--- conflicted
+++ resolved
@@ -1,30 +1,19 @@
 {
   "Entries": [
     {
-      "RequestUri": "https://seannse.blob.core.windows.net/test-filesystem-3163fdc4-47d0-d3c8-2068-5f1ef6674513?restype=container",
+      "RequestUri": "https://seannse.blob.core.windows.net/test-filesystem-3cc5ce5a-a907-8f12-39e5-cc44366a37f0?restype=container",
       "RequestMethod": "PUT",
       "RequestHeaders": {
         "Accept": "application/xml",
         "Authorization": "Sanitized",
-<<<<<<< HEAD
-        "traceparent": "00-155a6fe1e0825248915300b683490275-0e747dac320f7643-00",
-        "User-Agent": [
-          "azsdk-net-Storage.Files.DataLake/12.7.0-alpha.20210202.1",
-          "(.NET Framework 4.8.4250.0; Microsoft Windows 10.0.19042 )"
+        "traceparent": "00-462f7e33c370fc4da63a6c74270c707f-f2fcb7c94d878843-00",
+        "User-Agent": [
+          "azsdk-net-Storage.Files.DataLake/12.7.0-alpha.20210219.1",
+          "(.NET 5.0.3; Microsoft Windows 10.0.19041)"
         ],
         "x-ms-blob-public-access": "container",
-        "x-ms-client-request-id": "0fbed0fd-1713-cdcc-6ebe-c7f14d11a9c1",
-        "x-ms-date": "Wed, 03 Feb 2021 02:09:04 GMT",
-=======
-        "traceparent": "00-0b0ad19f465fab48a262ba83394841d6-6b77f8e464d4c342-00",
-        "User-Agent": [
-          "azsdk-net-Storage.Files.DataLake/12.7.0-alpha.20210217.1",
-          "(.NET 5.0.3; Microsoft Windows 10.0.19042)"
-        ],
-        "x-ms-blob-public-access": "container",
-        "x-ms-client-request-id": "0fbed0fd-1713-cdcc-6ebe-c7f14d11a9c1",
-        "x-ms-date": "Wed, 17 Feb 2021 22:34:22 GMT",
->>>>>>> 1814567d
+        "x-ms-client-request-id": "2bdeb885-8052-4f6e-a10a-88dbb081797e",
+        "x-ms-date": "Fri, 19 Feb 2021 19:13:08 GMT",
         "x-ms-return-client-request-id": "true",
         "x-ms-version": "2020-06-12"
       },
@@ -32,52 +21,32 @@
       "StatusCode": 201,
       "ResponseHeaders": {
         "Content-Length": "0",
-<<<<<<< HEAD
-        "Date": "Wed, 03 Feb 2021 02:09:04 GMT",
-        "ETag": "\u00220x8D8C7E8AF1E25DC\u0022",
-        "Last-Modified": "Wed, 03 Feb 2021 02:09:05 GMT",
-=======
-        "Date": "Wed, 17 Feb 2021 22:34:22 GMT",
-        "ETag": "\u00220x8D8D3942C55236E\u0022",
-        "Last-Modified": "Wed, 17 Feb 2021 22:34:22 GMT",
->>>>>>> 1814567d
+        "Date": "Fri, 19 Feb 2021 19:13:07 GMT",
+        "ETag": "\u00220x8D8D50A640E6CA5\u0022",
+        "Last-Modified": "Fri, 19 Feb 2021 19:13:07 GMT",
         "Server": [
           "Windows-Azure-Blob/1.0",
           "Microsoft-HTTPAPI/2.0"
         ],
-        "x-ms-client-request-id": "0fbed0fd-1713-cdcc-6ebe-c7f14d11a9c1",
-<<<<<<< HEAD
-        "x-ms-request-id": "8a7c7ce8-501e-004a-6ad1-f9dcd0000000",
-=======
-        "x-ms-request-id": "2384c881-501e-0081-587d-05df85000000",
->>>>>>> 1814567d
-        "x-ms-version": "2020-06-12"
-      },
-      "ResponseBody": []
-    },
-    {
-      "RequestUri": "https://seannse.dfs.core.windows.net/test-filesystem-3163fdc4-47d0-d3c8-2068-5f1ef6674513/test-file-e71c70a3-0eb8-c94d-b705-0084e29b041c?resource=file",
+        "x-ms-client-request-id": "2bdeb885-8052-4f6e-a10a-88dbb081797e",
+        "x-ms-request-id": "2e6c4976-201e-00a4-5bf3-0676f9000000",
+        "x-ms-version": "2020-06-12"
+      },
+      "ResponseBody": []
+    },
+    {
+      "RequestUri": "https://seannse.dfs.core.windows.net/test-filesystem-3cc5ce5a-a907-8f12-39e5-cc44366a37f0/test-file-600602af-8ba4-e5f8-430b-1560e67839f8?resource=file",
       "RequestMethod": "PUT",
       "RequestHeaders": {
         "Accept": "application/json",
         "Authorization": "Sanitized",
-<<<<<<< HEAD
-        "traceparent": "00-69d94d1e8d0df44c9165af2273f09d97-2d50fd2289af0147-00",
-        "User-Agent": [
-          "azsdk-net-Storage.Files.DataLake/12.7.0-alpha.20210202.1",
-          "(.NET Framework 4.8.4250.0; Microsoft Windows 10.0.19042 )"
-        ],
-        "x-ms-client-request-id": "5e89a3a3-58e7-efa7-82f5-580e1647ebd3",
-        "x-ms-date": "Wed, 03 Feb 2021 02:09:04 GMT",
-=======
-        "traceparent": "00-360d143d0d1a0e41ae248e488969cb21-3784289b69b09f4f-00",
-        "User-Agent": [
-          "azsdk-net-Storage.Files.DataLake/12.7.0-alpha.20210217.1",
-          "(.NET 5.0.3; Microsoft Windows 10.0.19042)"
-        ],
-        "x-ms-client-request-id": "5e89a3a3-58e7-efa7-82f5-580e1647ebd3",
-        "x-ms-date": "Wed, 17 Feb 2021 22:34:22 GMT",
->>>>>>> 1814567d
+        "traceparent": "00-953c4b3ef4f4dd4c8cb94fcd07a0cce9-80bf1938e4d2e549-00",
+        "User-Agent": [
+          "azsdk-net-Storage.Files.DataLake/12.7.0-alpha.20210219.1",
+          "(.NET 5.0.3; Microsoft Windows 10.0.19041)"
+        ],
+        "x-ms-client-request-id": "53ea442d-1d39-f9d8-c0f8-e7466a0e6829",
+        "x-ms-date": "Fri, 19 Feb 2021 19:13:08 GMT",
         "x-ms-return-client-request-id": "true",
         "x-ms-version": "2020-06-12"
       },
@@ -85,52 +54,32 @@
       "StatusCode": 201,
       "ResponseHeaders": {
         "Content-Length": "0",
-<<<<<<< HEAD
-        "Date": "Wed, 03 Feb 2021 02:09:05 GMT",
-        "ETag": "\u00220x8D8C7E8AF5C6F73\u0022",
-        "Last-Modified": "Wed, 03 Feb 2021 02:09:06 GMT",
-=======
-        "Date": "Wed, 17 Feb 2021 22:34:22 GMT",
-        "ETag": "\u00220x8D8D3942C90B208\u0022",
-        "Last-Modified": "Wed, 17 Feb 2021 22:34:22 GMT",
->>>>>>> 1814567d
-        "Server": [
-          "Windows-Azure-HDFS/1.0",
-          "Microsoft-HTTPAPI/2.0"
-        ],
-        "x-ms-client-request-id": "5e89a3a3-58e7-efa7-82f5-580e1647ebd3",
-<<<<<<< HEAD
-        "x-ms-request-id": "51de293f-801f-003b-2bd1-f93afb000000",
-=======
-        "x-ms-request-id": "abc41b8b-201f-007f-257d-05b0c4000000",
->>>>>>> 1814567d
-        "x-ms-version": "2020-06-12"
-      },
-      "ResponseBody": []
-    },
-    {
-      "RequestUri": "https://seannse.blob.core.windows.net/test-filesystem-3163fdc4-47d0-d3c8-2068-5f1ef6674513/test-file-e71c70a3-0eb8-c94d-b705-0084e29b041c",
+        "Date": "Fri, 19 Feb 2021 19:13:07 GMT",
+        "ETag": "\u00220x8D8D50A641E6546\u0022",
+        "Last-Modified": "Fri, 19 Feb 2021 19:13:07 GMT",
+        "Server": [
+          "Windows-Azure-HDFS/1.0",
+          "Microsoft-HTTPAPI/2.0"
+        ],
+        "x-ms-client-request-id": "53ea442d-1d39-f9d8-c0f8-e7466a0e6829",
+        "x-ms-request-id": "6f4bb832-e01f-004f-15f3-060e0b000000",
+        "x-ms-version": "2020-06-12"
+      },
+      "ResponseBody": []
+    },
+    {
+      "RequestUri": "https://seannse.blob.core.windows.net/test-filesystem-3cc5ce5a-a907-8f12-39e5-cc44366a37f0/test-file-600602af-8ba4-e5f8-430b-1560e67839f8",
       "RequestMethod": "HEAD",
       "RequestHeaders": {
         "Accept": "application/xml",
         "Authorization": "Sanitized",
-<<<<<<< HEAD
-        "traceparent": "00-9c79300acdc4b546b0a22fe62c2742c7-8df260c64934d94b-00",
-        "User-Agent": [
-          "azsdk-net-Storage.Files.DataLake/12.7.0-alpha.20210202.1",
-          "(.NET Framework 4.8.4250.0; Microsoft Windows 10.0.19042 )"
-        ],
-        "x-ms-client-request-id": "3774bdec-75e3-1d63-3df7-913863450c5b",
-        "x-ms-date": "Wed, 03 Feb 2021 02:09:05 GMT",
-=======
-        "traceparent": "00-b5b09acc50bb9340a9ee8b4b5c55d707-9eeb1a3cd667c148-00",
-        "User-Agent": [
-          "azsdk-net-Storage.Files.DataLake/12.7.0-alpha.20210217.1",
-          "(.NET 5.0.3; Microsoft Windows 10.0.19042)"
-        ],
-        "x-ms-client-request-id": "3774bdec-75e3-1d63-3df7-913863450c5b",
-        "x-ms-date": "Wed, 17 Feb 2021 22:34:23 GMT",
->>>>>>> 1814567d
+        "traceparent": "00-ed5496a3f737a54fbd507673f498f91d-63e69ae2801e9248-00",
+        "User-Agent": [
+          "azsdk-net-Storage.Files.DataLake/12.7.0-alpha.20210219.1",
+          "(.NET 5.0.3; Microsoft Windows 10.0.19041)"
+        ],
+        "x-ms-client-request-id": "75bfc195-7bb9-a25a-5d9c-eac9290ba4ff",
+        "x-ms-date": "Fri, 19 Feb 2021 19:13:08 GMT",
         "x-ms-return-client-request-id": "true",
         "x-ms-version": "2020-06-12"
       },
@@ -140,15 +89,9 @@
         "Accept-Ranges": "bytes",
         "Content-Length": "0",
         "Content-Type": "application/octet-stream",
-<<<<<<< HEAD
-        "Date": "Wed, 03 Feb 2021 02:09:05 GMT",
-        "ETag": "\u00220x8D8C7E8AF5C6F73\u0022",
-        "Last-Modified": "Wed, 03 Feb 2021 02:09:06 GMT",
-=======
-        "Date": "Wed, 17 Feb 2021 22:34:22 GMT",
-        "ETag": "\u00220x8D8D3942C90B208\u0022",
-        "Last-Modified": "Wed, 17 Feb 2021 22:34:22 GMT",
->>>>>>> 1814567d
+        "Date": "Fri, 19 Feb 2021 19:13:07 GMT",
+        "ETag": "\u00220x8D8D50A641E6546\u0022",
+        "Last-Modified": "Fri, 19 Feb 2021 19:13:07 GMT",
         "Server": [
           "Windows-Azure-Blob/1.0",
           "Microsoft-HTTPAPI/2.0"
@@ -156,111 +99,75 @@
         "x-ms-access-tier": "Hot",
         "x-ms-access-tier-inferred": "true",
         "x-ms-blob-type": "BlockBlob",
-        "x-ms-client-request-id": "3774bdec-75e3-1d63-3df7-913863450c5b",
-<<<<<<< HEAD
-        "x-ms-creation-time": "Wed, 03 Feb 2021 02:09:06 GMT",
-=======
-        "x-ms-creation-time": "Wed, 17 Feb 2021 22:34:22 GMT",
->>>>>>> 1814567d
+        "x-ms-client-request-id": "75bfc195-7bb9-a25a-5d9c-eac9290ba4ff",
+        "x-ms-creation-time": "Fri, 19 Feb 2021 19:13:07 GMT",
         "x-ms-group": "$superuser",
         "x-ms-lease-state": "available",
         "x-ms-lease-status": "unlocked",
         "x-ms-owner": "$superuser",
         "x-ms-permissions": "rw-r-----",
-<<<<<<< HEAD
-        "x-ms-request-id": "8a7c7d96-501e-004a-7ad1-f9dcd0000000",
-=======
-        "x-ms-request-id": "2384c9af-501e-0081-547d-05df85000000",
->>>>>>> 1814567d
+        "x-ms-request-id": "2e6c4b03-201e-00a4-50f3-0676f9000000",
         "x-ms-server-encrypted": "true",
         "x-ms-version": "2020-06-12"
       },
       "ResponseBody": []
     },
     {
-      "RequestUri": "https://seannse.dfs.core.windows.net/test-filesystem-3163fdc4-47d0-d3c8-2068-5f1ef6674513/test-file-e71c70a3-0eb8-c94d-b705-0084e29b041c?action=append\u0026position=0",
-      "RequestMethod": "PATCH",
-      "RequestHeaders": {
-        "Accept": "application/json",
-        "Authorization": "Sanitized",
-        "Content-Length": "1851",
+      "RequestUri": "https://seannse.dfs.core.windows.net/test-filesystem-3cc5ce5a-a907-8f12-39e5-cc44366a37f0/test-file-600602af-8ba4-e5f8-430b-1560e67839f8?action=append\u0026position=0",
+      "RequestMethod": "PATCH",
+      "RequestHeaders": {
+        "Accept": "application/json",
+        "Authorization": "Sanitized",
+        "Content-Length": "1849",
         "Content-Type": "application/json",
         "User-Agent": [
-<<<<<<< HEAD
-          "azsdk-net-Storage.Files.DataLake/12.7.0-alpha.20210202.1",
-          "(.NET Framework 4.8.4250.0; Microsoft Windows 10.0.19042 )"
-        ],
-        "x-ms-client-request-id": "2d4fc350-a067-d04c-2e51-09c70e4368ad",
-        "x-ms-date": "Wed, 03 Feb 2021 02:09:05 GMT",
-=======
-          "azsdk-net-Storage.Files.DataLake/12.7.0-alpha.20210217.1",
-          "(.NET 5.0.3; Microsoft Windows 10.0.19042)"
-        ],
-        "x-ms-client-request-id": "2d4fc350-a067-d04c-2e51-09c70e4368ad",
-        "x-ms-date": "Wed, 17 Feb 2021 22:34:23 GMT",
->>>>>>> 1814567d
+          "azsdk-net-Storage.Files.DataLake/12.7.0-alpha.20210219.1",
+          "(.NET 5.0.3; Microsoft Windows 10.0.19041)"
+        ],
+        "x-ms-client-request-id": "8ac85fee-2bb2-5e93-7150-3abb347fbb19",
+        "x-ms-date": "Fri, 19 Feb 2021 19:13:08 GMT",
         "x-ms-return-client-request-id": "true",
         "x-ms-version": "2020-06-12"
       },
       "RequestBody": [
-        "\uFFFD\uFFFD\uFFFDM\uFFFD\u0019mo \uFFFD}/2\uFFFDa\uFFFD\uFFFD\uFFFD\u003E\u0011\uFFFD4\uFFFDW1\uFFFD\uFFFD\uFFFD\uFFFD\uFFFD\uFFFDO\u000Ba\uFFFD\uFFFD\uFFFD/ \uFFFD\u001B\uFFFD\u01CF*\uFFFDP^\uFFFD\u00194f\uFFFD\uFFFD\u0013w\uFFFD\uFFFD\uFFFD\uFFFDf\uFFFD}:\uFFFD-$\uFFFD\u000F\uFFFD1\uFFFD\uFFFD\uFFFD\uFFFD\uFFFDl@-qST\uFFFD\u0631n\uFFFDIM\u000F\uFFFD\uFFFDp@#\uFFFDq\uFFFD\uFFFD\uFFFD\uFFFD\u007FN!\u80A5\uFFFD\uFFFD\\\n",
-        "\uFFFD\uFFFDM\uFFFD\u0011\uFFFD\uFFFD\uFFFD\uFFFD\uFFFD\u0682\uFFFDCdB\u007F\uFFFDjE\u07E50\uFFFD\uFFFD\u0006\uFFFD\uFFFD.\u0229}\uFFFD\u0005\uFFFD\u0004#\uFFFD\u0011\uFFFD\uFFFD\u0003\u0015q\uFFFD\uFFFDN\u0743@%ga\u0017*\u0014\uFFFDw\uFFFD\u000B\uFFFDZ\uFFFD\uFFFD\\\uFFFD\uFFFDj\u0060\u001F\uFFFD\u007F\uFFFDz\u0710\uFFFD\u0013\u05F7\uFFFDk\uFFFDA\u001C\uFFFD\uFFFD\uFFFDk\uFFFD\uFFFD\u0005\u0000\u0016\uFFFDX\uFFFDekTs#!Z\uFFFD\u069DN\uFFFD\uFFFDc\uFFFDT\uFFFDIk\u0019\uFFFD?\uFFFD\u001F\uFFFD\uFFFDs\uFFFDy\uFFFDc37-\uFFFDlctH\uFFFDHYA\u003C\uFFFD@\uFFFDG\u001B\uFFFD\u0005\uFFFD=\u003E\uFFFD%\uFFFD4\uFFFD/\uFFFD\uFFFDnS9\u001BL\uFFFD\uFFFDu\uFFFD\u0001\uFFFD\uFFFDF\uFFFDz\uFFFDdc\u002B\uFFFD\u0200\uFFFD\uFFFD\uFFFD=\uFFFD\uFFFD.\uFFFD\u0018\u001F\uFFFD\uFFFD\uFFFD\u0003q\uFFFD\u44A5\uFFFD\u007F\u029Em\uFFFD\u00278\uFFFDj\u0301\u0626\u04A1$So\u002B\uFFFD\uFFFD\uFFFD\uFFFD\u007F\u0014[\u0010w!o~\uFFFD\r",
-        "\u0007\u0001\uFFFDW\uFFFD\uFFFDb\uFFFD\uFFFD\u003CK\uFFFD\uFFFDD\u001BbL\uFFFDtf\uFFFD\uFFFD\uFFFD\uFFFD\u001FXO\u0017\uFFFD\uFFFD\uFFFDN\uFFFD\u029E\uFFFD\uFFFD\uFFFD\uFFFD\uFFFD\uFFFD\u003C5\uFFFD\uFFFD\uFFFD0\u0016\uFFFD\u0015\uFFFD\uFFFD\t3$\t\u0060\uFFFD82CK\uFFFD\u000BB\uFFFD\uFFFD\u0019\uFFFDI\uFFFD\u007F\u05D7\uFFFD\uFFFD\uFFFD\uFFFDD\u003E(8\u0022\uFFFD\uFFFD\u002BD\uFFFD\uFFFD\uFFFDq\uA556\uFFFD~}*\u0060\uFFFD\u002B\u0017p\uFFFD\uFFFDU\uFFFDq\uFFFDv@c\uFFFD\uFFFD\n\n",
-        "(\u0012^\u0016\uFFFD\u0001r\u0010\u05E1\uFFFDA\uFFFD\u001E/\uFFFD\uFFFD\uFFFD\u0013\u0010\uFFFDv#W3\uFFFD\u001E/T\u000ED\uFFFD\uFFFD\uFFFDUj\uFFFDI\uFFFD*\uFFFD_\uFFFD\uFFFDj\uFFFDsxG\uFFFD\uFFFD\u0000\uFFFD\uFFFDB\uFFFD\uFFFD\u0006\uFFFD\uFFFD\uFFFDB\uFFFD\uFFFD]N\uFFFDo\uFFFD\uFFFD\uFFFDR\uFFFD\uFFFDkh\uFFFD=\uFFFD}_\uFFFD\uFFFDGC\uFFFD\uFFFDL\uFFFD{\uFFFDg\uFFFDGa\uFFFD\n",
-        "\uFFFD\u001C\u0001\u0003\uFFFD\uFFFD\uFFFDsA\uFFFD\uFFFD\uFFFD\u000F\uFFFD\u001Ad\uFFFD=Z\t\uFFFD\u0019\uFFFD!#$I\f\uBFE1\t\u0118\uFFFD\uFFFD|[\uFFFDf\uFFFD\uFFFD\u0001\uFFFD\u0005r\uFFFD\u02AB\u0002w\n",
-        "\u0007\uFFFD\uFFFDo\uFFFD\uFFFD\u07CB8\u0108\uFFFD[\uFFFD\u0015w\uFFFDI\uFFFD\u002BG\uFFFD(\uFFFD\u0017\uFFFD\u001C\uFFFD\uFFFD\u007Fa\uFFFDG\uFFFD\u0002)\u000EDM\uFFFD{j.\u001CL\u007F\\\uFFFD\\\u001B\uFFFDa\u0019K\uFFFD\u0014r\uFFFDX\uFFFD\uFFFD.\uFFFD\uFFFDc\uFFFD:\u00C1\uFFFDh\uFFFD\uFFFDK\uFFFD\uFFFD\uFFFD\u000Ba\uFFFD\uFFFD\uFFFDTv\uFFFD\uFFFD\uFFFD\uFFFD\uFFFD\uFFFD3\uFFFD\uFFFDMpt\uFFFD\uFFFDD\uFFFD\u0000p\uFFFD\u0012e\u035B\uFFFDNfz\uFFFD\u001A)\u0643\u0006d\uFFFD\u003E\uFFFD45\uFFFDOrclPR\uFFFDS\uFFFD\uFFFD\u00E0\uFFFD\u0001\u0060\uFFFDP\uFFFD\u002B\uFFFD\uFFFDs\uFFFDnT\uFFFD\u0006\uFFFDl\u003C|D\u0016[8y\uFFFD\u0014\uFFFDl,\uFFFD\uFFFD\uFFFDe\uFFFD\uFFFD\uFFFD\uFFFD\uFFFD\uFFFD}\uFFFD\uFFFD\uFFFD\uFFFD\u007F\uFFFD\uFFFD\uFFFDLD-\uFFFDG[\uFFFD\uFFFD\u0027v\uFFFD\u003C\uFFFDe }-\b\uFFFD\u0011(\uFFFDwW\uFFFD\uFFFDY\uFFFDH\uFFFD\u001B\u0016\uFFFD \uFFFDaNx\n",
-        "F\u0026\uFFFD\uFFFDS\uFFFD\uFFFD\uFFFDV\uFFFDrQ\uFFFDs\uFFFD#\uFFFD\uFFFDPH\uFFFD)\u000F\uFFFD|\uFFFD%\u0000\uFFFD}\uFFFD/\uFFFD\uFFFDC\uFFFDr\u001F$\uFFFDs\uFFFD\u0002\uFFFD\u05A8B\uFFFD,\uFFFDL\uFFFD\uFFFD0Q\u001D\u0017\uFFFD\r",
-        "\u0342\uFFFDC\uFFFD\uFFFDB\uFFFD\uFFFD/\u06B1{\uFFFD\uFFFD\uFFFD\uFFFD\u0026\u001A\b\uFFFDC\uFFFD\u04E20\u00121\uFFFD\uFFFD\u0026\u04DC\u0012V,\uFFFD|)\u0010\uFFFD\r",
-        "gsRK\uFFFD\u001B\\[Y\uFFFD\uFFFD\uFFFD:\uFFFD\uFFFD\uFFFD\uFFFD\uFFFD\uFFFD\u0011\u0015.\b\u0006\u0014i:t\uFFFD{\uFFFD\n",
-        "u\uFFFD\uFFFD\u000F\uFFFDW_\uFFFD\uFFFD*R0\uFFFD\uFFFD\uFFFD\uFFFD-.\u06C1\u003E\uFFFD\uFFFD8jK6g\uFFFD\uFFFDm\uFFFD\uFFFD\uFFFDXt\uFFFD\uFFFD7IH\uFFFD\u003C\uFFFD\uFFFD\uFFFD0"
+        "\u044Fs\u0060\uFFFD\uFFFD\uFFFDd\uFFFDU\uFFFDr\uFFFD\uFFFD\uFFFD\u0002p2\uFFFD\uFFFD\uFFFDJw\u013D\uFFFD$W\uFFFD\uFFFD\uFFFD\uFFFD3\\:\uFFFD\uFFFD1QG\uFFFD~\uFFFD?\uFFFD\uFFFD\uFFFDRC\uFFFD\uFFFD\u01DB\uFFFD\uFFFD)\uFFFD\uFFFD=_~\f\uFFFDX\uFFFD\uFFFD\uFFFD\uFFFDZZ\uFFFD\u0000OF\uFFFD@\uFFFD8=\uFFFD\uFFFD\u0014\uFFFD!\uFFFDTI\uFFFD\u0011\uFFFD\uFFFD\uFFFD\uFFFD\uFFFD\uFFFDnH\u0005\r",
+        "d\uFFFD\uFFFDj\uFFFDwT\uDB02\uDD70\uFFFDL\u02EB\uFFFD\uFFFD7\u001B-v\u000FH\uFFFD\uFFFD\f]~\u0014\uFFFD\u0014\uFFFD7\uFFFD/\uFFFD*{Fc\uFFFDU\uFFFDk\u000F!\uFFFD\u0026\u001D\uFFFD7-\u05D6T\uFFFDO\uFFFD\uFFFD\u001A\uFFFD\uFFFD\uFFFD\uFFFD\uFFFD\uFFFDh\uFFFD\uFFFD\uFFFDy\uFFFD- \u0014\u070A\uFFFDd6\u0060)\uFFFD\uFFFD\uFFFD_M\uFFFD\u002B\u06BCwI)w\u0006\uFFFDO\uFFFD\u003E\uFFFDL\u001D5Ev\uFFFDv?\uFFFD\uFFFD4i\uFFFDu\uFFFD\u0005\uFFFD\uFFFD)\u001A\uFFFD\uFFFD\uFFFDzm\u0004\uFFFD\u000E\u0002;\uFFFD\u0026\uFFFD\u0014\u000B\uFFFD\uFFFDK\uFFFD\u05DBX\u0015\uFFFD\r",
+        "e\uFFFD\uFFFD\u0000%Pn#\u0226*y\uFFFD\b\uFFFD\uFFFD1\u040ABC7a\uFFFDM\u001D\uFFFDtC%L\uFFFD3l\u0007Q\uFFFD\r",
+        "\uFFFD\uFFFD\u0002\uFFFDm\uFFFD?\uFFFDB\u000F\n",
+        "j\uFFFD\uFFFDE\uFFFD.R\u0018\uFFFD\b\uFFFD\uFFFD\uFFFDZME_\u0001T\uFFFD#\uFFFDAS\uFFFD\uFFFD\r",
+        "Rpd8\uFFFD\uFFFDR\uFFFD\uFFFD\uFFFD\uFFFDY\uFFFDK\uFFFD!A\u0013\uFFFD\uFFFDkA\uFFFD%F\uFFFD\uB187\uFFFD_P\uFFFD\uFFFD.\uFFFD\uFFFD\uFFFD\uFFFDV\uFFFD\u0027V\u0016\uFFFD\u001FT4 \u0012\uFFFD4\u0014\uFFFD.\uFFFD\u0013t0fg\u001B\uFFFD\uFFFD\u007F\uFFFD\u001D\u001D\uFFFDyY}\uFFFD\uFFFD\uFFFD\u0019e\u000F|t\uFFFDRg\uFFFD\u007F\u001B\uFFFD\uFFFD\uFFFD\uFFFDre\uFFFD\uFFFD)\uFFFD\uFFFD\u0016\u00016?\uFFFD\uFFFDa\uFFFDq6\u0015C\u0003\uFFFD\uFFFD\uFFFD\u0015\uFFFD5\u001Fc!N\u001E\u0007\uFFFD\uFFFD\u0018\u0003\uFFFD\u000F\uFFFDwes\u0060\u0012\uFFFD\u0010\u001E~ \uFFFD\u9A11z\uFFFD\uFFFD\uFFFD\uFFFD\uFFFD3\uFFFD\uFFFD\u00178\uFFFD\uFFFDI\uFFFD\uFFFD\u0027%\uFFFD\uFFFD\uFFFDHo\u0002\uFFFD%\u0001\uFFFD\u0001\uFFFD4_Rln?\uFFFD\u0022\uFFFD\u0017Dp\uFFFDI\uFFFD\uFFFD?\uFFFD\uFFFDbq\uFFFD\u0012\u0005\uFFFDaU\uFFFD\uFFFD\u0395N\uFFFD\uFFFD\uFFFD\uFFFDpd\uFFFDX\uFFFD\u0004)~G!\uFFFD%\u0027\uFFFD\uFFFD,\uFFFD\uFFFDCpLM\uFFFD\f\uFFFD\u0001*-\uFFFD\uFFFD}\uFFFDf\u0001\uFFFD\uFFFD\uFFFD\uFFFD~m\uFFFD\uFFFD\uFFFD\uFFFD\uFFFD/\uFFFD\u0001\uFFFDhPT\uFFFDr\uFFFD\u0022\uFFFD\uFFFDn\uFFFD\uFFFD\uFFFD\uFFFDR\uFFFD\u01FF\u0026j\u000B3p\u001F\uFFFD\u0577\uFFFD\uFFFD3\uFFFDQ)E\u0019\uFFFD(\u0005\uFFFDuj\uFFFD\u002B\u001F\uFFFD\uFFFD\uFFFD\uFFFDk!\u0011o\uFFFD\uFFFD\uFFFD5\uFFFD4\uFFFD\u0513!\uFFFD\uFFFD\uFFFD\uFFFD\uFFFD\uFFFD{\uFFFD\u02F1\uFFFD\u0011\u0007Q\uFFFDB6 #\uFFFD\u0022K\u0212h\uFFFD\uFFFD\uFFFD\u001FW\uFFFD\uFFFD\u0610k\u000B\uFFFD\u7D3E\uFFFDN\uFFFD\u0617\uFFFD-\uFFFD\uFFFD\uFFFDf\uFFFDo\uFFFDxg\uFFFD\u001CN\uFFFD\u81E2s\u0010(9v\uFFFDx^Oke\uFFFD\u04E6\uFFFD\uFFFD\uFFFD\uFFFD5B|\uFFFD\uFFFDgS\u0018\u0004C\u01D8\uFFFD\uFFFD\u001E\uFFFD0\uFFFDn\uFFFD\uFFFD\uFFFD8E\u0016H\t\uFFFD\uFFFD\uFFFD\uFFFD \uFFFDI\uFFFDD%\uFFFD%\uFFFD\uFFFD^\uFFFD5\uFFFD\uFFFD\uFFFD\uFFFD\uFFFD\u0027u(\uFFFD\f\uFFFD\uFFFD\n",
+        "7\u06A3]\uFFFDsBj\uFFFD\uFFFDk\u0022\u0646\uFFFD\uFFFD\uFFFD\uFFFDY\uFFFD\u0003\uFFFD\u0060\uFFFDz\uFFFD}K\uFFFD\uFFFD\uFFFDJ\u0026:\uEA02c!\uFFFD\uFFFD\uFFFD\uFFFDLl\uFFFD\uFFFD\u01C7\uFFFDb\uFFFD\uFFFD\u0007\uFFFDy\u0011\uFFFD\u000F\uFFFD\uFFFD\uFFFD\u0012D \uFFFD\uFFFD\uFFFD\u0005\u001FI\uFFFDn)8\uFFFD\uFFFDE\r",
+        "\uFFFD\u0703\u0027\uFFFDA\uFFFDb3e.p\uFFFD\u0012\uFFFD\u000E\u074A,p\u0060\t\uFFFDg\uFFFD\uFFFD6\uFFFD\uFFFD\uFFFD\uFFFD\uFFFD\uFFFDY\u001As\uFFFD_\u0002z\uFFFDl1\u05AE\uFFFDv{\uFFFD)\uFFFD\b\u0019\uFFFDV\uFFFD\uFFFD\uFFFD\u001Cgn\uFFFDd\uFFFDG\uFFFD\uFFFD\uFFFD\uFFFD3z}\uFFFD\uFFFD\uFFFD\uFFFD\uFFFD\uFFFD\uFFFDc\uFFFD\u0016\uFFFD\uFFFD\u07B38\u0003H\uFFFD\uFFFDB\uFFFD\u000B\uFFFD\u0007\uFFFD\uFFFD\n",
+        "\u001E\uFFFD\uFFFDO\uFFFDb\uFFFDg\uFFFDa\uFFFD\uFFFD\u0007O\u0003\uFFFD\uFFFD\uFFFD\uFFFDi\uFFFDr\uFFFD\uFFFD\uFFFD\uFFFD:\uFFFD\u0006\uFFFDA[\uFFFD\uFFFD\uFFFD\u0017\uFFFD\uFFFD\uFFFD]Kr\uFFFDM"
       ],
       "StatusCode": 202,
       "ResponseHeaders": {
         "Content-Length": "0",
-<<<<<<< HEAD
-        "Date": "Wed, 03 Feb 2021 02:09:06 GMT",
-=======
-        "Date": "Wed, 17 Feb 2021 22:34:22 GMT",
->>>>>>> 1814567d
-        "Server": [
-          "Windows-Azure-HDFS/1.0",
-          "Microsoft-HTTPAPI/2.0"
-        ],
-        "x-ms-client-request-id": "2d4fc350-a067-d04c-2e51-09c70e4368ad",
-<<<<<<< HEAD
-        "x-ms-request-id": "51de2946-801f-003b-32d1-f93afb000000",
-=======
-        "x-ms-request-id": "abc41ba3-201f-007f-3d7d-05b0c4000000",
->>>>>>> 1814567d
+        "Date": "Fri, 19 Feb 2021 19:13:07 GMT",
+        "Server": [
+          "Windows-Azure-HDFS/1.0",
+          "Microsoft-HTTPAPI/2.0"
+        ],
+        "x-ms-client-request-id": "8ac85fee-2bb2-5e93-7150-3abb347fbb19",
+        "x-ms-request-id": "6f4bb853-e01f-004f-36f3-060e0b000000",
         "x-ms-request-server-encrypted": "true",
         "x-ms-version": "2020-06-12"
       },
       "ResponseBody": []
     },
     {
-      "RequestUri": "https://seannse.dfs.core.windows.net/test-filesystem-3163fdc4-47d0-d3c8-2068-5f1ef6674513/test-file-e71c70a3-0eb8-c94d-b705-0084e29b041c?action=flush\u0026position=1024",
-      "RequestMethod": "PATCH",
-      "RequestHeaders": {
-        "Accept": "application/json",
-        "Authorization": "Sanitized",
-<<<<<<< HEAD
-        "If-Match": "\u00220x8D8C7E8AF5C6F73\u0022",
-        "User-Agent": [
-          "azsdk-net-Storage.Files.DataLake/12.7.0-alpha.20210202.1",
-          "(.NET Framework 4.8.4250.0; Microsoft Windows 10.0.19042 )"
-        ],
-        "x-ms-client-request-id": "9fe869f4-def5-f1f3-ce1f-a82198e72e39",
-        "x-ms-date": "Wed, 03 Feb 2021 02:09:05 GMT",
-=======
-        "Content-Length": "0",
-        "If-Match": "0x8D8D3942C90B208",
-        "User-Agent": [
-          "azsdk-net-Storage.Files.DataLake/12.7.0-alpha.20210217.1",
-          "(.NET 5.0.3; Microsoft Windows 10.0.19042)"
-        ],
-        "x-ms-client-request-id": "9fe869f4-def5-f1f3-ce1f-a82198e72e39",
-        "x-ms-date": "Wed, 17 Feb 2021 22:34:23 GMT",
->>>>>>> 1814567d
+      "RequestUri": "https://seannse.dfs.core.windows.net/test-filesystem-3cc5ce5a-a907-8f12-39e5-cc44366a37f0/test-file-600602af-8ba4-e5f8-430b-1560e67839f8?action=flush\u0026position=1024",
+      "RequestMethod": "PATCH",
+      "RequestHeaders": {
+        "Accept": "application/json",
+        "Authorization": "Sanitized",
+        "If-Match": "0x8D8D50A641E6546",
+        "User-Agent": [
+          "azsdk-net-Storage.Files.DataLake/12.7.0-alpha.20210219.1",
+          "(.NET 5.0.3; Microsoft Windows 10.0.19041)"
+        ],
+        "x-ms-client-request-id": "cadaef97-1a43-e84c-ae4a-6af71892b223",
+        "x-ms-date": "Fri, 19 Feb 2021 19:13:08 GMT",
         "x-ms-return-client-request-id": "true",
         "x-ms-version": "2020-06-12"
       },
@@ -268,118 +175,77 @@
       "StatusCode": 200,
       "ResponseHeaders": {
         "Content-Length": "0",
-<<<<<<< HEAD
-        "Date": "Wed, 03 Feb 2021 02:09:06 GMT",
-        "ETag": "\u00220x8D8C7E8AF98C7F7\u0022",
-        "Last-Modified": "Wed, 03 Feb 2021 02:09:06 GMT",
-=======
-        "Date": "Wed, 17 Feb 2021 22:34:23 GMT",
-        "ETag": "\u00220x8D8D3942CBBAA11\u0022",
-        "Last-Modified": "Wed, 17 Feb 2021 22:34:23 GMT",
->>>>>>> 1814567d
-        "Server": [
-          "Windows-Azure-HDFS/1.0",
-          "Microsoft-HTTPAPI/2.0"
-        ],
-        "x-ms-client-request-id": "9fe869f4-def5-f1f3-ce1f-a82198e72e39",
-<<<<<<< HEAD
-        "x-ms-request-id": "51de2960-801f-003b-4cd1-f93afb000000",
-=======
-        "x-ms-request-id": "abc41baa-201f-007f-447d-05b0c4000000",
->>>>>>> 1814567d
+        "Date": "Fri, 19 Feb 2021 19:13:07 GMT",
+        "ETag": "\u00220x8D8D50A6445D1B2\u0022",
+        "Last-Modified": "Fri, 19 Feb 2021 19:13:08 GMT",
+        "Server": [
+          "Windows-Azure-HDFS/1.0",
+          "Microsoft-HTTPAPI/2.0"
+        ],
+        "x-ms-client-request-id": "cadaef97-1a43-e84c-ae4a-6af71892b223",
+        "x-ms-request-id": "6f4bb861-e01f-004f-44f3-060e0b000000",
         "x-ms-request-server-encrypted": "false",
         "x-ms-version": "2020-06-12"
       },
       "ResponseBody": []
     },
     {
-      "RequestUri": "https://seannse.dfs.core.windows.net/test-filesystem-3163fdc4-47d0-d3c8-2068-5f1ef6674513/test-file-e71c70a3-0eb8-c94d-b705-0084e29b041c?action=append\u0026position=1024",
-      "RequestMethod": "PATCH",
-      "RequestHeaders": {
-        "Accept": "application/json",
-        "Authorization": "Sanitized",
-<<<<<<< HEAD
-        "Content-Length": "1851",
+      "RequestUri": "https://seannse.dfs.core.windows.net/test-filesystem-3cc5ce5a-a907-8f12-39e5-cc44366a37f0/test-file-600602af-8ba4-e5f8-430b-1560e67839f8?action=append\u0026position=1024",
+      "RequestMethod": "PATCH",
+      "RequestHeaders": {
+        "Accept": "application/json",
+        "Authorization": "Sanitized",
+        "Content-Length": "1849",
         "Content-Type": "application/json",
-        "traceparent": "00-7621fca15bb2484786fd3928c99ce52b-dfdf9372ead65c42-00",
-        "User-Agent": [
-          "azsdk-net-Storage.Files.DataLake/12.7.0-alpha.20210202.1",
-          "(.NET Framework 4.8.4250.0; Microsoft Windows 10.0.19042 )"
-        ],
-        "x-ms-client-request-id": "a5d2173e-c85b-e2b7-541f-4a127982b127",
-        "x-ms-date": "Wed, 03 Feb 2021 02:09:05 GMT",
-=======
-        "Content-Length": "1024",
-        "traceparent": "00-812c443989c65e44b8cfb2e3dc67cf7d-ca57365010d61d47-00",
-        "User-Agent": [
-          "azsdk-net-Storage.Files.DataLake/12.7.0-alpha.20210217.1",
-          "(.NET 5.0.3; Microsoft Windows 10.0.19042)"
-        ],
-        "x-ms-client-request-id": "a5d2173e-c85b-e2b7-541f-4a127982b127",
-        "x-ms-date": "Wed, 17 Feb 2021 22:34:23 GMT",
->>>>>>> 1814567d
+        "traceparent": "00-b79054c6c242044b9bf33b95c04e056c-97a58ec68389224c-00",
+        "User-Agent": [
+          "azsdk-net-Storage.Files.DataLake/12.7.0-alpha.20210219.1",
+          "(.NET 5.0.3; Microsoft Windows 10.0.19041)"
+        ],
+        "x-ms-client-request-id": "44247caf-f1a4-5ad6-600a-21dac0e828e0",
+        "x-ms-date": "Fri, 19 Feb 2021 19:13:08 GMT",
         "x-ms-return-client-request-id": "true",
         "x-ms-version": "2020-06-12"
       },
       "RequestBody": [
-        "\uFFFD\uFFFD\uFFFDM\uFFFD\u0019mo \uFFFD}/2\uFFFDa\uFFFD\uFFFD\uFFFD\u003E\u0011\uFFFD4\uFFFDW1\uFFFD\uFFFD\uFFFD\uFFFD\uFFFD\uFFFDO\u000Ba\uFFFD\uFFFD\uFFFD/ \uFFFD\u001B\uFFFD\u01CF*\uFFFDP^\uFFFD\u00194f\uFFFD\uFFFD\u0013w\uFFFD\uFFFD\uFFFD\uFFFDf\uFFFD}:\uFFFD-$\uFFFD\u000F\uFFFD1\uFFFD\uFFFD\uFFFD\uFFFD\uFFFDl@-qST\uFFFD\u0631n\uFFFDIM\u000F\uFFFD\uFFFDp@#\uFFFDq\uFFFD\uFFFD\uFFFD\uFFFD\u007FN!\u80A5\uFFFD\uFFFD\\\n",
-        "\uFFFD\uFFFDM\uFFFD\u0011\uFFFD\uFFFD\uFFFD\uFFFD\uFFFD\u0682\uFFFDCdB\u007F\uFFFDjE\u07E50\uFFFD\uFFFD\u0006\uFFFD\uFFFD.\u0229}\uFFFD\u0005\uFFFD\u0004#\uFFFD\u0011\uFFFD\uFFFD\u0003\u0015q\uFFFD\uFFFDN\u0743@%ga\u0017*\u0014\uFFFDw\uFFFD\u000B\uFFFDZ\uFFFD\uFFFD\\\uFFFD\uFFFDj\u0060\u001F\uFFFD\u007F\uFFFDz\u0710\uFFFD\u0013\u05F7\uFFFDk\uFFFDA\u001C\uFFFD\uFFFD\uFFFDk\uFFFD\uFFFD\u0005\u0000\u0016\uFFFDX\uFFFDekTs#!Z\uFFFD\u069DN\uFFFD\uFFFDc\uFFFDT\uFFFDIk\u0019\uFFFD?\uFFFD\u001F\uFFFD\uFFFDs\uFFFDy\uFFFDc37-\uFFFDlctH\uFFFDHYA\u003C\uFFFD@\uFFFDG\u001B\uFFFD\u0005\uFFFD=\u003E\uFFFD%\uFFFD4\uFFFD/\uFFFD\uFFFDnS9\u001BL\uFFFD\uFFFDu\uFFFD\u0001\uFFFD\uFFFDF\uFFFDz\uFFFDdc\u002B\uFFFD\u0200\uFFFD\uFFFD\uFFFD=\uFFFD\uFFFD.\uFFFD\u0018\u001F\uFFFD\uFFFD\uFFFD\u0003q\uFFFD\u44A5\uFFFD\u007F\u029Em\uFFFD\u00278\uFFFDj\u0301\u0626\u04A1$So\u002B\uFFFD\uFFFD\uFFFD\uFFFD\u007F\u0014[\u0010w!o~\uFFFD\r",
-        "\u0007\u0001\uFFFDW\uFFFD\uFFFDb\uFFFD\uFFFD\u003CK\uFFFD\uFFFDD\u001BbL\uFFFDtf\uFFFD\uFFFD\uFFFD\uFFFD\u001FXO\u0017\uFFFD\uFFFD\uFFFDN\uFFFD\u029E\uFFFD\uFFFD\uFFFD\uFFFD\uFFFD\uFFFD\u003C5\uFFFD\uFFFD\uFFFD0\u0016\uFFFD\u0015\uFFFD\uFFFD\t3$\t\u0060\uFFFD82CK\uFFFD\u000BB\uFFFD\uFFFD\u0019\uFFFDI\uFFFD\u007F\u05D7\uFFFD\uFFFD\uFFFD\uFFFDD\u003E(8\u0022\uFFFD\uFFFD\u002BD\uFFFD\uFFFD\uFFFDq\uA556\uFFFD~}*\u0060\uFFFD\u002B\u0017p\uFFFD\uFFFDU\uFFFDq\uFFFDv@c\uFFFD\uFFFD\n\n",
-        "(\u0012^\u0016\uFFFD\u0001r\u0010\u05E1\uFFFDA\uFFFD\u001E/\uFFFD\uFFFD\uFFFD\u0013\u0010\uFFFDv#W3\uFFFD\u001E/T\u000ED\uFFFD\uFFFD\uFFFDUj\uFFFDI\uFFFD*\uFFFD_\uFFFD\uFFFDj\uFFFDsxG\uFFFD\uFFFD\u0000\uFFFD\uFFFDB\uFFFD\uFFFD\u0006\uFFFD\uFFFD\uFFFDB\uFFFD\uFFFD]N\uFFFDo\uFFFD\uFFFD\uFFFDR\uFFFD\uFFFDkh\uFFFD=\uFFFD}_\uFFFD\uFFFDGC\uFFFD\uFFFDL\uFFFD{\uFFFDg\uFFFDGa\uFFFD\n",
-        "\uFFFD\u001C\u0001\u0003\uFFFD\uFFFD\uFFFDsA\uFFFD\uFFFD\uFFFD\u000F\uFFFD\u001Ad\uFFFD=Z\t\uFFFD\u0019\uFFFD!#$I\f\uBFE1\t\u0118\uFFFD\uFFFD|[\uFFFDf\uFFFD\uFFFD\u0001\uFFFD\u0005r\uFFFD\u02AB\u0002w\n",
-        "\u0007\uFFFD\uFFFDo\uFFFD\uFFFD\u07CB8\u0108\uFFFD[\uFFFD\u0015w\uFFFDI\uFFFD\u002BG\uFFFD(\uFFFD\u0017\uFFFD\u001C\uFFFD\uFFFD\u007Fa\uFFFDG\uFFFD\u0002)\u000EDM\uFFFD{j.\u001CL\u007F\\\uFFFD\\\u001B\uFFFDa\u0019K\uFFFD\u0014r\uFFFDX\uFFFD\uFFFD.\uFFFD\uFFFDc\uFFFD:\u00C1\uFFFDh\uFFFD\uFFFDK\uFFFD\uFFFD\uFFFD\u000Ba\uFFFD\uFFFD\uFFFDTv\uFFFD\uFFFD\uFFFD\uFFFD\uFFFD\uFFFD3\uFFFD\uFFFDMpt\uFFFD\uFFFDD\uFFFD\u0000p\uFFFD\u0012e\u035B\uFFFDNfz\uFFFD\u001A)\u0643\u0006d\uFFFD\u003E\uFFFD45\uFFFDOrclPR\uFFFDS\uFFFD\uFFFD\u00E0\uFFFD\u0001\u0060\uFFFDP\uFFFD\u002B\uFFFD\uFFFDs\uFFFDnT\uFFFD\u0006\uFFFDl\u003C|D\u0016[8y\uFFFD\u0014\uFFFDl,\uFFFD\uFFFD\uFFFDe\uFFFD\uFFFD\uFFFD\uFFFD\uFFFD\uFFFD}\uFFFD\uFFFD\uFFFD\uFFFD\u007F\uFFFD\uFFFD\uFFFDLD-\uFFFDG[\uFFFD\uFFFD\u0027v\uFFFD\u003C\uFFFDe }-\b\uFFFD\u0011(\uFFFDwW\uFFFD\uFFFDY\uFFFDH\uFFFD\u001B\u0016\uFFFD \uFFFDaNx\n",
-        "F\u0026\uFFFD\uFFFDS\uFFFD\uFFFD\uFFFDV\uFFFDrQ\uFFFDs\uFFFD#\uFFFD\uFFFDPH\uFFFD)\u000F\uFFFD|\uFFFD%\u0000\uFFFD}\uFFFD/\uFFFD\uFFFDC\uFFFDr\u001F$\uFFFDs\uFFFD\u0002\uFFFD\u05A8B\uFFFD,\uFFFDL\uFFFD\uFFFD0Q\u001D\u0017\uFFFD\r",
-        "\u0342\uFFFDC\uFFFD\uFFFDB\uFFFD\uFFFD/\u06B1{\uFFFD\uFFFD\uFFFD\uFFFD\u0026\u001A\b\uFFFDC\uFFFD\u04E20\u00121\uFFFD\uFFFD\u0026\u04DC\u0012V,\uFFFD|)\u0010\uFFFD\r",
-        "gsRK\uFFFD\u001B\\[Y\uFFFD\uFFFD\uFFFD:\uFFFD\uFFFD\uFFFD\uFFFD\uFFFD\uFFFD\u0011\u0015.\b\u0006\u0014i:t\uFFFD{\uFFFD\n",
-        "u\uFFFD\uFFFD\u000F\uFFFDW_\uFFFD\uFFFD*R0\uFFFD\uFFFD\uFFFD\uFFFD-.\u06C1\u003E\uFFFD\uFFFD8jK6g\uFFFD\uFFFDm\uFFFD\uFFFD\uFFFDXt\uFFFD\uFFFD7IH\uFFFD\u003C\uFFFD\uFFFD\uFFFD0"
+        "\u044Fs\u0060\uFFFD\uFFFD\uFFFDd\uFFFDU\uFFFDr\uFFFD\uFFFD\uFFFD\u0002p2\uFFFD\uFFFD\uFFFDJw\u013D\uFFFD$W\uFFFD\uFFFD\uFFFD\uFFFD3\\:\uFFFD\uFFFD1QG\uFFFD~\uFFFD?\uFFFD\uFFFD\uFFFDRC\uFFFD\uFFFD\u01DB\uFFFD\uFFFD)\uFFFD\uFFFD=_~\f\uFFFDX\uFFFD\uFFFD\uFFFD\uFFFDZZ\uFFFD\u0000OF\uFFFD@\uFFFD8=\uFFFD\uFFFD\u0014\uFFFD!\uFFFDTI\uFFFD\u0011\uFFFD\uFFFD\uFFFD\uFFFD\uFFFD\uFFFDnH\u0005\r",
+        "d\uFFFD\uFFFDj\uFFFDwT\uDB02\uDD70\uFFFDL\u02EB\uFFFD\uFFFD7\u001B-v\u000FH\uFFFD\uFFFD\f]~\u0014\uFFFD\u0014\uFFFD7\uFFFD/\uFFFD*{Fc\uFFFDU\uFFFDk\u000F!\uFFFD\u0026\u001D\uFFFD7-\u05D6T\uFFFDO\uFFFD\uFFFD\u001A\uFFFD\uFFFD\uFFFD\uFFFD\uFFFD\uFFFDh\uFFFD\uFFFD\uFFFDy\uFFFD- \u0014\u070A\uFFFDd6\u0060)\uFFFD\uFFFD\uFFFD_M\uFFFD\u002B\u06BCwI)w\u0006\uFFFDO\uFFFD\u003E\uFFFDL\u001D5Ev\uFFFDv?\uFFFD\uFFFD4i\uFFFDu\uFFFD\u0005\uFFFD\uFFFD)\u001A\uFFFD\uFFFD\uFFFDzm\u0004\uFFFD\u000E\u0002;\uFFFD\u0026\uFFFD\u0014\u000B\uFFFD\uFFFDK\uFFFD\u05DBX\u0015\uFFFD\r",
+        "e\uFFFD\uFFFD\u0000%Pn#\u0226*y\uFFFD\b\uFFFD\uFFFD1\u040ABC7a\uFFFDM\u001D\uFFFDtC%L\uFFFD3l\u0007Q\uFFFD\r",
+        "\uFFFD\uFFFD\u0002\uFFFDm\uFFFD?\uFFFDB\u000F\n",
+        "j\uFFFD\uFFFDE\uFFFD.R\u0018\uFFFD\b\uFFFD\uFFFD\uFFFDZME_\u0001T\uFFFD#\uFFFDAS\uFFFD\uFFFD\r",
+        "Rpd8\uFFFD\uFFFDR\uFFFD\uFFFD\uFFFD\uFFFDY\uFFFDK\uFFFD!A\u0013\uFFFD\uFFFDkA\uFFFD%F\uFFFD\uB187\uFFFD_P\uFFFD\uFFFD.\uFFFD\uFFFD\uFFFD\uFFFDV\uFFFD\u0027V\u0016\uFFFD\u001FT4 \u0012\uFFFD4\u0014\uFFFD.\uFFFD\u0013t0fg\u001B\uFFFD\uFFFD\u007F\uFFFD\u001D\u001D\uFFFDyY}\uFFFD\uFFFD\uFFFD\u0019e\u000F|t\uFFFDRg\uFFFD\u007F\u001B\uFFFD\uFFFD\uFFFD\uFFFDre\uFFFD\uFFFD)\uFFFD\uFFFD\u0016\u00016?\uFFFD\uFFFDa\uFFFDq6\u0015C\u0003\uFFFD\uFFFD\uFFFD\u0015\uFFFD5\u001Fc!N\u001E\u0007\uFFFD\uFFFD\u0018\u0003\uFFFD\u000F\uFFFDwes\u0060\u0012\uFFFD\u0010\u001E~ \uFFFD\u9A11z\uFFFD\uFFFD\uFFFD\uFFFD\uFFFD3\uFFFD\uFFFD\u00178\uFFFD\uFFFDI\uFFFD\uFFFD\u0027%\uFFFD\uFFFD\uFFFDHo\u0002\uFFFD%\u0001\uFFFD\u0001\uFFFD4_Rln?\uFFFD\u0022\uFFFD\u0017Dp\uFFFDI\uFFFD\uFFFD?\uFFFD\uFFFDbq\uFFFD\u0012\u0005\uFFFDaU\uFFFD\uFFFD\u0395N\uFFFD\uFFFD\uFFFD\uFFFDpd\uFFFDX\uFFFD\u0004)~G!\uFFFD%\u0027\uFFFD\uFFFD,\uFFFD\uFFFDCpLM\uFFFD\f\uFFFD\u0001*-\uFFFD\uFFFD}\uFFFDf\u0001\uFFFD\uFFFD\uFFFD\uFFFD~m\uFFFD\uFFFD\uFFFD\uFFFD\uFFFD/\uFFFD\u0001\uFFFDhPT\uFFFDr\uFFFD\u0022\uFFFD\uFFFDn\uFFFD\uFFFD\uFFFD\uFFFDR\uFFFD\u01FF\u0026j\u000B3p\u001F\uFFFD\u0577\uFFFD\uFFFD3\uFFFDQ)E\u0019\uFFFD(\u0005\uFFFDuj\uFFFD\u002B\u001F\uFFFD\uFFFD\uFFFD\uFFFDk!\u0011o\uFFFD\uFFFD\uFFFD5\uFFFD4\uFFFD\u0513!\uFFFD\uFFFD\uFFFD\uFFFD\uFFFD\uFFFD{\uFFFD\u02F1\uFFFD\u0011\u0007Q\uFFFDB6 #\uFFFD\u0022K\u0212h\uFFFD\uFFFD\uFFFD\u001FW\uFFFD\uFFFD\u0610k\u000B\uFFFD\u7D3E\uFFFDN\uFFFD\u0617\uFFFD-\uFFFD\uFFFD\uFFFDf\uFFFDo\uFFFDxg\uFFFD\u001CN\uFFFD\u81E2s\u0010(9v\uFFFDx^Oke\uFFFD\u04E6\uFFFD\uFFFD\uFFFD\uFFFD5B|\uFFFD\uFFFDgS\u0018\u0004C\u01D8\uFFFD\uFFFD\u001E\uFFFD0\uFFFDn\uFFFD\uFFFD\uFFFD8E\u0016H\t\uFFFD\uFFFD\uFFFD\uFFFD \uFFFDI\uFFFDD%\uFFFD%\uFFFD\uFFFD^\uFFFD5\uFFFD\uFFFD\uFFFD\uFFFD\uFFFD\u0027u(\uFFFD\f\uFFFD\uFFFD\n",
+        "7\u06A3]\uFFFDsBj\uFFFD\uFFFDk\u0022\u0646\uFFFD\uFFFD\uFFFD\uFFFDY\uFFFD\u0003\uFFFD\u0060\uFFFDz\uFFFD}K\uFFFD\uFFFD\uFFFDJ\u0026:\uEA02c!\uFFFD\uFFFD\uFFFD\uFFFDLl\uFFFD\uFFFD\u01C7\uFFFDb\uFFFD\uFFFD\u0007\uFFFDy\u0011\uFFFD\u000F\uFFFD\uFFFD\uFFFD\u0012D \uFFFD\uFFFD\uFFFD\u0005\u001FI\uFFFDn)8\uFFFD\uFFFDE\r",
+        "\uFFFD\u0703\u0027\uFFFDA\uFFFDb3e.p\uFFFD\u0012\uFFFD\u000E\u074A,p\u0060\t\uFFFDg\uFFFD\uFFFD6\uFFFD\uFFFD\uFFFD\uFFFD\uFFFD\uFFFDY\u001As\uFFFD_\u0002z\uFFFDl1\u05AE\uFFFDv{\uFFFD)\uFFFD\b\u0019\uFFFDV\uFFFD\uFFFD\uFFFD\u001Cgn\uFFFDd\uFFFDG\uFFFD\uFFFD\uFFFD\uFFFD3z}\uFFFD\uFFFD\uFFFD\uFFFD\uFFFD\uFFFD\uFFFDc\uFFFD\u0016\uFFFD\uFFFD\u07B38\u0003H\uFFFD\uFFFDB\uFFFD\u000B\uFFFD\u0007\uFFFD\uFFFD\n",
+        "\u001E\uFFFD\uFFFDO\uFFFDb\uFFFDg\uFFFDa\uFFFD\uFFFD\u0007O\u0003\uFFFD\uFFFD\uFFFD\uFFFDi\uFFFDr\uFFFD\uFFFD\uFFFD\uFFFD:\uFFFD\u0006\uFFFDA[\uFFFD\uFFFD\uFFFD\u0017\uFFFD\uFFFD\uFFFD]Kr\uFFFDM"
       ],
       "StatusCode": 202,
       "ResponseHeaders": {
         "Content-Length": "0",
-<<<<<<< HEAD
-        "Date": "Wed, 03 Feb 2021 02:09:06 GMT",
-=======
-        "Date": "Wed, 17 Feb 2021 22:34:23 GMT",
->>>>>>> 1814567d
-        "Server": [
-          "Windows-Azure-HDFS/1.0",
-          "Microsoft-HTTPAPI/2.0"
-        ],
-        "x-ms-client-request-id": "a5d2173e-c85b-e2b7-541f-4a127982b127",
-<<<<<<< HEAD
-        "x-ms-request-id": "51de2969-801f-003b-55d1-f93afb000000",
-=======
-        "x-ms-request-id": "abc41bae-201f-007f-487d-05b0c4000000",
->>>>>>> 1814567d
+        "Date": "Fri, 19 Feb 2021 19:13:07 GMT",
+        "Server": [
+          "Windows-Azure-HDFS/1.0",
+          "Microsoft-HTTPAPI/2.0"
+        ],
+        "x-ms-client-request-id": "44247caf-f1a4-5ad6-600a-21dac0e828e0",
+        "x-ms-request-id": "6f4bb873-e01f-004f-56f3-060e0b000000",
         "x-ms-request-server-encrypted": "true",
         "x-ms-version": "2020-06-12"
       },
       "ResponseBody": []
     },
     {
-      "RequestUri": "https://seannse.dfs.core.windows.net/test-filesystem-3163fdc4-47d0-d3c8-2068-5f1ef6674513/test-file-e71c70a3-0eb8-c94d-b705-0084e29b041c?action=flush\u0026position=2048",
-      "RequestMethod": "PATCH",
-      "RequestHeaders": {
-        "Accept": "application/json",
-        "Authorization": "Sanitized",
-<<<<<<< HEAD
-        "traceparent": "00-c3c75412b8e58b498cfa0fc868ddf39f-cabaec6d19ac6a48-00",
-        "User-Agent": [
-          "azsdk-net-Storage.Files.DataLake/12.7.0-alpha.20210202.1",
-          "(.NET Framework 4.8.4250.0; Microsoft Windows 10.0.19042 )"
-        ],
-        "x-ms-client-request-id": "81e2355e-8914-f4de-0103-6e1a9ee4b59d",
-        "x-ms-date": "Wed, 03 Feb 2021 02:09:05 GMT",
-=======
-        "Content-Length": "0",
-        "traceparent": "00-0f7ba41020081d4a9b9039163d1f739c-23025bbb722fd441-00",
-        "User-Agent": [
-          "azsdk-net-Storage.Files.DataLake/12.7.0-alpha.20210217.1",
-          "(.NET 5.0.3; Microsoft Windows 10.0.19042)"
-        ],
-        "x-ms-client-request-id": "81e2355e-8914-f4de-0103-6e1a9ee4b59d",
-        "x-ms-date": "Wed, 17 Feb 2021 22:34:23 GMT",
->>>>>>> 1814567d
+      "RequestUri": "https://seannse.dfs.core.windows.net/test-filesystem-3cc5ce5a-a907-8f12-39e5-cc44366a37f0/test-file-600602af-8ba4-e5f8-430b-1560e67839f8?action=flush\u0026position=2048",
+      "RequestMethod": "PATCH",
+      "RequestHeaders": {
+        "Accept": "application/json",
+        "Authorization": "Sanitized",
+        "traceparent": "00-d833b628012ccd4792543c96aeb7a96e-27684f141bae764f-00",
+        "User-Agent": [
+          "azsdk-net-Storage.Files.DataLake/12.7.0-alpha.20210219.1",
+          "(.NET 5.0.3; Microsoft Windows 10.0.19041)"
+        ],
+        "x-ms-client-request-id": "9c47bf31-6d6e-af7f-46c3-f2a013fb0196",
+        "x-ms-date": "Fri, 19 Feb 2021 19:13:08 GMT",
         "x-ms-return-client-request-id": "true",
         "x-ms-version": "2020-06-12"
       },
@@ -387,54 +253,33 @@
       "StatusCode": 200,
       "ResponseHeaders": {
         "Content-Length": "0",
-<<<<<<< HEAD
-        "Date": "Wed, 03 Feb 2021 02:09:06 GMT",
-        "ETag": "\u00220x8D8C7E8AFC6F286\u0022",
-        "Last-Modified": "Wed, 03 Feb 2021 02:09:06 GMT",
-=======
-        "Date": "Wed, 17 Feb 2021 22:34:23 GMT",
-        "ETag": "\u00220x8D8D3942CD83DA1\u0022",
-        "Last-Modified": "Wed, 17 Feb 2021 22:34:23 GMT",
->>>>>>> 1814567d
-        "Server": [
-          "Windows-Azure-HDFS/1.0",
-          "Microsoft-HTTPAPI/2.0"
-        ],
-        "x-ms-client-request-id": "81e2355e-8914-f4de-0103-6e1a9ee4b59d",
-<<<<<<< HEAD
-        "x-ms-request-id": "51de2978-801f-003b-63d1-f93afb000000",
-=======
-        "x-ms-request-id": "abc41bbc-201f-007f-567d-05b0c4000000",
->>>>>>> 1814567d
+        "Date": "Fri, 19 Feb 2021 19:13:07 GMT",
+        "ETag": "\u00220x8D8D50A645D0735\u0022",
+        "Last-Modified": "Fri, 19 Feb 2021 19:13:08 GMT",
+        "Server": [
+          "Windows-Azure-HDFS/1.0",
+          "Microsoft-HTTPAPI/2.0"
+        ],
+        "x-ms-client-request-id": "9c47bf31-6d6e-af7f-46c3-f2a013fb0196",
+        "x-ms-request-id": "6f4bb87d-e01f-004f-60f3-060e0b000000",
         "x-ms-request-server-encrypted": "false",
         "x-ms-version": "2020-06-12"
       },
       "ResponseBody": []
     },
     {
-      "RequestUri": "https://seannse.dfs.core.windows.net/test-filesystem-3163fdc4-47d0-d3c8-2068-5f1ef6674513/test-file-e71c70a3-0eb8-c94d-b705-0084e29b041c?action=flush\u0026position=1024",
-      "RequestMethod": "PATCH",
-      "RequestHeaders": {
-        "Accept": "application/json",
-        "Authorization": "Sanitized",
-<<<<<<< HEAD
-        "If-Match": "0x8D8C7E8AF98C7F7",
-        "User-Agent": [
-          "azsdk-net-Storage.Files.DataLake/12.7.0-alpha.20210202.1",
-          "(.NET Framework 4.8.4250.0; Microsoft Windows 10.0.19042 )"
-        ],
-        "x-ms-client-request-id": "43b40a14-2f9f-7f12-a10c-55d1e09d6d8d",
-        "x-ms-date": "Wed, 03 Feb 2021 02:09:06 GMT",
-=======
-        "Content-Length": "0",
-        "If-Match": "\u00220x8D8D3942CBBAA11\u0022",
-        "User-Agent": [
-          "azsdk-net-Storage.Files.DataLake/12.7.0-alpha.20210217.1",
-          "(.NET 5.0.3; Microsoft Windows 10.0.19042)"
-        ],
-        "x-ms-client-request-id": "43b40a14-2f9f-7f12-a10c-55d1e09d6d8d",
-        "x-ms-date": "Wed, 17 Feb 2021 22:34:23 GMT",
->>>>>>> 1814567d
+      "RequestUri": "https://seannse.dfs.core.windows.net/test-filesystem-3cc5ce5a-a907-8f12-39e5-cc44366a37f0/test-file-600602af-8ba4-e5f8-430b-1560e67839f8?action=flush\u0026position=1024",
+      "RequestMethod": "PATCH",
+      "RequestHeaders": {
+        "Accept": "application/json",
+        "Authorization": "Sanitized",
+        "If-Match": "0x8D8D50A6445D1B2",
+        "User-Agent": [
+          "azsdk-net-Storage.Files.DataLake/12.7.0-alpha.20210219.1",
+          "(.NET 5.0.3; Microsoft Windows 10.0.19041)"
+        ],
+        "x-ms-client-request-id": "01a8a87b-8ca1-b872-2f0e-e2e35a724e1e",
+        "x-ms-date": "Fri, 19 Feb 2021 19:13:09 GMT",
         "x-ms-return-client-request-id": "true",
         "x-ms-version": "2020-06-12"
       },
@@ -443,58 +288,36 @@
       "ResponseHeaders": {
         "Content-Length": "200",
         "Content-Type": "application/json; charset=utf-8",
-<<<<<<< HEAD
-        "Date": "Wed, 03 Feb 2021 02:09:06 GMT",
-=======
-        "Date": "Wed, 17 Feb 2021 22:34:23 GMT",
->>>>>>> 1814567d
-        "Server": [
-          "Windows-Azure-HDFS/1.0",
-          "Microsoft-HTTPAPI/2.0"
-        ],
-        "x-ms-client-request-id": "43b40a14-2f9f-7f12-a10c-55d1e09d6d8d",
+        "Date": "Fri, 19 Feb 2021 19:13:07 GMT",
+        "Server": [
+          "Windows-Azure-HDFS/1.0",
+          "Microsoft-HTTPAPI/2.0"
+        ],
+        "x-ms-client-request-id": "01a8a87b-8ca1-b872-2f0e-e2e35a724e1e",
         "x-ms-error-code": "ConditionNotMet",
-<<<<<<< HEAD
-        "x-ms-request-id": "51de2989-801f-003b-74d1-f93afb000000",
-=======
-        "x-ms-request-id": "abc41bc3-201f-007f-5d7d-05b0c4000000",
->>>>>>> 1814567d
+        "x-ms-request-id": "6f4bb888-e01f-004f-6bf3-060e0b000000",
         "x-ms-version": "2020-06-12"
       },
       "ResponseBody": {
         "error": {
           "code": "ConditionNotMet",
-<<<<<<< HEAD
-          "message": "The condition specified using HTTP conditional header(s) is not met.\nRequestId:51de2989-801f-003b-74d1-f93afb000000\nTime:2021-02-03T02:09:06.9272357Z"
-=======
-          "message": "The condition specified using HTTP conditional header(s) is not met.\nRequestId:abc41bc3-201f-007f-5d7d-05b0c4000000\nTime:2021-02-17T22:34:23.4772992Z"
->>>>>>> 1814567d
+          "message": "The condition specified using HTTP conditional header(s) is not met.\nRequestId:6f4bb888-e01f-004f-6bf3-060e0b000000\nTime:2021-02-19T19:13:08.3830771Z"
         }
       }
     },
     {
-      "RequestUri": "https://seannse.blob.core.windows.net/test-filesystem-3163fdc4-47d0-d3c8-2068-5f1ef6674513?restype=container",
+      "RequestUri": "https://seannse.blob.core.windows.net/test-filesystem-3cc5ce5a-a907-8f12-39e5-cc44366a37f0?restype=container",
       "RequestMethod": "DELETE",
       "RequestHeaders": {
         "Accept": "application/xml",
         "Authorization": "Sanitized",
-<<<<<<< HEAD
-        "traceparent": "00-5f2314218ebe834a8a802f66ccdca3f6-0b49b61755eed24c-00",
-        "User-Agent": [
-          "azsdk-net-Storage.Files.DataLake/12.7.0-alpha.20210202.1",
-          "(.NET Framework 4.8.4250.0; Microsoft Windows 10.0.19042 )"
-        ],
-        "x-ms-client-request-id": "9405dde1-7130-24fd-e5a9-c48013ca0fc1",
-        "x-ms-date": "Wed, 03 Feb 2021 02:09:06 GMT",
-=======
-        "traceparent": "00-a9d773a8a941264c9041466d34a0a265-a933b2ac05c08c4f-00",
-        "User-Agent": [
-          "azsdk-net-Storage.Files.DataLake/12.7.0-alpha.20210217.1",
-          "(.NET 5.0.3; Microsoft Windows 10.0.19042)"
-        ],
-        "x-ms-client-request-id": "9405dde1-7130-24fd-e5a9-c48013ca0fc1",
-        "x-ms-date": "Wed, 17 Feb 2021 22:34:23 GMT",
->>>>>>> 1814567d
+        "traceparent": "00-226478927ee57a44a326c723a7f8f3c1-962bcab285e79f40-00",
+        "User-Agent": [
+          "azsdk-net-Storage.Files.DataLake/12.7.0-alpha.20210219.1",
+          "(.NET 5.0.3; Microsoft Windows 10.0.19041)"
+        ],
+        "x-ms-client-request-id": "6a24056c-0052-d1f5-c3fb-7c6a0d1f07f6",
+        "x-ms-date": "Fri, 19 Feb 2021 19:13:09 GMT",
         "x-ms-return-client-request-id": "true",
         "x-ms-version": "2020-06-12"
       },
@@ -502,28 +325,20 @@
       "StatusCode": 202,
       "ResponseHeaders": {
         "Content-Length": "0",
-<<<<<<< HEAD
-        "Date": "Wed, 03 Feb 2021 02:09:06 GMT",
-=======
-        "Date": "Wed, 17 Feb 2021 22:34:23 GMT",
->>>>>>> 1814567d
+        "Date": "Fri, 19 Feb 2021 19:13:08 GMT",
         "Server": [
           "Windows-Azure-Blob/1.0",
           "Microsoft-HTTPAPI/2.0"
         ],
-        "x-ms-client-request-id": "9405dde1-7130-24fd-e5a9-c48013ca0fc1",
-<<<<<<< HEAD
-        "x-ms-request-id": "8a7c7ebc-501e-004a-06d1-f9dcd0000000",
-=======
-        "x-ms-request-id": "2384cb10-501e-0081-807d-05df85000000",
->>>>>>> 1814567d
+        "x-ms-client-request-id": "6a24056c-0052-d1f5-c3fb-7c6a0d1f07f6",
+        "x-ms-request-id": "2e6c4f83-201e-00a4-14f3-0676f9000000",
         "x-ms-version": "2020-06-12"
       },
       "ResponseBody": []
     }
   ],
   "Variables": {
-    "RandomSeed": "1437715723",
+    "RandomSeed": "112970594",
     "Storage_TestConfigHierarchicalNamespace": "NamespaceTenant\nseannse\nU2FuaXRpemVk\nhttps://seannse.blob.core.windows.net\nhttps://seannse.file.core.windows.net\nhttps://seannse.queue.core.windows.net\nhttps://seannse.table.core.windows.net\n\n\n\n\nhttps://seannse-secondary.blob.core.windows.net\nhttps://seannse-secondary.file.core.windows.net\nhttps://seannse-secondary.queue.core.windows.net\nhttps://seannse-secondary.table.core.windows.net\n68390a19-a643-458b-b726-408abf67b4fc\nSanitized\n72f988bf-86f1-41af-91ab-2d7cd011db47\nhttps://login.microsoftonline.com/\nCloud\nBlobEndpoint=https://seannse.blob.core.windows.net/;QueueEndpoint=https://seannse.queue.core.windows.net/;FileEndpoint=https://seannse.file.core.windows.net/;BlobSecondaryEndpoint=https://seannse-secondary.blob.core.windows.net/;QueueSecondaryEndpoint=https://seannse-secondary.queue.core.windows.net/;FileSecondaryEndpoint=https://seannse-secondary.file.core.windows.net/;AccountName=seannse;AccountKey=Sanitized\n"
   }
 }