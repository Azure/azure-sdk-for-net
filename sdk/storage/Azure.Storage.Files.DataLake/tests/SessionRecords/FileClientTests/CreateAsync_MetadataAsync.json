--- conflicted
+++ resolved
@@ -15,11 +15,7 @@
         "x-ms-client-request-id": "0e0c4198-2d46-2a84-006b-9d866f4c22eb",
         "x-ms-date": "Fri, 19 Feb 2021 19:12:13 GMT",
         "x-ms-return-client-request-id": "true",
-<<<<<<< HEAD
-        "x-ms-version": "2020-12-06"
-=======
         "x-ms-version": "2021-02-12"
->>>>>>> 7e782c87
       },
       "RequestBody": null,
       "StatusCode": 201,
@@ -34,11 +30,7 @@
         ],
         "x-ms-client-request-id": "0e0c4198-2d46-2a84-006b-9d866f4c22eb",
         "x-ms-request-id": "2e6a4861-201e-00a4-0af3-0676f9000000",
-<<<<<<< HEAD
-        "x-ms-version": "2020-12-06"
-=======
         "x-ms-version": "2021-02-12"
->>>>>>> 7e782c87
       },
       "ResponseBody": []
     },
@@ -56,11 +48,7 @@
         "x-ms-client-request-id": "f2975c1d-e2d5-ee06-4c4d-511da89bc733",
         "x-ms-date": "Fri, 19 Feb 2021 19:12:13 GMT",
         "x-ms-return-client-request-id": "true",
-<<<<<<< HEAD
-        "x-ms-version": "2020-12-06"
-=======
         "x-ms-version": "2021-02-12"
->>>>>>> 7e782c87
       },
       "RequestBody": null,
       "StatusCode": 201,
@@ -75,11 +63,7 @@
         ],
         "x-ms-client-request-id": "f2975c1d-e2d5-ee06-4c4d-511da89bc733",
         "x-ms-request-id": "6f4b875a-e01f-004f-66f3-060e0b000000",
-<<<<<<< HEAD
-        "x-ms-version": "2020-12-06"
-=======
         "x-ms-version": "2021-02-12"
->>>>>>> 7e782c87
       },
       "ResponseBody": []
     },
@@ -98,11 +82,7 @@
         "x-ms-date": "Fri, 19 Feb 2021 19:12:13 GMT",
         "x-ms-properties": "foo=YmFy,meta=ZGF0YQ==,Capital=bGV0dGVy,UPPER=Y2FzZQ==",
         "x-ms-return-client-request-id": "true",
-<<<<<<< HEAD
-        "x-ms-version": "2020-12-06"
-=======
         "x-ms-version": "2021-02-12"
->>>>>>> 7e782c87
       },
       "RequestBody": null,
       "StatusCode": 201,
@@ -117,11 +97,7 @@
         ],
         "x-ms-client-request-id": "075e77dc-5429-980d-d59d-62dad8edef5e",
         "x-ms-request-id": "6f4b8773-e01f-004f-7ff3-060e0b000000",
-<<<<<<< HEAD
-        "x-ms-version": "2020-12-06"
-=======
         "x-ms-version": "2021-02-12"
->>>>>>> 7e782c87
       },
       "ResponseBody": []
     },
@@ -139,11 +115,7 @@
         "x-ms-client-request-id": "873ce672-a48f-fa1a-0532-30996de17cf3",
         "x-ms-date": "Fri, 19 Feb 2021 19:12:13 GMT",
         "x-ms-return-client-request-id": "true",
-<<<<<<< HEAD
-        "x-ms-version": "2020-12-06"
-=======
         "x-ms-version": "2021-02-12"
->>>>>>> 7e782c87
       },
       "RequestBody": null,
       "StatusCode": 200,
@@ -174,11 +146,7 @@
         "x-ms-permissions": "rw-r-----",
         "x-ms-request-id": "2e6a4b3a-201e-00a4-45f3-0676f9000000",
         "x-ms-server-encrypted": "true",
-<<<<<<< HEAD
-        "x-ms-version": "2020-12-06"
-=======
         "x-ms-version": "2021-02-12"
->>>>>>> 7e782c87
       },
       "ResponseBody": []
     },
@@ -196,11 +164,7 @@
         "x-ms-client-request-id": "f2682837-68b1-fcce-f2d4-8f9d91636a6d",
         "x-ms-date": "Fri, 19 Feb 2021 19:12:13 GMT",
         "x-ms-return-client-request-id": "true",
-<<<<<<< HEAD
-        "x-ms-version": "2020-12-06"
-=======
         "x-ms-version": "2021-02-12"
->>>>>>> 7e782c87
       },
       "RequestBody": null,
       "StatusCode": 202,
@@ -213,11 +177,7 @@
         ],
         "x-ms-client-request-id": "f2682837-68b1-fcce-f2d4-8f9d91636a6d",
         "x-ms-request-id": "2e6a4c1f-201e-00a4-1ef3-0676f9000000",
-<<<<<<< HEAD
-        "x-ms-version": "2020-12-06"
-=======
         "x-ms-version": "2021-02-12"
->>>>>>> 7e782c87
       },
       "ResponseBody": []
     }
