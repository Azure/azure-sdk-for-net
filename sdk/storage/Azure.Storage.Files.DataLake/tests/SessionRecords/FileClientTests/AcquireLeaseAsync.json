--- conflicted
+++ resolved
@@ -15,11 +15,7 @@
         "x-ms-client-request-id": "5830d460-a413-0084-43d0-db81262e8f22",
         "x-ms-date": "Fri, 19 Feb 2021 19:08:44 GMT",
         "x-ms-return-client-request-id": "true",
-<<<<<<< HEAD
-        "x-ms-version": "2020-12-06"
-=======
         "x-ms-version": "2021-02-12"
->>>>>>> 7e782c87
       },
       "RequestBody": null,
       "StatusCode": 201,
@@ -34,11 +30,7 @@
         ],
         "x-ms-client-request-id": "5830d460-a413-0084-43d0-db81262e8f22",
         "x-ms-request-id": "2e6248f0-201e-00a4-40f2-0676f9000000",
-<<<<<<< HEAD
-        "x-ms-version": "2020-12-06"
-=======
         "x-ms-version": "2021-02-12"
->>>>>>> 7e782c87
       },
       "ResponseBody": []
     },
@@ -56,11 +48,7 @@
         "x-ms-client-request-id": "b3e7cd0b-ebbc-da72-9d28-fd6e44e87047",
         "x-ms-date": "Fri, 19 Feb 2021 19:08:44 GMT",
         "x-ms-return-client-request-id": "true",
-<<<<<<< HEAD
-        "x-ms-version": "2020-12-06"
-=======
         "x-ms-version": "2021-02-12"
->>>>>>> 7e782c87
       },
       "RequestBody": null,
       "StatusCode": 201,
@@ -75,11 +63,7 @@
         ],
         "x-ms-client-request-id": "b3e7cd0b-ebbc-da72-9d28-fd6e44e87047",
         "x-ms-request-id": "6f4aee03-e01f-004f-3cf2-060e0b000000",
-<<<<<<< HEAD
-        "x-ms-version": "2020-12-06"
-=======
         "x-ms-version": "2021-02-12"
->>>>>>> 7e782c87
       },
       "ResponseBody": []
     },
@@ -100,11 +84,7 @@
         "x-ms-lease-duration": "15",
         "x-ms-proposed-lease-id": "34ba9aa5-fb1e-b1f5-9b6d-22bae47dd15a",
         "x-ms-return-client-request-id": "true",
-<<<<<<< HEAD
-        "x-ms-version": "2020-12-06"
-=======
         "x-ms-version": "2021-02-12"
->>>>>>> 7e782c87
       },
       "RequestBody": null,
       "StatusCode": 201,
@@ -120,11 +100,7 @@
         "x-ms-client-request-id": "9b145a73-2445-0f7e-d835-174ec9b8f61f",
         "x-ms-lease-id": "34ba9aa5-fb1e-b1f5-9b6d-22bae47dd15a",
         "x-ms-request-id": "2e624aec-201e-00a4-24f2-0676f9000000",
-<<<<<<< HEAD
-        "x-ms-version": "2020-12-06"
-=======
         "x-ms-version": "2021-02-12"
->>>>>>> 7e782c87
       },
       "ResponseBody": []
     },
@@ -142,11 +118,7 @@
         "x-ms-client-request-id": "8946880b-3568-2615-4580-e9df603611c7",
         "x-ms-date": "Fri, 19 Feb 2021 19:08:45 GMT",
         "x-ms-return-client-request-id": "true",
-<<<<<<< HEAD
-        "x-ms-version": "2020-12-06"
-=======
         "x-ms-version": "2021-02-12"
->>>>>>> 7e782c87
       },
       "RequestBody": null,
       "StatusCode": 202,
@@ -159,11 +131,7 @@
         ],
         "x-ms-client-request-id": "8946880b-3568-2615-4580-e9df603611c7",
         "x-ms-request-id": "2e624bd2-201e-00a4-7cf2-0676f9000000",
-<<<<<<< HEAD
-        "x-ms-version": "2020-12-06"
-=======
         "x-ms-version": "2021-02-12"
->>>>>>> 7e782c87
       },
       "ResponseBody": []
     }
