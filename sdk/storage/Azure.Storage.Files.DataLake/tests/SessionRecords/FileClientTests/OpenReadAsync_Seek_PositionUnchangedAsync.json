{
  "Entries": [
    {
<<<<<<< HEAD
      "RequestUri": "https://amandaadlscanary.blob.core.windows.net/test-filesystem-bccfd3ce-b3d1-d1c4-57dd-2802e2c0f925?restype=container",
=======
      "RequestUri": "http://seanmcccanary3.blob.core.windows.net/test-filesystem-bccfd3ce-b3d1-d1c4-57dd-2802e2c0f925?restype=container",
>>>>>>> f7eb5f10
      "RequestMethod": "PUT",
      "RequestHeaders": {
        "Accept": "application/xml",
        "Authorization": "Sanitized",
<<<<<<< HEAD
        "traceparent": "00-c94b7f11e42b5d4aa21bd3bb32d0ffd2-c2554f7824b2234e-00",
        "User-Agent": [
          "azsdk-net-Storage.Files.DataLake/12.8.0-alpha.20210820.1",
          "(.NET 5.0.9; Microsoft Windows 10.0.19043)"
        ],
        "x-ms-blob-public-access": "container",
        "x-ms-client-request-id": "4b9febbe-488c-b6f4-8d97-3cf98fb4400b",
        "x-ms-date": "Fri, 20 Aug 2021 22:58:49 GMT",
=======
        "traceparent": "00-794506bc97955845b24ec98f831fa152-d66d63265429de45-00",
        "User-Agent": "azsdk-net-Storage.Files.DataLake/12.9.0-alpha.20210921.1 (.NET Framework 4.8.4300.0; Microsoft Windows 10.0.19043 )",
        "x-ms-blob-public-access": "container",
        "x-ms-client-request-id": "4b9febbe-488c-b6f4-8d97-3cf98fb4400b",
        "x-ms-date": "Tue, 21 Sep 2021 19:48:28 GMT",
>>>>>>> f7eb5f10
        "x-ms-return-client-request-id": "true",
        "x-ms-version": "2020-12-06"
      },
      "RequestBody": null,
      "StatusCode": 201,
      "ResponseHeaders": {
        "Content-Length": "0",
<<<<<<< HEAD
        "Date": "Fri, 20 Aug 2021 22:58:49 GMT",
        "ETag": "\u00220x8D9642E12FCA029\u0022",
        "Last-Modified": "Fri, 20 Aug 2021 22:58:49 GMT",
        "Server": [
          "Windows-Azure-Blob/1.0",
          "Microsoft-HTTPAPI/2.0"
        ],
        "x-ms-client-request-id": "4b9febbe-488c-b6f4-8d97-3cf98fb4400b",
        "x-ms-request-id": "53bbeed0-e01e-00d5-0a16-9619ac000000",
        "x-ms-version": "2020-10-02"
=======
        "Date": "Tue, 21 Sep 2021 19:48:28 GMT",
        "ETag": "\u00220x8D97D38C8A8997A\u0022",
        "Last-Modified": "Tue, 21 Sep 2021 19:48:28 GMT",
        "Server": "Windows-Azure-Blob/1.0 Microsoft-HTTPAPI/2.0",
        "x-ms-client-request-id": "4b9febbe-488c-b6f4-8d97-3cf98fb4400b",
        "x-ms-request-id": "3a7d0611-e01e-0095-4021-af3277000000",
        "x-ms-version": "2020-12-06"
>>>>>>> f7eb5f10
      },
      "ResponseBody": []
    },
    {
<<<<<<< HEAD
      "RequestUri": "https://amandaadlscanary.dfs.core.windows.net/test-filesystem-bccfd3ce-b3d1-d1c4-57dd-2802e2c0f925/test-file-691f8d16-dfcc-2590-bf87-283d35e9cb1b?resource=file",
=======
      "RequestUri": "http://seanmcccanary3.dfs.core.windows.net/test-filesystem-bccfd3ce-b3d1-d1c4-57dd-2802e2c0f925/test-file-691f8d16-dfcc-2590-bf87-283d35e9cb1b?resource=file",
>>>>>>> f7eb5f10
      "RequestMethod": "PUT",
      "RequestHeaders": {
        "Accept": "application/json",
        "Authorization": "Sanitized",
        "If-None-Match": "*",
<<<<<<< HEAD
        "traceparent": "00-039d1499ccc903489e8cdeaed2d630eb-83636d9ff6a3b242-00",
        "User-Agent": [
          "azsdk-net-Storage.Files.DataLake/12.8.0-alpha.20210820.1",
          "(.NET 5.0.9; Microsoft Windows 10.0.19043)"
        ],
        "x-ms-client-request-id": "611939d2-8e97-a644-c65a-53e953e4a013",
        "x-ms-date": "Fri, 20 Aug 2021 22:58:50 GMT",
=======
        "traceparent": "00-d3236e609cc0ac4892f23349d2f4dba4-91824e13ba393f4c-00",
        "User-Agent": "azsdk-net-Storage.Files.DataLake/12.9.0-alpha.20210921.1 (.NET Framework 4.8.4300.0; Microsoft Windows 10.0.19043 )",
        "x-ms-client-request-id": "611939d2-8e97-a644-c65a-53e953e4a013",
        "x-ms-date": "Tue, 21 Sep 2021 19:48:28 GMT",
>>>>>>> f7eb5f10
        "x-ms-return-client-request-id": "true",
        "x-ms-version": "2020-12-06"
      },
      "RequestBody": null,
      "StatusCode": 201,
      "ResponseHeaders": {
        "Content-Length": "0",
<<<<<<< HEAD
        "Date": "Fri, 20 Aug 2021 22:58:49 GMT",
        "ETag": "\u00220x8D9642E133467C4\u0022",
        "Last-Modified": "Fri, 20 Aug 2021 22:58:50 GMT",
        "Server": [
          "Windows-Azure-HDFS/1.0",
          "Microsoft-HTTPAPI/2.0"
        ],
        "x-ms-client-request-id": "611939d2-8e97-a644-c65a-53e953e4a013",
        "x-ms-request-id": "b04b8859-501f-00ef-1816-9603d4000000",
=======
        "Date": "Tue, 21 Sep 2021 19:48:28 GMT",
        "ETag": "\u00220x8D97D38C8B19C81\u0022",
        "Last-Modified": "Tue, 21 Sep 2021 19:48:28 GMT",
        "Server": "Windows-Azure-HDFS/1.0 Microsoft-HTTPAPI/2.0",
        "x-ms-client-request-id": "611939d2-8e97-a644-c65a-53e953e4a013",
        "x-ms-request-id": "6d24e799-701f-004c-4a21-af4af2000000",
>>>>>>> f7eb5f10
        "x-ms-request-server-encrypted": "true",
        "x-ms-version": "2020-12-06"
      },
      "ResponseBody": []
    },
    {
<<<<<<< HEAD
      "RequestUri": "https://amandaadlscanary.dfs.core.windows.net/test-filesystem-bccfd3ce-b3d1-d1c4-57dd-2802e2c0f925/test-file-691f8d16-dfcc-2590-bf87-283d35e9cb1b?action=append\u0026position=0",
=======
      "RequestUri": "http://seanmcccanary3.dfs.core.windows.net/test-filesystem-bccfd3ce-b3d1-d1c4-57dd-2802e2c0f925/test-file-691f8d16-dfcc-2590-bf87-283d35e9cb1b?action=append\u0026position=0",
>>>>>>> f7eb5f10
      "RequestMethod": "PATCH",
      "RequestHeaders": {
        "Accept": "application/json",
        "Authorization": "Sanitized",
        "Content-Length": "1024",
        "Content-Type": "application/octet-stream",
<<<<<<< HEAD
        "traceparent": "00-7aa9ae67c99e974d96bb39347405f26b-4651c14894b9c64e-00",
        "User-Agent": [
          "azsdk-net-Storage.Files.DataLake/12.8.0-alpha.20210820.1",
          "(.NET 5.0.9; Microsoft Windows 10.0.19043)"
        ],
        "x-ms-client-request-id": "fc6abe23-69cf-4284-5fb2-b61fbfb2d176",
        "x-ms-date": "Fri, 20 Aug 2021 22:58:50 GMT",
=======
        "traceparent": "00-9ca9dd382e4d0446998b38d061586732-82bdfdd074b6ca46-00",
        "User-Agent": "azsdk-net-Storage.Files.DataLake/12.9.0-alpha.20210921.1 (.NET Framework 4.8.4300.0; Microsoft Windows 10.0.19043 )",
        "x-ms-client-request-id": "fc6abe23-69cf-4284-5fb2-b61fbfb2d176",
        "x-ms-date": "Tue, 21 Sep 2021 19:48:28 GMT",
>>>>>>> f7eb5f10
        "x-ms-return-client-request-id": "true",
        "x-ms-version": "2020-12-06"
      },
      "RequestBody": "HBAN812BO/tqokzOGnzEFm4KQ/cgrpmfz1u\u002BK5VvnbvCjSv9M3vAPLCk4On8JpsR0iWKhXBJ6252bSMCwg9l\u002BwWQC41QxuLzSgZHfM2voqm/rVhw5BhLeaG9hsVXvXmgPuXkbBsOwAxDljtpAm6gxst6QhS29RbtRZLrkz8dm4yNpj3oyzWOse1MLU7d4XczHL/63Xtk6knO9ieIIizMJfqu3FsxuPuW7JEnacjIEGMbuHaAI74RKLz0GtQOBY7AgAdTLgQbAWTEZPHpPYCABebDbWq1TAI8nbSfPJ0mh\u002BcCZunBdeJf/7YSu7/MJ\u002Bo8cxTuSpckCzQEFpBPfMTGntwK59eXv5AEZG6zo5BDb3bKYsmIOD1P3lu0vF5RD4PxTB3jwj8TpbSE6eYpcGejwKcZhRn7PWWeugl74gIxslTqwVdzYK02tr0UBE5XJm3zEfy3N4pp9Q63RAc2l8OyUzaRPq4QMGD64s5b5zkWRpSbiNAGenvJgMtIuxulAB76YrAXxue\u002B4uCbvFS7DQ7VoP1zmg/yq9i7x73jx3REVOKvYYSI/oCs3aXvar0mDXK9cxoeMWYPCLbYXP4q2xpsV2dyDKyJTKF8x71qAkEalblKJVRaJiN8oFnOsKKCgQGKgxJVswHGMyd4oWqopAV1vcdE37XGETFE9mtTu5z/\u002BkW74H4uxOG3hPIt4YS40/tTWPLbPaJMw3LhEb2VcneKeaYl7cSHRvjljFvDmS\u002BsjCNwAGKqJL2ibxwMTLMjIhF6omjekuU3yxL59bBHiCpCNISaJXIV4FTpgn6oevlEwWpJSPbHzvk9ODRQsC4NW\u002BbxyhgvifyeZMEU9RBnjlAYtDNF/T8ze2aKXew\u002BxDAl2yeXtrDhFThtquM1stjp1arjOPv7x16mvU6xpCwPYKCR7hnpz9egNp/711Jc/siNoYdCWow0KhTI8flhMHAMXkpDo8S/AAXSQwJcAO8LSr\u002BGIwOkzQUTXMQEIN7ePgUu7nkIGFoEzqGCcBeK2CkkvKc52wxtZ5BEL0cAut8m8wT8LRF2AzJlglViIVzuiYSa4GM3pWL5wIfow\u002BgSAxPBW3wSjaoYrrh001i3C0YzVabDZdp8706hA22KjT9JUn5BocXg2/vZgjGqwtEJQbVAtW5CT545RWwucIo9jSF4K4HadmqAU3mq6uOp0Sx8l8G3SdjRBwPgB1tZsWtwnPUPMZdPL8pLwGH0l2W7kHM/sdjJhUNJpyN\u002B\u002Bm8OJqEOOU3tmZ\u002BVLWj3bIl23W\u002BdJHbnGgCSpxaxxopz0TVbPJrA5V4XzffUqYRw0Rm60sm04NX4JgygfJE3PNIUIlsznC/vtvgQhld/E3B8IdX99vTBvvFgYg==",
      "StatusCode": 202,
      "ResponseHeaders": {
        "Content-Length": "0",
<<<<<<< HEAD
        "Date": "Fri, 20 Aug 2021 22:58:50 GMT",
        "Server": [
          "Windows-Azure-HDFS/1.0",
          "Microsoft-HTTPAPI/2.0"
        ],
        "x-ms-client-request-id": "fc6abe23-69cf-4284-5fb2-b61fbfb2d176",
        "x-ms-request-id": "b04b885b-501f-00ef-1a16-9603d4000000",
=======
        "Date": "Tue, 21 Sep 2021 19:48:28 GMT",
        "Server": "Windows-Azure-HDFS/1.0 Microsoft-HTTPAPI/2.0",
        "x-ms-client-request-id": "fc6abe23-69cf-4284-5fb2-b61fbfb2d176",
        "x-ms-request-id": "6d24e79a-701f-004c-4b21-af4af2000000",
>>>>>>> f7eb5f10
        "x-ms-request-server-encrypted": "true",
        "x-ms-version": "2020-12-06"
      },
      "ResponseBody": []
    },
    {
<<<<<<< HEAD
      "RequestUri": "https://amandaadlscanary.dfs.core.windows.net/test-filesystem-bccfd3ce-b3d1-d1c4-57dd-2802e2c0f925/test-file-691f8d16-dfcc-2590-bf87-283d35e9cb1b?action=flush\u0026position=1024",
=======
      "RequestUri": "http://seanmcccanary3.dfs.core.windows.net/test-filesystem-bccfd3ce-b3d1-d1c4-57dd-2802e2c0f925/test-file-691f8d16-dfcc-2590-bf87-283d35e9cb1b?action=flush\u0026position=1024",
>>>>>>> f7eb5f10
      "RequestMethod": "PATCH",
      "RequestHeaders": {
        "Accept": "application/json",
        "Authorization": "Sanitized",
<<<<<<< HEAD
        "traceparent": "00-5b43274e7bc02d4e9b9c23413a4ef201-d63063640e548a42-00",
        "User-Agent": [
          "azsdk-net-Storage.Files.DataLake/12.8.0-alpha.20210820.1",
          "(.NET 5.0.9; Microsoft Windows 10.0.19043)"
        ],
        "x-ms-client-request-id": "94c5e612-a479-c143-53ad-bbe42bca433f",
        "x-ms-date": "Fri, 20 Aug 2021 22:58:50 GMT",
=======
        "traceparent": "00-ab284e727510d2449de976dc0899863b-d35deed1efe2cd4a-00",
        "User-Agent": "azsdk-net-Storage.Files.DataLake/12.9.0-alpha.20210921.1 (.NET Framework 4.8.4300.0; Microsoft Windows 10.0.19043 )",
        "x-ms-client-request-id": "94c5e612-a479-c143-53ad-bbe42bca433f",
        "x-ms-date": "Tue, 21 Sep 2021 19:48:28 GMT",
>>>>>>> f7eb5f10
        "x-ms-return-client-request-id": "true",
        "x-ms-version": "2020-12-06"
      },
      "RequestBody": null,
      "StatusCode": 200,
      "ResponseHeaders": {
        "Content-Length": "0",
<<<<<<< HEAD
        "Date": "Fri, 20 Aug 2021 22:58:50 GMT",
        "ETag": "\u00220x8D9642E13506284\u0022",
        "Last-Modified": "Fri, 20 Aug 2021 22:58:50 GMT",
        "Server": [
          "Windows-Azure-HDFS/1.0",
          "Microsoft-HTTPAPI/2.0"
        ],
        "x-ms-client-request-id": "94c5e612-a479-c143-53ad-bbe42bca433f",
        "x-ms-request-id": "b04b885e-501f-00ef-1d16-9603d4000000",
=======
        "Date": "Tue, 21 Sep 2021 19:48:28 GMT",
        "ETag": "\u00220x8D97D38C8CB6253\u0022",
        "Last-Modified": "Tue, 21 Sep 2021 19:48:29 GMT",
        "Server": "Windows-Azure-HDFS/1.0 Microsoft-HTTPAPI/2.0",
        "x-ms-client-request-id": "94c5e612-a479-c143-53ad-bbe42bca433f",
        "x-ms-request-id": "c8cf8c04-b01f-007c-4821-aff43d000000",
>>>>>>> f7eb5f10
        "x-ms-request-server-encrypted": "false",
        "x-ms-version": "2020-12-06"
      },
      "ResponseBody": []
    },
    {
<<<<<<< HEAD
      "RequestUri": "https://amandaadlscanary.blob.core.windows.net/test-filesystem-bccfd3ce-b3d1-d1c4-57dd-2802e2c0f925/test-file-691f8d16-dfcc-2590-bf87-283d35e9cb1b",
=======
      "RequestUri": "http://seanmcccanary3.blob.core.windows.net/test-filesystem-bccfd3ce-b3d1-d1c4-57dd-2802e2c0f925/test-file-691f8d16-dfcc-2590-bf87-283d35e9cb1b",
>>>>>>> f7eb5f10
      "RequestMethod": "HEAD",
      "RequestHeaders": {
        "Accept": "application/xml",
        "Authorization": "Sanitized",
<<<<<<< HEAD
        "traceparent": "00-f906e1fb058cc0429148977b794db004-fba1f0b86499c742-00",
        "User-Agent": [
          "azsdk-net-Storage.Files.DataLake/12.8.0-alpha.20210820.1",
          "(.NET 5.0.9; Microsoft Windows 10.0.19043)"
        ],
        "x-ms-client-request-id": "d80c3ab1-3cec-77fc-e258-b2b58ceec485",
        "x-ms-date": "Fri, 20 Aug 2021 22:58:50 GMT",
=======
        "traceparent": "00-ba60bc5dd3cb1a41bd68f116eb8232ae-6622cd818067ce43-00",
        "User-Agent": "azsdk-net-Storage.Files.DataLake/12.9.0-alpha.20210921.1 (.NET Framework 4.8.4300.0; Microsoft Windows 10.0.19043 )",
        "x-ms-client-request-id": "d80c3ab1-3cec-77fc-e258-b2b58ceec485",
        "x-ms-date": "Tue, 21 Sep 2021 19:48:29 GMT",
>>>>>>> f7eb5f10
        "x-ms-return-client-request-id": "true",
        "x-ms-version": "2020-12-06"
      },
      "RequestBody": null,
      "StatusCode": 200,
      "ResponseHeaders": {
        "Accept-Ranges": "bytes",
        "Access-Control-Allow-Origin": "*",
        "Access-Control-Expose-Headers": "x-ms-request-id,x-ms-client-request-id,Server,x-ms-version,Content-Type,Last-Modified,ETag,x-ms-creation-time,x-ms-lease-status,x-ms-lease-state,x-ms-blob-type,x-ms-server-encrypted,x-ms-access-tier,x-ms-access-tier-inferred,Accept-Ranges,x-ms-last-access-time,Content-Length,Date,Transfer-Encoding",
        "Content-Length": "1024",
        "Content-Type": "application/octet-stream",
<<<<<<< HEAD
        "Date": "Fri, 20 Aug 2021 22:58:50 GMT",
        "ETag": "\u00220x8D9642E13506284\u0022",
        "Last-Modified": "Fri, 20 Aug 2021 22:58:50 GMT",
        "Server": [
          "Windows-Azure-Blob/1.0",
          "Microsoft-HTTPAPI/2.0"
        ],
=======
        "Date": "Tue, 21 Sep 2021 19:48:28 GMT",
        "ETag": "\u00220x8D97D38C8CB6253\u0022",
        "Last-Modified": "Tue, 21 Sep 2021 19:48:29 GMT",
        "Server": "Windows-Azure-Blob/1.0 Microsoft-HTTPAPI/2.0",
>>>>>>> f7eb5f10
        "x-ms-access-tier": "Hot",
        "x-ms-access-tier-inferred": "true",
        "x-ms-blob-type": "BlockBlob",
        "x-ms-client-request-id": "d80c3ab1-3cec-77fc-e258-b2b58ceec485",
<<<<<<< HEAD
        "x-ms-creation-time": "Fri, 20 Aug 2021 22:58:50 GMT",
        "x-ms-group": "$superuser",
        "x-ms-lease-state": "available",
        "x-ms-lease-status": "unlocked",
        "x-ms-owner": "$superuser",
        "x-ms-permissions": "rw-r-----",
        "x-ms-request-id": "53bbef0f-e01e-00d5-3f16-9619ac000000",
        "x-ms-resource-type": "file",
=======
        "x-ms-creation-time": "Tue, 21 Sep 2021 19:48:28 GMT",
        "x-ms-last-access-time": "Tue, 21 Sep 2021 19:48:29 GMT",
        "x-ms-lease-state": "available",
        "x-ms-lease-status": "unlocked",
        "x-ms-request-id": "6c7134f8-d01e-0027-2c21-afcd06000000",
>>>>>>> f7eb5f10
        "x-ms-server-encrypted": "true",
        "x-ms-version": "2020-12-06"
      },
      "ResponseBody": []
    },
    {
<<<<<<< HEAD
      "RequestUri": "https://amandaadlscanary.blob.core.windows.net/test-filesystem-bccfd3ce-b3d1-d1c4-57dd-2802e2c0f925/test-file-691f8d16-dfcc-2590-bf87-283d35e9cb1b",
=======
      "RequestUri": "http://seanmcccanary3.blob.core.windows.net/test-filesystem-bccfd3ce-b3d1-d1c4-57dd-2802e2c0f925/test-file-691f8d16-dfcc-2590-bf87-283d35e9cb1b",
>>>>>>> f7eb5f10
      "RequestMethod": "GET",
      "RequestHeaders": {
        "Accept": "application/xml",
        "Authorization": "Sanitized",
<<<<<<< HEAD
        "If-Match": "\u00220x8D9642E13506284\u0022",
        "User-Agent": [
          "azsdk-net-Storage.Files.DataLake/12.8.0-alpha.20210820.1",
          "(.NET 5.0.9; Microsoft Windows 10.0.19043)"
        ],
        "x-ms-client-request-id": "f13390eb-6abe-ed52-9c7c-9bd88f534efe",
        "x-ms-date": "Fri, 20 Aug 2021 22:58:50 GMT",
=======
        "If-Match": "0x8D97D38C8CB6253",
        "traceparent": "00-4bb59caf90cf0747ac070366535df978-c04c8964c16cb94c-00",
        "User-Agent": "azsdk-net-Storage.Files.DataLake/12.9.0-alpha.20210921.1 (.NET Framework 4.8.4300.0; Microsoft Windows 10.0.19043 )",
        "x-ms-client-request-id": "f13390eb-6abe-ed52-9c7c-9bd88f534efe",
        "x-ms-date": "Tue, 21 Sep 2021 19:48:29 GMT",
>>>>>>> f7eb5f10
        "x-ms-range": "bytes=0-4194303",
        "x-ms-return-client-request-id": "true",
        "x-ms-version": "2020-12-06"
      },
      "RequestBody": null,
      "StatusCode": 206,
      "ResponseHeaders": {
        "Accept-Ranges": "bytes",
        "Access-Control-Allow-Origin": "*",
        "Access-Control-Expose-Headers": "x-ms-request-id,x-ms-client-request-id,Server,x-ms-version,Content-Type,Last-Modified,ETag,x-ms-creation-time,x-ms-lease-status,x-ms-lease-state,x-ms-blob-type,x-ms-server-encrypted,Accept-Ranges,x-ms-last-access-time,Content-Length,Date,Transfer-Encoding",
        "Content-Length": "1024",
        "Content-Range": "bytes 0-1023/1024",
        "Content-Type": "application/octet-stream",
<<<<<<< HEAD
        "Date": "Fri, 20 Aug 2021 22:58:50 GMT",
        "ETag": "\u00220x8D9642E13506284\u0022",
        "Last-Modified": "Fri, 20 Aug 2021 22:58:50 GMT",
        "Server": [
          "Windows-Azure-Blob/1.0",
          "Microsoft-HTTPAPI/2.0"
        ],
        "x-ms-blob-type": "BlockBlob",
        "x-ms-client-request-id": "f13390eb-6abe-ed52-9c7c-9bd88f534efe",
        "x-ms-creation-time": "Fri, 20 Aug 2021 22:58:50 GMT",
        "x-ms-group": "$superuser",
        "x-ms-lease-state": "available",
        "x-ms-lease-status": "unlocked",
        "x-ms-owner": "$superuser",
        "x-ms-permissions": "rw-r-----",
        "x-ms-request-id": "53bbef12-e01e-00d5-4216-9619ac000000",
        "x-ms-resource-type": "file",
=======
        "Date": "Tue, 21 Sep 2021 19:48:28 GMT",
        "ETag": "\u00220x8D97D38C8CB6253\u0022",
        "Last-Modified": "Tue, 21 Sep 2021 19:48:29 GMT",
        "Server": "Windows-Azure-Blob/1.0 Microsoft-HTTPAPI/2.0",
        "x-ms-blob-type": "BlockBlob",
        "x-ms-client-request-id": "f13390eb-6abe-ed52-9c7c-9bd88f534efe",
        "x-ms-creation-time": "Tue, 21 Sep 2021 19:48:28 GMT",
        "x-ms-last-access-time": "Tue, 21 Sep 2021 19:48:29 GMT",
        "x-ms-lease-state": "available",
        "x-ms-lease-status": "unlocked",
        "x-ms-request-id": "6c71350e-d01e-0027-3d21-afcd06000000",
>>>>>>> f7eb5f10
        "x-ms-server-encrypted": "true",
        "x-ms-version": "2020-12-06"
      },
      "ResponseBody": "HBAN812BO/tqokzOGnzEFm4KQ/cgrpmfz1u\u002BK5VvnbvCjSv9M3vAPLCk4On8JpsR0iWKhXBJ6252bSMCwg9l\u002BwWQC41QxuLzSgZHfM2voqm/rVhw5BhLeaG9hsVXvXmgPuXkbBsOwAxDljtpAm6gxst6QhS29RbtRZLrkz8dm4yNpj3oyzWOse1MLU7d4XczHL/63Xtk6knO9ieIIizMJfqu3FsxuPuW7JEnacjIEGMbuHaAI74RKLz0GtQOBY7AgAdTLgQbAWTEZPHpPYCABebDbWq1TAI8nbSfPJ0mh\u002BcCZunBdeJf/7YSu7/MJ\u002Bo8cxTuSpckCzQEFpBPfMTGntwK59eXv5AEZG6zo5BDb3bKYsmIOD1P3lu0vF5RD4PxTB3jwj8TpbSE6eYpcGejwKcZhRn7PWWeugl74gIxslTqwVdzYK02tr0UBE5XJm3zEfy3N4pp9Q63RAc2l8OyUzaRPq4QMGD64s5b5zkWRpSbiNAGenvJgMtIuxulAB76YrAXxue\u002B4uCbvFS7DQ7VoP1zmg/yq9i7x73jx3REVOKvYYSI/oCs3aXvar0mDXK9cxoeMWYPCLbYXP4q2xpsV2dyDKyJTKF8x71qAkEalblKJVRaJiN8oFnOsKKCgQGKgxJVswHGMyd4oWqopAV1vcdE37XGETFE9mtTu5z/\u002BkW74H4uxOG3hPIt4YS40/tTWPLbPaJMw3LhEb2VcneKeaYl7cSHRvjljFvDmS\u002BsjCNwAGKqJL2ibxwMTLMjIhF6omjekuU3yxL59bBHiCpCNISaJXIV4FTpgn6oevlEwWpJSPbHzvk9ODRQsC4NW\u002BbxyhgvifyeZMEU9RBnjlAYtDNF/T8ze2aKXew\u002BxDAl2yeXtrDhFThtquM1stjp1arjOPv7x16mvU6xpCwPYKCR7hnpz9egNp/711Jc/siNoYdCWow0KhTI8flhMHAMXkpDo8S/AAXSQwJcAO8LSr\u002BGIwOkzQUTXMQEIN7ePgUu7nkIGFoEzqGCcBeK2CkkvKc52wxtZ5BEL0cAut8m8wT8LRF2AzJlglViIVzuiYSa4GM3pWL5wIfow\u002BgSAxPBW3wSjaoYrrh001i3C0YzVabDZdp8706hA22KjT9JUn5BocXg2/vZgjGqwtEJQbVAtW5CT545RWwucIo9jSF4K4HadmqAU3mq6uOp0Sx8l8G3SdjRBwPgB1tZsWtwnPUPMZdPL8pLwGH0l2W7kHM/sdjJhUNJpyN\u002B\u002Bm8OJqEOOU3tmZ\u002BVLWj3bIl23W\u002BdJHbnGgCSpxaxxopz0TVbPJrA5V4XzffUqYRw0Rm60sm04NX4JgygfJE3PNIUIlsznC/vtvgQhld/E3B8IdX99vTBvvFgYg=="
    },
    {
<<<<<<< HEAD
      "RequestUri": "https://amandaadlscanary.blob.core.windows.net/test-filesystem-bccfd3ce-b3d1-d1c4-57dd-2802e2c0f925?restype=container",
=======
      "RequestUri": "http://seanmcccanary3.blob.core.windows.net/test-filesystem-bccfd3ce-b3d1-d1c4-57dd-2802e2c0f925?restype=container",
>>>>>>> f7eb5f10
      "RequestMethod": "DELETE",
      "RequestHeaders": {
        "Accept": "application/xml",
        "Authorization": "Sanitized",
<<<<<<< HEAD
        "traceparent": "00-45a5bd610dfc60429f7ad62b21c263f9-c3bfe1380534d54c-00",
        "User-Agent": [
          "azsdk-net-Storage.Files.DataLake/12.8.0-alpha.20210820.1",
          "(.NET 5.0.9; Microsoft Windows 10.0.19043)"
        ],
        "x-ms-client-request-id": "fbc94591-d3ba-67c7-dc86-4bc2e7734289",
        "x-ms-date": "Fri, 20 Aug 2021 22:58:50 GMT",
=======
        "traceparent": "00-ff7c7ec22f32014db96a97c05bfc5081-1cdb8f895e30924b-00",
        "User-Agent": "azsdk-net-Storage.Files.DataLake/12.9.0-alpha.20210921.1 (.NET Framework 4.8.4300.0; Microsoft Windows 10.0.19043 )",
        "x-ms-client-request-id": "fbc94591-d3ba-67c7-dc86-4bc2e7734289",
        "x-ms-date": "Tue, 21 Sep 2021 19:48:29 GMT",
>>>>>>> f7eb5f10
        "x-ms-return-client-request-id": "true",
        "x-ms-version": "2020-12-06"
      },
      "RequestBody": null,
      "StatusCode": 202,
      "ResponseHeaders": {
        "Content-Length": "0",
<<<<<<< HEAD
        "Date": "Fri, 20 Aug 2021 22:58:50 GMT",
        "Server": [
          "Windows-Azure-Blob/1.0",
          "Microsoft-HTTPAPI/2.0"
        ],
        "x-ms-client-request-id": "fbc94591-d3ba-67c7-dc86-4bc2e7734289",
        "x-ms-request-id": "53bbef18-e01e-00d5-4816-9619ac000000",
        "x-ms-version": "2020-10-02"
=======
        "Date": "Tue, 21 Sep 2021 19:48:28 GMT",
        "Server": "Windows-Azure-Blob/1.0 Microsoft-HTTPAPI/2.0",
        "x-ms-client-request-id": "fbc94591-d3ba-67c7-dc86-4bc2e7734289",
        "x-ms-request-id": "3a7d06c8-e01e-0095-5021-af3277000000",
        "x-ms-version": "2020-12-06"
>>>>>>> f7eb5f10
      },
      "ResponseBody": []
    }
  ],
  "Variables": {
    "RandomSeed": "346317369",
<<<<<<< HEAD
    "Storage_TestConfigHierarchicalNamespace": "NamespaceTenant\namandaadlscanary\nU2FuaXRpemVk\nhttps://amandaadlscanary.blob.core.windows.net\nhttps://amandaadlscanary.file.core.windows.net\nhttps://amandaadlscanary.queue.core.windows.net\nhttps://amandaadlscanary.table.core.windows.net\n\n\n\n\nhttps://amandaadlscanary-secondary.blob.core.windows.net\nhttps://amandaadlscanary-secondary.file.core.windows.net\nhttps://amandaadlscanary-secondary.queue.core.windows.net\n\n68390a19-a643-458b-b726-408abf67b4fc\nSanitized\n72f988bf-86f1-41af-91ab-2d7cd011db47\nhttps://login.microsoftonline.com/\nCloud\nBlobEndpoint=https://amandaadlscanary.blob.core.windows.net/;QueueEndpoint=https://amandaadlscanary.queue.core.windows.net/;FileEndpoint=https://amandaadlscanary.file.core.windows.net/;BlobSecondaryEndpoint=https://amandaadlscanary-secondary.blob.core.windows.net/;QueueSecondaryEndpoint=https://amandaadlscanary-secondary.queue.core.windows.net/;FileSecondaryEndpoint=https://amandaadlscanary-secondary.file.core.windows.net/;AccountName=amandaadlscanary;AccountKey=Sanitized\n\n\n"
=======
    "Storage_TestConfigHierarchicalNamespace": "NamespaceTenant\nseanmcccanary3\nU2FuaXRpemVk\nhttp://seanmcccanary3.blob.core.windows.net\nhttp://seanmcccanary3.file.core.windows.net\nhttp://seanmcccanary3.queue.core.windows.net\nhttp://seanmcccanary3.table.core.windows.net\n\n\n\n\nhttp://seanmcccanary3-secondary.blob.core.windows.net\nhttp://seanmcccanary3-secondary.file.core.windows.net\nhttp://seanmcccanary3-secondary.queue.core.windows.net\nhttp://seanmcccanary3-secondary.table.core.windows.net\n\nSanitized\n\n\nCloud\nBlobEndpoint=http://seanmcccanary3.blob.core.windows.net/;QueueEndpoint=http://seanmcccanary3.queue.core.windows.net/;FileEndpoint=http://seanmcccanary3.file.core.windows.net/;BlobSecondaryEndpoint=http://seanmcccanary3-secondary.blob.core.windows.net/;QueueSecondaryEndpoint=http://seanmcccanary3-secondary.queue.core.windows.net/;FileSecondaryEndpoint=http://seanmcccanary3-secondary.file.core.windows.net/;AccountName=seanmcccanary3;AccountKey=Sanitized\n\n\n"
>>>>>>> f7eb5f10
  }
}<|MERGE_RESOLUTION|>--- conflicted
+++ resolved
@@ -1,31 +1,16 @@
 {
   "Entries": [
     {
-<<<<<<< HEAD
-      "RequestUri": "https://amandaadlscanary.blob.core.windows.net/test-filesystem-bccfd3ce-b3d1-d1c4-57dd-2802e2c0f925?restype=container",
-=======
       "RequestUri": "http://seanmcccanary3.blob.core.windows.net/test-filesystem-bccfd3ce-b3d1-d1c4-57dd-2802e2c0f925?restype=container",
->>>>>>> f7eb5f10
       "RequestMethod": "PUT",
       "RequestHeaders": {
         "Accept": "application/xml",
         "Authorization": "Sanitized",
-<<<<<<< HEAD
-        "traceparent": "00-c94b7f11e42b5d4aa21bd3bb32d0ffd2-c2554f7824b2234e-00",
-        "User-Agent": [
-          "azsdk-net-Storage.Files.DataLake/12.8.0-alpha.20210820.1",
-          "(.NET 5.0.9; Microsoft Windows 10.0.19043)"
-        ],
+        "traceparent": "00-794506bc97955845b24ec98f831fa152-d66d63265429de45-00",
+        "User-Agent": "azsdk-net-Storage.Files.DataLake/12.9.0-alpha.20210921.1 (.NET Framework 4.8.4300.0; Microsoft Windows 10.0.19043 )",
         "x-ms-blob-public-access": "container",
         "x-ms-client-request-id": "4b9febbe-488c-b6f4-8d97-3cf98fb4400b",
-        "x-ms-date": "Fri, 20 Aug 2021 22:58:49 GMT",
-=======
-        "traceparent": "00-794506bc97955845b24ec98f831fa152-d66d63265429de45-00",
-        "User-Agent": "azsdk-net-Storage.Files.DataLake/12.9.0-alpha.20210921.1 (.NET Framework 4.8.4300.0; Microsoft Windows 10.0.19043 )",
-        "x-ms-blob-public-access": "container",
-        "x-ms-client-request-id": "4b9febbe-488c-b6f4-8d97-3cf98fb4400b",
-        "x-ms-date": "Tue, 21 Sep 2021 19:48:28 GMT",
->>>>>>> f7eb5f10
+        "x-ms-date": "Tue, 21 Sep 2021 19:48:28 GMT",
         "x-ms-return-client-request-id": "true",
         "x-ms-version": "2020-12-06"
       },
@@ -33,18 +18,6 @@
       "StatusCode": 201,
       "ResponseHeaders": {
         "Content-Length": "0",
-<<<<<<< HEAD
-        "Date": "Fri, 20 Aug 2021 22:58:49 GMT",
-        "ETag": "\u00220x8D9642E12FCA029\u0022",
-        "Last-Modified": "Fri, 20 Aug 2021 22:58:49 GMT",
-        "Server": [
-          "Windows-Azure-Blob/1.0",
-          "Microsoft-HTTPAPI/2.0"
-        ],
-        "x-ms-client-request-id": "4b9febbe-488c-b6f4-8d97-3cf98fb4400b",
-        "x-ms-request-id": "53bbeed0-e01e-00d5-0a16-9619ac000000",
-        "x-ms-version": "2020-10-02"
-=======
         "Date": "Tue, 21 Sep 2021 19:48:28 GMT",
         "ETag": "\u00220x8D97D38C8A8997A\u0022",
         "Last-Modified": "Tue, 21 Sep 2021 19:48:28 GMT",
@@ -52,35 +25,20 @@
         "x-ms-client-request-id": "4b9febbe-488c-b6f4-8d97-3cf98fb4400b",
         "x-ms-request-id": "3a7d0611-e01e-0095-4021-af3277000000",
         "x-ms-version": "2020-12-06"
->>>>>>> f7eb5f10
-      },
-      "ResponseBody": []
-    },
-    {
-<<<<<<< HEAD
-      "RequestUri": "https://amandaadlscanary.dfs.core.windows.net/test-filesystem-bccfd3ce-b3d1-d1c4-57dd-2802e2c0f925/test-file-691f8d16-dfcc-2590-bf87-283d35e9cb1b?resource=file",
-=======
+      },
+      "ResponseBody": []
+    },
+    {
       "RequestUri": "http://seanmcccanary3.dfs.core.windows.net/test-filesystem-bccfd3ce-b3d1-d1c4-57dd-2802e2c0f925/test-file-691f8d16-dfcc-2590-bf87-283d35e9cb1b?resource=file",
->>>>>>> f7eb5f10
       "RequestMethod": "PUT",
       "RequestHeaders": {
         "Accept": "application/json",
         "Authorization": "Sanitized",
         "If-None-Match": "*",
-<<<<<<< HEAD
-        "traceparent": "00-039d1499ccc903489e8cdeaed2d630eb-83636d9ff6a3b242-00",
-        "User-Agent": [
-          "azsdk-net-Storage.Files.DataLake/12.8.0-alpha.20210820.1",
-          "(.NET 5.0.9; Microsoft Windows 10.0.19043)"
-        ],
+        "traceparent": "00-d3236e609cc0ac4892f23349d2f4dba4-91824e13ba393f4c-00",
+        "User-Agent": "azsdk-net-Storage.Files.DataLake/12.9.0-alpha.20210921.1 (.NET Framework 4.8.4300.0; Microsoft Windows 10.0.19043 )",
         "x-ms-client-request-id": "611939d2-8e97-a644-c65a-53e953e4a013",
-        "x-ms-date": "Fri, 20 Aug 2021 22:58:50 GMT",
-=======
-        "traceparent": "00-d3236e609cc0ac4892f23349d2f4dba4-91824e13ba393f4c-00",
-        "User-Agent": "azsdk-net-Storage.Files.DataLake/12.9.0-alpha.20210921.1 (.NET Framework 4.8.4300.0; Microsoft Windows 10.0.19043 )",
-        "x-ms-client-request-id": "611939d2-8e97-a644-c65a-53e953e4a013",
-        "x-ms-date": "Tue, 21 Sep 2021 19:48:28 GMT",
->>>>>>> f7eb5f10
+        "x-ms-date": "Tue, 21 Sep 2021 19:48:28 GMT",
         "x-ms-return-client-request-id": "true",
         "x-ms-version": "2020-12-06"
       },
@@ -88,55 +46,29 @@
       "StatusCode": 201,
       "ResponseHeaders": {
         "Content-Length": "0",
-<<<<<<< HEAD
-        "Date": "Fri, 20 Aug 2021 22:58:49 GMT",
-        "ETag": "\u00220x8D9642E133467C4\u0022",
-        "Last-Modified": "Fri, 20 Aug 2021 22:58:50 GMT",
-        "Server": [
-          "Windows-Azure-HDFS/1.0",
-          "Microsoft-HTTPAPI/2.0"
-        ],
-        "x-ms-client-request-id": "611939d2-8e97-a644-c65a-53e953e4a013",
-        "x-ms-request-id": "b04b8859-501f-00ef-1816-9603d4000000",
-=======
         "Date": "Tue, 21 Sep 2021 19:48:28 GMT",
         "ETag": "\u00220x8D97D38C8B19C81\u0022",
         "Last-Modified": "Tue, 21 Sep 2021 19:48:28 GMT",
         "Server": "Windows-Azure-HDFS/1.0 Microsoft-HTTPAPI/2.0",
         "x-ms-client-request-id": "611939d2-8e97-a644-c65a-53e953e4a013",
         "x-ms-request-id": "6d24e799-701f-004c-4a21-af4af2000000",
->>>>>>> f7eb5f10
         "x-ms-request-server-encrypted": "true",
         "x-ms-version": "2020-12-06"
       },
       "ResponseBody": []
     },
     {
-<<<<<<< HEAD
-      "RequestUri": "https://amandaadlscanary.dfs.core.windows.net/test-filesystem-bccfd3ce-b3d1-d1c4-57dd-2802e2c0f925/test-file-691f8d16-dfcc-2590-bf87-283d35e9cb1b?action=append\u0026position=0",
-=======
       "RequestUri": "http://seanmcccanary3.dfs.core.windows.net/test-filesystem-bccfd3ce-b3d1-d1c4-57dd-2802e2c0f925/test-file-691f8d16-dfcc-2590-bf87-283d35e9cb1b?action=append\u0026position=0",
->>>>>>> f7eb5f10
       "RequestMethod": "PATCH",
       "RequestHeaders": {
         "Accept": "application/json",
         "Authorization": "Sanitized",
         "Content-Length": "1024",
         "Content-Type": "application/octet-stream",
-<<<<<<< HEAD
-        "traceparent": "00-7aa9ae67c99e974d96bb39347405f26b-4651c14894b9c64e-00",
-        "User-Agent": [
-          "azsdk-net-Storage.Files.DataLake/12.8.0-alpha.20210820.1",
-          "(.NET 5.0.9; Microsoft Windows 10.0.19043)"
-        ],
+        "traceparent": "00-9ca9dd382e4d0446998b38d061586732-82bdfdd074b6ca46-00",
+        "User-Agent": "azsdk-net-Storage.Files.DataLake/12.9.0-alpha.20210921.1 (.NET Framework 4.8.4300.0; Microsoft Windows 10.0.19043 )",
         "x-ms-client-request-id": "fc6abe23-69cf-4284-5fb2-b61fbfb2d176",
-        "x-ms-date": "Fri, 20 Aug 2021 22:58:50 GMT",
-=======
-        "traceparent": "00-9ca9dd382e4d0446998b38d061586732-82bdfdd074b6ca46-00",
-        "User-Agent": "azsdk-net-Storage.Files.DataLake/12.9.0-alpha.20210921.1 (.NET Framework 4.8.4300.0; Microsoft Windows 10.0.19043 )",
-        "x-ms-client-request-id": "fc6abe23-69cf-4284-5fb2-b61fbfb2d176",
-        "x-ms-date": "Tue, 21 Sep 2021 19:48:28 GMT",
->>>>>>> f7eb5f10
+        "x-ms-date": "Tue, 21 Sep 2021 19:48:28 GMT",
         "x-ms-return-client-request-id": "true",
         "x-ms-version": "2020-12-06"
       },
@@ -144,49 +76,25 @@
       "StatusCode": 202,
       "ResponseHeaders": {
         "Content-Length": "0",
-<<<<<<< HEAD
-        "Date": "Fri, 20 Aug 2021 22:58:50 GMT",
-        "Server": [
-          "Windows-Azure-HDFS/1.0",
-          "Microsoft-HTTPAPI/2.0"
-        ],
-        "x-ms-client-request-id": "fc6abe23-69cf-4284-5fb2-b61fbfb2d176",
-        "x-ms-request-id": "b04b885b-501f-00ef-1a16-9603d4000000",
-=======
         "Date": "Tue, 21 Sep 2021 19:48:28 GMT",
         "Server": "Windows-Azure-HDFS/1.0 Microsoft-HTTPAPI/2.0",
         "x-ms-client-request-id": "fc6abe23-69cf-4284-5fb2-b61fbfb2d176",
         "x-ms-request-id": "6d24e79a-701f-004c-4b21-af4af2000000",
->>>>>>> f7eb5f10
         "x-ms-request-server-encrypted": "true",
         "x-ms-version": "2020-12-06"
       },
       "ResponseBody": []
     },
     {
-<<<<<<< HEAD
-      "RequestUri": "https://amandaadlscanary.dfs.core.windows.net/test-filesystem-bccfd3ce-b3d1-d1c4-57dd-2802e2c0f925/test-file-691f8d16-dfcc-2590-bf87-283d35e9cb1b?action=flush\u0026position=1024",
-=======
       "RequestUri": "http://seanmcccanary3.dfs.core.windows.net/test-filesystem-bccfd3ce-b3d1-d1c4-57dd-2802e2c0f925/test-file-691f8d16-dfcc-2590-bf87-283d35e9cb1b?action=flush\u0026position=1024",
->>>>>>> f7eb5f10
       "RequestMethod": "PATCH",
       "RequestHeaders": {
         "Accept": "application/json",
         "Authorization": "Sanitized",
-<<<<<<< HEAD
-        "traceparent": "00-5b43274e7bc02d4e9b9c23413a4ef201-d63063640e548a42-00",
-        "User-Agent": [
-          "azsdk-net-Storage.Files.DataLake/12.8.0-alpha.20210820.1",
-          "(.NET 5.0.9; Microsoft Windows 10.0.19043)"
-        ],
+        "traceparent": "00-ab284e727510d2449de976dc0899863b-d35deed1efe2cd4a-00",
+        "User-Agent": "azsdk-net-Storage.Files.DataLake/12.9.0-alpha.20210921.1 (.NET Framework 4.8.4300.0; Microsoft Windows 10.0.19043 )",
         "x-ms-client-request-id": "94c5e612-a479-c143-53ad-bbe42bca433f",
-        "x-ms-date": "Fri, 20 Aug 2021 22:58:50 GMT",
-=======
-        "traceparent": "00-ab284e727510d2449de976dc0899863b-d35deed1efe2cd4a-00",
-        "User-Agent": "azsdk-net-Storage.Files.DataLake/12.9.0-alpha.20210921.1 (.NET Framework 4.8.4300.0; Microsoft Windows 10.0.19043 )",
-        "x-ms-client-request-id": "94c5e612-a479-c143-53ad-bbe42bca433f",
-        "x-ms-date": "Tue, 21 Sep 2021 19:48:28 GMT",
->>>>>>> f7eb5f10
+        "x-ms-date": "Tue, 21 Sep 2021 19:48:28 GMT",
         "x-ms-return-client-request-id": "true",
         "x-ms-version": "2020-12-06"
       },
@@ -194,53 +102,27 @@
       "StatusCode": 200,
       "ResponseHeaders": {
         "Content-Length": "0",
-<<<<<<< HEAD
-        "Date": "Fri, 20 Aug 2021 22:58:50 GMT",
-        "ETag": "\u00220x8D9642E13506284\u0022",
-        "Last-Modified": "Fri, 20 Aug 2021 22:58:50 GMT",
-        "Server": [
-          "Windows-Azure-HDFS/1.0",
-          "Microsoft-HTTPAPI/2.0"
-        ],
-        "x-ms-client-request-id": "94c5e612-a479-c143-53ad-bbe42bca433f",
-        "x-ms-request-id": "b04b885e-501f-00ef-1d16-9603d4000000",
-=======
         "Date": "Tue, 21 Sep 2021 19:48:28 GMT",
         "ETag": "\u00220x8D97D38C8CB6253\u0022",
         "Last-Modified": "Tue, 21 Sep 2021 19:48:29 GMT",
         "Server": "Windows-Azure-HDFS/1.0 Microsoft-HTTPAPI/2.0",
         "x-ms-client-request-id": "94c5e612-a479-c143-53ad-bbe42bca433f",
         "x-ms-request-id": "c8cf8c04-b01f-007c-4821-aff43d000000",
->>>>>>> f7eb5f10
         "x-ms-request-server-encrypted": "false",
         "x-ms-version": "2020-12-06"
       },
       "ResponseBody": []
     },
     {
-<<<<<<< HEAD
-      "RequestUri": "https://amandaadlscanary.blob.core.windows.net/test-filesystem-bccfd3ce-b3d1-d1c4-57dd-2802e2c0f925/test-file-691f8d16-dfcc-2590-bf87-283d35e9cb1b",
-=======
       "RequestUri": "http://seanmcccanary3.blob.core.windows.net/test-filesystem-bccfd3ce-b3d1-d1c4-57dd-2802e2c0f925/test-file-691f8d16-dfcc-2590-bf87-283d35e9cb1b",
->>>>>>> f7eb5f10
       "RequestMethod": "HEAD",
       "RequestHeaders": {
         "Accept": "application/xml",
         "Authorization": "Sanitized",
-<<<<<<< HEAD
-        "traceparent": "00-f906e1fb058cc0429148977b794db004-fba1f0b86499c742-00",
-        "User-Agent": [
-          "azsdk-net-Storage.Files.DataLake/12.8.0-alpha.20210820.1",
-          "(.NET 5.0.9; Microsoft Windows 10.0.19043)"
-        ],
-        "x-ms-client-request-id": "d80c3ab1-3cec-77fc-e258-b2b58ceec485",
-        "x-ms-date": "Fri, 20 Aug 2021 22:58:50 GMT",
-=======
         "traceparent": "00-ba60bc5dd3cb1a41bd68f116eb8232ae-6622cd818067ce43-00",
         "User-Agent": "azsdk-net-Storage.Files.DataLake/12.9.0-alpha.20210921.1 (.NET Framework 4.8.4300.0; Microsoft Windows 10.0.19043 )",
         "x-ms-client-request-id": "d80c3ab1-3cec-77fc-e258-b2b58ceec485",
         "x-ms-date": "Tue, 21 Sep 2021 19:48:29 GMT",
->>>>>>> f7eb5f10
         "x-ms-return-client-request-id": "true",
         "x-ms-version": "2020-12-06"
       },
@@ -252,70 +134,35 @@
         "Access-Control-Expose-Headers": "x-ms-request-id,x-ms-client-request-id,Server,x-ms-version,Content-Type,Last-Modified,ETag,x-ms-creation-time,x-ms-lease-status,x-ms-lease-state,x-ms-blob-type,x-ms-server-encrypted,x-ms-access-tier,x-ms-access-tier-inferred,Accept-Ranges,x-ms-last-access-time,Content-Length,Date,Transfer-Encoding",
         "Content-Length": "1024",
         "Content-Type": "application/octet-stream",
-<<<<<<< HEAD
-        "Date": "Fri, 20 Aug 2021 22:58:50 GMT",
-        "ETag": "\u00220x8D9642E13506284\u0022",
-        "Last-Modified": "Fri, 20 Aug 2021 22:58:50 GMT",
-        "Server": [
-          "Windows-Azure-Blob/1.0",
-          "Microsoft-HTTPAPI/2.0"
-        ],
-=======
         "Date": "Tue, 21 Sep 2021 19:48:28 GMT",
         "ETag": "\u00220x8D97D38C8CB6253\u0022",
         "Last-Modified": "Tue, 21 Sep 2021 19:48:29 GMT",
         "Server": "Windows-Azure-Blob/1.0 Microsoft-HTTPAPI/2.0",
->>>>>>> f7eb5f10
         "x-ms-access-tier": "Hot",
         "x-ms-access-tier-inferred": "true",
         "x-ms-blob-type": "BlockBlob",
         "x-ms-client-request-id": "d80c3ab1-3cec-77fc-e258-b2b58ceec485",
-<<<<<<< HEAD
-        "x-ms-creation-time": "Fri, 20 Aug 2021 22:58:50 GMT",
-        "x-ms-group": "$superuser",
-        "x-ms-lease-state": "available",
-        "x-ms-lease-status": "unlocked",
-        "x-ms-owner": "$superuser",
-        "x-ms-permissions": "rw-r-----",
-        "x-ms-request-id": "53bbef0f-e01e-00d5-3f16-9619ac000000",
-        "x-ms-resource-type": "file",
-=======
         "x-ms-creation-time": "Tue, 21 Sep 2021 19:48:28 GMT",
         "x-ms-last-access-time": "Tue, 21 Sep 2021 19:48:29 GMT",
         "x-ms-lease-state": "available",
         "x-ms-lease-status": "unlocked",
         "x-ms-request-id": "6c7134f8-d01e-0027-2c21-afcd06000000",
->>>>>>> f7eb5f10
         "x-ms-server-encrypted": "true",
         "x-ms-version": "2020-12-06"
       },
       "ResponseBody": []
     },
     {
-<<<<<<< HEAD
-      "RequestUri": "https://amandaadlscanary.blob.core.windows.net/test-filesystem-bccfd3ce-b3d1-d1c4-57dd-2802e2c0f925/test-file-691f8d16-dfcc-2590-bf87-283d35e9cb1b",
-=======
       "RequestUri": "http://seanmcccanary3.blob.core.windows.net/test-filesystem-bccfd3ce-b3d1-d1c4-57dd-2802e2c0f925/test-file-691f8d16-dfcc-2590-bf87-283d35e9cb1b",
->>>>>>> f7eb5f10
       "RequestMethod": "GET",
       "RequestHeaders": {
         "Accept": "application/xml",
         "Authorization": "Sanitized",
-<<<<<<< HEAD
-        "If-Match": "\u00220x8D9642E13506284\u0022",
-        "User-Agent": [
-          "azsdk-net-Storage.Files.DataLake/12.8.0-alpha.20210820.1",
-          "(.NET 5.0.9; Microsoft Windows 10.0.19043)"
-        ],
-        "x-ms-client-request-id": "f13390eb-6abe-ed52-9c7c-9bd88f534efe",
-        "x-ms-date": "Fri, 20 Aug 2021 22:58:50 GMT",
-=======
         "If-Match": "0x8D97D38C8CB6253",
         "traceparent": "00-4bb59caf90cf0747ac070366535df978-c04c8964c16cb94c-00",
         "User-Agent": "azsdk-net-Storage.Files.DataLake/12.9.0-alpha.20210921.1 (.NET Framework 4.8.4300.0; Microsoft Windows 10.0.19043 )",
         "x-ms-client-request-id": "f13390eb-6abe-ed52-9c7c-9bd88f534efe",
         "x-ms-date": "Tue, 21 Sep 2021 19:48:29 GMT",
->>>>>>> f7eb5f10
         "x-ms-range": "bytes=0-4194303",
         "x-ms-return-client-request-id": "true",
         "x-ms-version": "2020-12-06"
@@ -329,25 +176,6 @@
         "Content-Length": "1024",
         "Content-Range": "bytes 0-1023/1024",
         "Content-Type": "application/octet-stream",
-<<<<<<< HEAD
-        "Date": "Fri, 20 Aug 2021 22:58:50 GMT",
-        "ETag": "\u00220x8D9642E13506284\u0022",
-        "Last-Modified": "Fri, 20 Aug 2021 22:58:50 GMT",
-        "Server": [
-          "Windows-Azure-Blob/1.0",
-          "Microsoft-HTTPAPI/2.0"
-        ],
-        "x-ms-blob-type": "BlockBlob",
-        "x-ms-client-request-id": "f13390eb-6abe-ed52-9c7c-9bd88f534efe",
-        "x-ms-creation-time": "Fri, 20 Aug 2021 22:58:50 GMT",
-        "x-ms-group": "$superuser",
-        "x-ms-lease-state": "available",
-        "x-ms-lease-status": "unlocked",
-        "x-ms-owner": "$superuser",
-        "x-ms-permissions": "rw-r-----",
-        "x-ms-request-id": "53bbef12-e01e-00d5-4216-9619ac000000",
-        "x-ms-resource-type": "file",
-=======
         "Date": "Tue, 21 Sep 2021 19:48:28 GMT",
         "ETag": "\u00220x8D97D38C8CB6253\u0022",
         "Last-Modified": "Tue, 21 Sep 2021 19:48:29 GMT",
@@ -359,36 +187,21 @@
         "x-ms-lease-state": "available",
         "x-ms-lease-status": "unlocked",
         "x-ms-request-id": "6c71350e-d01e-0027-3d21-afcd06000000",
->>>>>>> f7eb5f10
         "x-ms-server-encrypted": "true",
         "x-ms-version": "2020-12-06"
       },
       "ResponseBody": "HBAN812BO/tqokzOGnzEFm4KQ/cgrpmfz1u\u002BK5VvnbvCjSv9M3vAPLCk4On8JpsR0iWKhXBJ6252bSMCwg9l\u002BwWQC41QxuLzSgZHfM2voqm/rVhw5BhLeaG9hsVXvXmgPuXkbBsOwAxDljtpAm6gxst6QhS29RbtRZLrkz8dm4yNpj3oyzWOse1MLU7d4XczHL/63Xtk6knO9ieIIizMJfqu3FsxuPuW7JEnacjIEGMbuHaAI74RKLz0GtQOBY7AgAdTLgQbAWTEZPHpPYCABebDbWq1TAI8nbSfPJ0mh\u002BcCZunBdeJf/7YSu7/MJ\u002Bo8cxTuSpckCzQEFpBPfMTGntwK59eXv5AEZG6zo5BDb3bKYsmIOD1P3lu0vF5RD4PxTB3jwj8TpbSE6eYpcGejwKcZhRn7PWWeugl74gIxslTqwVdzYK02tr0UBE5XJm3zEfy3N4pp9Q63RAc2l8OyUzaRPq4QMGD64s5b5zkWRpSbiNAGenvJgMtIuxulAB76YrAXxue\u002B4uCbvFS7DQ7VoP1zmg/yq9i7x73jx3REVOKvYYSI/oCs3aXvar0mDXK9cxoeMWYPCLbYXP4q2xpsV2dyDKyJTKF8x71qAkEalblKJVRaJiN8oFnOsKKCgQGKgxJVswHGMyd4oWqopAV1vcdE37XGETFE9mtTu5z/\u002BkW74H4uxOG3hPIt4YS40/tTWPLbPaJMw3LhEb2VcneKeaYl7cSHRvjljFvDmS\u002BsjCNwAGKqJL2ibxwMTLMjIhF6omjekuU3yxL59bBHiCpCNISaJXIV4FTpgn6oevlEwWpJSPbHzvk9ODRQsC4NW\u002BbxyhgvifyeZMEU9RBnjlAYtDNF/T8ze2aKXew\u002BxDAl2yeXtrDhFThtquM1stjp1arjOPv7x16mvU6xpCwPYKCR7hnpz9egNp/711Jc/siNoYdCWow0KhTI8flhMHAMXkpDo8S/AAXSQwJcAO8LSr\u002BGIwOkzQUTXMQEIN7ePgUu7nkIGFoEzqGCcBeK2CkkvKc52wxtZ5BEL0cAut8m8wT8LRF2AzJlglViIVzuiYSa4GM3pWL5wIfow\u002BgSAxPBW3wSjaoYrrh001i3C0YzVabDZdp8706hA22KjT9JUn5BocXg2/vZgjGqwtEJQbVAtW5CT545RWwucIo9jSF4K4HadmqAU3mq6uOp0Sx8l8G3SdjRBwPgB1tZsWtwnPUPMZdPL8pLwGH0l2W7kHM/sdjJhUNJpyN\u002B\u002Bm8OJqEOOU3tmZ\u002BVLWj3bIl23W\u002BdJHbnGgCSpxaxxopz0TVbPJrA5V4XzffUqYRw0Rm60sm04NX4JgygfJE3PNIUIlsznC/vtvgQhld/E3B8IdX99vTBvvFgYg=="
     },
     {
-<<<<<<< HEAD
-      "RequestUri": "https://amandaadlscanary.blob.core.windows.net/test-filesystem-bccfd3ce-b3d1-d1c4-57dd-2802e2c0f925?restype=container",
-=======
       "RequestUri": "http://seanmcccanary3.blob.core.windows.net/test-filesystem-bccfd3ce-b3d1-d1c4-57dd-2802e2c0f925?restype=container",
->>>>>>> f7eb5f10
       "RequestMethod": "DELETE",
       "RequestHeaders": {
         "Accept": "application/xml",
         "Authorization": "Sanitized",
-<<<<<<< HEAD
-        "traceparent": "00-45a5bd610dfc60429f7ad62b21c263f9-c3bfe1380534d54c-00",
-        "User-Agent": [
-          "azsdk-net-Storage.Files.DataLake/12.8.0-alpha.20210820.1",
-          "(.NET 5.0.9; Microsoft Windows 10.0.19043)"
-        ],
-        "x-ms-client-request-id": "fbc94591-d3ba-67c7-dc86-4bc2e7734289",
-        "x-ms-date": "Fri, 20 Aug 2021 22:58:50 GMT",
-=======
         "traceparent": "00-ff7c7ec22f32014db96a97c05bfc5081-1cdb8f895e30924b-00",
         "User-Agent": "azsdk-net-Storage.Files.DataLake/12.9.0-alpha.20210921.1 (.NET Framework 4.8.4300.0; Microsoft Windows 10.0.19043 )",
         "x-ms-client-request-id": "fbc94591-d3ba-67c7-dc86-4bc2e7734289",
         "x-ms-date": "Tue, 21 Sep 2021 19:48:29 GMT",
->>>>>>> f7eb5f10
         "x-ms-return-client-request-id": "true",
         "x-ms-version": "2020-12-06"
       },
@@ -396,32 +209,17 @@
       "StatusCode": 202,
       "ResponseHeaders": {
         "Content-Length": "0",
-<<<<<<< HEAD
-        "Date": "Fri, 20 Aug 2021 22:58:50 GMT",
-        "Server": [
-          "Windows-Azure-Blob/1.0",
-          "Microsoft-HTTPAPI/2.0"
-        ],
-        "x-ms-client-request-id": "fbc94591-d3ba-67c7-dc86-4bc2e7734289",
-        "x-ms-request-id": "53bbef18-e01e-00d5-4816-9619ac000000",
-        "x-ms-version": "2020-10-02"
-=======
         "Date": "Tue, 21 Sep 2021 19:48:28 GMT",
         "Server": "Windows-Azure-Blob/1.0 Microsoft-HTTPAPI/2.0",
         "x-ms-client-request-id": "fbc94591-d3ba-67c7-dc86-4bc2e7734289",
         "x-ms-request-id": "3a7d06c8-e01e-0095-5021-af3277000000",
         "x-ms-version": "2020-12-06"
->>>>>>> f7eb5f10
       },
       "ResponseBody": []
     }
   ],
   "Variables": {
     "RandomSeed": "346317369",
-<<<<<<< HEAD
-    "Storage_TestConfigHierarchicalNamespace": "NamespaceTenant\namandaadlscanary\nU2FuaXRpemVk\nhttps://amandaadlscanary.blob.core.windows.net\nhttps://amandaadlscanary.file.core.windows.net\nhttps://amandaadlscanary.queue.core.windows.net\nhttps://amandaadlscanary.table.core.windows.net\n\n\n\n\nhttps://amandaadlscanary-secondary.blob.core.windows.net\nhttps://amandaadlscanary-secondary.file.core.windows.net\nhttps://amandaadlscanary-secondary.queue.core.windows.net\n\n68390a19-a643-458b-b726-408abf67b4fc\nSanitized\n72f988bf-86f1-41af-91ab-2d7cd011db47\nhttps://login.microsoftonline.com/\nCloud\nBlobEndpoint=https://amandaadlscanary.blob.core.windows.net/;QueueEndpoint=https://amandaadlscanary.queue.core.windows.net/;FileEndpoint=https://amandaadlscanary.file.core.windows.net/;BlobSecondaryEndpoint=https://amandaadlscanary-secondary.blob.core.windows.net/;QueueSecondaryEndpoint=https://amandaadlscanary-secondary.queue.core.windows.net/;FileSecondaryEndpoint=https://amandaadlscanary-secondary.file.core.windows.net/;AccountName=amandaadlscanary;AccountKey=Sanitized\n\n\n"
-=======
     "Storage_TestConfigHierarchicalNamespace": "NamespaceTenant\nseanmcccanary3\nU2FuaXRpemVk\nhttp://seanmcccanary3.blob.core.windows.net\nhttp://seanmcccanary3.file.core.windows.net\nhttp://seanmcccanary3.queue.core.windows.net\nhttp://seanmcccanary3.table.core.windows.net\n\n\n\n\nhttp://seanmcccanary3-secondary.blob.core.windows.net\nhttp://seanmcccanary3-secondary.file.core.windows.net\nhttp://seanmcccanary3-secondary.queue.core.windows.net\nhttp://seanmcccanary3-secondary.table.core.windows.net\n\nSanitized\n\n\nCloud\nBlobEndpoint=http://seanmcccanary3.blob.core.windows.net/;QueueEndpoint=http://seanmcccanary3.queue.core.windows.net/;FileEndpoint=http://seanmcccanary3.file.core.windows.net/;BlobSecondaryEndpoint=http://seanmcccanary3-secondary.blob.core.windows.net/;QueueSecondaryEndpoint=http://seanmcccanary3-secondary.queue.core.windows.net/;FileSecondaryEndpoint=http://seanmcccanary3-secondary.file.core.windows.net/;AccountName=seanmcccanary3;AccountKey=Sanitized\n\n\n"
->>>>>>> f7eb5f10
   }
 }