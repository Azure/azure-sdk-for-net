{
  "Entries": [
    {
      "RequestUri": "http://seanmcccanary3.blob.core.windows.net/test-filesystem-bccfd3ce-b3d1-d1c4-57dd-2802e2c0f925?restype=container",
      "RequestMethod": "PUT",
      "RequestHeaders": {
        "Accept": "application/xml",
        "Authorization": "Sanitized",
        "traceparent": "00-794506bc97955845b24ec98f831fa152-d66d63265429de45-00",
        "User-Agent": "azsdk-net-Storage.Files.DataLake/12.9.0-alpha.20210921.1 (.NET Framework 4.8.4300.0; Microsoft Windows 10.0.19043 )",
        "x-ms-blob-public-access": "container",
        "x-ms-client-request-id": "4b9febbe-488c-b6f4-8d97-3cf98fb4400b",
        "x-ms-date": "Tue, 21 Sep 2021 19:48:28 GMT",
        "x-ms-return-client-request-id": "true",
        "x-ms-version": "2021-02-12"
      },
      "RequestBody": null,
      "StatusCode": 201,
      "ResponseHeaders": {
        "Content-Length": "0",
        "Date": "Tue, 21 Sep 2021 19:48:28 GMT",
        "ETag": "\u00220x8D97D38C8A8997A\u0022",
        "Last-Modified": "Tue, 21 Sep 2021 19:48:28 GMT",
        "Server": "Windows-Azure-Blob/1.0 Microsoft-HTTPAPI/2.0",
        "x-ms-client-request-id": "4b9febbe-488c-b6f4-8d97-3cf98fb4400b",
<<<<<<< HEAD
        "x-ms-request-id": "b324258e-501e-004c-2af9-50ef82000000",
        "x-ms-version": "2021-02-12"
=======
        "x-ms-request-id": "3a7d0611-e01e-0095-4021-af3277000000",
        "x-ms-version": "2020-12-06"
>>>>>>> 73d5f10e
      },
      "ResponseBody": []
    },
    {
      "RequestUri": "http://seanmcccanary3.dfs.core.windows.net/test-filesystem-bccfd3ce-b3d1-d1c4-57dd-2802e2c0f925/test-file-691f8d16-dfcc-2590-bf87-283d35e9cb1b?resource=file",
      "RequestMethod": "PUT",
      "RequestHeaders": {
        "Accept": "application/json",
        "Authorization": "Sanitized",
        "If-None-Match": "*",
        "traceparent": "00-d3236e609cc0ac4892f23349d2f4dba4-91824e13ba393f4c-00",
        "User-Agent": "azsdk-net-Storage.Files.DataLake/12.9.0-alpha.20210921.1 (.NET Framework 4.8.4300.0; Microsoft Windows 10.0.19043 )",
        "x-ms-client-request-id": "611939d2-8e97-a644-c65a-53e953e4a013",
        "x-ms-date": "Tue, 21 Sep 2021 19:48:28 GMT",
        "x-ms-return-client-request-id": "true",
        "x-ms-version": "2021-02-12"
      },
      "RequestBody": null,
      "StatusCode": 201,
      "ResponseHeaders": {
        "Content-Length": "0",
        "Date": "Tue, 21 Sep 2021 19:48:28 GMT",
        "ETag": "\u00220x8D97D38C8B19C81\u0022",
        "Last-Modified": "Tue, 21 Sep 2021 19:48:28 GMT",
        "Server": "Windows-Azure-HDFS/1.0 Microsoft-HTTPAPI/2.0",
        "x-ms-client-request-id": "611939d2-8e97-a644-c65a-53e953e4a013",
        "x-ms-request-id": "6d24e799-701f-004c-4a21-af4af2000000",
        "x-ms-request-server-encrypted": "true",
        "x-ms-version": "2021-02-12"
      },
      "ResponseBody": []
    },
    {
      "RequestUri": "http://seanmcccanary3.dfs.core.windows.net/test-filesystem-bccfd3ce-b3d1-d1c4-57dd-2802e2c0f925/test-file-691f8d16-dfcc-2590-bf87-283d35e9cb1b?action=append\u0026position=0",
      "RequestMethod": "PATCH",
      "RequestHeaders": {
        "Accept": "application/json",
        "Authorization": "Sanitized",
        "Content-Length": "1024",
        "Content-Type": "application/octet-stream",
        "traceparent": "00-9ca9dd382e4d0446998b38d061586732-82bdfdd074b6ca46-00",
        "User-Agent": "azsdk-net-Storage.Files.DataLake/12.9.0-alpha.20210921.1 (.NET Framework 4.8.4300.0; Microsoft Windows 10.0.19043 )",
        "x-ms-client-request-id": "fc6abe23-69cf-4284-5fb2-b61fbfb2d176",
        "x-ms-date": "Tue, 21 Sep 2021 19:48:28 GMT",
        "x-ms-return-client-request-id": "true",
        "x-ms-version": "2021-02-12"
      },
      "RequestBody": "HBAN812BO/tqokzOGnzEFm4KQ/cgrpmfz1u\u002BK5VvnbvCjSv9M3vAPLCk4On8JpsR0iWKhXBJ6252bSMCwg9l\u002BwWQC41QxuLzSgZHfM2voqm/rVhw5BhLeaG9hsVXvXmgPuXkbBsOwAxDljtpAm6gxst6QhS29RbtRZLrkz8dm4yNpj3oyzWOse1MLU7d4XczHL/63Xtk6knO9ieIIizMJfqu3FsxuPuW7JEnacjIEGMbuHaAI74RKLz0GtQOBY7AgAdTLgQbAWTEZPHpPYCABebDbWq1TAI8nbSfPJ0mh\u002BcCZunBdeJf/7YSu7/MJ\u002Bo8cxTuSpckCzQEFpBPfMTGntwK59eXv5AEZG6zo5BDb3bKYsmIOD1P3lu0vF5RD4PxTB3jwj8TpbSE6eYpcGejwKcZhRn7PWWeugl74gIxslTqwVdzYK02tr0UBE5XJm3zEfy3N4pp9Q63RAc2l8OyUzaRPq4QMGD64s5b5zkWRpSbiNAGenvJgMtIuxulAB76YrAXxue\u002B4uCbvFS7DQ7VoP1zmg/yq9i7x73jx3REVOKvYYSI/oCs3aXvar0mDXK9cxoeMWYPCLbYXP4q2xpsV2dyDKyJTKF8x71qAkEalblKJVRaJiN8oFnOsKKCgQGKgxJVswHGMyd4oWqopAV1vcdE37XGETFE9mtTu5z/\u002BkW74H4uxOG3hPIt4YS40/tTWPLbPaJMw3LhEb2VcneKeaYl7cSHRvjljFvDmS\u002BsjCNwAGKqJL2ibxwMTLMjIhF6omjekuU3yxL59bBHiCpCNISaJXIV4FTpgn6oevlEwWpJSPbHzvk9ODRQsC4NW\u002BbxyhgvifyeZMEU9RBnjlAYtDNF/T8ze2aKXew\u002BxDAl2yeXtrDhFThtquM1stjp1arjOPv7x16mvU6xpCwPYKCR7hnpz9egNp/711Jc/siNoYdCWow0KhTI8flhMHAMXkpDo8S/AAXSQwJcAO8LSr\u002BGIwOkzQUTXMQEIN7ePgUu7nkIGFoEzqGCcBeK2CkkvKc52wxtZ5BEL0cAut8m8wT8LRF2AzJlglViIVzuiYSa4GM3pWL5wIfow\u002BgSAxPBW3wSjaoYrrh001i3C0YzVabDZdp8706hA22KjT9JUn5BocXg2/vZgjGqwtEJQbVAtW5CT545RWwucIo9jSF4K4HadmqAU3mq6uOp0Sx8l8G3SdjRBwPgB1tZsWtwnPUPMZdPL8pLwGH0l2W7kHM/sdjJhUNJpyN\u002B\u002Bm8OJqEOOU3tmZ\u002BVLWj3bIl23W\u002BdJHbnGgCSpxaxxopz0TVbPJrA5V4XzffUqYRw0Rm60sm04NX4JgygfJE3PNIUIlsznC/vtvgQhld/E3B8IdX99vTBvvFgYg==",
      "StatusCode": 202,
      "ResponseHeaders": {
        "Content-Length": "0",
        "Date": "Tue, 21 Sep 2021 19:48:28 GMT",
        "Server": "Windows-Azure-HDFS/1.0 Microsoft-HTTPAPI/2.0",
        "x-ms-client-request-id": "fc6abe23-69cf-4284-5fb2-b61fbfb2d176",
        "x-ms-request-id": "6d24e79a-701f-004c-4b21-af4af2000000",
        "x-ms-request-server-encrypted": "true",
        "x-ms-version": "2021-02-12"
      },
      "ResponseBody": []
    },
    {
      "RequestUri": "http://seanmcccanary3.dfs.core.windows.net/test-filesystem-bccfd3ce-b3d1-d1c4-57dd-2802e2c0f925/test-file-691f8d16-dfcc-2590-bf87-283d35e9cb1b?action=flush\u0026position=1024",
      "RequestMethod": "PATCH",
      "RequestHeaders": {
        "Accept": "application/json",
        "Authorization": "Sanitized",
        "traceparent": "00-ab284e727510d2449de976dc0899863b-d35deed1efe2cd4a-00",
        "User-Agent": "azsdk-net-Storage.Files.DataLake/12.9.0-alpha.20210921.1 (.NET Framework 4.8.4300.0; Microsoft Windows 10.0.19043 )",
        "x-ms-client-request-id": "94c5e612-a479-c143-53ad-bbe42bca433f",
        "x-ms-date": "Tue, 21 Sep 2021 19:48:28 GMT",
        "x-ms-return-client-request-id": "true",
        "x-ms-version": "2021-02-12"
      },
      "RequestBody": null,
      "StatusCode": 200,
      "ResponseHeaders": {
        "Content-Length": "0",
        "Date": "Tue, 21 Sep 2021 19:48:28 GMT",
        "ETag": "\u00220x8D97D38C8CB6253\u0022",
        "Last-Modified": "Tue, 21 Sep 2021 19:48:29 GMT",
        "Server": "Windows-Azure-HDFS/1.0 Microsoft-HTTPAPI/2.0",
        "x-ms-client-request-id": "94c5e612-a479-c143-53ad-bbe42bca433f",
        "x-ms-request-id": "c8cf8c04-b01f-007c-4821-aff43d000000",
        "x-ms-request-server-encrypted": "false",
        "x-ms-version": "2021-02-12"
      },
      "ResponseBody": []
    },
    {
      "RequestUri": "http://seanmcccanary3.blob.core.windows.net/test-filesystem-bccfd3ce-b3d1-d1c4-57dd-2802e2c0f925/test-file-691f8d16-dfcc-2590-bf87-283d35e9cb1b",
      "RequestMethod": "HEAD",
      "RequestHeaders": {
        "Accept": "application/xml",
        "Authorization": "Sanitized",
        "traceparent": "00-ba60bc5dd3cb1a41bd68f116eb8232ae-6622cd818067ce43-00",
        "User-Agent": "azsdk-net-Storage.Files.DataLake/12.9.0-alpha.20210921.1 (.NET Framework 4.8.4300.0; Microsoft Windows 10.0.19043 )",
        "x-ms-client-request-id": "d80c3ab1-3cec-77fc-e258-b2b58ceec485",
        "x-ms-date": "Tue, 21 Sep 2021 19:48:29 GMT",
        "x-ms-return-client-request-id": "true",
        "x-ms-version": "2021-02-12"
      },
      "RequestBody": null,
      "StatusCode": 200,
      "ResponseHeaders": {
        "Accept-Ranges": "bytes",
        "Access-Control-Allow-Origin": "*",
        "Access-Control-Expose-Headers": "x-ms-request-id,x-ms-client-request-id,Server,x-ms-version,Content-Type,Last-Modified,ETag,x-ms-creation-time,x-ms-lease-status,x-ms-lease-state,x-ms-blob-type,x-ms-server-encrypted,x-ms-access-tier,x-ms-access-tier-inferred,Accept-Ranges,x-ms-last-access-time,Content-Length,Date,Transfer-Encoding",
        "Content-Length": "1024",
        "Content-Type": "application/octet-stream",
        "Date": "Tue, 21 Sep 2021 19:48:28 GMT",
        "ETag": "\u00220x8D97D38C8CB6253\u0022",
        "Last-Modified": "Tue, 21 Sep 2021 19:48:29 GMT",
        "Server": "Windows-Azure-Blob/1.0 Microsoft-HTTPAPI/2.0",
        "x-ms-access-tier": "Hot",
        "x-ms-access-tier-inferred": "true",
        "x-ms-blob-type": "BlockBlob",
        "x-ms-client-request-id": "d80c3ab1-3cec-77fc-e258-b2b58ceec485",
        "x-ms-creation-time": "Tue, 21 Sep 2021 19:48:28 GMT",
        "x-ms-last-access-time": "Tue, 21 Sep 2021 19:48:29 GMT",
        "x-ms-lease-state": "available",
        "x-ms-lease-status": "unlocked",
        "x-ms-request-id": "6c7134f8-d01e-0027-2c21-afcd06000000",
        "x-ms-server-encrypted": "true",
        "x-ms-version": "2021-02-12"
      },
      "ResponseBody": []
    },
    {
      "RequestUri": "http://seanmcccanary3.blob.core.windows.net/test-filesystem-bccfd3ce-b3d1-d1c4-57dd-2802e2c0f925/test-file-691f8d16-dfcc-2590-bf87-283d35e9cb1b",
      "RequestMethod": "GET",
      "RequestHeaders": {
        "Accept": "application/xml",
        "Authorization": "Sanitized",
        "If-Match": "0x8D97D38C8CB6253",
        "traceparent": "00-4bb59caf90cf0747ac070366535df978-c04c8964c16cb94c-00",
        "User-Agent": "azsdk-net-Storage.Files.DataLake/12.9.0-alpha.20210921.1 (.NET Framework 4.8.4300.0; Microsoft Windows 10.0.19043 )",
        "x-ms-client-request-id": "f13390eb-6abe-ed52-9c7c-9bd88f534efe",
        "x-ms-date": "Tue, 21 Sep 2021 19:48:29 GMT",
        "x-ms-range": "bytes=0-4194303",
        "x-ms-return-client-request-id": "true",
        "x-ms-version": "2021-02-12"
      },
      "RequestBody": null,
      "StatusCode": 206,
      "ResponseHeaders": {
        "Accept-Ranges": "bytes",
        "Access-Control-Allow-Origin": "*",
        "Access-Control-Expose-Headers": "x-ms-request-id,x-ms-client-request-id,Server,x-ms-version,Content-Type,Last-Modified,ETag,x-ms-creation-time,x-ms-lease-status,x-ms-lease-state,x-ms-blob-type,x-ms-server-encrypted,Accept-Ranges,x-ms-last-access-time,Content-Length,Date,Transfer-Encoding",
        "Content-Length": "1024",
        "Content-Range": "bytes 0-1023/1024",
        "Content-Type": "application/octet-stream",
        "Date": "Tue, 21 Sep 2021 19:48:28 GMT",
        "ETag": "\u00220x8D97D38C8CB6253\u0022",
        "Last-Modified": "Tue, 21 Sep 2021 19:48:29 GMT",
        "Server": "Windows-Azure-Blob/1.0 Microsoft-HTTPAPI/2.0",
        "x-ms-blob-type": "BlockBlob",
        "x-ms-client-request-id": "f13390eb-6abe-ed52-9c7c-9bd88f534efe",
        "x-ms-creation-time": "Tue, 21 Sep 2021 19:48:28 GMT",
        "x-ms-last-access-time": "Tue, 21 Sep 2021 19:48:29 GMT",
        "x-ms-lease-state": "available",
        "x-ms-lease-status": "unlocked",
        "x-ms-request-id": "6c71350e-d01e-0027-3d21-afcd06000000",
        "x-ms-server-encrypted": "true",
        "x-ms-version": "2021-02-12"
      },
      "ResponseBody": "HBAN812BO/tqokzOGnzEFm4KQ/cgrpmfz1u\u002BK5VvnbvCjSv9M3vAPLCk4On8JpsR0iWKhXBJ6252bSMCwg9l\u002BwWQC41QxuLzSgZHfM2voqm/rVhw5BhLeaG9hsVXvXmgPuXkbBsOwAxDljtpAm6gxst6QhS29RbtRZLrkz8dm4yNpj3oyzWOse1MLU7d4XczHL/63Xtk6knO9ieIIizMJfqu3FsxuPuW7JEnacjIEGMbuHaAI74RKLz0GtQOBY7AgAdTLgQbAWTEZPHpPYCABebDbWq1TAI8nbSfPJ0mh\u002BcCZunBdeJf/7YSu7/MJ\u002Bo8cxTuSpckCzQEFpBPfMTGntwK59eXv5AEZG6zo5BDb3bKYsmIOD1P3lu0vF5RD4PxTB3jwj8TpbSE6eYpcGejwKcZhRn7PWWeugl74gIxslTqwVdzYK02tr0UBE5XJm3zEfy3N4pp9Q63RAc2l8OyUzaRPq4QMGD64s5b5zkWRpSbiNAGenvJgMtIuxulAB76YrAXxue\u002B4uCbvFS7DQ7VoP1zmg/yq9i7x73jx3REVOKvYYSI/oCs3aXvar0mDXK9cxoeMWYPCLbYXP4q2xpsV2dyDKyJTKF8x71qAkEalblKJVRaJiN8oFnOsKKCgQGKgxJVswHGMyd4oWqopAV1vcdE37XGETFE9mtTu5z/\u002BkW74H4uxOG3hPIt4YS40/tTWPLbPaJMw3LhEb2VcneKeaYl7cSHRvjljFvDmS\u002BsjCNwAGKqJL2ibxwMTLMjIhF6omjekuU3yxL59bBHiCpCNISaJXIV4FTpgn6oevlEwWpJSPbHzvk9ODRQsC4NW\u002BbxyhgvifyeZMEU9RBnjlAYtDNF/T8ze2aKXew\u002BxDAl2yeXtrDhFThtquM1stjp1arjOPv7x16mvU6xpCwPYKCR7hnpz9egNp/711Jc/siNoYdCWow0KhTI8flhMHAMXkpDo8S/AAXSQwJcAO8LSr\u002BGIwOkzQUTXMQEIN7ePgUu7nkIGFoEzqGCcBeK2CkkvKc52wxtZ5BEL0cAut8m8wT8LRF2AzJlglViIVzuiYSa4GM3pWL5wIfow\u002BgSAxPBW3wSjaoYrrh001i3C0YzVabDZdp8706hA22KjT9JUn5BocXg2/vZgjGqwtEJQbVAtW5CT545RWwucIo9jSF4K4HadmqAU3mq6uOp0Sx8l8G3SdjRBwPgB1tZsWtwnPUPMZdPL8pLwGH0l2W7kHM/sdjJhUNJpyN\u002B\u002Bm8OJqEOOU3tmZ\u002BVLWj3bIl23W\u002BdJHbnGgCSpxaxxopz0TVbPJrA5V4XzffUqYRw0Rm60sm04NX4JgygfJE3PNIUIlsznC/vtvgQhld/E3B8IdX99vTBvvFgYg=="
    },
    {
      "RequestUri": "http://seanmcccanary3.blob.core.windows.net/test-filesystem-bccfd3ce-b3d1-d1c4-57dd-2802e2c0f925?restype=container",
      "RequestMethod": "DELETE",
      "RequestHeaders": {
        "Accept": "application/xml",
        "Authorization": "Sanitized",
        "traceparent": "00-ff7c7ec22f32014db96a97c05bfc5081-1cdb8f895e30924b-00",
        "User-Agent": "azsdk-net-Storage.Files.DataLake/12.9.0-alpha.20210921.1 (.NET Framework 4.8.4300.0; Microsoft Windows 10.0.19043 )",
        "x-ms-client-request-id": "fbc94591-d3ba-67c7-dc86-4bc2e7734289",
        "x-ms-date": "Tue, 21 Sep 2021 19:48:29 GMT",
        "x-ms-return-client-request-id": "true",
        "x-ms-version": "2021-02-12"
      },
      "RequestBody": null,
      "StatusCode": 202,
      "ResponseHeaders": {
        "Content-Length": "0",
        "Date": "Tue, 21 Sep 2021 19:48:28 GMT",
        "Server": "Windows-Azure-Blob/1.0 Microsoft-HTTPAPI/2.0",
        "x-ms-client-request-id": "fbc94591-d3ba-67c7-dc86-4bc2e7734289",
<<<<<<< HEAD
        "x-ms-request-id": "b32426e6-501e-004c-5cf9-50ef82000000",
        "x-ms-version": "2021-02-12"
=======
        "x-ms-request-id": "3a7d06c8-e01e-0095-5021-af3277000000",
        "x-ms-version": "2020-12-06"
>>>>>>> 73d5f10e
      },
      "ResponseBody": []
    }
  ],
  "Variables": {
    "RandomSeed": "346317369",
    "Storage_TestConfigHierarchicalNamespace": "NamespaceTenant\nseanmcccanary3\nU2FuaXRpemVk\nhttp://seanmcccanary3.blob.core.windows.net\nhttp://seanmcccanary3.file.core.windows.net\nhttp://seanmcccanary3.queue.core.windows.net\nhttp://seanmcccanary3.table.core.windows.net\n\n\n\n\nhttp://seanmcccanary3-secondary.blob.core.windows.net\nhttp://seanmcccanary3-secondary.file.core.windows.net\nhttp://seanmcccanary3-secondary.queue.core.windows.net\nhttp://seanmcccanary3-secondary.table.core.windows.net\n\nSanitized\n\n\nCloud\nBlobEndpoint=http://seanmcccanary3.blob.core.windows.net/;QueueEndpoint=http://seanmcccanary3.queue.core.windows.net/;FileEndpoint=http://seanmcccanary3.file.core.windows.net/;BlobSecondaryEndpoint=http://seanmcccanary3-secondary.blob.core.windows.net/;QueueSecondaryEndpoint=http://seanmcccanary3-secondary.queue.core.windows.net/;FileSecondaryEndpoint=http://seanmcccanary3-secondary.file.core.windows.net/;AccountName=seanmcccanary3;AccountKey=Sanitized\n\n\n"
  }
}<|MERGE_RESOLUTION|>--- conflicted
+++ resolved
@@ -23,13 +23,8 @@
         "Last-Modified": "Tue, 21 Sep 2021 19:48:28 GMT",
         "Server": "Windows-Azure-Blob/1.0 Microsoft-HTTPAPI/2.0",
         "x-ms-client-request-id": "4b9febbe-488c-b6f4-8d97-3cf98fb4400b",
-<<<<<<< HEAD
-        "x-ms-request-id": "b324258e-501e-004c-2af9-50ef82000000",
-        "x-ms-version": "2021-02-12"
-=======
         "x-ms-request-id": "3a7d0611-e01e-0095-4021-af3277000000",
-        "x-ms-version": "2020-12-06"
->>>>>>> 73d5f10e
+        "x-ms-version": "2021-02-12"
       },
       "ResponseBody": []
     },
@@ -217,13 +212,8 @@
         "Date": "Tue, 21 Sep 2021 19:48:28 GMT",
         "Server": "Windows-Azure-Blob/1.0 Microsoft-HTTPAPI/2.0",
         "x-ms-client-request-id": "fbc94591-d3ba-67c7-dc86-4bc2e7734289",
-<<<<<<< HEAD
-        "x-ms-request-id": "b32426e6-501e-004c-5cf9-50ef82000000",
-        "x-ms-version": "2021-02-12"
-=======
         "x-ms-request-id": "3a7d06c8-e01e-0095-5021-af3277000000",
-        "x-ms-version": "2020-12-06"
->>>>>>> 73d5f10e
+        "x-ms-version": "2021-02-12"
       },
       "ResponseBody": []
     }
