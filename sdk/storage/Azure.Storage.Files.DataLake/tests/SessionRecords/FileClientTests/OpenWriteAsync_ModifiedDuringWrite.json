﻿{
  "Entries": [
    {
      "RequestUri": "https://seannse.blob.core.windows.net/test-filesystem-56ff903f-876e-bce3-f80d-bdba6a0d542b?restype=container",
      "RequestMethod": "PUT",
      "RequestHeaders": {
        "Accept": "application/xml",
        "Authorization": "Sanitized",
        "traceparent": "00-b257d50a6aab054da3090a32b481a7c5-649b54a1955a3148-00",
        "User-Agent": [
          "azsdk-net-Storage.Files.DataLake/12.7.0-alpha.20210219.1",
          "(.NET 5.0.3; Microsoft Windows 10.0.19041)"
        ],
        "x-ms-blob-public-access": "container",
        "x-ms-client-request-id": "1b0d7a67-b68d-7b8e-077c-b341a07d2913",
        "x-ms-date": "Fri, 19 Feb 2021 19:57:16 GMT",
        "x-ms-return-client-request-id": "true",
<<<<<<< HEAD
        "x-ms-version": "2020-12-06"
=======
        "x-ms-version": "2021-02-12"
>>>>>>> 7e782c87
      },
      "RequestBody": null,
      "StatusCode": 201,
      "ResponseHeaders": {
        "Content-Length": "0",
        "Date": "Fri, 19 Feb 2021 19:57:14 GMT",
        "ETag": "\"0x8D8D5108E5DCBEB\"",
        "Last-Modified": "Fri, 19 Feb 2021 19:57:15 GMT",
        "Server": [
          "Windows-Azure-Blob/1.0",
          "Microsoft-HTTPAPI/2.0"
        ],
        "x-ms-client-request-id": "1b0d7a67-b68d-7b8e-077c-b341a07d2913",
        "x-ms-request-id": "4691602f-401e-0056-19f9-068eb0000000",
<<<<<<< HEAD
        "x-ms-version": "2020-12-06"
=======
        "x-ms-version": "2021-02-12"
>>>>>>> 7e782c87
      },
      "ResponseBody": []
    },
    {
      "RequestUri": "https://seannse.dfs.core.windows.net/test-filesystem-56ff903f-876e-bce3-f80d-bdba6a0d542b/test-file-1012bec5-dfb1-86f7-9897-6a1f84b25c7e?resource=file",
      "RequestMethod": "PUT",
      "RequestHeaders": {
        "Accept": "application/json",
        "Authorization": "Sanitized",
        "traceparent": "00-d40ad0bc0da36542922e84833b0c777e-5c479b923522874b-00",
        "User-Agent": [
          "azsdk-net-Storage.Files.DataLake/12.7.0-alpha.20210219.1",
          "(.NET 5.0.3; Microsoft Windows 10.0.19041)"
        ],
        "x-ms-client-request-id": "a16bef25-2367-879b-8387-83f54c6ef655",
        "x-ms-date": "Fri, 19 Feb 2021 19:57:16 GMT",
        "x-ms-return-client-request-id": "true",
<<<<<<< HEAD
        "x-ms-version": "2020-12-06"
=======
        "x-ms-version": "2021-02-12"
>>>>>>> 7e782c87
      },
      "RequestBody": null,
      "StatusCode": 201,
      "ResponseHeaders": {
        "Content-Length": "0",
        "Date": "Fri, 19 Feb 2021 19:57:15 GMT",
        "ETag": "\"0x8D8D5108E6EA15C\"",
        "Last-Modified": "Fri, 19 Feb 2021 19:57:15 GMT",
        "Server": [
          "Windows-Azure-HDFS/1.0",
          "Microsoft-HTTPAPI/2.0"
        ],
        "x-ms-client-request-id": "a16bef25-2367-879b-8387-83f54c6ef655",
        "x-ms-request-id": "d66a83f2-f01f-0088-0cf9-069a56000000",
<<<<<<< HEAD
        "x-ms-version": "2020-12-06"
=======
        "x-ms-version": "2021-02-12"
>>>>>>> 7e782c87
      },
      "ResponseBody": []
    },
    {
      "RequestUri": "https://seannse.blob.core.windows.net/test-filesystem-56ff903f-876e-bce3-f80d-bdba6a0d542b/test-file-1012bec5-dfb1-86f7-9897-6a1f84b25c7e",
      "RequestMethod": "HEAD",
      "RequestHeaders": {
        "Accept": "application/xml",
        "Authorization": "Sanitized",
        "traceparent": "00-ebd1e03c30110a4ba9902278b17a2333-8474908cad941248-00",
        "User-Agent": [
          "azsdk-net-Storage.Files.DataLake/12.7.0-alpha.20210219.1",
          "(.NET 5.0.3; Microsoft Windows 10.0.19041)"
        ],
        "x-ms-client-request-id": "feac881f-ddcd-b0d0-b63e-455fa1683c0a",
        "x-ms-date": "Fri, 19 Feb 2021 19:57:16 GMT",
        "x-ms-return-client-request-id": "true",
<<<<<<< HEAD
        "x-ms-version": "2020-12-06"
=======
        "x-ms-version": "2021-02-12"
>>>>>>> 7e782c87
      },
      "RequestBody": null,
      "StatusCode": 200,
      "ResponseHeaders": {
        "Accept-Ranges": "bytes",
        "Content-Length": "0",
        "Content-Type": "application/octet-stream",
        "Date": "Fri, 19 Feb 2021 19:57:15 GMT",
        "ETag": "\"0x8D8D5108E6EA15C\"",
        "Last-Modified": "Fri, 19 Feb 2021 19:57:15 GMT",
        "Server": [
          "Windows-Azure-Blob/1.0",
          "Microsoft-HTTPAPI/2.0"
        ],
        "x-ms-access-tier": "Hot",
        "x-ms-access-tier-inferred": "true",
        "x-ms-blob-type": "BlockBlob",
        "x-ms-client-request-id": "feac881f-ddcd-b0d0-b63e-455fa1683c0a",
        "x-ms-creation-time": "Fri, 19 Feb 2021 19:57:15 GMT",
        "x-ms-group": "$superuser",
        "x-ms-lease-state": "available",
        "x-ms-lease-status": "unlocked",
        "x-ms-owner": "$superuser",
        "x-ms-permissions": "rw-r-----",
        "x-ms-request-id": "469160d1-401e-0056-27f9-068eb0000000",
        "x-ms-server-encrypted": "true",
<<<<<<< HEAD
        "x-ms-version": "2020-12-06"
=======
        "x-ms-version": "2021-02-12"
>>>>>>> 7e782c87
      },
      "ResponseBody": []
    },
    {
      "RequestUri": "https://seannse.dfs.core.windows.net/test-filesystem-56ff903f-876e-bce3-f80d-bdba6a0d542b/test-file-1012bec5-dfb1-86f7-9897-6a1f84b25c7e?action=append&position=0",
      "RequestMethod": "PATCH",
      "RequestHeaders": {
        "Accept": "application/json",
        "Authorization": "Sanitized",
        "Content-Length": "1024",
        "Content-Type": "application/octet-stream",
        "User-Agent": [
          "azsdk-net-Storage.Files.DataLake/12.7.0-alpha.20210219.1",
          "(.NET 5.0.3; Microsoft Windows 10.0.19041)"
        ],
        "x-ms-client-request-id": "2ea0f3dd-da65-86ec-2d45-74bfef4b936a",
        "x-ms-date": "Fri, 19 Feb 2021 19:57:16 GMT",
        "x-ms-return-client-request-id": "true",
<<<<<<< HEAD
        "x-ms-version": "2020-12-06"
=======
        "x-ms-version": "2021-02-12"
>>>>>>> 7e782c87
      },
      "RequestBody": "HzVnMCk5Eowgc+9pebaA4ND7+pVHuxa21MtsebWoU7JSECDRUJZF69zfgPQ0Mg3MB6IkUXRgDWQesFxezJnWeB89F2iWrpA6tg+5aDsigqK9oHETgwI98QO8sp855h5CCAfU9hqkNVgR6ptlp6Up+y66oCwnwvQc/yVl2vzxAM/wdl8zTouHGGoZAphn2Eldkrdwf0byG0USuPf0P1tcH+rLdDFF9q2jM4fCDsBbtSbcB0dEgYGI/lsaIJWTktkOveOum2MYGJwKzEu+Lw2FtgLQGDcTF51pQ3bWK9UXEKGts1DdrRnCxO+rObU1yc5OlWmTwnmi+qVFRVjtQezH87yqEXu8pwnpDlRHaN7oM3mniJVshE0nC7irl2fA1YIC5Eb5i7hSke1fqbQlWpLHXRHfRblXW29uggXDERChKDjRRISY7qjAVfaoDNqZArEm5DpV4Y/Iq4nWigizj4DdvYF7UxUOLm5pHvDDrk6V1YBTnC3WS0apCZn7wWOgDMV2yk5ZHa6cGLXL7MKfBfw6QbWHX/NTB3I60kp8Em0LyRErTOQAO7fSt4R4C1+ECQOcwH+uGKzSI8PcHktjHwVHvyOwdLgYOQX9tahu2/wStshH31LtXLBkWSkhJBxsbpd+MEs805VKg4d6sGMEY0jGyWiCHD+zWmJySxqP9xXokUYQ76qx1uIy/FzKc6xNYPXhWluz6VJXy9XoyYd6u4xykR4c9HOdFfOGTx/j6Oe2JOslrZy5NKf0uCTVyQxbt0HPWOGNMWyCREVnLZkydOLuMaWbVQ7vuFx2JztPyEvmKpfeE5AFKPN/o2lWUgcOwkRB5pdnv2Iz36CFFgkwMnz5gQMBVGBS6QmxHLKkmWZVaGX2DeG0f2s1qzPvfxHqTnDtXNAEDG3k7v2OtaKwjkY5MK2jOSWaRQKXzKgsY2n3x81BtzyVUVz3Eh/jJsnIhR3ttU9jRhVLUhfObD/FuIuUl+7VbtYKpN9RqycGth84z0eLP60ak4C49mUlx+QcMlqTT47b8xZG4hFvEpruRZv3lZ34OXjeegNtHHdx5d36NHnMcmeQXdswRFybqoDmyrHJLTFHI/jhtdWLbdae1f00dN4hIdI0ZjjByPQcQs+Dh1HGp7ersxCA6ryRBe8FkW9fZzWixKnelcb5hlsExXMGCOaF2C1FiMHNoTYVomFIuzaFvNqZ4MOo5xLxsiy1eyVJi/0JgLlBGt9z1SJyyPJlscolfwiZbCcj3PAbVNWVGCURzBZkPjt8Q6L7JgugNh4fiwFhj/wdsB/W5qPIJsUJ3rz8YfzbAXKOqDxlnUYbgqXS+8jUM4gp8xz3jliYtBzc8UdOpNUiRIqO0+fAtxLZug==",
      "StatusCode": 202,
      "ResponseHeaders": {
        "Content-Length": "0",
        "Date": "Fri, 19 Feb 2021 19:57:15 GMT",
        "Server": [
          "Windows-Azure-HDFS/1.0",
          "Microsoft-HTTPAPI/2.0"
        ],
        "x-ms-client-request-id": "2ea0f3dd-da65-86ec-2d45-74bfef4b936a",
        "x-ms-request-id": "d66a8422-f01f-0088-3cf9-069a56000000",
        "x-ms-request-server-encrypted": "true",
<<<<<<< HEAD
        "x-ms-version": "2020-12-06"
=======
        "x-ms-version": "2021-02-12"
>>>>>>> 7e782c87
      },
      "ResponseBody": []
    },
    {
      "RequestUri": "https://seannse.dfs.core.windows.net/test-filesystem-56ff903f-876e-bce3-f80d-bdba6a0d542b/test-file-1012bec5-dfb1-86f7-9897-6a1f84b25c7e?action=flush&position=1024",
      "RequestMethod": "PATCH",
      "RequestHeaders": {
        "Accept": "application/json",
        "Authorization": "Sanitized",
        "If-Match": "0x8D8D5108E6EA15C",
        "User-Agent": [
          "azsdk-net-Storage.Files.DataLake/12.7.0-alpha.20210219.1",
          "(.NET 5.0.3; Microsoft Windows 10.0.19041)"
        ],
        "x-ms-client-request-id": "ad82d126-0dc7-43a4-e76d-6d787c20cd50",
        "x-ms-date": "Fri, 19 Feb 2021 19:57:16 GMT",
        "x-ms-return-client-request-id": "true",
<<<<<<< HEAD
        "x-ms-version": "2020-12-06"
=======
        "x-ms-version": "2021-02-12"
>>>>>>> 7e782c87
      },
      "RequestBody": null,
      "StatusCode": 200,
      "ResponseHeaders": {
        "Content-Length": "0",
        "Date": "Fri, 19 Feb 2021 19:57:15 GMT",
        "ETag": "\"0x8D8D5108E94FADF\"",
        "Last-Modified": "Fri, 19 Feb 2021 19:57:16 GMT",
        "Server": [
          "Windows-Azure-HDFS/1.0",
          "Microsoft-HTTPAPI/2.0"
        ],
        "x-ms-client-request-id": "ad82d126-0dc7-43a4-e76d-6d787c20cd50",
        "x-ms-request-id": "d66a8433-f01f-0088-4df9-069a56000000",
        "x-ms-request-server-encrypted": "false",
<<<<<<< HEAD
        "x-ms-version": "2020-12-06"
=======
        "x-ms-version": "2021-02-12"
>>>>>>> 7e782c87
      },
      "ResponseBody": []
    },
    {
      "RequestUri": "https://seannse.dfs.core.windows.net/test-filesystem-56ff903f-876e-bce3-f80d-bdba6a0d542b/test-file-1012bec5-dfb1-86f7-9897-6a1f84b25c7e?action=append&position=1024",
      "RequestMethod": "PATCH",
      "RequestHeaders": {
        "Accept": "application/json",
        "Authorization": "Sanitized",
        "Content-Length": "1024",
        "Content-Type": "application/octet-stream",
        "traceparent": "00-3e2e31baf8d96541abd51bb942d9acb6-b64335d492d52048-00",
        "User-Agent": [
          "azsdk-net-Storage.Files.DataLake/12.7.0-alpha.20210219.1",
          "(.NET 5.0.3; Microsoft Windows 10.0.19041)"
        ],
        "x-ms-client-request-id": "1d981dd8-e5c8-23a2-3082-b8b8eebdb389",
        "x-ms-date": "Fri, 19 Feb 2021 19:57:16 GMT",
        "x-ms-return-client-request-id": "true",
<<<<<<< HEAD
        "x-ms-version": "2020-12-06"
=======
        "x-ms-version": "2021-02-12"
>>>>>>> 7e782c87
      },
      "RequestBody": "HzVnMCk5Eowgc+9pebaA4ND7+pVHuxa21MtsebWoU7JSECDRUJZF69zfgPQ0Mg3MB6IkUXRgDWQesFxezJnWeB89F2iWrpA6tg+5aDsigqK9oHETgwI98QO8sp855h5CCAfU9hqkNVgR6ptlp6Up+y66oCwnwvQc/yVl2vzxAM/wdl8zTouHGGoZAphn2Eldkrdwf0byG0USuPf0P1tcH+rLdDFF9q2jM4fCDsBbtSbcB0dEgYGI/lsaIJWTktkOveOum2MYGJwKzEu+Lw2FtgLQGDcTF51pQ3bWK9UXEKGts1DdrRnCxO+rObU1yc5OlWmTwnmi+qVFRVjtQezH87yqEXu8pwnpDlRHaN7oM3mniJVshE0nC7irl2fA1YIC5Eb5i7hSke1fqbQlWpLHXRHfRblXW29uggXDERChKDjRRISY7qjAVfaoDNqZArEm5DpV4Y/Iq4nWigizj4DdvYF7UxUOLm5pHvDDrk6V1YBTnC3WS0apCZn7wWOgDMV2yk5ZHa6cGLXL7MKfBfw6QbWHX/NTB3I60kp8Em0LyRErTOQAO7fSt4R4C1+ECQOcwH+uGKzSI8PcHktjHwVHvyOwdLgYOQX9tahu2/wStshH31LtXLBkWSkhJBxsbpd+MEs805VKg4d6sGMEY0jGyWiCHD+zWmJySxqP9xXokUYQ76qx1uIy/FzKc6xNYPXhWluz6VJXy9XoyYd6u4xykR4c9HOdFfOGTx/j6Oe2JOslrZy5NKf0uCTVyQxbt0HPWOGNMWyCREVnLZkydOLuMaWbVQ7vuFx2JztPyEvmKpfeE5AFKPN/o2lWUgcOwkRB5pdnv2Iz36CFFgkwMnz5gQMBVGBS6QmxHLKkmWZVaGX2DeG0f2s1qzPvfxHqTnDtXNAEDG3k7v2OtaKwjkY5MK2jOSWaRQKXzKgsY2n3x81BtzyVUVz3Eh/jJsnIhR3ttU9jRhVLUhfObD/FuIuUl+7VbtYKpN9RqycGth84z0eLP60ak4C49mUlx+QcMlqTT47b8xZG4hFvEpruRZv3lZ34OXjeegNtHHdx5d36NHnMcmeQXdswRFybqoDmyrHJLTFHI/jhtdWLbdae1f00dN4hIdI0ZjjByPQcQs+Dh1HGp7ersxCA6ryRBe8FkW9fZzWixKnelcb5hlsExXMGCOaF2C1FiMHNoTYVomFIuzaFvNqZ4MOo5xLxsiy1eyVJi/0JgLlBGt9z1SJyyPJlscolfwiZbCcj3PAbVNWVGCURzBZkPjt8Q6L7JgugNh4fiwFhj/wdsB/W5qPIJsUJ3rz8YfzbAXKOqDxlnUYbgqXS+8jUM4gp8xz3jliYtBzc8UdOpNUiRIqO0+fAtxLZug==",
      "StatusCode": 202,
      "ResponseHeaders": {
        "Content-Length": "0",
        "Date": "Fri, 19 Feb 2021 19:57:15 GMT",
        "Server": [
          "Windows-Azure-HDFS/1.0",
          "Microsoft-HTTPAPI/2.0"
        ],
        "x-ms-client-request-id": "1d981dd8-e5c8-23a2-3082-b8b8eebdb389",
        "x-ms-request-id": "d66a8440-f01f-0088-5af9-069a56000000",
        "x-ms-request-server-encrypted": "true",
<<<<<<< HEAD
        "x-ms-version": "2020-12-06"
=======
        "x-ms-version": "2021-02-12"
>>>>>>> 7e782c87
      },
      "ResponseBody": []
    },
    {
      "RequestUri": "https://seannse.dfs.core.windows.net/test-filesystem-56ff903f-876e-bce3-f80d-bdba6a0d542b/test-file-1012bec5-dfb1-86f7-9897-6a1f84b25c7e?action=flush&position=2048",
      "RequestMethod": "PATCH",
      "RequestHeaders": {
        "Accept": "application/json",
        "Authorization": "Sanitized",
        "traceparent": "00-fc5f44471e443d478b2f80a9b1e8d128-c7666d6630720045-00",
        "User-Agent": [
          "azsdk-net-Storage.Files.DataLake/12.7.0-alpha.20210219.1",
          "(.NET 5.0.3; Microsoft Windows 10.0.19041)"
        ],
        "x-ms-client-request-id": "5ea0a8f4-af87-a188-c413-3c16c0969200",
        "x-ms-date": "Fri, 19 Feb 2021 19:57:16 GMT",
        "x-ms-return-client-request-id": "true",
<<<<<<< HEAD
        "x-ms-version": "2020-12-06"
=======
        "x-ms-version": "2021-02-12"
>>>>>>> 7e782c87
      },
      "RequestBody": null,
      "StatusCode": 200,
      "ResponseHeaders": {
        "Content-Length": "0",
        "Date": "Fri, 19 Feb 2021 19:57:15 GMT",
        "ETag": "\"0x8D8D5108EAF1187\"",
        "Last-Modified": "Fri, 19 Feb 2021 19:57:16 GMT",
        "Server": [
          "Windows-Azure-HDFS/1.0",
          "Microsoft-HTTPAPI/2.0"
        ],
        "x-ms-client-request-id": "5ea0a8f4-af87-a188-c413-3c16c0969200",
        "x-ms-request-id": "d66a844c-f01f-0088-66f9-069a56000000",
        "x-ms-request-server-encrypted": "false",
<<<<<<< HEAD
        "x-ms-version": "2020-12-06"
=======
        "x-ms-version": "2021-02-12"
>>>>>>> 7e782c87
      },
      "ResponseBody": []
    },
    {
      "RequestUri": "https://seannse.dfs.core.windows.net/test-filesystem-56ff903f-876e-bce3-f80d-bdba6a0d542b/test-file-1012bec5-dfb1-86f7-9897-6a1f84b25c7e?action=flush&position=1024",
      "RequestMethod": "PATCH",
      "RequestHeaders": {
        "Accept": "application/json",
        "Authorization": "Sanitized",
        "If-Match": "0x8D8D5108E94FADF",
        "User-Agent": [
          "azsdk-net-Storage.Files.DataLake/12.7.0-alpha.20210219.1",
          "(.NET 5.0.3; Microsoft Windows 10.0.19041)"
        ],
        "x-ms-client-request-id": "46c40ab7-541d-7301-8a8b-e11ec4a6eeed",
        "x-ms-date": "Fri, 19 Feb 2021 19:57:17 GMT",
        "x-ms-return-client-request-id": "true",
<<<<<<< HEAD
        "x-ms-version": "2020-12-06"
=======
        "x-ms-version": "2021-02-12"
>>>>>>> 7e782c87
      },
      "RequestBody": null,
      "StatusCode": 412,
      "ResponseHeaders": {
        "Content-Length": "200",
        "Content-Type": "application/json; charset=utf-8",
        "Date": "Fri, 19 Feb 2021 19:57:15 GMT",
        "Server": [
          "Windows-Azure-HDFS/1.0",
          "Microsoft-HTTPAPI/2.0"
        ],
        "x-ms-client-request-id": "46c40ab7-541d-7301-8a8b-e11ec4a6eeed",
        "x-ms-error-code": "ConditionNotMet",
        "x-ms-request-id": "d66a8457-f01f-0088-71f9-069a56000000",
<<<<<<< HEAD
        "x-ms-version": "2020-12-06"
=======
        "x-ms-version": "2021-02-12"
>>>>>>> 7e782c87
      },
      "ResponseBody": {
        "error": {
          "code": "ConditionNotMet",
          "message": "The condition specified using HTTP conditional header(s) is not met.\nRequestId:d66a8457-f01f-0088-71f9-069a56000000\nTime:2021-02-19T19:57:16.3737966Z"
        }
      }
    },
    {
      "RequestUri": "https://seannse.blob.core.windows.net/test-filesystem-56ff903f-876e-bce3-f80d-bdba6a0d542b?restype=container",
      "RequestMethod": "DELETE",
      "RequestHeaders": {
        "Accept": "application/xml",
        "Authorization": "Sanitized",
        "traceparent": "00-6b83634d180d6f45915056ef534d8b61-296367acfc494b46-00",
        "User-Agent": [
          "azsdk-net-Storage.Files.DataLake/12.7.0-alpha.20210219.1",
          "(.NET 5.0.3; Microsoft Windows 10.0.19041)"
        ],
        "x-ms-client-request-id": "b55f3a78-4bd1-69e2-fade-db82f37413bb",
        "x-ms-date": "Fri, 19 Feb 2021 19:57:17 GMT",
        "x-ms-return-client-request-id": "true",
<<<<<<< HEAD
        "x-ms-version": "2020-12-06"
=======
        "x-ms-version": "2021-02-12"
>>>>>>> 7e782c87
      },
      "RequestBody": null,
      "StatusCode": 202,
      "ResponseHeaders": {
        "Content-Length": "0",
        "Date": "Fri, 19 Feb 2021 19:57:15 GMT",
        "Server": [
          "Windows-Azure-Blob/1.0",
          "Microsoft-HTTPAPI/2.0"
        ],
        "x-ms-client-request-id": "b55f3a78-4bd1-69e2-fade-db82f37413bb",
        "x-ms-request-id": "469162f7-401e-0056-13f9-068eb0000000",
<<<<<<< HEAD
        "x-ms-version": "2020-12-06"
=======
        "x-ms-version": "2021-02-12"
>>>>>>> 7e782c87
      },
      "ResponseBody": []
    }
  ],
  "Variables": {
    "RandomSeed": "331325860",
    "Storage_TestConfigHierarchicalNamespace": "NamespaceTenant\nseannse\nU2FuaXRpemVk\nhttps://seannse.blob.core.windows.net\nhttps://seannse.file.core.windows.net\nhttps://seannse.queue.core.windows.net\nhttps://seannse.table.core.windows.net\n\n\n\n\nhttps://seannse-secondary.blob.core.windows.net\nhttps://seannse-secondary.file.core.windows.net\nhttps://seannse-secondary.queue.core.windows.net\nhttps://seannse-secondary.table.core.windows.net\n68390a19-a643-458b-b726-408abf67b4fc\nSanitized\n72f988bf-86f1-41af-91ab-2d7cd011db47\nhttps://login.microsoftonline.com/\nCloud\nBlobEndpoint=https://seannse.blob.core.windows.net/;QueueEndpoint=https://seannse.queue.core.windows.net/;FileEndpoint=https://seannse.file.core.windows.net/;BlobSecondaryEndpoint=https://seannse-secondary.blob.core.windows.net/;QueueSecondaryEndpoint=https://seannse-secondary.queue.core.windows.net/;FileSecondaryEndpoint=https://seannse-secondary.file.core.windows.net/;AccountName=seannse;AccountKey=Sanitized\n\n\n"
  }
}<|MERGE_RESOLUTION|>--- conflicted
+++ resolved
@@ -15,11 +15,7 @@
         "x-ms-client-request-id": "1b0d7a67-b68d-7b8e-077c-b341a07d2913",
         "x-ms-date": "Fri, 19 Feb 2021 19:57:16 GMT",
         "x-ms-return-client-request-id": "true",
-<<<<<<< HEAD
-        "x-ms-version": "2020-12-06"
-=======
-        "x-ms-version": "2021-02-12"
->>>>>>> 7e782c87
+        "x-ms-version": "2021-02-12"
       },
       "RequestBody": null,
       "StatusCode": 201,
@@ -34,11 +30,7 @@
         ],
         "x-ms-client-request-id": "1b0d7a67-b68d-7b8e-077c-b341a07d2913",
         "x-ms-request-id": "4691602f-401e-0056-19f9-068eb0000000",
-<<<<<<< HEAD
-        "x-ms-version": "2020-12-06"
-=======
-        "x-ms-version": "2021-02-12"
->>>>>>> 7e782c87
+        "x-ms-version": "2021-02-12"
       },
       "ResponseBody": []
     },
@@ -56,11 +48,7 @@
         "x-ms-client-request-id": "a16bef25-2367-879b-8387-83f54c6ef655",
         "x-ms-date": "Fri, 19 Feb 2021 19:57:16 GMT",
         "x-ms-return-client-request-id": "true",
-<<<<<<< HEAD
-        "x-ms-version": "2020-12-06"
-=======
-        "x-ms-version": "2021-02-12"
->>>>>>> 7e782c87
+        "x-ms-version": "2021-02-12"
       },
       "RequestBody": null,
       "StatusCode": 201,
@@ -75,11 +63,7 @@
         ],
         "x-ms-client-request-id": "a16bef25-2367-879b-8387-83f54c6ef655",
         "x-ms-request-id": "d66a83f2-f01f-0088-0cf9-069a56000000",
-<<<<<<< HEAD
-        "x-ms-version": "2020-12-06"
-=======
-        "x-ms-version": "2021-02-12"
->>>>>>> 7e782c87
+        "x-ms-version": "2021-02-12"
       },
       "ResponseBody": []
     },
@@ -97,11 +81,7 @@
         "x-ms-client-request-id": "feac881f-ddcd-b0d0-b63e-455fa1683c0a",
         "x-ms-date": "Fri, 19 Feb 2021 19:57:16 GMT",
         "x-ms-return-client-request-id": "true",
-<<<<<<< HEAD
-        "x-ms-version": "2020-12-06"
-=======
-        "x-ms-version": "2021-02-12"
->>>>>>> 7e782c87
+        "x-ms-version": "2021-02-12"
       },
       "RequestBody": null,
       "StatusCode": 200,
@@ -128,11 +108,7 @@
         "x-ms-permissions": "rw-r-----",
         "x-ms-request-id": "469160d1-401e-0056-27f9-068eb0000000",
         "x-ms-server-encrypted": "true",
-<<<<<<< HEAD
-        "x-ms-version": "2020-12-06"
-=======
-        "x-ms-version": "2021-02-12"
->>>>>>> 7e782c87
+        "x-ms-version": "2021-02-12"
       },
       "ResponseBody": []
     },
@@ -151,11 +127,7 @@
         "x-ms-client-request-id": "2ea0f3dd-da65-86ec-2d45-74bfef4b936a",
         "x-ms-date": "Fri, 19 Feb 2021 19:57:16 GMT",
         "x-ms-return-client-request-id": "true",
-<<<<<<< HEAD
-        "x-ms-version": "2020-12-06"
-=======
-        "x-ms-version": "2021-02-12"
->>>>>>> 7e782c87
+        "x-ms-version": "2021-02-12"
       },
       "RequestBody": "HzVnMCk5Eowgc+9pebaA4ND7+pVHuxa21MtsebWoU7JSECDRUJZF69zfgPQ0Mg3MB6IkUXRgDWQesFxezJnWeB89F2iWrpA6tg+5aDsigqK9oHETgwI98QO8sp855h5CCAfU9hqkNVgR6ptlp6Up+y66oCwnwvQc/yVl2vzxAM/wdl8zTouHGGoZAphn2Eldkrdwf0byG0USuPf0P1tcH+rLdDFF9q2jM4fCDsBbtSbcB0dEgYGI/lsaIJWTktkOveOum2MYGJwKzEu+Lw2FtgLQGDcTF51pQ3bWK9UXEKGts1DdrRnCxO+rObU1yc5OlWmTwnmi+qVFRVjtQezH87yqEXu8pwnpDlRHaN7oM3mniJVshE0nC7irl2fA1YIC5Eb5i7hSke1fqbQlWpLHXRHfRblXW29uggXDERChKDjRRISY7qjAVfaoDNqZArEm5DpV4Y/Iq4nWigizj4DdvYF7UxUOLm5pHvDDrk6V1YBTnC3WS0apCZn7wWOgDMV2yk5ZHa6cGLXL7MKfBfw6QbWHX/NTB3I60kp8Em0LyRErTOQAO7fSt4R4C1+ECQOcwH+uGKzSI8PcHktjHwVHvyOwdLgYOQX9tahu2/wStshH31LtXLBkWSkhJBxsbpd+MEs805VKg4d6sGMEY0jGyWiCHD+zWmJySxqP9xXokUYQ76qx1uIy/FzKc6xNYPXhWluz6VJXy9XoyYd6u4xykR4c9HOdFfOGTx/j6Oe2JOslrZy5NKf0uCTVyQxbt0HPWOGNMWyCREVnLZkydOLuMaWbVQ7vuFx2JztPyEvmKpfeE5AFKPN/o2lWUgcOwkRB5pdnv2Iz36CFFgkwMnz5gQMBVGBS6QmxHLKkmWZVaGX2DeG0f2s1qzPvfxHqTnDtXNAEDG3k7v2OtaKwjkY5MK2jOSWaRQKXzKgsY2n3x81BtzyVUVz3Eh/jJsnIhR3ttU9jRhVLUhfObD/FuIuUl+7VbtYKpN9RqycGth84z0eLP60ak4C49mUlx+QcMlqTT47b8xZG4hFvEpruRZv3lZ34OXjeegNtHHdx5d36NHnMcmeQXdswRFybqoDmyrHJLTFHI/jhtdWLbdae1f00dN4hIdI0ZjjByPQcQs+Dh1HGp7ersxCA6ryRBe8FkW9fZzWixKnelcb5hlsExXMGCOaF2C1FiMHNoTYVomFIuzaFvNqZ4MOo5xLxsiy1eyVJi/0JgLlBGt9z1SJyyPJlscolfwiZbCcj3PAbVNWVGCURzBZkPjt8Q6L7JgugNh4fiwFhj/wdsB/W5qPIJsUJ3rz8YfzbAXKOqDxlnUYbgqXS+8jUM4gp8xz3jliYtBzc8UdOpNUiRIqO0+fAtxLZug==",
       "StatusCode": 202,
@@ -169,11 +141,7 @@
         "x-ms-client-request-id": "2ea0f3dd-da65-86ec-2d45-74bfef4b936a",
         "x-ms-request-id": "d66a8422-f01f-0088-3cf9-069a56000000",
         "x-ms-request-server-encrypted": "true",
-<<<<<<< HEAD
-        "x-ms-version": "2020-12-06"
-=======
-        "x-ms-version": "2021-02-12"
->>>>>>> 7e782c87
+        "x-ms-version": "2021-02-12"
       },
       "ResponseBody": []
     },
@@ -191,11 +159,7 @@
         "x-ms-client-request-id": "ad82d126-0dc7-43a4-e76d-6d787c20cd50",
         "x-ms-date": "Fri, 19 Feb 2021 19:57:16 GMT",
         "x-ms-return-client-request-id": "true",
-<<<<<<< HEAD
-        "x-ms-version": "2020-12-06"
-=======
-        "x-ms-version": "2021-02-12"
->>>>>>> 7e782c87
+        "x-ms-version": "2021-02-12"
       },
       "RequestBody": null,
       "StatusCode": 200,
@@ -211,11 +175,7 @@
         "x-ms-client-request-id": "ad82d126-0dc7-43a4-e76d-6d787c20cd50",
         "x-ms-request-id": "d66a8433-f01f-0088-4df9-069a56000000",
         "x-ms-request-server-encrypted": "false",
-<<<<<<< HEAD
-        "x-ms-version": "2020-12-06"
-=======
-        "x-ms-version": "2021-02-12"
->>>>>>> 7e782c87
+        "x-ms-version": "2021-02-12"
       },
       "ResponseBody": []
     },
@@ -235,11 +195,7 @@
         "x-ms-client-request-id": "1d981dd8-e5c8-23a2-3082-b8b8eebdb389",
         "x-ms-date": "Fri, 19 Feb 2021 19:57:16 GMT",
         "x-ms-return-client-request-id": "true",
-<<<<<<< HEAD
-        "x-ms-version": "2020-12-06"
-=======
-        "x-ms-version": "2021-02-12"
->>>>>>> 7e782c87
+        "x-ms-version": "2021-02-12"
       },
       "RequestBody": "HzVnMCk5Eowgc+9pebaA4ND7+pVHuxa21MtsebWoU7JSECDRUJZF69zfgPQ0Mg3MB6IkUXRgDWQesFxezJnWeB89F2iWrpA6tg+5aDsigqK9oHETgwI98QO8sp855h5CCAfU9hqkNVgR6ptlp6Up+y66oCwnwvQc/yVl2vzxAM/wdl8zTouHGGoZAphn2Eldkrdwf0byG0USuPf0P1tcH+rLdDFF9q2jM4fCDsBbtSbcB0dEgYGI/lsaIJWTktkOveOum2MYGJwKzEu+Lw2FtgLQGDcTF51pQ3bWK9UXEKGts1DdrRnCxO+rObU1yc5OlWmTwnmi+qVFRVjtQezH87yqEXu8pwnpDlRHaN7oM3mniJVshE0nC7irl2fA1YIC5Eb5i7hSke1fqbQlWpLHXRHfRblXW29uggXDERChKDjRRISY7qjAVfaoDNqZArEm5DpV4Y/Iq4nWigizj4DdvYF7UxUOLm5pHvDDrk6V1YBTnC3WS0apCZn7wWOgDMV2yk5ZHa6cGLXL7MKfBfw6QbWHX/NTB3I60kp8Em0LyRErTOQAO7fSt4R4C1+ECQOcwH+uGKzSI8PcHktjHwVHvyOwdLgYOQX9tahu2/wStshH31LtXLBkWSkhJBxsbpd+MEs805VKg4d6sGMEY0jGyWiCHD+zWmJySxqP9xXokUYQ76qx1uIy/FzKc6xNYPXhWluz6VJXy9XoyYd6u4xykR4c9HOdFfOGTx/j6Oe2JOslrZy5NKf0uCTVyQxbt0HPWOGNMWyCREVnLZkydOLuMaWbVQ7vuFx2JztPyEvmKpfeE5AFKPN/o2lWUgcOwkRB5pdnv2Iz36CFFgkwMnz5gQMBVGBS6QmxHLKkmWZVaGX2DeG0f2s1qzPvfxHqTnDtXNAEDG3k7v2OtaKwjkY5MK2jOSWaRQKXzKgsY2n3x81BtzyVUVz3Eh/jJsnIhR3ttU9jRhVLUhfObD/FuIuUl+7VbtYKpN9RqycGth84z0eLP60ak4C49mUlx+QcMlqTT47b8xZG4hFvEpruRZv3lZ34OXjeegNtHHdx5d36NHnMcmeQXdswRFybqoDmyrHJLTFHI/jhtdWLbdae1f00dN4hIdI0ZjjByPQcQs+Dh1HGp7ersxCA6ryRBe8FkW9fZzWixKnelcb5hlsExXMGCOaF2C1FiMHNoTYVomFIuzaFvNqZ4MOo5xLxsiy1eyVJi/0JgLlBGt9z1SJyyPJlscolfwiZbCcj3PAbVNWVGCURzBZkPjt8Q6L7JgugNh4fiwFhj/wdsB/W5qPIJsUJ3rz8YfzbAXKOqDxlnUYbgqXS+8jUM4gp8xz3jliYtBzc8UdOpNUiRIqO0+fAtxLZug==",
       "StatusCode": 202,
@@ -253,11 +209,7 @@
         "x-ms-client-request-id": "1d981dd8-e5c8-23a2-3082-b8b8eebdb389",
         "x-ms-request-id": "d66a8440-f01f-0088-5af9-069a56000000",
         "x-ms-request-server-encrypted": "true",
-<<<<<<< HEAD
-        "x-ms-version": "2020-12-06"
-=======
-        "x-ms-version": "2021-02-12"
->>>>>>> 7e782c87
+        "x-ms-version": "2021-02-12"
       },
       "ResponseBody": []
     },
@@ -275,11 +227,7 @@
         "x-ms-client-request-id": "5ea0a8f4-af87-a188-c413-3c16c0969200",
         "x-ms-date": "Fri, 19 Feb 2021 19:57:16 GMT",
         "x-ms-return-client-request-id": "true",
-<<<<<<< HEAD
-        "x-ms-version": "2020-12-06"
-=======
-        "x-ms-version": "2021-02-12"
->>>>>>> 7e782c87
+        "x-ms-version": "2021-02-12"
       },
       "RequestBody": null,
       "StatusCode": 200,
@@ -295,11 +243,7 @@
         "x-ms-client-request-id": "5ea0a8f4-af87-a188-c413-3c16c0969200",
         "x-ms-request-id": "d66a844c-f01f-0088-66f9-069a56000000",
         "x-ms-request-server-encrypted": "false",
-<<<<<<< HEAD
-        "x-ms-version": "2020-12-06"
-=======
-        "x-ms-version": "2021-02-12"
->>>>>>> 7e782c87
+        "x-ms-version": "2021-02-12"
       },
       "ResponseBody": []
     },
@@ -317,11 +261,7 @@
         "x-ms-client-request-id": "46c40ab7-541d-7301-8a8b-e11ec4a6eeed",
         "x-ms-date": "Fri, 19 Feb 2021 19:57:17 GMT",
         "x-ms-return-client-request-id": "true",
-<<<<<<< HEAD
-        "x-ms-version": "2020-12-06"
-=======
-        "x-ms-version": "2021-02-12"
->>>>>>> 7e782c87
+        "x-ms-version": "2021-02-12"
       },
       "RequestBody": null,
       "StatusCode": 412,
@@ -336,11 +276,7 @@
         "x-ms-client-request-id": "46c40ab7-541d-7301-8a8b-e11ec4a6eeed",
         "x-ms-error-code": "ConditionNotMet",
         "x-ms-request-id": "d66a8457-f01f-0088-71f9-069a56000000",
-<<<<<<< HEAD
-        "x-ms-version": "2020-12-06"
-=======
-        "x-ms-version": "2021-02-12"
->>>>>>> 7e782c87
+        "x-ms-version": "2021-02-12"
       },
       "ResponseBody": {
         "error": {
@@ -363,11 +299,7 @@
         "x-ms-client-request-id": "b55f3a78-4bd1-69e2-fade-db82f37413bb",
         "x-ms-date": "Fri, 19 Feb 2021 19:57:17 GMT",
         "x-ms-return-client-request-id": "true",
-<<<<<<< HEAD
-        "x-ms-version": "2020-12-06"
-=======
-        "x-ms-version": "2021-02-12"
->>>>>>> 7e782c87
+        "x-ms-version": "2021-02-12"
       },
       "RequestBody": null,
       "StatusCode": 202,
@@ -380,11 +312,7 @@
         ],
         "x-ms-client-request-id": "b55f3a78-4bd1-69e2-fade-db82f37413bb",
         "x-ms-request-id": "469162f7-401e-0056-13f9-068eb0000000",
-<<<<<<< HEAD
-        "x-ms-version": "2020-12-06"
-=======
-        "x-ms-version": "2021-02-12"
->>>>>>> 7e782c87
+        "x-ms-version": "2021-02-12"
       },
       "ResponseBody": []
     }
