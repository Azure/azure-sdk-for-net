--- conflicted
+++ resolved
@@ -15,11 +15,7 @@
         "x-ms-client-request-id": "7bdb48a2-ecea-c38e-4fa1-9c9d6faac3c1",
         "x-ms-date": "Fri, 19 Feb 2021 19:12:22 GMT",
         "x-ms-return-client-request-id": "true",
-<<<<<<< HEAD
-        "x-ms-version": "2020-12-06"
-=======
         "x-ms-version": "2021-02-12"
->>>>>>> 7e782c87
       },
       "RequestBody": null,
       "StatusCode": 201,
@@ -34,11 +30,7 @@
         ],
         "x-ms-client-request-id": "7bdb48a2-ecea-c38e-4fa1-9c9d6faac3c1",
         "x-ms-request-id": "2e6aa3a4-201e-00a4-70f3-0676f9000000",
-<<<<<<< HEAD
-        "x-ms-version": "2020-12-06"
-=======
         "x-ms-version": "2021-02-12"
->>>>>>> 7e782c87
       },
       "ResponseBody": []
     },
@@ -56,11 +48,7 @@
         "x-ms-client-request-id": "b91f0762-8ff0-789c-1cc1-97896a0a2f5d",
         "x-ms-date": "Fri, 19 Feb 2021 19:12:22 GMT",
         "x-ms-return-client-request-id": "true",
-<<<<<<< HEAD
-        "x-ms-version": "2020-12-06"
-=======
         "x-ms-version": "2021-02-12"
->>>>>>> 7e782c87
       },
       "RequestBody": null,
       "StatusCode": 201,
@@ -75,11 +63,7 @@
         ],
         "x-ms-client-request-id": "b91f0762-8ff0-789c-1cc1-97896a0a2f5d",
         "x-ms-request-id": "6f4b904b-e01f-004f-54f3-060e0b000000",
-<<<<<<< HEAD
-        "x-ms-version": "2020-12-06"
-=======
         "x-ms-version": "2021-02-12"
->>>>>>> 7e782c87
       },
       "ResponseBody": []
     },
@@ -96,11 +80,7 @@
         "x-ms-client-request-id": "f5ed19e3-3bfb-5f9e-bfac-152818d5c53c",
         "x-ms-date": "Fri, 19 Feb 2021 19:12:22 GMT",
         "x-ms-return-client-request-id": "true",
-<<<<<<< HEAD
-        "x-ms-version": "2020-12-06"
-=======
         "x-ms-version": "2021-02-12"
->>>>>>> 7e782c87
       },
       "RequestBody": null,
       "StatusCode": 404,
@@ -115,11 +95,7 @@
         "x-ms-client-request-id": "f5ed19e3-3bfb-5f9e-bfac-152818d5c53c",
         "x-ms-error-code": "PathNotFound",
         "x-ms-request-id": "6f4b905a-e01f-004f-63f3-060e0b000000",
-<<<<<<< HEAD
-        "x-ms-version": "2020-12-06"
-=======
         "x-ms-version": "2021-02-12"
->>>>>>> 7e782c87
       },
       "ResponseBody": {
         "error": {
@@ -142,11 +118,7 @@
         "x-ms-client-request-id": "99e3783c-1af2-7172-eac2-cc25746e7984",
         "x-ms-date": "Fri, 19 Feb 2021 19:12:22 GMT",
         "x-ms-return-client-request-id": "true",
-<<<<<<< HEAD
-        "x-ms-version": "2020-12-06"
-=======
         "x-ms-version": "2021-02-12"
->>>>>>> 7e782c87
       },
       "RequestBody": null,
       "StatusCode": 202,
@@ -159,11 +131,7 @@
         ],
         "x-ms-client-request-id": "99e3783c-1af2-7172-eac2-cc25746e7984",
         "x-ms-request-id": "2e6aa61e-201e-00a4-4cf3-0676f9000000",
-<<<<<<< HEAD
-        "x-ms-version": "2020-12-06"
-=======
         "x-ms-version": "2021-02-12"
->>>>>>> 7e782c87
       },
       "ResponseBody": []
     }
