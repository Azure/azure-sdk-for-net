--- conflicted
+++ resolved
@@ -14,11 +14,7 @@
         "x-ms-client-request-id": "bfbb7090-37e5-4c98-11b7-85e250ab4787",
         "x-ms-date": "Fri, 03 Apr 2020 21:02:01 GMT",
         "x-ms-return-client-request-id": "true",
-<<<<<<< HEAD
-        "x-ms-version": "2019-12-12"
-=======
         "x-ms-version": "2020-02-10"
->>>>>>> 60f4876e
       },
       "RequestBody": null,
       "StatusCode": 201,
@@ -33,11 +29,7 @@
         ],
         "x-ms-client-request-id": "bfbb7090-37e5-4c98-11b7-85e250ab4787",
         "x-ms-request-id": "962247a2-f01e-0012-4afb-093670000000",
-<<<<<<< HEAD
-        "x-ms-version": "2019-12-12"
-=======
         "x-ms-version": "2020-02-10"
->>>>>>> 60f4876e
       },
       "ResponseBody": []
     },
@@ -54,11 +46,7 @@
         "x-ms-client-request-id": "6cbf982f-bd79-9be5-7b25-285d4b870457",
         "x-ms-date": "Fri, 03 Apr 2020 21:02:01 GMT",
         "x-ms-return-client-request-id": "true",
-<<<<<<< HEAD
-        "x-ms-version": "2019-12-12"
-=======
         "x-ms-version": "2020-02-10"
->>>>>>> 60f4876e
       },
       "RequestBody": null,
       "StatusCode": 201,
@@ -73,11 +61,7 @@
         ],
         "x-ms-client-request-id": "6cbf982f-bd79-9be5-7b25-285d4b870457",
         "x-ms-request-id": "fa4401be-201f-0097-12fb-091bad000000",
-<<<<<<< HEAD
-        "x-ms-version": "2019-12-12"
-=======
         "x-ms-version": "2020-02-10"
->>>>>>> 60f4876e
       },
       "ResponseBody": []
     },
@@ -93,11 +77,7 @@
         "x-ms-client-request-id": "32161ef4-ac55-011c-a9bb-354d50f61bbb",
         "x-ms-date": "Fri, 03 Apr 2020 21:02:02 GMT",
         "x-ms-return-client-request-id": "true",
-<<<<<<< HEAD
-        "x-ms-version": "2019-12-12"
-=======
         "x-ms-version": "2020-02-10"
->>>>>>> 60f4876e
       },
       "RequestBody": null,
       "StatusCode": 404,
@@ -112,11 +92,7 @@
         "x-ms-client-request-id": "32161ef4-ac55-011c-a9bb-354d50f61bbb",
         "x-ms-error-code": "PathNotFound",
         "x-ms-request-id": "fa4401c0-201f-0097-13fb-091bad000000",
-<<<<<<< HEAD
-        "x-ms-version": "2019-12-12"
-=======
         "x-ms-version": "2020-02-10"
->>>>>>> 60f4876e
       },
       "ResponseBody": {
         "error": {
@@ -138,11 +114,7 @@
         "x-ms-client-request-id": "60faefba-c5a8-4de9-d3df-043ff652d192",
         "x-ms-date": "Fri, 03 Apr 2020 21:02:02 GMT",
         "x-ms-return-client-request-id": "true",
-<<<<<<< HEAD
-        "x-ms-version": "2019-12-12"
-=======
         "x-ms-version": "2020-02-10"
->>>>>>> 60f4876e
       },
       "RequestBody": null,
       "StatusCode": 202,
@@ -155,11 +127,7 @@
         ],
         "x-ms-client-request-id": "60faefba-c5a8-4de9-d3df-043ff652d192",
         "x-ms-request-id": "962247b2-f01e-0012-55fb-093670000000",
-<<<<<<< HEAD
-        "x-ms-version": "2019-12-12"
-=======
         "x-ms-version": "2020-02-10"
->>>>>>> 60f4876e
       },
       "ResponseBody": []
     }
