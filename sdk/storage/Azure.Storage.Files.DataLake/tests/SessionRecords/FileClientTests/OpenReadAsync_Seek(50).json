{
  "Entries": [
    {
      "RequestUri": "https://amandaadlscanary.blob.core.windows.net/test-filesystem-5e7b2f0a-5782-35fa-8456-179aa1bd9bd0?restype=container",
      "RequestMethod": "PUT",
      "RequestHeaders": {
        "Accept": "application/xml",
        "Authorization": "Sanitized",
        "traceparent": "00-0712722efa40414eb88e0c67fae5b919-28be52f24eae6d4c-00",
        "User-Agent": [
          "azsdk-net-Storage.Files.DataLake/12.9.0-alpha.20211020.1",
          "(.NET 5.0.11; Microsoft Windows 10.0.19043)"
        ],
        "x-ms-blob-public-access": "container",
        "x-ms-client-request-id": "3d208bfd-e485-d458-1fd9-14e6f7778100",
        "x-ms-date": "Wed, 20 Oct 2021 18:00:06 GMT",
        "x-ms-return-client-request-id": "true",
        "x-ms-version": "2021-04-10"
      },
      "RequestBody": null,
      "StatusCode": 201,
      "ResponseHeaders": {
        "Content-Length": "0",
        "Date": "Wed, 20 Oct 2021 18:00:05 GMT",
        "ETag": "\u00220x8D993F372BC3349\u0022",
        "Last-Modified": "Wed, 20 Oct 2021 18:00:06 GMT",
        "Server": [
          "Windows-Azure-Blob/1.0",
          "Microsoft-HTTPAPI/2.0"
        ],
        "x-ms-client-request-id": "3d208bfd-e485-d458-1fd9-14e6f7778100",
<<<<<<< HEAD
        "x-ms-request-id": "6c713872-d01e-0027-5521-afcd06000000",
        "x-ms-version": "2021-04-10"
=======
        "x-ms-request-id": "abb3178d-901e-00ad-37dc-c5ba54000000",
        "x-ms-version": "2021-02-12"
>>>>>>> 49dd1a0e
      },
      "ResponseBody": []
    },
    {
      "RequestUri": "https://amandaadlscanary.dfs.core.windows.net/test-filesystem-5e7b2f0a-5782-35fa-8456-179aa1bd9bd0/test-file-f57069ef-db7d-bc1f-8e55-ca7c70888635?resource=file",
      "RequestMethod": "PUT",
      "RequestHeaders": {
        "Accept": "application/json",
        "Authorization": "Sanitized",
        "If-None-Match": "*",
        "traceparent": "00-8081508cf03627438290f90bf12dc7bd-d4a9a994f1786d4d-00",
        "User-Agent": [
          "azsdk-net-Storage.Files.DataLake/12.9.0-alpha.20211020.1",
          "(.NET 5.0.11; Microsoft Windows 10.0.19043)"
        ],
        "x-ms-client-request-id": "398c562f-a8c9-95b0-9d30-9491c40316c3",
        "x-ms-date": "Wed, 20 Oct 2021 18:00:06 GMT",
        "x-ms-return-client-request-id": "true",
        "x-ms-version": "2021-04-10"
      },
      "RequestBody": null,
      "StatusCode": 201,
      "ResponseHeaders": {
        "Content-Length": "0",
        "Date": "Wed, 20 Oct 2021 18:00:05 GMT",
        "ETag": "\u00220x8D993F372F741E1\u0022",
        "Last-Modified": "Wed, 20 Oct 2021 18:00:06 GMT",
        "Server": [
          "Windows-Azure-HDFS/1.0",
          "Microsoft-HTTPAPI/2.0"
        ],
        "x-ms-client-request-id": "398c562f-a8c9-95b0-9d30-9491c40316c3",
        "x-ms-request-id": "bd64c978-901f-00cf-69dc-c57873000000",
        "x-ms-request-server-encrypted": "true",
        "x-ms-version": "2021-04-10"
      },
      "ResponseBody": []
    },
    {
      "RequestUri": "https://amandaadlscanary.dfs.core.windows.net/test-filesystem-5e7b2f0a-5782-35fa-8456-179aa1bd9bd0/test-file-f57069ef-db7d-bc1f-8e55-ca7c70888635?action=append\u0026position=0",
      "RequestMethod": "PATCH",
      "RequestHeaders": {
        "Accept": "application/json",
        "Authorization": "Sanitized",
        "Content-Length": "1024",
        "Content-Type": "application/octet-stream",
        "traceparent": "00-40ed6bff222a27488a4745bd578863a3-e04d1fb638ff9841-00",
        "User-Agent": [
          "azsdk-net-Storage.Files.DataLake/12.9.0-alpha.20211020.1",
          "(.NET 5.0.11; Microsoft Windows 10.0.19043)"
        ],
        "x-ms-client-request-id": "1a4d8e38-4cfc-926b-c68c-c534707479bc",
        "x-ms-date": "Wed, 20 Oct 2021 18:00:06 GMT",
        "x-ms-return-client-request-id": "true",
        "x-ms-version": "2021-04-10"
      },
      "RequestBody": "qoAbXWwpSZqyyYcCXDK9nzkHnRWdXkp81DF4HluWu1/\u002B\u002Bx34yb\u002Bi1EGGirxdVnjsHHSs79prYkw1nok6sSs\u002BHA0oA2AUxNV6ZcnUF9SOH365iwHn6suFkpnQwyo2ZyIWR22uNFIY11ieMooRl0t4p38LgSUqVjJCo3DHQwGrQ/2mvc9m3\u002BorobOpSbdBdPtNWByrK\u002Bb86/E7bJHhUZNX8\u002B6Matl7EseV3\u002BBygA16AC91eevk/xgXqdLeKnNZSlAfUlXJtQkh0UZUFUwFimrjwWtha9eocvPWdMEHnedUO5SQUy64sEslU6elkOrMER5n\u002BmgH9954duBi80BHGjReANq3dTc8KxEfOxcwA\u002BEJCWOin6J/TES2F9xOVrwL3jlzRo8QFZznK89X57vGSHP\u002BWOncpHqR37SVAV1a7dVUFF3evLxS\u002BfTHunTSKGSI789oUP3SLjm\u002B4WfbehM\u002BjT36AtNe6Iu3q1/1FeoFvrdPDRKO8p3XgeUkH9tUd3/giC022CWRKgZEsaSe3RhPuCOwi20Br5ugIoDtOcivYjTgFIy8z\u002BaRveILSUD4OaPN1Wa4pOsR39mSlbalpPA\u002BlE5wvsmLkuk8H82K9mZaqOjcIGRh971IzjSzKjkw7BnxzbTxiHvaQUJ8e4Udh\u002BlyN\u002B3NyIOM3J2QJ\u002B\u002BU12iwDDK0mSixaCBtAt4i5Hw4K0dLQPJLYiSVZfEXYGCLRWnay25Sae3Awc7MYMWlafcgWPuoSJZ1ZaoOHjM3mQe/4bx1RxkO5sJZi38jfgJe8Pv59whk4/3SZWbEQ0u5iCjHDX4JLyLeEnE5T7wXUeansC04PaL\u002BWv6/ouKySaJ3nwNXXHGEVcHZG\u002BSWK5NAuxOAHJIdgUqFyLKASY0/K8jOwq\u002B5wPR1I1tsXyK9aC9qfufOMiwQWR640ZS\u002BAwszme8byGjkhvoeCvk3sSEnyGCCFculcfmbvmmQAO5gth9QOMUyoZ/Hhvfsrycz2af8kAg0O\u002B4/jij2fwn\u002BU4YMvlTZ5nlc9SfAu4/TuMHSaOXBlG/lLHoxEKmdPCGWyDJx4PHTWfIuoJvhc4BebNVmIxckPb8WJpHZqNXPvrgFKvNcYdjP/g7ykvPTA7j60qPUNhgKcotzW7lf\u002BbEdX\u002BLj3EmMAgv8lyUIMarLQiLZ3tUx\u002Boef\u002B7do6AYecARd1TIR8CdubdCY15/zAUDgqBiWhhrb62VaQ\u002BCRJBkE3icgq1x4uVH7anEFmSLorPp3h0Dth\u002BnqgenNt61G3Ui2k/l401bjaO7Gmxyp1VJCcZfmGpzYF1Y9NilyqgGktI0oTgUpcNijkx9RJ\u002BzNQKuXikUWX8Kr3XyjOp0tcb3sIuaPgIdMGAG\u002BQ4Z8hw==",
      "StatusCode": 202,
      "ResponseHeaders": {
        "Content-Length": "0",
        "Date": "Wed, 20 Oct 2021 18:00:06 GMT",
        "Server": [
          "Windows-Azure-HDFS/1.0",
          "Microsoft-HTTPAPI/2.0"
        ],
        "x-ms-client-request-id": "1a4d8e38-4cfc-926b-c68c-c534707479bc",
        "x-ms-request-id": "bd64c979-901f-00cf-6adc-c57873000000",
        "x-ms-request-server-encrypted": "true",
        "x-ms-version": "2021-04-10"
      },
      "ResponseBody": []
    },
    {
      "RequestUri": "https://amandaadlscanary.dfs.core.windows.net/test-filesystem-5e7b2f0a-5782-35fa-8456-179aa1bd9bd0/test-file-f57069ef-db7d-bc1f-8e55-ca7c70888635?action=flush\u0026position=1024",
      "RequestMethod": "PATCH",
      "RequestHeaders": {
        "Accept": "application/json",
        "Authorization": "Sanitized",
        "traceparent": "00-436f5cd0f475cc45bc940486c833ee36-cca1d9dad0374e41-00",
        "User-Agent": [
          "azsdk-net-Storage.Files.DataLake/12.9.0-alpha.20211020.1",
          "(.NET 5.0.11; Microsoft Windows 10.0.19043)"
        ],
        "x-ms-client-request-id": "36585db9-fcb5-45c7-60f1-06d754ee7aee",
        "x-ms-date": "Wed, 20 Oct 2021 18:00:06 GMT",
        "x-ms-return-client-request-id": "true",
        "x-ms-version": "2021-04-10"
      },
      "RequestBody": null,
      "StatusCode": 200,
      "ResponseHeaders": {
        "Content-Length": "0",
        "Date": "Wed, 20 Oct 2021 18:00:06 GMT",
        "ETag": "\u00220x8D993F373181F44\u0022",
        "Last-Modified": "Wed, 20 Oct 2021 18:00:06 GMT",
        "Server": [
          "Windows-Azure-HDFS/1.0",
          "Microsoft-HTTPAPI/2.0"
        ],
        "x-ms-client-request-id": "36585db9-fcb5-45c7-60f1-06d754ee7aee",
        "x-ms-request-id": "bd64c97a-901f-00cf-6bdc-c57873000000",
        "x-ms-request-server-encrypted": "false",
        "x-ms-version": "2021-04-10"
      },
      "ResponseBody": []
    },
    {
      "RequestUri": "https://amandaadlscanary.blob.core.windows.net/test-filesystem-5e7b2f0a-5782-35fa-8456-179aa1bd9bd0/test-file-f57069ef-db7d-bc1f-8e55-ca7c70888635",
      "RequestMethod": "HEAD",
      "RequestHeaders": {
        "Accept": "application/xml",
        "Authorization": "Sanitized",
        "traceparent": "00-6012f25bb29d294891583b7c1db8c7cc-969f6a24debd6040-00",
        "User-Agent": [
          "azsdk-net-Storage.Files.DataLake/12.9.0-alpha.20211020.1",
          "(.NET 5.0.11; Microsoft Windows 10.0.19043)"
        ],
        "x-ms-client-request-id": "137bd586-431c-1206-bf99-17e24900bf46",
        "x-ms-date": "Wed, 20 Oct 2021 18:00:06 GMT",
        "x-ms-return-client-request-id": "true",
        "x-ms-version": "2021-04-10"
      },
      "RequestBody": null,
      "StatusCode": 200,
      "ResponseHeaders": {
        "Accept-Ranges": "bytes",
        "Content-Length": "1024",
        "Content-Type": "application/octet-stream",
        "Date": "Wed, 20 Oct 2021 18:00:05 GMT",
        "ETag": "\u00220x8D993F373181F44\u0022",
        "Last-Modified": "Wed, 20 Oct 2021 18:00:06 GMT",
        "Server": [
          "Windows-Azure-Blob/1.0",
          "Microsoft-HTTPAPI/2.0"
        ],
        "x-ms-access-tier": "Hot",
        "x-ms-access-tier-inferred": "true",
        "x-ms-blob-type": "BlockBlob",
        "x-ms-client-request-id": "137bd586-431c-1206-bf99-17e24900bf46",
        "x-ms-creation-time": "Wed, 20 Oct 2021 18:00:06 GMT",
        "x-ms-group": "$superuser",
        "x-ms-lease-state": "available",
        "x-ms-lease-status": "unlocked",
        "x-ms-owner": "$superuser",
        "x-ms-permissions": "rw-r-----",
        "x-ms-request-id": "abb3186e-901e-00ad-03dc-c5ba54000000",
        "x-ms-resource-type": "file",
        "x-ms-server-encrypted": "true",
        "x-ms-version": "2021-04-10"
      },
      "ResponseBody": []
    },
    {
      "RequestUri": "https://amandaadlscanary.blob.core.windows.net/test-filesystem-5e7b2f0a-5782-35fa-8456-179aa1bd9bd0/test-file-f57069ef-db7d-bc1f-8e55-ca7c70888635",
      "RequestMethod": "GET",
      "RequestHeaders": {
        "Accept": "application/xml",
        "Authorization": "Sanitized",
        "If-Match": "\u00220x8D993F373181F44\u0022",
        "User-Agent": [
          "azsdk-net-Storage.Files.DataLake/12.9.0-alpha.20211020.1",
          "(.NET 5.0.11; Microsoft Windows 10.0.19043)"
        ],
        "x-ms-client-request-id": "7f5098d0-6672-75d2-7236-4934e7819eb5",
        "x-ms-date": "Wed, 20 Oct 2021 18:00:06 GMT",
        "x-ms-range": "bytes=0-127",
        "x-ms-return-client-request-id": "true",
        "x-ms-version": "2021-04-10"
      },
      "RequestBody": null,
      "StatusCode": 206,
      "ResponseHeaders": {
        "Accept-Ranges": "bytes",
        "Content-Length": "128",
        "Content-Range": "bytes 0-127/1024",
        "Content-Type": "application/octet-stream",
        "Date": "Wed, 20 Oct 2021 18:00:06 GMT",
        "ETag": "\u00220x8D993F373181F44\u0022",
        "Last-Modified": "Wed, 20 Oct 2021 18:00:06 GMT",
        "Server": [
          "Windows-Azure-Blob/1.0",
          "Microsoft-HTTPAPI/2.0"
        ],
        "x-ms-blob-type": "BlockBlob",
        "x-ms-client-request-id": "7f5098d0-6672-75d2-7236-4934e7819eb5",
        "x-ms-creation-time": "Wed, 20 Oct 2021 18:00:06 GMT",
        "x-ms-group": "$superuser",
        "x-ms-lease-state": "available",
        "x-ms-lease-status": "unlocked",
        "x-ms-owner": "$superuser",
        "x-ms-permissions": "rw-r-----",
        "x-ms-request-id": "abb3187c-901e-00ad-11dc-c5ba54000000",
        "x-ms-resource-type": "file",
        "x-ms-server-encrypted": "true",
        "x-ms-version": "2021-04-10"
      },
      "ResponseBody": "qoAbXWwpSZqyyYcCXDK9nzkHnRWdXkp81DF4HluWu1/\u002B\u002Bx34yb\u002Bi1EGGirxdVnjsHHSs79prYkw1nok6sSs\u002BHA0oA2AUxNV6ZcnUF9SOH365iwHn6suFkpnQwyo2ZyIWR22uNFIY11ieMooRl0t4p38LgSUqVjJCo3DHQwGrQ/0="
    },
    {
      "RequestUri": "https://amandaadlscanary.blob.core.windows.net/test-filesystem-5e7b2f0a-5782-35fa-8456-179aa1bd9bd0/test-file-f57069ef-db7d-bc1f-8e55-ca7c70888635",
      "RequestMethod": "GET",
      "RequestHeaders": {
        "Accept": "application/xml",
        "Authorization": "Sanitized",
        "If-Match": "\u00220x8D993F373181F44\u0022",
        "User-Agent": [
          "azsdk-net-Storage.Files.DataLake/12.9.0-alpha.20211020.1",
          "(.NET 5.0.11; Microsoft Windows 10.0.19043)"
        ],
        "x-ms-client-request-id": "b1118bca-40b0-c1d3-1568-87d7b2ebd177",
        "x-ms-date": "Wed, 20 Oct 2021 18:00:06 GMT",
        "x-ms-range": "bytes=128-255",
        "x-ms-return-client-request-id": "true",
        "x-ms-version": "2021-04-10"
      },
      "RequestBody": null,
      "StatusCode": 206,
      "ResponseHeaders": {
        "Accept-Ranges": "bytes",
        "Content-Length": "128",
        "Content-Range": "bytes 128-255/1024",
        "Content-Type": "application/octet-stream",
        "Date": "Wed, 20 Oct 2021 18:00:06 GMT",
        "ETag": "\u00220x8D993F373181F44\u0022",
        "Last-Modified": "Wed, 20 Oct 2021 18:00:06 GMT",
        "Server": [
          "Windows-Azure-Blob/1.0",
          "Microsoft-HTTPAPI/2.0"
        ],
        "x-ms-blob-type": "BlockBlob",
        "x-ms-client-request-id": "b1118bca-40b0-c1d3-1568-87d7b2ebd177",
        "x-ms-creation-time": "Wed, 20 Oct 2021 18:00:06 GMT",
        "x-ms-group": "$superuser",
        "x-ms-lease-state": "available",
        "x-ms-lease-status": "unlocked",
        "x-ms-owner": "$superuser",
        "x-ms-permissions": "rw-r-----",
        "x-ms-request-id": "abb318bd-901e-00ad-51dc-c5ba54000000",
        "x-ms-resource-type": "file",
        "x-ms-server-encrypted": "true",
        "x-ms-version": "2021-04-10"
      },
      "ResponseBody": "pr3PZt/qK6GzqUm3QXT7TVgcqyvm/OvxO2yR4VGTV/PujGrZexLHld/gcoANegAvdXnr5P8YF6nS3ipzWUpQH1JVybUJIdFGVBVMBYpq48FrYWvXqHLz1nTBB53nVDuUkFMuuLBLJVOnpZDqzBEeZ/poB/feeHbgYvNARxo0XgA="
    },
    {
      "RequestUri": "https://amandaadlscanary.blob.core.windows.net/test-filesystem-5e7b2f0a-5782-35fa-8456-179aa1bd9bd0/test-file-f57069ef-db7d-bc1f-8e55-ca7c70888635",
      "RequestMethod": "GET",
      "RequestHeaders": {
        "Accept": "application/xml",
        "Authorization": "Sanitized",
        "If-Match": "\u00220x8D993F373181F44\u0022",
        "User-Agent": [
          "azsdk-net-Storage.Files.DataLake/12.9.0-alpha.20211020.1",
          "(.NET 5.0.11; Microsoft Windows 10.0.19043)"
        ],
        "x-ms-client-request-id": "5c6af83a-ed70-3805-ca71-798d9f88d7c9",
        "x-ms-date": "Wed, 20 Oct 2021 18:00:07 GMT",
        "x-ms-range": "bytes=256-383",
        "x-ms-return-client-request-id": "true",
        "x-ms-version": "2021-04-10"
      },
      "RequestBody": null,
      "StatusCode": 206,
      "ResponseHeaders": {
        "Accept-Ranges": "bytes",
        "Content-Length": "128",
        "Content-Range": "bytes 256-383/1024",
        "Content-Type": "application/octet-stream",
        "Date": "Wed, 20 Oct 2021 18:00:06 GMT",
        "ETag": "\u00220x8D993F373181F44\u0022",
        "Last-Modified": "Wed, 20 Oct 2021 18:00:06 GMT",
        "Server": [
          "Windows-Azure-Blob/1.0",
          "Microsoft-HTTPAPI/2.0"
        ],
        "x-ms-blob-type": "BlockBlob",
        "x-ms-client-request-id": "5c6af83a-ed70-3805-ca71-798d9f88d7c9",
        "x-ms-creation-time": "Wed, 20 Oct 2021 18:00:06 GMT",
        "x-ms-group": "$superuser",
        "x-ms-lease-state": "available",
        "x-ms-lease-status": "unlocked",
        "x-ms-owner": "$superuser",
        "x-ms-permissions": "rw-r-----",
        "x-ms-request-id": "abb318fe-901e-00ad-0fdc-c5ba54000000",
        "x-ms-resource-type": "file",
        "x-ms-server-encrypted": "true",
        "x-ms-version": "2021-04-10"
      },
      "ResponseBody": "2rd1NzwrER87FzAD4QkJY6Kfon9MRLYX3E5WvAveOXNGjxAVnOcrz1fnu8ZIc/5Y6dykepHftJUBXVrt1VQUXd68vFL59Me6dNIoZIjvz2hQ/dIuOb7hZ9t6Ez6NPfoC017oi7erX/UV6gW\u002Bt08NEo7yndeB5SQf21R3f\u002BCILTY="
    },
    {
      "RequestUri": "https://amandaadlscanary.blob.core.windows.net/test-filesystem-5e7b2f0a-5782-35fa-8456-179aa1bd9bd0/test-file-f57069ef-db7d-bc1f-8e55-ca7c70888635",
      "RequestMethod": "GET",
      "RequestHeaders": {
        "Accept": "application/xml",
        "Authorization": "Sanitized",
        "If-Match": "\u00220x8D993F373181F44\u0022",
        "User-Agent": [
          "azsdk-net-Storage.Files.DataLake/12.9.0-alpha.20211020.1",
          "(.NET 5.0.11; Microsoft Windows 10.0.19043)"
        ],
        "x-ms-client-request-id": "ba9c9eb6-7581-e407-c5cb-accac6080baf",
        "x-ms-date": "Wed, 20 Oct 2021 18:00:07 GMT",
        "x-ms-range": "bytes=384-511",
        "x-ms-return-client-request-id": "true",
        "x-ms-version": "2021-04-10"
      },
      "RequestBody": null,
      "StatusCode": 206,
      "ResponseHeaders": {
        "Accept-Ranges": "bytes",
        "Content-Length": "128",
        "Content-Range": "bytes 384-511/1024",
        "Content-Type": "application/octet-stream",
        "Date": "Wed, 20 Oct 2021 18:00:06 GMT",
        "ETag": "\u00220x8D993F373181F44\u0022",
        "Last-Modified": "Wed, 20 Oct 2021 18:00:06 GMT",
        "Server": [
          "Windows-Azure-Blob/1.0",
          "Microsoft-HTTPAPI/2.0"
        ],
        "x-ms-blob-type": "BlockBlob",
        "x-ms-client-request-id": "ba9c9eb6-7581-e407-c5cb-accac6080baf",
        "x-ms-creation-time": "Wed, 20 Oct 2021 18:00:06 GMT",
        "x-ms-group": "$superuser",
        "x-ms-lease-state": "available",
        "x-ms-lease-status": "unlocked",
        "x-ms-owner": "$superuser",
        "x-ms-permissions": "rw-r-----",
        "x-ms-request-id": "abb31943-901e-00ad-54dc-c5ba54000000",
        "x-ms-resource-type": "file",
        "x-ms-server-encrypted": "true",
        "x-ms-version": "2021-04-10"
      },
      "ResponseBody": "2CWRKgZEsaSe3RhPuCOwi20Br5ugIoDtOcivYjTgFIy8z\u002BaRveILSUD4OaPN1Wa4pOsR39mSlbalpPA\u002BlE5wvsmLkuk8H82K9mZaqOjcIGRh971IzjSzKjkw7BnxzbTxiHvaQUJ8e4Udh\u002BlyN\u002B3NyIOM3J2QJ\u002B\u002BU12iwDDK0mSg="
    },
    {
      "RequestUri": "https://amandaadlscanary.blob.core.windows.net/test-filesystem-5e7b2f0a-5782-35fa-8456-179aa1bd9bd0/test-file-f57069ef-db7d-bc1f-8e55-ca7c70888635",
      "RequestMethod": "GET",
      "RequestHeaders": {
        "Accept": "application/xml",
        "Authorization": "Sanitized",
        "If-Match": "\u00220x8D993F373181F44\u0022",
        "User-Agent": [
          "azsdk-net-Storage.Files.DataLake/12.9.0-alpha.20211020.1",
          "(.NET 5.0.11; Microsoft Windows 10.0.19043)"
        ],
        "x-ms-client-request-id": "00d68afc-1cec-7b47-9bf5-33bad74cc2ed",
        "x-ms-date": "Wed, 20 Oct 2021 18:00:07 GMT",
        "x-ms-range": "bytes=512-639",
        "x-ms-return-client-request-id": "true",
        "x-ms-version": "2021-04-10"
      },
      "RequestBody": null,
      "StatusCode": 206,
      "ResponseHeaders": {
        "Accept-Ranges": "bytes",
        "Content-Length": "128",
        "Content-Range": "bytes 512-639/1024",
        "Content-Type": "application/octet-stream",
        "Date": "Wed, 20 Oct 2021 18:00:06 GMT",
        "ETag": "\u00220x8D993F373181F44\u0022",
        "Last-Modified": "Wed, 20 Oct 2021 18:00:06 GMT",
        "Server": [
          "Windows-Azure-Blob/1.0",
          "Microsoft-HTTPAPI/2.0"
        ],
        "x-ms-blob-type": "BlockBlob",
        "x-ms-client-request-id": "00d68afc-1cec-7b47-9bf5-33bad74cc2ed",
        "x-ms-creation-time": "Wed, 20 Oct 2021 18:00:06 GMT",
        "x-ms-group": "$superuser",
        "x-ms-lease-state": "available",
        "x-ms-lease-status": "unlocked",
        "x-ms-owner": "$superuser",
        "x-ms-permissions": "rw-r-----",
        "x-ms-request-id": "abb31971-901e-00ad-01dc-c5ba54000000",
        "x-ms-resource-type": "file",
        "x-ms-server-encrypted": "true",
        "x-ms-version": "2021-04-10"
      },
      "ResponseBody": "sWggbQLeIuR8OCtHS0DyS2IklWXxF2Bgi0Vp2stuUmntwMHOzGDFpWn3IFj7qEiWdWWqDh4zN5kHv\u002BG8dUcZDubCWYt/I34CXvD7\u002BfcIZOP90mVmxENLuYgoxw1\u002BCS8i3hJxOU\u002B8F1Hmp7AtOD2i/lr\u002Bv6Liskmid58DV1xxhFU="
    },
    {
      "RequestUri": "https://amandaadlscanary.blob.core.windows.net/test-filesystem-5e7b2f0a-5782-35fa-8456-179aa1bd9bd0/test-file-f57069ef-db7d-bc1f-8e55-ca7c70888635",
      "RequestMethod": "GET",
      "RequestHeaders": {
        "Accept": "application/xml",
        "Authorization": "Sanitized",
        "If-Match": "\u00220x8D993F373181F44\u0022",
        "User-Agent": [
          "azsdk-net-Storage.Files.DataLake/12.9.0-alpha.20211020.1",
          "(.NET 5.0.11; Microsoft Windows 10.0.19043)"
        ],
        "x-ms-client-request-id": "3ccd0409-0a31-d1c3-b845-0e5685a8df95",
        "x-ms-date": "Wed, 20 Oct 2021 18:00:07 GMT",
        "x-ms-range": "bytes=640-767",
        "x-ms-return-client-request-id": "true",
        "x-ms-version": "2021-04-10"
      },
      "RequestBody": null,
      "StatusCode": 206,
      "ResponseHeaders": {
        "Accept-Ranges": "bytes",
        "Content-Length": "128",
        "Content-Range": "bytes 640-767/1024",
        "Content-Type": "application/octet-stream",
        "Date": "Wed, 20 Oct 2021 18:00:06 GMT",
        "ETag": "\u00220x8D993F373181F44\u0022",
        "Last-Modified": "Wed, 20 Oct 2021 18:00:06 GMT",
        "Server": [
          "Windows-Azure-Blob/1.0",
          "Microsoft-HTTPAPI/2.0"
        ],
        "x-ms-blob-type": "BlockBlob",
        "x-ms-client-request-id": "3ccd0409-0a31-d1c3-b845-0e5685a8df95",
        "x-ms-creation-time": "Wed, 20 Oct 2021 18:00:06 GMT",
        "x-ms-group": "$superuser",
        "x-ms-lease-state": "available",
        "x-ms-lease-status": "unlocked",
        "x-ms-owner": "$superuser",
        "x-ms-permissions": "rw-r-----",
        "x-ms-request-id": "abb31990-901e-00ad-1edc-c5ba54000000",
        "x-ms-resource-type": "file",
        "x-ms-server-encrypted": "true",
        "x-ms-version": "2021-04-10"
      },
      "ResponseBody": "wdkb5JYrk0C7E4Ackh2BSoXIsoBJjT8ryM7Cr7nA9HUjW2xfIr1oL2p\u002B584yLBBZHrjRlL4DCzOZ7xvIaOSG\u002Bh4K\u002BTexISfIYIIVy6Vx\u002BZu\u002BaZAA7mC2H1A4xTKhn8eG9\u002ByvJzPZp/yQCDQ77j\u002BOKPZ/Cf5Thgy\u002BVNnmeVz1J8A="
    },
    {
      "RequestUri": "https://amandaadlscanary.blob.core.windows.net/test-filesystem-5e7b2f0a-5782-35fa-8456-179aa1bd9bd0/test-file-f57069ef-db7d-bc1f-8e55-ca7c70888635",
      "RequestMethod": "GET",
      "RequestHeaders": {
        "Accept": "application/xml",
        "Authorization": "Sanitized",
        "If-Match": "\u00220x8D993F373181F44\u0022",
        "User-Agent": [
          "azsdk-net-Storage.Files.DataLake/12.9.0-alpha.20211020.1",
          "(.NET 5.0.11; Microsoft Windows 10.0.19043)"
        ],
        "x-ms-client-request-id": "d2b08986-867e-50bb-0629-bc1cbb4b7892",
        "x-ms-date": "Wed, 20 Oct 2021 18:00:07 GMT",
        "x-ms-range": "bytes=768-895",
        "x-ms-return-client-request-id": "true",
        "x-ms-version": "2021-04-10"
      },
      "RequestBody": null,
      "StatusCode": 206,
      "ResponseHeaders": {
        "Accept-Ranges": "bytes",
        "Content-Length": "128",
        "Content-Range": "bytes 768-895/1024",
        "Content-Type": "application/octet-stream",
        "Date": "Wed, 20 Oct 2021 18:00:06 GMT",
        "ETag": "\u00220x8D993F373181F44\u0022",
        "Last-Modified": "Wed, 20 Oct 2021 18:00:06 GMT",
        "Server": [
          "Windows-Azure-Blob/1.0",
          "Microsoft-HTTPAPI/2.0"
        ],
        "x-ms-blob-type": "BlockBlob",
        "x-ms-client-request-id": "d2b08986-867e-50bb-0629-bc1cbb4b7892",
        "x-ms-creation-time": "Wed, 20 Oct 2021 18:00:06 GMT",
        "x-ms-group": "$superuser",
        "x-ms-lease-state": "available",
        "x-ms-lease-status": "unlocked",
        "x-ms-owner": "$superuser",
        "x-ms-permissions": "rw-r-----",
        "x-ms-request-id": "abb3199e-901e-00ad-2cdc-c5ba54000000",
        "x-ms-resource-type": "file",
        "x-ms-server-encrypted": "true",
        "x-ms-version": "2021-04-10"
      },
      "ResponseBody": "u4/TuMHSaOXBlG/lLHoxEKmdPCGWyDJx4PHTWfIuoJvhc4BebNVmIxckPb8WJpHZqNXPvrgFKvNcYdjP/g7ykvPTA7j60qPUNhgKcotzW7lf\u002BbEdX\u002BLj3EmMAgv8lyUIMarLQiLZ3tUx\u002Boef\u002B7do6AYecARd1TIR8CdubdCY158="
    },
    {
      "RequestUri": "https://amandaadlscanary.blob.core.windows.net/test-filesystem-5e7b2f0a-5782-35fa-8456-179aa1bd9bd0/test-file-f57069ef-db7d-bc1f-8e55-ca7c70888635",
      "RequestMethod": "GET",
      "RequestHeaders": {
        "Accept": "application/xml",
        "Authorization": "Sanitized",
        "If-Match": "\u00220x8D993F373181F44\u0022",
        "User-Agent": [
          "azsdk-net-Storage.Files.DataLake/12.9.0-alpha.20211020.1",
          "(.NET 5.0.11; Microsoft Windows 10.0.19043)"
        ],
        "x-ms-client-request-id": "fcd071d8-0df7-9716-bd5d-a4f58f29769c",
        "x-ms-date": "Wed, 20 Oct 2021 18:00:07 GMT",
        "x-ms-range": "bytes=896-1023",
        "x-ms-return-client-request-id": "true",
        "x-ms-version": "2021-04-10"
      },
      "RequestBody": null,
      "StatusCode": 206,
      "ResponseHeaders": {
        "Accept-Ranges": "bytes",
        "Content-Length": "128",
        "Content-Range": "bytes 896-1023/1024",
        "Content-Type": "application/octet-stream",
        "Date": "Wed, 20 Oct 2021 18:00:06 GMT",
        "ETag": "\u00220x8D993F373181F44\u0022",
        "Last-Modified": "Wed, 20 Oct 2021 18:00:06 GMT",
        "Server": [
          "Windows-Azure-Blob/1.0",
          "Microsoft-HTTPAPI/2.0"
        ],
        "x-ms-blob-type": "BlockBlob",
        "x-ms-client-request-id": "fcd071d8-0df7-9716-bd5d-a4f58f29769c",
        "x-ms-creation-time": "Wed, 20 Oct 2021 18:00:06 GMT",
        "x-ms-group": "$superuser",
        "x-ms-lease-state": "available",
        "x-ms-lease-status": "unlocked",
        "x-ms-owner": "$superuser",
        "x-ms-permissions": "rw-r-----",
        "x-ms-request-id": "abb319a8-901e-00ad-36dc-c5ba54000000",
        "x-ms-resource-type": "file",
        "x-ms-server-encrypted": "true",
        "x-ms-version": "2021-04-10"
      },
      "ResponseBody": "8wFA4KgYloYa2\u002BtlWkPgkSQZBN4nIKtceLlR\u002B2pxBZki6Kz6d4dA7Yfp6oHpzbetRt1ItpP5eNNW42juxpscqdVSQnGX5hqc2BdWPTYpcqoBpLSNKE4FKXDYo5MfUSfszUCrl4pFFl/Cq918ozqdLXG97CLmj4CHTBgBvkOGfIc="
    },
    {
      "RequestUri": "https://amandaadlscanary.blob.core.windows.net/test-filesystem-5e7b2f0a-5782-35fa-8456-179aa1bd9bd0?restype=container",
      "RequestMethod": "DELETE",
      "RequestHeaders": {
        "Accept": "application/xml",
        "Authorization": "Sanitized",
        "traceparent": "00-326265586df2e948a0a04a39be4f6a36-f77b5cfe8caf9945-00",
        "User-Agent": [
          "azsdk-net-Storage.Files.DataLake/12.9.0-alpha.20211020.1",
          "(.NET 5.0.11; Microsoft Windows 10.0.19043)"
        ],
        "x-ms-client-request-id": "4a44ab9b-7c7a-f89a-2dea-d8f220952e94",
        "x-ms-date": "Wed, 20 Oct 2021 18:00:07 GMT",
        "x-ms-return-client-request-id": "true",
        "x-ms-version": "2021-04-10"
      },
      "RequestBody": null,
      "StatusCode": 202,
      "ResponseHeaders": {
        "Content-Length": "0",
        "Date": "Wed, 20 Oct 2021 18:00:06 GMT",
        "Server": [
          "Windows-Azure-Blob/1.0",
          "Microsoft-HTTPAPI/2.0"
        ],
        "x-ms-client-request-id": "4a44ab9b-7c7a-f89a-2dea-d8f220952e94",
<<<<<<< HEAD
        "x-ms-request-id": "3a7d0f63-e01e-0095-8021-af3277000000",
        "x-ms-version": "2021-04-10"
=======
        "x-ms-request-id": "abb319ce-901e-00ad-59dc-c5ba54000000",
        "x-ms-version": "2021-02-12"
>>>>>>> 49dd1a0e
      },
      "ResponseBody": []
    }
  ],
  "Variables": {
    "RandomSeed": "936999623",
    "Storage_TestConfigHierarchicalNamespace": "NamespaceTenant\namandaadlscanary\nU2FuaXRpemVk\nhttps://amandaadlscanary.blob.core.windows.net\nhttps://amandaadlscanary.file.core.windows.net\nhttps://amandaadlscanary.queue.core.windows.net\nhttps://amandaadlscanary.table.core.windows.net\n\n\n\n\nhttps://amandaadlscanary-secondary.blob.core.windows.net\nhttps://amandaadlscanary-secondary.file.core.windows.net\nhttps://amandaadlscanary-secondary.queue.core.windows.net\n\n68390a19-a643-458b-b726-408abf67b4fc\nSanitized\n72f988bf-86f1-41af-91ab-2d7cd011db47\nhttps://login.microsoftonline.com/\nCloud\nBlobEndpoint=https://amandaadlscanary.blob.core.windows.net/;QueueEndpoint=https://amandaadlscanary.queue.core.windows.net/;FileEndpoint=https://amandaadlscanary.file.core.windows.net/;BlobSecondaryEndpoint=https://amandaadlscanary-secondary.blob.core.windows.net/;QueueSecondaryEndpoint=https://amandaadlscanary-secondary.queue.core.windows.net/;FileSecondaryEndpoint=https://amandaadlscanary-secondary.file.core.windows.net/;AccountName=amandaadlscanary;AccountKey=Sanitized\n\n\n"
  }
}<|MERGE_RESOLUTION|>--- conflicted
+++ resolved
@@ -29,13 +29,8 @@
           "Microsoft-HTTPAPI/2.0"
         ],
         "x-ms-client-request-id": "3d208bfd-e485-d458-1fd9-14e6f7778100",
-<<<<<<< HEAD
-        "x-ms-request-id": "6c713872-d01e-0027-5521-afcd06000000",
-        "x-ms-version": "2021-04-10"
-=======
         "x-ms-request-id": "abb3178d-901e-00ad-37dc-c5ba54000000",
-        "x-ms-version": "2021-02-12"
->>>>>>> 49dd1a0e
+        "x-ms-version": "2021-04-10"
       },
       "ResponseBody": []
     },
@@ -582,13 +577,8 @@
           "Microsoft-HTTPAPI/2.0"
         ],
         "x-ms-client-request-id": "4a44ab9b-7c7a-f89a-2dea-d8f220952e94",
-<<<<<<< HEAD
-        "x-ms-request-id": "3a7d0f63-e01e-0095-8021-af3277000000",
-        "x-ms-version": "2021-04-10"
-=======
         "x-ms-request-id": "abb319ce-901e-00ad-59dc-c5ba54000000",
-        "x-ms-version": "2021-02-12"
->>>>>>> 49dd1a0e
+        "x-ms-version": "2021-04-10"
       },
       "ResponseBody": []
     }
