--- conflicted
+++ resolved
@@ -15,11 +15,7 @@
         "x-ms-client-request-id": "c627453a-4125-5ec1-fc0a-f9088b9e5c70",
         "x-ms-date": "Fri, 19 Feb 2021 19:56:42 GMT",
         "x-ms-return-client-request-id": "true",
-<<<<<<< HEAD
-        "x-ms-version": "2020-12-06"
-=======
         "x-ms-version": "2021-02-12"
->>>>>>> 7e782c87
       },
       "RequestBody": null,
       "StatusCode": 201,
@@ -34,11 +30,7 @@
         ],
         "x-ms-client-request-id": "c627453a-4125-5ec1-fc0a-f9088b9e5c70",
         "x-ms-request-id": "46910ae8-401e-0056-74f9-068eb0000000",
-<<<<<<< HEAD
-        "x-ms-version": "2020-12-06"
-=======
         "x-ms-version": "2021-02-12"
->>>>>>> 7e782c87
       },
       "ResponseBody": []
     },
@@ -56,11 +48,7 @@
         "x-ms-client-request-id": "a4565092-747a-9b2d-e2f2-95e3429d31f2",
         "x-ms-date": "Fri, 19 Feb 2021 19:56:42 GMT",
         "x-ms-return-client-request-id": "true",
-<<<<<<< HEAD
-        "x-ms-version": "2020-12-06"
-=======
         "x-ms-version": "2021-02-12"
->>>>>>> 7e782c87
       },
       "RequestBody": null,
       "StatusCode": 201,
@@ -75,11 +63,7 @@
         ],
         "x-ms-client-request-id": "a4565092-747a-9b2d-e2f2-95e3429d31f2",
         "x-ms-request-id": "d66a6bf3-f01f-0088-22f9-069a56000000",
-<<<<<<< HEAD
-        "x-ms-version": "2020-12-06"
-=======
         "x-ms-version": "2021-02-12"
->>>>>>> 7e782c87
       },
       "ResponseBody": []
     },
@@ -99,11 +83,7 @@
         "x-ms-client-request-id": "db902b14-cdb3-9fb0-94e6-51981f5eba65",
         "x-ms-date": "Fri, 19 Feb 2021 19:56:42 GMT",
         "x-ms-return-client-request-id": "true",
-<<<<<<< HEAD
-        "x-ms-version": "2020-12-06"
-=======
         "x-ms-version": "2021-02-12"
->>>>>>> 7e782c87
       },
       "RequestBody": [],
       "StatusCode": 400,
@@ -118,11 +98,7 @@
         "x-ms-client-request-id": "db902b14-cdb3-9fb0-94e6-51981f5eba65",
         "x-ms-error-code": "InvalidHeaderValue",
         "x-ms-request-id": "d66a6c0e-f01f-0088-3df9-069a56000000",
-<<<<<<< HEAD
-        "x-ms-version": "2020-12-06"
-=======
         "x-ms-version": "2021-02-12"
->>>>>>> 7e782c87
       },
       "ResponseBody": "{\"error\":{\"code\":\"InvalidHeaderValue\",\"message\":\"The value for one of the HTTP headers is not in the correct format.\\nRequestId:d66a6c0e-f01f-0088-3df9-069a56000000\\nTime:2021-02-19T19:56:41.5276948Z\",\"detail\":{\"HeaderName\":\"Content-Length\", \"HeaderValue\":\"0\"}}}"
     },
@@ -140,11 +116,7 @@
         "x-ms-client-request-id": "17ced049-550d-cb3f-1e54-3536d64c0744",
         "x-ms-date": "Fri, 19 Feb 2021 19:56:42 GMT",
         "x-ms-return-client-request-id": "true",
-<<<<<<< HEAD
-        "x-ms-version": "2020-12-06"
-=======
         "x-ms-version": "2021-02-12"
->>>>>>> 7e782c87
       },
       "RequestBody": null,
       "StatusCode": 202,
@@ -157,11 +129,7 @@
         ],
         "x-ms-client-request-id": "17ced049-550d-cb3f-1e54-3536d64c0744",
         "x-ms-request-id": "46910bc2-401e-0056-3bf9-068eb0000000",
-<<<<<<< HEAD
-        "x-ms-version": "2020-12-06"
-=======
         "x-ms-version": "2021-02-12"
->>>>>>> 7e782c87
       },
       "ResponseBody": []
     }
