{
  "Entries": [
    {
      "RequestUri": "https://seannse.blob.core.windows.net/test-filesystem-96551d2d-9026-a3dd-cfff-de7db12ac0d1?restype=container",
      "RequestMethod": "PUT",
      "RequestHeaders": {
        "Accept": "application/xml",
        "Authorization": "Sanitized",
<<<<<<< HEAD
        "traceparent": "00-72893746bb3951459c546e1aab02bdfe-9748b1b445a95740-00",
        "User-Agent": [
          "azsdk-net-Storage.Files.DataLake/12.7.0-alpha.20210202.1",
          "(.NET 5.0.2; Microsoft Windows 10.0.19042)"
        ],
        "x-ms-blob-public-access": "container",
        "x-ms-client-request-id": "cb307814-cc0d-c0d2-9333-5843fa41d129",
        "x-ms-date": "Tue, 02 Feb 2021 21:37:14 GMT",
=======
        "traceparent": "00-f5e729b065b1d64a9f5967586c48a8c0-d1af1e18d250204a-00",
        "User-Agent": [
          "azsdk-net-Storage.Files.DataLake/12.7.0-alpha.20210217.1",
          "(.NET 5.0.3; Microsoft Windows 10.0.19042)"
        ],
        "x-ms-blob-public-access": "container",
        "x-ms-client-request-id": "cb307814-cc0d-c0d2-9333-5843fa41d129",
        "x-ms-date": "Wed, 17 Feb 2021 22:26:49 GMT",
>>>>>>> 1814567d
        "x-ms-return-client-request-id": "true",
        "x-ms-version": "2020-06-12"
      },
      "RequestBody": null,
      "StatusCode": 201,
      "ResponseHeaders": {
        "Content-Length": "0",
<<<<<<< HEAD
        "Date": "Tue, 02 Feb 2021 21:37:15 GMT",
        "ETag": "\u00220x8D8C7C2B5A13AE9\u0022",
        "Last-Modified": "Tue, 02 Feb 2021 21:37:15 GMT",
=======
        "Date": "Wed, 17 Feb 2021 22:26:48 GMT",
        "ETag": "\u00220x8D8D3931E3DC844\u0022",
        "Last-Modified": "Wed, 17 Feb 2021 22:26:49 GMT",
>>>>>>> 1814567d
        "Server": [
          "Windows-Azure-Blob/1.0",
          "Microsoft-HTTPAPI/2.0"
        ],
        "x-ms-client-request-id": "cb307814-cc0d-c0d2-9333-5843fa41d129",
<<<<<<< HEAD
        "x-ms-request-id": "d8a45321-501e-005a-2cab-f919b8000000",
=======
        "x-ms-request-id": "26294094-e01e-0012-337b-05048f000000",
>>>>>>> 1814567d
        "x-ms-version": "2020-06-12"
      },
      "ResponseBody": []
    },
    {
      "RequestUri": "https://seannse.dfs.core.windows.net/test-filesystem-96551d2d-9026-a3dd-cfff-de7db12ac0d1/test-file-6d2632b8-a669-87c9-c897-9bc16a91bb98?resource=file",
      "RequestMethod": "PUT",
      "RequestHeaders": {
        "Accept": "application/json",
        "Authorization": "Sanitized",
<<<<<<< HEAD
        "traceparent": "00-cebda5b125eefe47979712bdad7bac97-790b4c671b5ae348-00",
        "User-Agent": [
          "azsdk-net-Storage.Files.DataLake/12.7.0-alpha.20210202.1",
          "(.NET 5.0.2; Microsoft Windows 10.0.19042)"
        ],
        "x-ms-client-request-id": "b593fc93-6211-6ea1-afa9-027631115602",
        "x-ms-date": "Tue, 02 Feb 2021 21:37:15 GMT",
=======
        "traceparent": "00-d4fc9342de97e74a9736ef9e07607de5-f6b4968ec8ec8e46-00",
        "User-Agent": [
          "azsdk-net-Storage.Files.DataLake/12.7.0-alpha.20210217.1",
          "(.NET 5.0.3; Microsoft Windows 10.0.19042)"
        ],
        "x-ms-client-request-id": "b593fc93-6211-6ea1-afa9-027631115602",
        "x-ms-date": "Wed, 17 Feb 2021 22:26:49 GMT",
>>>>>>> 1814567d
        "x-ms-return-client-request-id": "true",
        "x-ms-version": "2020-06-12"
      },
      "RequestBody": null,
      "StatusCode": 201,
      "ResponseHeaders": {
        "Content-Length": "0",
<<<<<<< HEAD
        "Date": "Tue, 02 Feb 2021 21:37:15 GMT",
        "ETag": "\u00220x8D8C7C2B5DC7A7B\u0022",
        "Last-Modified": "Tue, 02 Feb 2021 21:37:16 GMT",
=======
        "Date": "Wed, 17 Feb 2021 22:26:49 GMT",
        "ETag": "\u00220x8D8D3931E74E3FE\u0022",
        "Last-Modified": "Wed, 17 Feb 2021 22:26:49 GMT",
>>>>>>> 1814567d
        "Server": [
          "Windows-Azure-HDFS/1.0",
          "Microsoft-HTTPAPI/2.0"
        ],
        "x-ms-client-request-id": "b593fc93-6211-6ea1-afa9-027631115602",
<<<<<<< HEAD
        "x-ms-request-id": "ad9c9ee6-301f-002e-45ab-f92d48000000",
=======
        "x-ms-request-id": "cbc4e167-b01f-001f-447b-05cc5b000000",
>>>>>>> 1814567d
        "x-ms-version": "2020-06-12"
      },
      "ResponseBody": []
    },
    {
      "RequestUri": "https://seannse.blob.core.windows.net/test-filesystem-96551d2d-9026-a3dd-cfff-de7db12ac0d1/test-file-6d2632b8-a669-87c9-c897-9bc16a91bb98",
      "RequestMethod": "HEAD",
      "RequestHeaders": {
        "Accept": "application/xml",
        "Authorization": "Sanitized",
        "User-Agent": [
<<<<<<< HEAD
          "azsdk-net-Storage.Files.DataLake/12.7.0-alpha.20210202.1",
          "(.NET 5.0.2; Microsoft Windows 10.0.19042)"
        ],
        "x-ms-client-request-id": "6d2de0d4-06fe-ce87-33f9-8950f24d50e8",
        "x-ms-date": "Tue, 02 Feb 2021 21:37:15 GMT",
=======
          "azsdk-net-Storage.Files.DataLake/12.7.0-alpha.20210217.1",
          "(.NET 5.0.3; Microsoft Windows 10.0.19042)"
        ],
        "x-ms-client-request-id": "6d2de0d4-06fe-ce87-33f9-8950f24d50e8",
        "x-ms-date": "Wed, 17 Feb 2021 22:26:49 GMT",
>>>>>>> 1814567d
        "x-ms-return-client-request-id": "true",
        "x-ms-version": "2020-06-12"
      },
      "RequestBody": null,
      "StatusCode": 200,
      "ResponseHeaders": {
        "Accept-Ranges": "bytes",
        "Content-Length": "0",
        "Content-Type": "application/octet-stream",
<<<<<<< HEAD
        "Date": "Tue, 02 Feb 2021 21:37:16 GMT",
        "ETag": "\u00220x8D8C7C2B5DC7A7B\u0022",
        "Last-Modified": "Tue, 02 Feb 2021 21:37:16 GMT",
=======
        "Date": "Wed, 17 Feb 2021 22:26:49 GMT",
        "ETag": "\u00220x8D8D3931E74E3FE\u0022",
        "Last-Modified": "Wed, 17 Feb 2021 22:26:49 GMT",
>>>>>>> 1814567d
        "Server": [
          "Windows-Azure-Blob/1.0",
          "Microsoft-HTTPAPI/2.0"
        ],
        "x-ms-access-tier": "Hot",
        "x-ms-access-tier-inferred": "true",
        "x-ms-blob-type": "BlockBlob",
        "x-ms-client-request-id": "6d2de0d4-06fe-ce87-33f9-8950f24d50e8",
<<<<<<< HEAD
        "x-ms-creation-time": "Tue, 02 Feb 2021 21:37:16 GMT",
=======
        "x-ms-creation-time": "Wed, 17 Feb 2021 22:26:49 GMT",
>>>>>>> 1814567d
        "x-ms-group": "$superuser",
        "x-ms-lease-state": "available",
        "x-ms-lease-status": "unlocked",
        "x-ms-owner": "$superuser",
        "x-ms-permissions": "rw-r-----",
<<<<<<< HEAD
        "x-ms-request-id": "d8a45444-501e-005a-40ab-f919b8000000",
=======
        "x-ms-request-id": "262940e9-e01e-0012-7f7b-05048f000000",
>>>>>>> 1814567d
        "x-ms-server-encrypted": "true",
        "x-ms-version": "2020-06-12"
      },
      "ResponseBody": []
    },
    {
      "RequestUri": "https://seannse.blob.core.windows.net/test-filesystem-96551d2d-9026-a3dd-cfff-de7db12ac0d1?restype=container",
      "RequestMethod": "DELETE",
      "RequestHeaders": {
        "Accept": "application/xml",
        "Authorization": "Sanitized",
<<<<<<< HEAD
        "traceparent": "00-ee277c04f5a00142bfec5ffbf1289056-b9b997be5ee73b4b-00",
        "User-Agent": [
          "azsdk-net-Storage.Files.DataLake/12.7.0-alpha.20210202.1",
          "(.NET 5.0.2; Microsoft Windows 10.0.19042)"
        ],
        "x-ms-client-request-id": "50a14b70-e9e3-7204-3845-f2de0ee0d022",
        "x-ms-date": "Tue, 02 Feb 2021 21:37:15 GMT",
=======
        "traceparent": "00-4d2cbafde876d04f92636275c92364ec-a97deb5449a4ae4a-00",
        "User-Agent": [
          "azsdk-net-Storage.Files.DataLake/12.7.0-alpha.20210217.1",
          "(.NET 5.0.3; Microsoft Windows 10.0.19042)"
        ],
        "x-ms-client-request-id": "50a14b70-e9e3-7204-3845-f2de0ee0d022",
        "x-ms-date": "Wed, 17 Feb 2021 22:26:49 GMT",
>>>>>>> 1814567d
        "x-ms-return-client-request-id": "true",
        "x-ms-version": "2020-06-12"
      },
      "RequestBody": null,
      "StatusCode": 202,
      "ResponseHeaders": {
        "Content-Length": "0",
<<<<<<< HEAD
        "Date": "Tue, 02 Feb 2021 21:37:16 GMT",
=======
        "Date": "Wed, 17 Feb 2021 22:26:49 GMT",
>>>>>>> 1814567d
        "Server": [
          "Windows-Azure-Blob/1.0",
          "Microsoft-HTTPAPI/2.0"
        ],
        "x-ms-client-request-id": "50a14b70-e9e3-7204-3845-f2de0ee0d022",
<<<<<<< HEAD
        "x-ms-request-id": "d8a45479-501e-005a-73ab-f919b8000000",
=======
        "x-ms-request-id": "26294106-e01e-0012-1a7b-05048f000000",
>>>>>>> 1814567d
        "x-ms-version": "2020-06-12"
      },
      "ResponseBody": []
    }
  ],
  "Variables": {
    "RandomSeed": "1378479456",
    "Storage_TestConfigHierarchicalNamespace": "NamespaceTenant\nseannse\nU2FuaXRpemVk\nhttps://seannse.blob.core.windows.net\nhttps://seannse.file.core.windows.net\nhttps://seannse.queue.core.windows.net\nhttps://seannse.table.core.windows.net\n\n\n\n\nhttps://seannse-secondary.blob.core.windows.net\nhttps://seannse-secondary.file.core.windows.net\nhttps://seannse-secondary.queue.core.windows.net\nhttps://seannse-secondary.table.core.windows.net\n68390a19-a643-458b-b726-408abf67b4fc\nSanitized\n72f988bf-86f1-41af-91ab-2d7cd011db47\nhttps://login.microsoftonline.com/\nCloud\nBlobEndpoint=https://seannse.blob.core.windows.net/;QueueEndpoint=https://seannse.queue.core.windows.net/;FileEndpoint=https://seannse.file.core.windows.net/;BlobSecondaryEndpoint=https://seannse-secondary.blob.core.windows.net/;QueueSecondaryEndpoint=https://seannse-secondary.queue.core.windows.net/;FileSecondaryEndpoint=https://seannse-secondary.file.core.windows.net/;AccountName=seannse;AccountKey=Sanitized\n"
  }
}<|MERGE_RESOLUTION|>--- conflicted
+++ resolved
@@ -1,30 +1,19 @@
 {
   "Entries": [
     {
-      "RequestUri": "https://seannse.blob.core.windows.net/test-filesystem-96551d2d-9026-a3dd-cfff-de7db12ac0d1?restype=container",
+      "RequestUri": "https://seannse.blob.core.windows.net/test-filesystem-303c9994-3d15-03be-8597-89563e272a82?restype=container",
       "RequestMethod": "PUT",
       "RequestHeaders": {
         "Accept": "application/xml",
         "Authorization": "Sanitized",
-<<<<<<< HEAD
-        "traceparent": "00-72893746bb3951459c546e1aab02bdfe-9748b1b445a95740-00",
+        "traceparent": "00-1055ab3ccea58640b1ccf0c0f53e329c-69a89b68d40edc4d-00",
         "User-Agent": [
-          "azsdk-net-Storage.Files.DataLake/12.7.0-alpha.20210202.1",
-          "(.NET 5.0.2; Microsoft Windows 10.0.19042)"
+          "azsdk-net-Storage.Files.DataLake/12.7.0-alpha.20210219.1",
+          "(.NET 5.0.3; Microsoft Windows 10.0.19041)"
         ],
         "x-ms-blob-public-access": "container",
-        "x-ms-client-request-id": "cb307814-cc0d-c0d2-9333-5843fa41d129",
-        "x-ms-date": "Tue, 02 Feb 2021 21:37:14 GMT",
-=======
-        "traceparent": "00-f5e729b065b1d64a9f5967586c48a8c0-d1af1e18d250204a-00",
-        "User-Agent": [
-          "azsdk-net-Storage.Files.DataLake/12.7.0-alpha.20210217.1",
-          "(.NET 5.0.3; Microsoft Windows 10.0.19042)"
-        ],
-        "x-ms-blob-public-access": "container",
-        "x-ms-client-request-id": "cb307814-cc0d-c0d2-9333-5843fa41d129",
-        "x-ms-date": "Wed, 17 Feb 2021 22:26:49 GMT",
->>>>>>> 1814567d
+        "x-ms-client-request-id": "3d4e0ab2-f4ab-da2b-2024-c6f6ffdb94d6",
+        "x-ms-date": "Fri, 19 Feb 2021 19:09:34 GMT",
         "x-ms-return-client-request-id": "true",
         "x-ms-version": "2020-06-12"
       },
@@ -32,52 +21,32 @@
       "StatusCode": 201,
       "ResponseHeaders": {
         "Content-Length": "0",
-<<<<<<< HEAD
-        "Date": "Tue, 02 Feb 2021 21:37:15 GMT",
-        "ETag": "\u00220x8D8C7C2B5A13AE9\u0022",
-        "Last-Modified": "Tue, 02 Feb 2021 21:37:15 GMT",
-=======
-        "Date": "Wed, 17 Feb 2021 22:26:48 GMT",
-        "ETag": "\u00220x8D8D3931E3DC844\u0022",
-        "Last-Modified": "Wed, 17 Feb 2021 22:26:49 GMT",
->>>>>>> 1814567d
+        "Date": "Fri, 19 Feb 2021 19:09:34 GMT",
+        "ETag": "\u00220x8D8D509E4BF6429\u0022",
+        "Last-Modified": "Fri, 19 Feb 2021 19:09:34 GMT",
         "Server": [
           "Windows-Azure-Blob/1.0",
           "Microsoft-HTTPAPI/2.0"
         ],
-        "x-ms-client-request-id": "cb307814-cc0d-c0d2-9333-5843fa41d129",
-<<<<<<< HEAD
-        "x-ms-request-id": "d8a45321-501e-005a-2cab-f919b8000000",
-=======
-        "x-ms-request-id": "26294094-e01e-0012-337b-05048f000000",
->>>>>>> 1814567d
+        "x-ms-client-request-id": "3d4e0ab2-f4ab-da2b-2024-c6f6ffdb94d6",
+        "x-ms-request-id": "2e642860-201e-00a4-17f2-0676f9000000",
         "x-ms-version": "2020-06-12"
       },
       "ResponseBody": []
     },
     {
-      "RequestUri": "https://seannse.dfs.core.windows.net/test-filesystem-96551d2d-9026-a3dd-cfff-de7db12ac0d1/test-file-6d2632b8-a669-87c9-c897-9bc16a91bb98?resource=file",
+      "RequestUri": "https://seannse.dfs.core.windows.net/test-filesystem-303c9994-3d15-03be-8597-89563e272a82/test-file-5c17c154-c07a-ed26-4cd0-bc0012b3759d?resource=file",
       "RequestMethod": "PUT",
       "RequestHeaders": {
         "Accept": "application/json",
         "Authorization": "Sanitized",
-<<<<<<< HEAD
-        "traceparent": "00-cebda5b125eefe47979712bdad7bac97-790b4c671b5ae348-00",
+        "traceparent": "00-adbcfaa5a2413844b244cdba3f227105-1b0948454f06e644-00",
         "User-Agent": [
-          "azsdk-net-Storage.Files.DataLake/12.7.0-alpha.20210202.1",
-          "(.NET 5.0.2; Microsoft Windows 10.0.19042)"
+          "azsdk-net-Storage.Files.DataLake/12.7.0-alpha.20210219.1",
+          "(.NET 5.0.3; Microsoft Windows 10.0.19041)"
         ],
-        "x-ms-client-request-id": "b593fc93-6211-6ea1-afa9-027631115602",
-        "x-ms-date": "Tue, 02 Feb 2021 21:37:15 GMT",
-=======
-        "traceparent": "00-d4fc9342de97e74a9736ef9e07607de5-f6b4968ec8ec8e46-00",
-        "User-Agent": [
-          "azsdk-net-Storage.Files.DataLake/12.7.0-alpha.20210217.1",
-          "(.NET 5.0.3; Microsoft Windows 10.0.19042)"
-        ],
-        "x-ms-client-request-id": "b593fc93-6211-6ea1-afa9-027631115602",
-        "x-ms-date": "Wed, 17 Feb 2021 22:26:49 GMT",
->>>>>>> 1814567d
+        "x-ms-client-request-id": "ccb65580-7ecf-f2f5-e360-f0db372bc76c",
+        "x-ms-date": "Fri, 19 Feb 2021 19:09:35 GMT",
         "x-ms-return-client-request-id": "true",
         "x-ms-version": "2020-06-12"
       },
@@ -85,49 +54,31 @@
       "StatusCode": 201,
       "ResponseHeaders": {
         "Content-Length": "0",
-<<<<<<< HEAD
-        "Date": "Tue, 02 Feb 2021 21:37:15 GMT",
-        "ETag": "\u00220x8D8C7C2B5DC7A7B\u0022",
-        "Last-Modified": "Tue, 02 Feb 2021 21:37:16 GMT",
-=======
-        "Date": "Wed, 17 Feb 2021 22:26:49 GMT",
-        "ETag": "\u00220x8D8D3931E74E3FE\u0022",
-        "Last-Modified": "Wed, 17 Feb 2021 22:26:49 GMT",
->>>>>>> 1814567d
+        "Date": "Fri, 19 Feb 2021 19:09:33 GMT",
+        "ETag": "\u00220x8D8D509E4CFED6E\u0022",
+        "Last-Modified": "Fri, 19 Feb 2021 19:09:34 GMT",
         "Server": [
           "Windows-Azure-HDFS/1.0",
           "Microsoft-HTTPAPI/2.0"
         ],
-        "x-ms-client-request-id": "b593fc93-6211-6ea1-afa9-027631115602",
-<<<<<<< HEAD
-        "x-ms-request-id": "ad9c9ee6-301f-002e-45ab-f92d48000000",
-=======
-        "x-ms-request-id": "cbc4e167-b01f-001f-447b-05cc5b000000",
->>>>>>> 1814567d
+        "x-ms-client-request-id": "ccb65580-7ecf-f2f5-e360-f0db372bc76c",
+        "x-ms-request-id": "6f4b0f89-e01f-004f-17f2-060e0b000000",
         "x-ms-version": "2020-06-12"
       },
       "ResponseBody": []
     },
     {
-      "RequestUri": "https://seannse.blob.core.windows.net/test-filesystem-96551d2d-9026-a3dd-cfff-de7db12ac0d1/test-file-6d2632b8-a669-87c9-c897-9bc16a91bb98",
+      "RequestUri": "https://seannse.blob.core.windows.net/test-filesystem-303c9994-3d15-03be-8597-89563e272a82/test-file-5c17c154-c07a-ed26-4cd0-bc0012b3759d",
       "RequestMethod": "HEAD",
       "RequestHeaders": {
         "Accept": "application/xml",
         "Authorization": "Sanitized",
         "User-Agent": [
-<<<<<<< HEAD
-          "azsdk-net-Storage.Files.DataLake/12.7.0-alpha.20210202.1",
-          "(.NET 5.0.2; Microsoft Windows 10.0.19042)"
+          "azsdk-net-Storage.Files.DataLake/12.7.0-alpha.20210219.1",
+          "(.NET 5.0.3; Microsoft Windows 10.0.19041)"
         ],
-        "x-ms-client-request-id": "6d2de0d4-06fe-ce87-33f9-8950f24d50e8",
-        "x-ms-date": "Tue, 02 Feb 2021 21:37:15 GMT",
-=======
-          "azsdk-net-Storage.Files.DataLake/12.7.0-alpha.20210217.1",
-          "(.NET 5.0.3; Microsoft Windows 10.0.19042)"
-        ],
-        "x-ms-client-request-id": "6d2de0d4-06fe-ce87-33f9-8950f24d50e8",
-        "x-ms-date": "Wed, 17 Feb 2021 22:26:49 GMT",
->>>>>>> 1814567d
+        "x-ms-client-request-id": "bc7f2464-a9fd-3fce-22b1-5178fcfb4b14",
+        "x-ms-date": "Fri, 19 Feb 2021 19:09:35 GMT",
         "x-ms-return-client-request-id": "true",
         "x-ms-version": "2020-06-12"
       },
@@ -137,15 +88,9 @@
         "Accept-Ranges": "bytes",
         "Content-Length": "0",
         "Content-Type": "application/octet-stream",
-<<<<<<< HEAD
-        "Date": "Tue, 02 Feb 2021 21:37:16 GMT",
-        "ETag": "\u00220x8D8C7C2B5DC7A7B\u0022",
-        "Last-Modified": "Tue, 02 Feb 2021 21:37:16 GMT",
-=======
-        "Date": "Wed, 17 Feb 2021 22:26:49 GMT",
-        "ETag": "\u00220x8D8D3931E74E3FE\u0022",
-        "Last-Modified": "Wed, 17 Feb 2021 22:26:49 GMT",
->>>>>>> 1814567d
+        "Date": "Fri, 19 Feb 2021 19:09:34 GMT",
+        "ETag": "\u00220x8D8D509E4CFED6E\u0022",
+        "Last-Modified": "Fri, 19 Feb 2021 19:09:34 GMT",
         "Server": [
           "Windows-Azure-Blob/1.0",
           "Microsoft-HTTPAPI/2.0"
@@ -153,50 +98,32 @@
         "x-ms-access-tier": "Hot",
         "x-ms-access-tier-inferred": "true",
         "x-ms-blob-type": "BlockBlob",
-        "x-ms-client-request-id": "6d2de0d4-06fe-ce87-33f9-8950f24d50e8",
-<<<<<<< HEAD
-        "x-ms-creation-time": "Tue, 02 Feb 2021 21:37:16 GMT",
-=======
-        "x-ms-creation-time": "Wed, 17 Feb 2021 22:26:49 GMT",
->>>>>>> 1814567d
+        "x-ms-client-request-id": "bc7f2464-a9fd-3fce-22b1-5178fcfb4b14",
+        "x-ms-creation-time": "Fri, 19 Feb 2021 19:09:34 GMT",
         "x-ms-group": "$superuser",
         "x-ms-lease-state": "available",
         "x-ms-lease-status": "unlocked",
         "x-ms-owner": "$superuser",
         "x-ms-permissions": "rw-r-----",
-<<<<<<< HEAD
-        "x-ms-request-id": "d8a45444-501e-005a-40ab-f919b8000000",
-=======
-        "x-ms-request-id": "262940e9-e01e-0012-7f7b-05048f000000",
->>>>>>> 1814567d
+        "x-ms-request-id": "2e642a17-201e-00a4-37f2-0676f9000000",
         "x-ms-server-encrypted": "true",
         "x-ms-version": "2020-06-12"
       },
       "ResponseBody": []
     },
     {
-      "RequestUri": "https://seannse.blob.core.windows.net/test-filesystem-96551d2d-9026-a3dd-cfff-de7db12ac0d1?restype=container",
+      "RequestUri": "https://seannse.blob.core.windows.net/test-filesystem-303c9994-3d15-03be-8597-89563e272a82?restype=container",
       "RequestMethod": "DELETE",
       "RequestHeaders": {
         "Accept": "application/xml",
         "Authorization": "Sanitized",
-<<<<<<< HEAD
-        "traceparent": "00-ee277c04f5a00142bfec5ffbf1289056-b9b997be5ee73b4b-00",
+        "traceparent": "00-a9da56b8d504f9458ea4ffbbe42c56b9-e3c0985999b0bd46-00",
         "User-Agent": [
-          "azsdk-net-Storage.Files.DataLake/12.7.0-alpha.20210202.1",
-          "(.NET 5.0.2; Microsoft Windows 10.0.19042)"
+          "azsdk-net-Storage.Files.DataLake/12.7.0-alpha.20210219.1",
+          "(.NET 5.0.3; Microsoft Windows 10.0.19041)"
         ],
-        "x-ms-client-request-id": "50a14b70-e9e3-7204-3845-f2de0ee0d022",
-        "x-ms-date": "Tue, 02 Feb 2021 21:37:15 GMT",
-=======
-        "traceparent": "00-4d2cbafde876d04f92636275c92364ec-a97deb5449a4ae4a-00",
-        "User-Agent": [
-          "azsdk-net-Storage.Files.DataLake/12.7.0-alpha.20210217.1",
-          "(.NET 5.0.3; Microsoft Windows 10.0.19042)"
-        ],
-        "x-ms-client-request-id": "50a14b70-e9e3-7204-3845-f2de0ee0d022",
-        "x-ms-date": "Wed, 17 Feb 2021 22:26:49 GMT",
->>>>>>> 1814567d
+        "x-ms-client-request-id": "1376fa53-0bac-046f-5af9-c3870e836aee",
+        "x-ms-date": "Fri, 19 Feb 2021 19:09:35 GMT",
         "x-ms-return-client-request-id": "true",
         "x-ms-version": "2020-06-12"
       },
@@ -204,28 +131,20 @@
       "StatusCode": 202,
       "ResponseHeaders": {
         "Content-Length": "0",
-<<<<<<< HEAD
-        "Date": "Tue, 02 Feb 2021 21:37:16 GMT",
-=======
-        "Date": "Wed, 17 Feb 2021 22:26:49 GMT",
->>>>>>> 1814567d
+        "Date": "Fri, 19 Feb 2021 19:09:34 GMT",
         "Server": [
           "Windows-Azure-Blob/1.0",
           "Microsoft-HTTPAPI/2.0"
         ],
-        "x-ms-client-request-id": "50a14b70-e9e3-7204-3845-f2de0ee0d022",
-<<<<<<< HEAD
-        "x-ms-request-id": "d8a45479-501e-005a-73ab-f919b8000000",
-=======
-        "x-ms-request-id": "26294106-e01e-0012-1a7b-05048f000000",
->>>>>>> 1814567d
+        "x-ms-client-request-id": "1376fa53-0bac-046f-5af9-c3870e836aee",
+        "x-ms-request-id": "2e642af5-201e-00a4-0af2-0676f9000000",
         "x-ms-version": "2020-06-12"
       },
       "ResponseBody": []
     }
   ],
   "Variables": {
-    "RandomSeed": "1378479456",
+    "RandomSeed": "206636946",
     "Storage_TestConfigHierarchicalNamespace": "NamespaceTenant\nseannse\nU2FuaXRpemVk\nhttps://seannse.blob.core.windows.net\nhttps://seannse.file.core.windows.net\nhttps://seannse.queue.core.windows.net\nhttps://seannse.table.core.windows.net\n\n\n\n\nhttps://seannse-secondary.blob.core.windows.net\nhttps://seannse-secondary.file.core.windows.net\nhttps://seannse-secondary.queue.core.windows.net\nhttps://seannse-secondary.table.core.windows.net\n68390a19-a643-458b-b726-408abf67b4fc\nSanitized\n72f988bf-86f1-41af-91ab-2d7cd011db47\nhttps://login.microsoftonline.com/\nCloud\nBlobEndpoint=https://seannse.blob.core.windows.net/;QueueEndpoint=https://seannse.queue.core.windows.net/;FileEndpoint=https://seannse.file.core.windows.net/;BlobSecondaryEndpoint=https://seannse-secondary.blob.core.windows.net/;QueueSecondaryEndpoint=https://seannse-secondary.queue.core.windows.net/;FileSecondaryEndpoint=https://seannse-secondary.file.core.windows.net/;AccountName=seannse;AccountKey=Sanitized\n"
   }
 }