﻿{
  "Entries": [
    {
      "RequestUri": "https://seannse.blob.core.windows.net/test-filesystem-3aacfc16-d397-2dd9-242a-d58124d7625c?restype=container",
      "RequestMethod": "PUT",
      "RequestHeaders": {
        "Accept": "application/xml",
        "Authorization": "Sanitized",
        "traceparent": "00-ac215b8efb5ca94da0b63e2df5f4bae9-b96b8345561ae04a-00",
        "User-Agent": [
          "azsdk-net-Storage.Files.DataLake/12.7.0-alpha.20210219.1",
          "(.NET 5.0.3; Microsoft Windows 10.0.19041)"
        ],
        "x-ms-blob-public-access": "container",
        "x-ms-client-request-id": "02606d53-c101-50d6-7bf5-af1a37c0f0be",
        "x-ms-date": "Fri, 19 Feb 2021 19:57:41 GMT",
        "x-ms-return-client-request-id": "true",
<<<<<<< HEAD
        "x-ms-version": "2020-12-06"
=======
        "x-ms-version": "2021-02-12"
>>>>>>> 7e782c87
      },
      "RequestBody": null,
      "StatusCode": 201,
      "ResponseHeaders": {
        "Content-Length": "0",
        "Date": "Fri, 19 Feb 2021 19:57:39 GMT",
        "ETag": "\"0x8D8D5109D13A05F\"",
        "Last-Modified": "Fri, 19 Feb 2021 19:57:40 GMT",
        "Server": [
          "Windows-Azure-Blob/1.0",
          "Microsoft-HTTPAPI/2.0"
        ],
        "x-ms-client-request-id": "02606d53-c101-50d6-7bf5-af1a37c0f0be",
        "x-ms-request-id": "46919efe-401e-0056-65f9-068eb0000000",
<<<<<<< HEAD
        "x-ms-version": "2020-12-06"
=======
        "x-ms-version": "2021-02-12"
>>>>>>> 7e782c87
      },
      "ResponseBody": []
    },
    {
      "RequestUri": "https://seannse.dfs.core.windows.net/test-filesystem-3aacfc16-d397-2dd9-242a-d58124d7625c/test-file-9b2e9b25-9482-f40b-f139-9514a96fa616?resource=file",
      "RequestMethod": "PUT",
      "RequestHeaders": {
        "Accept": "application/json",
        "Authorization": "Sanitized",
        "traceparent": "00-8ae4eafa1b296d43a45813b6535ceed8-141dad6cbee93849-00",
        "User-Agent": [
          "azsdk-net-Storage.Files.DataLake/12.7.0-alpha.20210219.1",
          "(.NET 5.0.3; Microsoft Windows 10.0.19041)"
        ],
        "x-ms-client-request-id": "ea446c91-11df-be91-616b-11c82bc1a60b",
        "x-ms-date": "Fri, 19 Feb 2021 19:57:41 GMT",
        "x-ms-return-client-request-id": "true",
<<<<<<< HEAD
        "x-ms-version": "2020-12-06"
=======
        "x-ms-version": "2021-02-12"
>>>>>>> 7e782c87
      },
      "RequestBody": null,
      "StatusCode": 201,
      "ResponseHeaders": {
        "Content-Length": "0",
        "Date": "Fri, 19 Feb 2021 19:57:39 GMT",
        "ETag": "\"0x8D8D5109D25553B\"",
        "Last-Modified": "Fri, 19 Feb 2021 19:57:40 GMT",
        "Server": [
          "Windows-Azure-HDFS/1.0",
          "Microsoft-HTTPAPI/2.0"
        ],
        "x-ms-client-request-id": "ea446c91-11df-be91-616b-11c82bc1a60b",
        "x-ms-request-id": "d66a9761-f01f-0088-61f9-069a56000000",
<<<<<<< HEAD
        "x-ms-version": "2020-12-06"
=======
        "x-ms-version": "2021-02-12"
>>>>>>> 7e782c87
      },
      "ResponseBody": []
    },
    {
      "RequestUri": "https://seannse.dfs.core.windows.net/test-filesystem-3aacfc16-d397-2dd9-242a-d58124d7625c/test-file-9b2e9b25-9482-f40b-f139-9514a96fa616?action=append&position=0",
      "RequestMethod": "PATCH",
      "RequestHeaders": {
        "Accept": "application/json",
        "Authorization": "Sanitized",
        "Content-Length": "1024",
        "Content-Type": "application/octet-stream",
        "User-Agent": [
          "azsdk-net-Storage.Files.DataLake/12.7.0-alpha.20210219.1",
          "(.NET 5.0.3; Microsoft Windows 10.0.19041)"
        ],
        "x-ms-client-request-id": "793e13e5-fada-127d-8662-77533c5134cd",
        "x-ms-date": "Fri, 19 Feb 2021 19:57:41 GMT",
        "x-ms-return-client-request-id": "true",
<<<<<<< HEAD
        "x-ms-version": "2020-12-06"
=======
        "x-ms-version": "2021-02-12"
>>>>>>> 7e782c87
      },
      "RequestBody": "TpmcdZI6R8ZB+Q+Jv1+CAP2ygz0quzZsMG9UC02RCcpTyF3YVMZQVyR+qeYCB/8B6BHLeD5p4JJjMEQj5Tt4r/BENvYCqqw2YSwYrBJQaihwUyI8xpCM6ujKdCOBLXHpBfn1vdEI/z1llBcRUDSAEsYcs5IZPOhft0wOODaItTS6L6YYWqxXZ1Tl1jJ5epmzSmFdZXrf0MkRlQWF+cYH3d/jVyGNZ7gZxEs9NGW25j2yW+7UKk+52l/dB8Sm0m6N3flSlSN4JuKpQ6AvoZxjWq/I0p7YM7KQKXzCsF/zcvLcsFZrY1AZOjQLKueuijnDea0V3gDQtalHwmyntnaDtdCuUvFF9/ZerpdpzAjK4Z9D/zax3pTxDPusJKHkcoS+h3UW/zdHfYG2ti9oZuihfOHNY7c/0dc8vEb2mNNVejwTq0WTtOFn+4G1+ydliaUSC6i/Fw7NfrWe2ULxUeWuYDzzVbujDsf/Zmg1itav1zOg44wrlWItRSyP9NufdaqbB5rrcTTpb/3gwLGml/Pf7wIPUG1YgsraxQ+PExnsX/C9mYM7xGX/t3OPS9Wxhq44rwXYkCQ8Q4TPEawkWlzk82HA6P1wpCqdD5n6yDf1KD9hVmMTFM/LgVb/a7O52lwXq1d08J2wyAvbO4CLQnpM2uhswwT40d+R9WencTh34zQ84h3ggTihsI5YONhOQD7bspHKTBdYH9p34vs2CVfTY1dMTl9dbFiwyxJ1n5gGQ7Uoy76nrZcc5MNDaJ89aqc2hdSBAvHffkY5GoAE4n9BcZ9FDj2YK7a/L2qcGQS4cmBrPxrEhUDDSUx4bZIWGAFDAfcA91xpnlkewdKHQmRCgKcfmaNkfetegcTxIL0jqRdoWBgMuHsEAqDBpcNtPAboNu3q9n5e34QLoXWXeH6b+xi7HupMNccsG5cCo9go8EW+COnQOLKYCXmTARcFbIoiJamrsh0cmwEmvtvnWzys47Aw2W+Uy8JlIhRwuDOwJq8N330ufD4noWzoqnrXsK495x5m1JMajlrmRo8Jq+PNdpcs2nu+fWZyCTcCrCFIjXFmM9EVSVEb8lEjRzavHvaJGjTiq9Yyfmm39MtbF+E5nbgdoncStyxGEOcqmzUwwutBeZHtZuKbNLVnXlSGwNtv6al+kXt+d2MHnJvuB+MzhzHgGZ1QTDfVgW3CqlnXv08MurGMsjFvwwIt5cpGrCzRM9cjpqY9H51yqBAOu8wJL9xL4U0xp9QAcFabImZsj9RA8HeCtBmoz5sUGQkgYAc1I7Xu+srfoIsCIzVQofw2BRk7zcpVh3vCoxKyHI7L3w9PZv6xfpQJYVDrgJDkWC2f3hTw5ZI835w5K1e4LIP9Nw==",
      "StatusCode": 202,
      "ResponseHeaders": {
        "Content-Length": "0",
        "Date": "Fri, 19 Feb 2021 19:57:39 GMT",
        "Server": [
          "Windows-Azure-HDFS/1.0",
          "Microsoft-HTTPAPI/2.0"
        ],
        "x-ms-client-request-id": "793e13e5-fada-127d-8662-77533c5134cd",
        "x-ms-request-id": "d66a976f-f01f-0088-6ff9-069a56000000",
        "x-ms-request-server-encrypted": "true",
<<<<<<< HEAD
        "x-ms-version": "2020-12-06"
=======
        "x-ms-version": "2021-02-12"
>>>>>>> 7e782c87
      },
      "ResponseBody": []
    },
    {
      "RequestUri": "https://seannse.dfs.core.windows.net/test-filesystem-3aacfc16-d397-2dd9-242a-d58124d7625c/test-file-9b2e9b25-9482-f40b-f139-9514a96fa616?action=flush&position=1024",
      "RequestMethod": "PATCH",
      "RequestHeaders": {
        "Accept": "application/json",
        "Authorization": "Sanitized",
        "User-Agent": [
          "azsdk-net-Storage.Files.DataLake/12.7.0-alpha.20210219.1",
          "(.NET 5.0.3; Microsoft Windows 10.0.19041)"
        ],
        "x-ms-client-request-id": "19d30d4d-8344-495c-a8ee-b49a0e3348e0",
        "x-ms-date": "Fri, 19 Feb 2021 19:57:41 GMT",
        "x-ms-return-client-request-id": "true",
<<<<<<< HEAD
        "x-ms-version": "2020-12-06"
=======
        "x-ms-version": "2021-02-12"
>>>>>>> 7e782c87
      },
      "RequestBody": null,
      "StatusCode": 200,
      "ResponseHeaders": {
        "Content-Length": "0",
        "Date": "Fri, 19 Feb 2021 19:57:40 GMT",
        "ETag": "\"0x8D8D5109D405ABC\"",
        "Last-Modified": "Fri, 19 Feb 2021 19:57:40 GMT",
        "Server": [
          "Windows-Azure-HDFS/1.0",
          "Microsoft-HTTPAPI/2.0"
        ],
        "x-ms-client-request-id": "19d30d4d-8344-495c-a8ee-b49a0e3348e0",
        "x-ms-request-id": "d66a977d-f01f-0088-7df9-069a56000000",
        "x-ms-request-server-encrypted": "false",
<<<<<<< HEAD
        "x-ms-version": "2020-12-06"
=======
        "x-ms-version": "2021-02-12"
>>>>>>> 7e782c87
      },
      "ResponseBody": []
    },
    {
      "RequestUri": "https://seannse.blob.core.windows.net/test-filesystem-3aacfc16-d397-2dd9-242a-d58124d7625c/test-file-9b2e9b25-9482-f40b-f139-9514a96fa616",
      "RequestMethod": "GET",
      "RequestHeaders": {
        "Accept": "application/xml",
        "Authorization": "Sanitized",
        "User-Agent": [
          "azsdk-net-Storage.Files.DataLake/12.7.0-alpha.20210219.1",
          "(.NET 5.0.3; Microsoft Windows 10.0.19041)"
        ],
        "x-ms-client-request-id": "2e0527cd-1b7e-6a88-ec04-15693d074a59",
        "x-ms-date": "Fri, 19 Feb 2021 19:57:41 GMT",
        "x-ms-range": "bytes=0-268435455",
        "x-ms-return-client-request-id": "true",
<<<<<<< HEAD
        "x-ms-version": "2020-12-06"
=======
        "x-ms-version": "2021-02-12"
>>>>>>> 7e782c87
      },
      "RequestBody": null,
      "StatusCode": 206,
      "ResponseHeaders": {
        "Accept-Ranges": "bytes",
        "Content-Length": "1024",
        "Content-Range": "bytes 0-1023/1024",
        "Content-Type": "application/octet-stream",
        "Date": "Fri, 19 Feb 2021 19:57:39 GMT",
        "ETag": "\"0x8D8D5109D405ABC\"",
        "Last-Modified": "Fri, 19 Feb 2021 19:57:40 GMT",
        "Server": [
          "Windows-Azure-Blob/1.0",
          "Microsoft-HTTPAPI/2.0"
        ],
        "x-ms-blob-type": "BlockBlob",
        "x-ms-client-request-id": "2e0527cd-1b7e-6a88-ec04-15693d074a59",
        "x-ms-creation-time": "Fri, 19 Feb 2021 19:57:40 GMT",
        "x-ms-group": "$superuser",
        "x-ms-lease-state": "available",
        "x-ms-lease-status": "unlocked",
        "x-ms-owner": "$superuser",
        "x-ms-permissions": "rw-r-----",
        "x-ms-request-id": "46919fbb-401e-0056-0bf9-068eb0000000",
        "x-ms-server-encrypted": "true",
<<<<<<< HEAD
        "x-ms-version": "2020-12-06"
=======
        "x-ms-version": "2021-02-12"
>>>>>>> 7e782c87
      },
      "ResponseBody": "TpmcdZI6R8ZB+Q+Jv1+CAP2ygz0quzZsMG9UC02RCcpTyF3YVMZQVyR+qeYCB/8B6BHLeD5p4JJjMEQj5Tt4r/BENvYCqqw2YSwYrBJQaihwUyI8xpCM6ujKdCOBLXHpBfn1vdEI/z1llBcRUDSAEsYcs5IZPOhft0wOODaItTS6L6YYWqxXZ1Tl1jJ5epmzSmFdZXrf0MkRlQWF+cYH3d/jVyGNZ7gZxEs9NGW25j2yW+7UKk+52l/dB8Sm0m6N3flSlSN4JuKpQ6AvoZxjWq/I0p7YM7KQKXzCsF/zcvLcsFZrY1AZOjQLKueuijnDea0V3gDQtalHwmyntnaDtdCuUvFF9/ZerpdpzAjK4Z9D/zax3pTxDPusJKHkcoS+h3UW/zdHfYG2ti9oZuihfOHNY7c/0dc8vEb2mNNVejwTq0WTtOFn+4G1+ydliaUSC6i/Fw7NfrWe2ULxUeWuYDzzVbujDsf/Zmg1itav1zOg44wrlWItRSyP9NufdaqbB5rrcTTpb/3gwLGml/Pf7wIPUG1YgsraxQ+PExnsX/C9mYM7xGX/t3OPS9Wxhq44rwXYkCQ8Q4TPEawkWlzk82HA6P1wpCqdD5n6yDf1KD9hVmMTFM/LgVb/a7O52lwXq1d08J2wyAvbO4CLQnpM2uhswwT40d+R9WencTh34zQ84h3ggTihsI5YONhOQD7bspHKTBdYH9p34vs2CVfTY1dMTl9dbFiwyxJ1n5gGQ7Uoy76nrZcc5MNDaJ89aqc2hdSBAvHffkY5GoAE4n9BcZ9FDj2YK7a/L2qcGQS4cmBrPxrEhUDDSUx4bZIWGAFDAfcA91xpnlkewdKHQmRCgKcfmaNkfetegcTxIL0jqRdoWBgMuHsEAqDBpcNtPAboNu3q9n5e34QLoXWXeH6b+xi7HupMNccsG5cCo9go8EW+COnQOLKYCXmTARcFbIoiJamrsh0cmwEmvtvnWzys47Aw2W+Uy8JlIhRwuDOwJq8N330ufD4noWzoqnrXsK495x5m1JMajlrmRo8Jq+PNdpcs2nu+fWZyCTcCrCFIjXFmM9EVSVEb8lEjRzavHvaJGjTiq9Yyfmm39MtbF+E5nbgdoncStyxGEOcqmzUwwutBeZHtZuKbNLVnXlSGwNtv6al+kXt+d2MHnJvuB+MzhzHgGZ1QTDfVgW3CqlnXv08MurGMsjFvwwIt5cpGrCzRM9cjpqY9H51yqBAOu8wJL9xL4U0xp9QAcFabImZsj9RA8HeCtBmoz5sUGQkgYAc1I7Xu+srfoIsCIzVQofw2BRk7zcpVh3vCoxKyHI7L3w9PZv6xfpQJYVDrgJDkWC2f3hTw5ZI835w5K1e4LIP9Nw=="
    },
    {
      "RequestUri": "https://seannse.blob.core.windows.net/test-filesystem-3aacfc16-d397-2dd9-242a-d58124d7625c/test-file-9b2e9b25-9482-f40b-f139-9514a96fa616",
      "RequestMethod": "GET",
      "RequestHeaders": {
        "Accept": "application/xml",
        "Authorization": "Sanitized",
        "User-Agent": [
          "azsdk-net-Storage.Files.DataLake/12.7.0-alpha.20210219.1",
          "(.NET 5.0.3; Microsoft Windows 10.0.19041)"
        ],
        "x-ms-client-request-id": "e6cda39f-1a2d-1b61-2312-d2990989b569",
        "x-ms-date": "Fri, 19 Feb 2021 19:57:41 GMT",
        "x-ms-range": "bytes=0-268435455",
        "x-ms-return-client-request-id": "true",
<<<<<<< HEAD
        "x-ms-version": "2020-12-06"
=======
        "x-ms-version": "2021-02-12"
>>>>>>> 7e782c87
      },
      "RequestBody": null,
      "StatusCode": 206,
      "ResponseHeaders": {
        "Accept-Ranges": "bytes",
        "Content-Length": "1024",
        "Content-Range": "bytes 0-1023/1024",
        "Content-Type": "application/octet-stream",
        "Date": "Fri, 19 Feb 2021 19:57:40 GMT",
        "ETag": "\"0x8D8D5109D405ABC\"",
        "Last-Modified": "Fri, 19 Feb 2021 19:57:40 GMT",
        "Server": [
          "Windows-Azure-Blob/1.0",
          "Microsoft-HTTPAPI/2.0"
        ],
        "x-ms-blob-type": "BlockBlob",
        "x-ms-client-request-id": "e6cda39f-1a2d-1b61-2312-d2990989b569",
        "x-ms-creation-time": "Fri, 19 Feb 2021 19:57:40 GMT",
        "x-ms-group": "$superuser",
        "x-ms-lease-state": "available",
        "x-ms-lease-status": "unlocked",
        "x-ms-owner": "$superuser",
        "x-ms-permissions": "rw-r-----",
        "x-ms-request-id": "4691a001-401e-0056-4bf9-068eb0000000",
        "x-ms-server-encrypted": "true",
<<<<<<< HEAD
        "x-ms-version": "2020-12-06"
=======
        "x-ms-version": "2021-02-12"
>>>>>>> 7e782c87
      },
      "ResponseBody": "TpmcdZI6R8ZB+Q+Jv1+CAP2ygz0quzZsMG9UC02RCcpTyF3YVMZQVyR+qeYCB/8B6BHLeD5p4JJjMEQj5Tt4r/BENvYCqqw2YSwYrBJQaihwUyI8xpCM6ujKdCOBLXHpBfn1vdEI/z1llBcRUDSAEsYcs5IZPOhft0wOODaItTS6L6YYWqxXZ1Tl1jJ5epmzSmFdZXrf0MkRlQWF+cYH3d/jVyGNZ7gZxEs9NGW25j2yW+7UKk+52l/dB8Sm0m6N3flSlSN4JuKpQ6AvoZxjWq/I0p7YM7KQKXzCsF/zcvLcsFZrY1AZOjQLKueuijnDea0V3gDQtalHwmyntnaDtdCuUvFF9/ZerpdpzAjK4Z9D/zax3pTxDPusJKHkcoS+h3UW/zdHfYG2ti9oZuihfOHNY7c/0dc8vEb2mNNVejwTq0WTtOFn+4G1+ydliaUSC6i/Fw7NfrWe2ULxUeWuYDzzVbujDsf/Zmg1itav1zOg44wrlWItRSyP9NufdaqbB5rrcTTpb/3gwLGml/Pf7wIPUG1YgsraxQ+PExnsX/C9mYM7xGX/t3OPS9Wxhq44rwXYkCQ8Q4TPEawkWlzk82HA6P1wpCqdD5n6yDf1KD9hVmMTFM/LgVb/a7O52lwXq1d08J2wyAvbO4CLQnpM2uhswwT40d+R9WencTh34zQ84h3ggTihsI5YONhOQD7bspHKTBdYH9p34vs2CVfTY1dMTl9dbFiwyxJ1n5gGQ7Uoy76nrZcc5MNDaJ89aqc2hdSBAvHffkY5GoAE4n9BcZ9FDj2YK7a/L2qcGQS4cmBrPxrEhUDDSUx4bZIWGAFDAfcA91xpnlkewdKHQmRCgKcfmaNkfetegcTxIL0jqRdoWBgMuHsEAqDBpcNtPAboNu3q9n5e34QLoXWXeH6b+xi7HupMNccsG5cCo9go8EW+COnQOLKYCXmTARcFbIoiJamrsh0cmwEmvtvnWzys47Aw2W+Uy8JlIhRwuDOwJq8N330ufD4noWzoqnrXsK495x5m1JMajlrmRo8Jq+PNdpcs2nu+fWZyCTcCrCFIjXFmM9EVSVEb8lEjRzavHvaJGjTiq9Yyfmm39MtbF+E5nbgdoncStyxGEOcqmzUwwutBeZHtZuKbNLVnXlSGwNtv6al+kXt+d2MHnJvuB+MzhzHgGZ1QTDfVgW3CqlnXv08MurGMsjFvwwIt5cpGrCzRM9cjpqY9H51yqBAOu8wJL9xL4U0xp9QAcFabImZsj9RA8HeCtBmoz5sUGQkgYAc1I7Xu+srfoIsCIzVQofw2BRk7zcpVh3vCoxKyHI7L3w9PZv6xfpQJYVDrgJDkWC2f3hTw5ZI835w5K1e4LIP9Nw=="
    },
    {
      "RequestUri": "https://seannse.blob.core.windows.net/test-filesystem-3aacfc16-d397-2dd9-242a-d58124d7625c/test-file-9b2e9b25-9482-f40b-f139-9514a96fa616",
      "RequestMethod": "GET",
      "RequestHeaders": {
        "Accept": "application/xml",
        "Authorization": "Sanitized",
        "User-Agent": [
          "azsdk-net-Storage.Files.DataLake/12.7.0-alpha.20210219.1",
          "(.NET 5.0.3; Microsoft Windows 10.0.19041)"
        ],
        "x-ms-client-request-id": "99cac401-633a-082b-71d2-f2e604182392",
        "x-ms-date": "Fri, 19 Feb 2021 19:57:41 GMT",
        "x-ms-range": "bytes=0-268435455",
        "x-ms-return-client-request-id": "true",
<<<<<<< HEAD
        "x-ms-version": "2020-12-06"
=======
        "x-ms-version": "2021-02-12"
>>>>>>> 7e782c87
      },
      "RequestBody": null,
      "StatusCode": 206,
      "ResponseHeaders": {
        "Accept-Ranges": "bytes",
        "Content-Length": "1024",
        "Content-Range": "bytes 0-1023/1024",
        "Content-Type": "application/octet-stream",
        "Date": "Fri, 19 Feb 2021 19:57:40 GMT",
        "ETag": "\"0x8D8D5109D405ABC\"",
        "Last-Modified": "Fri, 19 Feb 2021 19:57:40 GMT",
        "Server": [
          "Windows-Azure-Blob/1.0",
          "Microsoft-HTTPAPI/2.0"
        ],
        "x-ms-blob-type": "BlockBlob",
        "x-ms-client-request-id": "99cac401-633a-082b-71d2-f2e604182392",
        "x-ms-creation-time": "Fri, 19 Feb 2021 19:57:40 GMT",
        "x-ms-group": "$superuser",
        "x-ms-lease-state": "available",
        "x-ms-lease-status": "unlocked",
        "x-ms-owner": "$superuser",
        "x-ms-permissions": "rw-r-----",
        "x-ms-request-id": "4691a02e-401e-0056-73f9-068eb0000000",
        "x-ms-server-encrypted": "true",
<<<<<<< HEAD
        "x-ms-version": "2020-12-06"
=======
        "x-ms-version": "2021-02-12"
>>>>>>> 7e782c87
      },
      "ResponseBody": "TpmcdZI6R8ZB+Q+Jv1+CAP2ygz0quzZsMG9UC02RCcpTyF3YVMZQVyR+qeYCB/8B6BHLeD5p4JJjMEQj5Tt4r/BENvYCqqw2YSwYrBJQaihwUyI8xpCM6ujKdCOBLXHpBfn1vdEI/z1llBcRUDSAEsYcs5IZPOhft0wOODaItTS6L6YYWqxXZ1Tl1jJ5epmzSmFdZXrf0MkRlQWF+cYH3d/jVyGNZ7gZxEs9NGW25j2yW+7UKk+52l/dB8Sm0m6N3flSlSN4JuKpQ6AvoZxjWq/I0p7YM7KQKXzCsF/zcvLcsFZrY1AZOjQLKueuijnDea0V3gDQtalHwmyntnaDtdCuUvFF9/ZerpdpzAjK4Z9D/zax3pTxDPusJKHkcoS+h3UW/zdHfYG2ti9oZuihfOHNY7c/0dc8vEb2mNNVejwTq0WTtOFn+4G1+ydliaUSC6i/Fw7NfrWe2ULxUeWuYDzzVbujDsf/Zmg1itav1zOg44wrlWItRSyP9NufdaqbB5rrcTTpb/3gwLGml/Pf7wIPUG1YgsraxQ+PExnsX/C9mYM7xGX/t3OPS9Wxhq44rwXYkCQ8Q4TPEawkWlzk82HA6P1wpCqdD5n6yDf1KD9hVmMTFM/LgVb/a7O52lwXq1d08J2wyAvbO4CLQnpM2uhswwT40d+R9WencTh34zQ84h3ggTihsI5YONhOQD7bspHKTBdYH9p34vs2CVfTY1dMTl9dbFiwyxJ1n5gGQ7Uoy76nrZcc5MNDaJ89aqc2hdSBAvHffkY5GoAE4n9BcZ9FDj2YK7a/L2qcGQS4cmBrPxrEhUDDSUx4bZIWGAFDAfcA91xpnlkewdKHQmRCgKcfmaNkfetegcTxIL0jqRdoWBgMuHsEAqDBpcNtPAboNu3q9n5e34QLoXWXeH6b+xi7HupMNccsG5cCo9go8EW+COnQOLKYCXmTARcFbIoiJamrsh0cmwEmvtvnWzys47Aw2W+Uy8JlIhRwuDOwJq8N330ufD4noWzoqnrXsK495x5m1JMajlrmRo8Jq+PNdpcs2nu+fWZyCTcCrCFIjXFmM9EVSVEb8lEjRzavHvaJGjTiq9Yyfmm39MtbF+E5nbgdoncStyxGEOcqmzUwwutBeZHtZuKbNLVnXlSGwNtv6al+kXt+d2MHnJvuB+MzhzHgGZ1QTDfVgW3CqlnXv08MurGMsjFvwwIt5cpGrCzRM9cjpqY9H51yqBAOu8wJL9xL4U0xp9QAcFabImZsj9RA8HeCtBmoz5sUGQkgYAc1I7Xu+srfoIsCIzVQofw2BRk7zcpVh3vCoxKyHI7L3w9PZv6xfpQJYVDrgJDkWC2f3hTw5ZI835w5K1e4LIP9Nw=="
    },
    {
      "RequestUri": "https://seannse.blob.core.windows.net/test-filesystem-3aacfc16-d397-2dd9-242a-d58124d7625c?restype=container",
      "RequestMethod": "DELETE",
      "RequestHeaders": {
        "Accept": "application/xml",
        "Authorization": "Sanitized",
        "traceparent": "00-d36d694c2e57d74ab2f044e2fbaef80b-296cc88c13d1144c-00",
        "User-Agent": [
          "azsdk-net-Storage.Files.DataLake/12.7.0-alpha.20210219.1",
          "(.NET 5.0.3; Microsoft Windows 10.0.19041)"
        ],
        "x-ms-client-request-id": "4598d43f-1bbe-392f-6743-01944731f25d",
        "x-ms-date": "Fri, 19 Feb 2021 19:57:41 GMT",
        "x-ms-return-client-request-id": "true",
<<<<<<< HEAD
        "x-ms-version": "2020-12-06"
=======
        "x-ms-version": "2021-02-12"
>>>>>>> 7e782c87
      },
      "RequestBody": null,
      "StatusCode": 202,
      "ResponseHeaders": {
        "Content-Length": "0",
        "Date": "Fri, 19 Feb 2021 19:57:40 GMT",
        "Server": [
          "Windows-Azure-Blob/1.0",
          "Microsoft-HTTPAPI/2.0"
        ],
        "x-ms-client-request-id": "4598d43f-1bbe-392f-6743-01944731f25d",
        "x-ms-request-id": "4691a07d-401e-0056-36f9-068eb0000000",
<<<<<<< HEAD
        "x-ms-version": "2020-12-06"
=======
        "x-ms-version": "2021-02-12"
>>>>>>> 7e782c87
      },
      "ResponseBody": []
    }
  ],
  "Variables": {
    "RandomSeed": "1180955175",
    "Storage_TestConfigHierarchicalNamespace": "NamespaceTenant\nseannse\nU2FuaXRpemVk\nhttps://seannse.blob.core.windows.net\nhttps://seannse.file.core.windows.net\nhttps://seannse.queue.core.windows.net\nhttps://seannse.table.core.windows.net\n\n\n\n\nhttps://seannse-secondary.blob.core.windows.net\nhttps://seannse-secondary.file.core.windows.net\nhttps://seannse-secondary.queue.core.windows.net\nhttps://seannse-secondary.table.core.windows.net\n68390a19-a643-458b-b726-408abf67b4fc\nSanitized\n72f988bf-86f1-41af-91ab-2d7cd011db47\nhttps://login.microsoftonline.com/\nCloud\nBlobEndpoint=https://seannse.blob.core.windows.net/;QueueEndpoint=https://seannse.queue.core.windows.net/;FileEndpoint=https://seannse.file.core.windows.net/;BlobSecondaryEndpoint=https://seannse-secondary.blob.core.windows.net/;QueueSecondaryEndpoint=https://seannse-secondary.queue.core.windows.net/;FileSecondaryEndpoint=https://seannse-secondary.file.core.windows.net/;AccountName=seannse;AccountKey=Sanitized\n\n\n"
  }
}<|MERGE_RESOLUTION|>--- conflicted
+++ resolved
@@ -15,11 +15,7 @@
         "x-ms-client-request-id": "02606d53-c101-50d6-7bf5-af1a37c0f0be",
         "x-ms-date": "Fri, 19 Feb 2021 19:57:41 GMT",
         "x-ms-return-client-request-id": "true",
-<<<<<<< HEAD
-        "x-ms-version": "2020-12-06"
-=======
-        "x-ms-version": "2021-02-12"
->>>>>>> 7e782c87
+        "x-ms-version": "2021-02-12"
       },
       "RequestBody": null,
       "StatusCode": 201,
@@ -34,11 +30,7 @@
         ],
         "x-ms-client-request-id": "02606d53-c101-50d6-7bf5-af1a37c0f0be",
         "x-ms-request-id": "46919efe-401e-0056-65f9-068eb0000000",
-<<<<<<< HEAD
-        "x-ms-version": "2020-12-06"
-=======
-        "x-ms-version": "2021-02-12"
->>>>>>> 7e782c87
+        "x-ms-version": "2021-02-12"
       },
       "ResponseBody": []
     },
@@ -56,11 +48,7 @@
         "x-ms-client-request-id": "ea446c91-11df-be91-616b-11c82bc1a60b",
         "x-ms-date": "Fri, 19 Feb 2021 19:57:41 GMT",
         "x-ms-return-client-request-id": "true",
-<<<<<<< HEAD
-        "x-ms-version": "2020-12-06"
-=======
-        "x-ms-version": "2021-02-12"
->>>>>>> 7e782c87
+        "x-ms-version": "2021-02-12"
       },
       "RequestBody": null,
       "StatusCode": 201,
@@ -75,11 +63,7 @@
         ],
         "x-ms-client-request-id": "ea446c91-11df-be91-616b-11c82bc1a60b",
         "x-ms-request-id": "d66a9761-f01f-0088-61f9-069a56000000",
-<<<<<<< HEAD
-        "x-ms-version": "2020-12-06"
-=======
-        "x-ms-version": "2021-02-12"
->>>>>>> 7e782c87
+        "x-ms-version": "2021-02-12"
       },
       "ResponseBody": []
     },
@@ -98,11 +82,7 @@
         "x-ms-client-request-id": "793e13e5-fada-127d-8662-77533c5134cd",
         "x-ms-date": "Fri, 19 Feb 2021 19:57:41 GMT",
         "x-ms-return-client-request-id": "true",
-<<<<<<< HEAD
-        "x-ms-version": "2020-12-06"
-=======
-        "x-ms-version": "2021-02-12"
->>>>>>> 7e782c87
+        "x-ms-version": "2021-02-12"
       },
       "RequestBody": "TpmcdZI6R8ZB+Q+Jv1+CAP2ygz0quzZsMG9UC02RCcpTyF3YVMZQVyR+qeYCB/8B6BHLeD5p4JJjMEQj5Tt4r/BENvYCqqw2YSwYrBJQaihwUyI8xpCM6ujKdCOBLXHpBfn1vdEI/z1llBcRUDSAEsYcs5IZPOhft0wOODaItTS6L6YYWqxXZ1Tl1jJ5epmzSmFdZXrf0MkRlQWF+cYH3d/jVyGNZ7gZxEs9NGW25j2yW+7UKk+52l/dB8Sm0m6N3flSlSN4JuKpQ6AvoZxjWq/I0p7YM7KQKXzCsF/zcvLcsFZrY1AZOjQLKueuijnDea0V3gDQtalHwmyntnaDtdCuUvFF9/ZerpdpzAjK4Z9D/zax3pTxDPusJKHkcoS+h3UW/zdHfYG2ti9oZuihfOHNY7c/0dc8vEb2mNNVejwTq0WTtOFn+4G1+ydliaUSC6i/Fw7NfrWe2ULxUeWuYDzzVbujDsf/Zmg1itav1zOg44wrlWItRSyP9NufdaqbB5rrcTTpb/3gwLGml/Pf7wIPUG1YgsraxQ+PExnsX/C9mYM7xGX/t3OPS9Wxhq44rwXYkCQ8Q4TPEawkWlzk82HA6P1wpCqdD5n6yDf1KD9hVmMTFM/LgVb/a7O52lwXq1d08J2wyAvbO4CLQnpM2uhswwT40d+R9WencTh34zQ84h3ggTihsI5YONhOQD7bspHKTBdYH9p34vs2CVfTY1dMTl9dbFiwyxJ1n5gGQ7Uoy76nrZcc5MNDaJ89aqc2hdSBAvHffkY5GoAE4n9BcZ9FDj2YK7a/L2qcGQS4cmBrPxrEhUDDSUx4bZIWGAFDAfcA91xpnlkewdKHQmRCgKcfmaNkfetegcTxIL0jqRdoWBgMuHsEAqDBpcNtPAboNu3q9n5e34QLoXWXeH6b+xi7HupMNccsG5cCo9go8EW+COnQOLKYCXmTARcFbIoiJamrsh0cmwEmvtvnWzys47Aw2W+Uy8JlIhRwuDOwJq8N330ufD4noWzoqnrXsK495x5m1JMajlrmRo8Jq+PNdpcs2nu+fWZyCTcCrCFIjXFmM9EVSVEb8lEjRzavHvaJGjTiq9Yyfmm39MtbF+E5nbgdoncStyxGEOcqmzUwwutBeZHtZuKbNLVnXlSGwNtv6al+kXt+d2MHnJvuB+MzhzHgGZ1QTDfVgW3CqlnXv08MurGMsjFvwwIt5cpGrCzRM9cjpqY9H51yqBAOu8wJL9xL4U0xp9QAcFabImZsj9RA8HeCtBmoz5sUGQkgYAc1I7Xu+srfoIsCIzVQofw2BRk7zcpVh3vCoxKyHI7L3w9PZv6xfpQJYVDrgJDkWC2f3hTw5ZI835w5K1e4LIP9Nw==",
       "StatusCode": 202,
@@ -116,11 +96,7 @@
         "x-ms-client-request-id": "793e13e5-fada-127d-8662-77533c5134cd",
         "x-ms-request-id": "d66a976f-f01f-0088-6ff9-069a56000000",
         "x-ms-request-server-encrypted": "true",
-<<<<<<< HEAD
-        "x-ms-version": "2020-12-06"
-=======
-        "x-ms-version": "2021-02-12"
->>>>>>> 7e782c87
+        "x-ms-version": "2021-02-12"
       },
       "ResponseBody": []
     },
@@ -137,11 +113,7 @@
         "x-ms-client-request-id": "19d30d4d-8344-495c-a8ee-b49a0e3348e0",
         "x-ms-date": "Fri, 19 Feb 2021 19:57:41 GMT",
         "x-ms-return-client-request-id": "true",
-<<<<<<< HEAD
-        "x-ms-version": "2020-12-06"
-=======
-        "x-ms-version": "2021-02-12"
->>>>>>> 7e782c87
+        "x-ms-version": "2021-02-12"
       },
       "RequestBody": null,
       "StatusCode": 200,
@@ -157,11 +129,7 @@
         "x-ms-client-request-id": "19d30d4d-8344-495c-a8ee-b49a0e3348e0",
         "x-ms-request-id": "d66a977d-f01f-0088-7df9-069a56000000",
         "x-ms-request-server-encrypted": "false",
-<<<<<<< HEAD
-        "x-ms-version": "2020-12-06"
-=======
-        "x-ms-version": "2021-02-12"
->>>>>>> 7e782c87
+        "x-ms-version": "2021-02-12"
       },
       "ResponseBody": []
     },
@@ -179,11 +147,7 @@
         "x-ms-date": "Fri, 19 Feb 2021 19:57:41 GMT",
         "x-ms-range": "bytes=0-268435455",
         "x-ms-return-client-request-id": "true",
-<<<<<<< HEAD
-        "x-ms-version": "2020-12-06"
-=======
-        "x-ms-version": "2021-02-12"
->>>>>>> 7e782c87
+        "x-ms-version": "2021-02-12"
       },
       "RequestBody": null,
       "StatusCode": 206,
@@ -209,11 +173,7 @@
         "x-ms-permissions": "rw-r-----",
         "x-ms-request-id": "46919fbb-401e-0056-0bf9-068eb0000000",
         "x-ms-server-encrypted": "true",
-<<<<<<< HEAD
-        "x-ms-version": "2020-12-06"
-=======
-        "x-ms-version": "2021-02-12"
->>>>>>> 7e782c87
+        "x-ms-version": "2021-02-12"
       },
       "ResponseBody": "TpmcdZI6R8ZB+Q+Jv1+CAP2ygz0quzZsMG9UC02RCcpTyF3YVMZQVyR+qeYCB/8B6BHLeD5p4JJjMEQj5Tt4r/BENvYCqqw2YSwYrBJQaihwUyI8xpCM6ujKdCOBLXHpBfn1vdEI/z1llBcRUDSAEsYcs5IZPOhft0wOODaItTS6L6YYWqxXZ1Tl1jJ5epmzSmFdZXrf0MkRlQWF+cYH3d/jVyGNZ7gZxEs9NGW25j2yW+7UKk+52l/dB8Sm0m6N3flSlSN4JuKpQ6AvoZxjWq/I0p7YM7KQKXzCsF/zcvLcsFZrY1AZOjQLKueuijnDea0V3gDQtalHwmyntnaDtdCuUvFF9/ZerpdpzAjK4Z9D/zax3pTxDPusJKHkcoS+h3UW/zdHfYG2ti9oZuihfOHNY7c/0dc8vEb2mNNVejwTq0WTtOFn+4G1+ydliaUSC6i/Fw7NfrWe2ULxUeWuYDzzVbujDsf/Zmg1itav1zOg44wrlWItRSyP9NufdaqbB5rrcTTpb/3gwLGml/Pf7wIPUG1YgsraxQ+PExnsX/C9mYM7xGX/t3OPS9Wxhq44rwXYkCQ8Q4TPEawkWlzk82HA6P1wpCqdD5n6yDf1KD9hVmMTFM/LgVb/a7O52lwXq1d08J2wyAvbO4CLQnpM2uhswwT40d+R9WencTh34zQ84h3ggTihsI5YONhOQD7bspHKTBdYH9p34vs2CVfTY1dMTl9dbFiwyxJ1n5gGQ7Uoy76nrZcc5MNDaJ89aqc2hdSBAvHffkY5GoAE4n9BcZ9FDj2YK7a/L2qcGQS4cmBrPxrEhUDDSUx4bZIWGAFDAfcA91xpnlkewdKHQmRCgKcfmaNkfetegcTxIL0jqRdoWBgMuHsEAqDBpcNtPAboNu3q9n5e34QLoXWXeH6b+xi7HupMNccsG5cCo9go8EW+COnQOLKYCXmTARcFbIoiJamrsh0cmwEmvtvnWzys47Aw2W+Uy8JlIhRwuDOwJq8N330ufD4noWzoqnrXsK495x5m1JMajlrmRo8Jq+PNdpcs2nu+fWZyCTcCrCFIjXFmM9EVSVEb8lEjRzavHvaJGjTiq9Yyfmm39MtbF+E5nbgdoncStyxGEOcqmzUwwutBeZHtZuKbNLVnXlSGwNtv6al+kXt+d2MHnJvuB+MzhzHgGZ1QTDfVgW3CqlnXv08MurGMsjFvwwIt5cpGrCzRM9cjpqY9H51yqBAOu8wJL9xL4U0xp9QAcFabImZsj9RA8HeCtBmoz5sUGQkgYAc1I7Xu+srfoIsCIzVQofw2BRk7zcpVh3vCoxKyHI7L3w9PZv6xfpQJYVDrgJDkWC2f3hTw5ZI835w5K1e4LIP9Nw=="
     },
@@ -231,11 +191,7 @@
         "x-ms-date": "Fri, 19 Feb 2021 19:57:41 GMT",
         "x-ms-range": "bytes=0-268435455",
         "x-ms-return-client-request-id": "true",
-<<<<<<< HEAD
-        "x-ms-version": "2020-12-06"
-=======
-        "x-ms-version": "2021-02-12"
->>>>>>> 7e782c87
+        "x-ms-version": "2021-02-12"
       },
       "RequestBody": null,
       "StatusCode": 206,
@@ -261,11 +217,7 @@
         "x-ms-permissions": "rw-r-----",
         "x-ms-request-id": "4691a001-401e-0056-4bf9-068eb0000000",
         "x-ms-server-encrypted": "true",
-<<<<<<< HEAD
-        "x-ms-version": "2020-12-06"
-=======
-        "x-ms-version": "2021-02-12"
->>>>>>> 7e782c87
+        "x-ms-version": "2021-02-12"
       },
       "ResponseBody": "TpmcdZI6R8ZB+Q+Jv1+CAP2ygz0quzZsMG9UC02RCcpTyF3YVMZQVyR+qeYCB/8B6BHLeD5p4JJjMEQj5Tt4r/BENvYCqqw2YSwYrBJQaihwUyI8xpCM6ujKdCOBLXHpBfn1vdEI/z1llBcRUDSAEsYcs5IZPOhft0wOODaItTS6L6YYWqxXZ1Tl1jJ5epmzSmFdZXrf0MkRlQWF+cYH3d/jVyGNZ7gZxEs9NGW25j2yW+7UKk+52l/dB8Sm0m6N3flSlSN4JuKpQ6AvoZxjWq/I0p7YM7KQKXzCsF/zcvLcsFZrY1AZOjQLKueuijnDea0V3gDQtalHwmyntnaDtdCuUvFF9/ZerpdpzAjK4Z9D/zax3pTxDPusJKHkcoS+h3UW/zdHfYG2ti9oZuihfOHNY7c/0dc8vEb2mNNVejwTq0WTtOFn+4G1+ydliaUSC6i/Fw7NfrWe2ULxUeWuYDzzVbujDsf/Zmg1itav1zOg44wrlWItRSyP9NufdaqbB5rrcTTpb/3gwLGml/Pf7wIPUG1YgsraxQ+PExnsX/C9mYM7xGX/t3OPS9Wxhq44rwXYkCQ8Q4TPEawkWlzk82HA6P1wpCqdD5n6yDf1KD9hVmMTFM/LgVb/a7O52lwXq1d08J2wyAvbO4CLQnpM2uhswwT40d+R9WencTh34zQ84h3ggTihsI5YONhOQD7bspHKTBdYH9p34vs2CVfTY1dMTl9dbFiwyxJ1n5gGQ7Uoy76nrZcc5MNDaJ89aqc2hdSBAvHffkY5GoAE4n9BcZ9FDj2YK7a/L2qcGQS4cmBrPxrEhUDDSUx4bZIWGAFDAfcA91xpnlkewdKHQmRCgKcfmaNkfetegcTxIL0jqRdoWBgMuHsEAqDBpcNtPAboNu3q9n5e34QLoXWXeH6b+xi7HupMNccsG5cCo9go8EW+COnQOLKYCXmTARcFbIoiJamrsh0cmwEmvtvnWzys47Aw2W+Uy8JlIhRwuDOwJq8N330ufD4noWzoqnrXsK495x5m1JMajlrmRo8Jq+PNdpcs2nu+fWZyCTcCrCFIjXFmM9EVSVEb8lEjRzavHvaJGjTiq9Yyfmm39MtbF+E5nbgdoncStyxGEOcqmzUwwutBeZHtZuKbNLVnXlSGwNtv6al+kXt+d2MHnJvuB+MzhzHgGZ1QTDfVgW3CqlnXv08MurGMsjFvwwIt5cpGrCzRM9cjpqY9H51yqBAOu8wJL9xL4U0xp9QAcFabImZsj9RA8HeCtBmoz5sUGQkgYAc1I7Xu+srfoIsCIzVQofw2BRk7zcpVh3vCoxKyHI7L3w9PZv6xfpQJYVDrgJDkWC2f3hTw5ZI835w5K1e4LIP9Nw=="
     },
@@ -283,11 +235,7 @@
         "x-ms-date": "Fri, 19 Feb 2021 19:57:41 GMT",
         "x-ms-range": "bytes=0-268435455",
         "x-ms-return-client-request-id": "true",
-<<<<<<< HEAD
-        "x-ms-version": "2020-12-06"
-=======
-        "x-ms-version": "2021-02-12"
->>>>>>> 7e782c87
+        "x-ms-version": "2021-02-12"
       },
       "RequestBody": null,
       "StatusCode": 206,
@@ -313,11 +261,7 @@
         "x-ms-permissions": "rw-r-----",
         "x-ms-request-id": "4691a02e-401e-0056-73f9-068eb0000000",
         "x-ms-server-encrypted": "true",
-<<<<<<< HEAD
-        "x-ms-version": "2020-12-06"
-=======
-        "x-ms-version": "2021-02-12"
->>>>>>> 7e782c87
+        "x-ms-version": "2021-02-12"
       },
       "ResponseBody": "TpmcdZI6R8ZB+Q+Jv1+CAP2ygz0quzZsMG9UC02RCcpTyF3YVMZQVyR+qeYCB/8B6BHLeD5p4JJjMEQj5Tt4r/BENvYCqqw2YSwYrBJQaihwUyI8xpCM6ujKdCOBLXHpBfn1vdEI/z1llBcRUDSAEsYcs5IZPOhft0wOODaItTS6L6YYWqxXZ1Tl1jJ5epmzSmFdZXrf0MkRlQWF+cYH3d/jVyGNZ7gZxEs9NGW25j2yW+7UKk+52l/dB8Sm0m6N3flSlSN4JuKpQ6AvoZxjWq/I0p7YM7KQKXzCsF/zcvLcsFZrY1AZOjQLKueuijnDea0V3gDQtalHwmyntnaDtdCuUvFF9/ZerpdpzAjK4Z9D/zax3pTxDPusJKHkcoS+h3UW/zdHfYG2ti9oZuihfOHNY7c/0dc8vEb2mNNVejwTq0WTtOFn+4G1+ydliaUSC6i/Fw7NfrWe2ULxUeWuYDzzVbujDsf/Zmg1itav1zOg44wrlWItRSyP9NufdaqbB5rrcTTpb/3gwLGml/Pf7wIPUG1YgsraxQ+PExnsX/C9mYM7xGX/t3OPS9Wxhq44rwXYkCQ8Q4TPEawkWlzk82HA6P1wpCqdD5n6yDf1KD9hVmMTFM/LgVb/a7O52lwXq1d08J2wyAvbO4CLQnpM2uhswwT40d+R9WencTh34zQ84h3ggTihsI5YONhOQD7bspHKTBdYH9p34vs2CVfTY1dMTl9dbFiwyxJ1n5gGQ7Uoy76nrZcc5MNDaJ89aqc2hdSBAvHffkY5GoAE4n9BcZ9FDj2YK7a/L2qcGQS4cmBrPxrEhUDDSUx4bZIWGAFDAfcA91xpnlkewdKHQmRCgKcfmaNkfetegcTxIL0jqRdoWBgMuHsEAqDBpcNtPAboNu3q9n5e34QLoXWXeH6b+xi7HupMNccsG5cCo9go8EW+COnQOLKYCXmTARcFbIoiJamrsh0cmwEmvtvnWzys47Aw2W+Uy8JlIhRwuDOwJq8N330ufD4noWzoqnrXsK495x5m1JMajlrmRo8Jq+PNdpcs2nu+fWZyCTcCrCFIjXFmM9EVSVEb8lEjRzavHvaJGjTiq9Yyfmm39MtbF+E5nbgdoncStyxGEOcqmzUwwutBeZHtZuKbNLVnXlSGwNtv6al+kXt+d2MHnJvuB+MzhzHgGZ1QTDfVgW3CqlnXv08MurGMsjFvwwIt5cpGrCzRM9cjpqY9H51yqBAOu8wJL9xL4U0xp9QAcFabImZsj9RA8HeCtBmoz5sUGQkgYAc1I7Xu+srfoIsCIzVQofw2BRk7zcpVh3vCoxKyHI7L3w9PZv6xfpQJYVDrgJDkWC2f3hTw5ZI835w5K1e4LIP9Nw=="
     },
@@ -335,11 +279,7 @@
         "x-ms-client-request-id": "4598d43f-1bbe-392f-6743-01944731f25d",
         "x-ms-date": "Fri, 19 Feb 2021 19:57:41 GMT",
         "x-ms-return-client-request-id": "true",
-<<<<<<< HEAD
-        "x-ms-version": "2020-12-06"
-=======
-        "x-ms-version": "2021-02-12"
->>>>>>> 7e782c87
+        "x-ms-version": "2021-02-12"
       },
       "RequestBody": null,
       "StatusCode": 202,
@@ -352,11 +292,7 @@
         ],
         "x-ms-client-request-id": "4598d43f-1bbe-392f-6743-01944731f25d",
         "x-ms-request-id": "4691a07d-401e-0056-36f9-068eb0000000",
-<<<<<<< HEAD
-        "x-ms-version": "2020-12-06"
-=======
-        "x-ms-version": "2021-02-12"
->>>>>>> 7e782c87
+        "x-ms-version": "2021-02-12"
       },
       "ResponseBody": []
     }
