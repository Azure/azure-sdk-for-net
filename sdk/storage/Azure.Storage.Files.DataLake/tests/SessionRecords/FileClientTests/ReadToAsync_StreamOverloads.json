--- conflicted
+++ resolved
@@ -1,30 +1,19 @@
 {
   "Entries": [
     {
-      "RequestUri": "https://seannse.blob.core.windows.net/test-filesystem-b21db5e4-21a6-3f65-4975-84d15c31ef70?restype=container",
+      "RequestUri": "https://seannse.blob.core.windows.net/test-filesystem-3aacfc16-d397-2dd9-242a-d58124d7625c?restype=container",
       "RequestMethod": "PUT",
       "RequestHeaders": {
         "Accept": "application/xml",
         "Authorization": "Sanitized",
-<<<<<<< HEAD
-        "traceparent": "00-a3dbb060f27af74586ddde7f6e3816d0-7c009ff18ebc8141-00",
-        "User-Agent": [
-          "azsdk-net-Storage.Files.DataLake/12.7.0-alpha.20210202.1",
-          "(.NET 5.0.2; Microsoft Windows 10.0.19042)"
+        "traceparent": "00-b9c3a0ec8eefea418cb8022bc6acc3bf-774e5bc1ae5ccd4f-00",
+        "User-Agent": [
+          "azsdk-net-Storage.Files.DataLake/12.7.0-alpha.20210219.1",
+          "(.NET 5.0.3; Microsoft Windows 10.0.19041)"
         ],
         "x-ms-blob-public-access": "container",
-        "x-ms-client-request-id": "16e5a73a-9517-ac30-34b7-eb4329d47856",
-        "x-ms-date": "Tue, 02 Feb 2021 21:39:02 GMT",
-=======
-        "traceparent": "00-948e73cec4d79a4ba19531a7bccd9b7f-2aa05f559cb64e47-00",
-        "User-Agent": [
-          "azsdk-net-Storage.Files.DataLake/12.7.0-alpha.20210217.1",
-          "(.NET 5.0.3; Microsoft Windows 10.0.19042)"
-        ],
-        "x-ms-blob-public-access": "container",
-        "x-ms-client-request-id": "16e5a73a-9517-ac30-34b7-eb4329d47856",
-        "x-ms-date": "Wed, 17 Feb 2021 22:28:29 GMT",
->>>>>>> 1814567d
+        "x-ms-client-request-id": "02606d53-c101-50d6-7bf5-af1a37c0f0be",
+        "x-ms-date": "Fri, 19 Feb 2021 19:10:27 GMT",
         "x-ms-return-client-request-id": "true",
         "x-ms-version": "2020-06-12"
       },
@@ -32,52 +21,32 @@
       "StatusCode": 201,
       "ResponseHeaders": {
         "Content-Length": "0",
-<<<<<<< HEAD
-        "Date": "Tue, 02 Feb 2021 21:39:02 GMT",
-        "ETag": "\u00220x8D8C7C2F5992E83\u0022",
-        "Last-Modified": "Tue, 02 Feb 2021 21:39:03 GMT",
-=======
-        "Date": "Wed, 17 Feb 2021 22:28:29 GMT",
-        "ETag": "\u00220x8D8D3935A48A4C3\u0022",
-        "Last-Modified": "Wed, 17 Feb 2021 22:28:30 GMT",
->>>>>>> 1814567d
-        "Server": [
-          "Windows-Azure-Blob/1.0",
-          "Microsoft-HTTPAPI/2.0"
-        ],
-        "x-ms-client-request-id": "16e5a73a-9517-ac30-34b7-eb4329d47856",
-<<<<<<< HEAD
-        "x-ms-request-id": "e360a6d0-301e-00b8-56ab-f92499000000",
-=======
-        "x-ms-request-id": "04b6e231-b01e-00a6-267c-05c841000000",
->>>>>>> 1814567d
-        "x-ms-version": "2020-06-12"
-      },
-      "ResponseBody": []
-    },
-    {
-      "RequestUri": "https://seannse.dfs.core.windows.net/test-filesystem-b21db5e4-21a6-3f65-4975-84d15c31ef70/test-file-18e26efc-4840-7633-e606-a9559b4d2590?resource=file",
+        "Date": "Fri, 19 Feb 2021 19:10:26 GMT",
+        "ETag": "\u00220x8D8D50A03E2BDA9\u0022",
+        "Last-Modified": "Fri, 19 Feb 2021 19:10:26 GMT",
+        "Server": [
+          "Windows-Azure-Blob/1.0",
+          "Microsoft-HTTPAPI/2.0"
+        ],
+        "x-ms-client-request-id": "02606d53-c101-50d6-7bf5-af1a37c0f0be",
+        "x-ms-request-id": "2e662744-201e-00a4-7cf2-0676f9000000",
+        "x-ms-version": "2020-06-12"
+      },
+      "ResponseBody": []
+    },
+    {
+      "RequestUri": "https://seannse.dfs.core.windows.net/test-filesystem-3aacfc16-d397-2dd9-242a-d58124d7625c/test-file-9b2e9b25-9482-f40b-f139-9514a96fa616?resource=file",
       "RequestMethod": "PUT",
       "RequestHeaders": {
         "Accept": "application/json",
         "Authorization": "Sanitized",
-<<<<<<< HEAD
-        "traceparent": "00-18b46a54722dc14e9d79529c20fa1b82-a9956eea28bd314a-00",
-        "User-Agent": [
-          "azsdk-net-Storage.Files.DataLake/12.7.0-alpha.20210202.1",
-          "(.NET 5.0.2; Microsoft Windows 10.0.19042)"
-        ],
-        "x-ms-client-request-id": "aa1b30d9-d5d7-f24c-736f-3011ebdb10e6",
-        "x-ms-date": "Tue, 02 Feb 2021 21:39:02 GMT",
-=======
-        "traceparent": "00-e639c32c46763a4f8b1af6034f88b721-77b66c17bd0b8141-00",
-        "User-Agent": [
-          "azsdk-net-Storage.Files.DataLake/12.7.0-alpha.20210217.1",
-          "(.NET 5.0.3; Microsoft Windows 10.0.19042)"
-        ],
-        "x-ms-client-request-id": "aa1b30d9-d5d7-f24c-736f-3011ebdb10e6",
-        "x-ms-date": "Wed, 17 Feb 2021 22:28:30 GMT",
->>>>>>> 1814567d
+        "traceparent": "00-b4eff607e79c814da68d96164b1e7c94-494590b836be6141-00",
+        "User-Agent": [
+          "azsdk-net-Storage.Files.DataLake/12.7.0-alpha.20210219.1",
+          "(.NET 5.0.3; Microsoft Windows 10.0.19041)"
+        ],
+        "x-ms-client-request-id": "ea446c91-11df-be91-616b-11c82bc1a60b",
+        "x-ms-date": "Fri, 19 Feb 2021 19:10:27 GMT",
         "x-ms-return-client-request-id": "true",
         "x-ms-version": "2020-06-12"
       },
@@ -85,102 +54,67 @@
       "StatusCode": 201,
       "ResponseHeaders": {
         "Content-Length": "0",
-<<<<<<< HEAD
-        "Date": "Tue, 02 Feb 2021 21:39:02 GMT",
-        "ETag": "\u00220x8D8C7C2F5D4F84F\u0022",
-        "Last-Modified": "Tue, 02 Feb 2021 21:39:03 GMT",
-=======
-        "Date": "Wed, 17 Feb 2021 22:28:30 GMT",
-        "ETag": "\u00220x8D8D3935A7DB54B\u0022",
-        "Last-Modified": "Wed, 17 Feb 2021 22:28:30 GMT",
->>>>>>> 1814567d
+        "Date": "Fri, 19 Feb 2021 19:10:25 GMT",
+        "ETag": "\u00220x8D8D50A03F2E630\u0022",
+        "Last-Modified": "Fri, 19 Feb 2021 19:10:26 GMT",
         "Server": [
           "Windows-Azure-HDFS/1.0",
           "Microsoft-HTTPAPI/2.0"
         ],
-        "x-ms-client-request-id": "aa1b30d9-d5d7-f24c-736f-3011ebdb10e6",
-<<<<<<< HEAD
-        "x-ms-request-id": "6f186c98-a01f-0003-5eab-f99e3b000000",
-=======
-        "x-ms-request-id": "4571f339-d01f-0044-057c-05f560000000",
->>>>>>> 1814567d
-        "x-ms-version": "2020-06-12"
-      },
-      "ResponseBody": []
-    },
-    {
-      "RequestUri": "https://seannse.dfs.core.windows.net/test-filesystem-b21db5e4-21a6-3f65-4975-84d15c31ef70/test-file-18e26efc-4840-7633-e606-a9559b4d2590?action=append\u0026position=0",
+        "x-ms-client-request-id": "ea446c91-11df-be91-616b-11c82bc1a60b",
+        "x-ms-request-id": "6f4b333f-e01f-004f-24f2-060e0b000000",
+        "x-ms-version": "2020-06-12"
+      },
+      "ResponseBody": []
+    },
+    {
+      "RequestUri": "https://seannse.dfs.core.windows.net/test-filesystem-3aacfc16-d397-2dd9-242a-d58124d7625c/test-file-9b2e9b25-9482-f40b-f139-9514a96fa616?action=append\u0026position=0",
       "RequestMethod": "PATCH",
       "RequestHeaders": {
         "Accept": "application/json",
         "Authorization": "Sanitized",
-        "Content-Length": "1839",
+        "Content-Length": "1859",
         "Content-Type": "application/json",
         "User-Agent": [
-<<<<<<< HEAD
-          "azsdk-net-Storage.Files.DataLake/12.7.0-alpha.20210202.1",
-          "(.NET 5.0.2; Microsoft Windows 10.0.19042)"
-        ],
-        "x-ms-client-request-id": "26f13a9d-3d85-8fa1-7fa7-8823e374d2d5",
-        "x-ms-date": "Tue, 02 Feb 2021 21:39:02 GMT",
-=======
-          "azsdk-net-Storage.Files.DataLake/12.7.0-alpha.20210217.1",
-          "(.NET 5.0.3; Microsoft Windows 10.0.19042)"
-        ],
-        "x-ms-client-request-id": "26f13a9d-3d85-8fa1-7fa7-8823e374d2d5",
-        "x-ms-date": "Wed, 17 Feb 2021 22:28:30 GMT",
->>>>>>> 1814567d
+          "azsdk-net-Storage.Files.DataLake/12.7.0-alpha.20210219.1",
+          "(.NET 5.0.3; Microsoft Windows 10.0.19041)"
+        ],
+        "x-ms-client-request-id": "793e13e5-fada-127d-8662-77533c5134cd",
+        "x-ms-date": "Fri, 19 Feb 2021 19:10:27 GMT",
         "x-ms-return-client-request-id": "true",
         "x-ms-version": "2020-06-12"
       },
       "RequestBody": [
-        "\uFFFD[\uFFFD2=\uFFFD\n",
-        "#\u0016\uFFFDU\u003E\u000B\uFFFD\uFFFDY\u0019v{k2z\uFFFD\uFFFD\uFFFD\uFFFDA\u06E8Fw\uFFFD\uFFFDV\u0002\u0027\u043A\uFFFD\u0016%\uFFFD\uFFFDV\uFFFD\u000E\uFFFD\uFFFD|\uFFFD\uFFFDu_\uFFFD\uFFFD\u0017\uFFFD\n",
-        "\uFFFD\uFFFD\uFFFD.{\uFFFD\bnM\uFFFD\uFFFD\u0309_\uFFFDeE;\uFFFDb1\uFFFD\uFFFDl^\uFFFDN\u0002\uFFFDK\uFFFD\uFFFD\uFFFD3\\\uFFFD\uFFFD{\uFFFDN\u0011\uFFFD28\uFFFDM\uFFFD\uFFFD\uFFFD_w0@\uFFFD\uFFFD\uFFFD\u0014\u042A\uFFFD\u0006\uFFFD\u0001\u0011\uFFFDG\uFFFD\u002B$\uFFFDO\uFFFD \u0013\u001F\u070A4\uFFFD\uFFFD\uFFFD\f\uFFFD\uFFFD\u002B\uFFFDD\uFFFDH\u007F\uFFFD\u0026\uFFFDDG\u002B\uFFFD!\uFFFDi\uFFFDl\uFFFD*\u0010\uFFFD\u0010,\uFFFD\u000ER\uFFFD!\u0026\uFFFD\uFFFDX\u0014\uFFFD\uFFFD\u0003\uFFFD\uFFFDN(\uFFFD\uFFFD\uFFFD\uFFFD\u001Di\uFFFDD\uFFFDH;c\uFFFDs\uFFFD\u001729-\uFFFD\u0004\uFFFDyM\u04E9;\uFFFDe\uFFFD\uFFFD,\uFFFD\uFFFD\uFFFD3\u0060\uFFFD\uFFFD\uFFFD3\uFFFD-\uFFFD\uFFFD\uFFFD8qK\uC8E9w\uFFFD#Cc~ s-\u001A\uFFFDE\uFFFD\u000F\uFFFD\uFFFD\uFFFDv\uFFFDlIDn\u0027}\uFFFD\uFFFD\uFFFDq\uFFFDEy\u000F\u07F40\u00C6\uFFFD\uFFFD}\uFFFD\u0018\uFFFD\uFFFD\u00AEnB\uFFFD\uFFFD57\u00603\u003E\uFFFD\uFFFDk\uFFFDA\u0001c\uFFFDe5\uFFFDZV1\u0022\uFFFD\uFFFD\uFFFD\u02C8U*\uFFFD4\uFFFDp/\u0002pD\uFFFD\u007F\uFFFD\uFFFD\uFFFD\uFFFDd\uFFFDd{XC\uFFFD\uFFFD\uFFFDT\u0018\u0011\uFFFD.\u0060o\uFFFD\uFFFD\uFFFD\uFFFD/7\u000E\uFFFD\uFFFDad!\\\u0060\uFFFDdiaB\uFFFDcO0\u0011\uFFFD\uFFFDQ\uFFFDX\u001D]B\uFFFDh\uFFFD\uFFFD\t\uFFFD\uFFFD-\u44A8\uFFFD\uFFFDvU\uFFFD{\uFFFD\uFFFDC\uFFFD}\fDz\uFFFD\u003EK\uFFFDy\uFFFD\u0004!\u003C\uFFFDv\u0002[r\uFFFD\u0015\uFFFD\u042692\u001B\uFFFD\uFFFD\u0011\uFFFDu\u0019Wf[\uFFFD\\2\uFFFDFGc\u0019\uFFFD\uFFFD9a\u000BxX5t\u0580\u003C\uFFFDA\uFFFD#\uFFFD\u0015o\uFFFD?\uFFFD\uFFFD\u0597\u0466)\uFFFD\uFFFD\u0359\uFFFD\uFFFDFt\uFFFD,\u0119L@\uFFFD\uFFFD\uFFFD\u001F\u0007\u001A\uFFFD\uFFFD\uFFFD2\uFFFDD\uFFFD\u0007\uFFFDc\uFFFD:\uFFFD.z\uFFFD\t\uFFFD\uFFFD\uFFFD/A\uFFFDP\u0588\uFFFDFI\uFFFDx\u028B\uFFFD%\uFFFD\uFFFD\uFFFDs\uFFFD\u003E\uFFFD}b\uFFFD\uFFFD\u001D\u0177w\u0000\uFFFD\u001C\u001F^S\uFFFD\uFFFD\u001D\uFFFD\uFFFD\uFFFD\uFFFDtQpF\uFFFDU\uFFFDn@\u0011\uCF6E\uFFFD.\uFFFD\u000Fj:\uFFFD\uFFFD\uFFFD\u076Dl\u003C\uFFFD\u0006\uFFFD\uFFFD\uFFFDI|\uFFFD\t\u0011\u001A\uFFFD\uFFFDp\uFFFD\t\uFFFD\uFFFD0b\uFFFD\uFFFD\uFFFD\u001B\u000EQ{1\u05C4t\uFFFD\uFFFDW\uFFFD\u8D38Z\uFFFD@\u05F9\u001D\uFFFD\uFFFD\uFFFD\uFFFD\uFFFD\uFFFD/S}\t\uFFFDB\u003C\uFFFDye\uFFFDJ\uFFFD\uFFFD\uFFFDW\uFFFD1\uFFFD\uFFFDT\u0006.\uFFFD\u0022\uFFFD\u05ACn~p\uFFFDk\u000FT D\uFFFD\uFFFD?\uFFFD\u0016?\uFFFD\uFFFD\uFFFD\uFFFD4\uFFFDT\uFFFD\uFFFD\uFFFDs)%\uFFFD\uFFFDl\uFFFD/\uFFFD\uFFFD\u001D\uFFFD\uFFFD0|\u0012\uFFFDf\uFFFD5\u003E\uFFFD9\uFFFD-\uFFFD\uFFFD\u002B\u001A\uFFFD\uFFFD\u0505\uFFFD\u002B\uFFFDT\uFFFD\u0017\uFFFD\u001A\uFFFDD\u0000\uFFFD\u0015\uFFFD\u0004\u0004A\u0015H.\uFFFD5a\uFFFD8\uFFFD\uFFFD\uFFFDe\u0015e3HZT\u0004\uFFFD\uFFFD\uFFFDN\uFFFD\u001AW\uFFFD8\u0000\u0017\u0017\uFFFD\u0026\uFFFD~x\uFFFD\uFFFDf\uFFFD\u000E\u001B/c\t\uFFFD\uFFFD\uFFFD\uFFFDo\uFFFD\uFFFD\uFFFD\uFFFD\uFFFD\u002B\uFFFDT\uFFFD\uFFFD\u07B37\uFFFD\uFFFD,\u003E\u003C\u6EE2\uFFFD\uFFFD:r\uFFFD\uFFFD\uFFFD\uFFFDd\uFFFD\uFFFDl\uFFFD\\\uFFFD\uFFFD\uFFFDVS}Q\u003E\uFFFD\uFFFD[\uFFFD\uFFFD\uFFFDv\uFFFD\uFFFD\u0010\uFFFD6\uFFFD\uFFFD\u0011\uFFFDq\u000F\uFFFD1V:G\uFFFDF\u0018\uFFFD\uFFFD\uFFFD=QFeN\u0017\uFFFD-#\uFFFD\uFFFD\uFFFD[\uFFFD%\uFFFD\u0612v\uFFFDn\uFFFD\f1\uFFFD\u0013=G\uFFFDM\u06EFe\uFFFD|\uFFFD?w\uFFFD!C\uFFFDCe\uFFFD\uFFFD\uFFFD 9\uFFFD\tp\uFFFD\u03C393\uFFFD\u0003\uFFFD\uFFFDs\uFFFD\u0012BF\uFFFDG6\uFFFDa\uFFFDT\uFFFD\uFFFD\u003E\uFFFD\uFFFD\u0022\u0027Z\u0026u\uFFFD\uFFFD\u003E\uFFFD\u0003\uFFFD\uFFFD\u000B\uFFFD\uFFFD\uFFFD]x\uFFFD1#Hd\uFFFD\uFFFDTq\u001B\u0012MEpgy\uFFFD\u0027\uFFFD\uFFFD\u0010@\u0003\uFFFD\uFFFDO\u007F\uFFFD\uFFFD\uFFFD\uFFFD@\tV\uFFFD\uFFFD\uFFFD\u00FF\u003C\uFFFDA\u0060#\uFFFD\uFFFD\uFFFDE\uFFFD\u0060\u001Bx\uFFFDy\uFFFD\uFFFD \uFFFD\uFFFDKj\u0005\uFFFD\uFFFD"
+        "N\uFFFD\uFFFDu\uFFFD:G\uFFFDA\uFFFD\u000F\uFFFD\uFFFD_\uFFFD\u0000\uFFFD\uFFFD\uFFFD=*\uFFFD6l0oT\u000BM\uFFFD\t\uFFFDS\uFFFD]\uFFFDT\uFFFDPW$~\uFFFD\uFFFD\u0002\u0007\uFFFD\u0001\uFFFD\u0011\uFFFDx\u003Ei\uFFFD\uFFFDc0D#\uFFFD;x\uFFFD\uFFFDD6\uFFFD\u0002\uFFFD\uFFFD6a,\u0018\uFFFD\u0012Pj(pS\u0022\u003C\u0190\uFFFD\uFFFD\uFFFD\uFFFDt#\uFFFD-q\uFFFD\u0005\uFFFD\uFFFD\uFFFD\uFFFD\b\uFFFD=e\uFFFD\u0017\u0011P4\uFFFD\u0012\uFFFD\u001C\uFFFD\uFFFD\u0019\u003C\uFFFD_\uFFFDL\u000E86\uFFFD\uFFFD4\uFFFD/\uFFFD\u0018Z\uFFFDWgT\uFFFD\uFFFD2yz\uFFFD\uFFFDJa]ez\uFFFD\uFFFD\uFFFD\u0011\uFFFD\u0005\uFFFD\uFFFD\uFFFD\u0007\uFFFD\uFFFD\uFFFDW!\uFFFDg\uFFFD\u0019\uFFFDK=4e\uFFFD\uFFFD=\uFFFD[\uFFFD\uFFFD*O\uFFFD\uFFFD_\uFFFD\u0007\u0126\uFFFDn\uFFFD\uFFFD\uFFFDR\uFFFD#x\u0026\uFFFDC\uFFFD/\uFFFD\uFFFDcZ\uFFFD\uFFFD\u049E\uFFFD3\uFFFD\uFFFD)|\u00B0_\uFFFDr\uFFFD\u0730VkcP\u0019:4\u000B*\u7B8A9\uFFFDy\uFFFD\u0015\uFFFD\u0000\u0435\uFFFDG\uFFFDl\uFFFD\uFFFDv\uFFFD\uFFFD\u042ER\uFFFDE\uFFFD\uFFFD^\uFFFD\uFFFDi\uFFFD\b\uFFFD\uFFFDC\uFFFD6\uFFFD\u0794\uFFFD\f\uFFFD\uFFFD$\uFFFD\uFFFDr\uFFFD\uFFFD\uFFFDu\u0016\uFFFD7G}\uFFFD\uFFFD\uFFFD/hf\uFFFD|\uFFFD\uFFFDc\uFFFD?\uFFFD\uFFFD\u003C\uFFFDF\uFFFD\uFFFD\uFFFDUz\u003C\u0013\uFFFDE\uFFFD\uFFFD\uFFFDg\uFFFD\uFFFD\uFFFD\uFFFD\u0027e\uFFFD\uFFFD\u0012\u000B\uFFFD\uFFFD\u0017\u000E\uFFFD~\uFFFD\uFFFD\uFFFDB\uFFFDQ\uFFFD\u0060\u003C\uFFFDU\uFFFD\uFFFD\u000E\uFFFD\uFFFDfh5\uFFFD\u05AF\uFFFD3\uFFFD\uFFFD\u002B\uFFFDb-E,\uFFFD\uFFFD\u06DFu\uFFFD\uFFFD\u0007\uFFFD\uFFFDq4\uFFFDo\uFFFD\uFFFD\uFFFD\uFFFD\uFFFD\uFFFD\uFFFD\uFFFD\uFFFD\u0002\u000FPmX\uFFFD\uFFFD\uFFFD\uFFFD\u000F\uFFFD\u0013\u0019\uFFFD_\uD8B5\uDE43;\uFFFDe\uFFFD\uFFFDs\uFFFDK\u0571\uFFFD\uFFFD8\uFFFD\u0005\u0610$\u003CC\uFFFD\uFFFD\u0011\uFFFD$Z\\\uFFFD\uFFFDa\uFFFD\uFFFD\uFFFDp\uFFFD*\uFFFD\u000F\uFFFD\uFFFD\uFFFD7\uFFFD(?aVc\u0013\u0014\uFFFD\u02C1V\uFFFDk\uFFFD\uFFFD\uFFFD\\\u0017\uFFFDWt\uFFFD\uFFFD\u000B\uFFFD;\uFFFD\uFFFDBzL\uFFFD\uFFFDl\uFFFD\u0004\uFFFD\uFFFD\u07D1\uFFFDg\uFFFDq8w\uFFFD4\u003C\uFFFD\u001D\uFFFD\uFFFD8\uFFFD\uFFFD\uFFFDX8\uFFFDN@\u003E\u06F2\uFFFD\uFFFDL\u0017X\u001F\uFFFDw\uFFFD\uFFFD6\tW\uFFFDcWLN_]lX\uFFFD\uFFFD\u0012u\uFFFD\uFFFD\u0006C\uFFFD(\u02FE\uFFFD\uFFFD\uFFFD\u001C\uFFFD\uFFFDCh\uFFFD=j\uFFFD6\uFFFD\u0501\u0002\uFFFD\uFFFD~F9\u001A\uFFFD\u0004\uFFFD\u007FAq\uFFFDE\u000E=\uFFFD\u002B\uFFFD\uFFFD/j\uFFFD\u0019\u0004\uFFFDr\u0060k?\u001A\u0105@\uFFFDILxm\uFFFD\u0016\u0018\u0001C\u0001\uFFFD\u0000\uFFFD\\i\uFFFDY\u001E\uFFFD\u0487BdB\uFFFD\uFFFD\u001F\uFFFD\uFFFDd}\uFFFD^\uFFFD\uFFFD\uFFFD \uFFFD#\uFFFD\u0017hX\u0018\f\uFFFD{\u0004\u0002\uFFFD\uFFFD\uFFFD\uFFFDm\u003C\u0006\uFFFD6\uFFFD\uFFFD\uFFFD~^\u07C4\u000B\uFFFDu\uFFFDx~\uFFFD\uFFFD\u0018\uFFFD\u001E\uFFFDL5\uFFFD,\u001B\uFFFD\u0002\uFFFD\uFFFD(\uFFFDE\uFFFD\b\uFFFD\uFFFD8\uFFFD\uFFFD\ty\uFFFD\u0001\u0017\u0005l\uFFFD\u0022%\uFFFD\uFFFD\uFFFD\u001D\u001C\uFFFD\u0001\u0026\uFFFD\uFFFD\uFFFD[\u003C\uFFFD\uFFFD0\uFFFDo\uFFFD\uFFFD\uFFFDe\u0022\u0014p\uFFFD3\uFFFD\u0026\uFFFD\r",
+        "\uFFFD}.|\u003E\u0027\uFFFDl\uFFFDz\u05F0\uFFFD=\uFFFD\u001Ef\u0513\u001A\uFFFDZ\uFFFDF\uFFFD\t\uFFFD\uFFFD\uFFFDv\uFFFD,\uFFFD{\uFFFD}fr\t7\u0002\uFFFD!H\uFFFDqf3\uFFFD\u0015IQ\u001B\uFFFDQ#G6\uFFFD\u001E\uFFFD\uFFFD\u001A4\uFFFD\uFFFD2~i\uFFFD\uFFFD\uFFFD[\u0017\uFFFD9\uFFFD\uFFFD\u001D\uFFFDw\u0012\uFFFD,F\u0010\uFFFD*\uFFFD50\uFFFD\uFFFDAy\uFFFD\uFFFDf\uFFFD4\uFFFDg^T\uFFFD\uFFFD\uFFFDo\uFFFD~\uFFFD{~wc\u0007\uFFFD\uFFFD\uFFFD\u0007\uFFFD3\uFFFD1\uFFFD\u0019\uFFFDPL7\u0541m\u00AAY\u05FFO\f\uFFFD\uFFFD\uFFFD\uFFFD1o\uFFFD\u0002-\uFFFD\uFFFDF\uFFFD,\uFFFD3\uFFFD#\uFFFD\uFFFD=\u001F\uFFFDr\uFFFD\u0010\u000E\uFFFD\uFFFD\t/\uFFFDK\uFFFDM1\uFFFD\uFFFD\u0000pV\uFFFD\u0022fl\uFFFD\uFFFD@\uFFFDw\uFFFD\uFFFD\u0019\uFFFD\u03DB\u0014\u0019\t \u0060\u00075#\uFFFD\uFFFD\uFFFD\uFFFD\u07E0\uFFFD\u0002#5P\uFFFD\uFFFD6\u0005\u0019;\uFFFD\uFFFDU\uFFFD{\u00A3\u0012\uFFFD\u001C\uFFFD\uFFFD\uFFFD\u000FOf\uFFFD\uFFFD~\uFFFD\taP\uB010\uFFFDX-\uFFFD\uFFFD\u0014\uFFFD\uFFFD\u003C\u07DC9\u002BW\uFFFD,\uFFFD\uFFFD7"
       ],
       "StatusCode": 202,
       "ResponseHeaders": {
         "Content-Length": "0",
-<<<<<<< HEAD
-        "Date": "Tue, 02 Feb 2021 21:39:02 GMT",
-=======
-        "Date": "Wed, 17 Feb 2021 22:28:30 GMT",
->>>>>>> 1814567d
+        "Date": "Fri, 19 Feb 2021 19:10:25 GMT",
         "Server": [
           "Windows-Azure-HDFS/1.0",
           "Microsoft-HTTPAPI/2.0"
         ],
-        "x-ms-client-request-id": "26f13a9d-3d85-8fa1-7fa7-8823e374d2d5",
-<<<<<<< HEAD
-        "x-ms-request-id": "6f186ca2-a01f-0003-68ab-f99e3b000000",
-=======
-        "x-ms-request-id": "4571f34a-d01f-0044-167c-05f560000000",
->>>>>>> 1814567d
+        "x-ms-client-request-id": "793e13e5-fada-127d-8662-77533c5134cd",
+        "x-ms-request-id": "6f4b3353-e01f-004f-38f2-060e0b000000",
         "x-ms-request-server-encrypted": "true",
         "x-ms-version": "2020-06-12"
       },
       "ResponseBody": []
     },
     {
-      "RequestUri": "https://seannse.dfs.core.windows.net/test-filesystem-b21db5e4-21a6-3f65-4975-84d15c31ef70/test-file-18e26efc-4840-7633-e606-a9559b4d2590?action=flush\u0026position=1024",
+      "RequestUri": "https://seannse.dfs.core.windows.net/test-filesystem-3aacfc16-d397-2dd9-242a-d58124d7625c/test-file-9b2e9b25-9482-f40b-f139-9514a96fa616?action=flush\u0026position=1024",
       "RequestMethod": "PATCH",
       "RequestHeaders": {
         "Accept": "application/json",
         "Authorization": "Sanitized",
         "User-Agent": [
-<<<<<<< HEAD
-          "azsdk-net-Storage.Files.DataLake/12.7.0-alpha.20210202.1",
-          "(.NET 5.0.2; Microsoft Windows 10.0.19042)"
-        ],
-        "x-ms-client-request-id": "30ae12c6-a714-284b-2fb4-7031367c34f3",
-        "x-ms-date": "Tue, 02 Feb 2021 21:39:03 GMT",
-=======
-          "azsdk-net-Storage.Files.DataLake/12.7.0-alpha.20210217.1",
-          "(.NET 5.0.3; Microsoft Windows 10.0.19042)"
-        ],
-        "x-ms-client-request-id": "30ae12c6-a714-284b-2fb4-7031367c34f3",
-        "x-ms-date": "Wed, 17 Feb 2021 22:28:30 GMT",
->>>>>>> 1814567d
+          "azsdk-net-Storage.Files.DataLake/12.7.0-alpha.20210219.1",
+          "(.NET 5.0.3; Microsoft Windows 10.0.19041)"
+        ],
+        "x-ms-client-request-id": "19d30d4d-8344-495c-a8ee-b49a0e3348e0",
+        "x-ms-date": "Fri, 19 Feb 2021 19:10:27 GMT",
         "x-ms-return-client-request-id": "true",
         "x-ms-version": "2020-06-12"
       },
@@ -188,50 +122,32 @@
       "StatusCode": 200,
       "ResponseHeaders": {
         "Content-Length": "0",
-<<<<<<< HEAD
-        "Date": "Tue, 02 Feb 2021 21:39:02 GMT",
-        "ETag": "\u00220x8D8C7C2F5F2BBF4\u0022",
-        "Last-Modified": "Tue, 02 Feb 2021 21:39:03 GMT",
-=======
-        "Date": "Wed, 17 Feb 2021 22:28:30 GMT",
-        "ETag": "\u00220x8D8D3935A975897\u0022",
-        "Last-Modified": "Wed, 17 Feb 2021 22:28:30 GMT",
->>>>>>> 1814567d
+        "Date": "Fri, 19 Feb 2021 19:10:26 GMT",
+        "ETag": "\u00220x8D8D50A040A529C\u0022",
+        "Last-Modified": "Fri, 19 Feb 2021 19:10:26 GMT",
         "Server": [
           "Windows-Azure-HDFS/1.0",
           "Microsoft-HTTPAPI/2.0"
         ],
-        "x-ms-client-request-id": "30ae12c6-a714-284b-2fb4-7031367c34f3",
-<<<<<<< HEAD
-        "x-ms-request-id": "6f186ca7-a01f-0003-6dab-f99e3b000000",
-=======
-        "x-ms-request-id": "4571f357-d01f-0044-237c-05f560000000",
->>>>>>> 1814567d
+        "x-ms-client-request-id": "19d30d4d-8344-495c-a8ee-b49a0e3348e0",
+        "x-ms-request-id": "6f4b335c-e01f-004f-41f2-060e0b000000",
         "x-ms-request-server-encrypted": "false",
         "x-ms-version": "2020-06-12"
       },
       "ResponseBody": []
     },
     {
-      "RequestUri": "https://seannse.blob.core.windows.net/test-filesystem-b21db5e4-21a6-3f65-4975-84d15c31ef70/test-file-18e26efc-4840-7633-e606-a9559b4d2590",
+      "RequestUri": "https://seannse.blob.core.windows.net/test-filesystem-3aacfc16-d397-2dd9-242a-d58124d7625c/test-file-9b2e9b25-9482-f40b-f139-9514a96fa616",
       "RequestMethod": "GET",
       "RequestHeaders": {
         "Accept": "application/xml",
         "Authorization": "Sanitized",
         "User-Agent": [
-<<<<<<< HEAD
-          "azsdk-net-Storage.Files.DataLake/12.7.0-alpha.20210202.1",
-          "(.NET 5.0.2; Microsoft Windows 10.0.19042)"
-        ],
-        "x-ms-client-request-id": "d15c4797-a2c6-ccc0-4495-a0be523bad43",
-        "x-ms-date": "Tue, 02 Feb 2021 21:39:03 GMT",
-=======
-          "azsdk-net-Storage.Files.DataLake/12.7.0-alpha.20210217.1",
-          "(.NET 5.0.3; Microsoft Windows 10.0.19042)"
-        ],
-        "x-ms-client-request-id": "d15c4797-a2c6-ccc0-4495-a0be523bad43",
-        "x-ms-date": "Wed, 17 Feb 2021 22:28:30 GMT",
->>>>>>> 1814567d
+          "azsdk-net-Storage.Files.DataLake/12.7.0-alpha.20210219.1",
+          "(.NET 5.0.3; Microsoft Windows 10.0.19041)"
+        ],
+        "x-ms-client-request-id": "2e0527cd-1b7e-6a88-ec04-15693d074a59",
+        "x-ms-date": "Fri, 19 Feb 2021 19:10:27 GMT",
         "x-ms-range": "bytes=0-268435455",
         "x-ms-return-client-request-id": "true",
         "x-ms-version": "2020-06-12"
@@ -243,61 +159,39 @@
         "Content-Length": "1024",
         "Content-Range": "bytes 0-1023/1024",
         "Content-Type": "application/octet-stream",
-<<<<<<< HEAD
-        "Date": "Tue, 02 Feb 2021 21:39:03 GMT",
-        "ETag": "\u00220x8D8C7C2F5F2BBF4\u0022",
-        "Last-Modified": "Tue, 02 Feb 2021 21:39:03 GMT",
-=======
-        "Date": "Wed, 17 Feb 2021 22:28:30 GMT",
-        "ETag": "\u00220x8D8D3935A975897\u0022",
-        "Last-Modified": "Wed, 17 Feb 2021 22:28:30 GMT",
->>>>>>> 1814567d
+        "Date": "Fri, 19 Feb 2021 19:10:26 GMT",
+        "ETag": "\u00220x8D8D50A040A529C\u0022",
+        "Last-Modified": "Fri, 19 Feb 2021 19:10:26 GMT",
         "Server": [
           "Windows-Azure-Blob/1.0",
           "Microsoft-HTTPAPI/2.0"
         ],
         "x-ms-blob-type": "BlockBlob",
-        "x-ms-client-request-id": "d15c4797-a2c6-ccc0-4495-a0be523bad43",
-<<<<<<< HEAD
-        "x-ms-creation-time": "Tue, 02 Feb 2021 21:39:03 GMT",
-=======
-        "x-ms-creation-time": "Wed, 17 Feb 2021 22:28:30 GMT",
->>>>>>> 1814567d
+        "x-ms-client-request-id": "2e0527cd-1b7e-6a88-ec04-15693d074a59",
+        "x-ms-creation-time": "Fri, 19 Feb 2021 19:10:26 GMT",
         "x-ms-group": "$superuser",
         "x-ms-lease-state": "available",
         "x-ms-lease-status": "unlocked",
         "x-ms-owner": "$superuser",
         "x-ms-permissions": "rw-r-----",
-<<<<<<< HEAD
-        "x-ms-request-id": "e360aab1-301e-00b8-62ab-f92499000000",
-=======
-        "x-ms-request-id": "04b6e51b-b01e-00a6-747c-05c841000000",
->>>>>>> 1814567d
+        "x-ms-request-id": "2e662aeb-201e-00a4-79f2-0676f9000000",
         "x-ms-server-encrypted": "true",
         "x-ms-version": "2020-06-12"
       },
-      "ResponseBody": "kVu8Mj3CCiMWgFU\u002BC57zWRl2e2syermxqqRB26hGd\u002BfxVgIn0Lr1FiX3lFaADufUfNb4dV\u002BlsxeiCoeZgC57zwhuTbSczIlfgGVFO\u002BZiMZy9bF7RTgKIS6PrhMUzXJX2e8VOEcAyOLBNmPX6X3cwQNnq3BTQqoAG5gERsEfDKyTPT78gEx/cijSug7UMjewrukTsSH\u002BBJtFERyu\u002BIYdpimzRKhC4ECy5DlLfISbK\u002BVgU5fYD1uOkTiju3MzzHWmsRPlIO2Pcc6oXMjktoQSreU3TqTuRZbOJLNznyTNgxfDoM9wtgr70OHFL7KOpd6wjQ2N\u002BIHMtGt9Fvw\u002BG9al2tmxJRG4nffeP3nHKRXkP37Qww4bQ4aV9uxj958KubkLH1DU3YDM\u002B\u002B8Vr7kEBY9VlNd9aVjEiptXHy4hVKpU04HAvAnBE2H\u002BB8cjBZPJke1hDl7LiVBgRpS5gb5Sq6NEvNw7R0mFkIVxg2WRpYULiY08wEZLjUYxYHV1C5Gjq1gn2ki3kkqj333ZVgXuzqEPrfQxEetY\u002BS\u002BWBebUEITzzdgJbcs4V/dCmOTIbjs8RpHUZV2ZbpVwyt0ZHYxnz8r05YQt4WDV01oA8nUGkI70Vb9Q/6srWl9GmKbqHzZm3s0Z04SzEmUxApIDmHwcajpSJMvREtAfzY8k60i567AnmhOr7L0GRUNaI/0ZJ73jKi5ol/pulc/4\u002BgH1iisYdxbd3AJocH15T\u002BOEdvLXBqXRRcEaUVe5uQBHsva7DLsYPajqP0u/drWw80ga5h7ZJfNYJERqAiXDICb\u002BJMGKwj8kbDlF7MdeEdMLaV4LotLhao0DXuR2sj\u002BHJxsgvU30JjEI8nnllzkr/hZxXpTHt4FQGLo0i2Nasbn5wsWsPVCBE0cs/qxY/9dT12DSAVOqv3OVzKSXw57NskC/69B3f8DB8EtRmrTU\u002Bxzm4Lf\u002BhKxqUwdSFmyv7VOkX0xrmRAC3FegEBEEVSC6wNWHsOLqzymUVZTNIWlQEgb7qTtkaV4M4ABcXnSbYfnim1GbKDhsvYwm10d/Mb7uT/4OCK/pUlt3eszeinCw\u002BPOa7ooXuOnKiuurQZIajbJFcg52jVlN9UT6I61vjjcfcdpX4EM02pcUR4HEPgzFWOkemRhiPm\u002BaTPVFGZU4Xvi0j9O3xq1vDJd7Yknbibs0MMbETPUevTduvZdN87z93\u002BiFD7I9DZY7s4iA5tglwsM\u002BDOTOcA4Hmc6cSQkaIRzafYZdUnoI\u002BycwiJ1omdZbRPrQD\u002BLYL2vafXXjnMSNIZJrqmlRxGxJNRXBnedsnv/4QQAORhE9/lIegtUAJVpeo2sO/PNtBYCOhtrJFo2AbeJ551vAgtt9LagXN0A=="
-    },
-    {
-      "RequestUri": "https://seannse.blob.core.windows.net/test-filesystem-b21db5e4-21a6-3f65-4975-84d15c31ef70/test-file-18e26efc-4840-7633-e606-a9559b4d2590",
+      "ResponseBody": "TpmcdZI6R8ZB\u002BQ\u002BJv1\u002BCAP2ygz0quzZsMG9UC02RCcpTyF3YVMZQVyR\u002BqeYCB/8B6BHLeD5p4JJjMEQj5Tt4r/BENvYCqqw2YSwYrBJQaihwUyI8xpCM6ujKdCOBLXHpBfn1vdEI/z1llBcRUDSAEsYcs5IZPOhft0wOODaItTS6L6YYWqxXZ1Tl1jJ5epmzSmFdZXrf0MkRlQWF\u002BcYH3d/jVyGNZ7gZxEs9NGW25j2yW\u002B7UKk\u002B52l/dB8Sm0m6N3flSlSN4JuKpQ6AvoZxjWq/I0p7YM7KQKXzCsF/zcvLcsFZrY1AZOjQLKueuijnDea0V3gDQtalHwmyntnaDtdCuUvFF9/ZerpdpzAjK4Z9D/zax3pTxDPusJKHkcoS\u002Bh3UW/zdHfYG2ti9oZuihfOHNY7c/0dc8vEb2mNNVejwTq0WTtOFn\u002B4G1\u002BydliaUSC6i/Fw7NfrWe2ULxUeWuYDzzVbujDsf/Zmg1itav1zOg44wrlWItRSyP9NufdaqbB5rrcTTpb/3gwLGml/Pf7wIPUG1YgsraxQ\u002BPExnsX/C9mYM7xGX/t3OPS9Wxhq44rwXYkCQ8Q4TPEawkWlzk82HA6P1wpCqdD5n6yDf1KD9hVmMTFM/LgVb/a7O52lwXq1d08J2wyAvbO4CLQnpM2uhswwT40d\u002BR9WencTh34zQ84h3ggTihsI5YONhOQD7bspHKTBdYH9p34vs2CVfTY1dMTl9dbFiwyxJ1n5gGQ7Uoy76nrZcc5MNDaJ89aqc2hdSBAvHffkY5GoAE4n9BcZ9FDj2YK7a/L2qcGQS4cmBrPxrEhUDDSUx4bZIWGAFDAfcA91xpnlkewdKHQmRCgKcfmaNkfetegcTxIL0jqRdoWBgMuHsEAqDBpcNtPAboNu3q9n5e34QLoXWXeH6b\u002Bxi7HupMNccsG5cCo9go8EW\u002BCOnQOLKYCXmTARcFbIoiJamrsh0cmwEmvtvnWzys47Aw2W\u002BUy8JlIhRwuDOwJq8N330ufD4noWzoqnrXsK495x5m1JMajlrmRo8Jq\u002BPNdpcs2nu\u002BfWZyCTcCrCFIjXFmM9EVSVEb8lEjRzavHvaJGjTiq9Yyfmm39MtbF\u002BE5nbgdoncStyxGEOcqmzUwwutBeZHtZuKbNLVnXlSGwNtv6al\u002BkXt\u002Bd2MHnJvuB\u002BMzhzHgGZ1QTDfVgW3CqlnXv08MurGMsjFvwwIt5cpGrCzRM9cjpqY9H51yqBAOu8wJL9xL4U0xp9QAcFabImZsj9RA8HeCtBmoz5sUGQkgYAc1I7Xu\u002BsrfoIsCIzVQofw2BRk7zcpVh3vCoxKyHI7L3w9PZv6xfpQJYVDrgJDkWC2f3hTw5ZI835w5K1e4LIP9Nw=="
+    },
+    {
+      "RequestUri": "https://seannse.blob.core.windows.net/test-filesystem-3aacfc16-d397-2dd9-242a-d58124d7625c/test-file-9b2e9b25-9482-f40b-f139-9514a96fa616",
       "RequestMethod": "GET",
       "RequestHeaders": {
         "Accept": "application/xml",
         "Authorization": "Sanitized",
         "User-Agent": [
-<<<<<<< HEAD
-          "azsdk-net-Storage.Files.DataLake/12.7.0-alpha.20210202.1",
-          "(.NET 5.0.2; Microsoft Windows 10.0.19042)"
-        ],
-        "x-ms-client-request-id": "ef9af87b-621f-0d2d-8d8e-0c8c7f9b8791",
-        "x-ms-date": "Tue, 02 Feb 2021 21:39:03 GMT",
-=======
-          "azsdk-net-Storage.Files.DataLake/12.7.0-alpha.20210217.1",
-          "(.NET 5.0.3; Microsoft Windows 10.0.19042)"
-        ],
-        "x-ms-client-request-id": "ef9af87b-621f-0d2d-8d8e-0c8c7f9b8791",
-        "x-ms-date": "Wed, 17 Feb 2021 22:28:30 GMT",
->>>>>>> 1814567d
+          "azsdk-net-Storage.Files.DataLake/12.7.0-alpha.20210219.1",
+          "(.NET 5.0.3; Microsoft Windows 10.0.19041)"
+        ],
+        "x-ms-client-request-id": "e6cda39f-1a2d-1b61-2312-d2990989b569",
+        "x-ms-date": "Fri, 19 Feb 2021 19:10:27 GMT",
         "x-ms-range": "bytes=0-268435455",
         "x-ms-return-client-request-id": "true",
         "x-ms-version": "2020-06-12"
@@ -309,61 +203,39 @@
         "Content-Length": "1024",
         "Content-Range": "bytes 0-1023/1024",
         "Content-Type": "application/octet-stream",
-<<<<<<< HEAD
-        "Date": "Tue, 02 Feb 2021 21:39:03 GMT",
-        "ETag": "\u00220x8D8C7C2F5F2BBF4\u0022",
-        "Last-Modified": "Tue, 02 Feb 2021 21:39:03 GMT",
-=======
-        "Date": "Wed, 17 Feb 2021 22:28:30 GMT",
-        "ETag": "\u00220x8D8D3935A975897\u0022",
-        "Last-Modified": "Wed, 17 Feb 2021 22:28:30 GMT",
->>>>>>> 1814567d
+        "Date": "Fri, 19 Feb 2021 19:10:26 GMT",
+        "ETag": "\u00220x8D8D50A040A529C\u0022",
+        "Last-Modified": "Fri, 19 Feb 2021 19:10:26 GMT",
         "Server": [
           "Windows-Azure-Blob/1.0",
           "Microsoft-HTTPAPI/2.0"
         ],
         "x-ms-blob-type": "BlockBlob",
-        "x-ms-client-request-id": "ef9af87b-621f-0d2d-8d8e-0c8c7f9b8791",
-<<<<<<< HEAD
-        "x-ms-creation-time": "Tue, 02 Feb 2021 21:39:03 GMT",
-=======
-        "x-ms-creation-time": "Wed, 17 Feb 2021 22:28:30 GMT",
->>>>>>> 1814567d
+        "x-ms-client-request-id": "e6cda39f-1a2d-1b61-2312-d2990989b569",
+        "x-ms-creation-time": "Fri, 19 Feb 2021 19:10:26 GMT",
         "x-ms-group": "$superuser",
         "x-ms-lease-state": "available",
         "x-ms-lease-status": "unlocked",
         "x-ms-owner": "$superuser",
         "x-ms-permissions": "rw-r-----",
-<<<<<<< HEAD
-        "x-ms-request-id": "e360ab50-301e-00b8-6cab-f92499000000",
-=======
-        "x-ms-request-id": "04b6e5a2-b01e-00a6-767c-05c841000000",
->>>>>>> 1814567d
+        "x-ms-request-id": "2e662bde-201e-00a4-64f2-0676f9000000",
         "x-ms-server-encrypted": "true",
         "x-ms-version": "2020-06-12"
       },
-      "ResponseBody": "kVu8Mj3CCiMWgFU\u002BC57zWRl2e2syermxqqRB26hGd\u002BfxVgIn0Lr1FiX3lFaADufUfNb4dV\u002BlsxeiCoeZgC57zwhuTbSczIlfgGVFO\u002BZiMZy9bF7RTgKIS6PrhMUzXJX2e8VOEcAyOLBNmPX6X3cwQNnq3BTQqoAG5gERsEfDKyTPT78gEx/cijSug7UMjewrukTsSH\u002BBJtFERyu\u002BIYdpimzRKhC4ECy5DlLfISbK\u002BVgU5fYD1uOkTiju3MzzHWmsRPlIO2Pcc6oXMjktoQSreU3TqTuRZbOJLNznyTNgxfDoM9wtgr70OHFL7KOpd6wjQ2N\u002BIHMtGt9Fvw\u002BG9al2tmxJRG4nffeP3nHKRXkP37Qww4bQ4aV9uxj958KubkLH1DU3YDM\u002B\u002B8Vr7kEBY9VlNd9aVjEiptXHy4hVKpU04HAvAnBE2H\u002BB8cjBZPJke1hDl7LiVBgRpS5gb5Sq6NEvNw7R0mFkIVxg2WRpYULiY08wEZLjUYxYHV1C5Gjq1gn2ki3kkqj333ZVgXuzqEPrfQxEetY\u002BS\u002BWBebUEITzzdgJbcs4V/dCmOTIbjs8RpHUZV2ZbpVwyt0ZHYxnz8r05YQt4WDV01oA8nUGkI70Vb9Q/6srWl9GmKbqHzZm3s0Z04SzEmUxApIDmHwcajpSJMvREtAfzY8k60i567AnmhOr7L0GRUNaI/0ZJ73jKi5ol/pulc/4\u002BgH1iisYdxbd3AJocH15T\u002BOEdvLXBqXRRcEaUVe5uQBHsva7DLsYPajqP0u/drWw80ga5h7ZJfNYJERqAiXDICb\u002BJMGKwj8kbDlF7MdeEdMLaV4LotLhao0DXuR2sj\u002BHJxsgvU30JjEI8nnllzkr/hZxXpTHt4FQGLo0i2Nasbn5wsWsPVCBE0cs/qxY/9dT12DSAVOqv3OVzKSXw57NskC/69B3f8DB8EtRmrTU\u002Bxzm4Lf\u002BhKxqUwdSFmyv7VOkX0xrmRAC3FegEBEEVSC6wNWHsOLqzymUVZTNIWlQEgb7qTtkaV4M4ABcXnSbYfnim1GbKDhsvYwm10d/Mb7uT/4OCK/pUlt3eszeinCw\u002BPOa7ooXuOnKiuurQZIajbJFcg52jVlN9UT6I61vjjcfcdpX4EM02pcUR4HEPgzFWOkemRhiPm\u002BaTPVFGZU4Xvi0j9O3xq1vDJd7Yknbibs0MMbETPUevTduvZdN87z93\u002BiFD7I9DZY7s4iA5tglwsM\u002BDOTOcA4Hmc6cSQkaIRzafYZdUnoI\u002BycwiJ1omdZbRPrQD\u002BLYL2vafXXjnMSNIZJrqmlRxGxJNRXBnedsnv/4QQAORhE9/lIegtUAJVpeo2sO/PNtBYCOhtrJFo2AbeJ551vAgtt9LagXN0A=="
-    },
-    {
-      "RequestUri": "https://seannse.blob.core.windows.net/test-filesystem-b21db5e4-21a6-3f65-4975-84d15c31ef70/test-file-18e26efc-4840-7633-e606-a9559b4d2590",
+      "ResponseBody": "TpmcdZI6R8ZB\u002BQ\u002BJv1\u002BCAP2ygz0quzZsMG9UC02RCcpTyF3YVMZQVyR\u002BqeYCB/8B6BHLeD5p4JJjMEQj5Tt4r/BENvYCqqw2YSwYrBJQaihwUyI8xpCM6ujKdCOBLXHpBfn1vdEI/z1llBcRUDSAEsYcs5IZPOhft0wOODaItTS6L6YYWqxXZ1Tl1jJ5epmzSmFdZXrf0MkRlQWF\u002BcYH3d/jVyGNZ7gZxEs9NGW25j2yW\u002B7UKk\u002B52l/dB8Sm0m6N3flSlSN4JuKpQ6AvoZxjWq/I0p7YM7KQKXzCsF/zcvLcsFZrY1AZOjQLKueuijnDea0V3gDQtalHwmyntnaDtdCuUvFF9/ZerpdpzAjK4Z9D/zax3pTxDPusJKHkcoS\u002Bh3UW/zdHfYG2ti9oZuihfOHNY7c/0dc8vEb2mNNVejwTq0WTtOFn\u002B4G1\u002BydliaUSC6i/Fw7NfrWe2ULxUeWuYDzzVbujDsf/Zmg1itav1zOg44wrlWItRSyP9NufdaqbB5rrcTTpb/3gwLGml/Pf7wIPUG1YgsraxQ\u002BPExnsX/C9mYM7xGX/t3OPS9Wxhq44rwXYkCQ8Q4TPEawkWlzk82HA6P1wpCqdD5n6yDf1KD9hVmMTFM/LgVb/a7O52lwXq1d08J2wyAvbO4CLQnpM2uhswwT40d\u002BR9WencTh34zQ84h3ggTihsI5YONhOQD7bspHKTBdYH9p34vs2CVfTY1dMTl9dbFiwyxJ1n5gGQ7Uoy76nrZcc5MNDaJ89aqc2hdSBAvHffkY5GoAE4n9BcZ9FDj2YK7a/L2qcGQS4cmBrPxrEhUDDSUx4bZIWGAFDAfcA91xpnlkewdKHQmRCgKcfmaNkfetegcTxIL0jqRdoWBgMuHsEAqDBpcNtPAboNu3q9n5e34QLoXWXeH6b\u002Bxi7HupMNccsG5cCo9go8EW\u002BCOnQOLKYCXmTARcFbIoiJamrsh0cmwEmvtvnWzys47Aw2W\u002BUy8JlIhRwuDOwJq8N330ufD4noWzoqnrXsK495x5m1JMajlrmRo8Jq\u002BPNdpcs2nu\u002BfWZyCTcCrCFIjXFmM9EVSVEb8lEjRzavHvaJGjTiq9Yyfmm39MtbF\u002BE5nbgdoncStyxGEOcqmzUwwutBeZHtZuKbNLVnXlSGwNtv6al\u002BkXt\u002Bd2MHnJvuB\u002BMzhzHgGZ1QTDfVgW3CqlnXv08MurGMsjFvwwIt5cpGrCzRM9cjpqY9H51yqBAOu8wJL9xL4U0xp9QAcFabImZsj9RA8HeCtBmoz5sUGQkgYAc1I7Xu\u002BsrfoIsCIzVQofw2BRk7zcpVh3vCoxKyHI7L3w9PZv6xfpQJYVDrgJDkWC2f3hTw5ZI835w5K1e4LIP9Nw=="
+    },
+    {
+      "RequestUri": "https://seannse.blob.core.windows.net/test-filesystem-3aacfc16-d397-2dd9-242a-d58124d7625c/test-file-9b2e9b25-9482-f40b-f139-9514a96fa616",
       "RequestMethod": "GET",
       "RequestHeaders": {
         "Accept": "application/xml",
         "Authorization": "Sanitized",
         "User-Agent": [
-<<<<<<< HEAD
-          "azsdk-net-Storage.Files.DataLake/12.7.0-alpha.20210202.1",
-          "(.NET 5.0.2; Microsoft Windows 10.0.19042)"
-        ],
-        "x-ms-client-request-id": "5a43f599-bda1-6c24-ee5f-7b1eb291261c",
-        "x-ms-date": "Tue, 02 Feb 2021 21:39:03 GMT",
-=======
-          "azsdk-net-Storage.Files.DataLake/12.7.0-alpha.20210217.1",
-          "(.NET 5.0.3; Microsoft Windows 10.0.19042)"
-        ],
-        "x-ms-client-request-id": "5a43f599-bda1-6c24-ee5f-7b1eb291261c",
-        "x-ms-date": "Wed, 17 Feb 2021 22:28:30 GMT",
->>>>>>> 1814567d
+          "azsdk-net-Storage.Files.DataLake/12.7.0-alpha.20210219.1",
+          "(.NET 5.0.3; Microsoft Windows 10.0.19041)"
+        ],
+        "x-ms-client-request-id": "99cac401-633a-082b-71d2-f2e604182392",
+        "x-ms-date": "Fri, 19 Feb 2021 19:10:27 GMT",
         "x-ms-range": "bytes=0-268435455",
         "x-ms-return-client-request-id": "true",
         "x-ms-version": "2020-06-12"
@@ -375,64 +247,40 @@
         "Content-Length": "1024",
         "Content-Range": "bytes 0-1023/1024",
         "Content-Type": "application/octet-stream",
-<<<<<<< HEAD
-        "Date": "Tue, 02 Feb 2021 21:39:03 GMT",
-        "ETag": "\u00220x8D8C7C2F5F2BBF4\u0022",
-        "Last-Modified": "Tue, 02 Feb 2021 21:39:03 GMT",
-=======
-        "Date": "Wed, 17 Feb 2021 22:28:30 GMT",
-        "ETag": "\u00220x8D8D3935A975897\u0022",
-        "Last-Modified": "Wed, 17 Feb 2021 22:28:30 GMT",
->>>>>>> 1814567d
+        "Date": "Fri, 19 Feb 2021 19:10:26 GMT",
+        "ETag": "\u00220x8D8D50A040A529C\u0022",
+        "Last-Modified": "Fri, 19 Feb 2021 19:10:26 GMT",
         "Server": [
           "Windows-Azure-Blob/1.0",
           "Microsoft-HTTPAPI/2.0"
         ],
         "x-ms-blob-type": "BlockBlob",
-        "x-ms-client-request-id": "5a43f599-bda1-6c24-ee5f-7b1eb291261c",
-<<<<<<< HEAD
-        "x-ms-creation-time": "Tue, 02 Feb 2021 21:39:03 GMT",
-=======
-        "x-ms-creation-time": "Wed, 17 Feb 2021 22:28:30 GMT",
->>>>>>> 1814567d
+        "x-ms-client-request-id": "99cac401-633a-082b-71d2-f2e604182392",
+        "x-ms-creation-time": "Fri, 19 Feb 2021 19:10:26 GMT",
         "x-ms-group": "$superuser",
         "x-ms-lease-state": "available",
         "x-ms-lease-status": "unlocked",
         "x-ms-owner": "$superuser",
         "x-ms-permissions": "rw-r-----",
-<<<<<<< HEAD
-        "x-ms-request-id": "e360abe2-301e-00b8-72ab-f92499000000",
-=======
-        "x-ms-request-id": "04b6e607-b01e-00a6-577c-05c841000000",
->>>>>>> 1814567d
+        "x-ms-request-id": "2e662ccc-201e-00a4-4df2-0676f9000000",
         "x-ms-server-encrypted": "true",
         "x-ms-version": "2020-06-12"
       },
-      "ResponseBody": "kVu8Mj3CCiMWgFU\u002BC57zWRl2e2syermxqqRB26hGd\u002BfxVgIn0Lr1FiX3lFaADufUfNb4dV\u002BlsxeiCoeZgC57zwhuTbSczIlfgGVFO\u002BZiMZy9bF7RTgKIS6PrhMUzXJX2e8VOEcAyOLBNmPX6X3cwQNnq3BTQqoAG5gERsEfDKyTPT78gEx/cijSug7UMjewrukTsSH\u002BBJtFERyu\u002BIYdpimzRKhC4ECy5DlLfISbK\u002BVgU5fYD1uOkTiju3MzzHWmsRPlIO2Pcc6oXMjktoQSreU3TqTuRZbOJLNznyTNgxfDoM9wtgr70OHFL7KOpd6wjQ2N\u002BIHMtGt9Fvw\u002BG9al2tmxJRG4nffeP3nHKRXkP37Qww4bQ4aV9uxj958KubkLH1DU3YDM\u002B\u002B8Vr7kEBY9VlNd9aVjEiptXHy4hVKpU04HAvAnBE2H\u002BB8cjBZPJke1hDl7LiVBgRpS5gb5Sq6NEvNw7R0mFkIVxg2WRpYULiY08wEZLjUYxYHV1C5Gjq1gn2ki3kkqj333ZVgXuzqEPrfQxEetY\u002BS\u002BWBebUEITzzdgJbcs4V/dCmOTIbjs8RpHUZV2ZbpVwyt0ZHYxnz8r05YQt4WDV01oA8nUGkI70Vb9Q/6srWl9GmKbqHzZm3s0Z04SzEmUxApIDmHwcajpSJMvREtAfzY8k60i567AnmhOr7L0GRUNaI/0ZJ73jKi5ol/pulc/4\u002BgH1iisYdxbd3AJocH15T\u002BOEdvLXBqXRRcEaUVe5uQBHsva7DLsYPajqP0u/drWw80ga5h7ZJfNYJERqAiXDICb\u002BJMGKwj8kbDlF7MdeEdMLaV4LotLhao0DXuR2sj\u002BHJxsgvU30JjEI8nnllzkr/hZxXpTHt4FQGLo0i2Nasbn5wsWsPVCBE0cs/qxY/9dT12DSAVOqv3OVzKSXw57NskC/69B3f8DB8EtRmrTU\u002Bxzm4Lf\u002BhKxqUwdSFmyv7VOkX0xrmRAC3FegEBEEVSC6wNWHsOLqzymUVZTNIWlQEgb7qTtkaV4M4ABcXnSbYfnim1GbKDhsvYwm10d/Mb7uT/4OCK/pUlt3eszeinCw\u002BPOa7ooXuOnKiuurQZIajbJFcg52jVlN9UT6I61vjjcfcdpX4EM02pcUR4HEPgzFWOkemRhiPm\u002BaTPVFGZU4Xvi0j9O3xq1vDJd7Yknbibs0MMbETPUevTduvZdN87z93\u002BiFD7I9DZY7s4iA5tglwsM\u002BDOTOcA4Hmc6cSQkaIRzafYZdUnoI\u002BycwiJ1omdZbRPrQD\u002BLYL2vafXXjnMSNIZJrqmlRxGxJNRXBnedsnv/4QQAORhE9/lIegtUAJVpeo2sO/PNtBYCOhtrJFo2AbeJ551vAgtt9LagXN0A=="
-    },
-    {
-      "RequestUri": "https://seannse.blob.core.windows.net/test-filesystem-b21db5e4-21a6-3f65-4975-84d15c31ef70?restype=container",
+      "ResponseBody": "TpmcdZI6R8ZB\u002BQ\u002BJv1\u002BCAP2ygz0quzZsMG9UC02RCcpTyF3YVMZQVyR\u002BqeYCB/8B6BHLeD5p4JJjMEQj5Tt4r/BENvYCqqw2YSwYrBJQaihwUyI8xpCM6ujKdCOBLXHpBfn1vdEI/z1llBcRUDSAEsYcs5IZPOhft0wOODaItTS6L6YYWqxXZ1Tl1jJ5epmzSmFdZXrf0MkRlQWF\u002BcYH3d/jVyGNZ7gZxEs9NGW25j2yW\u002B7UKk\u002B52l/dB8Sm0m6N3flSlSN4JuKpQ6AvoZxjWq/I0p7YM7KQKXzCsF/zcvLcsFZrY1AZOjQLKueuijnDea0V3gDQtalHwmyntnaDtdCuUvFF9/ZerpdpzAjK4Z9D/zax3pTxDPusJKHkcoS\u002Bh3UW/zdHfYG2ti9oZuihfOHNY7c/0dc8vEb2mNNVejwTq0WTtOFn\u002B4G1\u002BydliaUSC6i/Fw7NfrWe2ULxUeWuYDzzVbujDsf/Zmg1itav1zOg44wrlWItRSyP9NufdaqbB5rrcTTpb/3gwLGml/Pf7wIPUG1YgsraxQ\u002BPExnsX/C9mYM7xGX/t3OPS9Wxhq44rwXYkCQ8Q4TPEawkWlzk82HA6P1wpCqdD5n6yDf1KD9hVmMTFM/LgVb/a7O52lwXq1d08J2wyAvbO4CLQnpM2uhswwT40d\u002BR9WencTh34zQ84h3ggTihsI5YONhOQD7bspHKTBdYH9p34vs2CVfTY1dMTl9dbFiwyxJ1n5gGQ7Uoy76nrZcc5MNDaJ89aqc2hdSBAvHffkY5GoAE4n9BcZ9FDj2YK7a/L2qcGQS4cmBrPxrEhUDDSUx4bZIWGAFDAfcA91xpnlkewdKHQmRCgKcfmaNkfetegcTxIL0jqRdoWBgMuHsEAqDBpcNtPAboNu3q9n5e34QLoXWXeH6b\u002Bxi7HupMNccsG5cCo9go8EW\u002BCOnQOLKYCXmTARcFbIoiJamrsh0cmwEmvtvnWzys47Aw2W\u002BUy8JlIhRwuDOwJq8N330ufD4noWzoqnrXsK495x5m1JMajlrmRo8Jq\u002BPNdpcs2nu\u002BfWZyCTcCrCFIjXFmM9EVSVEb8lEjRzavHvaJGjTiq9Yyfmm39MtbF\u002BE5nbgdoncStyxGEOcqmzUwwutBeZHtZuKbNLVnXlSGwNtv6al\u002BkXt\u002Bd2MHnJvuB\u002BMzhzHgGZ1QTDfVgW3CqlnXv08MurGMsjFvwwIt5cpGrCzRM9cjpqY9H51yqBAOu8wJL9xL4U0xp9QAcFabImZsj9RA8HeCtBmoz5sUGQkgYAc1I7Xu\u002BsrfoIsCIzVQofw2BRk7zcpVh3vCoxKyHI7L3w9PZv6xfpQJYVDrgJDkWC2f3hTw5ZI835w5K1e4LIP9Nw=="
+    },
+    {
+      "RequestUri": "https://seannse.blob.core.windows.net/test-filesystem-3aacfc16-d397-2dd9-242a-d58124d7625c?restype=container",
       "RequestMethod": "DELETE",
       "RequestHeaders": {
         "Accept": "application/xml",
         "Authorization": "Sanitized",
-<<<<<<< HEAD
-        "traceparent": "00-12bc6aad096d8440bcff96ad53eb05f6-1566df97ddc9a940-00",
-        "User-Agent": [
-          "azsdk-net-Storage.Files.DataLake/12.7.0-alpha.20210202.1",
-          "(.NET 5.0.2; Microsoft Windows 10.0.19042)"
-        ],
-        "x-ms-client-request-id": "8af39202-2d57-a1ef-fd44-21b9b4ac2597",
-        "x-ms-date": "Tue, 02 Feb 2021 21:39:03 GMT",
-=======
-        "traceparent": "00-d40bf52f2851da4693f59b1b564530ac-4ec271cb4287c44f-00",
-        "User-Agent": [
-          "azsdk-net-Storage.Files.DataLake/12.7.0-alpha.20210217.1",
-          "(.NET 5.0.3; Microsoft Windows 10.0.19042)"
-        ],
-        "x-ms-client-request-id": "8af39202-2d57-a1ef-fd44-21b9b4ac2597",
-        "x-ms-date": "Wed, 17 Feb 2021 22:28:31 GMT",
->>>>>>> 1814567d
+        "traceparent": "00-860562c1c607714e856595df467306ff-05d162ad32239341-00",
+        "User-Agent": [
+          "azsdk-net-Storage.Files.DataLake/12.7.0-alpha.20210219.1",
+          "(.NET 5.0.3; Microsoft Windows 10.0.19041)"
+        ],
+        "x-ms-client-request-id": "4598d43f-1bbe-392f-6743-01944731f25d",
+        "x-ms-date": "Fri, 19 Feb 2021 19:10:27 GMT",
         "x-ms-return-client-request-id": "true",
         "x-ms-version": "2020-06-12"
       },
@@ -440,28 +288,20 @@
       "StatusCode": 202,
       "ResponseHeaders": {
         "Content-Length": "0",
-<<<<<<< HEAD
-        "Date": "Tue, 02 Feb 2021 21:39:03 GMT",
-=======
-        "Date": "Wed, 17 Feb 2021 22:28:30 GMT",
->>>>>>> 1814567d
-        "Server": [
-          "Windows-Azure-Blob/1.0",
-          "Microsoft-HTTPAPI/2.0"
-        ],
-        "x-ms-client-request-id": "8af39202-2d57-a1ef-fd44-21b9b4ac2597",
-<<<<<<< HEAD
-        "x-ms-request-id": "e360aca1-301e-00b8-23ab-f92499000000",
-=======
-        "x-ms-request-id": "04b6e652-b01e-00a6-217c-05c841000000",
->>>>>>> 1814567d
+        "Date": "Fri, 19 Feb 2021 19:10:26 GMT",
+        "Server": [
+          "Windows-Azure-Blob/1.0",
+          "Microsoft-HTTPAPI/2.0"
+        ],
+        "x-ms-client-request-id": "4598d43f-1bbe-392f-6743-01944731f25d",
+        "x-ms-request-id": "2e662dc9-201e-00a4-3df2-0676f9000000",
         "x-ms-version": "2020-06-12"
       },
       "ResponseBody": []
     }
   ],
   "Variables": {
-    "RandomSeed": "680595123",
+    "RandomSeed": "1180955175",
     "Storage_TestConfigHierarchicalNamespace": "NamespaceTenant\nseannse\nU2FuaXRpemVk\nhttps://seannse.blob.core.windows.net\nhttps://seannse.file.core.windows.net\nhttps://seannse.queue.core.windows.net\nhttps://seannse.table.core.windows.net\n\n\n\n\nhttps://seannse-secondary.blob.core.windows.net\nhttps://seannse-secondary.file.core.windows.net\nhttps://seannse-secondary.queue.core.windows.net\nhttps://seannse-secondary.table.core.windows.net\n68390a19-a643-458b-b726-408abf67b4fc\nSanitized\n72f988bf-86f1-41af-91ab-2d7cd011db47\nhttps://login.microsoftonline.com/\nCloud\nBlobEndpoint=https://seannse.blob.core.windows.net/;QueueEndpoint=https://seannse.queue.core.windows.net/;FileEndpoint=https://seannse.file.core.windows.net/;BlobSecondaryEndpoint=https://seannse-secondary.blob.core.windows.net/;QueueSecondaryEndpoint=https://seannse-secondary.queue.core.windows.net/;FileSecondaryEndpoint=https://seannse-secondary.file.core.windows.net/;AccountName=seannse;AccountKey=Sanitized\n"
   }
 }