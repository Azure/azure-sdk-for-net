{
  "Entries": [
    {
      "RequestUri": "https://seannse.blob.core.windows.net/test-filesystem-ee2588f7-4d3c-794b-ee73-f409a5f37995?restype=container",
      "RequestMethod": "PUT",
      "RequestHeaders": {
        "Accept": "application/xml",
        "Authorization": "Sanitized",
<<<<<<< HEAD
        "traceparent": "00-fc2b225f00a7c34494cbfed1d52728f4-10edd43bccce1049-00",
        "User-Agent": [
          "azsdk-net-Storage.Files.DataLake/12.7.0-alpha.20210202.1",
          "(.NET 5.0.2; Microsoft Windows 10.0.19042)"
        ],
        "x-ms-blob-public-access": "container",
        "x-ms-client-request-id": "500dffa9-0eee-8291-96d7-881371bdea41",
        "x-ms-date": "Tue, 02 Feb 2021 21:28:06 GMT",
=======
        "traceparent": "00-fcaa5fa2c840e144b39048c130e92361-e117ef3162ad5d41-00",
        "User-Agent": [
          "azsdk-net-Storage.Files.DataLake/12.7.0-alpha.20210217.1",
          "(.NET 5.0.3; Microsoft Windows 10.0.19042)"
        ],
        "x-ms-blob-public-access": "container",
        "x-ms-client-request-id": "500dffa9-0eee-8291-96d7-881371bdea41",
        "x-ms-date": "Wed, 17 Feb 2021 22:32:32 GMT",
>>>>>>> 1814567d
        "x-ms-return-client-request-id": "true",
        "x-ms-version": "2020-06-12"
      },
      "RequestBody": null,
      "StatusCode": 201,
      "ResponseHeaders": {
        "Content-Length": "0",
<<<<<<< HEAD
        "Date": "Tue, 02 Feb 2021 21:28:07 GMT",
        "ETag": "\u00220x8D8C7C16EDE7886\u0022",
        "Last-Modified": "Tue, 02 Feb 2021 21:28:07 GMT",
=======
        "Date": "Wed, 17 Feb 2021 22:32:32 GMT",
        "ETag": "\u00220x8D8D393EAD1ED3F\u0022",
        "Last-Modified": "Wed, 17 Feb 2021 22:32:32 GMT",
>>>>>>> 1814567d
        "Server": [
          "Windows-Azure-Blob/1.0",
          "Microsoft-HTTPAPI/2.0"
        ],
        "x-ms-client-request-id": "500dffa9-0eee-8291-96d7-881371bdea41",
<<<<<<< HEAD
        "x-ms-request-id": "fb7f92d7-501e-0075-71aa-f91473000000",
=======
        "x-ms-request-id": "9bb90315-c01e-0015-467c-0568ec000000",
>>>>>>> 1814567d
        "x-ms-version": "2020-06-12"
      },
      "ResponseBody": []
    },
    {
      "RequestUri": "https://seannse.dfs.core.windows.net/test-filesystem-ee2588f7-4d3c-794b-ee73-f409a5f37995/test-directory-77654b9f-b84d-6d89-c843-fdbe170bcaf4?resource=directory",
      "RequestMethod": "PUT",
      "RequestHeaders": {
        "Accept": "application/json",
        "Authorization": "Sanitized",
<<<<<<< HEAD
        "traceparent": "00-6b1ab24cc587ea40bdef5cf53cf8c422-4f5ed5df2d739040-00",
        "User-Agent": [
          "azsdk-net-Storage.Files.DataLake/12.7.0-alpha.20210202.1",
          "(.NET 5.0.2; Microsoft Windows 10.0.19042)"
        ],
        "x-ms-client-request-id": "832264d8-9679-863a-c00d-cf1a5091cd41",
        "x-ms-date": "Tue, 02 Feb 2021 21:28:07 GMT",
=======
        "traceparent": "00-84347eb69f16e54d92e08e777ef58649-77166be175ae3f47-00",
        "User-Agent": [
          "azsdk-net-Storage.Files.DataLake/12.7.0-alpha.20210217.1",
          "(.NET 5.0.3; Microsoft Windows 10.0.19042)"
        ],
        "x-ms-client-request-id": "832264d8-9679-863a-c00d-cf1a5091cd41",
        "x-ms-date": "Wed, 17 Feb 2021 22:32:32 GMT",
>>>>>>> 1814567d
        "x-ms-return-client-request-id": "true",
        "x-ms-version": "2020-06-12"
      },
      "RequestBody": null,
      "StatusCode": 201,
      "ResponseHeaders": {
        "Content-Length": "0",
<<<<<<< HEAD
        "Date": "Tue, 02 Feb 2021 21:28:07 GMT",
        "ETag": "\u00220x8D8C7C16F162666\u0022",
        "Last-Modified": "Tue, 02 Feb 2021 21:28:07 GMT",
=======
        "Date": "Wed, 17 Feb 2021 22:32:32 GMT",
        "ETag": "\u00220x8D8D393EB05D758\u0022",
        "Last-Modified": "Wed, 17 Feb 2021 22:32:32 GMT",
>>>>>>> 1814567d
        "Server": [
          "Windows-Azure-HDFS/1.0",
          "Microsoft-HTTPAPI/2.0"
        ],
        "x-ms-client-request-id": "832264d8-9679-863a-c00d-cf1a5091cd41",
<<<<<<< HEAD
        "x-ms-request-id": "124dad7a-a01f-002c-5daa-f993f0000000",
=======
        "x-ms-request-id": "3e98bfa7-b01f-000f-277c-050933000000",
>>>>>>> 1814567d
        "x-ms-version": "2020-06-12"
      },
      "ResponseBody": []
    },
    {
      "RequestUri": "https://seannse.dfs.core.windows.net/test-filesystem-ee2588f7-4d3c-794b-ee73-f409a5f37995/test-directory-77654b9f-b84d-6d89-c843-fdbe170bcaf4/test-file-6a0554fc-1c03-8db4-ee3a-47cb8287e728?resource=file",
      "RequestMethod": "PUT",
      "RequestHeaders": {
        "Accept": "application/json",
        "Authorization": "Sanitized",
        "User-Agent": [
<<<<<<< HEAD
          "azsdk-net-Storage.Files.DataLake/12.7.0-alpha.20210202.1",
          "(.NET 5.0.2; Microsoft Windows 10.0.19042)"
        ],
        "x-ms-client-request-id": "0c3a2799-679a-c5c7-9aa3-046d95e7d31e",
        "x-ms-date": "Tue, 02 Feb 2021 21:28:07 GMT",
=======
          "azsdk-net-Storage.Files.DataLake/12.7.0-alpha.20210217.1",
          "(.NET 5.0.3; Microsoft Windows 10.0.19042)"
        ],
        "x-ms-client-request-id": "0c3a2799-679a-c5c7-9aa3-046d95e7d31e",
        "x-ms-date": "Wed, 17 Feb 2021 22:32:33 GMT",
>>>>>>> 1814567d
        "x-ms-return-client-request-id": "true",
        "x-ms-version": "2020-06-12"
      },
      "RequestBody": null,
      "StatusCode": 201,
      "ResponseHeaders": {
        "Content-Length": "0",
<<<<<<< HEAD
        "Date": "Tue, 02 Feb 2021 21:28:07 GMT",
        "ETag": "\u00220x8D8C7C16F244DBB\u0022",
        "Last-Modified": "Tue, 02 Feb 2021 21:28:08 GMT",
=======
        "Date": "Wed, 17 Feb 2021 22:32:32 GMT",
        "ETag": "\u00220x8D8D393EB129092\u0022",
        "Last-Modified": "Wed, 17 Feb 2021 22:32:33 GMT",
>>>>>>> 1814567d
        "Server": [
          "Windows-Azure-HDFS/1.0",
          "Microsoft-HTTPAPI/2.0"
        ],
        "x-ms-client-request-id": "0c3a2799-679a-c5c7-9aa3-046d95e7d31e",
<<<<<<< HEAD
        "x-ms-request-id": "124dad94-a01f-002c-76aa-f993f0000000",
=======
        "x-ms-request-id": "3e98bfae-b01f-000f-2e7c-050933000000",
>>>>>>> 1814567d
        "x-ms-version": "2020-06-12"
      },
      "ResponseBody": []
    },
    {
<<<<<<< HEAD
      "RequestUri": "https://seannse.blob.core.windows.net/test-filesystem-ee2588f7-4d3c-794b-ee73-f409a5f37995/test-directory-77654b9f-b84d-6d89-c843-fdbe170bcaf4/test-file-6a0554fc-1c03-8db4-ee3a-47cb8287e728?sv=2020-06-12\u0026ss=b\u0026srt=sco\u0026st=2021-02-02T20%3A28%3A07Z\u0026se=2021-02-02T22%3A28%3A07Z\u0026sp=rwdlac\u0026sig=Sanitized",
      "RequestMethod": "HEAD",
      "RequestHeaders": {
        "traceparent": "00-4a069dc6872a3f489c233cd67c5d0779-b42c342576e6d649-00",
        "User-Agent": [
          "azsdk-net-Storage.Files.DataLake/12.7.0-alpha.20210202.1",
          "(.NET 5.0.2; Microsoft Windows 10.0.19042)"
=======
      "RequestUri": "https://seannse.blob.core.windows.net/test-filesystem-ee2588f7-4d3c-794b-ee73-f409a5f37995/test-directory-77654b9f-b84d-6d89-c843-fdbe170bcaf4/test-file-6a0554fc-1c03-8db4-ee3a-47cb8287e728?sv=2020-06-12\u0026ss=b\u0026srt=sco\u0026st=2021-02-17T21%3A32%3A33Z\u0026se=2021-02-17T23%3A32%3A33Z\u0026sp=rwdlac\u0026sig=Sanitized",
      "RequestMethod": "HEAD",
      "RequestHeaders": {
        "Accept": "application/xml",
        "traceparent": "00-1d324ca38abd1f4d82798d6cecc7b6d3-e5b511ca7f5d5344-00",
        "User-Agent": [
          "azsdk-net-Storage.Files.DataLake/12.7.0-alpha.20210217.1",
          "(.NET 5.0.3; Microsoft Windows 10.0.19042)"
>>>>>>> 1814567d
        ],
        "x-ms-client-request-id": "2881f482-c056-66a6-1dd6-e0c099f9af14",
        "x-ms-return-client-request-id": "true",
        "x-ms-version": "2020-06-12"
      },
      "RequestBody": null,
      "StatusCode": 200,
      "ResponseHeaders": {
        "Accept-Ranges": "bytes",
        "Content-Length": "0",
        "Content-Type": "application/octet-stream",
<<<<<<< HEAD
        "Date": "Tue, 02 Feb 2021 21:28:07 GMT",
        "ETag": "\u00220x8D8C7C16F244DBB\u0022",
        "Last-Modified": "Tue, 02 Feb 2021 21:28:08 GMT",
=======
        "Date": "Wed, 17 Feb 2021 22:32:32 GMT",
        "ETag": "\u00220x8D8D393EB129092\u0022",
        "Last-Modified": "Wed, 17 Feb 2021 22:32:33 GMT",
>>>>>>> 1814567d
        "Server": [
          "Windows-Azure-Blob/1.0",
          "Microsoft-HTTPAPI/2.0"
        ],
        "x-ms-access-tier": "Hot",
        "x-ms-access-tier-inferred": "true",
        "x-ms-blob-type": "BlockBlob",
        "x-ms-client-request-id": "2881f482-c056-66a6-1dd6-e0c099f9af14",
<<<<<<< HEAD
        "x-ms-creation-time": "Tue, 02 Feb 2021 21:28:08 GMT",
=======
        "x-ms-creation-time": "Wed, 17 Feb 2021 22:32:33 GMT",
>>>>>>> 1814567d
        "x-ms-group": "$superuser",
        "x-ms-lease-state": "available",
        "x-ms-lease-status": "unlocked",
        "x-ms-owner": "$superuser",
        "x-ms-permissions": "rw-r-----",
<<<<<<< HEAD
        "x-ms-request-id": "97fa0a24-701e-002f-0aaa-f97294000000",
=======
        "x-ms-request-id": "d4d22630-a01e-0013-497c-055b53000000",
>>>>>>> 1814567d
        "x-ms-server-encrypted": "true",
        "x-ms-version": "2020-06-12"
      },
      "ResponseBody": []
    },
    {
      "RequestUri": "https://seannse.blob.core.windows.net/test-filesystem-ee2588f7-4d3c-794b-ee73-f409a5f37995?restype=container",
      "RequestMethod": "DELETE",
      "RequestHeaders": {
        "Accept": "application/xml",
        "Authorization": "Sanitized",
<<<<<<< HEAD
        "traceparent": "00-7ebf8af935b4504bab894fb17c7245c2-21d038cad460264f-00",
        "User-Agent": [
          "azsdk-net-Storage.Files.DataLake/12.7.0-alpha.20210202.1",
          "(.NET 5.0.2; Microsoft Windows 10.0.19042)"
        ],
        "x-ms-client-request-id": "a0eb89c0-aa66-39c7-8218-f449e23ca003",
        "x-ms-date": "Tue, 02 Feb 2021 21:28:07 GMT",
=======
        "traceparent": "00-1f386cab888fa04c8da7b7a2a243a63e-ab54e73f96ca0d44-00",
        "User-Agent": [
          "azsdk-net-Storage.Files.DataLake/12.7.0-alpha.20210217.1",
          "(.NET 5.0.3; Microsoft Windows 10.0.19042)"
        ],
        "x-ms-client-request-id": "a0eb89c0-aa66-39c7-8218-f449e23ca003",
        "x-ms-date": "Wed, 17 Feb 2021 22:32:33 GMT",
>>>>>>> 1814567d
        "x-ms-return-client-request-id": "true",
        "x-ms-version": "2020-06-12"
      },
      "RequestBody": null,
      "StatusCode": 202,
      "ResponseHeaders": {
        "Content-Length": "0",
<<<<<<< HEAD
        "Date": "Tue, 02 Feb 2021 21:28:07 GMT",
=======
        "Date": "Wed, 17 Feb 2021 22:32:33 GMT",
>>>>>>> 1814567d
        "Server": [
          "Windows-Azure-Blob/1.0",
          "Microsoft-HTTPAPI/2.0"
        ],
        "x-ms-client-request-id": "a0eb89c0-aa66-39c7-8218-f449e23ca003",
<<<<<<< HEAD
        "x-ms-request-id": "fb7f94f2-501e-0075-5baa-f91473000000",
=======
        "x-ms-request-id": "9bb90574-c01e-0015-707c-0568ec000000",
>>>>>>> 1814567d
        "x-ms-version": "2020-06-12"
      },
      "ResponseBody": []
    }
  ],
  "Variables": {
<<<<<<< HEAD
    "DateTimeOffsetNow": "2021-02-02T15:28:07.4658464-06:00",
=======
    "DateTimeOffsetNow": "2021-02-17T16:32:33.1998906-06:00",
>>>>>>> 1814567d
    "RandomSeed": "833259198",
    "Storage_TestConfigHierarchicalNamespace": "NamespaceTenant\nseannse\nU2FuaXRpemVk\nhttps://seannse.blob.core.windows.net\nhttps://seannse.file.core.windows.net\nhttps://seannse.queue.core.windows.net\nhttps://seannse.table.core.windows.net\n\n\n\n\nhttps://seannse-secondary.blob.core.windows.net\nhttps://seannse-secondary.file.core.windows.net\nhttps://seannse-secondary.queue.core.windows.net\nhttps://seannse-secondary.table.core.windows.net\n68390a19-a643-458b-b726-408abf67b4fc\nSanitized\n72f988bf-86f1-41af-91ab-2d7cd011db47\nhttps://login.microsoftonline.com/\nCloud\nBlobEndpoint=https://seannse.blob.core.windows.net/;QueueEndpoint=https://seannse.queue.core.windows.net/;FileEndpoint=https://seannse.file.core.windows.net/;BlobSecondaryEndpoint=https://seannse-secondary.blob.core.windows.net/;QueueSecondaryEndpoint=https://seannse-secondary.queue.core.windows.net/;FileSecondaryEndpoint=https://seannse-secondary.file.core.windows.net/;AccountName=seannse;AccountKey=Sanitized\n"
  }
}<|MERGE_RESOLUTION|>--- conflicted
+++ resolved
@@ -1,30 +1,19 @@
 {
   "Entries": [
     {
-      "RequestUri": "https://seannse.blob.core.windows.net/test-filesystem-ee2588f7-4d3c-794b-ee73-f409a5f37995?restype=container",
+      "RequestUri": "https://seannse.blob.core.windows.net/test-filesystem-a24d2c8e-f2f1-b74a-da04-0a175bc1c261?restype=container",
       "RequestMethod": "PUT",
       "RequestHeaders": {
         "Accept": "application/xml",
         "Authorization": "Sanitized",
-<<<<<<< HEAD
-        "traceparent": "00-fc2b225f00a7c34494cbfed1d52728f4-10edd43bccce1049-00",
+        "traceparent": "00-ae41f6543210234a9dec0f2aad3617ca-2a40bc026d2cae47-00",
         "User-Agent": [
-          "azsdk-net-Storage.Files.DataLake/12.7.0-alpha.20210202.1",
-          "(.NET 5.0.2; Microsoft Windows 10.0.19042)"
+          "azsdk-net-Storage.Files.DataLake/12.7.0-alpha.20210219.1",
+          "(.NET 5.0.3; Microsoft Windows 10.0.19041)"
         ],
         "x-ms-blob-public-access": "container",
-        "x-ms-client-request-id": "500dffa9-0eee-8291-96d7-881371bdea41",
-        "x-ms-date": "Tue, 02 Feb 2021 21:28:06 GMT",
-=======
-        "traceparent": "00-fcaa5fa2c840e144b39048c130e92361-e117ef3162ad5d41-00",
-        "User-Agent": [
-          "azsdk-net-Storage.Files.DataLake/12.7.0-alpha.20210217.1",
-          "(.NET 5.0.3; Microsoft Windows 10.0.19042)"
-        ],
-        "x-ms-blob-public-access": "container",
-        "x-ms-client-request-id": "500dffa9-0eee-8291-96d7-881371bdea41",
-        "x-ms-date": "Wed, 17 Feb 2021 22:32:32 GMT",
->>>>>>> 1814567d
+        "x-ms-client-request-id": "aee9ce6e-2c46-c9de-4367-30eed0591b8f",
+        "x-ms-date": "Fri, 19 Feb 2021 19:12:17 GMT",
         "x-ms-return-client-request-id": "true",
         "x-ms-version": "2020-06-12"
       },
@@ -32,52 +21,32 @@
       "StatusCode": 201,
       "ResponseHeaders": {
         "Content-Length": "0",
-<<<<<<< HEAD
-        "Date": "Tue, 02 Feb 2021 21:28:07 GMT",
-        "ETag": "\u00220x8D8C7C16EDE7886\u0022",
-        "Last-Modified": "Tue, 02 Feb 2021 21:28:07 GMT",
-=======
-        "Date": "Wed, 17 Feb 2021 22:32:32 GMT",
-        "ETag": "\u00220x8D8D393EAD1ED3F\u0022",
-        "Last-Modified": "Wed, 17 Feb 2021 22:32:32 GMT",
->>>>>>> 1814567d
+        "Date": "Fri, 19 Feb 2021 19:12:16 GMT",
+        "ETag": "\u00220x8D8D50A45BFA2CA\u0022",
+        "Last-Modified": "Fri, 19 Feb 2021 19:12:16 GMT",
         "Server": [
           "Windows-Azure-Blob/1.0",
           "Microsoft-HTTPAPI/2.0"
         ],
-        "x-ms-client-request-id": "500dffa9-0eee-8291-96d7-881371bdea41",
-<<<<<<< HEAD
-        "x-ms-request-id": "fb7f92d7-501e-0075-71aa-f91473000000",
-=======
-        "x-ms-request-id": "9bb90315-c01e-0015-467c-0568ec000000",
->>>>>>> 1814567d
+        "x-ms-client-request-id": "aee9ce6e-2c46-c9de-4367-30eed0591b8f",
+        "x-ms-request-id": "2e6a762a-201e-00a4-0ef3-0676f9000000",
         "x-ms-version": "2020-06-12"
       },
       "ResponseBody": []
     },
     {
-      "RequestUri": "https://seannse.dfs.core.windows.net/test-filesystem-ee2588f7-4d3c-794b-ee73-f409a5f37995/test-directory-77654b9f-b84d-6d89-c843-fdbe170bcaf4?resource=directory",
+      "RequestUri": "https://seannse.dfs.core.windows.net/test-filesystem-a24d2c8e-f2f1-b74a-da04-0a175bc1c261/test-directory-c2359ef8-dcbd-3939-2e9b-5bc04ad3953c?resource=directory",
       "RequestMethod": "PUT",
       "RequestHeaders": {
         "Accept": "application/json",
         "Authorization": "Sanitized",
-<<<<<<< HEAD
-        "traceparent": "00-6b1ab24cc587ea40bdef5cf53cf8c422-4f5ed5df2d739040-00",
+        "traceparent": "00-9556825dc7ee7a4fb0eb788c17017a05-ca63044516fa0b4a-00",
         "User-Agent": [
-          "azsdk-net-Storage.Files.DataLake/12.7.0-alpha.20210202.1",
-          "(.NET 5.0.2; Microsoft Windows 10.0.19042)"
+          "azsdk-net-Storage.Files.DataLake/12.7.0-alpha.20210219.1",
+          "(.NET 5.0.3; Microsoft Windows 10.0.19041)"
         ],
-        "x-ms-client-request-id": "832264d8-9679-863a-c00d-cf1a5091cd41",
-        "x-ms-date": "Tue, 02 Feb 2021 21:28:07 GMT",
-=======
-        "traceparent": "00-84347eb69f16e54d92e08e777ef58649-77166be175ae3f47-00",
-        "User-Agent": [
-          "azsdk-net-Storage.Files.DataLake/12.7.0-alpha.20210217.1",
-          "(.NET 5.0.3; Microsoft Windows 10.0.19042)"
-        ],
-        "x-ms-client-request-id": "832264d8-9679-863a-c00d-cf1a5091cd41",
-        "x-ms-date": "Wed, 17 Feb 2021 22:32:32 GMT",
->>>>>>> 1814567d
+        "x-ms-client-request-id": "4f710462-6fb4-c37c-a467-78ede314e199",
+        "x-ms-date": "Fri, 19 Feb 2021 19:12:17 GMT",
         "x-ms-return-client-request-id": "true",
         "x-ms-version": "2020-06-12"
       },
@@ -85,49 +54,31 @@
       "StatusCode": 201,
       "ResponseHeaders": {
         "Content-Length": "0",
-<<<<<<< HEAD
-        "Date": "Tue, 02 Feb 2021 21:28:07 GMT",
-        "ETag": "\u00220x8D8C7C16F162666\u0022",
-        "Last-Modified": "Tue, 02 Feb 2021 21:28:07 GMT",
-=======
-        "Date": "Wed, 17 Feb 2021 22:32:32 GMT",
-        "ETag": "\u00220x8D8D393EB05D758\u0022",
-        "Last-Modified": "Wed, 17 Feb 2021 22:32:32 GMT",
->>>>>>> 1814567d
+        "Date": "Fri, 19 Feb 2021 19:12:16 GMT",
+        "ETag": "\u00220x8D8D50A45CDFEA4\u0022",
+        "Last-Modified": "Fri, 19 Feb 2021 19:12:17 GMT",
         "Server": [
           "Windows-Azure-HDFS/1.0",
           "Microsoft-HTTPAPI/2.0"
         ],
-        "x-ms-client-request-id": "832264d8-9679-863a-c00d-cf1a5091cd41",
-<<<<<<< HEAD
-        "x-ms-request-id": "124dad7a-a01f-002c-5daa-f993f0000000",
-=======
-        "x-ms-request-id": "3e98bfa7-b01f-000f-277c-050933000000",
->>>>>>> 1814567d
+        "x-ms-client-request-id": "4f710462-6fb4-c37c-a467-78ede314e199",
+        "x-ms-request-id": "6f4b8bc7-e01f-004f-51f3-060e0b000000",
         "x-ms-version": "2020-06-12"
       },
       "ResponseBody": []
     },
     {
-      "RequestUri": "https://seannse.dfs.core.windows.net/test-filesystem-ee2588f7-4d3c-794b-ee73-f409a5f37995/test-directory-77654b9f-b84d-6d89-c843-fdbe170bcaf4/test-file-6a0554fc-1c03-8db4-ee3a-47cb8287e728?resource=file",
+      "RequestUri": "https://seannse.dfs.core.windows.net/test-filesystem-a24d2c8e-f2f1-b74a-da04-0a175bc1c261/test-directory-c2359ef8-dcbd-3939-2e9b-5bc04ad3953c/test-file-967bac2d-2e82-ce5b-91cf-0be01d9e1dc2?resource=file",
       "RequestMethod": "PUT",
       "RequestHeaders": {
         "Accept": "application/json",
         "Authorization": "Sanitized",
         "User-Agent": [
-<<<<<<< HEAD
-          "azsdk-net-Storage.Files.DataLake/12.7.0-alpha.20210202.1",
-          "(.NET 5.0.2; Microsoft Windows 10.0.19042)"
+          "azsdk-net-Storage.Files.DataLake/12.7.0-alpha.20210219.1",
+          "(.NET 5.0.3; Microsoft Windows 10.0.19041)"
         ],
-        "x-ms-client-request-id": "0c3a2799-679a-c5c7-9aa3-046d95e7d31e",
-        "x-ms-date": "Tue, 02 Feb 2021 21:28:07 GMT",
-=======
-          "azsdk-net-Storage.Files.DataLake/12.7.0-alpha.20210217.1",
-          "(.NET 5.0.3; Microsoft Windows 10.0.19042)"
-        ],
-        "x-ms-client-request-id": "0c3a2799-679a-c5c7-9aa3-046d95e7d31e",
-        "x-ms-date": "Wed, 17 Feb 2021 22:32:33 GMT",
->>>>>>> 1814567d
+        "x-ms-client-request-id": "cc8c292f-cce7-0eda-1c0c-223a62f93595",
+        "x-ms-date": "Fri, 19 Feb 2021 19:12:17 GMT",
         "x-ms-return-client-request-id": "true",
         "x-ms-version": "2020-06-12"
       },
@@ -135,50 +86,30 @@
       "StatusCode": 201,
       "ResponseHeaders": {
         "Content-Length": "0",
-<<<<<<< HEAD
-        "Date": "Tue, 02 Feb 2021 21:28:07 GMT",
-        "ETag": "\u00220x8D8C7C16F244DBB\u0022",
-        "Last-Modified": "Tue, 02 Feb 2021 21:28:08 GMT",
-=======
-        "Date": "Wed, 17 Feb 2021 22:32:32 GMT",
-        "ETag": "\u00220x8D8D393EB129092\u0022",
-        "Last-Modified": "Wed, 17 Feb 2021 22:32:33 GMT",
->>>>>>> 1814567d
+        "Date": "Fri, 19 Feb 2021 19:12:16 GMT",
+        "ETag": "\u00220x8D8D50A45DA260F\u0022",
+        "Last-Modified": "Fri, 19 Feb 2021 19:12:17 GMT",
         "Server": [
           "Windows-Azure-HDFS/1.0",
           "Microsoft-HTTPAPI/2.0"
         ],
-        "x-ms-client-request-id": "0c3a2799-679a-c5c7-9aa3-046d95e7d31e",
-<<<<<<< HEAD
-        "x-ms-request-id": "124dad94-a01f-002c-76aa-f993f0000000",
-=======
-        "x-ms-request-id": "3e98bfae-b01f-000f-2e7c-050933000000",
->>>>>>> 1814567d
+        "x-ms-client-request-id": "cc8c292f-cce7-0eda-1c0c-223a62f93595",
+        "x-ms-request-id": "6f4b8bd3-e01f-004f-5df3-060e0b000000",
         "x-ms-version": "2020-06-12"
       },
       "ResponseBody": []
     },
     {
-<<<<<<< HEAD
-      "RequestUri": "https://seannse.blob.core.windows.net/test-filesystem-ee2588f7-4d3c-794b-ee73-f409a5f37995/test-directory-77654b9f-b84d-6d89-c843-fdbe170bcaf4/test-file-6a0554fc-1c03-8db4-ee3a-47cb8287e728?sv=2020-06-12\u0026ss=b\u0026srt=sco\u0026st=2021-02-02T20%3A28%3A07Z\u0026se=2021-02-02T22%3A28%3A07Z\u0026sp=rwdlac\u0026sig=Sanitized",
-      "RequestMethod": "HEAD",
-      "RequestHeaders": {
-        "traceparent": "00-4a069dc6872a3f489c233cd67c5d0779-b42c342576e6d649-00",
-        "User-Agent": [
-          "azsdk-net-Storage.Files.DataLake/12.7.0-alpha.20210202.1",
-          "(.NET 5.0.2; Microsoft Windows 10.0.19042)"
-=======
-      "RequestUri": "https://seannse.blob.core.windows.net/test-filesystem-ee2588f7-4d3c-794b-ee73-f409a5f37995/test-directory-77654b9f-b84d-6d89-c843-fdbe170bcaf4/test-file-6a0554fc-1c03-8db4-ee3a-47cb8287e728?sv=2020-06-12\u0026ss=b\u0026srt=sco\u0026st=2021-02-17T21%3A32%3A33Z\u0026se=2021-02-17T23%3A32%3A33Z\u0026sp=rwdlac\u0026sig=Sanitized",
+      "RequestUri": "https://seannse.blob.core.windows.net/test-filesystem-a24d2c8e-f2f1-b74a-da04-0a175bc1c261/test-directory-c2359ef8-dcbd-3939-2e9b-5bc04ad3953c/test-file-967bac2d-2e82-ce5b-91cf-0be01d9e1dc2?sv=2020-06-12\u0026ss=b\u0026srt=sco\u0026st=2021-02-19T18%3A12%3A17Z\u0026se=2021-02-19T20%3A12%3A17Z\u0026sp=rwdlac\u0026sig=Sanitized",
       "RequestMethod": "HEAD",
       "RequestHeaders": {
         "Accept": "application/xml",
-        "traceparent": "00-1d324ca38abd1f4d82798d6cecc7b6d3-e5b511ca7f5d5344-00",
+        "traceparent": "00-0b6cbf7de6ab7d4bb61ff0ed446dfa4e-3d99fc723874d341-00",
         "User-Agent": [
-          "azsdk-net-Storage.Files.DataLake/12.7.0-alpha.20210217.1",
-          "(.NET 5.0.3; Microsoft Windows 10.0.19042)"
->>>>>>> 1814567d
+          "azsdk-net-Storage.Files.DataLake/12.7.0-alpha.20210219.1",
+          "(.NET 5.0.3; Microsoft Windows 10.0.19041)"
         ],
-        "x-ms-client-request-id": "2881f482-c056-66a6-1dd6-e0c099f9af14",
+        "x-ms-client-request-id": "b9bd3a58-1587-2bb2-0ac8-e0ad832a32ed",
         "x-ms-return-client-request-id": "true",
         "x-ms-version": "2020-06-12"
       },
@@ -188,15 +119,9 @@
         "Accept-Ranges": "bytes",
         "Content-Length": "0",
         "Content-Type": "application/octet-stream",
-<<<<<<< HEAD
-        "Date": "Tue, 02 Feb 2021 21:28:07 GMT",
-        "ETag": "\u00220x8D8C7C16F244DBB\u0022",
-        "Last-Modified": "Tue, 02 Feb 2021 21:28:08 GMT",
-=======
-        "Date": "Wed, 17 Feb 2021 22:32:32 GMT",
-        "ETag": "\u00220x8D8D393EB129092\u0022",
-        "Last-Modified": "Wed, 17 Feb 2021 22:32:33 GMT",
->>>>>>> 1814567d
+        "Date": "Fri, 19 Feb 2021 19:12:17 GMT",
+        "ETag": "\u00220x8D8D50A45DA260F\u0022",
+        "Last-Modified": "Fri, 19 Feb 2021 19:12:17 GMT",
         "Server": [
           "Windows-Azure-Blob/1.0",
           "Microsoft-HTTPAPI/2.0"
@@ -204,50 +129,32 @@
         "x-ms-access-tier": "Hot",
         "x-ms-access-tier-inferred": "true",
         "x-ms-blob-type": "BlockBlob",
-        "x-ms-client-request-id": "2881f482-c056-66a6-1dd6-e0c099f9af14",
-<<<<<<< HEAD
-        "x-ms-creation-time": "Tue, 02 Feb 2021 21:28:08 GMT",
-=======
-        "x-ms-creation-time": "Wed, 17 Feb 2021 22:32:33 GMT",
->>>>>>> 1814567d
+        "x-ms-client-request-id": "b9bd3a58-1587-2bb2-0ac8-e0ad832a32ed",
+        "x-ms-creation-time": "Fri, 19 Feb 2021 19:12:17 GMT",
         "x-ms-group": "$superuser",
         "x-ms-lease-state": "available",
         "x-ms-lease-status": "unlocked",
         "x-ms-owner": "$superuser",
         "x-ms-permissions": "rw-r-----",
-<<<<<<< HEAD
-        "x-ms-request-id": "97fa0a24-701e-002f-0aaa-f97294000000",
-=======
-        "x-ms-request-id": "d4d22630-a01e-0013-497c-055b53000000",
->>>>>>> 1814567d
+        "x-ms-request-id": "2e6a786f-201e-00a4-29f3-0676f9000000",
         "x-ms-server-encrypted": "true",
         "x-ms-version": "2020-06-12"
       },
       "ResponseBody": []
     },
     {
-      "RequestUri": "https://seannse.blob.core.windows.net/test-filesystem-ee2588f7-4d3c-794b-ee73-f409a5f37995?restype=container",
+      "RequestUri": "https://seannse.blob.core.windows.net/test-filesystem-a24d2c8e-f2f1-b74a-da04-0a175bc1c261?restype=container",
       "RequestMethod": "DELETE",
       "RequestHeaders": {
         "Accept": "application/xml",
         "Authorization": "Sanitized",
-<<<<<<< HEAD
-        "traceparent": "00-7ebf8af935b4504bab894fb17c7245c2-21d038cad460264f-00",
+        "traceparent": "00-edd4eda8a9cc164ebd7b5f8bebdc5a45-85bea6a81a161c4c-00",
         "User-Agent": [
-          "azsdk-net-Storage.Files.DataLake/12.7.0-alpha.20210202.1",
-          "(.NET 5.0.2; Microsoft Windows 10.0.19042)"
+          "azsdk-net-Storage.Files.DataLake/12.7.0-alpha.20210219.1",
+          "(.NET 5.0.3; Microsoft Windows 10.0.19041)"
         ],
-        "x-ms-client-request-id": "a0eb89c0-aa66-39c7-8218-f449e23ca003",
-        "x-ms-date": "Tue, 02 Feb 2021 21:28:07 GMT",
-=======
-        "traceparent": "00-1f386cab888fa04c8da7b7a2a243a63e-ab54e73f96ca0d44-00",
-        "User-Agent": [
-          "azsdk-net-Storage.Files.DataLake/12.7.0-alpha.20210217.1",
-          "(.NET 5.0.3; Microsoft Windows 10.0.19042)"
-        ],
-        "x-ms-client-request-id": "a0eb89c0-aa66-39c7-8218-f449e23ca003",
-        "x-ms-date": "Wed, 17 Feb 2021 22:32:33 GMT",
->>>>>>> 1814567d
+        "x-ms-client-request-id": "27e2f0d2-7c3b-d20e-5849-cb6559a03873",
+        "x-ms-date": "Fri, 19 Feb 2021 19:12:17 GMT",
         "x-ms-return-client-request-id": "true",
         "x-ms-version": "2020-06-12"
       },
@@ -255,33 +162,21 @@
       "StatusCode": 202,
       "ResponseHeaders": {
         "Content-Length": "0",
-<<<<<<< HEAD
-        "Date": "Tue, 02 Feb 2021 21:28:07 GMT",
-=======
-        "Date": "Wed, 17 Feb 2021 22:32:33 GMT",
->>>>>>> 1814567d
+        "Date": "Fri, 19 Feb 2021 19:12:17 GMT",
         "Server": [
           "Windows-Azure-Blob/1.0",
           "Microsoft-HTTPAPI/2.0"
         ],
-        "x-ms-client-request-id": "a0eb89c0-aa66-39c7-8218-f449e23ca003",
-<<<<<<< HEAD
-        "x-ms-request-id": "fb7f94f2-501e-0075-5baa-f91473000000",
-=======
-        "x-ms-request-id": "9bb90574-c01e-0015-707c-0568ec000000",
->>>>>>> 1814567d
+        "x-ms-client-request-id": "27e2f0d2-7c3b-d20e-5849-cb6559a03873",
+        "x-ms-request-id": "2e6a7945-201e-00a4-6df3-0676f9000000",
         "x-ms-version": "2020-06-12"
       },
       "ResponseBody": []
     }
   ],
   "Variables": {
-<<<<<<< HEAD
-    "DateTimeOffsetNow": "2021-02-02T15:28:07.4658464-06:00",
-=======
-    "DateTimeOffsetNow": "2021-02-17T16:32:33.1998906-06:00",
->>>>>>> 1814567d
-    "RandomSeed": "833259198",
+    "DateTimeOffsetNow": "2021-02-19T13:12:17.8863499-06:00",
+    "RandomSeed": "712960235",
     "Storage_TestConfigHierarchicalNamespace": "NamespaceTenant\nseannse\nU2FuaXRpemVk\nhttps://seannse.blob.core.windows.net\nhttps://seannse.file.core.windows.net\nhttps://seannse.queue.core.windows.net\nhttps://seannse.table.core.windows.net\n\n\n\n\nhttps://seannse-secondary.blob.core.windows.net\nhttps://seannse-secondary.file.core.windows.net\nhttps://seannse-secondary.queue.core.windows.net\nhttps://seannse-secondary.table.core.windows.net\n68390a19-a643-458b-b726-408abf67b4fc\nSanitized\n72f988bf-86f1-41af-91ab-2d7cd011db47\nhttps://login.microsoftonline.com/\nCloud\nBlobEndpoint=https://seannse.blob.core.windows.net/;QueueEndpoint=https://seannse.queue.core.windows.net/;FileEndpoint=https://seannse.file.core.windows.net/;BlobSecondaryEndpoint=https://seannse-secondary.blob.core.windows.net/;QueueSecondaryEndpoint=https://seannse-secondary.queue.core.windows.net/;FileSecondaryEndpoint=https://seannse-secondary.file.core.windows.net/;AccountName=seannse;AccountKey=Sanitized\n"
   }
 }