﻿{
  "Entries": [
    {
      "RequestUri": "https://seannse.blob.core.windows.net/test-filesystem-a24d2c8e-f2f1-b74a-da04-0a175bc1c261?restype=container",
      "RequestMethod": "PUT",
      "RequestHeaders": {
        "Accept": "application/xml",
        "Authorization": "Sanitized",
        "traceparent": "00-ae41f6543210234a9dec0f2aad3617ca-2a40bc026d2cae47-00",
        "User-Agent": [
          "azsdk-net-Storage.Files.DataLake/12.7.0-alpha.20210219.1",
          "(.NET 5.0.3; Microsoft Windows 10.0.19041)"
        ],
        "x-ms-blob-public-access": "container",
        "x-ms-client-request-id": "aee9ce6e-2c46-c9de-4367-30eed0591b8f",
        "x-ms-date": "Fri, 19 Feb 2021 19:12:17 GMT",
        "x-ms-return-client-request-id": "true",
<<<<<<< HEAD
        "x-ms-version": "2020-12-06"
=======
        "x-ms-version": "2021-02-12"
>>>>>>> 7e782c87
      },
      "RequestBody": null,
      "StatusCode": 201,
      "ResponseHeaders": {
        "Content-Length": "0",
        "Date": "Fri, 19 Feb 2021 19:12:16 GMT",
        "ETag": "\"0x8D8D50A45BFA2CA\"",
        "Last-Modified": "Fri, 19 Feb 2021 19:12:16 GMT",
        "Server": [
          "Windows-Azure-Blob/1.0",
          "Microsoft-HTTPAPI/2.0"
        ],
        "x-ms-client-request-id": "aee9ce6e-2c46-c9de-4367-30eed0591b8f",
        "x-ms-request-id": "2e6a762a-201e-00a4-0ef3-0676f9000000",
<<<<<<< HEAD
        "x-ms-version": "2020-12-06"
=======
        "x-ms-version": "2021-02-12"
>>>>>>> 7e782c87
      },
      "ResponseBody": []
    },
    {
      "RequestUri": "https://seannse.dfs.core.windows.net/test-filesystem-a24d2c8e-f2f1-b74a-da04-0a175bc1c261/test-directory-c2359ef8-dcbd-3939-2e9b-5bc04ad3953c?resource=directory",
      "RequestMethod": "PUT",
      "RequestHeaders": {
        "Accept": "application/json",
        "Authorization": "Sanitized",
        "traceparent": "00-9556825dc7ee7a4fb0eb788c17017a05-ca63044516fa0b4a-00",
        "User-Agent": [
          "azsdk-net-Storage.Files.DataLake/12.7.0-alpha.20210219.1",
          "(.NET 5.0.3; Microsoft Windows 10.0.19041)"
        ],
        "x-ms-client-request-id": "4f710462-6fb4-c37c-a467-78ede314e199",
        "x-ms-date": "Fri, 19 Feb 2021 19:12:17 GMT",
        "x-ms-return-client-request-id": "true",
<<<<<<< HEAD
        "x-ms-version": "2020-12-06"
=======
        "x-ms-version": "2021-02-12"
>>>>>>> 7e782c87
      },
      "RequestBody": null,
      "StatusCode": 201,
      "ResponseHeaders": {
        "Content-Length": "0",
        "Date": "Fri, 19 Feb 2021 19:12:16 GMT",
        "ETag": "\"0x8D8D50A45CDFEA4\"",
        "Last-Modified": "Fri, 19 Feb 2021 19:12:17 GMT",
        "Server": [
          "Windows-Azure-HDFS/1.0",
          "Microsoft-HTTPAPI/2.0"
        ],
        "x-ms-client-request-id": "4f710462-6fb4-c37c-a467-78ede314e199",
        "x-ms-request-id": "6f4b8bc7-e01f-004f-51f3-060e0b000000",
<<<<<<< HEAD
        "x-ms-version": "2020-12-06"
=======
        "x-ms-version": "2021-02-12"
>>>>>>> 7e782c87
      },
      "ResponseBody": []
    },
    {
      "RequestUri": "https://seannse.dfs.core.windows.net/test-filesystem-a24d2c8e-f2f1-b74a-da04-0a175bc1c261/test-directory-c2359ef8-dcbd-3939-2e9b-5bc04ad3953c/test-file-967bac2d-2e82-ce5b-91cf-0be01d9e1dc2?resource=file",
      "RequestMethod": "PUT",
      "RequestHeaders": {
        "Accept": "application/json",
        "Authorization": "Sanitized",
        "User-Agent": [
          "azsdk-net-Storage.Files.DataLake/12.7.0-alpha.20210219.1",
          "(.NET 5.0.3; Microsoft Windows 10.0.19041)"
        ],
        "x-ms-client-request-id": "cc8c292f-cce7-0eda-1c0c-223a62f93595",
        "x-ms-date": "Fri, 19 Feb 2021 19:12:17 GMT",
        "x-ms-return-client-request-id": "true",
<<<<<<< HEAD
        "x-ms-version": "2020-12-06"
=======
        "x-ms-version": "2021-02-12"
>>>>>>> 7e782c87
      },
      "RequestBody": null,
      "StatusCode": 201,
      "ResponseHeaders": {
        "Content-Length": "0",
        "Date": "Fri, 19 Feb 2021 19:12:16 GMT",
        "ETag": "\"0x8D8D50A45DA260F\"",
        "Last-Modified": "Fri, 19 Feb 2021 19:12:17 GMT",
        "Server": [
          "Windows-Azure-HDFS/1.0",
          "Microsoft-HTTPAPI/2.0"
        ],
        "x-ms-client-request-id": "cc8c292f-cce7-0eda-1c0c-223a62f93595",
        "x-ms-request-id": "6f4b8bd3-e01f-004f-5df3-060e0b000000",
<<<<<<< HEAD
        "x-ms-version": "2020-12-06"
=======
        "x-ms-version": "2021-02-12"
>>>>>>> 7e782c87
      },
      "ResponseBody": []
    },
    {
<<<<<<< HEAD
      "RequestUri": "https://seannse.blob.core.windows.net/test-filesystem-a24d2c8e-f2f1-b74a-da04-0a175bc1c261/test-directory-c2359ef8-dcbd-3939-2e9b-5bc04ad3953c/test-file-967bac2d-2e82-ce5b-91cf-0be01d9e1dc2?sv=2020-12-06&ss=b&srt=sco&st=2021-02-19T18%3A12%3A17Z&se=2021-02-19T20%3A12%3A17Z&sp=rwdlac&sig=Sanitized",
=======
      "RequestUri": "https://seannse.blob.core.windows.net/test-filesystem-a24d2c8e-f2f1-b74a-da04-0a175bc1c261/test-directory-c2359ef8-dcbd-3939-2e9b-5bc04ad3953c/test-file-967bac2d-2e82-ce5b-91cf-0be01d9e1dc2?sv=2021-02-12&ss=b&srt=sco&st=2021-02-19T18%3A12%3A17Z&se=2021-02-19T20%3A12%3A17Z&sp=rwdlac&sig=Sanitized",
>>>>>>> 7e782c87
      "RequestMethod": "HEAD",
      "RequestHeaders": {
        "Accept": "application/xml",
        "traceparent": "00-0b6cbf7de6ab7d4bb61ff0ed446dfa4e-3d99fc723874d341-00",
        "User-Agent": [
          "azsdk-net-Storage.Files.DataLake/12.7.0-alpha.20210219.1",
          "(.NET 5.0.3; Microsoft Windows 10.0.19041)"
        ],
        "x-ms-client-request-id": "b9bd3a58-1587-2bb2-0ac8-e0ad832a32ed",
        "x-ms-return-client-request-id": "true",
<<<<<<< HEAD
        "x-ms-version": "2020-12-06"
=======
        "x-ms-version": "2021-02-12"
>>>>>>> 7e782c87
      },
      "RequestBody": null,
      "StatusCode": 200,
      "ResponseHeaders": {
        "Accept-Ranges": "bytes",
        "Content-Length": "0",
        "Content-Type": "application/octet-stream",
        "Date": "Fri, 19 Feb 2021 19:12:17 GMT",
        "ETag": "\"0x8D8D50A45DA260F\"",
        "Last-Modified": "Fri, 19 Feb 2021 19:12:17 GMT",
        "Server": [
          "Windows-Azure-Blob/1.0",
          "Microsoft-HTTPAPI/2.0"
        ],
        "x-ms-access-tier": "Hot",
        "x-ms-access-tier-inferred": "true",
        "x-ms-blob-type": "BlockBlob",
        "x-ms-client-request-id": "b9bd3a58-1587-2bb2-0ac8-e0ad832a32ed",
        "x-ms-creation-time": "Fri, 19 Feb 2021 19:12:17 GMT",
        "x-ms-group": "$superuser",
        "x-ms-lease-state": "available",
        "x-ms-lease-status": "unlocked",
        "x-ms-owner": "$superuser",
        "x-ms-permissions": "rw-r-----",
        "x-ms-request-id": "2e6a786f-201e-00a4-29f3-0676f9000000",
        "x-ms-server-encrypted": "true",
<<<<<<< HEAD
        "x-ms-version": "2020-12-06"
=======
        "x-ms-version": "2021-02-12"
>>>>>>> 7e782c87
      },
      "ResponseBody": []
    },
    {
      "RequestUri": "https://seannse.blob.core.windows.net/test-filesystem-a24d2c8e-f2f1-b74a-da04-0a175bc1c261?restype=container",
      "RequestMethod": "DELETE",
      "RequestHeaders": {
        "Accept": "application/xml",
        "Authorization": "Sanitized",
        "traceparent": "00-edd4eda8a9cc164ebd7b5f8bebdc5a45-85bea6a81a161c4c-00",
        "User-Agent": [
          "azsdk-net-Storage.Files.DataLake/12.7.0-alpha.20210219.1",
          "(.NET 5.0.3; Microsoft Windows 10.0.19041)"
        ],
        "x-ms-client-request-id": "27e2f0d2-7c3b-d20e-5849-cb6559a03873",
        "x-ms-date": "Fri, 19 Feb 2021 19:12:17 GMT",
        "x-ms-return-client-request-id": "true",
<<<<<<< HEAD
        "x-ms-version": "2020-12-06"
=======
        "x-ms-version": "2021-02-12"
>>>>>>> 7e782c87
      },
      "RequestBody": null,
      "StatusCode": 202,
      "ResponseHeaders": {
        "Content-Length": "0",
        "Date": "Fri, 19 Feb 2021 19:12:17 GMT",
        "Server": [
          "Windows-Azure-Blob/1.0",
          "Microsoft-HTTPAPI/2.0"
        ],
        "x-ms-client-request-id": "27e2f0d2-7c3b-d20e-5849-cb6559a03873",
        "x-ms-request-id": "2e6a7945-201e-00a4-6df3-0676f9000000",
<<<<<<< HEAD
        "x-ms-version": "2020-12-06"
=======
        "x-ms-version": "2021-02-12"
>>>>>>> 7e782c87
      },
      "ResponseBody": []
    }
  ],
  "Variables": {
    "DateTimeOffsetNow": "2021-02-19T13:12:17.8863499-06:00",
    "RandomSeed": "712960235",
    "Storage_TestConfigHierarchicalNamespace": "NamespaceTenant\nseannse\nU2FuaXRpemVk\nhttps://seannse.blob.core.windows.net\nhttps://seannse.file.core.windows.net\nhttps://seannse.queue.core.windows.net\nhttps://seannse.table.core.windows.net\n\n\n\n\nhttps://seannse-secondary.blob.core.windows.net\nhttps://seannse-secondary.file.core.windows.net\nhttps://seannse-secondary.queue.core.windows.net\nhttps://seannse-secondary.table.core.windows.net\n68390a19-a643-458b-b726-408abf67b4fc\nSanitized\n72f988bf-86f1-41af-91ab-2d7cd011db47\nhttps://login.microsoftonline.com/\nCloud\nBlobEndpoint=https://seannse.blob.core.windows.net/;QueueEndpoint=https://seannse.queue.core.windows.net/;FileEndpoint=https://seannse.file.core.windows.net/;BlobSecondaryEndpoint=https://seannse-secondary.blob.core.windows.net/;QueueSecondaryEndpoint=https://seannse-secondary.queue.core.windows.net/;FileSecondaryEndpoint=https://seannse-secondary.file.core.windows.net/;AccountName=seannse;AccountKey=Sanitized\n\n\n"
  }
}<|MERGE_RESOLUTION|>--- conflicted
+++ resolved
@@ -15,11 +15,7 @@
         "x-ms-client-request-id": "aee9ce6e-2c46-c9de-4367-30eed0591b8f",
         "x-ms-date": "Fri, 19 Feb 2021 19:12:17 GMT",
         "x-ms-return-client-request-id": "true",
-<<<<<<< HEAD
-        "x-ms-version": "2020-12-06"
-=======
         "x-ms-version": "2021-02-12"
->>>>>>> 7e782c87
       },
       "RequestBody": null,
       "StatusCode": 201,
@@ -34,11 +30,7 @@
         ],
         "x-ms-client-request-id": "aee9ce6e-2c46-c9de-4367-30eed0591b8f",
         "x-ms-request-id": "2e6a762a-201e-00a4-0ef3-0676f9000000",
-<<<<<<< HEAD
-        "x-ms-version": "2020-12-06"
-=======
         "x-ms-version": "2021-02-12"
->>>>>>> 7e782c87
       },
       "ResponseBody": []
     },
@@ -56,11 +48,7 @@
         "x-ms-client-request-id": "4f710462-6fb4-c37c-a467-78ede314e199",
         "x-ms-date": "Fri, 19 Feb 2021 19:12:17 GMT",
         "x-ms-return-client-request-id": "true",
-<<<<<<< HEAD
-        "x-ms-version": "2020-12-06"
-=======
         "x-ms-version": "2021-02-12"
->>>>>>> 7e782c87
       },
       "RequestBody": null,
       "StatusCode": 201,
@@ -75,11 +63,7 @@
         ],
         "x-ms-client-request-id": "4f710462-6fb4-c37c-a467-78ede314e199",
         "x-ms-request-id": "6f4b8bc7-e01f-004f-51f3-060e0b000000",
-<<<<<<< HEAD
-        "x-ms-version": "2020-12-06"
-=======
         "x-ms-version": "2021-02-12"
->>>>>>> 7e782c87
       },
       "ResponseBody": []
     },
@@ -96,11 +80,7 @@
         "x-ms-client-request-id": "cc8c292f-cce7-0eda-1c0c-223a62f93595",
         "x-ms-date": "Fri, 19 Feb 2021 19:12:17 GMT",
         "x-ms-return-client-request-id": "true",
-<<<<<<< HEAD
-        "x-ms-version": "2020-12-06"
-=======
         "x-ms-version": "2021-02-12"
->>>>>>> 7e782c87
       },
       "RequestBody": null,
       "StatusCode": 201,
@@ -115,20 +95,12 @@
         ],
         "x-ms-client-request-id": "cc8c292f-cce7-0eda-1c0c-223a62f93595",
         "x-ms-request-id": "6f4b8bd3-e01f-004f-5df3-060e0b000000",
-<<<<<<< HEAD
-        "x-ms-version": "2020-12-06"
-=======
         "x-ms-version": "2021-02-12"
->>>>>>> 7e782c87
       },
       "ResponseBody": []
     },
     {
-<<<<<<< HEAD
-      "RequestUri": "https://seannse.blob.core.windows.net/test-filesystem-a24d2c8e-f2f1-b74a-da04-0a175bc1c261/test-directory-c2359ef8-dcbd-3939-2e9b-5bc04ad3953c/test-file-967bac2d-2e82-ce5b-91cf-0be01d9e1dc2?sv=2020-12-06&ss=b&srt=sco&st=2021-02-19T18%3A12%3A17Z&se=2021-02-19T20%3A12%3A17Z&sp=rwdlac&sig=Sanitized",
-=======
       "RequestUri": "https://seannse.blob.core.windows.net/test-filesystem-a24d2c8e-f2f1-b74a-da04-0a175bc1c261/test-directory-c2359ef8-dcbd-3939-2e9b-5bc04ad3953c/test-file-967bac2d-2e82-ce5b-91cf-0be01d9e1dc2?sv=2021-02-12&ss=b&srt=sco&st=2021-02-19T18%3A12%3A17Z&se=2021-02-19T20%3A12%3A17Z&sp=rwdlac&sig=Sanitized",
->>>>>>> 7e782c87
       "RequestMethod": "HEAD",
       "RequestHeaders": {
         "Accept": "application/xml",
@@ -139,11 +111,7 @@
         ],
         "x-ms-client-request-id": "b9bd3a58-1587-2bb2-0ac8-e0ad832a32ed",
         "x-ms-return-client-request-id": "true",
-<<<<<<< HEAD
-        "x-ms-version": "2020-12-06"
-=======
         "x-ms-version": "2021-02-12"
->>>>>>> 7e782c87
       },
       "RequestBody": null,
       "StatusCode": 200,
@@ -170,11 +138,7 @@
         "x-ms-permissions": "rw-r-----",
         "x-ms-request-id": "2e6a786f-201e-00a4-29f3-0676f9000000",
         "x-ms-server-encrypted": "true",
-<<<<<<< HEAD
-        "x-ms-version": "2020-12-06"
-=======
         "x-ms-version": "2021-02-12"
->>>>>>> 7e782c87
       },
       "ResponseBody": []
     },
@@ -192,11 +156,7 @@
         "x-ms-client-request-id": "27e2f0d2-7c3b-d20e-5849-cb6559a03873",
         "x-ms-date": "Fri, 19 Feb 2021 19:12:17 GMT",
         "x-ms-return-client-request-id": "true",
-<<<<<<< HEAD
-        "x-ms-version": "2020-12-06"
-=======
         "x-ms-version": "2021-02-12"
->>>>>>> 7e782c87
       },
       "RequestBody": null,
       "StatusCode": 202,
@@ -209,11 +169,7 @@
         ],
         "x-ms-client-request-id": "27e2f0d2-7c3b-d20e-5849-cb6559a03873",
         "x-ms-request-id": "2e6a7945-201e-00a4-6df3-0676f9000000",
-<<<<<<< HEAD
-        "x-ms-version": "2020-12-06"
-=======
         "x-ms-version": "2021-02-12"
->>>>>>> 7e782c87
       },
       "ResponseBody": []
     }
