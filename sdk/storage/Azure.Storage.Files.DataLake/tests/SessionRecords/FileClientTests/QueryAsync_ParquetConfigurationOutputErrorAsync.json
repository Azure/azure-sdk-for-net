--- conflicted
+++ resolved
@@ -12,11 +12,7 @@
         "x-ms-client-request-id": "781fb21e-02f2-c314-9370-ff714a1759dc",
         "x-ms-date": "Thu, 25 Mar 2021 18:00:04 GMT",
         "x-ms-return-client-request-id": "true",
-<<<<<<< HEAD
-        "x-ms-version": "2020-12-06"
-=======
         "x-ms-version": "2021-02-12"
->>>>>>> 7e782c87
       },
       "RequestBody": null,
       "StatusCode": 201,
@@ -28,11 +24,7 @@
         "Transfer-Encoding": "chunked",
         "x-ms-client-request-id": "781fb21e-02f2-c314-9370-ff714a1759dc",
         "x-ms-request-id": "5a9a280a-801e-0002-13a0-21cdf5000000",
-<<<<<<< HEAD
-        "x-ms-version": "2020-12-06"
-=======
         "x-ms-version": "2021-02-12"
->>>>>>> 7e782c87
       },
       "ResponseBody": []
     },
@@ -47,11 +39,7 @@
         "x-ms-client-request-id": "aaad644f-bc64-3dc0-0846-c91395d39661",
         "x-ms-date": "Thu, 25 Mar 2021 18:00:04 GMT",
         "x-ms-return-client-request-id": "true",
-<<<<<<< HEAD
-        "x-ms-version": "2020-12-06"
-=======
         "x-ms-version": "2021-02-12"
->>>>>>> 7e782c87
       },
       "RequestBody": null,
       "StatusCode": 202,
@@ -61,11 +49,7 @@
         "Transfer-Encoding": "chunked",
         "x-ms-client-request-id": "aaad644f-bc64-3dc0-0846-c91395d39661",
         "x-ms-request-id": "5a9a280c-801e-0002-14a0-21cdf5000000",
-<<<<<<< HEAD
-        "x-ms-version": "2020-12-06"
-=======
         "x-ms-version": "2021-02-12"
->>>>>>> 7e782c87
       },
       "ResponseBody": []
     }
