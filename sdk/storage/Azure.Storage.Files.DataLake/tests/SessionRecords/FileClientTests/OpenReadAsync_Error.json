{
  "Entries": [
    {
      "RequestUri": "http://gen1gen2domain1.blob.core.windows.net/test-filesystem-14d12412-b6e3-5fd9-77c4-532566e9417f?restype=container",
      "RequestMethod": "PUT",
      "RequestHeaders": {
        "Authorization": "Sanitized",
        "traceparent": "00-ebc64474b188b04682243dff45df4ba2-58e9a14e7f69dd43-00",
        "User-Agent": [
          "azsdk-net-Storage.Files.DataLake/12.5.0-alpha.20200903.1",
          "(.NET Core 4.6.29130.01; Microsoft Windows 10.0.19041 )"
        ],
        "x-ms-blob-public-access": "container",
        "x-ms-client-request-id": "a3ac4cac-93a7-6fe2-28f3-906d429f71b9",
        "x-ms-date": "Thu, 03 Sep 2020 19:26:33 GMT",
        "x-ms-return-client-request-id": "true",
        "x-ms-version": "2020-02-10"
      },
      "RequestBody": null,
      "StatusCode": 201,
      "ResponseHeaders": {
        "Content-Length": "0",
        "Date": "Thu, 03 Sep 2020 19:26:33 GMT",
        "ETag": "\u00220x8D8503F449BABFD\u0022",
        "Last-Modified": "Thu, 03 Sep 2020 19:26:33 GMT",
        "Server": [
          "Windows-Azure-Blob/1.0",
          "Microsoft-HTTPAPI/2.0"
        ],
        "x-ms-client-request-id": "a3ac4cac-93a7-6fe2-28f3-906d429f71b9",
<<<<<<< HEAD
        "x-ms-request-id": "b3de3ddb-501e-001c-3363-56c3e2000000",
        "x-ms-version": "2020-02-10"
=======
        "x-ms-request-id": "b0a6ef11-a01e-00eb-4d28-828ed3000000",
        "x-ms-version": "2019-12-12"
>>>>>>> 3d593566
      },
      "ResponseBody": []
    },
    {
      "RequestUri": "http://gen1gen2domain1.blob.core.windows.net/test-filesystem-14d12412-b6e3-5fd9-77c4-532566e9417f/test-file-959c832a-5b0a-d87c-41ef-0c46e85b213a",
      "RequestMethod": "HEAD",
      "RequestHeaders": {
        "Authorization": "Sanitized",
        "traceparent": "00-d5008b8edc587a4699cf9a9fddcab273-73079642e3861e42-00",
        "User-Agent": [
          "azsdk-net-Storage.Files.DataLake/12.5.0-alpha.20200903.1",
          "(.NET Core 4.6.29130.01; Microsoft Windows 10.0.19041 )"
        ],
        "x-ms-client-request-id": "ba53142b-569f-50cf-cfd4-62b8869b87cd",
        "x-ms-date": "Thu, 03 Sep 2020 19:26:34 GMT",
        "x-ms-return-client-request-id": "true",
        "x-ms-version": "2020-02-10"
      },
      "RequestBody": null,
      "StatusCode": 404,
      "ResponseHeaders": {
        "Date": "Thu, 03 Sep 2020 19:26:33 GMT",
        "Server": [
          "Windows-Azure-Blob/1.0",
          "Microsoft-HTTPAPI/2.0"
        ],
        "Transfer-Encoding": "chunked",
        "x-ms-client-request-id": "ba53142b-569f-50cf-cfd4-62b8869b87cd",
        "x-ms-error-code": "BlobNotFound",
<<<<<<< HEAD
        "x-ms-request-id": "b3de3dec-501e-001c-4063-56c3e2000000",
        "x-ms-version": "2020-02-10"
=======
        "x-ms-request-id": "b0a6ef25-a01e-00eb-5928-828ed3000000",
        "x-ms-version": "2019-12-12"
>>>>>>> 3d593566
      },
      "ResponseBody": []
    },
    {
      "RequestUri": "http://gen1gen2domain1.blob.core.windows.net/test-filesystem-14d12412-b6e3-5fd9-77c4-532566e9417f?restype=container",
      "RequestMethod": "DELETE",
      "RequestHeaders": {
        "Authorization": "Sanitized",
        "traceparent": "00-16cb2c09a3c6b84e849d860c2758eef7-0883e2ed5ce9844b-00",
        "User-Agent": [
          "azsdk-net-Storage.Files.DataLake/12.5.0-alpha.20200903.1",
          "(.NET Core 4.6.29130.01; Microsoft Windows 10.0.19041 )"
        ],
        "x-ms-client-request-id": "d31ba34f-6607-819a-aa28-4a683c1f674c",
        "x-ms-date": "Thu, 03 Sep 2020 19:26:34 GMT",
        "x-ms-return-client-request-id": "true",
        "x-ms-version": "2020-02-10"
      },
      "RequestBody": null,
      "StatusCode": 202,
      "ResponseHeaders": {
        "Content-Length": "0",
        "Date": "Thu, 03 Sep 2020 19:26:33 GMT",
        "Server": [
          "Windows-Azure-Blob/1.0",
          "Microsoft-HTTPAPI/2.0"
        ],
        "x-ms-client-request-id": "d31ba34f-6607-819a-aa28-4a683c1f674c",
<<<<<<< HEAD
        "x-ms-request-id": "b3de3df4-501e-001c-4863-56c3e2000000",
        "x-ms-version": "2020-02-10"
=======
        "x-ms-request-id": "b0a6ef34-a01e-00eb-6528-828ed3000000",
        "x-ms-version": "2019-12-12"
>>>>>>> 3d593566
      },
      "ResponseBody": []
    }
  ],
  "Variables": {
    "RandomSeed": "1248541479",
    "Storage_TestConfigHierarchicalNamespace": "NamespaceTenant\ngen1gen2domain1\nU2FuaXRpemVk\nhttp://gen1gen2domain1.blob.core.windows.net\nhttp://gen1gen2domain1.file.core.windows.net\nhttp://gen1gen2domain1.queue.core.windows.net\nhttp://gen1gen2domain1.table.core.windows.net\n\n\n\n\nhttp://gen1gen2domain1-secondary.blob.core.windows.net\nhttp://gen1gen2domain1-secondary.file.core.windows.net\nhttp://gen1gen2domain1-secondary.queue.core.windows.net\nhttp://gen1gen2domain1-secondary.table.core.windows.net\nc6b5fe1a-9b59-4975-92c4-d9f728c3c371\nSanitized\n72f988bf-86f1-41af-91ab-2d7cd011db47\nhttps://login.microsoftonline.com/\nCloud\nBlobEndpoint=http://gen1gen2domain1.blob.core.windows.net/;QueueEndpoint=http://gen1gen2domain1.queue.core.windows.net/;FileEndpoint=http://gen1gen2domain1.file.core.windows.net/;BlobSecondaryEndpoint=http://gen1gen2domain1-secondary.blob.core.windows.net/;QueueSecondaryEndpoint=http://gen1gen2domain1-secondary.queue.core.windows.net/;FileSecondaryEndpoint=http://gen1gen2domain1-secondary.file.core.windows.net/;AccountName=gen1gen2domain1;AccountKey=Sanitized\n"
  }
}<|MERGE_RESOLUTION|>--- conflicted
+++ resolved
@@ -1,18 +1,18 @@
 {
   "Entries": [
     {
-      "RequestUri": "http://gen1gen2domain1.blob.core.windows.net/test-filesystem-14d12412-b6e3-5fd9-77c4-532566e9417f?restype=container",
+      "RequestUri": "https://seannsecanary.blob.core.windows.net/test-filesystem-35edb96f-ef42-bb27-4190-d209bd2aeffe?restype=container",
       "RequestMethod": "PUT",
       "RequestHeaders": {
         "Authorization": "Sanitized",
-        "traceparent": "00-ebc64474b188b04682243dff45df4ba2-58e9a14e7f69dd43-00",
+        "traceparent": "00-b63e3175e0eac94d968bed35880798db-5cde945c270d574b-00",
         "User-Agent": [
-          "azsdk-net-Storage.Files.DataLake/12.5.0-alpha.20200903.1",
-          "(.NET Core 4.6.29130.01; Microsoft Windows 10.0.19041 )"
+          "azsdk-net-Storage.Files.DataLake/12.5.0-alpha.20200911.1",
+          "(.NET Core 4.6.29017.01; Microsoft Windows 10.0.18362 )"
         ],
         "x-ms-blob-public-access": "container",
-        "x-ms-client-request-id": "a3ac4cac-93a7-6fe2-28f3-906d429f71b9",
-        "x-ms-date": "Thu, 03 Sep 2020 19:26:33 GMT",
+        "x-ms-client-request-id": "ca016e18-9c26-a435-d723-c12a754a9bd3",
+        "x-ms-date": "Fri, 11 Sep 2020 15:49:34 GMT",
         "x-ms-return-client-request-id": "true",
         "x-ms-version": "2020-02-10"
       },
@@ -20,72 +20,62 @@
       "StatusCode": 201,
       "ResponseHeaders": {
         "Content-Length": "0",
-        "Date": "Thu, 03 Sep 2020 19:26:33 GMT",
-        "ETag": "\u00220x8D8503F449BABFD\u0022",
-        "Last-Modified": "Thu, 03 Sep 2020 19:26:33 GMT",
+        "Date": "Fri, 11 Sep 2020 15:49:34 GMT",
+        "ETag": "\u00220x8D8566A482B4878\u0022",
+        "Last-Modified": "Fri, 11 Sep 2020 15:49:35 GMT",
         "Server": [
           "Windows-Azure-Blob/1.0",
           "Microsoft-HTTPAPI/2.0"
         ],
-        "x-ms-client-request-id": "a3ac4cac-93a7-6fe2-28f3-906d429f71b9",
-<<<<<<< HEAD
-        "x-ms-request-id": "b3de3ddb-501e-001c-3363-56c3e2000000",
+        "x-ms-client-request-id": "ca016e18-9c26-a435-d723-c12a754a9bd3",
+        "x-ms-request-id": "4968ad1e-301e-006f-0c53-884753000000",
         "x-ms-version": "2020-02-10"
-=======
-        "x-ms-request-id": "b0a6ef11-a01e-00eb-4d28-828ed3000000",
-        "x-ms-version": "2019-12-12"
->>>>>>> 3d593566
       },
       "ResponseBody": []
     },
     {
-      "RequestUri": "http://gen1gen2domain1.blob.core.windows.net/test-filesystem-14d12412-b6e3-5fd9-77c4-532566e9417f/test-file-959c832a-5b0a-d87c-41ef-0c46e85b213a",
+      "RequestUri": "https://seannsecanary.blob.core.windows.net/test-filesystem-35edb96f-ef42-bb27-4190-d209bd2aeffe/test-file-19975ba8-354d-0053-afbc-05d9e30eb858",
       "RequestMethod": "HEAD",
       "RequestHeaders": {
         "Authorization": "Sanitized",
-        "traceparent": "00-d5008b8edc587a4699cf9a9fddcab273-73079642e3861e42-00",
+        "traceparent": "00-e870e4cc22246d418e811fded5d8ecdf-2b08db809d8aa746-00",
         "User-Agent": [
-          "azsdk-net-Storage.Files.DataLake/12.5.0-alpha.20200903.1",
-          "(.NET Core 4.6.29130.01; Microsoft Windows 10.0.19041 )"
+          "azsdk-net-Storage.Files.DataLake/12.5.0-alpha.20200911.1",
+          "(.NET Core 4.6.29017.01; Microsoft Windows 10.0.18362 )"
         ],
-        "x-ms-client-request-id": "ba53142b-569f-50cf-cfd4-62b8869b87cd",
-        "x-ms-date": "Thu, 03 Sep 2020 19:26:34 GMT",
+        "x-ms-client-request-id": "a87137cd-f050-e3d2-1a01-1a6a975cc0c9",
+        "x-ms-date": "Fri, 11 Sep 2020 15:49:35 GMT",
         "x-ms-return-client-request-id": "true",
         "x-ms-version": "2020-02-10"
       },
       "RequestBody": null,
       "StatusCode": 404,
       "ResponseHeaders": {
-        "Date": "Thu, 03 Sep 2020 19:26:33 GMT",
+        "Content-Length": "0",
+        "Date": "Fri, 11 Sep 2020 15:49:34 GMT",
         "Server": [
           "Windows-Azure-Blob/1.0",
           "Microsoft-HTTPAPI/2.0"
         ],
-        "Transfer-Encoding": "chunked",
-        "x-ms-client-request-id": "ba53142b-569f-50cf-cfd4-62b8869b87cd",
+        "x-ms-client-request-id": "a87137cd-f050-e3d2-1a01-1a6a975cc0c9",
         "x-ms-error-code": "BlobNotFound",
-<<<<<<< HEAD
-        "x-ms-request-id": "b3de3dec-501e-001c-4063-56c3e2000000",
+        "x-ms-request-id": "4968ad6b-301e-006f-4853-884753000000",
         "x-ms-version": "2020-02-10"
-=======
-        "x-ms-request-id": "b0a6ef25-a01e-00eb-5928-828ed3000000",
-        "x-ms-version": "2019-12-12"
->>>>>>> 3d593566
       },
       "ResponseBody": []
     },
     {
-      "RequestUri": "http://gen1gen2domain1.blob.core.windows.net/test-filesystem-14d12412-b6e3-5fd9-77c4-532566e9417f?restype=container",
+      "RequestUri": "https://seannsecanary.blob.core.windows.net/test-filesystem-35edb96f-ef42-bb27-4190-d209bd2aeffe?restype=container",
       "RequestMethod": "DELETE",
       "RequestHeaders": {
         "Authorization": "Sanitized",
-        "traceparent": "00-16cb2c09a3c6b84e849d860c2758eef7-0883e2ed5ce9844b-00",
+        "traceparent": "00-e9d31d3106e65d4491ae24f3fb160062-8e33635d48d1584e-00",
         "User-Agent": [
-          "azsdk-net-Storage.Files.DataLake/12.5.0-alpha.20200903.1",
-          "(.NET Core 4.6.29130.01; Microsoft Windows 10.0.19041 )"
+          "azsdk-net-Storage.Files.DataLake/12.5.0-alpha.20200911.1",
+          "(.NET Core 4.6.29017.01; Microsoft Windows 10.0.18362 )"
         ],
-        "x-ms-client-request-id": "d31ba34f-6607-819a-aa28-4a683c1f674c",
-        "x-ms-date": "Thu, 03 Sep 2020 19:26:34 GMT",
+        "x-ms-client-request-id": "ac0c20ff-109d-9608-df0d-34270a6d0dc3",
+        "x-ms-date": "Fri, 11 Sep 2020 15:49:35 GMT",
         "x-ms-return-client-request-id": "true",
         "x-ms-version": "2020-02-10"
       },
@@ -93,25 +83,20 @@
       "StatusCode": 202,
       "ResponseHeaders": {
         "Content-Length": "0",
-        "Date": "Thu, 03 Sep 2020 19:26:33 GMT",
+        "Date": "Fri, 11 Sep 2020 15:49:34 GMT",
         "Server": [
           "Windows-Azure-Blob/1.0",
           "Microsoft-HTTPAPI/2.0"
         ],
-        "x-ms-client-request-id": "d31ba34f-6607-819a-aa28-4a683c1f674c",
-<<<<<<< HEAD
-        "x-ms-request-id": "b3de3df4-501e-001c-4863-56c3e2000000",
+        "x-ms-client-request-id": "ac0c20ff-109d-9608-df0d-34270a6d0dc3",
+        "x-ms-request-id": "4968ad7f-301e-006f-5253-884753000000",
         "x-ms-version": "2020-02-10"
-=======
-        "x-ms-request-id": "b0a6ef34-a01e-00eb-6528-828ed3000000",
-        "x-ms-version": "2019-12-12"
->>>>>>> 3d593566
       },
       "ResponseBody": []
     }
   ],
   "Variables": {
-    "RandomSeed": "1248541479",
-    "Storage_TestConfigHierarchicalNamespace": "NamespaceTenant\ngen1gen2domain1\nU2FuaXRpemVk\nhttp://gen1gen2domain1.blob.core.windows.net\nhttp://gen1gen2domain1.file.core.windows.net\nhttp://gen1gen2domain1.queue.core.windows.net\nhttp://gen1gen2domain1.table.core.windows.net\n\n\n\n\nhttp://gen1gen2domain1-secondary.blob.core.windows.net\nhttp://gen1gen2domain1-secondary.file.core.windows.net\nhttp://gen1gen2domain1-secondary.queue.core.windows.net\nhttp://gen1gen2domain1-secondary.table.core.windows.net\nc6b5fe1a-9b59-4975-92c4-d9f728c3c371\nSanitized\n72f988bf-86f1-41af-91ab-2d7cd011db47\nhttps://login.microsoftonline.com/\nCloud\nBlobEndpoint=http://gen1gen2domain1.blob.core.windows.net/;QueueEndpoint=http://gen1gen2domain1.queue.core.windows.net/;FileEndpoint=http://gen1gen2domain1.file.core.windows.net/;BlobSecondaryEndpoint=http://gen1gen2domain1-secondary.blob.core.windows.net/;QueueSecondaryEndpoint=http://gen1gen2domain1-secondary.queue.core.windows.net/;FileSecondaryEndpoint=http://gen1gen2domain1-secondary.file.core.windows.net/;AccountName=gen1gen2domain1;AccountKey=Sanitized\n"
+    "RandomSeed": "2107279513",
+    "Storage_TestConfigHierarchicalNamespace": "NamespaceTenant\nseannsecanary\nU2FuaXRpemVk\nhttps://seannsecanary.blob.core.windows.net\nhttps://seannsecanary.file.core.windows.net\nhttps://seannsecanary.queue.core.windows.net\nhttps://seannsecanary.table.core.windows.net\n\n\n\n\nhttps://seannsecanary-secondary.blob.core.windows.net\nhttps://seannsecanary-secondary.file.core.windows.net\nhttps://seannsecanary-secondary.queue.core.windows.net\nhttps://seannsecanary-secondary.table.core.windows.net\n68390a19-a643-458b-b726-408abf67b4fc\nSanitized\n72f988bf-86f1-41af-91ab-2d7cd011db47\nhttps://login.microsoftonline.com/\nCloud\nBlobEndpoint=https://seannsecanary.blob.core.windows.net/;QueueEndpoint=https://seannsecanary.queue.core.windows.net/;FileEndpoint=https://seannsecanary.file.core.windows.net/;BlobSecondaryEndpoint=https://seannsecanary-secondary.blob.core.windows.net/;QueueSecondaryEndpoint=https://seannsecanary-secondary.queue.core.windows.net/;FileSecondaryEndpoint=https://seannsecanary-secondary.file.core.windows.net/;AccountName=seannsecanary;AccountKey=Sanitized\n"
   }
 }