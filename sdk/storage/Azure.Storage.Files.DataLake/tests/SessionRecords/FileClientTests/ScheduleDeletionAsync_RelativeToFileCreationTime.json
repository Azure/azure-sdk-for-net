{
  "Entries": [
    {
      "RequestUri": "https://seannse.blob.core.windows.net/test-filesystem-0ce5a4f0-ef8f-4720-dd7e-f833bc08790e?restype=container",
      "RequestMethod": "PUT",
      "RequestHeaders": {
        "Accept": "application/xml",
        "Authorization": "Sanitized",
<<<<<<< HEAD
        "traceparent": "00-e22cf6aebd7c824788a799a069ced67f-2bcdb7405b9e7040-00",
        "User-Agent": [
          "azsdk-net-Storage.Files.DataLake/12.7.0-alpha.20210202.1",
          "(.NET 5.0.2; Microsoft Windows 10.0.19042)"
        ],
        "x-ms-blob-public-access": "container",
        "x-ms-client-request-id": "3fdab7ff-9d45-c2dc-ffab-ed3acaeb75a1",
        "x-ms-date": "Tue, 02 Feb 2021 21:39:59 GMT",
=======
        "traceparent": "00-b9e070a0d4719943bf91c4425dfceae9-f2923b50bebbb64f-00",
        "User-Agent": [
          "azsdk-net-Storage.Files.DataLake/12.7.0-alpha.20210217.1",
          "(.NET 5.0.3; Microsoft Windows 10.0.19042)"
        ],
        "x-ms-blob-public-access": "container",
        "x-ms-client-request-id": "3fdab7ff-9d45-c2dc-ffab-ed3acaeb75a1",
        "x-ms-date": "Wed, 17 Feb 2021 22:29:24 GMT",
>>>>>>> 1814567d
        "x-ms-return-client-request-id": "true",
        "x-ms-version": "2020-06-12"
      },
      "RequestBody": null,
      "StatusCode": 201,
      "ResponseHeaders": {
        "Content-Length": "0",
<<<<<<< HEAD
        "Date": "Tue, 02 Feb 2021 21:39:59 GMT",
        "ETag": "\u00220x8D8C7C3179A3CD4\u0022",
        "Last-Modified": "Tue, 02 Feb 2021 21:40:00 GMT",
=======
        "Date": "Wed, 17 Feb 2021 22:29:23 GMT",
        "ETag": "\u00220x8D8D3937A9B3B21\u0022",
        "Last-Modified": "Wed, 17 Feb 2021 22:29:24 GMT",
>>>>>>> 1814567d
        "Server": [
          "Windows-Azure-Blob/1.0",
          "Microsoft-HTTPAPI/2.0"
        ],
        "x-ms-client-request-id": "3fdab7ff-9d45-c2dc-ffab-ed3acaeb75a1",
<<<<<<< HEAD
        "x-ms-request-id": "7db4d862-701e-0000-56ab-f97f5f000000",
=======
        "x-ms-request-id": "52cbee37-b01e-000f-117c-050933000000",
>>>>>>> 1814567d
        "x-ms-version": "2020-06-12"
      },
      "ResponseBody": []
    },
    {
      "RequestUri": "https://seannse.dfs.core.windows.net/test-filesystem-0ce5a4f0-ef8f-4720-dd7e-f833bc08790e/test-file-6d9beeef-c3e5-f070-0498-6069c2a1d97c?resource=file",
      "RequestMethod": "PUT",
      "RequestHeaders": {
        "Accept": "application/json",
        "Authorization": "Sanitized",
<<<<<<< HEAD
        "traceparent": "00-865c1d9349bb9840a557fa95318761d9-42577f695d92d047-00",
        "User-Agent": [
          "azsdk-net-Storage.Files.DataLake/12.7.0-alpha.20210202.1",
          "(.NET 5.0.2; Microsoft Windows 10.0.19042)"
        ],
        "x-ms-client-request-id": "7f8f8bb0-27c5-3c6b-46e9-3bac3c73005d",
        "x-ms-date": "Tue, 02 Feb 2021 21:39:59 GMT",
=======
        "traceparent": "00-38b42461c9e8ff40b0a449d5bfcf1534-519fac2766dc314a-00",
        "User-Agent": [
          "azsdk-net-Storage.Files.DataLake/12.7.0-alpha.20210217.1",
          "(.NET 5.0.3; Microsoft Windows 10.0.19042)"
        ],
        "x-ms-client-request-id": "7f8f8bb0-27c5-3c6b-46e9-3bac3c73005d",
        "x-ms-date": "Wed, 17 Feb 2021 22:29:24 GMT",
>>>>>>> 1814567d
        "x-ms-return-client-request-id": "true",
        "x-ms-version": "2020-06-12"
      },
      "RequestBody": null,
      "StatusCode": 201,
      "ResponseHeaders": {
        "Content-Length": "0",
<<<<<<< HEAD
        "Date": "Tue, 02 Feb 2021 21:40:00 GMT",
        "ETag": "\u00220x8D8C7C317D6BDB8\u0022",
        "Last-Modified": "Tue, 02 Feb 2021 21:40:00 GMT",
=======
        "Date": "Wed, 17 Feb 2021 22:29:23 GMT",
        "ETag": "\u00220x8D8D3937AD16265\u0022",
        "Last-Modified": "Wed, 17 Feb 2021 22:29:24 GMT",
>>>>>>> 1814567d
        "Server": [
          "Windows-Azure-HDFS/1.0",
          "Microsoft-HTTPAPI/2.0"
        ],
        "x-ms-client-request-id": "7f8f8bb0-27c5-3c6b-46e9-3bac3c73005d",
<<<<<<< HEAD
        "x-ms-request-id": "15716b74-c01f-0077-17ab-f9aacb000000",
=======
        "x-ms-request-id": "e21e2359-e01f-0070-5d7c-05c6a8000000",
>>>>>>> 1814567d
        "x-ms-version": "2020-06-12"
      },
      "ResponseBody": []
    },
    {
      "RequestUri": "https://seannse.blob.core.windows.net/test-filesystem-0ce5a4f0-ef8f-4720-dd7e-f833bc08790e/test-file-6d9beeef-c3e5-f070-0498-6069c2a1d97c?comp=expiry",
      "RequestMethod": "PUT",
      "RequestHeaders": {
        "Accept": "application/json",
        "Authorization": "Sanitized",
        "User-Agent": [
<<<<<<< HEAD
          "azsdk-net-Storage.Files.DataLake/12.7.0-alpha.20210202.1",
          "(.NET 5.0.2; Microsoft Windows 10.0.19042)"
        ],
        "x-ms-client-request-id": "36b89e16-5912-c2b7-3af7-be43ff1cc4dd",
        "x-ms-date": "Tue, 02 Feb 2021 21:39:59 GMT",
=======
          "azsdk-net-Storage.Files.DataLake/12.7.0-alpha.20210217.1",
          "(.NET 5.0.3; Microsoft Windows 10.0.19042)"
        ],
        "x-ms-client-request-id": "36b89e16-5912-c2b7-3af7-be43ff1cc4dd",
        "x-ms-date": "Wed, 17 Feb 2021 22:29:24 GMT",
>>>>>>> 1814567d
        "x-ms-expiry-option": "RelativeToCreation",
        "x-ms-expiry-time": "3600000",
        "x-ms-return-client-request-id": "true",
        "x-ms-version": "2020-06-12"
      },
      "RequestBody": null,
      "StatusCode": 200,
      "ResponseHeaders": {
        "Content-Length": "0",
<<<<<<< HEAD
        "Date": "Tue, 02 Feb 2021 21:40:00 GMT",
        "ETag": "\u00220x8D8C7C317D6BDB8\u0022",
        "Last-Modified": "Tue, 02 Feb 2021 21:40:00 GMT",
=======
        "Date": "Wed, 17 Feb 2021 22:29:23 GMT",
        "ETag": "\u00220x8D8D3937AD16265\u0022",
        "Last-Modified": "Wed, 17 Feb 2021 22:29:24 GMT",
>>>>>>> 1814567d
        "Server": [
          "Windows-Azure-Blob/1.0",
          "Microsoft-HTTPAPI/2.0"
        ],
        "x-ms-client-request-id": "36b89e16-5912-c2b7-3af7-be43ff1cc4dd",
<<<<<<< HEAD
        "x-ms-request-id": "7db4d8fa-701e-0000-65ab-f97f5f000000",
=======
        "x-ms-request-id": "52cbeece-b01e-000f-147c-050933000000",
>>>>>>> 1814567d
        "x-ms-version": "2020-06-12"
      },
      "ResponseBody": []
    },
    {
      "RequestUri": "https://seannse.blob.core.windows.net/test-filesystem-0ce5a4f0-ef8f-4720-dd7e-f833bc08790e/test-file-6d9beeef-c3e5-f070-0498-6069c2a1d97c",
      "RequestMethod": "HEAD",
      "RequestHeaders": {
        "Accept": "application/xml",
        "Authorization": "Sanitized",
        "User-Agent": [
<<<<<<< HEAD
          "azsdk-net-Storage.Files.DataLake/12.7.0-alpha.20210202.1",
          "(.NET 5.0.2; Microsoft Windows 10.0.19042)"
        ],
        "x-ms-client-request-id": "9d959c0a-c9ba-784b-b98d-e8bfb230b408",
        "x-ms-date": "Tue, 02 Feb 2021 21:40:00 GMT",
=======
          "azsdk-net-Storage.Files.DataLake/12.7.0-alpha.20210217.1",
          "(.NET 5.0.3; Microsoft Windows 10.0.19042)"
        ],
        "x-ms-client-request-id": "9d959c0a-c9ba-784b-b98d-e8bfb230b408",
        "x-ms-date": "Wed, 17 Feb 2021 22:29:24 GMT",
>>>>>>> 1814567d
        "x-ms-return-client-request-id": "true",
        "x-ms-version": "2020-06-12"
      },
      "RequestBody": null,
      "StatusCode": 200,
      "ResponseHeaders": {
        "Accept-Ranges": "bytes",
        "Content-Length": "0",
        "Content-Type": "application/octet-stream",
<<<<<<< HEAD
        "Date": "Tue, 02 Feb 2021 21:40:00 GMT",
        "ETag": "\u00220x8D8C7C317D6BDB8\u0022",
        "Last-Modified": "Tue, 02 Feb 2021 21:40:00 GMT",
=======
        "Date": "Wed, 17 Feb 2021 22:29:23 GMT",
        "ETag": "\u00220x8D8D3937AD16265\u0022",
        "Last-Modified": "Wed, 17 Feb 2021 22:29:24 GMT",
>>>>>>> 1814567d
        "Server": [
          "Windows-Azure-Blob/1.0",
          "Microsoft-HTTPAPI/2.0"
        ],
        "x-ms-access-tier": "Hot",
        "x-ms-access-tier-inferred": "true",
        "x-ms-blob-type": "BlockBlob",
        "x-ms-client-request-id": "9d959c0a-c9ba-784b-b98d-e8bfb230b408",
<<<<<<< HEAD
        "x-ms-creation-time": "Tue, 02 Feb 2021 21:40:00 GMT",
        "x-ms-expiry-time": "Tue, 02 Feb 2021 22:40:00 GMT",
=======
        "x-ms-creation-time": "Wed, 17 Feb 2021 22:29:24 GMT",
        "x-ms-expiry-time": "Wed, 17 Feb 2021 23:29:24 GMT",
>>>>>>> 1814567d
        "x-ms-group": "$superuser",
        "x-ms-lease-state": "available",
        "x-ms-lease-status": "unlocked",
        "x-ms-owner": "$superuser",
        "x-ms-permissions": "rw-r-----",
<<<<<<< HEAD
        "x-ms-request-id": "7db4d92b-701e-0000-11ab-f97f5f000000",
=======
        "x-ms-request-id": "52cbeef2-b01e-000f-2e7c-050933000000",
>>>>>>> 1814567d
        "x-ms-server-encrypted": "true",
        "x-ms-version": "2020-06-12"
      },
      "ResponseBody": []
    },
    {
      "RequestUri": "https://seannse.blob.core.windows.net/test-filesystem-0ce5a4f0-ef8f-4720-dd7e-f833bc08790e?restype=container",
      "RequestMethod": "DELETE",
      "RequestHeaders": {
        "Accept": "application/xml",
        "Authorization": "Sanitized",
<<<<<<< HEAD
        "traceparent": "00-61ee4bb91362f64ba6df765298ebd1e6-3079951f557f7446-00",
        "User-Agent": [
          "azsdk-net-Storage.Files.DataLake/12.7.0-alpha.20210202.1",
          "(.NET 5.0.2; Microsoft Windows 10.0.19042)"
        ],
        "x-ms-client-request-id": "62384243-2687-a722-915a-e787754a8ee6",
        "x-ms-date": "Tue, 02 Feb 2021 21:40:00 GMT",
=======
        "traceparent": "00-ccebab8689d1c7478f5afd1a61b7740d-36bc80921db74141-00",
        "User-Agent": [
          "azsdk-net-Storage.Files.DataLake/12.7.0-alpha.20210217.1",
          "(.NET 5.0.3; Microsoft Windows 10.0.19042)"
        ],
        "x-ms-client-request-id": "62384243-2687-a722-915a-e787754a8ee6",
        "x-ms-date": "Wed, 17 Feb 2021 22:29:25 GMT",
>>>>>>> 1814567d
        "x-ms-return-client-request-id": "true",
        "x-ms-version": "2020-06-12"
      },
      "RequestBody": null,
      "StatusCode": 202,
      "ResponseHeaders": {
        "Content-Length": "0",
<<<<<<< HEAD
        "Date": "Tue, 02 Feb 2021 21:40:00 GMT",
=======
        "Date": "Wed, 17 Feb 2021 22:29:24 GMT",
>>>>>>> 1814567d
        "Server": [
          "Windows-Azure-Blob/1.0",
          "Microsoft-HTTPAPI/2.0"
        ],
        "x-ms-client-request-id": "62384243-2687-a722-915a-e787754a8ee6",
<<<<<<< HEAD
        "x-ms-request-id": "7db4d946-701e-0000-2aab-f97f5f000000",
=======
        "x-ms-request-id": "52cbef1c-b01e-000f-577c-050933000000",
>>>>>>> 1814567d
        "x-ms-version": "2020-06-12"
      },
      "ResponseBody": []
    }
  ],
  "Variables": {
    "RandomSeed": "406243589",
    "Storage_TestConfigHierarchicalNamespace": "NamespaceTenant\nseannse\nU2FuaXRpemVk\nhttps://seannse.blob.core.windows.net\nhttps://seannse.file.core.windows.net\nhttps://seannse.queue.core.windows.net\nhttps://seannse.table.core.windows.net\n\n\n\n\nhttps://seannse-secondary.blob.core.windows.net\nhttps://seannse-secondary.file.core.windows.net\nhttps://seannse-secondary.queue.core.windows.net\nhttps://seannse-secondary.table.core.windows.net\n68390a19-a643-458b-b726-408abf67b4fc\nSanitized\n72f988bf-86f1-41af-91ab-2d7cd011db47\nhttps://login.microsoftonline.com/\nCloud\nBlobEndpoint=https://seannse.blob.core.windows.net/;QueueEndpoint=https://seannse.queue.core.windows.net/;FileEndpoint=https://seannse.file.core.windows.net/;BlobSecondaryEndpoint=https://seannse-secondary.blob.core.windows.net/;QueueSecondaryEndpoint=https://seannse-secondary.queue.core.windows.net/;FileSecondaryEndpoint=https://seannse-secondary.file.core.windows.net/;AccountName=seannse;AccountKey=Sanitized\n"
  }
}<|MERGE_RESOLUTION|>--- conflicted
+++ resolved
@@ -1,30 +1,19 @@
 {
   "Entries": [
     {
-      "RequestUri": "https://seannse.blob.core.windows.net/test-filesystem-0ce5a4f0-ef8f-4720-dd7e-f833bc08790e?restype=container",
+      "RequestUri": "https://seannse.blob.core.windows.net/test-filesystem-98ba7aeb-f0f7-0498-0e9f-b39146e3b221?restype=container",
       "RequestMethod": "PUT",
       "RequestHeaders": {
         "Accept": "application/xml",
         "Authorization": "Sanitized",
-<<<<<<< HEAD
-        "traceparent": "00-e22cf6aebd7c824788a799a069ced67f-2bcdb7405b9e7040-00",
+        "traceparent": "00-e8e229ec341cf546933b5066dc1c5cb5-04f906b520fa0b4d-00",
         "User-Agent": [
-          "azsdk-net-Storage.Files.DataLake/12.7.0-alpha.20210202.1",
-          "(.NET 5.0.2; Microsoft Windows 10.0.19042)"
+          "azsdk-net-Storage.Files.DataLake/12.7.0-alpha.20210219.1",
+          "(.NET 5.0.3; Microsoft Windows 10.0.19041)"
         ],
         "x-ms-blob-public-access": "container",
-        "x-ms-client-request-id": "3fdab7ff-9d45-c2dc-ffab-ed3acaeb75a1",
-        "x-ms-date": "Tue, 02 Feb 2021 21:39:59 GMT",
-=======
-        "traceparent": "00-b9e070a0d4719943bf91c4425dfceae9-f2923b50bebbb64f-00",
-        "User-Agent": [
-          "azsdk-net-Storage.Files.DataLake/12.7.0-alpha.20210217.1",
-          "(.NET 5.0.3; Microsoft Windows 10.0.19042)"
-        ],
-        "x-ms-blob-public-access": "container",
-        "x-ms-client-request-id": "3fdab7ff-9d45-c2dc-ffab-ed3acaeb75a1",
-        "x-ms-date": "Wed, 17 Feb 2021 22:29:24 GMT",
->>>>>>> 1814567d
+        "x-ms-client-request-id": "8a50be96-18b7-8226-fe80-8c2f4ffedb95",
+        "x-ms-date": "Fri, 19 Feb 2021 19:10:51 GMT",
         "x-ms-return-client-request-id": "true",
         "x-ms-version": "2020-06-12"
       },
@@ -32,52 +21,32 @@
       "StatusCode": 201,
       "ResponseHeaders": {
         "Content-Length": "0",
-<<<<<<< HEAD
-        "Date": "Tue, 02 Feb 2021 21:39:59 GMT",
-        "ETag": "\u00220x8D8C7C3179A3CD4\u0022",
-        "Last-Modified": "Tue, 02 Feb 2021 21:40:00 GMT",
-=======
-        "Date": "Wed, 17 Feb 2021 22:29:23 GMT",
-        "ETag": "\u00220x8D8D3937A9B3B21\u0022",
-        "Last-Modified": "Wed, 17 Feb 2021 22:29:24 GMT",
->>>>>>> 1814567d
+        "Date": "Fri, 19 Feb 2021 19:10:51 GMT",
+        "ETag": "\u00220x8D8D50A12A076EE\u0022",
+        "Last-Modified": "Fri, 19 Feb 2021 19:10:51 GMT",
         "Server": [
           "Windows-Azure-Blob/1.0",
           "Microsoft-HTTPAPI/2.0"
         ],
-        "x-ms-client-request-id": "3fdab7ff-9d45-c2dc-ffab-ed3acaeb75a1",
-<<<<<<< HEAD
-        "x-ms-request-id": "7db4d862-701e-0000-56ab-f97f5f000000",
-=======
-        "x-ms-request-id": "52cbee37-b01e-000f-117c-050933000000",
->>>>>>> 1814567d
+        "x-ms-client-request-id": "8a50be96-18b7-8226-fe80-8c2f4ffedb95",
+        "x-ms-request-id": "2e671fd8-201e-00a4-7bf2-0676f9000000",
         "x-ms-version": "2020-06-12"
       },
       "ResponseBody": []
     },
     {
-      "RequestUri": "https://seannse.dfs.core.windows.net/test-filesystem-0ce5a4f0-ef8f-4720-dd7e-f833bc08790e/test-file-6d9beeef-c3e5-f070-0498-6069c2a1d97c?resource=file",
+      "RequestUri": "https://seannse.dfs.core.windows.net/test-filesystem-98ba7aeb-f0f7-0498-0e9f-b39146e3b221/test-file-67e208c3-d111-5004-2276-f485ddea1d7f?resource=file",
       "RequestMethod": "PUT",
       "RequestHeaders": {
         "Accept": "application/json",
         "Authorization": "Sanitized",
-<<<<<<< HEAD
-        "traceparent": "00-865c1d9349bb9840a557fa95318761d9-42577f695d92d047-00",
+        "traceparent": "00-f63f0662c7605f43bf8aaa1ae139f1e2-938bd5e765c9c043-00",
         "User-Agent": [
-          "azsdk-net-Storage.Files.DataLake/12.7.0-alpha.20210202.1",
-          "(.NET 5.0.2; Microsoft Windows 10.0.19042)"
+          "azsdk-net-Storage.Files.DataLake/12.7.0-alpha.20210219.1",
+          "(.NET 5.0.3; Microsoft Windows 10.0.19041)"
         ],
-        "x-ms-client-request-id": "7f8f8bb0-27c5-3c6b-46e9-3bac3c73005d",
-        "x-ms-date": "Tue, 02 Feb 2021 21:39:59 GMT",
-=======
-        "traceparent": "00-38b42461c9e8ff40b0a449d5bfcf1534-519fac2766dc314a-00",
-        "User-Agent": [
-          "azsdk-net-Storage.Files.DataLake/12.7.0-alpha.20210217.1",
-          "(.NET 5.0.3; Microsoft Windows 10.0.19042)"
-        ],
-        "x-ms-client-request-id": "7f8f8bb0-27c5-3c6b-46e9-3bac3c73005d",
-        "x-ms-date": "Wed, 17 Feb 2021 22:29:24 GMT",
->>>>>>> 1814567d
+        "x-ms-client-request-id": "deea7e96-41ac-c459-b900-684023a1a414",
+        "x-ms-date": "Fri, 19 Feb 2021 19:10:52 GMT",
         "x-ms-return-client-request-id": "true",
         "x-ms-version": "2020-06-12"
       },
@@ -85,49 +54,31 @@
       "StatusCode": 201,
       "ResponseHeaders": {
         "Content-Length": "0",
-<<<<<<< HEAD
-        "Date": "Tue, 02 Feb 2021 21:40:00 GMT",
-        "ETag": "\u00220x8D8C7C317D6BDB8\u0022",
-        "Last-Modified": "Tue, 02 Feb 2021 21:40:00 GMT",
-=======
-        "Date": "Wed, 17 Feb 2021 22:29:23 GMT",
-        "ETag": "\u00220x8D8D3937AD16265\u0022",
-        "Last-Modified": "Wed, 17 Feb 2021 22:29:24 GMT",
->>>>>>> 1814567d
+        "Date": "Fri, 19 Feb 2021 19:10:50 GMT",
+        "ETag": "\u00220x8D8D50A12BD4A5F\u0022",
+        "Last-Modified": "Fri, 19 Feb 2021 19:10:51 GMT",
         "Server": [
           "Windows-Azure-HDFS/1.0",
           "Microsoft-HTTPAPI/2.0"
         ],
-        "x-ms-client-request-id": "7f8f8bb0-27c5-3c6b-46e9-3bac3c73005d",
-<<<<<<< HEAD
-        "x-ms-request-id": "15716b74-c01f-0077-17ab-f9aacb000000",
-=======
-        "x-ms-request-id": "e21e2359-e01f-0070-5d7c-05c6a8000000",
->>>>>>> 1814567d
+        "x-ms-client-request-id": "deea7e96-41ac-c459-b900-684023a1a414",
+        "x-ms-request-id": "6f4b4ba6-e01f-004f-73f2-060e0b000000",
         "x-ms-version": "2020-06-12"
       },
       "ResponseBody": []
     },
     {
-      "RequestUri": "https://seannse.blob.core.windows.net/test-filesystem-0ce5a4f0-ef8f-4720-dd7e-f833bc08790e/test-file-6d9beeef-c3e5-f070-0498-6069c2a1d97c?comp=expiry",
+      "RequestUri": "https://seannse.blob.core.windows.net/test-filesystem-98ba7aeb-f0f7-0498-0e9f-b39146e3b221/test-file-67e208c3-d111-5004-2276-f485ddea1d7f?comp=expiry",
       "RequestMethod": "PUT",
       "RequestHeaders": {
         "Accept": "application/json",
         "Authorization": "Sanitized",
         "User-Agent": [
-<<<<<<< HEAD
-          "azsdk-net-Storage.Files.DataLake/12.7.0-alpha.20210202.1",
-          "(.NET 5.0.2; Microsoft Windows 10.0.19042)"
+          "azsdk-net-Storage.Files.DataLake/12.7.0-alpha.20210219.1",
+          "(.NET 5.0.3; Microsoft Windows 10.0.19041)"
         ],
-        "x-ms-client-request-id": "36b89e16-5912-c2b7-3af7-be43ff1cc4dd",
-        "x-ms-date": "Tue, 02 Feb 2021 21:39:59 GMT",
-=======
-          "azsdk-net-Storage.Files.DataLake/12.7.0-alpha.20210217.1",
-          "(.NET 5.0.3; Microsoft Windows 10.0.19042)"
-        ],
-        "x-ms-client-request-id": "36b89e16-5912-c2b7-3af7-be43ff1cc4dd",
-        "x-ms-date": "Wed, 17 Feb 2021 22:29:24 GMT",
->>>>>>> 1814567d
+        "x-ms-client-request-id": "5fee4e81-3f00-b5d2-ee37-cf92bf295441",
+        "x-ms-date": "Fri, 19 Feb 2021 19:10:52 GMT",
         "x-ms-expiry-option": "RelativeToCreation",
         "x-ms-expiry-time": "3600000",
         "x-ms-return-client-request-id": "true",
@@ -137,49 +88,31 @@
       "StatusCode": 200,
       "ResponseHeaders": {
         "Content-Length": "0",
-<<<<<<< HEAD
-        "Date": "Tue, 02 Feb 2021 21:40:00 GMT",
-        "ETag": "\u00220x8D8C7C317D6BDB8\u0022",
-        "Last-Modified": "Tue, 02 Feb 2021 21:40:00 GMT",
-=======
-        "Date": "Wed, 17 Feb 2021 22:29:23 GMT",
-        "ETag": "\u00220x8D8D3937AD16265\u0022",
-        "Last-Modified": "Wed, 17 Feb 2021 22:29:24 GMT",
->>>>>>> 1814567d
+        "Date": "Fri, 19 Feb 2021 19:10:51 GMT",
+        "ETag": "\u00220x8D8D50A12BD4A5F\u0022",
+        "Last-Modified": "Fri, 19 Feb 2021 19:10:51 GMT",
         "Server": [
           "Windows-Azure-Blob/1.0",
           "Microsoft-HTTPAPI/2.0"
         ],
-        "x-ms-client-request-id": "36b89e16-5912-c2b7-3af7-be43ff1cc4dd",
-<<<<<<< HEAD
-        "x-ms-request-id": "7db4d8fa-701e-0000-65ab-f97f5f000000",
-=======
-        "x-ms-request-id": "52cbeece-b01e-000f-147c-050933000000",
->>>>>>> 1814567d
+        "x-ms-client-request-id": "5fee4e81-3f00-b5d2-ee37-cf92bf295441",
+        "x-ms-request-id": "2e6722f3-201e-00a4-6cf2-0676f9000000",
         "x-ms-version": "2020-06-12"
       },
       "ResponseBody": []
     },
     {
-      "RequestUri": "https://seannse.blob.core.windows.net/test-filesystem-0ce5a4f0-ef8f-4720-dd7e-f833bc08790e/test-file-6d9beeef-c3e5-f070-0498-6069c2a1d97c",
+      "RequestUri": "https://seannse.blob.core.windows.net/test-filesystem-98ba7aeb-f0f7-0498-0e9f-b39146e3b221/test-file-67e208c3-d111-5004-2276-f485ddea1d7f",
       "RequestMethod": "HEAD",
       "RequestHeaders": {
         "Accept": "application/xml",
         "Authorization": "Sanitized",
         "User-Agent": [
-<<<<<<< HEAD
-          "azsdk-net-Storage.Files.DataLake/12.7.0-alpha.20210202.1",
-          "(.NET 5.0.2; Microsoft Windows 10.0.19042)"
+          "azsdk-net-Storage.Files.DataLake/12.7.0-alpha.20210219.1",
+          "(.NET 5.0.3; Microsoft Windows 10.0.19041)"
         ],
-        "x-ms-client-request-id": "9d959c0a-c9ba-784b-b98d-e8bfb230b408",
-        "x-ms-date": "Tue, 02 Feb 2021 21:40:00 GMT",
-=======
-          "azsdk-net-Storage.Files.DataLake/12.7.0-alpha.20210217.1",
-          "(.NET 5.0.3; Microsoft Windows 10.0.19042)"
-        ],
-        "x-ms-client-request-id": "9d959c0a-c9ba-784b-b98d-e8bfb230b408",
-        "x-ms-date": "Wed, 17 Feb 2021 22:29:24 GMT",
->>>>>>> 1814567d
+        "x-ms-client-request-id": "d5bf6dbe-45b3-2314-3a84-18cb836fdc74",
+        "x-ms-date": "Fri, 19 Feb 2021 19:10:52 GMT",
         "x-ms-return-client-request-id": "true",
         "x-ms-version": "2020-06-12"
       },
@@ -189,15 +122,9 @@
         "Accept-Ranges": "bytes",
         "Content-Length": "0",
         "Content-Type": "application/octet-stream",
-<<<<<<< HEAD
-        "Date": "Tue, 02 Feb 2021 21:40:00 GMT",
-        "ETag": "\u00220x8D8C7C317D6BDB8\u0022",
-        "Last-Modified": "Tue, 02 Feb 2021 21:40:00 GMT",
-=======
-        "Date": "Wed, 17 Feb 2021 22:29:23 GMT",
-        "ETag": "\u00220x8D8D3937AD16265\u0022",
-        "Last-Modified": "Wed, 17 Feb 2021 22:29:24 GMT",
->>>>>>> 1814567d
+        "Date": "Fri, 19 Feb 2021 19:10:51 GMT",
+        "ETag": "\u00220x8D8D50A12BD4A5F\u0022",
+        "Last-Modified": "Fri, 19 Feb 2021 19:10:51 GMT",
         "Server": [
           "Windows-Azure-Blob/1.0",
           "Microsoft-HTTPAPI/2.0"
@@ -205,52 +132,33 @@
         "x-ms-access-tier": "Hot",
         "x-ms-access-tier-inferred": "true",
         "x-ms-blob-type": "BlockBlob",
-        "x-ms-client-request-id": "9d959c0a-c9ba-784b-b98d-e8bfb230b408",
-<<<<<<< HEAD
-        "x-ms-creation-time": "Tue, 02 Feb 2021 21:40:00 GMT",
-        "x-ms-expiry-time": "Tue, 02 Feb 2021 22:40:00 GMT",
-=======
-        "x-ms-creation-time": "Wed, 17 Feb 2021 22:29:24 GMT",
-        "x-ms-expiry-time": "Wed, 17 Feb 2021 23:29:24 GMT",
->>>>>>> 1814567d
+        "x-ms-client-request-id": "d5bf6dbe-45b3-2314-3a84-18cb836fdc74",
+        "x-ms-creation-time": "Fri, 19 Feb 2021 19:10:51 GMT",
+        "x-ms-expiry-time": "Fri, 19 Feb 2021 20:10:51 GMT",
         "x-ms-group": "$superuser",
         "x-ms-lease-state": "available",
         "x-ms-lease-status": "unlocked",
         "x-ms-owner": "$superuser",
         "x-ms-permissions": "rw-r-----",
-<<<<<<< HEAD
-        "x-ms-request-id": "7db4d92b-701e-0000-11ab-f97f5f000000",
-=======
-        "x-ms-request-id": "52cbeef2-b01e-000f-2e7c-050933000000",
->>>>>>> 1814567d
+        "x-ms-request-id": "2e6723cf-201e-00a4-37f2-0676f9000000",
         "x-ms-server-encrypted": "true",
         "x-ms-version": "2020-06-12"
       },
       "ResponseBody": []
     },
     {
-      "RequestUri": "https://seannse.blob.core.windows.net/test-filesystem-0ce5a4f0-ef8f-4720-dd7e-f833bc08790e?restype=container",
+      "RequestUri": "https://seannse.blob.core.windows.net/test-filesystem-98ba7aeb-f0f7-0498-0e9f-b39146e3b221?restype=container",
       "RequestMethod": "DELETE",
       "RequestHeaders": {
         "Accept": "application/xml",
         "Authorization": "Sanitized",
-<<<<<<< HEAD
-        "traceparent": "00-61ee4bb91362f64ba6df765298ebd1e6-3079951f557f7446-00",
+        "traceparent": "00-48b54c6883fd2c469de1f07604054544-50885c7ecad1704e-00",
         "User-Agent": [
-          "azsdk-net-Storage.Files.DataLake/12.7.0-alpha.20210202.1",
-          "(.NET 5.0.2; Microsoft Windows 10.0.19042)"
+          "azsdk-net-Storage.Files.DataLake/12.7.0-alpha.20210219.1",
+          "(.NET 5.0.3; Microsoft Windows 10.0.19041)"
         ],
-        "x-ms-client-request-id": "62384243-2687-a722-915a-e787754a8ee6",
-        "x-ms-date": "Tue, 02 Feb 2021 21:40:00 GMT",
-=======
-        "traceparent": "00-ccebab8689d1c7478f5afd1a61b7740d-36bc80921db74141-00",
-        "User-Agent": [
-          "azsdk-net-Storage.Files.DataLake/12.7.0-alpha.20210217.1",
-          "(.NET 5.0.3; Microsoft Windows 10.0.19042)"
-        ],
-        "x-ms-client-request-id": "62384243-2687-a722-915a-e787754a8ee6",
-        "x-ms-date": "Wed, 17 Feb 2021 22:29:25 GMT",
->>>>>>> 1814567d
+        "x-ms-client-request-id": "51d48a78-7f6a-498e-a408-c66ad5d7c00c",
+        "x-ms-date": "Fri, 19 Feb 2021 19:10:52 GMT",
         "x-ms-return-client-request-id": "true",
         "x-ms-version": "2020-06-12"
       },
@@ -258,28 +166,20 @@
       "StatusCode": 202,
       "ResponseHeaders": {
         "Content-Length": "0",
-<<<<<<< HEAD
-        "Date": "Tue, 02 Feb 2021 21:40:00 GMT",
-=======
-        "Date": "Wed, 17 Feb 2021 22:29:24 GMT",
->>>>>>> 1814567d
+        "Date": "Fri, 19 Feb 2021 19:10:51 GMT",
         "Server": [
           "Windows-Azure-Blob/1.0",
           "Microsoft-HTTPAPI/2.0"
         ],
-        "x-ms-client-request-id": "62384243-2687-a722-915a-e787754a8ee6",
-<<<<<<< HEAD
-        "x-ms-request-id": "7db4d946-701e-0000-2aab-f97f5f000000",
-=======
-        "x-ms-request-id": "52cbef1c-b01e-000f-577c-050933000000",
->>>>>>> 1814567d
+        "x-ms-client-request-id": "51d48a78-7f6a-498e-a408-c66ad5d7c00c",
+        "x-ms-request-id": "2e672475-201e-00a4-55f2-0676f9000000",
         "x-ms-version": "2020-06-12"
       },
       "ResponseBody": []
     }
   ],
   "Variables": {
-    "RandomSeed": "406243589",
+    "RandomSeed": "397922982",
     "Storage_TestConfigHierarchicalNamespace": "NamespaceTenant\nseannse\nU2FuaXRpemVk\nhttps://seannse.blob.core.windows.net\nhttps://seannse.file.core.windows.net\nhttps://seannse.queue.core.windows.net\nhttps://seannse.table.core.windows.net\n\n\n\n\nhttps://seannse-secondary.blob.core.windows.net\nhttps://seannse-secondary.file.core.windows.net\nhttps://seannse-secondary.queue.core.windows.net\nhttps://seannse-secondary.table.core.windows.net\n68390a19-a643-458b-b726-408abf67b4fc\nSanitized\n72f988bf-86f1-41af-91ab-2d7cd011db47\nhttps://login.microsoftonline.com/\nCloud\nBlobEndpoint=https://seannse.blob.core.windows.net/;QueueEndpoint=https://seannse.queue.core.windows.net/;FileEndpoint=https://seannse.file.core.windows.net/;BlobSecondaryEndpoint=https://seannse-secondary.blob.core.windows.net/;QueueSecondaryEndpoint=https://seannse-secondary.queue.core.windows.net/;FileSecondaryEndpoint=https://seannse-secondary.file.core.windows.net/;AccountName=seannse;AccountKey=Sanitized\n"
   }
 }