{
  "Entries": [
    {
      "RequestUri": "http://kasobolhnscanada.blob.core.windows.net/test-filesystem-c8917032-d8cc-5af9-92bc-595df6ed41af?restype=container",
      "RequestMethod": "PUT",
      "RequestHeaders": {
        "Accept": "application/xml",
        "Authorization": "Sanitized",
        "traceparent": "00-19a32f70b7cb894d8857d1bc37f53457-092a1b6f3cd20d47-00",
        "User-Agent": [
          "azsdk-net-Storage.Files.DataLake/12.8.0-alpha.20210803.1",
          "(.NET 5.0.8; Microsoft Windows 10.0.19043)"
        ],
        "x-ms-blob-public-access": "container",
        "x-ms-client-request-id": "b4707d8b-8dd9-f259-9fee-2406e94b5ba6",
        "x-ms-date": "Wed, 04 Aug 2021 00:35:19 GMT",
        "x-ms-return-client-request-id": "true",
<<<<<<< HEAD
        "x-ms-version": "2020-12-06"
=======
        "x-ms-version": "2021-02-12"
>>>>>>> 7e782c87
      },
      "RequestBody": null,
      "StatusCode": 201,
      "ResponseHeaders": {
        "Content-Length": "0",
        "Date": "Wed, 04 Aug 2021 00:35:18 GMT",
        "ETag": "\u00220x8D956DFBCF30502\u0022",
        "Last-Modified": "Wed, 04 Aug 2021 00:35:19 GMT",
        "Server": [
          "Windows-Azure-Blob/1.0",
          "Microsoft-HTTPAPI/2.0"
        ],
        "x-ms-client-request-id": "b4707d8b-8dd9-f259-9fee-2406e94b5ba6",
<<<<<<< HEAD
        "x-ms-request-id": "2e693e47-201e-00a4-50f3-0676f9000000",
        "x-ms-version": "2020-12-06"
=======
        "x-ms-request-id": "9b7995f1-101e-0010-6dc8-88bada000000",
        "x-ms-version": "2021-02-12"
>>>>>>> 7e782c87
      },
      "ResponseBody": []
    },
    {
      "RequestUri": "http://kasobolhnscanada.dfs.core.windows.net/test-filesystem-c8917032-d8cc-5af9-92bc-595df6ed41af/test-directory-36739ad2-acf4-c621-f645-eb47f9db5753?resource=directory",
      "RequestMethod": "PUT",
      "RequestHeaders": {
        "Accept": "application/json",
        "Authorization": "Sanitized",
        "traceparent": "00-b02763236473d44f98a27965ee43672f-7969e2049383de45-00",
        "User-Agent": [
          "azsdk-net-Storage.Files.DataLake/12.8.0-alpha.20210803.1",
          "(.NET 5.0.8; Microsoft Windows 10.0.19043)"
        ],
        "x-ms-client-request-id": "684b3829-13cb-de70-5caa-be93a211f8c3",
        "x-ms-date": "Wed, 04 Aug 2021 00:35:19 GMT",
        "x-ms-return-client-request-id": "true",
<<<<<<< HEAD
        "x-ms-version": "2020-12-06"
=======
        "x-ms-version": "2021-02-12"
>>>>>>> 7e782c87
      },
      "RequestBody": null,
      "StatusCode": 201,
      "ResponseHeaders": {
        "Content-Length": "0",
        "Date": "Wed, 04 Aug 2021 00:35:18 GMT",
        "ETag": "\u00220x8D956DFBD0260C2\u0022",
        "Last-Modified": "Wed, 04 Aug 2021 00:35:19 GMT",
        "Server": [
          "Windows-Azure-HDFS/1.0",
          "Microsoft-HTTPAPI/2.0"
        ],
        "x-ms-client-request-id": "684b3829-13cb-de70-5caa-be93a211f8c3",
<<<<<<< HEAD
        "x-ms-request-id": "6f4b747c-e01f-004f-1cf3-060e0b000000",
        "x-ms-version": "2020-12-06"
=======
        "x-ms-request-id": "83a032a4-201f-0069-3bc8-8846fe000000",
        "x-ms-request-server-encrypted": "true",
        "x-ms-version": "2021-02-12"
>>>>>>> 7e782c87
      },
      "ResponseBody": []
    },
    {
      "RequestUri": "http://kasobolhnscanada.dfs.core.windows.net/test-filesystem-c8917032-d8cc-5af9-92bc-595df6ed41af/test-file-f494d197-e279-4529-c4fb-0ed9c5d87f82?resource=file",
      "RequestMethod": "PUT",
      "RequestHeaders": {
        "Accept": "application/json",
        "Authorization": "Sanitized",
        "traceparent": "00-52dadb47fc41bd4d97825cedc3bcf412-44fa831a17933442-00",
        "User-Agent": [
          "azsdk-net-Storage.Files.DataLake/12.8.0-alpha.20210803.1",
          "(.NET 5.0.8; Microsoft Windows 10.0.19043)"
        ],
        "x-ms-client-request-id": "75b12322-6ddf-4617-0e06-a3d004961984",
        "x-ms-date": "Wed, 04 Aug 2021 00:35:19 GMT",
        "x-ms-return-client-request-id": "true",
<<<<<<< HEAD
        "x-ms-version": "2020-12-06"
=======
        "x-ms-version": "2021-02-12"
>>>>>>> 7e782c87
      },
      "RequestBody": null,
      "StatusCode": 201,
      "ResponseHeaders": {
        "Content-Length": "0",
        "Date": "Wed, 04 Aug 2021 00:35:19 GMT",
        "ETag": "\u00220x8D956DFBD0FE6B7\u0022",
        "Last-Modified": "Wed, 04 Aug 2021 00:35:19 GMT",
        "Server": [
          "Windows-Azure-HDFS/1.0",
          "Microsoft-HTTPAPI/2.0"
        ],
        "x-ms-client-request-id": "75b12322-6ddf-4617-0e06-a3d004961984",
<<<<<<< HEAD
        "x-ms-request-id": "6f4b748d-e01f-004f-2df3-060e0b000000",
        "x-ms-version": "2020-12-06"
=======
        "x-ms-request-id": "83a032a5-201f-0069-3cc8-8846fe000000",
        "x-ms-request-server-encrypted": "true",
        "x-ms-version": "2021-02-12"
>>>>>>> 7e782c87
      },
      "ResponseBody": []
    },
    {
      "RequestUri": "http://kasobolhnscanada.dfs.core.windows.net/test-filesystem-c8917032-d8cc-5af9-92bc-595df6ed41af/test-directory-36739ad2-acf4-c621-f645-eb47f9db5753/%20my%20cool%20file%20?mode=legacy",
      "RequestMethod": "PUT",
      "RequestHeaders": {
        "Accept": "application/json",
        "Authorization": "Sanitized",
        "User-Agent": [
          "azsdk-net-Storage.Files.DataLake/12.8.0-alpha.20210803.1",
          "(.NET 5.0.8; Microsoft Windows 10.0.19043)"
        ],
        "x-ms-client-request-id": "a2b7f826-0a26-75a2-41d8-b3884bb659ed",
        "x-ms-date": "Wed, 04 Aug 2021 00:35:20 GMT",
        "x-ms-rename-source": "%2Ftest-filesystem-c8917032-d8cc-5af9-92bc-595df6ed41af%2Ftest-file-f494d197-e279-4529-c4fb-0ed9c5d87f82=",
        "x-ms-return-client-request-id": "true",
<<<<<<< HEAD
        "x-ms-version": "2020-12-06"
=======
        "x-ms-version": "2021-02-12"
>>>>>>> 7e782c87
      },
      "RequestBody": null,
      "StatusCode": 201,
      "ResponseHeaders": {
        "Content-Length": "0",
        "Date": "Wed, 04 Aug 2021 00:35:19 GMT",
        "ETag": "\u00220x8D956DFBD0FE6B7\u0022",
        "Last-Modified": "Wed, 04 Aug 2021 00:35:19 GMT",
        "Server": [
          "Windows-Azure-HDFS/1.0",
          "Microsoft-HTTPAPI/2.0"
        ],
        "x-ms-client-request-id": "a2b7f826-0a26-75a2-41d8-b3884bb659ed",
<<<<<<< HEAD
        "x-ms-request-id": "6f4b749e-e01f-004f-3ef3-060e0b000000",
        "x-ms-version": "2020-12-06"
=======
        "x-ms-request-id": "83a032a6-201f-0069-3dc8-8846fe000000",
        "x-ms-version": "2021-02-12"
>>>>>>> 7e782c87
      },
      "ResponseBody": []
    },
    {
      "RequestUri": "http://kasobolhnscanada.blob.core.windows.net/test-filesystem-c8917032-d8cc-5af9-92bc-595df6ed41af/test-directory-36739ad2-acf4-c621-f645-eb47f9db5753/%20my%20cool%20file%20",
      "RequestMethod": "HEAD",
      "RequestHeaders": {
        "Accept": "application/xml",
        "Authorization": "Sanitized",
        "User-Agent": [
          "azsdk-net-Storage.Files.DataLake/12.8.0-alpha.20210803.1",
          "(.NET 5.0.8; Microsoft Windows 10.0.19043)"
        ],
        "x-ms-client-request-id": "0ca9228f-77df-205d-993a-071b83ab5c93",
        "x-ms-date": "Wed, 04 Aug 2021 00:35:20 GMT",
        "x-ms-return-client-request-id": "true",
<<<<<<< HEAD
        "x-ms-version": "2020-12-06"
=======
        "x-ms-version": "2021-02-12"
>>>>>>> 7e782c87
      },
      "RequestBody": null,
      "StatusCode": 200,
      "ResponseHeaders": {
        "Accept-Ranges": "bytes",
        "Content-Length": "0",
        "Content-Type": "application/octet-stream",
        "Date": "Wed, 04 Aug 2021 00:35:19 GMT",
        "ETag": "\u00220x8D956DFBD0FE6B7\u0022",
        "Last-Modified": "Wed, 04 Aug 2021 00:35:19 GMT",
        "Server": [
          "Windows-Azure-Blob/1.0",
          "Microsoft-HTTPAPI/2.0"
        ],
        "x-ms-access-tier": "Hot",
        "x-ms-access-tier-inferred": "true",
        "x-ms-blob-type": "BlockBlob",
        "x-ms-client-request-id": "0ca9228f-77df-205d-993a-071b83ab5c93",
        "x-ms-creation-time": "Wed, 04 Aug 2021 00:35:19 GMT",
        "x-ms-group": "$superuser",
        "x-ms-lease-state": "available",
        "x-ms-lease-status": "unlocked",
        "x-ms-owner": "$superuser",
        "x-ms-permissions": "rw-r-----",
        "x-ms-request-id": "9b7996c8-101e-0010-34c8-88bada000000",
        "x-ms-resource-type": "file",
        "x-ms-server-encrypted": "true",
<<<<<<< HEAD
        "x-ms-version": "2020-12-06"
=======
        "x-ms-version": "2021-02-12"
>>>>>>> 7e782c87
      },
      "ResponseBody": []
    },
    {
      "RequestUri": "http://kasobolhnscanada.blob.core.windows.net/test-filesystem-c8917032-d8cc-5af9-92bc-595df6ed41af?restype=container",
      "RequestMethod": "DELETE",
      "RequestHeaders": {
        "Accept": "application/xml",
        "Authorization": "Sanitized",
        "traceparent": "00-233afcb912790c46918824cfe7204561-7aa4854bc2f7c74f-00",
        "User-Agent": [
          "azsdk-net-Storage.Files.DataLake/12.8.0-alpha.20210803.1",
          "(.NET 5.0.8; Microsoft Windows 10.0.19043)"
        ],
        "x-ms-client-request-id": "29f8fd57-4d0d-610d-3b87-f85784076743",
        "x-ms-date": "Wed, 04 Aug 2021 00:35:20 GMT",
        "x-ms-return-client-request-id": "true",
<<<<<<< HEAD
        "x-ms-version": "2020-12-06"
=======
        "x-ms-version": "2021-02-12"
>>>>>>> 7e782c87
      },
      "RequestBody": null,
      "StatusCode": 202,
      "ResponseHeaders": {
        "Content-Length": "0",
        "Date": "Wed, 04 Aug 2021 00:35:19 GMT",
        "Server": [
          "Windows-Azure-Blob/1.0",
          "Microsoft-HTTPAPI/2.0"
        ],
        "x-ms-client-request-id": "29f8fd57-4d0d-610d-3b87-f85784076743",
<<<<<<< HEAD
        "x-ms-request-id": "2e69426d-201e-00a4-2df3-0676f9000000",
        "x-ms-version": "2020-12-06"
=======
        "x-ms-request-id": "9b7996f0-101e-0010-59c8-88bada000000",
        "x-ms-version": "2021-02-12"
>>>>>>> 7e782c87
      },
      "ResponseBody": []
    }
  ],
  "Variables": {
    "RandomSeed": "1701655093",
    "Storage_TestConfigHierarchicalNamespace": "NamespaceTenant\nkasobolhnscanada\nU2FuaXRpemVk\nhttp://kasobolhnscanada.blob.core.windows.net\nhttp://kasobolhnscanada.file.core.windows.net\nhttp://kasobolhnscanada.queue.core.windows.net\nhttp://kasobolhnscanada.table.core.windows.net\n\n\n\n\nhttp://kasobolhnscanada-secondary.blob.core.windows.net\nhttp://kasobolhnscanada-secondary.file.core.windows.net\nhttp://kasobolhnscanada-secondary.queue.core.windows.net\nhttp://kasobolhnscanada-secondary.table.core.windows.net\nc6b5fe1a-9b59-4975-92c4-d9f728c3c371\nSanitized\n72f988bf-86f1-41af-91ab-2d7cd011db47\nhttps://login.microsoftonline.com/\nCloud\nBlobEndpoint=http://kasobolhnscanada.blob.core.windows.net/;QueueEndpoint=http://kasobolhnscanada.queue.core.windows.net/;FileEndpoint=http://kasobolhnscanada.file.core.windows.net/;BlobSecondaryEndpoint=http://kasobolhnscanada-secondary.blob.core.windows.net/;QueueSecondaryEndpoint=http://kasobolhnscanada-secondary.queue.core.windows.net/;FileSecondaryEndpoint=http://kasobolhnscanada-secondary.file.core.windows.net/;AccountName=kasobolhnscanada;AccountKey=Sanitized\n\n\n"
  }
}<|MERGE_RESOLUTION|>--- conflicted
+++ resolved
@@ -15,11 +15,7 @@
         "x-ms-client-request-id": "b4707d8b-8dd9-f259-9fee-2406e94b5ba6",
         "x-ms-date": "Wed, 04 Aug 2021 00:35:19 GMT",
         "x-ms-return-client-request-id": "true",
-<<<<<<< HEAD
-        "x-ms-version": "2020-12-06"
-=======
-        "x-ms-version": "2021-02-12"
->>>>>>> 7e782c87
+        "x-ms-version": "2021-02-12"
       },
       "RequestBody": null,
       "StatusCode": 201,
@@ -33,13 +29,8 @@
           "Microsoft-HTTPAPI/2.0"
         ],
         "x-ms-client-request-id": "b4707d8b-8dd9-f259-9fee-2406e94b5ba6",
-<<<<<<< HEAD
-        "x-ms-request-id": "2e693e47-201e-00a4-50f3-0676f9000000",
-        "x-ms-version": "2020-12-06"
-=======
         "x-ms-request-id": "9b7995f1-101e-0010-6dc8-88bada000000",
         "x-ms-version": "2021-02-12"
->>>>>>> 7e782c87
       },
       "ResponseBody": []
     },
@@ -57,11 +48,7 @@
         "x-ms-client-request-id": "684b3829-13cb-de70-5caa-be93a211f8c3",
         "x-ms-date": "Wed, 04 Aug 2021 00:35:19 GMT",
         "x-ms-return-client-request-id": "true",
-<<<<<<< HEAD
-        "x-ms-version": "2020-12-06"
-=======
-        "x-ms-version": "2021-02-12"
->>>>>>> 7e782c87
+        "x-ms-version": "2021-02-12"
       },
       "RequestBody": null,
       "StatusCode": 201,
@@ -75,14 +62,9 @@
           "Microsoft-HTTPAPI/2.0"
         ],
         "x-ms-client-request-id": "684b3829-13cb-de70-5caa-be93a211f8c3",
-<<<<<<< HEAD
-        "x-ms-request-id": "6f4b747c-e01f-004f-1cf3-060e0b000000",
-        "x-ms-version": "2020-12-06"
-=======
         "x-ms-request-id": "83a032a4-201f-0069-3bc8-8846fe000000",
         "x-ms-request-server-encrypted": "true",
         "x-ms-version": "2021-02-12"
->>>>>>> 7e782c87
       },
       "ResponseBody": []
     },
@@ -100,11 +82,7 @@
         "x-ms-client-request-id": "75b12322-6ddf-4617-0e06-a3d004961984",
         "x-ms-date": "Wed, 04 Aug 2021 00:35:19 GMT",
         "x-ms-return-client-request-id": "true",
-<<<<<<< HEAD
-        "x-ms-version": "2020-12-06"
-=======
-        "x-ms-version": "2021-02-12"
->>>>>>> 7e782c87
+        "x-ms-version": "2021-02-12"
       },
       "RequestBody": null,
       "StatusCode": 201,
@@ -118,14 +96,9 @@
           "Microsoft-HTTPAPI/2.0"
         ],
         "x-ms-client-request-id": "75b12322-6ddf-4617-0e06-a3d004961984",
-<<<<<<< HEAD
-        "x-ms-request-id": "6f4b748d-e01f-004f-2df3-060e0b000000",
-        "x-ms-version": "2020-12-06"
-=======
         "x-ms-request-id": "83a032a5-201f-0069-3cc8-8846fe000000",
         "x-ms-request-server-encrypted": "true",
         "x-ms-version": "2021-02-12"
->>>>>>> 7e782c87
       },
       "ResponseBody": []
     },
@@ -143,11 +116,7 @@
         "x-ms-date": "Wed, 04 Aug 2021 00:35:20 GMT",
         "x-ms-rename-source": "%2Ftest-filesystem-c8917032-d8cc-5af9-92bc-595df6ed41af%2Ftest-file-f494d197-e279-4529-c4fb-0ed9c5d87f82=",
         "x-ms-return-client-request-id": "true",
-<<<<<<< HEAD
-        "x-ms-version": "2020-12-06"
-=======
-        "x-ms-version": "2021-02-12"
->>>>>>> 7e782c87
+        "x-ms-version": "2021-02-12"
       },
       "RequestBody": null,
       "StatusCode": 201,
@@ -161,13 +130,8 @@
           "Microsoft-HTTPAPI/2.0"
         ],
         "x-ms-client-request-id": "a2b7f826-0a26-75a2-41d8-b3884bb659ed",
-<<<<<<< HEAD
-        "x-ms-request-id": "6f4b749e-e01f-004f-3ef3-060e0b000000",
-        "x-ms-version": "2020-12-06"
-=======
         "x-ms-request-id": "83a032a6-201f-0069-3dc8-8846fe000000",
         "x-ms-version": "2021-02-12"
->>>>>>> 7e782c87
       },
       "ResponseBody": []
     },
@@ -184,11 +148,7 @@
         "x-ms-client-request-id": "0ca9228f-77df-205d-993a-071b83ab5c93",
         "x-ms-date": "Wed, 04 Aug 2021 00:35:20 GMT",
         "x-ms-return-client-request-id": "true",
-<<<<<<< HEAD
-        "x-ms-version": "2020-12-06"
-=======
-        "x-ms-version": "2021-02-12"
->>>>>>> 7e782c87
+        "x-ms-version": "2021-02-12"
       },
       "RequestBody": null,
       "StatusCode": 200,
@@ -216,11 +176,7 @@
         "x-ms-request-id": "9b7996c8-101e-0010-34c8-88bada000000",
         "x-ms-resource-type": "file",
         "x-ms-server-encrypted": "true",
-<<<<<<< HEAD
-        "x-ms-version": "2020-12-06"
-=======
-        "x-ms-version": "2021-02-12"
->>>>>>> 7e782c87
+        "x-ms-version": "2021-02-12"
       },
       "ResponseBody": []
     },
@@ -238,11 +194,7 @@
         "x-ms-client-request-id": "29f8fd57-4d0d-610d-3b87-f85784076743",
         "x-ms-date": "Wed, 04 Aug 2021 00:35:20 GMT",
         "x-ms-return-client-request-id": "true",
-<<<<<<< HEAD
-        "x-ms-version": "2020-12-06"
-=======
-        "x-ms-version": "2021-02-12"
->>>>>>> 7e782c87
+        "x-ms-version": "2021-02-12"
       },
       "RequestBody": null,
       "StatusCode": 202,
@@ -254,13 +206,8 @@
           "Microsoft-HTTPAPI/2.0"
         ],
         "x-ms-client-request-id": "29f8fd57-4d0d-610d-3b87-f85784076743",
-<<<<<<< HEAD
-        "x-ms-request-id": "2e69426d-201e-00a4-2df3-0676f9000000",
-        "x-ms-version": "2020-12-06"
-=======
         "x-ms-request-id": "9b7996f0-101e-0010-59c8-88bada000000",
         "x-ms-version": "2021-02-12"
->>>>>>> 7e782c87
       },
       "ResponseBody": []
     }
