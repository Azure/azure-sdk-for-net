{
  "Entries": [
    {
      "RequestUri": "https://seannse.blob.core.windows.net/test-filesystem-39ca62ad-23cb-4a34-7fbf-da5861e53c0b?restype=container",
      "RequestMethod": "PUT",
      "RequestHeaders": {
        "Accept": "application/xml",
        "Authorization": "Sanitized",
<<<<<<< HEAD
        "traceparent": "00-4ad32562e316e2468ad305d95d4e80cf-8ee8068ba0641e40-00",
        "User-Agent": [
          "azsdk-net-Storage.Files.DataLake/12.7.0-alpha.20210202.1",
          "(.NET 5.0.2; Microsoft Windows 10.0.19042)"
        ],
        "x-ms-blob-public-access": "container",
        "x-ms-client-request-id": "3eb61f3a-b934-55f7-47c0-fc13c6229ca6",
        "x-ms-date": "Tue, 02 Feb 2021 21:31:41 GMT",
=======
        "traceparent": "00-5f7ab6242897f74b9aac9162f111cf28-026d5704822edc49-00",
        "User-Agent": [
          "azsdk-net-Storage.Files.DataLake/12.7.0-alpha.20210217.1",
          "(.NET 5.0.3; Microsoft Windows 10.0.19042)"
        ],
        "x-ms-blob-public-access": "container",
        "x-ms-client-request-id": "3eb61f3a-b934-55f7-47c0-fc13c6229ca6",
        "x-ms-date": "Wed, 17 Feb 2021 22:35:53 GMT",
>>>>>>> 1814567d
        "x-ms-return-client-request-id": "true",
        "x-ms-version": "2020-06-12"
      },
      "RequestBody": null,
      "StatusCode": 201,
      "ResponseHeaders": {
        "Content-Length": "0",
<<<<<<< HEAD
        "Date": "Tue, 02 Feb 2021 21:31:41 GMT",
        "ETag": "\u00220x8D8C7C1EEA563D9\u0022",
        "Last-Modified": "Tue, 02 Feb 2021 21:31:41 GMT",
=======
        "Date": "Wed, 17 Feb 2021 22:35:53 GMT",
        "ETag": "\u00220x8D8D39462F14E18\u0022",
        "Last-Modified": "Wed, 17 Feb 2021 22:35:54 GMT",
>>>>>>> 1814567d
        "Server": [
          "Windows-Azure-Blob/1.0",
          "Microsoft-HTTPAPI/2.0"
        ],
        "x-ms-client-request-id": "3eb61f3a-b934-55f7-47c0-fc13c6229ca6",
<<<<<<< HEAD
        "x-ms-request-id": "43083c52-c01e-0058-06aa-f9a700000000",
=======
        "x-ms-request-id": "a5702305-901e-008e-387d-05a9e9000000",
>>>>>>> 1814567d
        "x-ms-version": "2020-06-12"
      },
      "ResponseBody": []
    },
    {
      "RequestUri": "https://seannse.dfs.core.windows.net/test-filesystem-39ca62ad-23cb-4a34-7fbf-da5861e53c0b/test-file-36c53a8f-40b5-f4f5-82d4-da26b87963ca?resource=file",
      "RequestMethod": "PUT",
      "RequestHeaders": {
        "Accept": "application/json",
        "Authorization": "Sanitized",
<<<<<<< HEAD
        "traceparent": "00-66a1419f3ef3a04d9b35b63236b49539-cee12d75abee1d4a-00",
        "User-Agent": [
          "azsdk-net-Storage.Files.DataLake/12.7.0-alpha.20210202.1",
          "(.NET 5.0.2; Microsoft Windows 10.0.19042)"
        ],
        "x-ms-client-request-id": "ac2bc308-2def-f9b3-29c1-bb60dfd09dcd",
        "x-ms-date": "Tue, 02 Feb 2021 21:31:41 GMT",
=======
        "traceparent": "00-793f3aa90dcde44cb0072f404f00596e-464c19b68440a041-00",
        "User-Agent": [
          "azsdk-net-Storage.Files.DataLake/12.7.0-alpha.20210217.1",
          "(.NET 5.0.3; Microsoft Windows 10.0.19042)"
        ],
        "x-ms-client-request-id": "ac2bc308-2def-f9b3-29c1-bb60dfd09dcd",
        "x-ms-date": "Wed, 17 Feb 2021 22:35:54 GMT",
>>>>>>> 1814567d
        "x-ms-return-client-request-id": "true",
        "x-ms-version": "2020-06-12"
      },
      "RequestBody": null,
      "StatusCode": 201,
      "ResponseHeaders": {
        "Content-Length": "0",
<<<<<<< HEAD
        "Date": "Tue, 02 Feb 2021 21:31:41 GMT",
        "ETag": "\u00220x8D8C7C1EEDD9112\u0022",
        "Last-Modified": "Tue, 02 Feb 2021 21:31:42 GMT",
=======
        "Date": "Wed, 17 Feb 2021 22:35:53 GMT",
        "ETag": "\u00220x8D8D39463255DFB\u0022",
        "Last-Modified": "Wed, 17 Feb 2021 22:35:54 GMT",
>>>>>>> 1814567d
        "Server": [
          "Windows-Azure-HDFS/1.0",
          "Microsoft-HTTPAPI/2.0"
        ],
        "x-ms-client-request-id": "ac2bc308-2def-f9b3-29c1-bb60dfd09dcd",
<<<<<<< HEAD
        "x-ms-request-id": "d340e4fc-e01f-004f-34aa-f90e0b000000",
=======
        "x-ms-request-id": "ceec48fe-101f-005b-647d-054664000000",
>>>>>>> 1814567d
        "x-ms-version": "2020-06-12"
      },
      "ResponseBody": []
    },
    {
      "RequestUri": "https://seannse.blob.core.windows.net/test-filesystem-39ca62ad-23cb-4a34-7fbf-da5861e53c0b/test-file-36c53a8f-40b5-f4f5-82d4-da26b87963ca?comp=lease",
      "RequestMethod": "PUT",
      "RequestHeaders": {
        "Accept": "application/xml",
        "Authorization": "Sanitized",
<<<<<<< HEAD
        "traceparent": "00-ed9992194a2bf8418c5389034ee76ab7-7e5b4a6e34b77246-00",
        "User-Agent": [
          "azsdk-net-Storage.Files.DataLake/12.7.0-alpha.20210202.1",
          "(.NET 5.0.2; Microsoft Windows 10.0.19042)"
        ],
        "x-ms-client-request-id": "89562244-d914-ad37-4b99-47788bdfa9e7",
        "x-ms-date": "Tue, 02 Feb 2021 21:31:41 GMT",
=======
        "traceparent": "00-70ccd7e1c3b18e419b7950d9e9b343ee-461c2391e7263149-00",
        "User-Agent": [
          "azsdk-net-Storage.Files.DataLake/12.7.0-alpha.20210217.1",
          "(.NET 5.0.3; Microsoft Windows 10.0.19042)"
        ],
        "x-ms-client-request-id": "89562244-d914-ad37-4b99-47788bdfa9e7",
        "x-ms-date": "Wed, 17 Feb 2021 22:35:54 GMT",
>>>>>>> 1814567d
        "x-ms-lease-action": "acquire",
        "x-ms-lease-duration": "15",
        "x-ms-proposed-lease-id": "55b8325d-5a04-9178-6476-a2d3504138b6",
        "x-ms-return-client-request-id": "true",
        "x-ms-version": "2020-06-12"
      },
      "RequestBody": null,
      "StatusCode": 201,
      "ResponseHeaders": {
        "Content-Length": "0",
<<<<<<< HEAD
        "Date": "Tue, 02 Feb 2021 21:31:41 GMT",
        "ETag": "\u00220x8D8C7C1EEDD9112\u0022",
        "Last-Modified": "Tue, 02 Feb 2021 21:31:42 GMT",
=======
        "Date": "Wed, 17 Feb 2021 22:35:53 GMT",
        "ETag": "\u00220x8D8D39463255DFB\u0022",
        "Last-Modified": "Wed, 17 Feb 2021 22:35:54 GMT",
>>>>>>> 1814567d
        "Server": [
          "Windows-Azure-Blob/1.0",
          "Microsoft-HTTPAPI/2.0"
        ],
        "x-ms-client-request-id": "89562244-d914-ad37-4b99-47788bdfa9e7",
        "x-ms-lease-id": "55b8325d-5a04-9178-6476-a2d3504138b6",
<<<<<<< HEAD
        "x-ms-request-id": "43083d94-c01e-0058-36aa-f9a700000000",
=======
        "x-ms-request-id": "a570242b-901e-008e-387d-05a9e9000000",
>>>>>>> 1814567d
        "x-ms-version": "2020-06-12"
      },
      "ResponseBody": []
    },
    {
      "RequestUri": "https://seannse.blob.core.windows.net/test-filesystem-39ca62ad-23cb-4a34-7fbf-da5861e53c0b/test-file-36c53a8f-40b5-f4f5-82d4-da26b87963ca?comp=lease",
      "RequestMethod": "PUT",
      "RequestHeaders": {
        "Accept": "application/xml",
        "Authorization": "Sanitized",
<<<<<<< HEAD
        "If-Modified-Since": "Wed, 03 Feb 2021 21:31:40 GMT",
        "traceparent": "00-3da34da4be23b54e86a2751b5b92220b-e96fa5792e2d7f4b-00",
        "User-Agent": [
          "azsdk-net-Storage.Files.DataLake/12.7.0-alpha.20210202.1",
          "(.NET 5.0.2; Microsoft Windows 10.0.19042)"
        ],
        "x-ms-client-request-id": "2d8fde07-aeea-cca2-6571-aab46f61a1de",
        "x-ms-date": "Tue, 02 Feb 2021 21:31:41 GMT",
=======
        "If-Modified-Since": "Thu, 18 Feb 2021 22:35:53 GMT",
        "traceparent": "00-1eb16d30d3fdf14488f09386d822d78f-1781bce2529a8943-00",
        "User-Agent": [
          "azsdk-net-Storage.Files.DataLake/12.7.0-alpha.20210217.1",
          "(.NET 5.0.3; Microsoft Windows 10.0.19042)"
        ],
        "x-ms-client-request-id": "2d8fde07-aeea-cca2-6571-aab46f61a1de",
        "x-ms-date": "Wed, 17 Feb 2021 22:35:54 GMT",
>>>>>>> 1814567d
        "x-ms-lease-action": "renew",
        "x-ms-lease-id": "55b8325d-5a04-9178-6476-a2d3504138b6",
        "x-ms-return-client-request-id": "true",
        "x-ms-version": "2020-06-12"
      },
      "RequestBody": null,
      "StatusCode": 412,
      "ResponseHeaders": {
        "Content-Length": "252",
        "Content-Type": "application/xml",
<<<<<<< HEAD
        "Date": "Tue, 02 Feb 2021 21:31:41 GMT",
=======
        "Date": "Wed, 17 Feb 2021 22:35:53 GMT",
>>>>>>> 1814567d
        "Server": [
          "Windows-Azure-Blob/1.0",
          "Microsoft-HTTPAPI/2.0"
        ],
        "x-ms-client-request-id": "2d8fde07-aeea-cca2-6571-aab46f61a1de",
        "x-ms-error-code": "ConditionNotMet",
<<<<<<< HEAD
        "x-ms-request-id": "43083df7-c01e-0058-11aa-f9a700000000",
=======
        "x-ms-request-id": "a570246d-901e-008e-767d-05a9e9000000",
>>>>>>> 1814567d
        "x-ms-version": "2020-06-12"
      },
      "ResponseBody": [
        "\uFEFF\u003C?xml version=\u00221.0\u0022 encoding=\u0022utf-8\u0022?\u003E\u003CError\u003E\u003CCode\u003EConditionNotMet\u003C/Code\u003E\u003CMessage\u003EThe condition specified using HTTP conditional header(s) is not met.\n",
<<<<<<< HEAD
        "RequestId:43083df7-c01e-0058-11aa-f9a700000000\n",
        "Time:2021-02-02T21:31:42.5371500Z\u003C/Message\u003E\u003C/Error\u003E"
=======
        "RequestId:a570246d-901e-008e-767d-05a9e9000000\n",
        "Time:2021-02-17T22:35:54.6610790Z\u003C/Message\u003E\u003C/Error\u003E"
>>>>>>> 1814567d
      ]
    },
    {
      "RequestUri": "https://seannse.blob.core.windows.net/test-filesystem-39ca62ad-23cb-4a34-7fbf-da5861e53c0b?restype=container",
      "RequestMethod": "DELETE",
      "RequestHeaders": {
        "Accept": "application/xml",
        "Authorization": "Sanitized",
<<<<<<< HEAD
        "traceparent": "00-c4eea8d7c677fa4bbc0411b860929e70-06794b4760856d4c-00",
        "User-Agent": [
          "azsdk-net-Storage.Files.DataLake/12.7.0-alpha.20210202.1",
          "(.NET 5.0.2; Microsoft Windows 10.0.19042)"
        ],
        "x-ms-client-request-id": "ad71594a-7b4f-dafc-63ed-db40fdcb36f6",
        "x-ms-date": "Tue, 02 Feb 2021 21:31:41 GMT",
=======
        "traceparent": "00-71c9d3387a133f44b570e82748586ce8-6821b962dac70041-00",
        "User-Agent": [
          "azsdk-net-Storage.Files.DataLake/12.7.0-alpha.20210217.1",
          "(.NET 5.0.3; Microsoft Windows 10.0.19042)"
        ],
        "x-ms-client-request-id": "ad71594a-7b4f-dafc-63ed-db40fdcb36f6",
        "x-ms-date": "Wed, 17 Feb 2021 22:35:54 GMT",
>>>>>>> 1814567d
        "x-ms-return-client-request-id": "true",
        "x-ms-version": "2020-06-12"
      },
      "RequestBody": null,
      "StatusCode": 202,
      "ResponseHeaders": {
        "Content-Length": "0",
<<<<<<< HEAD
        "Date": "Tue, 02 Feb 2021 21:31:41 GMT",
=======
        "Date": "Wed, 17 Feb 2021 22:35:53 GMT",
>>>>>>> 1814567d
        "Server": [
          "Windows-Azure-Blob/1.0",
          "Microsoft-HTTPAPI/2.0"
        ],
        "x-ms-client-request-id": "ad71594a-7b4f-dafc-63ed-db40fdcb36f6",
<<<<<<< HEAD
        "x-ms-request-id": "43083e23-c01e-0058-3daa-f9a700000000",
=======
        "x-ms-request-id": "a57024c2-901e-008e-477d-05a9e9000000",
>>>>>>> 1814567d
        "x-ms-version": "2020-06-12"
      },
      "ResponseBody": []
    },
    {
      "RequestUri": "https://seannse.blob.core.windows.net/test-filesystem-0f65b9e9-1228-d932-cbf3-89397c198a0e?restype=container",
      "RequestMethod": "PUT",
      "RequestHeaders": {
        "Accept": "application/xml",
        "Authorization": "Sanitized",
<<<<<<< HEAD
        "traceparent": "00-b7e460f788be224bb359c71f16189857-03334fcf31a42e43-00",
        "User-Agent": [
          "azsdk-net-Storage.Files.DataLake/12.7.0-alpha.20210202.1",
          "(.NET 5.0.2; Microsoft Windows 10.0.19042)"
        ],
        "x-ms-blob-public-access": "container",
        "x-ms-client-request-id": "889f3c7a-5cf1-3817-2797-e25cf1c25d4a",
        "x-ms-date": "Tue, 02 Feb 2021 21:31:42 GMT",
=======
        "traceparent": "00-0b0adad7dbbcd04dbcf1d505e32d1855-fc9a6af1050e5948-00",
        "User-Agent": [
          "azsdk-net-Storage.Files.DataLake/12.7.0-alpha.20210217.1",
          "(.NET 5.0.3; Microsoft Windows 10.0.19042)"
        ],
        "x-ms-blob-public-access": "container",
        "x-ms-client-request-id": "889f3c7a-5cf1-3817-2797-e25cf1c25d4a",
        "x-ms-date": "Wed, 17 Feb 2021 22:35:54 GMT",
>>>>>>> 1814567d
        "x-ms-return-client-request-id": "true",
        "x-ms-version": "2020-06-12"
      },
      "RequestBody": null,
      "StatusCode": 201,
      "ResponseHeaders": {
        "Content-Length": "0",
<<<<<<< HEAD
        "Date": "Tue, 02 Feb 2021 21:31:42 GMT",
        "ETag": "\u00220x8D8C7C1EF49148F\u0022",
        "Last-Modified": "Tue, 02 Feb 2021 21:31:43 GMT",
=======
        "Date": "Wed, 17 Feb 2021 22:35:54 GMT",
        "ETag": "\u00220x8D8D39463844FB4\u0022",
        "Last-Modified": "Wed, 17 Feb 2021 22:35:55 GMT",
>>>>>>> 1814567d
        "Server": [
          "Windows-Azure-Blob/1.0",
          "Microsoft-HTTPAPI/2.0"
        ],
        "x-ms-client-request-id": "889f3c7a-5cf1-3817-2797-e25cf1c25d4a",
<<<<<<< HEAD
        "x-ms-request-id": "1fb2f45e-e01e-003d-63aa-f90944000000",
=======
        "x-ms-request-id": "d109fa08-e01e-003d-097d-050944000000",
>>>>>>> 1814567d
        "x-ms-version": "2020-06-12"
      },
      "ResponseBody": []
    },
    {
      "RequestUri": "https://seannse.dfs.core.windows.net/test-filesystem-0f65b9e9-1228-d932-cbf3-89397c198a0e/test-file-923acd62-2061-f605-2b65-da1e386387f9?resource=file",
      "RequestMethod": "PUT",
      "RequestHeaders": {
        "Accept": "application/json",
        "Authorization": "Sanitized",
<<<<<<< HEAD
        "traceparent": "00-19d93f9bce0ead4993eab4e2e59a4d58-78af6f35f8ac614b-00",
        "User-Agent": [
          "azsdk-net-Storage.Files.DataLake/12.7.0-alpha.20210202.1",
          "(.NET 5.0.2; Microsoft Windows 10.0.19042)"
        ],
        "x-ms-client-request-id": "846b8fab-0d97-5976-36a9-5d8c81f8ffc3",
        "x-ms-date": "Tue, 02 Feb 2021 21:31:42 GMT",
=======
        "traceparent": "00-17c1ab8b9cb5e743bf1beeff4fff282c-a4a703940189de4a-00",
        "User-Agent": [
          "azsdk-net-Storage.Files.DataLake/12.7.0-alpha.20210217.1",
          "(.NET 5.0.3; Microsoft Windows 10.0.19042)"
        ],
        "x-ms-client-request-id": "846b8fab-0d97-5976-36a9-5d8c81f8ffc3",
        "x-ms-date": "Wed, 17 Feb 2021 22:35:55 GMT",
>>>>>>> 1814567d
        "x-ms-return-client-request-id": "true",
        "x-ms-version": "2020-06-12"
      },
      "RequestBody": null,
      "StatusCode": 201,
      "ResponseHeaders": {
        "Content-Length": "0",
<<<<<<< HEAD
        "Date": "Tue, 02 Feb 2021 21:31:42 GMT",
        "ETag": "\u00220x8D8C7C1EF7CDE31\u0022",
        "Last-Modified": "Tue, 02 Feb 2021 21:31:43 GMT",
=======
        "Date": "Wed, 17 Feb 2021 22:35:54 GMT",
        "ETag": "\u00220x8D8D39463BAF1DF\u0022",
        "Last-Modified": "Wed, 17 Feb 2021 22:35:55 GMT",
>>>>>>> 1814567d
        "Server": [
          "Windows-Azure-HDFS/1.0",
          "Microsoft-HTTPAPI/2.0"
        ],
        "x-ms-client-request-id": "846b8fab-0d97-5976-36a9-5d8c81f8ffc3",
<<<<<<< HEAD
        "x-ms-request-id": "3d5fab04-001f-000a-45aa-f9dbe8000000",
=======
        "x-ms-request-id": "66d78768-601f-0033-087d-0520f4000000",
>>>>>>> 1814567d
        "x-ms-version": "2020-06-12"
      },
      "ResponseBody": []
    },
    {
      "RequestUri": "https://seannse.blob.core.windows.net/test-filesystem-0f65b9e9-1228-d932-cbf3-89397c198a0e/test-file-923acd62-2061-f605-2b65-da1e386387f9?comp=lease",
      "RequestMethod": "PUT",
      "RequestHeaders": {
        "Accept": "application/xml",
        "Authorization": "Sanitized",
<<<<<<< HEAD
        "traceparent": "00-19ae7258dffe744b8b0ebc02a80295e6-df36d876f4129943-00",
        "User-Agent": [
          "azsdk-net-Storage.Files.DataLake/12.7.0-alpha.20210202.1",
          "(.NET 5.0.2; Microsoft Windows 10.0.19042)"
        ],
        "x-ms-client-request-id": "28482b31-ce28-8e6f-bf0b-d406ce452688",
        "x-ms-date": "Tue, 02 Feb 2021 21:31:42 GMT",
=======
        "traceparent": "00-807187e130288a45bc8739be205fed20-9e399ff0c7d18449-00",
        "User-Agent": [
          "azsdk-net-Storage.Files.DataLake/12.7.0-alpha.20210217.1",
          "(.NET 5.0.3; Microsoft Windows 10.0.19042)"
        ],
        "x-ms-client-request-id": "28482b31-ce28-8e6f-bf0b-d406ce452688",
        "x-ms-date": "Wed, 17 Feb 2021 22:35:55 GMT",
>>>>>>> 1814567d
        "x-ms-lease-action": "acquire",
        "x-ms-lease-duration": "15",
        "x-ms-proposed-lease-id": "3f09e80f-1c03-60d0-b091-3e3032ade4f9",
        "x-ms-return-client-request-id": "true",
        "x-ms-version": "2020-06-12"
      },
      "RequestBody": null,
      "StatusCode": 201,
      "ResponseHeaders": {
        "Content-Length": "0",
<<<<<<< HEAD
        "Date": "Tue, 02 Feb 2021 21:31:42 GMT",
        "ETag": "\u00220x8D8C7C1EF7CDE31\u0022",
        "Last-Modified": "Tue, 02 Feb 2021 21:31:43 GMT",
=======
        "Date": "Wed, 17 Feb 2021 22:35:55 GMT",
        "ETag": "\u00220x8D8D39463BAF1DF\u0022",
        "Last-Modified": "Wed, 17 Feb 2021 22:35:55 GMT",
>>>>>>> 1814567d
        "Server": [
          "Windows-Azure-Blob/1.0",
          "Microsoft-HTTPAPI/2.0"
        ],
        "x-ms-client-request-id": "28482b31-ce28-8e6f-bf0b-d406ce452688",
        "x-ms-lease-id": "3f09e80f-1c03-60d0-b091-3e3032ade4f9",
<<<<<<< HEAD
        "x-ms-request-id": "1fb2f6aa-e01e-003d-80aa-f90944000000",
=======
        "x-ms-request-id": "d109fa85-e01e-003d-757d-050944000000",
>>>>>>> 1814567d
        "x-ms-version": "2020-06-12"
      },
      "ResponseBody": []
    },
    {
      "RequestUri": "https://seannse.blob.core.windows.net/test-filesystem-0f65b9e9-1228-d932-cbf3-89397c198a0e/test-file-923acd62-2061-f605-2b65-da1e386387f9?comp=lease",
      "RequestMethod": "PUT",
      "RequestHeaders": {
        "Accept": "application/xml",
        "Authorization": "Sanitized",
<<<<<<< HEAD
        "If-Unmodified-Since": "Mon, 01 Feb 2021 21:31:40 GMT",
        "traceparent": "00-788dccd79780e240bc892ca319f75d93-234248d8c6d8c245-00",
        "User-Agent": [
          "azsdk-net-Storage.Files.DataLake/12.7.0-alpha.20210202.1",
          "(.NET 5.0.2; Microsoft Windows 10.0.19042)"
        ],
        "x-ms-client-request-id": "07ffe369-bb64-89d1-f7e4-e9ed2f5a78f5",
        "x-ms-date": "Tue, 02 Feb 2021 21:31:42 GMT",
=======
        "If-Unmodified-Since": "Tue, 16 Feb 2021 22:35:53 GMT",
        "traceparent": "00-fe564b5bef1c6f4782f4ad45e4eb7122-6581375ca9d75a47-00",
        "User-Agent": [
          "azsdk-net-Storage.Files.DataLake/12.7.0-alpha.20210217.1",
          "(.NET 5.0.3; Microsoft Windows 10.0.19042)"
        ],
        "x-ms-client-request-id": "07ffe369-bb64-89d1-f7e4-e9ed2f5a78f5",
        "x-ms-date": "Wed, 17 Feb 2021 22:35:55 GMT",
>>>>>>> 1814567d
        "x-ms-lease-action": "renew",
        "x-ms-lease-id": "3f09e80f-1c03-60d0-b091-3e3032ade4f9",
        "x-ms-return-client-request-id": "true",
        "x-ms-version": "2020-06-12"
      },
      "RequestBody": null,
      "StatusCode": 412,
      "ResponseHeaders": {
        "Content-Length": "252",
        "Content-Type": "application/xml",
<<<<<<< HEAD
        "Date": "Tue, 02 Feb 2021 21:31:42 GMT",
=======
        "Date": "Wed, 17 Feb 2021 22:35:55 GMT",
>>>>>>> 1814567d
        "Server": [
          "Windows-Azure-Blob/1.0",
          "Microsoft-HTTPAPI/2.0"
        ],
        "x-ms-client-request-id": "07ffe369-bb64-89d1-f7e4-e9ed2f5a78f5",
        "x-ms-error-code": "ConditionNotMet",
<<<<<<< HEAD
        "x-ms-request-id": "1fb2f703-e01e-003d-52aa-f90944000000",
=======
        "x-ms-request-id": "d109faa0-e01e-003d-0d7d-050944000000",
>>>>>>> 1814567d
        "x-ms-version": "2020-06-12"
      },
      "ResponseBody": [
        "\uFEFF\u003C?xml version=\u00221.0\u0022 encoding=\u0022utf-8\u0022?\u003E\u003CError\u003E\u003CCode\u003EConditionNotMet\u003C/Code\u003E\u003CMessage\u003EThe condition specified using HTTP conditional header(s) is not met.\n",
<<<<<<< HEAD
        "RequestId:1fb2f703-e01e-003d-52aa-f90944000000\n",
        "Time:2021-02-02T21:31:43.5288449Z\u003C/Message\u003E\u003C/Error\u003E"
=======
        "RequestId:d109faa0-e01e-003d-0d7d-050944000000\n",
        "Time:2021-02-17T22:35:55.6525080Z\u003C/Message\u003E\u003C/Error\u003E"
>>>>>>> 1814567d
      ]
    },
    {
      "RequestUri": "https://seannse.blob.core.windows.net/test-filesystem-0f65b9e9-1228-d932-cbf3-89397c198a0e?restype=container",
      "RequestMethod": "DELETE",
      "RequestHeaders": {
        "Accept": "application/xml",
        "Authorization": "Sanitized",
<<<<<<< HEAD
        "traceparent": "00-f27827e4b64f9645b8c13fcdf87c34be-a66d9aada80ec042-00",
        "User-Agent": [
          "azsdk-net-Storage.Files.DataLake/12.7.0-alpha.20210202.1",
          "(.NET 5.0.2; Microsoft Windows 10.0.19042)"
        ],
        "x-ms-client-request-id": "ea9cb450-1f46-0924-91aa-22a16ddddd2c",
        "x-ms-date": "Tue, 02 Feb 2021 21:31:42 GMT",
=======
        "traceparent": "00-9ee7fa9b495af84aadc44d33c25700ea-99c67585d27ed14d-00",
        "User-Agent": [
          "azsdk-net-Storage.Files.DataLake/12.7.0-alpha.20210217.1",
          "(.NET 5.0.3; Microsoft Windows 10.0.19042)"
        ],
        "x-ms-client-request-id": "ea9cb450-1f46-0924-91aa-22a16ddddd2c",
        "x-ms-date": "Wed, 17 Feb 2021 22:35:55 GMT",
>>>>>>> 1814567d
        "x-ms-return-client-request-id": "true",
        "x-ms-version": "2020-06-12"
      },
      "RequestBody": null,
      "StatusCode": 202,
      "ResponseHeaders": {
        "Content-Length": "0",
<<<<<<< HEAD
        "Date": "Tue, 02 Feb 2021 21:31:42 GMT",
=======
        "Date": "Wed, 17 Feb 2021 22:35:55 GMT",
>>>>>>> 1814567d
        "Server": [
          "Windows-Azure-Blob/1.0",
          "Microsoft-HTTPAPI/2.0"
        ],
        "x-ms-client-request-id": "ea9cb450-1f46-0924-91aa-22a16ddddd2c",
<<<<<<< HEAD
        "x-ms-request-id": "1fb2f76a-e01e-003d-2daa-f90944000000",
=======
        "x-ms-request-id": "d109fad8-e01e-003d-387d-050944000000",
>>>>>>> 1814567d
        "x-ms-version": "2020-06-12"
      },
      "ResponseBody": []
    },
    {
      "RequestUri": "https://seannse.blob.core.windows.net/test-filesystem-915e0f4a-78f3-5cc3-0e24-a7281a6cc025?restype=container",
      "RequestMethod": "PUT",
      "RequestHeaders": {
        "Accept": "application/xml",
        "Authorization": "Sanitized",
<<<<<<< HEAD
        "traceparent": "00-525f8621e9f0e74e86100f76d125ba5b-b711d96082b48a4c-00",
        "User-Agent": [
          "azsdk-net-Storage.Files.DataLake/12.7.0-alpha.20210202.1",
          "(.NET 5.0.2; Microsoft Windows 10.0.19042)"
        ],
        "x-ms-blob-public-access": "container",
        "x-ms-client-request-id": "ba1a745e-eb73-d7cc-f13f-dc2277fbef24",
        "x-ms-date": "Tue, 02 Feb 2021 21:31:43 GMT",
=======
        "traceparent": "00-9a489546b7b74043a2229212ac7251d7-b4f4e8e8790f474f-00",
        "User-Agent": [
          "azsdk-net-Storage.Files.DataLake/12.7.0-alpha.20210217.1",
          "(.NET 5.0.3; Microsoft Windows 10.0.19042)"
        ],
        "x-ms-blob-public-access": "container",
        "x-ms-client-request-id": "ba1a745e-eb73-d7cc-f13f-dc2277fbef24",
        "x-ms-date": "Wed, 17 Feb 2021 22:35:55 GMT",
>>>>>>> 1814567d
        "x-ms-return-client-request-id": "true",
        "x-ms-version": "2020-06-12"
      },
      "RequestBody": null,
      "StatusCode": 201,
      "ResponseHeaders": {
        "Content-Length": "0",
<<<<<<< HEAD
        "Date": "Tue, 02 Feb 2021 21:31:43 GMT",
        "ETag": "\u00220x8D8C7C1EFDEE9F6\u0022",
        "Last-Modified": "Tue, 02 Feb 2021 21:31:43 GMT",
=======
        "Date": "Wed, 17 Feb 2021 22:35:55 GMT",
        "ETag": "\u00220x8D8D394641BEE2B\u0022",
        "Last-Modified": "Wed, 17 Feb 2021 22:35:56 GMT",
>>>>>>> 1814567d
        "Server": [
          "Windows-Azure-Blob/1.0",
          "Microsoft-HTTPAPI/2.0"
        ],
        "x-ms-client-request-id": "ba1a745e-eb73-d7cc-f13f-dc2277fbef24",
<<<<<<< HEAD
        "x-ms-request-id": "0e6c00a1-c01e-0093-4eaa-f9a455000000",
=======
        "x-ms-request-id": "033cba8c-e01e-00ab-327d-050095000000",
>>>>>>> 1814567d
        "x-ms-version": "2020-06-12"
      },
      "ResponseBody": []
    },
    {
      "RequestUri": "https://seannse.dfs.core.windows.net/test-filesystem-915e0f4a-78f3-5cc3-0e24-a7281a6cc025/test-file-4339fcea-6240-bc6e-603f-34f0c71172d9?resource=file",
      "RequestMethod": "PUT",
      "RequestHeaders": {
        "Accept": "application/json",
        "Authorization": "Sanitized",
<<<<<<< HEAD
        "traceparent": "00-793e7f049f83ff4aaea1baf4b6fe092e-c7a271c21743f449-00",
        "User-Agent": [
          "azsdk-net-Storage.Files.DataLake/12.7.0-alpha.20210202.1",
          "(.NET 5.0.2; Microsoft Windows 10.0.19042)"
        ],
        "x-ms-client-request-id": "edc88b13-29fb-fc42-055d-5a34b6dc0fdf",
        "x-ms-date": "Tue, 02 Feb 2021 21:31:43 GMT",
=======
        "traceparent": "00-9d180e8a29030e409c4a59aba09f0230-8afbb23fa932ed47-00",
        "User-Agent": [
          "azsdk-net-Storage.Files.DataLake/12.7.0-alpha.20210217.1",
          "(.NET 5.0.3; Microsoft Windows 10.0.19042)"
        ],
        "x-ms-client-request-id": "edc88b13-29fb-fc42-055d-5a34b6dc0fdf",
        "x-ms-date": "Wed, 17 Feb 2021 22:35:56 GMT",
>>>>>>> 1814567d
        "x-ms-return-client-request-id": "true",
        "x-ms-version": "2020-06-12"
      },
      "RequestBody": null,
      "StatusCode": 201,
      "ResponseHeaders": {
        "Content-Length": "0",
<<<<<<< HEAD
        "Date": "Tue, 02 Feb 2021 21:31:43 GMT",
        "ETag": "\u00220x8D8C7C1F01CCDDB\u0022",
        "Last-Modified": "Tue, 02 Feb 2021 21:31:44 GMT",
=======
        "Date": "Wed, 17 Feb 2021 22:35:55 GMT",
        "ETag": "\u00220x8D8D39464561145\u0022",
        "Last-Modified": "Wed, 17 Feb 2021 22:35:56 GMT",
>>>>>>> 1814567d
        "Server": [
          "Windows-Azure-HDFS/1.0",
          "Microsoft-HTTPAPI/2.0"
        ],
        "x-ms-client-request-id": "edc88b13-29fb-fc42-055d-5a34b6dc0fdf",
<<<<<<< HEAD
        "x-ms-request-id": "0cb498ba-d01f-006b-03aa-f9f8ab000000",
=======
        "x-ms-request-id": "2bf278d9-901f-0008-6e7d-056550000000",
>>>>>>> 1814567d
        "x-ms-version": "2020-06-12"
      },
      "ResponseBody": []
    },
    {
      "RequestUri": "https://seannse.blob.core.windows.net/test-filesystem-915e0f4a-78f3-5cc3-0e24-a7281a6cc025/test-file-4339fcea-6240-bc6e-603f-34f0c71172d9?comp=lease",
      "RequestMethod": "PUT",
      "RequestHeaders": {
        "Accept": "application/xml",
        "Authorization": "Sanitized",
<<<<<<< HEAD
        "traceparent": "00-02dd5ca7f1426645b2021bcb6a956fa6-191a4d7473a10148-00",
        "User-Agent": [
          "azsdk-net-Storage.Files.DataLake/12.7.0-alpha.20210202.1",
          "(.NET 5.0.2; Microsoft Windows 10.0.19042)"
        ],
        "x-ms-client-request-id": "afb1a9b5-5422-ca30-b9e3-a33e42c62314",
        "x-ms-date": "Tue, 02 Feb 2021 21:31:43 GMT",
=======
        "traceparent": "00-254247b19b44af49965ef6b93ea789bc-3c53b66e9aab3f40-00",
        "User-Agent": [
          "azsdk-net-Storage.Files.DataLake/12.7.0-alpha.20210217.1",
          "(.NET 5.0.3; Microsoft Windows 10.0.19042)"
        ],
        "x-ms-client-request-id": "afb1a9b5-5422-ca30-b9e3-a33e42c62314",
        "x-ms-date": "Wed, 17 Feb 2021 22:35:56 GMT",
>>>>>>> 1814567d
        "x-ms-lease-action": "acquire",
        "x-ms-lease-duration": "15",
        "x-ms-proposed-lease-id": "536a02cd-4931-e4d2-4abc-e67bd8f00ad3",
        "x-ms-return-client-request-id": "true",
        "x-ms-version": "2020-06-12"
      },
      "RequestBody": null,
      "StatusCode": 201,
      "ResponseHeaders": {
        "Content-Length": "0",
<<<<<<< HEAD
        "Date": "Tue, 02 Feb 2021 21:31:43 GMT",
        "ETag": "\u00220x8D8C7C1F01CCDDB\u0022",
        "Last-Modified": "Tue, 02 Feb 2021 21:31:44 GMT",
=======
        "Date": "Wed, 17 Feb 2021 22:35:56 GMT",
        "ETag": "\u00220x8D8D39464561145\u0022",
        "Last-Modified": "Wed, 17 Feb 2021 22:35:56 GMT",
>>>>>>> 1814567d
        "Server": [
          "Windows-Azure-Blob/1.0",
          "Microsoft-HTTPAPI/2.0"
        ],
        "x-ms-client-request-id": "afb1a9b5-5422-ca30-b9e3-a33e42c62314",
        "x-ms-lease-id": "536a02cd-4931-e4d2-4abc-e67bd8f00ad3",
<<<<<<< HEAD
        "x-ms-request-id": "0e6c0412-c01e-0093-0daa-f9a455000000",
=======
        "x-ms-request-id": "033cbbb1-e01e-00ab-2d7d-050095000000",
>>>>>>> 1814567d
        "x-ms-version": "2020-06-12"
      },
      "ResponseBody": []
    },
    {
      "RequestUri": "https://seannse.blob.core.windows.net/test-filesystem-915e0f4a-78f3-5cc3-0e24-a7281a6cc025/test-file-4339fcea-6240-bc6e-603f-34f0c71172d9?comp=lease",
      "RequestMethod": "PUT",
      "RequestHeaders": {
        "Accept": "application/xml",
        "Authorization": "Sanitized",
        "If-Match": "\u0022garbage\u0022",
<<<<<<< HEAD
        "traceparent": "00-3447cad938c87f4b9767b736d9936fde-40c67141b3b33745-00",
        "User-Agent": [
          "azsdk-net-Storage.Files.DataLake/12.7.0-alpha.20210202.1",
          "(.NET 5.0.2; Microsoft Windows 10.0.19042)"
        ],
        "x-ms-client-request-id": "2ec566f6-5b3f-42b1-a111-8264e19f4c1b",
        "x-ms-date": "Tue, 02 Feb 2021 21:31:43 GMT",
=======
        "traceparent": "00-38cefdebbb6228478d6d3f4f12f73c95-86f0794b064fe245-00",
        "User-Agent": [
          "azsdk-net-Storage.Files.DataLake/12.7.0-alpha.20210217.1",
          "(.NET 5.0.3; Microsoft Windows 10.0.19042)"
        ],
        "x-ms-client-request-id": "2ec566f6-5b3f-42b1-a111-8264e19f4c1b",
        "x-ms-date": "Wed, 17 Feb 2021 22:35:56 GMT",
>>>>>>> 1814567d
        "x-ms-lease-action": "renew",
        "x-ms-lease-id": "536a02cd-4931-e4d2-4abc-e67bd8f00ad3",
        "x-ms-return-client-request-id": "true",
        "x-ms-version": "2020-06-12"
      },
      "RequestBody": null,
      "StatusCode": 412,
      "ResponseHeaders": {
        "Content-Length": "252",
        "Content-Type": "application/xml",
<<<<<<< HEAD
        "Date": "Tue, 02 Feb 2021 21:31:43 GMT",
=======
        "Date": "Wed, 17 Feb 2021 22:35:56 GMT",
>>>>>>> 1814567d
        "Server": [
          "Windows-Azure-Blob/1.0",
          "Microsoft-HTTPAPI/2.0"
        ],
        "x-ms-client-request-id": "2ec566f6-5b3f-42b1-a111-8264e19f4c1b",
        "x-ms-error-code": "ConditionNotMet",
<<<<<<< HEAD
        "x-ms-request-id": "0e6c04ab-c01e-0093-22aa-f9a455000000",
=======
        "x-ms-request-id": "033cbbd3-e01e-00ab-4c7d-050095000000",
>>>>>>> 1814567d
        "x-ms-version": "2020-06-12"
      },
      "ResponseBody": [
        "\uFEFF\u003C?xml version=\u00221.0\u0022 encoding=\u0022utf-8\u0022?\u003E\u003CError\u003E\u003CCode\u003EConditionNotMet\u003C/Code\u003E\u003CMessage\u003EThe condition specified using HTTP conditional header(s) is not met.\n",
<<<<<<< HEAD
        "RequestId:0e6c04ab-c01e-0093-22aa-f9a455000000\n",
        "Time:2021-02-02T21:31:44.5668456Z\u003C/Message\u003E\u003C/Error\u003E"
=======
        "RequestId:033cbbd3-e01e-00ab-4c7d-050095000000\n",
        "Time:2021-02-17T22:35:56.6531746Z\u003C/Message\u003E\u003C/Error\u003E"
>>>>>>> 1814567d
      ]
    },
    {
      "RequestUri": "https://seannse.blob.core.windows.net/test-filesystem-915e0f4a-78f3-5cc3-0e24-a7281a6cc025?restype=container",
      "RequestMethod": "DELETE",
      "RequestHeaders": {
        "Accept": "application/xml",
        "Authorization": "Sanitized",
<<<<<<< HEAD
        "traceparent": "00-0a8dcf65f4aa6a4fadee93404fdf76a0-de41d50b39663a4c-00",
        "User-Agent": [
          "azsdk-net-Storage.Files.DataLake/12.7.0-alpha.20210202.1",
          "(.NET 5.0.2; Microsoft Windows 10.0.19042)"
        ],
        "x-ms-client-request-id": "db48d7ab-f501-f7d4-d45a-43ed51326684",
        "x-ms-date": "Tue, 02 Feb 2021 21:31:44 GMT",
=======
        "traceparent": "00-e34a2b2e1c28244ca4848e2a95d5310c-5837bc380c38c14b-00",
        "User-Agent": [
          "azsdk-net-Storage.Files.DataLake/12.7.0-alpha.20210217.1",
          "(.NET 5.0.3; Microsoft Windows 10.0.19042)"
        ],
        "x-ms-client-request-id": "db48d7ab-f501-f7d4-d45a-43ed51326684",
        "x-ms-date": "Wed, 17 Feb 2021 22:35:56 GMT",
>>>>>>> 1814567d
        "x-ms-return-client-request-id": "true",
        "x-ms-version": "2020-06-12"
      },
      "RequestBody": null,
      "StatusCode": 202,
      "ResponseHeaders": {
        "Content-Length": "0",
<<<<<<< HEAD
        "Date": "Tue, 02 Feb 2021 21:31:43 GMT",
=======
        "Date": "Wed, 17 Feb 2021 22:35:56 GMT",
>>>>>>> 1814567d
        "Server": [
          "Windows-Azure-Blob/1.0",
          "Microsoft-HTTPAPI/2.0"
        ],
        "x-ms-client-request-id": "db48d7ab-f501-f7d4-d45a-43ed51326684",
<<<<<<< HEAD
        "x-ms-request-id": "0e6c053d-c01e-0093-2faa-f9a455000000",
=======
        "x-ms-request-id": "033cbbfe-e01e-00ab-757d-050095000000",
>>>>>>> 1814567d
        "x-ms-version": "2020-06-12"
      },
      "ResponseBody": []
    },
    {
      "RequestUri": "https://seannse.blob.core.windows.net/test-filesystem-1cb9558f-133d-15ea-e6e4-1bd6d06a5ed3?restype=container",
      "RequestMethod": "PUT",
      "RequestHeaders": {
        "Accept": "application/xml",
        "Authorization": "Sanitized",
<<<<<<< HEAD
        "traceparent": "00-30d0fe71c12ac44f8d187765a1dfdccf-1aa67549e3301b45-00",
        "User-Agent": [
          "azsdk-net-Storage.Files.DataLake/12.7.0-alpha.20210202.1",
          "(.NET 5.0.2; Microsoft Windows 10.0.19042)"
        ],
        "x-ms-blob-public-access": "container",
        "x-ms-client-request-id": "8eb70602-0514-979d-ec32-f51cd9fe276a",
        "x-ms-date": "Tue, 02 Feb 2021 21:31:44 GMT",
=======
        "traceparent": "00-cea994a4d5d4424c879429ce5becd1c4-16461d0db7edf741-00",
        "User-Agent": [
          "azsdk-net-Storage.Files.DataLake/12.7.0-alpha.20210217.1",
          "(.NET 5.0.3; Microsoft Windows 10.0.19042)"
        ],
        "x-ms-blob-public-access": "container",
        "x-ms-client-request-id": "8eb70602-0514-979d-ec32-f51cd9fe276a",
        "x-ms-date": "Wed, 17 Feb 2021 22:35:56 GMT",
>>>>>>> 1814567d
        "x-ms-return-client-request-id": "true",
        "x-ms-version": "2020-06-12"
      },
      "RequestBody": null,
      "StatusCode": 201,
      "ResponseHeaders": {
        "Content-Length": "0",
<<<<<<< HEAD
        "Date": "Tue, 02 Feb 2021 21:31:44 GMT",
        "ETag": "\u00220x8D8C7C1F07A3E06\u0022",
        "Last-Modified": "Tue, 02 Feb 2021 21:31:45 GMT",
=======
        "Date": "Wed, 17 Feb 2021 22:35:56 GMT",
        "ETag": "\u00220x8D8D39464A952C9\u0022",
        "Last-Modified": "Wed, 17 Feb 2021 22:35:57 GMT",
>>>>>>> 1814567d
        "Server": [
          "Windows-Azure-Blob/1.0",
          "Microsoft-HTTPAPI/2.0"
        ],
        "x-ms-client-request-id": "8eb70602-0514-979d-ec32-f51cd9fe276a",
<<<<<<< HEAD
        "x-ms-request-id": "6e3e0a90-501e-004a-0baa-f9dcd0000000",
=======
        "x-ms-request-id": "9a74358d-e01e-002d-417d-05cc2c000000",
>>>>>>> 1814567d
        "x-ms-version": "2020-06-12"
      },
      "ResponseBody": []
    },
    {
      "RequestUri": "https://seannse.dfs.core.windows.net/test-filesystem-1cb9558f-133d-15ea-e6e4-1bd6d06a5ed3/test-file-a9fe70fb-5c78-1e2d-3a04-6593c3637853?resource=file",
      "RequestMethod": "PUT",
      "RequestHeaders": {
        "Accept": "application/json",
        "Authorization": "Sanitized",
<<<<<<< HEAD
        "traceparent": "00-5aeb17c9f51b614285866472d35844f4-fecc2b877e29a741-00",
        "User-Agent": [
          "azsdk-net-Storage.Files.DataLake/12.7.0-alpha.20210202.1",
          "(.NET 5.0.2; Microsoft Windows 10.0.19042)"
        ],
        "x-ms-client-request-id": "2c8ce683-e694-a567-d999-540fa00ad488",
        "x-ms-date": "Tue, 02 Feb 2021 21:31:44 GMT",
=======
        "traceparent": "00-0a87392b5465a34ba52c1d61055f5f44-22dbc09836036f40-00",
        "User-Agent": [
          "azsdk-net-Storage.Files.DataLake/12.7.0-alpha.20210217.1",
          "(.NET 5.0.3; Microsoft Windows 10.0.19042)"
        ],
        "x-ms-client-request-id": "2c8ce683-e694-a567-d999-540fa00ad488",
        "x-ms-date": "Wed, 17 Feb 2021 22:35:57 GMT",
>>>>>>> 1814567d
        "x-ms-return-client-request-id": "true",
        "x-ms-version": "2020-06-12"
      },
      "RequestBody": null,
      "StatusCode": 201,
      "ResponseHeaders": {
        "Content-Length": "0",
<<<<<<< HEAD
        "Date": "Tue, 02 Feb 2021 21:31:44 GMT",
        "ETag": "\u00220x8D8C7C1F0B20CCF\u0022",
        "Last-Modified": "Tue, 02 Feb 2021 21:31:45 GMT",
=======
        "Date": "Wed, 17 Feb 2021 22:35:56 GMT",
        "ETag": "\u00220x8D8D39464E557C6\u0022",
        "Last-Modified": "Wed, 17 Feb 2021 22:35:57 GMT",
>>>>>>> 1814567d
        "Server": [
          "Windows-Azure-HDFS/1.0",
          "Microsoft-HTTPAPI/2.0"
        ],
        "x-ms-client-request-id": "2c8ce683-e694-a567-d999-540fa00ad488",
<<<<<<< HEAD
        "x-ms-request-id": "900182e3-701f-0062-08aa-f9bd78000000",
=======
        "x-ms-request-id": "272a9856-901f-006a-117d-05a777000000",
>>>>>>> 1814567d
        "x-ms-version": "2020-06-12"
      },
      "ResponseBody": []
    },
    {
      "RequestUri": "https://seannse.blob.core.windows.net/test-filesystem-1cb9558f-133d-15ea-e6e4-1bd6d06a5ed3/test-file-a9fe70fb-5c78-1e2d-3a04-6593c3637853",
      "RequestMethod": "HEAD",
      "RequestHeaders": {
        "Accept": "application/xml",
        "Authorization": "Sanitized",
        "User-Agent": [
<<<<<<< HEAD
          "azsdk-net-Storage.Files.DataLake/12.7.0-alpha.20210202.1",
          "(.NET 5.0.2; Microsoft Windows 10.0.19042)"
        ],
        "x-ms-client-request-id": "d96a954d-3c36-2590-2e61-7a80481168cf",
        "x-ms-date": "Tue, 02 Feb 2021 21:31:44 GMT",
=======
          "azsdk-net-Storage.Files.DataLake/12.7.0-alpha.20210217.1",
          "(.NET 5.0.3; Microsoft Windows 10.0.19042)"
        ],
        "x-ms-client-request-id": "d96a954d-3c36-2590-2e61-7a80481168cf",
        "x-ms-date": "Wed, 17 Feb 2021 22:35:57 GMT",
>>>>>>> 1814567d
        "x-ms-return-client-request-id": "true",
        "x-ms-version": "2020-06-12"
      },
      "RequestBody": null,
      "StatusCode": 200,
      "ResponseHeaders": {
        "Accept-Ranges": "bytes",
        "Content-Length": "0",
        "Content-Type": "application/octet-stream",
<<<<<<< HEAD
        "Date": "Tue, 02 Feb 2021 21:31:44 GMT",
        "ETag": "\u00220x8D8C7C1F0B20CCF\u0022",
        "Last-Modified": "Tue, 02 Feb 2021 21:31:45 GMT",
=======
        "Date": "Wed, 17 Feb 2021 22:35:56 GMT",
        "ETag": "\u00220x8D8D39464E557C6\u0022",
        "Last-Modified": "Wed, 17 Feb 2021 22:35:57 GMT",
>>>>>>> 1814567d
        "Server": [
          "Windows-Azure-Blob/1.0",
          "Microsoft-HTTPAPI/2.0"
        ],
        "x-ms-access-tier": "Hot",
        "x-ms-access-tier-inferred": "true",
        "x-ms-blob-type": "BlockBlob",
        "x-ms-client-request-id": "d96a954d-3c36-2590-2e61-7a80481168cf",
<<<<<<< HEAD
        "x-ms-creation-time": "Tue, 02 Feb 2021 21:31:45 GMT",
=======
        "x-ms-creation-time": "Wed, 17 Feb 2021 22:35:57 GMT",
>>>>>>> 1814567d
        "x-ms-group": "$superuser",
        "x-ms-lease-state": "available",
        "x-ms-lease-status": "unlocked",
        "x-ms-owner": "$superuser",
        "x-ms-permissions": "rw-r-----",
<<<<<<< HEAD
        "x-ms-request-id": "6e3e0b82-501e-004a-65aa-f9dcd0000000",
=======
        "x-ms-request-id": "9a74369d-e01e-002d-3f7d-05cc2c000000",
>>>>>>> 1814567d
        "x-ms-server-encrypted": "true",
        "x-ms-version": "2020-06-12"
      },
      "ResponseBody": []
    },
    {
      "RequestUri": "https://seannse.blob.core.windows.net/test-filesystem-1cb9558f-133d-15ea-e6e4-1bd6d06a5ed3/test-file-a9fe70fb-5c78-1e2d-3a04-6593c3637853?comp=lease",
      "RequestMethod": "PUT",
      "RequestHeaders": {
        "Accept": "application/xml",
        "Authorization": "Sanitized",
<<<<<<< HEAD
        "traceparent": "00-191f46223184f541bc3983d16452af56-3a1c96042791f441-00",
        "User-Agent": [
          "azsdk-net-Storage.Files.DataLake/12.7.0-alpha.20210202.1",
          "(.NET 5.0.2; Microsoft Windows 10.0.19042)"
        ],
        "x-ms-client-request-id": "a8099ecb-c99f-ed05-1bea-ae76d13f25c1",
        "x-ms-date": "Tue, 02 Feb 2021 21:31:44 GMT",
=======
        "traceparent": "00-c9beeeb6c7396549a2e7987220e4b80c-499d19dd85332f44-00",
        "User-Agent": [
          "azsdk-net-Storage.Files.DataLake/12.7.0-alpha.20210217.1",
          "(.NET 5.0.3; Microsoft Windows 10.0.19042)"
        ],
        "x-ms-client-request-id": "a8099ecb-c99f-ed05-1bea-ae76d13f25c1",
        "x-ms-date": "Wed, 17 Feb 2021 22:35:57 GMT",
>>>>>>> 1814567d
        "x-ms-lease-action": "acquire",
        "x-ms-lease-duration": "15",
        "x-ms-proposed-lease-id": "9ec7a1ba-5d29-2ab7-b114-9e563d09a23c",
        "x-ms-return-client-request-id": "true",
        "x-ms-version": "2020-06-12"
      },
      "RequestBody": null,
      "StatusCode": 201,
      "ResponseHeaders": {
        "Content-Length": "0",
<<<<<<< HEAD
        "Date": "Tue, 02 Feb 2021 21:31:44 GMT",
        "ETag": "\u00220x8D8C7C1F0B20CCF\u0022",
        "Last-Modified": "Tue, 02 Feb 2021 21:31:45 GMT",
=======
        "Date": "Wed, 17 Feb 2021 22:35:56 GMT",
        "ETag": "\u00220x8D8D39464E557C6\u0022",
        "Last-Modified": "Wed, 17 Feb 2021 22:35:57 GMT",
>>>>>>> 1814567d
        "Server": [
          "Windows-Azure-Blob/1.0",
          "Microsoft-HTTPAPI/2.0"
        ],
        "x-ms-client-request-id": "a8099ecb-c99f-ed05-1bea-ae76d13f25c1",
        "x-ms-lease-id": "9ec7a1ba-5d29-2ab7-b114-9e563d09a23c",
<<<<<<< HEAD
        "x-ms-request-id": "6e3e0baf-501e-004a-11aa-f9dcd0000000",
=======
        "x-ms-request-id": "9a7436be-e01e-002d-607d-05cc2c000000",
>>>>>>> 1814567d
        "x-ms-version": "2020-06-12"
      },
      "ResponseBody": []
    },
    {
      "RequestUri": "https://seannse.blob.core.windows.net/test-filesystem-1cb9558f-133d-15ea-e6e4-1bd6d06a5ed3/test-file-a9fe70fb-5c78-1e2d-3a04-6593c3637853?comp=lease",
      "RequestMethod": "PUT",
      "RequestHeaders": {
        "Accept": "application/xml",
        "Authorization": "Sanitized",
<<<<<<< HEAD
        "If-None-Match": "\u00220x8D8C7C1F0B20CCF\u0022",
        "traceparent": "00-648f0b859167a248a5d35924823c4c9f-86fcfeb97dacae47-00",
        "User-Agent": [
          "azsdk-net-Storage.Files.DataLake/12.7.0-alpha.20210202.1",
          "(.NET 5.0.2; Microsoft Windows 10.0.19042)"
        ],
        "x-ms-client-request-id": "aab478b2-bf07-2c30-11f8-d80f493b9da3",
        "x-ms-date": "Tue, 02 Feb 2021 21:31:44 GMT",
=======
        "If-None-Match": "0x8D8D39464E557C6",
        "traceparent": "00-35fe0b9258b5ea47b1b41b0c250fd0a5-76dfc99b03ce3242-00",
        "User-Agent": [
          "azsdk-net-Storage.Files.DataLake/12.7.0-alpha.20210217.1",
          "(.NET 5.0.3; Microsoft Windows 10.0.19042)"
        ],
        "x-ms-client-request-id": "aab478b2-bf07-2c30-11f8-d80f493b9da3",
        "x-ms-date": "Wed, 17 Feb 2021 22:35:57 GMT",
>>>>>>> 1814567d
        "x-ms-lease-action": "renew",
        "x-ms-lease-id": "9ec7a1ba-5d29-2ab7-b114-9e563d09a23c",
        "x-ms-return-client-request-id": "true",
        "x-ms-version": "2020-06-12"
      },
      "RequestBody": null,
      "StatusCode": 412,
      "ResponseHeaders": {
        "Content-Length": "252",
        "Content-Type": "application/xml",
<<<<<<< HEAD
        "Date": "Tue, 02 Feb 2021 21:31:44 GMT",
=======
        "Date": "Wed, 17 Feb 2021 22:35:57 GMT",
>>>>>>> 1814567d
        "Server": [
          "Windows-Azure-Blob/1.0",
          "Microsoft-HTTPAPI/2.0"
        ],
        "x-ms-client-request-id": "aab478b2-bf07-2c30-11f8-d80f493b9da3",
        "x-ms-error-code": "ConditionNotMet",
<<<<<<< HEAD
        "x-ms-request-id": "6e3e0be7-501e-004a-49aa-f9dcd0000000",
=======
        "x-ms-request-id": "9a7436e8-e01e-002d-097d-05cc2c000000",
>>>>>>> 1814567d
        "x-ms-version": "2020-06-12"
      },
      "ResponseBody": [
        "\uFEFF\u003C?xml version=\u00221.0\u0022 encoding=\u0022utf-8\u0022?\u003E\u003CError\u003E\u003CCode\u003EConditionNotMet\u003C/Code\u003E\u003CMessage\u003EThe condition specified using HTTP conditional header(s) is not met.\n",
<<<<<<< HEAD
        "RequestId:6e3e0be7-501e-004a-49aa-f9dcd0000000\n",
        "Time:2021-02-02T21:31:45.6458415Z\u003C/Message\u003E\u003C/Error\u003E"
=======
        "RequestId:9a7436e8-e01e-002d-097d-05cc2c000000\n",
        "Time:2021-02-17T22:35:57.6588486Z\u003C/Message\u003E\u003C/Error\u003E"
>>>>>>> 1814567d
      ]
    },
    {
      "RequestUri": "https://seannse.blob.core.windows.net/test-filesystem-1cb9558f-133d-15ea-e6e4-1bd6d06a5ed3?restype=container",
      "RequestMethod": "DELETE",
      "RequestHeaders": {
        "Accept": "application/xml",
        "Authorization": "Sanitized",
<<<<<<< HEAD
        "traceparent": "00-8e4d85ba65892b438b9e7dc7848e6598-bcb3fc1882775443-00",
        "User-Agent": [
          "azsdk-net-Storage.Files.DataLake/12.7.0-alpha.20210202.1",
          "(.NET 5.0.2; Microsoft Windows 10.0.19042)"
        ],
        "x-ms-client-request-id": "59c31c32-7b8a-07ba-f0f6-53cf7bf60ca9",
        "x-ms-date": "Tue, 02 Feb 2021 21:31:45 GMT",
=======
        "traceparent": "00-2477826c539cf347845a2dbee33c234a-f9aaf49261cc4449-00",
        "User-Agent": [
          "azsdk-net-Storage.Files.DataLake/12.7.0-alpha.20210217.1",
          "(.NET 5.0.3; Microsoft Windows 10.0.19042)"
        ],
        "x-ms-client-request-id": "59c31c32-7b8a-07ba-f0f6-53cf7bf60ca9",
        "x-ms-date": "Wed, 17 Feb 2021 22:35:57 GMT",
>>>>>>> 1814567d
        "x-ms-return-client-request-id": "true",
        "x-ms-version": "2020-06-12"
      },
      "RequestBody": null,
      "StatusCode": 202,
      "ResponseHeaders": {
        "Content-Length": "0",
<<<<<<< HEAD
        "Date": "Tue, 02 Feb 2021 21:31:44 GMT",
=======
        "Date": "Wed, 17 Feb 2021 22:35:57 GMT",
>>>>>>> 1814567d
        "Server": [
          "Windows-Azure-Blob/1.0",
          "Microsoft-HTTPAPI/2.0"
        ],
        "x-ms-client-request-id": "59c31c32-7b8a-07ba-f0f6-53cf7bf60ca9",
<<<<<<< HEAD
        "x-ms-request-id": "6e3e0c18-501e-004a-7aaa-f9dcd0000000",
=======
        "x-ms-request-id": "9a743717-e01e-002d-347d-05cc2c000000",
>>>>>>> 1814567d
        "x-ms-version": "2020-06-12"
      },
      "ResponseBody": []
    }
  ],
  "Variables": {
<<<<<<< HEAD
    "DateTimeOffsetNow": "2021-02-02T15:31:40.9976710-06:00",
=======
    "DateTimeOffsetNow": "2021-02-17T16:35:53.9961404-06:00",
>>>>>>> 1814567d
    "RandomSeed": "1195830973",
    "Storage_TestConfigHierarchicalNamespace": "NamespaceTenant\nseannse\nU2FuaXRpemVk\nhttps://seannse.blob.core.windows.net\nhttps://seannse.file.core.windows.net\nhttps://seannse.queue.core.windows.net\nhttps://seannse.table.core.windows.net\n\n\n\n\nhttps://seannse-secondary.blob.core.windows.net\nhttps://seannse-secondary.file.core.windows.net\nhttps://seannse-secondary.queue.core.windows.net\nhttps://seannse-secondary.table.core.windows.net\n68390a19-a643-458b-b726-408abf67b4fc\nSanitized\n72f988bf-86f1-41af-91ab-2d7cd011db47\nhttps://login.microsoftonline.com/\nCloud\nBlobEndpoint=https://seannse.blob.core.windows.net/;QueueEndpoint=https://seannse.queue.core.windows.net/;FileEndpoint=https://seannse.file.core.windows.net/;BlobSecondaryEndpoint=https://seannse-secondary.blob.core.windows.net/;QueueSecondaryEndpoint=https://seannse-secondary.queue.core.windows.net/;FileSecondaryEndpoint=https://seannse-secondary.file.core.windows.net/;AccountName=seannse;AccountKey=Sanitized\n"
  }
}<|MERGE_RESOLUTION|>--- conflicted
+++ resolved
@@ -1,197 +1,125 @@
 {
   "Entries": [
     {
-      "RequestUri": "https://seannse.blob.core.windows.net/test-filesystem-39ca62ad-23cb-4a34-7fbf-da5861e53c0b?restype=container",
-      "RequestMethod": "PUT",
-      "RequestHeaders": {
-        "Accept": "application/xml",
-        "Authorization": "Sanitized",
-<<<<<<< HEAD
-        "traceparent": "00-4ad32562e316e2468ad305d95d4e80cf-8ee8068ba0641e40-00",
-        "User-Agent": [
-          "azsdk-net-Storage.Files.DataLake/12.7.0-alpha.20210202.1",
-          "(.NET 5.0.2; Microsoft Windows 10.0.19042)"
+      "RequestUri": "https://seannse.blob.core.windows.net/test-filesystem-f767e00f-60b9-1d2e-541b-701a081a9332?restype=container",
+      "RequestMethod": "PUT",
+      "RequestHeaders": {
+        "Accept": "application/xml",
+        "Authorization": "Sanitized",
+        "traceparent": "00-a32b9a4ba9712943b10c14e36e433d50-67cba0f14ef4814c-00",
+        "User-Agent": [
+          "azsdk-net-Storage.Files.DataLake/12.7.0-alpha.20210219.1",
+          "(.NET 5.0.3; Microsoft Windows 10.0.19041)"
         ],
         "x-ms-blob-public-access": "container",
-        "x-ms-client-request-id": "3eb61f3a-b934-55f7-47c0-fc13c6229ca6",
-        "x-ms-date": "Tue, 02 Feb 2021 21:31:41 GMT",
-=======
-        "traceparent": "00-5f7ab6242897f74b9aac9162f111cf28-026d5704822edc49-00",
-        "User-Agent": [
-          "azsdk-net-Storage.Files.DataLake/12.7.0-alpha.20210217.1",
-          "(.NET 5.0.3; Microsoft Windows 10.0.19042)"
-        ],
-        "x-ms-blob-public-access": "container",
-        "x-ms-client-request-id": "3eb61f3a-b934-55f7-47c0-fc13c6229ca6",
-        "x-ms-date": "Wed, 17 Feb 2021 22:35:53 GMT",
->>>>>>> 1814567d
-        "x-ms-return-client-request-id": "true",
-        "x-ms-version": "2020-06-12"
-      },
-      "RequestBody": null,
-      "StatusCode": 201,
-      "ResponseHeaders": {
-        "Content-Length": "0",
-<<<<<<< HEAD
-        "Date": "Tue, 02 Feb 2021 21:31:41 GMT",
-        "ETag": "\u00220x8D8C7C1EEA563D9\u0022",
-        "Last-Modified": "Tue, 02 Feb 2021 21:31:41 GMT",
-=======
-        "Date": "Wed, 17 Feb 2021 22:35:53 GMT",
-        "ETag": "\u00220x8D8D39462F14E18\u0022",
-        "Last-Modified": "Wed, 17 Feb 2021 22:35:54 GMT",
->>>>>>> 1814567d
-        "Server": [
-          "Windows-Azure-Blob/1.0",
-          "Microsoft-HTTPAPI/2.0"
-        ],
-        "x-ms-client-request-id": "3eb61f3a-b934-55f7-47c0-fc13c6229ca6",
-<<<<<<< HEAD
-        "x-ms-request-id": "43083c52-c01e-0058-06aa-f9a700000000",
-=======
-        "x-ms-request-id": "a5702305-901e-008e-387d-05a9e9000000",
->>>>>>> 1814567d
-        "x-ms-version": "2020-06-12"
-      },
-      "ResponseBody": []
-    },
-    {
-      "RequestUri": "https://seannse.dfs.core.windows.net/test-filesystem-39ca62ad-23cb-4a34-7fbf-da5861e53c0b/test-file-36c53a8f-40b5-f4f5-82d4-da26b87963ca?resource=file",
+        "x-ms-client-request-id": "181ab65c-3a85-e4ac-e01c-06ae8febec33",
+        "x-ms-date": "Fri, 19 Feb 2021 19:13:50 GMT",
+        "x-ms-return-client-request-id": "true",
+        "x-ms-version": "2020-06-12"
+      },
+      "RequestBody": null,
+      "StatusCode": 201,
+      "ResponseHeaders": {
+        "Content-Length": "0",
+        "Date": "Fri, 19 Feb 2021 19:13:49 GMT",
+        "ETag": "\u00220x8D8D50A7CF93E8A\u0022",
+        "Last-Modified": "Fri, 19 Feb 2021 19:13:49 GMT",
+        "Server": [
+          "Windows-Azure-Blob/1.0",
+          "Microsoft-HTTPAPI/2.0"
+        ],
+        "x-ms-client-request-id": "181ab65c-3a85-e4ac-e01c-06ae8febec33",
+        "x-ms-request-id": "2e6dca29-201e-00a4-68f3-0676f9000000",
+        "x-ms-version": "2020-06-12"
+      },
+      "ResponseBody": []
+    },
+    {
+      "RequestUri": "https://seannse.dfs.core.windows.net/test-filesystem-f767e00f-60b9-1d2e-541b-701a081a9332/test-file-1060ece0-390c-5695-0ad7-3cce79176286?resource=file",
       "RequestMethod": "PUT",
       "RequestHeaders": {
         "Accept": "application/json",
         "Authorization": "Sanitized",
-<<<<<<< HEAD
-        "traceparent": "00-66a1419f3ef3a04d9b35b63236b49539-cee12d75abee1d4a-00",
-        "User-Agent": [
-          "azsdk-net-Storage.Files.DataLake/12.7.0-alpha.20210202.1",
-          "(.NET 5.0.2; Microsoft Windows 10.0.19042)"
-        ],
-        "x-ms-client-request-id": "ac2bc308-2def-f9b3-29c1-bb60dfd09dcd",
-        "x-ms-date": "Tue, 02 Feb 2021 21:31:41 GMT",
-=======
-        "traceparent": "00-793f3aa90dcde44cb0072f404f00596e-464c19b68440a041-00",
-        "User-Agent": [
-          "azsdk-net-Storage.Files.DataLake/12.7.0-alpha.20210217.1",
-          "(.NET 5.0.3; Microsoft Windows 10.0.19042)"
-        ],
-        "x-ms-client-request-id": "ac2bc308-2def-f9b3-29c1-bb60dfd09dcd",
-        "x-ms-date": "Wed, 17 Feb 2021 22:35:54 GMT",
->>>>>>> 1814567d
-        "x-ms-return-client-request-id": "true",
-        "x-ms-version": "2020-06-12"
-      },
-      "RequestBody": null,
-      "StatusCode": 201,
-      "ResponseHeaders": {
-        "Content-Length": "0",
-<<<<<<< HEAD
-        "Date": "Tue, 02 Feb 2021 21:31:41 GMT",
-        "ETag": "\u00220x8D8C7C1EEDD9112\u0022",
-        "Last-Modified": "Tue, 02 Feb 2021 21:31:42 GMT",
-=======
-        "Date": "Wed, 17 Feb 2021 22:35:53 GMT",
-        "ETag": "\u00220x8D8D39463255DFB\u0022",
-        "Last-Modified": "Wed, 17 Feb 2021 22:35:54 GMT",
->>>>>>> 1814567d
+        "traceparent": "00-62bb5ef2f059704998ca4b84db073bf7-c89a00bc80069141-00",
+        "User-Agent": [
+          "azsdk-net-Storage.Files.DataLake/12.7.0-alpha.20210219.1",
+          "(.NET 5.0.3; Microsoft Windows 10.0.19041)"
+        ],
+        "x-ms-client-request-id": "ce36b3fe-b86d-23c7-20c3-0daefddd6bc8",
+        "x-ms-date": "Fri, 19 Feb 2021 19:13:50 GMT",
+        "x-ms-return-client-request-id": "true",
+        "x-ms-version": "2020-06-12"
+      },
+      "RequestBody": null,
+      "StatusCode": 201,
+      "ResponseHeaders": {
+        "Content-Length": "0",
+        "Date": "Fri, 19 Feb 2021 19:13:48 GMT",
+        "ETag": "\u00220x8D8D50A7D07E544\u0022",
+        "Last-Modified": "Fri, 19 Feb 2021 19:13:49 GMT",
         "Server": [
           "Windows-Azure-HDFS/1.0",
           "Microsoft-HTTPAPI/2.0"
         ],
-        "x-ms-client-request-id": "ac2bc308-2def-f9b3-29c1-bb60dfd09dcd",
-<<<<<<< HEAD
-        "x-ms-request-id": "d340e4fc-e01f-004f-34aa-f90e0b000000",
-=======
-        "x-ms-request-id": "ceec48fe-101f-005b-647d-054664000000",
->>>>>>> 1814567d
-        "x-ms-version": "2020-06-12"
-      },
-      "ResponseBody": []
-    },
-    {
-      "RequestUri": "https://seannse.blob.core.windows.net/test-filesystem-39ca62ad-23cb-4a34-7fbf-da5861e53c0b/test-file-36c53a8f-40b5-f4f5-82d4-da26b87963ca?comp=lease",
-      "RequestMethod": "PUT",
-      "RequestHeaders": {
-        "Accept": "application/xml",
-        "Authorization": "Sanitized",
-<<<<<<< HEAD
-        "traceparent": "00-ed9992194a2bf8418c5389034ee76ab7-7e5b4a6e34b77246-00",
-        "User-Agent": [
-          "azsdk-net-Storage.Files.DataLake/12.7.0-alpha.20210202.1",
-          "(.NET 5.0.2; Microsoft Windows 10.0.19042)"
-        ],
-        "x-ms-client-request-id": "89562244-d914-ad37-4b99-47788bdfa9e7",
-        "x-ms-date": "Tue, 02 Feb 2021 21:31:41 GMT",
-=======
-        "traceparent": "00-70ccd7e1c3b18e419b7950d9e9b343ee-461c2391e7263149-00",
-        "User-Agent": [
-          "azsdk-net-Storage.Files.DataLake/12.7.0-alpha.20210217.1",
-          "(.NET 5.0.3; Microsoft Windows 10.0.19042)"
-        ],
-        "x-ms-client-request-id": "89562244-d914-ad37-4b99-47788bdfa9e7",
-        "x-ms-date": "Wed, 17 Feb 2021 22:35:54 GMT",
->>>>>>> 1814567d
+        "x-ms-client-request-id": "ce36b3fe-b86d-23c7-20c3-0daefddd6bc8",
+        "x-ms-request-id": "6f4bd272-e01f-004f-2ef3-060e0b000000",
+        "x-ms-version": "2020-06-12"
+      },
+      "ResponseBody": []
+    },
+    {
+      "RequestUri": "https://seannse.blob.core.windows.net/test-filesystem-f767e00f-60b9-1d2e-541b-701a081a9332/test-file-1060ece0-390c-5695-0ad7-3cce79176286?comp=lease",
+      "RequestMethod": "PUT",
+      "RequestHeaders": {
+        "Accept": "application/xml",
+        "Authorization": "Sanitized",
+        "traceparent": "00-6a7e1bc248fa6749bf1413cbafbaae9d-7646d25ec63b7b49-00",
+        "User-Agent": [
+          "azsdk-net-Storage.Files.DataLake/12.7.0-alpha.20210219.1",
+          "(.NET 5.0.3; Microsoft Windows 10.0.19041)"
+        ],
+        "x-ms-client-request-id": "3328c9b8-0dca-64a2-7fd1-8ec574dd7c6c",
+        "x-ms-date": "Fri, 19 Feb 2021 19:13:50 GMT",
         "x-ms-lease-action": "acquire",
         "x-ms-lease-duration": "15",
-        "x-ms-proposed-lease-id": "55b8325d-5a04-9178-6476-a2d3504138b6",
-        "x-ms-return-client-request-id": "true",
-        "x-ms-version": "2020-06-12"
-      },
-      "RequestBody": null,
-      "StatusCode": 201,
-      "ResponseHeaders": {
-        "Content-Length": "0",
-<<<<<<< HEAD
-        "Date": "Tue, 02 Feb 2021 21:31:41 GMT",
-        "ETag": "\u00220x8D8C7C1EEDD9112\u0022",
-        "Last-Modified": "Tue, 02 Feb 2021 21:31:42 GMT",
-=======
-        "Date": "Wed, 17 Feb 2021 22:35:53 GMT",
-        "ETag": "\u00220x8D8D39463255DFB\u0022",
-        "Last-Modified": "Wed, 17 Feb 2021 22:35:54 GMT",
->>>>>>> 1814567d
-        "Server": [
-          "Windows-Azure-Blob/1.0",
-          "Microsoft-HTTPAPI/2.0"
-        ],
-        "x-ms-client-request-id": "89562244-d914-ad37-4b99-47788bdfa9e7",
-        "x-ms-lease-id": "55b8325d-5a04-9178-6476-a2d3504138b6",
-<<<<<<< HEAD
-        "x-ms-request-id": "43083d94-c01e-0058-36aa-f9a700000000",
-=======
-        "x-ms-request-id": "a570242b-901e-008e-387d-05a9e9000000",
->>>>>>> 1814567d
-        "x-ms-version": "2020-06-12"
-      },
-      "ResponseBody": []
-    },
-    {
-      "RequestUri": "https://seannse.blob.core.windows.net/test-filesystem-39ca62ad-23cb-4a34-7fbf-da5861e53c0b/test-file-36c53a8f-40b5-f4f5-82d4-da26b87963ca?comp=lease",
-      "RequestMethod": "PUT",
-      "RequestHeaders": {
-        "Accept": "application/xml",
-        "Authorization": "Sanitized",
-<<<<<<< HEAD
-        "If-Modified-Since": "Wed, 03 Feb 2021 21:31:40 GMT",
-        "traceparent": "00-3da34da4be23b54e86a2751b5b92220b-e96fa5792e2d7f4b-00",
-        "User-Agent": [
-          "azsdk-net-Storage.Files.DataLake/12.7.0-alpha.20210202.1",
-          "(.NET 5.0.2; Microsoft Windows 10.0.19042)"
-        ],
-        "x-ms-client-request-id": "2d8fde07-aeea-cca2-6571-aab46f61a1de",
-        "x-ms-date": "Tue, 02 Feb 2021 21:31:41 GMT",
-=======
-        "If-Modified-Since": "Thu, 18 Feb 2021 22:35:53 GMT",
-        "traceparent": "00-1eb16d30d3fdf14488f09386d822d78f-1781bce2529a8943-00",
-        "User-Agent": [
-          "azsdk-net-Storage.Files.DataLake/12.7.0-alpha.20210217.1",
-          "(.NET 5.0.3; Microsoft Windows 10.0.19042)"
-        ],
-        "x-ms-client-request-id": "2d8fde07-aeea-cca2-6571-aab46f61a1de",
-        "x-ms-date": "Wed, 17 Feb 2021 22:35:54 GMT",
->>>>>>> 1814567d
+        "x-ms-proposed-lease-id": "f25c7fb9-992d-6534-40a8-43e9a7b4a4e4",
+        "x-ms-return-client-request-id": "true",
+        "x-ms-version": "2020-06-12"
+      },
+      "RequestBody": null,
+      "StatusCode": 201,
+      "ResponseHeaders": {
+        "Content-Length": "0",
+        "Date": "Fri, 19 Feb 2021 19:13:49 GMT",
+        "ETag": "\u00220x8D8D50A7D07E544\u0022",
+        "Last-Modified": "Fri, 19 Feb 2021 19:13:49 GMT",
+        "Server": [
+          "Windows-Azure-Blob/1.0",
+          "Microsoft-HTTPAPI/2.0"
+        ],
+        "x-ms-client-request-id": "3328c9b8-0dca-64a2-7fd1-8ec574dd7c6c",
+        "x-ms-lease-id": "f25c7fb9-992d-6534-40a8-43e9a7b4a4e4",
+        "x-ms-request-id": "2e6dcba0-201e-00a4-4df3-0676f9000000",
+        "x-ms-version": "2020-06-12"
+      },
+      "ResponseBody": []
+    },
+    {
+      "RequestUri": "https://seannse.blob.core.windows.net/test-filesystem-f767e00f-60b9-1d2e-541b-701a081a9332/test-file-1060ece0-390c-5695-0ad7-3cce79176286?comp=lease",
+      "RequestMethod": "PUT",
+      "RequestHeaders": {
+        "Accept": "application/xml",
+        "Authorization": "Sanitized",
+        "If-Modified-Since": "Sat, 20 Feb 2021 19:13:50 GMT",
+        "traceparent": "00-e1f3d2e7a723be4885f0c659238f37e2-d43d21574b428c47-00",
+        "User-Agent": [
+          "azsdk-net-Storage.Files.DataLake/12.7.0-alpha.20210219.1",
+          "(.NET 5.0.3; Microsoft Windows 10.0.19041)"
+        ],
+        "x-ms-client-request-id": "dd3154ed-708b-c91a-c96b-460f065325f7",
+        "x-ms-date": "Fri, 19 Feb 2021 19:13:50 GMT",
         "x-ms-lease-action": "renew",
-        "x-ms-lease-id": "55b8325d-5a04-9178-6476-a2d3504138b6",
+        "x-ms-lease-id": "f25c7fb9-992d-6534-40a8-43e9a7b4a4e4",
         "x-ms-return-client-request-id": "true",
         "x-ms-version": "2020-06-12"
       },
@@ -200,58 +128,35 @@
       "ResponseHeaders": {
         "Content-Length": "252",
         "Content-Type": "application/xml",
-<<<<<<< HEAD
-        "Date": "Tue, 02 Feb 2021 21:31:41 GMT",
-=======
-        "Date": "Wed, 17 Feb 2021 22:35:53 GMT",
->>>>>>> 1814567d
-        "Server": [
-          "Windows-Azure-Blob/1.0",
-          "Microsoft-HTTPAPI/2.0"
-        ],
-        "x-ms-client-request-id": "2d8fde07-aeea-cca2-6571-aab46f61a1de",
+        "Date": "Fri, 19 Feb 2021 19:13:49 GMT",
+        "Server": [
+          "Windows-Azure-Blob/1.0",
+          "Microsoft-HTTPAPI/2.0"
+        ],
+        "x-ms-client-request-id": "dd3154ed-708b-c91a-c96b-460f065325f7",
         "x-ms-error-code": "ConditionNotMet",
-<<<<<<< HEAD
-        "x-ms-request-id": "43083df7-c01e-0058-11aa-f9a700000000",
-=======
-        "x-ms-request-id": "a570246d-901e-008e-767d-05a9e9000000",
->>>>>>> 1814567d
+        "x-ms-request-id": "2e6dcc6a-201e-00a4-0cf3-0676f9000000",
         "x-ms-version": "2020-06-12"
       },
       "ResponseBody": [
         "\uFEFF\u003C?xml version=\u00221.0\u0022 encoding=\u0022utf-8\u0022?\u003E\u003CError\u003E\u003CCode\u003EConditionNotMet\u003C/Code\u003E\u003CMessage\u003EThe condition specified using HTTP conditional header(s) is not met.\n",
-<<<<<<< HEAD
-        "RequestId:43083df7-c01e-0058-11aa-f9a700000000\n",
-        "Time:2021-02-02T21:31:42.5371500Z\u003C/Message\u003E\u003C/Error\u003E"
-=======
-        "RequestId:a570246d-901e-008e-767d-05a9e9000000\n",
-        "Time:2021-02-17T22:35:54.6610790Z\u003C/Message\u003E\u003C/Error\u003E"
->>>>>>> 1814567d
+        "RequestId:2e6dcc6a-201e-00a4-0cf3-0676f9000000\n",
+        "Time:2021-02-19T19:13:49.8495546Z\u003C/Message\u003E\u003C/Error\u003E"
       ]
     },
     {
-      "RequestUri": "https://seannse.blob.core.windows.net/test-filesystem-39ca62ad-23cb-4a34-7fbf-da5861e53c0b?restype=container",
+      "RequestUri": "https://seannse.blob.core.windows.net/test-filesystem-f767e00f-60b9-1d2e-541b-701a081a9332?restype=container",
       "RequestMethod": "DELETE",
       "RequestHeaders": {
         "Accept": "application/xml",
         "Authorization": "Sanitized",
-<<<<<<< HEAD
-        "traceparent": "00-c4eea8d7c677fa4bbc0411b860929e70-06794b4760856d4c-00",
-        "User-Agent": [
-          "azsdk-net-Storage.Files.DataLake/12.7.0-alpha.20210202.1",
-          "(.NET 5.0.2; Microsoft Windows 10.0.19042)"
-        ],
-        "x-ms-client-request-id": "ad71594a-7b4f-dafc-63ed-db40fdcb36f6",
-        "x-ms-date": "Tue, 02 Feb 2021 21:31:41 GMT",
-=======
-        "traceparent": "00-71c9d3387a133f44b570e82748586ce8-6821b962dac70041-00",
-        "User-Agent": [
-          "azsdk-net-Storage.Files.DataLake/12.7.0-alpha.20210217.1",
-          "(.NET 5.0.3; Microsoft Windows 10.0.19042)"
-        ],
-        "x-ms-client-request-id": "ad71594a-7b4f-dafc-63ed-db40fdcb36f6",
-        "x-ms-date": "Wed, 17 Feb 2021 22:35:54 GMT",
->>>>>>> 1814567d
+        "traceparent": "00-ac64c44dd91c9248b2abd89be1ba4275-b3de565cc7533946-00",
+        "User-Agent": [
+          "azsdk-net-Storage.Files.DataLake/12.7.0-alpha.20210219.1",
+          "(.NET 5.0.3; Microsoft Windows 10.0.19041)"
+        ],
+        "x-ms-client-request-id": "20d84bd9-9eac-aee0-0e0e-c6a15fd91e12",
+        "x-ms-date": "Fri, 19 Feb 2021 19:13:50 GMT",
         "x-ms-return-client-request-id": "true",
         "x-ms-version": "2020-06-12"
       },
@@ -259,217 +164,137 @@
       "StatusCode": 202,
       "ResponseHeaders": {
         "Content-Length": "0",
-<<<<<<< HEAD
-        "Date": "Tue, 02 Feb 2021 21:31:41 GMT",
-=======
-        "Date": "Wed, 17 Feb 2021 22:35:53 GMT",
->>>>>>> 1814567d
-        "Server": [
-          "Windows-Azure-Blob/1.0",
-          "Microsoft-HTTPAPI/2.0"
-        ],
-        "x-ms-client-request-id": "ad71594a-7b4f-dafc-63ed-db40fdcb36f6",
-<<<<<<< HEAD
-        "x-ms-request-id": "43083e23-c01e-0058-3daa-f9a700000000",
-=======
-        "x-ms-request-id": "a57024c2-901e-008e-477d-05a9e9000000",
->>>>>>> 1814567d
-        "x-ms-version": "2020-06-12"
-      },
-      "ResponseBody": []
-    },
-    {
-      "RequestUri": "https://seannse.blob.core.windows.net/test-filesystem-0f65b9e9-1228-d932-cbf3-89397c198a0e?restype=container",
-      "RequestMethod": "PUT",
-      "RequestHeaders": {
-        "Accept": "application/xml",
-        "Authorization": "Sanitized",
-<<<<<<< HEAD
-        "traceparent": "00-b7e460f788be224bb359c71f16189857-03334fcf31a42e43-00",
-        "User-Agent": [
-          "azsdk-net-Storage.Files.DataLake/12.7.0-alpha.20210202.1",
-          "(.NET 5.0.2; Microsoft Windows 10.0.19042)"
+        "Date": "Fri, 19 Feb 2021 19:13:49 GMT",
+        "Server": [
+          "Windows-Azure-Blob/1.0",
+          "Microsoft-HTTPAPI/2.0"
+        ],
+        "x-ms-client-request-id": "20d84bd9-9eac-aee0-0e0e-c6a15fd91e12",
+        "x-ms-request-id": "2e6dcd18-201e-00a4-30f3-0676f9000000",
+        "x-ms-version": "2020-06-12"
+      },
+      "ResponseBody": []
+    },
+    {
+      "RequestUri": "https://seannse.blob.core.windows.net/test-filesystem-a073259c-b3dc-c31b-721e-fc88a312d9b9?restype=container",
+      "RequestMethod": "PUT",
+      "RequestHeaders": {
+        "Accept": "application/xml",
+        "Authorization": "Sanitized",
+        "traceparent": "00-4155f45a55ed944cb1bac92924a40b9f-773626a21a1c6541-00",
+        "User-Agent": [
+          "azsdk-net-Storage.Files.DataLake/12.7.0-alpha.20210219.1",
+          "(.NET 5.0.3; Microsoft Windows 10.0.19041)"
         ],
         "x-ms-blob-public-access": "container",
-        "x-ms-client-request-id": "889f3c7a-5cf1-3817-2797-e25cf1c25d4a",
-        "x-ms-date": "Tue, 02 Feb 2021 21:31:42 GMT",
-=======
-        "traceparent": "00-0b0adad7dbbcd04dbcf1d505e32d1855-fc9a6af1050e5948-00",
-        "User-Agent": [
-          "azsdk-net-Storage.Files.DataLake/12.7.0-alpha.20210217.1",
-          "(.NET 5.0.3; Microsoft Windows 10.0.19042)"
-        ],
-        "x-ms-blob-public-access": "container",
-        "x-ms-client-request-id": "889f3c7a-5cf1-3817-2797-e25cf1c25d4a",
-        "x-ms-date": "Wed, 17 Feb 2021 22:35:54 GMT",
->>>>>>> 1814567d
-        "x-ms-return-client-request-id": "true",
-        "x-ms-version": "2020-06-12"
-      },
-      "RequestBody": null,
-      "StatusCode": 201,
-      "ResponseHeaders": {
-        "Content-Length": "0",
-<<<<<<< HEAD
-        "Date": "Tue, 02 Feb 2021 21:31:42 GMT",
-        "ETag": "\u00220x8D8C7C1EF49148F\u0022",
-        "Last-Modified": "Tue, 02 Feb 2021 21:31:43 GMT",
-=======
-        "Date": "Wed, 17 Feb 2021 22:35:54 GMT",
-        "ETag": "\u00220x8D8D39463844FB4\u0022",
-        "Last-Modified": "Wed, 17 Feb 2021 22:35:55 GMT",
->>>>>>> 1814567d
-        "Server": [
-          "Windows-Azure-Blob/1.0",
-          "Microsoft-HTTPAPI/2.0"
-        ],
-        "x-ms-client-request-id": "889f3c7a-5cf1-3817-2797-e25cf1c25d4a",
-<<<<<<< HEAD
-        "x-ms-request-id": "1fb2f45e-e01e-003d-63aa-f90944000000",
-=======
-        "x-ms-request-id": "d109fa08-e01e-003d-097d-050944000000",
->>>>>>> 1814567d
-        "x-ms-version": "2020-06-12"
-      },
-      "ResponseBody": []
-    },
-    {
-      "RequestUri": "https://seannse.dfs.core.windows.net/test-filesystem-0f65b9e9-1228-d932-cbf3-89397c198a0e/test-file-923acd62-2061-f605-2b65-da1e386387f9?resource=file",
+        "x-ms-client-request-id": "ca6bbae4-5c9c-25aa-3015-ae8ea2580bfc",
+        "x-ms-date": "Fri, 19 Feb 2021 19:13:50 GMT",
+        "x-ms-return-client-request-id": "true",
+        "x-ms-version": "2020-06-12"
+      },
+      "RequestBody": null,
+      "StatusCode": 201,
+      "ResponseHeaders": {
+        "Content-Length": "0",
+        "Date": "Fri, 19 Feb 2021 19:13:49 GMT",
+        "ETag": "\u00220x8D8D50A7D367A5C\u0022",
+        "Last-Modified": "Fri, 19 Feb 2021 19:13:50 GMT",
+        "Server": [
+          "Windows-Azure-Blob/1.0",
+          "Microsoft-HTTPAPI/2.0"
+        ],
+        "x-ms-client-request-id": "ca6bbae4-5c9c-25aa-3015-ae8ea2580bfc",
+        "x-ms-request-id": "2e6dcdde-201e-00a4-6ff3-0676f9000000",
+        "x-ms-version": "2020-06-12"
+      },
+      "ResponseBody": []
+    },
+    {
+      "RequestUri": "https://seannse.dfs.core.windows.net/test-filesystem-a073259c-b3dc-c31b-721e-fc88a312d9b9/test-file-a0340c35-64a3-9897-daf3-bb6e7e035f31?resource=file",
       "RequestMethod": "PUT",
       "RequestHeaders": {
         "Accept": "application/json",
         "Authorization": "Sanitized",
-<<<<<<< HEAD
-        "traceparent": "00-19d93f9bce0ead4993eab4e2e59a4d58-78af6f35f8ac614b-00",
-        "User-Agent": [
-          "azsdk-net-Storage.Files.DataLake/12.7.0-alpha.20210202.1",
-          "(.NET 5.0.2; Microsoft Windows 10.0.19042)"
-        ],
-        "x-ms-client-request-id": "846b8fab-0d97-5976-36a9-5d8c81f8ffc3",
-        "x-ms-date": "Tue, 02 Feb 2021 21:31:42 GMT",
-=======
-        "traceparent": "00-17c1ab8b9cb5e743bf1beeff4fff282c-a4a703940189de4a-00",
-        "User-Agent": [
-          "azsdk-net-Storage.Files.DataLake/12.7.0-alpha.20210217.1",
-          "(.NET 5.0.3; Microsoft Windows 10.0.19042)"
-        ],
-        "x-ms-client-request-id": "846b8fab-0d97-5976-36a9-5d8c81f8ffc3",
-        "x-ms-date": "Wed, 17 Feb 2021 22:35:55 GMT",
->>>>>>> 1814567d
-        "x-ms-return-client-request-id": "true",
-        "x-ms-version": "2020-06-12"
-      },
-      "RequestBody": null,
-      "StatusCode": 201,
-      "ResponseHeaders": {
-        "Content-Length": "0",
-<<<<<<< HEAD
-        "Date": "Tue, 02 Feb 2021 21:31:42 GMT",
-        "ETag": "\u00220x8D8C7C1EF7CDE31\u0022",
-        "Last-Modified": "Tue, 02 Feb 2021 21:31:43 GMT",
-=======
-        "Date": "Wed, 17 Feb 2021 22:35:54 GMT",
-        "ETag": "\u00220x8D8D39463BAF1DF\u0022",
-        "Last-Modified": "Wed, 17 Feb 2021 22:35:55 GMT",
->>>>>>> 1814567d
+        "traceparent": "00-652c8d4edd16c743b903f6f192995fe8-b661b2b3684c3a48-00",
+        "User-Agent": [
+          "azsdk-net-Storage.Files.DataLake/12.7.0-alpha.20210219.1",
+          "(.NET 5.0.3; Microsoft Windows 10.0.19041)"
+        ],
+        "x-ms-client-request-id": "56e23862-120c-8064-23d3-efa8a13ba72c",
+        "x-ms-date": "Fri, 19 Feb 2021 19:13:50 GMT",
+        "x-ms-return-client-request-id": "true",
+        "x-ms-version": "2020-06-12"
+      },
+      "RequestBody": null,
+      "StatusCode": 201,
+      "ResponseHeaders": {
+        "Content-Length": "0",
+        "Date": "Fri, 19 Feb 2021 19:13:49 GMT",
+        "ETag": "\u00220x8D8D50A7D455E81\u0022",
+        "Last-Modified": "Fri, 19 Feb 2021 19:13:50 GMT",
         "Server": [
           "Windows-Azure-HDFS/1.0",
           "Microsoft-HTTPAPI/2.0"
         ],
-        "x-ms-client-request-id": "846b8fab-0d97-5976-36a9-5d8c81f8ffc3",
-<<<<<<< HEAD
-        "x-ms-request-id": "3d5fab04-001f-000a-45aa-f9dbe8000000",
-=======
-        "x-ms-request-id": "66d78768-601f-0033-087d-0520f4000000",
->>>>>>> 1814567d
-        "x-ms-version": "2020-06-12"
-      },
-      "ResponseBody": []
-    },
-    {
-      "RequestUri": "https://seannse.blob.core.windows.net/test-filesystem-0f65b9e9-1228-d932-cbf3-89397c198a0e/test-file-923acd62-2061-f605-2b65-da1e386387f9?comp=lease",
-      "RequestMethod": "PUT",
-      "RequestHeaders": {
-        "Accept": "application/xml",
-        "Authorization": "Sanitized",
-<<<<<<< HEAD
-        "traceparent": "00-19ae7258dffe744b8b0ebc02a80295e6-df36d876f4129943-00",
-        "User-Agent": [
-          "azsdk-net-Storage.Files.DataLake/12.7.0-alpha.20210202.1",
-          "(.NET 5.0.2; Microsoft Windows 10.0.19042)"
-        ],
-        "x-ms-client-request-id": "28482b31-ce28-8e6f-bf0b-d406ce452688",
-        "x-ms-date": "Tue, 02 Feb 2021 21:31:42 GMT",
-=======
-        "traceparent": "00-807187e130288a45bc8739be205fed20-9e399ff0c7d18449-00",
-        "User-Agent": [
-          "azsdk-net-Storage.Files.DataLake/12.7.0-alpha.20210217.1",
-          "(.NET 5.0.3; Microsoft Windows 10.0.19042)"
-        ],
-        "x-ms-client-request-id": "28482b31-ce28-8e6f-bf0b-d406ce452688",
-        "x-ms-date": "Wed, 17 Feb 2021 22:35:55 GMT",
->>>>>>> 1814567d
+        "x-ms-client-request-id": "56e23862-120c-8064-23d3-efa8a13ba72c",
+        "x-ms-request-id": "6f4bd2af-e01f-004f-6bf3-060e0b000000",
+        "x-ms-version": "2020-06-12"
+      },
+      "ResponseBody": []
+    },
+    {
+      "RequestUri": "https://seannse.blob.core.windows.net/test-filesystem-a073259c-b3dc-c31b-721e-fc88a312d9b9/test-file-a0340c35-64a3-9897-daf3-bb6e7e035f31?comp=lease",
+      "RequestMethod": "PUT",
+      "RequestHeaders": {
+        "Accept": "application/xml",
+        "Authorization": "Sanitized",
+        "traceparent": "00-89ea998a4ff5614c854595c7a4ef0d9b-003febd11beca145-00",
+        "User-Agent": [
+          "azsdk-net-Storage.Files.DataLake/12.7.0-alpha.20210219.1",
+          "(.NET 5.0.3; Microsoft Windows 10.0.19041)"
+        ],
+        "x-ms-client-request-id": "d9b05d68-2f9a-3fd8-e3bc-67e887d0a5f2",
+        "x-ms-date": "Fri, 19 Feb 2021 19:13:50 GMT",
         "x-ms-lease-action": "acquire",
         "x-ms-lease-duration": "15",
-        "x-ms-proposed-lease-id": "3f09e80f-1c03-60d0-b091-3e3032ade4f9",
-        "x-ms-return-client-request-id": "true",
-        "x-ms-version": "2020-06-12"
-      },
-      "RequestBody": null,
-      "StatusCode": 201,
-      "ResponseHeaders": {
-        "Content-Length": "0",
-<<<<<<< HEAD
-        "Date": "Tue, 02 Feb 2021 21:31:42 GMT",
-        "ETag": "\u00220x8D8C7C1EF7CDE31\u0022",
-        "Last-Modified": "Tue, 02 Feb 2021 21:31:43 GMT",
-=======
-        "Date": "Wed, 17 Feb 2021 22:35:55 GMT",
-        "ETag": "\u00220x8D8D39463BAF1DF\u0022",
-        "Last-Modified": "Wed, 17 Feb 2021 22:35:55 GMT",
->>>>>>> 1814567d
-        "Server": [
-          "Windows-Azure-Blob/1.0",
-          "Microsoft-HTTPAPI/2.0"
-        ],
-        "x-ms-client-request-id": "28482b31-ce28-8e6f-bf0b-d406ce452688",
-        "x-ms-lease-id": "3f09e80f-1c03-60d0-b091-3e3032ade4f9",
-<<<<<<< HEAD
-        "x-ms-request-id": "1fb2f6aa-e01e-003d-80aa-f90944000000",
-=======
-        "x-ms-request-id": "d109fa85-e01e-003d-757d-050944000000",
->>>>>>> 1814567d
-        "x-ms-version": "2020-06-12"
-      },
-      "ResponseBody": []
-    },
-    {
-      "RequestUri": "https://seannse.blob.core.windows.net/test-filesystem-0f65b9e9-1228-d932-cbf3-89397c198a0e/test-file-923acd62-2061-f605-2b65-da1e386387f9?comp=lease",
-      "RequestMethod": "PUT",
-      "RequestHeaders": {
-        "Accept": "application/xml",
-        "Authorization": "Sanitized",
-<<<<<<< HEAD
-        "If-Unmodified-Since": "Mon, 01 Feb 2021 21:31:40 GMT",
-        "traceparent": "00-788dccd79780e240bc892ca319f75d93-234248d8c6d8c245-00",
-        "User-Agent": [
-          "azsdk-net-Storage.Files.DataLake/12.7.0-alpha.20210202.1",
-          "(.NET 5.0.2; Microsoft Windows 10.0.19042)"
-        ],
-        "x-ms-client-request-id": "07ffe369-bb64-89d1-f7e4-e9ed2f5a78f5",
-        "x-ms-date": "Tue, 02 Feb 2021 21:31:42 GMT",
-=======
-        "If-Unmodified-Since": "Tue, 16 Feb 2021 22:35:53 GMT",
-        "traceparent": "00-fe564b5bef1c6f4782f4ad45e4eb7122-6581375ca9d75a47-00",
-        "User-Agent": [
-          "azsdk-net-Storage.Files.DataLake/12.7.0-alpha.20210217.1",
-          "(.NET 5.0.3; Microsoft Windows 10.0.19042)"
-        ],
-        "x-ms-client-request-id": "07ffe369-bb64-89d1-f7e4-e9ed2f5a78f5",
-        "x-ms-date": "Wed, 17 Feb 2021 22:35:55 GMT",
->>>>>>> 1814567d
+        "x-ms-proposed-lease-id": "ae227cb5-22b4-2655-ef23-8b94da30421d",
+        "x-ms-return-client-request-id": "true",
+        "x-ms-version": "2020-06-12"
+      },
+      "RequestBody": null,
+      "StatusCode": 201,
+      "ResponseHeaders": {
+        "Content-Length": "0",
+        "Date": "Fri, 19 Feb 2021 19:13:49 GMT",
+        "ETag": "\u00220x8D8D50A7D455E81\u0022",
+        "Last-Modified": "Fri, 19 Feb 2021 19:13:50 GMT",
+        "Server": [
+          "Windows-Azure-Blob/1.0",
+          "Microsoft-HTTPAPI/2.0"
+        ],
+        "x-ms-client-request-id": "d9b05d68-2f9a-3fd8-e3bc-67e887d0a5f2",
+        "x-ms-lease-id": "ae227cb5-22b4-2655-ef23-8b94da30421d",
+        "x-ms-request-id": "2e6dcf77-201e-00a4-74f3-0676f9000000",
+        "x-ms-version": "2020-06-12"
+      },
+      "ResponseBody": []
+    },
+    {
+      "RequestUri": "https://seannse.blob.core.windows.net/test-filesystem-a073259c-b3dc-c31b-721e-fc88a312d9b9/test-file-a0340c35-64a3-9897-daf3-bb6e7e035f31?comp=lease",
+      "RequestMethod": "PUT",
+      "RequestHeaders": {
+        "Accept": "application/xml",
+        "Authorization": "Sanitized",
+        "If-Unmodified-Since": "Thu, 18 Feb 2021 19:13:50 GMT",
+        "traceparent": "00-e5ec5af261fc0148af9e74b95c06d0f0-a67752e5c8460d47-00",
+        "User-Agent": [
+          "azsdk-net-Storage.Files.DataLake/12.7.0-alpha.20210219.1",
+          "(.NET 5.0.3; Microsoft Windows 10.0.19041)"
+        ],
+        "x-ms-client-request-id": "7c2bb2b4-687f-e582-55cd-6264a13dd0be",
+        "x-ms-date": "Fri, 19 Feb 2021 19:13:50 GMT",
         "x-ms-lease-action": "renew",
-        "x-ms-lease-id": "3f09e80f-1c03-60d0-b091-3e3032ade4f9",
+        "x-ms-lease-id": "ae227cb5-22b4-2655-ef23-8b94da30421d",
         "x-ms-return-client-request-id": "true",
         "x-ms-version": "2020-06-12"
       },
@@ -478,58 +303,35 @@
       "ResponseHeaders": {
         "Content-Length": "252",
         "Content-Type": "application/xml",
-<<<<<<< HEAD
-        "Date": "Tue, 02 Feb 2021 21:31:42 GMT",
-=======
-        "Date": "Wed, 17 Feb 2021 22:35:55 GMT",
->>>>>>> 1814567d
-        "Server": [
-          "Windows-Azure-Blob/1.0",
-          "Microsoft-HTTPAPI/2.0"
-        ],
-        "x-ms-client-request-id": "07ffe369-bb64-89d1-f7e4-e9ed2f5a78f5",
+        "Date": "Fri, 19 Feb 2021 19:13:49 GMT",
+        "Server": [
+          "Windows-Azure-Blob/1.0",
+          "Microsoft-HTTPAPI/2.0"
+        ],
+        "x-ms-client-request-id": "7c2bb2b4-687f-e582-55cd-6264a13dd0be",
         "x-ms-error-code": "ConditionNotMet",
-<<<<<<< HEAD
-        "x-ms-request-id": "1fb2f703-e01e-003d-52aa-f90944000000",
-=======
-        "x-ms-request-id": "d109faa0-e01e-003d-0d7d-050944000000",
->>>>>>> 1814567d
+        "x-ms-request-id": "2e6dd022-201e-00a4-19f3-0676f9000000",
         "x-ms-version": "2020-06-12"
       },
       "ResponseBody": [
         "\uFEFF\u003C?xml version=\u00221.0\u0022 encoding=\u0022utf-8\u0022?\u003E\u003CError\u003E\u003CCode\u003EConditionNotMet\u003C/Code\u003E\u003CMessage\u003EThe condition specified using HTTP conditional header(s) is not met.\n",
-<<<<<<< HEAD
-        "RequestId:1fb2f703-e01e-003d-52aa-f90944000000\n",
-        "Time:2021-02-02T21:31:43.5288449Z\u003C/Message\u003E\u003C/Error\u003E"
-=======
-        "RequestId:d109faa0-e01e-003d-0d7d-050944000000\n",
-        "Time:2021-02-17T22:35:55.6525080Z\u003C/Message\u003E\u003C/Error\u003E"
->>>>>>> 1814567d
+        "RequestId:2e6dd022-201e-00a4-19f3-0676f9000000\n",
+        "Time:2021-02-19T19:13:50.2528563Z\u003C/Message\u003E\u003C/Error\u003E"
       ]
     },
     {
-      "RequestUri": "https://seannse.blob.core.windows.net/test-filesystem-0f65b9e9-1228-d932-cbf3-89397c198a0e?restype=container",
+      "RequestUri": "https://seannse.blob.core.windows.net/test-filesystem-a073259c-b3dc-c31b-721e-fc88a312d9b9?restype=container",
       "RequestMethod": "DELETE",
       "RequestHeaders": {
         "Accept": "application/xml",
         "Authorization": "Sanitized",
-<<<<<<< HEAD
-        "traceparent": "00-f27827e4b64f9645b8c13fcdf87c34be-a66d9aada80ec042-00",
-        "User-Agent": [
-          "azsdk-net-Storage.Files.DataLake/12.7.0-alpha.20210202.1",
-          "(.NET 5.0.2; Microsoft Windows 10.0.19042)"
-        ],
-        "x-ms-client-request-id": "ea9cb450-1f46-0924-91aa-22a16ddddd2c",
-        "x-ms-date": "Tue, 02 Feb 2021 21:31:42 GMT",
-=======
-        "traceparent": "00-9ee7fa9b495af84aadc44d33c25700ea-99c67585d27ed14d-00",
-        "User-Agent": [
-          "azsdk-net-Storage.Files.DataLake/12.7.0-alpha.20210217.1",
-          "(.NET 5.0.3; Microsoft Windows 10.0.19042)"
-        ],
-        "x-ms-client-request-id": "ea9cb450-1f46-0924-91aa-22a16ddddd2c",
-        "x-ms-date": "Wed, 17 Feb 2021 22:35:55 GMT",
->>>>>>> 1814567d
+        "traceparent": "00-e98813f06e26584098a3249039fb8936-96a832a64a85374d-00",
+        "User-Agent": [
+          "azsdk-net-Storage.Files.DataLake/12.7.0-alpha.20210219.1",
+          "(.NET 5.0.3; Microsoft Windows 10.0.19041)"
+        ],
+        "x-ms-client-request-id": "d434edb4-29a4-2772-4fad-1e61ffa60b19",
+        "x-ms-date": "Fri, 19 Feb 2021 19:13:51 GMT",
         "x-ms-return-client-request-id": "true",
         "x-ms-version": "2020-06-12"
       },
@@ -537,216 +339,137 @@
       "StatusCode": 202,
       "ResponseHeaders": {
         "Content-Length": "0",
-<<<<<<< HEAD
-        "Date": "Tue, 02 Feb 2021 21:31:42 GMT",
-=======
-        "Date": "Wed, 17 Feb 2021 22:35:55 GMT",
->>>>>>> 1814567d
-        "Server": [
-          "Windows-Azure-Blob/1.0",
-          "Microsoft-HTTPAPI/2.0"
-        ],
-        "x-ms-client-request-id": "ea9cb450-1f46-0924-91aa-22a16ddddd2c",
-<<<<<<< HEAD
-        "x-ms-request-id": "1fb2f76a-e01e-003d-2daa-f90944000000",
-=======
-        "x-ms-request-id": "d109fad8-e01e-003d-387d-050944000000",
->>>>>>> 1814567d
-        "x-ms-version": "2020-06-12"
-      },
-      "ResponseBody": []
-    },
-    {
-      "RequestUri": "https://seannse.blob.core.windows.net/test-filesystem-915e0f4a-78f3-5cc3-0e24-a7281a6cc025?restype=container",
-      "RequestMethod": "PUT",
-      "RequestHeaders": {
-        "Accept": "application/xml",
-        "Authorization": "Sanitized",
-<<<<<<< HEAD
-        "traceparent": "00-525f8621e9f0e74e86100f76d125ba5b-b711d96082b48a4c-00",
-        "User-Agent": [
-          "azsdk-net-Storage.Files.DataLake/12.7.0-alpha.20210202.1",
-          "(.NET 5.0.2; Microsoft Windows 10.0.19042)"
+        "Date": "Fri, 19 Feb 2021 19:13:50 GMT",
+        "Server": [
+          "Windows-Azure-Blob/1.0",
+          "Microsoft-HTTPAPI/2.0"
+        ],
+        "x-ms-client-request-id": "d434edb4-29a4-2772-4fad-1e61ffa60b19",
+        "x-ms-request-id": "2e6dd0fe-201e-00a4-6bf3-0676f9000000",
+        "x-ms-version": "2020-06-12"
+      },
+      "ResponseBody": []
+    },
+    {
+      "RequestUri": "https://seannse.blob.core.windows.net/test-filesystem-891361f9-bb3e-b898-0825-297be6b3d50d?restype=container",
+      "RequestMethod": "PUT",
+      "RequestHeaders": {
+        "Accept": "application/xml",
+        "Authorization": "Sanitized",
+        "traceparent": "00-a5cff562ef6aa0489fd3904ac383bcc9-874950db35d4be46-00",
+        "User-Agent": [
+          "azsdk-net-Storage.Files.DataLake/12.7.0-alpha.20210219.1",
+          "(.NET 5.0.3; Microsoft Windows 10.0.19041)"
         ],
         "x-ms-blob-public-access": "container",
-        "x-ms-client-request-id": "ba1a745e-eb73-d7cc-f13f-dc2277fbef24",
-        "x-ms-date": "Tue, 02 Feb 2021 21:31:43 GMT",
-=======
-        "traceparent": "00-9a489546b7b74043a2229212ac7251d7-b4f4e8e8790f474f-00",
-        "User-Agent": [
-          "azsdk-net-Storage.Files.DataLake/12.7.0-alpha.20210217.1",
-          "(.NET 5.0.3; Microsoft Windows 10.0.19042)"
-        ],
-        "x-ms-blob-public-access": "container",
-        "x-ms-client-request-id": "ba1a745e-eb73-d7cc-f13f-dc2277fbef24",
-        "x-ms-date": "Wed, 17 Feb 2021 22:35:55 GMT",
->>>>>>> 1814567d
-        "x-ms-return-client-request-id": "true",
-        "x-ms-version": "2020-06-12"
-      },
-      "RequestBody": null,
-      "StatusCode": 201,
-      "ResponseHeaders": {
-        "Content-Length": "0",
-<<<<<<< HEAD
-        "Date": "Tue, 02 Feb 2021 21:31:43 GMT",
-        "ETag": "\u00220x8D8C7C1EFDEE9F6\u0022",
-        "Last-Modified": "Tue, 02 Feb 2021 21:31:43 GMT",
-=======
-        "Date": "Wed, 17 Feb 2021 22:35:55 GMT",
-        "ETag": "\u00220x8D8D394641BEE2B\u0022",
-        "Last-Modified": "Wed, 17 Feb 2021 22:35:56 GMT",
->>>>>>> 1814567d
-        "Server": [
-          "Windows-Azure-Blob/1.0",
-          "Microsoft-HTTPAPI/2.0"
-        ],
-        "x-ms-client-request-id": "ba1a745e-eb73-d7cc-f13f-dc2277fbef24",
-<<<<<<< HEAD
-        "x-ms-request-id": "0e6c00a1-c01e-0093-4eaa-f9a455000000",
-=======
-        "x-ms-request-id": "033cba8c-e01e-00ab-327d-050095000000",
->>>>>>> 1814567d
-        "x-ms-version": "2020-06-12"
-      },
-      "ResponseBody": []
-    },
-    {
-      "RequestUri": "https://seannse.dfs.core.windows.net/test-filesystem-915e0f4a-78f3-5cc3-0e24-a7281a6cc025/test-file-4339fcea-6240-bc6e-603f-34f0c71172d9?resource=file",
+        "x-ms-client-request-id": "aed568f9-5933-f922-547b-cc7f00f7419c",
+        "x-ms-date": "Fri, 19 Feb 2021 19:13:51 GMT",
+        "x-ms-return-client-request-id": "true",
+        "x-ms-version": "2020-06-12"
+      },
+      "RequestBody": null,
+      "StatusCode": 201,
+      "ResponseHeaders": {
+        "Content-Length": "0",
+        "Date": "Fri, 19 Feb 2021 19:13:50 GMT",
+        "ETag": "\u00220x8D8D50A7D74A0B8\u0022",
+        "Last-Modified": "Fri, 19 Feb 2021 19:13:50 GMT",
+        "Server": [
+          "Windows-Azure-Blob/1.0",
+          "Microsoft-HTTPAPI/2.0"
+        ],
+        "x-ms-client-request-id": "aed568f9-5933-f922-547b-cc7f00f7419c",
+        "x-ms-request-id": "2e6dd1c5-201e-00a4-2bf3-0676f9000000",
+        "x-ms-version": "2020-06-12"
+      },
+      "ResponseBody": []
+    },
+    {
+      "RequestUri": "https://seannse.dfs.core.windows.net/test-filesystem-891361f9-bb3e-b898-0825-297be6b3d50d/test-file-fd7710d7-57f5-fd11-47bf-2923be64dac0?resource=file",
       "RequestMethod": "PUT",
       "RequestHeaders": {
         "Accept": "application/json",
         "Authorization": "Sanitized",
-<<<<<<< HEAD
-        "traceparent": "00-793e7f049f83ff4aaea1baf4b6fe092e-c7a271c21743f449-00",
-        "User-Agent": [
-          "azsdk-net-Storage.Files.DataLake/12.7.0-alpha.20210202.1",
-          "(.NET 5.0.2; Microsoft Windows 10.0.19042)"
-        ],
-        "x-ms-client-request-id": "edc88b13-29fb-fc42-055d-5a34b6dc0fdf",
-        "x-ms-date": "Tue, 02 Feb 2021 21:31:43 GMT",
-=======
-        "traceparent": "00-9d180e8a29030e409c4a59aba09f0230-8afbb23fa932ed47-00",
-        "User-Agent": [
-          "azsdk-net-Storage.Files.DataLake/12.7.0-alpha.20210217.1",
-          "(.NET 5.0.3; Microsoft Windows 10.0.19042)"
-        ],
-        "x-ms-client-request-id": "edc88b13-29fb-fc42-055d-5a34b6dc0fdf",
-        "x-ms-date": "Wed, 17 Feb 2021 22:35:56 GMT",
->>>>>>> 1814567d
-        "x-ms-return-client-request-id": "true",
-        "x-ms-version": "2020-06-12"
-      },
-      "RequestBody": null,
-      "StatusCode": 201,
-      "ResponseHeaders": {
-        "Content-Length": "0",
-<<<<<<< HEAD
-        "Date": "Tue, 02 Feb 2021 21:31:43 GMT",
-        "ETag": "\u00220x8D8C7C1F01CCDDB\u0022",
-        "Last-Modified": "Tue, 02 Feb 2021 21:31:44 GMT",
-=======
-        "Date": "Wed, 17 Feb 2021 22:35:55 GMT",
-        "ETag": "\u00220x8D8D39464561145\u0022",
-        "Last-Modified": "Wed, 17 Feb 2021 22:35:56 GMT",
->>>>>>> 1814567d
+        "traceparent": "00-c90c4f77e109094fa5560f76c7a39983-d78201ea2a5ab249-00",
+        "User-Agent": [
+          "azsdk-net-Storage.Files.DataLake/12.7.0-alpha.20210219.1",
+          "(.NET 5.0.3; Microsoft Windows 10.0.19041)"
+        ],
+        "x-ms-client-request-id": "cc5c5fd9-09d0-a1b6-57d8-66732ffe3af0",
+        "x-ms-date": "Fri, 19 Feb 2021 19:13:51 GMT",
+        "x-ms-return-client-request-id": "true",
+        "x-ms-version": "2020-06-12"
+      },
+      "RequestBody": null,
+      "StatusCode": 201,
+      "ResponseHeaders": {
+        "Content-Length": "0",
+        "Date": "Fri, 19 Feb 2021 19:13:49 GMT",
+        "ETag": "\u00220x8D8D50A7D83B114\u0022",
+        "Last-Modified": "Fri, 19 Feb 2021 19:13:50 GMT",
         "Server": [
           "Windows-Azure-HDFS/1.0",
           "Microsoft-HTTPAPI/2.0"
         ],
-        "x-ms-client-request-id": "edc88b13-29fb-fc42-055d-5a34b6dc0fdf",
-<<<<<<< HEAD
-        "x-ms-request-id": "0cb498ba-d01f-006b-03aa-f9f8ab000000",
-=======
-        "x-ms-request-id": "2bf278d9-901f-0008-6e7d-056550000000",
->>>>>>> 1814567d
-        "x-ms-version": "2020-06-12"
-      },
-      "ResponseBody": []
-    },
-    {
-      "RequestUri": "https://seannse.blob.core.windows.net/test-filesystem-915e0f4a-78f3-5cc3-0e24-a7281a6cc025/test-file-4339fcea-6240-bc6e-603f-34f0c71172d9?comp=lease",
-      "RequestMethod": "PUT",
-      "RequestHeaders": {
-        "Accept": "application/xml",
-        "Authorization": "Sanitized",
-<<<<<<< HEAD
-        "traceparent": "00-02dd5ca7f1426645b2021bcb6a956fa6-191a4d7473a10148-00",
-        "User-Agent": [
-          "azsdk-net-Storage.Files.DataLake/12.7.0-alpha.20210202.1",
-          "(.NET 5.0.2; Microsoft Windows 10.0.19042)"
-        ],
-        "x-ms-client-request-id": "afb1a9b5-5422-ca30-b9e3-a33e42c62314",
-        "x-ms-date": "Tue, 02 Feb 2021 21:31:43 GMT",
-=======
-        "traceparent": "00-254247b19b44af49965ef6b93ea789bc-3c53b66e9aab3f40-00",
-        "User-Agent": [
-          "azsdk-net-Storage.Files.DataLake/12.7.0-alpha.20210217.1",
-          "(.NET 5.0.3; Microsoft Windows 10.0.19042)"
-        ],
-        "x-ms-client-request-id": "afb1a9b5-5422-ca30-b9e3-a33e42c62314",
-        "x-ms-date": "Wed, 17 Feb 2021 22:35:56 GMT",
->>>>>>> 1814567d
+        "x-ms-client-request-id": "cc5c5fd9-09d0-a1b6-57d8-66732ffe3af0",
+        "x-ms-request-id": "6f4bd2f3-e01f-004f-2ff3-060e0b000000",
+        "x-ms-version": "2020-06-12"
+      },
+      "ResponseBody": []
+    },
+    {
+      "RequestUri": "https://seannse.blob.core.windows.net/test-filesystem-891361f9-bb3e-b898-0825-297be6b3d50d/test-file-fd7710d7-57f5-fd11-47bf-2923be64dac0?comp=lease",
+      "RequestMethod": "PUT",
+      "RequestHeaders": {
+        "Accept": "application/xml",
+        "Authorization": "Sanitized",
+        "traceparent": "00-c6c617ade7ea8148978be5ee98d895a4-19c45b90952fd142-00",
+        "User-Agent": [
+          "azsdk-net-Storage.Files.DataLake/12.7.0-alpha.20210219.1",
+          "(.NET 5.0.3; Microsoft Windows 10.0.19041)"
+        ],
+        "x-ms-client-request-id": "24eb6f7d-d139-17f4-a0ac-95e9ea78aad3",
+        "x-ms-date": "Fri, 19 Feb 2021 19:13:51 GMT",
         "x-ms-lease-action": "acquire",
         "x-ms-lease-duration": "15",
-        "x-ms-proposed-lease-id": "536a02cd-4931-e4d2-4abc-e67bd8f00ad3",
-        "x-ms-return-client-request-id": "true",
-        "x-ms-version": "2020-06-12"
-      },
-      "RequestBody": null,
-      "StatusCode": 201,
-      "ResponseHeaders": {
-        "Content-Length": "0",
-<<<<<<< HEAD
-        "Date": "Tue, 02 Feb 2021 21:31:43 GMT",
-        "ETag": "\u00220x8D8C7C1F01CCDDB\u0022",
-        "Last-Modified": "Tue, 02 Feb 2021 21:31:44 GMT",
-=======
-        "Date": "Wed, 17 Feb 2021 22:35:56 GMT",
-        "ETag": "\u00220x8D8D39464561145\u0022",
-        "Last-Modified": "Wed, 17 Feb 2021 22:35:56 GMT",
->>>>>>> 1814567d
-        "Server": [
-          "Windows-Azure-Blob/1.0",
-          "Microsoft-HTTPAPI/2.0"
-        ],
-        "x-ms-client-request-id": "afb1a9b5-5422-ca30-b9e3-a33e42c62314",
-        "x-ms-lease-id": "536a02cd-4931-e4d2-4abc-e67bd8f00ad3",
-<<<<<<< HEAD
-        "x-ms-request-id": "0e6c0412-c01e-0093-0daa-f9a455000000",
-=======
-        "x-ms-request-id": "033cbbb1-e01e-00ab-2d7d-050095000000",
->>>>>>> 1814567d
-        "x-ms-version": "2020-06-12"
-      },
-      "ResponseBody": []
-    },
-    {
-      "RequestUri": "https://seannse.blob.core.windows.net/test-filesystem-915e0f4a-78f3-5cc3-0e24-a7281a6cc025/test-file-4339fcea-6240-bc6e-603f-34f0c71172d9?comp=lease",
+        "x-ms-proposed-lease-id": "82600ba0-c274-b0bf-36e6-1e3ef784cdad",
+        "x-ms-return-client-request-id": "true",
+        "x-ms-version": "2020-06-12"
+      },
+      "RequestBody": null,
+      "StatusCode": 201,
+      "ResponseHeaders": {
+        "Content-Length": "0",
+        "Date": "Fri, 19 Feb 2021 19:13:50 GMT",
+        "ETag": "\u00220x8D8D50A7D83B114\u0022",
+        "Last-Modified": "Fri, 19 Feb 2021 19:13:50 GMT",
+        "Server": [
+          "Windows-Azure-Blob/1.0",
+          "Microsoft-HTTPAPI/2.0"
+        ],
+        "x-ms-client-request-id": "24eb6f7d-d139-17f4-a0ac-95e9ea78aad3",
+        "x-ms-lease-id": "82600ba0-c274-b0bf-36e6-1e3ef784cdad",
+        "x-ms-request-id": "2e6dd34a-201e-00a4-15f3-0676f9000000",
+        "x-ms-version": "2020-06-12"
+      },
+      "ResponseBody": []
+    },
+    {
+      "RequestUri": "https://seannse.blob.core.windows.net/test-filesystem-891361f9-bb3e-b898-0825-297be6b3d50d/test-file-fd7710d7-57f5-fd11-47bf-2923be64dac0?comp=lease",
       "RequestMethod": "PUT",
       "RequestHeaders": {
         "Accept": "application/xml",
         "Authorization": "Sanitized",
         "If-Match": "\u0022garbage\u0022",
-<<<<<<< HEAD
-        "traceparent": "00-3447cad938c87f4b9767b736d9936fde-40c67141b3b33745-00",
-        "User-Agent": [
-          "azsdk-net-Storage.Files.DataLake/12.7.0-alpha.20210202.1",
-          "(.NET 5.0.2; Microsoft Windows 10.0.19042)"
-        ],
-        "x-ms-client-request-id": "2ec566f6-5b3f-42b1-a111-8264e19f4c1b",
-        "x-ms-date": "Tue, 02 Feb 2021 21:31:43 GMT",
-=======
-        "traceparent": "00-38cefdebbb6228478d6d3f4f12f73c95-86f0794b064fe245-00",
-        "User-Agent": [
-          "azsdk-net-Storage.Files.DataLake/12.7.0-alpha.20210217.1",
-          "(.NET 5.0.3; Microsoft Windows 10.0.19042)"
-        ],
-        "x-ms-client-request-id": "2ec566f6-5b3f-42b1-a111-8264e19f4c1b",
-        "x-ms-date": "Wed, 17 Feb 2021 22:35:56 GMT",
->>>>>>> 1814567d
+        "traceparent": "00-da7c9e89ecb0564ba605762f60f441f8-57df9acec926c541-00",
+        "User-Agent": [
+          "azsdk-net-Storage.Files.DataLake/12.7.0-alpha.20210219.1",
+          "(.NET 5.0.3; Microsoft Windows 10.0.19041)"
+        ],
+        "x-ms-client-request-id": "88c13e85-a898-9b74-cc32-bf5b7805294e",
+        "x-ms-date": "Fri, 19 Feb 2021 19:13:51 GMT",
         "x-ms-lease-action": "renew",
-        "x-ms-lease-id": "536a02cd-4931-e4d2-4abc-e67bd8f00ad3",
+        "x-ms-lease-id": "82600ba0-c274-b0bf-36e6-1e3ef784cdad",
         "x-ms-return-client-request-id": "true",
         "x-ms-version": "2020-06-12"
       },
@@ -755,58 +478,35 @@
       "ResponseHeaders": {
         "Content-Length": "252",
         "Content-Type": "application/xml",
-<<<<<<< HEAD
-        "Date": "Tue, 02 Feb 2021 21:31:43 GMT",
-=======
-        "Date": "Wed, 17 Feb 2021 22:35:56 GMT",
->>>>>>> 1814567d
-        "Server": [
-          "Windows-Azure-Blob/1.0",
-          "Microsoft-HTTPAPI/2.0"
-        ],
-        "x-ms-client-request-id": "2ec566f6-5b3f-42b1-a111-8264e19f4c1b",
+        "Date": "Fri, 19 Feb 2021 19:13:50 GMT",
+        "Server": [
+          "Windows-Azure-Blob/1.0",
+          "Microsoft-HTTPAPI/2.0"
+        ],
+        "x-ms-client-request-id": "88c13e85-a898-9b74-cc32-bf5b7805294e",
         "x-ms-error-code": "ConditionNotMet",
-<<<<<<< HEAD
-        "x-ms-request-id": "0e6c04ab-c01e-0093-22aa-f9a455000000",
-=======
-        "x-ms-request-id": "033cbbd3-e01e-00ab-4c7d-050095000000",
->>>>>>> 1814567d
+        "x-ms-request-id": "2e6dd40c-201e-00a4-4df3-0676f9000000",
         "x-ms-version": "2020-06-12"
       },
       "ResponseBody": [
         "\uFEFF\u003C?xml version=\u00221.0\u0022 encoding=\u0022utf-8\u0022?\u003E\u003CError\u003E\u003CCode\u003EConditionNotMet\u003C/Code\u003E\u003CMessage\u003EThe condition specified using HTTP conditional header(s) is not met.\n",
-<<<<<<< HEAD
-        "RequestId:0e6c04ab-c01e-0093-22aa-f9a455000000\n",
-        "Time:2021-02-02T21:31:44.5668456Z\u003C/Message\u003E\u003C/Error\u003E"
-=======
-        "RequestId:033cbbd3-e01e-00ab-4c7d-050095000000\n",
-        "Time:2021-02-17T22:35:56.6531746Z\u003C/Message\u003E\u003C/Error\u003E"
->>>>>>> 1814567d
+        "RequestId:2e6dd40c-201e-00a4-4df3-0676f9000000\n",
+        "Time:2021-02-19T19:13:50.6581599Z\u003C/Message\u003E\u003C/Error\u003E"
       ]
     },
     {
-      "RequestUri": "https://seannse.blob.core.windows.net/test-filesystem-915e0f4a-78f3-5cc3-0e24-a7281a6cc025?restype=container",
+      "RequestUri": "https://seannse.blob.core.windows.net/test-filesystem-891361f9-bb3e-b898-0825-297be6b3d50d?restype=container",
       "RequestMethod": "DELETE",
       "RequestHeaders": {
         "Accept": "application/xml",
         "Authorization": "Sanitized",
-<<<<<<< HEAD
-        "traceparent": "00-0a8dcf65f4aa6a4fadee93404fdf76a0-de41d50b39663a4c-00",
-        "User-Agent": [
-          "azsdk-net-Storage.Files.DataLake/12.7.0-alpha.20210202.1",
-          "(.NET 5.0.2; Microsoft Windows 10.0.19042)"
-        ],
-        "x-ms-client-request-id": "db48d7ab-f501-f7d4-d45a-43ed51326684",
-        "x-ms-date": "Tue, 02 Feb 2021 21:31:44 GMT",
-=======
-        "traceparent": "00-e34a2b2e1c28244ca4848e2a95d5310c-5837bc380c38c14b-00",
-        "User-Agent": [
-          "azsdk-net-Storage.Files.DataLake/12.7.0-alpha.20210217.1",
-          "(.NET 5.0.3; Microsoft Windows 10.0.19042)"
-        ],
-        "x-ms-client-request-id": "db48d7ab-f501-f7d4-d45a-43ed51326684",
-        "x-ms-date": "Wed, 17 Feb 2021 22:35:56 GMT",
->>>>>>> 1814567d
+        "traceparent": "00-e366a5beb9da1747b32ffbf9642a98c3-dec47ddc88bd6046-00",
+        "User-Agent": [
+          "azsdk-net-Storage.Files.DataLake/12.7.0-alpha.20210219.1",
+          "(.NET 5.0.3; Microsoft Windows 10.0.19041)"
+        ],
+        "x-ms-client-request-id": "ac64c4bb-21b7-623b-456c-a2811b8d1917",
+        "x-ms-date": "Fri, 19 Feb 2021 19:13:51 GMT",
         "x-ms-return-client-request-id": "true",
         "x-ms-version": "2020-06-12"
       },
@@ -814,153 +514,96 @@
       "StatusCode": 202,
       "ResponseHeaders": {
         "Content-Length": "0",
-<<<<<<< HEAD
-        "Date": "Tue, 02 Feb 2021 21:31:43 GMT",
-=======
-        "Date": "Wed, 17 Feb 2021 22:35:56 GMT",
->>>>>>> 1814567d
-        "Server": [
-          "Windows-Azure-Blob/1.0",
-          "Microsoft-HTTPAPI/2.0"
-        ],
-        "x-ms-client-request-id": "db48d7ab-f501-f7d4-d45a-43ed51326684",
-<<<<<<< HEAD
-        "x-ms-request-id": "0e6c053d-c01e-0093-2faa-f9a455000000",
-=======
-        "x-ms-request-id": "033cbbfe-e01e-00ab-757d-050095000000",
->>>>>>> 1814567d
-        "x-ms-version": "2020-06-12"
-      },
-      "ResponseBody": []
-    },
-    {
-      "RequestUri": "https://seannse.blob.core.windows.net/test-filesystem-1cb9558f-133d-15ea-e6e4-1bd6d06a5ed3?restype=container",
-      "RequestMethod": "PUT",
-      "RequestHeaders": {
-        "Accept": "application/xml",
-        "Authorization": "Sanitized",
-<<<<<<< HEAD
-        "traceparent": "00-30d0fe71c12ac44f8d187765a1dfdccf-1aa67549e3301b45-00",
-        "User-Agent": [
-          "azsdk-net-Storage.Files.DataLake/12.7.0-alpha.20210202.1",
-          "(.NET 5.0.2; Microsoft Windows 10.0.19042)"
+        "Date": "Fri, 19 Feb 2021 19:13:50 GMT",
+        "Server": [
+          "Windows-Azure-Blob/1.0",
+          "Microsoft-HTTPAPI/2.0"
+        ],
+        "x-ms-client-request-id": "ac64c4bb-21b7-623b-456c-a2811b8d1917",
+        "x-ms-request-id": "2e6dd4e2-201e-00a4-1ff3-0676f9000000",
+        "x-ms-version": "2020-06-12"
+      },
+      "ResponseBody": []
+    },
+    {
+      "RequestUri": "https://seannse.blob.core.windows.net/test-filesystem-475d6e22-eac1-9373-121e-023ea187866b?restype=container",
+      "RequestMethod": "PUT",
+      "RequestHeaders": {
+        "Accept": "application/xml",
+        "Authorization": "Sanitized",
+        "traceparent": "00-422848680c74e2468b99e050990a4abd-84173d66fc0d9647-00",
+        "User-Agent": [
+          "azsdk-net-Storage.Files.DataLake/12.7.0-alpha.20210219.1",
+          "(.NET 5.0.3; Microsoft Windows 10.0.19041)"
         ],
         "x-ms-blob-public-access": "container",
-        "x-ms-client-request-id": "8eb70602-0514-979d-ec32-f51cd9fe276a",
-        "x-ms-date": "Tue, 02 Feb 2021 21:31:44 GMT",
-=======
-        "traceparent": "00-cea994a4d5d4424c879429ce5becd1c4-16461d0db7edf741-00",
-        "User-Agent": [
-          "azsdk-net-Storage.Files.DataLake/12.7.0-alpha.20210217.1",
-          "(.NET 5.0.3; Microsoft Windows 10.0.19042)"
-        ],
-        "x-ms-blob-public-access": "container",
-        "x-ms-client-request-id": "8eb70602-0514-979d-ec32-f51cd9fe276a",
-        "x-ms-date": "Wed, 17 Feb 2021 22:35:56 GMT",
->>>>>>> 1814567d
-        "x-ms-return-client-request-id": "true",
-        "x-ms-version": "2020-06-12"
-      },
-      "RequestBody": null,
-      "StatusCode": 201,
-      "ResponseHeaders": {
-        "Content-Length": "0",
-<<<<<<< HEAD
-        "Date": "Tue, 02 Feb 2021 21:31:44 GMT",
-        "ETag": "\u00220x8D8C7C1F07A3E06\u0022",
-        "Last-Modified": "Tue, 02 Feb 2021 21:31:45 GMT",
-=======
-        "Date": "Wed, 17 Feb 2021 22:35:56 GMT",
-        "ETag": "\u00220x8D8D39464A952C9\u0022",
-        "Last-Modified": "Wed, 17 Feb 2021 22:35:57 GMT",
->>>>>>> 1814567d
-        "Server": [
-          "Windows-Azure-Blob/1.0",
-          "Microsoft-HTTPAPI/2.0"
-        ],
-        "x-ms-client-request-id": "8eb70602-0514-979d-ec32-f51cd9fe276a",
-<<<<<<< HEAD
-        "x-ms-request-id": "6e3e0a90-501e-004a-0baa-f9dcd0000000",
-=======
-        "x-ms-request-id": "9a74358d-e01e-002d-417d-05cc2c000000",
->>>>>>> 1814567d
-        "x-ms-version": "2020-06-12"
-      },
-      "ResponseBody": []
-    },
-    {
-      "RequestUri": "https://seannse.dfs.core.windows.net/test-filesystem-1cb9558f-133d-15ea-e6e4-1bd6d06a5ed3/test-file-a9fe70fb-5c78-1e2d-3a04-6593c3637853?resource=file",
+        "x-ms-client-request-id": "a6caf03f-3502-d123-51d0-99981ffcc1be",
+        "x-ms-date": "Fri, 19 Feb 2021 19:13:51 GMT",
+        "x-ms-return-client-request-id": "true",
+        "x-ms-version": "2020-06-12"
+      },
+      "RequestBody": null,
+      "StatusCode": 201,
+      "ResponseHeaders": {
+        "Content-Length": "0",
+        "Date": "Fri, 19 Feb 2021 19:13:50 GMT",
+        "ETag": "\u00220x8D8D50A7DB3B19C\u0022",
+        "Last-Modified": "Fri, 19 Feb 2021 19:13:50 GMT",
+        "Server": [
+          "Windows-Azure-Blob/1.0",
+          "Microsoft-HTTPAPI/2.0"
+        ],
+        "x-ms-client-request-id": "a6caf03f-3502-d123-51d0-99981ffcc1be",
+        "x-ms-request-id": "2e6dd5b0-201e-00a4-5cf3-0676f9000000",
+        "x-ms-version": "2020-06-12"
+      },
+      "ResponseBody": []
+    },
+    {
+      "RequestUri": "https://seannse.dfs.core.windows.net/test-filesystem-475d6e22-eac1-9373-121e-023ea187866b/test-file-41ca36e6-65ed-a475-d749-2e2b29814368?resource=file",
       "RequestMethod": "PUT",
       "RequestHeaders": {
         "Accept": "application/json",
         "Authorization": "Sanitized",
-<<<<<<< HEAD
-        "traceparent": "00-5aeb17c9f51b614285866472d35844f4-fecc2b877e29a741-00",
-        "User-Agent": [
-          "azsdk-net-Storage.Files.DataLake/12.7.0-alpha.20210202.1",
-          "(.NET 5.0.2; Microsoft Windows 10.0.19042)"
-        ],
-        "x-ms-client-request-id": "2c8ce683-e694-a567-d999-540fa00ad488",
-        "x-ms-date": "Tue, 02 Feb 2021 21:31:44 GMT",
-=======
-        "traceparent": "00-0a87392b5465a34ba52c1d61055f5f44-22dbc09836036f40-00",
-        "User-Agent": [
-          "azsdk-net-Storage.Files.DataLake/12.7.0-alpha.20210217.1",
-          "(.NET 5.0.3; Microsoft Windows 10.0.19042)"
-        ],
-        "x-ms-client-request-id": "2c8ce683-e694-a567-d999-540fa00ad488",
-        "x-ms-date": "Wed, 17 Feb 2021 22:35:57 GMT",
->>>>>>> 1814567d
-        "x-ms-return-client-request-id": "true",
-        "x-ms-version": "2020-06-12"
-      },
-      "RequestBody": null,
-      "StatusCode": 201,
-      "ResponseHeaders": {
-        "Content-Length": "0",
-<<<<<<< HEAD
-        "Date": "Tue, 02 Feb 2021 21:31:44 GMT",
-        "ETag": "\u00220x8D8C7C1F0B20CCF\u0022",
-        "Last-Modified": "Tue, 02 Feb 2021 21:31:45 GMT",
-=======
-        "Date": "Wed, 17 Feb 2021 22:35:56 GMT",
-        "ETag": "\u00220x8D8D39464E557C6\u0022",
-        "Last-Modified": "Wed, 17 Feb 2021 22:35:57 GMT",
->>>>>>> 1814567d
+        "traceparent": "00-40939ca6d75ce44ea8baa85042d52228-996ce7d983951246-00",
+        "User-Agent": [
+          "azsdk-net-Storage.Files.DataLake/12.7.0-alpha.20210219.1",
+          "(.NET 5.0.3; Microsoft Windows 10.0.19041)"
+        ],
+        "x-ms-client-request-id": "190a02d5-44df-d90a-7a26-cfb806f8a8cf",
+        "x-ms-date": "Fri, 19 Feb 2021 19:13:51 GMT",
+        "x-ms-return-client-request-id": "true",
+        "x-ms-version": "2020-06-12"
+      },
+      "RequestBody": null,
+      "StatusCode": 201,
+      "ResponseHeaders": {
+        "Content-Length": "0",
+        "Date": "Fri, 19 Feb 2021 19:13:50 GMT",
+        "ETag": "\u00220x8D8D50A7DC211F4\u0022",
+        "Last-Modified": "Fri, 19 Feb 2021 19:13:50 GMT",
         "Server": [
           "Windows-Azure-HDFS/1.0",
           "Microsoft-HTTPAPI/2.0"
         ],
-        "x-ms-client-request-id": "2c8ce683-e694-a567-d999-540fa00ad488",
-<<<<<<< HEAD
-        "x-ms-request-id": "900182e3-701f-0062-08aa-f9bd78000000",
-=======
-        "x-ms-request-id": "272a9856-901f-006a-117d-05a777000000",
->>>>>>> 1814567d
-        "x-ms-version": "2020-06-12"
-      },
-      "ResponseBody": []
-    },
-    {
-      "RequestUri": "https://seannse.blob.core.windows.net/test-filesystem-1cb9558f-133d-15ea-e6e4-1bd6d06a5ed3/test-file-a9fe70fb-5c78-1e2d-3a04-6593c3637853",
+        "x-ms-client-request-id": "190a02d5-44df-d90a-7a26-cfb806f8a8cf",
+        "x-ms-request-id": "6f4bd35d-e01f-004f-19f3-060e0b000000",
+        "x-ms-version": "2020-06-12"
+      },
+      "ResponseBody": []
+    },
+    {
+      "RequestUri": "https://seannse.blob.core.windows.net/test-filesystem-475d6e22-eac1-9373-121e-023ea187866b/test-file-41ca36e6-65ed-a475-d749-2e2b29814368",
       "RequestMethod": "HEAD",
       "RequestHeaders": {
         "Accept": "application/xml",
         "Authorization": "Sanitized",
         "User-Agent": [
-<<<<<<< HEAD
-          "azsdk-net-Storage.Files.DataLake/12.7.0-alpha.20210202.1",
-          "(.NET 5.0.2; Microsoft Windows 10.0.19042)"
-        ],
-        "x-ms-client-request-id": "d96a954d-3c36-2590-2e61-7a80481168cf",
-        "x-ms-date": "Tue, 02 Feb 2021 21:31:44 GMT",
-=======
-          "azsdk-net-Storage.Files.DataLake/12.7.0-alpha.20210217.1",
-          "(.NET 5.0.3; Microsoft Windows 10.0.19042)"
-        ],
-        "x-ms-client-request-id": "d96a954d-3c36-2590-2e61-7a80481168cf",
-        "x-ms-date": "Wed, 17 Feb 2021 22:35:57 GMT",
->>>>>>> 1814567d
+          "azsdk-net-Storage.Files.DataLake/12.7.0-alpha.20210219.1",
+          "(.NET 5.0.3; Microsoft Windows 10.0.19041)"
+        ],
+        "x-ms-client-request-id": "b3429226-ddff-c51f-0104-4c96b9ebd5d5",
+        "x-ms-date": "Fri, 19 Feb 2021 19:13:51 GMT",
         "x-ms-return-client-request-id": "true",
         "x-ms-version": "2020-06-12"
       },
@@ -970,15 +613,9 @@
         "Accept-Ranges": "bytes",
         "Content-Length": "0",
         "Content-Type": "application/octet-stream",
-<<<<<<< HEAD
-        "Date": "Tue, 02 Feb 2021 21:31:44 GMT",
-        "ETag": "\u00220x8D8C7C1F0B20CCF\u0022",
-        "Last-Modified": "Tue, 02 Feb 2021 21:31:45 GMT",
-=======
-        "Date": "Wed, 17 Feb 2021 22:35:56 GMT",
-        "ETag": "\u00220x8D8D39464E557C6\u0022",
-        "Last-Modified": "Wed, 17 Feb 2021 22:35:57 GMT",
->>>>>>> 1814567d
+        "Date": "Fri, 19 Feb 2021 19:13:50 GMT",
+        "ETag": "\u00220x8D8D50A7DC211F4\u0022",
+        "Last-Modified": "Fri, 19 Feb 2021 19:13:50 GMT",
         "Server": [
           "Windows-Azure-Blob/1.0",
           "Microsoft-HTTPAPI/2.0"
@@ -986,111 +623,72 @@
         "x-ms-access-tier": "Hot",
         "x-ms-access-tier-inferred": "true",
         "x-ms-blob-type": "BlockBlob",
-        "x-ms-client-request-id": "d96a954d-3c36-2590-2e61-7a80481168cf",
-<<<<<<< HEAD
-        "x-ms-creation-time": "Tue, 02 Feb 2021 21:31:45 GMT",
-=======
-        "x-ms-creation-time": "Wed, 17 Feb 2021 22:35:57 GMT",
->>>>>>> 1814567d
+        "x-ms-client-request-id": "b3429226-ddff-c51f-0104-4c96b9ebd5d5",
+        "x-ms-creation-time": "Fri, 19 Feb 2021 19:13:50 GMT",
         "x-ms-group": "$superuser",
         "x-ms-lease-state": "available",
         "x-ms-lease-status": "unlocked",
         "x-ms-owner": "$superuser",
         "x-ms-permissions": "rw-r-----",
-<<<<<<< HEAD
-        "x-ms-request-id": "6e3e0b82-501e-004a-65aa-f9dcd0000000",
-=======
-        "x-ms-request-id": "9a74369d-e01e-002d-3f7d-05cc2c000000",
->>>>>>> 1814567d
+        "x-ms-request-id": "2e6dd749-201e-00a4-60f3-0676f9000000",
         "x-ms-server-encrypted": "true",
         "x-ms-version": "2020-06-12"
       },
       "ResponseBody": []
     },
     {
-      "RequestUri": "https://seannse.blob.core.windows.net/test-filesystem-1cb9558f-133d-15ea-e6e4-1bd6d06a5ed3/test-file-a9fe70fb-5c78-1e2d-3a04-6593c3637853?comp=lease",
-      "RequestMethod": "PUT",
-      "RequestHeaders": {
-        "Accept": "application/xml",
-        "Authorization": "Sanitized",
-<<<<<<< HEAD
-        "traceparent": "00-191f46223184f541bc3983d16452af56-3a1c96042791f441-00",
-        "User-Agent": [
-          "azsdk-net-Storage.Files.DataLake/12.7.0-alpha.20210202.1",
-          "(.NET 5.0.2; Microsoft Windows 10.0.19042)"
-        ],
-        "x-ms-client-request-id": "a8099ecb-c99f-ed05-1bea-ae76d13f25c1",
-        "x-ms-date": "Tue, 02 Feb 2021 21:31:44 GMT",
-=======
-        "traceparent": "00-c9beeeb6c7396549a2e7987220e4b80c-499d19dd85332f44-00",
-        "User-Agent": [
-          "azsdk-net-Storage.Files.DataLake/12.7.0-alpha.20210217.1",
-          "(.NET 5.0.3; Microsoft Windows 10.0.19042)"
-        ],
-        "x-ms-client-request-id": "a8099ecb-c99f-ed05-1bea-ae76d13f25c1",
-        "x-ms-date": "Wed, 17 Feb 2021 22:35:57 GMT",
->>>>>>> 1814567d
+      "RequestUri": "https://seannse.blob.core.windows.net/test-filesystem-475d6e22-eac1-9373-121e-023ea187866b/test-file-41ca36e6-65ed-a475-d749-2e2b29814368?comp=lease",
+      "RequestMethod": "PUT",
+      "RequestHeaders": {
+        "Accept": "application/xml",
+        "Authorization": "Sanitized",
+        "traceparent": "00-31c20bc5ff0b2e44b42c5afb510f7fe1-36073719753ab94b-00",
+        "User-Agent": [
+          "azsdk-net-Storage.Files.DataLake/12.7.0-alpha.20210219.1",
+          "(.NET 5.0.3; Microsoft Windows 10.0.19041)"
+        ],
+        "x-ms-client-request-id": "70f8ccce-0c62-77d9-f190-2473def19b12",
+        "x-ms-date": "Fri, 19 Feb 2021 19:13:51 GMT",
         "x-ms-lease-action": "acquire",
         "x-ms-lease-duration": "15",
-        "x-ms-proposed-lease-id": "9ec7a1ba-5d29-2ab7-b114-9e563d09a23c",
-        "x-ms-return-client-request-id": "true",
-        "x-ms-version": "2020-06-12"
-      },
-      "RequestBody": null,
-      "StatusCode": 201,
-      "ResponseHeaders": {
-        "Content-Length": "0",
-<<<<<<< HEAD
-        "Date": "Tue, 02 Feb 2021 21:31:44 GMT",
-        "ETag": "\u00220x8D8C7C1F0B20CCF\u0022",
-        "Last-Modified": "Tue, 02 Feb 2021 21:31:45 GMT",
-=======
-        "Date": "Wed, 17 Feb 2021 22:35:56 GMT",
-        "ETag": "\u00220x8D8D39464E557C6\u0022",
-        "Last-Modified": "Wed, 17 Feb 2021 22:35:57 GMT",
->>>>>>> 1814567d
-        "Server": [
-          "Windows-Azure-Blob/1.0",
-          "Microsoft-HTTPAPI/2.0"
-        ],
-        "x-ms-client-request-id": "a8099ecb-c99f-ed05-1bea-ae76d13f25c1",
-        "x-ms-lease-id": "9ec7a1ba-5d29-2ab7-b114-9e563d09a23c",
-<<<<<<< HEAD
-        "x-ms-request-id": "6e3e0baf-501e-004a-11aa-f9dcd0000000",
-=======
-        "x-ms-request-id": "9a7436be-e01e-002d-607d-05cc2c000000",
->>>>>>> 1814567d
-        "x-ms-version": "2020-06-12"
-      },
-      "ResponseBody": []
-    },
-    {
-      "RequestUri": "https://seannse.blob.core.windows.net/test-filesystem-1cb9558f-133d-15ea-e6e4-1bd6d06a5ed3/test-file-a9fe70fb-5c78-1e2d-3a04-6593c3637853?comp=lease",
-      "RequestMethod": "PUT",
-      "RequestHeaders": {
-        "Accept": "application/xml",
-        "Authorization": "Sanitized",
-<<<<<<< HEAD
-        "If-None-Match": "\u00220x8D8C7C1F0B20CCF\u0022",
-        "traceparent": "00-648f0b859167a248a5d35924823c4c9f-86fcfeb97dacae47-00",
-        "User-Agent": [
-          "azsdk-net-Storage.Files.DataLake/12.7.0-alpha.20210202.1",
-          "(.NET 5.0.2; Microsoft Windows 10.0.19042)"
-        ],
-        "x-ms-client-request-id": "aab478b2-bf07-2c30-11f8-d80f493b9da3",
-        "x-ms-date": "Tue, 02 Feb 2021 21:31:44 GMT",
-=======
-        "If-None-Match": "0x8D8D39464E557C6",
-        "traceparent": "00-35fe0b9258b5ea47b1b41b0c250fd0a5-76dfc99b03ce3242-00",
-        "User-Agent": [
-          "azsdk-net-Storage.Files.DataLake/12.7.0-alpha.20210217.1",
-          "(.NET 5.0.3; Microsoft Windows 10.0.19042)"
-        ],
-        "x-ms-client-request-id": "aab478b2-bf07-2c30-11f8-d80f493b9da3",
-        "x-ms-date": "Wed, 17 Feb 2021 22:35:57 GMT",
->>>>>>> 1814567d
+        "x-ms-proposed-lease-id": "16ff318d-10fd-0601-cd48-8b1f03a5c0d8",
+        "x-ms-return-client-request-id": "true",
+        "x-ms-version": "2020-06-12"
+      },
+      "RequestBody": null,
+      "StatusCode": 201,
+      "ResponseHeaders": {
+        "Content-Length": "0",
+        "Date": "Fri, 19 Feb 2021 19:13:50 GMT",
+        "ETag": "\u00220x8D8D50A7DC211F4\u0022",
+        "Last-Modified": "Fri, 19 Feb 2021 19:13:50 GMT",
+        "Server": [
+          "Windows-Azure-Blob/1.0",
+          "Microsoft-HTTPAPI/2.0"
+        ],
+        "x-ms-client-request-id": "70f8ccce-0c62-77d9-f190-2473def19b12",
+        "x-ms-lease-id": "16ff318d-10fd-0601-cd48-8b1f03a5c0d8",
+        "x-ms-request-id": "2e6dd807-201e-00a4-15f3-0676f9000000",
+        "x-ms-version": "2020-06-12"
+      },
+      "ResponseBody": []
+    },
+    {
+      "RequestUri": "https://seannse.blob.core.windows.net/test-filesystem-475d6e22-eac1-9373-121e-023ea187866b/test-file-41ca36e6-65ed-a475-d749-2e2b29814368?comp=lease",
+      "RequestMethod": "PUT",
+      "RequestHeaders": {
+        "Accept": "application/xml",
+        "Authorization": "Sanitized",
+        "If-None-Match": "0x8D8D50A7DC211F4",
+        "traceparent": "00-d8c74e4ecb67284e969b496f1704f039-b6f939015f4a5c46-00",
+        "User-Agent": [
+          "azsdk-net-Storage.Files.DataLake/12.7.0-alpha.20210219.1",
+          "(.NET 5.0.3; Microsoft Windows 10.0.19041)"
+        ],
+        "x-ms-client-request-id": "edc82f0e-65f2-5972-1dec-03125ce484b7",
+        "x-ms-date": "Fri, 19 Feb 2021 19:13:51 GMT",
         "x-ms-lease-action": "renew",
-        "x-ms-lease-id": "9ec7a1ba-5d29-2ab7-b114-9e563d09a23c",
+        "x-ms-lease-id": "16ff318d-10fd-0601-cd48-8b1f03a5c0d8",
         "x-ms-return-client-request-id": "true",
         "x-ms-version": "2020-06-12"
       },
@@ -1099,58 +697,35 @@
       "ResponseHeaders": {
         "Content-Length": "252",
         "Content-Type": "application/xml",
-<<<<<<< HEAD
-        "Date": "Tue, 02 Feb 2021 21:31:44 GMT",
-=======
-        "Date": "Wed, 17 Feb 2021 22:35:57 GMT",
->>>>>>> 1814567d
-        "Server": [
-          "Windows-Azure-Blob/1.0",
-          "Microsoft-HTTPAPI/2.0"
-        ],
-        "x-ms-client-request-id": "aab478b2-bf07-2c30-11f8-d80f493b9da3",
+        "Date": "Fri, 19 Feb 2021 19:13:50 GMT",
+        "Server": [
+          "Windows-Azure-Blob/1.0",
+          "Microsoft-HTTPAPI/2.0"
+        ],
+        "x-ms-client-request-id": "edc82f0e-65f2-5972-1dec-03125ce484b7",
         "x-ms-error-code": "ConditionNotMet",
-<<<<<<< HEAD
-        "x-ms-request-id": "6e3e0be7-501e-004a-49aa-f9dcd0000000",
-=======
-        "x-ms-request-id": "9a7436e8-e01e-002d-097d-05cc2c000000",
->>>>>>> 1814567d
+        "x-ms-request-id": "2e6dd8df-201e-00a4-5ff3-0676f9000000",
         "x-ms-version": "2020-06-12"
       },
       "ResponseBody": [
         "\uFEFF\u003C?xml version=\u00221.0\u0022 encoding=\u0022utf-8\u0022?\u003E\u003CError\u003E\u003CCode\u003EConditionNotMet\u003C/Code\u003E\u003CMessage\u003EThe condition specified using HTTP conditional header(s) is not met.\n",
-<<<<<<< HEAD
-        "RequestId:6e3e0be7-501e-004a-49aa-f9dcd0000000\n",
-        "Time:2021-02-02T21:31:45.6458415Z\u003C/Message\u003E\u003C/Error\u003E"
-=======
-        "RequestId:9a7436e8-e01e-002d-097d-05cc2c000000\n",
-        "Time:2021-02-17T22:35:57.6588486Z\u003C/Message\u003E\u003C/Error\u003E"
->>>>>>> 1814567d
+        "RequestId:2e6dd8df-201e-00a4-5ff3-0676f9000000\n",
+        "Time:2021-02-19T19:13:51.1495271Z\u003C/Message\u003E\u003C/Error\u003E"
       ]
     },
     {
-      "RequestUri": "https://seannse.blob.core.windows.net/test-filesystem-1cb9558f-133d-15ea-e6e4-1bd6d06a5ed3?restype=container",
+      "RequestUri": "https://seannse.blob.core.windows.net/test-filesystem-475d6e22-eac1-9373-121e-023ea187866b?restype=container",
       "RequestMethod": "DELETE",
       "RequestHeaders": {
         "Accept": "application/xml",
         "Authorization": "Sanitized",
-<<<<<<< HEAD
-        "traceparent": "00-8e4d85ba65892b438b9e7dc7848e6598-bcb3fc1882775443-00",
-        "User-Agent": [
-          "azsdk-net-Storage.Files.DataLake/12.7.0-alpha.20210202.1",
-          "(.NET 5.0.2; Microsoft Windows 10.0.19042)"
-        ],
-        "x-ms-client-request-id": "59c31c32-7b8a-07ba-f0f6-53cf7bf60ca9",
-        "x-ms-date": "Tue, 02 Feb 2021 21:31:45 GMT",
-=======
-        "traceparent": "00-2477826c539cf347845a2dbee33c234a-f9aaf49261cc4449-00",
-        "User-Agent": [
-          "azsdk-net-Storage.Files.DataLake/12.7.0-alpha.20210217.1",
-          "(.NET 5.0.3; Microsoft Windows 10.0.19042)"
-        ],
-        "x-ms-client-request-id": "59c31c32-7b8a-07ba-f0f6-53cf7bf60ca9",
-        "x-ms-date": "Wed, 17 Feb 2021 22:35:57 GMT",
->>>>>>> 1814567d
+        "traceparent": "00-a0bd57a0f178e242934cb8aeedc17e0d-3cc1220e1f94bd40-00",
+        "User-Agent": [
+          "azsdk-net-Storage.Files.DataLake/12.7.0-alpha.20210219.1",
+          "(.NET 5.0.3; Microsoft Windows 10.0.19041)"
+        ],
+        "x-ms-client-request-id": "ae648fa6-ae29-ea1f-eed6-fc6081094755",
+        "x-ms-date": "Fri, 19 Feb 2021 19:13:51 GMT",
         "x-ms-return-client-request-id": "true",
         "x-ms-version": "2020-06-12"
       },
@@ -1158,33 +733,21 @@
       "StatusCode": 202,
       "ResponseHeaders": {
         "Content-Length": "0",
-<<<<<<< HEAD
-        "Date": "Tue, 02 Feb 2021 21:31:44 GMT",
-=======
-        "Date": "Wed, 17 Feb 2021 22:35:57 GMT",
->>>>>>> 1814567d
-        "Server": [
-          "Windows-Azure-Blob/1.0",
-          "Microsoft-HTTPAPI/2.0"
-        ],
-        "x-ms-client-request-id": "59c31c32-7b8a-07ba-f0f6-53cf7bf60ca9",
-<<<<<<< HEAD
-        "x-ms-request-id": "6e3e0c18-501e-004a-7aaa-f9dcd0000000",
-=======
-        "x-ms-request-id": "9a743717-e01e-002d-347d-05cc2c000000",
->>>>>>> 1814567d
+        "Date": "Fri, 19 Feb 2021 19:13:50 GMT",
+        "Server": [
+          "Windows-Azure-Blob/1.0",
+          "Microsoft-HTTPAPI/2.0"
+        ],
+        "x-ms-client-request-id": "ae648fa6-ae29-ea1f-eed6-fc6081094755",
+        "x-ms-request-id": "2e6dd989-201e-00a4-7ff3-0676f9000000",
         "x-ms-version": "2020-06-12"
       },
       "ResponseBody": []
     }
   ],
   "Variables": {
-<<<<<<< HEAD
-    "DateTimeOffsetNow": "2021-02-02T15:31:40.9976710-06:00",
-=======
-    "DateTimeOffsetNow": "2021-02-17T16:35:53.9961404-06:00",
->>>>>>> 1814567d
-    "RandomSeed": "1195830973",
+    "DateTimeOffsetNow": "2021-02-19T13:13:50.2938422-06:00",
+    "RandomSeed": "1461247231",
     "Storage_TestConfigHierarchicalNamespace": "NamespaceTenant\nseannse\nU2FuaXRpemVk\nhttps://seannse.blob.core.windows.net\nhttps://seannse.file.core.windows.net\nhttps://seannse.queue.core.windows.net\nhttps://seannse.table.core.windows.net\n\n\n\n\nhttps://seannse-secondary.blob.core.windows.net\nhttps://seannse-secondary.file.core.windows.net\nhttps://seannse-secondary.queue.core.windows.net\nhttps://seannse-secondary.table.core.windows.net\n68390a19-a643-458b-b726-408abf67b4fc\nSanitized\n72f988bf-86f1-41af-91ab-2d7cd011db47\nhttps://login.microsoftonline.com/\nCloud\nBlobEndpoint=https://seannse.blob.core.windows.net/;QueueEndpoint=https://seannse.queue.core.windows.net/;FileEndpoint=https://seannse.file.core.windows.net/;BlobSecondaryEndpoint=https://seannse-secondary.blob.core.windows.net/;QueueSecondaryEndpoint=https://seannse-secondary.queue.core.windows.net/;FileSecondaryEndpoint=https://seannse-secondary.file.core.windows.net/;AccountName=seannse;AccountKey=Sanitized\n"
   }
 }