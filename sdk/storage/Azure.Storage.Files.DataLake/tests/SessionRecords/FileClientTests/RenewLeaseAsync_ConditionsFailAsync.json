{
  "Entries": [
    {
      "RequestUri": "http://seannsecanary.blob.core.windows.net/test-filesystem-39ca62ad-23cb-4a34-7fbf-da5861e53c0b?restype=container",
      "RequestMethod": "PUT",
      "RequestHeaders": {
        "Authorization": "Sanitized",
        "traceparent": "00-849fe43d90a5be4b88bb73307dfae0eb-11e392f6ec0f6240-00",
        "User-Agent": [
          "azsdk-net-Storage.Files.DataLake/12.1.0-dev.20200403.1",
          "(.NET Core 4.6.28325.01; Microsoft Windows 10.0.18362 )"
        ],
        "x-ms-blob-public-access": "container",
        "x-ms-client-request-id": "3eb61f3a-b934-55f7-47c0-fc13c6229ca6",
        "x-ms-date": "Fri, 03 Apr 2020 21:03:08 GMT",
        "x-ms-return-client-request-id": "true",
<<<<<<< HEAD
        "x-ms-version": "2019-12-12"
=======
        "x-ms-version": "2020-02-10"
>>>>>>> 60f4876e
      },
      "RequestBody": null,
      "StatusCode": 201,
      "ResponseHeaders": {
        "Content-Length": "0",
        "Date": "Fri, 03 Apr 2020 21:03:07 GMT",
        "ETag": "\u00220x8D7D81268BF0ED3\u0022",
        "Last-Modified": "Fri, 03 Apr 2020 21:03:07 GMT",
        "Server": [
          "Windows-Azure-Blob/1.0",
          "Microsoft-HTTPAPI/2.0"
        ],
        "x-ms-client-request-id": "3eb61f3a-b934-55f7-47c0-fc13c6229ca6",
        "x-ms-request-id": "962266d6-f01e-0012-03fb-093670000000",
<<<<<<< HEAD
        "x-ms-version": "2019-12-12"
=======
        "x-ms-version": "2020-02-10"
>>>>>>> 60f4876e
      },
      "ResponseBody": []
    },
    {
      "RequestUri": "http://seannsecanary.dfs.core.windows.net/test-filesystem-39ca62ad-23cb-4a34-7fbf-da5861e53c0b/test-file-36c53a8f-40b5-f4f5-82d4-da26b87963ca?resource=file",
      "RequestMethod": "PUT",
      "RequestHeaders": {
        "Authorization": "Sanitized",
        "traceparent": "00-b71747f5aa293848accf3d47bdb51f1c-df1f093a3992e34b-00",
        "User-Agent": [
          "azsdk-net-Storage.Files.DataLake/12.1.0-dev.20200403.1",
          "(.NET Core 4.6.28325.01; Microsoft Windows 10.0.18362 )"
        ],
        "x-ms-client-request-id": "ac2bc308-2def-f9b3-29c1-bb60dfd09dcd",
        "x-ms-date": "Fri, 03 Apr 2020 21:03:09 GMT",
        "x-ms-return-client-request-id": "true",
<<<<<<< HEAD
        "x-ms-version": "2019-12-12"
=======
        "x-ms-version": "2020-02-10"
>>>>>>> 60f4876e
      },
      "RequestBody": null,
      "StatusCode": 201,
      "ResponseHeaders": {
        "Content-Length": "0",
        "Date": "Fri, 03 Apr 2020 21:03:07 GMT",
        "ETag": "\u00220x8D7D81268E123DB\u0022",
        "Last-Modified": "Fri, 03 Apr 2020 21:03:07 GMT",
        "Server": [
          "Windows-Azure-HDFS/1.0",
          "Microsoft-HTTPAPI/2.0"
        ],
        "x-ms-client-request-id": "ac2bc308-2def-f9b3-29c1-bb60dfd09dcd",
        "x-ms-request-id": "fa4402eb-201f-0097-17fb-091bad000000",
<<<<<<< HEAD
        "x-ms-version": "2019-12-12"
=======
        "x-ms-version": "2020-02-10"
>>>>>>> 60f4876e
      },
      "ResponseBody": []
    },
    {
      "RequestUri": "http://seannsecanary.blob.core.windows.net/test-filesystem-39ca62ad-23cb-4a34-7fbf-da5861e53c0b/test-file-36c53a8f-40b5-f4f5-82d4-da26b87963ca?comp=lease",
      "RequestMethod": "PUT",
      "RequestHeaders": {
        "Authorization": "Sanitized",
        "traceparent": "00-2cd2d9cc46a4a8448fe0958b8d8e18b5-4af7e551bc0f294a-00",
        "User-Agent": [
          "azsdk-net-Storage.Files.DataLake/12.1.0-dev.20200403.1",
          "(.NET Core 4.6.28325.01; Microsoft Windows 10.0.18362 )"
        ],
        "x-ms-client-request-id": "89562244-d914-ad37-4b99-47788bdfa9e7",
        "x-ms-date": "Fri, 03 Apr 2020 21:03:09 GMT",
        "x-ms-lease-action": "acquire",
        "x-ms-lease-duration": "15",
        "x-ms-proposed-lease-id": "55b8325d-5a04-9178-6476-a2d3504138b6",
        "x-ms-return-client-request-id": "true",
<<<<<<< HEAD
        "x-ms-version": "2019-12-12"
=======
        "x-ms-version": "2020-02-10"
>>>>>>> 60f4876e
      },
      "RequestBody": null,
      "StatusCode": 201,
      "ResponseHeaders": {
        "Content-Length": "0",
        "Date": "Fri, 03 Apr 2020 21:03:07 GMT",
        "ETag": "\u00220x8D7D81268E123DB\u0022",
        "Last-Modified": "Fri, 03 Apr 2020 21:03:07 GMT",
        "Server": [
          "Windows-Azure-Blob/1.0",
          "Microsoft-HTTPAPI/2.0"
        ],
        "x-ms-client-request-id": "89562244-d914-ad37-4b99-47788bdfa9e7",
        "x-ms-lease-id": "55b8325d-5a04-9178-6476-a2d3504138b6",
        "x-ms-request-id": "962266f7-f01e-0012-21fb-093670000000",
<<<<<<< HEAD
        "x-ms-version": "2019-12-12"
=======
        "x-ms-version": "2020-02-10"
>>>>>>> 60f4876e
      },
      "ResponseBody": []
    },
    {
      "RequestUri": "http://seannsecanary.blob.core.windows.net/test-filesystem-39ca62ad-23cb-4a34-7fbf-da5861e53c0b/test-file-36c53a8f-40b5-f4f5-82d4-da26b87963ca?comp=lease",
      "RequestMethod": "PUT",
      "RequestHeaders": {
        "Authorization": "Sanitized",
        "If-Modified-Since": "Sat, 04 Apr 2020 21:03:08 GMT",
        "traceparent": "00-8c57fff844f7a54488747aa19a2557eb-28dbdddc81b51342-00",
        "User-Agent": [
          "azsdk-net-Storage.Files.DataLake/12.1.0-dev.20200403.1",
          "(.NET Core 4.6.28325.01; Microsoft Windows 10.0.18362 )"
        ],
        "x-ms-client-request-id": "2d8fde07-aeea-cca2-6571-aab46f61a1de",
        "x-ms-date": "Fri, 03 Apr 2020 21:03:09 GMT",
        "x-ms-lease-action": "renew",
        "x-ms-lease-id": "55b8325d-5a04-9178-6476-a2d3504138b6",
        "x-ms-return-client-request-id": "true",
<<<<<<< HEAD
        "x-ms-version": "2019-12-12"
=======
        "x-ms-version": "2020-02-10"
>>>>>>> 60f4876e
      },
      "RequestBody": null,
      "StatusCode": 412,
      "ResponseHeaders": {
        "Content-Length": "252",
        "Content-Type": "application/xml",
        "Date": "Fri, 03 Apr 2020 21:03:07 GMT",
        "Server": [
          "Windows-Azure-Blob/1.0",
          "Microsoft-HTTPAPI/2.0"
        ],
        "x-ms-client-request-id": "2d8fde07-aeea-cca2-6571-aab46f61a1de",
        "x-ms-error-code": "ConditionNotMet",
        "x-ms-request-id": "96226703-f01e-0012-2dfb-093670000000",
<<<<<<< HEAD
        "x-ms-version": "2019-12-12"
=======
        "x-ms-version": "2020-02-10"
>>>>>>> 60f4876e
      },
      "ResponseBody": [
        "\uFEFF\u003C?xml version=\u00221.0\u0022 encoding=\u0022utf-8\u0022?\u003E\u003CError\u003E\u003CCode\u003EConditionNotMet\u003C/Code\u003E\u003CMessage\u003EThe condition specified using HTTP conditional header(s) is not met.\n",
        "RequestId:96226703-f01e-0012-2dfb-093670000000\n",
        "Time:2020-04-03T21:03:07.8649992Z\u003C/Message\u003E\u003C/Error\u003E"
      ]
    },
    {
      "RequestUri": "http://seannsecanary.blob.core.windows.net/test-filesystem-39ca62ad-23cb-4a34-7fbf-da5861e53c0b?restype=container",
      "RequestMethod": "DELETE",
      "RequestHeaders": {
        "Authorization": "Sanitized",
        "traceparent": "00-bb20ce21eda9b241b6b58826286ed40a-596b4e0e36576943-00",
        "User-Agent": [
          "azsdk-net-Storage.Files.DataLake/12.1.0-dev.20200403.1",
          "(.NET Core 4.6.28325.01; Microsoft Windows 10.0.18362 )"
        ],
        "x-ms-client-request-id": "ad71594a-7b4f-dafc-63ed-db40fdcb36f6",
        "x-ms-date": "Fri, 03 Apr 2020 21:03:09 GMT",
        "x-ms-return-client-request-id": "true",
<<<<<<< HEAD
        "x-ms-version": "2019-12-12"
=======
        "x-ms-version": "2020-02-10"
>>>>>>> 60f4876e
      },
      "RequestBody": null,
      "StatusCode": 202,
      "ResponseHeaders": {
        "Content-Length": "0",
        "Date": "Fri, 03 Apr 2020 21:03:07 GMT",
        "Server": [
          "Windows-Azure-Blob/1.0",
          "Microsoft-HTTPAPI/2.0"
        ],
        "x-ms-client-request-id": "ad71594a-7b4f-dafc-63ed-db40fdcb36f6",
        "x-ms-request-id": "9622670e-f01e-0012-36fb-093670000000",
<<<<<<< HEAD
        "x-ms-version": "2019-12-12"
=======
        "x-ms-version": "2020-02-10"
>>>>>>> 60f4876e
      },
      "ResponseBody": []
    },
    {
      "RequestUri": "http://seannsecanary.blob.core.windows.net/test-filesystem-0f65b9e9-1228-d932-cbf3-89397c198a0e?restype=container",
      "RequestMethod": "PUT",
      "RequestHeaders": {
        "Authorization": "Sanitized",
        "traceparent": "00-84eadfb1069056459fbc7e9223bf5fd0-2127b95f83eb5b41-00",
        "User-Agent": [
          "azsdk-net-Storage.Files.DataLake/12.1.0-dev.20200403.1",
          "(.NET Core 4.6.28325.01; Microsoft Windows 10.0.18362 )"
        ],
        "x-ms-blob-public-access": "container",
        "x-ms-client-request-id": "889f3c7a-5cf1-3817-2797-e25cf1c25d4a",
        "x-ms-date": "Fri, 03 Apr 2020 21:03:09 GMT",
        "x-ms-return-client-request-id": "true",
<<<<<<< HEAD
        "x-ms-version": "2019-12-12"
=======
        "x-ms-version": "2020-02-10"
>>>>>>> 60f4876e
      },
      "RequestBody": null,
      "StatusCode": 201,
      "ResponseHeaders": {
        "Content-Length": "0",
        "Date": "Fri, 03 Apr 2020 21:03:08 GMT",
        "ETag": "\u00220x8D7D81269384C78\u0022",
        "Last-Modified": "Fri, 03 Apr 2020 21:03:08 GMT",
        "Server": [
          "Windows-Azure-Blob/1.0",
          "Microsoft-HTTPAPI/2.0"
        ],
        "x-ms-client-request-id": "889f3c7a-5cf1-3817-2797-e25cf1c25d4a",
        "x-ms-request-id": "9622672b-f01e-0012-4ffb-093670000000",
<<<<<<< HEAD
        "x-ms-version": "2019-12-12"
=======
        "x-ms-version": "2020-02-10"
>>>>>>> 60f4876e
      },
      "ResponseBody": []
    },
    {
      "RequestUri": "http://seannsecanary.dfs.core.windows.net/test-filesystem-0f65b9e9-1228-d932-cbf3-89397c198a0e/test-file-923acd62-2061-f605-2b65-da1e386387f9?resource=file",
      "RequestMethod": "PUT",
      "RequestHeaders": {
        "Authorization": "Sanitized",
        "traceparent": "00-612c4630940b434586c595beabe9ae4a-1ca65cc19dc9e749-00",
        "User-Agent": [
          "azsdk-net-Storage.Files.DataLake/12.1.0-dev.20200403.1",
          "(.NET Core 4.6.28325.01; Microsoft Windows 10.0.18362 )"
        ],
        "x-ms-client-request-id": "846b8fab-0d97-5976-36a9-5d8c81f8ffc3",
        "x-ms-date": "Fri, 03 Apr 2020 21:03:09 GMT",
        "x-ms-return-client-request-id": "true",
<<<<<<< HEAD
        "x-ms-version": "2019-12-12"
=======
        "x-ms-version": "2020-02-10"
>>>>>>> 60f4876e
      },
      "RequestBody": null,
      "StatusCode": 201,
      "ResponseHeaders": {
        "Content-Length": "0",
        "Date": "Fri, 03 Apr 2020 21:03:08 GMT",
        "ETag": "\u00220x8D7D812694F2211\u0022",
        "Last-Modified": "Fri, 03 Apr 2020 21:03:08 GMT",
        "Server": [
          "Windows-Azure-HDFS/1.0",
          "Microsoft-HTTPAPI/2.0"
        ],
        "x-ms-client-request-id": "846b8fab-0d97-5976-36a9-5d8c81f8ffc3",
        "x-ms-request-id": "fa4402fd-201f-0097-19fb-091bad000000",
<<<<<<< HEAD
        "x-ms-version": "2019-12-12"
=======
        "x-ms-version": "2020-02-10"
>>>>>>> 60f4876e
      },
      "ResponseBody": []
    },
    {
      "RequestUri": "http://seannsecanary.blob.core.windows.net/test-filesystem-0f65b9e9-1228-d932-cbf3-89397c198a0e/test-file-923acd62-2061-f605-2b65-da1e386387f9?comp=lease",
      "RequestMethod": "PUT",
      "RequestHeaders": {
        "Authorization": "Sanitized",
        "traceparent": "00-b0dab073bf92d9458b9470fbb63e78ce-a2e0470cf0161b41-00",
        "User-Agent": [
          "azsdk-net-Storage.Files.DataLake/12.1.0-dev.20200403.1",
          "(.NET Core 4.6.28325.01; Microsoft Windows 10.0.18362 )"
        ],
        "x-ms-client-request-id": "28482b31-ce28-8e6f-bf0b-d406ce452688",
        "x-ms-date": "Fri, 03 Apr 2020 21:03:09 GMT",
        "x-ms-lease-action": "acquire",
        "x-ms-lease-duration": "15",
        "x-ms-proposed-lease-id": "3f09e80f-1c03-60d0-b091-3e3032ade4f9",
        "x-ms-return-client-request-id": "true",
<<<<<<< HEAD
        "x-ms-version": "2019-12-12"
=======
        "x-ms-version": "2020-02-10"
>>>>>>> 60f4876e
      },
      "RequestBody": null,
      "StatusCode": 201,
      "ResponseHeaders": {
        "Content-Length": "0",
        "Date": "Fri, 03 Apr 2020 21:03:08 GMT",
        "ETag": "\u00220x8D7D812694F2211\u0022",
        "Last-Modified": "Fri, 03 Apr 2020 21:03:08 GMT",
        "Server": [
          "Windows-Azure-Blob/1.0",
          "Microsoft-HTTPAPI/2.0"
        ],
        "x-ms-client-request-id": "28482b31-ce28-8e6f-bf0b-d406ce452688",
        "x-ms-lease-id": "3f09e80f-1c03-60d0-b091-3e3032ade4f9",
        "x-ms-request-id": "96226740-f01e-0012-61fb-093670000000",
<<<<<<< HEAD
        "x-ms-version": "2019-12-12"
=======
        "x-ms-version": "2020-02-10"
>>>>>>> 60f4876e
      },
      "ResponseBody": []
    },
    {
      "RequestUri": "http://seannsecanary.blob.core.windows.net/test-filesystem-0f65b9e9-1228-d932-cbf3-89397c198a0e/test-file-923acd62-2061-f605-2b65-da1e386387f9?comp=lease",
      "RequestMethod": "PUT",
      "RequestHeaders": {
        "Authorization": "Sanitized",
        "If-Unmodified-Since": "Thu, 02 Apr 2020 21:03:08 GMT",
        "traceparent": "00-3255da7d47670e47a3939bc477b4134d-48bf596e787b3a48-00",
        "User-Agent": [
          "azsdk-net-Storage.Files.DataLake/12.1.0-dev.20200403.1",
          "(.NET Core 4.6.28325.01; Microsoft Windows 10.0.18362 )"
        ],
        "x-ms-client-request-id": "07ffe369-bb64-89d1-f7e4-e9ed2f5a78f5",
        "x-ms-date": "Fri, 03 Apr 2020 21:03:10 GMT",
        "x-ms-lease-action": "renew",
        "x-ms-lease-id": "3f09e80f-1c03-60d0-b091-3e3032ade4f9",
        "x-ms-return-client-request-id": "true",
<<<<<<< HEAD
        "x-ms-version": "2019-12-12"
=======
        "x-ms-version": "2020-02-10"
>>>>>>> 60f4876e
      },
      "RequestBody": null,
      "StatusCode": 412,
      "ResponseHeaders": {
        "Content-Length": "252",
        "Content-Type": "application/xml",
        "Date": "Fri, 03 Apr 2020 21:03:08 GMT",
        "Server": [
          "Windows-Azure-Blob/1.0",
          "Microsoft-HTTPAPI/2.0"
        ],
        "x-ms-client-request-id": "07ffe369-bb64-89d1-f7e4-e9ed2f5a78f5",
        "x-ms-error-code": "ConditionNotMet",
        "x-ms-request-id": "96226746-f01e-0012-67fb-093670000000",
<<<<<<< HEAD
        "x-ms-version": "2019-12-12"
=======
        "x-ms-version": "2020-02-10"
>>>>>>> 60f4876e
      },
      "ResponseBody": [
        "\uFEFF\u003C?xml version=\u00221.0\u0022 encoding=\u0022utf-8\u0022?\u003E\u003CError\u003E\u003CCode\u003EConditionNotMet\u003C/Code\u003E\u003CMessage\u003EThe condition specified using HTTP conditional header(s) is not met.\n",
        "RequestId:96226746-f01e-0012-67fb-093670000000\n",
        "Time:2020-04-03T21:03:08.6165324Z\u003C/Message\u003E\u003C/Error\u003E"
      ]
    },
    {
      "RequestUri": "http://seannsecanary.blob.core.windows.net/test-filesystem-0f65b9e9-1228-d932-cbf3-89397c198a0e?restype=container",
      "RequestMethod": "DELETE",
      "RequestHeaders": {
        "Authorization": "Sanitized",
        "traceparent": "00-d52fab1633fc404c8350680f8755b472-50f289e3e8cab845-00",
        "User-Agent": [
          "azsdk-net-Storage.Files.DataLake/12.1.0-dev.20200403.1",
          "(.NET Core 4.6.28325.01; Microsoft Windows 10.0.18362 )"
        ],
        "x-ms-client-request-id": "ea9cb450-1f46-0924-91aa-22a16ddddd2c",
        "x-ms-date": "Fri, 03 Apr 2020 21:03:10 GMT",
        "x-ms-return-client-request-id": "true",
<<<<<<< HEAD
        "x-ms-version": "2019-12-12"
=======
        "x-ms-version": "2020-02-10"
>>>>>>> 60f4876e
      },
      "RequestBody": null,
      "StatusCode": 202,
      "ResponseHeaders": {
        "Content-Length": "0",
        "Date": "Fri, 03 Apr 2020 21:03:08 GMT",
        "Server": [
          "Windows-Azure-Blob/1.0",
          "Microsoft-HTTPAPI/2.0"
        ],
        "x-ms-client-request-id": "ea9cb450-1f46-0924-91aa-22a16ddddd2c",
        "x-ms-request-id": "96226751-f01e-0012-71fb-093670000000",
<<<<<<< HEAD
        "x-ms-version": "2019-12-12"
=======
        "x-ms-version": "2020-02-10"
>>>>>>> 60f4876e
      },
      "ResponseBody": []
    },
    {
      "RequestUri": "http://seannsecanary.blob.core.windows.net/test-filesystem-915e0f4a-78f3-5cc3-0e24-a7281a6cc025?restype=container",
      "RequestMethod": "PUT",
      "RequestHeaders": {
        "Authorization": "Sanitized",
        "traceparent": "00-307453b476de6b4ab3a38b6f87a8b862-9e8d5bd2edf8e244-00",
        "User-Agent": [
          "azsdk-net-Storage.Files.DataLake/12.1.0-dev.20200403.1",
          "(.NET Core 4.6.28325.01; Microsoft Windows 10.0.18362 )"
        ],
        "x-ms-blob-public-access": "container",
        "x-ms-client-request-id": "ba1a745e-eb73-d7cc-f13f-dc2277fbef24",
        "x-ms-date": "Fri, 03 Apr 2020 21:03:10 GMT",
        "x-ms-return-client-request-id": "true",
<<<<<<< HEAD
        "x-ms-version": "2019-12-12"
=======
        "x-ms-version": "2020-02-10"
>>>>>>> 60f4876e
      },
      "RequestBody": null,
      "StatusCode": 201,
      "ResponseHeaders": {
        "Content-Length": "0",
        "Date": "Fri, 03 Apr 2020 21:03:08 GMT",
        "ETag": "\u00220x8D7D812698DA7E4\u0022",
        "Last-Modified": "Fri, 03 Apr 2020 21:03:08 GMT",
        "Server": [
          "Windows-Azure-Blob/1.0",
          "Microsoft-HTTPAPI/2.0"
        ],
        "x-ms-client-request-id": "ba1a745e-eb73-d7cc-f13f-dc2277fbef24",
        "x-ms-request-id": "9622675f-f01e-0012-7efb-093670000000",
<<<<<<< HEAD
        "x-ms-version": "2019-12-12"
=======
        "x-ms-version": "2020-02-10"
>>>>>>> 60f4876e
      },
      "ResponseBody": []
    },
    {
      "RequestUri": "http://seannsecanary.dfs.core.windows.net/test-filesystem-915e0f4a-78f3-5cc3-0e24-a7281a6cc025/test-file-4339fcea-6240-bc6e-603f-34f0c71172d9?resource=file",
      "RequestMethod": "PUT",
      "RequestHeaders": {
        "Authorization": "Sanitized",
        "traceparent": "00-38eed8f531af0247b2b5350a08d54f0b-d9401d17c6e9324f-00",
        "User-Agent": [
          "azsdk-net-Storage.Files.DataLake/12.1.0-dev.20200403.1",
          "(.NET Core 4.6.28325.01; Microsoft Windows 10.0.18362 )"
        ],
        "x-ms-client-request-id": "edc88b13-29fb-fc42-055d-5a34b6dc0fdf",
        "x-ms-date": "Fri, 03 Apr 2020 21:03:10 GMT",
        "x-ms-return-client-request-id": "true",
<<<<<<< HEAD
        "x-ms-version": "2019-12-12"
=======
        "x-ms-version": "2020-02-10"
>>>>>>> 60f4876e
      },
      "RequestBody": null,
      "StatusCode": 201,
      "ResponseHeaders": {
        "Content-Length": "0",
        "Date": "Fri, 03 Apr 2020 21:03:09 GMT",
        "ETag": "\u00220x8D7D81269C4C4E0\u0022",
        "Last-Modified": "Fri, 03 Apr 2020 21:03:09 GMT",
        "Server": [
          "Windows-Azure-HDFS/1.0",
          "Microsoft-HTTPAPI/2.0"
        ],
        "x-ms-client-request-id": "edc88b13-29fb-fc42-055d-5a34b6dc0fdf",
        "x-ms-request-id": "fa4402ff-201f-0097-1afb-091bad000000",
<<<<<<< HEAD
        "x-ms-version": "2019-12-12"
=======
        "x-ms-version": "2020-02-10"
>>>>>>> 60f4876e
      },
      "ResponseBody": []
    },
    {
      "RequestUri": "http://seannsecanary.blob.core.windows.net/test-filesystem-915e0f4a-78f3-5cc3-0e24-a7281a6cc025/test-file-4339fcea-6240-bc6e-603f-34f0c71172d9?comp=lease",
      "RequestMethod": "PUT",
      "RequestHeaders": {
        "Authorization": "Sanitized",
        "traceparent": "00-8dfd61c39e5eb7409eb5c69358ec5c18-4530c6658f1f3543-00",
        "User-Agent": [
          "azsdk-net-Storage.Files.DataLake/12.1.0-dev.20200403.1",
          "(.NET Core 4.6.28325.01; Microsoft Windows 10.0.18362 )"
        ],
        "x-ms-client-request-id": "afb1a9b5-5422-ca30-b9e3-a33e42c62314",
        "x-ms-date": "Fri, 03 Apr 2020 21:03:10 GMT",
        "x-ms-lease-action": "acquire",
        "x-ms-lease-duration": "15",
        "x-ms-proposed-lease-id": "536a02cd-4931-e4d2-4abc-e67bd8f00ad3",
        "x-ms-return-client-request-id": "true",
<<<<<<< HEAD
        "x-ms-version": "2019-12-12"
=======
        "x-ms-version": "2020-02-10"
>>>>>>> 60f4876e
      },
      "RequestBody": null,
      "StatusCode": 201,
      "ResponseHeaders": {
        "Content-Length": "0",
        "Date": "Fri, 03 Apr 2020 21:03:09 GMT",
        "ETag": "\u00220x8D7D81269C4C4E0\u0022",
        "Last-Modified": "Fri, 03 Apr 2020 21:03:09 GMT",
        "Server": [
          "Windows-Azure-Blob/1.0",
          "Microsoft-HTTPAPI/2.0"
        ],
        "x-ms-client-request-id": "afb1a9b5-5422-ca30-b9e3-a33e42c62314",
        "x-ms-lease-id": "536a02cd-4931-e4d2-4abc-e67bd8f00ad3",
        "x-ms-request-id": "962267b0-f01e-0012-49fb-093670000000",
<<<<<<< HEAD
        "x-ms-version": "2019-12-12"
=======
        "x-ms-version": "2020-02-10"
>>>>>>> 60f4876e
      },
      "ResponseBody": []
    },
    {
      "RequestUri": "http://seannsecanary.blob.core.windows.net/test-filesystem-915e0f4a-78f3-5cc3-0e24-a7281a6cc025/test-file-4339fcea-6240-bc6e-603f-34f0c71172d9?comp=lease",
      "RequestMethod": "PUT",
      "RequestHeaders": {
        "Authorization": "Sanitized",
        "If-Match": "\u0022garbage\u0022",
        "traceparent": "00-0212f0e2fb88804ab9dec5fd77b2c8f9-277f8e6dae22fa4e-00",
        "User-Agent": [
          "azsdk-net-Storage.Files.DataLake/12.1.0-dev.20200403.1",
          "(.NET Core 4.6.28325.01; Microsoft Windows 10.0.18362 )"
        ],
        "x-ms-client-request-id": "2ec566f6-5b3f-42b1-a111-8264e19f4c1b",
        "x-ms-date": "Fri, 03 Apr 2020 21:03:10 GMT",
        "x-ms-lease-action": "renew",
        "x-ms-lease-id": "536a02cd-4931-e4d2-4abc-e67bd8f00ad3",
        "x-ms-return-client-request-id": "true",
<<<<<<< HEAD
        "x-ms-version": "2019-12-12"
=======
        "x-ms-version": "2020-02-10"
>>>>>>> 60f4876e
      },
      "RequestBody": null,
      "StatusCode": 412,
      "ResponseHeaders": {
        "Content-Length": "252",
        "Content-Type": "application/xml",
        "Date": "Fri, 03 Apr 2020 21:03:09 GMT",
        "Server": [
          "Windows-Azure-Blob/1.0",
          "Microsoft-HTTPAPI/2.0"
        ],
        "x-ms-client-request-id": "2ec566f6-5b3f-42b1-a111-8264e19f4c1b",
        "x-ms-error-code": "ConditionNotMet",
        "x-ms-request-id": "962267be-f01e-0012-54fb-093670000000",
<<<<<<< HEAD
        "x-ms-version": "2019-12-12"
=======
        "x-ms-version": "2020-02-10"
>>>>>>> 60f4876e
      },
      "ResponseBody": [
        "\uFEFF\u003C?xml version=\u00221.0\u0022 encoding=\u0022utf-8\u0022?\u003E\u003CError\u003E\u003CCode\u003EConditionNotMet\u003C/Code\u003E\u003CMessage\u003EThe condition specified using HTTP conditional header(s) is not met.\n",
        "RequestId:962267be-f01e-0012-54fb-093670000000\n",
        "Time:2020-04-03T21:03:09.4931542Z\u003C/Message\u003E\u003C/Error\u003E"
      ]
    },
    {
      "RequestUri": "http://seannsecanary.blob.core.windows.net/test-filesystem-915e0f4a-78f3-5cc3-0e24-a7281a6cc025?restype=container",
      "RequestMethod": "DELETE",
      "RequestHeaders": {
        "Authorization": "Sanitized",
        "traceparent": "00-b519622eb46aab47ad31a2606556cc2a-4466c529c0ec304d-00",
        "User-Agent": [
          "azsdk-net-Storage.Files.DataLake/12.1.0-dev.20200403.1",
          "(.NET Core 4.6.28325.01; Microsoft Windows 10.0.18362 )"
        ],
        "x-ms-client-request-id": "db48d7ab-f501-f7d4-d45a-43ed51326684",
        "x-ms-date": "Fri, 03 Apr 2020 21:03:11 GMT",
        "x-ms-return-client-request-id": "true",
<<<<<<< HEAD
        "x-ms-version": "2019-12-12"
=======
        "x-ms-version": "2020-02-10"
>>>>>>> 60f4876e
      },
      "RequestBody": null,
      "StatusCode": 202,
      "ResponseHeaders": {
        "Content-Length": "0",
        "Date": "Fri, 03 Apr 2020 21:03:09 GMT",
        "Server": [
          "Windows-Azure-Blob/1.0",
          "Microsoft-HTTPAPI/2.0"
        ],
        "x-ms-client-request-id": "db48d7ab-f501-f7d4-d45a-43ed51326684",
        "x-ms-request-id": "962267d0-f01e-0012-64fb-093670000000",
<<<<<<< HEAD
        "x-ms-version": "2019-12-12"
=======
        "x-ms-version": "2020-02-10"
>>>>>>> 60f4876e
      },
      "ResponseBody": []
    },
    {
      "RequestUri": "http://seannsecanary.blob.core.windows.net/test-filesystem-1cb9558f-133d-15ea-e6e4-1bd6d06a5ed3?restype=container",
      "RequestMethod": "PUT",
      "RequestHeaders": {
        "Authorization": "Sanitized",
        "traceparent": "00-9f5792137ab31e49bde600e9d319ee84-593764d59825c747-00",
        "User-Agent": [
          "azsdk-net-Storage.Files.DataLake/12.1.0-dev.20200403.1",
          "(.NET Core 4.6.28325.01; Microsoft Windows 10.0.18362 )"
        ],
        "x-ms-blob-public-access": "container",
        "x-ms-client-request-id": "8eb70602-0514-979d-ec32-f51cd9fe276a",
        "x-ms-date": "Fri, 03 Apr 2020 21:03:11 GMT",
        "x-ms-return-client-request-id": "true",
<<<<<<< HEAD
        "x-ms-version": "2019-12-12"
=======
        "x-ms-version": "2020-02-10"
>>>>>>> 60f4876e
      },
      "RequestBody": null,
      "StatusCode": 201,
      "ResponseHeaders": {
        "Content-Length": "0",
        "Date": "Fri, 03 Apr 2020 21:03:09 GMT",
        "ETag": "\u00220x8D7D8126A260BF5\u0022",
        "Last-Modified": "Fri, 03 Apr 2020 21:03:09 GMT",
        "Server": [
          "Windows-Azure-Blob/1.0",
          "Microsoft-HTTPAPI/2.0"
        ],
        "x-ms-client-request-id": "8eb70602-0514-979d-ec32-f51cd9fe276a",
        "x-ms-request-id": "962267ef-f01e-0012-80fb-093670000000",
<<<<<<< HEAD
        "x-ms-version": "2019-12-12"
=======
        "x-ms-version": "2020-02-10"
>>>>>>> 60f4876e
      },
      "ResponseBody": []
    },
    {
      "RequestUri": "http://seannsecanary.dfs.core.windows.net/test-filesystem-1cb9558f-133d-15ea-e6e4-1bd6d06a5ed3/test-file-a9fe70fb-5c78-1e2d-3a04-6593c3637853?resource=file",
      "RequestMethod": "PUT",
      "RequestHeaders": {
        "Authorization": "Sanitized",
        "traceparent": "00-ba72495714558f48bcd527eba902f1eb-26f405356c120a44-00",
        "User-Agent": [
          "azsdk-net-Storage.Files.DataLake/12.1.0-dev.20200403.1",
          "(.NET Core 4.6.28325.01; Microsoft Windows 10.0.18362 )"
        ],
        "x-ms-client-request-id": "2c8ce683-e694-a567-d999-540fa00ad488",
        "x-ms-date": "Fri, 03 Apr 2020 21:03:11 GMT",
        "x-ms-return-client-request-id": "true",
<<<<<<< HEAD
        "x-ms-version": "2019-12-12"
=======
        "x-ms-version": "2020-02-10"
>>>>>>> 60f4876e
      },
      "RequestBody": null,
      "StatusCode": 201,
      "ResponseHeaders": {
        "Content-Length": "0",
        "Date": "Fri, 03 Apr 2020 21:03:09 GMT",
        "ETag": "\u00220x8D7D8126A37B12A\u0022",
        "Last-Modified": "Fri, 03 Apr 2020 21:03:09 GMT",
        "Server": [
          "Windows-Azure-HDFS/1.0",
          "Microsoft-HTTPAPI/2.0"
        ],
        "x-ms-client-request-id": "2c8ce683-e694-a567-d999-540fa00ad488",
        "x-ms-request-id": "fa440301-201f-0097-1bfb-091bad000000",
<<<<<<< HEAD
        "x-ms-version": "2019-12-12"
=======
        "x-ms-version": "2020-02-10"
>>>>>>> 60f4876e
      },
      "ResponseBody": []
    },
    {
      "RequestUri": "http://seannsecanary.blob.core.windows.net/test-filesystem-1cb9558f-133d-15ea-e6e4-1bd6d06a5ed3/test-file-a9fe70fb-5c78-1e2d-3a04-6593c3637853",
      "RequestMethod": "HEAD",
      "RequestHeaders": {
        "Authorization": "Sanitized",
        "User-Agent": [
          "azsdk-net-Storage.Files.DataLake/12.1.0-dev.20200403.1",
          "(.NET Core 4.6.28325.01; Microsoft Windows 10.0.18362 )"
        ],
        "x-ms-client-request-id": "d96a954d-3c36-2590-2e61-7a80481168cf",
        "x-ms-date": "Fri, 03 Apr 2020 21:03:11 GMT",
        "x-ms-return-client-request-id": "true",
<<<<<<< HEAD
        "x-ms-version": "2019-12-12"
=======
        "x-ms-version": "2020-02-10"
>>>>>>> 60f4876e
      },
      "RequestBody": null,
      "StatusCode": 200,
      "ResponseHeaders": {
        "Accept-Ranges": "bytes",
        "Content-Length": "0",
        "Content-Type": "application/octet-stream",
        "Date": "Fri, 03 Apr 2020 21:03:09 GMT",
        "ETag": "\u00220x8D7D8126A37B12A\u0022",
        "Last-Modified": "Fri, 03 Apr 2020 21:03:09 GMT",
        "Server": [
          "Windows-Azure-Blob/1.0",
          "Microsoft-HTTPAPI/2.0"
        ],
        "x-ms-access-tier": "Hot",
        "x-ms-access-tier-inferred": "true",
        "x-ms-blob-type": "BlockBlob",
        "x-ms-client-request-id": "d96a954d-3c36-2590-2e61-7a80481168cf",
        "x-ms-creation-time": "Fri, 03 Apr 2020 21:03:09 GMT",
        "x-ms-lease-state": "available",
        "x-ms-lease-status": "unlocked",
        "x-ms-request-id": "96226800-f01e-0012-0ffb-093670000000",
        "x-ms-server-encrypted": "true",
<<<<<<< HEAD
        "x-ms-version": "2019-12-12"
=======
        "x-ms-version": "2020-02-10"
>>>>>>> 60f4876e
      },
      "ResponseBody": []
    },
    {
      "RequestUri": "http://seannsecanary.blob.core.windows.net/test-filesystem-1cb9558f-133d-15ea-e6e4-1bd6d06a5ed3/test-file-a9fe70fb-5c78-1e2d-3a04-6593c3637853?comp=lease",
      "RequestMethod": "PUT",
      "RequestHeaders": {
        "Authorization": "Sanitized",
        "traceparent": "00-d7a9660f40a9194ebb7755c49127212f-04ec1eac6dde034d-00",
        "User-Agent": [
          "azsdk-net-Storage.Files.DataLake/12.1.0-dev.20200403.1",
          "(.NET Core 4.6.28325.01; Microsoft Windows 10.0.18362 )"
        ],
        "x-ms-client-request-id": "a8099ecb-c99f-ed05-1bea-ae76d13f25c1",
        "x-ms-date": "Fri, 03 Apr 2020 21:03:11 GMT",
        "x-ms-lease-action": "acquire",
        "x-ms-lease-duration": "15",
        "x-ms-proposed-lease-id": "9ec7a1ba-5d29-2ab7-b114-9e563d09a23c",
        "x-ms-return-client-request-id": "true",
<<<<<<< HEAD
        "x-ms-version": "2019-12-12"
=======
        "x-ms-version": "2020-02-10"
>>>>>>> 60f4876e
      },
      "RequestBody": null,
      "StatusCode": 201,
      "ResponseHeaders": {
        "Content-Length": "0",
        "Date": "Fri, 03 Apr 2020 21:03:09 GMT",
        "ETag": "\u00220x8D7D8126A37B12A\u0022",
        "Last-Modified": "Fri, 03 Apr 2020 21:03:09 GMT",
        "Server": [
          "Windows-Azure-Blob/1.0",
          "Microsoft-HTTPAPI/2.0"
        ],
        "x-ms-client-request-id": "a8099ecb-c99f-ed05-1bea-ae76d13f25c1",
        "x-ms-lease-id": "9ec7a1ba-5d29-2ab7-b114-9e563d09a23c",
        "x-ms-request-id": "9622680d-f01e-0012-1bfb-093670000000",
<<<<<<< HEAD
        "x-ms-version": "2019-12-12"
=======
        "x-ms-version": "2020-02-10"
>>>>>>> 60f4876e
      },
      "ResponseBody": []
    },
    {
      "RequestUri": "http://seannsecanary.blob.core.windows.net/test-filesystem-1cb9558f-133d-15ea-e6e4-1bd6d06a5ed3/test-file-a9fe70fb-5c78-1e2d-3a04-6593c3637853?comp=lease",
      "RequestMethod": "PUT",
      "RequestHeaders": {
        "Authorization": "Sanitized",
        "If-None-Match": "\u00220x8D7D8126A37B12A\u0022",
        "traceparent": "00-9799a388c95b41499de2de8f1efc5ed1-3a064753cf32554b-00",
        "User-Agent": [
          "azsdk-net-Storage.Files.DataLake/12.1.0-dev.20200403.1",
          "(.NET Core 4.6.28325.01; Microsoft Windows 10.0.18362 )"
        ],
        "x-ms-client-request-id": "aab478b2-bf07-2c30-11f8-d80f493b9da3",
        "x-ms-date": "Fri, 03 Apr 2020 21:03:11 GMT",
        "x-ms-lease-action": "renew",
        "x-ms-lease-id": "9ec7a1ba-5d29-2ab7-b114-9e563d09a23c",
        "x-ms-return-client-request-id": "true",
<<<<<<< HEAD
        "x-ms-version": "2019-12-12"
=======
        "x-ms-version": "2020-02-10"
>>>>>>> 60f4876e
      },
      "RequestBody": null,
      "StatusCode": 412,
      "ResponseHeaders": {
        "Content-Length": "252",
        "Content-Type": "application/xml",
        "Date": "Fri, 03 Apr 2020 21:03:09 GMT",
        "Server": [
          "Windows-Azure-Blob/1.0",
          "Microsoft-HTTPAPI/2.0"
        ],
        "x-ms-client-request-id": "aab478b2-bf07-2c30-11f8-d80f493b9da3",
        "x-ms-error-code": "ConditionNotMet",
        "x-ms-request-id": "96226815-f01e-0012-23fb-093670000000",
<<<<<<< HEAD
        "x-ms-version": "2019-12-12"
=======
        "x-ms-version": "2020-02-10"
>>>>>>> 60f4876e
      },
      "ResponseBody": [
        "\uFEFF\u003C?xml version=\u00221.0\u0022 encoding=\u0022utf-8\u0022?\u003E\u003CError\u003E\u003CCode\u003EConditionNotMet\u003C/Code\u003E\u003CMessage\u003EThe condition specified using HTTP conditional header(s) is not met.\n",
        "RequestId:96226815-f01e-0012-23fb-093670000000\n",
        "Time:2020-04-03T21:03:10.1716356Z\u003C/Message\u003E\u003C/Error\u003E"
      ]
    },
    {
      "RequestUri": "http://seannsecanary.blob.core.windows.net/test-filesystem-1cb9558f-133d-15ea-e6e4-1bd6d06a5ed3?restype=container",
      "RequestMethod": "DELETE",
      "RequestHeaders": {
        "Authorization": "Sanitized",
        "traceparent": "00-52ae478da6544e4ead42c3485bfb45cc-1fb13d0cd0fca94c-00",
        "User-Agent": [
          "azsdk-net-Storage.Files.DataLake/12.1.0-dev.20200403.1",
          "(.NET Core 4.6.28325.01; Microsoft Windows 10.0.18362 )"
        ],
        "x-ms-client-request-id": "59c31c32-7b8a-07ba-f0f6-53cf7bf60ca9",
        "x-ms-date": "Fri, 03 Apr 2020 21:03:11 GMT",
        "x-ms-return-client-request-id": "true",
<<<<<<< HEAD
        "x-ms-version": "2019-12-12"
=======
        "x-ms-version": "2020-02-10"
>>>>>>> 60f4876e
      },
      "RequestBody": null,
      "StatusCode": 202,
      "ResponseHeaders": {
        "Content-Length": "0",
        "Date": "Fri, 03 Apr 2020 21:03:10 GMT",
        "Server": [
          "Windows-Azure-Blob/1.0",
          "Microsoft-HTTPAPI/2.0"
        ],
        "x-ms-client-request-id": "59c31c32-7b8a-07ba-f0f6-53cf7bf60ca9",
        "x-ms-request-id": "9622681c-f01e-0012-2afb-093670000000",
<<<<<<< HEAD
        "x-ms-version": "2019-12-12"
=======
        "x-ms-version": "2020-02-10"
>>>>>>> 60f4876e
      },
      "ResponseBody": []
    }
  ],
  "Variables": {
    "DateTimeOffsetNow": "2020-04-03T14:03:08.8994579-07:00",
    "RandomSeed": "1195830973",
    "Storage_TestConfigHierarchicalNamespace": "NamespaceTenant\nseannsecanary\nU2FuaXRpemVk\nhttp://seannsecanary.blob.core.windows.net\nhttp://seannsecanary.file.core.windows.net\nhttp://seannsecanary.queue.core.windows.net\nhttp://seannsecanary.table.core.windows.net\n\n\n\n\nhttp://seannsecanary-secondary.blob.core.windows.net\nhttp://seannsecanary-secondary.file.core.windows.net\nhttp://seannsecanary-secondary.queue.core.windows.net\nhttp://seannsecanary-secondary.table.core.windows.net\n68390a19-a643-458b-b726-408abf67b4fc\nSanitized\n72f988bf-86f1-41af-91ab-2d7cd011db47\nhttps://login.microsoftonline.com/\nCloud\nBlobEndpoint=http://seannsecanary.blob.core.windows.net/;QueueEndpoint=http://seannsecanary.queue.core.windows.net/;FileEndpoint=http://seannsecanary.file.core.windows.net/;BlobSecondaryEndpoint=http://seannsecanary-secondary.blob.core.windows.net/;QueueSecondaryEndpoint=http://seannsecanary-secondary.queue.core.windows.net/;FileSecondaryEndpoint=http://seannsecanary-secondary.file.core.windows.net/;AccountName=seannsecanary;AccountKey=Sanitized\n"
  }
}<|MERGE_RESOLUTION|>--- conflicted
+++ resolved
@@ -14,11 +14,7 @@
         "x-ms-client-request-id": "3eb61f3a-b934-55f7-47c0-fc13c6229ca6",
         "x-ms-date": "Fri, 03 Apr 2020 21:03:08 GMT",
         "x-ms-return-client-request-id": "true",
-<<<<<<< HEAD
-        "x-ms-version": "2019-12-12"
-=======
-        "x-ms-version": "2020-02-10"
->>>>>>> 60f4876e
+        "x-ms-version": "2020-02-10"
       },
       "RequestBody": null,
       "StatusCode": 201,
@@ -33,11 +29,7 @@
         ],
         "x-ms-client-request-id": "3eb61f3a-b934-55f7-47c0-fc13c6229ca6",
         "x-ms-request-id": "962266d6-f01e-0012-03fb-093670000000",
-<<<<<<< HEAD
-        "x-ms-version": "2019-12-12"
-=======
-        "x-ms-version": "2020-02-10"
->>>>>>> 60f4876e
+        "x-ms-version": "2020-02-10"
       },
       "ResponseBody": []
     },
@@ -54,11 +46,7 @@
         "x-ms-client-request-id": "ac2bc308-2def-f9b3-29c1-bb60dfd09dcd",
         "x-ms-date": "Fri, 03 Apr 2020 21:03:09 GMT",
         "x-ms-return-client-request-id": "true",
-<<<<<<< HEAD
-        "x-ms-version": "2019-12-12"
-=======
-        "x-ms-version": "2020-02-10"
->>>>>>> 60f4876e
+        "x-ms-version": "2020-02-10"
       },
       "RequestBody": null,
       "StatusCode": 201,
@@ -73,11 +61,7 @@
         ],
         "x-ms-client-request-id": "ac2bc308-2def-f9b3-29c1-bb60dfd09dcd",
         "x-ms-request-id": "fa4402eb-201f-0097-17fb-091bad000000",
-<<<<<<< HEAD
-        "x-ms-version": "2019-12-12"
-=======
-        "x-ms-version": "2020-02-10"
->>>>>>> 60f4876e
+        "x-ms-version": "2020-02-10"
       },
       "ResponseBody": []
     },
@@ -97,11 +81,7 @@
         "x-ms-lease-duration": "15",
         "x-ms-proposed-lease-id": "55b8325d-5a04-9178-6476-a2d3504138b6",
         "x-ms-return-client-request-id": "true",
-<<<<<<< HEAD
-        "x-ms-version": "2019-12-12"
-=======
-        "x-ms-version": "2020-02-10"
->>>>>>> 60f4876e
+        "x-ms-version": "2020-02-10"
       },
       "RequestBody": null,
       "StatusCode": 201,
@@ -117,11 +97,7 @@
         "x-ms-client-request-id": "89562244-d914-ad37-4b99-47788bdfa9e7",
         "x-ms-lease-id": "55b8325d-5a04-9178-6476-a2d3504138b6",
         "x-ms-request-id": "962266f7-f01e-0012-21fb-093670000000",
-<<<<<<< HEAD
-        "x-ms-version": "2019-12-12"
-=======
-        "x-ms-version": "2020-02-10"
->>>>>>> 60f4876e
+        "x-ms-version": "2020-02-10"
       },
       "ResponseBody": []
     },
@@ -141,11 +117,7 @@
         "x-ms-lease-action": "renew",
         "x-ms-lease-id": "55b8325d-5a04-9178-6476-a2d3504138b6",
         "x-ms-return-client-request-id": "true",
-<<<<<<< HEAD
-        "x-ms-version": "2019-12-12"
-=======
-        "x-ms-version": "2020-02-10"
->>>>>>> 60f4876e
+        "x-ms-version": "2020-02-10"
       },
       "RequestBody": null,
       "StatusCode": 412,
@@ -160,11 +132,7 @@
         "x-ms-client-request-id": "2d8fde07-aeea-cca2-6571-aab46f61a1de",
         "x-ms-error-code": "ConditionNotMet",
         "x-ms-request-id": "96226703-f01e-0012-2dfb-093670000000",
-<<<<<<< HEAD
-        "x-ms-version": "2019-12-12"
-=======
-        "x-ms-version": "2020-02-10"
->>>>>>> 60f4876e
+        "x-ms-version": "2020-02-10"
       },
       "ResponseBody": [
         "\uFEFF\u003C?xml version=\u00221.0\u0022 encoding=\u0022utf-8\u0022?\u003E\u003CError\u003E\u003CCode\u003EConditionNotMet\u003C/Code\u003E\u003CMessage\u003EThe condition specified using HTTP conditional header(s) is not met.\n",
@@ -185,11 +153,7 @@
         "x-ms-client-request-id": "ad71594a-7b4f-dafc-63ed-db40fdcb36f6",
         "x-ms-date": "Fri, 03 Apr 2020 21:03:09 GMT",
         "x-ms-return-client-request-id": "true",
-<<<<<<< HEAD
-        "x-ms-version": "2019-12-12"
-=======
-        "x-ms-version": "2020-02-10"
->>>>>>> 60f4876e
+        "x-ms-version": "2020-02-10"
       },
       "RequestBody": null,
       "StatusCode": 202,
@@ -202,11 +166,7 @@
         ],
         "x-ms-client-request-id": "ad71594a-7b4f-dafc-63ed-db40fdcb36f6",
         "x-ms-request-id": "9622670e-f01e-0012-36fb-093670000000",
-<<<<<<< HEAD
-        "x-ms-version": "2019-12-12"
-=======
-        "x-ms-version": "2020-02-10"
->>>>>>> 60f4876e
+        "x-ms-version": "2020-02-10"
       },
       "ResponseBody": []
     },
@@ -224,11 +184,7 @@
         "x-ms-client-request-id": "889f3c7a-5cf1-3817-2797-e25cf1c25d4a",
         "x-ms-date": "Fri, 03 Apr 2020 21:03:09 GMT",
         "x-ms-return-client-request-id": "true",
-<<<<<<< HEAD
-        "x-ms-version": "2019-12-12"
-=======
-        "x-ms-version": "2020-02-10"
->>>>>>> 60f4876e
+        "x-ms-version": "2020-02-10"
       },
       "RequestBody": null,
       "StatusCode": 201,
@@ -243,11 +199,7 @@
         ],
         "x-ms-client-request-id": "889f3c7a-5cf1-3817-2797-e25cf1c25d4a",
         "x-ms-request-id": "9622672b-f01e-0012-4ffb-093670000000",
-<<<<<<< HEAD
-        "x-ms-version": "2019-12-12"
-=======
-        "x-ms-version": "2020-02-10"
->>>>>>> 60f4876e
+        "x-ms-version": "2020-02-10"
       },
       "ResponseBody": []
     },
@@ -264,11 +216,7 @@
         "x-ms-client-request-id": "846b8fab-0d97-5976-36a9-5d8c81f8ffc3",
         "x-ms-date": "Fri, 03 Apr 2020 21:03:09 GMT",
         "x-ms-return-client-request-id": "true",
-<<<<<<< HEAD
-        "x-ms-version": "2019-12-12"
-=======
-        "x-ms-version": "2020-02-10"
->>>>>>> 60f4876e
+        "x-ms-version": "2020-02-10"
       },
       "RequestBody": null,
       "StatusCode": 201,
@@ -283,11 +231,7 @@
         ],
         "x-ms-client-request-id": "846b8fab-0d97-5976-36a9-5d8c81f8ffc3",
         "x-ms-request-id": "fa4402fd-201f-0097-19fb-091bad000000",
-<<<<<<< HEAD
-        "x-ms-version": "2019-12-12"
-=======
-        "x-ms-version": "2020-02-10"
->>>>>>> 60f4876e
+        "x-ms-version": "2020-02-10"
       },
       "ResponseBody": []
     },
@@ -307,11 +251,7 @@
         "x-ms-lease-duration": "15",
         "x-ms-proposed-lease-id": "3f09e80f-1c03-60d0-b091-3e3032ade4f9",
         "x-ms-return-client-request-id": "true",
-<<<<<<< HEAD
-        "x-ms-version": "2019-12-12"
-=======
-        "x-ms-version": "2020-02-10"
->>>>>>> 60f4876e
+        "x-ms-version": "2020-02-10"
       },
       "RequestBody": null,
       "StatusCode": 201,
@@ -327,11 +267,7 @@
         "x-ms-client-request-id": "28482b31-ce28-8e6f-bf0b-d406ce452688",
         "x-ms-lease-id": "3f09e80f-1c03-60d0-b091-3e3032ade4f9",
         "x-ms-request-id": "96226740-f01e-0012-61fb-093670000000",
-<<<<<<< HEAD
-        "x-ms-version": "2019-12-12"
-=======
-        "x-ms-version": "2020-02-10"
->>>>>>> 60f4876e
+        "x-ms-version": "2020-02-10"
       },
       "ResponseBody": []
     },
@@ -351,11 +287,7 @@
         "x-ms-lease-action": "renew",
         "x-ms-lease-id": "3f09e80f-1c03-60d0-b091-3e3032ade4f9",
         "x-ms-return-client-request-id": "true",
-<<<<<<< HEAD
-        "x-ms-version": "2019-12-12"
-=======
-        "x-ms-version": "2020-02-10"
->>>>>>> 60f4876e
+        "x-ms-version": "2020-02-10"
       },
       "RequestBody": null,
       "StatusCode": 412,
@@ -370,11 +302,7 @@
         "x-ms-client-request-id": "07ffe369-bb64-89d1-f7e4-e9ed2f5a78f5",
         "x-ms-error-code": "ConditionNotMet",
         "x-ms-request-id": "96226746-f01e-0012-67fb-093670000000",
-<<<<<<< HEAD
-        "x-ms-version": "2019-12-12"
-=======
-        "x-ms-version": "2020-02-10"
->>>>>>> 60f4876e
+        "x-ms-version": "2020-02-10"
       },
       "ResponseBody": [
         "\uFEFF\u003C?xml version=\u00221.0\u0022 encoding=\u0022utf-8\u0022?\u003E\u003CError\u003E\u003CCode\u003EConditionNotMet\u003C/Code\u003E\u003CMessage\u003EThe condition specified using HTTP conditional header(s) is not met.\n",
@@ -395,11 +323,7 @@
         "x-ms-client-request-id": "ea9cb450-1f46-0924-91aa-22a16ddddd2c",
         "x-ms-date": "Fri, 03 Apr 2020 21:03:10 GMT",
         "x-ms-return-client-request-id": "true",
-<<<<<<< HEAD
-        "x-ms-version": "2019-12-12"
-=======
-        "x-ms-version": "2020-02-10"
->>>>>>> 60f4876e
+        "x-ms-version": "2020-02-10"
       },
       "RequestBody": null,
       "StatusCode": 202,
@@ -412,11 +336,7 @@
         ],
         "x-ms-client-request-id": "ea9cb450-1f46-0924-91aa-22a16ddddd2c",
         "x-ms-request-id": "96226751-f01e-0012-71fb-093670000000",
-<<<<<<< HEAD
-        "x-ms-version": "2019-12-12"
-=======
-        "x-ms-version": "2020-02-10"
->>>>>>> 60f4876e
+        "x-ms-version": "2020-02-10"
       },
       "ResponseBody": []
     },
@@ -434,11 +354,7 @@
         "x-ms-client-request-id": "ba1a745e-eb73-d7cc-f13f-dc2277fbef24",
         "x-ms-date": "Fri, 03 Apr 2020 21:03:10 GMT",
         "x-ms-return-client-request-id": "true",
-<<<<<<< HEAD
-        "x-ms-version": "2019-12-12"
-=======
-        "x-ms-version": "2020-02-10"
->>>>>>> 60f4876e
+        "x-ms-version": "2020-02-10"
       },
       "RequestBody": null,
       "StatusCode": 201,
@@ -453,11 +369,7 @@
         ],
         "x-ms-client-request-id": "ba1a745e-eb73-d7cc-f13f-dc2277fbef24",
         "x-ms-request-id": "9622675f-f01e-0012-7efb-093670000000",
-<<<<<<< HEAD
-        "x-ms-version": "2019-12-12"
-=======
-        "x-ms-version": "2020-02-10"
->>>>>>> 60f4876e
+        "x-ms-version": "2020-02-10"
       },
       "ResponseBody": []
     },
@@ -474,11 +386,7 @@
         "x-ms-client-request-id": "edc88b13-29fb-fc42-055d-5a34b6dc0fdf",
         "x-ms-date": "Fri, 03 Apr 2020 21:03:10 GMT",
         "x-ms-return-client-request-id": "true",
-<<<<<<< HEAD
-        "x-ms-version": "2019-12-12"
-=======
-        "x-ms-version": "2020-02-10"
->>>>>>> 60f4876e
+        "x-ms-version": "2020-02-10"
       },
       "RequestBody": null,
       "StatusCode": 201,
@@ -493,11 +401,7 @@
         ],
         "x-ms-client-request-id": "edc88b13-29fb-fc42-055d-5a34b6dc0fdf",
         "x-ms-request-id": "fa4402ff-201f-0097-1afb-091bad000000",
-<<<<<<< HEAD
-        "x-ms-version": "2019-12-12"
-=======
-        "x-ms-version": "2020-02-10"
->>>>>>> 60f4876e
+        "x-ms-version": "2020-02-10"
       },
       "ResponseBody": []
     },
@@ -517,11 +421,7 @@
         "x-ms-lease-duration": "15",
         "x-ms-proposed-lease-id": "536a02cd-4931-e4d2-4abc-e67bd8f00ad3",
         "x-ms-return-client-request-id": "true",
-<<<<<<< HEAD
-        "x-ms-version": "2019-12-12"
-=======
-        "x-ms-version": "2020-02-10"
->>>>>>> 60f4876e
+        "x-ms-version": "2020-02-10"
       },
       "RequestBody": null,
       "StatusCode": 201,
@@ -537,11 +437,7 @@
         "x-ms-client-request-id": "afb1a9b5-5422-ca30-b9e3-a33e42c62314",
         "x-ms-lease-id": "536a02cd-4931-e4d2-4abc-e67bd8f00ad3",
         "x-ms-request-id": "962267b0-f01e-0012-49fb-093670000000",
-<<<<<<< HEAD
-        "x-ms-version": "2019-12-12"
-=======
-        "x-ms-version": "2020-02-10"
->>>>>>> 60f4876e
+        "x-ms-version": "2020-02-10"
       },
       "ResponseBody": []
     },
@@ -561,11 +457,7 @@
         "x-ms-lease-action": "renew",
         "x-ms-lease-id": "536a02cd-4931-e4d2-4abc-e67bd8f00ad3",
         "x-ms-return-client-request-id": "true",
-<<<<<<< HEAD
-        "x-ms-version": "2019-12-12"
-=======
-        "x-ms-version": "2020-02-10"
->>>>>>> 60f4876e
+        "x-ms-version": "2020-02-10"
       },
       "RequestBody": null,
       "StatusCode": 412,
@@ -580,11 +472,7 @@
         "x-ms-client-request-id": "2ec566f6-5b3f-42b1-a111-8264e19f4c1b",
         "x-ms-error-code": "ConditionNotMet",
         "x-ms-request-id": "962267be-f01e-0012-54fb-093670000000",
-<<<<<<< HEAD
-        "x-ms-version": "2019-12-12"
-=======
-        "x-ms-version": "2020-02-10"
->>>>>>> 60f4876e
+        "x-ms-version": "2020-02-10"
       },
       "ResponseBody": [
         "\uFEFF\u003C?xml version=\u00221.0\u0022 encoding=\u0022utf-8\u0022?\u003E\u003CError\u003E\u003CCode\u003EConditionNotMet\u003C/Code\u003E\u003CMessage\u003EThe condition specified using HTTP conditional header(s) is not met.\n",
@@ -605,11 +493,7 @@
         "x-ms-client-request-id": "db48d7ab-f501-f7d4-d45a-43ed51326684",
         "x-ms-date": "Fri, 03 Apr 2020 21:03:11 GMT",
         "x-ms-return-client-request-id": "true",
-<<<<<<< HEAD
-        "x-ms-version": "2019-12-12"
-=======
-        "x-ms-version": "2020-02-10"
->>>>>>> 60f4876e
+        "x-ms-version": "2020-02-10"
       },
       "RequestBody": null,
       "StatusCode": 202,
@@ -622,11 +506,7 @@
         ],
         "x-ms-client-request-id": "db48d7ab-f501-f7d4-d45a-43ed51326684",
         "x-ms-request-id": "962267d0-f01e-0012-64fb-093670000000",
-<<<<<<< HEAD
-        "x-ms-version": "2019-12-12"
-=======
-        "x-ms-version": "2020-02-10"
->>>>>>> 60f4876e
+        "x-ms-version": "2020-02-10"
       },
       "ResponseBody": []
     },
@@ -644,11 +524,7 @@
         "x-ms-client-request-id": "8eb70602-0514-979d-ec32-f51cd9fe276a",
         "x-ms-date": "Fri, 03 Apr 2020 21:03:11 GMT",
         "x-ms-return-client-request-id": "true",
-<<<<<<< HEAD
-        "x-ms-version": "2019-12-12"
-=======
-        "x-ms-version": "2020-02-10"
->>>>>>> 60f4876e
+        "x-ms-version": "2020-02-10"
       },
       "RequestBody": null,
       "StatusCode": 201,
@@ -663,11 +539,7 @@
         ],
         "x-ms-client-request-id": "8eb70602-0514-979d-ec32-f51cd9fe276a",
         "x-ms-request-id": "962267ef-f01e-0012-80fb-093670000000",
-<<<<<<< HEAD
-        "x-ms-version": "2019-12-12"
-=======
-        "x-ms-version": "2020-02-10"
->>>>>>> 60f4876e
+        "x-ms-version": "2020-02-10"
       },
       "ResponseBody": []
     },
@@ -684,11 +556,7 @@
         "x-ms-client-request-id": "2c8ce683-e694-a567-d999-540fa00ad488",
         "x-ms-date": "Fri, 03 Apr 2020 21:03:11 GMT",
         "x-ms-return-client-request-id": "true",
-<<<<<<< HEAD
-        "x-ms-version": "2019-12-12"
-=======
-        "x-ms-version": "2020-02-10"
->>>>>>> 60f4876e
+        "x-ms-version": "2020-02-10"
       },
       "RequestBody": null,
       "StatusCode": 201,
@@ -703,11 +571,7 @@
         ],
         "x-ms-client-request-id": "2c8ce683-e694-a567-d999-540fa00ad488",
         "x-ms-request-id": "fa440301-201f-0097-1bfb-091bad000000",
-<<<<<<< HEAD
-        "x-ms-version": "2019-12-12"
-=======
-        "x-ms-version": "2020-02-10"
->>>>>>> 60f4876e
+        "x-ms-version": "2020-02-10"
       },
       "ResponseBody": []
     },
@@ -723,11 +587,7 @@
         "x-ms-client-request-id": "d96a954d-3c36-2590-2e61-7a80481168cf",
         "x-ms-date": "Fri, 03 Apr 2020 21:03:11 GMT",
         "x-ms-return-client-request-id": "true",
-<<<<<<< HEAD
-        "x-ms-version": "2019-12-12"
-=======
-        "x-ms-version": "2020-02-10"
->>>>>>> 60f4876e
+        "x-ms-version": "2020-02-10"
       },
       "RequestBody": null,
       "StatusCode": 200,
@@ -751,11 +611,7 @@
         "x-ms-lease-status": "unlocked",
         "x-ms-request-id": "96226800-f01e-0012-0ffb-093670000000",
         "x-ms-server-encrypted": "true",
-<<<<<<< HEAD
-        "x-ms-version": "2019-12-12"
-=======
-        "x-ms-version": "2020-02-10"
->>>>>>> 60f4876e
+        "x-ms-version": "2020-02-10"
       },
       "ResponseBody": []
     },
@@ -775,11 +631,7 @@
         "x-ms-lease-duration": "15",
         "x-ms-proposed-lease-id": "9ec7a1ba-5d29-2ab7-b114-9e563d09a23c",
         "x-ms-return-client-request-id": "true",
-<<<<<<< HEAD
-        "x-ms-version": "2019-12-12"
-=======
-        "x-ms-version": "2020-02-10"
->>>>>>> 60f4876e
+        "x-ms-version": "2020-02-10"
       },
       "RequestBody": null,
       "StatusCode": 201,
@@ -795,11 +647,7 @@
         "x-ms-client-request-id": "a8099ecb-c99f-ed05-1bea-ae76d13f25c1",
         "x-ms-lease-id": "9ec7a1ba-5d29-2ab7-b114-9e563d09a23c",
         "x-ms-request-id": "9622680d-f01e-0012-1bfb-093670000000",
-<<<<<<< HEAD
-        "x-ms-version": "2019-12-12"
-=======
-        "x-ms-version": "2020-02-10"
->>>>>>> 60f4876e
+        "x-ms-version": "2020-02-10"
       },
       "ResponseBody": []
     },
@@ -819,11 +667,7 @@
         "x-ms-lease-action": "renew",
         "x-ms-lease-id": "9ec7a1ba-5d29-2ab7-b114-9e563d09a23c",
         "x-ms-return-client-request-id": "true",
-<<<<<<< HEAD
-        "x-ms-version": "2019-12-12"
-=======
-        "x-ms-version": "2020-02-10"
->>>>>>> 60f4876e
+        "x-ms-version": "2020-02-10"
       },
       "RequestBody": null,
       "StatusCode": 412,
@@ -838,11 +682,7 @@
         "x-ms-client-request-id": "aab478b2-bf07-2c30-11f8-d80f493b9da3",
         "x-ms-error-code": "ConditionNotMet",
         "x-ms-request-id": "96226815-f01e-0012-23fb-093670000000",
-<<<<<<< HEAD
-        "x-ms-version": "2019-12-12"
-=======
-        "x-ms-version": "2020-02-10"
->>>>>>> 60f4876e
+        "x-ms-version": "2020-02-10"
       },
       "ResponseBody": [
         "\uFEFF\u003C?xml version=\u00221.0\u0022 encoding=\u0022utf-8\u0022?\u003E\u003CError\u003E\u003CCode\u003EConditionNotMet\u003C/Code\u003E\u003CMessage\u003EThe condition specified using HTTP conditional header(s) is not met.\n",
@@ -863,11 +703,7 @@
         "x-ms-client-request-id": "59c31c32-7b8a-07ba-f0f6-53cf7bf60ca9",
         "x-ms-date": "Fri, 03 Apr 2020 21:03:11 GMT",
         "x-ms-return-client-request-id": "true",
-<<<<<<< HEAD
-        "x-ms-version": "2019-12-12"
-=======
-        "x-ms-version": "2020-02-10"
->>>>>>> 60f4876e
+        "x-ms-version": "2020-02-10"
       },
       "RequestBody": null,
       "StatusCode": 202,
@@ -880,11 +716,7 @@
         ],
         "x-ms-client-request-id": "59c31c32-7b8a-07ba-f0f6-53cf7bf60ca9",
         "x-ms-request-id": "9622681c-f01e-0012-2afb-093670000000",
-<<<<<<< HEAD
-        "x-ms-version": "2019-12-12"
-=======
-        "x-ms-version": "2020-02-10"
->>>>>>> 60f4876e
+        "x-ms-version": "2020-02-10"
       },
       "ResponseBody": []
     }
