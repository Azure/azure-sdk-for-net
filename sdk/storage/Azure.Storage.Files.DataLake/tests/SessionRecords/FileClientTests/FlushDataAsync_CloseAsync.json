﻿{
  "Entries": [
    {
      "RequestUri": "https://seannse.blob.core.windows.net/test-filesystem-ca21fcb4-0280-362c-5ece-1fa85957e51f?restype=container",
      "RequestMethod": "PUT",
      "RequestHeaders": {
        "Accept": "application/xml",
        "Authorization": "Sanitized",
        "traceparent": "00-a108b2abfc3ac24db5c052c03b3d879c-5475f5693ff2db40-00",
        "User-Agent": [
          "azsdk-net-Storage.Files.DataLake/12.7.0-alpha.20210219.1",
          "(.NET 5.0.3; Microsoft Windows 10.0.19041)"
        ],
        "x-ms-blob-public-access": "container",
        "x-ms-client-request-id": "2d40b699-4d6e-2971-8345-06910d6e2a28",
        "x-ms-date": "Fri, 19 Feb 2021 19:58:19 GMT",
        "x-ms-return-client-request-id": "true",
<<<<<<< HEAD
        "x-ms-version": "2020-12-06"
=======
        "x-ms-version": "2021-02-12"
>>>>>>> 7e782c87
      },
      "RequestBody": null,
      "StatusCode": 201,
      "ResponseHeaders": {
        "Content-Length": "0",
        "Date": "Fri, 19 Feb 2021 19:58:18 GMT",
        "ETag": "\"0x8D8D510B433DE47\"",
        "Last-Modified": "Fri, 19 Feb 2021 19:58:19 GMT",
        "Server": [
          "Windows-Azure-Blob/1.0",
          "Microsoft-HTTPAPI/2.0"
        ],
        "x-ms-client-request-id": "2d40b699-4d6e-2971-8345-06910d6e2a28",
        "x-ms-request-id": "4691f891-401e-0056-6df9-068eb0000000",
<<<<<<< HEAD
        "x-ms-version": "2020-12-06"
=======
        "x-ms-version": "2021-02-12"
>>>>>>> 7e782c87
      },
      "ResponseBody": []
    },
    {
      "RequestUri": "https://seannse.dfs.core.windows.net/test-filesystem-ca21fcb4-0280-362c-5ece-1fa85957e51f/test-file-4d3aea2d-e1a7-2553-1531-d482de559981?resource=file",
      "RequestMethod": "PUT",
      "RequestHeaders": {
        "Accept": "application/json",
        "Authorization": "Sanitized",
        "If-None-Match": "*",
        "traceparent": "00-89bfa4c342f2ac4381d5af970086071a-66af7555b31c8346-00",
        "User-Agent": [
          "azsdk-net-Storage.Files.DataLake/12.7.0-alpha.20210219.1",
          "(.NET 5.0.3; Microsoft Windows 10.0.19041)"
        ],
        "x-ms-client-request-id": "b3a9fad4-07a2-b700-631b-183c79ef4a2e",
        "x-ms-date": "Fri, 19 Feb 2021 19:58:20 GMT",
        "x-ms-return-client-request-id": "true",
<<<<<<< HEAD
        "x-ms-version": "2020-12-06"
=======
        "x-ms-version": "2021-02-12"
>>>>>>> 7e782c87
      },
      "RequestBody": null,
      "StatusCode": 201,
      "ResponseHeaders": {
        "Content-Length": "0",
        "Date": "Fri, 19 Feb 2021 19:58:18 GMT",
        "ETag": "\"0x8D8D510B443EA50\"",
        "Last-Modified": "Fri, 19 Feb 2021 19:58:19 GMT",
        "Server": [
          "Windows-Azure-HDFS/1.0",
          "Microsoft-HTTPAPI/2.0"
        ],
        "x-ms-client-request-id": "b3a9fad4-07a2-b700-631b-183c79ef4a2e",
        "x-ms-request-id": "d66ab0a5-f01f-0088-0ff9-069a56000000",
<<<<<<< HEAD
        "x-ms-version": "2020-12-06"
=======
        "x-ms-version": "2021-02-12"
>>>>>>> 7e782c87
      },
      "ResponseBody": []
    },
    {
      "RequestUri": "https://seannse.dfs.core.windows.net/test-filesystem-ca21fcb4-0280-362c-5ece-1fa85957e51f/test-file-4d3aea2d-e1a7-2553-1531-d482de559981?action=append&position=1024",
      "RequestMethod": "PATCH",
      "RequestHeaders": {
        "Accept": "application/json",
        "Authorization": "Sanitized",
        "Content-Length": "1024",
        "Content-Type": "application/octet-stream",
        "traceparent": "00-946187acd7f4a64bbbbd1d600304828f-0cba278f7d23f040-00",
        "User-Agent": [
          "azsdk-net-Storage.Files.DataLake/12.7.0-alpha.20210219.1",
          "(.NET 5.0.3; Microsoft Windows 10.0.19041)"
        ],
        "x-ms-client-request-id": "5975da17-4326-bc96-ee70-ae4df06f2c2d",
        "x-ms-date": "Fri, 19 Feb 2021 19:58:20 GMT",
        "x-ms-return-client-request-id": "true",
<<<<<<< HEAD
        "x-ms-version": "2020-12-06"
=======
        "x-ms-version": "2021-02-12"
>>>>>>> 7e782c87
      },
      "RequestBody": "rIUWlV+HEXU4K3TNsTKcv09NreSs5d9zd1c/+590lemPAXQDP0wnTOgzenaSMgUwfljtK0Fmgsalox4ISBbVw5WKPrC9mYADJmD7eGtp4ERRDnxGh2qnKH+tXZsuHgTSXrfgB/RVc+XY6QXhawlbPMPZtzmZjjsr4xUwDzvl1QhcKBmziNhQ+5uWbp5kxr11UiHYVGbKOc97tCTfJWOq8xT9hULvp7TqiLyeAiCdxx1Yur0aDIChke9KONO0cdY47HuKZ0B6hqpt7cuqLDav3e0Gh2ulkOaTW/RSpW7gNhfmZhakE1/c3TQTrR+09mS5mlvlrelqklyV9gtMJ+A7jLa0xMYgC8qOKak2kuPG3mSPmQoT+4kte9O5DxxTkLVT1yBoADKemI+RV4NANAB4zhemvY7VKJAthknyZvutOpn047rCXt4y8AB7gqQF7UbSQUAFrNInfa+QO3rpqzKT4xzpS1BFtnA5dMyNWqXsJ5gCICW7qI7HzWULMiJjSUXO556IG6L2jIrQyzgFmSMJoxPi5osN2DuOIn7rOoRN1SqHv3IHZAz1DJOa6txVwTNBAY4PgWK5wA9i+vgkClIGg/YNfdmxAj8H7Nr4cu1fOGFKqTn1PVPHzv5ipGoT0QFBlGblR0NZkP5PCJWIwU4hA8GX2WEYEUWiRq/bTl7U9BrYt96GefAd8Bg7pTW+Pw2wQaGoe/egKIIgQwGUfkKgexR6rwpvmonQeelI3WwQ4weiKg28LHgiN45bZTbviXHWmiohRI8CQaYX1wEOWEsWEF/68lQ1406bV3h7FDRT4fB3ckJC7593n+lmpFR2FN9CRVXX9JYcoLfbhe0Xhy1xxPYRluYJ1CDAglJrzz76JUOYOM7ffOxZWtGKZmqxYBe89OBdZX35OXE1F3JEsdF44F+qfk5ekkcKtzsUfm22DiE7r9penb/Fn/9dqmV5FakAEoYKB+HJXWGYU65B5LoDfghQCQL2GkOg5N9PAOjikKGSFGzmqwZAcVF4xUkRg7pEWStcKQynCfdDaiMCeV15tsMMr9BNHdMCEJewflX5jmAkCqa9hmaU6wp0o0HjPfj0/w+GBdTq9jxYWRh19ouiSdvC3W62uy9cd8TF2XmRH9KevH5FcomMOhNqZSxNH/R/0lllIF+JPUTfKo0QJB3DxjpG1jkMXNdSNqNaS1YCDljPRQYgK/5zFX46Zkf7exX2p57yB0i7c3WCE+q8LvLu3Bw1QN8Xo5o70sG60vaPVrqNZKS3EAYPFNKQnhgUtueMTIkrxjs23wQDtjSHAKB/8rwwL8lNNswVJSsMhgSCJxzaLoZsY5B/VoWgs1nRhxQxEKtc44YdPxW9FqAPKlj/gQ==",
      "StatusCode": 202,
      "ResponseHeaders": {
        "Content-Length": "0",
        "Date": "Fri, 19 Feb 2021 19:58:18 GMT",
        "Server": [
          "Windows-Azure-HDFS/1.0",
          "Microsoft-HTTPAPI/2.0"
        ],
        "x-ms-client-request-id": "5975da17-4326-bc96-ee70-ae4df06f2c2d",
        "x-ms-request-id": "d66ab0b7-f01f-0088-21f9-069a56000000",
        "x-ms-request-server-encrypted": "true",
<<<<<<< HEAD
        "x-ms-version": "2020-12-06"
=======
        "x-ms-version": "2021-02-12"
>>>>>>> 7e782c87
      },
      "ResponseBody": []
    },
    {
      "RequestUri": "https://seannse.dfs.core.windows.net/test-filesystem-ca21fcb4-0280-362c-5ece-1fa85957e51f/test-file-4d3aea2d-e1a7-2553-1531-d482de559981?action=flush&position=0&close=true",
      "RequestMethod": "PATCH",
      "RequestHeaders": {
        "Accept": "application/json",
        "Authorization": "Sanitized",
        "traceparent": "00-4e91b87407d89b4bbfb2dd95d667fb48-2a2ceaa722dce443-00",
        "User-Agent": [
          "azsdk-net-Storage.Files.DataLake/12.7.0-alpha.20210219.1",
          "(.NET 5.0.3; Microsoft Windows 10.0.19041)"
        ],
        "x-ms-client-request-id": "4ff802d2-a5e2-4b5b-82f0-e3a964403b41",
        "x-ms-date": "Fri, 19 Feb 2021 19:58:20 GMT",
        "x-ms-return-client-request-id": "true",
<<<<<<< HEAD
        "x-ms-version": "2020-12-06"
=======
        "x-ms-version": "2021-02-12"
>>>>>>> 7e782c87
      },
      "RequestBody": null,
      "StatusCode": 200,
      "ResponseHeaders": {
        "Content-Length": "0",
        "Date": "Fri, 19 Feb 2021 19:58:18 GMT",
        "ETag": "\"0x8D8D510B45F47D3\"",
        "Last-Modified": "Fri, 19 Feb 2021 19:58:19 GMT",
        "Server": [
          "Windows-Azure-HDFS/1.0",
          "Microsoft-HTTPAPI/2.0"
        ],
        "x-ms-client-request-id": "4ff802d2-a5e2-4b5b-82f0-e3a964403b41",
        "x-ms-request-id": "d66ab0c3-f01f-0088-2df9-069a56000000",
        "x-ms-request-server-encrypted": "false",
<<<<<<< HEAD
        "x-ms-version": "2020-12-06"
=======
        "x-ms-version": "2021-02-12"
>>>>>>> 7e782c87
      },
      "ResponseBody": []
    },
    {
      "RequestUri": "https://seannse.blob.core.windows.net/test-filesystem-ca21fcb4-0280-362c-5ece-1fa85957e51f?restype=container",
      "RequestMethod": "DELETE",
      "RequestHeaders": {
        "Accept": "application/xml",
        "Authorization": "Sanitized",
        "traceparent": "00-499f188b42751342a26d2e26decd79b3-51fb39abb86d8246-00",
        "User-Agent": [
          "azsdk-net-Storage.Files.DataLake/12.7.0-alpha.20210219.1",
          "(.NET 5.0.3; Microsoft Windows 10.0.19041)"
        ],
        "x-ms-client-request-id": "ed7b63de-dd77-fb4a-d67f-37e95e6d99dc",
        "x-ms-date": "Fri, 19 Feb 2021 19:58:20 GMT",
        "x-ms-return-client-request-id": "true",
<<<<<<< HEAD
        "x-ms-version": "2020-12-06"
=======
        "x-ms-version": "2021-02-12"
>>>>>>> 7e782c87
      },
      "RequestBody": null,
      "StatusCode": 202,
      "ResponseHeaders": {
        "Content-Length": "0",
        "Date": "Fri, 19 Feb 2021 19:58:18 GMT",
        "Server": [
          "Windows-Azure-Blob/1.0",
          "Microsoft-HTTPAPI/2.0"
        ],
        "x-ms-client-request-id": "ed7b63de-dd77-fb4a-d67f-37e95e6d99dc",
        "x-ms-request-id": "4691f940-401e-0056-80f9-068eb0000000",
<<<<<<< HEAD
        "x-ms-version": "2020-12-06"
=======
        "x-ms-version": "2021-02-12"
>>>>>>> 7e782c87
      },
      "ResponseBody": []
    }
  ],
  "Variables": {
    "RandomSeed": "804914082",
    "Storage_TestConfigHierarchicalNamespace": "NamespaceTenant\nseannse\nU2FuaXRpemVk\nhttps://seannse.blob.core.windows.net\nhttps://seannse.file.core.windows.net\nhttps://seannse.queue.core.windows.net\nhttps://seannse.table.core.windows.net\n\n\n\n\nhttps://seannse-secondary.blob.core.windows.net\nhttps://seannse-secondary.file.core.windows.net\nhttps://seannse-secondary.queue.core.windows.net\nhttps://seannse-secondary.table.core.windows.net\n68390a19-a643-458b-b726-408abf67b4fc\nSanitized\n72f988bf-86f1-41af-91ab-2d7cd011db47\nhttps://login.microsoftonline.com/\nCloud\nBlobEndpoint=https://seannse.blob.core.windows.net/;QueueEndpoint=https://seannse.queue.core.windows.net/;FileEndpoint=https://seannse.file.core.windows.net/;BlobSecondaryEndpoint=https://seannse-secondary.blob.core.windows.net/;QueueSecondaryEndpoint=https://seannse-secondary.queue.core.windows.net/;FileSecondaryEndpoint=https://seannse-secondary.file.core.windows.net/;AccountName=seannse;AccountKey=Sanitized\n\n\n"
  }
}<|MERGE_RESOLUTION|>--- conflicted
+++ resolved
@@ -15,11 +15,7 @@
         "x-ms-client-request-id": "2d40b699-4d6e-2971-8345-06910d6e2a28",
         "x-ms-date": "Fri, 19 Feb 2021 19:58:19 GMT",
         "x-ms-return-client-request-id": "true",
-<<<<<<< HEAD
-        "x-ms-version": "2020-12-06"
-=======
         "x-ms-version": "2021-02-12"
->>>>>>> 7e782c87
       },
       "RequestBody": null,
       "StatusCode": 201,
@@ -34,11 +30,7 @@
         ],
         "x-ms-client-request-id": "2d40b699-4d6e-2971-8345-06910d6e2a28",
         "x-ms-request-id": "4691f891-401e-0056-6df9-068eb0000000",
-<<<<<<< HEAD
-        "x-ms-version": "2020-12-06"
-=======
         "x-ms-version": "2021-02-12"
->>>>>>> 7e782c87
       },
       "ResponseBody": []
     },
@@ -57,11 +49,7 @@
         "x-ms-client-request-id": "b3a9fad4-07a2-b700-631b-183c79ef4a2e",
         "x-ms-date": "Fri, 19 Feb 2021 19:58:20 GMT",
         "x-ms-return-client-request-id": "true",
-<<<<<<< HEAD
-        "x-ms-version": "2020-12-06"
-=======
         "x-ms-version": "2021-02-12"
->>>>>>> 7e782c87
       },
       "RequestBody": null,
       "StatusCode": 201,
@@ -76,11 +64,7 @@
         ],
         "x-ms-client-request-id": "b3a9fad4-07a2-b700-631b-183c79ef4a2e",
         "x-ms-request-id": "d66ab0a5-f01f-0088-0ff9-069a56000000",
-<<<<<<< HEAD
-        "x-ms-version": "2020-12-06"
-=======
         "x-ms-version": "2021-02-12"
->>>>>>> 7e782c87
       },
       "ResponseBody": []
     },
@@ -100,11 +84,7 @@
         "x-ms-client-request-id": "5975da17-4326-bc96-ee70-ae4df06f2c2d",
         "x-ms-date": "Fri, 19 Feb 2021 19:58:20 GMT",
         "x-ms-return-client-request-id": "true",
-<<<<<<< HEAD
-        "x-ms-version": "2020-12-06"
-=======
         "x-ms-version": "2021-02-12"
->>>>>>> 7e782c87
       },
       "RequestBody": "rIUWlV+HEXU4K3TNsTKcv09NreSs5d9zd1c/+590lemPAXQDP0wnTOgzenaSMgUwfljtK0Fmgsalox4ISBbVw5WKPrC9mYADJmD7eGtp4ERRDnxGh2qnKH+tXZsuHgTSXrfgB/RVc+XY6QXhawlbPMPZtzmZjjsr4xUwDzvl1QhcKBmziNhQ+5uWbp5kxr11UiHYVGbKOc97tCTfJWOq8xT9hULvp7TqiLyeAiCdxx1Yur0aDIChke9KONO0cdY47HuKZ0B6hqpt7cuqLDav3e0Gh2ulkOaTW/RSpW7gNhfmZhakE1/c3TQTrR+09mS5mlvlrelqklyV9gtMJ+A7jLa0xMYgC8qOKak2kuPG3mSPmQoT+4kte9O5DxxTkLVT1yBoADKemI+RV4NANAB4zhemvY7VKJAthknyZvutOpn047rCXt4y8AB7gqQF7UbSQUAFrNInfa+QO3rpqzKT4xzpS1BFtnA5dMyNWqXsJ5gCICW7qI7HzWULMiJjSUXO556IG6L2jIrQyzgFmSMJoxPi5osN2DuOIn7rOoRN1SqHv3IHZAz1DJOa6txVwTNBAY4PgWK5wA9i+vgkClIGg/YNfdmxAj8H7Nr4cu1fOGFKqTn1PVPHzv5ipGoT0QFBlGblR0NZkP5PCJWIwU4hA8GX2WEYEUWiRq/bTl7U9BrYt96GefAd8Bg7pTW+Pw2wQaGoe/egKIIgQwGUfkKgexR6rwpvmonQeelI3WwQ4weiKg28LHgiN45bZTbviXHWmiohRI8CQaYX1wEOWEsWEF/68lQ1406bV3h7FDRT4fB3ckJC7593n+lmpFR2FN9CRVXX9JYcoLfbhe0Xhy1xxPYRluYJ1CDAglJrzz76JUOYOM7ffOxZWtGKZmqxYBe89OBdZX35OXE1F3JEsdF44F+qfk5ekkcKtzsUfm22DiE7r9penb/Fn/9dqmV5FakAEoYKB+HJXWGYU65B5LoDfghQCQL2GkOg5N9PAOjikKGSFGzmqwZAcVF4xUkRg7pEWStcKQynCfdDaiMCeV15tsMMr9BNHdMCEJewflX5jmAkCqa9hmaU6wp0o0HjPfj0/w+GBdTq9jxYWRh19ouiSdvC3W62uy9cd8TF2XmRH9KevH5FcomMOhNqZSxNH/R/0lllIF+JPUTfKo0QJB3DxjpG1jkMXNdSNqNaS1YCDljPRQYgK/5zFX46Zkf7exX2p57yB0i7c3WCE+q8LvLu3Bw1QN8Xo5o70sG60vaPVrqNZKS3EAYPFNKQnhgUtueMTIkrxjs23wQDtjSHAKB/8rwwL8lNNswVJSsMhgSCJxzaLoZsY5B/VoWgs1nRhxQxEKtc44YdPxW9FqAPKlj/gQ==",
       "StatusCode": 202,
@@ -118,11 +98,7 @@
         "x-ms-client-request-id": "5975da17-4326-bc96-ee70-ae4df06f2c2d",
         "x-ms-request-id": "d66ab0b7-f01f-0088-21f9-069a56000000",
         "x-ms-request-server-encrypted": "true",
-<<<<<<< HEAD
-        "x-ms-version": "2020-12-06"
-=======
         "x-ms-version": "2021-02-12"
->>>>>>> 7e782c87
       },
       "ResponseBody": []
     },
@@ -140,11 +116,7 @@
         "x-ms-client-request-id": "4ff802d2-a5e2-4b5b-82f0-e3a964403b41",
         "x-ms-date": "Fri, 19 Feb 2021 19:58:20 GMT",
         "x-ms-return-client-request-id": "true",
-<<<<<<< HEAD
-        "x-ms-version": "2020-12-06"
-=======
         "x-ms-version": "2021-02-12"
->>>>>>> 7e782c87
       },
       "RequestBody": null,
       "StatusCode": 200,
@@ -160,11 +132,7 @@
         "x-ms-client-request-id": "4ff802d2-a5e2-4b5b-82f0-e3a964403b41",
         "x-ms-request-id": "d66ab0c3-f01f-0088-2df9-069a56000000",
         "x-ms-request-server-encrypted": "false",
-<<<<<<< HEAD
-        "x-ms-version": "2020-12-06"
-=======
         "x-ms-version": "2021-02-12"
->>>>>>> 7e782c87
       },
       "ResponseBody": []
     },
@@ -182,11 +150,7 @@
         "x-ms-client-request-id": "ed7b63de-dd77-fb4a-d67f-37e95e6d99dc",
         "x-ms-date": "Fri, 19 Feb 2021 19:58:20 GMT",
         "x-ms-return-client-request-id": "true",
-<<<<<<< HEAD
-        "x-ms-version": "2020-12-06"
-=======
         "x-ms-version": "2021-02-12"
->>>>>>> 7e782c87
       },
       "RequestBody": null,
       "StatusCode": 202,
@@ -199,11 +163,7 @@
         ],
         "x-ms-client-request-id": "ed7b63de-dd77-fb4a-d67f-37e95e6d99dc",
         "x-ms-request-id": "4691f940-401e-0056-80f9-068eb0000000",
-<<<<<<< HEAD
-        "x-ms-version": "2020-12-06"
-=======
         "x-ms-version": "2021-02-12"
->>>>>>> 7e782c87
       },
       "ResponseBody": []
     }
