--- conflicted
+++ resolved
@@ -29,13 +29,8 @@
           "Microsoft-HTTPAPI/2.0"
         ],
         "x-ms-client-request-id": "fdecd87f-129f-a46f-b0f8-3625b50166ce",
-<<<<<<< HEAD
-        "x-ms-request-id": "3a7d11ce-e01e-0095-5a21-af3277000000",
-        "x-ms-version": "2021-04-10"
-=======
         "x-ms-request-id": "abb35c19-901e-00ad-61dc-c5ba54000000",
-        "x-ms-version": "2021-02-12"
->>>>>>> 49dd1a0e
+        "x-ms-version": "2021-04-10"
       },
       "ResponseBody": []
     },
@@ -260,13 +255,8 @@
           "Microsoft-HTTPAPI/2.0"
         ],
         "x-ms-client-request-id": "d8bd6bde-3376-bbfa-8c1e-2952f61fa11f",
-<<<<<<< HEAD
-        "x-ms-request-id": "6c713af2-d01e-0027-5921-afcd06000000",
-        "x-ms-version": "2021-04-10"
-=======
         "x-ms-request-id": "abb35c97-901e-00ad-54dc-c5ba54000000",
-        "x-ms-version": "2021-02-12"
->>>>>>> 49dd1a0e
+        "x-ms-version": "2021-04-10"
       },
       "ResponseBody": []
     }
