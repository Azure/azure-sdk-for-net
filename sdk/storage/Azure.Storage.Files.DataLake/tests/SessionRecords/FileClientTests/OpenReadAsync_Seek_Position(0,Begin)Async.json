{
  "Entries": [
    {
      "RequestUri": "https://seannse.blob.core.windows.net/test-filesystem-65573734-0a1e-e4de-3d26-cd365659812d?restype=container",
      "RequestMethod": "PUT",
      "RequestHeaders": {
        "Accept": "application/xml",
        "Authorization": "Sanitized",
<<<<<<< HEAD
        "traceparent": "00-181e57386ed63e43a8fa51c1a0f246ed-3e4bd08927031949-00",
        "User-Agent": [
          "azsdk-net-Storage.Files.DataLake/12.7.0-alpha.20210202.1",
          "(.NET Framework 4.8.4250.0; Microsoft Windows 10.0.19042 )"
        ],
        "x-ms-blob-public-access": "container",
        "x-ms-client-request-id": "39a6a9be-1053-19b5-194d-ffab29e9b088",
        "x-ms-date": "Wed, 03 Feb 2021 02:10:00 GMT",
=======
        "traceparent": "00-2db8e8eb0dcd5340af14c3d50d2eac81-3c4e130a2404b149-00",
        "User-Agent": [
          "azsdk-net-Storage.Files.DataLake/12.7.0-alpha.20210217.1",
          "(.NET 5.0.3; Microsoft Windows 10.0.19042)"
        ],
        "x-ms-blob-public-access": "container",
        "x-ms-client-request-id": "39a6a9be-1053-19b5-194d-ffab29e9b088",
        "x-ms-date": "Wed, 17 Feb 2021 22:30:37 GMT",
>>>>>>> 1814567d
        "x-ms-return-client-request-id": "true",
        "x-ms-version": "2020-06-12"
      },
      "RequestBody": null,
      "StatusCode": 201,
      "ResponseHeaders": {
        "Content-Length": "0",
<<<<<<< HEAD
        "Date": "Wed, 03 Feb 2021 02:10:01 GMT",
        "ETag": "\u00220x8D8C7E8D0A45976\u0022",
        "Last-Modified": "Wed, 03 Feb 2021 02:10:01 GMT",
=======
        "Date": "Wed, 17 Feb 2021 22:30:37 GMT",
        "ETag": "\u00220x8D8D393A621C6FA\u0022",
        "Last-Modified": "Wed, 17 Feb 2021 22:30:37 GMT",
>>>>>>> 1814567d
        "Server": [
          "Windows-Azure-Blob/1.0",
          "Microsoft-HTTPAPI/2.0"
        ],
        "x-ms-client-request-id": "39a6a9be-1053-19b5-194d-ffab29e9b088",
<<<<<<< HEAD
        "x-ms-request-id": "f4964633-901e-008e-46d1-f9a9e9000000",
=======
        "x-ms-request-id": "77a55a4b-b01e-0099-1f7c-0500e2000000",
>>>>>>> 1814567d
        "x-ms-version": "2020-06-12"
      },
      "ResponseBody": []
    },
    {
      "RequestUri": "https://seannse.dfs.core.windows.net/test-filesystem-65573734-0a1e-e4de-3d26-cd365659812d/test-file-2cc4bc6d-af37-9f7f-00ae-03ecac611ff4?resource=file",
      "RequestMethod": "PUT",
      "RequestHeaders": {
        "Accept": "application/json",
        "Authorization": "Sanitized",
        "If-None-Match": "*",
<<<<<<< HEAD
        "traceparent": "00-0229862f10d3c54da3ba25f2cf2bc423-744d4f7768942a4e-00",
        "User-Agent": [
          "azsdk-net-Storage.Files.DataLake/12.7.0-alpha.20210202.1",
          "(.NET Framework 4.8.4250.0; Microsoft Windows 10.0.19042 )"
        ],
        "x-ms-client-request-id": "077b020d-9297-1e72-7101-d853a03b1af0",
        "x-ms-date": "Wed, 03 Feb 2021 02:10:01 GMT",
=======
        "traceparent": "00-a1264d52adeb32408b0814f6204eabe7-e8a5fbbbe9f1834d-00",
        "User-Agent": [
          "azsdk-net-Storage.Files.DataLake/12.7.0-alpha.20210217.1",
          "(.NET 5.0.3; Microsoft Windows 10.0.19042)"
        ],
        "x-ms-client-request-id": "077b020d-9297-1e72-7101-d853a03b1af0",
        "x-ms-date": "Wed, 17 Feb 2021 22:30:37 GMT",
>>>>>>> 1814567d
        "x-ms-return-client-request-id": "true",
        "x-ms-version": "2020-06-12"
      },
      "RequestBody": null,
      "StatusCode": 201,
      "ResponseHeaders": {
        "Content-Length": "0",
<<<<<<< HEAD
        "Date": "Wed, 03 Feb 2021 02:10:01 GMT",
        "ETag": "\u00220x8D8C7E8D0E24CD8\u0022",
        "Last-Modified": "Wed, 03 Feb 2021 02:10:02 GMT",
=======
        "Date": "Wed, 17 Feb 2021 22:30:36 GMT",
        "ETag": "\u00220x8D8D393A6564D58\u0022",
        "Last-Modified": "Wed, 17 Feb 2021 22:30:37 GMT",
>>>>>>> 1814567d
        "Server": [
          "Windows-Azure-HDFS/1.0",
          "Microsoft-HTTPAPI/2.0"
        ],
        "x-ms-client-request-id": "077b020d-9297-1e72-7101-d853a03b1af0",
<<<<<<< HEAD
        "x-ms-request-id": "5fa34521-501f-0028-3ed1-f91ef7000000",
=======
        "x-ms-request-id": "b21f53af-b01f-0020-4a7c-0504f8000000",
>>>>>>> 1814567d
        "x-ms-version": "2020-06-12"
      },
      "ResponseBody": []
    },
    {
      "RequestUri": "https://seannse.dfs.core.windows.net/test-filesystem-65573734-0a1e-e4de-3d26-cd365659812d/test-file-2cc4bc6d-af37-9f7f-00ae-03ecac611ff4?action=append\u0026position=0",
      "RequestMethod": "PATCH",
      "RequestHeaders": {
        "Accept": "application/json",
        "Authorization": "Sanitized",
<<<<<<< HEAD
        "Content-Length": "1860",
        "Content-Type": "application/json",
        "traceparent": "00-cc8ebf556393f242b2f1b2e9dba90bef-b3d0c87d73610648-00",
        "User-Agent": [
          "azsdk-net-Storage.Files.DataLake/12.7.0-alpha.20210202.1",
          "(.NET Framework 4.8.4250.0; Microsoft Windows 10.0.19042 )"
        ],
        "x-ms-client-request-id": "aade41f7-17e6-545d-131d-ba069df026bf",
        "x-ms-date": "Wed, 03 Feb 2021 02:10:01 GMT",
=======
        "Content-Length": "1024",
        "traceparent": "00-56f3a2db8b607c49b43b217bec13e618-f523dddc0a403543-00",
        "User-Agent": [
          "azsdk-net-Storage.Files.DataLake/12.7.0-alpha.20210217.1",
          "(.NET 5.0.3; Microsoft Windows 10.0.19042)"
        ],
        "x-ms-client-request-id": "aade41f7-17e6-545d-131d-ba069df026bf",
        "x-ms-date": "Wed, 17 Feb 2021 22:30:37 GMT",
>>>>>>> 1814567d
        "x-ms-return-client-request-id": "true",
        "x-ms-version": "2020-06-12"
      },
      "RequestBody": [
        "\uFFFDU\uFFFD^6\uFFFD\uFFFDp\uFFFD\u0006\uFFFDH\n",
        "=\uFFFD\uFFFD.\uFFFDw\uFFFD\uFFFDH\uFFFD3\uFFFD\uFFFDzL\u012F\u0027\uFFFD\u0026v\uFFFD\uFFFD\uE65A3\uFFFD5\\LAm\u000E\u06D25|-q\u0004\u0551{Q\uFFFD\\\u0010d\uFFFD-\uFFFD\u0022!\uFFFDv\uFFFD\u0694aD\uFFFD~\uFFFD\uFFFDk\u031E\uFFFD\uFFFD2\uFFFD:\u0022\uFFFD5Y\uFFFD\u0014\u003E#\uFFFD\uFFFD/l\u001FLze\uFFFD[\uFFFD\uFFFD-QV\uFFFD\uFFFD_\u001A\uFFFDq\uFFFD\u001D\uFFFD\uFFFD\uFFFD\uFFFD\uFFFD@\uFFFD=\uFFFD# \u001E\uFFFD\uFFFD!\uFFFD\u001ER9\f3J.\r",
        "\uFFFDK\uFFFDl\u003C\uFFFD\uFFFD\uFFFD\uFFFDj5\uFFFD8L\uFFFD$ \u001Dg\uFFFD\f2\u0060\uFFFD\u02CD\uFFFD=7\uFFFD\uABF7\uFFFD-\uFFFD\uFFFD\u001F\u0001\uFFFDtn5\uFFFD\uFFFD\uFFFD\uFFFD\uFFFD\uFFFD\u0014\uFFFD\u0016\uFFFD\u0000\uFFFD\uA961\uFFFD\uFFFDqzJ\uFFFD\uFFFD\uFFFD^\u001E\uFFFDs\u0001\u001C\uFFFD3\uFFFD\uFFFD\uFFFDc/\uFFFD)r#\uFFFD\uFFFD\uFFFD0\u060F\uFFFD\u000B}Q\uFFFD\u0002\uFFFD\uFFFD\n",
        "\u0001\uFFFD\u003C\uFFFD\uFFFD\uFFFD\uFFFD\u0001Sb\uFFFD\u0016Aq\uFFFD\uFFFD\uFFFDV\uFFFD\uFFFD\uFFFD\uFFFD\uFFFD\uFFFD$h\uFFFD\uFFFDZ0\uFFFD\u0012\uFFFDac\uFFFDv\uFFFD\uFFFD\uFFFD\uFFFD\uFFFD\uFFFDv\uFFFD\uFFFD\f\uFFFD\uFFFD\u0003\uFFFDS^G-\uFFFD#\uFFFD8g0\uFFFD\u0022\uFFFD\uFFFDL\uFFFD\u000E\u0005_u\uFFFD\uFFFD\uFFFD\uFFFD\uFFFD\u000F\uFFFD}\uFFFDw4\uFFFD,\f\uFFFDk\u001A5\u0000R\uFFFDJ\u0060\uFFFD#\uFFFD\uFFFD_Z\uFFFD\uFFFD\uFFFDR\uFFFD\u0243\uFFFDYm\uFFFD\uFFFDG\uFFFD\uFFFD\uFFFD\uFFFD\uFFFD\uFFFD\uFFFD\uFFFD\uFFFD\uFFFD\u0005\f\uFFFD\uFFFDo(\uFFFD\u0005RA#\uFFFDy\uFFFDV\uFFFDC\u003C\uFFFD\uFFFD\uFFFDX\uFFFD{\uFFFDo\uFFFD%\uFFFD\u0010\uFFFDy#%\uFFFDE\uFFFD?\u0013d\uFFFDhU@$\uFFFDwW\uFFFDVh\uFFFD\u0002\u0005\u0010\uFFFD\u003C7\uFFFD\uFFFDy\uFFFD?A\uFFFD\uFFFD\uFFFDS\u0019\u0010\uFFFD\u0004(y3\u0060\u0003\uFFFDW\uFFFD\uFFFDW}o\uFFFD\uFFFDv\u001E\u0015\uFFFD\t\uFFFDe\u0014\uFFFD\uFFFD)\u0013\uFFFDyT$\u003E\uFFFD\uFFFDdj\uFFFD\u046F\uFFFD\uFFFD\uFFFD\u000E\u0007\u0022)\u041A\uFFFD3r=:\u0007\u001F\uFFFD\u0014\uFFFDL7\uFFFD\uFFFD\uFFFDv\uFFFD\u0019\uFFFD\uFFFDB\uFFFD\uFFFDMe4\\\uFFFDV\f\u023DYy\uFFFDF\uFFFD\uFFFD\u0003\uFFFDs\uFFFDV\uFFFD\uFFFDx\uFFFD\uFFFD\u0002\uFFFD3\tC\uFFFDW\u001ED%\uFFFD\u0006\uFFFD[G\u0007\u014E\uFFFDu \uFFFD\uFFFD\uFFFD\u0016Ug|=\uFFFD\uFFFD\uFFFDz\uFFFD\uFFFD\uFFFD\u067Fzd\u0022\uFFFD\u0001\uFFFD\r",
        "\uFFFD\uFFFD\u0018~N4\uFFFD\uFFFDD\uFFFDl\u0004E\uFFFD\uFFFD\uFFFD\uFFFDP]\uFFFD\uFFFD\uFFFD\uFFFD-\u0005\u0013ySa\uFFFD\uFFFD\uFFFD\u0019pO\uFFFD\uFFFD\uFFFD\uFFFDR5 T\uFFFD\uFFFD\u030D\uFFFDH\u07B1\u0060\u0022p\uFFFD}\uFFFD!.\uFFFD!\uFFFD\u002B\uFFFD-e\uFFFD|\u003C\uFFFD\uDA00\uDF19V\uFFFDF\u03D99\uFFFD\uFFFD\u000B\uFFFD\uFFFDv\uFFFD\uFFFD\uFFFD\uFFFD\n",
        "\u0352\uFFFD0D\uFFFD|\uFFFD.\uFFFD\u0010\uFFFDl\uFFFD!\u04C9\u001A\u000B6%\uFFFD\uFFFD\\\uFFFD\uFFFD\uFFFD1\uFFFDj\uFFFD$\uFFFD\uFFFDh\u0011\uFFFD\uFFFDBjEv\u0004\uFFFD\uFFFD\u00A23\uFFFD}\uFFFD\uFFFDE\uFFFD\uFFFD\uFFFD_M\uFFFD\u0587\uFFFD\u001B1\uFFFD\uFFFD#5!\b#m\uFFFD\u001C\uFFFD\uFFFD|F\u000F1\u0013t\uFFFDv\uFFFD\uFFFD\uFFFD\u0060\f\uFFFD\uFFFD\uFFFD@l\uFFFDZ\uFFFD\u0003\u045Fl\u0012\uFFFDZ.\u0001(\uFFFD3\u0018=W\uFFFD\u0013\u001F\uFFFDb\uFFFD\uFFFD\uFFFD)hV\uFFFD,v9\u002B\uFFFD\uFFFDB\u003E\uFFFD\uFFFDa\u001C\u001B\uFFFD\uFFFDr_\uFFFD\uFFFD]\uFFFD\uFFFDd\uFFFDoT\uFFFD\uFFFDC\uFFFD0\uFFFD\u0001\uFFFD\uFFFD\uFFFD\u0022\uFFFD\uFFFD\uFFFD\uFFFD\u001B\uFFFD\u0003\uFFFD\uFFFD\uFFFD1O\uFFFD\uFFFD*C\uFFFDh\uFFFD\uFFFD9\uFFFDT\uFFFDc\uFFFD\uFFFDI\uFFFD_\u01B0=\uFFFD\uFFFD^#\uFFFD\u001E\u0060,\uFFFD\uFFFD\uFFFD\uFFFDx\uFFFDs\uFFFD\uFFFD\uFFFD\uFFFD\uFFFDMQ\uFFFD\u000F\uFFFD\uFFFD\u0017?#cj\uFFFD\uFFFD\uFFFD\uFFFD\uFFFD\u001F=Jf\uFFFD\uFFFD\\\uFFFD)\uFFFD\uFFFDx\uFFFD\uFFFD?\uFFFD\uFFFD\u06F4\u0014\uFFFD$I\uFFFD-M\uFFFD\uFFFD\uFFFDz\u071E\uFFFD\u003C\uFFFD\uFFFD\u014B\r",
        "\uFFFD\uFFFD\b\uFFFD\uFFFDC\uFFFD*\uFFFDB\u001C\u0017\u000Be%\u001D\uFFFD\u0002/N\u003C\uFFFD\u0017\uFFFD\uFFFDA\u001F\u0003\u0022J\uFFFDP\uFFFD.\n",
        "\u001C\uFFFDNEj\u0022\u0004O\uFFFD]\u0153\u001C\u0017u\uFFFD\uFFFD[\uFFFD\uFFFD\uFFFD\uFFFD\uFFFD\u0002\uFFFD\u0027\uFFFDR_\uFFFDp\uFFFDZ\ts"
      ],
      "StatusCode": 202,
      "ResponseHeaders": {
        "Content-Length": "0",
<<<<<<< HEAD
        "Date": "Wed, 03 Feb 2021 02:10:01 GMT",
=======
        "Date": "Wed, 17 Feb 2021 22:30:36 GMT",
>>>>>>> 1814567d
        "Server": [
          "Windows-Azure-HDFS/1.0",
          "Microsoft-HTTPAPI/2.0"
        ],
        "x-ms-client-request-id": "aade41f7-17e6-545d-131d-ba069df026bf",
<<<<<<< HEAD
        "x-ms-request-id": "5fa34532-501f-0028-4fd1-f91ef7000000",
=======
        "x-ms-request-id": "b21f53c7-b01f-0020-627c-0504f8000000",
>>>>>>> 1814567d
        "x-ms-request-server-encrypted": "true",
        "x-ms-version": "2020-06-12"
      },
      "ResponseBody": []
    },
    {
      "RequestUri": "https://seannse.dfs.core.windows.net/test-filesystem-65573734-0a1e-e4de-3d26-cd365659812d/test-file-2cc4bc6d-af37-9f7f-00ae-03ecac611ff4?action=flush\u0026position=1024",
      "RequestMethod": "PATCH",
      "RequestHeaders": {
        "Accept": "application/json",
        "Authorization": "Sanitized",
<<<<<<< HEAD
        "traceparent": "00-9d200bd4c6eb9a428bca4a5d369e5a80-4c0589591395e445-00",
        "User-Agent": [
          "azsdk-net-Storage.Files.DataLake/12.7.0-alpha.20210202.1",
          "(.NET Framework 4.8.4250.0; Microsoft Windows 10.0.19042 )"
        ],
        "x-ms-client-request-id": "5e5c2cf4-705d-280a-7934-430022645a88",
        "x-ms-date": "Wed, 03 Feb 2021 02:10:01 GMT",
=======
        "Content-Length": "0",
        "traceparent": "00-f69dfab703f85a41912c95b6756a6d7c-05a422f8ec6dc848-00",
        "User-Agent": [
          "azsdk-net-Storage.Files.DataLake/12.7.0-alpha.20210217.1",
          "(.NET 5.0.3; Microsoft Windows 10.0.19042)"
        ],
        "x-ms-client-request-id": "5e5c2cf4-705d-280a-7934-430022645a88",
        "x-ms-date": "Wed, 17 Feb 2021 22:30:37 GMT",
>>>>>>> 1814567d
        "x-ms-return-client-request-id": "true",
        "x-ms-version": "2020-06-12"
      },
      "RequestBody": null,
      "StatusCode": 200,
      "ResponseHeaders": {
        "Content-Length": "0",
<<<<<<< HEAD
        "Date": "Wed, 03 Feb 2021 02:10:01 GMT",
        "ETag": "\u00220x8D8C7E8D10E3887\u0022",
        "Last-Modified": "Wed, 03 Feb 2021 02:10:02 GMT",
=======
        "Date": "Wed, 17 Feb 2021 22:30:36 GMT",
        "ETag": "\u00220x8D8D393A6723E58\u0022",
        "Last-Modified": "Wed, 17 Feb 2021 22:30:37 GMT",
>>>>>>> 1814567d
        "Server": [
          "Windows-Azure-HDFS/1.0",
          "Microsoft-HTTPAPI/2.0"
        ],
        "x-ms-client-request-id": "5e5c2cf4-705d-280a-7934-430022645a88",
<<<<<<< HEAD
        "x-ms-request-id": "5fa34553-501f-0028-70d1-f91ef7000000",
=======
        "x-ms-request-id": "b21f53dd-b01f-0020-787c-0504f8000000",
>>>>>>> 1814567d
        "x-ms-request-server-encrypted": "false",
        "x-ms-version": "2020-06-12"
      },
      "ResponseBody": []
    },
    {
      "RequestUri": "https://seannse.blob.core.windows.net/test-filesystem-65573734-0a1e-e4de-3d26-cd365659812d/test-file-2cc4bc6d-af37-9f7f-00ae-03ecac611ff4",
      "RequestMethod": "HEAD",
      "RequestHeaders": {
        "Accept": "application/xml",
        "Authorization": "Sanitized",
<<<<<<< HEAD
        "traceparent": "00-7cb776b383085845adad13ffbd925a9e-d69414946342084d-00",
        "User-Agent": [
          "azsdk-net-Storage.Files.DataLake/12.7.0-alpha.20210202.1",
          "(.NET Framework 4.8.4250.0; Microsoft Windows 10.0.19042 )"
        ],
        "x-ms-client-request-id": "701290b1-c893-b262-02ce-40961ca20d32",
        "x-ms-date": "Wed, 03 Feb 2021 02:10:01 GMT",
=======
        "traceparent": "00-c452bdc8f45251459f5b82ff55c36f64-a726fc254b975948-00",
        "User-Agent": [
          "azsdk-net-Storage.Files.DataLake/12.7.0-alpha.20210217.1",
          "(.NET 5.0.3; Microsoft Windows 10.0.19042)"
        ],
        "x-ms-client-request-id": "701290b1-c893-b262-02ce-40961ca20d32",
        "x-ms-date": "Wed, 17 Feb 2021 22:30:38 GMT",
>>>>>>> 1814567d
        "x-ms-return-client-request-id": "true",
        "x-ms-version": "2020-06-12"
      },
      "RequestBody": null,
      "StatusCode": 200,
      "ResponseHeaders": {
        "Accept-Ranges": "bytes",
        "Content-Length": "1024",
        "Content-Type": "application/octet-stream",
<<<<<<< HEAD
        "Date": "Wed, 03 Feb 2021 02:10:02 GMT",
        "ETag": "\u00220x8D8C7E8D10E3887\u0022",
        "Last-Modified": "Wed, 03 Feb 2021 02:10:02 GMT",
=======
        "Date": "Wed, 17 Feb 2021 22:30:37 GMT",
        "ETag": "\u00220x8D8D393A6723E58\u0022",
        "Last-Modified": "Wed, 17 Feb 2021 22:30:37 GMT",
>>>>>>> 1814567d
        "Server": [
          "Windows-Azure-Blob/1.0",
          "Microsoft-HTTPAPI/2.0"
        ],
        "x-ms-access-tier": "Hot",
        "x-ms-access-tier-inferred": "true",
        "x-ms-blob-type": "BlockBlob",
        "x-ms-client-request-id": "701290b1-c893-b262-02ce-40961ca20d32",
<<<<<<< HEAD
        "x-ms-creation-time": "Wed, 03 Feb 2021 02:10:02 GMT",
=======
        "x-ms-creation-time": "Wed, 17 Feb 2021 22:30:37 GMT",
>>>>>>> 1814567d
        "x-ms-group": "$superuser",
        "x-ms-lease-state": "available",
        "x-ms-lease-status": "unlocked",
        "x-ms-owner": "$superuser",
        "x-ms-permissions": "rw-r-----",
<<<<<<< HEAD
        "x-ms-request-id": "f4964795-901e-008e-80d1-f9a9e9000000",
=======
        "x-ms-request-id": "77a55bfa-b01e-0099-1a7c-0500e2000000",
>>>>>>> 1814567d
        "x-ms-server-encrypted": "true",
        "x-ms-version": "2020-06-12"
      },
      "ResponseBody": []
    },
    {
      "RequestUri": "https://seannse.blob.core.windows.net/test-filesystem-65573734-0a1e-e4de-3d26-cd365659812d/test-file-2cc4bc6d-af37-9f7f-00ae-03ecac611ff4",
      "RequestMethod": "GET",
      "RequestHeaders": {
        "Accept": "application/xml",
        "Authorization": "Sanitized",
        "User-Agent": [
<<<<<<< HEAD
          "azsdk-net-Storage.Files.DataLake/12.7.0-alpha.20210202.1",
          "(.NET Framework 4.8.4250.0; Microsoft Windows 10.0.19042 )"
        ],
        "x-ms-client-request-id": "924ea840-e951-0ef4-0f23-a38113497afb",
        "x-ms-date": "Wed, 03 Feb 2021 02:10:01 GMT",
=======
          "azsdk-net-Storage.Files.DataLake/12.7.0-alpha.20210217.1",
          "(.NET 5.0.3; Microsoft Windows 10.0.19042)"
        ],
        "x-ms-client-request-id": "924ea840-e951-0ef4-0f23-a38113497afb",
        "x-ms-date": "Wed, 17 Feb 2021 22:30:38 GMT",
>>>>>>> 1814567d
        "x-ms-range": "bytes=0-4194303",
        "x-ms-return-client-request-id": "true",
        "x-ms-version": "2020-06-12"
      },
      "RequestBody": null,
      "StatusCode": 206,
      "ResponseHeaders": {
        "Accept-Ranges": "bytes",
        "Content-Length": "1024",
        "Content-Range": "bytes 0-1023/1024",
        "Content-Type": "application/octet-stream",
<<<<<<< HEAD
        "Date": "Wed, 03 Feb 2021 02:10:02 GMT",
        "ETag": "\u00220x8D8C7E8D10E3887\u0022",
        "Last-Modified": "Wed, 03 Feb 2021 02:10:02 GMT",
=======
        "Date": "Wed, 17 Feb 2021 22:30:37 GMT",
        "ETag": "\u00220x8D8D393A6723E58\u0022",
        "Last-Modified": "Wed, 17 Feb 2021 22:30:37 GMT",
>>>>>>> 1814567d
        "Server": [
          "Windows-Azure-Blob/1.0",
          "Microsoft-HTTPAPI/2.0"
        ],
        "x-ms-blob-type": "BlockBlob",
        "x-ms-client-request-id": "924ea840-e951-0ef4-0f23-a38113497afb",
<<<<<<< HEAD
        "x-ms-creation-time": "Wed, 03 Feb 2021 02:10:02 GMT",
=======
        "x-ms-creation-time": "Wed, 17 Feb 2021 22:30:37 GMT",
>>>>>>> 1814567d
        "x-ms-group": "$superuser",
        "x-ms-lease-state": "available",
        "x-ms-lease-status": "unlocked",
        "x-ms-owner": "$superuser",
        "x-ms-permissions": "rw-r-----",
<<<<<<< HEAD
        "x-ms-request-id": "f49647ca-901e-008e-2dd1-f9a9e9000000",
=======
        "x-ms-request-id": "77a55c47-b01e-0099-5b7c-0500e2000000",
>>>>>>> 1814567d
        "x-ms-server-encrypted": "true",
        "x-ms-version": "2020-06-12"
      },
      "ResponseBody": "2VWFXjaLsHDcBs5ICj26yS78d6yzSNoz2Np6TMSvJ6wmdsfU7pmaM/k1XExBbQ7bkjV8LXEE1ZF7UYVcEGSsLd8iIZR25dqUYUSyfuuO8WvMnrmOMvk6IqE1WZwUPiOUiC9sH0x6Zaxb58stUVam7F8aj3GrHfrm5//yQIw9gCMgHva7IdIeUjkMM0ouDdFLj2w8\u002Bq6y6Wo1hjhMhyQgHWenDDJg6suN\u002Bz03nuqvt9ktp7EfAYV0bjWLhpua0soU6xbjhgCe6qWhr/5xekqAhc9eHuBzARzhM5791GMv8ylyI7LUzDDYj7wLfVGHAvTqCgHMPLPpoOr6AVNioRZBcbzV/laXrLmehY8kaIPKWjCpEslhY7Z2iILH2srddu6myQyVsQOdU15HLbYjxThnMKciuY5M4A4FX3XUz9LuwA\u002BhfZ53NKgsDL9rGjUAUsNKYKoju71fWun\u002BkFKOyYOMWW2ngkea8Pv\u002B9azO4MXYBQyyiW8oywVSQSO0eaRWnkM83sDIWNB7sG\u002BuJcUQkHkjJYtF2z8TZI1oVUAk5XdXp1ZokgIFEKw8N9n/eaY/QbCqkFMZEMMEKHkzYAOPV8r4V31vp/52HhXeCaNlFOvnKROQeVQkPpeTZGqI0a\u002BpreAOByIp0JqyM3I9OgcfnhSOTDfv/t121Bnl20KT7k1lNFzDVgzIvVl53Ubi5gOQc8VW\u002BYV4uq4CmDMJQ/RXHkQl2AarW0cHxY7edSCWlO0WVWd8PfTH7HqtwL7Zv3pkIr8BvQ385Rh\u002BTjT2mkSNbARF8\u002B2M2uFQXeuM/ZqJLQUTeVNhlNbgGXBP/u7A0VI1IFS6lMyN2EjesWAicOd99CEu4iHwK9ctZdl8PNvykIyZVtxGz5k5hqALg\u002BN2vaiI0grNku4wRPR8jC7zEJxs6yHTiRoLNiWH9VyA5afztqcx9GrRJP2eaBHnyUJqRXYEnpjCojOOfZvkRZ2RsF9NidaHwhsxm8YjNSEII23jHK/lfEYPMRN0onbO7N9gDLiymkBs44Na0gPRn2wShlouASjtrDMYPVfCEx\u002BlYq7nwiloVogsdjkriqlCPpKmYRwboOq2cl\u002BEmV3oqtBktW9U6dxDqTDSAYvvwiKK1f7FG7EDicLDMU/K5LwqQ8xox9Q57VS2Y7fsSZ5fxrA9\u002BcNeI48eYCytkbiMeMVzp76\u002BhvpNUeeqD7f6Fz8jY2qfjOr4yx89Smaoi1ycKeryeKHgoT\u002B276jbtBTXJEnsiS1N7ezaetyegTyTpMWLDeXMCJ6eQ8Iq6Z1CHBcLZSUduwIvTjz\u002BF/3FQR8DIkriUKYuChyqTkVqIgRPmF3FkxwXdenDW7\u002BpzvCh2AKjJ8ZSX8xw3FoJcw=="
    },
    {
      "RequestUri": "https://seannse.blob.core.windows.net/test-filesystem-65573734-0a1e-e4de-3d26-cd365659812d?restype=container",
      "RequestMethod": "DELETE",
      "RequestHeaders": {
        "Accept": "application/xml",
        "Authorization": "Sanitized",
<<<<<<< HEAD
        "traceparent": "00-096f665ce023a94aa90d454fd3bc4e61-0611feb29bf9204a-00",
        "User-Agent": [
          "azsdk-net-Storage.Files.DataLake/12.7.0-alpha.20210202.1",
          "(.NET Framework 4.8.4250.0; Microsoft Windows 10.0.19042 )"
        ],
        "x-ms-client-request-id": "74568a2e-7a54-3ee1-10b3-e07e22588c01",
        "x-ms-date": "Wed, 03 Feb 2021 02:10:02 GMT",
=======
        "traceparent": "00-3e5665b718e5a34c8442c030a3876804-6b2943976df0124c-00",
        "User-Agent": [
          "azsdk-net-Storage.Files.DataLake/12.7.0-alpha.20210217.1",
          "(.NET 5.0.3; Microsoft Windows 10.0.19042)"
        ],
        "x-ms-client-request-id": "74568a2e-7a54-3ee1-10b3-e07e22588c01",
        "x-ms-date": "Wed, 17 Feb 2021 22:30:38 GMT",
>>>>>>> 1814567d
        "x-ms-return-client-request-id": "true",
        "x-ms-version": "2020-06-12"
      },
      "RequestBody": null,
      "StatusCode": 202,
      "ResponseHeaders": {
        "Content-Length": "0",
<<<<<<< HEAD
        "Date": "Wed, 03 Feb 2021 02:10:02 GMT",
=======
        "Date": "Wed, 17 Feb 2021 22:30:37 GMT",
>>>>>>> 1814567d
        "Server": [
          "Windows-Azure-Blob/1.0",
          "Microsoft-HTTPAPI/2.0"
        ],
        "x-ms-client-request-id": "74568a2e-7a54-3ee1-10b3-e07e22588c01",
<<<<<<< HEAD
        "x-ms-request-id": "f49647ea-901e-008e-4cd1-f9a9e9000000",
=======
        "x-ms-request-id": "77a55c94-b01e-0099-167c-0500e2000000",
>>>>>>> 1814567d
        "x-ms-version": "2020-06-12"
      },
      "ResponseBody": []
    }
  ],
  "Variables": {
    "RandomSeed": "1176820712",
    "Storage_TestConfigHierarchicalNamespace": "NamespaceTenant\nseannse\nU2FuaXRpemVk\nhttps://seannse.blob.core.windows.net\nhttps://seannse.file.core.windows.net\nhttps://seannse.queue.core.windows.net\nhttps://seannse.table.core.windows.net\n\n\n\n\nhttps://seannse-secondary.blob.core.windows.net\nhttps://seannse-secondary.file.core.windows.net\nhttps://seannse-secondary.queue.core.windows.net\nhttps://seannse-secondary.table.core.windows.net\n68390a19-a643-458b-b726-408abf67b4fc\nSanitized\n72f988bf-86f1-41af-91ab-2d7cd011db47\nhttps://login.microsoftonline.com/\nCloud\nBlobEndpoint=https://seannse.blob.core.windows.net/;QueueEndpoint=https://seannse.queue.core.windows.net/;FileEndpoint=https://seannse.file.core.windows.net/;BlobSecondaryEndpoint=https://seannse-secondary.blob.core.windows.net/;QueueSecondaryEndpoint=https://seannse-secondary.queue.core.windows.net/;FileSecondaryEndpoint=https://seannse-secondary.file.core.windows.net/;AccountName=seannse;AccountKey=Sanitized\n"
  }
}<|MERGE_RESOLUTION|>--- conflicted
+++ resolved
@@ -1,30 +1,19 @@
 {
   "Entries": [
     {
-      "RequestUri": "https://seannse.blob.core.windows.net/test-filesystem-65573734-0a1e-e4de-3d26-cd365659812d?restype=container",
+      "RequestUri": "https://seannse.blob.core.windows.net/test-filesystem-88472303-1576-4e1d-8d15-bb277a62a5dd?restype=container",
       "RequestMethod": "PUT",
       "RequestHeaders": {
         "Accept": "application/xml",
         "Authorization": "Sanitized",
-<<<<<<< HEAD
-        "traceparent": "00-181e57386ed63e43a8fa51c1a0f246ed-3e4bd08927031949-00",
-        "User-Agent": [
-          "azsdk-net-Storage.Files.DataLake/12.7.0-alpha.20210202.1",
-          "(.NET Framework 4.8.4250.0; Microsoft Windows 10.0.19042 )"
+        "traceparent": "00-87b7c8b4d582d041964a82b50c4f2305-63b240b7d0a23e43-00",
+        "User-Agent": [
+          "azsdk-net-Storage.Files.DataLake/12.7.0-alpha.20210219.1",
+          "(.NET 5.0.3; Microsoft Windows 10.0.19041)"
         ],
         "x-ms-blob-public-access": "container",
-        "x-ms-client-request-id": "39a6a9be-1053-19b5-194d-ffab29e9b088",
-        "x-ms-date": "Wed, 03 Feb 2021 02:10:00 GMT",
-=======
-        "traceparent": "00-2db8e8eb0dcd5340af14c3d50d2eac81-3c4e130a2404b149-00",
-        "User-Agent": [
-          "azsdk-net-Storage.Files.DataLake/12.7.0-alpha.20210217.1",
-          "(.NET 5.0.3; Microsoft Windows 10.0.19042)"
-        ],
-        "x-ms-blob-public-access": "container",
-        "x-ms-client-request-id": "39a6a9be-1053-19b5-194d-ffab29e9b088",
-        "x-ms-date": "Wed, 17 Feb 2021 22:30:37 GMT",
->>>>>>> 1814567d
+        "x-ms-client-request-id": "fdecd87f-129f-a46f-b0f8-3625b50166ce",
+        "x-ms-date": "Fri, 19 Feb 2021 19:11:24 GMT",
         "x-ms-return-client-request-id": "true",
         "x-ms-version": "2020-06-12"
       },
@@ -32,53 +21,33 @@
       "StatusCode": 201,
       "ResponseHeaders": {
         "Content-Length": "0",
-<<<<<<< HEAD
-        "Date": "Wed, 03 Feb 2021 02:10:01 GMT",
-        "ETag": "\u00220x8D8C7E8D0A45976\u0022",
-        "Last-Modified": "Wed, 03 Feb 2021 02:10:01 GMT",
-=======
-        "Date": "Wed, 17 Feb 2021 22:30:37 GMT",
-        "ETag": "\u00220x8D8D393A621C6FA\u0022",
-        "Last-Modified": "Wed, 17 Feb 2021 22:30:37 GMT",
->>>>>>> 1814567d
-        "Server": [
-          "Windows-Azure-Blob/1.0",
-          "Microsoft-HTTPAPI/2.0"
-        ],
-        "x-ms-client-request-id": "39a6a9be-1053-19b5-194d-ffab29e9b088",
-<<<<<<< HEAD
-        "x-ms-request-id": "f4964633-901e-008e-46d1-f9a9e9000000",
-=======
-        "x-ms-request-id": "77a55a4b-b01e-0099-1f7c-0500e2000000",
->>>>>>> 1814567d
-        "x-ms-version": "2020-06-12"
-      },
-      "ResponseBody": []
-    },
-    {
-      "RequestUri": "https://seannse.dfs.core.windows.net/test-filesystem-65573734-0a1e-e4de-3d26-cd365659812d/test-file-2cc4bc6d-af37-9f7f-00ae-03ecac611ff4?resource=file",
+        "Date": "Fri, 19 Feb 2021 19:11:23 GMT",
+        "ETag": "\u00220x8D8D50A26062E34\u0022",
+        "Last-Modified": "Fri, 19 Feb 2021 19:11:23 GMT",
+        "Server": [
+          "Windows-Azure-Blob/1.0",
+          "Microsoft-HTTPAPI/2.0"
+        ],
+        "x-ms-client-request-id": "fdecd87f-129f-a46f-b0f8-3625b50166ce",
+        "x-ms-request-id": "2e685e47-201e-00a4-79f3-0676f9000000",
+        "x-ms-version": "2020-06-12"
+      },
+      "ResponseBody": []
+    },
+    {
+      "RequestUri": "https://seannse.dfs.core.windows.net/test-filesystem-88472303-1576-4e1d-8d15-bb277a62a5dd/test-file-84ef6b82-1f0c-bcf2-403c-b4474c1b1b11?resource=file",
       "RequestMethod": "PUT",
       "RequestHeaders": {
         "Accept": "application/json",
         "Authorization": "Sanitized",
         "If-None-Match": "*",
-<<<<<<< HEAD
-        "traceparent": "00-0229862f10d3c54da3ba25f2cf2bc423-744d4f7768942a4e-00",
-        "User-Agent": [
-          "azsdk-net-Storage.Files.DataLake/12.7.0-alpha.20210202.1",
-          "(.NET Framework 4.8.4250.0; Microsoft Windows 10.0.19042 )"
-        ],
-        "x-ms-client-request-id": "077b020d-9297-1e72-7101-d853a03b1af0",
-        "x-ms-date": "Wed, 03 Feb 2021 02:10:01 GMT",
-=======
-        "traceparent": "00-a1264d52adeb32408b0814f6204eabe7-e8a5fbbbe9f1834d-00",
-        "User-Agent": [
-          "azsdk-net-Storage.Files.DataLake/12.7.0-alpha.20210217.1",
-          "(.NET 5.0.3; Microsoft Windows 10.0.19042)"
-        ],
-        "x-ms-client-request-id": "077b020d-9297-1e72-7101-d853a03b1af0",
-        "x-ms-date": "Wed, 17 Feb 2021 22:30:37 GMT",
->>>>>>> 1814567d
+        "traceparent": "00-a2246cf698e6764785bc94a1c8e9db24-6ba566cfa6d3364a-00",
+        "User-Agent": [
+          "azsdk-net-Storage.Files.DataLake/12.7.0-alpha.20210219.1",
+          "(.NET 5.0.3; Microsoft Windows 10.0.19041)"
+        ],
+        "x-ms-client-request-id": "1a45a037-200f-4790-c603-ea3f99a15384",
+        "x-ms-date": "Fri, 19 Feb 2021 19:11:24 GMT",
         "x-ms-return-client-request-id": "true",
         "x-ms-version": "2020-06-12"
       },
@@ -86,115 +55,79 @@
       "StatusCode": 201,
       "ResponseHeaders": {
         "Content-Length": "0",
-<<<<<<< HEAD
-        "Date": "Wed, 03 Feb 2021 02:10:01 GMT",
-        "ETag": "\u00220x8D8C7E8D0E24CD8\u0022",
-        "Last-Modified": "Wed, 03 Feb 2021 02:10:02 GMT",
-=======
-        "Date": "Wed, 17 Feb 2021 22:30:36 GMT",
-        "ETag": "\u00220x8D8D393A6564D58\u0022",
-        "Last-Modified": "Wed, 17 Feb 2021 22:30:37 GMT",
->>>>>>> 1814567d
+        "Date": "Fri, 19 Feb 2021 19:11:23 GMT",
+        "ETag": "\u00220x8D8D50A2616C936\u0022",
+        "Last-Modified": "Fri, 19 Feb 2021 19:11:23 GMT",
         "Server": [
           "Windows-Azure-HDFS/1.0",
           "Microsoft-HTTPAPI/2.0"
         ],
-        "x-ms-client-request-id": "077b020d-9297-1e72-7101-d853a03b1af0",
-<<<<<<< HEAD
-        "x-ms-request-id": "5fa34521-501f-0028-3ed1-f91ef7000000",
-=======
-        "x-ms-request-id": "b21f53af-b01f-0020-4a7c-0504f8000000",
->>>>>>> 1814567d
-        "x-ms-version": "2020-06-12"
-      },
-      "ResponseBody": []
-    },
-    {
-      "RequestUri": "https://seannse.dfs.core.windows.net/test-filesystem-65573734-0a1e-e4de-3d26-cd365659812d/test-file-2cc4bc6d-af37-9f7f-00ae-03ecac611ff4?action=append\u0026position=0",
+        "x-ms-client-request-id": "1a45a037-200f-4790-c603-ea3f99a15384",
+        "x-ms-request-id": "6f4b639c-e01f-004f-53f3-060e0b000000",
+        "x-ms-version": "2020-06-12"
+      },
+      "ResponseBody": []
+    },
+    {
+      "RequestUri": "https://seannse.dfs.core.windows.net/test-filesystem-88472303-1576-4e1d-8d15-bb277a62a5dd/test-file-84ef6b82-1f0c-bcf2-403c-b4474c1b1b11?action=append\u0026position=0",
       "RequestMethod": "PATCH",
       "RequestHeaders": {
         "Accept": "application/json",
         "Authorization": "Sanitized",
-<<<<<<< HEAD
-        "Content-Length": "1860",
+        "Content-Length": "1868",
         "Content-Type": "application/json",
-        "traceparent": "00-cc8ebf556393f242b2f1b2e9dba90bef-b3d0c87d73610648-00",
-        "User-Agent": [
-          "azsdk-net-Storage.Files.DataLake/12.7.0-alpha.20210202.1",
-          "(.NET Framework 4.8.4250.0; Microsoft Windows 10.0.19042 )"
-        ],
-        "x-ms-client-request-id": "aade41f7-17e6-545d-131d-ba069df026bf",
-        "x-ms-date": "Wed, 03 Feb 2021 02:10:01 GMT",
-=======
-        "Content-Length": "1024",
-        "traceparent": "00-56f3a2db8b607c49b43b217bec13e618-f523dddc0a403543-00",
-        "User-Agent": [
-          "azsdk-net-Storage.Files.DataLake/12.7.0-alpha.20210217.1",
-          "(.NET 5.0.3; Microsoft Windows 10.0.19042)"
-        ],
-        "x-ms-client-request-id": "aade41f7-17e6-545d-131d-ba069df026bf",
-        "x-ms-date": "Wed, 17 Feb 2021 22:30:37 GMT",
->>>>>>> 1814567d
+        "traceparent": "00-e65cd171bd420c4582ff895414996f45-c5e80dac5f146541-00",
+        "User-Agent": [
+          "azsdk-net-Storage.Files.DataLake/12.7.0-alpha.20210219.1",
+          "(.NET 5.0.3; Microsoft Windows 10.0.19041)"
+        ],
+        "x-ms-client-request-id": "ab10ca3c-01d5-f501-c0e1-e96a575425e0",
+        "x-ms-date": "Fri, 19 Feb 2021 19:11:24 GMT",
         "x-ms-return-client-request-id": "true",
         "x-ms-version": "2020-06-12"
       },
       "RequestBody": [
-        "\uFFFDU\uFFFD^6\uFFFD\uFFFDp\uFFFD\u0006\uFFFDH\n",
-        "=\uFFFD\uFFFD.\uFFFDw\uFFFD\uFFFDH\uFFFD3\uFFFD\uFFFDzL\u012F\u0027\uFFFD\u0026v\uFFFD\uFFFD\uE65A3\uFFFD5\\LAm\u000E\u06D25|-q\u0004\u0551{Q\uFFFD\\\u0010d\uFFFD-\uFFFD\u0022!\uFFFDv\uFFFD\u0694aD\uFFFD~\uFFFD\uFFFDk\u031E\uFFFD\uFFFD2\uFFFD:\u0022\uFFFD5Y\uFFFD\u0014\u003E#\uFFFD\uFFFD/l\u001FLze\uFFFD[\uFFFD\uFFFD-QV\uFFFD\uFFFD_\u001A\uFFFDq\uFFFD\u001D\uFFFD\uFFFD\uFFFD\uFFFD\uFFFD@\uFFFD=\uFFFD# \u001E\uFFFD\uFFFD!\uFFFD\u001ER9\f3J.\r",
-        "\uFFFDK\uFFFDl\u003C\uFFFD\uFFFD\uFFFD\uFFFDj5\uFFFD8L\uFFFD$ \u001Dg\uFFFD\f2\u0060\uFFFD\u02CD\uFFFD=7\uFFFD\uABF7\uFFFD-\uFFFD\uFFFD\u001F\u0001\uFFFDtn5\uFFFD\uFFFD\uFFFD\uFFFD\uFFFD\uFFFD\u0014\uFFFD\u0016\uFFFD\u0000\uFFFD\uA961\uFFFD\uFFFDqzJ\uFFFD\uFFFD\uFFFD^\u001E\uFFFDs\u0001\u001C\uFFFD3\uFFFD\uFFFD\uFFFDc/\uFFFD)r#\uFFFD\uFFFD\uFFFD0\u060F\uFFFD\u000B}Q\uFFFD\u0002\uFFFD\uFFFD\n",
-        "\u0001\uFFFD\u003C\uFFFD\uFFFD\uFFFD\uFFFD\u0001Sb\uFFFD\u0016Aq\uFFFD\uFFFD\uFFFDV\uFFFD\uFFFD\uFFFD\uFFFD\uFFFD\uFFFD$h\uFFFD\uFFFDZ0\uFFFD\u0012\uFFFDac\uFFFDv\uFFFD\uFFFD\uFFFD\uFFFD\uFFFD\uFFFDv\uFFFD\uFFFD\f\uFFFD\uFFFD\u0003\uFFFDS^G-\uFFFD#\uFFFD8g0\uFFFD\u0022\uFFFD\uFFFDL\uFFFD\u000E\u0005_u\uFFFD\uFFFD\uFFFD\uFFFD\uFFFD\u000F\uFFFD}\uFFFDw4\uFFFD,\f\uFFFDk\u001A5\u0000R\uFFFDJ\u0060\uFFFD#\uFFFD\uFFFD_Z\uFFFD\uFFFD\uFFFDR\uFFFD\u0243\uFFFDYm\uFFFD\uFFFDG\uFFFD\uFFFD\uFFFD\uFFFD\uFFFD\uFFFD\uFFFD\uFFFD\uFFFD\uFFFD\u0005\f\uFFFD\uFFFDo(\uFFFD\u0005RA#\uFFFDy\uFFFDV\uFFFDC\u003C\uFFFD\uFFFD\uFFFDX\uFFFD{\uFFFDo\uFFFD%\uFFFD\u0010\uFFFDy#%\uFFFDE\uFFFD?\u0013d\uFFFDhU@$\uFFFDwW\uFFFDVh\uFFFD\u0002\u0005\u0010\uFFFD\u003C7\uFFFD\uFFFDy\uFFFD?A\uFFFD\uFFFD\uFFFDS\u0019\u0010\uFFFD\u0004(y3\u0060\u0003\uFFFDW\uFFFD\uFFFDW}o\uFFFD\uFFFDv\u001E\u0015\uFFFD\t\uFFFDe\u0014\uFFFD\uFFFD)\u0013\uFFFDyT$\u003E\uFFFD\uFFFDdj\uFFFD\u046F\uFFFD\uFFFD\uFFFD\u000E\u0007\u0022)\u041A\uFFFD3r=:\u0007\u001F\uFFFD\u0014\uFFFDL7\uFFFD\uFFFD\uFFFDv\uFFFD\u0019\uFFFD\uFFFDB\uFFFD\uFFFDMe4\\\uFFFDV\f\u023DYy\uFFFDF\uFFFD\uFFFD\u0003\uFFFDs\uFFFDV\uFFFD\uFFFDx\uFFFD\uFFFD\u0002\uFFFD3\tC\uFFFDW\u001ED%\uFFFD\u0006\uFFFD[G\u0007\u014E\uFFFDu \uFFFD\uFFFD\uFFFD\u0016Ug|=\uFFFD\uFFFD\uFFFDz\uFFFD\uFFFD\uFFFD\u067Fzd\u0022\uFFFD\u0001\uFFFD\r",
-        "\uFFFD\uFFFD\u0018~N4\uFFFD\uFFFDD\uFFFDl\u0004E\uFFFD\uFFFD\uFFFD\uFFFDP]\uFFFD\uFFFD\uFFFD\uFFFD-\u0005\u0013ySa\uFFFD\uFFFD\uFFFD\u0019pO\uFFFD\uFFFD\uFFFD\uFFFDR5 T\uFFFD\uFFFD\u030D\uFFFDH\u07B1\u0060\u0022p\uFFFD}\uFFFD!.\uFFFD!\uFFFD\u002B\uFFFD-e\uFFFD|\u003C\uFFFD\uDA00\uDF19V\uFFFDF\u03D99\uFFFD\uFFFD\u000B\uFFFD\uFFFDv\uFFFD\uFFFD\uFFFD\uFFFD\n",
-        "\u0352\uFFFD0D\uFFFD|\uFFFD.\uFFFD\u0010\uFFFDl\uFFFD!\u04C9\u001A\u000B6%\uFFFD\uFFFD\\\uFFFD\uFFFD\uFFFD1\uFFFDj\uFFFD$\uFFFD\uFFFDh\u0011\uFFFD\uFFFDBjEv\u0004\uFFFD\uFFFD\u00A23\uFFFD}\uFFFD\uFFFDE\uFFFD\uFFFD\uFFFD_M\uFFFD\u0587\uFFFD\u001B1\uFFFD\uFFFD#5!\b#m\uFFFD\u001C\uFFFD\uFFFD|F\u000F1\u0013t\uFFFDv\uFFFD\uFFFD\uFFFD\u0060\f\uFFFD\uFFFD\uFFFD@l\uFFFDZ\uFFFD\u0003\u045Fl\u0012\uFFFDZ.\u0001(\uFFFD3\u0018=W\uFFFD\u0013\u001F\uFFFDb\uFFFD\uFFFD\uFFFD)hV\uFFFD,v9\u002B\uFFFD\uFFFDB\u003E\uFFFD\uFFFDa\u001C\u001B\uFFFD\uFFFDr_\uFFFD\uFFFD]\uFFFD\uFFFDd\uFFFDoT\uFFFD\uFFFDC\uFFFD0\uFFFD\u0001\uFFFD\uFFFD\uFFFD\u0022\uFFFD\uFFFD\uFFFD\uFFFD\u001B\uFFFD\u0003\uFFFD\uFFFD\uFFFD1O\uFFFD\uFFFD*C\uFFFDh\uFFFD\uFFFD9\uFFFDT\uFFFDc\uFFFD\uFFFDI\uFFFD_\u01B0=\uFFFD\uFFFD^#\uFFFD\u001E\u0060,\uFFFD\uFFFD\uFFFD\uFFFDx\uFFFDs\uFFFD\uFFFD\uFFFD\uFFFD\uFFFDMQ\uFFFD\u000F\uFFFD\uFFFD\u0017?#cj\uFFFD\uFFFD\uFFFD\uFFFD\uFFFD\u001F=Jf\uFFFD\uFFFD\\\uFFFD)\uFFFD\uFFFDx\uFFFD\uFFFD?\uFFFD\uFFFD\u06F4\u0014\uFFFD$I\uFFFD-M\uFFFD\uFFFD\uFFFDz\u071E\uFFFD\u003C\uFFFD\uFFFD\u014B\r",
-        "\uFFFD\uFFFD\b\uFFFD\uFFFDC\uFFFD*\uFFFDB\u001C\u0017\u000Be%\u001D\uFFFD\u0002/N\u003C\uFFFD\u0017\uFFFD\uFFFDA\u001F\u0003\u0022J\uFFFDP\uFFFD.\n",
-        "\u001C\uFFFDNEj\u0022\u0004O\uFFFD]\u0153\u001C\u0017u\uFFFD\uFFFD[\uFFFD\uFFFD\uFFFD\uFFFD\uFFFD\u0002\uFFFD\u0027\uFFFDR_\uFFFDp\uFFFDZ\ts"
+        "\uFFFDSK\uFFFDT\uFFFDE\uFFFDw\uFFFDp\uFFFD?W#\uFFFD\uFFFDL\uFFFD\uFFFDu\uFFFD\u003ET#f*\uFFFD\u0014\uFFFD\uFFFD\u0016Y\u0007\uFFFD\u0597\uFFFD\u001A\uFFFD\uFFFD4\uFFFD\u0001\uFFFD\uFFFDeY\u050DVhY\uFFFDY2\u0014\uFFFDo\uFFFD\uFFFDy\uFFFD\uFFFDY]7kL\u0011\u001C1\u0016\u000FA!\u003C\uFFFDj\u0000\uFFFD\uFFFD\uFFFD/\uFFFD\uFFFD\uFFFD\uFFFD\uFFFD\u00A1B,\uFFFD\u0018\uFFFD\uFFFDZGZ-\uFFFD{:7C\uFFFD\u0017\u0010\uFFFDC\u0005\uFFFD\uFFFD\u001B\uFFFD\u0019\uFFFD\u0209\uFFFD\uFFFDp\uFFFD\u0005H\uFFFD\uFFFD\uFFFD\uFFFDk\u0010\uFFFD\uFFFDo\f\uFFFDUy\uFFFD\uFFFD\uFFFD\uFFFD^=\u003E\u0695v\uFFFD@\uFFFD\uFFFD\uFFFD:\uFFFD\u000Ba2\uFFFD\uFFFDh\uFFFD\uFFFD\uFFFD\uFFFD\u001A\u000F\u0013\u000F\uFFFD\uFFFD#\uFFFD\uFFFD\u000B\uFFFD\u0012\uFFFD\uFFFDm\u00609\uFFFD\uFFFD\uFFFD}/\uFFFDq\u0001\uFFFD#\u007F\u0022.#\uFFFDI#\u02C2f\u0007|\uFFFD\uFFFD\uFFFD.\\\uFFFD\uFFFDk\uFFFD].\uFFFDU\u0016w\uFFFDe\uFFFD\r",
+        "7\uFFFD\uFFFD\uFFFD\uFFFD\u8B0BR\uFFFD\uFFFD\uFFFD\u04B2$9\uFFFD}{\u0014\b\u03B8\uFFFD\uFFFD\uFFFDX\uFFFDp\uFFFD8f\uFFFDX\uFFFD\uFFFD\uFFFD\uFFFD\uFFFDF\uFFFDls\uFFFD\uFFFD~\\\u00180\u0724m\uFFFD\u0005i\uFFFD\uFFFD\u014F\u000E\u001B\uFFFDj;\uFFFDy\uFFFDHV\uFFFD5d\uFFFDZ\uFFFD\bF\uFFFD?m\uFFFD-\uFFFD|SSe\uFFFD1\uFFFD\u0026\uFFFD\uFFFDQ\uFFFD^\uFFFD\uFFFD\uFFFD6\u8177\u0734(i\u000F\uFFFD\uFFFD\uFFFD\u0022O\uFFFD\uFFFDS\uFFFD\uFFFD\uFFFD\u0026|U$\u0007j~\uFFFDIg\uFFFDY\uFFFD\uFFFD\t\uFFFD\u000Eu\uFFFD\uFFFD\u002B\uFFFDV\uFFFD\uFFFD-\u0004g\u0000\u029F\uFFFD\uFFFD\u057C\uFFFD\uFFFD\u0060\uFFFDq6d \uFFFDhO\uFFFDbE\u001Bx\u0770\uFFFD\u007F\u003C\u0026\\\uFFFD\uFFFDf\u0017\uFFFD~\uFFFD\uFFFDj\uFFFD\u0003P\uFFFD\uFFFD}\uFFFD\uFFFD\u026E\uFFFD9:\uFFFD!\uFFFDR\uFFFD\r",
+        "\uFFFDV\uFFFD\uFFFD6\uFFFD\uFFFD\n",
+        "\u001F\uFFFD\uFFFD\uFFFD\uFFFD\uFFFD\u0001^\uFFFD)\uFFFD\u00183f\uFFFDrw\uFFFDc\uFFFD\uFFFD\uFFFD\uFFFD,\u0005\uFFFDs\uFFFD\uFFFD\uFFFD\uFFFD\uFFFD\uFFFDrq$(\uFFFD\uFFFDT8D\u002B\uFFFD\uFFFD\uFFFD\u0690\uFFFD\r",
+        "\u001Bk\u00606F)\uFFFDt\uFFFD\uFFFDqh\uFFFD8m\uFFFD(\uFFFD\uFFFD\uFFFDJ\uFFFD\uFFFD\u000Ff\uFFFD\uFFFD!\uFFFD[\uFFFD\uFFFD\uFFFDv\uFFFDO\uFFFD\uFFFD,G^\uFFFD\uFFFD\u002B\uFFFD\uFFFDi\uFFFDN\uFFFD\uFFFD\u001A\uFFFD\n",
+        "\uFFFDq\uFFFDQ\uFFFD\uFFFD_\uFFFD\u0440\uFFFDlc\uFFFD\u001DVo\uFFFD\uFFFD5\uFFFD\uFFFD\uFFFD\u002B\uFFFD\u0016\uFFFD\uFFFD\uFFFD\uFFFD\uFFFDH\uFFFD/\uFFFD8\uFFFDe\uFFFD\uFFFDpEUc\u0006[0R\u0011\uFFFD\uFFFD\uFFFD-\uFFFD\uFFFD%9\uFFFD\uFFFD\uFFFD\u05A7\u0017E{\uFFFDhk\u001E\uFFFD.\uFFFD{\uFFFDG]\uFFFD2\u0010{\uFFFD\uFFFD\uFFFDHZ\u001D\uFFFDv\uFFFD\u0012\uFFFD\uFFFD^\uFFFD\f\uFFFD-\u000F\uFFFDU\uFFFD\uFFFD4\uFFFDX(Xyp\uFFFDO\u0007\uFFFD\r",
+        "/.\uFFFD\uFFFD\uFFFD^*\uFFFD\u000B\uFFFDyf\uFFFD\uFFFD~/\uFFFDJ\uFFFD\uFFFD\uFFFDs;\uFFFD1\uFFFD\f\u0005\u001B\u00E7\u0015Q\uFFFD\uFFFD\uFFFD_#\uFFFD*\u0000\u0011)\uFFFD\uFFFD\uFFFD\uFFFD\uFFFD\uFFFDl\uFFFD\uFFFD\uFFFDQ\uFFFD\uFFFD\u0779\uFFFD\u001E\uFFFDH/c\u0015\uFFFD\u0215\u0422\uFFFD\uFFFD\uFFFD\uFFFDJ\uFFFD\u0011p\u00008\u0013\uFFFD:\uFFFD0\uFFFDg$E\uFFFDj\uFFFD\u000B\u0014x\uFFFD\uFFFD{\uFFFD\uFFFD\u000B]\uFFFD\uFFFD\uFFFDT\uFFFD\uFFFDp\u001C\uFFFDI\uFFFD\uFFFD\uFFFD\uFFFD\r",
+        "D3Gr\uFFFDOO8\u03C4sSi\u0002\uFFFD\uFFFD\u0016-\uFFFD\u0012U\uFFFD\uFFFD\uFFFD\uFFFD)\uFFFD X%;\uFFFD\uFFFD@Gdwg\r",
+        "M\uFFFD.\u04072\u0006\u001A6\uFFFD\uFFFD\uFFFD#\u0638XXv\uFFFD\uFFFD\u0026\uFFFD\u0018v^8\u0155\uFFFDM^\uFFFD\u01A8\u0168\uFFFD\n",
+        "I\uFFFD\uFFFD\u000E~\uFFFD\uFFFDm\u0018\uFFFD\u001B\uFFFD\uFFFD\uFFFD\uFFFDw\u7C94\uFFFDrOmpX\uFFFD\u0027\uFFFD\uFFFDz\u0013\u000F\uFFFDM,\uFFFDB\u0017\u001C}\uFFFD\uFFFD \u000Fz\uFFFD^p\uFFFDN\uFFFD\u0012\u0013\u0006\uFFFD\uFFFDB\u003C\uFFFD\uFFFDs\uFFFDz\uFFFD\uFFFD\fN\uFFFD\uFFFD\u00075\u03D6\u0017\u0017\uFFFD.^\uFFFD\u007F\uFFFD\uFFFD-\uFFFD\uFFFD\u0001\uFFFD\uFFFD\uFFFD2\uFFFD\u0006a\uFFFD\n",
+        "\uFFFDu\uFFFDlm\uFFFD\uFFFD\uFFFD\uFFFD\u0019\uFFFD{\uFFFD\uFFFD\u0017\uFFFD\uFFFDE6\n",
+        "\uFFFD\uFFFD\uFFFD\uFFFD\u0010\uFFFD\uFFFDi/n\u000F\fj\u000B\uFFFD\uFFFD\uFFFD\uFFFD\b}\uFFFD\u0205\uFFFD\uFFFD\uFFFDf\uFFFD\uFFFD\u002B|M\u87DF\uFFFD]\uFFFD\uFFFD\u001FF\uFFFD"
       ],
       "StatusCode": 202,
       "ResponseHeaders": {
         "Content-Length": "0",
-<<<<<<< HEAD
-        "Date": "Wed, 03 Feb 2021 02:10:01 GMT",
-=======
-        "Date": "Wed, 17 Feb 2021 22:30:36 GMT",
->>>>>>> 1814567d
+        "Date": "Fri, 19 Feb 2021 19:11:23 GMT",
         "Server": [
           "Windows-Azure-HDFS/1.0",
           "Microsoft-HTTPAPI/2.0"
         ],
-        "x-ms-client-request-id": "aade41f7-17e6-545d-131d-ba069df026bf",
-<<<<<<< HEAD
-        "x-ms-request-id": "5fa34532-501f-0028-4fd1-f91ef7000000",
-=======
-        "x-ms-request-id": "b21f53c7-b01f-0020-627c-0504f8000000",
->>>>>>> 1814567d
+        "x-ms-client-request-id": "ab10ca3c-01d5-f501-c0e1-e96a575425e0",
+        "x-ms-request-id": "6f4b63ae-e01f-004f-65f3-060e0b000000",
         "x-ms-request-server-encrypted": "true",
         "x-ms-version": "2020-06-12"
       },
       "ResponseBody": []
     },
     {
-      "RequestUri": "https://seannse.dfs.core.windows.net/test-filesystem-65573734-0a1e-e4de-3d26-cd365659812d/test-file-2cc4bc6d-af37-9f7f-00ae-03ecac611ff4?action=flush\u0026position=1024",
+      "RequestUri": "https://seannse.dfs.core.windows.net/test-filesystem-88472303-1576-4e1d-8d15-bb277a62a5dd/test-file-84ef6b82-1f0c-bcf2-403c-b4474c1b1b11?action=flush\u0026position=1024",
       "RequestMethod": "PATCH",
       "RequestHeaders": {
         "Accept": "application/json",
         "Authorization": "Sanitized",
-<<<<<<< HEAD
-        "traceparent": "00-9d200bd4c6eb9a428bca4a5d369e5a80-4c0589591395e445-00",
-        "User-Agent": [
-          "azsdk-net-Storage.Files.DataLake/12.7.0-alpha.20210202.1",
-          "(.NET Framework 4.8.4250.0; Microsoft Windows 10.0.19042 )"
-        ],
-        "x-ms-client-request-id": "5e5c2cf4-705d-280a-7934-430022645a88",
-        "x-ms-date": "Wed, 03 Feb 2021 02:10:01 GMT",
-=======
-        "Content-Length": "0",
-        "traceparent": "00-f69dfab703f85a41912c95b6756a6d7c-05a422f8ec6dc848-00",
-        "User-Agent": [
-          "azsdk-net-Storage.Files.DataLake/12.7.0-alpha.20210217.1",
-          "(.NET 5.0.3; Microsoft Windows 10.0.19042)"
-        ],
-        "x-ms-client-request-id": "5e5c2cf4-705d-280a-7934-430022645a88",
-        "x-ms-date": "Wed, 17 Feb 2021 22:30:37 GMT",
->>>>>>> 1814567d
+        "traceparent": "00-63622d05ab109a4bbb743a120e89a920-8955237ccec35d44-00",
+        "User-Agent": [
+          "azsdk-net-Storage.Files.DataLake/12.7.0-alpha.20210219.1",
+          "(.NET 5.0.3; Microsoft Windows 10.0.19041)"
+        ],
+        "x-ms-client-request-id": "cf03d072-a791-acae-4ac3-bd15ad11e883",
+        "x-ms-date": "Fri, 19 Feb 2021 19:11:24 GMT",
         "x-ms-return-client-request-id": "true",
         "x-ms-version": "2020-06-12"
       },
@@ -202,53 +135,33 @@
       "StatusCode": 200,
       "ResponseHeaders": {
         "Content-Length": "0",
-<<<<<<< HEAD
-        "Date": "Wed, 03 Feb 2021 02:10:01 GMT",
-        "ETag": "\u00220x8D8C7E8D10E3887\u0022",
-        "Last-Modified": "Wed, 03 Feb 2021 02:10:02 GMT",
-=======
-        "Date": "Wed, 17 Feb 2021 22:30:36 GMT",
-        "ETag": "\u00220x8D8D393A6723E58\u0022",
-        "Last-Modified": "Wed, 17 Feb 2021 22:30:37 GMT",
->>>>>>> 1814567d
+        "Date": "Fri, 19 Feb 2021 19:11:23 GMT",
+        "ETag": "\u00220x8D8D50A262D6C49\u0022",
+        "Last-Modified": "Fri, 19 Feb 2021 19:11:23 GMT",
         "Server": [
           "Windows-Azure-HDFS/1.0",
           "Microsoft-HTTPAPI/2.0"
         ],
-        "x-ms-client-request-id": "5e5c2cf4-705d-280a-7934-430022645a88",
-<<<<<<< HEAD
-        "x-ms-request-id": "5fa34553-501f-0028-70d1-f91ef7000000",
-=======
-        "x-ms-request-id": "b21f53dd-b01f-0020-787c-0504f8000000",
->>>>>>> 1814567d
+        "x-ms-client-request-id": "cf03d072-a791-acae-4ac3-bd15ad11e883",
+        "x-ms-request-id": "6f4b63bf-e01f-004f-75f3-060e0b000000",
         "x-ms-request-server-encrypted": "false",
         "x-ms-version": "2020-06-12"
       },
       "ResponseBody": []
     },
     {
-      "RequestUri": "https://seannse.blob.core.windows.net/test-filesystem-65573734-0a1e-e4de-3d26-cd365659812d/test-file-2cc4bc6d-af37-9f7f-00ae-03ecac611ff4",
+      "RequestUri": "https://seannse.blob.core.windows.net/test-filesystem-88472303-1576-4e1d-8d15-bb277a62a5dd/test-file-84ef6b82-1f0c-bcf2-403c-b4474c1b1b11",
       "RequestMethod": "HEAD",
       "RequestHeaders": {
         "Accept": "application/xml",
         "Authorization": "Sanitized",
-<<<<<<< HEAD
-        "traceparent": "00-7cb776b383085845adad13ffbd925a9e-d69414946342084d-00",
-        "User-Agent": [
-          "azsdk-net-Storage.Files.DataLake/12.7.0-alpha.20210202.1",
-          "(.NET Framework 4.8.4250.0; Microsoft Windows 10.0.19042 )"
-        ],
-        "x-ms-client-request-id": "701290b1-c893-b262-02ce-40961ca20d32",
-        "x-ms-date": "Wed, 03 Feb 2021 02:10:01 GMT",
-=======
-        "traceparent": "00-c452bdc8f45251459f5b82ff55c36f64-a726fc254b975948-00",
-        "User-Agent": [
-          "azsdk-net-Storage.Files.DataLake/12.7.0-alpha.20210217.1",
-          "(.NET 5.0.3; Microsoft Windows 10.0.19042)"
-        ],
-        "x-ms-client-request-id": "701290b1-c893-b262-02ce-40961ca20d32",
-        "x-ms-date": "Wed, 17 Feb 2021 22:30:38 GMT",
->>>>>>> 1814567d
+        "traceparent": "00-b10ab6444ee2d845b6d94cad74b7d2aa-4cf92e7fbcf6654e-00",
+        "User-Agent": [
+          "azsdk-net-Storage.Files.DataLake/12.7.0-alpha.20210219.1",
+          "(.NET 5.0.3; Microsoft Windows 10.0.19041)"
+        ],
+        "x-ms-client-request-id": "87f8eead-5650-714f-d9cb-93a9c5ddf213",
+        "x-ms-date": "Fri, 19 Feb 2021 19:11:24 GMT",
         "x-ms-return-client-request-id": "true",
         "x-ms-version": "2020-06-12"
       },
@@ -258,15 +171,9 @@
         "Accept-Ranges": "bytes",
         "Content-Length": "1024",
         "Content-Type": "application/octet-stream",
-<<<<<<< HEAD
-        "Date": "Wed, 03 Feb 2021 02:10:02 GMT",
-        "ETag": "\u00220x8D8C7E8D10E3887\u0022",
-        "Last-Modified": "Wed, 03 Feb 2021 02:10:02 GMT",
-=======
-        "Date": "Wed, 17 Feb 2021 22:30:37 GMT",
-        "ETag": "\u00220x8D8D393A6723E58\u0022",
-        "Last-Modified": "Wed, 17 Feb 2021 22:30:37 GMT",
->>>>>>> 1814567d
+        "Date": "Fri, 19 Feb 2021 19:11:23 GMT",
+        "ETag": "\u00220x8D8D50A262D6C49\u0022",
+        "Last-Modified": "Fri, 19 Feb 2021 19:11:23 GMT",
         "Server": [
           "Windows-Azure-Blob/1.0",
           "Microsoft-HTTPAPI/2.0"
@@ -274,47 +181,31 @@
         "x-ms-access-tier": "Hot",
         "x-ms-access-tier-inferred": "true",
         "x-ms-blob-type": "BlockBlob",
-        "x-ms-client-request-id": "701290b1-c893-b262-02ce-40961ca20d32",
-<<<<<<< HEAD
-        "x-ms-creation-time": "Wed, 03 Feb 2021 02:10:02 GMT",
-=======
-        "x-ms-creation-time": "Wed, 17 Feb 2021 22:30:37 GMT",
->>>>>>> 1814567d
+        "x-ms-client-request-id": "87f8eead-5650-714f-d9cb-93a9c5ddf213",
+        "x-ms-creation-time": "Fri, 19 Feb 2021 19:11:23 GMT",
         "x-ms-group": "$superuser",
         "x-ms-lease-state": "available",
         "x-ms-lease-status": "unlocked",
         "x-ms-owner": "$superuser",
         "x-ms-permissions": "rw-r-----",
-<<<<<<< HEAD
-        "x-ms-request-id": "f4964795-901e-008e-80d1-f9a9e9000000",
-=======
-        "x-ms-request-id": "77a55bfa-b01e-0099-1a7c-0500e2000000",
->>>>>>> 1814567d
+        "x-ms-request-id": "2e686158-201e-00a4-60f3-0676f9000000",
         "x-ms-server-encrypted": "true",
         "x-ms-version": "2020-06-12"
       },
       "ResponseBody": []
     },
     {
-      "RequestUri": "https://seannse.blob.core.windows.net/test-filesystem-65573734-0a1e-e4de-3d26-cd365659812d/test-file-2cc4bc6d-af37-9f7f-00ae-03ecac611ff4",
+      "RequestUri": "https://seannse.blob.core.windows.net/test-filesystem-88472303-1576-4e1d-8d15-bb277a62a5dd/test-file-84ef6b82-1f0c-bcf2-403c-b4474c1b1b11",
       "RequestMethod": "GET",
       "RequestHeaders": {
         "Accept": "application/xml",
         "Authorization": "Sanitized",
         "User-Agent": [
-<<<<<<< HEAD
-          "azsdk-net-Storage.Files.DataLake/12.7.0-alpha.20210202.1",
-          "(.NET Framework 4.8.4250.0; Microsoft Windows 10.0.19042 )"
-        ],
-        "x-ms-client-request-id": "924ea840-e951-0ef4-0f23-a38113497afb",
-        "x-ms-date": "Wed, 03 Feb 2021 02:10:01 GMT",
-=======
-          "azsdk-net-Storage.Files.DataLake/12.7.0-alpha.20210217.1",
-          "(.NET 5.0.3; Microsoft Windows 10.0.19042)"
-        ],
-        "x-ms-client-request-id": "924ea840-e951-0ef4-0f23-a38113497afb",
-        "x-ms-date": "Wed, 17 Feb 2021 22:30:38 GMT",
->>>>>>> 1814567d
+          "azsdk-net-Storage.Files.DataLake/12.7.0-alpha.20210219.1",
+          "(.NET 5.0.3; Microsoft Windows 10.0.19041)"
+        ],
+        "x-ms-client-request-id": "bf67ecec-6118-b532-d216-b1871e03f4fa",
+        "x-ms-date": "Fri, 19 Feb 2021 19:11:24 GMT",
         "x-ms-range": "bytes=0-4194303",
         "x-ms-return-client-request-id": "true",
         "x-ms-version": "2020-06-12"
@@ -326,64 +217,40 @@
         "Content-Length": "1024",
         "Content-Range": "bytes 0-1023/1024",
         "Content-Type": "application/octet-stream",
-<<<<<<< HEAD
-        "Date": "Wed, 03 Feb 2021 02:10:02 GMT",
-        "ETag": "\u00220x8D8C7E8D10E3887\u0022",
-        "Last-Modified": "Wed, 03 Feb 2021 02:10:02 GMT",
-=======
-        "Date": "Wed, 17 Feb 2021 22:30:37 GMT",
-        "ETag": "\u00220x8D8D393A6723E58\u0022",
-        "Last-Modified": "Wed, 17 Feb 2021 22:30:37 GMT",
->>>>>>> 1814567d
+        "Date": "Fri, 19 Feb 2021 19:11:23 GMT",
+        "ETag": "\u00220x8D8D50A262D6C49\u0022",
+        "Last-Modified": "Fri, 19 Feb 2021 19:11:23 GMT",
         "Server": [
           "Windows-Azure-Blob/1.0",
           "Microsoft-HTTPAPI/2.0"
         ],
         "x-ms-blob-type": "BlockBlob",
-        "x-ms-client-request-id": "924ea840-e951-0ef4-0f23-a38113497afb",
-<<<<<<< HEAD
-        "x-ms-creation-time": "Wed, 03 Feb 2021 02:10:02 GMT",
-=======
-        "x-ms-creation-time": "Wed, 17 Feb 2021 22:30:37 GMT",
->>>>>>> 1814567d
+        "x-ms-client-request-id": "bf67ecec-6118-b532-d216-b1871e03f4fa",
+        "x-ms-creation-time": "Fri, 19 Feb 2021 19:11:23 GMT",
         "x-ms-group": "$superuser",
         "x-ms-lease-state": "available",
         "x-ms-lease-status": "unlocked",
         "x-ms-owner": "$superuser",
         "x-ms-permissions": "rw-r-----",
-<<<<<<< HEAD
-        "x-ms-request-id": "f49647ca-901e-008e-2dd1-f9a9e9000000",
-=======
-        "x-ms-request-id": "77a55c47-b01e-0099-5b7c-0500e2000000",
->>>>>>> 1814567d
+        "x-ms-request-id": "2e68623a-201e-00a4-36f3-0676f9000000",
         "x-ms-server-encrypted": "true",
         "x-ms-version": "2020-06-12"
       },
-      "ResponseBody": "2VWFXjaLsHDcBs5ICj26yS78d6yzSNoz2Np6TMSvJ6wmdsfU7pmaM/k1XExBbQ7bkjV8LXEE1ZF7UYVcEGSsLd8iIZR25dqUYUSyfuuO8WvMnrmOMvk6IqE1WZwUPiOUiC9sH0x6Zaxb58stUVam7F8aj3GrHfrm5//yQIw9gCMgHva7IdIeUjkMM0ouDdFLj2w8\u002Bq6y6Wo1hjhMhyQgHWenDDJg6suN\u002Bz03nuqvt9ktp7EfAYV0bjWLhpua0soU6xbjhgCe6qWhr/5xekqAhc9eHuBzARzhM5791GMv8ylyI7LUzDDYj7wLfVGHAvTqCgHMPLPpoOr6AVNioRZBcbzV/laXrLmehY8kaIPKWjCpEslhY7Z2iILH2srddu6myQyVsQOdU15HLbYjxThnMKciuY5M4A4FX3XUz9LuwA\u002BhfZ53NKgsDL9rGjUAUsNKYKoju71fWun\u002BkFKOyYOMWW2ngkea8Pv\u002B9azO4MXYBQyyiW8oywVSQSO0eaRWnkM83sDIWNB7sG\u002BuJcUQkHkjJYtF2z8TZI1oVUAk5XdXp1ZokgIFEKw8N9n/eaY/QbCqkFMZEMMEKHkzYAOPV8r4V31vp/52HhXeCaNlFOvnKROQeVQkPpeTZGqI0a\u002BpreAOByIp0JqyM3I9OgcfnhSOTDfv/t121Bnl20KT7k1lNFzDVgzIvVl53Ubi5gOQc8VW\u002BYV4uq4CmDMJQ/RXHkQl2AarW0cHxY7edSCWlO0WVWd8PfTH7HqtwL7Zv3pkIr8BvQ385Rh\u002BTjT2mkSNbARF8\u002B2M2uFQXeuM/ZqJLQUTeVNhlNbgGXBP/u7A0VI1IFS6lMyN2EjesWAicOd99CEu4iHwK9ctZdl8PNvykIyZVtxGz5k5hqALg\u002BN2vaiI0grNku4wRPR8jC7zEJxs6yHTiRoLNiWH9VyA5afztqcx9GrRJP2eaBHnyUJqRXYEnpjCojOOfZvkRZ2RsF9NidaHwhsxm8YjNSEII23jHK/lfEYPMRN0onbO7N9gDLiymkBs44Na0gPRn2wShlouASjtrDMYPVfCEx\u002BlYq7nwiloVogsdjkriqlCPpKmYRwboOq2cl\u002BEmV3oqtBktW9U6dxDqTDSAYvvwiKK1f7FG7EDicLDMU/K5LwqQ8xox9Q57VS2Y7fsSZ5fxrA9\u002BcNeI48eYCytkbiMeMVzp76\u002BhvpNUeeqD7f6Fz8jY2qfjOr4yx89Smaoi1ycKeryeKHgoT\u002B276jbtBTXJEnsiS1N7ezaetyegTyTpMWLDeXMCJ6eQ8Iq6Z1CHBcLZSUduwIvTjz\u002BF/3FQR8DIkriUKYuChyqTkVqIgRPmF3FkxwXdenDW7\u002BpzvCh2AKjJ8ZSX8xw3FoJcw=="
-    },
-    {
-      "RequestUri": "https://seannse.blob.core.windows.net/test-filesystem-65573734-0a1e-e4de-3d26-cd365659812d?restype=container",
+      "ResponseBody": "2lNLk1TuRbd3nXC2P1cjqc9Mp6J1pz5UI2YqyxSG9RZZB\u002BvWl7IakZI0hgGhuGVZ1I1WaFnEWTIU9m/uw3mj8adZXTdrTBEcMRYPQSE8s2oA0feHL428la64wqFCLM0YkZRaR1ot7Yd7OjdDtBcQ2EMF7fKCG8EZnMiJs4pw2QVI9q\u002BM4WsQ0\u002BNvDPVVeeCWp\u002BpePT7alXbTQKqSpDr9C2Ey\u002Br1ohPbX9BoPEw/MxCPn8gugEpvGbWA5uaDBfS\u002BpcQGUI38iLiPzhkkjy4JmB3yHqrEuXPjGa4xdLspVFnfrZaENN6CkxcTorItSoqLe0rIkOdJ9exQIzrjyxf9YnnDROGbgWM/b4\u002BXsRrBsc8jqflwYMNykbemMBWnosf/Fjw4bgGo7/nniSFbtkTVkm1rvCEajP22ULcp8U1Nl8jHlJrahUfNeroDiNuiFt9y0KGkP\u002Bam4Ik\u002BghlOfv6omfFUkB2p\u002Bw0lnkVnGwAmFDnXuxyvpVvmILQRnAMqfvu/VvLmSYLBxNmQgqGhP8mJFG3jdsPd/PCZcnNpmF8J\u002Bx9Jq8ANQ8q7FfZHGya6ROTqiIeVSwg33VoCTNsTWCh\u002BioeCV5AFe9SnKGDNmuHJ3ymOfxPXdLAXEc5mDvLvq73JxJCjN/FQ4RCu7iKrakJ4NG2tgNkYpxXTb0HFo2jht3yjA9ZRKqs4PZoDJIaNb6eP7dqFPibksR16z8Svj0GnyTqiBGpsKw3GdUc/GX6TRgOaNbGOXHVZvlK01lriiK5YW1tL62c9I8bMvsjjpZee54nBFVWMGWzBSEYbt1C24\u002BiU5sInR1qcXRXuwaGsehi7Fe7NHXdYyEHuiqMdIWh2FdrcSr7Ve6AzJLQ/oVfLFNItYKFh5cJxPB6ANLy7fzuteKvGzC9d5ZpOmfi/GSrqJ3XM78DHFDAUbw6cVUbne6V8jiioAESm038HE0/JsiL3lhFG6o925mR7smEgvYxXayJXQosCQiMxKhxFwADgTrjrqMM1nJEWBavALFHjghXus6gtdnOX9VPuFcBzMSZjl2eoNRDNHcqNPTzjPhHNTaQKVwxYtthJV7NvR4rQptCBYJTuO00BHZHdnDU2sLtCHMgYaNoaCuCPYuFhYdpDvJpoYdl44xZXBTV6exqjFqL4KSa\u002BtDn6a1m0Ythvo7\u002B7nd\u002BeylLhyT21wWOgn4/J6Ew\u002BZTSzgQhccfaDwIA962V5wtk7AEhMGmPpCPLWVc/J6naIMTqLBBzXPlhcXgS5e9n\u002BKti2kuQH7k7QynQZhhgqtdYNsbYq8rq8Z8Xv87hfL5EU2CrzF1uOhELvtj2kvbg8Magur8Yj1zgh9isiF/6WcZrnAK3xN6J\u002Bfyl3Pzh9G6g=="
+    },
+    {
+      "RequestUri": "https://seannse.blob.core.windows.net/test-filesystem-88472303-1576-4e1d-8d15-bb277a62a5dd?restype=container",
       "RequestMethod": "DELETE",
       "RequestHeaders": {
         "Accept": "application/xml",
         "Authorization": "Sanitized",
-<<<<<<< HEAD
-        "traceparent": "00-096f665ce023a94aa90d454fd3bc4e61-0611feb29bf9204a-00",
-        "User-Agent": [
-          "azsdk-net-Storage.Files.DataLake/12.7.0-alpha.20210202.1",
-          "(.NET Framework 4.8.4250.0; Microsoft Windows 10.0.19042 )"
-        ],
-        "x-ms-client-request-id": "74568a2e-7a54-3ee1-10b3-e07e22588c01",
-        "x-ms-date": "Wed, 03 Feb 2021 02:10:02 GMT",
-=======
-        "traceparent": "00-3e5665b718e5a34c8442c030a3876804-6b2943976df0124c-00",
-        "User-Agent": [
-          "azsdk-net-Storage.Files.DataLake/12.7.0-alpha.20210217.1",
-          "(.NET 5.0.3; Microsoft Windows 10.0.19042)"
-        ],
-        "x-ms-client-request-id": "74568a2e-7a54-3ee1-10b3-e07e22588c01",
-        "x-ms-date": "Wed, 17 Feb 2021 22:30:38 GMT",
->>>>>>> 1814567d
+        "traceparent": "00-2a4da1e78146b34bb235caa73b581b38-083561956e2c1945-00",
+        "User-Agent": [
+          "azsdk-net-Storage.Files.DataLake/12.7.0-alpha.20210219.1",
+          "(.NET 5.0.3; Microsoft Windows 10.0.19041)"
+        ],
+        "x-ms-client-request-id": "d8bd6bde-3376-bbfa-8c1e-2952f61fa11f",
+        "x-ms-date": "Fri, 19 Feb 2021 19:11:24 GMT",
         "x-ms-return-client-request-id": "true",
         "x-ms-version": "2020-06-12"
       },
@@ -391,28 +258,20 @@
       "StatusCode": 202,
       "ResponseHeaders": {
         "Content-Length": "0",
-<<<<<<< HEAD
-        "Date": "Wed, 03 Feb 2021 02:10:02 GMT",
-=======
-        "Date": "Wed, 17 Feb 2021 22:30:37 GMT",
->>>>>>> 1814567d
-        "Server": [
-          "Windows-Azure-Blob/1.0",
-          "Microsoft-HTTPAPI/2.0"
-        ],
-        "x-ms-client-request-id": "74568a2e-7a54-3ee1-10b3-e07e22588c01",
-<<<<<<< HEAD
-        "x-ms-request-id": "f49647ea-901e-008e-4cd1-f9a9e9000000",
-=======
-        "x-ms-request-id": "77a55c94-b01e-0099-167c-0500e2000000",
->>>>>>> 1814567d
+        "Date": "Fri, 19 Feb 2021 19:11:24 GMT",
+        "Server": [
+          "Windows-Azure-Blob/1.0",
+          "Microsoft-HTTPAPI/2.0"
+        ],
+        "x-ms-client-request-id": "d8bd6bde-3376-bbfa-8c1e-2952f61fa11f",
+        "x-ms-request-id": "2e6862eb-201e-00a4-5af3-0676f9000000",
         "x-ms-version": "2020-06-12"
       },
       "ResponseBody": []
     }
   ],
   "Variables": {
-    "RandomSeed": "1176820712",
+    "RandomSeed": "394270192",
     "Storage_TestConfigHierarchicalNamespace": "NamespaceTenant\nseannse\nU2FuaXRpemVk\nhttps://seannse.blob.core.windows.net\nhttps://seannse.file.core.windows.net\nhttps://seannse.queue.core.windows.net\nhttps://seannse.table.core.windows.net\n\n\n\n\nhttps://seannse-secondary.blob.core.windows.net\nhttps://seannse-secondary.file.core.windows.net\nhttps://seannse-secondary.queue.core.windows.net\nhttps://seannse-secondary.table.core.windows.net\n68390a19-a643-458b-b726-408abf67b4fc\nSanitized\n72f988bf-86f1-41af-91ab-2d7cd011db47\nhttps://login.microsoftonline.com/\nCloud\nBlobEndpoint=https://seannse.blob.core.windows.net/;QueueEndpoint=https://seannse.queue.core.windows.net/;FileEndpoint=https://seannse.file.core.windows.net/;BlobSecondaryEndpoint=https://seannse-secondary.blob.core.windows.net/;QueueSecondaryEndpoint=https://seannse-secondary.queue.core.windows.net/;FileSecondaryEndpoint=https://seannse-secondary.file.core.windows.net/;AccountName=seannse;AccountKey=Sanitized\n"
   }
 }