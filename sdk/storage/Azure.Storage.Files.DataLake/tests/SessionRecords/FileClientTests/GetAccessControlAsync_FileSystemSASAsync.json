﻿{
  "Entries": [
    {
      "RequestUri": "https://seannse.blob.core.windows.net/test-filesystem-df520d95-8c0d-3535-8edb-7aa3d8d87bf6?restype=container",
      "RequestMethod": "PUT",
      "RequestHeaders": {
        "Accept": "application/xml",
        "Authorization": "Sanitized",
        "traceparent": "00-56e41dd7fe86974e927a9cfbb8802e56-6ee86b37254fd443-00",
        "User-Agent": [
          "azsdk-net-Storage.Files.DataLake/12.7.0-alpha.20210219.1",
          "(.NET 5.0.3; Microsoft Windows 10.0.19041)"
        ],
        "x-ms-blob-public-access": "container",
        "x-ms-client-request-id": "86ef8cc1-9ad8-3dbc-e201-a4387982c695",
        "x-ms-date": "Fri, 19 Feb 2021 19:12:36 GMT",
        "x-ms-return-client-request-id": "true",
<<<<<<< HEAD
        "x-ms-version": "2020-12-06"
=======
        "x-ms-version": "2021-02-12"
>>>>>>> 7e782c87
      },
      "RequestBody": null,
      "StatusCode": 201,
      "ResponseHeaders": {
        "Content-Length": "0",
        "Date": "Fri, 19 Feb 2021 19:12:35 GMT",
        "ETag": "\"0x8D8D50A50DE7583\"",
        "Last-Modified": "Fri, 19 Feb 2021 19:12:35 GMT",
        "Server": [
          "Windows-Azure-Blob/1.0",
          "Microsoft-HTTPAPI/2.0"
        ],
        "x-ms-client-request-id": "86ef8cc1-9ad8-3dbc-e201-a4387982c695",
        "x-ms-request-id": "2e6b27a8-201e-00a4-59f3-0676f9000000",
<<<<<<< HEAD
        "x-ms-version": "2020-12-06"
=======
        "x-ms-version": "2021-02-12"
>>>>>>> 7e782c87
      },
      "ResponseBody": []
    },
    {
      "RequestUri": "https://seannse.dfs.core.windows.net/test-filesystem-df520d95-8c0d-3535-8edb-7aa3d8d87bf6/test-directory-c80ee465-678b-bf15-fbe7-be42720819ed?resource=directory",
      "RequestMethod": "PUT",
      "RequestHeaders": {
        "Accept": "application/json",
        "Authorization": "Sanitized",
        "traceparent": "00-90b2f6f4615da648a7a9a5aaeb0eb6f9-7c4d175c7db2804b-00",
        "User-Agent": [
          "azsdk-net-Storage.Files.DataLake/12.7.0-alpha.20210219.1",
          "(.NET 5.0.3; Microsoft Windows 10.0.19041)"
        ],
        "x-ms-client-request-id": "6bd1698f-dd76-4d48-c81b-de9e4f4eb475",
        "x-ms-date": "Fri, 19 Feb 2021 19:12:36 GMT",
        "x-ms-return-client-request-id": "true",
<<<<<<< HEAD
        "x-ms-version": "2020-12-06"
=======
        "x-ms-version": "2021-02-12"
>>>>>>> 7e782c87
      },
      "RequestBody": null,
      "StatusCode": 201,
      "ResponseHeaders": {
        "Content-Length": "0",
        "Date": "Fri, 19 Feb 2021 19:12:34 GMT",
        "ETag": "\"0x8D8D50A50EE8629\"",
        "Last-Modified": "Fri, 19 Feb 2021 19:12:35 GMT",
        "Server": [
          "Windows-Azure-HDFS/1.0",
          "Microsoft-HTTPAPI/2.0"
        ],
        "x-ms-client-request-id": "6bd1698f-dd76-4d48-c81b-de9e4f4eb475",
        "x-ms-request-id": "6f4b9cdf-e01f-004f-55f3-060e0b000000",
<<<<<<< HEAD
        "x-ms-version": "2020-12-06"
=======
        "x-ms-version": "2021-02-12"
>>>>>>> 7e782c87
      },
      "ResponseBody": []
    },
    {
      "RequestUri": "https://seannse.dfs.core.windows.net/test-filesystem-df520d95-8c0d-3535-8edb-7aa3d8d87bf6/test-directory-c80ee465-678b-bf15-fbe7-be42720819ed/test-file-e0ff52b3-2839-0c02-2352-ee93f8656321?resource=file",
      "RequestMethod": "PUT",
      "RequestHeaders": {
        "Accept": "application/json",
        "Authorization": "Sanitized",
        "User-Agent": [
          "azsdk-net-Storage.Files.DataLake/12.7.0-alpha.20210219.1",
          "(.NET 5.0.3; Microsoft Windows 10.0.19041)"
        ],
        "x-ms-client-request-id": "10a873c2-5ab0-a51f-550c-249379af6f7c",
        "x-ms-date": "Fri, 19 Feb 2021 19:12:36 GMT",
        "x-ms-return-client-request-id": "true",
<<<<<<< HEAD
        "x-ms-version": "2020-12-06"
=======
        "x-ms-version": "2021-02-12"
>>>>>>> 7e782c87
      },
      "RequestBody": null,
      "StatusCode": 201,
      "ResponseHeaders": {
        "Content-Length": "0",
        "Date": "Fri, 19 Feb 2021 19:12:35 GMT",
        "ETag": "\"0x8D8D50A50FC97C3\"",
        "Last-Modified": "Fri, 19 Feb 2021 19:12:35 GMT",
        "Server": [
          "Windows-Azure-HDFS/1.0",
          "Microsoft-HTTPAPI/2.0"
        ],
        "x-ms-client-request-id": "10a873c2-5ab0-a51f-550c-249379af6f7c",
        "x-ms-request-id": "6f4b9cf8-e01f-004f-6ef3-060e0b000000",
<<<<<<< HEAD
        "x-ms-version": "2020-12-06"
=======
        "x-ms-version": "2021-02-12"
>>>>>>> 7e782c87
      },
      "ResponseBody": []
    },
    {
<<<<<<< HEAD
      "RequestUri": "https://seannse.dfs.core.windows.net/test-filesystem-df520d95-8c0d-3535-8edb-7aa3d8d87bf6/test-directory-c80ee465-678b-bf15-fbe7-be42720819ed/test-file-e0ff52b3-2839-0c02-2352-ee93f8656321?sv=2020-12-06&st=2021-02-19T18%3A12%3A36Z&se=2021-02-19T20%3A12%3A36Z&sr=c&sp=racwdlmeop&sig=Sanitized&action=getAccessControl",
=======
      "RequestUri": "https://seannse.dfs.core.windows.net/test-filesystem-df520d95-8c0d-3535-8edb-7aa3d8d87bf6/test-directory-c80ee465-678b-bf15-fbe7-be42720819ed/test-file-e0ff52b3-2839-0c02-2352-ee93f8656321?sv=2021-02-12&st=2021-02-19T18%3A12%3A36Z&se=2021-02-19T20%3A12%3A36Z&sr=c&sp=racwdlmeop&sig=Sanitized&action=getAccessControl",
>>>>>>> 7e782c87
      "RequestMethod": "HEAD",
      "RequestHeaders": {
        "Accept": "application/json",
        "traceparent": "00-a0977972995df64fa712f46621cc8a36-f3b4ee1cdb52f043-00",
        "User-Agent": [
          "azsdk-net-Storage.Files.DataLake/12.7.0-alpha.20210219.1",
          "(.NET 5.0.3; Microsoft Windows 10.0.19041)"
        ],
        "x-ms-client-request-id": "dcdbd822-a4a6-71c4-2efc-dc8bb041ef8e",
        "x-ms-return-client-request-id": "true",
<<<<<<< HEAD
        "x-ms-version": "2020-12-06"
=======
        "x-ms-version": "2021-02-12"
>>>>>>> 7e782c87
      },
      "RequestBody": null,
      "StatusCode": 200,
      "ResponseHeaders": {
        "Date": "Fri, 19 Feb 2021 19:12:35 GMT",
        "ETag": "\"0x8D8D50A50FC97C3\"",
        "Last-Modified": "Fri, 19 Feb 2021 19:12:35 GMT",
        "Server": [
          "Windows-Azure-HDFS/1.0",
          "Microsoft-HTTPAPI/2.0"
        ],
        "x-ms-acl": "user::rw-,group::r--,other::---",
        "x-ms-client-request-id": "dcdbd822-a4a6-71c4-2efc-dc8bb041ef8e",
        "x-ms-group": "$superuser",
        "x-ms-owner": "$superuser",
        "x-ms-permissions": "rw-r-----",
        "x-ms-request-id": "6f4b9d08-e01f-004f-7ef3-060e0b000000",
<<<<<<< HEAD
        "x-ms-version": "2020-12-06"
=======
        "x-ms-version": "2021-02-12"
>>>>>>> 7e782c87
      },
      "ResponseBody": []
    },
    {
      "RequestUri": "https://seannse.blob.core.windows.net/test-filesystem-df520d95-8c0d-3535-8edb-7aa3d8d87bf6?restype=container",
      "RequestMethod": "DELETE",
      "RequestHeaders": {
        "Accept": "application/xml",
        "Authorization": "Sanitized",
        "traceparent": "00-51d44797c97e9e4699bd309544f38506-1c2ceb03ed953744-00",
        "User-Agent": [
          "azsdk-net-Storage.Files.DataLake/12.7.0-alpha.20210219.1",
          "(.NET 5.0.3; Microsoft Windows 10.0.19041)"
        ],
        "x-ms-client-request-id": "a1717271-92d4-78d5-af67-c63d300e0a51",
        "x-ms-date": "Fri, 19 Feb 2021 19:12:36 GMT",
        "x-ms-return-client-request-id": "true",
<<<<<<< HEAD
        "x-ms-version": "2020-12-06"
=======
        "x-ms-version": "2021-02-12"
>>>>>>> 7e782c87
      },
      "RequestBody": null,
      "StatusCode": 202,
      "ResponseHeaders": {
        "Content-Length": "0",
        "Date": "Fri, 19 Feb 2021 19:12:35 GMT",
        "Server": [
          "Windows-Azure-Blob/1.0",
          "Microsoft-HTTPAPI/2.0"
        ],
        "x-ms-client-request-id": "a1717271-92d4-78d5-af67-c63d300e0a51",
        "x-ms-request-id": "2e6b2ada-201e-00a4-5df3-0676f9000000",
<<<<<<< HEAD
        "x-ms-version": "2020-12-06"
=======
        "x-ms-version": "2021-02-12"
>>>>>>> 7e782c87
      },
      "ResponseBody": []
    }
  ],
  "Variables": {
    "DateTimeOffsetNow": "2021-02-19T13:12:36.5673939-06:00",
    "RandomSeed": "652541314",
    "Storage_TestConfigHierarchicalNamespace": "NamespaceTenant\nseannse\nU2FuaXRpemVk\nhttps://seannse.blob.core.windows.net\nhttps://seannse.file.core.windows.net\nhttps://seannse.queue.core.windows.net\nhttps://seannse.table.core.windows.net\n\n\n\n\nhttps://seannse-secondary.blob.core.windows.net\nhttps://seannse-secondary.file.core.windows.net\nhttps://seannse-secondary.queue.core.windows.net\nhttps://seannse-secondary.table.core.windows.net\n68390a19-a643-458b-b726-408abf67b4fc\nSanitized\n72f988bf-86f1-41af-91ab-2d7cd011db47\nhttps://login.microsoftonline.com/\nCloud\nBlobEndpoint=https://seannse.blob.core.windows.net/;QueueEndpoint=https://seannse.queue.core.windows.net/;FileEndpoint=https://seannse.file.core.windows.net/;BlobSecondaryEndpoint=https://seannse-secondary.blob.core.windows.net/;QueueSecondaryEndpoint=https://seannse-secondary.queue.core.windows.net/;FileSecondaryEndpoint=https://seannse-secondary.file.core.windows.net/;AccountName=seannse;AccountKey=Sanitized\n\n\n"
  }
}<|MERGE_RESOLUTION|>--- conflicted
+++ resolved
@@ -15,11 +15,7 @@
         "x-ms-client-request-id": "86ef8cc1-9ad8-3dbc-e201-a4387982c695",
         "x-ms-date": "Fri, 19 Feb 2021 19:12:36 GMT",
         "x-ms-return-client-request-id": "true",
-<<<<<<< HEAD
-        "x-ms-version": "2020-12-06"
-=======
         "x-ms-version": "2021-02-12"
->>>>>>> 7e782c87
       },
       "RequestBody": null,
       "StatusCode": 201,
@@ -34,11 +30,7 @@
         ],
         "x-ms-client-request-id": "86ef8cc1-9ad8-3dbc-e201-a4387982c695",
         "x-ms-request-id": "2e6b27a8-201e-00a4-59f3-0676f9000000",
-<<<<<<< HEAD
-        "x-ms-version": "2020-12-06"
-=======
         "x-ms-version": "2021-02-12"
->>>>>>> 7e782c87
       },
       "ResponseBody": []
     },
@@ -56,11 +48,7 @@
         "x-ms-client-request-id": "6bd1698f-dd76-4d48-c81b-de9e4f4eb475",
         "x-ms-date": "Fri, 19 Feb 2021 19:12:36 GMT",
         "x-ms-return-client-request-id": "true",
-<<<<<<< HEAD
-        "x-ms-version": "2020-12-06"
-=======
         "x-ms-version": "2021-02-12"
->>>>>>> 7e782c87
       },
       "RequestBody": null,
       "StatusCode": 201,
@@ -75,11 +63,7 @@
         ],
         "x-ms-client-request-id": "6bd1698f-dd76-4d48-c81b-de9e4f4eb475",
         "x-ms-request-id": "6f4b9cdf-e01f-004f-55f3-060e0b000000",
-<<<<<<< HEAD
-        "x-ms-version": "2020-12-06"
-=======
         "x-ms-version": "2021-02-12"
->>>>>>> 7e782c87
       },
       "ResponseBody": []
     },
@@ -96,11 +80,7 @@
         "x-ms-client-request-id": "10a873c2-5ab0-a51f-550c-249379af6f7c",
         "x-ms-date": "Fri, 19 Feb 2021 19:12:36 GMT",
         "x-ms-return-client-request-id": "true",
-<<<<<<< HEAD
-        "x-ms-version": "2020-12-06"
-=======
         "x-ms-version": "2021-02-12"
->>>>>>> 7e782c87
       },
       "RequestBody": null,
       "StatusCode": 201,
@@ -115,20 +95,12 @@
         ],
         "x-ms-client-request-id": "10a873c2-5ab0-a51f-550c-249379af6f7c",
         "x-ms-request-id": "6f4b9cf8-e01f-004f-6ef3-060e0b000000",
-<<<<<<< HEAD
-        "x-ms-version": "2020-12-06"
-=======
         "x-ms-version": "2021-02-12"
->>>>>>> 7e782c87
       },
       "ResponseBody": []
     },
     {
-<<<<<<< HEAD
-      "RequestUri": "https://seannse.dfs.core.windows.net/test-filesystem-df520d95-8c0d-3535-8edb-7aa3d8d87bf6/test-directory-c80ee465-678b-bf15-fbe7-be42720819ed/test-file-e0ff52b3-2839-0c02-2352-ee93f8656321?sv=2020-12-06&st=2021-02-19T18%3A12%3A36Z&se=2021-02-19T20%3A12%3A36Z&sr=c&sp=racwdlmeop&sig=Sanitized&action=getAccessControl",
-=======
       "RequestUri": "https://seannse.dfs.core.windows.net/test-filesystem-df520d95-8c0d-3535-8edb-7aa3d8d87bf6/test-directory-c80ee465-678b-bf15-fbe7-be42720819ed/test-file-e0ff52b3-2839-0c02-2352-ee93f8656321?sv=2021-02-12&st=2021-02-19T18%3A12%3A36Z&se=2021-02-19T20%3A12%3A36Z&sr=c&sp=racwdlmeop&sig=Sanitized&action=getAccessControl",
->>>>>>> 7e782c87
       "RequestMethod": "HEAD",
       "RequestHeaders": {
         "Accept": "application/json",
@@ -139,11 +111,7 @@
         ],
         "x-ms-client-request-id": "dcdbd822-a4a6-71c4-2efc-dc8bb041ef8e",
         "x-ms-return-client-request-id": "true",
-<<<<<<< HEAD
-        "x-ms-version": "2020-12-06"
-=======
         "x-ms-version": "2021-02-12"
->>>>>>> 7e782c87
       },
       "RequestBody": null,
       "StatusCode": 200,
@@ -161,11 +129,7 @@
         "x-ms-owner": "$superuser",
         "x-ms-permissions": "rw-r-----",
         "x-ms-request-id": "6f4b9d08-e01f-004f-7ef3-060e0b000000",
-<<<<<<< HEAD
-        "x-ms-version": "2020-12-06"
-=======
         "x-ms-version": "2021-02-12"
->>>>>>> 7e782c87
       },
       "ResponseBody": []
     },
@@ -183,11 +147,7 @@
         "x-ms-client-request-id": "a1717271-92d4-78d5-af67-c63d300e0a51",
         "x-ms-date": "Fri, 19 Feb 2021 19:12:36 GMT",
         "x-ms-return-client-request-id": "true",
-<<<<<<< HEAD
-        "x-ms-version": "2020-12-06"
-=======
         "x-ms-version": "2021-02-12"
->>>>>>> 7e782c87
       },
       "RequestBody": null,
       "StatusCode": 202,
@@ -200,11 +160,7 @@
         ],
         "x-ms-client-request-id": "a1717271-92d4-78d5-af67-c63d300e0a51",
         "x-ms-request-id": "2e6b2ada-201e-00a4-5df3-0676f9000000",
-<<<<<<< HEAD
-        "x-ms-version": "2020-12-06"
-=======
         "x-ms-version": "2021-02-12"
->>>>>>> 7e782c87
       },
       "ResponseBody": []
     }
