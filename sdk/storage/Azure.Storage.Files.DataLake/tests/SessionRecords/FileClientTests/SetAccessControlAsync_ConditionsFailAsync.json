--- conflicted
+++ resolved
@@ -1,138 +1,86 @@
 {
   "Entries": [
     {
-      "RequestUri": "https://seannse.blob.core.windows.net/test-filesystem-f99cc758-672d-ee56-ac50-865ad65fa8da?restype=container",
-      "RequestMethod": "PUT",
-      "RequestHeaders": {
-        "Accept": "application/xml",
-        "Authorization": "Sanitized",
-<<<<<<< HEAD
-        "traceparent": "00-1656aa30c37d2344b6a88d9682104a01-7e54d6b9b3d1704d-00",
-        "User-Agent": [
-          "azsdk-net-Storage.Files.DataLake/12.7.0-alpha.20210202.1",
-          "(.NET 5.0.2; Microsoft Windows 10.0.19042)"
+      "RequestUri": "https://seannse.blob.core.windows.net/test-filesystem-e0b16a5b-7354-7596-9651-75b4aa3771b2?restype=container",
+      "RequestMethod": "PUT",
+      "RequestHeaders": {
+        "Accept": "application/xml",
+        "Authorization": "Sanitized",
+        "traceparent": "00-cfdf5277f219e941aa02e80839202008-3f8d4c027adea84d-00",
+        "User-Agent": [
+          "azsdk-net-Storage.Files.DataLake/12.7.0-alpha.20210219.1",
+          "(.NET 5.0.3; Microsoft Windows 10.0.19041)"
         ],
         "x-ms-blob-public-access": "container",
-        "x-ms-client-request-id": "0dd64793-df7b-a033-a848-8ea1100ec847",
-        "x-ms-date": "Tue, 02 Feb 2021 21:31:57 GMT",
-=======
-        "traceparent": "00-7fa32399102cb94986b65ec68fd66071-f10626ca59fc1944-00",
-        "User-Agent": [
-          "azsdk-net-Storage.Files.DataLake/12.7.0-alpha.20210217.1",
-          "(.NET 5.0.3; Microsoft Windows 10.0.19042)"
-        ],
-        "x-ms-blob-public-access": "container",
-        "x-ms-client-request-id": "0dd64793-df7b-a033-a848-8ea1100ec847",
-        "x-ms-date": "Wed, 17 Feb 2021 22:36:11 GMT",
->>>>>>> 1814567d
-        "x-ms-return-client-request-id": "true",
-        "x-ms-version": "2020-06-12"
-      },
-      "RequestBody": null,
-      "StatusCode": 201,
-      "ResponseHeaders": {
-        "Content-Length": "0",
-<<<<<<< HEAD
-        "Date": "Tue, 02 Feb 2021 21:31:58 GMT",
-        "ETag": "\u00220x8D8C7C1F8B50349\u0022",
-        "Last-Modified": "Tue, 02 Feb 2021 21:31:58 GMT",
-=======
-        "Date": "Wed, 17 Feb 2021 22:36:11 GMT",
-        "ETag": "\u00220x8D8D3946D86BACE\u0022",
-        "Last-Modified": "Wed, 17 Feb 2021 22:36:11 GMT",
->>>>>>> 1814567d
-        "Server": [
-          "Windows-Azure-Blob/1.0",
-          "Microsoft-HTTPAPI/2.0"
-        ],
-        "x-ms-client-request-id": "0dd64793-df7b-a033-a848-8ea1100ec847",
-<<<<<<< HEAD
-        "x-ms-request-id": "cf3f3281-401e-00b2-36aa-f9802e000000",
-=======
-        "x-ms-request-id": "8d7e9704-201e-0032-3b7d-057f28000000",
->>>>>>> 1814567d
-        "x-ms-version": "2020-06-12"
-      },
-      "ResponseBody": []
-    },
-    {
-      "RequestUri": "https://seannse.dfs.core.windows.net/test-filesystem-f99cc758-672d-ee56-ac50-865ad65fa8da/test-file-d6cc79a0-3e13-7abd-95d2-169f9baa44af?resource=file",
-      "RequestMethod": "PUT",
-      "RequestHeaders": {
-        "Accept": "application/json",
-        "Authorization": "Sanitized",
-<<<<<<< HEAD
-        "traceparent": "00-ef033eded0b03b4eb7acaae45340372d-29ecc198b9321b41-00",
-        "User-Agent": [
-          "azsdk-net-Storage.Files.DataLake/12.7.0-alpha.20210202.1",
-          "(.NET 5.0.2; Microsoft Windows 10.0.19042)"
-        ],
-        "x-ms-client-request-id": "300b84c5-ea30-54cb-8a5b-77a9c89405fe",
-        "x-ms-date": "Tue, 02 Feb 2021 21:31:58 GMT",
-=======
-        "traceparent": "00-17538a353927ab4198bb324b59b5db9f-3e946975b1632a4f-00",
-        "User-Agent": [
-          "azsdk-net-Storage.Files.DataLake/12.7.0-alpha.20210217.1",
-          "(.NET 5.0.3; Microsoft Windows 10.0.19042)"
-        ],
-        "x-ms-client-request-id": "300b84c5-ea30-54cb-8a5b-77a9c89405fe",
-        "x-ms-date": "Wed, 17 Feb 2021 22:36:12 GMT",
->>>>>>> 1814567d
-        "x-ms-return-client-request-id": "true",
-        "x-ms-version": "2020-06-12"
-      },
-      "RequestBody": null,
-      "StatusCode": 201,
-      "ResponseHeaders": {
-        "Content-Length": "0",
-<<<<<<< HEAD
-        "Date": "Tue, 02 Feb 2021 21:31:58 GMT",
-        "ETag": "\u00220x8D8C7C1F8F4E39F\u0022",
-        "Last-Modified": "Tue, 02 Feb 2021 21:31:59 GMT",
-=======
-        "Date": "Wed, 17 Feb 2021 22:36:11 GMT",
-        "ETag": "\u00220x8D8D3946DCD7D31\u0022",
-        "Last-Modified": "Wed, 17 Feb 2021 22:36:12 GMT",
->>>>>>> 1814567d
-        "Server": [
-          "Windows-Azure-HDFS/1.0",
-          "Microsoft-HTTPAPI/2.0"
-        ],
-        "x-ms-client-request-id": "300b84c5-ea30-54cb-8a5b-77a9c89405fe",
-<<<<<<< HEAD
-        "x-ms-request-id": "e4cee3e7-301f-0063-59aa-f9e2a4000000",
-=======
-        "x-ms-request-id": "1deebf32-d01f-0054-157d-053008000000",
->>>>>>> 1814567d
-        "x-ms-version": "2020-06-12"
-      },
-      "ResponseBody": []
-    },
-    {
-      "RequestUri": "https://seannse.dfs.core.windows.net/test-filesystem-f99cc758-672d-ee56-ac50-865ad65fa8da/test-file-d6cc79a0-3e13-7abd-95d2-169f9baa44af?action=setAccessControl",
+        "x-ms-client-request-id": "08560be6-5476-c6dc-4e3d-3368a6a35d23",
+        "x-ms-date": "Fri, 19 Feb 2021 19:13:57 GMT",
+        "x-ms-return-client-request-id": "true",
+        "x-ms-version": "2020-06-12"
+      },
+      "RequestBody": null,
+      "StatusCode": 201,
+      "ResponseHeaders": {
+        "Content-Length": "0",
+        "Date": "Fri, 19 Feb 2021 19:13:56 GMT",
+        "ETag": "\u00220x8D8D50A814E037D\u0022",
+        "Last-Modified": "Fri, 19 Feb 2021 19:13:56 GMT",
+        "Server": [
+          "Windows-Azure-Blob/1.0",
+          "Microsoft-HTTPAPI/2.0"
+        ],
+        "x-ms-client-request-id": "08560be6-5476-c6dc-4e3d-3368a6a35d23",
+        "x-ms-request-id": "2e6e0d3a-201e-00a4-15f3-0676f9000000",
+        "x-ms-version": "2020-06-12"
+      },
+      "ResponseBody": []
+    },
+    {
+      "RequestUri": "https://seannse.dfs.core.windows.net/test-filesystem-e0b16a5b-7354-7596-9651-75b4aa3771b2/test-file-b74a7811-fd5f-f98d-373c-3529f5339785?resource=file",
+      "RequestMethod": "PUT",
+      "RequestHeaders": {
+        "Accept": "application/json",
+        "Authorization": "Sanitized",
+        "traceparent": "00-6596fe917176e24a877594cef7638167-a4f10e1cf5c03349-00",
+        "User-Agent": [
+          "azsdk-net-Storage.Files.DataLake/12.7.0-alpha.20210219.1",
+          "(.NET 5.0.3; Microsoft Windows 10.0.19041)"
+        ],
+        "x-ms-client-request-id": "66525acd-edc7-e842-7d5c-d1391eb2d01a",
+        "x-ms-date": "Fri, 19 Feb 2021 19:13:57 GMT",
+        "x-ms-return-client-request-id": "true",
+        "x-ms-version": "2020-06-12"
+      },
+      "RequestBody": null,
+      "StatusCode": 201,
+      "ResponseHeaders": {
+        "Content-Length": "0",
+        "Date": "Fri, 19 Feb 2021 19:13:56 GMT",
+        "ETag": "\u00220x8D8D50A815DFF24\u0022",
+        "Last-Modified": "Fri, 19 Feb 2021 19:13:56 GMT",
+        "Server": [
+          "Windows-Azure-HDFS/1.0",
+          "Microsoft-HTTPAPI/2.0"
+        ],
+        "x-ms-client-request-id": "66525acd-edc7-e842-7d5c-d1391eb2d01a",
+        "x-ms-request-id": "6f4bd879-e01f-004f-32f3-060e0b000000",
+        "x-ms-version": "2020-06-12"
+      },
+      "ResponseBody": []
+    },
+    {
+      "RequestUri": "https://seannse.dfs.core.windows.net/test-filesystem-e0b16a5b-7354-7596-9651-75b4aa3771b2/test-file-b74a7811-fd5f-f98d-373c-3529f5339785?action=setAccessControl",
       "RequestMethod": "PATCH",
       "RequestHeaders": {
         "Accept": "application/json",
         "Authorization": "Sanitized",
-<<<<<<< HEAD
-        "If-Modified-Since": "Wed, 03 Feb 2021 21:31:57 GMT",
-        "User-Agent": [
-          "azsdk-net-Storage.Files.DataLake/12.7.0-alpha.20210202.1",
-          "(.NET 5.0.2; Microsoft Windows 10.0.19042)"
+        "If-Modified-Since": "Sat, 20 Feb 2021 19:13:57 GMT",
+        "User-Agent": [
+          "azsdk-net-Storage.Files.DataLake/12.7.0-alpha.20210219.1",
+          "(.NET 5.0.3; Microsoft Windows 10.0.19041)"
         ],
         "x-ms-acl": "user::rwx,group::r--,other::---,mask::rwx",
-        "x-ms-client-request-id": "16d94217-139e-a47f-dc71-032d23b6ca69",
-        "x-ms-date": "Tue, 02 Feb 2021 21:31:58 GMT",
-=======
-        "If-Modified-Since": "Thu, 18 Feb 2021 22:36:11 GMT",
-        "User-Agent": [
-          "azsdk-net-Storage.Files.DataLake/12.7.0-alpha.20210217.1",
-          "(.NET 5.0.3; Microsoft Windows 10.0.19042)"
-        ],
-        "x-ms-acl": "user::rwx,group::r--,other::---,mask::rwx",
-        "x-ms-client-request-id": "16d94217-139e-a47f-dc71-032d23b6ca69",
-        "x-ms-date": "Wed, 17 Feb 2021 22:36:12 GMT",
->>>>>>> 1814567d
+        "x-ms-client-request-id": "9b5c2e6e-31e1-bebd-91e5-21849702d987",
+        "x-ms-date": "Fri, 19 Feb 2021 19:13:57 GMT",
         "x-ms-return-client-request-id": "true",
         "x-ms-version": "2020-06-12"
       },
@@ -141,58 +89,36 @@
       "ResponseHeaders": {
         "Content-Length": "200",
         "Content-Type": "application/json; charset=utf-8",
-<<<<<<< HEAD
-        "Date": "Tue, 02 Feb 2021 21:31:59 GMT",
-=======
-        "Date": "Wed, 17 Feb 2021 22:36:11 GMT",
->>>>>>> 1814567d
-        "Server": [
-          "Windows-Azure-HDFS/1.0",
-          "Microsoft-HTTPAPI/2.0"
-        ],
-        "x-ms-client-request-id": "16d94217-139e-a47f-dc71-032d23b6ca69",
+        "Date": "Fri, 19 Feb 2021 19:13:56 GMT",
+        "Server": [
+          "Windows-Azure-HDFS/1.0",
+          "Microsoft-HTTPAPI/2.0"
+        ],
+        "x-ms-client-request-id": "9b5c2e6e-31e1-bebd-91e5-21849702d987",
         "x-ms-error-code": "ConditionNotMet",
-<<<<<<< HEAD
-        "x-ms-request-id": "e4cee405-301f-0063-77aa-f9e2a4000000",
-=======
-        "x-ms-request-id": "1deebf41-d01f-0054-247d-053008000000",
->>>>>>> 1814567d
+        "x-ms-request-id": "6f4bd888-e01f-004f-41f3-060e0b000000",
         "x-ms-version": "2020-06-12"
       },
       "ResponseBody": {
         "error": {
           "code": "ConditionNotMet",
-<<<<<<< HEAD
-          "message": "The condition specified using HTTP conditional header(s) is not met.\nRequestId:e4cee405-301f-0063-77aa-f9e2a4000000\nTime:2021-02-02T21:31:59.3526923Z"
-=======
-          "message": "The condition specified using HTTP conditional header(s) is not met.\nRequestId:1deebf41-d01f-0054-247d-053008000000\nTime:2021-02-17T22:36:12.4477261Z"
->>>>>>> 1814567d
+          "message": "The condition specified using HTTP conditional header(s) is not met.\nRequestId:6f4bd888-e01f-004f-41f3-060e0b000000\nTime:2021-02-19T19:13:57.0473291Z"
         }
       }
     },
     {
-      "RequestUri": "https://seannse.blob.core.windows.net/test-filesystem-f99cc758-672d-ee56-ac50-865ad65fa8da?restype=container",
+      "RequestUri": "https://seannse.blob.core.windows.net/test-filesystem-e0b16a5b-7354-7596-9651-75b4aa3771b2?restype=container",
       "RequestMethod": "DELETE",
       "RequestHeaders": {
         "Accept": "application/xml",
         "Authorization": "Sanitized",
-<<<<<<< HEAD
-        "traceparent": "00-74dcb3e3a5111b449ca6b7240aaacd1b-7d59e910e96aac4a-00",
-        "User-Agent": [
-          "azsdk-net-Storage.Files.DataLake/12.7.0-alpha.20210202.1",
-          "(.NET 5.0.2; Microsoft Windows 10.0.19042)"
-        ],
-        "x-ms-client-request-id": "86917230-eeba-f05f-5f6d-8bd63691e263",
-        "x-ms-date": "Tue, 02 Feb 2021 21:31:58 GMT",
-=======
-        "traceparent": "00-ad36c382628493469e580f365e7545ed-2c10d177df296140-00",
-        "User-Agent": [
-          "azsdk-net-Storage.Files.DataLake/12.7.0-alpha.20210217.1",
-          "(.NET 5.0.3; Microsoft Windows 10.0.19042)"
-        ],
-        "x-ms-client-request-id": "86917230-eeba-f05f-5f6d-8bd63691e263",
-        "x-ms-date": "Wed, 17 Feb 2021 22:36:12 GMT",
->>>>>>> 1814567d
+        "traceparent": "00-9a87c5f32d4f4a409362f16a29ff9aaa-ed48b2b8b4d16547-00",
+        "User-Agent": [
+          "azsdk-net-Storage.Files.DataLake/12.7.0-alpha.20210219.1",
+          "(.NET 5.0.3; Microsoft Windows 10.0.19041)"
+        ],
+        "x-ms-client-request-id": "f0cb6592-3456-7439-f0fe-41f09cbd1139",
+        "x-ms-date": "Fri, 19 Feb 2021 19:13:57 GMT",
         "x-ms-return-client-request-id": "true",
         "x-ms-version": "2020-06-12"
       },
@@ -200,158 +126,98 @@
       "StatusCode": 202,
       "ResponseHeaders": {
         "Content-Length": "0",
-<<<<<<< HEAD
-        "Date": "Tue, 02 Feb 2021 21:31:58 GMT",
-=======
-        "Date": "Wed, 17 Feb 2021 22:36:12 GMT",
->>>>>>> 1814567d
-        "Server": [
-          "Windows-Azure-Blob/1.0",
-          "Microsoft-HTTPAPI/2.0"
-        ],
-        "x-ms-client-request-id": "86917230-eeba-f05f-5f6d-8bd63691e263",
-<<<<<<< HEAD
-        "x-ms-request-id": "cf3f365f-401e-00b2-5caa-f9802e000000",
-=======
-        "x-ms-request-id": "8d7e9979-201e-0032-077d-057f28000000",
->>>>>>> 1814567d
-        "x-ms-version": "2020-06-12"
-      },
-      "ResponseBody": []
-    },
-    {
-      "RequestUri": "https://seannse.blob.core.windows.net/test-filesystem-730c6e6e-baa8-c687-b64d-4f98fc87939e?restype=container",
-      "RequestMethod": "PUT",
-      "RequestHeaders": {
-        "Accept": "application/xml",
-        "Authorization": "Sanitized",
-<<<<<<< HEAD
-        "traceparent": "00-cb0e5fba1a6b4b46a1b3d273273dcf60-3b9391575f06484c-00",
-        "User-Agent": [
-          "azsdk-net-Storage.Files.DataLake/12.7.0-alpha.20210202.1",
-          "(.NET 5.0.2; Microsoft Windows 10.0.19042)"
+        "Date": "Fri, 19 Feb 2021 19:13:56 GMT",
+        "Server": [
+          "Windows-Azure-Blob/1.0",
+          "Microsoft-HTTPAPI/2.0"
+        ],
+        "x-ms-client-request-id": "f0cb6592-3456-7439-f0fe-41f09cbd1139",
+        "x-ms-request-id": "2e6e0fba-201e-00a4-76f3-0676f9000000",
+        "x-ms-version": "2020-06-12"
+      },
+      "ResponseBody": []
+    },
+    {
+      "RequestUri": "https://seannse.blob.core.windows.net/test-filesystem-4073f677-4901-735d-fd4c-843707484dd0?restype=container",
+      "RequestMethod": "PUT",
+      "RequestHeaders": {
+        "Accept": "application/xml",
+        "Authorization": "Sanitized",
+        "traceparent": "00-2fb59b23a7388f42980ca95e3ad65a7b-ec64ca1714f8e541-00",
+        "User-Agent": [
+          "azsdk-net-Storage.Files.DataLake/12.7.0-alpha.20210219.1",
+          "(.NET 5.0.3; Microsoft Windows 10.0.19041)"
         ],
         "x-ms-blob-public-access": "container",
-        "x-ms-client-request-id": "a389b223-8831-75b1-eacb-cf6d9ec6f3d8",
-        "x-ms-date": "Tue, 02 Feb 2021 21:31:58 GMT",
-=======
-        "traceparent": "00-b23a0c4ff8196a4da03afc7bb79e3d94-55c0f992e1bf634a-00",
-        "User-Agent": [
-          "azsdk-net-Storage.Files.DataLake/12.7.0-alpha.20210217.1",
-          "(.NET 5.0.3; Microsoft Windows 10.0.19042)"
-        ],
-        "x-ms-blob-public-access": "container",
-        "x-ms-client-request-id": "a389b223-8831-75b1-eacb-cf6d9ec6f3d8",
-        "x-ms-date": "Wed, 17 Feb 2021 22:36:12 GMT",
->>>>>>> 1814567d
-        "x-ms-return-client-request-id": "true",
-        "x-ms-version": "2020-06-12"
-      },
-      "RequestBody": null,
-      "StatusCode": 201,
-      "ResponseHeaders": {
-        "Content-Length": "0",
-<<<<<<< HEAD
-        "Date": "Tue, 02 Feb 2021 21:31:59 GMT",
-        "ETag": "\u00220x8D8C7C1F94A0432\u0022",
-        "Last-Modified": "Tue, 02 Feb 2021 21:31:59 GMT",
-=======
-        "Date": "Wed, 17 Feb 2021 22:36:12 GMT",
-        "ETag": "\u00220x8D8D3946E14BEEE\u0022",
-        "Last-Modified": "Wed, 17 Feb 2021 22:36:12 GMT",
->>>>>>> 1814567d
-        "Server": [
-          "Windows-Azure-Blob/1.0",
-          "Microsoft-HTTPAPI/2.0"
-        ],
-        "x-ms-client-request-id": "a389b223-8831-75b1-eacb-cf6d9ec6f3d8",
-<<<<<<< HEAD
-        "x-ms-request-id": "c3ea808d-a01e-004e-03aa-f951d7000000",
-=======
-        "x-ms-request-id": "bbbae1a1-d01e-00a0-027d-05fbfe000000",
->>>>>>> 1814567d
-        "x-ms-version": "2020-06-12"
-      },
-      "ResponseBody": []
-    },
-    {
-      "RequestUri": "https://seannse.dfs.core.windows.net/test-filesystem-730c6e6e-baa8-c687-b64d-4f98fc87939e/test-file-8c5fedda-3194-293f-bf79-ec10aa760001?resource=file",
-      "RequestMethod": "PUT",
-      "RequestHeaders": {
-        "Accept": "application/json",
-        "Authorization": "Sanitized",
-<<<<<<< HEAD
-        "traceparent": "00-4b6ba3adfb70654d9d550cf824e734f3-957dbb0fb399ca48-00",
-        "User-Agent": [
-          "azsdk-net-Storage.Files.DataLake/12.7.0-alpha.20210202.1",
-          "(.NET 5.0.2; Microsoft Windows 10.0.19042)"
-        ],
-        "x-ms-client-request-id": "d83638a4-c956-f2a0-735f-e3b79ca1cb74",
-        "x-ms-date": "Tue, 02 Feb 2021 21:31:59 GMT",
-=======
-        "traceparent": "00-4458fbeac4345b4f95c3fb797f21a3b3-0795cd50bf2a7e45-00",
-        "User-Agent": [
-          "azsdk-net-Storage.Files.DataLake/12.7.0-alpha.20210217.1",
-          "(.NET 5.0.3; Microsoft Windows 10.0.19042)"
-        ],
-        "x-ms-client-request-id": "d83638a4-c956-f2a0-735f-e3b79ca1cb74",
-        "x-ms-date": "Wed, 17 Feb 2021 22:36:13 GMT",
->>>>>>> 1814567d
-        "x-ms-return-client-request-id": "true",
-        "x-ms-version": "2020-06-12"
-      },
-      "RequestBody": null,
-      "StatusCode": 201,
-      "ResponseHeaders": {
-        "Content-Length": "0",
-<<<<<<< HEAD
-        "Date": "Tue, 02 Feb 2021 21:31:59 GMT",
-        "ETag": "\u00220x8D8C7C1F9856284\u0022",
-        "Last-Modified": "Tue, 02 Feb 2021 21:32:00 GMT",
-=======
-        "Date": "Wed, 17 Feb 2021 22:36:12 GMT",
-        "ETag": "\u00220x8D8D3946E4BEA79\u0022",
-        "Last-Modified": "Wed, 17 Feb 2021 22:36:13 GMT",
->>>>>>> 1814567d
-        "Server": [
-          "Windows-Azure-HDFS/1.0",
-          "Microsoft-HTTPAPI/2.0"
-        ],
-        "x-ms-client-request-id": "d83638a4-c956-f2a0-735f-e3b79ca1cb74",
-<<<<<<< HEAD
-        "x-ms-request-id": "cc9a0f06-e01f-002d-7eaa-f9cc2c000000",
-=======
-        "x-ms-request-id": "19ad195c-c01f-0077-717d-05aacb000000",
->>>>>>> 1814567d
-        "x-ms-version": "2020-06-12"
-      },
-      "ResponseBody": []
-    },
-    {
-      "RequestUri": "https://seannse.dfs.core.windows.net/test-filesystem-730c6e6e-baa8-c687-b64d-4f98fc87939e/test-file-8c5fedda-3194-293f-bf79-ec10aa760001?action=setAccessControl",
+        "x-ms-client-request-id": "7afef098-964d-4888-0758-f209b0026da8",
+        "x-ms-date": "Fri, 19 Feb 2021 19:13:57 GMT",
+        "x-ms-return-client-request-id": "true",
+        "x-ms-version": "2020-06-12"
+      },
+      "RequestBody": null,
+      "StatusCode": 201,
+      "ResponseHeaders": {
+        "Content-Length": "0",
+        "Date": "Fri, 19 Feb 2021 19:13:56 GMT",
+        "ETag": "\u00220x8D8D50A81860E1A\u0022",
+        "Last-Modified": "Fri, 19 Feb 2021 19:13:57 GMT",
+        "Server": [
+          "Windows-Azure-Blob/1.0",
+          "Microsoft-HTTPAPI/2.0"
+        ],
+        "x-ms-client-request-id": "7afef098-964d-4888-0758-f209b0026da8",
+        "x-ms-request-id": "2e6e10ea-201e-00a4-15f3-0676f9000000",
+        "x-ms-version": "2020-06-12"
+      },
+      "ResponseBody": []
+    },
+    {
+      "RequestUri": "https://seannse.dfs.core.windows.net/test-filesystem-4073f677-4901-735d-fd4c-843707484dd0/test-file-03e270b0-dfcb-8d02-c59a-a882b84db9bc?resource=file",
+      "RequestMethod": "PUT",
+      "RequestHeaders": {
+        "Accept": "application/json",
+        "Authorization": "Sanitized",
+        "traceparent": "00-a77bdd766cc2c8428ad3bb9f1c46adbb-b757413520066346-00",
+        "User-Agent": [
+          "azsdk-net-Storage.Files.DataLake/12.7.0-alpha.20210219.1",
+          "(.NET 5.0.3; Microsoft Windows 10.0.19041)"
+        ],
+        "x-ms-client-request-id": "485fe810-6f5e-b98e-ee70-b4b2ed0590ba",
+        "x-ms-date": "Fri, 19 Feb 2021 19:13:58 GMT",
+        "x-ms-return-client-request-id": "true",
+        "x-ms-version": "2020-06-12"
+      },
+      "RequestBody": null,
+      "StatusCode": 201,
+      "ResponseHeaders": {
+        "Content-Length": "0",
+        "Date": "Fri, 19 Feb 2021 19:13:56 GMT",
+        "ETag": "\u00220x8D8D50A8194FC5A\u0022",
+        "Last-Modified": "Fri, 19 Feb 2021 19:13:57 GMT",
+        "Server": [
+          "Windows-Azure-HDFS/1.0",
+          "Microsoft-HTTPAPI/2.0"
+        ],
+        "x-ms-client-request-id": "485fe810-6f5e-b98e-ee70-b4b2ed0590ba",
+        "x-ms-request-id": "6f4bd8e0-e01f-004f-19f3-060e0b000000",
+        "x-ms-version": "2020-06-12"
+      },
+      "ResponseBody": []
+    },
+    {
+      "RequestUri": "https://seannse.dfs.core.windows.net/test-filesystem-4073f677-4901-735d-fd4c-843707484dd0/test-file-03e270b0-dfcb-8d02-c59a-a882b84db9bc?action=setAccessControl",
       "RequestMethod": "PATCH",
       "RequestHeaders": {
         "Accept": "application/json",
         "Authorization": "Sanitized",
-<<<<<<< HEAD
-        "If-Unmodified-Since": "Mon, 01 Feb 2021 21:31:57 GMT",
-        "User-Agent": [
-          "azsdk-net-Storage.Files.DataLake/12.7.0-alpha.20210202.1",
-          "(.NET 5.0.2; Microsoft Windows 10.0.19042)"
+        "If-Unmodified-Since": "Thu, 18 Feb 2021 19:13:57 GMT",
+        "User-Agent": [
+          "azsdk-net-Storage.Files.DataLake/12.7.0-alpha.20210219.1",
+          "(.NET 5.0.3; Microsoft Windows 10.0.19041)"
         ],
         "x-ms-acl": "user::rwx,group::r--,other::---,mask::rwx",
-        "x-ms-client-request-id": "716c2b86-283f-2daa-7a81-d69e0cb55256",
-        "x-ms-date": "Tue, 02 Feb 2021 21:31:59 GMT",
-=======
-        "If-Unmodified-Since": "Tue, 16 Feb 2021 22:36:11 GMT",
-        "User-Agent": [
-          "azsdk-net-Storage.Files.DataLake/12.7.0-alpha.20210217.1",
-          "(.NET 5.0.3; Microsoft Windows 10.0.19042)"
-        ],
-        "x-ms-acl": "user::rwx,group::r--,other::---,mask::rwx",
-        "x-ms-client-request-id": "716c2b86-283f-2daa-7a81-d69e0cb55256",
-        "x-ms-date": "Wed, 17 Feb 2021 22:36:13 GMT",
->>>>>>> 1814567d
+        "x-ms-client-request-id": "d0721372-70ed-695e-9ce5-28d91dd18a0a",
+        "x-ms-date": "Fri, 19 Feb 2021 19:13:58 GMT",
         "x-ms-return-client-request-id": "true",
         "x-ms-version": "2020-06-12"
       },
@@ -360,58 +226,36 @@
       "ResponseHeaders": {
         "Content-Length": "200",
         "Content-Type": "application/json; charset=utf-8",
-<<<<<<< HEAD
-        "Date": "Tue, 02 Feb 2021 21:31:59 GMT",
-=======
-        "Date": "Wed, 17 Feb 2021 22:36:12 GMT",
->>>>>>> 1814567d
-        "Server": [
-          "Windows-Azure-HDFS/1.0",
-          "Microsoft-HTTPAPI/2.0"
-        ],
-        "x-ms-client-request-id": "716c2b86-283f-2daa-7a81-d69e0cb55256",
+        "Date": "Fri, 19 Feb 2021 19:13:56 GMT",
+        "Server": [
+          "Windows-Azure-HDFS/1.0",
+          "Microsoft-HTTPAPI/2.0"
+        ],
+        "x-ms-client-request-id": "d0721372-70ed-695e-9ce5-28d91dd18a0a",
         "x-ms-error-code": "ConditionNotMet",
-<<<<<<< HEAD
-        "x-ms-request-id": "cc9a0f12-e01f-002d-0aaa-f9cc2c000000",
-=======
-        "x-ms-request-id": "19ad1976-c01f-0077-0b7d-05aacb000000",
->>>>>>> 1814567d
+        "x-ms-request-id": "6f4bd8fc-e01f-004f-35f3-060e0b000000",
         "x-ms-version": "2020-06-12"
       },
       "ResponseBody": {
         "error": {
           "code": "ConditionNotMet",
-<<<<<<< HEAD
-          "message": "The condition specified using HTTP conditional header(s) is not met.\nRequestId:cc9a0f12-e01f-002d-0aaa-f9cc2c000000\nTime:2021-02-02T21:32:00.2747819Z"
-=======
-          "message": "The condition specified using HTTP conditional header(s) is not met.\nRequestId:19ad1976-c01f-0077-0b7d-05aacb000000\nTime:2021-02-17T22:36:13.2812640Z"
->>>>>>> 1814567d
+          "message": "The condition specified using HTTP conditional header(s) is not met.\nRequestId:6f4bd8fc-e01f-004f-35f3-060e0b000000\nTime:2021-02-19T19:13:57.4035793Z"
         }
       }
     },
     {
-      "RequestUri": "https://seannse.blob.core.windows.net/test-filesystem-730c6e6e-baa8-c687-b64d-4f98fc87939e?restype=container",
+      "RequestUri": "https://seannse.blob.core.windows.net/test-filesystem-4073f677-4901-735d-fd4c-843707484dd0?restype=container",
       "RequestMethod": "DELETE",
       "RequestHeaders": {
         "Accept": "application/xml",
         "Authorization": "Sanitized",
-<<<<<<< HEAD
-        "traceparent": "00-420ee3b0f065884d9230496f7455bc82-ab02f06ce44f194c-00",
-        "User-Agent": [
-          "azsdk-net-Storage.Files.DataLake/12.7.0-alpha.20210202.1",
-          "(.NET 5.0.2; Microsoft Windows 10.0.19042)"
-        ],
-        "x-ms-client-request-id": "703165ab-5935-a234-2348-09cfd33bddca",
-        "x-ms-date": "Tue, 02 Feb 2021 21:31:59 GMT",
-=======
-        "traceparent": "00-9820cabb6b6e8f43843b31abd8a40af2-a45f850f2e2eab40-00",
-        "User-Agent": [
-          "azsdk-net-Storage.Files.DataLake/12.7.0-alpha.20210217.1",
-          "(.NET 5.0.3; Microsoft Windows 10.0.19042)"
-        ],
-        "x-ms-client-request-id": "703165ab-5935-a234-2348-09cfd33bddca",
-        "x-ms-date": "Wed, 17 Feb 2021 22:36:13 GMT",
->>>>>>> 1814567d
+        "traceparent": "00-d0756cf80f2e7a4da4bfa54550d068f5-3067ed9e0ef0004c-00",
+        "User-Agent": [
+          "azsdk-net-Storage.Files.DataLake/12.7.0-alpha.20210219.1",
+          "(.NET 5.0.3; Microsoft Windows 10.0.19041)"
+        ],
+        "x-ms-client-request-id": "da3f15d9-bf93-2ecc-d7c7-e97e2e84bf1b",
+        "x-ms-date": "Fri, 19 Feb 2021 19:13:58 GMT",
         "x-ms-return-client-request-id": "true",
         "x-ms-version": "2020-06-12"
       },
@@ -419,156 +263,98 @@
       "StatusCode": 202,
       "ResponseHeaders": {
         "Content-Length": "0",
-<<<<<<< HEAD
-        "Date": "Tue, 02 Feb 2021 21:32:00 GMT",
-=======
-        "Date": "Wed, 17 Feb 2021 22:36:12 GMT",
->>>>>>> 1814567d
-        "Server": [
-          "Windows-Azure-Blob/1.0",
-          "Microsoft-HTTPAPI/2.0"
-        ],
-        "x-ms-client-request-id": "703165ab-5935-a234-2348-09cfd33bddca",
-<<<<<<< HEAD
-        "x-ms-request-id": "c3ea81c7-a01e-004e-22aa-f951d7000000",
-=======
-        "x-ms-request-id": "bbbae6fe-d01e-00a0-227d-05fbfe000000",
->>>>>>> 1814567d
-        "x-ms-version": "2020-06-12"
-      },
-      "ResponseBody": []
-    },
-    {
-      "RequestUri": "https://seannse.blob.core.windows.net/test-filesystem-19523d1e-0e56-17b2-bc72-13f2cfc5f8e7?restype=container",
-      "RequestMethod": "PUT",
-      "RequestHeaders": {
-        "Accept": "application/xml",
-        "Authorization": "Sanitized",
-<<<<<<< HEAD
-        "traceparent": "00-b457b242f026b648b1fd5c9f75a0b5b4-e26043eb6abb8b48-00",
-        "User-Agent": [
-          "azsdk-net-Storage.Files.DataLake/12.7.0-alpha.20210202.1",
-          "(.NET 5.0.2; Microsoft Windows 10.0.19042)"
+        "Date": "Fri, 19 Feb 2021 19:13:57 GMT",
+        "Server": [
+          "Windows-Azure-Blob/1.0",
+          "Microsoft-HTTPAPI/2.0"
+        ],
+        "x-ms-client-request-id": "da3f15d9-bf93-2ecc-d7c7-e97e2e84bf1b",
+        "x-ms-request-id": "2e6e12d5-201e-00a4-6df3-0676f9000000",
+        "x-ms-version": "2020-06-12"
+      },
+      "ResponseBody": []
+    },
+    {
+      "RequestUri": "https://seannse.blob.core.windows.net/test-filesystem-4608e9df-d5e4-cfa9-e2b8-456b146aee30?restype=container",
+      "RequestMethod": "PUT",
+      "RequestHeaders": {
+        "Accept": "application/xml",
+        "Authorization": "Sanitized",
+        "traceparent": "00-a496d72b54c6ce40802a99cc8e614b40-9dadfd9cad04fd44-00",
+        "User-Agent": [
+          "azsdk-net-Storage.Files.DataLake/12.7.0-alpha.20210219.1",
+          "(.NET 5.0.3; Microsoft Windows 10.0.19041)"
         ],
         "x-ms-blob-public-access": "container",
-        "x-ms-client-request-id": "f7c68d6f-6f40-9c37-b21a-b4c34642d25e",
-        "x-ms-date": "Tue, 02 Feb 2021 21:31:59 GMT",
-=======
-        "traceparent": "00-5d6752e82aa7944a9f0b91fc8e0f4124-bf21b4eb422d274a-00",
-        "User-Agent": [
-          "azsdk-net-Storage.Files.DataLake/12.7.0-alpha.20210217.1",
-          "(.NET 5.0.3; Microsoft Windows 10.0.19042)"
-        ],
-        "x-ms-blob-public-access": "container",
-        "x-ms-client-request-id": "f7c68d6f-6f40-9c37-b21a-b4c34642d25e",
-        "x-ms-date": "Wed, 17 Feb 2021 22:36:13 GMT",
->>>>>>> 1814567d
-        "x-ms-return-client-request-id": "true",
-        "x-ms-version": "2020-06-12"
-      },
-      "RequestBody": null,
-      "StatusCode": 201,
-      "ResponseHeaders": {
-        "Content-Length": "0",
-<<<<<<< HEAD
-        "Date": "Tue, 02 Feb 2021 21:32:00 GMT",
-        "ETag": "\u00220x8D8C7C1F9D3DD0E\u0022",
-        "Last-Modified": "Tue, 02 Feb 2021 21:32:00 GMT",
-=======
-        "Date": "Wed, 17 Feb 2021 22:36:13 GMT",
-        "ETag": "\u00220x8D8D3946E99E843\u0022",
-        "Last-Modified": "Wed, 17 Feb 2021 22:36:13 GMT",
->>>>>>> 1814567d
-        "Server": [
-          "Windows-Azure-Blob/1.0",
-          "Microsoft-HTTPAPI/2.0"
-        ],
-        "x-ms-client-request-id": "f7c68d6f-6f40-9c37-b21a-b4c34642d25e",
-<<<<<<< HEAD
-        "x-ms-request-id": "ac694086-201e-001d-15aa-f972e3000000",
-=======
-        "x-ms-request-id": "6c16f1c6-001e-0068-197d-0519cf000000",
->>>>>>> 1814567d
-        "x-ms-version": "2020-06-12"
-      },
-      "ResponseBody": []
-    },
-    {
-      "RequestUri": "https://seannse.dfs.core.windows.net/test-filesystem-19523d1e-0e56-17b2-bc72-13f2cfc5f8e7/test-file-8ad5224f-3647-3c46-1cf0-fc698c2eb11d?resource=file",
-      "RequestMethod": "PUT",
-      "RequestHeaders": {
-        "Accept": "application/json",
-        "Authorization": "Sanitized",
-<<<<<<< HEAD
-        "traceparent": "00-0dc397c639d87940a15599a424037b15-c589051eda64c94b-00",
-        "User-Agent": [
-          "azsdk-net-Storage.Files.DataLake/12.7.0-alpha.20210202.1",
-          "(.NET 5.0.2; Microsoft Windows 10.0.19042)"
-        ],
-        "x-ms-client-request-id": "4334241a-9cc9-38db-478a-db4f73cd1084",
-        "x-ms-date": "Tue, 02 Feb 2021 21:32:00 GMT",
-=======
-        "traceparent": "00-1039c6f1419602449a872f080ee2e3c5-0d4f942c8ffdd04b-00",
-        "User-Agent": [
-          "azsdk-net-Storage.Files.DataLake/12.7.0-alpha.20210217.1",
-          "(.NET 5.0.3; Microsoft Windows 10.0.19042)"
-        ],
-        "x-ms-client-request-id": "4334241a-9cc9-38db-478a-db4f73cd1084",
-        "x-ms-date": "Wed, 17 Feb 2021 22:36:13 GMT",
->>>>>>> 1814567d
-        "x-ms-return-client-request-id": "true",
-        "x-ms-version": "2020-06-12"
-      },
-      "RequestBody": null,
-      "StatusCode": 201,
-      "ResponseHeaders": {
-        "Content-Length": "0",
-<<<<<<< HEAD
-        "Date": "Tue, 02 Feb 2021 21:32:00 GMT",
-        "ETag": "\u00220x8D8C7C1FA1540DC\u0022",
-        "Last-Modified": "Tue, 02 Feb 2021 21:32:01 GMT",
-=======
-        "Date": "Wed, 17 Feb 2021 22:36:14 GMT",
-        "ETag": "\u00220x8D8D3946ECFBD49\u0022",
-        "Last-Modified": "Wed, 17 Feb 2021 22:36:14 GMT",
->>>>>>> 1814567d
-        "Server": [
-          "Windows-Azure-HDFS/1.0",
-          "Microsoft-HTTPAPI/2.0"
-        ],
-        "x-ms-client-request-id": "4334241a-9cc9-38db-478a-db4f73cd1084",
-<<<<<<< HEAD
-        "x-ms-request-id": "9dd1296d-701f-003f-04aa-f9b7fc000000",
-=======
-        "x-ms-request-id": "21785d40-701f-005d-287d-0575db000000",
->>>>>>> 1814567d
-        "x-ms-version": "2020-06-12"
-      },
-      "ResponseBody": []
-    },
-    {
-      "RequestUri": "https://seannse.dfs.core.windows.net/test-filesystem-19523d1e-0e56-17b2-bc72-13f2cfc5f8e7/test-file-8ad5224f-3647-3c46-1cf0-fc698c2eb11d?action=setAccessControl",
+        "x-ms-client-request-id": "911440c2-bd64-03e5-6c6f-f7da7961196c",
+        "x-ms-date": "Fri, 19 Feb 2021 19:13:58 GMT",
+        "x-ms-return-client-request-id": "true",
+        "x-ms-version": "2020-06-12"
+      },
+      "RequestBody": null,
+      "StatusCode": 201,
+      "ResponseHeaders": {
+        "Content-Length": "0",
+        "Date": "Fri, 19 Feb 2021 19:13:57 GMT",
+        "ETag": "\u00220x8D8D50A81B600DD\u0022",
+        "Last-Modified": "Fri, 19 Feb 2021 19:13:57 GMT",
+        "Server": [
+          "Windows-Azure-Blob/1.0",
+          "Microsoft-HTTPAPI/2.0"
+        ],
+        "x-ms-client-request-id": "911440c2-bd64-03e5-6c6f-f7da7961196c",
+        "x-ms-request-id": "2e6e137e-201e-00a4-0ef3-0676f9000000",
+        "x-ms-version": "2020-06-12"
+      },
+      "ResponseBody": []
+    },
+    {
+      "RequestUri": "https://seannse.dfs.core.windows.net/test-filesystem-4608e9df-d5e4-cfa9-e2b8-456b146aee30/test-file-d09cb9d9-b784-2e89-72ae-a3d2eb7a162f?resource=file",
+      "RequestMethod": "PUT",
+      "RequestHeaders": {
+        "Accept": "application/json",
+        "Authorization": "Sanitized",
+        "traceparent": "00-6a3bed63632f5542bcefaec85cfc2ede-0f0bd0a98fdfe34d-00",
+        "User-Agent": [
+          "azsdk-net-Storage.Files.DataLake/12.7.0-alpha.20210219.1",
+          "(.NET 5.0.3; Microsoft Windows 10.0.19041)"
+        ],
+        "x-ms-client-request-id": "00557df8-b915-0a80-b7e5-1eb5191218f2",
+        "x-ms-date": "Fri, 19 Feb 2021 19:13:58 GMT",
+        "x-ms-return-client-request-id": "true",
+        "x-ms-version": "2020-06-12"
+      },
+      "RequestBody": null,
+      "StatusCode": 201,
+      "ResponseHeaders": {
+        "Content-Length": "0",
+        "Date": "Fri, 19 Feb 2021 19:13:56 GMT",
+        "ETag": "\u00220x8D8D50A81C42281\u0022",
+        "Last-Modified": "Fri, 19 Feb 2021 19:13:57 GMT",
+        "Server": [
+          "Windows-Azure-HDFS/1.0",
+          "Microsoft-HTTPAPI/2.0"
+        ],
+        "x-ms-client-request-id": "00557df8-b915-0a80-b7e5-1eb5191218f2",
+        "x-ms-request-id": "6f4bd95a-e01f-004f-13f3-060e0b000000",
+        "x-ms-version": "2020-06-12"
+      },
+      "ResponseBody": []
+    },
+    {
+      "RequestUri": "https://seannse.dfs.core.windows.net/test-filesystem-4608e9df-d5e4-cfa9-e2b8-456b146aee30/test-file-d09cb9d9-b784-2e89-72ae-a3d2eb7a162f?action=setAccessControl",
       "RequestMethod": "PATCH",
       "RequestHeaders": {
         "Accept": "application/json",
         "Authorization": "Sanitized",
         "If-Match": "\u0022garbage\u0022",
         "User-Agent": [
-<<<<<<< HEAD
-          "azsdk-net-Storage.Files.DataLake/12.7.0-alpha.20210202.1",
-          "(.NET 5.0.2; Microsoft Windows 10.0.19042)"
+          "azsdk-net-Storage.Files.DataLake/12.7.0-alpha.20210219.1",
+          "(.NET 5.0.3; Microsoft Windows 10.0.19041)"
         ],
         "x-ms-acl": "user::rwx,group::r--,other::---,mask::rwx",
-        "x-ms-client-request-id": "684f21d6-6efa-ae53-144a-fa7425571744",
-        "x-ms-date": "Tue, 02 Feb 2021 21:32:00 GMT",
-=======
-          "azsdk-net-Storage.Files.DataLake/12.7.0-alpha.20210217.1",
-          "(.NET 5.0.3; Microsoft Windows 10.0.19042)"
-        ],
-        "x-ms-acl": "user::rwx,group::r--,other::---,mask::rwx",
-        "x-ms-client-request-id": "684f21d6-6efa-ae53-144a-fa7425571744",
-        "x-ms-date": "Wed, 17 Feb 2021 22:36:14 GMT",
->>>>>>> 1814567d
+        "x-ms-client-request-id": "6dda62ce-1624-7419-c09f-1c703d160a66",
+        "x-ms-date": "Fri, 19 Feb 2021 19:13:58 GMT",
         "x-ms-return-client-request-id": "true",
         "x-ms-version": "2020-06-12"
       },
@@ -577,58 +363,36 @@
       "ResponseHeaders": {
         "Content-Length": "200",
         "Content-Type": "application/json; charset=utf-8",
-<<<<<<< HEAD
-        "Date": "Tue, 02 Feb 2021 21:32:00 GMT",
-=======
-        "Date": "Wed, 17 Feb 2021 22:36:14 GMT",
->>>>>>> 1814567d
-        "Server": [
-          "Windows-Azure-HDFS/1.0",
-          "Microsoft-HTTPAPI/2.0"
-        ],
-        "x-ms-client-request-id": "684f21d6-6efa-ae53-144a-fa7425571744",
+        "Date": "Fri, 19 Feb 2021 19:13:56 GMT",
+        "Server": [
+          "Windows-Azure-HDFS/1.0",
+          "Microsoft-HTTPAPI/2.0"
+        ],
+        "x-ms-client-request-id": "6dda62ce-1624-7419-c09f-1c703d160a66",
         "x-ms-error-code": "ConditionNotMet",
-<<<<<<< HEAD
-        "x-ms-request-id": "9dd1298e-701f-003f-25aa-f9b7fc000000",
-=======
-        "x-ms-request-id": "21785d59-701f-005d-417d-0575db000000",
->>>>>>> 1814567d
+        "x-ms-request-id": "6f4bd974-e01f-004f-2df3-060e0b000000",
         "x-ms-version": "2020-06-12"
       },
       "ResponseBody": {
         "error": {
           "code": "ConditionNotMet",
-<<<<<<< HEAD
-          "message": "The condition specified using HTTP conditional header(s) is not met.\nRequestId:9dd1298e-701f-003f-25aa-f9b7fc000000\nTime:2021-02-02T21:32:01.2184745Z"
-=======
-          "message": "The condition specified using HTTP conditional header(s) is not met.\nRequestId:21785d59-701f-005d-417d-0575db000000\nTime:2021-02-17T22:36:14.1597736Z"
->>>>>>> 1814567d
+          "message": "The condition specified using HTTP conditional header(s) is not met.\nRequestId:6f4bd974-e01f-004f-2df3-060e0b000000\nTime:2021-02-19T19:13:57.7228043Z"
         }
       }
     },
     {
-      "RequestUri": "https://seannse.blob.core.windows.net/test-filesystem-19523d1e-0e56-17b2-bc72-13f2cfc5f8e7?restype=container",
+      "RequestUri": "https://seannse.blob.core.windows.net/test-filesystem-4608e9df-d5e4-cfa9-e2b8-456b146aee30?restype=container",
       "RequestMethod": "DELETE",
       "RequestHeaders": {
         "Accept": "application/xml",
         "Authorization": "Sanitized",
-<<<<<<< HEAD
-        "traceparent": "00-a7fbee9efd0e3645826e6bf4df6ce2b5-e5c5abb24c5c3346-00",
-        "User-Agent": [
-          "azsdk-net-Storage.Files.DataLake/12.7.0-alpha.20210202.1",
-          "(.NET 5.0.2; Microsoft Windows 10.0.19042)"
-        ],
-        "x-ms-client-request-id": "51791d7b-a87e-f989-43c9-427495ea2823",
-        "x-ms-date": "Tue, 02 Feb 2021 21:32:00 GMT",
-=======
-        "traceparent": "00-33e18a7d499f2c4492d4ea05d13e693b-9b672e3b99e9c942-00",
-        "User-Agent": [
-          "azsdk-net-Storage.Files.DataLake/12.7.0-alpha.20210217.1",
-          "(.NET 5.0.3; Microsoft Windows 10.0.19042)"
-        ],
-        "x-ms-client-request-id": "51791d7b-a87e-f989-43c9-427495ea2823",
-        "x-ms-date": "Wed, 17 Feb 2021 22:36:14 GMT",
->>>>>>> 1814567d
+        "traceparent": "00-6c27194664e74649aba7af164596348e-a45032df49fa9f4b-00",
+        "User-Agent": [
+          "azsdk-net-Storage.Files.DataLake/12.7.0-alpha.20210219.1",
+          "(.NET 5.0.3; Microsoft Windows 10.0.19041)"
+        ],
+        "x-ms-client-request-id": "b7e7486f-aa37-42cd-ae38-781829a63fd7",
+        "x-ms-date": "Fri, 19 Feb 2021 19:13:58 GMT",
         "x-ms-return-client-request-id": "true",
         "x-ms-version": "2020-06-12"
       },
@@ -636,153 +400,96 @@
       "StatusCode": 202,
       "ResponseHeaders": {
         "Content-Length": "0",
-<<<<<<< HEAD
-        "Date": "Tue, 02 Feb 2021 21:32:00 GMT",
-=======
-        "Date": "Wed, 17 Feb 2021 22:36:14 GMT",
->>>>>>> 1814567d
-        "Server": [
-          "Windows-Azure-Blob/1.0",
-          "Microsoft-HTTPAPI/2.0"
-        ],
-        "x-ms-client-request-id": "51791d7b-a87e-f989-43c9-427495ea2823",
-<<<<<<< HEAD
-        "x-ms-request-id": "ac694235-201e-001d-2aaa-f972e3000000",
-=======
-        "x-ms-request-id": "6c16f5a3-001e-0068-117d-0519cf000000",
->>>>>>> 1814567d
-        "x-ms-version": "2020-06-12"
-      },
-      "ResponseBody": []
-    },
-    {
-      "RequestUri": "https://seannse.blob.core.windows.net/test-filesystem-d2ab3432-77da-12d7-05c5-a315a6d48a2a?restype=container",
-      "RequestMethod": "PUT",
-      "RequestHeaders": {
-        "Accept": "application/xml",
-        "Authorization": "Sanitized",
-<<<<<<< HEAD
-        "traceparent": "00-4500d550f56e2743b22b293392643510-1c91b9193990e146-00",
-        "User-Agent": [
-          "azsdk-net-Storage.Files.DataLake/12.7.0-alpha.20210202.1",
-          "(.NET 5.0.2; Microsoft Windows 10.0.19042)"
+        "Date": "Fri, 19 Feb 2021 19:13:57 GMT",
+        "Server": [
+          "Windows-Azure-Blob/1.0",
+          "Microsoft-HTTPAPI/2.0"
+        ],
+        "x-ms-client-request-id": "b7e7486f-aa37-42cd-ae38-781829a63fd7",
+        "x-ms-request-id": "2e6e15ac-201e-00a4-21f3-0676f9000000",
+        "x-ms-version": "2020-06-12"
+      },
+      "ResponseBody": []
+    },
+    {
+      "RequestUri": "https://seannse.blob.core.windows.net/test-filesystem-73a4f16e-859e-28e6-d928-064b037c11c8?restype=container",
+      "RequestMethod": "PUT",
+      "RequestHeaders": {
+        "Accept": "application/xml",
+        "Authorization": "Sanitized",
+        "traceparent": "00-3a480a53d5c351428172ea9fe2598eaa-32963cf38a043249-00",
+        "User-Agent": [
+          "azsdk-net-Storage.Files.DataLake/12.7.0-alpha.20210219.1",
+          "(.NET 5.0.3; Microsoft Windows 10.0.19041)"
         ],
         "x-ms-blob-public-access": "container",
-        "x-ms-client-request-id": "ef4ca4bc-243e-048f-4567-4cb90574526f",
-        "x-ms-date": "Tue, 02 Feb 2021 21:32:00 GMT",
-=======
-        "traceparent": "00-78d8ee3cc0bb254ea374d1adcc356d6e-31c4b5bb12133947-00",
-        "User-Agent": [
-          "azsdk-net-Storage.Files.DataLake/12.7.0-alpha.20210217.1",
-          "(.NET 5.0.3; Microsoft Windows 10.0.19042)"
-        ],
-        "x-ms-blob-public-access": "container",
-        "x-ms-client-request-id": "ef4ca4bc-243e-048f-4567-4cb90574526f",
-        "x-ms-date": "Wed, 17 Feb 2021 22:36:14 GMT",
->>>>>>> 1814567d
-        "x-ms-return-client-request-id": "true",
-        "x-ms-version": "2020-06-12"
-      },
-      "RequestBody": null,
-      "StatusCode": 201,
-      "ResponseHeaders": {
-        "Content-Length": "0",
-<<<<<<< HEAD
-        "Date": "Tue, 02 Feb 2021 21:32:01 GMT",
-        "ETag": "\u00220x8D8C7C1FA675CB3\u0022",
-        "Last-Modified": "Tue, 02 Feb 2021 21:32:01 GMT",
-=======
-        "Date": "Wed, 17 Feb 2021 22:36:13 GMT",
-        "ETag": "\u00220x8D8D3946F202329\u0022",
-        "Last-Modified": "Wed, 17 Feb 2021 22:36:14 GMT",
->>>>>>> 1814567d
-        "Server": [
-          "Windows-Azure-Blob/1.0",
-          "Microsoft-HTTPAPI/2.0"
-        ],
-        "x-ms-client-request-id": "ef4ca4bc-243e-048f-4567-4cb90574526f",
-<<<<<<< HEAD
-        "x-ms-request-id": "145c8e68-b01e-000f-09aa-f90933000000",
-=======
-        "x-ms-request-id": "97fe8202-d01e-0054-0a7d-053008000000",
->>>>>>> 1814567d
-        "x-ms-version": "2020-06-12"
-      },
-      "ResponseBody": []
-    },
-    {
-      "RequestUri": "https://seannse.dfs.core.windows.net/test-filesystem-d2ab3432-77da-12d7-05c5-a315a6d48a2a/test-file-0520183f-20f1-6c45-6e0f-ecd224bb915d?resource=file",
-      "RequestMethod": "PUT",
-      "RequestHeaders": {
-        "Accept": "application/json",
-        "Authorization": "Sanitized",
-<<<<<<< HEAD
-        "traceparent": "00-b25ea41c691e40468262531b0abd6718-9069cbeaa0d5e54b-00",
-        "User-Agent": [
-          "azsdk-net-Storage.Files.DataLake/12.7.0-alpha.20210202.1",
-          "(.NET 5.0.2; Microsoft Windows 10.0.19042)"
-        ],
-        "x-ms-client-request-id": "67dce3b5-ee87-9ce7-5edf-802f37bcdf89",
-        "x-ms-date": "Tue, 02 Feb 2021 21:32:01 GMT",
-=======
-        "traceparent": "00-7afe718e7cd2914fbc9f7b7daec1ba27-c97c34c0a1ef7240-00",
-        "User-Agent": [
-          "azsdk-net-Storage.Files.DataLake/12.7.0-alpha.20210217.1",
-          "(.NET 5.0.3; Microsoft Windows 10.0.19042)"
-        ],
-        "x-ms-client-request-id": "67dce3b5-ee87-9ce7-5edf-802f37bcdf89",
-        "x-ms-date": "Wed, 17 Feb 2021 22:36:14 GMT",
->>>>>>> 1814567d
-        "x-ms-return-client-request-id": "true",
-        "x-ms-version": "2020-06-12"
-      },
-      "RequestBody": null,
-      "StatusCode": 201,
-      "ResponseHeaders": {
-        "Content-Length": "0",
-<<<<<<< HEAD
-        "Date": "Tue, 02 Feb 2021 21:32:01 GMT",
-        "ETag": "\u00220x8D8C7C1FAAA2944\u0022",
-        "Last-Modified": "Tue, 02 Feb 2021 21:32:02 GMT",
-=======
-        "Date": "Wed, 17 Feb 2021 22:36:14 GMT",
-        "ETag": "\u00220x8D8D3946F5898E3\u0022",
-        "Last-Modified": "Wed, 17 Feb 2021 22:36:14 GMT",
->>>>>>> 1814567d
-        "Server": [
-          "Windows-Azure-HDFS/1.0",
-          "Microsoft-HTTPAPI/2.0"
-        ],
-        "x-ms-client-request-id": "67dce3b5-ee87-9ce7-5edf-802f37bcdf89",
-<<<<<<< HEAD
-        "x-ms-request-id": "e672d76c-301f-0001-38aa-f92083000000",
-=======
-        "x-ms-request-id": "1bc06ce2-301f-0087-757d-05ec3a000000",
->>>>>>> 1814567d
-        "x-ms-version": "2020-06-12"
-      },
-      "ResponseBody": []
-    },
-    {
-      "RequestUri": "https://seannse.blob.core.windows.net/test-filesystem-d2ab3432-77da-12d7-05c5-a315a6d48a2a/test-file-0520183f-20f1-6c45-6e0f-ecd224bb915d",
+        "x-ms-client-request-id": "702e3b99-7a52-e9b1-62be-dd0fa3813f32",
+        "x-ms-date": "Fri, 19 Feb 2021 19:13:58 GMT",
+        "x-ms-return-client-request-id": "true",
+        "x-ms-version": "2020-06-12"
+      },
+      "RequestBody": null,
+      "StatusCode": 201,
+      "ResponseHeaders": {
+        "Content-Length": "0",
+        "Date": "Fri, 19 Feb 2021 19:13:57 GMT",
+        "ETag": "\u00220x8D8D50A81E641C5\u0022",
+        "Last-Modified": "Fri, 19 Feb 2021 19:13:57 GMT",
+        "Server": [
+          "Windows-Azure-Blob/1.0",
+          "Microsoft-HTTPAPI/2.0"
+        ],
+        "x-ms-client-request-id": "702e3b99-7a52-e9b1-62be-dd0fa3813f32",
+        "x-ms-request-id": "2e6e166d-201e-00a4-53f3-0676f9000000",
+        "x-ms-version": "2020-06-12"
+      },
+      "ResponseBody": []
+    },
+    {
+      "RequestUri": "https://seannse.dfs.core.windows.net/test-filesystem-73a4f16e-859e-28e6-d928-064b037c11c8/test-file-5c67b026-4aa5-1aa7-c26b-9718442ffa69?resource=file",
+      "RequestMethod": "PUT",
+      "RequestHeaders": {
+        "Accept": "application/json",
+        "Authorization": "Sanitized",
+        "traceparent": "00-d7191dd05ffc7344abe378b111c98c4d-fd47cab91228694c-00",
+        "User-Agent": [
+          "azsdk-net-Storage.Files.DataLake/12.7.0-alpha.20210219.1",
+          "(.NET 5.0.3; Microsoft Windows 10.0.19041)"
+        ],
+        "x-ms-client-request-id": "7d900f46-2d08-4f1a-9314-aee7e298a532",
+        "x-ms-date": "Fri, 19 Feb 2021 19:13:58 GMT",
+        "x-ms-return-client-request-id": "true",
+        "x-ms-version": "2020-06-12"
+      },
+      "RequestBody": null,
+      "StatusCode": 201,
+      "ResponseHeaders": {
+        "Content-Length": "0",
+        "Date": "Fri, 19 Feb 2021 19:13:57 GMT",
+        "ETag": "\u00220x8D8D50A81F70494\u0022",
+        "Last-Modified": "Fri, 19 Feb 2021 19:13:57 GMT",
+        "Server": [
+          "Windows-Azure-HDFS/1.0",
+          "Microsoft-HTTPAPI/2.0"
+        ],
+        "x-ms-client-request-id": "7d900f46-2d08-4f1a-9314-aee7e298a532",
+        "x-ms-request-id": "6f4bd9b8-e01f-004f-71f3-060e0b000000",
+        "x-ms-version": "2020-06-12"
+      },
+      "ResponseBody": []
+    },
+    {
+      "RequestUri": "https://seannse.blob.core.windows.net/test-filesystem-73a4f16e-859e-28e6-d928-064b037c11c8/test-file-5c67b026-4aa5-1aa7-c26b-9718442ffa69",
       "RequestMethod": "HEAD",
       "RequestHeaders": {
         "Accept": "application/xml",
         "Authorization": "Sanitized",
         "User-Agent": [
-<<<<<<< HEAD
-          "azsdk-net-Storage.Files.DataLake/12.7.0-alpha.20210202.1",
-          "(.NET 5.0.2; Microsoft Windows 10.0.19042)"
-        ],
-        "x-ms-client-request-id": "411d7a77-29de-e1d5-e1bc-a4a81abcf843",
-        "x-ms-date": "Tue, 02 Feb 2021 21:32:01 GMT",
-=======
-          "azsdk-net-Storage.Files.DataLake/12.7.0-alpha.20210217.1",
-          "(.NET 5.0.3; Microsoft Windows 10.0.19042)"
-        ],
-        "x-ms-client-request-id": "411d7a77-29de-e1d5-e1bc-a4a81abcf843",
-        "x-ms-date": "Wed, 17 Feb 2021 22:36:15 GMT",
->>>>>>> 1814567d
+          "azsdk-net-Storage.Files.DataLake/12.7.0-alpha.20210219.1",
+          "(.NET 5.0.3; Microsoft Windows 10.0.19041)"
+        ],
+        "x-ms-client-request-id": "34d13dd6-7d9e-7161-2b63-3439f28e5383",
+        "x-ms-date": "Fri, 19 Feb 2021 19:13:58 GMT",
         "x-ms-return-client-request-id": "true",
         "x-ms-version": "2020-06-12"
       },
@@ -792,15 +499,9 @@
         "Accept-Ranges": "bytes",
         "Content-Length": "0",
         "Content-Type": "application/octet-stream",
-<<<<<<< HEAD
-        "Date": "Tue, 02 Feb 2021 21:32:01 GMT",
-        "ETag": "\u00220x8D8C7C1FAAA2944\u0022",
-        "Last-Modified": "Tue, 02 Feb 2021 21:32:02 GMT",
-=======
-        "Date": "Wed, 17 Feb 2021 22:36:14 GMT",
-        "ETag": "\u00220x8D8D3946F5898E3\u0022",
-        "Last-Modified": "Wed, 17 Feb 2021 22:36:14 GMT",
->>>>>>> 1814567d
+        "Date": "Fri, 19 Feb 2021 19:13:57 GMT",
+        "ETag": "\u00220x8D8D50A81F70494\u0022",
+        "Last-Modified": "Fri, 19 Feb 2021 19:13:57 GMT",
         "Server": [
           "Windows-Azure-Blob/1.0",
           "Microsoft-HTTPAPI/2.0"
@@ -808,52 +509,33 @@
         "x-ms-access-tier": "Hot",
         "x-ms-access-tier-inferred": "true",
         "x-ms-blob-type": "BlockBlob",
-        "x-ms-client-request-id": "411d7a77-29de-e1d5-e1bc-a4a81abcf843",
-<<<<<<< HEAD
-        "x-ms-creation-time": "Tue, 02 Feb 2021 21:32:02 GMT",
-=======
-        "x-ms-creation-time": "Wed, 17 Feb 2021 22:36:14 GMT",
->>>>>>> 1814567d
+        "x-ms-client-request-id": "34d13dd6-7d9e-7161-2b63-3439f28e5383",
+        "x-ms-creation-time": "Fri, 19 Feb 2021 19:13:57 GMT",
         "x-ms-group": "$superuser",
         "x-ms-lease-state": "available",
         "x-ms-lease-status": "unlocked",
         "x-ms-owner": "$superuser",
         "x-ms-permissions": "rw-r-----",
-<<<<<<< HEAD
-        "x-ms-request-id": "145c901e-b01e-000f-29aa-f90933000000",
-=======
-        "x-ms-request-id": "97fe82a8-d01e-0054-1b7d-053008000000",
->>>>>>> 1814567d
+        "x-ms-request-id": "2e6e180e-201e-00a4-61f3-0676f9000000",
         "x-ms-server-encrypted": "true",
         "x-ms-version": "2020-06-12"
       },
       "ResponseBody": []
     },
     {
-      "RequestUri": "https://seannse.dfs.core.windows.net/test-filesystem-d2ab3432-77da-12d7-05c5-a315a6d48a2a/test-file-0520183f-20f1-6c45-6e0f-ecd224bb915d?action=setAccessControl",
+      "RequestUri": "https://seannse.dfs.core.windows.net/test-filesystem-73a4f16e-859e-28e6-d928-064b037c11c8/test-file-5c67b026-4aa5-1aa7-c26b-9718442ffa69?action=setAccessControl",
       "RequestMethod": "PATCH",
       "RequestHeaders": {
         "Accept": "application/json",
         "Authorization": "Sanitized",
-<<<<<<< HEAD
-        "If-None-Match": "\u00220x8D8C7C1FAAA2944\u0022",
-        "User-Agent": [
-          "azsdk-net-Storage.Files.DataLake/12.7.0-alpha.20210202.1",
-          "(.NET 5.0.2; Microsoft Windows 10.0.19042)"
+        "If-None-Match": "0x8D8D50A81F70494",
+        "User-Agent": [
+          "azsdk-net-Storage.Files.DataLake/12.7.0-alpha.20210219.1",
+          "(.NET 5.0.3; Microsoft Windows 10.0.19041)"
         ],
         "x-ms-acl": "user::rwx,group::r--,other::---,mask::rwx",
-        "x-ms-client-request-id": "bdb71eeb-9e9f-acaa-1906-595eab3f8a70",
-        "x-ms-date": "Tue, 02 Feb 2021 21:32:01 GMT",
-=======
-        "If-None-Match": "0x8D8D3946F5898E3",
-        "User-Agent": [
-          "azsdk-net-Storage.Files.DataLake/12.7.0-alpha.20210217.1",
-          "(.NET 5.0.3; Microsoft Windows 10.0.19042)"
-        ],
-        "x-ms-acl": "user::rwx,group::r--,other::---,mask::rwx",
-        "x-ms-client-request-id": "bdb71eeb-9e9f-acaa-1906-595eab3f8a70",
-        "x-ms-date": "Wed, 17 Feb 2021 22:36:15 GMT",
->>>>>>> 1814567d
+        "x-ms-client-request-id": "a5100b6f-70c6-4793-12fe-316b43ab92ab",
+        "x-ms-date": "Fri, 19 Feb 2021 19:13:58 GMT",
         "x-ms-return-client-request-id": "true",
         "x-ms-version": "2020-06-12"
       },
@@ -862,58 +544,36 @@
       "ResponseHeaders": {
         "Content-Length": "200",
         "Content-Type": "application/json; charset=utf-8",
-<<<<<<< HEAD
-        "Date": "Tue, 02 Feb 2021 21:32:01 GMT",
-=======
-        "Date": "Wed, 17 Feb 2021 22:36:14 GMT",
->>>>>>> 1814567d
-        "Server": [
-          "Windows-Azure-HDFS/1.0",
-          "Microsoft-HTTPAPI/2.0"
-        ],
-        "x-ms-client-request-id": "bdb71eeb-9e9f-acaa-1906-595eab3f8a70",
+        "Date": "Fri, 19 Feb 2021 19:13:57 GMT",
+        "Server": [
+          "Windows-Azure-HDFS/1.0",
+          "Microsoft-HTTPAPI/2.0"
+        ],
+        "x-ms-client-request-id": "a5100b6f-70c6-4793-12fe-316b43ab92ab",
         "x-ms-error-code": "ConditionNotMet",
-<<<<<<< HEAD
-        "x-ms-request-id": "e672d78d-301f-0001-59aa-f92083000000",
-=======
-        "x-ms-request-id": "1bc06d11-301f-0087-247d-05ec3a000000",
->>>>>>> 1814567d
+        "x-ms-request-id": "6f4bd9e1-e01f-004f-1af3-060e0b000000",
         "x-ms-version": "2020-06-12"
       },
       "ResponseBody": {
         "error": {
           "code": "ConditionNotMet",
-<<<<<<< HEAD
-          "message": "The condition specified using HTTP conditional header(s) is not met.\nRequestId:e672d78d-301f-0001-59aa-f92083000000\nTime:2021-02-02T21:32:02.3050572Z"
-=======
-          "message": "The condition specified using HTTP conditional header(s) is not met.\nRequestId:1bc06d11-301f-0087-247d-05ec3a000000\nTime:2021-02-17T22:36:15.1322652Z"
->>>>>>> 1814567d
+          "message": "The condition specified using HTTP conditional header(s) is not met.\nRequestId:6f4bd9e1-e01f-004f-1af3-060e0b000000\nTime:2021-02-19T19:13:58.1190830Z"
         }
       }
     },
     {
-      "RequestUri": "https://seannse.blob.core.windows.net/test-filesystem-d2ab3432-77da-12d7-05c5-a315a6d48a2a?restype=container",
+      "RequestUri": "https://seannse.blob.core.windows.net/test-filesystem-73a4f16e-859e-28e6-d928-064b037c11c8?restype=container",
       "RequestMethod": "DELETE",
       "RequestHeaders": {
         "Accept": "application/xml",
         "Authorization": "Sanitized",
-<<<<<<< HEAD
-        "traceparent": "00-90530dfb9db0944e93f1870088e27bf1-c352e52b96b5994b-00",
-        "User-Agent": [
-          "azsdk-net-Storage.Files.DataLake/12.7.0-alpha.20210202.1",
-          "(.NET 5.0.2; Microsoft Windows 10.0.19042)"
-        ],
-        "x-ms-client-request-id": "fcbc157c-3a05-77a4-8ef5-701d02f8b8bc",
-        "x-ms-date": "Tue, 02 Feb 2021 21:32:01 GMT",
-=======
-        "traceparent": "00-eae4d9da55e5394a920a9e5c9cebc424-15945a877182e44f-00",
-        "User-Agent": [
-          "azsdk-net-Storage.Files.DataLake/12.7.0-alpha.20210217.1",
-          "(.NET 5.0.3; Microsoft Windows 10.0.19042)"
-        ],
-        "x-ms-client-request-id": "fcbc157c-3a05-77a4-8ef5-701d02f8b8bc",
-        "x-ms-date": "Wed, 17 Feb 2021 22:36:15 GMT",
->>>>>>> 1814567d
+        "traceparent": "00-31e26f493779e24eb8b597211fa7e899-84111e1827920143-00",
+        "User-Agent": [
+          "azsdk-net-Storage.Files.DataLake/12.7.0-alpha.20210219.1",
+          "(.NET 5.0.3; Microsoft Windows 10.0.19041)"
+        ],
+        "x-ms-client-request-id": "e6c9d8cb-ae7e-00bc-cb64-efb1061f8c7e",
+        "x-ms-date": "Fri, 19 Feb 2021 19:13:58 GMT",
         "x-ms-return-client-request-id": "true",
         "x-ms-version": "2020-06-12"
       },
@@ -921,156 +581,98 @@
       "StatusCode": 202,
       "ResponseHeaders": {
         "Content-Length": "0",
-<<<<<<< HEAD
-        "Date": "Tue, 02 Feb 2021 21:32:01 GMT",
-=======
-        "Date": "Wed, 17 Feb 2021 22:36:14 GMT",
->>>>>>> 1814567d
-        "Server": [
-          "Windows-Azure-Blob/1.0",
-          "Microsoft-HTTPAPI/2.0"
-        ],
-        "x-ms-client-request-id": "fcbc157c-3a05-77a4-8ef5-701d02f8b8bc",
-<<<<<<< HEAD
-        "x-ms-request-id": "145c909b-b01e-000f-1daa-f90933000000",
-=======
-        "x-ms-request-id": "97fe82de-d01e-0054-487d-053008000000",
->>>>>>> 1814567d
-        "x-ms-version": "2020-06-12"
-      },
-      "ResponseBody": []
-    },
-    {
-      "RequestUri": "https://seannse.blob.core.windows.net/test-filesystem-299ecaac-1c03-8261-df9c-9ae65803bddb?restype=container",
-      "RequestMethod": "PUT",
-      "RequestHeaders": {
-        "Accept": "application/xml",
-        "Authorization": "Sanitized",
-<<<<<<< HEAD
-        "traceparent": "00-d3bc063de7b46341978e4310306049d5-63482deafbace041-00",
-        "User-Agent": [
-          "azsdk-net-Storage.Files.DataLake/12.7.0-alpha.20210202.1",
-          "(.NET 5.0.2; Microsoft Windows 10.0.19042)"
+        "Date": "Fri, 19 Feb 2021 19:13:57 GMT",
+        "Server": [
+          "Windows-Azure-Blob/1.0",
+          "Microsoft-HTTPAPI/2.0"
+        ],
+        "x-ms-client-request-id": "e6c9d8cb-ae7e-00bc-cb64-efb1061f8c7e",
+        "x-ms-request-id": "2e6e19a0-201e-00a4-5bf3-0676f9000000",
+        "x-ms-version": "2020-06-12"
+      },
+      "ResponseBody": []
+    },
+    {
+      "RequestUri": "https://seannse.blob.core.windows.net/test-filesystem-2efa9678-3f6c-cdd0-1972-f3c366000c89?restype=container",
+      "RequestMethod": "PUT",
+      "RequestHeaders": {
+        "Accept": "application/xml",
+        "Authorization": "Sanitized",
+        "traceparent": "00-92c4ef66d22db548b44163350eb376f3-ced7dd02d4b0dc4f-00",
+        "User-Agent": [
+          "azsdk-net-Storage.Files.DataLake/12.7.0-alpha.20210219.1",
+          "(.NET 5.0.3; Microsoft Windows 10.0.19041)"
         ],
         "x-ms-blob-public-access": "container",
-        "x-ms-client-request-id": "23fa89ff-ce9f-60f3-b33a-1c689fbe1e8b",
-        "x-ms-date": "Tue, 02 Feb 2021 21:32:01 GMT",
-=======
-        "traceparent": "00-86d7846c5b622246981bafd18c14098f-9cd3b0274f0e084d-00",
-        "User-Agent": [
-          "azsdk-net-Storage.Files.DataLake/12.7.0-alpha.20210217.1",
-          "(.NET 5.0.3; Microsoft Windows 10.0.19042)"
-        ],
-        "x-ms-blob-public-access": "container",
-        "x-ms-client-request-id": "23fa89ff-ce9f-60f3-b33a-1c689fbe1e8b",
-        "x-ms-date": "Wed, 17 Feb 2021 22:36:15 GMT",
->>>>>>> 1814567d
-        "x-ms-return-client-request-id": "true",
-        "x-ms-version": "2020-06-12"
-      },
-      "RequestBody": null,
-      "StatusCode": 201,
-      "ResponseHeaders": {
-        "Content-Length": "0",
-<<<<<<< HEAD
-        "Date": "Tue, 02 Feb 2021 21:32:01 GMT",
-        "ETag": "\u00220x8D8C7C1FB122CA8\u0022",
-        "Last-Modified": "Tue, 02 Feb 2021 21:32:02 GMT",
-=======
-        "Date": "Wed, 17 Feb 2021 22:36:15 GMT",
-        "ETag": "\u00220x8D8D3946FB4E919\u0022",
-        "Last-Modified": "Wed, 17 Feb 2021 22:36:15 GMT",
->>>>>>> 1814567d
-        "Server": [
-          "Windows-Azure-Blob/1.0",
-          "Microsoft-HTTPAPI/2.0"
-        ],
-        "x-ms-client-request-id": "23fa89ff-ce9f-60f3-b33a-1c689fbe1e8b",
-<<<<<<< HEAD
-        "x-ms-request-id": "2bc54094-d01e-0019-4faa-f9ffe4000000",
-=======
-        "x-ms-request-id": "88f2e785-201e-007f-057d-05b0c4000000",
->>>>>>> 1814567d
-        "x-ms-version": "2020-06-12"
-      },
-      "ResponseBody": []
-    },
-    {
-      "RequestUri": "https://seannse.dfs.core.windows.net/test-filesystem-299ecaac-1c03-8261-df9c-9ae65803bddb/test-file-9f0e9537-2116-1d39-60e0-0d93882888be?resource=file",
-      "RequestMethod": "PUT",
-      "RequestHeaders": {
-        "Accept": "application/json",
-        "Authorization": "Sanitized",
-<<<<<<< HEAD
-        "traceparent": "00-b75464c8b343ff41b6349618265becd7-ac091673a9b3b14d-00",
-        "User-Agent": [
-          "azsdk-net-Storage.Files.DataLake/12.7.0-alpha.20210202.1",
-          "(.NET 5.0.2; Microsoft Windows 10.0.19042)"
-        ],
-        "x-ms-client-request-id": "64010952-7912-dd15-4fdc-c3bec060d78a",
-        "x-ms-date": "Tue, 02 Feb 2021 21:32:02 GMT",
-=======
-        "traceparent": "00-ecd8dbe917237d4aa1ca57e83186a863-166989760575f643-00",
-        "User-Agent": [
-          "azsdk-net-Storage.Files.DataLake/12.7.0-alpha.20210217.1",
-          "(.NET 5.0.3; Microsoft Windows 10.0.19042)"
-        ],
-        "x-ms-client-request-id": "64010952-7912-dd15-4fdc-c3bec060d78a",
-        "x-ms-date": "Wed, 17 Feb 2021 22:36:15 GMT",
->>>>>>> 1814567d
-        "x-ms-return-client-request-id": "true",
-        "x-ms-version": "2020-06-12"
-      },
-      "RequestBody": null,
-      "StatusCode": 201,
-      "ResponseHeaders": {
-        "Content-Length": "0",
-<<<<<<< HEAD
-        "Date": "Tue, 02 Feb 2021 21:32:02 GMT",
-        "ETag": "\u00220x8D8C7C1FB4DA909\u0022",
-        "Last-Modified": "Tue, 02 Feb 2021 21:32:03 GMT",
-=======
-        "Date": "Wed, 17 Feb 2021 22:36:15 GMT",
-        "ETag": "\u00220x8D8D3946FE65A03\u0022",
-        "Last-Modified": "Wed, 17 Feb 2021 22:36:15 GMT",
->>>>>>> 1814567d
-        "Server": [
-          "Windows-Azure-HDFS/1.0",
-          "Microsoft-HTTPAPI/2.0"
-        ],
-        "x-ms-client-request-id": "64010952-7912-dd15-4fdc-c3bec060d78a",
-<<<<<<< HEAD
-        "x-ms-request-id": "5bc11fdb-601f-008a-2caa-f924ee000000",
-=======
-        "x-ms-request-id": "e8883516-701f-0010-267d-05ba37000000",
->>>>>>> 1814567d
-        "x-ms-version": "2020-06-12"
-      },
-      "ResponseBody": []
-    },
-    {
-      "RequestUri": "https://seannse.dfs.core.windows.net/test-filesystem-299ecaac-1c03-8261-df9c-9ae65803bddb/test-file-9f0e9537-2116-1d39-60e0-0d93882888be?action=setAccessControl",
+        "x-ms-client-request-id": "a31b8b76-578e-8c33-08fc-cd0bbbf899cb",
+        "x-ms-date": "Fri, 19 Feb 2021 19:13:58 GMT",
+        "x-ms-return-client-request-id": "true",
+        "x-ms-version": "2020-06-12"
+      },
+      "RequestBody": null,
+      "StatusCode": 201,
+      "ResponseHeaders": {
+        "Content-Length": "0",
+        "Date": "Fri, 19 Feb 2021 19:13:58 GMT",
+        "ETag": "\u00220x8D8D50A8226161E\u0022",
+        "Last-Modified": "Fri, 19 Feb 2021 19:13:58 GMT",
+        "Server": [
+          "Windows-Azure-Blob/1.0",
+          "Microsoft-HTTPAPI/2.0"
+        ],
+        "x-ms-client-request-id": "a31b8b76-578e-8c33-08fc-cd0bbbf899cb",
+        "x-ms-request-id": "2e6e1a6c-201e-00a4-1ef3-0676f9000000",
+        "x-ms-version": "2020-06-12"
+      },
+      "ResponseBody": []
+    },
+    {
+      "RequestUri": "https://seannse.dfs.core.windows.net/test-filesystem-2efa9678-3f6c-cdd0-1972-f3c366000c89/test-file-75396658-217f-cc9d-69cb-2d4eb3a81ad7?resource=file",
+      "RequestMethod": "PUT",
+      "RequestHeaders": {
+        "Accept": "application/json",
+        "Authorization": "Sanitized",
+        "traceparent": "00-55e10bf76c6d5d479c7c4c8c15df4e09-7bca7571b81b8e49-00",
+        "User-Agent": [
+          "azsdk-net-Storage.Files.DataLake/12.7.0-alpha.20210219.1",
+          "(.NET 5.0.3; Microsoft Windows 10.0.19041)"
+        ],
+        "x-ms-client-request-id": "4ccfc084-2208-5513-ee4e-3ac32ae4d95f",
+        "x-ms-date": "Fri, 19 Feb 2021 19:13:59 GMT",
+        "x-ms-return-client-request-id": "true",
+        "x-ms-version": "2020-06-12"
+      },
+      "RequestBody": null,
+      "StatusCode": 201,
+      "ResponseHeaders": {
+        "Content-Length": "0",
+        "Date": "Fri, 19 Feb 2021 19:13:57 GMT",
+        "ETag": "\u00220x8D8D50A823532A6\u0022",
+        "Last-Modified": "Fri, 19 Feb 2021 19:13:58 GMT",
+        "Server": [
+          "Windows-Azure-HDFS/1.0",
+          "Microsoft-HTTPAPI/2.0"
+        ],
+        "x-ms-client-request-id": "4ccfc084-2208-5513-ee4e-3ac32ae4d95f",
+        "x-ms-request-id": "6f4bda3d-e01f-004f-76f3-060e0b000000",
+        "x-ms-version": "2020-06-12"
+      },
+      "ResponseBody": []
+    },
+    {
+      "RequestUri": "https://seannse.dfs.core.windows.net/test-filesystem-2efa9678-3f6c-cdd0-1972-f3c366000c89/test-file-75396658-217f-cc9d-69cb-2d4eb3a81ad7?action=setAccessControl",
       "RequestMethod": "PATCH",
       "RequestHeaders": {
         "Accept": "application/json",
         "Authorization": "Sanitized",
         "User-Agent": [
-<<<<<<< HEAD
-          "azsdk-net-Storage.Files.DataLake/12.7.0-alpha.20210202.1",
-          "(.NET 5.0.2; Microsoft Windows 10.0.19042)"
+          "azsdk-net-Storage.Files.DataLake/12.7.0-alpha.20210219.1",
+          "(.NET 5.0.3; Microsoft Windows 10.0.19041)"
         ],
         "x-ms-acl": "user::rwx,group::r--,other::---,mask::rwx",
-        "x-ms-client-request-id": "7f40afc2-2427-09ac-5908-7f2cd67c7f0f",
-        "x-ms-date": "Tue, 02 Feb 2021 21:32:02 GMT",
-=======
-          "azsdk-net-Storage.Files.DataLake/12.7.0-alpha.20210217.1",
-          "(.NET 5.0.3; Microsoft Windows 10.0.19042)"
-        ],
-        "x-ms-acl": "user::rwx,group::r--,other::---,mask::rwx",
-        "x-ms-client-request-id": "7f40afc2-2427-09ac-5908-7f2cd67c7f0f",
-        "x-ms-date": "Wed, 17 Feb 2021 22:36:16 GMT",
->>>>>>> 1814567d
-        "x-ms-lease-id": "3b37ff07-97f1-9e69-a749-543f0839cb92",
+        "x-ms-client-request-id": "f2c92457-ced9-b7cf-4cf8-eb962e36f678",
+        "x-ms-date": "Fri, 19 Feb 2021 19:13:59 GMT",
+        "x-ms-lease-id": "c9b2e53a-1cba-0857-5b82-2b98cd033863",
         "x-ms-return-client-request-id": "true",
         "x-ms-version": "2020-06-12"
       },
@@ -1079,58 +681,36 @@
       "ResponseHeaders": {
         "Content-Length": "176",
         "Content-Type": "application/json; charset=utf-8",
-<<<<<<< HEAD
-        "Date": "Tue, 02 Feb 2021 21:32:02 GMT",
-=======
-        "Date": "Wed, 17 Feb 2021 22:36:15 GMT",
->>>>>>> 1814567d
-        "Server": [
-          "Windows-Azure-HDFS/1.0",
-          "Microsoft-HTTPAPI/2.0"
-        ],
-        "x-ms-client-request-id": "7f40afc2-2427-09ac-5908-7f2cd67c7f0f",
+        "Date": "Fri, 19 Feb 2021 19:13:57 GMT",
+        "Server": [
+          "Windows-Azure-HDFS/1.0",
+          "Microsoft-HTTPAPI/2.0"
+        ],
+        "x-ms-client-request-id": "f2c92457-ced9-b7cf-4cf8-eb962e36f678",
         "x-ms-error-code": "LeaseNotPresent",
-<<<<<<< HEAD
-        "x-ms-request-id": "5bc11ff9-601f-008a-4aaa-f924ee000000",
-=======
-        "x-ms-request-id": "e8883529-701f-0010-397d-05ba37000000",
->>>>>>> 1814567d
+        "x-ms-request-id": "6f4bda5b-e01f-004f-14f3-060e0b000000",
         "x-ms-version": "2020-06-12"
       },
       "ResponseBody": {
         "error": {
           "code": "LeaseNotPresent",
-<<<<<<< HEAD
-          "message": "There is currently no lease on the resource.\nRequestId:5bc11ff9-601f-008a-4aaa-f924ee000000\nTime:2021-02-02T21:32:03.2763679Z"
-=======
-          "message": "There is currently no lease on the resource.\nRequestId:e8883529-701f-0010-397d-05ba37000000\nTime:2021-02-17T22:36:15.9646834Z"
->>>>>>> 1814567d
+          "message": "There is currently no lease on the resource.\nRequestId:6f4bda5b-e01f-004f-14f3-060e0b000000\nTime:2021-02-19T19:13:58.4603231Z"
         }
       }
     },
     {
-      "RequestUri": "https://seannse.blob.core.windows.net/test-filesystem-299ecaac-1c03-8261-df9c-9ae65803bddb?restype=container",
+      "RequestUri": "https://seannse.blob.core.windows.net/test-filesystem-2efa9678-3f6c-cdd0-1972-f3c366000c89?restype=container",
       "RequestMethod": "DELETE",
       "RequestHeaders": {
         "Accept": "application/xml",
         "Authorization": "Sanitized",
-<<<<<<< HEAD
-        "traceparent": "00-001050153bd96a49a082a489623a5d73-e646f115b4ab524f-00",
-        "User-Agent": [
-          "azsdk-net-Storage.Files.DataLake/12.7.0-alpha.20210202.1",
-          "(.NET 5.0.2; Microsoft Windows 10.0.19042)"
-        ],
-        "x-ms-client-request-id": "11fc6531-571f-8c63-b1db-d7cfcf55c7dd",
-        "x-ms-date": "Tue, 02 Feb 2021 21:32:02 GMT",
-=======
-        "traceparent": "00-d0cbef427d3cb847bdf4fed708d583e2-529d9ed709f71c43-00",
-        "User-Agent": [
-          "azsdk-net-Storage.Files.DataLake/12.7.0-alpha.20210217.1",
-          "(.NET 5.0.3; Microsoft Windows 10.0.19042)"
-        ],
-        "x-ms-client-request-id": "11fc6531-571f-8c63-b1db-d7cfcf55c7dd",
-        "x-ms-date": "Wed, 17 Feb 2021 22:36:16 GMT",
->>>>>>> 1814567d
+        "traceparent": "00-28c009019405194b9bec420abe0f71b9-547ea82dcb8c344b-00",
+        "User-Agent": [
+          "azsdk-net-Storage.Files.DataLake/12.7.0-alpha.20210219.1",
+          "(.NET 5.0.3; Microsoft Windows 10.0.19041)"
+        ],
+        "x-ms-client-request-id": "056bf35f-e61a-1386-267a-0eb2d350c135",
+        "x-ms-date": "Fri, 19 Feb 2021 19:13:59 GMT",
         "x-ms-return-client-request-id": "true",
         "x-ms-version": "2020-06-12"
       },
@@ -1138,33 +718,21 @@
       "StatusCode": 202,
       "ResponseHeaders": {
         "Content-Length": "0",
-<<<<<<< HEAD
-        "Date": "Tue, 02 Feb 2021 21:32:02 GMT",
-=======
-        "Date": "Wed, 17 Feb 2021 22:36:15 GMT",
->>>>>>> 1814567d
-        "Server": [
-          "Windows-Azure-Blob/1.0",
-          "Microsoft-HTTPAPI/2.0"
-        ],
-        "x-ms-client-request-id": "11fc6531-571f-8c63-b1db-d7cfcf55c7dd",
-<<<<<<< HEAD
-        "x-ms-request-id": "2bc54143-d01e-0019-6baa-f9ffe4000000",
-=======
-        "x-ms-request-id": "88f2e87d-201e-007f-607d-05b0c4000000",
->>>>>>> 1814567d
+        "Date": "Fri, 19 Feb 2021 19:13:58 GMT",
+        "Server": [
+          "Windows-Azure-Blob/1.0",
+          "Microsoft-HTTPAPI/2.0"
+        ],
+        "x-ms-client-request-id": "056bf35f-e61a-1386-267a-0eb2d350c135",
+        "x-ms-request-id": "2e6e1cb0-201e-00a4-34f3-0676f9000000",
         "x-ms-version": "2020-06-12"
       },
       "ResponseBody": []
     }
   ],
   "Variables": {
-<<<<<<< HEAD
-    "DateTimeOffsetNow": "2021-02-02T15:31:57.8732330-06:00",
-=======
-    "DateTimeOffsetNow": "2021-02-17T16:36:11.7263304-06:00",
->>>>>>> 1814567d
-    "RandomSeed": "1018248348",
+    "DateTimeOffsetNow": "2021-02-19T13:13:57.5631610-06:00",
+    "RandomSeed": "136537874",
     "Storage_TestConfigHierarchicalNamespace": "NamespaceTenant\nseannse\nU2FuaXRpemVk\nhttps://seannse.blob.core.windows.net\nhttps://seannse.file.core.windows.net\nhttps://seannse.queue.core.windows.net\nhttps://seannse.table.core.windows.net\n\n\n\n\nhttps://seannse-secondary.blob.core.windows.net\nhttps://seannse-secondary.file.core.windows.net\nhttps://seannse-secondary.queue.core.windows.net\nhttps://seannse-secondary.table.core.windows.net\n68390a19-a643-458b-b726-408abf67b4fc\nSanitized\n72f988bf-86f1-41af-91ab-2d7cd011db47\nhttps://login.microsoftonline.com/\nCloud\nBlobEndpoint=https://seannse.blob.core.windows.net/;QueueEndpoint=https://seannse.queue.core.windows.net/;FileEndpoint=https://seannse.file.core.windows.net/;BlobSecondaryEndpoint=https://seannse-secondary.blob.core.windows.net/;QueueSecondaryEndpoint=https://seannse-secondary.queue.core.windows.net/;FileSecondaryEndpoint=https://seannse-secondary.file.core.windows.net/;AccountName=seannse;AccountKey=Sanitized\n"
   }
 }