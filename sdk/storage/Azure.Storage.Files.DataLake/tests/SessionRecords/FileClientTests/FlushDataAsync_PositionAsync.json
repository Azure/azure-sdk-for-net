{
  "Entries": [
    {
      "RequestUri": "http://seannsecanary.blob.core.windows.net/test-filesystem-e6a34aa0-b1f4-4ad1-d38b-9f6ab334eeae?restype=container",
      "RequestMethod": "PUT",
      "RequestHeaders": {
        "Authorization": "Sanitized",
        "traceparent": "00-5084fc8b85b956419aa280380fa13ce4-8bf6fca51155c24b-00",
        "User-Agent": [
          "azsdk-net-Storage.Files.DataLake/12.1.0-dev.20200403.1",
          "(.NET Core 4.6.28325.01; Microsoft Windows 10.0.18362 )"
        ],
        "x-ms-blob-public-access": "container",
        "x-ms-client-request-id": "5413ada5-03a6-9d51-430c-99660eb77342",
        "x-ms-date": "Fri, 03 Apr 2020 21:02:12 GMT",
        "x-ms-return-client-request-id": "true",
<<<<<<< HEAD
        "x-ms-version": "2019-12-12"
=======
        "x-ms-version": "2020-02-10"
>>>>>>> 60f4876e
      },
      "RequestBody": null,
      "StatusCode": 201,
      "ResponseHeaders": {
        "Content-Length": "0",
        "Date": "Fri, 03 Apr 2020 21:02:11 GMT",
        "ETag": "\u00220x8D7D812476D1AB3\u0022",
        "Last-Modified": "Fri, 03 Apr 2020 21:02:11 GMT",
        "Server": [
          "Windows-Azure-Blob/1.0",
          "Microsoft-HTTPAPI/2.0"
        ],
        "x-ms-client-request-id": "5413ada5-03a6-9d51-430c-99660eb77342",
        "x-ms-request-id": "96224c6d-f01e-0012-13fb-093670000000",
<<<<<<< HEAD
        "x-ms-version": "2019-12-12"
=======
        "x-ms-version": "2020-02-10"
>>>>>>> 60f4876e
      },
      "ResponseBody": []
    },
    {
      "RequestUri": "http://seannsecanary.dfs.core.windows.net/test-filesystem-e6a34aa0-b1f4-4ad1-d38b-9f6ab334eeae/test-file-8684da50-6dae-aac6-e21a-42d0fbf6b283?resource=file",
      "RequestMethod": "PUT",
      "RequestHeaders": {
        "Authorization": "Sanitized",
        "traceparent": "00-0bfb8fbd1cba3648b1655d8c53850cc3-5fab7cf8e2d0c34a-00",
        "User-Agent": [
          "azsdk-net-Storage.Files.DataLake/12.1.0-dev.20200403.1",
          "(.NET Core 4.6.28325.01; Microsoft Windows 10.0.18362 )"
        ],
        "x-ms-client-request-id": "bd8b73af-9ccb-377a-e768-718cc180a24d",
        "x-ms-date": "Fri, 03 Apr 2020 21:02:13 GMT",
        "x-ms-return-client-request-id": "true",
<<<<<<< HEAD
        "x-ms-version": "2019-12-12"
=======
        "x-ms-version": "2020-02-10"
>>>>>>> 60f4876e
      },
      "RequestBody": null,
      "StatusCode": 201,
      "ResponseHeaders": {
        "Content-Length": "0",
        "Date": "Fri, 03 Apr 2020 21:02:11 GMT",
        "ETag": "\u00220x8D7D812477EB2E0\u0022",
        "Last-Modified": "Fri, 03 Apr 2020 21:02:11 GMT",
        "Server": [
          "Windows-Azure-HDFS/1.0",
          "Microsoft-HTTPAPI/2.0"
        ],
        "x-ms-client-request-id": "bd8b73af-9ccb-377a-e768-718cc180a24d",
        "x-ms-request-id": "fa4401fd-201f-0097-4cfb-091bad000000",
<<<<<<< HEAD
        "x-ms-version": "2019-12-12"
=======
        "x-ms-version": "2020-02-10"
>>>>>>> 60f4876e
      },
      "ResponseBody": []
    },
    {
      "RequestUri": "http://seannsecanary.dfs.core.windows.net/test-filesystem-e6a34aa0-b1f4-4ad1-d38b-9f6ab334eeae/test-file-8684da50-6dae-aac6-e21a-42d0fbf6b283?action=append\u0026position=0",
      "RequestMethod": "PATCH",
      "RequestHeaders": {
        "Authorization": "Sanitized",
        "Content-Length": "1024",
        "traceparent": "00-a9df5b650e1b694595cb7f746fba4cd4-0f9185a226529643-00",
        "User-Agent": [
          "azsdk-net-Storage.Files.DataLake/12.1.0-dev.20200403.1",
          "(.NET Core 4.6.28325.01; Microsoft Windows 10.0.18362 )"
        ],
        "x-ms-client-request-id": "b8b8fea1-f86e-6700-a943-40bef2581d01",
        "x-ms-date": "Fri, 03 Apr 2020 21:02:13 GMT",
        "x-ms-return-client-request-id": "true",
<<<<<<< HEAD
        "x-ms-version": "2019-12-12"
=======
        "x-ms-version": "2020-02-10"
>>>>>>> 60f4876e
      },
      "RequestBody": "WhX9mPJtIbXSKJdU8PNO4J5VIIdq9bfM\u002B4weuCh7mW63L3hGA\u002BL6QlLV6qIFJUfzGpHtbGAa4mRdMJ1lTmmMV48pncF6B928Wt01lQsVx9VFKp2XjS0OnE0T6dNFlfToSZIT24iGeROzMRGC5UxZSGjHHyPL9MphGwBzZx4JdsXpTEx4AetNv7GK41sci7YAuqBqfXbRHFTIssCHEhH1qrtLmZkA4EZ8el9xQRFvRI9Kcqx9n/hPFy/3sE8rxayglTmg0PIcANla7QMWYNtDWG4xPKBldwvC/IFqCDD2UbSz0azXznOcLXLTIrH1ObZUtFfh\u002BYgMOh0u3dRwsveoY5xOYo8ua4n6lA8tkVVZzMPKFVPYFVgrppaPqfGfK3p7Kr4UptYnJknN5mR53qnI1BAQpZyj0E5EIrz5nsKYW2mUsmaWRCXto\u002B8KCy7zssjsx9TgjoXd2Fpw0IMaLoeHNYv75CxCMY/rIwKtmMUfUHDzDNfuuMzjt9oMJXOh0nRog9Wi982bqpVE9WqDMD\u002BVUYATJiKvmHy/GC1RNQwcSVCNRBXvfFmiV2FCqcNhX4abd9PzjqxSuepZ496gSnSIKKwZ9ewpptQmcM7Abe65Xbintr44KLqkO4oqlZh6Ag3tuYEXR2qZcdH/zB3dkUz7n4Um\u002BZO1UP/xdbph/hA7rG7A07NtohZODUXtOVucxqk\u002BL/YTVAh6N2iBJdKwN3LAwyCvHb6Yjv1v1\u002BxOyBakVK4QI88aKFhmRptL63xDntXSLHY67anqpqD4o3wcK29R3dAjnxSipprHSdYjTaOAKzgWfJugaWcEJnwvIYXbShos\u002BQ6sIP/AL4bbc6TSx1n9eHdEBa/TsXNpHnmXc4QV6/\u002B891SV1As5VkwUxfbDMl4jMqkNl0RqWEeaQwGGKLsBxoelFtAFZ6RsCq9jvut8pewadEHbB1S6UZ4M\u002BpEJsy2QE/9vHhyOHsoFoYyVB5lcHZ0Va7R5Jr4z6sQx\u002BWwTYleC0qvsDYfQi1Z31mbHJEoEr93z9Ed4F\u002BxAPDNXXCVd8j41EzTtcA8WRN9eAk9Ya8V5LEmPH20QCbu\u002Bq9FTeC8wGeQnkREVFz/N3a9nGhSd6NBt3S/bzdLQJQp5L8Q\u002Bw8ywLehrMNm0ZBUJwkK\u002BqO6mIcIB5Zr/VUwRVmwHm\u002Bd7jhnjtu0sMbj2uXka0guQEnwb0w0BPd0ysdicWtltrcgujjQo2/EBefAKCish5YJBgUPv68jaeVE8sAUVkNfeiAuw7EPXZzeLGlkd9jKxEMtVW9iWfcIAUxXi7Crs6\u002BkZLIEgcfk\u002BahkMZNBuvIIeiqA5vzT\u002BSAtJr5gu9HsNny5vBMqwkZ/SFvG\u002BiRnxkpaSww==",
      "StatusCode": 202,
      "ResponseHeaders": {
        "Content-Length": "0",
        "Date": "Fri, 03 Apr 2020 21:02:11 GMT",
        "Server": [
          "Windows-Azure-HDFS/1.0",
          "Microsoft-HTTPAPI/2.0"
        ],
        "x-ms-client-request-id": "b8b8fea1-f86e-6700-a943-40bef2581d01",
        "x-ms-request-id": "fa4401fe-201f-0097-4dfb-091bad000000",
        "x-ms-request-server-encrypted": "true",
<<<<<<< HEAD
        "x-ms-version": "2019-12-12"
=======
        "x-ms-version": "2020-02-10"
>>>>>>> 60f4876e
      },
      "ResponseBody": []
    },
    {
      "RequestUri": "http://seannsecanary.dfs.core.windows.net/test-filesystem-e6a34aa0-b1f4-4ad1-d38b-9f6ab334eeae/test-file-8684da50-6dae-aac6-e21a-42d0fbf6b283?action=flush\u0026position=0",
      "RequestMethod": "PATCH",
      "RequestHeaders": {
        "Authorization": "Sanitized",
        "Content-Length": "0",
        "traceparent": "00-09b23fd9d41db64eb3856339f0ca631d-ce13742abed2804d-00",
        "User-Agent": [
          "azsdk-net-Storage.Files.DataLake/12.1.0-dev.20200403.1",
          "(.NET Core 4.6.28325.01; Microsoft Windows 10.0.18362 )"
        ],
        "x-ms-client-request-id": "934f538a-dade-6955-8a4a-8271da26847d",
        "x-ms-date": "Fri, 03 Apr 2020 21:02:13 GMT",
        "x-ms-return-client-request-id": "true",
<<<<<<< HEAD
        "x-ms-version": "2019-12-12"
=======
        "x-ms-version": "2020-02-10"
>>>>>>> 60f4876e
      },
      "RequestBody": null,
      "StatusCode": 200,
      "ResponseHeaders": {
        "Content-Length": "0",
        "Date": "Fri, 03 Apr 2020 21:02:11 GMT",
        "ETag": "\u00220x8D7D8124799A64B\u0022",
        "Last-Modified": "Fri, 03 Apr 2020 21:02:11 GMT",
        "Server": [
          "Windows-Azure-HDFS/1.0",
          "Microsoft-HTTPAPI/2.0"
        ],
        "x-ms-client-request-id": "934f538a-dade-6955-8a4a-8271da26847d",
        "x-ms-request-id": "fa4401ff-201f-0097-4efb-091bad000000",
        "x-ms-request-server-encrypted": "true",
<<<<<<< HEAD
        "x-ms-version": "2019-12-12"
=======
        "x-ms-version": "2020-02-10"
>>>>>>> 60f4876e
      },
      "ResponseBody": []
    },
    {
      "RequestUri": "http://seannsecanary.blob.core.windows.net/test-filesystem-e6a34aa0-b1f4-4ad1-d38b-9f6ab334eeae?restype=container",
      "RequestMethod": "DELETE",
      "RequestHeaders": {
        "Authorization": "Sanitized",
        "traceparent": "00-b089a5715c4ed64698c97407af53aef7-2ded884311de3c4e-00",
        "User-Agent": [
          "azsdk-net-Storage.Files.DataLake/12.1.0-dev.20200403.1",
          "(.NET Core 4.6.28325.01; Microsoft Windows 10.0.18362 )"
        ],
        "x-ms-client-request-id": "9e331fc7-8a08-c123-dbb0-f8a180490fbf",
        "x-ms-date": "Fri, 03 Apr 2020 21:02:13 GMT",
        "x-ms-return-client-request-id": "true",
<<<<<<< HEAD
        "x-ms-version": "2019-12-12"
=======
        "x-ms-version": "2020-02-10"
>>>>>>> 60f4876e
      },
      "RequestBody": null,
      "StatusCode": 202,
      "ResponseHeaders": {
        "Content-Length": "0",
        "Date": "Fri, 03 Apr 2020 21:02:11 GMT",
        "Server": [
          "Windows-Azure-Blob/1.0",
          "Microsoft-HTTPAPI/2.0"
        ],
        "x-ms-client-request-id": "9e331fc7-8a08-c123-dbb0-f8a180490fbf",
        "x-ms-request-id": "96224ca0-f01e-0012-35fb-093670000000",
<<<<<<< HEAD
        "x-ms-version": "2019-12-12"
=======
        "x-ms-version": "2020-02-10"
>>>>>>> 60f4876e
      },
      "ResponseBody": []
    }
  ],
  "Variables": {
    "RandomSeed": "737593245",
    "Storage_TestConfigHierarchicalNamespace": "NamespaceTenant\nseannsecanary\nU2FuaXRpemVk\nhttp://seannsecanary.blob.core.windows.net\nhttp://seannsecanary.file.core.windows.net\nhttp://seannsecanary.queue.core.windows.net\nhttp://seannsecanary.table.core.windows.net\n\n\n\n\nhttp://seannsecanary-secondary.blob.core.windows.net\nhttp://seannsecanary-secondary.file.core.windows.net\nhttp://seannsecanary-secondary.queue.core.windows.net\nhttp://seannsecanary-secondary.table.core.windows.net\n68390a19-a643-458b-b726-408abf67b4fc\nSanitized\n72f988bf-86f1-41af-91ab-2d7cd011db47\nhttps://login.microsoftonline.com/\nCloud\nBlobEndpoint=http://seannsecanary.blob.core.windows.net/;QueueEndpoint=http://seannsecanary.queue.core.windows.net/;FileEndpoint=http://seannsecanary.file.core.windows.net/;BlobSecondaryEndpoint=http://seannsecanary-secondary.blob.core.windows.net/;QueueSecondaryEndpoint=http://seannsecanary-secondary.queue.core.windows.net/;FileSecondaryEndpoint=http://seannsecanary-secondary.file.core.windows.net/;AccountName=seannsecanary;AccountKey=Sanitized\n"
  }
}<|MERGE_RESOLUTION|>--- conflicted
+++ resolved
@@ -14,11 +14,7 @@
         "x-ms-client-request-id": "5413ada5-03a6-9d51-430c-99660eb77342",
         "x-ms-date": "Fri, 03 Apr 2020 21:02:12 GMT",
         "x-ms-return-client-request-id": "true",
-<<<<<<< HEAD
-        "x-ms-version": "2019-12-12"
-=======
         "x-ms-version": "2020-02-10"
->>>>>>> 60f4876e
       },
       "RequestBody": null,
       "StatusCode": 201,
@@ -33,11 +29,7 @@
         ],
         "x-ms-client-request-id": "5413ada5-03a6-9d51-430c-99660eb77342",
         "x-ms-request-id": "96224c6d-f01e-0012-13fb-093670000000",
-<<<<<<< HEAD
-        "x-ms-version": "2019-12-12"
-=======
         "x-ms-version": "2020-02-10"
->>>>>>> 60f4876e
       },
       "ResponseBody": []
     },
@@ -54,11 +46,7 @@
         "x-ms-client-request-id": "bd8b73af-9ccb-377a-e768-718cc180a24d",
         "x-ms-date": "Fri, 03 Apr 2020 21:02:13 GMT",
         "x-ms-return-client-request-id": "true",
-<<<<<<< HEAD
-        "x-ms-version": "2019-12-12"
-=======
         "x-ms-version": "2020-02-10"
->>>>>>> 60f4876e
       },
       "RequestBody": null,
       "StatusCode": 201,
@@ -73,11 +61,7 @@
         ],
         "x-ms-client-request-id": "bd8b73af-9ccb-377a-e768-718cc180a24d",
         "x-ms-request-id": "fa4401fd-201f-0097-4cfb-091bad000000",
-<<<<<<< HEAD
-        "x-ms-version": "2019-12-12"
-=======
         "x-ms-version": "2020-02-10"
->>>>>>> 60f4876e
       },
       "ResponseBody": []
     },
@@ -95,11 +79,7 @@
         "x-ms-client-request-id": "b8b8fea1-f86e-6700-a943-40bef2581d01",
         "x-ms-date": "Fri, 03 Apr 2020 21:02:13 GMT",
         "x-ms-return-client-request-id": "true",
-<<<<<<< HEAD
-        "x-ms-version": "2019-12-12"
-=======
         "x-ms-version": "2020-02-10"
->>>>>>> 60f4876e
       },
       "RequestBody": "WhX9mPJtIbXSKJdU8PNO4J5VIIdq9bfM\u002B4weuCh7mW63L3hGA\u002BL6QlLV6qIFJUfzGpHtbGAa4mRdMJ1lTmmMV48pncF6B928Wt01lQsVx9VFKp2XjS0OnE0T6dNFlfToSZIT24iGeROzMRGC5UxZSGjHHyPL9MphGwBzZx4JdsXpTEx4AetNv7GK41sci7YAuqBqfXbRHFTIssCHEhH1qrtLmZkA4EZ8el9xQRFvRI9Kcqx9n/hPFy/3sE8rxayglTmg0PIcANla7QMWYNtDWG4xPKBldwvC/IFqCDD2UbSz0azXznOcLXLTIrH1ObZUtFfh\u002BYgMOh0u3dRwsveoY5xOYo8ua4n6lA8tkVVZzMPKFVPYFVgrppaPqfGfK3p7Kr4UptYnJknN5mR53qnI1BAQpZyj0E5EIrz5nsKYW2mUsmaWRCXto\u002B8KCy7zssjsx9TgjoXd2Fpw0IMaLoeHNYv75CxCMY/rIwKtmMUfUHDzDNfuuMzjt9oMJXOh0nRog9Wi982bqpVE9WqDMD\u002BVUYATJiKvmHy/GC1RNQwcSVCNRBXvfFmiV2FCqcNhX4abd9PzjqxSuepZ496gSnSIKKwZ9ewpptQmcM7Abe65Xbintr44KLqkO4oqlZh6Ag3tuYEXR2qZcdH/zB3dkUz7n4Um\u002BZO1UP/xdbph/hA7rG7A07NtohZODUXtOVucxqk\u002BL/YTVAh6N2iBJdKwN3LAwyCvHb6Yjv1v1\u002BxOyBakVK4QI88aKFhmRptL63xDntXSLHY67anqpqD4o3wcK29R3dAjnxSipprHSdYjTaOAKzgWfJugaWcEJnwvIYXbShos\u002BQ6sIP/AL4bbc6TSx1n9eHdEBa/TsXNpHnmXc4QV6/\u002B891SV1As5VkwUxfbDMl4jMqkNl0RqWEeaQwGGKLsBxoelFtAFZ6RsCq9jvut8pewadEHbB1S6UZ4M\u002BpEJsy2QE/9vHhyOHsoFoYyVB5lcHZ0Va7R5Jr4z6sQx\u002BWwTYleC0qvsDYfQi1Z31mbHJEoEr93z9Ed4F\u002BxAPDNXXCVd8j41EzTtcA8WRN9eAk9Ya8V5LEmPH20QCbu\u002Bq9FTeC8wGeQnkREVFz/N3a9nGhSd6NBt3S/bzdLQJQp5L8Q\u002Bw8ywLehrMNm0ZBUJwkK\u002BqO6mIcIB5Zr/VUwRVmwHm\u002Bd7jhnjtu0sMbj2uXka0guQEnwb0w0BPd0ysdicWtltrcgujjQo2/EBefAKCish5YJBgUPv68jaeVE8sAUVkNfeiAuw7EPXZzeLGlkd9jKxEMtVW9iWfcIAUxXi7Crs6\u002BkZLIEgcfk\u002BahkMZNBuvIIeiqA5vzT\u002BSAtJr5gu9HsNny5vBMqwkZ/SFvG\u002BiRnxkpaSww==",
       "StatusCode": 202,
@@ -113,11 +93,7 @@
         "x-ms-client-request-id": "b8b8fea1-f86e-6700-a943-40bef2581d01",
         "x-ms-request-id": "fa4401fe-201f-0097-4dfb-091bad000000",
         "x-ms-request-server-encrypted": "true",
-<<<<<<< HEAD
-        "x-ms-version": "2019-12-12"
-=======
         "x-ms-version": "2020-02-10"
->>>>>>> 60f4876e
       },
       "ResponseBody": []
     },
@@ -135,11 +111,7 @@
         "x-ms-client-request-id": "934f538a-dade-6955-8a4a-8271da26847d",
         "x-ms-date": "Fri, 03 Apr 2020 21:02:13 GMT",
         "x-ms-return-client-request-id": "true",
-<<<<<<< HEAD
-        "x-ms-version": "2019-12-12"
-=======
         "x-ms-version": "2020-02-10"
->>>>>>> 60f4876e
       },
       "RequestBody": null,
       "StatusCode": 200,
@@ -155,11 +127,7 @@
         "x-ms-client-request-id": "934f538a-dade-6955-8a4a-8271da26847d",
         "x-ms-request-id": "fa4401ff-201f-0097-4efb-091bad000000",
         "x-ms-request-server-encrypted": "true",
-<<<<<<< HEAD
-        "x-ms-version": "2019-12-12"
-=======
         "x-ms-version": "2020-02-10"
->>>>>>> 60f4876e
       },
       "ResponseBody": []
     },
@@ -176,11 +144,7 @@
         "x-ms-client-request-id": "9e331fc7-8a08-c123-dbb0-f8a180490fbf",
         "x-ms-date": "Fri, 03 Apr 2020 21:02:13 GMT",
         "x-ms-return-client-request-id": "true",
-<<<<<<< HEAD
-        "x-ms-version": "2019-12-12"
-=======
         "x-ms-version": "2020-02-10"
->>>>>>> 60f4876e
       },
       "RequestBody": null,
       "StatusCode": 202,
@@ -193,11 +157,7 @@
         ],
         "x-ms-client-request-id": "9e331fc7-8a08-c123-dbb0-f8a180490fbf",
         "x-ms-request-id": "96224ca0-f01e-0012-35fb-093670000000",
-<<<<<<< HEAD
-        "x-ms-version": "2019-12-12"
-=======
         "x-ms-version": "2020-02-10"
->>>>>>> 60f4876e
       },
       "ResponseBody": []
     }
