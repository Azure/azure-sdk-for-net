{
  "Entries": [
    {
      "RequestUri": "https://seannse.blob.core.windows.net/test-filesystem-e6a34aa0-b1f4-4ad1-d38b-9f6ab334eeae?restype=container",
      "RequestMethod": "PUT",
      "RequestHeaders": {
        "Accept": "application/xml",
        "Authorization": "Sanitized",
<<<<<<< HEAD
        "traceparent": "00-12417e7a00fa43429603cd014f9505aa-f49139ee66e20345-00",
        "User-Agent": [
          "azsdk-net-Storage.Files.DataLake/12.7.0-alpha.20210202.1",
          "(.NET Framework 4.8.4250.0; Microsoft Windows 10.0.19042 )"
        ],
        "x-ms-blob-public-access": "container",
        "x-ms-client-request-id": "5413ada5-03a6-9d51-430c-99660eb77342",
        "x-ms-date": "Wed, 03 Feb 2021 02:08:17 GMT",
=======
        "traceparent": "00-0cc4711f30c2f2499b4800de8f96527e-f29342447ebbda4e-00",
        "User-Agent": [
          "azsdk-net-Storage.Files.DataLake/12.7.0-alpha.20210217.1",
          "(.NET 5.0.3; Microsoft Windows 10.0.19042)"
        ],
        "x-ms-blob-public-access": "container",
        "x-ms-client-request-id": "5413ada5-03a6-9d51-430c-99660eb77342",
        "x-ms-date": "Wed, 17 Feb 2021 22:33:07 GMT",
>>>>>>> 1814567d
        "x-ms-return-client-request-id": "true",
        "x-ms-version": "2020-06-12"
      },
      "RequestBody": null,
      "StatusCode": 201,
      "ResponseHeaders": {
        "Content-Length": "0",
<<<<<<< HEAD
        "Date": "Wed, 03 Feb 2021 02:08:18 GMT",
        "ETag": "\u00220x8D8C7E892D357A0\u0022",
        "Last-Modified": "Wed, 03 Feb 2021 02:08:18 GMT",
=======
        "Date": "Wed, 17 Feb 2021 22:33:07 GMT",
        "ETag": "\u00220x8D8D393FFA98112\u0022",
        "Last-Modified": "Wed, 17 Feb 2021 22:33:07 GMT",
>>>>>>> 1814567d
        "Server": [
          "Windows-Azure-Blob/1.0",
          "Microsoft-HTTPAPI/2.0"
        ],
        "x-ms-client-request-id": "5413ada5-03a6-9d51-430c-99660eb77342",
<<<<<<< HEAD
        "x-ms-request-id": "02798a00-b01e-001f-18d1-f9cc5b000000",
=======
        "x-ms-request-id": "055fb5b2-001e-0047-1e7c-051404000000",
>>>>>>> 1814567d
        "x-ms-version": "2020-06-12"
      },
      "ResponseBody": []
    },
    {
      "RequestUri": "https://seannse.dfs.core.windows.net/test-filesystem-e6a34aa0-b1f4-4ad1-d38b-9f6ab334eeae/test-file-8684da50-6dae-aac6-e21a-42d0fbf6b283?resource=file",
      "RequestMethod": "PUT",
      "RequestHeaders": {
        "Accept": "application/json",
        "Authorization": "Sanitized",
        "If-None-Match": "*",
<<<<<<< HEAD
        "traceparent": "00-ecc397b19554614bbfc18c959f7017e1-975fb4d282cf6b42-00",
        "User-Agent": [
          "azsdk-net-Storage.Files.DataLake/12.7.0-alpha.20210202.1",
          "(.NET Framework 4.8.4250.0; Microsoft Windows 10.0.19042 )"
        ],
        "x-ms-client-request-id": "bd8b73af-9ccb-377a-e768-718cc180a24d",
        "x-ms-date": "Wed, 03 Feb 2021 02:08:17 GMT",
=======
        "traceparent": "00-3270afd37ef6944abf07be3c2686b682-7c955febe70b4d42-00",
        "User-Agent": [
          "azsdk-net-Storage.Files.DataLake/12.7.0-alpha.20210217.1",
          "(.NET 5.0.3; Microsoft Windows 10.0.19042)"
        ],
        "x-ms-client-request-id": "bd8b73af-9ccb-377a-e768-718cc180a24d",
        "x-ms-date": "Wed, 17 Feb 2021 22:33:07 GMT",
>>>>>>> 1814567d
        "x-ms-return-client-request-id": "true",
        "x-ms-version": "2020-06-12"
      },
      "RequestBody": null,
      "StatusCode": 201,
      "ResponseHeaders": {
        "Content-Length": "0",
<<<<<<< HEAD
        "Date": "Wed, 03 Feb 2021 02:08:18 GMT",
        "ETag": "\u00220x8D8C7E89309E887\u0022",
        "Last-Modified": "Wed, 03 Feb 2021 02:08:18 GMT",
=======
        "Date": "Wed, 17 Feb 2021 22:33:07 GMT",
        "ETag": "\u00220x8D8D393FFDF1240\u0022",
        "Last-Modified": "Wed, 17 Feb 2021 22:33:07 GMT",
>>>>>>> 1814567d
        "Server": [
          "Windows-Azure-HDFS/1.0",
          "Microsoft-HTTPAPI/2.0"
        ],
        "x-ms-client-request-id": "bd8b73af-9ccb-377a-e768-718cc180a24d",
<<<<<<< HEAD
        "x-ms-request-id": "9c23757c-101f-0029-2fd1-f9412b000000",
=======
        "x-ms-request-id": "5bd54d6d-d01f-006b-0a7c-05f8ab000000",
>>>>>>> 1814567d
        "x-ms-version": "2020-06-12"
      },
      "ResponseBody": []
    },
    {
      "RequestUri": "https://seannse.dfs.core.windows.net/test-filesystem-e6a34aa0-b1f4-4ad1-d38b-9f6ab334eeae/test-file-8684da50-6dae-aac6-e21a-42d0fbf6b283?action=append\u0026position=0",
      "RequestMethod": "PATCH",
      "RequestHeaders": {
        "Accept": "application/json",
        "Authorization": "Sanitized",
<<<<<<< HEAD
        "Content-Length": "1855",
        "Content-Type": "application/json",
        "traceparent": "00-95e8616028293048b0f894c08d4e9c23-40fd12b1a62e0e4a-00",
        "User-Agent": [
          "azsdk-net-Storage.Files.DataLake/12.7.0-alpha.20210202.1",
          "(.NET Framework 4.8.4250.0; Microsoft Windows 10.0.19042 )"
        ],
        "x-ms-client-request-id": "b8b8fea1-f86e-6700-a943-40bef2581d01",
        "x-ms-date": "Wed, 03 Feb 2021 02:08:17 GMT",
=======
        "Content-Length": "1024",
        "traceparent": "00-9beccf90c8e32b49bcaff78850389e46-dea0cf137864b24e-00",
        "User-Agent": [
          "azsdk-net-Storage.Files.DataLake/12.7.0-alpha.20210217.1",
          "(.NET 5.0.3; Microsoft Windows 10.0.19042)"
        ],
        "x-ms-client-request-id": "b8b8fea1-f86e-6700-a943-40bef2581d01",
        "x-ms-date": "Wed, 17 Feb 2021 22:33:08 GMT",
>>>>>>> 1814567d
        "x-ms-return-client-request-id": "true",
        "x-ms-version": "2020-06-12"
      },
      "RequestBody": [
        "Z\u0015\uFFFD\uFFFD\uFFFDm!\uFFFD\uFFFD(\uFFFDT\uFFFD\uFFFDN\uFFFDU \uFFFDj\uFFFD\uFFFD\uFFFD\uFFFD\uFFFD\u001E\uFFFD({\uFFFDn\uFFFD/xF\u0003\uFFFD\uFFFDBR\uFFFD\uFFFD\u0005%G\uFFFD\u001A\uFFFD\uFFFDl\u0060\u001A\uFFFDd]0\uFFFDeNi\uFFFDW\uFFFD)\uFFFD\uFFFDz\u0007\u077CZ\uFFFD5\uFFFD\u000B\u0015\uFFFD\uFFFDE*\uFFFD\uFFFD\uFFFD-\u000E\uFFFDM\u0013\uFFFD\uFFFDE\uFFFD\uFFFD\uFFFDI\uFFFD\u0013\u06C8\uFFFDy\u0013\uFFFD1\u0011\uFFFD\uFFFDLYHh\uFFFD\u001F#\uFFFD\uFFFD\uFFFDa\u001B\u0000sg\u001E\tv\uFFFD\uFFFDLLx\u0001\uFFFDM\uFFFD\uFFFD\uFFFD\uFFFD[\u001C\uFFFD\uFFFD\u0000\uFFFD\uFFFDj}v\uFFFD\u001CT\u0232\uFFFD\uFFFD\u0012\u0011\uFFFD\uFFFD\uFFFDK\uFFFD\uFFFD\u0000\uFFFDF|z_qA\u0011oD\uFFFDJr\uFFFD}\uFFFD\uFFFDO\u0017/\uFFFD\uFFFDO\u002B\u016C\uFFFD\uFFFD9\uFFFD\uFFFD\uFFFD\u001C\u0000\uFFFDZ\uFFFD\u0003\u0016\u0060\uFFFDCXn1\u003C\uFFFDew\u000B\uFFFD\uFFFD\uFFFDj\b0\uFFFDQ\uFFFD\uFFFD\u046C\uFFFD\uFFFDs\uFFFD-r\uFFFD\u0022\uFFFD\uFFFD9\uFFFDT\uFFFDW\uFFFD\uFFFD\uFFFD\f:\u001D.\uFFFD\uFFFDp\uFFFD\uFFFD\uFFFDc\uFFFDNb\uFFFD.k\uFFFD\uFFFD\uFFFD\u000F-\uFFFDUY\uFFFD\uFFFD\uFFFD\u0015S\uFFFD\u0015X\u002B\uFFFD\uFFFD\uFFFD\uFFFD\uFFFD\u002Bz{*\uFFFD\u0014\uFFFD\uFFFD\u0027\u0026I\uFFFD\uFFFDdy\u07A9\uFFFD\uFFFD\u0010\u0010\uFFFD\uFFFD\uFFFD\uFFFDND\u0022\uFFFD\uFFFD\uFFFD\u0098[i\uFFFD\uFFFDf\uFFFDD%\uFFFD\uFFFD\n",
        "\u000B.\uFFFD\uFFFD\uFFFD\uFFFD\uFFFD\uFFFD\uFFFD\uFFFD\uFFFDZp\u0403\u001A.\uFFFD\uFFFD5\uFFFD\uFFFD\uFFFD,B1\uFFFD\uFFFD#\u0002\uFFFD\uFFFD\uFFFD\u001FPp\uFFFD\f\uFFFD\uFFFD\uFFFD\uFFFD\uFFFD\f%s\uFFFD\uFFFDth\uFFFD\u0562\uFFFD\u035B\uFFFD\uFFFDD\uFFFDj\uFFFD0?\uFFFDQ\uFFFD\u0013\u0026\u0022\uFFFD\uFFFD|\uFFFD\u0018-Q5\f\u001CIP\uFFFDD\u0015\uFFFD|Y\uFFFDWaB\uFFFD\uFFFDa_\uFFFD\uFFFDw\uFFFD\uFFFDR\uFFFD\uFFFDY\uFFFD\u07A0Jt\uFFFD(\uFFFD\u0019\uFFFD\uFFFD)\uFFFD\uFFFD\u0026p\uFFFD\uFFFDm\uFFFD]\uFFFD\uFFFD\uFFFD\uFFFD8(\uFFFD\uFFFD;\uFFFD*\uFFFD\uFFFDz\u0002\r",
        "\uFFFD\uFFFD\u0017Gj\uFFFDq\uFFFD\uFFFD\uFFFD\u001D\u0751L\uFFFD\uFFFD\uFFFD\u0026\uFFFD\uFFFD\uFFFDP\uFFFD\uFFFDu\uFFFDa\uFFFD\u0010;\uFFFDn\uFFFD\u04F3m\uFFFD\u0016N\r",
        "E\uFFFD9[\uFFFD\u01A9\u003E/\uFFFD\u0013T\bz7h\uFFFD%\u04B07r\uFFFD\uFFFD \uFFFD\u001D\uFFFD\uFFFD\uFFFD\uFFFDo\uFFFD\uFFFDN\uFFFD\u0016\uFFFDT\uFFFD\u0010#\uFFFD\u001A(XfF\uFFFDK\uFFFD|C\uFFFD\uFFFD\uFFFD,v:\uFFFD\uA9A0\uFFFD\uFFFD|\u001C\u002BoQ\uFFFD\uFFFD#\uFFFD\u0014\uFFFD\uFFFD\uFFFD\uFFFDI\uFFFD#M\uFFFD\uFFFD\u002B8\u0016|\uFFFD\uFFFDig\u0004\u0026|/!\uFFFD\uFFFDJ\u001A,\uFFFD\u000E\uFFFD \uFFFD\uFFFD/\uFFFD\uFFFDs\uFFFD\uFFFD\uFFFDY\uFFFDxwD\u0005\uFFFD\u04F1si\u001Ey\uFFFDs\uFFFD\u0015\uFFFD\uFFFD\uFFFD\uFFFDT\uFFFD\uFFFD\u000B9VL\u0014\uFFFD\uFFFD\uFFFD2^#2\uFFFD\r",
        "\uFFFDDjXG\uFFFDC\u0001\uFFFD(\uFFFD\u0001\u0187\uFFFD\u0016\uFFFD\u0005g\uFFFDl\n",
        "\uFFFDc\uFFFD\uFFFD|\uFFFD\uFFFD\u001AtA\uFFFD\u0007T\uFFFDQ\uFFFD\f\uFFFD\uFFFD\t\uFFFD-\uFFFD\u0013\uFFFDo\u001E\u001C\uFFFD\u001E\uFFFD\u0005\uFFFD\uFFFD\uFFFD\u0007\uFFFD\\\u001D\uFFFD\u0015k\uFFFDy\u0026\uFFFD3\uFFFD\uFFFD1\uFFFDl\u0013bW\uFFFD\u04AB\uFFFD\r",
        "\uFFFD\u040BVw\uFFFDf\uFFFD$J\u0004\uFFFD\uFFFD\uFFFD\uFFFDGx\u0017\uFFFD@\u003C3W\\%]\uFFFD\u003E5\u00134\uFFFDp\u000F\u0016D\uFFFD^\u0002OXk\uFFFDy,I\uFFFD\u001Fm\u0010\t\uFFFD\uFFFD\uFFFD\uFFFDSx/0\u0019\uFFFD\u0027\uFFFD\u0011\u0015\u0017?\uFFFD\u076Fg\u001A\u0014\uFFFD\uFFFD\uFFFDm\uFFFD/\uFFFD\uFFFD\uFFFD\uFFFD%\n",
        "y/\uFFFD\u003E\uFFFD\u0330-\uFFFDk0\u0674d\u0015\t\uFFFDB\uFFFD\uFFFD\uFFFD!\uFFFD\u0001\uFFFD\uFFFDUL\u0011Vl\u0007\uFFFD\uFFFD{\uFFFD\u0019\uFFFD\uFFFD,1\uFFFD\uFFFD\uFFFDy\u001A\uFFFD\u000B\uFFFD\u0012|\u001B\uFFFD\r",
        "\u0001=\uFFFD2\uFFFD\u061CZ\uFFFDm\uFFFD\uFFFD.\uFFFD4(\uFFFD\uFFFD\u0001y\uFFFD\n\n",
        "\u002B!\uFFFDA\uFFFDC\uFFFD\uFFFD\uFFFD\uFFFDyQ\u003C\uFFFD\u0005\u0015\uFFFD\uFFFD\u0788\u000B\uFFFD\uFFFDC\uFFFDg7\uFFFD\u001AY\u001D\uFFFD2\uFFFD\u0010\uFFFDU[\u0616}\uFFFD\u0000S\u0015\uFFFD\uFFFD*\uFFFD\uFFFD\uFFFD\u0019,\uFFFD q\uFFFD\u003Ej\u0019\fd\uFFFDn\uFFFD\uFFFD\u001E\uFFFD\uFFFD9\uFFFD4\uFFFDH\u000BI\uFFFD\uFFFD.\uFFFD{\r",
        "\uFFFD.o\u0004\u02B0\uFFFD\uFFFD\uFFFD\u0016\uFFFD\u0019\uD909\uDD92\uFFFD"
      ],
      "StatusCode": 202,
      "ResponseHeaders": {
        "Content-Length": "0",
<<<<<<< HEAD
        "Date": "Wed, 03 Feb 2021 02:08:18 GMT",
=======
        "Date": "Wed, 17 Feb 2021 22:33:07 GMT",
>>>>>>> 1814567d
        "Server": [
          "Windows-Azure-HDFS/1.0",
          "Microsoft-HTTPAPI/2.0"
        ],
        "x-ms-client-request-id": "b8b8fea1-f86e-6700-a943-40bef2581d01",
<<<<<<< HEAD
        "x-ms-request-id": "9c237588-101f-0029-3bd1-f9412b000000",
=======
        "x-ms-request-id": "5bd54d70-d01f-006b-0d7c-05f8ab000000",
>>>>>>> 1814567d
        "x-ms-request-server-encrypted": "true",
        "x-ms-version": "2020-06-12"
      },
      "ResponseBody": []
    },
    {
      "RequestUri": "https://seannse.dfs.core.windows.net/test-filesystem-e6a34aa0-b1f4-4ad1-d38b-9f6ab334eeae/test-file-8684da50-6dae-aac6-e21a-42d0fbf6b283?action=flush\u0026position=0",
      "RequestMethod": "PATCH",
      "RequestHeaders": {
        "Accept": "application/json",
        "Authorization": "Sanitized",
<<<<<<< HEAD
        "traceparent": "00-991287e7bde379408b42cd1a6ceb9ff6-f8c1e2140d356f4d-00",
        "User-Agent": [
          "azsdk-net-Storage.Files.DataLake/12.7.0-alpha.20210202.1",
          "(.NET Framework 4.8.4250.0; Microsoft Windows 10.0.19042 )"
        ],
        "x-ms-client-request-id": "934f538a-dade-6955-8a4a-8271da26847d",
        "x-ms-date": "Wed, 03 Feb 2021 02:08:17 GMT",
=======
        "Content-Length": "0",
        "traceparent": "00-55dcc8c64fc9d4469dc0bbe3cbf5f519-6c6bc514e6b3434f-00",
        "User-Agent": [
          "azsdk-net-Storage.Files.DataLake/12.7.0-alpha.20210217.1",
          "(.NET 5.0.3; Microsoft Windows 10.0.19042)"
        ],
        "x-ms-client-request-id": "934f538a-dade-6955-8a4a-8271da26847d",
        "x-ms-date": "Wed, 17 Feb 2021 22:33:08 GMT",
>>>>>>> 1814567d
        "x-ms-return-client-request-id": "true",
        "x-ms-version": "2020-06-12"
      },
      "RequestBody": null,
      "StatusCode": 200,
      "ResponseHeaders": {
        "Content-Length": "0",
<<<<<<< HEAD
        "Date": "Wed, 03 Feb 2021 02:08:18 GMT",
        "ETag": "\u00220x8D8C7E893322070\u0022",
        "Last-Modified": "Wed, 03 Feb 2021 02:08:18 GMT",
=======
        "Date": "Wed, 17 Feb 2021 22:33:07 GMT",
        "ETag": "\u00220x8D8D393FFFD913F\u0022",
        "Last-Modified": "Wed, 17 Feb 2021 22:33:08 GMT",
>>>>>>> 1814567d
        "Server": [
          "Windows-Azure-HDFS/1.0",
          "Microsoft-HTTPAPI/2.0"
        ],
        "x-ms-client-request-id": "934f538a-dade-6955-8a4a-8271da26847d",
<<<<<<< HEAD
        "x-ms-request-id": "9c2375ad-101f-0029-60d1-f9412b000000",
=======
        "x-ms-request-id": "5bd54d79-d01f-006b-167c-05f8ab000000",
>>>>>>> 1814567d
        "x-ms-request-server-encrypted": "false",
        "x-ms-version": "2020-06-12"
      },
      "ResponseBody": []
    },
    {
      "RequestUri": "https://seannse.blob.core.windows.net/test-filesystem-e6a34aa0-b1f4-4ad1-d38b-9f6ab334eeae?restype=container",
      "RequestMethod": "DELETE",
      "RequestHeaders": {
        "Accept": "application/xml",
        "Authorization": "Sanitized",
<<<<<<< HEAD
        "traceparent": "00-e4dac399fdcdc5448eac1039ae82f6d3-4f2980285297a54f-00",
        "User-Agent": [
          "azsdk-net-Storage.Files.DataLake/12.7.0-alpha.20210202.1",
          "(.NET Framework 4.8.4250.0; Microsoft Windows 10.0.19042 )"
        ],
        "x-ms-client-request-id": "9e331fc7-8a08-c123-dbb0-f8a180490fbf",
        "x-ms-date": "Wed, 03 Feb 2021 02:08:18 GMT",
=======
        "traceparent": "00-1ec797cc2d7efe4cb52b870cc948a456-463035223295cb40-00",
        "User-Agent": [
          "azsdk-net-Storage.Files.DataLake/12.7.0-alpha.20210217.1",
          "(.NET 5.0.3; Microsoft Windows 10.0.19042)"
        ],
        "x-ms-client-request-id": "9e331fc7-8a08-c123-dbb0-f8a180490fbf",
        "x-ms-date": "Wed, 17 Feb 2021 22:33:08 GMT",
>>>>>>> 1814567d
        "x-ms-return-client-request-id": "true",
        "x-ms-version": "2020-06-12"
      },
      "RequestBody": null,
      "StatusCode": 202,
      "ResponseHeaders": {
        "Content-Length": "0",
<<<<<<< HEAD
        "Date": "Wed, 03 Feb 2021 02:08:18 GMT",
=======
        "Date": "Wed, 17 Feb 2021 22:33:07 GMT",
>>>>>>> 1814567d
        "Server": [
          "Windows-Azure-Blob/1.0",
          "Microsoft-HTTPAPI/2.0"
        ],
        "x-ms-client-request-id": "9e331fc7-8a08-c123-dbb0-f8a180490fbf",
<<<<<<< HEAD
        "x-ms-request-id": "02798bd0-b01e-001f-33d1-f9cc5b000000",
=======
        "x-ms-request-id": "055fb8cc-001e-0047-6b7c-051404000000",
>>>>>>> 1814567d
        "x-ms-version": "2020-06-12"
      },
      "ResponseBody": []
    }
  ],
  "Variables": {
    "RandomSeed": "737593245",
    "Storage_TestConfigHierarchicalNamespace": "NamespaceTenant\nseannse\nU2FuaXRpemVk\nhttps://seannse.blob.core.windows.net\nhttps://seannse.file.core.windows.net\nhttps://seannse.queue.core.windows.net\nhttps://seannse.table.core.windows.net\n\n\n\n\nhttps://seannse-secondary.blob.core.windows.net\nhttps://seannse-secondary.file.core.windows.net\nhttps://seannse-secondary.queue.core.windows.net\nhttps://seannse-secondary.table.core.windows.net\n68390a19-a643-458b-b726-408abf67b4fc\nSanitized\n72f988bf-86f1-41af-91ab-2d7cd011db47\nhttps://login.microsoftonline.com/\nCloud\nBlobEndpoint=https://seannse.blob.core.windows.net/;QueueEndpoint=https://seannse.queue.core.windows.net/;FileEndpoint=https://seannse.file.core.windows.net/;BlobSecondaryEndpoint=https://seannse-secondary.blob.core.windows.net/;QueueSecondaryEndpoint=https://seannse-secondary.queue.core.windows.net/;FileSecondaryEndpoint=https://seannse-secondary.file.core.windows.net/;AccountName=seannse;AccountKey=Sanitized\n"
  }
}<|MERGE_RESOLUTION|>--- conflicted
+++ resolved
@@ -1,30 +1,19 @@
 {
   "Entries": [
     {
-      "RequestUri": "https://seannse.blob.core.windows.net/test-filesystem-e6a34aa0-b1f4-4ad1-d38b-9f6ab334eeae?restype=container",
+      "RequestUri": "https://seannse.blob.core.windows.net/test-filesystem-06378f83-50d8-bd63-4e8f-94d62783ae7d?restype=container",
       "RequestMethod": "PUT",
       "RequestHeaders": {
         "Accept": "application/xml",
         "Authorization": "Sanitized",
-<<<<<<< HEAD
-        "traceparent": "00-12417e7a00fa43429603cd014f9505aa-f49139ee66e20345-00",
+        "traceparent": "00-b4f5fa631b0a90458f9be4af7a04cecc-928dc53efb22744d-00",
         "User-Agent": [
-          "azsdk-net-Storage.Files.DataLake/12.7.0-alpha.20210202.1",
-          "(.NET Framework 4.8.4250.0; Microsoft Windows 10.0.19042 )"
+          "azsdk-net-Storage.Files.DataLake/12.7.0-alpha.20210219.1",
+          "(.NET 5.0.3; Microsoft Windows 10.0.19041)"
         ],
         "x-ms-blob-public-access": "container",
-        "x-ms-client-request-id": "5413ada5-03a6-9d51-430c-99660eb77342",
-        "x-ms-date": "Wed, 03 Feb 2021 02:08:17 GMT",
-=======
-        "traceparent": "00-0cc4711f30c2f2499b4800de8f96527e-f29342447ebbda4e-00",
-        "User-Agent": [
-          "azsdk-net-Storage.Files.DataLake/12.7.0-alpha.20210217.1",
-          "(.NET 5.0.3; Microsoft Windows 10.0.19042)"
-        ],
-        "x-ms-blob-public-access": "container",
-        "x-ms-client-request-id": "5413ada5-03a6-9d51-430c-99660eb77342",
-        "x-ms-date": "Wed, 17 Feb 2021 22:33:07 GMT",
->>>>>>> 1814567d
+        "x-ms-client-request-id": "73366290-e46b-caaf-9c91-934627f6dffb",
+        "x-ms-date": "Fri, 19 Feb 2021 19:12:31 GMT",
         "x-ms-return-client-request-id": "true",
         "x-ms-version": "2020-06-12"
       },
@@ -32,53 +21,33 @@
       "StatusCode": 201,
       "ResponseHeaders": {
         "Content-Length": "0",
-<<<<<<< HEAD
-        "Date": "Wed, 03 Feb 2021 02:08:18 GMT",
-        "ETag": "\u00220x8D8C7E892D357A0\u0022",
-        "Last-Modified": "Wed, 03 Feb 2021 02:08:18 GMT",
-=======
-        "Date": "Wed, 17 Feb 2021 22:33:07 GMT",
-        "ETag": "\u00220x8D8D393FFA98112\u0022",
-        "Last-Modified": "Wed, 17 Feb 2021 22:33:07 GMT",
->>>>>>> 1814567d
+        "Date": "Fri, 19 Feb 2021 19:12:30 GMT",
+        "ETag": "\u00220x8D8D50A4E3A99B3\u0022",
+        "Last-Modified": "Fri, 19 Feb 2021 19:12:31 GMT",
         "Server": [
           "Windows-Azure-Blob/1.0",
           "Microsoft-HTTPAPI/2.0"
         ],
-        "x-ms-client-request-id": "5413ada5-03a6-9d51-430c-99660eb77342",
-<<<<<<< HEAD
-        "x-ms-request-id": "02798a00-b01e-001f-18d1-f9cc5b000000",
-=======
-        "x-ms-request-id": "055fb5b2-001e-0047-1e7c-051404000000",
->>>>>>> 1814567d
+        "x-ms-client-request-id": "73366290-e46b-caaf-9c91-934627f6dffb",
+        "x-ms-request-id": "2e6afeb5-201e-00a4-1cf3-0676f9000000",
         "x-ms-version": "2020-06-12"
       },
       "ResponseBody": []
     },
     {
-      "RequestUri": "https://seannse.dfs.core.windows.net/test-filesystem-e6a34aa0-b1f4-4ad1-d38b-9f6ab334eeae/test-file-8684da50-6dae-aac6-e21a-42d0fbf6b283?resource=file",
+      "RequestUri": "https://seannse.dfs.core.windows.net/test-filesystem-06378f83-50d8-bd63-4e8f-94d62783ae7d/test-file-e88650ae-d8f4-f995-7ee3-3f3d71a3be6a?resource=file",
       "RequestMethod": "PUT",
       "RequestHeaders": {
         "Accept": "application/json",
         "Authorization": "Sanitized",
         "If-None-Match": "*",
-<<<<<<< HEAD
-        "traceparent": "00-ecc397b19554614bbfc18c959f7017e1-975fb4d282cf6b42-00",
+        "traceparent": "00-b181dc3999bc554ba8195be7c3a033a5-c08a22433bb62546-00",
         "User-Agent": [
-          "azsdk-net-Storage.Files.DataLake/12.7.0-alpha.20210202.1",
-          "(.NET Framework 4.8.4250.0; Microsoft Windows 10.0.19042 )"
+          "azsdk-net-Storage.Files.DataLake/12.7.0-alpha.20210219.1",
+          "(.NET 5.0.3; Microsoft Windows 10.0.19041)"
         ],
-        "x-ms-client-request-id": "bd8b73af-9ccb-377a-e768-718cc180a24d",
-        "x-ms-date": "Wed, 03 Feb 2021 02:08:17 GMT",
-=======
-        "traceparent": "00-3270afd37ef6944abf07be3c2686b682-7c955febe70b4d42-00",
-        "User-Agent": [
-          "azsdk-net-Storage.Files.DataLake/12.7.0-alpha.20210217.1",
-          "(.NET 5.0.3; Microsoft Windows 10.0.19042)"
-        ],
-        "x-ms-client-request-id": "bd8b73af-9ccb-377a-e768-718cc180a24d",
-        "x-ms-date": "Wed, 17 Feb 2021 22:33:07 GMT",
->>>>>>> 1814567d
+        "x-ms-client-request-id": "ae11e3bb-f55c-b79d-cd3d-f488a47159f8",
+        "x-ms-date": "Fri, 19 Feb 2021 19:12:31 GMT",
         "x-ms-return-client-request-id": "true",
         "x-ms-version": "2020-06-12"
       },
@@ -86,118 +55,77 @@
       "StatusCode": 201,
       "ResponseHeaders": {
         "Content-Length": "0",
-<<<<<<< HEAD
-        "Date": "Wed, 03 Feb 2021 02:08:18 GMT",
-        "ETag": "\u00220x8D8C7E89309E887\u0022",
-        "Last-Modified": "Wed, 03 Feb 2021 02:08:18 GMT",
-=======
-        "Date": "Wed, 17 Feb 2021 22:33:07 GMT",
-        "ETag": "\u00220x8D8D393FFDF1240\u0022",
-        "Last-Modified": "Wed, 17 Feb 2021 22:33:07 GMT",
->>>>>>> 1814567d
+        "Date": "Fri, 19 Feb 2021 19:12:30 GMT",
+        "ETag": "\u00220x8D8D50A4E495C1F\u0022",
+        "Last-Modified": "Fri, 19 Feb 2021 19:12:31 GMT",
         "Server": [
           "Windows-Azure-HDFS/1.0",
           "Microsoft-HTTPAPI/2.0"
         ],
-        "x-ms-client-request-id": "bd8b73af-9ccb-377a-e768-718cc180a24d",
-<<<<<<< HEAD
-        "x-ms-request-id": "9c23757c-101f-0029-2fd1-f9412b000000",
-=======
-        "x-ms-request-id": "5bd54d6d-d01f-006b-0a7c-05f8ab000000",
->>>>>>> 1814567d
+        "x-ms-client-request-id": "ae11e3bb-f55c-b79d-cd3d-f488a47159f8",
+        "x-ms-request-id": "6f4b993f-e01f-004f-36f3-060e0b000000",
         "x-ms-version": "2020-06-12"
       },
       "ResponseBody": []
     },
     {
-      "RequestUri": "https://seannse.dfs.core.windows.net/test-filesystem-e6a34aa0-b1f4-4ad1-d38b-9f6ab334eeae/test-file-8684da50-6dae-aac6-e21a-42d0fbf6b283?action=append\u0026position=0",
+      "RequestUri": "https://seannse.dfs.core.windows.net/test-filesystem-06378f83-50d8-bd63-4e8f-94d62783ae7d/test-file-e88650ae-d8f4-f995-7ee3-3f3d71a3be6a?action=append\u0026position=0",
       "RequestMethod": "PATCH",
       "RequestHeaders": {
         "Accept": "application/json",
         "Authorization": "Sanitized",
-<<<<<<< HEAD
-        "Content-Length": "1855",
+        "Content-Length": "1875",
         "Content-Type": "application/json",
-        "traceparent": "00-95e8616028293048b0f894c08d4e9c23-40fd12b1a62e0e4a-00",
+        "traceparent": "00-827b423ae1b19b4bbeef0492289adb12-4433462d5d35c04d-00",
         "User-Agent": [
-          "azsdk-net-Storage.Files.DataLake/12.7.0-alpha.20210202.1",
-          "(.NET Framework 4.8.4250.0; Microsoft Windows 10.0.19042 )"
+          "azsdk-net-Storage.Files.DataLake/12.7.0-alpha.20210219.1",
+          "(.NET 5.0.3; Microsoft Windows 10.0.19041)"
         ],
-        "x-ms-client-request-id": "b8b8fea1-f86e-6700-a943-40bef2581d01",
-        "x-ms-date": "Wed, 03 Feb 2021 02:08:17 GMT",
-=======
-        "Content-Length": "1024",
-        "traceparent": "00-9beccf90c8e32b49bcaff78850389e46-dea0cf137864b24e-00",
-        "User-Agent": [
-          "azsdk-net-Storage.Files.DataLake/12.7.0-alpha.20210217.1",
-          "(.NET 5.0.3; Microsoft Windows 10.0.19042)"
-        ],
-        "x-ms-client-request-id": "b8b8fea1-f86e-6700-a943-40bef2581d01",
-        "x-ms-date": "Wed, 17 Feb 2021 22:33:08 GMT",
->>>>>>> 1814567d
+        "x-ms-client-request-id": "d9b26b46-93f4-1d6e-1cc5-bf69c8569ebc",
+        "x-ms-date": "Fri, 19 Feb 2021 19:12:32 GMT",
         "x-ms-return-client-request-id": "true",
         "x-ms-version": "2020-06-12"
       },
       "RequestBody": [
-        "Z\u0015\uFFFD\uFFFD\uFFFDm!\uFFFD\uFFFD(\uFFFDT\uFFFD\uFFFDN\uFFFDU \uFFFDj\uFFFD\uFFFD\uFFFD\uFFFD\uFFFD\u001E\uFFFD({\uFFFDn\uFFFD/xF\u0003\uFFFD\uFFFDBR\uFFFD\uFFFD\u0005%G\uFFFD\u001A\uFFFD\uFFFDl\u0060\u001A\uFFFDd]0\uFFFDeNi\uFFFDW\uFFFD)\uFFFD\uFFFDz\u0007\u077CZ\uFFFD5\uFFFD\u000B\u0015\uFFFD\uFFFDE*\uFFFD\uFFFD\uFFFD-\u000E\uFFFDM\u0013\uFFFD\uFFFDE\uFFFD\uFFFD\uFFFDI\uFFFD\u0013\u06C8\uFFFDy\u0013\uFFFD1\u0011\uFFFD\uFFFDLYHh\uFFFD\u001F#\uFFFD\uFFFD\uFFFDa\u001B\u0000sg\u001E\tv\uFFFD\uFFFDLLx\u0001\uFFFDM\uFFFD\uFFFD\uFFFD\uFFFD[\u001C\uFFFD\uFFFD\u0000\uFFFD\uFFFDj}v\uFFFD\u001CT\u0232\uFFFD\uFFFD\u0012\u0011\uFFFD\uFFFD\uFFFDK\uFFFD\uFFFD\u0000\uFFFDF|z_qA\u0011oD\uFFFDJr\uFFFD}\uFFFD\uFFFDO\u0017/\uFFFD\uFFFDO\u002B\u016C\uFFFD\uFFFD9\uFFFD\uFFFD\uFFFD\u001C\u0000\uFFFDZ\uFFFD\u0003\u0016\u0060\uFFFDCXn1\u003C\uFFFDew\u000B\uFFFD\uFFFD\uFFFDj\b0\uFFFDQ\uFFFD\uFFFD\u046C\uFFFD\uFFFDs\uFFFD-r\uFFFD\u0022\uFFFD\uFFFD9\uFFFDT\uFFFDW\uFFFD\uFFFD\uFFFD\f:\u001D.\uFFFD\uFFFDp\uFFFD\uFFFD\uFFFDc\uFFFDNb\uFFFD.k\uFFFD\uFFFD\uFFFD\u000F-\uFFFDUY\uFFFD\uFFFD\uFFFD\u0015S\uFFFD\u0015X\u002B\uFFFD\uFFFD\uFFFD\uFFFD\uFFFD\u002Bz{*\uFFFD\u0014\uFFFD\uFFFD\u0027\u0026I\uFFFD\uFFFDdy\u07A9\uFFFD\uFFFD\u0010\u0010\uFFFD\uFFFD\uFFFD\uFFFDND\u0022\uFFFD\uFFFD\uFFFD\u0098[i\uFFFD\uFFFDf\uFFFDD%\uFFFD\uFFFD\n",
-        "\u000B.\uFFFD\uFFFD\uFFFD\uFFFD\uFFFD\uFFFD\uFFFD\uFFFD\uFFFDZp\u0403\u001A.\uFFFD\uFFFD5\uFFFD\uFFFD\uFFFD,B1\uFFFD\uFFFD#\u0002\uFFFD\uFFFD\uFFFD\u001FPp\uFFFD\f\uFFFD\uFFFD\uFFFD\uFFFD\uFFFD\f%s\uFFFD\uFFFDth\uFFFD\u0562\uFFFD\u035B\uFFFD\uFFFDD\uFFFDj\uFFFD0?\uFFFDQ\uFFFD\u0013\u0026\u0022\uFFFD\uFFFD|\uFFFD\u0018-Q5\f\u001CIP\uFFFDD\u0015\uFFFD|Y\uFFFDWaB\uFFFD\uFFFDa_\uFFFD\uFFFDw\uFFFD\uFFFDR\uFFFD\uFFFDY\uFFFD\u07A0Jt\uFFFD(\uFFFD\u0019\uFFFD\uFFFD)\uFFFD\uFFFD\u0026p\uFFFD\uFFFDm\uFFFD]\uFFFD\uFFFD\uFFFD\uFFFD8(\uFFFD\uFFFD;\uFFFD*\uFFFD\uFFFDz\u0002\r",
-        "\uFFFD\uFFFD\u0017Gj\uFFFDq\uFFFD\uFFFD\uFFFD\u001D\u0751L\uFFFD\uFFFD\uFFFD\u0026\uFFFD\uFFFD\uFFFDP\uFFFD\uFFFDu\uFFFDa\uFFFD\u0010;\uFFFDn\uFFFD\u04F3m\uFFFD\u0016N\r",
-        "E\uFFFD9[\uFFFD\u01A9\u003E/\uFFFD\u0013T\bz7h\uFFFD%\u04B07r\uFFFD\uFFFD \uFFFD\u001D\uFFFD\uFFFD\uFFFD\uFFFDo\uFFFD\uFFFDN\uFFFD\u0016\uFFFDT\uFFFD\u0010#\uFFFD\u001A(XfF\uFFFDK\uFFFD|C\uFFFD\uFFFD\uFFFD,v:\uFFFD\uA9A0\uFFFD\uFFFD|\u001C\u002BoQ\uFFFD\uFFFD#\uFFFD\u0014\uFFFD\uFFFD\uFFFD\uFFFDI\uFFFD#M\uFFFD\uFFFD\u002B8\u0016|\uFFFD\uFFFDig\u0004\u0026|/!\uFFFD\uFFFDJ\u001A,\uFFFD\u000E\uFFFD \uFFFD\uFFFD/\uFFFD\uFFFDs\uFFFD\uFFFD\uFFFDY\uFFFDxwD\u0005\uFFFD\u04F1si\u001Ey\uFFFDs\uFFFD\u0015\uFFFD\uFFFD\uFFFD\uFFFDT\uFFFD\uFFFD\u000B9VL\u0014\uFFFD\uFFFD\uFFFD2^#2\uFFFD\r",
-        "\uFFFDDjXG\uFFFDC\u0001\uFFFD(\uFFFD\u0001\u0187\uFFFD\u0016\uFFFD\u0005g\uFFFDl\n",
-        "\uFFFDc\uFFFD\uFFFD|\uFFFD\uFFFD\u001AtA\uFFFD\u0007T\uFFFDQ\uFFFD\f\uFFFD\uFFFD\t\uFFFD-\uFFFD\u0013\uFFFDo\u001E\u001C\uFFFD\u001E\uFFFD\u0005\uFFFD\uFFFD\uFFFD\u0007\uFFFD\\\u001D\uFFFD\u0015k\uFFFDy\u0026\uFFFD3\uFFFD\uFFFD1\uFFFDl\u0013bW\uFFFD\u04AB\uFFFD\r",
-        "\uFFFD\u040BVw\uFFFDf\uFFFD$J\u0004\uFFFD\uFFFD\uFFFD\uFFFDGx\u0017\uFFFD@\u003C3W\\%]\uFFFD\u003E5\u00134\uFFFDp\u000F\u0016D\uFFFD^\u0002OXk\uFFFDy,I\uFFFD\u001Fm\u0010\t\uFFFD\uFFFD\uFFFD\uFFFDSx/0\u0019\uFFFD\u0027\uFFFD\u0011\u0015\u0017?\uFFFD\u076Fg\u001A\u0014\uFFFD\uFFFD\uFFFDm\uFFFD/\uFFFD\uFFFD\uFFFD\uFFFD%\n",
-        "y/\uFFFD\u003E\uFFFD\u0330-\uFFFDk0\u0674d\u0015\t\uFFFDB\uFFFD\uFFFD\uFFFD!\uFFFD\u0001\uFFFD\uFFFDUL\u0011Vl\u0007\uFFFD\uFFFD{\uFFFD\u0019\uFFFD\uFFFD,1\uFFFD\uFFFD\uFFFDy\u001A\uFFFD\u000B\uFFFD\u0012|\u001B\uFFFD\r",
-        "\u0001=\uFFFD2\uFFFD\u061CZ\uFFFDm\uFFFD\uFFFD.\uFFFD4(\uFFFD\uFFFD\u0001y\uFFFD\n\n",
-        "\u002B!\uFFFDA\uFFFDC\uFFFD\uFFFD\uFFFD\uFFFDyQ\u003C\uFFFD\u0005\u0015\uFFFD\uFFFD\u0788\u000B\uFFFD\uFFFDC\uFFFDg7\uFFFD\u001AY\u001D\uFFFD2\uFFFD\u0010\uFFFDU[\u0616}\uFFFD\u0000S\u0015\uFFFD\uFFFD*\uFFFD\uFFFD\uFFFD\u0019,\uFFFD q\uFFFD\u003Ej\u0019\fd\uFFFDn\uFFFD\uFFFD\u001E\uFFFD\uFFFD9\uFFFD4\uFFFDH\u000BI\uFFFD\uFFFD.\uFFFD{\r",
-        "\uFFFD.o\u0004\u02B0\uFFFD\uFFFD\uFFFD\u0016\uFFFD\u0019\uD909\uDD92\uFFFD"
+        "\uFFFD(\uFFFD$\uFFFD\u0019\uFFFDs\u003E\uFFFDU,\uFFFD\u001C\u0002\uFFFD\uFFFDp\uFFFD\uFFFD\uFFFD\u000F\u000E\uFFFDe\uFFFD\uFFFD\u0010F\uFFFDM!n$\uFFFD\uFFFD4\u0007\u001E\uFFFD4\uFFFDp\u01E0p\uFFFD\uFFFD:?\uFFFD4\uFFFD\uFFFDf\uFFFD\u001A\u06BF\u0022!\uFFFD-\uFFFDG3\uFFFD\uFFFDu4\uFFFD\uFFFDQ\uFFFDY\uFFFD\uFFFDF\u001A\uFFFD\uFFFDG\uFFFD\u0006\uFFFD\u00182\uFFFD\uFFFD\uFFFDYG\uFFFD\u007F\uFFFDo\uFFFD\uFFFDl\uFFFDf;\u0006\uFFFD\u0022\uFFFD\u000Eqp\u0022\u04FF\u0291\uFFFD\uFFFD\u0027\uFFFD.\u0001\u001B\u05D1\uFFFD\u0027gUa\u00C5\uFFFD\u016EB*\u000B\uFFFDG\uFFFD5$1M\uFFFD\u07D9}j\uFFFD\uFFFDH\uFFFDRj\uFFFD\uFFFD\uFFFD\uFFFD\uFFFD\uFFFD\uFFFD\uFFFD\uFFFD\uFFFD\u003E\u000E\u0011\uFFFDf\uFFFD\uFFFD\uFFFDg\uFFFD\uFFFD\uFFFD\u0420\uFFFD\uFFFD\uFFFD\uFFFD\u003C\u0026sC\uFFFD\uFFFDbJ\uFFFD\u06A8w\uFFFDb\uFFFD\u0447\uFFFD\u0004\uFFFD\uFFFDhUZ\uFFFD\uFFFD\u0006\uFFFD\uFFFD\b\u0422\uFFFD\u0017\uFFFD\uFFFD\uFFFD\uFFFDl\uFFFD/\uFFFDOff\u0026M\uFFFD\u0006\uFFFD\uFFFD\uFFFD \uFFFD\uFFFD\u0019\uFFFD\uFFFD\uFFFD\uFFFDe\uFFFD\n",
+        "\u0005\uFFFD\u0273j7\uFFFD\u00199j%9\uFFFD\n",
+        "\u0027F\u07CB\u0016\u0002\u06BC\u000B\uFFFD\uFFFDG\uFFFD\u0019\uFFFD5\uFFFDI\uFFFD\uFFFDJ\u07DDs\uFFFDN\u06ECz\uFFFD\uFFFD\u0007\u000E\uFFFD\uFFFD\uFFFD\uFFFDO\uFFFD0Hz1\uFFFD#\uFFFD\uFFFD=\u0004\uFFFD\u0731F\uFFFDG\uFFFDk\uFFFD~\uFFFD\uFFFD\u0010\uFFFD\uFFFD??r\uFFFD\u0022\u007F\uFFFD\uFFFD\uFFFDR\u0001el\uFFFD\uFFFD\u2B9D\uFFFD\uFFFD\u001E\uFFFD\uFFFDNG\u0010JU\uFFFD\uFFFD08\u84D9\uFFFDB\u0014\u001A\uFFFD\uFFFD\uFFFD\uFFFD\uFFFD\uFFFD\uFFFD\u003C\uFFFD\uFFFD\u0005ag\uFFFD\u007FU~$C\u00125\uFFFD)\uFFFD!\uFFFD}\uFFFD\u0000\u069F\uFFFD\uFFFD#O;\u001B\u0310e\uFFFDxl5\uFFFD\uFFFD\uFFFDH\u0013De\u001E\uFFFD\bO\u0013\uFFFD\uFFFD\uFFFD\uFFFDdc\uFFFD\u000E\uFFFDk\uFFFDDPC:\uFFFD\uFFFD\uFFFD\u003E\uFFFD\u0022\uFFFD\u0005Q\uFFFD4\u017Bu\uFFFD\uFFFDz\uFFFD;\uFFFD\u003E\uFFFD\uFFFD\u0001o\uFFFD^8\uFFFD\uFFFD\uFFFD\uFFFD\t\uFFFD\uFFFD\uFFFD\u0292\uFFFD\uFFFD\u05C1\uFFFD0\uFFFD\u0016\uFFFDz\uFFFDco\u0015\uFFFD\uFFFD\uFFFD\uFFFD\uFFFD\uFFFD\u0016\u013B\uFFFD\u0060l;\uFFFD\uFFFD\uFFFD\uFFFD\u0530AI\uFFFDfv\uFFFD\uFFFD\u0450\u017E\u074D\u001C\uFFFD\u000E\r",
+        "\uFFFD\uFFFD\u0017\uFFFD{-\n",
+        "R!\uFFFD\uFFFD\uFFFDd\u0583\u03B3-\uFFFD\u0004\uFFFDCZ\u000B\uFFFD\uFFFD\uFFFD\uFFFD\uFFFD\uFFFDOW\uFFFD\uFFFDe\uFFFD\uFFFD\uFFFD\u001C\uFFFD\u0014U\u000E\uFFFD(\u002B\uFFFD;\u000F\uFFFD\uFFFD\u0018\tx\uFFFD7\f\uFFFD\uFFFD.\r",
+        "\uFFFDO@\uFFFD\uFFFD\uFFFD\f\u001D\u0011\uFFFDg\uFFFDQ\uFFFD\uFFFDL/\uFFFDZ\u000F\uFFFD\uFFFD\uFFFD\u0060?\uFFFD\u002B\u0015.\uFFFD\uFFFD\uFFFD\uFFFD\uFFFDh\u0005\uFFFD\u003Egl\uFFFD\u001D\uFFFD\u06C6h\uFFFD\uFFFD\uFFFD\uFFFD\uFFFD)\uFFFD\u001FL\u0013V\uFFFD]\uFFFD\uFFFD\uFFFDaG\uFFFD\u00AC\u0018\uFFFD~\uFFFDm\uFFFD,\uFFFD\uFFFD\u001C\uFFFD\uFFFD$4NB\u050D5\uFFFDXT\uFFFD\uFFFD\uFFFD\uFFFD\uFFFD.\uFFFD\uFFFD\uFFFD\f\uFFFD\uFFFDl\uBEEC\uFFFDy:\u0005\uFFFD\uFFFD_\uFFFD\uFFFD\uFFFD\uFFFDb\uFFFDS\uFFFD9\uFFFD\u000F\uFFFD\u0016@u\uFFFD\uFFFD\uFFFD0\u0018Up\uFFFD\uFFFD\u0488\u072E\uFFFDt\uFFFD[\uFFFDxD\uFFFD\u000F\u068D\uFFFD\uFFFD\u001B\uFFFD\uFFFD\uFFFD\u0416\uFFFD4|\uFFFD\u001BV\uFFFD\t6\u05A4\uFFFD\uFFFD\u0018\uFFFD\uFFFD\u0128\uFFFD\u0026\uFFFD\uFFFD\uFFFD\uFFFD\uFFFD]}_:\uFFFD\uFFFD\u000B\u0002\uFFFD*z^\uFFFD\uFFFD\u0005\u001Co\r",
+        "\uFFFDk\uFFFD\u00142\uFFFD3(\uFFFD\uFFFD\uFFFD@\uFFFD\u0004\uFFFD\uFFFDG\uFFFDj\u0718\uFFFD\uFFFD\uFFFD*\uFFFD\u0001\u06AE\t.\uFFFDI\uFFFD\uFFFD\uFFFD\uFFFDJ\b\uFFFD\uFFFD\uFFFDX\uFFFDu9\u043E\u000F,\u0520\uFFFD\uFFFD\uFFFD\u000E\u02ED\uFFFD\uFFFDXz\uFFFD\uFFFD\uFFFD\uFFFD\fI\u0013\uFFFD\uFFFD\uFFFD~\u0015\uFFFD\uFFFD\uFFFDx\uFFFDB\u02C24\uFFFDK{\uFFFD\uFFFD\uFFFD5\u0060^\r",
+        "mi\uFFFD.\uFFFDB\uFFFDt\uFFFD6\uFFFD\uFFFD$\uFFFD\u001D\uFFFD\uFFFD5\uFFFD\uF70D\uFFFDj=z{]\uFFFD3\uFFFD\uFFFDgp\uFFFDL\uFFFD\uFFFD\u022E\uFFFD\uFFFD\uFFFDK]\uFFFD\u0027\u0091*\u0003\u0000goq\uFFFDqM\uFFFD4\uFFFDf\uFFFD\uFFFDv;r\uFFFD\u0010\u046D\u001AlK\uFFFD\u03BF\uFFFD\r",
+        "\uFFFDS\uFFFD\uFFFDs0\uFFFD5\uFFFD\uFFFD\uFFFD\u0686\u0413\uFFFD\uFFFD\u0006\uFFFD\u0022?s\uFFFD\uFFFD}\uFFFD\u001Cu\uFFFD!\uFFFD@e\uFFFD\r",
+        "\uFFFDc\uFFFD\uFFFD\u0005z\uFFFDH\uFFFD\u0026J\uFFFDcj"
       ],
       "StatusCode": 202,
       "ResponseHeaders": {
         "Content-Length": "0",
-<<<<<<< HEAD
-        "Date": "Wed, 03 Feb 2021 02:08:18 GMT",
-=======
-        "Date": "Wed, 17 Feb 2021 22:33:07 GMT",
->>>>>>> 1814567d
+        "Date": "Fri, 19 Feb 2021 19:12:30 GMT",
         "Server": [
           "Windows-Azure-HDFS/1.0",
           "Microsoft-HTTPAPI/2.0"
         ],
-        "x-ms-client-request-id": "b8b8fea1-f86e-6700-a943-40bef2581d01",
-<<<<<<< HEAD
-        "x-ms-request-id": "9c237588-101f-0029-3bd1-f9412b000000",
-=======
-        "x-ms-request-id": "5bd54d70-d01f-006b-0d7c-05f8ab000000",
->>>>>>> 1814567d
+        "x-ms-client-request-id": "d9b26b46-93f4-1d6e-1cc5-bf69c8569ebc",
+        "x-ms-request-id": "6f4b9954-e01f-004f-4bf3-060e0b000000",
         "x-ms-request-server-encrypted": "true",
         "x-ms-version": "2020-06-12"
       },
       "ResponseBody": []
     },
     {
-      "RequestUri": "https://seannse.dfs.core.windows.net/test-filesystem-e6a34aa0-b1f4-4ad1-d38b-9f6ab334eeae/test-file-8684da50-6dae-aac6-e21a-42d0fbf6b283?action=flush\u0026position=0",
+      "RequestUri": "https://seannse.dfs.core.windows.net/test-filesystem-06378f83-50d8-bd63-4e8f-94d62783ae7d/test-file-e88650ae-d8f4-f995-7ee3-3f3d71a3be6a?action=flush\u0026position=0",
       "RequestMethod": "PATCH",
       "RequestHeaders": {
         "Accept": "application/json",
         "Authorization": "Sanitized",
-<<<<<<< HEAD
-        "traceparent": "00-991287e7bde379408b42cd1a6ceb9ff6-f8c1e2140d356f4d-00",
+        "traceparent": "00-28d055f729cf9543b610be4395d72f42-e6fc9acc5438b742-00",
         "User-Agent": [
-          "azsdk-net-Storage.Files.DataLake/12.7.0-alpha.20210202.1",
-          "(.NET Framework 4.8.4250.0; Microsoft Windows 10.0.19042 )"
+          "azsdk-net-Storage.Files.DataLake/12.7.0-alpha.20210219.1",
+          "(.NET 5.0.3; Microsoft Windows 10.0.19041)"
         ],
-        "x-ms-client-request-id": "934f538a-dade-6955-8a4a-8271da26847d",
-        "x-ms-date": "Wed, 03 Feb 2021 02:08:17 GMT",
-=======
-        "Content-Length": "0",
-        "traceparent": "00-55dcc8c64fc9d4469dc0bbe3cbf5f519-6c6bc514e6b3434f-00",
-        "User-Agent": [
-          "azsdk-net-Storage.Files.DataLake/12.7.0-alpha.20210217.1",
-          "(.NET 5.0.3; Microsoft Windows 10.0.19042)"
-        ],
-        "x-ms-client-request-id": "934f538a-dade-6955-8a4a-8271da26847d",
-        "x-ms-date": "Wed, 17 Feb 2021 22:33:08 GMT",
->>>>>>> 1814567d
+        "x-ms-client-request-id": "dee0e1a2-8926-4476-4aba-ce85209e42a0",
+        "x-ms-date": "Fri, 19 Feb 2021 19:12:32 GMT",
         "x-ms-return-client-request-id": "true",
         "x-ms-version": "2020-06-12"
       },
@@ -205,53 +133,33 @@
       "StatusCode": 200,
       "ResponseHeaders": {
         "Content-Length": "0",
-<<<<<<< HEAD
-        "Date": "Wed, 03 Feb 2021 02:08:18 GMT",
-        "ETag": "\u00220x8D8C7E893322070\u0022",
-        "Last-Modified": "Wed, 03 Feb 2021 02:08:18 GMT",
-=======
-        "Date": "Wed, 17 Feb 2021 22:33:07 GMT",
-        "ETag": "\u00220x8D8D393FFFD913F\u0022",
-        "Last-Modified": "Wed, 17 Feb 2021 22:33:08 GMT",
->>>>>>> 1814567d
+        "Date": "Fri, 19 Feb 2021 19:12:30 GMT",
+        "ETag": "\u00220x8D8D50A4E609A6B\u0022",
+        "Last-Modified": "Fri, 19 Feb 2021 19:12:31 GMT",
         "Server": [
           "Windows-Azure-HDFS/1.0",
           "Microsoft-HTTPAPI/2.0"
         ],
-        "x-ms-client-request-id": "934f538a-dade-6955-8a4a-8271da26847d",
-<<<<<<< HEAD
-        "x-ms-request-id": "9c2375ad-101f-0029-60d1-f9412b000000",
-=======
-        "x-ms-request-id": "5bd54d79-d01f-006b-167c-05f8ab000000",
->>>>>>> 1814567d
+        "x-ms-client-request-id": "dee0e1a2-8926-4476-4aba-ce85209e42a0",
+        "x-ms-request-id": "6f4b9974-e01f-004f-6bf3-060e0b000000",
         "x-ms-request-server-encrypted": "false",
         "x-ms-version": "2020-06-12"
       },
       "ResponseBody": []
     },
     {
-      "RequestUri": "https://seannse.blob.core.windows.net/test-filesystem-e6a34aa0-b1f4-4ad1-d38b-9f6ab334eeae?restype=container",
+      "RequestUri": "https://seannse.blob.core.windows.net/test-filesystem-06378f83-50d8-bd63-4e8f-94d62783ae7d?restype=container",
       "RequestMethod": "DELETE",
       "RequestHeaders": {
         "Accept": "application/xml",
         "Authorization": "Sanitized",
-<<<<<<< HEAD
-        "traceparent": "00-e4dac399fdcdc5448eac1039ae82f6d3-4f2980285297a54f-00",
+        "traceparent": "00-345f922d6e432c4aa75b9aee44adb8b6-12d7c51e4557e547-00",
         "User-Agent": [
-          "azsdk-net-Storage.Files.DataLake/12.7.0-alpha.20210202.1",
-          "(.NET Framework 4.8.4250.0; Microsoft Windows 10.0.19042 )"
+          "azsdk-net-Storage.Files.DataLake/12.7.0-alpha.20210219.1",
+          "(.NET 5.0.3; Microsoft Windows 10.0.19041)"
         ],
-        "x-ms-client-request-id": "9e331fc7-8a08-c123-dbb0-f8a180490fbf",
-        "x-ms-date": "Wed, 03 Feb 2021 02:08:18 GMT",
-=======
-        "traceparent": "00-1ec797cc2d7efe4cb52b870cc948a456-463035223295cb40-00",
-        "User-Agent": [
-          "azsdk-net-Storage.Files.DataLake/12.7.0-alpha.20210217.1",
-          "(.NET 5.0.3; Microsoft Windows 10.0.19042)"
-        ],
-        "x-ms-client-request-id": "9e331fc7-8a08-c123-dbb0-f8a180490fbf",
-        "x-ms-date": "Wed, 17 Feb 2021 22:33:08 GMT",
->>>>>>> 1814567d
+        "x-ms-client-request-id": "e7c768cd-bf75-2f95-9486-1d328594e168",
+        "x-ms-date": "Fri, 19 Feb 2021 19:12:32 GMT",
         "x-ms-return-client-request-id": "true",
         "x-ms-version": "2020-06-12"
       },
@@ -259,28 +167,20 @@
       "StatusCode": 202,
       "ResponseHeaders": {
         "Content-Length": "0",
-<<<<<<< HEAD
-        "Date": "Wed, 03 Feb 2021 02:08:18 GMT",
-=======
-        "Date": "Wed, 17 Feb 2021 22:33:07 GMT",
->>>>>>> 1814567d
+        "Date": "Fri, 19 Feb 2021 19:12:31 GMT",
         "Server": [
           "Windows-Azure-Blob/1.0",
           "Microsoft-HTTPAPI/2.0"
         ],
-        "x-ms-client-request-id": "9e331fc7-8a08-c123-dbb0-f8a180490fbf",
-<<<<<<< HEAD
-        "x-ms-request-id": "02798bd0-b01e-001f-33d1-f9cc5b000000",
-=======
-        "x-ms-request-id": "055fb8cc-001e-0047-6b7c-051404000000",
->>>>>>> 1814567d
+        "x-ms-client-request-id": "e7c768cd-bf75-2f95-9486-1d328594e168",
+        "x-ms-request-id": "2e6b021f-201e-00a4-4cf3-0676f9000000",
         "x-ms-version": "2020-06-12"
       },
       "ResponseBody": []
     }
   ],
   "Variables": {
-    "RandomSeed": "737593245",
+    "RandomSeed": "1894795202",
     "Storage_TestConfigHierarchicalNamespace": "NamespaceTenant\nseannse\nU2FuaXRpemVk\nhttps://seannse.blob.core.windows.net\nhttps://seannse.file.core.windows.net\nhttps://seannse.queue.core.windows.net\nhttps://seannse.table.core.windows.net\n\n\n\n\nhttps://seannse-secondary.blob.core.windows.net\nhttps://seannse-secondary.file.core.windows.net\nhttps://seannse-secondary.queue.core.windows.net\nhttps://seannse-secondary.table.core.windows.net\n68390a19-a643-458b-b726-408abf67b4fc\nSanitized\n72f988bf-86f1-41af-91ab-2d7cd011db47\nhttps://login.microsoftonline.com/\nCloud\nBlobEndpoint=https://seannse.blob.core.windows.net/;QueueEndpoint=https://seannse.queue.core.windows.net/;FileEndpoint=https://seannse.file.core.windows.net/;BlobSecondaryEndpoint=https://seannse-secondary.blob.core.windows.net/;QueueSecondaryEndpoint=https://seannse-secondary.queue.core.windows.net/;FileSecondaryEndpoint=https://seannse-secondary.file.core.windows.net/;AccountName=seannse;AccountKey=Sanitized\n"
   }
 }