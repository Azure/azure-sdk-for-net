{
  "Entries": [
    {
      "RequestUri": "https://seannse.blob.core.windows.net/test-filesystem-3aceb4e0-557f-71c4-963f-fc22ac17333d?restype=container",
      "RequestMethod": "PUT",
      "RequestHeaders": {
        "Accept": "application/xml",
        "Authorization": "Sanitized",
<<<<<<< HEAD
        "traceparent": "00-8903970dcfdea94cafb1703d1b3d70aa-ccd34d2e14e83245-00",
        "User-Agent": [
          "azsdk-net-Storage.Files.DataLake/12.7.0-alpha.20210202.1",
          "(.NET 5.0.2; Microsoft Windows 10.0.19042)"
        ],
        "x-ms-blob-public-access": "container",
        "x-ms-client-request-id": "3450917b-92aa-402c-5456-115da93404d1",
        "x-ms-date": "Tue, 02 Feb 2021 21:36:27 GMT",
=======
        "traceparent": "00-0bb3251ec27d4b42b5328c3d5873b50b-1348c16ff31f4c42-00",
        "User-Agent": [
          "azsdk-net-Storage.Files.DataLake/12.7.0-alpha.20210217.1",
          "(.NET 5.0.3; Microsoft Windows 10.0.19042)"
        ],
        "x-ms-blob-public-access": "container",
        "x-ms-client-request-id": "3450917b-92aa-402c-5456-115da93404d1",
        "x-ms-date": "Wed, 17 Feb 2021 22:26:07 GMT",
>>>>>>> 1814567d
        "x-ms-return-client-request-id": "true",
        "x-ms-version": "2020-06-12"
      },
      "RequestBody": null,
      "StatusCode": 201,
      "ResponseHeaders": {
        "Content-Length": "0",
<<<<<<< HEAD
        "Date": "Tue, 02 Feb 2021 21:36:27 GMT",
        "ETag": "\u00220x8D8C7C2993E5CEB\u0022",
        "Last-Modified": "Tue, 02 Feb 2021 21:36:28 GMT",
=======
        "Date": "Wed, 17 Feb 2021 22:26:06 GMT",
        "ETag": "\u00220x8D8D393053ADC18\u0022",
        "Last-Modified": "Wed, 17 Feb 2021 22:26:07 GMT",
>>>>>>> 1814567d
        "Server": [
          "Windows-Azure-Blob/1.0",
          "Microsoft-HTTPAPI/2.0"
        ],
        "x-ms-client-request-id": "3450917b-92aa-402c-5456-115da93404d1",
<<<<<<< HEAD
        "x-ms-request-id": "25d88ca3-a01e-0003-3aab-f99e3b000000",
=======
        "x-ms-request-id": "a121fa37-701e-0000-737b-057f5f000000",
>>>>>>> 1814567d
        "x-ms-version": "2020-06-12"
      },
      "ResponseBody": []
    },
    {
      "RequestUri": "https://seannse.dfs.core.windows.net/test-filesystem-3aceb4e0-557f-71c4-963f-fc22ac17333d/test-directory-51f74ca5-0c55-a7fd-ebc7-10df594ec92a?resource=directory",
      "RequestMethod": "PUT",
      "RequestHeaders": {
        "Accept": "application/json",
        "Authorization": "Sanitized",
<<<<<<< HEAD
        "traceparent": "00-a7d43dfd7f39384c8476f394413cb3fc-6db180165440f048-00",
        "User-Agent": [
          "azsdk-net-Storage.Files.DataLake/12.7.0-alpha.20210202.1",
          "(.NET 5.0.2; Microsoft Windows 10.0.19042)"
        ],
        "x-ms-client-request-id": "5cd02a9b-2d74-6ea0-94a8-49e2824ce705",
        "x-ms-date": "Tue, 02 Feb 2021 21:36:27 GMT",
=======
        "traceparent": "00-80fab0bf10933140ba5329126121736f-bfbd4e4b0d677d40-00",
        "User-Agent": [
          "azsdk-net-Storage.Files.DataLake/12.7.0-alpha.20210217.1",
          "(.NET 5.0.3; Microsoft Windows 10.0.19042)"
        ],
        "x-ms-client-request-id": "5cd02a9b-2d74-6ea0-94a8-49e2824ce705",
        "x-ms-date": "Wed, 17 Feb 2021 22:26:07 GMT",
>>>>>>> 1814567d
        "x-ms-return-client-request-id": "true",
        "x-ms-version": "2020-06-12"
      },
      "RequestBody": null,
      "StatusCode": 201,
      "ResponseHeaders": {
        "Content-Length": "0",
<<<<<<< HEAD
        "Date": "Tue, 02 Feb 2021 21:36:28 GMT",
        "ETag": "\u00220x8D8C7C2997BB8FF\u0022",
        "Last-Modified": "Tue, 02 Feb 2021 21:36:28 GMT",
=======
        "Date": "Wed, 17 Feb 2021 22:26:07 GMT",
        "ETag": "\u00220x8D8D39305704DBD\u0022",
        "Last-Modified": "Wed, 17 Feb 2021 22:26:07 GMT",
>>>>>>> 1814567d
        "Server": [
          "Windows-Azure-HDFS/1.0",
          "Microsoft-HTTPAPI/2.0"
        ],
        "x-ms-client-request-id": "5cd02a9b-2d74-6ea0-94a8-49e2824ce705",
<<<<<<< HEAD
        "x-ms-request-id": "51da1851-101f-0016-49ab-f98988000000",
=======
        "x-ms-request-id": "5a4f7e4a-901f-0045-607b-05aabc000000",
>>>>>>> 1814567d
        "x-ms-version": "2020-06-12"
      },
      "ResponseBody": []
    },
    {
      "RequestUri": "https://seannse.dfs.core.windows.net/test-filesystem-3aceb4e0-557f-71c4-963f-fc22ac17333d/test-directory-51f74ca5-0c55-a7fd-ebc7-10df594ec92a/test-file-a49de68d-e98d-a50a-b953-9c2dcbcf807f?resource=file",
      "RequestMethod": "PUT",
      "RequestHeaders": {
        "Accept": "application/json",
        "Authorization": "Sanitized",
        "If-None-Match": "*",
<<<<<<< HEAD
        "traceparent": "00-c56786bf3a3df04fad8192097d3511d8-3efba12f83113247-00",
        "User-Agent": [
          "azsdk-net-Storage.Files.DataLake/12.7.0-alpha.20210202.1",
          "(.NET 5.0.2; Microsoft Windows 10.0.19042)"
        ],
        "x-ms-client-request-id": "409f3b40-b8ce-b268-1f2b-a2219172a2c5",
        "x-ms-date": "Tue, 02 Feb 2021 21:36:28 GMT",
=======
        "traceparent": "00-8200b5253910034ca48d6707cc014e42-c9e661020796694c-00",
        "User-Agent": [
          "azsdk-net-Storage.Files.DataLake/12.7.0-alpha.20210217.1",
          "(.NET 5.0.3; Microsoft Windows 10.0.19042)"
        ],
        "x-ms-client-request-id": "409f3b40-b8ce-b268-1f2b-a2219172a2c5",
        "x-ms-date": "Wed, 17 Feb 2021 22:26:07 GMT",
>>>>>>> 1814567d
        "x-ms-return-client-request-id": "true",
        "x-ms-version": "2020-06-12"
      },
      "RequestBody": null,
      "StatusCode": 201,
      "ResponseHeaders": {
        "Content-Length": "0",
<<<<<<< HEAD
        "Date": "Tue, 02 Feb 2021 21:36:28 GMT",
        "ETag": "\u00220x8D8C7C299928C49\u0022",
        "Last-Modified": "Tue, 02 Feb 2021 21:36:28 GMT",
=======
        "Date": "Wed, 17 Feb 2021 22:26:07 GMT",
        "ETag": "\u00220x8D8D393057D73E6\u0022",
        "Last-Modified": "Wed, 17 Feb 2021 22:26:07 GMT",
>>>>>>> 1814567d
        "Server": [
          "Windows-Azure-HDFS/1.0",
          "Microsoft-HTTPAPI/2.0"
        ],
        "x-ms-client-request-id": "409f3b40-b8ce-b268-1f2b-a2219172a2c5",
<<<<<<< HEAD
        "x-ms-request-id": "51da1875-101f-0016-6dab-f98988000000",
=======
        "x-ms-request-id": "5a4f7e5e-901f-0045-747b-05aabc000000",
>>>>>>> 1814567d
        "x-ms-version": "2020-06-12"
      },
      "ResponseBody": []
    },
    {
      "RequestUri": "https://seannse.dfs.core.windows.net/test-filesystem-3aceb4e0-557f-71c4-963f-fc22ac17333d/test-directory-51f74ca5-0c55-a7fd-ebc7-10df594ec92a/test-file-a49de68d-e98d-a50a-b953-9c2dcbcf807f",
      "RequestMethod": "DELETE",
      "RequestHeaders": {
        "Accept": "application/json",
        "Authorization": "Sanitized",
<<<<<<< HEAD
        "traceparent": "00-0fe3b7494ea61848abda68636e50a271-d4a201955db30f42-00",
        "User-Agent": [
          "azsdk-net-Storage.Files.DataLake/12.7.0-alpha.20210202.1",
          "(.NET 5.0.2; Microsoft Windows 10.0.19042)"
        ],
        "x-ms-client-request-id": "90ec3431-3f2f-b3b0-b291-0f52ca9401f2",
        "x-ms-date": "Tue, 02 Feb 2021 21:36:28 GMT",
=======
        "traceparent": "00-4eed11dd5b9e594091d5809c44e03d00-4d19b3876967a343-00",
        "User-Agent": [
          "azsdk-net-Storage.Files.DataLake/12.7.0-alpha.20210217.1",
          "(.NET 5.0.3; Microsoft Windows 10.0.19042)"
        ],
        "x-ms-client-request-id": "90ec3431-3f2f-b3b0-b291-0f52ca9401f2",
        "x-ms-date": "Wed, 17 Feb 2021 22:26:08 GMT",
>>>>>>> 1814567d
        "x-ms-return-client-request-id": "true",
        "x-ms-version": "2020-06-12"
      },
      "RequestBody": null,
      "StatusCode": 200,
      "ResponseHeaders": {
        "Content-Length": "0",
<<<<<<< HEAD
        "Date": "Tue, 02 Feb 2021 21:36:28 GMT",
=======
        "Date": "Wed, 17 Feb 2021 22:26:07 GMT",
>>>>>>> 1814567d
        "Server": [
          "Windows-Azure-HDFS/1.0",
          "Microsoft-HTTPAPI/2.0"
        ],
        "x-ms-client-request-id": "90ec3431-3f2f-b3b0-b291-0f52ca9401f2",
<<<<<<< HEAD
        "x-ms-request-id": "51da1884-101f-0016-7cab-f98988000000",
=======
        "x-ms-request-id": "5a4f7e6d-901f-0045-037b-05aabc000000",
>>>>>>> 1814567d
        "x-ms-version": "2020-06-12"
      },
      "ResponseBody": []
    },
    {
      "RequestUri": "https://seannse.blob.core.windows.net/test-filesystem-3aceb4e0-557f-71c4-963f-fc22ac17333d?restype=container",
      "RequestMethod": "DELETE",
      "RequestHeaders": {
        "Accept": "application/xml",
        "Authorization": "Sanitized",
<<<<<<< HEAD
        "traceparent": "00-0f85ccd31557a64695daf493245da3a6-1d42619aa82efa40-00",
        "User-Agent": [
          "azsdk-net-Storage.Files.DataLake/12.7.0-alpha.20210202.1",
          "(.NET 5.0.2; Microsoft Windows 10.0.19042)"
        ],
        "x-ms-client-request-id": "5cf0983c-1286-e895-19c3-b477a835559b",
        "x-ms-date": "Tue, 02 Feb 2021 21:36:28 GMT",
=======
        "traceparent": "00-08ea4243af16d7499cd7ec9e9e8df7b5-a9232d40a0bfab4c-00",
        "User-Agent": [
          "azsdk-net-Storage.Files.DataLake/12.7.0-alpha.20210217.1",
          "(.NET 5.0.3; Microsoft Windows 10.0.19042)"
        ],
        "x-ms-client-request-id": "5cf0983c-1286-e895-19c3-b477a835559b",
        "x-ms-date": "Wed, 17 Feb 2021 22:26:08 GMT",
>>>>>>> 1814567d
        "x-ms-return-client-request-id": "true",
        "x-ms-version": "2020-06-12"
      },
      "RequestBody": null,
      "StatusCode": 202,
      "ResponseHeaders": {
        "Content-Length": "0",
<<<<<<< HEAD
        "Date": "Tue, 02 Feb 2021 21:36:28 GMT",
=======
        "Date": "Wed, 17 Feb 2021 22:26:07 GMT",
>>>>>>> 1814567d
        "Server": [
          "Windows-Azure-Blob/1.0",
          "Microsoft-HTTPAPI/2.0"
        ],
        "x-ms-client-request-id": "5cf0983c-1286-e895-19c3-b477a835559b",
<<<<<<< HEAD
        "x-ms-request-id": "25d88e6c-a01e-0003-5cab-f99e3b000000",
=======
        "x-ms-request-id": "a121fb5a-701e-0000-687b-057f5f000000",
>>>>>>> 1814567d
        "x-ms-version": "2020-06-12"
      },
      "ResponseBody": []
    }
  ],
  "Variables": {
    "RandomSeed": "1114822971",
    "Storage_TestConfigHierarchicalNamespace": "NamespaceTenant\nseannse\nU2FuaXRpemVk\nhttps://seannse.blob.core.windows.net\nhttps://seannse.file.core.windows.net\nhttps://seannse.queue.core.windows.net\nhttps://seannse.table.core.windows.net\n\n\n\n\nhttps://seannse-secondary.blob.core.windows.net\nhttps://seannse-secondary.file.core.windows.net\nhttps://seannse-secondary.queue.core.windows.net\nhttps://seannse-secondary.table.core.windows.net\n68390a19-a643-458b-b726-408abf67b4fc\nSanitized\n72f988bf-86f1-41af-91ab-2d7cd011db47\nhttps://login.microsoftonline.com/\nCloud\nBlobEndpoint=https://seannse.blob.core.windows.net/;QueueEndpoint=https://seannse.queue.core.windows.net/;FileEndpoint=https://seannse.file.core.windows.net/;BlobSecondaryEndpoint=https://seannse-secondary.blob.core.windows.net/;QueueSecondaryEndpoint=https://seannse-secondary.queue.core.windows.net/;FileSecondaryEndpoint=https://seannse-secondary.file.core.windows.net/;AccountName=seannse;AccountKey=Sanitized\n"
  }
}<|MERGE_RESOLUTION|>--- conflicted
+++ resolved
@@ -1,30 +1,19 @@
 {
   "Entries": [
     {
-      "RequestUri": "https://seannse.blob.core.windows.net/test-filesystem-3aceb4e0-557f-71c4-963f-fc22ac17333d?restype=container",
+      "RequestUri": "https://seannse.blob.core.windows.net/test-filesystem-80de111f-9cf0-8cd7-4883-988e7ca3dda4?restype=container",
       "RequestMethod": "PUT",
       "RequestHeaders": {
         "Accept": "application/xml",
         "Authorization": "Sanitized",
-<<<<<<< HEAD
-        "traceparent": "00-8903970dcfdea94cafb1703d1b3d70aa-ccd34d2e14e83245-00",
+        "traceparent": "00-6c14c363931f1246a552921b51b0683f-a24e243bb6ec414f-00",
         "User-Agent": [
-          "azsdk-net-Storage.Files.DataLake/12.7.0-alpha.20210202.1",
-          "(.NET 5.0.2; Microsoft Windows 10.0.19042)"
+          "azsdk-net-Storage.Files.DataLake/12.7.0-alpha.20210219.1",
+          "(.NET 5.0.3; Microsoft Windows 10.0.19041)"
         ],
         "x-ms-blob-public-access": "container",
-        "x-ms-client-request-id": "3450917b-92aa-402c-5456-115da93404d1",
-        "x-ms-date": "Tue, 02 Feb 2021 21:36:27 GMT",
-=======
-        "traceparent": "00-0bb3251ec27d4b42b5328c3d5873b50b-1348c16ff31f4c42-00",
-        "User-Agent": [
-          "azsdk-net-Storage.Files.DataLake/12.7.0-alpha.20210217.1",
-          "(.NET 5.0.3; Microsoft Windows 10.0.19042)"
-        ],
-        "x-ms-blob-public-access": "container",
-        "x-ms-client-request-id": "3450917b-92aa-402c-5456-115da93404d1",
-        "x-ms-date": "Wed, 17 Feb 2021 22:26:07 GMT",
->>>>>>> 1814567d
+        "x-ms-client-request-id": "c17a8f98-d894-d01a-a11d-d865f0ec8e44",
+        "x-ms-date": "Fri, 19 Feb 2021 19:09:17 GMT",
         "x-ms-return-client-request-id": "true",
         "x-ms-version": "2020-06-12"
       },
@@ -32,52 +21,32 @@
       "StatusCode": 201,
       "ResponseHeaders": {
         "Content-Length": "0",
-<<<<<<< HEAD
-        "Date": "Tue, 02 Feb 2021 21:36:27 GMT",
-        "ETag": "\u00220x8D8C7C2993E5CEB\u0022",
-        "Last-Modified": "Tue, 02 Feb 2021 21:36:28 GMT",
-=======
-        "Date": "Wed, 17 Feb 2021 22:26:06 GMT",
-        "ETag": "\u00220x8D8D393053ADC18\u0022",
-        "Last-Modified": "Wed, 17 Feb 2021 22:26:07 GMT",
->>>>>>> 1814567d
+        "Date": "Fri, 19 Feb 2021 19:09:17 GMT",
+        "ETag": "\u00220x8D8D509DAA3B422\u0022",
+        "Last-Modified": "Fri, 19 Feb 2021 19:09:17 GMT",
         "Server": [
           "Windows-Azure-Blob/1.0",
           "Microsoft-HTTPAPI/2.0"
         ],
-        "x-ms-client-request-id": "3450917b-92aa-402c-5456-115da93404d1",
-<<<<<<< HEAD
-        "x-ms-request-id": "25d88ca3-a01e-0003-3aab-f99e3b000000",
-=======
-        "x-ms-request-id": "a121fa37-701e-0000-737b-057f5f000000",
->>>>>>> 1814567d
+        "x-ms-client-request-id": "c17a8f98-d894-d01a-a11d-d865f0ec8e44",
+        "x-ms-request-id": "2e6383f4-201e-00a4-35f2-0676f9000000",
         "x-ms-version": "2020-06-12"
       },
       "ResponseBody": []
     },
     {
-      "RequestUri": "https://seannse.dfs.core.windows.net/test-filesystem-3aceb4e0-557f-71c4-963f-fc22ac17333d/test-directory-51f74ca5-0c55-a7fd-ebc7-10df594ec92a?resource=directory",
+      "RequestUri": "https://seannse.dfs.core.windows.net/test-filesystem-80de111f-9cf0-8cd7-4883-988e7ca3dda4/test-directory-a94d7863-cb48-4a94-e679-8b295f03ce6f?resource=directory",
       "RequestMethod": "PUT",
       "RequestHeaders": {
         "Accept": "application/json",
         "Authorization": "Sanitized",
-<<<<<<< HEAD
-        "traceparent": "00-a7d43dfd7f39384c8476f394413cb3fc-6db180165440f048-00",
+        "traceparent": "00-ca36fb8f8903734093cb0bbbcc03ac34-71fe074be665fd40-00",
         "User-Agent": [
-          "azsdk-net-Storage.Files.DataLake/12.7.0-alpha.20210202.1",
-          "(.NET 5.0.2; Microsoft Windows 10.0.19042)"
+          "azsdk-net-Storage.Files.DataLake/12.7.0-alpha.20210219.1",
+          "(.NET 5.0.3; Microsoft Windows 10.0.19041)"
         ],
-        "x-ms-client-request-id": "5cd02a9b-2d74-6ea0-94a8-49e2824ce705",
-        "x-ms-date": "Tue, 02 Feb 2021 21:36:27 GMT",
-=======
-        "traceparent": "00-80fab0bf10933140ba5329126121736f-bfbd4e4b0d677d40-00",
-        "User-Agent": [
-          "azsdk-net-Storage.Files.DataLake/12.7.0-alpha.20210217.1",
-          "(.NET 5.0.3; Microsoft Windows 10.0.19042)"
-        ],
-        "x-ms-client-request-id": "5cd02a9b-2d74-6ea0-94a8-49e2824ce705",
-        "x-ms-date": "Wed, 17 Feb 2021 22:26:07 GMT",
->>>>>>> 1814567d
+        "x-ms-client-request-id": "4470f839-558c-cc18-fb30-da1b4cf1719d",
+        "x-ms-date": "Fri, 19 Feb 2021 19:09:18 GMT",
         "x-ms-return-client-request-id": "true",
         "x-ms-version": "2020-06-12"
       },
@@ -85,53 +54,33 @@
       "StatusCode": 201,
       "ResponseHeaders": {
         "Content-Length": "0",
-<<<<<<< HEAD
-        "Date": "Tue, 02 Feb 2021 21:36:28 GMT",
-        "ETag": "\u00220x8D8C7C2997BB8FF\u0022",
-        "Last-Modified": "Tue, 02 Feb 2021 21:36:28 GMT",
-=======
-        "Date": "Wed, 17 Feb 2021 22:26:07 GMT",
-        "ETag": "\u00220x8D8D39305704DBD\u0022",
-        "Last-Modified": "Wed, 17 Feb 2021 22:26:07 GMT",
->>>>>>> 1814567d
+        "Date": "Fri, 19 Feb 2021 19:09:16 GMT",
+        "ETag": "\u00220x8D8D509DAB22FA7\u0022",
+        "Last-Modified": "Fri, 19 Feb 2021 19:09:17 GMT",
         "Server": [
           "Windows-Azure-HDFS/1.0",
           "Microsoft-HTTPAPI/2.0"
         ],
-        "x-ms-client-request-id": "5cd02a9b-2d74-6ea0-94a8-49e2824ce705",
-<<<<<<< HEAD
-        "x-ms-request-id": "51da1851-101f-0016-49ab-f98988000000",
-=======
-        "x-ms-request-id": "5a4f7e4a-901f-0045-607b-05aabc000000",
->>>>>>> 1814567d
+        "x-ms-client-request-id": "4470f839-558c-cc18-fb30-da1b4cf1719d",
+        "x-ms-request-id": "6f4b02b3-e01f-004f-4df2-060e0b000000",
         "x-ms-version": "2020-06-12"
       },
       "ResponseBody": []
     },
     {
-      "RequestUri": "https://seannse.dfs.core.windows.net/test-filesystem-3aceb4e0-557f-71c4-963f-fc22ac17333d/test-directory-51f74ca5-0c55-a7fd-ebc7-10df594ec92a/test-file-a49de68d-e98d-a50a-b953-9c2dcbcf807f?resource=file",
+      "RequestUri": "https://seannse.dfs.core.windows.net/test-filesystem-80de111f-9cf0-8cd7-4883-988e7ca3dda4/test-directory-a94d7863-cb48-4a94-e679-8b295f03ce6f/test-file-b9e2694e-a1f6-471c-69bc-020010d24d20?resource=file",
       "RequestMethod": "PUT",
       "RequestHeaders": {
         "Accept": "application/json",
         "Authorization": "Sanitized",
         "If-None-Match": "*",
-<<<<<<< HEAD
-        "traceparent": "00-c56786bf3a3df04fad8192097d3511d8-3efba12f83113247-00",
+        "traceparent": "00-98393663f5c6484db4e413648a7e20bc-b966250b5443a54d-00",
         "User-Agent": [
-          "azsdk-net-Storage.Files.DataLake/12.7.0-alpha.20210202.1",
-          "(.NET 5.0.2; Microsoft Windows 10.0.19042)"
+          "azsdk-net-Storage.Files.DataLake/12.7.0-alpha.20210219.1",
+          "(.NET 5.0.3; Microsoft Windows 10.0.19041)"
         ],
-        "x-ms-client-request-id": "409f3b40-b8ce-b268-1f2b-a2219172a2c5",
-        "x-ms-date": "Tue, 02 Feb 2021 21:36:28 GMT",
-=======
-        "traceparent": "00-8200b5253910034ca48d6707cc014e42-c9e661020796694c-00",
-        "User-Agent": [
-          "azsdk-net-Storage.Files.DataLake/12.7.0-alpha.20210217.1",
-          "(.NET 5.0.3; Microsoft Windows 10.0.19042)"
-        ],
-        "x-ms-client-request-id": "409f3b40-b8ce-b268-1f2b-a2219172a2c5",
-        "x-ms-date": "Wed, 17 Feb 2021 22:26:07 GMT",
->>>>>>> 1814567d
+        "x-ms-client-request-id": "93721dd7-bbe3-9812-dc29-dacf5318bc28",
+        "x-ms-date": "Fri, 19 Feb 2021 19:09:18 GMT",
         "x-ms-return-client-request-id": "true",
         "x-ms-version": "2020-06-12"
       },
@@ -139,52 +88,32 @@
       "StatusCode": 201,
       "ResponseHeaders": {
         "Content-Length": "0",
-<<<<<<< HEAD
-        "Date": "Tue, 02 Feb 2021 21:36:28 GMT",
-        "ETag": "\u00220x8D8C7C299928C49\u0022",
-        "Last-Modified": "Tue, 02 Feb 2021 21:36:28 GMT",
-=======
-        "Date": "Wed, 17 Feb 2021 22:26:07 GMT",
-        "ETag": "\u00220x8D8D393057D73E6\u0022",
-        "Last-Modified": "Wed, 17 Feb 2021 22:26:07 GMT",
->>>>>>> 1814567d
+        "Date": "Fri, 19 Feb 2021 19:09:16 GMT",
+        "ETag": "\u00220x8D8D509DABF8D0E\u0022",
+        "Last-Modified": "Fri, 19 Feb 2021 19:09:17 GMT",
         "Server": [
           "Windows-Azure-HDFS/1.0",
           "Microsoft-HTTPAPI/2.0"
         ],
-        "x-ms-client-request-id": "409f3b40-b8ce-b268-1f2b-a2219172a2c5",
-<<<<<<< HEAD
-        "x-ms-request-id": "51da1875-101f-0016-6dab-f98988000000",
-=======
-        "x-ms-request-id": "5a4f7e5e-901f-0045-747b-05aabc000000",
->>>>>>> 1814567d
+        "x-ms-client-request-id": "93721dd7-bbe3-9812-dc29-dacf5318bc28",
+        "x-ms-request-id": "6f4b02c0-e01f-004f-5af2-060e0b000000",
         "x-ms-version": "2020-06-12"
       },
       "ResponseBody": []
     },
     {
-      "RequestUri": "https://seannse.dfs.core.windows.net/test-filesystem-3aceb4e0-557f-71c4-963f-fc22ac17333d/test-directory-51f74ca5-0c55-a7fd-ebc7-10df594ec92a/test-file-a49de68d-e98d-a50a-b953-9c2dcbcf807f",
+      "RequestUri": "https://seannse.dfs.core.windows.net/test-filesystem-80de111f-9cf0-8cd7-4883-988e7ca3dda4/test-directory-a94d7863-cb48-4a94-e679-8b295f03ce6f/test-file-b9e2694e-a1f6-471c-69bc-020010d24d20",
       "RequestMethod": "DELETE",
       "RequestHeaders": {
         "Accept": "application/json",
         "Authorization": "Sanitized",
-<<<<<<< HEAD
-        "traceparent": "00-0fe3b7494ea61848abda68636e50a271-d4a201955db30f42-00",
+        "traceparent": "00-caf4ba4331fe3349b2561db1103c75df-61496446f8288d4a-00",
         "User-Agent": [
-          "azsdk-net-Storage.Files.DataLake/12.7.0-alpha.20210202.1",
-          "(.NET 5.0.2; Microsoft Windows 10.0.19042)"
+          "azsdk-net-Storage.Files.DataLake/12.7.0-alpha.20210219.1",
+          "(.NET 5.0.3; Microsoft Windows 10.0.19041)"
         ],
-        "x-ms-client-request-id": "90ec3431-3f2f-b3b0-b291-0f52ca9401f2",
-        "x-ms-date": "Tue, 02 Feb 2021 21:36:28 GMT",
-=======
-        "traceparent": "00-4eed11dd5b9e594091d5809c44e03d00-4d19b3876967a343-00",
-        "User-Agent": [
-          "azsdk-net-Storage.Files.DataLake/12.7.0-alpha.20210217.1",
-          "(.NET 5.0.3; Microsoft Windows 10.0.19042)"
-        ],
-        "x-ms-client-request-id": "90ec3431-3f2f-b3b0-b291-0f52ca9401f2",
-        "x-ms-date": "Wed, 17 Feb 2021 22:26:08 GMT",
->>>>>>> 1814567d
+        "x-ms-client-request-id": "f3294b78-b95f-473d-7058-8a6aaf13da06",
+        "x-ms-date": "Fri, 19 Feb 2021 19:09:18 GMT",
         "x-ms-return-client-request-id": "true",
         "x-ms-version": "2020-06-12"
       },
@@ -192,48 +121,30 @@
       "StatusCode": 200,
       "ResponseHeaders": {
         "Content-Length": "0",
-<<<<<<< HEAD
-        "Date": "Tue, 02 Feb 2021 21:36:28 GMT",
-=======
-        "Date": "Wed, 17 Feb 2021 22:26:07 GMT",
->>>>>>> 1814567d
+        "Date": "Fri, 19 Feb 2021 19:09:16 GMT",
         "Server": [
           "Windows-Azure-HDFS/1.0",
           "Microsoft-HTTPAPI/2.0"
         ],
-        "x-ms-client-request-id": "90ec3431-3f2f-b3b0-b291-0f52ca9401f2",
-<<<<<<< HEAD
-        "x-ms-request-id": "51da1884-101f-0016-7cab-f98988000000",
-=======
-        "x-ms-request-id": "5a4f7e6d-901f-0045-037b-05aabc000000",
->>>>>>> 1814567d
+        "x-ms-client-request-id": "f3294b78-b95f-473d-7058-8a6aaf13da06",
+        "x-ms-request-id": "6f4b02d9-e01f-004f-73f2-060e0b000000",
         "x-ms-version": "2020-06-12"
       },
       "ResponseBody": []
     },
     {
-      "RequestUri": "https://seannse.blob.core.windows.net/test-filesystem-3aceb4e0-557f-71c4-963f-fc22ac17333d?restype=container",
+      "RequestUri": "https://seannse.blob.core.windows.net/test-filesystem-80de111f-9cf0-8cd7-4883-988e7ca3dda4?restype=container",
       "RequestMethod": "DELETE",
       "RequestHeaders": {
         "Accept": "application/xml",
         "Authorization": "Sanitized",
-<<<<<<< HEAD
-        "traceparent": "00-0f85ccd31557a64695daf493245da3a6-1d42619aa82efa40-00",
+        "traceparent": "00-301d9373f8d3e1468405ee23569eaf27-666548507ef43d49-00",
         "User-Agent": [
-          "azsdk-net-Storage.Files.DataLake/12.7.0-alpha.20210202.1",
-          "(.NET 5.0.2; Microsoft Windows 10.0.19042)"
+          "azsdk-net-Storage.Files.DataLake/12.7.0-alpha.20210219.1",
+          "(.NET 5.0.3; Microsoft Windows 10.0.19041)"
         ],
-        "x-ms-client-request-id": "5cf0983c-1286-e895-19c3-b477a835559b",
-        "x-ms-date": "Tue, 02 Feb 2021 21:36:28 GMT",
-=======
-        "traceparent": "00-08ea4243af16d7499cd7ec9e9e8df7b5-a9232d40a0bfab4c-00",
-        "User-Agent": [
-          "azsdk-net-Storage.Files.DataLake/12.7.0-alpha.20210217.1",
-          "(.NET 5.0.3; Microsoft Windows 10.0.19042)"
-        ],
-        "x-ms-client-request-id": "5cf0983c-1286-e895-19c3-b477a835559b",
-        "x-ms-date": "Wed, 17 Feb 2021 22:26:08 GMT",
->>>>>>> 1814567d
+        "x-ms-client-request-id": "07566523-c8ef-29c9-7ccf-59a880a01473",
+        "x-ms-date": "Fri, 19 Feb 2021 19:09:18 GMT",
         "x-ms-return-client-request-id": "true",
         "x-ms-version": "2020-06-12"
       },
@@ -241,28 +152,20 @@
       "StatusCode": 202,
       "ResponseHeaders": {
         "Content-Length": "0",
-<<<<<<< HEAD
-        "Date": "Tue, 02 Feb 2021 21:36:28 GMT",
-=======
-        "Date": "Wed, 17 Feb 2021 22:26:07 GMT",
->>>>>>> 1814567d
+        "Date": "Fri, 19 Feb 2021 19:09:17 GMT",
         "Server": [
           "Windows-Azure-Blob/1.0",
           "Microsoft-HTTPAPI/2.0"
         ],
-        "x-ms-client-request-id": "5cf0983c-1286-e895-19c3-b477a835559b",
-<<<<<<< HEAD
-        "x-ms-request-id": "25d88e6c-a01e-0003-5cab-f99e3b000000",
-=======
-        "x-ms-request-id": "a121fb5a-701e-0000-687b-057f5f000000",
->>>>>>> 1814567d
+        "x-ms-client-request-id": "07566523-c8ef-29c9-7ccf-59a880a01473",
+        "x-ms-request-id": "2e6386f3-201e-00a4-12f2-0676f9000000",
         "x-ms-version": "2020-06-12"
       },
       "ResponseBody": []
     }
   ],
   "Variables": {
-    "RandomSeed": "1114822971",
+    "RandomSeed": "397718324",
     "Storage_TestConfigHierarchicalNamespace": "NamespaceTenant\nseannse\nU2FuaXRpemVk\nhttps://seannse.blob.core.windows.net\nhttps://seannse.file.core.windows.net\nhttps://seannse.queue.core.windows.net\nhttps://seannse.table.core.windows.net\n\n\n\n\nhttps://seannse-secondary.blob.core.windows.net\nhttps://seannse-secondary.file.core.windows.net\nhttps://seannse-secondary.queue.core.windows.net\nhttps://seannse-secondary.table.core.windows.net\n68390a19-a643-458b-b726-408abf67b4fc\nSanitized\n72f988bf-86f1-41af-91ab-2d7cd011db47\nhttps://login.microsoftonline.com/\nCloud\nBlobEndpoint=https://seannse.blob.core.windows.net/;QueueEndpoint=https://seannse.queue.core.windows.net/;FileEndpoint=https://seannse.file.core.windows.net/;BlobSecondaryEndpoint=https://seannse-secondary.blob.core.windows.net/;QueueSecondaryEndpoint=https://seannse-secondary.queue.core.windows.net/;FileSecondaryEndpoint=https://seannse-secondary.file.core.windows.net/;AccountName=seannse;AccountKey=Sanitized\n"
   }
 }