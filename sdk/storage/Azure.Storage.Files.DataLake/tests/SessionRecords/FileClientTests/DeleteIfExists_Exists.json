--- conflicted
+++ resolved
@@ -15,11 +15,7 @@
         "x-ms-client-request-id": "c17a8f98-d894-d01a-a11d-d865f0ec8e44",
         "x-ms-date": "Fri, 19 Feb 2021 19:09:17 GMT",
         "x-ms-return-client-request-id": "true",
-<<<<<<< HEAD
-        "x-ms-version": "2020-12-06"
-=======
         "x-ms-version": "2021-02-12"
->>>>>>> 7e782c87
       },
       "RequestBody": null,
       "StatusCode": 201,
@@ -34,11 +30,7 @@
         ],
         "x-ms-client-request-id": "c17a8f98-d894-d01a-a11d-d865f0ec8e44",
         "x-ms-request-id": "2e6383f4-201e-00a4-35f2-0676f9000000",
-<<<<<<< HEAD
-        "x-ms-version": "2020-12-06"
-=======
         "x-ms-version": "2021-02-12"
->>>>>>> 7e782c87
       },
       "ResponseBody": []
     },
@@ -56,11 +48,7 @@
         "x-ms-client-request-id": "4470f839-558c-cc18-fb30-da1b4cf1719d",
         "x-ms-date": "Fri, 19 Feb 2021 19:09:18 GMT",
         "x-ms-return-client-request-id": "true",
-<<<<<<< HEAD
-        "x-ms-version": "2020-12-06"
-=======
         "x-ms-version": "2021-02-12"
->>>>>>> 7e782c87
       },
       "RequestBody": null,
       "StatusCode": 201,
@@ -75,11 +63,7 @@
         ],
         "x-ms-client-request-id": "4470f839-558c-cc18-fb30-da1b4cf1719d",
         "x-ms-request-id": "6f4b02b3-e01f-004f-4df2-060e0b000000",
-<<<<<<< HEAD
-        "x-ms-version": "2020-12-06"
-=======
         "x-ms-version": "2021-02-12"
->>>>>>> 7e782c87
       },
       "ResponseBody": []
     },
@@ -98,11 +82,7 @@
         "x-ms-client-request-id": "93721dd7-bbe3-9812-dc29-dacf5318bc28",
         "x-ms-date": "Fri, 19 Feb 2021 19:09:18 GMT",
         "x-ms-return-client-request-id": "true",
-<<<<<<< HEAD
-        "x-ms-version": "2020-12-06"
-=======
         "x-ms-version": "2021-02-12"
->>>>>>> 7e782c87
       },
       "RequestBody": null,
       "StatusCode": 201,
@@ -117,11 +97,7 @@
         ],
         "x-ms-client-request-id": "93721dd7-bbe3-9812-dc29-dacf5318bc28",
         "x-ms-request-id": "6f4b02c0-e01f-004f-5af2-060e0b000000",
-<<<<<<< HEAD
-        "x-ms-version": "2020-12-06"
-=======
         "x-ms-version": "2021-02-12"
->>>>>>> 7e782c87
       },
       "ResponseBody": []
     },
@@ -139,11 +115,7 @@
         "x-ms-client-request-id": "f3294b78-b95f-473d-7058-8a6aaf13da06",
         "x-ms-date": "Fri, 19 Feb 2021 19:09:18 GMT",
         "x-ms-return-client-request-id": "true",
-<<<<<<< HEAD
-        "x-ms-version": "2020-12-06"
-=======
         "x-ms-version": "2021-02-12"
->>>>>>> 7e782c87
       },
       "RequestBody": null,
       "StatusCode": 200,
@@ -156,11 +128,7 @@
         ],
         "x-ms-client-request-id": "f3294b78-b95f-473d-7058-8a6aaf13da06",
         "x-ms-request-id": "6f4b02d9-e01f-004f-73f2-060e0b000000",
-<<<<<<< HEAD
-        "x-ms-version": "2020-12-06"
-=======
         "x-ms-version": "2021-02-12"
->>>>>>> 7e782c87
       },
       "ResponseBody": []
     },
@@ -178,11 +146,7 @@
         "x-ms-client-request-id": "07566523-c8ef-29c9-7ccf-59a880a01473",
         "x-ms-date": "Fri, 19 Feb 2021 19:09:18 GMT",
         "x-ms-return-client-request-id": "true",
-<<<<<<< HEAD
-        "x-ms-version": "2020-12-06"
-=======
         "x-ms-version": "2021-02-12"
->>>>>>> 7e782c87
       },
       "RequestBody": null,
       "StatusCode": 202,
@@ -195,11 +159,7 @@
         ],
         "x-ms-client-request-id": "07566523-c8ef-29c9-7ccf-59a880a01473",
         "x-ms-request-id": "2e6386f3-201e-00a4-12f2-0676f9000000",
-<<<<<<< HEAD
-        "x-ms-version": "2020-12-06"
-=======
         "x-ms-version": "2021-02-12"
->>>>>>> 7e782c87
       },
       "ResponseBody": []
     }
