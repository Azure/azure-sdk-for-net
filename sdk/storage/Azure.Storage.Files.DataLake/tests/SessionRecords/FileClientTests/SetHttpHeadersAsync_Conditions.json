--- conflicted
+++ resolved
@@ -1,140 +1,227 @@
 {
   "Entries": [
     {
-      "RequestUri": "https://seannse.blob.core.windows.net/test-filesystem-81f8193d-caf5-68e0-aa9b-29dbd6439477?restype=container",
-      "RequestMethod": "PUT",
-      "RequestHeaders": {
-        "Accept": "application/xml",
-        "Authorization": "Sanitized",
-<<<<<<< HEAD
-        "traceparent": "00-81d96afe11fc7e41b019642a905c59d8-3ec42bcd88a15742-00",
-        "User-Agent": [
-          "azsdk-net-Storage.Files.DataLake/12.7.0-alpha.20210202.1",
-          "(.NET 5.0.2; Microsoft Windows 10.0.19042)"
+      "RequestUri": "https://seannse.blob.core.windows.net/test-filesystem-15822257-e745-5078-6547-2dbf22107a67?restype=container",
+      "RequestMethod": "PUT",
+      "RequestHeaders": {
+        "Accept": "application/xml",
+        "Authorization": "Sanitized",
+        "traceparent": "00-207c175243e7a847883c8c899987b157-23813daac4b6fb4f-00",
+        "User-Agent": [
+          "azsdk-net-Storage.Files.DataLake/12.7.0-alpha.20210219.1",
+          "(.NET 5.0.3; Microsoft Windows 10.0.19041)"
         ],
         "x-ms-blob-public-access": "container",
-        "x-ms-client-request-id": "2f85066c-c56a-d9fc-ce08-7ce359528b43",
-        "x-ms-date": "Tue, 02 Feb 2021 21:40:16 GMT",
-=======
-        "traceparent": "00-bae0aeccf75ecd49a88b095d72fe79a7-3c9a212ded881845-00",
-        "User-Agent": [
-          "azsdk-net-Storage.Files.DataLake/12.7.0-alpha.20210217.1",
-          "(.NET 5.0.3; Microsoft Windows 10.0.19042)"
+        "x-ms-client-request-id": "678171ba-fe06-2332-bb08-fa1d5ae67824",
+        "x-ms-date": "Fri, 19 Feb 2021 19:10:58 GMT",
+        "x-ms-return-client-request-id": "true",
+        "x-ms-version": "2020-06-12"
+      },
+      "RequestBody": null,
+      "StatusCode": 201,
+      "ResponseHeaders": {
+        "Content-Length": "0",
+        "Date": "Fri, 19 Feb 2021 19:10:57 GMT",
+        "ETag": "\u00220x8D8D50A16584183\u0022",
+        "Last-Modified": "Fri, 19 Feb 2021 19:10:57 GMT",
+        "Server": [
+          "Windows-Azure-Blob/1.0",
+          "Microsoft-HTTPAPI/2.0"
+        ],
+        "x-ms-client-request-id": "678171ba-fe06-2332-bb08-fa1d5ae67824",
+        "x-ms-request-id": "2e675ca9-201e-00a4-78f2-0676f9000000",
+        "x-ms-version": "2020-06-12"
+      },
+      "ResponseBody": []
+    },
+    {
+      "RequestUri": "https://seannse.dfs.core.windows.net/test-filesystem-15822257-e745-5078-6547-2dbf22107a67/test-file-2d3fd24d-a6ce-5662-bbbf-2980a5e682f4?resource=file",
+      "RequestMethod": "PUT",
+      "RequestHeaders": {
+        "Accept": "application/json",
+        "Authorization": "Sanitized",
+        "traceparent": "00-18f25e979ba423438cdb41f1af6a7f23-d5841cf3c7d7df46-00",
+        "User-Agent": [
+          "azsdk-net-Storage.Files.DataLake/12.7.0-alpha.20210219.1",
+          "(.NET 5.0.3; Microsoft Windows 10.0.19041)"
+        ],
+        "x-ms-client-request-id": "fb441c4c-f231-1374-0f2a-ac47d5b17ed5",
+        "x-ms-date": "Fri, 19 Feb 2021 19:10:58 GMT",
+        "x-ms-return-client-request-id": "true",
+        "x-ms-version": "2020-06-12"
+      },
+      "RequestBody": null,
+      "StatusCode": 201,
+      "ResponseHeaders": {
+        "Content-Length": "0",
+        "Date": "Fri, 19 Feb 2021 19:10:56 GMT",
+        "ETag": "\u00220x8D8D50A1667B6C4\u0022",
+        "Last-Modified": "Fri, 19 Feb 2021 19:10:57 GMT",
+        "Server": [
+          "Windows-Azure-HDFS/1.0",
+          "Microsoft-HTTPAPI/2.0"
+        ],
+        "x-ms-client-request-id": "fb441c4c-f231-1374-0f2a-ac47d5b17ed5",
+        "x-ms-request-id": "6f4b5084-e01f-004f-4df2-060e0b000000",
+        "x-ms-version": "2020-06-12"
+      },
+      "ResponseBody": []
+    },
+    {
+      "RequestUri": "https://seannse.blob.core.windows.net/test-filesystem-15822257-e745-5078-6547-2dbf22107a67/test-file-2d3fd24d-a6ce-5662-bbbf-2980a5e682f4?comp=properties",
+      "RequestMethod": "PUT",
+      "RequestHeaders": {
+        "Accept": "application/xml",
+        "Authorization": "Sanitized",
+        "User-Agent": [
+          "azsdk-net-Storage.Files.DataLake/12.7.0-alpha.20210219.1",
+          "(.NET 5.0.3; Microsoft Windows 10.0.19041)"
+        ],
+        "x-ms-blob-cache-control": "lldatwnludibgmwlquve",
+        "x-ms-blob-content-disposition": "hsyfjccdumkjccqntluc",
+        "x-ms-blob-content-encoding": "pormnxvxbeiogfqsmxpq",
+        "x-ms-blob-content-language": "tjqisxxeuirfasoramrl",
+        "x-ms-blob-content-md5": "C2Fwl5132XvE4ivzKm61bg==",
+        "x-ms-blob-content-type": "gdcpdvdwkxbvudifxito",
+        "x-ms-client-request-id": "88332356-86a1-34c3-74f2-a064661aded1",
+        "x-ms-date": "Fri, 19 Feb 2021 19:10:58 GMT",
+        "x-ms-return-client-request-id": "true",
+        "x-ms-version": "2020-06-12"
+      },
+      "RequestBody": null,
+      "StatusCode": 200,
+      "ResponseHeaders": {
+        "Content-Length": "0",
+        "Date": "Fri, 19 Feb 2021 19:10:57 GMT",
+        "ETag": "\u00220x8D8D50A167528EA\u0022",
+        "Last-Modified": "Fri, 19 Feb 2021 19:10:57 GMT",
+        "Server": [
+          "Windows-Azure-Blob/1.0",
+          "Microsoft-HTTPAPI/2.0"
+        ],
+        "x-ms-client-request-id": "88332356-86a1-34c3-74f2-a064661aded1",
+        "x-ms-request-id": "2e675e3c-201e-00a4-76f2-0676f9000000",
+        "x-ms-version": "2020-06-12"
+      },
+      "ResponseBody": []
+    },
+    {
+      "RequestUri": "https://seannse.blob.core.windows.net/test-filesystem-15822257-e745-5078-6547-2dbf22107a67?restype=container",
+      "RequestMethod": "DELETE",
+      "RequestHeaders": {
+        "Accept": "application/xml",
+        "Authorization": "Sanitized",
+        "traceparent": "00-9346dff4f0424949b7dfd86b1725b061-667d981d67eeb147-00",
+        "User-Agent": [
+          "azsdk-net-Storage.Files.DataLake/12.7.0-alpha.20210219.1",
+          "(.NET 5.0.3; Microsoft Windows 10.0.19041)"
+        ],
+        "x-ms-client-request-id": "b1f03bda-f57d-fe34-43c1-fbee2731d457",
+        "x-ms-date": "Fri, 19 Feb 2021 19:10:58 GMT",
+        "x-ms-return-client-request-id": "true",
+        "x-ms-version": "2020-06-12"
+      },
+      "RequestBody": null,
+      "StatusCode": 202,
+      "ResponseHeaders": {
+        "Content-Length": "0",
+        "Date": "Fri, 19 Feb 2021 19:10:57 GMT",
+        "Server": [
+          "Windows-Azure-Blob/1.0",
+          "Microsoft-HTTPAPI/2.0"
+        ],
+        "x-ms-client-request-id": "b1f03bda-f57d-fe34-43c1-fbee2731d457",
+        "x-ms-request-id": "2e675ef6-201e-00a4-29f2-0676f9000000",
+        "x-ms-version": "2020-06-12"
+      },
+      "ResponseBody": []
+    },
+    {
+      "RequestUri": "https://seannse.blob.core.windows.net/test-filesystem-90d7d8ac-51d7-5e1d-ffaf-0197fc1dec94?restype=container",
+      "RequestMethod": "PUT",
+      "RequestHeaders": {
+        "Accept": "application/xml",
+        "Authorization": "Sanitized",
+        "traceparent": "00-16cab3ba0014354f916abe41c02ee457-8360603f69948444-00",
+        "User-Agent": [
+          "azsdk-net-Storage.Files.DataLake/12.7.0-alpha.20210219.1",
+          "(.NET 5.0.3; Microsoft Windows 10.0.19041)"
         ],
         "x-ms-blob-public-access": "container",
-        "x-ms-client-request-id": "2f85066c-c56a-d9fc-ce08-7ce359528b43",
-        "x-ms-date": "Wed, 17 Feb 2021 22:29:39 GMT",
->>>>>>> 1814567d
-        "x-ms-return-client-request-id": "true",
-        "x-ms-version": "2020-06-12"
-      },
-      "RequestBody": null,
-      "StatusCode": 201,
-      "ResponseHeaders": {
-        "Content-Length": "0",
-<<<<<<< HEAD
-        "Date": "Tue, 02 Feb 2021 21:40:17 GMT",
-        "ETag": "\u00220x8D8C7C321C6820B\u0022",
-        "Last-Modified": "Tue, 02 Feb 2021 21:40:17 GMT",
-=======
-        "Date": "Wed, 17 Feb 2021 22:29:38 GMT",
-        "ETag": "\u00220x8D8D39383865629\u0022",
-        "Last-Modified": "Wed, 17 Feb 2021 22:29:39 GMT",
->>>>>>> 1814567d
-        "Server": [
-          "Windows-Azure-Blob/1.0",
-          "Microsoft-HTTPAPI/2.0"
-        ],
-        "x-ms-client-request-id": "2f85066c-c56a-d9fc-ce08-7ce359528b43",
-<<<<<<< HEAD
-        "x-ms-request-id": "f279e5fb-601e-007e-07ab-f9ef18000000",
-=======
-        "x-ms-request-id": "be80194b-b01e-0042-0f7c-05c6df000000",
->>>>>>> 1814567d
-        "x-ms-version": "2020-06-12"
-      },
-      "ResponseBody": []
-    },
-    {
-      "RequestUri": "https://seannse.dfs.core.windows.net/test-filesystem-81f8193d-caf5-68e0-aa9b-29dbd6439477/test-file-b47af35b-6cda-6cc4-a43d-83d950633cf4?resource=file",
+        "x-ms-client-request-id": "6ff93335-5208-895d-1d91-b2cef39d0226",
+        "x-ms-date": "Fri, 19 Feb 2021 19:10:58 GMT",
+        "x-ms-return-client-request-id": "true",
+        "x-ms-version": "2020-06-12"
+      },
+      "RequestBody": null,
+      "StatusCode": 201,
+      "ResponseHeaders": {
+        "Content-Length": "0",
+        "Date": "Fri, 19 Feb 2021 19:10:57 GMT",
+        "ETag": "\u00220x8D8D50A168DB3A7\u0022",
+        "Last-Modified": "Fri, 19 Feb 2021 19:10:57 GMT",
+        "Server": [
+          "Windows-Azure-Blob/1.0",
+          "Microsoft-HTTPAPI/2.0"
+        ],
+        "x-ms-client-request-id": "6ff93335-5208-895d-1d91-b2cef39d0226",
+        "x-ms-request-id": "2e675fc2-201e-00a4-65f2-0676f9000000",
+        "x-ms-version": "2020-06-12"
+      },
+      "ResponseBody": []
+    },
+    {
+      "RequestUri": "https://seannse.dfs.core.windows.net/test-filesystem-90d7d8ac-51d7-5e1d-ffaf-0197fc1dec94/test-file-bbdf67d4-a9a7-7f2d-8411-24d3948b61c9?resource=file",
       "RequestMethod": "PUT",
       "RequestHeaders": {
         "Accept": "application/json",
         "Authorization": "Sanitized",
-<<<<<<< HEAD
-        "traceparent": "00-fc21b74fcd895842984d94d6b894d391-0001071c0cec0042-00",
-        "User-Agent": [
-          "azsdk-net-Storage.Files.DataLake/12.7.0-alpha.20210202.1",
-          "(.NET 5.0.2; Microsoft Windows 10.0.19042)"
-        ],
-        "x-ms-client-request-id": "37213690-ba3b-ff10-4119-8a2d4123886a",
-        "x-ms-date": "Tue, 02 Feb 2021 21:40:16 GMT",
-=======
-        "traceparent": "00-ef313d38e6130c499ba755b8ea5b6463-2892cf3629240641-00",
-        "User-Agent": [
-          "azsdk-net-Storage.Files.DataLake/12.7.0-alpha.20210217.1",
-          "(.NET 5.0.3; Microsoft Windows 10.0.19042)"
-        ],
-        "x-ms-client-request-id": "37213690-ba3b-ff10-4119-8a2d4123886a",
-        "x-ms-date": "Wed, 17 Feb 2021 22:29:39 GMT",
->>>>>>> 1814567d
-        "x-ms-return-client-request-id": "true",
-        "x-ms-version": "2020-06-12"
-      },
-      "RequestBody": null,
-      "StatusCode": 201,
-      "ResponseHeaders": {
-        "Content-Length": "0",
-<<<<<<< HEAD
-        "Date": "Tue, 02 Feb 2021 21:40:16 GMT",
-        "ETag": "\u00220x8D8C7C321FC3F86\u0022",
-        "Last-Modified": "Tue, 02 Feb 2021 21:40:17 GMT",
-=======
-        "Date": "Wed, 17 Feb 2021 22:29:39 GMT",
-        "ETag": "\u00220x8D8D39383BBC705\u0022",
-        "Last-Modified": "Wed, 17 Feb 2021 22:29:39 GMT",
->>>>>>> 1814567d
+        "traceparent": "00-f3cadb4b4dd83d478eee7b6f8a586756-f5224ff395108144-00",
+        "User-Agent": [
+          "azsdk-net-Storage.Files.DataLake/12.7.0-alpha.20210219.1",
+          "(.NET 5.0.3; Microsoft Windows 10.0.19041)"
+        ],
+        "x-ms-client-request-id": "95bd9600-a156-8cad-067a-eaf72d8af492",
+        "x-ms-date": "Fri, 19 Feb 2021 19:10:58 GMT",
+        "x-ms-return-client-request-id": "true",
+        "x-ms-version": "2020-06-12"
+      },
+      "RequestBody": null,
+      "StatusCode": 201,
+      "ResponseHeaders": {
+        "Content-Length": "0",
+        "Date": "Fri, 19 Feb 2021 19:10:57 GMT",
+        "ETag": "\u00220x8D8D50A169D5B6F\u0022",
+        "Last-Modified": "Fri, 19 Feb 2021 19:10:57 GMT",
         "Server": [
           "Windows-Azure-HDFS/1.0",
           "Microsoft-HTTPAPI/2.0"
         ],
-        "x-ms-client-request-id": "37213690-ba3b-ff10-4119-8a2d4123886a",
-<<<<<<< HEAD
-        "x-ms-request-id": "55f36973-a01f-004e-06ab-f951d7000000",
-=======
-        "x-ms-request-id": "7db4609c-901f-0027-3d7c-05689b000000",
->>>>>>> 1814567d
-        "x-ms-version": "2020-06-12"
-      },
-      "ResponseBody": []
-    },
-    {
-      "RequestUri": "https://seannse.blob.core.windows.net/test-filesystem-81f8193d-caf5-68e0-aa9b-29dbd6439477/test-file-b47af35b-6cda-6cc4-a43d-83d950633cf4?comp=properties",
-      "RequestMethod": "PUT",
-      "RequestHeaders": {
-        "Accept": "application/xml",
-        "Authorization": "Sanitized",
-        "User-Agent": [
-<<<<<<< HEAD
-          "azsdk-net-Storage.Files.DataLake/12.7.0-alpha.20210202.1",
-          "(.NET 5.0.2; Microsoft Windows 10.0.19042)"
-=======
-          "azsdk-net-Storage.Files.DataLake/12.7.0-alpha.20210217.1",
-          "(.NET 5.0.3; Microsoft Windows 10.0.19042)"
->>>>>>> 1814567d
-        ],
-        "x-ms-blob-cache-control": "avxslgnytsangthkvxjb",
-        "x-ms-blob-content-disposition": "abydaqrpotvmcbkhqfdy",
-        "x-ms-blob-content-encoding": "ooollysrusyqmqrxvtst",
-        "x-ms-blob-content-language": "oxkyvmlfiytqujmllmra",
-        "x-ms-blob-content-md5": "oIbWv9V59dSqqr1lRPqGdg==",
-        "x-ms-blob-content-type": "xatvufaljlkvmikqdopx",
-        "x-ms-client-request-id": "1a48d7db-0441-72b9-2e6f-8fa5dade2ae6",
-<<<<<<< HEAD
-        "x-ms-date": "Tue, 02 Feb 2021 21:40:17 GMT",
-=======
-        "x-ms-date": "Wed, 17 Feb 2021 22:29:39 GMT",
->>>>>>> 1814567d
+        "x-ms-client-request-id": "95bd9600-a156-8cad-067a-eaf72d8af492",
+        "x-ms-request-id": "6f4b50ca-e01f-004f-13f2-060e0b000000",
+        "x-ms-version": "2020-06-12"
+      },
+      "ResponseBody": []
+    },
+    {
+      "RequestUri": "https://seannse.blob.core.windows.net/test-filesystem-90d7d8ac-51d7-5e1d-ffaf-0197fc1dec94/test-file-bbdf67d4-a9a7-7f2d-8411-24d3948b61c9?comp=properties",
+      "RequestMethod": "PUT",
+      "RequestHeaders": {
+        "Accept": "application/xml",
+        "Authorization": "Sanitized",
+        "If-Modified-Since": "Thu, 18 Feb 2021 19:10:58 GMT",
+        "User-Agent": [
+          "azsdk-net-Storage.Files.DataLake/12.7.0-alpha.20210219.1",
+          "(.NET 5.0.3; Microsoft Windows 10.0.19041)"
+        ],
+        "x-ms-blob-cache-control": "lldatwnludibgmwlquve",
+        "x-ms-blob-content-disposition": "hsyfjccdumkjccqntluc",
+        "x-ms-blob-content-encoding": "pormnxvxbeiogfqsmxpq",
+        "x-ms-blob-content-language": "tjqisxxeuirfasoramrl",
+        "x-ms-blob-content-md5": "C2Fwl5132XvE4ivzKm61bg==",
+        "x-ms-blob-content-type": "gdcpdvdwkxbvudifxito",
+        "x-ms-client-request-id": "fed2553e-ccce-b072-ffd4-c2a993938f83",
+        "x-ms-date": "Fri, 19 Feb 2021 19:10:58 GMT",
         "x-ms-return-client-request-id": "true",
         "x-ms-version": "2020-06-12"
       },
@@ -142,52 +229,32 @@
       "StatusCode": 200,
       "ResponseHeaders": {
         "Content-Length": "0",
-<<<<<<< HEAD
-        "Date": "Tue, 02 Feb 2021 21:40:17 GMT",
-        "ETag": "\u00220x8D8C7C32209631C\u0022",
-        "Last-Modified": "Tue, 02 Feb 2021 21:40:17 GMT",
-=======
-        "Date": "Wed, 17 Feb 2021 22:29:38 GMT",
-        "ETag": "\u00220x8D8D39383C88829\u0022",
-        "Last-Modified": "Wed, 17 Feb 2021 22:29:39 GMT",
->>>>>>> 1814567d
-        "Server": [
-          "Windows-Azure-Blob/1.0",
-          "Microsoft-HTTPAPI/2.0"
-        ],
-        "x-ms-client-request-id": "1a48d7db-0441-72b9-2e6f-8fa5dade2ae6",
-<<<<<<< HEAD
-        "x-ms-request-id": "f279e734-601e-007e-29ab-f9ef18000000",
-=======
-        "x-ms-request-id": "be801a8e-b01e-0042-327c-05c6df000000",
->>>>>>> 1814567d
-        "x-ms-version": "2020-06-12"
-      },
-      "ResponseBody": []
-    },
-    {
-      "RequestUri": "https://seannse.blob.core.windows.net/test-filesystem-81f8193d-caf5-68e0-aa9b-29dbd6439477?restype=container",
+        "Date": "Fri, 19 Feb 2021 19:10:57 GMT",
+        "ETag": "\u00220x8D8D50A16A92725\u0022",
+        "Last-Modified": "Fri, 19 Feb 2021 19:10:57 GMT",
+        "Server": [
+          "Windows-Azure-Blob/1.0",
+          "Microsoft-HTTPAPI/2.0"
+        ],
+        "x-ms-client-request-id": "fed2553e-ccce-b072-ffd4-c2a993938f83",
+        "x-ms-request-id": "2e676156-201e-00a4-62f2-0676f9000000",
+        "x-ms-version": "2020-06-12"
+      },
+      "ResponseBody": []
+    },
+    {
+      "RequestUri": "https://seannse.blob.core.windows.net/test-filesystem-90d7d8ac-51d7-5e1d-ffaf-0197fc1dec94?restype=container",
       "RequestMethod": "DELETE",
       "RequestHeaders": {
         "Accept": "application/xml",
         "Authorization": "Sanitized",
-<<<<<<< HEAD
-        "traceparent": "00-43946c91b5c40b4f9d3b52f44d6cc203-8db9db17720bc946-00",
-        "User-Agent": [
-          "azsdk-net-Storage.Files.DataLake/12.7.0-alpha.20210202.1",
-          "(.NET 5.0.2; Microsoft Windows 10.0.19042)"
-        ],
-        "x-ms-client-request-id": "69517700-6edb-c729-ce43-ec732be01b08",
-        "x-ms-date": "Tue, 02 Feb 2021 21:40:17 GMT",
-=======
-        "traceparent": "00-8200bcbabac42e4d9992a324ac5ae056-23cef01beaccc445-00",
-        "User-Agent": [
-          "azsdk-net-Storage.Files.DataLake/12.7.0-alpha.20210217.1",
-          "(.NET 5.0.3; Microsoft Windows 10.0.19042)"
-        ],
-        "x-ms-client-request-id": "69517700-6edb-c729-ce43-ec732be01b08",
-        "x-ms-date": "Wed, 17 Feb 2021 22:29:39 GMT",
->>>>>>> 1814567d
+        "traceparent": "00-014e690dbb7ded4eb0cbf580fd10488a-6f4ff9a0aae98c4e-00",
+        "User-Agent": [
+          "azsdk-net-Storage.Files.DataLake/12.7.0-alpha.20210219.1",
+          "(.NET 5.0.3; Microsoft Windows 10.0.19041)"
+        ],
+        "x-ms-client-request-id": "d8b8eb76-f5b7-63c4-76cb-48667858c448",
+        "x-ms-date": "Fri, 19 Feb 2021 19:10:58 GMT",
         "x-ms-return-client-request-id": "true",
         "x-ms-version": "2020-06-12"
       },
@@ -195,605 +262,245 @@
       "StatusCode": 202,
       "ResponseHeaders": {
         "Content-Length": "0",
-<<<<<<< HEAD
-        "Date": "Tue, 02 Feb 2021 21:40:17 GMT",
-=======
-        "Date": "Wed, 17 Feb 2021 22:29:38 GMT",
->>>>>>> 1814567d
-        "Server": [
-          "Windows-Azure-Blob/1.0",
-          "Microsoft-HTTPAPI/2.0"
-        ],
-        "x-ms-client-request-id": "69517700-6edb-c729-ce43-ec732be01b08",
-<<<<<<< HEAD
-        "x-ms-request-id": "f279e787-601e-007e-74ab-f9ef18000000",
-=======
-        "x-ms-request-id": "be801ad8-b01e-0042-7a7c-05c6df000000",
->>>>>>> 1814567d
-        "x-ms-version": "2020-06-12"
-      },
-      "ResponseBody": []
-    },
-    {
-      "RequestUri": "https://seannse.blob.core.windows.net/test-filesystem-ed6ac3e5-4ba4-9537-0e72-6915b38d627c?restype=container",
-      "RequestMethod": "PUT",
-      "RequestHeaders": {
-        "Accept": "application/xml",
-        "Authorization": "Sanitized",
-<<<<<<< HEAD
-        "traceparent": "00-999c917fdf20444ca90f0e230265e696-a12c363c371d4243-00",
-        "User-Agent": [
-          "azsdk-net-Storage.Files.DataLake/12.7.0-alpha.20210202.1",
-          "(.NET 5.0.2; Microsoft Windows 10.0.19042)"
+        "Date": "Fri, 19 Feb 2021 19:10:57 GMT",
+        "Server": [
+          "Windows-Azure-Blob/1.0",
+          "Microsoft-HTTPAPI/2.0"
+        ],
+        "x-ms-client-request-id": "d8b8eb76-f5b7-63c4-76cb-48667858c448",
+        "x-ms-request-id": "2e676245-201e-00a4-48f2-0676f9000000",
+        "x-ms-version": "2020-06-12"
+      },
+      "ResponseBody": []
+    },
+    {
+      "RequestUri": "https://seannse.blob.core.windows.net/test-filesystem-209a2a92-712c-b3f4-c10c-6a68123ebcf9?restype=container",
+      "RequestMethod": "PUT",
+      "RequestHeaders": {
+        "Accept": "application/xml",
+        "Authorization": "Sanitized",
+        "traceparent": "00-05374423fd08de4a9e459c81b58eb1c0-529ecb6645aa3940-00",
+        "User-Agent": [
+          "azsdk-net-Storage.Files.DataLake/12.7.0-alpha.20210219.1",
+          "(.NET 5.0.3; Microsoft Windows 10.0.19041)"
         ],
         "x-ms-blob-public-access": "container",
-        "x-ms-client-request-id": "4c464810-9a47-b5ce-3fbc-5b6804131340",
-        "x-ms-date": "Tue, 02 Feb 2021 21:40:17 GMT",
-=======
-        "traceparent": "00-0d34e9e0ec17a44daf552f60f6541f92-8c63edd2d9da2f48-00",
-        "User-Agent": [
-          "azsdk-net-Storage.Files.DataLake/12.7.0-alpha.20210217.1",
-          "(.NET 5.0.3; Microsoft Windows 10.0.19042)"
+        "x-ms-client-request-id": "c9a271a1-d06b-0444-f605-16ab8a5c5137",
+        "x-ms-date": "Fri, 19 Feb 2021 19:10:58 GMT",
+        "x-ms-return-client-request-id": "true",
+        "x-ms-version": "2020-06-12"
+      },
+      "RequestBody": null,
+      "StatusCode": 201,
+      "ResponseHeaders": {
+        "Content-Length": "0",
+        "Date": "Fri, 19 Feb 2021 19:10:58 GMT",
+        "ETag": "\u00220x8D8D50A16C2B081\u0022",
+        "Last-Modified": "Fri, 19 Feb 2021 19:10:58 GMT",
+        "Server": [
+          "Windows-Azure-Blob/1.0",
+          "Microsoft-HTTPAPI/2.0"
+        ],
+        "x-ms-client-request-id": "c9a271a1-d06b-0444-f605-16ab8a5c5137",
+        "x-ms-request-id": "2e67633d-201e-00a4-37f2-0676f9000000",
+        "x-ms-version": "2020-06-12"
+      },
+      "ResponseBody": []
+    },
+    {
+      "RequestUri": "https://seannse.dfs.core.windows.net/test-filesystem-209a2a92-712c-b3f4-c10c-6a68123ebcf9/test-file-27834f0f-1c25-da6d-5e84-6a2855b67095?resource=file",
+      "RequestMethod": "PUT",
+      "RequestHeaders": {
+        "Accept": "application/json",
+        "Authorization": "Sanitized",
+        "traceparent": "00-f71e939e46c0fc4f8564e9063b7943a4-1688f650d5949a44-00",
+        "User-Agent": [
+          "azsdk-net-Storage.Files.DataLake/12.7.0-alpha.20210219.1",
+          "(.NET 5.0.3; Microsoft Windows 10.0.19041)"
+        ],
+        "x-ms-client-request-id": "f32fe4b2-27a9-8415-04c7-6ae7651baf40",
+        "x-ms-date": "Fri, 19 Feb 2021 19:10:58 GMT",
+        "x-ms-return-client-request-id": "true",
+        "x-ms-version": "2020-06-12"
+      },
+      "RequestBody": null,
+      "StatusCode": 201,
+      "ResponseHeaders": {
+        "Content-Length": "0",
+        "Date": "Fri, 19 Feb 2021 19:10:57 GMT",
+        "ETag": "\u00220x8D8D50A16D47849\u0022",
+        "Last-Modified": "Fri, 19 Feb 2021 19:10:58 GMT",
+        "Server": [
+          "Windows-Azure-HDFS/1.0",
+          "Microsoft-HTTPAPI/2.0"
+        ],
+        "x-ms-client-request-id": "f32fe4b2-27a9-8415-04c7-6ae7651baf40",
+        "x-ms-request-id": "6f4b510d-e01f-004f-56f2-060e0b000000",
+        "x-ms-version": "2020-06-12"
+      },
+      "ResponseBody": []
+    },
+    {
+      "RequestUri": "https://seannse.blob.core.windows.net/test-filesystem-209a2a92-712c-b3f4-c10c-6a68123ebcf9/test-file-27834f0f-1c25-da6d-5e84-6a2855b67095?comp=properties",
+      "RequestMethod": "PUT",
+      "RequestHeaders": {
+        "Accept": "application/xml",
+        "Authorization": "Sanitized",
+        "If-Unmodified-Since": "Sat, 20 Feb 2021 19:10:58 GMT",
+        "User-Agent": [
+          "azsdk-net-Storage.Files.DataLake/12.7.0-alpha.20210219.1",
+          "(.NET 5.0.3; Microsoft Windows 10.0.19041)"
+        ],
+        "x-ms-blob-cache-control": "lldatwnludibgmwlquve",
+        "x-ms-blob-content-disposition": "hsyfjccdumkjccqntluc",
+        "x-ms-blob-content-encoding": "pormnxvxbeiogfqsmxpq",
+        "x-ms-blob-content-language": "tjqisxxeuirfasoramrl",
+        "x-ms-blob-content-md5": "C2Fwl5132XvE4ivzKm61bg==",
+        "x-ms-blob-content-type": "gdcpdvdwkxbvudifxito",
+        "x-ms-client-request-id": "707510f8-7c87-96eb-1941-9cd488a6adf0",
+        "x-ms-date": "Fri, 19 Feb 2021 19:10:59 GMT",
+        "x-ms-return-client-request-id": "true",
+        "x-ms-version": "2020-06-12"
+      },
+      "RequestBody": null,
+      "StatusCode": 200,
+      "ResponseHeaders": {
+        "Content-Length": "0",
+        "Date": "Fri, 19 Feb 2021 19:10:58 GMT",
+        "ETag": "\u00220x8D8D50A16E2D5B2\u0022",
+        "Last-Modified": "Fri, 19 Feb 2021 19:10:58 GMT",
+        "Server": [
+          "Windows-Azure-Blob/1.0",
+          "Microsoft-HTTPAPI/2.0"
+        ],
+        "x-ms-client-request-id": "707510f8-7c87-96eb-1941-9cd488a6adf0",
+        "x-ms-request-id": "2e676551-201e-00a4-38f2-0676f9000000",
+        "x-ms-version": "2020-06-12"
+      },
+      "ResponseBody": []
+    },
+    {
+      "RequestUri": "https://seannse.blob.core.windows.net/test-filesystem-209a2a92-712c-b3f4-c10c-6a68123ebcf9?restype=container",
+      "RequestMethod": "DELETE",
+      "RequestHeaders": {
+        "Accept": "application/xml",
+        "Authorization": "Sanitized",
+        "traceparent": "00-182413d4ecb47c4a90a400b4a5c39239-e4c7e08ae0f2a944-00",
+        "User-Agent": [
+          "azsdk-net-Storage.Files.DataLake/12.7.0-alpha.20210219.1",
+          "(.NET 5.0.3; Microsoft Windows 10.0.19041)"
+        ],
+        "x-ms-client-request-id": "55ef2c8d-3fa5-19b8-9457-415413c6921a",
+        "x-ms-date": "Fri, 19 Feb 2021 19:10:59 GMT",
+        "x-ms-return-client-request-id": "true",
+        "x-ms-version": "2020-06-12"
+      },
+      "RequestBody": null,
+      "StatusCode": 202,
+      "ResponseHeaders": {
+        "Content-Length": "0",
+        "Date": "Fri, 19 Feb 2021 19:10:58 GMT",
+        "Server": [
+          "Windows-Azure-Blob/1.0",
+          "Microsoft-HTTPAPI/2.0"
+        ],
+        "x-ms-client-request-id": "55ef2c8d-3fa5-19b8-9457-415413c6921a",
+        "x-ms-request-id": "2e676644-201e-00a4-1ff2-0676f9000000",
+        "x-ms-version": "2020-06-12"
+      },
+      "ResponseBody": []
+    },
+    {
+      "RequestUri": "https://seannse.blob.core.windows.net/test-filesystem-fc7629c2-1858-c70b-4c73-277449b28afa?restype=container",
+      "RequestMethod": "PUT",
+      "RequestHeaders": {
+        "Accept": "application/xml",
+        "Authorization": "Sanitized",
+        "traceparent": "00-47a29872f5a2b44695ac6962038c5a62-5668e54e97735745-00",
+        "User-Agent": [
+          "azsdk-net-Storage.Files.DataLake/12.7.0-alpha.20210219.1",
+          "(.NET 5.0.3; Microsoft Windows 10.0.19041)"
         ],
         "x-ms-blob-public-access": "container",
-        "x-ms-client-request-id": "4c464810-9a47-b5ce-3fbc-5b6804131340",
-        "x-ms-date": "Wed, 17 Feb 2021 22:29:40 GMT",
->>>>>>> 1814567d
-        "x-ms-return-client-request-id": "true",
-        "x-ms-version": "2020-06-12"
-      },
-      "RequestBody": null,
-      "StatusCode": 201,
-      "ResponseHeaders": {
-        "Content-Length": "0",
-<<<<<<< HEAD
-        "Date": "Tue, 02 Feb 2021 21:40:17 GMT",
-        "ETag": "\u00220x8D8C7C32252DC6C\u0022",
-        "Last-Modified": "Tue, 02 Feb 2021 21:40:18 GMT",
-=======
-        "Date": "Wed, 17 Feb 2021 22:29:39 GMT",
-        "ETag": "\u00220x8D8D393840E9FBB\u0022",
-        "Last-Modified": "Wed, 17 Feb 2021 22:29:40 GMT",
->>>>>>> 1814567d
-        "Server": [
-          "Windows-Azure-Blob/1.0",
-          "Microsoft-HTTPAPI/2.0"
-        ],
-        "x-ms-client-request-id": "4c464810-9a47-b5ce-3fbc-5b6804131340",
-<<<<<<< HEAD
-        "x-ms-request-id": "5804afbe-e01e-0060-06ab-f903c0000000",
-=======
-        "x-ms-request-id": "993e285e-f01e-001e-497c-059387000000",
->>>>>>> 1814567d
-        "x-ms-version": "2020-06-12"
-      },
-      "ResponseBody": []
-    },
-    {
-      "RequestUri": "https://seannse.dfs.core.windows.net/test-filesystem-ed6ac3e5-4ba4-9537-0e72-6915b38d627c/test-file-0f8d6fe1-b73b-247b-b8e5-8c424da03bb9?resource=file",
+        "x-ms-client-request-id": "e2771881-1ca9-7413-2027-08321844d0e2",
+        "x-ms-date": "Fri, 19 Feb 2021 19:10:59 GMT",
+        "x-ms-return-client-request-id": "true",
+        "x-ms-version": "2020-06-12"
+      },
+      "RequestBody": null,
+      "StatusCode": 201,
+      "ResponseHeaders": {
+        "Content-Length": "0",
+        "Date": "Fri, 19 Feb 2021 19:10:58 GMT",
+        "ETag": "\u00220x8D8D50A16FBF3F0\u0022",
+        "Last-Modified": "Fri, 19 Feb 2021 19:10:58 GMT",
+        "Server": [
+          "Windows-Azure-Blob/1.0",
+          "Microsoft-HTTPAPI/2.0"
+        ],
+        "x-ms-client-request-id": "e2771881-1ca9-7413-2027-08321844d0e2",
+        "x-ms-request-id": "2e67673e-201e-00a4-14f2-0676f9000000",
+        "x-ms-version": "2020-06-12"
+      },
+      "ResponseBody": []
+    },
+    {
+      "RequestUri": "https://seannse.dfs.core.windows.net/test-filesystem-fc7629c2-1858-c70b-4c73-277449b28afa/test-file-e32b47cc-357f-6962-de35-43328d30d7dd?resource=file",
       "RequestMethod": "PUT",
       "RequestHeaders": {
         "Accept": "application/json",
         "Authorization": "Sanitized",
-<<<<<<< HEAD
-        "traceparent": "00-262b9ccb9780504c8f281f4847855677-a7cfee8de3d7784c-00",
-        "User-Agent": [
-          "azsdk-net-Storage.Files.DataLake/12.7.0-alpha.20210202.1",
-          "(.NET 5.0.2; Microsoft Windows 10.0.19042)"
-        ],
-        "x-ms-client-request-id": "eab5bd4e-9bc8-5895-cc22-93610d8b679f",
-        "x-ms-date": "Tue, 02 Feb 2021 21:40:17 GMT",
-=======
-        "traceparent": "00-867d02bcff4f2f4b907af9d020836478-1cf729646a31ca4a-00",
-        "User-Agent": [
-          "azsdk-net-Storage.Files.DataLake/12.7.0-alpha.20210217.1",
-          "(.NET 5.0.3; Microsoft Windows 10.0.19042)"
-        ],
-        "x-ms-client-request-id": "eab5bd4e-9bc8-5895-cc22-93610d8b679f",
-        "x-ms-date": "Wed, 17 Feb 2021 22:29:40 GMT",
->>>>>>> 1814567d
-        "x-ms-return-client-request-id": "true",
-        "x-ms-version": "2020-06-12"
-      },
-      "RequestBody": null,
-      "StatusCode": 201,
-      "ResponseHeaders": {
-        "Content-Length": "0",
-<<<<<<< HEAD
-        "Date": "Tue, 02 Feb 2021 21:40:18 GMT",
-        "ETag": "\u00220x8D8C7C3228DFD8C\u0022",
-        "Last-Modified": "Tue, 02 Feb 2021 21:40:18 GMT",
-=======
-        "Date": "Wed, 17 Feb 2021 22:29:39 GMT",
-        "ETag": "\u00220x8D8D393844107A9\u0022",
-        "Last-Modified": "Wed, 17 Feb 2021 22:29:40 GMT",
->>>>>>> 1814567d
+        "traceparent": "00-ef6a08fa2db74e43b62a2baf23f0b247-b45c042016357e46-00",
+        "User-Agent": [
+          "azsdk-net-Storage.Files.DataLake/12.7.0-alpha.20210219.1",
+          "(.NET 5.0.3; Microsoft Windows 10.0.19041)"
+        ],
+        "x-ms-client-request-id": "a80ea955-0b43-4b02-b50d-0373d8e0e7ef",
+        "x-ms-date": "Fri, 19 Feb 2021 19:10:59 GMT",
+        "x-ms-return-client-request-id": "true",
+        "x-ms-version": "2020-06-12"
+      },
+      "RequestBody": null,
+      "StatusCode": 201,
+      "ResponseHeaders": {
+        "Content-Length": "0",
+        "Date": "Fri, 19 Feb 2021 19:10:57 GMT",
+        "ETag": "\u00220x8D8D50A170A9B03\u0022",
+        "Last-Modified": "Fri, 19 Feb 2021 19:10:58 GMT",
         "Server": [
           "Windows-Azure-HDFS/1.0",
           "Microsoft-HTTPAPI/2.0"
         ],
-        "x-ms-client-request-id": "eab5bd4e-9bc8-5895-cc22-93610d8b679f",
-<<<<<<< HEAD
-        "x-ms-request-id": "be51786d-001f-0035-77ac-f9134b000000",
-=======
-        "x-ms-request-id": "fb716ea4-301f-0073-2c7c-0527cc000000",
->>>>>>> 1814567d
-        "x-ms-version": "2020-06-12"
-      },
-      "ResponseBody": []
-    },
-    {
-      "RequestUri": "https://seannse.blob.core.windows.net/test-filesystem-ed6ac3e5-4ba4-9537-0e72-6915b38d627c/test-file-0f8d6fe1-b73b-247b-b8e5-8c424da03bb9?comp=properties",
-      "RequestMethod": "PUT",
-      "RequestHeaders": {
-        "Accept": "application/xml",
-        "Authorization": "Sanitized",
-<<<<<<< HEAD
-        "If-Modified-Since": "Mon, 01 Feb 2021 21:40:16 GMT",
-        "User-Agent": [
-          "azsdk-net-Storage.Files.DataLake/12.7.0-alpha.20210202.1",
-          "(.NET 5.0.2; Microsoft Windows 10.0.19042)"
-=======
-        "If-Modified-Since": "Tue, 16 Feb 2021 22:29:39 GMT",
-        "User-Agent": [
-          "azsdk-net-Storage.Files.DataLake/12.7.0-alpha.20210217.1",
-          "(.NET 5.0.3; Microsoft Windows 10.0.19042)"
->>>>>>> 1814567d
-        ],
-        "x-ms-blob-cache-control": "avxslgnytsangthkvxjb",
-        "x-ms-blob-content-disposition": "abydaqrpotvmcbkhqfdy",
-        "x-ms-blob-content-encoding": "ooollysrusyqmqrxvtst",
-        "x-ms-blob-content-language": "oxkyvmlfiytqujmllmra",
-        "x-ms-blob-content-md5": "oIbWv9V59dSqqr1lRPqGdg==",
-        "x-ms-blob-content-type": "xatvufaljlkvmikqdopx",
-        "x-ms-client-request-id": "8ff43f65-50eb-2cf1-03ac-9e2482d33ec2",
-<<<<<<< HEAD
-        "x-ms-date": "Tue, 02 Feb 2021 21:40:17 GMT",
-=======
-        "x-ms-date": "Wed, 17 Feb 2021 22:29:40 GMT",
->>>>>>> 1814567d
+        "x-ms-client-request-id": "a80ea955-0b43-4b02-b50d-0373d8e0e7ef",
+        "x-ms-request-id": "6f4b513f-e01f-004f-06f2-060e0b000000",
+        "x-ms-version": "2020-06-12"
+      },
+      "ResponseBody": []
+    },
+    {
+      "RequestUri": "https://seannse.blob.core.windows.net/test-filesystem-fc7629c2-1858-c70b-4c73-277449b28afa/test-file-e32b47cc-357f-6962-de35-43328d30d7dd",
+      "RequestMethod": "HEAD",
+      "RequestHeaders": {
+        "Accept": "application/xml",
+        "Authorization": "Sanitized",
+        "User-Agent": [
+          "azsdk-net-Storage.Files.DataLake/12.7.0-alpha.20210219.1",
+          "(.NET 5.0.3; Microsoft Windows 10.0.19041)"
+        ],
+        "x-ms-client-request-id": "e4ddcf0d-2e21-7999-a1a7-7b2da4dc343c",
+        "x-ms-date": "Fri, 19 Feb 2021 19:10:59 GMT",
         "x-ms-return-client-request-id": "true",
         "x-ms-version": "2020-06-12"
       },
       "RequestBody": null,
       "StatusCode": 200,
       "ResponseHeaders": {
-        "Content-Length": "0",
-<<<<<<< HEAD
-        "Date": "Tue, 02 Feb 2021 21:40:17 GMT",
-        "ETag": "\u00220x8D8C7C3229C0476\u0022",
-        "Last-Modified": "Tue, 02 Feb 2021 21:40:18 GMT",
-=======
-        "Date": "Wed, 17 Feb 2021 22:29:39 GMT",
-        "ETag": "\u00220x8D8D393844DB274\u0022",
-        "Last-Modified": "Wed, 17 Feb 2021 22:29:40 GMT",
->>>>>>> 1814567d
-        "Server": [
-          "Windows-Azure-Blob/1.0",
-          "Microsoft-HTTPAPI/2.0"
-        ],
-        "x-ms-client-request-id": "8ff43f65-50eb-2cf1-03ac-9e2482d33ec2",
-<<<<<<< HEAD
-        "x-ms-request-id": "5804b16a-e01e-0060-1eac-f903c0000000",
-=======
-        "x-ms-request-id": "993e2992-f01e-001e-5c7c-059387000000",
->>>>>>> 1814567d
-        "x-ms-version": "2020-06-12"
-      },
-      "ResponseBody": []
-    },
-    {
-      "RequestUri": "https://seannse.blob.core.windows.net/test-filesystem-ed6ac3e5-4ba4-9537-0e72-6915b38d627c?restype=container",
-      "RequestMethod": "DELETE",
-      "RequestHeaders": {
-        "Accept": "application/xml",
-        "Authorization": "Sanitized",
-<<<<<<< HEAD
-        "traceparent": "00-6b8e2597cdf4774ab380c3eeddb3c817-6bfa7349785bb549-00",
-        "User-Agent": [
-          "azsdk-net-Storage.Files.DataLake/12.7.0-alpha.20210202.1",
-          "(.NET 5.0.2; Microsoft Windows 10.0.19042)"
-        ],
-        "x-ms-client-request-id": "cefc7d62-d897-31b3-b074-696109d54967",
-        "x-ms-date": "Tue, 02 Feb 2021 21:40:18 GMT",
-=======
-        "traceparent": "00-b3ccda7ffcb61a4097f51828652ab1f3-b312fa7effa33b48-00",
-        "User-Agent": [
-          "azsdk-net-Storage.Files.DataLake/12.7.0-alpha.20210217.1",
-          "(.NET 5.0.3; Microsoft Windows 10.0.19042)"
-        ],
-        "x-ms-client-request-id": "cefc7d62-d897-31b3-b074-696109d54967",
-        "x-ms-date": "Wed, 17 Feb 2021 22:29:40 GMT",
->>>>>>> 1814567d
-        "x-ms-return-client-request-id": "true",
-        "x-ms-version": "2020-06-12"
-      },
-      "RequestBody": null,
-      "StatusCode": 202,
-      "ResponseHeaders": {
-        "Content-Length": "0",
-<<<<<<< HEAD
-        "Date": "Tue, 02 Feb 2021 21:40:17 GMT",
-=======
-        "Date": "Wed, 17 Feb 2021 22:29:39 GMT",
->>>>>>> 1814567d
-        "Server": [
-          "Windows-Azure-Blob/1.0",
-          "Microsoft-HTTPAPI/2.0"
-        ],
-        "x-ms-client-request-id": "cefc7d62-d897-31b3-b074-696109d54967",
-<<<<<<< HEAD
-        "x-ms-request-id": "5804b1be-e01e-0060-6eac-f903c0000000",
-=======
-        "x-ms-request-id": "993e29d9-f01e-001e-207c-059387000000",
->>>>>>> 1814567d
-        "x-ms-version": "2020-06-12"
-      },
-      "ResponseBody": []
-    },
-    {
-      "RequestUri": "https://seannse.blob.core.windows.net/test-filesystem-10c5fe02-fc5c-5114-004e-cb02a06a51ba?restype=container",
-      "RequestMethod": "PUT",
-      "RequestHeaders": {
-        "Accept": "application/xml",
-        "Authorization": "Sanitized",
-<<<<<<< HEAD
-        "traceparent": "00-558603f5bc213f4bb4525abc6a64d11f-a0afad292856fd4f-00",
-        "User-Agent": [
-          "azsdk-net-Storage.Files.DataLake/12.7.0-alpha.20210202.1",
-          "(.NET 5.0.2; Microsoft Windows 10.0.19042)"
-        ],
-        "x-ms-blob-public-access": "container",
-        "x-ms-client-request-id": "dc84489f-b383-65c5-69aa-ce490cb19046",
-        "x-ms-date": "Tue, 02 Feb 2021 21:40:18 GMT",
-=======
-        "traceparent": "00-53766f7342e3974085124bd90013ca4f-dc2ed91284ed564b-00",
-        "User-Agent": [
-          "azsdk-net-Storage.Files.DataLake/12.7.0-alpha.20210217.1",
-          "(.NET 5.0.3; Microsoft Windows 10.0.19042)"
-        ],
-        "x-ms-blob-public-access": "container",
-        "x-ms-client-request-id": "dc84489f-b383-65c5-69aa-ce490cb19046",
-        "x-ms-date": "Wed, 17 Feb 2021 22:29:40 GMT",
->>>>>>> 1814567d
-        "x-ms-return-client-request-id": "true",
-        "x-ms-version": "2020-06-12"
-      },
-      "RequestBody": null,
-      "StatusCode": 201,
-      "ResponseHeaders": {
-        "Content-Length": "0",
-<<<<<<< HEAD
-        "Date": "Tue, 02 Feb 2021 21:40:18 GMT",
-        "ETag": "\u00220x8D8C7C322E82A33\u0022",
-        "Last-Modified": "Tue, 02 Feb 2021 21:40:19 GMT",
-=======
-        "Date": "Wed, 17 Feb 2021 22:29:40 GMT",
-        "ETag": "\u00220x8D8D393848D1656\u0022",
-        "Last-Modified": "Wed, 17 Feb 2021 22:29:41 GMT",
->>>>>>> 1814567d
-        "Server": [
-          "Windows-Azure-Blob/1.0",
-          "Microsoft-HTTPAPI/2.0"
-        ],
-        "x-ms-client-request-id": "dc84489f-b383-65c5-69aa-ce490cb19046",
-<<<<<<< HEAD
-        "x-ms-request-id": "66174a25-a01e-00aa-67ac-f95f49000000",
-=======
-        "x-ms-request-id": "9bb71d44-c01e-0015-497c-0568ec000000",
->>>>>>> 1814567d
-        "x-ms-version": "2020-06-12"
-      },
-      "ResponseBody": []
-    },
-    {
-      "RequestUri": "https://seannse.dfs.core.windows.net/test-filesystem-10c5fe02-fc5c-5114-004e-cb02a06a51ba/test-file-8d79af23-4513-9190-d316-403eea87a722?resource=file",
-      "RequestMethod": "PUT",
-      "RequestHeaders": {
-        "Accept": "application/json",
-        "Authorization": "Sanitized",
-<<<<<<< HEAD
-        "traceparent": "00-a229b21e32d0be40aec1d9f09f49ebe7-c026f393e161dd4d-00",
-        "User-Agent": [
-          "azsdk-net-Storage.Files.DataLake/12.7.0-alpha.20210202.1",
-          "(.NET 5.0.2; Microsoft Windows 10.0.19042)"
-        ],
-        "x-ms-client-request-id": "fa68cb8d-0e63-59d9-b8f3-096c72877be1",
-        "x-ms-date": "Tue, 02 Feb 2021 21:40:18 GMT",
-=======
-        "traceparent": "00-cf74a40ba41f1b4d8df9d989900f63ab-7b9c5b8213bd3844-00",
-        "User-Agent": [
-          "azsdk-net-Storage.Files.DataLake/12.7.0-alpha.20210217.1",
-          "(.NET 5.0.3; Microsoft Windows 10.0.19042)"
-        ],
-        "x-ms-client-request-id": "fa68cb8d-0e63-59d9-b8f3-096c72877be1",
-        "x-ms-date": "Wed, 17 Feb 2021 22:29:41 GMT",
->>>>>>> 1814567d
-        "x-ms-return-client-request-id": "true",
-        "x-ms-version": "2020-06-12"
-      },
-      "RequestBody": null,
-      "StatusCode": 201,
-      "ResponseHeaders": {
-        "Content-Length": "0",
-<<<<<<< HEAD
-        "Date": "Tue, 02 Feb 2021 21:40:18 GMT",
-        "ETag": "\u00220x8D8C7C3231E9045\u0022",
-        "Last-Modified": "Tue, 02 Feb 2021 21:40:19 GMT",
-=======
-        "Date": "Wed, 17 Feb 2021 22:29:40 GMT",
-        "ETag": "\u00220x8D8D39384C59173\u0022",
-        "Last-Modified": "Wed, 17 Feb 2021 22:29:41 GMT",
->>>>>>> 1814567d
-        "Server": [
-          "Windows-Azure-HDFS/1.0",
-          "Microsoft-HTTPAPI/2.0"
-        ],
-        "x-ms-client-request-id": "fa68cb8d-0e63-59d9-b8f3-096c72877be1",
-<<<<<<< HEAD
-        "x-ms-request-id": "cd72e4c3-401f-0069-05ac-f94613000000",
-=======
-        "x-ms-request-id": "5e30dc96-301f-005c-6d7c-052a07000000",
->>>>>>> 1814567d
-        "x-ms-version": "2020-06-12"
-      },
-      "ResponseBody": []
-    },
-    {
-      "RequestUri": "https://seannse.blob.core.windows.net/test-filesystem-10c5fe02-fc5c-5114-004e-cb02a06a51ba/test-file-8d79af23-4513-9190-d316-403eea87a722?comp=properties",
-      "RequestMethod": "PUT",
-      "RequestHeaders": {
-        "Accept": "application/xml",
-        "Authorization": "Sanitized",
-<<<<<<< HEAD
-        "If-Unmodified-Since": "Wed, 03 Feb 2021 21:40:16 GMT",
-        "User-Agent": [
-          "azsdk-net-Storage.Files.DataLake/12.7.0-alpha.20210202.1",
-          "(.NET 5.0.2; Microsoft Windows 10.0.19042)"
-=======
-        "If-Unmodified-Since": "Thu, 18 Feb 2021 22:29:39 GMT",
-        "User-Agent": [
-          "azsdk-net-Storage.Files.DataLake/12.7.0-alpha.20210217.1",
-          "(.NET 5.0.3; Microsoft Windows 10.0.19042)"
->>>>>>> 1814567d
-        ],
-        "x-ms-blob-cache-control": "avxslgnytsangthkvxjb",
-        "x-ms-blob-content-disposition": "abydaqrpotvmcbkhqfdy",
-        "x-ms-blob-content-encoding": "ooollysrusyqmqrxvtst",
-        "x-ms-blob-content-language": "oxkyvmlfiytqujmllmra",
-        "x-ms-blob-content-md5": "oIbWv9V59dSqqr1lRPqGdg==",
-        "x-ms-blob-content-type": "xatvufaljlkvmikqdopx",
-        "x-ms-client-request-id": "1eb12275-ac1f-a3be-0408-9ff26bcbc230",
-<<<<<<< HEAD
-        "x-ms-date": "Tue, 02 Feb 2021 21:40:18 GMT",
-=======
-        "x-ms-date": "Wed, 17 Feb 2021 22:29:41 GMT",
->>>>>>> 1814567d
-        "x-ms-return-client-request-id": "true",
-        "x-ms-version": "2020-06-12"
-      },
-      "RequestBody": null,
-      "StatusCode": 200,
-      "ResponseHeaders": {
-        "Content-Length": "0",
-<<<<<<< HEAD
-        "Date": "Tue, 02 Feb 2021 21:40:18 GMT",
-        "ETag": "\u00220x8D8C7C3232FE823\u0022",
-        "Last-Modified": "Tue, 02 Feb 2021 21:40:19 GMT",
-=======
-        "Date": "Wed, 17 Feb 2021 22:29:40 GMT",
-        "ETag": "\u00220x8D8D39384D2693E\u0022",
-        "Last-Modified": "Wed, 17 Feb 2021 22:29:41 GMT",
->>>>>>> 1814567d
-        "Server": [
-          "Windows-Azure-Blob/1.0",
-          "Microsoft-HTTPAPI/2.0"
-        ],
-        "x-ms-client-request-id": "1eb12275-ac1f-a3be-0408-9ff26bcbc230",
-<<<<<<< HEAD
-        "x-ms-request-id": "66174cac-a01e-00aa-3cac-f95f49000000",
-=======
-        "x-ms-request-id": "9bb71e45-c01e-0015-2f7c-0568ec000000",
->>>>>>> 1814567d
-        "x-ms-version": "2020-06-12"
-      },
-      "ResponseBody": []
-    },
-    {
-      "RequestUri": "https://seannse.blob.core.windows.net/test-filesystem-10c5fe02-fc5c-5114-004e-cb02a06a51ba?restype=container",
-      "RequestMethod": "DELETE",
-      "RequestHeaders": {
-        "Accept": "application/xml",
-        "Authorization": "Sanitized",
-<<<<<<< HEAD
-        "traceparent": "00-f724f53a2940e641b67397474308e4a4-95d95424b927cb4b-00",
-        "User-Agent": [
-          "azsdk-net-Storage.Files.DataLake/12.7.0-alpha.20210202.1",
-          "(.NET 5.0.2; Microsoft Windows 10.0.19042)"
-        ],
-        "x-ms-client-request-id": "4ff61703-5dd5-56c2-ecf3-2946996f43ac",
-        "x-ms-date": "Tue, 02 Feb 2021 21:40:19 GMT",
-=======
-        "traceparent": "00-50c2774d1ffe7e48bf873086294244a7-465054af9e581348-00",
-        "User-Agent": [
-          "azsdk-net-Storage.Files.DataLake/12.7.0-alpha.20210217.1",
-          "(.NET 5.0.3; Microsoft Windows 10.0.19042)"
-        ],
-        "x-ms-client-request-id": "4ff61703-5dd5-56c2-ecf3-2946996f43ac",
-        "x-ms-date": "Wed, 17 Feb 2021 22:29:41 GMT",
->>>>>>> 1814567d
-        "x-ms-return-client-request-id": "true",
-        "x-ms-version": "2020-06-12"
-      },
-      "RequestBody": null,
-      "StatusCode": 202,
-      "ResponseHeaders": {
-        "Content-Length": "0",
-<<<<<<< HEAD
-        "Date": "Tue, 02 Feb 2021 21:40:18 GMT",
-=======
-        "Date": "Wed, 17 Feb 2021 22:29:40 GMT",
->>>>>>> 1814567d
-        "Server": [
-          "Windows-Azure-Blob/1.0",
-          "Microsoft-HTTPAPI/2.0"
-        ],
-        "x-ms-client-request-id": "4ff61703-5dd5-56c2-ecf3-2946996f43ac",
-<<<<<<< HEAD
-        "x-ms-request-id": "66174d27-a01e-00aa-31ac-f95f49000000",
-=======
-        "x-ms-request-id": "9bb71e76-c01e-0015-5f7c-0568ec000000",
->>>>>>> 1814567d
-        "x-ms-version": "2020-06-12"
-      },
-      "ResponseBody": []
-    },
-    {
-      "RequestUri": "https://seannse.blob.core.windows.net/test-filesystem-efd7a682-f93c-01a7-535d-b46529a06be3?restype=container",
-      "RequestMethod": "PUT",
-      "RequestHeaders": {
-        "Accept": "application/xml",
-        "Authorization": "Sanitized",
-<<<<<<< HEAD
-        "traceparent": "00-3b8687109545584980c759dc8678b7e7-5a79bb7552632043-00",
-        "User-Agent": [
-          "azsdk-net-Storage.Files.DataLake/12.7.0-alpha.20210202.1",
-          "(.NET 5.0.2; Microsoft Windows 10.0.19042)"
-        ],
-        "x-ms-blob-public-access": "container",
-        "x-ms-client-request-id": "929cd775-c049-0a16-70f5-fb78a95c2d4c",
-        "x-ms-date": "Tue, 02 Feb 2021 21:40:19 GMT",
-=======
-        "traceparent": "00-c12dd44271449748b7eb323e1fd4b460-a65c73771035794a-00",
-        "User-Agent": [
-          "azsdk-net-Storage.Files.DataLake/12.7.0-alpha.20210217.1",
-          "(.NET 5.0.3; Microsoft Windows 10.0.19042)"
-        ],
-        "x-ms-blob-public-access": "container",
-        "x-ms-client-request-id": "929cd775-c049-0a16-70f5-fb78a95c2d4c",
-        "x-ms-date": "Wed, 17 Feb 2021 22:29:41 GMT",
->>>>>>> 1814567d
-        "x-ms-return-client-request-id": "true",
-        "x-ms-version": "2020-06-12"
-      },
-      "RequestBody": null,
-      "StatusCode": 201,
-      "ResponseHeaders": {
-        "Content-Length": "0",
-<<<<<<< HEAD
-        "Date": "Tue, 02 Feb 2021 21:40:19 GMT",
-        "ETag": "\u00220x8D8C7C3237658DE\u0022",
-        "Last-Modified": "Tue, 02 Feb 2021 21:40:20 GMT",
-=======
-        "Date": "Wed, 17 Feb 2021 22:29:41 GMT",
-        "ETag": "\u00220x8D8D39385165982\u0022",
-        "Last-Modified": "Wed, 17 Feb 2021 22:29:41 GMT",
->>>>>>> 1814567d
-        "Server": [
-          "Windows-Azure-Blob/1.0",
-          "Microsoft-HTTPAPI/2.0"
-        ],
-        "x-ms-client-request-id": "929cd775-c049-0a16-70f5-fb78a95c2d4c",
-<<<<<<< HEAD
-        "x-ms-request-id": "4c0eebc7-201e-000d-0fac-f9b78b000000",
-=======
-        "x-ms-request-id": "c1c97717-901e-0018-357c-05a038000000",
->>>>>>> 1814567d
-        "x-ms-version": "2020-06-12"
-      },
-      "ResponseBody": []
-    },
-    {
-      "RequestUri": "https://seannse.dfs.core.windows.net/test-filesystem-efd7a682-f93c-01a7-535d-b46529a06be3/test-file-4ded4688-f080-0fd7-4b55-f66aef4fb7ca?resource=file",
-      "RequestMethod": "PUT",
-      "RequestHeaders": {
-        "Accept": "application/json",
-        "Authorization": "Sanitized",
-<<<<<<< HEAD
-        "traceparent": "00-744fe8be057a854db1b6d5635e0b899f-3d5a222372e6124a-00",
-        "User-Agent": [
-          "azsdk-net-Storage.Files.DataLake/12.7.0-alpha.20210202.1",
-          "(.NET 5.0.2; Microsoft Windows 10.0.19042)"
-        ],
-        "x-ms-client-request-id": "03cfbda4-6d9b-857a-ff8c-46f4c9ab1b21",
-        "x-ms-date": "Tue, 02 Feb 2021 21:40:19 GMT",
-=======
-        "traceparent": "00-554fbfb62da1df4ba5316b0d6d43c719-273178090786d142-00",
-        "User-Agent": [
-          "azsdk-net-Storage.Files.DataLake/12.7.0-alpha.20210217.1",
-          "(.NET 5.0.3; Microsoft Windows 10.0.19042)"
-        ],
-        "x-ms-client-request-id": "03cfbda4-6d9b-857a-ff8c-46f4c9ab1b21",
-        "x-ms-date": "Wed, 17 Feb 2021 22:29:42 GMT",
->>>>>>> 1814567d
-        "x-ms-return-client-request-id": "true",
-        "x-ms-version": "2020-06-12"
-      },
-      "RequestBody": null,
-      "StatusCode": 201,
-      "ResponseHeaders": {
-        "Content-Length": "0",
-<<<<<<< HEAD
-        "Date": "Tue, 02 Feb 2021 21:40:19 GMT",
-        "ETag": "\u00220x8D8C7C323B3756D\u0022",
-        "Last-Modified": "Tue, 02 Feb 2021 21:40:20 GMT",
-=======
-        "Date": "Wed, 17 Feb 2021 22:29:41 GMT",
-        "ETag": "\u00220x8D8D39385529F5C\u0022",
-        "Last-Modified": "Wed, 17 Feb 2021 22:29:42 GMT",
->>>>>>> 1814567d
-        "Server": [
-          "Windows-Azure-HDFS/1.0",
-          "Microsoft-HTTPAPI/2.0"
-        ],
-        "x-ms-client-request-id": "03cfbda4-6d9b-857a-ff8c-46f4c9ab1b21",
-<<<<<<< HEAD
-        "x-ms-request-id": "fdb0354d-601f-006e-25ac-f92a70000000",
-=======
-        "x-ms-request-id": "f1a78869-c01f-0048-707c-056268000000",
->>>>>>> 1814567d
-        "x-ms-version": "2020-06-12"
-      },
-      "ResponseBody": []
-    },
-    {
-      "RequestUri": "https://seannse.blob.core.windows.net/test-filesystem-efd7a682-f93c-01a7-535d-b46529a06be3/test-file-4ded4688-f080-0fd7-4b55-f66aef4fb7ca",
-      "RequestMethod": "HEAD",
-      "RequestHeaders": {
-        "Accept": "application/xml",
-        "Authorization": "Sanitized",
-        "User-Agent": [
-<<<<<<< HEAD
-          "azsdk-net-Storage.Files.DataLake/12.7.0-alpha.20210202.1",
-          "(.NET 5.0.2; Microsoft Windows 10.0.19042)"
-        ],
-        "x-ms-client-request-id": "31c65b7b-b380-352f-3f69-527792a4ce8a",
-        "x-ms-date": "Tue, 02 Feb 2021 21:40:19 GMT",
-=======
-          "azsdk-net-Storage.Files.DataLake/12.7.0-alpha.20210217.1",
-          "(.NET 5.0.3; Microsoft Windows 10.0.19042)"
-        ],
-        "x-ms-client-request-id": "31c65b7b-b380-352f-3f69-527792a4ce8a",
-        "x-ms-date": "Wed, 17 Feb 2021 22:29:42 GMT",
->>>>>>> 1814567d
-        "x-ms-return-client-request-id": "true",
-        "x-ms-version": "2020-06-12"
-      },
-      "RequestBody": null,
-      "StatusCode": 200,
-      "ResponseHeaders": {
         "Accept-Ranges": "bytes",
         "Content-Length": "0",
         "Content-Type": "application/octet-stream",
-<<<<<<< HEAD
-        "Date": "Tue, 02 Feb 2021 21:40:19 GMT",
-        "ETag": "\u00220x8D8C7C323B3756D\u0022",
-        "Last-Modified": "Tue, 02 Feb 2021 21:40:20 GMT",
-=======
-        "Date": "Wed, 17 Feb 2021 22:29:41 GMT",
-        "ETag": "\u00220x8D8D39385529F5C\u0022",
-        "Last-Modified": "Wed, 17 Feb 2021 22:29:42 GMT",
->>>>>>> 1814567d
+        "Date": "Fri, 19 Feb 2021 19:10:58 GMT",
+        "ETag": "\u00220x8D8D50A170A9B03\u0022",
+        "Last-Modified": "Fri, 19 Feb 2021 19:10:58 GMT",
         "Server": [
           "Windows-Azure-Blob/1.0",
           "Microsoft-HTTPAPI/2.0"
@@ -801,57 +508,38 @@
         "x-ms-access-tier": "Hot",
         "x-ms-access-tier-inferred": "true",
         "x-ms-blob-type": "BlockBlob",
-        "x-ms-client-request-id": "31c65b7b-b380-352f-3f69-527792a4ce8a",
-<<<<<<< HEAD
-        "x-ms-creation-time": "Tue, 02 Feb 2021 21:40:20 GMT",
-=======
-        "x-ms-creation-time": "Wed, 17 Feb 2021 22:29:42 GMT",
->>>>>>> 1814567d
+        "x-ms-client-request-id": "e4ddcf0d-2e21-7999-a1a7-7b2da4dc343c",
+        "x-ms-creation-time": "Fri, 19 Feb 2021 19:10:58 GMT",
         "x-ms-group": "$superuser",
         "x-ms-lease-state": "available",
         "x-ms-lease-status": "unlocked",
         "x-ms-owner": "$superuser",
         "x-ms-permissions": "rw-r-----",
-<<<<<<< HEAD
-        "x-ms-request-id": "4c0eed51-201e-000d-59ac-f9b78b000000",
-=======
-        "x-ms-request-id": "c1c97805-901e-0018-037c-05a038000000",
->>>>>>> 1814567d
+        "x-ms-request-id": "2e676913-201e-00a4-50f2-0676f9000000",
         "x-ms-server-encrypted": "true",
         "x-ms-version": "2020-06-12"
       },
       "ResponseBody": []
     },
     {
-      "RequestUri": "https://seannse.blob.core.windows.net/test-filesystem-efd7a682-f93c-01a7-535d-b46529a06be3/test-file-4ded4688-f080-0fd7-4b55-f66aef4fb7ca?comp=properties",
-      "RequestMethod": "PUT",
-      "RequestHeaders": {
-        "Accept": "application/xml",
-        "Authorization": "Sanitized",
-<<<<<<< HEAD
-        "If-Match": "\u00220x8D8C7C323B3756D\u0022",
-        "User-Agent": [
-          "azsdk-net-Storage.Files.DataLake/12.7.0-alpha.20210202.1",
-          "(.NET 5.0.2; Microsoft Windows 10.0.19042)"
-=======
-        "If-Match": "0x8D8D39385529F5C",
-        "User-Agent": [
-          "azsdk-net-Storage.Files.DataLake/12.7.0-alpha.20210217.1",
-          "(.NET 5.0.3; Microsoft Windows 10.0.19042)"
->>>>>>> 1814567d
-        ],
-        "x-ms-blob-cache-control": "avxslgnytsangthkvxjb",
-        "x-ms-blob-content-disposition": "abydaqrpotvmcbkhqfdy",
-        "x-ms-blob-content-encoding": "ooollysrusyqmqrxvtst",
-        "x-ms-blob-content-language": "oxkyvmlfiytqujmllmra",
-        "x-ms-blob-content-md5": "oIbWv9V59dSqqr1lRPqGdg==",
-        "x-ms-blob-content-type": "xatvufaljlkvmikqdopx",
-        "x-ms-client-request-id": "6e79dbf3-e9e5-8aa0-01a1-b00488d11d08",
-<<<<<<< HEAD
-        "x-ms-date": "Tue, 02 Feb 2021 21:40:19 GMT",
-=======
-        "x-ms-date": "Wed, 17 Feb 2021 22:29:42 GMT",
->>>>>>> 1814567d
+      "RequestUri": "https://seannse.blob.core.windows.net/test-filesystem-fc7629c2-1858-c70b-4c73-277449b28afa/test-file-e32b47cc-357f-6962-de35-43328d30d7dd?comp=properties",
+      "RequestMethod": "PUT",
+      "RequestHeaders": {
+        "Accept": "application/xml",
+        "Authorization": "Sanitized",
+        "If-Match": "0x8D8D50A170A9B03",
+        "User-Agent": [
+          "azsdk-net-Storage.Files.DataLake/12.7.0-alpha.20210219.1",
+          "(.NET 5.0.3; Microsoft Windows 10.0.19041)"
+        ],
+        "x-ms-blob-cache-control": "lldatwnludibgmwlquve",
+        "x-ms-blob-content-disposition": "hsyfjccdumkjccqntluc",
+        "x-ms-blob-content-encoding": "pormnxvxbeiogfqsmxpq",
+        "x-ms-blob-content-language": "tjqisxxeuirfasoramrl",
+        "x-ms-blob-content-md5": "C2Fwl5132XvE4ivzKm61bg==",
+        "x-ms-blob-content-type": "gdcpdvdwkxbvudifxito",
+        "x-ms-client-request-id": "08663df4-0303-22cd-9034-d1a92379801a",
+        "x-ms-date": "Fri, 19 Feb 2021 19:10:59 GMT",
         "x-ms-return-client-request-id": "true",
         "x-ms-version": "2020-06-12"
       },
@@ -859,52 +547,32 @@
       "StatusCode": 200,
       "ResponseHeaders": {
         "Content-Length": "0",
-<<<<<<< HEAD
-        "Date": "Tue, 02 Feb 2021 21:40:20 GMT",
-        "ETag": "\u00220x8D8C7C323CF0837\u0022",
-        "Last-Modified": "Tue, 02 Feb 2021 21:40:20 GMT",
-=======
-        "Date": "Wed, 17 Feb 2021 22:29:41 GMT",
-        "ETag": "\u00220x8D8D393856C4BDB\u0022",
-        "Last-Modified": "Wed, 17 Feb 2021 22:29:42 GMT",
->>>>>>> 1814567d
-        "Server": [
-          "Windows-Azure-Blob/1.0",
-          "Microsoft-HTTPAPI/2.0"
-        ],
-        "x-ms-client-request-id": "6e79dbf3-e9e5-8aa0-01a1-b00488d11d08",
-<<<<<<< HEAD
-        "x-ms-request-id": "4c0eeda7-201e-000d-22ac-f9b78b000000",
-=======
-        "x-ms-request-id": "c1c97832-901e-0018-2a7c-05a038000000",
->>>>>>> 1814567d
-        "x-ms-version": "2020-06-12"
-      },
-      "ResponseBody": []
-    },
-    {
-      "RequestUri": "https://seannse.blob.core.windows.net/test-filesystem-efd7a682-f93c-01a7-535d-b46529a06be3?restype=container",
+        "Date": "Fri, 19 Feb 2021 19:10:58 GMT",
+        "ETag": "\u00220x8D8D50A1724760C\u0022",
+        "Last-Modified": "Fri, 19 Feb 2021 19:10:58 GMT",
+        "Server": [
+          "Windows-Azure-Blob/1.0",
+          "Microsoft-HTTPAPI/2.0"
+        ],
+        "x-ms-client-request-id": "08663df4-0303-22cd-9034-d1a92379801a",
+        "x-ms-request-id": "2e676a18-201e-00a4-50f2-0676f9000000",
+        "x-ms-version": "2020-06-12"
+      },
+      "ResponseBody": []
+    },
+    {
+      "RequestUri": "https://seannse.blob.core.windows.net/test-filesystem-fc7629c2-1858-c70b-4c73-277449b28afa?restype=container",
       "RequestMethod": "DELETE",
       "RequestHeaders": {
         "Accept": "application/xml",
         "Authorization": "Sanitized",
-<<<<<<< HEAD
-        "traceparent": "00-0b91be90c4dd6644bfb629840ff4af3a-2baa5267c49d2f4f-00",
-        "User-Agent": [
-          "azsdk-net-Storage.Files.DataLake/12.7.0-alpha.20210202.1",
-          "(.NET 5.0.2; Microsoft Windows 10.0.19042)"
-        ],
-        "x-ms-client-request-id": "b6844af2-602b-dfa5-2015-4369392940a3",
-        "x-ms-date": "Tue, 02 Feb 2021 21:40:20 GMT",
-=======
-        "traceparent": "00-9a99ba6fe3914547b6292ccd3b0434e6-65931d9778878a44-00",
-        "User-Agent": [
-          "azsdk-net-Storage.Files.DataLake/12.7.0-alpha.20210217.1",
-          "(.NET 5.0.3; Microsoft Windows 10.0.19042)"
-        ],
-        "x-ms-client-request-id": "b6844af2-602b-dfa5-2015-4369392940a3",
-        "x-ms-date": "Wed, 17 Feb 2021 22:29:42 GMT",
->>>>>>> 1814567d
+        "traceparent": "00-719ca8da5a66f7419b94479a62b539cd-85349d2d4070444b-00",
+        "User-Agent": [
+          "azsdk-net-Storage.Files.DataLake/12.7.0-alpha.20210219.1",
+          "(.NET 5.0.3; Microsoft Windows 10.0.19041)"
+        ],
+        "x-ms-client-request-id": "66399955-2b75-e739-7f1c-9435e3799388",
+        "x-ms-date": "Fri, 19 Feb 2021 19:10:59 GMT",
         "x-ms-return-client-request-id": "true",
         "x-ms-version": "2020-06-12"
       },
@@ -912,433 +580,277 @@
       "StatusCode": 202,
       "ResponseHeaders": {
         "Content-Length": "0",
-<<<<<<< HEAD
-        "Date": "Tue, 02 Feb 2021 21:40:20 GMT",
-=======
-        "Date": "Wed, 17 Feb 2021 22:29:42 GMT",
->>>>>>> 1814567d
-        "Server": [
-          "Windows-Azure-Blob/1.0",
-          "Microsoft-HTTPAPI/2.0"
-        ],
-        "x-ms-client-request-id": "b6844af2-602b-dfa5-2015-4369392940a3",
-<<<<<<< HEAD
-        "x-ms-request-id": "4c0eedfa-201e-000d-69ac-f9b78b000000",
-=======
-        "x-ms-request-id": "c1c97866-901e-0018-5c7c-05a038000000",
->>>>>>> 1814567d
-        "x-ms-version": "2020-06-12"
-      },
-      "ResponseBody": []
-    },
-    {
-      "RequestUri": "https://seannse.blob.core.windows.net/test-filesystem-c8c04e02-2a09-9faf-7be7-40e82c402e19?restype=container",
-      "RequestMethod": "PUT",
-      "RequestHeaders": {
-        "Accept": "application/xml",
-        "Authorization": "Sanitized",
-<<<<<<< HEAD
-        "traceparent": "00-0759cca0b845234485fcad28bd7ba2d2-72b0fe46d6d27f49-00",
-        "User-Agent": [
-          "azsdk-net-Storage.Files.DataLake/12.7.0-alpha.20210202.1",
-          "(.NET 5.0.2; Microsoft Windows 10.0.19042)"
+        "Date": "Fri, 19 Feb 2021 19:10:58 GMT",
+        "Server": [
+          "Windows-Azure-Blob/1.0",
+          "Microsoft-HTTPAPI/2.0"
+        ],
+        "x-ms-client-request-id": "66399955-2b75-e739-7f1c-9435e3799388",
+        "x-ms-request-id": "2e676aeb-201e-00a4-17f2-0676f9000000",
+        "x-ms-version": "2020-06-12"
+      },
+      "ResponseBody": []
+    },
+    {
+      "RequestUri": "https://seannse.blob.core.windows.net/test-filesystem-ba3b976a-a692-004d-e10e-5bdd2196a51d?restype=container",
+      "RequestMethod": "PUT",
+      "RequestHeaders": {
+        "Accept": "application/xml",
+        "Authorization": "Sanitized",
+        "traceparent": "00-7fc383a7161b9f4796e746ddbda4739d-1f7ddf22df0bb143-00",
+        "User-Agent": [
+          "azsdk-net-Storage.Files.DataLake/12.7.0-alpha.20210219.1",
+          "(.NET 5.0.3; Microsoft Windows 10.0.19041)"
         ],
         "x-ms-blob-public-access": "container",
-        "x-ms-client-request-id": "0d5d19bb-1728-c758-9be4-3b431fbcb2e0",
-        "x-ms-date": "Tue, 02 Feb 2021 21:40:20 GMT",
-=======
-        "traceparent": "00-58dece00befa52469fb9202273754e07-acf78fa6a71b6041-00",
-        "User-Agent": [
-          "azsdk-net-Storage.Files.DataLake/12.7.0-alpha.20210217.1",
-          "(.NET 5.0.3; Microsoft Windows 10.0.19042)"
+        "x-ms-client-request-id": "e4cd5992-7a38-aeb9-4b38-8567cf5bc6e8",
+        "x-ms-date": "Fri, 19 Feb 2021 19:10:59 GMT",
+        "x-ms-return-client-request-id": "true",
+        "x-ms-version": "2020-06-12"
+      },
+      "RequestBody": null,
+      "StatusCode": 201,
+      "ResponseHeaders": {
+        "Content-Length": "0",
+        "Date": "Fri, 19 Feb 2021 19:10:58 GMT",
+        "ETag": "\u00220x8D8D50A173D9D68\u0022",
+        "Last-Modified": "Fri, 19 Feb 2021 19:10:58 GMT",
+        "Server": [
+          "Windows-Azure-Blob/1.0",
+          "Microsoft-HTTPAPI/2.0"
+        ],
+        "x-ms-client-request-id": "e4cd5992-7a38-aeb9-4b38-8567cf5bc6e8",
+        "x-ms-request-id": "2e676bac-201e-00a4-52f2-0676f9000000",
+        "x-ms-version": "2020-06-12"
+      },
+      "ResponseBody": []
+    },
+    {
+      "RequestUri": "https://seannse.dfs.core.windows.net/test-filesystem-ba3b976a-a692-004d-e10e-5bdd2196a51d/test-file-5d357777-0925-5049-f37d-69b77ad6a2ba?resource=file",
+      "RequestMethod": "PUT",
+      "RequestHeaders": {
+        "Accept": "application/json",
+        "Authorization": "Sanitized",
+        "traceparent": "00-0674a76c94d90749b1065d6e79e046b2-e2addfcfd76d954f-00",
+        "User-Agent": [
+          "azsdk-net-Storage.Files.DataLake/12.7.0-alpha.20210219.1",
+          "(.NET 5.0.3; Microsoft Windows 10.0.19041)"
+        ],
+        "x-ms-client-request-id": "e6004415-16f1-880d-107c-f1ba11023475",
+        "x-ms-date": "Fri, 19 Feb 2021 19:10:59 GMT",
+        "x-ms-return-client-request-id": "true",
+        "x-ms-version": "2020-06-12"
+      },
+      "RequestBody": null,
+      "StatusCode": 201,
+      "ResponseHeaders": {
+        "Content-Length": "0",
+        "Date": "Fri, 19 Feb 2021 19:10:58 GMT",
+        "ETag": "\u00220x8D8D50A174C87CB\u0022",
+        "Last-Modified": "Fri, 19 Feb 2021 19:10:59 GMT",
+        "Server": [
+          "Windows-Azure-HDFS/1.0",
+          "Microsoft-HTTPAPI/2.0"
+        ],
+        "x-ms-client-request-id": "e6004415-16f1-880d-107c-f1ba11023475",
+        "x-ms-request-id": "6f4b517f-e01f-004f-43f2-060e0b000000",
+        "x-ms-version": "2020-06-12"
+      },
+      "ResponseBody": []
+    },
+    {
+      "RequestUri": "https://seannse.blob.core.windows.net/test-filesystem-ba3b976a-a692-004d-e10e-5bdd2196a51d/test-file-5d357777-0925-5049-f37d-69b77ad6a2ba?comp=properties",
+      "RequestMethod": "PUT",
+      "RequestHeaders": {
+        "Accept": "application/xml",
+        "Authorization": "Sanitized",
+        "If-None-Match": "\u0022garbage\u0022",
+        "User-Agent": [
+          "azsdk-net-Storage.Files.DataLake/12.7.0-alpha.20210219.1",
+          "(.NET 5.0.3; Microsoft Windows 10.0.19041)"
+        ],
+        "x-ms-blob-cache-control": "lldatwnludibgmwlquve",
+        "x-ms-blob-content-disposition": "hsyfjccdumkjccqntluc",
+        "x-ms-blob-content-encoding": "pormnxvxbeiogfqsmxpq",
+        "x-ms-blob-content-language": "tjqisxxeuirfasoramrl",
+        "x-ms-blob-content-md5": "C2Fwl5132XvE4ivzKm61bg==",
+        "x-ms-blob-content-type": "gdcpdvdwkxbvudifxito",
+        "x-ms-client-request-id": "36a2738f-bbd5-83c8-1bc2-b74dcf2a74c9",
+        "x-ms-date": "Fri, 19 Feb 2021 19:10:59 GMT",
+        "x-ms-return-client-request-id": "true",
+        "x-ms-version": "2020-06-12"
+      },
+      "RequestBody": null,
+      "StatusCode": 200,
+      "ResponseHeaders": {
+        "Content-Length": "0",
+        "Date": "Fri, 19 Feb 2021 19:10:58 GMT",
+        "ETag": "\u00220x8D8D50A1758F019\u0022",
+        "Last-Modified": "Fri, 19 Feb 2021 19:10:59 GMT",
+        "Server": [
+          "Windows-Azure-Blob/1.0",
+          "Microsoft-HTTPAPI/2.0"
+        ],
+        "x-ms-client-request-id": "36a2738f-bbd5-83c8-1bc2-b74dcf2a74c9",
+        "x-ms-request-id": "2e676d8e-201e-00a4-23f2-0676f9000000",
+        "x-ms-version": "2020-06-12"
+      },
+      "ResponseBody": []
+    },
+    {
+      "RequestUri": "https://seannse.blob.core.windows.net/test-filesystem-ba3b976a-a692-004d-e10e-5bdd2196a51d?restype=container",
+      "RequestMethod": "DELETE",
+      "RequestHeaders": {
+        "Accept": "application/xml",
+        "Authorization": "Sanitized",
+        "traceparent": "00-220ced38bca7c5489e811701e80e9ad4-c08612366c33164b-00",
+        "User-Agent": [
+          "azsdk-net-Storage.Files.DataLake/12.7.0-alpha.20210219.1",
+          "(.NET 5.0.3; Microsoft Windows 10.0.19041)"
+        ],
+        "x-ms-client-request-id": "9d2b3bbf-fd60-da9f-0249-8a4e47d1e668",
+        "x-ms-date": "Fri, 19 Feb 2021 19:10:59 GMT",
+        "x-ms-return-client-request-id": "true",
+        "x-ms-version": "2020-06-12"
+      },
+      "RequestBody": null,
+      "StatusCode": 202,
+      "ResponseHeaders": {
+        "Content-Length": "0",
+        "Date": "Fri, 19 Feb 2021 19:10:59 GMT",
+        "Server": [
+          "Windows-Azure-Blob/1.0",
+          "Microsoft-HTTPAPI/2.0"
+        ],
+        "x-ms-client-request-id": "9d2b3bbf-fd60-da9f-0249-8a4e47d1e668",
+        "x-ms-request-id": "2e676e82-201e-00a4-06f2-0676f9000000",
+        "x-ms-version": "2020-06-12"
+      },
+      "ResponseBody": []
+    },
+    {
+      "RequestUri": "https://seannse.blob.core.windows.net/test-filesystem-020ec83c-f5d2-4745-8f8b-108b6887fe8e?restype=container",
+      "RequestMethod": "PUT",
+      "RequestHeaders": {
+        "Accept": "application/xml",
+        "Authorization": "Sanitized",
+        "traceparent": "00-f3a2c8e9ae5c5945ba123958aab6d3d0-d0bca4a4c49e2642-00",
+        "User-Agent": [
+          "azsdk-net-Storage.Files.DataLake/12.7.0-alpha.20210219.1",
+          "(.NET 5.0.3; Microsoft Windows 10.0.19041)"
         ],
         "x-ms-blob-public-access": "container",
-        "x-ms-client-request-id": "0d5d19bb-1728-c758-9be4-3b431fbcb2e0",
-        "x-ms-date": "Wed, 17 Feb 2021 22:29:42 GMT",
->>>>>>> 1814567d
-        "x-ms-return-client-request-id": "true",
-        "x-ms-version": "2020-06-12"
-      },
-      "RequestBody": null,
-      "StatusCode": 201,
-      "ResponseHeaders": {
-        "Content-Length": "0",
-<<<<<<< HEAD
-        "Date": "Tue, 02 Feb 2021 21:40:20 GMT",
-        "ETag": "\u00220x8D8C7C324179884\u0022",
-        "Last-Modified": "Tue, 02 Feb 2021 21:40:21 GMT",
-=======
-        "Date": "Wed, 17 Feb 2021 22:29:42 GMT",
-        "ETag": "\u00220x8D8D39385AEC8D2\u0022",
-        "Last-Modified": "Wed, 17 Feb 2021 22:29:42 GMT",
->>>>>>> 1814567d
-        "Server": [
-          "Windows-Azure-Blob/1.0",
-          "Microsoft-HTTPAPI/2.0"
-        ],
-        "x-ms-client-request-id": "0d5d19bb-1728-c758-9be4-3b431fbcb2e0",
-<<<<<<< HEAD
-        "x-ms-request-id": "a9acee1e-b01e-00a6-7dac-f9c841000000",
-=======
-        "x-ms-request-id": "c8bb18af-f01e-0021-3a7c-055b24000000",
->>>>>>> 1814567d
-        "x-ms-version": "2020-06-12"
-      },
-      "ResponseBody": []
-    },
-    {
-      "RequestUri": "https://seannse.dfs.core.windows.net/test-filesystem-c8c04e02-2a09-9faf-7be7-40e82c402e19/test-file-eaa82ae7-0217-9b56-719a-e014fe6d9084?resource=file",
+        "x-ms-client-request-id": "bc04ea64-ba7e-c9fa-f5e3-0dd4ed14727b",
+        "x-ms-date": "Fri, 19 Feb 2021 19:10:59 GMT",
+        "x-ms-return-client-request-id": "true",
+        "x-ms-version": "2020-06-12"
+      },
+      "RequestBody": null,
+      "StatusCode": 201,
+      "ResponseHeaders": {
+        "Content-Length": "0",
+        "Date": "Fri, 19 Feb 2021 19:10:59 GMT",
+        "ETag": "\u00220x8D8D50A177224FB\u0022",
+        "Last-Modified": "Fri, 19 Feb 2021 19:10:59 GMT",
+        "Server": [
+          "Windows-Azure-Blob/1.0",
+          "Microsoft-HTTPAPI/2.0"
+        ],
+        "x-ms-client-request-id": "bc04ea64-ba7e-c9fa-f5e3-0dd4ed14727b",
+        "x-ms-request-id": "2e676f75-201e-00a4-5cf2-0676f9000000",
+        "x-ms-version": "2020-06-12"
+      },
+      "ResponseBody": []
+    },
+    {
+      "RequestUri": "https://seannse.dfs.core.windows.net/test-filesystem-020ec83c-f5d2-4745-8f8b-108b6887fe8e/test-file-5d49fc4b-5144-6569-5f9a-d93d301e8bf9?resource=file",
       "RequestMethod": "PUT",
       "RequestHeaders": {
         "Accept": "application/json",
         "Authorization": "Sanitized",
-<<<<<<< HEAD
-        "traceparent": "00-7d91676d090beb45a8bfbe502a26d6c9-e1859ff1b4dcc245-00",
-        "User-Agent": [
-          "azsdk-net-Storage.Files.DataLake/12.7.0-alpha.20210202.1",
-          "(.NET 5.0.2; Microsoft Windows 10.0.19042)"
-        ],
-        "x-ms-client-request-id": "e45a4b42-6d4e-b9ec-c2c1-9c8e3644c82d",
-        "x-ms-date": "Tue, 02 Feb 2021 21:40:20 GMT",
-=======
-        "traceparent": "00-d93cd5c66c54b548892637644c1f86c0-f500bd25b1f3a145-00",
-        "User-Agent": [
-          "azsdk-net-Storage.Files.DataLake/12.7.0-alpha.20210217.1",
-          "(.NET 5.0.3; Microsoft Windows 10.0.19042)"
-        ],
-        "x-ms-client-request-id": "e45a4b42-6d4e-b9ec-c2c1-9c8e3644c82d",
-        "x-ms-date": "Wed, 17 Feb 2021 22:29:43 GMT",
->>>>>>> 1814567d
-        "x-ms-return-client-request-id": "true",
-        "x-ms-version": "2020-06-12"
-      },
-      "RequestBody": null,
-      "StatusCode": 201,
-      "ResponseHeaders": {
-        "Content-Length": "0",
-<<<<<<< HEAD
-        "Date": "Tue, 02 Feb 2021 21:40:20 GMT",
-        "ETag": "\u00220x8D8C7C3245235AE\u0022",
-        "Last-Modified": "Tue, 02 Feb 2021 21:40:21 GMT",
-=======
-        "Date": "Wed, 17 Feb 2021 22:29:42 GMT",
-        "ETag": "\u00220x8D8D39385E2545A\u0022",
-        "Last-Modified": "Wed, 17 Feb 2021 22:29:43 GMT",
->>>>>>> 1814567d
+        "traceparent": "00-2af8afe9ed9e3147bfe83a1a7a932945-ae80c92fda746f44-00",
+        "User-Agent": [
+          "azsdk-net-Storage.Files.DataLake/12.7.0-alpha.20210219.1",
+          "(.NET 5.0.3; Microsoft Windows 10.0.19041)"
+        ],
+        "x-ms-client-request-id": "c0db4922-714b-120f-819f-5de4e0bc98d7",
+        "x-ms-date": "Fri, 19 Feb 2021 19:11:00 GMT",
+        "x-ms-return-client-request-id": "true",
+        "x-ms-version": "2020-06-12"
+      },
+      "RequestBody": null,
+      "StatusCode": 201,
+      "ResponseHeaders": {
+        "Content-Length": "0",
+        "Date": "Fri, 19 Feb 2021 19:10:58 GMT",
+        "ETag": "\u00220x8D8D50A178063FA\u0022",
+        "Last-Modified": "Fri, 19 Feb 2021 19:10:59 GMT",
         "Server": [
           "Windows-Azure-HDFS/1.0",
           "Microsoft-HTTPAPI/2.0"
         ],
-        "x-ms-client-request-id": "e45a4b42-6d4e-b9ec-c2c1-9c8e3644c82d",
-<<<<<<< HEAD
-        "x-ms-request-id": "f0bd658e-b01f-000f-1bac-f90933000000",
-=======
-        "x-ms-request-id": "509d678f-301f-002e-3d7c-052d48000000",
->>>>>>> 1814567d
-        "x-ms-version": "2020-06-12"
-      },
-      "ResponseBody": []
-    },
-    {
-      "RequestUri": "https://seannse.blob.core.windows.net/test-filesystem-c8c04e02-2a09-9faf-7be7-40e82c402e19/test-file-eaa82ae7-0217-9b56-719a-e014fe6d9084?comp=properties",
-      "RequestMethod": "PUT",
-      "RequestHeaders": {
-        "Accept": "application/xml",
-        "Authorization": "Sanitized",
-        "If-None-Match": "\u0022garbage\u0022",
-        "User-Agent": [
-<<<<<<< HEAD
-          "azsdk-net-Storage.Files.DataLake/12.7.0-alpha.20210202.1",
-          "(.NET 5.0.2; Microsoft Windows 10.0.19042)"
-=======
-          "azsdk-net-Storage.Files.DataLake/12.7.0-alpha.20210217.1",
-          "(.NET 5.0.3; Microsoft Windows 10.0.19042)"
->>>>>>> 1814567d
-        ],
-        "x-ms-blob-cache-control": "avxslgnytsangthkvxjb",
-        "x-ms-blob-content-disposition": "abydaqrpotvmcbkhqfdy",
-        "x-ms-blob-content-encoding": "ooollysrusyqmqrxvtst",
-        "x-ms-blob-content-language": "oxkyvmlfiytqujmllmra",
-        "x-ms-blob-content-md5": "oIbWv9V59dSqqr1lRPqGdg==",
-        "x-ms-blob-content-type": "xatvufaljlkvmikqdopx",
-        "x-ms-client-request-id": "b3d1b593-ab13-2135-4f73-5021846274b1",
-<<<<<<< HEAD
-        "x-ms-date": "Tue, 02 Feb 2021 21:40:20 GMT",
-=======
-        "x-ms-date": "Wed, 17 Feb 2021 22:29:43 GMT",
->>>>>>> 1814567d
-        "x-ms-return-client-request-id": "true",
-        "x-ms-version": "2020-06-12"
-      },
-      "RequestBody": null,
-      "StatusCode": 200,
-      "ResponseHeaders": {
-        "Content-Length": "0",
-<<<<<<< HEAD
-        "Date": "Tue, 02 Feb 2021 21:40:21 GMT",
-        "ETag": "\u00220x8D8C7C324616295\u0022",
-        "Last-Modified": "Tue, 02 Feb 2021 21:40:21 GMT",
-=======
-        "Date": "Wed, 17 Feb 2021 22:29:43 GMT",
-        "ETag": "\u00220x8D8D39385EFD8F7\u0022",
-        "Last-Modified": "Wed, 17 Feb 2021 22:29:43 GMT",
->>>>>>> 1814567d
-        "Server": [
-          "Windows-Azure-Blob/1.0",
-          "Microsoft-HTTPAPI/2.0"
-        ],
-        "x-ms-client-request-id": "b3d1b593-ab13-2135-4f73-5021846274b1",
-<<<<<<< HEAD
-        "x-ms-request-id": "a9acf241-b01e-00a6-5dac-f9c841000000",
-=======
-        "x-ms-request-id": "c8bb1976-f01e-0021-687c-055b24000000",
->>>>>>> 1814567d
-        "x-ms-version": "2020-06-12"
-      },
-      "ResponseBody": []
-    },
-    {
-      "RequestUri": "https://seannse.blob.core.windows.net/test-filesystem-c8c04e02-2a09-9faf-7be7-40e82c402e19?restype=container",
-      "RequestMethod": "DELETE",
-      "RequestHeaders": {
-        "Accept": "application/xml",
-        "Authorization": "Sanitized",
-<<<<<<< HEAD
-        "traceparent": "00-75e293d42dae3f48bc2d44a627f4fda4-936cc29a897d314f-00",
-        "User-Agent": [
-          "azsdk-net-Storage.Files.DataLake/12.7.0-alpha.20210202.1",
-          "(.NET 5.0.2; Microsoft Windows 10.0.19042)"
-        ],
-        "x-ms-client-request-id": "80fac451-1572-a819-8092-931b4edb42d7",
-        "x-ms-date": "Tue, 02 Feb 2021 21:40:21 GMT",
-=======
-        "traceparent": "00-cee6fb8139a0c8458b956607ec156a98-e55b9a5f957c1f43-00",
-        "User-Agent": [
-          "azsdk-net-Storage.Files.DataLake/12.7.0-alpha.20210217.1",
-          "(.NET 5.0.3; Microsoft Windows 10.0.19042)"
-        ],
-        "x-ms-client-request-id": "80fac451-1572-a819-8092-931b4edb42d7",
-        "x-ms-date": "Wed, 17 Feb 2021 22:29:43 GMT",
->>>>>>> 1814567d
-        "x-ms-return-client-request-id": "true",
-        "x-ms-version": "2020-06-12"
-      },
-      "RequestBody": null,
-      "StatusCode": 202,
-      "ResponseHeaders": {
-        "Content-Length": "0",
-<<<<<<< HEAD
-        "Date": "Tue, 02 Feb 2021 21:40:21 GMT",
-=======
-        "Date": "Wed, 17 Feb 2021 22:29:43 GMT",
->>>>>>> 1814567d
-        "Server": [
-          "Windows-Azure-Blob/1.0",
-          "Microsoft-HTTPAPI/2.0"
-        ],
-        "x-ms-client-request-id": "80fac451-1572-a819-8092-931b4edb42d7",
-<<<<<<< HEAD
-        "x-ms-request-id": "a9acf351-b01e-00a6-58ac-f9c841000000",
-=======
-        "x-ms-request-id": "c8bb19a4-f01e-0021-0e7c-055b24000000",
->>>>>>> 1814567d
-        "x-ms-version": "2020-06-12"
-      },
-      "ResponseBody": []
-    },
-    {
-      "RequestUri": "https://seannse.blob.core.windows.net/test-filesystem-e94b4489-fada-70f2-192e-647e01e4a830?restype=container",
-      "RequestMethod": "PUT",
-      "RequestHeaders": {
-        "Accept": "application/xml",
-        "Authorization": "Sanitized",
-<<<<<<< HEAD
-        "traceparent": "00-6d55d6f85c49524f9bb1b63c8e8d349d-e616f5732678b547-00",
-        "User-Agent": [
-          "azsdk-net-Storage.Files.DataLake/12.7.0-alpha.20210202.1",
-          "(.NET 5.0.2; Microsoft Windows 10.0.19042)"
-        ],
-        "x-ms-blob-public-access": "container",
-        "x-ms-client-request-id": "34c7d252-6fd3-56f9-d28a-6644b19ba79b",
-        "x-ms-date": "Tue, 02 Feb 2021 21:40:21 GMT",
-=======
-        "traceparent": "00-607eb6b6176ba648b6b50c76e7067d77-57da792f81a5cc4b-00",
-        "User-Agent": [
-          "azsdk-net-Storage.Files.DataLake/12.7.0-alpha.20210217.1",
-          "(.NET 5.0.3; Microsoft Windows 10.0.19042)"
-        ],
-        "x-ms-blob-public-access": "container",
-        "x-ms-client-request-id": "34c7d252-6fd3-56f9-d28a-6644b19ba79b",
-        "x-ms-date": "Wed, 17 Feb 2021 22:29:43 GMT",
->>>>>>> 1814567d
-        "x-ms-return-client-request-id": "true",
-        "x-ms-version": "2020-06-12"
-      },
-      "RequestBody": null,
-      "StatusCode": 201,
-      "ResponseHeaders": {
-        "Content-Length": "0",
-<<<<<<< HEAD
-        "Date": "Tue, 02 Feb 2021 21:40:21 GMT",
-        "ETag": "\u00220x8D8C7C324BC4EE1\u0022",
-        "Last-Modified": "Tue, 02 Feb 2021 21:40:22 GMT",
-=======
-        "Date": "Wed, 17 Feb 2021 22:29:43 GMT",
-        "ETag": "\u00220x8D8D39386368806\u0022",
-        "Last-Modified": "Wed, 17 Feb 2021 22:29:43 GMT",
->>>>>>> 1814567d
-        "Server": [
-          "Windows-Azure-Blob/1.0",
-          "Microsoft-HTTPAPI/2.0"
-        ],
-        "x-ms-client-request-id": "34c7d252-6fd3-56f9-d28a-6644b19ba79b",
-<<<<<<< HEAD
-        "x-ms-request-id": "4bcaede9-601e-0051-33ac-f9e2d3000000",
-=======
-        "x-ms-request-id": "52cc06dc-b01e-000f-727c-050933000000",
->>>>>>> 1814567d
-        "x-ms-version": "2020-06-12"
-      },
-      "ResponseBody": []
-    },
-    {
-      "RequestUri": "https://seannse.dfs.core.windows.net/test-filesystem-e94b4489-fada-70f2-192e-647e01e4a830/test-file-d10062ea-820b-9570-05de-8d6f06a0df99?resource=file",
-      "RequestMethod": "PUT",
-      "RequestHeaders": {
-        "Accept": "application/json",
-        "Authorization": "Sanitized",
-<<<<<<< HEAD
-        "traceparent": "00-cac3a3ef1259414e84ae2a9493e0e005-83f826e654900149-00",
-        "User-Agent": [
-          "azsdk-net-Storage.Files.DataLake/12.7.0-alpha.20210202.1",
-          "(.NET 5.0.2; Microsoft Windows 10.0.19042)"
-        ],
-        "x-ms-client-request-id": "2d6859c3-847f-cf67-6231-2ef4e1895032",
-        "x-ms-date": "Tue, 02 Feb 2021 21:40:21 GMT",
-=======
-        "traceparent": "00-835397275b222f4d820b3a17eca114a6-c23621126c82904f-00",
-        "User-Agent": [
-          "azsdk-net-Storage.Files.DataLake/12.7.0-alpha.20210217.1",
-          "(.NET 5.0.3; Microsoft Windows 10.0.19042)"
-        ],
-        "x-ms-client-request-id": "2d6859c3-847f-cf67-6231-2ef4e1895032",
-        "x-ms-date": "Wed, 17 Feb 2021 22:29:44 GMT",
->>>>>>> 1814567d
-        "x-ms-return-client-request-id": "true",
-        "x-ms-version": "2020-06-12"
-      },
-      "RequestBody": null,
-      "StatusCode": 201,
-      "ResponseHeaders": {
-        "Content-Length": "0",
-<<<<<<< HEAD
-        "Date": "Tue, 02 Feb 2021 21:40:21 GMT",
-        "ETag": "\u00220x8D8C7C324FE86EB\u0022",
-        "Last-Modified": "Tue, 02 Feb 2021 21:40:22 GMT",
-=======
-        "Date": "Wed, 17 Feb 2021 22:29:43 GMT",
-        "ETag": "\u00220x8D8D393866901BD\u0022",
-        "Last-Modified": "Wed, 17 Feb 2021 22:29:44 GMT",
->>>>>>> 1814567d
-        "Server": [
-          "Windows-Azure-HDFS/1.0",
-          "Microsoft-HTTPAPI/2.0"
-        ],
-        "x-ms-client-request-id": "2d6859c3-847f-cf67-6231-2ef4e1895032",
-<<<<<<< HEAD
-        "x-ms-request-id": "0cb63558-d01f-006b-0fac-f9f8ab000000",
-=======
-        "x-ms-request-id": "75c3e141-501f-0075-197c-051473000000",
->>>>>>> 1814567d
-        "x-ms-version": "2020-06-12"
-      },
-      "ResponseBody": []
-    },
-    {
-      "RequestUri": "https://seannse.blob.core.windows.net/test-filesystem-e94b4489-fada-70f2-192e-647e01e4a830/test-file-d10062ea-820b-9570-05de-8d6f06a0df99?comp=lease",
-      "RequestMethod": "PUT",
-      "RequestHeaders": {
-        "Accept": "application/xml",
-        "Authorization": "Sanitized",
-<<<<<<< HEAD
-        "traceparent": "00-94ad3cff795d754ab6d053cb1ae6b902-5f4a321323a3c749-00",
-        "User-Agent": [
-          "azsdk-net-Storage.Files.DataLake/12.7.0-alpha.20210202.1",
-          "(.NET 5.0.2; Microsoft Windows 10.0.19042)"
-        ],
-        "x-ms-client-request-id": "bf32ba28-fb8e-4a52-daf2-282936d53acf",
-        "x-ms-date": "Tue, 02 Feb 2021 21:40:22 GMT",
-=======
-        "traceparent": "00-c96105ea602384489d80b53562731789-b0c9ebcfcddb3b44-00",
-        "User-Agent": [
-          "azsdk-net-Storage.Files.DataLake/12.7.0-alpha.20210217.1",
-          "(.NET 5.0.3; Microsoft Windows 10.0.19042)"
-        ],
-        "x-ms-client-request-id": "bf32ba28-fb8e-4a52-daf2-282936d53acf",
-        "x-ms-date": "Wed, 17 Feb 2021 22:29:44 GMT",
->>>>>>> 1814567d
+        "x-ms-client-request-id": "c0db4922-714b-120f-819f-5de4e0bc98d7",
+        "x-ms-request-id": "6f4b51af-e01f-004f-73f2-060e0b000000",
+        "x-ms-version": "2020-06-12"
+      },
+      "ResponseBody": []
+    },
+    {
+      "RequestUri": "https://seannse.blob.core.windows.net/test-filesystem-020ec83c-f5d2-4745-8f8b-108b6887fe8e/test-file-5d49fc4b-5144-6569-5f9a-d93d301e8bf9?comp=lease",
+      "RequestMethod": "PUT",
+      "RequestHeaders": {
+        "Accept": "application/xml",
+        "Authorization": "Sanitized",
+        "traceparent": "00-52270ec218ea79498230c87e52f52f00-4ec3a0ea02a32d49-00",
+        "User-Agent": [
+          "azsdk-net-Storage.Files.DataLake/12.7.0-alpha.20210219.1",
+          "(.NET 5.0.3; Microsoft Windows 10.0.19041)"
+        ],
+        "x-ms-client-request-id": "b4c3c72b-577d-2c27-51d2-d44c038f5f33",
+        "x-ms-date": "Fri, 19 Feb 2021 19:11:00 GMT",
         "x-ms-lease-action": "acquire",
         "x-ms-lease-duration": "-1",
-        "x-ms-proposed-lease-id": "c06bcdaa-786e-757e-0456-4d929592090b",
-        "x-ms-return-client-request-id": "true",
-        "x-ms-version": "2020-06-12"
-      },
-      "RequestBody": null,
-      "StatusCode": 201,
-      "ResponseHeaders": {
-        "Content-Length": "0",
-<<<<<<< HEAD
-        "Date": "Tue, 02 Feb 2021 21:40:21 GMT",
-        "ETag": "\u00220x8D8C7C324FE86EB\u0022",
-        "Last-Modified": "Tue, 02 Feb 2021 21:40:22 GMT",
-=======
-        "Date": "Wed, 17 Feb 2021 22:29:44 GMT",
-        "ETag": "\u00220x8D8D393866901BD\u0022",
-        "Last-Modified": "Wed, 17 Feb 2021 22:29:44 GMT",
->>>>>>> 1814567d
-        "Server": [
-          "Windows-Azure-Blob/1.0",
-          "Microsoft-HTTPAPI/2.0"
-        ],
-        "x-ms-client-request-id": "bf32ba28-fb8e-4a52-daf2-282936d53acf",
-        "x-ms-lease-id": "c06bcdaa-786e-757e-0456-4d929592090b",
-<<<<<<< HEAD
-        "x-ms-request-id": "4bcaeeec-601e-0051-20ac-f9e2d3000000",
-=======
-        "x-ms-request-id": "52cc0738-b01e-000f-397c-050933000000",
->>>>>>> 1814567d
-        "x-ms-version": "2020-06-12"
-      },
-      "ResponseBody": []
-    },
-    {
-      "RequestUri": "https://seannse.blob.core.windows.net/test-filesystem-e94b4489-fada-70f2-192e-647e01e4a830/test-file-d10062ea-820b-9570-05de-8d6f06a0df99?comp=properties",
-      "RequestMethod": "PUT",
-      "RequestHeaders": {
-        "Accept": "application/xml",
-        "Authorization": "Sanitized",
-        "User-Agent": [
-<<<<<<< HEAD
-          "azsdk-net-Storage.Files.DataLake/12.7.0-alpha.20210202.1",
-          "(.NET 5.0.2; Microsoft Windows 10.0.19042)"
-=======
-          "azsdk-net-Storage.Files.DataLake/12.7.0-alpha.20210217.1",
-          "(.NET 5.0.3; Microsoft Windows 10.0.19042)"
->>>>>>> 1814567d
-        ],
-        "x-ms-blob-cache-control": "avxslgnytsangthkvxjb",
-        "x-ms-blob-content-disposition": "abydaqrpotvmcbkhqfdy",
-        "x-ms-blob-content-encoding": "ooollysrusyqmqrxvtst",
-        "x-ms-blob-content-language": "oxkyvmlfiytqujmllmra",
-        "x-ms-blob-content-md5": "oIbWv9V59dSqqr1lRPqGdg==",
-        "x-ms-blob-content-type": "xatvufaljlkvmikqdopx",
-        "x-ms-client-request-id": "da69538d-495f-287d-7a61-d24589f01db3",
-<<<<<<< HEAD
-        "x-ms-date": "Tue, 02 Feb 2021 21:40:22 GMT",
-=======
-        "x-ms-date": "Wed, 17 Feb 2021 22:29:44 GMT",
->>>>>>> 1814567d
-        "x-ms-lease-id": "c06bcdaa-786e-757e-0456-4d929592090b",
+        "x-ms-proposed-lease-id": "2f171458-f5ec-08f7-ecff-6e7fb34d9cca",
+        "x-ms-return-client-request-id": "true",
+        "x-ms-version": "2020-06-12"
+      },
+      "RequestBody": null,
+      "StatusCode": 201,
+      "ResponseHeaders": {
+        "Content-Length": "0",
+        "Date": "Fri, 19 Feb 2021 19:10:59 GMT",
+        "ETag": "\u00220x8D8D50A178063FA\u0022",
+        "Last-Modified": "Fri, 19 Feb 2021 19:10:59 GMT",
+        "Server": [
+          "Windows-Azure-Blob/1.0",
+          "Microsoft-HTTPAPI/2.0"
+        ],
+        "x-ms-client-request-id": "b4c3c72b-577d-2c27-51d2-d44c038f5f33",
+        "x-ms-lease-id": "2f171458-f5ec-08f7-ecff-6e7fb34d9cca",
+        "x-ms-request-id": "2e6771cc-201e-00a4-0ef2-0676f9000000",
+        "x-ms-version": "2020-06-12"
+      },
+      "ResponseBody": []
+    },
+    {
+      "RequestUri": "https://seannse.blob.core.windows.net/test-filesystem-020ec83c-f5d2-4745-8f8b-108b6887fe8e/test-file-5d49fc4b-5144-6569-5f9a-d93d301e8bf9?comp=properties",
+      "RequestMethod": "PUT",
+      "RequestHeaders": {
+        "Accept": "application/xml",
+        "Authorization": "Sanitized",
+        "User-Agent": [
+          "azsdk-net-Storage.Files.DataLake/12.7.0-alpha.20210219.1",
+          "(.NET 5.0.3; Microsoft Windows 10.0.19041)"
+        ],
+        "x-ms-blob-cache-control": "lldatwnludibgmwlquve",
+        "x-ms-blob-content-disposition": "hsyfjccdumkjccqntluc",
+        "x-ms-blob-content-encoding": "pormnxvxbeiogfqsmxpq",
+        "x-ms-blob-content-language": "tjqisxxeuirfasoramrl",
+        "x-ms-blob-content-md5": "C2Fwl5132XvE4ivzKm61bg==",
+        "x-ms-blob-content-type": "gdcpdvdwkxbvudifxito",
+        "x-ms-client-request-id": "eb543b95-e789-bd4c-9dee-956ff661481e",
+        "x-ms-date": "Fri, 19 Feb 2021 19:11:00 GMT",
+        "x-ms-lease-id": "2f171458-f5ec-08f7-ecff-6e7fb34d9cca",
         "x-ms-return-client-request-id": "true",
         "x-ms-version": "2020-06-12"
       },
@@ -1346,52 +858,32 @@
       "StatusCode": 200,
       "ResponseHeaders": {
         "Content-Length": "0",
-<<<<<<< HEAD
-        "Date": "Tue, 02 Feb 2021 21:40:22 GMT",
-        "ETag": "\u00220x8D8C7C3251DDC8A\u0022",
-        "Last-Modified": "Tue, 02 Feb 2021 21:40:22 GMT",
-=======
-        "Date": "Wed, 17 Feb 2021 22:29:44 GMT",
-        "ETag": "\u00220x8D8D3938685C5C2\u0022",
-        "Last-Modified": "Wed, 17 Feb 2021 22:29:44 GMT",
->>>>>>> 1814567d
-        "Server": [
-          "Windows-Azure-Blob/1.0",
-          "Microsoft-HTTPAPI/2.0"
-        ],
-        "x-ms-client-request-id": "da69538d-495f-287d-7a61-d24589f01db3",
-<<<<<<< HEAD
-        "x-ms-request-id": "4bcaef16-601e-0051-46ac-f9e2d3000000",
-=======
-        "x-ms-request-id": "52cc074b-b01e-000f-4c7c-050933000000",
->>>>>>> 1814567d
-        "x-ms-version": "2020-06-12"
-      },
-      "ResponseBody": []
-    },
-    {
-      "RequestUri": "https://seannse.blob.core.windows.net/test-filesystem-e94b4489-fada-70f2-192e-647e01e4a830?restype=container",
+        "Date": "Fri, 19 Feb 2021 19:10:59 GMT",
+        "ETag": "\u00220x8D8D50A179F848B\u0022",
+        "Last-Modified": "Fri, 19 Feb 2021 19:10:59 GMT",
+        "Server": [
+          "Windows-Azure-Blob/1.0",
+          "Microsoft-HTTPAPI/2.0"
+        ],
+        "x-ms-client-request-id": "eb543b95-e789-bd4c-9dee-956ff661481e",
+        "x-ms-request-id": "2e67726c-201e-00a4-25f2-0676f9000000",
+        "x-ms-version": "2020-06-12"
+      },
+      "ResponseBody": []
+    },
+    {
+      "RequestUri": "https://seannse.blob.core.windows.net/test-filesystem-020ec83c-f5d2-4745-8f8b-108b6887fe8e?restype=container",
       "RequestMethod": "DELETE",
       "RequestHeaders": {
         "Accept": "application/xml",
         "Authorization": "Sanitized",
-<<<<<<< HEAD
-        "traceparent": "00-d2078ed576bd674aa501abe16889dbfc-5acc47c8bbe9d44f-00",
-        "User-Agent": [
-          "azsdk-net-Storage.Files.DataLake/12.7.0-alpha.20210202.1",
-          "(.NET 5.0.2; Microsoft Windows 10.0.19042)"
-        ],
-        "x-ms-client-request-id": "e39b8cc2-5f6b-de6f-a5a8-9a7cd1b46fc2",
-        "x-ms-date": "Tue, 02 Feb 2021 21:40:22 GMT",
-=======
-        "traceparent": "00-3bd406a3d9de424ea50d1adc060e6ce8-f66908a172095e4d-00",
-        "User-Agent": [
-          "azsdk-net-Storage.Files.DataLake/12.7.0-alpha.20210217.1",
-          "(.NET 5.0.3; Microsoft Windows 10.0.19042)"
-        ],
-        "x-ms-client-request-id": "e39b8cc2-5f6b-de6f-a5a8-9a7cd1b46fc2",
-        "x-ms-date": "Wed, 17 Feb 2021 22:29:44 GMT",
->>>>>>> 1814567d
+        "traceparent": "00-3330d844ff2ca8449dd64c8ebeea11c0-86eb1d962a8ae54e-00",
+        "User-Agent": [
+          "azsdk-net-Storage.Files.DataLake/12.7.0-alpha.20210219.1",
+          "(.NET 5.0.3; Microsoft Windows 10.0.19041)"
+        ],
+        "x-ms-client-request-id": "c7b613ae-733a-1baa-4712-7eb21b259705",
+        "x-ms-date": "Fri, 19 Feb 2021 19:11:00 GMT",
         "x-ms-return-client-request-id": "true",
         "x-ms-version": "2020-06-12"
       },
@@ -1399,33 +891,21 @@
       "StatusCode": 202,
       "ResponseHeaders": {
         "Content-Length": "0",
-<<<<<<< HEAD
-        "Date": "Tue, 02 Feb 2021 21:40:22 GMT",
-=======
-        "Date": "Wed, 17 Feb 2021 22:29:44 GMT",
->>>>>>> 1814567d
-        "Server": [
-          "Windows-Azure-Blob/1.0",
-          "Microsoft-HTTPAPI/2.0"
-        ],
-        "x-ms-client-request-id": "e39b8cc2-5f6b-de6f-a5a8-9a7cd1b46fc2",
-<<<<<<< HEAD
-        "x-ms-request-id": "4bcaef2f-601e-0051-5eac-f9e2d3000000",
-=======
-        "x-ms-request-id": "52cc075f-b01e-000f-5c7c-050933000000",
->>>>>>> 1814567d
+        "Date": "Fri, 19 Feb 2021 19:10:59 GMT",
+        "Server": [
+          "Windows-Azure-Blob/1.0",
+          "Microsoft-HTTPAPI/2.0"
+        ],
+        "x-ms-client-request-id": "c7b613ae-733a-1baa-4712-7eb21b259705",
+        "x-ms-request-id": "2e677350-201e-00a4-7ef2-0676f9000000",
         "x-ms-version": "2020-06-12"
       },
       "ResponseBody": []
     }
   ],
   "Variables": {
-<<<<<<< HEAD
-    "DateTimeOffsetNow": "2021-02-02T15:40:16.2652780-06:00",
-=======
-    "DateTimeOffsetNow": "2021-02-17T16:29:39.1718890-06:00",
->>>>>>> 1814567d
-    "RandomSeed": "1995490940",
+    "DateTimeOffsetNow": "2021-02-19T13:10:58.1058688-06:00",
+    "RandomSeed": "1767629157",
     "Storage_TestConfigHierarchicalNamespace": "NamespaceTenant\nseannse\nU2FuaXRpemVk\nhttps://seannse.blob.core.windows.net\nhttps://seannse.file.core.windows.net\nhttps://seannse.queue.core.windows.net\nhttps://seannse.table.core.windows.net\n\n\n\n\nhttps://seannse-secondary.blob.core.windows.net\nhttps://seannse-secondary.file.core.windows.net\nhttps://seannse-secondary.queue.core.windows.net\nhttps://seannse-secondary.table.core.windows.net\n68390a19-a643-458b-b726-408abf67b4fc\nSanitized\n72f988bf-86f1-41af-91ab-2d7cd011db47\nhttps://login.microsoftonline.com/\nCloud\nBlobEndpoint=https://seannse.blob.core.windows.net/;QueueEndpoint=https://seannse.queue.core.windows.net/;FileEndpoint=https://seannse.file.core.windows.net/;BlobSecondaryEndpoint=https://seannse-secondary.blob.core.windows.net/;QueueSecondaryEndpoint=https://seannse-secondary.queue.core.windows.net/;FileSecondaryEndpoint=https://seannse-secondary.file.core.windows.net/;AccountName=seannse;AccountKey=Sanitized\n"
   }
 }