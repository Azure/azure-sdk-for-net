{
  "Entries": [
    {
      "RequestUri": "http://seanmcccanary3.blob.core.windows.net/test-filesystem-b646cd32-93f6-3441-275b-3d482dcfc11a?restype=container",
      "RequestMethod": "PUT",
      "RequestHeaders": {
        "Accept": "application/xml",
        "Authorization": "Sanitized",
        "traceparent": "00-041e571e5cd5e742b07937635bc9ebbe-cfc1aa7bc9f40747-00",
        "User-Agent": "azsdk-net-Storage.Files.DataLake/12.9.0-alpha.20210921.1 (.NET Framework 4.8.4300.0; Microsoft Windows 10.0.19043 )",
        "x-ms-blob-public-access": "container",
        "x-ms-client-request-id": "d753d4f9-72ab-39a4-5351-07d55dc5f47c",
        "x-ms-date": "Tue, 21 Sep 2021 19:48:28 GMT",
        "x-ms-return-client-request-id": "true",
        "x-ms-version": "2021-02-12"
      },
      "RequestBody": null,
      "StatusCode": 201,
      "ResponseHeaders": {
        "Content-Length": "0",
        "Date": "Tue, 21 Sep 2021 19:48:27 GMT",
        "ETag": "\u00220x8D97D38C85E2DC9\u0022",
        "Last-Modified": "Tue, 21 Sep 2021 19:48:28 GMT",
        "Server": "Windows-Azure-Blob/1.0 Microsoft-HTTPAPI/2.0",
        "x-ms-client-request-id": "d753d4f9-72ab-39a4-5351-07d55dc5f47c",
<<<<<<< HEAD
        "x-ms-request-id": "46924566-401e-0056-32f9-068eb0000000",
        "x-ms-version": "2021-02-12"
=======
        "x-ms-request-id": "3a7d0534-e01e-0095-0721-af3277000000",
        "x-ms-version": "2020-12-06"
>>>>>>> 73d5f10e
      },
      "ResponseBody": []
    },
    {
      "RequestUri": "http://seanmcccanary3.dfs.core.windows.net/test-filesystem-b646cd32-93f6-3441-275b-3d482dcfc11a/test-file-6d98d782-e200-d40c-ecfe-83372d59fee4?resource=file",
      "RequestMethod": "PUT",
      "RequestHeaders": {
        "Accept": "application/json",
        "Authorization": "Sanitized",
        "If-None-Match": "*",
        "traceparent": "00-43084f54fd93a349ae30b462140d576c-d464a80379c16f46-00",
        "User-Agent": "azsdk-net-Storage.Files.DataLake/12.9.0-alpha.20210921.1 (.NET Framework 4.8.4300.0; Microsoft Windows 10.0.19043 )",
        "x-ms-client-request-id": "2f310f13-481f-8cf5-e215-104480d9368b",
        "x-ms-date": "Tue, 21 Sep 2021 19:48:28 GMT",
        "x-ms-return-client-request-id": "true",
        "x-ms-version": "2021-02-12"
      },
      "RequestBody": null,
      "StatusCode": 201,
      "ResponseHeaders": {
        "Content-Length": "0",
        "Date": "Tue, 21 Sep 2021 19:48:28 GMT",
        "ETag": "\u00220x8D97D38C86709C5\u0022",
        "Last-Modified": "Tue, 21 Sep 2021 19:48:28 GMT",
        "Server": "Windows-Azure-HDFS/1.0 Microsoft-HTTPAPI/2.0",
        "x-ms-client-request-id": "2f310f13-481f-8cf5-e215-104480d9368b",
<<<<<<< HEAD
        "x-ms-request-id": "d66ac15e-f01f-0088-2bf9-069a56000000",
        "x-ms-version": "2021-02-12"
=======
        "x-ms-request-id": "c8cf8bff-b01f-007c-4321-aff43d000000",
        "x-ms-request-server-encrypted": "true",
        "x-ms-version": "2020-12-06"
>>>>>>> 73d5f10e
      },
      "ResponseBody": []
    },
    {
      "RequestUri": "http://seanmcccanary3.dfs.core.windows.net/test-filesystem-b646cd32-93f6-3441-275b-3d482dcfc11a/test-file-6d98d782-e200-d40c-ecfe-83372d59fee4?action=append\u0026position=0",
      "RequestMethod": "PATCH",
      "RequestHeaders": {
        "Accept": "application/json",
        "Authorization": "Sanitized",
        "Content-Length": "1024",
        "Content-Type": "application/octet-stream",
        "traceparent": "00-04349fc0f5399c44930d92be07666583-6cc79bb27a198641-00",
        "User-Agent": "azsdk-net-Storage.Files.DataLake/12.9.0-alpha.20210921.1 (.NET Framework 4.8.4300.0; Microsoft Windows 10.0.19043 )",
        "x-ms-client-request-id": "1d242a91-ce28-0cc4-8749-638f3e9055c8",
        "x-ms-date": "Tue, 21 Sep 2021 19:48:28 GMT",
        "x-ms-return-client-request-id": "true",
        "x-ms-version": "2021-02-12"
      },
      "RequestBody": "ApNFI2SgbfUfwVrMSI5xrxirTll86m6kLt4TCTTYJ5Y0zrAwMR4uWGddt\u002BoY2PDF4Fi8sneb/xgkofWFjWPBR5nDl3reQH35fPXyHzKEjFXtTSncHHUfmc6YC5ApqcsDm3BQVEB25p/awjWBqd/loBWflz865SokpP6rRjXt0NMq7oTCMzcVd2aKAVo/nu/usmt6ihGLybZFK7BByqBq7fFiVrpbImzdiR/YsOTQ5AUPvJPKckXBniXOfQeH06zGHxRo3Uc1k5D\u002BnQHxsxnRdEeqMg0Nn3usoLeVjaVkVrVyEpDQaAe92SkDy9VEz\u002BsM/AjA3aGfuICYuz2QoAXqmUZLfqGJAQxA7FjkCtSlaNDMiJGdpHkU01kPN6zJLTkkGDGO\u002BFBKgvr7gPBIuq6r8lNswxd0TfXNN6pHecpgdr4ewPGiF29/ggWWoSOIyxmqY0RYXGkisMs7wcGlAgkvmgkyKfq8Cdvk7UER3avSRGuRnBWGCBlU/A8mZlWu2X/8ZgcZVqEe7lpodG8oENIfaX1VFGX0qZLw3S3qlqKGNRPBFXakuO3Kc667HZSqLOs9Bv3YWcUaCL11KXl0M1e34j5bZvtce7CPiqC2OYz\u002BRbFBrY\u002BlrtxOpw25Lo90VkBWAztVT8Xw4ItMSM4kY88wduPHMoXIEjRiDb7uo0wgGzRgXzVQqPbrUc0EWGUOKUQ\u002BiLerrCO6jvEG80EHAT0\u002BLC2ZxAOZ4M7t3OG4xLnOU\u002BN6sBuUdW4RpdFESbW05E\u002BQxSw4dGVApKjpvtBCAso3OJ9ejFEhqbe\u002Bhx4yVZYYOfiRJ/6Nlt9\u002BOQtzq7aez6MHDBEVVlf\u002Bbhx0eexGDk8R0IXYsdrLqaHA31NFrv4AILh7K0iEA\u002BKgkrnhGBzyOCu8Ydoxxh3IO2NvVXYEuL8edFk0y\u002BIHjc2iNx4h6pGFzqcniU0jz1qasu/kFK1snNr5w6TDvm1ItNMMj47/p1HR6ofP3S5y\u002BqX/mRjzInggNptEJybtwQ863tV5Fz/LmwqeEykmnL6rhsn\u002BxCVUVZFb7Fjzu4Aq5Cl3lP5Z\u002BeNlM/0NVA9P\u002BZncmKBd7v3q5olDHirn2N\u002BKcy4ArwfAUo3mmZAnRgCCC/O/FiPfzfUrjK51Fdq4flsdg\u002BDgTkqRG0USd1Vsw5\u002BIwRI3KMG8q6Y51SJZSz2yLRo1CcMgob2oLfrdzFWfvsgP7FTIgVaZYdc5p3knONAIYEk6N7rcZx9UjvrG395QmRZZSV7o6qzEm6jr5vpEgfUq1WwMZIYOM4U1dPJb04L46A1ize5xIHaddpwS8IEkDw0FnAlyRDSPSxbZsnW6acgl8v3s4rMGuLX1b\u002B7q/EIDEWTkVjZ4hqTZ0g==",
      "StatusCode": 202,
      "ResponseHeaders": {
        "Content-Length": "0",
        "Date": "Tue, 21 Sep 2021 19:48:28 GMT",
        "Server": "Windows-Azure-HDFS/1.0 Microsoft-HTTPAPI/2.0",
        "x-ms-client-request-id": "1d242a91-ce28-0cc4-8749-638f3e9055c8",
        "x-ms-request-id": "c8cf8c00-b01f-007c-4421-aff43d000000",
        "x-ms-request-server-encrypted": "true",
        "x-ms-version": "2021-02-12"
      },
      "ResponseBody": []
    },
    {
      "RequestUri": "http://seanmcccanary3.dfs.core.windows.net/test-filesystem-b646cd32-93f6-3441-275b-3d482dcfc11a/test-file-6d98d782-e200-d40c-ecfe-83372d59fee4?action=flush\u0026position=1024",
      "RequestMethod": "PATCH",
      "RequestHeaders": {
        "Accept": "application/json",
        "Authorization": "Sanitized",
        "traceparent": "00-f661907d1c5cda478b0af7c40ecec8ad-0c8a06e0d3449748-00",
        "User-Agent": "azsdk-net-Storage.Files.DataLake/12.9.0-alpha.20210921.1 (.NET Framework 4.8.4300.0; Microsoft Windows 10.0.19043 )",
        "x-ms-client-request-id": "56b2d2d3-18b4-8962-8e16-8285309df573",
        "x-ms-date": "Tue, 21 Sep 2021 19:48:28 GMT",
        "x-ms-return-client-request-id": "true",
        "x-ms-version": "2021-02-12"
      },
      "RequestBody": null,
      "StatusCode": 200,
      "ResponseHeaders": {
        "Content-Length": "0",
        "Date": "Tue, 21 Sep 2021 19:48:28 GMT",
        "ETag": "\u00220x8D97D38C888E4BB\u0022",
        "Last-Modified": "Tue, 21 Sep 2021 19:48:28 GMT",
        "Server": "Windows-Azure-HDFS/1.0 Microsoft-HTTPAPI/2.0",
        "x-ms-client-request-id": "56b2d2d3-18b4-8962-8e16-8285309df573",
        "x-ms-request-id": "c8cf8c01-b01f-007c-4521-aff43d000000",
        "x-ms-request-server-encrypted": "false",
        "x-ms-version": "2021-02-12"
      },
      "ResponseBody": []
    },
    {
      "RequestUri": "http://seanmcccanary3.blob.core.windows.net/test-filesystem-b646cd32-93f6-3441-275b-3d482dcfc11a/test-file-6d98d782-e200-d40c-ecfe-83372d59fee4",
      "RequestMethod": "HEAD",
      "RequestHeaders": {
        "Accept": "application/xml",
        "Authorization": "Sanitized",
        "traceparent": "00-8e22316d88de5c4e86b4fc412ae66f76-1450ec8249a6bf44-00",
        "User-Agent": "azsdk-net-Storage.Files.DataLake/12.9.0-alpha.20210921.1 (.NET Framework 4.8.4300.0; Microsoft Windows 10.0.19043 )",
        "x-ms-client-request-id": "6cbc7bca-ffdd-c214-e730-b074e0054e46",
        "x-ms-date": "Tue, 21 Sep 2021 19:48:28 GMT",
        "x-ms-return-client-request-id": "true",
        "x-ms-version": "2021-02-12"
      },
      "RequestBody": null,
      "StatusCode": 200,
      "ResponseHeaders": {
        "Accept-Ranges": "bytes",
        "Access-Control-Allow-Origin": "*",
        "Access-Control-Expose-Headers": "x-ms-request-id,x-ms-client-request-id,Server,x-ms-version,Content-Type,Last-Modified,ETag,x-ms-creation-time,x-ms-lease-status,x-ms-lease-state,x-ms-blob-type,x-ms-server-encrypted,x-ms-access-tier,x-ms-access-tier-inferred,Accept-Ranges,x-ms-last-access-time,Content-Length,Date,Transfer-Encoding",
        "Content-Length": "1024",
        "Content-Type": "application/octet-stream",
        "Date": "Tue, 21 Sep 2021 19:48:27 GMT",
        "ETag": "\u00220x8D97D38C888E4BB\u0022",
        "Last-Modified": "Tue, 21 Sep 2021 19:48:28 GMT",
        "Server": "Windows-Azure-Blob/1.0 Microsoft-HTTPAPI/2.0",
        "x-ms-access-tier": "Hot",
        "x-ms-access-tier-inferred": "true",
        "x-ms-blob-type": "BlockBlob",
        "x-ms-client-request-id": "6cbc7bca-ffdd-c214-e730-b074e0054e46",
        "x-ms-creation-time": "Tue, 21 Sep 2021 19:48:28 GMT",
        "x-ms-last-access-time": "Tue, 21 Sep 2021 19:48:28 GMT",
        "x-ms-lease-state": "available",
        "x-ms-lease-status": "unlocked",
        "x-ms-request-id": "3a7d05d3-e01e-0095-1021-af3277000000",
        "x-ms-server-encrypted": "true",
        "x-ms-version": "2021-02-12"
      },
      "ResponseBody": []
    },
    {
      "RequestUri": "http://seanmcccanary3.blob.core.windows.net/test-filesystem-b646cd32-93f6-3441-275b-3d482dcfc11a?restype=container",
      "RequestMethod": "DELETE",
      "RequestHeaders": {
        "Accept": "application/xml",
        "Authorization": "Sanitized",
        "traceparent": "00-832a63a39f7ad84e8edde2c193557d4b-30ac8c20b1d0aa49-00",
        "User-Agent": "azsdk-net-Storage.Files.DataLake/12.9.0-alpha.20210921.1 (.NET Framework 4.8.4300.0; Microsoft Windows 10.0.19043 )",
        "x-ms-client-request-id": "b4ba0286-88e0-6e95-ed50-db0f533f4e99",
        "x-ms-date": "Tue, 21 Sep 2021 19:48:28 GMT",
        "x-ms-return-client-request-id": "true",
        "x-ms-version": "2021-02-12"
      },
      "RequestBody": null,
      "StatusCode": 202,
      "ResponseHeaders": {
        "Content-Length": "0",
        "Date": "Tue, 21 Sep 2021 19:48:27 GMT",
        "Server": "Windows-Azure-Blob/1.0 Microsoft-HTTPAPI/2.0",
        "x-ms-client-request-id": "b4ba0286-88e0-6e95-ed50-db0f533f4e99",
<<<<<<< HEAD
        "x-ms-request-id": "46924713-401e-0056-48f9-068eb0000000",
        "x-ms-version": "2021-02-12"
=======
        "x-ms-request-id": "3a7d05e7-e01e-0095-2121-af3277000000",
        "x-ms-version": "2020-12-06"
>>>>>>> 73d5f10e
      },
      "ResponseBody": []
    }
  ],
  "Variables": {
    "RandomSeed": "1639472576",
    "Storage_TestConfigHierarchicalNamespace": "NamespaceTenant\nseanmcccanary3\nU2FuaXRpemVk\nhttp://seanmcccanary3.blob.core.windows.net\nhttp://seanmcccanary3.file.core.windows.net\nhttp://seanmcccanary3.queue.core.windows.net\nhttp://seanmcccanary3.table.core.windows.net\n\n\n\n\nhttp://seanmcccanary3-secondary.blob.core.windows.net\nhttp://seanmcccanary3-secondary.file.core.windows.net\nhttp://seanmcccanary3-secondary.queue.core.windows.net\nhttp://seanmcccanary3-secondary.table.core.windows.net\n\nSanitized\n\n\nCloud\nBlobEndpoint=http://seanmcccanary3.blob.core.windows.net/;QueueEndpoint=http://seanmcccanary3.queue.core.windows.net/;FileEndpoint=http://seanmcccanary3.file.core.windows.net/;BlobSecondaryEndpoint=http://seanmcccanary3-secondary.blob.core.windows.net/;QueueSecondaryEndpoint=http://seanmcccanary3-secondary.queue.core.windows.net/;FileSecondaryEndpoint=http://seanmcccanary3-secondary.file.core.windows.net/;AccountName=seanmcccanary3;AccountKey=Sanitized\n\n\n"
  }
}<|MERGE_RESOLUTION|>--- conflicted
+++ resolved
@@ -23,13 +23,8 @@
         "Last-Modified": "Tue, 21 Sep 2021 19:48:28 GMT",
         "Server": "Windows-Azure-Blob/1.0 Microsoft-HTTPAPI/2.0",
         "x-ms-client-request-id": "d753d4f9-72ab-39a4-5351-07d55dc5f47c",
-<<<<<<< HEAD
-        "x-ms-request-id": "46924566-401e-0056-32f9-068eb0000000",
+        "x-ms-request-id": "3a7d0534-e01e-0095-0721-af3277000000",
         "x-ms-version": "2021-02-12"
-=======
-        "x-ms-request-id": "3a7d0534-e01e-0095-0721-af3277000000",
-        "x-ms-version": "2020-12-06"
->>>>>>> 73d5f10e
       },
       "ResponseBody": []
     },
@@ -56,14 +51,9 @@
         "Last-Modified": "Tue, 21 Sep 2021 19:48:28 GMT",
         "Server": "Windows-Azure-HDFS/1.0 Microsoft-HTTPAPI/2.0",
         "x-ms-client-request-id": "2f310f13-481f-8cf5-e215-104480d9368b",
-<<<<<<< HEAD
-        "x-ms-request-id": "d66ac15e-f01f-0088-2bf9-069a56000000",
-        "x-ms-version": "2021-02-12"
-=======
         "x-ms-request-id": "c8cf8bff-b01f-007c-4321-aff43d000000",
         "x-ms-request-server-encrypted": "true",
-        "x-ms-version": "2020-12-06"
->>>>>>> 73d5f10e
+        "x-ms-version": "2021-02-12"
       },
       "ResponseBody": []
     },
@@ -182,13 +172,8 @@
         "Date": "Tue, 21 Sep 2021 19:48:27 GMT",
         "Server": "Windows-Azure-Blob/1.0 Microsoft-HTTPAPI/2.0",
         "x-ms-client-request-id": "b4ba0286-88e0-6e95-ed50-db0f533f4e99",
-<<<<<<< HEAD
-        "x-ms-request-id": "46924713-401e-0056-48f9-068eb0000000",
+        "x-ms-request-id": "3a7d05e7-e01e-0095-2121-af3277000000",
         "x-ms-version": "2021-02-12"
-=======
-        "x-ms-request-id": "3a7d05e7-e01e-0095-2121-af3277000000",
-        "x-ms-version": "2020-12-06"
->>>>>>> 73d5f10e
       },
       "ResponseBody": []
     }
