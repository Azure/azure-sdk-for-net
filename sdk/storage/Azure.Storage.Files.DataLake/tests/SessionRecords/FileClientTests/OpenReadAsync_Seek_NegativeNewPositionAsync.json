{
  "Entries": [
    {
      "RequestUri": "https://seannse.blob.core.windows.net/test-filesystem-bc1f4683-c3fc-96f9-ae8e-087aacdfc8f1?restype=container",
      "RequestMethod": "PUT",
      "RequestHeaders": {
        "Accept": "application/xml",
        "Authorization": "Sanitized",
<<<<<<< HEAD
        "traceparent": "00-7fd1ccc2136d8543b581a85e320858c7-d85f65f5973b4b47-00",
        "User-Agent": [
          "azsdk-net-Storage.Files.DataLake/12.7.0-alpha.20210202.1",
          "(.NET 5.0.2; Microsoft Windows 10.0.19042)"
        ],
        "x-ms-blob-public-access": "container",
        "x-ms-client-request-id": "c6bb0de5-06ff-9341-855a-39007b11c29e",
        "x-ms-date": "Tue, 02 Feb 2021 21:29:55 GMT",
=======
        "traceparent": "00-10c86f81f9230741a201b9007a4fa8e1-39beadc107125045-00",
        "User-Agent": [
          "azsdk-net-Storage.Files.DataLake/12.7.0-alpha.20210217.1",
          "(.NET 5.0.3; Microsoft Windows 10.0.19042)"
        ],
        "x-ms-blob-public-access": "container",
        "x-ms-client-request-id": "c6bb0de5-06ff-9341-855a-39007b11c29e",
        "x-ms-date": "Wed, 17 Feb 2021 22:34:14 GMT",
>>>>>>> 1814567d
        "x-ms-return-client-request-id": "true",
        "x-ms-version": "2020-06-12"
      },
      "RequestBody": null,
      "StatusCode": 201,
      "ResponseHeaders": {
        "Content-Length": "0",
<<<<<<< HEAD
        "Date": "Tue, 02 Feb 2021 21:29:56 GMT",
        "ETag": "\u00220x8D8C7C1AFF23D11\u0022",
        "Last-Modified": "Tue, 02 Feb 2021 21:29:56 GMT",
=======
        "Date": "Wed, 17 Feb 2021 22:34:13 GMT",
        "ETag": "\u00220x8D8D3942765095A\u0022",
        "Last-Modified": "Wed, 17 Feb 2021 22:34:14 GMT",
>>>>>>> 1814567d
        "Server": [
          "Windows-Azure-Blob/1.0",
          "Microsoft-HTTPAPI/2.0"
        ],
        "x-ms-client-request-id": "c6bb0de5-06ff-9341-855a-39007b11c29e",
<<<<<<< HEAD
        "x-ms-request-id": "fb809f81-501e-0075-2faa-f91473000000",
=======
        "x-ms-request-id": "b5210100-101e-0039-707d-058443000000",
>>>>>>> 1814567d
        "x-ms-version": "2020-06-12"
      },
      "ResponseBody": []
    },
    {
      "RequestUri": "https://seannse.dfs.core.windows.net/test-filesystem-bc1f4683-c3fc-96f9-ae8e-087aacdfc8f1/test-file-40bf671b-bca2-56f4-7de5-82ef251f9803?resource=file",
      "RequestMethod": "PUT",
      "RequestHeaders": {
        "Accept": "application/json",
        "Authorization": "Sanitized",
        "If-None-Match": "*",
<<<<<<< HEAD
        "traceparent": "00-427c8167646a31428837f3f80b79e1dd-778c11eaca6a6448-00",
        "User-Agent": [
          "azsdk-net-Storage.Files.DataLake/12.7.0-alpha.20210202.1",
          "(.NET 5.0.2; Microsoft Windows 10.0.19042)"
        ],
        "x-ms-client-request-id": "7ecc128f-9f4e-14f3-4dc4-312a8c9af0e1",
        "x-ms-date": "Tue, 02 Feb 2021 21:29:56 GMT",
=======
        "traceparent": "00-e3bbba1765609b4282da3e8dcba2f624-6e79598bfac0c743-00",
        "User-Agent": [
          "azsdk-net-Storage.Files.DataLake/12.7.0-alpha.20210217.1",
          "(.NET 5.0.3; Microsoft Windows 10.0.19042)"
        ],
        "x-ms-client-request-id": "7ecc128f-9f4e-14f3-4dc4-312a8c9af0e1",
        "x-ms-date": "Wed, 17 Feb 2021 22:34:14 GMT",
>>>>>>> 1814567d
        "x-ms-return-client-request-id": "true",
        "x-ms-version": "2020-06-12"
      },
      "RequestBody": null,
      "StatusCode": 201,
      "ResponseHeaders": {
        "Content-Length": "0",
<<<<<<< HEAD
        "Date": "Tue, 02 Feb 2021 21:29:56 GMT",
        "ETag": "\u00220x8D8C7C1B02752BC\u0022",
        "Last-Modified": "Tue, 02 Feb 2021 21:29:57 GMT",
=======
        "Date": "Wed, 17 Feb 2021 22:34:14 GMT",
        "ETag": "\u00220x8D8D3942798786E\u0022",
        "Last-Modified": "Wed, 17 Feb 2021 22:34:14 GMT",
>>>>>>> 1814567d
        "Server": [
          "Windows-Azure-HDFS/1.0",
          "Microsoft-HTTPAPI/2.0"
        ],
        "x-ms-client-request-id": "7ecc128f-9f4e-14f3-4dc4-312a8c9af0e1",
<<<<<<< HEAD
        "x-ms-request-id": "348dbcd0-101f-0080-74aa-f98059000000",
=======
        "x-ms-request-id": "7e5e8892-401f-0079-667d-05837b000000",
>>>>>>> 1814567d
        "x-ms-version": "2020-06-12"
      },
      "ResponseBody": []
    },
    {
      "RequestUri": "https://seannse.dfs.core.windows.net/test-filesystem-bc1f4683-c3fc-96f9-ae8e-087aacdfc8f1/test-file-40bf671b-bca2-56f4-7de5-82ef251f9803?action=append\u0026position=0",
      "RequestMethod": "PATCH",
      "RequestHeaders": {
        "Accept": "application/json",
        "Authorization": "Sanitized",
<<<<<<< HEAD
        "Content-Length": "1873",
        "Content-Type": "application/json",
        "traceparent": "00-dbe69c157977cc4599fe8607d120442a-1ad74c1d87ea9746-00",
        "User-Agent": [
          "azsdk-net-Storage.Files.DataLake/12.7.0-alpha.20210202.1",
          "(.NET 5.0.2; Microsoft Windows 10.0.19042)"
        ],
        "x-ms-client-request-id": "1260cd07-1a52-48b5-d895-dad5cfe35d5f",
        "x-ms-date": "Tue, 02 Feb 2021 21:29:56 GMT",
=======
        "Content-Length": "1024",
        "traceparent": "00-e858758e68783542a4bb2492fcfae2e7-02886e521081104a-00",
        "User-Agent": [
          "azsdk-net-Storage.Files.DataLake/12.7.0-alpha.20210217.1",
          "(.NET 5.0.3; Microsoft Windows 10.0.19042)"
        ],
        "x-ms-client-request-id": "1260cd07-1a52-48b5-d895-dad5cfe35d5f",
        "x-ms-date": "Wed, 17 Feb 2021 22:34:14 GMT",
>>>>>>> 1814567d
        "x-ms-return-client-request-id": "true",
        "x-ms-version": "2020-06-12"
      },
      "RequestBody": [
        "\uFFFD\u000B\u002B\uFFFDT\uFFFDW\uFFFD-l\uFFFD\uFFFDR\uFFFD\u002BN\uFFFD\uFFFD\uFFFD\uFFFD$\u0001\uFFFD\uFFFDi\uFFFDh\uFFFD\u00196\uFFFDE\uFFFDb\u00604D%\uFFFD\uFFFD\n",
        "\uFFFD\uFFFD\u0014L@\uFFFD/\uFFFDv\uFFFD|$z\uFFFD\u0019\\V\uFFFD\uFFFDs\u0017\u001459\uFFFD\uFFFDr\uFFFD\u0019Eh\uFFFD\uFFFD\u0019h_\uFFFD\u001C\uFFFD\uFFFD\uFFFD\uFFFD\uFFFDI\u003C!X\uFFFDG\uFFFD\uFFFDuB\uFFFD]\u06DE\uFFFD=d\uFFFD0\uFFFD\uFFFD\u003C\u0060X\uFFFD\uFFFD9\uFFFD\uFFFD\uFFFDiq\uFFFD\uFFFD\uFFFD\u0027\u0443AV\uFFFD\u0027\uFFFD\u0026\uFFFD\u0002\uFFFD~\uFFFDyN\uFFFDr\uFFFD\\\uFFFD\uFFFDI\uFFFD5\uFFFD\uFFFD\uFFFD\uFFFD\uFFFD\u0014p\uFFFD\u0011\uFFFDl\uFFFD\uFFFD\u00B8\uFFFD:u\uFFFD\u013A\u0019Rq\uFFFD\uFFFD(\uFFFD\uFFFD/\uFFFD\uFFFD\u000B\uFFFD\t~\u0022\uFFFD\u03D1\uFFFDm:\r",
        "mK\uFFFD\u0001\uFFFDN\uFFFD\uFFFD\uFFFDp\uFFFD\uFFFDV\u0011\uFFFD\u0014H?ih\uFFFD\uFFFD8\uFFFD:t\uFFFD\uFFFD\u0026\uFFFDM\uFFFDE\u0004Bg\u0026\uFFFDYr\uFFFD \uFFFD\uFFFDi\u0027\u0011\uFFFD\uFFFDH\uFFFD\u0003\uFFFD)\uFFFD\uFFFD\u0060Gi\uFFFD .\uFFFD\uFFFD\uFFFD\uFFFD\u0010\r",
        "\uFFFD\uFFFD!D\u0010\uFFFD/\uFFFD\uFFFDP\u0012b\uFFFD\uFFFD\uFFFD\u0006J\u000E\u001C\uFFFD{\u0007\u07D2\u007FR\uFFFDq\uFFFD\uFFFD\uFFFD\u0017\u0004\uFFFD\f\u0027{\uFFFD\uFFFD\uFFFD\uFFFD\uFFFD\uFFFD\uFFFDVw%B\u0465c\uFFFD\uFFFD\u003C\uFFFDB\uFFFD\uFFFD\uFFFD\uFFFDY\uFFFD\uFFFD\uFFFD\uFFFD^\u0012\u07B6\uFFFDW3#\u031E7\uFFFD\u003C\u0007-C\uFFFDJ\uFFFD\uFFFD\u0022z\uFFFDe\uFFFD\uFFFD\u00606O\\\uFFFD8OZ\u0018\u0012c\u001B\u001A\u000B~\u047E\uFFFDnZt\uFFFDwf\uFFFD\uFFFD\u0000\uFFFD\uFFFD\uFFFDey\uFFFD\uFFFD\uFFFD\uFFFD\uFFFDo\uFFFD\uFFFD\uFFFD\uFFFD\uFFFD\u001A\u07C50\uFFFDwQ\uFFFD\r",
        "\uFFFD\uFFFDU\u05BF\uFFFD37\uFFFD\uFFFD4\uFFFD\uFFFDIX\u0013\uFFFD\uFFFDN\uFFFDn\uFFFD\uFFFD\uFFFD\\\uFFFD3\u007Ft:\uFFFD(X\uFFFDFk \u003E\uFFFD\u02C7\uFFFD\uFFFDa\uFFFDm\uFFFD;\uFFFDx\uFFFDSm)\uFFFD\uFFFD\uFFFD;bbp\uFFFD\uFFFDb\uFFFD\fTg\u0003\uFFFD\uFFFDC\u0013\uFFFD\\\uFFFD\uFFFD0\uFFFD\uFFFD\uFFFD\uFFFD\uFFFDD4\uFFFD.\uFFFD}\uFFFD\uFFFD\u06C7[\uFFFD\u0004\uFFFDh\uFFFD\u0018\uFFFD8\uA172?\uFFFD\uFFFD\uFFFD\u0003\uFFFDZr\uFFFDw\f\uFFFD\u001D\uFFFDQ\u0026m\uFFFDD\r",
        "g\uFFFD(\uFFFD\uFFFD,\uFFFD2\uFFFD\u0004\uFFFD\uFFFDw\uFFFD\uFFFD\uFFFDa\u0019z\u0015\uFFFDi\uFFFD\uFFFD\uFFFD\u003Cz\uFFFD\\\uFFFD\u001F\uFFFD\uFFFDwJ\uFFFD\uFFFDC\u003E\uFFFD\uFFFD\u0027\uFFFD\u0337OP\uFFFD\uFFFD\u007F\uFFFDS\u000B.\uFFFD\uFFFD\uFFFDD\uFFFDe\uFFFD#\uFFFD\uFFFD\uFFFD\r",
        "\u0016\uFFFDGA\u000F\u001E\u06E3Jb\uFFFD\uFFFD,w\uFFFD\uFFFD\uFFFD\uFFFD,\u0327x\uFFFDL\uFFFD}\u007F\uFFFD$\uFFFDR\uFFFD\uFFFD8PC\uFFFDo\uFFFDxg\uFFFD /\uFFFD\u0017Ly\uFFFDP\uFFFD\uFFFD\u0018f\uFFFD\u000B\uFFFDd\uFFFD\uFFFD\u0002~\uFFFD\u0010\u001A\u0003\uFFFD\u003E\uFFFD\uFFFDCm\uFFFDS?\uFFFD\uFFFD\u001D\uFFFDe2_bVY\uFFFD\uFFFDC\uFFFDEH*\uFFFD\u0007v\uFFFDB\u000F\u0015\uFFFD\r",
        "\uFFFD\u0016\r",
        "\uFFFD3\uFFFD\u0026\u000B7\uFFFDs,l\uFFFD\u001CK\uFFFD\u001F4\u003E\uFFFDUb\u0018\uFFFD}\uFFFDVQ\uFFFD\u0007\b\uFFFD$\uFFFDKI\uFFFD\uFFFD\t\u001C\uFFFD\u000Ej\uFFFD\uFFFD\uFFFD\uFFFD\uFFFD\uFFFDX\uFFFD\uFFFDVh\uFFFD\uFFFD\uFFFD\uFFFD\uFFFD\uFFFD\u0439s\uFFFDk\\G!\uFFFD\u0002\uFFFDX*!\u0016F\uFFFDa\uFFFD\uFFFD\n",
        "\uFFFD[k\u0011Sy\uFFFD\uFFFD\uFFFDU\uFFFD\u0011\u0022L\u051B\uFFFDKST\uFFFD\uFFFD\uFFFDo\uFFFD\uFFFD5RA\uFFFD\uFFFD\u001B\uFFFD\uFFFDF^\u0007\uFFFD\u0017\uFFFD\u0027:\uFFFD\u0015G\b\uFFFDA\uFFFDc\u0016\uFFFD\uFFFDW\uFFFDg\uFFFDt\uFFFDCi\uFFFD\uFFFD\u00B7=E\u0006v\uFFFD\uFFFD3o\u024A\uFFFDFZV\uFFFD\u0060\u0010\uFFFDX|\uFFFDE\uFFFD\uFFFD\uFFFD\fPM\uFFFD!p_\uFFFD^\t\uFFFD\uFFFD\uFFFD\u0016\uFFFD\uFFFD\u001B\uFFFD\uFFFD\uFFFD \uFFFD\u001DH\uFFFDY \uFFFDF\u0027\uFFFD\uFFFDN\u007F\uFFFD\u007F\uFFFD\u03E7\u001Aa[\uFFFDL\uFFFD\uFFFDE\uFFFD\u00DAt\uFFFD\uFFFD\uFFFD\uFFFDk2\u0005\uFFFD\uFFFDO\u07247\u0011\u0004\uFFFDL\uFFFD\u0015\uFFFDK\u001D\uFFFDk\u0124\u044AR\u0013\uFFFD\uFFFD\uFFFD\uFFFDx\u0006d\uFFFD\u001BL\uFFFD\u0013\uFFFD\u0285\uFFFD\uFFFD;\uFFFD\u0010\uFFFD\uFFFD(b\u0006~\u0011\uFFFDazi\uFFFD\uFFFD\u001D\uFFFD\uFFFD\uFFFD\uFFFD\u001C\uFFFDs\uFFFD\u001B8=\uFFFD\uFFFD\r",
        "\u07D5\uFFFDA\u001A\uFFFD\u0010\u000E\uFFFD\u0015\u0000\uFFFDT\uFFFDf\uFFFD\u002B"
      ],
      "StatusCode": 202,
      "ResponseHeaders": {
        "Content-Length": "0",
<<<<<<< HEAD
        "Date": "Tue, 02 Feb 2021 21:29:56 GMT",
=======
        "Date": "Wed, 17 Feb 2021 22:34:14 GMT",
>>>>>>> 1814567d
        "Server": [
          "Windows-Azure-HDFS/1.0",
          "Microsoft-HTTPAPI/2.0"
        ],
        "x-ms-client-request-id": "1260cd07-1a52-48b5-d895-dad5cfe35d5f",
<<<<<<< HEAD
        "x-ms-request-id": "348dbced-101f-0080-11aa-f98059000000",
=======
        "x-ms-request-id": "7e5e8897-401f-0079-6b7d-05837b000000",
>>>>>>> 1814567d
        "x-ms-request-server-encrypted": "true",
        "x-ms-version": "2020-06-12"
      },
      "ResponseBody": []
    },
    {
      "RequestUri": "https://seannse.dfs.core.windows.net/test-filesystem-bc1f4683-c3fc-96f9-ae8e-087aacdfc8f1/test-file-40bf671b-bca2-56f4-7de5-82ef251f9803?action=flush\u0026position=1024",
      "RequestMethod": "PATCH",
      "RequestHeaders": {
        "Accept": "application/json",
        "Authorization": "Sanitized",
<<<<<<< HEAD
        "traceparent": "00-528d546c2c6f4a43bc14e0209104364e-d34c68b63d995d46-00",
        "User-Agent": [
          "azsdk-net-Storage.Files.DataLake/12.7.0-alpha.20210202.1",
          "(.NET 5.0.2; Microsoft Windows 10.0.19042)"
        ],
        "x-ms-client-request-id": "be22d479-dd39-328e-dd24-4627a7bc4b77",
        "x-ms-date": "Tue, 02 Feb 2021 21:29:56 GMT",
=======
        "Content-Length": "0",
        "traceparent": "00-37c350440fa5284aae5c90ad9c9e372f-689801258704174e-00",
        "User-Agent": [
          "azsdk-net-Storage.Files.DataLake/12.7.0-alpha.20210217.1",
          "(.NET 5.0.3; Microsoft Windows 10.0.19042)"
        ],
        "x-ms-client-request-id": "be22d479-dd39-328e-dd24-4627a7bc4b77",
        "x-ms-date": "Wed, 17 Feb 2021 22:34:14 GMT",
>>>>>>> 1814567d
        "x-ms-return-client-request-id": "true",
        "x-ms-version": "2020-06-12"
      },
      "RequestBody": null,
      "StatusCode": 200,
      "ResponseHeaders": {
        "Content-Length": "0",
<<<<<<< HEAD
        "Date": "Tue, 02 Feb 2021 21:29:56 GMT",
        "ETag": "\u00220x8D8C7C1B041FE8A\u0022",
        "Last-Modified": "Tue, 02 Feb 2021 21:29:57 GMT",
=======
        "Date": "Wed, 17 Feb 2021 22:34:14 GMT",
        "ETag": "\u00220x8D8D39427B050E6\u0022",
        "Last-Modified": "Wed, 17 Feb 2021 22:34:14 GMT",
>>>>>>> 1814567d
        "Server": [
          "Windows-Azure-HDFS/1.0",
          "Microsoft-HTTPAPI/2.0"
        ],
        "x-ms-client-request-id": "be22d479-dd39-328e-dd24-4627a7bc4b77",
<<<<<<< HEAD
        "x-ms-request-id": "348dbd04-101f-0080-28aa-f98059000000",
=======
        "x-ms-request-id": "7e5e889f-401f-0079-737d-05837b000000",
>>>>>>> 1814567d
        "x-ms-request-server-encrypted": "false",
        "x-ms-version": "2020-06-12"
      },
      "ResponseBody": []
    },
    {
      "RequestUri": "https://seannse.blob.core.windows.net/test-filesystem-bc1f4683-c3fc-96f9-ae8e-087aacdfc8f1/test-file-40bf671b-bca2-56f4-7de5-82ef251f9803",
      "RequestMethod": "HEAD",
      "RequestHeaders": {
        "Accept": "application/xml",
        "Authorization": "Sanitized",
<<<<<<< HEAD
        "traceparent": "00-7f7204ad7853934487ca4a875a7b7812-1189c67f987b3f49-00",
        "User-Agent": [
          "azsdk-net-Storage.Files.DataLake/12.7.0-alpha.20210202.1",
          "(.NET 5.0.2; Microsoft Windows 10.0.19042)"
        ],
        "x-ms-client-request-id": "fa5b4940-9fc0-b525-8db8-9a8e79d067c4",
        "x-ms-date": "Tue, 02 Feb 2021 21:29:56 GMT",
=======
        "traceparent": "00-9b88ad4977be2f4db730dd5c184bc233-b4836b5df0dafb4b-00",
        "User-Agent": [
          "azsdk-net-Storage.Files.DataLake/12.7.0-alpha.20210217.1",
          "(.NET 5.0.3; Microsoft Windows 10.0.19042)"
        ],
        "x-ms-client-request-id": "fa5b4940-9fc0-b525-8db8-9a8e79d067c4",
        "x-ms-date": "Wed, 17 Feb 2021 22:34:14 GMT",
>>>>>>> 1814567d
        "x-ms-return-client-request-id": "true",
        "x-ms-version": "2020-06-12"
      },
      "RequestBody": null,
      "StatusCode": 200,
      "ResponseHeaders": {
        "Accept-Ranges": "bytes",
        "Content-Length": "1024",
        "Content-Type": "application/octet-stream",
<<<<<<< HEAD
        "Date": "Tue, 02 Feb 2021 21:29:56 GMT",
        "ETag": "\u00220x8D8C7C1B041FE8A\u0022",
        "Last-Modified": "Tue, 02 Feb 2021 21:29:57 GMT",
=======
        "Date": "Wed, 17 Feb 2021 22:34:14 GMT",
        "ETag": "\u00220x8D8D39427B050E6\u0022",
        "Last-Modified": "Wed, 17 Feb 2021 22:34:14 GMT",
>>>>>>> 1814567d
        "Server": [
          "Windows-Azure-Blob/1.0",
          "Microsoft-HTTPAPI/2.0"
        ],
        "x-ms-access-tier": "Hot",
        "x-ms-access-tier-inferred": "true",
        "x-ms-blob-type": "BlockBlob",
        "x-ms-client-request-id": "fa5b4940-9fc0-b525-8db8-9a8e79d067c4",
<<<<<<< HEAD
        "x-ms-creation-time": "Tue, 02 Feb 2021 21:29:57 GMT",
=======
        "x-ms-creation-time": "Wed, 17 Feb 2021 22:34:14 GMT",
>>>>>>> 1814567d
        "x-ms-group": "$superuser",
        "x-ms-lease-state": "available",
        "x-ms-lease-status": "unlocked",
        "x-ms-owner": "$superuser",
        "x-ms-permissions": "rw-r-----",
<<<<<<< HEAD
        "x-ms-request-id": "fb80a0e7-501e-0075-7eaa-f91473000000",
=======
        "x-ms-request-id": "b52103a3-101e-0039-6e7d-058443000000",
>>>>>>> 1814567d
        "x-ms-server-encrypted": "true",
        "x-ms-version": "2020-06-12"
      },
      "ResponseBody": []
    },
    {
      "RequestUri": "https://seannse.blob.core.windows.net/test-filesystem-bc1f4683-c3fc-96f9-ae8e-087aacdfc8f1?restype=container",
      "RequestMethod": "DELETE",
      "RequestHeaders": {
        "Accept": "application/xml",
        "Authorization": "Sanitized",
<<<<<<< HEAD
        "traceparent": "00-0594fa1b8096414b886bb50a25a3022f-58bec06eb3f2df4e-00",
        "User-Agent": [
          "azsdk-net-Storage.Files.DataLake/12.7.0-alpha.20210202.1",
          "(.NET 5.0.2; Microsoft Windows 10.0.19042)"
        ],
        "x-ms-client-request-id": "5de64234-5061-d9b6-c0d4-1619371cce05",
        "x-ms-date": "Tue, 02 Feb 2021 21:29:56 GMT",
=======
        "traceparent": "00-4cdef3f4ededd0408fc458e47f75fd1e-dc90e398a11cd346-00",
        "User-Agent": [
          "azsdk-net-Storage.Files.DataLake/12.7.0-alpha.20210217.1",
          "(.NET 5.0.3; Microsoft Windows 10.0.19042)"
        ],
        "x-ms-client-request-id": "5de64234-5061-d9b6-c0d4-1619371cce05",
        "x-ms-date": "Wed, 17 Feb 2021 22:34:14 GMT",
>>>>>>> 1814567d
        "x-ms-return-client-request-id": "true",
        "x-ms-version": "2020-06-12"
      },
      "RequestBody": null,
      "StatusCode": 202,
      "ResponseHeaders": {
        "Content-Length": "0",
<<<<<<< HEAD
        "Date": "Tue, 02 Feb 2021 21:29:56 GMT",
=======
        "Date": "Wed, 17 Feb 2021 22:34:14 GMT",
>>>>>>> 1814567d
        "Server": [
          "Windows-Azure-Blob/1.0",
          "Microsoft-HTTPAPI/2.0"
        ],
        "x-ms-client-request-id": "5de64234-5061-d9b6-c0d4-1619371cce05",
<<<<<<< HEAD
        "x-ms-request-id": "fb80a116-501e-0075-28aa-f91473000000",
=======
        "x-ms-request-id": "b521040d-101e-0039-4c7d-058443000000",
>>>>>>> 1814567d
        "x-ms-version": "2020-06-12"
      },
      "ResponseBody": []
    }
  ],
  "Variables": {
    "RandomSeed": "1747054306",
    "Storage_TestConfigHierarchicalNamespace": "NamespaceTenant\nseannse\nU2FuaXRpemVk\nhttps://seannse.blob.core.windows.net\nhttps://seannse.file.core.windows.net\nhttps://seannse.queue.core.windows.net\nhttps://seannse.table.core.windows.net\n\n\n\n\nhttps://seannse-secondary.blob.core.windows.net\nhttps://seannse-secondary.file.core.windows.net\nhttps://seannse-secondary.queue.core.windows.net\nhttps://seannse-secondary.table.core.windows.net\n68390a19-a643-458b-b726-408abf67b4fc\nSanitized\n72f988bf-86f1-41af-91ab-2d7cd011db47\nhttps://login.microsoftonline.com/\nCloud\nBlobEndpoint=https://seannse.blob.core.windows.net/;QueueEndpoint=https://seannse.queue.core.windows.net/;FileEndpoint=https://seannse.file.core.windows.net/;BlobSecondaryEndpoint=https://seannse-secondary.blob.core.windows.net/;QueueSecondaryEndpoint=https://seannse-secondary.queue.core.windows.net/;FileSecondaryEndpoint=https://seannse-secondary.file.core.windows.net/;AccountName=seannse;AccountKey=Sanitized\n"
  }
}<|MERGE_RESOLUTION|>--- conflicted
+++ resolved
@@ -1,30 +1,19 @@
 {
   "Entries": [
     {
-      "RequestUri": "https://seannse.blob.core.windows.net/test-filesystem-bc1f4683-c3fc-96f9-ae8e-087aacdfc8f1?restype=container",
+      "RequestUri": "https://seannse.blob.core.windows.net/test-filesystem-b646cd32-93f6-3441-275b-3d482dcfc11a?restype=container",
       "RequestMethod": "PUT",
       "RequestHeaders": {
         "Accept": "application/xml",
         "Authorization": "Sanitized",
-<<<<<<< HEAD
-        "traceparent": "00-7fd1ccc2136d8543b581a85e320858c7-d85f65f5973b4b47-00",
-        "User-Agent": [
-          "azsdk-net-Storage.Files.DataLake/12.7.0-alpha.20210202.1",
-          "(.NET 5.0.2; Microsoft Windows 10.0.19042)"
+        "traceparent": "00-d52a4b7a28d02b4dadd5ce1ad58f7b08-3e79807490a08741-00",
+        "User-Agent": [
+          "azsdk-net-Storage.Files.DataLake/12.7.0-alpha.20210219.1",
+          "(.NET 5.0.3; Microsoft Windows 10.0.19041)"
         ],
         "x-ms-blob-public-access": "container",
-        "x-ms-client-request-id": "c6bb0de5-06ff-9341-855a-39007b11c29e",
-        "x-ms-date": "Tue, 02 Feb 2021 21:29:55 GMT",
-=======
-        "traceparent": "00-10c86f81f9230741a201b9007a4fa8e1-39beadc107125045-00",
-        "User-Agent": [
-          "azsdk-net-Storage.Files.DataLake/12.7.0-alpha.20210217.1",
-          "(.NET 5.0.3; Microsoft Windows 10.0.19042)"
-        ],
-        "x-ms-blob-public-access": "container",
-        "x-ms-client-request-id": "c6bb0de5-06ff-9341-855a-39007b11c29e",
-        "x-ms-date": "Wed, 17 Feb 2021 22:34:14 GMT",
->>>>>>> 1814567d
+        "x-ms-client-request-id": "d753d4f9-72ab-39a4-5351-07d55dc5f47c",
+        "x-ms-date": "Fri, 19 Feb 2021 19:13:03 GMT",
         "x-ms-return-client-request-id": "true",
         "x-ms-version": "2020-06-12"
       },
@@ -32,53 +21,33 @@
       "StatusCode": 201,
       "ResponseHeaders": {
         "Content-Length": "0",
-<<<<<<< HEAD
-        "Date": "Tue, 02 Feb 2021 21:29:56 GMT",
-        "ETag": "\u00220x8D8C7C1AFF23D11\u0022",
-        "Last-Modified": "Tue, 02 Feb 2021 21:29:56 GMT",
-=======
-        "Date": "Wed, 17 Feb 2021 22:34:13 GMT",
-        "ETag": "\u00220x8D8D3942765095A\u0022",
-        "Last-Modified": "Wed, 17 Feb 2021 22:34:14 GMT",
->>>>>>> 1814567d
+        "Date": "Fri, 19 Feb 2021 19:13:03 GMT",
+        "ETag": "\u00220x8D8D50A6155A514\u0022",
+        "Last-Modified": "Fri, 19 Feb 2021 19:13:03 GMT",
         "Server": [
           "Windows-Azure-Blob/1.0",
           "Microsoft-HTTPAPI/2.0"
         ],
-        "x-ms-client-request-id": "c6bb0de5-06ff-9341-855a-39007b11c29e",
-<<<<<<< HEAD
-        "x-ms-request-id": "fb809f81-501e-0075-2faa-f91473000000",
-=======
-        "x-ms-request-id": "b5210100-101e-0039-707d-058443000000",
->>>>>>> 1814567d
-        "x-ms-version": "2020-06-12"
-      },
-      "ResponseBody": []
-    },
-    {
-      "RequestUri": "https://seannse.dfs.core.windows.net/test-filesystem-bc1f4683-c3fc-96f9-ae8e-087aacdfc8f1/test-file-40bf671b-bca2-56f4-7de5-82ef251f9803?resource=file",
+        "x-ms-client-request-id": "d753d4f9-72ab-39a4-5351-07d55dc5f47c",
+        "x-ms-request-id": "2e6c201f-201e-00a4-7ff3-0676f9000000",
+        "x-ms-version": "2020-06-12"
+      },
+      "ResponseBody": []
+    },
+    {
+      "RequestUri": "https://seannse.dfs.core.windows.net/test-filesystem-b646cd32-93f6-3441-275b-3d482dcfc11a/test-file-6d98d782-e200-d40c-ecfe-83372d59fee4?resource=file",
       "RequestMethod": "PUT",
       "RequestHeaders": {
         "Accept": "application/json",
         "Authorization": "Sanitized",
         "If-None-Match": "*",
-<<<<<<< HEAD
-        "traceparent": "00-427c8167646a31428837f3f80b79e1dd-778c11eaca6a6448-00",
-        "User-Agent": [
-          "azsdk-net-Storage.Files.DataLake/12.7.0-alpha.20210202.1",
-          "(.NET 5.0.2; Microsoft Windows 10.0.19042)"
-        ],
-        "x-ms-client-request-id": "7ecc128f-9f4e-14f3-4dc4-312a8c9af0e1",
-        "x-ms-date": "Tue, 02 Feb 2021 21:29:56 GMT",
-=======
-        "traceparent": "00-e3bbba1765609b4282da3e8dcba2f624-6e79598bfac0c743-00",
-        "User-Agent": [
-          "azsdk-net-Storage.Files.DataLake/12.7.0-alpha.20210217.1",
-          "(.NET 5.0.3; Microsoft Windows 10.0.19042)"
-        ],
-        "x-ms-client-request-id": "7ecc128f-9f4e-14f3-4dc4-312a8c9af0e1",
-        "x-ms-date": "Wed, 17 Feb 2021 22:34:14 GMT",
->>>>>>> 1814567d
+        "traceparent": "00-ebf8b8db0ae0dc418bd0749a0ae0acbc-cc4afc836f5b654c-00",
+        "User-Agent": [
+          "azsdk-net-Storage.Files.DataLake/12.7.0-alpha.20210219.1",
+          "(.NET 5.0.3; Microsoft Windows 10.0.19041)"
+        ],
+        "x-ms-client-request-id": "2f310f13-481f-8cf5-e215-104480d9368b",
+        "x-ms-date": "Fri, 19 Feb 2021 19:13:04 GMT",
         "x-ms-return-client-request-id": "true",
         "x-ms-version": "2020-06-12"
       },
@@ -86,118 +55,76 @@
       "StatusCode": 201,
       "ResponseHeaders": {
         "Content-Length": "0",
-<<<<<<< HEAD
-        "Date": "Tue, 02 Feb 2021 21:29:56 GMT",
-        "ETag": "\u00220x8D8C7C1B02752BC\u0022",
-        "Last-Modified": "Tue, 02 Feb 2021 21:29:57 GMT",
-=======
-        "Date": "Wed, 17 Feb 2021 22:34:14 GMT",
-        "ETag": "\u00220x8D8D3942798786E\u0022",
-        "Last-Modified": "Wed, 17 Feb 2021 22:34:14 GMT",
->>>>>>> 1814567d
+        "Date": "Fri, 19 Feb 2021 19:13:02 GMT",
+        "ETag": "\u00220x8D8D50A6165ADE1\u0022",
+        "Last-Modified": "Fri, 19 Feb 2021 19:13:03 GMT",
         "Server": [
           "Windows-Azure-HDFS/1.0",
           "Microsoft-HTTPAPI/2.0"
         ],
-        "x-ms-client-request-id": "7ecc128f-9f4e-14f3-4dc4-312a8c9af0e1",
-<<<<<<< HEAD
-        "x-ms-request-id": "348dbcd0-101f-0080-74aa-f98059000000",
-=======
-        "x-ms-request-id": "7e5e8892-401f-0079-667d-05837b000000",
->>>>>>> 1814567d
-        "x-ms-version": "2020-06-12"
-      },
-      "ResponseBody": []
-    },
-    {
-      "RequestUri": "https://seannse.dfs.core.windows.net/test-filesystem-bc1f4683-c3fc-96f9-ae8e-087aacdfc8f1/test-file-40bf671b-bca2-56f4-7de5-82ef251f9803?action=append\u0026position=0",
+        "x-ms-client-request-id": "2f310f13-481f-8cf5-e215-104480d9368b",
+        "x-ms-request-id": "6f4bb492-e01f-004f-76f3-060e0b000000",
+        "x-ms-version": "2020-06-12"
+      },
+      "ResponseBody": []
+    },
+    {
+      "RequestUri": "https://seannse.dfs.core.windows.net/test-filesystem-b646cd32-93f6-3441-275b-3d482dcfc11a/test-file-6d98d782-e200-d40c-ecfe-83372d59fee4?action=append\u0026position=0",
       "RequestMethod": "PATCH",
       "RequestHeaders": {
         "Accept": "application/json",
         "Authorization": "Sanitized",
-<<<<<<< HEAD
-        "Content-Length": "1873",
+        "Content-Length": "1883",
         "Content-Type": "application/json",
-        "traceparent": "00-dbe69c157977cc4599fe8607d120442a-1ad74c1d87ea9746-00",
-        "User-Agent": [
-          "azsdk-net-Storage.Files.DataLake/12.7.0-alpha.20210202.1",
-          "(.NET 5.0.2; Microsoft Windows 10.0.19042)"
-        ],
-        "x-ms-client-request-id": "1260cd07-1a52-48b5-d895-dad5cfe35d5f",
-        "x-ms-date": "Tue, 02 Feb 2021 21:29:56 GMT",
-=======
-        "Content-Length": "1024",
-        "traceparent": "00-e858758e68783542a4bb2492fcfae2e7-02886e521081104a-00",
-        "User-Agent": [
-          "azsdk-net-Storage.Files.DataLake/12.7.0-alpha.20210217.1",
-          "(.NET 5.0.3; Microsoft Windows 10.0.19042)"
-        ],
-        "x-ms-client-request-id": "1260cd07-1a52-48b5-d895-dad5cfe35d5f",
-        "x-ms-date": "Wed, 17 Feb 2021 22:34:14 GMT",
->>>>>>> 1814567d
+        "traceparent": "00-fa1402c42438d747bd5699ad001c9ded-5336c6d241ebb848-00",
+        "User-Agent": [
+          "azsdk-net-Storage.Files.DataLake/12.7.0-alpha.20210219.1",
+          "(.NET 5.0.3; Microsoft Windows 10.0.19041)"
+        ],
+        "x-ms-client-request-id": "1d242a91-ce28-0cc4-8749-638f3e9055c8",
+        "x-ms-date": "Fri, 19 Feb 2021 19:13:04 GMT",
         "x-ms-return-client-request-id": "true",
         "x-ms-version": "2020-06-12"
       },
       "RequestBody": [
-        "\uFFFD\u000B\u002B\uFFFDT\uFFFDW\uFFFD-l\uFFFD\uFFFDR\uFFFD\u002BN\uFFFD\uFFFD\uFFFD\uFFFD$\u0001\uFFFD\uFFFDi\uFFFDh\uFFFD\u00196\uFFFDE\uFFFDb\u00604D%\uFFFD\uFFFD\n",
-        "\uFFFD\uFFFD\u0014L@\uFFFD/\uFFFDv\uFFFD|$z\uFFFD\u0019\\V\uFFFD\uFFFDs\u0017\u001459\uFFFD\uFFFDr\uFFFD\u0019Eh\uFFFD\uFFFD\u0019h_\uFFFD\u001C\uFFFD\uFFFD\uFFFD\uFFFD\uFFFDI\u003C!X\uFFFDG\uFFFD\uFFFDuB\uFFFD]\u06DE\uFFFD=d\uFFFD0\uFFFD\uFFFD\u003C\u0060X\uFFFD\uFFFD9\uFFFD\uFFFD\uFFFDiq\uFFFD\uFFFD\uFFFD\u0027\u0443AV\uFFFD\u0027\uFFFD\u0026\uFFFD\u0002\uFFFD~\uFFFDyN\uFFFDr\uFFFD\\\uFFFD\uFFFDI\uFFFD5\uFFFD\uFFFD\uFFFD\uFFFD\uFFFD\u0014p\uFFFD\u0011\uFFFDl\uFFFD\uFFFD\u00B8\uFFFD:u\uFFFD\u013A\u0019Rq\uFFFD\uFFFD(\uFFFD\uFFFD/\uFFFD\uFFFD\u000B\uFFFD\t~\u0022\uFFFD\u03D1\uFFFDm:\r",
-        "mK\uFFFD\u0001\uFFFDN\uFFFD\uFFFD\uFFFDp\uFFFD\uFFFDV\u0011\uFFFD\u0014H?ih\uFFFD\uFFFD8\uFFFD:t\uFFFD\uFFFD\u0026\uFFFDM\uFFFDE\u0004Bg\u0026\uFFFDYr\uFFFD \uFFFD\uFFFDi\u0027\u0011\uFFFD\uFFFDH\uFFFD\u0003\uFFFD)\uFFFD\uFFFD\u0060Gi\uFFFD .\uFFFD\uFFFD\uFFFD\uFFFD\u0010\r",
-        "\uFFFD\uFFFD!D\u0010\uFFFD/\uFFFD\uFFFDP\u0012b\uFFFD\uFFFD\uFFFD\u0006J\u000E\u001C\uFFFD{\u0007\u07D2\u007FR\uFFFDq\uFFFD\uFFFD\uFFFD\u0017\u0004\uFFFD\f\u0027{\uFFFD\uFFFD\uFFFD\uFFFD\uFFFD\uFFFD\uFFFDVw%B\u0465c\uFFFD\uFFFD\u003C\uFFFDB\uFFFD\uFFFD\uFFFD\uFFFDY\uFFFD\uFFFD\uFFFD\uFFFD^\u0012\u07B6\uFFFDW3#\u031E7\uFFFD\u003C\u0007-C\uFFFDJ\uFFFD\uFFFD\u0022z\uFFFDe\uFFFD\uFFFD\u00606O\\\uFFFD8OZ\u0018\u0012c\u001B\u001A\u000B~\u047E\uFFFDnZt\uFFFDwf\uFFFD\uFFFD\u0000\uFFFD\uFFFD\uFFFDey\uFFFD\uFFFD\uFFFD\uFFFD\uFFFDo\uFFFD\uFFFD\uFFFD\uFFFD\uFFFD\u001A\u07C50\uFFFDwQ\uFFFD\r",
-        "\uFFFD\uFFFDU\u05BF\uFFFD37\uFFFD\uFFFD4\uFFFD\uFFFDIX\u0013\uFFFD\uFFFDN\uFFFDn\uFFFD\uFFFD\uFFFD\\\uFFFD3\u007Ft:\uFFFD(X\uFFFDFk \u003E\uFFFD\u02C7\uFFFD\uFFFDa\uFFFDm\uFFFD;\uFFFDx\uFFFDSm)\uFFFD\uFFFD\uFFFD;bbp\uFFFD\uFFFDb\uFFFD\fTg\u0003\uFFFD\uFFFDC\u0013\uFFFD\\\uFFFD\uFFFD0\uFFFD\uFFFD\uFFFD\uFFFD\uFFFDD4\uFFFD.\uFFFD}\uFFFD\uFFFD\u06C7[\uFFFD\u0004\uFFFDh\uFFFD\u0018\uFFFD8\uA172?\uFFFD\uFFFD\uFFFD\u0003\uFFFDZr\uFFFDw\f\uFFFD\u001D\uFFFDQ\u0026m\uFFFDD\r",
-        "g\uFFFD(\uFFFD\uFFFD,\uFFFD2\uFFFD\u0004\uFFFD\uFFFDw\uFFFD\uFFFD\uFFFDa\u0019z\u0015\uFFFDi\uFFFD\uFFFD\uFFFD\u003Cz\uFFFD\\\uFFFD\u001F\uFFFD\uFFFDwJ\uFFFD\uFFFDC\u003E\uFFFD\uFFFD\u0027\uFFFD\u0337OP\uFFFD\uFFFD\u007F\uFFFDS\u000B.\uFFFD\uFFFD\uFFFDD\uFFFDe\uFFFD#\uFFFD\uFFFD\uFFFD\r",
-        "\u0016\uFFFDGA\u000F\u001E\u06E3Jb\uFFFD\uFFFD,w\uFFFD\uFFFD\uFFFD\uFFFD,\u0327x\uFFFDL\uFFFD}\u007F\uFFFD$\uFFFDR\uFFFD\uFFFD8PC\uFFFDo\uFFFDxg\uFFFD /\uFFFD\u0017Ly\uFFFDP\uFFFD\uFFFD\u0018f\uFFFD\u000B\uFFFDd\uFFFD\uFFFD\u0002~\uFFFD\u0010\u001A\u0003\uFFFD\u003E\uFFFD\uFFFDCm\uFFFDS?\uFFFD\uFFFD\u001D\uFFFDe2_bVY\uFFFD\uFFFDC\uFFFDEH*\uFFFD\u0007v\uFFFDB\u000F\u0015\uFFFD\r",
-        "\uFFFD\u0016\r",
-        "\uFFFD3\uFFFD\u0026\u000B7\uFFFDs,l\uFFFD\u001CK\uFFFD\u001F4\u003E\uFFFDUb\u0018\uFFFD}\uFFFDVQ\uFFFD\u0007\b\uFFFD$\uFFFDKI\uFFFD\uFFFD\t\u001C\uFFFD\u000Ej\uFFFD\uFFFD\uFFFD\uFFFD\uFFFD\uFFFDX\uFFFD\uFFFDVh\uFFFD\uFFFD\uFFFD\uFFFD\uFFFD\uFFFD\u0439s\uFFFDk\\G!\uFFFD\u0002\uFFFDX*!\u0016F\uFFFDa\uFFFD\uFFFD\n",
-        "\uFFFD[k\u0011Sy\uFFFD\uFFFD\uFFFDU\uFFFD\u0011\u0022L\u051B\uFFFDKST\uFFFD\uFFFD\uFFFDo\uFFFD\uFFFD5RA\uFFFD\uFFFD\u001B\uFFFD\uFFFDF^\u0007\uFFFD\u0017\uFFFD\u0027:\uFFFD\u0015G\b\uFFFDA\uFFFDc\u0016\uFFFD\uFFFDW\uFFFDg\uFFFDt\uFFFDCi\uFFFD\uFFFD\u00B7=E\u0006v\uFFFD\uFFFD3o\u024A\uFFFDFZV\uFFFD\u0060\u0010\uFFFDX|\uFFFDE\uFFFD\uFFFD\uFFFD\fPM\uFFFD!p_\uFFFD^\t\uFFFD\uFFFD\uFFFD\u0016\uFFFD\uFFFD\u001B\uFFFD\uFFFD\uFFFD \uFFFD\u001DH\uFFFDY \uFFFDF\u0027\uFFFD\uFFFDN\u007F\uFFFD\u007F\uFFFD\u03E7\u001Aa[\uFFFDL\uFFFD\uFFFDE\uFFFD\u00DAt\uFFFD\uFFFD\uFFFD\uFFFDk2\u0005\uFFFD\uFFFDO\u07247\u0011\u0004\uFFFDL\uFFFD\u0015\uFFFDK\u001D\uFFFDk\u0124\u044AR\u0013\uFFFD\uFFFD\uFFFD\uFFFDx\u0006d\uFFFD\u001BL\uFFFD\u0013\uFFFD\u0285\uFFFD\uFFFD;\uFFFD\u0010\uFFFD\uFFFD(b\u0006~\u0011\uFFFDazi\uFFFD\uFFFD\u001D\uFFFD\uFFFD\uFFFD\uFFFD\u001C\uFFFDs\uFFFD\u001B8=\uFFFD\uFFFD\r",
-        "\u07D5\uFFFDA\u001A\uFFFD\u0010\u000E\uFFFD\u0015\u0000\uFFFDT\uFFFDf\uFFFD\u002B"
+        "\u0002\uFFFDE#d\uFFFDm\uFFFD\u001F\uFFFDZ\uFFFDH\uFFFDq\uFFFD\u0018\uFFFDNY|\uFFFDn\uFFFD.\uFFFD\u0013\t4\uFFFD\u0027\uFFFD4\u03B001\u001E.Xg]\uFFFD\uFFFD\u0018\uFFFD\uFFFD\uFFFD\uFFFDX\uFFFD\uFFFDw\uFFFD\uFFFD\u0018$\uFFFD\uFFFD\uFFFD\uFFFDc\uFFFDG\uFFFD\u00D7z\uFFFD@}\uFFFD|\uFFFD\uFFFD\u001F2\uFFFD\uFFFDU\uFFFDM)\uFFFD\u001Cu\u001F\uFFFD\u0398\u000B\uFFFD)\uFFFD\uFFFD\u0003\uFFFDpPT@v\uFFFD\uFFFD\uFFFD5\uFFFD\uFFFD\uFFFD\uFFFD\u0015\uFFFD\uFFFD?:\uFFFD*$\uFFFD\uFFFD\uFFFDF5\uFFFD\uFFFD\uFFFD*\uFFFD\uFFFD37\u0015wf\uFFFD\u0001Z?\uFFFD\uFFFD\uFFFDkz\uFFFD\u0011\uFFFD\u0276E\u002B\uFFFDA\u02A0j\uFFFD\uFFFDbV\uFFFD[\u0022l\u0749\u001F\u0630\uFFFD\uFFFD\uFFFD\u0005\u000F\uFFFD\uFFFD\uFFFDrE\uFFFD\uFFFD%\uFFFD}\u0007\uFFFD\u04EC\uFFFD\u001F\u0014h\uFFFDG5\uFFFD\uFFFD\uFFFD\uFFFD\u0001\uFFFD\u0019\uFFFDtG\uFFFD2\r\r",
+        "\uFFFD{\uFFFD\uFFFD\uFFFD\uFFFD\uFFFD\uFFFDdV\uFFFDr\u0012\uFFFD\uFFFDh\u0007\uFFFD\uFFFD)\u0003\uFFFD\uFFFDD\uFFFD\uFFFD\f\uFFFD\b\uFFFD\u0761\uFFFD\uFFFD\uFFFD\uFFFD\uFFFD=\uFFFD\uFFFD\u0005\uFFFDFK~\uFFFD\uFFFD\u0001\f@\uFFFDX\uFFFD\n",
+        "\u0525h\uFFFD\u0308\uFFFD\uFFFD\uFFFDy\u0014\uFFFDY\u000F7\uFFFD\uFFFD-9$\u00181\uFFFD\uFFFDPJ\uFFFD\uFFFD\uFFFD\uFFFD\uFFFDH\uFFFD\uFFFD\uFFFD\uFFFDSl\uFFFD\u0017tM\uFFFD\uFFFD7\uFFFDGy\uFFFD\u0060v\uFFFD\u001E\uFFFD\uFFFD\u0017o\u007F\uFFFD\u0005\uFFFD\uFFFD#\uFFFD\uFFFD\u0019\uFFFDcDX\\i\u0022\uFFFD\uFFFD;\uFFFD\uFFFD\uFFFD\u0002\t/\uFFFD\t2)\uFFFD\uFFFD\t\uFFFD\uFFFD\uFFFDA\u0011\u076B\uFFFDDk\uFFFD\uFFFD\u0015\uFFFD\b\u0019T\uFFFD\u000F\u0026fU\uFFFD\uFFFD\u007F\uFFFDf\u0007\u0019V\uFFFD\u001E\uFFFDZhto(\u0010\uFFFD\u001Fi}U\u0014e\uFFFD\uFFFD\uFFFD\uFFFD\uFFFD-\uA5A2\uFFFD5\u0013\uFFFD\u0015v\uFFFD\uFFFD\uFFFD\uFFFDs\uFFFD\uFFFD\u001D\uFFFD\uFFFD,\uFFFD=\u0006\uFFFD\uFFFDY\uFFFD\u001A\b\uFFFDu)yt3W\uFFFD\uFFFD\u003E[f\uFFFD\\{\uFFFD\uFFFD\uFFFD\uFFFD\uFFFD9\uFFFD\uFFFDE\uFFFDA\uFFFD\uFFFD\uFFFD\uFFFD\uFFFDN\uFFFD\r",
+        "\uFFFD.\uFFFDtV@V\u0003;UO\uFFFD\uFFFD\uFFFD\uFFFDLH\uFFFD$c\uFFFD0v\uFFFD\uFFFD2\uFFFD\uFFFD\u00124b\r",
+        "\uFFFD\uFFFDL \u001B4\u0060_5P\uFFFD\uFFFD\uFFFDQ\uFFFD\u0004Xe\u000E)D\u003E\uFFFD\uFFFD\uFFFD\uFFFD#\uFFFD\uFFFD\uFFFD\u0006\uFFFDA\u0007\u0001=\u003E,-\uFFFD\uFFFD\u0003\uFFFD\uFFFD\uFFFD\uFFFD\uFFFD\uFFFD\u0139\uFFFDS\uFFFDz\uFFFD\u001B\uFFFDun\u0011\uFFFD\uFFFDDI\uFFFD\uFFFD\uFFFDO\uFFFD\uFFFD,8te@\uFFFD\uFFFD\uFFFD\uFFFDB\u0002\uFFFD78\uFFFD^\uFFFDQ!\uFFFD\uFFFD\uFFFD\uFFFD\u001E2U\uFFFD\u00189\uFFFD\uFFFD\u0027\uFFFD\uFFFD\uFFFD\uFFFD~9\u000Bs\uFFFD\uFFFD\uFFFD\u03E3\u0007\f\u0011\u0015VW\uFFFDn\u001Cty\uFFFDF\u000EO\u0011\u0405\u0631\uFFFD\u02E9\uFFFD\uFFFD\uFFFDSE\uFFFD\uFFFD\u0000 \uFFFD{\u002BH\uFFFD\u0003\u2812\uFFFD\uFFFD\u0018\u001C\uFFFD8\u002B\uFFFDa\uFFFD1\uFFFD\u001D\uFFFD;coUv\u0004\uFFFD\uFFFD\u001EtY4\uFFFD\uFFFD\u0007\uFFFD\u03627\u001E!\uA445\u03A7\u0027\uFFFDM#\uFFFDZ\uFFFD\uFFFD\uFFFD\uFFFD\u0014\uFFFDl\uFFFD\uFFFD\uFFFD\u00E4\u00FEmH\uFFFD\uFFFD\f\uFFFD\uFFFD\uFFFD\uFFFDQ\uFFFD\uFFFD\uFFFD\uFFFD.r\uFFFD\uFFFD\uFFFD\uFFFD\u0018\uFFFD\u0022x 6\uFFFDD\u0027\u0026\uFFFD\uFFFD\u000F:\uFFFD\uFFFDy\u0017?\u02DB\n",
+        "\uFFFD\u0013)\u0026\uFFFD\uFFFD\uFFFD\uFFFD\uFFFD\uFFFD\uFFFD%TU\uFFFD[\uFFFDX\uFFFD*\uFFFD)w\uFFFD\uFFFDY\uFFFD\uFFFDe3\uFFFD\r",
+        "T\u000FO\uFFFD\uFFFD\u0718\uFFFD]\uFFFD\uFFFD\uFFFD\uFFFDC\u001E*\uFFFD\uFFFD\u07CAs.\u0000\uFFFD\u0007\uFFFDR\uFFFD\u6650\u0027F\u0000\uFFFD\u000B\uFFFD\u0016#\uFFFD\uFFFD\uFFFD\u002B\uFFFD\uFFFDu\u0015\u06B8~[\u001D\uFFFD\uFFFD\uFFFDNJ\uFFFD\u001BE\u0012wUl\u00DF\uFFFD\uFFFD\u00127(\uFFFD\uFFFD\uFFFD\uFFFD9\uFFFD\u0022YK=\uFFFD-\u001A5\t\uFFFD \uFFFD\uFFFD\uFFFD-\uFFFD\uFFFD\uFFFDU\uFFFD\uFFFD\uFFFD\u000F\uFFFDT\u0201V\uFFFDa\uFFFD9\uFFFDy\u00278\uFFFD\b\u0060I:7\uFFFD\uFFFDg\u001FT\uFFFD\uFFFD\uFFFD\uFFFD\uFFFDP\uFFFD\u0016YI^\uFFFD\uFFFD\u011B\uFFFD\uFFFD\uFFFD\uFFFDD\uFFFD\uFFFD*\uFFFDl\fd\uFFFD\u000E3\uFFFD5t\uFFFD[\u04C2\uFFFD\uFFFD\r",
+        "b\uFFFD\uFFFDq v\uFFFDv\uFFFD\u0012\uFFFD\uFFFD$\u000F\r",
+        "\u0005\uFFFD\trD4\uFFFDK\u0016\u0672u\uFFFDi\uFFFD%\uFFFD\uFFFD\uFFFD\uFFFD\u0006\uFFFD\uFFFD\uFFFDo\uFFFD\uFFFD\uFFFDB\u0003\u0011d\uFFFDV6x\uFFFD\uFFFD\uFFFD\uFFFD"
       ],
       "StatusCode": 202,
       "ResponseHeaders": {
         "Content-Length": "0",
-<<<<<<< HEAD
-        "Date": "Tue, 02 Feb 2021 21:29:56 GMT",
-=======
-        "Date": "Wed, 17 Feb 2021 22:34:14 GMT",
->>>>>>> 1814567d
+        "Date": "Fri, 19 Feb 2021 19:13:02 GMT",
         "Server": [
           "Windows-Azure-HDFS/1.0",
           "Microsoft-HTTPAPI/2.0"
         ],
-        "x-ms-client-request-id": "1260cd07-1a52-48b5-d895-dad5cfe35d5f",
-<<<<<<< HEAD
-        "x-ms-request-id": "348dbced-101f-0080-11aa-f98059000000",
-=======
-        "x-ms-request-id": "7e5e8897-401f-0079-6b7d-05837b000000",
->>>>>>> 1814567d
+        "x-ms-client-request-id": "1d242a91-ce28-0cc4-8749-638f3e9055c8",
+        "x-ms-request-id": "6f4bb4a4-e01f-004f-08f3-060e0b000000",
         "x-ms-request-server-encrypted": "true",
         "x-ms-version": "2020-06-12"
       },
       "ResponseBody": []
     },
     {
-      "RequestUri": "https://seannse.dfs.core.windows.net/test-filesystem-bc1f4683-c3fc-96f9-ae8e-087aacdfc8f1/test-file-40bf671b-bca2-56f4-7de5-82ef251f9803?action=flush\u0026position=1024",
+      "RequestUri": "https://seannse.dfs.core.windows.net/test-filesystem-b646cd32-93f6-3441-275b-3d482dcfc11a/test-file-6d98d782-e200-d40c-ecfe-83372d59fee4?action=flush\u0026position=1024",
       "RequestMethod": "PATCH",
       "RequestHeaders": {
         "Accept": "application/json",
         "Authorization": "Sanitized",
-<<<<<<< HEAD
-        "traceparent": "00-528d546c2c6f4a43bc14e0209104364e-d34c68b63d995d46-00",
-        "User-Agent": [
-          "azsdk-net-Storage.Files.DataLake/12.7.0-alpha.20210202.1",
-          "(.NET 5.0.2; Microsoft Windows 10.0.19042)"
-        ],
-        "x-ms-client-request-id": "be22d479-dd39-328e-dd24-4627a7bc4b77",
-        "x-ms-date": "Tue, 02 Feb 2021 21:29:56 GMT",
-=======
-        "Content-Length": "0",
-        "traceparent": "00-37c350440fa5284aae5c90ad9c9e372f-689801258704174e-00",
-        "User-Agent": [
-          "azsdk-net-Storage.Files.DataLake/12.7.0-alpha.20210217.1",
-          "(.NET 5.0.3; Microsoft Windows 10.0.19042)"
-        ],
-        "x-ms-client-request-id": "be22d479-dd39-328e-dd24-4627a7bc4b77",
-        "x-ms-date": "Wed, 17 Feb 2021 22:34:14 GMT",
->>>>>>> 1814567d
+        "traceparent": "00-5e08ea4f3cd7c540b882b8af35902718-7e36fe54ef2e1448-00",
+        "User-Agent": [
+          "azsdk-net-Storage.Files.DataLake/12.7.0-alpha.20210219.1",
+          "(.NET 5.0.3; Microsoft Windows 10.0.19041)"
+        ],
+        "x-ms-client-request-id": "56b2d2d3-18b4-8962-8e16-8285309df573",
+        "x-ms-date": "Fri, 19 Feb 2021 19:13:04 GMT",
         "x-ms-return-client-request-id": "true",
         "x-ms-version": "2020-06-12"
       },
@@ -205,53 +132,33 @@
       "StatusCode": 200,
       "ResponseHeaders": {
         "Content-Length": "0",
-<<<<<<< HEAD
-        "Date": "Tue, 02 Feb 2021 21:29:56 GMT",
-        "ETag": "\u00220x8D8C7C1B041FE8A\u0022",
-        "Last-Modified": "Tue, 02 Feb 2021 21:29:57 GMT",
-=======
-        "Date": "Wed, 17 Feb 2021 22:34:14 GMT",
-        "ETag": "\u00220x8D8D39427B050E6\u0022",
-        "Last-Modified": "Wed, 17 Feb 2021 22:34:14 GMT",
->>>>>>> 1814567d
+        "Date": "Fri, 19 Feb 2021 19:13:02 GMT",
+        "ETag": "\u00220x8D8D50A617DE06C\u0022",
+        "Last-Modified": "Fri, 19 Feb 2021 19:13:03 GMT",
         "Server": [
           "Windows-Azure-HDFS/1.0",
           "Microsoft-HTTPAPI/2.0"
         ],
-        "x-ms-client-request-id": "be22d479-dd39-328e-dd24-4627a7bc4b77",
-<<<<<<< HEAD
-        "x-ms-request-id": "348dbd04-101f-0080-28aa-f98059000000",
-=======
-        "x-ms-request-id": "7e5e889f-401f-0079-737d-05837b000000",
->>>>>>> 1814567d
+        "x-ms-client-request-id": "56b2d2d3-18b4-8962-8e16-8285309df573",
+        "x-ms-request-id": "6f4bb4b5-e01f-004f-19f3-060e0b000000",
         "x-ms-request-server-encrypted": "false",
         "x-ms-version": "2020-06-12"
       },
       "ResponseBody": []
     },
     {
-      "RequestUri": "https://seannse.blob.core.windows.net/test-filesystem-bc1f4683-c3fc-96f9-ae8e-087aacdfc8f1/test-file-40bf671b-bca2-56f4-7de5-82ef251f9803",
+      "RequestUri": "https://seannse.blob.core.windows.net/test-filesystem-b646cd32-93f6-3441-275b-3d482dcfc11a/test-file-6d98d782-e200-d40c-ecfe-83372d59fee4",
       "RequestMethod": "HEAD",
       "RequestHeaders": {
         "Accept": "application/xml",
         "Authorization": "Sanitized",
-<<<<<<< HEAD
-        "traceparent": "00-7f7204ad7853934487ca4a875a7b7812-1189c67f987b3f49-00",
-        "User-Agent": [
-          "azsdk-net-Storage.Files.DataLake/12.7.0-alpha.20210202.1",
-          "(.NET 5.0.2; Microsoft Windows 10.0.19042)"
-        ],
-        "x-ms-client-request-id": "fa5b4940-9fc0-b525-8db8-9a8e79d067c4",
-        "x-ms-date": "Tue, 02 Feb 2021 21:29:56 GMT",
-=======
-        "traceparent": "00-9b88ad4977be2f4db730dd5c184bc233-b4836b5df0dafb4b-00",
-        "User-Agent": [
-          "azsdk-net-Storage.Files.DataLake/12.7.0-alpha.20210217.1",
-          "(.NET 5.0.3; Microsoft Windows 10.0.19042)"
-        ],
-        "x-ms-client-request-id": "fa5b4940-9fc0-b525-8db8-9a8e79d067c4",
-        "x-ms-date": "Wed, 17 Feb 2021 22:34:14 GMT",
->>>>>>> 1814567d
+        "traceparent": "00-5301488b18a9464f93b37fc3d2fec3d2-f820cd12937ad84b-00",
+        "User-Agent": [
+          "azsdk-net-Storage.Files.DataLake/12.7.0-alpha.20210219.1",
+          "(.NET 5.0.3; Microsoft Windows 10.0.19041)"
+        ],
+        "x-ms-client-request-id": "6cbc7bca-ffdd-c214-e730-b074e0054e46",
+        "x-ms-date": "Fri, 19 Feb 2021 19:13:04 GMT",
         "x-ms-return-client-request-id": "true",
         "x-ms-version": "2020-06-12"
       },
@@ -261,15 +168,9 @@
         "Accept-Ranges": "bytes",
         "Content-Length": "1024",
         "Content-Type": "application/octet-stream",
-<<<<<<< HEAD
-        "Date": "Tue, 02 Feb 2021 21:29:56 GMT",
-        "ETag": "\u00220x8D8C7C1B041FE8A\u0022",
-        "Last-Modified": "Tue, 02 Feb 2021 21:29:57 GMT",
-=======
-        "Date": "Wed, 17 Feb 2021 22:34:14 GMT",
-        "ETag": "\u00220x8D8D39427B050E6\u0022",
-        "Last-Modified": "Wed, 17 Feb 2021 22:34:14 GMT",
->>>>>>> 1814567d
+        "Date": "Fri, 19 Feb 2021 19:13:03 GMT",
+        "ETag": "\u00220x8D8D50A617DE06C\u0022",
+        "Last-Modified": "Fri, 19 Feb 2021 19:13:03 GMT",
         "Server": [
           "Windows-Azure-Blob/1.0",
           "Microsoft-HTTPAPI/2.0"
@@ -277,50 +178,32 @@
         "x-ms-access-tier": "Hot",
         "x-ms-access-tier-inferred": "true",
         "x-ms-blob-type": "BlockBlob",
-        "x-ms-client-request-id": "fa5b4940-9fc0-b525-8db8-9a8e79d067c4",
-<<<<<<< HEAD
-        "x-ms-creation-time": "Tue, 02 Feb 2021 21:29:57 GMT",
-=======
-        "x-ms-creation-time": "Wed, 17 Feb 2021 22:34:14 GMT",
->>>>>>> 1814567d
+        "x-ms-client-request-id": "6cbc7bca-ffdd-c214-e730-b074e0054e46",
+        "x-ms-creation-time": "Fri, 19 Feb 2021 19:13:03 GMT",
         "x-ms-group": "$superuser",
         "x-ms-lease-state": "available",
         "x-ms-lease-status": "unlocked",
         "x-ms-owner": "$superuser",
         "x-ms-permissions": "rw-r-----",
-<<<<<<< HEAD
-        "x-ms-request-id": "fb80a0e7-501e-0075-7eaa-f91473000000",
-=======
-        "x-ms-request-id": "b52103a3-101e-0039-6e7d-058443000000",
->>>>>>> 1814567d
+        "x-ms-request-id": "2e6c2335-201e-00a4-60f3-0676f9000000",
         "x-ms-server-encrypted": "true",
         "x-ms-version": "2020-06-12"
       },
       "ResponseBody": []
     },
     {
-      "RequestUri": "https://seannse.blob.core.windows.net/test-filesystem-bc1f4683-c3fc-96f9-ae8e-087aacdfc8f1?restype=container",
+      "RequestUri": "https://seannse.blob.core.windows.net/test-filesystem-b646cd32-93f6-3441-275b-3d482dcfc11a?restype=container",
       "RequestMethod": "DELETE",
       "RequestHeaders": {
         "Accept": "application/xml",
         "Authorization": "Sanitized",
-<<<<<<< HEAD
-        "traceparent": "00-0594fa1b8096414b886bb50a25a3022f-58bec06eb3f2df4e-00",
-        "User-Agent": [
-          "azsdk-net-Storage.Files.DataLake/12.7.0-alpha.20210202.1",
-          "(.NET 5.0.2; Microsoft Windows 10.0.19042)"
-        ],
-        "x-ms-client-request-id": "5de64234-5061-d9b6-c0d4-1619371cce05",
-        "x-ms-date": "Tue, 02 Feb 2021 21:29:56 GMT",
-=======
-        "traceparent": "00-4cdef3f4ededd0408fc458e47f75fd1e-dc90e398a11cd346-00",
-        "User-Agent": [
-          "azsdk-net-Storage.Files.DataLake/12.7.0-alpha.20210217.1",
-          "(.NET 5.0.3; Microsoft Windows 10.0.19042)"
-        ],
-        "x-ms-client-request-id": "5de64234-5061-d9b6-c0d4-1619371cce05",
-        "x-ms-date": "Wed, 17 Feb 2021 22:34:14 GMT",
->>>>>>> 1814567d
+        "traceparent": "00-da8f89dd86427d48b010505553907a78-1a3d6988d046c74b-00",
+        "User-Agent": [
+          "azsdk-net-Storage.Files.DataLake/12.7.0-alpha.20210219.1",
+          "(.NET 5.0.3; Microsoft Windows 10.0.19041)"
+        ],
+        "x-ms-client-request-id": "b4ba0286-88e0-6e95-ed50-db0f533f4e99",
+        "x-ms-date": "Fri, 19 Feb 2021 19:13:04 GMT",
         "x-ms-return-client-request-id": "true",
         "x-ms-version": "2020-06-12"
       },
@@ -328,28 +211,20 @@
       "StatusCode": 202,
       "ResponseHeaders": {
         "Content-Length": "0",
-<<<<<<< HEAD
-        "Date": "Tue, 02 Feb 2021 21:29:56 GMT",
-=======
-        "Date": "Wed, 17 Feb 2021 22:34:14 GMT",
->>>>>>> 1814567d
+        "Date": "Fri, 19 Feb 2021 19:13:03 GMT",
         "Server": [
           "Windows-Azure-Blob/1.0",
           "Microsoft-HTTPAPI/2.0"
         ],
-        "x-ms-client-request-id": "5de64234-5061-d9b6-c0d4-1619371cce05",
-<<<<<<< HEAD
-        "x-ms-request-id": "fb80a116-501e-0075-28aa-f91473000000",
-=======
-        "x-ms-request-id": "b521040d-101e-0039-4c7d-058443000000",
->>>>>>> 1814567d
+        "x-ms-client-request-id": "b4ba0286-88e0-6e95-ed50-db0f533f4e99",
+        "x-ms-request-id": "2e6c23f3-201e-00a4-14f3-0676f9000000",
         "x-ms-version": "2020-06-12"
       },
       "ResponseBody": []
     }
   ],
   "Variables": {
-    "RandomSeed": "1747054306",
+    "RandomSeed": "1639472576",
     "Storage_TestConfigHierarchicalNamespace": "NamespaceTenant\nseannse\nU2FuaXRpemVk\nhttps://seannse.blob.core.windows.net\nhttps://seannse.file.core.windows.net\nhttps://seannse.queue.core.windows.net\nhttps://seannse.table.core.windows.net\n\n\n\n\nhttps://seannse-secondary.blob.core.windows.net\nhttps://seannse-secondary.file.core.windows.net\nhttps://seannse-secondary.queue.core.windows.net\nhttps://seannse-secondary.table.core.windows.net\n68390a19-a643-458b-b726-408abf67b4fc\nSanitized\n72f988bf-86f1-41af-91ab-2d7cd011db47\nhttps://login.microsoftonline.com/\nCloud\nBlobEndpoint=https://seannse.blob.core.windows.net/;QueueEndpoint=https://seannse.queue.core.windows.net/;FileEndpoint=https://seannse.file.core.windows.net/;BlobSecondaryEndpoint=https://seannse-secondary.blob.core.windows.net/;QueueSecondaryEndpoint=https://seannse-secondary.queue.core.windows.net/;FileSecondaryEndpoint=https://seannse-secondary.file.core.windows.net/;AccountName=seannse;AccountKey=Sanitized\n"
   }
 }