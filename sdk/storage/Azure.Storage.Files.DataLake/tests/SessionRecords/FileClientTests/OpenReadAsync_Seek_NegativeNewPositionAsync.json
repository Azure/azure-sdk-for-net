--- conflicted
+++ resolved
@@ -15,11 +15,7 @@
         "x-ms-client-request-id": "d753d4f9-72ab-39a4-5351-07d55dc5f47c",
         "x-ms-date": "Fri, 19 Feb 2021 19:58:50 GMT",
         "x-ms-return-client-request-id": "true",
-<<<<<<< HEAD
-        "x-ms-version": "2020-12-06"
-=======
-        "x-ms-version": "2021-02-12"
->>>>>>> 7e782c87
+        "x-ms-version": "2021-02-12"
       },
       "RequestBody": null,
       "StatusCode": 201,
@@ -34,11 +30,7 @@
         ],
         "x-ms-client-request-id": "d753d4f9-72ab-39a4-5351-07d55dc5f47c",
         "x-ms-request-id": "46924566-401e-0056-32f9-068eb0000000",
-<<<<<<< HEAD
-        "x-ms-version": "2020-12-06"
-=======
-        "x-ms-version": "2021-02-12"
->>>>>>> 7e782c87
+        "x-ms-version": "2021-02-12"
       },
       "ResponseBody": []
     },
@@ -57,11 +49,7 @@
         "x-ms-client-request-id": "2f310f13-481f-8cf5-e215-104480d9368b",
         "x-ms-date": "Fri, 19 Feb 2021 19:58:50 GMT",
         "x-ms-return-client-request-id": "true",
-<<<<<<< HEAD
-        "x-ms-version": "2020-12-06"
-=======
-        "x-ms-version": "2021-02-12"
->>>>>>> 7e782c87
+        "x-ms-version": "2021-02-12"
       },
       "RequestBody": null,
       "StatusCode": 201,
@@ -76,11 +64,7 @@
         ],
         "x-ms-client-request-id": "2f310f13-481f-8cf5-e215-104480d9368b",
         "x-ms-request-id": "d66ac15e-f01f-0088-2bf9-069a56000000",
-<<<<<<< HEAD
-        "x-ms-version": "2020-12-06"
-=======
-        "x-ms-version": "2021-02-12"
->>>>>>> 7e782c87
+        "x-ms-version": "2021-02-12"
       },
       "ResponseBody": []
     },
@@ -100,11 +84,7 @@
         "x-ms-client-request-id": "1d242a91-ce28-0cc4-8749-638f3e9055c8",
         "x-ms-date": "Fri, 19 Feb 2021 19:58:50 GMT",
         "x-ms-return-client-request-id": "true",
-<<<<<<< HEAD
-        "x-ms-version": "2020-12-06"
-=======
-        "x-ms-version": "2021-02-12"
->>>>>>> 7e782c87
+        "x-ms-version": "2021-02-12"
       },
       "RequestBody": "ApNFI2SgbfUfwVrMSI5xrxirTll86m6kLt4TCTTYJ5Y0zrAwMR4uWGddt+oY2PDF4Fi8sneb/xgkofWFjWPBR5nDl3reQH35fPXyHzKEjFXtTSncHHUfmc6YC5ApqcsDm3BQVEB25p/awjWBqd/loBWflz865SokpP6rRjXt0NMq7oTCMzcVd2aKAVo/nu/usmt6ihGLybZFK7BByqBq7fFiVrpbImzdiR/YsOTQ5AUPvJPKckXBniXOfQeH06zGHxRo3Uc1k5D+nQHxsxnRdEeqMg0Nn3usoLeVjaVkVrVyEpDQaAe92SkDy9VEz+sM/AjA3aGfuICYuz2QoAXqmUZLfqGJAQxA7FjkCtSlaNDMiJGdpHkU01kPN6zJLTkkGDGO+FBKgvr7gPBIuq6r8lNswxd0TfXNN6pHecpgdr4ewPGiF29/ggWWoSOIyxmqY0RYXGkisMs7wcGlAgkvmgkyKfq8Cdvk7UER3avSRGuRnBWGCBlU/A8mZlWu2X/8ZgcZVqEe7lpodG8oENIfaX1VFGX0qZLw3S3qlqKGNRPBFXakuO3Kc667HZSqLOs9Bv3YWcUaCL11KXl0M1e34j5bZvtce7CPiqC2OYz+RbFBrY+lrtxOpw25Lo90VkBWAztVT8Xw4ItMSM4kY88wduPHMoXIEjRiDb7uo0wgGzRgXzVQqPbrUc0EWGUOKUQ+iLerrCO6jvEG80EHAT0+LC2ZxAOZ4M7t3OG4xLnOU+N6sBuUdW4RpdFESbW05E+QxSw4dGVApKjpvtBCAso3OJ9ejFEhqbe+hx4yVZYYOfiRJ/6Nlt9+OQtzq7aez6MHDBEVVlf+bhx0eexGDk8R0IXYsdrLqaHA31NFrv4AILh7K0iEA+KgkrnhGBzyOCu8Ydoxxh3IO2NvVXYEuL8edFk0y+IHjc2iNx4h6pGFzqcniU0jz1qasu/kFK1snNr5w6TDvm1ItNMMj47/p1HR6ofP3S5y+qX/mRjzInggNptEJybtwQ863tV5Fz/LmwqeEykmnL6rhsn+xCVUVZFb7Fjzu4Aq5Cl3lP5Z+eNlM/0NVA9P+ZncmKBd7v3q5olDHirn2N+Kcy4ArwfAUo3mmZAnRgCCC/O/FiPfzfUrjK51Fdq4flsdg+DgTkqRG0USd1Vsw5+IwRI3KMG8q6Y51SJZSz2yLRo1CcMgob2oLfrdzFWfvsgP7FTIgVaZYdc5p3knONAIYEk6N7rcZx9UjvrG395QmRZZSV7o6qzEm6jr5vpEgfUq1WwMZIYOM4U1dPJb04L46A1ize5xIHaddpwS8IEkDw0FnAlyRDSPSxbZsnW6acgl8v3s4rMGuLX1b+7q/EIDEWTkVjZ4hqTZ0g==",
       "StatusCode": 202,
@@ -118,11 +98,7 @@
         "x-ms-client-request-id": "1d242a91-ce28-0cc4-8749-638f3e9055c8",
         "x-ms-request-id": "d66ac166-f01f-0088-33f9-069a56000000",
         "x-ms-request-server-encrypted": "true",
-<<<<<<< HEAD
-        "x-ms-version": "2020-12-06"
-=======
-        "x-ms-version": "2021-02-12"
->>>>>>> 7e782c87
+        "x-ms-version": "2021-02-12"
       },
       "ResponseBody": []
     },
@@ -140,11 +116,7 @@
         "x-ms-client-request-id": "56b2d2d3-18b4-8962-8e16-8285309df573",
         "x-ms-date": "Fri, 19 Feb 2021 19:58:50 GMT",
         "x-ms-return-client-request-id": "true",
-<<<<<<< HEAD
-        "x-ms-version": "2020-12-06"
-=======
-        "x-ms-version": "2021-02-12"
->>>>>>> 7e782c87
+        "x-ms-version": "2021-02-12"
       },
       "RequestBody": null,
       "StatusCode": 200,
@@ -160,11 +132,7 @@
         "x-ms-client-request-id": "56b2d2d3-18b4-8962-8e16-8285309df573",
         "x-ms-request-id": "d66ac172-f01f-0088-3ef9-069a56000000",
         "x-ms-request-server-encrypted": "false",
-<<<<<<< HEAD
-        "x-ms-version": "2020-12-06"
-=======
-        "x-ms-version": "2021-02-12"
->>>>>>> 7e782c87
+        "x-ms-version": "2021-02-12"
       },
       "ResponseBody": []
     },
@@ -182,11 +150,7 @@
         "x-ms-client-request-id": "6cbc7bca-ffdd-c214-e730-b074e0054e46",
         "x-ms-date": "Fri, 19 Feb 2021 19:58:50 GMT",
         "x-ms-return-client-request-id": "true",
-<<<<<<< HEAD
-        "x-ms-version": "2020-12-06"
-=======
-        "x-ms-version": "2021-02-12"
->>>>>>> 7e782c87
+        "x-ms-version": "2021-02-12"
       },
       "RequestBody": null,
       "StatusCode": 200,
@@ -213,11 +177,7 @@
         "x-ms-permissions": "rw-r-----",
         "x-ms-request-id": "469246d0-401e-0056-07f9-068eb0000000",
         "x-ms-server-encrypted": "true",
-<<<<<<< HEAD
-        "x-ms-version": "2020-12-06"
-=======
-        "x-ms-version": "2021-02-12"
->>>>>>> 7e782c87
+        "x-ms-version": "2021-02-12"
       },
       "ResponseBody": []
     },
@@ -235,11 +195,7 @@
         "x-ms-client-request-id": "b4ba0286-88e0-6e95-ed50-db0f533f4e99",
         "x-ms-date": "Fri, 19 Feb 2021 19:58:50 GMT",
         "x-ms-return-client-request-id": "true",
-<<<<<<< HEAD
-        "x-ms-version": "2020-12-06"
-=======
-        "x-ms-version": "2021-02-12"
->>>>>>> 7e782c87
+        "x-ms-version": "2021-02-12"
       },
       "RequestBody": null,
       "StatusCode": 202,
@@ -252,11 +208,7 @@
         ],
         "x-ms-client-request-id": "b4ba0286-88e0-6e95-ed50-db0f533f4e99",
         "x-ms-request-id": "46924713-401e-0056-48f9-068eb0000000",
-<<<<<<< HEAD
-        "x-ms-version": "2020-12-06"
-=======
-        "x-ms-version": "2021-02-12"
->>>>>>> 7e782c87
+        "x-ms-version": "2021-02-12"
       },
       "ResponseBody": []
     }
