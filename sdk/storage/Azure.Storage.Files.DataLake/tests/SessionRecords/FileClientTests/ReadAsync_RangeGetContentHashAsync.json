{
  "Entries": [
    {
      "RequestUri": "https://seannse.blob.core.windows.net/test-filesystem-2481c00b-13d3-1d8f-071d-54eadef68d98?restype=container",
      "RequestMethod": "PUT",
      "RequestHeaders": {
        "Accept": "application/xml",
        "Authorization": "Sanitized",
<<<<<<< HEAD
        "traceparent": "00-9a0373be9d811e46b59b31fe0d6dee2c-a5ac6b8409813d47-00",
        "User-Agent": [
          "azsdk-net-Storage.Files.DataLake/12.7.0-alpha.20210202.1",
          "(.NET Framework 4.8.4250.0; Microsoft Windows 10.0.19042 )"
        ],
        "x-ms-blob-public-access": "container",
        "x-ms-client-request-id": "ec7c81ae-2dde-7da1-bbff-be5cd4647ff9",
        "x-ms-date": "Wed, 03 Feb 2021 02:09:32 GMT",
=======
        "traceparent": "00-72e8db2b073a5e4598aea7ab138b805e-00b790081aaa704c-00",
        "User-Agent": [
          "azsdk-net-Storage.Files.DataLake/12.7.0-alpha.20210217.1",
          "(.NET 5.0.3; Microsoft Windows 10.0.19042)"
        ],
        "x-ms-blob-public-access": "container",
        "x-ms-client-request-id": "ec7c81ae-2dde-7da1-bbff-be5cd4647ff9",
        "x-ms-date": "Wed, 17 Feb 2021 22:35:04 GMT",
>>>>>>> 1814567d
        "x-ms-return-client-request-id": "true",
        "x-ms-version": "2020-06-12"
      },
      "RequestBody": null,
      "StatusCode": 201,
      "ResponseHeaders": {
        "Content-Length": "0",
<<<<<<< HEAD
        "Date": "Wed, 03 Feb 2021 02:09:33 GMT",
        "ETag": "\u00220x8D8C7E8BFD11E54\u0022",
        "Last-Modified": "Wed, 03 Feb 2021 02:09:33 GMT",
=======
        "Date": "Wed, 17 Feb 2021 22:35:04 GMT",
        "ETag": "\u00220x8D8D39445729E68\u0022",
        "Last-Modified": "Wed, 17 Feb 2021 22:35:04 GMT",
>>>>>>> 1814567d
        "Server": [
          "Windows-Azure-Blob/1.0",
          "Microsoft-HTTPAPI/2.0"
        ],
        "x-ms-client-request-id": "ec7c81ae-2dde-7da1-bbff-be5cd4647ff9",
<<<<<<< HEAD
        "x-ms-request-id": "3fd4ecc9-501e-0065-0bd1-f9d11b000000",
=======
        "x-ms-request-id": "5a6134e1-301e-0001-687d-052083000000",
>>>>>>> 1814567d
        "x-ms-version": "2020-06-12"
      },
      "ResponseBody": []
    },
    {
      "RequestUri": "https://seannse.dfs.core.windows.net/test-filesystem-2481c00b-13d3-1d8f-071d-54eadef68d98/test-file-c6ef7c63-5eab-8310-7ed0-65abe690e917?resource=file",
      "RequestMethod": "PUT",
      "RequestHeaders": {
        "Accept": "application/json",
        "Authorization": "Sanitized",
<<<<<<< HEAD
        "traceparent": "00-e7d270f39ca8e6448573a94322d50de5-542c22d1aa2d004b-00",
        "User-Agent": [
          "azsdk-net-Storage.Files.DataLake/12.7.0-alpha.20210202.1",
          "(.NET Framework 4.8.4250.0; Microsoft Windows 10.0.19042 )"
        ],
        "x-ms-client-request-id": "3dec774e-0d39-19fd-02af-7db3d1f2db92",
        "x-ms-date": "Wed, 03 Feb 2021 02:09:32 GMT",
=======
        "traceparent": "00-55b331dea5106241a4489038c0a5fa4a-b1e761bffe337e4d-00",
        "User-Agent": [
          "azsdk-net-Storage.Files.DataLake/12.7.0-alpha.20210217.1",
          "(.NET 5.0.3; Microsoft Windows 10.0.19042)"
        ],
        "x-ms-client-request-id": "3dec774e-0d39-19fd-02af-7db3d1f2db92",
        "x-ms-date": "Wed, 17 Feb 2021 22:35:04 GMT",
>>>>>>> 1814567d
        "x-ms-return-client-request-id": "true",
        "x-ms-version": "2020-06-12"
      },
      "RequestBody": null,
      "StatusCode": 201,
      "ResponseHeaders": {
        "Content-Length": "0",
<<<<<<< HEAD
        "Date": "Wed, 03 Feb 2021 02:09:33 GMT",
        "ETag": "\u00220x8D8C7E8C00E42B0\u0022",
        "Last-Modified": "Wed, 03 Feb 2021 02:09:34 GMT",
=======
        "Date": "Wed, 17 Feb 2021 22:35:04 GMT",
        "ETag": "\u00220x8D8D39445ACE0AE\u0022",
        "Last-Modified": "Wed, 17 Feb 2021 22:35:05 GMT",
>>>>>>> 1814567d
        "Server": [
          "Windows-Azure-HDFS/1.0",
          "Microsoft-HTTPAPI/2.0"
        ],
        "x-ms-client-request-id": "3dec774e-0d39-19fd-02af-7db3d1f2db92",
<<<<<<< HEAD
        "x-ms-request-id": "1103721f-b01f-007d-06d1-f90e7c000000",
=======
        "x-ms-request-id": "4ccb7943-a01f-0061-5c7d-055c1c000000",
>>>>>>> 1814567d
        "x-ms-version": "2020-06-12"
      },
      "ResponseBody": []
    },
    {
      "RequestUri": "https://seannse.dfs.core.windows.net/test-filesystem-2481c00b-13d3-1d8f-071d-54eadef68d98/test-file-c6ef7c63-5eab-8310-7ed0-65abe690e917?action=append\u0026position=0",
      "RequestMethod": "PATCH",
      "RequestHeaders": {
        "Accept": "application/json",
        "Authorization": "Sanitized",
        "Content-Length": "1876",
        "Content-Type": "application/json",
        "User-Agent": [
<<<<<<< HEAD
          "azsdk-net-Storage.Files.DataLake/12.7.0-alpha.20210202.1",
          "(.NET Framework 4.8.4250.0; Microsoft Windows 10.0.19042 )"
        ],
        "x-ms-client-request-id": "6e5c7884-aca4-09de-5cf9-8738cf9f0617",
        "x-ms-date": "Wed, 03 Feb 2021 02:09:33 GMT",
=======
          "azsdk-net-Storage.Files.DataLake/12.7.0-alpha.20210217.1",
          "(.NET 5.0.3; Microsoft Windows 10.0.19042)"
        ],
        "x-ms-client-request-id": "6e5c7884-aca4-09de-5cf9-8738cf9f0617",
        "x-ms-date": "Wed, 17 Feb 2021 22:35:05 GMT",
>>>>>>> 1814567d
        "x-ms-return-client-request-id": "true",
        "x-ms-version": "2020-06-12"
      },
      "RequestBody": [
        "kI\\#\u07BD\uFFFD\uFFFD\uFFFD\uFFFD\uFFFD\uFFFD\uFFFDi\uFFFD\uFFFD2v\u003C\\z\uFFFD\uFFFD\uFFFDt\uFFFD0\uFFFD\uFFFD\uFFFD,;\uFFFDx\uFFFD\u003E \uFFFD\uFFFD\uFFFD\uFFFD\u0060]\uFFFD\u0015\uFFFDRj3)](\u0022\u007F\u02CF\uFFFD\uFFFD\uFFFD\uFFFD\uFFFD\u05B2TH\uFFFD(\uFFFDVkjwK\u040F@\\\uFFFD^\u000B\u0793\uFFFD\uFFFD\uFFFD\u0013\uFFFD\uFFFD\uFFFD_\u0018\bc\uFFFD\u0014\uFFFD\t\u0060P\uFFFD\uFFFD\u0014\u023F\uFFFD\uFFFDR\uFFFD2\uFFFDP\uFFFDdN\u0004\uFFFD5\u001F.\uFFFD\uFFFD\u000BRo\uFFFD;z\uFFFDS\uFFFD\u000EX=\u007F\uFFFD\uFFFD\uFFFD6R\tc}\uFFFD\uFFFD\u001D\uFFFD0\u0169\uFFFD*1\uFFFD\uFFFDm\uFFFDmw\uFFFD\u0017u\uFFFD\uFFFD;B\uFFFDp\uFFFD\u0015\uFFFD\uFFFD\uFFFD$])y\uFFFDQ1\n",
        "\uFFFD\uFFFD\uFFFDg\uFFFD\uFFFD]\u0011\u0001\uFFFDqA;\uFFFDk\uFFFDV\uFFFD\uFFFDEK5\uFFFD\uFFFD\u002Bd\u0060\uFFFDDC\uFFFD%\uFFFD\f\uFFFD\u000F\u000F\uFFFDe\uFFFD\u0013\u04CE\uFFFD\u002B\uFFFD\uFFFD\uFFFD\uFFFD\u0022\u0004\uFFFD\uFFFD\u007FT\uFFFD\u003Cxr\uFFFD\u037D\uFFFDK~.\uFFFD[\uFFFD\uFFFD \uFFFD1x\uFFFD\u0000\uFFFDm\uFFFD\u03CF\uFFFD!\uFFFD]\uFFFDN@\uFFFD\u0027\uFFFD\uFFFDM8\u0005\uFFFD\uFFFD\uFFFD?c\uFFFD\uFFFD\uFFFD\uFFFD\uFFFD\uFFFD\uFFFDE\uFFFDS,\u03A4\uFFFDK\u0014\uFFFD\uFFFD\uFFFD\uFFFD\uFFFDh\uFFFD3|\uFFFDs\uFFFD\u000B\uFFFD.o\u0013\uFFFD\uFFFD\uFFFD\uFFFD\u0060\u001A\bfg\uFFFD\uFFFDH\uFFFD\uFFFD\uFFFD55\uFFFD(\uFFFD\uFFFD\uFFFD\uFFFD\uFFFD\uFFFD\uFFFD\u0004HQ\uFFFD5\uFFFDTV\u0019\u010D\uFFFD\uFFFD-8n$\uFFFD\uFFFD\n",
        "\uFFFD\uFFFD\uFFFD\uFFFD\uFFFD\uFFFD\uFFFD\u002B\uFFFDJ\uFFFDW5b\u001F\uFFFD\u0027\u0013\u001A\uFFFD\uFFFD\u001Bpc\t\uFFFD\uFFFD\uFFFD$\uFFFD\u012E\uFFFDPdqf\tH\uFFFDU*Iy\uFFFD6\uFFFD\uFFFD\u0018\uFFFD\uFFFD\u0637q\uFFFDf\uFFFD\uFFFD@\uFFFD\u003E\u0006A\uFFFD1\uFFFD\uFFFD\uFFFD\uFFFDB\u001D\uFFFDvDo\uFFFD\uFFFD\uFFFD\uFFFD\t/\uFFFD_\uFFFD\uFFFD\uFFFDFh\uFFFD\u000B\uFFFD|\u0007\uFFFD\u0016$\b\uFFFD|\uFFFD\uFFFD\uFFFDj\uFFFD\uFFFD\r",
        "A-w\uFFFDo\u04797\uFFFD\uFFFD\uFFFD\uFFFD\uFFFD;W}\u001C\uFFFDb\uFFFD\uFFFD\uFFFD-K\uFFFD\u00028;Lb\u003C\u0772\u07B4\u0019\uFFFD/\uFFFD\u000E\uFFFD\uFFFD\uFFFD\u007F}XZA??\uFFFD\uFFFD \u003EK\u007F\uFFFD,\uFFFDl\uFFFD~\uFFFD^Z\uFFFD\uFFFD\uFFFD\uFFFD\u003E\uFFFD\uFFFD\u0007S\uFFFD\uFFFD\u03EE\uFFFDq\uFFFD\uFFFD\uFFFD\r",
        "\uFFFDu\uFFFDt\uFFFD5\u0019\uFFFDG.vD\uFFFD$\uFFFD[\uFFFD\uFFFD\u0001\uFFFD\uFFFD\uFFFD\uFFFD\u0060Y\uFFFDP^u\u0122\uFFFD\u076D\uFFFD\f\uFFFD\u0027P$\u0226\uFFFD\u0759\f\u003C\uFFFD\u001A\u0016\b;\uFFFDZ\uFFFD\uFFFD\u00149\uFFFD\uFFFDe\uFFFDj\uFFFD\uFFFD\b\uFFFD?\uFFFD\uFFFDxk\uFFFD\uFFFD\u001C\uFFFD\uFFFD\uFFFDLs\uFFFDD_\uFFFDg\uFFFD\uFFFD\uFFFD/\u001Bt\uFFFD\uFFFD[b\uFFFDn\t\uFFFD\u0004UJrD\uFFFD\uFFFD\u001Eo\uFFFD\uFFFD\u0001M\uFFFD\u0013\u0002!r\uFFFDl:\uFFFD\u0026\u0010\uFFFD]\uFFFD\uFFFD\uFFFD\uFFFDHx\uFFFD\uFFFDG\u001D|\uFFFD\u001A*\uFFFDi\u0013\uFFFDa\u0019\u0027\uFFFD\uFFFDXAa\uFFFD\uFFFD\uFFFD\u007F.:\uFFFD\uFFFD\u0005/\uFFFD\uFFFDU\u001C^\uFFFD\uFFFD\uFFFDOX\uFFFD\uFFFD\uFFFDr9\uFFFDs5\uFFFD\uFFFD(E\uFFFDHQ\uFFFD\uFFFDA\uFFFD3%g\uFFFD*d\f\uFFFD\uFFFDZ\uFFFD\uFFFD\uFFFD\t:\uFFFD\uFFFD\r",
        "\uFFFD\uFFFDr\uFFFDzEu\uFFFD\uFFFD\uFFFD\uFFFD\f\uFFFD\u0007Eb$_m\u0004G\u0521ul0(VS\uFFFD\u007F\uFFFD\uFFFD\uFFFD\uFFFD\uFFFDy\uFFFD\uFFFD\u0022V\uFFFD\uFFFDp*\uFFFD|\uFFFD\uFFFD\uFFFD\uFFFD\uFFFDY\uFFFD\uFFFD!\uFFFD\uFFFDEI\u001D\u001EO\uFFFD\u001CQ\uFFFD\u0022\u000E\uFFFD\u88F4K\uFFFD\uFFFD\u00111K\uFFFD\uFFFDn\uFFFD\uFFFD\uFFFD\uFFFD(\uFFFD\uFFFD\uFFFD\uFFFD}\u003C\u0060\u000578\uFFFDS\uFFFD4Z\uFFFD\uFFFD\uFFFDA\u0026\r",
        "\u0019\u0006\u0010\uFFFD\uFFFD\uFFFD\uFFFD\uFFFDT\uFFFD\uFFFDx(\uFFFD.7\uFFFDkfTFv\uFFFD\u0012\uFFFDrzY\uFFFD\uFFFD\u001B\uFFFD}\u001B\uFFFD\uFFFD\uFFFD\u0013\u02E7\uFFFDV\uFFFD2\u06F0i\u002Bs:\u003C\uFFFD\uFFFD\u01E3\uFFFD\uFFFD\uFFFD\u003E\u001A\u003C\uFFFDp\u0014\uFFFD\r",
        "(Aq\uFFFD\uFFFD\uFFFD\uFFFD\uFFFD\uFFFD\uFFFD\u0002\uFFFD\u0011.P\uFFFD\uFFFD\u072BS\uFFFDm\uFFFD7\uFFFD\uFFFD\uFFFDk[\u003C\u001E\u07E2@\uFFFD\u0001\uFFFD\uFFFD\u001BH\uFFFD\u0010\uFFFD\u001D\uFFFD|\b\u000E\uFFFD\uFFFD\uFFFD8O\uFFFD(\u04E8w\u00123\uFFFD\uFFFD7\uFFFD\uFFFD\u0022\u001F\uFFFDCN\u0007B\uFFFD"
      ],
      "StatusCode": 202,
      "ResponseHeaders": {
        "Content-Length": "0",
<<<<<<< HEAD
        "Date": "Wed, 03 Feb 2021 02:09:33 GMT",
=======
        "Date": "Wed, 17 Feb 2021 22:35:04 GMT",
>>>>>>> 1814567d
        "Server": [
          "Windows-Azure-HDFS/1.0",
          "Microsoft-HTTPAPI/2.0"
        ],
        "x-ms-client-request-id": "6e5c7884-aca4-09de-5cf9-8738cf9f0617",
<<<<<<< HEAD
        "x-ms-request-id": "11037228-b01f-007d-0fd1-f90e7c000000",
=======
        "x-ms-request-id": "4ccb795f-a01f-0061-787d-055c1c000000",
>>>>>>> 1814567d
        "x-ms-request-server-encrypted": "true",
        "x-ms-version": "2020-06-12"
      },
      "ResponseBody": []
    },
    {
      "RequestUri": "https://seannse.dfs.core.windows.net/test-filesystem-2481c00b-13d3-1d8f-071d-54eadef68d98/test-file-c6ef7c63-5eab-8310-7ed0-65abe690e917?action=flush\u0026position=1024",
      "RequestMethod": "PATCH",
      "RequestHeaders": {
        "Accept": "application/json",
        "Authorization": "Sanitized",
        "User-Agent": [
<<<<<<< HEAD
          "azsdk-net-Storage.Files.DataLake/12.7.0-alpha.20210202.1",
          "(.NET Framework 4.8.4250.0; Microsoft Windows 10.0.19042 )"
        ],
        "x-ms-client-request-id": "592fc964-6c95-8aed-da23-99fb32a04789",
        "x-ms-date": "Wed, 03 Feb 2021 02:09:33 GMT",
=======
          "azsdk-net-Storage.Files.DataLake/12.7.0-alpha.20210217.1",
          "(.NET 5.0.3; Microsoft Windows 10.0.19042)"
        ],
        "x-ms-client-request-id": "592fc964-6c95-8aed-da23-99fb32a04789",
        "x-ms-date": "Wed, 17 Feb 2021 22:35:05 GMT",
>>>>>>> 1814567d
        "x-ms-return-client-request-id": "true",
        "x-ms-version": "2020-06-12"
      },
      "RequestBody": null,
      "StatusCode": 200,
      "ResponseHeaders": {
        "Content-Length": "0",
<<<<<<< HEAD
        "Date": "Wed, 03 Feb 2021 02:09:33 GMT",
        "ETag": "\u00220x8D8C7E8C0371AC4\u0022",
        "Last-Modified": "Wed, 03 Feb 2021 02:09:34 GMT",
=======
        "Date": "Wed, 17 Feb 2021 22:35:04 GMT",
        "ETag": "\u00220x8D8D39445CBC010\u0022",
        "Last-Modified": "Wed, 17 Feb 2021 22:35:05 GMT",
>>>>>>> 1814567d
        "Server": [
          "Windows-Azure-HDFS/1.0",
          "Microsoft-HTTPAPI/2.0"
        ],
        "x-ms-client-request-id": "592fc964-6c95-8aed-da23-99fb32a04789",
<<<<<<< HEAD
        "x-ms-request-id": "11037239-b01f-007d-1fd1-f90e7c000000",
=======
        "x-ms-request-id": "4ccb7982-a01f-0061-1b7d-055c1c000000",
>>>>>>> 1814567d
        "x-ms-request-server-encrypted": "false",
        "x-ms-version": "2020-06-12"
      },
      "ResponseBody": []
    },
    {
      "RequestUri": "https://seannse.blob.core.windows.net/test-filesystem-2481c00b-13d3-1d8f-071d-54eadef68d98/test-file-c6ef7c63-5eab-8310-7ed0-65abe690e917",
      "RequestMethod": "GET",
      "RequestHeaders": {
        "Accept": "application/xml",
        "Authorization": "Sanitized",
        "User-Agent": [
<<<<<<< HEAD
          "azsdk-net-Storage.Files.DataLake/12.7.0-alpha.20210202.1",
          "(.NET Framework 4.8.4250.0; Microsoft Windows 10.0.19042 )"
        ],
        "x-ms-client-request-id": "05d43888-ad6f-1381-369c-a47abdfc62fd",
        "x-ms-date": "Wed, 03 Feb 2021 02:09:33 GMT",
=======
          "azsdk-net-Storage.Files.DataLake/12.7.0-alpha.20210217.1",
          "(.NET 5.0.3; Microsoft Windows 10.0.19042)"
        ],
        "x-ms-client-request-id": "05d43888-ad6f-1381-369c-a47abdfc62fd",
        "x-ms-date": "Wed, 17 Feb 2021 22:35:05 GMT",
>>>>>>> 1814567d
        "x-ms-range": "bytes=0-1023",
        "x-ms-range-get-content-md5": "true",
        "x-ms-return-client-request-id": "true",
        "x-ms-version": "2020-06-12"
      },
      "RequestBody": null,
      "StatusCode": 206,
      "ResponseHeaders": {
        "Accept-Ranges": "bytes",
        "Content-Length": "1024",
        "Content-MD5": "FU6FRU4YK1tRwY\u002BkwK79dA==",
        "Content-Range": "bytes 0-1023/1024",
        "Content-Type": "application/octet-stream",
<<<<<<< HEAD
        "Date": "Wed, 03 Feb 2021 02:09:33 GMT",
        "ETag": "\u00220x8D8C7E8C0371AC4\u0022",
        "Last-Modified": "Wed, 03 Feb 2021 02:09:34 GMT",
=======
        "Date": "Wed, 17 Feb 2021 22:35:05 GMT",
        "ETag": "\u00220x8D8D39445CBC010\u0022",
        "Last-Modified": "Wed, 17 Feb 2021 22:35:05 GMT",
>>>>>>> 1814567d
        "Server": [
          "Windows-Azure-Blob/1.0",
          "Microsoft-HTTPAPI/2.0"
        ],
        "x-ms-blob-type": "BlockBlob",
        "x-ms-client-request-id": "05d43888-ad6f-1381-369c-a47abdfc62fd",
<<<<<<< HEAD
        "x-ms-creation-time": "Wed, 03 Feb 2021 02:09:34 GMT",
=======
        "x-ms-creation-time": "Wed, 17 Feb 2021 22:35:05 GMT",
>>>>>>> 1814567d
        "x-ms-group": "$superuser",
        "x-ms-lease-state": "available",
        "x-ms-lease-status": "unlocked",
        "x-ms-owner": "$superuser",
        "x-ms-permissions": "rw-r-----",
<<<<<<< HEAD
        "x-ms-request-id": "3fd4f023-501e-0065-24d1-f9d11b000000",
=======
        "x-ms-request-id": "5a613642-301e-0001-297d-052083000000",
>>>>>>> 1814567d
        "x-ms-server-encrypted": "true",
        "x-ms-version": "2020-06-12"
      },
      "ResponseBody": "a0lcI9699ZGLgISMoWmVizJ2PFx6oLqcdOcw/bvYLDvIeLk\u002BIMf/8IzqYF2pFdxSajMpXSgif8uPwK/2jPfWslRIxCiwVmtqd0vQj0Bc8l4L3pOHrs4Tpfnur18YCGOUFK0JYFCzoRTIv\u002BbcUvCKMs1Q661kTgSFNR8uwaYLUm/nO3qSU5IOWD1/vu/oNlIJY32Sxx21MMWphCoxheBtvW139Bd1\u002BN47QpJw5JAVnP/MJF0peYpRMQq16M9n3NJdEQGBcUE7lGueVoWKRUs1lOcrZGCCREPjJcMMwA8P02XAE9OOkyu9kZDyiiIEx\u002By\u002Bf1ToPHhy2s29nkt\u002BLtRbj4MgyjF4pgC7bdPPj7kh3l3WTkC7J5ftTTgF0fTfP2O8l/ue4/27RdlTLM6ko0sUnL/uqOCUn2jsM3z4c9UL2y5vE/e\u002BgvtgGghmZ/rISKrt8DU18ZeDKPiSsrCAw9IESFGgNY9UVhnEjY3XLThuJOvSCoKf1uqW7Ov/K89K31c1Yh\u002BpJxMamZobcGMJq/rAJI7ErrhQZHFmCUikVSpJea42ossYxPzYt3Hng2aGjUDwPgZBhjGe5f2tQh3KdkRv0va10wkvp1\u002BR7PZGaOAL4HwHsxYkCPN8l7zNaoLfDUEtd7Fv0bk3wZemr5k7V30comKgwsItS8oCODtMYjzdst60GfAvmw7C0PJ/fVhaQT8/sMcgPkt//yznbJh\u002B6l5ayf26hj6M7QdT3vLPrs5xqPb7DbF1vXSTNRnERy52ROWTJLNbn7sBssPAzGBZr1BedcSigt2t5AyIJ1AkyKbY3ZkMPIoaFgg7\u002BlrutfAUOYbJZdFq08EI5j\u002Bn0nhr3Ooc5\u002B/GTHPGRF\u002B7Z4eDvy8bdO3KW2LUbgnXBFVKckSQ0B5v0c4BTe0TAiFyr2w6hSYQjF2KoICHSHjl70cdfNIaKpdpE\u002B1hGSf/t1hBYb\u002BcnX8uOuXnBS\u002Bd6IhVHF6l9YZPWITV0HI5rnM1iukoRea5SFHI7kHsMyVnyypkDP3JWsHR8gk6xswN9YtysXpFdaKhm9MM3QdFYiRfbQRH1KF1bDAoVlPdf4GEuvi1eYGqIlaIw3AqvHy5jJDk21nIxiHp/EVJHR5PxBxRhyIOj\u002BijtEuuvxExS6\u002BzbsrD\u002BKMovPTWy308YAU3OP5T2DRaqv2nQSYNGQYQuLGVlq5UjMt4KMsuN8NrZlRGdoYS3XJ6WcPMG7d9G6LtxhPLp8pW46wy27BpK3M6PNrSx6OA/ds\u002BGjzrh3AU\u002Bw0oQXGvn7\u002BJ75PZ3wLCES5Qkt/cq1P/bcg3jIyNa1s8Ht\u002BiQOoBipwbSNcQph3YfAgOmvWROE\u002B5KNOodxIz/IQ3ncEiH9BDTgdCwQ=="
    },
    {
      "RequestUri": "https://seannse.blob.core.windows.net/test-filesystem-2481c00b-13d3-1d8f-071d-54eadef68d98?restype=container",
      "RequestMethod": "DELETE",
      "RequestHeaders": {
        "Accept": "application/xml",
        "Authorization": "Sanitized",
<<<<<<< HEAD
        "traceparent": "00-fc148d543a8e554ba1cefafd5ce8e11a-a40a785142aeea4a-00",
        "User-Agent": [
          "azsdk-net-Storage.Files.DataLake/12.7.0-alpha.20210202.1",
          "(.NET Framework 4.8.4250.0; Microsoft Windows 10.0.19042 )"
        ],
        "x-ms-client-request-id": "f973eb6b-42cc-621a-23ba-4df1279b7183",
        "x-ms-date": "Wed, 03 Feb 2021 02:09:33 GMT",
=======
        "traceparent": "00-6a1f4f6eab12324b9a0ba5255e9aa39e-9e57196d975b694a-00",
        "User-Agent": [
          "azsdk-net-Storage.Files.DataLake/12.7.0-alpha.20210217.1",
          "(.NET 5.0.3; Microsoft Windows 10.0.19042)"
        ],
        "x-ms-client-request-id": "f973eb6b-42cc-621a-23ba-4df1279b7183",
        "x-ms-date": "Wed, 17 Feb 2021 22:35:05 GMT",
>>>>>>> 1814567d
        "x-ms-return-client-request-id": "true",
        "x-ms-version": "2020-06-12"
      },
      "RequestBody": null,
      "StatusCode": 202,
      "ResponseHeaders": {
        "Content-Length": "0",
<<<<<<< HEAD
        "Date": "Wed, 03 Feb 2021 02:09:33 GMT",
=======
        "Date": "Wed, 17 Feb 2021 22:35:05 GMT",
>>>>>>> 1814567d
        "Server": [
          "Windows-Azure-Blob/1.0",
          "Microsoft-HTTPAPI/2.0"
        ],
        "x-ms-client-request-id": "f973eb6b-42cc-621a-23ba-4df1279b7183",
<<<<<<< HEAD
        "x-ms-request-id": "3fd4f09d-501e-0065-18d1-f9d11b000000",
=======
        "x-ms-request-id": "5a61365e-301e-0001-437d-052083000000",
>>>>>>> 1814567d
        "x-ms-version": "2020-06-12"
      },
      "ResponseBody": []
    }
  ],
  "Variables": {
    "RandomSeed": "1711734001",
    "Storage_TestConfigHierarchicalNamespace": "NamespaceTenant\nseannse\nU2FuaXRpemVk\nhttps://seannse.blob.core.windows.net\nhttps://seannse.file.core.windows.net\nhttps://seannse.queue.core.windows.net\nhttps://seannse.table.core.windows.net\n\n\n\n\nhttps://seannse-secondary.blob.core.windows.net\nhttps://seannse-secondary.file.core.windows.net\nhttps://seannse-secondary.queue.core.windows.net\nhttps://seannse-secondary.table.core.windows.net\n68390a19-a643-458b-b726-408abf67b4fc\nSanitized\n72f988bf-86f1-41af-91ab-2d7cd011db47\nhttps://login.microsoftonline.com/\nCloud\nBlobEndpoint=https://seannse.blob.core.windows.net/;QueueEndpoint=https://seannse.queue.core.windows.net/;FileEndpoint=https://seannse.file.core.windows.net/;BlobSecondaryEndpoint=https://seannse-secondary.blob.core.windows.net/;QueueSecondaryEndpoint=https://seannse-secondary.queue.core.windows.net/;FileSecondaryEndpoint=https://seannse-secondary.file.core.windows.net/;AccountName=seannse;AccountKey=Sanitized\n"
  }
}<|MERGE_RESOLUTION|>--- conflicted
+++ resolved
@@ -1,30 +1,19 @@
 {
   "Entries": [
     {
-      "RequestUri": "https://seannse.blob.core.windows.net/test-filesystem-2481c00b-13d3-1d8f-071d-54eadef68d98?restype=container",
+      "RequestUri": "https://seannse.blob.core.windows.net/test-filesystem-5fb8121f-5c69-6f89-25f6-15bf236b6adb?restype=container",
       "RequestMethod": "PUT",
       "RequestHeaders": {
         "Accept": "application/xml",
         "Authorization": "Sanitized",
-<<<<<<< HEAD
-        "traceparent": "00-9a0373be9d811e46b59b31fe0d6dee2c-a5ac6b8409813d47-00",
-        "User-Agent": [
-          "azsdk-net-Storage.Files.DataLake/12.7.0-alpha.20210202.1",
-          "(.NET Framework 4.8.4250.0; Microsoft Windows 10.0.19042 )"
+        "traceparent": "00-d4d555e05c6f2242a4f5833799a121d0-d0151b6b7bf4c743-00",
+        "User-Agent": [
+          "azsdk-net-Storage.Files.DataLake/12.7.0-alpha.20210219.1",
+          "(.NET 5.0.3; Microsoft Windows 10.0.19041)"
         ],
         "x-ms-blob-public-access": "container",
-        "x-ms-client-request-id": "ec7c81ae-2dde-7da1-bbff-be5cd4647ff9",
-        "x-ms-date": "Wed, 03 Feb 2021 02:09:32 GMT",
-=======
-        "traceparent": "00-72e8db2b073a5e4598aea7ab138b805e-00b790081aaa704c-00",
-        "User-Agent": [
-          "azsdk-net-Storage.Files.DataLake/12.7.0-alpha.20210217.1",
-          "(.NET 5.0.3; Microsoft Windows 10.0.19042)"
-        ],
-        "x-ms-blob-public-access": "container",
-        "x-ms-client-request-id": "ec7c81ae-2dde-7da1-bbff-be5cd4647ff9",
-        "x-ms-date": "Wed, 17 Feb 2021 22:35:04 GMT",
->>>>>>> 1814567d
+        "x-ms-client-request-id": "384f4db4-7752-0df4-7a9e-036a1465ac32",
+        "x-ms-date": "Fri, 19 Feb 2021 19:13:28 GMT",
         "x-ms-return-client-request-id": "true",
         "x-ms-version": "2020-06-12"
       },
@@ -32,52 +21,32 @@
       "StatusCode": 201,
       "ResponseHeaders": {
         "Content-Length": "0",
-<<<<<<< HEAD
-        "Date": "Wed, 03 Feb 2021 02:09:33 GMT",
-        "ETag": "\u00220x8D8C7E8BFD11E54\u0022",
-        "Last-Modified": "Wed, 03 Feb 2021 02:09:33 GMT",
-=======
-        "Date": "Wed, 17 Feb 2021 22:35:04 GMT",
-        "ETag": "\u00220x8D8D39445729E68\u0022",
-        "Last-Modified": "Wed, 17 Feb 2021 22:35:04 GMT",
->>>>>>> 1814567d
+        "Date": "Fri, 19 Feb 2021 19:13:27 GMT",
+        "ETag": "\u00220x8D8D50A700D9121\u0022",
+        "Last-Modified": "Fri, 19 Feb 2021 19:13:27 GMT",
         "Server": [
           "Windows-Azure-Blob/1.0",
           "Microsoft-HTTPAPI/2.0"
         ],
-        "x-ms-client-request-id": "ec7c81ae-2dde-7da1-bbff-be5cd4647ff9",
-<<<<<<< HEAD
-        "x-ms-request-id": "3fd4ecc9-501e-0065-0bd1-f9d11b000000",
-=======
-        "x-ms-request-id": "5a6134e1-301e-0001-687d-052083000000",
->>>>>>> 1814567d
-        "x-ms-version": "2020-06-12"
-      },
-      "ResponseBody": []
-    },
-    {
-      "RequestUri": "https://seannse.dfs.core.windows.net/test-filesystem-2481c00b-13d3-1d8f-071d-54eadef68d98/test-file-c6ef7c63-5eab-8310-7ed0-65abe690e917?resource=file",
+        "x-ms-client-request-id": "384f4db4-7752-0df4-7a9e-036a1465ac32",
+        "x-ms-request-id": "2e6d03e1-201e-00a4-68f3-0676f9000000",
+        "x-ms-version": "2020-06-12"
+      },
+      "ResponseBody": []
+    },
+    {
+      "RequestUri": "https://seannse.dfs.core.windows.net/test-filesystem-5fb8121f-5c69-6f89-25f6-15bf236b6adb/test-file-f422fa8e-7918-b9db-33eb-41f8117ede51?resource=file",
       "RequestMethod": "PUT",
       "RequestHeaders": {
         "Accept": "application/json",
         "Authorization": "Sanitized",
-<<<<<<< HEAD
-        "traceparent": "00-e7d270f39ca8e6448573a94322d50de5-542c22d1aa2d004b-00",
-        "User-Agent": [
-          "azsdk-net-Storage.Files.DataLake/12.7.0-alpha.20210202.1",
-          "(.NET Framework 4.8.4250.0; Microsoft Windows 10.0.19042 )"
-        ],
-        "x-ms-client-request-id": "3dec774e-0d39-19fd-02af-7db3d1f2db92",
-        "x-ms-date": "Wed, 03 Feb 2021 02:09:32 GMT",
-=======
-        "traceparent": "00-55b331dea5106241a4489038c0a5fa4a-b1e761bffe337e4d-00",
-        "User-Agent": [
-          "azsdk-net-Storage.Files.DataLake/12.7.0-alpha.20210217.1",
-          "(.NET 5.0.3; Microsoft Windows 10.0.19042)"
-        ],
-        "x-ms-client-request-id": "3dec774e-0d39-19fd-02af-7db3d1f2db92",
-        "x-ms-date": "Wed, 17 Feb 2021 22:35:04 GMT",
->>>>>>> 1814567d
+        "traceparent": "00-f189b80aee1605499a69754472a4207b-aa8de14c7547ab49-00",
+        "User-Agent": [
+          "azsdk-net-Storage.Files.DataLake/12.7.0-alpha.20210219.1",
+          "(.NET 5.0.3; Microsoft Windows 10.0.19041)"
+        ],
+        "x-ms-client-request-id": "6e254e54-d976-11a1-2299-eb05f77ec132",
+        "x-ms-date": "Fri, 19 Feb 2021 19:13:28 GMT",
         "x-ms-return-client-request-id": "true",
         "x-ms-version": "2020-06-12"
       },
@@ -85,107 +54,74 @@
       "StatusCode": 201,
       "ResponseHeaders": {
         "Content-Length": "0",
-<<<<<<< HEAD
-        "Date": "Wed, 03 Feb 2021 02:09:33 GMT",
-        "ETag": "\u00220x8D8C7E8C00E42B0\u0022",
-        "Last-Modified": "Wed, 03 Feb 2021 02:09:34 GMT",
-=======
-        "Date": "Wed, 17 Feb 2021 22:35:04 GMT",
-        "ETag": "\u00220x8D8D39445ACE0AE\u0022",
-        "Last-Modified": "Wed, 17 Feb 2021 22:35:05 GMT",
->>>>>>> 1814567d
+        "Date": "Fri, 19 Feb 2021 19:13:27 GMT",
+        "ETag": "\u00220x8D8D50A701C28BB\u0022",
+        "Last-Modified": "Fri, 19 Feb 2021 19:13:28 GMT",
         "Server": [
           "Windows-Azure-HDFS/1.0",
           "Microsoft-HTTPAPI/2.0"
         ],
-        "x-ms-client-request-id": "3dec774e-0d39-19fd-02af-7db3d1f2db92",
-<<<<<<< HEAD
-        "x-ms-request-id": "1103721f-b01f-007d-06d1-f90e7c000000",
-=======
-        "x-ms-request-id": "4ccb7943-a01f-0061-5c7d-055c1c000000",
->>>>>>> 1814567d
-        "x-ms-version": "2020-06-12"
-      },
-      "ResponseBody": []
-    },
-    {
-      "RequestUri": "https://seannse.dfs.core.windows.net/test-filesystem-2481c00b-13d3-1d8f-071d-54eadef68d98/test-file-c6ef7c63-5eab-8310-7ed0-65abe690e917?action=append\u0026position=0",
+        "x-ms-client-request-id": "6e254e54-d976-11a1-2299-eb05f77ec132",
+        "x-ms-request-id": "6f4bc88d-e01f-004f-5af3-060e0b000000",
+        "x-ms-version": "2020-06-12"
+      },
+      "ResponseBody": []
+    },
+    {
+      "RequestUri": "https://seannse.dfs.core.windows.net/test-filesystem-5fb8121f-5c69-6f89-25f6-15bf236b6adb/test-file-f422fa8e-7918-b9db-33eb-41f8117ede51?action=append\u0026position=0",
       "RequestMethod": "PATCH",
       "RequestHeaders": {
         "Accept": "application/json",
         "Authorization": "Sanitized",
-        "Content-Length": "1876",
+        "Content-Length": "1924",
         "Content-Type": "application/json",
         "User-Agent": [
-<<<<<<< HEAD
-          "azsdk-net-Storage.Files.DataLake/12.7.0-alpha.20210202.1",
-          "(.NET Framework 4.8.4250.0; Microsoft Windows 10.0.19042 )"
-        ],
-        "x-ms-client-request-id": "6e5c7884-aca4-09de-5cf9-8738cf9f0617",
-        "x-ms-date": "Wed, 03 Feb 2021 02:09:33 GMT",
-=======
-          "azsdk-net-Storage.Files.DataLake/12.7.0-alpha.20210217.1",
-          "(.NET 5.0.3; Microsoft Windows 10.0.19042)"
-        ],
-        "x-ms-client-request-id": "6e5c7884-aca4-09de-5cf9-8738cf9f0617",
-        "x-ms-date": "Wed, 17 Feb 2021 22:35:05 GMT",
->>>>>>> 1814567d
+          "azsdk-net-Storage.Files.DataLake/12.7.0-alpha.20210219.1",
+          "(.NET 5.0.3; Microsoft Windows 10.0.19041)"
+        ],
+        "x-ms-client-request-id": "c2a3755c-6f58-4eda-1b4e-ad680b8336f8",
+        "x-ms-date": "Fri, 19 Feb 2021 19:13:28 GMT",
         "x-ms-return-client-request-id": "true",
         "x-ms-version": "2020-06-12"
       },
       "RequestBody": [
-        "kI\\#\u07BD\uFFFD\uFFFD\uFFFD\uFFFD\uFFFD\uFFFD\uFFFDi\uFFFD\uFFFD2v\u003C\\z\uFFFD\uFFFD\uFFFDt\uFFFD0\uFFFD\uFFFD\uFFFD,;\uFFFDx\uFFFD\u003E \uFFFD\uFFFD\uFFFD\uFFFD\u0060]\uFFFD\u0015\uFFFDRj3)](\u0022\u007F\u02CF\uFFFD\uFFFD\uFFFD\uFFFD\uFFFD\u05B2TH\uFFFD(\uFFFDVkjwK\u040F@\\\uFFFD^\u000B\u0793\uFFFD\uFFFD\uFFFD\u0013\uFFFD\uFFFD\uFFFD_\u0018\bc\uFFFD\u0014\uFFFD\t\u0060P\uFFFD\uFFFD\u0014\u023F\uFFFD\uFFFDR\uFFFD2\uFFFDP\uFFFDdN\u0004\uFFFD5\u001F.\uFFFD\uFFFD\u000BRo\uFFFD;z\uFFFDS\uFFFD\u000EX=\u007F\uFFFD\uFFFD\uFFFD6R\tc}\uFFFD\uFFFD\u001D\uFFFD0\u0169\uFFFD*1\uFFFD\uFFFDm\uFFFDmw\uFFFD\u0017u\uFFFD\uFFFD;B\uFFFDp\uFFFD\u0015\uFFFD\uFFFD\uFFFD$])y\uFFFDQ1\n",
-        "\uFFFD\uFFFD\uFFFDg\uFFFD\uFFFD]\u0011\u0001\uFFFDqA;\uFFFDk\uFFFDV\uFFFD\uFFFDEK5\uFFFD\uFFFD\u002Bd\u0060\uFFFDDC\uFFFD%\uFFFD\f\uFFFD\u000F\u000F\uFFFDe\uFFFD\u0013\u04CE\uFFFD\u002B\uFFFD\uFFFD\uFFFD\uFFFD\u0022\u0004\uFFFD\uFFFD\u007FT\uFFFD\u003Cxr\uFFFD\u037D\uFFFDK~.\uFFFD[\uFFFD\uFFFD \uFFFD1x\uFFFD\u0000\uFFFDm\uFFFD\u03CF\uFFFD!\uFFFD]\uFFFDN@\uFFFD\u0027\uFFFD\uFFFDM8\u0005\uFFFD\uFFFD\uFFFD?c\uFFFD\uFFFD\uFFFD\uFFFD\uFFFD\uFFFD\uFFFDE\uFFFDS,\u03A4\uFFFDK\u0014\uFFFD\uFFFD\uFFFD\uFFFD\uFFFDh\uFFFD3|\uFFFDs\uFFFD\u000B\uFFFD.o\u0013\uFFFD\uFFFD\uFFFD\uFFFD\u0060\u001A\bfg\uFFFD\uFFFDH\uFFFD\uFFFD\uFFFD55\uFFFD(\uFFFD\uFFFD\uFFFD\uFFFD\uFFFD\uFFFD\uFFFD\u0004HQ\uFFFD5\uFFFDTV\u0019\u010D\uFFFD\uFFFD-8n$\uFFFD\uFFFD\n",
-        "\uFFFD\uFFFD\uFFFD\uFFFD\uFFFD\uFFFD\uFFFD\u002B\uFFFDJ\uFFFDW5b\u001F\uFFFD\u0027\u0013\u001A\uFFFD\uFFFD\u001Bpc\t\uFFFD\uFFFD\uFFFD$\uFFFD\u012E\uFFFDPdqf\tH\uFFFDU*Iy\uFFFD6\uFFFD\uFFFD\u0018\uFFFD\uFFFD\u0637q\uFFFDf\uFFFD\uFFFD@\uFFFD\u003E\u0006A\uFFFD1\uFFFD\uFFFD\uFFFD\uFFFDB\u001D\uFFFDvDo\uFFFD\uFFFD\uFFFD\uFFFD\t/\uFFFD_\uFFFD\uFFFD\uFFFDFh\uFFFD\u000B\uFFFD|\u0007\uFFFD\u0016$\b\uFFFD|\uFFFD\uFFFD\uFFFDj\uFFFD\uFFFD\r",
-        "A-w\uFFFDo\u04797\uFFFD\uFFFD\uFFFD\uFFFD\uFFFD;W}\u001C\uFFFDb\uFFFD\uFFFD\uFFFD-K\uFFFD\u00028;Lb\u003C\u0772\u07B4\u0019\uFFFD/\uFFFD\u000E\uFFFD\uFFFD\uFFFD\u007F}XZA??\uFFFD\uFFFD \u003EK\u007F\uFFFD,\uFFFDl\uFFFD~\uFFFD^Z\uFFFD\uFFFD\uFFFD\uFFFD\u003E\uFFFD\uFFFD\u0007S\uFFFD\uFFFD\u03EE\uFFFDq\uFFFD\uFFFD\uFFFD\r",
-        "\uFFFDu\uFFFDt\uFFFD5\u0019\uFFFDG.vD\uFFFD$\uFFFD[\uFFFD\uFFFD\u0001\uFFFD\uFFFD\uFFFD\uFFFD\u0060Y\uFFFDP^u\u0122\uFFFD\u076D\uFFFD\f\uFFFD\u0027P$\u0226\uFFFD\u0759\f\u003C\uFFFD\u001A\u0016\b;\uFFFDZ\uFFFD\uFFFD\u00149\uFFFD\uFFFDe\uFFFDj\uFFFD\uFFFD\b\uFFFD?\uFFFD\uFFFDxk\uFFFD\uFFFD\u001C\uFFFD\uFFFD\uFFFDLs\uFFFDD_\uFFFDg\uFFFD\uFFFD\uFFFD/\u001Bt\uFFFD\uFFFD[b\uFFFDn\t\uFFFD\u0004UJrD\uFFFD\uFFFD\u001Eo\uFFFD\uFFFD\u0001M\uFFFD\u0013\u0002!r\uFFFDl:\uFFFD\u0026\u0010\uFFFD]\uFFFD\uFFFD\uFFFD\uFFFDHx\uFFFD\uFFFDG\u001D|\uFFFD\u001A*\uFFFDi\u0013\uFFFDa\u0019\u0027\uFFFD\uFFFDXAa\uFFFD\uFFFD\uFFFD\u007F.:\uFFFD\uFFFD\u0005/\uFFFD\uFFFDU\u001C^\uFFFD\uFFFD\uFFFDOX\uFFFD\uFFFD\uFFFDr9\uFFFDs5\uFFFD\uFFFD(E\uFFFDHQ\uFFFD\uFFFDA\uFFFD3%g\uFFFD*d\f\uFFFD\uFFFDZ\uFFFD\uFFFD\uFFFD\t:\uFFFD\uFFFD\r",
-        "\uFFFD\uFFFDr\uFFFDzEu\uFFFD\uFFFD\uFFFD\uFFFD\f\uFFFD\u0007Eb$_m\u0004G\u0521ul0(VS\uFFFD\u007F\uFFFD\uFFFD\uFFFD\uFFFD\uFFFDy\uFFFD\uFFFD\u0022V\uFFFD\uFFFDp*\uFFFD|\uFFFD\uFFFD\uFFFD\uFFFD\uFFFDY\uFFFD\uFFFD!\uFFFD\uFFFDEI\u001D\u001EO\uFFFD\u001CQ\uFFFD\u0022\u000E\uFFFD\u88F4K\uFFFD\uFFFD\u00111K\uFFFD\uFFFDn\uFFFD\uFFFD\uFFFD\uFFFD(\uFFFD\uFFFD\uFFFD\uFFFD}\u003C\u0060\u000578\uFFFDS\uFFFD4Z\uFFFD\uFFFD\uFFFDA\u0026\r",
-        "\u0019\u0006\u0010\uFFFD\uFFFD\uFFFD\uFFFD\uFFFDT\uFFFD\uFFFDx(\uFFFD.7\uFFFDkfTFv\uFFFD\u0012\uFFFDrzY\uFFFD\uFFFD\u001B\uFFFD}\u001B\uFFFD\uFFFD\uFFFD\u0013\u02E7\uFFFDV\uFFFD2\u06F0i\u002Bs:\u003C\uFFFD\uFFFD\u01E3\uFFFD\uFFFD\uFFFD\u003E\u001A\u003C\uFFFDp\u0014\uFFFD\r",
-        "(Aq\uFFFD\uFFFD\uFFFD\uFFFD\uFFFD\uFFFD\uFFFD\u0002\uFFFD\u0011.P\uFFFD\uFFFD\u072BS\uFFFDm\uFFFD7\uFFFD\uFFFD\uFFFDk[\u003C\u001E\u07E2@\uFFFD\u0001\uFFFD\uFFFD\u001BH\uFFFD\u0010\uFFFD\u001D\uFFFD|\b\u000E\uFFFD\uFFFD\uFFFD8O\uFFFD(\u04E8w\u00123\uFFFD\uFFFD7\uFFFD\uFFFD\u0022\u001F\uFFFDCN\u0007B\uFFFD"
+        "\uFFFD\uFFFD\r",
+        "L\u0000\u03CC\uFFFD\u0015\uFFFD3\uFFFDp$Gh1\uFFFD\u000B\uFFFD\u001B1\uFFFD\uFFFDfg\uFFFD\u003CI\uFFFD\u0005\uFFFD.\uFFFD\uFFFDC\uFFFDx\uFFFD\uFFFD\uFFFD}#\uFFFDCg\uFFFDVV\uFFFD8\uFFFDZ\uFFFD\u0016\uFFFDZ\uFFFD\uFFFD\uFFFDO\uFFFD\uFFFD\uFFFDm^\uFFFD\uFFFD\u0004\uFFFD\uFFFD\uFFFD\u0026\u0015\uFFFD\u000E\uFFFD@\uFFFD\uFFFD~\uFFFDZrkX\uFFFD\u0004\uFFFD\u0026\uFFFD\uFFFD\uFFFDq\uFFFD\uFFFD\u0019\uFFFD\b\uFFFD\uFFFDR\uFFFD~\uFFFD3\uFFFDx\uFFFD\uFFFDG\uFFFD\uFFFD|i\uFFFD(\u0027\u0002\u0006\u0012\uFFFD\u001B\uFFFD\u0027\uFFFD;\uFFFD\uFFFDm\uFFFDk\uFFFD\u1C13\uFFFD\uFFFD\uFFFD8\uFFFD*{d\u07AA*m\u0007\u001Cx\uFFFD\uFFFD\u0002\uFFFDJ7OW\uFFFD\uFFFD\u001D\uFFFD\u001B\uFFFD\uFFFD\uFFFD\uFFFD\uFFFD\uFFFD\fLY\uFFFDo\uFFFD\u0007\uFFFD\uFFFD}\uFFFD\u039C\uFFFD\uFFFD\u0297\uFFFD\fe\\|\uFFFD\u001D@yY\u0060\uFFFD\u0002\uFFFD=\uFFFD2\u000F,\uFFFD\t\uFFFD\uFFFDB\uFFFD\uFFFD\uFFFD\uFFFD)\uFFFDE\u0027\uFFFDD\uFFFD\uFFFDfx\uFFFD\uFFFD\u003C\uFFFD\uFFFD\uFFFD\uFFFD\u001B\uFFFD\u008B,i{\uFFFD1\uFFFDa #\uFFFD\uFFFD5\u0016\uFFFD\u00139\uFFFD\uFFFD\uFFFD\\;\uFFFD\u007Fc[\u007F\uFFFD\\\uFFFDe\uFFFD\u0017[\uFFFD\u0017\uFFFD^\u0336\uFFFD\uFFFDC\uFFFD\uFFFD\u001E\u0006r\uFFFD|n}\uFFFD\u0003/\uFFFD\uFFFDd\uFFFD\u000E\uFFFD\u00C8w\uFFFD\uFFFD\uFFFD\u0019\uFFFDH\uFFFD\uFFFD\u0007%\uFFFD\uFFFD\u001D\uFFFDEU\r",
+        "\uFFFD\uFFFD,\uFFFD\uFFFD\u0014,\u000Bg\uFFFD\uFFFD\uFFFD\uFFFD\uFFFD\uFFFD\uFFFD$\uFFFD\uFFFD,X\u001B3\uFFFD\uFFFD\uFFFD\u0753\uFFFD\uFFFD\u002B\u001F\uFFFD\u0001#\uFFFD[\uFFFD\uFFFD~\uFFFD\r",
+        "yy\uFFFD\uFFFD\u0060P\uFFFD=\uFFFD\u0017\uFFFD(\uFFFD\uFFFD\uFFFD\uFFFD\u003C\t6\uFFFD\u0012\u0563\uFFFDu\uFFFD\uFFFD\u0018_\uFFFD\uFFFD\f\u007FJ\uFFFD\uFFFD\uFFFD\u03CC\uFFFD\uFFFD\u0014dXM\uFFFD7\uFFFDS\uFFFDH\u0014\uFFFD\uFFFD\uFFFD\u0006f\uFFFD\uFFFD\uFFFD\uFFFDd]\uFFFD\uFFFDi\uFFFD\uFFFD\uFFFDl|\uFFFD\uFFFDV;\uFFFDu\u001CX\u0012\uFFFD\uFFFD@\uFFFD\uFFFDjO\uFFFD\uFFFDi\uFFFD\uFFFDl\uFFFD4\uFFFD\uFFFD\uFFFD\uFFFDE\uFFFD\uFFFDy\uFFFDo\uFFFDhF\uFFFDIb\uFFFD\uFFFD?#\uFFFD\uFFFD\u003E\u0019\uFFFD\r",
+        "9\u0002\uFFFD\uFFFD9w\u0007\u063FltU\uFFFD\uFFFDYI\u0022\uFFFD\uFFFD\uFFFD\uFFFD\u001C\u001Fnb\u015F\u0011\u001B\uFFFDp\uFFFD\uFFFD8\uFFFD\uFFFD\uFFFD\uFFFD6,an\uFFFD\uFFFD\uFFFD6\f}\uFFFDQ\uFFFDCnOp\u001D\uFFFD\u003CVs\uFFFD\uFFFD\uFFFD\uFFFD\uFFFD\uFFFD|b u{;\uFFFD~3/KB\uFFFD\u002B\uFFFD\u0022G\uFFFD\u0002-[\uFFFD\u01C3\u0001\uFFFD\uFFFD\uFFFDTk\uFFFD\uFFFD\uFFFDD\uFFFD\uFFFD\\T\u058D\u007F\uFFFD\u001BA\u04A0\uFFFD*\uFFFD\uFFFD\uFFFD\uFFFD\uFFFD\uFFFDN\uFFFDs\uFFFD\u0001)\uFFFD}oa;q\u000F\uFFFD\uFFFD\uFFFDu\uFFFDkm\uFFFD\uFFFDa\uFFFDg\b\uFFFD\uFFFD\uFFFD\uFFFD\u0011\uFFFD\uFFFD\u000F\uFFFD\uFFFD\uFFFD\uFFFD}\uFFFDR\uFFFDb\u003E\uFFFD\uFFFD\uFFFD\uFFFD\uFFFD}!\uFFFD\u0013\uFFFD\u0012\u0014C\uFFFD\uFFFD\f\uFFFD\uFFFDPE\uFFFD\u0000\u0004\u0011\u0007\uFFFD0\uFFFD\u001A\uFFFDN\u0022U\uFFFD]\uFFFD\uFFFD\uFFFDl\uFFFD\u0013@\uFFFD\uFFFD\uFFFD\u061F\uFFFD\u003CF\u0003\uFFFD\uFFFD:\f\uFFFD\uFFFD\uFFFD\uFFFD\uFFFD?jP\uFFFD\uFF94\uFFFD\uFFFD\f\u0000\u001A_2j\u0004/C.\uFFFDg\u053Fr4\u001A\uFFFD\uFFFD\uFFFDT\u01C1\uFFFD\uFFFD\u056A9\uFFFD\u0019\u000B\uFFFDa9\u0003\u008E\b\uFFFD\uFFFD\uFFFDg\uFFFD\uFFFDC\u0616\uFFFD)\uFFFD\uFFFD\uFFFD\uFFFD\u0018\uFFFD8\uFFFD_^\uFFFDY\uFFFDd\u0015\uFFFD\uFFFD\u0005\uFFFD\uFFFD\uFFFD\uFFFD\u0012\u0000\r",
+        "\u0006\uFFFD\uFFFD\uFFFD\uFFFD\uFFFD?\u001A\u0010#u\u0018\uFFFDH\uFFFD\uFFFD).\uFFFD\r",
+        "K\uFFFD\u0002\uFFFD\u000F}\uFFFD\uFFFD\uFFFDx\u0014\uFFFD\uFFFD\uFFFD\u0012\uFFFD9\r",
+        "\uFFFDbU?\uFFFDA\uFFFD\uFFFD\u01FD\u0019\uFFFDxh\uFFFD\uFFFD?\uFFFDK{\u003E)CE\uFFFD\u000E\uFFFD\u0026#5\uFFFD\uFFFD\u001B\uFFFDG\uFFFD\u000B\uFFFD\uFFFD\u0014@\uFFFD\u0014\uFFFD\uFFFD\uFFFD)\uFFFD\u0018\uFFFD\uFFFD\uFFFDe8\u0011\uFFFDM2\uFFFD\uFFFD\uFFFD\uFFFDc\u0060k\uFFFD ;\uFFFD](6;\uFFFD\u0015aa\uFFFDr\uFFFD\u0027\n",
+        "b\u04E2\uFFFD%\u000E\uFFFD\u0011\uFFFD\uFFFDW\uFFFD\u0013\uFFFD~\uFFFD\uFFFD\uFFFD\b\uFFFDbu\uFFFD\uFFFDW\uFFFD#\uFFFD\uFFFD\uFFFD\uFFFD\u0003\uFFFD\uFFFD%\uFFFD\uFFFD\uFFFD\uFFFD\u0012\uFFFD\uFFFD\u0259\u07A3t\uFFFD\uFFFD\uFFFD\u001E\u00B0b\uFFFD\uFFFD\u0019\uFFFD1G\uFFFD\uFFFDx\uFFFD\uFFFDT\u0015yf\uFFFD\u0165\uFFFD\uFFFD/\uFFFD\uFFFD \u0673i\uFFFD\u037A\uFFFD\uFFFDR\u001E\uFFFD8w\u04F0\uFFFD\u0027\uFFFD-\uFFFD\u02CA"
       ],
       "StatusCode": 202,
       "ResponseHeaders": {
         "Content-Length": "0",
-<<<<<<< HEAD
-        "Date": "Wed, 03 Feb 2021 02:09:33 GMT",
-=======
-        "Date": "Wed, 17 Feb 2021 22:35:04 GMT",
->>>>>>> 1814567d
+        "Date": "Fri, 19 Feb 2021 19:13:27 GMT",
         "Server": [
           "Windows-Azure-HDFS/1.0",
           "Microsoft-HTTPAPI/2.0"
         ],
-        "x-ms-client-request-id": "6e5c7884-aca4-09de-5cf9-8738cf9f0617",
-<<<<<<< HEAD
-        "x-ms-request-id": "11037228-b01f-007d-0fd1-f90e7c000000",
-=======
-        "x-ms-request-id": "4ccb795f-a01f-0061-787d-055c1c000000",
->>>>>>> 1814567d
+        "x-ms-client-request-id": "c2a3755c-6f58-4eda-1b4e-ad680b8336f8",
+        "x-ms-request-id": "6f4bc892-e01f-004f-5ff3-060e0b000000",
         "x-ms-request-server-encrypted": "true",
         "x-ms-version": "2020-06-12"
       },
       "ResponseBody": []
     },
     {
-      "RequestUri": "https://seannse.dfs.core.windows.net/test-filesystem-2481c00b-13d3-1d8f-071d-54eadef68d98/test-file-c6ef7c63-5eab-8310-7ed0-65abe690e917?action=flush\u0026position=1024",
+      "RequestUri": "https://seannse.dfs.core.windows.net/test-filesystem-5fb8121f-5c69-6f89-25f6-15bf236b6adb/test-file-f422fa8e-7918-b9db-33eb-41f8117ede51?action=flush\u0026position=1024",
       "RequestMethod": "PATCH",
       "RequestHeaders": {
         "Accept": "application/json",
         "Authorization": "Sanitized",
         "User-Agent": [
-<<<<<<< HEAD
-          "azsdk-net-Storage.Files.DataLake/12.7.0-alpha.20210202.1",
-          "(.NET Framework 4.8.4250.0; Microsoft Windows 10.0.19042 )"
-        ],
-        "x-ms-client-request-id": "592fc964-6c95-8aed-da23-99fb32a04789",
-        "x-ms-date": "Wed, 03 Feb 2021 02:09:33 GMT",
-=======
-          "azsdk-net-Storage.Files.DataLake/12.7.0-alpha.20210217.1",
-          "(.NET 5.0.3; Microsoft Windows 10.0.19042)"
-        ],
-        "x-ms-client-request-id": "592fc964-6c95-8aed-da23-99fb32a04789",
-        "x-ms-date": "Wed, 17 Feb 2021 22:35:05 GMT",
->>>>>>> 1814567d
+          "azsdk-net-Storage.Files.DataLake/12.7.0-alpha.20210219.1",
+          "(.NET 5.0.3; Microsoft Windows 10.0.19041)"
+        ],
+        "x-ms-client-request-id": "81a947ae-ffda-32d9-fa28-542f4d1f8cee",
+        "x-ms-date": "Fri, 19 Feb 2021 19:13:28 GMT",
         "x-ms-return-client-request-id": "true",
         "x-ms-version": "2020-06-12"
       },
@@ -193,50 +129,32 @@
       "StatusCode": 200,
       "ResponseHeaders": {
         "Content-Length": "0",
-<<<<<<< HEAD
-        "Date": "Wed, 03 Feb 2021 02:09:33 GMT",
-        "ETag": "\u00220x8D8C7E8C0371AC4\u0022",
-        "Last-Modified": "Wed, 03 Feb 2021 02:09:34 GMT",
-=======
-        "Date": "Wed, 17 Feb 2021 22:35:04 GMT",
-        "ETag": "\u00220x8D8D39445CBC010\u0022",
-        "Last-Modified": "Wed, 17 Feb 2021 22:35:05 GMT",
->>>>>>> 1814567d
+        "Date": "Fri, 19 Feb 2021 19:13:27 GMT",
+        "ETag": "\u00220x8D8D50A7032F2B9\u0022",
+        "Last-Modified": "Fri, 19 Feb 2021 19:13:28 GMT",
         "Server": [
           "Windows-Azure-HDFS/1.0",
           "Microsoft-HTTPAPI/2.0"
         ],
-        "x-ms-client-request-id": "592fc964-6c95-8aed-da23-99fb32a04789",
-<<<<<<< HEAD
-        "x-ms-request-id": "11037239-b01f-007d-1fd1-f90e7c000000",
-=======
-        "x-ms-request-id": "4ccb7982-a01f-0061-1b7d-055c1c000000",
->>>>>>> 1814567d
+        "x-ms-client-request-id": "81a947ae-ffda-32d9-fa28-542f4d1f8cee",
+        "x-ms-request-id": "6f4bc89c-e01f-004f-69f3-060e0b000000",
         "x-ms-request-server-encrypted": "false",
         "x-ms-version": "2020-06-12"
       },
       "ResponseBody": []
     },
     {
-      "RequestUri": "https://seannse.blob.core.windows.net/test-filesystem-2481c00b-13d3-1d8f-071d-54eadef68d98/test-file-c6ef7c63-5eab-8310-7ed0-65abe690e917",
+      "RequestUri": "https://seannse.blob.core.windows.net/test-filesystem-5fb8121f-5c69-6f89-25f6-15bf236b6adb/test-file-f422fa8e-7918-b9db-33eb-41f8117ede51",
       "RequestMethod": "GET",
       "RequestHeaders": {
         "Accept": "application/xml",
         "Authorization": "Sanitized",
         "User-Agent": [
-<<<<<<< HEAD
-          "azsdk-net-Storage.Files.DataLake/12.7.0-alpha.20210202.1",
-          "(.NET Framework 4.8.4250.0; Microsoft Windows 10.0.19042 )"
-        ],
-        "x-ms-client-request-id": "05d43888-ad6f-1381-369c-a47abdfc62fd",
-        "x-ms-date": "Wed, 03 Feb 2021 02:09:33 GMT",
-=======
-          "azsdk-net-Storage.Files.DataLake/12.7.0-alpha.20210217.1",
-          "(.NET 5.0.3; Microsoft Windows 10.0.19042)"
-        ],
-        "x-ms-client-request-id": "05d43888-ad6f-1381-369c-a47abdfc62fd",
-        "x-ms-date": "Wed, 17 Feb 2021 22:35:05 GMT",
->>>>>>> 1814567d
+          "azsdk-net-Storage.Files.DataLake/12.7.0-alpha.20210219.1",
+          "(.NET 5.0.3; Microsoft Windows 10.0.19041)"
+        ],
+        "x-ms-client-request-id": "c3baffc1-b4d9-311d-e993-fff1cb1e0ba7",
+        "x-ms-date": "Fri, 19 Feb 2021 19:13:28 GMT",
         "x-ms-range": "bytes=0-1023",
         "x-ms-range-get-content-md5": "true",
         "x-ms-return-client-request-id": "true",
@@ -247,67 +165,43 @@
       "ResponseHeaders": {
         "Accept-Ranges": "bytes",
         "Content-Length": "1024",
-        "Content-MD5": "FU6FRU4YK1tRwY\u002BkwK79dA==",
+        "Content-MD5": "a4WuBgHq05x8ogn0QexHyw==",
         "Content-Range": "bytes 0-1023/1024",
         "Content-Type": "application/octet-stream",
-<<<<<<< HEAD
-        "Date": "Wed, 03 Feb 2021 02:09:33 GMT",
-        "ETag": "\u00220x8D8C7E8C0371AC4\u0022",
-        "Last-Modified": "Wed, 03 Feb 2021 02:09:34 GMT",
-=======
-        "Date": "Wed, 17 Feb 2021 22:35:05 GMT",
-        "ETag": "\u00220x8D8D39445CBC010\u0022",
-        "Last-Modified": "Wed, 17 Feb 2021 22:35:05 GMT",
->>>>>>> 1814567d
+        "Date": "Fri, 19 Feb 2021 19:13:28 GMT",
+        "ETag": "\u00220x8D8D50A7032F2B9\u0022",
+        "Last-Modified": "Fri, 19 Feb 2021 19:13:28 GMT",
         "Server": [
           "Windows-Azure-Blob/1.0",
           "Microsoft-HTTPAPI/2.0"
         ],
         "x-ms-blob-type": "BlockBlob",
-        "x-ms-client-request-id": "05d43888-ad6f-1381-369c-a47abdfc62fd",
-<<<<<<< HEAD
-        "x-ms-creation-time": "Wed, 03 Feb 2021 02:09:34 GMT",
-=======
-        "x-ms-creation-time": "Wed, 17 Feb 2021 22:35:05 GMT",
->>>>>>> 1814567d
+        "x-ms-client-request-id": "c3baffc1-b4d9-311d-e993-fff1cb1e0ba7",
+        "x-ms-creation-time": "Fri, 19 Feb 2021 19:13:28 GMT",
         "x-ms-group": "$superuser",
         "x-ms-lease-state": "available",
         "x-ms-lease-status": "unlocked",
         "x-ms-owner": "$superuser",
         "x-ms-permissions": "rw-r-----",
-<<<<<<< HEAD
-        "x-ms-request-id": "3fd4f023-501e-0065-24d1-f9d11b000000",
-=======
-        "x-ms-request-id": "5a613642-301e-0001-297d-052083000000",
->>>>>>> 1814567d
+        "x-ms-request-id": "2e6d06e9-201e-00a4-50f3-0676f9000000",
         "x-ms-server-encrypted": "true",
         "x-ms-version": "2020-06-12"
       },
-      "ResponseBody": "a0lcI9699ZGLgISMoWmVizJ2PFx6oLqcdOcw/bvYLDvIeLk\u002BIMf/8IzqYF2pFdxSajMpXSgif8uPwK/2jPfWslRIxCiwVmtqd0vQj0Bc8l4L3pOHrs4Tpfnur18YCGOUFK0JYFCzoRTIv\u002BbcUvCKMs1Q661kTgSFNR8uwaYLUm/nO3qSU5IOWD1/vu/oNlIJY32Sxx21MMWphCoxheBtvW139Bd1\u002BN47QpJw5JAVnP/MJF0peYpRMQq16M9n3NJdEQGBcUE7lGueVoWKRUs1lOcrZGCCREPjJcMMwA8P02XAE9OOkyu9kZDyiiIEx\u002By\u002Bf1ToPHhy2s29nkt\u002BLtRbj4MgyjF4pgC7bdPPj7kh3l3WTkC7J5ftTTgF0fTfP2O8l/ue4/27RdlTLM6ko0sUnL/uqOCUn2jsM3z4c9UL2y5vE/e\u002BgvtgGghmZ/rISKrt8DU18ZeDKPiSsrCAw9IESFGgNY9UVhnEjY3XLThuJOvSCoKf1uqW7Ov/K89K31c1Yh\u002BpJxMamZobcGMJq/rAJI7ErrhQZHFmCUikVSpJea42ossYxPzYt3Hng2aGjUDwPgZBhjGe5f2tQh3KdkRv0va10wkvp1\u002BR7PZGaOAL4HwHsxYkCPN8l7zNaoLfDUEtd7Fv0bk3wZemr5k7V30comKgwsItS8oCODtMYjzdst60GfAvmw7C0PJ/fVhaQT8/sMcgPkt//yznbJh\u002B6l5ayf26hj6M7QdT3vLPrs5xqPb7DbF1vXSTNRnERy52ROWTJLNbn7sBssPAzGBZr1BedcSigt2t5AyIJ1AkyKbY3ZkMPIoaFgg7\u002BlrutfAUOYbJZdFq08EI5j\u002Bn0nhr3Ooc5\u002B/GTHPGRF\u002B7Z4eDvy8bdO3KW2LUbgnXBFVKckSQ0B5v0c4BTe0TAiFyr2w6hSYQjF2KoICHSHjl70cdfNIaKpdpE\u002B1hGSf/t1hBYb\u002BcnX8uOuXnBS\u002Bd6IhVHF6l9YZPWITV0HI5rnM1iukoRea5SFHI7kHsMyVnyypkDP3JWsHR8gk6xswN9YtysXpFdaKhm9MM3QdFYiRfbQRH1KF1bDAoVlPdf4GEuvi1eYGqIlaIw3AqvHy5jJDk21nIxiHp/EVJHR5PxBxRhyIOj\u002BijtEuuvxExS6\u002BzbsrD\u002BKMovPTWy308YAU3OP5T2DRaqv2nQSYNGQYQuLGVlq5UjMt4KMsuN8NrZlRGdoYS3XJ6WcPMG7d9G6LtxhPLp8pW46wy27BpK3M6PNrSx6OA/ds\u002BGjzrh3AU\u002Bw0oQXGvn7\u002BJ75PZ3wLCES5Qkt/cq1P/bcg3jIyNa1s8Ht\u002BiQOoBipwbSNcQph3YfAgOmvWROE\u002B5KNOodxIz/IQ3ncEiH9BDTgdCwQ=="
-    },
-    {
-      "RequestUri": "https://seannse.blob.core.windows.net/test-filesystem-2481c00b-13d3-1d8f-071d-54eadef68d98?restype=container",
+      "ResponseBody": "yOMNTADPjNEVnzONcCRHaDGBC9YbMYmEZmfUPEmSBcUuuZxDr3iT5cB9I7NDZ51WVps4klrWFpdaiOaY\u002Bk\u002BHgpltXraIBLi57iYVnQ7VQP/JfuauWnJrWKME6SaR\u002Bupx9aAZ1QjnzVLifqQzwXiIhEfnz3xp2SgnAgYSgxuSJ/M7o6dtvGv24bCTzNvNOJcqe2TeqiptBxx48tMC1Eo3T1ew9x3RG8jc8O3M1QxMWcpv6Ae2s33JzpyL9MqX9AxlXHyEHUB5WWCbAro9oTIPLJgJkuxCgJzZ5ymBRSf\u002BRPvgZniQyDyJ9Y\u002BnG7HCiyxpe8gxjmEgI9zgqjUW\u002BBM5nb2/XDu5f2Nbf51cm2XqF1v9F8pezLaZwEOcrx4Gcvx8bn30Ay/xsPtk1g7Ew4h39pLZGeFI2tEHJZz4HdBFVQ2g4Czn9hQsC2fO\u002Bfan1fy7JLmLLFgbM5Or7N2T\u002BZIrH4ABI\u002BNbj/9\u002BrQ15eeDbYFCfPfkXuii0hKyZPAk2mBLVo9p1pbEYX5S5DH9Korqyz4yN87yZFGRYTZ83wlP2SBT7pNYGZrqeh91kXa6paeLx5mx8qKVWO491HFgS4J1AwsNqT/3krGnR72zeNLa2r\u002BO8RdvneaBvpGhGkElijKY/I5rrPhnkDTkCq7k5dwfYv2x0VZrCWUki\u002BquVnRwfbmLFnxEbynDK2Dih5M7nNixhbtDc7jYMfclRyENuT3Ad4zxWc9j2vfT8qXxiIHV7O8R\u002BMy9LQoAruSJHygItW4nHgwGRkcJUa7Hb4ES6qVxU1o1/8BtB0qC8Krq1r/Lyz07zmpxz6aoBKch9b2E7cQ/F8vN1rWtthrFh1WcInry\u002B6RH2xg/A4OzifcdSw2I\u002BgLiq8Lz\u002BfSHjhRPqEhRD\u002BYoMv4ZQRasABBEHkjCkGsNOIlWuXa7/v2zwE0D71c7Yn4M8RgPc7joMquur9\u002BrwP2pQm\u002B\u002B\u002BlJzbDAAaXzJqBC9DLvOtZ9S/cjQaorPCVMeB/9PVqjneGQvnYTkDwo4IoaW8Z8j3Q9iWkCm7pPLoGLg4mF9elFn1ZBXnxQWavLCmEgANBuz\u002Birz7PxoQI3UY/kiByikuqQ1LxgKzD33S\u002B9R4FJLy2xLLOQ2jYlU/5UGfz8e9GfGGeGjywj/pS3s\u002BKUNFlw7jJiM1tZEbike3C\u002BHBFEC2FOLj8pwp/xjT4u6SZTgR\u002Bk0yvKijiGNga\u002B0gO7ZdKDY7hxVhYaVyuScKYtOiiSUOphGTjleXE4x\u002Bg4evCMRidbq3V90jsJiowAOBmSWQveHHEpSlyZneo3SJ4t4ewrBiqO0Z6jFH6/Z4681UFXlm7sWl5/YvvKsg2bNpmc26iv1SHvE4d9OwgCeeLd7Lig=="
+    },
+    {
+      "RequestUri": "https://seannse.blob.core.windows.net/test-filesystem-5fb8121f-5c69-6f89-25f6-15bf236b6adb?restype=container",
       "RequestMethod": "DELETE",
       "RequestHeaders": {
         "Accept": "application/xml",
         "Authorization": "Sanitized",
-<<<<<<< HEAD
-        "traceparent": "00-fc148d543a8e554ba1cefafd5ce8e11a-a40a785142aeea4a-00",
-        "User-Agent": [
-          "azsdk-net-Storage.Files.DataLake/12.7.0-alpha.20210202.1",
-          "(.NET Framework 4.8.4250.0; Microsoft Windows 10.0.19042 )"
-        ],
-        "x-ms-client-request-id": "f973eb6b-42cc-621a-23ba-4df1279b7183",
-        "x-ms-date": "Wed, 03 Feb 2021 02:09:33 GMT",
-=======
-        "traceparent": "00-6a1f4f6eab12324b9a0ba5255e9aa39e-9e57196d975b694a-00",
-        "User-Agent": [
-          "azsdk-net-Storage.Files.DataLake/12.7.0-alpha.20210217.1",
-          "(.NET 5.0.3; Microsoft Windows 10.0.19042)"
-        ],
-        "x-ms-client-request-id": "f973eb6b-42cc-621a-23ba-4df1279b7183",
-        "x-ms-date": "Wed, 17 Feb 2021 22:35:05 GMT",
->>>>>>> 1814567d
+        "traceparent": "00-17395850fb015a4cb49691f4834a6ca0-48b518474cac674f-00",
+        "User-Agent": [
+          "azsdk-net-Storage.Files.DataLake/12.7.0-alpha.20210219.1",
+          "(.NET 5.0.3; Microsoft Windows 10.0.19041)"
+        ],
+        "x-ms-client-request-id": "4d6eb435-c964-0914-67c3-d81af1977109",
+        "x-ms-date": "Fri, 19 Feb 2021 19:13:29 GMT",
         "x-ms-return-client-request-id": "true",
         "x-ms-version": "2020-06-12"
       },
@@ -315,28 +209,20 @@
       "StatusCode": 202,
       "ResponseHeaders": {
         "Content-Length": "0",
-<<<<<<< HEAD
-        "Date": "Wed, 03 Feb 2021 02:09:33 GMT",
-=======
-        "Date": "Wed, 17 Feb 2021 22:35:05 GMT",
->>>>>>> 1814567d
+        "Date": "Fri, 19 Feb 2021 19:13:28 GMT",
         "Server": [
           "Windows-Azure-Blob/1.0",
           "Microsoft-HTTPAPI/2.0"
         ],
-        "x-ms-client-request-id": "f973eb6b-42cc-621a-23ba-4df1279b7183",
-<<<<<<< HEAD
-        "x-ms-request-id": "3fd4f09d-501e-0065-18d1-f9d11b000000",
-=======
-        "x-ms-request-id": "5a61365e-301e-0001-437d-052083000000",
->>>>>>> 1814567d
+        "x-ms-client-request-id": "4d6eb435-c964-0914-67c3-d81af1977109",
+        "x-ms-request-id": "2e6d0778-201e-00a4-57f3-0676f9000000",
         "x-ms-version": "2020-06-12"
       },
       "ResponseBody": []
     }
   ],
   "Variables": {
-    "RandomSeed": "1711734001",
+    "RandomSeed": "484643568",
     "Storage_TestConfigHierarchicalNamespace": "NamespaceTenant\nseannse\nU2FuaXRpemVk\nhttps://seannse.blob.core.windows.net\nhttps://seannse.file.core.windows.net\nhttps://seannse.queue.core.windows.net\nhttps://seannse.table.core.windows.net\n\n\n\n\nhttps://seannse-secondary.blob.core.windows.net\nhttps://seannse-secondary.file.core.windows.net\nhttps://seannse-secondary.queue.core.windows.net\nhttps://seannse-secondary.table.core.windows.net\n68390a19-a643-458b-b726-408abf67b4fc\nSanitized\n72f988bf-86f1-41af-91ab-2d7cd011db47\nhttps://login.microsoftonline.com/\nCloud\nBlobEndpoint=https://seannse.blob.core.windows.net/;QueueEndpoint=https://seannse.queue.core.windows.net/;FileEndpoint=https://seannse.file.core.windows.net/;BlobSecondaryEndpoint=https://seannse-secondary.blob.core.windows.net/;QueueSecondaryEndpoint=https://seannse-secondary.queue.core.windows.net/;FileSecondaryEndpoint=https://seannse-secondary.file.core.windows.net/;AccountName=seannse;AccountKey=Sanitized\n"
   }
 }