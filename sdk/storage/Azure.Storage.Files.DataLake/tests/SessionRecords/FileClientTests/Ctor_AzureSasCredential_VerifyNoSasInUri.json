﻿{
  "Entries": [
    {
      "RequestUri": "https://seannse.blob.core.windows.net/test-filesystem-a24cf40e-aad7-5a50-8878-758555d71e10?restype=container",
      "RequestMethod": "PUT",
      "RequestHeaders": {
        "Accept": "application/xml",
        "Authorization": "Sanitized",
        "traceparent": "00-3065e8267247b843a853178855277619-d104089b35a93845-00",
        "User-Agent": [
          "azsdk-net-Storage.Files.DataLake/12.7.0-alpha.20210217.1",
          "(.NET 5.0.3; Microsoft Windows 10.0.19042)"
        ],
        "x-ms-blob-public-access": "container",
        "x-ms-client-request-id": "4b699d35-332c-f30f-6cf1-6c77e1db084b",
        "x-ms-date": "Wed, 17 Feb 2021 22:25:46 GMT",
        "x-ms-return-client-request-id": "true",
<<<<<<< HEAD
        "x-ms-version": "2020-12-06"
=======
        "x-ms-version": "2021-02-12"
>>>>>>> 7e782c87
      },
      "RequestBody": null,
      "StatusCode": 201,
      "ResponseHeaders": {
        "Content-Length": "0",
        "Date": "Wed, 17 Feb 2021 22:25:46 GMT",
        "ETag": "\"0x8D8D392F8F028FB\"",
        "Last-Modified": "Wed, 17 Feb 2021 22:25:46 GMT",
        "Server": [
          "Windows-Azure-Blob/1.0",
          "Microsoft-HTTPAPI/2.0"
        ],
        "x-ms-client-request-id": "4b699d35-332c-f30f-6cf1-6c77e1db084b",
        "x-ms-request-id": "a1f3baf7-d01e-008f-2e7b-05f635000000",
<<<<<<< HEAD
        "x-ms-version": "2020-12-06"
=======
        "x-ms-version": "2021-02-12"
>>>>>>> 7e782c87
      },
      "ResponseBody": []
    },
    {
      "RequestUri": "https://seannse.blob.core.windows.net/test-filesystem-a24cf40e-aad7-5a50-8878-758555d71e10?restype=container",
      "RequestMethod": "DELETE",
      "RequestHeaders": {
        "Accept": "application/xml",
        "Authorization": "Sanitized",
        "traceparent": "00-c5b738420e527849abbd0f070448d981-e79f8993f00e674d-00",
        "User-Agent": [
          "azsdk-net-Storage.Files.DataLake/12.7.0-alpha.20210217.1",
          "(.NET 5.0.3; Microsoft Windows 10.0.19042)"
        ],
        "x-ms-client-request-id": "97e69b2d-2710-9fac-6c46-b4075e6d2f8a",
        "x-ms-date": "Wed, 17 Feb 2021 22:25:46 GMT",
        "x-ms-return-client-request-id": "true",
<<<<<<< HEAD
        "x-ms-version": "2020-12-06"
=======
        "x-ms-version": "2021-02-12"
>>>>>>> 7e782c87
      },
      "RequestBody": null,
      "StatusCode": 202,
      "ResponseHeaders": {
        "Content-Length": "0",
        "Date": "Wed, 17 Feb 2021 22:25:46 GMT",
        "Server": [
          "Windows-Azure-Blob/1.0",
          "Microsoft-HTTPAPI/2.0"
        ],
        "x-ms-client-request-id": "97e69b2d-2710-9fac-6c46-b4075e6d2f8a",
        "x-ms-request-id": "a1f3bbe0-d01e-008f-097b-05f635000000",
<<<<<<< HEAD
        "x-ms-version": "2020-12-06"
=======
        "x-ms-version": "2021-02-12"
>>>>>>> 7e782c87
      },
      "ResponseBody": []
    }
  ],
  "Variables": {
    "DateTimeOffsetNow": "2021-02-17T16:25:46.6362538-06:00",
    "RandomSeed": "1741434093",
    "Storage_TestConfigHierarchicalNamespace": "NamespaceTenant\nseannse\nU2FuaXRpemVk\nhttps://seannse.blob.core.windows.net\nhttps://seannse.file.core.windows.net\nhttps://seannse.queue.core.windows.net\nhttps://seannse.table.core.windows.net\n\n\n\n\nhttps://seannse-secondary.blob.core.windows.net\nhttps://seannse-secondary.file.core.windows.net\nhttps://seannse-secondary.queue.core.windows.net\nhttps://seannse-secondary.table.core.windows.net\n68390a19-a643-458b-b726-408abf67b4fc\nSanitized\n72f988bf-86f1-41af-91ab-2d7cd011db47\nhttps://login.microsoftonline.com/\nCloud\nBlobEndpoint=https://seannse.blob.core.windows.net/;QueueEndpoint=https://seannse.queue.core.windows.net/;FileEndpoint=https://seannse.file.core.windows.net/;BlobSecondaryEndpoint=https://seannse-secondary.blob.core.windows.net/;QueueSecondaryEndpoint=https://seannse-secondary.queue.core.windows.net/;FileSecondaryEndpoint=https://seannse-secondary.file.core.windows.net/;AccountName=seannse;AccountKey=Sanitized\n\n\n"
  }
}<|MERGE_RESOLUTION|>--- conflicted
+++ resolved
@@ -15,11 +15,7 @@
         "x-ms-client-request-id": "4b699d35-332c-f30f-6cf1-6c77e1db084b",
         "x-ms-date": "Wed, 17 Feb 2021 22:25:46 GMT",
         "x-ms-return-client-request-id": "true",
-<<<<<<< HEAD
-        "x-ms-version": "2020-12-06"
-=======
         "x-ms-version": "2021-02-12"
->>>>>>> 7e782c87
       },
       "RequestBody": null,
       "StatusCode": 201,
@@ -34,11 +30,7 @@
         ],
         "x-ms-client-request-id": "4b699d35-332c-f30f-6cf1-6c77e1db084b",
         "x-ms-request-id": "a1f3baf7-d01e-008f-2e7b-05f635000000",
-<<<<<<< HEAD
-        "x-ms-version": "2020-12-06"
-=======
         "x-ms-version": "2021-02-12"
->>>>>>> 7e782c87
       },
       "ResponseBody": []
     },
@@ -56,11 +48,7 @@
         "x-ms-client-request-id": "97e69b2d-2710-9fac-6c46-b4075e6d2f8a",
         "x-ms-date": "Wed, 17 Feb 2021 22:25:46 GMT",
         "x-ms-return-client-request-id": "true",
-<<<<<<< HEAD
-        "x-ms-version": "2020-12-06"
-=======
         "x-ms-version": "2021-02-12"
->>>>>>> 7e782c87
       },
       "RequestBody": null,
       "StatusCode": 202,
@@ -73,11 +61,7 @@
         ],
         "x-ms-client-request-id": "97e69b2d-2710-9fac-6c46-b4075e6d2f8a",
         "x-ms-request-id": "a1f3bbe0-d01e-008f-097b-05f635000000",
-<<<<<<< HEAD
-        "x-ms-version": "2020-12-06"
-=======
         "x-ms-version": "2021-02-12"
->>>>>>> 7e782c87
       },
       "ResponseBody": []
     }
