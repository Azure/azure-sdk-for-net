﻿{
  "Entries": [
    {
      "RequestUri": "https://seannse.blob.core.windows.net/test-filesystem-b0843e4f-3f6f-2d3a-1466-0a2b6f6f492a?restype=container",
      "RequestMethod": "PUT",
      "RequestHeaders": {
        "Accept": "application/xml",
        "Authorization": "Sanitized",
        "traceparent": "00-eba341bd5ed4f84b987a41b283a8a5f5-5d6f7e41b17aca46-00",
        "User-Agent": [
          "azsdk-net-Storage.Files.DataLake/12.7.0-alpha.20210219.1",
          "(.NET 5.0.3; Microsoft Windows 10.0.19041)"
        ],
        "x-ms-blob-public-access": "container",
        "x-ms-client-request-id": "d8f08ab7-e919-747a-6ee5-2074d66d38e6",
        "x-ms-date": "Fri, 19 Feb 2021 19:13:33 GMT",
        "x-ms-return-client-request-id": "true",
<<<<<<< HEAD
        "x-ms-version": "2020-12-06"
=======
        "x-ms-version": "2021-02-12"
>>>>>>> 7e782c87
      },
      "RequestBody": null,
      "StatusCode": 201,
      "ResponseHeaders": {
        "Content-Length": "0",
        "Date": "Fri, 19 Feb 2021 19:13:32 GMT",
        "ETag": "\"0x8D8D50A72BCE0C1\"",
        "Last-Modified": "Fri, 19 Feb 2021 19:13:32 GMT",
        "Server": [
          "Windows-Azure-Blob/1.0",
          "Microsoft-HTTPAPI/2.0"
        ],
        "x-ms-client-request-id": "d8f08ab7-e919-747a-6ee5-2074d66d38e6",
        "x-ms-request-id": "2e6d2d18-201e-00a4-20f3-0676f9000000",
<<<<<<< HEAD
        "x-ms-version": "2020-12-06"
=======
        "x-ms-version": "2021-02-12"
>>>>>>> 7e782c87
      },
      "ResponseBody": []
    },
    {
      "RequestUri": "https://seannse.dfs.core.windows.net/test-filesystem-b0843e4f-3f6f-2d3a-1466-0a2b6f6f492a/test-file-126739c8-2aa6-7c82-380b-c1649ea2687b?resource=file",
      "RequestMethod": "PUT",
      "RequestHeaders": {
        "Accept": "application/json",
        "Authorization": "Sanitized",
        "traceparent": "00-e3dac9a0251b5b4eb4f5df02f3524637-0ebda77549a90441-00",
        "User-Agent": [
          "azsdk-net-Storage.Files.DataLake/12.7.0-alpha.20210219.1",
          "(.NET 5.0.3; Microsoft Windows 10.0.19041)"
        ],
        "x-ms-client-request-id": "8bcebad2-b130-8c74-0874-9f0e2816d5cc",
        "x-ms-date": "Fri, 19 Feb 2021 19:13:33 GMT",
        "x-ms-return-client-request-id": "true",
<<<<<<< HEAD
        "x-ms-version": "2020-12-06"
=======
        "x-ms-version": "2021-02-12"
>>>>>>> 7e782c87
      },
      "RequestBody": null,
      "StatusCode": 201,
      "ResponseHeaders": {
        "Content-Length": "0",
        "Date": "Fri, 19 Feb 2021 19:13:31 GMT",
        "ETag": "\"0x8D8D50A72CB6507\"",
        "Last-Modified": "Fri, 19 Feb 2021 19:13:32 GMT",
        "Server": [
          "Windows-Azure-HDFS/1.0",
          "Microsoft-HTTPAPI/2.0"
        ],
        "x-ms-client-request-id": "8bcebad2-b130-8c74-0874-9f0e2816d5cc",
        "x-ms-request-id": "6f4bcaa6-e01f-004f-6df3-060e0b000000",
<<<<<<< HEAD
        "x-ms-version": "2020-12-06"
=======
        "x-ms-version": "2021-02-12"
>>>>>>> 7e782c87
      },
      "ResponseBody": []
    },
    {
      "RequestUri": "https://seannse.blob.core.windows.net/test-filesystem-b0843e4f-3f6f-2d3a-1466-0a2b6f6f492a/test-file-126739c8-2aa6-7c82-380b-c1649ea2687b?comp=lease",
      "RequestMethod": "PUT",
      "RequestHeaders": {
        "Accept": "application/xml",
        "Authorization": "Sanitized",
        "traceparent": "00-87ec456d500a654c969f6c6cc1e468f3-942d42acc89dc244-00",
        "User-Agent": [
          "azsdk-net-Storage.Files.DataLake/12.7.0-alpha.20210219.1",
          "(.NET 5.0.3; Microsoft Windows 10.0.19041)"
        ],
        "x-ms-client-request-id": "0fd4a6d7-bcbe-7f87-5376-6234807bd4d7",
        "x-ms-date": "Fri, 19 Feb 2021 19:13:33 GMT",
        "x-ms-lease-action": "acquire",
        "x-ms-lease-duration": "15",
        "x-ms-proposed-lease-id": "e6d2a47c-53fa-5767-28fb-31f8b730c8a7",
        "x-ms-return-client-request-id": "true",
<<<<<<< HEAD
        "x-ms-version": "2020-12-06"
=======
        "x-ms-version": "2021-02-12"
>>>>>>> 7e782c87
      },
      "RequestBody": null,
      "StatusCode": 201,
      "ResponseHeaders": {
        "Content-Length": "0",
        "Date": "Fri, 19 Feb 2021 19:13:32 GMT",
        "ETag": "\"0x8D8D50A72CB6507\"",
        "Last-Modified": "Fri, 19 Feb 2021 19:13:32 GMT",
        "Server": [
          "Windows-Azure-Blob/1.0",
          "Microsoft-HTTPAPI/2.0"
        ],
        "x-ms-client-request-id": "0fd4a6d7-bcbe-7f87-5376-6234807bd4d7",
        "x-ms-lease-id": "e6d2a47c-53fa-5767-28fb-31f8b730c8a7",
        "x-ms-request-id": "2e6d2e89-201e-00a4-7cf3-0676f9000000",
<<<<<<< HEAD
        "x-ms-version": "2020-12-06"
=======
        "x-ms-version": "2021-02-12"
>>>>>>> 7e782c87
      },
      "ResponseBody": []
    },
    {
      "RequestUri": "https://seannse.blob.core.windows.net/test-filesystem-b0843e4f-3f6f-2d3a-1466-0a2b6f6f492a/test-file-126739c8-2aa6-7c82-380b-c1649ea2687b?comp=lease",
      "RequestMethod": "PUT",
      "RequestHeaders": {
        "Accept": "application/xml",
        "Authorization": "Sanitized",
        "If-Modified-Since": "Sat, 20 Feb 2021 19:13:33 GMT",
        "traceparent": "00-ebc9f0c8c99fa14596b43a383bc8fcce-487555f731084248-00",
        "User-Agent": [
          "azsdk-net-Storage.Files.DataLake/12.7.0-alpha.20210219.1",
          "(.NET 5.0.3; Microsoft Windows 10.0.19041)"
        ],
        "x-ms-client-request-id": "112167b7-b95c-ace9-b812-905c7a166fff",
        "x-ms-date": "Fri, 19 Feb 2021 19:13:33 GMT",
        "x-ms-lease-action": "release",
        "x-ms-lease-id": "e6d2a47c-53fa-5767-28fb-31f8b730c8a7",
        "x-ms-return-client-request-id": "true",
<<<<<<< HEAD
        "x-ms-version": "2020-12-06"
=======
        "x-ms-version": "2021-02-12"
>>>>>>> 7e782c87
      },
      "RequestBody": null,
      "StatusCode": 412,
      "ResponseHeaders": {
        "Content-Length": "252",
        "Content-Type": "application/xml",
        "Date": "Fri, 19 Feb 2021 19:13:32 GMT",
        "Server": [
          "Windows-Azure-Blob/1.0",
          "Microsoft-HTTPAPI/2.0"
        ],
        "x-ms-client-request-id": "112167b7-b95c-ace9-b812-905c7a166fff",
        "x-ms-error-code": "ConditionNotMet",
        "x-ms-request-id": "2e6d2f4c-201e-00a4-39f3-0676f9000000",
<<<<<<< HEAD
        "x-ms-version": "2020-12-06"
=======
        "x-ms-version": "2021-02-12"
>>>>>>> 7e782c87
      },
      "ResponseBody": [
        "﻿<?xml version=\"1.0\" encoding=\"utf-8\"?><Error><Code>ConditionNotMet</Code><Message>The condition specified using HTTP conditional header(s) is not met.\n",
        "RequestId:2e6d2f4c-201e-00a4-39f3-0676f9000000\n",
        "Time:2021-02-19T19:13:32.6837269Z</Message></Error>"
      ]
    },
    {
      "RequestUri": "https://seannse.blob.core.windows.net/test-filesystem-b0843e4f-3f6f-2d3a-1466-0a2b6f6f492a?restype=container",
      "RequestMethod": "DELETE",
      "RequestHeaders": {
        "Accept": "application/xml",
        "Authorization": "Sanitized",
        "traceparent": "00-8b1f1b93e2c63c48804816351d2fcb35-b0ad504ddfe96746-00",
        "User-Agent": [
          "azsdk-net-Storage.Files.DataLake/12.7.0-alpha.20210219.1",
          "(.NET 5.0.3; Microsoft Windows 10.0.19041)"
        ],
        "x-ms-client-request-id": "197d3def-c35a-f37b-0ef9-3072629b2442",
        "x-ms-date": "Fri, 19 Feb 2021 19:13:33 GMT",
        "x-ms-return-client-request-id": "true",
<<<<<<< HEAD
        "x-ms-version": "2020-12-06"
=======
        "x-ms-version": "2021-02-12"
>>>>>>> 7e782c87
      },
      "RequestBody": null,
      "StatusCode": 202,
      "ResponseHeaders": {
        "Content-Length": "0",
        "Date": "Fri, 19 Feb 2021 19:13:32 GMT",
        "Server": [
          "Windows-Azure-Blob/1.0",
          "Microsoft-HTTPAPI/2.0"
        ],
        "x-ms-client-request-id": "197d3def-c35a-f37b-0ef9-3072629b2442",
        "x-ms-request-id": "2e6d3001-201e-00a4-67f3-0676f9000000",
<<<<<<< HEAD
        "x-ms-version": "2020-12-06"
=======
        "x-ms-version": "2021-02-12"
>>>>>>> 7e782c87
      },
      "ResponseBody": []
    },
    {
      "RequestUri": "https://seannse.blob.core.windows.net/test-filesystem-72006b73-aeff-5cc7-203c-6227020e5b43?restype=container",
      "RequestMethod": "PUT",
      "RequestHeaders": {
        "Accept": "application/xml",
        "Authorization": "Sanitized",
        "traceparent": "00-3b041c915434c54aadc43faf5e173829-2e201de1dde79147-00",
        "User-Agent": [
          "azsdk-net-Storage.Files.DataLake/12.7.0-alpha.20210219.1",
          "(.NET 5.0.3; Microsoft Windows 10.0.19041)"
        ],
        "x-ms-blob-public-access": "container",
        "x-ms-client-request-id": "e6677310-9574-41f7-7520-f81e6054f0ff",
        "x-ms-date": "Fri, 19 Feb 2021 19:13:33 GMT",
        "x-ms-return-client-request-id": "true",
<<<<<<< HEAD
        "x-ms-version": "2020-12-06"
=======
        "x-ms-version": "2021-02-12"
>>>>>>> 7e782c87
      },
      "RequestBody": null,
      "StatusCode": 201,
      "ResponseHeaders": {
        "Content-Length": "0",
        "Date": "Fri, 19 Feb 2021 19:13:32 GMT",
        "ETag": "\"0x8D8D50A72FB2E34\"",
        "Last-Modified": "Fri, 19 Feb 2021 19:13:32 GMT",
        "Server": [
          "Windows-Azure-Blob/1.0",
          "Microsoft-HTTPAPI/2.0"
        ],
        "x-ms-client-request-id": "e6677310-9574-41f7-7520-f81e6054f0ff",
        "x-ms-request-id": "2e6d30b4-201e-00a4-10f3-0676f9000000",
<<<<<<< HEAD
        "x-ms-version": "2020-12-06"
=======
        "x-ms-version": "2021-02-12"
>>>>>>> 7e782c87
      },
      "ResponseBody": []
    },
    {
      "RequestUri": "https://seannse.dfs.core.windows.net/test-filesystem-72006b73-aeff-5cc7-203c-6227020e5b43/test-file-c868ec9d-e72e-1ca9-c5b1-e994e363314d?resource=file",
      "RequestMethod": "PUT",
      "RequestHeaders": {
        "Accept": "application/json",
        "Authorization": "Sanitized",
        "traceparent": "00-b4377fa7e0c91647b3575e91c4e39fbd-65bfe4be7e250c49-00",
        "User-Agent": [
          "azsdk-net-Storage.Files.DataLake/12.7.0-alpha.20210219.1",
          "(.NET 5.0.3; Microsoft Windows 10.0.19041)"
        ],
        "x-ms-client-request-id": "3ec6cb7a-ba6b-28e4-ca4b-20c2ab625e12",
        "x-ms-date": "Fri, 19 Feb 2021 19:13:33 GMT",
        "x-ms-return-client-request-id": "true",
<<<<<<< HEAD
        "x-ms-version": "2020-12-06"
=======
        "x-ms-version": "2021-02-12"
>>>>>>> 7e782c87
      },
      "RequestBody": null,
      "StatusCode": 201,
      "ResponseHeaders": {
        "Content-Length": "0",
        "Date": "Fri, 19 Feb 2021 19:13:32 GMT",
        "ETag": "\"0x8D8D50A730A0382\"",
        "Last-Modified": "Fri, 19 Feb 2021 19:13:32 GMT",
        "Server": [
          "Windows-Azure-HDFS/1.0",
          "Microsoft-HTTPAPI/2.0"
        ],
        "x-ms-client-request-id": "3ec6cb7a-ba6b-28e4-ca4b-20c2ab625e12",
        "x-ms-request-id": "6f4bcada-e01f-004f-21f3-060e0b000000",
<<<<<<< HEAD
        "x-ms-version": "2020-12-06"
=======
        "x-ms-version": "2021-02-12"
>>>>>>> 7e782c87
      },
      "ResponseBody": []
    },
    {
      "RequestUri": "https://seannse.blob.core.windows.net/test-filesystem-72006b73-aeff-5cc7-203c-6227020e5b43/test-file-c868ec9d-e72e-1ca9-c5b1-e994e363314d?comp=lease",
      "RequestMethod": "PUT",
      "RequestHeaders": {
        "Accept": "application/xml",
        "Authorization": "Sanitized",
        "traceparent": "00-6f172831b4b2054f8c61bd0376595951-8b713b5b92da3e41-00",
        "User-Agent": [
          "azsdk-net-Storage.Files.DataLake/12.7.0-alpha.20210219.1",
          "(.NET 5.0.3; Microsoft Windows 10.0.19041)"
        ],
        "x-ms-client-request-id": "b389b6cc-dc21-19f8-729d-207894e1099a",
        "x-ms-date": "Fri, 19 Feb 2021 19:13:33 GMT",
        "x-ms-lease-action": "acquire",
        "x-ms-lease-duration": "15",
        "x-ms-proposed-lease-id": "1065aaef-613c-2858-1df3-26031e30be3e",
        "x-ms-return-client-request-id": "true",
<<<<<<< HEAD
        "x-ms-version": "2020-12-06"
=======
        "x-ms-version": "2021-02-12"
>>>>>>> 7e782c87
      },
      "RequestBody": null,
      "StatusCode": 201,
      "ResponseHeaders": {
        "Content-Length": "0",
        "Date": "Fri, 19 Feb 2021 19:13:32 GMT",
        "ETag": "\"0x8D8D50A730A0382\"",
        "Last-Modified": "Fri, 19 Feb 2021 19:13:32 GMT",
        "Server": [
          "Windows-Azure-Blob/1.0",
          "Microsoft-HTTPAPI/2.0"
        ],
        "x-ms-client-request-id": "b389b6cc-dc21-19f8-729d-207894e1099a",
        "x-ms-lease-id": "1065aaef-613c-2858-1df3-26031e30be3e",
        "x-ms-request-id": "2e6d3221-201e-00a4-64f3-0676f9000000",
<<<<<<< HEAD
        "x-ms-version": "2020-12-06"
=======
        "x-ms-version": "2021-02-12"
>>>>>>> 7e782c87
      },
      "ResponseBody": []
    },
    {
      "RequestUri": "https://seannse.blob.core.windows.net/test-filesystem-72006b73-aeff-5cc7-203c-6227020e5b43/test-file-c868ec9d-e72e-1ca9-c5b1-e994e363314d?comp=lease",
      "RequestMethod": "PUT",
      "RequestHeaders": {
        "Accept": "application/xml",
        "Authorization": "Sanitized",
        "If-Unmodified-Since": "Thu, 18 Feb 2021 19:13:33 GMT",
        "traceparent": "00-360e3ec48a3f5f4382991443a5809122-d6cce96b4e9e8244-00",
        "User-Agent": [
          "azsdk-net-Storage.Files.DataLake/12.7.0-alpha.20210219.1",
          "(.NET 5.0.3; Microsoft Windows 10.0.19041)"
        ],
        "x-ms-client-request-id": "6836e629-0aa7-e61d-bc01-a4fed36a6a8a",
        "x-ms-date": "Fri, 19 Feb 2021 19:13:33 GMT",
        "x-ms-lease-action": "release",
        "x-ms-lease-id": "1065aaef-613c-2858-1df3-26031e30be3e",
        "x-ms-return-client-request-id": "true",
<<<<<<< HEAD
        "x-ms-version": "2020-12-06"
=======
        "x-ms-version": "2021-02-12"
>>>>>>> 7e782c87
      },
      "RequestBody": null,
      "StatusCode": 412,
      "ResponseHeaders": {
        "Content-Length": "252",
        "Content-Type": "application/xml",
        "Date": "Fri, 19 Feb 2021 19:13:32 GMT",
        "Server": [
          "Windows-Azure-Blob/1.0",
          "Microsoft-HTTPAPI/2.0"
        ],
        "x-ms-client-request-id": "6836e629-0aa7-e61d-bc01-a4fed36a6a8a",
        "x-ms-error-code": "ConditionNotMet",
        "x-ms-request-id": "2e6d32eb-201e-00a4-20f3-0676f9000000",
<<<<<<< HEAD
        "x-ms-version": "2020-12-06"
=======
        "x-ms-version": "2021-02-12"
>>>>>>> 7e782c87
      },
      "ResponseBody": [
        "﻿<?xml version=\"1.0\" encoding=\"utf-8\"?><Error><Code>ConditionNotMet</Code><Message>The condition specified using HTTP conditional header(s) is not met.\n",
        "RequestId:2e6d32eb-201e-00a4-20f3-0676f9000000\n",
        "Time:2021-02-19T19:13:33.0970361Z</Message></Error>"
      ]
    },
    {
      "RequestUri": "https://seannse.blob.core.windows.net/test-filesystem-72006b73-aeff-5cc7-203c-6227020e5b43?restype=container",
      "RequestMethod": "DELETE",
      "RequestHeaders": {
        "Accept": "application/xml",
        "Authorization": "Sanitized",
        "traceparent": "00-fb9ab6c1d6808e4d85675dc9801a8000-90a480282fcf3a48-00",
        "User-Agent": [
          "azsdk-net-Storage.Files.DataLake/12.7.0-alpha.20210219.1",
          "(.NET 5.0.3; Microsoft Windows 10.0.19041)"
        ],
        "x-ms-client-request-id": "ad4e0ec9-a0aa-82f3-c417-3a47a176285e",
        "x-ms-date": "Fri, 19 Feb 2021 19:13:33 GMT",
        "x-ms-return-client-request-id": "true",
<<<<<<< HEAD
        "x-ms-version": "2020-12-06"
=======
        "x-ms-version": "2021-02-12"
>>>>>>> 7e782c87
      },
      "RequestBody": null,
      "StatusCode": 202,
      "ResponseHeaders": {
        "Content-Length": "0",
        "Date": "Fri, 19 Feb 2021 19:13:32 GMT",
        "Server": [
          "Windows-Azure-Blob/1.0",
          "Microsoft-HTTPAPI/2.0"
        ],
        "x-ms-client-request-id": "ad4e0ec9-a0aa-82f3-c417-3a47a176285e",
        "x-ms-request-id": "2e6d33c1-201e-00a4-66f3-0676f9000000",
<<<<<<< HEAD
        "x-ms-version": "2020-12-06"
=======
        "x-ms-version": "2021-02-12"
>>>>>>> 7e782c87
      },
      "ResponseBody": []
    },
    {
      "RequestUri": "https://seannse.blob.core.windows.net/test-filesystem-746a1afd-622e-5603-efb0-28191e62af12?restype=container",
      "RequestMethod": "PUT",
      "RequestHeaders": {
        "Accept": "application/xml",
        "Authorization": "Sanitized",
        "traceparent": "00-0b3b784ba6af9143a49babc372c246eb-6c6d7ba7768f814b-00",
        "User-Agent": [
          "azsdk-net-Storage.Files.DataLake/12.7.0-alpha.20210219.1",
          "(.NET 5.0.3; Microsoft Windows 10.0.19041)"
        ],
        "x-ms-blob-public-access": "container",
        "x-ms-client-request-id": "1cbd8d64-073f-6647-0bf8-bdfa78d96461",
        "x-ms-date": "Fri, 19 Feb 2021 19:13:33 GMT",
        "x-ms-return-client-request-id": "true",
<<<<<<< HEAD
        "x-ms-version": "2020-12-06"
=======
        "x-ms-version": "2021-02-12"
>>>>>>> 7e782c87
      },
      "RequestBody": null,
      "StatusCode": 201,
      "ResponseHeaders": {
        "Content-Length": "0",
        "Date": "Fri, 19 Feb 2021 19:13:33 GMT",
        "ETag": "\"0x8D8D50A733BC607\"",
        "Last-Modified": "Fri, 19 Feb 2021 19:13:33 GMT",
        "Server": [
          "Windows-Azure-Blob/1.0",
          "Microsoft-HTTPAPI/2.0"
        ],
        "x-ms-client-request-id": "1cbd8d64-073f-6647-0bf8-bdfa78d96461",
        "x-ms-request-id": "2e6d3478-201e-00a4-0ff3-0676f9000000",
<<<<<<< HEAD
        "x-ms-version": "2020-12-06"
=======
        "x-ms-version": "2021-02-12"
>>>>>>> 7e782c87
      },
      "ResponseBody": []
    },
    {
      "RequestUri": "https://seannse.dfs.core.windows.net/test-filesystem-746a1afd-622e-5603-efb0-28191e62af12/test-file-72c22868-6440-4042-3a27-3ee2b40ebe40?resource=file",
      "RequestMethod": "PUT",
      "RequestHeaders": {
        "Accept": "application/json",
        "Authorization": "Sanitized",
        "traceparent": "00-cee229e6c9faad4ba392f8e4372b65c3-ff0cfeb37d224245-00",
        "User-Agent": [
          "azsdk-net-Storage.Files.DataLake/12.7.0-alpha.20210219.1",
          "(.NET 5.0.3; Microsoft Windows 10.0.19041)"
        ],
        "x-ms-client-request-id": "708d4be7-71ed-0089-4a7c-e218c964b2fd",
        "x-ms-date": "Fri, 19 Feb 2021 19:13:34 GMT",
        "x-ms-return-client-request-id": "true",
<<<<<<< HEAD
        "x-ms-version": "2020-12-06"
=======
        "x-ms-version": "2021-02-12"
>>>>>>> 7e782c87
      },
      "RequestBody": null,
      "StatusCode": 201,
      "ResponseHeaders": {
        "Content-Length": "0",
        "Date": "Fri, 19 Feb 2021 19:13:32 GMT",
        "ETag": "\"0x8D8D50A734ACC38\"",
        "Last-Modified": "Fri, 19 Feb 2021 19:13:33 GMT",
        "Server": [
          "Windows-Azure-HDFS/1.0",
          "Microsoft-HTTPAPI/2.0"
        ],
        "x-ms-client-request-id": "708d4be7-71ed-0089-4a7c-e218c964b2fd",
        "x-ms-request-id": "6f4bcb03-e01f-004f-4af3-060e0b000000",
<<<<<<< HEAD
        "x-ms-version": "2020-12-06"
=======
        "x-ms-version": "2021-02-12"
>>>>>>> 7e782c87
      },
      "ResponseBody": []
    },
    {
      "RequestUri": "https://seannse.blob.core.windows.net/test-filesystem-746a1afd-622e-5603-efb0-28191e62af12/test-file-72c22868-6440-4042-3a27-3ee2b40ebe40?comp=lease",
      "RequestMethod": "PUT",
      "RequestHeaders": {
        "Accept": "application/xml",
        "Authorization": "Sanitized",
        "traceparent": "00-f8a828957ff27a43a8bc1c4b0bb9e860-159cb4e51934f94a-00",
        "User-Agent": [
          "azsdk-net-Storage.Files.DataLake/12.7.0-alpha.20210219.1",
          "(.NET 5.0.3; Microsoft Windows 10.0.19041)"
        ],
        "x-ms-client-request-id": "81e8bb1d-b1b7-1437-8fb6-1ba8e617542a",
        "x-ms-date": "Fri, 19 Feb 2021 19:13:34 GMT",
        "x-ms-lease-action": "acquire",
        "x-ms-lease-duration": "15",
        "x-ms-proposed-lease-id": "192e7d3a-d224-d6bc-5444-8b71ab204254",
        "x-ms-return-client-request-id": "true",
<<<<<<< HEAD
        "x-ms-version": "2020-12-06"
=======
        "x-ms-version": "2021-02-12"
>>>>>>> 7e782c87
      },
      "RequestBody": null,
      "StatusCode": 201,
      "ResponseHeaders": {
        "Content-Length": "0",
        "Date": "Fri, 19 Feb 2021 19:13:33 GMT",
        "ETag": "\"0x8D8D50A734ACC38\"",
        "Last-Modified": "Fri, 19 Feb 2021 19:13:33 GMT",
        "Server": [
          "Windows-Azure-Blob/1.0",
          "Microsoft-HTTPAPI/2.0"
        ],
        "x-ms-client-request-id": "81e8bb1d-b1b7-1437-8fb6-1ba8e617542a",
        "x-ms-lease-id": "192e7d3a-d224-d6bc-5444-8b71ab204254",
        "x-ms-request-id": "2e6d3607-201e-00a4-01f3-0676f9000000",
<<<<<<< HEAD
        "x-ms-version": "2020-12-06"
=======
        "x-ms-version": "2021-02-12"
>>>>>>> 7e782c87
      },
      "ResponseBody": []
    },
    {
      "RequestUri": "https://seannse.blob.core.windows.net/test-filesystem-746a1afd-622e-5603-efb0-28191e62af12/test-file-72c22868-6440-4042-3a27-3ee2b40ebe40?comp=lease",
      "RequestMethod": "PUT",
      "RequestHeaders": {
        "Accept": "application/xml",
        "Authorization": "Sanitized",
        "If-Match": "\"garbage\"",
        "traceparent": "00-965628338bb7eb4b9c0550aa284c4ad5-9900ce2563aebc4c-00",
        "User-Agent": [
          "azsdk-net-Storage.Files.DataLake/12.7.0-alpha.20210219.1",
          "(.NET 5.0.3; Microsoft Windows 10.0.19041)"
        ],
        "x-ms-client-request-id": "ef54078f-c037-aa9c-aae6-d9ca32aa74be",
        "x-ms-date": "Fri, 19 Feb 2021 19:13:34 GMT",
        "x-ms-lease-action": "release",
        "x-ms-lease-id": "192e7d3a-d224-d6bc-5444-8b71ab204254",
        "x-ms-return-client-request-id": "true",
<<<<<<< HEAD
        "x-ms-version": "2020-12-06"
=======
        "x-ms-version": "2021-02-12"
>>>>>>> 7e782c87
      },
      "RequestBody": null,
      "StatusCode": 412,
      "ResponseHeaders": {
        "Content-Length": "252",
        "Content-Type": "application/xml",
        "Date": "Fri, 19 Feb 2021 19:13:33 GMT",
        "Server": [
          "Windows-Azure-Blob/1.0",
          "Microsoft-HTTPAPI/2.0"
        ],
        "x-ms-client-request-id": "ef54078f-c037-aa9c-aae6-d9ca32aa74be",
        "x-ms-error-code": "ConditionNotMet",
        "x-ms-request-id": "2e6d36b5-201e-00a4-26f3-0676f9000000",
<<<<<<< HEAD
        "x-ms-version": "2020-12-06"
=======
        "x-ms-version": "2021-02-12"
>>>>>>> 7e782c87
      },
      "ResponseBody": [
        "﻿<?xml version=\"1.0\" encoding=\"utf-8\"?><Error><Code>ConditionNotMet</Code><Message>The condition specified using HTTP conditional header(s) is not met.\n",
        "RequestId:2e6d36b5-201e-00a4-26f3-0676f9000000\n",
        "Time:2021-02-19T19:13:33.5063432Z</Message></Error>"
      ]
    },
    {
      "RequestUri": "https://seannse.blob.core.windows.net/test-filesystem-746a1afd-622e-5603-efb0-28191e62af12?restype=container",
      "RequestMethod": "DELETE",
      "RequestHeaders": {
        "Accept": "application/xml",
        "Authorization": "Sanitized",
        "traceparent": "00-c4af71d2561c084abcfbc87302446044-83feea05d20d704d-00",
        "User-Agent": [
          "azsdk-net-Storage.Files.DataLake/12.7.0-alpha.20210219.1",
          "(.NET 5.0.3; Microsoft Windows 10.0.19041)"
        ],
        "x-ms-client-request-id": "de198291-65c3-79f2-f011-3c826fb1b97f",
        "x-ms-date": "Fri, 19 Feb 2021 19:13:34 GMT",
        "x-ms-return-client-request-id": "true",
<<<<<<< HEAD
        "x-ms-version": "2020-12-06"
=======
        "x-ms-version": "2021-02-12"
>>>>>>> 7e782c87
      },
      "RequestBody": null,
      "StatusCode": 202,
      "ResponseHeaders": {
        "Content-Length": "0",
        "Date": "Fri, 19 Feb 2021 19:13:33 GMT",
        "Server": [
          "Windows-Azure-Blob/1.0",
          "Microsoft-HTTPAPI/2.0"
        ],
        "x-ms-client-request-id": "de198291-65c3-79f2-f011-3c826fb1b97f",
        "x-ms-request-id": "2e6d3750-201e-00a4-36f3-0676f9000000",
<<<<<<< HEAD
        "x-ms-version": "2020-12-06"
=======
        "x-ms-version": "2021-02-12"
>>>>>>> 7e782c87
      },
      "ResponseBody": []
    },
    {
      "RequestUri": "https://seannse.blob.core.windows.net/test-filesystem-6e10855f-02a3-c199-ed80-af3a69b83de2?restype=container",
      "RequestMethod": "PUT",
      "RequestHeaders": {
        "Accept": "application/xml",
        "Authorization": "Sanitized",
        "traceparent": "00-fc9337607f79bf489dc4717b01b2038a-b4d3eb42bf9c3849-00",
        "User-Agent": [
          "azsdk-net-Storage.Files.DataLake/12.7.0-alpha.20210219.1",
          "(.NET 5.0.3; Microsoft Windows 10.0.19041)"
        ],
        "x-ms-blob-public-access": "container",
        "x-ms-client-request-id": "e785d843-1bb6-8e59-e957-f142b6b81038",
        "x-ms-date": "Fri, 19 Feb 2021 19:13:34 GMT",
        "x-ms-return-client-request-id": "true",
<<<<<<< HEAD
        "x-ms-version": "2020-12-06"
=======
        "x-ms-version": "2021-02-12"
>>>>>>> 7e782c87
      },
      "RequestBody": null,
      "StatusCode": 201,
      "ResponseHeaders": {
        "Content-Length": "0",
        "Date": "Fri, 19 Feb 2021 19:13:33 GMT",
        "ETag": "\"0x8D8D50A7377C919\"",
        "Last-Modified": "Fri, 19 Feb 2021 19:13:33 GMT",
        "Server": [
          "Windows-Azure-Blob/1.0",
          "Microsoft-HTTPAPI/2.0"
        ],
        "x-ms-client-request-id": "e785d843-1bb6-8e59-e957-f142b6b81038",
        "x-ms-request-id": "2e6d3809-201e-00a4-63f3-0676f9000000",
<<<<<<< HEAD
        "x-ms-version": "2020-12-06"
=======
        "x-ms-version": "2021-02-12"
>>>>>>> 7e782c87
      },
      "ResponseBody": []
    },
    {
      "RequestUri": "https://seannse.dfs.core.windows.net/test-filesystem-6e10855f-02a3-c199-ed80-af3a69b83de2/test-file-922559d3-0978-c9ee-8b16-442dd0ab3155?resource=file",
      "RequestMethod": "PUT",
      "RequestHeaders": {
        "Accept": "application/json",
        "Authorization": "Sanitized",
        "traceparent": "00-c250cdd4edf02e4dbc324d80adce7440-933f456066561643-00",
        "User-Agent": [
          "azsdk-net-Storage.Files.DataLake/12.7.0-alpha.20210219.1",
          "(.NET 5.0.3; Microsoft Windows 10.0.19041)"
        ],
        "x-ms-client-request-id": "361afa65-d372-3915-eabb-5ca0d72cbd3e",
        "x-ms-date": "Fri, 19 Feb 2021 19:13:34 GMT",
        "x-ms-return-client-request-id": "true",
<<<<<<< HEAD
        "x-ms-version": "2020-12-06"
=======
        "x-ms-version": "2021-02-12"
>>>>>>> 7e782c87
      },
      "RequestBody": null,
      "StatusCode": 201,
      "ResponseHeaders": {
        "Content-Length": "0",
        "Date": "Fri, 19 Feb 2021 19:13:32 GMT",
        "ETag": "\"0x8D8D50A73869479\"",
        "Last-Modified": "Fri, 19 Feb 2021 19:13:33 GMT",
        "Server": [
          "Windows-Azure-HDFS/1.0",
          "Microsoft-HTTPAPI/2.0"
        ],
        "x-ms-client-request-id": "361afa65-d372-3915-eabb-5ca0d72cbd3e",
        "x-ms-request-id": "6f4bcb3f-e01f-004f-06f3-060e0b000000",
<<<<<<< HEAD
        "x-ms-version": "2020-12-06"
=======
        "x-ms-version": "2021-02-12"
>>>>>>> 7e782c87
      },
      "ResponseBody": []
    },
    {
      "RequestUri": "https://seannse.blob.core.windows.net/test-filesystem-6e10855f-02a3-c199-ed80-af3a69b83de2/test-file-922559d3-0978-c9ee-8b16-442dd0ab3155",
      "RequestMethod": "HEAD",
      "RequestHeaders": {
        "Accept": "application/xml",
        "Authorization": "Sanitized",
        "User-Agent": [
          "azsdk-net-Storage.Files.DataLake/12.7.0-alpha.20210219.1",
          "(.NET 5.0.3; Microsoft Windows 10.0.19041)"
        ],
        "x-ms-client-request-id": "081288ec-af90-e5b1-f59c-088dc446f735",
        "x-ms-date": "Fri, 19 Feb 2021 19:13:34 GMT",
        "x-ms-return-client-request-id": "true",
<<<<<<< HEAD
        "x-ms-version": "2020-12-06"
=======
        "x-ms-version": "2021-02-12"
>>>>>>> 7e782c87
      },
      "RequestBody": null,
      "StatusCode": 200,
      "ResponseHeaders": {
        "Accept-Ranges": "bytes",
        "Content-Length": "0",
        "Content-Type": "application/octet-stream",
        "Date": "Fri, 19 Feb 2021 19:13:33 GMT",
        "ETag": "\"0x8D8D50A73869479\"",
        "Last-Modified": "Fri, 19 Feb 2021 19:13:33 GMT",
        "Server": [
          "Windows-Azure-Blob/1.0",
          "Microsoft-HTTPAPI/2.0"
        ],
        "x-ms-access-tier": "Hot",
        "x-ms-access-tier-inferred": "true",
        "x-ms-blob-type": "BlockBlob",
        "x-ms-client-request-id": "081288ec-af90-e5b1-f59c-088dc446f735",
        "x-ms-creation-time": "Fri, 19 Feb 2021 19:13:33 GMT",
        "x-ms-group": "$superuser",
        "x-ms-lease-state": "available",
        "x-ms-lease-status": "unlocked",
        "x-ms-owner": "$superuser",
        "x-ms-permissions": "rw-r-----",
        "x-ms-request-id": "2e6d3995-201e-00a4-56f3-0676f9000000",
        "x-ms-server-encrypted": "true",
<<<<<<< HEAD
        "x-ms-version": "2020-12-06"
=======
        "x-ms-version": "2021-02-12"
>>>>>>> 7e782c87
      },
      "ResponseBody": []
    },
    {
      "RequestUri": "https://seannse.blob.core.windows.net/test-filesystem-6e10855f-02a3-c199-ed80-af3a69b83de2/test-file-922559d3-0978-c9ee-8b16-442dd0ab3155?comp=lease",
      "RequestMethod": "PUT",
      "RequestHeaders": {
        "Accept": "application/xml",
        "Authorization": "Sanitized",
        "traceparent": "00-9bbb53bdab491c429f8241b4f47729ec-81b2ccf9e8928e46-00",
        "User-Agent": [
          "azsdk-net-Storage.Files.DataLake/12.7.0-alpha.20210219.1",
          "(.NET 5.0.3; Microsoft Windows 10.0.19041)"
        ],
        "x-ms-client-request-id": "b9e1b77a-1da2-2342-21e1-e0f4f15683c5",
        "x-ms-date": "Fri, 19 Feb 2021 19:13:34 GMT",
        "x-ms-lease-action": "acquire",
        "x-ms-lease-duration": "15",
        "x-ms-proposed-lease-id": "94279b26-7fc0-7e04-2de4-0ece42b425d2",
        "x-ms-return-client-request-id": "true",
<<<<<<< HEAD
        "x-ms-version": "2020-12-06"
=======
        "x-ms-version": "2021-02-12"
>>>>>>> 7e782c87
      },
      "RequestBody": null,
      "StatusCode": 201,
      "ResponseHeaders": {
        "Content-Length": "0",
        "Date": "Fri, 19 Feb 2021 19:13:33 GMT",
        "ETag": "\"0x8D8D50A73869479\"",
        "Last-Modified": "Fri, 19 Feb 2021 19:13:33 GMT",
        "Server": [
          "Windows-Azure-Blob/1.0",
          "Microsoft-HTTPAPI/2.0"
        ],
        "x-ms-client-request-id": "b9e1b77a-1da2-2342-21e1-e0f4f15683c5",
        "x-ms-lease-id": "94279b26-7fc0-7e04-2de4-0ece42b425d2",
        "x-ms-request-id": "2e6d3a60-201e-00a4-10f3-0676f9000000",
<<<<<<< HEAD
        "x-ms-version": "2020-12-06"
=======
        "x-ms-version": "2021-02-12"
>>>>>>> 7e782c87
      },
      "ResponseBody": []
    },
    {
      "RequestUri": "https://seannse.blob.core.windows.net/test-filesystem-6e10855f-02a3-c199-ed80-af3a69b83de2/test-file-922559d3-0978-c9ee-8b16-442dd0ab3155?comp=lease",
      "RequestMethod": "PUT",
      "RequestHeaders": {
        "Accept": "application/xml",
        "Authorization": "Sanitized",
        "If-None-Match": "0x8D8D50A73869479",
        "traceparent": "00-3cba19b268921945a84005c082e82c36-7b8b4d325573c548-00",
        "User-Agent": [
          "azsdk-net-Storage.Files.DataLake/12.7.0-alpha.20210219.1",
          "(.NET 5.0.3; Microsoft Windows 10.0.19041)"
        ],
        "x-ms-client-request-id": "0c136617-3d65-7892-47aa-e38206b83b61",
        "x-ms-date": "Fri, 19 Feb 2021 19:13:34 GMT",
        "x-ms-lease-action": "release",
        "x-ms-lease-id": "94279b26-7fc0-7e04-2de4-0ece42b425d2",
        "x-ms-return-client-request-id": "true",
<<<<<<< HEAD
        "x-ms-version": "2020-12-06"
=======
        "x-ms-version": "2021-02-12"
>>>>>>> 7e782c87
      },
      "RequestBody": null,
      "StatusCode": 412,
      "ResponseHeaders": {
        "Content-Length": "252",
        "Content-Type": "application/xml",
        "Date": "Fri, 19 Feb 2021 19:13:33 GMT",
        "Server": [
          "Windows-Azure-Blob/1.0",
          "Microsoft-HTTPAPI/2.0"
        ],
        "x-ms-client-request-id": "0c136617-3d65-7892-47aa-e38206b83b61",
        "x-ms-error-code": "ConditionNotMet",
        "x-ms-request-id": "2e6d3b1b-201e-00a4-41f3-0676f9000000",
<<<<<<< HEAD
        "x-ms-version": "2020-12-06"
=======
        "x-ms-version": "2021-02-12"
>>>>>>> 7e782c87
      },
      "ResponseBody": [
        "﻿<?xml version=\"1.0\" encoding=\"utf-8\"?><Error><Code>ConditionNotMet</Code><Message>The condition specified using HTTP conditional header(s) is not met.\n",
        "RequestId:2e6d3b1b-201e-00a4-41f3-0676f9000000\n",
        "Time:2021-02-19T19:13:33.9937075Z</Message></Error>"
      ]
    },
    {
      "RequestUri": "https://seannse.blob.core.windows.net/test-filesystem-6e10855f-02a3-c199-ed80-af3a69b83de2?restype=container",
      "RequestMethod": "DELETE",
      "RequestHeaders": {
        "Accept": "application/xml",
        "Authorization": "Sanitized",
        "traceparent": "00-fd7c5978927ed04183c904de6b14c173-528751ea67957447-00",
        "User-Agent": [
          "azsdk-net-Storage.Files.DataLake/12.7.0-alpha.20210219.1",
          "(.NET 5.0.3; Microsoft Windows 10.0.19041)"
        ],
        "x-ms-client-request-id": "8add77d5-7642-895f-dd6a-29128170fe23",
        "x-ms-date": "Fri, 19 Feb 2021 19:13:34 GMT",
        "x-ms-return-client-request-id": "true",
<<<<<<< HEAD
        "x-ms-version": "2020-12-06"
=======
        "x-ms-version": "2021-02-12"
>>>>>>> 7e782c87
      },
      "RequestBody": null,
      "StatusCode": 202,
      "ResponseHeaders": {
        "Content-Length": "0",
        "Date": "Fri, 19 Feb 2021 19:13:33 GMT",
        "Server": [
          "Windows-Azure-Blob/1.0",
          "Microsoft-HTTPAPI/2.0"
        ],
        "x-ms-client-request-id": "8add77d5-7642-895f-dd6a-29128170fe23",
        "x-ms-request-id": "2e6d3bda-201e-00a4-74f3-0676f9000000",
<<<<<<< HEAD
        "x-ms-version": "2020-12-06"
=======
        "x-ms-version": "2021-02-12"
>>>>>>> 7e782c87
      },
      "ResponseBody": []
    }
  ],
  "Variables": {
    "DateTimeOffsetNow": "2021-02-19T13:13:33.1175782-06:00",
    "RandomSeed": "1823382957",
    "Storage_TestConfigHierarchicalNamespace": "NamespaceTenant\nseannse\nU2FuaXRpemVk\nhttps://seannse.blob.core.windows.net\nhttps://seannse.file.core.windows.net\nhttps://seannse.queue.core.windows.net\nhttps://seannse.table.core.windows.net\n\n\n\n\nhttps://seannse-secondary.blob.core.windows.net\nhttps://seannse-secondary.file.core.windows.net\nhttps://seannse-secondary.queue.core.windows.net\nhttps://seannse-secondary.table.core.windows.net\n68390a19-a643-458b-b726-408abf67b4fc\nSanitized\n72f988bf-86f1-41af-91ab-2d7cd011db47\nhttps://login.microsoftonline.com/\nCloud\nBlobEndpoint=https://seannse.blob.core.windows.net/;QueueEndpoint=https://seannse.queue.core.windows.net/;FileEndpoint=https://seannse.file.core.windows.net/;BlobSecondaryEndpoint=https://seannse-secondary.blob.core.windows.net/;QueueSecondaryEndpoint=https://seannse-secondary.queue.core.windows.net/;FileSecondaryEndpoint=https://seannse-secondary.file.core.windows.net/;AccountName=seannse;AccountKey=Sanitized\n\n\n"
  }
}<|MERGE_RESOLUTION|>--- conflicted
+++ resolved
@@ -15,11 +15,7 @@
         "x-ms-client-request-id": "d8f08ab7-e919-747a-6ee5-2074d66d38e6",
         "x-ms-date": "Fri, 19 Feb 2021 19:13:33 GMT",
         "x-ms-return-client-request-id": "true",
-<<<<<<< HEAD
-        "x-ms-version": "2020-12-06"
-=======
-        "x-ms-version": "2021-02-12"
->>>>>>> 7e782c87
+        "x-ms-version": "2021-02-12"
       },
       "RequestBody": null,
       "StatusCode": 201,
@@ -34,11 +30,7 @@
         ],
         "x-ms-client-request-id": "d8f08ab7-e919-747a-6ee5-2074d66d38e6",
         "x-ms-request-id": "2e6d2d18-201e-00a4-20f3-0676f9000000",
-<<<<<<< HEAD
-        "x-ms-version": "2020-12-06"
-=======
-        "x-ms-version": "2021-02-12"
->>>>>>> 7e782c87
+        "x-ms-version": "2021-02-12"
       },
       "ResponseBody": []
     },
@@ -56,11 +48,7 @@
         "x-ms-client-request-id": "8bcebad2-b130-8c74-0874-9f0e2816d5cc",
         "x-ms-date": "Fri, 19 Feb 2021 19:13:33 GMT",
         "x-ms-return-client-request-id": "true",
-<<<<<<< HEAD
-        "x-ms-version": "2020-12-06"
-=======
-        "x-ms-version": "2021-02-12"
->>>>>>> 7e782c87
+        "x-ms-version": "2021-02-12"
       },
       "RequestBody": null,
       "StatusCode": 201,
@@ -75,11 +63,7 @@
         ],
         "x-ms-client-request-id": "8bcebad2-b130-8c74-0874-9f0e2816d5cc",
         "x-ms-request-id": "6f4bcaa6-e01f-004f-6df3-060e0b000000",
-<<<<<<< HEAD
-        "x-ms-version": "2020-12-06"
-=======
-        "x-ms-version": "2021-02-12"
->>>>>>> 7e782c87
+        "x-ms-version": "2021-02-12"
       },
       "ResponseBody": []
     },
@@ -100,11 +84,7 @@
         "x-ms-lease-duration": "15",
         "x-ms-proposed-lease-id": "e6d2a47c-53fa-5767-28fb-31f8b730c8a7",
         "x-ms-return-client-request-id": "true",
-<<<<<<< HEAD
-        "x-ms-version": "2020-12-06"
-=======
-        "x-ms-version": "2021-02-12"
->>>>>>> 7e782c87
+        "x-ms-version": "2021-02-12"
       },
       "RequestBody": null,
       "StatusCode": 201,
@@ -120,11 +100,7 @@
         "x-ms-client-request-id": "0fd4a6d7-bcbe-7f87-5376-6234807bd4d7",
         "x-ms-lease-id": "e6d2a47c-53fa-5767-28fb-31f8b730c8a7",
         "x-ms-request-id": "2e6d2e89-201e-00a4-7cf3-0676f9000000",
-<<<<<<< HEAD
-        "x-ms-version": "2020-12-06"
-=======
-        "x-ms-version": "2021-02-12"
->>>>>>> 7e782c87
+        "x-ms-version": "2021-02-12"
       },
       "ResponseBody": []
     },
@@ -145,11 +121,7 @@
         "x-ms-lease-action": "release",
         "x-ms-lease-id": "e6d2a47c-53fa-5767-28fb-31f8b730c8a7",
         "x-ms-return-client-request-id": "true",
-<<<<<<< HEAD
-        "x-ms-version": "2020-12-06"
-=======
-        "x-ms-version": "2021-02-12"
->>>>>>> 7e782c87
+        "x-ms-version": "2021-02-12"
       },
       "RequestBody": null,
       "StatusCode": 412,
@@ -164,11 +136,7 @@
         "x-ms-client-request-id": "112167b7-b95c-ace9-b812-905c7a166fff",
         "x-ms-error-code": "ConditionNotMet",
         "x-ms-request-id": "2e6d2f4c-201e-00a4-39f3-0676f9000000",
-<<<<<<< HEAD
-        "x-ms-version": "2020-12-06"
-=======
-        "x-ms-version": "2021-02-12"
->>>>>>> 7e782c87
+        "x-ms-version": "2021-02-12"
       },
       "ResponseBody": [
         "﻿<?xml version=\"1.0\" encoding=\"utf-8\"?><Error><Code>ConditionNotMet</Code><Message>The condition specified using HTTP conditional header(s) is not met.\n",
@@ -190,11 +158,7 @@
         "x-ms-client-request-id": "197d3def-c35a-f37b-0ef9-3072629b2442",
         "x-ms-date": "Fri, 19 Feb 2021 19:13:33 GMT",
         "x-ms-return-client-request-id": "true",
-<<<<<<< HEAD
-        "x-ms-version": "2020-12-06"
-=======
-        "x-ms-version": "2021-02-12"
->>>>>>> 7e782c87
+        "x-ms-version": "2021-02-12"
       },
       "RequestBody": null,
       "StatusCode": 202,
@@ -207,11 +171,7 @@
         ],
         "x-ms-client-request-id": "197d3def-c35a-f37b-0ef9-3072629b2442",
         "x-ms-request-id": "2e6d3001-201e-00a4-67f3-0676f9000000",
-<<<<<<< HEAD
-        "x-ms-version": "2020-12-06"
-=======
-        "x-ms-version": "2021-02-12"
->>>>>>> 7e782c87
+        "x-ms-version": "2021-02-12"
       },
       "ResponseBody": []
     },
@@ -230,11 +190,7 @@
         "x-ms-client-request-id": "e6677310-9574-41f7-7520-f81e6054f0ff",
         "x-ms-date": "Fri, 19 Feb 2021 19:13:33 GMT",
         "x-ms-return-client-request-id": "true",
-<<<<<<< HEAD
-        "x-ms-version": "2020-12-06"
-=======
-        "x-ms-version": "2021-02-12"
->>>>>>> 7e782c87
+        "x-ms-version": "2021-02-12"
       },
       "RequestBody": null,
       "StatusCode": 201,
@@ -249,11 +205,7 @@
         ],
         "x-ms-client-request-id": "e6677310-9574-41f7-7520-f81e6054f0ff",
         "x-ms-request-id": "2e6d30b4-201e-00a4-10f3-0676f9000000",
-<<<<<<< HEAD
-        "x-ms-version": "2020-12-06"
-=======
-        "x-ms-version": "2021-02-12"
->>>>>>> 7e782c87
+        "x-ms-version": "2021-02-12"
       },
       "ResponseBody": []
     },
@@ -271,11 +223,7 @@
         "x-ms-client-request-id": "3ec6cb7a-ba6b-28e4-ca4b-20c2ab625e12",
         "x-ms-date": "Fri, 19 Feb 2021 19:13:33 GMT",
         "x-ms-return-client-request-id": "true",
-<<<<<<< HEAD
-        "x-ms-version": "2020-12-06"
-=======
-        "x-ms-version": "2021-02-12"
->>>>>>> 7e782c87
+        "x-ms-version": "2021-02-12"
       },
       "RequestBody": null,
       "StatusCode": 201,
@@ -290,11 +238,7 @@
         ],
         "x-ms-client-request-id": "3ec6cb7a-ba6b-28e4-ca4b-20c2ab625e12",
         "x-ms-request-id": "6f4bcada-e01f-004f-21f3-060e0b000000",
-<<<<<<< HEAD
-        "x-ms-version": "2020-12-06"
-=======
-        "x-ms-version": "2021-02-12"
->>>>>>> 7e782c87
+        "x-ms-version": "2021-02-12"
       },
       "ResponseBody": []
     },
@@ -315,11 +259,7 @@
         "x-ms-lease-duration": "15",
         "x-ms-proposed-lease-id": "1065aaef-613c-2858-1df3-26031e30be3e",
         "x-ms-return-client-request-id": "true",
-<<<<<<< HEAD
-        "x-ms-version": "2020-12-06"
-=======
-        "x-ms-version": "2021-02-12"
->>>>>>> 7e782c87
+        "x-ms-version": "2021-02-12"
       },
       "RequestBody": null,
       "StatusCode": 201,
@@ -335,11 +275,7 @@
         "x-ms-client-request-id": "b389b6cc-dc21-19f8-729d-207894e1099a",
         "x-ms-lease-id": "1065aaef-613c-2858-1df3-26031e30be3e",
         "x-ms-request-id": "2e6d3221-201e-00a4-64f3-0676f9000000",
-<<<<<<< HEAD
-        "x-ms-version": "2020-12-06"
-=======
-        "x-ms-version": "2021-02-12"
->>>>>>> 7e782c87
+        "x-ms-version": "2021-02-12"
       },
       "ResponseBody": []
     },
@@ -360,11 +296,7 @@
         "x-ms-lease-action": "release",
         "x-ms-lease-id": "1065aaef-613c-2858-1df3-26031e30be3e",
         "x-ms-return-client-request-id": "true",
-<<<<<<< HEAD
-        "x-ms-version": "2020-12-06"
-=======
-        "x-ms-version": "2021-02-12"
->>>>>>> 7e782c87
+        "x-ms-version": "2021-02-12"
       },
       "RequestBody": null,
       "StatusCode": 412,
@@ -379,11 +311,7 @@
         "x-ms-client-request-id": "6836e629-0aa7-e61d-bc01-a4fed36a6a8a",
         "x-ms-error-code": "ConditionNotMet",
         "x-ms-request-id": "2e6d32eb-201e-00a4-20f3-0676f9000000",
-<<<<<<< HEAD
-        "x-ms-version": "2020-12-06"
-=======
-        "x-ms-version": "2021-02-12"
->>>>>>> 7e782c87
+        "x-ms-version": "2021-02-12"
       },
       "ResponseBody": [
         "﻿<?xml version=\"1.0\" encoding=\"utf-8\"?><Error><Code>ConditionNotMet</Code><Message>The condition specified using HTTP conditional header(s) is not met.\n",
@@ -405,11 +333,7 @@
         "x-ms-client-request-id": "ad4e0ec9-a0aa-82f3-c417-3a47a176285e",
         "x-ms-date": "Fri, 19 Feb 2021 19:13:33 GMT",
         "x-ms-return-client-request-id": "true",
-<<<<<<< HEAD
-        "x-ms-version": "2020-12-06"
-=======
-        "x-ms-version": "2021-02-12"
->>>>>>> 7e782c87
+        "x-ms-version": "2021-02-12"
       },
       "RequestBody": null,
       "StatusCode": 202,
@@ -422,11 +346,7 @@
         ],
         "x-ms-client-request-id": "ad4e0ec9-a0aa-82f3-c417-3a47a176285e",
         "x-ms-request-id": "2e6d33c1-201e-00a4-66f3-0676f9000000",
-<<<<<<< HEAD
-        "x-ms-version": "2020-12-06"
-=======
-        "x-ms-version": "2021-02-12"
->>>>>>> 7e782c87
+        "x-ms-version": "2021-02-12"
       },
       "ResponseBody": []
     },
@@ -445,11 +365,7 @@
         "x-ms-client-request-id": "1cbd8d64-073f-6647-0bf8-bdfa78d96461",
         "x-ms-date": "Fri, 19 Feb 2021 19:13:33 GMT",
         "x-ms-return-client-request-id": "true",
-<<<<<<< HEAD
-        "x-ms-version": "2020-12-06"
-=======
-        "x-ms-version": "2021-02-12"
->>>>>>> 7e782c87
+        "x-ms-version": "2021-02-12"
       },
       "RequestBody": null,
       "StatusCode": 201,
@@ -464,11 +380,7 @@
         ],
         "x-ms-client-request-id": "1cbd8d64-073f-6647-0bf8-bdfa78d96461",
         "x-ms-request-id": "2e6d3478-201e-00a4-0ff3-0676f9000000",
-<<<<<<< HEAD
-        "x-ms-version": "2020-12-06"
-=======
-        "x-ms-version": "2021-02-12"
->>>>>>> 7e782c87
+        "x-ms-version": "2021-02-12"
       },
       "ResponseBody": []
     },
@@ -486,11 +398,7 @@
         "x-ms-client-request-id": "708d4be7-71ed-0089-4a7c-e218c964b2fd",
         "x-ms-date": "Fri, 19 Feb 2021 19:13:34 GMT",
         "x-ms-return-client-request-id": "true",
-<<<<<<< HEAD
-        "x-ms-version": "2020-12-06"
-=======
-        "x-ms-version": "2021-02-12"
->>>>>>> 7e782c87
+        "x-ms-version": "2021-02-12"
       },
       "RequestBody": null,
       "StatusCode": 201,
@@ -505,11 +413,7 @@
         ],
         "x-ms-client-request-id": "708d4be7-71ed-0089-4a7c-e218c964b2fd",
         "x-ms-request-id": "6f4bcb03-e01f-004f-4af3-060e0b000000",
-<<<<<<< HEAD
-        "x-ms-version": "2020-12-06"
-=======
-        "x-ms-version": "2021-02-12"
->>>>>>> 7e782c87
+        "x-ms-version": "2021-02-12"
       },
       "ResponseBody": []
     },
@@ -530,11 +434,7 @@
         "x-ms-lease-duration": "15",
         "x-ms-proposed-lease-id": "192e7d3a-d224-d6bc-5444-8b71ab204254",
         "x-ms-return-client-request-id": "true",
-<<<<<<< HEAD
-        "x-ms-version": "2020-12-06"
-=======
-        "x-ms-version": "2021-02-12"
->>>>>>> 7e782c87
+        "x-ms-version": "2021-02-12"
       },
       "RequestBody": null,
       "StatusCode": 201,
@@ -550,11 +450,7 @@
         "x-ms-client-request-id": "81e8bb1d-b1b7-1437-8fb6-1ba8e617542a",
         "x-ms-lease-id": "192e7d3a-d224-d6bc-5444-8b71ab204254",
         "x-ms-request-id": "2e6d3607-201e-00a4-01f3-0676f9000000",
-<<<<<<< HEAD
-        "x-ms-version": "2020-12-06"
-=======
-        "x-ms-version": "2021-02-12"
->>>>>>> 7e782c87
+        "x-ms-version": "2021-02-12"
       },
       "ResponseBody": []
     },
@@ -575,11 +471,7 @@
         "x-ms-lease-action": "release",
         "x-ms-lease-id": "192e7d3a-d224-d6bc-5444-8b71ab204254",
         "x-ms-return-client-request-id": "true",
-<<<<<<< HEAD
-        "x-ms-version": "2020-12-06"
-=======
-        "x-ms-version": "2021-02-12"
->>>>>>> 7e782c87
+        "x-ms-version": "2021-02-12"
       },
       "RequestBody": null,
       "StatusCode": 412,
@@ -594,11 +486,7 @@
         "x-ms-client-request-id": "ef54078f-c037-aa9c-aae6-d9ca32aa74be",
         "x-ms-error-code": "ConditionNotMet",
         "x-ms-request-id": "2e6d36b5-201e-00a4-26f3-0676f9000000",
-<<<<<<< HEAD
-        "x-ms-version": "2020-12-06"
-=======
-        "x-ms-version": "2021-02-12"
->>>>>>> 7e782c87
+        "x-ms-version": "2021-02-12"
       },
       "ResponseBody": [
         "﻿<?xml version=\"1.0\" encoding=\"utf-8\"?><Error><Code>ConditionNotMet</Code><Message>The condition specified using HTTP conditional header(s) is not met.\n",
@@ -620,11 +508,7 @@
         "x-ms-client-request-id": "de198291-65c3-79f2-f011-3c826fb1b97f",
         "x-ms-date": "Fri, 19 Feb 2021 19:13:34 GMT",
         "x-ms-return-client-request-id": "true",
-<<<<<<< HEAD
-        "x-ms-version": "2020-12-06"
-=======
-        "x-ms-version": "2021-02-12"
->>>>>>> 7e782c87
+        "x-ms-version": "2021-02-12"
       },
       "RequestBody": null,
       "StatusCode": 202,
@@ -637,11 +521,7 @@
         ],
         "x-ms-client-request-id": "de198291-65c3-79f2-f011-3c826fb1b97f",
         "x-ms-request-id": "2e6d3750-201e-00a4-36f3-0676f9000000",
-<<<<<<< HEAD
-        "x-ms-version": "2020-12-06"
-=======
-        "x-ms-version": "2021-02-12"
->>>>>>> 7e782c87
+        "x-ms-version": "2021-02-12"
       },
       "ResponseBody": []
     },
@@ -660,11 +540,7 @@
         "x-ms-client-request-id": "e785d843-1bb6-8e59-e957-f142b6b81038",
         "x-ms-date": "Fri, 19 Feb 2021 19:13:34 GMT",
         "x-ms-return-client-request-id": "true",
-<<<<<<< HEAD
-        "x-ms-version": "2020-12-06"
-=======
-        "x-ms-version": "2021-02-12"
->>>>>>> 7e782c87
+        "x-ms-version": "2021-02-12"
       },
       "RequestBody": null,
       "StatusCode": 201,
@@ -679,11 +555,7 @@
         ],
         "x-ms-client-request-id": "e785d843-1bb6-8e59-e957-f142b6b81038",
         "x-ms-request-id": "2e6d3809-201e-00a4-63f3-0676f9000000",
-<<<<<<< HEAD
-        "x-ms-version": "2020-12-06"
-=======
-        "x-ms-version": "2021-02-12"
->>>>>>> 7e782c87
+        "x-ms-version": "2021-02-12"
       },
       "ResponseBody": []
     },
@@ -701,11 +573,7 @@
         "x-ms-client-request-id": "361afa65-d372-3915-eabb-5ca0d72cbd3e",
         "x-ms-date": "Fri, 19 Feb 2021 19:13:34 GMT",
         "x-ms-return-client-request-id": "true",
-<<<<<<< HEAD
-        "x-ms-version": "2020-12-06"
-=======
-        "x-ms-version": "2021-02-12"
->>>>>>> 7e782c87
+        "x-ms-version": "2021-02-12"
       },
       "RequestBody": null,
       "StatusCode": 201,
@@ -720,11 +588,7 @@
         ],
         "x-ms-client-request-id": "361afa65-d372-3915-eabb-5ca0d72cbd3e",
         "x-ms-request-id": "6f4bcb3f-e01f-004f-06f3-060e0b000000",
-<<<<<<< HEAD
-        "x-ms-version": "2020-12-06"
-=======
-        "x-ms-version": "2021-02-12"
->>>>>>> 7e782c87
+        "x-ms-version": "2021-02-12"
       },
       "ResponseBody": []
     },
@@ -741,11 +605,7 @@
         "x-ms-client-request-id": "081288ec-af90-e5b1-f59c-088dc446f735",
         "x-ms-date": "Fri, 19 Feb 2021 19:13:34 GMT",
         "x-ms-return-client-request-id": "true",
-<<<<<<< HEAD
-        "x-ms-version": "2020-12-06"
-=======
-        "x-ms-version": "2021-02-12"
->>>>>>> 7e782c87
+        "x-ms-version": "2021-02-12"
       },
       "RequestBody": null,
       "StatusCode": 200,
@@ -772,11 +632,7 @@
         "x-ms-permissions": "rw-r-----",
         "x-ms-request-id": "2e6d3995-201e-00a4-56f3-0676f9000000",
         "x-ms-server-encrypted": "true",
-<<<<<<< HEAD
-        "x-ms-version": "2020-12-06"
-=======
-        "x-ms-version": "2021-02-12"
->>>>>>> 7e782c87
+        "x-ms-version": "2021-02-12"
       },
       "ResponseBody": []
     },
@@ -797,11 +653,7 @@
         "x-ms-lease-duration": "15",
         "x-ms-proposed-lease-id": "94279b26-7fc0-7e04-2de4-0ece42b425d2",
         "x-ms-return-client-request-id": "true",
-<<<<<<< HEAD
-        "x-ms-version": "2020-12-06"
-=======
-        "x-ms-version": "2021-02-12"
->>>>>>> 7e782c87
+        "x-ms-version": "2021-02-12"
       },
       "RequestBody": null,
       "StatusCode": 201,
@@ -817,11 +669,7 @@
         "x-ms-client-request-id": "b9e1b77a-1da2-2342-21e1-e0f4f15683c5",
         "x-ms-lease-id": "94279b26-7fc0-7e04-2de4-0ece42b425d2",
         "x-ms-request-id": "2e6d3a60-201e-00a4-10f3-0676f9000000",
-<<<<<<< HEAD
-        "x-ms-version": "2020-12-06"
-=======
-        "x-ms-version": "2021-02-12"
->>>>>>> 7e782c87
+        "x-ms-version": "2021-02-12"
       },
       "ResponseBody": []
     },
@@ -842,11 +690,7 @@
         "x-ms-lease-action": "release",
         "x-ms-lease-id": "94279b26-7fc0-7e04-2de4-0ece42b425d2",
         "x-ms-return-client-request-id": "true",
-<<<<<<< HEAD
-        "x-ms-version": "2020-12-06"
-=======
-        "x-ms-version": "2021-02-12"
->>>>>>> 7e782c87
+        "x-ms-version": "2021-02-12"
       },
       "RequestBody": null,
       "StatusCode": 412,
@@ -861,11 +705,7 @@
         "x-ms-client-request-id": "0c136617-3d65-7892-47aa-e38206b83b61",
         "x-ms-error-code": "ConditionNotMet",
         "x-ms-request-id": "2e6d3b1b-201e-00a4-41f3-0676f9000000",
-<<<<<<< HEAD
-        "x-ms-version": "2020-12-06"
-=======
-        "x-ms-version": "2021-02-12"
->>>>>>> 7e782c87
+        "x-ms-version": "2021-02-12"
       },
       "ResponseBody": [
         "﻿<?xml version=\"1.0\" encoding=\"utf-8\"?><Error><Code>ConditionNotMet</Code><Message>The condition specified using HTTP conditional header(s) is not met.\n",
@@ -887,11 +727,7 @@
         "x-ms-client-request-id": "8add77d5-7642-895f-dd6a-29128170fe23",
         "x-ms-date": "Fri, 19 Feb 2021 19:13:34 GMT",
         "x-ms-return-client-request-id": "true",
-<<<<<<< HEAD
-        "x-ms-version": "2020-12-06"
-=======
-        "x-ms-version": "2021-02-12"
->>>>>>> 7e782c87
+        "x-ms-version": "2021-02-12"
       },
       "RequestBody": null,
       "StatusCode": 202,
@@ -904,11 +740,7 @@
         ],
         "x-ms-client-request-id": "8add77d5-7642-895f-dd6a-29128170fe23",
         "x-ms-request-id": "2e6d3bda-201e-00a4-74f3-0676f9000000",
-<<<<<<< HEAD
-        "x-ms-version": "2020-12-06"
-=======
-        "x-ms-version": "2021-02-12"
->>>>>>> 7e782c87
+        "x-ms-version": "2021-02-12"
       },
       "ResponseBody": []
     }
