--- conflicted
+++ resolved
@@ -1,197 +1,125 @@
 {
   "Entries": [
     {
-      "RequestUri": "https://seannse.blob.core.windows.net/test-filesystem-00b504af-b2fe-1c16-3910-802d0d621e20?restype=container",
-      "RequestMethod": "PUT",
-      "RequestHeaders": {
-        "Accept": "application/xml",
-        "Authorization": "Sanitized",
-<<<<<<< HEAD
-        "traceparent": "00-7b17c6447e28f4419ab27b17427cb5df-f23936ea7332a840-00",
-        "User-Agent": [
-          "azsdk-net-Storage.Files.DataLake/12.7.0-alpha.20210202.1",
-          "(.NET 5.0.2; Microsoft Windows 10.0.19042)"
+      "RequestUri": "https://seannse.blob.core.windows.net/test-filesystem-b0843e4f-3f6f-2d3a-1466-0a2b6f6f492a?restype=container",
+      "RequestMethod": "PUT",
+      "RequestHeaders": {
+        "Accept": "application/xml",
+        "Authorization": "Sanitized",
+        "traceparent": "00-eba341bd5ed4f84b987a41b283a8a5f5-5d6f7e41b17aca46-00",
+        "User-Agent": [
+          "azsdk-net-Storage.Files.DataLake/12.7.0-alpha.20210219.1",
+          "(.NET 5.0.3; Microsoft Windows 10.0.19041)"
         ],
         "x-ms-blob-public-access": "container",
-        "x-ms-client-request-id": "d0720989-88aa-b038-59f4-4147b499d925",
-        "x-ms-date": "Tue, 02 Feb 2021 21:30:58 GMT",
-=======
-        "traceparent": "00-37d49a41e16d8f4d9256b6e2897cff7b-3985ecdfefd33d43-00",
-        "User-Agent": [
-          "azsdk-net-Storage.Files.DataLake/12.7.0-alpha.20210217.1",
-          "(.NET 5.0.3; Microsoft Windows 10.0.19042)"
-        ],
-        "x-ms-blob-public-access": "container",
-        "x-ms-client-request-id": "d0720989-88aa-b038-59f4-4147b499d925",
-        "x-ms-date": "Wed, 17 Feb 2021 22:35:14 GMT",
->>>>>>> 1814567d
-        "x-ms-return-client-request-id": "true",
-        "x-ms-version": "2020-06-12"
-      },
-      "RequestBody": null,
-      "StatusCode": 201,
-      "ResponseHeaders": {
-        "Content-Length": "0",
-<<<<<<< HEAD
-        "Date": "Tue, 02 Feb 2021 21:30:59 GMT",
-        "ETag": "\u00220x8D8C7C1D5863F3F\u0022",
-        "Last-Modified": "Tue, 02 Feb 2021 21:30:59 GMT",
-=======
-        "Date": "Wed, 17 Feb 2021 22:35:13 GMT",
-        "ETag": "\u00220x8D8D3944B2FB5E4\u0022",
-        "Last-Modified": "Wed, 17 Feb 2021 22:35:14 GMT",
->>>>>>> 1814567d
-        "Server": [
-          "Windows-Azure-Blob/1.0",
-          "Microsoft-HTTPAPI/2.0"
-        ],
-        "x-ms-client-request-id": "d0720989-88aa-b038-59f4-4147b499d925",
-<<<<<<< HEAD
-        "x-ms-request-id": "be81556b-701e-00b9-20aa-f97b45000000",
-=======
-        "x-ms-request-id": "2b9829de-b01e-0030-137d-05c190000000",
->>>>>>> 1814567d
-        "x-ms-version": "2020-06-12"
-      },
-      "ResponseBody": []
-    },
-    {
-      "RequestUri": "https://seannse.dfs.core.windows.net/test-filesystem-00b504af-b2fe-1c16-3910-802d0d621e20/test-file-1a178049-1a7e-9a36-9ee2-70dfe4310043?resource=file",
+        "x-ms-client-request-id": "d8f08ab7-e919-747a-6ee5-2074d66d38e6",
+        "x-ms-date": "Fri, 19 Feb 2021 19:13:33 GMT",
+        "x-ms-return-client-request-id": "true",
+        "x-ms-version": "2020-06-12"
+      },
+      "RequestBody": null,
+      "StatusCode": 201,
+      "ResponseHeaders": {
+        "Content-Length": "0",
+        "Date": "Fri, 19 Feb 2021 19:13:32 GMT",
+        "ETag": "\u00220x8D8D50A72BCE0C1\u0022",
+        "Last-Modified": "Fri, 19 Feb 2021 19:13:32 GMT",
+        "Server": [
+          "Windows-Azure-Blob/1.0",
+          "Microsoft-HTTPAPI/2.0"
+        ],
+        "x-ms-client-request-id": "d8f08ab7-e919-747a-6ee5-2074d66d38e6",
+        "x-ms-request-id": "2e6d2d18-201e-00a4-20f3-0676f9000000",
+        "x-ms-version": "2020-06-12"
+      },
+      "ResponseBody": []
+    },
+    {
+      "RequestUri": "https://seannse.dfs.core.windows.net/test-filesystem-b0843e4f-3f6f-2d3a-1466-0a2b6f6f492a/test-file-126739c8-2aa6-7c82-380b-c1649ea2687b?resource=file",
       "RequestMethod": "PUT",
       "RequestHeaders": {
         "Accept": "application/json",
         "Authorization": "Sanitized",
-<<<<<<< HEAD
-        "traceparent": "00-11885efd0ce7ae4d973d027f1d0396dc-f8765d10ded9884c-00",
-        "User-Agent": [
-          "azsdk-net-Storage.Files.DataLake/12.7.0-alpha.20210202.1",
-          "(.NET 5.0.2; Microsoft Windows 10.0.19042)"
-        ],
-        "x-ms-client-request-id": "9b9ba844-65df-6e03-d2d8-31c81859cb28",
-        "x-ms-date": "Tue, 02 Feb 2021 21:30:59 GMT",
-=======
-        "traceparent": "00-7f0f32feedabc44087a084e0ae6aa6fa-9fa01e504ebe084f-00",
-        "User-Agent": [
-          "azsdk-net-Storage.Files.DataLake/12.7.0-alpha.20210217.1",
-          "(.NET 5.0.3; Microsoft Windows 10.0.19042)"
-        ],
-        "x-ms-client-request-id": "9b9ba844-65df-6e03-d2d8-31c81859cb28",
-        "x-ms-date": "Wed, 17 Feb 2021 22:35:14 GMT",
->>>>>>> 1814567d
-        "x-ms-return-client-request-id": "true",
-        "x-ms-version": "2020-06-12"
-      },
-      "RequestBody": null,
-      "StatusCode": 201,
-      "ResponseHeaders": {
-        "Content-Length": "0",
-<<<<<<< HEAD
-        "Date": "Tue, 02 Feb 2021 21:31:00 GMT",
-        "ETag": "\u00220x8D8C7C1D5C16286\u0022",
-        "Last-Modified": "Tue, 02 Feb 2021 21:31:00 GMT",
-=======
-        "Date": "Wed, 17 Feb 2021 22:35:14 GMT",
-        "ETag": "\u00220x8D8D3944B63E42C\u0022",
-        "Last-Modified": "Wed, 17 Feb 2021 22:35:14 GMT",
->>>>>>> 1814567d
+        "traceparent": "00-e3dac9a0251b5b4eb4f5df02f3524637-0ebda77549a90441-00",
+        "User-Agent": [
+          "azsdk-net-Storage.Files.DataLake/12.7.0-alpha.20210219.1",
+          "(.NET 5.0.3; Microsoft Windows 10.0.19041)"
+        ],
+        "x-ms-client-request-id": "8bcebad2-b130-8c74-0874-9f0e2816d5cc",
+        "x-ms-date": "Fri, 19 Feb 2021 19:13:33 GMT",
+        "x-ms-return-client-request-id": "true",
+        "x-ms-version": "2020-06-12"
+      },
+      "RequestBody": null,
+      "StatusCode": 201,
+      "ResponseHeaders": {
+        "Content-Length": "0",
+        "Date": "Fri, 19 Feb 2021 19:13:31 GMT",
+        "ETag": "\u00220x8D8D50A72CB6507\u0022",
+        "Last-Modified": "Fri, 19 Feb 2021 19:13:32 GMT",
         "Server": [
           "Windows-Azure-HDFS/1.0",
           "Microsoft-HTTPAPI/2.0"
         ],
-        "x-ms-client-request-id": "9b9ba844-65df-6e03-d2d8-31c81859cb28",
-<<<<<<< HEAD
-        "x-ms-request-id": "1b092d95-301f-0011-71aa-f9e5eb000000",
-=======
-        "x-ms-request-id": "dee14af2-e01f-0060-437d-0503c0000000",
->>>>>>> 1814567d
-        "x-ms-version": "2020-06-12"
-      },
-      "ResponseBody": []
-    },
-    {
-      "RequestUri": "https://seannse.blob.core.windows.net/test-filesystem-00b504af-b2fe-1c16-3910-802d0d621e20/test-file-1a178049-1a7e-9a36-9ee2-70dfe4310043?comp=lease",
-      "RequestMethod": "PUT",
-      "RequestHeaders": {
-        "Accept": "application/xml",
-        "Authorization": "Sanitized",
-<<<<<<< HEAD
-        "traceparent": "00-fea5e162bcf6764998e7080b2a2a7f36-6413abd3303cda4b-00",
-        "User-Agent": [
-          "azsdk-net-Storage.Files.DataLake/12.7.0-alpha.20210202.1",
-          "(.NET 5.0.2; Microsoft Windows 10.0.19042)"
-        ],
-        "x-ms-client-request-id": "d4299dbf-6667-6e00-71a1-8fbdca1019b8",
-        "x-ms-date": "Tue, 02 Feb 2021 21:30:59 GMT",
-=======
-        "traceparent": "00-f45a40a4f414994da1dd8a2d4dc0e7f0-e68ebaad2db15f45-00",
-        "User-Agent": [
-          "azsdk-net-Storage.Files.DataLake/12.7.0-alpha.20210217.1",
-          "(.NET 5.0.3; Microsoft Windows 10.0.19042)"
-        ],
-        "x-ms-client-request-id": "d4299dbf-6667-6e00-71a1-8fbdca1019b8",
-        "x-ms-date": "Wed, 17 Feb 2021 22:35:14 GMT",
->>>>>>> 1814567d
+        "x-ms-client-request-id": "8bcebad2-b130-8c74-0874-9f0e2816d5cc",
+        "x-ms-request-id": "6f4bcaa6-e01f-004f-6df3-060e0b000000",
+        "x-ms-version": "2020-06-12"
+      },
+      "ResponseBody": []
+    },
+    {
+      "RequestUri": "https://seannse.blob.core.windows.net/test-filesystem-b0843e4f-3f6f-2d3a-1466-0a2b6f6f492a/test-file-126739c8-2aa6-7c82-380b-c1649ea2687b?comp=lease",
+      "RequestMethod": "PUT",
+      "RequestHeaders": {
+        "Accept": "application/xml",
+        "Authorization": "Sanitized",
+        "traceparent": "00-87ec456d500a654c969f6c6cc1e468f3-942d42acc89dc244-00",
+        "User-Agent": [
+          "azsdk-net-Storage.Files.DataLake/12.7.0-alpha.20210219.1",
+          "(.NET 5.0.3; Microsoft Windows 10.0.19041)"
+        ],
+        "x-ms-client-request-id": "0fd4a6d7-bcbe-7f87-5376-6234807bd4d7",
+        "x-ms-date": "Fri, 19 Feb 2021 19:13:33 GMT",
         "x-ms-lease-action": "acquire",
         "x-ms-lease-duration": "15",
-        "x-ms-proposed-lease-id": "b6b6fef3-d5f5-fa36-0b21-9bf35519c680",
-        "x-ms-return-client-request-id": "true",
-        "x-ms-version": "2020-06-12"
-      },
-      "RequestBody": null,
-      "StatusCode": 201,
-      "ResponseHeaders": {
-        "Content-Length": "0",
-<<<<<<< HEAD
-        "Date": "Tue, 02 Feb 2021 21:30:59 GMT",
-        "ETag": "\u00220x8D8C7C1D5C16286\u0022",
-        "Last-Modified": "Tue, 02 Feb 2021 21:31:00 GMT",
-=======
-        "Date": "Wed, 17 Feb 2021 22:35:14 GMT",
-        "ETag": "\u00220x8D8D3944B63E42C\u0022",
-        "Last-Modified": "Wed, 17 Feb 2021 22:35:14 GMT",
->>>>>>> 1814567d
-        "Server": [
-          "Windows-Azure-Blob/1.0",
-          "Microsoft-HTTPAPI/2.0"
-        ],
-        "x-ms-client-request-id": "d4299dbf-6667-6e00-71a1-8fbdca1019b8",
-        "x-ms-lease-id": "b6b6fef3-d5f5-fa36-0b21-9bf35519c680",
-<<<<<<< HEAD
-        "x-ms-request-id": "be81574c-701e-00b9-53aa-f97b45000000",
-=======
-        "x-ms-request-id": "2b982b73-b01e-0030-0a7d-05c190000000",
->>>>>>> 1814567d
-        "x-ms-version": "2020-06-12"
-      },
-      "ResponseBody": []
-    },
-    {
-      "RequestUri": "https://seannse.blob.core.windows.net/test-filesystem-00b504af-b2fe-1c16-3910-802d0d621e20/test-file-1a178049-1a7e-9a36-9ee2-70dfe4310043?comp=lease",
-      "RequestMethod": "PUT",
-      "RequestHeaders": {
-        "Accept": "application/xml",
-        "Authorization": "Sanitized",
-<<<<<<< HEAD
-        "If-Modified-Since": "Wed, 03 Feb 2021 21:30:58 GMT",
-        "traceparent": "00-198f91360c3f724e83ae61e580c50189-3945c03b9649bc40-00",
-        "User-Agent": [
-          "azsdk-net-Storage.Files.DataLake/12.7.0-alpha.20210202.1",
-          "(.NET 5.0.2; Microsoft Windows 10.0.19042)"
-        ],
-        "x-ms-client-request-id": "b8347443-f2f0-5e18-782b-caf4d5a560ea",
-        "x-ms-date": "Tue, 02 Feb 2021 21:30:59 GMT",
-=======
-        "If-Modified-Since": "Thu, 18 Feb 2021 22:35:14 GMT",
-        "traceparent": "00-7b5c935348e8a74c9d41922f84f0557c-dc8fc41836e87c43-00",
-        "User-Agent": [
-          "azsdk-net-Storage.Files.DataLake/12.7.0-alpha.20210217.1",
-          "(.NET 5.0.3; Microsoft Windows 10.0.19042)"
-        ],
-        "x-ms-client-request-id": "b8347443-f2f0-5e18-782b-caf4d5a560ea",
-        "x-ms-date": "Wed, 17 Feb 2021 22:35:14 GMT",
->>>>>>> 1814567d
+        "x-ms-proposed-lease-id": "e6d2a47c-53fa-5767-28fb-31f8b730c8a7",
+        "x-ms-return-client-request-id": "true",
+        "x-ms-version": "2020-06-12"
+      },
+      "RequestBody": null,
+      "StatusCode": 201,
+      "ResponseHeaders": {
+        "Content-Length": "0",
+        "Date": "Fri, 19 Feb 2021 19:13:32 GMT",
+        "ETag": "\u00220x8D8D50A72CB6507\u0022",
+        "Last-Modified": "Fri, 19 Feb 2021 19:13:32 GMT",
+        "Server": [
+          "Windows-Azure-Blob/1.0",
+          "Microsoft-HTTPAPI/2.0"
+        ],
+        "x-ms-client-request-id": "0fd4a6d7-bcbe-7f87-5376-6234807bd4d7",
+        "x-ms-lease-id": "e6d2a47c-53fa-5767-28fb-31f8b730c8a7",
+        "x-ms-request-id": "2e6d2e89-201e-00a4-7cf3-0676f9000000",
+        "x-ms-version": "2020-06-12"
+      },
+      "ResponseBody": []
+    },
+    {
+      "RequestUri": "https://seannse.blob.core.windows.net/test-filesystem-b0843e4f-3f6f-2d3a-1466-0a2b6f6f492a/test-file-126739c8-2aa6-7c82-380b-c1649ea2687b?comp=lease",
+      "RequestMethod": "PUT",
+      "RequestHeaders": {
+        "Accept": "application/xml",
+        "Authorization": "Sanitized",
+        "If-Modified-Since": "Sat, 20 Feb 2021 19:13:33 GMT",
+        "traceparent": "00-ebc9f0c8c99fa14596b43a383bc8fcce-487555f731084248-00",
+        "User-Agent": [
+          "azsdk-net-Storage.Files.DataLake/12.7.0-alpha.20210219.1",
+          "(.NET 5.0.3; Microsoft Windows 10.0.19041)"
+        ],
+        "x-ms-client-request-id": "112167b7-b95c-ace9-b812-905c7a166fff",
+        "x-ms-date": "Fri, 19 Feb 2021 19:13:33 GMT",
         "x-ms-lease-action": "release",
-        "x-ms-lease-id": "b6b6fef3-d5f5-fa36-0b21-9bf35519c680",
+        "x-ms-lease-id": "e6d2a47c-53fa-5767-28fb-31f8b730c8a7",
         "x-ms-return-client-request-id": "true",
         "x-ms-version": "2020-06-12"
       },
@@ -200,58 +128,35 @@
       "ResponseHeaders": {
         "Content-Length": "252",
         "Content-Type": "application/xml",
-<<<<<<< HEAD
-        "Date": "Tue, 02 Feb 2021 21:30:59 GMT",
-=======
-        "Date": "Wed, 17 Feb 2021 22:35:14 GMT",
->>>>>>> 1814567d
-        "Server": [
-          "Windows-Azure-Blob/1.0",
-          "Microsoft-HTTPAPI/2.0"
-        ],
-        "x-ms-client-request-id": "b8347443-f2f0-5e18-782b-caf4d5a560ea",
+        "Date": "Fri, 19 Feb 2021 19:13:32 GMT",
+        "Server": [
+          "Windows-Azure-Blob/1.0",
+          "Microsoft-HTTPAPI/2.0"
+        ],
+        "x-ms-client-request-id": "112167b7-b95c-ace9-b812-905c7a166fff",
         "x-ms-error-code": "ConditionNotMet",
-<<<<<<< HEAD
-        "x-ms-request-id": "be81579b-701e-00b9-1baa-f97b45000000",
-=======
-        "x-ms-request-id": "2b982bcd-b01e-0030-5d7d-05c190000000",
->>>>>>> 1814567d
+        "x-ms-request-id": "2e6d2f4c-201e-00a4-39f3-0676f9000000",
         "x-ms-version": "2020-06-12"
       },
       "ResponseBody": [
         "\uFEFF\u003C?xml version=\u00221.0\u0022 encoding=\u0022utf-8\u0022?\u003E\u003CError\u003E\u003CCode\u003EConditionNotMet\u003C/Code\u003E\u003CMessage\u003EThe condition specified using HTTP conditional header(s) is not met.\n",
-<<<<<<< HEAD
-        "RequestId:be81579b-701e-00b9-1baa-f97b45000000\n",
-        "Time:2021-02-02T21:31:00.3590022Z\u003C/Message\u003E\u003C/Error\u003E"
-=======
-        "RequestId:2b982bcd-b01e-0030-5d7d-05c190000000\n",
-        "Time:2021-02-17T22:35:14.8197409Z\u003C/Message\u003E\u003C/Error\u003E"
->>>>>>> 1814567d
+        "RequestId:2e6d2f4c-201e-00a4-39f3-0676f9000000\n",
+        "Time:2021-02-19T19:13:32.6837269Z\u003C/Message\u003E\u003C/Error\u003E"
       ]
     },
     {
-      "RequestUri": "https://seannse.blob.core.windows.net/test-filesystem-00b504af-b2fe-1c16-3910-802d0d621e20?restype=container",
+      "RequestUri": "https://seannse.blob.core.windows.net/test-filesystem-b0843e4f-3f6f-2d3a-1466-0a2b6f6f492a?restype=container",
       "RequestMethod": "DELETE",
       "RequestHeaders": {
         "Accept": "application/xml",
         "Authorization": "Sanitized",
-<<<<<<< HEAD
-        "traceparent": "00-0423244bf3f1864aa8b796813aa7fa23-87de64ca78477a4d-00",
-        "User-Agent": [
-          "azsdk-net-Storage.Files.DataLake/12.7.0-alpha.20210202.1",
-          "(.NET 5.0.2; Microsoft Windows 10.0.19042)"
-        ],
-        "x-ms-client-request-id": "557a31c3-61db-1fc8-99a5-2592c49fb8f5",
-        "x-ms-date": "Tue, 02 Feb 2021 21:30:59 GMT",
-=======
-        "traceparent": "00-157ec87f3f91df4381bf0a5b815382ab-021cbd03d30dc744-00",
-        "User-Agent": [
-          "azsdk-net-Storage.Files.DataLake/12.7.0-alpha.20210217.1",
-          "(.NET 5.0.3; Microsoft Windows 10.0.19042)"
-        ],
-        "x-ms-client-request-id": "557a31c3-61db-1fc8-99a5-2592c49fb8f5",
-        "x-ms-date": "Wed, 17 Feb 2021 22:35:14 GMT",
->>>>>>> 1814567d
+        "traceparent": "00-8b1f1b93e2c63c48804816351d2fcb35-b0ad504ddfe96746-00",
+        "User-Agent": [
+          "azsdk-net-Storage.Files.DataLake/12.7.0-alpha.20210219.1",
+          "(.NET 5.0.3; Microsoft Windows 10.0.19041)"
+        ],
+        "x-ms-client-request-id": "197d3def-c35a-f37b-0ef9-3072629b2442",
+        "x-ms-date": "Fri, 19 Feb 2021 19:13:33 GMT",
         "x-ms-return-client-request-id": "true",
         "x-ms-version": "2020-06-12"
       },
@@ -259,217 +164,137 @@
       "StatusCode": 202,
       "ResponseHeaders": {
         "Content-Length": "0",
-<<<<<<< HEAD
-        "Date": "Tue, 02 Feb 2021 21:30:59 GMT",
-=======
-        "Date": "Wed, 17 Feb 2021 22:35:14 GMT",
->>>>>>> 1814567d
-        "Server": [
-          "Windows-Azure-Blob/1.0",
-          "Microsoft-HTTPAPI/2.0"
-        ],
-        "x-ms-client-request-id": "557a31c3-61db-1fc8-99a5-2592c49fb8f5",
-<<<<<<< HEAD
-        "x-ms-request-id": "be8157d7-701e-00b9-54aa-f97b45000000",
-=======
-        "x-ms-request-id": "2b982c3a-b01e-0030-497d-05c190000000",
->>>>>>> 1814567d
-        "x-ms-version": "2020-06-12"
-      },
-      "ResponseBody": []
-    },
-    {
-      "RequestUri": "https://seannse.blob.core.windows.net/test-filesystem-2ca6d22a-721c-04b4-0c04-ae55b93bb439?restype=container",
-      "RequestMethod": "PUT",
-      "RequestHeaders": {
-        "Accept": "application/xml",
-        "Authorization": "Sanitized",
-<<<<<<< HEAD
-        "traceparent": "00-ce97e9e7318f3446a7446bda13ef0ec2-0b6737bda5082641-00",
-        "User-Agent": [
-          "azsdk-net-Storage.Files.DataLake/12.7.0-alpha.20210202.1",
-          "(.NET 5.0.2; Microsoft Windows 10.0.19042)"
+        "Date": "Fri, 19 Feb 2021 19:13:32 GMT",
+        "Server": [
+          "Windows-Azure-Blob/1.0",
+          "Microsoft-HTTPAPI/2.0"
+        ],
+        "x-ms-client-request-id": "197d3def-c35a-f37b-0ef9-3072629b2442",
+        "x-ms-request-id": "2e6d3001-201e-00a4-67f3-0676f9000000",
+        "x-ms-version": "2020-06-12"
+      },
+      "ResponseBody": []
+    },
+    {
+      "RequestUri": "https://seannse.blob.core.windows.net/test-filesystem-72006b73-aeff-5cc7-203c-6227020e5b43?restype=container",
+      "RequestMethod": "PUT",
+      "RequestHeaders": {
+        "Accept": "application/xml",
+        "Authorization": "Sanitized",
+        "traceparent": "00-3b041c915434c54aadc43faf5e173829-2e201de1dde79147-00",
+        "User-Agent": [
+          "azsdk-net-Storage.Files.DataLake/12.7.0-alpha.20210219.1",
+          "(.NET 5.0.3; Microsoft Windows 10.0.19041)"
         ],
         "x-ms-blob-public-access": "container",
-        "x-ms-client-request-id": "d7b143e2-9e99-5035-7d75-48d7b372655d",
-        "x-ms-date": "Tue, 02 Feb 2021 21:30:59 GMT",
-=======
-        "traceparent": "00-0ef41e9e682e3c468e7af779b6ea0a8c-3f24ab65a9b3764d-00",
-        "User-Agent": [
-          "azsdk-net-Storage.Files.DataLake/12.7.0-alpha.20210217.1",
-          "(.NET 5.0.3; Microsoft Windows 10.0.19042)"
-        ],
-        "x-ms-blob-public-access": "container",
-        "x-ms-client-request-id": "d7b143e2-9e99-5035-7d75-48d7b372655d",
-        "x-ms-date": "Wed, 17 Feb 2021 22:35:15 GMT",
->>>>>>> 1814567d
-        "x-ms-return-client-request-id": "true",
-        "x-ms-version": "2020-06-12"
-      },
-      "RequestBody": null,
-      "StatusCode": 201,
-      "ResponseHeaders": {
-        "Content-Length": "0",
-<<<<<<< HEAD
-        "Date": "Tue, 02 Feb 2021 21:31:00 GMT",
-        "ETag": "\u00220x8D8C7C1D61F262C\u0022",
-        "Last-Modified": "Tue, 02 Feb 2021 21:31:00 GMT",
-=======
-        "Date": "Wed, 17 Feb 2021 22:35:14 GMT",
-        "ETag": "\u00220x8D8D3944BC40C4D\u0022",
-        "Last-Modified": "Wed, 17 Feb 2021 22:35:15 GMT",
->>>>>>> 1814567d
-        "Server": [
-          "Windows-Azure-Blob/1.0",
-          "Microsoft-HTTPAPI/2.0"
-        ],
-        "x-ms-client-request-id": "d7b143e2-9e99-5035-7d75-48d7b372655d",
-<<<<<<< HEAD
-        "x-ms-request-id": "cf3ddce4-401e-00b2-21aa-f9802e000000",
-=======
-        "x-ms-request-id": "effc14fd-901e-0008-467d-056550000000",
->>>>>>> 1814567d
-        "x-ms-version": "2020-06-12"
-      },
-      "ResponseBody": []
-    },
-    {
-      "RequestUri": "https://seannse.dfs.core.windows.net/test-filesystem-2ca6d22a-721c-04b4-0c04-ae55b93bb439/test-file-4b30ecf0-146e-1fc9-c4ec-7b37a1afeb36?resource=file",
+        "x-ms-client-request-id": "e6677310-9574-41f7-7520-f81e6054f0ff",
+        "x-ms-date": "Fri, 19 Feb 2021 19:13:33 GMT",
+        "x-ms-return-client-request-id": "true",
+        "x-ms-version": "2020-06-12"
+      },
+      "RequestBody": null,
+      "StatusCode": 201,
+      "ResponseHeaders": {
+        "Content-Length": "0",
+        "Date": "Fri, 19 Feb 2021 19:13:32 GMT",
+        "ETag": "\u00220x8D8D50A72FB2E34\u0022",
+        "Last-Modified": "Fri, 19 Feb 2021 19:13:32 GMT",
+        "Server": [
+          "Windows-Azure-Blob/1.0",
+          "Microsoft-HTTPAPI/2.0"
+        ],
+        "x-ms-client-request-id": "e6677310-9574-41f7-7520-f81e6054f0ff",
+        "x-ms-request-id": "2e6d30b4-201e-00a4-10f3-0676f9000000",
+        "x-ms-version": "2020-06-12"
+      },
+      "ResponseBody": []
+    },
+    {
+      "RequestUri": "https://seannse.dfs.core.windows.net/test-filesystem-72006b73-aeff-5cc7-203c-6227020e5b43/test-file-c868ec9d-e72e-1ca9-c5b1-e994e363314d?resource=file",
       "RequestMethod": "PUT",
       "RequestHeaders": {
         "Accept": "application/json",
         "Authorization": "Sanitized",
-<<<<<<< HEAD
-        "traceparent": "00-ec5882366f84bf41875bdc6c451b5394-334322e0f50b2344-00",
-        "User-Agent": [
-          "azsdk-net-Storage.Files.DataLake/12.7.0-alpha.20210202.1",
-          "(.NET 5.0.2; Microsoft Windows 10.0.19042)"
-        ],
-        "x-ms-client-request-id": "2c13737f-1fa4-cefc-7a91-13ac22feaece",
-        "x-ms-date": "Tue, 02 Feb 2021 21:31:00 GMT",
-=======
-        "traceparent": "00-881ffea610c34343829a04d75d6677f0-30fdcb21486e7b46-00",
-        "User-Agent": [
-          "azsdk-net-Storage.Files.DataLake/12.7.0-alpha.20210217.1",
-          "(.NET 5.0.3; Microsoft Windows 10.0.19042)"
-        ],
-        "x-ms-client-request-id": "2c13737f-1fa4-cefc-7a91-13ac22feaece",
-        "x-ms-date": "Wed, 17 Feb 2021 22:35:15 GMT",
->>>>>>> 1814567d
-        "x-ms-return-client-request-id": "true",
-        "x-ms-version": "2020-06-12"
-      },
-      "RequestBody": null,
-      "StatusCode": 201,
-      "ResponseHeaders": {
-        "Content-Length": "0",
-<<<<<<< HEAD
-        "Date": "Tue, 02 Feb 2021 21:31:00 GMT",
-        "ETag": "\u00220x8D8C7C1D6583D55\u0022",
-        "Last-Modified": "Tue, 02 Feb 2021 21:31:01 GMT",
-=======
-        "Date": "Wed, 17 Feb 2021 22:35:14 GMT",
-        "ETag": "\u00220x8D8D3944BF2DA8B\u0022",
-        "Last-Modified": "Wed, 17 Feb 2021 22:35:15 GMT",
->>>>>>> 1814567d
+        "traceparent": "00-b4377fa7e0c91647b3575e91c4e39fbd-65bfe4be7e250c49-00",
+        "User-Agent": [
+          "azsdk-net-Storage.Files.DataLake/12.7.0-alpha.20210219.1",
+          "(.NET 5.0.3; Microsoft Windows 10.0.19041)"
+        ],
+        "x-ms-client-request-id": "3ec6cb7a-ba6b-28e4-ca4b-20c2ab625e12",
+        "x-ms-date": "Fri, 19 Feb 2021 19:13:33 GMT",
+        "x-ms-return-client-request-id": "true",
+        "x-ms-version": "2020-06-12"
+      },
+      "RequestBody": null,
+      "StatusCode": 201,
+      "ResponseHeaders": {
+        "Content-Length": "0",
+        "Date": "Fri, 19 Feb 2021 19:13:32 GMT",
+        "ETag": "\u00220x8D8D50A730A0382\u0022",
+        "Last-Modified": "Fri, 19 Feb 2021 19:13:32 GMT",
         "Server": [
           "Windows-Azure-HDFS/1.0",
           "Microsoft-HTTPAPI/2.0"
         ],
-        "x-ms-client-request-id": "2c13737f-1fa4-cefc-7a91-13ac22feaece",
-<<<<<<< HEAD
-        "x-ms-request-id": "55f15c68-a01f-004e-3baa-f951d7000000",
-=======
-        "x-ms-request-id": "1759009c-901f-0037-737d-05adf3000000",
->>>>>>> 1814567d
-        "x-ms-version": "2020-06-12"
-      },
-      "ResponseBody": []
-    },
-    {
-      "RequestUri": "https://seannse.blob.core.windows.net/test-filesystem-2ca6d22a-721c-04b4-0c04-ae55b93bb439/test-file-4b30ecf0-146e-1fc9-c4ec-7b37a1afeb36?comp=lease",
-      "RequestMethod": "PUT",
-      "RequestHeaders": {
-        "Accept": "application/xml",
-        "Authorization": "Sanitized",
-<<<<<<< HEAD
-        "traceparent": "00-48146d960b564e40a085c70bedb59fd7-bbb9a2b7ce9cc249-00",
-        "User-Agent": [
-          "azsdk-net-Storage.Files.DataLake/12.7.0-alpha.20210202.1",
-          "(.NET 5.0.2; Microsoft Windows 10.0.19042)"
-        ],
-        "x-ms-client-request-id": "b02c5832-95f9-903e-a0ff-df37176fe067",
-        "x-ms-date": "Tue, 02 Feb 2021 21:31:00 GMT",
-=======
-        "traceparent": "00-7b6bc94ae8315a45a6c369d15a5f63ef-5c7b13104935ff45-00",
-        "User-Agent": [
-          "azsdk-net-Storage.Files.DataLake/12.7.0-alpha.20210217.1",
-          "(.NET 5.0.3; Microsoft Windows 10.0.19042)"
-        ],
-        "x-ms-client-request-id": "b02c5832-95f9-903e-a0ff-df37176fe067",
-        "x-ms-date": "Wed, 17 Feb 2021 22:35:15 GMT",
->>>>>>> 1814567d
+        "x-ms-client-request-id": "3ec6cb7a-ba6b-28e4-ca4b-20c2ab625e12",
+        "x-ms-request-id": "6f4bcada-e01f-004f-21f3-060e0b000000",
+        "x-ms-version": "2020-06-12"
+      },
+      "ResponseBody": []
+    },
+    {
+      "RequestUri": "https://seannse.blob.core.windows.net/test-filesystem-72006b73-aeff-5cc7-203c-6227020e5b43/test-file-c868ec9d-e72e-1ca9-c5b1-e994e363314d?comp=lease",
+      "RequestMethod": "PUT",
+      "RequestHeaders": {
+        "Accept": "application/xml",
+        "Authorization": "Sanitized",
+        "traceparent": "00-6f172831b4b2054f8c61bd0376595951-8b713b5b92da3e41-00",
+        "User-Agent": [
+          "azsdk-net-Storage.Files.DataLake/12.7.0-alpha.20210219.1",
+          "(.NET 5.0.3; Microsoft Windows 10.0.19041)"
+        ],
+        "x-ms-client-request-id": "b389b6cc-dc21-19f8-729d-207894e1099a",
+        "x-ms-date": "Fri, 19 Feb 2021 19:13:33 GMT",
         "x-ms-lease-action": "acquire",
         "x-ms-lease-duration": "15",
-        "x-ms-proposed-lease-id": "703d1289-efff-14d3-4d6d-078ded135d8c",
-        "x-ms-return-client-request-id": "true",
-        "x-ms-version": "2020-06-12"
-      },
-      "RequestBody": null,
-      "StatusCode": 201,
-      "ResponseHeaders": {
-        "Content-Length": "0",
-<<<<<<< HEAD
-        "Date": "Tue, 02 Feb 2021 21:31:00 GMT",
-        "ETag": "\u00220x8D8C7C1D6583D55\u0022",
-        "Last-Modified": "Tue, 02 Feb 2021 21:31:01 GMT",
-=======
-        "Date": "Wed, 17 Feb 2021 22:35:15 GMT",
-        "ETag": "\u00220x8D8D3944BF2DA8B\u0022",
-        "Last-Modified": "Wed, 17 Feb 2021 22:35:15 GMT",
->>>>>>> 1814567d
-        "Server": [
-          "Windows-Azure-Blob/1.0",
-          "Microsoft-HTTPAPI/2.0"
-        ],
-        "x-ms-client-request-id": "b02c5832-95f9-903e-a0ff-df37176fe067",
-        "x-ms-lease-id": "703d1289-efff-14d3-4d6d-078ded135d8c",
-<<<<<<< HEAD
-        "x-ms-request-id": "cf3ddf2b-401e-00b2-47aa-f9802e000000",
-=======
-        "x-ms-request-id": "effc1660-901e-0008-1c7d-056550000000",
->>>>>>> 1814567d
-        "x-ms-version": "2020-06-12"
-      },
-      "ResponseBody": []
-    },
-    {
-      "RequestUri": "https://seannse.blob.core.windows.net/test-filesystem-2ca6d22a-721c-04b4-0c04-ae55b93bb439/test-file-4b30ecf0-146e-1fc9-c4ec-7b37a1afeb36?comp=lease",
-      "RequestMethod": "PUT",
-      "RequestHeaders": {
-        "Accept": "application/xml",
-        "Authorization": "Sanitized",
-<<<<<<< HEAD
-        "If-Unmodified-Since": "Mon, 01 Feb 2021 21:30:58 GMT",
-        "traceparent": "00-6fa62e4f2590534a81ef592511579899-1b90f9ef1ee1ab44-00",
-        "User-Agent": [
-          "azsdk-net-Storage.Files.DataLake/12.7.0-alpha.20210202.1",
-          "(.NET 5.0.2; Microsoft Windows 10.0.19042)"
-        ],
-        "x-ms-client-request-id": "955bc1cc-ade6-5193-fe27-8c9ce05a62d6",
-        "x-ms-date": "Tue, 02 Feb 2021 21:31:00 GMT",
-=======
-        "If-Unmodified-Since": "Tue, 16 Feb 2021 22:35:14 GMT",
-        "traceparent": "00-f03697f3b1b2d743920bd6d209e555ae-71beff8a8a5e0742-00",
-        "User-Agent": [
-          "azsdk-net-Storage.Files.DataLake/12.7.0-alpha.20210217.1",
-          "(.NET 5.0.3; Microsoft Windows 10.0.19042)"
-        ],
-        "x-ms-client-request-id": "955bc1cc-ade6-5193-fe27-8c9ce05a62d6",
-        "x-ms-date": "Wed, 17 Feb 2021 22:35:15 GMT",
->>>>>>> 1814567d
+        "x-ms-proposed-lease-id": "1065aaef-613c-2858-1df3-26031e30be3e",
+        "x-ms-return-client-request-id": "true",
+        "x-ms-version": "2020-06-12"
+      },
+      "RequestBody": null,
+      "StatusCode": 201,
+      "ResponseHeaders": {
+        "Content-Length": "0",
+        "Date": "Fri, 19 Feb 2021 19:13:32 GMT",
+        "ETag": "\u00220x8D8D50A730A0382\u0022",
+        "Last-Modified": "Fri, 19 Feb 2021 19:13:32 GMT",
+        "Server": [
+          "Windows-Azure-Blob/1.0",
+          "Microsoft-HTTPAPI/2.0"
+        ],
+        "x-ms-client-request-id": "b389b6cc-dc21-19f8-729d-207894e1099a",
+        "x-ms-lease-id": "1065aaef-613c-2858-1df3-26031e30be3e",
+        "x-ms-request-id": "2e6d3221-201e-00a4-64f3-0676f9000000",
+        "x-ms-version": "2020-06-12"
+      },
+      "ResponseBody": []
+    },
+    {
+      "RequestUri": "https://seannse.blob.core.windows.net/test-filesystem-72006b73-aeff-5cc7-203c-6227020e5b43/test-file-c868ec9d-e72e-1ca9-c5b1-e994e363314d?comp=lease",
+      "RequestMethod": "PUT",
+      "RequestHeaders": {
+        "Accept": "application/xml",
+        "Authorization": "Sanitized",
+        "If-Unmodified-Since": "Thu, 18 Feb 2021 19:13:33 GMT",
+        "traceparent": "00-360e3ec48a3f5f4382991443a5809122-d6cce96b4e9e8244-00",
+        "User-Agent": [
+          "azsdk-net-Storage.Files.DataLake/12.7.0-alpha.20210219.1",
+          "(.NET 5.0.3; Microsoft Windows 10.0.19041)"
+        ],
+        "x-ms-client-request-id": "6836e629-0aa7-e61d-bc01-a4fed36a6a8a",
+        "x-ms-date": "Fri, 19 Feb 2021 19:13:33 GMT",
         "x-ms-lease-action": "release",
-        "x-ms-lease-id": "703d1289-efff-14d3-4d6d-078ded135d8c",
+        "x-ms-lease-id": "1065aaef-613c-2858-1df3-26031e30be3e",
         "x-ms-return-client-request-id": "true",
         "x-ms-version": "2020-06-12"
       },
@@ -478,58 +303,35 @@
       "ResponseHeaders": {
         "Content-Length": "252",
         "Content-Type": "application/xml",
-<<<<<<< HEAD
-        "Date": "Tue, 02 Feb 2021 21:31:00 GMT",
-=======
-        "Date": "Wed, 17 Feb 2021 22:35:15 GMT",
->>>>>>> 1814567d
-        "Server": [
-          "Windows-Azure-Blob/1.0",
-          "Microsoft-HTTPAPI/2.0"
-        ],
-        "x-ms-client-request-id": "955bc1cc-ade6-5193-fe27-8c9ce05a62d6",
+        "Date": "Fri, 19 Feb 2021 19:13:32 GMT",
+        "Server": [
+          "Windows-Azure-Blob/1.0",
+          "Microsoft-HTTPAPI/2.0"
+        ],
+        "x-ms-client-request-id": "6836e629-0aa7-e61d-bc01-a4fed36a6a8a",
         "x-ms-error-code": "ConditionNotMet",
-<<<<<<< HEAD
-        "x-ms-request-id": "cf3ddf93-401e-00b2-2caa-f9802e000000",
-=======
-        "x-ms-request-id": "effc16a2-901e-0008-597d-056550000000",
->>>>>>> 1814567d
+        "x-ms-request-id": "2e6d32eb-201e-00a4-20f3-0676f9000000",
         "x-ms-version": "2020-06-12"
       },
       "ResponseBody": [
         "\uFEFF\u003C?xml version=\u00221.0\u0022 encoding=\u0022utf-8\u0022?\u003E\u003CError\u003E\u003CCode\u003EConditionNotMet\u003C/Code\u003E\u003CMessage\u003EThe condition specified using HTTP conditional header(s) is not met.\n",
-<<<<<<< HEAD
-        "RequestId:cf3ddf93-401e-00b2-2caa-f9802e000000\n",
-        "Time:2021-02-02T21:31:01.3260290Z\u003C/Message\u003E\u003C/Error\u003E"
-=======
-        "RequestId:effc16a2-901e-0008-597d-056550000000\n",
-        "Time:2021-02-17T22:35:15.7558597Z\u003C/Message\u003E\u003C/Error\u003E"
->>>>>>> 1814567d
+        "RequestId:2e6d32eb-201e-00a4-20f3-0676f9000000\n",
+        "Time:2021-02-19T19:13:33.0970361Z\u003C/Message\u003E\u003C/Error\u003E"
       ]
     },
     {
-      "RequestUri": "https://seannse.blob.core.windows.net/test-filesystem-2ca6d22a-721c-04b4-0c04-ae55b93bb439?restype=container",
+      "RequestUri": "https://seannse.blob.core.windows.net/test-filesystem-72006b73-aeff-5cc7-203c-6227020e5b43?restype=container",
       "RequestMethod": "DELETE",
       "RequestHeaders": {
         "Accept": "application/xml",
         "Authorization": "Sanitized",
-<<<<<<< HEAD
-        "traceparent": "00-5257ff72e7ba4e46a326329c4ad8b575-4960051fab05a142-00",
-        "User-Agent": [
-          "azsdk-net-Storage.Files.DataLake/12.7.0-alpha.20210202.1",
-          "(.NET 5.0.2; Microsoft Windows 10.0.19042)"
-        ],
-        "x-ms-client-request-id": "566b85b3-4b14-8781-f374-e61ff496e926",
-        "x-ms-date": "Tue, 02 Feb 2021 21:31:00 GMT",
-=======
-        "traceparent": "00-b45a85882f64104cb26ac437c710cee3-ac7ca0e0996d4447-00",
-        "User-Agent": [
-          "azsdk-net-Storage.Files.DataLake/12.7.0-alpha.20210217.1",
-          "(.NET 5.0.3; Microsoft Windows 10.0.19042)"
-        ],
-        "x-ms-client-request-id": "566b85b3-4b14-8781-f374-e61ff496e926",
-        "x-ms-date": "Wed, 17 Feb 2021 22:35:15 GMT",
->>>>>>> 1814567d
+        "traceparent": "00-fb9ab6c1d6808e4d85675dc9801a8000-90a480282fcf3a48-00",
+        "User-Agent": [
+          "azsdk-net-Storage.Files.DataLake/12.7.0-alpha.20210219.1",
+          "(.NET 5.0.3; Microsoft Windows 10.0.19041)"
+        ],
+        "x-ms-client-request-id": "ad4e0ec9-a0aa-82f3-c417-3a47a176285e",
+        "x-ms-date": "Fri, 19 Feb 2021 19:13:33 GMT",
         "x-ms-return-client-request-id": "true",
         "x-ms-version": "2020-06-12"
       },
@@ -537,216 +339,137 @@
       "StatusCode": 202,
       "ResponseHeaders": {
         "Content-Length": "0",
-<<<<<<< HEAD
-        "Date": "Tue, 02 Feb 2021 21:31:00 GMT",
-=======
-        "Date": "Wed, 17 Feb 2021 22:35:15 GMT",
->>>>>>> 1814567d
-        "Server": [
-          "Windows-Azure-Blob/1.0",
-          "Microsoft-HTTPAPI/2.0"
-        ],
-        "x-ms-client-request-id": "566b85b3-4b14-8781-f374-e61ff496e926",
-<<<<<<< HEAD
-        "x-ms-request-id": "cf3ddff1-401e-00b2-06aa-f9802e000000",
-=======
-        "x-ms-request-id": "effc16cc-901e-0008-037d-056550000000",
->>>>>>> 1814567d
-        "x-ms-version": "2020-06-12"
-      },
-      "ResponseBody": []
-    },
-    {
-      "RequestUri": "https://seannse.blob.core.windows.net/test-filesystem-5f965361-0915-102b-c2aa-6f837c5de51b?restype=container",
-      "RequestMethod": "PUT",
-      "RequestHeaders": {
-        "Accept": "application/xml",
-        "Authorization": "Sanitized",
-<<<<<<< HEAD
-        "traceparent": "00-f025f72b5e25964c9a6171d3ec16bc74-409c0fd2f67dcb42-00",
-        "User-Agent": [
-          "azsdk-net-Storage.Files.DataLake/12.7.0-alpha.20210202.1",
-          "(.NET 5.0.2; Microsoft Windows 10.0.19042)"
+        "Date": "Fri, 19 Feb 2021 19:13:32 GMT",
+        "Server": [
+          "Windows-Azure-Blob/1.0",
+          "Microsoft-HTTPAPI/2.0"
+        ],
+        "x-ms-client-request-id": "ad4e0ec9-a0aa-82f3-c417-3a47a176285e",
+        "x-ms-request-id": "2e6d33c1-201e-00a4-66f3-0676f9000000",
+        "x-ms-version": "2020-06-12"
+      },
+      "ResponseBody": []
+    },
+    {
+      "RequestUri": "https://seannse.blob.core.windows.net/test-filesystem-746a1afd-622e-5603-efb0-28191e62af12?restype=container",
+      "RequestMethod": "PUT",
+      "RequestHeaders": {
+        "Accept": "application/xml",
+        "Authorization": "Sanitized",
+        "traceparent": "00-0b3b784ba6af9143a49babc372c246eb-6c6d7ba7768f814b-00",
+        "User-Agent": [
+          "azsdk-net-Storage.Files.DataLake/12.7.0-alpha.20210219.1",
+          "(.NET 5.0.3; Microsoft Windows 10.0.19041)"
         ],
         "x-ms-blob-public-access": "container",
-        "x-ms-client-request-id": "18d40979-3c4c-a9b0-5a5b-946adbfd0a95",
-        "x-ms-date": "Tue, 02 Feb 2021 21:31:00 GMT",
-=======
-        "traceparent": "00-c0810f900f7ebb40b815bfc1a408ba79-e3a70f8fd92c8f45-00",
-        "User-Agent": [
-          "azsdk-net-Storage.Files.DataLake/12.7.0-alpha.20210217.1",
-          "(.NET 5.0.3; Microsoft Windows 10.0.19042)"
-        ],
-        "x-ms-blob-public-access": "container",
-        "x-ms-client-request-id": "18d40979-3c4c-a9b0-5a5b-946adbfd0a95",
-        "x-ms-date": "Wed, 17 Feb 2021 22:35:16 GMT",
->>>>>>> 1814567d
-        "x-ms-return-client-request-id": "true",
-        "x-ms-version": "2020-06-12"
-      },
-      "RequestBody": null,
-      "StatusCode": 201,
-      "ResponseHeaders": {
-        "Content-Length": "0",
-<<<<<<< HEAD
-        "Date": "Tue, 02 Feb 2021 21:31:00 GMT",
-        "ETag": "\u00220x8D8C7C1D6ADF86D\u0022",
-        "Last-Modified": "Tue, 02 Feb 2021 21:31:01 GMT",
-=======
-        "Date": "Wed, 17 Feb 2021 22:35:16 GMT",
-        "ETag": "\u00220x8D8D3944CF7CAFA\u0022",
-        "Last-Modified": "Wed, 17 Feb 2021 22:35:17 GMT",
->>>>>>> 1814567d
-        "Server": [
-          "Windows-Azure-Blob/1.0",
-          "Microsoft-HTTPAPI/2.0"
-        ],
-        "x-ms-client-request-id": "18d40979-3c4c-a9b0-5a5b-946adbfd0a95",
-<<<<<<< HEAD
-        "x-ms-request-id": "3bb5bb34-801e-0066-3caa-f9307f000000",
-=======
-        "x-ms-request-id": "8c4206e0-601e-00a5-227d-052925000000",
->>>>>>> 1814567d
-        "x-ms-version": "2020-06-12"
-      },
-      "ResponseBody": []
-    },
-    {
-      "RequestUri": "https://seannse.dfs.core.windows.net/test-filesystem-5f965361-0915-102b-c2aa-6f837c5de51b/test-file-2e94cb8e-8ead-5537-911d-4bd8ba713be2?resource=file",
+        "x-ms-client-request-id": "1cbd8d64-073f-6647-0bf8-bdfa78d96461",
+        "x-ms-date": "Fri, 19 Feb 2021 19:13:33 GMT",
+        "x-ms-return-client-request-id": "true",
+        "x-ms-version": "2020-06-12"
+      },
+      "RequestBody": null,
+      "StatusCode": 201,
+      "ResponseHeaders": {
+        "Content-Length": "0",
+        "Date": "Fri, 19 Feb 2021 19:13:33 GMT",
+        "ETag": "\u00220x8D8D50A733BC607\u0022",
+        "Last-Modified": "Fri, 19 Feb 2021 19:13:33 GMT",
+        "Server": [
+          "Windows-Azure-Blob/1.0",
+          "Microsoft-HTTPAPI/2.0"
+        ],
+        "x-ms-client-request-id": "1cbd8d64-073f-6647-0bf8-bdfa78d96461",
+        "x-ms-request-id": "2e6d3478-201e-00a4-0ff3-0676f9000000",
+        "x-ms-version": "2020-06-12"
+      },
+      "ResponseBody": []
+    },
+    {
+      "RequestUri": "https://seannse.dfs.core.windows.net/test-filesystem-746a1afd-622e-5603-efb0-28191e62af12/test-file-72c22868-6440-4042-3a27-3ee2b40ebe40?resource=file",
       "RequestMethod": "PUT",
       "RequestHeaders": {
         "Accept": "application/json",
         "Authorization": "Sanitized",
-<<<<<<< HEAD
-        "traceparent": "00-d3ca01cff54f404da4c10123c251116d-ec8cf9fcfe7b7c40-00",
-        "User-Agent": [
-          "azsdk-net-Storage.Files.DataLake/12.7.0-alpha.20210202.1",
-          "(.NET 5.0.2; Microsoft Windows 10.0.19042)"
-        ],
-        "x-ms-client-request-id": "092ab932-8c4b-ebe2-d27f-872ff1d8efe8",
-        "x-ms-date": "Tue, 02 Feb 2021 21:31:01 GMT",
-=======
-        "traceparent": "00-5e6dbf9acf9ad3439cf5413210119e00-e5a711a4478d4d4a-00",
-        "User-Agent": [
-          "azsdk-net-Storage.Files.DataLake/12.7.0-alpha.20210217.1",
-          "(.NET 5.0.3; Microsoft Windows 10.0.19042)"
-        ],
-        "x-ms-client-request-id": "092ab932-8c4b-ebe2-d27f-872ff1d8efe8",
-        "x-ms-date": "Wed, 17 Feb 2021 22:35:17 GMT",
->>>>>>> 1814567d
-        "x-ms-return-client-request-id": "true",
-        "x-ms-version": "2020-06-12"
-      },
-      "RequestBody": null,
-      "StatusCode": 201,
-      "ResponseHeaders": {
-        "Content-Length": "0",
-<<<<<<< HEAD
-        "Date": "Tue, 02 Feb 2021 21:31:01 GMT",
-        "ETag": "\u00220x8D8C7C1D6E604CA\u0022",
-        "Last-Modified": "Tue, 02 Feb 2021 21:31:02 GMT",
-=======
-        "Date": "Wed, 17 Feb 2021 22:35:17 GMT",
-        "ETag": "\u00220x8D8D3944D3266B0\u0022",
-        "Last-Modified": "Wed, 17 Feb 2021 22:35:17 GMT",
->>>>>>> 1814567d
+        "traceparent": "00-cee229e6c9faad4ba392f8e4372b65c3-ff0cfeb37d224245-00",
+        "User-Agent": [
+          "azsdk-net-Storage.Files.DataLake/12.7.0-alpha.20210219.1",
+          "(.NET 5.0.3; Microsoft Windows 10.0.19041)"
+        ],
+        "x-ms-client-request-id": "708d4be7-71ed-0089-4a7c-e218c964b2fd",
+        "x-ms-date": "Fri, 19 Feb 2021 19:13:34 GMT",
+        "x-ms-return-client-request-id": "true",
+        "x-ms-version": "2020-06-12"
+      },
+      "RequestBody": null,
+      "StatusCode": 201,
+      "ResponseHeaders": {
+        "Content-Length": "0",
+        "Date": "Fri, 19 Feb 2021 19:13:32 GMT",
+        "ETag": "\u00220x8D8D50A734ACC38\u0022",
+        "Last-Modified": "Fri, 19 Feb 2021 19:13:33 GMT",
         "Server": [
           "Windows-Azure-HDFS/1.0",
           "Microsoft-HTTPAPI/2.0"
         ],
-        "x-ms-client-request-id": "092ab932-8c4b-ebe2-d27f-872ff1d8efe8",
-<<<<<<< HEAD
-        "x-ms-request-id": "8d9c008e-d01f-0026-30aa-f93747000000",
-=======
-        "x-ms-request-id": "38353ef4-a01f-0003-0b7d-059e3b000000",
->>>>>>> 1814567d
-        "x-ms-version": "2020-06-12"
-      },
-      "ResponseBody": []
-    },
-    {
-      "RequestUri": "https://seannse.blob.core.windows.net/test-filesystem-5f965361-0915-102b-c2aa-6f837c5de51b/test-file-2e94cb8e-8ead-5537-911d-4bd8ba713be2?comp=lease",
-      "RequestMethod": "PUT",
-      "RequestHeaders": {
-        "Accept": "application/xml",
-        "Authorization": "Sanitized",
-<<<<<<< HEAD
-        "traceparent": "00-43b159598e24c04586bb008fb9cd67d3-f3e80c92e4916e40-00",
-        "User-Agent": [
-          "azsdk-net-Storage.Files.DataLake/12.7.0-alpha.20210202.1",
-          "(.NET 5.0.2; Microsoft Windows 10.0.19042)"
-        ],
-        "x-ms-client-request-id": "c573184f-a0dc-9b21-ab68-0c0573735d2d",
-        "x-ms-date": "Tue, 02 Feb 2021 21:31:01 GMT",
-=======
-        "traceparent": "00-40ac9995f0d7fd479af0191ff4cff040-32253d2a1b82a642-00",
-        "User-Agent": [
-          "azsdk-net-Storage.Files.DataLake/12.7.0-alpha.20210217.1",
-          "(.NET 5.0.3; Microsoft Windows 10.0.19042)"
-        ],
-        "x-ms-client-request-id": "c573184f-a0dc-9b21-ab68-0c0573735d2d",
-        "x-ms-date": "Wed, 17 Feb 2021 22:35:17 GMT",
->>>>>>> 1814567d
+        "x-ms-client-request-id": "708d4be7-71ed-0089-4a7c-e218c964b2fd",
+        "x-ms-request-id": "6f4bcb03-e01f-004f-4af3-060e0b000000",
+        "x-ms-version": "2020-06-12"
+      },
+      "ResponseBody": []
+    },
+    {
+      "RequestUri": "https://seannse.blob.core.windows.net/test-filesystem-746a1afd-622e-5603-efb0-28191e62af12/test-file-72c22868-6440-4042-3a27-3ee2b40ebe40?comp=lease",
+      "RequestMethod": "PUT",
+      "RequestHeaders": {
+        "Accept": "application/xml",
+        "Authorization": "Sanitized",
+        "traceparent": "00-f8a828957ff27a43a8bc1c4b0bb9e860-159cb4e51934f94a-00",
+        "User-Agent": [
+          "azsdk-net-Storage.Files.DataLake/12.7.0-alpha.20210219.1",
+          "(.NET 5.0.3; Microsoft Windows 10.0.19041)"
+        ],
+        "x-ms-client-request-id": "81e8bb1d-b1b7-1437-8fb6-1ba8e617542a",
+        "x-ms-date": "Fri, 19 Feb 2021 19:13:34 GMT",
         "x-ms-lease-action": "acquire",
         "x-ms-lease-duration": "15",
-        "x-ms-proposed-lease-id": "fc7bb11f-97f4-c20d-fd46-196e8da4dd39",
-        "x-ms-return-client-request-id": "true",
-        "x-ms-version": "2020-06-12"
-      },
-      "RequestBody": null,
-      "StatusCode": 201,
-      "ResponseHeaders": {
-        "Content-Length": "0",
-<<<<<<< HEAD
-        "Date": "Tue, 02 Feb 2021 21:31:01 GMT",
-        "ETag": "\u00220x8D8C7C1D6E604CA\u0022",
-        "Last-Modified": "Tue, 02 Feb 2021 21:31:02 GMT",
-=======
-        "Date": "Wed, 17 Feb 2021 22:35:16 GMT",
-        "ETag": "\u00220x8D8D3944D3266B0\u0022",
-        "Last-Modified": "Wed, 17 Feb 2021 22:35:17 GMT",
->>>>>>> 1814567d
-        "Server": [
-          "Windows-Azure-Blob/1.0",
-          "Microsoft-HTTPAPI/2.0"
-        ],
-        "x-ms-client-request-id": "c573184f-a0dc-9b21-ab68-0c0573735d2d",
-        "x-ms-lease-id": "fc7bb11f-97f4-c20d-fd46-196e8da4dd39",
-<<<<<<< HEAD
-        "x-ms-request-id": "3bb5bbcf-801e-0066-42aa-f9307f000000",
-=======
-        "x-ms-request-id": "8c4208dc-601e-00a5-7a7d-052925000000",
->>>>>>> 1814567d
-        "x-ms-version": "2020-06-12"
-      },
-      "ResponseBody": []
-    },
-    {
-      "RequestUri": "https://seannse.blob.core.windows.net/test-filesystem-5f965361-0915-102b-c2aa-6f837c5de51b/test-file-2e94cb8e-8ead-5537-911d-4bd8ba713be2?comp=lease",
+        "x-ms-proposed-lease-id": "192e7d3a-d224-d6bc-5444-8b71ab204254",
+        "x-ms-return-client-request-id": "true",
+        "x-ms-version": "2020-06-12"
+      },
+      "RequestBody": null,
+      "StatusCode": 201,
+      "ResponseHeaders": {
+        "Content-Length": "0",
+        "Date": "Fri, 19 Feb 2021 19:13:33 GMT",
+        "ETag": "\u00220x8D8D50A734ACC38\u0022",
+        "Last-Modified": "Fri, 19 Feb 2021 19:13:33 GMT",
+        "Server": [
+          "Windows-Azure-Blob/1.0",
+          "Microsoft-HTTPAPI/2.0"
+        ],
+        "x-ms-client-request-id": "81e8bb1d-b1b7-1437-8fb6-1ba8e617542a",
+        "x-ms-lease-id": "192e7d3a-d224-d6bc-5444-8b71ab204254",
+        "x-ms-request-id": "2e6d3607-201e-00a4-01f3-0676f9000000",
+        "x-ms-version": "2020-06-12"
+      },
+      "ResponseBody": []
+    },
+    {
+      "RequestUri": "https://seannse.blob.core.windows.net/test-filesystem-746a1afd-622e-5603-efb0-28191e62af12/test-file-72c22868-6440-4042-3a27-3ee2b40ebe40?comp=lease",
       "RequestMethod": "PUT",
       "RequestHeaders": {
         "Accept": "application/xml",
         "Authorization": "Sanitized",
         "If-Match": "\u0022garbage\u0022",
-<<<<<<< HEAD
-        "traceparent": "00-e1cb7aef9af1fd43a2afd62db569f9ae-79b95b3ed7d30f48-00",
-        "User-Agent": [
-          "azsdk-net-Storage.Files.DataLake/12.7.0-alpha.20210202.1",
-          "(.NET 5.0.2; Microsoft Windows 10.0.19042)"
-        ],
-        "x-ms-client-request-id": "751fdce9-1830-e05d-140b-55de2691ee89",
-        "x-ms-date": "Tue, 02 Feb 2021 21:31:01 GMT",
-=======
-        "traceparent": "00-a49c812076f8d24d8212a5f49805d86e-9d485aebbb86064f-00",
-        "User-Agent": [
-          "azsdk-net-Storage.Files.DataLake/12.7.0-alpha.20210217.1",
-          "(.NET 5.0.3; Microsoft Windows 10.0.19042)"
-        ],
-        "x-ms-client-request-id": "751fdce9-1830-e05d-140b-55de2691ee89",
-        "x-ms-date": "Wed, 17 Feb 2021 22:35:17 GMT",
->>>>>>> 1814567d
+        "traceparent": "00-965628338bb7eb4b9c0550aa284c4ad5-9900ce2563aebc4c-00",
+        "User-Agent": [
+          "azsdk-net-Storage.Files.DataLake/12.7.0-alpha.20210219.1",
+          "(.NET 5.0.3; Microsoft Windows 10.0.19041)"
+        ],
+        "x-ms-client-request-id": "ef54078f-c037-aa9c-aae6-d9ca32aa74be",
+        "x-ms-date": "Fri, 19 Feb 2021 19:13:34 GMT",
         "x-ms-lease-action": "release",
-        "x-ms-lease-id": "fc7bb11f-97f4-c20d-fd46-196e8da4dd39",
+        "x-ms-lease-id": "192e7d3a-d224-d6bc-5444-8b71ab204254",
         "x-ms-return-client-request-id": "true",
         "x-ms-version": "2020-06-12"
       },
@@ -755,58 +478,35 @@
       "ResponseHeaders": {
         "Content-Length": "252",
         "Content-Type": "application/xml",
-<<<<<<< HEAD
-        "Date": "Tue, 02 Feb 2021 21:31:01 GMT",
-=======
-        "Date": "Wed, 17 Feb 2021 22:35:16 GMT",
->>>>>>> 1814567d
-        "Server": [
-          "Windows-Azure-Blob/1.0",
-          "Microsoft-HTTPAPI/2.0"
-        ],
-        "x-ms-client-request-id": "751fdce9-1830-e05d-140b-55de2691ee89",
+        "Date": "Fri, 19 Feb 2021 19:13:33 GMT",
+        "Server": [
+          "Windows-Azure-Blob/1.0",
+          "Microsoft-HTTPAPI/2.0"
+        ],
+        "x-ms-client-request-id": "ef54078f-c037-aa9c-aae6-d9ca32aa74be",
         "x-ms-error-code": "ConditionNotMet",
-<<<<<<< HEAD
-        "x-ms-request-id": "3bb5bbed-801e-0066-56aa-f9307f000000",
-=======
-        "x-ms-request-id": "8c420948-601e-00a5-647d-052925000000",
->>>>>>> 1814567d
+        "x-ms-request-id": "2e6d36b5-201e-00a4-26f3-0676f9000000",
         "x-ms-version": "2020-06-12"
       },
       "ResponseBody": [
         "\uFEFF\u003C?xml version=\u00221.0\u0022 encoding=\u0022utf-8\u0022?\u003E\u003CError\u003E\u003CCode\u003EConditionNotMet\u003C/Code\u003E\u003CMessage\u003EThe condition specified using HTTP conditional header(s) is not met.\n",
-<<<<<<< HEAD
-        "RequestId:3bb5bbed-801e-0066-56aa-f9307f000000\n",
-        "Time:2021-02-02T21:31:02.2610199Z\u003C/Message\u003E\u003C/Error\u003E"
-=======
-        "RequestId:8c420948-601e-00a5-647d-052925000000\n",
-        "Time:2021-02-17T22:35:17.8487692Z\u003C/Message\u003E\u003C/Error\u003E"
->>>>>>> 1814567d
+        "RequestId:2e6d36b5-201e-00a4-26f3-0676f9000000\n",
+        "Time:2021-02-19T19:13:33.5063432Z\u003C/Message\u003E\u003C/Error\u003E"
       ]
     },
     {
-      "RequestUri": "https://seannse.blob.core.windows.net/test-filesystem-5f965361-0915-102b-c2aa-6f837c5de51b?restype=container",
+      "RequestUri": "https://seannse.blob.core.windows.net/test-filesystem-746a1afd-622e-5603-efb0-28191e62af12?restype=container",
       "RequestMethod": "DELETE",
       "RequestHeaders": {
         "Accept": "application/xml",
         "Authorization": "Sanitized",
-<<<<<<< HEAD
-        "traceparent": "00-e30f2a3bcb2d0842a93fd588b1801664-2a8790abeac60c4e-00",
-        "User-Agent": [
-          "azsdk-net-Storage.Files.DataLake/12.7.0-alpha.20210202.1",
-          "(.NET 5.0.2; Microsoft Windows 10.0.19042)"
-        ],
-        "x-ms-client-request-id": "961badeb-e853-89fc-f0ce-a52697c2c789",
-        "x-ms-date": "Tue, 02 Feb 2021 21:31:01 GMT",
-=======
-        "traceparent": "00-a2d084b070dc6d409827a6b3a0bfdeee-ca30f9bf84772945-00",
-        "User-Agent": [
-          "azsdk-net-Storage.Files.DataLake/12.7.0-alpha.20210217.1",
-          "(.NET 5.0.3; Microsoft Windows 10.0.19042)"
-        ],
-        "x-ms-client-request-id": "961badeb-e853-89fc-f0ce-a52697c2c789",
-        "x-ms-date": "Wed, 17 Feb 2021 22:35:18 GMT",
->>>>>>> 1814567d
+        "traceparent": "00-c4af71d2561c084abcfbc87302446044-83feea05d20d704d-00",
+        "User-Agent": [
+          "azsdk-net-Storage.Files.DataLake/12.7.0-alpha.20210219.1",
+          "(.NET 5.0.3; Microsoft Windows 10.0.19041)"
+        ],
+        "x-ms-client-request-id": "de198291-65c3-79f2-f011-3c826fb1b97f",
+        "x-ms-date": "Fri, 19 Feb 2021 19:13:34 GMT",
         "x-ms-return-client-request-id": "true",
         "x-ms-version": "2020-06-12"
       },
@@ -814,153 +514,96 @@
       "StatusCode": 202,
       "ResponseHeaders": {
         "Content-Length": "0",
-<<<<<<< HEAD
-        "Date": "Tue, 02 Feb 2021 21:31:01 GMT",
-=======
-        "Date": "Wed, 17 Feb 2021 22:35:16 GMT",
->>>>>>> 1814567d
-        "Server": [
-          "Windows-Azure-Blob/1.0",
-          "Microsoft-HTTPAPI/2.0"
-        ],
-        "x-ms-client-request-id": "961badeb-e853-89fc-f0ce-a52697c2c789",
-<<<<<<< HEAD
-        "x-ms-request-id": "3bb5bc0f-801e-0066-70aa-f9307f000000",
-=======
-        "x-ms-request-id": "8c4209c0-601e-00a5-567d-052925000000",
->>>>>>> 1814567d
-        "x-ms-version": "2020-06-12"
-      },
-      "ResponseBody": []
-    },
-    {
-      "RequestUri": "https://seannse.blob.core.windows.net/test-filesystem-8315752a-859b-476d-d1bd-feaa6d993fc9?restype=container",
-      "RequestMethod": "PUT",
-      "RequestHeaders": {
-        "Accept": "application/xml",
-        "Authorization": "Sanitized",
-<<<<<<< HEAD
-        "traceparent": "00-b6e8d9b325a99a40bb8153e47479f266-e36bec142c9c3c4e-00",
-        "User-Agent": [
-          "azsdk-net-Storage.Files.DataLake/12.7.0-alpha.20210202.1",
-          "(.NET 5.0.2; Microsoft Windows 10.0.19042)"
+        "Date": "Fri, 19 Feb 2021 19:13:33 GMT",
+        "Server": [
+          "Windows-Azure-Blob/1.0",
+          "Microsoft-HTTPAPI/2.0"
+        ],
+        "x-ms-client-request-id": "de198291-65c3-79f2-f011-3c826fb1b97f",
+        "x-ms-request-id": "2e6d3750-201e-00a4-36f3-0676f9000000",
+        "x-ms-version": "2020-06-12"
+      },
+      "ResponseBody": []
+    },
+    {
+      "RequestUri": "https://seannse.blob.core.windows.net/test-filesystem-6e10855f-02a3-c199-ed80-af3a69b83de2?restype=container",
+      "RequestMethod": "PUT",
+      "RequestHeaders": {
+        "Accept": "application/xml",
+        "Authorization": "Sanitized",
+        "traceparent": "00-fc9337607f79bf489dc4717b01b2038a-b4d3eb42bf9c3849-00",
+        "User-Agent": [
+          "azsdk-net-Storage.Files.DataLake/12.7.0-alpha.20210219.1",
+          "(.NET 5.0.3; Microsoft Windows 10.0.19041)"
         ],
         "x-ms-blob-public-access": "container",
-        "x-ms-client-request-id": "2b9921bf-2036-660b-3fd4-c596ea521b56",
-        "x-ms-date": "Tue, 02 Feb 2021 21:31:01 GMT",
-=======
-        "traceparent": "00-8f5c1378edf531479831523e82dbde3d-b5c27f04a182dd49-00",
-        "User-Agent": [
-          "azsdk-net-Storage.Files.DataLake/12.7.0-alpha.20210217.1",
-          "(.NET 5.0.3; Microsoft Windows 10.0.19042)"
-        ],
-        "x-ms-blob-public-access": "container",
-        "x-ms-client-request-id": "2b9921bf-2036-660b-3fd4-c596ea521b56",
-        "x-ms-date": "Wed, 17 Feb 2021 22:35:18 GMT",
->>>>>>> 1814567d
-        "x-ms-return-client-request-id": "true",
-        "x-ms-version": "2020-06-12"
-      },
-      "RequestBody": null,
-      "StatusCode": 201,
-      "ResponseHeaders": {
-        "Content-Length": "0",
-<<<<<<< HEAD
-        "Date": "Tue, 02 Feb 2021 21:31:02 GMT",
-        "ETag": "\u00220x8D8C7C1D7431F36\u0022",
-        "Last-Modified": "Tue, 02 Feb 2021 21:31:02 GMT",
-=======
-        "Date": "Wed, 17 Feb 2021 22:35:18 GMT",
-        "ETag": "\u00220x8D8D3944D9644C0\u0022",
-        "Last-Modified": "Wed, 17 Feb 2021 22:35:18 GMT",
->>>>>>> 1814567d
-        "Server": [
-          "Windows-Azure-Blob/1.0",
-          "Microsoft-HTTPAPI/2.0"
-        ],
-        "x-ms-client-request-id": "2b9921bf-2036-660b-3fd4-c596ea521b56",
-<<<<<<< HEAD
-        "x-ms-request-id": "d574bf9f-a01e-0085-70aa-f95282000000",
-=======
-        "x-ms-request-id": "d714e53e-001e-0078-477d-05dca7000000",
->>>>>>> 1814567d
-        "x-ms-version": "2020-06-12"
-      },
-      "ResponseBody": []
-    },
-    {
-      "RequestUri": "https://seannse.dfs.core.windows.net/test-filesystem-8315752a-859b-476d-d1bd-feaa6d993fc9/test-file-e9bfdc8f-4ecf-d212-3f3d-0dbd7d4b4aec?resource=file",
+        "x-ms-client-request-id": "e785d843-1bb6-8e59-e957-f142b6b81038",
+        "x-ms-date": "Fri, 19 Feb 2021 19:13:34 GMT",
+        "x-ms-return-client-request-id": "true",
+        "x-ms-version": "2020-06-12"
+      },
+      "RequestBody": null,
+      "StatusCode": 201,
+      "ResponseHeaders": {
+        "Content-Length": "0",
+        "Date": "Fri, 19 Feb 2021 19:13:33 GMT",
+        "ETag": "\u00220x8D8D50A7377C919\u0022",
+        "Last-Modified": "Fri, 19 Feb 2021 19:13:33 GMT",
+        "Server": [
+          "Windows-Azure-Blob/1.0",
+          "Microsoft-HTTPAPI/2.0"
+        ],
+        "x-ms-client-request-id": "e785d843-1bb6-8e59-e957-f142b6b81038",
+        "x-ms-request-id": "2e6d3809-201e-00a4-63f3-0676f9000000",
+        "x-ms-version": "2020-06-12"
+      },
+      "ResponseBody": []
+    },
+    {
+      "RequestUri": "https://seannse.dfs.core.windows.net/test-filesystem-6e10855f-02a3-c199-ed80-af3a69b83de2/test-file-922559d3-0978-c9ee-8b16-442dd0ab3155?resource=file",
       "RequestMethod": "PUT",
       "RequestHeaders": {
         "Accept": "application/json",
         "Authorization": "Sanitized",
-<<<<<<< HEAD
-        "traceparent": "00-1cda6abddefedb428f4fa26f44254ae9-be43fdeec127784d-00",
-        "User-Agent": [
-          "azsdk-net-Storage.Files.DataLake/12.7.0-alpha.20210202.1",
-          "(.NET 5.0.2; Microsoft Windows 10.0.19042)"
-        ],
-        "x-ms-client-request-id": "1f93b0c2-e024-70e4-0ec6-ecf9134ee8f4",
-        "x-ms-date": "Tue, 02 Feb 2021 21:31:02 GMT",
-=======
-        "traceparent": "00-d8c29981cdd5734595bed7ed037f5056-750d535315555649-00",
-        "User-Agent": [
-          "azsdk-net-Storage.Files.DataLake/12.7.0-alpha.20210217.1",
-          "(.NET 5.0.3; Microsoft Windows 10.0.19042)"
-        ],
-        "x-ms-client-request-id": "1f93b0c2-e024-70e4-0ec6-ecf9134ee8f4",
-        "x-ms-date": "Wed, 17 Feb 2021 22:35:18 GMT",
->>>>>>> 1814567d
-        "x-ms-return-client-request-id": "true",
-        "x-ms-version": "2020-06-12"
-      },
-      "RequestBody": null,
-      "StatusCode": 201,
-      "ResponseHeaders": {
-        "Content-Length": "0",
-<<<<<<< HEAD
-        "Date": "Tue, 02 Feb 2021 21:31:02 GMT",
-        "ETag": "\u00220x8D8C7C1D77E831E\u0022",
-        "Last-Modified": "Tue, 02 Feb 2021 21:31:03 GMT",
-=======
-        "Date": "Wed, 17 Feb 2021 22:35:17 GMT",
-        "ETag": "\u00220x8D8D3944DCEE867\u0022",
-        "Last-Modified": "Wed, 17 Feb 2021 22:35:18 GMT",
->>>>>>> 1814567d
+        "traceparent": "00-c250cdd4edf02e4dbc324d80adce7440-933f456066561643-00",
+        "User-Agent": [
+          "azsdk-net-Storage.Files.DataLake/12.7.0-alpha.20210219.1",
+          "(.NET 5.0.3; Microsoft Windows 10.0.19041)"
+        ],
+        "x-ms-client-request-id": "361afa65-d372-3915-eabb-5ca0d72cbd3e",
+        "x-ms-date": "Fri, 19 Feb 2021 19:13:34 GMT",
+        "x-ms-return-client-request-id": "true",
+        "x-ms-version": "2020-06-12"
+      },
+      "RequestBody": null,
+      "StatusCode": 201,
+      "ResponseHeaders": {
+        "Content-Length": "0",
+        "Date": "Fri, 19 Feb 2021 19:13:32 GMT",
+        "ETag": "\u00220x8D8D50A73869479\u0022",
+        "Last-Modified": "Fri, 19 Feb 2021 19:13:33 GMT",
         "Server": [
           "Windows-Azure-HDFS/1.0",
           "Microsoft-HTTPAPI/2.0"
         ],
-        "x-ms-client-request-id": "1f93b0c2-e024-70e4-0ec6-ecf9134ee8f4",
-<<<<<<< HEAD
-        "x-ms-request-id": "482a5ad4-401f-0079-50aa-f9837b000000",
-=======
-        "x-ms-request-id": "5e31c705-301f-005c-437d-052a07000000",
->>>>>>> 1814567d
-        "x-ms-version": "2020-06-12"
-      },
-      "ResponseBody": []
-    },
-    {
-      "RequestUri": "https://seannse.blob.core.windows.net/test-filesystem-8315752a-859b-476d-d1bd-feaa6d993fc9/test-file-e9bfdc8f-4ecf-d212-3f3d-0dbd7d4b4aec",
+        "x-ms-client-request-id": "361afa65-d372-3915-eabb-5ca0d72cbd3e",
+        "x-ms-request-id": "6f4bcb3f-e01f-004f-06f3-060e0b000000",
+        "x-ms-version": "2020-06-12"
+      },
+      "ResponseBody": []
+    },
+    {
+      "RequestUri": "https://seannse.blob.core.windows.net/test-filesystem-6e10855f-02a3-c199-ed80-af3a69b83de2/test-file-922559d3-0978-c9ee-8b16-442dd0ab3155",
       "RequestMethod": "HEAD",
       "RequestHeaders": {
         "Accept": "application/xml",
         "Authorization": "Sanitized",
         "User-Agent": [
-<<<<<<< HEAD
-          "azsdk-net-Storage.Files.DataLake/12.7.0-alpha.20210202.1",
-          "(.NET 5.0.2; Microsoft Windows 10.0.19042)"
-        ],
-        "x-ms-client-request-id": "b91744a4-4efc-f2bd-5a17-d6ab98a0599d",
-        "x-ms-date": "Tue, 02 Feb 2021 21:31:02 GMT",
-=======
-          "azsdk-net-Storage.Files.DataLake/12.7.0-alpha.20210217.1",
-          "(.NET 5.0.3; Microsoft Windows 10.0.19042)"
-        ],
-        "x-ms-client-request-id": "b91744a4-4efc-f2bd-5a17-d6ab98a0599d",
-        "x-ms-date": "Wed, 17 Feb 2021 22:35:18 GMT",
->>>>>>> 1814567d
+          "azsdk-net-Storage.Files.DataLake/12.7.0-alpha.20210219.1",
+          "(.NET 5.0.3; Microsoft Windows 10.0.19041)"
+        ],
+        "x-ms-client-request-id": "081288ec-af90-e5b1-f59c-088dc446f735",
+        "x-ms-date": "Fri, 19 Feb 2021 19:13:34 GMT",
         "x-ms-return-client-request-id": "true",
         "x-ms-version": "2020-06-12"
       },
@@ -970,15 +613,9 @@
         "Accept-Ranges": "bytes",
         "Content-Length": "0",
         "Content-Type": "application/octet-stream",
-<<<<<<< HEAD
-        "Date": "Tue, 02 Feb 2021 21:31:03 GMT",
-        "ETag": "\u00220x8D8C7C1D77E831E\u0022",
-        "Last-Modified": "Tue, 02 Feb 2021 21:31:03 GMT",
-=======
-        "Date": "Wed, 17 Feb 2021 22:35:18 GMT",
-        "ETag": "\u00220x8D8D3944DCEE867\u0022",
-        "Last-Modified": "Wed, 17 Feb 2021 22:35:18 GMT",
->>>>>>> 1814567d
+        "Date": "Fri, 19 Feb 2021 19:13:33 GMT",
+        "ETag": "\u00220x8D8D50A73869479\u0022",
+        "Last-Modified": "Fri, 19 Feb 2021 19:13:33 GMT",
         "Server": [
           "Windows-Azure-Blob/1.0",
           "Microsoft-HTTPAPI/2.0"
@@ -986,111 +623,72 @@
         "x-ms-access-tier": "Hot",
         "x-ms-access-tier-inferred": "true",
         "x-ms-blob-type": "BlockBlob",
-        "x-ms-client-request-id": "b91744a4-4efc-f2bd-5a17-d6ab98a0599d",
-<<<<<<< HEAD
-        "x-ms-creation-time": "Tue, 02 Feb 2021 21:31:03 GMT",
-=======
-        "x-ms-creation-time": "Wed, 17 Feb 2021 22:35:18 GMT",
->>>>>>> 1814567d
+        "x-ms-client-request-id": "081288ec-af90-e5b1-f59c-088dc446f735",
+        "x-ms-creation-time": "Fri, 19 Feb 2021 19:13:33 GMT",
         "x-ms-group": "$superuser",
         "x-ms-lease-state": "available",
         "x-ms-lease-status": "unlocked",
         "x-ms-owner": "$superuser",
         "x-ms-permissions": "rw-r-----",
-<<<<<<< HEAD
-        "x-ms-request-id": "d574c0a3-a01e-0085-5faa-f95282000000",
-=======
-        "x-ms-request-id": "d714e702-001e-0078-757d-05dca7000000",
->>>>>>> 1814567d
+        "x-ms-request-id": "2e6d3995-201e-00a4-56f3-0676f9000000",
         "x-ms-server-encrypted": "true",
         "x-ms-version": "2020-06-12"
       },
       "ResponseBody": []
     },
     {
-      "RequestUri": "https://seannse.blob.core.windows.net/test-filesystem-8315752a-859b-476d-d1bd-feaa6d993fc9/test-file-e9bfdc8f-4ecf-d212-3f3d-0dbd7d4b4aec?comp=lease",
-      "RequestMethod": "PUT",
-      "RequestHeaders": {
-        "Accept": "application/xml",
-        "Authorization": "Sanitized",
-<<<<<<< HEAD
-        "traceparent": "00-4b1ae233365e6b439c3b628c7634f366-cebcde8a14f8474d-00",
-        "User-Agent": [
-          "azsdk-net-Storage.Files.DataLake/12.7.0-alpha.20210202.1",
-          "(.NET 5.0.2; Microsoft Windows 10.0.19042)"
-        ],
-        "x-ms-client-request-id": "d19ff446-865a-00a3-2b07-73a0541c7ac5",
-        "x-ms-date": "Tue, 02 Feb 2021 21:31:02 GMT",
-=======
-        "traceparent": "00-5fa3e9d8e4b6e046932dbedda66adaa6-7c61e95220c71848-00",
-        "User-Agent": [
-          "azsdk-net-Storage.Files.DataLake/12.7.0-alpha.20210217.1",
-          "(.NET 5.0.3; Microsoft Windows 10.0.19042)"
-        ],
-        "x-ms-client-request-id": "d19ff446-865a-00a3-2b07-73a0541c7ac5",
-        "x-ms-date": "Wed, 17 Feb 2021 22:35:18 GMT",
->>>>>>> 1814567d
+      "RequestUri": "https://seannse.blob.core.windows.net/test-filesystem-6e10855f-02a3-c199-ed80-af3a69b83de2/test-file-922559d3-0978-c9ee-8b16-442dd0ab3155?comp=lease",
+      "RequestMethod": "PUT",
+      "RequestHeaders": {
+        "Accept": "application/xml",
+        "Authorization": "Sanitized",
+        "traceparent": "00-9bbb53bdab491c429f8241b4f47729ec-81b2ccf9e8928e46-00",
+        "User-Agent": [
+          "azsdk-net-Storage.Files.DataLake/12.7.0-alpha.20210219.1",
+          "(.NET 5.0.3; Microsoft Windows 10.0.19041)"
+        ],
+        "x-ms-client-request-id": "b9e1b77a-1da2-2342-21e1-e0f4f15683c5",
+        "x-ms-date": "Fri, 19 Feb 2021 19:13:34 GMT",
         "x-ms-lease-action": "acquire",
         "x-ms-lease-duration": "15",
-        "x-ms-proposed-lease-id": "9fa3d98a-cf66-7b55-4979-484316713f9f",
-        "x-ms-return-client-request-id": "true",
-        "x-ms-version": "2020-06-12"
-      },
-      "RequestBody": null,
-      "StatusCode": 201,
-      "ResponseHeaders": {
-        "Content-Length": "0",
-<<<<<<< HEAD
-        "Date": "Tue, 02 Feb 2021 21:31:03 GMT",
-        "ETag": "\u00220x8D8C7C1D77E831E\u0022",
-        "Last-Modified": "Tue, 02 Feb 2021 21:31:03 GMT",
-=======
-        "Date": "Wed, 17 Feb 2021 22:35:18 GMT",
-        "ETag": "\u00220x8D8D3944DCEE867\u0022",
-        "Last-Modified": "Wed, 17 Feb 2021 22:35:18 GMT",
->>>>>>> 1814567d
-        "Server": [
-          "Windows-Azure-Blob/1.0",
-          "Microsoft-HTTPAPI/2.0"
-        ],
-        "x-ms-client-request-id": "d19ff446-865a-00a3-2b07-73a0541c7ac5",
-        "x-ms-lease-id": "9fa3d98a-cf66-7b55-4979-484316713f9f",
-<<<<<<< HEAD
-        "x-ms-request-id": "d574c0d9-a01e-0085-11aa-f95282000000",
-=======
-        "x-ms-request-id": "d714e735-001e-0078-257d-05dca7000000",
->>>>>>> 1814567d
-        "x-ms-version": "2020-06-12"
-      },
-      "ResponseBody": []
-    },
-    {
-      "RequestUri": "https://seannse.blob.core.windows.net/test-filesystem-8315752a-859b-476d-d1bd-feaa6d993fc9/test-file-e9bfdc8f-4ecf-d212-3f3d-0dbd7d4b4aec?comp=lease",
-      "RequestMethod": "PUT",
-      "RequestHeaders": {
-        "Accept": "application/xml",
-        "Authorization": "Sanitized",
-<<<<<<< HEAD
-        "If-None-Match": "\u00220x8D8C7C1D77E831E\u0022",
-        "traceparent": "00-05eff76116adbe43b2ad911594625fb3-d31406efe9223a4e-00",
-        "User-Agent": [
-          "azsdk-net-Storage.Files.DataLake/12.7.0-alpha.20210202.1",
-          "(.NET 5.0.2; Microsoft Windows 10.0.19042)"
-        ],
-        "x-ms-client-request-id": "a36426c1-8701-0042-a8a9-fe4ca89b0af4",
-        "x-ms-date": "Tue, 02 Feb 2021 21:31:02 GMT",
-=======
-        "If-None-Match": "0x8D8D3944DCEE867",
-        "traceparent": "00-b9d92da74844ad44b9e8e8fe3afe38af-44d4aa6179d9ae41-00",
-        "User-Agent": [
-          "azsdk-net-Storage.Files.DataLake/12.7.0-alpha.20210217.1",
-          "(.NET 5.0.3; Microsoft Windows 10.0.19042)"
-        ],
-        "x-ms-client-request-id": "a36426c1-8701-0042-a8a9-fe4ca89b0af4",
-        "x-ms-date": "Wed, 17 Feb 2021 22:35:19 GMT",
->>>>>>> 1814567d
+        "x-ms-proposed-lease-id": "94279b26-7fc0-7e04-2de4-0ece42b425d2",
+        "x-ms-return-client-request-id": "true",
+        "x-ms-version": "2020-06-12"
+      },
+      "RequestBody": null,
+      "StatusCode": 201,
+      "ResponseHeaders": {
+        "Content-Length": "0",
+        "Date": "Fri, 19 Feb 2021 19:13:33 GMT",
+        "ETag": "\u00220x8D8D50A73869479\u0022",
+        "Last-Modified": "Fri, 19 Feb 2021 19:13:33 GMT",
+        "Server": [
+          "Windows-Azure-Blob/1.0",
+          "Microsoft-HTTPAPI/2.0"
+        ],
+        "x-ms-client-request-id": "b9e1b77a-1da2-2342-21e1-e0f4f15683c5",
+        "x-ms-lease-id": "94279b26-7fc0-7e04-2de4-0ece42b425d2",
+        "x-ms-request-id": "2e6d3a60-201e-00a4-10f3-0676f9000000",
+        "x-ms-version": "2020-06-12"
+      },
+      "ResponseBody": []
+    },
+    {
+      "RequestUri": "https://seannse.blob.core.windows.net/test-filesystem-6e10855f-02a3-c199-ed80-af3a69b83de2/test-file-922559d3-0978-c9ee-8b16-442dd0ab3155?comp=lease",
+      "RequestMethod": "PUT",
+      "RequestHeaders": {
+        "Accept": "application/xml",
+        "Authorization": "Sanitized",
+        "If-None-Match": "0x8D8D50A73869479",
+        "traceparent": "00-3cba19b268921945a84005c082e82c36-7b8b4d325573c548-00",
+        "User-Agent": [
+          "azsdk-net-Storage.Files.DataLake/12.7.0-alpha.20210219.1",
+          "(.NET 5.0.3; Microsoft Windows 10.0.19041)"
+        ],
+        "x-ms-client-request-id": "0c136617-3d65-7892-47aa-e38206b83b61",
+        "x-ms-date": "Fri, 19 Feb 2021 19:13:34 GMT",
         "x-ms-lease-action": "release",
-        "x-ms-lease-id": "9fa3d98a-cf66-7b55-4979-484316713f9f",
+        "x-ms-lease-id": "94279b26-7fc0-7e04-2de4-0ece42b425d2",
         "x-ms-return-client-request-id": "true",
         "x-ms-version": "2020-06-12"
       },
@@ -1099,58 +697,35 @@
       "ResponseHeaders": {
         "Content-Length": "252",
         "Content-Type": "application/xml",
-<<<<<<< HEAD
-        "Date": "Tue, 02 Feb 2021 21:31:03 GMT",
-=======
-        "Date": "Wed, 17 Feb 2021 22:35:18 GMT",
->>>>>>> 1814567d
-        "Server": [
-          "Windows-Azure-Blob/1.0",
-          "Microsoft-HTTPAPI/2.0"
-        ],
-        "x-ms-client-request-id": "a36426c1-8701-0042-a8a9-fe4ca89b0af4",
+        "Date": "Fri, 19 Feb 2021 19:13:33 GMT",
+        "Server": [
+          "Windows-Azure-Blob/1.0",
+          "Microsoft-HTTPAPI/2.0"
+        ],
+        "x-ms-client-request-id": "0c136617-3d65-7892-47aa-e38206b83b61",
         "x-ms-error-code": "ConditionNotMet",
-<<<<<<< HEAD
-        "x-ms-request-id": "d574c107-a01e-0085-39aa-f95282000000",
-=======
-        "x-ms-request-id": "d714e76b-001e-0078-547d-05dca7000000",
->>>>>>> 1814567d
+        "x-ms-request-id": "2e6d3b1b-201e-00a4-41f3-0676f9000000",
         "x-ms-version": "2020-06-12"
       },
       "ResponseBody": [
         "\uFEFF\u003C?xml version=\u00221.0\u0022 encoding=\u0022utf-8\u0022?\u003E\u003CError\u003E\u003CCode\u003EConditionNotMet\u003C/Code\u003E\u003CMessage\u003EThe condition specified using HTTP conditional header(s) is not met.\n",
-<<<<<<< HEAD
-        "RequestId:d574c107-a01e-0085-39aa-f95282000000\n",
-        "Time:2021-02-02T21:31:03.3715733Z\u003C/Message\u003E\u003C/Error\u003E"
-=======
-        "RequestId:d714e76b-001e-0078-547d-05dca7000000\n",
-        "Time:2021-02-17T22:35:18.9623804Z\u003C/Message\u003E\u003C/Error\u003E"
->>>>>>> 1814567d
+        "RequestId:2e6d3b1b-201e-00a4-41f3-0676f9000000\n",
+        "Time:2021-02-19T19:13:33.9937075Z\u003C/Message\u003E\u003C/Error\u003E"
       ]
     },
     {
-      "RequestUri": "https://seannse.blob.core.windows.net/test-filesystem-8315752a-859b-476d-d1bd-feaa6d993fc9?restype=container",
+      "RequestUri": "https://seannse.blob.core.windows.net/test-filesystem-6e10855f-02a3-c199-ed80-af3a69b83de2?restype=container",
       "RequestMethod": "DELETE",
       "RequestHeaders": {
         "Accept": "application/xml",
         "Authorization": "Sanitized",
-<<<<<<< HEAD
-        "traceparent": "00-5d9d762c3789f043acba36e06430445e-457e17218bec1047-00",
-        "User-Agent": [
-          "azsdk-net-Storage.Files.DataLake/12.7.0-alpha.20210202.1",
-          "(.NET 5.0.2; Microsoft Windows 10.0.19042)"
-        ],
-        "x-ms-client-request-id": "2dde34a7-d6b8-99c4-5cb3-30460ab2e06c",
-        "x-ms-date": "Tue, 02 Feb 2021 21:31:02 GMT",
-=======
-        "traceparent": "00-36cbddca6e59434893ccd318132f4a22-d63efb58e30b394e-00",
-        "User-Agent": [
-          "azsdk-net-Storage.Files.DataLake/12.7.0-alpha.20210217.1",
-          "(.NET 5.0.3; Microsoft Windows 10.0.19042)"
-        ],
-        "x-ms-client-request-id": "2dde34a7-d6b8-99c4-5cb3-30460ab2e06c",
-        "x-ms-date": "Wed, 17 Feb 2021 22:35:19 GMT",
->>>>>>> 1814567d
+        "traceparent": "00-fd7c5978927ed04183c904de6b14c173-528751ea67957447-00",
+        "User-Agent": [
+          "azsdk-net-Storage.Files.DataLake/12.7.0-alpha.20210219.1",
+          "(.NET 5.0.3; Microsoft Windows 10.0.19041)"
+        ],
+        "x-ms-client-request-id": "8add77d5-7642-895f-dd6a-29128170fe23",
+        "x-ms-date": "Fri, 19 Feb 2021 19:13:34 GMT",
         "x-ms-return-client-request-id": "true",
         "x-ms-version": "2020-06-12"
       },
@@ -1158,33 +733,21 @@
       "StatusCode": 202,
       "ResponseHeaders": {
         "Content-Length": "0",
-<<<<<<< HEAD
-        "Date": "Tue, 02 Feb 2021 21:31:03 GMT",
-=======
-        "Date": "Wed, 17 Feb 2021 22:35:18 GMT",
->>>>>>> 1814567d
-        "Server": [
-          "Windows-Azure-Blob/1.0",
-          "Microsoft-HTTPAPI/2.0"
-        ],
-        "x-ms-client-request-id": "2dde34a7-d6b8-99c4-5cb3-30460ab2e06c",
-<<<<<<< HEAD
-        "x-ms-request-id": "d574c137-a01e-0085-65aa-f95282000000",
-=======
-        "x-ms-request-id": "d714e7b7-001e-0078-1a7d-05dca7000000",
->>>>>>> 1814567d
+        "Date": "Fri, 19 Feb 2021 19:13:33 GMT",
+        "Server": [
+          "Windows-Azure-Blob/1.0",
+          "Microsoft-HTTPAPI/2.0"
+        ],
+        "x-ms-client-request-id": "8add77d5-7642-895f-dd6a-29128170fe23",
+        "x-ms-request-id": "2e6d3bda-201e-00a4-74f3-0676f9000000",
         "x-ms-version": "2020-06-12"
       },
       "ResponseBody": []
     }
   ],
   "Variables": {
-<<<<<<< HEAD
-    "DateTimeOffsetNow": "2021-02-02T15:30:58.9005137-06:00",
-=======
-    "DateTimeOffsetNow": "2021-02-17T16:35:14.1525303-06:00",
->>>>>>> 1814567d
-    "RandomSeed": "1396927625",
+    "DateTimeOffsetNow": "2021-02-19T13:13:33.1175782-06:00",
+    "RandomSeed": "1823382957",
     "Storage_TestConfigHierarchicalNamespace": "NamespaceTenant\nseannse\nU2FuaXRpemVk\nhttps://seannse.blob.core.windows.net\nhttps://seannse.file.core.windows.net\nhttps://seannse.queue.core.windows.net\nhttps://seannse.table.core.windows.net\n\n\n\n\nhttps://seannse-secondary.blob.core.windows.net\nhttps://seannse-secondary.file.core.windows.net\nhttps://seannse-secondary.queue.core.windows.net\nhttps://seannse-secondary.table.core.windows.net\n68390a19-a643-458b-b726-408abf67b4fc\nSanitized\n72f988bf-86f1-41af-91ab-2d7cd011db47\nhttps://login.microsoftonline.com/\nCloud\nBlobEndpoint=https://seannse.blob.core.windows.net/;QueueEndpoint=https://seannse.queue.core.windows.net/;FileEndpoint=https://seannse.file.core.windows.net/;BlobSecondaryEndpoint=https://seannse-secondary.blob.core.windows.net/;QueueSecondaryEndpoint=https://seannse-secondary.queue.core.windows.net/;FileSecondaryEndpoint=https://seannse-secondary.file.core.windows.net/;AccountName=seannse;AccountKey=Sanitized\n"
   }
 }