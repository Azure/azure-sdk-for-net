--- conflicted
+++ resolved
@@ -1,30 +1,19 @@
 {
   "Entries": [
     {
-      "RequestUri": "https://seannse.blob.core.windows.net/test-filesystem-17c2fafb-fdfd-406c-1aed-8cf7bc6648ab?restype=container",
+      "RequestUri": "https://seannse.blob.core.windows.net/test-filesystem-1ec21ce4-8809-5d14-3ed5-4d6b7a6ec77a?restype=container",
       "RequestMethod": "PUT",
       "RequestHeaders": {
         "Accept": "application/xml",
         "Authorization": "Sanitized",
-<<<<<<< HEAD
-        "traceparent": "00-1cf7b096b837b04ba6957f78725867c3-b56b6c64383fdb4e-00",
-        "User-Agent": [
-          "azsdk-net-Storage.Files.DataLake/12.7.0-alpha.20210202.1",
-          "(.NET Framework 4.8.4250.0; Microsoft Windows 10.0.19042 )"
+        "traceparent": "00-60ddcca9001e1c4fbb3f704a6e675149-a8fc990a7c69b047-00",
+        "User-Agent": [
+          "azsdk-net-Storage.Files.DataLake/12.7.0-alpha.20210219.1",
+          "(.NET 5.0.3; Microsoft Windows 10.0.19041)"
         ],
         "x-ms-blob-public-access": "container",
-        "x-ms-client-request-id": "ed0581b8-7a86-466d-fc8f-13feef5021a2",
-        "x-ms-date": "Wed, 03 Feb 2021 02:12:54 GMT",
-=======
-        "traceparent": "00-d7f60d0f6b4e564d93f1c4de280ff33b-5cba0b8d4f77884a-00",
-        "User-Agent": [
-          "azsdk-net-Storage.Files.DataLake/12.7.0-alpha.20210217.1",
-          "(.NET 5.0.3; Microsoft Windows 10.0.19042)"
-        ],
-        "x-ms-blob-public-access": "container",
-        "x-ms-client-request-id": "ed0581b8-7a86-466d-fc8f-13feef5021a2",
-        "x-ms-date": "Wed, 17 Feb 2021 22:24:01 GMT",
->>>>>>> 1814567d
+        "x-ms-client-request-id": "4029feac-7298-8ec8-3848-f9926eb12409",
+        "x-ms-date": "Fri, 19 Feb 2021 19:08:18 GMT",
         "x-ms-return-client-request-id": "true",
         "x-ms-version": "2020-06-12"
       },
@@ -32,53 +21,33 @@
       "StatusCode": 201,
       "ResponseHeaders": {
         "Content-Length": "0",
-<<<<<<< HEAD
-        "Date": "Wed, 03 Feb 2021 02:12:54 GMT",
-        "ETag": "\u00220x8D8C7E937F881E4\u0022",
-        "Last-Modified": "Wed, 03 Feb 2021 02:12:55 GMT",
-=======
-        "Date": "Wed, 17 Feb 2021 22:24:00 GMT",
-        "ETag": "\u00220x8D8D392BA166D3E\u0022",
-        "Last-Modified": "Wed, 17 Feb 2021 22:24:01 GMT",
->>>>>>> 1814567d
-        "Server": [
-          "Windows-Azure-Blob/1.0",
-          "Microsoft-HTTPAPI/2.0"
-        ],
-        "x-ms-client-request-id": "ed0581b8-7a86-466d-fc8f-13feef5021a2",
-<<<<<<< HEAD
-        "x-ms-request-id": "54a0b2ee-e01e-0002-55d2-f9c1e7000000",
-=======
-        "x-ms-request-id": "b98f9896-101e-0074-0f7b-054baf000000",
->>>>>>> 1814567d
-        "x-ms-version": "2020-06-12"
-      },
-      "ResponseBody": []
-    },
-    {
-      "RequestUri": "https://seannse.dfs.core.windows.net/test-filesystem-17c2fafb-fdfd-406c-1aed-8cf7bc6648ab/test-file-9c2e22f3-dd7c-ada5-6565-5f2fdd56741d?resource=file",
+        "Date": "Fri, 19 Feb 2021 19:08:18 GMT",
+        "ETag": "\u00220x8D8D509B773D03D\u0022",
+        "Last-Modified": "Fri, 19 Feb 2021 19:08:18 GMT",
+        "Server": [
+          "Windows-Azure-Blob/1.0",
+          "Microsoft-HTTPAPI/2.0"
+        ],
+        "x-ms-client-request-id": "4029feac-7298-8ec8-3848-f9926eb12409",
+        "x-ms-request-id": "2e6150dd-201e-00a4-34f2-0676f9000000",
+        "x-ms-version": "2020-06-12"
+      },
+      "ResponseBody": []
+    },
+    {
+      "RequestUri": "https://seannse.dfs.core.windows.net/test-filesystem-1ec21ce4-8809-5d14-3ed5-4d6b7a6ec77a/test-file-e473a606-9f7a-f6a3-2730-f953404e5261?resource=file",
       "RequestMethod": "PUT",
       "RequestHeaders": {
         "Accept": "application/json",
         "Authorization": "Sanitized",
         "If-None-Match": "*",
-<<<<<<< HEAD
-        "traceparent": "00-f4a514f24036344db01f4ae94b2a2166-2643952e5f89424f-00",
-        "User-Agent": [
-          "azsdk-net-Storage.Files.DataLake/12.7.0-alpha.20210202.1",
-          "(.NET Framework 4.8.4250.0; Microsoft Windows 10.0.19042 )"
-        ],
-        "x-ms-client-request-id": "07d26528-12b5-1559-546f-0e44c42c8195",
-        "x-ms-date": "Wed, 03 Feb 2021 02:12:54 GMT",
-=======
-        "traceparent": "00-dc0f698d79d85442b0d4860b8d92d65e-2b1800ca8231c641-00",
-        "User-Agent": [
-          "azsdk-net-Storage.Files.DataLake/12.7.0-alpha.20210217.1",
-          "(.NET 5.0.3; Microsoft Windows 10.0.19042)"
-        ],
-        "x-ms-client-request-id": "07d26528-12b5-1559-546f-0e44c42c8195",
-        "x-ms-date": "Wed, 17 Feb 2021 22:24:01 GMT",
->>>>>>> 1814567d
+        "traceparent": "00-1e31978e5ebd65499fef9ad19b5649a4-2ea550b80a8ef240-00",
+        "User-Agent": [
+          "azsdk-net-Storage.Files.DataLake/12.7.0-alpha.20210219.1",
+          "(.NET 5.0.3; Microsoft Windows 10.0.19041)"
+        ],
+        "x-ms-client-request-id": "cde88b8b-04be-25d1-df5e-4d51ebb78aba",
+        "x-ms-date": "Fri, 19 Feb 2021 19:08:18 GMT",
         "x-ms-return-client-request-id": "true",
         "x-ms-version": "2020-06-12"
       },
@@ -86,119 +55,78 @@
       "StatusCode": 201,
       "ResponseHeaders": {
         "Content-Length": "0",
-<<<<<<< HEAD
-        "Date": "Wed, 03 Feb 2021 02:12:55 GMT",
-        "ETag": "\u00220x8D8C7E938345BEC\u0022",
-        "Last-Modified": "Wed, 03 Feb 2021 02:12:55 GMT",
-=======
-        "Date": "Wed, 17 Feb 2021 22:24:01 GMT",
-        "ETag": "\u00220x8D8D392BA505287\u0022",
-        "Last-Modified": "Wed, 17 Feb 2021 22:24:01 GMT",
->>>>>>> 1814567d
+        "Date": "Fri, 19 Feb 2021 19:08:17 GMT",
+        "ETag": "\u00220x8D8D509B7834111\u0022",
+        "Last-Modified": "Fri, 19 Feb 2021 19:08:18 GMT",
         "Server": [
           "Windows-Azure-HDFS/1.0",
           "Microsoft-HTTPAPI/2.0"
         ],
-        "x-ms-client-request-id": "07d26528-12b5-1559-546f-0e44c42c8195",
-<<<<<<< HEAD
-        "x-ms-request-id": "888ac822-301f-0073-76d2-f927cc000000",
-=======
-        "x-ms-request-id": "7a89b46a-301f-0063-477b-05e2a4000000",
->>>>>>> 1814567d
-        "x-ms-version": "2020-06-12"
-      },
-      "ResponseBody": []
-    },
-    {
-      "RequestUri": "https://seannse.dfs.core.windows.net/test-filesystem-17c2fafb-fdfd-406c-1aed-8cf7bc6648ab/test-file-9c2e22f3-dd7c-ada5-6565-5f2fdd56741d?action=append\u0026position=0",
+        "x-ms-client-request-id": "cde88b8b-04be-25d1-df5e-4d51ebb78aba",
+        "x-ms-request-id": "6f4ad942-e01f-004f-15f2-060e0b000000",
+        "x-ms-version": "2020-06-12"
+      },
+      "ResponseBody": []
+    },
+    {
+      "RequestUri": "https://seannse.dfs.core.windows.net/test-filesystem-1ec21ce4-8809-5d14-3ed5-4d6b7a6ec77a/test-file-e473a606-9f7a-f6a3-2730-f953404e5261?action=append\u0026position=0",
       "RequestMethod": "PATCH",
       "RequestHeaders": {
         "Accept": "application/json",
         "Authorization": "Sanitized",
-<<<<<<< HEAD
-        "Content-Length": "1882",
+        "Content-Length": "1862",
         "Content-Type": "application/json",
-        "traceparent": "00-4c5059649bf2744c896fbdb153d03879-2469b086e6ec2a44-00",
-        "User-Agent": [
-          "azsdk-net-Storage.Files.DataLake/12.7.0-alpha.20210202.1",
-          "(.NET Framework 4.8.4250.0; Microsoft Windows 10.0.19042 )"
-        ],
-        "x-ms-client-request-id": "77077fae-6c84-3c67-b920-fd81c336b52a",
-        "x-ms-date": "Wed, 03 Feb 2021 02:12:54 GMT",
-=======
-        "Content-Length": "1024",
-        "traceparent": "00-c5ed4f4eb2ab5b4c9afd2e4304d0eb6a-8813b222580a6b49-00",
-        "User-Agent": [
-          "azsdk-net-Storage.Files.DataLake/12.7.0-alpha.20210217.1",
-          "(.NET 5.0.3; Microsoft Windows 10.0.19042)"
-        ],
-        "x-ms-client-request-id": "77077fae-6c84-3c67-b920-fd81c336b52a",
-        "x-ms-date": "Wed, 17 Feb 2021 22:24:01 GMT",
->>>>>>> 1814567d
+        "traceparent": "00-2a9c4315bde0ed4d848fcf374980b269-ac482f2b6936b540-00",
+        "User-Agent": [
+          "azsdk-net-Storage.Files.DataLake/12.7.0-alpha.20210219.1",
+          "(.NET 5.0.3; Microsoft Windows 10.0.19041)"
+        ],
+        "x-ms-client-request-id": "b5c78e7f-8466-e7a3-7d6c-ec486c352257",
+        "x-ms-date": "Fri, 19 Feb 2021 19:08:19 GMT",
         "x-ms-return-client-request-id": "true",
         "x-ms-version": "2020-06-12"
       },
       "RequestBody": [
-        "\uFFFD\uFFFD\uFFFD\uFFFD\uFFFD\uFFFDi\uFFFD\uFFFDU\u0014\u0011\uFFFDB/\uFFFDJ\u003E:aZ%(\uFFFD\uFFFDT\uFFFD~u\uFFFDp\uFFFDJ\uFFFD\uFFFD\u0000\u0060K\uFFFD\uFFFD\uFFFDf\uFFFD$Y5\n",
-        "M\uFFFD$\uFFFD\u0011\uFFFD@\uFFFD\uFFFD\u00BAFh\uFFFD\uFFFD\u0011\u001B\uFFFDM\uFFFDlC/y\uFFFDB~\uFFFD\uFFFD\u0004\uFFFDyIx\uFFFDP7_\uFFFD\t\uFFFD\u0026=\uFFFD\u0004\uFFFD\uFFFD\uFFFDTr?\fn\uFFFD\n",
-        "\uFFFD\uFFFD\uFFFD\uFFFDiz\uFFFDA\uFFFD\u001B\uFFFD\u001E\uFFFDP\uFFFD\uFFFDm\uFFFD\uFFFD\u001C\uFFFD\uFFFD\uFFFD\uFFFD\uFFFD\u0015\uFFFD$\u0112\u000B\uFFFDn\u6912\uFFFDv\uFFFDB\uFFFD\u007F\uFFFD7u4_\uFFFD\uFFFD\uFFFD\uFFFD\uFFFD\u001C\uFFFD\uFFFD\u05EA \uFFFDe\u0007\u001C\uFFFD\uFFFD\uFFFDs\u0019j\u001CR\uFFFD\uFFFD.?7rI\uFFFD9\uFFFD\uFFFD\f\uFFFD\u000B\uFFFDY\uFFFD\uFFFD$\uFFFD\uFFFDo\uFFFD);\u0205\u0002u\u0001\u001B\uFFFDv\u003C\u00E8\uFFFD\u0736O\uFFFD\uFFFD\uFFFD\u001A\uFFFD\uFFFD\uFFFD\uFFFDg\uFFFDFOj\uFFFD(\u0005\u0004n\uFFFDGM7q\uFFFD\uFFFDZGK\u05B1\uFFFD\uFFFD\u003E\u0000\uFFFD\uFFFDy@B\uFFFDm\u000E\u001C\uFFFD\uFFFD\u0026\uFFFD=\u007F~\uFFFDGcG\uFFFD\uFFFD\uFFFD\uFFFDe\u002B\uFFFDI\uFFFD3\uFFFDr\u0011j\uFFFDu\uFFFD\uFFFD,U\uFFFD\u003E\u001B\uFFFD\u0013o\uFFFD\n",
-        "\uFFFDX\u0642q\uFFFDe\uFFFD\n",
-        "\uFFFD\uFFFD\u0016\uFFFD$}\uFFFD\u003C\u0015g\u003E\n",
-        "\uFFFD\u0014\u001A\r",
-        "m[\uFFFD\uFFFD\uFFFD\uFFFD\uFFFD\uFFFD}8ZK\u0001\u0019\u0004\u0026j\uFFFD\uFFFD\u0016e\uFFFD\uFFFD2=\uFFFDY!\uFFFD\uFFFDe\uFFFDhc\uFFFD\n",
-        "BQ\uFFFD\uFFFDsS\uFFFDE\uFFFDg;\uFFFDb\u0017\uFFFD\uFFFD\u002B\u0004\uFFFD\uFFFD\uFFFDb{\u0003\uFFFD\uFFFD\u043C\u0495\u3750\uFFFD\uFFFD\u0018M\u0004\uFFFD\u0011\u000E|\uFFFD\u059B^\uFFFD\uFFFD!q\uFFFDc\uFFFD\uFFFDp\uFFFD\u05ADH\uFFFD\uFFFDr\uFFFD\uFFFD\uFFFDjg3\uFFFD\uFFFD\u0026\u0060\uFFFD\uFFFD\u001D\uFFFD\uFFFDh=\uFFFD\u001C\uFFFDa\uFFFD\u007F\u3FCA\u0003B\uFFFD\uFFFD\uFFFD\uFFFD#\t\uFFFDR\uFFFD\uFFFDW\uFFFD\uFFFD\uFFFDr\u0002#\u0026R!0E\u000B/fO\u0011\uFFFD\u0003\uFFFD\uFFFD\uFFFD/D\u0007j\uFFFD\t\uFFFD\u0014\u0012RiIj\uFFFD\u0001\uFFFD\uFFFD|\uFFFD\uFFFD7\uFFFD\u0012Y\uFFFD\uFFFD\u0027\uFFFD\uFFFD\uFFFDODHyPT\uFFFD\bS\u0019\uFFFD\u003E\u000F\uFFFD\uFFFD\uFFFD\uFFFD\uFFFDNzr\uFFFD\uFFFD\u0013\uFFFDM2\uFFFD\uFFFD-\uFFFD\u001Bb\u0003%\u0001\uFFFDL\uFFFD\u04C1)\uFFFD\uFFFD\uFFFD\uFFFD4}\uFFFD]\uFFFD}=\uFFFDI5\uFFFD\u0002!\u0014M%7\uFFFD\u0022\uFFFD\u06B6\uFFFD\uFFFD~\uFFFD\uFFFD\uFFFD\\S\u001A\uFFFD{\uFFFD0\uFFFDr\uFFFD.\uFFFD%:\uFFFD\uFFFD\u001CI\uFFFD\uFFFD3\u0004n\u000B\uFFFD%Y\uFFFD.\uFFFD\uFFFD\uFFFD\uFFFDKl\uFFFD\u001A\u0027\uFFFD#\u40B3\uFFFD\uFFFD\uFFFD\uFFFD\uFFFD\uFFFD\uFFFD4\u0017\uFFFDX\uFFFD\u000E\uFFFDU\uFFFDi\uFFFD\uFFFD\uFFFDL\uFFFD\uFFFD\uFFFD\uFFFD\uFFFD\uFFFDg\u06B0P\uFFFDNS\uFFFD\uFFFD\uFFFD;.\uFFFD\uFFFD\uFFFD\u0013\u0011\u000BR1~z\uFFFD(\r",
-        "p\uFFFD\uFFFD\uFFFD\uFFFDA\uFFFDr\uFFFD\u000E\r",
-        "\b(\uFFFD\uFFFD\uFFFD\uFFFD~a\\\uFFFD\uFFFD\uFFFDM\uFFFD\u0526\uFFFD\uFFFD\uFFFD\u0060\uFFFD(\uFFFD\u0758\uFFFD\uFFFD\uFFFD\uFFFDk8\u001A\uFFFD~\u000B\uFFFDK\uFFFDy\uFFFD\uFFFD\uFFFD\uFFFD\u0011\uFFFD\uFFFD_\u0018!\uFFFD!\uFFFD\u01EEB\uFFFDy\uFFFD\uFFFD\uFFFD\u0004\uFFFDg\uFFFD\uFFFDh\uFFFD\u03AF\uFFFDZ\uFFFD\u0017VdG[\uFFFD\uEE10\uFFFD\uFFFD^JWR1\u003C\u002Bnh\u5C4Er\u001C\uFFFDO\uFFFD\uFFFDi5@N\uFFFDqI\uFFFD\uFFFD\uFFFD\uFFFD176\uFFFD\t\uFFFDk\u0015\u02D2\uFFFD}\uFFFD\uFFFDf\uFFFD\uFFFD*\uFFFDMg\uFFFD\uFFFDe\uFFFD\u001D\uFFFD\uFFFD\uFFFD\uFFFD@\uFFFD\uFFFDt\uFFFDzW\uFFFD\u00123\uFFFDq\u0017\uFFFD\uFFFDNac\uFFFDW\uFFFD\u0003\uFFFD\uFFFD[8\uFFFD\u0017\uFFFD\uFFFD4\uFFFDQ\uFFFD\uFFFD~9\uFFFDp4\u0018Lj\uFFFD\uFFFD\u0000\u007F\uFFFD\u03DA)7\uFFFDp\uFFFD\u0002\uFFFDXB\uFFFD\uFFFD\u0026\uFFFD\u0005=3\uFFFD\b\uFFFD\uFFFD(w9#\uFFFD\uFFFD%\uFFFD\uFFFD7Q1\u001C\u0010\uFFFD\uFFFDT\uFFFD9\uFFFD\uFFFD\uFFFD\uFFFD\uFFFDd\uFFFD\uFFFDRw\u001A\uFFFDr\uFFFD\uFFFDk\uFFFD\uFFFD\uFFFDQ\uFFFD\n",
-        "5t\twQA\uFFFD\uFFFD\uFFFD\uFFFD9G\uFFFDO\uFFFD\uFFFD\uFFFD\uFFFD\uFFFD\u0011\uFFFD\uFFFD\u0016\u001D\uFFFD\u0001\uFFFD\uFFFD(L\r",
-        "E%\uFFFD\uFFFD\u0019\uFFFDL\u0013w\uFFFD\uFFFD\uFFFD9\uFFFD*\uFFFD\uFFFD\uFFFD\uFFFD\u001Cs\uFFFD$\\^\uFFFD\uFFFDOC\uFFFD\uFFFD\uFFFD\uFFFD"
+        "\uFFFD\u0007\u001E\u3DC5\u000B\uFFFDSh\uFFFD\uFFFD\u0010$X]\uFFFD\uFFFD{D\uFFFD\uFFFD\u001Dj\uFFFD\uFFFD\uFFFD\u0007\uFFFD\uFFFD\u0004*\uFFFD{2\u01D4\uFFFD\u0027\uFFFDF\uFFFDD\n\r",
+        "\uFFFD(#\uFFFD5\uFFFD\uFFFD\uFFFD\u0001$\u0001y\u0011\uFFFD.\u06D4Tc\uFFFD]\uFFFD\uFFFD\u023D\uFFFD\uFFFD\uFFFD\u059D\u0013\\\u0004l\uFFFDg\uFFFD:\u0012\uFFFD\uFFFDy\r",
+        "\uFFFD\u001A\uFFFD6\uFFFDk\u001C\uFFFD|B\uFFFD1\u000Fm\u0007Y\u001F\uFFFD\u002B\uFFFD\uFFFD\u001D\f\uFFFDvs\uFFFD\u0019Q\u000F\uFFFD\u001B\uFFFD\u02AD\uFFFDb\u0113\uFFFD\uFFFDm\uFFFD\uFFFD\u0606XW3\uFFFDb\u0006M\uFFFD\uFFFD\uFFFD\u0371M\uFFFDL\uFFFDTm\uFFFDwMD\uFFFD$\uFFFD[2q\u0640=J\uFFFD\uFFFD\u001Bx\u566C\uFFFD\uFFFD^\uFFFD\u0014\uFFFDv\uFFFDm\uFFFD\u0018r\u0010a9\u0013\uFFFD\u000F\uFFFD\u0007\uFFFD\u06ECX\uFFFD\uFFFD\u0005]\uFFFD\uFFFD\uFFFD\uFFFD\u0026\uFFFD\uFFFDR\u0010\u000FF\uFFFD\u0004\u0003g\uFFFD:J\uFFFD\u0007\uFFFD\uFFFD\u0625\uFFFD\uFFFD\uFFFD\u0018\uFFFD\uFFFD\uFFFD]\uFFFD\uFFFDJ\uFFFD\uFFFD\uFFFDy\u0022=\u05E8\uFFFD\uFFFDH\uFFFD\uFFFD\uFFFD\uFFFD\u001B\uFFFD\u001Ao\uFFFD\u003C\uFFFD }\uFFFD\uFFFD\uFFFDj\u001F\n",
+        "\u0018P\uFFFDkF[\uFFFD^\uFFFDy\u001A\t\uFFFD\uFFFDI\uFFFDp\uFFFD\uFFFD{\uFFFDz\u0000\u000E\bf\uFFFD\uFFFDUem\uFFFD\uFFFD\uFFFD\uFFFD\u0027;\uFFFD\uFFFDD\uFFFD\uFFFD\uFFFD\uFFFD3\u000F%4\uFFFD[\uFFFD\uFFFDV\uFFFD\uFFFD\u0591]=\uFFFDT\u007F-\u0014\uFFFD\u007F\uFFFD\u001EQ\uFFFD5]\u0012\uFFFD\uFFFD\uFFFD\uFFFDd\uFFFD\uFFFDAN6\uFFFDz\uFFFD3VZ\u0022\uFFFD\uFFFDP\uFFFD\uFFFD\u0003i\uFFFD\uFFFDL\u0006\uFFFD\uFFFD\u0026\uFFFD\uFFFD\u0457\uFFFDQ-\uFFFDD\uFFFD\u0006I4\uFFFD\u0002Ll\uFFFD/3W\r",
+        "p\uFFFD\uFFFD\uFFFD\uFFFDv\u0026\uFFFD;kV\uFFFD\uFFFD\uFFFDa\uFFFD\uFFFD\uFFFDhZ\u000B\uFFFD\uFFFD5G\uFFFDg\uFFFDB\uFFFD\uFFFD\uFFFD\u007F\u003E=\uFFFD\uBBB6\\\uFFFDw\uFFFD\uFFFD\u0060\uFFFD\u0005\uFFFD\uFFFD^\uFFFD\uFFFD\u0001\uFFFD\uFFFD:\u0060[\uFFFD\uFFFD\uFFFD\uFFFD\uFFFD\uFFFD\u0003l\uFFFD#\u001A\uFFFD!\uFFFD\uFFFDtwN\uFFFD\u051A\uFFFD|1VU\uFFFD\uFFFD}\uFFFD\uFFFDi\uFFFDS,\uFFFD\uFFFD~\uFFFDI]@G\u0193\uFFFD\u003C\u0018\uFFFD\uFFFD\tZs\uFFFD\uFFFD\uFFFDB\uFFFD\uFFFDa\uFFFD0\uFFFD\u0001\uFFFD\uFFFDa\u0385a\uFFFD\uFFFDj}vZ\uFFFD\uFFFD\uFFFDW\u0018\uFFFD\uFFFD\uFFFD9\uFFFD\uFFFD\uFFFD\uFFFDZ.\u0702\uFFFD-QE6\uFFFDn\uFFFD\uFFFD\uFFFD\u000F\uFFFD\uFFFD\u0015e\u0003\uFFFD\uFFFDJI\uFFFDZ\uFFFDMV\uFFFDb:\uFFFD\u0007{\u001D\uFFFD\uFFFDI\bY\u007F\uFFFD\uFFFD\uFFFD5:\r",
+        "\uFFFDI\u0001\uFFFD-\uFFFD\uFFFD1\uFFFD8\uFFFD\uFFFDS\uFFFD\uFFFD\u0027:3\uFFFD\uFFFDg\uFFFD\u0007\uFFFD\uFFFD\\\uFFFD\r",
+        "A\uFFFD\uFFFD\uFFFD \uFFFD\r",
+        "\uFFFDy\r",
+        "u:J\uFFFD\uFFFD|w\uFFFDa\uFFFD\uFFFD\u007Fv\uFFFD\uFFFD\uFFFD\uFFFDA\b\u001D\uFFFD\uFFFD\uFFFD\uFFFD\u0001\uFFFD\uFFFD\uFFFDaM\uFFFDn\uFFFD\u0026\u0022Y\u001CfW{T\uFFFDGn\uFFFD\u0010)\u002BzK\uFFFD\u02F0\\\u003C\uFFFDzZ\uFFFD\u0016\uFFFD\uFFFDS\u0013\uFFFD\u0026\uFFFDO{L\uFFFDJ\uFFFD\uFFFD)\uFFFDRC\uFFFDo\uFFFD8\u0016T\u0007\uFFFDd\uFFFD\uFFFD\uFFFD\uFFFD@\uFFFD\uFFFDR4\uFFFD\uFFFDR\u0670-\u00AE\uFFFD#\uFFFD\u0012\u0003\u0027\u0016\uFFFD\uFFFD8\uFFFD=\uFFFD\uFFFDiYf\uFFFDm\uFFFDn\uFFFD\uFFFD9\uFFFD\u0060\uFFFD\uFFFD\uFFFD\uFFFD\uFFFD\n",
+        "T\uFFFD\u0026\uFFFD\uFFFD\u0586\uFFFD\uFFFDB\uFFFD~\u0002\u0015u\uFFFD\u001C\uFFFDs\uFFFD\uFFFD\uFFFD@8MZ;\uFFFDwY\uFFFD\u0011]\uFFFD\uFFFD\u0019\uFFFD\u03C7\uFFFDj\uFFFD\u001B,\u000FW6\uFFFD\uFFFD\u04E0\uFFFD\u0022\u001CJXe\uFFFDLw\uFFFD\uFFFD?RF\uFFFD \uFFFD,[\u003EMq\uFFFDT\t\uFFFD\u0013(\uFFFD#z\uFFFD\uFFFD\uFFFDW\uFFFDA7\uFFFD\uFFFD\uFFFD\uFFFD\u0010\uFFFDv\uFFFD\uFFFD7\uFFFD\uFFFD\uFFFD\uFFFDR2=\uFFFDAwQ\uFFFDVT ,\uFFFD\uFFFD\uFFFD\uFFFDI\uFFFD\uFFFD\uFFFD\uFFFDa\uFFFD\u0353\u0017-\uFFFD\uFFFDl\uFFFD\u0027\u000Fe%\uFFFDz\uFFFD\u0018a\uFFFD\u002B\uFFFD\uFFFDZ\uFFFD/\uFFFD\uFFFDXm\uFFFD\uFFFD\u0006\uFFFD\uFFFDN\uFFFD\uFFFD_$$\uFFFD\uFFFD9\u0004\uFFFD3\uFFFD\uFFFDdS\uFFFDF\uFFFD\uFFFD\uFFFD\u001Br\uFFFD\uFFFD5\uFFFDf\uFFFD\uFFFD@\b\uFFFDSc\uFFFDH\uFFFD=\u0193\u051AVN\uFFFD/\t\uFFFD\u001At\uFFFDd\uFFFD,2\uFFFD\uFFFDw\uFFFDt1\uFFFDK\u0103Tu\uFFFD\uFFFD\n",
+        "\uFFFD\t\uFFFD\u000B\u0401\u001Ci\uFFFD"
       ],
       "StatusCode": 202,
       "ResponseHeaders": {
         "Content-Length": "0",
-<<<<<<< HEAD
-        "Date": "Wed, 03 Feb 2021 02:12:55 GMT",
-=======
-        "Date": "Wed, 17 Feb 2021 22:24:01 GMT",
->>>>>>> 1814567d
+        "Date": "Fri, 19 Feb 2021 19:08:17 GMT",
         "Server": [
           "Windows-Azure-HDFS/1.0",
           "Microsoft-HTTPAPI/2.0"
         ],
-        "x-ms-client-request-id": "77077fae-6c84-3c67-b920-fd81c336b52a",
-<<<<<<< HEAD
-        "x-ms-request-id": "888ac82b-301f-0073-7fd2-f927cc000000",
-=======
-        "x-ms-request-id": "7a89b48b-301f-0063-687b-05e2a4000000",
->>>>>>> 1814567d
+        "x-ms-client-request-id": "b5c78e7f-8466-e7a3-7d6c-ec486c352257",
+        "x-ms-request-id": "6f4ad958-e01f-004f-2bf2-060e0b000000",
         "x-ms-request-server-encrypted": "true",
         "x-ms-version": "2020-06-12"
       },
       "ResponseBody": []
     },
     {
-      "RequestUri": "https://seannse.dfs.core.windows.net/test-filesystem-17c2fafb-fdfd-406c-1aed-8cf7bc6648ab/test-file-9c2e22f3-dd7c-ada5-6565-5f2fdd56741d?action=flush\u0026position=1024",
+      "RequestUri": "https://seannse.dfs.core.windows.net/test-filesystem-1ec21ce4-8809-5d14-3ed5-4d6b7a6ec77a/test-file-e473a606-9f7a-f6a3-2730-f953404e5261?action=flush\u0026position=1024",
       "RequestMethod": "PATCH",
       "RequestHeaders": {
         "Accept": "application/json",
         "Authorization": "Sanitized",
-<<<<<<< HEAD
-        "traceparent": "00-5b5b5423f5ef694ca6e567841ec11f2b-4b28df8c74846a4b-00",
-        "User-Agent": [
-          "azsdk-net-Storage.Files.DataLake/12.7.0-alpha.20210202.1",
-          "(.NET Framework 4.8.4250.0; Microsoft Windows 10.0.19042 )"
-        ],
-        "x-ms-client-request-id": "4596dc86-0925-f811-c9b9-294e30615e71",
-        "x-ms-date": "Wed, 03 Feb 2021 02:12:55 GMT",
-=======
-        "Content-Length": "0",
-        "traceparent": "00-e7f24f3c0e7e25449dd0a9d9565e4486-8543f28a1845a345-00",
-        "User-Agent": [
-          "azsdk-net-Storage.Files.DataLake/12.7.0-alpha.20210217.1",
-          "(.NET 5.0.3; Microsoft Windows 10.0.19042)"
-        ],
-        "x-ms-client-request-id": "4596dc86-0925-f811-c9b9-294e30615e71",
-        "x-ms-date": "Wed, 17 Feb 2021 22:24:01 GMT",
->>>>>>> 1814567d
+        "traceparent": "00-7d3aa8c6e7d8494c985a6342dfb81cf5-924c6798325b944f-00",
+        "User-Agent": [
+          "azsdk-net-Storage.Files.DataLake/12.7.0-alpha.20210219.1",
+          "(.NET 5.0.3; Microsoft Windows 10.0.19041)"
+        ],
+        "x-ms-client-request-id": "5dd28043-d4f0-0454-06fd-b51eb1fbdfe9",
+        "x-ms-date": "Fri, 19 Feb 2021 19:08:19 GMT",
         "x-ms-return-client-request-id": "true",
         "x-ms-version": "2020-06-12"
       },
@@ -206,53 +134,33 @@
       "StatusCode": 200,
       "ResponseHeaders": {
         "Content-Length": "0",
-<<<<<<< HEAD
-        "Date": "Wed, 03 Feb 2021 02:12:55 GMT",
-        "ETag": "\u00220x8D8C7E9385D84DF\u0022",
-        "Last-Modified": "Wed, 03 Feb 2021 02:12:55 GMT",
-=======
-        "Date": "Wed, 17 Feb 2021 22:24:01 GMT",
-        "ETag": "\u00220x8D8D392BA6A729C\u0022",
-        "Last-Modified": "Wed, 17 Feb 2021 22:24:01 GMT",
->>>>>>> 1814567d
+        "Date": "Fri, 19 Feb 2021 19:08:17 GMT",
+        "ETag": "\u00220x8D8D509B79DE0C6\u0022",
+        "Last-Modified": "Fri, 19 Feb 2021 19:08:18 GMT",
         "Server": [
           "Windows-Azure-HDFS/1.0",
           "Microsoft-HTTPAPI/2.0"
         ],
-        "x-ms-client-request-id": "4596dc86-0925-f811-c9b9-294e30615e71",
-<<<<<<< HEAD
-        "x-ms-request-id": "888ac840-301f-0073-14d2-f927cc000000",
-=======
-        "x-ms-request-id": "7a89b4ad-301f-0063-0a7b-05e2a4000000",
->>>>>>> 1814567d
+        "x-ms-client-request-id": "5dd28043-d4f0-0454-06fd-b51eb1fbdfe9",
+        "x-ms-request-id": "6f4ad96f-e01f-004f-42f2-060e0b000000",
         "x-ms-request-server-encrypted": "false",
         "x-ms-version": "2020-06-12"
       },
       "ResponseBody": []
     },
     {
-      "RequestUri": "https://seannse.blob.core.windows.net/test-filesystem-17c2fafb-fdfd-406c-1aed-8cf7bc6648ab/test-file-9c2e22f3-dd7c-ada5-6565-5f2fdd56741d",
+      "RequestUri": "https://seannse.blob.core.windows.net/test-filesystem-1ec21ce4-8809-5d14-3ed5-4d6b7a6ec77a/test-file-e473a606-9f7a-f6a3-2730-f953404e5261",
       "RequestMethod": "HEAD",
       "RequestHeaders": {
         "Accept": "application/xml",
         "Authorization": "Sanitized",
-<<<<<<< HEAD
-        "traceparent": "00-3a40191d5be2b740a41271d0e4d91e1d-975c59eb57522042-00",
-        "User-Agent": [
-          "azsdk-net-Storage.Files.DataLake/12.7.0-alpha.20210202.1",
-          "(.NET Framework 4.8.4250.0; Microsoft Windows 10.0.19042 )"
-        ],
-        "x-ms-client-request-id": "e7fadbed-6f9f-3005-5416-c985aa23c821",
-        "x-ms-date": "Wed, 03 Feb 2021 02:12:55 GMT",
-=======
-        "traceparent": "00-456aa7b22d9d544db3942b532e51163b-ea9c5ba7caf46649-00",
-        "User-Agent": [
-          "azsdk-net-Storage.Files.DataLake/12.7.0-alpha.20210217.1",
-          "(.NET 5.0.3; Microsoft Windows 10.0.19042)"
-        ],
-        "x-ms-client-request-id": "e7fadbed-6f9f-3005-5416-c985aa23c821",
-        "x-ms-date": "Wed, 17 Feb 2021 22:24:02 GMT",
->>>>>>> 1814567d
+        "traceparent": "00-e91b8dc3037947468bb6334ff46a4fd4-a3fcacf6b4e1784d-00",
+        "User-Agent": [
+          "azsdk-net-Storage.Files.DataLake/12.7.0-alpha.20210219.1",
+          "(.NET 5.0.3; Microsoft Windows 10.0.19041)"
+        ],
+        "x-ms-client-request-id": "ec05284e-c563-4a67-88fa-2b78c9c13c4a",
+        "x-ms-date": "Fri, 19 Feb 2021 19:08:19 GMT",
         "x-ms-return-client-request-id": "true",
         "x-ms-version": "2020-06-12"
       },
@@ -262,15 +170,9 @@
         "Accept-Ranges": "bytes",
         "Content-Length": "1024",
         "Content-Type": "application/octet-stream",
-<<<<<<< HEAD
-        "Date": "Wed, 03 Feb 2021 02:12:55 GMT",
-        "ETag": "\u00220x8D8C7E9385D84DF\u0022",
-        "Last-Modified": "Wed, 03 Feb 2021 02:12:55 GMT",
-=======
-        "Date": "Wed, 17 Feb 2021 22:24:01 GMT",
-        "ETag": "\u00220x8D8D392BA6A729C\u0022",
-        "Last-Modified": "Wed, 17 Feb 2021 22:24:01 GMT",
->>>>>>> 1814567d
+        "Date": "Fri, 19 Feb 2021 19:08:18 GMT",
+        "ETag": "\u00220x8D8D509B79DE0C6\u0022",
+        "Last-Modified": "Fri, 19 Feb 2021 19:08:18 GMT",
         "Server": [
           "Windows-Azure-Blob/1.0",
           "Microsoft-HTTPAPI/2.0"
@@ -278,47 +180,31 @@
         "x-ms-access-tier": "Hot",
         "x-ms-access-tier-inferred": "true",
         "x-ms-blob-type": "BlockBlob",
-        "x-ms-client-request-id": "e7fadbed-6f9f-3005-5416-c985aa23c821",
-<<<<<<< HEAD
-        "x-ms-creation-time": "Wed, 03 Feb 2021 02:12:55 GMT",
-=======
-        "x-ms-creation-time": "Wed, 17 Feb 2021 22:24:01 GMT",
->>>>>>> 1814567d
+        "x-ms-client-request-id": "ec05284e-c563-4a67-88fa-2b78c9c13c4a",
+        "x-ms-creation-time": "Fri, 19 Feb 2021 19:08:18 GMT",
         "x-ms-group": "$superuser",
         "x-ms-lease-state": "available",
         "x-ms-lease-status": "unlocked",
         "x-ms-owner": "$superuser",
         "x-ms-permissions": "rw-r-----",
-<<<<<<< HEAD
-        "x-ms-request-id": "54a0b46d-e01e-0002-1cd2-f9c1e7000000",
-=======
-        "x-ms-request-id": "b98f9b27-101e-0074-687b-054baf000000",
->>>>>>> 1814567d
+        "x-ms-request-id": "2e615420-201e-00a4-40f2-0676f9000000",
         "x-ms-server-encrypted": "true",
         "x-ms-version": "2020-06-12"
       },
       "ResponseBody": []
     },
     {
-      "RequestUri": "https://seannse.blob.core.windows.net/test-filesystem-17c2fafb-fdfd-406c-1aed-8cf7bc6648ab/test-file-9c2e22f3-dd7c-ada5-6565-5f2fdd56741d",
+      "RequestUri": "https://seannse.blob.core.windows.net/test-filesystem-1ec21ce4-8809-5d14-3ed5-4d6b7a6ec77a/test-file-e473a606-9f7a-f6a3-2730-f953404e5261",
       "RequestMethod": "GET",
       "RequestHeaders": {
         "Accept": "application/xml",
         "Authorization": "Sanitized",
         "User-Agent": [
-<<<<<<< HEAD
-          "azsdk-net-Storage.Files.DataLake/12.7.0-alpha.20210202.1",
-          "(.NET Framework 4.8.4250.0; Microsoft Windows 10.0.19042 )"
-        ],
-        "x-ms-client-request-id": "5560094a-7667-8ed1-1557-270d8d6d30e9",
-        "x-ms-date": "Wed, 03 Feb 2021 02:12:55 GMT",
-=======
-          "azsdk-net-Storage.Files.DataLake/12.7.0-alpha.20210217.1",
-          "(.NET 5.0.3; Microsoft Windows 10.0.19042)"
-        ],
-        "x-ms-client-request-id": "5560094a-7667-8ed1-1557-270d8d6d30e9",
-        "x-ms-date": "Wed, 17 Feb 2021 22:24:02 GMT",
->>>>>>> 1814567d
+          "azsdk-net-Storage.Files.DataLake/12.7.0-alpha.20210219.1",
+          "(.NET 5.0.3; Microsoft Windows 10.0.19041)"
+        ],
+        "x-ms-client-request-id": "88d03945-f3f6-7c85-1566-a321bedd38ec",
+        "x-ms-date": "Fri, 19 Feb 2021 19:08:19 GMT",
         "x-ms-range": "bytes=0-4194303",
         "x-ms-return-client-request-id": "true",
         "x-ms-version": "2020-06-12"
@@ -330,64 +216,40 @@
         "Content-Length": "1024",
         "Content-Range": "bytes 0-1023/1024",
         "Content-Type": "application/octet-stream",
-<<<<<<< HEAD
-        "Date": "Wed, 03 Feb 2021 02:12:55 GMT",
-        "ETag": "\u00220x8D8C7E9385D84DF\u0022",
-        "Last-Modified": "Wed, 03 Feb 2021 02:12:55 GMT",
-=======
-        "Date": "Wed, 17 Feb 2021 22:24:01 GMT",
-        "ETag": "\u00220x8D8D392BA6A729C\u0022",
-        "Last-Modified": "Wed, 17 Feb 2021 22:24:01 GMT",
->>>>>>> 1814567d
+        "Date": "Fri, 19 Feb 2021 19:08:18 GMT",
+        "ETag": "\u00220x8D8D509B79DE0C6\u0022",
+        "Last-Modified": "Fri, 19 Feb 2021 19:08:18 GMT",
         "Server": [
           "Windows-Azure-Blob/1.0",
           "Microsoft-HTTPAPI/2.0"
         ],
         "x-ms-blob-type": "BlockBlob",
-        "x-ms-client-request-id": "5560094a-7667-8ed1-1557-270d8d6d30e9",
-<<<<<<< HEAD
-        "x-ms-creation-time": "Wed, 03 Feb 2021 02:12:55 GMT",
-=======
-        "x-ms-creation-time": "Wed, 17 Feb 2021 22:24:01 GMT",
->>>>>>> 1814567d
+        "x-ms-client-request-id": "88d03945-f3f6-7c85-1566-a321bedd38ec",
+        "x-ms-creation-time": "Fri, 19 Feb 2021 19:08:18 GMT",
         "x-ms-group": "$superuser",
         "x-ms-lease-state": "available",
         "x-ms-lease-status": "unlocked",
         "x-ms-owner": "$superuser",
         "x-ms-permissions": "rw-r-----",
-<<<<<<< HEAD
-        "x-ms-request-id": "54a0b49a-e01e-0002-47d2-f9c1e7000000",
-=======
-        "x-ms-request-id": "b98f9c00-101e-0074-357b-054baf000000",
->>>>>>> 1814567d
+        "x-ms-request-id": "2e6154d4-201e-00a4-70f2-0676f9000000",
         "x-ms-server-encrypted": "true",
         "x-ms-version": "2020-06-12"
       },
-      "ResponseBody": "9v7qs/W8xWmG91UUEfFCL9lKPjphWiUo\u002BK5UxX5123DHSoX/AGBL/LybZo4kWTUKTeMkpBHnQJvYwrpGaP/rERvlTcZsQy95/0J\u002BxfSXBJ95SXiaUDdf3wnpJj2lBJO8sFRyPwxungq0q6XPaXqmQb4bzR6HUMHkhW28ghzx0/quwRWfJMSSC6pu5qSSkHaOQuV/ijd1NF\u002BTjrmfsRztwteqIKdlBxz5iMFzGWocUvX2Lj83cknDOYy2DJYL81mOgCTN52/OKTvIhQJ1ARv0djzDqIPctk\u002BO5\u002Bcar/uG7pRn5ZlGT2qGKAUEbuxHTTdxwZVaR0vWscrUPgCHs3lAQpdtDhyBribRPX9\u002B2EdjR5qwqO1lK6ZJkDPOchFq/nWLxCxV2T4b8BNviArLWNmCcfdl1wqM2hbwJH3oszwVZz4K8xQaDW1blbja9qOcfThaSwEZBCZq/ukWZbXBMj3WWSHLwWXEaGOJCkJRseRzU6ZFjmc7\u002B2IXoPQrBKi4mmJ7A5yB0LzSleOdkPrkGE0EoxEOfKTWm16/syFxmWO60XDg1q1I8YPqcviDnWpnM4emJmCXqh2\u002BpWg9wRyaYfx/47\u002BKA0Kfu7GNIwmrUv7zV4CZynICIyZSITBFCy9mTxH8A7qr3S9EB2qvCYYUElJpSWqcAZaJfMCYN\u002BISWbCBJ9P4r09ESHlQVMIIUxmgPg/d3MHFyk56cob6E6VNMq26LeKzG2IDJQHwTKzTgSmm\u002BPnSNH3uu12EfT3JSTXUAiEUTSU37CKt2rbA1H6ip/FcUxqse/4wy3KELp4lOtvMHEmKvjMEbgvWJVnGLuff4tVLbPYaJ4cj5IKzsr2Dh6Db87g0F\u002Bi\u002BWOUO1VWkaZyKpUzI2s3lsvTCZ9qwULxOU5256zsuqsrtjBMRC1IxfnrlKA1wuq3S9UHDcrAODQgowIK4635hXPuC20261KaikOhgyyiv3Zjw5vX5azga334L6EvPeZL7hMwR7t9fGCGbIeHHrkLgeeLqxwSJZ/HCaPzOr\u002Bta0hdWZEdbne64kM7TXkpXUjE8K25o5bGOchzbT4bikWk1QE7JcUn7hNz0MTc2tQmnaxXLkoN98u1mx/EqgE1n1f9lnh37jeHnQKaRdLR6V70SM\u002BNxF//lt05hY6lX0AOPjFs40Rfsq9405FHd7H4563A0GExq9r4Af\u002BbPmik3j3CjAudYQoamJogFPTOtCMvQKHc5I7e2JZacN1ExHBC0/FTgOeqW4KnpjvLEZLmLUnca/3Ky/mu47N1Ruwo1dAl3UUHezM7hOUfNT5XF8sDdEeXZFh2eAf3oKEwNRSWfsxnoTBN3rIWpOcYq5K7W8vocc6kkXF7s2E9D9aSB0w=="
-    },
-    {
-      "RequestUri": "https://seannse.blob.core.windows.net/test-filesystem-17c2fafb-fdfd-406c-1aed-8cf7bc6648ab?restype=container",
+      "ResponseBody": "iQce47eFC\u002BKPU2i77hAkWF2pv3tEh\u002BIdaqWU3Af6/wQqkHsyx5TsJ/NGsUQKDaAoI6A1xPKoxAEkAXkR8S7blFRjkV2U8pHIvZiI/tadE1wEbLhnxDoSgcx5DcYa2jbEaxzwpnxCkzEPbQdZH8Urh\u002B0dDIR2c9AZUQ\u002BRG\u002BTKreJixJO5rW3gwtiGWFczuGIGTYbY/c2xTfdM11RtsXdNRMAk91sycdmAPUqr7xt45Zmsis5e8rAUsXabbdYYchBhOROWD8AH09usWL\u002BCBV3b0/G7wCap7lIQD0bklgQDZ8o6SrYH4dbYpbbyspnwkasYv5rkXbLpt0rBhv95Ij3XqPD1SLqn1PEb4hpvtzy4IH2azNdqHwoYUJJrRlvWXoN5Ggmp\u002B0nxcOuoyXuXegAOCGaC31VlbYnl3PgnO42WRIOX9ZwzDyU0qVvrwVaPgdaRXT30VH8tFK1/wx5RyTVdEoT3/4Rk2vlBTjb5eqszVloilt5QofADaeHus0wG498mja/Rl4JRLYNEsgZJNJkCTGzELzNXDXCT9JaidiasO2tW0\u002Bz8Yb7Y0GhaC\u002B/qujVH7GffQrOsz38\u002BPaPrrrZcl3eb82CtBequ617K/AGBqTpgW4q/zfm3qgNsviMa7CGy/nR3TsbUmuZ8MVZV4dN9vZRpi1MsnMp\u002B5EldQEfGk/48GP2NCVpzjMCjQpuiYcgw7gGPsWHOhWGq\u002BWp9dlqftp5XGMnV8LM59v6TiVou3IKALVFFNuKdbpOb4w/v9RVlA4z9Skn/Wv5NVrpiOvsHex3o/UkIWX\u002B8uqk1Og2jSQHpLYbNMZE4gdJT\u002BOAnOjOXk2fyB/jLXKkNQZCfySDxqg25eQ11OkqLr3x3tWGflH92naalsUEIHdDcwPABmbeyYU3SbsEmIlkcZld7VKZHbqwQKSt6S/nLsFw8mHpaihbExVMTzCa\u002BT3tMiErqjcgplFJD8G\u002BLOBZUB71k6YrfwtxAt49SNKGFUtmwLcKu4SOTEgMnFpmnOIw9v8RpWWbxbcZuqdU51mCwvZ2V2wpUpSaa0daGt6tCmX4CFXXdHPlzv7/7QDhNWjuid1n8EV2C6Bmez4eParYbLA9XNsHr06CkIhxKWGXtTHeb4z9SRocggCxbPk1x5FQJ4BMo9SN6t6S4V\u002B9BN5CzsIIQ9Id2yOaHN7aUj5RSMj3HQXdRxVZUICybme6X30mcqI3LYe/NkxctoL5s5icPZSWxevYYYesrvNRa2i/48Fht9\u002BcGh9FO\u002Ba1fJCSY5zkEizPJ5mRTg0ain6UbcrjoNbBm/u5ACN5TY4BIuD3Gk9SaVk78LwnzGnSgZOcsMof1d\u002B50MehLxINUdYLkCsoJ2wvQgRxp7A=="
+    },
+    {
+      "RequestUri": "https://seannse.blob.core.windows.net/test-filesystem-1ec21ce4-8809-5d14-3ed5-4d6b7a6ec77a?restype=container",
       "RequestMethod": "DELETE",
       "RequestHeaders": {
         "Accept": "application/xml",
         "Authorization": "Sanitized",
-<<<<<<< HEAD
-        "traceparent": "00-abe9be04548ce540a1910114353e3aae-15718ee36af27c46-00",
-        "User-Agent": [
-          "azsdk-net-Storage.Files.DataLake/12.7.0-alpha.20210202.1",
-          "(.NET Framework 4.8.4250.0; Microsoft Windows 10.0.19042 )"
-        ],
-        "x-ms-client-request-id": "a03b6529-73c3-dcb9-1d74-9db98ef2a37c",
-        "x-ms-date": "Wed, 03 Feb 2021 02:12:55 GMT",
-=======
-        "traceparent": "00-bf322be9e5cdbb4397e9f9323e41d879-19e18a58cb214147-00",
-        "User-Agent": [
-          "azsdk-net-Storage.Files.DataLake/12.7.0-alpha.20210217.1",
-          "(.NET 5.0.3; Microsoft Windows 10.0.19042)"
-        ],
-        "x-ms-client-request-id": "a03b6529-73c3-dcb9-1d74-9db98ef2a37c",
-        "x-ms-date": "Wed, 17 Feb 2021 22:24:02 GMT",
->>>>>>> 1814567d
+        "traceparent": "00-bde27caafb166e47946cca6571bcfea7-a1301d3b06ec8c40-00",
+        "User-Agent": [
+          "azsdk-net-Storage.Files.DataLake/12.7.0-alpha.20210219.1",
+          "(.NET 5.0.3; Microsoft Windows 10.0.19041)"
+        ],
+        "x-ms-client-request-id": "8f336dcb-b3f1-c854-3f9b-9de84f879c4d",
+        "x-ms-date": "Fri, 19 Feb 2021 19:08:19 GMT",
         "x-ms-return-client-request-id": "true",
         "x-ms-version": "2020-06-12"
       },
@@ -395,28 +257,20 @@
       "StatusCode": 202,
       "ResponseHeaders": {
         "Content-Length": "0",
-<<<<<<< HEAD
-        "Date": "Wed, 03 Feb 2021 02:12:55 GMT",
-=======
-        "Date": "Wed, 17 Feb 2021 22:24:01 GMT",
->>>>>>> 1814567d
-        "Server": [
-          "Windows-Azure-Blob/1.0",
-          "Microsoft-HTTPAPI/2.0"
-        ],
-        "x-ms-client-request-id": "a03b6529-73c3-dcb9-1d74-9db98ef2a37c",
-<<<<<<< HEAD
-        "x-ms-request-id": "54a0b4c2-e01e-0002-69d2-f9c1e7000000",
-=======
-        "x-ms-request-id": "b98f9c9b-101e-0074-477b-054baf000000",
->>>>>>> 1814567d
+        "Date": "Fri, 19 Feb 2021 19:08:18 GMT",
+        "Server": [
+          "Windows-Azure-Blob/1.0",
+          "Microsoft-HTTPAPI/2.0"
+        ],
+        "x-ms-client-request-id": "8f336dcb-b3f1-c854-3f9b-9de84f879c4d",
+        "x-ms-request-id": "2e6155ac-201e-00a4-38f2-0676f9000000",
         "x-ms-version": "2020-06-12"
       },
       "ResponseBody": []
     }
   ],
   "Variables": {
-    "RandomSeed": "589489636",
+    "RandomSeed": "2089116522",
     "Storage_TestConfigHierarchicalNamespace": "NamespaceTenant\nseannse\nU2FuaXRpemVk\nhttps://seannse.blob.core.windows.net\nhttps://seannse.file.core.windows.net\nhttps://seannse.queue.core.windows.net\nhttps://seannse.table.core.windows.net\n\n\n\n\nhttps://seannse-secondary.blob.core.windows.net\nhttps://seannse-secondary.file.core.windows.net\nhttps://seannse-secondary.queue.core.windows.net\nhttps://seannse-secondary.table.core.windows.net\n68390a19-a643-458b-b726-408abf67b4fc\nSanitized\n72f988bf-86f1-41af-91ab-2d7cd011db47\nhttps://login.microsoftonline.com/\nCloud\nBlobEndpoint=https://seannse.blob.core.windows.net/;QueueEndpoint=https://seannse.queue.core.windows.net/;FileEndpoint=https://seannse.file.core.windows.net/;BlobSecondaryEndpoint=https://seannse-secondary.blob.core.windows.net/;QueueSecondaryEndpoint=https://seannse-secondary.queue.core.windows.net/;FileSecondaryEndpoint=https://seannse-secondary.file.core.windows.net/;AccountName=seannse;AccountKey=Sanitized\n"
   }
 }