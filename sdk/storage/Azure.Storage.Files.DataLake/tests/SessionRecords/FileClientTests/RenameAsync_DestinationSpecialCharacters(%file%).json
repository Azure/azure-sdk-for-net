--- conflicted
+++ resolved
@@ -1,233 +1,148 @@
 {
   "Entries": [
     {
-      "RequestUri": "https://seannse.blob.core.windows.net/test-filesystem-f69d6298-a7fb-8544-0d99-c9230e9fc2e3?restype=container",
+      "RequestUri": "https://seannse.blob.core.windows.net/test-filesystem-8177e646-b6b6-1e5c-08c2-a31d7a8580ff?restype=container",
       "RequestMethod": "PUT",
       "RequestHeaders": {
         "Accept": "application/xml",
         "Authorization": "Sanitized",
-<<<<<<< HEAD
-        "traceparent": "00-e9ac40ca96195e42a74dcdc83c1d1c34-b6c1b6e26375f248-00",
-        "User-Agent": [
-          "azsdk-net-Storage.Files.DataLake/12.7.0-alpha.20210202.1",
-          "(.NET 5.0.2; Microsoft Windows 10.0.19042)"
+        "traceparent": "00-8f386cc0d172be4ebd1b6e46560a92d0-bcada4453bcd7348-00",
+        "User-Agent": [
+          "azsdk-net-Storage.Files.DataLake/12.7.0-alpha.20210219.1",
+          "(.NET 5.0.3; Microsoft Windows 10.0.19041)"
         ],
         "x-ms-blob-public-access": "container",
-        "x-ms-client-request-id": "9ccc28a3-0e4d-ed20-f6ec-87bbafa8f399",
-        "x-ms-date": "Tue, 02 Feb 2021 21:34:56 GMT",
-=======
-        "traceparent": "00-f8f5461e49e9764280e017586f8727f1-27e92f87f2529245-00",
-        "User-Agent": [
-          "azsdk-net-Storage.Files.DataLake/12.7.0-alpha.20210217.1",
-          "(.NET 5.0.3; Microsoft Windows 10.0.19042)"
-        ],
-        "x-ms-blob-public-access": "container",
-        "x-ms-client-request-id": "9ccc28a3-0e4d-ed20-f6ec-87bbafa8f399",
-        "x-ms-date": "Wed, 17 Feb 2021 22:24:41 GMT",
->>>>>>> 1814567d
-        "x-ms-return-client-request-id": "true",
-        "x-ms-version": "2020-06-12"
-      },
-      "RequestBody": null,
-      "StatusCode": 201,
-      "ResponseHeaders": {
-        "Content-Length": "0",
-<<<<<<< HEAD
-        "Date": "Tue, 02 Feb 2021 21:34:56 GMT",
-        "ETag": "\u00220x8D8C7C262E09DF2\u0022",
-        "Last-Modified": "Tue, 02 Feb 2021 21:34:56 GMT",
-=======
-        "Date": "Wed, 17 Feb 2021 22:24:41 GMT",
-        "ETag": "\u00220x8D8D392D23CE305\u0022",
-        "Last-Modified": "Wed, 17 Feb 2021 22:24:41 GMT",
->>>>>>> 1814567d
+        "x-ms-client-request-id": "2946e41d-a1be-2754-e7c8-0f5a4528cea2",
+        "x-ms-date": "Fri, 19 Feb 2021 19:08:40 GMT",
+        "x-ms-return-client-request-id": "true",
+        "x-ms-version": "2020-06-12"
+      },
+      "RequestBody": null,
+      "StatusCode": 201,
+      "ResponseHeaders": {
+        "Content-Length": "0",
+        "Date": "Fri, 19 Feb 2021 19:08:40 GMT",
+        "ETag": "\u00220x8D8D509C49A962B\u0022",
+        "Last-Modified": "Fri, 19 Feb 2021 19:08:40 GMT",
         "Server": [
           "Windows-Azure-Blob/1.0",
           "Microsoft-HTTPAPI/2.0"
         ],
-        "x-ms-client-request-id": "9ccc28a3-0e4d-ed20-f6ec-87bbafa8f399",
-<<<<<<< HEAD
-        "x-ms-request-id": "ba251872-201e-009b-3fab-f9be5a000000",
-=======
-        "x-ms-request-id": "1f12edc3-301e-00a8-1e7b-05e1f1000000",
->>>>>>> 1814567d
-        "x-ms-version": "2020-06-12"
-      },
-      "ResponseBody": []
-    },
-    {
-      "RequestUri": "https://seannse.dfs.core.windows.net/test-filesystem-f69d6298-a7fb-8544-0d99-c9230e9fc2e3/test-directory-62baea62-4f1b-5d73-ed28-451bb8b80d25?resource=directory",
+        "x-ms-client-request-id": "2946e41d-a1be-2754-e7c8-0f5a4528cea2",
+        "x-ms-request-id": "2e62227e-201e-00a4-1bf2-0676f9000000",
+        "x-ms-version": "2020-06-12"
+      },
+      "ResponseBody": []
+    },
+    {
+      "RequestUri": "https://seannse.dfs.core.windows.net/test-filesystem-8177e646-b6b6-1e5c-08c2-a31d7a8580ff/test-directory-863b10f5-e5c2-a6c1-356b-b7b0bb543d0b?resource=directory",
       "RequestMethod": "PUT",
       "RequestHeaders": {
         "Accept": "application/json",
         "Authorization": "Sanitized",
-<<<<<<< HEAD
-        "traceparent": "00-f32a16f421a7f243b94d826d19430588-35db93da4c80d440-00",
-        "User-Agent": [
-          "azsdk-net-Storage.Files.DataLake/12.7.0-alpha.20210202.1",
-          "(.NET 5.0.2; Microsoft Windows 10.0.19042)"
-        ],
-        "x-ms-client-request-id": "8d2955ed-632d-53ec-b56e-ae25c905353d",
-        "x-ms-date": "Tue, 02 Feb 2021 21:34:56 GMT",
-=======
-        "traceparent": "00-c11aa8deef05a54f8f4d21e60a980e32-a4fee285ecf4de4d-00",
-        "User-Agent": [
-          "azsdk-net-Storage.Files.DataLake/12.7.0-alpha.20210217.1",
-          "(.NET 5.0.3; Microsoft Windows 10.0.19042)"
-        ],
-        "x-ms-client-request-id": "8d2955ed-632d-53ec-b56e-ae25c905353d",
-        "x-ms-date": "Wed, 17 Feb 2021 22:24:42 GMT",
->>>>>>> 1814567d
-        "x-ms-return-client-request-id": "true",
-        "x-ms-version": "2020-06-12"
-      },
-      "RequestBody": null,
-      "StatusCode": 201,
-      "ResponseHeaders": {
-        "Content-Length": "0",
-<<<<<<< HEAD
-        "Date": "Tue, 02 Feb 2021 21:34:56 GMT",
-        "ETag": "\u00220x8D8C7C26319E16B\u0022",
-        "Last-Modified": "Tue, 02 Feb 2021 21:34:57 GMT",
-=======
-        "Date": "Wed, 17 Feb 2021 22:24:42 GMT",
-        "ETag": "\u00220x8D8D392D2774258\u0022",
-        "Last-Modified": "Wed, 17 Feb 2021 22:24:42 GMT",
->>>>>>> 1814567d
+        "traceparent": "00-80250a37c5296a4fb965527e334ba435-ff62a5bbb42a804c-00",
+        "User-Agent": [
+          "azsdk-net-Storage.Files.DataLake/12.7.0-alpha.20210219.1",
+          "(.NET 5.0.3; Microsoft Windows 10.0.19041)"
+        ],
+        "x-ms-client-request-id": "d0115937-77c1-3767-23a0-f452eaa46b93",
+        "x-ms-date": "Fri, 19 Feb 2021 19:08:41 GMT",
+        "x-ms-return-client-request-id": "true",
+        "x-ms-version": "2020-06-12"
+      },
+      "RequestBody": null,
+      "StatusCode": 201,
+      "ResponseHeaders": {
+        "Content-Length": "0",
+        "Date": "Fri, 19 Feb 2021 19:08:39 GMT",
+        "ETag": "\u00220x8D8D509C4A93523\u0022",
+        "Last-Modified": "Fri, 19 Feb 2021 19:08:40 GMT",
         "Server": [
           "Windows-Azure-HDFS/1.0",
           "Microsoft-HTTPAPI/2.0"
         ],
-        "x-ms-client-request-id": "8d2955ed-632d-53ec-b56e-ae25c905353d",
-<<<<<<< HEAD
-        "x-ms-request-id": "02c1efa8-f01f-0021-1fab-f95b24000000",
-=======
-        "x-ms-request-id": "9d76b595-701f-0062-547b-05bd78000000",
->>>>>>> 1814567d
-        "x-ms-version": "2020-06-12"
-      },
-      "ResponseBody": []
-    },
-    {
-      "RequestUri": "https://seannse.dfs.core.windows.net/test-filesystem-f69d6298-a7fb-8544-0d99-c9230e9fc2e3/test-file-ede761de-0d29-3cc5-5483-8154e527aa35?resource=file",
+        "x-ms-client-request-id": "d0115937-77c1-3767-23a0-f452eaa46b93",
+        "x-ms-request-id": "6f4aea44-e01f-004f-7ef2-060e0b000000",
+        "x-ms-version": "2020-06-12"
+      },
+      "ResponseBody": []
+    },
+    {
+      "RequestUri": "https://seannse.dfs.core.windows.net/test-filesystem-8177e646-b6b6-1e5c-08c2-a31d7a8580ff/test-file-cb95038a-3827-9e62-cee4-1f51f05e15df?resource=file",
       "RequestMethod": "PUT",
       "RequestHeaders": {
         "Accept": "application/json",
         "Authorization": "Sanitized",
-<<<<<<< HEAD
-        "traceparent": "00-e0f2297d1ac37e49a5e742662c60cbae-9f867e2f8698ea4a-00",
-        "User-Agent": [
-          "azsdk-net-Storage.Files.DataLake/12.7.0-alpha.20210202.1",
-          "(.NET 5.0.2; Microsoft Windows 10.0.19042)"
-        ],
-        "x-ms-client-request-id": "516c2c91-d7d0-dfdf-8fec-38aae1976e8d",
-        "x-ms-date": "Tue, 02 Feb 2021 21:34:56 GMT",
-=======
-        "traceparent": "00-06c7aa7dfde6e14890d21b8551f799a2-93e1c3b7369fae44-00",
-        "User-Agent": [
-          "azsdk-net-Storage.Files.DataLake/12.7.0-alpha.20210217.1",
-          "(.NET 5.0.3; Microsoft Windows 10.0.19042)"
-        ],
-        "x-ms-client-request-id": "516c2c91-d7d0-dfdf-8fec-38aae1976e8d",
-        "x-ms-date": "Wed, 17 Feb 2021 22:24:42 GMT",
->>>>>>> 1814567d
-        "x-ms-return-client-request-id": "true",
-        "x-ms-version": "2020-06-12"
-      },
-      "RequestBody": null,
-      "StatusCode": 201,
-      "ResponseHeaders": {
-        "Content-Length": "0",
-<<<<<<< HEAD
-        "Date": "Tue, 02 Feb 2021 21:34:56 GMT",
-        "ETag": "\u00220x8D8C7C263294B62\u0022",
-        "Last-Modified": "Tue, 02 Feb 2021 21:34:57 GMT",
-=======
-        "Date": "Wed, 17 Feb 2021 22:24:42 GMT",
-        "ETag": "\u00220x8D8D392D2862AFB\u0022",
-        "Last-Modified": "Wed, 17 Feb 2021 22:24:42 GMT",
->>>>>>> 1814567d
+        "traceparent": "00-43f3da4b14b6eb4fa4cb63e2151ece24-11d7cdfe475cf247-00",
+        "User-Agent": [
+          "azsdk-net-Storage.Files.DataLake/12.7.0-alpha.20210219.1",
+          "(.NET 5.0.3; Microsoft Windows 10.0.19041)"
+        ],
+        "x-ms-client-request-id": "8dd76104-fac0-fe79-f673-02dd571647c4",
+        "x-ms-date": "Fri, 19 Feb 2021 19:08:41 GMT",
+        "x-ms-return-client-request-id": "true",
+        "x-ms-version": "2020-06-12"
+      },
+      "RequestBody": null,
+      "StatusCode": 201,
+      "ResponseHeaders": {
+        "Content-Length": "0",
+        "Date": "Fri, 19 Feb 2021 19:08:39 GMT",
+        "ETag": "\u00220x8D8D509C4B66AD9\u0022",
+        "Last-Modified": "Fri, 19 Feb 2021 19:08:40 GMT",
         "Server": [
           "Windows-Azure-HDFS/1.0",
           "Microsoft-HTTPAPI/2.0"
         ],
-        "x-ms-client-request-id": "516c2c91-d7d0-dfdf-8fec-38aae1976e8d",
-<<<<<<< HEAD
-        "x-ms-request-id": "02c1efb9-f01f-0021-30ab-f95b24000000",
-=======
-        "x-ms-request-id": "9d76b5a4-701f-0062-637b-05bd78000000",
->>>>>>> 1814567d
-        "x-ms-version": "2020-06-12"
-      },
-      "ResponseBody": []
-    },
-    {
-      "RequestUri": "https://seannse.dfs.core.windows.net/test-filesystem-f69d6298-a7fb-8544-0d99-c9230e9fc2e3/test-directory-62baea62-4f1b-5d73-ed28-451bb8b80d25/file?mode=legacy",
+        "x-ms-client-request-id": "8dd76104-fac0-fe79-f673-02dd571647c4",
+        "x-ms-request-id": "6f4aea4d-e01f-004f-07f2-060e0b000000",
+        "x-ms-version": "2020-06-12"
+      },
+      "ResponseBody": []
+    },
+    {
+      "RequestUri": "https://seannse.dfs.core.windows.net/test-filesystem-8177e646-b6b6-1e5c-08c2-a31d7a8580ff/test-directory-863b10f5-e5c2-a6c1-356b-b7b0bb543d0b/file?mode=legacy",
       "RequestMethod": "PUT",
       "RequestHeaders": {
         "Accept": "application/json",
         "Authorization": "Sanitized",
         "User-Agent": [
-<<<<<<< HEAD
-          "azsdk-net-Storage.Files.DataLake/12.7.0-alpha.20210202.1",
-          "(.NET 5.0.2; Microsoft Windows 10.0.19042)"
-        ],
-        "x-ms-client-request-id": "b8c2a515-59ba-8b64-5e4e-d2a2474d8e3d",
-        "x-ms-date": "Tue, 02 Feb 2021 21:34:56 GMT",
-=======
-          "azsdk-net-Storage.Files.DataLake/12.7.0-alpha.20210217.1",
-          "(.NET 5.0.3; Microsoft Windows 10.0.19042)"
-        ],
-        "x-ms-client-request-id": "b8c2a515-59ba-8b64-5e4e-d2a2474d8e3d",
-        "x-ms-date": "Wed, 17 Feb 2021 22:24:42 GMT",
->>>>>>> 1814567d
-        "x-ms-rename-source": "%2Ftest-filesystem-f69d6298-a7fb-8544-0d99-c9230e9fc2e3%2Ftest-file-ede761de-0d29-3cc5-5483-8154e527aa35=",
-        "x-ms-return-client-request-id": "true",
-        "x-ms-version": "2020-06-12"
-      },
-      "RequestBody": null,
-      "StatusCode": 201,
-      "ResponseHeaders": {
-        "Content-Length": "0",
-<<<<<<< HEAD
-        "Date": "Tue, 02 Feb 2021 21:34:57 GMT",
-=======
-        "Date": "Wed, 17 Feb 2021 22:24:42 GMT",
->>>>>>> 1814567d
+          "azsdk-net-Storage.Files.DataLake/12.7.0-alpha.20210219.1",
+          "(.NET 5.0.3; Microsoft Windows 10.0.19041)"
+        ],
+        "x-ms-client-request-id": "8e4c5d76-8786-ab1e-9b79-6bd06a6cf6fc",
+        "x-ms-date": "Fri, 19 Feb 2021 19:08:41 GMT",
+        "x-ms-rename-source": "%2Ftest-filesystem-8177e646-b6b6-1e5c-08c2-a31d7a8580ff%2Ftest-file-cb95038a-3827-9e62-cee4-1f51f05e15df=",
+        "x-ms-return-client-request-id": "true",
+        "x-ms-version": "2020-06-12"
+      },
+      "RequestBody": null,
+      "StatusCode": 201,
+      "ResponseHeaders": {
+        "Content-Length": "0",
+        "Date": "Fri, 19 Feb 2021 19:08:39 GMT",
         "Server": [
           "Windows-Azure-HDFS/1.0",
           "Microsoft-HTTPAPI/2.0"
         ],
-        "x-ms-client-request-id": "b8c2a515-59ba-8b64-5e4e-d2a2474d8e3d",
-<<<<<<< HEAD
-        "x-ms-request-id": "02c1efcc-f01f-0021-43ab-f95b24000000",
-=======
-        "x-ms-request-id": "9d76b5bc-701f-0062-7b7b-05bd78000000",
->>>>>>> 1814567d
-        "x-ms-version": "2020-06-12"
-      },
-      "ResponseBody": []
-    },
-    {
-      "RequestUri": "https://seannse.blob.core.windows.net/test-filesystem-f69d6298-a7fb-8544-0d99-c9230e9fc2e3/test-directory-62baea62-4f1b-5d73-ed28-451bb8b80d25/file",
+        "x-ms-client-request-id": "8e4c5d76-8786-ab1e-9b79-6bd06a6cf6fc",
+        "x-ms-request-id": "6f4aea5e-e01f-004f-18f2-060e0b000000",
+        "x-ms-version": "2020-06-12"
+      },
+      "ResponseBody": []
+    },
+    {
+      "RequestUri": "https://seannse.blob.core.windows.net/test-filesystem-8177e646-b6b6-1e5c-08c2-a31d7a8580ff/test-directory-863b10f5-e5c2-a6c1-356b-b7b0bb543d0b/file",
       "RequestMethod": "HEAD",
       "RequestHeaders": {
         "Accept": "application/xml",
         "Authorization": "Sanitized",
         "User-Agent": [
-<<<<<<< HEAD
-          "azsdk-net-Storage.Files.DataLake/12.7.0-alpha.20210202.1",
-          "(.NET 5.0.2; Microsoft Windows 10.0.19042)"
-        ],
-        "x-ms-client-request-id": "3c945527-b5d5-6ad2-1536-2d88ff0b171c",
-        "x-ms-date": "Tue, 02 Feb 2021 21:34:56 GMT",
-=======
-          "azsdk-net-Storage.Files.DataLake/12.7.0-alpha.20210217.1",
-          "(.NET 5.0.3; Microsoft Windows 10.0.19042)"
-        ],
-        "x-ms-client-request-id": "3c945527-b5d5-6ad2-1536-2d88ff0b171c",
-        "x-ms-date": "Wed, 17 Feb 2021 22:24:42 GMT",
->>>>>>> 1814567d
+          "azsdk-net-Storage.Files.DataLake/12.7.0-alpha.20210219.1",
+          "(.NET 5.0.3; Microsoft Windows 10.0.19041)"
+        ],
+        "x-ms-client-request-id": "f9662337-b9c9-023d-f600-38b39e7fb34e",
+        "x-ms-date": "Fri, 19 Feb 2021 19:08:41 GMT",
         "x-ms-return-client-request-id": "true",
         "x-ms-version": "2020-06-12"
       },
@@ -237,15 +152,9 @@
         "Accept-Ranges": "bytes",
         "Content-Length": "0",
         "Content-Type": "application/octet-stream",
-<<<<<<< HEAD
-        "Date": "Tue, 02 Feb 2021 21:34:57 GMT",
-        "ETag": "\u00220x8D8C7C263294B62\u0022",
-        "Last-Modified": "Tue, 02 Feb 2021 21:34:57 GMT",
-=======
-        "Date": "Wed, 17 Feb 2021 22:24:42 GMT",
-        "ETag": "\u00220x8D8D392D2862AFB\u0022",
-        "Last-Modified": "Wed, 17 Feb 2021 22:24:42 GMT",
->>>>>>> 1814567d
+        "Date": "Fri, 19 Feb 2021 19:08:40 GMT",
+        "ETag": "\u00220x8D8D509C4B66AD9\u0022",
+        "Last-Modified": "Fri, 19 Feb 2021 19:08:40 GMT",
         "Server": [
           "Windows-Azure-Blob/1.0",
           "Microsoft-HTTPAPI/2.0"
@@ -253,50 +162,32 @@
         "x-ms-access-tier": "Hot",
         "x-ms-access-tier-inferred": "true",
         "x-ms-blob-type": "BlockBlob",
-        "x-ms-client-request-id": "3c945527-b5d5-6ad2-1536-2d88ff0b171c",
-<<<<<<< HEAD
-        "x-ms-creation-time": "Tue, 02 Feb 2021 21:34:57 GMT",
-=======
-        "x-ms-creation-time": "Wed, 17 Feb 2021 22:24:42 GMT",
->>>>>>> 1814567d
+        "x-ms-client-request-id": "f9662337-b9c9-023d-f600-38b39e7fb34e",
+        "x-ms-creation-time": "Fri, 19 Feb 2021 19:08:40 GMT",
         "x-ms-group": "$superuser",
         "x-ms-lease-state": "available",
         "x-ms-lease-status": "unlocked",
         "x-ms-owner": "$superuser",
         "x-ms-permissions": "rw-r-----",
-<<<<<<< HEAD
-        "x-ms-request-id": "ba251d77-201e-009b-76ab-f9be5a000000",
-=======
-        "x-ms-request-id": "1f12f176-301e-00a8-047b-05e1f1000000",
->>>>>>> 1814567d
+        "x-ms-request-id": "2e62266a-201e-00a4-66f2-0676f9000000",
         "x-ms-server-encrypted": "true",
         "x-ms-version": "2020-06-12"
       },
       "ResponseBody": []
     },
     {
-      "RequestUri": "https://seannse.blob.core.windows.net/test-filesystem-f69d6298-a7fb-8544-0d99-c9230e9fc2e3?restype=container",
+      "RequestUri": "https://seannse.blob.core.windows.net/test-filesystem-8177e646-b6b6-1e5c-08c2-a31d7a8580ff?restype=container",
       "RequestMethod": "DELETE",
       "RequestHeaders": {
         "Accept": "application/xml",
         "Authorization": "Sanitized",
-<<<<<<< HEAD
-        "traceparent": "00-b3be2fcace503748bd4130152d99f578-31b4668e73b8424a-00",
-        "User-Agent": [
-          "azsdk-net-Storage.Files.DataLake/12.7.0-alpha.20210202.1",
-          "(.NET 5.0.2; Microsoft Windows 10.0.19042)"
-        ],
-        "x-ms-client-request-id": "f27aa34b-52b8-0868-d036-e878b37bbf73",
-        "x-ms-date": "Tue, 02 Feb 2021 21:34:57 GMT",
-=======
-        "traceparent": "00-b2599906438bcd47984e64ef4a948efd-8929a7e7c700574d-00",
-        "User-Agent": [
-          "azsdk-net-Storage.Files.DataLake/12.7.0-alpha.20210217.1",
-          "(.NET 5.0.3; Microsoft Windows 10.0.19042)"
-        ],
-        "x-ms-client-request-id": "f27aa34b-52b8-0868-d036-e878b37bbf73",
-        "x-ms-date": "Wed, 17 Feb 2021 22:24:42 GMT",
->>>>>>> 1814567d
+        "traceparent": "00-e372f8cb00b8384f90e3db1a8fe7ba5c-873c63ea9e399841-00",
+        "User-Agent": [
+          "azsdk-net-Storage.Files.DataLake/12.7.0-alpha.20210219.1",
+          "(.NET 5.0.3; Microsoft Windows 10.0.19041)"
+        ],
+        "x-ms-client-request-id": "46983741-fc05-c732-6e11-564160e25c92",
+        "x-ms-date": "Fri, 19 Feb 2021 19:08:41 GMT",
         "x-ms-return-client-request-id": "true",
         "x-ms-version": "2020-06-12"
       },
@@ -304,28 +195,20 @@
       "StatusCode": 202,
       "ResponseHeaders": {
         "Content-Length": "0",
-<<<<<<< HEAD
-        "Date": "Tue, 02 Feb 2021 21:34:57 GMT",
-=======
-        "Date": "Wed, 17 Feb 2021 22:24:42 GMT",
->>>>>>> 1814567d
+        "Date": "Fri, 19 Feb 2021 19:08:40 GMT",
         "Server": [
           "Windows-Azure-Blob/1.0",
           "Microsoft-HTTPAPI/2.0"
         ],
-        "x-ms-client-request-id": "f27aa34b-52b8-0868-d036-e878b37bbf73",
-<<<<<<< HEAD
-        "x-ms-request-id": "ba251dfa-201e-009b-77ab-f9be5a000000",
-=======
-        "x-ms-request-id": "1f12f1c7-301e-00a8-4f7b-05e1f1000000",
->>>>>>> 1814567d
+        "x-ms-client-request-id": "46983741-fc05-c732-6e11-564160e25c92",
+        "x-ms-request-id": "2e62273e-201e-00a4-32f2-0676f9000000",
         "x-ms-version": "2020-06-12"
       },
       "ResponseBody": []
     }
   ],
   "Variables": {
-    "RandomSeed": "20253733",
+    "RandomSeed": "1514302105",
     "Storage_TestConfigHierarchicalNamespace": "NamespaceTenant\nseannse\nU2FuaXRpemVk\nhttps://seannse.blob.core.windows.net\nhttps://seannse.file.core.windows.net\nhttps://seannse.queue.core.windows.net\nhttps://seannse.table.core.windows.net\n\n\n\n\nhttps://seannse-secondary.blob.core.windows.net\nhttps://seannse-secondary.file.core.windows.net\nhttps://seannse-secondary.queue.core.windows.net\nhttps://seannse-secondary.table.core.windows.net\n68390a19-a643-458b-b726-408abf67b4fc\nSanitized\n72f988bf-86f1-41af-91ab-2d7cd011db47\nhttps://login.microsoftonline.com/\nCloud\nBlobEndpoint=https://seannse.blob.core.windows.net/;QueueEndpoint=https://seannse.queue.core.windows.net/;FileEndpoint=https://seannse.file.core.windows.net/;BlobSecondaryEndpoint=https://seannse-secondary.blob.core.windows.net/;QueueSecondaryEndpoint=https://seannse-secondary.queue.core.windows.net/;FileSecondaryEndpoint=https://seannse-secondary.file.core.windows.net/;AccountName=seannse;AccountKey=Sanitized\n"
   }
 }