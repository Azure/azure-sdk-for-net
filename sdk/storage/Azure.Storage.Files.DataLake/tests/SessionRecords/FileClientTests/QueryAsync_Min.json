{
  "Entries": [
    {
      "RequestUri": "https://seannse.blob.core.windows.net/test-filesystem-8882a2d6-020b-e911-f89e-fa0607c988a5?restype=container",
      "RequestMethod": "PUT",
      "RequestHeaders": {
        "Accept": "application/xml",
        "Authorization": "Sanitized",
<<<<<<< HEAD
        "traceparent": "00-4b85d54c913bf045b78d4c463e0ffcfd-c0a8d11a14ce3745-00",
        "User-Agent": [
          "azsdk-net-Storage.Files.DataLake/12.7.0-alpha.20210202.1",
          "(.NET 5.0.2; Microsoft Windows 10.0.19042)"
        ],
        "x-ms-blob-public-access": "container",
        "x-ms-client-request-id": "484a1a55-f9a3-a3a0-f17a-0a22d7c4d4f4",
        "x-ms-date": "Tue, 02 Feb 2021 21:38:40 GMT",
=======
        "traceparent": "00-1e5d0b902220dd478517dde13fba5fb0-26cd30467aa96548-00",
        "User-Agent": [
          "azsdk-net-Storage.Files.DataLake/12.7.0-alpha.20210217.1",
          "(.NET 5.0.3; Microsoft Windows 10.0.19042)"
        ],
        "x-ms-blob-public-access": "container",
        "x-ms-client-request-id": "484a1a55-f9a3-a3a0-f17a-0a22d7c4d4f4",
        "x-ms-date": "Wed, 17 Feb 2021 22:28:09 GMT",
>>>>>>> 1814567d
        "x-ms-return-client-request-id": "true",
        "x-ms-version": "2020-06-12"
      },
      "RequestBody": null,
      "StatusCode": 201,
      "ResponseHeaders": {
        "Content-Length": "0",
<<<<<<< HEAD
        "Date": "Tue, 02 Feb 2021 21:38:40 GMT",
        "ETag": "\u00220x8D8C7C2E87DF8DE\u0022",
        "Last-Modified": "Tue, 02 Feb 2021 21:38:41 GMT",
=======
        "Date": "Wed, 17 Feb 2021 22:28:09 GMT",
        "ETag": "\u00220x8D8D3934DF54590\u0022",
        "Last-Modified": "Wed, 17 Feb 2021 22:28:09 GMT",
>>>>>>> 1814567d
        "Server": [
          "Windows-Azure-Blob/1.0",
          "Microsoft-HTTPAPI/2.0"
        ],
        "x-ms-client-request-id": "484a1a55-f9a3-a3a0-f17a-0a22d7c4d4f4",
<<<<<<< HEAD
        "x-ms-request-id": "068ffe64-d01e-007b-45ab-f93dc3000000",
=======
        "x-ms-request-id": "9e2a97e6-f01e-00b7-057c-0552f5000000",
>>>>>>> 1814567d
        "x-ms-version": "2020-06-12"
      },
      "ResponseBody": []
    },
    {
      "RequestUri": "https://seannse.dfs.core.windows.net/test-filesystem-8882a2d6-020b-e911-f89e-fa0607c988a5/test-file-bfa65d56-fcbf-070b-d62a-57dd02563bea?resource=file",
      "RequestMethod": "PUT",
      "RequestHeaders": {
        "Accept": "application/json",
        "Authorization": "Sanitized",
        "If-None-Match": "*",
<<<<<<< HEAD
        "traceparent": "00-c0a6010112cd664297de3e1266d281d6-c9f2f0a42379844a-00",
        "User-Agent": [
          "azsdk-net-Storage.Files.DataLake/12.7.0-alpha.20210202.1",
          "(.NET 5.0.2; Microsoft Windows 10.0.19042)"
        ],
        "x-ms-client-request-id": "50640b59-d768-5809-0f42-7278a1c2a19b",
        "x-ms-date": "Tue, 02 Feb 2021 21:38:40 GMT",
=======
        "traceparent": "00-5e940b74b886094fbb0e7793bf597f26-789cd5084d75ab4d-00",
        "User-Agent": [
          "azsdk-net-Storage.Files.DataLake/12.7.0-alpha.20210217.1",
          "(.NET 5.0.3; Microsoft Windows 10.0.19042)"
        ],
        "x-ms-client-request-id": "50640b59-d768-5809-0f42-7278a1c2a19b",
        "x-ms-date": "Wed, 17 Feb 2021 22:28:09 GMT",
>>>>>>> 1814567d
        "x-ms-return-client-request-id": "true",
        "x-ms-version": "2020-06-12"
      },
      "RequestBody": null,
      "StatusCode": 201,
      "ResponseHeaders": {
        "Content-Length": "0",
<<<<<<< HEAD
        "Date": "Tue, 02 Feb 2021 21:38:40 GMT",
        "ETag": "\u00220x8D8C7C2E8B87750\u0022",
        "Last-Modified": "Tue, 02 Feb 2021 21:38:41 GMT",
=======
        "Date": "Wed, 17 Feb 2021 22:28:09 GMT",
        "ETag": "\u00220x8D8D3934E28A24E\u0022",
        "Last-Modified": "Wed, 17 Feb 2021 22:28:09 GMT",
>>>>>>> 1814567d
        "Server": [
          "Windows-Azure-HDFS/1.0",
          "Microsoft-HTTPAPI/2.0"
        ],
        "x-ms-client-request-id": "50640b59-d768-5809-0f42-7278a1c2a19b",
<<<<<<< HEAD
        "x-ms-request-id": "dbcd3894-a01f-003c-36ab-f95698000000",
=======
        "x-ms-request-id": "c3597edb-b01f-007d-377c-050e7c000000",
>>>>>>> 1814567d
        "x-ms-version": "2020-06-12"
      },
      "ResponseBody": []
    },
    {
      "RequestUri": "https://seannse.dfs.core.windows.net/test-filesystem-8882a2d6-020b-e911-f89e-fa0607c988a5/test-file-bfa65d56-fcbf-070b-d62a-57dd02563bea?action=append\u0026position=0",
      "RequestMethod": "PATCH",
      "RequestHeaders": {
        "Accept": "application/json",
        "Authorization": "Sanitized",
        "Content-Length": "1024",
<<<<<<< HEAD
        "Content-Type": "application/json",
        "traceparent": "00-0a500fc2dd68d44c8571a5829c837322-5353d93598847e4b-00",
        "User-Agent": [
          "azsdk-net-Storage.Files.DataLake/12.7.0-alpha.20210202.1",
          "(.NET 5.0.2; Microsoft Windows 10.0.19042)"
        ],
        "x-ms-client-request-id": "f784eba9-eaf1-3082-2958-de3bcd8a2e0d",
        "x-ms-date": "Tue, 02 Feb 2021 21:38:40 GMT",
=======
        "traceparent": "00-9cbcd15032159e43b470b5947c7ba7a9-fd16822232f3034e-00",
        "User-Agent": [
          "azsdk-net-Storage.Files.DataLake/12.7.0-alpha.20210217.1",
          "(.NET 5.0.3; Microsoft Windows 10.0.19042)"
        ],
        "x-ms-client-request-id": "f784eba9-eaf1-3082-2958-de3bcd8a2e0d",
        "x-ms-date": "Wed, 17 Feb 2021 22:28:09 GMT",
>>>>>>> 1814567d
        "x-ms-return-client-request-id": "true",
        "x-ms-version": "2020-06-12"
      },
      "RequestBody": [
        "100,200,300,400\n",
        "300,400,500,600\n",
        "100,200,300,400\n",
        "300,400,500,600\n",
        "100,200,300,400\n",
        "300,400,500,600\n",
        "100,200,300,400\n",
        "300,400,500,600\n",
        "100,200,300,400\n",
        "300,400,500,600\n",
        "100,200,300,400\n",
        "300,400,500,600\n",
        "100,200,300,400\n",
        "300,400,500,600\n",
        "100,200,300,400\n",
        "300,400,500,600\n",
        "100,200,300,400\n",
        "300,400,500,600\n",
        "100,200,300,400\n",
        "300,400,500,600\n",
        "100,200,300,400\n",
        "300,400,500,600\n",
        "100,200,300,400\n",
        "300,400,500,600\n",
        "100,200,300,400\n",
        "300,400,500,600\n",
        "100,200,300,400\n",
        "300,400,500,600\n",
        "100,200,300,400\n",
        "300,400,500,600\n",
        "100,200,300,400\n",
        "300,400,500,600\n",
        "100,200,300,400\n",
        "300,400,500,600\n",
        "100,200,300,400\n",
        "300,400,500,600\n",
        "100,200,300,400\n",
        "300,400,500,600\n",
        "100,200,300,400\n",
        "300,400,500,600\n",
        "100,200,300,400\n",
        "300,400,500,600\n",
        "100,200,300,400\n",
        "300,400,500,600\n",
        "100,200,300,400\n",
        "300,400,500,600\n",
        "100,200,300,400\n",
        "300,400,500,600\n",
        "100,200,300,400\n",
        "300,400,500,600\n",
        "100,200,300,400\n",
        "300,400,500,600\n",
        "100,200,300,400\n",
        "300,400,500,600\n",
        "100,200,300,400\n",
        "300,400,500,600\n",
        "100,200,300,400\n",
        "300,400,500,600\n",
        "100,200,300,400\n",
        "300,400,500,600\n",
        "100,200,300,400\n",
        "300,400,500,600\n",
        "100,200,300,400\n",
        "300,400,500,600\n"
      ],
      "StatusCode": 202,
      "ResponseHeaders": {
        "Content-Length": "0",
<<<<<<< HEAD
        "Date": "Tue, 02 Feb 2021 21:38:41 GMT",
=======
        "Date": "Wed, 17 Feb 2021 22:28:09 GMT",
>>>>>>> 1814567d
        "Server": [
          "Windows-Azure-HDFS/1.0",
          "Microsoft-HTTPAPI/2.0"
        ],
        "x-ms-client-request-id": "f784eba9-eaf1-3082-2958-de3bcd8a2e0d",
<<<<<<< HEAD
        "x-ms-request-id": "dbcd389d-a01f-003c-3fab-f95698000000",
=======
        "x-ms-request-id": "c3597eea-b01f-007d-467c-050e7c000000",
>>>>>>> 1814567d
        "x-ms-request-server-encrypted": "true",
        "x-ms-version": "2020-06-12"
      },
      "ResponseBody": []
    },
    {
      "RequestUri": "https://seannse.dfs.core.windows.net/test-filesystem-8882a2d6-020b-e911-f89e-fa0607c988a5/test-file-bfa65d56-fcbf-070b-d62a-57dd02563bea?action=flush\u0026position=1024",
      "RequestMethod": "PATCH",
      "RequestHeaders": {
        "Accept": "application/json",
        "Authorization": "Sanitized",
<<<<<<< HEAD
        "traceparent": "00-981fc3f024a257429053b5a8091b1dfe-fb054bfaed09e84e-00",
        "User-Agent": [
          "azsdk-net-Storage.Files.DataLake/12.7.0-alpha.20210202.1",
          "(.NET 5.0.2; Microsoft Windows 10.0.19042)"
        ],
        "x-ms-client-request-id": "b6ce4500-a93d-54aa-9dea-7bbb08394ad0",
        "x-ms-date": "Tue, 02 Feb 2021 21:38:41 GMT",
=======
        "Content-Length": "0",
        "traceparent": "00-e11e09803fe858458a28c979380d8e78-3cf7eab671045d41-00",
        "User-Agent": [
          "azsdk-net-Storage.Files.DataLake/12.7.0-alpha.20210217.1",
          "(.NET 5.0.3; Microsoft Windows 10.0.19042)"
        ],
        "x-ms-client-request-id": "b6ce4500-a93d-54aa-9dea-7bbb08394ad0",
        "x-ms-date": "Wed, 17 Feb 2021 22:28:10 GMT",
>>>>>>> 1814567d
        "x-ms-return-client-request-id": "true",
        "x-ms-version": "2020-06-12"
      },
      "RequestBody": null,
      "StatusCode": 200,
      "ResponseHeaders": {
        "Content-Length": "0",
<<<<<<< HEAD
        "Date": "Tue, 02 Feb 2021 21:38:41 GMT",
        "ETag": "\u00220x8D8C7C2E8D53F7F\u0022",
        "Last-Modified": "Tue, 02 Feb 2021 21:38:41 GMT",
=======
        "Date": "Wed, 17 Feb 2021 22:28:09 GMT",
        "ETag": "\u00220x8D8D3934E4239F0\u0022",
        "Last-Modified": "Wed, 17 Feb 2021 22:28:09 GMT",
>>>>>>> 1814567d
        "Server": [
          "Windows-Azure-HDFS/1.0",
          "Microsoft-HTTPAPI/2.0"
        ],
        "x-ms-client-request-id": "b6ce4500-a93d-54aa-9dea-7bbb08394ad0",
<<<<<<< HEAD
        "x-ms-request-id": "dbcd38ab-a01f-003c-4dab-f95698000000",
=======
        "x-ms-request-id": "c3597ef7-b01f-007d-537c-050e7c000000",
>>>>>>> 1814567d
        "x-ms-request-server-encrypted": "false",
        "x-ms-version": "2020-06-12"
      },
      "ResponseBody": []
    },
    {
      "RequestUri": "https://seannse.blob.core.windows.net/test-filesystem-8882a2d6-020b-e911-f89e-fa0607c988a5/test-file-bfa65d56-fcbf-070b-d62a-57dd02563bea?comp=query",
      "RequestMethod": "POST",
      "RequestHeaders": {
        "Accept": "application/xml",
        "Authorization": "Sanitized",
        "Content-Length": "128",
        "Content-Type": "application/xml",
<<<<<<< HEAD
        "traceparent": "00-8678976bd08bde42878d33b06576c3c5-942e4c3482355e42-00",
        "User-Agent": [
          "azsdk-net-Storage.Files.DataLake/12.7.0-alpha.20210202.1",
          "(.NET 5.0.2; Microsoft Windows 10.0.19042)"
        ],
        "x-ms-client-request-id": "873b39eb-78bb-f4cf-ca0d-07a4609d695c",
        "x-ms-date": "Tue, 02 Feb 2021 21:38:41 GMT",
=======
        "traceparent": "00-062fc38616981a419f6fff1efd2b00db-3fbd4d8a46a2d94e-00",
        "User-Agent": [
          "azsdk-net-Storage.Files.DataLake/12.7.0-alpha.20210217.1",
          "(.NET 5.0.3; Microsoft Windows 10.0.19042)"
        ],
        "x-ms-client-request-id": "873b39eb-78bb-f4cf-ca0d-07a4609d695c",
        "x-ms-date": "Wed, 17 Feb 2021 22:28:10 GMT",
>>>>>>> 1814567d
        "x-ms-return-client-request-id": "true",
        "x-ms-version": "2020-06-12"
      },
      "RequestBody": "\uFEFF\u003CQueryRequest\u003E\u003CQueryType\u003ESQL\u003C/QueryType\u003E\u003CExpression\u003ESELECT _2 from BlobStorage WHERE _1 \u0026gt; 250;\u003C/Expression\u003E\u003C/QueryRequest\u003E",
      "StatusCode": 200,
      "ResponseHeaders": {
        "Accept-Ranges": "bytes",
        "Content-Type": "avro/binary",
<<<<<<< HEAD
        "Date": "Tue, 02 Feb 2021 21:38:41 GMT",
        "ETag": "\u00220x8D8C7C2E8D53F7F\u0022",
        "Last-Modified": "Tue, 02 Feb 2021 21:38:41 GMT",
=======
        "Date": "Wed, 17 Feb 2021 22:28:10 GMT",
        "ETag": "\u00220x8D8D3934E4239F0\u0022",
        "Last-Modified": "Wed, 17 Feb 2021 22:28:09 GMT",
>>>>>>> 1814567d
        "Server": [
          "Windows-Azure-Blob/1.0",
          "Microsoft-HTTPAPI/2.0"
        ],
        "Transfer-Encoding": "chunked",
        "x-ms-blob-type": "BlockBlob",
        "x-ms-client-request-id": "873b39eb-78bb-f4cf-ca0d-07a4609d695c",
<<<<<<< HEAD
        "x-ms-creation-time": "Tue, 02 Feb 2021 21:38:41 GMT",
        "x-ms-lease-state": "available",
        "x-ms-lease-status": "unlocked",
        "x-ms-request-id": "068ffee5-d01e-007b-34ab-f93dc3000000",
        "x-ms-server-encrypted": "false",
        "x-ms-version": "2020-06-12"
      },
      "ResponseBody": "T2JqAQIWYXZyby5zY2hlbWG\u002BHlsKICB7CiAgICAidHlwZSI6ICJyZWNvcmQiLAogICAgIm5hbWUiOiAiY29tLm1pY3Jvc29mdC5henVyZS5zdG9yYWdlLnF1ZXJ5QmxvYkNvbnRlbnRzLnJlc3VsdERhdGEiLAogICAgImRvYyI6ICJIb2xkcyByZXN1bHQgZGF0YSBpbiB0aGUgZm9ybWF0IHNwZWNpZmllZCBmb3IgdGhpcyBxdWVyeSAoQ1NWLCBKU09OLCBldGMuKS4iLAogICAgImZpZWxkcyI6IFsKICAgICAgewogICAgICAgICJuYW1lIjogImRhdGEiLAogICAgICAgICJ0eXBlIjogImJ5dGVzIgogICAgICB9CiAgICBdCiAgfSwKICB7CiAgICAidHlwZSI6ICJyZWNvcmQiLAogICAgIm5hbWUiOiAiY29tLm1pY3Jvc29mdC5henVyZS5zdG9yYWdlLnF1ZXJ5QmxvYkNvbnRlbnRzLmVycm9yIiwKICAgICJkb2MiOiAiQW4gZXJyb3IgdGhhdCBvY2N1cnJlZCB3aGlsZSBwcm9jZXNzaW5nIHRoZSBxdWVyeS4iLAogICAgImZpZWxkcyI6IFsKICAgICAgewogICAgICAgICJuYW1lIjogImZhdGFsIiwKICAgICAgICAidHlwZSI6ICJib29sZWFuIiwKICAgICAgICAiZG9jIjogIklmIHRydWUsIHRoaXMgZXJyb3IgcHJldmVudHMgZnVydGhlciBxdWVyeSBwcm9jZXNzaW5nLiAgTW9yZSByZXN1bHQgZGF0YSBtYXkgYmUgcmV0dXJuZWQsIGJ1dCB0aGVyZSBpcyBubyBndWFyYW50ZWUgdGhhdCBhbGwgb2YgdGhlIG9yaWdpbmFsIGRhdGEgd2lsbCBiZSBwcm9jZXNzZWQuICBJZiBmYWxzZSwgdGhpcyBlcnJvciBkb2VzIG5vdCBwcmV2ZW50IGZ1cnRoZXIgcXVlcnkgcHJvY2Vzc2luZy4iCiAgICAgIH0sCiAgICAgIHsKICAgICAgICAibmFtZSI6ICJuYW1lIiwKICAgICAgICAidHlwZSI6ICJzdHJpbmciLAogICAgICAgICJkb2MiOiAiVGhlIG5hbWUgb2YgdGhlIGVycm9yIgogICAgICB9LAogICAgICB7CiAgICAgICAgIm5hbWUiOiAiZGVzY3JpcHRpb24iLAogICAgICAgICJ0eXBlIjogInN0cmluZyIsCiAgICAgICAgImRvYyI6ICJBIGRlc2NyaXB0aW9uIG9mIHRoZSBlcnJvciIKICAgICAgfSwKICAgICAgewogICAgICAgICJuYW1lIjogInBvc2l0aW9uIiwKICAgICAgICAidHlwZSI6ICJsb25nIiwKICAgICAgICAiZG9jIjogIlRoZSBibG9iIG9mZnNldCBhdCB3aGljaCB0aGUgZXJyb3Igb2NjdXJyZWQiCiAgICAgIH0KICAgIF0KICB9LAogIHsKICAgICJ0eXBlIjogInJlY29yZCIsCiAgICAibmFtZSI6ICJjb20ubWljcm9zb2Z0LmF6dXJlLnN0b3JhZ2UucXVlcnlCbG9iQ29udGVudHMucHJvZ3Jlc3MiLAogICAgImRvYyI6ICJJbmZvcm1hdGlvbiBhYm91dCB0aGUgcHJvZ3Jlc3Mgb2YgdGhlIHF1ZXJ5IiwKICAgICJmaWVsZHMiOiBbCiAgICAgIHsKICAgICAgICAibmFtZSI6ICJieXRlc1NjYW5uZWQiLAogICAgICAgICJ0eXBlIjogImxvbmciLAogICAgICAgICJkb2MiOiAiVGhlIG51bWJlciBvZiBieXRlcyB0aGF0IGhhdmUgYmVlbiBzY2FubmVkIgogICAgICB9LAogICAgICB7CiAgICAgICAgIm5hbWUiOiAidG90YWxCeXRlcyIsCiAgICAgICAgInR5cGUiOiAibG9uZyIsCiAgICAgICAgImRvYyI6ICJUaGUgdG90YWwgbnVtYmVyIG9mIGJ5dGVzIHRvIGJlIHNjYW5uZWQgaW4gdGhpcyBxdWVyeSIKICAgICAgfQogICAgXQogIH0sCiAgewogICAgInR5cGUiOiAicmVjb3JkIiwKICAgICJuYW1lIjogImNvbS5taWNyb3NvZnQuYXp1cmUuc3RvcmFnZS5xdWVyeUJsb2JDb250ZW50cy5lbmQiLAogICAgImRvYyI6ICJTZW50IGFzIHRoZSBmaW5hbCBtZXNzYWdlIG9mIHRoZSByZXNwb25zZSwgaW5kaWNhdGluZyB0aGF0IGFsbCByZXN1bHRzIGhhdmUgYmVlbiBzZW50LiIsCiAgICAiZmllbGRzIjogWwogICAgICB7CiAgICAgICAgIm5hbWUiOiAidG90YWxCeXRlcyIsCiAgICAgICAgInR5cGUiOiAibG9uZyIsCiAgICAgICAgImRvYyI6ICJUaGUgdG90YWwgbnVtYmVyIG9mIGJ5dGVzIHRvIGJlIHNjYW5uZWQgaW4gdGhpcyBxdWVyeSIKICAgICAgfQogICAgXQogIH0KXQoAFb47QKcFK0iIldRVJRrmwAKGAgCAAjQwMAo0MDAKNDAwCjQwMAo0MDAKNDAwCjQwMAo0MDAKNDAwCjQwMAo0MDAKNDAwCjQwMAo0MDAKNDAwCjQwMAo0MDAKNDAwCjQwMAo0MDAKNDAwCjQwMAo0MDAKNDAwCjQwMAo0MDAKNDAwCjQwMAo0MDAKNDAwCjQwMAo0MDAKFb47QKcFK0iIldRVJRrmwAIKBIAQgBAVvjtApwUrSIiV1FUlGubAAgYGgBAVvjtApwUrSIiV1FUlGubA"
=======
        "x-ms-creation-time": "Wed, 17 Feb 2021 22:28:09 GMT",
        "x-ms-lease-state": "available",
        "x-ms-lease-status": "unlocked",
        "x-ms-request-id": "9e2a9a36-f01e-00b7-227c-0552f5000000",
        "x-ms-server-encrypted": "false",
        "x-ms-version": "2020-06-12"
      },
      "ResponseBody": "T2JqAQIWYXZyby5zY2hlbWG\u002BHlsKICB7CiAgICAidHlwZSI6ICJyZWNvcmQiLAogICAgIm5hbWUiOiAiY29tLm1pY3Jvc29mdC5henVyZS5zdG9yYWdlLnF1ZXJ5QmxvYkNvbnRlbnRzLnJlc3VsdERhdGEiLAogICAgImRvYyI6ICJIb2xkcyByZXN1bHQgZGF0YSBpbiB0aGUgZm9ybWF0IHNwZWNpZmllZCBmb3IgdGhpcyBxdWVyeSAoQ1NWLCBKU09OLCBldGMuKS4iLAogICAgImZpZWxkcyI6IFsKICAgICAgewogICAgICAgICJuYW1lIjogImRhdGEiLAogICAgICAgICJ0eXBlIjogImJ5dGVzIgogICAgICB9CiAgICBdCiAgfSwKICB7CiAgICAidHlwZSI6ICJyZWNvcmQiLAogICAgIm5hbWUiOiAiY29tLm1pY3Jvc29mdC5henVyZS5zdG9yYWdlLnF1ZXJ5QmxvYkNvbnRlbnRzLmVycm9yIiwKICAgICJkb2MiOiAiQW4gZXJyb3IgdGhhdCBvY2N1cnJlZCB3aGlsZSBwcm9jZXNzaW5nIHRoZSBxdWVyeS4iLAogICAgImZpZWxkcyI6IFsKICAgICAgewogICAgICAgICJuYW1lIjogImZhdGFsIiwKICAgICAgICAidHlwZSI6ICJib29sZWFuIiwKICAgICAgICAiZG9jIjogIklmIHRydWUsIHRoaXMgZXJyb3IgcHJldmVudHMgZnVydGhlciBxdWVyeSBwcm9jZXNzaW5nLiAgTW9yZSByZXN1bHQgZGF0YSBtYXkgYmUgcmV0dXJuZWQsIGJ1dCB0aGVyZSBpcyBubyBndWFyYW50ZWUgdGhhdCBhbGwgb2YgdGhlIG9yaWdpbmFsIGRhdGEgd2lsbCBiZSBwcm9jZXNzZWQuICBJZiBmYWxzZSwgdGhpcyBlcnJvciBkb2VzIG5vdCBwcmV2ZW50IGZ1cnRoZXIgcXVlcnkgcHJvY2Vzc2luZy4iCiAgICAgIH0sCiAgICAgIHsKICAgICAgICAibmFtZSI6ICJuYW1lIiwKICAgICAgICAidHlwZSI6ICJzdHJpbmciLAogICAgICAgICJkb2MiOiAiVGhlIG5hbWUgb2YgdGhlIGVycm9yIgogICAgICB9LAogICAgICB7CiAgICAgICAgIm5hbWUiOiAiZGVzY3JpcHRpb24iLAogICAgICAgICJ0eXBlIjogInN0cmluZyIsCiAgICAgICAgImRvYyI6ICJBIGRlc2NyaXB0aW9uIG9mIHRoZSBlcnJvciIKICAgICAgfSwKICAgICAgewogICAgICAgICJuYW1lIjogInBvc2l0aW9uIiwKICAgICAgICAidHlwZSI6ICJsb25nIiwKICAgICAgICAiZG9jIjogIlRoZSBibG9iIG9mZnNldCBhdCB3aGljaCB0aGUgZXJyb3Igb2NjdXJyZWQiCiAgICAgIH0KICAgIF0KICB9LAogIHsKICAgICJ0eXBlIjogInJlY29yZCIsCiAgICAibmFtZSI6ICJjb20ubWljcm9zb2Z0LmF6dXJlLnN0b3JhZ2UucXVlcnlCbG9iQ29udGVudHMucHJvZ3Jlc3MiLAogICAgImRvYyI6ICJJbmZvcm1hdGlvbiBhYm91dCB0aGUgcHJvZ3Jlc3Mgb2YgdGhlIHF1ZXJ5IiwKICAgICJmaWVsZHMiOiBbCiAgICAgIHsKICAgICAgICAibmFtZSI6ICJieXRlc1NjYW5uZWQiLAogICAgICAgICJ0eXBlIjogImxvbmciLAogICAgICAgICJkb2MiOiAiVGhlIG51bWJlciBvZiBieXRlcyB0aGF0IGhhdmUgYmVlbiBzY2FubmVkIgogICAgICB9LAogICAgICB7CiAgICAgICAgIm5hbWUiOiAidG90YWxCeXRlcyIsCiAgICAgICAgInR5cGUiOiAibG9uZyIsCiAgICAgICAgImRvYyI6ICJUaGUgdG90YWwgbnVtYmVyIG9mIGJ5dGVzIHRvIGJlIHNjYW5uZWQgaW4gdGhpcyBxdWVyeSIKICAgICAgfQogICAgXQogIH0sCiAgewogICAgInR5cGUiOiAicmVjb3JkIiwKICAgICJuYW1lIjogImNvbS5taWNyb3NvZnQuYXp1cmUuc3RvcmFnZS5xdWVyeUJsb2JDb250ZW50cy5lbmQiLAogICAgImRvYyI6ICJTZW50IGFzIHRoZSBmaW5hbCBtZXNzYWdlIG9mIHRoZSByZXNwb25zZSwgaW5kaWNhdGluZyB0aGF0IGFsbCByZXN1bHRzIGhhdmUgYmVlbiBzZW50LiIsCiAgICAiZmllbGRzIjogWwogICAgICB7CiAgICAgICAgIm5hbWUiOiAidG90YWxCeXRlcyIsCiAgICAgICAgInR5cGUiOiAibG9uZyIsCiAgICAgICAgImRvYyI6ICJUaGUgdG90YWwgbnVtYmVyIG9mIGJ5dGVzIHRvIGJlIHNjYW5uZWQgaW4gdGhpcyBxdWVyeSIKICAgICAgfQogICAgXQogIH0KXQoAX6bLj3aUXEWU81YT0iHDhQKGAgCAAjQwMAo0MDAKNDAwCjQwMAo0MDAKNDAwCjQwMAo0MDAKNDAwCjQwMAo0MDAKNDAwCjQwMAo0MDAKNDAwCjQwMAo0MDAKNDAwCjQwMAo0MDAKNDAwCjQwMAo0MDAKNDAwCjQwMAo0MDAKNDAwCjQwMAo0MDAKNDAwCjQwMAo0MDAKX6bLj3aUXEWU81YT0iHDhQIKBIAQgBBfpsuPdpRcRZTzVhPSIcOFAgYGgBBfpsuPdpRcRZTzVhPSIcOF"
>>>>>>> 1814567d
    },
    {
      "RequestUri": "https://seannse.blob.core.windows.net/test-filesystem-8882a2d6-020b-e911-f89e-fa0607c988a5?restype=container",
      "RequestMethod": "DELETE",
      "RequestHeaders": {
        "Accept": "application/xml",
        "Authorization": "Sanitized",
<<<<<<< HEAD
        "traceparent": "00-d5ea7b822a20de45a7c92cca5ff5330e-0e14e9451cfe4248-00",
        "User-Agent": [
          "azsdk-net-Storage.Files.DataLake/12.7.0-alpha.20210202.1",
          "(.NET 5.0.2; Microsoft Windows 10.0.19042)"
        ],
        "x-ms-client-request-id": "ced0dba1-c2fd-2f14-13ec-abfb96f96df4",
        "x-ms-date": "Tue, 02 Feb 2021 21:38:41 GMT",
=======
        "traceparent": "00-39414b61e9fa81468a812e1def88a596-01f85d89110f9d40-00",
        "User-Agent": [
          "azsdk-net-Storage.Files.DataLake/12.7.0-alpha.20210217.1",
          "(.NET 5.0.3; Microsoft Windows 10.0.19042)"
        ],
        "x-ms-client-request-id": "ced0dba1-c2fd-2f14-13ec-abfb96f96df4",
        "x-ms-date": "Wed, 17 Feb 2021 22:28:10 GMT",
>>>>>>> 1814567d
        "x-ms-return-client-request-id": "true",
        "x-ms-version": "2020-06-12"
      },
      "RequestBody": null,
      "StatusCode": 202,
      "ResponseHeaders": {
        "Content-Length": "0",
<<<<<<< HEAD
        "Date": "Tue, 02 Feb 2021 21:38:41 GMT",
=======
        "Date": "Wed, 17 Feb 2021 22:28:10 GMT",
>>>>>>> 1814567d
        "Server": [
          "Windows-Azure-Blob/1.0",
          "Microsoft-HTTPAPI/2.0"
        ],
        "x-ms-client-request-id": "ced0dba1-c2fd-2f14-13ec-abfb96f96df4",
<<<<<<< HEAD
        "x-ms-request-id": "068fff03-d01e-007b-4aab-f93dc3000000",
=======
        "x-ms-request-id": "9e2a9c01-f01e-00b7-3f7c-0552f5000000",
>>>>>>> 1814567d
        "x-ms-version": "2020-06-12"
      },
      "ResponseBody": []
    }
  ],
  "Variables": {
    "RandomSeed": "2014083662",
    "Storage_TestConfigHierarchicalNamespace": "NamespaceTenant\nseannse\nU2FuaXRpemVk\nhttps://seannse.blob.core.windows.net\nhttps://seannse.file.core.windows.net\nhttps://seannse.queue.core.windows.net\nhttps://seannse.table.core.windows.net\n\n\n\n\nhttps://seannse-secondary.blob.core.windows.net\nhttps://seannse-secondary.file.core.windows.net\nhttps://seannse-secondary.queue.core.windows.net\nhttps://seannse-secondary.table.core.windows.net\n68390a19-a643-458b-b726-408abf67b4fc\nSanitized\n72f988bf-86f1-41af-91ab-2d7cd011db47\nhttps://login.microsoftonline.com/\nCloud\nBlobEndpoint=https://seannse.blob.core.windows.net/;QueueEndpoint=https://seannse.queue.core.windows.net/;FileEndpoint=https://seannse.file.core.windows.net/;BlobSecondaryEndpoint=https://seannse-secondary.blob.core.windows.net/;QueueSecondaryEndpoint=https://seannse-secondary.queue.core.windows.net/;FileSecondaryEndpoint=https://seannse-secondary.file.core.windows.net/;AccountName=seannse;AccountKey=Sanitized\n"
  }
}<|MERGE_RESOLUTION|>--- conflicted
+++ resolved
@@ -1,30 +1,19 @@
 {
   "Entries": [
     {
-      "RequestUri": "https://seannse.blob.core.windows.net/test-filesystem-8882a2d6-020b-e911-f89e-fa0607c988a5?restype=container",
+      "RequestUri": "https://seannse.blob.core.windows.net/test-filesystem-39a99fb4-a5eb-ddf7-0327-7f50882baace?restype=container",
       "RequestMethod": "PUT",
       "RequestHeaders": {
         "Accept": "application/xml",
         "Authorization": "Sanitized",
-<<<<<<< HEAD
-        "traceparent": "00-4b85d54c913bf045b78d4c463e0ffcfd-c0a8d11a14ce3745-00",
-        "User-Agent": [
-          "azsdk-net-Storage.Files.DataLake/12.7.0-alpha.20210202.1",
-          "(.NET 5.0.2; Microsoft Windows 10.0.19042)"
+        "traceparent": "00-fcd89b9ad6aacc46b7886f99e5b25683-f5844203aad95b4d-00",
+        "User-Agent": [
+          "azsdk-net-Storage.Files.DataLake/12.7.0-alpha.20210219.1",
+          "(.NET 5.0.3; Microsoft Windows 10.0.19041)"
         ],
         "x-ms-blob-public-access": "container",
-        "x-ms-client-request-id": "484a1a55-f9a3-a3a0-f17a-0a22d7c4d4f4",
-        "x-ms-date": "Tue, 02 Feb 2021 21:38:40 GMT",
-=======
-        "traceparent": "00-1e5d0b902220dd478517dde13fba5fb0-26cd30467aa96548-00",
-        "User-Agent": [
-          "azsdk-net-Storage.Files.DataLake/12.7.0-alpha.20210217.1",
-          "(.NET 5.0.3; Microsoft Windows 10.0.19042)"
-        ],
-        "x-ms-blob-public-access": "container",
-        "x-ms-client-request-id": "484a1a55-f9a3-a3a0-f17a-0a22d7c4d4f4",
-        "x-ms-date": "Wed, 17 Feb 2021 22:28:09 GMT",
->>>>>>> 1814567d
+        "x-ms-client-request-id": "b8bab00e-dacf-d8dd-b596-56d8abd73ae5",
+        "x-ms-date": "Fri, 19 Feb 2021 19:10:17 GMT",
         "x-ms-return-client-request-id": "true",
         "x-ms-version": "2020-06-12"
       },
@@ -32,53 +21,33 @@
       "StatusCode": 201,
       "ResponseHeaders": {
         "Content-Length": "0",
-<<<<<<< HEAD
-        "Date": "Tue, 02 Feb 2021 21:38:40 GMT",
-        "ETag": "\u00220x8D8C7C2E87DF8DE\u0022",
-        "Last-Modified": "Tue, 02 Feb 2021 21:38:41 GMT",
-=======
-        "Date": "Wed, 17 Feb 2021 22:28:09 GMT",
-        "ETag": "\u00220x8D8D3934DF54590\u0022",
-        "Last-Modified": "Wed, 17 Feb 2021 22:28:09 GMT",
->>>>>>> 1814567d
+        "Date": "Fri, 19 Feb 2021 19:10:16 GMT",
+        "ETag": "\u00220x8D8D509FE260D98\u0022",
+        "Last-Modified": "Fri, 19 Feb 2021 19:10:16 GMT",
         "Server": [
           "Windows-Azure-Blob/1.0",
           "Microsoft-HTTPAPI/2.0"
         ],
-        "x-ms-client-request-id": "484a1a55-f9a3-a3a0-f17a-0a22d7c4d4f4",
-<<<<<<< HEAD
-        "x-ms-request-id": "068ffe64-d01e-007b-45ab-f93dc3000000",
-=======
-        "x-ms-request-id": "9e2a97e6-f01e-00b7-057c-0552f5000000",
->>>>>>> 1814567d
-        "x-ms-version": "2020-06-12"
-      },
-      "ResponseBody": []
-    },
-    {
-      "RequestUri": "https://seannse.dfs.core.windows.net/test-filesystem-8882a2d6-020b-e911-f89e-fa0607c988a5/test-file-bfa65d56-fcbf-070b-d62a-57dd02563bea?resource=file",
+        "x-ms-client-request-id": "b8bab00e-dacf-d8dd-b596-56d8abd73ae5",
+        "x-ms-request-id": "2e65c531-201e-00a4-05f2-0676f9000000",
+        "x-ms-version": "2020-06-12"
+      },
+      "ResponseBody": []
+    },
+    {
+      "RequestUri": "https://seannse.dfs.core.windows.net/test-filesystem-39a99fb4-a5eb-ddf7-0327-7f50882baace/test-file-c4d88d2b-a2bb-05c9-d5f4-c8077ec7e4d0?resource=file",
       "RequestMethod": "PUT",
       "RequestHeaders": {
         "Accept": "application/json",
         "Authorization": "Sanitized",
         "If-None-Match": "*",
-<<<<<<< HEAD
-        "traceparent": "00-c0a6010112cd664297de3e1266d281d6-c9f2f0a42379844a-00",
-        "User-Agent": [
-          "azsdk-net-Storage.Files.DataLake/12.7.0-alpha.20210202.1",
-          "(.NET 5.0.2; Microsoft Windows 10.0.19042)"
-        ],
-        "x-ms-client-request-id": "50640b59-d768-5809-0f42-7278a1c2a19b",
-        "x-ms-date": "Tue, 02 Feb 2021 21:38:40 GMT",
-=======
-        "traceparent": "00-5e940b74b886094fbb0e7793bf597f26-789cd5084d75ab4d-00",
-        "User-Agent": [
-          "azsdk-net-Storage.Files.DataLake/12.7.0-alpha.20210217.1",
-          "(.NET 5.0.3; Microsoft Windows 10.0.19042)"
-        ],
-        "x-ms-client-request-id": "50640b59-d768-5809-0f42-7278a1c2a19b",
-        "x-ms-date": "Wed, 17 Feb 2021 22:28:09 GMT",
->>>>>>> 1814567d
+        "traceparent": "00-7f42f507b456a7439c62b8b15f826fc4-9b687c01e133fc4b-00",
+        "User-Agent": [
+          "azsdk-net-Storage.Files.DataLake/12.7.0-alpha.20210219.1",
+          "(.NET 5.0.3; Microsoft Windows 10.0.19041)"
+        ],
+        "x-ms-client-request-id": "6b0442a9-2f5a-6ca9-e7b5-e2da12d559ed",
+        "x-ms-date": "Fri, 19 Feb 2021 19:10:17 GMT",
         "x-ms-return-client-request-id": "true",
         "x-ms-version": "2020-06-12"
       },
@@ -86,54 +55,34 @@
       "StatusCode": 201,
       "ResponseHeaders": {
         "Content-Length": "0",
-<<<<<<< HEAD
-        "Date": "Tue, 02 Feb 2021 21:38:40 GMT",
-        "ETag": "\u00220x8D8C7C2E8B87750\u0022",
-        "Last-Modified": "Tue, 02 Feb 2021 21:38:41 GMT",
-=======
-        "Date": "Wed, 17 Feb 2021 22:28:09 GMT",
-        "ETag": "\u00220x8D8D3934E28A24E\u0022",
-        "Last-Modified": "Wed, 17 Feb 2021 22:28:09 GMT",
->>>>>>> 1814567d
+        "Date": "Fri, 19 Feb 2021 19:10:16 GMT",
+        "ETag": "\u00220x8D8D509FE3508C6\u0022",
+        "Last-Modified": "Fri, 19 Feb 2021 19:10:16 GMT",
         "Server": [
           "Windows-Azure-HDFS/1.0",
           "Microsoft-HTTPAPI/2.0"
         ],
-        "x-ms-client-request-id": "50640b59-d768-5809-0f42-7278a1c2a19b",
-<<<<<<< HEAD
-        "x-ms-request-id": "dbcd3894-a01f-003c-36ab-f95698000000",
-=======
-        "x-ms-request-id": "c3597edb-b01f-007d-377c-050e7c000000",
->>>>>>> 1814567d
-        "x-ms-version": "2020-06-12"
-      },
-      "ResponseBody": []
-    },
-    {
-      "RequestUri": "https://seannse.dfs.core.windows.net/test-filesystem-8882a2d6-020b-e911-f89e-fa0607c988a5/test-file-bfa65d56-fcbf-070b-d62a-57dd02563bea?action=append\u0026position=0",
+        "x-ms-client-request-id": "6b0442a9-2f5a-6ca9-e7b5-e2da12d559ed",
+        "x-ms-request-id": "6f4b2ab3-e01f-004f-1df2-060e0b000000",
+        "x-ms-version": "2020-06-12"
+      },
+      "ResponseBody": []
+    },
+    {
+      "RequestUri": "https://seannse.dfs.core.windows.net/test-filesystem-39a99fb4-a5eb-ddf7-0327-7f50882baace/test-file-c4d88d2b-a2bb-05c9-d5f4-c8077ec7e4d0?action=append\u0026position=0",
       "RequestMethod": "PATCH",
       "RequestHeaders": {
         "Accept": "application/json",
         "Authorization": "Sanitized",
         "Content-Length": "1024",
-<<<<<<< HEAD
         "Content-Type": "application/json",
-        "traceparent": "00-0a500fc2dd68d44c8571a5829c837322-5353d93598847e4b-00",
-        "User-Agent": [
-          "azsdk-net-Storage.Files.DataLake/12.7.0-alpha.20210202.1",
-          "(.NET 5.0.2; Microsoft Windows 10.0.19042)"
-        ],
-        "x-ms-client-request-id": "f784eba9-eaf1-3082-2958-de3bcd8a2e0d",
-        "x-ms-date": "Tue, 02 Feb 2021 21:38:40 GMT",
-=======
-        "traceparent": "00-9cbcd15032159e43b470b5947c7ba7a9-fd16822232f3034e-00",
-        "User-Agent": [
-          "azsdk-net-Storage.Files.DataLake/12.7.0-alpha.20210217.1",
-          "(.NET 5.0.3; Microsoft Windows 10.0.19042)"
-        ],
-        "x-ms-client-request-id": "f784eba9-eaf1-3082-2958-de3bcd8a2e0d",
-        "x-ms-date": "Wed, 17 Feb 2021 22:28:09 GMT",
->>>>>>> 1814567d
+        "traceparent": "00-7a585dfb0cf22d49817c28f27795a00c-28a2dc480d85eb4b-00",
+        "User-Agent": [
+          "azsdk-net-Storage.Files.DataLake/12.7.0-alpha.20210219.1",
+          "(.NET 5.0.3; Microsoft Windows 10.0.19041)"
+        ],
+        "x-ms-client-request-id": "3c5e2eec-78c3-0476-71d5-f0bb0f23338e",
+        "x-ms-date": "Fri, 19 Feb 2021 19:10:17 GMT",
         "x-ms-return-client-request-id": "true",
         "x-ms-version": "2020-06-12"
       },
@@ -206,50 +155,31 @@
       "StatusCode": 202,
       "ResponseHeaders": {
         "Content-Length": "0",
-<<<<<<< HEAD
-        "Date": "Tue, 02 Feb 2021 21:38:41 GMT",
-=======
-        "Date": "Wed, 17 Feb 2021 22:28:09 GMT",
->>>>>>> 1814567d
+        "Date": "Fri, 19 Feb 2021 19:10:16 GMT",
         "Server": [
           "Windows-Azure-HDFS/1.0",
           "Microsoft-HTTPAPI/2.0"
         ],
-        "x-ms-client-request-id": "f784eba9-eaf1-3082-2958-de3bcd8a2e0d",
-<<<<<<< HEAD
-        "x-ms-request-id": "dbcd389d-a01f-003c-3fab-f95698000000",
-=======
-        "x-ms-request-id": "c3597eea-b01f-007d-467c-050e7c000000",
->>>>>>> 1814567d
+        "x-ms-client-request-id": "3c5e2eec-78c3-0476-71d5-f0bb0f23338e",
+        "x-ms-request-id": "6f4b2abc-e01f-004f-26f2-060e0b000000",
         "x-ms-request-server-encrypted": "true",
         "x-ms-version": "2020-06-12"
       },
       "ResponseBody": []
     },
     {
-      "RequestUri": "https://seannse.dfs.core.windows.net/test-filesystem-8882a2d6-020b-e911-f89e-fa0607c988a5/test-file-bfa65d56-fcbf-070b-d62a-57dd02563bea?action=flush\u0026position=1024",
+      "RequestUri": "https://seannse.dfs.core.windows.net/test-filesystem-39a99fb4-a5eb-ddf7-0327-7f50882baace/test-file-c4d88d2b-a2bb-05c9-d5f4-c8077ec7e4d0?action=flush\u0026position=1024",
       "RequestMethod": "PATCH",
       "RequestHeaders": {
         "Accept": "application/json",
         "Authorization": "Sanitized",
-<<<<<<< HEAD
-        "traceparent": "00-981fc3f024a257429053b5a8091b1dfe-fb054bfaed09e84e-00",
-        "User-Agent": [
-          "azsdk-net-Storage.Files.DataLake/12.7.0-alpha.20210202.1",
-          "(.NET 5.0.2; Microsoft Windows 10.0.19042)"
-        ],
-        "x-ms-client-request-id": "b6ce4500-a93d-54aa-9dea-7bbb08394ad0",
-        "x-ms-date": "Tue, 02 Feb 2021 21:38:41 GMT",
-=======
-        "Content-Length": "0",
-        "traceparent": "00-e11e09803fe858458a28c979380d8e78-3cf7eab671045d41-00",
-        "User-Agent": [
-          "azsdk-net-Storage.Files.DataLake/12.7.0-alpha.20210217.1",
-          "(.NET 5.0.3; Microsoft Windows 10.0.19042)"
-        ],
-        "x-ms-client-request-id": "b6ce4500-a93d-54aa-9dea-7bbb08394ad0",
-        "x-ms-date": "Wed, 17 Feb 2021 22:28:10 GMT",
->>>>>>> 1814567d
+        "traceparent": "00-7508b4a0b3ea2b43b8a8dc7fe7f663ac-9c3d4e0ec1bb074b-00",
+        "User-Agent": [
+          "azsdk-net-Storage.Files.DataLake/12.7.0-alpha.20210219.1",
+          "(.NET 5.0.3; Microsoft Windows 10.0.19041)"
+        ],
+        "x-ms-client-request-id": "e3eeff09-1d76-392a-0f9f-1fbf72b82a6a",
+        "x-ms-date": "Fri, 19 Feb 2021 19:10:17 GMT",
         "x-ms-return-client-request-id": "true",
         "x-ms-version": "2020-06-12"
       },
@@ -257,55 +187,35 @@
       "StatusCode": 200,
       "ResponseHeaders": {
         "Content-Length": "0",
-<<<<<<< HEAD
-        "Date": "Tue, 02 Feb 2021 21:38:41 GMT",
-        "ETag": "\u00220x8D8C7C2E8D53F7F\u0022",
-        "Last-Modified": "Tue, 02 Feb 2021 21:38:41 GMT",
-=======
-        "Date": "Wed, 17 Feb 2021 22:28:09 GMT",
-        "ETag": "\u00220x8D8D3934E4239F0\u0022",
-        "Last-Modified": "Wed, 17 Feb 2021 22:28:09 GMT",
->>>>>>> 1814567d
+        "Date": "Fri, 19 Feb 2021 19:10:16 GMT",
+        "ETag": "\u00220x8D8D509FE4B572B\u0022",
+        "Last-Modified": "Fri, 19 Feb 2021 19:10:17 GMT",
         "Server": [
           "Windows-Azure-HDFS/1.0",
           "Microsoft-HTTPAPI/2.0"
         ],
-        "x-ms-client-request-id": "b6ce4500-a93d-54aa-9dea-7bbb08394ad0",
-<<<<<<< HEAD
-        "x-ms-request-id": "dbcd38ab-a01f-003c-4dab-f95698000000",
-=======
-        "x-ms-request-id": "c3597ef7-b01f-007d-537c-050e7c000000",
->>>>>>> 1814567d
+        "x-ms-client-request-id": "e3eeff09-1d76-392a-0f9f-1fbf72b82a6a",
+        "x-ms-request-id": "6f4b2ac5-e01f-004f-2ff2-060e0b000000",
         "x-ms-request-server-encrypted": "false",
         "x-ms-version": "2020-06-12"
       },
       "ResponseBody": []
     },
     {
-      "RequestUri": "https://seannse.blob.core.windows.net/test-filesystem-8882a2d6-020b-e911-f89e-fa0607c988a5/test-file-bfa65d56-fcbf-070b-d62a-57dd02563bea?comp=query",
+      "RequestUri": "https://seannse.blob.core.windows.net/test-filesystem-39a99fb4-a5eb-ddf7-0327-7f50882baace/test-file-c4d88d2b-a2bb-05c9-d5f4-c8077ec7e4d0?comp=query",
       "RequestMethod": "POST",
       "RequestHeaders": {
         "Accept": "application/xml",
         "Authorization": "Sanitized",
         "Content-Length": "128",
         "Content-Type": "application/xml",
-<<<<<<< HEAD
-        "traceparent": "00-8678976bd08bde42878d33b06576c3c5-942e4c3482355e42-00",
-        "User-Agent": [
-          "azsdk-net-Storage.Files.DataLake/12.7.0-alpha.20210202.1",
-          "(.NET 5.0.2; Microsoft Windows 10.0.19042)"
-        ],
-        "x-ms-client-request-id": "873b39eb-78bb-f4cf-ca0d-07a4609d695c",
-        "x-ms-date": "Tue, 02 Feb 2021 21:38:41 GMT",
-=======
-        "traceparent": "00-062fc38616981a419f6fff1efd2b00db-3fbd4d8a46a2d94e-00",
-        "User-Agent": [
-          "azsdk-net-Storage.Files.DataLake/12.7.0-alpha.20210217.1",
-          "(.NET 5.0.3; Microsoft Windows 10.0.19042)"
-        ],
-        "x-ms-client-request-id": "873b39eb-78bb-f4cf-ca0d-07a4609d695c",
-        "x-ms-date": "Wed, 17 Feb 2021 22:28:10 GMT",
->>>>>>> 1814567d
+        "traceparent": "00-759ffb25ab53df4cadfbcd0b494c8207-ee3381808c88464f-00",
+        "User-Agent": [
+          "azsdk-net-Storage.Files.DataLake/12.7.0-alpha.20210219.1",
+          "(.NET 5.0.3; Microsoft Windows 10.0.19041)"
+        ],
+        "x-ms-client-request-id": "0fb1686f-4f34-9d18-847e-c4ad5744d315",
+        "x-ms-date": "Fri, 19 Feb 2021 19:10:17 GMT",
         "x-ms-return-client-request-id": "true",
         "x-ms-version": "2020-06-12"
       },
@@ -314,65 +224,38 @@
       "ResponseHeaders": {
         "Accept-Ranges": "bytes",
         "Content-Type": "avro/binary",
-<<<<<<< HEAD
-        "Date": "Tue, 02 Feb 2021 21:38:41 GMT",
-        "ETag": "\u00220x8D8C7C2E8D53F7F\u0022",
-        "Last-Modified": "Tue, 02 Feb 2021 21:38:41 GMT",
-=======
-        "Date": "Wed, 17 Feb 2021 22:28:10 GMT",
-        "ETag": "\u00220x8D8D3934E4239F0\u0022",
-        "Last-Modified": "Wed, 17 Feb 2021 22:28:09 GMT",
->>>>>>> 1814567d
+        "Date": "Fri, 19 Feb 2021 19:10:17 GMT",
+        "ETag": "\u00220x8D8D509FE4B572B\u0022",
+        "Last-Modified": "Fri, 19 Feb 2021 19:10:17 GMT",
         "Server": [
           "Windows-Azure-Blob/1.0",
           "Microsoft-HTTPAPI/2.0"
         ],
         "Transfer-Encoding": "chunked",
         "x-ms-blob-type": "BlockBlob",
-        "x-ms-client-request-id": "873b39eb-78bb-f4cf-ca0d-07a4609d695c",
-<<<<<<< HEAD
-        "x-ms-creation-time": "Tue, 02 Feb 2021 21:38:41 GMT",
+        "x-ms-client-request-id": "0fb1686f-4f34-9d18-847e-c4ad5744d315",
+        "x-ms-creation-time": "Fri, 19 Feb 2021 19:10:16 GMT",
         "x-ms-lease-state": "available",
         "x-ms-lease-status": "unlocked",
-        "x-ms-request-id": "068ffee5-d01e-007b-34ab-f93dc3000000",
+        "x-ms-request-id": "2e65c88b-201e-00a4-32f2-0676f9000000",
         "x-ms-server-encrypted": "false",
         "x-ms-version": "2020-06-12"
       },
-      "ResponseBody": "T2JqAQIWYXZyby5zY2hlbWG\u002BHlsKICB7CiAgICAidHlwZSI6ICJyZWNvcmQiLAogICAgIm5hbWUiOiAiY29tLm1pY3Jvc29mdC5henVyZS5zdG9yYWdlLnF1ZXJ5QmxvYkNvbnRlbnRzLnJlc3VsdERhdGEiLAogICAgImRvYyI6ICJIb2xkcyByZXN1bHQgZGF0YSBpbiB0aGUgZm9ybWF0IHNwZWNpZmllZCBmb3IgdGhpcyBxdWVyeSAoQ1NWLCBKU09OLCBldGMuKS4iLAogICAgImZpZWxkcyI6IFsKICAgICAgewogICAgICAgICJuYW1lIjogImRhdGEiLAogICAgICAgICJ0eXBlIjogImJ5dGVzIgogICAgICB9CiAgICBdCiAgfSwKICB7CiAgICAidHlwZSI6ICJyZWNvcmQiLAogICAgIm5hbWUiOiAiY29tLm1pY3Jvc29mdC5henVyZS5zdG9yYWdlLnF1ZXJ5QmxvYkNvbnRlbnRzLmVycm9yIiwKICAgICJkb2MiOiAiQW4gZXJyb3IgdGhhdCBvY2N1cnJlZCB3aGlsZSBwcm9jZXNzaW5nIHRoZSBxdWVyeS4iLAogICAgImZpZWxkcyI6IFsKICAgICAgewogICAgICAgICJuYW1lIjogImZhdGFsIiwKICAgICAgICAidHlwZSI6ICJib29sZWFuIiwKICAgICAgICAiZG9jIjogIklmIHRydWUsIHRoaXMgZXJyb3IgcHJldmVudHMgZnVydGhlciBxdWVyeSBwcm9jZXNzaW5nLiAgTW9yZSByZXN1bHQgZGF0YSBtYXkgYmUgcmV0dXJuZWQsIGJ1dCB0aGVyZSBpcyBubyBndWFyYW50ZWUgdGhhdCBhbGwgb2YgdGhlIG9yaWdpbmFsIGRhdGEgd2lsbCBiZSBwcm9jZXNzZWQuICBJZiBmYWxzZSwgdGhpcyBlcnJvciBkb2VzIG5vdCBwcmV2ZW50IGZ1cnRoZXIgcXVlcnkgcHJvY2Vzc2luZy4iCiAgICAgIH0sCiAgICAgIHsKICAgICAgICAibmFtZSI6ICJuYW1lIiwKICAgICAgICAidHlwZSI6ICJzdHJpbmciLAogICAgICAgICJkb2MiOiAiVGhlIG5hbWUgb2YgdGhlIGVycm9yIgogICAgICB9LAogICAgICB7CiAgICAgICAgIm5hbWUiOiAiZGVzY3JpcHRpb24iLAogICAgICAgICJ0eXBlIjogInN0cmluZyIsCiAgICAgICAgImRvYyI6ICJBIGRlc2NyaXB0aW9uIG9mIHRoZSBlcnJvciIKICAgICAgfSwKICAgICAgewogICAgICAgICJuYW1lIjogInBvc2l0aW9uIiwKICAgICAgICAidHlwZSI6ICJsb25nIiwKICAgICAgICAiZG9jIjogIlRoZSBibG9iIG9mZnNldCBhdCB3aGljaCB0aGUgZXJyb3Igb2NjdXJyZWQiCiAgICAgIH0KICAgIF0KICB9LAogIHsKICAgICJ0eXBlIjogInJlY29yZCIsCiAgICAibmFtZSI6ICJjb20ubWljcm9zb2Z0LmF6dXJlLnN0b3JhZ2UucXVlcnlCbG9iQ29udGVudHMucHJvZ3Jlc3MiLAogICAgImRvYyI6ICJJbmZvcm1hdGlvbiBhYm91dCB0aGUgcHJvZ3Jlc3Mgb2YgdGhlIHF1ZXJ5IiwKICAgICJmaWVsZHMiOiBbCiAgICAgIHsKICAgICAgICAibmFtZSI6ICJieXRlc1NjYW5uZWQiLAogICAgICAgICJ0eXBlIjogImxvbmciLAogICAgICAgICJkb2MiOiAiVGhlIG51bWJlciBvZiBieXRlcyB0aGF0IGhhdmUgYmVlbiBzY2FubmVkIgogICAgICB9LAogICAgICB7CiAgICAgICAgIm5hbWUiOiAidG90YWxCeXRlcyIsCiAgICAgICAgInR5cGUiOiAibG9uZyIsCiAgICAgICAgImRvYyI6ICJUaGUgdG90YWwgbnVtYmVyIG9mIGJ5dGVzIHRvIGJlIHNjYW5uZWQgaW4gdGhpcyBxdWVyeSIKICAgICAgfQogICAgXQogIH0sCiAgewogICAgInR5cGUiOiAicmVjb3JkIiwKICAgICJuYW1lIjogImNvbS5taWNyb3NvZnQuYXp1cmUuc3RvcmFnZS5xdWVyeUJsb2JDb250ZW50cy5lbmQiLAogICAgImRvYyI6ICJTZW50IGFzIHRoZSBmaW5hbCBtZXNzYWdlIG9mIHRoZSByZXNwb25zZSwgaW5kaWNhdGluZyB0aGF0IGFsbCByZXN1bHRzIGhhdmUgYmVlbiBzZW50LiIsCiAgICAiZmllbGRzIjogWwogICAgICB7CiAgICAgICAgIm5hbWUiOiAidG90YWxCeXRlcyIsCiAgICAgICAgInR5cGUiOiAibG9uZyIsCiAgICAgICAgImRvYyI6ICJUaGUgdG90YWwgbnVtYmVyIG9mIGJ5dGVzIHRvIGJlIHNjYW5uZWQgaW4gdGhpcyBxdWVyeSIKICAgICAgfQogICAgXQogIH0KXQoAFb47QKcFK0iIldRVJRrmwAKGAgCAAjQwMAo0MDAKNDAwCjQwMAo0MDAKNDAwCjQwMAo0MDAKNDAwCjQwMAo0MDAKNDAwCjQwMAo0MDAKNDAwCjQwMAo0MDAKNDAwCjQwMAo0MDAKNDAwCjQwMAo0MDAKNDAwCjQwMAo0MDAKNDAwCjQwMAo0MDAKNDAwCjQwMAo0MDAKFb47QKcFK0iIldRVJRrmwAIKBIAQgBAVvjtApwUrSIiV1FUlGubAAgYGgBAVvjtApwUrSIiV1FUlGubA"
-=======
-        "x-ms-creation-time": "Wed, 17 Feb 2021 22:28:09 GMT",
-        "x-ms-lease-state": "available",
-        "x-ms-lease-status": "unlocked",
-        "x-ms-request-id": "9e2a9a36-f01e-00b7-227c-0552f5000000",
-        "x-ms-server-encrypted": "false",
-        "x-ms-version": "2020-06-12"
-      },
-      "ResponseBody": "T2JqAQIWYXZyby5zY2hlbWG\u002BHlsKICB7CiAgICAidHlwZSI6ICJyZWNvcmQiLAogICAgIm5hbWUiOiAiY29tLm1pY3Jvc29mdC5henVyZS5zdG9yYWdlLnF1ZXJ5QmxvYkNvbnRlbnRzLnJlc3VsdERhdGEiLAogICAgImRvYyI6ICJIb2xkcyByZXN1bHQgZGF0YSBpbiB0aGUgZm9ybWF0IHNwZWNpZmllZCBmb3IgdGhpcyBxdWVyeSAoQ1NWLCBKU09OLCBldGMuKS4iLAogICAgImZpZWxkcyI6IFsKICAgICAgewogICAgICAgICJuYW1lIjogImRhdGEiLAogICAgICAgICJ0eXBlIjogImJ5dGVzIgogICAgICB9CiAgICBdCiAgfSwKICB7CiAgICAidHlwZSI6ICJyZWNvcmQiLAogICAgIm5hbWUiOiAiY29tLm1pY3Jvc29mdC5henVyZS5zdG9yYWdlLnF1ZXJ5QmxvYkNvbnRlbnRzLmVycm9yIiwKICAgICJkb2MiOiAiQW4gZXJyb3IgdGhhdCBvY2N1cnJlZCB3aGlsZSBwcm9jZXNzaW5nIHRoZSBxdWVyeS4iLAogICAgImZpZWxkcyI6IFsKICAgICAgewogICAgICAgICJuYW1lIjogImZhdGFsIiwKICAgICAgICAidHlwZSI6ICJib29sZWFuIiwKICAgICAgICAiZG9jIjogIklmIHRydWUsIHRoaXMgZXJyb3IgcHJldmVudHMgZnVydGhlciBxdWVyeSBwcm9jZXNzaW5nLiAgTW9yZSByZXN1bHQgZGF0YSBtYXkgYmUgcmV0dXJuZWQsIGJ1dCB0aGVyZSBpcyBubyBndWFyYW50ZWUgdGhhdCBhbGwgb2YgdGhlIG9yaWdpbmFsIGRhdGEgd2lsbCBiZSBwcm9jZXNzZWQuICBJZiBmYWxzZSwgdGhpcyBlcnJvciBkb2VzIG5vdCBwcmV2ZW50IGZ1cnRoZXIgcXVlcnkgcHJvY2Vzc2luZy4iCiAgICAgIH0sCiAgICAgIHsKICAgICAgICAibmFtZSI6ICJuYW1lIiwKICAgICAgICAidHlwZSI6ICJzdHJpbmciLAogICAgICAgICJkb2MiOiAiVGhlIG5hbWUgb2YgdGhlIGVycm9yIgogICAgICB9LAogICAgICB7CiAgICAgICAgIm5hbWUiOiAiZGVzY3JpcHRpb24iLAogICAgICAgICJ0eXBlIjogInN0cmluZyIsCiAgICAgICAgImRvYyI6ICJBIGRlc2NyaXB0aW9uIG9mIHRoZSBlcnJvciIKICAgICAgfSwKICAgICAgewogICAgICAgICJuYW1lIjogInBvc2l0aW9uIiwKICAgICAgICAidHlwZSI6ICJsb25nIiwKICAgICAgICAiZG9jIjogIlRoZSBibG9iIG9mZnNldCBhdCB3aGljaCB0aGUgZXJyb3Igb2NjdXJyZWQiCiAgICAgIH0KICAgIF0KICB9LAogIHsKICAgICJ0eXBlIjogInJlY29yZCIsCiAgICAibmFtZSI6ICJjb20ubWljcm9zb2Z0LmF6dXJlLnN0b3JhZ2UucXVlcnlCbG9iQ29udGVudHMucHJvZ3Jlc3MiLAogICAgImRvYyI6ICJJbmZvcm1hdGlvbiBhYm91dCB0aGUgcHJvZ3Jlc3Mgb2YgdGhlIHF1ZXJ5IiwKICAgICJmaWVsZHMiOiBbCiAgICAgIHsKICAgICAgICAibmFtZSI6ICJieXRlc1NjYW5uZWQiLAogICAgICAgICJ0eXBlIjogImxvbmciLAogICAgICAgICJkb2MiOiAiVGhlIG51bWJlciBvZiBieXRlcyB0aGF0IGhhdmUgYmVlbiBzY2FubmVkIgogICAgICB9LAogICAgICB7CiAgICAgICAgIm5hbWUiOiAidG90YWxCeXRlcyIsCiAgICAgICAgInR5cGUiOiAibG9uZyIsCiAgICAgICAgImRvYyI6ICJUaGUgdG90YWwgbnVtYmVyIG9mIGJ5dGVzIHRvIGJlIHNjYW5uZWQgaW4gdGhpcyBxdWVyeSIKICAgICAgfQogICAgXQogIH0sCiAgewogICAgInR5cGUiOiAicmVjb3JkIiwKICAgICJuYW1lIjogImNvbS5taWNyb3NvZnQuYXp1cmUuc3RvcmFnZS5xdWVyeUJsb2JDb250ZW50cy5lbmQiLAogICAgImRvYyI6ICJTZW50IGFzIHRoZSBmaW5hbCBtZXNzYWdlIG9mIHRoZSByZXNwb25zZSwgaW5kaWNhdGluZyB0aGF0IGFsbCByZXN1bHRzIGhhdmUgYmVlbiBzZW50LiIsCiAgICAiZmllbGRzIjogWwogICAgICB7CiAgICAgICAgIm5hbWUiOiAidG90YWxCeXRlcyIsCiAgICAgICAgInR5cGUiOiAibG9uZyIsCiAgICAgICAgImRvYyI6ICJUaGUgdG90YWwgbnVtYmVyIG9mIGJ5dGVzIHRvIGJlIHNjYW5uZWQgaW4gdGhpcyBxdWVyeSIKICAgICAgfQogICAgXQogIH0KXQoAX6bLj3aUXEWU81YT0iHDhQKGAgCAAjQwMAo0MDAKNDAwCjQwMAo0MDAKNDAwCjQwMAo0MDAKNDAwCjQwMAo0MDAKNDAwCjQwMAo0MDAKNDAwCjQwMAo0MDAKNDAwCjQwMAo0MDAKNDAwCjQwMAo0MDAKNDAwCjQwMAo0MDAKNDAwCjQwMAo0MDAKNDAwCjQwMAo0MDAKX6bLj3aUXEWU81YT0iHDhQIKBIAQgBBfpsuPdpRcRZTzVhPSIcOFAgYGgBBfpsuPdpRcRZTzVhPSIcOF"
->>>>>>> 1814567d
-    },
-    {
-      "RequestUri": "https://seannse.blob.core.windows.net/test-filesystem-8882a2d6-020b-e911-f89e-fa0607c988a5?restype=container",
+      "ResponseBody": "T2JqAQIWYXZyby5zY2hlbWG\u002BHlsKICB7CiAgICAidHlwZSI6ICJyZWNvcmQiLAogICAgIm5hbWUiOiAiY29tLm1pY3Jvc29mdC5henVyZS5zdG9yYWdlLnF1ZXJ5QmxvYkNvbnRlbnRzLnJlc3VsdERhdGEiLAogICAgImRvYyI6ICJIb2xkcyByZXN1bHQgZGF0YSBpbiB0aGUgZm9ybWF0IHNwZWNpZmllZCBmb3IgdGhpcyBxdWVyeSAoQ1NWLCBKU09OLCBldGMuKS4iLAogICAgImZpZWxkcyI6IFsKICAgICAgewogICAgICAgICJuYW1lIjogImRhdGEiLAogICAgICAgICJ0eXBlIjogImJ5dGVzIgogICAgICB9CiAgICBdCiAgfSwKICB7CiAgICAidHlwZSI6ICJyZWNvcmQiLAogICAgIm5hbWUiOiAiY29tLm1pY3Jvc29mdC5henVyZS5zdG9yYWdlLnF1ZXJ5QmxvYkNvbnRlbnRzLmVycm9yIiwKICAgICJkb2MiOiAiQW4gZXJyb3IgdGhhdCBvY2N1cnJlZCB3aGlsZSBwcm9jZXNzaW5nIHRoZSBxdWVyeS4iLAogICAgImZpZWxkcyI6IFsKICAgICAgewogICAgICAgICJuYW1lIjogImZhdGFsIiwKICAgICAgICAidHlwZSI6ICJib29sZWFuIiwKICAgICAgICAiZG9jIjogIklmIHRydWUsIHRoaXMgZXJyb3IgcHJldmVudHMgZnVydGhlciBxdWVyeSBwcm9jZXNzaW5nLiAgTW9yZSByZXN1bHQgZGF0YSBtYXkgYmUgcmV0dXJuZWQsIGJ1dCB0aGVyZSBpcyBubyBndWFyYW50ZWUgdGhhdCBhbGwgb2YgdGhlIG9yaWdpbmFsIGRhdGEgd2lsbCBiZSBwcm9jZXNzZWQuICBJZiBmYWxzZSwgdGhpcyBlcnJvciBkb2VzIG5vdCBwcmV2ZW50IGZ1cnRoZXIgcXVlcnkgcHJvY2Vzc2luZy4iCiAgICAgIH0sCiAgICAgIHsKICAgICAgICAibmFtZSI6ICJuYW1lIiwKICAgICAgICAidHlwZSI6ICJzdHJpbmciLAogICAgICAgICJkb2MiOiAiVGhlIG5hbWUgb2YgdGhlIGVycm9yIgogICAgICB9LAogICAgICB7CiAgICAgICAgIm5hbWUiOiAiZGVzY3JpcHRpb24iLAogICAgICAgICJ0eXBlIjogInN0cmluZyIsCiAgICAgICAgImRvYyI6ICJBIGRlc2NyaXB0aW9uIG9mIHRoZSBlcnJvciIKICAgICAgfSwKICAgICAgewogICAgICAgICJuYW1lIjogInBvc2l0aW9uIiwKICAgICAgICAidHlwZSI6ICJsb25nIiwKICAgICAgICAiZG9jIjogIlRoZSBibG9iIG9mZnNldCBhdCB3aGljaCB0aGUgZXJyb3Igb2NjdXJyZWQiCiAgICAgIH0KICAgIF0KICB9LAogIHsKICAgICJ0eXBlIjogInJlY29yZCIsCiAgICAibmFtZSI6ICJjb20ubWljcm9zb2Z0LmF6dXJlLnN0b3JhZ2UucXVlcnlCbG9iQ29udGVudHMucHJvZ3Jlc3MiLAogICAgImRvYyI6ICJJbmZvcm1hdGlvbiBhYm91dCB0aGUgcHJvZ3Jlc3Mgb2YgdGhlIHF1ZXJ5IiwKICAgICJmaWVsZHMiOiBbCiAgICAgIHsKICAgICAgICAibmFtZSI6ICJieXRlc1NjYW5uZWQiLAogICAgICAgICJ0eXBlIjogImxvbmciLAogICAgICAgICJkb2MiOiAiVGhlIG51bWJlciBvZiBieXRlcyB0aGF0IGhhdmUgYmVlbiBzY2FubmVkIgogICAgICB9LAogICAgICB7CiAgICAgICAgIm5hbWUiOiAidG90YWxCeXRlcyIsCiAgICAgICAgInR5cGUiOiAibG9uZyIsCiAgICAgICAgImRvYyI6ICJUaGUgdG90YWwgbnVtYmVyIG9mIGJ5dGVzIHRvIGJlIHNjYW5uZWQgaW4gdGhpcyBxdWVyeSIKICAgICAgfQogICAgXQogIH0sCiAgewogICAgInR5cGUiOiAicmVjb3JkIiwKICAgICJuYW1lIjogImNvbS5taWNyb3NvZnQuYXp1cmUuc3RvcmFnZS5xdWVyeUJsb2JDb250ZW50cy5lbmQiLAogICAgImRvYyI6ICJTZW50IGFzIHRoZSBmaW5hbCBtZXNzYWdlIG9mIHRoZSByZXNwb25zZSwgaW5kaWNhdGluZyB0aGF0IGFsbCByZXN1bHRzIGhhdmUgYmVlbiBzZW50LiIsCiAgICAiZmllbGRzIjogWwogICAgICB7CiAgICAgICAgIm5hbWUiOiAidG90YWxCeXRlcyIsCiAgICAgICAgInR5cGUiOiAibG9uZyIsCiAgICAgICAgImRvYyI6ICJUaGUgdG90YWwgbnVtYmVyIG9mIGJ5dGVzIHRvIGJlIHNjYW5uZWQgaW4gdGhpcyBxdWVyeSIKICAgICAgfQogICAgXQogIH0KXQoA5QzGtW9HfEiqBwsSBmnojgKGAgCAAjQwMAo0MDAKNDAwCjQwMAo0MDAKNDAwCjQwMAo0MDAKNDAwCjQwMAo0MDAKNDAwCjQwMAo0MDAKNDAwCjQwMAo0MDAKNDAwCjQwMAo0MDAKNDAwCjQwMAo0MDAKNDAwCjQwMAo0MDAKNDAwCjQwMAo0MDAKNDAwCjQwMAo0MDAK5QzGtW9HfEiqBwsSBmnojgIKBIAQgBDlDMa1b0d8SKoHCxIGaeiOAgYGgBDlDMa1b0d8SKoHCxIGaeiO"
+    },
+    {
+      "RequestUri": "https://seannse.blob.core.windows.net/test-filesystem-39a99fb4-a5eb-ddf7-0327-7f50882baace?restype=container",
       "RequestMethod": "DELETE",
       "RequestHeaders": {
         "Accept": "application/xml",
         "Authorization": "Sanitized",
-<<<<<<< HEAD
-        "traceparent": "00-d5ea7b822a20de45a7c92cca5ff5330e-0e14e9451cfe4248-00",
-        "User-Agent": [
-          "azsdk-net-Storage.Files.DataLake/12.7.0-alpha.20210202.1",
-          "(.NET 5.0.2; Microsoft Windows 10.0.19042)"
-        ],
-        "x-ms-client-request-id": "ced0dba1-c2fd-2f14-13ec-abfb96f96df4",
-        "x-ms-date": "Tue, 02 Feb 2021 21:38:41 GMT",
-=======
-        "traceparent": "00-39414b61e9fa81468a812e1def88a596-01f85d89110f9d40-00",
-        "User-Agent": [
-          "azsdk-net-Storage.Files.DataLake/12.7.0-alpha.20210217.1",
-          "(.NET 5.0.3; Microsoft Windows 10.0.19042)"
-        ],
-        "x-ms-client-request-id": "ced0dba1-c2fd-2f14-13ec-abfb96f96df4",
-        "x-ms-date": "Wed, 17 Feb 2021 22:28:10 GMT",
->>>>>>> 1814567d
+        "traceparent": "00-14faef8c7a8f6a4a901fd00057885548-c343e96ab9e04742-00",
+        "User-Agent": [
+          "azsdk-net-Storage.Files.DataLake/12.7.0-alpha.20210219.1",
+          "(.NET 5.0.3; Microsoft Windows 10.0.19041)"
+        ],
+        "x-ms-client-request-id": "0a50b069-1a06-1035-b94e-d12812e91ce5",
+        "x-ms-date": "Fri, 19 Feb 2021 19:10:17 GMT",
         "x-ms-return-client-request-id": "true",
         "x-ms-version": "2020-06-12"
       },
@@ -380,28 +263,20 @@
       "StatusCode": 202,
       "ResponseHeaders": {
         "Content-Length": "0",
-<<<<<<< HEAD
-        "Date": "Tue, 02 Feb 2021 21:38:41 GMT",
-=======
-        "Date": "Wed, 17 Feb 2021 22:28:10 GMT",
->>>>>>> 1814567d
+        "Date": "Fri, 19 Feb 2021 19:10:17 GMT",
         "Server": [
           "Windows-Azure-Blob/1.0",
           "Microsoft-HTTPAPI/2.0"
         ],
-        "x-ms-client-request-id": "ced0dba1-c2fd-2f14-13ec-abfb96f96df4",
-<<<<<<< HEAD
-        "x-ms-request-id": "068fff03-d01e-007b-4aab-f93dc3000000",
-=======
-        "x-ms-request-id": "9e2a9c01-f01e-00b7-3f7c-0552f5000000",
->>>>>>> 1814567d
+        "x-ms-client-request-id": "0a50b069-1a06-1035-b94e-d12812e91ce5",
+        "x-ms-request-id": "2e65c983-201e-00a4-1df2-0676f9000000",
         "x-ms-version": "2020-06-12"
       },
       "ResponseBody": []
     }
   ],
   "Variables": {
-    "RandomSeed": "2014083662",
+    "RandomSeed": "306246378",
     "Storage_TestConfigHierarchicalNamespace": "NamespaceTenant\nseannse\nU2FuaXRpemVk\nhttps://seannse.blob.core.windows.net\nhttps://seannse.file.core.windows.net\nhttps://seannse.queue.core.windows.net\nhttps://seannse.table.core.windows.net\n\n\n\n\nhttps://seannse-secondary.blob.core.windows.net\nhttps://seannse-secondary.file.core.windows.net\nhttps://seannse-secondary.queue.core.windows.net\nhttps://seannse-secondary.table.core.windows.net\n68390a19-a643-458b-b726-408abf67b4fc\nSanitized\n72f988bf-86f1-41af-91ab-2d7cd011db47\nhttps://login.microsoftonline.com/\nCloud\nBlobEndpoint=https://seannse.blob.core.windows.net/;QueueEndpoint=https://seannse.queue.core.windows.net/;FileEndpoint=https://seannse.file.core.windows.net/;BlobSecondaryEndpoint=https://seannse-secondary.blob.core.windows.net/;QueueSecondaryEndpoint=https://seannse-secondary.queue.core.windows.net/;FileSecondaryEndpoint=https://seannse-secondary.file.core.windows.net/;AccountName=seannse;AccountKey=Sanitized\n"
   }
 }