{
  "Entries": [
    {
      "RequestUri": "https://seannse.blob.core.windows.net/test-filesystem-5ad894a1-a419-5388-94f2-89a679f83e70?restype=container",
      "RequestMethod": "PUT",
      "RequestHeaders": {
        "Accept": "application/xml",
        "Authorization": "Sanitized",
<<<<<<< HEAD
        "traceparent": "00-8aeb90effe6576488ef1147878368475-3ddc5e1387831b40-00",
        "User-Agent": [
          "azsdk-net-Storage.Files.DataLake/12.7.0-alpha.20210202.1",
          "(.NET 5.0.2; Microsoft Windows 10.0.19042)"
        ],
        "x-ms-blob-public-access": "container",
        "x-ms-client-request-id": "45f86777-4f06-2765-464e-2b4dc27bfa57",
        "x-ms-date": "Tue, 02 Feb 2021 21:27:18 GMT",
=======
        "traceparent": "00-29cc879b5e06d44a8fec21196ae83acb-f7804725011fd840-00",
        "User-Agent": [
          "azsdk-net-Storage.Files.DataLake/12.7.0-alpha.20210217.1",
          "(.NET 5.0.3; Microsoft Windows 10.0.19042)"
        ],
        "x-ms-blob-public-access": "container",
        "x-ms-client-request-id": "45f86777-4f06-2765-464e-2b4dc27bfa57",
        "x-ms-date": "Wed, 17 Feb 2021 22:31:47 GMT",
>>>>>>> 1814567d
        "x-ms-return-client-request-id": "true",
        "x-ms-version": "2020-06-12"
      },
      "RequestBody": null,
      "StatusCode": 201,
      "ResponseHeaders": {
        "Content-Length": "0",
<<<<<<< HEAD
        "Date": "Tue, 02 Feb 2021 21:27:18 GMT",
        "ETag": "\u00220x8D8C7C152151C40\u0022",
        "Last-Modified": "Tue, 02 Feb 2021 21:27:19 GMT",
=======
        "Date": "Wed, 17 Feb 2021 22:31:46 GMT",
        "ETag": "\u00220x8D8D393CFC36873\u0022",
        "Last-Modified": "Wed, 17 Feb 2021 22:31:47 GMT",
>>>>>>> 1814567d
        "Server": [
          "Windows-Azure-Blob/1.0",
          "Microsoft-HTTPAPI/2.0"
        ],
        "x-ms-client-request-id": "45f86777-4f06-2765-464e-2b4dc27bfa57",
<<<<<<< HEAD
        "x-ms-request-id": "6be566dc-c01e-0077-17aa-f9aacb000000",
=======
        "x-ms-request-id": "70cd1fb7-501e-0075-4f7c-051473000000",
>>>>>>> 1814567d
        "x-ms-version": "2020-06-12"
      },
      "ResponseBody": []
    },
    {
      "RequestUri": "https://seannse.dfs.core.windows.net/test-filesystem-5ad894a1-a419-5388-94f2-89a679f83e70/test-file-e52cfafa-eb41-a932-86e5-97232807fa93?resource=file",
      "RequestMethod": "PUT",
      "RequestHeaders": {
        "Accept": "application/json",
        "Authorization": "Sanitized",
<<<<<<< HEAD
        "traceparent": "00-b2a09f320b35a04493976f88e5da30e6-ef08b3b37c0d8f4f-00",
        "User-Agent": [
          "azsdk-net-Storage.Files.DataLake/12.7.0-alpha.20210202.1",
          "(.NET 5.0.2; Microsoft Windows 10.0.19042)"
        ],
        "x-ms-client-request-id": "5e8624fa-13d4-8ca9-344f-be20b741ff3e",
        "x-ms-date": "Tue, 02 Feb 2021 21:27:18 GMT",
=======
        "traceparent": "00-b4a98a142b6ccd43a13ee8af1d2b0bca-a061cb374b782f42-00",
        "User-Agent": [
          "azsdk-net-Storage.Files.DataLake/12.7.0-alpha.20210217.1",
          "(.NET 5.0.3; Microsoft Windows 10.0.19042)"
        ],
        "x-ms-client-request-id": "5e8624fa-13d4-8ca9-344f-be20b741ff3e",
        "x-ms-date": "Wed, 17 Feb 2021 22:31:47 GMT",
>>>>>>> 1814567d
        "x-ms-return-client-request-id": "true",
        "x-ms-version": "2020-06-12"
      },
      "RequestBody": null,
      "StatusCode": 201,
      "ResponseHeaders": {
        "Content-Length": "0",
<<<<<<< HEAD
        "Date": "Tue, 02 Feb 2021 21:27:19 GMT",
        "ETag": "\u00220x8D8C7C1524E30CD\u0022",
        "Last-Modified": "Tue, 02 Feb 2021 21:27:19 GMT",
=======
        "Date": "Wed, 17 Feb 2021 22:31:47 GMT",
        "ETag": "\u00220x8D8D393CFF4D4DE\u0022",
        "Last-Modified": "Wed, 17 Feb 2021 22:31:47 GMT",
>>>>>>> 1814567d
        "Server": [
          "Windows-Azure-HDFS/1.0",
          "Microsoft-HTTPAPI/2.0"
        ],
        "x-ms-client-request-id": "5e8624fa-13d4-8ca9-344f-be20b741ff3e",
<<<<<<< HEAD
        "x-ms-request-id": "f0bacc9d-b01f-000f-44aa-f90933000000",
=======
        "x-ms-request-id": "1d7d5fc1-a01f-003c-787c-055698000000",
>>>>>>> 1814567d
        "x-ms-version": "2020-06-12"
      },
      "ResponseBody": []
    },
    {
      "RequestUri": "https://seannse.blob.core.windows.net/test-filesystem-5ad894a1-a419-5388-94f2-89a679f83e70/test-file-e52cfafa-eb41-a932-86e5-97232807fa93?comp=lease",
      "RequestMethod": "PUT",
      "RequestHeaders": {
        "Accept": "application/xml",
        "Authorization": "Sanitized",
<<<<<<< HEAD
        "traceparent": "00-e07cdca7f6c7734d930afaed1c33840f-4c758cc685d4544e-00",
        "User-Agent": [
          "azsdk-net-Storage.Files.DataLake/12.7.0-alpha.20210202.1",
          "(.NET 5.0.2; Microsoft Windows 10.0.19042)"
        ],
        "x-ms-client-request-id": "344d1a75-0d6c-11fa-cc84-cd0499ddfaa4",
        "x-ms-date": "Tue, 02 Feb 2021 21:27:19 GMT",
=======
        "traceparent": "00-c7459686af55bc4d8ec880dee4277f62-69128db926918d45-00",
        "User-Agent": [
          "azsdk-net-Storage.Files.DataLake/12.7.0-alpha.20210217.1",
          "(.NET 5.0.3; Microsoft Windows 10.0.19042)"
        ],
        "x-ms-client-request-id": "344d1a75-0d6c-11fa-cc84-cd0499ddfaa4",
        "x-ms-date": "Wed, 17 Feb 2021 22:31:47 GMT",
>>>>>>> 1814567d
        "x-ms-lease-action": "acquire",
        "x-ms-lease-duration": "15",
        "x-ms-proposed-lease-id": "23549854-e94c-0158-90d0-7acc9190ddc6",
        "x-ms-return-client-request-id": "true",
        "x-ms-version": "2020-06-12"
      },
      "RequestBody": null,
      "StatusCode": 201,
      "ResponseHeaders": {
        "Content-Length": "0",
<<<<<<< HEAD
        "Date": "Tue, 02 Feb 2021 21:27:18 GMT",
        "ETag": "\u00220x8D8C7C1524E30CD\u0022",
        "Last-Modified": "Tue, 02 Feb 2021 21:27:19 GMT",
=======
        "Date": "Wed, 17 Feb 2021 22:31:47 GMT",
        "ETag": "\u00220x8D8D393CFF4D4DE\u0022",
        "Last-Modified": "Wed, 17 Feb 2021 22:31:47 GMT",
>>>>>>> 1814567d
        "Server": [
          "Windows-Azure-Blob/1.0",
          "Microsoft-HTTPAPI/2.0"
        ],
        "x-ms-client-request-id": "344d1a75-0d6c-11fa-cc84-cd0499ddfaa4",
        "x-ms-lease-id": "23549854-e94c-0158-90d0-7acc9190ddc6",
<<<<<<< HEAD
        "x-ms-request-id": "6be5688f-c01e-0077-19aa-f9aacb000000",
=======
        "x-ms-request-id": "70cd217a-501e-0075-7f7c-051473000000",
>>>>>>> 1814567d
        "x-ms-version": "2020-06-12"
      },
      "ResponseBody": []
    },
    {
      "RequestUri": "https://seannse.blob.core.windows.net/test-filesystem-5ad894a1-a419-5388-94f2-89a679f83e70/test-file-e52cfafa-eb41-a932-86e5-97232807fa93?comp=lease",
      "RequestMethod": "PUT",
      "RequestHeaders": {
        "Accept": "application/xml",
        "Authorization": "Sanitized",
<<<<<<< HEAD
        "traceparent": "00-bef0d3d09d7b424fa46baf6aca8bb6d7-68f2d3503a758d4a-00",
        "User-Agent": [
          "azsdk-net-Storage.Files.DataLake/12.7.0-alpha.20210202.1",
          "(.NET 5.0.2; Microsoft Windows 10.0.19042)"
        ],
        "x-ms-client-request-id": "7756502b-a843-a659-5616-37fcceba4b17",
        "x-ms-date": "Tue, 02 Feb 2021 21:27:19 GMT",
=======
        "traceparent": "00-08decd8b38b1f44d953614585841409a-996648c39bdf1f4c-00",
        "User-Agent": [
          "azsdk-net-Storage.Files.DataLake/12.7.0-alpha.20210217.1",
          "(.NET 5.0.3; Microsoft Windows 10.0.19042)"
        ],
        "x-ms-client-request-id": "7756502b-a843-a659-5616-37fcceba4b17",
        "x-ms-date": "Wed, 17 Feb 2021 22:31:47 GMT",
>>>>>>> 1814567d
        "x-ms-lease-action": "break",
        "x-ms-return-client-request-id": "true",
        "x-ms-version": "2020-06-12"
      },
      "RequestBody": null,
      "StatusCode": 202,
      "ResponseHeaders": {
        "Content-Length": "0",
<<<<<<< HEAD
        "Date": "Tue, 02 Feb 2021 21:27:18 GMT",
        "ETag": "\u00220x8D8C7C1524E30CD\u0022",
        "Last-Modified": "Tue, 02 Feb 2021 21:27:19 GMT",
=======
        "Date": "Wed, 17 Feb 2021 22:31:47 GMT",
        "ETag": "\u00220x8D8D393CFF4D4DE\u0022",
        "Last-Modified": "Wed, 17 Feb 2021 22:31:47 GMT",
>>>>>>> 1814567d
        "Server": [
          "Windows-Azure-Blob/1.0",
          "Microsoft-HTTPAPI/2.0"
        ],
        "x-ms-client-request-id": "7756502b-a843-a659-5616-37fcceba4b17",
        "x-ms-lease-time": "0",
<<<<<<< HEAD
        "x-ms-request-id": "6be568e8-c01e-0077-62aa-f9aacb000000",
=======
        "x-ms-request-id": "70cd21c9-501e-0075-477c-051473000000",
>>>>>>> 1814567d
        "x-ms-version": "2020-06-12"
      },
      "ResponseBody": []
    },
    {
      "RequestUri": "https://seannse.blob.core.windows.net/test-filesystem-5ad894a1-a419-5388-94f2-89a679f83e70?restype=container",
      "RequestMethod": "DELETE",
      "RequestHeaders": {
        "Accept": "application/xml",
        "Authorization": "Sanitized",
<<<<<<< HEAD
        "traceparent": "00-7975cbf34d0fda43b0b4978322142e03-99ebd6adea0d9b4d-00",
        "User-Agent": [
          "azsdk-net-Storage.Files.DataLake/12.7.0-alpha.20210202.1",
          "(.NET 5.0.2; Microsoft Windows 10.0.19042)"
        ],
        "x-ms-client-request-id": "49d886bd-8387-c960-9fc5-1002c4bfea1e",
        "x-ms-date": "Tue, 02 Feb 2021 21:27:19 GMT",
=======
        "traceparent": "00-0ed91d9397d2d24287c7f258e2eac17f-77c2c3beb7c3c24c-00",
        "User-Agent": [
          "azsdk-net-Storage.Files.DataLake/12.7.0-alpha.20210217.1",
          "(.NET 5.0.3; Microsoft Windows 10.0.19042)"
        ],
        "x-ms-client-request-id": "49d886bd-8387-c960-9fc5-1002c4bfea1e",
        "x-ms-date": "Wed, 17 Feb 2021 22:31:47 GMT",
>>>>>>> 1814567d
        "x-ms-return-client-request-id": "true",
        "x-ms-version": "2020-06-12"
      },
      "RequestBody": null,
      "StatusCode": 202,
      "ResponseHeaders": {
        "Content-Length": "0",
<<<<<<< HEAD
        "Date": "Tue, 02 Feb 2021 21:27:19 GMT",
=======
        "Date": "Wed, 17 Feb 2021 22:31:47 GMT",
>>>>>>> 1814567d
        "Server": [
          "Windows-Azure-Blob/1.0",
          "Microsoft-HTTPAPI/2.0"
        ],
        "x-ms-client-request-id": "49d886bd-8387-c960-9fc5-1002c4bfea1e",
<<<<<<< HEAD
        "x-ms-request-id": "6be56935-c01e-0077-29aa-f9aacb000000",
=======
        "x-ms-request-id": "70cd2229-501e-0075-247c-051473000000",
>>>>>>> 1814567d
        "x-ms-version": "2020-06-12"
      },
      "ResponseBody": []
    },
    {
      "RequestUri": "https://seannse.blob.core.windows.net/test-filesystem-d3011622-8669-ed6a-3fdb-19ae4d5cc605?restype=container",
      "RequestMethod": "PUT",
      "RequestHeaders": {
        "Accept": "application/xml",
        "Authorization": "Sanitized",
<<<<<<< HEAD
        "traceparent": "00-ba142387f6909f43996e7c6b07b57056-80bc920e4d42a944-00",
        "User-Agent": [
          "azsdk-net-Storage.Files.DataLake/12.7.0-alpha.20210202.1",
          "(.NET 5.0.2; Microsoft Windows 10.0.19042)"
        ],
        "x-ms-blob-public-access": "container",
        "x-ms-client-request-id": "c9da3caa-324f-36ba-1ceb-09ab69b17b42",
        "x-ms-date": "Tue, 02 Feb 2021 21:27:19 GMT",
=======
        "traceparent": "00-1e88ed0bf217b54797c92be7e7557327-f74b48a30b715a48-00",
        "User-Agent": [
          "azsdk-net-Storage.Files.DataLake/12.7.0-alpha.20210217.1",
          "(.NET 5.0.3; Microsoft Windows 10.0.19042)"
        ],
        "x-ms-blob-public-access": "container",
        "x-ms-client-request-id": "c9da3caa-324f-36ba-1ceb-09ab69b17b42",
        "x-ms-date": "Wed, 17 Feb 2021 22:31:47 GMT",
>>>>>>> 1814567d
        "x-ms-return-client-request-id": "true",
        "x-ms-version": "2020-06-12"
      },
      "RequestBody": null,
      "StatusCode": 201,
      "ResponseHeaders": {
        "Content-Length": "0",
<<<<<<< HEAD
        "Date": "Tue, 02 Feb 2021 21:27:19 GMT",
        "ETag": "\u00220x8D8C7C152AD58A4\u0022",
        "Last-Modified": "Tue, 02 Feb 2021 21:27:20 GMT",
=======
        "Date": "Wed, 17 Feb 2021 22:31:47 GMT",
        "ETag": "\u00220x8D8D393D0501DE2\u0022",
        "Last-Modified": "Wed, 17 Feb 2021 22:31:48 GMT",
>>>>>>> 1814567d
        "Server": [
          "Windows-Azure-Blob/1.0",
          "Microsoft-HTTPAPI/2.0"
        ],
        "x-ms-client-request-id": "c9da3caa-324f-36ba-1ceb-09ab69b17b42",
<<<<<<< HEAD
        "x-ms-request-id": "7c819dd2-f01e-006c-0eaa-f994c8000000",
=======
        "x-ms-request-id": "e219ccbd-601e-0041-637c-0527bb000000",
>>>>>>> 1814567d
        "x-ms-version": "2020-06-12"
      },
      "ResponseBody": []
    },
    {
      "RequestUri": "https://seannse.dfs.core.windows.net/test-filesystem-d3011622-8669-ed6a-3fdb-19ae4d5cc605/test-file-b1f10bfe-a280-203c-85dc-faf4e452bf31?resource=file",
      "RequestMethod": "PUT",
      "RequestHeaders": {
        "Accept": "application/json",
        "Authorization": "Sanitized",
<<<<<<< HEAD
        "traceparent": "00-94b8872591ad1c4791a306dbe0b349f9-5273b951d4ed2f45-00",
        "User-Agent": [
          "azsdk-net-Storage.Files.DataLake/12.7.0-alpha.20210202.1",
          "(.NET 5.0.2; Microsoft Windows 10.0.19042)"
        ],
        "x-ms-client-request-id": "22195ef9-041c-071d-ffba-447237c551ca",
        "x-ms-date": "Tue, 02 Feb 2021 21:27:19 GMT",
=======
        "traceparent": "00-7678e959c9b2d3469e9aec746cc59d1d-044d52ba28b87942-00",
        "User-Agent": [
          "azsdk-net-Storage.Files.DataLake/12.7.0-alpha.20210217.1",
          "(.NET 5.0.3; Microsoft Windows 10.0.19042)"
        ],
        "x-ms-client-request-id": "22195ef9-041c-071d-ffba-447237c551ca",
        "x-ms-date": "Wed, 17 Feb 2021 22:31:48 GMT",
>>>>>>> 1814567d
        "x-ms-return-client-request-id": "true",
        "x-ms-version": "2020-06-12"
      },
      "RequestBody": null,
      "StatusCode": 201,
      "ResponseHeaders": {
        "Content-Length": "0",
<<<<<<< HEAD
        "Date": "Tue, 02 Feb 2021 21:27:20 GMT",
        "ETag": "\u00220x8D8C7C152E9B4FB\u0022",
        "Last-Modified": "Tue, 02 Feb 2021 21:27:20 GMT",
=======
        "Date": "Wed, 17 Feb 2021 22:31:47 GMT",
        "ETag": "\u00220x8D8D393D08C172F\u0022",
        "Last-Modified": "Wed, 17 Feb 2021 22:31:48 GMT",
>>>>>>> 1814567d
        "Server": [
          "Windows-Azure-HDFS/1.0",
          "Microsoft-HTTPAPI/2.0"
        ],
        "x-ms-client-request-id": "22195ef9-041c-071d-ffba-447237c551ca",
<<<<<<< HEAD
        "x-ms-request-id": "6d6fd7c5-c01f-0015-72aa-f968ec000000",
=======
        "x-ms-request-id": "45c82d0a-301f-0001-197c-052083000000",
>>>>>>> 1814567d
        "x-ms-version": "2020-06-12"
      },
      "ResponseBody": []
    },
    {
      "RequestUri": "https://seannse.blob.core.windows.net/test-filesystem-d3011622-8669-ed6a-3fdb-19ae4d5cc605/test-file-b1f10bfe-a280-203c-85dc-faf4e452bf31?comp=lease",
      "RequestMethod": "PUT",
      "RequestHeaders": {
        "Accept": "application/xml",
        "Authorization": "Sanitized",
<<<<<<< HEAD
        "traceparent": "00-b3511e413495db498a8fd5d1d4cb1676-d1d2cf666c5d2845-00",
        "User-Agent": [
          "azsdk-net-Storage.Files.DataLake/12.7.0-alpha.20210202.1",
          "(.NET 5.0.2; Microsoft Windows 10.0.19042)"
        ],
        "x-ms-client-request-id": "20ca61b7-cc5e-8f78-9d18-cd09aba690b9",
        "x-ms-date": "Tue, 02 Feb 2021 21:27:20 GMT",
=======
        "traceparent": "00-a54d688928feaa43aa041854b0ee279e-06d3e5e1421ab744-00",
        "User-Agent": [
          "azsdk-net-Storage.Files.DataLake/12.7.0-alpha.20210217.1",
          "(.NET 5.0.3; Microsoft Windows 10.0.19042)"
        ],
        "x-ms-client-request-id": "20ca61b7-cc5e-8f78-9d18-cd09aba690b9",
        "x-ms-date": "Wed, 17 Feb 2021 22:31:48 GMT",
>>>>>>> 1814567d
        "x-ms-lease-action": "acquire",
        "x-ms-lease-duration": "15",
        "x-ms-proposed-lease-id": "ee86d82b-6aad-01c1-5413-5877774627a0",
        "x-ms-return-client-request-id": "true",
        "x-ms-version": "2020-06-12"
      },
      "RequestBody": null,
      "StatusCode": 201,
      "ResponseHeaders": {
        "Content-Length": "0",
<<<<<<< HEAD
        "Date": "Tue, 02 Feb 2021 21:27:20 GMT",
        "ETag": "\u00220x8D8C7C152E9B4FB\u0022",
        "Last-Modified": "Tue, 02 Feb 2021 21:27:20 GMT",
=======
        "Date": "Wed, 17 Feb 2021 22:31:47 GMT",
        "ETag": "\u00220x8D8D393D08C172F\u0022",
        "Last-Modified": "Wed, 17 Feb 2021 22:31:48 GMT",
>>>>>>> 1814567d
        "Server": [
          "Windows-Azure-Blob/1.0",
          "Microsoft-HTTPAPI/2.0"
        ],
        "x-ms-client-request-id": "20ca61b7-cc5e-8f78-9d18-cd09aba690b9",
        "x-ms-lease-id": "ee86d82b-6aad-01c1-5413-5877774627a0",
<<<<<<< HEAD
        "x-ms-request-id": "7c819e67-f01e-006c-02aa-f994c8000000",
=======
        "x-ms-request-id": "e219cddb-601e-0041-687c-0527bb000000",
>>>>>>> 1814567d
        "x-ms-version": "2020-06-12"
      },
      "ResponseBody": []
    },
    {
      "RequestUri": "https://seannse.blob.core.windows.net/test-filesystem-d3011622-8669-ed6a-3fdb-19ae4d5cc605/test-file-b1f10bfe-a280-203c-85dc-faf4e452bf31?comp=lease",
      "RequestMethod": "PUT",
      "RequestHeaders": {
        "Accept": "application/xml",
        "Authorization": "Sanitized",
<<<<<<< HEAD
        "If-Modified-Since": "Mon, 01 Feb 2021 21:27:18 GMT",
        "traceparent": "00-2a001a4a4406bb48bcc7becb7c2988f8-b280f40288827343-00",
        "User-Agent": [
          "azsdk-net-Storage.Files.DataLake/12.7.0-alpha.20210202.1",
          "(.NET 5.0.2; Microsoft Windows 10.0.19042)"
        ],
        "x-ms-client-request-id": "15c0c66c-067c-5341-5c6b-e820d00a74b7",
        "x-ms-date": "Tue, 02 Feb 2021 21:27:20 GMT",
=======
        "If-Modified-Since": "Tue, 16 Feb 2021 22:31:47 GMT",
        "traceparent": "00-7085dae70323554dbf3ed0dfdda0606c-aa2e696e6a48da40-00",
        "User-Agent": [
          "azsdk-net-Storage.Files.DataLake/12.7.0-alpha.20210217.1",
          "(.NET 5.0.3; Microsoft Windows 10.0.19042)"
        ],
        "x-ms-client-request-id": "15c0c66c-067c-5341-5c6b-e820d00a74b7",
        "x-ms-date": "Wed, 17 Feb 2021 22:31:48 GMT",
>>>>>>> 1814567d
        "x-ms-lease-action": "break",
        "x-ms-return-client-request-id": "true",
        "x-ms-version": "2020-06-12"
      },
      "RequestBody": null,
      "StatusCode": 202,
      "ResponseHeaders": {
        "Content-Length": "0",
<<<<<<< HEAD
        "Date": "Tue, 02 Feb 2021 21:27:20 GMT",
        "ETag": "\u00220x8D8C7C152E9B4FB\u0022",
        "Last-Modified": "Tue, 02 Feb 2021 21:27:20 GMT",
=======
        "Date": "Wed, 17 Feb 2021 22:31:47 GMT",
        "ETag": "\u00220x8D8D393D08C172F\u0022",
        "Last-Modified": "Wed, 17 Feb 2021 22:31:48 GMT",
>>>>>>> 1814567d
        "Server": [
          "Windows-Azure-Blob/1.0",
          "Microsoft-HTTPAPI/2.0"
        ],
        "x-ms-client-request-id": "15c0c66c-067c-5341-5c6b-e820d00a74b7",
        "x-ms-lease-time": "0",
<<<<<<< HEAD
        "x-ms-request-id": "7c819e7c-f01e-006c-10aa-f994c8000000",
=======
        "x-ms-request-id": "e219ce17-601e-0041-227c-0527bb000000",
>>>>>>> 1814567d
        "x-ms-version": "2020-06-12"
      },
      "ResponseBody": []
    },
    {
      "RequestUri": "https://seannse.blob.core.windows.net/test-filesystem-d3011622-8669-ed6a-3fdb-19ae4d5cc605?restype=container",
      "RequestMethod": "DELETE",
      "RequestHeaders": {
        "Accept": "application/xml",
        "Authorization": "Sanitized",
<<<<<<< HEAD
        "traceparent": "00-108d23d37dca054090c4c5b13620f23e-12e7cb8a9369b440-00",
        "User-Agent": [
          "azsdk-net-Storage.Files.DataLake/12.7.0-alpha.20210202.1",
          "(.NET 5.0.2; Microsoft Windows 10.0.19042)"
        ],
        "x-ms-client-request-id": "e59cbbcf-7ae5-8c3d-61fe-0760e371beb9",
        "x-ms-date": "Tue, 02 Feb 2021 21:27:20 GMT",
=======
        "traceparent": "00-1e18eddc9410c8468b825fc31e3ce670-0773898685db8949-00",
        "User-Agent": [
          "azsdk-net-Storage.Files.DataLake/12.7.0-alpha.20210217.1",
          "(.NET 5.0.3; Microsoft Windows 10.0.19042)"
        ],
        "x-ms-client-request-id": "e59cbbcf-7ae5-8c3d-61fe-0760e371beb9",
        "x-ms-date": "Wed, 17 Feb 2021 22:31:48 GMT",
>>>>>>> 1814567d
        "x-ms-return-client-request-id": "true",
        "x-ms-version": "2020-06-12"
      },
      "RequestBody": null,
      "StatusCode": 202,
      "ResponseHeaders": {
        "Content-Length": "0",
<<<<<<< HEAD
        "Date": "Tue, 02 Feb 2021 21:27:20 GMT",
=======
        "Date": "Wed, 17 Feb 2021 22:31:47 GMT",
>>>>>>> 1814567d
        "Server": [
          "Windows-Azure-Blob/1.0",
          "Microsoft-HTTPAPI/2.0"
        ],
        "x-ms-client-request-id": "e59cbbcf-7ae5-8c3d-61fe-0760e371beb9",
<<<<<<< HEAD
        "x-ms-request-id": "7c819e94-f01e-006c-25aa-f994c8000000",
=======
        "x-ms-request-id": "e219ce48-601e-0041-4e7c-0527bb000000",
>>>>>>> 1814567d
        "x-ms-version": "2020-06-12"
      },
      "ResponseBody": []
    },
    {
      "RequestUri": "https://seannse.blob.core.windows.net/test-filesystem-0043d8f0-33c7-2920-ffd5-4640aa481793?restype=container",
      "RequestMethod": "PUT",
      "RequestHeaders": {
        "Accept": "application/xml",
        "Authorization": "Sanitized",
<<<<<<< HEAD
        "traceparent": "00-165d1f0332b0354ca3e0d41c5f69460b-ee331dc384153740-00",
        "User-Agent": [
          "azsdk-net-Storage.Files.DataLake/12.7.0-alpha.20210202.1",
          "(.NET 5.0.2; Microsoft Windows 10.0.19042)"
        ],
        "x-ms-blob-public-access": "container",
        "x-ms-client-request-id": "6308a27d-3684-9bdb-9b73-e61034fde219",
        "x-ms-date": "Tue, 02 Feb 2021 21:27:20 GMT",
=======
        "traceparent": "00-4657fd11549c12408a618b6b56184924-750401082b51584c-00",
        "User-Agent": [
          "azsdk-net-Storage.Files.DataLake/12.7.0-alpha.20210217.1",
          "(.NET 5.0.3; Microsoft Windows 10.0.19042)"
        ],
        "x-ms-blob-public-access": "container",
        "x-ms-client-request-id": "6308a27d-3684-9bdb-9b73-e61034fde219",
        "x-ms-date": "Wed, 17 Feb 2021 22:31:48 GMT",
>>>>>>> 1814567d
        "x-ms-return-client-request-id": "true",
        "x-ms-version": "2020-06-12"
      },
      "RequestBody": null,
      "StatusCode": 201,
      "ResponseHeaders": {
        "Content-Length": "0",
<<<<<<< HEAD
        "Date": "Tue, 02 Feb 2021 21:27:20 GMT",
        "ETag": "\u00220x8D8C7C153450111\u0022",
        "Last-Modified": "Tue, 02 Feb 2021 21:27:21 GMT",
=======
        "Date": "Wed, 17 Feb 2021 22:31:49 GMT",
        "ETag": "\u00220x8D8D393D0E8E8B9\u0022",
        "Last-Modified": "Wed, 17 Feb 2021 22:31:49 GMT",
>>>>>>> 1814567d
        "Server": [
          "Windows-Azure-Blob/1.0",
          "Microsoft-HTTPAPI/2.0"
        ],
        "x-ms-client-request-id": "6308a27d-3684-9bdb-9b73-e61034fde219",
<<<<<<< HEAD
        "x-ms-request-id": "c8f503e6-d01e-0044-36aa-f9f560000000",
=======
        "x-ms-request-id": "d1084e23-e01e-003d-557c-050944000000",
>>>>>>> 1814567d
        "x-ms-version": "2020-06-12"
      },
      "ResponseBody": []
    },
    {
      "RequestUri": "https://seannse.dfs.core.windows.net/test-filesystem-0043d8f0-33c7-2920-ffd5-4640aa481793/test-file-9d2c73e6-aa20-614b-0651-e521802ded97?resource=file",
      "RequestMethod": "PUT",
      "RequestHeaders": {
        "Accept": "application/json",
        "Authorization": "Sanitized",
<<<<<<< HEAD
        "traceparent": "00-dbd42e8cd9c09c4d8b29a2fe00364534-678b51c3e5327a48-00",
        "User-Agent": [
          "azsdk-net-Storage.Files.DataLake/12.7.0-alpha.20210202.1",
          "(.NET 5.0.2; Microsoft Windows 10.0.19042)"
        ],
        "x-ms-client-request-id": "c80c9ac3-693b-d33d-56a6-5c3250ba1b6d",
        "x-ms-date": "Tue, 02 Feb 2021 21:27:20 GMT",
=======
        "traceparent": "00-546ed631b082bc41a7e1a8cca8b8fd6f-0c2c39d417056c48-00",
        "User-Agent": [
          "azsdk-net-Storage.Files.DataLake/12.7.0-alpha.20210217.1",
          "(.NET 5.0.3; Microsoft Windows 10.0.19042)"
        ],
        "x-ms-client-request-id": "c80c9ac3-693b-d33d-56a6-5c3250ba1b6d",
        "x-ms-date": "Wed, 17 Feb 2021 22:31:49 GMT",
>>>>>>> 1814567d
        "x-ms-return-client-request-id": "true",
        "x-ms-version": "2020-06-12"
      },
      "RequestBody": null,
      "StatusCode": 201,
      "ResponseHeaders": {
        "Content-Length": "0",
<<<<<<< HEAD
        "Date": "Tue, 02 Feb 2021 21:27:20 GMT",
        "ETag": "\u00220x8D8C7C153850262\u0022",
        "Last-Modified": "Tue, 02 Feb 2021 21:27:21 GMT",
=======
        "Date": "Wed, 17 Feb 2021 22:31:48 GMT",
        "ETag": "\u00220x8D8D393D12598A0\u0022",
        "Last-Modified": "Wed, 17 Feb 2021 22:31:49 GMT",
>>>>>>> 1814567d
        "Server": [
          "Windows-Azure-HDFS/1.0",
          "Microsoft-HTTPAPI/2.0"
        ],
        "x-ms-client-request-id": "c80c9ac3-693b-d33d-56a6-5c3250ba1b6d",
<<<<<<< HEAD
        "x-ms-request-id": "bae89487-801f-002b-80aa-f9ff93000000",
=======
        "x-ms-request-id": "5683d04e-701f-004d-2d7c-05b0b3000000",
>>>>>>> 1814567d
        "x-ms-version": "2020-06-12"
      },
      "ResponseBody": []
    },
    {
      "RequestUri": "https://seannse.blob.core.windows.net/test-filesystem-0043d8f0-33c7-2920-ffd5-4640aa481793/test-file-9d2c73e6-aa20-614b-0651-e521802ded97?comp=lease",
      "RequestMethod": "PUT",
      "RequestHeaders": {
        "Accept": "application/xml",
        "Authorization": "Sanitized",
<<<<<<< HEAD
        "traceparent": "00-0a91ad88cf523242a4bd67066a567f70-9f8fce5ddf7f134a-00",
        "User-Agent": [
          "azsdk-net-Storage.Files.DataLake/12.7.0-alpha.20210202.1",
          "(.NET 5.0.2; Microsoft Windows 10.0.19042)"
        ],
        "x-ms-client-request-id": "5a740a99-727f-e8e2-c1d9-650c36d2a205",
        "x-ms-date": "Tue, 02 Feb 2021 21:27:21 GMT",
=======
        "traceparent": "00-804fb8d5fb6ffc4b9703f43e126263a7-a485a72ec5a93d48-00",
        "User-Agent": [
          "azsdk-net-Storage.Files.DataLake/12.7.0-alpha.20210217.1",
          "(.NET 5.0.3; Microsoft Windows 10.0.19042)"
        ],
        "x-ms-client-request-id": "5a740a99-727f-e8e2-c1d9-650c36d2a205",
        "x-ms-date": "Wed, 17 Feb 2021 22:31:49 GMT",
>>>>>>> 1814567d
        "x-ms-lease-action": "acquire",
        "x-ms-lease-duration": "15",
        "x-ms-proposed-lease-id": "4c424e85-da3a-32d8-632f-336b3151b844",
        "x-ms-return-client-request-id": "true",
        "x-ms-version": "2020-06-12"
      },
      "RequestBody": null,
      "StatusCode": 201,
      "ResponseHeaders": {
        "Content-Length": "0",
<<<<<<< HEAD
        "Date": "Tue, 02 Feb 2021 21:27:21 GMT",
        "ETag": "\u00220x8D8C7C153850262\u0022",
        "Last-Modified": "Tue, 02 Feb 2021 21:27:21 GMT",
=======
        "Date": "Wed, 17 Feb 2021 22:31:49 GMT",
        "ETag": "\u00220x8D8D393D12598A0\u0022",
        "Last-Modified": "Wed, 17 Feb 2021 22:31:49 GMT",
>>>>>>> 1814567d
        "Server": [
          "Windows-Azure-Blob/1.0",
          "Microsoft-HTTPAPI/2.0"
        ],
        "x-ms-client-request-id": "5a740a99-727f-e8e2-c1d9-650c36d2a205",
        "x-ms-lease-id": "4c424e85-da3a-32d8-632f-336b3151b844",
<<<<<<< HEAD
        "x-ms-request-id": "c8f50598-d01e-0044-52aa-f9f560000000",
=======
        "x-ms-request-id": "d1084eaf-e01e-003d-527c-050944000000",
>>>>>>> 1814567d
        "x-ms-version": "2020-06-12"
      },
      "ResponseBody": []
    },
    {
      "RequestUri": "https://seannse.blob.core.windows.net/test-filesystem-0043d8f0-33c7-2920-ffd5-4640aa481793/test-file-9d2c73e6-aa20-614b-0651-e521802ded97?comp=lease",
      "RequestMethod": "PUT",
      "RequestHeaders": {
        "Accept": "application/xml",
        "Authorization": "Sanitized",
<<<<<<< HEAD
        "If-Unmodified-Since": "Wed, 03 Feb 2021 21:27:18 GMT",
        "traceparent": "00-b25e64d4439dfa4786753b41292aae26-634ea2ca90c9c24a-00",
        "User-Agent": [
          "azsdk-net-Storage.Files.DataLake/12.7.0-alpha.20210202.1",
          "(.NET 5.0.2; Microsoft Windows 10.0.19042)"
        ],
        "x-ms-client-request-id": "26d18382-5ddc-21c5-e574-2447bf502dd7",
        "x-ms-date": "Tue, 02 Feb 2021 21:27:21 GMT",
=======
        "If-Unmodified-Since": "Thu, 18 Feb 2021 22:31:47 GMT",
        "traceparent": "00-e6dcaa5c95c0e043a8a4e04a5b50137f-ff7b583b8177f248-00",
        "User-Agent": [
          "azsdk-net-Storage.Files.DataLake/12.7.0-alpha.20210217.1",
          "(.NET 5.0.3; Microsoft Windows 10.0.19042)"
        ],
        "x-ms-client-request-id": "26d18382-5ddc-21c5-e574-2447bf502dd7",
        "x-ms-date": "Wed, 17 Feb 2021 22:31:49 GMT",
>>>>>>> 1814567d
        "x-ms-lease-action": "break",
        "x-ms-return-client-request-id": "true",
        "x-ms-version": "2020-06-12"
      },
      "RequestBody": null,
      "StatusCode": 202,
      "ResponseHeaders": {
        "Content-Length": "0",
<<<<<<< HEAD
        "Date": "Tue, 02 Feb 2021 21:27:21 GMT",
        "ETag": "\u00220x8D8C7C153850262\u0022",
        "Last-Modified": "Tue, 02 Feb 2021 21:27:21 GMT",
=======
        "Date": "Wed, 17 Feb 2021 22:31:49 GMT",
        "ETag": "\u00220x8D8D393D12598A0\u0022",
        "Last-Modified": "Wed, 17 Feb 2021 22:31:49 GMT",
>>>>>>> 1814567d
        "Server": [
          "Windows-Azure-Blob/1.0",
          "Microsoft-HTTPAPI/2.0"
        ],
        "x-ms-client-request-id": "26d18382-5ddc-21c5-e574-2447bf502dd7",
        "x-ms-lease-time": "0",
<<<<<<< HEAD
        "x-ms-request-id": "c8f50612-d01e-0044-40aa-f9f560000000",
=======
        "x-ms-request-id": "d1084eee-e01e-003d-117c-050944000000",
>>>>>>> 1814567d
        "x-ms-version": "2020-06-12"
      },
      "ResponseBody": []
    },
    {
      "RequestUri": "https://seannse.blob.core.windows.net/test-filesystem-0043d8f0-33c7-2920-ffd5-4640aa481793?restype=container",
      "RequestMethod": "DELETE",
      "RequestHeaders": {
        "Accept": "application/xml",
        "Authorization": "Sanitized",
<<<<<<< HEAD
        "traceparent": "00-fd412a0ca1324344b0263dda408afa96-b27386e4416d3d44-00",
        "User-Agent": [
          "azsdk-net-Storage.Files.DataLake/12.7.0-alpha.20210202.1",
          "(.NET 5.0.2; Microsoft Windows 10.0.19042)"
        ],
        "x-ms-client-request-id": "b289ddfe-7b01-9029-527e-a2e81105a2a0",
        "x-ms-date": "Tue, 02 Feb 2021 21:27:21 GMT",
=======
        "traceparent": "00-ac28153ab9bf3343aeddfc0a93796b16-dcba90643673fd4c-00",
        "User-Agent": [
          "azsdk-net-Storage.Files.DataLake/12.7.0-alpha.20210217.1",
          "(.NET 5.0.3; Microsoft Windows 10.0.19042)"
        ],
        "x-ms-client-request-id": "b289ddfe-7b01-9029-527e-a2e81105a2a0",
        "x-ms-date": "Wed, 17 Feb 2021 22:31:49 GMT",
>>>>>>> 1814567d
        "x-ms-return-client-request-id": "true",
        "x-ms-version": "2020-06-12"
      },
      "RequestBody": null,
      "StatusCode": 202,
      "ResponseHeaders": {
        "Content-Length": "0",
<<<<<<< HEAD
        "Date": "Tue, 02 Feb 2021 21:27:21 GMT",
=======
        "Date": "Wed, 17 Feb 2021 22:31:49 GMT",
>>>>>>> 1814567d
        "Server": [
          "Windows-Azure-Blob/1.0",
          "Microsoft-HTTPAPI/2.0"
        ],
        "x-ms-client-request-id": "b289ddfe-7b01-9029-527e-a2e81105a2a0",
<<<<<<< HEAD
        "x-ms-request-id": "c8f50667-d01e-0044-0faa-f9f560000000",
=======
        "x-ms-request-id": "d1084f11-e01e-003d-307c-050944000000",
>>>>>>> 1814567d
        "x-ms-version": "2020-06-12"
      },
      "ResponseBody": []
    },
    {
      "RequestUri": "https://seannse.blob.core.windows.net/test-filesystem-7ffec9b0-9c95-5d4a-2f6c-68c9f424504e?restype=container",
      "RequestMethod": "PUT",
      "RequestHeaders": {
        "Accept": "application/xml",
        "Authorization": "Sanitized",
<<<<<<< HEAD
        "traceparent": "00-0866ead1a6a40649a394642005b34250-794c569202dedd45-00",
        "User-Agent": [
          "azsdk-net-Storage.Files.DataLake/12.7.0-alpha.20210202.1",
          "(.NET 5.0.2; Microsoft Windows 10.0.19042)"
        ],
        "x-ms-blob-public-access": "container",
        "x-ms-client-request-id": "06f0c871-3e98-62ec-922b-8294135f9c2e",
        "x-ms-date": "Tue, 02 Feb 2021 21:27:21 GMT",
=======
        "traceparent": "00-203371fd125cae4f838e7c11f4593ebc-60bb13b861c01c41-00",
        "User-Agent": [
          "azsdk-net-Storage.Files.DataLake/12.7.0-alpha.20210217.1",
          "(.NET 5.0.3; Microsoft Windows 10.0.19042)"
        ],
        "x-ms-blob-public-access": "container",
        "x-ms-client-request-id": "06f0c871-3e98-62ec-922b-8294135f9c2e",
        "x-ms-date": "Wed, 17 Feb 2021 22:31:50 GMT",
>>>>>>> 1814567d
        "x-ms-return-client-request-id": "true",
        "x-ms-version": "2020-06-12"
      },
      "RequestBody": null,
      "StatusCode": 201,
      "ResponseHeaders": {
        "Content-Length": "0",
<<<<<<< HEAD
        "Date": "Tue, 02 Feb 2021 21:27:21 GMT",
        "ETag": "\u00220x8D8C7C153EBAD00\u0022",
        "Last-Modified": "Tue, 02 Feb 2021 21:27:22 GMT",
=======
        "Date": "Wed, 17 Feb 2021 22:31:49 GMT",
        "ETag": "\u00220x8D8D393D1859BFB\u0022",
        "Last-Modified": "Wed, 17 Feb 2021 22:31:50 GMT",
>>>>>>> 1814567d
        "Server": [
          "Windows-Azure-Blob/1.0",
          "Microsoft-HTTPAPI/2.0"
        ],
        "x-ms-client-request-id": "06f0c871-3e98-62ec-922b-8294135f9c2e",
<<<<<<< HEAD
        "x-ms-request-id": "c8a42d1a-001e-00a3-0faa-f91a9a000000",
=======
        "x-ms-request-id": "d690962f-701e-0086-4d7c-05b3e6000000",
>>>>>>> 1814567d
        "x-ms-version": "2020-06-12"
      },
      "ResponseBody": []
    },
    {
      "RequestUri": "https://seannse.dfs.core.windows.net/test-filesystem-7ffec9b0-9c95-5d4a-2f6c-68c9f424504e/test-file-6e32532d-c0bc-35d9-f32d-fd7baf8cdbc4?resource=file",
      "RequestMethod": "PUT",
      "RequestHeaders": {
        "Accept": "application/json",
        "Authorization": "Sanitized",
<<<<<<< HEAD
        "traceparent": "00-4fb6876d7846e04581c704bf47511ff6-6481b0084adce64c-00",
        "User-Agent": [
          "azsdk-net-Storage.Files.DataLake/12.7.0-alpha.20210202.1",
          "(.NET 5.0.2; Microsoft Windows 10.0.19042)"
        ],
        "x-ms-client-request-id": "2e90be7c-e438-b0fc-efba-136b4070b205",
        "x-ms-date": "Tue, 02 Feb 2021 21:27:21 GMT",
=======
        "traceparent": "00-a688955397c88c4cb4bf5cb4bb49bb46-bcc765110f403041-00",
        "User-Agent": [
          "azsdk-net-Storage.Files.DataLake/12.7.0-alpha.20210217.1",
          "(.NET 5.0.3; Microsoft Windows 10.0.19042)"
        ],
        "x-ms-client-request-id": "2e90be7c-e438-b0fc-efba-136b4070b205",
        "x-ms-date": "Wed, 17 Feb 2021 22:31:50 GMT",
>>>>>>> 1814567d
        "x-ms-return-client-request-id": "true",
        "x-ms-version": "2020-06-12"
      },
      "RequestBody": null,
      "StatusCode": 201,
      "ResponseHeaders": {
        "Content-Length": "0",
<<<<<<< HEAD
        "Date": "Tue, 02 Feb 2021 21:27:21 GMT",
        "ETag": "\u00220x8D8C7C15425767E\u0022",
        "Last-Modified": "Tue, 02 Feb 2021 21:27:22 GMT",
=======
        "Date": "Wed, 17 Feb 2021 22:31:50 GMT",
        "ETag": "\u00220x8D8D393D1C06889\u0022",
        "Last-Modified": "Wed, 17 Feb 2021 22:31:50 GMT",
>>>>>>> 1814567d
        "Server": [
          "Windows-Azure-HDFS/1.0",
          "Microsoft-HTTPAPI/2.0"
        ],
        "x-ms-client-request-id": "2e90be7c-e438-b0fc-efba-136b4070b205",
<<<<<<< HEAD
        "x-ms-request-id": "4829c0e8-401f-0079-3faa-f9837b000000",
=======
        "x-ms-request-id": "ab2ba0fe-d01f-007b-477c-053dc3000000",
>>>>>>> 1814567d
        "x-ms-version": "2020-06-12"
      },
      "ResponseBody": []
    },
    {
      "RequestUri": "https://seannse.blob.core.windows.net/test-filesystem-7ffec9b0-9c95-5d4a-2f6c-68c9f424504e/test-file-6e32532d-c0bc-35d9-f32d-fd7baf8cdbc4",
      "RequestMethod": "HEAD",
      "RequestHeaders": {
        "Accept": "application/xml",
        "Authorization": "Sanitized",
        "User-Agent": [
<<<<<<< HEAD
          "azsdk-net-Storage.Files.DataLake/12.7.0-alpha.20210202.1",
          "(.NET 5.0.2; Microsoft Windows 10.0.19042)"
        ],
        "x-ms-client-request-id": "3a4a4934-59c6-0b1a-c4ac-917c2b263fb1",
        "x-ms-date": "Tue, 02 Feb 2021 21:27:22 GMT",
=======
          "azsdk-net-Storage.Files.DataLake/12.7.0-alpha.20210217.1",
          "(.NET 5.0.3; Microsoft Windows 10.0.19042)"
        ],
        "x-ms-client-request-id": "3a4a4934-59c6-0b1a-c4ac-917c2b263fb1",
        "x-ms-date": "Wed, 17 Feb 2021 22:31:50 GMT",
>>>>>>> 1814567d
        "x-ms-return-client-request-id": "true",
        "x-ms-version": "2020-06-12"
      },
      "RequestBody": null,
      "StatusCode": 200,
      "ResponseHeaders": {
        "Accept-Ranges": "bytes",
        "Content-Length": "0",
        "Content-Type": "application/octet-stream",
<<<<<<< HEAD
        "Date": "Tue, 02 Feb 2021 21:27:22 GMT",
        "ETag": "\u00220x8D8C7C15425767E\u0022",
        "Last-Modified": "Tue, 02 Feb 2021 21:27:22 GMT",
=======
        "Date": "Wed, 17 Feb 2021 22:31:50 GMT",
        "ETag": "\u00220x8D8D393D1C06889\u0022",
        "Last-Modified": "Wed, 17 Feb 2021 22:31:50 GMT",
>>>>>>> 1814567d
        "Server": [
          "Windows-Azure-Blob/1.0",
          "Microsoft-HTTPAPI/2.0"
        ],
        "x-ms-access-tier": "Hot",
        "x-ms-access-tier-inferred": "true",
        "x-ms-blob-type": "BlockBlob",
        "x-ms-client-request-id": "3a4a4934-59c6-0b1a-c4ac-917c2b263fb1",
<<<<<<< HEAD
        "x-ms-creation-time": "Tue, 02 Feb 2021 21:27:22 GMT",
=======
        "x-ms-creation-time": "Wed, 17 Feb 2021 22:31:50 GMT",
>>>>>>> 1814567d
        "x-ms-group": "$superuser",
        "x-ms-lease-state": "available",
        "x-ms-lease-status": "unlocked",
        "x-ms-owner": "$superuser",
        "x-ms-permissions": "rw-r-----",
<<<<<<< HEAD
        "x-ms-request-id": "c8a42fe8-001e-00a3-24aa-f91a9a000000",
=======
        "x-ms-request-id": "d69096b8-701e-0086-437c-05b3e6000000",
>>>>>>> 1814567d
        "x-ms-server-encrypted": "true",
        "x-ms-version": "2020-06-12"
      },
      "ResponseBody": []
    },
    {
      "RequestUri": "https://seannse.blob.core.windows.net/test-filesystem-7ffec9b0-9c95-5d4a-2f6c-68c9f424504e/test-file-6e32532d-c0bc-35d9-f32d-fd7baf8cdbc4?comp=lease",
      "RequestMethod": "PUT",
      "RequestHeaders": {
        "Accept": "application/xml",
        "Authorization": "Sanitized",
<<<<<<< HEAD
        "traceparent": "00-b7ee22afe31ae94d8f6cb3f021651d5c-631289991e04c244-00",
        "User-Agent": [
          "azsdk-net-Storage.Files.DataLake/12.7.0-alpha.20210202.1",
          "(.NET 5.0.2; Microsoft Windows 10.0.19042)"
        ],
        "x-ms-client-request-id": "27a17385-03f3-15eb-c1f3-2c501b0f098d",
        "x-ms-date": "Tue, 02 Feb 2021 21:27:22 GMT",
=======
        "traceparent": "00-cf2e53fe1425724094d7a80a5e5beec8-707a5fa978f5e344-00",
        "User-Agent": [
          "azsdk-net-Storage.Files.DataLake/12.7.0-alpha.20210217.1",
          "(.NET 5.0.3; Microsoft Windows 10.0.19042)"
        ],
        "x-ms-client-request-id": "27a17385-03f3-15eb-c1f3-2c501b0f098d",
        "x-ms-date": "Wed, 17 Feb 2021 22:31:50 GMT",
>>>>>>> 1814567d
        "x-ms-lease-action": "acquire",
        "x-ms-lease-duration": "15",
        "x-ms-proposed-lease-id": "637bbe50-7107-e4f9-9dbb-b8d5713e3db1",
        "x-ms-return-client-request-id": "true",
        "x-ms-version": "2020-06-12"
      },
      "RequestBody": null,
      "StatusCode": 201,
      "ResponseHeaders": {
        "Content-Length": "0",
<<<<<<< HEAD
        "Date": "Tue, 02 Feb 2021 21:27:22 GMT",
        "ETag": "\u00220x8D8C7C15425767E\u0022",
        "Last-Modified": "Tue, 02 Feb 2021 21:27:22 GMT",
=======
        "Date": "Wed, 17 Feb 2021 22:31:50 GMT",
        "ETag": "\u00220x8D8D393D1C06889\u0022",
        "Last-Modified": "Wed, 17 Feb 2021 22:31:50 GMT",
>>>>>>> 1814567d
        "Server": [
          "Windows-Azure-Blob/1.0",
          "Microsoft-HTTPAPI/2.0"
        ],
        "x-ms-client-request-id": "27a17385-03f3-15eb-c1f3-2c501b0f098d",
        "x-ms-lease-id": "637bbe50-7107-e4f9-9dbb-b8d5713e3db1",
<<<<<<< HEAD
        "x-ms-request-id": "c8a43060-001e-00a3-12aa-f91a9a000000",
=======
        "x-ms-request-id": "d69096c8-701e-0086-527c-05b3e6000000",
>>>>>>> 1814567d
        "x-ms-version": "2020-06-12"
      },
      "ResponseBody": []
    },
    {
      "RequestUri": "https://seannse.blob.core.windows.net/test-filesystem-7ffec9b0-9c95-5d4a-2f6c-68c9f424504e/test-file-6e32532d-c0bc-35d9-f32d-fd7baf8cdbc4?comp=lease",
      "RequestMethod": "PUT",
      "RequestHeaders": {
        "Accept": "application/xml",
        "Authorization": "Sanitized",
<<<<<<< HEAD
        "If-Match": "\u00220x8D8C7C15425767E\u0022",
        "traceparent": "00-ea317da498d82f41b6803b924fae27b2-23ab11fce7cef74b-00",
        "User-Agent": [
          "azsdk-net-Storage.Files.DataLake/12.7.0-alpha.20210202.1",
          "(.NET 5.0.2; Microsoft Windows 10.0.19042)"
        ],
        "x-ms-client-request-id": "b8f73dfe-1884-7abd-76e6-a37e93b88821",
        "x-ms-date": "Tue, 02 Feb 2021 21:27:22 GMT",
=======
        "If-Match": "0x8D8D393D1C06889",
        "traceparent": "00-9637b82e1ca3e0418733169f430492c0-8d9e3b1715f2364c-00",
        "User-Agent": [
          "azsdk-net-Storage.Files.DataLake/12.7.0-alpha.20210217.1",
          "(.NET 5.0.3; Microsoft Windows 10.0.19042)"
        ],
        "x-ms-client-request-id": "b8f73dfe-1884-7abd-76e6-a37e93b88821",
        "x-ms-date": "Wed, 17 Feb 2021 22:31:50 GMT",
>>>>>>> 1814567d
        "x-ms-lease-action": "break",
        "x-ms-return-client-request-id": "true",
        "x-ms-version": "2020-06-12"
      },
      "RequestBody": null,
      "StatusCode": 202,
      "ResponseHeaders": {
        "Content-Length": "0",
<<<<<<< HEAD
        "Date": "Tue, 02 Feb 2021 21:27:22 GMT",
        "ETag": "\u00220x8D8C7C15425767E\u0022",
        "Last-Modified": "Tue, 02 Feb 2021 21:27:22 GMT",
=======
        "Date": "Wed, 17 Feb 2021 22:31:50 GMT",
        "ETag": "\u00220x8D8D393D1C06889\u0022",
        "Last-Modified": "Wed, 17 Feb 2021 22:31:50 GMT",
>>>>>>> 1814567d
        "Server": [
          "Windows-Azure-Blob/1.0",
          "Microsoft-HTTPAPI/2.0"
        ],
        "x-ms-client-request-id": "b8f73dfe-1884-7abd-76e6-a37e93b88821",
        "x-ms-lease-time": "0",
<<<<<<< HEAD
        "x-ms-request-id": "c8a430c0-001e-00a3-70aa-f91a9a000000",
=======
        "x-ms-request-id": "d69096db-701e-0086-617c-05b3e6000000",
>>>>>>> 1814567d
        "x-ms-version": "2020-06-12"
      },
      "ResponseBody": []
    },
    {
      "RequestUri": "https://seannse.blob.core.windows.net/test-filesystem-7ffec9b0-9c95-5d4a-2f6c-68c9f424504e?restype=container",
      "RequestMethod": "DELETE",
      "RequestHeaders": {
        "Accept": "application/xml",
        "Authorization": "Sanitized",
<<<<<<< HEAD
        "traceparent": "00-2a19a69b52f12546ab2163f3327db6b1-a170a1b4c13f6a45-00",
        "User-Agent": [
          "azsdk-net-Storage.Files.DataLake/12.7.0-alpha.20210202.1",
          "(.NET 5.0.2; Microsoft Windows 10.0.19042)"
        ],
        "x-ms-client-request-id": "dd52e81d-5018-4f08-cc81-5f662d54df87",
        "x-ms-date": "Tue, 02 Feb 2021 21:27:22 GMT",
=======
        "traceparent": "00-379e4298f60cd84ead49d361d9b81a2f-997b522a71ac3c46-00",
        "User-Agent": [
          "azsdk-net-Storage.Files.DataLake/12.7.0-alpha.20210217.1",
          "(.NET 5.0.3; Microsoft Windows 10.0.19042)"
        ],
        "x-ms-client-request-id": "dd52e81d-5018-4f08-cc81-5f662d54df87",
        "x-ms-date": "Wed, 17 Feb 2021 22:31:50 GMT",
>>>>>>> 1814567d
        "x-ms-return-client-request-id": "true",
        "x-ms-version": "2020-06-12"
      },
      "RequestBody": null,
      "StatusCode": 202,
      "ResponseHeaders": {
        "Content-Length": "0",
<<<<<<< HEAD
        "Date": "Tue, 02 Feb 2021 21:27:22 GMT",
=======
        "Date": "Wed, 17 Feb 2021 22:31:50 GMT",
>>>>>>> 1814567d
        "Server": [
          "Windows-Azure-Blob/1.0",
          "Microsoft-HTTPAPI/2.0"
        ],
        "x-ms-client-request-id": "dd52e81d-5018-4f08-cc81-5f662d54df87",
<<<<<<< HEAD
        "x-ms-request-id": "c8a43154-001e-00a3-77aa-f91a9a000000",
=======
        "x-ms-request-id": "d69096ed-701e-0086-707c-05b3e6000000",
>>>>>>> 1814567d
        "x-ms-version": "2020-06-12"
      },
      "ResponseBody": []
    },
    {
      "RequestUri": "https://seannse.blob.core.windows.net/test-filesystem-8643e71d-2ac0-26bf-3843-18563071800b?restype=container",
      "RequestMethod": "PUT",
      "RequestHeaders": {
        "Accept": "application/xml",
        "Authorization": "Sanitized",
<<<<<<< HEAD
        "traceparent": "00-9a827a61f8ec3745a929796dda1b2d29-7ea5ef0a53443243-00",
        "User-Agent": [
          "azsdk-net-Storage.Files.DataLake/12.7.0-alpha.20210202.1",
          "(.NET 5.0.2; Microsoft Windows 10.0.19042)"
        ],
        "x-ms-blob-public-access": "container",
        "x-ms-client-request-id": "132e5f4e-e526-f346-282b-a5d437b21e5b",
        "x-ms-date": "Tue, 02 Feb 2021 21:27:22 GMT",
=======
        "traceparent": "00-bc4ad9081ea82349ba4782cdd8ffc492-09e868e34f134741-00",
        "User-Agent": [
          "azsdk-net-Storage.Files.DataLake/12.7.0-alpha.20210217.1",
          "(.NET 5.0.3; Microsoft Windows 10.0.19042)"
        ],
        "x-ms-blob-public-access": "container",
        "x-ms-client-request-id": "132e5f4e-e526-f346-282b-a5d437b21e5b",
        "x-ms-date": "Wed, 17 Feb 2021 22:31:51 GMT",
>>>>>>> 1814567d
        "x-ms-return-client-request-id": "true",
        "x-ms-version": "2020-06-12"
      },
      "RequestBody": null,
      "StatusCode": 201,
      "ResponseHeaders": {
        "Content-Length": "0",
<<<<<<< HEAD
        "Date": "Tue, 02 Feb 2021 21:27:22 GMT",
        "ETag": "\u00220x8D8C7C154963653\u0022",
        "Last-Modified": "Tue, 02 Feb 2021 21:27:23 GMT",
=======
        "Date": "Wed, 17 Feb 2021 22:31:50 GMT",
        "ETag": "\u00220x8D8D393D22A1F16\u0022",
        "Last-Modified": "Wed, 17 Feb 2021 22:31:51 GMT",
>>>>>>> 1814567d
        "Server": [
          "Windows-Azure-Blob/1.0",
          "Microsoft-HTTPAPI/2.0"
        ],
        "x-ms-client-request-id": "132e5f4e-e526-f346-282b-a5d437b21e5b",
<<<<<<< HEAD
        "x-ms-request-id": "ba1aa50a-201e-009b-2caa-f9be5a000000",
=======
        "x-ms-request-id": "35d0c8ee-701e-0062-2b7c-05bd78000000",
>>>>>>> 1814567d
        "x-ms-version": "2020-06-12"
      },
      "ResponseBody": []
    },
    {
      "RequestUri": "https://seannse.dfs.core.windows.net/test-filesystem-8643e71d-2ac0-26bf-3843-18563071800b/test-file-91ec5300-34f3-7221-de57-6c164bbcad99?resource=file",
      "RequestMethod": "PUT",
      "RequestHeaders": {
        "Accept": "application/json",
        "Authorization": "Sanitized",
<<<<<<< HEAD
        "traceparent": "00-1b3329ea47a3574d94e0e5cc63fc69bb-3d95ed66c842ad4c-00",
        "User-Agent": [
          "azsdk-net-Storage.Files.DataLake/12.7.0-alpha.20210202.1",
          "(.NET 5.0.2; Microsoft Windows 10.0.19042)"
        ],
        "x-ms-client-request-id": "2502838b-f5b2-1a58-3dbc-35cf792fa76b",
        "x-ms-date": "Tue, 02 Feb 2021 21:27:22 GMT",
=======
        "traceparent": "00-10f0971f0941a3429e185fafc6899dd2-3cd8d5f2d65bd04a-00",
        "User-Agent": [
          "azsdk-net-Storage.Files.DataLake/12.7.0-alpha.20210217.1",
          "(.NET 5.0.3; Microsoft Windows 10.0.19042)"
        ],
        "x-ms-client-request-id": "2502838b-f5b2-1a58-3dbc-35cf792fa76b",
        "x-ms-date": "Wed, 17 Feb 2021 22:31:51 GMT",
>>>>>>> 1814567d
        "x-ms-return-client-request-id": "true",
        "x-ms-version": "2020-06-12"
      },
      "RequestBody": null,
      "StatusCode": 201,
      "ResponseHeaders": {
        "Content-Length": "0",
<<<<<<< HEAD
        "Date": "Tue, 02 Feb 2021 21:27:23 GMT",
        "ETag": "\u00220x8D8C7C154D53698\u0022",
        "Last-Modified": "Tue, 02 Feb 2021 21:27:23 GMT",
=======
        "Date": "Wed, 17 Feb 2021 22:31:51 GMT",
        "ETag": "\u00220x8D8D393D2658FE7\u0022",
        "Last-Modified": "Wed, 17 Feb 2021 22:31:51 GMT",
>>>>>>> 1814567d
        "Server": [
          "Windows-Azure-HDFS/1.0",
          "Microsoft-HTTPAPI/2.0"
        ],
        "x-ms-client-request-id": "2502838b-f5b2-1a58-3dbc-35cf792fa76b",
<<<<<<< HEAD
        "x-ms-request-id": "730337a7-501f-005a-40aa-f919b8000000",
=======
        "x-ms-request-id": "87d4d6bb-f01f-006c-2f7c-0594c8000000",
>>>>>>> 1814567d
        "x-ms-version": "2020-06-12"
      },
      "ResponseBody": []
    },
    {
      "RequestUri": "https://seannse.blob.core.windows.net/test-filesystem-8643e71d-2ac0-26bf-3843-18563071800b/test-file-91ec5300-34f3-7221-de57-6c164bbcad99?comp=lease",
      "RequestMethod": "PUT",
      "RequestHeaders": {
        "Accept": "application/xml",
        "Authorization": "Sanitized",
<<<<<<< HEAD
        "traceparent": "00-78096a10175fc94697f7550e8cb8ad77-e760fbdb3d2e8548-00",
        "User-Agent": [
          "azsdk-net-Storage.Files.DataLake/12.7.0-alpha.20210202.1",
          "(.NET 5.0.2; Microsoft Windows 10.0.19042)"
        ],
        "x-ms-client-request-id": "fbbc17c6-491b-3dbc-6a6e-b75bb8d26856",
        "x-ms-date": "Tue, 02 Feb 2021 21:27:23 GMT",
=======
        "traceparent": "00-afea91dd45ea154bb0da263576f7510d-52d7548c2d98fd49-00",
        "User-Agent": [
          "azsdk-net-Storage.Files.DataLake/12.7.0-alpha.20210217.1",
          "(.NET 5.0.3; Microsoft Windows 10.0.19042)"
        ],
        "x-ms-client-request-id": "fbbc17c6-491b-3dbc-6a6e-b75bb8d26856",
        "x-ms-date": "Wed, 17 Feb 2021 22:31:51 GMT",
>>>>>>> 1814567d
        "x-ms-lease-action": "acquire",
        "x-ms-lease-duration": "15",
        "x-ms-proposed-lease-id": "6b180b7e-4dab-9318-6e57-3c85b1e76ba9",
        "x-ms-return-client-request-id": "true",
        "x-ms-version": "2020-06-12"
      },
      "RequestBody": null,
      "StatusCode": 201,
      "ResponseHeaders": {
        "Content-Length": "0",
<<<<<<< HEAD
        "Date": "Tue, 02 Feb 2021 21:27:23 GMT",
        "ETag": "\u00220x8D8C7C154D53698\u0022",
        "Last-Modified": "Tue, 02 Feb 2021 21:27:23 GMT",
=======
        "Date": "Wed, 17 Feb 2021 22:31:51 GMT",
        "ETag": "\u00220x8D8D393D2658FE7\u0022",
        "Last-Modified": "Wed, 17 Feb 2021 22:31:51 GMT",
>>>>>>> 1814567d
        "Server": [
          "Windows-Azure-Blob/1.0",
          "Microsoft-HTTPAPI/2.0"
        ],
        "x-ms-client-request-id": "fbbc17c6-491b-3dbc-6a6e-b75bb8d26856",
        "x-ms-lease-id": "6b180b7e-4dab-9318-6e57-3c85b1e76ba9",
<<<<<<< HEAD
        "x-ms-request-id": "ba1aa7fd-201e-009b-6faa-f9be5a000000",
=======
        "x-ms-request-id": "35d0cad1-701e-0062-5a7c-05bd78000000",
>>>>>>> 1814567d
        "x-ms-version": "2020-06-12"
      },
      "ResponseBody": []
    },
    {
      "RequestUri": "https://seannse.blob.core.windows.net/test-filesystem-8643e71d-2ac0-26bf-3843-18563071800b/test-file-91ec5300-34f3-7221-de57-6c164bbcad99?comp=lease",
      "RequestMethod": "PUT",
      "RequestHeaders": {
        "Accept": "application/xml",
        "Authorization": "Sanitized",
        "If-None-Match": "\u0022garbage\u0022",
<<<<<<< HEAD
        "traceparent": "00-f99cd44f49ac874097b93aa9f0394795-6d87f0f0fc27c248-00",
        "User-Agent": [
          "azsdk-net-Storage.Files.DataLake/12.7.0-alpha.20210202.1",
          "(.NET 5.0.2; Microsoft Windows 10.0.19042)"
        ],
        "x-ms-client-request-id": "9abf173a-702a-598d-494e-5e4bd08b0fa1",
        "x-ms-date": "Tue, 02 Feb 2021 21:27:23 GMT",
=======
        "traceparent": "00-5daf8f5001234245acc7428da5372655-38dad9c6b6217d4e-00",
        "User-Agent": [
          "azsdk-net-Storage.Files.DataLake/12.7.0-alpha.20210217.1",
          "(.NET 5.0.3; Microsoft Windows 10.0.19042)"
        ],
        "x-ms-client-request-id": "9abf173a-702a-598d-494e-5e4bd08b0fa1",
        "x-ms-date": "Wed, 17 Feb 2021 22:31:51 GMT",
>>>>>>> 1814567d
        "x-ms-lease-action": "break",
        "x-ms-return-client-request-id": "true",
        "x-ms-version": "2020-06-12"
      },
      "RequestBody": null,
      "StatusCode": 202,
      "ResponseHeaders": {
        "Content-Length": "0",
<<<<<<< HEAD
        "Date": "Tue, 02 Feb 2021 21:27:23 GMT",
        "ETag": "\u00220x8D8C7C154D53698\u0022",
        "Last-Modified": "Tue, 02 Feb 2021 21:27:23 GMT",
=======
        "Date": "Wed, 17 Feb 2021 22:31:51 GMT",
        "ETag": "\u00220x8D8D393D2658FE7\u0022",
        "Last-Modified": "Wed, 17 Feb 2021 22:31:51 GMT",
>>>>>>> 1814567d
        "Server": [
          "Windows-Azure-Blob/1.0",
          "Microsoft-HTTPAPI/2.0"
        ],
        "x-ms-client-request-id": "9abf173a-702a-598d-494e-5e4bd08b0fa1",
        "x-ms-lease-time": "0",
<<<<<<< HEAD
        "x-ms-request-id": "ba1aa893-201e-009b-77aa-f9be5a000000",
=======
        "x-ms-request-id": "35d0cb3d-701e-0062-3a7c-05bd78000000",
>>>>>>> 1814567d
        "x-ms-version": "2020-06-12"
      },
      "ResponseBody": []
    },
    {
      "RequestUri": "https://seannse.blob.core.windows.net/test-filesystem-8643e71d-2ac0-26bf-3843-18563071800b?restype=container",
      "RequestMethod": "DELETE",
      "RequestHeaders": {
        "Accept": "application/xml",
        "Authorization": "Sanitized",
<<<<<<< HEAD
        "traceparent": "00-2b7b5a96dc95214ea30c1dc2b6e9b05b-108004afa0862b43-00",
        "User-Agent": [
          "azsdk-net-Storage.Files.DataLake/12.7.0-alpha.20210202.1",
          "(.NET 5.0.2; Microsoft Windows 10.0.19042)"
        ],
        "x-ms-client-request-id": "a1205f12-ce13-e12c-fdd2-2a5580652699",
        "x-ms-date": "Tue, 02 Feb 2021 21:27:23 GMT",
=======
        "traceparent": "00-5046b0ed71f05e4f999cebf2288967f9-88aea7a1ff3f234a-00",
        "User-Agent": [
          "azsdk-net-Storage.Files.DataLake/12.7.0-alpha.20210217.1",
          "(.NET 5.0.3; Microsoft Windows 10.0.19042)"
        ],
        "x-ms-client-request-id": "a1205f12-ce13-e12c-fdd2-2a5580652699",
        "x-ms-date": "Wed, 17 Feb 2021 22:31:52 GMT",
>>>>>>> 1814567d
        "x-ms-return-client-request-id": "true",
        "x-ms-version": "2020-06-12"
      },
      "RequestBody": null,
      "StatusCode": 202,
      "ResponseHeaders": {
        "Content-Length": "0",
<<<<<<< HEAD
        "Date": "Tue, 02 Feb 2021 21:27:23 GMT",
=======
        "Date": "Wed, 17 Feb 2021 22:31:51 GMT",
>>>>>>> 1814567d
        "Server": [
          "Windows-Azure-Blob/1.0",
          "Microsoft-HTTPAPI/2.0"
        ],
        "x-ms-client-request-id": "a1205f12-ce13-e12c-fdd2-2a5580652699",
<<<<<<< HEAD
        "x-ms-request-id": "ba1aa951-201e-009b-20aa-f9be5a000000",
=======
        "x-ms-request-id": "35d0cbb3-701e-0062-1c7c-05bd78000000",
>>>>>>> 1814567d
        "x-ms-version": "2020-06-12"
      },
      "ResponseBody": []
    }
  ],
  "Variables": {
<<<<<<< HEAD
    "DateTimeOffsetNow": "2021-02-02T15:27:18.3816771-06:00",
=======
    "DateTimeOffsetNow": "2021-02-17T16:31:47.0405227-06:00",
>>>>>>> 1814567d
    "RandomSeed": "1920900542",
    "Storage_TestConfigHierarchicalNamespace": "NamespaceTenant\nseannse\nU2FuaXRpemVk\nhttps://seannse.blob.core.windows.net\nhttps://seannse.file.core.windows.net\nhttps://seannse.queue.core.windows.net\nhttps://seannse.table.core.windows.net\n\n\n\n\nhttps://seannse-secondary.blob.core.windows.net\nhttps://seannse-secondary.file.core.windows.net\nhttps://seannse-secondary.queue.core.windows.net\nhttps://seannse-secondary.table.core.windows.net\n68390a19-a643-458b-b726-408abf67b4fc\nSanitized\n72f988bf-86f1-41af-91ab-2d7cd011db47\nhttps://login.microsoftonline.com/\nCloud\nBlobEndpoint=https://seannse.blob.core.windows.net/;QueueEndpoint=https://seannse.queue.core.windows.net/;FileEndpoint=https://seannse.file.core.windows.net/;BlobSecondaryEndpoint=https://seannse-secondary.blob.core.windows.net/;QueueSecondaryEndpoint=https://seannse-secondary.queue.core.windows.net/;FileSecondaryEndpoint=https://seannse-secondary.file.core.windows.net/;AccountName=seannse;AccountKey=Sanitized\n"
  }
}<|MERGE_RESOLUTION|>--- conflicted
+++ resolved
@@ -1,193 +1,122 @@
 {
   "Entries": [
     {
-      "RequestUri": "https://seannse.blob.core.windows.net/test-filesystem-5ad894a1-a419-5388-94f2-89a679f83e70?restype=container",
-      "RequestMethod": "PUT",
-      "RequestHeaders": {
-        "Accept": "application/xml",
-        "Authorization": "Sanitized",
-<<<<<<< HEAD
-        "traceparent": "00-8aeb90effe6576488ef1147878368475-3ddc5e1387831b40-00",
-        "User-Agent": [
-          "azsdk-net-Storage.Files.DataLake/12.7.0-alpha.20210202.1",
-          "(.NET 5.0.2; Microsoft Windows 10.0.19042)"
+      "RequestUri": "https://seannse.blob.core.windows.net/test-filesystem-97042141-f8bf-c63b-ff38-3621370b8c1b?restype=container",
+      "RequestMethod": "PUT",
+      "RequestHeaders": {
+        "Accept": "application/xml",
+        "Authorization": "Sanitized",
+        "traceparent": "00-daf4b4db044265468b076b5ef2d58b3a-7e2d5f82b5d49c4b-00",
+        "User-Agent": [
+          "azsdk-net-Storage.Files.DataLake/12.7.0-alpha.20210219.1",
+          "(.NET 5.0.3; Microsoft Windows 10.0.19041)"
         ],
         "x-ms-blob-public-access": "container",
-        "x-ms-client-request-id": "45f86777-4f06-2765-464e-2b4dc27bfa57",
-        "x-ms-date": "Tue, 02 Feb 2021 21:27:18 GMT",
-=======
-        "traceparent": "00-29cc879b5e06d44a8fec21196ae83acb-f7804725011fd840-00",
-        "User-Agent": [
-          "azsdk-net-Storage.Files.DataLake/12.7.0-alpha.20210217.1",
-          "(.NET 5.0.3; Microsoft Windows 10.0.19042)"
-        ],
-        "x-ms-blob-public-access": "container",
-        "x-ms-client-request-id": "45f86777-4f06-2765-464e-2b4dc27bfa57",
-        "x-ms-date": "Wed, 17 Feb 2021 22:31:47 GMT",
->>>>>>> 1814567d
-        "x-ms-return-client-request-id": "true",
-        "x-ms-version": "2020-06-12"
-      },
-      "RequestBody": null,
-      "StatusCode": 201,
-      "ResponseHeaders": {
-        "Content-Length": "0",
-<<<<<<< HEAD
-        "Date": "Tue, 02 Feb 2021 21:27:18 GMT",
-        "ETag": "\u00220x8D8C7C152151C40\u0022",
-        "Last-Modified": "Tue, 02 Feb 2021 21:27:19 GMT",
-=======
-        "Date": "Wed, 17 Feb 2021 22:31:46 GMT",
-        "ETag": "\u00220x8D8D393CFC36873\u0022",
-        "Last-Modified": "Wed, 17 Feb 2021 22:31:47 GMT",
->>>>>>> 1814567d
-        "Server": [
-          "Windows-Azure-Blob/1.0",
-          "Microsoft-HTTPAPI/2.0"
-        ],
-        "x-ms-client-request-id": "45f86777-4f06-2765-464e-2b4dc27bfa57",
-<<<<<<< HEAD
-        "x-ms-request-id": "6be566dc-c01e-0077-17aa-f9aacb000000",
-=======
-        "x-ms-request-id": "70cd1fb7-501e-0075-4f7c-051473000000",
->>>>>>> 1814567d
-        "x-ms-version": "2020-06-12"
-      },
-      "ResponseBody": []
-    },
-    {
-      "RequestUri": "https://seannse.dfs.core.windows.net/test-filesystem-5ad894a1-a419-5388-94f2-89a679f83e70/test-file-e52cfafa-eb41-a932-86e5-97232807fa93?resource=file",
+        "x-ms-client-request-id": "b725334d-b33e-7c21-2854-fdd0fcd8437e",
+        "x-ms-date": "Fri, 19 Feb 2021 19:11:59 GMT",
+        "x-ms-return-client-request-id": "true",
+        "x-ms-version": "2020-06-12"
+      },
+      "RequestBody": null,
+      "StatusCode": 201,
+      "ResponseHeaders": {
+        "Content-Length": "0",
+        "Date": "Fri, 19 Feb 2021 19:11:58 GMT",
+        "ETag": "\u00220x8D8D50A3AA93630\u0022",
+        "Last-Modified": "Fri, 19 Feb 2021 19:11:58 GMT",
+        "Server": [
+          "Windows-Azure-Blob/1.0",
+          "Microsoft-HTTPAPI/2.0"
+        ],
+        "x-ms-client-request-id": "b725334d-b33e-7c21-2854-fdd0fcd8437e",
+        "x-ms-request-id": "2e69b506-201e-00a4-69f3-0676f9000000",
+        "x-ms-version": "2020-06-12"
+      },
+      "ResponseBody": []
+    },
+    {
+      "RequestUri": "https://seannse.dfs.core.windows.net/test-filesystem-97042141-f8bf-c63b-ff38-3621370b8c1b/test-file-daed15ad-b554-ac70-4e05-bc2d629a3605?resource=file",
       "RequestMethod": "PUT",
       "RequestHeaders": {
         "Accept": "application/json",
         "Authorization": "Sanitized",
-<<<<<<< HEAD
-        "traceparent": "00-b2a09f320b35a04493976f88e5da30e6-ef08b3b37c0d8f4f-00",
-        "User-Agent": [
-          "azsdk-net-Storage.Files.DataLake/12.7.0-alpha.20210202.1",
-          "(.NET 5.0.2; Microsoft Windows 10.0.19042)"
-        ],
-        "x-ms-client-request-id": "5e8624fa-13d4-8ca9-344f-be20b741ff3e",
-        "x-ms-date": "Tue, 02 Feb 2021 21:27:18 GMT",
-=======
-        "traceparent": "00-b4a98a142b6ccd43a13ee8af1d2b0bca-a061cb374b782f42-00",
-        "User-Agent": [
-          "azsdk-net-Storage.Files.DataLake/12.7.0-alpha.20210217.1",
-          "(.NET 5.0.3; Microsoft Windows 10.0.19042)"
-        ],
-        "x-ms-client-request-id": "5e8624fa-13d4-8ca9-344f-be20b741ff3e",
-        "x-ms-date": "Wed, 17 Feb 2021 22:31:47 GMT",
->>>>>>> 1814567d
-        "x-ms-return-client-request-id": "true",
-        "x-ms-version": "2020-06-12"
-      },
-      "RequestBody": null,
-      "StatusCode": 201,
-      "ResponseHeaders": {
-        "Content-Length": "0",
-<<<<<<< HEAD
-        "Date": "Tue, 02 Feb 2021 21:27:19 GMT",
-        "ETag": "\u00220x8D8C7C1524E30CD\u0022",
-        "Last-Modified": "Tue, 02 Feb 2021 21:27:19 GMT",
-=======
-        "Date": "Wed, 17 Feb 2021 22:31:47 GMT",
-        "ETag": "\u00220x8D8D393CFF4D4DE\u0022",
-        "Last-Modified": "Wed, 17 Feb 2021 22:31:47 GMT",
->>>>>>> 1814567d
+        "traceparent": "00-3e900b841c673042a48c9a95df1c6f59-91406984f65a5e45-00",
+        "User-Agent": [
+          "azsdk-net-Storage.Files.DataLake/12.7.0-alpha.20210219.1",
+          "(.NET 5.0.3; Microsoft Windows 10.0.19041)"
+        ],
+        "x-ms-client-request-id": "7af3164e-570b-987c-c379-6938f6f3198d",
+        "x-ms-date": "Fri, 19 Feb 2021 19:11:59 GMT",
+        "x-ms-return-client-request-id": "true",
+        "x-ms-version": "2020-06-12"
+      },
+      "RequestBody": null,
+      "StatusCode": 201,
+      "ResponseHeaders": {
+        "Content-Length": "0",
+        "Date": "Fri, 19 Feb 2021 19:11:57 GMT",
+        "ETag": "\u00220x8D8D50A3AB935A6\u0022",
+        "Last-Modified": "Fri, 19 Feb 2021 19:11:58 GMT",
         "Server": [
           "Windows-Azure-HDFS/1.0",
           "Microsoft-HTTPAPI/2.0"
         ],
-        "x-ms-client-request-id": "5e8624fa-13d4-8ca9-344f-be20b741ff3e",
-<<<<<<< HEAD
-        "x-ms-request-id": "f0bacc9d-b01f-000f-44aa-f90933000000",
-=======
-        "x-ms-request-id": "1d7d5fc1-a01f-003c-787c-055698000000",
->>>>>>> 1814567d
-        "x-ms-version": "2020-06-12"
-      },
-      "ResponseBody": []
-    },
-    {
-      "RequestUri": "https://seannse.blob.core.windows.net/test-filesystem-5ad894a1-a419-5388-94f2-89a679f83e70/test-file-e52cfafa-eb41-a932-86e5-97232807fa93?comp=lease",
-      "RequestMethod": "PUT",
-      "RequestHeaders": {
-        "Accept": "application/xml",
-        "Authorization": "Sanitized",
-<<<<<<< HEAD
-        "traceparent": "00-e07cdca7f6c7734d930afaed1c33840f-4c758cc685d4544e-00",
-        "User-Agent": [
-          "azsdk-net-Storage.Files.DataLake/12.7.0-alpha.20210202.1",
-          "(.NET 5.0.2; Microsoft Windows 10.0.19042)"
-        ],
-        "x-ms-client-request-id": "344d1a75-0d6c-11fa-cc84-cd0499ddfaa4",
-        "x-ms-date": "Tue, 02 Feb 2021 21:27:19 GMT",
-=======
-        "traceparent": "00-c7459686af55bc4d8ec880dee4277f62-69128db926918d45-00",
-        "User-Agent": [
-          "azsdk-net-Storage.Files.DataLake/12.7.0-alpha.20210217.1",
-          "(.NET 5.0.3; Microsoft Windows 10.0.19042)"
-        ],
-        "x-ms-client-request-id": "344d1a75-0d6c-11fa-cc84-cd0499ddfaa4",
-        "x-ms-date": "Wed, 17 Feb 2021 22:31:47 GMT",
->>>>>>> 1814567d
+        "x-ms-client-request-id": "7af3164e-570b-987c-c379-6938f6f3198d",
+        "x-ms-request-id": "6f4b7dbe-e01f-004f-57f3-060e0b000000",
+        "x-ms-version": "2020-06-12"
+      },
+      "ResponseBody": []
+    },
+    {
+      "RequestUri": "https://seannse.blob.core.windows.net/test-filesystem-97042141-f8bf-c63b-ff38-3621370b8c1b/test-file-daed15ad-b554-ac70-4e05-bc2d629a3605?comp=lease",
+      "RequestMethod": "PUT",
+      "RequestHeaders": {
+        "Accept": "application/xml",
+        "Authorization": "Sanitized",
+        "traceparent": "00-676afed075e95e4ab6dcd2d69f8fffee-a353b24914ec0e45-00",
+        "User-Agent": [
+          "azsdk-net-Storage.Files.DataLake/12.7.0-alpha.20210219.1",
+          "(.NET 5.0.3; Microsoft Windows 10.0.19041)"
+        ],
+        "x-ms-client-request-id": "a1b6588c-6b37-0ffe-7c1b-428348cec927",
+        "x-ms-date": "Fri, 19 Feb 2021 19:11:59 GMT",
         "x-ms-lease-action": "acquire",
         "x-ms-lease-duration": "15",
-        "x-ms-proposed-lease-id": "23549854-e94c-0158-90d0-7acc9190ddc6",
-        "x-ms-return-client-request-id": "true",
-        "x-ms-version": "2020-06-12"
-      },
-      "RequestBody": null,
-      "StatusCode": 201,
-      "ResponseHeaders": {
-        "Content-Length": "0",
-<<<<<<< HEAD
-        "Date": "Tue, 02 Feb 2021 21:27:18 GMT",
-        "ETag": "\u00220x8D8C7C1524E30CD\u0022",
-        "Last-Modified": "Tue, 02 Feb 2021 21:27:19 GMT",
-=======
-        "Date": "Wed, 17 Feb 2021 22:31:47 GMT",
-        "ETag": "\u00220x8D8D393CFF4D4DE\u0022",
-        "Last-Modified": "Wed, 17 Feb 2021 22:31:47 GMT",
->>>>>>> 1814567d
-        "Server": [
-          "Windows-Azure-Blob/1.0",
-          "Microsoft-HTTPAPI/2.0"
-        ],
-        "x-ms-client-request-id": "344d1a75-0d6c-11fa-cc84-cd0499ddfaa4",
-        "x-ms-lease-id": "23549854-e94c-0158-90d0-7acc9190ddc6",
-<<<<<<< HEAD
-        "x-ms-request-id": "6be5688f-c01e-0077-19aa-f9aacb000000",
-=======
-        "x-ms-request-id": "70cd217a-501e-0075-7f7c-051473000000",
->>>>>>> 1814567d
-        "x-ms-version": "2020-06-12"
-      },
-      "ResponseBody": []
-    },
-    {
-      "RequestUri": "https://seannse.blob.core.windows.net/test-filesystem-5ad894a1-a419-5388-94f2-89a679f83e70/test-file-e52cfafa-eb41-a932-86e5-97232807fa93?comp=lease",
-      "RequestMethod": "PUT",
-      "RequestHeaders": {
-        "Accept": "application/xml",
-        "Authorization": "Sanitized",
-<<<<<<< HEAD
-        "traceparent": "00-bef0d3d09d7b424fa46baf6aca8bb6d7-68f2d3503a758d4a-00",
-        "User-Agent": [
-          "azsdk-net-Storage.Files.DataLake/12.7.0-alpha.20210202.1",
-          "(.NET 5.0.2; Microsoft Windows 10.0.19042)"
-        ],
-        "x-ms-client-request-id": "7756502b-a843-a659-5616-37fcceba4b17",
-        "x-ms-date": "Tue, 02 Feb 2021 21:27:19 GMT",
-=======
-        "traceparent": "00-08decd8b38b1f44d953614585841409a-996648c39bdf1f4c-00",
-        "User-Agent": [
-          "azsdk-net-Storage.Files.DataLake/12.7.0-alpha.20210217.1",
-          "(.NET 5.0.3; Microsoft Windows 10.0.19042)"
-        ],
-        "x-ms-client-request-id": "7756502b-a843-a659-5616-37fcceba4b17",
-        "x-ms-date": "Wed, 17 Feb 2021 22:31:47 GMT",
->>>>>>> 1814567d
+        "x-ms-proposed-lease-id": "96caf71d-3f04-d899-3888-0fadcf9b134c",
+        "x-ms-return-client-request-id": "true",
+        "x-ms-version": "2020-06-12"
+      },
+      "RequestBody": null,
+      "StatusCode": 201,
+      "ResponseHeaders": {
+        "Content-Length": "0",
+        "Date": "Fri, 19 Feb 2021 19:11:58 GMT",
+        "ETag": "\u00220x8D8D50A3AB935A6\u0022",
+        "Last-Modified": "Fri, 19 Feb 2021 19:11:58 GMT",
+        "Server": [
+          "Windows-Azure-Blob/1.0",
+          "Microsoft-HTTPAPI/2.0"
+        ],
+        "x-ms-client-request-id": "a1b6588c-6b37-0ffe-7c1b-428348cec927",
+        "x-ms-lease-id": "96caf71d-3f04-d899-3888-0fadcf9b134c",
+        "x-ms-request-id": "2e69b681-201e-00a4-4bf3-0676f9000000",
+        "x-ms-version": "2020-06-12"
+      },
+      "ResponseBody": []
+    },
+    {
+      "RequestUri": "https://seannse.blob.core.windows.net/test-filesystem-97042141-f8bf-c63b-ff38-3621370b8c1b/test-file-daed15ad-b554-ac70-4e05-bc2d629a3605?comp=lease",
+      "RequestMethod": "PUT",
+      "RequestHeaders": {
+        "Accept": "application/xml",
+        "Authorization": "Sanitized",
+        "traceparent": "00-0434d2bd7eb27041a02c71a1645c255c-0f4c748679d37e40-00",
+        "User-Agent": [
+          "azsdk-net-Storage.Files.DataLake/12.7.0-alpha.20210219.1",
+          "(.NET 5.0.3; Microsoft Windows 10.0.19041)"
+        ],
+        "x-ms-client-request-id": "77213819-72e4-9814-bbd0-cf8b7977651c",
+        "x-ms-date": "Fri, 19 Feb 2021 19:11:59 GMT",
         "x-ms-lease-action": "break",
         "x-ms-return-client-request-id": "true",
         "x-ms-version": "2020-06-12"
@@ -196,53 +125,33 @@
       "StatusCode": 202,
       "ResponseHeaders": {
         "Content-Length": "0",
-<<<<<<< HEAD
-        "Date": "Tue, 02 Feb 2021 21:27:18 GMT",
-        "ETag": "\u00220x8D8C7C1524E30CD\u0022",
-        "Last-Modified": "Tue, 02 Feb 2021 21:27:19 GMT",
-=======
-        "Date": "Wed, 17 Feb 2021 22:31:47 GMT",
-        "ETag": "\u00220x8D8D393CFF4D4DE\u0022",
-        "Last-Modified": "Wed, 17 Feb 2021 22:31:47 GMT",
->>>>>>> 1814567d
-        "Server": [
-          "Windows-Azure-Blob/1.0",
-          "Microsoft-HTTPAPI/2.0"
-        ],
-        "x-ms-client-request-id": "7756502b-a843-a659-5616-37fcceba4b17",
+        "Date": "Fri, 19 Feb 2021 19:11:58 GMT",
+        "ETag": "\u00220x8D8D50A3AB935A6\u0022",
+        "Last-Modified": "Fri, 19 Feb 2021 19:11:58 GMT",
+        "Server": [
+          "Windows-Azure-Blob/1.0",
+          "Microsoft-HTTPAPI/2.0"
+        ],
+        "x-ms-client-request-id": "77213819-72e4-9814-bbd0-cf8b7977651c",
         "x-ms-lease-time": "0",
-<<<<<<< HEAD
-        "x-ms-request-id": "6be568e8-c01e-0077-62aa-f9aacb000000",
-=======
-        "x-ms-request-id": "70cd21c9-501e-0075-477c-051473000000",
->>>>>>> 1814567d
-        "x-ms-version": "2020-06-12"
-      },
-      "ResponseBody": []
-    },
-    {
-      "RequestUri": "https://seannse.blob.core.windows.net/test-filesystem-5ad894a1-a419-5388-94f2-89a679f83e70?restype=container",
+        "x-ms-request-id": "2e69b73b-201e-00a4-7af3-0676f9000000",
+        "x-ms-version": "2020-06-12"
+      },
+      "ResponseBody": []
+    },
+    {
+      "RequestUri": "https://seannse.blob.core.windows.net/test-filesystem-97042141-f8bf-c63b-ff38-3621370b8c1b?restype=container",
       "RequestMethod": "DELETE",
       "RequestHeaders": {
         "Accept": "application/xml",
         "Authorization": "Sanitized",
-<<<<<<< HEAD
-        "traceparent": "00-7975cbf34d0fda43b0b4978322142e03-99ebd6adea0d9b4d-00",
-        "User-Agent": [
-          "azsdk-net-Storage.Files.DataLake/12.7.0-alpha.20210202.1",
-          "(.NET 5.0.2; Microsoft Windows 10.0.19042)"
-        ],
-        "x-ms-client-request-id": "49d886bd-8387-c960-9fc5-1002c4bfea1e",
-        "x-ms-date": "Tue, 02 Feb 2021 21:27:19 GMT",
-=======
-        "traceparent": "00-0ed91d9397d2d24287c7f258e2eac17f-77c2c3beb7c3c24c-00",
-        "User-Agent": [
-          "azsdk-net-Storage.Files.DataLake/12.7.0-alpha.20210217.1",
-          "(.NET 5.0.3; Microsoft Windows 10.0.19042)"
-        ],
-        "x-ms-client-request-id": "49d886bd-8387-c960-9fc5-1002c4bfea1e",
-        "x-ms-date": "Wed, 17 Feb 2021 22:31:47 GMT",
->>>>>>> 1814567d
+        "traceparent": "00-a7aa5e8950891043ac50c9b69607e2be-ff7c1bb6144a1a49-00",
+        "User-Agent": [
+          "azsdk-net-Storage.Files.DataLake/12.7.0-alpha.20210219.1",
+          "(.NET 5.0.3; Microsoft Windows 10.0.19041)"
+        ],
+        "x-ms-client-request-id": "0f69adae-51ad-f342-089c-8143fe5be785",
+        "x-ms-date": "Fri, 19 Feb 2021 19:11:59 GMT",
         "x-ms-return-client-request-id": "true",
         "x-ms-version": "2020-06-12"
       },
@@ -250,215 +159,135 @@
       "StatusCode": 202,
       "ResponseHeaders": {
         "Content-Length": "0",
-<<<<<<< HEAD
-        "Date": "Tue, 02 Feb 2021 21:27:19 GMT",
-=======
-        "Date": "Wed, 17 Feb 2021 22:31:47 GMT",
->>>>>>> 1814567d
-        "Server": [
-          "Windows-Azure-Blob/1.0",
-          "Microsoft-HTTPAPI/2.0"
-        ],
-        "x-ms-client-request-id": "49d886bd-8387-c960-9fc5-1002c4bfea1e",
-<<<<<<< HEAD
-        "x-ms-request-id": "6be56935-c01e-0077-29aa-f9aacb000000",
-=======
-        "x-ms-request-id": "70cd2229-501e-0075-247c-051473000000",
->>>>>>> 1814567d
-        "x-ms-version": "2020-06-12"
-      },
-      "ResponseBody": []
-    },
-    {
-      "RequestUri": "https://seannse.blob.core.windows.net/test-filesystem-d3011622-8669-ed6a-3fdb-19ae4d5cc605?restype=container",
-      "RequestMethod": "PUT",
-      "RequestHeaders": {
-        "Accept": "application/xml",
-        "Authorization": "Sanitized",
-<<<<<<< HEAD
-        "traceparent": "00-ba142387f6909f43996e7c6b07b57056-80bc920e4d42a944-00",
-        "User-Agent": [
-          "azsdk-net-Storage.Files.DataLake/12.7.0-alpha.20210202.1",
-          "(.NET 5.0.2; Microsoft Windows 10.0.19042)"
+        "Date": "Fri, 19 Feb 2021 19:11:58 GMT",
+        "Server": [
+          "Windows-Azure-Blob/1.0",
+          "Microsoft-HTTPAPI/2.0"
+        ],
+        "x-ms-client-request-id": "0f69adae-51ad-f342-089c-8143fe5be785",
+        "x-ms-request-id": "2e69b7d3-201e-00a4-0cf3-0676f9000000",
+        "x-ms-version": "2020-06-12"
+      },
+      "ResponseBody": []
+    },
+    {
+      "RequestUri": "https://seannse.blob.core.windows.net/test-filesystem-e4578fb7-1e28-e725-7462-058fcdfad886?restype=container",
+      "RequestMethod": "PUT",
+      "RequestHeaders": {
+        "Accept": "application/xml",
+        "Authorization": "Sanitized",
+        "traceparent": "00-45ed2ed3f12f92408b4627685734714a-9091694b3de9ec43-00",
+        "User-Agent": [
+          "azsdk-net-Storage.Files.DataLake/12.7.0-alpha.20210219.1",
+          "(.NET 5.0.3; Microsoft Windows 10.0.19041)"
         ],
         "x-ms-blob-public-access": "container",
-        "x-ms-client-request-id": "c9da3caa-324f-36ba-1ceb-09ab69b17b42",
-        "x-ms-date": "Tue, 02 Feb 2021 21:27:19 GMT",
-=======
-        "traceparent": "00-1e88ed0bf217b54797c92be7e7557327-f74b48a30b715a48-00",
-        "User-Agent": [
-          "azsdk-net-Storage.Files.DataLake/12.7.0-alpha.20210217.1",
-          "(.NET 5.0.3; Microsoft Windows 10.0.19042)"
-        ],
-        "x-ms-blob-public-access": "container",
-        "x-ms-client-request-id": "c9da3caa-324f-36ba-1ceb-09ab69b17b42",
-        "x-ms-date": "Wed, 17 Feb 2021 22:31:47 GMT",
->>>>>>> 1814567d
-        "x-ms-return-client-request-id": "true",
-        "x-ms-version": "2020-06-12"
-      },
-      "RequestBody": null,
-      "StatusCode": 201,
-      "ResponseHeaders": {
-        "Content-Length": "0",
-<<<<<<< HEAD
-        "Date": "Tue, 02 Feb 2021 21:27:19 GMT",
-        "ETag": "\u00220x8D8C7C152AD58A4\u0022",
-        "Last-Modified": "Tue, 02 Feb 2021 21:27:20 GMT",
-=======
-        "Date": "Wed, 17 Feb 2021 22:31:47 GMT",
-        "ETag": "\u00220x8D8D393D0501DE2\u0022",
-        "Last-Modified": "Wed, 17 Feb 2021 22:31:48 GMT",
->>>>>>> 1814567d
-        "Server": [
-          "Windows-Azure-Blob/1.0",
-          "Microsoft-HTTPAPI/2.0"
-        ],
-        "x-ms-client-request-id": "c9da3caa-324f-36ba-1ceb-09ab69b17b42",
-<<<<<<< HEAD
-        "x-ms-request-id": "7c819dd2-f01e-006c-0eaa-f994c8000000",
-=======
-        "x-ms-request-id": "e219ccbd-601e-0041-637c-0527bb000000",
->>>>>>> 1814567d
-        "x-ms-version": "2020-06-12"
-      },
-      "ResponseBody": []
-    },
-    {
-      "RequestUri": "https://seannse.dfs.core.windows.net/test-filesystem-d3011622-8669-ed6a-3fdb-19ae4d5cc605/test-file-b1f10bfe-a280-203c-85dc-faf4e452bf31?resource=file",
+        "x-ms-client-request-id": "30621e6d-2cdd-8f26-8782-9a4a4bb3250d",
+        "x-ms-date": "Fri, 19 Feb 2021 19:11:59 GMT",
+        "x-ms-return-client-request-id": "true",
+        "x-ms-version": "2020-06-12"
+      },
+      "RequestBody": null,
+      "StatusCode": 201,
+      "ResponseHeaders": {
+        "Content-Length": "0",
+        "Date": "Fri, 19 Feb 2021 19:11:58 GMT",
+        "ETag": "\u00220x8D8D50A3AEBF14C\u0022",
+        "Last-Modified": "Fri, 19 Feb 2021 19:11:58 GMT",
+        "Server": [
+          "Windows-Azure-Blob/1.0",
+          "Microsoft-HTTPAPI/2.0"
+        ],
+        "x-ms-client-request-id": "30621e6d-2cdd-8f26-8782-9a4a4bb3250d",
+        "x-ms-request-id": "2e69b899-201e-00a4-49f3-0676f9000000",
+        "x-ms-version": "2020-06-12"
+      },
+      "ResponseBody": []
+    },
+    {
+      "RequestUri": "https://seannse.dfs.core.windows.net/test-filesystem-e4578fb7-1e28-e725-7462-058fcdfad886/test-file-7d83fbc4-1b7f-6178-2037-0d16d95437f3?resource=file",
       "RequestMethod": "PUT",
       "RequestHeaders": {
         "Accept": "application/json",
         "Authorization": "Sanitized",
-<<<<<<< HEAD
-        "traceparent": "00-94b8872591ad1c4791a306dbe0b349f9-5273b951d4ed2f45-00",
-        "User-Agent": [
-          "azsdk-net-Storage.Files.DataLake/12.7.0-alpha.20210202.1",
-          "(.NET 5.0.2; Microsoft Windows 10.0.19042)"
-        ],
-        "x-ms-client-request-id": "22195ef9-041c-071d-ffba-447237c551ca",
-        "x-ms-date": "Tue, 02 Feb 2021 21:27:19 GMT",
-=======
-        "traceparent": "00-7678e959c9b2d3469e9aec746cc59d1d-044d52ba28b87942-00",
-        "User-Agent": [
-          "azsdk-net-Storage.Files.DataLake/12.7.0-alpha.20210217.1",
-          "(.NET 5.0.3; Microsoft Windows 10.0.19042)"
-        ],
-        "x-ms-client-request-id": "22195ef9-041c-071d-ffba-447237c551ca",
-        "x-ms-date": "Wed, 17 Feb 2021 22:31:48 GMT",
->>>>>>> 1814567d
-        "x-ms-return-client-request-id": "true",
-        "x-ms-version": "2020-06-12"
-      },
-      "RequestBody": null,
-      "StatusCode": 201,
-      "ResponseHeaders": {
-        "Content-Length": "0",
-<<<<<<< HEAD
-        "Date": "Tue, 02 Feb 2021 21:27:20 GMT",
-        "ETag": "\u00220x8D8C7C152E9B4FB\u0022",
-        "Last-Modified": "Tue, 02 Feb 2021 21:27:20 GMT",
-=======
-        "Date": "Wed, 17 Feb 2021 22:31:47 GMT",
-        "ETag": "\u00220x8D8D393D08C172F\u0022",
-        "Last-Modified": "Wed, 17 Feb 2021 22:31:48 GMT",
->>>>>>> 1814567d
+        "traceparent": "00-4189d952bc3d8844861ac9d8853c223d-3c178718b86eab4a-00",
+        "User-Agent": [
+          "azsdk-net-Storage.Files.DataLake/12.7.0-alpha.20210219.1",
+          "(.NET 5.0.3; Microsoft Windows 10.0.19041)"
+        ],
+        "x-ms-client-request-id": "b40d37ec-42fd-5196-a601-10a51f10b633",
+        "x-ms-date": "Fri, 19 Feb 2021 19:11:59 GMT",
+        "x-ms-return-client-request-id": "true",
+        "x-ms-version": "2020-06-12"
+      },
+      "RequestBody": null,
+      "StatusCode": 201,
+      "ResponseHeaders": {
+        "Content-Length": "0",
+        "Date": "Fri, 19 Feb 2021 19:11:58 GMT",
+        "ETag": "\u00220x8D8D50A3AFA3AFF\u0022",
+        "Last-Modified": "Fri, 19 Feb 2021 19:11:58 GMT",
         "Server": [
           "Windows-Azure-HDFS/1.0",
           "Microsoft-HTTPAPI/2.0"
         ],
-        "x-ms-client-request-id": "22195ef9-041c-071d-ffba-447237c551ca",
-<<<<<<< HEAD
-        "x-ms-request-id": "6d6fd7c5-c01f-0015-72aa-f968ec000000",
-=======
-        "x-ms-request-id": "45c82d0a-301f-0001-197c-052083000000",
->>>>>>> 1814567d
-        "x-ms-version": "2020-06-12"
-      },
-      "ResponseBody": []
-    },
-    {
-      "RequestUri": "https://seannse.blob.core.windows.net/test-filesystem-d3011622-8669-ed6a-3fdb-19ae4d5cc605/test-file-b1f10bfe-a280-203c-85dc-faf4e452bf31?comp=lease",
-      "RequestMethod": "PUT",
-      "RequestHeaders": {
-        "Accept": "application/xml",
-        "Authorization": "Sanitized",
-<<<<<<< HEAD
-        "traceparent": "00-b3511e413495db498a8fd5d1d4cb1676-d1d2cf666c5d2845-00",
-        "User-Agent": [
-          "azsdk-net-Storage.Files.DataLake/12.7.0-alpha.20210202.1",
-          "(.NET 5.0.2; Microsoft Windows 10.0.19042)"
-        ],
-        "x-ms-client-request-id": "20ca61b7-cc5e-8f78-9d18-cd09aba690b9",
-        "x-ms-date": "Tue, 02 Feb 2021 21:27:20 GMT",
-=======
-        "traceparent": "00-a54d688928feaa43aa041854b0ee279e-06d3e5e1421ab744-00",
-        "User-Agent": [
-          "azsdk-net-Storage.Files.DataLake/12.7.0-alpha.20210217.1",
-          "(.NET 5.0.3; Microsoft Windows 10.0.19042)"
-        ],
-        "x-ms-client-request-id": "20ca61b7-cc5e-8f78-9d18-cd09aba690b9",
-        "x-ms-date": "Wed, 17 Feb 2021 22:31:48 GMT",
->>>>>>> 1814567d
+        "x-ms-client-request-id": "b40d37ec-42fd-5196-a601-10a51f10b633",
+        "x-ms-request-id": "6f4b7e06-e01f-004f-1df3-060e0b000000",
+        "x-ms-version": "2020-06-12"
+      },
+      "ResponseBody": []
+    },
+    {
+      "RequestUri": "https://seannse.blob.core.windows.net/test-filesystem-e4578fb7-1e28-e725-7462-058fcdfad886/test-file-7d83fbc4-1b7f-6178-2037-0d16d95437f3?comp=lease",
+      "RequestMethod": "PUT",
+      "RequestHeaders": {
+        "Accept": "application/xml",
+        "Authorization": "Sanitized",
+        "traceparent": "00-193f06eb8ebfce48b8f218bd2036f648-6fe9af49e2152f4c-00",
+        "User-Agent": [
+          "azsdk-net-Storage.Files.DataLake/12.7.0-alpha.20210219.1",
+          "(.NET 5.0.3; Microsoft Windows 10.0.19041)"
+        ],
+        "x-ms-client-request-id": "14401196-787a-7693-c2ef-620b1e647ab8",
+        "x-ms-date": "Fri, 19 Feb 2021 19:11:59 GMT",
         "x-ms-lease-action": "acquire",
         "x-ms-lease-duration": "15",
-        "x-ms-proposed-lease-id": "ee86d82b-6aad-01c1-5413-5877774627a0",
-        "x-ms-return-client-request-id": "true",
-        "x-ms-version": "2020-06-12"
-      },
-      "RequestBody": null,
-      "StatusCode": 201,
-      "ResponseHeaders": {
-        "Content-Length": "0",
-<<<<<<< HEAD
-        "Date": "Tue, 02 Feb 2021 21:27:20 GMT",
-        "ETag": "\u00220x8D8C7C152E9B4FB\u0022",
-        "Last-Modified": "Tue, 02 Feb 2021 21:27:20 GMT",
-=======
-        "Date": "Wed, 17 Feb 2021 22:31:47 GMT",
-        "ETag": "\u00220x8D8D393D08C172F\u0022",
-        "Last-Modified": "Wed, 17 Feb 2021 22:31:48 GMT",
->>>>>>> 1814567d
-        "Server": [
-          "Windows-Azure-Blob/1.0",
-          "Microsoft-HTTPAPI/2.0"
-        ],
-        "x-ms-client-request-id": "20ca61b7-cc5e-8f78-9d18-cd09aba690b9",
-        "x-ms-lease-id": "ee86d82b-6aad-01c1-5413-5877774627a0",
-<<<<<<< HEAD
-        "x-ms-request-id": "7c819e67-f01e-006c-02aa-f994c8000000",
-=======
-        "x-ms-request-id": "e219cddb-601e-0041-687c-0527bb000000",
->>>>>>> 1814567d
-        "x-ms-version": "2020-06-12"
-      },
-      "ResponseBody": []
-    },
-    {
-      "RequestUri": "https://seannse.blob.core.windows.net/test-filesystem-d3011622-8669-ed6a-3fdb-19ae4d5cc605/test-file-b1f10bfe-a280-203c-85dc-faf4e452bf31?comp=lease",
-      "RequestMethod": "PUT",
-      "RequestHeaders": {
-        "Accept": "application/xml",
-        "Authorization": "Sanitized",
-<<<<<<< HEAD
-        "If-Modified-Since": "Mon, 01 Feb 2021 21:27:18 GMT",
-        "traceparent": "00-2a001a4a4406bb48bcc7becb7c2988f8-b280f40288827343-00",
-        "User-Agent": [
-          "azsdk-net-Storage.Files.DataLake/12.7.0-alpha.20210202.1",
-          "(.NET 5.0.2; Microsoft Windows 10.0.19042)"
-        ],
-        "x-ms-client-request-id": "15c0c66c-067c-5341-5c6b-e820d00a74b7",
-        "x-ms-date": "Tue, 02 Feb 2021 21:27:20 GMT",
-=======
-        "If-Modified-Since": "Tue, 16 Feb 2021 22:31:47 GMT",
-        "traceparent": "00-7085dae70323554dbf3ed0dfdda0606c-aa2e696e6a48da40-00",
-        "User-Agent": [
-          "azsdk-net-Storage.Files.DataLake/12.7.0-alpha.20210217.1",
-          "(.NET 5.0.3; Microsoft Windows 10.0.19042)"
-        ],
-        "x-ms-client-request-id": "15c0c66c-067c-5341-5c6b-e820d00a74b7",
-        "x-ms-date": "Wed, 17 Feb 2021 22:31:48 GMT",
->>>>>>> 1814567d
+        "x-ms-proposed-lease-id": "5ca9a74a-7690-1d75-52f1-2432d6eda5fc",
+        "x-ms-return-client-request-id": "true",
+        "x-ms-version": "2020-06-12"
+      },
+      "RequestBody": null,
+      "StatusCode": 201,
+      "ResponseHeaders": {
+        "Content-Length": "0",
+        "Date": "Fri, 19 Feb 2021 19:11:58 GMT",
+        "ETag": "\u00220x8D8D50A3AFA3AFF\u0022",
+        "Last-Modified": "Fri, 19 Feb 2021 19:11:58 GMT",
+        "Server": [
+          "Windows-Azure-Blob/1.0",
+          "Microsoft-HTTPAPI/2.0"
+        ],
+        "x-ms-client-request-id": "14401196-787a-7693-c2ef-620b1e647ab8",
+        "x-ms-lease-id": "5ca9a74a-7690-1d75-52f1-2432d6eda5fc",
+        "x-ms-request-id": "2e69ba02-201e-00a4-1ef3-0676f9000000",
+        "x-ms-version": "2020-06-12"
+      },
+      "ResponseBody": []
+    },
+    {
+      "RequestUri": "https://seannse.blob.core.windows.net/test-filesystem-e4578fb7-1e28-e725-7462-058fcdfad886/test-file-7d83fbc4-1b7f-6178-2037-0d16d95437f3?comp=lease",
+      "RequestMethod": "PUT",
+      "RequestHeaders": {
+        "Accept": "application/xml",
+        "Authorization": "Sanitized",
+        "If-Modified-Since": "Thu, 18 Feb 2021 19:11:59 GMT",
+        "traceparent": "00-91ed96f04604e54884df1afc5de9e044-4064cb02afb82846-00",
+        "User-Agent": [
+          "azsdk-net-Storage.Files.DataLake/12.7.0-alpha.20210219.1",
+          "(.NET 5.0.3; Microsoft Windows 10.0.19041)"
+        ],
+        "x-ms-client-request-id": "c59cda7e-91ad-ea81-56b3-df5720ea3ff4",
+        "x-ms-date": "Fri, 19 Feb 2021 19:11:59 GMT",
         "x-ms-lease-action": "break",
         "x-ms-return-client-request-id": "true",
         "x-ms-version": "2020-06-12"
@@ -467,53 +296,33 @@
       "StatusCode": 202,
       "ResponseHeaders": {
         "Content-Length": "0",
-<<<<<<< HEAD
-        "Date": "Tue, 02 Feb 2021 21:27:20 GMT",
-        "ETag": "\u00220x8D8C7C152E9B4FB\u0022",
-        "Last-Modified": "Tue, 02 Feb 2021 21:27:20 GMT",
-=======
-        "Date": "Wed, 17 Feb 2021 22:31:47 GMT",
-        "ETag": "\u00220x8D8D393D08C172F\u0022",
-        "Last-Modified": "Wed, 17 Feb 2021 22:31:48 GMT",
->>>>>>> 1814567d
-        "Server": [
-          "Windows-Azure-Blob/1.0",
-          "Microsoft-HTTPAPI/2.0"
-        ],
-        "x-ms-client-request-id": "15c0c66c-067c-5341-5c6b-e820d00a74b7",
+        "Date": "Fri, 19 Feb 2021 19:11:58 GMT",
+        "ETag": "\u00220x8D8D50A3AFA3AFF\u0022",
+        "Last-Modified": "Fri, 19 Feb 2021 19:11:58 GMT",
+        "Server": [
+          "Windows-Azure-Blob/1.0",
+          "Microsoft-HTTPAPI/2.0"
+        ],
+        "x-ms-client-request-id": "c59cda7e-91ad-ea81-56b3-df5720ea3ff4",
         "x-ms-lease-time": "0",
-<<<<<<< HEAD
-        "x-ms-request-id": "7c819e7c-f01e-006c-10aa-f994c8000000",
-=======
-        "x-ms-request-id": "e219ce17-601e-0041-227c-0527bb000000",
->>>>>>> 1814567d
-        "x-ms-version": "2020-06-12"
-      },
-      "ResponseBody": []
-    },
-    {
-      "RequestUri": "https://seannse.blob.core.windows.net/test-filesystem-d3011622-8669-ed6a-3fdb-19ae4d5cc605?restype=container",
+        "x-ms-request-id": "2e69bac7-201e-00a4-5bf3-0676f9000000",
+        "x-ms-version": "2020-06-12"
+      },
+      "ResponseBody": []
+    },
+    {
+      "RequestUri": "https://seannse.blob.core.windows.net/test-filesystem-e4578fb7-1e28-e725-7462-058fcdfad886?restype=container",
       "RequestMethod": "DELETE",
       "RequestHeaders": {
         "Accept": "application/xml",
         "Authorization": "Sanitized",
-<<<<<<< HEAD
-        "traceparent": "00-108d23d37dca054090c4c5b13620f23e-12e7cb8a9369b440-00",
-        "User-Agent": [
-          "azsdk-net-Storage.Files.DataLake/12.7.0-alpha.20210202.1",
-          "(.NET 5.0.2; Microsoft Windows 10.0.19042)"
-        ],
-        "x-ms-client-request-id": "e59cbbcf-7ae5-8c3d-61fe-0760e371beb9",
-        "x-ms-date": "Tue, 02 Feb 2021 21:27:20 GMT",
-=======
-        "traceparent": "00-1e18eddc9410c8468b825fc31e3ce670-0773898685db8949-00",
-        "User-Agent": [
-          "azsdk-net-Storage.Files.DataLake/12.7.0-alpha.20210217.1",
-          "(.NET 5.0.3; Microsoft Windows 10.0.19042)"
-        ],
-        "x-ms-client-request-id": "e59cbbcf-7ae5-8c3d-61fe-0760e371beb9",
-        "x-ms-date": "Wed, 17 Feb 2021 22:31:48 GMT",
->>>>>>> 1814567d
+        "traceparent": "00-b77c2ac36d4a2d4881e1b43488aabaaa-83db09447ace154a-00",
+        "User-Agent": [
+          "azsdk-net-Storage.Files.DataLake/12.7.0-alpha.20210219.1",
+          "(.NET 5.0.3; Microsoft Windows 10.0.19041)"
+        ],
+        "x-ms-client-request-id": "448d136a-b4c8-c90b-9258-df333695a6c5",
+        "x-ms-date": "Fri, 19 Feb 2021 19:11:59 GMT",
         "x-ms-return-client-request-id": "true",
         "x-ms-version": "2020-06-12"
       },
@@ -521,215 +330,135 @@
       "StatusCode": 202,
       "ResponseHeaders": {
         "Content-Length": "0",
-<<<<<<< HEAD
-        "Date": "Tue, 02 Feb 2021 21:27:20 GMT",
-=======
-        "Date": "Wed, 17 Feb 2021 22:31:47 GMT",
->>>>>>> 1814567d
-        "Server": [
-          "Windows-Azure-Blob/1.0",
-          "Microsoft-HTTPAPI/2.0"
-        ],
-        "x-ms-client-request-id": "e59cbbcf-7ae5-8c3d-61fe-0760e371beb9",
-<<<<<<< HEAD
-        "x-ms-request-id": "7c819e94-f01e-006c-25aa-f994c8000000",
-=======
-        "x-ms-request-id": "e219ce48-601e-0041-4e7c-0527bb000000",
->>>>>>> 1814567d
-        "x-ms-version": "2020-06-12"
-      },
-      "ResponseBody": []
-    },
-    {
-      "RequestUri": "https://seannse.blob.core.windows.net/test-filesystem-0043d8f0-33c7-2920-ffd5-4640aa481793?restype=container",
-      "RequestMethod": "PUT",
-      "RequestHeaders": {
-        "Accept": "application/xml",
-        "Authorization": "Sanitized",
-<<<<<<< HEAD
-        "traceparent": "00-165d1f0332b0354ca3e0d41c5f69460b-ee331dc384153740-00",
-        "User-Agent": [
-          "azsdk-net-Storage.Files.DataLake/12.7.0-alpha.20210202.1",
-          "(.NET 5.0.2; Microsoft Windows 10.0.19042)"
+        "Date": "Fri, 19 Feb 2021 19:11:58 GMT",
+        "Server": [
+          "Windows-Azure-Blob/1.0",
+          "Microsoft-HTTPAPI/2.0"
+        ],
+        "x-ms-client-request-id": "448d136a-b4c8-c90b-9258-df333695a6c5",
+        "x-ms-request-id": "2e69bbb0-201e-00a4-35f3-0676f9000000",
+        "x-ms-version": "2020-06-12"
+      },
+      "ResponseBody": []
+    },
+    {
+      "RequestUri": "https://seannse.blob.core.windows.net/test-filesystem-1d690e0b-02a3-418e-781b-a0332e527583?restype=container",
+      "RequestMethod": "PUT",
+      "RequestHeaders": {
+        "Accept": "application/xml",
+        "Authorization": "Sanitized",
+        "traceparent": "00-7987b25b6201904d954c7607cd2c4ece-a667b48f2d38a94a-00",
+        "User-Agent": [
+          "azsdk-net-Storage.Files.DataLake/12.7.0-alpha.20210219.1",
+          "(.NET 5.0.3; Microsoft Windows 10.0.19041)"
         ],
         "x-ms-blob-public-access": "container",
-        "x-ms-client-request-id": "6308a27d-3684-9bdb-9b73-e61034fde219",
-        "x-ms-date": "Tue, 02 Feb 2021 21:27:20 GMT",
-=======
-        "traceparent": "00-4657fd11549c12408a618b6b56184924-750401082b51584c-00",
-        "User-Agent": [
-          "azsdk-net-Storage.Files.DataLake/12.7.0-alpha.20210217.1",
-          "(.NET 5.0.3; Microsoft Windows 10.0.19042)"
-        ],
-        "x-ms-blob-public-access": "container",
-        "x-ms-client-request-id": "6308a27d-3684-9bdb-9b73-e61034fde219",
-        "x-ms-date": "Wed, 17 Feb 2021 22:31:48 GMT",
->>>>>>> 1814567d
-        "x-ms-return-client-request-id": "true",
-        "x-ms-version": "2020-06-12"
-      },
-      "RequestBody": null,
-      "StatusCode": 201,
-      "ResponseHeaders": {
-        "Content-Length": "0",
-<<<<<<< HEAD
-        "Date": "Tue, 02 Feb 2021 21:27:20 GMT",
-        "ETag": "\u00220x8D8C7C153450111\u0022",
-        "Last-Modified": "Tue, 02 Feb 2021 21:27:21 GMT",
-=======
-        "Date": "Wed, 17 Feb 2021 22:31:49 GMT",
-        "ETag": "\u00220x8D8D393D0E8E8B9\u0022",
-        "Last-Modified": "Wed, 17 Feb 2021 22:31:49 GMT",
->>>>>>> 1814567d
-        "Server": [
-          "Windows-Azure-Blob/1.0",
-          "Microsoft-HTTPAPI/2.0"
-        ],
-        "x-ms-client-request-id": "6308a27d-3684-9bdb-9b73-e61034fde219",
-<<<<<<< HEAD
-        "x-ms-request-id": "c8f503e6-d01e-0044-36aa-f9f560000000",
-=======
-        "x-ms-request-id": "d1084e23-e01e-003d-557c-050944000000",
->>>>>>> 1814567d
-        "x-ms-version": "2020-06-12"
-      },
-      "ResponseBody": []
-    },
-    {
-      "RequestUri": "https://seannse.dfs.core.windows.net/test-filesystem-0043d8f0-33c7-2920-ffd5-4640aa481793/test-file-9d2c73e6-aa20-614b-0651-e521802ded97?resource=file",
+        "x-ms-client-request-id": "66239ed3-eb69-673f-854c-cbac13d79b40",
+        "x-ms-date": "Fri, 19 Feb 2021 19:11:59 GMT",
+        "x-ms-return-client-request-id": "true",
+        "x-ms-version": "2020-06-12"
+      },
+      "RequestBody": null,
+      "StatusCode": 201,
+      "ResponseHeaders": {
+        "Content-Length": "0",
+        "Date": "Fri, 19 Feb 2021 19:11:59 GMT",
+        "ETag": "\u00220x8D8D50A3B2B9E80\u0022",
+        "Last-Modified": "Fri, 19 Feb 2021 19:11:59 GMT",
+        "Server": [
+          "Windows-Azure-Blob/1.0",
+          "Microsoft-HTTPAPI/2.0"
+        ],
+        "x-ms-client-request-id": "66239ed3-eb69-673f-854c-cbac13d79b40",
+        "x-ms-request-id": "2e69bc7d-201e-00a4-6ff3-0676f9000000",
+        "x-ms-version": "2020-06-12"
+      },
+      "ResponseBody": []
+    },
+    {
+      "RequestUri": "https://seannse.dfs.core.windows.net/test-filesystem-1d690e0b-02a3-418e-781b-a0332e527583/test-file-3a885ce3-99a7-1067-e2c8-d7321226e349?resource=file",
       "RequestMethod": "PUT",
       "RequestHeaders": {
         "Accept": "application/json",
         "Authorization": "Sanitized",
-<<<<<<< HEAD
-        "traceparent": "00-dbd42e8cd9c09c4d8b29a2fe00364534-678b51c3e5327a48-00",
-        "User-Agent": [
-          "azsdk-net-Storage.Files.DataLake/12.7.0-alpha.20210202.1",
-          "(.NET 5.0.2; Microsoft Windows 10.0.19042)"
-        ],
-        "x-ms-client-request-id": "c80c9ac3-693b-d33d-56a6-5c3250ba1b6d",
-        "x-ms-date": "Tue, 02 Feb 2021 21:27:20 GMT",
-=======
-        "traceparent": "00-546ed631b082bc41a7e1a8cca8b8fd6f-0c2c39d417056c48-00",
-        "User-Agent": [
-          "azsdk-net-Storage.Files.DataLake/12.7.0-alpha.20210217.1",
-          "(.NET 5.0.3; Microsoft Windows 10.0.19042)"
-        ],
-        "x-ms-client-request-id": "c80c9ac3-693b-d33d-56a6-5c3250ba1b6d",
-        "x-ms-date": "Wed, 17 Feb 2021 22:31:49 GMT",
->>>>>>> 1814567d
-        "x-ms-return-client-request-id": "true",
-        "x-ms-version": "2020-06-12"
-      },
-      "RequestBody": null,
-      "StatusCode": 201,
-      "ResponseHeaders": {
-        "Content-Length": "0",
-<<<<<<< HEAD
-        "Date": "Tue, 02 Feb 2021 21:27:20 GMT",
-        "ETag": "\u00220x8D8C7C153850262\u0022",
-        "Last-Modified": "Tue, 02 Feb 2021 21:27:21 GMT",
-=======
-        "Date": "Wed, 17 Feb 2021 22:31:48 GMT",
-        "ETag": "\u00220x8D8D393D12598A0\u0022",
-        "Last-Modified": "Wed, 17 Feb 2021 22:31:49 GMT",
->>>>>>> 1814567d
+        "traceparent": "00-ae0fb8e03d345a41914ff25ff97e8f21-9281a92e4cdf8a46-00",
+        "User-Agent": [
+          "azsdk-net-Storage.Files.DataLake/12.7.0-alpha.20210219.1",
+          "(.NET 5.0.3; Microsoft Windows 10.0.19041)"
+        ],
+        "x-ms-client-request-id": "0184afd6-10a6-39e7-3612-84a1130c555f",
+        "x-ms-date": "Fri, 19 Feb 2021 19:11:59 GMT",
+        "x-ms-return-client-request-id": "true",
+        "x-ms-version": "2020-06-12"
+      },
+      "RequestBody": null,
+      "StatusCode": 201,
+      "ResponseHeaders": {
+        "Content-Length": "0",
+        "Date": "Fri, 19 Feb 2021 19:11:58 GMT",
+        "ETag": "\u00220x8D8D50A3B3BE88D\u0022",
+        "Last-Modified": "Fri, 19 Feb 2021 19:11:59 GMT",
         "Server": [
           "Windows-Azure-HDFS/1.0",
           "Microsoft-HTTPAPI/2.0"
         ],
-        "x-ms-client-request-id": "c80c9ac3-693b-d33d-56a6-5c3250ba1b6d",
-<<<<<<< HEAD
-        "x-ms-request-id": "bae89487-801f-002b-80aa-f9ff93000000",
-=======
-        "x-ms-request-id": "5683d04e-701f-004d-2d7c-05b0b3000000",
->>>>>>> 1814567d
-        "x-ms-version": "2020-06-12"
-      },
-      "ResponseBody": []
-    },
-    {
-      "RequestUri": "https://seannse.blob.core.windows.net/test-filesystem-0043d8f0-33c7-2920-ffd5-4640aa481793/test-file-9d2c73e6-aa20-614b-0651-e521802ded97?comp=lease",
-      "RequestMethod": "PUT",
-      "RequestHeaders": {
-        "Accept": "application/xml",
-        "Authorization": "Sanitized",
-<<<<<<< HEAD
-        "traceparent": "00-0a91ad88cf523242a4bd67066a567f70-9f8fce5ddf7f134a-00",
-        "User-Agent": [
-          "azsdk-net-Storage.Files.DataLake/12.7.0-alpha.20210202.1",
-          "(.NET 5.0.2; Microsoft Windows 10.0.19042)"
-        ],
-        "x-ms-client-request-id": "5a740a99-727f-e8e2-c1d9-650c36d2a205",
-        "x-ms-date": "Tue, 02 Feb 2021 21:27:21 GMT",
-=======
-        "traceparent": "00-804fb8d5fb6ffc4b9703f43e126263a7-a485a72ec5a93d48-00",
-        "User-Agent": [
-          "azsdk-net-Storage.Files.DataLake/12.7.0-alpha.20210217.1",
-          "(.NET 5.0.3; Microsoft Windows 10.0.19042)"
-        ],
-        "x-ms-client-request-id": "5a740a99-727f-e8e2-c1d9-650c36d2a205",
-        "x-ms-date": "Wed, 17 Feb 2021 22:31:49 GMT",
->>>>>>> 1814567d
+        "x-ms-client-request-id": "0184afd6-10a6-39e7-3612-84a1130c555f",
+        "x-ms-request-id": "6f4b7e44-e01f-004f-58f3-060e0b000000",
+        "x-ms-version": "2020-06-12"
+      },
+      "ResponseBody": []
+    },
+    {
+      "RequestUri": "https://seannse.blob.core.windows.net/test-filesystem-1d690e0b-02a3-418e-781b-a0332e527583/test-file-3a885ce3-99a7-1067-e2c8-d7321226e349?comp=lease",
+      "RequestMethod": "PUT",
+      "RequestHeaders": {
+        "Accept": "application/xml",
+        "Authorization": "Sanitized",
+        "traceparent": "00-55ff53e69d4c0f419243299d81d0904a-182e8a4dae87634b-00",
+        "User-Agent": [
+          "azsdk-net-Storage.Files.DataLake/12.7.0-alpha.20210219.1",
+          "(.NET 5.0.3; Microsoft Windows 10.0.19041)"
+        ],
+        "x-ms-client-request-id": "ada82730-8aa3-cbf6-9eaf-bfdd93c526df",
+        "x-ms-date": "Fri, 19 Feb 2021 19:12:00 GMT",
         "x-ms-lease-action": "acquire",
         "x-ms-lease-duration": "15",
-        "x-ms-proposed-lease-id": "4c424e85-da3a-32d8-632f-336b3151b844",
-        "x-ms-return-client-request-id": "true",
-        "x-ms-version": "2020-06-12"
-      },
-      "RequestBody": null,
-      "StatusCode": 201,
-      "ResponseHeaders": {
-        "Content-Length": "0",
-<<<<<<< HEAD
-        "Date": "Tue, 02 Feb 2021 21:27:21 GMT",
-        "ETag": "\u00220x8D8C7C153850262\u0022",
-        "Last-Modified": "Tue, 02 Feb 2021 21:27:21 GMT",
-=======
-        "Date": "Wed, 17 Feb 2021 22:31:49 GMT",
-        "ETag": "\u00220x8D8D393D12598A0\u0022",
-        "Last-Modified": "Wed, 17 Feb 2021 22:31:49 GMT",
->>>>>>> 1814567d
-        "Server": [
-          "Windows-Azure-Blob/1.0",
-          "Microsoft-HTTPAPI/2.0"
-        ],
-        "x-ms-client-request-id": "5a740a99-727f-e8e2-c1d9-650c36d2a205",
-        "x-ms-lease-id": "4c424e85-da3a-32d8-632f-336b3151b844",
-<<<<<<< HEAD
-        "x-ms-request-id": "c8f50598-d01e-0044-52aa-f9f560000000",
-=======
-        "x-ms-request-id": "d1084eaf-e01e-003d-527c-050944000000",
->>>>>>> 1814567d
-        "x-ms-version": "2020-06-12"
-      },
-      "ResponseBody": []
-    },
-    {
-      "RequestUri": "https://seannse.blob.core.windows.net/test-filesystem-0043d8f0-33c7-2920-ffd5-4640aa481793/test-file-9d2c73e6-aa20-614b-0651-e521802ded97?comp=lease",
-      "RequestMethod": "PUT",
-      "RequestHeaders": {
-        "Accept": "application/xml",
-        "Authorization": "Sanitized",
-<<<<<<< HEAD
-        "If-Unmodified-Since": "Wed, 03 Feb 2021 21:27:18 GMT",
-        "traceparent": "00-b25e64d4439dfa4786753b41292aae26-634ea2ca90c9c24a-00",
-        "User-Agent": [
-          "azsdk-net-Storage.Files.DataLake/12.7.0-alpha.20210202.1",
-          "(.NET 5.0.2; Microsoft Windows 10.0.19042)"
-        ],
-        "x-ms-client-request-id": "26d18382-5ddc-21c5-e574-2447bf502dd7",
-        "x-ms-date": "Tue, 02 Feb 2021 21:27:21 GMT",
-=======
-        "If-Unmodified-Since": "Thu, 18 Feb 2021 22:31:47 GMT",
-        "traceparent": "00-e6dcaa5c95c0e043a8a4e04a5b50137f-ff7b583b8177f248-00",
-        "User-Agent": [
-          "azsdk-net-Storage.Files.DataLake/12.7.0-alpha.20210217.1",
-          "(.NET 5.0.3; Microsoft Windows 10.0.19042)"
-        ],
-        "x-ms-client-request-id": "26d18382-5ddc-21c5-e574-2447bf502dd7",
-        "x-ms-date": "Wed, 17 Feb 2021 22:31:49 GMT",
->>>>>>> 1814567d
+        "x-ms-proposed-lease-id": "02dc8269-0a77-d511-42c9-7d221256e063",
+        "x-ms-return-client-request-id": "true",
+        "x-ms-version": "2020-06-12"
+      },
+      "RequestBody": null,
+      "StatusCode": 201,
+      "ResponseHeaders": {
+        "Content-Length": "0",
+        "Date": "Fri, 19 Feb 2021 19:11:59 GMT",
+        "ETag": "\u00220x8D8D50A3B3BE88D\u0022",
+        "Last-Modified": "Fri, 19 Feb 2021 19:11:59 GMT",
+        "Server": [
+          "Windows-Azure-Blob/1.0",
+          "Microsoft-HTTPAPI/2.0"
+        ],
+        "x-ms-client-request-id": "ada82730-8aa3-cbf6-9eaf-bfdd93c526df",
+        "x-ms-lease-id": "02dc8269-0a77-d511-42c9-7d221256e063",
+        "x-ms-request-id": "2e69be22-201e-00a4-64f3-0676f9000000",
+        "x-ms-version": "2020-06-12"
+      },
+      "ResponseBody": []
+    },
+    {
+      "RequestUri": "https://seannse.blob.core.windows.net/test-filesystem-1d690e0b-02a3-418e-781b-a0332e527583/test-file-3a885ce3-99a7-1067-e2c8-d7321226e349?comp=lease",
+      "RequestMethod": "PUT",
+      "RequestHeaders": {
+        "Accept": "application/xml",
+        "Authorization": "Sanitized",
+        "If-Unmodified-Since": "Sat, 20 Feb 2021 19:11:59 GMT",
+        "traceparent": "00-18e1076488c7964783462a1fef19ed22-f0b864a1a4d9bd43-00",
+        "User-Agent": [
+          "azsdk-net-Storage.Files.DataLake/12.7.0-alpha.20210219.1",
+          "(.NET 5.0.3; Microsoft Windows 10.0.19041)"
+        ],
+        "x-ms-client-request-id": "ebf1cd1d-33ae-afbf-7490-c3f222c52d63",
+        "x-ms-date": "Fri, 19 Feb 2021 19:12:00 GMT",
         "x-ms-lease-action": "break",
         "x-ms-return-client-request-id": "true",
         "x-ms-version": "2020-06-12"
@@ -738,53 +467,33 @@
       "StatusCode": 202,
       "ResponseHeaders": {
         "Content-Length": "0",
-<<<<<<< HEAD
-        "Date": "Tue, 02 Feb 2021 21:27:21 GMT",
-        "ETag": "\u00220x8D8C7C153850262\u0022",
-        "Last-Modified": "Tue, 02 Feb 2021 21:27:21 GMT",
-=======
-        "Date": "Wed, 17 Feb 2021 22:31:49 GMT",
-        "ETag": "\u00220x8D8D393D12598A0\u0022",
-        "Last-Modified": "Wed, 17 Feb 2021 22:31:49 GMT",
->>>>>>> 1814567d
-        "Server": [
-          "Windows-Azure-Blob/1.0",
-          "Microsoft-HTTPAPI/2.0"
-        ],
-        "x-ms-client-request-id": "26d18382-5ddc-21c5-e574-2447bf502dd7",
+        "Date": "Fri, 19 Feb 2021 19:11:59 GMT",
+        "ETag": "\u00220x8D8D50A3B3BE88D\u0022",
+        "Last-Modified": "Fri, 19 Feb 2021 19:11:59 GMT",
+        "Server": [
+          "Windows-Azure-Blob/1.0",
+          "Microsoft-HTTPAPI/2.0"
+        ],
+        "x-ms-client-request-id": "ebf1cd1d-33ae-afbf-7490-c3f222c52d63",
         "x-ms-lease-time": "0",
-<<<<<<< HEAD
-        "x-ms-request-id": "c8f50612-d01e-0044-40aa-f9f560000000",
-=======
-        "x-ms-request-id": "d1084eee-e01e-003d-117c-050944000000",
->>>>>>> 1814567d
-        "x-ms-version": "2020-06-12"
-      },
-      "ResponseBody": []
-    },
-    {
-      "RequestUri": "https://seannse.blob.core.windows.net/test-filesystem-0043d8f0-33c7-2920-ffd5-4640aa481793?restype=container",
+        "x-ms-request-id": "2e69bed2-201e-00a4-0af3-0676f9000000",
+        "x-ms-version": "2020-06-12"
+      },
+      "ResponseBody": []
+    },
+    {
+      "RequestUri": "https://seannse.blob.core.windows.net/test-filesystem-1d690e0b-02a3-418e-781b-a0332e527583?restype=container",
       "RequestMethod": "DELETE",
       "RequestHeaders": {
         "Accept": "application/xml",
         "Authorization": "Sanitized",
-<<<<<<< HEAD
-        "traceparent": "00-fd412a0ca1324344b0263dda408afa96-b27386e4416d3d44-00",
-        "User-Agent": [
-          "azsdk-net-Storage.Files.DataLake/12.7.0-alpha.20210202.1",
-          "(.NET 5.0.2; Microsoft Windows 10.0.19042)"
-        ],
-        "x-ms-client-request-id": "b289ddfe-7b01-9029-527e-a2e81105a2a0",
-        "x-ms-date": "Tue, 02 Feb 2021 21:27:21 GMT",
-=======
-        "traceparent": "00-ac28153ab9bf3343aeddfc0a93796b16-dcba90643673fd4c-00",
-        "User-Agent": [
-          "azsdk-net-Storage.Files.DataLake/12.7.0-alpha.20210217.1",
-          "(.NET 5.0.3; Microsoft Windows 10.0.19042)"
-        ],
-        "x-ms-client-request-id": "b289ddfe-7b01-9029-527e-a2e81105a2a0",
-        "x-ms-date": "Wed, 17 Feb 2021 22:31:49 GMT",
->>>>>>> 1814567d
+        "traceparent": "00-1b7b34e0edc34e44b6dea7c4951e44d8-7896973bf95a834c-00",
+        "User-Agent": [
+          "azsdk-net-Storage.Files.DataLake/12.7.0-alpha.20210219.1",
+          "(.NET 5.0.3; Microsoft Windows 10.0.19041)"
+        ],
+        "x-ms-client-request-id": "c5bff364-3bd3-fe30-61b7-34202eca6519",
+        "x-ms-date": "Fri, 19 Feb 2021 19:12:00 GMT",
         "x-ms-return-client-request-id": "true",
         "x-ms-version": "2020-06-12"
       },
@@ -792,153 +501,96 @@
       "StatusCode": 202,
       "ResponseHeaders": {
         "Content-Length": "0",
-<<<<<<< HEAD
-        "Date": "Tue, 02 Feb 2021 21:27:21 GMT",
-=======
-        "Date": "Wed, 17 Feb 2021 22:31:49 GMT",
->>>>>>> 1814567d
-        "Server": [
-          "Windows-Azure-Blob/1.0",
-          "Microsoft-HTTPAPI/2.0"
-        ],
-        "x-ms-client-request-id": "b289ddfe-7b01-9029-527e-a2e81105a2a0",
-<<<<<<< HEAD
-        "x-ms-request-id": "c8f50667-d01e-0044-0faa-f9f560000000",
-=======
-        "x-ms-request-id": "d1084f11-e01e-003d-307c-050944000000",
->>>>>>> 1814567d
-        "x-ms-version": "2020-06-12"
-      },
-      "ResponseBody": []
-    },
-    {
-      "RequestUri": "https://seannse.blob.core.windows.net/test-filesystem-7ffec9b0-9c95-5d4a-2f6c-68c9f424504e?restype=container",
-      "RequestMethod": "PUT",
-      "RequestHeaders": {
-        "Accept": "application/xml",
-        "Authorization": "Sanitized",
-<<<<<<< HEAD
-        "traceparent": "00-0866ead1a6a40649a394642005b34250-794c569202dedd45-00",
-        "User-Agent": [
-          "azsdk-net-Storage.Files.DataLake/12.7.0-alpha.20210202.1",
-          "(.NET 5.0.2; Microsoft Windows 10.0.19042)"
+        "Date": "Fri, 19 Feb 2021 19:11:59 GMT",
+        "Server": [
+          "Windows-Azure-Blob/1.0",
+          "Microsoft-HTTPAPI/2.0"
+        ],
+        "x-ms-client-request-id": "c5bff364-3bd3-fe30-61b7-34202eca6519",
+        "x-ms-request-id": "2e69bf9b-201e-00a4-44f3-0676f9000000",
+        "x-ms-version": "2020-06-12"
+      },
+      "ResponseBody": []
+    },
+    {
+      "RequestUri": "https://seannse.blob.core.windows.net/test-filesystem-354f75ee-e109-1abb-ceb3-818e6438fdcd?restype=container",
+      "RequestMethod": "PUT",
+      "RequestHeaders": {
+        "Accept": "application/xml",
+        "Authorization": "Sanitized",
+        "traceparent": "00-9e5a7a322c706d4bb91e5793512bc40e-c17326135d59b141-00",
+        "User-Agent": [
+          "azsdk-net-Storage.Files.DataLake/12.7.0-alpha.20210219.1",
+          "(.NET 5.0.3; Microsoft Windows 10.0.19041)"
         ],
         "x-ms-blob-public-access": "container",
-        "x-ms-client-request-id": "06f0c871-3e98-62ec-922b-8294135f9c2e",
-        "x-ms-date": "Tue, 02 Feb 2021 21:27:21 GMT",
-=======
-        "traceparent": "00-203371fd125cae4f838e7c11f4593ebc-60bb13b861c01c41-00",
-        "User-Agent": [
-          "azsdk-net-Storage.Files.DataLake/12.7.0-alpha.20210217.1",
-          "(.NET 5.0.3; Microsoft Windows 10.0.19042)"
-        ],
-        "x-ms-blob-public-access": "container",
-        "x-ms-client-request-id": "06f0c871-3e98-62ec-922b-8294135f9c2e",
-        "x-ms-date": "Wed, 17 Feb 2021 22:31:50 GMT",
->>>>>>> 1814567d
-        "x-ms-return-client-request-id": "true",
-        "x-ms-version": "2020-06-12"
-      },
-      "RequestBody": null,
-      "StatusCode": 201,
-      "ResponseHeaders": {
-        "Content-Length": "0",
-<<<<<<< HEAD
-        "Date": "Tue, 02 Feb 2021 21:27:21 GMT",
-        "ETag": "\u00220x8D8C7C153EBAD00\u0022",
-        "Last-Modified": "Tue, 02 Feb 2021 21:27:22 GMT",
-=======
-        "Date": "Wed, 17 Feb 2021 22:31:49 GMT",
-        "ETag": "\u00220x8D8D393D1859BFB\u0022",
-        "Last-Modified": "Wed, 17 Feb 2021 22:31:50 GMT",
->>>>>>> 1814567d
-        "Server": [
-          "Windows-Azure-Blob/1.0",
-          "Microsoft-HTTPAPI/2.0"
-        ],
-        "x-ms-client-request-id": "06f0c871-3e98-62ec-922b-8294135f9c2e",
-<<<<<<< HEAD
-        "x-ms-request-id": "c8a42d1a-001e-00a3-0faa-f91a9a000000",
-=======
-        "x-ms-request-id": "d690962f-701e-0086-4d7c-05b3e6000000",
->>>>>>> 1814567d
-        "x-ms-version": "2020-06-12"
-      },
-      "ResponseBody": []
-    },
-    {
-      "RequestUri": "https://seannse.dfs.core.windows.net/test-filesystem-7ffec9b0-9c95-5d4a-2f6c-68c9f424504e/test-file-6e32532d-c0bc-35d9-f32d-fd7baf8cdbc4?resource=file",
+        "x-ms-client-request-id": "3c98b5ba-e557-82a1-38a5-f71fbaa29929",
+        "x-ms-date": "Fri, 19 Feb 2021 19:12:00 GMT",
+        "x-ms-return-client-request-id": "true",
+        "x-ms-version": "2020-06-12"
+      },
+      "RequestBody": null,
+      "StatusCode": 201,
+      "ResponseHeaders": {
+        "Content-Length": "0",
+        "Date": "Fri, 19 Feb 2021 19:11:59 GMT",
+        "ETag": "\u00220x8D8D50A3B6B72BF\u0022",
+        "Last-Modified": "Fri, 19 Feb 2021 19:11:59 GMT",
+        "Server": [
+          "Windows-Azure-Blob/1.0",
+          "Microsoft-HTTPAPI/2.0"
+        ],
+        "x-ms-client-request-id": "3c98b5ba-e557-82a1-38a5-f71fbaa29929",
+        "x-ms-request-id": "2e69c069-201e-00a4-06f3-0676f9000000",
+        "x-ms-version": "2020-06-12"
+      },
+      "ResponseBody": []
+    },
+    {
+      "RequestUri": "https://seannse.dfs.core.windows.net/test-filesystem-354f75ee-e109-1abb-ceb3-818e6438fdcd/test-file-15ac67ba-373c-8713-e48a-eb1cd9624cf0?resource=file",
       "RequestMethod": "PUT",
       "RequestHeaders": {
         "Accept": "application/json",
         "Authorization": "Sanitized",
-<<<<<<< HEAD
-        "traceparent": "00-4fb6876d7846e04581c704bf47511ff6-6481b0084adce64c-00",
-        "User-Agent": [
-          "azsdk-net-Storage.Files.DataLake/12.7.0-alpha.20210202.1",
-          "(.NET 5.0.2; Microsoft Windows 10.0.19042)"
-        ],
-        "x-ms-client-request-id": "2e90be7c-e438-b0fc-efba-136b4070b205",
-        "x-ms-date": "Tue, 02 Feb 2021 21:27:21 GMT",
-=======
-        "traceparent": "00-a688955397c88c4cb4bf5cb4bb49bb46-bcc765110f403041-00",
-        "User-Agent": [
-          "azsdk-net-Storage.Files.DataLake/12.7.0-alpha.20210217.1",
-          "(.NET 5.0.3; Microsoft Windows 10.0.19042)"
-        ],
-        "x-ms-client-request-id": "2e90be7c-e438-b0fc-efba-136b4070b205",
-        "x-ms-date": "Wed, 17 Feb 2021 22:31:50 GMT",
->>>>>>> 1814567d
-        "x-ms-return-client-request-id": "true",
-        "x-ms-version": "2020-06-12"
-      },
-      "RequestBody": null,
-      "StatusCode": 201,
-      "ResponseHeaders": {
-        "Content-Length": "0",
-<<<<<<< HEAD
-        "Date": "Tue, 02 Feb 2021 21:27:21 GMT",
-        "ETag": "\u00220x8D8C7C15425767E\u0022",
-        "Last-Modified": "Tue, 02 Feb 2021 21:27:22 GMT",
-=======
-        "Date": "Wed, 17 Feb 2021 22:31:50 GMT",
-        "ETag": "\u00220x8D8D393D1C06889\u0022",
-        "Last-Modified": "Wed, 17 Feb 2021 22:31:50 GMT",
->>>>>>> 1814567d
+        "traceparent": "00-b083322a8fc9494198feb45664d50739-55d5eb1c9a42ec45-00",
+        "User-Agent": [
+          "azsdk-net-Storage.Files.DataLake/12.7.0-alpha.20210219.1",
+          "(.NET 5.0.3; Microsoft Windows 10.0.19041)"
+        ],
+        "x-ms-client-request-id": "669ede53-f931-8362-a111-57ccfa84a8d6",
+        "x-ms-date": "Fri, 19 Feb 2021 19:12:00 GMT",
+        "x-ms-return-client-request-id": "true",
+        "x-ms-version": "2020-06-12"
+      },
+      "RequestBody": null,
+      "StatusCode": 201,
+      "ResponseHeaders": {
+        "Content-Length": "0",
+        "Date": "Fri, 19 Feb 2021 19:11:58 GMT",
+        "ETag": "\u00220x8D8D50A3B7AADB8\u0022",
+        "Last-Modified": "Fri, 19 Feb 2021 19:11:59 GMT",
         "Server": [
           "Windows-Azure-HDFS/1.0",
           "Microsoft-HTTPAPI/2.0"
         ],
-        "x-ms-client-request-id": "2e90be7c-e438-b0fc-efba-136b4070b205",
-<<<<<<< HEAD
-        "x-ms-request-id": "4829c0e8-401f-0079-3faa-f9837b000000",
-=======
-        "x-ms-request-id": "ab2ba0fe-d01f-007b-477c-053dc3000000",
->>>>>>> 1814567d
-        "x-ms-version": "2020-06-12"
-      },
-      "ResponseBody": []
-    },
-    {
-      "RequestUri": "https://seannse.blob.core.windows.net/test-filesystem-7ffec9b0-9c95-5d4a-2f6c-68c9f424504e/test-file-6e32532d-c0bc-35d9-f32d-fd7baf8cdbc4",
+        "x-ms-client-request-id": "669ede53-f931-8362-a111-57ccfa84a8d6",
+        "x-ms-request-id": "6f4b7e68-e01f-004f-7cf3-060e0b000000",
+        "x-ms-version": "2020-06-12"
+      },
+      "ResponseBody": []
+    },
+    {
+      "RequestUri": "https://seannse.blob.core.windows.net/test-filesystem-354f75ee-e109-1abb-ceb3-818e6438fdcd/test-file-15ac67ba-373c-8713-e48a-eb1cd9624cf0",
       "RequestMethod": "HEAD",
       "RequestHeaders": {
         "Accept": "application/xml",
         "Authorization": "Sanitized",
         "User-Agent": [
-<<<<<<< HEAD
-          "azsdk-net-Storage.Files.DataLake/12.7.0-alpha.20210202.1",
-          "(.NET 5.0.2; Microsoft Windows 10.0.19042)"
-        ],
-        "x-ms-client-request-id": "3a4a4934-59c6-0b1a-c4ac-917c2b263fb1",
-        "x-ms-date": "Tue, 02 Feb 2021 21:27:22 GMT",
-=======
-          "azsdk-net-Storage.Files.DataLake/12.7.0-alpha.20210217.1",
-          "(.NET 5.0.3; Microsoft Windows 10.0.19042)"
-        ],
-        "x-ms-client-request-id": "3a4a4934-59c6-0b1a-c4ac-917c2b263fb1",
-        "x-ms-date": "Wed, 17 Feb 2021 22:31:50 GMT",
->>>>>>> 1814567d
+          "azsdk-net-Storage.Files.DataLake/12.7.0-alpha.20210219.1",
+          "(.NET 5.0.3; Microsoft Windows 10.0.19041)"
+        ],
+        "x-ms-client-request-id": "69081f63-33f6-6ad9-54a5-75155b3241ef",
+        "x-ms-date": "Fri, 19 Feb 2021 19:12:00 GMT",
         "x-ms-return-client-request-id": "true",
         "x-ms-version": "2020-06-12"
       },
@@ -948,15 +600,9 @@
         "Accept-Ranges": "bytes",
         "Content-Length": "0",
         "Content-Type": "application/octet-stream",
-<<<<<<< HEAD
-        "Date": "Tue, 02 Feb 2021 21:27:22 GMT",
-        "ETag": "\u00220x8D8C7C15425767E\u0022",
-        "Last-Modified": "Tue, 02 Feb 2021 21:27:22 GMT",
-=======
-        "Date": "Wed, 17 Feb 2021 22:31:50 GMT",
-        "ETag": "\u00220x8D8D393D1C06889\u0022",
-        "Last-Modified": "Wed, 17 Feb 2021 22:31:50 GMT",
->>>>>>> 1814567d
+        "Date": "Fri, 19 Feb 2021 19:11:59 GMT",
+        "ETag": "\u00220x8D8D50A3B7AADB8\u0022",
+        "Last-Modified": "Fri, 19 Feb 2021 19:11:59 GMT",
         "Server": [
           "Windows-Azure-Blob/1.0",
           "Microsoft-HTTPAPI/2.0"
@@ -964,109 +610,70 @@
         "x-ms-access-tier": "Hot",
         "x-ms-access-tier-inferred": "true",
         "x-ms-blob-type": "BlockBlob",
-        "x-ms-client-request-id": "3a4a4934-59c6-0b1a-c4ac-917c2b263fb1",
-<<<<<<< HEAD
-        "x-ms-creation-time": "Tue, 02 Feb 2021 21:27:22 GMT",
-=======
-        "x-ms-creation-time": "Wed, 17 Feb 2021 22:31:50 GMT",
->>>>>>> 1814567d
+        "x-ms-client-request-id": "69081f63-33f6-6ad9-54a5-75155b3241ef",
+        "x-ms-creation-time": "Fri, 19 Feb 2021 19:11:59 GMT",
         "x-ms-group": "$superuser",
         "x-ms-lease-state": "available",
         "x-ms-lease-status": "unlocked",
         "x-ms-owner": "$superuser",
         "x-ms-permissions": "rw-r-----",
-<<<<<<< HEAD
-        "x-ms-request-id": "c8a42fe8-001e-00a3-24aa-f91a9a000000",
-=======
-        "x-ms-request-id": "d69096b8-701e-0086-437c-05b3e6000000",
->>>>>>> 1814567d
+        "x-ms-request-id": "2e69c1e3-201e-00a4-5ef3-0676f9000000",
         "x-ms-server-encrypted": "true",
         "x-ms-version": "2020-06-12"
       },
       "ResponseBody": []
     },
     {
-      "RequestUri": "https://seannse.blob.core.windows.net/test-filesystem-7ffec9b0-9c95-5d4a-2f6c-68c9f424504e/test-file-6e32532d-c0bc-35d9-f32d-fd7baf8cdbc4?comp=lease",
-      "RequestMethod": "PUT",
-      "RequestHeaders": {
-        "Accept": "application/xml",
-        "Authorization": "Sanitized",
-<<<<<<< HEAD
-        "traceparent": "00-b7ee22afe31ae94d8f6cb3f021651d5c-631289991e04c244-00",
-        "User-Agent": [
-          "azsdk-net-Storage.Files.DataLake/12.7.0-alpha.20210202.1",
-          "(.NET 5.0.2; Microsoft Windows 10.0.19042)"
-        ],
-        "x-ms-client-request-id": "27a17385-03f3-15eb-c1f3-2c501b0f098d",
-        "x-ms-date": "Tue, 02 Feb 2021 21:27:22 GMT",
-=======
-        "traceparent": "00-cf2e53fe1425724094d7a80a5e5beec8-707a5fa978f5e344-00",
-        "User-Agent": [
-          "azsdk-net-Storage.Files.DataLake/12.7.0-alpha.20210217.1",
-          "(.NET 5.0.3; Microsoft Windows 10.0.19042)"
-        ],
-        "x-ms-client-request-id": "27a17385-03f3-15eb-c1f3-2c501b0f098d",
-        "x-ms-date": "Wed, 17 Feb 2021 22:31:50 GMT",
->>>>>>> 1814567d
+      "RequestUri": "https://seannse.blob.core.windows.net/test-filesystem-354f75ee-e109-1abb-ceb3-818e6438fdcd/test-file-15ac67ba-373c-8713-e48a-eb1cd9624cf0?comp=lease",
+      "RequestMethod": "PUT",
+      "RequestHeaders": {
+        "Accept": "application/xml",
+        "Authorization": "Sanitized",
+        "traceparent": "00-9add90b2a939a447aad9f4201afa4857-e642e941e843a642-00",
+        "User-Agent": [
+          "azsdk-net-Storage.Files.DataLake/12.7.0-alpha.20210219.1",
+          "(.NET 5.0.3; Microsoft Windows 10.0.19041)"
+        ],
+        "x-ms-client-request-id": "22ccaa88-ada9-4c7d-695e-a71e6fa9504d",
+        "x-ms-date": "Fri, 19 Feb 2021 19:12:00 GMT",
         "x-ms-lease-action": "acquire",
         "x-ms-lease-duration": "15",
-        "x-ms-proposed-lease-id": "637bbe50-7107-e4f9-9dbb-b8d5713e3db1",
-        "x-ms-return-client-request-id": "true",
-        "x-ms-version": "2020-06-12"
-      },
-      "RequestBody": null,
-      "StatusCode": 201,
-      "ResponseHeaders": {
-        "Content-Length": "0",
-<<<<<<< HEAD
-        "Date": "Tue, 02 Feb 2021 21:27:22 GMT",
-        "ETag": "\u00220x8D8C7C15425767E\u0022",
-        "Last-Modified": "Tue, 02 Feb 2021 21:27:22 GMT",
-=======
-        "Date": "Wed, 17 Feb 2021 22:31:50 GMT",
-        "ETag": "\u00220x8D8D393D1C06889\u0022",
-        "Last-Modified": "Wed, 17 Feb 2021 22:31:50 GMT",
->>>>>>> 1814567d
-        "Server": [
-          "Windows-Azure-Blob/1.0",
-          "Microsoft-HTTPAPI/2.0"
-        ],
-        "x-ms-client-request-id": "27a17385-03f3-15eb-c1f3-2c501b0f098d",
-        "x-ms-lease-id": "637bbe50-7107-e4f9-9dbb-b8d5713e3db1",
-<<<<<<< HEAD
-        "x-ms-request-id": "c8a43060-001e-00a3-12aa-f91a9a000000",
-=======
-        "x-ms-request-id": "d69096c8-701e-0086-527c-05b3e6000000",
->>>>>>> 1814567d
-        "x-ms-version": "2020-06-12"
-      },
-      "ResponseBody": []
-    },
-    {
-      "RequestUri": "https://seannse.blob.core.windows.net/test-filesystem-7ffec9b0-9c95-5d4a-2f6c-68c9f424504e/test-file-6e32532d-c0bc-35d9-f32d-fd7baf8cdbc4?comp=lease",
-      "RequestMethod": "PUT",
-      "RequestHeaders": {
-        "Accept": "application/xml",
-        "Authorization": "Sanitized",
-<<<<<<< HEAD
-        "If-Match": "\u00220x8D8C7C15425767E\u0022",
-        "traceparent": "00-ea317da498d82f41b6803b924fae27b2-23ab11fce7cef74b-00",
-        "User-Agent": [
-          "azsdk-net-Storage.Files.DataLake/12.7.0-alpha.20210202.1",
-          "(.NET 5.0.2; Microsoft Windows 10.0.19042)"
-        ],
-        "x-ms-client-request-id": "b8f73dfe-1884-7abd-76e6-a37e93b88821",
-        "x-ms-date": "Tue, 02 Feb 2021 21:27:22 GMT",
-=======
-        "If-Match": "0x8D8D393D1C06889",
-        "traceparent": "00-9637b82e1ca3e0418733169f430492c0-8d9e3b1715f2364c-00",
-        "User-Agent": [
-          "azsdk-net-Storage.Files.DataLake/12.7.0-alpha.20210217.1",
-          "(.NET 5.0.3; Microsoft Windows 10.0.19042)"
-        ],
-        "x-ms-client-request-id": "b8f73dfe-1884-7abd-76e6-a37e93b88821",
-        "x-ms-date": "Wed, 17 Feb 2021 22:31:50 GMT",
->>>>>>> 1814567d
+        "x-ms-proposed-lease-id": "d77a0658-e9ce-f88a-f01c-9d3041b21773",
+        "x-ms-return-client-request-id": "true",
+        "x-ms-version": "2020-06-12"
+      },
+      "RequestBody": null,
+      "StatusCode": 201,
+      "ResponseHeaders": {
+        "Content-Length": "0",
+        "Date": "Fri, 19 Feb 2021 19:11:59 GMT",
+        "ETag": "\u00220x8D8D50A3B7AADB8\u0022",
+        "Last-Modified": "Fri, 19 Feb 2021 19:11:59 GMT",
+        "Server": [
+          "Windows-Azure-Blob/1.0",
+          "Microsoft-HTTPAPI/2.0"
+        ],
+        "x-ms-client-request-id": "22ccaa88-ada9-4c7d-695e-a71e6fa9504d",
+        "x-ms-lease-id": "d77a0658-e9ce-f88a-f01c-9d3041b21773",
+        "x-ms-request-id": "2e69c29e-201e-00a4-09f3-0676f9000000",
+        "x-ms-version": "2020-06-12"
+      },
+      "ResponseBody": []
+    },
+    {
+      "RequestUri": "https://seannse.blob.core.windows.net/test-filesystem-354f75ee-e109-1abb-ceb3-818e6438fdcd/test-file-15ac67ba-373c-8713-e48a-eb1cd9624cf0?comp=lease",
+      "RequestMethod": "PUT",
+      "RequestHeaders": {
+        "Accept": "application/xml",
+        "Authorization": "Sanitized",
+        "If-Match": "0x8D8D50A3B7AADB8",
+        "traceparent": "00-865031b8345f3e4caab6b106ccee4232-5be4d9ca1a4c2145-00",
+        "User-Agent": [
+          "azsdk-net-Storage.Files.DataLake/12.7.0-alpha.20210219.1",
+          "(.NET 5.0.3; Microsoft Windows 10.0.19041)"
+        ],
+        "x-ms-client-request-id": "b08d2f16-1e65-4c45-65ff-4d5d06f2029f",
+        "x-ms-date": "Fri, 19 Feb 2021 19:12:00 GMT",
         "x-ms-lease-action": "break",
         "x-ms-return-client-request-id": "true",
         "x-ms-version": "2020-06-12"
@@ -1075,53 +682,33 @@
       "StatusCode": 202,
       "ResponseHeaders": {
         "Content-Length": "0",
-<<<<<<< HEAD
-        "Date": "Tue, 02 Feb 2021 21:27:22 GMT",
-        "ETag": "\u00220x8D8C7C15425767E\u0022",
-        "Last-Modified": "Tue, 02 Feb 2021 21:27:22 GMT",
-=======
-        "Date": "Wed, 17 Feb 2021 22:31:50 GMT",
-        "ETag": "\u00220x8D8D393D1C06889\u0022",
-        "Last-Modified": "Wed, 17 Feb 2021 22:31:50 GMT",
->>>>>>> 1814567d
-        "Server": [
-          "Windows-Azure-Blob/1.0",
-          "Microsoft-HTTPAPI/2.0"
-        ],
-        "x-ms-client-request-id": "b8f73dfe-1884-7abd-76e6-a37e93b88821",
+        "Date": "Fri, 19 Feb 2021 19:11:59 GMT",
+        "ETag": "\u00220x8D8D50A3B7AADB8\u0022",
+        "Last-Modified": "Fri, 19 Feb 2021 19:11:59 GMT",
+        "Server": [
+          "Windows-Azure-Blob/1.0",
+          "Microsoft-HTTPAPI/2.0"
+        ],
+        "x-ms-client-request-id": "b08d2f16-1e65-4c45-65ff-4d5d06f2029f",
         "x-ms-lease-time": "0",
-<<<<<<< HEAD
-        "x-ms-request-id": "c8a430c0-001e-00a3-70aa-f91a9a000000",
-=======
-        "x-ms-request-id": "d69096db-701e-0086-617c-05b3e6000000",
->>>>>>> 1814567d
-        "x-ms-version": "2020-06-12"
-      },
-      "ResponseBody": []
-    },
-    {
-      "RequestUri": "https://seannse.blob.core.windows.net/test-filesystem-7ffec9b0-9c95-5d4a-2f6c-68c9f424504e?restype=container",
+        "x-ms-request-id": "2e69c338-201e-00a4-1af3-0676f9000000",
+        "x-ms-version": "2020-06-12"
+      },
+      "ResponseBody": []
+    },
+    {
+      "RequestUri": "https://seannse.blob.core.windows.net/test-filesystem-354f75ee-e109-1abb-ceb3-818e6438fdcd?restype=container",
       "RequestMethod": "DELETE",
       "RequestHeaders": {
         "Accept": "application/xml",
         "Authorization": "Sanitized",
-<<<<<<< HEAD
-        "traceparent": "00-2a19a69b52f12546ab2163f3327db6b1-a170a1b4c13f6a45-00",
-        "User-Agent": [
-          "azsdk-net-Storage.Files.DataLake/12.7.0-alpha.20210202.1",
-          "(.NET 5.0.2; Microsoft Windows 10.0.19042)"
-        ],
-        "x-ms-client-request-id": "dd52e81d-5018-4f08-cc81-5f662d54df87",
-        "x-ms-date": "Tue, 02 Feb 2021 21:27:22 GMT",
-=======
-        "traceparent": "00-379e4298f60cd84ead49d361d9b81a2f-997b522a71ac3c46-00",
-        "User-Agent": [
-          "azsdk-net-Storage.Files.DataLake/12.7.0-alpha.20210217.1",
-          "(.NET 5.0.3; Microsoft Windows 10.0.19042)"
-        ],
-        "x-ms-client-request-id": "dd52e81d-5018-4f08-cc81-5f662d54df87",
-        "x-ms-date": "Wed, 17 Feb 2021 22:31:50 GMT",
->>>>>>> 1814567d
+        "traceparent": "00-7a2277166208524ebeba719c14950672-f43f30e38907a546-00",
+        "User-Agent": [
+          "azsdk-net-Storage.Files.DataLake/12.7.0-alpha.20210219.1",
+          "(.NET 5.0.3; Microsoft Windows 10.0.19041)"
+        ],
+        "x-ms-client-request-id": "40084ed0-a01c-efe7-d846-205e8fdaaf1a",
+        "x-ms-date": "Fri, 19 Feb 2021 19:12:00 GMT",
         "x-ms-return-client-request-id": "true",
         "x-ms-version": "2020-06-12"
       },
@@ -1129,214 +716,135 @@
       "StatusCode": 202,
       "ResponseHeaders": {
         "Content-Length": "0",
-<<<<<<< HEAD
-        "Date": "Tue, 02 Feb 2021 21:27:22 GMT",
-=======
-        "Date": "Wed, 17 Feb 2021 22:31:50 GMT",
->>>>>>> 1814567d
-        "Server": [
-          "Windows-Azure-Blob/1.0",
-          "Microsoft-HTTPAPI/2.0"
-        ],
-        "x-ms-client-request-id": "dd52e81d-5018-4f08-cc81-5f662d54df87",
-<<<<<<< HEAD
-        "x-ms-request-id": "c8a43154-001e-00a3-77aa-f91a9a000000",
-=======
-        "x-ms-request-id": "d69096ed-701e-0086-707c-05b3e6000000",
->>>>>>> 1814567d
-        "x-ms-version": "2020-06-12"
-      },
-      "ResponseBody": []
-    },
-    {
-      "RequestUri": "https://seannse.blob.core.windows.net/test-filesystem-8643e71d-2ac0-26bf-3843-18563071800b?restype=container",
-      "RequestMethod": "PUT",
-      "RequestHeaders": {
-        "Accept": "application/xml",
-        "Authorization": "Sanitized",
-<<<<<<< HEAD
-        "traceparent": "00-9a827a61f8ec3745a929796dda1b2d29-7ea5ef0a53443243-00",
-        "User-Agent": [
-          "azsdk-net-Storage.Files.DataLake/12.7.0-alpha.20210202.1",
-          "(.NET 5.0.2; Microsoft Windows 10.0.19042)"
+        "Date": "Fri, 19 Feb 2021 19:11:59 GMT",
+        "Server": [
+          "Windows-Azure-Blob/1.0",
+          "Microsoft-HTTPAPI/2.0"
+        ],
+        "x-ms-client-request-id": "40084ed0-a01c-efe7-d846-205e8fdaaf1a",
+        "x-ms-request-id": "2e69c405-201e-00a4-53f3-0676f9000000",
+        "x-ms-version": "2020-06-12"
+      },
+      "ResponseBody": []
+    },
+    {
+      "RequestUri": "https://seannse.blob.core.windows.net/test-filesystem-d1a98292-d1ea-0eef-46e2-3c4e0831c00f?restype=container",
+      "RequestMethod": "PUT",
+      "RequestHeaders": {
+        "Accept": "application/xml",
+        "Authorization": "Sanitized",
+        "traceparent": "00-a39d39863175c34a91a2bab294d6e0fe-cd57b94c10869145-00",
+        "User-Agent": [
+          "azsdk-net-Storage.Files.DataLake/12.7.0-alpha.20210219.1",
+          "(.NET 5.0.3; Microsoft Windows 10.0.19041)"
         ],
         "x-ms-blob-public-access": "container",
-        "x-ms-client-request-id": "132e5f4e-e526-f346-282b-a5d437b21e5b",
-        "x-ms-date": "Tue, 02 Feb 2021 21:27:22 GMT",
-=======
-        "traceparent": "00-bc4ad9081ea82349ba4782cdd8ffc492-09e868e34f134741-00",
-        "User-Agent": [
-          "azsdk-net-Storage.Files.DataLake/12.7.0-alpha.20210217.1",
-          "(.NET 5.0.3; Microsoft Windows 10.0.19042)"
-        ],
-        "x-ms-blob-public-access": "container",
-        "x-ms-client-request-id": "132e5f4e-e526-f346-282b-a5d437b21e5b",
-        "x-ms-date": "Wed, 17 Feb 2021 22:31:51 GMT",
->>>>>>> 1814567d
-        "x-ms-return-client-request-id": "true",
-        "x-ms-version": "2020-06-12"
-      },
-      "RequestBody": null,
-      "StatusCode": 201,
-      "ResponseHeaders": {
-        "Content-Length": "0",
-<<<<<<< HEAD
-        "Date": "Tue, 02 Feb 2021 21:27:22 GMT",
-        "ETag": "\u00220x8D8C7C154963653\u0022",
-        "Last-Modified": "Tue, 02 Feb 2021 21:27:23 GMT",
-=======
-        "Date": "Wed, 17 Feb 2021 22:31:50 GMT",
-        "ETag": "\u00220x8D8D393D22A1F16\u0022",
-        "Last-Modified": "Wed, 17 Feb 2021 22:31:51 GMT",
->>>>>>> 1814567d
-        "Server": [
-          "Windows-Azure-Blob/1.0",
-          "Microsoft-HTTPAPI/2.0"
-        ],
-        "x-ms-client-request-id": "132e5f4e-e526-f346-282b-a5d437b21e5b",
-<<<<<<< HEAD
-        "x-ms-request-id": "ba1aa50a-201e-009b-2caa-f9be5a000000",
-=======
-        "x-ms-request-id": "35d0c8ee-701e-0062-2b7c-05bd78000000",
->>>>>>> 1814567d
-        "x-ms-version": "2020-06-12"
-      },
-      "ResponseBody": []
-    },
-    {
-      "RequestUri": "https://seannse.dfs.core.windows.net/test-filesystem-8643e71d-2ac0-26bf-3843-18563071800b/test-file-91ec5300-34f3-7221-de57-6c164bbcad99?resource=file",
+        "x-ms-client-request-id": "0a81fb67-a0ac-ff24-5ff9-f9396398e6a6",
+        "x-ms-date": "Fri, 19 Feb 2021 19:12:00 GMT",
+        "x-ms-return-client-request-id": "true",
+        "x-ms-version": "2020-06-12"
+      },
+      "RequestBody": null,
+      "StatusCode": 201,
+      "ResponseHeaders": {
+        "Content-Length": "0",
+        "Date": "Fri, 19 Feb 2021 19:11:59 GMT",
+        "ETag": "\u00220x8D8D50A3BB7A57D\u0022",
+        "Last-Modified": "Fri, 19 Feb 2021 19:12:00 GMT",
+        "Server": [
+          "Windows-Azure-Blob/1.0",
+          "Microsoft-HTTPAPI/2.0"
+        ],
+        "x-ms-client-request-id": "0a81fb67-a0ac-ff24-5ff9-f9396398e6a6",
+        "x-ms-request-id": "2e69c52b-201e-00a4-59f3-0676f9000000",
+        "x-ms-version": "2020-06-12"
+      },
+      "ResponseBody": []
+    },
+    {
+      "RequestUri": "https://seannse.dfs.core.windows.net/test-filesystem-d1a98292-d1ea-0eef-46e2-3c4e0831c00f/test-file-50d01185-f84d-d02f-ffcb-ad6aebcd27bd?resource=file",
       "RequestMethod": "PUT",
       "RequestHeaders": {
         "Accept": "application/json",
         "Authorization": "Sanitized",
-<<<<<<< HEAD
-        "traceparent": "00-1b3329ea47a3574d94e0e5cc63fc69bb-3d95ed66c842ad4c-00",
-        "User-Agent": [
-          "azsdk-net-Storage.Files.DataLake/12.7.0-alpha.20210202.1",
-          "(.NET 5.0.2; Microsoft Windows 10.0.19042)"
-        ],
-        "x-ms-client-request-id": "2502838b-f5b2-1a58-3dbc-35cf792fa76b",
-        "x-ms-date": "Tue, 02 Feb 2021 21:27:22 GMT",
-=======
-        "traceparent": "00-10f0971f0941a3429e185fafc6899dd2-3cd8d5f2d65bd04a-00",
-        "User-Agent": [
-          "azsdk-net-Storage.Files.DataLake/12.7.0-alpha.20210217.1",
-          "(.NET 5.0.3; Microsoft Windows 10.0.19042)"
-        ],
-        "x-ms-client-request-id": "2502838b-f5b2-1a58-3dbc-35cf792fa76b",
-        "x-ms-date": "Wed, 17 Feb 2021 22:31:51 GMT",
->>>>>>> 1814567d
-        "x-ms-return-client-request-id": "true",
-        "x-ms-version": "2020-06-12"
-      },
-      "RequestBody": null,
-      "StatusCode": 201,
-      "ResponseHeaders": {
-        "Content-Length": "0",
-<<<<<<< HEAD
-        "Date": "Tue, 02 Feb 2021 21:27:23 GMT",
-        "ETag": "\u00220x8D8C7C154D53698\u0022",
-        "Last-Modified": "Tue, 02 Feb 2021 21:27:23 GMT",
-=======
-        "Date": "Wed, 17 Feb 2021 22:31:51 GMT",
-        "ETag": "\u00220x8D8D393D2658FE7\u0022",
-        "Last-Modified": "Wed, 17 Feb 2021 22:31:51 GMT",
->>>>>>> 1814567d
+        "traceparent": "00-dd410cf8d73a5c46a0d3836c969801b0-9435919bfd5adf40-00",
+        "User-Agent": [
+          "azsdk-net-Storage.Files.DataLake/12.7.0-alpha.20210219.1",
+          "(.NET 5.0.3; Microsoft Windows 10.0.19041)"
+        ],
+        "x-ms-client-request-id": "d69c3e99-cab8-6e4c-cbb0-0ae1f2ba1391",
+        "x-ms-date": "Fri, 19 Feb 2021 19:12:00 GMT",
+        "x-ms-return-client-request-id": "true",
+        "x-ms-version": "2020-06-12"
+      },
+      "RequestBody": null,
+      "StatusCode": 201,
+      "ResponseHeaders": {
+        "Content-Length": "0",
+        "Date": "Fri, 19 Feb 2021 19:11:59 GMT",
+        "ETag": "\u00220x8D8D50A3BC68C30\u0022",
+        "Last-Modified": "Fri, 19 Feb 2021 19:12:00 GMT",
         "Server": [
           "Windows-Azure-HDFS/1.0",
           "Microsoft-HTTPAPI/2.0"
         ],
-        "x-ms-client-request-id": "2502838b-f5b2-1a58-3dbc-35cf792fa76b",
-<<<<<<< HEAD
-        "x-ms-request-id": "730337a7-501f-005a-40aa-f919b8000000",
-=======
-        "x-ms-request-id": "87d4d6bb-f01f-006c-2f7c-0594c8000000",
->>>>>>> 1814567d
-        "x-ms-version": "2020-06-12"
-      },
-      "ResponseBody": []
-    },
-    {
-      "RequestUri": "https://seannse.blob.core.windows.net/test-filesystem-8643e71d-2ac0-26bf-3843-18563071800b/test-file-91ec5300-34f3-7221-de57-6c164bbcad99?comp=lease",
-      "RequestMethod": "PUT",
-      "RequestHeaders": {
-        "Accept": "application/xml",
-        "Authorization": "Sanitized",
-<<<<<<< HEAD
-        "traceparent": "00-78096a10175fc94697f7550e8cb8ad77-e760fbdb3d2e8548-00",
-        "User-Agent": [
-          "azsdk-net-Storage.Files.DataLake/12.7.0-alpha.20210202.1",
-          "(.NET 5.0.2; Microsoft Windows 10.0.19042)"
-        ],
-        "x-ms-client-request-id": "fbbc17c6-491b-3dbc-6a6e-b75bb8d26856",
-        "x-ms-date": "Tue, 02 Feb 2021 21:27:23 GMT",
-=======
-        "traceparent": "00-afea91dd45ea154bb0da263576f7510d-52d7548c2d98fd49-00",
-        "User-Agent": [
-          "azsdk-net-Storage.Files.DataLake/12.7.0-alpha.20210217.1",
-          "(.NET 5.0.3; Microsoft Windows 10.0.19042)"
-        ],
-        "x-ms-client-request-id": "fbbc17c6-491b-3dbc-6a6e-b75bb8d26856",
-        "x-ms-date": "Wed, 17 Feb 2021 22:31:51 GMT",
->>>>>>> 1814567d
+        "x-ms-client-request-id": "d69c3e99-cab8-6e4c-cbb0-0ae1f2ba1391",
+        "x-ms-request-id": "6f4b7ea7-e01f-004f-3bf3-060e0b000000",
+        "x-ms-version": "2020-06-12"
+      },
+      "ResponseBody": []
+    },
+    {
+      "RequestUri": "https://seannse.blob.core.windows.net/test-filesystem-d1a98292-d1ea-0eef-46e2-3c4e0831c00f/test-file-50d01185-f84d-d02f-ffcb-ad6aebcd27bd?comp=lease",
+      "RequestMethod": "PUT",
+      "RequestHeaders": {
+        "Accept": "application/xml",
+        "Authorization": "Sanitized",
+        "traceparent": "00-ba237c780459a94d8d7f609e197d8d00-5b5ee1bda8d9ef43-00",
+        "User-Agent": [
+          "azsdk-net-Storage.Files.DataLake/12.7.0-alpha.20210219.1",
+          "(.NET 5.0.3; Microsoft Windows 10.0.19041)"
+        ],
+        "x-ms-client-request-id": "8c1ec67a-b9d7-c0da-49cc-28d5948bce8c",
+        "x-ms-date": "Fri, 19 Feb 2021 19:12:00 GMT",
         "x-ms-lease-action": "acquire",
         "x-ms-lease-duration": "15",
-        "x-ms-proposed-lease-id": "6b180b7e-4dab-9318-6e57-3c85b1e76ba9",
-        "x-ms-return-client-request-id": "true",
-        "x-ms-version": "2020-06-12"
-      },
-      "RequestBody": null,
-      "StatusCode": 201,
-      "ResponseHeaders": {
-        "Content-Length": "0",
-<<<<<<< HEAD
-        "Date": "Tue, 02 Feb 2021 21:27:23 GMT",
-        "ETag": "\u00220x8D8C7C154D53698\u0022",
-        "Last-Modified": "Tue, 02 Feb 2021 21:27:23 GMT",
-=======
-        "Date": "Wed, 17 Feb 2021 22:31:51 GMT",
-        "ETag": "\u00220x8D8D393D2658FE7\u0022",
-        "Last-Modified": "Wed, 17 Feb 2021 22:31:51 GMT",
->>>>>>> 1814567d
-        "Server": [
-          "Windows-Azure-Blob/1.0",
-          "Microsoft-HTTPAPI/2.0"
-        ],
-        "x-ms-client-request-id": "fbbc17c6-491b-3dbc-6a6e-b75bb8d26856",
-        "x-ms-lease-id": "6b180b7e-4dab-9318-6e57-3c85b1e76ba9",
-<<<<<<< HEAD
-        "x-ms-request-id": "ba1aa7fd-201e-009b-6faa-f9be5a000000",
-=======
-        "x-ms-request-id": "35d0cad1-701e-0062-5a7c-05bd78000000",
->>>>>>> 1814567d
-        "x-ms-version": "2020-06-12"
-      },
-      "ResponseBody": []
-    },
-    {
-      "RequestUri": "https://seannse.blob.core.windows.net/test-filesystem-8643e71d-2ac0-26bf-3843-18563071800b/test-file-91ec5300-34f3-7221-de57-6c164bbcad99?comp=lease",
+        "x-ms-proposed-lease-id": "c0713cd2-d9b0-cff5-ade3-35c0a03e07b6",
+        "x-ms-return-client-request-id": "true",
+        "x-ms-version": "2020-06-12"
+      },
+      "RequestBody": null,
+      "StatusCode": 201,
+      "ResponseHeaders": {
+        "Content-Length": "0",
+        "Date": "Fri, 19 Feb 2021 19:12:00 GMT",
+        "ETag": "\u00220x8D8D50A3BC68C30\u0022",
+        "Last-Modified": "Fri, 19 Feb 2021 19:12:00 GMT",
+        "Server": [
+          "Windows-Azure-Blob/1.0",
+          "Microsoft-HTTPAPI/2.0"
+        ],
+        "x-ms-client-request-id": "8c1ec67a-b9d7-c0da-49cc-28d5948bce8c",
+        "x-ms-lease-id": "c0713cd2-d9b0-cff5-ade3-35c0a03e07b6",
+        "x-ms-request-id": "2e69c6ed-201e-00a4-6bf3-0676f9000000",
+        "x-ms-version": "2020-06-12"
+      },
+      "ResponseBody": []
+    },
+    {
+      "RequestUri": "https://seannse.blob.core.windows.net/test-filesystem-d1a98292-d1ea-0eef-46e2-3c4e0831c00f/test-file-50d01185-f84d-d02f-ffcb-ad6aebcd27bd?comp=lease",
       "RequestMethod": "PUT",
       "RequestHeaders": {
         "Accept": "application/xml",
         "Authorization": "Sanitized",
         "If-None-Match": "\u0022garbage\u0022",
-<<<<<<< HEAD
-        "traceparent": "00-f99cd44f49ac874097b93aa9f0394795-6d87f0f0fc27c248-00",
-        "User-Agent": [
-          "azsdk-net-Storage.Files.DataLake/12.7.0-alpha.20210202.1",
-          "(.NET 5.0.2; Microsoft Windows 10.0.19042)"
-        ],
-        "x-ms-client-request-id": "9abf173a-702a-598d-494e-5e4bd08b0fa1",
-        "x-ms-date": "Tue, 02 Feb 2021 21:27:23 GMT",
-=======
-        "traceparent": "00-5daf8f5001234245acc7428da5372655-38dad9c6b6217d4e-00",
-        "User-Agent": [
-          "azsdk-net-Storage.Files.DataLake/12.7.0-alpha.20210217.1",
-          "(.NET 5.0.3; Microsoft Windows 10.0.19042)"
-        ],
-        "x-ms-client-request-id": "9abf173a-702a-598d-494e-5e4bd08b0fa1",
-        "x-ms-date": "Wed, 17 Feb 2021 22:31:51 GMT",
->>>>>>> 1814567d
+        "traceparent": "00-eb8173d37e42354780e48ab69d229538-92e70818b5275848-00",
+        "User-Agent": [
+          "azsdk-net-Storage.Files.DataLake/12.7.0-alpha.20210219.1",
+          "(.NET 5.0.3; Microsoft Windows 10.0.19041)"
+        ],
+        "x-ms-client-request-id": "d945d4e8-7b20-97de-480f-6364282f69cb",
+        "x-ms-date": "Fri, 19 Feb 2021 19:12:01 GMT",
         "x-ms-lease-action": "break",
         "x-ms-return-client-request-id": "true",
         "x-ms-version": "2020-06-12"
@@ -1345,53 +853,33 @@
       "StatusCode": 202,
       "ResponseHeaders": {
         "Content-Length": "0",
-<<<<<<< HEAD
-        "Date": "Tue, 02 Feb 2021 21:27:23 GMT",
-        "ETag": "\u00220x8D8C7C154D53698\u0022",
-        "Last-Modified": "Tue, 02 Feb 2021 21:27:23 GMT",
-=======
-        "Date": "Wed, 17 Feb 2021 22:31:51 GMT",
-        "ETag": "\u00220x8D8D393D2658FE7\u0022",
-        "Last-Modified": "Wed, 17 Feb 2021 22:31:51 GMT",
->>>>>>> 1814567d
-        "Server": [
-          "Windows-Azure-Blob/1.0",
-          "Microsoft-HTTPAPI/2.0"
-        ],
-        "x-ms-client-request-id": "9abf173a-702a-598d-494e-5e4bd08b0fa1",
+        "Date": "Fri, 19 Feb 2021 19:12:00 GMT",
+        "ETag": "\u00220x8D8D50A3BC68C30\u0022",
+        "Last-Modified": "Fri, 19 Feb 2021 19:12:00 GMT",
+        "Server": [
+          "Windows-Azure-Blob/1.0",
+          "Microsoft-HTTPAPI/2.0"
+        ],
+        "x-ms-client-request-id": "d945d4e8-7b20-97de-480f-6364282f69cb",
         "x-ms-lease-time": "0",
-<<<<<<< HEAD
-        "x-ms-request-id": "ba1aa893-201e-009b-77aa-f9be5a000000",
-=======
-        "x-ms-request-id": "35d0cb3d-701e-0062-3a7c-05bd78000000",
->>>>>>> 1814567d
-        "x-ms-version": "2020-06-12"
-      },
-      "ResponseBody": []
-    },
-    {
-      "RequestUri": "https://seannse.blob.core.windows.net/test-filesystem-8643e71d-2ac0-26bf-3843-18563071800b?restype=container",
+        "x-ms-request-id": "2e69c79d-201e-00a4-0df3-0676f9000000",
+        "x-ms-version": "2020-06-12"
+      },
+      "ResponseBody": []
+    },
+    {
+      "RequestUri": "https://seannse.blob.core.windows.net/test-filesystem-d1a98292-d1ea-0eef-46e2-3c4e0831c00f?restype=container",
       "RequestMethod": "DELETE",
       "RequestHeaders": {
         "Accept": "application/xml",
         "Authorization": "Sanitized",
-<<<<<<< HEAD
-        "traceparent": "00-2b7b5a96dc95214ea30c1dc2b6e9b05b-108004afa0862b43-00",
-        "User-Agent": [
-          "azsdk-net-Storage.Files.DataLake/12.7.0-alpha.20210202.1",
-          "(.NET 5.0.2; Microsoft Windows 10.0.19042)"
-        ],
-        "x-ms-client-request-id": "a1205f12-ce13-e12c-fdd2-2a5580652699",
-        "x-ms-date": "Tue, 02 Feb 2021 21:27:23 GMT",
-=======
-        "traceparent": "00-5046b0ed71f05e4f999cebf2288967f9-88aea7a1ff3f234a-00",
-        "User-Agent": [
-          "azsdk-net-Storage.Files.DataLake/12.7.0-alpha.20210217.1",
-          "(.NET 5.0.3; Microsoft Windows 10.0.19042)"
-        ],
-        "x-ms-client-request-id": "a1205f12-ce13-e12c-fdd2-2a5580652699",
-        "x-ms-date": "Wed, 17 Feb 2021 22:31:52 GMT",
->>>>>>> 1814567d
+        "traceparent": "00-3a28a7b8c810b84db1259dbd1222b37e-a908d413a5fa144c-00",
+        "User-Agent": [
+          "azsdk-net-Storage.Files.DataLake/12.7.0-alpha.20210219.1",
+          "(.NET 5.0.3; Microsoft Windows 10.0.19041)"
+        ],
+        "x-ms-client-request-id": "bfecfca9-f446-2d6c-75f7-87da02fb5907",
+        "x-ms-date": "Fri, 19 Feb 2021 19:12:01 GMT",
         "x-ms-return-client-request-id": "true",
         "x-ms-version": "2020-06-12"
       },
@@ -1399,33 +887,21 @@
       "StatusCode": 202,
       "ResponseHeaders": {
         "Content-Length": "0",
-<<<<<<< HEAD
-        "Date": "Tue, 02 Feb 2021 21:27:23 GMT",
-=======
-        "Date": "Wed, 17 Feb 2021 22:31:51 GMT",
->>>>>>> 1814567d
-        "Server": [
-          "Windows-Azure-Blob/1.0",
-          "Microsoft-HTTPAPI/2.0"
-        ],
-        "x-ms-client-request-id": "a1205f12-ce13-e12c-fdd2-2a5580652699",
-<<<<<<< HEAD
-        "x-ms-request-id": "ba1aa951-201e-009b-20aa-f9be5a000000",
-=======
-        "x-ms-request-id": "35d0cbb3-701e-0062-1c7c-05bd78000000",
->>>>>>> 1814567d
+        "Date": "Fri, 19 Feb 2021 19:12:00 GMT",
+        "Server": [
+          "Windows-Azure-Blob/1.0",
+          "Microsoft-HTTPAPI/2.0"
+        ],
+        "x-ms-client-request-id": "bfecfca9-f446-2d6c-75f7-87da02fb5907",
+        "x-ms-request-id": "2e69c867-201e-00a4-45f3-0676f9000000",
         "x-ms-version": "2020-06-12"
       },
       "ResponseBody": []
     }
   ],
   "Variables": {
-<<<<<<< HEAD
-    "DateTimeOffsetNow": "2021-02-02T15:27:18.3816771-06:00",
-=======
-    "DateTimeOffsetNow": "2021-02-17T16:31:47.0405227-06:00",
->>>>>>> 1814567d
-    "RandomSeed": "1920900542",
+    "DateTimeOffsetNow": "2021-02-19T13:11:59.0334412-06:00",
+    "RandomSeed": "1348309926",
     "Storage_TestConfigHierarchicalNamespace": "NamespaceTenant\nseannse\nU2FuaXRpemVk\nhttps://seannse.blob.core.windows.net\nhttps://seannse.file.core.windows.net\nhttps://seannse.queue.core.windows.net\nhttps://seannse.table.core.windows.net\n\n\n\n\nhttps://seannse-secondary.blob.core.windows.net\nhttps://seannse-secondary.file.core.windows.net\nhttps://seannse-secondary.queue.core.windows.net\nhttps://seannse-secondary.table.core.windows.net\n68390a19-a643-458b-b726-408abf67b4fc\nSanitized\n72f988bf-86f1-41af-91ab-2d7cd011db47\nhttps://login.microsoftonline.com/\nCloud\nBlobEndpoint=https://seannse.blob.core.windows.net/;QueueEndpoint=https://seannse.queue.core.windows.net/;FileEndpoint=https://seannse.file.core.windows.net/;BlobSecondaryEndpoint=https://seannse-secondary.blob.core.windows.net/;QueueSecondaryEndpoint=https://seannse-secondary.queue.core.windows.net/;FileSecondaryEndpoint=https://seannse-secondary.file.core.windows.net/;AccountName=seannse;AccountKey=Sanitized\n"
   }
 }