--- conflicted
+++ resolved
@@ -1,18 +1,18 @@
 {
   "Entries": [
     {
-      "RequestUri": "https://seannsecanary.blob.core.windows.net/test-filesystem-8ae1b199-6229-d47e-fd4e-00763d72ff97?restype=container",
+      "RequestUri": "https://seannsecanary.blob.core.windows.net/test-filesystem-b8f166ae-42ff-a237-d1a5-f8cb0daac86b?restype=container",
       "RequestMethod": "PUT",
       "RequestHeaders": {
         "Authorization": "Sanitized",
-        "traceparent": "00-148aea78c1d80e44a52956876671a88d-a0c5539ca2089047-00",
-        "User-Agent": [
-          "azsdk-net-Storage.Files.DataLake/12.5.0-alpha.20200929.1",
+        "traceparent": "00-a4d25d31ecd48a4291f4b08a5837801b-afbdce9608168148-00",
+        "User-Agent": [
+          "azsdk-net-Storage.Files.DataLake/12.5.0-alpha.20201012.1",
           "(.NET Core 4.6.29220.03; Microsoft Windows 10.0.19042 )"
         ],
         "x-ms-blob-public-access": "container",
-        "x-ms-client-request-id": "e8623253-cf52-fb13-c21a-151f104031d2",
-        "x-ms-date": "Tue, 29 Sep 2020 19:26:23 GMT",
+        "x-ms-client-request-id": "00111f49-568b-4ea6-78a6-55f295f74900",
+        "x-ms-date": "Mon, 12 Oct 2020 17:50:34 GMT",
         "x-ms-return-client-request-id": "true",
         "x-ms-version": "2020-02-10"
       },
@@ -20,37 +20,32 @@
       "StatusCode": 201,
       "ResponseHeaders": {
         "Content-Length": "0",
-        "Date": "Tue, 29 Sep 2020 19:26:22 GMT",
-        "ETag": "\u00220x8D864AD8CE96533\u0022",
-        "Last-Modified": "Tue, 29 Sep 2020 19:26:22 GMT",
-        "Server": [
-          "Windows-Azure-Blob/1.0",
-          "Microsoft-HTTPAPI/2.0"
-        ],
-        "x-ms-client-request-id": "e8623253-cf52-fb13-c21a-151f104031d2",
-<<<<<<< HEAD
-        "x-ms-request-id": "d09b7f59-701e-008a-2796-961611000000",
-        "x-ms-version": "2019-12-12"
-=======
-        "x-ms-request-id": "be150907-401e-0086-8063-565d3b000000",
-        "x-ms-version": "2020-02-10"
->>>>>>> 69ae8781
-      },
-      "ResponseBody": []
-    },
-    {
-      "RequestUri": "https://seannsecanary.dfs.core.windows.net/test-filesystem-8ae1b199-6229-d47e-fd4e-00763d72ff97/test-file-af3fe9c7-26f1-1b2b-10c8-d26d5d2de020?resource=file",
+        "Date": "Mon, 12 Oct 2020 17:50:36 GMT",
+        "ETag": "\u00220x8D86ED751AA1822\u0022",
+        "Last-Modified": "Mon, 12 Oct 2020 17:50:34 GMT",
+        "Server": [
+          "Windows-Azure-Blob/1.0",
+          "Microsoft-HTTPAPI/2.0"
+        ],
+        "x-ms-client-request-id": "00111f49-568b-4ea6-78a6-55f295f74900",
+        "x-ms-request-id": "323b8471-e01e-000e-38c0-a06410000000",
+        "x-ms-version": "2020-02-10"
+      },
+      "ResponseBody": []
+    },
+    {
+      "RequestUri": "https://seannsecanary.dfs.core.windows.net/test-filesystem-b8f166ae-42ff-a237-d1a5-f8cb0daac86b/test-file-bdeebfcf-4689-39ba-0d7f-f7c5d7c5eda0?resource=file",
       "RequestMethod": "PUT",
       "RequestHeaders": {
         "Authorization": "Sanitized",
         "If-None-Match": "*",
-        "traceparent": "00-7abe32eedb08804094d64f138ddd7f55-ae633ae504330a4a-00",
-        "User-Agent": [
-          "azsdk-net-Storage.Files.DataLake/12.5.0-alpha.20200929.1",
-          "(.NET Core 4.6.29220.03; Microsoft Windows 10.0.19042 )"
-        ],
-        "x-ms-client-request-id": "0bc20d2a-74cd-c41b-5020-b39cdef734a3",
-        "x-ms-date": "Tue, 29 Sep 2020 19:26:23 GMT",
+        "traceparent": "00-63d9f41b2ca0d6418ff88acce85a84bc-39d15fda60354542-00",
+        "User-Agent": [
+          "azsdk-net-Storage.Files.DataLake/12.5.0-alpha.20201012.1",
+          "(.NET Core 4.6.29220.03; Microsoft Windows 10.0.19042 )"
+        ],
+        "x-ms-client-request-id": "51654960-6280-ee42-a051-d80738acd4c0",
+        "x-ms-date": "Mon, 12 Oct 2020 17:50:37 GMT",
         "x-ms-return-client-request-id": "true",
         "x-ms-version": "2020-02-10"
       },
@@ -58,69 +53,64 @@
       "StatusCode": 201,
       "ResponseHeaders": {
         "Content-Length": "0",
-        "Date": "Tue, 29 Sep 2020 19:26:22 GMT",
-        "ETag": "\u00220x8D864AD8D387BA3\u0022",
-        "Last-Modified": "Tue, 29 Sep 2020 19:26:23 GMT",
+        "Date": "Mon, 12 Oct 2020 17:50:37 GMT",
+        "ETag": "\u00220x8D86ED753C9A604\u0022",
+        "Last-Modified": "Mon, 12 Oct 2020 17:50:37 GMT",
         "Server": [
           "Windows-Azure-HDFS/1.0",
           "Microsoft-HTTPAPI/2.0"
         ],
-        "x-ms-client-request-id": "0bc20d2a-74cd-c41b-5020-b39cdef734a3",
-<<<<<<< HEAD
-        "x-ms-request-id": "1795a37a-001f-0006-1796-967e1f000000",
-        "x-ms-version": "2019-12-12"
-=======
-        "x-ms-request-id": "0850b9f9-101f-0022-4663-56549d000000",
-        "x-ms-version": "2020-02-10"
->>>>>>> 69ae8781
-      },
-      "ResponseBody": []
-    },
-    {
-      "RequestUri": "https://seannsecanary.dfs.core.windows.net/test-filesystem-8ae1b199-6229-d47e-fd4e-00763d72ff97/test-file-af3fe9c7-26f1-1b2b-10c8-d26d5d2de020?action=append\u0026position=0",
+        "x-ms-client-request-id": "51654960-6280-ee42-a051-d80738acd4c0",
+        "x-ms-request-id": "30932aea-801f-006a-6cc0-a09588000000",
+        "x-ms-version": "2020-02-10"
+      },
+      "ResponseBody": []
+    },
+    {
+      "RequestUri": "https://seannsecanary.dfs.core.windows.net/test-filesystem-b8f166ae-42ff-a237-d1a5-f8cb0daac86b/test-file-bdeebfcf-4689-39ba-0d7f-f7c5d7c5eda0?action=append\u0026position=0",
       "RequestMethod": "PATCH",
       "RequestHeaders": {
         "Authorization": "Sanitized",
         "Content-Length": "1024",
-        "traceparent": "00-344f796f451f17438f317e8578b03d59-0434522249bf9c42-00",
-        "User-Agent": [
-          "azsdk-net-Storage.Files.DataLake/12.5.0-alpha.20200929.1",
-          "(.NET Core 4.6.29220.03; Microsoft Windows 10.0.19042 )"
-        ],
-        "x-ms-client-request-id": "ca11c896-43ab-b99b-ccf8-6f2c5a3f8c93",
-        "x-ms-date": "Tue, 29 Sep 2020 19:26:24 GMT",
-        "x-ms-return-client-request-id": "true",
-        "x-ms-version": "2020-02-10"
-      },
-      "RequestBody": "8AsiChAXRNqZfEXbaIEId4syiAqdrgMtB0fXivylnpQ69S8EHibCsKRlFnXgT7KOv1riKqXWgkIH9QPIP7rd9N2woXNSBFlkcNhlOJeOTLeUScqiwnTvY3Lt/Ckj\u002BnHqiCGXMK0/O7sBfrrMcUqqealLM/XvOjFpwD4AZQcwQHVneq929xsKVQ4PoES5I/InQ4OA2MZ7\u002Bk3wLW9vPtaz0T1EZfabM4GNQN7n4JrtsJ1M2SKDsGev64Bihsqsmxc3W88Gdb37jA8C8pfnlBqyAn3RI2W0MCHWlHl2OK224KXHr4TL5jrfUEwSgb3Px1dlr4NN23exgyutMOBEhVNhSxLyIOSW5xxC8dIYoa9kBswhEIgqaQUtFSxYHbZam8r4sTWq3aZzz8hnCumlmOF8SSkTInXKNuINxAu3Pcll6FUHH/B5uSglrkDAw14biHxL3NSMRnlVLnpTnRibvJH\u002BASKUnXjxAo8A7nM0CnOD8TyOa2H12KLbsvF1JhwQivGuwsI7h\u002BsDWtlEi1gFICMHz6vcDVAwCCiAuOqHe9xz8GOChUewR2pRihGHsU1K1pHNbVZwM32gfrmZu88AfN780Jr0g5vcV4dBi4I/qFfbNuJYuQ6FA73m4QeOFoybUA0yiuCyVVL28RbOL6f6YdVhvoXsp8PQds3dDaKTTUD7pTp1DB52KeCPYsf3t9MV7H8yLFgHrqhJYRQS1EivYqPW04lthVS365WkXUX82b/5yCEiYSHo9PeRK6sKY1SY3/8jIORKqGYre0HCYlFjTYhUGQwmjQGC7t6R21qprYdBDH1F2Ljbrx\u002B69\u002BbgJZKmLt0itUpIcVL\u002BoTIFuM0Mgc66gVXUHnXQeGnsbJUaoshL66x8hvc8\u002BJoqRjeF1vZSrnUYJqQ80g9oUj3hWwW94/9quc0gj/rWfoi6qdc9SqJymr4gAnskDxicFDS5Wp2VbWM3GxwpMR56QacbgSg4KgebbsFHneCDRaq0g3rGHSPrJTx0Bi\u002BGSWifpcHUCI3wZOotHuzbTtCCtNVydK6jtCSEMFzsxCTYFCVZp/cfrz0cxB\u002BQmP43ENds8VFZFNS5/PCdT9cxBJ/GVAnGgabYYwWYVbCPExslTSCEf9PSfwBRn6sHgV9l6r9/yUT0cI4wk41Mwb4jKujUdwK3rITM9NUIdeH70eGlMmvwD0nXMdyRVOtFhb5CLXXCMgpdrj07stVu6/usNcKspo5SMhqf/EYmJViYh24XxkdsOJ7XSIQutV10aUXg5R8pmN8v7/taIzbDNojloypnViW0QPwk1F4KJH29K5MARUA4b\u002B6O6NZLEhRnExH7SBIyDBIfK6QiBMSBJcp9nfijwvFIrDM72G5PaA==",
+        "traceparent": "00-00e48d97686ce34ca5d93995cdf738dd-c44924497ace244b-00",
+        "User-Agent": [
+          "azsdk-net-Storage.Files.DataLake/12.5.0-alpha.20201012.1",
+          "(.NET Core 4.6.29220.03; Microsoft Windows 10.0.19042 )"
+        ],
+        "x-ms-client-request-id": "966b350e-d823-56ca-d87c-c9915dbd0f31",
+        "x-ms-date": "Mon, 12 Oct 2020 17:50:38 GMT",
+        "x-ms-return-client-request-id": "true",
+        "x-ms-version": "2020-02-10"
+      },
+      "RequestBody": "wL2B7ZjI35Ul\u002BZqnH2fcyPFqo/VCJrADZdjyC17hdrO5tDHXdltoB99ZmJCrEhmmoy7TbCL3XpkNfoe/1dQ2Q4Ln7ms1BFKVApwW6Y4gV1O/TGgvDQqQwlaYyvfTqDELIlQNxCSucJ7bPWqG4XQL7CY0AIhrBzZ4VysUnTlawllqCsc5E5MvEdzJU9CfCeHhjN7Rn6ipnxoelGz4mdNlgXsQHNat0tmTBe\u002BsobNm2E1KMxBbiSKxwGqsGn4mN3cIZNJUj\u002B0KNLoEPZq4/f5muLserWbCCfdYXltrALdabM13ozzhEUhgP/5WVkyI\u002BcNsRWHCB4kRRlrb\u002BzGRnzQCqdDMQVnBhadyvm1na7Oq0GWY/7pWl2REZV3iBRUXz6DKVKx7vLdpq8C6UEkbqtqnMCvM\u002BJ95rBFriNv833\u002BRW\u002B7NnRcGLhStLlT6m0cbKLuDOtTqS9YAUKibEDPbbctAKfRbTgzCoAIXHslLfxDKUF8geaSqphAXzE1vax7g0cGIuXFSv9quwJrS0ywMtdCX0L/Uu/QnlYLkRIG/UzXjN00Iw8aed5GFcbgK2NPjChd82JpfCxbMYCPvbXtY72xk75vfBPIK\u002BFkuT0k7Hb2uATlqQ3uahCs2PGKirwkVLIJLpeg3BAYkceBAMLzMkENlQWxB7qvxyWtwqMeQZ0hQGCLH73fVdv0zRtGbWVNuaqsfPW6d0z7WWtt9x1s\u002BlAmX8BiaBaDLkMpvDqfaVnAXAj0ccCras0Tj8JWcV6\u002Bh9LHHA2k71GUKVKyjLcWW/ANrZcQdIiPevD3TthQKLjgbzRn2ElIG3C7YERx9NoV/TfSSMPHqg9KN6UYsZx1R/yV0iGCroOmwZImWRRAHYIa3U2kfeP1HMElGaCkL2nQQhhH3Ca4l06wK4ctoUz7BhojAdBS0MYcnLVcWZDfApIoUhr7/D1fXkn\u002B8FZYy3t0LheGhSmZgW1WKz9xWDm51Sj1BVM1/wncw6eGU\u002BBzx9U56Ct9WHlkjsyppdD96gYQRR8tZ8IoPjMJqcGGFzGM5mNqO2wSOHyvjHaCiFU03tmddg7BRmATEa30d6673nufGMNtl7KV/giefddLpbXZ0M7r6KEmy6ADVyXCGcDN863\u002B53OVy0cnB3QCJsSIy2v4Gqbf0/XadE0fbkCI1\u002BRH0IolTL5GRAmHwOEpIKTbeo\u002B9yf8d8iO0JHMidlkGmjOPvlI6Y36psdadVA8UrVOoQ/Owzw3pJd5qcSRPI82sgSaxnWZSoRcNEBQkgJoUo3cfdjJpUc8hopRz0/JWXpIE8NbkZw/tVaLcp771wKVEUdGtM6mbRy9bj/rN3s0gtrGGH4/HLDhrLiCTiK4QL93vL34gpSg==",
       "StatusCode": 202,
       "ResponseHeaders": {
         "Content-Length": "0",
-        "Date": "Tue, 29 Sep 2020 19:26:22 GMT",
+        "Date": "Mon, 12 Oct 2020 17:50:37 GMT",
         "Server": [
           "Windows-Azure-HDFS/1.0",
           "Microsoft-HTTPAPI/2.0"
         ],
-        "x-ms-client-request-id": "ca11c896-43ab-b99b-ccf8-6f2c5a3f8c93",
-        "x-ms-request-id": "1795a37b-001f-0006-1896-967e1f000000",
+        "x-ms-client-request-id": "966b350e-d823-56ca-d87c-c9915dbd0f31",
+        "x-ms-request-id": "30932aeb-801f-006a-6dc0-a09588000000",
         "x-ms-request-server-encrypted": "true",
         "x-ms-version": "2020-02-10"
       },
       "ResponseBody": []
     },
     {
-      "RequestUri": "https://seannsecanary.dfs.core.windows.net/test-filesystem-8ae1b199-6229-d47e-fd4e-00763d72ff97/test-file-af3fe9c7-26f1-1b2b-10c8-d26d5d2de020?action=flush\u0026position=1024",
+      "RequestUri": "https://seannsecanary.dfs.core.windows.net/test-filesystem-b8f166ae-42ff-a237-d1a5-f8cb0daac86b/test-file-bdeebfcf-4689-39ba-0d7f-f7c5d7c5eda0?action=flush\u0026position=1024",
       "RequestMethod": "PATCH",
       "RequestHeaders": {
         "Authorization": "Sanitized",
         "Content-Length": "0",
-        "traceparent": "00-7a4542ad86996b43b540a1df5c5c49f6-09d92ded0f4fc742-00",
-        "User-Agent": [
-          "azsdk-net-Storage.Files.DataLake/12.5.0-alpha.20200929.1",
-          "(.NET Core 4.6.29220.03; Microsoft Windows 10.0.19042 )"
-        ],
-        "x-ms-client-request-id": "15060648-69e5-8df8-27bd-6d4f9308bcaf",
-        "x-ms-date": "Tue, 29 Sep 2020 19:26:24 GMT",
+        "traceparent": "00-47c98b16a460c24987c78aa2883c7086-0e6ab42ffaa1a044-00",
+        "User-Agent": [
+          "azsdk-net-Storage.Files.DataLake/12.5.0-alpha.20201012.1",
+          "(.NET Core 4.6.29220.03; Microsoft Windows 10.0.19042 )"
+        ],
+        "x-ms-client-request-id": "02f8290f-3d41-2b9c-9751-94fcbe567a97",
+        "x-ms-date": "Mon, 12 Oct 2020 17:50:38 GMT",
         "x-ms-return-client-request-id": "true",
         "x-ms-version": "2020-02-10"
       },
@@ -128,34 +118,34 @@
       "StatusCode": 200,
       "ResponseHeaders": {
         "Content-Length": "0",
-        "Date": "Tue, 29 Sep 2020 19:26:22 GMT",
-        "ETag": "\u00220x8D864AD8D5347B0\u0022",
-        "Last-Modified": "Tue, 29 Sep 2020 19:26:23 GMT",
+        "Date": "Mon, 12 Oct 2020 17:50:37 GMT",
+        "ETag": "\u00220x8D86ED753DF5553\u0022",
+        "Last-Modified": "Mon, 12 Oct 2020 17:50:37 GMT",
         "Server": [
           "Windows-Azure-HDFS/1.0",
           "Microsoft-HTTPAPI/2.0"
         ],
-        "x-ms-client-request-id": "15060648-69e5-8df8-27bd-6d4f9308bcaf",
-        "x-ms-request-id": "1795a37c-001f-0006-1996-967e1f000000",
+        "x-ms-client-request-id": "02f8290f-3d41-2b9c-9751-94fcbe567a97",
+        "x-ms-request-id": "30932aec-801f-006a-6ec0-a09588000000",
         "x-ms-request-server-encrypted": "false",
         "x-ms-version": "2020-02-10"
       },
       "ResponseBody": []
     },
     {
-      "RequestUri": "https://seannsecanary.blob.core.windows.net/test-filesystem-8ae1b199-6229-d47e-fd4e-00763d72ff97/test-file-af3fe9c7-26f1-1b2b-10c8-d26d5d2de020",
+      "RequestUri": "https://seannsecanary.blob.core.windows.net/test-filesystem-b8f166ae-42ff-a237-d1a5-f8cb0daac86b/test-file-bdeebfcf-4689-39ba-0d7f-f7c5d7c5eda0",
       "RequestMethod": "HEAD",
       "RequestHeaders": {
         "Authorization": "Sanitized",
-        "traceparent": "00-adeb46ce787c004a8f2d65fa9b1dc101-3b837ffe1ab19049-00",
-        "User-Agent": [
-          "azsdk-net-Storage.Files.DataLake/12.5.0-alpha.20200929.1",
-          "(.NET Core 4.6.29220.03; Microsoft Windows 10.0.19042 )"
-        ],
-        "x-ms-client-request-id": "54e30056-7638-80ad-e482-2f666ed393d0",
-        "x-ms-date": "Tue, 29 Sep 2020 19:26:24 GMT",
-        "x-ms-return-client-request-id": "true",
-        "x-ms-version": "2019-12-12"
+        "traceparent": "00-8cfc9b5ba04c08499869717583b40a4c-82ebf8f819029141-00",
+        "User-Agent": [
+          "azsdk-net-Storage.Files.DataLake/12.5.0-alpha.20201012.1",
+          "(.NET Core 4.6.29220.03; Microsoft Windows 10.0.19042 )"
+        ],
+        "x-ms-client-request-id": "34815802-0cc5-a2ef-11cb-4862e7d01a0a",
+        "x-ms-date": "Mon, 12 Oct 2020 17:50:38 GMT",
+        "x-ms-return-client-request-id": "true",
+        "x-ms-version": "2020-02-10"
       },
       "RequestBody": null,
       "StatusCode": 200,
@@ -163,9 +153,9 @@
         "Accept-Ranges": "bytes",
         "Content-Length": "1024",
         "Content-Type": "application/octet-stream",
-        "Date": "Tue, 29 Sep 2020 19:26:23 GMT",
-        "ETag": "\u00220x8D864AD8D5347B0\u0022",
-        "Last-Modified": "Tue, 29 Sep 2020 19:26:23 GMT",
+        "Date": "Mon, 12 Oct 2020 17:50:37 GMT",
+        "ETag": "\u00220x8D86ED753DF5553\u0022",
+        "Last-Modified": "Mon, 12 Oct 2020 17:50:37 GMT",
         "Server": [
           "Windows-Azure-Blob/1.0",
           "Microsoft-HTTPAPI/2.0"
@@ -173,27 +163,27 @@
         "x-ms-access-tier": "Hot",
         "x-ms-access-tier-inferred": "true",
         "x-ms-blob-type": "BlockBlob",
-        "x-ms-client-request-id": "54e30056-7638-80ad-e482-2f666ed393d0",
-        "x-ms-creation-time": "Tue, 29 Sep 2020 19:26:23 GMT",
+        "x-ms-client-request-id": "34815802-0cc5-a2ef-11cb-4862e7d01a0a",
+        "x-ms-creation-time": "Mon, 12 Oct 2020 17:50:37 GMT",
         "x-ms-lease-state": "available",
         "x-ms-lease-status": "unlocked",
-        "x-ms-request-id": "d09b7fca-701e-008a-6a96-961611000000",
+        "x-ms-request-id": "323b870a-e01e-000e-7ec0-a06410000000",
         "x-ms-server-encrypted": "true",
-        "x-ms-version": "2019-12-12"
-      },
-      "ResponseBody": []
-    },
-    {
-      "RequestUri": "https://seannsecanary.blob.core.windows.net/test-filesystem-8ae1b199-6229-d47e-fd4e-00763d72ff97/test-file-af3fe9c7-26f1-1b2b-10c8-d26d5d2de020",
+        "x-ms-version": "2020-02-10"
+      },
+      "ResponseBody": []
+    },
+    {
+      "RequestUri": "https://seannsecanary.blob.core.windows.net/test-filesystem-b8f166ae-42ff-a237-d1a5-f8cb0daac86b/test-file-bdeebfcf-4689-39ba-0d7f-f7c5d7c5eda0",
       "RequestMethod": "GET",
       "RequestHeaders": {
         "Authorization": "Sanitized",
         "User-Agent": [
-          "azsdk-net-Storage.Files.DataLake/12.5.0-alpha.20200929.1",
-          "(.NET Core 4.6.29220.03; Microsoft Windows 10.0.19042 )"
-        ],
-        "x-ms-client-request-id": "93f8e166-6824-0f77-d16f-624e51214bd1",
-        "x-ms-date": "Tue, 29 Sep 2020 19:26:24 GMT",
+          "azsdk-net-Storage.Files.DataLake/12.5.0-alpha.20201012.1",
+          "(.NET Core 4.6.29220.03; Microsoft Windows 10.0.19042 )"
+        ],
+        "x-ms-client-request-id": "66f98eb1-46d5-68d2-8aed-b46c1997aa97",
+        "x-ms-date": "Mon, 12 Oct 2020 17:50:38 GMT",
         "x-ms-range": "bytes=0-4194303",
         "x-ms-return-client-request-id": "true",
         "x-ms-version": "2020-02-10"
@@ -205,36 +195,36 @@
         "Content-Length": "1024",
         "Content-Range": "bytes 0-1023/1024",
         "Content-Type": "application/octet-stream",
-        "Date": "Tue, 29 Sep 2020 19:26:23 GMT",
-        "ETag": "\u00220x8D864AD8D5347B0\u0022",
-        "Last-Modified": "Tue, 29 Sep 2020 19:26:23 GMT",
+        "Date": "Mon, 12 Oct 2020 17:50:37 GMT",
+        "ETag": "\u00220x8D86ED753DF5553\u0022",
+        "Last-Modified": "Mon, 12 Oct 2020 17:50:37 GMT",
         "Server": [
           "Windows-Azure-Blob/1.0",
           "Microsoft-HTTPAPI/2.0"
         ],
         "x-ms-blob-type": "BlockBlob",
-        "x-ms-client-request-id": "93f8e166-6824-0f77-d16f-624e51214bd1",
-        "x-ms-creation-time": "Tue, 29 Sep 2020 19:26:23 GMT",
+        "x-ms-client-request-id": "66f98eb1-46d5-68d2-8aed-b46c1997aa97",
+        "x-ms-creation-time": "Mon, 12 Oct 2020 17:50:37 GMT",
         "x-ms-lease-state": "available",
         "x-ms-lease-status": "unlocked",
-        "x-ms-request-id": "d09b7fdb-701e-008a-7396-961611000000",
+        "x-ms-request-id": "323b8710-e01e-000e-02c0-a06410000000",
         "x-ms-server-encrypted": "true",
         "x-ms-version": "2020-02-10"
       },
-      "ResponseBody": "8AsiChAXRNqZfEXbaIEId4syiAqdrgMtB0fXivylnpQ69S8EHibCsKRlFnXgT7KOv1riKqXWgkIH9QPIP7rd9N2woXNSBFlkcNhlOJeOTLeUScqiwnTvY3Lt/Ckj\u002BnHqiCGXMK0/O7sBfrrMcUqqealLM/XvOjFpwD4AZQcwQHVneq929xsKVQ4PoES5I/InQ4OA2MZ7\u002Bk3wLW9vPtaz0T1EZfabM4GNQN7n4JrtsJ1M2SKDsGev64Bihsqsmxc3W88Gdb37jA8C8pfnlBqyAn3RI2W0MCHWlHl2OK224KXHr4TL5jrfUEwSgb3Px1dlr4NN23exgyutMOBEhVNhSxLyIOSW5xxC8dIYoa9kBswhEIgqaQUtFSxYHbZam8r4sTWq3aZzz8hnCumlmOF8SSkTInXKNuINxAu3Pcll6FUHH/B5uSglrkDAw14biHxL3NSMRnlVLnpTnRibvJH\u002BASKUnXjxAo8A7nM0CnOD8TyOa2H12KLbsvF1JhwQivGuwsI7h\u002BsDWtlEi1gFICMHz6vcDVAwCCiAuOqHe9xz8GOChUewR2pRihGHsU1K1pHNbVZwM32gfrmZu88AfN780Jr0g5vcV4dBi4I/qFfbNuJYuQ6FA73m4QeOFoybUA0yiuCyVVL28RbOL6f6YdVhvoXsp8PQds3dDaKTTUD7pTp1DB52KeCPYsf3t9MV7H8yLFgHrqhJYRQS1EivYqPW04lthVS365WkXUX82b/5yCEiYSHo9PeRK6sKY1SY3/8jIORKqGYre0HCYlFjTYhUGQwmjQGC7t6R21qprYdBDH1F2Ljbrx\u002B69\u002BbgJZKmLt0itUpIcVL\u002BoTIFuM0Mgc66gVXUHnXQeGnsbJUaoshL66x8hvc8\u002BJoqRjeF1vZSrnUYJqQ80g9oUj3hWwW94/9quc0gj/rWfoi6qdc9SqJymr4gAnskDxicFDS5Wp2VbWM3GxwpMR56QacbgSg4KgebbsFHneCDRaq0g3rGHSPrJTx0Bi\u002BGSWifpcHUCI3wZOotHuzbTtCCtNVydK6jtCSEMFzsxCTYFCVZp/cfrz0cxB\u002BQmP43ENds8VFZFNS5/PCdT9cxBJ/GVAnGgabYYwWYVbCPExslTSCEf9PSfwBRn6sHgV9l6r9/yUT0cI4wk41Mwb4jKujUdwK3rITM9NUIdeH70eGlMmvwD0nXMdyRVOtFhb5CLXXCMgpdrj07stVu6/usNcKspo5SMhqf/EYmJViYh24XxkdsOJ7XSIQutV10aUXg5R8pmN8v7/taIzbDNojloypnViW0QPwk1F4KJH29K5MARUA4b\u002B6O6NZLEhRnExH7SBIyDBIfK6QiBMSBJcp9nfijwvFIrDM72G5PaA=="
-    },
-    {
-      "RequestUri": "https://seannsecanary.blob.core.windows.net/test-filesystem-8ae1b199-6229-d47e-fd4e-00763d72ff97?restype=container",
+      "ResponseBody": "wL2B7ZjI35Ul\u002BZqnH2fcyPFqo/VCJrADZdjyC17hdrO5tDHXdltoB99ZmJCrEhmmoy7TbCL3XpkNfoe/1dQ2Q4Ln7ms1BFKVApwW6Y4gV1O/TGgvDQqQwlaYyvfTqDELIlQNxCSucJ7bPWqG4XQL7CY0AIhrBzZ4VysUnTlawllqCsc5E5MvEdzJU9CfCeHhjN7Rn6ipnxoelGz4mdNlgXsQHNat0tmTBe\u002BsobNm2E1KMxBbiSKxwGqsGn4mN3cIZNJUj\u002B0KNLoEPZq4/f5muLserWbCCfdYXltrALdabM13ozzhEUhgP/5WVkyI\u002BcNsRWHCB4kRRlrb\u002BzGRnzQCqdDMQVnBhadyvm1na7Oq0GWY/7pWl2REZV3iBRUXz6DKVKx7vLdpq8C6UEkbqtqnMCvM\u002BJ95rBFriNv833\u002BRW\u002B7NnRcGLhStLlT6m0cbKLuDOtTqS9YAUKibEDPbbctAKfRbTgzCoAIXHslLfxDKUF8geaSqphAXzE1vax7g0cGIuXFSv9quwJrS0ywMtdCX0L/Uu/QnlYLkRIG/UzXjN00Iw8aed5GFcbgK2NPjChd82JpfCxbMYCPvbXtY72xk75vfBPIK\u002BFkuT0k7Hb2uATlqQ3uahCs2PGKirwkVLIJLpeg3BAYkceBAMLzMkENlQWxB7qvxyWtwqMeQZ0hQGCLH73fVdv0zRtGbWVNuaqsfPW6d0z7WWtt9x1s\u002BlAmX8BiaBaDLkMpvDqfaVnAXAj0ccCras0Tj8JWcV6\u002Bh9LHHA2k71GUKVKyjLcWW/ANrZcQdIiPevD3TthQKLjgbzRn2ElIG3C7YERx9NoV/TfSSMPHqg9KN6UYsZx1R/yV0iGCroOmwZImWRRAHYIa3U2kfeP1HMElGaCkL2nQQhhH3Ca4l06wK4ctoUz7BhojAdBS0MYcnLVcWZDfApIoUhr7/D1fXkn\u002B8FZYy3t0LheGhSmZgW1WKz9xWDm51Sj1BVM1/wncw6eGU\u002BBzx9U56Ct9WHlkjsyppdD96gYQRR8tZ8IoPjMJqcGGFzGM5mNqO2wSOHyvjHaCiFU03tmddg7BRmATEa30d6673nufGMNtl7KV/giefddLpbXZ0M7r6KEmy6ADVyXCGcDN863\u002B53OVy0cnB3QCJsSIy2v4Gqbf0/XadE0fbkCI1\u002BRH0IolTL5GRAmHwOEpIKTbeo\u002B9yf8d8iO0JHMidlkGmjOPvlI6Y36psdadVA8UrVOoQ/Owzw3pJd5qcSRPI82sgSaxnWZSoRcNEBQkgJoUo3cfdjJpUc8hopRz0/JWXpIE8NbkZw/tVaLcp771wKVEUdGtM6mbRy9bj/rN3s0gtrGGH4/HLDhrLiCTiK4QL93vL34gpSg=="
+    },
+    {
+      "RequestUri": "https://seannsecanary.blob.core.windows.net/test-filesystem-b8f166ae-42ff-a237-d1a5-f8cb0daac86b?restype=container",
       "RequestMethod": "DELETE",
       "RequestHeaders": {
         "Authorization": "Sanitized",
-        "traceparent": "00-69401d3a29837142be8725f57b0564b3-73f50b9f90f2d044-00",
-        "User-Agent": [
-          "azsdk-net-Storage.Files.DataLake/12.5.0-alpha.20200929.1",
-          "(.NET Core 4.6.29220.03; Microsoft Windows 10.0.19042 )"
-        ],
-        "x-ms-client-request-id": "8cffe71b-00da-87ac-f625-10e1f84e765c",
-        "x-ms-date": "Tue, 29 Sep 2020 19:26:24 GMT",
+        "traceparent": "00-8dc89ef1510b73418bf2659ec9254a4c-6ee9df3261b6234d-00",
+        "User-Agent": [
+          "azsdk-net-Storage.Files.DataLake/12.5.0-alpha.20201012.1",
+          "(.NET Core 4.6.29220.03; Microsoft Windows 10.0.19042 )"
+        ],
+        "x-ms-client-request-id": "59b17d7b-b4d6-cb35-921f-b15500cc9497",
+        "x-ms-date": "Mon, 12 Oct 2020 17:50:38 GMT",
         "x-ms-return-client-request-id": "true",
         "x-ms-version": "2020-02-10"
       },
@@ -242,26 +232,20 @@
       "StatusCode": 202,
       "ResponseHeaders": {
         "Content-Length": "0",
-        "Date": "Tue, 29 Sep 2020 19:26:23 GMT",
-        "Server": [
-          "Windows-Azure-Blob/1.0",
-          "Microsoft-HTTPAPI/2.0"
-        ],
-<<<<<<< HEAD
-        "x-ms-client-request-id": "8cffe71b-00da-87ac-f625-10e1f84e765c",
-        "x-ms-request-id": "d09b7ff1-701e-008a-7e96-961611000000",
-        "x-ms-version": "2019-12-12"
-=======
-        "x-ms-client-request-id": "93f8e166-6824-0f77-d16f-624e51214bd1",
-        "x-ms-request-id": "be150a36-401e-0086-0563-565d3b000000",
-        "x-ms-version": "2020-02-10"
->>>>>>> 69ae8781
+        "Date": "Mon, 12 Oct 2020 17:50:38 GMT",
+        "Server": [
+          "Windows-Azure-Blob/1.0",
+          "Microsoft-HTTPAPI/2.0"
+        ],
+        "x-ms-client-request-id": "59b17d7b-b4d6-cb35-921f-b15500cc9497",
+        "x-ms-request-id": "323b871f-e01e-000e-0dc0-a06410000000",
+        "x-ms-version": "2020-02-10"
       },
       "ResponseBody": []
     }
   ],
   "Variables": {
-    "RandomSeed": "119616878",
+    "RandomSeed": "957813708",
     "Storage_TestConfigHierarchicalNamespace": "NamespaceTenant\nseannsecanary\nU2FuaXRpemVk\nhttps://seannsecanary.blob.core.windows.net\nhttps://seannsecanary.file.core.windows.net\nhttps://seannsecanary.queue.core.windows.net\nhttps://seannsecanary.table.core.windows.net\n\n\n\n\nhttps://seannsecanary-secondary.blob.core.windows.net\nhttps://seannsecanary-secondary.file.core.windows.net\nhttps://seannsecanary-secondary.queue.core.windows.net\nhttps://seannsecanary-secondary.table.core.windows.net\n68390a19-a643-458b-b726-408abf67b4fc\nSanitized\n72f988bf-86f1-41af-91ab-2d7cd011db47\nhttps://login.microsoftonline.com/\nCloud\nBlobEndpoint=https://seannsecanary.blob.core.windows.net/;QueueEndpoint=https://seannsecanary.queue.core.windows.net/;FileEndpoint=https://seannsecanary.file.core.windows.net/;BlobSecondaryEndpoint=https://seannsecanary-secondary.blob.core.windows.net/;QueueSecondaryEndpoint=https://seannsecanary-secondary.queue.core.windows.net/;FileSecondaryEndpoint=https://seannsecanary-secondary.file.core.windows.net/;AccountName=seannsecanary;AccountKey=Sanitized\n"
   }
 }