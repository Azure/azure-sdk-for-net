{
  "Entries": [
    {
      "RequestUri": "http://gen1gen2domain1.blob.core.windows.net/test-filesystem-f375a534-bd44-ef82-a340-16194538cd51?restype=container",
      "RequestMethod": "PUT",
      "RequestHeaders": {
        "Authorization": "Sanitized",
        "traceparent": "00-c6898b1c1fc09b40b4756864963c8f58-d1bbff81fee7864f-00",
        "User-Agent": [
          "azsdk-net-Storage.Files.DataLake/12.5.0-alpha.20200903.1",
          "(.NET Core 4.6.29130.01; Microsoft Windows 10.0.19041 )"
        ],
        "x-ms-blob-public-access": "container",
        "x-ms-client-request-id": "4aecd154-dc82-8fab-70c6-14ac54425912",
        "x-ms-date": "Thu, 03 Sep 2020 19:25:02 GMT",
        "x-ms-return-client-request-id": "true",
        "x-ms-version": "2020-02-10"
      },
      "RequestBody": null,
      "StatusCode": 201,
      "ResponseHeaders": {
        "Content-Length": "0",
        "Date": "Thu, 03 Sep 2020 19:25:01 GMT",
        "ETag": "\u00220x8D8503F0DEFA22E\u0022",
        "Last-Modified": "Thu, 03 Sep 2020 19:25:01 GMT",
        "Server": [
          "Windows-Azure-Blob/1.0",
          "Microsoft-HTTPAPI/2.0"
        ],
        "x-ms-client-request-id": "4aecd154-dc82-8fab-70c6-14ac54425912",
<<<<<<< HEAD
        "x-ms-request-id": "9f1b96f0-a01e-0045-131d-5b4461000000",
        "x-ms-version": "2020-02-10"
=======
        "x-ms-request-id": "796b8bda-201e-003e-1e27-82615e000000",
        "x-ms-version": "2019-12-12"
>>>>>>> 3d593566
      },
      "ResponseBody": []
    },
    {
      "RequestUri": "http://gen1gen2domain1.dfs.core.windows.net/test-filesystem-f375a534-bd44-ef82-a340-16194538cd51/test-file-73667950-2bae-b278-a01c-5b853f75efa1?resource=file",
      "RequestMethod": "PUT",
      "RequestHeaders": {
        "Authorization": "Sanitized",
        "If-None-Match": "*",
        "traceparent": "00-1782be1589b7d2439ae88cd2a39c8446-ed2c64c05bfa164c-00",
        "User-Agent": [
          "azsdk-net-Storage.Files.DataLake/12.5.0-alpha.20200903.1",
          "(.NET Core 4.6.29130.01; Microsoft Windows 10.0.19041 )"
        ],
        "x-ms-client-request-id": "c8b20f81-9473-35b2-ba93-c58aec184c80",
        "x-ms-date": "Thu, 03 Sep 2020 19:25:02 GMT",
        "x-ms-return-client-request-id": "true",
        "x-ms-version": "2020-02-10"
      },
      "RequestBody": null,
      "StatusCode": 201,
      "ResponseHeaders": {
        "Content-Length": "0",
        "Date": "Thu, 03 Sep 2020 19:25:02 GMT",
        "ETag": "\u00220x8D8503F0E20EB17\u0022",
        "Last-Modified": "Thu, 03 Sep 2020 19:25:02 GMT",
        "Server": [
          "Windows-Azure-HDFS/1.0",
          "Microsoft-HTTPAPI/2.0"
        ],
        "x-ms-client-request-id": "c8b20f81-9473-35b2-ba93-c58aec184c80",
<<<<<<< HEAD
        "x-ms-request-id": "26571383-a01f-0027-531d-5b8646000000",
        "x-ms-version": "2020-02-10"
=======
        "x-ms-request-id": "5c5952bb-001f-00cd-1d27-82c6cb000000",
        "x-ms-version": "2019-12-12"
>>>>>>> 3d593566
      },
      "ResponseBody": []
    },
    {
      "RequestUri": "http://gen1gen2domain1.dfs.core.windows.net/test-filesystem-f375a534-bd44-ef82-a340-16194538cd51/test-file-73667950-2bae-b278-a01c-5b853f75efa1?action=append\u0026position=0",
      "RequestMethod": "PATCH",
      "RequestHeaders": {
        "Authorization": "Sanitized",
        "Content-Length": "1024",
        "traceparent": "00-612c7effa8e331468f9ab2c0b34880e5-94d84b1088cd8f49-00",
        "User-Agent": [
          "azsdk-net-Storage.Files.DataLake/12.5.0-alpha.20200903.1",
          "(.NET Core 4.6.29130.01; Microsoft Windows 10.0.19041 )"
        ],
        "x-ms-client-request-id": "4bcd9d1f-c903-95bd-fd75-2cd9e650d0fa",
        "x-ms-date": "Thu, 03 Sep 2020 19:25:02 GMT",
        "x-ms-return-client-request-id": "true",
        "x-ms-version": "2020-02-10"
      },
      "RequestBody": "XjrEc0yDzmBJlFZcbVcEVWVrvIabbS0oWTqqZoAlT/rXc04ZfebGzKoGKhnVHEVIFwYf07loBfENnBkS2WjfI0VbhfkJ69d/pe/clUMTUz31YU56BXxBbm1cDOHMtPNCJgfUeZZLPywuoC3JjHCu\u002BUncHXgZZB3IGhaMrN72svH8mW47PtmmqSEhS2VOd\u002BL9rhKY75d7KMLqDF\u002BAvpJNOO08zfIBcrpvNnNW9xi4eqI0jv3MXcNagXGsUTJ6JuuP0xN3Eanw\u002BzxXKLkkJDCpMpK8TDCUgdoq4kyBVSCH9BCIxyMFQGj5RJLBdDQJNlxAAh\u002Bgvtq6\u002BlI4TC9dbqYc0DSpm10MpPEqwwid0w2lIKzwQVIA5zY1zczRzPM4m9XrpKQAYJr\u002BM14udvvSHCZEkiyDbS1UG\u002Bj\u002Bc86RO9f\u002B8ScysS5ppcAR8Q3z0nA6Y7CljDrHtS6nl4m7Au3LbfiHMITTn2r42\u002B1scXsfYUl4ww8d666dNjz5ixqlrqLTRYQVa6LrZ8RFrbFMWkOyhzZAQj7droJJ6vlI2hRQUi1LmSv3CfWnjFxK2D38UNv5RgPkZWtj9ZcBzICoo4yw9VqEAcEXu31AmbbiktZETZkdT5QQbO3C56OT9T10/unPmuLieE8a4YuFo8u0gWPBvX/ni1P4n4hswhkeg8VAzJrME/jzYdRJA24Ii8khDWZA0ji\u002BjXOV1vpadbY1\u002B13FRdcx6G5qzluqnYfl7xS/S7Wz3bGMgT4nNjz9mOweFAcRQ0bx8CT41QTdFPDrsOfmmyoBgR2rOcSYCbExbTVujIh/1KzNzVqQuwitrmxNO4ZUFv3BHJLqZQmCWedzxmfObohna9w6Gc3QccYV/opXSs0q3Vc3rW/2lW6iS3RyHPWg3kDk5tCqGf0v8KvL1Gd/Kg4ZSOkQlsEYcNZtmM1ZXVTQdB9KcmT9gMNZCLzDKsAHIyFmWdQMj0h\u002BzHX5PYEw1pNX\u002B2BINbepHMglto4EVEUVZXWs8wSAxOTXy6bvA0NBKTEpbC9gvu1pvDwL5tm5encv5NcMhOKO1jd7cWoRuhiF5I1c2ucWtaeHQjbHdN0LHVAvvx9rNKVPmpb45E2DWAIkhgFLXJ\u002BPGC4whUGrx2JZcFMZ4fr5GbDnDUBRHtBZA\u002Bo0o\u002B3bv8GxoKbwO65jo9MznnT6anYHKm1RZE9fPfpd1oFXdyN0fbCSaEFUCN0BhGlsHX9cX5lzLHmAiltxUWKrkmQsDCywvyHDZwI1syGPUODl8h97AXfo5Eqq8/NVIBbeqHZ51Hc9vF5emPeXPXhX8Dl7jF9DMJDtRCjhBcstbkfsVgurFnxoqDbBHGiAUabRUwO52ZS3m3fljI9PW7aSMQ==",
      "StatusCode": 202,
      "ResponseHeaders": {
        "Content-Length": "0",
        "Date": "Thu, 03 Sep 2020 19:25:02 GMT",
        "Server": [
          "Windows-Azure-HDFS/1.0",
          "Microsoft-HTTPAPI/2.0"
        ],
        "x-ms-client-request-id": "4bcd9d1f-c903-95bd-fd75-2cd9e650d0fa",
        "x-ms-request-id": "5c5952bd-001f-00cd-1f27-82c6cb000000",
        "x-ms-request-server-encrypted": "true",
        "x-ms-version": "2020-02-10"
      },
      "ResponseBody": []
    },
    {
      "RequestUri": "http://gen1gen2domain1.dfs.core.windows.net/test-filesystem-f375a534-bd44-ef82-a340-16194538cd51/test-file-73667950-2bae-b278-a01c-5b853f75efa1?action=flush\u0026position=1024",
      "RequestMethod": "PATCH",
      "RequestHeaders": {
        "Authorization": "Sanitized",
        "Content-Length": "0",
        "traceparent": "00-2865a1d33a8d7b4dbc67d09d5e36fa7b-04ee33a3a122774d-00",
        "User-Agent": [
          "azsdk-net-Storage.Files.DataLake/12.5.0-alpha.20200903.1",
          "(.NET Core 4.6.29130.01; Microsoft Windows 10.0.19041 )"
        ],
        "x-ms-client-request-id": "4f6b0830-014a-647c-2ea9-d230928bc0d8",
        "x-ms-date": "Thu, 03 Sep 2020 19:25:02 GMT",
        "x-ms-return-client-request-id": "true",
        "x-ms-version": "2020-02-10"
      },
      "RequestBody": null,
      "StatusCode": 200,
      "ResponseHeaders": {
        "Content-Length": "0",
        "Date": "Thu, 03 Sep 2020 19:25:02 GMT",
        "ETag": "\u00220x8D8503F0E41D815\u0022",
        "Last-Modified": "Thu, 03 Sep 2020 19:25:02 GMT",
        "Server": [
          "Windows-Azure-HDFS/1.0",
          "Microsoft-HTTPAPI/2.0"
        ],
        "x-ms-client-request-id": "4f6b0830-014a-647c-2ea9-d230928bc0d8",
        "x-ms-request-id": "5c5952be-001f-00cd-2027-82c6cb000000",
        "x-ms-request-server-encrypted": "false",
        "x-ms-version": "2020-02-10"
      },
      "ResponseBody": []
    },
    {
      "RequestUri": "http://gen1gen2domain1.blob.core.windows.net/test-filesystem-f375a534-bd44-ef82-a340-16194538cd51/test-file-73667950-2bae-b278-a01c-5b853f75efa1",
      "RequestMethod": "HEAD",
      "RequestHeaders": {
        "Authorization": "Sanitized",
        "traceparent": "00-ceb632ce43600e4f9f12e7748e8dc1c6-e9b0a35678ea614c-00",
        "User-Agent": [
          "azsdk-net-Storage.Files.DataLake/12.5.0-alpha.20200903.1",
          "(.NET Core 4.6.29130.01; Microsoft Windows 10.0.19041 )"
        ],
        "x-ms-client-request-id": "dda98bcf-81e4-95af-2cee-f940cb1b3020",
        "x-ms-date": "Thu, 03 Sep 2020 19:25:02 GMT",
        "x-ms-return-client-request-id": "true",
        "x-ms-version": "2019-12-12"
      },
      "RequestBody": null,
      "StatusCode": 200,
      "ResponseHeaders": {
        "Accept-Ranges": "bytes",
        "Content-Length": "0",
        "Content-Type": "application/octet-stream",
        "Date": "Thu, 03 Sep 2020 19:25:01 GMT",
        "ETag": "\u00220x8D8503F0E41D815\u0022",
        "Last-Modified": "Thu, 03 Sep 2020 19:25:02 GMT",
        "Server": [
          "Windows-Azure-Blob/1.0",
          "Microsoft-HTTPAPI/2.0"
        ],
        "x-ms-access-tier": "Hot",
        "x-ms-access-tier-inferred": "true",
        "x-ms-blob-type": "BlockBlob",
        "x-ms-client-request-id": "dda98bcf-81e4-95af-2cee-f940cb1b3020",
        "x-ms-creation-time": "Thu, 03 Sep 2020 19:25:02 GMT",
        "x-ms-lease-state": "available",
        "x-ms-lease-status": "unlocked",
        "x-ms-request-id": "796b8c13-201e-003e-4927-82615e000000",
        "x-ms-server-encrypted": "true",
        "x-ms-version": "2019-12-12"
      },
      "ResponseBody": []
    },
    {
      "RequestUri": "http://gen1gen2domain1.blob.core.windows.net/test-filesystem-f375a534-bd44-ef82-a340-16194538cd51/test-file-73667950-2bae-b278-a01c-5b853f75efa1",
      "RequestMethod": "GET",
      "RequestHeaders": {
        "Authorization": "Sanitized",
        "User-Agent": [
          "azsdk-net-Storage.Files.DataLake/12.5.0-alpha.20200903.1",
          "(.NET Core 4.6.29130.01; Microsoft Windows 10.0.19041 )"
        ],
        "x-ms-client-request-id": "0661d6e2-e2e1-aaf3-1c84-bad74193b635",
        "x-ms-date": "Thu, 03 Sep 2020 19:25:02 GMT",
        "x-ms-range": "bytes=512-639",
        "x-ms-return-client-request-id": "true",
        "x-ms-version": "2020-02-10"
      },
      "RequestBody": null,
      "StatusCode": 206,
      "ResponseHeaders": {
        "Accept-Ranges": "bytes",
        "Content-Length": "128",
        "Content-Range": "bytes 512-639/1024",
        "Content-Type": "application/octet-stream",
        "Date": "Thu, 03 Sep 2020 19:25:01 GMT",
        "ETag": "\u00220x8D8503F0E41D815\u0022",
        "Last-Modified": "Thu, 03 Sep 2020 19:25:02 GMT",
        "Server": [
          "Windows-Azure-Blob/1.0",
          "Microsoft-HTTPAPI/2.0"
        ],
        "x-ms-blob-type": "BlockBlob",
        "x-ms-client-request-id": "0661d6e2-e2e1-aaf3-1c84-bad74193b635",
        "x-ms-creation-time": "Thu, 03 Sep 2020 19:25:02 GMT",
        "x-ms-lease-state": "available",
        "x-ms-lease-status": "unlocked",
        "x-ms-request-id": "796b8c1c-201e-003e-5027-82615e000000",
        "x-ms-server-encrypted": "true",
        "x-ms-version": "2020-02-10"
      },
      "ResponseBody": "82HUSQNuCIvJIQ1mQNI4vo1zldb6WnW2NftdxUXXMehuas5bqp2H5e8Uv0u1s92xjIE\u002BJzY8/ZjsHhQHEUNG8fAk\u002BNUE3RTw67Dn5psqAYEdqznEmAmxMW01boyIf9Sszc1akLsIra5sTTuGVBb9wRyS6mUJglnnc8Znzm6IZ2s="
    },
    {
      "RequestUri": "http://gen1gen2domain1.blob.core.windows.net/test-filesystem-f375a534-bd44-ef82-a340-16194538cd51/test-file-73667950-2bae-b278-a01c-5b853f75efa1",
      "RequestMethod": "GET",
      "RequestHeaders": {
        "Authorization": "Sanitized",
        "If-Match": "0x8D8503F0E41D815",
        "User-Agent": [
          "azsdk-net-Storage.Files.DataLake/12.5.0-alpha.20200903.1",
          "(.NET Core 4.6.29130.01; Microsoft Windows 10.0.19041 )"
        ],
        "x-ms-client-request-id": "f45d12b4-2aba-693e-d3a1-e5640603b2a1",
        "x-ms-date": "Thu, 03 Sep 2020 19:25:03 GMT",
        "x-ms-range": "bytes=640-767",
        "x-ms-return-client-request-id": "true",
        "x-ms-version": "2020-02-10"
      },
      "RequestBody": null,
      "StatusCode": 206,
      "ResponseHeaders": {
        "Accept-Ranges": "bytes",
        "Content-Length": "128",
        "Content-Range": "bytes 640-767/1024",
        "Content-Type": "application/octet-stream",
        "Date": "Thu, 03 Sep 2020 19:25:01 GMT",
        "ETag": "\u00220x8D8503F0E41D815\u0022",
        "Last-Modified": "Thu, 03 Sep 2020 19:25:02 GMT",
        "Server": [
          "Windows-Azure-Blob/1.0",
          "Microsoft-HTTPAPI/2.0"
        ],
        "x-ms-blob-type": "BlockBlob",
        "x-ms-client-request-id": "f45d12b4-2aba-693e-d3a1-e5640603b2a1",
        "x-ms-creation-time": "Thu, 03 Sep 2020 19:25:02 GMT",
        "x-ms-lease-state": "available",
        "x-ms-lease-status": "unlocked",
        "x-ms-request-id": "796b8c29-201e-003e-5b27-82615e000000",
        "x-ms-server-encrypted": "true",
        "x-ms-version": "2020-02-10"
      },
      "ResponseBody": "3DoZzdBxxhX\u002BildKzSrdVzetb/aVbqJLdHIc9aDeQOTm0KoZ/S/wq8vUZ38qDhlI6RCWwRhw1m2YzVldVNB0H0pyZP2Aw1kIvMMqwAcjIWZZ1AyPSH7Mdfk9gTDWk1f7YEg1t6kcyCW2jgRURRVldazzBIDE5NfLpu8DQ0EpMSk="
    },
    {
      "RequestUri": "http://gen1gen2domain1.blob.core.windows.net/test-filesystem-f375a534-bd44-ef82-a340-16194538cd51/test-file-73667950-2bae-b278-a01c-5b853f75efa1",
      "RequestMethod": "GET",
      "RequestHeaders": {
        "Authorization": "Sanitized",
        "If-Match": "0x8D8503F0E41D815",
        "User-Agent": [
          "azsdk-net-Storage.Files.DataLake/12.5.0-alpha.20200903.1",
          "(.NET Core 4.6.29130.01; Microsoft Windows 10.0.19041 )"
        ],
        "x-ms-client-request-id": "2f23124f-c135-b07a-4043-8f5ae0ae09ae",
        "x-ms-date": "Thu, 03 Sep 2020 19:25:03 GMT",
        "x-ms-range": "bytes=768-895",
        "x-ms-return-client-request-id": "true",
        "x-ms-version": "2020-02-10"
      },
      "RequestBody": null,
      "StatusCode": 206,
      "ResponseHeaders": {
        "Accept-Ranges": "bytes",
        "Content-Length": "128",
        "Content-Range": "bytes 768-895/1024",
        "Content-Type": "application/octet-stream",
        "Date": "Thu, 03 Sep 2020 19:25:02 GMT",
        "ETag": "\u00220x8D8503F0E41D815\u0022",
        "Last-Modified": "Thu, 03 Sep 2020 19:25:02 GMT",
        "Server": [
          "Windows-Azure-Blob/1.0",
          "Microsoft-HTTPAPI/2.0"
        ],
        "x-ms-blob-type": "BlockBlob",
        "x-ms-client-request-id": "2f23124f-c135-b07a-4043-8f5ae0ae09ae",
        "x-ms-creation-time": "Thu, 03 Sep 2020 19:25:02 GMT",
        "x-ms-lease-state": "available",
        "x-ms-lease-status": "unlocked",
        "x-ms-request-id": "796b8c2c-201e-003e-5e27-82615e000000",
        "x-ms-server-encrypted": "true",
        "x-ms-version": "2020-02-10"
      },
      "ResponseBody": "bC9gvu1pvDwL5tm5encv5NcMhOKO1jd7cWoRuhiF5I1c2ucWtaeHQjbHdN0LHVAvvx9rNKVPmpb45E2DWAIkhgFLXJ\u002BPGC4whUGrx2JZcFMZ4fr5GbDnDUBRHtBZA\u002Bo0o\u002B3bv8GxoKbwO65jo9MznnT6anYHKm1RZE9fPfpd1oE="
    },
    {
      "RequestUri": "http://gen1gen2domain1.blob.core.windows.net/test-filesystem-f375a534-bd44-ef82-a340-16194538cd51/test-file-73667950-2bae-b278-a01c-5b853f75efa1",
      "RequestMethod": "GET",
      "RequestHeaders": {
        "Authorization": "Sanitized",
        "If-Match": "0x8D8503F0E41D815",
        "User-Agent": [
          "azsdk-net-Storage.Files.DataLake/12.5.0-alpha.20200903.1",
          "(.NET Core 4.6.29130.01; Microsoft Windows 10.0.19041 )"
        ],
        "x-ms-client-request-id": "f4143779-83df-716b-4fb5-a09447913c15",
        "x-ms-date": "Thu, 03 Sep 2020 19:25:03 GMT",
        "x-ms-range": "bytes=896-1023",
        "x-ms-return-client-request-id": "true",
        "x-ms-version": "2020-02-10"
      },
      "RequestBody": null,
      "StatusCode": 206,
      "ResponseHeaders": {
        "Accept-Ranges": "bytes",
        "Content-Length": "128",
        "Content-Range": "bytes 896-1023/1024",
        "Content-Type": "application/octet-stream",
        "Date": "Thu, 03 Sep 2020 19:25:02 GMT",
        "ETag": "\u00220x8D8503F0E41D815\u0022",
        "Last-Modified": "Thu, 03 Sep 2020 19:25:02 GMT",
        "Server": [
          "Windows-Azure-Blob/1.0",
          "Microsoft-HTTPAPI/2.0"
        ],
        "x-ms-blob-type": "BlockBlob",
        "x-ms-client-request-id": "f4143779-83df-716b-4fb5-a09447913c15",
        "x-ms-creation-time": "Thu, 03 Sep 2020 19:25:02 GMT",
        "x-ms-lease-state": "available",
        "x-ms-lease-status": "unlocked",
        "x-ms-request-id": "796b8c34-201e-003e-6327-82615e000000",
        "x-ms-server-encrypted": "true",
        "x-ms-version": "2020-02-10"
      },
      "ResponseBody": "V3cjdH2wkmhBVAjdAYRpbB1/XF\u002BZcyx5gIpbcVFiq5JkLAwssL8hw2cCNbMhj1Dg5fIfewF36ORKqvPzVSAW3qh2edR3PbxeXpj3lz14V/A5e4xfQzCQ7UQo4QXLLW5H7FYLqxZ8aKg2wRxogFGm0VMDudmUt5t35YyPT1u2kjE="
    },
    {
      "RequestUri": "http://gen1gen2domain1.blob.core.windows.net/test-filesystem-f375a534-bd44-ef82-a340-16194538cd51?restype=container",
      "RequestMethod": "DELETE",
      "RequestHeaders": {
        "Authorization": "Sanitized",
        "traceparent": "00-bfdb8ebedb0d524ab24221940d244fd9-116b6e218fbf034d-00",
        "User-Agent": [
          "azsdk-net-Storage.Files.DataLake/12.5.0-alpha.20200903.1",
          "(.NET Core 4.6.29130.01; Microsoft Windows 10.0.19041 )"
        ],
        "x-ms-client-request-id": "a8e0b512-149a-7ece-9b56-6a55b13b9494",
        "x-ms-date": "Thu, 03 Sep 2020 19:25:03 GMT",
        "x-ms-return-client-request-id": "true",
        "x-ms-version": "2020-02-10"
      },
      "RequestBody": null,
      "StatusCode": 202,
      "ResponseHeaders": {
        "Content-Length": "0",
        "Date": "Thu, 03 Sep 2020 19:25:02 GMT",
        "Server": [
          "Windows-Azure-Blob/1.0",
          "Microsoft-HTTPAPI/2.0"
        ],
<<<<<<< HEAD
        "x-ms-client-request-id": "f4143779-83df-716b-4fb5-a09447913c15",
        "x-ms-request-id": "9f1b97b9-a01e-0045-4e1d-5b4461000000",
        "x-ms-version": "2020-02-10"
=======
        "x-ms-client-request-id": "a8e0b512-149a-7ece-9b56-6a55b13b9494",
        "x-ms-request-id": "796b8c45-201e-003e-7127-82615e000000",
        "x-ms-version": "2019-12-12"
>>>>>>> 3d593566
      },
      "ResponseBody": []
    }
  ],
  "Variables": {
    "RandomSeed": "1671977594",
    "Storage_TestConfigHierarchicalNamespace": "NamespaceTenant\ngen1gen2domain1\nU2FuaXRpemVk\nhttp://gen1gen2domain1.blob.core.windows.net\nhttp://gen1gen2domain1.file.core.windows.net\nhttp://gen1gen2domain1.queue.core.windows.net\nhttp://gen1gen2domain1.table.core.windows.net\n\n\n\n\nhttp://gen1gen2domain1-secondary.blob.core.windows.net\nhttp://gen1gen2domain1-secondary.file.core.windows.net\nhttp://gen1gen2domain1-secondary.queue.core.windows.net\nhttp://gen1gen2domain1-secondary.table.core.windows.net\nc6b5fe1a-9b59-4975-92c4-d9f728c3c371\nSanitized\n72f988bf-86f1-41af-91ab-2d7cd011db47\nhttps://login.microsoftonline.com/\nCloud\nBlobEndpoint=http://gen1gen2domain1.blob.core.windows.net/;QueueEndpoint=http://gen1gen2domain1.queue.core.windows.net/;FileEndpoint=http://gen1gen2domain1.file.core.windows.net/;BlobSecondaryEndpoint=http://gen1gen2domain1-secondary.blob.core.windows.net/;QueueSecondaryEndpoint=http://gen1gen2domain1-secondary.queue.core.windows.net/;FileSecondaryEndpoint=http://gen1gen2domain1-secondary.file.core.windows.net/;AccountName=gen1gen2domain1;AccountKey=Sanitized\n"
  }
}<|MERGE_RESOLUTION|>--- conflicted
+++ resolved
@@ -1,18 +1,18 @@
 {
   "Entries": [
     {
-      "RequestUri": "http://gen1gen2domain1.blob.core.windows.net/test-filesystem-f375a534-bd44-ef82-a340-16194538cd51?restype=container",
+      "RequestUri": "https://seannsecanary.blob.core.windows.net/test-filesystem-db2e5075-b220-bd54-6840-9f240be5e5da?restype=container",
       "RequestMethod": "PUT",
       "RequestHeaders": {
         "Authorization": "Sanitized",
-        "traceparent": "00-c6898b1c1fc09b40b4756864963c8f58-d1bbff81fee7864f-00",
-        "User-Agent": [
-          "azsdk-net-Storage.Files.DataLake/12.5.0-alpha.20200903.1",
-          "(.NET Core 4.6.29130.01; Microsoft Windows 10.0.19041 )"
+        "traceparent": "00-1d2beea571fe2846b53aaad6b813ee4d-7457b900fdc2824d-00",
+        "User-Agent": [
+          "azsdk-net-Storage.Files.DataLake/12.5.0-alpha.20200911.1",
+          "(.NET Core 4.6.29017.01; Microsoft Windows 10.0.18362 )"
         ],
         "x-ms-blob-public-access": "container",
-        "x-ms-client-request-id": "4aecd154-dc82-8fab-70c6-14ac54425912",
-        "x-ms-date": "Thu, 03 Sep 2020 19:25:02 GMT",
+        "x-ms-client-request-id": "74c4975c-a9f2-cc09-28ad-d576a04fdc32",
+        "x-ms-date": "Fri, 11 Sep 2020 15:49:39 GMT",
         "x-ms-return-client-request-id": "true",
         "x-ms-version": "2020-02-10"
       },
@@ -20,37 +20,32 @@
       "StatusCode": 201,
       "ResponseHeaders": {
         "Content-Length": "0",
-        "Date": "Thu, 03 Sep 2020 19:25:01 GMT",
-        "ETag": "\u00220x8D8503F0DEFA22E\u0022",
-        "Last-Modified": "Thu, 03 Sep 2020 19:25:01 GMT",
-        "Server": [
-          "Windows-Azure-Blob/1.0",
-          "Microsoft-HTTPAPI/2.0"
-        ],
-        "x-ms-client-request-id": "4aecd154-dc82-8fab-70c6-14ac54425912",
-<<<<<<< HEAD
-        "x-ms-request-id": "9f1b96f0-a01e-0045-131d-5b4461000000",
-        "x-ms-version": "2020-02-10"
-=======
-        "x-ms-request-id": "796b8bda-201e-003e-1e27-82615e000000",
-        "x-ms-version": "2019-12-12"
->>>>>>> 3d593566
-      },
-      "ResponseBody": []
-    },
-    {
-      "RequestUri": "http://gen1gen2domain1.dfs.core.windows.net/test-filesystem-f375a534-bd44-ef82-a340-16194538cd51/test-file-73667950-2bae-b278-a01c-5b853f75efa1?resource=file",
+        "Date": "Fri, 11 Sep 2020 15:49:40 GMT",
+        "ETag": "\u00220x8D8566A4B5E8007\u0022",
+        "Last-Modified": "Fri, 11 Sep 2020 15:49:40 GMT",
+        "Server": [
+          "Windows-Azure-Blob/1.0",
+          "Microsoft-HTTPAPI/2.0"
+        ],
+        "x-ms-client-request-id": "74c4975c-a9f2-cc09-28ad-d576a04fdc32",
+        "x-ms-request-id": "6f3af077-b01e-0071-2153-88ab8b000000",
+        "x-ms-version": "2020-02-10"
+      },
+      "ResponseBody": []
+    },
+    {
+      "RequestUri": "https://seannsecanary.dfs.core.windows.net/test-filesystem-db2e5075-b220-bd54-6840-9f240be5e5da/test-file-e4a3d13e-ab0f-19cc-fad0-1ca6d655c7a8?resource=file",
       "RequestMethod": "PUT",
       "RequestHeaders": {
         "Authorization": "Sanitized",
         "If-None-Match": "*",
-        "traceparent": "00-1782be1589b7d2439ae88cd2a39c8446-ed2c64c05bfa164c-00",
-        "User-Agent": [
-          "azsdk-net-Storage.Files.DataLake/12.5.0-alpha.20200903.1",
-          "(.NET Core 4.6.29130.01; Microsoft Windows 10.0.19041 )"
-        ],
-        "x-ms-client-request-id": "c8b20f81-9473-35b2-ba93-c58aec184c80",
-        "x-ms-date": "Thu, 03 Sep 2020 19:25:02 GMT",
+        "traceparent": "00-0cfc6f7664f5334a95b18fc3fdc416b0-c299706c641b8c46-00",
+        "User-Agent": [
+          "azsdk-net-Storage.Files.DataLake/12.5.0-alpha.20200911.1",
+          "(.NET Core 4.6.29017.01; Microsoft Windows 10.0.18362 )"
+        ],
+        "x-ms-client-request-id": "404a89c7-d7ae-1a65-bb52-330c2787a691",
+        "x-ms-date": "Fri, 11 Sep 2020 15:49:40 GMT",
         "x-ms-return-client-request-id": "true",
         "x-ms-version": "2020-02-10"
       },
@@ -58,69 +53,64 @@
       "StatusCode": 201,
       "ResponseHeaders": {
         "Content-Length": "0",
-        "Date": "Thu, 03 Sep 2020 19:25:02 GMT",
-        "ETag": "\u00220x8D8503F0E20EB17\u0022",
-        "Last-Modified": "Thu, 03 Sep 2020 19:25:02 GMT",
+        "Date": "Fri, 11 Sep 2020 15:49:40 GMT",
+        "ETag": "\u00220x8D8566A4B956F77\u0022",
+        "Last-Modified": "Fri, 11 Sep 2020 15:49:40 GMT",
         "Server": [
           "Windows-Azure-HDFS/1.0",
           "Microsoft-HTTPAPI/2.0"
         ],
-        "x-ms-client-request-id": "c8b20f81-9473-35b2-ba93-c58aec184c80",
-<<<<<<< HEAD
-        "x-ms-request-id": "26571383-a01f-0027-531d-5b8646000000",
-        "x-ms-version": "2020-02-10"
-=======
-        "x-ms-request-id": "5c5952bb-001f-00cd-1d27-82c6cb000000",
-        "x-ms-version": "2019-12-12"
->>>>>>> 3d593566
-      },
-      "ResponseBody": []
-    },
-    {
-      "RequestUri": "http://gen1gen2domain1.dfs.core.windows.net/test-filesystem-f375a534-bd44-ef82-a340-16194538cd51/test-file-73667950-2bae-b278-a01c-5b853f75efa1?action=append\u0026position=0",
+        "x-ms-client-request-id": "404a89c7-d7ae-1a65-bb52-330c2787a691",
+        "x-ms-request-id": "fa3ae02b-d01f-0067-0653-885d5c000000",
+        "x-ms-version": "2020-02-10"
+      },
+      "ResponseBody": []
+    },
+    {
+      "RequestUri": "https://seannsecanary.dfs.core.windows.net/test-filesystem-db2e5075-b220-bd54-6840-9f240be5e5da/test-file-e4a3d13e-ab0f-19cc-fad0-1ca6d655c7a8?action=append\u0026position=0",
       "RequestMethod": "PATCH",
       "RequestHeaders": {
         "Authorization": "Sanitized",
         "Content-Length": "1024",
-        "traceparent": "00-612c7effa8e331468f9ab2c0b34880e5-94d84b1088cd8f49-00",
-        "User-Agent": [
-          "azsdk-net-Storage.Files.DataLake/12.5.0-alpha.20200903.1",
-          "(.NET Core 4.6.29130.01; Microsoft Windows 10.0.19041 )"
-        ],
-        "x-ms-client-request-id": "4bcd9d1f-c903-95bd-fd75-2cd9e650d0fa",
-        "x-ms-date": "Thu, 03 Sep 2020 19:25:02 GMT",
-        "x-ms-return-client-request-id": "true",
-        "x-ms-version": "2020-02-10"
-      },
-      "RequestBody": "XjrEc0yDzmBJlFZcbVcEVWVrvIabbS0oWTqqZoAlT/rXc04ZfebGzKoGKhnVHEVIFwYf07loBfENnBkS2WjfI0VbhfkJ69d/pe/clUMTUz31YU56BXxBbm1cDOHMtPNCJgfUeZZLPywuoC3JjHCu\u002BUncHXgZZB3IGhaMrN72svH8mW47PtmmqSEhS2VOd\u002BL9rhKY75d7KMLqDF\u002BAvpJNOO08zfIBcrpvNnNW9xi4eqI0jv3MXcNagXGsUTJ6JuuP0xN3Eanw\u002BzxXKLkkJDCpMpK8TDCUgdoq4kyBVSCH9BCIxyMFQGj5RJLBdDQJNlxAAh\u002Bgvtq6\u002BlI4TC9dbqYc0DSpm10MpPEqwwid0w2lIKzwQVIA5zY1zczRzPM4m9XrpKQAYJr\u002BM14udvvSHCZEkiyDbS1UG\u002Bj\u002Bc86RO9f\u002B8ScysS5ppcAR8Q3z0nA6Y7CljDrHtS6nl4m7Au3LbfiHMITTn2r42\u002B1scXsfYUl4ww8d666dNjz5ixqlrqLTRYQVa6LrZ8RFrbFMWkOyhzZAQj7droJJ6vlI2hRQUi1LmSv3CfWnjFxK2D38UNv5RgPkZWtj9ZcBzICoo4yw9VqEAcEXu31AmbbiktZETZkdT5QQbO3C56OT9T10/unPmuLieE8a4YuFo8u0gWPBvX/ni1P4n4hswhkeg8VAzJrME/jzYdRJA24Ii8khDWZA0ji\u002BjXOV1vpadbY1\u002B13FRdcx6G5qzluqnYfl7xS/S7Wz3bGMgT4nNjz9mOweFAcRQ0bx8CT41QTdFPDrsOfmmyoBgR2rOcSYCbExbTVujIh/1KzNzVqQuwitrmxNO4ZUFv3BHJLqZQmCWedzxmfObohna9w6Gc3QccYV/opXSs0q3Vc3rW/2lW6iS3RyHPWg3kDk5tCqGf0v8KvL1Gd/Kg4ZSOkQlsEYcNZtmM1ZXVTQdB9KcmT9gMNZCLzDKsAHIyFmWdQMj0h\u002BzHX5PYEw1pNX\u002B2BINbepHMglto4EVEUVZXWs8wSAxOTXy6bvA0NBKTEpbC9gvu1pvDwL5tm5encv5NcMhOKO1jd7cWoRuhiF5I1c2ucWtaeHQjbHdN0LHVAvvx9rNKVPmpb45E2DWAIkhgFLXJ\u002BPGC4whUGrx2JZcFMZ4fr5GbDnDUBRHtBZA\u002Bo0o\u002B3bv8GxoKbwO65jo9MznnT6anYHKm1RZE9fPfpd1oFXdyN0fbCSaEFUCN0BhGlsHX9cX5lzLHmAiltxUWKrkmQsDCywvyHDZwI1syGPUODl8h97AXfo5Eqq8/NVIBbeqHZ51Hc9vF5emPeXPXhX8Dl7jF9DMJDtRCjhBcstbkfsVgurFnxoqDbBHGiAUabRUwO52ZS3m3fljI9PW7aSMQ==",
+        "traceparent": "00-c5b33314be38914b883bbf65fac68f30-39943be088fed04d-00",
+        "User-Agent": [
+          "azsdk-net-Storage.Files.DataLake/12.5.0-alpha.20200911.1",
+          "(.NET Core 4.6.29017.01; Microsoft Windows 10.0.18362 )"
+        ],
+        "x-ms-client-request-id": "d29026e4-ab16-4c1a-a7fc-b63ec0f6720a",
+        "x-ms-date": "Fri, 11 Sep 2020 15:49:40 GMT",
+        "x-ms-return-client-request-id": "true",
+        "x-ms-version": "2020-02-10"
+      },
+      "RequestBody": "bV7IdCFx5/kcMGtfhd\u002B9b52pwCQc7TGxyqp5Io1j9dPlLAhCh2cRzeqqyN8/bZMaEq0ILZSjjH8sFql298RsuDqXeljWe\u002Bc1l/M5cSVScV0WXxDfWsg/QqCJFXC\u002Bm9UlPg\u002BkqPI6Q5bF05agaRta2qVMX5e0jF5yWDe4TWV3d/wdFDMVrclq3Bt5GYcxntiFLjrKcTs9cbGxMU\u002B7gvYwTluZg1TnRSzc4YN8OnPXQLleMx8qrAXB36OBY3x5r1olSMorlxuEnekO7pC3wTY\u002B2vCWXE7XBqJV2KOxZuGwYjIpV/Goq6me2pU2HL11CR1tQomL41ILTkIo1r930jcHXYxejmpEli9H94G4oOnk4M\u002BFRCNYJX/fHQiuf9XpJwdeLr8xF3qzKKxaQ\u002BvRUq1ZQ/Xv8Y4TrzcMfnFhlhdaXdB5WXIps8hV0hx3/eGTDspbVDvf\u002BjZ5S36IJJgJUZGUAOYbV/g6MI8smh5ym7FVeHCmBkHbe2OZAA7zoY8wTICK4v37eLbSICSssmAXBq/MMqsoYktQuYSDgVfqR44A/E2d57m0WQC61OUdL8gCgvlfJm7jCOk1Oih4ePZf59mVq7USeR/1GNiqbY5lMoq8gP9diyAgHPRkaK2QO\u002BEJW\u002BwLh4MT7wjaaQ2WOJpazwedvPj2AVy5dY/BrRFxZd33oBKiWqsHqZD3gyISieNZCpml8n7pE1mQUhL0UUH3aAMwn5iHuHVclhNn/345p\u002BurZ6N3y3JfDo25EgeZE1dOABoe4upL0VIkSVxrgRPbVqsmSOmef52R0JAKzqVtwoO7GP9jG8QAYJVRU4IV9Ix63btccsptsIF9jBFZQQOstobZr2gUdzrmJehTTCsae9wEkPHqEFC4TWh\u002B5o6zph6SpZ37PEUjZWWBdU3hGmNVYhE0VbERwqU2IGEAlpGsM37JwKeOHz6X4CqLaJsC1zMEKIN9flFtgOP3xBzjI8/U1ULOGFm8x0PSnXSGhlkKM0kt\u002B20NLrUtXD/Dllois71atpNZNL7aSGBAq\u002BDc5vqK7JHTtidhx6aMobsZ\u002BDDosOm3K8/Fsf\u002BKUrMNzIPUUHVFOanJTvyW\u002Be/tzJMDwU8vV/v3JbsqxTuRSWNzVPojt1BG07\u002BHH2HsIDLg1\u002BRsh5Fk3XSI3Su5GnRuNwSYIqX0yhRCvO2QqDiZCgSISu1XJcLSD3eGm9oljLhKGedcU/2N7A3PKcuk1DQ87tMmMdCGFhJCxhMubi86HS80RY9QPLYG\u002B13gh/z3LjpCSawG/lvowwLVGo3pX33elAubb46k7LIdHzZypo8WSpjY6yWCNB/TTIKNeiEoHZvgAfLwW76snV356d4ldRxyv8/1EHNYW2DsyA==",
       "StatusCode": 202,
       "ResponseHeaders": {
         "Content-Length": "0",
-        "Date": "Thu, 03 Sep 2020 19:25:02 GMT",
+        "Date": "Fri, 11 Sep 2020 15:49:40 GMT",
         "Server": [
           "Windows-Azure-HDFS/1.0",
           "Microsoft-HTTPAPI/2.0"
         ],
-        "x-ms-client-request-id": "4bcd9d1f-c903-95bd-fd75-2cd9e650d0fa",
-        "x-ms-request-id": "5c5952bd-001f-00cd-1f27-82c6cb000000",
+        "x-ms-client-request-id": "d29026e4-ab16-4c1a-a7fc-b63ec0f6720a",
+        "x-ms-request-id": "fa3ae02d-d01f-0067-0853-885d5c000000",
         "x-ms-request-server-encrypted": "true",
         "x-ms-version": "2020-02-10"
       },
       "ResponseBody": []
     },
     {
-      "RequestUri": "http://gen1gen2domain1.dfs.core.windows.net/test-filesystem-f375a534-bd44-ef82-a340-16194538cd51/test-file-73667950-2bae-b278-a01c-5b853f75efa1?action=flush\u0026position=1024",
+      "RequestUri": "https://seannsecanary.dfs.core.windows.net/test-filesystem-db2e5075-b220-bd54-6840-9f240be5e5da/test-file-e4a3d13e-ab0f-19cc-fad0-1ca6d655c7a8?action=flush\u0026position=1024",
       "RequestMethod": "PATCH",
       "RequestHeaders": {
         "Authorization": "Sanitized",
         "Content-Length": "0",
-        "traceparent": "00-2865a1d33a8d7b4dbc67d09d5e36fa7b-04ee33a3a122774d-00",
-        "User-Agent": [
-          "azsdk-net-Storage.Files.DataLake/12.5.0-alpha.20200903.1",
-          "(.NET Core 4.6.29130.01; Microsoft Windows 10.0.19041 )"
-        ],
-        "x-ms-client-request-id": "4f6b0830-014a-647c-2ea9-d230928bc0d8",
-        "x-ms-date": "Thu, 03 Sep 2020 19:25:02 GMT",
+        "traceparent": "00-c54621872ab0cb4fa6f29fb504f997fc-4356ac2168153a41-00",
+        "User-Agent": [
+          "azsdk-net-Storage.Files.DataLake/12.5.0-alpha.20200911.1",
+          "(.NET Core 4.6.29017.01; Microsoft Windows 10.0.18362 )"
+        ],
+        "x-ms-client-request-id": "01271771-d4f6-587b-794f-f989342a34e5",
+        "x-ms-date": "Fri, 11 Sep 2020 15:49:40 GMT",
         "x-ms-return-client-request-id": "true",
         "x-ms-version": "2020-02-10"
       },
@@ -128,44 +118,44 @@
       "StatusCode": 200,
       "ResponseHeaders": {
         "Content-Length": "0",
-        "Date": "Thu, 03 Sep 2020 19:25:02 GMT",
-        "ETag": "\u00220x8D8503F0E41D815\u0022",
-        "Last-Modified": "Thu, 03 Sep 2020 19:25:02 GMT",
+        "Date": "Fri, 11 Sep 2020 15:49:40 GMT",
+        "ETag": "\u00220x8D8566A4BA9FD97\u0022",
+        "Last-Modified": "Fri, 11 Sep 2020 15:49:40 GMT",
         "Server": [
           "Windows-Azure-HDFS/1.0",
           "Microsoft-HTTPAPI/2.0"
         ],
-        "x-ms-client-request-id": "4f6b0830-014a-647c-2ea9-d230928bc0d8",
-        "x-ms-request-id": "5c5952be-001f-00cd-2027-82c6cb000000",
+        "x-ms-client-request-id": "01271771-d4f6-587b-794f-f989342a34e5",
+        "x-ms-request-id": "fa3ae037-d01f-0067-1253-885d5c000000",
         "x-ms-request-server-encrypted": "false",
         "x-ms-version": "2020-02-10"
       },
       "ResponseBody": []
     },
     {
-      "RequestUri": "http://gen1gen2domain1.blob.core.windows.net/test-filesystem-f375a534-bd44-ef82-a340-16194538cd51/test-file-73667950-2bae-b278-a01c-5b853f75efa1",
+      "RequestUri": "https://seannsecanary.blob.core.windows.net/test-filesystem-db2e5075-b220-bd54-6840-9f240be5e5da/test-file-e4a3d13e-ab0f-19cc-fad0-1ca6d655c7a8",
       "RequestMethod": "HEAD",
       "RequestHeaders": {
         "Authorization": "Sanitized",
-        "traceparent": "00-ceb632ce43600e4f9f12e7748e8dc1c6-e9b0a35678ea614c-00",
-        "User-Agent": [
-          "azsdk-net-Storage.Files.DataLake/12.5.0-alpha.20200903.1",
-          "(.NET Core 4.6.29130.01; Microsoft Windows 10.0.19041 )"
-        ],
-        "x-ms-client-request-id": "dda98bcf-81e4-95af-2cee-f940cb1b3020",
-        "x-ms-date": "Thu, 03 Sep 2020 19:25:02 GMT",
-        "x-ms-return-client-request-id": "true",
-        "x-ms-version": "2019-12-12"
+        "traceparent": "00-3c0e65833d3a2f45a3805ef90f1f04f2-8dfc2eed74419242-00",
+        "User-Agent": [
+          "azsdk-net-Storage.Files.DataLake/12.5.0-alpha.20200911.1",
+          "(.NET Core 4.6.29017.01; Microsoft Windows 10.0.18362 )"
+        ],
+        "x-ms-client-request-id": "a8cc95b7-70cf-2914-90c8-e2ee933da7f5",
+        "x-ms-date": "Fri, 11 Sep 2020 15:49:40 GMT",
+        "x-ms-return-client-request-id": "true",
+        "x-ms-version": "2020-02-10"
       },
       "RequestBody": null,
       "StatusCode": 200,
       "ResponseHeaders": {
         "Accept-Ranges": "bytes",
-        "Content-Length": "0",
-        "Content-Type": "application/octet-stream",
-        "Date": "Thu, 03 Sep 2020 19:25:01 GMT",
-        "ETag": "\u00220x8D8503F0E41D815\u0022",
-        "Last-Modified": "Thu, 03 Sep 2020 19:25:02 GMT",
+        "Content-Length": "1024",
+        "Content-Type": "application/octet-stream",
+        "Date": "Fri, 11 Sep 2020 15:49:41 GMT",
+        "ETag": "\u00220x8D8566A4BA9FD97\u0022",
+        "Last-Modified": "Fri, 11 Sep 2020 15:49:40 GMT",
         "Server": [
           "Windows-Azure-Blob/1.0",
           "Microsoft-HTTPAPI/2.0"
@@ -173,27 +163,27 @@
         "x-ms-access-tier": "Hot",
         "x-ms-access-tier-inferred": "true",
         "x-ms-blob-type": "BlockBlob",
-        "x-ms-client-request-id": "dda98bcf-81e4-95af-2cee-f940cb1b3020",
-        "x-ms-creation-time": "Thu, 03 Sep 2020 19:25:02 GMT",
-        "x-ms-lease-state": "available",
-        "x-ms-lease-status": "unlocked",
-        "x-ms-request-id": "796b8c13-201e-003e-4927-82615e000000",
-        "x-ms-server-encrypted": "true",
-        "x-ms-version": "2019-12-12"
-      },
-      "ResponseBody": []
-    },
-    {
-      "RequestUri": "http://gen1gen2domain1.blob.core.windows.net/test-filesystem-f375a534-bd44-ef82-a340-16194538cd51/test-file-73667950-2bae-b278-a01c-5b853f75efa1",
+        "x-ms-client-request-id": "a8cc95b7-70cf-2914-90c8-e2ee933da7f5",
+        "x-ms-creation-time": "Fri, 11 Sep 2020 15:49:40 GMT",
+        "x-ms-lease-state": "available",
+        "x-ms-lease-status": "unlocked",
+        "x-ms-request-id": "6f3af085-b01e-0071-2b53-88ab8b000000",
+        "x-ms-server-encrypted": "true",
+        "x-ms-version": "2020-02-10"
+      },
+      "ResponseBody": []
+    },
+    {
+      "RequestUri": "https://seannsecanary.blob.core.windows.net/test-filesystem-db2e5075-b220-bd54-6840-9f240be5e5da/test-file-e4a3d13e-ab0f-19cc-fad0-1ca6d655c7a8",
       "RequestMethod": "GET",
       "RequestHeaders": {
         "Authorization": "Sanitized",
         "User-Agent": [
-          "azsdk-net-Storage.Files.DataLake/12.5.0-alpha.20200903.1",
-          "(.NET Core 4.6.29130.01; Microsoft Windows 10.0.19041 )"
-        ],
-        "x-ms-client-request-id": "0661d6e2-e2e1-aaf3-1c84-bad74193b635",
-        "x-ms-date": "Thu, 03 Sep 2020 19:25:02 GMT",
+          "azsdk-net-Storage.Files.DataLake/12.5.0-alpha.20200911.1",
+          "(.NET Core 4.6.29017.01; Microsoft Windows 10.0.18362 )"
+        ],
+        "x-ms-client-request-id": "9fd23ef8-8c5e-a716-c350-39afa1efc520",
+        "x-ms-date": "Fri, 11 Sep 2020 15:49:41 GMT",
         "x-ms-range": "bytes=512-639",
         "x-ms-return-client-request-id": "true",
         "x-ms-version": "2020-02-10"
@@ -205,36 +195,36 @@
         "Content-Length": "128",
         "Content-Range": "bytes 512-639/1024",
         "Content-Type": "application/octet-stream",
-        "Date": "Thu, 03 Sep 2020 19:25:01 GMT",
-        "ETag": "\u00220x8D8503F0E41D815\u0022",
-        "Last-Modified": "Thu, 03 Sep 2020 19:25:02 GMT",
-        "Server": [
-          "Windows-Azure-Blob/1.0",
-          "Microsoft-HTTPAPI/2.0"
-        ],
-        "x-ms-blob-type": "BlockBlob",
-        "x-ms-client-request-id": "0661d6e2-e2e1-aaf3-1c84-bad74193b635",
-        "x-ms-creation-time": "Thu, 03 Sep 2020 19:25:02 GMT",
-        "x-ms-lease-state": "available",
-        "x-ms-lease-status": "unlocked",
-        "x-ms-request-id": "796b8c1c-201e-003e-5027-82615e000000",
-        "x-ms-server-encrypted": "true",
-        "x-ms-version": "2020-02-10"
-      },
-      "ResponseBody": "82HUSQNuCIvJIQ1mQNI4vo1zldb6WnW2NftdxUXXMehuas5bqp2H5e8Uv0u1s92xjIE\u002BJzY8/ZjsHhQHEUNG8fAk\u002BNUE3RTw67Dn5psqAYEdqznEmAmxMW01boyIf9Sszc1akLsIra5sTTuGVBb9wRyS6mUJglnnc8Znzm6IZ2s="
-    },
-    {
-      "RequestUri": "http://gen1gen2domain1.blob.core.windows.net/test-filesystem-f375a534-bd44-ef82-a340-16194538cd51/test-file-73667950-2bae-b278-a01c-5b853f75efa1",
+        "Date": "Fri, 11 Sep 2020 15:49:41 GMT",
+        "ETag": "\u00220x8D8566A4BA9FD97\u0022",
+        "Last-Modified": "Fri, 11 Sep 2020 15:49:40 GMT",
+        "Server": [
+          "Windows-Azure-Blob/1.0",
+          "Microsoft-HTTPAPI/2.0"
+        ],
+        "x-ms-blob-type": "BlockBlob",
+        "x-ms-client-request-id": "9fd23ef8-8c5e-a716-c350-39afa1efc520",
+        "x-ms-creation-time": "Fri, 11 Sep 2020 15:49:40 GMT",
+        "x-ms-lease-state": "available",
+        "x-ms-lease-status": "unlocked",
+        "x-ms-request-id": "6f3af08f-b01e-0071-3153-88ab8b000000",
+        "x-ms-server-encrypted": "true",
+        "x-ms-version": "2020-02-10"
+      },
+      "ResponseBody": "olqrB6mQ94MiEonjWQqZpfJ\u002B6RNZkFIS9FFB92gDMJ\u002BYh7h1XJYTZ/9\u002BOafrq2ejd8tyXw6NuRIHmRNXTgAaHuLqS9FSJElca4ET21arJkjpnn\u002BdkdCQCs6lbcKDuxj/YxvEAGCVUVOCFfSMet27XHLKbbCBfYwRWUEDrLaG2a8="
+    },
+    {
+      "RequestUri": "https://seannsecanary.blob.core.windows.net/test-filesystem-db2e5075-b220-bd54-6840-9f240be5e5da/test-file-e4a3d13e-ab0f-19cc-fad0-1ca6d655c7a8",
       "RequestMethod": "GET",
       "RequestHeaders": {
         "Authorization": "Sanitized",
-        "If-Match": "0x8D8503F0E41D815",
-        "User-Agent": [
-          "azsdk-net-Storage.Files.DataLake/12.5.0-alpha.20200903.1",
-          "(.NET Core 4.6.29130.01; Microsoft Windows 10.0.19041 )"
-        ],
-        "x-ms-client-request-id": "f45d12b4-2aba-693e-d3a1-e5640603b2a1",
-        "x-ms-date": "Thu, 03 Sep 2020 19:25:03 GMT",
+        "If-Match": "0x8D8566A4BA9FD97",
+        "User-Agent": [
+          "azsdk-net-Storage.Files.DataLake/12.5.0-alpha.20200911.1",
+          "(.NET Core 4.6.29017.01; Microsoft Windows 10.0.18362 )"
+        ],
+        "x-ms-client-request-id": "54f660b7-076b-9396-6864-592241f94c4a",
+        "x-ms-date": "Fri, 11 Sep 2020 15:49:41 GMT",
         "x-ms-range": "bytes=640-767",
         "x-ms-return-client-request-id": "true",
         "x-ms-version": "2020-02-10"
@@ -246,36 +236,36 @@
         "Content-Length": "128",
         "Content-Range": "bytes 640-767/1024",
         "Content-Type": "application/octet-stream",
-        "Date": "Thu, 03 Sep 2020 19:25:01 GMT",
-        "ETag": "\u00220x8D8503F0E41D815\u0022",
-        "Last-Modified": "Thu, 03 Sep 2020 19:25:02 GMT",
-        "Server": [
-          "Windows-Azure-Blob/1.0",
-          "Microsoft-HTTPAPI/2.0"
-        ],
-        "x-ms-blob-type": "BlockBlob",
-        "x-ms-client-request-id": "f45d12b4-2aba-693e-d3a1-e5640603b2a1",
-        "x-ms-creation-time": "Thu, 03 Sep 2020 19:25:02 GMT",
-        "x-ms-lease-state": "available",
-        "x-ms-lease-status": "unlocked",
-        "x-ms-request-id": "796b8c29-201e-003e-5b27-82615e000000",
-        "x-ms-server-encrypted": "true",
-        "x-ms-version": "2020-02-10"
-      },
-      "ResponseBody": "3DoZzdBxxhX\u002BildKzSrdVzetb/aVbqJLdHIc9aDeQOTm0KoZ/S/wq8vUZ38qDhlI6RCWwRhw1m2YzVldVNB0H0pyZP2Aw1kIvMMqwAcjIWZZ1AyPSH7Mdfk9gTDWk1f7YEg1t6kcyCW2jgRURRVldazzBIDE5NfLpu8DQ0EpMSk="
-    },
-    {
-      "RequestUri": "http://gen1gen2domain1.blob.core.windows.net/test-filesystem-f375a534-bd44-ef82-a340-16194538cd51/test-file-73667950-2bae-b278-a01c-5b853f75efa1",
+        "Date": "Fri, 11 Sep 2020 15:49:41 GMT",
+        "ETag": "\u00220x8D8566A4BA9FD97\u0022",
+        "Last-Modified": "Fri, 11 Sep 2020 15:49:40 GMT",
+        "Server": [
+          "Windows-Azure-Blob/1.0",
+          "Microsoft-HTTPAPI/2.0"
+        ],
+        "x-ms-blob-type": "BlockBlob",
+        "x-ms-client-request-id": "54f660b7-076b-9396-6864-592241f94c4a",
+        "x-ms-creation-time": "Fri, 11 Sep 2020 15:49:40 GMT",
+        "x-ms-lease-state": "available",
+        "x-ms-lease-status": "unlocked",
+        "x-ms-request-id": "6f3af095-b01e-0071-3753-88ab8b000000",
+        "x-ms-server-encrypted": "true",
+        "x-ms-version": "2020-02-10"
+      },
+      "ResponseBody": "aBR3OuYl6FNMKxp73ASQ8eoQULhNaH7mjrOmHpKlnfs8RSNlZYF1TeEaY1ViETRVsRHCpTYgYQCWkawzfsnAp44fPpfgKotomwLXMwQog31\u002BUW2A4/fEHOMjz9TVQs4YWbzHQ9KddIaGWQozSS37bQ0utS1cP8OWWiKzvVq2k1k="
+    },
+    {
+      "RequestUri": "https://seannsecanary.blob.core.windows.net/test-filesystem-db2e5075-b220-bd54-6840-9f240be5e5da/test-file-e4a3d13e-ab0f-19cc-fad0-1ca6d655c7a8",
       "RequestMethod": "GET",
       "RequestHeaders": {
         "Authorization": "Sanitized",
-        "If-Match": "0x8D8503F0E41D815",
-        "User-Agent": [
-          "azsdk-net-Storage.Files.DataLake/12.5.0-alpha.20200903.1",
-          "(.NET Core 4.6.29130.01; Microsoft Windows 10.0.19041 )"
-        ],
-        "x-ms-client-request-id": "2f23124f-c135-b07a-4043-8f5ae0ae09ae",
-        "x-ms-date": "Thu, 03 Sep 2020 19:25:03 GMT",
+        "If-Match": "0x8D8566A4BA9FD97",
+        "User-Agent": [
+          "azsdk-net-Storage.Files.DataLake/12.5.0-alpha.20200911.1",
+          "(.NET Core 4.6.29017.01; Microsoft Windows 10.0.18362 )"
+        ],
+        "x-ms-client-request-id": "41f86249-71f8-05b5-260d-6087e024f9f2",
+        "x-ms-date": "Fri, 11 Sep 2020 15:49:41 GMT",
         "x-ms-range": "bytes=768-895",
         "x-ms-return-client-request-id": "true",
         "x-ms-version": "2020-02-10"
@@ -287,36 +277,36 @@
         "Content-Length": "128",
         "Content-Range": "bytes 768-895/1024",
         "Content-Type": "application/octet-stream",
-        "Date": "Thu, 03 Sep 2020 19:25:02 GMT",
-        "ETag": "\u00220x8D8503F0E41D815\u0022",
-        "Last-Modified": "Thu, 03 Sep 2020 19:25:02 GMT",
-        "Server": [
-          "Windows-Azure-Blob/1.0",
-          "Microsoft-HTTPAPI/2.0"
-        ],
-        "x-ms-blob-type": "BlockBlob",
-        "x-ms-client-request-id": "2f23124f-c135-b07a-4043-8f5ae0ae09ae",
-        "x-ms-creation-time": "Thu, 03 Sep 2020 19:25:02 GMT",
-        "x-ms-lease-state": "available",
-        "x-ms-lease-status": "unlocked",
-        "x-ms-request-id": "796b8c2c-201e-003e-5e27-82615e000000",
-        "x-ms-server-encrypted": "true",
-        "x-ms-version": "2020-02-10"
-      },
-      "ResponseBody": "bC9gvu1pvDwL5tm5encv5NcMhOKO1jd7cWoRuhiF5I1c2ucWtaeHQjbHdN0LHVAvvx9rNKVPmpb45E2DWAIkhgFLXJ\u002BPGC4whUGrx2JZcFMZ4fr5GbDnDUBRHtBZA\u002Bo0o\u002B3bv8GxoKbwO65jo9MznnT6anYHKm1RZE9fPfpd1oE="
-    },
-    {
-      "RequestUri": "http://gen1gen2domain1.blob.core.windows.net/test-filesystem-f375a534-bd44-ef82-a340-16194538cd51/test-file-73667950-2bae-b278-a01c-5b853f75efa1",
+        "Date": "Fri, 11 Sep 2020 15:49:41 GMT",
+        "ETag": "\u00220x8D8566A4BA9FD97\u0022",
+        "Last-Modified": "Fri, 11 Sep 2020 15:49:40 GMT",
+        "Server": [
+          "Windows-Azure-Blob/1.0",
+          "Microsoft-HTTPAPI/2.0"
+        ],
+        "x-ms-blob-type": "BlockBlob",
+        "x-ms-client-request-id": "41f86249-71f8-05b5-260d-6087e024f9f2",
+        "x-ms-creation-time": "Fri, 11 Sep 2020 15:49:40 GMT",
+        "x-ms-lease-state": "available",
+        "x-ms-lease-status": "unlocked",
+        "x-ms-request-id": "6f3af097-b01e-0071-3953-88ab8b000000",
+        "x-ms-server-encrypted": "true",
+        "x-ms-version": "2020-02-10"
+      },
+      "ResponseBody": "NL7aSGBAq\u002BDc5vqK7JHTtidhx6aMobsZ\u002BDDosOm3K8/Fsf\u002BKUrMNzIPUUHVFOanJTvyW\u002Be/tzJMDwU8vV/v3JbsqxTuRSWNzVPojt1BG07\u002BHH2HsIDLg1\u002BRsh5Fk3XSI3Su5GnRuNwSYIqX0yhRCvO2QqDiZCgSISu1XJcLSD3c="
+    },
+    {
+      "RequestUri": "https://seannsecanary.blob.core.windows.net/test-filesystem-db2e5075-b220-bd54-6840-9f240be5e5da/test-file-e4a3d13e-ab0f-19cc-fad0-1ca6d655c7a8",
       "RequestMethod": "GET",
       "RequestHeaders": {
         "Authorization": "Sanitized",
-        "If-Match": "0x8D8503F0E41D815",
-        "User-Agent": [
-          "azsdk-net-Storage.Files.DataLake/12.5.0-alpha.20200903.1",
-          "(.NET Core 4.6.29130.01; Microsoft Windows 10.0.19041 )"
-        ],
-        "x-ms-client-request-id": "f4143779-83df-716b-4fb5-a09447913c15",
-        "x-ms-date": "Thu, 03 Sep 2020 19:25:03 GMT",
+        "If-Match": "0x8D8566A4BA9FD97",
+        "User-Agent": [
+          "azsdk-net-Storage.Files.DataLake/12.5.0-alpha.20200911.1",
+          "(.NET Core 4.6.29017.01; Microsoft Windows 10.0.18362 )"
+        ],
+        "x-ms-client-request-id": "dfd8678a-0b00-9851-cd2f-3e0ae90fddd3",
+        "x-ms-date": "Fri, 11 Sep 2020 15:49:41 GMT",
         "x-ms-range": "bytes=896-1023",
         "x-ms-return-client-request-id": "true",
         "x-ms-version": "2020-02-10"
@@ -328,36 +318,36 @@
         "Content-Length": "128",
         "Content-Range": "bytes 896-1023/1024",
         "Content-Type": "application/octet-stream",
-        "Date": "Thu, 03 Sep 2020 19:25:02 GMT",
-        "ETag": "\u00220x8D8503F0E41D815\u0022",
-        "Last-Modified": "Thu, 03 Sep 2020 19:25:02 GMT",
-        "Server": [
-          "Windows-Azure-Blob/1.0",
-          "Microsoft-HTTPAPI/2.0"
-        ],
-        "x-ms-blob-type": "BlockBlob",
-        "x-ms-client-request-id": "f4143779-83df-716b-4fb5-a09447913c15",
-        "x-ms-creation-time": "Thu, 03 Sep 2020 19:25:02 GMT",
-        "x-ms-lease-state": "available",
-        "x-ms-lease-status": "unlocked",
-        "x-ms-request-id": "796b8c34-201e-003e-6327-82615e000000",
-        "x-ms-server-encrypted": "true",
-        "x-ms-version": "2020-02-10"
-      },
-      "ResponseBody": "V3cjdH2wkmhBVAjdAYRpbB1/XF\u002BZcyx5gIpbcVFiq5JkLAwssL8hw2cCNbMhj1Dg5fIfewF36ORKqvPzVSAW3qh2edR3PbxeXpj3lz14V/A5e4xfQzCQ7UQo4QXLLW5H7FYLqxZ8aKg2wRxogFGm0VMDudmUt5t35YyPT1u2kjE="
-    },
-    {
-      "RequestUri": "http://gen1gen2domain1.blob.core.windows.net/test-filesystem-f375a534-bd44-ef82-a340-16194538cd51?restype=container",
+        "Date": "Fri, 11 Sep 2020 15:49:41 GMT",
+        "ETag": "\u00220x8D8566A4BA9FD97\u0022",
+        "Last-Modified": "Fri, 11 Sep 2020 15:49:40 GMT",
+        "Server": [
+          "Windows-Azure-Blob/1.0",
+          "Microsoft-HTTPAPI/2.0"
+        ],
+        "x-ms-blob-type": "BlockBlob",
+        "x-ms-client-request-id": "dfd8678a-0b00-9851-cd2f-3e0ae90fddd3",
+        "x-ms-creation-time": "Fri, 11 Sep 2020 15:49:40 GMT",
+        "x-ms-lease-state": "available",
+        "x-ms-lease-status": "unlocked",
+        "x-ms-request-id": "6f3af09b-b01e-0071-3b53-88ab8b000000",
+        "x-ms-server-encrypted": "true",
+        "x-ms-version": "2020-02-10"
+      },
+      "ResponseBody": "hpvaJYy4ShnnXFP9jewNzynLpNQ0PO7TJjHQhhYSQsYTLm4vOh0vNEWPUDy2Bvtd4If89y46QkmsBv5b6MMC1RqN6V993pQLm2\u002BOpOyyHR82cqaPFkqY2OslgjQf00yCjXohKB2b4AHy8Fu\u002BrJ1d\u002BeneJXUccr/P9RBzWFtg7Mg="
+    },
+    {
+      "RequestUri": "https://seannsecanary.blob.core.windows.net/test-filesystem-db2e5075-b220-bd54-6840-9f240be5e5da?restype=container",
       "RequestMethod": "DELETE",
       "RequestHeaders": {
         "Authorization": "Sanitized",
-        "traceparent": "00-bfdb8ebedb0d524ab24221940d244fd9-116b6e218fbf034d-00",
-        "User-Agent": [
-          "azsdk-net-Storage.Files.DataLake/12.5.0-alpha.20200903.1",
-          "(.NET Core 4.6.29130.01; Microsoft Windows 10.0.19041 )"
-        ],
-        "x-ms-client-request-id": "a8e0b512-149a-7ece-9b56-6a55b13b9494",
-        "x-ms-date": "Thu, 03 Sep 2020 19:25:03 GMT",
+        "traceparent": "00-b337681834f8664fa8c4332912ae8c97-07a66a0cc8816947-00",
+        "User-Agent": [
+          "azsdk-net-Storage.Files.DataLake/12.5.0-alpha.20200911.1",
+          "(.NET Core 4.6.29017.01; Microsoft Windows 10.0.18362 )"
+        ],
+        "x-ms-client-request-id": "78fc0e97-1a4b-87f1-d25d-7d6c62b384b9",
+        "x-ms-date": "Fri, 11 Sep 2020 15:49:41 GMT",
         "x-ms-return-client-request-id": "true",
         "x-ms-version": "2020-02-10"
       },
@@ -365,26 +355,20 @@
       "StatusCode": 202,
       "ResponseHeaders": {
         "Content-Length": "0",
-        "Date": "Thu, 03 Sep 2020 19:25:02 GMT",
-        "Server": [
-          "Windows-Azure-Blob/1.0",
-          "Microsoft-HTTPAPI/2.0"
-        ],
-<<<<<<< HEAD
-        "x-ms-client-request-id": "f4143779-83df-716b-4fb5-a09447913c15",
-        "x-ms-request-id": "9f1b97b9-a01e-0045-4e1d-5b4461000000",
-        "x-ms-version": "2020-02-10"
-=======
-        "x-ms-client-request-id": "a8e0b512-149a-7ece-9b56-6a55b13b9494",
-        "x-ms-request-id": "796b8c45-201e-003e-7127-82615e000000",
-        "x-ms-version": "2019-12-12"
->>>>>>> 3d593566
+        "Date": "Fri, 11 Sep 2020 15:49:41 GMT",
+        "Server": [
+          "Windows-Azure-Blob/1.0",
+          "Microsoft-HTTPAPI/2.0"
+        ],
+        "x-ms-client-request-id": "78fc0e97-1a4b-87f1-d25d-7d6c62b384b9",
+        "x-ms-request-id": "6f3af09c-b01e-0071-3c53-88ab8b000000",
+        "x-ms-version": "2020-02-10"
       },
       "ResponseBody": []
     }
   ],
   "Variables": {
-    "RandomSeed": "1671977594",
-    "Storage_TestConfigHierarchicalNamespace": "NamespaceTenant\ngen1gen2domain1\nU2FuaXRpemVk\nhttp://gen1gen2domain1.blob.core.windows.net\nhttp://gen1gen2domain1.file.core.windows.net\nhttp://gen1gen2domain1.queue.core.windows.net\nhttp://gen1gen2domain1.table.core.windows.net\n\n\n\n\nhttp://gen1gen2domain1-secondary.blob.core.windows.net\nhttp://gen1gen2domain1-secondary.file.core.windows.net\nhttp://gen1gen2domain1-secondary.queue.core.windows.net\nhttp://gen1gen2domain1-secondary.table.core.windows.net\nc6b5fe1a-9b59-4975-92c4-d9f728c3c371\nSanitized\n72f988bf-86f1-41af-91ab-2d7cd011db47\nhttps://login.microsoftonline.com/\nCloud\nBlobEndpoint=http://gen1gen2domain1.blob.core.windows.net/;QueueEndpoint=http://gen1gen2domain1.queue.core.windows.net/;FileEndpoint=http://gen1gen2domain1.file.core.windows.net/;BlobSecondaryEndpoint=http://gen1gen2domain1-secondary.blob.core.windows.net/;QueueSecondaryEndpoint=http://gen1gen2domain1-secondary.queue.core.windows.net/;FileSecondaryEndpoint=http://gen1gen2domain1-secondary.file.core.windows.net/;AccountName=gen1gen2domain1;AccountKey=Sanitized\n"
+    "RandomSeed": "100461827",
+    "Storage_TestConfigHierarchicalNamespace": "NamespaceTenant\nseannsecanary\nU2FuaXRpemVk\nhttps://seannsecanary.blob.core.windows.net\nhttps://seannsecanary.file.core.windows.net\nhttps://seannsecanary.queue.core.windows.net\nhttps://seannsecanary.table.core.windows.net\n\n\n\n\nhttps://seannsecanary-secondary.blob.core.windows.net\nhttps://seannsecanary-secondary.file.core.windows.net\nhttps://seannsecanary-secondary.queue.core.windows.net\nhttps://seannsecanary-secondary.table.core.windows.net\n68390a19-a643-458b-b726-408abf67b4fc\nSanitized\n72f988bf-86f1-41af-91ab-2d7cd011db47\nhttps://login.microsoftonline.com/\nCloud\nBlobEndpoint=https://seannsecanary.blob.core.windows.net/;QueueEndpoint=https://seannsecanary.queue.core.windows.net/;FileEndpoint=https://seannsecanary.file.core.windows.net/;BlobSecondaryEndpoint=https://seannsecanary-secondary.blob.core.windows.net/;QueueSecondaryEndpoint=https://seannsecanary-secondary.queue.core.windows.net/;FileSecondaryEndpoint=https://seannsecanary-secondary.file.core.windows.net/;AccountName=seannsecanary;AccountKey=Sanitized\n"
   }
 }