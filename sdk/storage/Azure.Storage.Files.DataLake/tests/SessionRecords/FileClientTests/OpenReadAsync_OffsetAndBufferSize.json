{
  "Entries": [
    {
      "RequestUri": "http://seanmcccanary3.blob.core.windows.net/test-filesystem-19f10b02-8830-c7b4-b7d8-c24e6b0c1332?restype=container",
      "RequestMethod": "PUT",
      "RequestHeaders": {
        "Accept": "application/xml",
        "Authorization": "Sanitized",
        "traceparent": "00-0a7b6292b6d1564091efb0d82a9a62fd-c649876fb265d64c-00",
        "User-Agent": "azsdk-net-Storage.Files.DataLake/12.9.0-alpha.20210921.1 (.NET Framework 4.8.4300.0; Microsoft Windows 10.0.19043 )",
        "x-ms-blob-public-access": "container",
        "x-ms-client-request-id": "ea65323c-ca6b-79ff-1e1a-81cdb17b27ec",
        "x-ms-date": "Tue, 21 Sep 2021 19:48:29 GMT",
        "x-ms-return-client-request-id": "true",
        "x-ms-version": "2021-02-12"
      },
      "RequestBody": null,
      "StatusCode": 201,
      "ResponseHeaders": {
        "Content-Length": "0",
        "Date": "Tue, 21 Sep 2021 19:48:28 GMT",
        "ETag": "\u00220x8D97D38C8DBD714\u0022",
        "Last-Modified": "Tue, 21 Sep 2021 19:48:29 GMT",
        "Server": "Windows-Azure-Blob/1.0 Microsoft-HTTPAPI/2.0",
        "x-ms-client-request-id": "ea65323c-ca6b-79ff-1e1a-81cdb17b27ec",
<<<<<<< HEAD
        "x-ms-request-id": "edcf50af-501e-005c-4df9-502aea000000",
        "x-ms-version": "2021-02-12"
=======
        "x-ms-request-id": "3a7d06ab-e01e-0095-3921-af3277000000",
        "x-ms-version": "2020-12-06"
>>>>>>> 73d5f10e
      },
      "ResponseBody": []
    },
    {
      "RequestUri": "http://seanmcccanary3.dfs.core.windows.net/test-filesystem-19f10b02-8830-c7b4-b7d8-c24e6b0c1332/test-file-88002fab-0dd2-35e3-f7e2-cb65ecb6e815?resource=file",
      "RequestMethod": "PUT",
      "RequestHeaders": {
        "Accept": "application/json",
        "Authorization": "Sanitized",
        "If-None-Match": "*",
        "traceparent": "00-78229c76a087f4469703101eae3fd50b-9690880cfd794441-00",
        "User-Agent": "azsdk-net-Storage.Files.DataLake/12.9.0-alpha.20210921.1 (.NET Framework 4.8.4300.0; Microsoft Windows 10.0.19043 )",
        "x-ms-client-request-id": "fdb2a7c7-36d9-f882-9277-2c6c50ff3f1a",
        "x-ms-date": "Tue, 21 Sep 2021 19:48:29 GMT",
        "x-ms-return-client-request-id": "true",
        "x-ms-version": "2021-02-12"
      },
      "RequestBody": null,
      "StatusCode": 201,
      "ResponseHeaders": {
        "Content-Length": "0",
        "Date": "Tue, 21 Sep 2021 19:48:29 GMT",
        "ETag": "\u00220x8D97D38C8E4DA15\u0022",
        "Last-Modified": "Tue, 21 Sep 2021 19:48:29 GMT",
        "Server": "Windows-Azure-HDFS/1.0 Microsoft-HTTPAPI/2.0",
        "x-ms-client-request-id": "fdb2a7c7-36d9-f882-9277-2c6c50ff3f1a",
        "x-ms-request-id": "c8cf8c05-b01f-007c-4921-aff43d000000",
        "x-ms-request-server-encrypted": "true",
        "x-ms-version": "2021-02-12"
      },
      "ResponseBody": []
    },
    {
      "RequestUri": "http://seanmcccanary3.dfs.core.windows.net/test-filesystem-19f10b02-8830-c7b4-b7d8-c24e6b0c1332/test-file-88002fab-0dd2-35e3-f7e2-cb65ecb6e815?action=append\u0026position=0",
      "RequestMethod": "PATCH",
      "RequestHeaders": {
        "Accept": "application/json",
        "Authorization": "Sanitized",
        "Content-Length": "1024",
        "Content-Type": "application/octet-stream",
        "traceparent": "00-d7cab41e411036468c4202492a762c65-ac17db5949a7c345-00",
        "User-Agent": "azsdk-net-Storage.Files.DataLake/12.9.0-alpha.20210921.1 (.NET Framework 4.8.4300.0; Microsoft Windows 10.0.19043 )",
        "x-ms-client-request-id": "2b7a863f-5545-81db-e12a-b84640b56e0f",
        "x-ms-date": "Tue, 21 Sep 2021 19:48:29 GMT",
        "x-ms-return-client-request-id": "true",
        "x-ms-version": "2021-02-12"
      },
      "RequestBody": "JMgSOacpxju9a2sOS0dd0qOvUq\u002BhKicuTi/yiP\u002BZjGcya6jpae1EgmjFy2eh1OmwhPnCPWQ5dPmg4\u002Bp3Nj07JN4D3N\u002Bec2i1atBH21/AjHpGQQQG1k8D\u002BPeuSYUDzUsqiaaJnvcKEhCQDNKU8Zia31dwMfQ5NU2OAOPo7yrjsp2EHFK4N\u002B6CPC/zdsp9bgdfFGkuk5xW8FRZ\u002Bp0UIiLlrVo0D9VF4aho7vTFRb6DEJHciNvBtR4BLSz\u002BXzxRbhoNDclvSF4xGTLBxaWnkaqV1ukLN5lGJPc7M\u002BKpR4JrF3/atzj1E8cyqm\u002BpAO95WZuBaIhSRTaAxunRMxV8iNGvVa4lzNpyoMIh2IwpnSQIwtpGJ9/5GNJIWvBOJOCytiKe\u002BapBVIzBDsjGMGyqVynEyHE6NWDytjzc3HLpJHzhbyJqi6R6x21NhRkXM\u002BdlngLHiltvd4HBrENtZHga2OpL5MFKQMyESgED7a9H2oJVdj1wIZkhcvehqd5hDGL1M60vy04mG142QkBZa4rRedHAGO46qrZQKnHKqJftIz2eDroBGA8zLlvfOd5Zxwdtzy8NoPR0uon33qDdXHLHSB8CulzPz2HBjOmSWnDX92NqXNln34NIKlMxCjluVtLoGPG/VgyrnQDNSxML4V8ZH\u002Bc9cv\u002BZX2ibupAInsQoUzYXqkJ\u002BGKBWvr/ZmpNvPUn0GOtSMePTT7iII5x8ov87pfjd8zcdmgdH5rRAwMXVLHxHFIbZ1iJSRFqK9vQD2hvAnfSakUkR133jCkovko/zs/cgNY54Yc/Wi6/ckqMTQwuYgCLQOpoyNT0I9svXI7HLlkP946WNRzslxAaZNUTa0Mc\u002BlhJsI3lc7f9Rb2sD/2f\u002BEfxgFmBlCzjmqnaTmP/5LiUEmIyfXnLKoPWmO9fQIcSfmyNHebpm2YvZhngCyVT/WEFF/2bbX7OJlXVqv9BhFoix9P3csbRrnb8Bxdf5x9egpuOWiiFewztvveRE/Bm7eHDwUdRXI6aN2WKm2pnbkM6eyhnsy4tnUjHBbfTQJ6CmRk1nCXUCSYI8CbC/uOmiky0VpTL/zq3kiP6jlbayvLLB/5RMdIZYm4CWsMLaqJpHH9nGuoFupneggoB3X7PMiUz\u002B/bhVVR\u002BnvQqxaB7qCeBjW3bd7AIwUlkcq/EF4TzNyiZ13Kri8sm5H/13vT1ZtXigEwM8751KzapfOaotodzO4573dS02gWmsI8wEuZUbwvZ5Zc04kNqIKw8Ag7kfjH0hqdmfYkBLapKakMzQRRMVQ3a0tDwOlVPDb0keNf2vjZdP4xC8e2C1Lfs7nQAOt\u002BX76z9Ca9dAEhOF2/L2LTSU6wI1gWIDWMgW/oZB0vhTtA==",
      "StatusCode": 202,
      "ResponseHeaders": {
        "Content-Length": "0",
        "Date": "Tue, 21 Sep 2021 19:48:29 GMT",
        "Server": "Windows-Azure-HDFS/1.0 Microsoft-HTTPAPI/2.0",
        "x-ms-client-request-id": "2b7a863f-5545-81db-e12a-b84640b56e0f",
        "x-ms-request-id": "c8cf8c06-b01f-007c-4a21-aff43d000000",
        "x-ms-request-server-encrypted": "true",
        "x-ms-version": "2021-02-12"
      },
      "ResponseBody": []
    },
    {
      "RequestUri": "http://seanmcccanary3.dfs.core.windows.net/test-filesystem-19f10b02-8830-c7b4-b7d8-c24e6b0c1332/test-file-88002fab-0dd2-35e3-f7e2-cb65ecb6e815?action=flush\u0026position=1024",
      "RequestMethod": "PATCH",
      "RequestHeaders": {
        "Accept": "application/json",
        "Authorization": "Sanitized",
        "traceparent": "00-02922c3f7be32d408f9426121b37eacd-f48453e89e717849-00",
        "User-Agent": "azsdk-net-Storage.Files.DataLake/12.9.0-alpha.20210921.1 (.NET Framework 4.8.4300.0; Microsoft Windows 10.0.19043 )",
        "x-ms-client-request-id": "ca2d824f-1385-ddd5-4bba-b0e0308f3d2a",
        "x-ms-date": "Tue, 21 Sep 2021 19:48:29 GMT",
        "x-ms-return-client-request-id": "true",
        "x-ms-version": "2021-02-12"
      },
      "RequestBody": null,
      "StatusCode": 200,
      "ResponseHeaders": {
        "Content-Length": "0",
        "Date": "Tue, 21 Sep 2021 19:48:29 GMT",
        "ETag": "\u00220x8D97D38C8FE03B9\u0022",
        "Last-Modified": "Tue, 21 Sep 2021 19:48:29 GMT",
        "Server": "Windows-Azure-HDFS/1.0 Microsoft-HTTPAPI/2.0",
        "x-ms-client-request-id": "ca2d824f-1385-ddd5-4bba-b0e0308f3d2a",
        "x-ms-request-id": "c8cf8c07-b01f-007c-4b21-aff43d000000",
        "x-ms-request-server-encrypted": "false",
        "x-ms-version": "2021-02-12"
      },
      "ResponseBody": []
    },
    {
      "RequestUri": "http://seanmcccanary3.blob.core.windows.net/test-filesystem-19f10b02-8830-c7b4-b7d8-c24e6b0c1332/test-file-88002fab-0dd2-35e3-f7e2-cb65ecb6e815",
      "RequestMethod": "HEAD",
      "RequestHeaders": {
        "Accept": "application/xml",
        "Authorization": "Sanitized",
        "traceparent": "00-00de76ea480cc64da3f866e3805e255d-13b62f9e5da0c046-00",
        "User-Agent": "azsdk-net-Storage.Files.DataLake/12.9.0-alpha.20210921.1 (.NET Framework 4.8.4300.0; Microsoft Windows 10.0.19043 )",
        "x-ms-client-request-id": "bdf74937-a487-7c8a-0d25-2c777b15ad41",
        "x-ms-date": "Tue, 21 Sep 2021 19:48:29 GMT",
        "x-ms-return-client-request-id": "true",
        "x-ms-version": "2021-02-12"
      },
      "RequestBody": null,
      "StatusCode": 200,
      "ResponseHeaders": {
        "Accept-Ranges": "bytes",
        "Access-Control-Allow-Origin": "*",
        "Access-Control-Expose-Headers": "x-ms-request-id,x-ms-client-request-id,Server,x-ms-version,Content-Type,Last-Modified,ETag,x-ms-creation-time,x-ms-lease-status,x-ms-lease-state,x-ms-blob-type,x-ms-server-encrypted,x-ms-access-tier,x-ms-access-tier-inferred,Accept-Ranges,x-ms-last-access-time,Content-Length,Date,Transfer-Encoding",
        "Content-Length": "1024",
        "Content-Type": "application/octet-stream",
        "Date": "Tue, 21 Sep 2021 19:48:28 GMT",
        "ETag": "\u00220x8D97D38C8FE03B9\u0022",
        "Last-Modified": "Tue, 21 Sep 2021 19:48:29 GMT",
        "Server": "Windows-Azure-Blob/1.0 Microsoft-HTTPAPI/2.0",
        "x-ms-access-tier": "Hot",
        "x-ms-access-tier-inferred": "true",
        "x-ms-blob-type": "BlockBlob",
        "x-ms-client-request-id": "bdf74937-a487-7c8a-0d25-2c777b15ad41",
        "x-ms-creation-time": "Tue, 21 Sep 2021 19:48:29 GMT",
        "x-ms-last-access-time": "Tue, 21 Sep 2021 19:48:29 GMT",
        "x-ms-lease-state": "available",
        "x-ms-lease-status": "unlocked",
        "x-ms-request-id": "3a7d072b-e01e-0095-1b21-af3277000000",
        "x-ms-server-encrypted": "true",
        "x-ms-version": "2021-02-12"
      },
      "ResponseBody": []
    },
    {
      "RequestUri": "http://seanmcccanary3.blob.core.windows.net/test-filesystem-19f10b02-8830-c7b4-b7d8-c24e6b0c1332/test-file-88002fab-0dd2-35e3-f7e2-cb65ecb6e815",
      "RequestMethod": "GET",
      "RequestHeaders": {
        "Accept": "application/xml",
        "Authorization": "Sanitized",
        "If-Match": "0x8D97D38C8FE03B9",
        "traceparent": "00-a5d4015025402741ac07c7eb9e418c6b-9ec315fb8fd6504a-00",
        "User-Agent": "azsdk-net-Storage.Files.DataLake/12.9.0-alpha.20210921.1 (.NET Framework 4.8.4300.0; Microsoft Windows 10.0.19043 )",
        "x-ms-client-request-id": "e6a8c0fd-7f98-62a3-d785-16fa82ff967b",
        "x-ms-date": "Tue, 21 Sep 2021 19:48:29 GMT",
        "x-ms-range": "bytes=512-639",
        "x-ms-return-client-request-id": "true",
        "x-ms-version": "2021-02-12"
      },
      "RequestBody": null,
      "StatusCode": 206,
      "ResponseHeaders": {
        "Accept-Ranges": "bytes",
        "Access-Control-Allow-Origin": "*",
        "Access-Control-Expose-Headers": "x-ms-request-id,x-ms-client-request-id,Server,x-ms-version,Content-Type,Last-Modified,ETag,x-ms-creation-time,x-ms-lease-status,x-ms-lease-state,x-ms-blob-type,x-ms-server-encrypted,Accept-Ranges,x-ms-last-access-time,Content-Length,Date,Transfer-Encoding",
        "Content-Length": "128",
        "Content-Range": "bytes 512-639/1024",
        "Content-Type": "application/octet-stream",
        "Date": "Tue, 21 Sep 2021 19:48:28 GMT",
        "ETag": "\u00220x8D97D38C8FE03B9\u0022",
        "Last-Modified": "Tue, 21 Sep 2021 19:48:29 GMT",
        "Server": "Windows-Azure-Blob/1.0 Microsoft-HTTPAPI/2.0",
        "x-ms-blob-type": "BlockBlob",
        "x-ms-client-request-id": "e6a8c0fd-7f98-62a3-d785-16fa82ff967b",
        "x-ms-creation-time": "Tue, 21 Sep 2021 19:48:29 GMT",
        "x-ms-last-access-time": "Tue, 21 Sep 2021 19:48:29 GMT",
        "x-ms-lease-state": "available",
        "x-ms-lease-status": "unlocked",
        "x-ms-request-id": "3a7d0742-e01e-0095-2b21-af3277000000",
        "x-ms-server-encrypted": "true",
        "x-ms-version": "2021-02-12"
      },
      "ResponseBody": "fhigVr6/2ZqTbz1J9BjrUjHj00\u002B4iCOcfKL/O6X43fM3HZoHR\u002Ba0QMDF1Sx8RxSG2dYiUkRaivb0A9obwJ30mpFJEdd94wpKL5KP87P3IDWOeGHP1ouv3JKjE0MLmIAi0DqaMjU9CPbL1yOxy5ZD/eOljUc7JcQGmTVE2tDHPpY="
    },
    {
      "RequestUri": "http://seanmcccanary3.blob.core.windows.net/test-filesystem-19f10b02-8830-c7b4-b7d8-c24e6b0c1332/test-file-88002fab-0dd2-35e3-f7e2-cb65ecb6e815",
      "RequestMethod": "GET",
      "RequestHeaders": {
        "Accept": "application/xml",
        "Authorization": "Sanitized",
        "If-Match": "0x8D97D38C8FE03B9",
        "traceparent": "00-1e3541e985c566448da27fb8f89a2ace-f33d32722974b54c-00",
        "User-Agent": "azsdk-net-Storage.Files.DataLake/12.9.0-alpha.20210921.1 (.NET Framework 4.8.4300.0; Microsoft Windows 10.0.19043 )",
        "x-ms-client-request-id": "bb7a587e-c66c-76a8-4ff9-8a68b8541d0b",
        "x-ms-date": "Tue, 21 Sep 2021 19:48:29 GMT",
        "x-ms-range": "bytes=640-767",
        "x-ms-return-client-request-id": "true",
        "x-ms-version": "2021-02-12"
      },
      "RequestBody": null,
      "StatusCode": 206,
      "ResponseHeaders": {
        "Accept-Ranges": "bytes",
        "Access-Control-Allow-Origin": "*",
        "Access-Control-Expose-Headers": "x-ms-request-id,x-ms-client-request-id,Server,x-ms-version,Content-Type,Last-Modified,ETag,x-ms-creation-time,x-ms-lease-status,x-ms-lease-state,x-ms-blob-type,x-ms-server-encrypted,Accept-Ranges,x-ms-last-access-time,Content-Length,Date,Transfer-Encoding",
        "Content-Length": "128",
        "Content-Range": "bytes 640-767/1024",
        "Content-Type": "application/octet-stream",
        "Date": "Tue, 21 Sep 2021 19:48:28 GMT",
        "ETag": "\u00220x8D97D38C8FE03B9\u0022",
        "Last-Modified": "Tue, 21 Sep 2021 19:48:29 GMT",
        "Server": "Windows-Azure-Blob/1.0 Microsoft-HTTPAPI/2.0",
        "x-ms-blob-type": "BlockBlob",
        "x-ms-client-request-id": "bb7a587e-c66c-76a8-4ff9-8a68b8541d0b",
        "x-ms-creation-time": "Tue, 21 Sep 2021 19:48:29 GMT",
        "x-ms-last-access-time": "Tue, 21 Sep 2021 19:48:29 GMT",
        "x-ms-lease-state": "available",
        "x-ms-lease-status": "unlocked",
        "x-ms-request-id": "3a7d0753-e01e-0095-3821-af3277000000",
        "x-ms-server-encrypted": "true",
        "x-ms-version": "2021-02-12"
      },
      "ResponseBody": "EmwjeVzt/1FvawP/Z/4R/GAWYGULOOaqdpOY//kuJQSYjJ9ecsqg9aY719AhxJ\u002BbI0d5umbZi9mGeALJVP9YQUX/Zttfs4mVdWq/0GEWiLH0/dyxtGudvwHF1/nH16Cm45aKIV7DO2\u002B95ET8Gbt4cPBR1Fcjpo3ZYqbamduQzp4="
    },
    {
      "RequestUri": "http://seanmcccanary3.blob.core.windows.net/test-filesystem-19f10b02-8830-c7b4-b7d8-c24e6b0c1332/test-file-88002fab-0dd2-35e3-f7e2-cb65ecb6e815",
      "RequestMethod": "GET",
      "RequestHeaders": {
        "Accept": "application/xml",
        "Authorization": "Sanitized",
        "If-Match": "0x8D97D38C8FE03B9",
        "traceparent": "00-c588e519c1d6fa4190ae4b4837035050-7f79ba850cee444d-00",
        "User-Agent": "azsdk-net-Storage.Files.DataLake/12.9.0-alpha.20210921.1 (.NET Framework 4.8.4300.0; Microsoft Windows 10.0.19043 )",
        "x-ms-client-request-id": "2a7cccc2-da85-280e-71a4-f420d099b0a5",
        "x-ms-date": "Tue, 21 Sep 2021 19:48:29 GMT",
        "x-ms-range": "bytes=768-895",
        "x-ms-return-client-request-id": "true",
        "x-ms-version": "2021-02-12"
      },
      "RequestBody": null,
      "StatusCode": 206,
      "ResponseHeaders": {
        "Accept-Ranges": "bytes",
        "Access-Control-Allow-Origin": "*",
        "Access-Control-Expose-Headers": "x-ms-request-id,x-ms-client-request-id,Server,x-ms-version,Content-Type,Last-Modified,ETag,x-ms-creation-time,x-ms-lease-status,x-ms-lease-state,x-ms-blob-type,x-ms-server-encrypted,Accept-Ranges,x-ms-last-access-time,Content-Length,Date,Transfer-Encoding",
        "Content-Length": "128",
        "Content-Range": "bytes 768-895/1024",
        "Content-Type": "application/octet-stream",
        "Date": "Tue, 21 Sep 2021 19:48:28 GMT",
        "ETag": "\u00220x8D97D38C8FE03B9\u0022",
        "Last-Modified": "Tue, 21 Sep 2021 19:48:29 GMT",
        "Server": "Windows-Azure-Blob/1.0 Microsoft-HTTPAPI/2.0",
        "x-ms-blob-type": "BlockBlob",
        "x-ms-client-request-id": "2a7cccc2-da85-280e-71a4-f420d099b0a5",
        "x-ms-creation-time": "Tue, 21 Sep 2021 19:48:29 GMT",
        "x-ms-last-access-time": "Tue, 21 Sep 2021 19:48:29 GMT",
        "x-ms-lease-state": "available",
        "x-ms-lease-status": "unlocked",
        "x-ms-request-id": "3a7d0771-e01e-0095-5021-af3277000000",
        "x-ms-server-encrypted": "true",
        "x-ms-version": "2021-02-12"
      },
      "ResponseBody": "yhnsy4tnUjHBbfTQJ6CmRk1nCXUCSYI8CbC/uOmiky0VpTL/zq3kiP6jlbayvLLB/5RMdIZYm4CWsMLaqJpHH9nGuoFupneggoB3X7PMiUz\u002B/bhVVR\u002BnvQqxaB7qCeBjW3bd7AIwUlkcq/EF4TzNyiZ13Kri8sm5H/13vT1ZtXg="
    },
    {
      "RequestUri": "http://seanmcccanary3.blob.core.windows.net/test-filesystem-19f10b02-8830-c7b4-b7d8-c24e6b0c1332/test-file-88002fab-0dd2-35e3-f7e2-cb65ecb6e815",
      "RequestMethod": "GET",
      "RequestHeaders": {
        "Accept": "application/xml",
        "Authorization": "Sanitized",
        "If-Match": "0x8D97D38C8FE03B9",
        "User-Agent": "azsdk-net-Storage.Files.DataLake/12.9.0-alpha.20210921.1 (.NET Framework 4.8.4300.0; Microsoft Windows 10.0.19043 )",
        "x-ms-client-request-id": "eca65400-f2d8-a986-afd2-2d046d99d224",
        "x-ms-date": "Tue, 21 Sep 2021 19:48:29 GMT",
        "x-ms-range": "bytes=896-1023",
        "x-ms-return-client-request-id": "true",
        "x-ms-version": "2021-02-12"
      },
      "RequestBody": null,
      "StatusCode": 206,
      "ResponseHeaders": {
        "Accept-Ranges": "bytes",
        "Access-Control-Allow-Origin": "*",
        "Access-Control-Expose-Headers": "x-ms-request-id,x-ms-client-request-id,Server,x-ms-version,Content-Type,Last-Modified,ETag,x-ms-creation-time,x-ms-lease-status,x-ms-lease-state,x-ms-blob-type,x-ms-server-encrypted,Accept-Ranges,x-ms-last-access-time,Content-Length,Date,Transfer-Encoding",
        "Content-Length": "128",
        "Content-Range": "bytes 896-1023/1024",
        "Content-Type": "application/octet-stream",
        "Date": "Tue, 21 Sep 2021 19:48:28 GMT",
        "ETag": "\u00220x8D97D38C8FE03B9\u0022",
        "Last-Modified": "Tue, 21 Sep 2021 19:48:29 GMT",
        "Server": "Windows-Azure-Blob/1.0 Microsoft-HTTPAPI/2.0",
        "x-ms-blob-type": "BlockBlob",
        "x-ms-client-request-id": "eca65400-f2d8-a986-afd2-2d046d99d224",
        "x-ms-creation-time": "Tue, 21 Sep 2021 19:48:29 GMT",
        "x-ms-last-access-time": "Tue, 21 Sep 2021 19:48:29 GMT",
        "x-ms-lease-state": "available",
        "x-ms-lease-status": "unlocked",
        "x-ms-request-id": "3a7d0787-e01e-0095-6521-af3277000000",
        "x-ms-server-encrypted": "true",
        "x-ms-version": "2021-02-12"
      },
      "ResponseBody": "oBMDPO\u002BdSs2qXzmqLaHczuOe93UtNoFprCPMBLmVG8L2eWXNOJDaiCsPAIO5H4x9IanZn2JAS2qSmpDM0EUTFUN2tLQ8DpVTw29JHjX9r42XT\u002BMQvHtgtS37O50ADrfl\u002B\u002Bs/QmvXQBIThdvy9i00lOsCNYFiA1jIFv6GQdL4U7Q="
    },
    {
      "RequestUri": "http://seanmcccanary3.blob.core.windows.net/test-filesystem-19f10b02-8830-c7b4-b7d8-c24e6b0c1332?restype=container",
      "RequestMethod": "DELETE",
      "RequestHeaders": {
        "Accept": "application/xml",
        "Authorization": "Sanitized",
        "traceparent": "00-5b438e2c9e7e564e843fcff5b6fcda88-e46c7f52ff51d145-00",
        "User-Agent": "azsdk-net-Storage.Files.DataLake/12.9.0-alpha.20210921.1 (.NET Framework 4.8.4300.0; Microsoft Windows 10.0.19043 )",
        "x-ms-client-request-id": "7b1fdbfa-c3f2-47cd-203e-fbd5f69caf05",
        "x-ms-date": "Tue, 21 Sep 2021 19:48:29 GMT",
        "x-ms-return-client-request-id": "true",
        "x-ms-version": "2021-02-12"
      },
      "RequestBody": null,
      "StatusCode": 202,
      "ResponseHeaders": {
        "Content-Length": "0",
        "Date": "Tue, 21 Sep 2021 19:48:29 GMT",
        "Server": "Windows-Azure-Blob/1.0 Microsoft-HTTPAPI/2.0",
        "x-ms-client-request-id": "7b1fdbfa-c3f2-47cd-203e-fbd5f69caf05",
<<<<<<< HEAD
        "x-ms-request-id": "edcf5181-501e-005c-70f9-502aea000000",
        "x-ms-version": "2021-02-12"
=======
        "x-ms-request-id": "3a7d07a4-e01e-0095-7a21-af3277000000",
        "x-ms-version": "2020-12-06"
>>>>>>> 73d5f10e
      },
      "ResponseBody": []
    }
  ],
  "Variables": {
    "RandomSeed": "929586583",
    "Storage_TestConfigHierarchicalNamespace": "NamespaceTenant\nseanmcccanary3\nU2FuaXRpemVk\nhttp://seanmcccanary3.blob.core.windows.net\nhttp://seanmcccanary3.file.core.windows.net\nhttp://seanmcccanary3.queue.core.windows.net\nhttp://seanmcccanary3.table.core.windows.net\n\n\n\n\nhttp://seanmcccanary3-secondary.blob.core.windows.net\nhttp://seanmcccanary3-secondary.file.core.windows.net\nhttp://seanmcccanary3-secondary.queue.core.windows.net\nhttp://seanmcccanary3-secondary.table.core.windows.net\n\nSanitized\n\n\nCloud\nBlobEndpoint=http://seanmcccanary3.blob.core.windows.net/;QueueEndpoint=http://seanmcccanary3.queue.core.windows.net/;FileEndpoint=http://seanmcccanary3.file.core.windows.net/;BlobSecondaryEndpoint=http://seanmcccanary3-secondary.blob.core.windows.net/;QueueSecondaryEndpoint=http://seanmcccanary3-secondary.queue.core.windows.net/;FileSecondaryEndpoint=http://seanmcccanary3-secondary.file.core.windows.net/;AccountName=seanmcccanary3;AccountKey=Sanitized\n\n\n"
  }
}<|MERGE_RESOLUTION|>--- conflicted
+++ resolved
@@ -23,13 +23,8 @@
         "Last-Modified": "Tue, 21 Sep 2021 19:48:29 GMT",
         "Server": "Windows-Azure-Blob/1.0 Microsoft-HTTPAPI/2.0",
         "x-ms-client-request-id": "ea65323c-ca6b-79ff-1e1a-81cdb17b27ec",
-<<<<<<< HEAD
-        "x-ms-request-id": "edcf50af-501e-005c-4df9-502aea000000",
-        "x-ms-version": "2021-02-12"
-=======
         "x-ms-request-id": "3a7d06ab-e01e-0095-3921-af3277000000",
-        "x-ms-version": "2020-12-06"
->>>>>>> 73d5f10e
+        "x-ms-version": "2021-02-12"
       },
       "ResponseBody": []
     },
@@ -336,13 +331,8 @@
         "Date": "Tue, 21 Sep 2021 19:48:29 GMT",
         "Server": "Windows-Azure-Blob/1.0 Microsoft-HTTPAPI/2.0",
         "x-ms-client-request-id": "7b1fdbfa-c3f2-47cd-203e-fbd5f69caf05",
-<<<<<<< HEAD
-        "x-ms-request-id": "edcf5181-501e-005c-70f9-502aea000000",
-        "x-ms-version": "2021-02-12"
-=======
         "x-ms-request-id": "3a7d07a4-e01e-0095-7a21-af3277000000",
-        "x-ms-version": "2020-12-06"
->>>>>>> 73d5f10e
+        "x-ms-version": "2021-02-12"
       },
       "ResponseBody": []
     }
