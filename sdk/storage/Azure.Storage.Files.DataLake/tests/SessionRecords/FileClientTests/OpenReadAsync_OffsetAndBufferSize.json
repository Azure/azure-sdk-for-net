--- conflicted
+++ resolved
@@ -1,30 +1,19 @@
 {
   "Entries": [
     {
-      "RequestUri": "https://seannse.blob.core.windows.net/test-filesystem-db2e5075-b220-bd54-6840-9f240be5e5da?restype=container",
+      "RequestUri": "https://seannse.blob.core.windows.net/test-filesystem-19f10b02-8830-c7b4-b7d8-c24e6b0c1332?restype=container",
       "RequestMethod": "PUT",
       "RequestHeaders": {
         "Accept": "application/xml",
         "Authorization": "Sanitized",
-<<<<<<< HEAD
-        "traceparent": "00-f0f306f7f9690f4f96e4fcb32c77792a-11478077b2ff2a43-00",
-        "User-Agent": [
-          "azsdk-net-Storage.Files.DataLake/12.7.0-alpha.20210202.1",
-          "(.NET Framework 4.8.4250.0; Microsoft Windows 10.0.19042 )"
+        "traceparent": "00-b5d92d520ba30a459d1e7afd07cfaba9-9bf2cf6619f2de4c-00",
+        "User-Agent": [
+          "azsdk-net-Storage.Files.DataLake/12.7.0-alpha.20210219.1",
+          "(.NET 5.0.3; Microsoft Windows 10.0.19041)"
         ],
         "x-ms-blob-public-access": "container",
-        "x-ms-client-request-id": "74c4975c-a9f2-cc09-28ad-d576a04fdc32",
-        "x-ms-date": "Wed, 03 Feb 2021 02:11:44 GMT",
-=======
-        "traceparent": "00-0a91e52a90ec4d4d92825111b572308d-b5086b3ac316544c-00",
-        "User-Agent": [
-          "azsdk-net-Storage.Files.DataLake/12.7.0-alpha.20210217.1",
-          "(.NET 5.0.3; Microsoft Windows 10.0.19042)"
-        ],
-        "x-ms-blob-public-access": "container",
-        "x-ms-client-request-id": "74c4975c-a9f2-cc09-28ad-d576a04fdc32",
-        "x-ms-date": "Wed, 17 Feb 2021 22:27:35 GMT",
->>>>>>> 1814567d
+        "x-ms-client-request-id": "ea65323c-ca6b-79ff-1e1a-81cdb17b27ec",
+        "x-ms-date": "Fri, 19 Feb 2021 19:09:59 GMT",
         "x-ms-return-client-request-id": "true",
         "x-ms-version": "2020-06-12"
       },
@@ -32,53 +21,33 @@
       "StatusCode": 201,
       "ResponseHeaders": {
         "Content-Length": "0",
-<<<<<<< HEAD
-        "Date": "Wed, 03 Feb 2021 02:11:45 GMT",
-        "ETag": "\u00220x8D8C7E90E79DAA8\u0022",
-        "Last-Modified": "Wed, 03 Feb 2021 02:11:45 GMT",
-=======
-        "Date": "Wed, 17 Feb 2021 22:27:34 GMT",
-        "ETag": "\u00220x8D8D393399106AF\u0022",
-        "Last-Modified": "Wed, 17 Feb 2021 22:27:35 GMT",
->>>>>>> 1814567d
-        "Server": [
-          "Windows-Azure-Blob/1.0",
-          "Microsoft-HTTPAPI/2.0"
-        ],
-        "x-ms-client-request-id": "74c4975c-a9f2-cc09-28ad-d576a04fdc32",
-<<<<<<< HEAD
-        "x-ms-request-id": "c316ea1b-801e-0082-2ed1-f93ee1000000",
-=======
-        "x-ms-request-id": "47451e50-401e-009d-727c-058de5000000",
->>>>>>> 1814567d
-        "x-ms-version": "2020-06-12"
-      },
-      "ResponseBody": []
-    },
-    {
-      "RequestUri": "https://seannse.dfs.core.windows.net/test-filesystem-db2e5075-b220-bd54-6840-9f240be5e5da/test-file-e4a3d13e-ab0f-19cc-fad0-1ca6d655c7a8?resource=file",
+        "Date": "Fri, 19 Feb 2021 19:09:58 GMT",
+        "ETag": "\u00220x8D8D509F384E73E\u0022",
+        "Last-Modified": "Fri, 19 Feb 2021 19:09:58 GMT",
+        "Server": [
+          "Windows-Azure-Blob/1.0",
+          "Microsoft-HTTPAPI/2.0"
+        ],
+        "x-ms-client-request-id": "ea65323c-ca6b-79ff-1e1a-81cdb17b27ec",
+        "x-ms-request-id": "2e651bd1-201e-00a4-2cf2-0676f9000000",
+        "x-ms-version": "2020-06-12"
+      },
+      "ResponseBody": []
+    },
+    {
+      "RequestUri": "https://seannse.dfs.core.windows.net/test-filesystem-19f10b02-8830-c7b4-b7d8-c24e6b0c1332/test-file-88002fab-0dd2-35e3-f7e2-cb65ecb6e815?resource=file",
       "RequestMethod": "PUT",
       "RequestHeaders": {
         "Accept": "application/json",
         "Authorization": "Sanitized",
         "If-None-Match": "*",
-<<<<<<< HEAD
-        "traceparent": "00-abd0dddcf2e69f43b2af5fcc36333bcc-fae3b9097adc0145-00",
-        "User-Agent": [
-          "azsdk-net-Storage.Files.DataLake/12.7.0-alpha.20210202.1",
-          "(.NET Framework 4.8.4250.0; Microsoft Windows 10.0.19042 )"
-        ],
-        "x-ms-client-request-id": "404a89c7-d7ae-1a65-bb52-330c2787a691",
-        "x-ms-date": "Wed, 03 Feb 2021 02:11:44 GMT",
-=======
-        "traceparent": "00-17c02bfa8c78f44d85eea00b01e89b02-a2f3cb6fab7df64c-00",
-        "User-Agent": [
-          "azsdk-net-Storage.Files.DataLake/12.7.0-alpha.20210217.1",
-          "(.NET 5.0.3; Microsoft Windows 10.0.19042)"
-        ],
-        "x-ms-client-request-id": "404a89c7-d7ae-1a65-bb52-330c2787a691",
-        "x-ms-date": "Wed, 17 Feb 2021 22:27:35 GMT",
->>>>>>> 1814567d
+        "traceparent": "00-5c2c1483dd318c4e96da5884da92ff27-3331885760ffe545-00",
+        "User-Agent": [
+          "azsdk-net-Storage.Files.DataLake/12.7.0-alpha.20210219.1",
+          "(.NET 5.0.3; Microsoft Windows 10.0.19041)"
+        ],
+        "x-ms-client-request-id": "fdb2a7c7-36d9-f882-9277-2c6c50ff3f1a",
+        "x-ms-date": "Fri, 19 Feb 2021 19:09:59 GMT",
         "x-ms-return-client-request-id": "true",
         "x-ms-version": "2020-06-12"
       },
@@ -86,170 +55,108 @@
       "StatusCode": 201,
       "ResponseHeaders": {
         "Content-Length": "0",
-<<<<<<< HEAD
-        "Date": "Wed, 03 Feb 2021 02:11:45 GMT",
-        "ETag": "\u00220x8D8C7E90EB6C8B9\u0022",
-        "Last-Modified": "Wed, 03 Feb 2021 02:11:46 GMT",
-=======
-        "Date": "Wed, 17 Feb 2021 22:27:34 GMT",
-        "ETag": "\u00220x8D8D39339C51CB2\u0022",
-        "Last-Modified": "Wed, 17 Feb 2021 22:27:35 GMT",
->>>>>>> 1814567d
+        "Date": "Fri, 19 Feb 2021 19:09:58 GMT",
+        "ETag": "\u00220x8D8D509F3940397\u0022",
+        "Last-Modified": "Fri, 19 Feb 2021 19:09:59 GMT",
         "Server": [
           "Windows-Azure-HDFS/1.0",
           "Microsoft-HTTPAPI/2.0"
         ],
-        "x-ms-client-request-id": "404a89c7-d7ae-1a65-bb52-330c2787a691",
-<<<<<<< HEAD
-        "x-ms-request-id": "6bea794b-001f-0035-32d1-f9134b000000",
-=======
-        "x-ms-request-id": "e21dc7be-e01f-0070-1d7c-05c6a8000000",
->>>>>>> 1814567d
-        "x-ms-version": "2020-06-12"
-      },
-      "ResponseBody": []
-    },
-    {
-      "RequestUri": "https://seannse.dfs.core.windows.net/test-filesystem-db2e5075-b220-bd54-6840-9f240be5e5da/test-file-e4a3d13e-ab0f-19cc-fad0-1ca6d655c7a8?action=append\u0026position=0",
+        "x-ms-client-request-id": "fdb2a7c7-36d9-f882-9277-2c6c50ff3f1a",
+        "x-ms-request-id": "6f4b1f63-e01f-004f-57f2-060e0b000000",
+        "x-ms-version": "2020-06-12"
+      },
+      "ResponseBody": []
+    },
+    {
+      "RequestUri": "https://seannse.dfs.core.windows.net/test-filesystem-19f10b02-8830-c7b4-b7d8-c24e6b0c1332/test-file-88002fab-0dd2-35e3-f7e2-cb65ecb6e815?action=append\u0026position=0",
       "RequestMethod": "PATCH",
       "RequestHeaders": {
         "Accept": "application/json",
         "Authorization": "Sanitized",
-<<<<<<< HEAD
-        "Content-Length": "1824",
+        "Content-Length": "1850",
         "Content-Type": "application/json",
-        "traceparent": "00-e5127c309ee5ed498d27dc3f55e3e8f7-61fad7394d900f45-00",
-        "User-Agent": [
-          "azsdk-net-Storage.Files.DataLake/12.7.0-alpha.20210202.1",
-          "(.NET Framework 4.8.4250.0; Microsoft Windows 10.0.19042 )"
-        ],
-        "x-ms-client-request-id": "d29026e4-ab16-4c1a-a7fc-b63ec0f6720a",
-        "x-ms-date": "Wed, 03 Feb 2021 02:11:45 GMT",
-=======
-        "Content-Length": "1024",
-        "traceparent": "00-95f484e9967c354daa43c190b246acaf-e2cb5f793fa2e343-00",
-        "User-Agent": [
-          "azsdk-net-Storage.Files.DataLake/12.7.0-alpha.20210217.1",
-          "(.NET 5.0.3; Microsoft Windows 10.0.19042)"
-        ],
-        "x-ms-client-request-id": "d29026e4-ab16-4c1a-a7fc-b63ec0f6720a",
-        "x-ms-date": "Wed, 17 Feb 2021 22:27:35 GMT",
->>>>>>> 1814567d
+        "traceparent": "00-8b71f1d2b8bafe42a7a0a4e8d3e02785-fa767bfe0ddb904c-00",
+        "User-Agent": [
+          "azsdk-net-Storage.Files.DataLake/12.7.0-alpha.20210219.1",
+          "(.NET 5.0.3; Microsoft Windows 10.0.19041)"
+        ],
+        "x-ms-client-request-id": "2b7a863f-5545-81db-e12a-b84640b56e0f",
+        "x-ms-date": "Fri, 19 Feb 2021 19:09:59 GMT",
         "x-ms-return-client-request-id": "true",
         "x-ms-version": "2020-06-12"
       },
       "RequestBody": [
-        "m^\uFFFDt!q\uFFFD\uFFFD\u001C0k_\uFFFD\u07FDo\uFFFD\uFFFD\uFFFD$\u001C\uFFFD1\uFFFD\u02AAy\u0022\uFFFDc\uFFFD\uFFFD\uFFFD,\bB\uFFFDg\u0011\uFFFD\uFFFD\uFFFD\uFFFD?m\uFFFD\u001A\u0012\uFFFD\b-\uFFFD\uFFFD\uFFFD\u007F,\u0016\uFFFDv\uFFFD\uFFFDl\uFFFD:\uFFFDzX\uFFFD{\uFFFD5\uFFFD\uFFFD9q%Rq]\u0016_\u0010\uFFFDZ\uFFFD?B\uFFFD\uFFFD\u0015p\uFFFD\uFFFD\uFFFD%\u003E\u000F\uFFFD\uFFFD\uFFFD:C\uFFFD\uFFFD\u04D6\uFFFDi\u001BZ\u06A5L_\uFFFD\uFFFD\uFFFD^rX7\uFFFDMeww\uFFFD\u001D\u00143\u0015\uFFFD\uFFFDj\uFFFD\u001By\u0019\uFFFD1\uFFFD\u0605.:\uFFFDq;=q\uFFFD\uFFFD1O\uFFFD\uFFFD\uFFFD0N[\uFFFD\uFFFDT\uFFFDE,\uFFFD\uFFFD|:s\uFFFD@\uFFFD^3\u001F*\uFFFD\u0005\uFFFD\u07E3\uFFFDc|y\uFFFDZ%H\uFFFD\u002B\uFFFD\u001B\uFFFD\uFFFD\uFFFD\u000E\uE437\uFFFD6\u003E\uFFFD\uFFFD\\N\uFFFD\u0006\uFFFDU\u0623\uFFFDf\uFFFDb2)W\uD962\uDEE9\uFFFD\u06956\u001C\uFFFDu\t\u001DmB\uFFFD\uFFFD\uFFFDR\u000BNB(\u05BFw\uFFFD7\u0007]\uFFFD^\uFFFDjD\uFFFD/G\uFFFD\uFFFD\uFFFD\uFFFD\uFFFD\uFFFD\uFFFD\u03C5D#X%\u007F\uFFFD\u001D\b\uFFFD\u007F\uFFFD\uFFFD\u0027\u0007^.\uFFFD1\u0017z\uFFFD(\uFFFDZC\uFFFD\uFFFDR\uFFFDYC\uFFFD\uFFFD\uFFFD\u0013\uFFFD7\f~qa\uFFFD\u0017Z]\uFFFDyYr)\uFFFD\uFFFDU\uFFFD\u001Cw\uFFFD\uFFFD\u000E\uFFFD[T;\uFFFD\uFFFD6yK~\uFFFD$\uFFFD\tQ\uFFFD\uFFFD\u0000\uFFFD\u001BW\uFFFD:0\uFFFD,\uFFFD\u001Er\uFFFD\uFFFDUxp\uFFFD\u0006A\uFFFD{c\uFFFD\u0000\u000E\uFFFD0L\uFFFD\uFFFD\uFFFD\uFFFD\uFFFDx\uFFFD\uFFFD $\uFFFD\uFFFD\u0060\u0017\u0006\uFFFD\uFFFD2\uFFFD(bKP\uFFFD\uFFFD\uFFFD\uFFFDW\uFFFDG\uFFFD\u0000\uFFFDM\uFFFD\u7E74Y\u0000\uFFFD\uFFFD\uFFFD\u001D/\uFFFD\u0002\uFFFD\uFFFD_\u0026n\uFFFD\b\uFFFD5:(xx\uFFFD_\uFFFD\u0655\uFFFD\uFFFD\u0012y\u001F\uFFFD\u0018\u062Am\uFFFDe2\uFFFD\uFFFD\uFFFD\uFFFD]\uFFFD  \u001C\uFFFDdh\uFFFD\uFFFD;\uFFFD\t[\uFFFD\u000B\uFFFD\uFFFD\u0013\uFFFD\b\uFFFDi\r",
-        "\uFFFD8\uFFFDZ\uFFFD\u0007\uFFFD\uFFFD\uFFFD\uFFFD\u0001\\\uFFFDu\uFFFD\uFFFD\uFFFD\u0011qe\uFFFD\uFFFD\uFFFD\u0012\uFFFDZ\uFFFD\u0007\uFFFD\uFFFD\uFFFD\uFFFD\u0022\u0012\uFFFD\uFFFDY\n",
-        "\uFFFD\uFFFD\uFFFD~\uFFFD\u0013Y\uFFFDR\u0012\uFFFDQA\uFFFDh\u00030\uFFFD\uFFFD\uFFFD\uFFFDu\\\uFFFD\u0013g\uFFFD~9\uFFFD\uFFFDg\uFFFDw\uFFFDr_\u000E\uFFFD\uFFFD\u0012\u0007\uFFFD\u0013WN\u0000\u001A\u001E\uFFFD\uFFFDK\uFFFDR$I\\k\uFFFD\u0013\uFFFDV\uFFFD\u0026H\uFFFD\u007F\uFFFD\uFFFD\u0410\n",
-        "\u03A5m\u0083\uFFFD\u0018\uFFFDc\u001B\uFFFD\u0000\u0060\uFFFDQS\uFFFD\u0015\uFFFDz\u077B\\r\uFFFDm\uFFFD\uFFFD}\uFFFD\u0011YA\u0003\uFFFD\uFFFD\uFFFD\u066Fh\u0014w:\uFFFD%\uFFFDSL\u002B\u001A{\uFFFD\u0004\uFFFD\uFFFD\uFFFD\u0010P\uFFFDMh~\u63B3\uFFFD\u001E\uFFFD\uFFFD\uFFFD\uFFFD\u003CE#ee\uFFFDuM\uFFFD\u001AcUb\u00114U\uFFFD\u0011\u00A56 a\u0000\uFFFD\uFFFD\uFFFD3~\uFFFD\uFFFD\uFFFD\uFFFD\u001F\u003E\uFFFD\uFFFD*\uFFFDh\uFFFD\u0002\uFFFD3\u0004(\uFFFD}~Qm\uFFFD\uFFFD\uFFFD\uFFFD\u001C\uFFFD#\uFFFD\uFFFD\uFFFDB\uFFFD\u0018Y\uFFFD\uFFFDC\u049Dt\uFFFD\uFFFDY\n",
-        "3I-\uFFFDm\r",
-        ".\uFFFD-\\?\u00D6Z\u0022\uFFFD\uFFFDZ\uFFFD\uFFFDY4\uFFFD\uFFFDH\u0060@\uFFFD\uFFFD\uFFFD\uFFFD\uFFFD\uFFFD\uFFFD\u04F6\u0027a\u01E6\uFFFD\uFFFD\uFFFD\u0019\uFFFD0\uFFFD\uFFFD\u002B\uFFFD\u0171\uFFFD\uFFFDR\uFFFD\r",
-        "\u0303\uFFFDPuE9\uFFFD\uFFFDN\uFFFD\uFFFD\uFFFD\uFFFD\uFFFD\u0313\u0003\uFFFDO/W\uFFFD\uFFFD%\uFFFD*\uFFFD;\uFFFDIcsT\uFFFD#\uFFFDPF\u04FF\uFFFD\u001Fa\uFFFD 2\uFFFD\uFFFD\uFFFDl\uFFFD\uFFFDd\uFFFDt\uFFFD\uFFFD\u002B\uFFFD\u001Atn7\u0004\uFFFD\u0022\uFFFD\uFFFD\uFFFD\u0014B\uFFFD\uD4288\uFFFD\n",
-        "\u0004\uFFFDJ\uFFFDW%\uFFFD\uFFFD\u000Fw\uFFFD\uFFFD\uFFFD%\uFFFD\uFFFDJ\u0019\uFFFD\\S\uFFFD\uFFFD\uFFFD\r",
-        "\uFFFD)\u02E4\uFFFD4\u003C\uFFFD\uFFFD\u00261\u0406\u0016\u0012B\uFFFD\u0013.n/:\u001D/4E\uFFFDP\u003C\uFFFD\u0006\uFFFD]\uFFFD\uFFFD\uFFFD.:BI\uFFFD\u0006\uFFFD[\uFFFD\uFFFD\u0002\uFFFD\u001A\uFFFD\uFFFD_}\u0794\u000B\uFFFDo\uFFFD\uFFFD\uFFFD\u001D\u001F6r\uFFFD\uFFFD\u0016J\uFFFD\uFFFD\uFFFD%\uFFFD4\u001F\uFFFDL\uFFFD\uFFFDz!(\u001D\uFFFD\uFFFD\u0001\uFFFD\uFFFD[\uFFFD\uFFFD\uFFFD]\uFFFD\uFFFD\uFFFD%u\u001Cr\uFFFD\uFFFD\uFFFD\u0010sX[\u0060\uFFFD\uFFFD"
+        "$\uFFFD\u00129\uFFFD)\uFFFD;\uFFFDkk\u000EKG]\u04A3\uFFFDR\uFFFD\uFFFD*\u0027.N/\uFFFD\uFFFD\uFFFD\uFFFDg2k\uFFFD\uFFFDi\uFFFDD\uFFFDh\uFFFD\uFFFDg\uFFFD\uFFFD\u9C04\uFFFD\uFFFD=d9t\uFFFD\uFFFD\uFFFD\uFFFDw6=;$\uFFFD\u0003\uFFFD\u07DEsh\uFFFDj\uFFFDG\uFFFD_\uFFFD\uFFFDzFA\u0004\u0006\uFFFDO\u0003\uFFFD\uFFFD\uFFFDI\uFFFD\u0003\uFFFDK*\uFFFD\uFFFD\uFFFD\uFFFD\uFFFD\n",
+        "\u0012\u0010\uFFFD\f\u0494\uFFFD\uFFFDWp1\uFFFD95M\uFFFD\u0000\uFFFD\uFFFD\uFFFD*\u3C9D\uFFFD\u001CR\uFFFD7\uFFFD\u003C/\uFFFDv\uFFFD}n\u0007_\u0014i.\uFFFD\uFFFDV\uFFFDTY\uFFFD\uFFFD\u0014\u0022\u0022\uFFFDZ4\u000F\uFFFDE\uFFFDh\uFFFD\uFFFD\uFFFDE\uFFFD\uFFFD\u0010\uFFFD\u0708\uFFFD\uFFFD\uFFFD\u001E\u0001-,\uFFFD_\u003CQn\u001A\r\r",
+        "\uFFFDoH^1\u00192\uFFFD\u0165\uFFFD\uFFFD\uFFFD\uFFFD\uFFFD\uFFFD\u000B7\uFFFDF$\uFFFD;3\uFFFDG\uFFFDk\u0017\u007F\u06B78\uFFFD\u0013\uFFFD2\uFFFDo\uFFFD\u0000\uFFFDyY\uFFFD\uFFFDh\uFFFDRE6\uFFFD\uFFFD\uFFFD\uFFFD3\u0015|\uFFFD\u046FU\uFFFD%\uFFFD\uFFFDr\uFFFD\uFFFD!\u060C)\uFFFD$\b\uFFFD\uFFFDF\u0027\uFFFD\uFFFD\u0018\uFFFDHZ\uFFFDN$\u0CB6\u0022\uFFFD\uFFFD\uFFFDAT\uFFFD\uFFFD\u000E\uFFFD\uFFFD0l\uFFFDW)\uFFFD\uFFFDq:5\u0060\uFFFD\u003C\uFFFD\uFFFDr\uFFFD$|\uFFFDo\u0022j\uFFFD\uFFFDz\uFFFDmM\uFFFD\u0019\u00173\uFFFDe\uFFFD\u0002\u01CA[ow\uFFFD\uFFFD\uFFFDCmdx\u001A\uFFFD\uFFFDK\uFFFD\uFFFDJ@\u0304J\u0001\u0003\uFFFD\uFFFDG\u0682Uv=p!\uFFFD!r\uFFFD\uFFFD\uFFFD\uFFFDa\fb\uFFFD3\uFFFD/\uFFFDN\u0026\u001B^6B@Yk\uFFFD\uFFFDy\uFFFD\uFFFD\u0018\uFFFD:\uFFFD\uFFFDP*q\u02A8\uFFFD\uFFFD#=\uFFFD\u000E\uFFFD\u0001\u0018\u000F3.[\uFFFD9\uFFFDY\uFFFD\u0007m\uFFFD/\r",
+        "\uFFFD\uFFFDt\uFFFD\uFFFD\uFFFD\u07A0\uFFFD\\r\uFFFDH\u001F\u0002\uFFFD\\\uFFFD\uFFFDa\uFFFD\uFFFD\uFFFDZp\uFFFD\uFFFDcj\\\uFFFDg\u07C3H*S1\n",
+        "9nV\uFFFD\uFFFD\u0018\uFFFDV\f\uFFFD\uFFFD\u0000\uFFFDK\u0013\u000B\uFFFD_\u0019\u001F\uFFFD=r\uFFFD\uFFFD_h\uFFFD\uFFFD\uFFFD\b\uFFFD\uFFFD(S6\u0017\uFFFDB~\u0018\uFFFDV\uFFFD\uFFFD\u065A\uFFFDo=I\uFFFD\u0018\uFFFDR1\uFFFD\uFFFDO\uFFFD\uFFFD#\uFFFD|\uFFFD\uFFFD;\uFFFD\uFFFD\uFFFD\uFFFD7\u001D\uFFFD\u0007G\uFFFD@\uFFFD\uFFFD\uFFFD,|G\u0014\uFFFD\uFFFD\uFFFD\u0022RDZ\uFFFD\uFFFD\uFFFD\u0003\uFFFD\u001B\uFFFD\uFFFD\uFFFD\uFFFD\uFFFDI\u0011\uFFFD}\uFFFD\n",
+        "J/\uFFFD\uFFFD\uFFFD\uFFFD 5\uFFFDxa\uFFFD\u058B\uFFFD\u0712\uFFFD\u0013C\u000B\uFFFD\uFFFD\u0022\uFFFD:\uFFFD25=\b\uFFFD\uFFFD\uFFFD#\uFFFD\u02D6C\uFFFD\u394DG;%\uFFFD\u0006\uFFFD5D\uFFFD\uFFFD\uFFFD\u003E\uFFFD\u0012l#y\\\uFFFD\uFFFDQok\u0003\uFFFDg\uFFFD\u0011\uFFFD\u0060\u0016\u0060e\u000B8\uFFFDv\uFFFD\uFFFD\uFFFD\uFFFD.%\u0004\uFFFD\uFFFD\uFFFD^r\u02A0\uFFFD\uFFFD;\uFFFD\uFFFD!\u011F\uFFFD#Gy\uFFFDf\u064B\u0646x\u0002\uFFFDT\uFFFDXAE\uFFFDf\uFFFD_\uFFFD\uFFFD\uFFFDuj\uFFFD\uFFFDa\u0016\uFFFD\uFFFD\uFFFD\uFFFD\u0731\uFFFDk\uFFFD\uFFFD\u0001\uFFFD\uFFFD\uFFFD\uFFFD\u05E0\uFFFD\u358A!^\uFFFD;o\uFFFD\uFFFDD\uFFFD\u0019\uFFFDxp\uFFFDQ\uFFFDW#\uFFFD\uFFFD\uFFFDb\uFFFD\u0699\u06D0\u039E\uFFFD\u0019\uFFFD\u02CBgR1\uFFFDm\uFFFD\uFFFD\u0027\uFFFD\uFFFDFMg\tu\u0002I\uFFFD\u003C\t\uFFFD\uFFFD\uFFFD\u9893-\u0015\uFFFD2\uFFFD\u03AD\uFFFD\uFFFD\uFFFD\uFFFD\uFFFD\uFFFD\uFFFD\uFFFD\uFFFD\uFFFD\uFFFDLt\uFFFDX\uFFFD\uFFFD\uFFFD\uFFFD\uFFFD\u06A8\uFFFDG\u001F\uFFFD\u01BA\uFFFDn\uFFFDw\uFFFD\uFFFD\uFFFDw_\uFFFD\u0309L\uFFFD\uFFFD\uFFFDUU\u001F\uFFFD\uFFFD\n",
+        "\uFFFDh\u001E\uFFFD\t\uFFFDc[v\uFFFD\uFFFD\u00020RY\u001C\uFFFD\uFFFD\u0005\uFFFD\u003C\uFFFD\uFFFD\u0026u\u072A\uFFFD\uFFFD\u0279\u001F\uFFFDw\uFFFD=Y\uFFFDx\uFFFD\u0013\u0003\u003C\uFFFDJ\u036A_9\uFFFD-\uFFFD\uFFFD\uFFFD\uFFFD\uFFFDu-6\uFFFDi\uFFFD#\uFFFD\u0004\uFFFD\uFFFD\u001B\uFFFD\uFFFDye\uFFFD8\uFFFD\u0688\u002B\u000F\u0000\uFFFD\uFFFD\u001F\uFFFD}!\uFFFD\u065Fb@Kj\uFFFD\uFFFD\uFFFD\uFFFD\uFFFDE\u0013\u0015Cv\uFFFD\uFFFD\u003C\u000E\uFFFDS\uFFFDoI\u001E5\uFFFD\uFFFD\uFFFD\uFFFDO\uFFFD\u0010\uFFFD{\u0060\uFFFD-\uFFFD;\uFFFD\u0000\u000E\uFFFD\uFFFD\uFFFD\uFFFD?Bk\uFFFD@\u0012\u0013\uFFFD\uFFFD\uFFFD\uFFFD-4\uFFFD\uFFFD\u00025\uFFFDb\u0003X\uFFFD\u0016\uFFFD\uFFFDA\uFFFD\uFFFDS\uFFFD"
       ],
       "StatusCode": 202,
       "ResponseHeaders": {
         "Content-Length": "0",
-<<<<<<< HEAD
-        "Date": "Wed, 03 Feb 2021 02:11:45 GMT",
-=======
-        "Date": "Wed, 17 Feb 2021 22:27:34 GMT",
->>>>>>> 1814567d
+        "Date": "Fri, 19 Feb 2021 19:09:58 GMT",
         "Server": [
           "Windows-Azure-HDFS/1.0",
           "Microsoft-HTTPAPI/2.0"
         ],
-        "x-ms-client-request-id": "d29026e4-ab16-4c1a-a7fc-b63ec0f6720a",
-<<<<<<< HEAD
-        "x-ms-request-id": "6bea7964-001f-0035-4bd1-f9134b000000",
-=======
-        "x-ms-request-id": "e21dc7d6-e01f-0070-357c-05c6a8000000",
->>>>>>> 1814567d
+        "x-ms-client-request-id": "2b7a863f-5545-81db-e12a-b84640b56e0f",
+        "x-ms-request-id": "6f4b1f74-e01f-004f-68f2-060e0b000000",
         "x-ms-request-server-encrypted": "true",
         "x-ms-version": "2020-06-12"
       },
       "ResponseBody": []
     },
     {
-      "RequestUri": "https://seannse.dfs.core.windows.net/test-filesystem-db2e5075-b220-bd54-6840-9f240be5e5da/test-file-e4a3d13e-ab0f-19cc-fad0-1ca6d655c7a8?action=flush\u0026position=1024",
+      "RequestUri": "https://seannse.dfs.core.windows.net/test-filesystem-19f10b02-8830-c7b4-b7d8-c24e6b0c1332/test-file-88002fab-0dd2-35e3-f7e2-cb65ecb6e815?action=flush\u0026position=1024",
       "RequestMethod": "PATCH",
       "RequestHeaders": {
         "Accept": "application/json",
         "Authorization": "Sanitized",
-<<<<<<< HEAD
-        "traceparent": "00-ef64a29ab4d2794f9fb888b3bca3770a-28d98f6b3c7c1e4e-00",
-        "User-Agent": [
-          "azsdk-net-Storage.Files.DataLake/12.7.0-alpha.20210202.1",
-          "(.NET Framework 4.8.4250.0; Microsoft Windows 10.0.19042 )"
-        ],
-        "x-ms-client-request-id": "01271771-d4f6-587b-794f-f989342a34e5",
-        "x-ms-date": "Wed, 03 Feb 2021 02:11:45 GMT",
-=======
+        "traceparent": "00-3a8c16c7b91a1b499a585bbdac2883a1-e6cac55039d8834e-00",
+        "User-Agent": [
+          "azsdk-net-Storage.Files.DataLake/12.7.0-alpha.20210219.1",
+          "(.NET 5.0.3; Microsoft Windows 10.0.19041)"
+        ],
+        "x-ms-client-request-id": "ca2d824f-1385-ddd5-4bba-b0e0308f3d2a",
+        "x-ms-date": "Fri, 19 Feb 2021 19:09:59 GMT",
+        "x-ms-return-client-request-id": "true",
+        "x-ms-version": "2020-06-12"
+      },
+      "RequestBody": null,
+      "StatusCode": 200,
+      "ResponseHeaders": {
         "Content-Length": "0",
-        "traceparent": "00-e27e2a444533f141b3d922805e2f9e5e-78376967357cb542-00",
-        "User-Agent": [
-          "azsdk-net-Storage.Files.DataLake/12.7.0-alpha.20210217.1",
-          "(.NET 5.0.3; Microsoft Windows 10.0.19042)"
-        ],
-        "x-ms-client-request-id": "01271771-d4f6-587b-794f-f989342a34e5",
-        "x-ms-date": "Wed, 17 Feb 2021 22:27:35 GMT",
->>>>>>> 1814567d
-        "x-ms-return-client-request-id": "true",
-        "x-ms-version": "2020-06-12"
-      },
-      "RequestBody": null,
-      "StatusCode": 200,
-      "ResponseHeaders": {
-        "Content-Length": "0",
-<<<<<<< HEAD
-        "Date": "Wed, 03 Feb 2021 02:11:45 GMT",
-        "ETag": "\u00220x8D8C7E90EE11EDF\u0022",
-        "Last-Modified": "Wed, 03 Feb 2021 02:11:46 GMT",
-=======
-        "Date": "Wed, 17 Feb 2021 22:27:34 GMT",
-        "ETag": "\u00220x8D8D39339E073A1\u0022",
-        "Last-Modified": "Wed, 17 Feb 2021 22:27:35 GMT",
->>>>>>> 1814567d
+        "Date": "Fri, 19 Feb 2021 19:09:58 GMT",
+        "ETag": "\u00220x8D8D509F3AEE679\u0022",
+        "Last-Modified": "Fri, 19 Feb 2021 19:09:59 GMT",
         "Server": [
           "Windows-Azure-HDFS/1.0",
           "Microsoft-HTTPAPI/2.0"
         ],
-        "x-ms-client-request-id": "01271771-d4f6-587b-794f-f989342a34e5",
-<<<<<<< HEAD
-        "x-ms-request-id": "6bea7983-001f-0035-6ad1-f9134b000000",
-=======
-        "x-ms-request-id": "e21dc7db-e01f-0070-3a7c-05c6a8000000",
->>>>>>> 1814567d
+        "x-ms-client-request-id": "ca2d824f-1385-ddd5-4bba-b0e0308f3d2a",
+        "x-ms-request-id": "6f4b1f85-e01f-004f-79f2-060e0b000000",
         "x-ms-request-server-encrypted": "false",
         "x-ms-version": "2020-06-12"
       },
       "ResponseBody": []
     },
     {
-      "RequestUri": "https://seannse.blob.core.windows.net/test-filesystem-db2e5075-b220-bd54-6840-9f240be5e5da/test-file-e4a3d13e-ab0f-19cc-fad0-1ca6d655c7a8",
+      "RequestUri": "https://seannse.blob.core.windows.net/test-filesystem-19f10b02-8830-c7b4-b7d8-c24e6b0c1332/test-file-88002fab-0dd2-35e3-f7e2-cb65ecb6e815",
       "RequestMethod": "HEAD",
       "RequestHeaders": {
         "Accept": "application/xml",
         "Authorization": "Sanitized",
-<<<<<<< HEAD
-        "traceparent": "00-1bd725b4ef06f94b8c0817f63bbf2985-fe0783414ad92840-00",
-        "User-Agent": [
-          "azsdk-net-Storage.Files.DataLake/12.7.0-alpha.20210202.1",
-          "(.NET Framework 4.8.4250.0; Microsoft Windows 10.0.19042 )"
-        ],
-        "x-ms-client-request-id": "a8cc95b7-70cf-2914-90c8-e2ee933da7f5",
-        "x-ms-date": "Wed, 03 Feb 2021 02:11:45 GMT",
-=======
-        "traceparent": "00-00242407aaa184479c129a36a20ebd5f-8161e957530b3b47-00",
-        "User-Agent": [
-          "azsdk-net-Storage.Files.DataLake/12.7.0-alpha.20210217.1",
-          "(.NET 5.0.3; Microsoft Windows 10.0.19042)"
-        ],
-        "x-ms-client-request-id": "a8cc95b7-70cf-2914-90c8-e2ee933da7f5",
-        "x-ms-date": "Wed, 17 Feb 2021 22:27:35 GMT",
->>>>>>> 1814567d
+        "traceparent": "00-835d089375c1e948a2243061e6266b0b-fd3e9578bf4c7e41-00",
+        "User-Agent": [
+          "azsdk-net-Storage.Files.DataLake/12.7.0-alpha.20210219.1",
+          "(.NET 5.0.3; Microsoft Windows 10.0.19041)"
+        ],
+        "x-ms-client-request-id": "bdf74937-a487-7c8a-0d25-2c777b15ad41",
+        "x-ms-date": "Fri, 19 Feb 2021 19:10:00 GMT",
         "x-ms-return-client-request-id": "true",
         "x-ms-version": "2020-06-12"
       },
@@ -259,15 +166,9 @@
         "Accept-Ranges": "bytes",
         "Content-Length": "1024",
         "Content-Type": "application/octet-stream",
-<<<<<<< HEAD
-        "Date": "Wed, 03 Feb 2021 02:11:46 GMT",
-        "ETag": "\u00220x8D8C7E90EE11EDF\u0022",
-        "Last-Modified": "Wed, 03 Feb 2021 02:11:46 GMT",
-=======
-        "Date": "Wed, 17 Feb 2021 22:27:35 GMT",
-        "ETag": "\u00220x8D8D39339E073A1\u0022",
-        "Last-Modified": "Wed, 17 Feb 2021 22:27:35 GMT",
->>>>>>> 1814567d
+        "Date": "Fri, 19 Feb 2021 19:09:59 GMT",
+        "ETag": "\u00220x8D8D509F3AEE679\u0022",
+        "Last-Modified": "Fri, 19 Feb 2021 19:09:59 GMT",
         "Server": [
           "Windows-Azure-Blob/1.0",
           "Microsoft-HTTPAPI/2.0"
@@ -275,47 +176,31 @@
         "x-ms-access-tier": "Hot",
         "x-ms-access-tier-inferred": "true",
         "x-ms-blob-type": "BlockBlob",
-        "x-ms-client-request-id": "a8cc95b7-70cf-2914-90c8-e2ee933da7f5",
-<<<<<<< HEAD
-        "x-ms-creation-time": "Wed, 03 Feb 2021 02:11:46 GMT",
-=======
-        "x-ms-creation-time": "Wed, 17 Feb 2021 22:27:35 GMT",
->>>>>>> 1814567d
+        "x-ms-client-request-id": "bdf74937-a487-7c8a-0d25-2c777b15ad41",
+        "x-ms-creation-time": "Fri, 19 Feb 2021 19:09:59 GMT",
         "x-ms-group": "$superuser",
         "x-ms-lease-state": "available",
         "x-ms-lease-status": "unlocked",
         "x-ms-owner": "$superuser",
         "x-ms-permissions": "rw-r-----",
-<<<<<<< HEAD
-        "x-ms-request-id": "c316eae5-801e-0082-5ed1-f93ee1000000",
-=======
-        "x-ms-request-id": "47451f47-401e-009d-597c-058de5000000",
->>>>>>> 1814567d
+        "x-ms-request-id": "2e651f66-201e-00a4-78f2-0676f9000000",
         "x-ms-server-encrypted": "true",
         "x-ms-version": "2020-06-12"
       },
       "ResponseBody": []
     },
     {
-      "RequestUri": "https://seannse.blob.core.windows.net/test-filesystem-db2e5075-b220-bd54-6840-9f240be5e5da/test-file-e4a3d13e-ab0f-19cc-fad0-1ca6d655c7a8",
+      "RequestUri": "https://seannse.blob.core.windows.net/test-filesystem-19f10b02-8830-c7b4-b7d8-c24e6b0c1332/test-file-88002fab-0dd2-35e3-f7e2-cb65ecb6e815",
       "RequestMethod": "GET",
       "RequestHeaders": {
         "Accept": "application/xml",
         "Authorization": "Sanitized",
         "User-Agent": [
-<<<<<<< HEAD
-          "azsdk-net-Storage.Files.DataLake/12.7.0-alpha.20210202.1",
-          "(.NET Framework 4.8.4250.0; Microsoft Windows 10.0.19042 )"
-        ],
-        "x-ms-client-request-id": "9fd23ef8-8c5e-a716-c350-39afa1efc520",
-        "x-ms-date": "Wed, 03 Feb 2021 02:11:45 GMT",
-=======
-          "azsdk-net-Storage.Files.DataLake/12.7.0-alpha.20210217.1",
-          "(.NET 5.0.3; Microsoft Windows 10.0.19042)"
-        ],
-        "x-ms-client-request-id": "9fd23ef8-8c5e-a716-c350-39afa1efc520",
-        "x-ms-date": "Wed, 17 Feb 2021 22:27:36 GMT",
->>>>>>> 1814567d
+          "azsdk-net-Storage.Files.DataLake/12.7.0-alpha.20210219.1",
+          "(.NET 5.0.3; Microsoft Windows 10.0.19041)"
+        ],
+        "x-ms-client-request-id": "e6a8c0fd-7f98-62a3-d785-16fa82ff967b",
+        "x-ms-date": "Fri, 19 Feb 2021 19:10:00 GMT",
         "x-ms-range": "bytes=512-639",
         "x-ms-return-client-request-id": "true",
         "x-ms-version": "2020-06-12"
@@ -327,64 +212,40 @@
         "Content-Length": "128",
         "Content-Range": "bytes 512-639/1024",
         "Content-Type": "application/octet-stream",
-<<<<<<< HEAD
-        "Date": "Wed, 03 Feb 2021 02:11:46 GMT",
-        "ETag": "\u00220x8D8C7E90EE11EDF\u0022",
-        "Last-Modified": "Wed, 03 Feb 2021 02:11:46 GMT",
-=======
-        "Date": "Wed, 17 Feb 2021 22:27:35 GMT",
-        "ETag": "\u00220x8D8D39339E073A1\u0022",
-        "Last-Modified": "Wed, 17 Feb 2021 22:27:35 GMT",
->>>>>>> 1814567d
+        "Date": "Fri, 19 Feb 2021 19:09:59 GMT",
+        "ETag": "\u00220x8D8D509F3AEE679\u0022",
+        "Last-Modified": "Fri, 19 Feb 2021 19:09:59 GMT",
         "Server": [
           "Windows-Azure-Blob/1.0",
           "Microsoft-HTTPAPI/2.0"
         ],
         "x-ms-blob-type": "BlockBlob",
-        "x-ms-client-request-id": "9fd23ef8-8c5e-a716-c350-39afa1efc520",
-<<<<<<< HEAD
-        "x-ms-creation-time": "Wed, 03 Feb 2021 02:11:46 GMT",
-=======
-        "x-ms-creation-time": "Wed, 17 Feb 2021 22:27:35 GMT",
->>>>>>> 1814567d
+        "x-ms-client-request-id": "e6a8c0fd-7f98-62a3-d785-16fa82ff967b",
+        "x-ms-creation-time": "Fri, 19 Feb 2021 19:09:59 GMT",
         "x-ms-group": "$superuser",
         "x-ms-lease-state": "available",
         "x-ms-lease-status": "unlocked",
         "x-ms-owner": "$superuser",
         "x-ms-permissions": "rw-r-----",
-<<<<<<< HEAD
-        "x-ms-request-id": "c316eaf1-801e-0082-6ad1-f93ee1000000",
-=======
-        "x-ms-request-id": "47451f61-401e-009d-717c-058de5000000",
->>>>>>> 1814567d
+        "x-ms-request-id": "2e652027-201e-00a4-2ef2-0676f9000000",
         "x-ms-server-encrypted": "true",
         "x-ms-version": "2020-06-12"
       },
-      "ResponseBody": "olqrB6mQ94MiEonjWQqZpfJ\u002B6RNZkFIS9FFB92gDMJ\u002BYh7h1XJYTZ/9\u002BOafrq2ejd8tyXw6NuRIHmRNXTgAaHuLqS9FSJElca4ET21arJkjpnn\u002BdkdCQCs6lbcKDuxj/YxvEAGCVUVOCFfSMet27XHLKbbCBfYwRWUEDrLaG2a8="
-    },
-    {
-      "RequestUri": "https://seannse.blob.core.windows.net/test-filesystem-db2e5075-b220-bd54-6840-9f240be5e5da/test-file-e4a3d13e-ab0f-19cc-fad0-1ca6d655c7a8",
+      "ResponseBody": "fhigVr6/2ZqTbz1J9BjrUjHj00\u002B4iCOcfKL/O6X43fM3HZoHR\u002Ba0QMDF1Sx8RxSG2dYiUkRaivb0A9obwJ30mpFJEdd94wpKL5KP87P3IDWOeGHP1ouv3JKjE0MLmIAi0DqaMjU9CPbL1yOxy5ZD/eOljUc7JcQGmTVE2tDHPpY="
+    },
+    {
+      "RequestUri": "https://seannse.blob.core.windows.net/test-filesystem-19f10b02-8830-c7b4-b7d8-c24e6b0c1332/test-file-88002fab-0dd2-35e3-f7e2-cb65ecb6e815",
       "RequestMethod": "GET",
       "RequestHeaders": {
         "Accept": "application/xml",
         "Authorization": "Sanitized",
-<<<<<<< HEAD
-        "If-Match": "0x8D8C7E90EE11EDF",
-        "User-Agent": [
-          "azsdk-net-Storage.Files.DataLake/12.7.0-alpha.20210202.1",
-          "(.NET Framework 4.8.4250.0; Microsoft Windows 10.0.19042 )"
-        ],
-        "x-ms-client-request-id": "54f660b7-076b-9396-6864-592241f94c4a",
-        "x-ms-date": "Wed, 03 Feb 2021 02:11:45 GMT",
-=======
-        "If-Match": "0x8D8D39339E073A1",
-        "User-Agent": [
-          "azsdk-net-Storage.Files.DataLake/12.7.0-alpha.20210217.1",
-          "(.NET 5.0.3; Microsoft Windows 10.0.19042)"
-        ],
-        "x-ms-client-request-id": "54f660b7-076b-9396-6864-592241f94c4a",
-        "x-ms-date": "Wed, 17 Feb 2021 22:27:36 GMT",
->>>>>>> 1814567d
+        "If-Match": "0x8D8D509F3AEE679",
+        "User-Agent": [
+          "azsdk-net-Storage.Files.DataLake/12.7.0-alpha.20210219.1",
+          "(.NET 5.0.3; Microsoft Windows 10.0.19041)"
+        ],
+        "x-ms-client-request-id": "bb7a587e-c66c-76a8-4ff9-8a68b8541d0b",
+        "x-ms-date": "Fri, 19 Feb 2021 19:10:00 GMT",
         "x-ms-range": "bytes=640-767",
         "x-ms-return-client-request-id": "true",
         "x-ms-version": "2020-06-12"
@@ -396,64 +257,40 @@
         "Content-Length": "128",
         "Content-Range": "bytes 640-767/1024",
         "Content-Type": "application/octet-stream",
-<<<<<<< HEAD
-        "Date": "Wed, 03 Feb 2021 02:11:46 GMT",
-        "ETag": "\u00220x8D8C7E90EE11EDF\u0022",
-        "Last-Modified": "Wed, 03 Feb 2021 02:11:46 GMT",
-=======
-        "Date": "Wed, 17 Feb 2021 22:27:35 GMT",
-        "ETag": "\u00220x8D8D39339E073A1\u0022",
-        "Last-Modified": "Wed, 17 Feb 2021 22:27:35 GMT",
->>>>>>> 1814567d
+        "Date": "Fri, 19 Feb 2021 19:09:59 GMT",
+        "ETag": "\u00220x8D8D509F3AEE679\u0022",
+        "Last-Modified": "Fri, 19 Feb 2021 19:09:59 GMT",
         "Server": [
           "Windows-Azure-Blob/1.0",
           "Microsoft-HTTPAPI/2.0"
         ],
         "x-ms-blob-type": "BlockBlob",
-        "x-ms-client-request-id": "54f660b7-076b-9396-6864-592241f94c4a",
-<<<<<<< HEAD
-        "x-ms-creation-time": "Wed, 03 Feb 2021 02:11:46 GMT",
-=======
-        "x-ms-creation-time": "Wed, 17 Feb 2021 22:27:35 GMT",
->>>>>>> 1814567d
+        "x-ms-client-request-id": "bb7a587e-c66c-76a8-4ff9-8a68b8541d0b",
+        "x-ms-creation-time": "Fri, 19 Feb 2021 19:09:59 GMT",
         "x-ms-group": "$superuser",
         "x-ms-lease-state": "available",
         "x-ms-lease-status": "unlocked",
         "x-ms-owner": "$superuser",
         "x-ms-permissions": "rw-r-----",
-<<<<<<< HEAD
-        "x-ms-request-id": "c316eb04-801e-0082-7cd1-f93ee1000000",
-=======
-        "x-ms-request-id": "47451f7e-401e-009d-0b7c-058de5000000",
->>>>>>> 1814567d
+        "x-ms-request-id": "2e6520d0-201e-00a4-4af2-0676f9000000",
         "x-ms-server-encrypted": "true",
         "x-ms-version": "2020-06-12"
       },
-      "ResponseBody": "aBR3OuYl6FNMKxp73ASQ8eoQULhNaH7mjrOmHpKlnfs8RSNlZYF1TeEaY1ViETRVsRHCpTYgYQCWkawzfsnAp44fPpfgKotomwLXMwQog31\u002BUW2A4/fEHOMjz9TVQs4YWbzHQ9KddIaGWQozSS37bQ0utS1cP8OWWiKzvVq2k1k="
-    },
-    {
-      "RequestUri": "https://seannse.blob.core.windows.net/test-filesystem-db2e5075-b220-bd54-6840-9f240be5e5da/test-file-e4a3d13e-ab0f-19cc-fad0-1ca6d655c7a8",
+      "ResponseBody": "EmwjeVzt/1FvawP/Z/4R/GAWYGULOOaqdpOY//kuJQSYjJ9ecsqg9aY719AhxJ\u002BbI0d5umbZi9mGeALJVP9YQUX/Zttfs4mVdWq/0GEWiLH0/dyxtGudvwHF1/nH16Cm45aKIV7DO2\u002B95ET8Gbt4cPBR1Fcjpo3ZYqbamduQzp4="
+    },
+    {
+      "RequestUri": "https://seannse.blob.core.windows.net/test-filesystem-19f10b02-8830-c7b4-b7d8-c24e6b0c1332/test-file-88002fab-0dd2-35e3-f7e2-cb65ecb6e815",
       "RequestMethod": "GET",
       "RequestHeaders": {
         "Accept": "application/xml",
         "Authorization": "Sanitized",
-<<<<<<< HEAD
-        "If-Match": "0x8D8C7E90EE11EDF",
-        "User-Agent": [
-          "azsdk-net-Storage.Files.DataLake/12.7.0-alpha.20210202.1",
-          "(.NET Framework 4.8.4250.0; Microsoft Windows 10.0.19042 )"
-        ],
-        "x-ms-client-request-id": "41f86249-71f8-05b5-260d-6087e024f9f2",
-        "x-ms-date": "Wed, 03 Feb 2021 02:11:45 GMT",
-=======
-        "If-Match": "0x8D8D39339E073A1",
-        "User-Agent": [
-          "azsdk-net-Storage.Files.DataLake/12.7.0-alpha.20210217.1",
-          "(.NET 5.0.3; Microsoft Windows 10.0.19042)"
-        ],
-        "x-ms-client-request-id": "41f86249-71f8-05b5-260d-6087e024f9f2",
-        "x-ms-date": "Wed, 17 Feb 2021 22:27:36 GMT",
->>>>>>> 1814567d
+        "If-Match": "0x8D8D509F3AEE679",
+        "User-Agent": [
+          "azsdk-net-Storage.Files.DataLake/12.7.0-alpha.20210219.1",
+          "(.NET 5.0.3; Microsoft Windows 10.0.19041)"
+        ],
+        "x-ms-client-request-id": "2a7cccc2-da85-280e-71a4-f420d099b0a5",
+        "x-ms-date": "Fri, 19 Feb 2021 19:10:00 GMT",
         "x-ms-range": "bytes=768-895",
         "x-ms-return-client-request-id": "true",
         "x-ms-version": "2020-06-12"
@@ -465,64 +302,40 @@
         "Content-Length": "128",
         "Content-Range": "bytes 768-895/1024",
         "Content-Type": "application/octet-stream",
-<<<<<<< HEAD
-        "Date": "Wed, 03 Feb 2021 02:11:46 GMT",
-        "ETag": "\u00220x8D8C7E90EE11EDF\u0022",
-        "Last-Modified": "Wed, 03 Feb 2021 02:11:46 GMT",
-=======
-        "Date": "Wed, 17 Feb 2021 22:27:35 GMT",
-        "ETag": "\u00220x8D8D39339E073A1\u0022",
-        "Last-Modified": "Wed, 17 Feb 2021 22:27:35 GMT",
->>>>>>> 1814567d
+        "Date": "Fri, 19 Feb 2021 19:09:59 GMT",
+        "ETag": "\u00220x8D8D509F3AEE679\u0022",
+        "Last-Modified": "Fri, 19 Feb 2021 19:09:59 GMT",
         "Server": [
           "Windows-Azure-Blob/1.0",
           "Microsoft-HTTPAPI/2.0"
         ],
         "x-ms-blob-type": "BlockBlob",
-        "x-ms-client-request-id": "41f86249-71f8-05b5-260d-6087e024f9f2",
-<<<<<<< HEAD
-        "x-ms-creation-time": "Wed, 03 Feb 2021 02:11:46 GMT",
-=======
-        "x-ms-creation-time": "Wed, 17 Feb 2021 22:27:35 GMT",
->>>>>>> 1814567d
+        "x-ms-client-request-id": "2a7cccc2-da85-280e-71a4-f420d099b0a5",
+        "x-ms-creation-time": "Fri, 19 Feb 2021 19:09:59 GMT",
         "x-ms-group": "$superuser",
         "x-ms-lease-state": "available",
         "x-ms-lease-status": "unlocked",
         "x-ms-owner": "$superuser",
         "x-ms-permissions": "rw-r-----",
-<<<<<<< HEAD
-        "x-ms-request-id": "c316eb1d-801e-0082-0cd1-f93ee1000000",
-=======
-        "x-ms-request-id": "47451fa3-401e-009d-2d7c-058de5000000",
->>>>>>> 1814567d
+        "x-ms-request-id": "2e652170-201e-00a4-55f2-0676f9000000",
         "x-ms-server-encrypted": "true",
         "x-ms-version": "2020-06-12"
       },
-      "ResponseBody": "NL7aSGBAq\u002BDc5vqK7JHTtidhx6aMobsZ\u002BDDosOm3K8/Fsf\u002BKUrMNzIPUUHVFOanJTvyW\u002Be/tzJMDwU8vV/v3JbsqxTuRSWNzVPojt1BG07\u002BHH2HsIDLg1\u002BRsh5Fk3XSI3Su5GnRuNwSYIqX0yhRCvO2QqDiZCgSISu1XJcLSD3c="
-    },
-    {
-      "RequestUri": "https://seannse.blob.core.windows.net/test-filesystem-db2e5075-b220-bd54-6840-9f240be5e5da/test-file-e4a3d13e-ab0f-19cc-fad0-1ca6d655c7a8",
+      "ResponseBody": "yhnsy4tnUjHBbfTQJ6CmRk1nCXUCSYI8CbC/uOmiky0VpTL/zq3kiP6jlbayvLLB/5RMdIZYm4CWsMLaqJpHH9nGuoFupneggoB3X7PMiUz\u002B/bhVVR\u002BnvQqxaB7qCeBjW3bd7AIwUlkcq/EF4TzNyiZ13Kri8sm5H/13vT1ZtXg="
+    },
+    {
+      "RequestUri": "https://seannse.blob.core.windows.net/test-filesystem-19f10b02-8830-c7b4-b7d8-c24e6b0c1332/test-file-88002fab-0dd2-35e3-f7e2-cb65ecb6e815",
       "RequestMethod": "GET",
       "RequestHeaders": {
         "Accept": "application/xml",
         "Authorization": "Sanitized",
-<<<<<<< HEAD
-        "If-Match": "0x8D8C7E90EE11EDF",
-        "User-Agent": [
-          "azsdk-net-Storage.Files.DataLake/12.7.0-alpha.20210202.1",
-          "(.NET Framework 4.8.4250.0; Microsoft Windows 10.0.19042 )"
-        ],
-        "x-ms-client-request-id": "dfd8678a-0b00-9851-cd2f-3e0ae90fddd3",
-        "x-ms-date": "Wed, 03 Feb 2021 02:11:45 GMT",
-=======
-        "If-Match": "0x8D8D39339E073A1",
-        "User-Agent": [
-          "azsdk-net-Storage.Files.DataLake/12.7.0-alpha.20210217.1",
-          "(.NET 5.0.3; Microsoft Windows 10.0.19042)"
-        ],
-        "x-ms-client-request-id": "dfd8678a-0b00-9851-cd2f-3e0ae90fddd3",
-        "x-ms-date": "Wed, 17 Feb 2021 22:27:36 GMT",
->>>>>>> 1814567d
+        "If-Match": "0x8D8D509F3AEE679",
+        "User-Agent": [
+          "azsdk-net-Storage.Files.DataLake/12.7.0-alpha.20210219.1",
+          "(.NET 5.0.3; Microsoft Windows 10.0.19041)"
+        ],
+        "x-ms-client-request-id": "eca65400-f2d8-a986-afd2-2d046d99d224",
+        "x-ms-date": "Fri, 19 Feb 2021 19:10:00 GMT",
         "x-ms-range": "bytes=896-1023",
         "x-ms-return-client-request-id": "true",
         "x-ms-version": "2020-06-12"
@@ -534,64 +347,40 @@
         "Content-Length": "128",
         "Content-Range": "bytes 896-1023/1024",
         "Content-Type": "application/octet-stream",
-<<<<<<< HEAD
-        "Date": "Wed, 03 Feb 2021 02:11:46 GMT",
-        "ETag": "\u00220x8D8C7E90EE11EDF\u0022",
-        "Last-Modified": "Wed, 03 Feb 2021 02:11:46 GMT",
-=======
-        "Date": "Wed, 17 Feb 2021 22:27:35 GMT",
-        "ETag": "\u00220x8D8D39339E073A1\u0022",
-        "Last-Modified": "Wed, 17 Feb 2021 22:27:35 GMT",
->>>>>>> 1814567d
+        "Date": "Fri, 19 Feb 2021 19:09:59 GMT",
+        "ETag": "\u00220x8D8D509F3AEE679\u0022",
+        "Last-Modified": "Fri, 19 Feb 2021 19:09:59 GMT",
         "Server": [
           "Windows-Azure-Blob/1.0",
           "Microsoft-HTTPAPI/2.0"
         ],
         "x-ms-blob-type": "BlockBlob",
-        "x-ms-client-request-id": "dfd8678a-0b00-9851-cd2f-3e0ae90fddd3",
-<<<<<<< HEAD
-        "x-ms-creation-time": "Wed, 03 Feb 2021 02:11:46 GMT",
-=======
-        "x-ms-creation-time": "Wed, 17 Feb 2021 22:27:35 GMT",
->>>>>>> 1814567d
+        "x-ms-client-request-id": "eca65400-f2d8-a986-afd2-2d046d99d224",
+        "x-ms-creation-time": "Fri, 19 Feb 2021 19:09:59 GMT",
         "x-ms-group": "$superuser",
         "x-ms-lease-state": "available",
         "x-ms-lease-status": "unlocked",
         "x-ms-owner": "$superuser",
         "x-ms-permissions": "rw-r-----",
-<<<<<<< HEAD
-        "x-ms-request-id": "c316eb38-801e-0082-25d1-f93ee1000000",
-=======
-        "x-ms-request-id": "47451fc8-401e-009d-507c-058de5000000",
->>>>>>> 1814567d
+        "x-ms-request-id": "2e652221-201e-00a4-7cf2-0676f9000000",
         "x-ms-server-encrypted": "true",
         "x-ms-version": "2020-06-12"
       },
-      "ResponseBody": "hpvaJYy4ShnnXFP9jewNzynLpNQ0PO7TJjHQhhYSQsYTLm4vOh0vNEWPUDy2Bvtd4If89y46QkmsBv5b6MMC1RqN6V993pQLm2\u002BOpOyyHR82cqaPFkqY2OslgjQf00yCjXohKB2b4AHy8Fu\u002BrJ1d\u002BeneJXUccr/P9RBzWFtg7Mg="
-    },
-    {
-      "RequestUri": "https://seannse.blob.core.windows.net/test-filesystem-db2e5075-b220-bd54-6840-9f240be5e5da?restype=container",
+      "ResponseBody": "oBMDPO\u002BdSs2qXzmqLaHczuOe93UtNoFprCPMBLmVG8L2eWXNOJDaiCsPAIO5H4x9IanZn2JAS2qSmpDM0EUTFUN2tLQ8DpVTw29JHjX9r42XT\u002BMQvHtgtS37O50ADrfl\u002B\u002Bs/QmvXQBIThdvy9i00lOsCNYFiA1jIFv6GQdL4U7Q="
+    },
+    {
+      "RequestUri": "https://seannse.blob.core.windows.net/test-filesystem-19f10b02-8830-c7b4-b7d8-c24e6b0c1332?restype=container",
       "RequestMethod": "DELETE",
       "RequestHeaders": {
         "Accept": "application/xml",
         "Authorization": "Sanitized",
-<<<<<<< HEAD
-        "traceparent": "00-133ac41d280471449fa063305aadbbff-7bc3b2e51471384d-00",
-        "User-Agent": [
-          "azsdk-net-Storage.Files.DataLake/12.7.0-alpha.20210202.1",
-          "(.NET Framework 4.8.4250.0; Microsoft Windows 10.0.19042 )"
-        ],
-        "x-ms-client-request-id": "78fc0e97-1a4b-87f1-d25d-7d6c62b384b9",
-        "x-ms-date": "Wed, 03 Feb 2021 02:11:46 GMT",
-=======
-        "traceparent": "00-0c94b5a419bfb2478d51e8c5ec47d9b5-85efc069194e1c46-00",
-        "User-Agent": [
-          "azsdk-net-Storage.Files.DataLake/12.7.0-alpha.20210217.1",
-          "(.NET 5.0.3; Microsoft Windows 10.0.19042)"
-        ],
-        "x-ms-client-request-id": "78fc0e97-1a4b-87f1-d25d-7d6c62b384b9",
-        "x-ms-date": "Wed, 17 Feb 2021 22:27:36 GMT",
->>>>>>> 1814567d
+        "traceparent": "00-2f36477837f6b64b97d3e68a5e568b6b-05077fa500f86445-00",
+        "User-Agent": [
+          "azsdk-net-Storage.Files.DataLake/12.7.0-alpha.20210219.1",
+          "(.NET 5.0.3; Microsoft Windows 10.0.19041)"
+        ],
+        "x-ms-client-request-id": "7b1fdbfa-c3f2-47cd-203e-fbd5f69caf05",
+        "x-ms-date": "Fri, 19 Feb 2021 19:10:00 GMT",
         "x-ms-return-client-request-id": "true",
         "x-ms-version": "2020-06-12"
       },
@@ -599,28 +388,20 @@
       "StatusCode": 202,
       "ResponseHeaders": {
         "Content-Length": "0",
-<<<<<<< HEAD
-        "Date": "Wed, 03 Feb 2021 02:11:46 GMT",
-=======
-        "Date": "Wed, 17 Feb 2021 22:27:35 GMT",
->>>>>>> 1814567d
-        "Server": [
-          "Windows-Azure-Blob/1.0",
-          "Microsoft-HTTPAPI/2.0"
-        ],
-        "x-ms-client-request-id": "78fc0e97-1a4b-87f1-d25d-7d6c62b384b9",
-<<<<<<< HEAD
-        "x-ms-request-id": "c316eb4f-801e-0082-3cd1-f93ee1000000",
-=======
-        "x-ms-request-id": "47451fe3-401e-009d-6a7c-058de5000000",
->>>>>>> 1814567d
+        "Date": "Fri, 19 Feb 2021 19:09:59 GMT",
+        "Server": [
+          "Windows-Azure-Blob/1.0",
+          "Microsoft-HTTPAPI/2.0"
+        ],
+        "x-ms-client-request-id": "7b1fdbfa-c3f2-47cd-203e-fbd5f69caf05",
+        "x-ms-request-id": "2e652307-201e-00a4-55f2-0676f9000000",
         "x-ms-version": "2020-06-12"
       },
       "ResponseBody": []
     }
   ],
   "Variables": {
-    "RandomSeed": "100461827",
+    "RandomSeed": "929586583",
     "Storage_TestConfigHierarchicalNamespace": "NamespaceTenant\nseannse\nU2FuaXRpemVk\nhttps://seannse.blob.core.windows.net\nhttps://seannse.file.core.windows.net\nhttps://seannse.queue.core.windows.net\nhttps://seannse.table.core.windows.net\n\n\n\n\nhttps://seannse-secondary.blob.core.windows.net\nhttps://seannse-secondary.file.core.windows.net\nhttps://seannse-secondary.queue.core.windows.net\nhttps://seannse-secondary.table.core.windows.net\n68390a19-a643-458b-b726-408abf67b4fc\nSanitized\n72f988bf-86f1-41af-91ab-2d7cd011db47\nhttps://login.microsoftonline.com/\nCloud\nBlobEndpoint=https://seannse.blob.core.windows.net/;QueueEndpoint=https://seannse.queue.core.windows.net/;FileEndpoint=https://seannse.file.core.windows.net/;BlobSecondaryEndpoint=https://seannse-secondary.blob.core.windows.net/;QueueSecondaryEndpoint=https://seannse-secondary.queue.core.windows.net/;FileSecondaryEndpoint=https://seannse-secondary.file.core.windows.net/;AccountName=seannse;AccountKey=Sanitized\n"
   }
 }