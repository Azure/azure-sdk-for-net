﻿{
  "Entries": [
    {
      "RequestUri": "https://seannse.blob.core.windows.net/test-filesystem-fe33da8b-623c-d6fd-dda9-d14793ee5096?restype=container",
      "RequestMethod": "PUT",
      "RequestHeaders": {
        "Accept": "application/xml",
        "Authorization": "Sanitized",
        "traceparent": "00-d75a32ea2bd6534a8d21514d7248a22a-755e87cb857f9d47-00",
        "User-Agent": [
          "azsdk-net-Storage.Files.DataLake/12.7.0-alpha.20210219.1",
          "(.NET 5.0.3; Microsoft Windows 10.0.19041)"
        ],
        "x-ms-blob-public-access": "container",
        "x-ms-client-request-id": "3d2b51a0-cf94-9c6f-f867-286f279049d3",
        "x-ms-date": "Fri, 19 Feb 2021 19:56:38 GMT",
        "x-ms-return-client-request-id": "true",
<<<<<<< HEAD
        "x-ms-version": "2020-12-06"
=======
        "x-ms-version": "2021-02-12"
>>>>>>> 7e782c87
      },
      "RequestBody": null,
      "StatusCode": 201,
      "ResponseHeaders": {
        "Content-Length": "0",
        "Date": "Fri, 19 Feb 2021 19:56:37 GMT",
        "ETag": "\"0x8D8D51077CC2CBF\"",
        "Last-Modified": "Fri, 19 Feb 2021 19:56:37 GMT",
        "Server": [
          "Windows-Azure-Blob/1.0",
          "Microsoft-HTTPAPI/2.0"
        ],
        "x-ms-client-request-id": "3d2b51a0-cf94-9c6f-f867-286f279049d3",
        "x-ms-request-id": "46910132-401e-0056-6ef9-068eb0000000",
<<<<<<< HEAD
        "x-ms-version": "2020-12-06"
=======
        "x-ms-version": "2021-02-12"
>>>>>>> 7e782c87
      },
      "ResponseBody": []
    },
    {
      "RequestUri": "https://seannse.dfs.core.windows.net/test-filesystem-fe33da8b-623c-d6fd-dda9-d14793ee5096/test-file-c3b530dc-d608-0a19-49f4-b9875f7a69d3?resource=file",
      "RequestMethod": "PUT",
      "RequestHeaders": {
        "Accept": "application/json",
        "Authorization": "Sanitized",
        "traceparent": "00-c38ef23ca00a4444ad2d447c5c206993-4b093c26b715f14b-00",
        "User-Agent": [
          "azsdk-net-Storage.Files.DataLake/12.7.0-alpha.20210219.1",
          "(.NET 5.0.3; Microsoft Windows 10.0.19041)"
        ],
        "x-ms-client-request-id": "70dcd787-282b-bcee-2a79-2cead91514d0",
        "x-ms-date": "Fri, 19 Feb 2021 19:56:38 GMT",
        "x-ms-return-client-request-id": "true",
<<<<<<< HEAD
        "x-ms-version": "2020-12-06"
=======
        "x-ms-version": "2021-02-12"
>>>>>>> 7e782c87
      },
      "RequestBody": null,
      "StatusCode": 201,
      "ResponseHeaders": {
        "Content-Length": "0",
        "Date": "Fri, 19 Feb 2021 19:56:37 GMT",
        "ETag": "\"0x8D8D51077DE9809\"",
        "Last-Modified": "Fri, 19 Feb 2021 19:56:38 GMT",
        "Server": [
          "Windows-Azure-HDFS/1.0",
          "Microsoft-HTTPAPI/2.0"
        ],
        "x-ms-client-request-id": "70dcd787-282b-bcee-2a79-2cead91514d0",
        "x-ms-request-id": "d66a691b-f01f-0088-57f9-069a56000000",
<<<<<<< HEAD
        "x-ms-version": "2020-12-06"
=======
        "x-ms-version": "2021-02-12"
>>>>>>> 7e782c87
      },
      "ResponseBody": []
    },
    {
      "RequestUri": "https://seannse.dfs.core.windows.net/test-filesystem-fe33da8b-623c-d6fd-dda9-d14793ee5096/test-file-c3b530dc-d608-0a19-49f4-b9875f7a69d3?action=append&position=0",
      "RequestMethod": "PATCH",
      "RequestHeaders": {
        "Accept": "application/json",
        "Authorization": "Sanitized",
        "Content-Length": "1024",
        "Content-Type": "application/octet-stream",
        "User-Agent": [
          "azsdk-net-Storage.Files.DataLake/12.7.0-alpha.20210219.1",
          "(.NET 5.0.3; Microsoft Windows 10.0.19041)"
        ],
        "x-ms-client-request-id": "037b2272-b04b-f052-735d-6878c975b053",
        "x-ms-date": "Fri, 19 Feb 2021 19:56:38 GMT",
        "x-ms-return-client-request-id": "true",
<<<<<<< HEAD
        "x-ms-version": "2020-12-06"
=======
        "x-ms-version": "2021-02-12"
>>>>>>> 7e782c87
      },
      "RequestBody": "Yw2mQcISAr7fX1m9WCEXs2oupzxUgrvKNyHzoBXnPX7+VQsZ6QgRyS7346h8W7In3AUcMNItfuFR3AmhH2Ko9yLbvwIW/spiHd4NXZ4TTdxuzMMPywyr0dcqxw3+b6rMTuuFoZyvEd47uhPzHyFCPo4tMlKemCwWL+0r6za9Y600QA6yjas/v7rl1BD4t7K254l+0TxXLra/b3KuhCWnfVdlv94Tj7Di7XOXucQbHXc7dQOtPpFx3RJY8x45kTqVPVa5k/jTo1jYm+TIv3Txo1H7cg8h+j7F9OLLupySqVw5AnttYop+aNKr1KOtqB2dZk/MPR4rc0MX858WB+i8RvKHj7z5g0HHfAo9diWbF0vELlRMxWs9DY84VW7qaGDp742xJRhhpOIOBMEU7v0dfNtTUdmTcIGGSoEtwS7S3BSpU4aY6vIyY4lxPcCqKB+RGtmSlxaHVn8MKtuXM+O0Oyita5t2hJHpIO5PITLA3CFim6ZUP0X9IfwHjL8Wmy+mvQGY/b2EG5ZHqXYnODRMS066NJc9X/zir0qebvjR04W+qGQwJ99j3YAQDZbP1enIu0BxXGaYaV0Ftk1z5q2dddXxaY/PGyNvVlYXLVJlE9lg1bO4YHceJj8HK3GR8PfTcpfB3mxZ+Z8cAQUPgDwKoKNzEhD55BVe0kJPx/Cy3WVfRLq7ozVtBtwTnF5xDqYD/YrOHt3m2Y2BYgsqCjGvaiSfsDyBTvxuBgs05ki27cScS8pl47+HeGosOUEpQvyqYzI60V5pgq6OYBfSsvJFynVHjr5mSoZkGDfRVBW7RMMPiYMWfBxlMskc1oOotcZ4527M4rQ+Qxir1bkmmC2Z0xtUwyhvLk5Z4Vv0SnMCvGJxWW2m72IP0EVqaqZiP5qcggNnU/KdCLkgcgBYSfmlqRlXtD6/8+O5RfLiBcOn9qHBV8hwm2hv01C0hXxitodMxMGNC4pb3I8frg4AugL1eHxel/EwNA6x5+HtC21nV45rlkABGuoWZno4UO1ZbxhOvg0AAx6VG5Cz2ySpbdEit1Z/lSTB9F6RRzF29+MhV3jIn01gZ1Nv1XqwTj7GbfipFpiW2dn0jMqubrvtHiOskoSs4c2DwlACEL+pEaUfy9o4zeFKin2e1BODsfmYgbdWBLu6GosrJVRIk8kaSnskj6LhtVFCYQcGDg26ABBXao4IUw3qZLFODaeMAva0g4qYXiJWtsxlFKKztAt+cCVD8Sk7EfZtOirxkqeqtV4QUYqCIqHuALPBoj5qNrClz5yBSBHNeHGTKiT4ZCQku15DomKB+06DVfB1eW64AwN5TMILKGxNQ9gY7/d89puPnOfgJpNNI9RO/vMgWP8C2ichfg==",
      "StatusCode": 202,
      "ResponseHeaders": {
        "Content-Length": "0",
        "Date": "Fri, 19 Feb 2021 19:56:37 GMT",
        "Server": [
          "Windows-Azure-HDFS/1.0",
          "Microsoft-HTTPAPI/2.0"
        ],
        "x-ms-client-request-id": "037b2272-b04b-f052-735d-6878c975b053",
        "x-ms-request-id": "d66a6938-f01f-0088-73f9-069a56000000",
        "x-ms-request-server-encrypted": "true",
<<<<<<< HEAD
        "x-ms-version": "2020-12-06"
=======
        "x-ms-version": "2021-02-12"
>>>>>>> 7e782c87
      },
      "ResponseBody": []
    },
    {
      "RequestUri": "https://seannse.dfs.core.windows.net/test-filesystem-fe33da8b-623c-d6fd-dda9-d14793ee5096/test-file-c3b530dc-d608-0a19-49f4-b9875f7a69d3?action=flush&position=1024",
      "RequestMethod": "PATCH",
      "RequestHeaders": {
        "Accept": "application/json",
        "Authorization": "Sanitized",
        "If-Match": "0x8D8D51077DE9809",
        "User-Agent": [
          "azsdk-net-Storage.Files.DataLake/12.7.0-alpha.20210219.1",
          "(.NET 5.0.3; Microsoft Windows 10.0.19041)"
        ],
        "x-ms-client-request-id": "b77860e5-1199-aa85-2592-ba26ed7667be",
        "x-ms-date": "Fri, 19 Feb 2021 19:56:38 GMT",
        "x-ms-return-client-request-id": "true",
<<<<<<< HEAD
        "x-ms-version": "2020-12-06"
=======
        "x-ms-version": "2021-02-12"
>>>>>>> 7e782c87
      },
      "RequestBody": null,
      "StatusCode": 200,
      "ResponseHeaders": {
        "Content-Length": "0",
        "Date": "Fri, 19 Feb 2021 19:56:37 GMT",
        "ETag": "\"0x8D8D51077FAA235\"",
        "Last-Modified": "Fri, 19 Feb 2021 19:56:38 GMT",
        "Server": [
          "Windows-Azure-HDFS/1.0",
          "Microsoft-HTTPAPI/2.0"
        ],
        "x-ms-client-request-id": "b77860e5-1199-aa85-2592-ba26ed7667be",
        "x-ms-request-id": "d66a6947-f01f-0088-02f9-069a56000000",
        "x-ms-request-server-encrypted": "false",
<<<<<<< HEAD
        "x-ms-version": "2020-12-06"
=======
        "x-ms-version": "2021-02-12"
>>>>>>> 7e782c87
      },
      "ResponseBody": []
    },
    {
      "RequestUri": "https://seannse.blob.core.windows.net/test-filesystem-fe33da8b-623c-d6fd-dda9-d14793ee5096/test-file-c3b530dc-d608-0a19-49f4-b9875f7a69d3",
      "RequestMethod": "GET",
      "RequestHeaders": {
        "Accept": "application/xml",
        "Authorization": "Sanitized",
        "traceparent": "00-7c92cebf1070aa4bab17eb70820f73db-1f5a00aa438f1b48-00",
        "User-Agent": [
          "azsdk-net-Storage.Files.DataLake/12.7.0-alpha.20210219.1",
          "(.NET 5.0.3; Microsoft Windows 10.0.19041)"
        ],
        "x-ms-client-request-id": "69923599-f8fc-e5b9-0000-c23efe334472",
        "x-ms-date": "Fri, 19 Feb 2021 19:56:38 GMT",
        "x-ms-return-client-request-id": "true",
<<<<<<< HEAD
        "x-ms-version": "2020-12-06"
=======
        "x-ms-version": "2021-02-12"
>>>>>>> 7e782c87
      },
      "RequestBody": null,
      "StatusCode": 200,
      "ResponseHeaders": {
        "Accept-Ranges": "bytes",
        "Content-Length": "1024",
        "Content-Type": "application/octet-stream",
        "Date": "Fri, 19 Feb 2021 19:56:37 GMT",
        "ETag": "\"0x8D8D51077FAA235\"",
        "Last-Modified": "Fri, 19 Feb 2021 19:56:38 GMT",
        "Server": [
          "Windows-Azure-Blob/1.0",
          "Microsoft-HTTPAPI/2.0"
        ],
        "x-ms-blob-type": "BlockBlob",
        "x-ms-client-request-id": "69923599-f8fc-e5b9-0000-c23efe334472",
        "x-ms-creation-time": "Fri, 19 Feb 2021 19:56:38 GMT",
        "x-ms-group": "$superuser",
        "x-ms-lease-state": "available",
        "x-ms-lease-status": "unlocked",
        "x-ms-owner": "$superuser",
        "x-ms-permissions": "rw-r-----",
        "x-ms-request-id": "46910215-401e-0056-3bf9-068eb0000000",
        "x-ms-server-encrypted": "true",
<<<<<<< HEAD
        "x-ms-version": "2020-12-06"
=======
        "x-ms-version": "2021-02-12"
>>>>>>> 7e782c87
      },
      "ResponseBody": "Yw2mQcISAr7fX1m9WCEXs2oupzxUgrvKNyHzoBXnPX7+VQsZ6QgRyS7346h8W7In3AUcMNItfuFR3AmhH2Ko9yLbvwIW/spiHd4NXZ4TTdxuzMMPywyr0dcqxw3+b6rMTuuFoZyvEd47uhPzHyFCPo4tMlKemCwWL+0r6za9Y600QA6yjas/v7rl1BD4t7K254l+0TxXLra/b3KuhCWnfVdlv94Tj7Di7XOXucQbHXc7dQOtPpFx3RJY8x45kTqVPVa5k/jTo1jYm+TIv3Txo1H7cg8h+j7F9OLLupySqVw5AnttYop+aNKr1KOtqB2dZk/MPR4rc0MX858WB+i8RvKHj7z5g0HHfAo9diWbF0vELlRMxWs9DY84VW7qaGDp742xJRhhpOIOBMEU7v0dfNtTUdmTcIGGSoEtwS7S3BSpU4aY6vIyY4lxPcCqKB+RGtmSlxaHVn8MKtuXM+O0Oyita5t2hJHpIO5PITLA3CFim6ZUP0X9IfwHjL8Wmy+mvQGY/b2EG5ZHqXYnODRMS066NJc9X/zir0qebvjR04W+qGQwJ99j3YAQDZbP1enIu0BxXGaYaV0Ftk1z5q2dddXxaY/PGyNvVlYXLVJlE9lg1bO4YHceJj8HK3GR8PfTcpfB3mxZ+Z8cAQUPgDwKoKNzEhD55BVe0kJPx/Cy3WVfRLq7ozVtBtwTnF5xDqYD/YrOHt3m2Y2BYgsqCjGvaiSfsDyBTvxuBgs05ki27cScS8pl47+HeGosOUEpQvyqYzI60V5pgq6OYBfSsvJFynVHjr5mSoZkGDfRVBW7RMMPiYMWfBxlMskc1oOotcZ4527M4rQ+Qxir1bkmmC2Z0xtUwyhvLk5Z4Vv0SnMCvGJxWW2m72IP0EVqaqZiP5qcggNnU/KdCLkgcgBYSfmlqRlXtD6/8+O5RfLiBcOn9qHBV8hwm2hv01C0hXxitodMxMGNC4pb3I8frg4AugL1eHxel/EwNA6x5+HtC21nV45rlkABGuoWZno4UO1ZbxhOvg0AAx6VG5Cz2ySpbdEit1Z/lSTB9F6RRzF29+MhV3jIn01gZ1Nv1XqwTj7GbfipFpiW2dn0jMqubrvtHiOskoSs4c2DwlACEL+pEaUfy9o4zeFKin2e1BODsfmYgbdWBLu6GosrJVRIk8kaSnskj6LhtVFCYQcGDg26ABBXao4IUw3qZLFODaeMAva0g4qYXiJWtsxlFKKztAt+cCVD8Sk7EfZtOirxkqeqtV4QUYqCIqHuALPBoj5qNrClz5yBSBHNeHGTKiT4ZCQku15DomKB+06DVfB1eW64AwN5TMILKGxNQ9gY7/d89puPnOfgJpNNI9RO/vMgWP8C2ichfg=="
    },
    {
      "RequestUri": "https://seannse.blob.core.windows.net/test-filesystem-fe33da8b-623c-d6fd-dda9-d14793ee5096?restype=container",
      "RequestMethod": "DELETE",
      "RequestHeaders": {
        "Accept": "application/xml",
        "Authorization": "Sanitized",
        "traceparent": "00-d1d1a8597496d241b2b5fa4cf859a18b-2c067bdd1926c54d-00",
        "User-Agent": [
          "azsdk-net-Storage.Files.DataLake/12.7.0-alpha.20210219.1",
          "(.NET 5.0.3; Microsoft Windows 10.0.19041)"
        ],
        "x-ms-client-request-id": "b78c6d10-fee3-1bc1-acec-734be9bbbb95",
        "x-ms-date": "Fri, 19 Feb 2021 19:56:39 GMT",
        "x-ms-return-client-request-id": "true",
<<<<<<< HEAD
        "x-ms-version": "2020-12-06"
=======
        "x-ms-version": "2021-02-12"
>>>>>>> 7e782c87
      },
      "RequestBody": null,
      "StatusCode": 202,
      "ResponseHeaders": {
        "Content-Length": "0",
        "Date": "Fri, 19 Feb 2021 19:56:37 GMT",
        "Server": [
          "Windows-Azure-Blob/1.0",
          "Microsoft-HTTPAPI/2.0"
        ],
        "x-ms-client-request-id": "b78c6d10-fee3-1bc1-acec-734be9bbbb95",
        "x-ms-request-id": "46910252-401e-0056-76f9-068eb0000000",
<<<<<<< HEAD
        "x-ms-version": "2020-12-06"
=======
        "x-ms-version": "2021-02-12"
>>>>>>> 7e782c87
      },
      "ResponseBody": []
    }
  ],
  "Variables": {
    "RandomSeed": "1882642950",
    "Storage_TestConfigHierarchicalNamespace": "NamespaceTenant\nseannse\nU2FuaXRpemVk\nhttps://seannse.blob.core.windows.net\nhttps://seannse.file.core.windows.net\nhttps://seannse.queue.core.windows.net\nhttps://seannse.table.core.windows.net\n\n\n\n\nhttps://seannse-secondary.blob.core.windows.net\nhttps://seannse-secondary.file.core.windows.net\nhttps://seannse-secondary.queue.core.windows.net\nhttps://seannse-secondary.table.core.windows.net\n68390a19-a643-458b-b726-408abf67b4fc\nSanitized\n72f988bf-86f1-41af-91ab-2d7cd011db47\nhttps://login.microsoftonline.com/\nCloud\nBlobEndpoint=https://seannse.blob.core.windows.net/;QueueEndpoint=https://seannse.queue.core.windows.net/;FileEndpoint=https://seannse.file.core.windows.net/;BlobSecondaryEndpoint=https://seannse-secondary.blob.core.windows.net/;QueueSecondaryEndpoint=https://seannse-secondary.queue.core.windows.net/;FileSecondaryEndpoint=https://seannse-secondary.file.core.windows.net/;AccountName=seannse;AccountKey=Sanitized\n\n\n"
  }
}<|MERGE_RESOLUTION|>--- conflicted
+++ resolved
@@ -15,11 +15,7 @@
         "x-ms-client-request-id": "3d2b51a0-cf94-9c6f-f867-286f279049d3",
         "x-ms-date": "Fri, 19 Feb 2021 19:56:38 GMT",
         "x-ms-return-client-request-id": "true",
-<<<<<<< HEAD
-        "x-ms-version": "2020-12-06"
-=======
-        "x-ms-version": "2021-02-12"
->>>>>>> 7e782c87
+        "x-ms-version": "2021-02-12"
       },
       "RequestBody": null,
       "StatusCode": 201,
@@ -34,11 +30,7 @@
         ],
         "x-ms-client-request-id": "3d2b51a0-cf94-9c6f-f867-286f279049d3",
         "x-ms-request-id": "46910132-401e-0056-6ef9-068eb0000000",
-<<<<<<< HEAD
-        "x-ms-version": "2020-12-06"
-=======
-        "x-ms-version": "2021-02-12"
->>>>>>> 7e782c87
+        "x-ms-version": "2021-02-12"
       },
       "ResponseBody": []
     },
@@ -56,11 +48,7 @@
         "x-ms-client-request-id": "70dcd787-282b-bcee-2a79-2cead91514d0",
         "x-ms-date": "Fri, 19 Feb 2021 19:56:38 GMT",
         "x-ms-return-client-request-id": "true",
-<<<<<<< HEAD
-        "x-ms-version": "2020-12-06"
-=======
-        "x-ms-version": "2021-02-12"
->>>>>>> 7e782c87
+        "x-ms-version": "2021-02-12"
       },
       "RequestBody": null,
       "StatusCode": 201,
@@ -75,11 +63,7 @@
         ],
         "x-ms-client-request-id": "70dcd787-282b-bcee-2a79-2cead91514d0",
         "x-ms-request-id": "d66a691b-f01f-0088-57f9-069a56000000",
-<<<<<<< HEAD
-        "x-ms-version": "2020-12-06"
-=======
-        "x-ms-version": "2021-02-12"
->>>>>>> 7e782c87
+        "x-ms-version": "2021-02-12"
       },
       "ResponseBody": []
     },
@@ -98,11 +82,7 @@
         "x-ms-client-request-id": "037b2272-b04b-f052-735d-6878c975b053",
         "x-ms-date": "Fri, 19 Feb 2021 19:56:38 GMT",
         "x-ms-return-client-request-id": "true",
-<<<<<<< HEAD
-        "x-ms-version": "2020-12-06"
-=======
-        "x-ms-version": "2021-02-12"
->>>>>>> 7e782c87
+        "x-ms-version": "2021-02-12"
       },
       "RequestBody": "Yw2mQcISAr7fX1m9WCEXs2oupzxUgrvKNyHzoBXnPX7+VQsZ6QgRyS7346h8W7In3AUcMNItfuFR3AmhH2Ko9yLbvwIW/spiHd4NXZ4TTdxuzMMPywyr0dcqxw3+b6rMTuuFoZyvEd47uhPzHyFCPo4tMlKemCwWL+0r6za9Y600QA6yjas/v7rl1BD4t7K254l+0TxXLra/b3KuhCWnfVdlv94Tj7Di7XOXucQbHXc7dQOtPpFx3RJY8x45kTqVPVa5k/jTo1jYm+TIv3Txo1H7cg8h+j7F9OLLupySqVw5AnttYop+aNKr1KOtqB2dZk/MPR4rc0MX858WB+i8RvKHj7z5g0HHfAo9diWbF0vELlRMxWs9DY84VW7qaGDp742xJRhhpOIOBMEU7v0dfNtTUdmTcIGGSoEtwS7S3BSpU4aY6vIyY4lxPcCqKB+RGtmSlxaHVn8MKtuXM+O0Oyita5t2hJHpIO5PITLA3CFim6ZUP0X9IfwHjL8Wmy+mvQGY/b2EG5ZHqXYnODRMS066NJc9X/zir0qebvjR04W+qGQwJ99j3YAQDZbP1enIu0BxXGaYaV0Ftk1z5q2dddXxaY/PGyNvVlYXLVJlE9lg1bO4YHceJj8HK3GR8PfTcpfB3mxZ+Z8cAQUPgDwKoKNzEhD55BVe0kJPx/Cy3WVfRLq7ozVtBtwTnF5xDqYD/YrOHt3m2Y2BYgsqCjGvaiSfsDyBTvxuBgs05ki27cScS8pl47+HeGosOUEpQvyqYzI60V5pgq6OYBfSsvJFynVHjr5mSoZkGDfRVBW7RMMPiYMWfBxlMskc1oOotcZ4527M4rQ+Qxir1bkmmC2Z0xtUwyhvLk5Z4Vv0SnMCvGJxWW2m72IP0EVqaqZiP5qcggNnU/KdCLkgcgBYSfmlqRlXtD6/8+O5RfLiBcOn9qHBV8hwm2hv01C0hXxitodMxMGNC4pb3I8frg4AugL1eHxel/EwNA6x5+HtC21nV45rlkABGuoWZno4UO1ZbxhOvg0AAx6VG5Cz2ySpbdEit1Z/lSTB9F6RRzF29+MhV3jIn01gZ1Nv1XqwTj7GbfipFpiW2dn0jMqubrvtHiOskoSs4c2DwlACEL+pEaUfy9o4zeFKin2e1BODsfmYgbdWBLu6GosrJVRIk8kaSnskj6LhtVFCYQcGDg26ABBXao4IUw3qZLFODaeMAva0g4qYXiJWtsxlFKKztAt+cCVD8Sk7EfZtOirxkqeqtV4QUYqCIqHuALPBoj5qNrClz5yBSBHNeHGTKiT4ZCQku15DomKB+06DVfB1eW64AwN5TMILKGxNQ9gY7/d89puPnOfgJpNNI9RO/vMgWP8C2ichfg==",
       "StatusCode": 202,
@@ -116,11 +96,7 @@
         "x-ms-client-request-id": "037b2272-b04b-f052-735d-6878c975b053",
         "x-ms-request-id": "d66a6938-f01f-0088-73f9-069a56000000",
         "x-ms-request-server-encrypted": "true",
-<<<<<<< HEAD
-        "x-ms-version": "2020-12-06"
-=======
-        "x-ms-version": "2021-02-12"
->>>>>>> 7e782c87
+        "x-ms-version": "2021-02-12"
       },
       "ResponseBody": []
     },
@@ -138,11 +114,7 @@
         "x-ms-client-request-id": "b77860e5-1199-aa85-2592-ba26ed7667be",
         "x-ms-date": "Fri, 19 Feb 2021 19:56:38 GMT",
         "x-ms-return-client-request-id": "true",
-<<<<<<< HEAD
-        "x-ms-version": "2020-12-06"
-=======
-        "x-ms-version": "2021-02-12"
->>>>>>> 7e782c87
+        "x-ms-version": "2021-02-12"
       },
       "RequestBody": null,
       "StatusCode": 200,
@@ -158,11 +130,7 @@
         "x-ms-client-request-id": "b77860e5-1199-aa85-2592-ba26ed7667be",
         "x-ms-request-id": "d66a6947-f01f-0088-02f9-069a56000000",
         "x-ms-request-server-encrypted": "false",
-<<<<<<< HEAD
-        "x-ms-version": "2020-12-06"
-=======
-        "x-ms-version": "2021-02-12"
->>>>>>> 7e782c87
+        "x-ms-version": "2021-02-12"
       },
       "ResponseBody": []
     },
@@ -180,11 +148,7 @@
         "x-ms-client-request-id": "69923599-f8fc-e5b9-0000-c23efe334472",
         "x-ms-date": "Fri, 19 Feb 2021 19:56:38 GMT",
         "x-ms-return-client-request-id": "true",
-<<<<<<< HEAD
-        "x-ms-version": "2020-12-06"
-=======
-        "x-ms-version": "2021-02-12"
->>>>>>> 7e782c87
+        "x-ms-version": "2021-02-12"
       },
       "RequestBody": null,
       "StatusCode": 200,
@@ -209,11 +173,7 @@
         "x-ms-permissions": "rw-r-----",
         "x-ms-request-id": "46910215-401e-0056-3bf9-068eb0000000",
         "x-ms-server-encrypted": "true",
-<<<<<<< HEAD
-        "x-ms-version": "2020-12-06"
-=======
-        "x-ms-version": "2021-02-12"
->>>>>>> 7e782c87
+        "x-ms-version": "2021-02-12"
       },
       "ResponseBody": "Yw2mQcISAr7fX1m9WCEXs2oupzxUgrvKNyHzoBXnPX7+VQsZ6QgRyS7346h8W7In3AUcMNItfuFR3AmhH2Ko9yLbvwIW/spiHd4NXZ4TTdxuzMMPywyr0dcqxw3+b6rMTuuFoZyvEd47uhPzHyFCPo4tMlKemCwWL+0r6za9Y600QA6yjas/v7rl1BD4t7K254l+0TxXLra/b3KuhCWnfVdlv94Tj7Di7XOXucQbHXc7dQOtPpFx3RJY8x45kTqVPVa5k/jTo1jYm+TIv3Txo1H7cg8h+j7F9OLLupySqVw5AnttYop+aNKr1KOtqB2dZk/MPR4rc0MX858WB+i8RvKHj7z5g0HHfAo9diWbF0vELlRMxWs9DY84VW7qaGDp742xJRhhpOIOBMEU7v0dfNtTUdmTcIGGSoEtwS7S3BSpU4aY6vIyY4lxPcCqKB+RGtmSlxaHVn8MKtuXM+O0Oyita5t2hJHpIO5PITLA3CFim6ZUP0X9IfwHjL8Wmy+mvQGY/b2EG5ZHqXYnODRMS066NJc9X/zir0qebvjR04W+qGQwJ99j3YAQDZbP1enIu0BxXGaYaV0Ftk1z5q2dddXxaY/PGyNvVlYXLVJlE9lg1bO4YHceJj8HK3GR8PfTcpfB3mxZ+Z8cAQUPgDwKoKNzEhD55BVe0kJPx/Cy3WVfRLq7ozVtBtwTnF5xDqYD/YrOHt3m2Y2BYgsqCjGvaiSfsDyBTvxuBgs05ki27cScS8pl47+HeGosOUEpQvyqYzI60V5pgq6OYBfSsvJFynVHjr5mSoZkGDfRVBW7RMMPiYMWfBxlMskc1oOotcZ4527M4rQ+Qxir1bkmmC2Z0xtUwyhvLk5Z4Vv0SnMCvGJxWW2m72IP0EVqaqZiP5qcggNnU/KdCLkgcgBYSfmlqRlXtD6/8+O5RfLiBcOn9qHBV8hwm2hv01C0hXxitodMxMGNC4pb3I8frg4AugL1eHxel/EwNA6x5+HtC21nV45rlkABGuoWZno4UO1ZbxhOvg0AAx6VG5Cz2ySpbdEit1Z/lSTB9F6RRzF29+MhV3jIn01gZ1Nv1XqwTj7GbfipFpiW2dn0jMqubrvtHiOskoSs4c2DwlACEL+pEaUfy9o4zeFKin2e1BODsfmYgbdWBLu6GosrJVRIk8kaSnskj6LhtVFCYQcGDg26ABBXao4IUw3qZLFODaeMAva0g4qYXiJWtsxlFKKztAt+cCVD8Sk7EfZtOirxkqeqtV4QUYqCIqHuALPBoj5qNrClz5yBSBHNeHGTKiT4ZCQku15DomKB+06DVfB1eW64AwN5TMILKGxNQ9gY7/d89puPnOfgJpNNI9RO/vMgWP8C2ichfg=="
     },
@@ -231,11 +191,7 @@
         "x-ms-client-request-id": "b78c6d10-fee3-1bc1-acec-734be9bbbb95",
         "x-ms-date": "Fri, 19 Feb 2021 19:56:39 GMT",
         "x-ms-return-client-request-id": "true",
-<<<<<<< HEAD
-        "x-ms-version": "2020-12-06"
-=======
-        "x-ms-version": "2021-02-12"
->>>>>>> 7e782c87
+        "x-ms-version": "2021-02-12"
       },
       "RequestBody": null,
       "StatusCode": 202,
@@ -248,11 +204,7 @@
         ],
         "x-ms-client-request-id": "b78c6d10-fee3-1bc1-acec-734be9bbbb95",
         "x-ms-request-id": "46910252-401e-0056-76f9-068eb0000000",
-<<<<<<< HEAD
-        "x-ms-version": "2020-12-06"
-=======
-        "x-ms-version": "2021-02-12"
->>>>>>> 7e782c87
+        "x-ms-version": "2021-02-12"
       },
       "ResponseBody": []
     }
