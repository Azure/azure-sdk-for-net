--- conflicted
+++ resolved
@@ -1,30 +1,19 @@
 {
   "Entries": [
     {
-      "RequestUri": "https://seannse.blob.core.windows.net/test-filesystem-1b950279-e09e-1fd1-ce3e-e4cc1ee60f25?restype=container",
+      "RequestUri": "https://seannse.blob.core.windows.net/test-filesystem-a69002ab-4f19-2b5f-bf57-b4fab90ac535?restype=container",
       "RequestMethod": "PUT",
       "RequestHeaders": {
         "Accept": "application/xml",
         "Authorization": "Sanitized",
-<<<<<<< HEAD
-        "traceparent": "00-26cf3c6a42d835438b639f98b69d71f3-82d6fc20e8ca2040-00",
+        "traceparent": "00-cd502a19fa0d434da4248eb5c7d7737c-1be8a0c3285d2143-00",
         "User-Agent": [
-          "azsdk-net-Storage.Files.DataLake/12.7.0-alpha.20210202.1",
-          "(.NET 5.0.2; Microsoft Windows 10.0.19042)"
+          "azsdk-net-Storage.Files.DataLake/12.7.0-alpha.20210219.1",
+          "(.NET 5.0.3; Microsoft Windows 10.0.19041)"
         ],
         "x-ms-blob-public-access": "container",
-        "x-ms-client-request-id": "761e59dc-8be8-7a95-7c29-035811f68d1f",
-        "x-ms-date": "Tue, 02 Feb 2021 21:32:15 GMT",
-=======
-        "traceparent": "00-ea599a4afae72343ba3b43e9acccc915-ee1ced42168e4441-00",
-        "User-Agent": [
-          "azsdk-net-Storage.Files.DataLake/12.7.0-alpha.20210217.1",
-          "(.NET 5.0.3; Microsoft Windows 10.0.19042)"
-        ],
-        "x-ms-blob-public-access": "container",
-        "x-ms-client-request-id": "761e59dc-8be8-7a95-7c29-035811f68d1f",
-        "x-ms-date": "Wed, 17 Feb 2021 22:36:28 GMT",
->>>>>>> 1814567d
+        "x-ms-client-request-id": "e63559ba-cf7d-dcb5-0238-826759595cf0",
+        "x-ms-date": "Fri, 19 Feb 2021 19:14:04 GMT",
         "x-ms-return-client-request-id": "true",
         "x-ms-version": "2020-06-12"
       },
@@ -32,52 +21,32 @@
       "StatusCode": 201,
       "ResponseHeaders": {
         "Content-Length": "0",
-<<<<<<< HEAD
-        "Date": "Tue, 02 Feb 2021 21:32:16 GMT",
-        "ETag": "\u00220x8D8C7C20359873F\u0022",
-        "Last-Modified": "Tue, 02 Feb 2021 21:32:16 GMT",
-=======
-        "Date": "Wed, 17 Feb 2021 22:36:28 GMT",
-        "ETag": "\u00220x8D8D39477B81BA8\u0022",
-        "Last-Modified": "Wed, 17 Feb 2021 22:36:29 GMT",
->>>>>>> 1814567d
+        "Date": "Fri, 19 Feb 2021 19:14:03 GMT",
+        "ETag": "\u00220x8D8D50A8546B41D\u0022",
+        "Last-Modified": "Fri, 19 Feb 2021 19:14:03 GMT",
         "Server": [
           "Windows-Azure-Blob/1.0",
           "Microsoft-HTTPAPI/2.0"
         ],
-        "x-ms-client-request-id": "761e59dc-8be8-7a95-7c29-035811f68d1f",
-<<<<<<< HEAD
-        "x-ms-request-id": "a40fbab1-f01e-00b7-06aa-f952f5000000",
-=======
-        "x-ms-request-id": "c8bdc08f-f01e-0021-127d-055b24000000",
->>>>>>> 1814567d
+        "x-ms-client-request-id": "e63559ba-cf7d-dcb5-0238-826759595cf0",
+        "x-ms-request-id": "2e6e487c-201e-00a4-75f3-0676f9000000",
         "x-ms-version": "2020-06-12"
       },
       "ResponseBody": []
     },
     {
-      "RequestUri": "https://seannse.dfs.core.windows.net/test-filesystem-1b950279-e09e-1fd1-ce3e-e4cc1ee60f25/test-file-994d03af-1360-7ec5-d407-2eb7d625f21e?resource=file",
+      "RequestUri": "https://seannse.dfs.core.windows.net/test-filesystem-a69002ab-4f19-2b5f-bf57-b4fab90ac535/test-file-da78b0b7-169c-68f9-97da-2003d34034e6?resource=file",
       "RequestMethod": "PUT",
       "RequestHeaders": {
         "Accept": "application/json",
         "Authorization": "Sanitized",
-<<<<<<< HEAD
-        "traceparent": "00-6e369cfa83cd2b4da658fa112cff60ce-84a574b682454547-00",
+        "traceparent": "00-683cc16a3ac16547adfb05a4d8b14443-86ba2a6d5ba42d48-00",
         "User-Agent": [
-          "azsdk-net-Storage.Files.DataLake/12.7.0-alpha.20210202.1",
-          "(.NET 5.0.2; Microsoft Windows 10.0.19042)"
+          "azsdk-net-Storage.Files.DataLake/12.7.0-alpha.20210219.1",
+          "(.NET 5.0.3; Microsoft Windows 10.0.19041)"
         ],
-        "x-ms-client-request-id": "29fcea58-dc63-c8f1-94a0-a2e15cdda457",
-        "x-ms-date": "Tue, 02 Feb 2021 21:32:16 GMT",
-=======
-        "traceparent": "00-6ae75669f1330543aee73e4b4eac875b-72c1c0a98bcb4146-00",
-        "User-Agent": [
-          "azsdk-net-Storage.Files.DataLake/12.7.0-alpha.20210217.1",
-          "(.NET 5.0.3; Microsoft Windows 10.0.19042)"
-        ],
-        "x-ms-client-request-id": "29fcea58-dc63-c8f1-94a0-a2e15cdda457",
-        "x-ms-date": "Wed, 17 Feb 2021 22:36:29 GMT",
->>>>>>> 1814567d
+        "x-ms-client-request-id": "46668bb9-0760-a39d-60cc-4fa2afb208c1",
+        "x-ms-date": "Fri, 19 Feb 2021 19:14:04 GMT",
         "x-ms-return-client-request-id": "true",
         "x-ms-version": "2020-06-12"
       },
@@ -85,49 +54,31 @@
       "StatusCode": 201,
       "ResponseHeaders": {
         "Content-Length": "0",
-<<<<<<< HEAD
-        "Date": "Tue, 02 Feb 2021 21:32:16 GMT",
-        "ETag": "\u00220x8D8C7C20395A955\u0022",
-        "Last-Modified": "Tue, 02 Feb 2021 21:32:17 GMT",
-=======
-        "Date": "Wed, 17 Feb 2021 22:36:28 GMT",
-        "ETag": "\u00220x8D8D39477EEB168\u0022",
-        "Last-Modified": "Wed, 17 Feb 2021 22:36:29 GMT",
->>>>>>> 1814567d
+        "Date": "Fri, 19 Feb 2021 19:14:02 GMT",
+        "ETag": "\u00220x8D8D50A8555DDFF\u0022",
+        "Last-Modified": "Fri, 19 Feb 2021 19:14:03 GMT",
         "Server": [
           "Windows-Azure-HDFS/1.0",
           "Microsoft-HTTPAPI/2.0"
         ],
-        "x-ms-client-request-id": "29fcea58-dc63-c8f1-94a0-a2e15cdda457",
-<<<<<<< HEAD
-        "x-ms-request-id": "66be77ac-001f-001a-27aa-f91e80000000",
-=======
-        "x-ms-request-id": "ff8cd3fa-901f-0018-687d-05a038000000",
->>>>>>> 1814567d
+        "x-ms-client-request-id": "46668bb9-0760-a39d-60cc-4fa2afb208c1",
+        "x-ms-request-id": "6f4be007-e01f-004f-3af3-060e0b000000",
         "x-ms-version": "2020-06-12"
       },
       "ResponseBody": []
     },
     {
-      "RequestUri": "https://seannse.blob.core.windows.net/test-filesystem-1b950279-e09e-1fd1-ce3e-e4cc1ee60f25/test-file-994d03af-1360-7ec5-d407-2eb7d625f21e?comp=metadata",
+      "RequestUri": "https://seannse.blob.core.windows.net/test-filesystem-a69002ab-4f19-2b5f-bf57-b4fab90ac535/test-file-da78b0b7-169c-68f9-97da-2003d34034e6?comp=metadata",
       "RequestMethod": "PUT",
       "RequestHeaders": {
         "Accept": "application/xml",
         "Authorization": "Sanitized",
         "User-Agent": [
-<<<<<<< HEAD
-          "azsdk-net-Storage.Files.DataLake/12.7.0-alpha.20210202.1",
-          "(.NET 5.0.2; Microsoft Windows 10.0.19042)"
+          "azsdk-net-Storage.Files.DataLake/12.7.0-alpha.20210219.1",
+          "(.NET 5.0.3; Microsoft Windows 10.0.19041)"
         ],
-        "x-ms-client-request-id": "eb5f398a-c928-ebba-a226-3027f65ca20f",
-        "x-ms-date": "Tue, 02 Feb 2021 21:32:16 GMT",
-=======
-          "azsdk-net-Storage.Files.DataLake/12.7.0-alpha.20210217.1",
-          "(.NET 5.0.3; Microsoft Windows 10.0.19042)"
-        ],
-        "x-ms-client-request-id": "eb5f398a-c928-ebba-a226-3027f65ca20f",
-        "x-ms-date": "Wed, 17 Feb 2021 22:36:29 GMT",
->>>>>>> 1814567d
+        "x-ms-client-request-id": "4849f27e-edda-6d86-dc9d-ff088f149bb8",
+        "x-ms-date": "Fri, 19 Feb 2021 19:14:04 GMT",
         "x-ms-meta-Capital": "letter",
         "x-ms-meta-foo": "bar",
         "x-ms-meta-meta": "data",
@@ -139,50 +90,32 @@
       "StatusCode": 200,
       "ResponseHeaders": {
         "Content-Length": "0",
-<<<<<<< HEAD
-        "Date": "Tue, 02 Feb 2021 21:32:16 GMT",
-        "ETag": "\u00220x8D8C7C203A6E056\u0022",
-        "Last-Modified": "Tue, 02 Feb 2021 21:32:17 GMT",
-=======
-        "Date": "Wed, 17 Feb 2021 22:36:28 GMT",
-        "ETag": "\u00220x8D8D39477FAE069\u0022",
-        "Last-Modified": "Wed, 17 Feb 2021 22:36:29 GMT",
->>>>>>> 1814567d
+        "Date": "Fri, 19 Feb 2021 19:14:03 GMT",
+        "ETag": "\u00220x8D8D50A85616DB0\u0022",
+        "Last-Modified": "Fri, 19 Feb 2021 19:14:03 GMT",
         "Server": [
           "Windows-Azure-Blob/1.0",
           "Microsoft-HTTPAPI/2.0"
         ],
-        "x-ms-client-request-id": "eb5f398a-c928-ebba-a226-3027f65ca20f",
-<<<<<<< HEAD
-        "x-ms-request-id": "a40fbc26-f01e-00b7-55aa-f952f5000000",
-=======
-        "x-ms-request-id": "c8bdc1d8-f01e-0021-477d-055b24000000",
->>>>>>> 1814567d
+        "x-ms-client-request-id": "4849f27e-edda-6d86-dc9d-ff088f149bb8",
+        "x-ms-request-id": "2e6e49f3-201e-00a4-52f3-0676f9000000",
         "x-ms-request-server-encrypted": "true",
         "x-ms-version": "2020-06-12"
       },
       "ResponseBody": []
     },
     {
-      "RequestUri": "https://seannse.blob.core.windows.net/test-filesystem-1b950279-e09e-1fd1-ce3e-e4cc1ee60f25/test-file-994d03af-1360-7ec5-d407-2eb7d625f21e",
+      "RequestUri": "https://seannse.blob.core.windows.net/test-filesystem-a69002ab-4f19-2b5f-bf57-b4fab90ac535/test-file-da78b0b7-169c-68f9-97da-2003d34034e6",
       "RequestMethod": "HEAD",
       "RequestHeaders": {
         "Accept": "application/xml",
         "Authorization": "Sanitized",
         "User-Agent": [
-<<<<<<< HEAD
-          "azsdk-net-Storage.Files.DataLake/12.7.0-alpha.20210202.1",
-          "(.NET 5.0.2; Microsoft Windows 10.0.19042)"
+          "azsdk-net-Storage.Files.DataLake/12.7.0-alpha.20210219.1",
+          "(.NET 5.0.3; Microsoft Windows 10.0.19041)"
         ],
-        "x-ms-client-request-id": "2257a318-b87d-6d2e-2ba4-dce098311f69",
-        "x-ms-date": "Tue, 02 Feb 2021 21:32:16 GMT",
-=======
-          "azsdk-net-Storage.Files.DataLake/12.7.0-alpha.20210217.1",
-          "(.NET 5.0.3; Microsoft Windows 10.0.19042)"
-        ],
-        "x-ms-client-request-id": "2257a318-b87d-6d2e-2ba4-dce098311f69",
-        "x-ms-date": "Wed, 17 Feb 2021 22:36:29 GMT",
->>>>>>> 1814567d
+        "x-ms-client-request-id": "bd24bb24-c068-16e7-1484-027bfd1248e5",
+        "x-ms-date": "Fri, 19 Feb 2021 19:14:04 GMT",
         "x-ms-return-client-request-id": "true",
         "x-ms-version": "2020-06-12"
       },
@@ -192,15 +125,9 @@
         "Accept-Ranges": "bytes",
         "Content-Length": "0",
         "Content-Type": "application/octet-stream",
-<<<<<<< HEAD
-        "Date": "Tue, 02 Feb 2021 21:32:16 GMT",
-        "ETag": "\u00220x8D8C7C203A6E056\u0022",
-        "Last-Modified": "Tue, 02 Feb 2021 21:32:17 GMT",
-=======
-        "Date": "Wed, 17 Feb 2021 22:36:28 GMT",
-        "ETag": "\u00220x8D8D39477FAE069\u0022",
-        "Last-Modified": "Wed, 17 Feb 2021 22:36:29 GMT",
->>>>>>> 1814567d
+        "Date": "Fri, 19 Feb 2021 19:14:03 GMT",
+        "ETag": "\u00220x8D8D50A85616DB0\u0022",
+        "Last-Modified": "Fri, 19 Feb 2021 19:14:03 GMT",
         "Server": [
           "Windows-Azure-Blob/1.0",
           "Microsoft-HTTPAPI/2.0"
@@ -208,12 +135,8 @@
         "x-ms-access-tier": "Hot",
         "x-ms-access-tier-inferred": "true",
         "x-ms-blob-type": "BlockBlob",
-        "x-ms-client-request-id": "2257a318-b87d-6d2e-2ba4-dce098311f69",
-<<<<<<< HEAD
-        "x-ms-creation-time": "Tue, 02 Feb 2021 21:32:17 GMT",
-=======
-        "x-ms-creation-time": "Wed, 17 Feb 2021 22:36:29 GMT",
->>>>>>> 1814567d
+        "x-ms-client-request-id": "bd24bb24-c068-16e7-1484-027bfd1248e5",
+        "x-ms-creation-time": "Fri, 19 Feb 2021 19:14:03 GMT",
         "x-ms-group": "$superuser",
         "x-ms-lease-state": "available",
         "x-ms-lease-status": "unlocked",
@@ -223,39 +146,25 @@
         "x-ms-meta-UPPER": "case",
         "x-ms-owner": "$superuser",
         "x-ms-permissions": "rw-r-----",
-<<<<<<< HEAD
-        "x-ms-request-id": "a40fbc65-f01e-00b7-11aa-f952f5000000",
-=======
-        "x-ms-request-id": "c8bdc222-f01e-0021-0b7d-055b24000000",
->>>>>>> 1814567d
+        "x-ms-request-id": "2e6e4aa1-201e-00a4-6df3-0676f9000000",
         "x-ms-server-encrypted": "true",
         "x-ms-version": "2020-06-12"
       },
       "ResponseBody": []
     },
     {
-      "RequestUri": "https://seannse.blob.core.windows.net/test-filesystem-1b950279-e09e-1fd1-ce3e-e4cc1ee60f25?restype=container",
+      "RequestUri": "https://seannse.blob.core.windows.net/test-filesystem-a69002ab-4f19-2b5f-bf57-b4fab90ac535?restype=container",
       "RequestMethod": "DELETE",
       "RequestHeaders": {
         "Accept": "application/xml",
         "Authorization": "Sanitized",
-<<<<<<< HEAD
-        "traceparent": "00-2eab817c0b971b4fa6fc829b855d6f11-c6d65cfc86731b4c-00",
+        "traceparent": "00-716fe7e0decbd841b97b561343341140-b9d322bd73451349-00",
         "User-Agent": [
-          "azsdk-net-Storage.Files.DataLake/12.7.0-alpha.20210202.1",
-          "(.NET 5.0.2; Microsoft Windows 10.0.19042)"
+          "azsdk-net-Storage.Files.DataLake/12.7.0-alpha.20210219.1",
+          "(.NET 5.0.3; Microsoft Windows 10.0.19041)"
         ],
-        "x-ms-client-request-id": "530e1358-8005-dd91-93a9-e5a0210ef660",
-        "x-ms-date": "Tue, 02 Feb 2021 21:32:16 GMT",
-=======
-        "traceparent": "00-6edabce3770a0b46b55e47e977e305c2-ee12e0c2db97a748-00",
-        "User-Agent": [
-          "azsdk-net-Storage.Files.DataLake/12.7.0-alpha.20210217.1",
-          "(.NET 5.0.3; Microsoft Windows 10.0.19042)"
-        ],
-        "x-ms-client-request-id": "530e1358-8005-dd91-93a9-e5a0210ef660",
-        "x-ms-date": "Wed, 17 Feb 2021 22:36:29 GMT",
->>>>>>> 1814567d
+        "x-ms-client-request-id": "d4e4bd20-def0-4550-46bf-0f8c799abf5d",
+        "x-ms-date": "Fri, 19 Feb 2021 19:14:04 GMT",
         "x-ms-return-client-request-id": "true",
         "x-ms-version": "2020-06-12"
       },
@@ -263,28 +172,20 @@
       "StatusCode": 202,
       "ResponseHeaders": {
         "Content-Length": "0",
-<<<<<<< HEAD
-        "Date": "Tue, 02 Feb 2021 21:32:16 GMT",
-=======
-        "Date": "Wed, 17 Feb 2021 22:36:28 GMT",
->>>>>>> 1814567d
+        "Date": "Fri, 19 Feb 2021 19:14:03 GMT",
         "Server": [
           "Windows-Azure-Blob/1.0",
           "Microsoft-HTTPAPI/2.0"
         ],
-        "x-ms-client-request-id": "530e1358-8005-dd91-93a9-e5a0210ef660",
-<<<<<<< HEAD
-        "x-ms-request-id": "a40fbcae-f01e-00b7-54aa-f952f5000000",
-=======
-        "x-ms-request-id": "c8bdc276-f01e-0021-5b7d-055b24000000",
->>>>>>> 1814567d
+        "x-ms-client-request-id": "d4e4bd20-def0-4550-46bf-0f8c799abf5d",
+        "x-ms-request-id": "2e6e4b66-201e-00a4-26f3-0676f9000000",
         "x-ms-version": "2020-06-12"
       },
       "ResponseBody": []
     }
   ],
   "Variables": {
-    "RandomSeed": "1298820050",
+    "RandomSeed": "197098284",
     "Storage_TestConfigHierarchicalNamespace": "NamespaceTenant\nseannse\nU2FuaXRpemVk\nhttps://seannse.blob.core.windows.net\nhttps://seannse.file.core.windows.net\nhttps://seannse.queue.core.windows.net\nhttps://seannse.table.core.windows.net\n\n\n\n\nhttps://seannse-secondary.blob.core.windows.net\nhttps://seannse-secondary.file.core.windows.net\nhttps://seannse-secondary.queue.core.windows.net\nhttps://seannse-secondary.table.core.windows.net\n68390a19-a643-458b-b726-408abf67b4fc\nSanitized\n72f988bf-86f1-41af-91ab-2d7cd011db47\nhttps://login.microsoftonline.com/\nCloud\nBlobEndpoint=https://seannse.blob.core.windows.net/;QueueEndpoint=https://seannse.queue.core.windows.net/;FileEndpoint=https://seannse.file.core.windows.net/;BlobSecondaryEndpoint=https://seannse-secondary.blob.core.windows.net/;QueueSecondaryEndpoint=https://seannse-secondary.queue.core.windows.net/;FileSecondaryEndpoint=https://seannse-secondary.file.core.windows.net/;AccountName=seannse;AccountKey=Sanitized\n"
   }
 }