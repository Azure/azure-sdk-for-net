﻿{
  "Entries": [
    {
      "RequestUri": "https://seannse.blob.core.windows.net/test-filesystem-a69002ab-4f19-2b5f-bf57-b4fab90ac535?restype=container",
      "RequestMethod": "PUT",
      "RequestHeaders": {
        "Accept": "application/xml",
        "Authorization": "Sanitized",
        "traceparent": "00-cd502a19fa0d434da4248eb5c7d7737c-1be8a0c3285d2143-00",
        "User-Agent": [
          "azsdk-net-Storage.Files.DataLake/12.7.0-alpha.20210219.1",
          "(.NET 5.0.3; Microsoft Windows 10.0.19041)"
        ],
        "x-ms-blob-public-access": "container",
        "x-ms-client-request-id": "e63559ba-cf7d-dcb5-0238-826759595cf0",
        "x-ms-date": "Fri, 19 Feb 2021 19:14:04 GMT",
        "x-ms-return-client-request-id": "true",
<<<<<<< HEAD
        "x-ms-version": "2020-12-06"
=======
        "x-ms-version": "2021-02-12"
>>>>>>> 7e782c87
      },
      "RequestBody": null,
      "StatusCode": 201,
      "ResponseHeaders": {
        "Content-Length": "0",
        "Date": "Fri, 19 Feb 2021 19:14:03 GMT",
        "ETag": "\"0x8D8D50A8546B41D\"",
        "Last-Modified": "Fri, 19 Feb 2021 19:14:03 GMT",
        "Server": [
          "Windows-Azure-Blob/1.0",
          "Microsoft-HTTPAPI/2.0"
        ],
        "x-ms-client-request-id": "e63559ba-cf7d-dcb5-0238-826759595cf0",
        "x-ms-request-id": "2e6e487c-201e-00a4-75f3-0676f9000000",
<<<<<<< HEAD
        "x-ms-version": "2020-12-06"
=======
        "x-ms-version": "2021-02-12"
>>>>>>> 7e782c87
      },
      "ResponseBody": []
    },
    {
      "RequestUri": "https://seannse.dfs.core.windows.net/test-filesystem-a69002ab-4f19-2b5f-bf57-b4fab90ac535/test-file-da78b0b7-169c-68f9-97da-2003d34034e6?resource=file",
      "RequestMethod": "PUT",
      "RequestHeaders": {
        "Accept": "application/json",
        "Authorization": "Sanitized",
        "traceparent": "00-683cc16a3ac16547adfb05a4d8b14443-86ba2a6d5ba42d48-00",
        "User-Agent": [
          "azsdk-net-Storage.Files.DataLake/12.7.0-alpha.20210219.1",
          "(.NET 5.0.3; Microsoft Windows 10.0.19041)"
        ],
        "x-ms-client-request-id": "46668bb9-0760-a39d-60cc-4fa2afb208c1",
        "x-ms-date": "Fri, 19 Feb 2021 19:14:04 GMT",
        "x-ms-return-client-request-id": "true",
<<<<<<< HEAD
        "x-ms-version": "2020-12-06"
=======
        "x-ms-version": "2021-02-12"
>>>>>>> 7e782c87
      },
      "RequestBody": null,
      "StatusCode": 201,
      "ResponseHeaders": {
        "Content-Length": "0",
        "Date": "Fri, 19 Feb 2021 19:14:02 GMT",
        "ETag": "\"0x8D8D50A8555DDFF\"",
        "Last-Modified": "Fri, 19 Feb 2021 19:14:03 GMT",
        "Server": [
          "Windows-Azure-HDFS/1.0",
          "Microsoft-HTTPAPI/2.0"
        ],
        "x-ms-client-request-id": "46668bb9-0760-a39d-60cc-4fa2afb208c1",
        "x-ms-request-id": "6f4be007-e01f-004f-3af3-060e0b000000",
<<<<<<< HEAD
        "x-ms-version": "2020-12-06"
=======
        "x-ms-version": "2021-02-12"
>>>>>>> 7e782c87
      },
      "ResponseBody": []
    },
    {
      "RequestUri": "https://seannse.blob.core.windows.net/test-filesystem-a69002ab-4f19-2b5f-bf57-b4fab90ac535/test-file-da78b0b7-169c-68f9-97da-2003d34034e6?comp=metadata",
      "RequestMethod": "PUT",
      "RequestHeaders": {
        "Accept": "application/xml",
        "Authorization": "Sanitized",
        "User-Agent": [
          "azsdk-net-Storage.Files.DataLake/12.7.0-alpha.20210219.1",
          "(.NET 5.0.3; Microsoft Windows 10.0.19041)"
        ],
        "x-ms-client-request-id": "4849f27e-edda-6d86-dc9d-ff088f149bb8",
        "x-ms-date": "Fri, 19 Feb 2021 19:14:04 GMT",
        "x-ms-meta-Capital": "letter",
        "x-ms-meta-foo": "bar",
        "x-ms-meta-meta": "data",
        "x-ms-meta-UPPER": "case",
        "x-ms-return-client-request-id": "true",
<<<<<<< HEAD
        "x-ms-version": "2020-12-06"
=======
        "x-ms-version": "2021-02-12"
>>>>>>> 7e782c87
      },
      "RequestBody": null,
      "StatusCode": 200,
      "ResponseHeaders": {
        "Content-Length": "0",
        "Date": "Fri, 19 Feb 2021 19:14:03 GMT",
        "ETag": "\"0x8D8D50A85616DB0\"",
        "Last-Modified": "Fri, 19 Feb 2021 19:14:03 GMT",
        "Server": [
          "Windows-Azure-Blob/1.0",
          "Microsoft-HTTPAPI/2.0"
        ],
        "x-ms-client-request-id": "4849f27e-edda-6d86-dc9d-ff088f149bb8",
        "x-ms-request-id": "2e6e49f3-201e-00a4-52f3-0676f9000000",
        "x-ms-request-server-encrypted": "true",
<<<<<<< HEAD
        "x-ms-version": "2020-12-06"
=======
        "x-ms-version": "2021-02-12"
>>>>>>> 7e782c87
      },
      "ResponseBody": []
    },
    {
      "RequestUri": "https://seannse.blob.core.windows.net/test-filesystem-a69002ab-4f19-2b5f-bf57-b4fab90ac535/test-file-da78b0b7-169c-68f9-97da-2003d34034e6",
      "RequestMethod": "HEAD",
      "RequestHeaders": {
        "Accept": "application/xml",
        "Authorization": "Sanitized",
        "User-Agent": [
          "azsdk-net-Storage.Files.DataLake/12.7.0-alpha.20210219.1",
          "(.NET 5.0.3; Microsoft Windows 10.0.19041)"
        ],
        "x-ms-client-request-id": "bd24bb24-c068-16e7-1484-027bfd1248e5",
        "x-ms-date": "Fri, 19 Feb 2021 19:14:04 GMT",
        "x-ms-return-client-request-id": "true",
<<<<<<< HEAD
        "x-ms-version": "2020-12-06"
=======
        "x-ms-version": "2021-02-12"
>>>>>>> 7e782c87
      },
      "RequestBody": null,
      "StatusCode": 200,
      "ResponseHeaders": {
        "Accept-Ranges": "bytes",
        "Content-Length": "0",
        "Content-Type": "application/octet-stream",
        "Date": "Fri, 19 Feb 2021 19:14:03 GMT",
        "ETag": "\"0x8D8D50A85616DB0\"",
        "Last-Modified": "Fri, 19 Feb 2021 19:14:03 GMT",
        "Server": [
          "Windows-Azure-Blob/1.0",
          "Microsoft-HTTPAPI/2.0"
        ],
        "x-ms-access-tier": "Hot",
        "x-ms-access-tier-inferred": "true",
        "x-ms-blob-type": "BlockBlob",
        "x-ms-client-request-id": "bd24bb24-c068-16e7-1484-027bfd1248e5",
        "x-ms-creation-time": "Fri, 19 Feb 2021 19:14:03 GMT",
        "x-ms-group": "$superuser",
        "x-ms-lease-state": "available",
        "x-ms-lease-status": "unlocked",
        "x-ms-meta-Capital": "letter",
        "x-ms-meta-foo": "bar",
        "x-ms-meta-meta": "data",
        "x-ms-meta-UPPER": "case",
        "x-ms-owner": "$superuser",
        "x-ms-permissions": "rw-r-----",
        "x-ms-request-id": "2e6e4aa1-201e-00a4-6df3-0676f9000000",
        "x-ms-server-encrypted": "true",
<<<<<<< HEAD
        "x-ms-version": "2020-12-06"
=======
        "x-ms-version": "2021-02-12"
>>>>>>> 7e782c87
      },
      "ResponseBody": []
    },
    {
      "RequestUri": "https://seannse.blob.core.windows.net/test-filesystem-a69002ab-4f19-2b5f-bf57-b4fab90ac535?restype=container",
      "RequestMethod": "DELETE",
      "RequestHeaders": {
        "Accept": "application/xml",
        "Authorization": "Sanitized",
        "traceparent": "00-716fe7e0decbd841b97b561343341140-b9d322bd73451349-00",
        "User-Agent": [
          "azsdk-net-Storage.Files.DataLake/12.7.0-alpha.20210219.1",
          "(.NET 5.0.3; Microsoft Windows 10.0.19041)"
        ],
        "x-ms-client-request-id": "d4e4bd20-def0-4550-46bf-0f8c799abf5d",
        "x-ms-date": "Fri, 19 Feb 2021 19:14:04 GMT",
        "x-ms-return-client-request-id": "true",
<<<<<<< HEAD
        "x-ms-version": "2020-12-06"
=======
        "x-ms-version": "2021-02-12"
>>>>>>> 7e782c87
      },
      "RequestBody": null,
      "StatusCode": 202,
      "ResponseHeaders": {
        "Content-Length": "0",
        "Date": "Fri, 19 Feb 2021 19:14:03 GMT",
        "Server": [
          "Windows-Azure-Blob/1.0",
          "Microsoft-HTTPAPI/2.0"
        ],
        "x-ms-client-request-id": "d4e4bd20-def0-4550-46bf-0f8c799abf5d",
        "x-ms-request-id": "2e6e4b66-201e-00a4-26f3-0676f9000000",
<<<<<<< HEAD
        "x-ms-version": "2020-12-06"
=======
        "x-ms-version": "2021-02-12"
>>>>>>> 7e782c87
      },
      "ResponseBody": []
    }
  ],
  "Variables": {
    "RandomSeed": "197098284",
    "Storage_TestConfigHierarchicalNamespace": "NamespaceTenant\nseannse\nU2FuaXRpemVk\nhttps://seannse.blob.core.windows.net\nhttps://seannse.file.core.windows.net\nhttps://seannse.queue.core.windows.net\nhttps://seannse.table.core.windows.net\n\n\n\n\nhttps://seannse-secondary.blob.core.windows.net\nhttps://seannse-secondary.file.core.windows.net\nhttps://seannse-secondary.queue.core.windows.net\nhttps://seannse-secondary.table.core.windows.net\n68390a19-a643-458b-b726-408abf67b4fc\nSanitized\n72f988bf-86f1-41af-91ab-2d7cd011db47\nhttps://login.microsoftonline.com/\nCloud\nBlobEndpoint=https://seannse.blob.core.windows.net/;QueueEndpoint=https://seannse.queue.core.windows.net/;FileEndpoint=https://seannse.file.core.windows.net/;BlobSecondaryEndpoint=https://seannse-secondary.blob.core.windows.net/;QueueSecondaryEndpoint=https://seannse-secondary.queue.core.windows.net/;FileSecondaryEndpoint=https://seannse-secondary.file.core.windows.net/;AccountName=seannse;AccountKey=Sanitized\n\n\n"
  }
}<|MERGE_RESOLUTION|>--- conflicted
+++ resolved
@@ -15,11 +15,7 @@
         "x-ms-client-request-id": "e63559ba-cf7d-dcb5-0238-826759595cf0",
         "x-ms-date": "Fri, 19 Feb 2021 19:14:04 GMT",
         "x-ms-return-client-request-id": "true",
-<<<<<<< HEAD
-        "x-ms-version": "2020-12-06"
-=======
         "x-ms-version": "2021-02-12"
->>>>>>> 7e782c87
       },
       "RequestBody": null,
       "StatusCode": 201,
@@ -34,11 +30,7 @@
         ],
         "x-ms-client-request-id": "e63559ba-cf7d-dcb5-0238-826759595cf0",
         "x-ms-request-id": "2e6e487c-201e-00a4-75f3-0676f9000000",
-<<<<<<< HEAD
-        "x-ms-version": "2020-12-06"
-=======
         "x-ms-version": "2021-02-12"
->>>>>>> 7e782c87
       },
       "ResponseBody": []
     },
@@ -56,11 +48,7 @@
         "x-ms-client-request-id": "46668bb9-0760-a39d-60cc-4fa2afb208c1",
         "x-ms-date": "Fri, 19 Feb 2021 19:14:04 GMT",
         "x-ms-return-client-request-id": "true",
-<<<<<<< HEAD
-        "x-ms-version": "2020-12-06"
-=======
         "x-ms-version": "2021-02-12"
->>>>>>> 7e782c87
       },
       "RequestBody": null,
       "StatusCode": 201,
@@ -75,11 +63,7 @@
         ],
         "x-ms-client-request-id": "46668bb9-0760-a39d-60cc-4fa2afb208c1",
         "x-ms-request-id": "6f4be007-e01f-004f-3af3-060e0b000000",
-<<<<<<< HEAD
-        "x-ms-version": "2020-12-06"
-=======
         "x-ms-version": "2021-02-12"
->>>>>>> 7e782c87
       },
       "ResponseBody": []
     },
@@ -100,11 +84,7 @@
         "x-ms-meta-meta": "data",
         "x-ms-meta-UPPER": "case",
         "x-ms-return-client-request-id": "true",
-<<<<<<< HEAD
-        "x-ms-version": "2020-12-06"
-=======
         "x-ms-version": "2021-02-12"
->>>>>>> 7e782c87
       },
       "RequestBody": null,
       "StatusCode": 200,
@@ -120,11 +100,7 @@
         "x-ms-client-request-id": "4849f27e-edda-6d86-dc9d-ff088f149bb8",
         "x-ms-request-id": "2e6e49f3-201e-00a4-52f3-0676f9000000",
         "x-ms-request-server-encrypted": "true",
-<<<<<<< HEAD
-        "x-ms-version": "2020-12-06"
-=======
         "x-ms-version": "2021-02-12"
->>>>>>> 7e782c87
       },
       "ResponseBody": []
     },
@@ -141,11 +117,7 @@
         "x-ms-client-request-id": "bd24bb24-c068-16e7-1484-027bfd1248e5",
         "x-ms-date": "Fri, 19 Feb 2021 19:14:04 GMT",
         "x-ms-return-client-request-id": "true",
-<<<<<<< HEAD
-        "x-ms-version": "2020-12-06"
-=======
         "x-ms-version": "2021-02-12"
->>>>>>> 7e782c87
       },
       "RequestBody": null,
       "StatusCode": 200,
@@ -176,11 +148,7 @@
         "x-ms-permissions": "rw-r-----",
         "x-ms-request-id": "2e6e4aa1-201e-00a4-6df3-0676f9000000",
         "x-ms-server-encrypted": "true",
-<<<<<<< HEAD
-        "x-ms-version": "2020-12-06"
-=======
         "x-ms-version": "2021-02-12"
->>>>>>> 7e782c87
       },
       "ResponseBody": []
     },
@@ -198,11 +166,7 @@
         "x-ms-client-request-id": "d4e4bd20-def0-4550-46bf-0f8c799abf5d",
         "x-ms-date": "Fri, 19 Feb 2021 19:14:04 GMT",
         "x-ms-return-client-request-id": "true",
-<<<<<<< HEAD
-        "x-ms-version": "2020-12-06"
-=======
         "x-ms-version": "2021-02-12"
->>>>>>> 7e782c87
       },
       "RequestBody": null,
       "StatusCode": 202,
@@ -215,11 +179,7 @@
         ],
         "x-ms-client-request-id": "d4e4bd20-def0-4550-46bf-0f8c799abf5d",
         "x-ms-request-id": "2e6e4b66-201e-00a4-26f3-0676f9000000",
-<<<<<<< HEAD
-        "x-ms-version": "2020-12-06"
-=======
         "x-ms-version": "2021-02-12"
->>>>>>> 7e782c87
       },
       "ResponseBody": []
     }
