--- conflicted
+++ resolved
@@ -15,11 +15,7 @@
         "x-ms-client-request-id": "201fdfe6-9a2d-43e0-bb49-98c5c82ed933",
         "x-ms-date": "Fri, 19 Feb 2021 19:08:42 GMT",
         "x-ms-return-client-request-id": "true",
-<<<<<<< HEAD
-        "x-ms-version": "2020-12-06"
-=======
-        "x-ms-version": "2021-02-12"
->>>>>>> 7e782c87
+        "x-ms-version": "2021-02-12"
       },
       "RequestBody": null,
       "StatusCode": 201,
@@ -34,11 +30,7 @@
         ],
         "x-ms-client-request-id": "201fdfe6-9a2d-43e0-bb49-98c5c82ed933",
         "x-ms-request-id": "2e623297-201e-00a4-06f2-0676f9000000",
-<<<<<<< HEAD
-        "x-ms-version": "2020-12-06"
-=======
-        "x-ms-version": "2021-02-12"
->>>>>>> 7e782c87
+        "x-ms-version": "2021-02-12"
       },
       "ResponseBody": []
     },
@@ -56,11 +48,7 @@
         "x-ms-client-request-id": "f429a3e6-b438-8893-7373-d0ac6b935825",
         "x-ms-date": "Fri, 19 Feb 2021 19:08:42 GMT",
         "x-ms-return-client-request-id": "true",
-<<<<<<< HEAD
-        "x-ms-version": "2020-12-06"
-=======
-        "x-ms-version": "2021-02-12"
->>>>>>> 7e782c87
+        "x-ms-version": "2021-02-12"
       },
       "RequestBody": null,
       "StatusCode": 201,
@@ -75,11 +63,7 @@
         ],
         "x-ms-client-request-id": "f429a3e6-b438-8893-7373-d0ac6b935825",
         "x-ms-request-id": "6f4aebc8-e01f-004f-02f2-060e0b000000",
-<<<<<<< HEAD
-        "x-ms-version": "2020-12-06"
-=======
-        "x-ms-version": "2021-02-12"
->>>>>>> 7e782c87
+        "x-ms-version": "2021-02-12"
       },
       "ResponseBody": []
     },
@@ -97,11 +81,7 @@
         "x-ms-client-request-id": "4866f105-526c-f761-3bad-c0e02bc6171c",
         "x-ms-date": "Fri, 19 Feb 2021 19:08:42 GMT",
         "x-ms-return-client-request-id": "true",
-<<<<<<< HEAD
-        "x-ms-version": "2020-12-06"
-=======
-        "x-ms-version": "2021-02-12"
->>>>>>> 7e782c87
+        "x-ms-version": "2021-02-12"
       },
       "RequestBody": null,
       "StatusCode": 201,
@@ -116,11 +96,7 @@
         ],
         "x-ms-client-request-id": "4866f105-526c-f761-3bad-c0e02bc6171c",
         "x-ms-request-id": "6f4aebd5-e01f-004f-0ff2-060e0b000000",
-<<<<<<< HEAD
-        "x-ms-version": "2020-12-06"
-=======
-        "x-ms-version": "2021-02-12"
->>>>>>> 7e782c87
+        "x-ms-version": "2021-02-12"
       },
       "ResponseBody": []
     },
@@ -138,11 +114,7 @@
         "x-ms-date": "Fri, 19 Feb 2021 19:08:42 GMT",
         "x-ms-rename-source": "%2Ftest-filesystem-9bc40cab-c20d-d3fb-ed0e-6c1c13731da0%2F+my+cool+file+=",
         "x-ms-return-client-request-id": "true",
-<<<<<<< HEAD
-        "x-ms-version": "2020-12-06"
-=======
-        "x-ms-version": "2021-02-12"
->>>>>>> 7e782c87
+        "x-ms-version": "2021-02-12"
       },
       "RequestBody": null,
       "StatusCode": 201,
@@ -155,11 +127,7 @@
         ],
         "x-ms-client-request-id": "2f73e27f-dd6f-837c-ad25-838384c0423a",
         "x-ms-request-id": "6f4aebdd-e01f-004f-17f2-060e0b000000",
-<<<<<<< HEAD
-        "x-ms-version": "2020-12-06"
-=======
-        "x-ms-version": "2021-02-12"
->>>>>>> 7e782c87
+        "x-ms-version": "2021-02-12"
       },
       "ResponseBody": []
     },
@@ -176,11 +144,7 @@
         "x-ms-client-request-id": "d3206fd3-a58d-4f18-fa23-cc078c352cdc",
         "x-ms-date": "Fri, 19 Feb 2021 19:08:43 GMT",
         "x-ms-return-client-request-id": "true",
-<<<<<<< HEAD
-        "x-ms-version": "2020-12-06"
-=======
-        "x-ms-version": "2021-02-12"
->>>>>>> 7e782c87
+        "x-ms-version": "2021-02-12"
       },
       "RequestBody": null,
       "StatusCode": 200,
@@ -207,11 +171,7 @@
         "x-ms-permissions": "rw-r-----",
         "x-ms-request-id": "2e62371b-201e-00a4-55f2-0676f9000000",
         "x-ms-server-encrypted": "true",
-<<<<<<< HEAD
-        "x-ms-version": "2020-12-06"
-=======
-        "x-ms-version": "2021-02-12"
->>>>>>> 7e782c87
+        "x-ms-version": "2021-02-12"
       },
       "ResponseBody": []
     },
@@ -229,11 +189,7 @@
         "x-ms-client-request-id": "15afbec9-6fa0-32ad-1f63-bafbd1e88395",
         "x-ms-date": "Fri, 19 Feb 2021 19:08:43 GMT",
         "x-ms-return-client-request-id": "true",
-<<<<<<< HEAD
-        "x-ms-version": "2020-12-06"
-=======
-        "x-ms-version": "2021-02-12"
->>>>>>> 7e782c87
+        "x-ms-version": "2021-02-12"
       },
       "RequestBody": null,
       "StatusCode": 202,
@@ -246,11 +202,7 @@
         ],
         "x-ms-client-request-id": "15afbec9-6fa0-32ad-1f63-bafbd1e88395",
         "x-ms-request-id": "2e6237f6-201e-00a4-21f2-0676f9000000",
-<<<<<<< HEAD
-        "x-ms-version": "2020-12-06"
-=======
-        "x-ms-version": "2021-02-12"
->>>>>>> 7e782c87
+        "x-ms-version": "2021-02-12"
       },
       "ResponseBody": []
     }
