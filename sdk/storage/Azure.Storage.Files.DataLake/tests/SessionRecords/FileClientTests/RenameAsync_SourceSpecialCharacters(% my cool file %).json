--- conflicted
+++ resolved
@@ -1,233 +1,148 @@
 {
   "Entries": [
     {
-      "RequestUri": "https://seannse.blob.core.windows.net/test-filesystem-05ff10be-1d1d-bf1f-4014-b909bd4ce067?restype=container",
+      "RequestUri": "https://seannse.blob.core.windows.net/test-filesystem-9bc40cab-c20d-d3fb-ed0e-6c1c13731da0?restype=container",
       "RequestMethod": "PUT",
       "RequestHeaders": {
         "Accept": "application/xml",
         "Authorization": "Sanitized",
-<<<<<<< HEAD
-        "traceparent": "00-c307b13c3bdbd3409dcf9903e32436bc-3fd0613dde961f4a-00",
-        "User-Agent": [
-          "azsdk-net-Storage.Files.DataLake/12.7.0-alpha.20210202.1",
-          "(.NET 5.0.2; Microsoft Windows 10.0.19042)"
+        "traceparent": "00-cea04a047cfe114185a3d32719050fa9-f680ab14e7ec5b4c-00",
+        "User-Agent": [
+          "azsdk-net-Storage.Files.DataLake/12.7.0-alpha.20210219.1",
+          "(.NET 5.0.3; Microsoft Windows 10.0.19041)"
         ],
         "x-ms-blob-public-access": "container",
-        "x-ms-client-request-id": "56b4012d-a5da-edf4-014b-c8e2b4c28d85",
-        "x-ms-date": "Tue, 02 Feb 2021 21:34:59 GMT",
-=======
-        "traceparent": "00-65af45935d686b44b2792f8087632e45-8b700640b356ff40-00",
-        "User-Agent": [
-          "azsdk-net-Storage.Files.DataLake/12.7.0-alpha.20210217.1",
-          "(.NET 5.0.3; Microsoft Windows 10.0.19042)"
-        ],
-        "x-ms-blob-public-access": "container",
-        "x-ms-client-request-id": "56b4012d-a5da-edf4-014b-c8e2b4c28d85",
-        "x-ms-date": "Wed, 17 Feb 2021 22:24:45 GMT",
->>>>>>> 1814567d
-        "x-ms-return-client-request-id": "true",
-        "x-ms-version": "2020-06-12"
-      },
-      "RequestBody": null,
-      "StatusCode": 201,
-      "ResponseHeaders": {
-        "Content-Length": "0",
-<<<<<<< HEAD
-        "Date": "Tue, 02 Feb 2021 21:35:00 GMT",
-        "ETag": "\u00220x8D8C7C264E96CB6\u0022",
-        "Last-Modified": "Tue, 02 Feb 2021 21:35:00 GMT",
-=======
-        "Date": "Wed, 17 Feb 2021 22:24:44 GMT",
-        "ETag": "\u00220x8D8D392D4425BBC\u0022",
-        "Last-Modified": "Wed, 17 Feb 2021 22:24:45 GMT",
->>>>>>> 1814567d
+        "x-ms-client-request-id": "201fdfe6-9a2d-43e0-bb49-98c5c82ed933",
+        "x-ms-date": "Fri, 19 Feb 2021 19:08:42 GMT",
+        "x-ms-return-client-request-id": "true",
+        "x-ms-version": "2020-06-12"
+      },
+      "RequestBody": null,
+      "StatusCode": 201,
+      "ResponseHeaders": {
+        "Content-Length": "0",
+        "Date": "Fri, 19 Feb 2021 19:08:41 GMT",
+        "ETag": "\u00220x8D8D509C5961645\u0022",
+        "Last-Modified": "Fri, 19 Feb 2021 19:08:41 GMT",
         "Server": [
           "Windows-Azure-Blob/1.0",
           "Microsoft-HTTPAPI/2.0"
         ],
-        "x-ms-client-request-id": "56b4012d-a5da-edf4-014b-c8e2b4c28d85",
-<<<<<<< HEAD
-        "x-ms-request-id": "7b8b8e17-a01e-0013-01ab-f95b53000000",
-=======
-        "x-ms-request-id": "c7194169-b01e-00b6-7e7b-050d29000000",
->>>>>>> 1814567d
-        "x-ms-version": "2020-06-12"
-      },
-      "ResponseBody": []
-    },
-    {
-      "RequestUri": "https://seannse.dfs.core.windows.net/test-filesystem-05ff10be-1d1d-bf1f-4014-b909bd4ce067/test-directory-0c77c88d-9fe1-e5df-a2b1-96f5ab4f1312?resource=directory",
+        "x-ms-client-request-id": "201fdfe6-9a2d-43e0-bb49-98c5c82ed933",
+        "x-ms-request-id": "2e623297-201e-00a4-06f2-0676f9000000",
+        "x-ms-version": "2020-06-12"
+      },
+      "ResponseBody": []
+    },
+    {
+      "RequestUri": "https://seannse.dfs.core.windows.net/test-filesystem-9bc40cab-c20d-d3fb-ed0e-6c1c13731da0/test-directory-ad1b993c-5d0a-ac6b-5080-2f4deb95469a?resource=directory",
       "RequestMethod": "PUT",
       "RequestHeaders": {
         "Accept": "application/json",
         "Authorization": "Sanitized",
-<<<<<<< HEAD
-        "traceparent": "00-309f894df121f745ac44030528476e95-770c6b7109d1b84d-00",
-        "User-Agent": [
-          "azsdk-net-Storage.Files.DataLake/12.7.0-alpha.20210202.1",
-          "(.NET 5.0.2; Microsoft Windows 10.0.19042)"
-        ],
-        "x-ms-client-request-id": "e341ec9a-e6b7-8d1f-22cf-b3290efe41b2",
-        "x-ms-date": "Tue, 02 Feb 2021 21:34:59 GMT",
-=======
-        "traceparent": "00-c7c42d29ae93614485ccdffddd831994-e6a13ba3b45ed948-00",
-        "User-Agent": [
-          "azsdk-net-Storage.Files.DataLake/12.7.0-alpha.20210217.1",
-          "(.NET 5.0.3; Microsoft Windows 10.0.19042)"
-        ],
-        "x-ms-client-request-id": "e341ec9a-e6b7-8d1f-22cf-b3290efe41b2",
-        "x-ms-date": "Wed, 17 Feb 2021 22:24:45 GMT",
->>>>>>> 1814567d
-        "x-ms-return-client-request-id": "true",
-        "x-ms-version": "2020-06-12"
-      },
-      "RequestBody": null,
-      "StatusCode": 201,
-      "ResponseHeaders": {
-        "Content-Length": "0",
-<<<<<<< HEAD
-        "Date": "Tue, 02 Feb 2021 21:35:00 GMT",
-        "ETag": "\u00220x8D8C7C26522D561\u0022",
-        "Last-Modified": "Tue, 02 Feb 2021 21:35:00 GMT",
-=======
-        "Date": "Wed, 17 Feb 2021 22:24:44 GMT",
-        "ETag": "\u00220x8D8D392D4788687\u0022",
-        "Last-Modified": "Wed, 17 Feb 2021 22:24:45 GMT",
->>>>>>> 1814567d
+        "traceparent": "00-7f9017e59efed243bd6f862192aa8446-651d656d0d9cfd42-00",
+        "User-Agent": [
+          "azsdk-net-Storage.Files.DataLake/12.7.0-alpha.20210219.1",
+          "(.NET 5.0.3; Microsoft Windows 10.0.19041)"
+        ],
+        "x-ms-client-request-id": "f429a3e6-b438-8893-7373-d0ac6b935825",
+        "x-ms-date": "Fri, 19 Feb 2021 19:08:42 GMT",
+        "x-ms-return-client-request-id": "true",
+        "x-ms-version": "2020-06-12"
+      },
+      "RequestBody": null,
+      "StatusCode": 201,
+      "ResponseHeaders": {
+        "Content-Length": "0",
+        "Date": "Fri, 19 Feb 2021 19:08:41 GMT",
+        "ETag": "\u00220x8D8D509C5A75394\u0022",
+        "Last-Modified": "Fri, 19 Feb 2021 19:08:42 GMT",
         "Server": [
           "Windows-Azure-HDFS/1.0",
           "Microsoft-HTTPAPI/2.0"
         ],
-        "x-ms-client-request-id": "e341ec9a-e6b7-8d1f-22cf-b3290efe41b2",
-<<<<<<< HEAD
-        "x-ms-request-id": "d9132e2d-501f-0017-29ab-f9d654000000",
-=======
-        "x-ms-request-id": "7e5c7701-401f-0079-267b-05837b000000",
->>>>>>> 1814567d
-        "x-ms-version": "2020-06-12"
-      },
-      "ResponseBody": []
-    },
-    {
-      "RequestUri": "https://seannse.dfs.core.windows.net/test-filesystem-05ff10be-1d1d-bf1f-4014-b909bd4ce067/ my cool file ?resource=file",
+        "x-ms-client-request-id": "f429a3e6-b438-8893-7373-d0ac6b935825",
+        "x-ms-request-id": "6f4aebc8-e01f-004f-02f2-060e0b000000",
+        "x-ms-version": "2020-06-12"
+      },
+      "ResponseBody": []
+    },
+    {
+      "RequestUri": "https://seannse.dfs.core.windows.net/test-filesystem-9bc40cab-c20d-d3fb-ed0e-6c1c13731da0/ my cool file ?resource=file",
       "RequestMethod": "PUT",
       "RequestHeaders": {
         "Accept": "application/json",
         "Authorization": "Sanitized",
-<<<<<<< HEAD
-        "traceparent": "00-29b10ff7a5190542ae7c45f1a4fd94b7-8a7c298d35d7624c-00",
-        "User-Agent": [
-          "azsdk-net-Storage.Files.DataLake/12.7.0-alpha.20210202.1",
-          "(.NET 5.0.2; Microsoft Windows 10.0.19042)"
-        ],
-        "x-ms-client-request-id": "bf5bea17-300d-3a5a-984e-98c8d663f475",
-        "x-ms-date": "Tue, 02 Feb 2021 21:35:00 GMT",
-=======
-        "traceparent": "00-daab65a6ec8eb84c88441efc96f878b1-148158d51901bd44-00",
-        "User-Agent": [
-          "azsdk-net-Storage.Files.DataLake/12.7.0-alpha.20210217.1",
-          "(.NET 5.0.3; Microsoft Windows 10.0.19042)"
-        ],
-        "x-ms-client-request-id": "bf5bea17-300d-3a5a-984e-98c8d663f475",
-        "x-ms-date": "Wed, 17 Feb 2021 22:24:45 GMT",
->>>>>>> 1814567d
-        "x-ms-return-client-request-id": "true",
-        "x-ms-version": "2020-06-12"
-      },
-      "RequestBody": null,
-      "StatusCode": 201,
-      "ResponseHeaders": {
-        "Content-Length": "0",
-<<<<<<< HEAD
-        "Date": "Tue, 02 Feb 2021 21:35:00 GMT",
-        "ETag": "\u00220x8D8C7C26531DCC5\u0022",
-        "Last-Modified": "Tue, 02 Feb 2021 21:35:00 GMT",
-=======
-        "Date": "Wed, 17 Feb 2021 22:24:45 GMT",
-        "ETag": "\u00220x8D8D392D48626FD\u0022",
-        "Last-Modified": "Wed, 17 Feb 2021 22:24:45 GMT",
->>>>>>> 1814567d
+        "traceparent": "00-213ef2456c9bd94a9caab696dc20ab6a-d19acf860946d64d-00",
+        "User-Agent": [
+          "azsdk-net-Storage.Files.DataLake/12.7.0-alpha.20210219.1",
+          "(.NET 5.0.3; Microsoft Windows 10.0.19041)"
+        ],
+        "x-ms-client-request-id": "4866f105-526c-f761-3bad-c0e02bc6171c",
+        "x-ms-date": "Fri, 19 Feb 2021 19:08:42 GMT",
+        "x-ms-return-client-request-id": "true",
+        "x-ms-version": "2020-06-12"
+      },
+      "RequestBody": null,
+      "StatusCode": 201,
+      "ResponseHeaders": {
+        "Content-Length": "0",
+        "Date": "Fri, 19 Feb 2021 19:08:41 GMT",
+        "ETag": "\u00220x8D8D509C5B577AC\u0022",
+        "Last-Modified": "Fri, 19 Feb 2021 19:08:42 GMT",
         "Server": [
           "Windows-Azure-HDFS/1.0",
           "Microsoft-HTTPAPI/2.0"
         ],
-        "x-ms-client-request-id": "bf5bea17-300d-3a5a-984e-98c8d663f475",
-<<<<<<< HEAD
-        "x-ms-request-id": "d9132e46-501f-0017-42ab-f9d654000000",
-=======
-        "x-ms-request-id": "7e5c771b-401f-0079-407b-05837b000000",
->>>>>>> 1814567d
-        "x-ms-version": "2020-06-12"
-      },
-      "ResponseBody": []
-    },
-    {
-      "RequestUri": "https://seannse.dfs.core.windows.net/test-filesystem-05ff10be-1d1d-bf1f-4014-b909bd4ce067/test-directory-0c77c88d-9fe1-e5df-a2b1-96f5ab4f1312/test-file-5a5d11a1-9dca-c8c5-ff3e-a7424e21b1d7?mode=legacy",
+        "x-ms-client-request-id": "4866f105-526c-f761-3bad-c0e02bc6171c",
+        "x-ms-request-id": "6f4aebd5-e01f-004f-0ff2-060e0b000000",
+        "x-ms-version": "2020-06-12"
+      },
+      "ResponseBody": []
+    },
+    {
+      "RequestUri": "https://seannse.dfs.core.windows.net/test-filesystem-9bc40cab-c20d-d3fb-ed0e-6c1c13731da0/test-directory-ad1b993c-5d0a-ac6b-5080-2f4deb95469a/test-file-687c841f-82dc-4144-c4e8-cea0b500d487?mode=legacy",
       "RequestMethod": "PUT",
       "RequestHeaders": {
         "Accept": "application/json",
         "Authorization": "Sanitized",
         "User-Agent": [
-<<<<<<< HEAD
-          "azsdk-net-Storage.Files.DataLake/12.7.0-alpha.20210202.1",
-          "(.NET 5.0.2; Microsoft Windows 10.0.19042)"
-        ],
-        "x-ms-client-request-id": "ca5c2380-79ed-7a4b-2592-bfcf8918ec76",
-        "x-ms-date": "Tue, 02 Feb 2021 21:35:00 GMT",
-=======
-          "azsdk-net-Storage.Files.DataLake/12.7.0-alpha.20210217.1",
-          "(.NET 5.0.3; Microsoft Windows 10.0.19042)"
-        ],
-        "x-ms-client-request-id": "ca5c2380-79ed-7a4b-2592-bfcf8918ec76",
-        "x-ms-date": "Wed, 17 Feb 2021 22:24:45 GMT",
->>>>>>> 1814567d
-        "x-ms-rename-source": "%2Ftest-filesystem-05ff10be-1d1d-bf1f-4014-b909bd4ce067%2F\u002Bmy\u002Bcool\u002Bfile\u002B=",
-        "x-ms-return-client-request-id": "true",
-        "x-ms-version": "2020-06-12"
-      },
-      "RequestBody": null,
-      "StatusCode": 201,
-      "ResponseHeaders": {
-        "Content-Length": "0",
-<<<<<<< HEAD
-        "Date": "Tue, 02 Feb 2021 21:35:00 GMT",
-=======
-        "Date": "Wed, 17 Feb 2021 22:24:45 GMT",
->>>>>>> 1814567d
+          "azsdk-net-Storage.Files.DataLake/12.7.0-alpha.20210219.1",
+          "(.NET 5.0.3; Microsoft Windows 10.0.19041)"
+        ],
+        "x-ms-client-request-id": "2f73e27f-dd6f-837c-ad25-838384c0423a",
+        "x-ms-date": "Fri, 19 Feb 2021 19:08:42 GMT",
+        "x-ms-rename-source": "%2Ftest-filesystem-9bc40cab-c20d-d3fb-ed0e-6c1c13731da0%2F\u002Bmy\u002Bcool\u002Bfile\u002B=",
+        "x-ms-return-client-request-id": "true",
+        "x-ms-version": "2020-06-12"
+      },
+      "RequestBody": null,
+      "StatusCode": 201,
+      "ResponseHeaders": {
+        "Content-Length": "0",
+        "Date": "Fri, 19 Feb 2021 19:08:41 GMT",
         "Server": [
           "Windows-Azure-HDFS/1.0",
           "Microsoft-HTTPAPI/2.0"
         ],
-        "x-ms-client-request-id": "ca5c2380-79ed-7a4b-2592-bfcf8918ec76",
-<<<<<<< HEAD
-        "x-ms-request-id": "d9132e67-501f-0017-62ab-f9d654000000",
-=======
-        "x-ms-request-id": "7e5c7740-401f-0079-657b-05837b000000",
->>>>>>> 1814567d
-        "x-ms-version": "2020-06-12"
-      },
-      "ResponseBody": []
-    },
-    {
-      "RequestUri": "https://seannse.blob.core.windows.net/test-filesystem-05ff10be-1d1d-bf1f-4014-b909bd4ce067/test-directory-0c77c88d-9fe1-e5df-a2b1-96f5ab4f1312/test-file-5a5d11a1-9dca-c8c5-ff3e-a7424e21b1d7",
+        "x-ms-client-request-id": "2f73e27f-dd6f-837c-ad25-838384c0423a",
+        "x-ms-request-id": "6f4aebdd-e01f-004f-17f2-060e0b000000",
+        "x-ms-version": "2020-06-12"
+      },
+      "ResponseBody": []
+    },
+    {
+      "RequestUri": "https://seannse.blob.core.windows.net/test-filesystem-9bc40cab-c20d-d3fb-ed0e-6c1c13731da0/test-directory-ad1b993c-5d0a-ac6b-5080-2f4deb95469a/test-file-687c841f-82dc-4144-c4e8-cea0b500d487",
       "RequestMethod": "HEAD",
       "RequestHeaders": {
         "Accept": "application/xml",
         "Authorization": "Sanitized",
         "User-Agent": [
-<<<<<<< HEAD
-          "azsdk-net-Storage.Files.DataLake/12.7.0-alpha.20210202.1",
-          "(.NET 5.0.2; Microsoft Windows 10.0.19042)"
-        ],
-        "x-ms-client-request-id": "2ac2ce10-e7c5-81e9-5196-fe11c3d57d43",
-        "x-ms-date": "Tue, 02 Feb 2021 21:35:00 GMT",
-=======
-          "azsdk-net-Storage.Files.DataLake/12.7.0-alpha.20210217.1",
-          "(.NET 5.0.3; Microsoft Windows 10.0.19042)"
-        ],
-        "x-ms-client-request-id": "2ac2ce10-e7c5-81e9-5196-fe11c3d57d43",
-        "x-ms-date": "Wed, 17 Feb 2021 22:24:46 GMT",
->>>>>>> 1814567d
+          "azsdk-net-Storage.Files.DataLake/12.7.0-alpha.20210219.1",
+          "(.NET 5.0.3; Microsoft Windows 10.0.19041)"
+        ],
+        "x-ms-client-request-id": "d3206fd3-a58d-4f18-fa23-cc078c352cdc",
+        "x-ms-date": "Fri, 19 Feb 2021 19:08:43 GMT",
         "x-ms-return-client-request-id": "true",
         "x-ms-version": "2020-06-12"
       },
@@ -237,15 +152,9 @@
         "Accept-Ranges": "bytes",
         "Content-Length": "0",
         "Content-Type": "application/octet-stream",
-<<<<<<< HEAD
-        "Date": "Tue, 02 Feb 2021 21:35:00 GMT",
-        "ETag": "\u00220x8D8C7C26531DCC5\u0022",
-        "Last-Modified": "Tue, 02 Feb 2021 21:35:00 GMT",
-=======
-        "Date": "Wed, 17 Feb 2021 22:24:45 GMT",
-        "ETag": "\u00220x8D8D392D48626FD\u0022",
-        "Last-Modified": "Wed, 17 Feb 2021 22:24:45 GMT",
->>>>>>> 1814567d
+        "Date": "Fri, 19 Feb 2021 19:08:42 GMT",
+        "ETag": "\u00220x8D8D509C5B577AC\u0022",
+        "Last-Modified": "Fri, 19 Feb 2021 19:08:42 GMT",
         "Server": [
           "Windows-Azure-Blob/1.0",
           "Microsoft-HTTPAPI/2.0"
@@ -253,50 +162,32 @@
         "x-ms-access-tier": "Hot",
         "x-ms-access-tier-inferred": "true",
         "x-ms-blob-type": "BlockBlob",
-        "x-ms-client-request-id": "2ac2ce10-e7c5-81e9-5196-fe11c3d57d43",
-<<<<<<< HEAD
-        "x-ms-creation-time": "Tue, 02 Feb 2021 21:35:00 GMT",
-=======
-        "x-ms-creation-time": "Wed, 17 Feb 2021 22:24:45 GMT",
->>>>>>> 1814567d
+        "x-ms-client-request-id": "d3206fd3-a58d-4f18-fa23-cc078c352cdc",
+        "x-ms-creation-time": "Fri, 19 Feb 2021 19:08:42 GMT",
         "x-ms-group": "$superuser",
         "x-ms-lease-state": "available",
         "x-ms-lease-status": "unlocked",
         "x-ms-owner": "$superuser",
         "x-ms-permissions": "rw-r-----",
-<<<<<<< HEAD
-        "x-ms-request-id": "7b8b8eb7-a01e-0013-06ab-f95b53000000",
-=======
-        "x-ms-request-id": "c7194344-b01e-00b6-2f7b-050d29000000",
->>>>>>> 1814567d
+        "x-ms-request-id": "2e62371b-201e-00a4-55f2-0676f9000000",
         "x-ms-server-encrypted": "true",
         "x-ms-version": "2020-06-12"
       },
       "ResponseBody": []
     },
     {
-      "RequestUri": "https://seannse.blob.core.windows.net/test-filesystem-05ff10be-1d1d-bf1f-4014-b909bd4ce067?restype=container",
+      "RequestUri": "https://seannse.blob.core.windows.net/test-filesystem-9bc40cab-c20d-d3fb-ed0e-6c1c13731da0?restype=container",
       "RequestMethod": "DELETE",
       "RequestHeaders": {
         "Accept": "application/xml",
         "Authorization": "Sanitized",
-<<<<<<< HEAD
-        "traceparent": "00-e515d11f8672a348bbc71a1399e71717-ee976de2cf243a4a-00",
-        "User-Agent": [
-          "azsdk-net-Storage.Files.DataLake/12.7.0-alpha.20210202.1",
-          "(.NET 5.0.2; Microsoft Windows 10.0.19042)"
-        ],
-        "x-ms-client-request-id": "babee402-c155-b5b1-d74b-e7bbd2c05b97",
-        "x-ms-date": "Tue, 02 Feb 2021 21:35:00 GMT",
-=======
-        "traceparent": "00-5f02676fbf121548bab4cdedf11f8993-4b538cd034269945-00",
-        "User-Agent": [
-          "azsdk-net-Storage.Files.DataLake/12.7.0-alpha.20210217.1",
-          "(.NET 5.0.3; Microsoft Windows 10.0.19042)"
-        ],
-        "x-ms-client-request-id": "babee402-c155-b5b1-d74b-e7bbd2c05b97",
-        "x-ms-date": "Wed, 17 Feb 2021 22:24:46 GMT",
->>>>>>> 1814567d
+        "traceparent": "00-ffd1383d807e1b4988ce2093c08cf9a6-9f3e76c4e8b78741-00",
+        "User-Agent": [
+          "azsdk-net-Storage.Files.DataLake/12.7.0-alpha.20210219.1",
+          "(.NET 5.0.3; Microsoft Windows 10.0.19041)"
+        ],
+        "x-ms-client-request-id": "15afbec9-6fa0-32ad-1f63-bafbd1e88395",
+        "x-ms-date": "Fri, 19 Feb 2021 19:08:43 GMT",
         "x-ms-return-client-request-id": "true",
         "x-ms-version": "2020-06-12"
       },
@@ -304,28 +195,20 @@
       "StatusCode": 202,
       "ResponseHeaders": {
         "Content-Length": "0",
-<<<<<<< HEAD
-        "Date": "Tue, 02 Feb 2021 21:35:01 GMT",
-=======
-        "Date": "Wed, 17 Feb 2021 22:24:45 GMT",
->>>>>>> 1814567d
+        "Date": "Fri, 19 Feb 2021 19:08:42 GMT",
         "Server": [
           "Windows-Azure-Blob/1.0",
           "Microsoft-HTTPAPI/2.0"
         ],
-        "x-ms-client-request-id": "babee402-c155-b5b1-d74b-e7bbd2c05b97",
-<<<<<<< HEAD
-        "x-ms-request-id": "7b8b8edd-a01e-0013-26ab-f95b53000000",
-=======
-        "x-ms-request-id": "c7194377-b01e-00b6-5d7b-050d29000000",
->>>>>>> 1814567d
+        "x-ms-client-request-id": "15afbec9-6fa0-32ad-1f63-bafbd1e88395",
+        "x-ms-request-id": "2e6237f6-201e-00a4-21f2-0676f9000000",
         "x-ms-version": "2020-06-12"
       },
       "ResponseBody": []
     }
   ],
   "Variables": {
-    "RandomSeed": "664996662",
+    "RandomSeed": "242611777",
     "Storage_TestConfigHierarchicalNamespace": "NamespaceTenant\nseannse\nU2FuaXRpemVk\nhttps://seannse.blob.core.windows.net\nhttps://seannse.file.core.windows.net\nhttps://seannse.queue.core.windows.net\nhttps://seannse.table.core.windows.net\n\n\n\n\nhttps://seannse-secondary.blob.core.windows.net\nhttps://seannse-secondary.file.core.windows.net\nhttps://seannse-secondary.queue.core.windows.net\nhttps://seannse-secondary.table.core.windows.net\n68390a19-a643-458b-b726-408abf67b4fc\nSanitized\n72f988bf-86f1-41af-91ab-2d7cd011db47\nhttps://login.microsoftonline.com/\nCloud\nBlobEndpoint=https://seannse.blob.core.windows.net/;QueueEndpoint=https://seannse.queue.core.windows.net/;FileEndpoint=https://seannse.file.core.windows.net/;BlobSecondaryEndpoint=https://seannse-secondary.blob.core.windows.net/;QueueSecondaryEndpoint=https://seannse-secondary.queue.core.windows.net/;FileSecondaryEndpoint=https://seannse-secondary.file.core.windows.net/;AccountName=seannse;AccountKey=Sanitized\n"
   }
 }