{
  "Entries": [
    {
      "RequestUri": "https://seannse.blob.core.windows.net/test-filesystem-5cb2c7bb-67c5-8e5d-0754-6c5cd1e7597b?restype=container",
      "RequestMethod": "PUT",
      "RequestHeaders": {
        "Accept": "application/xml",
        "Authorization": "Sanitized",
<<<<<<< HEAD
        "traceparent": "00-9f9631582bf0d2469a417efae4998a79-0d52d7e9c0458748-00",
        "User-Agent": [
          "azsdk-net-Storage.Files.DataLake/12.7.0-alpha.20210202.1",
          "(.NET 5.0.2; Microsoft Windows 10.0.19042)"
        ],
        "x-ms-blob-public-access": "container",
        "x-ms-client-request-id": "bd4d97ba-6a8b-37aa-071b-803c96ab7c57",
        "x-ms-date": "Tue, 02 Feb 2021 21:40:08 GMT",
=======
        "traceparent": "00-1246e6869895d84f9838082bd4d603e8-ffce66142293554b-00",
        "User-Agent": [
          "azsdk-net-Storage.Files.DataLake/12.7.0-alpha.20210217.1",
          "(.NET 5.0.3; Microsoft Windows 10.0.19042)"
        ],
        "x-ms-blob-public-access": "container",
        "x-ms-client-request-id": "bd4d97ba-6a8b-37aa-071b-803c96ab7c57",
        "x-ms-date": "Wed, 17 Feb 2021 22:29:32 GMT",
>>>>>>> 1814567d
        "x-ms-return-client-request-id": "true",
        "x-ms-version": "2020-06-12"
      },
      "RequestBody": null,
      "StatusCode": 201,
      "ResponseHeaders": {
        "Content-Length": "0",
<<<<<<< HEAD
        "Date": "Tue, 02 Feb 2021 21:40:09 GMT",
        "ETag": "\u00220x8D8C7C31D586C67\u0022",
        "Last-Modified": "Tue, 02 Feb 2021 21:40:09 GMT",
=======
        "Date": "Wed, 17 Feb 2021 22:29:32 GMT",
        "ETag": "\u00220x8D8D3937FB82D99\u0022",
        "Last-Modified": "Wed, 17 Feb 2021 22:29:32 GMT",
>>>>>>> 1814567d
        "Server": [
          "Windows-Azure-Blob/1.0",
          "Microsoft-HTTPAPI/2.0"
        ],
        "x-ms-client-request-id": "bd4d97ba-6a8b-37aa-071b-803c96ab7c57",
<<<<<<< HEAD
        "x-ms-request-id": "b45eb82c-d01e-009f-15ab-f9335d000000",
=======
        "x-ms-request-id": "12b0f5f2-401e-008d-1c7c-05488d000000",
>>>>>>> 1814567d
        "x-ms-version": "2020-06-12"
      },
      "ResponseBody": []
    },
    {
      "RequestUri": "https://seannse.dfs.core.windows.net/test-filesystem-5cb2c7bb-67c5-8e5d-0754-6c5cd1e7597b/test-file-01f28e6b-4b5f-c7e0-c803-bcbf73f49727?resource=file",
      "RequestMethod": "PUT",
      "RequestHeaders": {
        "Accept": "application/json",
        "Authorization": "Sanitized",
<<<<<<< HEAD
        "traceparent": "00-3e45f5529ef7ec448e2856c7950310c8-a39c8f885f151041-00",
        "User-Agent": [
          "azsdk-net-Storage.Files.DataLake/12.7.0-alpha.20210202.1",
          "(.NET 5.0.2; Microsoft Windows 10.0.19042)"
        ],
        "x-ms-client-request-id": "68fd9b89-70ed-6e9d-b786-f488aeebc313",
        "x-ms-date": "Tue, 02 Feb 2021 21:40:09 GMT",
=======
        "traceparent": "00-493855c7f19a0b4388a993f83067a60f-9887a801e086e049-00",
        "User-Agent": [
          "azsdk-net-Storage.Files.DataLake/12.7.0-alpha.20210217.1",
          "(.NET 5.0.3; Microsoft Windows 10.0.19042)"
        ],
        "x-ms-client-request-id": "68fd9b89-70ed-6e9d-b786-f488aeebc313",
        "x-ms-date": "Wed, 17 Feb 2021 22:29:33 GMT",
>>>>>>> 1814567d
        "x-ms-return-client-request-id": "true",
        "x-ms-version": "2020-06-12"
      },
      "RequestBody": null,
      "StatusCode": 201,
      "ResponseHeaders": {
        "Content-Length": "0",
<<<<<<< HEAD
        "Date": "Tue, 02 Feb 2021 21:40:09 GMT",
        "ETag": "\u00220x8D8C7C31D9658B1\u0022",
        "Last-Modified": "Tue, 02 Feb 2021 21:40:10 GMT",
=======
        "Date": "Wed, 17 Feb 2021 22:29:32 GMT",
        "ETag": "\u00220x8D8D3937FF15E0E\u0022",
        "Last-Modified": "Wed, 17 Feb 2021 22:29:33 GMT",
>>>>>>> 1814567d
        "Server": [
          "Windows-Azure-HDFS/1.0",
          "Microsoft-HTTPAPI/2.0"
        ],
        "x-ms-client-request-id": "68fd9b89-70ed-6e9d-b786-f488aeebc313",
<<<<<<< HEAD
        "x-ms-request-id": "02c2c41c-f01f-0021-5aab-f95b24000000",
=======
        "x-ms-request-id": "171fed01-f01f-0088-257c-059a56000000",
>>>>>>> 1814567d
        "x-ms-version": "2020-06-12"
      },
      "ResponseBody": []
    },
    {
      "RequestUri": "https://seannse.dfs.core.windows.net/test-filesystem-5cb2c7bb-67c5-8e5d-0754-6c5cd1e7597b/test-file-01f28e6b-4b5f-c7e0-c803-bcbf73f49727?action=setAccessControl",
      "RequestMethod": "PATCH",
      "RequestHeaders": {
        "Accept": "application/json",
        "Authorization": "Sanitized",
<<<<<<< HEAD
        "If-Modified-Since": "Wed, 03 Feb 2021 21:40:08 GMT",
        "User-Agent": [
          "azsdk-net-Storage.Files.DataLake/12.7.0-alpha.20210202.1",
          "(.NET 5.0.2; Microsoft Windows 10.0.19042)"
        ],
        "x-ms-acl": "user::rwx,group::r--,other::---,mask::rwx",
        "x-ms-client-request-id": "d836c7ea-2ef6-7139-d233-8113a668e19d",
        "x-ms-date": "Tue, 02 Feb 2021 21:40:09 GMT",
=======
        "If-Modified-Since": "Thu, 18 Feb 2021 22:29:32 GMT",
        "User-Agent": [
          "azsdk-net-Storage.Files.DataLake/12.7.0-alpha.20210217.1",
          "(.NET 5.0.3; Microsoft Windows 10.0.19042)"
        ],
        "x-ms-acl": "user::rwx,group::r--,other::---,mask::rwx",
        "x-ms-client-request-id": "d836c7ea-2ef6-7139-d233-8113a668e19d",
        "x-ms-date": "Wed, 17 Feb 2021 22:29:33 GMT",
>>>>>>> 1814567d
        "x-ms-return-client-request-id": "true",
        "x-ms-version": "2020-06-12"
      },
      "RequestBody": null,
      "StatusCode": 412,
      "ResponseHeaders": {
        "Content-Length": "200",
        "Content-Type": "application/json; charset=utf-8",
<<<<<<< HEAD
        "Date": "Tue, 02 Feb 2021 21:40:09 GMT",
=======
        "Date": "Wed, 17 Feb 2021 22:29:32 GMT",
>>>>>>> 1814567d
        "Server": [
          "Windows-Azure-HDFS/1.0",
          "Microsoft-HTTPAPI/2.0"
        ],
        "x-ms-client-request-id": "d836c7ea-2ef6-7139-d233-8113a668e19d",
        "x-ms-error-code": "ConditionNotMet",
<<<<<<< HEAD
        "x-ms-request-id": "02c2c42c-f01f-0021-6aab-f95b24000000",
=======
        "x-ms-request-id": "171fed0b-f01f-0088-2f7c-059a56000000",
>>>>>>> 1814567d
        "x-ms-version": "2020-06-12"
      },
      "ResponseBody": {
        "error": {
          "code": "ConditionNotMet",
<<<<<<< HEAD
          "message": "The condition specified using HTTP conditional header(s) is not met.\nRequestId:02c2c42c-f01f-0021-6aab-f95b24000000\nTime:2021-02-02T21:40:10.2917441Z"
=======
          "message": "The condition specified using HTTP conditional header(s) is not met.\nRequestId:171fed0b-f01f-0088-2f7c-059a56000000\nTime:2021-02-17T22:29:33.3971869Z"
>>>>>>> 1814567d
        }
      }
    },
    {
      "RequestUri": "https://seannse.blob.core.windows.net/test-filesystem-5cb2c7bb-67c5-8e5d-0754-6c5cd1e7597b?restype=container",
      "RequestMethod": "DELETE",
      "RequestHeaders": {
        "Accept": "application/xml",
        "Authorization": "Sanitized",
<<<<<<< HEAD
        "traceparent": "00-514e915b90f57a478789d2f0383c4160-bcbf04eb50721b4c-00",
        "User-Agent": [
          "azsdk-net-Storage.Files.DataLake/12.7.0-alpha.20210202.1",
          "(.NET 5.0.2; Microsoft Windows 10.0.19042)"
        ],
        "x-ms-client-request-id": "e69ded31-ebb5-561d-1fe8-54d6c1a92935",
        "x-ms-date": "Tue, 02 Feb 2021 21:40:09 GMT",
=======
        "traceparent": "00-6bdadf9f5ff3244a842a279fb66d236d-61db070b14187a4e-00",
        "User-Agent": [
          "azsdk-net-Storage.Files.DataLake/12.7.0-alpha.20210217.1",
          "(.NET 5.0.3; Microsoft Windows 10.0.19042)"
        ],
        "x-ms-client-request-id": "e69ded31-ebb5-561d-1fe8-54d6c1a92935",
        "x-ms-date": "Wed, 17 Feb 2021 22:29:33 GMT",
>>>>>>> 1814567d
        "x-ms-return-client-request-id": "true",
        "x-ms-version": "2020-06-12"
      },
      "RequestBody": null,
      "StatusCode": 202,
      "ResponseHeaders": {
        "Content-Length": "0",
<<<<<<< HEAD
        "Date": "Tue, 02 Feb 2021 21:40:10 GMT",
=======
        "Date": "Wed, 17 Feb 2021 22:29:33 GMT",
>>>>>>> 1814567d
        "Server": [
          "Windows-Azure-Blob/1.0",
          "Microsoft-HTTPAPI/2.0"
        ],
        "x-ms-client-request-id": "e69ded31-ebb5-561d-1fe8-54d6c1a92935",
<<<<<<< HEAD
        "x-ms-request-id": "b45eba52-d01e-009f-0eab-f9335d000000",
=======
        "x-ms-request-id": "12b0f73e-401e-008d-597c-05488d000000",
>>>>>>> 1814567d
        "x-ms-version": "2020-06-12"
      },
      "ResponseBody": []
    },
    {
      "RequestUri": "https://seannse.blob.core.windows.net/test-filesystem-9f64db81-3906-f89f-ddef-f9c862ae7935?restype=container",
      "RequestMethod": "PUT",
      "RequestHeaders": {
        "Accept": "application/xml",
        "Authorization": "Sanitized",
<<<<<<< HEAD
        "traceparent": "00-6a4dd93b6cc7b840a2d049bc037d398c-fe96dca407827345-00",
        "User-Agent": [
          "azsdk-net-Storage.Files.DataLake/12.7.0-alpha.20210202.1",
          "(.NET 5.0.2; Microsoft Windows 10.0.19042)"
        ],
        "x-ms-blob-public-access": "container",
        "x-ms-client-request-id": "1c089503-e338-f780-4ea4-09c5f254f371",
        "x-ms-date": "Tue, 02 Feb 2021 21:40:09 GMT",
=======
        "traceparent": "00-136b02769fa5a34d9b21e71a3836782f-59ad61481697ea4e-00",
        "User-Agent": [
          "azsdk-net-Storage.Files.DataLake/12.7.0-alpha.20210217.1",
          "(.NET 5.0.3; Microsoft Windows 10.0.19042)"
        ],
        "x-ms-blob-public-access": "container",
        "x-ms-client-request-id": "1c089503-e338-f780-4ea4-09c5f254f371",
        "x-ms-date": "Wed, 17 Feb 2021 22:29:33 GMT",
>>>>>>> 1814567d
        "x-ms-return-client-request-id": "true",
        "x-ms-version": "2020-06-12"
      },
      "RequestBody": null,
      "StatusCode": 201,
      "ResponseHeaders": {
        "Content-Length": "0",
<<<<<<< HEAD
        "Date": "Tue, 02 Feb 2021 21:40:09 GMT",
        "ETag": "\u00220x8D8C7C31DECA617\u0022",
        "Last-Modified": "Tue, 02 Feb 2021 21:40:10 GMT",
=======
        "Date": "Wed, 17 Feb 2021 22:29:33 GMT",
        "ETag": "\u00220x8D8D3938041D683\u0022",
        "Last-Modified": "Wed, 17 Feb 2021 22:29:33 GMT",
>>>>>>> 1814567d
        "Server": [
          "Windows-Azure-Blob/1.0",
          "Microsoft-HTTPAPI/2.0"
        ],
        "x-ms-client-request-id": "1c089503-e338-f780-4ea4-09c5f254f371",
<<<<<<< HEAD
        "x-ms-request-id": "b534130a-301e-0087-4aab-f9ec3a000000",
=======
        "x-ms-request-id": "567c61e9-601e-009a-1f7c-05e186000000",
>>>>>>> 1814567d
        "x-ms-version": "2020-06-12"
      },
      "ResponseBody": []
    },
    {
      "RequestUri": "https://seannse.dfs.core.windows.net/test-filesystem-9f64db81-3906-f89f-ddef-f9c862ae7935/test-file-c6251e6e-70c7-876a-f3b5-71313f205bc8?resource=file",
      "RequestMethod": "PUT",
      "RequestHeaders": {
        "Accept": "application/json",
        "Authorization": "Sanitized",
<<<<<<< HEAD
        "traceparent": "00-3edf4c17d8586c4ea44dc4c2dcb57fff-06e8bc2ed945604c-00",
        "User-Agent": [
          "azsdk-net-Storage.Files.DataLake/12.7.0-alpha.20210202.1",
          "(.NET 5.0.2; Microsoft Windows 10.0.19042)"
        ],
        "x-ms-client-request-id": "7e1089e0-bfee-936d-2b81-2982714eb82e",
        "x-ms-date": "Tue, 02 Feb 2021 21:40:10 GMT",
=======
        "traceparent": "00-a190f9bd49646b4eba3a4ccb8d7bed49-503862e9fd935744-00",
        "User-Agent": [
          "azsdk-net-Storage.Files.DataLake/12.7.0-alpha.20210217.1",
          "(.NET 5.0.3; Microsoft Windows 10.0.19042)"
        ],
        "x-ms-client-request-id": "7e1089e0-bfee-936d-2b81-2982714eb82e",
        "x-ms-date": "Wed, 17 Feb 2021 22:29:34 GMT",
>>>>>>> 1814567d
        "x-ms-return-client-request-id": "true",
        "x-ms-version": "2020-06-12"
      },
      "RequestBody": null,
      "StatusCode": 201,
      "ResponseHeaders": {
        "Content-Length": "0",
<<<<<<< HEAD
        "Date": "Tue, 02 Feb 2021 21:40:10 GMT",
        "ETag": "\u00220x8D8C7C31E24CB69\u0022",
        "Last-Modified": "Tue, 02 Feb 2021 21:40:11 GMT",
=======
        "Date": "Wed, 17 Feb 2021 22:29:34 GMT",
        "ETag": "\u00220x8D8D393807B6EEB\u0022",
        "Last-Modified": "Wed, 17 Feb 2021 22:29:34 GMT",
>>>>>>> 1814567d
        "Server": [
          "Windows-Azure-HDFS/1.0",
          "Microsoft-HTTPAPI/2.0"
        ],
        "x-ms-client-request-id": "7e1089e0-bfee-936d-2b81-2982714eb82e",
<<<<<<< HEAD
        "x-ms-request-id": "2ceb5e25-601f-001c-1bab-f92d3f000000",
=======
        "x-ms-request-id": "dea91400-801f-0066-5a7c-05307f000000",
>>>>>>> 1814567d
        "x-ms-version": "2020-06-12"
      },
      "ResponseBody": []
    },
    {
      "RequestUri": "https://seannse.dfs.core.windows.net/test-filesystem-9f64db81-3906-f89f-ddef-f9c862ae7935/test-file-c6251e6e-70c7-876a-f3b5-71313f205bc8?action=setAccessControl",
      "RequestMethod": "PATCH",
      "RequestHeaders": {
        "Accept": "application/json",
        "Authorization": "Sanitized",
<<<<<<< HEAD
        "If-Unmodified-Since": "Mon, 01 Feb 2021 21:40:08 GMT",
        "User-Agent": [
          "azsdk-net-Storage.Files.DataLake/12.7.0-alpha.20210202.1",
          "(.NET 5.0.2; Microsoft Windows 10.0.19042)"
        ],
        "x-ms-acl": "user::rwx,group::r--,other::---,mask::rwx",
        "x-ms-client-request-id": "b65198f7-dc0f-a9da-5731-a224347a5b2b",
        "x-ms-date": "Tue, 02 Feb 2021 21:40:10 GMT",
=======
        "If-Unmodified-Since": "Tue, 16 Feb 2021 22:29:32 GMT",
        "User-Agent": [
          "azsdk-net-Storage.Files.DataLake/12.7.0-alpha.20210217.1",
          "(.NET 5.0.3; Microsoft Windows 10.0.19042)"
        ],
        "x-ms-acl": "user::rwx,group::r--,other::---,mask::rwx",
        "x-ms-client-request-id": "b65198f7-dc0f-a9da-5731-a224347a5b2b",
        "x-ms-date": "Wed, 17 Feb 2021 22:29:34 GMT",
>>>>>>> 1814567d
        "x-ms-return-client-request-id": "true",
        "x-ms-version": "2020-06-12"
      },
      "RequestBody": null,
      "StatusCode": 412,
      "ResponseHeaders": {
        "Content-Length": "200",
        "Content-Type": "application/json; charset=utf-8",
<<<<<<< HEAD
        "Date": "Tue, 02 Feb 2021 21:40:10 GMT",
=======
        "Date": "Wed, 17 Feb 2021 22:29:34 GMT",
>>>>>>> 1814567d
        "Server": [
          "Windows-Azure-HDFS/1.0",
          "Microsoft-HTTPAPI/2.0"
        ],
        "x-ms-client-request-id": "b65198f7-dc0f-a9da-5731-a224347a5b2b",
        "x-ms-error-code": "ConditionNotMet",
<<<<<<< HEAD
        "x-ms-request-id": "2ceb5e30-601f-001c-26ab-f92d3f000000",
=======
        "x-ms-request-id": "dea9140c-801f-0066-667c-05307f000000",
>>>>>>> 1814567d
        "x-ms-version": "2020-06-12"
      },
      "ResponseBody": {
        "error": {
          "code": "ConditionNotMet",
<<<<<<< HEAD
          "message": "The condition specified using HTTP conditional header(s) is not met.\nRequestId:2ceb5e30-601f-001c-26ab-f92d3f000000\nTime:2021-02-02T21:40:11.2025146Z"
=======
          "message": "The condition specified using HTTP conditional header(s) is not met.\nRequestId:dea9140c-801f-0066-667c-05307f000000\nTime:2021-02-17T22:29:34.3210161Z"
>>>>>>> 1814567d
        }
      }
    },
    {
      "RequestUri": "https://seannse.blob.core.windows.net/test-filesystem-9f64db81-3906-f89f-ddef-f9c862ae7935?restype=container",
      "RequestMethod": "DELETE",
      "RequestHeaders": {
        "Accept": "application/xml",
        "Authorization": "Sanitized",
<<<<<<< HEAD
        "traceparent": "00-dcbbf182f24a7945bc979aeaff018517-a4ef4b8e7db3b942-00",
        "User-Agent": [
          "azsdk-net-Storage.Files.DataLake/12.7.0-alpha.20210202.1",
          "(.NET 5.0.2; Microsoft Windows 10.0.19042)"
        ],
        "x-ms-client-request-id": "d98b58eb-02fd-6c1e-66b2-d55e83a7dca5",
        "x-ms-date": "Tue, 02 Feb 2021 21:40:10 GMT",
=======
        "traceparent": "00-0f2a5a78c658de4189b12487b9a90e2a-29bf7af40fc96a4f-00",
        "User-Agent": [
          "azsdk-net-Storage.Files.DataLake/12.7.0-alpha.20210217.1",
          "(.NET 5.0.3; Microsoft Windows 10.0.19042)"
        ],
        "x-ms-client-request-id": "d98b58eb-02fd-6c1e-66b2-d55e83a7dca5",
        "x-ms-date": "Wed, 17 Feb 2021 22:29:34 GMT",
>>>>>>> 1814567d
        "x-ms-return-client-request-id": "true",
        "x-ms-version": "2020-06-12"
      },
      "RequestBody": null,
      "StatusCode": 202,
      "ResponseHeaders": {
        "Content-Length": "0",
<<<<<<< HEAD
        "Date": "Tue, 02 Feb 2021 21:40:10 GMT",
=======
        "Date": "Wed, 17 Feb 2021 22:29:34 GMT",
>>>>>>> 1814567d
        "Server": [
          "Windows-Azure-Blob/1.0",
          "Microsoft-HTTPAPI/2.0"
        ],
        "x-ms-client-request-id": "d98b58eb-02fd-6c1e-66b2-d55e83a7dca5",
<<<<<<< HEAD
        "x-ms-request-id": "b53413e9-301e-0087-80ab-f9ec3a000000",
=======
        "x-ms-request-id": "567c64a4-601e-009a-277c-05e186000000",
>>>>>>> 1814567d
        "x-ms-version": "2020-06-12"
      },
      "ResponseBody": []
    },
    {
      "RequestUri": "https://seannse.blob.core.windows.net/test-filesystem-caab1ffd-e567-660a-4e96-f8107e4435c7?restype=container",
      "RequestMethod": "PUT",
      "RequestHeaders": {
        "Accept": "application/xml",
        "Authorization": "Sanitized",
<<<<<<< HEAD
        "traceparent": "00-768a7a2f7612a74ea1bbe91de890b8d9-804a2cfab179df43-00",
        "User-Agent": [
          "azsdk-net-Storage.Files.DataLake/12.7.0-alpha.20210202.1",
          "(.NET 5.0.2; Microsoft Windows 10.0.19042)"
        ],
        "x-ms-blob-public-access": "container",
        "x-ms-client-request-id": "5498b922-c2e4-057f-4e24-8a66090eee22",
        "x-ms-date": "Tue, 02 Feb 2021 21:40:10 GMT",
=======
        "traceparent": "00-725f10df54974042affc4a411899c9c7-1a0902d544e81244-00",
        "User-Agent": [
          "azsdk-net-Storage.Files.DataLake/12.7.0-alpha.20210217.1",
          "(.NET 5.0.3; Microsoft Windows 10.0.19042)"
        ],
        "x-ms-blob-public-access": "container",
        "x-ms-client-request-id": "5498b922-c2e4-057f-4e24-8a66090eee22",
        "x-ms-date": "Wed, 17 Feb 2021 22:29:34 GMT",
>>>>>>> 1814567d
        "x-ms-return-client-request-id": "true",
        "x-ms-version": "2020-06-12"
      },
      "RequestBody": null,
      "StatusCode": 201,
      "ResponseHeaders": {
        "Content-Length": "0",
<<<<<<< HEAD
        "Date": "Tue, 02 Feb 2021 21:40:11 GMT",
        "ETag": "\u00220x8D8C7C31E7B1DC2\u0022",
        "Last-Modified": "Tue, 02 Feb 2021 21:40:11 GMT",
=======
        "Date": "Wed, 17 Feb 2021 22:29:33 GMT",
        "ETag": "\u00220x8D8D39380CC4489\u0022",
        "Last-Modified": "Wed, 17 Feb 2021 22:29:34 GMT",
>>>>>>> 1814567d
        "Server": [
          "Windows-Azure-Blob/1.0",
          "Microsoft-HTTPAPI/2.0"
        ],
        "x-ms-client-request-id": "5498b922-c2e4-057f-4e24-8a66090eee22",
<<<<<<< HEAD
        "x-ms-request-id": "06906643-d01e-007b-79ab-f93dc3000000",
=======
        "x-ms-request-id": "d7102b7f-001e-0078-677c-05dca7000000",
>>>>>>> 1814567d
        "x-ms-version": "2020-06-12"
      },
      "ResponseBody": []
    },
    {
      "RequestUri": "https://seannse.dfs.core.windows.net/test-filesystem-caab1ffd-e567-660a-4e96-f8107e4435c7/test-file-c8b90d7d-016e-7bb6-f17b-acf69cf7ab63?resource=file",
      "RequestMethod": "PUT",
      "RequestHeaders": {
        "Accept": "application/json",
        "Authorization": "Sanitized",
<<<<<<< HEAD
        "traceparent": "00-e17bfc8048069e4ab5abc8a957b9989a-140f34a425edd743-00",
        "User-Agent": [
          "azsdk-net-Storage.Files.DataLake/12.7.0-alpha.20210202.1",
          "(.NET 5.0.2; Microsoft Windows 10.0.19042)"
        ],
        "x-ms-client-request-id": "ae952782-6e31-21a7-031c-626915896956",
        "x-ms-date": "Tue, 02 Feb 2021 21:40:11 GMT",
=======
        "traceparent": "00-b9000f2d64080d429180de9eea668816-ca8a6a2e7ed73c4a-00",
        "User-Agent": [
          "azsdk-net-Storage.Files.DataLake/12.7.0-alpha.20210217.1",
          "(.NET 5.0.3; Microsoft Windows 10.0.19042)"
        ],
        "x-ms-client-request-id": "ae952782-6e31-21a7-031c-626915896956",
        "x-ms-date": "Wed, 17 Feb 2021 22:29:34 GMT",
>>>>>>> 1814567d
        "x-ms-return-client-request-id": "true",
        "x-ms-version": "2020-06-12"
      },
      "RequestBody": null,
      "StatusCode": 201,
      "ResponseHeaders": {
        "Content-Length": "0",
<<<<<<< HEAD
        "Date": "Tue, 02 Feb 2021 21:40:11 GMT",
        "ETag": "\u00220x8D8C7C31EB347FC\u0022",
        "Last-Modified": "Tue, 02 Feb 2021 21:40:12 GMT",
=======
        "Date": "Wed, 17 Feb 2021 22:29:34 GMT",
        "ETag": "\u00220x8D8D3938100C482\u0022",
        "Last-Modified": "Wed, 17 Feb 2021 22:29:35 GMT",
>>>>>>> 1814567d
        "Server": [
          "Windows-Azure-HDFS/1.0",
          "Microsoft-HTTPAPI/2.0"
        ],
        "x-ms-client-request-id": "ae952782-6e31-21a7-031c-626915896956",
<<<<<<< HEAD
        "x-ms-request-id": "8e74c195-801f-0004-3dab-f9f258000000",
=======
        "x-ms-request-id": "e7aa607b-201f-000d-317c-05b78b000000",
>>>>>>> 1814567d
        "x-ms-version": "2020-06-12"
      },
      "ResponseBody": []
    },
    {
      "RequestUri": "https://seannse.dfs.core.windows.net/test-filesystem-caab1ffd-e567-660a-4e96-f8107e4435c7/test-file-c8b90d7d-016e-7bb6-f17b-acf69cf7ab63?action=setAccessControl",
      "RequestMethod": "PATCH",
      "RequestHeaders": {
        "Accept": "application/json",
        "Authorization": "Sanitized",
        "If-Match": "\u0022garbage\u0022",
        "User-Agent": [
<<<<<<< HEAD
          "azsdk-net-Storage.Files.DataLake/12.7.0-alpha.20210202.1",
          "(.NET 5.0.2; Microsoft Windows 10.0.19042)"
        ],
        "x-ms-acl": "user::rwx,group::r--,other::---,mask::rwx",
        "x-ms-client-request-id": "74739e55-fc62-f131-39cb-c18f7e7acdb3",
        "x-ms-date": "Tue, 02 Feb 2021 21:40:11 GMT",
=======
          "azsdk-net-Storage.Files.DataLake/12.7.0-alpha.20210217.1",
          "(.NET 5.0.3; Microsoft Windows 10.0.19042)"
        ],
        "x-ms-acl": "user::rwx,group::r--,other::---,mask::rwx",
        "x-ms-client-request-id": "74739e55-fc62-f131-39cb-c18f7e7acdb3",
        "x-ms-date": "Wed, 17 Feb 2021 22:29:35 GMT",
>>>>>>> 1814567d
        "x-ms-return-client-request-id": "true",
        "x-ms-version": "2020-06-12"
      },
      "RequestBody": null,
      "StatusCode": 412,
      "ResponseHeaders": {
        "Content-Length": "200",
        "Content-Type": "application/json; charset=utf-8",
<<<<<<< HEAD
        "Date": "Tue, 02 Feb 2021 21:40:11 GMT",
=======
        "Date": "Wed, 17 Feb 2021 22:29:34 GMT",
>>>>>>> 1814567d
        "Server": [
          "Windows-Azure-HDFS/1.0",
          "Microsoft-HTTPAPI/2.0"
        ],
        "x-ms-client-request-id": "74739e55-fc62-f131-39cb-c18f7e7acdb3",
        "x-ms-error-code": "ConditionNotMet",
<<<<<<< HEAD
        "x-ms-request-id": "8e74c1b3-801f-0004-5bab-f9f258000000",
=======
        "x-ms-request-id": "e7aa607f-201f-000d-357c-05b78b000000",
>>>>>>> 1814567d
        "x-ms-version": "2020-06-12"
      },
      "ResponseBody": {
        "error": {
          "code": "ConditionNotMet",
<<<<<<< HEAD
          "message": "The condition specified using HTTP conditional header(s) is not met.\nRequestId:8e74c1b3-801f-0004-5bab-f9f258000000\nTime:2021-02-02T21:40:12.1674195Z"
=======
          "message": "The condition specified using HTTP conditional header(s) is not met.\nRequestId:e7aa607f-201f-000d-357c-05b78b000000\nTime:2021-02-17T22:29:35.1641973Z"
>>>>>>> 1814567d
        }
      }
    },
    {
      "RequestUri": "https://seannse.blob.core.windows.net/test-filesystem-caab1ffd-e567-660a-4e96-f8107e4435c7?restype=container",
      "RequestMethod": "DELETE",
      "RequestHeaders": {
        "Accept": "application/xml",
        "Authorization": "Sanitized",
<<<<<<< HEAD
        "traceparent": "00-7f8660b23eec7a44aad3b3bad62703cf-ab72d8d561064243-00",
        "User-Agent": [
          "azsdk-net-Storage.Files.DataLake/12.7.0-alpha.20210202.1",
          "(.NET 5.0.2; Microsoft Windows 10.0.19042)"
        ],
        "x-ms-client-request-id": "77133898-f415-7cf4-f516-ee5567e71db0",
        "x-ms-date": "Tue, 02 Feb 2021 21:40:11 GMT",
=======
        "traceparent": "00-f97ecad05f284549ab58cefdb19ad346-d6140abf69348e4e-00",
        "User-Agent": [
          "azsdk-net-Storage.Files.DataLake/12.7.0-alpha.20210217.1",
          "(.NET 5.0.3; Microsoft Windows 10.0.19042)"
        ],
        "x-ms-client-request-id": "77133898-f415-7cf4-f516-ee5567e71db0",
        "x-ms-date": "Wed, 17 Feb 2021 22:29:35 GMT",
>>>>>>> 1814567d
        "x-ms-return-client-request-id": "true",
        "x-ms-version": "2020-06-12"
      },
      "RequestBody": null,
      "StatusCode": 202,
      "ResponseHeaders": {
        "Content-Length": "0",
<<<<<<< HEAD
        "Date": "Tue, 02 Feb 2021 21:40:11 GMT",
=======
        "Date": "Wed, 17 Feb 2021 22:29:34 GMT",
>>>>>>> 1814567d
        "Server": [
          "Windows-Azure-Blob/1.0",
          "Microsoft-HTTPAPI/2.0"
        ],
        "x-ms-client-request-id": "77133898-f415-7cf4-f516-ee5567e71db0",
<<<<<<< HEAD
        "x-ms-request-id": "0690670e-d01e-007b-30ab-f93dc3000000",
=======
        "x-ms-request-id": "d7102d83-001e-0078-407c-05dca7000000",
>>>>>>> 1814567d
        "x-ms-version": "2020-06-12"
      },
      "ResponseBody": []
    },
    {
      "RequestUri": "https://seannse.blob.core.windows.net/test-filesystem-3d72d808-b59b-576a-b019-c36879d50ecd?restype=container",
      "RequestMethod": "PUT",
      "RequestHeaders": {
        "Accept": "application/xml",
        "Authorization": "Sanitized",
<<<<<<< HEAD
        "traceparent": "00-b33ed6a8d157b7418829df5399799d63-38f924a10062144b-00",
        "User-Agent": [
          "azsdk-net-Storage.Files.DataLake/12.7.0-alpha.20210202.1",
          "(.NET 5.0.2; Microsoft Windows 10.0.19042)"
        ],
        "x-ms-blob-public-access": "container",
        "x-ms-client-request-id": "0a52d3dc-70fa-e27c-cebb-c6fb318b031f",
        "x-ms-date": "Tue, 02 Feb 2021 21:40:11 GMT",
=======
        "traceparent": "00-c01653ea52f7bb4c8420900f2766b419-13bc73a5b2786344-00",
        "User-Agent": [
          "azsdk-net-Storage.Files.DataLake/12.7.0-alpha.20210217.1",
          "(.NET 5.0.3; Microsoft Windows 10.0.19042)"
        ],
        "x-ms-blob-public-access": "container",
        "x-ms-client-request-id": "0a52d3dc-70fa-e27c-cebb-c6fb318b031f",
        "x-ms-date": "Wed, 17 Feb 2021 22:29:35 GMT",
>>>>>>> 1814567d
        "x-ms-return-client-request-id": "true",
        "x-ms-version": "2020-06-12"
      },
      "RequestBody": null,
      "StatusCode": 201,
      "ResponseHeaders": {
        "Content-Length": "0",
<<<<<<< HEAD
        "Date": "Tue, 02 Feb 2021 21:40:12 GMT",
        "ETag": "\u00220x8D8C7C31F0ED37F\u0022",
        "Last-Modified": "Tue, 02 Feb 2021 21:40:12 GMT",
=======
        "Date": "Wed, 17 Feb 2021 22:29:35 GMT",
        "ETag": "\u00220x8D8D393814D8402\u0022",
        "Last-Modified": "Wed, 17 Feb 2021 22:29:35 GMT",
>>>>>>> 1814567d
        "Server": [
          "Windows-Azure-Blob/1.0",
          "Microsoft-HTTPAPI/2.0"
        ],
        "x-ms-client-request-id": "0a52d3dc-70fa-e27c-cebb-c6fb318b031f",
<<<<<<< HEAD
        "x-ms-request-id": "470eef0f-101e-004b-4dab-f9830c000000",
=======
        "x-ms-request-id": "2b92ec58-b01e-0030-107c-05c190000000",
>>>>>>> 1814567d
        "x-ms-version": "2020-06-12"
      },
      "ResponseBody": []
    },
    {
      "RequestUri": "https://seannse.dfs.core.windows.net/test-filesystem-3d72d808-b59b-576a-b019-c36879d50ecd/test-file-bc382107-d6f0-b249-3b9d-fac7dbc04819?resource=file",
      "RequestMethod": "PUT",
      "RequestHeaders": {
        "Accept": "application/json",
        "Authorization": "Sanitized",
<<<<<<< HEAD
        "traceparent": "00-aa0a05ee7341b4459b44644b77acdcd0-d06ddad98d80354a-00",
        "User-Agent": [
          "azsdk-net-Storage.Files.DataLake/12.7.0-alpha.20210202.1",
          "(.NET 5.0.2; Microsoft Windows 10.0.19042)"
        ],
        "x-ms-client-request-id": "eea2b9cf-355f-06d9-8aa0-cf5c76b4060e",
        "x-ms-date": "Tue, 02 Feb 2021 21:40:12 GMT",
=======
        "traceparent": "00-c823fff11fce264cabe51059c7c71e8b-b0f023da8cd6134c-00",
        "User-Agent": [
          "azsdk-net-Storage.Files.DataLake/12.7.0-alpha.20210217.1",
          "(.NET 5.0.3; Microsoft Windows 10.0.19042)"
        ],
        "x-ms-client-request-id": "eea2b9cf-355f-06d9-8aa0-cf5c76b4060e",
        "x-ms-date": "Wed, 17 Feb 2021 22:29:35 GMT",
>>>>>>> 1814567d
        "x-ms-return-client-request-id": "true",
        "x-ms-version": "2020-06-12"
      },
      "RequestBody": null,
      "StatusCode": 201,
      "ResponseHeaders": {
        "Content-Length": "0",
<<<<<<< HEAD
        "Date": "Tue, 02 Feb 2021 21:40:12 GMT",
        "ETag": "\u00220x8D8C7C31F4CDFFA\u0022",
        "Last-Modified": "Tue, 02 Feb 2021 21:40:13 GMT",
=======
        "Date": "Wed, 17 Feb 2021 22:29:35 GMT",
        "ETag": "\u00220x8D8D3938185A5B2\u0022",
        "Last-Modified": "Wed, 17 Feb 2021 22:29:35 GMT",
>>>>>>> 1814567d
        "Server": [
          "Windows-Azure-HDFS/1.0",
          "Microsoft-HTTPAPI/2.0"
        ],
        "x-ms-client-request-id": "eea2b9cf-355f-06d9-8aa0-cf5c76b4060e",
<<<<<<< HEAD
        "x-ms-request-id": "9ed14416-201f-0050-29ab-f9bd0f000000",
=======
        "x-ms-request-id": "f1fad3f4-a01f-005e-6b7c-0594bf000000",
>>>>>>> 1814567d
        "x-ms-version": "2020-06-12"
      },
      "ResponseBody": []
    },
    {
      "RequestUri": "https://seannse.blob.core.windows.net/test-filesystem-3d72d808-b59b-576a-b019-c36879d50ecd/test-file-bc382107-d6f0-b249-3b9d-fac7dbc04819",
      "RequestMethod": "HEAD",
      "RequestHeaders": {
        "Accept": "application/xml",
        "Authorization": "Sanitized",
        "User-Agent": [
<<<<<<< HEAD
          "azsdk-net-Storage.Files.DataLake/12.7.0-alpha.20210202.1",
          "(.NET 5.0.2; Microsoft Windows 10.0.19042)"
        ],
        "x-ms-client-request-id": "21f743fa-5a1d-f1ba-2085-1be23577367a",
        "x-ms-date": "Tue, 02 Feb 2021 21:40:12 GMT",
=======
          "azsdk-net-Storage.Files.DataLake/12.7.0-alpha.20210217.1",
          "(.NET 5.0.3; Microsoft Windows 10.0.19042)"
        ],
        "x-ms-client-request-id": "21f743fa-5a1d-f1ba-2085-1be23577367a",
        "x-ms-date": "Wed, 17 Feb 2021 22:29:36 GMT",
>>>>>>> 1814567d
        "x-ms-return-client-request-id": "true",
        "x-ms-version": "2020-06-12"
      },
      "RequestBody": null,
      "StatusCode": 200,
      "ResponseHeaders": {
        "Accept-Ranges": "bytes",
        "Content-Length": "0",
        "Content-Type": "application/octet-stream",
<<<<<<< HEAD
        "Date": "Tue, 02 Feb 2021 21:40:12 GMT",
        "ETag": "\u00220x8D8C7C31F4CDFFA\u0022",
        "Last-Modified": "Tue, 02 Feb 2021 21:40:13 GMT",
=======
        "Date": "Wed, 17 Feb 2021 22:29:35 GMT",
        "ETag": "\u00220x8D8D3938185A5B2\u0022",
        "Last-Modified": "Wed, 17 Feb 2021 22:29:35 GMT",
>>>>>>> 1814567d
        "Server": [
          "Windows-Azure-Blob/1.0",
          "Microsoft-HTTPAPI/2.0"
        ],
        "x-ms-access-tier": "Hot",
        "x-ms-access-tier-inferred": "true",
        "x-ms-blob-type": "BlockBlob",
        "x-ms-client-request-id": "21f743fa-5a1d-f1ba-2085-1be23577367a",
<<<<<<< HEAD
        "x-ms-creation-time": "Tue, 02 Feb 2021 21:40:13 GMT",
=======
        "x-ms-creation-time": "Wed, 17 Feb 2021 22:29:35 GMT",
>>>>>>> 1814567d
        "x-ms-group": "$superuser",
        "x-ms-lease-state": "available",
        "x-ms-lease-status": "unlocked",
        "x-ms-owner": "$superuser",
        "x-ms-permissions": "rw-r-----",
<<<<<<< HEAD
        "x-ms-request-id": "470ef1dd-101e-004b-78ab-f9830c000000",
=======
        "x-ms-request-id": "2b92ee24-b01e-0030-427c-05c190000000",
>>>>>>> 1814567d
        "x-ms-server-encrypted": "true",
        "x-ms-version": "2020-06-12"
      },
      "ResponseBody": []
    },
    {
      "RequestUri": "https://seannse.dfs.core.windows.net/test-filesystem-3d72d808-b59b-576a-b019-c36879d50ecd/test-file-bc382107-d6f0-b249-3b9d-fac7dbc04819?action=setAccessControl",
      "RequestMethod": "PATCH",
      "RequestHeaders": {
        "Accept": "application/json",
        "Authorization": "Sanitized",
<<<<<<< HEAD
        "If-None-Match": "\u00220x8D8C7C31F4CDFFA\u0022",
        "User-Agent": [
          "azsdk-net-Storage.Files.DataLake/12.7.0-alpha.20210202.1",
          "(.NET 5.0.2; Microsoft Windows 10.0.19042)"
        ],
        "x-ms-acl": "user::rwx,group::r--,other::---,mask::rwx",
        "x-ms-client-request-id": "3261357e-e4bc-18f0-f2e2-167942baced6",
        "x-ms-date": "Tue, 02 Feb 2021 21:40:12 GMT",
=======
        "If-None-Match": "0x8D8D3938185A5B2",
        "User-Agent": [
          "azsdk-net-Storage.Files.DataLake/12.7.0-alpha.20210217.1",
          "(.NET 5.0.3; Microsoft Windows 10.0.19042)"
        ],
        "x-ms-acl": "user::rwx,group::r--,other::---,mask::rwx",
        "x-ms-client-request-id": "3261357e-e4bc-18f0-f2e2-167942baced6",
        "x-ms-date": "Wed, 17 Feb 2021 22:29:36 GMT",
>>>>>>> 1814567d
        "x-ms-return-client-request-id": "true",
        "x-ms-version": "2020-06-12"
      },
      "RequestBody": null,
      "StatusCode": 412,
      "ResponseHeaders": {
        "Content-Length": "200",
        "Content-Type": "application/json; charset=utf-8",
<<<<<<< HEAD
        "Date": "Tue, 02 Feb 2021 21:40:12 GMT",
=======
        "Date": "Wed, 17 Feb 2021 22:29:35 GMT",
>>>>>>> 1814567d
        "Server": [
          "Windows-Azure-HDFS/1.0",
          "Microsoft-HTTPAPI/2.0"
        ],
        "x-ms-client-request-id": "3261357e-e4bc-18f0-f2e2-167942baced6",
        "x-ms-error-code": "ConditionNotMet",
<<<<<<< HEAD
        "x-ms-request-id": "9ed14425-201f-0050-38ab-f9bd0f000000",
=======
        "x-ms-request-id": "f1fad424-a01f-005e-197c-0594bf000000",
>>>>>>> 1814567d
        "x-ms-version": "2020-06-12"
      },
      "ResponseBody": {
        "error": {
          "code": "ConditionNotMet",
<<<<<<< HEAD
          "message": "The condition specified using HTTP conditional header(s) is not met.\nRequestId:9ed14425-201f-0050-38ab-f9bd0f000000\nTime:2021-02-02T21:40:13.2435788Z"
=======
          "message": "The condition specified using HTTP conditional header(s) is not met.\nRequestId:f1fad424-a01f-005e-197c-0594bf000000\nTime:2021-02-17T22:29:36.1383360Z"
>>>>>>> 1814567d
        }
      }
    },
    {
      "RequestUri": "https://seannse.blob.core.windows.net/test-filesystem-3d72d808-b59b-576a-b019-c36879d50ecd?restype=container",
      "RequestMethod": "DELETE",
      "RequestHeaders": {
        "Accept": "application/xml",
        "Authorization": "Sanitized",
<<<<<<< HEAD
        "traceparent": "00-74bd82454b670747b3ed99c7326b0ec0-0529e3184bba5942-00",
        "User-Agent": [
          "azsdk-net-Storage.Files.DataLake/12.7.0-alpha.20210202.1",
          "(.NET 5.0.2; Microsoft Windows 10.0.19042)"
        ],
        "x-ms-client-request-id": "ff632fde-0416-28bd-7920-f0ea553d2e62",
        "x-ms-date": "Tue, 02 Feb 2021 21:40:12 GMT",
=======
        "traceparent": "00-0c22f4aea064d444998472d98e746fc4-70fa70514dab6d45-00",
        "User-Agent": [
          "azsdk-net-Storage.Files.DataLake/12.7.0-alpha.20210217.1",
          "(.NET 5.0.3; Microsoft Windows 10.0.19042)"
        ],
        "x-ms-client-request-id": "ff632fde-0416-28bd-7920-f0ea553d2e62",
        "x-ms-date": "Wed, 17 Feb 2021 22:29:36 GMT",
>>>>>>> 1814567d
        "x-ms-return-client-request-id": "true",
        "x-ms-version": "2020-06-12"
      },
      "RequestBody": null,
      "StatusCode": 202,
      "ResponseHeaders": {
        "Content-Length": "0",
<<<<<<< HEAD
        "Date": "Tue, 02 Feb 2021 21:40:12 GMT",
=======
        "Date": "Wed, 17 Feb 2021 22:29:36 GMT",
>>>>>>> 1814567d
        "Server": [
          "Windows-Azure-Blob/1.0",
          "Microsoft-HTTPAPI/2.0"
        ],
        "x-ms-client-request-id": "ff632fde-0416-28bd-7920-f0ea553d2e62",
<<<<<<< HEAD
        "x-ms-request-id": "470ef2b6-101e-004b-47ab-f9830c000000",
=======
        "x-ms-request-id": "2b92eed8-b01e-0030-707c-05c190000000",
>>>>>>> 1814567d
        "x-ms-version": "2020-06-12"
      },
      "ResponseBody": []
    },
    {
      "RequestUri": "https://seannse.blob.core.windows.net/test-filesystem-937fc9d0-b32e-3f87-69d2-a536df715d0c?restype=container",
      "RequestMethod": "PUT",
      "RequestHeaders": {
        "Accept": "application/xml",
        "Authorization": "Sanitized",
<<<<<<< HEAD
        "traceparent": "00-51e3ab985cdf174494cec83afba4969a-8c7d76a89e92f24a-00",
        "User-Agent": [
          "azsdk-net-Storage.Files.DataLake/12.7.0-alpha.20210202.1",
          "(.NET 5.0.2; Microsoft Windows 10.0.19042)"
        ],
        "x-ms-blob-public-access": "container",
        "x-ms-client-request-id": "f0aea257-b666-2af4-a724-96435e874808",
        "x-ms-date": "Tue, 02 Feb 2021 21:40:12 GMT",
=======
        "traceparent": "00-007dcc946061c2418769f18a9de0f293-09bd4ac6de8d7748-00",
        "User-Agent": [
          "azsdk-net-Storage.Files.DataLake/12.7.0-alpha.20210217.1",
          "(.NET 5.0.3; Microsoft Windows 10.0.19042)"
        ],
        "x-ms-blob-public-access": "container",
        "x-ms-client-request-id": "f0aea257-b666-2af4-a724-96435e874808",
        "x-ms-date": "Wed, 17 Feb 2021 22:29:36 GMT",
>>>>>>> 1814567d
        "x-ms-return-client-request-id": "true",
        "x-ms-version": "2020-06-12"
      },
      "RequestBody": null,
      "StatusCode": 201,
      "ResponseHeaders": {
        "Content-Length": "0",
<<<<<<< HEAD
        "Date": "Tue, 02 Feb 2021 21:40:13 GMT",
        "ETag": "\u00220x8D8C7C31FAF624F\u0022",
        "Last-Modified": "Tue, 02 Feb 2021 21:40:13 GMT",
=======
        "Date": "Wed, 17 Feb 2021 22:29:36 GMT",
        "ETag": "\u00220x8D8D39381DFD312\u0022",
        "Last-Modified": "Wed, 17 Feb 2021 22:29:36 GMT",
>>>>>>> 1814567d
        "Server": [
          "Windows-Azure-Blob/1.0",
          "Microsoft-HTTPAPI/2.0"
        ],
        "x-ms-client-request-id": "f0aea257-b666-2af4-a724-96435e874808",
<<<<<<< HEAD
        "x-ms-request-id": "5e480f2a-b01e-007d-3fab-f90e7c000000",
=======
        "x-ms-request-id": "a14b69f7-b01e-007d-227c-050e7c000000",
>>>>>>> 1814567d
        "x-ms-version": "2020-06-12"
      },
      "ResponseBody": []
    },
    {
      "RequestUri": "https://seannse.dfs.core.windows.net/test-filesystem-937fc9d0-b32e-3f87-69d2-a536df715d0c/test-file-6252e3c2-1aa1-010b-0930-3d893842f087?resource=file",
      "RequestMethod": "PUT",
      "RequestHeaders": {
        "Accept": "application/json",
        "Authorization": "Sanitized",
<<<<<<< HEAD
        "traceparent": "00-31b4cbc323a72a4f9cbe79c1a0c534ac-44a069f540d27c4a-00",
        "User-Agent": [
          "azsdk-net-Storage.Files.DataLake/12.7.0-alpha.20210202.1",
          "(.NET 5.0.2; Microsoft Windows 10.0.19042)"
        ],
        "x-ms-client-request-id": "6c81715c-d68f-3dae-96ad-e735796bf165",
        "x-ms-date": "Tue, 02 Feb 2021 21:40:13 GMT",
=======
        "traceparent": "00-3e8ecdfe61822d4bb221e9e457860e37-5fed493c02534e42-00",
        "User-Agent": [
          "azsdk-net-Storage.Files.DataLake/12.7.0-alpha.20210217.1",
          "(.NET 5.0.3; Microsoft Windows 10.0.19042)"
        ],
        "x-ms-client-request-id": "6c81715c-d68f-3dae-96ad-e735796bf165",
        "x-ms-date": "Wed, 17 Feb 2021 22:29:36 GMT",
>>>>>>> 1814567d
        "x-ms-return-client-request-id": "true",
        "x-ms-version": "2020-06-12"
      },
      "RequestBody": null,
      "StatusCode": 201,
      "ResponseHeaders": {
        "Content-Length": "0",
<<<<<<< HEAD
        "Date": "Tue, 02 Feb 2021 21:40:13 GMT",
        "ETag": "\u00220x8D8C7C31FE9E800\u0022",
        "Last-Modified": "Tue, 02 Feb 2021 21:40:14 GMT",
=======
        "Date": "Wed, 17 Feb 2021 22:29:36 GMT",
        "ETag": "\u00220x8D8D393821A5008\u0022",
        "Last-Modified": "Wed, 17 Feb 2021 22:29:36 GMT",
>>>>>>> 1814567d
        "Server": [
          "Windows-Azure-HDFS/1.0",
          "Microsoft-HTTPAPI/2.0"
        ],
        "x-ms-client-request-id": "6c81715c-d68f-3dae-96ad-e735796bf165",
<<<<<<< HEAD
        "x-ms-request-id": "855148cf-801f-0082-0eab-f93ee1000000",
=======
        "x-ms-request-id": "699d9592-801f-003b-5a7c-053afb000000",
>>>>>>> 1814567d
        "x-ms-version": "2020-06-12"
      },
      "ResponseBody": []
    },
    {
      "RequestUri": "https://seannse.dfs.core.windows.net/test-filesystem-937fc9d0-b32e-3f87-69d2-a536df715d0c/test-file-6252e3c2-1aa1-010b-0930-3d893842f087?action=setAccessControl",
      "RequestMethod": "PATCH",
      "RequestHeaders": {
        "Accept": "application/json",
        "Authorization": "Sanitized",
        "User-Agent": [
<<<<<<< HEAD
          "azsdk-net-Storage.Files.DataLake/12.7.0-alpha.20210202.1",
          "(.NET 5.0.2; Microsoft Windows 10.0.19042)"
        ],
        "x-ms-acl": "user::rwx,group::r--,other::---,mask::rwx",
        "x-ms-client-request-id": "c62c6e3f-83c1-c1f8-a7a0-a61585716892",
        "x-ms-date": "Tue, 02 Feb 2021 21:40:13 GMT",
=======
          "azsdk-net-Storage.Files.DataLake/12.7.0-alpha.20210217.1",
          "(.NET 5.0.3; Microsoft Windows 10.0.19042)"
        ],
        "x-ms-acl": "user::rwx,group::r--,other::---,mask::rwx",
        "x-ms-client-request-id": "c62c6e3f-83c1-c1f8-a7a0-a61585716892",
        "x-ms-date": "Wed, 17 Feb 2021 22:29:37 GMT",
>>>>>>> 1814567d
        "x-ms-lease-id": "88a9659e-0390-4d08-3fc5-09ed34f7b3ab",
        "x-ms-return-client-request-id": "true",
        "x-ms-version": "2020-06-12"
      },
      "RequestBody": null,
      "StatusCode": 412,
      "ResponseHeaders": {
        "Content-Length": "176",
        "Content-Type": "application/json; charset=utf-8",
<<<<<<< HEAD
        "Date": "Tue, 02 Feb 2021 21:40:13 GMT",
=======
        "Date": "Wed, 17 Feb 2021 22:29:36 GMT",
>>>>>>> 1814567d
        "Server": [
          "Windows-Azure-HDFS/1.0",
          "Microsoft-HTTPAPI/2.0"
        ],
        "x-ms-client-request-id": "c62c6e3f-83c1-c1f8-a7a0-a61585716892",
        "x-ms-error-code": "LeaseNotPresent",
<<<<<<< HEAD
        "x-ms-request-id": "855148ec-801f-0082-2aab-f93ee1000000",
=======
        "x-ms-request-id": "699d95a6-801f-003b-6e7c-053afb000000",
>>>>>>> 1814567d
        "x-ms-version": "2020-06-12"
      },
      "ResponseBody": {
        "error": {
          "code": "LeaseNotPresent",
<<<<<<< HEAD
          "message": "There is currently no lease on the resource.\nRequestId:855148ec-801f-0082-2aab-f93ee1000000\nTime:2021-02-02T21:40:14.4955441Z"
=======
          "message": "There is currently no lease on the resource.\nRequestId:699d95a6-801f-003b-6e7c-053afb000000\nTime:2021-02-17T22:29:37.0301066Z"
>>>>>>> 1814567d
        }
      }
    },
    {
      "RequestUri": "https://seannse.blob.core.windows.net/test-filesystem-937fc9d0-b32e-3f87-69d2-a536df715d0c?restype=container",
      "RequestMethod": "DELETE",
      "RequestHeaders": {
        "Accept": "application/xml",
        "Authorization": "Sanitized",
<<<<<<< HEAD
        "traceparent": "00-6b19d3c7f34b3c46a5a2bfa244460d67-5dd1d4522582624d-00",
        "User-Agent": [
          "azsdk-net-Storage.Files.DataLake/12.7.0-alpha.20210202.1",
          "(.NET 5.0.2; Microsoft Windows 10.0.19042)"
        ],
        "x-ms-client-request-id": "0bf65ae4-2a3e-b0a3-16e9-61086430cfca",
        "x-ms-date": "Tue, 02 Feb 2021 21:40:13 GMT",
=======
        "traceparent": "00-97c7383c91f5984e9ba38f1befea2844-fb994dce32b92040-00",
        "User-Agent": [
          "azsdk-net-Storage.Files.DataLake/12.7.0-alpha.20210217.1",
          "(.NET 5.0.3; Microsoft Windows 10.0.19042)"
        ],
        "x-ms-client-request-id": "0bf65ae4-2a3e-b0a3-16e9-61086430cfca",
        "x-ms-date": "Wed, 17 Feb 2021 22:29:37 GMT",
>>>>>>> 1814567d
        "x-ms-return-client-request-id": "true",
        "x-ms-version": "2020-06-12"
      },
      "RequestBody": null,
      "StatusCode": 202,
      "ResponseHeaders": {
        "Content-Length": "0",
<<<<<<< HEAD
        "Date": "Tue, 02 Feb 2021 21:40:14 GMT",
=======
        "Date": "Wed, 17 Feb 2021 22:29:36 GMT",
>>>>>>> 1814567d
        "Server": [
          "Windows-Azure-Blob/1.0",
          "Microsoft-HTTPAPI/2.0"
        ],
        "x-ms-client-request-id": "0bf65ae4-2a3e-b0a3-16e9-61086430cfca",
<<<<<<< HEAD
        "x-ms-request-id": "5e481227-b01e-007d-0fab-f90e7c000000",
=======
        "x-ms-request-id": "a14b6b1b-b01e-007d-297c-050e7c000000",
>>>>>>> 1814567d
        "x-ms-version": "2020-06-12"
      },
      "ResponseBody": []
    }
  ],
  "Variables": {
<<<<<<< HEAD
    "DateTimeOffsetNow": "2021-02-02T15:40:08.8451057-06:00",
=======
    "DateTimeOffsetNow": "2021-02-17T16:29:32.7406283-06:00",
>>>>>>> 1814567d
    "RandomSeed": "517216191",
    "Storage_TestConfigHierarchicalNamespace": "NamespaceTenant\nseannse\nU2FuaXRpemVk\nhttps://seannse.blob.core.windows.net\nhttps://seannse.file.core.windows.net\nhttps://seannse.queue.core.windows.net\nhttps://seannse.table.core.windows.net\n\n\n\n\nhttps://seannse-secondary.blob.core.windows.net\nhttps://seannse-secondary.file.core.windows.net\nhttps://seannse-secondary.queue.core.windows.net\nhttps://seannse-secondary.table.core.windows.net\n68390a19-a643-458b-b726-408abf67b4fc\nSanitized\n72f988bf-86f1-41af-91ab-2d7cd011db47\nhttps://login.microsoftonline.com/\nCloud\nBlobEndpoint=https://seannse.blob.core.windows.net/;QueueEndpoint=https://seannse.queue.core.windows.net/;FileEndpoint=https://seannse.file.core.windows.net/;BlobSecondaryEndpoint=https://seannse-secondary.blob.core.windows.net/;QueueSecondaryEndpoint=https://seannse-secondary.queue.core.windows.net/;FileSecondaryEndpoint=https://seannse-secondary.file.core.windows.net/;AccountName=seannse;AccountKey=Sanitized\n"
  }
}<|MERGE_RESOLUTION|>--- conflicted
+++ resolved
@@ -1,138 +1,86 @@
 {
   "Entries": [
     {
-      "RequestUri": "https://seannse.blob.core.windows.net/test-filesystem-5cb2c7bb-67c5-8e5d-0754-6c5cd1e7597b?restype=container",
-      "RequestMethod": "PUT",
-      "RequestHeaders": {
-        "Accept": "application/xml",
-        "Authorization": "Sanitized",
-<<<<<<< HEAD
-        "traceparent": "00-9f9631582bf0d2469a417efae4998a79-0d52d7e9c0458748-00",
-        "User-Agent": [
-          "azsdk-net-Storage.Files.DataLake/12.7.0-alpha.20210202.1",
-          "(.NET 5.0.2; Microsoft Windows 10.0.19042)"
+      "RequestUri": "https://seannse.blob.core.windows.net/test-filesystem-88811154-ec5f-bcd1-f294-5e389461965e?restype=container",
+      "RequestMethod": "PUT",
+      "RequestHeaders": {
+        "Accept": "application/xml",
+        "Authorization": "Sanitized",
+        "traceparent": "00-713774628974394d9c70d7648238c871-bb4254613255cd46-00",
+        "User-Agent": [
+          "azsdk-net-Storage.Files.DataLake/12.7.0-alpha.20210219.1",
+          "(.NET 5.0.3; Microsoft Windows 10.0.19041)"
         ],
         "x-ms-blob-public-access": "container",
-        "x-ms-client-request-id": "bd4d97ba-6a8b-37aa-071b-803c96ab7c57",
-        "x-ms-date": "Tue, 02 Feb 2021 21:40:08 GMT",
-=======
-        "traceparent": "00-1246e6869895d84f9838082bd4d603e8-ffce66142293554b-00",
-        "User-Agent": [
-          "azsdk-net-Storage.Files.DataLake/12.7.0-alpha.20210217.1",
-          "(.NET 5.0.3; Microsoft Windows 10.0.19042)"
-        ],
-        "x-ms-blob-public-access": "container",
-        "x-ms-client-request-id": "bd4d97ba-6a8b-37aa-071b-803c96ab7c57",
-        "x-ms-date": "Wed, 17 Feb 2021 22:29:32 GMT",
->>>>>>> 1814567d
-        "x-ms-return-client-request-id": "true",
-        "x-ms-version": "2020-06-12"
-      },
-      "RequestBody": null,
-      "StatusCode": 201,
-      "ResponseHeaders": {
-        "Content-Length": "0",
-<<<<<<< HEAD
-        "Date": "Tue, 02 Feb 2021 21:40:09 GMT",
-        "ETag": "\u00220x8D8C7C31D586C67\u0022",
-        "Last-Modified": "Tue, 02 Feb 2021 21:40:09 GMT",
-=======
-        "Date": "Wed, 17 Feb 2021 22:29:32 GMT",
-        "ETag": "\u00220x8D8D3937FB82D99\u0022",
-        "Last-Modified": "Wed, 17 Feb 2021 22:29:32 GMT",
->>>>>>> 1814567d
-        "Server": [
-          "Windows-Azure-Blob/1.0",
-          "Microsoft-HTTPAPI/2.0"
-        ],
-        "x-ms-client-request-id": "bd4d97ba-6a8b-37aa-071b-803c96ab7c57",
-<<<<<<< HEAD
-        "x-ms-request-id": "b45eb82c-d01e-009f-15ab-f9335d000000",
-=======
-        "x-ms-request-id": "12b0f5f2-401e-008d-1c7c-05488d000000",
->>>>>>> 1814567d
-        "x-ms-version": "2020-06-12"
-      },
-      "ResponseBody": []
-    },
-    {
-      "RequestUri": "https://seannse.dfs.core.windows.net/test-filesystem-5cb2c7bb-67c5-8e5d-0754-6c5cd1e7597b/test-file-01f28e6b-4b5f-c7e0-c803-bcbf73f49727?resource=file",
-      "RequestMethod": "PUT",
-      "RequestHeaders": {
-        "Accept": "application/json",
-        "Authorization": "Sanitized",
-<<<<<<< HEAD
-        "traceparent": "00-3e45f5529ef7ec448e2856c7950310c8-a39c8f885f151041-00",
-        "User-Agent": [
-          "azsdk-net-Storage.Files.DataLake/12.7.0-alpha.20210202.1",
-          "(.NET 5.0.2; Microsoft Windows 10.0.19042)"
-        ],
-        "x-ms-client-request-id": "68fd9b89-70ed-6e9d-b786-f488aeebc313",
-        "x-ms-date": "Tue, 02 Feb 2021 21:40:09 GMT",
-=======
-        "traceparent": "00-493855c7f19a0b4388a993f83067a60f-9887a801e086e049-00",
-        "User-Agent": [
-          "azsdk-net-Storage.Files.DataLake/12.7.0-alpha.20210217.1",
-          "(.NET 5.0.3; Microsoft Windows 10.0.19042)"
-        ],
-        "x-ms-client-request-id": "68fd9b89-70ed-6e9d-b786-f488aeebc313",
-        "x-ms-date": "Wed, 17 Feb 2021 22:29:33 GMT",
->>>>>>> 1814567d
-        "x-ms-return-client-request-id": "true",
-        "x-ms-version": "2020-06-12"
-      },
-      "RequestBody": null,
-      "StatusCode": 201,
-      "ResponseHeaders": {
-        "Content-Length": "0",
-<<<<<<< HEAD
-        "Date": "Tue, 02 Feb 2021 21:40:09 GMT",
-        "ETag": "\u00220x8D8C7C31D9658B1\u0022",
-        "Last-Modified": "Tue, 02 Feb 2021 21:40:10 GMT",
-=======
-        "Date": "Wed, 17 Feb 2021 22:29:32 GMT",
-        "ETag": "\u00220x8D8D3937FF15E0E\u0022",
-        "Last-Modified": "Wed, 17 Feb 2021 22:29:33 GMT",
->>>>>>> 1814567d
-        "Server": [
-          "Windows-Azure-HDFS/1.0",
-          "Microsoft-HTTPAPI/2.0"
-        ],
-        "x-ms-client-request-id": "68fd9b89-70ed-6e9d-b786-f488aeebc313",
-<<<<<<< HEAD
-        "x-ms-request-id": "02c2c41c-f01f-0021-5aab-f95b24000000",
-=======
-        "x-ms-request-id": "171fed01-f01f-0088-257c-059a56000000",
->>>>>>> 1814567d
-        "x-ms-version": "2020-06-12"
-      },
-      "ResponseBody": []
-    },
-    {
-      "RequestUri": "https://seannse.dfs.core.windows.net/test-filesystem-5cb2c7bb-67c5-8e5d-0754-6c5cd1e7597b/test-file-01f28e6b-4b5f-c7e0-c803-bcbf73f49727?action=setAccessControl",
+        "x-ms-client-request-id": "e25e3cc3-cc35-437a-8e1a-178c2019e8d9",
+        "x-ms-date": "Fri, 19 Feb 2021 19:10:55 GMT",
+        "x-ms-return-client-request-id": "true",
+        "x-ms-version": "2020-06-12"
+      },
+      "RequestBody": null,
+      "StatusCode": 201,
+      "ResponseHeaders": {
+        "Content-Length": "0",
+        "Date": "Fri, 19 Feb 2021 19:10:54 GMT",
+        "ETag": "\u00220x8D8D50A14D108A4\u0022",
+        "Last-Modified": "Fri, 19 Feb 2021 19:10:54 GMT",
+        "Server": [
+          "Windows-Azure-Blob/1.0",
+          "Microsoft-HTTPAPI/2.0"
+        ],
+        "x-ms-client-request-id": "e25e3cc3-cc35-437a-8e1a-178c2019e8d9",
+        "x-ms-request-id": "2e6743e5-201e-00a4-54f2-0676f9000000",
+        "x-ms-version": "2020-06-12"
+      },
+      "ResponseBody": []
+    },
+    {
+      "RequestUri": "https://seannse.dfs.core.windows.net/test-filesystem-88811154-ec5f-bcd1-f294-5e389461965e/test-file-17eaf469-d373-6ca4-f730-138c33ebdc69?resource=file",
+      "RequestMethod": "PUT",
+      "RequestHeaders": {
+        "Accept": "application/json",
+        "Authorization": "Sanitized",
+        "traceparent": "00-c2b3d18e37881c4eb6ad98feb44fd0e6-fe26f0943d425242-00",
+        "User-Agent": [
+          "azsdk-net-Storage.Files.DataLake/12.7.0-alpha.20210219.1",
+          "(.NET 5.0.3; Microsoft Windows 10.0.19041)"
+        ],
+        "x-ms-client-request-id": "eb7cdfea-e59e-f03f-97f2-ea04b9ee0fa3",
+        "x-ms-date": "Fri, 19 Feb 2021 19:10:55 GMT",
+        "x-ms-return-client-request-id": "true",
+        "x-ms-version": "2020-06-12"
+      },
+      "RequestBody": null,
+      "StatusCode": 201,
+      "ResponseHeaders": {
+        "Content-Length": "0",
+        "Date": "Fri, 19 Feb 2021 19:10:54 GMT",
+        "ETag": "\u00220x8D8D50A14DF4B22\u0022",
+        "Last-Modified": "Fri, 19 Feb 2021 19:10:54 GMT",
+        "Server": [
+          "Windows-Azure-HDFS/1.0",
+          "Microsoft-HTTPAPI/2.0"
+        ],
+        "x-ms-client-request-id": "eb7cdfea-e59e-f03f-97f2-ea04b9ee0fa3",
+        "x-ms-request-id": "6f4b4e3a-e01f-004f-03f2-060e0b000000",
+        "x-ms-version": "2020-06-12"
+      },
+      "ResponseBody": []
+    },
+    {
+      "RequestUri": "https://seannse.dfs.core.windows.net/test-filesystem-88811154-ec5f-bcd1-f294-5e389461965e/test-file-17eaf469-d373-6ca4-f730-138c33ebdc69?action=setAccessControl",
       "RequestMethod": "PATCH",
       "RequestHeaders": {
         "Accept": "application/json",
         "Authorization": "Sanitized",
-<<<<<<< HEAD
-        "If-Modified-Since": "Wed, 03 Feb 2021 21:40:08 GMT",
-        "User-Agent": [
-          "azsdk-net-Storage.Files.DataLake/12.7.0-alpha.20210202.1",
-          "(.NET 5.0.2; Microsoft Windows 10.0.19042)"
+        "If-Modified-Since": "Sat, 20 Feb 2021 19:10:55 GMT",
+        "User-Agent": [
+          "azsdk-net-Storage.Files.DataLake/12.7.0-alpha.20210219.1",
+          "(.NET 5.0.3; Microsoft Windows 10.0.19041)"
         ],
         "x-ms-acl": "user::rwx,group::r--,other::---,mask::rwx",
-        "x-ms-client-request-id": "d836c7ea-2ef6-7139-d233-8113a668e19d",
-        "x-ms-date": "Tue, 02 Feb 2021 21:40:09 GMT",
-=======
-        "If-Modified-Since": "Thu, 18 Feb 2021 22:29:32 GMT",
-        "User-Agent": [
-          "azsdk-net-Storage.Files.DataLake/12.7.0-alpha.20210217.1",
-          "(.NET 5.0.3; Microsoft Windows 10.0.19042)"
-        ],
-        "x-ms-acl": "user::rwx,group::r--,other::---,mask::rwx",
-        "x-ms-client-request-id": "d836c7ea-2ef6-7139-d233-8113a668e19d",
-        "x-ms-date": "Wed, 17 Feb 2021 22:29:33 GMT",
->>>>>>> 1814567d
+        "x-ms-client-request-id": "54a1b601-f06f-b2cb-6c84-c10fc9241c13",
+        "x-ms-date": "Fri, 19 Feb 2021 19:10:55 GMT",
         "x-ms-return-client-request-id": "true",
         "x-ms-version": "2020-06-12"
       },
@@ -141,58 +89,36 @@
       "ResponseHeaders": {
         "Content-Length": "200",
         "Content-Type": "application/json; charset=utf-8",
-<<<<<<< HEAD
-        "Date": "Tue, 02 Feb 2021 21:40:09 GMT",
-=======
-        "Date": "Wed, 17 Feb 2021 22:29:32 GMT",
->>>>>>> 1814567d
-        "Server": [
-          "Windows-Azure-HDFS/1.0",
-          "Microsoft-HTTPAPI/2.0"
-        ],
-        "x-ms-client-request-id": "d836c7ea-2ef6-7139-d233-8113a668e19d",
+        "Date": "Fri, 19 Feb 2021 19:10:54 GMT",
+        "Server": [
+          "Windows-Azure-HDFS/1.0",
+          "Microsoft-HTTPAPI/2.0"
+        ],
+        "x-ms-client-request-id": "54a1b601-f06f-b2cb-6c84-c10fc9241c13",
         "x-ms-error-code": "ConditionNotMet",
-<<<<<<< HEAD
-        "x-ms-request-id": "02c2c42c-f01f-0021-6aab-f95b24000000",
-=======
-        "x-ms-request-id": "171fed0b-f01f-0088-2f7c-059a56000000",
->>>>>>> 1814567d
+        "x-ms-request-id": "6f4b4e4e-e01f-004f-17f2-060e0b000000",
         "x-ms-version": "2020-06-12"
       },
       "ResponseBody": {
         "error": {
           "code": "ConditionNotMet",
-<<<<<<< HEAD
-          "message": "The condition specified using HTTP conditional header(s) is not met.\nRequestId:02c2c42c-f01f-0021-6aab-f95b24000000\nTime:2021-02-02T21:40:10.2917441Z"
-=======
-          "message": "The condition specified using HTTP conditional header(s) is not met.\nRequestId:171fed0b-f01f-0088-2f7c-059a56000000\nTime:2021-02-17T22:29:33.3971869Z"
->>>>>>> 1814567d
+          "message": "The condition specified using HTTP conditional header(s) is not met.\nRequestId:6f4b4e4e-e01f-004f-17f2-060e0b000000\nTime:2021-02-19T19:10:55.0262160Z"
         }
       }
     },
     {
-      "RequestUri": "https://seannse.blob.core.windows.net/test-filesystem-5cb2c7bb-67c5-8e5d-0754-6c5cd1e7597b?restype=container",
+      "RequestUri": "https://seannse.blob.core.windows.net/test-filesystem-88811154-ec5f-bcd1-f294-5e389461965e?restype=container",
       "RequestMethod": "DELETE",
       "RequestHeaders": {
         "Accept": "application/xml",
         "Authorization": "Sanitized",
-<<<<<<< HEAD
-        "traceparent": "00-514e915b90f57a478789d2f0383c4160-bcbf04eb50721b4c-00",
-        "User-Agent": [
-          "azsdk-net-Storage.Files.DataLake/12.7.0-alpha.20210202.1",
-          "(.NET 5.0.2; Microsoft Windows 10.0.19042)"
-        ],
-        "x-ms-client-request-id": "e69ded31-ebb5-561d-1fe8-54d6c1a92935",
-        "x-ms-date": "Tue, 02 Feb 2021 21:40:09 GMT",
-=======
-        "traceparent": "00-6bdadf9f5ff3244a842a279fb66d236d-61db070b14187a4e-00",
-        "User-Agent": [
-          "azsdk-net-Storage.Files.DataLake/12.7.0-alpha.20210217.1",
-          "(.NET 5.0.3; Microsoft Windows 10.0.19042)"
-        ],
-        "x-ms-client-request-id": "e69ded31-ebb5-561d-1fe8-54d6c1a92935",
-        "x-ms-date": "Wed, 17 Feb 2021 22:29:33 GMT",
->>>>>>> 1814567d
+        "traceparent": "00-906d3e6da415974b8b1a451bbb8c2ce0-cfc06c167e56fb4b-00",
+        "User-Agent": [
+          "azsdk-net-Storage.Files.DataLake/12.7.0-alpha.20210219.1",
+          "(.NET 5.0.3; Microsoft Windows 10.0.19041)"
+        ],
+        "x-ms-client-request-id": "02038057-bb4c-4d34-e342-071fcec7eca7",
+        "x-ms-date": "Fri, 19 Feb 2021 19:10:55 GMT",
         "x-ms-return-client-request-id": "true",
         "x-ms-version": "2020-06-12"
       },
@@ -200,158 +126,98 @@
       "StatusCode": 202,
       "ResponseHeaders": {
         "Content-Length": "0",
-<<<<<<< HEAD
-        "Date": "Tue, 02 Feb 2021 21:40:10 GMT",
-=======
-        "Date": "Wed, 17 Feb 2021 22:29:33 GMT",
->>>>>>> 1814567d
-        "Server": [
-          "Windows-Azure-Blob/1.0",
-          "Microsoft-HTTPAPI/2.0"
-        ],
-        "x-ms-client-request-id": "e69ded31-ebb5-561d-1fe8-54d6c1a92935",
-<<<<<<< HEAD
-        "x-ms-request-id": "b45eba52-d01e-009f-0eab-f9335d000000",
-=======
-        "x-ms-request-id": "12b0f73e-401e-008d-597c-05488d000000",
->>>>>>> 1814567d
-        "x-ms-version": "2020-06-12"
-      },
-      "ResponseBody": []
-    },
-    {
-      "RequestUri": "https://seannse.blob.core.windows.net/test-filesystem-9f64db81-3906-f89f-ddef-f9c862ae7935?restype=container",
-      "RequestMethod": "PUT",
-      "RequestHeaders": {
-        "Accept": "application/xml",
-        "Authorization": "Sanitized",
-<<<<<<< HEAD
-        "traceparent": "00-6a4dd93b6cc7b840a2d049bc037d398c-fe96dca407827345-00",
-        "User-Agent": [
-          "azsdk-net-Storage.Files.DataLake/12.7.0-alpha.20210202.1",
-          "(.NET 5.0.2; Microsoft Windows 10.0.19042)"
+        "Date": "Fri, 19 Feb 2021 19:10:54 GMT",
+        "Server": [
+          "Windows-Azure-Blob/1.0",
+          "Microsoft-HTTPAPI/2.0"
+        ],
+        "x-ms-client-request-id": "02038057-bb4c-4d34-e342-071fcec7eca7",
+        "x-ms-request-id": "2e674645-201e-00a4-1cf2-0676f9000000",
+        "x-ms-version": "2020-06-12"
+      },
+      "ResponseBody": []
+    },
+    {
+      "RequestUri": "https://seannse.blob.core.windows.net/test-filesystem-7fef00f8-784a-45d2-fe47-4ba8d041e1d7?restype=container",
+      "RequestMethod": "PUT",
+      "RequestHeaders": {
+        "Accept": "application/xml",
+        "Authorization": "Sanitized",
+        "traceparent": "00-586a50db8dc12347990040e4187ce650-1fb3e54aa86abe49-00",
+        "User-Agent": [
+          "azsdk-net-Storage.Files.DataLake/12.7.0-alpha.20210219.1",
+          "(.NET 5.0.3; Microsoft Windows 10.0.19041)"
         ],
         "x-ms-blob-public-access": "container",
-        "x-ms-client-request-id": "1c089503-e338-f780-4ea4-09c5f254f371",
-        "x-ms-date": "Tue, 02 Feb 2021 21:40:09 GMT",
-=======
-        "traceparent": "00-136b02769fa5a34d9b21e71a3836782f-59ad61481697ea4e-00",
-        "User-Agent": [
-          "azsdk-net-Storage.Files.DataLake/12.7.0-alpha.20210217.1",
-          "(.NET 5.0.3; Microsoft Windows 10.0.19042)"
-        ],
-        "x-ms-blob-public-access": "container",
-        "x-ms-client-request-id": "1c089503-e338-f780-4ea4-09c5f254f371",
-        "x-ms-date": "Wed, 17 Feb 2021 22:29:33 GMT",
->>>>>>> 1814567d
-        "x-ms-return-client-request-id": "true",
-        "x-ms-version": "2020-06-12"
-      },
-      "RequestBody": null,
-      "StatusCode": 201,
-      "ResponseHeaders": {
-        "Content-Length": "0",
-<<<<<<< HEAD
-        "Date": "Tue, 02 Feb 2021 21:40:09 GMT",
-        "ETag": "\u00220x8D8C7C31DECA617\u0022",
-        "Last-Modified": "Tue, 02 Feb 2021 21:40:10 GMT",
-=======
-        "Date": "Wed, 17 Feb 2021 22:29:33 GMT",
-        "ETag": "\u00220x8D8D3938041D683\u0022",
-        "Last-Modified": "Wed, 17 Feb 2021 22:29:33 GMT",
->>>>>>> 1814567d
-        "Server": [
-          "Windows-Azure-Blob/1.0",
-          "Microsoft-HTTPAPI/2.0"
-        ],
-        "x-ms-client-request-id": "1c089503-e338-f780-4ea4-09c5f254f371",
-<<<<<<< HEAD
-        "x-ms-request-id": "b534130a-301e-0087-4aab-f9ec3a000000",
-=======
-        "x-ms-request-id": "567c61e9-601e-009a-1f7c-05e186000000",
->>>>>>> 1814567d
-        "x-ms-version": "2020-06-12"
-      },
-      "ResponseBody": []
-    },
-    {
-      "RequestUri": "https://seannse.dfs.core.windows.net/test-filesystem-9f64db81-3906-f89f-ddef-f9c862ae7935/test-file-c6251e6e-70c7-876a-f3b5-71313f205bc8?resource=file",
-      "RequestMethod": "PUT",
-      "RequestHeaders": {
-        "Accept": "application/json",
-        "Authorization": "Sanitized",
-<<<<<<< HEAD
-        "traceparent": "00-3edf4c17d8586c4ea44dc4c2dcb57fff-06e8bc2ed945604c-00",
-        "User-Agent": [
-          "azsdk-net-Storage.Files.DataLake/12.7.0-alpha.20210202.1",
-          "(.NET 5.0.2; Microsoft Windows 10.0.19042)"
-        ],
-        "x-ms-client-request-id": "7e1089e0-bfee-936d-2b81-2982714eb82e",
-        "x-ms-date": "Tue, 02 Feb 2021 21:40:10 GMT",
-=======
-        "traceparent": "00-a190f9bd49646b4eba3a4ccb8d7bed49-503862e9fd935744-00",
-        "User-Agent": [
-          "azsdk-net-Storage.Files.DataLake/12.7.0-alpha.20210217.1",
-          "(.NET 5.0.3; Microsoft Windows 10.0.19042)"
-        ],
-        "x-ms-client-request-id": "7e1089e0-bfee-936d-2b81-2982714eb82e",
-        "x-ms-date": "Wed, 17 Feb 2021 22:29:34 GMT",
->>>>>>> 1814567d
-        "x-ms-return-client-request-id": "true",
-        "x-ms-version": "2020-06-12"
-      },
-      "RequestBody": null,
-      "StatusCode": 201,
-      "ResponseHeaders": {
-        "Content-Length": "0",
-<<<<<<< HEAD
-        "Date": "Tue, 02 Feb 2021 21:40:10 GMT",
-        "ETag": "\u00220x8D8C7C31E24CB69\u0022",
-        "Last-Modified": "Tue, 02 Feb 2021 21:40:11 GMT",
-=======
-        "Date": "Wed, 17 Feb 2021 22:29:34 GMT",
-        "ETag": "\u00220x8D8D393807B6EEB\u0022",
-        "Last-Modified": "Wed, 17 Feb 2021 22:29:34 GMT",
->>>>>>> 1814567d
-        "Server": [
-          "Windows-Azure-HDFS/1.0",
-          "Microsoft-HTTPAPI/2.0"
-        ],
-        "x-ms-client-request-id": "7e1089e0-bfee-936d-2b81-2982714eb82e",
-<<<<<<< HEAD
-        "x-ms-request-id": "2ceb5e25-601f-001c-1bab-f92d3f000000",
-=======
-        "x-ms-request-id": "dea91400-801f-0066-5a7c-05307f000000",
->>>>>>> 1814567d
-        "x-ms-version": "2020-06-12"
-      },
-      "ResponseBody": []
-    },
-    {
-      "RequestUri": "https://seannse.dfs.core.windows.net/test-filesystem-9f64db81-3906-f89f-ddef-f9c862ae7935/test-file-c6251e6e-70c7-876a-f3b5-71313f205bc8?action=setAccessControl",
+        "x-ms-client-request-id": "cf9178d9-18a6-def4-aebd-03056f8b7da1",
+        "x-ms-date": "Fri, 19 Feb 2021 19:10:55 GMT",
+        "x-ms-return-client-request-id": "true",
+        "x-ms-version": "2020-06-12"
+      },
+      "RequestBody": null,
+      "StatusCode": 201,
+      "ResponseHeaders": {
+        "Content-Length": "0",
+        "Date": "Fri, 19 Feb 2021 19:10:55 GMT",
+        "ETag": "\u00220x8D8D50A1502342E\u0022",
+        "Last-Modified": "Fri, 19 Feb 2021 19:10:55 GMT",
+        "Server": [
+          "Windows-Azure-Blob/1.0",
+          "Microsoft-HTTPAPI/2.0"
+        ],
+        "x-ms-client-request-id": "cf9178d9-18a6-def4-aebd-03056f8b7da1",
+        "x-ms-request-id": "2e67472d-201e-00a4-7df2-0676f9000000",
+        "x-ms-version": "2020-06-12"
+      },
+      "ResponseBody": []
+    },
+    {
+      "RequestUri": "https://seannse.dfs.core.windows.net/test-filesystem-7fef00f8-784a-45d2-fe47-4ba8d041e1d7/test-file-4c333060-a310-de86-39f0-db89397c9167?resource=file",
+      "RequestMethod": "PUT",
+      "RequestHeaders": {
+        "Accept": "application/json",
+        "Authorization": "Sanitized",
+        "traceparent": "00-bde124bc1f0567408f043cc86a4bf5b3-2d56550efa903947-00",
+        "User-Agent": [
+          "azsdk-net-Storage.Files.DataLake/12.7.0-alpha.20210219.1",
+          "(.NET 5.0.3; Microsoft Windows 10.0.19041)"
+        ],
+        "x-ms-client-request-id": "83f59d42-3f64-3630-f1b2-96b53c6aa432",
+        "x-ms-date": "Fri, 19 Feb 2021 19:10:55 GMT",
+        "x-ms-return-client-request-id": "true",
+        "x-ms-version": "2020-06-12"
+      },
+      "RequestBody": null,
+      "StatusCode": 201,
+      "ResponseHeaders": {
+        "Content-Length": "0",
+        "Date": "Fri, 19 Feb 2021 19:10:54 GMT",
+        "ETag": "\u00220x8D8D50A1511753D\u0022",
+        "Last-Modified": "Fri, 19 Feb 2021 19:10:55 GMT",
+        "Server": [
+          "Windows-Azure-HDFS/1.0",
+          "Microsoft-HTTPAPI/2.0"
+        ],
+        "x-ms-client-request-id": "83f59d42-3f64-3630-f1b2-96b53c6aa432",
+        "x-ms-request-id": "6f4b4e8a-e01f-004f-53f2-060e0b000000",
+        "x-ms-version": "2020-06-12"
+      },
+      "ResponseBody": []
+    },
+    {
+      "RequestUri": "https://seannse.dfs.core.windows.net/test-filesystem-7fef00f8-784a-45d2-fe47-4ba8d041e1d7/test-file-4c333060-a310-de86-39f0-db89397c9167?action=setAccessControl",
       "RequestMethod": "PATCH",
       "RequestHeaders": {
         "Accept": "application/json",
         "Authorization": "Sanitized",
-<<<<<<< HEAD
-        "If-Unmodified-Since": "Mon, 01 Feb 2021 21:40:08 GMT",
-        "User-Agent": [
-          "azsdk-net-Storage.Files.DataLake/12.7.0-alpha.20210202.1",
-          "(.NET 5.0.2; Microsoft Windows 10.0.19042)"
+        "If-Unmodified-Since": "Thu, 18 Feb 2021 19:10:55 GMT",
+        "User-Agent": [
+          "azsdk-net-Storage.Files.DataLake/12.7.0-alpha.20210219.1",
+          "(.NET 5.0.3; Microsoft Windows 10.0.19041)"
         ],
         "x-ms-acl": "user::rwx,group::r--,other::---,mask::rwx",
-        "x-ms-client-request-id": "b65198f7-dc0f-a9da-5731-a224347a5b2b",
-        "x-ms-date": "Tue, 02 Feb 2021 21:40:10 GMT",
-=======
-        "If-Unmodified-Since": "Tue, 16 Feb 2021 22:29:32 GMT",
-        "User-Agent": [
-          "azsdk-net-Storage.Files.DataLake/12.7.0-alpha.20210217.1",
-          "(.NET 5.0.3; Microsoft Windows 10.0.19042)"
-        ],
-        "x-ms-acl": "user::rwx,group::r--,other::---,mask::rwx",
-        "x-ms-client-request-id": "b65198f7-dc0f-a9da-5731-a224347a5b2b",
-        "x-ms-date": "Wed, 17 Feb 2021 22:29:34 GMT",
->>>>>>> 1814567d
+        "x-ms-client-request-id": "9b47c361-0e86-7d02-db98-66fd7b7a9824",
+        "x-ms-date": "Fri, 19 Feb 2021 19:10:56 GMT",
         "x-ms-return-client-request-id": "true",
         "x-ms-version": "2020-06-12"
       },
@@ -360,58 +226,36 @@
       "ResponseHeaders": {
         "Content-Length": "200",
         "Content-Type": "application/json; charset=utf-8",
-<<<<<<< HEAD
-        "Date": "Tue, 02 Feb 2021 21:40:10 GMT",
-=======
-        "Date": "Wed, 17 Feb 2021 22:29:34 GMT",
->>>>>>> 1814567d
-        "Server": [
-          "Windows-Azure-HDFS/1.0",
-          "Microsoft-HTTPAPI/2.0"
-        ],
-        "x-ms-client-request-id": "b65198f7-dc0f-a9da-5731-a224347a5b2b",
+        "Date": "Fri, 19 Feb 2021 19:10:54 GMT",
+        "Server": [
+          "Windows-Azure-HDFS/1.0",
+          "Microsoft-HTTPAPI/2.0"
+        ],
+        "x-ms-client-request-id": "9b47c361-0e86-7d02-db98-66fd7b7a9824",
         "x-ms-error-code": "ConditionNotMet",
-<<<<<<< HEAD
-        "x-ms-request-id": "2ceb5e30-601f-001c-26ab-f92d3f000000",
-=======
-        "x-ms-request-id": "dea9140c-801f-0066-667c-05307f000000",
->>>>>>> 1814567d
+        "x-ms-request-id": "6f4b4e9b-e01f-004f-64f2-060e0b000000",
         "x-ms-version": "2020-06-12"
       },
       "ResponseBody": {
         "error": {
           "code": "ConditionNotMet",
-<<<<<<< HEAD
-          "message": "The condition specified using HTTP conditional header(s) is not met.\nRequestId:2ceb5e30-601f-001c-26ab-f92d3f000000\nTime:2021-02-02T21:40:11.2025146Z"
-=======
-          "message": "The condition specified using HTTP conditional header(s) is not met.\nRequestId:dea9140c-801f-0066-667c-05307f000000\nTime:2021-02-17T22:29:34.3210161Z"
->>>>>>> 1814567d
+          "message": "The condition specified using HTTP conditional header(s) is not met.\nRequestId:6f4b4e9b-e01f-004f-64f2-060e0b000000\nTime:2021-02-19T19:10:55.3534485Z"
         }
       }
     },
     {
-      "RequestUri": "https://seannse.blob.core.windows.net/test-filesystem-9f64db81-3906-f89f-ddef-f9c862ae7935?restype=container",
+      "RequestUri": "https://seannse.blob.core.windows.net/test-filesystem-7fef00f8-784a-45d2-fe47-4ba8d041e1d7?restype=container",
       "RequestMethod": "DELETE",
       "RequestHeaders": {
         "Accept": "application/xml",
         "Authorization": "Sanitized",
-<<<<<<< HEAD
-        "traceparent": "00-dcbbf182f24a7945bc979aeaff018517-a4ef4b8e7db3b942-00",
-        "User-Agent": [
-          "azsdk-net-Storage.Files.DataLake/12.7.0-alpha.20210202.1",
-          "(.NET 5.0.2; Microsoft Windows 10.0.19042)"
-        ],
-        "x-ms-client-request-id": "d98b58eb-02fd-6c1e-66b2-d55e83a7dca5",
-        "x-ms-date": "Tue, 02 Feb 2021 21:40:10 GMT",
-=======
-        "traceparent": "00-0f2a5a78c658de4189b12487b9a90e2a-29bf7af40fc96a4f-00",
-        "User-Agent": [
-          "azsdk-net-Storage.Files.DataLake/12.7.0-alpha.20210217.1",
-          "(.NET 5.0.3; Microsoft Windows 10.0.19042)"
-        ],
-        "x-ms-client-request-id": "d98b58eb-02fd-6c1e-66b2-d55e83a7dca5",
-        "x-ms-date": "Wed, 17 Feb 2021 22:29:34 GMT",
->>>>>>> 1814567d
+        "traceparent": "00-2d37e9d75de0634495120923f176b9ab-cfd7870605e7fa43-00",
+        "User-Agent": [
+          "azsdk-net-Storage.Files.DataLake/12.7.0-alpha.20210219.1",
+          "(.NET 5.0.3; Microsoft Windows 10.0.19041)"
+        ],
+        "x-ms-client-request-id": "79541eea-0823-1dab-9acb-8924bff4d385",
+        "x-ms-date": "Fri, 19 Feb 2021 19:10:56 GMT",
         "x-ms-return-client-request-id": "true",
         "x-ms-version": "2020-06-12"
       },
@@ -419,156 +263,98 @@
       "StatusCode": 202,
       "ResponseHeaders": {
         "Content-Length": "0",
-<<<<<<< HEAD
-        "Date": "Tue, 02 Feb 2021 21:40:10 GMT",
-=======
-        "Date": "Wed, 17 Feb 2021 22:29:34 GMT",
->>>>>>> 1814567d
-        "Server": [
-          "Windows-Azure-Blob/1.0",
-          "Microsoft-HTTPAPI/2.0"
-        ],
-        "x-ms-client-request-id": "d98b58eb-02fd-6c1e-66b2-d55e83a7dca5",
-<<<<<<< HEAD
-        "x-ms-request-id": "b53413e9-301e-0087-80ab-f9ec3a000000",
-=======
-        "x-ms-request-id": "567c64a4-601e-009a-277c-05e186000000",
->>>>>>> 1814567d
-        "x-ms-version": "2020-06-12"
-      },
-      "ResponseBody": []
-    },
-    {
-      "RequestUri": "https://seannse.blob.core.windows.net/test-filesystem-caab1ffd-e567-660a-4e96-f8107e4435c7?restype=container",
-      "RequestMethod": "PUT",
-      "RequestHeaders": {
-        "Accept": "application/xml",
-        "Authorization": "Sanitized",
-<<<<<<< HEAD
-        "traceparent": "00-768a7a2f7612a74ea1bbe91de890b8d9-804a2cfab179df43-00",
-        "User-Agent": [
-          "azsdk-net-Storage.Files.DataLake/12.7.0-alpha.20210202.1",
-          "(.NET 5.0.2; Microsoft Windows 10.0.19042)"
+        "Date": "Fri, 19 Feb 2021 19:10:55 GMT",
+        "Server": [
+          "Windows-Azure-Blob/1.0",
+          "Microsoft-HTTPAPI/2.0"
+        ],
+        "x-ms-client-request-id": "79541eea-0823-1dab-9acb-8924bff4d385",
+        "x-ms-request-id": "2e6749fd-201e-00a4-29f2-0676f9000000",
+        "x-ms-version": "2020-06-12"
+      },
+      "ResponseBody": []
+    },
+    {
+      "RequestUri": "https://seannse.blob.core.windows.net/test-filesystem-a00399c6-4eec-36ff-682a-efe18afcfbe2?restype=container",
+      "RequestMethod": "PUT",
+      "RequestHeaders": {
+        "Accept": "application/xml",
+        "Authorization": "Sanitized",
+        "traceparent": "00-dad6f01bf453d34fbda11899e059dbc0-427e14086ed65148-00",
+        "User-Agent": [
+          "azsdk-net-Storage.Files.DataLake/12.7.0-alpha.20210219.1",
+          "(.NET 5.0.3; Microsoft Windows 10.0.19041)"
         ],
         "x-ms-blob-public-access": "container",
-        "x-ms-client-request-id": "5498b922-c2e4-057f-4e24-8a66090eee22",
-        "x-ms-date": "Tue, 02 Feb 2021 21:40:10 GMT",
-=======
-        "traceparent": "00-725f10df54974042affc4a411899c9c7-1a0902d544e81244-00",
-        "User-Agent": [
-          "azsdk-net-Storage.Files.DataLake/12.7.0-alpha.20210217.1",
-          "(.NET 5.0.3; Microsoft Windows 10.0.19042)"
-        ],
-        "x-ms-blob-public-access": "container",
-        "x-ms-client-request-id": "5498b922-c2e4-057f-4e24-8a66090eee22",
-        "x-ms-date": "Wed, 17 Feb 2021 22:29:34 GMT",
->>>>>>> 1814567d
-        "x-ms-return-client-request-id": "true",
-        "x-ms-version": "2020-06-12"
-      },
-      "RequestBody": null,
-      "StatusCode": 201,
-      "ResponseHeaders": {
-        "Content-Length": "0",
-<<<<<<< HEAD
-        "Date": "Tue, 02 Feb 2021 21:40:11 GMT",
-        "ETag": "\u00220x8D8C7C31E7B1DC2\u0022",
-        "Last-Modified": "Tue, 02 Feb 2021 21:40:11 GMT",
-=======
-        "Date": "Wed, 17 Feb 2021 22:29:33 GMT",
-        "ETag": "\u00220x8D8D39380CC4489\u0022",
-        "Last-Modified": "Wed, 17 Feb 2021 22:29:34 GMT",
->>>>>>> 1814567d
-        "Server": [
-          "Windows-Azure-Blob/1.0",
-          "Microsoft-HTTPAPI/2.0"
-        ],
-        "x-ms-client-request-id": "5498b922-c2e4-057f-4e24-8a66090eee22",
-<<<<<<< HEAD
-        "x-ms-request-id": "06906643-d01e-007b-79ab-f93dc3000000",
-=======
-        "x-ms-request-id": "d7102b7f-001e-0078-677c-05dca7000000",
->>>>>>> 1814567d
-        "x-ms-version": "2020-06-12"
-      },
-      "ResponseBody": []
-    },
-    {
-      "RequestUri": "https://seannse.dfs.core.windows.net/test-filesystem-caab1ffd-e567-660a-4e96-f8107e4435c7/test-file-c8b90d7d-016e-7bb6-f17b-acf69cf7ab63?resource=file",
-      "RequestMethod": "PUT",
-      "RequestHeaders": {
-        "Accept": "application/json",
-        "Authorization": "Sanitized",
-<<<<<<< HEAD
-        "traceparent": "00-e17bfc8048069e4ab5abc8a957b9989a-140f34a425edd743-00",
-        "User-Agent": [
-          "azsdk-net-Storage.Files.DataLake/12.7.0-alpha.20210202.1",
-          "(.NET 5.0.2; Microsoft Windows 10.0.19042)"
-        ],
-        "x-ms-client-request-id": "ae952782-6e31-21a7-031c-626915896956",
-        "x-ms-date": "Tue, 02 Feb 2021 21:40:11 GMT",
-=======
-        "traceparent": "00-b9000f2d64080d429180de9eea668816-ca8a6a2e7ed73c4a-00",
-        "User-Agent": [
-          "azsdk-net-Storage.Files.DataLake/12.7.0-alpha.20210217.1",
-          "(.NET 5.0.3; Microsoft Windows 10.0.19042)"
-        ],
-        "x-ms-client-request-id": "ae952782-6e31-21a7-031c-626915896956",
-        "x-ms-date": "Wed, 17 Feb 2021 22:29:34 GMT",
->>>>>>> 1814567d
-        "x-ms-return-client-request-id": "true",
-        "x-ms-version": "2020-06-12"
-      },
-      "RequestBody": null,
-      "StatusCode": 201,
-      "ResponseHeaders": {
-        "Content-Length": "0",
-<<<<<<< HEAD
-        "Date": "Tue, 02 Feb 2021 21:40:11 GMT",
-        "ETag": "\u00220x8D8C7C31EB347FC\u0022",
-        "Last-Modified": "Tue, 02 Feb 2021 21:40:12 GMT",
-=======
-        "Date": "Wed, 17 Feb 2021 22:29:34 GMT",
-        "ETag": "\u00220x8D8D3938100C482\u0022",
-        "Last-Modified": "Wed, 17 Feb 2021 22:29:35 GMT",
->>>>>>> 1814567d
-        "Server": [
-          "Windows-Azure-HDFS/1.0",
-          "Microsoft-HTTPAPI/2.0"
-        ],
-        "x-ms-client-request-id": "ae952782-6e31-21a7-031c-626915896956",
-<<<<<<< HEAD
-        "x-ms-request-id": "8e74c195-801f-0004-3dab-f9f258000000",
-=======
-        "x-ms-request-id": "e7aa607b-201f-000d-317c-05b78b000000",
->>>>>>> 1814567d
-        "x-ms-version": "2020-06-12"
-      },
-      "ResponseBody": []
-    },
-    {
-      "RequestUri": "https://seannse.dfs.core.windows.net/test-filesystem-caab1ffd-e567-660a-4e96-f8107e4435c7/test-file-c8b90d7d-016e-7bb6-f17b-acf69cf7ab63?action=setAccessControl",
+        "x-ms-client-request-id": "e83ffed2-8cf5-9ce0-1f1e-10f819ca929d",
+        "x-ms-date": "Fri, 19 Feb 2021 19:10:56 GMT",
+        "x-ms-return-client-request-id": "true",
+        "x-ms-version": "2020-06-12"
+      },
+      "RequestBody": null,
+      "StatusCode": 201,
+      "ResponseHeaders": {
+        "Content-Length": "0",
+        "Date": "Fri, 19 Feb 2021 19:10:55 GMT",
+        "ETag": "\u00220x8D8D50A1535D134\u0022",
+        "Last-Modified": "Fri, 19 Feb 2021 19:10:55 GMT",
+        "Server": [
+          "Windows-Azure-Blob/1.0",
+          "Microsoft-HTTPAPI/2.0"
+        ],
+        "x-ms-client-request-id": "e83ffed2-8cf5-9ce0-1f1e-10f819ca929d",
+        "x-ms-request-id": "2e674ae5-201e-00a4-08f2-0676f9000000",
+        "x-ms-version": "2020-06-12"
+      },
+      "ResponseBody": []
+    },
+    {
+      "RequestUri": "https://seannse.dfs.core.windows.net/test-filesystem-a00399c6-4eec-36ff-682a-efe18afcfbe2/test-file-27b9a6d0-76e1-a65f-98d7-e3d36f529432?resource=file",
+      "RequestMethod": "PUT",
+      "RequestHeaders": {
+        "Accept": "application/json",
+        "Authorization": "Sanitized",
+        "traceparent": "00-437500e08a3f3644be88a57874e78860-1593e1c66d759c44-00",
+        "User-Agent": [
+          "azsdk-net-Storage.Files.DataLake/12.7.0-alpha.20210219.1",
+          "(.NET 5.0.3; Microsoft Windows 10.0.19041)"
+        ],
+        "x-ms-client-request-id": "fadc4187-357c-5bd5-9e99-501da80d2ccd",
+        "x-ms-date": "Fri, 19 Feb 2021 19:10:56 GMT",
+        "x-ms-return-client-request-id": "true",
+        "x-ms-version": "2020-06-12"
+      },
+      "RequestBody": null,
+      "StatusCode": 201,
+      "ResponseHeaders": {
+        "Content-Length": "0",
+        "Date": "Fri, 19 Feb 2021 19:10:54 GMT",
+        "ETag": "\u00220x8D8D50A15444AE5\u0022",
+        "Last-Modified": "Fri, 19 Feb 2021 19:10:55 GMT",
+        "Server": [
+          "Windows-Azure-HDFS/1.0",
+          "Microsoft-HTTPAPI/2.0"
+        ],
+        "x-ms-client-request-id": "fadc4187-357c-5bd5-9e99-501da80d2ccd",
+        "x-ms-request-id": "6f4b4edf-e01f-004f-28f2-060e0b000000",
+        "x-ms-version": "2020-06-12"
+      },
+      "ResponseBody": []
+    },
+    {
+      "RequestUri": "https://seannse.dfs.core.windows.net/test-filesystem-a00399c6-4eec-36ff-682a-efe18afcfbe2/test-file-27b9a6d0-76e1-a65f-98d7-e3d36f529432?action=setAccessControl",
       "RequestMethod": "PATCH",
       "RequestHeaders": {
         "Accept": "application/json",
         "Authorization": "Sanitized",
         "If-Match": "\u0022garbage\u0022",
         "User-Agent": [
-<<<<<<< HEAD
-          "azsdk-net-Storage.Files.DataLake/12.7.0-alpha.20210202.1",
-          "(.NET 5.0.2; Microsoft Windows 10.0.19042)"
+          "azsdk-net-Storage.Files.DataLake/12.7.0-alpha.20210219.1",
+          "(.NET 5.0.3; Microsoft Windows 10.0.19041)"
         ],
         "x-ms-acl": "user::rwx,group::r--,other::---,mask::rwx",
-        "x-ms-client-request-id": "74739e55-fc62-f131-39cb-c18f7e7acdb3",
-        "x-ms-date": "Tue, 02 Feb 2021 21:40:11 GMT",
-=======
-          "azsdk-net-Storage.Files.DataLake/12.7.0-alpha.20210217.1",
-          "(.NET 5.0.3; Microsoft Windows 10.0.19042)"
-        ],
-        "x-ms-acl": "user::rwx,group::r--,other::---,mask::rwx",
-        "x-ms-client-request-id": "74739e55-fc62-f131-39cb-c18f7e7acdb3",
-        "x-ms-date": "Wed, 17 Feb 2021 22:29:35 GMT",
->>>>>>> 1814567d
+        "x-ms-client-request-id": "2d4bf0c5-9975-98b5-62b3-ed23c2ce36ab",
+        "x-ms-date": "Fri, 19 Feb 2021 19:10:56 GMT",
         "x-ms-return-client-request-id": "true",
         "x-ms-version": "2020-06-12"
       },
@@ -577,58 +363,36 @@
       "ResponseHeaders": {
         "Content-Length": "200",
         "Content-Type": "application/json; charset=utf-8",
-<<<<<<< HEAD
-        "Date": "Tue, 02 Feb 2021 21:40:11 GMT",
-=======
-        "Date": "Wed, 17 Feb 2021 22:29:34 GMT",
->>>>>>> 1814567d
-        "Server": [
-          "Windows-Azure-HDFS/1.0",
-          "Microsoft-HTTPAPI/2.0"
-        ],
-        "x-ms-client-request-id": "74739e55-fc62-f131-39cb-c18f7e7acdb3",
+        "Date": "Fri, 19 Feb 2021 19:10:54 GMT",
+        "Server": [
+          "Windows-Azure-HDFS/1.0",
+          "Microsoft-HTTPAPI/2.0"
+        ],
+        "x-ms-client-request-id": "2d4bf0c5-9975-98b5-62b3-ed23c2ce36ab",
         "x-ms-error-code": "ConditionNotMet",
-<<<<<<< HEAD
-        "x-ms-request-id": "8e74c1b3-801f-0004-5bab-f9f258000000",
-=======
-        "x-ms-request-id": "e7aa607f-201f-000d-357c-05b78b000000",
->>>>>>> 1814567d
+        "x-ms-request-id": "6f4b4ef4-e01f-004f-3df2-060e0b000000",
         "x-ms-version": "2020-06-12"
       },
       "ResponseBody": {
         "error": {
           "code": "ConditionNotMet",
-<<<<<<< HEAD
-          "message": "The condition specified using HTTP conditional header(s) is not met.\nRequestId:8e74c1b3-801f-0004-5bab-f9f258000000\nTime:2021-02-02T21:40:12.1674195Z"
-=======
-          "message": "The condition specified using HTTP conditional header(s) is not met.\nRequestId:e7aa607f-201f-000d-357c-05b78b000000\nTime:2021-02-17T22:29:35.1641973Z"
->>>>>>> 1814567d
+          "message": "The condition specified using HTTP conditional header(s) is not met.\nRequestId:6f4b4ef4-e01f-004f-3df2-060e0b000000\nTime:2021-02-19T19:10:55.6786792Z"
         }
       }
     },
     {
-      "RequestUri": "https://seannse.blob.core.windows.net/test-filesystem-caab1ffd-e567-660a-4e96-f8107e4435c7?restype=container",
+      "RequestUri": "https://seannse.blob.core.windows.net/test-filesystem-a00399c6-4eec-36ff-682a-efe18afcfbe2?restype=container",
       "RequestMethod": "DELETE",
       "RequestHeaders": {
         "Accept": "application/xml",
         "Authorization": "Sanitized",
-<<<<<<< HEAD
-        "traceparent": "00-7f8660b23eec7a44aad3b3bad62703cf-ab72d8d561064243-00",
-        "User-Agent": [
-          "azsdk-net-Storage.Files.DataLake/12.7.0-alpha.20210202.1",
-          "(.NET 5.0.2; Microsoft Windows 10.0.19042)"
-        ],
-        "x-ms-client-request-id": "77133898-f415-7cf4-f516-ee5567e71db0",
-        "x-ms-date": "Tue, 02 Feb 2021 21:40:11 GMT",
-=======
-        "traceparent": "00-f97ecad05f284549ab58cefdb19ad346-d6140abf69348e4e-00",
-        "User-Agent": [
-          "azsdk-net-Storage.Files.DataLake/12.7.0-alpha.20210217.1",
-          "(.NET 5.0.3; Microsoft Windows 10.0.19042)"
-        ],
-        "x-ms-client-request-id": "77133898-f415-7cf4-f516-ee5567e71db0",
-        "x-ms-date": "Wed, 17 Feb 2021 22:29:35 GMT",
->>>>>>> 1814567d
+        "traceparent": "00-72d0066a1c4ffb499d0f1ac194f49d58-f15feaa21f291f40-00",
+        "User-Agent": [
+          "azsdk-net-Storage.Files.DataLake/12.7.0-alpha.20210219.1",
+          "(.NET 5.0.3; Microsoft Windows 10.0.19041)"
+        ],
+        "x-ms-client-request-id": "b757c000-ffc1-f057-2993-7e0718bdfaeb",
+        "x-ms-date": "Fri, 19 Feb 2021 19:10:56 GMT",
         "x-ms-return-client-request-id": "true",
         "x-ms-version": "2020-06-12"
       },
@@ -636,153 +400,96 @@
       "StatusCode": 202,
       "ResponseHeaders": {
         "Content-Length": "0",
-<<<<<<< HEAD
-        "Date": "Tue, 02 Feb 2021 21:40:11 GMT",
-=======
-        "Date": "Wed, 17 Feb 2021 22:29:34 GMT",
->>>>>>> 1814567d
-        "Server": [
-          "Windows-Azure-Blob/1.0",
-          "Microsoft-HTTPAPI/2.0"
-        ],
-        "x-ms-client-request-id": "77133898-f415-7cf4-f516-ee5567e71db0",
-<<<<<<< HEAD
-        "x-ms-request-id": "0690670e-d01e-007b-30ab-f93dc3000000",
-=======
-        "x-ms-request-id": "d7102d83-001e-0078-407c-05dca7000000",
->>>>>>> 1814567d
-        "x-ms-version": "2020-06-12"
-      },
-      "ResponseBody": []
-    },
-    {
-      "RequestUri": "https://seannse.blob.core.windows.net/test-filesystem-3d72d808-b59b-576a-b019-c36879d50ecd?restype=container",
-      "RequestMethod": "PUT",
-      "RequestHeaders": {
-        "Accept": "application/xml",
-        "Authorization": "Sanitized",
-<<<<<<< HEAD
-        "traceparent": "00-b33ed6a8d157b7418829df5399799d63-38f924a10062144b-00",
-        "User-Agent": [
-          "azsdk-net-Storage.Files.DataLake/12.7.0-alpha.20210202.1",
-          "(.NET 5.0.2; Microsoft Windows 10.0.19042)"
+        "Date": "Fri, 19 Feb 2021 19:10:55 GMT",
+        "Server": [
+          "Windows-Azure-Blob/1.0",
+          "Microsoft-HTTPAPI/2.0"
+        ],
+        "x-ms-client-request-id": "b757c000-ffc1-f057-2993-7e0718bdfaeb",
+        "x-ms-request-id": "2e674d35-201e-00a4-3ef2-0676f9000000",
+        "x-ms-version": "2020-06-12"
+      },
+      "ResponseBody": []
+    },
+    {
+      "RequestUri": "https://seannse.blob.core.windows.net/test-filesystem-c722c3a3-68da-94b3-b8ca-cc565913d1f7?restype=container",
+      "RequestMethod": "PUT",
+      "RequestHeaders": {
+        "Accept": "application/xml",
+        "Authorization": "Sanitized",
+        "traceparent": "00-5c4479f9d0635d4db5712f4e6bd3151c-683dea1b2c3da14a-00",
+        "User-Agent": [
+          "azsdk-net-Storage.Files.DataLake/12.7.0-alpha.20210219.1",
+          "(.NET 5.0.3; Microsoft Windows 10.0.19041)"
         ],
         "x-ms-blob-public-access": "container",
-        "x-ms-client-request-id": "0a52d3dc-70fa-e27c-cebb-c6fb318b031f",
-        "x-ms-date": "Tue, 02 Feb 2021 21:40:11 GMT",
-=======
-        "traceparent": "00-c01653ea52f7bb4c8420900f2766b419-13bc73a5b2786344-00",
-        "User-Agent": [
-          "azsdk-net-Storage.Files.DataLake/12.7.0-alpha.20210217.1",
-          "(.NET 5.0.3; Microsoft Windows 10.0.19042)"
-        ],
-        "x-ms-blob-public-access": "container",
-        "x-ms-client-request-id": "0a52d3dc-70fa-e27c-cebb-c6fb318b031f",
-        "x-ms-date": "Wed, 17 Feb 2021 22:29:35 GMT",
->>>>>>> 1814567d
-        "x-ms-return-client-request-id": "true",
-        "x-ms-version": "2020-06-12"
-      },
-      "RequestBody": null,
-      "StatusCode": 201,
-      "ResponseHeaders": {
-        "Content-Length": "0",
-<<<<<<< HEAD
-        "Date": "Tue, 02 Feb 2021 21:40:12 GMT",
-        "ETag": "\u00220x8D8C7C31F0ED37F\u0022",
-        "Last-Modified": "Tue, 02 Feb 2021 21:40:12 GMT",
-=======
-        "Date": "Wed, 17 Feb 2021 22:29:35 GMT",
-        "ETag": "\u00220x8D8D393814D8402\u0022",
-        "Last-Modified": "Wed, 17 Feb 2021 22:29:35 GMT",
->>>>>>> 1814567d
-        "Server": [
-          "Windows-Azure-Blob/1.0",
-          "Microsoft-HTTPAPI/2.0"
-        ],
-        "x-ms-client-request-id": "0a52d3dc-70fa-e27c-cebb-c6fb318b031f",
-<<<<<<< HEAD
-        "x-ms-request-id": "470eef0f-101e-004b-4dab-f9830c000000",
-=======
-        "x-ms-request-id": "2b92ec58-b01e-0030-107c-05c190000000",
->>>>>>> 1814567d
-        "x-ms-version": "2020-06-12"
-      },
-      "ResponseBody": []
-    },
-    {
-      "RequestUri": "https://seannse.dfs.core.windows.net/test-filesystem-3d72d808-b59b-576a-b019-c36879d50ecd/test-file-bc382107-d6f0-b249-3b9d-fac7dbc04819?resource=file",
-      "RequestMethod": "PUT",
-      "RequestHeaders": {
-        "Accept": "application/json",
-        "Authorization": "Sanitized",
-<<<<<<< HEAD
-        "traceparent": "00-aa0a05ee7341b4459b44644b77acdcd0-d06ddad98d80354a-00",
-        "User-Agent": [
-          "azsdk-net-Storage.Files.DataLake/12.7.0-alpha.20210202.1",
-          "(.NET 5.0.2; Microsoft Windows 10.0.19042)"
-        ],
-        "x-ms-client-request-id": "eea2b9cf-355f-06d9-8aa0-cf5c76b4060e",
-        "x-ms-date": "Tue, 02 Feb 2021 21:40:12 GMT",
-=======
-        "traceparent": "00-c823fff11fce264cabe51059c7c71e8b-b0f023da8cd6134c-00",
-        "User-Agent": [
-          "azsdk-net-Storage.Files.DataLake/12.7.0-alpha.20210217.1",
-          "(.NET 5.0.3; Microsoft Windows 10.0.19042)"
-        ],
-        "x-ms-client-request-id": "eea2b9cf-355f-06d9-8aa0-cf5c76b4060e",
-        "x-ms-date": "Wed, 17 Feb 2021 22:29:35 GMT",
->>>>>>> 1814567d
-        "x-ms-return-client-request-id": "true",
-        "x-ms-version": "2020-06-12"
-      },
-      "RequestBody": null,
-      "StatusCode": 201,
-      "ResponseHeaders": {
-        "Content-Length": "0",
-<<<<<<< HEAD
-        "Date": "Tue, 02 Feb 2021 21:40:12 GMT",
-        "ETag": "\u00220x8D8C7C31F4CDFFA\u0022",
-        "Last-Modified": "Tue, 02 Feb 2021 21:40:13 GMT",
-=======
-        "Date": "Wed, 17 Feb 2021 22:29:35 GMT",
-        "ETag": "\u00220x8D8D3938185A5B2\u0022",
-        "Last-Modified": "Wed, 17 Feb 2021 22:29:35 GMT",
->>>>>>> 1814567d
-        "Server": [
-          "Windows-Azure-HDFS/1.0",
-          "Microsoft-HTTPAPI/2.0"
-        ],
-        "x-ms-client-request-id": "eea2b9cf-355f-06d9-8aa0-cf5c76b4060e",
-<<<<<<< HEAD
-        "x-ms-request-id": "9ed14416-201f-0050-29ab-f9bd0f000000",
-=======
-        "x-ms-request-id": "f1fad3f4-a01f-005e-6b7c-0594bf000000",
->>>>>>> 1814567d
-        "x-ms-version": "2020-06-12"
-      },
-      "ResponseBody": []
-    },
-    {
-      "RequestUri": "https://seannse.blob.core.windows.net/test-filesystem-3d72d808-b59b-576a-b019-c36879d50ecd/test-file-bc382107-d6f0-b249-3b9d-fac7dbc04819",
+        "x-ms-client-request-id": "03ff5424-5b47-986c-0cc2-fff733019716",
+        "x-ms-date": "Fri, 19 Feb 2021 19:10:56 GMT",
+        "x-ms-return-client-request-id": "true",
+        "x-ms-version": "2020-06-12"
+      },
+      "RequestBody": null,
+      "StatusCode": 201,
+      "ResponseHeaders": {
+        "Content-Length": "0",
+        "Date": "Fri, 19 Feb 2021 19:10:55 GMT",
+        "ETag": "\u00220x8D8D50A15666063\u0022",
+        "Last-Modified": "Fri, 19 Feb 2021 19:10:55 GMT",
+        "Server": [
+          "Windows-Azure-Blob/1.0",
+          "Microsoft-HTTPAPI/2.0"
+        ],
+        "x-ms-client-request-id": "03ff5424-5b47-986c-0cc2-fff733019716",
+        "x-ms-request-id": "2e674dfe-201e-00a4-80f2-0676f9000000",
+        "x-ms-version": "2020-06-12"
+      },
+      "ResponseBody": []
+    },
+    {
+      "RequestUri": "https://seannse.dfs.core.windows.net/test-filesystem-c722c3a3-68da-94b3-b8ca-cc565913d1f7/test-file-717786c2-f89a-2474-dad8-ae4d6169e288?resource=file",
+      "RequestMethod": "PUT",
+      "RequestHeaders": {
+        "Accept": "application/json",
+        "Authorization": "Sanitized",
+        "traceparent": "00-8217167db4721f419c7a0b2074459700-524d364bcd49964b-00",
+        "User-Agent": [
+          "azsdk-net-Storage.Files.DataLake/12.7.0-alpha.20210219.1",
+          "(.NET 5.0.3; Microsoft Windows 10.0.19041)"
+        ],
+        "x-ms-client-request-id": "2b87f0f5-f7b8-2b08-dfda-286fad1e36a3",
+        "x-ms-date": "Fri, 19 Feb 2021 19:10:56 GMT",
+        "x-ms-return-client-request-id": "true",
+        "x-ms-version": "2020-06-12"
+      },
+      "RequestBody": null,
+      "StatusCode": 201,
+      "ResponseHeaders": {
+        "Content-Length": "0",
+        "Date": "Fri, 19 Feb 2021 19:10:55 GMT",
+        "ETag": "\u00220x8D8D50A157582E8\u0022",
+        "Last-Modified": "Fri, 19 Feb 2021 19:10:55 GMT",
+        "Server": [
+          "Windows-Azure-HDFS/1.0",
+          "Microsoft-HTTPAPI/2.0"
+        ],
+        "x-ms-client-request-id": "2b87f0f5-f7b8-2b08-dfda-286fad1e36a3",
+        "x-ms-request-id": "6f4b4f36-e01f-004f-7ff2-060e0b000000",
+        "x-ms-version": "2020-06-12"
+      },
+      "ResponseBody": []
+    },
+    {
+      "RequestUri": "https://seannse.blob.core.windows.net/test-filesystem-c722c3a3-68da-94b3-b8ca-cc565913d1f7/test-file-717786c2-f89a-2474-dad8-ae4d6169e288",
       "RequestMethod": "HEAD",
       "RequestHeaders": {
         "Accept": "application/xml",
         "Authorization": "Sanitized",
         "User-Agent": [
-<<<<<<< HEAD
-          "azsdk-net-Storage.Files.DataLake/12.7.0-alpha.20210202.1",
-          "(.NET 5.0.2; Microsoft Windows 10.0.19042)"
-        ],
-        "x-ms-client-request-id": "21f743fa-5a1d-f1ba-2085-1be23577367a",
-        "x-ms-date": "Tue, 02 Feb 2021 21:40:12 GMT",
-=======
-          "azsdk-net-Storage.Files.DataLake/12.7.0-alpha.20210217.1",
-          "(.NET 5.0.3; Microsoft Windows 10.0.19042)"
-        ],
-        "x-ms-client-request-id": "21f743fa-5a1d-f1ba-2085-1be23577367a",
-        "x-ms-date": "Wed, 17 Feb 2021 22:29:36 GMT",
->>>>>>> 1814567d
+          "azsdk-net-Storage.Files.DataLake/12.7.0-alpha.20210219.1",
+          "(.NET 5.0.3; Microsoft Windows 10.0.19041)"
+        ],
+        "x-ms-client-request-id": "715796c1-b7e1-6ad0-2006-2439a440861b",
+        "x-ms-date": "Fri, 19 Feb 2021 19:10:56 GMT",
         "x-ms-return-client-request-id": "true",
         "x-ms-version": "2020-06-12"
       },
@@ -792,15 +499,9 @@
         "Accept-Ranges": "bytes",
         "Content-Length": "0",
         "Content-Type": "application/octet-stream",
-<<<<<<< HEAD
-        "Date": "Tue, 02 Feb 2021 21:40:12 GMT",
-        "ETag": "\u00220x8D8C7C31F4CDFFA\u0022",
-        "Last-Modified": "Tue, 02 Feb 2021 21:40:13 GMT",
-=======
-        "Date": "Wed, 17 Feb 2021 22:29:35 GMT",
-        "ETag": "\u00220x8D8D3938185A5B2\u0022",
-        "Last-Modified": "Wed, 17 Feb 2021 22:29:35 GMT",
->>>>>>> 1814567d
+        "Date": "Fri, 19 Feb 2021 19:10:55 GMT",
+        "ETag": "\u00220x8D8D50A157582E8\u0022",
+        "Last-Modified": "Fri, 19 Feb 2021 19:10:55 GMT",
         "Server": [
           "Windows-Azure-Blob/1.0",
           "Microsoft-HTTPAPI/2.0"
@@ -808,52 +509,33 @@
         "x-ms-access-tier": "Hot",
         "x-ms-access-tier-inferred": "true",
         "x-ms-blob-type": "BlockBlob",
-        "x-ms-client-request-id": "21f743fa-5a1d-f1ba-2085-1be23577367a",
-<<<<<<< HEAD
-        "x-ms-creation-time": "Tue, 02 Feb 2021 21:40:13 GMT",
-=======
-        "x-ms-creation-time": "Wed, 17 Feb 2021 22:29:35 GMT",
->>>>>>> 1814567d
+        "x-ms-client-request-id": "715796c1-b7e1-6ad0-2006-2439a440861b",
+        "x-ms-creation-time": "Fri, 19 Feb 2021 19:10:55 GMT",
         "x-ms-group": "$superuser",
         "x-ms-lease-state": "available",
         "x-ms-lease-status": "unlocked",
         "x-ms-owner": "$superuser",
         "x-ms-permissions": "rw-r-----",
-<<<<<<< HEAD
-        "x-ms-request-id": "470ef1dd-101e-004b-78ab-f9830c000000",
-=======
-        "x-ms-request-id": "2b92ee24-b01e-0030-427c-05c190000000",
->>>>>>> 1814567d
+        "x-ms-request-id": "2e674f97-201e-00a4-09f2-0676f9000000",
         "x-ms-server-encrypted": "true",
         "x-ms-version": "2020-06-12"
       },
       "ResponseBody": []
     },
     {
-      "RequestUri": "https://seannse.dfs.core.windows.net/test-filesystem-3d72d808-b59b-576a-b019-c36879d50ecd/test-file-bc382107-d6f0-b249-3b9d-fac7dbc04819?action=setAccessControl",
+      "RequestUri": "https://seannse.dfs.core.windows.net/test-filesystem-c722c3a3-68da-94b3-b8ca-cc565913d1f7/test-file-717786c2-f89a-2474-dad8-ae4d6169e288?action=setAccessControl",
       "RequestMethod": "PATCH",
       "RequestHeaders": {
         "Accept": "application/json",
         "Authorization": "Sanitized",
-<<<<<<< HEAD
-        "If-None-Match": "\u00220x8D8C7C31F4CDFFA\u0022",
-        "User-Agent": [
-          "azsdk-net-Storage.Files.DataLake/12.7.0-alpha.20210202.1",
-          "(.NET 5.0.2; Microsoft Windows 10.0.19042)"
+        "If-None-Match": "0x8D8D50A157582E8",
+        "User-Agent": [
+          "azsdk-net-Storage.Files.DataLake/12.7.0-alpha.20210219.1",
+          "(.NET 5.0.3; Microsoft Windows 10.0.19041)"
         ],
         "x-ms-acl": "user::rwx,group::r--,other::---,mask::rwx",
-        "x-ms-client-request-id": "3261357e-e4bc-18f0-f2e2-167942baced6",
-        "x-ms-date": "Tue, 02 Feb 2021 21:40:12 GMT",
-=======
-        "If-None-Match": "0x8D8D3938185A5B2",
-        "User-Agent": [
-          "azsdk-net-Storage.Files.DataLake/12.7.0-alpha.20210217.1",
-          "(.NET 5.0.3; Microsoft Windows 10.0.19042)"
-        ],
-        "x-ms-acl": "user::rwx,group::r--,other::---,mask::rwx",
-        "x-ms-client-request-id": "3261357e-e4bc-18f0-f2e2-167942baced6",
-        "x-ms-date": "Wed, 17 Feb 2021 22:29:36 GMT",
->>>>>>> 1814567d
+        "x-ms-client-request-id": "17ae4036-c5c7-28c2-a52b-e9c96dc84f96",
+        "x-ms-date": "Fri, 19 Feb 2021 19:10:56 GMT",
         "x-ms-return-client-request-id": "true",
         "x-ms-version": "2020-06-12"
       },
@@ -862,58 +544,36 @@
       "ResponseHeaders": {
         "Content-Length": "200",
         "Content-Type": "application/json; charset=utf-8",
-<<<<<<< HEAD
-        "Date": "Tue, 02 Feb 2021 21:40:12 GMT",
-=======
-        "Date": "Wed, 17 Feb 2021 22:29:35 GMT",
->>>>>>> 1814567d
-        "Server": [
-          "Windows-Azure-HDFS/1.0",
-          "Microsoft-HTTPAPI/2.0"
-        ],
-        "x-ms-client-request-id": "3261357e-e4bc-18f0-f2e2-167942baced6",
+        "Date": "Fri, 19 Feb 2021 19:10:55 GMT",
+        "Server": [
+          "Windows-Azure-HDFS/1.0",
+          "Microsoft-HTTPAPI/2.0"
+        ],
+        "x-ms-client-request-id": "17ae4036-c5c7-28c2-a52b-e9c96dc84f96",
         "x-ms-error-code": "ConditionNotMet",
-<<<<<<< HEAD
-        "x-ms-request-id": "9ed14425-201f-0050-38ab-f9bd0f000000",
-=======
-        "x-ms-request-id": "f1fad424-a01f-005e-197c-0594bf000000",
->>>>>>> 1814567d
+        "x-ms-request-id": "6f4b4f6a-e01f-004f-33f2-060e0b000000",
         "x-ms-version": "2020-06-12"
       },
       "ResponseBody": {
         "error": {
           "code": "ConditionNotMet",
-<<<<<<< HEAD
-          "message": "The condition specified using HTTP conditional header(s) is not met.\nRequestId:9ed14425-201f-0050-38ab-f9bd0f000000\nTime:2021-02-02T21:40:13.2435788Z"
-=======
-          "message": "The condition specified using HTTP conditional header(s) is not met.\nRequestId:f1fad424-a01f-005e-197c-0594bf000000\nTime:2021-02-17T22:29:36.1383360Z"
->>>>>>> 1814567d
+          "message": "The condition specified using HTTP conditional header(s) is not met.\nRequestId:6f4b4f6a-e01f-004f-33f2-060e0b000000\nTime:2021-02-19T19:10:56.0779600Z"
         }
       }
     },
     {
-      "RequestUri": "https://seannse.blob.core.windows.net/test-filesystem-3d72d808-b59b-576a-b019-c36879d50ecd?restype=container",
+      "RequestUri": "https://seannse.blob.core.windows.net/test-filesystem-c722c3a3-68da-94b3-b8ca-cc565913d1f7?restype=container",
       "RequestMethod": "DELETE",
       "RequestHeaders": {
         "Accept": "application/xml",
         "Authorization": "Sanitized",
-<<<<<<< HEAD
-        "traceparent": "00-74bd82454b670747b3ed99c7326b0ec0-0529e3184bba5942-00",
-        "User-Agent": [
-          "azsdk-net-Storage.Files.DataLake/12.7.0-alpha.20210202.1",
-          "(.NET 5.0.2; Microsoft Windows 10.0.19042)"
-        ],
-        "x-ms-client-request-id": "ff632fde-0416-28bd-7920-f0ea553d2e62",
-        "x-ms-date": "Tue, 02 Feb 2021 21:40:12 GMT",
-=======
-        "traceparent": "00-0c22f4aea064d444998472d98e746fc4-70fa70514dab6d45-00",
-        "User-Agent": [
-          "azsdk-net-Storage.Files.DataLake/12.7.0-alpha.20210217.1",
-          "(.NET 5.0.3; Microsoft Windows 10.0.19042)"
-        ],
-        "x-ms-client-request-id": "ff632fde-0416-28bd-7920-f0ea553d2e62",
-        "x-ms-date": "Wed, 17 Feb 2021 22:29:36 GMT",
->>>>>>> 1814567d
+        "traceparent": "00-7b0798c455f8e040883887866eb61dab-5737b899d5e44b4f-00",
+        "User-Agent": [
+          "azsdk-net-Storage.Files.DataLake/12.7.0-alpha.20210219.1",
+          "(.NET 5.0.3; Microsoft Windows 10.0.19041)"
+        ],
+        "x-ms-client-request-id": "630205dd-6f92-8e54-8fab-6330237ff525",
+        "x-ms-date": "Fri, 19 Feb 2021 19:10:56 GMT",
         "x-ms-return-client-request-id": "true",
         "x-ms-version": "2020-06-12"
       },
@@ -921,156 +581,98 @@
       "StatusCode": 202,
       "ResponseHeaders": {
         "Content-Length": "0",
-<<<<<<< HEAD
-        "Date": "Tue, 02 Feb 2021 21:40:12 GMT",
-=======
-        "Date": "Wed, 17 Feb 2021 22:29:36 GMT",
->>>>>>> 1814567d
-        "Server": [
-          "Windows-Azure-Blob/1.0",
-          "Microsoft-HTTPAPI/2.0"
-        ],
-        "x-ms-client-request-id": "ff632fde-0416-28bd-7920-f0ea553d2e62",
-<<<<<<< HEAD
-        "x-ms-request-id": "470ef2b6-101e-004b-47ab-f9830c000000",
-=======
-        "x-ms-request-id": "2b92eed8-b01e-0030-707c-05c190000000",
->>>>>>> 1814567d
-        "x-ms-version": "2020-06-12"
-      },
-      "ResponseBody": []
-    },
-    {
-      "RequestUri": "https://seannse.blob.core.windows.net/test-filesystem-937fc9d0-b32e-3f87-69d2-a536df715d0c?restype=container",
-      "RequestMethod": "PUT",
-      "RequestHeaders": {
-        "Accept": "application/xml",
-        "Authorization": "Sanitized",
-<<<<<<< HEAD
-        "traceparent": "00-51e3ab985cdf174494cec83afba4969a-8c7d76a89e92f24a-00",
-        "User-Agent": [
-          "azsdk-net-Storage.Files.DataLake/12.7.0-alpha.20210202.1",
-          "(.NET 5.0.2; Microsoft Windows 10.0.19042)"
+        "Date": "Fri, 19 Feb 2021 19:10:56 GMT",
+        "Server": [
+          "Windows-Azure-Blob/1.0",
+          "Microsoft-HTTPAPI/2.0"
+        ],
+        "x-ms-client-request-id": "630205dd-6f92-8e54-8fab-6330237ff525",
+        "x-ms-request-id": "2e67512b-201e-00a4-0ef2-0676f9000000",
+        "x-ms-version": "2020-06-12"
+      },
+      "ResponseBody": []
+    },
+    {
+      "RequestUri": "https://seannse.blob.core.windows.net/test-filesystem-a3b8bd44-773c-9b32-b5f9-c8d24274c44a?restype=container",
+      "RequestMethod": "PUT",
+      "RequestHeaders": {
+        "Accept": "application/xml",
+        "Authorization": "Sanitized",
+        "traceparent": "00-78e1fe29aabb574a83cb08076f602533-3dee220edf25e747-00",
+        "User-Agent": [
+          "azsdk-net-Storage.Files.DataLake/12.7.0-alpha.20210219.1",
+          "(.NET 5.0.3; Microsoft Windows 10.0.19041)"
         ],
         "x-ms-blob-public-access": "container",
-        "x-ms-client-request-id": "f0aea257-b666-2af4-a724-96435e874808",
-        "x-ms-date": "Tue, 02 Feb 2021 21:40:12 GMT",
-=======
-        "traceparent": "00-007dcc946061c2418769f18a9de0f293-09bd4ac6de8d7748-00",
-        "User-Agent": [
-          "azsdk-net-Storage.Files.DataLake/12.7.0-alpha.20210217.1",
-          "(.NET 5.0.3; Microsoft Windows 10.0.19042)"
-        ],
-        "x-ms-blob-public-access": "container",
-        "x-ms-client-request-id": "f0aea257-b666-2af4-a724-96435e874808",
-        "x-ms-date": "Wed, 17 Feb 2021 22:29:36 GMT",
->>>>>>> 1814567d
-        "x-ms-return-client-request-id": "true",
-        "x-ms-version": "2020-06-12"
-      },
-      "RequestBody": null,
-      "StatusCode": 201,
-      "ResponseHeaders": {
-        "Content-Length": "0",
-<<<<<<< HEAD
-        "Date": "Tue, 02 Feb 2021 21:40:13 GMT",
-        "ETag": "\u00220x8D8C7C31FAF624F\u0022",
-        "Last-Modified": "Tue, 02 Feb 2021 21:40:13 GMT",
-=======
-        "Date": "Wed, 17 Feb 2021 22:29:36 GMT",
-        "ETag": "\u00220x8D8D39381DFD312\u0022",
-        "Last-Modified": "Wed, 17 Feb 2021 22:29:36 GMT",
->>>>>>> 1814567d
-        "Server": [
-          "Windows-Azure-Blob/1.0",
-          "Microsoft-HTTPAPI/2.0"
-        ],
-        "x-ms-client-request-id": "f0aea257-b666-2af4-a724-96435e874808",
-<<<<<<< HEAD
-        "x-ms-request-id": "5e480f2a-b01e-007d-3fab-f90e7c000000",
-=======
-        "x-ms-request-id": "a14b69f7-b01e-007d-227c-050e7c000000",
->>>>>>> 1814567d
-        "x-ms-version": "2020-06-12"
-      },
-      "ResponseBody": []
-    },
-    {
-      "RequestUri": "https://seannse.dfs.core.windows.net/test-filesystem-937fc9d0-b32e-3f87-69d2-a536df715d0c/test-file-6252e3c2-1aa1-010b-0930-3d893842f087?resource=file",
-      "RequestMethod": "PUT",
-      "RequestHeaders": {
-        "Accept": "application/json",
-        "Authorization": "Sanitized",
-<<<<<<< HEAD
-        "traceparent": "00-31b4cbc323a72a4f9cbe79c1a0c534ac-44a069f540d27c4a-00",
-        "User-Agent": [
-          "azsdk-net-Storage.Files.DataLake/12.7.0-alpha.20210202.1",
-          "(.NET 5.0.2; Microsoft Windows 10.0.19042)"
-        ],
-        "x-ms-client-request-id": "6c81715c-d68f-3dae-96ad-e735796bf165",
-        "x-ms-date": "Tue, 02 Feb 2021 21:40:13 GMT",
-=======
-        "traceparent": "00-3e8ecdfe61822d4bb221e9e457860e37-5fed493c02534e42-00",
-        "User-Agent": [
-          "azsdk-net-Storage.Files.DataLake/12.7.0-alpha.20210217.1",
-          "(.NET 5.0.3; Microsoft Windows 10.0.19042)"
-        ],
-        "x-ms-client-request-id": "6c81715c-d68f-3dae-96ad-e735796bf165",
-        "x-ms-date": "Wed, 17 Feb 2021 22:29:36 GMT",
->>>>>>> 1814567d
-        "x-ms-return-client-request-id": "true",
-        "x-ms-version": "2020-06-12"
-      },
-      "RequestBody": null,
-      "StatusCode": 201,
-      "ResponseHeaders": {
-        "Content-Length": "0",
-<<<<<<< HEAD
-        "Date": "Tue, 02 Feb 2021 21:40:13 GMT",
-        "ETag": "\u00220x8D8C7C31FE9E800\u0022",
-        "Last-Modified": "Tue, 02 Feb 2021 21:40:14 GMT",
-=======
-        "Date": "Wed, 17 Feb 2021 22:29:36 GMT",
-        "ETag": "\u00220x8D8D393821A5008\u0022",
-        "Last-Modified": "Wed, 17 Feb 2021 22:29:36 GMT",
->>>>>>> 1814567d
-        "Server": [
-          "Windows-Azure-HDFS/1.0",
-          "Microsoft-HTTPAPI/2.0"
-        ],
-        "x-ms-client-request-id": "6c81715c-d68f-3dae-96ad-e735796bf165",
-<<<<<<< HEAD
-        "x-ms-request-id": "855148cf-801f-0082-0eab-f93ee1000000",
-=======
-        "x-ms-request-id": "699d9592-801f-003b-5a7c-053afb000000",
->>>>>>> 1814567d
-        "x-ms-version": "2020-06-12"
-      },
-      "ResponseBody": []
-    },
-    {
-      "RequestUri": "https://seannse.dfs.core.windows.net/test-filesystem-937fc9d0-b32e-3f87-69d2-a536df715d0c/test-file-6252e3c2-1aa1-010b-0930-3d893842f087?action=setAccessControl",
+        "x-ms-client-request-id": "a5085cfe-07a3-66ec-d367-ae98a6814b1a",
+        "x-ms-date": "Fri, 19 Feb 2021 19:10:56 GMT",
+        "x-ms-return-client-request-id": "true",
+        "x-ms-version": "2020-06-12"
+      },
+      "RequestBody": null,
+      "StatusCode": 201,
+      "ResponseHeaders": {
+        "Content-Length": "0",
+        "Date": "Fri, 19 Feb 2021 19:10:56 GMT",
+        "ETag": "\u00220x8D8D50A15A2FFB9\u0022",
+        "Last-Modified": "Fri, 19 Feb 2021 19:10:56 GMT",
+        "Server": [
+          "Windows-Azure-Blob/1.0",
+          "Microsoft-HTTPAPI/2.0"
+        ],
+        "x-ms-client-request-id": "a5085cfe-07a3-66ec-d367-ae98a6814b1a",
+        "x-ms-request-id": "2e6751fa-201e-00a4-51f2-0676f9000000",
+        "x-ms-version": "2020-06-12"
+      },
+      "ResponseBody": []
+    },
+    {
+      "RequestUri": "https://seannse.dfs.core.windows.net/test-filesystem-a3b8bd44-773c-9b32-b5f9-c8d24274c44a/test-file-62af19e6-8d93-595f-b96a-db0e55f16459?resource=file",
+      "RequestMethod": "PUT",
+      "RequestHeaders": {
+        "Accept": "application/json",
+        "Authorization": "Sanitized",
+        "traceparent": "00-bc2666d51708fb4282218458438dafa8-fa24a782b7f7424c-00",
+        "User-Agent": [
+          "azsdk-net-Storage.Files.DataLake/12.7.0-alpha.20210219.1",
+          "(.NET 5.0.3; Microsoft Windows 10.0.19041)"
+        ],
+        "x-ms-client-request-id": "1e5a07e2-2eac-713b-fdaf-ec382cdd11e2",
+        "x-ms-date": "Fri, 19 Feb 2021 19:10:57 GMT",
+        "x-ms-return-client-request-id": "true",
+        "x-ms-version": "2020-06-12"
+      },
+      "RequestBody": null,
+      "StatusCode": 201,
+      "ResponseHeaders": {
+        "Content-Length": "0",
+        "Date": "Fri, 19 Feb 2021 19:10:55 GMT",
+        "ETag": "\u00220x8D8D50A15B328D8\u0022",
+        "Last-Modified": "Fri, 19 Feb 2021 19:10:56 GMT",
+        "Server": [
+          "Windows-Azure-HDFS/1.0",
+          "Microsoft-HTTPAPI/2.0"
+        ],
+        "x-ms-client-request-id": "1e5a07e2-2eac-713b-fdaf-ec382cdd11e2",
+        "x-ms-request-id": "6f4b4fa7-e01f-004f-70f2-060e0b000000",
+        "x-ms-version": "2020-06-12"
+      },
+      "ResponseBody": []
+    },
+    {
+      "RequestUri": "https://seannse.dfs.core.windows.net/test-filesystem-a3b8bd44-773c-9b32-b5f9-c8d24274c44a/test-file-62af19e6-8d93-595f-b96a-db0e55f16459?action=setAccessControl",
       "RequestMethod": "PATCH",
       "RequestHeaders": {
         "Accept": "application/json",
         "Authorization": "Sanitized",
         "User-Agent": [
-<<<<<<< HEAD
-          "azsdk-net-Storage.Files.DataLake/12.7.0-alpha.20210202.1",
-          "(.NET 5.0.2; Microsoft Windows 10.0.19042)"
+          "azsdk-net-Storage.Files.DataLake/12.7.0-alpha.20210219.1",
+          "(.NET 5.0.3; Microsoft Windows 10.0.19041)"
         ],
         "x-ms-acl": "user::rwx,group::r--,other::---,mask::rwx",
-        "x-ms-client-request-id": "c62c6e3f-83c1-c1f8-a7a0-a61585716892",
-        "x-ms-date": "Tue, 02 Feb 2021 21:40:13 GMT",
-=======
-          "azsdk-net-Storage.Files.DataLake/12.7.0-alpha.20210217.1",
-          "(.NET 5.0.3; Microsoft Windows 10.0.19042)"
-        ],
-        "x-ms-acl": "user::rwx,group::r--,other::---,mask::rwx",
-        "x-ms-client-request-id": "c62c6e3f-83c1-c1f8-a7a0-a61585716892",
-        "x-ms-date": "Wed, 17 Feb 2021 22:29:37 GMT",
->>>>>>> 1814567d
-        "x-ms-lease-id": "88a9659e-0390-4d08-3fc5-09ed34f7b3ab",
+        "x-ms-client-request-id": "4d2b94c3-4597-39ad-bd62-e8bc326e4cf7",
+        "x-ms-date": "Fri, 19 Feb 2021 19:10:57 GMT",
+        "x-ms-lease-id": "0ad7602f-7f21-7d51-3aff-538d947fdd0b",
         "x-ms-return-client-request-id": "true",
         "x-ms-version": "2020-06-12"
       },
@@ -1079,58 +681,36 @@
       "ResponseHeaders": {
         "Content-Length": "176",
         "Content-Type": "application/json; charset=utf-8",
-<<<<<<< HEAD
-        "Date": "Tue, 02 Feb 2021 21:40:13 GMT",
-=======
-        "Date": "Wed, 17 Feb 2021 22:29:36 GMT",
->>>>>>> 1814567d
-        "Server": [
-          "Windows-Azure-HDFS/1.0",
-          "Microsoft-HTTPAPI/2.0"
-        ],
-        "x-ms-client-request-id": "c62c6e3f-83c1-c1f8-a7a0-a61585716892",
+        "Date": "Fri, 19 Feb 2021 19:10:55 GMT",
+        "Server": [
+          "Windows-Azure-HDFS/1.0",
+          "Microsoft-HTTPAPI/2.0"
+        ],
+        "x-ms-client-request-id": "4d2b94c3-4597-39ad-bd62-e8bc326e4cf7",
         "x-ms-error-code": "LeaseNotPresent",
-<<<<<<< HEAD
-        "x-ms-request-id": "855148ec-801f-0082-2aab-f93ee1000000",
-=======
-        "x-ms-request-id": "699d95a6-801f-003b-6e7c-053afb000000",
->>>>>>> 1814567d
+        "x-ms-request-id": "6f4b4fbd-e01f-004f-06f2-060e0b000000",
         "x-ms-version": "2020-06-12"
       },
       "ResponseBody": {
         "error": {
           "code": "LeaseNotPresent",
-<<<<<<< HEAD
-          "message": "There is currently no lease on the resource.\nRequestId:855148ec-801f-0082-2aab-f93ee1000000\nTime:2021-02-02T21:40:14.4955441Z"
-=======
-          "message": "There is currently no lease on the resource.\nRequestId:699d95a6-801f-003b-6e7c-053afb000000\nTime:2021-02-17T22:29:37.0301066Z"
->>>>>>> 1814567d
+          "message": "There is currently no lease on the resource.\nRequestId:6f4b4fbd-e01f-004f-06f2-060e0b000000\nTime:2021-02-19T19:10:56.4081923Z"
         }
       }
     },
     {
-      "RequestUri": "https://seannse.blob.core.windows.net/test-filesystem-937fc9d0-b32e-3f87-69d2-a536df715d0c?restype=container",
+      "RequestUri": "https://seannse.blob.core.windows.net/test-filesystem-a3b8bd44-773c-9b32-b5f9-c8d24274c44a?restype=container",
       "RequestMethod": "DELETE",
       "RequestHeaders": {
         "Accept": "application/xml",
         "Authorization": "Sanitized",
-<<<<<<< HEAD
-        "traceparent": "00-6b19d3c7f34b3c46a5a2bfa244460d67-5dd1d4522582624d-00",
-        "User-Agent": [
-          "azsdk-net-Storage.Files.DataLake/12.7.0-alpha.20210202.1",
-          "(.NET 5.0.2; Microsoft Windows 10.0.19042)"
-        ],
-        "x-ms-client-request-id": "0bf65ae4-2a3e-b0a3-16e9-61086430cfca",
-        "x-ms-date": "Tue, 02 Feb 2021 21:40:13 GMT",
-=======
-        "traceparent": "00-97c7383c91f5984e9ba38f1befea2844-fb994dce32b92040-00",
-        "User-Agent": [
-          "azsdk-net-Storage.Files.DataLake/12.7.0-alpha.20210217.1",
-          "(.NET 5.0.3; Microsoft Windows 10.0.19042)"
-        ],
-        "x-ms-client-request-id": "0bf65ae4-2a3e-b0a3-16e9-61086430cfca",
-        "x-ms-date": "Wed, 17 Feb 2021 22:29:37 GMT",
->>>>>>> 1814567d
+        "traceparent": "00-479d2c57fdb6c749898f77538e80fc68-78b2346e454f904a-00",
+        "User-Agent": [
+          "azsdk-net-Storage.Files.DataLake/12.7.0-alpha.20210219.1",
+          "(.NET 5.0.3; Microsoft Windows 10.0.19041)"
+        ],
+        "x-ms-client-request-id": "97759e92-c3b1-bd4a-a7f7-f04b7cf19503",
+        "x-ms-date": "Fri, 19 Feb 2021 19:10:57 GMT",
         "x-ms-return-client-request-id": "true",
         "x-ms-version": "2020-06-12"
       },
@@ -1138,33 +718,21 @@
       "StatusCode": 202,
       "ResponseHeaders": {
         "Content-Length": "0",
-<<<<<<< HEAD
-        "Date": "Tue, 02 Feb 2021 21:40:14 GMT",
-=======
-        "Date": "Wed, 17 Feb 2021 22:29:36 GMT",
->>>>>>> 1814567d
-        "Server": [
-          "Windows-Azure-Blob/1.0",
-          "Microsoft-HTTPAPI/2.0"
-        ],
-        "x-ms-client-request-id": "0bf65ae4-2a3e-b0a3-16e9-61086430cfca",
-<<<<<<< HEAD
-        "x-ms-request-id": "5e481227-b01e-007d-0fab-f90e7c000000",
-=======
-        "x-ms-request-id": "a14b6b1b-b01e-007d-297c-050e7c000000",
->>>>>>> 1814567d
+        "Date": "Fri, 19 Feb 2021 19:10:56 GMT",
+        "Server": [
+          "Windows-Azure-Blob/1.0",
+          "Microsoft-HTTPAPI/2.0"
+        ],
+        "x-ms-client-request-id": "97759e92-c3b1-bd4a-a7f7-f04b7cf19503",
+        "x-ms-request-id": "2e675413-201e-00a4-42f2-0676f9000000",
         "x-ms-version": "2020-06-12"
       },
       "ResponseBody": []
     }
   ],
   "Variables": {
-<<<<<<< HEAD
-    "DateTimeOffsetNow": "2021-02-02T15:40:08.8451057-06:00",
-=======
-    "DateTimeOffsetNow": "2021-02-17T16:29:32.7406283-06:00",
->>>>>>> 1814567d
-    "RandomSeed": "517216191",
+    "DateTimeOffsetNow": "2021-02-19T13:10:55.5480321-06:00",
+    "RandomSeed": "1292057384",
     "Storage_TestConfigHierarchicalNamespace": "NamespaceTenant\nseannse\nU2FuaXRpemVk\nhttps://seannse.blob.core.windows.net\nhttps://seannse.file.core.windows.net\nhttps://seannse.queue.core.windows.net\nhttps://seannse.table.core.windows.net\n\n\n\n\nhttps://seannse-secondary.blob.core.windows.net\nhttps://seannse-secondary.file.core.windows.net\nhttps://seannse-secondary.queue.core.windows.net\nhttps://seannse-secondary.table.core.windows.net\n68390a19-a643-458b-b726-408abf67b4fc\nSanitized\n72f988bf-86f1-41af-91ab-2d7cd011db47\nhttps://login.microsoftonline.com/\nCloud\nBlobEndpoint=https://seannse.blob.core.windows.net/;QueueEndpoint=https://seannse.queue.core.windows.net/;FileEndpoint=https://seannse.file.core.windows.net/;BlobSecondaryEndpoint=https://seannse-secondary.blob.core.windows.net/;QueueSecondaryEndpoint=https://seannse-secondary.queue.core.windows.net/;FileSecondaryEndpoint=https://seannse-secondary.file.core.windows.net/;AccountName=seannse;AccountKey=Sanitized\n"
   }
 }