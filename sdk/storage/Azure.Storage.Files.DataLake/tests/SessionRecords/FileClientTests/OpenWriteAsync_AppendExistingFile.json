--- conflicted
+++ resolved
@@ -1,30 +1,19 @@
 {
   "Entries": [
     {
-      "RequestUri": "https://seannse.blob.core.windows.net/test-filesystem-af3f2547-7b5e-742b-dcc7-0d16e358443d?restype=container",
+      "RequestUri": "https://seannse.blob.core.windows.net/test-filesystem-900e5106-32dc-f2c9-4864-a23face3356d?restype=container",
       "RequestMethod": "PUT",
       "RequestHeaders": {
         "Accept": "application/xml",
         "Authorization": "Sanitized",
-<<<<<<< HEAD
-        "traceparent": "00-d053674c472b5548ac251ef29f016677-4c38ff847318b644-00",
-        "User-Agent": [
-          "azsdk-net-Storage.Files.DataLake/12.7.0-alpha.20210202.1",
-          "(.NET Framework 4.8.4250.0; Microsoft Windows 10.0.19042 )"
+        "traceparent": "00-5f74d2f48170084694aab92668692d2c-5a0d99d8ad280c42-00",
+        "User-Agent": [
+          "azsdk-net-Storage.Files.DataLake/12.7.0-alpha.20210219.1",
+          "(.NET 5.0.3; Microsoft Windows 10.0.19041)"
         ],
         "x-ms-blob-public-access": "container",
-        "x-ms-client-request-id": "0f622006-c973-4273-43c4-c9c1cd2d3fd7",
-        "x-ms-date": "Wed, 03 Feb 2021 02:11:52 GMT",
-=======
-        "traceparent": "00-2584b18893c25c4ebad494c6751f1b63-518cd1eaebd6114b-00",
-        "User-Agent": [
-          "azsdk-net-Storage.Files.DataLake/12.7.0-alpha.20210217.1",
-          "(.NET 5.0.3; Microsoft Windows 10.0.19042)"
-        ],
-        "x-ms-blob-public-access": "container",
-        "x-ms-client-request-id": "0f622006-c973-4273-43c4-c9c1cd2d3fd7",
-        "x-ms-date": "Wed, 17 Feb 2021 22:27:42 GMT",
->>>>>>> 1814567d
+        "x-ms-client-request-id": "49bb2a58-5f48-b731-c6a6-b3258cf392af",
+        "x-ms-date": "Fri, 19 Feb 2021 19:10:03 GMT",
         "x-ms-return-client-request-id": "true",
         "x-ms-version": "2020-06-12"
       },
@@ -32,53 +21,33 @@
       "StatusCode": 201,
       "ResponseHeaders": {
         "Content-Length": "0",
-<<<<<<< HEAD
-        "Date": "Wed, 03 Feb 2021 02:11:52 GMT",
-        "ETag": "\u00220x8D8C7E912E84D5D\u0022",
-        "Last-Modified": "Wed, 03 Feb 2021 02:11:53 GMT",
-=======
-        "Date": "Wed, 17 Feb 2021 22:27:41 GMT",
-        "ETag": "\u00220x8D8D3933DC45915\u0022",
-        "Last-Modified": "Wed, 17 Feb 2021 22:27:42 GMT",
->>>>>>> 1814567d
+        "Date": "Fri, 19 Feb 2021 19:10:02 GMT",
+        "ETag": "\u00220x8D8D509F5D00AE8\u0022",
+        "Last-Modified": "Fri, 19 Feb 2021 19:10:02 GMT",
         "Server": [
           "Windows-Azure-Blob/1.0",
           "Microsoft-HTTPAPI/2.0"
         ],
-        "x-ms-client-request-id": "0f622006-c973-4273-43c4-c9c1cd2d3fd7",
-<<<<<<< HEAD
-        "x-ms-request-id": "b22bdf02-301e-00a8-0dd1-f9e1f1000000",
-=======
-        "x-ms-request-id": "64985d86-501e-005a-547c-0519b8000000",
->>>>>>> 1814567d
-        "x-ms-version": "2020-06-12"
-      },
-      "ResponseBody": []
-    },
-    {
-      "RequestUri": "https://seannse.dfs.core.windows.net/test-filesystem-af3f2547-7b5e-742b-dcc7-0d16e358443d/test-file-d2692901-5737-6897-64bb-0d3aff2202e8?resource=file",
+        "x-ms-client-request-id": "49bb2a58-5f48-b731-c6a6-b3258cf392af",
+        "x-ms-request-id": "2e653f42-201e-00a4-71f2-0676f9000000",
+        "x-ms-version": "2020-06-12"
+      },
+      "ResponseBody": []
+    },
+    {
+      "RequestUri": "https://seannse.dfs.core.windows.net/test-filesystem-900e5106-32dc-f2c9-4864-a23face3356d/test-file-6054829b-181b-e234-d544-56ae171ff060?resource=file",
       "RequestMethod": "PUT",
       "RequestHeaders": {
         "Accept": "application/json",
         "Authorization": "Sanitized",
         "If-None-Match": "*",
-<<<<<<< HEAD
-        "traceparent": "00-2a0508bd9cd77f44ad05f24699732ec5-ba63b2b968461947-00",
-        "User-Agent": [
-          "azsdk-net-Storage.Files.DataLake/12.7.0-alpha.20210202.1",
-          "(.NET Framework 4.8.4250.0; Microsoft Windows 10.0.19042 )"
-        ],
-        "x-ms-client-request-id": "b9d69039-d27c-e83f-e430-0c2be686398d",
-        "x-ms-date": "Wed, 03 Feb 2021 02:11:52 GMT",
-=======
-        "traceparent": "00-73664e8fdf84014a96b1b4dd7cba4588-3f54eb7a7883d045-00",
-        "User-Agent": [
-          "azsdk-net-Storage.Files.DataLake/12.7.0-alpha.20210217.1",
-          "(.NET 5.0.3; Microsoft Windows 10.0.19042)"
-        ],
-        "x-ms-client-request-id": "b9d69039-d27c-e83f-e430-0c2be686398d",
-        "x-ms-date": "Wed, 17 Feb 2021 22:27:42 GMT",
->>>>>>> 1814567d
+        "traceparent": "00-b6cfec6e5eed9a41b8cfe848461e9be0-8cb8539d9b9b5243-00",
+        "User-Agent": [
+          "azsdk-net-Storage.Files.DataLake/12.7.0-alpha.20210219.1",
+          "(.NET 5.0.3; Microsoft Windows 10.0.19041)"
+        ],
+        "x-ms-client-request-id": "0af1ca69-7342-1214-54d2-2abe1e268880",
+        "x-ms-date": "Fri, 19 Feb 2021 19:10:03 GMT",
         "x-ms-return-client-request-id": "true",
         "x-ms-version": "2020-06-12"
       },
@@ -86,117 +55,79 @@
       "StatusCode": 201,
       "ResponseHeaders": {
         "Content-Length": "0",
-<<<<<<< HEAD
-        "Date": "Wed, 03 Feb 2021 02:11:52 GMT",
-        "ETag": "\u00220x8D8C7E9131F1365\u0022",
-        "Last-Modified": "Wed, 03 Feb 2021 02:11:53 GMT",
-=======
-        "Date": "Wed, 17 Feb 2021 22:27:41 GMT",
-        "ETag": "\u00220x8D8D3933E01A09C\u0022",
-        "Last-Modified": "Wed, 17 Feb 2021 22:27:42 GMT",
->>>>>>> 1814567d
-        "Server": [
-          "Windows-Azure-HDFS/1.0",
-          "Microsoft-HTTPAPI/2.0"
-        ],
-        "x-ms-client-request-id": "b9d69039-d27c-e83f-e430-0c2be686398d",
-<<<<<<< HEAD
-        "x-ms-request-id": "d1dd944b-a01f-004e-68d1-f951d7000000",
-=======
-        "x-ms-request-id": "b048c32f-201f-006f-097c-0575ac000000",
->>>>>>> 1814567d
-        "x-ms-version": "2020-06-12"
-      },
-      "ResponseBody": []
-    },
-    {
-      "RequestUri": "https://seannse.dfs.core.windows.net/test-filesystem-af3f2547-7b5e-742b-dcc7-0d16e358443d/test-file-d2692901-5737-6897-64bb-0d3aff2202e8?action=append\u0026position=0",
+        "Date": "Fri, 19 Feb 2021 19:10:02 GMT",
+        "ETag": "\u00220x8D8D509F5DF9450\u0022",
+        "Last-Modified": "Fri, 19 Feb 2021 19:10:02 GMT",
+        "Server": [
+          "Windows-Azure-HDFS/1.0",
+          "Microsoft-HTTPAPI/2.0"
+        ],
+        "x-ms-client-request-id": "0af1ca69-7342-1214-54d2-2abe1e268880",
+        "x-ms-request-id": "6f4b2276-e01f-004f-6af2-060e0b000000",
+        "x-ms-version": "2020-06-12"
+      },
+      "ResponseBody": []
+    },
+    {
+      "RequestUri": "https://seannse.dfs.core.windows.net/test-filesystem-900e5106-32dc-f2c9-4864-a23face3356d/test-file-6054829b-181b-e234-d544-56ae171ff060?action=append\u0026position=0",
       "RequestMethod": "PATCH",
       "RequestHeaders": {
         "Accept": "application/json",
         "Authorization": "Sanitized",
-<<<<<<< HEAD
-        "Content-Length": "1885",
+        "Content-Length": "1864",
         "Content-Type": "application/json",
-        "traceparent": "00-61af46e2b0736146909fb0621bec46ed-a8e9808c0a430d45-00",
-        "User-Agent": [
-          "azsdk-net-Storage.Files.DataLake/12.7.0-alpha.20210202.1",
-          "(.NET Framework 4.8.4250.0; Microsoft Windows 10.0.19042 )"
-        ],
-        "x-ms-client-request-id": "54f822f0-cb62-0d87-36a3-e5e284234d08",
-        "x-ms-date": "Wed, 03 Feb 2021 02:11:52 GMT",
-=======
-        "Content-Length": "1024",
-        "traceparent": "00-87e18f7f24f8434a96fc4a38fbad8489-5ede90ac6e15c945-00",
-        "User-Agent": [
-          "azsdk-net-Storage.Files.DataLake/12.7.0-alpha.20210217.1",
-          "(.NET 5.0.3; Microsoft Windows 10.0.19042)"
-        ],
-        "x-ms-client-request-id": "54f822f0-cb62-0d87-36a3-e5e284234d08",
-        "x-ms-date": "Wed, 17 Feb 2021 22:27:42 GMT",
->>>>>>> 1814567d
+        "traceparent": "00-16a1536bf23a984b8c0f731620340b90-3b673c441dce5444-00",
+        "User-Agent": [
+          "azsdk-net-Storage.Files.DataLake/12.7.0-alpha.20210219.1",
+          "(.NET 5.0.3; Microsoft Windows 10.0.19041)"
+        ],
+        "x-ms-client-request-id": "acedf74b-27b0-0143-c63a-120e13660725",
+        "x-ms-date": "Fri, 19 Feb 2021 19:10:03 GMT",
         "x-ms-return-client-request-id": "true",
         "x-ms-version": "2020-06-12"
       },
       "RequestBody": [
-        "\uFFFD\u001C\u000F\uFFFD\uFFFD4\u0281\uFFFD\uFFFD\uFFFD\u0015\uFFFD\uFFFDt\uFFFD\u0007H\uFFFD\uFFFD\uFFFD\uFFFD\uFFFD\uFFFD\uFFFD\uFFFD\uFFFD9C!\uFFFD\uFFFD\u0271\u001D}\uFFFD\uFFFD^\uFFFD\uFFFDr\uFFFDSd\u0006\uFFFDVY\u001A\uFFFD^\uFFFDb_8\uFFFD\uFFFD\u0013\u016Bf\uFFFD345\u0003Vf\uFFFD;\uFFFD\u0010\u002B\u003C\uFFFDF\uFFFD\u0022\uFFFD\uFFFD\u0006\u0007\uFFFD\uFFFDO\uFFFDE\uFFFDBK\u0022A(\uFFFDm\u001E/\u0002B\uFFFD\uFFFD\u043B\uFFFD6\u0022PVCa\uFFFD\uFFFD|\uFFFD\u002B\uFFFDe\uFFFD\uFFFD!\uFFFD\uFFFD\uFFFD\uFFFD\uFFFD\u0003\uFFFDz\uFFFD\u0017\uFFFD\uFFFD\uFFFDS\u00277\uFFFD\uFFFD\u0018\uFFFD\uFFFD\uFFFD\uFFFD\uFFFD\u007Fy\uFFFD\uFFFDAk\uFFFDM\uFFFD\u0376\uFFFD3;\u001B3\uFFFD\uFFFD\uFFFD,\uFFFD\uFFFD\uFFFD)\uFFFD\uFFFD\uB01B\uFFFD,P\uFFFD\uFFFD\u0000UW\uFFFD8\u001CMa7\u0026\uFFFD@\u0003\uFFFD\uFFFD\uFFFD\u0005\u001F\uFFFD\uFFFD7\uFFFD\uFFFD\uFFFD\\L\u007FI\uFFFD\uFFFD\uFFFDe\uFFFD\u007F;\uFFFD\uFFFD\uFFFD\uFFFD\uFFFD\uFFFDP\uFFFD\uFFFD\uFFFDU\uFFFDa\uFFFD\uFFFD\uFFFD\r",
-        "\uFFFD\u0026{B\uFFFD\uFFFD=\uFFFD\u0004\uFFFD\uFFFD\uFFFD7R\uFFFDO\u0003\t\n",
-        "\uFFFD\u000E\uFFFD\uFFFD2\uFFFD\uFFFD\u0007[\u001E\uFFFD\uFFFD\uFFFD\uFFFD\uFFFD\uFFFD\u0004\uFFFD\u0015\u0006\uFFFD\uFFFD\u0015\u06A2\uFFFD(T\u0002m\u0011\uFFFD\uFFFD\uD2822\uFFFD\u000F\uFFFD\uFFFD6\uFFFD}p\uFFFD\uFFFD\uFFFDb\uFFFD\uFFFDV\uFFFD\u0003N\uFFFD\uFFFD\u001AD3\u0361\u0005\uFFFD\f\uFFFDP\uFFFD\tR\uFFFDo\uFFFD[\u0027\uFFFD \uFFFDi\uFFFD\u00276\uFFFDv\uFFFD\u00E9\uFFFD\uFFFD\uFFFD\u0017P\uFFFD\uFFFD=1\uFFFDp\uFFFDa\u0011\uFFFD\u0010\uFFFD\u0010l\uFFFD\uFFFD\u01F2_\uFFFDU\u000B\uFFFD\uFFFD\uFFFD\u0001Q\u001D\uFFFD\u0027P\uFFFD}\u001E\r",
-        "m\uFFFDU~(\u064D\u0016M\uFFFD\u007F\uFFFDN0\uFFFD\uFFFD\u0006*f\uFFFD\uFFFDV\uFFFD\uFFFD\uFFFD\u001Fq\uFFFD\uFFFDGy\uFFFD_%\uFFFDr37\uFFFD\uFFFD\uFFFDH\uFFFD\u000F%\u0002\uFFFD\uFFFDOJ\uFFFD\u0016#\u003C\u0017[\uFFFD\uFFFD\bh\uFFFD\u002B\uFFFD\uFFFD\u0005\uFFFD\uFFFD\u000B\uFFFDe\uFFFD\uFFFD3\uFFFD\u000E\uFFFD\uFFFDz\u001D\uFFFD\uFFFDM\uFFFDc\uFFFD#\u000E\uFFFD\uFFFDT.o\uFFFD\u02923\t;\u0013\uFFFD\uFFFD\uFFFDx\uFFFD\uFFFD\uFFFDa\b\uFFFD\u001Fd\uFFFD\uFFFD\uFFFDh\uFFFD\u001C\uFFFD\uFFFDF\uFFFD}\uFFFD \u003E\u0010{\uFFFD\uFFFD\u003E\t\uFFFD\uFFFD\uFFFD\uFFFD\uFFFD\uFFFD\uFFFD\u0005\uFFFD\uFFFD\uFFFDC\uFFFD\u00039*Cg\u001FG\uFFFDB\uFFFD\uFFFDf\uFFFDQ\uFFFD\r",
-        "\uFFFD\u0026\uFFFDA\f\u0793\uFFFD\uFFFD\u003E\n",
-        "\uFFFDK\u0007\uFFFD\uFFFD\uFFFD;\uFFFDQI!\u001E\u00BD.n\uFFFD\u0019u,px\uFFFD\t\uFFFDaI\uFFFD[\uFFFDT\uFFFD\uFFFD=\uFFFDj;me\uFFFDvz;\uFFFDt\u0007\u001F\uFFFD\uFFFDo\uFFFD\uFFFDP\u0012\uFFFD\u007F^\uFFFD\uFFFD\u001FKD{\uFFFD\uFFFD\uFFFD=\uFFFD\uFFFD\uFFFD3m\uFFFD\uFFFD\uFFFD\uFFFD\u003C(\uFFFD\uFFFDB\uFFFD\u0017\uFFFD\uFFFD~Q\u03A3l\u000B=\uFFFDF\uFFFD1\uFFFD\uFFFD\uFFFD\uFFFD\u025A\uFFFD\u001B\u003CJ\u0022\uFFFD\\\uFFFDC6i\uFFFD\u0745,\uFFFD\uFFFDw.n\uFFFDc\uFFFD\uFFFD\uFFFDm\u001D\uFFFD\uFFFD\uFFFDY\uFFFD\uFFFD\uFFFD\u0013\uFFFD\uFFFD\uFFFD[\uFFFDr\u0000)\uFFFD\u04EAi\u0001\u0004n\uFFFDW\uFFFDZ\uFFFDOcF\uFFFD\uFFFD\uFFFD\u05EB\uFFFD\uFFFD\uFFFD\u00055q0\uFFFDG\u001B\uFFFD\uFFFD\uFFFD:\uFFFD!\u0019\u0003\u001C\uFFFD\uFFFD\u0016\u0002\u069F\uFFFD\u0119i\r",
-        "\uFFFD\u0016\uFFFDT\uFFFD\uFFFD\n",
-        "\uFFFD4\uFFFD\u050E];\u003C^\uFFFD\u0014\uFFFD$l\uFFFDrV!r\uFFFD\uFFFDfF\uFFFD\uFFFDw:ur\u0060\uFFFD\uFFFD\uFFFD\u0017u\u03CC\uFFFD\uFFFD\uFFFD\u019EA\u0018\uFFFD\u0017D\uFFFD\uFFFDD3.\u001F\u001C=\uFFFD\uFFFD=\u0016#\uFFFD\uFFFD\uFFFDJ{\uFFFD\r",
-        "\uFFFD\uFFFD\uFFFD%\uFFFD\u0013O%.\uFFFD\u007F2\uFFFD\uFFFD\uFFFD\u001CYj\uFFFD\uFFFD7\uFFFDn\uFFFD\u0000\uFFFDC\uFFFD4\u007F7\uFFFD\u0011\uFFFD\uFFFD\r",
-        "u\f\uFFFD\u0018\uFFFD\uFFFD\uFFFDD\uFFFD\uFFFD\uFFFD\u0010\uFFFD\u0012\uFFFD\u0001:\u003CA#\u0013y\uFFFD\u0060\uFFFD\u0000\uFFFD\uFFFDp\u000E\uFFFDL\uFFFD\uFFFD-\u001E!\u01F0\u0000\f\uFFFD\uFFFDa\uFFFD#\uFFFD$\uFFFD\u000F\uFFFD\\\uFFFDQ\uFFFDS6_\u001A\uFFFD\uFFFD\uFFFD\uFFFD^\uFFFD\u001B\u0012\uFFFD\uFFFDs\uFFFD@\u0017W\uFFFD\uFFFD\uFFFD\uFFFDP\uFFFD\u0007a\uFFFD%\u007F\uFFFD\uFFFD\uFFFD\uFFFD\uFFFD\uFFFD\uFFFD\u0017r\uFFFD\uFFFD\u00028\b\uFFFD?H.\u0011\u040B9\uFFFD\uFFFD\uFFFD\uFFFDtm\u0012\uFFFDra9$wN\u000B\uFFFD\u001F\u0199)\uFFFDo\uFFFD}K\uFFFD\uFFFD\uFFFD\uFFFD2yT\uFFFDj\u0022%1\uFFFD8\uFFFD\u0004"
+        "\u001C\uFFFD\uFFFD\u0027\uFFFD%\uFFFD\u0016A\u001D\uFFFDpV=F\uFFFDk\u000F\u007F\uFFFD\uFFFD?\uFFFD\uFFFDs\u0003\t\uFFFD\uFFFD\uFFFD\uFFFDS\b\uFFFD\f\u000F\uFFFD\uFFFD]\uFFFDI\uFFFD\uFFFD=r~\u0006\u000F\u0012\uFFFD\u000Fp\uFFFD4C\uFFFD\uFFFDNx!\uFFFD\uFFFD\uFFFDuA\u001DM\uFFFD9\uFFFD\uFFFD\u0060!\uFFFD\uFFFDD\uFFFDf\uFFFD\uFFFD\uFFFDo\uFFFDD\uFFFD\uFFFDbe\uFFFD96;\u0016\uFFFD8\uFFFD\uFFFDU0o\u0546\u026FN\uFFFD{b\uFFFD\uFFFD$\uFFFD$\uFFFD\uFFFD\uFFFD\uFFFDz4\uFFFD\b\uFFFD)\uFFFD\uFFFD\u83FE\uFFFD\u0010\u010D#\uFFFD)\uFFFD\uFFFD\uFFFD\u003C\uFFFD\u0002\uFFFDP\uFFFD\u0017v\uFFFD\uFFFD\uFFFD\uFFFD\uFFFD\uFFFD;\u0001~\u001F\uFFFDh\u001E\uFFFD\uFFFD\u0016\u05FE\uFFFD|\u003C\uFFFD\uFFFD\u0006\uFFFD=L\uFFFDXYu\uFFFDUW\u0006\u0016\uFFFDQ\u000EQ\u0022j\ta\uFFFD~\uFFFD\uFFFD^\uFFFDy\uFFFD\u007F\uFFFDT\u0004\uFFFD\uFFFD\uFFFDx\uFFFD0%\uFFFD\u0011\uFFFD\uFFFDV\uFFFDX\uFFFD\uFFFDFY\uFFFD{\uFFFDx{\uFFFDQr\uFFFD\uFFFD\u007FO[\u0003\u0002c\u014D\uFFFDb\uFFFDDCO\uFFFD6\u0015\uFFFD@\uFFFDF9\uFFFD\uFFFD\uFFFD\u001C\u007FH\u021D\uFFFDf\uFFFDJlS\uFFFD*\uFFFD\uFFFD\u001A\uFFFDg\uFFFD8E\uFFFD\uFFFDy;\uFFFD~\uFFFD9\u0016\uFFFD\uFFFDyGED\uFFFD\uFFFD4\uFFFD]\uFFFD\uFFFDI\uFFFD2\uFFFD\uFFFD\uFFFD,U8\uFFFDP\uFFFD\uFFFD\uFFFDOa\u001A\uFFFD\uFFFDY4\uFFFD\uFFFDi\uFFFDN\uFFFDL\u001E3\uFFFD\u06C8\uFFFD{\uFFFD\b\uFFFD\uFFFD\uFFFD\r",
+        "\uFFFD\uFFFD\uFFFD)oJ\uFFFD}c\u0019\uFFFDcdu\uFFFD\u0012\uFFFD\uFFFD^E\uFFFD6\u0005CtO\u001E\u0006\uFFFDY\u001D\u0017\u0006Kr,D?s\u0003\uFFFD\u03FB\u0019\uFFFDw$g\uFFFD\u003E;r\uFFFD-\uFFFD~J\uFFFD ,\uFFFD\uFFFD\t\uFFFD\uFFFD]\u0018\u0002m\u034AMZR\u000Fz\uFFFD\uFFFD*\uFFFD$7\u001A\uFFFDX\u001E\uFFFD\uFFFD\uFFFDS\uFFFD8\u000B\uFFFD\u001D\uFFFD\u0019\u000Bdu\uFFFD\uFFFD\uFFFD\u0018Z\u001E\u0010\uFFFD\u00B7\uFFFDt\uFFFD\uFFFD\uFFFD\u001A8\u0005\uFFFD\u001A\uFFFD\uFFFD\uFFFD\uFFFD\uFFFD\u001A\u0004\uFFFD\u03A8\uFFFD\u001FR\uFFFD\uFFFDe\uFFFD\uFFFD\u0000\uFFFD\u001B7\uFFFD]b\uFFFD\u007F\uFFFD\u0002\uFFFD\u0014\u0011J\uFFFD\uFFFD\uFFFD@\u0019G\uFFFD\u001A\uFFFD\uFFFD\u0022\uFFFD\n",
+        "\uFFFD%\uFFFD\u0007\uFFFDB\uFFFD\uFFFD-\uFFFD w\uFFFD\u0006\uFFFD\u0002\uFFFD\r",
+        "\b\uFFFD\uFFFD\uFFFD\u0002\uFFFD\uFFFD\uFFFDW\u001C\uFFFD\uFFFD@\uFFFDu8\uFFFD\uFFFD\r",
+        "\u0017\u0007\u0012D\uFFFDUu\u0255A\uFFFD\u0017\u0005\uFFFD\u001A\uFFFDi\uFFFD#\uFFFDJ\u0014\uFFFDL\u007F.\u0016\u07FB\u000F\uFFFD\uFFFD\t\uFFFD\uFFFD\u0000\uFFFD[)\uFFFD\uFFFD\uFFFDPN_\u0004\uFFFD\uFFFD\u0026\uFFFD\u000B_\uFFFDB\uFFFD\u0003T\uFFFD\uFFFDX?\uFFFD\r",
+        "\uFFFDr\t\u000EC\uFFFD\u001A\u0006\r",
+        "\uFFFDv4V\uFFFDd\uFFFDz5X\uFFFD\uFFFD\u0004n4\uFFFD\uFFFD\uFFFD!\uFFFD\uFFFDm\uFFFD\uFFFD\uFFFD\uFFFDU\uFFFD\uFFFD\uFFFD\u000B\uFFFD\uFFFD\uFFFDC\r",
+        "l@\uFFFD\uFFFDJ#\uFFFD\uFFFD!\uFFFD\u0003\uFFFDGE\uFFFDn\uFFFDv\uFFFD\tIp\uFFFD\uFFFD\uFFFD\uFFFD\u007Fn\uFFFD#\u0006\uFFFD\uD8A1\uDC72\uFFFDIL\uFFFD\uFFFD\u000F\uFFFDI\uFFFD\u007F\uFFFDp\b\uFFFD\uFFFD\uFFFD9\uFFFD\uFFFDHh?\u01A3x.\uFFFDzE\u43B3/\uFFFD\uFFFD)0\uFFFD:\uFFFD\uFFFD\uFFFD\u0019\uFFFD\u000Fe\u0010?\u007F\uFFFD\uFFFD\uFFFDjR\t\uFFFD\n\r",
+        "\uFFFD\uFFFD\u03D2\uFFFD \uFFFD\uFFFD\uFFFDH\\\uFFFD\uFFFD\uFFFDN\uFFFD\uFFFD\u0026\uFFFD\u0012\u001D\uFFFD\uFFFDY-\uFFFD\u001D\uFFFDa\uFFFD\uFFFD%uY\uFFFD\uFFFD\u001D~\uFFFDS\uFFFD\u0027\uFFFD#I\u0002iG\u041A\uFFFDv\uFFFD\uFFFD\u0006\uFFFD8m\uFFFD\uFFFD\u0014\uFFFD\uFFFD\uFFFD|?1g\uFFFD\uFFFD\uFFFD=@\uFFFD\uFFFD\uFFFD\uFFFD\u000F\u002B0\uFFFD\uFFFD\u01EE\r",
+        "\uFFFDz\uFFFD\uFFFD\n",
+        "\uFFFD\u0010-\uFFFDv\uFFFDAi\uFFFD\uFFFD8\uFFFD\u0015\u0000;X6s\uFFFD?\uFFFD)BV\uFFFD \uFFFD\u0007\uFFFD\uFFFD\u011B\uFFFD\uFFFD\uFFFD\uFFFD\u0010\uFFFD\u0010W\uFFFDnBh\uFFFD\uFFFD\uFFFD\uFFFDs\uFFFDx\u0007\u0260\r",
+        "\uFFFD\uFFFD\uFFFD\uFFFDV\uFFFD:\uFFFD\uFFFD\uFFFD\uFFFDZeK\uFFFDG\uFFFDcu\uFFFD\uFFFD\uFFFD\uFFFD^\uFFFDA\uFFFD\uFFFD\uFFFDT\uFFFD\uFFFD\uFFFD\uFFFD\uFFFD9\uFFFD\uFFFDxK\uFFFDCkZ\uFFFDy{\uFFFDm\u03A3T\uFFFD\u007F\uFFFD\uFFFDx\u0015\u0015\uFFFD\u01AA?\uFFFDt\uFFFDQ\uFFFD\u000E\u0007\uFFFD\uFFFDo\u0763n\u0003:\uFFFD~\u0149\uFFFD\u0019~\uFFFD\u0022$\uFFFD\uFFFD\uFFFD\uFFFD\uFFFD\uFFFD\uFFFD\u002B\uFFFD\u0026\uFFFD*\uFFFD^\uFFFD\uFFFDWw\uFFFD2\uFFFD"
       ],
       "StatusCode": 202,
       "ResponseHeaders": {
         "Content-Length": "0",
-<<<<<<< HEAD
-        "Date": "Wed, 03 Feb 2021 02:11:53 GMT",
-=======
-        "Date": "Wed, 17 Feb 2021 22:27:41 GMT",
->>>>>>> 1814567d
-        "Server": [
-          "Windows-Azure-HDFS/1.0",
-          "Microsoft-HTTPAPI/2.0"
-        ],
-        "x-ms-client-request-id": "54f822f0-cb62-0d87-36a3-e5e284234d08",
-<<<<<<< HEAD
-        "x-ms-request-id": "d1dd9455-a01f-004e-72d1-f951d7000000",
-=======
-        "x-ms-request-id": "b048c339-201f-006f-137c-0575ac000000",
->>>>>>> 1814567d
+        "Date": "Fri, 19 Feb 2021 19:10:02 GMT",
+        "Server": [
+          "Windows-Azure-HDFS/1.0",
+          "Microsoft-HTTPAPI/2.0"
+        ],
+        "x-ms-client-request-id": "acedf74b-27b0-0143-c63a-120e13660725",
+        "x-ms-request-id": "6f4b2289-e01f-004f-7df2-060e0b000000",
         "x-ms-request-server-encrypted": "true",
         "x-ms-version": "2020-06-12"
       },
       "ResponseBody": []
     },
     {
-      "RequestUri": "https://seannse.dfs.core.windows.net/test-filesystem-af3f2547-7b5e-742b-dcc7-0d16e358443d/test-file-d2692901-5737-6897-64bb-0d3aff2202e8?action=flush\u0026position=1024",
+      "RequestUri": "https://seannse.dfs.core.windows.net/test-filesystem-900e5106-32dc-f2c9-4864-a23face3356d/test-file-6054829b-181b-e234-d544-56ae171ff060?action=flush\u0026position=1024",
       "RequestMethod": "PATCH",
       "RequestHeaders": {
         "Accept": "application/json",
         "Authorization": "Sanitized",
-<<<<<<< HEAD
-        "traceparent": "00-e0b1590a3ffc0c4c85dd48e9f1b4cf79-a8bdc331a5bc0445-00",
-        "User-Agent": [
-          "azsdk-net-Storage.Files.DataLake/12.7.0-alpha.20210202.1",
-          "(.NET Framework 4.8.4250.0; Microsoft Windows 10.0.19042 )"
-        ],
-        "x-ms-client-request-id": "c33a359d-e58d-492b-9db6-c282ce558842",
-        "x-ms-date": "Wed, 03 Feb 2021 02:11:52 GMT",
-=======
-        "Content-Length": "0",
-        "traceparent": "00-6b6da6459d882945b9acc6fd3e39a689-67eb03029711354c-00",
-        "User-Agent": [
-          "azsdk-net-Storage.Files.DataLake/12.7.0-alpha.20210217.1",
-          "(.NET 5.0.3; Microsoft Windows 10.0.19042)"
-        ],
-        "x-ms-client-request-id": "c33a359d-e58d-492b-9db6-c282ce558842",
-        "x-ms-date": "Wed, 17 Feb 2021 22:27:42 GMT",
->>>>>>> 1814567d
+        "traceparent": "00-1cbc912c8ec90348a0f67d6f3f93ee3c-99ca2b2886212d49-00",
+        "User-Agent": [
+          "azsdk-net-Storage.Files.DataLake/12.7.0-alpha.20210219.1",
+          "(.NET 5.0.3; Microsoft Windows 10.0.19041)"
+        ],
+        "x-ms-client-request-id": "267318e8-db39-cacf-094b-eb1e1ab59a0d",
+        "x-ms-date": "Fri, 19 Feb 2021 19:10:03 GMT",
         "x-ms-return-client-request-id": "true",
         "x-ms-version": "2020-06-12"
       },
@@ -204,53 +135,33 @@
       "StatusCode": 200,
       "ResponseHeaders": {
         "Content-Length": "0",
-<<<<<<< HEAD
-        "Date": "Wed, 03 Feb 2021 02:11:53 GMT",
-        "ETag": "\u00220x8D8C7E91348553E\u0022",
-        "Last-Modified": "Wed, 03 Feb 2021 02:11:53 GMT",
-=======
-        "Date": "Wed, 17 Feb 2021 22:27:42 GMT",
-        "ETag": "\u00220x8D8D3933E1F0AD4\u0022",
-        "Last-Modified": "Wed, 17 Feb 2021 22:27:42 GMT",
->>>>>>> 1814567d
-        "Server": [
-          "Windows-Azure-HDFS/1.0",
-          "Microsoft-HTTPAPI/2.0"
-        ],
-        "x-ms-client-request-id": "c33a359d-e58d-492b-9db6-c282ce558842",
-<<<<<<< HEAD
-        "x-ms-request-id": "d1dd946d-a01f-004e-0ad1-f951d7000000",
-=======
-        "x-ms-request-id": "b048c342-201f-006f-1c7c-0575ac000000",
->>>>>>> 1814567d
+        "Date": "Fri, 19 Feb 2021 19:10:02 GMT",
+        "ETag": "\u00220x8D8D509F5F878A6\u0022",
+        "Last-Modified": "Fri, 19 Feb 2021 19:10:03 GMT",
+        "Server": [
+          "Windows-Azure-HDFS/1.0",
+          "Microsoft-HTTPAPI/2.0"
+        ],
+        "x-ms-client-request-id": "267318e8-db39-cacf-094b-eb1e1ab59a0d",
+        "x-ms-request-id": "6f4b2299-e01f-004f-0df2-060e0b000000",
         "x-ms-request-server-encrypted": "false",
         "x-ms-version": "2020-06-12"
       },
       "ResponseBody": []
     },
     {
-      "RequestUri": "https://seannse.blob.core.windows.net/test-filesystem-af3f2547-7b5e-742b-dcc7-0d16e358443d/test-file-d2692901-5737-6897-64bb-0d3aff2202e8",
+      "RequestUri": "https://seannse.blob.core.windows.net/test-filesystem-900e5106-32dc-f2c9-4864-a23face3356d/test-file-6054829b-181b-e234-d544-56ae171ff060",
       "RequestMethod": "HEAD",
       "RequestHeaders": {
         "Accept": "application/xml",
         "Authorization": "Sanitized",
-<<<<<<< HEAD
-        "traceparent": "00-ad389f25815d8b40bce5cc47449b466d-0bb8943052143c47-00",
-        "User-Agent": [
-          "azsdk-net-Storage.Files.DataLake/12.7.0-alpha.20210202.1",
-          "(.NET Framework 4.8.4250.0; Microsoft Windows 10.0.19042 )"
-        ],
-        "x-ms-client-request-id": "9b6c662d-9eb4-67e0-ef85-34f630a666f1",
-        "x-ms-date": "Wed, 03 Feb 2021 02:11:52 GMT",
-=======
-        "traceparent": "00-daffbb34d7d26c45b5c462dfafc7d986-2bf9a41e00670a41-00",
-        "User-Agent": [
-          "azsdk-net-Storage.Files.DataLake/12.7.0-alpha.20210217.1",
-          "(.NET 5.0.3; Microsoft Windows 10.0.19042)"
-        ],
-        "x-ms-client-request-id": "9b6c662d-9eb4-67e0-ef85-34f630a666f1",
-        "x-ms-date": "Wed, 17 Feb 2021 22:27:43 GMT",
->>>>>>> 1814567d
+        "traceparent": "00-88c573c6ca376d46a192946cf9ae8100-9b92d1e64075c04e-00",
+        "User-Agent": [
+          "azsdk-net-Storage.Files.DataLake/12.7.0-alpha.20210219.1",
+          "(.NET 5.0.3; Microsoft Windows 10.0.19041)"
+        ],
+        "x-ms-client-request-id": "3af33248-0bfc-aa55-f5b5-0f391df37e57",
+        "x-ms-date": "Fri, 19 Feb 2021 19:10:03 GMT",
         "x-ms-return-client-request-id": "true",
         "x-ms-version": "2020-06-12"
       },
@@ -260,15 +171,9 @@
         "Accept-Ranges": "bytes",
         "Content-Length": "1024",
         "Content-Type": "application/octet-stream",
-<<<<<<< HEAD
-        "Date": "Wed, 03 Feb 2021 02:11:53 GMT",
-        "ETag": "\u00220x8D8C7E91348553E\u0022",
-        "Last-Modified": "Wed, 03 Feb 2021 02:11:53 GMT",
-=======
-        "Date": "Wed, 17 Feb 2021 22:27:42 GMT",
-        "ETag": "\u00220x8D8D3933E1F0AD4\u0022",
-        "Last-Modified": "Wed, 17 Feb 2021 22:27:42 GMT",
->>>>>>> 1814567d
+        "Date": "Fri, 19 Feb 2021 19:10:03 GMT",
+        "ETag": "\u00220x8D8D509F5F878A6\u0022",
+        "Last-Modified": "Fri, 19 Feb 2021 19:10:03 GMT",
         "Server": [
           "Windows-Azure-Blob/1.0",
           "Microsoft-HTTPAPI/2.0"
@@ -276,110 +181,75 @@
         "x-ms-access-tier": "Hot",
         "x-ms-access-tier-inferred": "true",
         "x-ms-blob-type": "BlockBlob",
-        "x-ms-client-request-id": "9b6c662d-9eb4-67e0-ef85-34f630a666f1",
-<<<<<<< HEAD
-        "x-ms-creation-time": "Wed, 03 Feb 2021 02:11:53 GMT",
-=======
-        "x-ms-creation-time": "Wed, 17 Feb 2021 22:27:42 GMT",
->>>>>>> 1814567d
+        "x-ms-client-request-id": "3af33248-0bfc-aa55-f5b5-0f391df37e57",
+        "x-ms-creation-time": "Fri, 19 Feb 2021 19:10:02 GMT",
         "x-ms-group": "$superuser",
         "x-ms-lease-state": "available",
         "x-ms-lease-status": "unlocked",
         "x-ms-owner": "$superuser",
         "x-ms-permissions": "rw-r-----",
-<<<<<<< HEAD
-        "x-ms-request-id": "b22be0d0-301e-00a8-17d1-f9e1f1000000",
-=======
-        "x-ms-request-id": "64985e51-501e-005a-037c-0519b8000000",
->>>>>>> 1814567d
+        "x-ms-request-id": "2e654260-201e-00a4-56f2-0676f9000000",
         "x-ms-server-encrypted": "true",
         "x-ms-version": "2020-06-12"
       },
       "ResponseBody": []
     },
     {
-      "RequestUri": "https://seannse.dfs.core.windows.net/test-filesystem-af3f2547-7b5e-742b-dcc7-0d16e358443d/test-file-d2692901-5737-6897-64bb-0d3aff2202e8?action=append\u0026position=1024",
+      "RequestUri": "https://seannse.dfs.core.windows.net/test-filesystem-900e5106-32dc-f2c9-4864-a23face3356d/test-file-6054829b-181b-e234-d544-56ae171ff060?action=append\u0026position=1024",
       "RequestMethod": "PATCH",
       "RequestHeaders": {
         "Accept": "application/json",
         "Authorization": "Sanitized",
-        "Content-Length": "1836",
+        "Content-Length": "1849",
         "Content-Type": "application/json",
         "User-Agent": [
-<<<<<<< HEAD
-          "azsdk-net-Storage.Files.DataLake/12.7.0-alpha.20210202.1",
-          "(.NET Framework 4.8.4250.0; Microsoft Windows 10.0.19042 )"
-        ],
-        "x-ms-client-request-id": "52d1ca41-38a0-c644-f033-4369d241cac2",
-        "x-ms-date": "Wed, 03 Feb 2021 02:11:53 GMT",
-=======
-          "azsdk-net-Storage.Files.DataLake/12.7.0-alpha.20210217.1",
-          "(.NET 5.0.3; Microsoft Windows 10.0.19042)"
-        ],
-        "x-ms-client-request-id": "52d1ca41-38a0-c644-f033-4369d241cac2",
-        "x-ms-date": "Wed, 17 Feb 2021 22:27:43 GMT",
->>>>>>> 1814567d
+          "azsdk-net-Storage.Files.DataLake/12.7.0-alpha.20210219.1",
+          "(.NET 5.0.3; Microsoft Windows 10.0.19041)"
+        ],
+        "x-ms-client-request-id": "d6be42b2-ae14-64dc-0c0c-0a89c99d4d15",
+        "x-ms-date": "Fri, 19 Feb 2021 19:10:03 GMT",
         "x-ms-return-client-request-id": "true",
         "x-ms-version": "2020-06-12"
       },
       "RequestBody": [
-        "\u0014\u0026Mq\uFFFDV\u0006\uFFFDEs\uFFFD\uFFFDvnj\u0019\uFFFD\u001EDN\uFFFD{\uFFFD\u061E\u0019vZ\uFFFD\u0002A\u0012\u0004|\uFFFDI\uFFFDG/\uFFFD}\u001A\uFFFD\uFFFD.K\uFFFD\uFFFD\uFFFD\u00119Y\uFFFD\uFFFD\\\uFFFD\u0022\uFFFD\uFFFDA\uFFFD\uFFFDWdi\uFFFDJ\uFFFDS\uFFFD\u001Fe\f\u0060\b\uFFFD\u0005p\uFFFD\u037F\u0007\uFFFD\b\uFFFDy\uFFFDsj\uFFFD\uFFFDBA\uFFFD^\uFFFD;n\uFFFD^^\uFFFD\\\u0013\u0019\uFFFD~JT\uFFFD\u001CG\u001Es,\uFFFD\u0007N\uFFFD\uFFFD\u001C\uFFFD4\uFFFDl\uFFFD${\u0002\u0018\u0117\uFFFDpn\u012A\uFFFD\uFFFD\uFFFD\uFFFD\uFFFD\u001F\uFFFD\uFFFDI#\uFFFDe\uFFFD\uFFFD\uFFFD\uFFFD\uFFFDA\uFFFD\u01B2\uFFFD;\uFFFD\u0002H;\u001A\uFFFD\uFFFD\uFFFD\u0004g\t*\u0060\uFFFD\uFFFD\uFFFD\uFFFD\u001E#\uFFFDW\u0015Y1\uFFFD\uFFFD\uFFFD.\uFFFD\uFFFD\uFFFD6\uFFFD\uFFFD\uFFFD\u003E\uFFFDp\u0006\uFFFDu\uFFFD\uFFFD\uFFFD\uFFFD\uFFFD\uFFFD\uFFFD\uFFFD\u001C\uFFFD\uFFFD\uFFFDx\uFFFD\uFFFD\n",
-        "B\uFFFD\u0180\u001Eh\u0010\uFFFD\uFFFD\uFFFDW\uFFFD8\u0018vD\uFFFD\u0017\uFFFDtK\uFFFD\uFFFD\u0016\uFFFDe\uFFFD0}\u000BO\uFFFD.T\uFFFD\uFFFD\uFFFD\uFFFD\uFFFD\uFFFD\uFFFD\uFFFD\uFFFDT\uFFFD\uFFFDz\f\u003E\uFFFD\uFFFD5\uFFFD\uFFFD\uFFFD\uFFFD\uFFFD\u0007\uFFFD\uFFFD@|s\uFFFD\b\uFFFD\n",
-        "\u00D0N\uFFFD\u002B\uFFFDl\r",
-        "\u000F-\u0019\uFFFD\uFFFD\uFFFD5\u001AD7\uFFFD\u0014\uFFFD\uFFFD\u000F\uFFFDbw\uFFFDL\u0003\u0676{\uFFFD\u0005T\n",
-        "\uA26B\uFFFD\uFFFD\uFFFD\uFFFD\uFFFD\uFFFD\u07F9\uFFFD\uFFFD(|WAqG\u0022\n",
-        "\uFFFD\u0019\uFFFD\u0015#4*\u0002\uFFFD\uFFFD\u0010Y\uFFFD\uFFFDR%\uFFFD\uFFFD#\uFFFD\u05D7\u003C^M\u0007\uFFFD\uFFFD\uFFFD\uFFFD\uFFFD\uFFFD\uFFFD\u007F\u0015\uFFFD\uFFFD\uFFFDe\uFFFDo\uFFFDQ\uFFFD\uFFFD\\$7*2\uFFFD\uFFFD$32\uFFFD\u0701\uFFFD\u001C\uFFFD\u002Bj\uFFFD\uFFFDN\uFFFD.\u06A85\uFFFD!\uFFFD\u007FOEc\uFFFD\uFFFD\uFFFDV\uFFFDe6\uFFFD\uFFFD\uFFFDL\u0017\uFFFDn\u0010H\uFFFDC\u001D\uFFFD\u06CF\uFFFD\uFFFD]\uFFFD\uFFFD\uFFFD\u024D\uFFFD\uFFFDy\u0000\uFFFD9OV\u0005\uFFFD\u0004\uFFFD\uFFFD\uFFFD\uFFFD\uFFFD\uFFFD\uFFFD\u0631;1\uFFFD\uFFFD\uFFFD%\uFFFD\uFFFDSh\uFFFD/\u000F\uFFFDi^Rn:\u000E\uFFFD\uFFFD\u0017\uFFFD\uFFFD\uFFFD\uFFFD\u0013\uFFFD\uFFFD6\uFFFD\uFFFD\uFFFDy\uFFFD\uFFFD\uFFFD\u000E\uFFFDMV\u0002\uFFFD\u0010\u0520\u001Cyc\uFFFDX\uFFFD\uFFFD\u001AN\u001A\u02EF\u0012V\uFFFD^\uFFFD2\uFFFD?3f\uFFFDe\u0060_\uFFFD\uFFFD@\uFFFD{\uFFFD\u0003=\uFFFD\uFFFD6\u001B\uFFFDW\u0027\uFFFD*\uFFFD.B\uFFFDZs\uFFFDTit\uFFFDm\uFFFD\uFFFD\uFFFD(\uFFFD\u0006\u0007\uFFFDd\uFFFD\uFFFD\u0524?(\uFFFDTD\u0017r\u003C 6\u001Ec/MH\uFFFD\u0011nm\uFFFD\uFFFD\uFFFD7\uFFFD\uFFFDQ\u001F\uFFFD\uFFFD\uFFFDE\uFFFD\u0027\uFFFD4\uFFFD\uFFFD\u00150}\uFFFDz\uFFFD\uFFFD\n",
-        "\uFFFD\u05B9\uFFFD\u038Dz\u003E\u0003\uFFFDf\uFFFDn\uFFFD\uFFFD\uFFFDv\u0027\uFFFD;y\u0019y\uFFFD\uFFFD\u003E\uFFFD\u05427o\uFFFDPzeT\uFFFDk\uFFFDW#\u000E\uFFFD\uFFFD \uFFFD=\uFFFDn\u0003y\u05C2Y\\\uFFFD\u0018\uFFFD\uFFFD;M.$/\uFFFD\uFFFD\u001Dw\uFFFD7\u007F\uFFFD%0\u0017kK\uFFFD\uFFFDT\u0001kg~\uFFFD\uFFFDe\uFFFD\u001D\uFFFD\u003C\uFFFD\u064F\t\uFFFD\uFFFD]h\uFFFD\uFFFD\uFFFD7\uFFFD\uFFFD\uFFFDRA\uFFFDU}E\u003C:\uFFFD\u01E6q\uFFFDR\u0026Z\uFFFD\uFFFD\uFFFD\uFFFD\u0026\u0022\uFFFD\uFFFD=L\uFFFD;z/\uFFFD\u0000\uFFFD\u0013\uFFFD,o\uFFFD\uFFFD\uFFFDT\u0027.C,t\u0015bk\u0022\u003C\u0001\uFFFD\u001B,\u001Fp\uFFFD?\uFFFDp\uFFFDg\uFFFD\uFFFDq\u0001\u003Ep._;\uFFFDDA\uFFFD\uFFFD\u003E\u007F\uFFFD6i\uFFFDW\uFFFD\uFFFD$\uFFFD\u75BB\u0180\uFFFD-U\uFFFD\uFFFD\uFFFD\uFFFDr\uFFFD\uFFFD=\uFFFD\u00016\uFFFD\uFFFD-\u002B1)u\uFFFD\u0006/\u0010\uFFFD\uFFFDL5W\uFFFDr\uFFFD\uFFFD\r",
-        "\u0017\uFFFD\u003E\\\uFFFD\uFFFDV_x\uFFFD\uFFFD\uFFFD\u008E\uFFFDj\uFFFD\uFFFD\n",
-        "\uFFFD\u0026\u0026\uFFFD\uFFFD\uFFFDn=\u007F\u0017\uFFFD)F(~\uFFFD\uFFFD\u038Be\u001Fc\uFFFD\uFFFD{\uFFFD\uFFFDC\uFFFDo\uFFFD\uFFFD\uFFFD\u0012\uFFFD\u010Ej\uFFFDV\u0019\uFFFD\u0060\uFFFDk\uFFFD\uFFFD\u000F\u0003\u025C\uFFFD6\uA5D7\uFFFD4\u003E\uFFFD\uFFFD\uFFFD\uFFFD,\uFFFD\u0015\uFFFD)ac\uFFFD\u000F\u0006\uFFFD-\uFFFD\u000F\bV\uFFFD@\uFFFD\uFFFD\uFFFD\uFFFD\uFFFD{Y:Y,\u0366\u001F\uFFFD\uFFFD\uFFFD?\u0014\uFFFD\uFFFD\uFFFDh85\u0027\uFFFD\u0013i\uFFFD$5\uFFFD\uFFFD\uFFFD\f\uFFFD\uFFFD"
+        "\uFFFD\u001E\uFFFD\uFFFD\uFFFD/\u0010\uFFFDL\uFFFD\uFFFDl\uFFFD\u0006\uFFFDc;\uFFFD%\uFFFD\uFFFD\uFFFD\uFFFD\u000FQq\uFFFD\uFFFD\u074C\u0022P\uFFFD\uFFFD\u003E\u0011\uFFFD\u000B\uFFFD\uFFFD\b\uFFFD\u06875c:\u0003y\uFFFD\uFFFD_\uFFFD\uFFFD\u001A\u001E1\uFFFD\uFFFDO}Z\uFFFD\uFFFD\uFFFDV\uFFFD\u0005\u023F\uFFFD/#l\uFFFD\u0001\u0006d\uFFFD\uFFFD6\uFFFD;U\uFFFD\uFFFD\uFFFD\tp\u001F\uFFFD\uFFFDiH;\uFFFDL\u001A\uFFFD\u07E05;\uFFFD\uFFFD\uFFFD\u003C#\uFFFD\u0018\u0018\uFFFD\u0733\u0018\uFFFD\u001EO\u0015\u0315\uFFFD\uFFFD\uFFFD\uFFFD\uFFFD\uFFFD\uFFFD0D\uFFFD\uFFFDl\uFFFDM\u0000r\uFFFD\uFFFD\uFFFD\uFFFD\uFFFDZW\u0007\u0012\b\uFFFD/k\uFFFD\uFFFD\u0004\u002BI\u6813\uFFFD\uFFFD\uFFFDa\uFFFDjb,a\uFFFDf\u0017^\uFFFD\uFFFD\u001EG\uFFFD_\u003C\uFFFD\uFFFD\uFFFD\u0010\uFFFD\u0135\uFFFD\uFFFD@\uFFFDf\u0060\u07A7\uFFFD\n",
+        "$\uFFFD\uFFFD\uFFFD\u06B1\u0026O\u0018\r",
+        "\uFFFDC\uFFFD\uFFFDP\uFFFDc\uFFFD\r",
+        "\u0001\u0736.\uFFFD\uFFFDE 0\u0000\uFFFD\u007F\uFFFD\u0000\u0013#PnG\uFFFD\u001B\uFFFD\uFFFD\uFFFD\uFFFD\uFFFDu\u0001\\\u0060\uFFFD\uFFFD\uB6B7.mz;K\uFFFD\uFFFD\uFFFDO\u0060\uFFFD\uFFFDB\uFFFD\uFFFD\u0000\u0018\u001C,\uFFFDL\u001B#v\uFFFD3D\uFFFD\uFFFD!\uFFFD\uFFFD[I\uFFFD\uFFFD3\uFFFD0\uFFFD\uFFFDq1*\uFFFD3.\uFFFD\u0060\uFFFD\u07FF\uFFFDj\u0012I\u0003I\u0017P\uFFFD%-\uFFFD\uFFFD\uFFFD\uFFFD\uFFFD\u000B*\uFFFD \uFFFDg\uFFFD\uFFFD\uFFFDL)\uFFFD\u0016)o[\uFFFD\u0533\uFFFD\uFFFDk\uFFFD\uFFFD\uFFFD\u07FD\uFFFDD\uFFFD0(;@\uFFFD5\uFFFD\uFFFDA\uFFFDiX\uFFFD \u0017:\uFFFD\uFFFD\uFFFD\uFFFD%\uFFFD\u0019\u001B\uFFFDX\uFFFD\u003C\u001C\uFFFD\uFFFDee\u001C\u0000\uFFFD\u055A9z\u001C\u0011r\u0001h\u0013\u001B\uFFFD\u0324\u001A\uFFFDr\uFFFD\n",
+        "\u003C\u0022$\uFFFD\uFFFD\u50E6\uFFFD\uFFFD\u0003\uFFFD Se\b{W\uFFFD\u0013z\u0017\uFFFD\uFFFD\u003C2pw\uFFFD\f\uFFFD\u0011\u00E1\uFFFD\uFFFD[\uFFFD\uFFFDk\uFFFD\u0015e \uFFFD\uFFFDx?\u0012i\u001A\u0014\uFFFD\uFFFD\n",
+        "rb\uFFFD\uFFFD\u0012.\t\uFFFD\u0010P\uFFFD\\\uFFFD\uFFFD]\u001F\uFFFD\u0014\uFFFD\uFFFD\u0002Mk\uFFFD\uFFFD\uFFFD7|\uFFFD\u060E\u001B\u0001\uFFFD\u003EH\uFFFD\uFFFD\u003C\uFFFD6T\uFFFD\uFFFDL\u018B\uFFFDIX\uFFFDM\u0022\b$\uFFFD\uFFFD*\u001A\uFFFD\uFFFD\u003C7\uFFFDm[\u001Av\u0015e\uFFFDl\uFFFD\uFFFD\uFFFD\uFFFD\uFFFD=1\uFFFD\uFFFDY\uFFFD\uFFFD\uFFFD\u078E\u0019P\u04F7kED\uFFFD\u001C\u000E\uFFFD\uFFFD\u0014\uFFFD\uFFFDwq\uFFFDT\u003C,[$\uFFFD\uFFFDJ\uFFFD\uFFFD3\uFFFD}\uFFFD]\u0111)\u0022\u0026\uFFFD\uFFFD\u06CC6L\uFFFD\uFFFD\u0027t\t\u001C\uFFFDQ\uFFFD\uFFFD\uFFFD\u0282\uFFFD\u007F\u0016e\uFFFD\uFFFDs\u001E\uFFFD\uFFFDRMN\uFFFD\uFFFDjP\uFFFD\uFFFDc\uFFFD\uFFFDn\uFFFD\u0016\uFFFD\uFFFD;p\uFFFD\uFFFD_\uFFFD*\n",
+        "\uFFFDv\uFFFDI\uFFFDg\uFFFDM\u0022\uFFFD\uFFFD/\uFFFD\uFFFD\u0026\uFFFD)\u001EI\u1A36\uFFFD8\uFFFD\uFFFDG\u000Bp\uFFFD\uFFFD\uFFFD\uFFFD\uFFFD\uFFFD\u001D\uFFFD\uFFFD\uFFFD\uFFFDPL\uFFFDH\uFFFD5T\u0529 6\uFFFD\uFFFD(\u0013\uFFFD\uFFFD\u0011X\uFFFD\uFFFDA\uFFFD\uFFFD\u001F\uFFFD\uFFFD7\uFFFD\b\u001Da\u0022w\uFFFD[\uFFFD|\uFFFDJ\uFFFDrbP\uFFFD,\uFFFD\uFFFD\uFFFD\u001B1\uFFFDoy8\u000E\uFFFD$(\uFFFD8\u001C\u0013\uFFFD\u0003\uFFFD_h\uFFFD\uFFFD\uFFFDo]\r",
+        "\uFFFD\u0026\uFFFDa\u0016\uFFFD\uFFFDe\uFFFD\uFFFD\u058A\uFFFD?\uFFFD\uFFFD\uFFFDS\uFFFD\u0012s^\uFFFDL\uFFFD\uFFFDG\uFFFD\uFFFD\u001F\uFFFD5b\uFFFD\u0011/9\u000E6\uFFFD\u0480m\uFFFDx\uFFFD)\u0016\uFFFD\\\u001C\uFFFD\uFFFD\u007F\uFFFD\u001E\u00144$\uFFFDe\uFFFD\uFFFD\u0015U\uFFFD#.R\uFFFD\uFFFD\u001D\uFFFD@\uFFFD\uFFFD\uFFFD\uFFFD\uFFFD\u0018\u001E\uFFFD\uFFFD\u00E4\uFFFDg\u0005I\u0011$\uFFFD\u0011Pm\uFFFD\uFFFD\u0022T\uFFFD\uFFFD\uFFFDo\uFFFD\uFFFD\uFFFD\uFFFD\uFFFD\uFFFD\u0027?5\f\uFFFD{\uFFFD\uFFFDp\uFFFD\u0027\u001D\uFFFDAb\uFFFD\u000B\uFFFD\uFFFD)\tA\uFFFD\uFFFD\uFFFD\u0022%}\uFFFD\uFFFD\uFFFDxr\uFFFD\uFFFD\u0004\uFFFD\uFFFD\u0000$Es-t\u0016\uFFFD\r",
+        "\u0015\uFFFD.\uFFFDc\uFFFD\u634C\uFFFDeUK\uFFFD\u02BEy\uFFFDqW}\u0012\u0006\uFFFD\uFFFD)\uFFFD\uFFFD\u003E{\u0011\u000B\uFFFDp\uFFFD\uFFFD\uFFFD\u0014\uFFFD\u0003W\u0017~a\uFFFD\uFFFDYz\uFFFD\uFFFD\u03E5\u002B\uFFFD\u0003\uFFFDn\u0006:\uFFFD\uFFFDO\u0010tY\uFFFD\uFFFD\uFFFD\u0019\uFFFD\uFFFD\uFFFD\uFFFDS%\uFFFD\uFFFD^Ft\uFFFD\uFFFD\uFFFD\uFFFDBfx\uFFFD\uFFFD\uFFFDR\uFFFD\u06BC\u001A\b\u0007\t\u0007\uFFFD\uFFFD"
       ],
       "StatusCode": 202,
       "ResponseHeaders": {
         "Content-Length": "0",
-<<<<<<< HEAD
-        "Date": "Wed, 03 Feb 2021 02:11:53 GMT",
-=======
-        "Date": "Wed, 17 Feb 2021 22:27:42 GMT",
->>>>>>> 1814567d
-        "Server": [
-          "Windows-Azure-HDFS/1.0",
-          "Microsoft-HTTPAPI/2.0"
-        ],
-        "x-ms-client-request-id": "52d1ca41-38a0-c644-f033-4369d241cac2",
-<<<<<<< HEAD
-        "x-ms-request-id": "d1dd947f-a01f-004e-1cd1-f951d7000000",
-=======
-        "x-ms-request-id": "b048c35d-201f-006f-377c-0575ac000000",
->>>>>>> 1814567d
+        "Date": "Fri, 19 Feb 2021 19:10:02 GMT",
+        "Server": [
+          "Windows-Azure-HDFS/1.0",
+          "Microsoft-HTTPAPI/2.0"
+        ],
+        "x-ms-client-request-id": "d6be42b2-ae14-64dc-0c0c-0a89c99d4d15",
+        "x-ms-request-id": "6f4b22b2-e01f-004f-26f2-060e0b000000",
         "x-ms-request-server-encrypted": "true",
         "x-ms-version": "2020-06-12"
       },
       "ResponseBody": []
     },
     {
-      "RequestUri": "https://seannse.dfs.core.windows.net/test-filesystem-af3f2547-7b5e-742b-dcc7-0d16e358443d/test-file-d2692901-5737-6897-64bb-0d3aff2202e8?action=flush\u0026position=2048",
+      "RequestUri": "https://seannse.dfs.core.windows.net/test-filesystem-900e5106-32dc-f2c9-4864-a23face3356d/test-file-6054829b-181b-e234-d544-56ae171ff060?action=flush\u0026position=2048",
       "RequestMethod": "PATCH",
       "RequestHeaders": {
         "Accept": "application/json",
         "Authorization": "Sanitized",
-<<<<<<< HEAD
-        "If-Match": "\u00220x8D8C7E91348553E\u0022",
-        "User-Agent": [
-          "azsdk-net-Storage.Files.DataLake/12.7.0-alpha.20210202.1",
-          "(.NET Framework 4.8.4250.0; Microsoft Windows 10.0.19042 )"
-        ],
-        "x-ms-client-request-id": "65b4e0c2-14d4-ad51-a612-53b509808ebe",
-        "x-ms-date": "Wed, 03 Feb 2021 02:11:53 GMT",
-=======
-        "Content-Length": "0",
-        "If-Match": "0x8D8D3933E1F0AD4",
-        "User-Agent": [
-          "azsdk-net-Storage.Files.DataLake/12.7.0-alpha.20210217.1",
-          "(.NET 5.0.3; Microsoft Windows 10.0.19042)"
-        ],
-        "x-ms-client-request-id": "65b4e0c2-14d4-ad51-a612-53b509808ebe",
-        "x-ms-date": "Wed, 17 Feb 2021 22:27:43 GMT",
->>>>>>> 1814567d
+        "If-Match": "0x8D8D509F5F878A6",
+        "User-Agent": [
+          "azsdk-net-Storage.Files.DataLake/12.7.0-alpha.20210219.1",
+          "(.NET 5.0.3; Microsoft Windows 10.0.19041)"
+        ],
+        "x-ms-client-request-id": "db87afa1-a834-ae42-bfb8-15c6bd79c303",
+        "x-ms-date": "Fri, 19 Feb 2021 19:10:04 GMT",
         "x-ms-return-client-request-id": "true",
         "x-ms-version": "2020-06-12"
       },
@@ -387,53 +257,33 @@
       "StatusCode": 200,
       "ResponseHeaders": {
         "Content-Length": "0",
-<<<<<<< HEAD
-        "Date": "Wed, 03 Feb 2021 02:11:53 GMT",
-        "ETag": "\u00220x8D8C7E9137E472B\u0022",
-        "Last-Modified": "Wed, 03 Feb 2021 02:11:54 GMT",
-=======
-        "Date": "Wed, 17 Feb 2021 22:27:42 GMT",
-        "ETag": "\u00220x8D8D3933E48EE65\u0022",
-        "Last-Modified": "Wed, 17 Feb 2021 22:27:43 GMT",
->>>>>>> 1814567d
-        "Server": [
-          "Windows-Azure-HDFS/1.0",
-          "Microsoft-HTTPAPI/2.0"
-        ],
-        "x-ms-client-request-id": "65b4e0c2-14d4-ad51-a612-53b509808ebe",
-<<<<<<< HEAD
-        "x-ms-request-id": "d1dd9498-a01f-004e-35d1-f951d7000000",
-=======
-        "x-ms-request-id": "b048c365-201f-006f-3f7c-0575ac000000",
->>>>>>> 1814567d
+        "Date": "Fri, 19 Feb 2021 19:10:02 GMT",
+        "ETag": "\u00220x8D8D509F632DD4E\u0022",
+        "Last-Modified": "Fri, 19 Feb 2021 19:10:03 GMT",
+        "Server": [
+          "Windows-Azure-HDFS/1.0",
+          "Microsoft-HTTPAPI/2.0"
+        ],
+        "x-ms-client-request-id": "db87afa1-a834-ae42-bfb8-15c6bd79c303",
+        "x-ms-request-id": "6f4b22e2-e01f-004f-56f2-060e0b000000",
         "x-ms-request-server-encrypted": "false",
         "x-ms-version": "2020-06-12"
       },
       "ResponseBody": []
     },
     {
-      "RequestUri": "https://seannse.blob.core.windows.net/test-filesystem-af3f2547-7b5e-742b-dcc7-0d16e358443d/test-file-d2692901-5737-6897-64bb-0d3aff2202e8",
+      "RequestUri": "https://seannse.blob.core.windows.net/test-filesystem-900e5106-32dc-f2c9-4864-a23face3356d/test-file-6054829b-181b-e234-d544-56ae171ff060",
       "RequestMethod": "GET",
       "RequestHeaders": {
         "Accept": "application/xml",
         "Authorization": "Sanitized",
-<<<<<<< HEAD
-        "traceparent": "00-78484fd40df6794eb6118364aad2c69b-6fae30fa037ea244-00",
-        "User-Agent": [
-          "azsdk-net-Storage.Files.DataLake/12.7.0-alpha.20210202.1",
-          "(.NET Framework 4.8.4250.0; Microsoft Windows 10.0.19042 )"
-        ],
-        "x-ms-client-request-id": "f1a7495a-658c-6bed-42e1-60e45d33d6fb",
-        "x-ms-date": "Wed, 03 Feb 2021 02:11:53 GMT",
-=======
-        "traceparent": "00-eb9378ebfb5fd343b7da4ce9f11619d3-a8c707aad1fb474d-00",
-        "User-Agent": [
-          "azsdk-net-Storage.Files.DataLake/12.7.0-alpha.20210217.1",
-          "(.NET 5.0.3; Microsoft Windows 10.0.19042)"
-        ],
-        "x-ms-client-request-id": "f1a7495a-658c-6bed-42e1-60e45d33d6fb",
-        "x-ms-date": "Wed, 17 Feb 2021 22:27:43 GMT",
->>>>>>> 1814567d
+        "traceparent": "00-d20cf31faee39d4a879e8bf2e13d0375-1dd0f97ea435ca47-00",
+        "User-Agent": [
+          "azsdk-net-Storage.Files.DataLake/12.7.0-alpha.20210219.1",
+          "(.NET 5.0.3; Microsoft Windows 10.0.19041)"
+        ],
+        "x-ms-client-request-id": "19e714a4-7216-3ee0-75b4-6a88312cc3b5",
+        "x-ms-date": "Fri, 19 Feb 2021 19:10:04 GMT",
         "x-ms-return-client-request-id": "true",
         "x-ms-version": "2020-06-12"
       },
@@ -443,64 +293,40 @@
         "Accept-Ranges": "bytes",
         "Content-Length": "2048",
         "Content-Type": "application/octet-stream",
-<<<<<<< HEAD
-        "Date": "Wed, 03 Feb 2021 02:11:53 GMT",
-        "ETag": "\u00220x8D8C7E9137E472B\u0022",
-        "Last-Modified": "Wed, 03 Feb 2021 02:11:54 GMT",
-=======
-        "Date": "Wed, 17 Feb 2021 22:27:42 GMT",
-        "ETag": "\u00220x8D8D3933E48EE65\u0022",
-        "Last-Modified": "Wed, 17 Feb 2021 22:27:43 GMT",
->>>>>>> 1814567d
+        "Date": "Fri, 19 Feb 2021 19:10:03 GMT",
+        "ETag": "\u00220x8D8D509F632DD4E\u0022",
+        "Last-Modified": "Fri, 19 Feb 2021 19:10:03 GMT",
         "Server": [
           "Windows-Azure-Blob/1.0",
           "Microsoft-HTTPAPI/2.0"
         ],
         "x-ms-blob-type": "BlockBlob",
-        "x-ms-client-request-id": "f1a7495a-658c-6bed-42e1-60e45d33d6fb",
-<<<<<<< HEAD
-        "x-ms-creation-time": "Wed, 03 Feb 2021 02:11:53 GMT",
-=======
-        "x-ms-creation-time": "Wed, 17 Feb 2021 22:27:42 GMT",
->>>>>>> 1814567d
+        "x-ms-client-request-id": "19e714a4-7216-3ee0-75b4-6a88312cc3b5",
+        "x-ms-creation-time": "Fri, 19 Feb 2021 19:10:02 GMT",
         "x-ms-group": "$superuser",
         "x-ms-lease-state": "available",
         "x-ms-lease-status": "unlocked",
         "x-ms-owner": "$superuser",
         "x-ms-permissions": "rw-r-----",
-<<<<<<< HEAD
-        "x-ms-request-id": "b22be1f7-301e-00a8-20d1-f9e1f1000000",
-=======
-        "x-ms-request-id": "64985eb3-501e-005a-607c-0519b8000000",
->>>>>>> 1814567d
+        "x-ms-request-id": "2e65459b-201e-00a4-69f2-0676f9000000",
         "x-ms-server-encrypted": "true",
         "x-ms-version": "2020-06-12"
       },
-      "ResponseBody": "9xwPwvY0yoHlqeT1Ff\u002B1dOSlB0iK/bqvifmrt7w5QyHC4MmxHX3hzF7n7Y5yoVNkBplWWRq6XvpiXzj8iRPFq2bDMzQ1A1ZmxDvpohArPOimRrEi4\u002BkGB4LPT71F5EJLIkEor20eLwJC75Xf0LvqNiJQVkNhosh8vCuyZbSYId/4nYDOA416iBev4PNTJzfG5Rib9Y7/6n95q/JBa8lNqc225jM7GzOV1c4sssHUKZX064Cb/SxQ\u002BbMAVVeaOBxNYTcmnUADisrlBR/A0je9pIJcTH9JsqugZe1/O8bb\u002Bpyy3lCKroxV8WG1tfgNkCZ7QrDVPeycBK6LhTdShE8DCQqCDvTmMvb2B1sek/yzk9THBPgVBrywFdqi/yhUAm0RsaztioIylA\u002B63zaQfXCy1/Fii4BW7gNO0vgaRDPNoQXuDOFQxglSlG/pWyeGIJhp7yc28nbsu8Opn7iKF1Dc7T0xoXCPYRHoEPYQbJPbx7JfsVULlq\u002BOAVEdpydQyH0eDW3pVX4o2Y0WTeF/3E4wzdcGKmb70FaOop8fcbrqmEd58V8l8XIzN9fH9UjNDyUC7dlPSp0WIzwXW7LeCGjSK7WaBervC9xl0vKPM9oOwJN6HYThm02qY84jDpW/VC5v9MqSMwk7E\u002BH96Xiqh/BhCJsfZOvj8ZBo76Icy/1Gpn3EID4Qe42JPgmi5LHV/9zdwQX6n/BDiwM5KkNnH0fktkL65maxUY0NlibhQQzek\u002B/FPgr3SweNgJU71lFJIR7CvS5u2hl1LHB47QnKYUn2W5ZUoeE97Go7bWXRdno7xHQHH4Peb7jWUBKZf17\u002Bwx9LRHu69YA9hdDDM22zpLb2PCiUw0LGF\u002BveflHOo2wLPalGhjH\u002Bgc70yZqyGzxKIqxco0M2af/dhSyP23cubuFjt/XDbR2E\u002BLtZoPmnE/yvlFulcgAp1dOqaQEEbqVXxVq4T2NGhrWO16uI3MkFNXEw4EcbifzhOuIhGQMcgIkWAtqf78SZaQ2lFptUofkKpDSP1I5dOzxe1xSBJGyyclYhctnuZkatlnc6dXJgjJnoF3XPjKv7uMaeQRivF0Sg86REMy4fHD3u4T0WI8bJ/Up7mA334uWrJbkTTyUu/n8ymYHOHFlqyfo34apu5JUA1UPNNH83qRG/mQ11DM0Yv\u002BO\u002B5IlE\u002B\u002BHwEM8SvwE6PEEjE3nhYMkA\u002B/BwDoJM9bwtHiHHsAAMu9ph3COvJOkPhFzMUfhTNl8avumZ0\u002BxepBsS5aHgc4xAF1efgIOmUNYHYYolf6TE2ejBrPIXcujtAjgInD9ILhHQizmhtLbcdG0SkXJhOSR3Tgu4H8aZKaVvsX1LnbOWvzJ5VPRqIiUx5TiEBBQmTXH7Vga3RXP8mHZuahnoHkRO6Ip78JLYnhl2WrcCQRIEfM9Jy0cvgn0a6JLSLkuomq8ROVmKq1zeIrfsQeu8\u002BVdkae1Kn1P9H2UMYAj/BXDOzb8H8Qi4edFzaqiQQkGRXu87bsVeXvpcExnzfkpU3xxHHnMstAdOq/Ac1jSqbN0kewIYxJeqcG7Eqt3uxPuGH4uLSSPNZann7MLVQYfGsqc7zwJIOxqFnK4EZwkqYOb0lbepHiO5VxVZMdjU1S7m/vg2svX4PuNwBqx1yP6fvYzc4KzQHJODgnjt7gpCscaAHmgQ863x\u002B1fTOBh2RI4XuXRL\u002BPSCFuFlszB9C0/ZLlTm9aqWjsnf6\u002BVU/eR6DD7p1jWV9rjR/geGq0B8c\u002B8I\u002BQrDkE7kgSuqbA0PLRn966bxkzUaRDebFPaiD\u002BOIYnf2TAPZtnvvBVQK6omrwtHuiMCait\u002B57bXSKHxXQXFHIgqVGeAVIzQqAo7gEFmu8FIltIYj7teXPF5NB47/l8Pjwsh/Fanw2GWLb4hR2d1cJDcqMo3qJDMy/tyBxxylK2rK/U6QLtqoNdshl39PRWOB8eJW1WU2\u002BJ2UTBfMbhBI5UMdh9uPy/VdgfyyyY2047h5ANY5T1YFlASw/OLC3MbK2LE7Mb6H8SXs\u002BVNogy8P32leUm46DpbsF/PX3s8TmqQ25/DcebH58g6wTVYCnBDUoBx5Y4lYkMkaThrLrxJW2V6uMpw/M2a3ZWBficFA6XviAz2ymjYb3lcnwSqXLkL8WnP3VGl0lW22wf4o\u002BAYH2mSe6KzUpD8ok1REF3I8IDYeYy9NSJURbm3Q/Ng38uVRH\u002BbF\u002BEWWJ7U0z8AVMH36eqHICpXWuZHOjXo\u002BA6dm8KBu8viMdifxhzt5GXnU\u002Bz7w1YI3b\u002BhQemVU9mvLVyMOzt4gpj2EbgN514JZXKAY\u002BpE7TS4kL4G4HXeTN3\u002B8JTAXa0ubtFQBa2d\u002BvZhl9x3EPPzZjwn16Z5daIjF8TeEvbFSQfFVfUU8OuLHpnHoUiZazvqC4pYmIoGsPUzMO3ov\u002BgDnE7Usb7\u002B3nVQnLkMsdBViayI8AdsbLB9wqT/5cP9nl6txAT5wLl87y0RB/vM\u002Bf8k2adBX8vgkzOeWu8aAvS1Vv5aXu3LX8T3DATaW2S0rMSl1wgYvEKSzTDVX2nKZug0X6z5cpsRWX3iSlPHCjvK5aomcCvomJq/y5G49fxfLKUYofu7vzotlH2OOnHuz8L5Dnm/o/bAS8cSOasFWGd9gx2uqmQ8DyZz\u002BNuqXl4o0PvSv\u002BeGn4yyWFY0pYWPJDwaDLdUPCFavQNTT6cbFe1k6WSzNph/\u002BueQ/FIOB2Wg4NSfkE2m0JDWd/7kM0/k="
-    },
-    {
-      "RequestUri": "https://seannse.blob.core.windows.net/test-filesystem-af3f2547-7b5e-742b-dcc7-0d16e358443d?restype=container",
+      "ResponseBody": "HOXmgifsJaMWQR33cFY9RptrD3\u002BT56E/9thzAwmCn6e1UwimDA\u002BHr12wSdn7PXJ\u002BBg8SrA9wzDRDp4xOeCGalKF1QR1NljmL42Ah4p3IRLhm9fz5b/KXRIbTYmWDOTY7FrU4hvtVMG/VhsmvTuqXe2LT6IIkoCSu3fyWejTUCKop5szoj769EMSNI\u002Bgp5/acPOcCr1C0F3aQiaj/vrY7AX4fhmgeruukFte\u002Bl3w8hfYG\u002Bj1M0VhZdc5VVwYWvVEOUSJqCWGNfo37Xpl59X/5VASy\u002BMR47jAlxhGZyFbljliGr0ZZ0nuVeHuwUXK/4H9PWwMCY8WNlWLyRENP87Y2FdBA80Y5n4KIHH9IyJ29ZuaSSmxT4yqT\u002BBrjZ404RYXFeTuifu05FruBeUdFRM3FNN1dvalJ4zKlrfosVTj0UNf6gk9hGuj5WTSw0WnjTrRMHjOw24jce5UI/dHzDcGDjSlvSsF9Yxn0Y2R1mRLJwV5F3zYFQ3RPHga6WR0XBktyLEQ/cwPyz7sZvHckZ\u002BKDPjtyrS2Kfkq1ICy6wwn83V0YAm3Nik1aUg9664f9KrckNxripFge5636ilPXOAuxHd4ZC2R1tbTtGFoeEJLCt/V0lYzvGjgF\u002Bhq/0//6ghoEyM6o4x9Sr4Fl9Iz9ANcbN9JdYqJ/wgKlFBFKtuG08pVAGUfEGtTWIuYKiSWsB/pCo5wtnSB3hAbLAs4NCPmgsQL2vOaPVxz\u002BhkC8dTjd\u002BA0XBxJEh1V1yZVB\u002BBcFyRrtadgjtkoUskx/Lhbfuw/O7gnB9QDmWymsgfNQTl8E\u002Bb0mzwtfukLDA1TFxFg/lQ2FcgkOQ9MaBg2vdjRWw2TtejVYuewEbjTG/vKrIZfRbevly9tV9rXqC8j9sEMNbEDw2Eoj5twhgQPVR0XhbuR23QlJcPiImIR/bq0jBr7wuJGyuklMrYYPw0nXf69wCJ3jhtI5xPtIaD/Go3gu/npF5I6zL7ObKTCDOq2usBnUD2UQP3/rt/SWalIJhgoN4cXPkpogvNnpSFyitYpOmbgm8ZMSHb76WS2aHcRhkqMldVnn3x1\u002Bs1OLJ/cjSQJpR9Ca45V2\u002B8MG1Dhthp8Uh7W5fD8xZ7qapz1Ah/bH1w8rMNX0x64Nr3qV4ArkEC20dp9Bac3COOAVADtYNnPMP/wpQlbJIMAHrM3Em4avtZYQjBBXhW5CaPf03sZztXgHyaANu87W6lbeOrz//ZxaZUukR6ljdbqO5tle1UH5lPZUvdLmofnIOaG6eEuxQ2tamnl7zm3Oo1Tmf9X0eBUV5KbGqj/KdMNR3A4HqPxv3aNuAzrIfsWJhRl\u002B/yIk08GMpZOk65grkCa1KvJexvtXd6Iyhv4exvPALxCCTLGmbI8G0WM7uiX68uDsD1FxsbXdjCJQqYo\u002BEZsLl7kI8NqHNWM6A3mH4l\u002BQoBoeMbahT31apL\u002BPVsIFyL/ILyNs8QEGZNrtNq07VarCwAlwH9/kaUg7rUwa\u002BN\u002BgNTu6v7I8I64YGM3csxjQHk8VzJW5lKjf48baMES162z6TQBygZX3hZxaVwcSCLUva478BCtJ5qCT2tzsYfNqYixh4WYXXp25Hkf5XzygzdsQq8S1uOdAsWZg3qe4CiSo8PXasSZPGA3xQ\u002BbkUIdj8g0B3LYutalFIDAAt3/2ABMjUG5HxRu1wJK3w3UBXGDe/Ouaty5tejtLlZH1T2CN\u002B0LSwQAYHCzxTBsjdvEzRMTQIbuTW0nltdUz\u002BzCKv3ExKsgzLppgxt\u002B/qGoSSQNJF1DMJS2l\u002Bp/47Qsq5SD8Z4yp8Uwp/xYpb1vb1LPf0mvS6eTfvZpEjDAoO0CPNeC/wkHdaVi2IBc6orXSyiXsGRufWPs8HKnxZWUcAMTVmjl6HBFyAWgTG8nMpBrlcsIKPCIk793lg6aX6wPymiBTZQh7V60TeheyjDwycHeODPOiEcOhsKpblJlr2hVlIIGoeD8SaRoU9sIKcmKhsxIuCd8QUIhcsbRdH8IUqJ8CTWu7ifc3fKLYjhsBlj5IuuGGPNE2VND4TMaLtElY/00iCCT35ioa9ow8N8FtWxp2FWXhjmzOy/ibwj0xrMdZgI7N3o4ZUNO3a0VE\u002BRwOi/CrFJ/kd3HhVDwsWyTt6UrF47czn32MXcSRKSImidLbjDZMhZcndAkc64lR7PWvyoL7fxZl2\u002BxzHrfaUk1Ou8tqUM/uoGOynW6uFrTzO3DP4l\u002BgKgq7drFJ2GfgTSK7zi\u002B\u002B5psmwSkeSeGotsQ4gONHC3DtrpHAr9odpMj80VBM8kiENVTUqSA2geAoE7/sEViDmUGxzR\u002Be/TfBCB1hIneQW8N8tEqPcmJQtyywl5wbMZJveTgOmiQo5TgcE6ED1V9omLf7b10N8ybfYRby7mWbpdaK8ak/gcCeU84Sc17BTOLNR//kH8E1YoURLzkONvbSgG3KeOO1KRb2XByO\u002Bn/HHhQ0JKZlt4YVVY4jLlKHkB3XQPLx9tT\u002BGB7p7cOkpmcFSREk2hFQbcnntSJUkvvDb8v/trqN1ic/NQyIe8nCcK4nHeRBYrYLh9IpCUGyqYYiJX33pfCteHLp5aQEx/EAJEVzLXQWgg0V8y7nY83mjYyGZVVLy8q\u002BeaRxV30SBsDhKeT8PnsRC6Nw4bHBxRSlA1cXfmGbtFl6tLPPpSuQA\u002B1uBjro6U8QdFmy2\u002BkZ/bSQzFMl\u002BoheRnSLgonHQmZ4397EUr/avBoIBwkH6Ng="
+    },
+    {
+      "RequestUri": "https://seannse.blob.core.windows.net/test-filesystem-900e5106-32dc-f2c9-4864-a23face3356d?restype=container",
       "RequestMethod": "DELETE",
       "RequestHeaders": {
         "Accept": "application/xml",
         "Authorization": "Sanitized",
-<<<<<<< HEAD
-        "traceparent": "00-6fc4b76a37437146bf8edf911930fa9e-f92fd9dbfd052c4f-00",
-        "User-Agent": [
-          "azsdk-net-Storage.Files.DataLake/12.7.0-alpha.20210202.1",
-          "(.NET Framework 4.8.4250.0; Microsoft Windows 10.0.19042 )"
-        ],
-        "x-ms-client-request-id": "c05b452c-9cd9-0931-0f13-b9855d7832ad",
-        "x-ms-date": "Wed, 03 Feb 2021 02:11:53 GMT",
-=======
-        "traceparent": "00-5f19d27d80635f449f6f13d498b890aa-143876293571c24d-00",
-        "User-Agent": [
-          "azsdk-net-Storage.Files.DataLake/12.7.0-alpha.20210217.1",
-          "(.NET 5.0.3; Microsoft Windows 10.0.19042)"
-        ],
-        "x-ms-client-request-id": "c05b452c-9cd9-0931-0f13-b9855d7832ad",
-        "x-ms-date": "Wed, 17 Feb 2021 22:27:43 GMT",
->>>>>>> 1814567d
+        "traceparent": "00-5a26aa49a2e4654cbd2dcbe9976429f0-f2ca069208f75441-00",
+        "User-Agent": [
+          "azsdk-net-Storage.Files.DataLake/12.7.0-alpha.20210219.1",
+          "(.NET 5.0.3; Microsoft Windows 10.0.19041)"
+        ],
+        "x-ms-client-request-id": "a822ff89-aa92-b4ec-df3a-14e77f953a23",
+        "x-ms-date": "Fri, 19 Feb 2021 19:10:04 GMT",
         "x-ms-return-client-request-id": "true",
         "x-ms-version": "2020-06-12"
       },
@@ -508,28 +334,20 @@
       "StatusCode": 202,
       "ResponseHeaders": {
         "Content-Length": "0",
-<<<<<<< HEAD
-        "Date": "Wed, 03 Feb 2021 02:11:53 GMT",
-=======
-        "Date": "Wed, 17 Feb 2021 22:27:42 GMT",
->>>>>>> 1814567d
+        "Date": "Fri, 19 Feb 2021 19:10:03 GMT",
         "Server": [
           "Windows-Azure-Blob/1.0",
           "Microsoft-HTTPAPI/2.0"
         ],
-        "x-ms-client-request-id": "c05b452c-9cd9-0931-0f13-b9855d7832ad",
-<<<<<<< HEAD
-        "x-ms-request-id": "b22be227-301e-00a8-49d1-f9e1f1000000",
-=======
-        "x-ms-request-id": "64985ed7-501e-005a-807c-0519b8000000",
->>>>>>> 1814567d
+        "x-ms-client-request-id": "a822ff89-aa92-b4ec-df3a-14e77f953a23",
+        "x-ms-request-id": "2e65463a-201e-00a4-7cf2-0676f9000000",
         "x-ms-version": "2020-06-12"
       },
       "ResponseBody": []
     }
   ],
   "Variables": {
-    "RandomSeed": "888990894",
+    "RandomSeed": "1796487413",
     "Storage_TestConfigHierarchicalNamespace": "NamespaceTenant\nseannse\nU2FuaXRpemVk\nhttps://seannse.blob.core.windows.net\nhttps://seannse.file.core.windows.net\nhttps://seannse.queue.core.windows.net\nhttps://seannse.table.core.windows.net\n\n\n\n\nhttps://seannse-secondary.blob.core.windows.net\nhttps://seannse-secondary.file.core.windows.net\nhttps://seannse-secondary.queue.core.windows.net\nhttps://seannse-secondary.table.core.windows.net\n68390a19-a643-458b-b726-408abf67b4fc\nSanitized\n72f988bf-86f1-41af-91ab-2d7cd011db47\nhttps://login.microsoftonline.com/\nCloud\nBlobEndpoint=https://seannse.blob.core.windows.net/;QueueEndpoint=https://seannse.queue.core.windows.net/;FileEndpoint=https://seannse.file.core.windows.net/;BlobSecondaryEndpoint=https://seannse-secondary.blob.core.windows.net/;QueueSecondaryEndpoint=https://seannse-secondary.queue.core.windows.net/;FileSecondaryEndpoint=https://seannse-secondary.file.core.windows.net/;AccountName=seannse;AccountKey=Sanitized\n"
   }
 }