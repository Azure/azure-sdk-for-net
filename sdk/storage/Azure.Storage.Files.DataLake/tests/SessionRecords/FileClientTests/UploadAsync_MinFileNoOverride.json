--- conflicted
+++ resolved
@@ -1,30 +1,19 @@
 {
   "Entries": [
     {
-      "RequestUri": "https://seannse.blob.core.windows.net/test-filesystem-fcdc1b5b-014f-a0ee-9042-69f0ff06f93c?restype=container",
+      "RequestUri": "https://seannse.blob.core.windows.net/test-filesystem-8e8b8dcf-2c36-8071-6858-bab1b6de9841?restype=container",
       "RequestMethod": "PUT",
       "RequestHeaders": {
         "Accept": "application/xml",
         "Authorization": "Sanitized",
-<<<<<<< HEAD
-        "traceparent": "00-82ef6f78fba3dd4b8b5722fdd6d841d3-78c0962f16820f43-00",
-        "User-Agent": [
-          "azsdk-net-Storage.Files.DataLake/12.7.0-alpha.20210202.1",
-          "(.NET Framework 4.8.4250.0; Microsoft Windows 10.0.19042 )"
+        "traceparent": "00-fc10e2c9420e2b4882beb98c95312a5f-4d5b697def2ad24f-00",
+        "User-Agent": [
+          "azsdk-net-Storage.Files.DataLake/12.7.0-alpha.20210219.1",
+          "(.NET 5.0.3; Microsoft Windows 10.0.19041)"
         ],
         "x-ms-blob-public-access": "container",
-        "x-ms-client-request-id": "cf07ebfe-d301-6474-1351-e7023c663940",
-        "x-ms-date": "Wed, 03 Feb 2021 02:12:28 GMT",
-=======
-        "traceparent": "00-cb0efd16d99b8d4b8a2652bd03c8e81c-9882e7b972916b45-00",
-        "User-Agent": [
-          "azsdk-net-Storage.Files.DataLake/12.7.0-alpha.20210217.1",
-          "(.NET 5.0.3; Microsoft Windows 10.0.19042)"
-        ],
-        "x-ms-blob-public-access": "container",
-        "x-ms-client-request-id": "cf07ebfe-d301-6474-1351-e7023c663940",
-        "x-ms-date": "Wed, 17 Feb 2021 22:30:17 GMT",
->>>>>>> 1814567d
+        "x-ms-client-request-id": "8bb3c1f2-01d2-df71-4332-be407e5140ce",
+        "x-ms-date": "Fri, 19 Feb 2021 19:11:13 GMT",
         "x-ms-return-client-request-id": "true",
         "x-ms-version": "2020-06-12"
       },
@@ -32,53 +21,33 @@
       "StatusCode": 201,
       "ResponseHeaders": {
         "Content-Length": "0",
-<<<<<<< HEAD
-        "Date": "Wed, 03 Feb 2021 02:12:29 GMT",
-        "ETag": "\u00220x8D8C7E928F8A59D\u0022",
-        "Last-Modified": "Wed, 03 Feb 2021 02:12:30 GMT",
-=======
-        "Date": "Wed, 17 Feb 2021 22:30:16 GMT",
-        "ETag": "\u00220x8D8D3939A17118B\u0022",
-        "Last-Modified": "Wed, 17 Feb 2021 22:30:17 GMT",
->>>>>>> 1814567d
+        "Date": "Fri, 19 Feb 2021 19:11:12 GMT",
+        "ETag": "\u00220x8D8D50A1F83BE8B\u0022",
+        "Last-Modified": "Fri, 19 Feb 2021 19:11:12 GMT",
         "Server": [
           "Windows-Azure-Blob/1.0",
           "Microsoft-HTTPAPI/2.0"
         ],
-        "x-ms-client-request-id": "cf07ebfe-d301-6474-1351-e7023c663940",
-<<<<<<< HEAD
-        "x-ms-request-id": "b22c4a22-301e-00a8-1bd2-f9e1f1000000",
-=======
-        "x-ms-request-id": "3bc6fe4a-501e-0065-247c-05d11b000000",
->>>>>>> 1814567d
-        "x-ms-version": "2020-06-12"
-      },
-      "ResponseBody": []
-    },
-    {
-      "RequestUri": "https://seannse.dfs.core.windows.net/test-filesystem-fcdc1b5b-014f-a0ee-9042-69f0ff06f93c/test-file-9edc3f95-72a4-4f9b-48ec-92ad60e24640?resource=file",
+        "x-ms-client-request-id": "8bb3c1f2-01d2-df71-4332-be407e5140ce",
+        "x-ms-request-id": "2e67f5f8-201e-00a4-12f2-0676f9000000",
+        "x-ms-version": "2020-06-12"
+      },
+      "ResponseBody": []
+    },
+    {
+      "RequestUri": "https://seannse.dfs.core.windows.net/test-filesystem-8e8b8dcf-2c36-8071-6858-bab1b6de9841/test-file-07eb1d76-6831-1c4b-2de7-4f1d4da81376?resource=file",
       "RequestMethod": "PUT",
       "RequestHeaders": {
         "Accept": "application/json",
         "Authorization": "Sanitized",
         "If-None-Match": "*",
-<<<<<<< HEAD
-        "traceparent": "00-c88fd88a693b4543a0708e505f52f582-6053f530723afc4d-00",
-        "User-Agent": [
-          "azsdk-net-Storage.Files.DataLake/12.7.0-alpha.20210202.1",
-          "(.NET Framework 4.8.4250.0; Microsoft Windows 10.0.19042 )"
-        ],
-        "x-ms-client-request-id": "c632f9db-8dc4-952a-7470-24f53bfd66ce",
-        "x-ms-date": "Wed, 03 Feb 2021 02:12:29 GMT",
-=======
-        "traceparent": "00-6e65f8865b42e84ab7d859682d30e39b-819534a3893b8745-00",
-        "User-Agent": [
-          "azsdk-net-Storage.Files.DataLake/12.7.0-alpha.20210217.1",
-          "(.NET 5.0.3; Microsoft Windows 10.0.19042)"
-        ],
-        "x-ms-client-request-id": "c632f9db-8dc4-952a-7470-24f53bfd66ce",
-        "x-ms-date": "Wed, 17 Feb 2021 22:30:17 GMT",
->>>>>>> 1814567d
+        "traceparent": "00-25b167bf54fb8b4a855342b5026739f0-f7c5464f31231941-00",
+        "User-Agent": [
+          "azsdk-net-Storage.Files.DataLake/12.7.0-alpha.20210219.1",
+          "(.NET 5.0.3; Microsoft Windows 10.0.19041)"
+        ],
+        "x-ms-client-request-id": "c36f52c7-a05b-73c0-b0bb-f666e1c6bc2a",
+        "x-ms-date": "Fri, 19 Feb 2021 19:11:13 GMT",
         "x-ms-return-client-request-id": "true",
         "x-ms-version": "2020-06-12"
       },
@@ -86,117 +55,75 @@
       "StatusCode": 201,
       "ResponseHeaders": {
         "Content-Length": "0",
-<<<<<<< HEAD
-        "Date": "Wed, 03 Feb 2021 02:12:30 GMT",
-        "ETag": "\u00220x8D8C7E9293A5E3C\u0022",
-        "Last-Modified": "Wed, 03 Feb 2021 02:12:30 GMT",
-=======
-        "Date": "Wed, 17 Feb 2021 22:30:16 GMT",
-        "ETag": "\u00220x8D8D3939A552DAC\u0022",
-        "Last-Modified": "Wed, 17 Feb 2021 22:30:17 GMT",
->>>>>>> 1814567d
-        "Server": [
-          "Windows-Azure-HDFS/1.0",
-          "Microsoft-HTTPAPI/2.0"
-        ],
-        "x-ms-client-request-id": "c632f9db-8dc4-952a-7470-24f53bfd66ce",
-<<<<<<< HEAD
-        "x-ms-request-id": "8d74a9f1-f01f-007c-08d2-f951a0000000",
-=======
-        "x-ms-request-id": "0fa2858f-801f-0059-5e7c-05f8dc000000",
->>>>>>> 1814567d
-        "x-ms-version": "2020-06-12"
-      },
-      "ResponseBody": []
-    },
-    {
-      "RequestUri": "https://seannse.dfs.core.windows.net/test-filesystem-fcdc1b5b-014f-a0ee-9042-69f0ff06f93c/test-file-9edc3f95-72a4-4f9b-48ec-92ad60e24640?action=append\u0026position=0",
+        "Date": "Fri, 19 Feb 2021 19:11:12 GMT",
+        "ETag": "\u00220x8D8D50A1F93880F\u0022",
+        "Last-Modified": "Fri, 19 Feb 2021 19:11:12 GMT",
+        "Server": [
+          "Windows-Azure-HDFS/1.0",
+          "Microsoft-HTTPAPI/2.0"
+        ],
+        "x-ms-client-request-id": "c36f52c7-a05b-73c0-b0bb-f666e1c6bc2a",
+        "x-ms-request-id": "6f4b5be7-e01f-004f-23f2-060e0b000000",
+        "x-ms-version": "2020-06-12"
+      },
+      "ResponseBody": []
+    },
+    {
+      "RequestUri": "https://seannse.dfs.core.windows.net/test-filesystem-8e8b8dcf-2c36-8071-6858-bab1b6de9841/test-file-07eb1d76-6831-1c4b-2de7-4f1d4da81376?action=append\u0026position=0",
       "RequestMethod": "PATCH",
       "RequestHeaders": {
         "Accept": "application/json",
         "Authorization": "Sanitized",
-<<<<<<< HEAD
-        "Content-Length": "1802",
+        "Content-Length": "1882",
         "Content-Type": "application/json",
-        "traceparent": "00-c145941e1c247748905cbdb0104adcc5-616e4d8d696cd64d-00",
-        "User-Agent": [
-          "azsdk-net-Storage.Files.DataLake/12.7.0-alpha.20210202.1",
-          "(.NET Framework 4.8.4250.0; Microsoft Windows 10.0.19042 )"
-        ],
-        "x-ms-client-request-id": "54ffc2b2-57c4-14bc-4972-0569b60df505",
-        "x-ms-date": "Wed, 03 Feb 2021 02:12:29 GMT",
-=======
-        "Content-Length": "1024",
-        "traceparent": "00-4b6b297e78324f4d99af1899232cb0aa-37d14e3104440c40-00",
-        "User-Agent": [
-          "azsdk-net-Storage.Files.DataLake/12.7.0-alpha.20210217.1",
-          "(.NET 5.0.3; Microsoft Windows 10.0.19042)"
-        ],
-        "x-ms-client-request-id": "54ffc2b2-57c4-14bc-4972-0569b60df505",
-        "x-ms-date": "Wed, 17 Feb 2021 22:30:17 GMT",
->>>>>>> 1814567d
+        "traceparent": "00-3b19aecd71d63f42a8004b3d859d3636-8f52fe58c248f348-00",
+        "User-Agent": [
+          "azsdk-net-Storage.Files.DataLake/12.7.0-alpha.20210219.1",
+          "(.NET 5.0.3; Microsoft Windows 10.0.19041)"
+        ],
+        "x-ms-client-request-id": "d0e1f539-1a29-5abe-633a-4816ae89a2c2",
+        "x-ms-date": "Fri, 19 Feb 2021 19:11:13 GMT",
         "x-ms-return-client-request-id": "true",
         "x-ms-version": "2020-06-12"
       },
       "RequestBody": [
-        "\uFFFD/\uFFFD\u0013\uFFFD*;\u001CG.i\u0060%\u03F3\u0003h\u0060u\u0019s\u0007\uFFFD\uFFFDP\uFFFD\uFFFD\u0015@\uFFFD\u00030\u000B\uFFFDe\r",
-        "u%Ak\u0004\uFFFDWu\b:*x8\uFFFDE\u0000m,\u0356\uFFFDd\uFFFDG\uFFFD%\u06C0\u002B8U\u007Fj\uFFFD\uFFFDB\u001E\n",
-        "\u0015\uFFFD\uFFFD!\uFFFD\u0015\uFFFD\u000E\u0771\uFFFD\u0003\uFFFD\uFFFD\uFFFD\uFFFDt\u0011c\uFFFD\uFFFD\uFFFD\uFFFD\uFFFDJ\uFFFD\uFFFD\u000E\uFFFD\u0001\u0003\uFFFDb\u0016\u001A\uFFFDw\u0B39\uFFFDH*\u0000\u0027tv\uFFFD\uFFFD2|\uFFFD$B6\uFFFD\uFFFD\u05F30\uFFFD\u0000K\uFFFD}!\u0060\u023E\uFFFD\uFFFD0\uFFFD@2\uFFFD\uFFFD\uFFFD\u0022[n\u0004r_\uFFFD#\uFFFD \uFFFDJ\f\uFFFD,{\u05D4\uFFFDz\uFFFD\u0006\u0014\uFFFD\uFFFD5K)\uFFFD\u000F\uFFFD\u0015\u0003\uFFFDX\uFFFD\u074D\uFFFD*Ye@\uFFFDs\uFFFD]\u0004:h\uFFFD\uFFFD?S\u001CF\uFFFD\u001C\uFFFD*9\uFFFD\uFFFD\u0011?5\b\uFFFD\u04F9\uFFFD\u0007\u0010O(\uFFFD\uFFFD\uFFFDt\uFFFD\uFFFDG\uFFFD{q\u0007\u05B0\uFFFD\u0012\u0002\uFFFD\uFFFD\uFFFD\uFFFD^\uFFFD.\uFFFD\u003E\uFFFDq0\uFFFDo\uFFFD\uFFFD\uFFFD\u002Bzr\uFFFD\uFFFD\uFFFDR\uFFFD\f\\\uFFFD8^XR\uFFFD\uFFFD8:N^\uFFFD\u0014\uFFFD\u001E5\u0001f\u0016m\f\uFFFD\u007F\uFFFD\u001D\uFFFD\b\u0018\uFFFDp\uFFFDR0\uFFFDo\uFFFD{\u001Eo\uFFFD6\\:\uFFFDaf\uFFFD\uFFFDr\uFFFD\uFFFD\u06DEP\u0138w\uFFFD4\u0022\uFFFD W\uFFFD\u0060w\uFFFD\u0015\uFFFDU\uFFFDG\uFFFD\uFFFD\uFFFD}DV#\uFFFD\uFFFD-\uFFFD\uFFFD\uFFFD\u0022\uFFFD\uFFFD\u02B6g\uFFFD\uFFFDM\u001A\u0016\u0005\\0\uA0B7\u002B\u001Cb\uFFFD4\uFFFDyGs!\uFFFD}P\uFFFDy^X=\uFFFD\u0003K\uFFFD\uFFFD\uFFFD^Z\uFFFD\uFFFDx\uFFFD\u002694\u0019\u0002\uFFFD\uFFFD\uFFFD\uFFFDf\uFFFDBF\uFFFDl\uFFFD\uFFFD\uFFFD\uFFFD\u0004\uFFFD\u0027\u007Fl3.\uFFFDE\uFFFDo\uFFFD\u038B\uFFFDuH7~\uFFFD\uFFFDwO\b\uFFFD\u0235\uFFFD\uFFFD\uFFFD]\uFFFD#\uFFFD\uFFFD3\u0012\uFFFD\uFFFD\uFFFD[\u0011\uFFFD\u0013K\uFFFD\uFFFD\uFFFDJ\uFFFD#\uFFFD\u001A\uFFFD\u07CC\uFFFD\u001F\uFFFD}\uFFFD\uFFFDS|~\uFFFD\uFFFD\uFFFD\uFFFDc\uFFFD\uFFFD\uFFFD\uFFFD\uFFFD\uFFFD;\uFFFD\uFFFD\u0013\uFFFD]c\u0398\uFFFDv\uFFFDW\uFFFD\uFFFD\uFFFD\bQ\uFFFDrH\uFFFD\uFFFD\u0016\uFFFD\u000F\uFFFD\u001E\uFFFD:j\u0018)\uFFFDgb\uFFFD~(;\uFFFD\uFFFD\u001F\n",
-        "P7p\uFFFD\uFFFD^\uFFFDC\uFFFD\uFFFD\uFFFD\uFFFD[\uFFFD\uFFFDD?]l^\u0226)\uFFFD\uFFFDw\u04AC6\u00F3\u0026\uFFFD\uFFFD\uFFFDJ\uFFFD\u03B9\fZ\uFFFD\u001D\uFFFDs\u00176\uFFFDM\uFFFDE\uFFFD:\uFFFDB\uFFFD\u000E\uFFFD\uFFFD\n",
-        "\uFFFD\u0011\r",
-        "\uFFFD\uFFFD\uFFFD\uFFFD/\uFFFD\uFFFDp\uFFFD\u0060\u0003\uFFFDf\u001D\uFFFDAB_?~-\uFFFD5j\u0015\u003C\uFFFD\uFB80H\uFFFDM\u046A3\uFFFD\u0060\uFFFDa\uFFFD\uFFFD\u067D_ \uFFFD\uFFFD\u0015\uFFFDI\uFFFD\uFFFDQ\uFFFD\u072DC\u0019T\u0180\uFFFD\uFFFD\n",
-        "\u003C\uFFFDr\uFFFD\uFFFD\uFFFD\u0769K\u0012x\u000B\uFFFD\uFFFD\r",
-        "\uFFFD\uFFFD7\uFFFD\n",
-        "\uFFFD\r",
-        "\u0386DFg\uFFFDS\uFFFD\uFFFD\u0002T\uFFFD\u0011O~\u0010f\u000E\uFFFDx\uFFFD57$\uFFFD\uFFFD\uFFFD\u0010\uFFFD$\uFFFD@\uFFFD\uFFFD\u0010t\uFFFD;AU_\u0018u\uFFFD\u0011\uFFFD\uFFFD[\uFFFD\u0407\u0019S\uFFFD\u0004P\f\u0022\uFFFD\uFFFD\uFFFDP\uFFFDU\uFFFD\uFFFD\uFFFDn\uFFFD\uFFFD\u04EFR\u0018\uFFFD\uFFFD\uFFFD\u0012\u003C\uFFFDJ\u003C\u05DD\uFFFD\uFFFD\uFFFD\uFFFDgz\uFFFD^\uFFFD\uFFFD\u01D8an\uFFFD\u0011\uFFFD8\u0006\uFFFDj\u0001{R\uFFFD\uFFFD\u0010k\uFFFDc\uFFFDx@o\uFFFD\uFFFD\f\uFFFD4P?P\uFFFD\uFFFD\uFFFD\u0027\u001F\uFFFDA\uFFFD]\u0004\uFFFD\uFFFD{\uFFFDxL.\uFFFDi\u0027vE\uFFFDNW\uFFFDe\u0005=\u0003\uFFFDt\u001AW\uFFFDiill)\uFFFD\u0005\uFFFD\uFFFDW\uFFFD\uFFFD\u001C\uFFFD\uFFFDY\uFFFD\u0017\uFFFDd\uFFFD\uFFFD\uFFFD-\uFFFD\uFFFD\uFFFD\u001F\u0000\u001Bs\u0060\uFFFD\uFFFD\uFFFD\uFFFDo\uFFFD\uFFFDx?M\uFFFD\uFFFD\uFFFD\uFFFDHF\uFFFD\uFFFD\uFFFD]@\uFFFD\u003C\u0399\u003E\uFFFDM\u001A\u564C\uFFFD7\uFFFD\u073A\uFFFD\uFFFD\u0019a%_\uFFFD\uFFFD/\uFFFD\uFFFD\uFFFDbVK\u0016 \uFFFDS\u0014,1|\uFFFD]Y\uFFFD\u001B\u001Bj\uFFFD\uFFFDi\u0002\uFFFD\uFFFDC\uFFFD\uFFFD\uFFFD\uFFFD\uFFFD\u000E\uFFFD\uFFFD}\uFFFDC@\uFFFDs\uFFFD:\u01CE\uFFFDlh\u0004\u02EB\u0634\uFFFDH\uFFFD3\u0060\uFFFDe\uFFFD@\uFFFDv:c\u0022\uFFFD\uFFFD\uFFFD\uFFFDp\uFFFDN\uFFFD\u001D\uFFFD"
+        "\uFFFDS\uFFFD\uFFFD\u002B\fn\uFFFD \n",
+        "a(\uFFFD $\uFFFD\uFFFD\u000FQO\u0006\uFFFD5\uFFFDv\uFFFD^\uFFFDT\uFFFD\uFFFD\u001FG\uFFFD\u002B\uFFFDK\uFFFDi\uFFFD\uFFFD\uFFFD\u0027\u0006\u0022\u0027\f\uFFFDaC=W\uFFFDo \u001E4~\uFFFD\uFFFD\uFFFDK\uFFFDw\uFFFD\t\uFFFD\uFFFD\uFFFD[\uFFFDl\uFFFD\u0019\uFFFD\u000E\uFFFDSnR\u0027Q\u0010UC[\uFFFDf\f]\uFFFD\r",
+        "\uFFFD*\uFFFD\u0019\uFFFD?\u0019yr\uFFFD\u0005\uFFFD\uFFFDo\u0022Un\u000F\uFFFD\u002B\u0026\\]\uFFFD\uFFFD\u0022\uFFFD\uFFFD\uFFFD3\uFFFD\uFFFD\uFFFD^,vx\uFFFD^C9\uFFFD\uFFFD\\KZ\uFFFD\uFFFD9\uFFFD\uFFFD\uFFFD\uFFFD\uFFFD\uFFFD^\u0366]\uFFFD\uFFFDk\uFFFD\u003E\uFFFD\b\uFFFDqB\uFFFD\uFFFD\u0571m\uFFFD1|\u0000\uFFFDa\uFFFD\uFFFDtS\u003C\uFFFDQ w\u0369\uFFFD:\u0447\uFFFDP\uFFFD~Ce\u0013\uFFFD\uFFFD\uFFFD!K\u003E\uFFFD\uFFFD\uFFFD\uFFFD\uFFFD\uFFFD\uFFFD\f\uFFFDP\u0002\uFFFD\uFFFD\uFFFDt\u0002\u000B\uFFFD\uFFFD\uFFFD\u0022\uFFFD\u06C1k\uFFFD\uFFFD\u001D\uFFFD\u001A\uFFFD\u0013q\uFFFD\uFFFD\uFFFD\uFFFD=\uFFFDz\uFFFD\uFFFD\uFFFD\uFFFD\uFFFD\uFFFD\u0019\u001D\uFFFD\uFFFD\uFFFDlX\uFFFD\uFFFD\u0006K\uFFFD\u0001f\uFFFD\u000F\uFFFD\uFFFDK\uFFFDc9\uFFFD%2]\uFFFDjJ\uFFFD\u003C\uFFFD\uFFFDip\uFFFD[\u0015\uFFFD6\uFFFD\uFFFD\uFFFD\uFFFDM\u003C{\uFFFD\uFFFD]\uFFFDD\uFFFD.\u07D4ef(o\uFFFDA\uFFFD\uFFFDY\uFFFD\uFFFD\uFFFD\uFFFDS\u0015\uFFFD~N\uFFFD\uFFFD\uFFFD \uFFFD\uFFFD\uFFFD\uFFFD\uFFFD\uFFFD\uFFFD;\uFFFDk\uFFFD\uFFFDk\uFFFD\u0323\uFFFD\u001B7\uFFFD\uFFFD\uFFFD\uFFFD\u0014\uFFFDb/\u0001\uFFFD\uFFFD\uFFFD\u0402\b\uFFFD\r",
+        "\uFFFDrC\uFFFD\uFFFD\\e\uFFFD\uFFFD\uFFFD\uFFFDN\u001B\uFFFDY\uFFFD]D{\uFFFDEl\uFFFD#}\uFFFD\uFFFD{%,b\u067F\uFFFD\u05CA\uFFFDH \u0016V\uFFFDy\uFFFD\uFFFD\uFFFD7fs=\uFFFD\uFFFD\uFFFDS\uFFFD /\uFFFD\uFFFDf\b\uFFFD\uFFFD\uFFFDt\\\uFFFD\u05F1\uFFFD[2\uFFFD/\u0016\uFFFD\uFFFD\uFFFD\u000E\uFFFD\uFFFD\u0015\uFFFD\uFFFD\uFFFD\uFFFD\uFFFD\uFFFD\uFFFD\uFFFDZ%w\uFFFD\r",
+        "\uFFFD@\uFFFDl\uFFFD\uFFFD_\uFFFD\uFFFD\uFFFDY\u0015\uFFFD\u003C\u0000v\uFFFD\uFFFD\u001B\uFFFD\uFFFD\uFFFD\u00EF\uFFFDeh\u0016\uFFFDw6\uFFFD!!Y\u007F\uFFFD/\uFFFD\uFFFDh_\u0010\u000B|\uFFFD]R\uFFFDA\uFFFDp[\u001B\u001A\uFFFD}D\uFFFD#tI\uFFFD)\uFFFD\uFFFD\uFFFDw\uFFFD\uFFFDd/C6\uFFFD\u05F73\uFFFD\b\u0016U\uFFFD\uFFFD\uFFFD_\u0006\u0007\uFFFD\u0002qPbd\u001E\uFFFD\uFFFD_\uFFFD\uFFFD\uFFFDn?\uFFFDbA\u0017\uFFFD\uFFFD\uFFFD\u0010\u0022\u001B]\uFFFD\u0003x\uFFFD?\uFFFDp\u0060\u007FO\u0014\uFFFD\uFFFD\u0017\uFFFD\uFFFDWU\uFFFD\u0022\uFFFD\u00158O\uFFFDG!\uFFFD\uFFFD\u003C\u0060-F\u0006)\uFFFDnx\uFFFD\uFFFDu\u000E\uFFFD1Mt8\u0355\fm\uFFFDD\uFFFD\uFFFD\uFFFD\uFFFD(b\uFFFD\uFFFD\uFFFD\uFFFDB\uFFFD\uFFFD\uFFFD\uFFFDP\uFFFD\u07F6\uFB59U\u0007\u0001\u000F\u000FT\uFFFDx\u03A5\uFFFDMOK\uFFFDF\u0015\uFFFD#\uFFFD3}Bf\uFFFD^\uFFFDD\uFFFD\uFFFD\u0004UL\u001D\uFFFD\uFFFD\u0027S\uFFFDx\u0003atI\uFFFD9\uFFFD\uFFFD|;\uFFFD\u000F\uFFFD\u0026e\uFFFD\u011B!\uFFFDt\uFFFD\uFFFD?\uFFFD\uFFFD\u00012\uFFFD\u0010\u001E\u00BE\uFFFD\uFFFD\uFFFD\t\uFFFDg\uFFFD\uFFFD\u003C\uFFFDN\uFFFD\uFFFD\uFFFD%\uFFFD\uFFFD\uFFFD\uFFFD18\u0003[s4\uFFFDj7W\uFFFDk\u001D\u0006P \uFFFD\uFFFD\uFFFD\uFFFD4l\uFFFD8\u079Fz\uFFFD\n",
+        "\uFFFDz\u000F\u0011\uFFFD\uFFFD\uFFFD\uFFFD\u0027]\uFFFDP\uFFFD}}Z\\1\uFFFD\uFFFDh\uFFFD$\uFFFD4W\uFFFD\\\uFFFD|\u0539\uFFFD\u0060\\\uFFFD\uFFFDZ\uFFFDu\uFFFDy{5\uFFFDz7\uFFFD]\u0782m\uFFFD\u0007\uFFFDYV*\uFFFD\u003C\uFFFD*\u072A\uFFFD\u001BS\uFFFD!\uFFFD\uFFFD\u0002\uFFFDI\uFFFD\uFFFD\u0005\uFFFD\uFFFD \uFFFD\uFFFD\uFFFD\uFFFDg\uFFFD\uFFFD\uFFFD\u0002\uFFFD\uFFFD}M\uFFFD\uFFFD\uFFFD\u046C\uFFFD\u0026\uFFFD\u03BCU\u007F\uFFFDr-\uFFFDTg\u003E\u0022\u001C\uFFFD\u002B\uFFFD!\u001D^\uFFFD\u001F\u001A\uFFFD\uFFFDZ\uFFFD9R4A\u000F\uFFFD\uFFFD\u0007B\uFFFDz\uFFFD\uFFFD\uFFFD\u000B\uFFFD\u001EiZ1\uFFFDu\uFFFD \uFFFD\uFFFD\u023C\uFFFD\uFFFDu\uFFFDi\uFFFD\uFFFD\u0060\u001F\u0026/\uFFFD\uFFFD\uFFFD\uFFFDY5~\uFFFD\uFFFD\uFFFDq\uFFFDw))\uFFFD\u0126\u0014\uFFFDO\uFFFD\uFFFDX\uFFFD!\u007F8\uFFFD\u052A\uFFFD\uFFFD9\u02DA\u00CCR\uFFFD\r",
+        ",1\uFFFD\u003E\uFFFD\uFFFD\uFFFD@\uFFFD/\uFFFD\n",
+        "o\uFFFD\uFFFD\u0396H8\uFFFDE\uFFFD\uFFFD\u0027\uFFFD\u0004=^\uFFFD)8S)\uFFFD\u0022\uFFFD\uFFFD\u001A"
       ],
       "StatusCode": 202,
       "ResponseHeaders": {
         "Content-Length": "0",
-<<<<<<< HEAD
-        "Date": "Wed, 03 Feb 2021 02:12:30 GMT",
-=======
-        "Date": "Wed, 17 Feb 2021 22:30:16 GMT",
->>>>>>> 1814567d
-        "Server": [
-          "Windows-Azure-HDFS/1.0",
-          "Microsoft-HTTPAPI/2.0"
-        ],
-        "x-ms-client-request-id": "54ffc2b2-57c4-14bc-4972-0569b60df505",
-<<<<<<< HEAD
-        "x-ms-request-id": "8d74aa04-f01f-007c-1bd2-f951a0000000",
-=======
-        "x-ms-request-id": "0fa285a5-801f-0059-747c-05f8dc000000",
->>>>>>> 1814567d
+        "Date": "Fri, 19 Feb 2021 19:11:12 GMT",
+        "Server": [
+          "Windows-Azure-HDFS/1.0",
+          "Microsoft-HTTPAPI/2.0"
+        ],
+        "x-ms-client-request-id": "d0e1f539-1a29-5abe-633a-4816ae89a2c2",
+        "x-ms-request-id": "6f4b5bf6-e01f-004f-32f2-060e0b000000",
         "x-ms-request-server-encrypted": "true",
         "x-ms-version": "2020-06-12"
       },
       "ResponseBody": []
     },
     {
-      "RequestUri": "https://seannse.dfs.core.windows.net/test-filesystem-fcdc1b5b-014f-a0ee-9042-69f0ff06f93c/test-file-9edc3f95-72a4-4f9b-48ec-92ad60e24640?action=flush\u0026position=1024",
+      "RequestUri": "https://seannse.dfs.core.windows.net/test-filesystem-8e8b8dcf-2c36-8071-6858-bab1b6de9841/test-file-07eb1d76-6831-1c4b-2de7-4f1d4da81376?action=flush\u0026position=1024",
       "RequestMethod": "PATCH",
       "RequestHeaders": {
         "Accept": "application/json",
         "Authorization": "Sanitized",
-<<<<<<< HEAD
-        "traceparent": "00-75b27b5838eee24c96545c5715b5be4d-f7fd8edcbcc2fc4e-00",
-        "User-Agent": [
-          "azsdk-net-Storage.Files.DataLake/12.7.0-alpha.20210202.1",
-          "(.NET Framework 4.8.4250.0; Microsoft Windows 10.0.19042 )"
-        ],
-        "x-ms-client-request-id": "79428e58-11fd-d20a-9b7c-a21ae58fafc1",
-        "x-ms-date": "Wed, 03 Feb 2021 02:12:29 GMT",
-=======
-        "Content-Length": "0",
-        "traceparent": "00-05a1efffb319514f824c05e413443b55-4ad45b7c4945bc40-00",
-        "User-Agent": [
-          "azsdk-net-Storage.Files.DataLake/12.7.0-alpha.20210217.1",
-          "(.NET 5.0.3; Microsoft Windows 10.0.19042)"
-        ],
-        "x-ms-client-request-id": "79428e58-11fd-d20a-9b7c-a21ae58fafc1",
-        "x-ms-date": "Wed, 17 Feb 2021 22:30:17 GMT",
->>>>>>> 1814567d
+        "traceparent": "00-4eef1ee4bea7b449b8c55c3fbc67c7be-97d41c3b52e6ca42-00",
+        "User-Agent": [
+          "azsdk-net-Storage.Files.DataLake/12.7.0-alpha.20210219.1",
+          "(.NET 5.0.3; Microsoft Windows 10.0.19041)"
+        ],
+        "x-ms-client-request-id": "eb2c01be-ebe4-d600-bdf2-b0ce04f16dac",
+        "x-ms-date": "Fri, 19 Feb 2021 19:11:13 GMT",
         "x-ms-return-client-request-id": "true",
         "x-ms-version": "2020-06-12"
       },
@@ -204,53 +131,33 @@
       "StatusCode": 200,
       "ResponseHeaders": {
         "Content-Length": "0",
-<<<<<<< HEAD
-        "Date": "Wed, 03 Feb 2021 02:12:30 GMT",
-        "ETag": "\u00220x8D8C7E92963E098\u0022",
-        "Last-Modified": "Wed, 03 Feb 2021 02:12:30 GMT",
-=======
-        "Date": "Wed, 17 Feb 2021 22:30:17 GMT",
-        "ETag": "\u00220x8D8D3939A72D9F2\u0022",
-        "Last-Modified": "Wed, 17 Feb 2021 22:30:17 GMT",
->>>>>>> 1814567d
-        "Server": [
-          "Windows-Azure-HDFS/1.0",
-          "Microsoft-HTTPAPI/2.0"
-        ],
-        "x-ms-client-request-id": "79428e58-11fd-d20a-9b7c-a21ae58fafc1",
-<<<<<<< HEAD
-        "x-ms-request-id": "8d74aa2f-f01f-007c-46d2-f951a0000000",
-=======
-        "x-ms-request-id": "0fa285ba-801f-0059-097c-05f8dc000000",
->>>>>>> 1814567d
+        "Date": "Fri, 19 Feb 2021 19:11:12 GMT",
+        "ETag": "\u00220x8D8D50A1FAE3BF7\u0022",
+        "Last-Modified": "Fri, 19 Feb 2021 19:11:13 GMT",
+        "Server": [
+          "Windows-Azure-HDFS/1.0",
+          "Microsoft-HTTPAPI/2.0"
+        ],
+        "x-ms-client-request-id": "eb2c01be-ebe4-d600-bdf2-b0ce04f16dac",
+        "x-ms-request-id": "6f4b5c01-e01f-004f-3df2-060e0b000000",
         "x-ms-request-server-encrypted": "false",
         "x-ms-version": "2020-06-12"
       },
       "ResponseBody": []
     },
     {
-      "RequestUri": "https://seannse.blob.core.windows.net/test-filesystem-fcdc1b5b-014f-a0ee-9042-69f0ff06f93c/test-file-9edc3f95-72a4-4f9b-48ec-92ad60e24640",
+      "RequestUri": "https://seannse.blob.core.windows.net/test-filesystem-8e8b8dcf-2c36-8071-6858-bab1b6de9841/test-file-07eb1d76-6831-1c4b-2de7-4f1d4da81376",
       "RequestMethod": "GET",
       "RequestHeaders": {
         "Accept": "application/xml",
         "Authorization": "Sanitized",
-<<<<<<< HEAD
-        "traceparent": "00-2c9154634cdebf41b1583d73a5d68c49-8bafcb39e8446b42-00",
-        "User-Agent": [
-          "azsdk-net-Storage.Files.DataLake/12.7.0-alpha.20210202.1",
-          "(.NET Framework 4.8.4250.0; Microsoft Windows 10.0.19042 )"
-        ],
-        "x-ms-client-request-id": "28104eb6-7cca-9c07-703e-eb3b93060a70",
-        "x-ms-date": "Wed, 03 Feb 2021 02:12:30 GMT",
-=======
-        "traceparent": "00-e814ea097425854c9a8145c2f3b57bde-4e053937740dfd41-00",
-        "User-Agent": [
-          "azsdk-net-Storage.Files.DataLake/12.7.0-alpha.20210217.1",
-          "(.NET 5.0.3; Microsoft Windows 10.0.19042)"
-        ],
-        "x-ms-client-request-id": "28104eb6-7cca-9c07-703e-eb3b93060a70",
-        "x-ms-date": "Wed, 17 Feb 2021 22:30:17 GMT",
->>>>>>> 1814567d
+        "traceparent": "00-94562461bc098d49bb6af017efac0b1b-9d1165ce52e3b54e-00",
+        "User-Agent": [
+          "azsdk-net-Storage.Files.DataLake/12.7.0-alpha.20210219.1",
+          "(.NET 5.0.3; Microsoft Windows 10.0.19041)"
+        ],
+        "x-ms-client-request-id": "ad575a1e-b75d-b1dd-db05-f302555c7658",
+        "x-ms-date": "Fri, 19 Feb 2021 19:11:13 GMT",
         "x-ms-range": "bytes=0-268435455",
         "x-ms-return-client-request-id": "true",
         "x-ms-version": "2020-06-12"
@@ -262,65 +169,41 @@
         "Content-Length": "1024",
         "Content-Range": "bytes 0-1023/1024",
         "Content-Type": "application/octet-stream",
-<<<<<<< HEAD
-        "Date": "Wed, 03 Feb 2021 02:12:30 GMT",
-        "ETag": "\u00220x8D8C7E92963E098\u0022",
-        "Last-Modified": "Wed, 03 Feb 2021 02:12:30 GMT",
-=======
-        "Date": "Wed, 17 Feb 2021 22:30:17 GMT",
-        "ETag": "\u00220x8D8D3939A72D9F2\u0022",
-        "Last-Modified": "Wed, 17 Feb 2021 22:30:17 GMT",
->>>>>>> 1814567d
+        "Date": "Fri, 19 Feb 2021 19:11:13 GMT",
+        "ETag": "\u00220x8D8D50A1FAE3BF7\u0022",
+        "Last-Modified": "Fri, 19 Feb 2021 19:11:13 GMT",
         "Server": [
           "Windows-Azure-Blob/1.0",
           "Microsoft-HTTPAPI/2.0"
         ],
         "x-ms-blob-type": "BlockBlob",
-        "x-ms-client-request-id": "28104eb6-7cca-9c07-703e-eb3b93060a70",
-<<<<<<< HEAD
-        "x-ms-creation-time": "Wed, 03 Feb 2021 02:12:30 GMT",
-=======
-        "x-ms-creation-time": "Wed, 17 Feb 2021 22:30:17 GMT",
->>>>>>> 1814567d
+        "x-ms-client-request-id": "ad575a1e-b75d-b1dd-db05-f302555c7658",
+        "x-ms-creation-time": "Fri, 19 Feb 2021 19:11:12 GMT",
         "x-ms-group": "$superuser",
         "x-ms-lease-state": "available",
         "x-ms-lease-status": "unlocked",
         "x-ms-owner": "$superuser",
         "x-ms-permissions": "rw-r-----",
-<<<<<<< HEAD
-        "x-ms-request-id": "b22c4d0b-301e-00a8-55d2-f9e1f1000000",
-=======
-        "x-ms-request-id": "3bc6ff0b-501e-0065-477c-05d11b000000",
->>>>>>> 1814567d
+        "x-ms-request-id": "2e67f8e8-201e-00a4-5df2-0676f9000000",
         "x-ms-server-encrypted": "true",
         "x-ms-version": "2020-06-12"
       },
-      "ResponseBody": "nS/xE/8qOxxHLmlgJc\u002BzA2hgdRlzB5aMULeGFUDGAzALpmUNdSVBawS/V3UIOip4OI9FAG0szZaYZMJHoyXbgCs4VX9qpo1CHgoVs7AhgxWNDt2xgAPD39jPdBFj\u002Bsfe5NZKz\u002BWrDpEBA\u002BFiFhrmd\u002BCsuZVIKgAndHammzJ83yRCNs/Z17Mw4gBLr30hYMi\u002B6P0wtkAylbnWIltuBHJfhSO8IOBKDKAse9eU/XqCBhSu6LI1SynkD6AVA7RYwt2N7CpZZUDnc9xdBDponpg/UxxGwBzAKjn62BE/NQjr07n5BxBPKKHUxnTV2Efue3EH1rCYEgLAzcLwXowupz7UcTCAb5aI7yt6cvmo6lLyDFyfOF5YUsG3ODpOXskUpR41AWYWbQzaf\u002BaFHZ8IGOJw/lIwj2/fex5vyTZcOpBhZs3acunr255QxLh30zQiriBX3WB34xWvVYZHp6TWfURWI7fRLab5hCK04Mq2Z6jpTRoWBVww6oK3KxxiozT5eUdzIa99UIF5Xlg9wgNL\u002BO7eXlqKwHjoJjk0GQKKluHuumaDQkb4bPyZnKcE8id/bDMuhEXab7nOi/t1SDd\u002B78d3TwidyLWo5fJd8SPR5DMStazPWxGbE0ustLdKgiPFGqzfjKIf4qR9hp9TfH6W/KfIY5OKr5O22zu88BP\u002BXWPOmNd28leQ89MIUdVySJfNFrcPgh6POmoYKbBnYvGRfig7hOOmHwpQN3DAgV6\u002BQ5Ok79pb79tEP11sXsimKZDhd9KsNsOzJvatv0quzrkMWuUdwnMXNo9N90WGOsFCqQ7f3wqLEQ3Q8cjjri\u002BQlXCkYAPiiWYdykFCXz9\u002BLew1ahU8z\u002B\u002BugEjYTdGqM4dgvGHU4dm9XyCnwhXJSbLNUcTcrUMZVMaA9eC7CjyVcpa54qPdqUsSeAv1lA3a5DeWCvsNzoZERmebU\u002Bv5AlTjEU9\u002BEGYO8Kd4yjU3JL\u002B4phCoJP9AiKMQdJw7QVVfGHW2EYO9W9TQhxlTlARQDCKo4q3aUN1Vo4mrbpzK069SGLG/gRI8\u002B0o8153l7PSfv2d6k16ohceYYW76Eew4BrRqAXtSkIsQa\u002BdjnnhAb7aUDK80UD9QqZPpJx\u002BjQeldBNHoe\u002Bt4TC7baSd2RedOV/K4ZQU9A7Z0GlfoaWlsbCn\u002BBZmnV/TKHL\u002BAWeYX2WSsms8t69zjHwAbc2CTj\u002BPFb/3\u002BeD9Np//97UhGvarPXUDzPM6ZPoFNGuWZjOSTN43cuunoGWElX/PQL/2UnWJWSxYgn1MULDF8sF1ZsxsbarW7aQLA5kPfzt3ayA6DuH2DQ0DNc5c6x464bGgEy6vYtMVI2TNglWXTQNF2OmMi\u002BPff1nDaTvYdgA=="
-    },
-    {
-      "RequestUri": "https://seannse.dfs.core.windows.net/test-filesystem-fcdc1b5b-014f-a0ee-9042-69f0ff06f93c/test-file-9edc3f95-72a4-4f9b-48ec-92ad60e24640?resource=file",
+      "ResponseBody": "uVO/9CsMbv4gCmEo9SAk7dkPUU8GmDWKdpZe6rJUkpofR4Yrkkujaa7t5icGIicMw2FDPVfDbyAeNH6VroRLzHfHCa2Z\u002BVuNbOehGbIOg1NuUidREFVDW9dmDF3MDbsqoRmvPxl5csoFttBvIlVuD7ErJlxd\u002Brsig67VM\u002Bz9wV4sdniYXkM59d9cS1qF1DmC9/2soOdezaZdjbxrpD7dCPRxQqvd1bFt8TF8AK9hna90UzzvUSB3zanROtGHzlChfkNlE5KNpCFLPq\u002B24sz3/O8M9lAC7rbU\u002BnQCC5vf5SLg24Fr\u002B4kd5q4aoxNxwOvc2T3hetj/npCMkRkdi5mGbFiM1gZLjAFm7w\u002Bi50ujYzmJJTJd/WpK4Dzx32lw/1sVlDa65OrkkU08e4rIXbZE6S7flGVmKG/tQfXJWa2X9fC0jFMV6H5OpJTkIIHggYKGrPU7kGv1rmvGzKP0GzegpYWaFNBiLwGwke/QggjtDcByQ6y3XGWEvt7oThvbWYhdRHv8RWyyI330iv97JSxi2b/igteK6EggFlbyeeHl1Tdmcz2M8chTwCAvw9FmCJmxhnRc\u002BNex0lsy2y8Wv6mbDrXHFbHu1uf2j8G3WiV3uQ29QPNsid1ftaHiWRWZPAB2k7QbnvPnw6\u002BNZWgW\u002BXc2uyEhWX\u002B1L4XYaF8QC3zRXVLAQcZwWxsa1X1E3yN0SbwprJ70d\u002BOBwGQvQzaU17czvAgWVbixxV8GB4MCcVBiZB6j5l/d3eVuP4BiQRflhv3FECIbXfQDeOY/7XBgf08UzN8X8PBXVd4ipxU4T4RHIYGFPGAtRgYpn254nu91DsAxTXQ4zZUMbbtE\u002Bbbeyyhi98zv2kLu54bZ7lCC37bvrZlVBwEPD1TseM6l6E1PS9RGFacjhjN9QmbuXt9Eio4EVUwdicQnU\u002Bh4A2F0Sf45iaJ8O8kPyyZl18SbIbB0p\u002B0/oJMBMsEQHsK\u002BqoPRCflntdU8yE7F9Yklt7L/izE4A1tzNKhqN1fhax0GUCCjk83LNGzbON6feqsK23oPEZORhqcnXdVQ/H19WlwxvqRogSTkNFfEXMp81Ln9YFzc0lqJdcp5ezX4ejfvXd6CbbsHoVlWKtw8zCrcqogbU5whoIgCqEnZ7gXu7Lkg1f7s\u002Bmf99b4Chqd9TamgnNGs3SaazrxVf8RyLbJUZz4iHPYr8LAhHV7dHxrghFqfOVI0QQ\u002BThQdClnqiisgLrh5pWjGydawgi7/IvK\u002Bhdftp0vNgHyYvj5bv6Fk1fpKW0nH8dykp7cSmFLZPy8hYoCF/OLjUqo74Ocuaw4xS6g0sMeo\u002Bpf3RQOUvugpv38TOlkg4tkXawSfiBD1ejyk4UympIpndGg=="
+    },
+    {
+      "RequestUri": "https://seannse.dfs.core.windows.net/test-filesystem-8e8b8dcf-2c36-8071-6858-bab1b6de9841/test-file-07eb1d76-6831-1c4b-2de7-4f1d4da81376?resource=file",
       "RequestMethod": "PUT",
       "RequestHeaders": {
         "Accept": "application/json",
         "Authorization": "Sanitized",
         "If-None-Match": "*",
-<<<<<<< HEAD
-        "traceparent": "00-4926eeb5747a7c4fa273dbae55dfd33e-620612aed1e5f54b-00",
-        "User-Agent": [
-          "azsdk-net-Storage.Files.DataLake/12.7.0-alpha.20210202.1",
-          "(.NET Framework 4.8.4250.0; Microsoft Windows 10.0.19042 )"
-        ],
-        "x-ms-client-request-id": "976434bd-867f-d2f7-2b04-ef6ca5a2e89a",
-        "x-ms-date": "Wed, 03 Feb 2021 02:12:30 GMT",
-=======
-        "traceparent": "00-e0fc02a443afa148b0ad9bd4d17a79df-1277131774cf7744-00",
-        "User-Agent": [
-          "azsdk-net-Storage.Files.DataLake/12.7.0-alpha.20210217.1",
-          "(.NET 5.0.3; Microsoft Windows 10.0.19042)"
-        ],
-        "x-ms-client-request-id": "976434bd-867f-d2f7-2b04-ef6ca5a2e89a",
-        "x-ms-date": "Wed, 17 Feb 2021 22:30:18 GMT",
->>>>>>> 1814567d
+        "traceparent": "00-3ba07ea656c5514a8b851726e0849e2e-3817ecd8ac2e074e-00",
+        "User-Agent": [
+          "azsdk-net-Storage.Files.DataLake/12.7.0-alpha.20210219.1",
+          "(.NET 5.0.3; Microsoft Windows 10.0.19041)"
+        ],
+        "x-ms-client-request-id": "a9af29bc-bf99-044f-dc93-9ee258fcde6e",
+        "x-ms-date": "Fri, 19 Feb 2021 19:11:13 GMT",
         "x-ms-return-client-request-id": "true",
         "x-ms-version": "2020-06-12"
       },
@@ -329,58 +212,36 @@
       "ResponseHeaders": {
         "Content-Length": "168",
         "Content-Type": "application/json; charset=utf-8",
-<<<<<<< HEAD
-        "Date": "Wed, 03 Feb 2021 02:12:31 GMT",
-=======
-        "Date": "Wed, 17 Feb 2021 22:30:17 GMT",
->>>>>>> 1814567d
-        "Server": [
-          "Windows-Azure-HDFS/1.0",
-          "Microsoft-HTTPAPI/2.0"
-        ],
-        "x-ms-client-request-id": "976434bd-867f-d2f7-2b04-ef6ca5a2e89a",
+        "Date": "Fri, 19 Feb 2021 19:11:12 GMT",
+        "Server": [
+          "Windows-Azure-HDFS/1.0",
+          "Microsoft-HTTPAPI/2.0"
+        ],
+        "x-ms-client-request-id": "a9af29bc-bf99-044f-dc93-9ee258fcde6e",
         "x-ms-error-code": "PathAlreadyExists",
-<<<<<<< HEAD
-        "x-ms-request-id": "8d74aa64-f01f-007c-7bd2-f951a0000000",
-=======
-        "x-ms-request-id": "0fa285e9-801f-0059-387c-05f8dc000000",
->>>>>>> 1814567d
+        "x-ms-request-id": "6f4b5c16-e01f-004f-52f2-060e0b000000",
         "x-ms-version": "2020-06-12"
       },
       "ResponseBody": {
         "error": {
           "code": "PathAlreadyExists",
-<<<<<<< HEAD
-          "message": "The specified path already exists.\nRequestId:8d74aa64-f01f-007c-7bd2-f951a0000000\nTime:2021-02-03T02:12:31.0853876Z"
-=======
-          "message": "The specified path already exists.\nRequestId:0fa285e9-801f-0059-387c-05f8dc000000\nTime:2021-02-17T22:30:17.9766556Z"
->>>>>>> 1814567d
+          "message": "The specified path already exists.\nRequestId:6f4b5c16-e01f-004f-52f2-060e0b000000\nTime:2021-02-19T19:11:13.2490445Z"
         }
       }
     },
     {
-      "RequestUri": "https://seannse.blob.core.windows.net/test-filesystem-fcdc1b5b-014f-a0ee-9042-69f0ff06f93c?restype=container",
+      "RequestUri": "https://seannse.blob.core.windows.net/test-filesystem-8e8b8dcf-2c36-8071-6858-bab1b6de9841?restype=container",
       "RequestMethod": "DELETE",
       "RequestHeaders": {
         "Accept": "application/xml",
         "Authorization": "Sanitized",
-<<<<<<< HEAD
-        "traceparent": "00-48a45c3ec96f5e438a748edbd3b7271a-41b501b6c449f245-00",
-        "User-Agent": [
-          "azsdk-net-Storage.Files.DataLake/12.7.0-alpha.20210202.1",
-          "(.NET Framework 4.8.4250.0; Microsoft Windows 10.0.19042 )"
-        ],
-        "x-ms-client-request-id": "5f7d8dcc-72a2-96f1-3e5e-f8356c9e220e",
-        "x-ms-date": "Wed, 03 Feb 2021 02:12:30 GMT",
-=======
-        "traceparent": "00-9cf60896fdf442408e6a6a0e3691505f-6c242041a2604c44-00",
-        "User-Agent": [
-          "azsdk-net-Storage.Files.DataLake/12.7.0-alpha.20210217.1",
-          "(.NET 5.0.3; Microsoft Windows 10.0.19042)"
-        ],
-        "x-ms-client-request-id": "5f7d8dcc-72a2-96f1-3e5e-f8356c9e220e",
-        "x-ms-date": "Wed, 17 Feb 2021 22:30:18 GMT",
->>>>>>> 1814567d
+        "traceparent": "00-d907201378d5d74988fb7805ee000d1c-c10a2d793d1b7149-00",
+        "User-Agent": [
+          "azsdk-net-Storage.Files.DataLake/12.7.0-alpha.20210219.1",
+          "(.NET 5.0.3; Microsoft Windows 10.0.19041)"
+        ],
+        "x-ms-client-request-id": "2b46f7bd-ccad-25bf-903d-8d0303231a04",
+        "x-ms-date": "Fri, 19 Feb 2021 19:11:14 GMT",
         "x-ms-return-client-request-id": "true",
         "x-ms-version": "2020-06-12"
       },
@@ -388,28 +249,20 @@
       "StatusCode": 202,
       "ResponseHeaders": {
         "Content-Length": "0",
-<<<<<<< HEAD
-        "Date": "Wed, 03 Feb 2021 02:12:30 GMT",
-=======
-        "Date": "Wed, 17 Feb 2021 22:30:17 GMT",
->>>>>>> 1814567d
+        "Date": "Fri, 19 Feb 2021 19:11:13 GMT",
         "Server": [
           "Windows-Azure-Blob/1.0",
           "Microsoft-HTTPAPI/2.0"
         ],
-        "x-ms-client-request-id": "5f7d8dcc-72a2-96f1-3e5e-f8356c9e220e",
-<<<<<<< HEAD
-        "x-ms-request-id": "b22c4dc8-301e-00a8-06d2-f9e1f1000000",
-=======
-        "x-ms-request-id": "3bc6ff7a-501e-0065-2a7c-05d11b000000",
->>>>>>> 1814567d
+        "x-ms-client-request-id": "2b46f7bd-ccad-25bf-903d-8d0303231a04",
+        "x-ms-request-id": "2e67fa93-201e-00a4-6ff2-0676f9000000",
         "x-ms-version": "2020-06-12"
       },
       "ResponseBody": []
     }
   ],
   "Variables": {
-    "RandomSeed": "1199177067",
+    "RandomSeed": "621867213",
     "Storage_TestConfigHierarchicalNamespace": "NamespaceTenant\nseannse\nU2FuaXRpemVk\nhttps://seannse.blob.core.windows.net\nhttps://seannse.file.core.windows.net\nhttps://seannse.queue.core.windows.net\nhttps://seannse.table.core.windows.net\n\n\n\n\nhttps://seannse-secondary.blob.core.windows.net\nhttps://seannse-secondary.file.core.windows.net\nhttps://seannse-secondary.queue.core.windows.net\nhttps://seannse-secondary.table.core.windows.net\n68390a19-a643-458b-b726-408abf67b4fc\nSanitized\n72f988bf-86f1-41af-91ab-2d7cd011db47\nhttps://login.microsoftonline.com/\nCloud\nBlobEndpoint=https://seannse.blob.core.windows.net/;QueueEndpoint=https://seannse.queue.core.windows.net/;FileEndpoint=https://seannse.file.core.windows.net/;BlobSecondaryEndpoint=https://seannse-secondary.blob.core.windows.net/;QueueSecondaryEndpoint=https://seannse-secondary.queue.core.windows.net/;FileSecondaryEndpoint=https://seannse-secondary.file.core.windows.net/;AccountName=seannse;AccountKey=Sanitized\n"
   }
 }