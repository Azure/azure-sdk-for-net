--- conflicted
+++ resolved
@@ -15,11 +15,7 @@
         "x-ms-client-request-id": "6cfa3b05-6d96-5599-e69a-da797f83af3d",
         "x-ms-date": "Wed, 17 Feb 2021 22:36:39 GMT",
         "x-ms-return-client-request-id": "true",
-<<<<<<< HEAD
-        "x-ms-version": "2020-12-06"
-=======
         "x-ms-version": "2021-02-12"
->>>>>>> 7e782c87
       },
       "RequestBody": null,
       "StatusCode": 201,
@@ -34,11 +30,7 @@
         ],
         "x-ms-client-request-id": "6cfa3b05-6d96-5599-e69a-da797f83af3d",
         "x-ms-request-id": "a14e5abb-b01e-007d-4c7d-050e7c000000",
-<<<<<<< HEAD
-        "x-ms-version": "2020-12-06"
-=======
         "x-ms-version": "2021-02-12"
->>>>>>> 7e782c87
       },
       "ResponseBody": []
     },
@@ -60,11 +52,7 @@
         "x-ms-meta-meta": "data",
         "x-ms-meta-UPPER": "case",
         "x-ms-return-client-request-id": "true",
-<<<<<<< HEAD
-        "x-ms-version": "2020-12-06"
-=======
         "x-ms-version": "2021-02-12"
->>>>>>> 7e782c87
       },
       "RequestBody": null,
       "StatusCode": 404,
@@ -79,11 +67,7 @@
         "x-ms-client-request-id": "5d427a1f-9d66-df30-13ea-616a6bc77443",
         "x-ms-error-code": "BlobNotFound",
         "x-ms-request-id": "a14e5ae1-b01e-007d-6b7d-050e7c000000",
-<<<<<<< HEAD
-        "x-ms-version": "2020-12-06"
-=======
         "x-ms-version": "2021-02-12"
->>>>>>> 7e782c87
       },
       "ResponseBody": [
         "﻿<?xml version=\"1.0\" encoding=\"utf-8\"?><Error><Code>BlobNotFound</Code><Message>The specified blob does not exist.\n",
@@ -105,11 +89,7 @@
         "x-ms-client-request-id": "66b36b60-dc61-479f-7a06-d8d4aef55d71",
         "x-ms-date": "Wed, 17 Feb 2021 22:36:40 GMT",
         "x-ms-return-client-request-id": "true",
-<<<<<<< HEAD
-        "x-ms-version": "2020-12-06"
-=======
         "x-ms-version": "2021-02-12"
->>>>>>> 7e782c87
       },
       "RequestBody": null,
       "StatusCode": 202,
@@ -122,11 +102,7 @@
         ],
         "x-ms-client-request-id": "66b36b60-dc61-479f-7a06-d8d4aef55d71",
         "x-ms-request-id": "a14e5b04-b01e-007d-0b7d-050e7c000000",
-<<<<<<< HEAD
-        "x-ms-version": "2020-12-06"
-=======
         "x-ms-version": "2021-02-12"
->>>>>>> 7e782c87
       },
       "ResponseBody": []
     }
