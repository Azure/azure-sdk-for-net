--- conflicted
+++ resolved
@@ -14,11 +14,7 @@
         "x-ms-client-request-id": "6cfa3b05-6d96-5599-e69a-da797f83af3d",
         "x-ms-date": "Fri, 03 Apr 2020 21:03:38 GMT",
         "x-ms-return-client-request-id": "true",
-<<<<<<< HEAD
-        "x-ms-version": "2019-12-12"
-=======
         "x-ms-version": "2020-02-10"
->>>>>>> 60f4876e
       },
       "RequestBody": null,
       "StatusCode": 201,
@@ -33,11 +29,7 @@
         ],
         "x-ms-client-request-id": "6cfa3b05-6d96-5599-e69a-da797f83af3d",
         "x-ms-request-id": "962276f4-f01e-0012-7dfb-093670000000",
-<<<<<<< HEAD
-        "x-ms-version": "2019-12-12"
-=======
         "x-ms-version": "2020-02-10"
->>>>>>> 60f4876e
       },
       "ResponseBody": []
     },
@@ -58,11 +50,7 @@
         "x-ms-meta-meta": "data",
         "x-ms-meta-UPPER": "case",
         "x-ms-return-client-request-id": "true",
-<<<<<<< HEAD
-        "x-ms-version": "2019-12-12"
-=======
         "x-ms-version": "2020-02-10"
->>>>>>> 60f4876e
       },
       "RequestBody": null,
       "StatusCode": 404,
@@ -77,11 +65,7 @@
         "x-ms-client-request-id": "5d427a1f-9d66-df30-13ea-616a6bc77443",
         "x-ms-error-code": "BlobNotFound",
         "x-ms-request-id": "96227708-f01e-0012-0cfb-093670000000",
-<<<<<<< HEAD
-        "x-ms-version": "2019-12-12"
-=======
         "x-ms-version": "2020-02-10"
->>>>>>> 60f4876e
       },
       "ResponseBody": [
         "\uFEFF\u003C?xml version=\u00221.0\u0022 encoding=\u0022utf-8\u0022?\u003E\u003CError\u003E\u003CCode\u003EBlobNotFound\u003C/Code\u003E\u003CMessage\u003EThe specified blob does not exist.\n",
@@ -102,11 +86,7 @@
         "x-ms-client-request-id": "66b36b60-dc61-479f-7a06-d8d4aef55d71",
         "x-ms-date": "Fri, 03 Apr 2020 21:03:38 GMT",
         "x-ms-return-client-request-id": "true",
-<<<<<<< HEAD
-        "x-ms-version": "2019-12-12"
-=======
         "x-ms-version": "2020-02-10"
->>>>>>> 60f4876e
       },
       "RequestBody": null,
       "StatusCode": 202,
@@ -119,11 +99,7 @@
         ],
         "x-ms-client-request-id": "66b36b60-dc61-479f-7a06-d8d4aef55d71",
         "x-ms-request-id": "96227713-f01e-0012-16fb-093670000000",
-<<<<<<< HEAD
-        "x-ms-version": "2019-12-12"
-=======
         "x-ms-version": "2020-02-10"
->>>>>>> 60f4876e
       },
       "ResponseBody": []
     }
