{
  "Entries": [
    {
      "RequestUri": "http://seannsecanary.blob.core.windows.net/test-filesystem-726cebfe-18b3-c31e-0ea3-a98329bdb788?restype=container",
      "RequestMethod": "PUT",
      "RequestHeaders": {
        "Authorization": "Sanitized",
        "traceparent": "00-ae4490430cbee246b869b4657c3d249c-5b13fe153a7c8540-00",
        "User-Agent": [
          "azsdk-net-Storage.Files.DataLake/12.1.0-dev.20200403.1",
          "(.NET Core 4.6.28325.01; Microsoft Windows 10.0.18362 )"
        ],
        "x-ms-blob-public-access": "container",
        "x-ms-client-request-id": "cc993363-8cdf-943b-95c8-37255f3efe77",
        "x-ms-date": "Fri, 03 Apr 2020 21:02:42 GMT",
        "x-ms-return-client-request-id": "true",
<<<<<<< HEAD
        "x-ms-version": "2019-12-12"
=======
        "x-ms-version": "2020-02-10"
>>>>>>> 60f4876e
      },
      "RequestBody": null,
      "StatusCode": 201,
      "ResponseHeaders": {
        "Content-Length": "0",
        "Date": "Fri, 03 Apr 2020 21:02:40 GMT",
        "ETag": "\u00220x8D7D81259140664\u0022",
        "Last-Modified": "Fri, 03 Apr 2020 21:02:41 GMT",
        "Server": [
          "Windows-Azure-Blob/1.0",
          "Microsoft-HTTPAPI/2.0"
        ],
        "x-ms-client-request-id": "cc993363-8cdf-943b-95c8-37255f3efe77",
        "x-ms-request-id": "9622593c-f01e-0012-5efb-093670000000",
<<<<<<< HEAD
        "x-ms-version": "2019-12-12"
=======
        "x-ms-version": "2020-02-10"
>>>>>>> 60f4876e
      },
      "ResponseBody": []
    },
    {
      "RequestUri": "http://seannsecanary.dfs.core.windows.net/test-filesystem-726cebfe-18b3-c31e-0ea3-a98329bdb788/test-file-b677ca2a-7f2a-e074-1309-ba945bfffaa4?resource=file",
      "RequestMethod": "PUT",
      "RequestHeaders": {
        "Authorization": "Sanitized",
        "traceparent": "00-857c5ce8f5975a4a9a30bcd21b86fb34-87d1123ed251504e-00",
        "User-Agent": [
          "azsdk-net-Storage.Files.DataLake/12.1.0-dev.20200403.1",
          "(.NET Core 4.6.28325.01; Microsoft Windows 10.0.18362 )"
        ],
        "x-ms-client-request-id": "fff44520-82f3-e39a-beb9-b8d6d2a63896",
        "x-ms-date": "Fri, 03 Apr 2020 21:02:42 GMT",
        "x-ms-return-client-request-id": "true",
<<<<<<< HEAD
        "x-ms-version": "2019-12-12"
=======
        "x-ms-version": "2020-02-10"
>>>>>>> 60f4876e
      },
      "RequestBody": null,
      "StatusCode": 201,
      "ResponseHeaders": {
        "Content-Length": "0",
        "Date": "Fri, 03 Apr 2020 21:02:41 GMT",
        "ETag": "\u00220x8D7D81259230FF3\u0022",
        "Last-Modified": "Fri, 03 Apr 2020 21:02:41 GMT",
        "Server": [
          "Windows-Azure-HDFS/1.0",
          "Microsoft-HTTPAPI/2.0"
        ],
        "x-ms-client-request-id": "fff44520-82f3-e39a-beb9-b8d6d2a63896",
        "x-ms-request-id": "fa440280-201f-0097-35fb-091bad000000",
<<<<<<< HEAD
        "x-ms-version": "2019-12-12"
=======
        "x-ms-version": "2020-02-10"
>>>>>>> 60f4876e
      },
      "ResponseBody": []
    },
    {
      "RequestUri": "http://seannsecanary.dfs.core.windows.net/test-filesystem-726cebfe-18b3-c31e-0ea3-a98329bdb788/test-file-b677ca2a-7f2a-e074-1309-ba945bfffaa4?action=append\u0026position=0",
      "RequestMethod": "PATCH",
      "RequestHeaders": {
        "Authorization": "Sanitized",
        "Content-Length": "1024",
        "User-Agent": [
          "azsdk-net-Storage.Files.DataLake/12.1.0-dev.20200403.1",
          "(.NET Core 4.6.28325.01; Microsoft Windows 10.0.18362 )"
        ],
        "x-ms-client-request-id": "e3cd1ee3-44db-a6b4-24f6-6185e9cf0cf1",
        "x-ms-date": "Fri, 03 Apr 2020 21:02:42 GMT",
        "x-ms-return-client-request-id": "true",
<<<<<<< HEAD
        "x-ms-version": "2019-12-12"
=======
        "x-ms-version": "2020-02-10"
>>>>>>> 60f4876e
      },
      "RequestBody": "zZO7ex0HUz8hFBAkif35YQZBdBYK\u002B7DnST03ajLSkP/MX6lT9odbGPG03d5ydVnBv1fQkTIii9Li0zLg0OgNT4QRWClUpmp\u002B5VskVh3SddPjdqvaAv7MqtTWcCJVe0gIp41aYR0vbRjtUqvX/TW0EF5e/Fk9Mk2FRK1VfTZHKGoTHK6QdxS2tAmT7a9T9ayfIV/E937uy3VA1Bxv2u/hpilBxOGGJJhKqEhQqUWdMk8BtlzWgjHrJFA5T6P3RtkasUeGETDKGPzGek81niEwoqHNbSSSCiP4VaCQTdX1UmFuNvj9FyEeN51fEAjhtoUvCawBKti1h6ckjbyQOcsn0Sftx2gpMouArjaGM/oaFp8aYUQo8yiIua5Q2Ylkjf3ROD7h9O8dBtcggXuiLlSsCXYcdtiH/t3/ZQ252FgBGyA4tPq7OSKw/VptB3Ks5YpapM8TRxclSjpg4Y/hYy5\u002BH2VbanlZ8NBUbHh\u002BGfZrUn\u002BDXjOI7tQJEmrAW1eSz5kr7ugNUXsQAbP\u002BvtuepzBD9Y4QXQT69TCRUlcPmZV5wZ3fUisNXQEDcl2AiS/4ams5fGXIgnGVMfi3fP8jAGcdhf0\u002Bv1UFNpeNDOqnemwAmOfs1h0wsD4rSSEyVeEB4HL1YwQyuqoVM0bNOnaG7beMtuQXNipK7dS\u002BEnU00uC2iyx4sRZozt4816LXYnbIpFxqpZ796alHq3YvdKc14WBmF65JDjygJOgF21\u002BIc4pe9W0Zyi1BuKGDMAagOFo2B/VBcUrHfpYgyYG29w5Jvzfr0H46HBczJF4Mxt01/\u002ByOz9RqRgI/l3bW\u002BQCrisGTOXHOtGfc/OveDUzruri56sqVKCg633k1qzkHYyIWiJmdeY1rZkqEsdLpizi1U92\u002BHQ42FmKZWFr4mQku1JnIx4WyTkAqTYN/EHZVUVNAf1dcSEYU4HE3AyAzc81BVtw5IMSzAwWclM\u002BKtgXsRAcGtxmx0YxTs\u002BYTe0of99q2PbqZGzCPjXxSwLR2iSlrS78ZLLu0j4RQ5m3dn4i6fJz01HlKUijWdyqdXxHY3Cm9py\u002BKBsoeAa01STTDse3zl0MXgbWwIfmWQrWRFjBzdwpDIPdYL3XR1tLLFQj0E8U8qcfNwVp0DIY29MQUjOp9wtIqgJH2mmfNRavj5Azwoi/wVG1ppbavzxNwIjuxvEnnTlI2yZIzRg9f/3uvkCd6RlGUJDh9Exwbe7F9hngsG4hh\u002B5a5udmcvA5eCaU6AD7r9dvqHZgRaTo1Gk7htcCWM\u002BTzTZSRwYx492cpHwp34XpykpCcQv7wT5JchJ6LuwZOx9XBR7KpWjROciUw50kvvjnTbiMv\u002BfHlAv4CNT3t7Dxg21g1tQ==",
      "StatusCode": 202,
      "ResponseHeaders": {
        "Content-Length": "0",
        "Date": "Fri, 03 Apr 2020 21:02:41 GMT",
        "Server": [
          "Windows-Azure-HDFS/1.0",
          "Microsoft-HTTPAPI/2.0"
        ],
        "x-ms-client-request-id": "e3cd1ee3-44db-a6b4-24f6-6185e9cf0cf1",
        "x-ms-request-id": "fa440281-201f-0097-36fb-091bad000000",
        "x-ms-request-server-encrypted": "true",
<<<<<<< HEAD
        "x-ms-version": "2019-12-12"
=======
        "x-ms-version": "2020-02-10"
>>>>>>> 60f4876e
      },
      "ResponseBody": []
    },
    {
      "RequestUri": "http://seannsecanary.dfs.core.windows.net/test-filesystem-726cebfe-18b3-c31e-0ea3-a98329bdb788/test-file-b677ca2a-7f2a-e074-1309-ba945bfffaa4?action=flush\u0026position=1024",
      "RequestMethod": "PATCH",
      "RequestHeaders": {
        "Authorization": "Sanitized",
        "Content-Length": "0",
        "User-Agent": [
          "azsdk-net-Storage.Files.DataLake/12.1.0-dev.20200403.1",
          "(.NET Core 4.6.28325.01; Microsoft Windows 10.0.18362 )"
        ],
        "x-ms-client-request-id": "bc7def34-518a-55d9-1322-1365ec4aefef",
        "x-ms-date": "Fri, 03 Apr 2020 21:02:42 GMT",
        "x-ms-return-client-request-id": "true",
<<<<<<< HEAD
        "x-ms-version": "2019-12-12"
=======
        "x-ms-version": "2020-02-10"
>>>>>>> 60f4876e
      },
      "RequestBody": null,
      "StatusCode": 200,
      "ResponseHeaders": {
        "Content-Length": "0",
        "Date": "Fri, 03 Apr 2020 21:02:41 GMT",
        "ETag": "\u00220x8D7D812593DC421\u0022",
        "Last-Modified": "Fri, 03 Apr 2020 21:02:41 GMT",
        "Server": [
          "Windows-Azure-HDFS/1.0",
          "Microsoft-HTTPAPI/2.0"
        ],
        "x-ms-client-request-id": "bc7def34-518a-55d9-1322-1365ec4aefef",
        "x-ms-request-id": "fa440282-201f-0097-37fb-091bad000000",
        "x-ms-request-server-encrypted": "true",
<<<<<<< HEAD
        "x-ms-version": "2019-12-12"
=======
        "x-ms-version": "2020-02-10"
>>>>>>> 60f4876e
      },
      "ResponseBody": []
    },
    {
      "RequestUri": "http://seannsecanary.blob.core.windows.net/test-filesystem-726cebfe-18b3-c31e-0ea3-a98329bdb788/test-file-b677ca2a-7f2a-e074-1309-ba945bfffaa4",
      "RequestMethod": "GET",
      "RequestHeaders": {
        "Authorization": "Sanitized",
        "User-Agent": [
          "azsdk-net-Storage.Files.DataLake/12.1.0-dev.20200403.1",
          "(.NET Core 4.6.28325.01; Microsoft Windows 10.0.18362 )"
        ],
        "x-ms-client-request-id": "f950d87e-4f52-a866-2f4a-f782d86cbfd7",
        "x-ms-date": "Fri, 03 Apr 2020 21:02:42 GMT",
        "x-ms-range": "bytes=0-268435455",
        "x-ms-return-client-request-id": "true",
<<<<<<< HEAD
        "x-ms-version": "2019-12-12"
=======
        "x-ms-version": "2020-02-10"
>>>>>>> 60f4876e
      },
      "RequestBody": null,
      "StatusCode": 206,
      "ResponseHeaders": {
        "Accept-Ranges": "bytes",
        "Content-Length": "1024",
        "Content-Range": "bytes 0-1023/1024",
        "Content-Type": "application/octet-stream",
        "Date": "Fri, 03 Apr 2020 21:02:41 GMT",
        "ETag": "\u00220x8D7D812593DC421\u0022",
        "Last-Modified": "Fri, 03 Apr 2020 21:02:41 GMT",
        "Server": [
          "Windows-Azure-Blob/1.0",
          "Microsoft-HTTPAPI/2.0"
        ],
        "x-ms-blob-type": "BlockBlob",
        "x-ms-client-request-id": "f950d87e-4f52-a866-2f4a-f782d86cbfd7",
        "x-ms-creation-time": "Fri, 03 Apr 2020 21:02:41 GMT",
        "x-ms-lease-state": "available",
        "x-ms-lease-status": "unlocked",
        "x-ms-request-id": "96225963-f01e-0012-80fb-093670000000",
        "x-ms-server-encrypted": "true",
<<<<<<< HEAD
        "x-ms-version": "2019-12-12"
=======
        "x-ms-version": "2020-02-10"
>>>>>>> 60f4876e
      },
      "ResponseBody": "zZO7ex0HUz8hFBAkif35YQZBdBYK\u002B7DnST03ajLSkP/MX6lT9odbGPG03d5ydVnBv1fQkTIii9Li0zLg0OgNT4QRWClUpmp\u002B5VskVh3SddPjdqvaAv7MqtTWcCJVe0gIp41aYR0vbRjtUqvX/TW0EF5e/Fk9Mk2FRK1VfTZHKGoTHK6QdxS2tAmT7a9T9ayfIV/E937uy3VA1Bxv2u/hpilBxOGGJJhKqEhQqUWdMk8BtlzWgjHrJFA5T6P3RtkasUeGETDKGPzGek81niEwoqHNbSSSCiP4VaCQTdX1UmFuNvj9FyEeN51fEAjhtoUvCawBKti1h6ckjbyQOcsn0Sftx2gpMouArjaGM/oaFp8aYUQo8yiIua5Q2Ylkjf3ROD7h9O8dBtcggXuiLlSsCXYcdtiH/t3/ZQ252FgBGyA4tPq7OSKw/VptB3Ks5YpapM8TRxclSjpg4Y/hYy5\u002BH2VbanlZ8NBUbHh\u002BGfZrUn\u002BDXjOI7tQJEmrAW1eSz5kr7ugNUXsQAbP\u002BvtuepzBD9Y4QXQT69TCRUlcPmZV5wZ3fUisNXQEDcl2AiS/4ams5fGXIgnGVMfi3fP8jAGcdhf0\u002Bv1UFNpeNDOqnemwAmOfs1h0wsD4rSSEyVeEB4HL1YwQyuqoVM0bNOnaG7beMtuQXNipK7dS\u002BEnU00uC2iyx4sRZozt4816LXYnbIpFxqpZ796alHq3YvdKc14WBmF65JDjygJOgF21\u002BIc4pe9W0Zyi1BuKGDMAagOFo2B/VBcUrHfpYgyYG29w5Jvzfr0H46HBczJF4Mxt01/\u002ByOz9RqRgI/l3bW\u002BQCrisGTOXHOtGfc/OveDUzruri56sqVKCg633k1qzkHYyIWiJmdeY1rZkqEsdLpizi1U92\u002BHQ42FmKZWFr4mQku1JnIx4WyTkAqTYN/EHZVUVNAf1dcSEYU4HE3AyAzc81BVtw5IMSzAwWclM\u002BKtgXsRAcGtxmx0YxTs\u002BYTe0of99q2PbqZGzCPjXxSwLR2iSlrS78ZLLu0j4RQ5m3dn4i6fJz01HlKUijWdyqdXxHY3Cm9py\u002BKBsoeAa01STTDse3zl0MXgbWwIfmWQrWRFjBzdwpDIPdYL3XR1tLLFQj0E8U8qcfNwVp0DIY29MQUjOp9wtIqgJH2mmfNRavj5Azwoi/wVG1ppbavzxNwIjuxvEnnTlI2yZIzRg9f/3uvkCd6RlGUJDh9Exwbe7F9hngsG4hh\u002B5a5udmcvA5eCaU6AD7r9dvqHZgRaTo1Gk7htcCWM\u002BTzTZSRwYx492cpHwp34XpykpCcQv7wT5JchJ6LuwZOx9XBR7KpWjROciUw50kvvjnTbiMv\u002BfHlAv4CNT3t7Dxg21g1tQ=="
    },
    {
      "RequestUri": "http://seannsecanary.blob.core.windows.net/test-filesystem-726cebfe-18b3-c31e-0ea3-a98329bdb788/test-file-b677ca2a-7f2a-e074-1309-ba945bfffaa4",
      "RequestMethod": "GET",
      "RequestHeaders": {
        "Authorization": "Sanitized",
        "User-Agent": [
          "azsdk-net-Storage.Files.DataLake/12.1.0-dev.20200403.1",
          "(.NET Core 4.6.28325.01; Microsoft Windows 10.0.18362 )"
        ],
        "x-ms-client-request-id": "14e6f735-f5f9-0c9d-f08a-8d7ab5251fdf",
        "x-ms-date": "Fri, 03 Apr 2020 21:02:43 GMT",
        "x-ms-range": "bytes=0-268435455",
        "x-ms-return-client-request-id": "true",
<<<<<<< HEAD
        "x-ms-version": "2019-12-12"
=======
        "x-ms-version": "2020-02-10"
>>>>>>> 60f4876e
      },
      "RequestBody": null,
      "StatusCode": 206,
      "ResponseHeaders": {
        "Accept-Ranges": "bytes",
        "Content-Length": "1024",
        "Content-Range": "bytes 0-1023/1024",
        "Content-Type": "application/octet-stream",
        "Date": "Fri, 03 Apr 2020 21:02:41 GMT",
        "ETag": "\u00220x8D7D812593DC421\u0022",
        "Last-Modified": "Fri, 03 Apr 2020 21:02:41 GMT",
        "Server": [
          "Windows-Azure-Blob/1.0",
          "Microsoft-HTTPAPI/2.0"
        ],
        "x-ms-blob-type": "BlockBlob",
        "x-ms-client-request-id": "14e6f735-f5f9-0c9d-f08a-8d7ab5251fdf",
        "x-ms-creation-time": "Fri, 03 Apr 2020 21:02:41 GMT",
        "x-ms-lease-state": "available",
        "x-ms-lease-status": "unlocked",
        "x-ms-request-id": "9622596e-f01e-0012-07fb-093670000000",
        "x-ms-server-encrypted": "true",
<<<<<<< HEAD
        "x-ms-version": "2019-12-12"
=======
        "x-ms-version": "2020-02-10"
>>>>>>> 60f4876e
      },
      "ResponseBody": "zZO7ex0HUz8hFBAkif35YQZBdBYK\u002B7DnST03ajLSkP/MX6lT9odbGPG03d5ydVnBv1fQkTIii9Li0zLg0OgNT4QRWClUpmp\u002B5VskVh3SddPjdqvaAv7MqtTWcCJVe0gIp41aYR0vbRjtUqvX/TW0EF5e/Fk9Mk2FRK1VfTZHKGoTHK6QdxS2tAmT7a9T9ayfIV/E937uy3VA1Bxv2u/hpilBxOGGJJhKqEhQqUWdMk8BtlzWgjHrJFA5T6P3RtkasUeGETDKGPzGek81niEwoqHNbSSSCiP4VaCQTdX1UmFuNvj9FyEeN51fEAjhtoUvCawBKti1h6ckjbyQOcsn0Sftx2gpMouArjaGM/oaFp8aYUQo8yiIua5Q2Ylkjf3ROD7h9O8dBtcggXuiLlSsCXYcdtiH/t3/ZQ252FgBGyA4tPq7OSKw/VptB3Ks5YpapM8TRxclSjpg4Y/hYy5\u002BH2VbanlZ8NBUbHh\u002BGfZrUn\u002BDXjOI7tQJEmrAW1eSz5kr7ugNUXsQAbP\u002BvtuepzBD9Y4QXQT69TCRUlcPmZV5wZ3fUisNXQEDcl2AiS/4ams5fGXIgnGVMfi3fP8jAGcdhf0\u002Bv1UFNpeNDOqnemwAmOfs1h0wsD4rSSEyVeEB4HL1YwQyuqoVM0bNOnaG7beMtuQXNipK7dS\u002BEnU00uC2iyx4sRZozt4816LXYnbIpFxqpZ796alHq3YvdKc14WBmF65JDjygJOgF21\u002BIc4pe9W0Zyi1BuKGDMAagOFo2B/VBcUrHfpYgyYG29w5Jvzfr0H46HBczJF4Mxt01/\u002ByOz9RqRgI/l3bW\u002BQCrisGTOXHOtGfc/OveDUzruri56sqVKCg633k1qzkHYyIWiJmdeY1rZkqEsdLpizi1U92\u002BHQ42FmKZWFr4mQku1JnIx4WyTkAqTYN/EHZVUVNAf1dcSEYU4HE3AyAzc81BVtw5IMSzAwWclM\u002BKtgXsRAcGtxmx0YxTs\u002BYTe0of99q2PbqZGzCPjXxSwLR2iSlrS78ZLLu0j4RQ5m3dn4i6fJz01HlKUijWdyqdXxHY3Cm9py\u002BKBsoeAa01STTDse3zl0MXgbWwIfmWQrWRFjBzdwpDIPdYL3XR1tLLFQj0E8U8qcfNwVp0DIY29MQUjOp9wtIqgJH2mmfNRavj5Azwoi/wVG1ppbavzxNwIjuxvEnnTlI2yZIzRg9f/3uvkCd6RlGUJDh9Exwbe7F9hngsG4hh\u002B5a5udmcvA5eCaU6AD7r9dvqHZgRaTo1Gk7htcCWM\u002BTzTZSRwYx492cpHwp34XpykpCcQv7wT5JchJ6LuwZOx9XBR7KpWjROciUw50kvvjnTbiMv\u002BfHlAv4CNT3t7Dxg21g1tQ=="
    },
    {
      "RequestUri": "http://seannsecanary.blob.core.windows.net/test-filesystem-726cebfe-18b3-c31e-0ea3-a98329bdb788/test-file-b677ca2a-7f2a-e074-1309-ba945bfffaa4",
      "RequestMethod": "GET",
      "RequestHeaders": {
        "Authorization": "Sanitized",
        "User-Agent": [
          "azsdk-net-Storage.Files.DataLake/12.1.0-dev.20200403.1",
          "(.NET Core 4.6.28325.01; Microsoft Windows 10.0.18362 )"
        ],
        "x-ms-client-request-id": "e14d01f6-aa85-28dd-b62d-724c2d48d222",
        "x-ms-date": "Fri, 03 Apr 2020 21:02:43 GMT",
        "x-ms-range": "bytes=0-268435455",
        "x-ms-return-client-request-id": "true",
<<<<<<< HEAD
        "x-ms-version": "2019-12-12"
=======
        "x-ms-version": "2020-02-10"
>>>>>>> 60f4876e
      },
      "RequestBody": null,
      "StatusCode": 206,
      "ResponseHeaders": {
        "Accept-Ranges": "bytes",
        "Content-Length": "1024",
        "Content-Range": "bytes 0-1023/1024",
        "Content-Type": "application/octet-stream",
        "Date": "Fri, 03 Apr 2020 21:02:41 GMT",
        "ETag": "\u00220x8D7D812593DC421\u0022",
        "Last-Modified": "Fri, 03 Apr 2020 21:02:41 GMT",
        "Server": [
          "Windows-Azure-Blob/1.0",
          "Microsoft-HTTPAPI/2.0"
        ],
        "x-ms-blob-type": "BlockBlob",
        "x-ms-client-request-id": "e14d01f6-aa85-28dd-b62d-724c2d48d222",
        "x-ms-creation-time": "Fri, 03 Apr 2020 21:02:41 GMT",
        "x-ms-lease-state": "available",
        "x-ms-lease-status": "unlocked",
        "x-ms-request-id": "96225972-f01e-0012-0bfb-093670000000",
        "x-ms-server-encrypted": "true",
<<<<<<< HEAD
        "x-ms-version": "2019-12-12"
=======
        "x-ms-version": "2020-02-10"
>>>>>>> 60f4876e
      },
      "ResponseBody": "zZO7ex0HUz8hFBAkif35YQZBdBYK\u002B7DnST03ajLSkP/MX6lT9odbGPG03d5ydVnBv1fQkTIii9Li0zLg0OgNT4QRWClUpmp\u002B5VskVh3SddPjdqvaAv7MqtTWcCJVe0gIp41aYR0vbRjtUqvX/TW0EF5e/Fk9Mk2FRK1VfTZHKGoTHK6QdxS2tAmT7a9T9ayfIV/E937uy3VA1Bxv2u/hpilBxOGGJJhKqEhQqUWdMk8BtlzWgjHrJFA5T6P3RtkasUeGETDKGPzGek81niEwoqHNbSSSCiP4VaCQTdX1UmFuNvj9FyEeN51fEAjhtoUvCawBKti1h6ckjbyQOcsn0Sftx2gpMouArjaGM/oaFp8aYUQo8yiIua5Q2Ylkjf3ROD7h9O8dBtcggXuiLlSsCXYcdtiH/t3/ZQ252FgBGyA4tPq7OSKw/VptB3Ks5YpapM8TRxclSjpg4Y/hYy5\u002BH2VbanlZ8NBUbHh\u002BGfZrUn\u002BDXjOI7tQJEmrAW1eSz5kr7ugNUXsQAbP\u002BvtuepzBD9Y4QXQT69TCRUlcPmZV5wZ3fUisNXQEDcl2AiS/4ams5fGXIgnGVMfi3fP8jAGcdhf0\u002Bv1UFNpeNDOqnemwAmOfs1h0wsD4rSSEyVeEB4HL1YwQyuqoVM0bNOnaG7beMtuQXNipK7dS\u002BEnU00uC2iyx4sRZozt4816LXYnbIpFxqpZ796alHq3YvdKc14WBmF65JDjygJOgF21\u002BIc4pe9W0Zyi1BuKGDMAagOFo2B/VBcUrHfpYgyYG29w5Jvzfr0H46HBczJF4Mxt01/\u002ByOz9RqRgI/l3bW\u002BQCrisGTOXHOtGfc/OveDUzruri56sqVKCg633k1qzkHYyIWiJmdeY1rZkqEsdLpizi1U92\u002BHQ42FmKZWFr4mQku1JnIx4WyTkAqTYN/EHZVUVNAf1dcSEYU4HE3AyAzc81BVtw5IMSzAwWclM\u002BKtgXsRAcGtxmx0YxTs\u002BYTe0of99q2PbqZGzCPjXxSwLR2iSlrS78ZLLu0j4RQ5m3dn4i6fJz01HlKUijWdyqdXxHY3Cm9py\u002BKBsoeAa01STTDse3zl0MXgbWwIfmWQrWRFjBzdwpDIPdYL3XR1tLLFQj0E8U8qcfNwVp0DIY29MQUjOp9wtIqgJH2mmfNRavj5Azwoi/wVG1ppbavzxNwIjuxvEnnTlI2yZIzRg9f/3uvkCd6RlGUJDh9Exwbe7F9hngsG4hh\u002B5a5udmcvA5eCaU6AD7r9dvqHZgRaTo1Gk7htcCWM\u002BTzTZSRwYx492cpHwp34XpykpCcQv7wT5JchJ6LuwZOx9XBR7KpWjROciUw50kvvjnTbiMv\u002BfHlAv4CNT3t7Dxg21g1tQ=="
    },
    {
      "RequestUri": "http://seannsecanary.blob.core.windows.net/test-filesystem-726cebfe-18b3-c31e-0ea3-a98329bdb788?restype=container",
      "RequestMethod": "DELETE",
      "RequestHeaders": {
        "Authorization": "Sanitized",
        "traceparent": "00-08b8ff346714d04fb1c7ae9803e17eb6-521cc8823bf8eb47-00",
        "User-Agent": [
          "azsdk-net-Storage.Files.DataLake/12.1.0-dev.20200403.1",
          "(.NET Core 4.6.28325.01; Microsoft Windows 10.0.18362 )"
        ],
        "x-ms-client-request-id": "b3846972-3ed7-b859-0c88-f6b618f996cc",
        "x-ms-date": "Fri, 03 Apr 2020 21:02:43 GMT",
        "x-ms-return-client-request-id": "true",
<<<<<<< HEAD
        "x-ms-version": "2019-12-12"
=======
        "x-ms-version": "2020-02-10"
>>>>>>> 60f4876e
      },
      "RequestBody": null,
      "StatusCode": 202,
      "ResponseHeaders": {
        "Content-Length": "0",
        "Date": "Fri, 03 Apr 2020 21:02:41 GMT",
        "Server": [
          "Windows-Azure-Blob/1.0",
          "Microsoft-HTTPAPI/2.0"
        ],
        "x-ms-client-request-id": "b3846972-3ed7-b859-0c88-f6b618f996cc",
        "x-ms-request-id": "96225975-f01e-0012-0efb-093670000000",
<<<<<<< HEAD
        "x-ms-version": "2019-12-12"
=======
        "x-ms-version": "2020-02-10"
>>>>>>> 60f4876e
      },
      "ResponseBody": []
    }
  ],
  "Variables": {
    "RandomSeed": "1611199821",
    "Storage_TestConfigHierarchicalNamespace": "NamespaceTenant\nseannsecanary\nU2FuaXRpemVk\nhttp://seannsecanary.blob.core.windows.net\nhttp://seannsecanary.file.core.windows.net\nhttp://seannsecanary.queue.core.windows.net\nhttp://seannsecanary.table.core.windows.net\n\n\n\n\nhttp://seannsecanary-secondary.blob.core.windows.net\nhttp://seannsecanary-secondary.file.core.windows.net\nhttp://seannsecanary-secondary.queue.core.windows.net\nhttp://seannsecanary-secondary.table.core.windows.net\n68390a19-a643-458b-b726-408abf67b4fc\nSanitized\n72f988bf-86f1-41af-91ab-2d7cd011db47\nhttps://login.microsoftonline.com/\nCloud\nBlobEndpoint=http://seannsecanary.blob.core.windows.net/;QueueEndpoint=http://seannsecanary.queue.core.windows.net/;FileEndpoint=http://seannsecanary.file.core.windows.net/;BlobSecondaryEndpoint=http://seannsecanary-secondary.blob.core.windows.net/;QueueSecondaryEndpoint=http://seannsecanary-secondary.queue.core.windows.net/;FileSecondaryEndpoint=http://seannsecanary-secondary.file.core.windows.net/;AccountName=seannsecanary;AccountKey=Sanitized\n"
  }
}<|MERGE_RESOLUTION|>--- conflicted
+++ resolved
@@ -14,11 +14,7 @@
         "x-ms-client-request-id": "cc993363-8cdf-943b-95c8-37255f3efe77",
         "x-ms-date": "Fri, 03 Apr 2020 21:02:42 GMT",
         "x-ms-return-client-request-id": "true",
-<<<<<<< HEAD
-        "x-ms-version": "2019-12-12"
-=======
-        "x-ms-version": "2020-02-10"
->>>>>>> 60f4876e
+        "x-ms-version": "2020-02-10"
       },
       "RequestBody": null,
       "StatusCode": 201,
@@ -33,11 +29,7 @@
         ],
         "x-ms-client-request-id": "cc993363-8cdf-943b-95c8-37255f3efe77",
         "x-ms-request-id": "9622593c-f01e-0012-5efb-093670000000",
-<<<<<<< HEAD
-        "x-ms-version": "2019-12-12"
-=======
-        "x-ms-version": "2020-02-10"
->>>>>>> 60f4876e
+        "x-ms-version": "2020-02-10"
       },
       "ResponseBody": []
     },
@@ -54,11 +46,7 @@
         "x-ms-client-request-id": "fff44520-82f3-e39a-beb9-b8d6d2a63896",
         "x-ms-date": "Fri, 03 Apr 2020 21:02:42 GMT",
         "x-ms-return-client-request-id": "true",
-<<<<<<< HEAD
-        "x-ms-version": "2019-12-12"
-=======
-        "x-ms-version": "2020-02-10"
->>>>>>> 60f4876e
+        "x-ms-version": "2020-02-10"
       },
       "RequestBody": null,
       "StatusCode": 201,
@@ -73,11 +61,7 @@
         ],
         "x-ms-client-request-id": "fff44520-82f3-e39a-beb9-b8d6d2a63896",
         "x-ms-request-id": "fa440280-201f-0097-35fb-091bad000000",
-<<<<<<< HEAD
-        "x-ms-version": "2019-12-12"
-=======
-        "x-ms-version": "2020-02-10"
->>>>>>> 60f4876e
+        "x-ms-version": "2020-02-10"
       },
       "ResponseBody": []
     },
@@ -94,11 +78,7 @@
         "x-ms-client-request-id": "e3cd1ee3-44db-a6b4-24f6-6185e9cf0cf1",
         "x-ms-date": "Fri, 03 Apr 2020 21:02:42 GMT",
         "x-ms-return-client-request-id": "true",
-<<<<<<< HEAD
-        "x-ms-version": "2019-12-12"
-=======
-        "x-ms-version": "2020-02-10"
->>>>>>> 60f4876e
+        "x-ms-version": "2020-02-10"
       },
       "RequestBody": "zZO7ex0HUz8hFBAkif35YQZBdBYK\u002B7DnST03ajLSkP/MX6lT9odbGPG03d5ydVnBv1fQkTIii9Li0zLg0OgNT4QRWClUpmp\u002B5VskVh3SddPjdqvaAv7MqtTWcCJVe0gIp41aYR0vbRjtUqvX/TW0EF5e/Fk9Mk2FRK1VfTZHKGoTHK6QdxS2tAmT7a9T9ayfIV/E937uy3VA1Bxv2u/hpilBxOGGJJhKqEhQqUWdMk8BtlzWgjHrJFA5T6P3RtkasUeGETDKGPzGek81niEwoqHNbSSSCiP4VaCQTdX1UmFuNvj9FyEeN51fEAjhtoUvCawBKti1h6ckjbyQOcsn0Sftx2gpMouArjaGM/oaFp8aYUQo8yiIua5Q2Ylkjf3ROD7h9O8dBtcggXuiLlSsCXYcdtiH/t3/ZQ252FgBGyA4tPq7OSKw/VptB3Ks5YpapM8TRxclSjpg4Y/hYy5\u002BH2VbanlZ8NBUbHh\u002BGfZrUn\u002BDXjOI7tQJEmrAW1eSz5kr7ugNUXsQAbP\u002BvtuepzBD9Y4QXQT69TCRUlcPmZV5wZ3fUisNXQEDcl2AiS/4ams5fGXIgnGVMfi3fP8jAGcdhf0\u002Bv1UFNpeNDOqnemwAmOfs1h0wsD4rSSEyVeEB4HL1YwQyuqoVM0bNOnaG7beMtuQXNipK7dS\u002BEnU00uC2iyx4sRZozt4816LXYnbIpFxqpZ796alHq3YvdKc14WBmF65JDjygJOgF21\u002BIc4pe9W0Zyi1BuKGDMAagOFo2B/VBcUrHfpYgyYG29w5Jvzfr0H46HBczJF4Mxt01/\u002ByOz9RqRgI/l3bW\u002BQCrisGTOXHOtGfc/OveDUzruri56sqVKCg633k1qzkHYyIWiJmdeY1rZkqEsdLpizi1U92\u002BHQ42FmKZWFr4mQku1JnIx4WyTkAqTYN/EHZVUVNAf1dcSEYU4HE3AyAzc81BVtw5IMSzAwWclM\u002BKtgXsRAcGtxmx0YxTs\u002BYTe0of99q2PbqZGzCPjXxSwLR2iSlrS78ZLLu0j4RQ5m3dn4i6fJz01HlKUijWdyqdXxHY3Cm9py\u002BKBsoeAa01STTDse3zl0MXgbWwIfmWQrWRFjBzdwpDIPdYL3XR1tLLFQj0E8U8qcfNwVp0DIY29MQUjOp9wtIqgJH2mmfNRavj5Azwoi/wVG1ppbavzxNwIjuxvEnnTlI2yZIzRg9f/3uvkCd6RlGUJDh9Exwbe7F9hngsG4hh\u002B5a5udmcvA5eCaU6AD7r9dvqHZgRaTo1Gk7htcCWM\u002BTzTZSRwYx492cpHwp34XpykpCcQv7wT5JchJ6LuwZOx9XBR7KpWjROciUw50kvvjnTbiMv\u002BfHlAv4CNT3t7Dxg21g1tQ==",
       "StatusCode": 202,
@@ -112,11 +92,7 @@
         "x-ms-client-request-id": "e3cd1ee3-44db-a6b4-24f6-6185e9cf0cf1",
         "x-ms-request-id": "fa440281-201f-0097-36fb-091bad000000",
         "x-ms-request-server-encrypted": "true",
-<<<<<<< HEAD
-        "x-ms-version": "2019-12-12"
-=======
-        "x-ms-version": "2020-02-10"
->>>>>>> 60f4876e
+        "x-ms-version": "2020-02-10"
       },
       "ResponseBody": []
     },
@@ -133,11 +109,7 @@
         "x-ms-client-request-id": "bc7def34-518a-55d9-1322-1365ec4aefef",
         "x-ms-date": "Fri, 03 Apr 2020 21:02:42 GMT",
         "x-ms-return-client-request-id": "true",
-<<<<<<< HEAD
-        "x-ms-version": "2019-12-12"
-=======
-        "x-ms-version": "2020-02-10"
->>>>>>> 60f4876e
+        "x-ms-version": "2020-02-10"
       },
       "RequestBody": null,
       "StatusCode": 200,
@@ -153,11 +125,7 @@
         "x-ms-client-request-id": "bc7def34-518a-55d9-1322-1365ec4aefef",
         "x-ms-request-id": "fa440282-201f-0097-37fb-091bad000000",
         "x-ms-request-server-encrypted": "true",
-<<<<<<< HEAD
-        "x-ms-version": "2019-12-12"
-=======
-        "x-ms-version": "2020-02-10"
->>>>>>> 60f4876e
+        "x-ms-version": "2020-02-10"
       },
       "ResponseBody": []
     },
@@ -174,11 +142,7 @@
         "x-ms-date": "Fri, 03 Apr 2020 21:02:42 GMT",
         "x-ms-range": "bytes=0-268435455",
         "x-ms-return-client-request-id": "true",
-<<<<<<< HEAD
-        "x-ms-version": "2019-12-12"
-=======
-        "x-ms-version": "2020-02-10"
->>>>>>> 60f4876e
+        "x-ms-version": "2020-02-10"
       },
       "RequestBody": null,
       "StatusCode": 206,
@@ -201,11 +165,7 @@
         "x-ms-lease-status": "unlocked",
         "x-ms-request-id": "96225963-f01e-0012-80fb-093670000000",
         "x-ms-server-encrypted": "true",
-<<<<<<< HEAD
-        "x-ms-version": "2019-12-12"
-=======
-        "x-ms-version": "2020-02-10"
->>>>>>> 60f4876e
+        "x-ms-version": "2020-02-10"
       },
       "ResponseBody": "zZO7ex0HUz8hFBAkif35YQZBdBYK\u002B7DnST03ajLSkP/MX6lT9odbGPG03d5ydVnBv1fQkTIii9Li0zLg0OgNT4QRWClUpmp\u002B5VskVh3SddPjdqvaAv7MqtTWcCJVe0gIp41aYR0vbRjtUqvX/TW0EF5e/Fk9Mk2FRK1VfTZHKGoTHK6QdxS2tAmT7a9T9ayfIV/E937uy3VA1Bxv2u/hpilBxOGGJJhKqEhQqUWdMk8BtlzWgjHrJFA5T6P3RtkasUeGETDKGPzGek81niEwoqHNbSSSCiP4VaCQTdX1UmFuNvj9FyEeN51fEAjhtoUvCawBKti1h6ckjbyQOcsn0Sftx2gpMouArjaGM/oaFp8aYUQo8yiIua5Q2Ylkjf3ROD7h9O8dBtcggXuiLlSsCXYcdtiH/t3/ZQ252FgBGyA4tPq7OSKw/VptB3Ks5YpapM8TRxclSjpg4Y/hYy5\u002BH2VbanlZ8NBUbHh\u002BGfZrUn\u002BDXjOI7tQJEmrAW1eSz5kr7ugNUXsQAbP\u002BvtuepzBD9Y4QXQT69TCRUlcPmZV5wZ3fUisNXQEDcl2AiS/4ams5fGXIgnGVMfi3fP8jAGcdhf0\u002Bv1UFNpeNDOqnemwAmOfs1h0wsD4rSSEyVeEB4HL1YwQyuqoVM0bNOnaG7beMtuQXNipK7dS\u002BEnU00uC2iyx4sRZozt4816LXYnbIpFxqpZ796alHq3YvdKc14WBmF65JDjygJOgF21\u002BIc4pe9W0Zyi1BuKGDMAagOFo2B/VBcUrHfpYgyYG29w5Jvzfr0H46HBczJF4Mxt01/\u002ByOz9RqRgI/l3bW\u002BQCrisGTOXHOtGfc/OveDUzruri56sqVKCg633k1qzkHYyIWiJmdeY1rZkqEsdLpizi1U92\u002BHQ42FmKZWFr4mQku1JnIx4WyTkAqTYN/EHZVUVNAf1dcSEYU4HE3AyAzc81BVtw5IMSzAwWclM\u002BKtgXsRAcGtxmx0YxTs\u002BYTe0of99q2PbqZGzCPjXxSwLR2iSlrS78ZLLu0j4RQ5m3dn4i6fJz01HlKUijWdyqdXxHY3Cm9py\u002BKBsoeAa01STTDse3zl0MXgbWwIfmWQrWRFjBzdwpDIPdYL3XR1tLLFQj0E8U8qcfNwVp0DIY29MQUjOp9wtIqgJH2mmfNRavj5Azwoi/wVG1ppbavzxNwIjuxvEnnTlI2yZIzRg9f/3uvkCd6RlGUJDh9Exwbe7F9hngsG4hh\u002B5a5udmcvA5eCaU6AD7r9dvqHZgRaTo1Gk7htcCWM\u002BTzTZSRwYx492cpHwp34XpykpCcQv7wT5JchJ6LuwZOx9XBR7KpWjROciUw50kvvjnTbiMv\u002BfHlAv4CNT3t7Dxg21g1tQ=="
     },
@@ -222,11 +182,7 @@
         "x-ms-date": "Fri, 03 Apr 2020 21:02:43 GMT",
         "x-ms-range": "bytes=0-268435455",
         "x-ms-return-client-request-id": "true",
-<<<<<<< HEAD
-        "x-ms-version": "2019-12-12"
-=======
-        "x-ms-version": "2020-02-10"
->>>>>>> 60f4876e
+        "x-ms-version": "2020-02-10"
       },
       "RequestBody": null,
       "StatusCode": 206,
@@ -249,11 +205,7 @@
         "x-ms-lease-status": "unlocked",
         "x-ms-request-id": "9622596e-f01e-0012-07fb-093670000000",
         "x-ms-server-encrypted": "true",
-<<<<<<< HEAD
-        "x-ms-version": "2019-12-12"
-=======
-        "x-ms-version": "2020-02-10"
->>>>>>> 60f4876e
+        "x-ms-version": "2020-02-10"
       },
       "ResponseBody": "zZO7ex0HUz8hFBAkif35YQZBdBYK\u002B7DnST03ajLSkP/MX6lT9odbGPG03d5ydVnBv1fQkTIii9Li0zLg0OgNT4QRWClUpmp\u002B5VskVh3SddPjdqvaAv7MqtTWcCJVe0gIp41aYR0vbRjtUqvX/TW0EF5e/Fk9Mk2FRK1VfTZHKGoTHK6QdxS2tAmT7a9T9ayfIV/E937uy3VA1Bxv2u/hpilBxOGGJJhKqEhQqUWdMk8BtlzWgjHrJFA5T6P3RtkasUeGETDKGPzGek81niEwoqHNbSSSCiP4VaCQTdX1UmFuNvj9FyEeN51fEAjhtoUvCawBKti1h6ckjbyQOcsn0Sftx2gpMouArjaGM/oaFp8aYUQo8yiIua5Q2Ylkjf3ROD7h9O8dBtcggXuiLlSsCXYcdtiH/t3/ZQ252FgBGyA4tPq7OSKw/VptB3Ks5YpapM8TRxclSjpg4Y/hYy5\u002BH2VbanlZ8NBUbHh\u002BGfZrUn\u002BDXjOI7tQJEmrAW1eSz5kr7ugNUXsQAbP\u002BvtuepzBD9Y4QXQT69TCRUlcPmZV5wZ3fUisNXQEDcl2AiS/4ams5fGXIgnGVMfi3fP8jAGcdhf0\u002Bv1UFNpeNDOqnemwAmOfs1h0wsD4rSSEyVeEB4HL1YwQyuqoVM0bNOnaG7beMtuQXNipK7dS\u002BEnU00uC2iyx4sRZozt4816LXYnbIpFxqpZ796alHq3YvdKc14WBmF65JDjygJOgF21\u002BIc4pe9W0Zyi1BuKGDMAagOFo2B/VBcUrHfpYgyYG29w5Jvzfr0H46HBczJF4Mxt01/\u002ByOz9RqRgI/l3bW\u002BQCrisGTOXHOtGfc/OveDUzruri56sqVKCg633k1qzkHYyIWiJmdeY1rZkqEsdLpizi1U92\u002BHQ42FmKZWFr4mQku1JnIx4WyTkAqTYN/EHZVUVNAf1dcSEYU4HE3AyAzc81BVtw5IMSzAwWclM\u002BKtgXsRAcGtxmx0YxTs\u002BYTe0of99q2PbqZGzCPjXxSwLR2iSlrS78ZLLu0j4RQ5m3dn4i6fJz01HlKUijWdyqdXxHY3Cm9py\u002BKBsoeAa01STTDse3zl0MXgbWwIfmWQrWRFjBzdwpDIPdYL3XR1tLLFQj0E8U8qcfNwVp0DIY29MQUjOp9wtIqgJH2mmfNRavj5Azwoi/wVG1ppbavzxNwIjuxvEnnTlI2yZIzRg9f/3uvkCd6RlGUJDh9Exwbe7F9hngsG4hh\u002B5a5udmcvA5eCaU6AD7r9dvqHZgRaTo1Gk7htcCWM\u002BTzTZSRwYx492cpHwp34XpykpCcQv7wT5JchJ6LuwZOx9XBR7KpWjROciUw50kvvjnTbiMv\u002BfHlAv4CNT3t7Dxg21g1tQ=="
     },
@@ -270,11 +222,7 @@
         "x-ms-date": "Fri, 03 Apr 2020 21:02:43 GMT",
         "x-ms-range": "bytes=0-268435455",
         "x-ms-return-client-request-id": "true",
-<<<<<<< HEAD
-        "x-ms-version": "2019-12-12"
-=======
-        "x-ms-version": "2020-02-10"
->>>>>>> 60f4876e
+        "x-ms-version": "2020-02-10"
       },
       "RequestBody": null,
       "StatusCode": 206,
@@ -297,11 +245,7 @@
         "x-ms-lease-status": "unlocked",
         "x-ms-request-id": "96225972-f01e-0012-0bfb-093670000000",
         "x-ms-server-encrypted": "true",
-<<<<<<< HEAD
-        "x-ms-version": "2019-12-12"
-=======
-        "x-ms-version": "2020-02-10"
->>>>>>> 60f4876e
+        "x-ms-version": "2020-02-10"
       },
       "ResponseBody": "zZO7ex0HUz8hFBAkif35YQZBdBYK\u002B7DnST03ajLSkP/MX6lT9odbGPG03d5ydVnBv1fQkTIii9Li0zLg0OgNT4QRWClUpmp\u002B5VskVh3SddPjdqvaAv7MqtTWcCJVe0gIp41aYR0vbRjtUqvX/TW0EF5e/Fk9Mk2FRK1VfTZHKGoTHK6QdxS2tAmT7a9T9ayfIV/E937uy3VA1Bxv2u/hpilBxOGGJJhKqEhQqUWdMk8BtlzWgjHrJFA5T6P3RtkasUeGETDKGPzGek81niEwoqHNbSSSCiP4VaCQTdX1UmFuNvj9FyEeN51fEAjhtoUvCawBKti1h6ckjbyQOcsn0Sftx2gpMouArjaGM/oaFp8aYUQo8yiIua5Q2Ylkjf3ROD7h9O8dBtcggXuiLlSsCXYcdtiH/t3/ZQ252FgBGyA4tPq7OSKw/VptB3Ks5YpapM8TRxclSjpg4Y/hYy5\u002BH2VbanlZ8NBUbHh\u002BGfZrUn\u002BDXjOI7tQJEmrAW1eSz5kr7ugNUXsQAbP\u002BvtuepzBD9Y4QXQT69TCRUlcPmZV5wZ3fUisNXQEDcl2AiS/4ams5fGXIgnGVMfi3fP8jAGcdhf0\u002Bv1UFNpeNDOqnemwAmOfs1h0wsD4rSSEyVeEB4HL1YwQyuqoVM0bNOnaG7beMtuQXNipK7dS\u002BEnU00uC2iyx4sRZozt4816LXYnbIpFxqpZ796alHq3YvdKc14WBmF65JDjygJOgF21\u002BIc4pe9W0Zyi1BuKGDMAagOFo2B/VBcUrHfpYgyYG29w5Jvzfr0H46HBczJF4Mxt01/\u002ByOz9RqRgI/l3bW\u002BQCrisGTOXHOtGfc/OveDUzruri56sqVKCg633k1qzkHYyIWiJmdeY1rZkqEsdLpizi1U92\u002BHQ42FmKZWFr4mQku1JnIx4WyTkAqTYN/EHZVUVNAf1dcSEYU4HE3AyAzc81BVtw5IMSzAwWclM\u002BKtgXsRAcGtxmx0YxTs\u002BYTe0of99q2PbqZGzCPjXxSwLR2iSlrS78ZLLu0j4RQ5m3dn4i6fJz01HlKUijWdyqdXxHY3Cm9py\u002BKBsoeAa01STTDse3zl0MXgbWwIfmWQrWRFjBzdwpDIPdYL3XR1tLLFQj0E8U8qcfNwVp0DIY29MQUjOp9wtIqgJH2mmfNRavj5Azwoi/wVG1ppbavzxNwIjuxvEnnTlI2yZIzRg9f/3uvkCd6RlGUJDh9Exwbe7F9hngsG4hh\u002B5a5udmcvA5eCaU6AD7r9dvqHZgRaTo1Gk7htcCWM\u002BTzTZSRwYx492cpHwp34XpykpCcQv7wT5JchJ6LuwZOx9XBR7KpWjROciUw50kvvjnTbiMv\u002BfHlAv4CNT3t7Dxg21g1tQ=="
     },
@@ -318,11 +262,7 @@
         "x-ms-client-request-id": "b3846972-3ed7-b859-0c88-f6b618f996cc",
         "x-ms-date": "Fri, 03 Apr 2020 21:02:43 GMT",
         "x-ms-return-client-request-id": "true",
-<<<<<<< HEAD
-        "x-ms-version": "2019-12-12"
-=======
-        "x-ms-version": "2020-02-10"
->>>>>>> 60f4876e
+        "x-ms-version": "2020-02-10"
       },
       "RequestBody": null,
       "StatusCode": 202,
@@ -335,11 +275,7 @@
         ],
         "x-ms-client-request-id": "b3846972-3ed7-b859-0c88-f6b618f996cc",
         "x-ms-request-id": "96225975-f01e-0012-0efb-093670000000",
-<<<<<<< HEAD
-        "x-ms-version": "2019-12-12"
-=======
-        "x-ms-version": "2020-02-10"
->>>>>>> 60f4876e
+        "x-ms-version": "2020-02-10"
       },
       "ResponseBody": []
     }
