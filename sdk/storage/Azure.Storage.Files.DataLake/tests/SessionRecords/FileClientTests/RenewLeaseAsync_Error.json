--- conflicted
+++ resolved
@@ -15,11 +15,7 @@
         "x-ms-client-request-id": "8731db83-c692-147d-1fd1-63b0941e0fae",
         "x-ms-date": "Wed, 17 Feb 2021 22:29:19 GMT",
         "x-ms-return-client-request-id": "true",
-<<<<<<< HEAD
-        "x-ms-version": "2020-12-06"
-=======
         "x-ms-version": "2021-02-12"
->>>>>>> 7e782c87
       },
       "RequestBody": null,
       "StatusCode": 201,
@@ -34,11 +30,7 @@
         ],
         "x-ms-client-request-id": "8731db83-c692-147d-1fd1-63b0941e0fae",
         "x-ms-request-id": "70cb25bd-501e-0075-767c-051473000000",
-<<<<<<< HEAD
-        "x-ms-version": "2020-12-06"
-=======
         "x-ms-version": "2021-02-12"
->>>>>>> 7e782c87
       },
       "ResponseBody": []
     },
@@ -58,11 +50,7 @@
         "x-ms-lease-action": "release",
         "x-ms-lease-id": "21d4ce33-7b92-267f-544c-ccc99022c0c0",
         "x-ms-return-client-request-id": "true",
-<<<<<<< HEAD
-        "x-ms-version": "2020-12-06"
-=======
         "x-ms-version": "2021-02-12"
->>>>>>> 7e782c87
       },
       "RequestBody": null,
       "StatusCode": 404,
@@ -77,11 +65,7 @@
         "x-ms-client-request-id": "c57c31bb-ee4a-801c-381c-1beed8905283",
         "x-ms-error-code": "BlobNotFound",
         "x-ms-request-id": "70cb261a-501e-0075-477c-051473000000",
-<<<<<<< HEAD
-        "x-ms-version": "2020-12-06"
-=======
         "x-ms-version": "2021-02-12"
->>>>>>> 7e782c87
       },
       "ResponseBody": [
         "﻿<?xml version=\"1.0\" encoding=\"utf-8\"?><Error><Code>BlobNotFound</Code><Message>The specified blob does not exist.\n",
@@ -103,11 +87,7 @@
         "x-ms-client-request-id": "5e0d1648-faa5-7375-e5c8-1b79eeec06f1",
         "x-ms-date": "Wed, 17 Feb 2021 22:29:20 GMT",
         "x-ms-return-client-request-id": "true",
-<<<<<<< HEAD
-        "x-ms-version": "2020-12-06"
-=======
         "x-ms-version": "2021-02-12"
->>>>>>> 7e782c87
       },
       "RequestBody": null,
       "StatusCode": 202,
@@ -120,11 +100,7 @@
         ],
         "x-ms-client-request-id": "5e0d1648-faa5-7375-e5c8-1b79eeec06f1",
         "x-ms-request-id": "70cb266b-501e-0075-127c-051473000000",
-<<<<<<< HEAD
-        "x-ms-version": "2020-12-06"
-=======
         "x-ms-version": "2021-02-12"
->>>>>>> 7e782c87
       },
       "ResponseBody": []
     }
