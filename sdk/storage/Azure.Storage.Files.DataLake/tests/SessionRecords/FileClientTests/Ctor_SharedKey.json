{
  "Entries": [
    {
      "RequestUri": "https://seannse.blob.core.windows.net/test-filesystem-d1d26a8a-87ed-5cff-285c-b4c925a1cc69?restype=container",
      "RequestMethod": "PUT",
      "RequestHeaders": {
        "Accept": "application/xml",
        "Authorization": "Sanitized",
<<<<<<< HEAD
        "traceparent": "00-f8bebf7e9403d647bbabb04e574c2ce7-f87b2074623a3a44-00",
        "User-Agent": [
          "azsdk-net-Storage.Files.DataLake/12.7.0-alpha.20210202.1",
          "(.NET 5.0.2; Microsoft Windows 10.0.19042)"
        ],
        "x-ms-blob-public-access": "container",
        "x-ms-client-request-id": "0b6d8db4-6626-ae38-4763-05e0bb6f61d5",
        "x-ms-date": "Tue, 02 Feb 2021 21:36:10 GMT",
=======
        "traceparent": "00-13f7f7fced260247a261cfd934a817d7-f2ccdb382be11d49-00",
        "User-Agent": [
          "azsdk-net-Storage.Files.DataLake/12.7.0-alpha.20210217.1",
          "(.NET 5.0.3; Microsoft Windows 10.0.19042)"
        ],
        "x-ms-blob-public-access": "container",
        "x-ms-client-request-id": "0b6d8db4-6626-ae38-4763-05e0bb6f61d5",
        "x-ms-date": "Wed, 17 Feb 2021 22:25:49 GMT",
>>>>>>> 1814567d
        "x-ms-return-client-request-id": "true",
        "x-ms-version": "2020-06-12"
      },
      "RequestBody": null,
      "StatusCode": 201,
      "ResponseHeaders": {
        "Content-Length": "0",
<<<<<<< HEAD
        "Date": "Tue, 02 Feb 2021 21:36:10 GMT",
        "ETag": "\u00220x8D8C7C28F38AB2B\u0022",
        "Last-Modified": "Tue, 02 Feb 2021 21:36:11 GMT",
=======
        "Date": "Wed, 17 Feb 2021 22:25:49 GMT",
        "ETag": "\u00220x8D8D392FAE463FD\u0022",
        "Last-Modified": "Wed, 17 Feb 2021 22:25:50 GMT",
>>>>>>> 1814567d
        "Server": [
          "Windows-Azure-Blob/1.0",
          "Microsoft-HTTPAPI/2.0"
        ],
        "x-ms-client-request-id": "0b6d8db4-6626-ae38-4763-05e0bb6f61d5",
<<<<<<< HEAD
        "x-ms-request-id": "d0718cb3-e01e-002d-1aab-f9cc2c000000",
=======
        "x-ms-request-id": "83c151d4-f01e-0088-0b7b-059a56000000",
>>>>>>> 1814567d
        "x-ms-version": "2020-06-12"
      },
      "ResponseBody": []
    },
    {
      "RequestUri": "https://seannse.dfs.core.windows.net/test-filesystem-d1d26a8a-87ed-5cff-285c-b4c925a1cc69/test-directory-5e757fd9-536a-54cb-249b-d8d3d19ba826?resource=directory",
      "RequestMethod": "PUT",
      "RequestHeaders": {
        "Accept": "application/json",
        "Authorization": "Sanitized",
<<<<<<< HEAD
        "traceparent": "00-2c5bd18a6615a0418756330b9456e5d7-f5ba16bf678fb34a-00",
        "User-Agent": [
          "azsdk-net-Storage.Files.DataLake/12.7.0-alpha.20210202.1",
          "(.NET 5.0.2; Microsoft Windows 10.0.19042)"
        ],
        "x-ms-client-request-id": "65a70b00-50e2-6ada-ab21-5f33120c7b2f",
        "x-ms-date": "Tue, 02 Feb 2021 21:36:10 GMT",
=======
        "traceparent": "00-e55f58c17282dd4da7e18c29ed5f3677-89eb14f7bc1b0749-00",
        "User-Agent": [
          "azsdk-net-Storage.Files.DataLake/12.7.0-alpha.20210217.1",
          "(.NET 5.0.3; Microsoft Windows 10.0.19042)"
        ],
        "x-ms-client-request-id": "65a70b00-50e2-6ada-ab21-5f33120c7b2f",
        "x-ms-date": "Wed, 17 Feb 2021 22:25:50 GMT",
>>>>>>> 1814567d
        "x-ms-return-client-request-id": "true",
        "x-ms-version": "2020-06-12"
      },
      "RequestBody": null,
      "StatusCode": 201,
      "ResponseHeaders": {
        "Content-Length": "0",
<<<<<<< HEAD
        "Date": "Tue, 02 Feb 2021 21:36:10 GMT",
        "ETag": "\u00220x8D8C7C28F76926D\u0022",
        "Last-Modified": "Tue, 02 Feb 2021 21:36:11 GMT",
=======
        "Date": "Wed, 17 Feb 2021 22:25:49 GMT",
        "ETag": "\u00220x8D8D392FB18AC97\u0022",
        "Last-Modified": "Wed, 17 Feb 2021 22:25:50 GMT",
>>>>>>> 1814567d
        "Server": [
          "Windows-Azure-HDFS/1.0",
          "Microsoft-HTTPAPI/2.0"
        ],
        "x-ms-client-request-id": "65a70b00-50e2-6ada-ab21-5f33120c7b2f",
<<<<<<< HEAD
        "x-ms-request-id": "03193da4-f01f-0088-19ab-f99a56000000",
=======
        "x-ms-request-id": "c358d8aa-b01f-007d-7e7b-050e7c000000",
>>>>>>> 1814567d
        "x-ms-version": "2020-06-12"
      },
      "ResponseBody": []
    },
    {
      "RequestUri": "https://seannse.dfs.core.windows.net/test-filesystem-d1d26a8a-87ed-5cff-285c-b4c925a1cc69/test-directory-5e757fd9-536a-54cb-249b-d8d3d19ba826/test-file-667b1a5b-2b30-1238-588a-985bf34f5b01?resource=file",
      "RequestMethod": "PUT",
      "RequestHeaders": {
        "Accept": "application/json",
        "Authorization": "Sanitized",
        "User-Agent": [
<<<<<<< HEAD
          "azsdk-net-Storage.Files.DataLake/12.7.0-alpha.20210202.1",
          "(.NET 5.0.2; Microsoft Windows 10.0.19042)"
        ],
        "x-ms-client-request-id": "afdfd800-fbc8-eef2-fb98-42aaa25c3121",
        "x-ms-date": "Tue, 02 Feb 2021 21:36:11 GMT",
=======
          "azsdk-net-Storage.Files.DataLake/12.7.0-alpha.20210217.1",
          "(.NET 5.0.3; Microsoft Windows 10.0.19042)"
        ],
        "x-ms-client-request-id": "afdfd800-fbc8-eef2-fb98-42aaa25c3121",
        "x-ms-date": "Wed, 17 Feb 2021 22:25:50 GMT",
>>>>>>> 1814567d
        "x-ms-return-client-request-id": "true",
        "x-ms-version": "2020-06-12"
      },
      "RequestBody": null,
      "StatusCode": 201,
      "ResponseHeaders": {
        "Content-Length": "0",
<<<<<<< HEAD
        "Date": "Tue, 02 Feb 2021 21:36:10 GMT",
        "ETag": "\u00220x8D8C7C28F86FDCA\u0022",
        "Last-Modified": "Tue, 02 Feb 2021 21:36:11 GMT",
=======
        "Date": "Wed, 17 Feb 2021 22:25:49 GMT",
        "ETag": "\u00220x8D8D392FB280C39\u0022",
        "Last-Modified": "Wed, 17 Feb 2021 22:25:50 GMT",
>>>>>>> 1814567d
        "Server": [
          "Windows-Azure-HDFS/1.0",
          "Microsoft-HTTPAPI/2.0"
        ],
        "x-ms-client-request-id": "afdfd800-fbc8-eef2-fb98-42aaa25c3121",
<<<<<<< HEAD
        "x-ms-request-id": "03193dbb-f01f-0088-30ab-f99a56000000",
=======
        "x-ms-request-id": "c358d8d5-b01f-007d-297b-050e7c000000",
>>>>>>> 1814567d
        "x-ms-version": "2020-06-12"
      },
      "ResponseBody": []
    },
    {
      "RequestUri": "https://seannse.blob.core.windows.net/test-filesystem-d1d26a8a-87ed-5cff-285c-b4c925a1cc69/test-directory-5e757fd9-536a-54cb-249b-d8d3d19ba826/test-file-667b1a5b-2b30-1238-588a-985bf34f5b01",
      "RequestMethod": "HEAD",
      "RequestHeaders": {
        "Accept": "application/xml",
        "Authorization": "Sanitized",
<<<<<<< HEAD
        "traceparent": "00-cf4b92dc508d734b8162d1f113c8ae5b-22b0a8e3879c1f4c-00",
        "User-Agent": [
          "azsdk-net-Storage.Files.DataLake/12.7.0-alpha.20210202.1",
          "(.NET 5.0.2; Microsoft Windows 10.0.19042)"
        ],
        "x-ms-client-request-id": "3a32fef1-cb2c-2166-e423-de905a160fa1",
        "x-ms-date": "Tue, 02 Feb 2021 21:36:11 GMT",
=======
        "traceparent": "00-ff393eab6e6c3c469bbf11a67150c585-a429e97624761043-00",
        "User-Agent": [
          "azsdk-net-Storage.Files.DataLake/12.7.0-alpha.20210217.1",
          "(.NET 5.0.3; Microsoft Windows 10.0.19042)"
        ],
        "x-ms-client-request-id": "3a32fef1-cb2c-2166-e423-de905a160fa1",
        "x-ms-date": "Wed, 17 Feb 2021 22:25:50 GMT",
>>>>>>> 1814567d
        "x-ms-return-client-request-id": "true",
        "x-ms-version": "2020-06-12"
      },
      "RequestBody": null,
      "StatusCode": 200,
      "ResponseHeaders": {
        "Accept-Ranges": "bytes",
        "Content-Length": "0",
        "Content-Type": "application/octet-stream",
<<<<<<< HEAD
        "Date": "Tue, 02 Feb 2021 21:36:11 GMT",
        "ETag": "\u00220x8D8C7C28F86FDCA\u0022",
        "Last-Modified": "Tue, 02 Feb 2021 21:36:11 GMT",
=======
        "Date": "Wed, 17 Feb 2021 22:25:51 GMT",
        "ETag": "\u00220x8D8D392FB280C39\u0022",
        "Last-Modified": "Wed, 17 Feb 2021 22:25:50 GMT",
>>>>>>> 1814567d
        "Server": [
          "Windows-Azure-Blob/1.0",
          "Microsoft-HTTPAPI/2.0"
        ],
        "x-ms-access-tier": "Hot",
        "x-ms-access-tier-inferred": "true",
        "x-ms-blob-type": "BlockBlob",
        "x-ms-client-request-id": "3a32fef1-cb2c-2166-e423-de905a160fa1",
<<<<<<< HEAD
        "x-ms-creation-time": "Tue, 02 Feb 2021 21:36:11 GMT",
=======
        "x-ms-creation-time": "Wed, 17 Feb 2021 22:25:50 GMT",
>>>>>>> 1814567d
        "x-ms-group": "$superuser",
        "x-ms-lease-state": "available",
        "x-ms-lease-status": "unlocked",
        "x-ms-owner": "$superuser",
        "x-ms-permissions": "rw-r-----",
<<<<<<< HEAD
        "x-ms-request-id": "2b5684e7-301e-0011-39ab-f9e5eb000000",
=======
        "x-ms-request-id": "edd5cf18-a01e-004e-6f7b-0551d7000000",
>>>>>>> 1814567d
        "x-ms-server-encrypted": "true",
        "x-ms-version": "2020-06-12"
      },
      "ResponseBody": []
    },
    {
      "RequestUri": "https://seannse.blob.core.windows.net/test-filesystem-d1d26a8a-87ed-5cff-285c-b4c925a1cc69?restype=container",
      "RequestMethod": "DELETE",
      "RequestHeaders": {
        "Accept": "application/xml",
        "Authorization": "Sanitized",
<<<<<<< HEAD
        "traceparent": "00-62c10228d6775540a99cc6ac0d7ba226-66faa1389204fc47-00",
        "User-Agent": [
          "azsdk-net-Storage.Files.DataLake/12.7.0-alpha.20210202.1",
          "(.NET 5.0.2; Microsoft Windows 10.0.19042)"
        ],
        "x-ms-client-request-id": "a3b91dcc-f72a-fef5-3174-c3b0aa730934",
        "x-ms-date": "Tue, 02 Feb 2021 21:36:11 GMT",
=======
        "traceparent": "00-065079c7c8ca2a41817b084b56ded24b-c562e9e301390f47-00",
        "User-Agent": [
          "azsdk-net-Storage.Files.DataLake/12.7.0-alpha.20210217.1",
          "(.NET 5.0.3; Microsoft Windows 10.0.19042)"
        ],
        "x-ms-client-request-id": "a3b91dcc-f72a-fef5-3174-c3b0aa730934",
        "x-ms-date": "Wed, 17 Feb 2021 22:25:52 GMT",
>>>>>>> 1814567d
        "x-ms-return-client-request-id": "true",
        "x-ms-version": "2020-06-12"
      },
      "RequestBody": null,
      "StatusCode": 202,
      "ResponseHeaders": {
        "Content-Length": "0",
<<<<<<< HEAD
        "Date": "Tue, 02 Feb 2021 21:36:11 GMT",
=======
        "Date": "Wed, 17 Feb 2021 22:25:51 GMT",
>>>>>>> 1814567d
        "Server": [
          "Windows-Azure-Blob/1.0",
          "Microsoft-HTTPAPI/2.0"
        ],
        "x-ms-client-request-id": "a3b91dcc-f72a-fef5-3174-c3b0aa730934",
<<<<<<< HEAD
        "x-ms-request-id": "d0718e10-e01e-002d-44ab-f9cc2c000000",
=======
        "x-ms-request-id": "83c157a7-f01e-0088-667b-059a56000000",
>>>>>>> 1814567d
        "x-ms-version": "2020-06-12"
      },
      "ResponseBody": []
    }
  ],
  "Variables": {
    "RandomSeed": "1931192862",
    "Storage_TestConfigHierarchicalNamespace": "NamespaceTenant\nseannse\nU2FuaXRpemVk\nhttps://seannse.blob.core.windows.net\nhttps://seannse.file.core.windows.net\nhttps://seannse.queue.core.windows.net\nhttps://seannse.table.core.windows.net\n\n\n\n\nhttps://seannse-secondary.blob.core.windows.net\nhttps://seannse-secondary.file.core.windows.net\nhttps://seannse-secondary.queue.core.windows.net\nhttps://seannse-secondary.table.core.windows.net\n68390a19-a643-458b-b726-408abf67b4fc\nSanitized\n72f988bf-86f1-41af-91ab-2d7cd011db47\nhttps://login.microsoftonline.com/\nCloud\nBlobEndpoint=https://seannse.blob.core.windows.net/;QueueEndpoint=https://seannse.queue.core.windows.net/;FileEndpoint=https://seannse.file.core.windows.net/;BlobSecondaryEndpoint=https://seannse-secondary.blob.core.windows.net/;QueueSecondaryEndpoint=https://seannse-secondary.queue.core.windows.net/;FileSecondaryEndpoint=https://seannse-secondary.file.core.windows.net/;AccountName=seannse;AccountKey=Sanitized\n"
  }
}<|MERGE_RESOLUTION|>--- conflicted
+++ resolved
@@ -1,30 +1,19 @@
 {
   "Entries": [
     {
-      "RequestUri": "https://seannse.blob.core.windows.net/test-filesystem-d1d26a8a-87ed-5cff-285c-b4c925a1cc69?restype=container",
+      "RequestUri": "https://seannse.blob.core.windows.net/test-filesystem-c5aec862-e325-b750-9f19-2c2c64697d37?restype=container",
       "RequestMethod": "PUT",
       "RequestHeaders": {
         "Accept": "application/xml",
         "Authorization": "Sanitized",
-<<<<<<< HEAD
-        "traceparent": "00-f8bebf7e9403d647bbabb04e574c2ce7-f87b2074623a3a44-00",
+        "traceparent": "00-5225fc3e8e36ef419ccd1fed520ac062-205b6b338b16c847-00",
         "User-Agent": [
-          "azsdk-net-Storage.Files.DataLake/12.7.0-alpha.20210202.1",
-          "(.NET 5.0.2; Microsoft Windows 10.0.19042)"
+          "azsdk-net-Storage.Files.DataLake/12.7.0-alpha.20210219.1",
+          "(.NET 5.0.3; Microsoft Windows 10.0.19041)"
         ],
         "x-ms-blob-public-access": "container",
-        "x-ms-client-request-id": "0b6d8db4-6626-ae38-4763-05e0bb6f61d5",
-        "x-ms-date": "Tue, 02 Feb 2021 21:36:10 GMT",
-=======
-        "traceparent": "00-13f7f7fced260247a261cfd934a817d7-f2ccdb382be11d49-00",
-        "User-Agent": [
-          "azsdk-net-Storage.Files.DataLake/12.7.0-alpha.20210217.1",
-          "(.NET 5.0.3; Microsoft Windows 10.0.19042)"
-        ],
-        "x-ms-blob-public-access": "container",
-        "x-ms-client-request-id": "0b6d8db4-6626-ae38-4763-05e0bb6f61d5",
-        "x-ms-date": "Wed, 17 Feb 2021 22:25:49 GMT",
->>>>>>> 1814567d
+        "x-ms-client-request-id": "7d3b3a04-5d61-1394-3093-54061b7183cf",
+        "x-ms-date": "Fri, 19 Feb 2021 19:09:10 GMT",
         "x-ms-return-client-request-id": "true",
         "x-ms-version": "2020-06-12"
       },
@@ -32,52 +21,32 @@
       "StatusCode": 201,
       "ResponseHeaders": {
         "Content-Length": "0",
-<<<<<<< HEAD
-        "Date": "Tue, 02 Feb 2021 21:36:10 GMT",
-        "ETag": "\u00220x8D8C7C28F38AB2B\u0022",
-        "Last-Modified": "Tue, 02 Feb 2021 21:36:11 GMT",
-=======
-        "Date": "Wed, 17 Feb 2021 22:25:49 GMT",
-        "ETag": "\u00220x8D8D392FAE463FD\u0022",
-        "Last-Modified": "Wed, 17 Feb 2021 22:25:50 GMT",
->>>>>>> 1814567d
+        "Date": "Fri, 19 Feb 2021 19:09:10 GMT",
+        "ETag": "\u00220x8D8D509D6653A94\u0022",
+        "Last-Modified": "Fri, 19 Feb 2021 19:09:10 GMT",
         "Server": [
           "Windows-Azure-Blob/1.0",
           "Microsoft-HTTPAPI/2.0"
         ],
-        "x-ms-client-request-id": "0b6d8db4-6626-ae38-4763-05e0bb6f61d5",
-<<<<<<< HEAD
-        "x-ms-request-id": "d0718cb3-e01e-002d-1aab-f9cc2c000000",
-=======
-        "x-ms-request-id": "83c151d4-f01e-0088-0b7b-059a56000000",
->>>>>>> 1814567d
+        "x-ms-client-request-id": "7d3b3a04-5d61-1394-3093-54061b7183cf",
+        "x-ms-request-id": "2e633f5f-201e-00a4-55f2-0676f9000000",
         "x-ms-version": "2020-06-12"
       },
       "ResponseBody": []
     },
     {
-      "RequestUri": "https://seannse.dfs.core.windows.net/test-filesystem-d1d26a8a-87ed-5cff-285c-b4c925a1cc69/test-directory-5e757fd9-536a-54cb-249b-d8d3d19ba826?resource=directory",
+      "RequestUri": "https://seannse.dfs.core.windows.net/test-filesystem-c5aec862-e325-b750-9f19-2c2c64697d37/test-directory-13fd611a-7c3a-6795-cd98-39874cb215f2?resource=directory",
       "RequestMethod": "PUT",
       "RequestHeaders": {
         "Accept": "application/json",
         "Authorization": "Sanitized",
-<<<<<<< HEAD
-        "traceparent": "00-2c5bd18a6615a0418756330b9456e5d7-f5ba16bf678fb34a-00",
+        "traceparent": "00-17255a186f6ecb408b4a5604d5cd6345-9a7091f04690f44a-00",
         "User-Agent": [
-          "azsdk-net-Storage.Files.DataLake/12.7.0-alpha.20210202.1",
-          "(.NET 5.0.2; Microsoft Windows 10.0.19042)"
+          "azsdk-net-Storage.Files.DataLake/12.7.0-alpha.20210219.1",
+          "(.NET 5.0.3; Microsoft Windows 10.0.19041)"
         ],
-        "x-ms-client-request-id": "65a70b00-50e2-6ada-ab21-5f33120c7b2f",
-        "x-ms-date": "Tue, 02 Feb 2021 21:36:10 GMT",
-=======
-        "traceparent": "00-e55f58c17282dd4da7e18c29ed5f3677-89eb14f7bc1b0749-00",
-        "User-Agent": [
-          "azsdk-net-Storage.Files.DataLake/12.7.0-alpha.20210217.1",
-          "(.NET 5.0.3; Microsoft Windows 10.0.19042)"
-        ],
-        "x-ms-client-request-id": "65a70b00-50e2-6ada-ab21-5f33120c7b2f",
-        "x-ms-date": "Wed, 17 Feb 2021 22:25:50 GMT",
->>>>>>> 1814567d
+        "x-ms-client-request-id": "aa1f74c9-76c2-9d7c-a630-2b1bc3d2cbc2",
+        "x-ms-date": "Fri, 19 Feb 2021 19:09:10 GMT",
         "x-ms-return-client-request-id": "true",
         "x-ms-version": "2020-06-12"
       },
@@ -85,49 +54,31 @@
       "StatusCode": 201,
       "ResponseHeaders": {
         "Content-Length": "0",
-<<<<<<< HEAD
-        "Date": "Tue, 02 Feb 2021 21:36:10 GMT",
-        "ETag": "\u00220x8D8C7C28F76926D\u0022",
-        "Last-Modified": "Tue, 02 Feb 2021 21:36:11 GMT",
-=======
-        "Date": "Wed, 17 Feb 2021 22:25:49 GMT",
-        "ETag": "\u00220x8D8D392FB18AC97\u0022",
-        "Last-Modified": "Wed, 17 Feb 2021 22:25:50 GMT",
->>>>>>> 1814567d
+        "Date": "Fri, 19 Feb 2021 19:09:09 GMT",
+        "ETag": "\u00220x8D8D509D6778C16\u0022",
+        "Last-Modified": "Fri, 19 Feb 2021 19:09:10 GMT",
         "Server": [
           "Windows-Azure-HDFS/1.0",
           "Microsoft-HTTPAPI/2.0"
         ],
-        "x-ms-client-request-id": "65a70b00-50e2-6ada-ab21-5f33120c7b2f",
-<<<<<<< HEAD
-        "x-ms-request-id": "03193da4-f01f-0088-19ab-f99a56000000",
-=======
-        "x-ms-request-id": "c358d8aa-b01f-007d-7e7b-050e7c000000",
->>>>>>> 1814567d
+        "x-ms-client-request-id": "aa1f74c9-76c2-9d7c-a630-2b1bc3d2cbc2",
+        "x-ms-request-id": "6f4afdfa-e01f-004f-16f2-060e0b000000",
         "x-ms-version": "2020-06-12"
       },
       "ResponseBody": []
     },
     {
-      "RequestUri": "https://seannse.dfs.core.windows.net/test-filesystem-d1d26a8a-87ed-5cff-285c-b4c925a1cc69/test-directory-5e757fd9-536a-54cb-249b-d8d3d19ba826/test-file-667b1a5b-2b30-1238-588a-985bf34f5b01?resource=file",
+      "RequestUri": "https://seannse.dfs.core.windows.net/test-filesystem-c5aec862-e325-b750-9f19-2c2c64697d37/test-directory-13fd611a-7c3a-6795-cd98-39874cb215f2/test-file-2008e6f1-07a2-6931-bf34-6124e4fef4de?resource=file",
       "RequestMethod": "PUT",
       "RequestHeaders": {
         "Accept": "application/json",
         "Authorization": "Sanitized",
         "User-Agent": [
-<<<<<<< HEAD
-          "azsdk-net-Storage.Files.DataLake/12.7.0-alpha.20210202.1",
-          "(.NET 5.0.2; Microsoft Windows 10.0.19042)"
+          "azsdk-net-Storage.Files.DataLake/12.7.0-alpha.20210219.1",
+          "(.NET 5.0.3; Microsoft Windows 10.0.19041)"
         ],
-        "x-ms-client-request-id": "afdfd800-fbc8-eef2-fb98-42aaa25c3121",
-        "x-ms-date": "Tue, 02 Feb 2021 21:36:11 GMT",
-=======
-          "azsdk-net-Storage.Files.DataLake/12.7.0-alpha.20210217.1",
-          "(.NET 5.0.3; Microsoft Windows 10.0.19042)"
-        ],
-        "x-ms-client-request-id": "afdfd800-fbc8-eef2-fb98-42aaa25c3121",
-        "x-ms-date": "Wed, 17 Feb 2021 22:25:50 GMT",
->>>>>>> 1814567d
+        "x-ms-client-request-id": "a63d5ed3-d851-2d0d-deef-6a3d8c27153b",
+        "x-ms-date": "Fri, 19 Feb 2021 19:09:11 GMT",
         "x-ms-return-client-request-id": "true",
         "x-ms-version": "2020-06-12"
       },
@@ -135,52 +86,32 @@
       "StatusCode": 201,
       "ResponseHeaders": {
         "Content-Length": "0",
-<<<<<<< HEAD
-        "Date": "Tue, 02 Feb 2021 21:36:10 GMT",
-        "ETag": "\u00220x8D8C7C28F86FDCA\u0022",
-        "Last-Modified": "Tue, 02 Feb 2021 21:36:11 GMT",
-=======
-        "Date": "Wed, 17 Feb 2021 22:25:49 GMT",
-        "ETag": "\u00220x8D8D392FB280C39\u0022",
-        "Last-Modified": "Wed, 17 Feb 2021 22:25:50 GMT",
->>>>>>> 1814567d
+        "Date": "Fri, 19 Feb 2021 19:09:09 GMT",
+        "ETag": "\u00220x8D8D509D6859E3D\u0022",
+        "Last-Modified": "Fri, 19 Feb 2021 19:09:10 GMT",
         "Server": [
           "Windows-Azure-HDFS/1.0",
           "Microsoft-HTTPAPI/2.0"
         ],
-        "x-ms-client-request-id": "afdfd800-fbc8-eef2-fb98-42aaa25c3121",
-<<<<<<< HEAD
-        "x-ms-request-id": "03193dbb-f01f-0088-30ab-f99a56000000",
-=======
-        "x-ms-request-id": "c358d8d5-b01f-007d-297b-050e7c000000",
->>>>>>> 1814567d
+        "x-ms-client-request-id": "a63d5ed3-d851-2d0d-deef-6a3d8c27153b",
+        "x-ms-request-id": "6f4afe11-e01f-004f-2df2-060e0b000000",
         "x-ms-version": "2020-06-12"
       },
       "ResponseBody": []
     },
     {
-      "RequestUri": "https://seannse.blob.core.windows.net/test-filesystem-d1d26a8a-87ed-5cff-285c-b4c925a1cc69/test-directory-5e757fd9-536a-54cb-249b-d8d3d19ba826/test-file-667b1a5b-2b30-1238-588a-985bf34f5b01",
+      "RequestUri": "https://seannse.blob.core.windows.net/test-filesystem-c5aec862-e325-b750-9f19-2c2c64697d37/test-directory-13fd611a-7c3a-6795-cd98-39874cb215f2/test-file-2008e6f1-07a2-6931-bf34-6124e4fef4de",
       "RequestMethod": "HEAD",
       "RequestHeaders": {
         "Accept": "application/xml",
         "Authorization": "Sanitized",
-<<<<<<< HEAD
-        "traceparent": "00-cf4b92dc508d734b8162d1f113c8ae5b-22b0a8e3879c1f4c-00",
+        "traceparent": "00-27c03272e5ba6440979a96609a6d76b3-6eec42cb8fe2844e-00",
         "User-Agent": [
-          "azsdk-net-Storage.Files.DataLake/12.7.0-alpha.20210202.1",
-          "(.NET 5.0.2; Microsoft Windows 10.0.19042)"
+          "azsdk-net-Storage.Files.DataLake/12.7.0-alpha.20210219.1",
+          "(.NET 5.0.3; Microsoft Windows 10.0.19041)"
         ],
-        "x-ms-client-request-id": "3a32fef1-cb2c-2166-e423-de905a160fa1",
-        "x-ms-date": "Tue, 02 Feb 2021 21:36:11 GMT",
-=======
-        "traceparent": "00-ff393eab6e6c3c469bbf11a67150c585-a429e97624761043-00",
-        "User-Agent": [
-          "azsdk-net-Storage.Files.DataLake/12.7.0-alpha.20210217.1",
-          "(.NET 5.0.3; Microsoft Windows 10.0.19042)"
-        ],
-        "x-ms-client-request-id": "3a32fef1-cb2c-2166-e423-de905a160fa1",
-        "x-ms-date": "Wed, 17 Feb 2021 22:25:50 GMT",
->>>>>>> 1814567d
+        "x-ms-client-request-id": "65479f2c-2495-eb71-1abb-6f4df040becf",
+        "x-ms-date": "Fri, 19 Feb 2021 19:09:11 GMT",
         "x-ms-return-client-request-id": "true",
         "x-ms-version": "2020-06-12"
       },
@@ -190,15 +121,9 @@
         "Accept-Ranges": "bytes",
         "Content-Length": "0",
         "Content-Type": "application/octet-stream",
-<<<<<<< HEAD
-        "Date": "Tue, 02 Feb 2021 21:36:11 GMT",
-        "ETag": "\u00220x8D8C7C28F86FDCA\u0022",
-        "Last-Modified": "Tue, 02 Feb 2021 21:36:11 GMT",
-=======
-        "Date": "Wed, 17 Feb 2021 22:25:51 GMT",
-        "ETag": "\u00220x8D8D392FB280C39\u0022",
-        "Last-Modified": "Wed, 17 Feb 2021 22:25:50 GMT",
->>>>>>> 1814567d
+        "Date": "Fri, 19 Feb 2021 19:09:10 GMT",
+        "ETag": "\u00220x8D8D509D6859E3D\u0022",
+        "Last-Modified": "Fri, 19 Feb 2021 19:09:10 GMT",
         "Server": [
           "Windows-Azure-Blob/1.0",
           "Microsoft-HTTPAPI/2.0"
@@ -206,50 +131,32 @@
         "x-ms-access-tier": "Hot",
         "x-ms-access-tier-inferred": "true",
         "x-ms-blob-type": "BlockBlob",
-        "x-ms-client-request-id": "3a32fef1-cb2c-2166-e423-de905a160fa1",
-<<<<<<< HEAD
-        "x-ms-creation-time": "Tue, 02 Feb 2021 21:36:11 GMT",
-=======
-        "x-ms-creation-time": "Wed, 17 Feb 2021 22:25:50 GMT",
->>>>>>> 1814567d
+        "x-ms-client-request-id": "65479f2c-2495-eb71-1abb-6f4df040becf",
+        "x-ms-creation-time": "Fri, 19 Feb 2021 19:09:10 GMT",
         "x-ms-group": "$superuser",
         "x-ms-lease-state": "available",
         "x-ms-lease-status": "unlocked",
         "x-ms-owner": "$superuser",
         "x-ms-permissions": "rw-r-----",
-<<<<<<< HEAD
-        "x-ms-request-id": "2b5684e7-301e-0011-39ab-f9e5eb000000",
-=======
-        "x-ms-request-id": "edd5cf18-a01e-004e-6f7b-0551d7000000",
->>>>>>> 1814567d
+        "x-ms-request-id": "2e63431d-201e-00a4-5ef2-0676f9000000",
         "x-ms-server-encrypted": "true",
         "x-ms-version": "2020-06-12"
       },
       "ResponseBody": []
     },
     {
-      "RequestUri": "https://seannse.blob.core.windows.net/test-filesystem-d1d26a8a-87ed-5cff-285c-b4c925a1cc69?restype=container",
+      "RequestUri": "https://seannse.blob.core.windows.net/test-filesystem-c5aec862-e325-b750-9f19-2c2c64697d37?restype=container",
       "RequestMethod": "DELETE",
       "RequestHeaders": {
         "Accept": "application/xml",
         "Authorization": "Sanitized",
-<<<<<<< HEAD
-        "traceparent": "00-62c10228d6775540a99cc6ac0d7ba226-66faa1389204fc47-00",
+        "traceparent": "00-3806292f5bc06349b49ac1c9e297e349-289893999ef69641-00",
         "User-Agent": [
-          "azsdk-net-Storage.Files.DataLake/12.7.0-alpha.20210202.1",
-          "(.NET 5.0.2; Microsoft Windows 10.0.19042)"
+          "azsdk-net-Storage.Files.DataLake/12.7.0-alpha.20210219.1",
+          "(.NET 5.0.3; Microsoft Windows 10.0.19041)"
         ],
-        "x-ms-client-request-id": "a3b91dcc-f72a-fef5-3174-c3b0aa730934",
-        "x-ms-date": "Tue, 02 Feb 2021 21:36:11 GMT",
-=======
-        "traceparent": "00-065079c7c8ca2a41817b084b56ded24b-c562e9e301390f47-00",
-        "User-Agent": [
-          "azsdk-net-Storage.Files.DataLake/12.7.0-alpha.20210217.1",
-          "(.NET 5.0.3; Microsoft Windows 10.0.19042)"
-        ],
-        "x-ms-client-request-id": "a3b91dcc-f72a-fef5-3174-c3b0aa730934",
-        "x-ms-date": "Wed, 17 Feb 2021 22:25:52 GMT",
->>>>>>> 1814567d
+        "x-ms-client-request-id": "ed11fdc3-afe0-32a5-b8ac-cd00026c7db6",
+        "x-ms-date": "Fri, 19 Feb 2021 19:09:11 GMT",
         "x-ms-return-client-request-id": "true",
         "x-ms-version": "2020-06-12"
       },
@@ -257,28 +164,20 @@
       "StatusCode": 202,
       "ResponseHeaders": {
         "Content-Length": "0",
-<<<<<<< HEAD
-        "Date": "Tue, 02 Feb 2021 21:36:11 GMT",
-=======
-        "Date": "Wed, 17 Feb 2021 22:25:51 GMT",
->>>>>>> 1814567d
+        "Date": "Fri, 19 Feb 2021 19:09:10 GMT",
         "Server": [
           "Windows-Azure-Blob/1.0",
           "Microsoft-HTTPAPI/2.0"
         ],
-        "x-ms-client-request-id": "a3b91dcc-f72a-fef5-3174-c3b0aa730934",
-<<<<<<< HEAD
-        "x-ms-request-id": "d0718e10-e01e-002d-44ab-f9cc2c000000",
-=======
-        "x-ms-request-id": "83c157a7-f01e-0088-667b-059a56000000",
->>>>>>> 1814567d
+        "x-ms-client-request-id": "ed11fdc3-afe0-32a5-b8ac-cd00026c7db6",
+        "x-ms-request-id": "2e6343de-201e-00a4-18f2-0676f9000000",
         "x-ms-version": "2020-06-12"
       },
       "ResponseBody": []
     }
   ],
   "Variables": {
-    "RandomSeed": "1931192862",
+    "RandomSeed": "63652025",
     "Storage_TestConfigHierarchicalNamespace": "NamespaceTenant\nseannse\nU2FuaXRpemVk\nhttps://seannse.blob.core.windows.net\nhttps://seannse.file.core.windows.net\nhttps://seannse.queue.core.windows.net\nhttps://seannse.table.core.windows.net\n\n\n\n\nhttps://seannse-secondary.blob.core.windows.net\nhttps://seannse-secondary.file.core.windows.net\nhttps://seannse-secondary.queue.core.windows.net\nhttps://seannse-secondary.table.core.windows.net\n68390a19-a643-458b-b726-408abf67b4fc\nSanitized\n72f988bf-86f1-41af-91ab-2d7cd011db47\nhttps://login.microsoftonline.com/\nCloud\nBlobEndpoint=https://seannse.blob.core.windows.net/;QueueEndpoint=https://seannse.queue.core.windows.net/;FileEndpoint=https://seannse.file.core.windows.net/;BlobSecondaryEndpoint=https://seannse-secondary.blob.core.windows.net/;QueueSecondaryEndpoint=https://seannse-secondary.queue.core.windows.net/;FileSecondaryEndpoint=https://seannse-secondary.file.core.windows.net/;AccountName=seannse;AccountKey=Sanitized\n"
   }
 }