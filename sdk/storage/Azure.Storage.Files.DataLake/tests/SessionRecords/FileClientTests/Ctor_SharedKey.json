--- conflicted
+++ resolved
@@ -14,11 +14,7 @@
         "x-ms-client-request-id": "0b6d8db4-6626-ae38-4763-05e0bb6f61d5",
         "x-ms-date": "Fri, 03 Apr 2020 20:59:12 GMT",
         "x-ms-return-client-request-id": "true",
-<<<<<<< HEAD
-        "x-ms-version": "2019-12-12"
-=======
         "x-ms-version": "2020-02-10"
->>>>>>> 60f4876e
       },
       "RequestBody": null,
       "StatusCode": 201,
@@ -33,11 +29,7 @@
         ],
         "x-ms-client-request-id": "0b6d8db4-6626-ae38-4763-05e0bb6f61d5",
         "x-ms-request-id": "9622004b-f01e-0012-71fa-093670000000",
-<<<<<<< HEAD
-        "x-ms-version": "2019-12-12"
-=======
         "x-ms-version": "2020-02-10"
->>>>>>> 60f4876e
       },
       "ResponseBody": []
     },
@@ -54,11 +46,7 @@
         "x-ms-client-request-id": "65a70b00-50e2-6ada-ab21-5f33120c7b2f",
         "x-ms-date": "Fri, 03 Apr 2020 20:59:12 GMT",
         "x-ms-return-client-request-id": "true",
-<<<<<<< HEAD
-        "x-ms-version": "2019-12-12"
-=======
         "x-ms-version": "2020-02-10"
->>>>>>> 60f4876e
       },
       "RequestBody": null,
       "StatusCode": 201,
@@ -73,11 +61,7 @@
         ],
         "x-ms-client-request-id": "65a70b00-50e2-6ada-ab21-5f33120c7b2f",
         "x-ms-request-id": "fa43ff29-201f-0097-6dfa-091bad000000",
-<<<<<<< HEAD
-        "x-ms-version": "2019-12-12"
-=======
         "x-ms-version": "2020-02-10"
->>>>>>> 60f4876e
       },
       "ResponseBody": []
     },
@@ -93,11 +77,7 @@
         "x-ms-client-request-id": "afdfd800-fbc8-eef2-fb98-42aaa25c3121",
         "x-ms-date": "Fri, 03 Apr 2020 20:59:12 GMT",
         "x-ms-return-client-request-id": "true",
-<<<<<<< HEAD
-        "x-ms-version": "2019-12-12"
-=======
         "x-ms-version": "2020-02-10"
->>>>>>> 60f4876e
       },
       "RequestBody": null,
       "StatusCode": 201,
@@ -112,11 +92,7 @@
         ],
         "x-ms-client-request-id": "afdfd800-fbc8-eef2-fb98-42aaa25c3121",
         "x-ms-request-id": "fa43ff2a-201f-0097-6efa-091bad000000",
-<<<<<<< HEAD
-        "x-ms-version": "2019-12-12"
-=======
         "x-ms-version": "2020-02-10"
->>>>>>> 60f4876e
       },
       "ResponseBody": []
     },
@@ -133,11 +109,7 @@
         "x-ms-client-request-id": "3a32fef1-cb2c-2166-e423-de905a160fa1",
         "x-ms-date": "Fri, 03 Apr 2020 20:59:12 GMT",
         "x-ms-return-client-request-id": "true",
-<<<<<<< HEAD
-        "x-ms-version": "2019-12-12"
-=======
         "x-ms-version": "2020-02-10"
->>>>>>> 60f4876e
       },
       "RequestBody": null,
       "StatusCode": 200,
@@ -161,11 +133,7 @@
         "x-ms-lease-status": "unlocked",
         "x-ms-request-id": "96220078-f01e-0012-17fa-093670000000",
         "x-ms-server-encrypted": "true",
-<<<<<<< HEAD
-        "x-ms-version": "2019-12-12"
-=======
         "x-ms-version": "2020-02-10"
->>>>>>> 60f4876e
       },
       "ResponseBody": []
     },
@@ -182,11 +150,7 @@
         "x-ms-client-request-id": "a3b91dcc-f72a-fef5-3174-c3b0aa730934",
         "x-ms-date": "Fri, 03 Apr 2020 20:59:12 GMT",
         "x-ms-return-client-request-id": "true",
-<<<<<<< HEAD
-        "x-ms-version": "2019-12-12"
-=======
         "x-ms-version": "2020-02-10"
->>>>>>> 60f4876e
       },
       "RequestBody": null,
       "StatusCode": 202,
@@ -199,11 +163,7 @@
         ],
         "x-ms-client-request-id": "a3b91dcc-f72a-fef5-3174-c3b0aa730934",
         "x-ms-request-id": "96220085-f01e-0012-23fa-093670000000",
-<<<<<<< HEAD
-        "x-ms-version": "2019-12-12"
-=======
         "x-ms-version": "2020-02-10"
->>>>>>> 60f4876e
       },
       "ResponseBody": []
     }
