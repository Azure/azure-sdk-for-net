--- conflicted
+++ resolved
@@ -15,11 +15,7 @@
         "x-ms-client-request-id": "ca15961c-df07-2901-ee10-2a02b1841642",
         "x-ms-date": "Wed, 17 Feb 2021 22:32:06 GMT",
         "x-ms-return-client-request-id": "true",
-<<<<<<< HEAD
-        "x-ms-version": "2020-12-06"
-=======
         "x-ms-version": "2021-02-12"
->>>>>>> 7e782c87
       },
       "RequestBody": null,
       "StatusCode": 201,
@@ -34,11 +30,7 @@
         ],
         "x-ms-client-request-id": "ca15961c-df07-2901-ee10-2a02b1841642",
         "x-ms-request-id": "3d969aa5-701e-0072-317c-057810000000",
-<<<<<<< HEAD
-        "x-ms-version": "2020-12-06"
-=======
         "x-ms-version": "2021-02-12"
->>>>>>> 7e782c87
       },
       "ResponseBody": []
     },
@@ -59,11 +51,7 @@
         "x-ms-lease-id": "aec920e9-150c-f9dd-cef5-b4d7064348f7",
         "x-ms-proposed-lease-id": "1352e60b-6cf9-b607-4323-391d9da9556b",
         "x-ms-return-client-request-id": "true",
-<<<<<<< HEAD
-        "x-ms-version": "2020-12-06"
-=======
         "x-ms-version": "2021-02-12"
->>>>>>> 7e782c87
       },
       "RequestBody": null,
       "StatusCode": 404,
@@ -78,11 +66,7 @@
         "x-ms-client-request-id": "ed4c4aa2-952f-7d4d-1813-6ae9dbbf5b25",
         "x-ms-error-code": "BlobNotFound",
         "x-ms-request-id": "3d969ae6-701e-0072-6a7c-057810000000",
-<<<<<<< HEAD
-        "x-ms-version": "2020-12-06"
-=======
         "x-ms-version": "2021-02-12"
->>>>>>> 7e782c87
       },
       "ResponseBody": [
         "﻿<?xml version=\"1.0\" encoding=\"utf-8\"?><Error><Code>BlobNotFound</Code><Message>The specified blob does not exist.\n",
@@ -104,11 +88,7 @@
         "x-ms-client-request-id": "537aed37-685d-d13c-969a-79a7fd4dafc4",
         "x-ms-date": "Wed, 17 Feb 2021 22:32:07 GMT",
         "x-ms-return-client-request-id": "true",
-<<<<<<< HEAD
-        "x-ms-version": "2020-12-06"
-=======
         "x-ms-version": "2021-02-12"
->>>>>>> 7e782c87
       },
       "RequestBody": null,
       "StatusCode": 202,
@@ -121,11 +101,7 @@
         ],
         "x-ms-client-request-id": "537aed37-685d-d13c-969a-79a7fd4dafc4",
         "x-ms-request-id": "3d969b01-701e-0072-017c-057810000000",
-<<<<<<< HEAD
-        "x-ms-version": "2020-12-06"
-=======
         "x-ms-version": "2021-02-12"
->>>>>>> 7e782c87
       },
       "ResponseBody": []
     }
