--- conflicted
+++ resolved
@@ -14,11 +14,7 @@
         "x-ms-client-request-id": "ca15961c-df07-2901-ee10-2a02b1841642",
         "x-ms-date": "Fri, 03 Apr 2020 21:01:45 GMT",
         "x-ms-return-client-request-id": "true",
-<<<<<<< HEAD
-        "x-ms-version": "2019-12-12"
-=======
         "x-ms-version": "2020-02-10"
->>>>>>> 60f4876e
       },
       "RequestBody": null,
       "StatusCode": 201,
@@ -33,11 +29,7 @@
         ],
         "x-ms-client-request-id": "ca15961c-df07-2901-ee10-2a02b1841642",
         "x-ms-request-id": "9622405f-f01e-0012-54fb-093670000000",
-<<<<<<< HEAD
-        "x-ms-version": "2019-12-12"
-=======
         "x-ms-version": "2020-02-10"
->>>>>>> 60f4876e
       },
       "ResponseBody": []
     },
@@ -57,11 +49,7 @@
         "x-ms-lease-id": "aec920e9-150c-f9dd-cef5-b4d7064348f7",
         "x-ms-proposed-lease-id": "1352e60b-6cf9-b607-4323-391d9da9556b",
         "x-ms-return-client-request-id": "true",
-<<<<<<< HEAD
-        "x-ms-version": "2019-12-12"
-=======
         "x-ms-version": "2020-02-10"
->>>>>>> 60f4876e
       },
       "RequestBody": null,
       "StatusCode": 404,
@@ -76,11 +64,7 @@
         "x-ms-client-request-id": "ed4c4aa2-952f-7d4d-1813-6ae9dbbf5b25",
         "x-ms-error-code": "BlobNotFound",
         "x-ms-request-id": "96224072-f01e-0012-65fb-093670000000",
-<<<<<<< HEAD
-        "x-ms-version": "2019-12-12"
-=======
         "x-ms-version": "2020-02-10"
->>>>>>> 60f4876e
       },
       "ResponseBody": [
         "\uFEFF\u003C?xml version=\u00221.0\u0022 encoding=\u0022utf-8\u0022?\u003E\u003CError\u003E\u003CCode\u003EBlobNotFound\u003C/Code\u003E\u003CMessage\u003EThe specified blob does not exist.\n",
@@ -101,11 +85,7 @@
         "x-ms-client-request-id": "537aed37-685d-d13c-969a-79a7fd4dafc4",
         "x-ms-date": "Fri, 03 Apr 2020 21:01:45 GMT",
         "x-ms-return-client-request-id": "true",
-<<<<<<< HEAD
-        "x-ms-version": "2019-12-12"
-=======
         "x-ms-version": "2020-02-10"
->>>>>>> 60f4876e
       },
       "RequestBody": null,
       "StatusCode": 202,
@@ -118,11 +98,7 @@
         ],
         "x-ms-client-request-id": "537aed37-685d-d13c-969a-79a7fd4dafc4",
         "x-ms-request-id": "9622407a-f01e-0012-6cfb-093670000000",
-<<<<<<< HEAD
-        "x-ms-version": "2019-12-12"
-=======
         "x-ms-version": "2020-02-10"
->>>>>>> 60f4876e
       },
       "ResponseBody": []
     }
