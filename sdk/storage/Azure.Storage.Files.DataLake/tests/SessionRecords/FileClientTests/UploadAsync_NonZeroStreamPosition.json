﻿{
  "Entries": [
    {
      "RequestUri": "https://seannse.blob.core.windows.net/test-filesystem-49984bcf-3fde-559f-5d4b-6c82382b0375?restype=container",
      "RequestMethod": "PUT",
      "RequestHeaders": {
        "Accept": "application/xml",
        "Authorization": "Sanitized",
        "traceparent": "00-15ad40739c4352489bed303fc0da7671-0ab0111143fea94c-00",
        "User-Agent": [
          "azsdk-net-Storage.Files.DataLake/12.7.0-alpha.20210219.1",
          "(.NET 5.0.3; Microsoft Windows 10.0.19041)"
        ],
        "x-ms-blob-public-access": "container",
        "x-ms-client-request-id": "88ae9e83-89aa-3a6f-234b-9d5230d59be3",
        "x-ms-date": "Fri, 19 Feb 2021 19:57:46 GMT",
        "x-ms-return-client-request-id": "true",
<<<<<<< HEAD
        "x-ms-version": "2020-12-06"
=======
        "x-ms-version": "2021-02-12"
>>>>>>> 7e782c87
      },
      "RequestBody": null,
      "StatusCode": 201,
      "ResponseHeaders": {
        "Content-Length": "0",
        "Date": "Fri, 19 Feb 2021 19:57:45 GMT",
        "ETag": "\"0x8D8D510A06B0A04\"",
        "Last-Modified": "Fri, 19 Feb 2021 19:57:46 GMT",
        "Server": [
          "Windows-Azure-Blob/1.0",
          "Microsoft-HTTPAPI/2.0"
        ],
        "x-ms-client-request-id": "88ae9e83-89aa-3a6f-234b-9d5230d59be3",
        "x-ms-request-id": "4691abe9-401e-0056-07f9-068eb0000000",
<<<<<<< HEAD
        "x-ms-version": "2020-12-06"
=======
        "x-ms-version": "2021-02-12"
>>>>>>> 7e782c87
      },
      "ResponseBody": []
    },
    {
      "RequestUri": "https://seannse.dfs.core.windows.net/test-filesystem-49984bcf-3fde-559f-5d4b-6c82382b0375/test-file-51ff07f4-d9fd-5546-989a-c246f6dcd2f7?resource=file",
      "RequestMethod": "PUT",
      "RequestHeaders": {
        "Accept": "application/json",
        "Authorization": "Sanitized",
        "If-None-Match": "*",
        "traceparent": "00-31789aa5f89f0c458b8edab4fe0ca3c7-1f44e66b0356c040-00",
        "User-Agent": [
          "azsdk-net-Storage.Files.DataLake/12.7.0-alpha.20210219.1",
          "(.NET 5.0.3; Microsoft Windows 10.0.19041)"
        ],
        "x-ms-client-request-id": "6a503cc3-0ff6-cd5f-1f50-3418ad60dda5",
        "x-ms-date": "Fri, 19 Feb 2021 19:57:46 GMT",
        "x-ms-return-client-request-id": "true",
<<<<<<< HEAD
        "x-ms-version": "2020-12-06"
=======
        "x-ms-version": "2021-02-12"
>>>>>>> 7e782c87
      },
      "RequestBody": null,
      "StatusCode": 201,
      "ResponseHeaders": {
        "Content-Length": "0",
        "Date": "Fri, 19 Feb 2021 19:57:45 GMT",
        "ETag": "\"0x8D8D510A07BEDA7\"",
        "Last-Modified": "Fri, 19 Feb 2021 19:57:46 GMT",
        "Server": [
          "Windows-Azure-HDFS/1.0",
          "Microsoft-HTTPAPI/2.0"
        ],
        "x-ms-client-request-id": "6a503cc3-0ff6-cd5f-1f50-3418ad60dda5",
        "x-ms-request-id": "d66a9c1c-f01f-0088-19f9-069a56000000",
<<<<<<< HEAD
        "x-ms-version": "2020-12-06"
=======
        "x-ms-version": "2021-02-12"
>>>>>>> 7e782c87
      },
      "ResponseBody": []
    },
    {
      "RequestUri": "https://seannse.dfs.core.windows.net/test-filesystem-49984bcf-3fde-559f-5d4b-6c82382b0375/test-file-51ff07f4-d9fd-5546-989a-c246f6dcd2f7?action=append&position=0",
      "RequestMethod": "PATCH",
      "RequestHeaders": {
        "Accept": "application/json",
        "Authorization": "Sanitized",
        "Content-Length": "512",
        "Content-Type": "application/octet-stream",
        "traceparent": "00-e4f33a39fbb1b146aac3ac7aa053e597-7cc6ed39349aa94d-00",
        "User-Agent": [
          "azsdk-net-Storage.Files.DataLake/12.7.0-alpha.20210219.1",
          "(.NET 5.0.3; Microsoft Windows 10.0.19041)"
        ],
        "x-ms-client-request-id": "645924dc-e309-3f60-b07c-6946e1d05bf0",
        "x-ms-date": "Fri, 19 Feb 2021 19:57:46 GMT",
        "x-ms-return-client-request-id": "true",
<<<<<<< HEAD
        "x-ms-version": "2020-12-06"
=======
        "x-ms-version": "2021-02-12"
>>>>>>> 7e782c87
      },
      "RequestBody": "Q3fH1LufKe4srGE+A6Jra2y66VKaZVjRMOIbdjMOVBdJiEH4r9uIdfEexbhhdNQkMGKLfr3+tt0f9aPZhLK7HldK9XpgcruRMnNgfJ+gcLwN9kXQgtVaStJk2bo3r/A/YqdhF39ZxL6n+kxJnjo9f4Xny45t6puB76qo/JkBWYODIRn4Plk8tDKHKYiJEayXJlo1T+Ni0XgL3yfUscclpaDJxn0hRUAsqhdb5cAT997+ENY+zAqfIE+g7V4xaAJqYoTnv0suduEZCaTMBuy4+OhJ1aDx5tmVKqUugFfh+kIU8YM8KzeT0Jn0JcNm0hli6PR26JJheXyqUpWlAPaJNw5huBVpfMywtgUH/MEWL1eMy5hiaxKwsngGkdmi7c+ja+20BBkD+WwoxjKMWny7lCI9GTReJsz8sQadYuvzDcg2Y5DTYSo+iNIrOqTfI1f7S/y2ZNSbRUUguFMTZpeANLhpVvfr5zL3/5BiMusoHI2uoRbuPan0mh1LsqnXKiE7qgbrdc1gD2TJvmRDOBNZ+JvFZcSAkvYPdbvZnzSJINVuJ4fkPKbATpGyJH9EsGIK8roOEsVduhgQ2wARhm8vQJ6P1BGMdLv0BRYyzW13y8RZz615ew0PEWxu1GGmrscig+TgtNtRfn3/GQ2uKuyqmBA7uLfCtcSQf8OkHaBaTlY=",
      "StatusCode": 202,
      "ResponseHeaders": {
        "Content-Length": "0",
        "Date": "Fri, 19 Feb 2021 19:57:45 GMT",
        "Server": [
          "Windows-Azure-HDFS/1.0",
          "Microsoft-HTTPAPI/2.0"
        ],
        "x-ms-client-request-id": "645924dc-e309-3f60-b07c-6946e1d05bf0",
        "x-ms-request-id": "d66a9c2c-f01f-0088-29f9-069a56000000",
        "x-ms-request-server-encrypted": "true",
<<<<<<< HEAD
        "x-ms-version": "2020-12-06"
=======
        "x-ms-version": "2021-02-12"
>>>>>>> 7e782c87
      },
      "ResponseBody": []
    },
    {
      "RequestUri": "https://seannse.dfs.core.windows.net/test-filesystem-49984bcf-3fde-559f-5d4b-6c82382b0375/test-file-51ff07f4-d9fd-5546-989a-c246f6dcd2f7?action=flush&position=512",
      "RequestMethod": "PATCH",
      "RequestHeaders": {
        "Accept": "application/json",
        "Authorization": "Sanitized",
        "traceparent": "00-0a301615e627094fb4000287cc5a8f57-f8e224b134f8dc46-00",
        "User-Agent": [
          "azsdk-net-Storage.Files.DataLake/12.7.0-alpha.20210219.1",
          "(.NET 5.0.3; Microsoft Windows 10.0.19041)"
        ],
        "x-ms-client-request-id": "883c16c0-7806-e89b-561f-6825b8ba1883",
        "x-ms-date": "Fri, 19 Feb 2021 19:57:47 GMT",
        "x-ms-return-client-request-id": "true",
<<<<<<< HEAD
        "x-ms-version": "2020-12-06"
=======
        "x-ms-version": "2021-02-12"
>>>>>>> 7e782c87
      },
      "RequestBody": null,
      "StatusCode": 200,
      "ResponseHeaders": {
        "Content-Length": "0",
        "Date": "Fri, 19 Feb 2021 19:57:45 GMT",
        "ETag": "\"0x8D8D510A097AD99\"",
        "Last-Modified": "Fri, 19 Feb 2021 19:57:46 GMT",
        "Server": [
          "Windows-Azure-HDFS/1.0",
          "Microsoft-HTTPAPI/2.0"
        ],
        "x-ms-client-request-id": "883c16c0-7806-e89b-561f-6825b8ba1883",
        "x-ms-request-id": "d66a9c3c-f01f-0088-39f9-069a56000000",
        "x-ms-request-server-encrypted": "false",
<<<<<<< HEAD
        "x-ms-version": "2020-12-06"
=======
        "x-ms-version": "2021-02-12"
>>>>>>> 7e782c87
      },
      "ResponseBody": []
    },
    {
      "RequestUri": "https://seannse.blob.core.windows.net/test-filesystem-49984bcf-3fde-559f-5d4b-6c82382b0375/test-file-51ff07f4-d9fd-5546-989a-c246f6dcd2f7",
      "RequestMethod": "GET",
      "RequestHeaders": {
        "Accept": "application/xml",
        "Authorization": "Sanitized",
        "traceparent": "00-3892584c61bcf34cb408d0ae95640d12-03e87144c51e664a-00",
        "User-Agent": [
          "azsdk-net-Storage.Files.DataLake/12.7.0-alpha.20210219.1",
          "(.NET 5.0.3; Microsoft Windows 10.0.19041)"
        ],
        "x-ms-client-request-id": "cb86adea-d293-dae9-3aad-f3e364b8e980",
        "x-ms-date": "Fri, 19 Feb 2021 19:57:47 GMT",
        "x-ms-return-client-request-id": "true",
<<<<<<< HEAD
        "x-ms-version": "2020-12-06"
=======
        "x-ms-version": "2021-02-12"
>>>>>>> 7e782c87
      },
      "RequestBody": null,
      "StatusCode": 200,
      "ResponseHeaders": {
        "Accept-Ranges": "bytes",
        "Content-Length": "512",
        "Content-Type": "application/octet-stream",
        "Date": "Fri, 19 Feb 2021 19:57:45 GMT",
        "ETag": "\"0x8D8D510A097AD99\"",
        "Last-Modified": "Fri, 19 Feb 2021 19:57:46 GMT",
        "Server": [
          "Windows-Azure-Blob/1.0",
          "Microsoft-HTTPAPI/2.0"
        ],
        "x-ms-blob-type": "BlockBlob",
        "x-ms-client-request-id": "cb86adea-d293-dae9-3aad-f3e364b8e980",
        "x-ms-creation-time": "Fri, 19 Feb 2021 19:57:46 GMT",
        "x-ms-group": "$superuser",
        "x-ms-lease-state": "available",
        "x-ms-lease-status": "unlocked",
        "x-ms-owner": "$superuser",
        "x-ms-permissions": "rw-r-----",
        "x-ms-request-id": "4691acef-401e-0056-6cf9-068eb0000000",
        "x-ms-server-encrypted": "true",
<<<<<<< HEAD
        "x-ms-version": "2020-12-06"
=======
        "x-ms-version": "2021-02-12"
>>>>>>> 7e782c87
      },
      "ResponseBody": "Q3fH1LufKe4srGE+A6Jra2y66VKaZVjRMOIbdjMOVBdJiEH4r9uIdfEexbhhdNQkMGKLfr3+tt0f9aPZhLK7HldK9XpgcruRMnNgfJ+gcLwN9kXQgtVaStJk2bo3r/A/YqdhF39ZxL6n+kxJnjo9f4Xny45t6puB76qo/JkBWYODIRn4Plk8tDKHKYiJEayXJlo1T+Ni0XgL3yfUscclpaDJxn0hRUAsqhdb5cAT997+ENY+zAqfIE+g7V4xaAJqYoTnv0suduEZCaTMBuy4+OhJ1aDx5tmVKqUugFfh+kIU8YM8KzeT0Jn0JcNm0hli6PR26JJheXyqUpWlAPaJNw5huBVpfMywtgUH/MEWL1eMy5hiaxKwsngGkdmi7c+ja+20BBkD+WwoxjKMWny7lCI9GTReJsz8sQadYuvzDcg2Y5DTYSo+iNIrOqTfI1f7S/y2ZNSbRUUguFMTZpeANLhpVvfr5zL3/5BiMusoHI2uoRbuPan0mh1LsqnXKiE7qgbrdc1gD2TJvmRDOBNZ+JvFZcSAkvYPdbvZnzSJINVuJ4fkPKbATpGyJH9EsGIK8roOEsVduhgQ2wARhm8vQJ6P1BGMdLv0BRYyzW13y8RZz615ew0PEWxu1GGmrscig+TgtNtRfn3/GQ2uKuyqmBA7uLfCtcSQf8OkHaBaTlY="
    },
    {
      "RequestUri": "https://seannse.blob.core.windows.net/test-filesystem-49984bcf-3fde-559f-5d4b-6c82382b0375?restype=container",
      "RequestMethod": "DELETE",
      "RequestHeaders": {
        "Accept": "application/xml",
        "Authorization": "Sanitized",
        "traceparent": "00-4c2bc7f30fc70748bc9beb5c77d97454-08a7b751ddb13248-00",
        "User-Agent": [
          "azsdk-net-Storage.Files.DataLake/12.7.0-alpha.20210219.1",
          "(.NET 5.0.3; Microsoft Windows 10.0.19041)"
        ],
        "x-ms-client-request-id": "0b3a8589-4c33-83ef-8d64-2a205238aa8d",
        "x-ms-date": "Fri, 19 Feb 2021 19:57:47 GMT",
        "x-ms-return-client-request-id": "true",
<<<<<<< HEAD
        "x-ms-version": "2020-12-06"
=======
        "x-ms-version": "2021-02-12"
>>>>>>> 7e782c87
      },
      "RequestBody": null,
      "StatusCode": 202,
      "ResponseHeaders": {
        "Content-Length": "0",
        "Date": "Fri, 19 Feb 2021 19:57:45 GMT",
        "Server": [
          "Windows-Azure-Blob/1.0",
          "Microsoft-HTTPAPI/2.0"
        ],
        "x-ms-client-request-id": "0b3a8589-4c33-83ef-8d64-2a205238aa8d",
        "x-ms-request-id": "4691ad26-401e-0056-1ef9-068eb0000000",
<<<<<<< HEAD
        "x-ms-version": "2020-12-06"
=======
        "x-ms-version": "2021-02-12"
>>>>>>> 7e782c87
      },
      "ResponseBody": []
    }
  ],
  "Variables": {
    "RandomSeed": "616515623",
    "Storage_TestConfigHierarchicalNamespace": "NamespaceTenant\nseannse\nU2FuaXRpemVk\nhttps://seannse.blob.core.windows.net\nhttps://seannse.file.core.windows.net\nhttps://seannse.queue.core.windows.net\nhttps://seannse.table.core.windows.net\n\n\n\n\nhttps://seannse-secondary.blob.core.windows.net\nhttps://seannse-secondary.file.core.windows.net\nhttps://seannse-secondary.queue.core.windows.net\nhttps://seannse-secondary.table.core.windows.net\n68390a19-a643-458b-b726-408abf67b4fc\nSanitized\n72f988bf-86f1-41af-91ab-2d7cd011db47\nhttps://login.microsoftonline.com/\nCloud\nBlobEndpoint=https://seannse.blob.core.windows.net/;QueueEndpoint=https://seannse.queue.core.windows.net/;FileEndpoint=https://seannse.file.core.windows.net/;BlobSecondaryEndpoint=https://seannse-secondary.blob.core.windows.net/;QueueSecondaryEndpoint=https://seannse-secondary.queue.core.windows.net/;FileSecondaryEndpoint=https://seannse-secondary.file.core.windows.net/;AccountName=seannse;AccountKey=Sanitized\n\n\n"
  }
}<|MERGE_RESOLUTION|>--- conflicted
+++ resolved
@@ -15,11 +15,7 @@
         "x-ms-client-request-id": "88ae9e83-89aa-3a6f-234b-9d5230d59be3",
         "x-ms-date": "Fri, 19 Feb 2021 19:57:46 GMT",
         "x-ms-return-client-request-id": "true",
-<<<<<<< HEAD
-        "x-ms-version": "2020-12-06"
-=======
-        "x-ms-version": "2021-02-12"
->>>>>>> 7e782c87
+        "x-ms-version": "2021-02-12"
       },
       "RequestBody": null,
       "StatusCode": 201,
@@ -34,11 +30,7 @@
         ],
         "x-ms-client-request-id": "88ae9e83-89aa-3a6f-234b-9d5230d59be3",
         "x-ms-request-id": "4691abe9-401e-0056-07f9-068eb0000000",
-<<<<<<< HEAD
-        "x-ms-version": "2020-12-06"
-=======
-        "x-ms-version": "2021-02-12"
->>>>>>> 7e782c87
+        "x-ms-version": "2021-02-12"
       },
       "ResponseBody": []
     },
@@ -57,11 +49,7 @@
         "x-ms-client-request-id": "6a503cc3-0ff6-cd5f-1f50-3418ad60dda5",
         "x-ms-date": "Fri, 19 Feb 2021 19:57:46 GMT",
         "x-ms-return-client-request-id": "true",
-<<<<<<< HEAD
-        "x-ms-version": "2020-12-06"
-=======
-        "x-ms-version": "2021-02-12"
->>>>>>> 7e782c87
+        "x-ms-version": "2021-02-12"
       },
       "RequestBody": null,
       "StatusCode": 201,
@@ -76,11 +64,7 @@
         ],
         "x-ms-client-request-id": "6a503cc3-0ff6-cd5f-1f50-3418ad60dda5",
         "x-ms-request-id": "d66a9c1c-f01f-0088-19f9-069a56000000",
-<<<<<<< HEAD
-        "x-ms-version": "2020-12-06"
-=======
-        "x-ms-version": "2021-02-12"
->>>>>>> 7e782c87
+        "x-ms-version": "2021-02-12"
       },
       "ResponseBody": []
     },
@@ -100,11 +84,7 @@
         "x-ms-client-request-id": "645924dc-e309-3f60-b07c-6946e1d05bf0",
         "x-ms-date": "Fri, 19 Feb 2021 19:57:46 GMT",
         "x-ms-return-client-request-id": "true",
-<<<<<<< HEAD
-        "x-ms-version": "2020-12-06"
-=======
-        "x-ms-version": "2021-02-12"
->>>>>>> 7e782c87
+        "x-ms-version": "2021-02-12"
       },
       "RequestBody": "Q3fH1LufKe4srGE+A6Jra2y66VKaZVjRMOIbdjMOVBdJiEH4r9uIdfEexbhhdNQkMGKLfr3+tt0f9aPZhLK7HldK9XpgcruRMnNgfJ+gcLwN9kXQgtVaStJk2bo3r/A/YqdhF39ZxL6n+kxJnjo9f4Xny45t6puB76qo/JkBWYODIRn4Plk8tDKHKYiJEayXJlo1T+Ni0XgL3yfUscclpaDJxn0hRUAsqhdb5cAT997+ENY+zAqfIE+g7V4xaAJqYoTnv0suduEZCaTMBuy4+OhJ1aDx5tmVKqUugFfh+kIU8YM8KzeT0Jn0JcNm0hli6PR26JJheXyqUpWlAPaJNw5huBVpfMywtgUH/MEWL1eMy5hiaxKwsngGkdmi7c+ja+20BBkD+WwoxjKMWny7lCI9GTReJsz8sQadYuvzDcg2Y5DTYSo+iNIrOqTfI1f7S/y2ZNSbRUUguFMTZpeANLhpVvfr5zL3/5BiMusoHI2uoRbuPan0mh1LsqnXKiE7qgbrdc1gD2TJvmRDOBNZ+JvFZcSAkvYPdbvZnzSJINVuJ4fkPKbATpGyJH9EsGIK8roOEsVduhgQ2wARhm8vQJ6P1BGMdLv0BRYyzW13y8RZz615ew0PEWxu1GGmrscig+TgtNtRfn3/GQ2uKuyqmBA7uLfCtcSQf8OkHaBaTlY=",
       "StatusCode": 202,
@@ -118,11 +98,7 @@
         "x-ms-client-request-id": "645924dc-e309-3f60-b07c-6946e1d05bf0",
         "x-ms-request-id": "d66a9c2c-f01f-0088-29f9-069a56000000",
         "x-ms-request-server-encrypted": "true",
-<<<<<<< HEAD
-        "x-ms-version": "2020-12-06"
-=======
-        "x-ms-version": "2021-02-12"
->>>>>>> 7e782c87
+        "x-ms-version": "2021-02-12"
       },
       "ResponseBody": []
     },
@@ -140,11 +116,7 @@
         "x-ms-client-request-id": "883c16c0-7806-e89b-561f-6825b8ba1883",
         "x-ms-date": "Fri, 19 Feb 2021 19:57:47 GMT",
         "x-ms-return-client-request-id": "true",
-<<<<<<< HEAD
-        "x-ms-version": "2020-12-06"
-=======
-        "x-ms-version": "2021-02-12"
->>>>>>> 7e782c87
+        "x-ms-version": "2021-02-12"
       },
       "RequestBody": null,
       "StatusCode": 200,
@@ -160,11 +132,7 @@
         "x-ms-client-request-id": "883c16c0-7806-e89b-561f-6825b8ba1883",
         "x-ms-request-id": "d66a9c3c-f01f-0088-39f9-069a56000000",
         "x-ms-request-server-encrypted": "false",
-<<<<<<< HEAD
-        "x-ms-version": "2020-12-06"
-=======
-        "x-ms-version": "2021-02-12"
->>>>>>> 7e782c87
+        "x-ms-version": "2021-02-12"
       },
       "ResponseBody": []
     },
@@ -182,11 +150,7 @@
         "x-ms-client-request-id": "cb86adea-d293-dae9-3aad-f3e364b8e980",
         "x-ms-date": "Fri, 19 Feb 2021 19:57:47 GMT",
         "x-ms-return-client-request-id": "true",
-<<<<<<< HEAD
-        "x-ms-version": "2020-12-06"
-=======
-        "x-ms-version": "2021-02-12"
->>>>>>> 7e782c87
+        "x-ms-version": "2021-02-12"
       },
       "RequestBody": null,
       "StatusCode": 200,
@@ -211,11 +175,7 @@
         "x-ms-permissions": "rw-r-----",
         "x-ms-request-id": "4691acef-401e-0056-6cf9-068eb0000000",
         "x-ms-server-encrypted": "true",
-<<<<<<< HEAD
-        "x-ms-version": "2020-12-06"
-=======
-        "x-ms-version": "2021-02-12"
->>>>>>> 7e782c87
+        "x-ms-version": "2021-02-12"
       },
       "ResponseBody": "Q3fH1LufKe4srGE+A6Jra2y66VKaZVjRMOIbdjMOVBdJiEH4r9uIdfEexbhhdNQkMGKLfr3+tt0f9aPZhLK7HldK9XpgcruRMnNgfJ+gcLwN9kXQgtVaStJk2bo3r/A/YqdhF39ZxL6n+kxJnjo9f4Xny45t6puB76qo/JkBWYODIRn4Plk8tDKHKYiJEayXJlo1T+Ni0XgL3yfUscclpaDJxn0hRUAsqhdb5cAT997+ENY+zAqfIE+g7V4xaAJqYoTnv0suduEZCaTMBuy4+OhJ1aDx5tmVKqUugFfh+kIU8YM8KzeT0Jn0JcNm0hli6PR26JJheXyqUpWlAPaJNw5huBVpfMywtgUH/MEWL1eMy5hiaxKwsngGkdmi7c+ja+20BBkD+WwoxjKMWny7lCI9GTReJsz8sQadYuvzDcg2Y5DTYSo+iNIrOqTfI1f7S/y2ZNSbRUUguFMTZpeANLhpVvfr5zL3/5BiMusoHI2uoRbuPan0mh1LsqnXKiE7qgbrdc1gD2TJvmRDOBNZ+JvFZcSAkvYPdbvZnzSJINVuJ4fkPKbATpGyJH9EsGIK8roOEsVduhgQ2wARhm8vQJ6P1BGMdLv0BRYyzW13y8RZz615ew0PEWxu1GGmrscig+TgtNtRfn3/GQ2uKuyqmBA7uLfCtcSQf8OkHaBaTlY="
     },
@@ -233,11 +193,7 @@
         "x-ms-client-request-id": "0b3a8589-4c33-83ef-8d64-2a205238aa8d",
         "x-ms-date": "Fri, 19 Feb 2021 19:57:47 GMT",
         "x-ms-return-client-request-id": "true",
-<<<<<<< HEAD
-        "x-ms-version": "2020-12-06"
-=======
-        "x-ms-version": "2021-02-12"
->>>>>>> 7e782c87
+        "x-ms-version": "2021-02-12"
       },
       "RequestBody": null,
       "StatusCode": 202,
@@ -250,11 +206,7 @@
         ],
         "x-ms-client-request-id": "0b3a8589-4c33-83ef-8d64-2a205238aa8d",
         "x-ms-request-id": "4691ad26-401e-0056-1ef9-068eb0000000",
-<<<<<<< HEAD
-        "x-ms-version": "2020-12-06"
-=======
-        "x-ms-version": "2021-02-12"
->>>>>>> 7e782c87
+        "x-ms-version": "2021-02-12"
       },
       "ResponseBody": []
     }
