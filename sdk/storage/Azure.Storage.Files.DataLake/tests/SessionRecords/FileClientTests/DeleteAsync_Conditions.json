{
  "Entries": [
    {
      "RequestUri": "https://seannse.blob.core.windows.net/test-filesystem-413cc98d-4891-d371-7825-d0cba06c14ba?restype=container",
      "RequestMethod": "PUT",
      "RequestHeaders": {
        "Accept": "application/xml",
        "Authorization": "Sanitized",
<<<<<<< HEAD
        "traceparent": "00-f61985214450674fae70a8b7f6316aa5-8b6fdb42b0b53f4e-00",
        "User-Agent": [
          "azsdk-net-Storage.Files.DataLake/12.7.0-alpha.20210202.1",
          "(.NET 5.0.2; Microsoft Windows 10.0.19042)"
        ],
        "x-ms-blob-public-access": "container",
        "x-ms-client-request-id": "56fa3c0a-bdff-eff3-f6d4-02e6afec6e86",
        "x-ms-date": "Tue, 02 Feb 2021 21:36:15 GMT",
=======
        "traceparent": "00-28d3768be732d748978f9b4ce9562c99-68359c000cd22444-00",
        "User-Agent": [
          "azsdk-net-Storage.Files.DataLake/12.7.0-alpha.20210217.1",
          "(.NET 5.0.3; Microsoft Windows 10.0.19042)"
        ],
        "x-ms-blob-public-access": "container",
        "x-ms-client-request-id": "56fa3c0a-bdff-eff3-f6d4-02e6afec6e86",
        "x-ms-date": "Wed, 17 Feb 2021 22:25:56 GMT",
>>>>>>> 1814567d
        "x-ms-return-client-request-id": "true",
        "x-ms-version": "2020-06-12"
      },
      "RequestBody": null,
      "StatusCode": 201,
      "ResponseHeaders": {
        "Content-Length": "0",
<<<<<<< HEAD
        "Date": "Tue, 02 Feb 2021 21:36:16 GMT",
        "ETag": "\u00220x8D8C7C2926D3A2D\u0022",
        "Last-Modified": "Tue, 02 Feb 2021 21:36:16 GMT",
=======
        "Date": "Wed, 17 Feb 2021 22:25:56 GMT",
        "ETag": "\u00220x8D8D392FEC34607\u0022",
        "Last-Modified": "Wed, 17 Feb 2021 22:25:56 GMT",
>>>>>>> 1814567d
        "Server": [
          "Windows-Azure-Blob/1.0",
          "Microsoft-HTTPAPI/2.0"
        ],
        "x-ms-client-request-id": "56fa3c0a-bdff-eff3-f6d4-02e6afec6e86",
<<<<<<< HEAD
        "x-ms-request-id": "01fa0579-b01e-001f-28ab-f9cc5b000000",
=======
        "x-ms-request-id": "1f144c45-301e-00a8-107b-05e1f1000000",
>>>>>>> 1814567d
        "x-ms-version": "2020-06-12"
      },
      "ResponseBody": []
    },
    {
      "RequestUri": "https://seannse.dfs.core.windows.net/test-filesystem-413cc98d-4891-d371-7825-d0cba06c14ba/test-file-a40b6c0a-5775-28f8-da3d-65b8928316f0?resource=file",
      "RequestMethod": "PUT",
      "RequestHeaders": {
        "Accept": "application/json",
        "Authorization": "Sanitized",
<<<<<<< HEAD
        "traceparent": "00-3132776514765f448604fed41b3730a9-7497e290dc111a48-00",
        "User-Agent": [
          "azsdk-net-Storage.Files.DataLake/12.7.0-alpha.20210202.1",
          "(.NET 5.0.2; Microsoft Windows 10.0.19042)"
        ],
        "x-ms-client-request-id": "50e32f6a-a07c-b23f-43d1-7cc2573a5c73",
        "x-ms-date": "Tue, 02 Feb 2021 21:36:16 GMT",
=======
        "traceparent": "00-6f1f54c73de9ab408699be0a1001e11f-8286e369ad75d048-00",
        "User-Agent": [
          "azsdk-net-Storage.Files.DataLake/12.7.0-alpha.20210217.1",
          "(.NET 5.0.3; Microsoft Windows 10.0.19042)"
        ],
        "x-ms-client-request-id": "50e32f6a-a07c-b23f-43d1-7cc2573a5c73",
        "x-ms-date": "Wed, 17 Feb 2021 22:25:56 GMT",
>>>>>>> 1814567d
        "x-ms-return-client-request-id": "true",
        "x-ms-version": "2020-06-12"
      },
      "RequestBody": null,
      "StatusCode": 201,
      "ResponseHeaders": {
        "Content-Length": "0",
<<<<<<< HEAD
        "Date": "Tue, 02 Feb 2021 21:36:16 GMT",
        "ETag": "\u00220x8D8C7C292AAC8AC\u0022",
        "Last-Modified": "Tue, 02 Feb 2021 21:36:17 GMT",
=======
        "Date": "Wed, 17 Feb 2021 22:25:56 GMT",
        "ETag": "\u00220x8D8D392FEF8D0F7\u0022",
        "Last-Modified": "Wed, 17 Feb 2021 22:25:56 GMT",
>>>>>>> 1814567d
        "Server": [
          "Windows-Azure-HDFS/1.0",
          "Microsoft-HTTPAPI/2.0"
        ],
        "x-ms-client-request-id": "50e32f6a-a07c-b23f-43d1-7cc2573a5c73",
<<<<<<< HEAD
        "x-ms-request-id": "f0bc85d3-b01f-000f-4aab-f90933000000",
=======
        "x-ms-request-id": "e0410d8d-201f-008b-2d7b-057b32000000",
>>>>>>> 1814567d
        "x-ms-version": "2020-06-12"
      },
      "ResponseBody": []
    },
    {
      "RequestUri": "https://seannse.dfs.core.windows.net/test-filesystem-413cc98d-4891-d371-7825-d0cba06c14ba/test-file-a40b6c0a-5775-28f8-da3d-65b8928316f0",
      "RequestMethod": "DELETE",
      "RequestHeaders": {
        "Accept": "application/json",
        "Authorization": "Sanitized",
        "User-Agent": [
<<<<<<< HEAD
          "azsdk-net-Storage.Files.DataLake/12.7.0-alpha.20210202.1",
          "(.NET 5.0.2; Microsoft Windows 10.0.19042)"
        ],
        "x-ms-client-request-id": "634e76ec-c59f-4173-dc0e-21a040f80b58",
        "x-ms-date": "Tue, 02 Feb 2021 21:36:16 GMT",
=======
          "azsdk-net-Storage.Files.DataLake/12.7.0-alpha.20210217.1",
          "(.NET 5.0.3; Microsoft Windows 10.0.19042)"
        ],
        "x-ms-client-request-id": "634e76ec-c59f-4173-dc0e-21a040f80b58",
        "x-ms-date": "Wed, 17 Feb 2021 22:25:57 GMT",
>>>>>>> 1814567d
        "x-ms-return-client-request-id": "true",
        "x-ms-version": "2020-06-12"
      },
      "RequestBody": null,
      "StatusCode": 200,
      "ResponseHeaders": {
        "Content-Length": "0",
<<<<<<< HEAD
        "Date": "Tue, 02 Feb 2021 21:36:16 GMT",
=======
        "Date": "Wed, 17 Feb 2021 22:25:56 GMT",
>>>>>>> 1814567d
        "Server": [
          "Windows-Azure-HDFS/1.0",
          "Microsoft-HTTPAPI/2.0"
        ],
        "x-ms-client-request-id": "634e76ec-c59f-4173-dc0e-21a040f80b58",
<<<<<<< HEAD
        "x-ms-request-id": "f0bc85ea-b01f-000f-61ab-f90933000000",
=======
        "x-ms-request-id": "e0410d9b-201f-008b-3b7b-057b32000000",
>>>>>>> 1814567d
        "x-ms-version": "2020-06-12"
      },
      "ResponseBody": []
    },
    {
      "RequestUri": "https://seannse.blob.core.windows.net/test-filesystem-413cc98d-4891-d371-7825-d0cba06c14ba?restype=container",
      "RequestMethod": "DELETE",
      "RequestHeaders": {
        "Accept": "application/xml",
        "Authorization": "Sanitized",
<<<<<<< HEAD
        "traceparent": "00-f1031d48cbe38d4dbe42bf5b45ade7c6-b301d5a2344eb94f-00",
        "User-Agent": [
          "azsdk-net-Storage.Files.DataLake/12.7.0-alpha.20210202.1",
          "(.NET 5.0.2; Microsoft Windows 10.0.19042)"
        ],
        "x-ms-client-request-id": "e1d5aa0b-f9ec-f8d3-9ec4-b61ce7730bb8",
        "x-ms-date": "Tue, 02 Feb 2021 21:36:16 GMT",
=======
        "traceparent": "00-33e408f03c042747942c46a4e79eef42-ae565de340c04644-00",
        "User-Agent": [
          "azsdk-net-Storage.Files.DataLake/12.7.0-alpha.20210217.1",
          "(.NET 5.0.3; Microsoft Windows 10.0.19042)"
        ],
        "x-ms-client-request-id": "e1d5aa0b-f9ec-f8d3-9ec4-b61ce7730bb8",
        "x-ms-date": "Wed, 17 Feb 2021 22:25:57 GMT",
>>>>>>> 1814567d
        "x-ms-return-client-request-id": "true",
        "x-ms-version": "2020-06-12"
      },
      "RequestBody": null,
      "StatusCode": 202,
      "ResponseHeaders": {
        "Content-Length": "0",
<<<<<<< HEAD
        "Date": "Tue, 02 Feb 2021 21:36:16 GMT",
=======
        "Date": "Wed, 17 Feb 2021 22:25:56 GMT",
>>>>>>> 1814567d
        "Server": [
          "Windows-Azure-Blob/1.0",
          "Microsoft-HTTPAPI/2.0"
        ],
        "x-ms-client-request-id": "e1d5aa0b-f9ec-f8d3-9ec4-b61ce7730bb8",
<<<<<<< HEAD
        "x-ms-request-id": "01fa066e-b01e-001f-80ab-f9cc5b000000",
=======
        "x-ms-request-id": "1f144e97-301e-00a8-257b-05e1f1000000",
>>>>>>> 1814567d
        "x-ms-version": "2020-06-12"
      },
      "ResponseBody": []
    },
    {
      "RequestUri": "https://seannse.blob.core.windows.net/test-filesystem-19d6b89c-764a-2fcf-b2ed-4709269eb294?restype=container",
      "RequestMethod": "PUT",
      "RequestHeaders": {
        "Accept": "application/xml",
        "Authorization": "Sanitized",
<<<<<<< HEAD
        "traceparent": "00-be31cf86dc060c459f5f9d38c4e2cc4b-f38f35eb963a8942-00",
        "User-Agent": [
          "azsdk-net-Storage.Files.DataLake/12.7.0-alpha.20210202.1",
          "(.NET 5.0.2; Microsoft Windows 10.0.19042)"
        ],
        "x-ms-blob-public-access": "container",
        "x-ms-client-request-id": "d637e68a-9a71-94b5-dba5-2effb2cad200",
        "x-ms-date": "Tue, 02 Feb 2021 21:36:16 GMT",
=======
        "traceparent": "00-735799135ff49a4e9f83ea2a6b3ca570-e559c2334bb9754c-00",
        "User-Agent": [
          "azsdk-net-Storage.Files.DataLake/12.7.0-alpha.20210217.1",
          "(.NET 5.0.3; Microsoft Windows 10.0.19042)"
        ],
        "x-ms-blob-public-access": "container",
        "x-ms-client-request-id": "d637e68a-9a71-94b5-dba5-2effb2cad200",
        "x-ms-date": "Wed, 17 Feb 2021 22:25:57 GMT",
>>>>>>> 1814567d
        "x-ms-return-client-request-id": "true",
        "x-ms-version": "2020-06-12"
      },
      "RequestBody": null,
      "StatusCode": 201,
      "ResponseHeaders": {
        "Content-Length": "0",
<<<<<<< HEAD
        "Date": "Tue, 02 Feb 2021 21:36:17 GMT",
        "ETag": "\u00220x8D8C7C292FAD074\u0022",
        "Last-Modified": "Tue, 02 Feb 2021 21:36:17 GMT",
=======
        "Date": "Wed, 17 Feb 2021 22:25:56 GMT",
        "ETag": "\u00220x8D8D392FF468ECD\u0022",
        "Last-Modified": "Wed, 17 Feb 2021 22:25:57 GMT",
>>>>>>> 1814567d
        "Server": [
          "Windows-Azure-Blob/1.0",
          "Microsoft-HTTPAPI/2.0"
        ],
        "x-ms-client-request-id": "d637e68a-9a71-94b5-dba5-2effb2cad200",
<<<<<<< HEAD
        "x-ms-request-id": "ee2e9b37-101e-0064-49ab-f98ec7000000",
=======
        "x-ms-request-id": "93ee6a3c-c01e-0058-257b-05a700000000",
>>>>>>> 1814567d
        "x-ms-version": "2020-06-12"
      },
      "ResponseBody": []
    },
    {
      "RequestUri": "https://seannse.dfs.core.windows.net/test-filesystem-19d6b89c-764a-2fcf-b2ed-4709269eb294/test-file-c6c12112-75dd-7295-4daf-074ac490290b?resource=file",
      "RequestMethod": "PUT",
      "RequestHeaders": {
        "Accept": "application/json",
        "Authorization": "Sanitized",
<<<<<<< HEAD
        "traceparent": "00-3ef5d1667f54834388522ff6f9f892c8-ba08e50673d8634d-00",
        "User-Agent": [
          "azsdk-net-Storage.Files.DataLake/12.7.0-alpha.20210202.1",
          "(.NET 5.0.2; Microsoft Windows 10.0.19042)"
        ],
        "x-ms-client-request-id": "e42cb12d-b2e5-15ca-50c4-88c1936ad04a",
        "x-ms-date": "Tue, 02 Feb 2021 21:36:17 GMT",
=======
        "traceparent": "00-5d00e6bc6c72c84c96fe3d14bd34e2d8-fc53e3623f805648-00",
        "User-Agent": [
          "azsdk-net-Storage.Files.DataLake/12.7.0-alpha.20210217.1",
          "(.NET 5.0.3; Microsoft Windows 10.0.19042)"
        ],
        "x-ms-client-request-id": "e42cb12d-b2e5-15ca-50c4-88c1936ad04a",
        "x-ms-date": "Wed, 17 Feb 2021 22:25:57 GMT",
>>>>>>> 1814567d
        "x-ms-return-client-request-id": "true",
        "x-ms-version": "2020-06-12"
      },
      "RequestBody": null,
      "StatusCode": 201,
      "ResponseHeaders": {
        "Content-Length": "0",
<<<<<<< HEAD
        "Date": "Tue, 02 Feb 2021 21:36:17 GMT",
        "ETag": "\u00220x8D8C7C293355203\u0022",
        "Last-Modified": "Tue, 02 Feb 2021 21:36:18 GMT",
=======
        "Date": "Wed, 17 Feb 2021 22:25:57 GMT",
        "ETag": "\u00220x8D8D392FF7B7CEC\u0022",
        "Last-Modified": "Wed, 17 Feb 2021 22:25:57 GMT",
>>>>>>> 1814567d
        "Server": [
          "Windows-Azure-HDFS/1.0",
          "Microsoft-HTTPAPI/2.0"
        ],
        "x-ms-client-request-id": "e42cb12d-b2e5-15ca-50c4-88c1936ad04a",
<<<<<<< HEAD
        "x-ms-request-id": "80e33aa4-501f-0065-69ab-f9d11b000000",
=======
        "x-ms-request-id": "1d78a6fd-f01f-001e-247b-059387000000",
>>>>>>> 1814567d
        "x-ms-version": "2020-06-12"
      },
      "ResponseBody": []
    },
    {
      "RequestUri": "https://seannse.dfs.core.windows.net/test-filesystem-19d6b89c-764a-2fcf-b2ed-4709269eb294/test-file-c6c12112-75dd-7295-4daf-074ac490290b",
      "RequestMethod": "DELETE",
      "RequestHeaders": {
        "Accept": "application/json",
        "Authorization": "Sanitized",
<<<<<<< HEAD
        "If-Modified-Since": "Mon, 01 Feb 2021 21:36:15 GMT",
        "User-Agent": [
          "azsdk-net-Storage.Files.DataLake/12.7.0-alpha.20210202.1",
          "(.NET 5.0.2; Microsoft Windows 10.0.19042)"
        ],
        "x-ms-client-request-id": "131dbf3b-4464-c126-d569-eea152622d00",
        "x-ms-date": "Tue, 02 Feb 2021 21:36:17 GMT",
=======
        "If-Modified-Since": "Tue, 16 Feb 2021 22:25:56 GMT",
        "User-Agent": [
          "azsdk-net-Storage.Files.DataLake/12.7.0-alpha.20210217.1",
          "(.NET 5.0.3; Microsoft Windows 10.0.19042)"
        ],
        "x-ms-client-request-id": "131dbf3b-4464-c126-d569-eea152622d00",
        "x-ms-date": "Wed, 17 Feb 2021 22:25:57 GMT",
>>>>>>> 1814567d
        "x-ms-return-client-request-id": "true",
        "x-ms-version": "2020-06-12"
      },
      "RequestBody": null,
      "StatusCode": 200,
      "ResponseHeaders": {
        "Content-Length": "0",
<<<<<<< HEAD
        "Date": "Tue, 02 Feb 2021 21:36:18 GMT",
=======
        "Date": "Wed, 17 Feb 2021 22:25:57 GMT",
>>>>>>> 1814567d
        "Server": [
          "Windows-Azure-HDFS/1.0",
          "Microsoft-HTTPAPI/2.0"
        ],
        "x-ms-client-request-id": "131dbf3b-4464-c126-d569-eea152622d00",
<<<<<<< HEAD
        "x-ms-request-id": "80e33ab4-501f-0065-79ab-f9d11b000000",
=======
        "x-ms-request-id": "1d78a711-f01f-001e-387b-059387000000",
>>>>>>> 1814567d
        "x-ms-version": "2020-06-12"
      },
      "ResponseBody": []
    },
    {
      "RequestUri": "https://seannse.blob.core.windows.net/test-filesystem-19d6b89c-764a-2fcf-b2ed-4709269eb294?restype=container",
      "RequestMethod": "DELETE",
      "RequestHeaders": {
        "Accept": "application/xml",
        "Authorization": "Sanitized",
<<<<<<< HEAD
        "traceparent": "00-e6ec407c98f8e545aebf08f124ae081e-b26c0589ee191842-00",
        "User-Agent": [
          "azsdk-net-Storage.Files.DataLake/12.7.0-alpha.20210202.1",
          "(.NET 5.0.2; Microsoft Windows 10.0.19042)"
        ],
        "x-ms-client-request-id": "d486a74c-bd4d-37e6-fcca-3de2a3f7e39c",
        "x-ms-date": "Tue, 02 Feb 2021 21:36:17 GMT",
=======
        "traceparent": "00-bdc079f03de4544795002ba2a600cdf2-d4f2039380a64443-00",
        "User-Agent": [
          "azsdk-net-Storage.Files.DataLake/12.7.0-alpha.20210217.1",
          "(.NET 5.0.3; Microsoft Windows 10.0.19042)"
        ],
        "x-ms-client-request-id": "d486a74c-bd4d-37e6-fcca-3de2a3f7e39c",
        "x-ms-date": "Wed, 17 Feb 2021 22:25:58 GMT",
>>>>>>> 1814567d
        "x-ms-return-client-request-id": "true",
        "x-ms-version": "2020-06-12"
      },
      "RequestBody": null,
      "StatusCode": 202,
      "ResponseHeaders": {
        "Content-Length": "0",
<<<<<<< HEAD
        "Date": "Tue, 02 Feb 2021 21:36:17 GMT",
=======
        "Date": "Wed, 17 Feb 2021 22:25:57 GMT",
>>>>>>> 1814567d
        "Server": [
          "Windows-Azure-Blob/1.0",
          "Microsoft-HTTPAPI/2.0"
        ],
        "x-ms-client-request-id": "d486a74c-bd4d-37e6-fcca-3de2a3f7e39c",
<<<<<<< HEAD
        "x-ms-request-id": "ee2e9bee-101e-0064-66ab-f98ec7000000",
=======
        "x-ms-request-id": "93ee6ac3-c01e-0058-1e7b-05a700000000",
>>>>>>> 1814567d
        "x-ms-version": "2020-06-12"
      },
      "ResponseBody": []
    },
    {
      "RequestUri": "https://seannse.blob.core.windows.net/test-filesystem-4aad5ad3-9f16-d902-c281-fb6e5e4269e8?restype=container",
      "RequestMethod": "PUT",
      "RequestHeaders": {
        "Accept": "application/xml",
        "Authorization": "Sanitized",
<<<<<<< HEAD
        "traceparent": "00-adb2c25fcc7fe745b1fa42809cde4180-389abda19084d64d-00",
        "User-Agent": [
          "azsdk-net-Storage.Files.DataLake/12.7.0-alpha.20210202.1",
          "(.NET 5.0.2; Microsoft Windows 10.0.19042)"
        ],
        "x-ms-blob-public-access": "container",
        "x-ms-client-request-id": "fd114912-103f-ad23-a4ad-11ccc178d8b9",
        "x-ms-date": "Tue, 02 Feb 2021 21:36:17 GMT",
=======
        "traceparent": "00-048780f178a8bd4daeb8fb3e2adeb8ed-cd7721d70b20f248-00",
        "User-Agent": [
          "azsdk-net-Storage.Files.DataLake/12.7.0-alpha.20210217.1",
          "(.NET 5.0.3; Microsoft Windows 10.0.19042)"
        ],
        "x-ms-blob-public-access": "container",
        "x-ms-client-request-id": "fd114912-103f-ad23-a4ad-11ccc178d8b9",
        "x-ms-date": "Wed, 17 Feb 2021 22:25:58 GMT",
>>>>>>> 1814567d
        "x-ms-return-client-request-id": "true",
        "x-ms-version": "2020-06-12"
      },
      "RequestBody": null,
      "StatusCode": 201,
      "ResponseHeaders": {
        "Content-Length": "0",
<<<<<<< HEAD
        "Date": "Tue, 02 Feb 2021 21:36:18 GMT",
        "ETag": "\u00220x8D8C7C29381DA30\u0022",
        "Last-Modified": "Tue, 02 Feb 2021 21:36:18 GMT",
=======
        "Date": "Wed, 17 Feb 2021 22:25:58 GMT",
        "ETag": "\u00220x8D8D392FFCA76E2\u0022",
        "Last-Modified": "Wed, 17 Feb 2021 22:25:58 GMT",
>>>>>>> 1814567d
        "Server": [
          "Windows-Azure-Blob/1.0",
          "Microsoft-HTTPAPI/2.0"
        ],
        "x-ms-client-request-id": "fd114912-103f-ad23-a4ad-11ccc178d8b9",
<<<<<<< HEAD
        "x-ms-request-id": "2a7605ae-701e-003f-38ab-f9b7fc000000",
=======
        "x-ms-request-id": "aeda405b-d01e-009f-247b-05335d000000",
>>>>>>> 1814567d
        "x-ms-version": "2020-06-12"
      },
      "ResponseBody": []
    },
    {
      "RequestUri": "https://seannse.dfs.core.windows.net/test-filesystem-4aad5ad3-9f16-d902-c281-fb6e5e4269e8/test-file-eed35461-37a2-79c0-a739-c04cc3edb4a8?resource=file",
      "RequestMethod": "PUT",
      "RequestHeaders": {
        "Accept": "application/json",
        "Authorization": "Sanitized",
<<<<<<< HEAD
        "traceparent": "00-356398a0b6f0d847a65fea413f6c26e3-3a3575197d058343-00",
        "User-Agent": [
          "azsdk-net-Storage.Files.DataLake/12.7.0-alpha.20210202.1",
          "(.NET 5.0.2; Microsoft Windows 10.0.19042)"
        ],
        "x-ms-client-request-id": "cfb322f1-0947-db7d-8997-56064fd6e9b7",
        "x-ms-date": "Tue, 02 Feb 2021 21:36:17 GMT",
=======
        "traceparent": "00-dbe2f743f77b384b884523b5112bceb4-8d8200de080e834d-00",
        "User-Agent": [
          "azsdk-net-Storage.Files.DataLake/12.7.0-alpha.20210217.1",
          "(.NET 5.0.3; Microsoft Windows 10.0.19042)"
        ],
        "x-ms-client-request-id": "cfb322f1-0947-db7d-8997-56064fd6e9b7",
        "x-ms-date": "Wed, 17 Feb 2021 22:25:58 GMT",
>>>>>>> 1814567d
        "x-ms-return-client-request-id": "true",
        "x-ms-version": "2020-06-12"
      },
      "RequestBody": null,
      "StatusCode": 201,
      "ResponseHeaders": {
        "Content-Length": "0",
<<<<<<< HEAD
        "Date": "Tue, 02 Feb 2021 21:36:18 GMT",
        "ETag": "\u00220x8D8C7C293B7CD75\u0022",
        "Last-Modified": "Tue, 02 Feb 2021 21:36:18 GMT",
=======
        "Date": "Wed, 17 Feb 2021 22:25:58 GMT",
        "ETag": "\u00220x8D8D3930002D515\u0022",
        "Last-Modified": "Wed, 17 Feb 2021 22:25:58 GMT",
>>>>>>> 1814567d
        "Server": [
          "Windows-Azure-HDFS/1.0",
          "Microsoft-HTTPAPI/2.0"
        ],
        "x-ms-client-request-id": "cfb322f1-0947-db7d-8997-56064fd6e9b7",
<<<<<<< HEAD
        "x-ms-request-id": "38bc9060-c01f-0083-51ab-f9613d000000",
=======
        "x-ms-request-id": "27a7a4c3-701f-003f-5a7b-05b7fc000000",
>>>>>>> 1814567d
        "x-ms-version": "2020-06-12"
      },
      "ResponseBody": []
    },
    {
      "RequestUri": "https://seannse.dfs.core.windows.net/test-filesystem-4aad5ad3-9f16-d902-c281-fb6e5e4269e8/test-file-eed35461-37a2-79c0-a739-c04cc3edb4a8",
      "RequestMethod": "DELETE",
      "RequestHeaders": {
        "Accept": "application/json",
        "Authorization": "Sanitized",
<<<<<<< HEAD
        "If-Unmodified-Since": "Wed, 03 Feb 2021 21:36:15 GMT",
        "User-Agent": [
          "azsdk-net-Storage.Files.DataLake/12.7.0-alpha.20210202.1",
          "(.NET 5.0.2; Microsoft Windows 10.0.19042)"
        ],
        "x-ms-client-request-id": "a05aaf88-e439-8161-5e7f-8b9914a2afbb",
        "x-ms-date": "Tue, 02 Feb 2021 21:36:18 GMT",
=======
        "If-Unmodified-Since": "Thu, 18 Feb 2021 22:25:56 GMT",
        "User-Agent": [
          "azsdk-net-Storage.Files.DataLake/12.7.0-alpha.20210217.1",
          "(.NET 5.0.3; Microsoft Windows 10.0.19042)"
        ],
        "x-ms-client-request-id": "a05aaf88-e439-8161-5e7f-8b9914a2afbb",
        "x-ms-date": "Wed, 17 Feb 2021 22:25:58 GMT",
>>>>>>> 1814567d
        "x-ms-return-client-request-id": "true",
        "x-ms-version": "2020-06-12"
      },
      "RequestBody": null,
      "StatusCode": 200,
      "ResponseHeaders": {
        "Content-Length": "0",
<<<<<<< HEAD
        "Date": "Tue, 02 Feb 2021 21:36:18 GMT",
=======
        "Date": "Wed, 17 Feb 2021 22:25:58 GMT",
>>>>>>> 1814567d
        "Server": [
          "Windows-Azure-HDFS/1.0",
          "Microsoft-HTTPAPI/2.0"
        ],
        "x-ms-client-request-id": "a05aaf88-e439-8161-5e7f-8b9914a2afbb",
<<<<<<< HEAD
        "x-ms-request-id": "38bc9075-c01f-0083-66ab-f9613d000000",
=======
        "x-ms-request-id": "27a7a4c7-701f-003f-5e7b-05b7fc000000",
>>>>>>> 1814567d
        "x-ms-version": "2020-06-12"
      },
      "ResponseBody": []
    },
    {
      "RequestUri": "https://seannse.blob.core.windows.net/test-filesystem-4aad5ad3-9f16-d902-c281-fb6e5e4269e8?restype=container",
      "RequestMethod": "DELETE",
      "RequestHeaders": {
        "Accept": "application/xml",
        "Authorization": "Sanitized",
<<<<<<< HEAD
        "traceparent": "00-5de928e74e752a40b6cc9def8170643c-e43e9de02e6a294e-00",
        "User-Agent": [
          "azsdk-net-Storage.Files.DataLake/12.7.0-alpha.20210202.1",
          "(.NET 5.0.2; Microsoft Windows 10.0.19042)"
        ],
        "x-ms-client-request-id": "9f7d9566-497c-147e-06c0-879d37eee10a",
        "x-ms-date": "Tue, 02 Feb 2021 21:36:18 GMT",
=======
        "traceparent": "00-a72436c6fc054c47a96629122a6c0c69-71c660c60013e244-00",
        "User-Agent": [
          "azsdk-net-Storage.Files.DataLake/12.7.0-alpha.20210217.1",
          "(.NET 5.0.3; Microsoft Windows 10.0.19042)"
        ],
        "x-ms-client-request-id": "9f7d9566-497c-147e-06c0-879d37eee10a",
        "x-ms-date": "Wed, 17 Feb 2021 22:25:58 GMT",
>>>>>>> 1814567d
        "x-ms-return-client-request-id": "true",
        "x-ms-version": "2020-06-12"
      },
      "RequestBody": null,
      "StatusCode": 202,
      "ResponseHeaders": {
        "Content-Length": "0",
<<<<<<< HEAD
        "Date": "Tue, 02 Feb 2021 21:36:19 GMT",
=======
        "Date": "Wed, 17 Feb 2021 22:25:58 GMT",
>>>>>>> 1814567d
        "Server": [
          "Windows-Azure-Blob/1.0",
          "Microsoft-HTTPAPI/2.0"
        ],
        "x-ms-client-request-id": "9f7d9566-497c-147e-06c0-879d37eee10a",
<<<<<<< HEAD
        "x-ms-request-id": "2a760647-701e-003f-3cab-f9b7fc000000",
=======
        "x-ms-request-id": "aeda431b-d01e-009f-417b-05335d000000",
>>>>>>> 1814567d
        "x-ms-version": "2020-06-12"
      },
      "ResponseBody": []
    },
    {
      "RequestUri": "https://seannse.blob.core.windows.net/test-filesystem-e13da025-505b-bb1b-bb2c-057bc1efd4db?restype=container",
      "RequestMethod": "PUT",
      "RequestHeaders": {
        "Accept": "application/xml",
        "Authorization": "Sanitized",
<<<<<<< HEAD
        "traceparent": "00-96e107e0fa1d814ea73c7c785c749fd7-1f0288c3f294f743-00",
        "User-Agent": [
          "azsdk-net-Storage.Files.DataLake/12.7.0-alpha.20210202.1",
          "(.NET 5.0.2; Microsoft Windows 10.0.19042)"
        ],
        "x-ms-blob-public-access": "container",
        "x-ms-client-request-id": "0c4d19dd-c944-169c-7ac2-e45043035317",
        "x-ms-date": "Tue, 02 Feb 2021 21:36:18 GMT",
=======
        "traceparent": "00-74779ffa4fcb3945a6763c5fdf82ea49-5044e4d21fa6de4a-00",
        "User-Agent": [
          "azsdk-net-Storage.Files.DataLake/12.7.0-alpha.20210217.1",
          "(.NET 5.0.3; Microsoft Windows 10.0.19042)"
        ],
        "x-ms-blob-public-access": "container",
        "x-ms-client-request-id": "0c4d19dd-c944-169c-7ac2-e45043035317",
        "x-ms-date": "Wed, 17 Feb 2021 22:25:59 GMT",
>>>>>>> 1814567d
        "x-ms-return-client-request-id": "true",
        "x-ms-version": "2020-06-12"
      },
      "RequestBody": null,
      "StatusCode": 201,
      "ResponseHeaders": {
        "Content-Length": "0",
<<<<<<< HEAD
        "Date": "Tue, 02 Feb 2021 21:36:19 GMT",
        "ETag": "\u00220x8D8C7C2940D4D03\u0022",
        "Last-Modified": "Tue, 02 Feb 2021 21:36:19 GMT",
=======
        "Date": "Wed, 17 Feb 2021 22:25:59 GMT",
        "ETag": "\u00220x8D8D39300524D64\u0022",
        "Last-Modified": "Wed, 17 Feb 2021 22:25:59 GMT",
>>>>>>> 1814567d
        "Server": [
          "Windows-Azure-Blob/1.0",
          "Microsoft-HTTPAPI/2.0"
        ],
        "x-ms-client-request-id": "0c4d19dd-c944-169c-7ac2-e45043035317",
<<<<<<< HEAD
        "x-ms-request-id": "0fa0435c-901e-00a1-57ab-f9a422000000",
=======
        "x-ms-request-id": "6535d9e6-601e-0023-627b-05e59c000000",
>>>>>>> 1814567d
        "x-ms-version": "2020-06-12"
      },
      "ResponseBody": []
    },
    {
      "RequestUri": "https://seannse.dfs.core.windows.net/test-filesystem-e13da025-505b-bb1b-bb2c-057bc1efd4db/test-file-a4c8abec-62bb-16e5-61c8-113a77367664?resource=file",
      "RequestMethod": "PUT",
      "RequestHeaders": {
        "Accept": "application/json",
        "Authorization": "Sanitized",
<<<<<<< HEAD
        "traceparent": "00-aeade2d6f85bcf4c96c96716a50cea7b-e051c2d2eee3f74f-00",
        "User-Agent": [
          "azsdk-net-Storage.Files.DataLake/12.7.0-alpha.20210202.1",
          "(.NET 5.0.2; Microsoft Windows 10.0.19042)"
        ],
        "x-ms-client-request-id": "99f8c1cd-518e-7af1-3336-ab7cb7619f43",
        "x-ms-date": "Tue, 02 Feb 2021 21:36:18 GMT",
=======
        "traceparent": "00-83f0cb0998c12c4d9978cf0974771642-d5079256d2396340-00",
        "User-Agent": [
          "azsdk-net-Storage.Files.DataLake/12.7.0-alpha.20210217.1",
          "(.NET 5.0.3; Microsoft Windows 10.0.19042)"
        ],
        "x-ms-client-request-id": "99f8c1cd-518e-7af1-3336-ab7cb7619f43",
        "x-ms-date": "Wed, 17 Feb 2021 22:25:59 GMT",
>>>>>>> 1814567d
        "x-ms-return-client-request-id": "true",
        "x-ms-version": "2020-06-12"
      },
      "RequestBody": null,
      "StatusCode": 201,
      "ResponseHeaders": {
        "Content-Length": "0",
<<<<<<< HEAD
        "Date": "Tue, 02 Feb 2021 21:36:18 GMT",
        "ETag": "\u00220x8D8C7C294452640\u0022",
        "Last-Modified": "Tue, 02 Feb 2021 21:36:19 GMT",
=======
        "Date": "Wed, 17 Feb 2021 22:25:59 GMT",
        "ETag": "\u00220x8D8D393008AF48B\u0022",
        "Last-Modified": "Wed, 17 Feb 2021 22:25:59 GMT",
>>>>>>> 1814567d
        "Server": [
          "Windows-Azure-HDFS/1.0",
          "Microsoft-HTTPAPI/2.0"
        ],
        "x-ms-client-request-id": "99f8c1cd-518e-7af1-3336-ab7cb7619f43",
<<<<<<< HEAD
        "x-ms-request-id": "8455ae8d-501f-0075-3dab-f91473000000",
=======
        "x-ms-request-id": "a8fc30ff-701f-0072-7b7b-057810000000",
>>>>>>> 1814567d
        "x-ms-version": "2020-06-12"
      },
      "ResponseBody": []
    },
    {
      "RequestUri": "https://seannse.blob.core.windows.net/test-filesystem-e13da025-505b-bb1b-bb2c-057bc1efd4db/test-file-a4c8abec-62bb-16e5-61c8-113a77367664",
      "RequestMethod": "HEAD",
      "RequestHeaders": {
        "Accept": "application/xml",
        "Authorization": "Sanitized",
        "User-Agent": [
<<<<<<< HEAD
          "azsdk-net-Storage.Files.DataLake/12.7.0-alpha.20210202.1",
          "(.NET 5.0.2; Microsoft Windows 10.0.19042)"
        ],
        "x-ms-client-request-id": "b56d4497-dd3e-e3d5-6723-746b1b1a5495",
        "x-ms-date": "Tue, 02 Feb 2021 21:36:19 GMT",
=======
          "azsdk-net-Storage.Files.DataLake/12.7.0-alpha.20210217.1",
          "(.NET 5.0.3; Microsoft Windows 10.0.19042)"
        ],
        "x-ms-client-request-id": "b56d4497-dd3e-e3d5-6723-746b1b1a5495",
        "x-ms-date": "Wed, 17 Feb 2021 22:25:59 GMT",
>>>>>>> 1814567d
        "x-ms-return-client-request-id": "true",
        "x-ms-version": "2020-06-12"
      },
      "RequestBody": null,
      "StatusCode": 200,
      "ResponseHeaders": {
        "Accept-Ranges": "bytes",
        "Content-Length": "0",
        "Content-Type": "application/octet-stream",
<<<<<<< HEAD
        "Date": "Tue, 02 Feb 2021 21:36:19 GMT",
        "ETag": "\u00220x8D8C7C294452640\u0022",
        "Last-Modified": "Tue, 02 Feb 2021 21:36:19 GMT",
=======
        "Date": "Wed, 17 Feb 2021 22:25:59 GMT",
        "ETag": "\u00220x8D8D393008AF48B\u0022",
        "Last-Modified": "Wed, 17 Feb 2021 22:25:59 GMT",
>>>>>>> 1814567d
        "Server": [
          "Windows-Azure-Blob/1.0",
          "Microsoft-HTTPAPI/2.0"
        ],
        "x-ms-access-tier": "Hot",
        "x-ms-access-tier-inferred": "true",
        "x-ms-blob-type": "BlockBlob",
        "x-ms-client-request-id": "b56d4497-dd3e-e3d5-6723-746b1b1a5495",
<<<<<<< HEAD
        "x-ms-creation-time": "Tue, 02 Feb 2021 21:36:19 GMT",
=======
        "x-ms-creation-time": "Wed, 17 Feb 2021 22:25:59 GMT",
>>>>>>> 1814567d
        "x-ms-group": "$superuser",
        "x-ms-lease-state": "available",
        "x-ms-lease-status": "unlocked",
        "x-ms-owner": "$superuser",
        "x-ms-permissions": "rw-r-----",
<<<<<<< HEAD
        "x-ms-request-id": "0fa04637-901e-00a1-6fab-f9a422000000",
=======
        "x-ms-request-id": "6535dca0-601e-0023-637b-05e59c000000",
>>>>>>> 1814567d
        "x-ms-server-encrypted": "true",
        "x-ms-version": "2020-06-12"
      },
      "ResponseBody": []
    },
    {
      "RequestUri": "https://seannse.dfs.core.windows.net/test-filesystem-e13da025-505b-bb1b-bb2c-057bc1efd4db/test-file-a4c8abec-62bb-16e5-61c8-113a77367664",
      "RequestMethod": "DELETE",
      "RequestHeaders": {
        "Accept": "application/json",
        "Authorization": "Sanitized",
<<<<<<< HEAD
        "If-Match": "\u00220x8D8C7C294452640\u0022",
        "User-Agent": [
          "azsdk-net-Storage.Files.DataLake/12.7.0-alpha.20210202.1",
          "(.NET 5.0.2; Microsoft Windows 10.0.19042)"
        ],
        "x-ms-client-request-id": "72e5384b-eaf4-6e05-a936-8242360a09f9",
        "x-ms-date": "Tue, 02 Feb 2021 21:36:19 GMT",
=======
        "If-Match": "0x8D8D393008AF48B",
        "User-Agent": [
          "azsdk-net-Storage.Files.DataLake/12.7.0-alpha.20210217.1",
          "(.NET 5.0.3; Microsoft Windows 10.0.19042)"
        ],
        "x-ms-client-request-id": "72e5384b-eaf4-6e05-a936-8242360a09f9",
        "x-ms-date": "Wed, 17 Feb 2021 22:25:59 GMT",
>>>>>>> 1814567d
        "x-ms-return-client-request-id": "true",
        "x-ms-version": "2020-06-12"
      },
      "RequestBody": null,
      "StatusCode": 200,
      "ResponseHeaders": {
        "Content-Length": "0",
<<<<<<< HEAD
        "Date": "Tue, 02 Feb 2021 21:36:19 GMT",
=======
        "Date": "Wed, 17 Feb 2021 22:25:59 GMT",
>>>>>>> 1814567d
        "Server": [
          "Windows-Azure-HDFS/1.0",
          "Microsoft-HTTPAPI/2.0"
        ],
        "x-ms-client-request-id": "72e5384b-eaf4-6e05-a936-8242360a09f9",
<<<<<<< HEAD
        "x-ms-request-id": "8455aeae-501f-0075-5eab-f91473000000",
=======
        "x-ms-request-id": "a8fc3114-701f-0072-107b-057810000000",
>>>>>>> 1814567d
        "x-ms-version": "2020-06-12"
      },
      "ResponseBody": []
    },
    {
      "RequestUri": "https://seannse.blob.core.windows.net/test-filesystem-e13da025-505b-bb1b-bb2c-057bc1efd4db?restype=container",
      "RequestMethod": "DELETE",
      "RequestHeaders": {
        "Accept": "application/xml",
        "Authorization": "Sanitized",
<<<<<<< HEAD
        "traceparent": "00-139ef107b2b02246b4bdacb47933d3ba-b9ee65c4bce1664e-00",
        "User-Agent": [
          "azsdk-net-Storage.Files.DataLake/12.7.0-alpha.20210202.1",
          "(.NET 5.0.2; Microsoft Windows 10.0.19042)"
        ],
        "x-ms-client-request-id": "e31fc406-e135-93a0-bba8-019dc525eb41",
        "x-ms-date": "Tue, 02 Feb 2021 21:36:19 GMT",
=======
        "traceparent": "00-9bbce3b0922a62418be39910446b0f8a-7fe5d35c91c28e46-00",
        "User-Agent": [
          "azsdk-net-Storage.Files.DataLake/12.7.0-alpha.20210217.1",
          "(.NET 5.0.3; Microsoft Windows 10.0.19042)"
        ],
        "x-ms-client-request-id": "e31fc406-e135-93a0-bba8-019dc525eb41",
        "x-ms-date": "Wed, 17 Feb 2021 22:25:59 GMT",
>>>>>>> 1814567d
        "x-ms-return-client-request-id": "true",
        "x-ms-version": "2020-06-12"
      },
      "RequestBody": null,
      "StatusCode": 202,
      "ResponseHeaders": {
        "Content-Length": "0",
<<<<<<< HEAD
        "Date": "Tue, 02 Feb 2021 21:36:19 GMT",
=======
        "Date": "Wed, 17 Feb 2021 22:25:59 GMT",
>>>>>>> 1814567d
        "Server": [
          "Windows-Azure-Blob/1.0",
          "Microsoft-HTTPAPI/2.0"
        ],
        "x-ms-client-request-id": "e31fc406-e135-93a0-bba8-019dc525eb41",
<<<<<<< HEAD
        "x-ms-request-id": "0fa047c8-901e-00a1-49ab-f9a422000000",
=======
        "x-ms-request-id": "6535dd90-601e-0023-3f7b-05e59c000000",
>>>>>>> 1814567d
        "x-ms-version": "2020-06-12"
      },
      "ResponseBody": []
    },
    {
      "RequestUri": "https://seannse.blob.core.windows.net/test-filesystem-8c6a8bc9-7f33-0b43-9995-95a9819a15a6?restype=container",
      "RequestMethod": "PUT",
      "RequestHeaders": {
        "Accept": "application/xml",
        "Authorization": "Sanitized",
<<<<<<< HEAD
        "traceparent": "00-2d905c647afa134db8e3d545a32e8af3-77e53300f1474948-00",
        "User-Agent": [
          "azsdk-net-Storage.Files.DataLake/12.7.0-alpha.20210202.1",
          "(.NET 5.0.2; Microsoft Windows 10.0.19042)"
        ],
        "x-ms-blob-public-access": "container",
        "x-ms-client-request-id": "cca0275f-b298-86e1-8114-49a04cf71220",
        "x-ms-date": "Tue, 02 Feb 2021 21:36:19 GMT",
=======
        "traceparent": "00-2e41d5edb83fa5498470569a4c55b735-b3bb812561028843-00",
        "User-Agent": [
          "azsdk-net-Storage.Files.DataLake/12.7.0-alpha.20210217.1",
          "(.NET 5.0.3; Microsoft Windows 10.0.19042)"
        ],
        "x-ms-blob-public-access": "container",
        "x-ms-client-request-id": "cca0275f-b298-86e1-8114-49a04cf71220",
        "x-ms-date": "Wed, 17 Feb 2021 22:25:59 GMT",
>>>>>>> 1814567d
        "x-ms-return-client-request-id": "true",
        "x-ms-version": "2020-06-12"
      },
      "RequestBody": null,
      "StatusCode": 201,
      "ResponseHeaders": {
        "Content-Length": "0",
<<<<<<< HEAD
        "Date": "Tue, 02 Feb 2021 21:36:20 GMT",
        "ETag": "\u00220x8D8C7C294A58779\u0022",
        "Last-Modified": "Tue, 02 Feb 2021 21:36:20 GMT",
=======
        "Date": "Wed, 17 Feb 2021 22:25:59 GMT",
        "ETag": "\u00220x8D8D39300E32A25\u0022",
        "Last-Modified": "Wed, 17 Feb 2021 22:26:00 GMT",
>>>>>>> 1814567d
        "Server": [
          "Windows-Azure-Blob/1.0",
          "Microsoft-HTTPAPI/2.0"
        ],
        "x-ms-client-request-id": "cca0275f-b298-86e1-8114-49a04cf71220",
<<<<<<< HEAD
        "x-ms-request-id": "a3d5c07c-d01e-0054-6dab-f93008000000",
=======
        "x-ms-request-id": "7a254007-a01e-0003-457b-059e3b000000",
>>>>>>> 1814567d
        "x-ms-version": "2020-06-12"
      },
      "ResponseBody": []
    },
    {
      "RequestUri": "https://seannse.dfs.core.windows.net/test-filesystem-8c6a8bc9-7f33-0b43-9995-95a9819a15a6/test-file-57a55a92-79e9-a356-c7e4-16a69d7ecc97?resource=file",
      "RequestMethod": "PUT",
      "RequestHeaders": {
        "Accept": "application/json",
        "Authorization": "Sanitized",
<<<<<<< HEAD
        "traceparent": "00-ee496629fc446c4881827ea22a5c40eb-d0222a478d0ac34c-00",
        "User-Agent": [
          "azsdk-net-Storage.Files.DataLake/12.7.0-alpha.20210202.1",
          "(.NET 5.0.2; Microsoft Windows 10.0.19042)"
        ],
        "x-ms-client-request-id": "e331c17a-325c-e6ce-d0fd-05b49c3ae802",
        "x-ms-date": "Tue, 02 Feb 2021 21:36:19 GMT",
=======
        "traceparent": "00-f9683ca339cd664fa781de583cb44705-f10d70dc1c64594d-00",
        "User-Agent": [
          "azsdk-net-Storage.Files.DataLake/12.7.0-alpha.20210217.1",
          "(.NET 5.0.3; Microsoft Windows 10.0.19042)"
        ],
        "x-ms-client-request-id": "e331c17a-325c-e6ce-d0fd-05b49c3ae802",
        "x-ms-date": "Wed, 17 Feb 2021 22:26:00 GMT",
>>>>>>> 1814567d
        "x-ms-return-client-request-id": "true",
        "x-ms-version": "2020-06-12"
      },
      "RequestBody": null,
      "StatusCode": 201,
      "ResponseHeaders": {
        "Content-Length": "0",
<<<<<<< HEAD
        "Date": "Tue, 02 Feb 2021 21:36:20 GMT",
        "ETag": "\u00220x8D8C7C294DED3E5\u0022",
        "Last-Modified": "Tue, 02 Feb 2021 21:36:20 GMT",
=======
        "Date": "Wed, 17 Feb 2021 22:26:00 GMT",
        "ETag": "\u00220x8D8D393011AEFF3\u0022",
        "Last-Modified": "Wed, 17 Feb 2021 22:26:00 GMT",
>>>>>>> 1814567d
        "Server": [
          "Windows-Azure-HDFS/1.0",
          "Microsoft-HTTPAPI/2.0"
        ],
        "x-ms-client-request-id": "e331c17a-325c-e6ce-d0fd-05b49c3ae802",
<<<<<<< HEAD
        "x-ms-request-id": "3445fc79-f01f-0053-76ab-f95c6b000000",
=======
        "x-ms-request-id": "7aef0e83-401f-001b-757b-05415c000000",
>>>>>>> 1814567d
        "x-ms-version": "2020-06-12"
      },
      "ResponseBody": []
    },
    {
      "RequestUri": "https://seannse.dfs.core.windows.net/test-filesystem-8c6a8bc9-7f33-0b43-9995-95a9819a15a6/test-file-57a55a92-79e9-a356-c7e4-16a69d7ecc97",
      "RequestMethod": "DELETE",
      "RequestHeaders": {
        "Accept": "application/json",
        "Authorization": "Sanitized",
        "If-None-Match": "\u0022garbage\u0022",
        "User-Agent": [
<<<<<<< HEAD
          "azsdk-net-Storage.Files.DataLake/12.7.0-alpha.20210202.1",
          "(.NET 5.0.2; Microsoft Windows 10.0.19042)"
        ],
        "x-ms-client-request-id": "db2c96aa-e84d-d93a-0e63-89fc4359a851",
        "x-ms-date": "Tue, 02 Feb 2021 21:36:20 GMT",
=======
          "azsdk-net-Storage.Files.DataLake/12.7.0-alpha.20210217.1",
          "(.NET 5.0.3; Microsoft Windows 10.0.19042)"
        ],
        "x-ms-client-request-id": "db2c96aa-e84d-d93a-0e63-89fc4359a851",
        "x-ms-date": "Wed, 17 Feb 2021 22:26:00 GMT",
>>>>>>> 1814567d
        "x-ms-return-client-request-id": "true",
        "x-ms-version": "2020-06-12"
      },
      "RequestBody": null,
      "StatusCode": 200,
      "ResponseHeaders": {
        "Content-Length": "0",
<<<<<<< HEAD
        "Date": "Tue, 02 Feb 2021 21:36:20 GMT",
=======
        "Date": "Wed, 17 Feb 2021 22:26:00 GMT",
>>>>>>> 1814567d
        "Server": [
          "Windows-Azure-HDFS/1.0",
          "Microsoft-HTTPAPI/2.0"
        ],
        "x-ms-client-request-id": "db2c96aa-e84d-d93a-0e63-89fc4359a851",
<<<<<<< HEAD
        "x-ms-request-id": "3445fc8f-f01f-0053-0cab-f95c6b000000",
=======
        "x-ms-request-id": "7aef0e9f-401f-001b-117b-05415c000000",
>>>>>>> 1814567d
        "x-ms-version": "2020-06-12"
      },
      "ResponseBody": []
    },
    {
      "RequestUri": "https://seannse.blob.core.windows.net/test-filesystem-8c6a8bc9-7f33-0b43-9995-95a9819a15a6?restype=container",
      "RequestMethod": "DELETE",
      "RequestHeaders": {
        "Accept": "application/xml",
        "Authorization": "Sanitized",
<<<<<<< HEAD
        "traceparent": "00-25dff9e1c18a39459054548e407617e5-7b066a75910eee41-00",
        "User-Agent": [
          "azsdk-net-Storage.Files.DataLake/12.7.0-alpha.20210202.1",
          "(.NET 5.0.2; Microsoft Windows 10.0.19042)"
        ],
        "x-ms-client-request-id": "050a6236-0c0e-5fb5-77bb-60492f2906f3",
        "x-ms-date": "Tue, 02 Feb 2021 21:36:20 GMT",
=======
        "traceparent": "00-001ffb361602c64395a9128a84dbc449-46cd33ab2667ce4e-00",
        "User-Agent": [
          "azsdk-net-Storage.Files.DataLake/12.7.0-alpha.20210217.1",
          "(.NET 5.0.3; Microsoft Windows 10.0.19042)"
        ],
        "x-ms-client-request-id": "050a6236-0c0e-5fb5-77bb-60492f2906f3",
        "x-ms-date": "Wed, 17 Feb 2021 22:26:00 GMT",
>>>>>>> 1814567d
        "x-ms-return-client-request-id": "true",
        "x-ms-version": "2020-06-12"
      },
      "RequestBody": null,
      "StatusCode": 202,
      "ResponseHeaders": {
        "Content-Length": "0",
<<<<<<< HEAD
        "Date": "Tue, 02 Feb 2021 21:36:20 GMT",
=======
        "Date": "Wed, 17 Feb 2021 22:26:00 GMT",
>>>>>>> 1814567d
        "Server": [
          "Windows-Azure-Blob/1.0",
          "Microsoft-HTTPAPI/2.0"
        ],
        "x-ms-client-request-id": "050a6236-0c0e-5fb5-77bb-60492f2906f3",
<<<<<<< HEAD
        "x-ms-request-id": "a3d5c21f-d01e-0054-52ab-f93008000000",
=======
        "x-ms-request-id": "7a254205-a01e-0003-1e7b-059e3b000000",
>>>>>>> 1814567d
        "x-ms-version": "2020-06-12"
      },
      "ResponseBody": []
    },
    {
      "RequestUri": "https://seannse.blob.core.windows.net/test-filesystem-9b6779b7-9cf1-de13-c46a-4066513f7173?restype=container",
      "RequestMethod": "PUT",
      "RequestHeaders": {
        "Accept": "application/xml",
        "Authorization": "Sanitized",
<<<<<<< HEAD
        "traceparent": "00-7e5ef2b64dc2f14d9cec4797f7b4fb4f-d2cd1223361eb340-00",
        "User-Agent": [
          "azsdk-net-Storage.Files.DataLake/12.7.0-alpha.20210202.1",
          "(.NET 5.0.2; Microsoft Windows 10.0.19042)"
        ],
        "x-ms-blob-public-access": "container",
        "x-ms-client-request-id": "ed43a3e0-c233-995e-4e2b-41a4cc4e0d38",
        "x-ms-date": "Tue, 02 Feb 2021 21:36:20 GMT",
=======
        "traceparent": "00-249798a11deb3848a715722b08cae877-fab17abd4776c24b-00",
        "User-Agent": [
          "azsdk-net-Storage.Files.DataLake/12.7.0-alpha.20210217.1",
          "(.NET 5.0.3; Microsoft Windows 10.0.19042)"
        ],
        "x-ms-blob-public-access": "container",
        "x-ms-client-request-id": "ed43a3e0-c233-995e-4e2b-41a4cc4e0d38",
        "x-ms-date": "Wed, 17 Feb 2021 22:26:00 GMT",
>>>>>>> 1814567d
        "x-ms-return-client-request-id": "true",
        "x-ms-version": "2020-06-12"
      },
      "RequestBody": null,
      "StatusCode": 201,
      "ResponseHeaders": {
        "Content-Length": "0",
<<<<<<< HEAD
        "Date": "Tue, 02 Feb 2021 21:36:21 GMT",
        "ETag": "\u00220x8D8C7C29529A868\u0022",
        "Last-Modified": "Tue, 02 Feb 2021 21:36:21 GMT",
=======
        "Date": "Wed, 17 Feb 2021 22:26:00 GMT",
        "ETag": "\u00220x8D8D39301691B77\u0022",
        "Last-Modified": "Wed, 17 Feb 2021 22:26:01 GMT",
>>>>>>> 1814567d
        "Server": [
          "Windows-Azure-Blob/1.0",
          "Microsoft-HTTPAPI/2.0"
        ],
        "x-ms-client-request-id": "ed43a3e0-c233-995e-4e2b-41a4cc4e0d38",
<<<<<<< HEAD
        "x-ms-request-id": "b7d7a829-501e-0091-46ab-f91aed000000",
=======
        "x-ms-request-id": "2f25a0a3-601e-001c-657b-052d3f000000",
>>>>>>> 1814567d
        "x-ms-version": "2020-06-12"
      },
      "ResponseBody": []
    },
    {
      "RequestUri": "https://seannse.dfs.core.windows.net/test-filesystem-9b6779b7-9cf1-de13-c46a-4066513f7173/test-file-f642ed49-2563-15a3-36a7-62c2ea3f743a?resource=file",
      "RequestMethod": "PUT",
      "RequestHeaders": {
        "Accept": "application/json",
        "Authorization": "Sanitized",
<<<<<<< HEAD
        "traceparent": "00-75192907b1a79845a69bd6c19bd37874-f013822cbb89e649-00",
        "User-Agent": [
          "azsdk-net-Storage.Files.DataLake/12.7.0-alpha.20210202.1",
          "(.NET 5.0.2; Microsoft Windows 10.0.19042)"
        ],
        "x-ms-client-request-id": "7d8a7a21-9b46-bb0e-002e-b78c5f9caf0e",
        "x-ms-date": "Tue, 02 Feb 2021 21:36:20 GMT",
=======
        "traceparent": "00-f195c7a0d5440f4da34c47ce7d1c6fab-2fa5190d231b1349-00",
        "User-Agent": [
          "azsdk-net-Storage.Files.DataLake/12.7.0-alpha.20210217.1",
          "(.NET 5.0.3; Microsoft Windows 10.0.19042)"
        ],
        "x-ms-client-request-id": "7d8a7a21-9b46-bb0e-002e-b78c5f9caf0e",
        "x-ms-date": "Wed, 17 Feb 2021 22:26:01 GMT",
>>>>>>> 1814567d
        "x-ms-return-client-request-id": "true",
        "x-ms-version": "2020-06-12"
      },
      "RequestBody": null,
      "StatusCode": 201,
      "ResponseHeaders": {
        "Content-Length": "0",
<<<<<<< HEAD
        "Date": "Tue, 02 Feb 2021 21:36:21 GMT",
        "ETag": "\u00220x8D8C7C295635DE4\u0022",
        "Last-Modified": "Tue, 02 Feb 2021 21:36:21 GMT",
=======
        "Date": "Wed, 17 Feb 2021 22:26:01 GMT",
        "ETag": "\u00220x8D8D39301AE59C5\u0022",
        "Last-Modified": "Wed, 17 Feb 2021 22:26:01 GMT",
>>>>>>> 1814567d
        "Server": [
          "Windows-Azure-HDFS/1.0",
          "Microsoft-HTTPAPI/2.0"
        ],
        "x-ms-client-request-id": "7d8a7a21-9b46-bb0e-002e-b78c5f9caf0e",
<<<<<<< HEAD
        "x-ms-request-id": "e4cfa261-301f-0063-33ab-f9e2a4000000",
=======
        "x-ms-request-id": "90ddcf9a-601f-008a-3e7b-0524ee000000",
>>>>>>> 1814567d
        "x-ms-version": "2020-06-12"
      },
      "ResponseBody": []
    },
    {
      "RequestUri": "https://seannse.blob.core.windows.net/test-filesystem-9b6779b7-9cf1-de13-c46a-4066513f7173/test-file-f642ed49-2563-15a3-36a7-62c2ea3f743a?comp=lease",
      "RequestMethod": "PUT",
      "RequestHeaders": {
        "Accept": "application/xml",
        "Authorization": "Sanitized",
<<<<<<< HEAD
        "traceparent": "00-bb11201e4bc86745aafd1ac18f10fc8a-735f4165ee8c1e4c-00",
        "User-Agent": [
          "azsdk-net-Storage.Files.DataLake/12.7.0-alpha.20210202.1",
          "(.NET 5.0.2; Microsoft Windows 10.0.19042)"
        ],
        "x-ms-client-request-id": "5a6d837c-f5d2-c220-3cc5-cf487ed72881",
        "x-ms-date": "Tue, 02 Feb 2021 21:36:21 GMT",
=======
        "traceparent": "00-9c87f425bcc2834f890bf64be2b8c355-736293539abd3245-00",
        "User-Agent": [
          "azsdk-net-Storage.Files.DataLake/12.7.0-alpha.20210217.1",
          "(.NET 5.0.3; Microsoft Windows 10.0.19042)"
        ],
        "x-ms-client-request-id": "5a6d837c-f5d2-c220-3cc5-cf487ed72881",
        "x-ms-date": "Wed, 17 Feb 2021 22:26:01 GMT",
>>>>>>> 1814567d
        "x-ms-lease-action": "acquire",
        "x-ms-lease-duration": "-1",
        "x-ms-proposed-lease-id": "fecc06b6-5fc9-c53d-adfe-1c37927eb398",
        "x-ms-return-client-request-id": "true",
        "x-ms-version": "2020-06-12"
      },
      "RequestBody": null,
      "StatusCode": 201,
      "ResponseHeaders": {
        "Content-Length": "0",
<<<<<<< HEAD
        "Date": "Tue, 02 Feb 2021 21:36:21 GMT",
        "ETag": "\u00220x8D8C7C295635DE4\u0022",
        "Last-Modified": "Tue, 02 Feb 2021 21:36:21 GMT",
=======
        "Date": "Wed, 17 Feb 2021 22:26:00 GMT",
        "ETag": "\u00220x8D8D39301AE59C5\u0022",
        "Last-Modified": "Wed, 17 Feb 2021 22:26:01 GMT",
>>>>>>> 1814567d
        "Server": [
          "Windows-Azure-Blob/1.0",
          "Microsoft-HTTPAPI/2.0"
        ],
        "x-ms-client-request-id": "5a6d837c-f5d2-c220-3cc5-cf487ed72881",
        "x-ms-lease-id": "fecc06b6-5fc9-c53d-adfe-1c37927eb398",
<<<<<<< HEAD
        "x-ms-request-id": "b7d7a9ab-501e-0091-2dab-f91aed000000",
=======
        "x-ms-request-id": "2f25a2df-601e-001c-027b-052d3f000000",
>>>>>>> 1814567d
        "x-ms-version": "2020-06-12"
      },
      "ResponseBody": []
    },
    {
      "RequestUri": "https://seannse.dfs.core.windows.net/test-filesystem-9b6779b7-9cf1-de13-c46a-4066513f7173/test-file-f642ed49-2563-15a3-36a7-62c2ea3f743a",
      "RequestMethod": "DELETE",
      "RequestHeaders": {
        "Accept": "application/json",
        "Authorization": "Sanitized",
        "User-Agent": [
<<<<<<< HEAD
          "azsdk-net-Storage.Files.DataLake/12.7.0-alpha.20210202.1",
          "(.NET 5.0.2; Microsoft Windows 10.0.19042)"
        ],
        "x-ms-client-request-id": "0ebadf18-5911-bec6-59de-33ef27abbee9",
        "x-ms-date": "Tue, 02 Feb 2021 21:36:21 GMT",
=======
          "azsdk-net-Storage.Files.DataLake/12.7.0-alpha.20210217.1",
          "(.NET 5.0.3; Microsoft Windows 10.0.19042)"
        ],
        "x-ms-client-request-id": "0ebadf18-5911-bec6-59de-33ef27abbee9",
        "x-ms-date": "Wed, 17 Feb 2021 22:26:01 GMT",
>>>>>>> 1814567d
        "x-ms-lease-id": "fecc06b6-5fc9-c53d-adfe-1c37927eb398",
        "x-ms-return-client-request-id": "true",
        "x-ms-version": "2020-06-12"
      },
      "RequestBody": null,
      "StatusCode": 200,
      "ResponseHeaders": {
        "Content-Length": "0",
<<<<<<< HEAD
        "Date": "Tue, 02 Feb 2021 21:36:21 GMT",
=======
        "Date": "Wed, 17 Feb 2021 22:26:01 GMT",
>>>>>>> 1814567d
        "Server": [
          "Windows-Azure-HDFS/1.0",
          "Microsoft-HTTPAPI/2.0"
        ],
        "x-ms-client-request-id": "0ebadf18-5911-bec6-59de-33ef27abbee9",
<<<<<<< HEAD
        "x-ms-request-id": "e4cfa272-301f-0063-44ab-f9e2a4000000",
=======
        "x-ms-request-id": "90ddcfca-601f-008a-6e7b-0524ee000000",
>>>>>>> 1814567d
        "x-ms-version": "2020-06-12"
      },
      "ResponseBody": []
    },
    {
      "RequestUri": "https://seannse.blob.core.windows.net/test-filesystem-9b6779b7-9cf1-de13-c46a-4066513f7173?restype=container",
      "RequestMethod": "DELETE",
      "RequestHeaders": {
        "Accept": "application/xml",
        "Authorization": "Sanitized",
<<<<<<< HEAD
        "traceparent": "00-7fae83e36ba9d545a6a8483b08174c34-ac90a777e514424f-00",
        "User-Agent": [
          "azsdk-net-Storage.Files.DataLake/12.7.0-alpha.20210202.1",
          "(.NET 5.0.2; Microsoft Windows 10.0.19042)"
        ],
        "x-ms-client-request-id": "9e2fd5cc-191c-2170-581a-8c1c0c6a9766",
        "x-ms-date": "Tue, 02 Feb 2021 21:36:21 GMT",
=======
        "traceparent": "00-5983d31d53370e4e92b98a61588ef00f-d50c23495b7abd47-00",
        "User-Agent": [
          "azsdk-net-Storage.Files.DataLake/12.7.0-alpha.20210217.1",
          "(.NET 5.0.3; Microsoft Windows 10.0.19042)"
        ],
        "x-ms-client-request-id": "9e2fd5cc-191c-2170-581a-8c1c0c6a9766",
        "x-ms-date": "Wed, 17 Feb 2021 22:26:01 GMT",
>>>>>>> 1814567d
        "x-ms-return-client-request-id": "true",
        "x-ms-version": "2020-06-12"
      },
      "RequestBody": null,
      "StatusCode": 202,
      "ResponseHeaders": {
        "Content-Length": "0",
<<<<<<< HEAD
        "Date": "Tue, 02 Feb 2021 21:36:21 GMT",
=======
        "Date": "Wed, 17 Feb 2021 22:26:01 GMT",
>>>>>>> 1814567d
        "Server": [
          "Windows-Azure-Blob/1.0",
          "Microsoft-HTTPAPI/2.0"
        ],
        "x-ms-client-request-id": "9e2fd5cc-191c-2170-581a-8c1c0c6a9766",
<<<<<<< HEAD
        "x-ms-request-id": "b7d7aa28-501e-0091-1fab-f91aed000000",
=======
        "x-ms-request-id": "2f25a39b-601e-001c-327b-052d3f000000",
>>>>>>> 1814567d
        "x-ms-version": "2020-06-12"
      },
      "ResponseBody": []
    }
  ],
  "Variables": {
<<<<<<< HEAD
    "DateTimeOffsetNow": "2021-02-02T15:36:15.8033295-06:00",
=======
    "DateTimeOffsetNow": "2021-02-17T16:25:56.4297910-06:00",
>>>>>>> 1814567d
    "RandomSeed": "678063466",
    "Storage_TestConfigHierarchicalNamespace": "NamespaceTenant\nseannse\nU2FuaXRpemVk\nhttps://seannse.blob.core.windows.net\nhttps://seannse.file.core.windows.net\nhttps://seannse.queue.core.windows.net\nhttps://seannse.table.core.windows.net\n\n\n\n\nhttps://seannse-secondary.blob.core.windows.net\nhttps://seannse-secondary.file.core.windows.net\nhttps://seannse-secondary.queue.core.windows.net\nhttps://seannse-secondary.table.core.windows.net\n68390a19-a643-458b-b726-408abf67b4fc\nSanitized\n72f988bf-86f1-41af-91ab-2d7cd011db47\nhttps://login.microsoftonline.com/\nCloud\nBlobEndpoint=https://seannse.blob.core.windows.net/;QueueEndpoint=https://seannse.queue.core.windows.net/;FileEndpoint=https://seannse.file.core.windows.net/;BlobSecondaryEndpoint=https://seannse-secondary.blob.core.windows.net/;QueueSecondaryEndpoint=https://seannse-secondary.queue.core.windows.net/;FileSecondaryEndpoint=https://seannse-secondary.file.core.windows.net/;AccountName=seannse;AccountKey=Sanitized\n"
  }
}<|MERGE_RESOLUTION|>--- conflicted
+++ resolved
@@ -1,133 +1,213 @@
 {
   "Entries": [
     {
-      "RequestUri": "https://seannse.blob.core.windows.net/test-filesystem-413cc98d-4891-d371-7825-d0cba06c14ba?restype=container",
-      "RequestMethod": "PUT",
-      "RequestHeaders": {
-        "Accept": "application/xml",
-        "Authorization": "Sanitized",
-<<<<<<< HEAD
-        "traceparent": "00-f61985214450674fae70a8b7f6316aa5-8b6fdb42b0b53f4e-00",
-        "User-Agent": [
-          "azsdk-net-Storage.Files.DataLake/12.7.0-alpha.20210202.1",
-          "(.NET 5.0.2; Microsoft Windows 10.0.19042)"
+      "RequestUri": "https://seannse.blob.core.windows.net/test-filesystem-27ebcdcb-2206-69d0-f910-17cac80f6fc8?restype=container",
+      "RequestMethod": "PUT",
+      "RequestHeaders": {
+        "Accept": "application/xml",
+        "Authorization": "Sanitized",
+        "traceparent": "00-1ff514628322b44cb5afff2cc934a775-cd037b8aa168f34d-00",
+        "User-Agent": [
+          "azsdk-net-Storage.Files.DataLake/12.7.0-alpha.20210219.1",
+          "(.NET 5.0.3; Microsoft Windows 10.0.19041)"
         ],
         "x-ms-blob-public-access": "container",
-        "x-ms-client-request-id": "56fa3c0a-bdff-eff3-f6d4-02e6afec6e86",
-        "x-ms-date": "Tue, 02 Feb 2021 21:36:15 GMT",
-=======
-        "traceparent": "00-28d3768be732d748978f9b4ce9562c99-68359c000cd22444-00",
-        "User-Agent": [
-          "azsdk-net-Storage.Files.DataLake/12.7.0-alpha.20210217.1",
-          "(.NET 5.0.3; Microsoft Windows 10.0.19042)"
+        "x-ms-client-request-id": "ff1f90eb-441d-e04e-fb25-1f8209eb715d",
+        "x-ms-date": "Fri, 19 Feb 2021 19:09:13 GMT",
+        "x-ms-return-client-request-id": "true",
+        "x-ms-version": "2020-06-12"
+      },
+      "RequestBody": null,
+      "StatusCode": 201,
+      "ResponseHeaders": {
+        "Content-Length": "0",
+        "Date": "Fri, 19 Feb 2021 19:09:12 GMT",
+        "ETag": "\u00220x8D8D509D7F6FCD5\u0022",
+        "Last-Modified": "Fri, 19 Feb 2021 19:09:12 GMT",
+        "Server": [
+          "Windows-Azure-Blob/1.0",
+          "Microsoft-HTTPAPI/2.0"
+        ],
+        "x-ms-client-request-id": "ff1f90eb-441d-e04e-fb25-1f8209eb715d",
+        "x-ms-request-id": "2e6358a8-201e-00a4-05f2-0676f9000000",
+        "x-ms-version": "2020-06-12"
+      },
+      "ResponseBody": []
+    },
+    {
+      "RequestUri": "https://seannse.dfs.core.windows.net/test-filesystem-27ebcdcb-2206-69d0-f910-17cac80f6fc8/test-file-753c463f-d87b-7abb-bbc6-20e54d717d0a?resource=file",
+      "RequestMethod": "PUT",
+      "RequestHeaders": {
+        "Accept": "application/json",
+        "Authorization": "Sanitized",
+        "traceparent": "00-b5587f6b3655b44286a2e264affa4c6b-3d32d5e3f39c9443-00",
+        "User-Agent": [
+          "azsdk-net-Storage.Files.DataLake/12.7.0-alpha.20210219.1",
+          "(.NET 5.0.3; Microsoft Windows 10.0.19041)"
+        ],
+        "x-ms-client-request-id": "a51f77af-07b3-1263-d5a4-43562369928a",
+        "x-ms-date": "Fri, 19 Feb 2021 19:09:13 GMT",
+        "x-ms-return-client-request-id": "true",
+        "x-ms-version": "2020-06-12"
+      },
+      "RequestBody": null,
+      "StatusCode": 201,
+      "ResponseHeaders": {
+        "Content-Length": "0",
+        "Date": "Fri, 19 Feb 2021 19:09:12 GMT",
+        "ETag": "\u00220x8D8D509D806C7EE\u0022",
+        "Last-Modified": "Fri, 19 Feb 2021 19:09:12 GMT",
+        "Server": [
+          "Windows-Azure-HDFS/1.0",
+          "Microsoft-HTTPAPI/2.0"
+        ],
+        "x-ms-client-request-id": "a51f77af-07b3-1263-d5a4-43562369928a",
+        "x-ms-request-id": "6f4b0079-e01f-004f-15f2-060e0b000000",
+        "x-ms-version": "2020-06-12"
+      },
+      "ResponseBody": []
+    },
+    {
+      "RequestUri": "https://seannse.dfs.core.windows.net/test-filesystem-27ebcdcb-2206-69d0-f910-17cac80f6fc8/test-file-753c463f-d87b-7abb-bbc6-20e54d717d0a",
+      "RequestMethod": "DELETE",
+      "RequestHeaders": {
+        "Accept": "application/json",
+        "Authorization": "Sanitized",
+        "User-Agent": [
+          "azsdk-net-Storage.Files.DataLake/12.7.0-alpha.20210219.1",
+          "(.NET 5.0.3; Microsoft Windows 10.0.19041)"
+        ],
+        "x-ms-client-request-id": "d53505ab-d851-8c56-d4cc-624b2c54a2c6",
+        "x-ms-date": "Fri, 19 Feb 2021 19:09:13 GMT",
+        "x-ms-return-client-request-id": "true",
+        "x-ms-version": "2020-06-12"
+      },
+      "RequestBody": null,
+      "StatusCode": 200,
+      "ResponseHeaders": {
+        "Content-Length": "0",
+        "Date": "Fri, 19 Feb 2021 19:09:12 GMT",
+        "Server": [
+          "Windows-Azure-HDFS/1.0",
+          "Microsoft-HTTPAPI/2.0"
+        ],
+        "x-ms-client-request-id": "d53505ab-d851-8c56-d4cc-624b2c54a2c6",
+        "x-ms-request-id": "6f4b008d-e01f-004f-29f2-060e0b000000",
+        "x-ms-version": "2020-06-12"
+      },
+      "ResponseBody": []
+    },
+    {
+      "RequestUri": "https://seannse.blob.core.windows.net/test-filesystem-27ebcdcb-2206-69d0-f910-17cac80f6fc8?restype=container",
+      "RequestMethod": "DELETE",
+      "RequestHeaders": {
+        "Accept": "application/xml",
+        "Authorization": "Sanitized",
+        "traceparent": "00-97e1512489753b4b93065385701cd91e-512df237543a904c-00",
+        "User-Agent": [
+          "azsdk-net-Storage.Files.DataLake/12.7.0-alpha.20210219.1",
+          "(.NET 5.0.3; Microsoft Windows 10.0.19041)"
+        ],
+        "x-ms-client-request-id": "1dab175a-bd33-ce38-be62-fc40d620a247",
+        "x-ms-date": "Fri, 19 Feb 2021 19:09:13 GMT",
+        "x-ms-return-client-request-id": "true",
+        "x-ms-version": "2020-06-12"
+      },
+      "RequestBody": null,
+      "StatusCode": 202,
+      "ResponseHeaders": {
+        "Content-Length": "0",
+        "Date": "Fri, 19 Feb 2021 19:09:12 GMT",
+        "Server": [
+          "Windows-Azure-Blob/1.0",
+          "Microsoft-HTTPAPI/2.0"
+        ],
+        "x-ms-client-request-id": "1dab175a-bd33-ce38-be62-fc40d620a247",
+        "x-ms-request-id": "2e635b19-201e-00a4-55f2-0676f9000000",
+        "x-ms-version": "2020-06-12"
+      },
+      "ResponseBody": []
+    },
+    {
+      "RequestUri": "https://seannse.blob.core.windows.net/test-filesystem-996080d4-2e4f-608b-f7bf-ca01ce1acb95?restype=container",
+      "RequestMethod": "PUT",
+      "RequestHeaders": {
+        "Accept": "application/xml",
+        "Authorization": "Sanitized",
+        "traceparent": "00-2288ba018d53d34cbb6e84436e3f43e2-d3ce559658bb834e-00",
+        "User-Agent": [
+          "azsdk-net-Storage.Files.DataLake/12.7.0-alpha.20210219.1",
+          "(.NET 5.0.3; Microsoft Windows 10.0.19041)"
         ],
         "x-ms-blob-public-access": "container",
-        "x-ms-client-request-id": "56fa3c0a-bdff-eff3-f6d4-02e6afec6e86",
-        "x-ms-date": "Wed, 17 Feb 2021 22:25:56 GMT",
->>>>>>> 1814567d
-        "x-ms-return-client-request-id": "true",
-        "x-ms-version": "2020-06-12"
-      },
-      "RequestBody": null,
-      "StatusCode": 201,
-      "ResponseHeaders": {
-        "Content-Length": "0",
-<<<<<<< HEAD
-        "Date": "Tue, 02 Feb 2021 21:36:16 GMT",
-        "ETag": "\u00220x8D8C7C2926D3A2D\u0022",
-        "Last-Modified": "Tue, 02 Feb 2021 21:36:16 GMT",
-=======
-        "Date": "Wed, 17 Feb 2021 22:25:56 GMT",
-        "ETag": "\u00220x8D8D392FEC34607\u0022",
-        "Last-Modified": "Wed, 17 Feb 2021 22:25:56 GMT",
->>>>>>> 1814567d
-        "Server": [
-          "Windows-Azure-Blob/1.0",
-          "Microsoft-HTTPAPI/2.0"
-        ],
-        "x-ms-client-request-id": "56fa3c0a-bdff-eff3-f6d4-02e6afec6e86",
-<<<<<<< HEAD
-        "x-ms-request-id": "01fa0579-b01e-001f-28ab-f9cc5b000000",
-=======
-        "x-ms-request-id": "1f144c45-301e-00a8-107b-05e1f1000000",
->>>>>>> 1814567d
-        "x-ms-version": "2020-06-12"
-      },
-      "ResponseBody": []
-    },
-    {
-      "RequestUri": "https://seannse.dfs.core.windows.net/test-filesystem-413cc98d-4891-d371-7825-d0cba06c14ba/test-file-a40b6c0a-5775-28f8-da3d-65b8928316f0?resource=file",
-      "RequestMethod": "PUT",
-      "RequestHeaders": {
-        "Accept": "application/json",
-        "Authorization": "Sanitized",
-<<<<<<< HEAD
-        "traceparent": "00-3132776514765f448604fed41b3730a9-7497e290dc111a48-00",
-        "User-Agent": [
-          "azsdk-net-Storage.Files.DataLake/12.7.0-alpha.20210202.1",
-          "(.NET 5.0.2; Microsoft Windows 10.0.19042)"
-        ],
-        "x-ms-client-request-id": "50e32f6a-a07c-b23f-43d1-7cc2573a5c73",
-        "x-ms-date": "Tue, 02 Feb 2021 21:36:16 GMT",
-=======
-        "traceparent": "00-6f1f54c73de9ab408699be0a1001e11f-8286e369ad75d048-00",
-        "User-Agent": [
-          "azsdk-net-Storage.Files.DataLake/12.7.0-alpha.20210217.1",
-          "(.NET 5.0.3; Microsoft Windows 10.0.19042)"
-        ],
-        "x-ms-client-request-id": "50e32f6a-a07c-b23f-43d1-7cc2573a5c73",
-        "x-ms-date": "Wed, 17 Feb 2021 22:25:56 GMT",
->>>>>>> 1814567d
-        "x-ms-return-client-request-id": "true",
-        "x-ms-version": "2020-06-12"
-      },
-      "RequestBody": null,
-      "StatusCode": 201,
-      "ResponseHeaders": {
-        "Content-Length": "0",
-<<<<<<< HEAD
-        "Date": "Tue, 02 Feb 2021 21:36:16 GMT",
-        "ETag": "\u00220x8D8C7C292AAC8AC\u0022",
-        "Last-Modified": "Tue, 02 Feb 2021 21:36:17 GMT",
-=======
-        "Date": "Wed, 17 Feb 2021 22:25:56 GMT",
-        "ETag": "\u00220x8D8D392FEF8D0F7\u0022",
-        "Last-Modified": "Wed, 17 Feb 2021 22:25:56 GMT",
->>>>>>> 1814567d
-        "Server": [
-          "Windows-Azure-HDFS/1.0",
-          "Microsoft-HTTPAPI/2.0"
-        ],
-        "x-ms-client-request-id": "50e32f6a-a07c-b23f-43d1-7cc2573a5c73",
-<<<<<<< HEAD
-        "x-ms-request-id": "f0bc85d3-b01f-000f-4aab-f90933000000",
-=======
-        "x-ms-request-id": "e0410d8d-201f-008b-2d7b-057b32000000",
->>>>>>> 1814567d
-        "x-ms-version": "2020-06-12"
-      },
-      "ResponseBody": []
-    },
-    {
-      "RequestUri": "https://seannse.dfs.core.windows.net/test-filesystem-413cc98d-4891-d371-7825-d0cba06c14ba/test-file-a40b6c0a-5775-28f8-da3d-65b8928316f0",
-      "RequestMethod": "DELETE",
-      "RequestHeaders": {
-        "Accept": "application/json",
-        "Authorization": "Sanitized",
-        "User-Agent": [
-<<<<<<< HEAD
-          "azsdk-net-Storage.Files.DataLake/12.7.0-alpha.20210202.1",
-          "(.NET 5.0.2; Microsoft Windows 10.0.19042)"
-        ],
-        "x-ms-client-request-id": "634e76ec-c59f-4173-dc0e-21a040f80b58",
-        "x-ms-date": "Tue, 02 Feb 2021 21:36:16 GMT",
-=======
-          "azsdk-net-Storage.Files.DataLake/12.7.0-alpha.20210217.1",
-          "(.NET 5.0.3; Microsoft Windows 10.0.19042)"
-        ],
-        "x-ms-client-request-id": "634e76ec-c59f-4173-dc0e-21a040f80b58",
-        "x-ms-date": "Wed, 17 Feb 2021 22:25:57 GMT",
->>>>>>> 1814567d
+        "x-ms-client-request-id": "4067c1ad-04de-2c53-8c4a-2673f23600a3",
+        "x-ms-date": "Fri, 19 Feb 2021 19:09:13 GMT",
+        "x-ms-return-client-request-id": "true",
+        "x-ms-version": "2020-06-12"
+      },
+      "RequestBody": null,
+      "StatusCode": 201,
+      "ResponseHeaders": {
+        "Content-Length": "0",
+        "Date": "Fri, 19 Feb 2021 19:09:13 GMT",
+        "ETag": "\u00220x8D8D509D82B5D4C\u0022",
+        "Last-Modified": "Fri, 19 Feb 2021 19:09:13 GMT",
+        "Server": [
+          "Windows-Azure-Blob/1.0",
+          "Microsoft-HTTPAPI/2.0"
+        ],
+        "x-ms-client-request-id": "4067c1ad-04de-2c53-8c4a-2673f23600a3",
+        "x-ms-request-id": "2e635bdf-201e-00a4-12f2-0676f9000000",
+        "x-ms-version": "2020-06-12"
+      },
+      "ResponseBody": []
+    },
+    {
+      "RequestUri": "https://seannse.dfs.core.windows.net/test-filesystem-996080d4-2e4f-608b-f7bf-ca01ce1acb95/test-file-17116796-8d2f-4f9f-ed59-f73bd14c1229?resource=file",
+      "RequestMethod": "PUT",
+      "RequestHeaders": {
+        "Accept": "application/json",
+        "Authorization": "Sanitized",
+        "traceparent": "00-c033b5529178f3429557392a8d873753-5eb1631e38d4f444-00",
+        "User-Agent": [
+          "azsdk-net-Storage.Files.DataLake/12.7.0-alpha.20210219.1",
+          "(.NET 5.0.3; Microsoft Windows 10.0.19041)"
+        ],
+        "x-ms-client-request-id": "e6a8b813-87bc-1fba-2218-52850d185a3f",
+        "x-ms-date": "Fri, 19 Feb 2021 19:09:13 GMT",
+        "x-ms-return-client-request-id": "true",
+        "x-ms-version": "2020-06-12"
+      },
+      "RequestBody": null,
+      "StatusCode": 201,
+      "ResponseHeaders": {
+        "Content-Length": "0",
+        "Date": "Fri, 19 Feb 2021 19:09:12 GMT",
+        "ETag": "\u00220x8D8D509D839CEE0\u0022",
+        "Last-Modified": "Fri, 19 Feb 2021 19:09:13 GMT",
+        "Server": [
+          "Windows-Azure-HDFS/1.0",
+          "Microsoft-HTTPAPI/2.0"
+        ],
+        "x-ms-client-request-id": "e6a8b813-87bc-1fba-2218-52850d185a3f",
+        "x-ms-request-id": "6f4b00a9-e01f-004f-45f2-060e0b000000",
+        "x-ms-version": "2020-06-12"
+      },
+      "ResponseBody": []
+    },
+    {
+      "RequestUri": "https://seannse.dfs.core.windows.net/test-filesystem-996080d4-2e4f-608b-f7bf-ca01ce1acb95/test-file-17116796-8d2f-4f9f-ed59-f73bd14c1229",
+      "RequestMethod": "DELETE",
+      "RequestHeaders": {
+        "Accept": "application/json",
+        "Authorization": "Sanitized",
+        "If-Modified-Since": "Thu, 18 Feb 2021 19:09:13 GMT",
+        "User-Agent": [
+          "azsdk-net-Storage.Files.DataLake/12.7.0-alpha.20210219.1",
+          "(.NET 5.0.3; Microsoft Windows 10.0.19041)"
+        ],
+        "x-ms-client-request-id": "18278c45-2ca4-986c-2633-ea9a38301b53",
+        "x-ms-date": "Fri, 19 Feb 2021 19:09:13 GMT",
         "x-ms-return-client-request-id": "true",
         "x-ms-version": "2020-06-12"
       },
@@ -135,48 +215,30 @@
       "StatusCode": 200,
       "ResponseHeaders": {
         "Content-Length": "0",
-<<<<<<< HEAD
-        "Date": "Tue, 02 Feb 2021 21:36:16 GMT",
-=======
-        "Date": "Wed, 17 Feb 2021 22:25:56 GMT",
->>>>>>> 1814567d
-        "Server": [
-          "Windows-Azure-HDFS/1.0",
-          "Microsoft-HTTPAPI/2.0"
-        ],
-        "x-ms-client-request-id": "634e76ec-c59f-4173-dc0e-21a040f80b58",
-<<<<<<< HEAD
-        "x-ms-request-id": "f0bc85ea-b01f-000f-61ab-f90933000000",
-=======
-        "x-ms-request-id": "e0410d9b-201f-008b-3b7b-057b32000000",
->>>>>>> 1814567d
-        "x-ms-version": "2020-06-12"
-      },
-      "ResponseBody": []
-    },
-    {
-      "RequestUri": "https://seannse.blob.core.windows.net/test-filesystem-413cc98d-4891-d371-7825-d0cba06c14ba?restype=container",
-      "RequestMethod": "DELETE",
-      "RequestHeaders": {
-        "Accept": "application/xml",
-        "Authorization": "Sanitized",
-<<<<<<< HEAD
-        "traceparent": "00-f1031d48cbe38d4dbe42bf5b45ade7c6-b301d5a2344eb94f-00",
-        "User-Agent": [
-          "azsdk-net-Storage.Files.DataLake/12.7.0-alpha.20210202.1",
-          "(.NET 5.0.2; Microsoft Windows 10.0.19042)"
-        ],
-        "x-ms-client-request-id": "e1d5aa0b-f9ec-f8d3-9ec4-b61ce7730bb8",
-        "x-ms-date": "Tue, 02 Feb 2021 21:36:16 GMT",
-=======
-        "traceparent": "00-33e408f03c042747942c46a4e79eef42-ae565de340c04644-00",
-        "User-Agent": [
-          "azsdk-net-Storage.Files.DataLake/12.7.0-alpha.20210217.1",
-          "(.NET 5.0.3; Microsoft Windows 10.0.19042)"
-        ],
-        "x-ms-client-request-id": "e1d5aa0b-f9ec-f8d3-9ec4-b61ce7730bb8",
-        "x-ms-date": "Wed, 17 Feb 2021 22:25:57 GMT",
->>>>>>> 1814567d
+        "Date": "Fri, 19 Feb 2021 19:09:12 GMT",
+        "Server": [
+          "Windows-Azure-HDFS/1.0",
+          "Microsoft-HTTPAPI/2.0"
+        ],
+        "x-ms-client-request-id": "18278c45-2ca4-986c-2633-ea9a38301b53",
+        "x-ms-request-id": "6f4b00af-e01f-004f-4bf2-060e0b000000",
+        "x-ms-version": "2020-06-12"
+      },
+      "ResponseBody": []
+    },
+    {
+      "RequestUri": "https://seannse.blob.core.windows.net/test-filesystem-996080d4-2e4f-608b-f7bf-ca01ce1acb95?restype=container",
+      "RequestMethod": "DELETE",
+      "RequestHeaders": {
+        "Accept": "application/xml",
+        "Authorization": "Sanitized",
+        "traceparent": "00-3177b400a85cd84898e53f142e71fb15-5e8f349a41d96941-00",
+        "User-Agent": [
+          "azsdk-net-Storage.Files.DataLake/12.7.0-alpha.20210219.1",
+          "(.NET 5.0.3; Microsoft Windows 10.0.19041)"
+        ],
+        "x-ms-client-request-id": "813f8326-41f0-0b9b-90bb-ebaf0856d380",
+        "x-ms-date": "Fri, 19 Feb 2021 19:09:14 GMT",
         "x-ms-return-client-request-id": "true",
         "x-ms-version": "2020-06-12"
       },
@@ -184,583 +246,237 @@
       "StatusCode": 202,
       "ResponseHeaders": {
         "Content-Length": "0",
-<<<<<<< HEAD
-        "Date": "Tue, 02 Feb 2021 21:36:16 GMT",
-=======
-        "Date": "Wed, 17 Feb 2021 22:25:56 GMT",
->>>>>>> 1814567d
-        "Server": [
-          "Windows-Azure-Blob/1.0",
-          "Microsoft-HTTPAPI/2.0"
-        ],
-        "x-ms-client-request-id": "e1d5aa0b-f9ec-f8d3-9ec4-b61ce7730bb8",
-<<<<<<< HEAD
-        "x-ms-request-id": "01fa066e-b01e-001f-80ab-f9cc5b000000",
-=======
-        "x-ms-request-id": "1f144e97-301e-00a8-257b-05e1f1000000",
->>>>>>> 1814567d
-        "x-ms-version": "2020-06-12"
-      },
-      "ResponseBody": []
-    },
-    {
-      "RequestUri": "https://seannse.blob.core.windows.net/test-filesystem-19d6b89c-764a-2fcf-b2ed-4709269eb294?restype=container",
-      "RequestMethod": "PUT",
-      "RequestHeaders": {
-        "Accept": "application/xml",
-        "Authorization": "Sanitized",
-<<<<<<< HEAD
-        "traceparent": "00-be31cf86dc060c459f5f9d38c4e2cc4b-f38f35eb963a8942-00",
-        "User-Agent": [
-          "azsdk-net-Storage.Files.DataLake/12.7.0-alpha.20210202.1",
-          "(.NET 5.0.2; Microsoft Windows 10.0.19042)"
+        "Date": "Fri, 19 Feb 2021 19:09:13 GMT",
+        "Server": [
+          "Windows-Azure-Blob/1.0",
+          "Microsoft-HTTPAPI/2.0"
+        ],
+        "x-ms-client-request-id": "813f8326-41f0-0b9b-90bb-ebaf0856d380",
+        "x-ms-request-id": "2e635e13-201e-00a4-29f2-0676f9000000",
+        "x-ms-version": "2020-06-12"
+      },
+      "ResponseBody": []
+    },
+    {
+      "RequestUri": "https://seannse.blob.core.windows.net/test-filesystem-bdff58cc-911b-4304-0407-5007f899bcd6?restype=container",
+      "RequestMethod": "PUT",
+      "RequestHeaders": {
+        "Accept": "application/xml",
+        "Authorization": "Sanitized",
+        "traceparent": "00-9a4620a4051fa84d9eac96ca90e3534a-b56e1371618e7f4b-00",
+        "User-Agent": [
+          "azsdk-net-Storage.Files.DataLake/12.7.0-alpha.20210219.1",
+          "(.NET 5.0.3; Microsoft Windows 10.0.19041)"
         ],
         "x-ms-blob-public-access": "container",
-        "x-ms-client-request-id": "d637e68a-9a71-94b5-dba5-2effb2cad200",
-        "x-ms-date": "Tue, 02 Feb 2021 21:36:16 GMT",
-=======
-        "traceparent": "00-735799135ff49a4e9f83ea2a6b3ca570-e559c2334bb9754c-00",
-        "User-Agent": [
-          "azsdk-net-Storage.Files.DataLake/12.7.0-alpha.20210217.1",
-          "(.NET 5.0.3; Microsoft Windows 10.0.19042)"
+        "x-ms-client-request-id": "8306b3c9-5c50-94c6-7ffc-7ce9f09313f7",
+        "x-ms-date": "Fri, 19 Feb 2021 19:09:14 GMT",
+        "x-ms-return-client-request-id": "true",
+        "x-ms-version": "2020-06-12"
+      },
+      "RequestBody": null,
+      "StatusCode": 201,
+      "ResponseHeaders": {
+        "Content-Length": "0",
+        "Date": "Fri, 19 Feb 2021 19:09:13 GMT",
+        "ETag": "\u00220x8D8D509D85D9A83\u0022",
+        "Last-Modified": "Fri, 19 Feb 2021 19:09:13 GMT",
+        "Server": [
+          "Windows-Azure-Blob/1.0",
+          "Microsoft-HTTPAPI/2.0"
+        ],
+        "x-ms-client-request-id": "8306b3c9-5c50-94c6-7ffc-7ce9f09313f7",
+        "x-ms-request-id": "2e635eb3-201e-00a4-42f2-0676f9000000",
+        "x-ms-version": "2020-06-12"
+      },
+      "ResponseBody": []
+    },
+    {
+      "RequestUri": "https://seannse.dfs.core.windows.net/test-filesystem-bdff58cc-911b-4304-0407-5007f899bcd6/test-file-ff9515fe-1ee2-328f-f5d6-1001c2f42d2b?resource=file",
+      "RequestMethod": "PUT",
+      "RequestHeaders": {
+        "Accept": "application/json",
+        "Authorization": "Sanitized",
+        "traceparent": "00-5adfea2af514274eaa8067df218e75a3-30e55eab8deb4848-00",
+        "User-Agent": [
+          "azsdk-net-Storage.Files.DataLake/12.7.0-alpha.20210219.1",
+          "(.NET 5.0.3; Microsoft Windows 10.0.19041)"
+        ],
+        "x-ms-client-request-id": "0010d706-1843-aa8e-24d4-8d794bc4d28b",
+        "x-ms-date": "Fri, 19 Feb 2021 19:09:14 GMT",
+        "x-ms-return-client-request-id": "true",
+        "x-ms-version": "2020-06-12"
+      },
+      "RequestBody": null,
+      "StatusCode": 201,
+      "ResponseHeaders": {
+        "Content-Length": "0",
+        "Date": "Fri, 19 Feb 2021 19:09:12 GMT",
+        "ETag": "\u00220x8D8D509D86ED45B\u0022",
+        "Last-Modified": "Fri, 19 Feb 2021 19:09:13 GMT",
+        "Server": [
+          "Windows-Azure-HDFS/1.0",
+          "Microsoft-HTTPAPI/2.0"
+        ],
+        "x-ms-client-request-id": "0010d706-1843-aa8e-24d4-8d794bc4d28b",
+        "x-ms-request-id": "6f4b00c7-e01f-004f-63f2-060e0b000000",
+        "x-ms-version": "2020-06-12"
+      },
+      "ResponseBody": []
+    },
+    {
+      "RequestUri": "https://seannse.dfs.core.windows.net/test-filesystem-bdff58cc-911b-4304-0407-5007f899bcd6/test-file-ff9515fe-1ee2-328f-f5d6-1001c2f42d2b",
+      "RequestMethod": "DELETE",
+      "RequestHeaders": {
+        "Accept": "application/json",
+        "Authorization": "Sanitized",
+        "If-Unmodified-Since": "Sat, 20 Feb 2021 19:09:13 GMT",
+        "User-Agent": [
+          "azsdk-net-Storage.Files.DataLake/12.7.0-alpha.20210219.1",
+          "(.NET 5.0.3; Microsoft Windows 10.0.19041)"
+        ],
+        "x-ms-client-request-id": "eafaf79e-2de3-d6e7-5193-20beaa0c717d",
+        "x-ms-date": "Fri, 19 Feb 2021 19:09:14 GMT",
+        "x-ms-return-client-request-id": "true",
+        "x-ms-version": "2020-06-12"
+      },
+      "RequestBody": null,
+      "StatusCode": 200,
+      "ResponseHeaders": {
+        "Content-Length": "0",
+        "Date": "Fri, 19 Feb 2021 19:09:13 GMT",
+        "Server": [
+          "Windows-Azure-HDFS/1.0",
+          "Microsoft-HTTPAPI/2.0"
+        ],
+        "x-ms-client-request-id": "eafaf79e-2de3-d6e7-5193-20beaa0c717d",
+        "x-ms-request-id": "6f4b00cd-e01f-004f-69f2-060e0b000000",
+        "x-ms-version": "2020-06-12"
+      },
+      "ResponseBody": []
+    },
+    {
+      "RequestUri": "https://seannse.blob.core.windows.net/test-filesystem-bdff58cc-911b-4304-0407-5007f899bcd6?restype=container",
+      "RequestMethod": "DELETE",
+      "RequestHeaders": {
+        "Accept": "application/xml",
+        "Authorization": "Sanitized",
+        "traceparent": "00-d3e927c7ab8db54da4c383c4b4e7f6fd-46923511f5b2674a-00",
+        "User-Agent": [
+          "azsdk-net-Storage.Files.DataLake/12.7.0-alpha.20210219.1",
+          "(.NET 5.0.3; Microsoft Windows 10.0.19041)"
+        ],
+        "x-ms-client-request-id": "54da11bf-e8ca-a1a7-6a23-bfc2afa71b82",
+        "x-ms-date": "Fri, 19 Feb 2021 19:09:14 GMT",
+        "x-ms-return-client-request-id": "true",
+        "x-ms-version": "2020-06-12"
+      },
+      "RequestBody": null,
+      "StatusCode": 202,
+      "ResponseHeaders": {
+        "Content-Length": "0",
+        "Date": "Fri, 19 Feb 2021 19:09:13 GMT",
+        "Server": [
+          "Windows-Azure-Blob/1.0",
+          "Microsoft-HTTPAPI/2.0"
+        ],
+        "x-ms-client-request-id": "54da11bf-e8ca-a1a7-6a23-bfc2afa71b82",
+        "x-ms-request-id": "2e636146-201e-00a4-2ef2-0676f9000000",
+        "x-ms-version": "2020-06-12"
+      },
+      "ResponseBody": []
+    },
+    {
+      "RequestUri": "https://seannse.blob.core.windows.net/test-filesystem-40f53e66-4875-77fc-33c2-7798bc7b7bc5?restype=container",
+      "RequestMethod": "PUT",
+      "RequestHeaders": {
+        "Accept": "application/xml",
+        "Authorization": "Sanitized",
+        "traceparent": "00-430cea05a744db45b08281d50b2b746c-fbbe374cc794b748-00",
+        "User-Agent": [
+          "azsdk-net-Storage.Files.DataLake/12.7.0-alpha.20210219.1",
+          "(.NET 5.0.3; Microsoft Windows 10.0.19041)"
         ],
         "x-ms-blob-public-access": "container",
-        "x-ms-client-request-id": "d637e68a-9a71-94b5-dba5-2effb2cad200",
-        "x-ms-date": "Wed, 17 Feb 2021 22:25:57 GMT",
->>>>>>> 1814567d
-        "x-ms-return-client-request-id": "true",
-        "x-ms-version": "2020-06-12"
-      },
-      "RequestBody": null,
-      "StatusCode": 201,
-      "ResponseHeaders": {
-        "Content-Length": "0",
-<<<<<<< HEAD
-        "Date": "Tue, 02 Feb 2021 21:36:17 GMT",
-        "ETag": "\u00220x8D8C7C292FAD074\u0022",
-        "Last-Modified": "Tue, 02 Feb 2021 21:36:17 GMT",
-=======
-        "Date": "Wed, 17 Feb 2021 22:25:56 GMT",
-        "ETag": "\u00220x8D8D392FF468ECD\u0022",
-        "Last-Modified": "Wed, 17 Feb 2021 22:25:57 GMT",
->>>>>>> 1814567d
-        "Server": [
-          "Windows-Azure-Blob/1.0",
-          "Microsoft-HTTPAPI/2.0"
-        ],
-        "x-ms-client-request-id": "d637e68a-9a71-94b5-dba5-2effb2cad200",
-<<<<<<< HEAD
-        "x-ms-request-id": "ee2e9b37-101e-0064-49ab-f98ec7000000",
-=======
-        "x-ms-request-id": "93ee6a3c-c01e-0058-257b-05a700000000",
->>>>>>> 1814567d
-        "x-ms-version": "2020-06-12"
-      },
-      "ResponseBody": []
-    },
-    {
-      "RequestUri": "https://seannse.dfs.core.windows.net/test-filesystem-19d6b89c-764a-2fcf-b2ed-4709269eb294/test-file-c6c12112-75dd-7295-4daf-074ac490290b?resource=file",
-      "RequestMethod": "PUT",
-      "RequestHeaders": {
-        "Accept": "application/json",
-        "Authorization": "Sanitized",
-<<<<<<< HEAD
-        "traceparent": "00-3ef5d1667f54834388522ff6f9f892c8-ba08e50673d8634d-00",
-        "User-Agent": [
-          "azsdk-net-Storage.Files.DataLake/12.7.0-alpha.20210202.1",
-          "(.NET 5.0.2; Microsoft Windows 10.0.19042)"
-        ],
-        "x-ms-client-request-id": "e42cb12d-b2e5-15ca-50c4-88c1936ad04a",
-        "x-ms-date": "Tue, 02 Feb 2021 21:36:17 GMT",
-=======
-        "traceparent": "00-5d00e6bc6c72c84c96fe3d14bd34e2d8-fc53e3623f805648-00",
-        "User-Agent": [
-          "azsdk-net-Storage.Files.DataLake/12.7.0-alpha.20210217.1",
-          "(.NET 5.0.3; Microsoft Windows 10.0.19042)"
-        ],
-        "x-ms-client-request-id": "e42cb12d-b2e5-15ca-50c4-88c1936ad04a",
-        "x-ms-date": "Wed, 17 Feb 2021 22:25:57 GMT",
->>>>>>> 1814567d
-        "x-ms-return-client-request-id": "true",
-        "x-ms-version": "2020-06-12"
-      },
-      "RequestBody": null,
-      "StatusCode": 201,
-      "ResponseHeaders": {
-        "Content-Length": "0",
-<<<<<<< HEAD
-        "Date": "Tue, 02 Feb 2021 21:36:17 GMT",
-        "ETag": "\u00220x8D8C7C293355203\u0022",
-        "Last-Modified": "Tue, 02 Feb 2021 21:36:18 GMT",
-=======
-        "Date": "Wed, 17 Feb 2021 22:25:57 GMT",
-        "ETag": "\u00220x8D8D392FF7B7CEC\u0022",
-        "Last-Modified": "Wed, 17 Feb 2021 22:25:57 GMT",
->>>>>>> 1814567d
-        "Server": [
-          "Windows-Azure-HDFS/1.0",
-          "Microsoft-HTTPAPI/2.0"
-        ],
-        "x-ms-client-request-id": "e42cb12d-b2e5-15ca-50c4-88c1936ad04a",
-<<<<<<< HEAD
-        "x-ms-request-id": "80e33aa4-501f-0065-69ab-f9d11b000000",
-=======
-        "x-ms-request-id": "1d78a6fd-f01f-001e-247b-059387000000",
->>>>>>> 1814567d
-        "x-ms-version": "2020-06-12"
-      },
-      "ResponseBody": []
-    },
-    {
-      "RequestUri": "https://seannse.dfs.core.windows.net/test-filesystem-19d6b89c-764a-2fcf-b2ed-4709269eb294/test-file-c6c12112-75dd-7295-4daf-074ac490290b",
-      "RequestMethod": "DELETE",
-      "RequestHeaders": {
-        "Accept": "application/json",
-        "Authorization": "Sanitized",
-<<<<<<< HEAD
-        "If-Modified-Since": "Mon, 01 Feb 2021 21:36:15 GMT",
-        "User-Agent": [
-          "azsdk-net-Storage.Files.DataLake/12.7.0-alpha.20210202.1",
-          "(.NET 5.0.2; Microsoft Windows 10.0.19042)"
-        ],
-        "x-ms-client-request-id": "131dbf3b-4464-c126-d569-eea152622d00",
-        "x-ms-date": "Tue, 02 Feb 2021 21:36:17 GMT",
-=======
-        "If-Modified-Since": "Tue, 16 Feb 2021 22:25:56 GMT",
-        "User-Agent": [
-          "azsdk-net-Storage.Files.DataLake/12.7.0-alpha.20210217.1",
-          "(.NET 5.0.3; Microsoft Windows 10.0.19042)"
-        ],
-        "x-ms-client-request-id": "131dbf3b-4464-c126-d569-eea152622d00",
-        "x-ms-date": "Wed, 17 Feb 2021 22:25:57 GMT",
->>>>>>> 1814567d
+        "x-ms-client-request-id": "1c05ed2e-8195-7613-1463-2008700ee5ef",
+        "x-ms-date": "Fri, 19 Feb 2021 19:09:14 GMT",
+        "x-ms-return-client-request-id": "true",
+        "x-ms-version": "2020-06-12"
+      },
+      "RequestBody": null,
+      "StatusCode": 201,
+      "ResponseHeaders": {
+        "Content-Length": "0",
+        "Date": "Fri, 19 Feb 2021 19:09:13 GMT",
+        "ETag": "\u00220x8D8D509D893A8FA\u0022",
+        "Last-Modified": "Fri, 19 Feb 2021 19:09:13 GMT",
+        "Server": [
+          "Windows-Azure-Blob/1.0",
+          "Microsoft-HTTPAPI/2.0"
+        ],
+        "x-ms-client-request-id": "1c05ed2e-8195-7613-1463-2008700ee5ef",
+        "x-ms-request-id": "2e6361ee-201e-00a4-51f2-0676f9000000",
+        "x-ms-version": "2020-06-12"
+      },
+      "ResponseBody": []
+    },
+    {
+      "RequestUri": "https://seannse.dfs.core.windows.net/test-filesystem-40f53e66-4875-77fc-33c2-7798bc7b7bc5/test-file-17f0f9a7-82a8-4950-8bd1-3ef1e7a00f32?resource=file",
+      "RequestMethod": "PUT",
+      "RequestHeaders": {
+        "Accept": "application/json",
+        "Authorization": "Sanitized",
+        "traceparent": "00-8b921bac6eab924794dcb590502bf338-e96492f8467fb642-00",
+        "User-Agent": [
+          "azsdk-net-Storage.Files.DataLake/12.7.0-alpha.20210219.1",
+          "(.NET 5.0.3; Microsoft Windows 10.0.19041)"
+        ],
+        "x-ms-client-request-id": "6db4719e-7011-ac23-9dbc-90c442218f74",
+        "x-ms-date": "Fri, 19 Feb 2021 19:09:14 GMT",
+        "x-ms-return-client-request-id": "true",
+        "x-ms-version": "2020-06-12"
+      },
+      "RequestBody": null,
+      "StatusCode": 201,
+      "ResponseHeaders": {
+        "Content-Length": "0",
+        "Date": "Fri, 19 Feb 2021 19:09:13 GMT",
+        "ETag": "\u00220x8D8D509D8A30B6B\u0022",
+        "Last-Modified": "Fri, 19 Feb 2021 19:09:13 GMT",
+        "Server": [
+          "Windows-Azure-HDFS/1.0",
+          "Microsoft-HTTPAPI/2.0"
+        ],
+        "x-ms-client-request-id": "6db4719e-7011-ac23-9dbc-90c442218f74",
+        "x-ms-request-id": "6f4b00e9-e01f-004f-05f2-060e0b000000",
+        "x-ms-version": "2020-06-12"
+      },
+      "ResponseBody": []
+    },
+    {
+      "RequestUri": "https://seannse.blob.core.windows.net/test-filesystem-40f53e66-4875-77fc-33c2-7798bc7b7bc5/test-file-17f0f9a7-82a8-4950-8bd1-3ef1e7a00f32",
+      "RequestMethod": "HEAD",
+      "RequestHeaders": {
+        "Accept": "application/xml",
+        "Authorization": "Sanitized",
+        "User-Agent": [
+          "azsdk-net-Storage.Files.DataLake/12.7.0-alpha.20210219.1",
+          "(.NET 5.0.3; Microsoft Windows 10.0.19041)"
+        ],
+        "x-ms-client-request-id": "75534b1d-a1eb-c921-88bd-31b9cd6b0d61",
+        "x-ms-date": "Fri, 19 Feb 2021 19:09:14 GMT",
         "x-ms-return-client-request-id": "true",
         "x-ms-version": "2020-06-12"
       },
       "RequestBody": null,
       "StatusCode": 200,
       "ResponseHeaders": {
-        "Content-Length": "0",
-<<<<<<< HEAD
-        "Date": "Tue, 02 Feb 2021 21:36:18 GMT",
-=======
-        "Date": "Wed, 17 Feb 2021 22:25:57 GMT",
->>>>>>> 1814567d
-        "Server": [
-          "Windows-Azure-HDFS/1.0",
-          "Microsoft-HTTPAPI/2.0"
-        ],
-        "x-ms-client-request-id": "131dbf3b-4464-c126-d569-eea152622d00",
-<<<<<<< HEAD
-        "x-ms-request-id": "80e33ab4-501f-0065-79ab-f9d11b000000",
-=======
-        "x-ms-request-id": "1d78a711-f01f-001e-387b-059387000000",
->>>>>>> 1814567d
-        "x-ms-version": "2020-06-12"
-      },
-      "ResponseBody": []
-    },
-    {
-      "RequestUri": "https://seannse.blob.core.windows.net/test-filesystem-19d6b89c-764a-2fcf-b2ed-4709269eb294?restype=container",
-      "RequestMethod": "DELETE",
-      "RequestHeaders": {
-        "Accept": "application/xml",
-        "Authorization": "Sanitized",
-<<<<<<< HEAD
-        "traceparent": "00-e6ec407c98f8e545aebf08f124ae081e-b26c0589ee191842-00",
-        "User-Agent": [
-          "azsdk-net-Storage.Files.DataLake/12.7.0-alpha.20210202.1",
-          "(.NET 5.0.2; Microsoft Windows 10.0.19042)"
-        ],
-        "x-ms-client-request-id": "d486a74c-bd4d-37e6-fcca-3de2a3f7e39c",
-        "x-ms-date": "Tue, 02 Feb 2021 21:36:17 GMT",
-=======
-        "traceparent": "00-bdc079f03de4544795002ba2a600cdf2-d4f2039380a64443-00",
-        "User-Agent": [
-          "azsdk-net-Storage.Files.DataLake/12.7.0-alpha.20210217.1",
-          "(.NET 5.0.3; Microsoft Windows 10.0.19042)"
-        ],
-        "x-ms-client-request-id": "d486a74c-bd4d-37e6-fcca-3de2a3f7e39c",
-        "x-ms-date": "Wed, 17 Feb 2021 22:25:58 GMT",
->>>>>>> 1814567d
-        "x-ms-return-client-request-id": "true",
-        "x-ms-version": "2020-06-12"
-      },
-      "RequestBody": null,
-      "StatusCode": 202,
-      "ResponseHeaders": {
-        "Content-Length": "0",
-<<<<<<< HEAD
-        "Date": "Tue, 02 Feb 2021 21:36:17 GMT",
-=======
-        "Date": "Wed, 17 Feb 2021 22:25:57 GMT",
->>>>>>> 1814567d
-        "Server": [
-          "Windows-Azure-Blob/1.0",
-          "Microsoft-HTTPAPI/2.0"
-        ],
-        "x-ms-client-request-id": "d486a74c-bd4d-37e6-fcca-3de2a3f7e39c",
-<<<<<<< HEAD
-        "x-ms-request-id": "ee2e9bee-101e-0064-66ab-f98ec7000000",
-=======
-        "x-ms-request-id": "93ee6ac3-c01e-0058-1e7b-05a700000000",
->>>>>>> 1814567d
-        "x-ms-version": "2020-06-12"
-      },
-      "ResponseBody": []
-    },
-    {
-      "RequestUri": "https://seannse.blob.core.windows.net/test-filesystem-4aad5ad3-9f16-d902-c281-fb6e5e4269e8?restype=container",
-      "RequestMethod": "PUT",
-      "RequestHeaders": {
-        "Accept": "application/xml",
-        "Authorization": "Sanitized",
-<<<<<<< HEAD
-        "traceparent": "00-adb2c25fcc7fe745b1fa42809cde4180-389abda19084d64d-00",
-        "User-Agent": [
-          "azsdk-net-Storage.Files.DataLake/12.7.0-alpha.20210202.1",
-          "(.NET 5.0.2; Microsoft Windows 10.0.19042)"
-        ],
-        "x-ms-blob-public-access": "container",
-        "x-ms-client-request-id": "fd114912-103f-ad23-a4ad-11ccc178d8b9",
-        "x-ms-date": "Tue, 02 Feb 2021 21:36:17 GMT",
-=======
-        "traceparent": "00-048780f178a8bd4daeb8fb3e2adeb8ed-cd7721d70b20f248-00",
-        "User-Agent": [
-          "azsdk-net-Storage.Files.DataLake/12.7.0-alpha.20210217.1",
-          "(.NET 5.0.3; Microsoft Windows 10.0.19042)"
-        ],
-        "x-ms-blob-public-access": "container",
-        "x-ms-client-request-id": "fd114912-103f-ad23-a4ad-11ccc178d8b9",
-        "x-ms-date": "Wed, 17 Feb 2021 22:25:58 GMT",
->>>>>>> 1814567d
-        "x-ms-return-client-request-id": "true",
-        "x-ms-version": "2020-06-12"
-      },
-      "RequestBody": null,
-      "StatusCode": 201,
-      "ResponseHeaders": {
-        "Content-Length": "0",
-<<<<<<< HEAD
-        "Date": "Tue, 02 Feb 2021 21:36:18 GMT",
-        "ETag": "\u00220x8D8C7C29381DA30\u0022",
-        "Last-Modified": "Tue, 02 Feb 2021 21:36:18 GMT",
-=======
-        "Date": "Wed, 17 Feb 2021 22:25:58 GMT",
-        "ETag": "\u00220x8D8D392FFCA76E2\u0022",
-        "Last-Modified": "Wed, 17 Feb 2021 22:25:58 GMT",
->>>>>>> 1814567d
-        "Server": [
-          "Windows-Azure-Blob/1.0",
-          "Microsoft-HTTPAPI/2.0"
-        ],
-        "x-ms-client-request-id": "fd114912-103f-ad23-a4ad-11ccc178d8b9",
-<<<<<<< HEAD
-        "x-ms-request-id": "2a7605ae-701e-003f-38ab-f9b7fc000000",
-=======
-        "x-ms-request-id": "aeda405b-d01e-009f-247b-05335d000000",
->>>>>>> 1814567d
-        "x-ms-version": "2020-06-12"
-      },
-      "ResponseBody": []
-    },
-    {
-      "RequestUri": "https://seannse.dfs.core.windows.net/test-filesystem-4aad5ad3-9f16-d902-c281-fb6e5e4269e8/test-file-eed35461-37a2-79c0-a739-c04cc3edb4a8?resource=file",
-      "RequestMethod": "PUT",
-      "RequestHeaders": {
-        "Accept": "application/json",
-        "Authorization": "Sanitized",
-<<<<<<< HEAD
-        "traceparent": "00-356398a0b6f0d847a65fea413f6c26e3-3a3575197d058343-00",
-        "User-Agent": [
-          "azsdk-net-Storage.Files.DataLake/12.7.0-alpha.20210202.1",
-          "(.NET 5.0.2; Microsoft Windows 10.0.19042)"
-        ],
-        "x-ms-client-request-id": "cfb322f1-0947-db7d-8997-56064fd6e9b7",
-        "x-ms-date": "Tue, 02 Feb 2021 21:36:17 GMT",
-=======
-        "traceparent": "00-dbe2f743f77b384b884523b5112bceb4-8d8200de080e834d-00",
-        "User-Agent": [
-          "azsdk-net-Storage.Files.DataLake/12.7.0-alpha.20210217.1",
-          "(.NET 5.0.3; Microsoft Windows 10.0.19042)"
-        ],
-        "x-ms-client-request-id": "cfb322f1-0947-db7d-8997-56064fd6e9b7",
-        "x-ms-date": "Wed, 17 Feb 2021 22:25:58 GMT",
->>>>>>> 1814567d
-        "x-ms-return-client-request-id": "true",
-        "x-ms-version": "2020-06-12"
-      },
-      "RequestBody": null,
-      "StatusCode": 201,
-      "ResponseHeaders": {
-        "Content-Length": "0",
-<<<<<<< HEAD
-        "Date": "Tue, 02 Feb 2021 21:36:18 GMT",
-        "ETag": "\u00220x8D8C7C293B7CD75\u0022",
-        "Last-Modified": "Tue, 02 Feb 2021 21:36:18 GMT",
-=======
-        "Date": "Wed, 17 Feb 2021 22:25:58 GMT",
-        "ETag": "\u00220x8D8D3930002D515\u0022",
-        "Last-Modified": "Wed, 17 Feb 2021 22:25:58 GMT",
->>>>>>> 1814567d
-        "Server": [
-          "Windows-Azure-HDFS/1.0",
-          "Microsoft-HTTPAPI/2.0"
-        ],
-        "x-ms-client-request-id": "cfb322f1-0947-db7d-8997-56064fd6e9b7",
-<<<<<<< HEAD
-        "x-ms-request-id": "38bc9060-c01f-0083-51ab-f9613d000000",
-=======
-        "x-ms-request-id": "27a7a4c3-701f-003f-5a7b-05b7fc000000",
->>>>>>> 1814567d
-        "x-ms-version": "2020-06-12"
-      },
-      "ResponseBody": []
-    },
-    {
-      "RequestUri": "https://seannse.dfs.core.windows.net/test-filesystem-4aad5ad3-9f16-d902-c281-fb6e5e4269e8/test-file-eed35461-37a2-79c0-a739-c04cc3edb4a8",
-      "RequestMethod": "DELETE",
-      "RequestHeaders": {
-        "Accept": "application/json",
-        "Authorization": "Sanitized",
-<<<<<<< HEAD
-        "If-Unmodified-Since": "Wed, 03 Feb 2021 21:36:15 GMT",
-        "User-Agent": [
-          "azsdk-net-Storage.Files.DataLake/12.7.0-alpha.20210202.1",
-          "(.NET 5.0.2; Microsoft Windows 10.0.19042)"
-        ],
-        "x-ms-client-request-id": "a05aaf88-e439-8161-5e7f-8b9914a2afbb",
-        "x-ms-date": "Tue, 02 Feb 2021 21:36:18 GMT",
-=======
-        "If-Unmodified-Since": "Thu, 18 Feb 2021 22:25:56 GMT",
-        "User-Agent": [
-          "azsdk-net-Storage.Files.DataLake/12.7.0-alpha.20210217.1",
-          "(.NET 5.0.3; Microsoft Windows 10.0.19042)"
-        ],
-        "x-ms-client-request-id": "a05aaf88-e439-8161-5e7f-8b9914a2afbb",
-        "x-ms-date": "Wed, 17 Feb 2021 22:25:58 GMT",
->>>>>>> 1814567d
-        "x-ms-return-client-request-id": "true",
-        "x-ms-version": "2020-06-12"
-      },
-      "RequestBody": null,
-      "StatusCode": 200,
-      "ResponseHeaders": {
-        "Content-Length": "0",
-<<<<<<< HEAD
-        "Date": "Tue, 02 Feb 2021 21:36:18 GMT",
-=======
-        "Date": "Wed, 17 Feb 2021 22:25:58 GMT",
->>>>>>> 1814567d
-        "Server": [
-          "Windows-Azure-HDFS/1.0",
-          "Microsoft-HTTPAPI/2.0"
-        ],
-        "x-ms-client-request-id": "a05aaf88-e439-8161-5e7f-8b9914a2afbb",
-<<<<<<< HEAD
-        "x-ms-request-id": "38bc9075-c01f-0083-66ab-f9613d000000",
-=======
-        "x-ms-request-id": "27a7a4c7-701f-003f-5e7b-05b7fc000000",
->>>>>>> 1814567d
-        "x-ms-version": "2020-06-12"
-      },
-      "ResponseBody": []
-    },
-    {
-      "RequestUri": "https://seannse.blob.core.windows.net/test-filesystem-4aad5ad3-9f16-d902-c281-fb6e5e4269e8?restype=container",
-      "RequestMethod": "DELETE",
-      "RequestHeaders": {
-        "Accept": "application/xml",
-        "Authorization": "Sanitized",
-<<<<<<< HEAD
-        "traceparent": "00-5de928e74e752a40b6cc9def8170643c-e43e9de02e6a294e-00",
-        "User-Agent": [
-          "azsdk-net-Storage.Files.DataLake/12.7.0-alpha.20210202.1",
-          "(.NET 5.0.2; Microsoft Windows 10.0.19042)"
-        ],
-        "x-ms-client-request-id": "9f7d9566-497c-147e-06c0-879d37eee10a",
-        "x-ms-date": "Tue, 02 Feb 2021 21:36:18 GMT",
-=======
-        "traceparent": "00-a72436c6fc054c47a96629122a6c0c69-71c660c60013e244-00",
-        "User-Agent": [
-          "azsdk-net-Storage.Files.DataLake/12.7.0-alpha.20210217.1",
-          "(.NET 5.0.3; Microsoft Windows 10.0.19042)"
-        ],
-        "x-ms-client-request-id": "9f7d9566-497c-147e-06c0-879d37eee10a",
-        "x-ms-date": "Wed, 17 Feb 2021 22:25:58 GMT",
->>>>>>> 1814567d
-        "x-ms-return-client-request-id": "true",
-        "x-ms-version": "2020-06-12"
-      },
-      "RequestBody": null,
-      "StatusCode": 202,
-      "ResponseHeaders": {
-        "Content-Length": "0",
-<<<<<<< HEAD
-        "Date": "Tue, 02 Feb 2021 21:36:19 GMT",
-=======
-        "Date": "Wed, 17 Feb 2021 22:25:58 GMT",
->>>>>>> 1814567d
-        "Server": [
-          "Windows-Azure-Blob/1.0",
-          "Microsoft-HTTPAPI/2.0"
-        ],
-        "x-ms-client-request-id": "9f7d9566-497c-147e-06c0-879d37eee10a",
-<<<<<<< HEAD
-        "x-ms-request-id": "2a760647-701e-003f-3cab-f9b7fc000000",
-=======
-        "x-ms-request-id": "aeda431b-d01e-009f-417b-05335d000000",
->>>>>>> 1814567d
-        "x-ms-version": "2020-06-12"
-      },
-      "ResponseBody": []
-    },
-    {
-      "RequestUri": "https://seannse.blob.core.windows.net/test-filesystem-e13da025-505b-bb1b-bb2c-057bc1efd4db?restype=container",
-      "RequestMethod": "PUT",
-      "RequestHeaders": {
-        "Accept": "application/xml",
-        "Authorization": "Sanitized",
-<<<<<<< HEAD
-        "traceparent": "00-96e107e0fa1d814ea73c7c785c749fd7-1f0288c3f294f743-00",
-        "User-Agent": [
-          "azsdk-net-Storage.Files.DataLake/12.7.0-alpha.20210202.1",
-          "(.NET 5.0.2; Microsoft Windows 10.0.19042)"
-        ],
-        "x-ms-blob-public-access": "container",
-        "x-ms-client-request-id": "0c4d19dd-c944-169c-7ac2-e45043035317",
-        "x-ms-date": "Tue, 02 Feb 2021 21:36:18 GMT",
-=======
-        "traceparent": "00-74779ffa4fcb3945a6763c5fdf82ea49-5044e4d21fa6de4a-00",
-        "User-Agent": [
-          "azsdk-net-Storage.Files.DataLake/12.7.0-alpha.20210217.1",
-          "(.NET 5.0.3; Microsoft Windows 10.0.19042)"
-        ],
-        "x-ms-blob-public-access": "container",
-        "x-ms-client-request-id": "0c4d19dd-c944-169c-7ac2-e45043035317",
-        "x-ms-date": "Wed, 17 Feb 2021 22:25:59 GMT",
->>>>>>> 1814567d
-        "x-ms-return-client-request-id": "true",
-        "x-ms-version": "2020-06-12"
-      },
-      "RequestBody": null,
-      "StatusCode": 201,
-      "ResponseHeaders": {
-        "Content-Length": "0",
-<<<<<<< HEAD
-        "Date": "Tue, 02 Feb 2021 21:36:19 GMT",
-        "ETag": "\u00220x8D8C7C2940D4D03\u0022",
-        "Last-Modified": "Tue, 02 Feb 2021 21:36:19 GMT",
-=======
-        "Date": "Wed, 17 Feb 2021 22:25:59 GMT",
-        "ETag": "\u00220x8D8D39300524D64\u0022",
-        "Last-Modified": "Wed, 17 Feb 2021 22:25:59 GMT",
->>>>>>> 1814567d
-        "Server": [
-          "Windows-Azure-Blob/1.0",
-          "Microsoft-HTTPAPI/2.0"
-        ],
-        "x-ms-client-request-id": "0c4d19dd-c944-169c-7ac2-e45043035317",
-<<<<<<< HEAD
-        "x-ms-request-id": "0fa0435c-901e-00a1-57ab-f9a422000000",
-=======
-        "x-ms-request-id": "6535d9e6-601e-0023-627b-05e59c000000",
->>>>>>> 1814567d
-        "x-ms-version": "2020-06-12"
-      },
-      "ResponseBody": []
-    },
-    {
-      "RequestUri": "https://seannse.dfs.core.windows.net/test-filesystem-e13da025-505b-bb1b-bb2c-057bc1efd4db/test-file-a4c8abec-62bb-16e5-61c8-113a77367664?resource=file",
-      "RequestMethod": "PUT",
-      "RequestHeaders": {
-        "Accept": "application/json",
-        "Authorization": "Sanitized",
-<<<<<<< HEAD
-        "traceparent": "00-aeade2d6f85bcf4c96c96716a50cea7b-e051c2d2eee3f74f-00",
-        "User-Agent": [
-          "azsdk-net-Storage.Files.DataLake/12.7.0-alpha.20210202.1",
-          "(.NET 5.0.2; Microsoft Windows 10.0.19042)"
-        ],
-        "x-ms-client-request-id": "99f8c1cd-518e-7af1-3336-ab7cb7619f43",
-        "x-ms-date": "Tue, 02 Feb 2021 21:36:18 GMT",
-=======
-        "traceparent": "00-83f0cb0998c12c4d9978cf0974771642-d5079256d2396340-00",
-        "User-Agent": [
-          "azsdk-net-Storage.Files.DataLake/12.7.0-alpha.20210217.1",
-          "(.NET 5.0.3; Microsoft Windows 10.0.19042)"
-        ],
-        "x-ms-client-request-id": "99f8c1cd-518e-7af1-3336-ab7cb7619f43",
-        "x-ms-date": "Wed, 17 Feb 2021 22:25:59 GMT",
->>>>>>> 1814567d
-        "x-ms-return-client-request-id": "true",
-        "x-ms-version": "2020-06-12"
-      },
-      "RequestBody": null,
-      "StatusCode": 201,
-      "ResponseHeaders": {
-        "Content-Length": "0",
-<<<<<<< HEAD
-        "Date": "Tue, 02 Feb 2021 21:36:18 GMT",
-        "ETag": "\u00220x8D8C7C294452640\u0022",
-        "Last-Modified": "Tue, 02 Feb 2021 21:36:19 GMT",
-=======
-        "Date": "Wed, 17 Feb 2021 22:25:59 GMT",
-        "ETag": "\u00220x8D8D393008AF48B\u0022",
-        "Last-Modified": "Wed, 17 Feb 2021 22:25:59 GMT",
->>>>>>> 1814567d
-        "Server": [
-          "Windows-Azure-HDFS/1.0",
-          "Microsoft-HTTPAPI/2.0"
-        ],
-        "x-ms-client-request-id": "99f8c1cd-518e-7af1-3336-ab7cb7619f43",
-<<<<<<< HEAD
-        "x-ms-request-id": "8455ae8d-501f-0075-3dab-f91473000000",
-=======
-        "x-ms-request-id": "a8fc30ff-701f-0072-7b7b-057810000000",
->>>>>>> 1814567d
-        "x-ms-version": "2020-06-12"
-      },
-      "ResponseBody": []
-    },
-    {
-      "RequestUri": "https://seannse.blob.core.windows.net/test-filesystem-e13da025-505b-bb1b-bb2c-057bc1efd4db/test-file-a4c8abec-62bb-16e5-61c8-113a77367664",
-      "RequestMethod": "HEAD",
-      "RequestHeaders": {
-        "Accept": "application/xml",
-        "Authorization": "Sanitized",
-        "User-Agent": [
-<<<<<<< HEAD
-          "azsdk-net-Storage.Files.DataLake/12.7.0-alpha.20210202.1",
-          "(.NET 5.0.2; Microsoft Windows 10.0.19042)"
-        ],
-        "x-ms-client-request-id": "b56d4497-dd3e-e3d5-6723-746b1b1a5495",
-        "x-ms-date": "Tue, 02 Feb 2021 21:36:19 GMT",
-=======
-          "azsdk-net-Storage.Files.DataLake/12.7.0-alpha.20210217.1",
-          "(.NET 5.0.3; Microsoft Windows 10.0.19042)"
-        ],
-        "x-ms-client-request-id": "b56d4497-dd3e-e3d5-6723-746b1b1a5495",
-        "x-ms-date": "Wed, 17 Feb 2021 22:25:59 GMT",
->>>>>>> 1814567d
-        "x-ms-return-client-request-id": "true",
-        "x-ms-version": "2020-06-12"
-      },
-      "RequestBody": null,
-      "StatusCode": 200,
-      "ResponseHeaders": {
         "Accept-Ranges": "bytes",
         "Content-Length": "0",
         "Content-Type": "application/octet-stream",
-<<<<<<< HEAD
-        "Date": "Tue, 02 Feb 2021 21:36:19 GMT",
-        "ETag": "\u00220x8D8C7C294452640\u0022",
-        "Last-Modified": "Tue, 02 Feb 2021 21:36:19 GMT",
-=======
-        "Date": "Wed, 17 Feb 2021 22:25:59 GMT",
-        "ETag": "\u00220x8D8D393008AF48B\u0022",
-        "Last-Modified": "Wed, 17 Feb 2021 22:25:59 GMT",
->>>>>>> 1814567d
+        "Date": "Fri, 19 Feb 2021 19:09:13 GMT",
+        "ETag": "\u00220x8D8D509D8A30B6B\u0022",
+        "Last-Modified": "Fri, 19 Feb 2021 19:09:13 GMT",
         "Server": [
           "Windows-Azure-Blob/1.0",
           "Microsoft-HTTPAPI/2.0"
@@ -768,50 +484,32 @@
         "x-ms-access-tier": "Hot",
         "x-ms-access-tier-inferred": "true",
         "x-ms-blob-type": "BlockBlob",
-        "x-ms-client-request-id": "b56d4497-dd3e-e3d5-6723-746b1b1a5495",
-<<<<<<< HEAD
-        "x-ms-creation-time": "Tue, 02 Feb 2021 21:36:19 GMT",
-=======
-        "x-ms-creation-time": "Wed, 17 Feb 2021 22:25:59 GMT",
->>>>>>> 1814567d
+        "x-ms-client-request-id": "75534b1d-a1eb-c921-88bd-31b9cd6b0d61",
+        "x-ms-creation-time": "Fri, 19 Feb 2021 19:09:13 GMT",
         "x-ms-group": "$superuser",
         "x-ms-lease-state": "available",
         "x-ms-lease-status": "unlocked",
         "x-ms-owner": "$superuser",
         "x-ms-permissions": "rw-r-----",
-<<<<<<< HEAD
-        "x-ms-request-id": "0fa04637-901e-00a1-6fab-f9a422000000",
-=======
-        "x-ms-request-id": "6535dca0-601e-0023-637b-05e59c000000",
->>>>>>> 1814567d
+        "x-ms-request-id": "2e63634f-201e-00a4-24f2-0676f9000000",
         "x-ms-server-encrypted": "true",
         "x-ms-version": "2020-06-12"
       },
       "ResponseBody": []
     },
     {
-      "RequestUri": "https://seannse.dfs.core.windows.net/test-filesystem-e13da025-505b-bb1b-bb2c-057bc1efd4db/test-file-a4c8abec-62bb-16e5-61c8-113a77367664",
-      "RequestMethod": "DELETE",
-      "RequestHeaders": {
-        "Accept": "application/json",
-        "Authorization": "Sanitized",
-<<<<<<< HEAD
-        "If-Match": "\u00220x8D8C7C294452640\u0022",
-        "User-Agent": [
-          "azsdk-net-Storage.Files.DataLake/12.7.0-alpha.20210202.1",
-          "(.NET 5.0.2; Microsoft Windows 10.0.19042)"
-        ],
-        "x-ms-client-request-id": "72e5384b-eaf4-6e05-a936-8242360a09f9",
-        "x-ms-date": "Tue, 02 Feb 2021 21:36:19 GMT",
-=======
-        "If-Match": "0x8D8D393008AF48B",
-        "User-Agent": [
-          "azsdk-net-Storage.Files.DataLake/12.7.0-alpha.20210217.1",
-          "(.NET 5.0.3; Microsoft Windows 10.0.19042)"
-        ],
-        "x-ms-client-request-id": "72e5384b-eaf4-6e05-a936-8242360a09f9",
-        "x-ms-date": "Wed, 17 Feb 2021 22:25:59 GMT",
->>>>>>> 1814567d
+      "RequestUri": "https://seannse.dfs.core.windows.net/test-filesystem-40f53e66-4875-77fc-33c2-7798bc7b7bc5/test-file-17f0f9a7-82a8-4950-8bd1-3ef1e7a00f32",
+      "RequestMethod": "DELETE",
+      "RequestHeaders": {
+        "Accept": "application/json",
+        "Authorization": "Sanitized",
+        "If-Match": "0x8D8D509D8A30B6B",
+        "User-Agent": [
+          "azsdk-net-Storage.Files.DataLake/12.7.0-alpha.20210219.1",
+          "(.NET 5.0.3; Microsoft Windows 10.0.19041)"
+        ],
+        "x-ms-client-request-id": "f7a7b06e-19ce-b188-cd05-3ce7e4c17a5e",
+        "x-ms-date": "Fri, 19 Feb 2021 19:09:14 GMT",
         "x-ms-return-client-request-id": "true",
         "x-ms-version": "2020-06-12"
       },
@@ -819,48 +517,30 @@
       "StatusCode": 200,
       "ResponseHeaders": {
         "Content-Length": "0",
-<<<<<<< HEAD
-        "Date": "Tue, 02 Feb 2021 21:36:19 GMT",
-=======
-        "Date": "Wed, 17 Feb 2021 22:25:59 GMT",
->>>>>>> 1814567d
-        "Server": [
-          "Windows-Azure-HDFS/1.0",
-          "Microsoft-HTTPAPI/2.0"
-        ],
-        "x-ms-client-request-id": "72e5384b-eaf4-6e05-a936-8242360a09f9",
-<<<<<<< HEAD
-        "x-ms-request-id": "8455aeae-501f-0075-5eab-f91473000000",
-=======
-        "x-ms-request-id": "a8fc3114-701f-0072-107b-057810000000",
->>>>>>> 1814567d
-        "x-ms-version": "2020-06-12"
-      },
-      "ResponseBody": []
-    },
-    {
-      "RequestUri": "https://seannse.blob.core.windows.net/test-filesystem-e13da025-505b-bb1b-bb2c-057bc1efd4db?restype=container",
-      "RequestMethod": "DELETE",
-      "RequestHeaders": {
-        "Accept": "application/xml",
-        "Authorization": "Sanitized",
-<<<<<<< HEAD
-        "traceparent": "00-139ef107b2b02246b4bdacb47933d3ba-b9ee65c4bce1664e-00",
-        "User-Agent": [
-          "azsdk-net-Storage.Files.DataLake/12.7.0-alpha.20210202.1",
-          "(.NET 5.0.2; Microsoft Windows 10.0.19042)"
-        ],
-        "x-ms-client-request-id": "e31fc406-e135-93a0-bba8-019dc525eb41",
-        "x-ms-date": "Tue, 02 Feb 2021 21:36:19 GMT",
-=======
-        "traceparent": "00-9bbce3b0922a62418be39910446b0f8a-7fe5d35c91c28e46-00",
-        "User-Agent": [
-          "azsdk-net-Storage.Files.DataLake/12.7.0-alpha.20210217.1",
-          "(.NET 5.0.3; Microsoft Windows 10.0.19042)"
-        ],
-        "x-ms-client-request-id": "e31fc406-e135-93a0-bba8-019dc525eb41",
-        "x-ms-date": "Wed, 17 Feb 2021 22:25:59 GMT",
->>>>>>> 1814567d
+        "Date": "Fri, 19 Feb 2021 19:09:13 GMT",
+        "Server": [
+          "Windows-Azure-HDFS/1.0",
+          "Microsoft-HTTPAPI/2.0"
+        ],
+        "x-ms-client-request-id": "f7a7b06e-19ce-b188-cd05-3ce7e4c17a5e",
+        "x-ms-request-id": "6f4b00fa-e01f-004f-15f2-060e0b000000",
+        "x-ms-version": "2020-06-12"
+      },
+      "ResponseBody": []
+    },
+    {
+      "RequestUri": "https://seannse.blob.core.windows.net/test-filesystem-40f53e66-4875-77fc-33c2-7798bc7b7bc5?restype=container",
+      "RequestMethod": "DELETE",
+      "RequestHeaders": {
+        "Accept": "application/xml",
+        "Authorization": "Sanitized",
+        "traceparent": "00-f7e2db2565f86d42baf59f2a032430e1-71671144c3511e47-00",
+        "User-Agent": [
+          "azsdk-net-Storage.Files.DataLake/12.7.0-alpha.20210219.1",
+          "(.NET 5.0.3; Microsoft Windows 10.0.19041)"
+        ],
+        "x-ms-client-request-id": "1d4a1610-16c3-de93-87c9-3fd7b366a436",
+        "x-ms-date": "Fri, 19 Feb 2021 19:09:14 GMT",
         "x-ms-return-client-request-id": "true",
         "x-ms-version": "2020-06-12"
       },
@@ -868,415 +548,263 @@
       "StatusCode": 202,
       "ResponseHeaders": {
         "Content-Length": "0",
-<<<<<<< HEAD
-        "Date": "Tue, 02 Feb 2021 21:36:19 GMT",
-=======
-        "Date": "Wed, 17 Feb 2021 22:25:59 GMT",
->>>>>>> 1814567d
-        "Server": [
-          "Windows-Azure-Blob/1.0",
-          "Microsoft-HTTPAPI/2.0"
-        ],
-        "x-ms-client-request-id": "e31fc406-e135-93a0-bba8-019dc525eb41",
-<<<<<<< HEAD
-        "x-ms-request-id": "0fa047c8-901e-00a1-49ab-f9a422000000",
-=======
-        "x-ms-request-id": "6535dd90-601e-0023-3f7b-05e59c000000",
->>>>>>> 1814567d
-        "x-ms-version": "2020-06-12"
-      },
-      "ResponseBody": []
-    },
-    {
-      "RequestUri": "https://seannse.blob.core.windows.net/test-filesystem-8c6a8bc9-7f33-0b43-9995-95a9819a15a6?restype=container",
-      "RequestMethod": "PUT",
-      "RequestHeaders": {
-        "Accept": "application/xml",
-        "Authorization": "Sanitized",
-<<<<<<< HEAD
-        "traceparent": "00-2d905c647afa134db8e3d545a32e8af3-77e53300f1474948-00",
-        "User-Agent": [
-          "azsdk-net-Storage.Files.DataLake/12.7.0-alpha.20210202.1",
-          "(.NET 5.0.2; Microsoft Windows 10.0.19042)"
+        "Date": "Fri, 19 Feb 2021 19:09:14 GMT",
+        "Server": [
+          "Windows-Azure-Blob/1.0",
+          "Microsoft-HTTPAPI/2.0"
+        ],
+        "x-ms-client-request-id": "1d4a1610-16c3-de93-87c9-3fd7b366a436",
+        "x-ms-request-id": "2e6364ea-201e-00a4-25f2-0676f9000000",
+        "x-ms-version": "2020-06-12"
+      },
+      "ResponseBody": []
+    },
+    {
+      "RequestUri": "https://seannse.blob.core.windows.net/test-filesystem-a9df44f1-bfd8-2e15-ac79-f9039b09b31d?restype=container",
+      "RequestMethod": "PUT",
+      "RequestHeaders": {
+        "Accept": "application/xml",
+        "Authorization": "Sanitized",
+        "traceparent": "00-cc66fec6cacda747abc88f786ab46c61-a3b6f18b1045024e-00",
+        "User-Agent": [
+          "azsdk-net-Storage.Files.DataLake/12.7.0-alpha.20210219.1",
+          "(.NET 5.0.3; Microsoft Windows 10.0.19041)"
         ],
         "x-ms-blob-public-access": "container",
-        "x-ms-client-request-id": "cca0275f-b298-86e1-8114-49a04cf71220",
-        "x-ms-date": "Tue, 02 Feb 2021 21:36:19 GMT",
-=======
-        "traceparent": "00-2e41d5edb83fa5498470569a4c55b735-b3bb812561028843-00",
-        "User-Agent": [
-          "azsdk-net-Storage.Files.DataLake/12.7.0-alpha.20210217.1",
-          "(.NET 5.0.3; Microsoft Windows 10.0.19042)"
+        "x-ms-client-request-id": "b98d4726-42d0-50ad-001b-714a1c8f437e",
+        "x-ms-date": "Fri, 19 Feb 2021 19:09:14 GMT",
+        "x-ms-return-client-request-id": "true",
+        "x-ms-version": "2020-06-12"
+      },
+      "RequestBody": null,
+      "StatusCode": 201,
+      "ResponseHeaders": {
+        "Content-Length": "0",
+        "Date": "Fri, 19 Feb 2021 19:09:14 GMT",
+        "ETag": "\u00220x8D8D509D8D4DD18\u0022",
+        "Last-Modified": "Fri, 19 Feb 2021 19:09:14 GMT",
+        "Server": [
+          "Windows-Azure-Blob/1.0",
+          "Microsoft-HTTPAPI/2.0"
+        ],
+        "x-ms-client-request-id": "b98d4726-42d0-50ad-001b-714a1c8f437e",
+        "x-ms-request-id": "2e6365ee-201e-00a4-0ff2-0676f9000000",
+        "x-ms-version": "2020-06-12"
+      },
+      "ResponseBody": []
+    },
+    {
+      "RequestUri": "https://seannse.dfs.core.windows.net/test-filesystem-a9df44f1-bfd8-2e15-ac79-f9039b09b31d/test-file-fdbe2215-d58f-94bf-a963-0a8e58d92e7f?resource=file",
+      "RequestMethod": "PUT",
+      "RequestHeaders": {
+        "Accept": "application/json",
+        "Authorization": "Sanitized",
+        "traceparent": "00-5200a554c615654c97d71047fb671ba1-4e60fc26b34dc849-00",
+        "User-Agent": [
+          "azsdk-net-Storage.Files.DataLake/12.7.0-alpha.20210219.1",
+          "(.NET 5.0.3; Microsoft Windows 10.0.19041)"
+        ],
+        "x-ms-client-request-id": "dd26e806-7d6e-5006-88f9-106c371ff826",
+        "x-ms-date": "Fri, 19 Feb 2021 19:09:14 GMT",
+        "x-ms-return-client-request-id": "true",
+        "x-ms-version": "2020-06-12"
+      },
+      "RequestBody": null,
+      "StatusCode": 201,
+      "ResponseHeaders": {
+        "Content-Length": "0",
+        "Date": "Fri, 19 Feb 2021 19:09:13 GMT",
+        "ETag": "\u00220x8D8D509D8E39C8D\u0022",
+        "Last-Modified": "Fri, 19 Feb 2021 19:09:14 GMT",
+        "Server": [
+          "Windows-Azure-HDFS/1.0",
+          "Microsoft-HTTPAPI/2.0"
+        ],
+        "x-ms-client-request-id": "dd26e806-7d6e-5006-88f9-106c371ff826",
+        "x-ms-request-id": "6f4b0115-e01f-004f-30f2-060e0b000000",
+        "x-ms-version": "2020-06-12"
+      },
+      "ResponseBody": []
+    },
+    {
+      "RequestUri": "https://seannse.dfs.core.windows.net/test-filesystem-a9df44f1-bfd8-2e15-ac79-f9039b09b31d/test-file-fdbe2215-d58f-94bf-a963-0a8e58d92e7f",
+      "RequestMethod": "DELETE",
+      "RequestHeaders": {
+        "Accept": "application/json",
+        "Authorization": "Sanitized",
+        "If-None-Match": "\u0022garbage\u0022",
+        "User-Agent": [
+          "azsdk-net-Storage.Files.DataLake/12.7.0-alpha.20210219.1",
+          "(.NET 5.0.3; Microsoft Windows 10.0.19041)"
+        ],
+        "x-ms-client-request-id": "6f87fb04-50b2-8111-5c8c-cb81eae09de7",
+        "x-ms-date": "Fri, 19 Feb 2021 19:09:15 GMT",
+        "x-ms-return-client-request-id": "true",
+        "x-ms-version": "2020-06-12"
+      },
+      "RequestBody": null,
+      "StatusCode": 200,
+      "ResponseHeaders": {
+        "Content-Length": "0",
+        "Date": "Fri, 19 Feb 2021 19:09:13 GMT",
+        "Server": [
+          "Windows-Azure-HDFS/1.0",
+          "Microsoft-HTTPAPI/2.0"
+        ],
+        "x-ms-client-request-id": "6f87fb04-50b2-8111-5c8c-cb81eae09de7",
+        "x-ms-request-id": "6f4b0122-e01f-004f-3df2-060e0b000000",
+        "x-ms-version": "2020-06-12"
+      },
+      "ResponseBody": []
+    },
+    {
+      "RequestUri": "https://seannse.blob.core.windows.net/test-filesystem-a9df44f1-bfd8-2e15-ac79-f9039b09b31d?restype=container",
+      "RequestMethod": "DELETE",
+      "RequestHeaders": {
+        "Accept": "application/xml",
+        "Authorization": "Sanitized",
+        "traceparent": "00-431e7b30a3c42d4ba068b45c556c40cf-db82fc1a0ee5284f-00",
+        "User-Agent": [
+          "azsdk-net-Storage.Files.DataLake/12.7.0-alpha.20210219.1",
+          "(.NET 5.0.3; Microsoft Windows 10.0.19041)"
+        ],
+        "x-ms-client-request-id": "3c68b750-8997-9c73-e0ca-5c26248131f5",
+        "x-ms-date": "Fri, 19 Feb 2021 19:09:15 GMT",
+        "x-ms-return-client-request-id": "true",
+        "x-ms-version": "2020-06-12"
+      },
+      "RequestBody": null,
+      "StatusCode": 202,
+      "ResponseHeaders": {
+        "Content-Length": "0",
+        "Date": "Fri, 19 Feb 2021 19:09:14 GMT",
+        "Server": [
+          "Windows-Azure-Blob/1.0",
+          "Microsoft-HTTPAPI/2.0"
+        ],
+        "x-ms-client-request-id": "3c68b750-8997-9c73-e0ca-5c26248131f5",
+        "x-ms-request-id": "2e6368d0-201e-00a4-3ef2-0676f9000000",
+        "x-ms-version": "2020-06-12"
+      },
+      "ResponseBody": []
+    },
+    {
+      "RequestUri": "https://seannse.blob.core.windows.net/test-filesystem-607c0e4b-aff5-5e52-9e70-89a7498cfa5f?restype=container",
+      "RequestMethod": "PUT",
+      "RequestHeaders": {
+        "Accept": "application/xml",
+        "Authorization": "Sanitized",
+        "traceparent": "00-e8477c369b07f740aae3a9c435fa7437-8d60ea9466d0f347-00",
+        "User-Agent": [
+          "azsdk-net-Storage.Files.DataLake/12.7.0-alpha.20210219.1",
+          "(.NET 5.0.3; Microsoft Windows 10.0.19041)"
         ],
         "x-ms-blob-public-access": "container",
-        "x-ms-client-request-id": "cca0275f-b298-86e1-8114-49a04cf71220",
-        "x-ms-date": "Wed, 17 Feb 2021 22:25:59 GMT",
->>>>>>> 1814567d
-        "x-ms-return-client-request-id": "true",
-        "x-ms-version": "2020-06-12"
-      },
-      "RequestBody": null,
-      "StatusCode": 201,
-      "ResponseHeaders": {
-        "Content-Length": "0",
-<<<<<<< HEAD
-        "Date": "Tue, 02 Feb 2021 21:36:20 GMT",
-        "ETag": "\u00220x8D8C7C294A58779\u0022",
-        "Last-Modified": "Tue, 02 Feb 2021 21:36:20 GMT",
-=======
-        "Date": "Wed, 17 Feb 2021 22:25:59 GMT",
-        "ETag": "\u00220x8D8D39300E32A25\u0022",
-        "Last-Modified": "Wed, 17 Feb 2021 22:26:00 GMT",
->>>>>>> 1814567d
-        "Server": [
-          "Windows-Azure-Blob/1.0",
-          "Microsoft-HTTPAPI/2.0"
-        ],
-        "x-ms-client-request-id": "cca0275f-b298-86e1-8114-49a04cf71220",
-<<<<<<< HEAD
-        "x-ms-request-id": "a3d5c07c-d01e-0054-6dab-f93008000000",
-=======
-        "x-ms-request-id": "7a254007-a01e-0003-457b-059e3b000000",
->>>>>>> 1814567d
-        "x-ms-version": "2020-06-12"
-      },
-      "ResponseBody": []
-    },
-    {
-      "RequestUri": "https://seannse.dfs.core.windows.net/test-filesystem-8c6a8bc9-7f33-0b43-9995-95a9819a15a6/test-file-57a55a92-79e9-a356-c7e4-16a69d7ecc97?resource=file",
-      "RequestMethod": "PUT",
-      "RequestHeaders": {
-        "Accept": "application/json",
-        "Authorization": "Sanitized",
-<<<<<<< HEAD
-        "traceparent": "00-ee496629fc446c4881827ea22a5c40eb-d0222a478d0ac34c-00",
-        "User-Agent": [
-          "azsdk-net-Storage.Files.DataLake/12.7.0-alpha.20210202.1",
-          "(.NET 5.0.2; Microsoft Windows 10.0.19042)"
-        ],
-        "x-ms-client-request-id": "e331c17a-325c-e6ce-d0fd-05b49c3ae802",
-        "x-ms-date": "Tue, 02 Feb 2021 21:36:19 GMT",
-=======
-        "traceparent": "00-f9683ca339cd664fa781de583cb44705-f10d70dc1c64594d-00",
-        "User-Agent": [
-          "azsdk-net-Storage.Files.DataLake/12.7.0-alpha.20210217.1",
-          "(.NET 5.0.3; Microsoft Windows 10.0.19042)"
-        ],
-        "x-ms-client-request-id": "e331c17a-325c-e6ce-d0fd-05b49c3ae802",
-        "x-ms-date": "Wed, 17 Feb 2021 22:26:00 GMT",
->>>>>>> 1814567d
-        "x-ms-return-client-request-id": "true",
-        "x-ms-version": "2020-06-12"
-      },
-      "RequestBody": null,
-      "StatusCode": 201,
-      "ResponseHeaders": {
-        "Content-Length": "0",
-<<<<<<< HEAD
-        "Date": "Tue, 02 Feb 2021 21:36:20 GMT",
-        "ETag": "\u00220x8D8C7C294DED3E5\u0022",
-        "Last-Modified": "Tue, 02 Feb 2021 21:36:20 GMT",
-=======
-        "Date": "Wed, 17 Feb 2021 22:26:00 GMT",
-        "ETag": "\u00220x8D8D393011AEFF3\u0022",
-        "Last-Modified": "Wed, 17 Feb 2021 22:26:00 GMT",
->>>>>>> 1814567d
-        "Server": [
-          "Windows-Azure-HDFS/1.0",
-          "Microsoft-HTTPAPI/2.0"
-        ],
-        "x-ms-client-request-id": "e331c17a-325c-e6ce-d0fd-05b49c3ae802",
-<<<<<<< HEAD
-        "x-ms-request-id": "3445fc79-f01f-0053-76ab-f95c6b000000",
-=======
-        "x-ms-request-id": "7aef0e83-401f-001b-757b-05415c000000",
->>>>>>> 1814567d
-        "x-ms-version": "2020-06-12"
-      },
-      "ResponseBody": []
-    },
-    {
-      "RequestUri": "https://seannse.dfs.core.windows.net/test-filesystem-8c6a8bc9-7f33-0b43-9995-95a9819a15a6/test-file-57a55a92-79e9-a356-c7e4-16a69d7ecc97",
-      "RequestMethod": "DELETE",
-      "RequestHeaders": {
-        "Accept": "application/json",
-        "Authorization": "Sanitized",
-        "If-None-Match": "\u0022garbage\u0022",
-        "User-Agent": [
-<<<<<<< HEAD
-          "azsdk-net-Storage.Files.DataLake/12.7.0-alpha.20210202.1",
-          "(.NET 5.0.2; Microsoft Windows 10.0.19042)"
-        ],
-        "x-ms-client-request-id": "db2c96aa-e84d-d93a-0e63-89fc4359a851",
-        "x-ms-date": "Tue, 02 Feb 2021 21:36:20 GMT",
-=======
-          "azsdk-net-Storage.Files.DataLake/12.7.0-alpha.20210217.1",
-          "(.NET 5.0.3; Microsoft Windows 10.0.19042)"
-        ],
-        "x-ms-client-request-id": "db2c96aa-e84d-d93a-0e63-89fc4359a851",
-        "x-ms-date": "Wed, 17 Feb 2021 22:26:00 GMT",
->>>>>>> 1814567d
-        "x-ms-return-client-request-id": "true",
-        "x-ms-version": "2020-06-12"
-      },
-      "RequestBody": null,
-      "StatusCode": 200,
-      "ResponseHeaders": {
-        "Content-Length": "0",
-<<<<<<< HEAD
-        "Date": "Tue, 02 Feb 2021 21:36:20 GMT",
-=======
-        "Date": "Wed, 17 Feb 2021 22:26:00 GMT",
->>>>>>> 1814567d
-        "Server": [
-          "Windows-Azure-HDFS/1.0",
-          "Microsoft-HTTPAPI/2.0"
-        ],
-        "x-ms-client-request-id": "db2c96aa-e84d-d93a-0e63-89fc4359a851",
-<<<<<<< HEAD
-        "x-ms-request-id": "3445fc8f-f01f-0053-0cab-f95c6b000000",
-=======
-        "x-ms-request-id": "7aef0e9f-401f-001b-117b-05415c000000",
->>>>>>> 1814567d
-        "x-ms-version": "2020-06-12"
-      },
-      "ResponseBody": []
-    },
-    {
-      "RequestUri": "https://seannse.blob.core.windows.net/test-filesystem-8c6a8bc9-7f33-0b43-9995-95a9819a15a6?restype=container",
-      "RequestMethod": "DELETE",
-      "RequestHeaders": {
-        "Accept": "application/xml",
-        "Authorization": "Sanitized",
-<<<<<<< HEAD
-        "traceparent": "00-25dff9e1c18a39459054548e407617e5-7b066a75910eee41-00",
-        "User-Agent": [
-          "azsdk-net-Storage.Files.DataLake/12.7.0-alpha.20210202.1",
-          "(.NET 5.0.2; Microsoft Windows 10.0.19042)"
-        ],
-        "x-ms-client-request-id": "050a6236-0c0e-5fb5-77bb-60492f2906f3",
-        "x-ms-date": "Tue, 02 Feb 2021 21:36:20 GMT",
-=======
-        "traceparent": "00-001ffb361602c64395a9128a84dbc449-46cd33ab2667ce4e-00",
-        "User-Agent": [
-          "azsdk-net-Storage.Files.DataLake/12.7.0-alpha.20210217.1",
-          "(.NET 5.0.3; Microsoft Windows 10.0.19042)"
-        ],
-        "x-ms-client-request-id": "050a6236-0c0e-5fb5-77bb-60492f2906f3",
-        "x-ms-date": "Wed, 17 Feb 2021 22:26:00 GMT",
->>>>>>> 1814567d
-        "x-ms-return-client-request-id": "true",
-        "x-ms-version": "2020-06-12"
-      },
-      "RequestBody": null,
-      "StatusCode": 202,
-      "ResponseHeaders": {
-        "Content-Length": "0",
-<<<<<<< HEAD
-        "Date": "Tue, 02 Feb 2021 21:36:20 GMT",
-=======
-        "Date": "Wed, 17 Feb 2021 22:26:00 GMT",
->>>>>>> 1814567d
-        "Server": [
-          "Windows-Azure-Blob/1.0",
-          "Microsoft-HTTPAPI/2.0"
-        ],
-        "x-ms-client-request-id": "050a6236-0c0e-5fb5-77bb-60492f2906f3",
-<<<<<<< HEAD
-        "x-ms-request-id": "a3d5c21f-d01e-0054-52ab-f93008000000",
-=======
-        "x-ms-request-id": "7a254205-a01e-0003-1e7b-059e3b000000",
->>>>>>> 1814567d
-        "x-ms-version": "2020-06-12"
-      },
-      "ResponseBody": []
-    },
-    {
-      "RequestUri": "https://seannse.blob.core.windows.net/test-filesystem-9b6779b7-9cf1-de13-c46a-4066513f7173?restype=container",
-      "RequestMethod": "PUT",
-      "RequestHeaders": {
-        "Accept": "application/xml",
-        "Authorization": "Sanitized",
-<<<<<<< HEAD
-        "traceparent": "00-7e5ef2b64dc2f14d9cec4797f7b4fb4f-d2cd1223361eb340-00",
-        "User-Agent": [
-          "azsdk-net-Storage.Files.DataLake/12.7.0-alpha.20210202.1",
-          "(.NET 5.0.2; Microsoft Windows 10.0.19042)"
-        ],
-        "x-ms-blob-public-access": "container",
-        "x-ms-client-request-id": "ed43a3e0-c233-995e-4e2b-41a4cc4e0d38",
-        "x-ms-date": "Tue, 02 Feb 2021 21:36:20 GMT",
-=======
-        "traceparent": "00-249798a11deb3848a715722b08cae877-fab17abd4776c24b-00",
-        "User-Agent": [
-          "azsdk-net-Storage.Files.DataLake/12.7.0-alpha.20210217.1",
-          "(.NET 5.0.3; Microsoft Windows 10.0.19042)"
-        ],
-        "x-ms-blob-public-access": "container",
-        "x-ms-client-request-id": "ed43a3e0-c233-995e-4e2b-41a4cc4e0d38",
-        "x-ms-date": "Wed, 17 Feb 2021 22:26:00 GMT",
->>>>>>> 1814567d
-        "x-ms-return-client-request-id": "true",
-        "x-ms-version": "2020-06-12"
-      },
-      "RequestBody": null,
-      "StatusCode": 201,
-      "ResponseHeaders": {
-        "Content-Length": "0",
-<<<<<<< HEAD
-        "Date": "Tue, 02 Feb 2021 21:36:21 GMT",
-        "ETag": "\u00220x8D8C7C29529A868\u0022",
-        "Last-Modified": "Tue, 02 Feb 2021 21:36:21 GMT",
-=======
-        "Date": "Wed, 17 Feb 2021 22:26:00 GMT",
-        "ETag": "\u00220x8D8D39301691B77\u0022",
-        "Last-Modified": "Wed, 17 Feb 2021 22:26:01 GMT",
->>>>>>> 1814567d
-        "Server": [
-          "Windows-Azure-Blob/1.0",
-          "Microsoft-HTTPAPI/2.0"
-        ],
-        "x-ms-client-request-id": "ed43a3e0-c233-995e-4e2b-41a4cc4e0d38",
-<<<<<<< HEAD
-        "x-ms-request-id": "b7d7a829-501e-0091-46ab-f91aed000000",
-=======
-        "x-ms-request-id": "2f25a0a3-601e-001c-657b-052d3f000000",
->>>>>>> 1814567d
-        "x-ms-version": "2020-06-12"
-      },
-      "ResponseBody": []
-    },
-    {
-      "RequestUri": "https://seannse.dfs.core.windows.net/test-filesystem-9b6779b7-9cf1-de13-c46a-4066513f7173/test-file-f642ed49-2563-15a3-36a7-62c2ea3f743a?resource=file",
-      "RequestMethod": "PUT",
-      "RequestHeaders": {
-        "Accept": "application/json",
-        "Authorization": "Sanitized",
-<<<<<<< HEAD
-        "traceparent": "00-75192907b1a79845a69bd6c19bd37874-f013822cbb89e649-00",
-        "User-Agent": [
-          "azsdk-net-Storage.Files.DataLake/12.7.0-alpha.20210202.1",
-          "(.NET 5.0.2; Microsoft Windows 10.0.19042)"
-        ],
-        "x-ms-client-request-id": "7d8a7a21-9b46-bb0e-002e-b78c5f9caf0e",
-        "x-ms-date": "Tue, 02 Feb 2021 21:36:20 GMT",
-=======
-        "traceparent": "00-f195c7a0d5440f4da34c47ce7d1c6fab-2fa5190d231b1349-00",
-        "User-Agent": [
-          "azsdk-net-Storage.Files.DataLake/12.7.0-alpha.20210217.1",
-          "(.NET 5.0.3; Microsoft Windows 10.0.19042)"
-        ],
-        "x-ms-client-request-id": "7d8a7a21-9b46-bb0e-002e-b78c5f9caf0e",
-        "x-ms-date": "Wed, 17 Feb 2021 22:26:01 GMT",
->>>>>>> 1814567d
-        "x-ms-return-client-request-id": "true",
-        "x-ms-version": "2020-06-12"
-      },
-      "RequestBody": null,
-      "StatusCode": 201,
-      "ResponseHeaders": {
-        "Content-Length": "0",
-<<<<<<< HEAD
-        "Date": "Tue, 02 Feb 2021 21:36:21 GMT",
-        "ETag": "\u00220x8D8C7C295635DE4\u0022",
-        "Last-Modified": "Tue, 02 Feb 2021 21:36:21 GMT",
-=======
-        "Date": "Wed, 17 Feb 2021 22:26:01 GMT",
-        "ETag": "\u00220x8D8D39301AE59C5\u0022",
-        "Last-Modified": "Wed, 17 Feb 2021 22:26:01 GMT",
->>>>>>> 1814567d
-        "Server": [
-          "Windows-Azure-HDFS/1.0",
-          "Microsoft-HTTPAPI/2.0"
-        ],
-        "x-ms-client-request-id": "7d8a7a21-9b46-bb0e-002e-b78c5f9caf0e",
-<<<<<<< HEAD
-        "x-ms-request-id": "e4cfa261-301f-0063-33ab-f9e2a4000000",
-=======
-        "x-ms-request-id": "90ddcf9a-601f-008a-3e7b-0524ee000000",
->>>>>>> 1814567d
-        "x-ms-version": "2020-06-12"
-      },
-      "ResponseBody": []
-    },
-    {
-      "RequestUri": "https://seannse.blob.core.windows.net/test-filesystem-9b6779b7-9cf1-de13-c46a-4066513f7173/test-file-f642ed49-2563-15a3-36a7-62c2ea3f743a?comp=lease",
-      "RequestMethod": "PUT",
-      "RequestHeaders": {
-        "Accept": "application/xml",
-        "Authorization": "Sanitized",
-<<<<<<< HEAD
-        "traceparent": "00-bb11201e4bc86745aafd1ac18f10fc8a-735f4165ee8c1e4c-00",
-        "User-Agent": [
-          "azsdk-net-Storage.Files.DataLake/12.7.0-alpha.20210202.1",
-          "(.NET 5.0.2; Microsoft Windows 10.0.19042)"
-        ],
-        "x-ms-client-request-id": "5a6d837c-f5d2-c220-3cc5-cf487ed72881",
-        "x-ms-date": "Tue, 02 Feb 2021 21:36:21 GMT",
-=======
-        "traceparent": "00-9c87f425bcc2834f890bf64be2b8c355-736293539abd3245-00",
-        "User-Agent": [
-          "azsdk-net-Storage.Files.DataLake/12.7.0-alpha.20210217.1",
-          "(.NET 5.0.3; Microsoft Windows 10.0.19042)"
-        ],
-        "x-ms-client-request-id": "5a6d837c-f5d2-c220-3cc5-cf487ed72881",
-        "x-ms-date": "Wed, 17 Feb 2021 22:26:01 GMT",
->>>>>>> 1814567d
+        "x-ms-client-request-id": "773a12da-e77f-a02e-640a-9e26ffcc5353",
+        "x-ms-date": "Fri, 19 Feb 2021 19:09:15 GMT",
+        "x-ms-return-client-request-id": "true",
+        "x-ms-version": "2020-06-12"
+      },
+      "RequestBody": null,
+      "StatusCode": 201,
+      "ResponseHeaders": {
+        "Content-Length": "0",
+        "Date": "Fri, 19 Feb 2021 19:09:14 GMT",
+        "ETag": "\u00220x8D8D509D90852ED\u0022",
+        "Last-Modified": "Fri, 19 Feb 2021 19:09:14 GMT",
+        "Server": [
+          "Windows-Azure-Blob/1.0",
+          "Microsoft-HTTPAPI/2.0"
+        ],
+        "x-ms-client-request-id": "773a12da-e77f-a02e-640a-9e26ffcc5353",
+        "x-ms-request-id": "2e636982-201e-00a4-6cf2-0676f9000000",
+        "x-ms-version": "2020-06-12"
+      },
+      "ResponseBody": []
+    },
+    {
+      "RequestUri": "https://seannse.dfs.core.windows.net/test-filesystem-607c0e4b-aff5-5e52-9e70-89a7498cfa5f/test-file-7de3fccf-fe4f-ea7d-be78-2d2395171467?resource=file",
+      "RequestMethod": "PUT",
+      "RequestHeaders": {
+        "Accept": "application/json",
+        "Authorization": "Sanitized",
+        "traceparent": "00-21a6431f57506740b0a6557b00025ad1-c6bf04c529316642-00",
+        "User-Agent": [
+          "azsdk-net-Storage.Files.DataLake/12.7.0-alpha.20210219.1",
+          "(.NET 5.0.3; Microsoft Windows 10.0.19041)"
+        ],
+        "x-ms-client-request-id": "4d6bc67f-7453-db15-9450-b906ba0b0b4d",
+        "x-ms-date": "Fri, 19 Feb 2021 19:09:15 GMT",
+        "x-ms-return-client-request-id": "true",
+        "x-ms-version": "2020-06-12"
+      },
+      "RequestBody": null,
+      "StatusCode": 201,
+      "ResponseHeaders": {
+        "Content-Length": "0",
+        "Date": "Fri, 19 Feb 2021 19:09:14 GMT",
+        "ETag": "\u00220x8D8D509D917328E\u0022",
+        "Last-Modified": "Fri, 19 Feb 2021 19:09:14 GMT",
+        "Server": [
+          "Windows-Azure-HDFS/1.0",
+          "Microsoft-HTTPAPI/2.0"
+        ],
+        "x-ms-client-request-id": "4d6bc67f-7453-db15-9450-b906ba0b0b4d",
+        "x-ms-request-id": "6f4b013b-e01f-004f-56f2-060e0b000000",
+        "x-ms-version": "2020-06-12"
+      },
+      "ResponseBody": []
+    },
+    {
+      "RequestUri": "https://seannse.blob.core.windows.net/test-filesystem-607c0e4b-aff5-5e52-9e70-89a7498cfa5f/test-file-7de3fccf-fe4f-ea7d-be78-2d2395171467?comp=lease",
+      "RequestMethod": "PUT",
+      "RequestHeaders": {
+        "Accept": "application/xml",
+        "Authorization": "Sanitized",
+        "traceparent": "00-518da20ac34e4941accf8c0612c1aa39-392018fed349b246-00",
+        "User-Agent": [
+          "azsdk-net-Storage.Files.DataLake/12.7.0-alpha.20210219.1",
+          "(.NET 5.0.3; Microsoft Windows 10.0.19041)"
+        ],
+        "x-ms-client-request-id": "8b778085-2a81-6267-c41e-30cb6f56aa84",
+        "x-ms-date": "Fri, 19 Feb 2021 19:09:15 GMT",
         "x-ms-lease-action": "acquire",
         "x-ms-lease-duration": "-1",
-        "x-ms-proposed-lease-id": "fecc06b6-5fc9-c53d-adfe-1c37927eb398",
-        "x-ms-return-client-request-id": "true",
-        "x-ms-version": "2020-06-12"
-      },
-      "RequestBody": null,
-      "StatusCode": 201,
-      "ResponseHeaders": {
-        "Content-Length": "0",
-<<<<<<< HEAD
-        "Date": "Tue, 02 Feb 2021 21:36:21 GMT",
-        "ETag": "\u00220x8D8C7C295635DE4\u0022",
-        "Last-Modified": "Tue, 02 Feb 2021 21:36:21 GMT",
-=======
-        "Date": "Wed, 17 Feb 2021 22:26:00 GMT",
-        "ETag": "\u00220x8D8D39301AE59C5\u0022",
-        "Last-Modified": "Wed, 17 Feb 2021 22:26:01 GMT",
->>>>>>> 1814567d
-        "Server": [
-          "Windows-Azure-Blob/1.0",
-          "Microsoft-HTTPAPI/2.0"
-        ],
-        "x-ms-client-request-id": "5a6d837c-f5d2-c220-3cc5-cf487ed72881",
-        "x-ms-lease-id": "fecc06b6-5fc9-c53d-adfe-1c37927eb398",
-<<<<<<< HEAD
-        "x-ms-request-id": "b7d7a9ab-501e-0091-2dab-f91aed000000",
-=======
-        "x-ms-request-id": "2f25a2df-601e-001c-027b-052d3f000000",
->>>>>>> 1814567d
-        "x-ms-version": "2020-06-12"
-      },
-      "ResponseBody": []
-    },
-    {
-      "RequestUri": "https://seannse.dfs.core.windows.net/test-filesystem-9b6779b7-9cf1-de13-c46a-4066513f7173/test-file-f642ed49-2563-15a3-36a7-62c2ea3f743a",
-      "RequestMethod": "DELETE",
-      "RequestHeaders": {
-        "Accept": "application/json",
-        "Authorization": "Sanitized",
-        "User-Agent": [
-<<<<<<< HEAD
-          "azsdk-net-Storage.Files.DataLake/12.7.0-alpha.20210202.1",
-          "(.NET 5.0.2; Microsoft Windows 10.0.19042)"
-        ],
-        "x-ms-client-request-id": "0ebadf18-5911-bec6-59de-33ef27abbee9",
-        "x-ms-date": "Tue, 02 Feb 2021 21:36:21 GMT",
-=======
-          "azsdk-net-Storage.Files.DataLake/12.7.0-alpha.20210217.1",
-          "(.NET 5.0.3; Microsoft Windows 10.0.19042)"
-        ],
-        "x-ms-client-request-id": "0ebadf18-5911-bec6-59de-33ef27abbee9",
-        "x-ms-date": "Wed, 17 Feb 2021 22:26:01 GMT",
->>>>>>> 1814567d
-        "x-ms-lease-id": "fecc06b6-5fc9-c53d-adfe-1c37927eb398",
+        "x-ms-proposed-lease-id": "d9a836f5-1cff-4c01-1c87-05be31102794",
+        "x-ms-return-client-request-id": "true",
+        "x-ms-version": "2020-06-12"
+      },
+      "RequestBody": null,
+      "StatusCode": 201,
+      "ResponseHeaders": {
+        "Content-Length": "0",
+        "Date": "Fri, 19 Feb 2021 19:09:14 GMT",
+        "ETag": "\u00220x8D8D509D917328E\u0022",
+        "Last-Modified": "Fri, 19 Feb 2021 19:09:14 GMT",
+        "Server": [
+          "Windows-Azure-Blob/1.0",
+          "Microsoft-HTTPAPI/2.0"
+        ],
+        "x-ms-client-request-id": "8b778085-2a81-6267-c41e-30cb6f56aa84",
+        "x-ms-lease-id": "d9a836f5-1cff-4c01-1c87-05be31102794",
+        "x-ms-request-id": "2e636b4e-201e-00a4-20f2-0676f9000000",
+        "x-ms-version": "2020-06-12"
+      },
+      "ResponseBody": []
+    },
+    {
+      "RequestUri": "https://seannse.dfs.core.windows.net/test-filesystem-607c0e4b-aff5-5e52-9e70-89a7498cfa5f/test-file-7de3fccf-fe4f-ea7d-be78-2d2395171467",
+      "RequestMethod": "DELETE",
+      "RequestHeaders": {
+        "Accept": "application/json",
+        "Authorization": "Sanitized",
+        "User-Agent": [
+          "azsdk-net-Storage.Files.DataLake/12.7.0-alpha.20210219.1",
+          "(.NET 5.0.3; Microsoft Windows 10.0.19041)"
+        ],
+        "x-ms-client-request-id": "b13898e6-9b98-4913-5f41-0a8d97499ab9",
+        "x-ms-date": "Fri, 19 Feb 2021 19:09:15 GMT",
+        "x-ms-lease-id": "d9a836f5-1cff-4c01-1c87-05be31102794",
         "x-ms-return-client-request-id": "true",
         "x-ms-version": "2020-06-12"
       },
@@ -1284,48 +812,30 @@
       "StatusCode": 200,
       "ResponseHeaders": {
         "Content-Length": "0",
-<<<<<<< HEAD
-        "Date": "Tue, 02 Feb 2021 21:36:21 GMT",
-=======
-        "Date": "Wed, 17 Feb 2021 22:26:01 GMT",
->>>>>>> 1814567d
-        "Server": [
-          "Windows-Azure-HDFS/1.0",
-          "Microsoft-HTTPAPI/2.0"
-        ],
-        "x-ms-client-request-id": "0ebadf18-5911-bec6-59de-33ef27abbee9",
-<<<<<<< HEAD
-        "x-ms-request-id": "e4cfa272-301f-0063-44ab-f9e2a4000000",
-=======
-        "x-ms-request-id": "90ddcfca-601f-008a-6e7b-0524ee000000",
->>>>>>> 1814567d
-        "x-ms-version": "2020-06-12"
-      },
-      "ResponseBody": []
-    },
-    {
-      "RequestUri": "https://seannse.blob.core.windows.net/test-filesystem-9b6779b7-9cf1-de13-c46a-4066513f7173?restype=container",
-      "RequestMethod": "DELETE",
-      "RequestHeaders": {
-        "Accept": "application/xml",
-        "Authorization": "Sanitized",
-<<<<<<< HEAD
-        "traceparent": "00-7fae83e36ba9d545a6a8483b08174c34-ac90a777e514424f-00",
-        "User-Agent": [
-          "azsdk-net-Storage.Files.DataLake/12.7.0-alpha.20210202.1",
-          "(.NET 5.0.2; Microsoft Windows 10.0.19042)"
-        ],
-        "x-ms-client-request-id": "9e2fd5cc-191c-2170-581a-8c1c0c6a9766",
-        "x-ms-date": "Tue, 02 Feb 2021 21:36:21 GMT",
-=======
-        "traceparent": "00-5983d31d53370e4e92b98a61588ef00f-d50c23495b7abd47-00",
-        "User-Agent": [
-          "azsdk-net-Storage.Files.DataLake/12.7.0-alpha.20210217.1",
-          "(.NET 5.0.3; Microsoft Windows 10.0.19042)"
-        ],
-        "x-ms-client-request-id": "9e2fd5cc-191c-2170-581a-8c1c0c6a9766",
-        "x-ms-date": "Wed, 17 Feb 2021 22:26:01 GMT",
->>>>>>> 1814567d
+        "Date": "Fri, 19 Feb 2021 19:09:14 GMT",
+        "Server": [
+          "Windows-Azure-HDFS/1.0",
+          "Microsoft-HTTPAPI/2.0"
+        ],
+        "x-ms-client-request-id": "b13898e6-9b98-4913-5f41-0a8d97499ab9",
+        "x-ms-request-id": "6f4b0163-e01f-004f-7ef2-060e0b000000",
+        "x-ms-version": "2020-06-12"
+      },
+      "ResponseBody": []
+    },
+    {
+      "RequestUri": "https://seannse.blob.core.windows.net/test-filesystem-607c0e4b-aff5-5e52-9e70-89a7498cfa5f?restype=container",
+      "RequestMethod": "DELETE",
+      "RequestHeaders": {
+        "Accept": "application/xml",
+        "Authorization": "Sanitized",
+        "traceparent": "00-028c308eef27a945b9a113354fa64d16-8bcd89704e1b104b-00",
+        "User-Agent": [
+          "azsdk-net-Storage.Files.DataLake/12.7.0-alpha.20210219.1",
+          "(.NET 5.0.3; Microsoft Windows 10.0.19041)"
+        ],
+        "x-ms-client-request-id": "d7e4eb9b-f91e-8deb-1148-9325311397d8",
+        "x-ms-date": "Fri, 19 Feb 2021 19:09:15 GMT",
         "x-ms-return-client-request-id": "true",
         "x-ms-version": "2020-06-12"
       },
@@ -1333,33 +843,21 @@
       "StatusCode": 202,
       "ResponseHeaders": {
         "Content-Length": "0",
-<<<<<<< HEAD
-        "Date": "Tue, 02 Feb 2021 21:36:21 GMT",
-=======
-        "Date": "Wed, 17 Feb 2021 22:26:01 GMT",
->>>>>>> 1814567d
-        "Server": [
-          "Windows-Azure-Blob/1.0",
-          "Microsoft-HTTPAPI/2.0"
-        ],
-        "x-ms-client-request-id": "9e2fd5cc-191c-2170-581a-8c1c0c6a9766",
-<<<<<<< HEAD
-        "x-ms-request-id": "b7d7aa28-501e-0091-1fab-f91aed000000",
-=======
-        "x-ms-request-id": "2f25a39b-601e-001c-327b-052d3f000000",
->>>>>>> 1814567d
+        "Date": "Fri, 19 Feb 2021 19:09:14 GMT",
+        "Server": [
+          "Windows-Azure-Blob/1.0",
+          "Microsoft-HTTPAPI/2.0"
+        ],
+        "x-ms-client-request-id": "d7e4eb9b-f91e-8deb-1148-9325311397d8",
+        "x-ms-request-id": "2e636cee-201e-00a4-1af2-0676f9000000",
         "x-ms-version": "2020-06-12"
       },
       "ResponseBody": []
     }
   ],
   "Variables": {
-<<<<<<< HEAD
-    "DateTimeOffsetNow": "2021-02-02T15:36:15.8033295-06:00",
-=======
-    "DateTimeOffsetNow": "2021-02-17T16:25:56.4297910-06:00",
->>>>>>> 1814567d
-    "RandomSeed": "678063466",
+    "DateTimeOffsetNow": "2021-02-19T13:09:13.4488697-06:00",
+    "RandomSeed": "2099790022",
     "Storage_TestConfigHierarchicalNamespace": "NamespaceTenant\nseannse\nU2FuaXRpemVk\nhttps://seannse.blob.core.windows.net\nhttps://seannse.file.core.windows.net\nhttps://seannse.queue.core.windows.net\nhttps://seannse.table.core.windows.net\n\n\n\n\nhttps://seannse-secondary.blob.core.windows.net\nhttps://seannse-secondary.file.core.windows.net\nhttps://seannse-secondary.queue.core.windows.net\nhttps://seannse-secondary.table.core.windows.net\n68390a19-a643-458b-b726-408abf67b4fc\nSanitized\n72f988bf-86f1-41af-91ab-2d7cd011db47\nhttps://login.microsoftonline.com/\nCloud\nBlobEndpoint=https://seannse.blob.core.windows.net/;QueueEndpoint=https://seannse.queue.core.windows.net/;FileEndpoint=https://seannse.file.core.windows.net/;BlobSecondaryEndpoint=https://seannse-secondary.blob.core.windows.net/;QueueSecondaryEndpoint=https://seannse-secondary.queue.core.windows.net/;FileSecondaryEndpoint=https://seannse-secondary.file.core.windows.net/;AccountName=seannse;AccountKey=Sanitized\n"
   }
 }