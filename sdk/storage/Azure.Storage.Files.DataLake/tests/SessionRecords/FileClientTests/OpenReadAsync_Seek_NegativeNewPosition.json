{
  "Entries": [
    {
      "RequestUri": "http://seanmcccanary3.blob.core.windows.net/test-filesystem-169b4b5d-afa9-42f3-6eb2-2b092a67f9c8?restype=container",
      "RequestMethod": "PUT",
      "RequestHeaders": {
        "Accept": "application/xml",
        "Authorization": "Sanitized",
        "traceparent": "00-b1e730c2ae5dbb43a963c2792c2c423b-87e62f02627d424c-00",
        "User-Agent": "azsdk-net-Storage.Files.DataLake/12.9.0-alpha.20210921.1 (.NET Framework 4.8.4300.0; Microsoft Windows 10.0.19043 )",
        "x-ms-blob-public-access": "container",
        "x-ms-client-request-id": "18d87035-9627-8142-405e-395d6c79164e",
        "x-ms-date": "Tue, 21 Sep 2021 19:48:29 GMT",
        "x-ms-return-client-request-id": "true",
        "x-ms-version": "2021-02-12"
      },
      "RequestBody": null,
      "StatusCode": 201,
      "ResponseHeaders": {
        "Content-Length": "0",
        "Date": "Tue, 21 Sep 2021 19:48:29 GMT",
        "ETag": "\u00220x8D97D38C9452A73\u0022",
        "Last-Modified": "Tue, 21 Sep 2021 19:48:29 GMT",
        "Server": "Windows-Azure-Blob/1.0 Microsoft-HTTPAPI/2.0",
        "x-ms-client-request-id": "18d87035-9627-8142-405e-395d6c79164e",
<<<<<<< HEAD
        "x-ms-request-id": "46915423-401e-0056-24f9-068eb0000000",
        "x-ms-version": "2021-02-12"
=======
        "x-ms-request-id": "6c713595-d01e-0027-2521-afcd06000000",
        "x-ms-version": "2020-12-06"
>>>>>>> 73d5f10e
      },
      "ResponseBody": []
    },
    {
      "RequestUri": "http://seanmcccanary3.dfs.core.windows.net/test-filesystem-169b4b5d-afa9-42f3-6eb2-2b092a67f9c8/test-file-9c7353d0-55d1-9f2d-e106-e86038923e86?resource=file",
      "RequestMethod": "PUT",
      "RequestHeaders": {
        "Accept": "application/json",
        "Authorization": "Sanitized",
        "If-None-Match": "*",
        "traceparent": "00-6c1951440df87e41b8bed66fc88f5265-971953bf56f0ca44-00",
        "User-Agent": "azsdk-net-Storage.Files.DataLake/12.9.0-alpha.20210921.1 (.NET Framework 4.8.4300.0; Microsoft Windows 10.0.19043 )",
        "x-ms-client-request-id": "00625521-630d-2eb7-d048-ab9239b6b661",
        "x-ms-date": "Tue, 21 Sep 2021 19:48:29 GMT",
        "x-ms-return-client-request-id": "true",
        "x-ms-version": "2021-02-12"
      },
      "RequestBody": null,
      "StatusCode": 201,
      "ResponseHeaders": {
        "Content-Length": "0",
        "Date": "Tue, 21 Sep 2021 19:48:29 GMT",
        "ETag": "\u00220x8D97D38C94E3AF6\u0022",
        "Last-Modified": "Tue, 21 Sep 2021 19:48:29 GMT",
        "Server": "Windows-Azure-HDFS/1.0 Microsoft-HTTPAPI/2.0",
        "x-ms-client-request-id": "00625521-630d-2eb7-d048-ab9239b6b661",
<<<<<<< HEAD
        "x-ms-request-id": "d66a80d4-f01f-0088-71f9-069a56000000",
        "x-ms-version": "2021-02-12"
=======
        "x-ms-request-id": "c8cf8c09-b01f-007c-4d21-aff43d000000",
        "x-ms-request-server-encrypted": "true",
        "x-ms-version": "2020-12-06"
>>>>>>> 73d5f10e
      },
      "ResponseBody": []
    },
    {
      "RequestUri": "http://seanmcccanary3.dfs.core.windows.net/test-filesystem-169b4b5d-afa9-42f3-6eb2-2b092a67f9c8/test-file-9c7353d0-55d1-9f2d-e106-e86038923e86?action=append\u0026position=0",
      "RequestMethod": "PATCH",
      "RequestHeaders": {
        "Accept": "application/json",
        "Authorization": "Sanitized",
        "Content-Length": "1024",
        "Content-Type": "application/octet-stream",
        "traceparent": "00-5b7a05a1426cc048b5a0b20a2d3b368a-63b21f88f0931e4c-00",
        "User-Agent": "azsdk-net-Storage.Files.DataLake/12.9.0-alpha.20210921.1 (.NET Framework 4.8.4300.0; Microsoft Windows 10.0.19043 )",
        "x-ms-client-request-id": "e33fd704-3e30-e478-03ab-5fb0c5643416",
        "x-ms-date": "Tue, 21 Sep 2021 19:48:29 GMT",
        "x-ms-return-client-request-id": "true",
        "x-ms-version": "2021-02-12"
      },
      "RequestBody": "z6UolNfkvqiYZE/TtgRqNfAm07qO4aBaiCod5HtVyU7Aqh8yES4sUbEwgMNGb8s88wRsRqVbwO4EzQutxtotQpoBEgzkOCPC\u002BYIJXmHdExlf4fB26IOoZOowLUMjf4rWAz0oRVy\u002BV7vhqkwiUmKNJ7nxTeXptlkWWK4itArgn3r4MlojtM68oIk1lT43hhKIowaJMTGk7UzjEuyunKOwAQrSKiAHanLrNa1bsyEb39KcmhAEVm5IU0UOP6LiDgPmhZQzZVvxgDiTnvuESDkqyDIaEgKSrKucidfa\u002BCrQCSepdS6N53p3qhnYcbdyxAoL5HZvx/sAU9jpl9uEF4gOwpXU2tMKnOG4o2jpujrzKsXMzxSzYEErqSFVpE\u002Be8pOQya4hneo3AUeVtySTF5md9W0Vt0dzWmJUqTGxtPiRGbDUWPCM0ozblM3NHqkcl5GIuK/iiTpLHW9LzPS4hkxOA510vr6oESLhOSJ6pju4OBGfKPxIr5B1iTuBQAWXIg6BfhsMp9jT36aMAU8Y0XYzk5PiGV5QBlMM/zWCJ9AcSRcU\u002BCcfrJA5y0hWu65BXbjETa1ytQmwMXjH/6ijULjVcLg4A9hPE\u002BYDqE0V\u002Bkqly6F8vtkjqpMOZMevWK3olXuPgEv1CFngdTnHbgy7mjYuIjMHJpLessUkKp8QoLs5GxPShXn\u002Br8JHnEigXDuGUsmRgDV54G/psc6G0N660NV\u002BjVP56RS9MHJwv4pJPlWJntfVfx\u002BFvzqk6dSreN7kjMtzIs7njWm001DDCCHkn3J4/DIH5VG1\u002BM4ZVf9AEbeTjDK\u002B1RyHoRBtIKvPwrYYv0lhM3ur3Kd6vikAzjdpdMKYMHzuJcpW8FoimcSl5jYXAZW23t0857CKQxbyh9PZBKzoNpE6KZp\u002BC0IgiUPj1Nfz6M2hs5bkXEnLZOGzZGmHSJUYvbCk3df7N9OaG11sp28//p4GN1AVA9pIbsW4yqfZmUGtyxcnTgr1pXvCSUDrX71ydGXKgBBEArnVXG4SQ20swYEcv9tXF7CTEJHVU7qZXA8IRVZBDhkwacheUvKc42IOloi\u002Bz5/hGl20Nm9/b6//O/9fCf0W6rNo7FUS\u002BcW99y0vx7wy241vJiv5jNepsfkZXxbzPdll96zUVeNKziGX9z5CT6jyzGBx7\u002BPSHV3bvzpc\u002BZmvyrpTytAPXYWqJVgJYZWZZmFRJpK1gU32ktlP\u002BZWo7dWI6CyE7oXX4m/ax8qKybzHQljZCtIH\u002BUhtXTf2wGPvATeDgXhoFHjbeUMj2rmDa8kch7c9zuMCgO/kF5BO4CIM68WSB0hEXi3g/pCO5B6O6fFt2jmrsjNTgACIhP3njJkhFu/z8GSB2CiKXQ==",
      "StatusCode": 202,
      "ResponseHeaders": {
        "Content-Length": "0",
        "Date": "Tue, 21 Sep 2021 19:48:29 GMT",
        "Server": "Windows-Azure-HDFS/1.0 Microsoft-HTTPAPI/2.0",
        "x-ms-client-request-id": "e33fd704-3e30-e478-03ab-5fb0c5643416",
        "x-ms-request-id": "c8cf8c0a-b01f-007c-4e21-aff43d000000",
        "x-ms-request-server-encrypted": "true",
        "x-ms-version": "2021-02-12"
      },
      "ResponseBody": []
    },
    {
      "RequestUri": "http://seanmcccanary3.dfs.core.windows.net/test-filesystem-169b4b5d-afa9-42f3-6eb2-2b092a67f9c8/test-file-9c7353d0-55d1-9f2d-e106-e86038923e86?action=flush\u0026position=1024",
      "RequestMethod": "PATCH",
      "RequestHeaders": {
        "Accept": "application/json",
        "Authorization": "Sanitized",
        "traceparent": "00-0107813ce767ce42b3f45efbd9547ec0-8322e0b6cb3f7348-00",
        "User-Agent": "azsdk-net-Storage.Files.DataLake/12.9.0-alpha.20210921.1 (.NET Framework 4.8.4300.0; Microsoft Windows 10.0.19043 )",
        "x-ms-client-request-id": "618eb635-d377-7431-6554-18a2fbb499f7",
        "x-ms-date": "Tue, 21 Sep 2021 19:48:29 GMT",
        "x-ms-return-client-request-id": "true",
        "x-ms-version": "2021-02-12"
      },
      "RequestBody": null,
      "StatusCode": 200,
      "ResponseHeaders": {
        "Content-Length": "0",
        "Date": "Tue, 21 Sep 2021 19:48:30 GMT",
        "ETag": "\u00220x8D97D38C96A716E\u0022",
        "Last-Modified": "Tue, 21 Sep 2021 19:48:30 GMT",
        "Server": "Windows-Azure-HDFS/1.0 Microsoft-HTTPAPI/2.0",
        "x-ms-client-request-id": "618eb635-d377-7431-6554-18a2fbb499f7",
        "x-ms-request-id": "c8cf8c0b-b01f-007c-4f21-aff43d000000",
        "x-ms-request-server-encrypted": "false",
        "x-ms-version": "2021-02-12"
      },
      "ResponseBody": []
    },
    {
      "RequestUri": "http://seanmcccanary3.blob.core.windows.net/test-filesystem-169b4b5d-afa9-42f3-6eb2-2b092a67f9c8/test-file-9c7353d0-55d1-9f2d-e106-e86038923e86",
      "RequestMethod": "HEAD",
      "RequestHeaders": {
        "Accept": "application/xml",
        "Authorization": "Sanitized",
        "traceparent": "00-abe06d115746d246b252e365a7bc0249-0189205415bb0f46-00",
        "User-Agent": "azsdk-net-Storage.Files.DataLake/12.9.0-alpha.20210921.1 (.NET Framework 4.8.4300.0; Microsoft Windows 10.0.19043 )",
        "x-ms-client-request-id": "0f7ac337-d2d6-a49f-08d2-485dcd1fcb3c",
        "x-ms-date": "Tue, 21 Sep 2021 19:48:30 GMT",
        "x-ms-return-client-request-id": "true",
        "x-ms-version": "2021-02-12"
      },
      "RequestBody": null,
      "StatusCode": 200,
      "ResponseHeaders": {
        "Accept-Ranges": "bytes",
        "Access-Control-Allow-Origin": "*",
        "Access-Control-Expose-Headers": "x-ms-request-id,x-ms-client-request-id,Server,x-ms-version,Content-Type,Last-Modified,ETag,x-ms-creation-time,x-ms-lease-status,x-ms-lease-state,x-ms-blob-type,x-ms-server-encrypted,x-ms-access-tier,x-ms-access-tier-inferred,Accept-Ranges,x-ms-last-access-time,Content-Length,Date,Transfer-Encoding",
        "Content-Length": "1024",
        "Content-Type": "application/octet-stream",
        "Date": "Tue, 21 Sep 2021 19:48:29 GMT",
        "ETag": "\u00220x8D97D38C96A716E\u0022",
        "Last-Modified": "Tue, 21 Sep 2021 19:48:30 GMT",
        "Server": "Windows-Azure-Blob/1.0 Microsoft-HTTPAPI/2.0",
        "x-ms-access-tier": "Hot",
        "x-ms-access-tier-inferred": "true",
        "x-ms-blob-type": "BlockBlob",
        "x-ms-client-request-id": "0f7ac337-d2d6-a49f-08d2-485dcd1fcb3c",
        "x-ms-creation-time": "Tue, 21 Sep 2021 19:48:29 GMT",
        "x-ms-last-access-time": "Tue, 21 Sep 2021 19:48:30 GMT",
        "x-ms-lease-state": "available",
        "x-ms-lease-status": "unlocked",
        "x-ms-request-id": "3a7d0857-e01e-0095-0f21-af3277000000",
        "x-ms-server-encrypted": "true",
        "x-ms-version": "2021-02-12"
      },
      "ResponseBody": []
    },
    {
      "RequestUri": "http://seanmcccanary3.blob.core.windows.net/test-filesystem-169b4b5d-afa9-42f3-6eb2-2b092a67f9c8?restype=container",
      "RequestMethod": "DELETE",
      "RequestHeaders": {
        "Accept": "application/xml",
        "Authorization": "Sanitized",
        "traceparent": "00-b6f1431e9aa2a1428f4ae44d00f3698e-98561b9ad9a3b141-00",
        "User-Agent": "azsdk-net-Storage.Files.DataLake/12.9.0-alpha.20210921.1 (.NET Framework 4.8.4300.0; Microsoft Windows 10.0.19043 )",
        "x-ms-client-request-id": "376b2a03-8939-ff20-1986-781a1be551f5",
        "x-ms-date": "Tue, 21 Sep 2021 19:48:30 GMT",
        "x-ms-return-client-request-id": "true",
        "x-ms-version": "2021-02-12"
      },
      "RequestBody": null,
      "StatusCode": 202,
      "ResponseHeaders": {
        "Content-Length": "0",
        "Date": "Tue, 21 Sep 2021 19:48:29 GMT",
        "Server": "Windows-Azure-Blob/1.0 Microsoft-HTTPAPI/2.0",
        "x-ms-client-request-id": "376b2a03-8939-ff20-1986-781a1be551f5",
<<<<<<< HEAD
        "x-ms-request-id": "469154e6-401e-0056-47f9-068eb0000000",
        "x-ms-version": "2021-02-12"
=======
        "x-ms-request-id": "3a7d087e-e01e-0095-3221-af3277000000",
        "x-ms-version": "2020-12-06"
>>>>>>> 73d5f10e
      },
      "ResponseBody": []
    }
  ],
  "Variables": {
    "RandomSeed": "1334802350",
    "Storage_TestConfigHierarchicalNamespace": "NamespaceTenant\nseanmcccanary3\nU2FuaXRpemVk\nhttp://seanmcccanary3.blob.core.windows.net\nhttp://seanmcccanary3.file.core.windows.net\nhttp://seanmcccanary3.queue.core.windows.net\nhttp://seanmcccanary3.table.core.windows.net\n\n\n\n\nhttp://seanmcccanary3-secondary.blob.core.windows.net\nhttp://seanmcccanary3-secondary.file.core.windows.net\nhttp://seanmcccanary3-secondary.queue.core.windows.net\nhttp://seanmcccanary3-secondary.table.core.windows.net\n\nSanitized\n\n\nCloud\nBlobEndpoint=http://seanmcccanary3.blob.core.windows.net/;QueueEndpoint=http://seanmcccanary3.queue.core.windows.net/;FileEndpoint=http://seanmcccanary3.file.core.windows.net/;BlobSecondaryEndpoint=http://seanmcccanary3-secondary.blob.core.windows.net/;QueueSecondaryEndpoint=http://seanmcccanary3-secondary.queue.core.windows.net/;FileSecondaryEndpoint=http://seanmcccanary3-secondary.file.core.windows.net/;AccountName=seanmcccanary3;AccountKey=Sanitized\n\n\n"
  }
}<|MERGE_RESOLUTION|>--- conflicted
+++ resolved
@@ -23,13 +23,8 @@
         "Last-Modified": "Tue, 21 Sep 2021 19:48:29 GMT",
         "Server": "Windows-Azure-Blob/1.0 Microsoft-HTTPAPI/2.0",
         "x-ms-client-request-id": "18d87035-9627-8142-405e-395d6c79164e",
-<<<<<<< HEAD
-        "x-ms-request-id": "46915423-401e-0056-24f9-068eb0000000",
+        "x-ms-request-id": "6c713595-d01e-0027-2521-afcd06000000",
         "x-ms-version": "2021-02-12"
-=======
-        "x-ms-request-id": "6c713595-d01e-0027-2521-afcd06000000",
-        "x-ms-version": "2020-12-06"
->>>>>>> 73d5f10e
       },
       "ResponseBody": []
     },
@@ -56,14 +51,9 @@
         "Last-Modified": "Tue, 21 Sep 2021 19:48:29 GMT",
         "Server": "Windows-Azure-HDFS/1.0 Microsoft-HTTPAPI/2.0",
         "x-ms-client-request-id": "00625521-630d-2eb7-d048-ab9239b6b661",
-<<<<<<< HEAD
-        "x-ms-request-id": "d66a80d4-f01f-0088-71f9-069a56000000",
-        "x-ms-version": "2021-02-12"
-=======
         "x-ms-request-id": "c8cf8c09-b01f-007c-4d21-aff43d000000",
         "x-ms-request-server-encrypted": "true",
-        "x-ms-version": "2020-12-06"
->>>>>>> 73d5f10e
+        "x-ms-version": "2021-02-12"
       },
       "ResponseBody": []
     },
@@ -182,13 +172,8 @@
         "Date": "Tue, 21 Sep 2021 19:48:29 GMT",
         "Server": "Windows-Azure-Blob/1.0 Microsoft-HTTPAPI/2.0",
         "x-ms-client-request-id": "376b2a03-8939-ff20-1986-781a1be551f5",
-<<<<<<< HEAD
-        "x-ms-request-id": "469154e6-401e-0056-47f9-068eb0000000",
+        "x-ms-request-id": "3a7d087e-e01e-0095-3221-af3277000000",
         "x-ms-version": "2021-02-12"
-=======
-        "x-ms-request-id": "3a7d087e-e01e-0095-3221-af3277000000",
-        "x-ms-version": "2020-12-06"
->>>>>>> 73d5f10e
       },
       "ResponseBody": []
     }
