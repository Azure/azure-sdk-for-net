--- conflicted
+++ resolved
@@ -1,30 +1,19 @@
 {
   "Entries": [
     {
-      "RequestUri": "https://seannse.blob.core.windows.net/test-filesystem-a609fedf-8719-b8a4-30cb-dfff29106de7?restype=container",
+      "RequestUri": "https://seannse.blob.core.windows.net/test-filesystem-169b4b5d-afa9-42f3-6eb2-2b092a67f9c8?restype=container",
       "RequestMethod": "PUT",
       "RequestHeaders": {
         "Accept": "application/xml",
         "Authorization": "Sanitized",
-<<<<<<< HEAD
-        "traceparent": "00-57aac011a80b1749afa582389f409079-dd1205fd2fc5f845-00",
-        "User-Agent": [
-          "azsdk-net-Storage.Files.DataLake/12.7.0-alpha.20210202.1",
-          "(.NET Framework 4.8.4250.0; Microsoft Windows 10.0.19042 )"
+        "traceparent": "00-9d50956c4fe81f468f61008e34366e0d-93d36e5d0d11e14e-00",
+        "User-Agent": [
+          "azsdk-net-Storage.Files.DataLake/12.7.0-alpha.20210219.1",
+          "(.NET 5.0.3; Microsoft Windows 10.0.19041)"
         ],
         "x-ms-blob-public-access": "container",
-        "x-ms-client-request-id": "57ccfb2d-1af5-9053-682e-e8556ec96608",
-        "x-ms-date": "Wed, 03 Feb 2021 02:11:46 GMT",
-=======
-        "traceparent": "00-f0088edcd08e364da37b039037d69eec-74ba8c9defbb384d-00",
-        "User-Agent": [
-          "azsdk-net-Storage.Files.DataLake/12.7.0-alpha.20210217.1",
-          "(.NET 5.0.3; Microsoft Windows 10.0.19042)"
-        ],
-        "x-ms-blob-public-access": "container",
-        "x-ms-client-request-id": "57ccfb2d-1af5-9053-682e-e8556ec96608",
-        "x-ms-date": "Wed, 17 Feb 2021 22:27:36 GMT",
->>>>>>> 1814567d
+        "x-ms-client-request-id": "18d87035-9627-8142-405e-395d6c79164e",
+        "x-ms-date": "Fri, 19 Feb 2021 19:10:00 GMT",
         "x-ms-return-client-request-id": "true",
         "x-ms-version": "2020-06-12"
       },
@@ -32,53 +21,33 @@
       "StatusCode": 201,
       "ResponseHeaders": {
         "Content-Length": "0",
-<<<<<<< HEAD
-        "Date": "Wed, 03 Feb 2021 02:11:46 GMT",
-        "ETag": "\u00220x8D8C7E90F70D4AE\u0022",
-        "Last-Modified": "Wed, 03 Feb 2021 02:11:47 GMT",
-=======
-        "Date": "Wed, 17 Feb 2021 22:27:36 GMT",
-        "ETag": "\u00220x8D8D3933A62833D\u0022",
-        "Last-Modified": "Wed, 17 Feb 2021 22:27:36 GMT",
->>>>>>> 1814567d
+        "Date": "Fri, 19 Feb 2021 19:09:59 GMT",
+        "ETag": "\u00220x8D8D509F40AF9D9\u0022",
+        "Last-Modified": "Fri, 19 Feb 2021 19:09:59 GMT",
         "Server": [
           "Windows-Azure-Blob/1.0",
           "Microsoft-HTTPAPI/2.0"
         ],
-        "x-ms-client-request-id": "57ccfb2d-1af5-9053-682e-e8556ec96608",
-<<<<<<< HEAD
-        "x-ms-request-id": "0f1933fb-a01e-0095-59d1-f997ea000000",
-=======
-        "x-ms-request-id": "edd6c791-a01e-004e-757c-0551d7000000",
->>>>>>> 1814567d
-        "x-ms-version": "2020-06-12"
-      },
-      "ResponseBody": []
-    },
-    {
-      "RequestUri": "https://seannse.dfs.core.windows.net/test-filesystem-a609fedf-8719-b8a4-30cb-dfff29106de7/test-file-0e23c15e-1bb6-435d-fb19-932f4016135a?resource=file",
+        "x-ms-client-request-id": "18d87035-9627-8142-405e-395d6c79164e",
+        "x-ms-request-id": "2e652404-201e-00a4-45f2-0676f9000000",
+        "x-ms-version": "2020-06-12"
+      },
+      "ResponseBody": []
+    },
+    {
+      "RequestUri": "https://seannse.dfs.core.windows.net/test-filesystem-169b4b5d-afa9-42f3-6eb2-2b092a67f9c8/test-file-9c7353d0-55d1-9f2d-e106-e86038923e86?resource=file",
       "RequestMethod": "PUT",
       "RequestHeaders": {
         "Accept": "application/json",
         "Authorization": "Sanitized",
         "If-None-Match": "*",
-<<<<<<< HEAD
-        "traceparent": "00-d22f0dc428f71541b50a98707676add3-4f4d207458e05745-00",
-        "User-Agent": [
-          "azsdk-net-Storage.Files.DataLake/12.7.0-alpha.20210202.1",
-          "(.NET Framework 4.8.4250.0; Microsoft Windows 10.0.19042 )"
-        ],
-        "x-ms-client-request-id": "d6366033-1dd8-1250-7ff9-f9c5579437b5",
-        "x-ms-date": "Wed, 03 Feb 2021 02:11:46 GMT",
-=======
-        "traceparent": "00-f96516910f3774408c04604561d9232f-7768c1c4c3efa246-00",
-        "User-Agent": [
-          "azsdk-net-Storage.Files.DataLake/12.7.0-alpha.20210217.1",
-          "(.NET 5.0.3; Microsoft Windows 10.0.19042)"
-        ],
-        "x-ms-client-request-id": "d6366033-1dd8-1250-7ff9-f9c5579437b5",
-        "x-ms-date": "Wed, 17 Feb 2021 22:27:36 GMT",
->>>>>>> 1814567d
+        "traceparent": "00-c06ab63d2fddb24692bef41130077514-e3b4d11fb6dba84e-00",
+        "User-Agent": [
+          "azsdk-net-Storage.Files.DataLake/12.7.0-alpha.20210219.1",
+          "(.NET 5.0.3; Microsoft Windows 10.0.19041)"
+        ],
+        "x-ms-client-request-id": "00625521-630d-2eb7-d048-ab9239b6b661",
+        "x-ms-date": "Fri, 19 Feb 2021 19:10:00 GMT",
         "x-ms-return-client-request-id": "true",
         "x-ms-version": "2020-06-12"
       },
@@ -86,115 +55,74 @@
       "StatusCode": 201,
       "ResponseHeaders": {
         "Content-Length": "0",
-<<<<<<< HEAD
-        "Date": "Wed, 03 Feb 2021 02:11:47 GMT",
-        "ETag": "\u00220x8D8C7E90FA7E232\u0022",
-        "Last-Modified": "Wed, 03 Feb 2021 02:11:47 GMT",
-=======
-        "Date": "Wed, 17 Feb 2021 22:27:36 GMT",
-        "ETag": "\u00220x8D8D3933A9B7F13\u0022",
-        "Last-Modified": "Wed, 17 Feb 2021 22:27:36 GMT",
->>>>>>> 1814567d
+        "Date": "Fri, 19 Feb 2021 19:09:59 GMT",
+        "ETag": "\u00220x8D8D509F41B96AB\u0022",
+        "Last-Modified": "Fri, 19 Feb 2021 19:09:59 GMT",
         "Server": [
           "Windows-Azure-HDFS/1.0",
           "Microsoft-HTTPAPI/2.0"
         ],
-        "x-ms-client-request-id": "d6366033-1dd8-1250-7ff9-f9c5579437b5",
-<<<<<<< HEAD
-        "x-ms-request-id": "e2f73613-001f-0025-05d1-f9d623000000",
-=======
-        "x-ms-request-id": "27291a74-901f-006a-4c7c-05a777000000",
->>>>>>> 1814567d
-        "x-ms-version": "2020-06-12"
-      },
-      "ResponseBody": []
-    },
-    {
-      "RequestUri": "https://seannse.dfs.core.windows.net/test-filesystem-a609fedf-8719-b8a4-30cb-dfff29106de7/test-file-0e23c15e-1bb6-435d-fb19-932f4016135a?action=append\u0026position=0",
+        "x-ms-client-request-id": "00625521-630d-2eb7-d048-ab9239b6b661",
+        "x-ms-request-id": "6f4b1ff9-e01f-004f-6df2-060e0b000000",
+        "x-ms-version": "2020-06-12"
+      },
+      "ResponseBody": []
+    },
+    {
+      "RequestUri": "https://seannse.dfs.core.windows.net/test-filesystem-169b4b5d-afa9-42f3-6eb2-2b092a67f9c8/test-file-9c7353d0-55d1-9f2d-e106-e86038923e86?action=append\u0026position=0",
       "RequestMethod": "PATCH",
       "RequestHeaders": {
         "Accept": "application/json",
         "Authorization": "Sanitized",
-<<<<<<< HEAD
-        "Content-Length": "1846",
+        "Content-Length": "1853",
         "Content-Type": "application/json",
-        "traceparent": "00-66c6598f33a62c4aae952c053ec75693-3b5724174602354a-00",
-        "User-Agent": [
-          "azsdk-net-Storage.Files.DataLake/12.7.0-alpha.20210202.1",
-          "(.NET Framework 4.8.4250.0; Microsoft Windows 10.0.19042 )"
-        ],
-        "x-ms-client-request-id": "dffb1f2c-3ddf-1f81-f1d3-63aecdddef70",
-        "x-ms-date": "Wed, 03 Feb 2021 02:11:46 GMT",
-=======
-        "Content-Length": "1024",
-        "traceparent": "00-9cb2c920fd1e4849940263761b07dd05-697d03c88a34b646-00",
-        "User-Agent": [
-          "azsdk-net-Storage.Files.DataLake/12.7.0-alpha.20210217.1",
-          "(.NET 5.0.3; Microsoft Windows 10.0.19042)"
-        ],
-        "x-ms-client-request-id": "dffb1f2c-3ddf-1f81-f1d3-63aecdddef70",
-        "x-ms-date": "Wed, 17 Feb 2021 22:27:37 GMT",
->>>>>>> 1814567d
+        "traceparent": "00-672c6205c034da4083368b9b023b1c86-76f00b1ad3cd304a-00",
+        "User-Agent": [
+          "azsdk-net-Storage.Files.DataLake/12.7.0-alpha.20210219.1",
+          "(.NET 5.0.3; Microsoft Windows 10.0.19041)"
+        ],
+        "x-ms-client-request-id": "e33fd704-3e30-e478-03ab-5fb0c5643416",
+        "x-ms-date": "Fri, 19 Feb 2021 19:10:00 GMT",
         "x-ms-return-client-request-id": "true",
         "x-ms-version": "2020-06-12"
       },
       "RequestBody": [
-        "\uFFFD\uFFFD..${P\u0004\uFFFD=\uFFFDp\u0006!-d=j\uFFFD-D\u0015\uFFFD.@A\t\uFFFD\uFFFD\uFFFD^\u001BBx\uFFFD\uFFFD\uFFFD\u0060P\uFFFD\uFFFD\u0220\uFFFDY\uFFFDF\u0001\uFFFD\u0018\u0003\uFFFD8\u0111\uFFFD\uFFFD\uFFFD\uFFFDr\uFFFD\u0011\uFFFD\u07A5-\uFFFDE6\uFFFD\uFFFD\u0019 \uFFFD|u9\uFFFD\\\uFFFD\u00E3n\uFFFD[#\n",
-        "\uFFFDJT\uFFFDrm?\uFFFD\uFFFD\uFFFD\u06B3\uFFFD\uFFFD\u0000\u02BE\u003C\uFFFD\u0635H\u001Bi*\uFFFD\u002B\uFFFD\t\uFFFD\uD082\u0022\uFFFD\uFFFD\uFFFD\u0027i\uFFFD\uFFFD\u015B^!\uFFFD\uFFFD\uFFFD\u062F\uFFFDqKUk/\uFFFDs\uFFFDA\uFFFD\uFFFD\u0013\uFFFDW1\uFFFD \u0005\uFFFD\uFFFD=\uFFFD0\uFFFD\u007F\n",
-        "\t\uFFFDo\uFFFD0\uFFFDP\u00117\uFFFDo\uFFFD\uFFFD\uFFFD\uFFFDjO\uFFFD\uFFFD\uFFFD\u0007\uFFFD\u0013\uFFFD\uFFFD\uFFFD\u0019\uFFFD4S$\uFFFD\uFFFDj\uFFFD\u04A4\uFFFD\u001F\uFFFDF\uFFFD\u01719\uFFFD\uFFFDK\u04A7\uFFFD\uFFFD\uFFFD\u0003\u0019\uFFFD\uFFFD.@\u0686\uFFFD\u3A07\u001C\u0015I\uFFFD\uFFFD\uFFFD\u0392\u0011\uFFFD\uFFFDM\uFFFD\uFFFD6~a\uFFFD\uFFFD\u0017\uFFFD\uFFFDQ \uFFFDv\uFFFDE\u0015i\u0016\u001D*\u001C\u06D9\uFFFD:\uFFFD\uFFFD\u003E\uFFFDB#\uFFFD\uFFFD@\uFFFD\b{7\u0022o=7\uFFFDp\uFFFD4KL\uFFFDW\uFFFD0\uFFFDg$\uFFFD\uFFFD\u0027\uFFFD\uFFFD\uFFFD\u001F\uFFFD.\uFFFD\u0015\uFFFDB\uFFFD\r",
-        "\uFFFD\uFFFD\uFFFD\uFFFD\u07A3\uFFFDJ\uFFFD\u01C4\uFFFD\uFFFD\uFFFDDZ)B\u001C\u0005DS\uFFFDl\uFFFD\u001E\uFFFD\uFFFD\u0684i\b\uFFFD\uFFFDh\u00005\u0005\uFFFD\uFFFD\uFFFDy\uFFFD\uFFFD0\uFFFD\\\uFFFD\uFFFD\u003C\uFFFD\u0026\uFFFD\u021BU\uFFFD%\uFFFD\b\uFFFDp\u001C^{F\u04C2C$$\uFFFD\uFFFD\t\uFFFD\u0321;\uFFFD\uFFFD\uFFFD\u07DE\uFFFD\uFFFD\uFFFD\r",
-        "\u0026\u036A\uFFFD\uFFFD\uFFFDx$\bj\uFFFD\uFFFD\uFFFD\uFFFD-\uFFFD\u0017\uFFFD\u038A\uFFFD\uFFFD\u03B4Rw\uFFFD\u001D\uFFFD\u0484~\uFFFD9\uFFFD\uFFFD\uFFFD~D\uFFFD#\uFFFD\uFFFDa\u0019\uFFFD\f9\uFFFD:\uFFFD\uFFFD\u0011Wy)\uFFFD\uFFFDSh\uFFFD[,6\uFFFD\t\u001Bg\uFFFDx\f\uFFFD\uFFFD\uFFFDg\uFFFD:m\uFFFD\uFFFDk\uFFFD_\uFFFDK\uFFFDmA\uFFFD\uFFFD\uFFFD\uFFFD*\uFFFD(\u0238\uFFFD{\u0010k\uFFFD^E-\uFFFDK5\uFFFD\uFFFD\uFFFD[\uFFFD\uFFFD\u0004\uFFFDo\uFFFD1\uFFFD\u06A8W\uFFFDin\uFFFD\uFFFD\uFFFD\uFFFD\uFFFD\uFFFDa\uFFFDf\u001A\uFFFD]i7P\uFFFD$G\uFFFD\uFFFD$\uFFFDH\uFFFDJt\uFFFD\uFFFD\u0006\uFFFD\uFFFD\u007F\uFFFD\uFFFDR\uFFFDA\uFFFD\uFFFD\u00265\uFFFD\uFFFD\u07CE\uFFFDd\uFFFD\uFFFD\u009C!\uFFFD\u024F\u046D\r",
-        "\uFFFD\u0016\uFFFD\uFFFD_\uFFFD\uFFFD\uFFFD\u01F6\uFFFD\u001ES\uFFFDu{\uFFFD\uFFFD\uFFFDi\u0012\uFFFD\u000F\u0007HD\u68F2\uFFFD\uFFFD(3\uFFFD\uFFFDVj=I\u0015\uFFFD\uFFFD\uFFFD\uFFFD\uFFFDo\u0017\uFFFDP\u001F\t\uFFFDC\uFFFD$\u0006\u0243\u001B\uFFFD\u0027\u002B\uFFFD\uFFFD~\uFFFD\u001F\uFFFD\uFFFD%?H\uFFFDTa\uFFFDa{\uFFFD\uFFFD\uFFFD\uFFFDa\uFFFD\uFFFD\uFFFD8\u04B4\uFFFD\uFFFD\u0022\uFFFD\uFFFD\u0012\uFFFD\f\uFFFDO\uFFFD\uFFFD\u002B\uFFFD\uFFFDD\uF661\uFFFDM\uFFFDF\uFFFD0\uFFFD3\uFFFD\uFFFD\u0012\uFFFD\u0005\uFFFDX\u0026\bf\uFFFDpwo\u0014\uFFFDD\u00066\uFFFD(U\uFFFD1\u0010@\u0017\u06F7\uFFFD\uFFFD\uFFFD\u0010(\uFFFDg\uFFFD\uB4C7\uFFFD;\uFFFD\uFFFD0-\u077B\uFFFD\uFFFD)\uFFFDY\uFFFD\uFFFD\u001EH\uFFFD\uFFFDWAJP\uFFFD!\uFFFDfF\uFFFD\u001Eu\u001A\uFFFDR\uFFFD\u001Ak\uFFFD\u0000\uFFFDb\\\u001A\u001A\uFFFD(\uFFFD_\uFFFDm\u001EF\uFFFD\u003CEP\uFFFD\uFFFD\uFFFD\u01961\uFFFD\u0027\u000E\uFFFD\u0007#t\uFFFDf\uFFFD\u0011\uFFFD\uFFFD/6\u0014\uFFFD\r",
-        "\u0007\uFFFD\u001B\uFFFD/$f\f=/\uFFFDFb\u001C\uFFFD*x\uFFFD7};%\uFFFD\uFFFD\uFFFD\uFFFDG\u0060 \uFFFD\u02E2\uFFFD\uFFFD\uFFFD\u0016\uFFFD\uFFFD\uFFFD\uFFFD\uFFFDD( \u0026\uFFFD)\uFFFD\uFFFDB\uFFFD\uFFFD\uFFFD\u02C7aGq@\u001F\uFFFD\u001D{\uFFFD\uFFFD\uFFFD\\\uFFFD\u0013\uFFFD\uFFFD\uFFFD\uFFFD\uFFFDU\u1497\uFFFD\uFFFD\u001D\uFFFDhr;\uFFFD\u0000\uFFFDb\uFFFD\\\uFFFD\uFFFDjN\uFFFD\uFFFDh}T\uFFFDG\uFFFD\uFFFDE\uFFFD\u0014\r",
-        "v\uFFFD\u03AF\uFFFDR\u0001\u0006\uFFFD\t\uFFFD\uFFFD\uFFFDh\u007F^xv\uFFFDB4\uFFFD\u0018)\u001ACU\uFFFD\uFFFD\uFFFD,F\uFFFD\uFFFD}\uFFFD\u6B2BWiH\u0014\uFFFD\u4EC21\uFFFDHi\uFFFD\u0003\uFFFD\uFFFD\uA325\uFFFD\uFFFD\uFFFD\u002B\u0007.\uFFFD=\uFFFD\uFFFD\uFFFD\uFFFDx\uFFFD\u02DA\uFFFD\uFFFDwYD"
+        "\u03E5(\uFFFD\uFFFD\u4FA8\uFFFDdO\u04F6\u0004j5\uFFFD\u0026\u04FA\uFFFD\uFFFDZ\uFFFD*\u001D\uFFFD{U\uFFFDN\uFFFD\uFFFD\u001F2\u0011.,Q\uFFFD0\uFFFD\uFFFDFo\uFFFD\u003C\uFFFD\u0004lF\uFFFD[\uFFFD\uFFFD\u0004\uFFFD\u000B\uFFFD\uFFFD\uFFFD-B\uFFFD\u0001\u0012\f\uFFFD8#\uFFFD\uFFFD\uFFFD\t^a\uFFFD\u0013\u0019_\uFFFD\uFFFDv\u80E8d\uFFFD0-C#\u007F\uFFFD\uFFFD\u0003=(E\\\uFFFDW\uFFFD\uFFFDL\u0022Rb\uFFFD\u0027\uFFFD\uFFFDM\uFFFD\uFFFDY\u0016X\uFFFD\u0022\uFFFD\n",
+        "\uFFFD\uFFFDz\uFFFD2Z#\uFFFD\u03BC\uFFFD\uFFFD5\uFFFD\u003E7\uFFFD\u0012\uFFFD\uFFFD\u0006\uFFFD11\uFFFD\uFFFDL\uFFFD\u0012\uCB9C\uFFFD\uFFFD\u0001\n",
+        "\uFFFD* \u0007jr\uFFFD5\uFFFD[\uFFFD!\u001B\uFFFD\u049C\uFFFD\u0010\u0004VnHSE\u000E?\uFFFD\uFFFD\u000E\u0003\u61543e[\uFFFD8\uFFFD\uFFFD\uFFFD\uFFFDH9*\uFFFD2\u001A\u0012\u0002\uFFFD\uFFFD\uFFFD\uFFFD\uFFFD\uFFFD\uFFFD\uFFFD*\uFFFD\t\u0027\uFFFDu.\uFFFD\uFFFDzw\uFFFD\u0019\uFFFDq\uFFFDr\uFFFD\n",
+        "\u000B\uFFFDvo\uFFFD\uFFFD\u0000S\uFFFD\uFFFD\u06C4\u0017\uFFFD\u000E\u0095\uFFFD\uFFFD\uFFFD\n",
+        "\uFFFD\u1E23h\uFFFD:\uFFFD*\uFFFD\uFFFD\uFFFD\u0014\uFFFD\u0060A\u002B\uFFFD!U\uFFFDO\uFFFD\uFFFD\u026E!\uFFFD\uFFFD7\u0001G\uFFFD\uFFFD$\uFFFD\u0017\uFFFD\uFFFD\uFFFDm\u0015\uFFFDGsZbT\uFFFD1\uFFFD\uFFFD\uFFFD\uFFFD\u0019\uFFFD\uFFFDX\uFFFD\uFFFD\u048C\u06D4\uFFFD\uFFFD\u001E\uFFFD\u001C\uFFFD\uFFFD\uFFFD\uFFFD\uFFFD\uFFFD:K\u001DoK\uFFFD\uFFFD\uFFFD\uFFFDLN\u0003\uFFFDt\uFFFD\uFFFD\uFFFD\u0011\u0022\uFFFD9\u0022z\uFFFD;\uFFFD8\u0011\uFFFD(\uFFFDH\uFFFD\uFFFDu\uFFFD;\uFFFD@\u0005\uFFFD\u0022\u000E\uFFFD~\u001B\f\uFFFD\uFFFD\uFFFD\u07E6\uFFFD\u0001O\u0018\uFFFDv3\uFFFD\uFFFD\uFFFD\u0019^P\u0006S\f\uFFFD5\uFFFD\u0027\uFFFD\u001CI\u0017\u0014\uFFFD\u0027\u001F\uFFFD\uFFFD9\uFFFDHV\uFFFD\uFFFDA]\uFFFD\uFFFDM\uFFFDr\uFFFD\t\uFFFD1x\uFFFD\uFFFD\uFFFD\uFFFDP\uFFFD\uFFFDp\uFFFD8\u0003\uFFFDO\u0013\uFFFD\u0003\uFFFDM\u0015\uFFFDJ\uFFFD\u02E1|\uFFFD\uFFFD#\uFFFD\uFFFD\u000Ed\u01EFX\uFFFD\uFFFD{\uFFFD\uFFFDK\uFFFD\bY\uFFFDu9\uFFFDn\f\uFFFD\uFFFD6.\u00223\u0007\u0026\uFFFD\u07B2\uFFFD$*\uFFFD\u0010\uFFFD\uFFFD9\u001B\u0013\u0485y\uFFFD\uFFFD\uFFFDG\uFFFDH\uFFFD\\;\uFFFDR\u0251\uFFFD5y\uFFFDo\uFFFD\u0386\uFFFD\u07BA\uFFFD\uFFFD~\uFFFDS\uFFFD\uFFFD\u0014\uFFFD0rp\uFFFD\uFFFDI\u003EU\uFFFD\uFFFD\uFFFD\uFFFD\u007F\u001F\uFFFD\uFFFD:\uFFFD\uFFFD\u052Bx\uFFFD\uFFFD\uFFFDs\u0022\uFFFD\uFFFDi\uFFFD\uFFFDP\uFFFD\b!\uFFFDrx\uFFFD2\u0007\uFFFDQ\uFFFD\uFFFD\uFFFD\u0019U\uFFFD@\u0011\uFFFD\uFFFD\uFFFD2\uFFFD\uFFFD\u001C\uFFFD\uFFFD\u0010m \uFFFD\uFFFD\u00B6\u0018\uFFFDIa3{\uFFFD\u0727z\uFFFD)\u0000\uFFFD7it\u00980|\uFFFD%\uFFFDV\uFFFDZ\u0022\uFFFD\u0125\uFFFD6\u0017\u0001\uFFFD\uFFFD\uFFFD\uFFFD\u003C\u7C0AC\u0016\uFFFD\uFFFD\uFFFD\u0004\uFFFD\uFFFD6\uFFFD:)\uFFFD~\u000BB \uFFFDC\uFFFD\uFFFD\uFFFD\uFFFD\uFFFD\u0361\uFFFD\uFFFD\uFFFD\\I\uFFFDd\uFFFDdi\uFFFDH\uFFFD\u0018\uFFFD\uFFFD\uFFFD\uFFFD\uFFFD\uFFFD7\u04DA\u001B]l\uFFFDo?\uFFFD\uFFFD\u00067P\u0015\u0003\uFFFDHn\u0178\u02A7\u0659A\uFFFD\uFFFD\u0017\u0027N\n",
+        "\uFFFD\uFFFD{\uFFFDI@\uFFFD_\uFFFDrte\u0280\u0010D\u0002\uFFFD\uFFFD\\n\u0012Cm,\uFFFD\uFFFD\u001C\uFFFD\uFFFDW\u0017\uFFFD\uFFFD\u0010\uFFFD\uFFFDS\uFFFD\uFFFD\\\u000F\bEVA\u000E\u00190i\uFFFD^R\uFFFD\uFFFDb\u000E\uFFFD\uFFFD\uFFFD\u03DF\uFFFD\u001A]\uFFFD6o\u007Fo\uFFFD\uFFFD;\uFFFD_\t\uFFFD\u0016\uFFFDh\uFFFDU\u0012\uFFFD\u017D\uFFFD-/\u01FC2\u06CDo\u0026\u002B\uFFFD\uFFFD\u05E9\uFFFD\uFFFD\u0019_\u0016\uFFFD=\uFFFDe\uFFFD\uFFFD\uFFFDU\uFFFDJ\uFFFD!\uFFFD\uFFFD\u003EBO\uFFFD\uFFFD\uFFFD\u0060q\uFFFD\uFFFD\uFFFD\u001D]\u06FF:\\\uFFFD\uFFFD\uFFFD\u02BAS\uFFFD\uFFFD\u000F]\uFFFD\uFFFD%X\ta\uFFFD\uFFFDfaQ\u0026\uFFFD\uFFFD\uFFFDM\uFFFD\uFFFD\uFFFDO\uFFFD\uFFFD\uFFFD\uFFFD\u0548\uFFFD,\uFFFD\uFFFD\uFFFD\uFFFDo\uFFFD\uFFFD\u028A\u027C\uFFFDBX\uFFFD\n",
+        "\uFFFD\u0007\uFFFDHm]7\uFFFD\uFFFDc\uFFFD\u00017\uFFFD\uFFFDxh\u0014x\uFFFDyC#\u06B9\uFFFDk\uFFFD\u001C\uFFFD\uFFFD=\uFFFD\uFFFD\u0002\uFFFD\uFFFD\uFFFD\u0017\uFFFDN\uFFFD\u0022\f\uFFFD\u0152\u0007HD^-\uFFFD\uFFFD\uFFFD\uFFFD\uFFFD\u001E\uFFFD\uFFFD\uFFFDm\uFFFD9\uFFFD\uFFFD3S\uFFFD\u0000\uFFFD\uFFFD\uFFFD\u7319!\u0016\uFFFD\uFFFD\uFFFDd\uFFFD\uFFFD(\uFFFD]"
       ],
       "StatusCode": 202,
       "ResponseHeaders": {
         "Content-Length": "0",
-<<<<<<< HEAD
-        "Date": "Wed, 03 Feb 2021 02:11:47 GMT",
-=======
-        "Date": "Wed, 17 Feb 2021 22:27:36 GMT",
->>>>>>> 1814567d
+        "Date": "Fri, 19 Feb 2021 19:09:59 GMT",
         "Server": [
           "Windows-Azure-HDFS/1.0",
           "Microsoft-HTTPAPI/2.0"
         ],
-        "x-ms-client-request-id": "dffb1f2c-3ddf-1f81-f1d3-63aecdddef70",
-<<<<<<< HEAD
-        "x-ms-request-id": "e2f73624-001f-0025-16d1-f9d623000000",
-=======
-        "x-ms-request-id": "27291a80-901f-006a-587c-05a777000000",
->>>>>>> 1814567d
+        "x-ms-client-request-id": "e33fd704-3e30-e478-03ab-5fb0c5643416",
+        "x-ms-request-id": "6f4b2008-e01f-004f-7cf2-060e0b000000",
         "x-ms-request-server-encrypted": "true",
         "x-ms-version": "2020-06-12"
       },
       "ResponseBody": []
     },
     {
-      "RequestUri": "https://seannse.dfs.core.windows.net/test-filesystem-a609fedf-8719-b8a4-30cb-dfff29106de7/test-file-0e23c15e-1bb6-435d-fb19-932f4016135a?action=flush\u0026position=1024",
+      "RequestUri": "https://seannse.dfs.core.windows.net/test-filesystem-169b4b5d-afa9-42f3-6eb2-2b092a67f9c8/test-file-9c7353d0-55d1-9f2d-e106-e86038923e86?action=flush\u0026position=1024",
       "RequestMethod": "PATCH",
       "RequestHeaders": {
         "Accept": "application/json",
         "Authorization": "Sanitized",
-<<<<<<< HEAD
-        "traceparent": "00-5d21a4f6d5fc9d4baf90cd6f1e27bfa6-8df1b8368fbe7545-00",
-        "User-Agent": [
-          "azsdk-net-Storage.Files.DataLake/12.7.0-alpha.20210202.1",
-          "(.NET Framework 4.8.4250.0; Microsoft Windows 10.0.19042 )"
-        ],
-        "x-ms-client-request-id": "3798f61e-5898-7bd6-bd7b-b9bd12eeca41",
-        "x-ms-date": "Wed, 03 Feb 2021 02:11:47 GMT",
-=======
-        "Content-Length": "0",
-        "traceparent": "00-9981f0f604d03944b5b3c9c0676f3313-b5415d78c1872b43-00",
-        "User-Agent": [
-          "azsdk-net-Storage.Files.DataLake/12.7.0-alpha.20210217.1",
-          "(.NET 5.0.3; Microsoft Windows 10.0.19042)"
-        ],
-        "x-ms-client-request-id": "3798f61e-5898-7bd6-bd7b-b9bd12eeca41",
-        "x-ms-date": "Wed, 17 Feb 2021 22:27:37 GMT",
->>>>>>> 1814567d
+        "traceparent": "00-ef0f694b4b48204197cac7a93a89ae65-41ef7da779827c49-00",
+        "User-Agent": [
+          "azsdk-net-Storage.Files.DataLake/12.7.0-alpha.20210219.1",
+          "(.NET 5.0.3; Microsoft Windows 10.0.19041)"
+        ],
+        "x-ms-client-request-id": "618eb635-d377-7431-6554-18a2fbb499f7",
+        "x-ms-date": "Fri, 19 Feb 2021 19:10:00 GMT",
         "x-ms-return-client-request-id": "true",
         "x-ms-version": "2020-06-12"
       },
@@ -202,53 +130,33 @@
       "StatusCode": 200,
       "ResponseHeaders": {
         "Content-Length": "0",
-<<<<<<< HEAD
-        "Date": "Wed, 03 Feb 2021 02:11:47 GMT",
-        "ETag": "\u00220x8D8C7E90FD15894\u0022",
-        "Last-Modified": "Wed, 03 Feb 2021 02:11:47 GMT",
-=======
-        "Date": "Wed, 17 Feb 2021 22:27:36 GMT",
-        "ETag": "\u00220x8D8D3933AB7E332\u0022",
-        "Last-Modified": "Wed, 17 Feb 2021 22:27:37 GMT",
->>>>>>> 1814567d
+        "Date": "Fri, 19 Feb 2021 19:09:59 GMT",
+        "ETag": "\u00220x8D8D509F435C5E3\u0022",
+        "Last-Modified": "Fri, 19 Feb 2021 19:10:00 GMT",
         "Server": [
           "Windows-Azure-HDFS/1.0",
           "Microsoft-HTTPAPI/2.0"
         ],
-        "x-ms-client-request-id": "3798f61e-5898-7bd6-bd7b-b9bd12eeca41",
-<<<<<<< HEAD
-        "x-ms-request-id": "e2f73637-001f-0025-29d1-f9d623000000",
-=======
-        "x-ms-request-id": "27291a94-901f-006a-6c7c-05a777000000",
->>>>>>> 1814567d
+        "x-ms-client-request-id": "618eb635-d377-7431-6554-18a2fbb499f7",
+        "x-ms-request-id": "6f4b201d-e01f-004f-11f2-060e0b000000",
         "x-ms-request-server-encrypted": "false",
         "x-ms-version": "2020-06-12"
       },
       "ResponseBody": []
     },
     {
-      "RequestUri": "https://seannse.blob.core.windows.net/test-filesystem-a609fedf-8719-b8a4-30cb-dfff29106de7/test-file-0e23c15e-1bb6-435d-fb19-932f4016135a",
+      "RequestUri": "https://seannse.blob.core.windows.net/test-filesystem-169b4b5d-afa9-42f3-6eb2-2b092a67f9c8/test-file-9c7353d0-55d1-9f2d-e106-e86038923e86",
       "RequestMethod": "HEAD",
       "RequestHeaders": {
         "Accept": "application/xml",
         "Authorization": "Sanitized",
-<<<<<<< HEAD
-        "traceparent": "00-c87a68431e5b8644b04122b7bc5b0e0d-43884a3ebaf71149-00",
-        "User-Agent": [
-          "azsdk-net-Storage.Files.DataLake/12.7.0-alpha.20210202.1",
-          "(.NET Framework 4.8.4250.0; Microsoft Windows 10.0.19042 )"
-        ],
-        "x-ms-client-request-id": "d78f3e3e-b744-3fd7-11d0-6be18925aad5",
-        "x-ms-date": "Wed, 03 Feb 2021 02:11:47 GMT",
-=======
-        "traceparent": "00-1f3cefbf053cec4fb53e237a0ff12d24-43dc677bef82de4c-00",
-        "User-Agent": [
-          "azsdk-net-Storage.Files.DataLake/12.7.0-alpha.20210217.1",
-          "(.NET 5.0.3; Microsoft Windows 10.0.19042)"
-        ],
-        "x-ms-client-request-id": "d78f3e3e-b744-3fd7-11d0-6be18925aad5",
-        "x-ms-date": "Wed, 17 Feb 2021 22:27:37 GMT",
->>>>>>> 1814567d
+        "traceparent": "00-434ee4600ef01b44bc94a6e1cd6f4af7-34919bf6c8a3744a-00",
+        "User-Agent": [
+          "azsdk-net-Storage.Files.DataLake/12.7.0-alpha.20210219.1",
+          "(.NET 5.0.3; Microsoft Windows 10.0.19041)"
+        ],
+        "x-ms-client-request-id": "0f7ac337-d2d6-a49f-08d2-485dcd1fcb3c",
+        "x-ms-date": "Fri, 19 Feb 2021 19:10:00 GMT",
         "x-ms-return-client-request-id": "true",
         "x-ms-version": "2020-06-12"
       },
@@ -258,15 +166,9 @@
         "Accept-Ranges": "bytes",
         "Content-Length": "1024",
         "Content-Type": "application/octet-stream",
-<<<<<<< HEAD
-        "Date": "Wed, 03 Feb 2021 02:11:47 GMT",
-        "ETag": "\u00220x8D8C7E90FD15894\u0022",
-        "Last-Modified": "Wed, 03 Feb 2021 02:11:47 GMT",
-=======
-        "Date": "Wed, 17 Feb 2021 22:27:37 GMT",
-        "ETag": "\u00220x8D8D3933AB7E332\u0022",
-        "Last-Modified": "Wed, 17 Feb 2021 22:27:37 GMT",
->>>>>>> 1814567d
+        "Date": "Fri, 19 Feb 2021 19:10:00 GMT",
+        "ETag": "\u00220x8D8D509F435C5E3\u0022",
+        "Last-Modified": "Fri, 19 Feb 2021 19:10:00 GMT",
         "Server": [
           "Windows-Azure-Blob/1.0",
           "Microsoft-HTTPAPI/2.0"
@@ -274,50 +176,32 @@
         "x-ms-access-tier": "Hot",
         "x-ms-access-tier-inferred": "true",
         "x-ms-blob-type": "BlockBlob",
-        "x-ms-client-request-id": "d78f3e3e-b744-3fd7-11d0-6be18925aad5",
-<<<<<<< HEAD
-        "x-ms-creation-time": "Wed, 03 Feb 2021 02:11:47 GMT",
-=======
-        "x-ms-creation-time": "Wed, 17 Feb 2021 22:27:36 GMT",
->>>>>>> 1814567d
+        "x-ms-client-request-id": "0f7ac337-d2d6-a49f-08d2-485dcd1fcb3c",
+        "x-ms-creation-time": "Fri, 19 Feb 2021 19:09:59 GMT",
         "x-ms-group": "$superuser",
         "x-ms-lease-state": "available",
         "x-ms-lease-status": "unlocked",
         "x-ms-owner": "$superuser",
         "x-ms-permissions": "rw-r-----",
-<<<<<<< HEAD
-        "x-ms-request-id": "0f193720-a01e-0095-49d1-f997ea000000",
-=======
-        "x-ms-request-id": "edd6c934-a01e-004e-4a7c-0551d7000000",
->>>>>>> 1814567d
+        "x-ms-request-id": "2e6527a4-201e-00a4-29f2-0676f9000000",
         "x-ms-server-encrypted": "true",
         "x-ms-version": "2020-06-12"
       },
       "ResponseBody": []
     },
     {
-      "RequestUri": "https://seannse.blob.core.windows.net/test-filesystem-a609fedf-8719-b8a4-30cb-dfff29106de7?restype=container",
+      "RequestUri": "https://seannse.blob.core.windows.net/test-filesystem-169b4b5d-afa9-42f3-6eb2-2b092a67f9c8?restype=container",
       "RequestMethod": "DELETE",
       "RequestHeaders": {
         "Accept": "application/xml",
         "Authorization": "Sanitized",
-<<<<<<< HEAD
-        "traceparent": "00-77907bcdb70c934fb078a0215d7c5958-c7aa650a6dc3b346-00",
-        "User-Agent": [
-          "azsdk-net-Storage.Files.DataLake/12.7.0-alpha.20210202.1",
-          "(.NET Framework 4.8.4250.0; Microsoft Windows 10.0.19042 )"
-        ],
-        "x-ms-client-request-id": "d47e306f-f35e-37fc-c210-853e45c46017",
-        "x-ms-date": "Wed, 03 Feb 2021 02:11:47 GMT",
-=======
-        "traceparent": "00-c5bd8566780cdb439138920f6f93bb4e-5b08b50c305bc94b-00",
-        "User-Agent": [
-          "azsdk-net-Storage.Files.DataLake/12.7.0-alpha.20210217.1",
-          "(.NET 5.0.3; Microsoft Windows 10.0.19042)"
-        ],
-        "x-ms-client-request-id": "d47e306f-f35e-37fc-c210-853e45c46017",
-        "x-ms-date": "Wed, 17 Feb 2021 22:27:37 GMT",
->>>>>>> 1814567d
+        "traceparent": "00-fd02d229736fef47a170a9f882f7e35d-28dc7c931d2db640-00",
+        "User-Agent": [
+          "azsdk-net-Storage.Files.DataLake/12.7.0-alpha.20210219.1",
+          "(.NET 5.0.3; Microsoft Windows 10.0.19041)"
+        ],
+        "x-ms-client-request-id": "376b2a03-8939-ff20-1986-781a1be551f5",
+        "x-ms-date": "Fri, 19 Feb 2021 19:10:01 GMT",
         "x-ms-return-client-request-id": "true",
         "x-ms-version": "2020-06-12"
       },
@@ -325,28 +209,20 @@
       "StatusCode": 202,
       "ResponseHeaders": {
         "Content-Length": "0",
-<<<<<<< HEAD
-        "Date": "Wed, 03 Feb 2021 02:11:47 GMT",
-=======
-        "Date": "Wed, 17 Feb 2021 22:27:37 GMT",
->>>>>>> 1814567d
+        "Date": "Fri, 19 Feb 2021 19:10:00 GMT",
         "Server": [
           "Windows-Azure-Blob/1.0",
           "Microsoft-HTTPAPI/2.0"
         ],
-        "x-ms-client-request-id": "d47e306f-f35e-37fc-c210-853e45c46017",
-<<<<<<< HEAD
-        "x-ms-request-id": "0f1937c7-a01e-0095-67d1-f997ea000000",
-=======
-        "x-ms-request-id": "edd6c972-a01e-004e-7d7c-0551d7000000",
->>>>>>> 1814567d
+        "x-ms-client-request-id": "376b2a03-8939-ff20-1986-781a1be551f5",
+        "x-ms-request-id": "2e65285d-201e-00a4-57f2-0676f9000000",
         "x-ms-version": "2020-06-12"
       },
       "ResponseBody": []
     }
   ],
   "Variables": {
-    "RandomSeed": "929189122",
+    "RandomSeed": "1334802350",
     "Storage_TestConfigHierarchicalNamespace": "NamespaceTenant\nseannse\nU2FuaXRpemVk\nhttps://seannse.blob.core.windows.net\nhttps://seannse.file.core.windows.net\nhttps://seannse.queue.core.windows.net\nhttps://seannse.table.core.windows.net\n\n\n\n\nhttps://seannse-secondary.blob.core.windows.net\nhttps://seannse-secondary.file.core.windows.net\nhttps://seannse-secondary.queue.core.windows.net\nhttps://seannse-secondary.table.core.windows.net\n68390a19-a643-458b-b726-408abf67b4fc\nSanitized\n72f988bf-86f1-41af-91ab-2d7cd011db47\nhttps://login.microsoftonline.com/\nCloud\nBlobEndpoint=https://seannse.blob.core.windows.net/;QueueEndpoint=https://seannse.queue.core.windows.net/;FileEndpoint=https://seannse.file.core.windows.net/;BlobSecondaryEndpoint=https://seannse-secondary.blob.core.windows.net/;QueueSecondaryEndpoint=https://seannse-secondary.queue.core.windows.net/;FileSecondaryEndpoint=https://seannse-secondary.file.core.windows.net/;AccountName=seannse;AccountKey=Sanitized\n"
   }
 }