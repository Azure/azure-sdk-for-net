{
  "Entries": [
    {
      "RequestUri": "https://seannse.blob.core.windows.net/test-filesystem-0bc1a356-bc60-ea99-c4c2-faf4af6ba310?restype=container",
      "RequestMethod": "PUT",
      "RequestHeaders": {
        "Accept": "application/xml",
        "Authorization": "Sanitized",
<<<<<<< HEAD
        "traceparent": "00-9e95462217d77344a10c47e6b45faf79-36e652032e650343-00",
        "User-Agent": [
          "azsdk-net-Storage.Files.DataLake/12.7.0-alpha.20210202.1",
          "(.NET 5.0.2; Microsoft Windows 10.0.19042)"
        ],
        "x-ms-blob-public-access": "container",
        "x-ms-client-request-id": "f8a1907a-4ea8-85d8-68ea-77b35ef8357f",
        "x-ms-date": "Tue, 02 Feb 2021 21:38:41 GMT",
=======
        "traceparent": "00-dab5f6ce3a35c74295ba39f8f5670961-a40346f153db1043-00",
        "User-Agent": [
          "azsdk-net-Storage.Files.DataLake/12.7.0-alpha.20210217.1",
          "(.NET 5.0.3; Microsoft Windows 10.0.19042)"
        ],
        "x-ms-blob-public-access": "container",
        "x-ms-client-request-id": "f8a1907a-4ea8-85d8-68ea-77b35ef8357f",
        "x-ms-date": "Wed, 17 Feb 2021 22:28:10 GMT",
>>>>>>> 1814567d
        "x-ms-return-client-request-id": "true",
        "x-ms-version": "2020-06-12"
      },
      "RequestBody": null,
      "StatusCode": 201,
      "ResponseHeaders": {
        "Content-Length": "0",
<<<<<<< HEAD
        "Date": "Tue, 02 Feb 2021 21:38:41 GMT",
        "ETag": "\u00220x8D8C7C2E938F901\u0022",
        "Last-Modified": "Tue, 02 Feb 2021 21:38:42 GMT",
=======
        "Date": "Wed, 17 Feb 2021 22:28:10 GMT",
        "ETag": "\u00220x8D8D3934EB633EC\u0022",
        "Last-Modified": "Wed, 17 Feb 2021 22:28:10 GMT",
>>>>>>> 1814567d
        "Server": [
          "Windows-Azure-Blob/1.0",
          "Microsoft-HTTPAPI/2.0"
        ],
        "x-ms-client-request-id": "f8a1907a-4ea8-85d8-68ea-77b35ef8357f",
<<<<<<< HEAD
        "x-ms-request-id": "97fc0c5f-901e-0037-74ab-f9adf3000000",
=======
        "x-ms-request-id": "4d0292da-601e-006e-097c-052a70000000",
>>>>>>> 1814567d
        "x-ms-version": "2020-06-12"
      },
      "ResponseBody": []
    },
    {
      "RequestUri": "https://seannse.dfs.core.windows.net/test-filesystem-0bc1a356-bc60-ea99-c4c2-faf4af6ba310/test-file-36f17ff2-346a-5b1f-b55d-238d72c6a5a1?resource=file",
      "RequestMethod": "PUT",
      "RequestHeaders": {
        "Accept": "application/json",
        "Authorization": "Sanitized",
        "If-None-Match": "*",
<<<<<<< HEAD
        "traceparent": "00-d7d3baf1314c3d4e859743c210dae1c7-3eb86279a2ad0a4f-00",
        "User-Agent": [
          "azsdk-net-Storage.Files.DataLake/12.7.0-alpha.20210202.1",
          "(.NET 5.0.2; Microsoft Windows 10.0.19042)"
        ],
        "x-ms-client-request-id": "c5e0ca9d-7431-456d-7046-424b2b4b13a1",
        "x-ms-date": "Tue, 02 Feb 2021 21:38:41 GMT",
=======
        "traceparent": "00-a57755d48193de43a31039663d640f95-731f7adb99aa204f-00",
        "User-Agent": [
          "azsdk-net-Storage.Files.DataLake/12.7.0-alpha.20210217.1",
          "(.NET 5.0.3; Microsoft Windows 10.0.19042)"
        ],
        "x-ms-client-request-id": "c5e0ca9d-7431-456d-7046-424b2b4b13a1",
        "x-ms-date": "Wed, 17 Feb 2021 22:28:10 GMT",
>>>>>>> 1814567d
        "x-ms-return-client-request-id": "true",
        "x-ms-version": "2020-06-12"
      },
      "RequestBody": null,
      "StatusCode": 201,
      "ResponseHeaders": {
        "Content-Length": "0",
<<<<<<< HEAD
        "Date": "Tue, 02 Feb 2021 21:38:42 GMT",
        "ETag": "\u00220x8D8C7C2E97986DC\u0022",
        "Last-Modified": "Tue, 02 Feb 2021 21:38:42 GMT",
=======
        "Date": "Wed, 17 Feb 2021 22:28:10 GMT",
        "ETag": "\u00220x8D8D3934EED1B99\u0022",
        "Last-Modified": "Wed, 17 Feb 2021 22:28:11 GMT",
>>>>>>> 1814567d
        "Server": [
          "Windows-Azure-HDFS/1.0",
          "Microsoft-HTTPAPI/2.0"
        ],
        "x-ms-client-request-id": "c5e0ca9d-7431-456d-7046-424b2b4b13a1",
<<<<<<< HEAD
        "x-ms-request-id": "3b0aa963-e01f-005f-15ab-f9cb63000000",
=======
        "x-ms-request-id": "171fab33-f01f-0088-147c-059a56000000",
>>>>>>> 1814567d
        "x-ms-version": "2020-06-12"
      },
      "ResponseBody": []
    },
    {
      "RequestUri": "https://seannse.dfs.core.windows.net/test-filesystem-0bc1a356-bc60-ea99-c4c2-faf4af6ba310/test-file-36f17ff2-346a-5b1f-b55d-238d72c6a5a1?action=append\u0026position=0",
      "RequestMethod": "PATCH",
      "RequestHeaders": {
        "Accept": "application/json",
        "Authorization": "Sanitized",
        "Content-Length": "34",
<<<<<<< HEAD
        "Content-Type": "application/json",
        "traceparent": "00-ed8d440b69988341bf45c4eef5982e71-6c0dbd1d74253c48-00",
        "User-Agent": [
          "azsdk-net-Storage.Files.DataLake/12.7.0-alpha.20210202.1",
          "(.NET 5.0.2; Microsoft Windows 10.0.19042)"
        ],
        "x-ms-client-request-id": "a7f03358-dfe6-a170-b534-ae83691d7c2f",
        "x-ms-date": "Tue, 02 Feb 2021 21:38:42 GMT",
=======
        "traceparent": "00-3304e553114cea44a8d5fb4474f542fd-2efce6d1ed5e2642-00",
        "User-Agent": [
          "azsdk-net-Storage.Files.DataLake/12.7.0-alpha.20210217.1",
          "(.NET 5.0.3; Microsoft Windows 10.0.19042)"
        ],
        "x-ms-client-request-id": "a7f03358-dfe6-a170-b534-ae83691d7c2f",
        "x-ms-date": "Wed, 17 Feb 2021 22:28:11 GMT",
>>>>>>> 1814567d
        "x-ms-return-client-request-id": "true",
        "x-ms-version": "2020-06-12"
      },
      "RequestBody": [
        "100,pizza,300,400\n",
        "300,400,500,600\n"
      ],
      "StatusCode": 202,
      "ResponseHeaders": {
        "Content-Length": "0",
<<<<<<< HEAD
        "Date": "Tue, 02 Feb 2021 21:38:42 GMT",
=======
        "Date": "Wed, 17 Feb 2021 22:28:10 GMT",
>>>>>>> 1814567d
        "Server": [
          "Windows-Azure-HDFS/1.0",
          "Microsoft-HTTPAPI/2.0"
        ],
        "x-ms-client-request-id": "a7f03358-dfe6-a170-b534-ae83691d7c2f",
<<<<<<< HEAD
        "x-ms-request-id": "3b0aa97e-e01f-005f-30ab-f9cb63000000",
=======
        "x-ms-request-id": "171fab40-f01f-0088-217c-059a56000000",
>>>>>>> 1814567d
        "x-ms-request-server-encrypted": "true",
        "x-ms-version": "2020-06-12"
      },
      "ResponseBody": []
    },
    {
      "RequestUri": "https://seannse.dfs.core.windows.net/test-filesystem-0bc1a356-bc60-ea99-c4c2-faf4af6ba310/test-file-36f17ff2-346a-5b1f-b55d-238d72c6a5a1?action=flush\u0026position=34",
      "RequestMethod": "PATCH",
      "RequestHeaders": {
        "Accept": "application/json",
        "Authorization": "Sanitized",
<<<<<<< HEAD
        "traceparent": "00-bb6c3a0b7fa7e34bb467e439188254a4-b06676b2f70fec4e-00",
        "User-Agent": [
          "azsdk-net-Storage.Files.DataLake/12.7.0-alpha.20210202.1",
          "(.NET 5.0.2; Microsoft Windows 10.0.19042)"
        ],
        "x-ms-client-request-id": "f7f2c76e-6b5a-65bb-65fa-86496831ddf9",
        "x-ms-date": "Tue, 02 Feb 2021 21:38:42 GMT",
=======
        "Content-Length": "0",
        "traceparent": "00-54680e4f566dee44ad33b86ea6cd21df-8d1da0c0da1c8346-00",
        "User-Agent": [
          "azsdk-net-Storage.Files.DataLake/12.7.0-alpha.20210217.1",
          "(.NET 5.0.3; Microsoft Windows 10.0.19042)"
        ],
        "x-ms-client-request-id": "f7f2c76e-6b5a-65bb-65fa-86496831ddf9",
        "x-ms-date": "Wed, 17 Feb 2021 22:28:11 GMT",
>>>>>>> 1814567d
        "x-ms-return-client-request-id": "true",
        "x-ms-version": "2020-06-12"
      },
      "RequestBody": null,
      "StatusCode": 200,
      "ResponseHeaders": {
        "Content-Length": "0",
<<<<<<< HEAD
        "Date": "Tue, 02 Feb 2021 21:38:42 GMT",
        "ETag": "\u00220x8D8C7C2E99699AF\u0022",
        "Last-Modified": "Tue, 02 Feb 2021 21:38:42 GMT",
=======
        "Date": "Wed, 17 Feb 2021 22:28:10 GMT",
        "ETag": "\u00220x8D8D3934F0760BB\u0022",
        "Last-Modified": "Wed, 17 Feb 2021 22:28:11 GMT",
>>>>>>> 1814567d
        "Server": [
          "Windows-Azure-HDFS/1.0",
          "Microsoft-HTTPAPI/2.0"
        ],
        "x-ms-client-request-id": "f7f2c76e-6b5a-65bb-65fa-86496831ddf9",
<<<<<<< HEAD
        "x-ms-request-id": "3b0aa993-e01f-005f-45ab-f9cb63000000",
=======
        "x-ms-request-id": "171fab4f-f01f-0088-307c-059a56000000",
>>>>>>> 1814567d
        "x-ms-request-server-encrypted": "false",
        "x-ms-version": "2020-06-12"
      },
      "ResponseBody": []
    },
    {
      "RequestUri": "https://seannse.blob.core.windows.net/test-filesystem-0bc1a356-bc60-ea99-c4c2-faf4af6ba310/test-file-36f17ff2-346a-5b1f-b55d-238d72c6a5a1?comp=query",
      "RequestMethod": "POST",
      "RequestHeaders": {
        "Accept": "application/xml",
        "Authorization": "Sanitized",
        "Content-Length": "128",
        "Content-Type": "application/xml",
<<<<<<< HEAD
        "traceparent": "00-19656987ed23b64c944c2b084ee545b4-ad41cac3d2033d4b-00",
        "User-Agent": [
          "azsdk-net-Storage.Files.DataLake/12.7.0-alpha.20210202.1",
          "(.NET 5.0.2; Microsoft Windows 10.0.19042)"
        ],
        "x-ms-client-request-id": "a1145da6-852a-bcd4-2054-49a342271ee3",
        "x-ms-date": "Tue, 02 Feb 2021 21:38:42 GMT",
=======
        "traceparent": "00-a8493afcc495a4449843e266441723a4-194826e0949fcb4b-00",
        "User-Agent": [
          "azsdk-net-Storage.Files.DataLake/12.7.0-alpha.20210217.1",
          "(.NET 5.0.3; Microsoft Windows 10.0.19042)"
        ],
        "x-ms-client-request-id": "a1145da6-852a-bcd4-2054-49a342271ee3",
        "x-ms-date": "Wed, 17 Feb 2021 22:28:11 GMT",
>>>>>>> 1814567d
        "x-ms-return-client-request-id": "true",
        "x-ms-version": "2020-06-12"
      },
      "RequestBody": "\uFEFF\u003CQueryRequest\u003E\u003CQueryType\u003ESQL\u003C/QueryType\u003E\u003CExpression\u003ESELECT _1 from BlobStorage WHERE _2 \u0026gt; 250;\u003C/Expression\u003E\u003C/QueryRequest\u003E",
      "StatusCode": 200,
      "ResponseHeaders": {
        "Accept-Ranges": "bytes",
        "Content-Type": "avro/binary",
<<<<<<< HEAD
        "Date": "Tue, 02 Feb 2021 21:38:42 GMT",
        "ETag": "\u00220x8D8C7C2E99699AF\u0022",
        "Last-Modified": "Tue, 02 Feb 2021 21:38:42 GMT",
=======
        "Date": "Wed, 17 Feb 2021 22:28:10 GMT",
        "ETag": "\u00220x8D8D3934F0760BB\u0022",
        "Last-Modified": "Wed, 17 Feb 2021 22:28:11 GMT",
>>>>>>> 1814567d
        "Server": [
          "Windows-Azure-Blob/1.0",
          "Microsoft-HTTPAPI/2.0"
        ],
        "Transfer-Encoding": "chunked",
        "x-ms-blob-type": "BlockBlob",
        "x-ms-client-request-id": "a1145da6-852a-bcd4-2054-49a342271ee3",
<<<<<<< HEAD
        "x-ms-creation-time": "Tue, 02 Feb 2021 21:38:42 GMT",
        "x-ms-lease-state": "available",
        "x-ms-lease-status": "unlocked",
        "x-ms-request-id": "97fc0eb3-901e-0037-1aab-f9adf3000000",
        "x-ms-server-encrypted": "false",
        "x-ms-version": "2020-06-12"
      },
      "ResponseBody": "T2JqAQIWYXZyby5zY2hlbWG\u002BHlsKICB7CiAgICAidHlwZSI6ICJyZWNvcmQiLAogICAgIm5hbWUiOiAiY29tLm1pY3Jvc29mdC5henVyZS5zdG9yYWdlLnF1ZXJ5QmxvYkNvbnRlbnRzLnJlc3VsdERhdGEiLAogICAgImRvYyI6ICJIb2xkcyByZXN1bHQgZGF0YSBpbiB0aGUgZm9ybWF0IHNwZWNpZmllZCBmb3IgdGhpcyBxdWVyeSAoQ1NWLCBKU09OLCBldGMuKS4iLAogICAgImZpZWxkcyI6IFsKICAgICAgewogICAgICAgICJuYW1lIjogImRhdGEiLAogICAgICAgICJ0eXBlIjogImJ5dGVzIgogICAgICB9CiAgICBdCiAgfSwKICB7CiAgICAidHlwZSI6ICJyZWNvcmQiLAogICAgIm5hbWUiOiAiY29tLm1pY3Jvc29mdC5henVyZS5zdG9yYWdlLnF1ZXJ5QmxvYkNvbnRlbnRzLmVycm9yIiwKICAgICJkb2MiOiAiQW4gZXJyb3IgdGhhdCBvY2N1cnJlZCB3aGlsZSBwcm9jZXNzaW5nIHRoZSBxdWVyeS4iLAogICAgImZpZWxkcyI6IFsKICAgICAgewogICAgICAgICJuYW1lIjogImZhdGFsIiwKICAgICAgICAidHlwZSI6ICJib29sZWFuIiwKICAgICAgICAiZG9jIjogIklmIHRydWUsIHRoaXMgZXJyb3IgcHJldmVudHMgZnVydGhlciBxdWVyeSBwcm9jZXNzaW5nLiAgTW9yZSByZXN1bHQgZGF0YSBtYXkgYmUgcmV0dXJuZWQsIGJ1dCB0aGVyZSBpcyBubyBndWFyYW50ZWUgdGhhdCBhbGwgb2YgdGhlIG9yaWdpbmFsIGRhdGEgd2lsbCBiZSBwcm9jZXNzZWQuICBJZiBmYWxzZSwgdGhpcyBlcnJvciBkb2VzIG5vdCBwcmV2ZW50IGZ1cnRoZXIgcXVlcnkgcHJvY2Vzc2luZy4iCiAgICAgIH0sCiAgICAgIHsKICAgICAgICAibmFtZSI6ICJuYW1lIiwKICAgICAgICAidHlwZSI6ICJzdHJpbmciLAogICAgICAgICJkb2MiOiAiVGhlIG5hbWUgb2YgdGhlIGVycm9yIgogICAgICB9LAogICAgICB7CiAgICAgICAgIm5hbWUiOiAiZGVzY3JpcHRpb24iLAogICAgICAgICJ0eXBlIjogInN0cmluZyIsCiAgICAgICAgImRvYyI6ICJBIGRlc2NyaXB0aW9uIG9mIHRoZSBlcnJvciIKICAgICAgfSwKICAgICAgewogICAgICAgICJuYW1lIjogInBvc2l0aW9uIiwKICAgICAgICAidHlwZSI6ICJsb25nIiwKICAgICAgICAiZG9jIjogIlRoZSBibG9iIG9mZnNldCBhdCB3aGljaCB0aGUgZXJyb3Igb2NjdXJyZWQiCiAgICAgIH0KICAgIF0KICB9LAogIHsKICAgICJ0eXBlIjogInJlY29yZCIsCiAgICAibmFtZSI6ICJjb20ubWljcm9zb2Z0LmF6dXJlLnN0b3JhZ2UucXVlcnlCbG9iQ29udGVudHMucHJvZ3Jlc3MiLAogICAgImRvYyI6ICJJbmZvcm1hdGlvbiBhYm91dCB0aGUgcHJvZ3Jlc3Mgb2YgdGhlIHF1ZXJ5IiwKICAgICJmaWVsZHMiOiBbCiAgICAgIHsKICAgICAgICAibmFtZSI6ICJieXRlc1NjYW5uZWQiLAogICAgICAgICJ0eXBlIjogImxvbmciLAogICAgICAgICJkb2MiOiAiVGhlIG51bWJlciBvZiBieXRlcyB0aGF0IGhhdmUgYmVlbiBzY2FubmVkIgogICAgICB9LAogICAgICB7CiAgICAgICAgIm5hbWUiOiAidG90YWxCeXRlcyIsCiAgICAgICAgInR5cGUiOiAibG9uZyIsCiAgICAgICAgImRvYyI6ICJUaGUgdG90YWwgbnVtYmVyIG9mIGJ5dGVzIHRvIGJlIHNjYW5uZWQgaW4gdGhpcyBxdWVyeSIKICAgICAgfQogICAgXQogIH0sCiAgewogICAgInR5cGUiOiAicmVjb3JkIiwKICAgICJuYW1lIjogImNvbS5taWNyb3NvZnQuYXp1cmUuc3RvcmFnZS5xdWVyeUJsb2JDb250ZW50cy5lbmQiLAogICAgImRvYyI6ICJTZW50IGFzIHRoZSBmaW5hbCBtZXNzYWdlIG9mIHRoZSByZXNwb25zZSwgaW5kaWNhdGluZyB0aGF0IGFsbCByZXN1bHRzIGhhdmUgYmVlbiBzZW50LiIsCiAgICAiZmllbGRzIjogWwogICAgICB7CiAgICAgICAgIm5hbWUiOiAidG90YWxCeXRlcyIsCiAgICAgICAgInR5cGUiOiAibG9uZyIsCiAgICAgICAgImRvYyI6ICJUaGUgdG90YWwgbnVtYmVyIG9mIGJ5dGVzIHRvIGJlIHNjYW5uZWQgaW4gdGhpcyBxdWVyeSIKICAgICAgfQogICAgXQogIH0KXQoADWTCIUFZ2kW2yYddgeeofwIMAAgzMDAKDWTCIUFZ2kW2yYddgeeofwJkAgAqSW52YWxpZFR5cGVDb252ZXJzaW9uMEludmFsaWQgdHlwZSBjb252ZXJzaW9uLgANZMIhQVnaRbbJh12B56h/AgYEREQNZMIhQVnaRbbJh12B56h/AgQGRA1kwiFBWdpFtsmHXYHnqH8="
=======
        "x-ms-creation-time": "Wed, 17 Feb 2021 22:28:11 GMT",
        "x-ms-lease-state": "available",
        "x-ms-lease-status": "unlocked",
        "x-ms-request-id": "4d0293fe-601e-006e-027c-052a70000000",
        "x-ms-server-encrypted": "false",
        "x-ms-version": "2020-06-12"
      },
      "ResponseBody": "T2JqAQIWYXZyby5zY2hlbWG\u002BHlsKICB7CiAgICAidHlwZSI6ICJyZWNvcmQiLAogICAgIm5hbWUiOiAiY29tLm1pY3Jvc29mdC5henVyZS5zdG9yYWdlLnF1ZXJ5QmxvYkNvbnRlbnRzLnJlc3VsdERhdGEiLAogICAgImRvYyI6ICJIb2xkcyByZXN1bHQgZGF0YSBpbiB0aGUgZm9ybWF0IHNwZWNpZmllZCBmb3IgdGhpcyBxdWVyeSAoQ1NWLCBKU09OLCBldGMuKS4iLAogICAgImZpZWxkcyI6IFsKICAgICAgewogICAgICAgICJuYW1lIjogImRhdGEiLAogICAgICAgICJ0eXBlIjogImJ5dGVzIgogICAgICB9CiAgICBdCiAgfSwKICB7CiAgICAidHlwZSI6ICJyZWNvcmQiLAogICAgIm5hbWUiOiAiY29tLm1pY3Jvc29mdC5henVyZS5zdG9yYWdlLnF1ZXJ5QmxvYkNvbnRlbnRzLmVycm9yIiwKICAgICJkb2MiOiAiQW4gZXJyb3IgdGhhdCBvY2N1cnJlZCB3aGlsZSBwcm9jZXNzaW5nIHRoZSBxdWVyeS4iLAogICAgImZpZWxkcyI6IFsKICAgICAgewogICAgICAgICJuYW1lIjogImZhdGFsIiwKICAgICAgICAidHlwZSI6ICJib29sZWFuIiwKICAgICAgICAiZG9jIjogIklmIHRydWUsIHRoaXMgZXJyb3IgcHJldmVudHMgZnVydGhlciBxdWVyeSBwcm9jZXNzaW5nLiAgTW9yZSByZXN1bHQgZGF0YSBtYXkgYmUgcmV0dXJuZWQsIGJ1dCB0aGVyZSBpcyBubyBndWFyYW50ZWUgdGhhdCBhbGwgb2YgdGhlIG9yaWdpbmFsIGRhdGEgd2lsbCBiZSBwcm9jZXNzZWQuICBJZiBmYWxzZSwgdGhpcyBlcnJvciBkb2VzIG5vdCBwcmV2ZW50IGZ1cnRoZXIgcXVlcnkgcHJvY2Vzc2luZy4iCiAgICAgIH0sCiAgICAgIHsKICAgICAgICAibmFtZSI6ICJuYW1lIiwKICAgICAgICAidHlwZSI6ICJzdHJpbmciLAogICAgICAgICJkb2MiOiAiVGhlIG5hbWUgb2YgdGhlIGVycm9yIgogICAgICB9LAogICAgICB7CiAgICAgICAgIm5hbWUiOiAiZGVzY3JpcHRpb24iLAogICAgICAgICJ0eXBlIjogInN0cmluZyIsCiAgICAgICAgImRvYyI6ICJBIGRlc2NyaXB0aW9uIG9mIHRoZSBlcnJvciIKICAgICAgfSwKICAgICAgewogICAgICAgICJuYW1lIjogInBvc2l0aW9uIiwKICAgICAgICAidHlwZSI6ICJsb25nIiwKICAgICAgICAiZG9jIjogIlRoZSBibG9iIG9mZnNldCBhdCB3aGljaCB0aGUgZXJyb3Igb2NjdXJyZWQiCiAgICAgIH0KICAgIF0KICB9LAogIHsKICAgICJ0eXBlIjogInJlY29yZCIsCiAgICAibmFtZSI6ICJjb20ubWljcm9zb2Z0LmF6dXJlLnN0b3JhZ2UucXVlcnlCbG9iQ29udGVudHMucHJvZ3Jlc3MiLAogICAgImRvYyI6ICJJbmZvcm1hdGlvbiBhYm91dCB0aGUgcHJvZ3Jlc3Mgb2YgdGhlIHF1ZXJ5IiwKICAgICJmaWVsZHMiOiBbCiAgICAgIHsKICAgICAgICAibmFtZSI6ICJieXRlc1NjYW5uZWQiLAogICAgICAgICJ0eXBlIjogImxvbmciLAogICAgICAgICJkb2MiOiAiVGhlIG51bWJlciBvZiBieXRlcyB0aGF0IGhhdmUgYmVlbiBzY2FubmVkIgogICAgICB9LAogICAgICB7CiAgICAgICAgIm5hbWUiOiAidG90YWxCeXRlcyIsCiAgICAgICAgInR5cGUiOiAibG9uZyIsCiAgICAgICAgImRvYyI6ICJUaGUgdG90YWwgbnVtYmVyIG9mIGJ5dGVzIHRvIGJlIHNjYW5uZWQgaW4gdGhpcyBxdWVyeSIKICAgICAgfQogICAgXQogIH0sCiAgewogICAgInR5cGUiOiAicmVjb3JkIiwKICAgICJuYW1lIjogImNvbS5taWNyb3NvZnQuYXp1cmUuc3RvcmFnZS5xdWVyeUJsb2JDb250ZW50cy5lbmQiLAogICAgImRvYyI6ICJTZW50IGFzIHRoZSBmaW5hbCBtZXNzYWdlIG9mIHRoZSByZXNwb25zZSwgaW5kaWNhdGluZyB0aGF0IGFsbCByZXN1bHRzIGhhdmUgYmVlbiBzZW50LiIsCiAgICAiZmllbGRzIjogWwogICAgICB7CiAgICAgICAgIm5hbWUiOiAidG90YWxCeXRlcyIsCiAgICAgICAgInR5cGUiOiAibG9uZyIsCiAgICAgICAgImRvYyI6ICJUaGUgdG90YWwgbnVtYmVyIG9mIGJ5dGVzIHRvIGJlIHNjYW5uZWQgaW4gdGhpcyBxdWVyeSIKICAgICAgfQogICAgXQogIH0KXQoABdPewz9zwEKuWODBAleHsQIMAAgzMDAKBdPewz9zwEKuWODBAleHsQJkAgAqSW52YWxpZFR5cGVDb252ZXJzaW9uMEludmFsaWQgdHlwZSBjb252ZXJzaW9uLgAF097DP3PAQq5Y4MECV4exAgYEREQF097DP3PAQq5Y4MECV4exAgQGRAXT3sM/c8BCrljgwQJXh7E="
>>>>>>> 1814567d
    },
    {
      "RequestUri": "https://seannse.blob.core.windows.net/test-filesystem-0bc1a356-bc60-ea99-c4c2-faf4af6ba310/test-file-36f17ff2-346a-5b1f-b55d-238d72c6a5a1?comp=query",
      "RequestMethod": "POST",
      "RequestHeaders": {
        "Accept": "application/xml",
        "Authorization": "Sanitized",
        "Content-Length": "128",
        "Content-Type": "application/xml",
<<<<<<< HEAD
        "traceparent": "00-21b73fe31f25ab4abcbe466075b51b43-7da12bf79ce66547-00",
        "User-Agent": [
          "azsdk-net-Storage.Files.DataLake/12.7.0-alpha.20210202.1",
          "(.NET 5.0.2; Microsoft Windows 10.0.19042)"
        ],
        "x-ms-client-request-id": "0aa30e11-3c1c-47cf-b84b-ba11e0394c9a",
        "x-ms-date": "Tue, 02 Feb 2021 21:38:42 GMT",
=======
        "traceparent": "00-31288f9eaaf02b4cb0b186e3d30644f5-68f7a6468cbae544-00",
        "User-Agent": [
          "azsdk-net-Storage.Files.DataLake/12.7.0-alpha.20210217.1",
          "(.NET 5.0.3; Microsoft Windows 10.0.19042)"
        ],
        "x-ms-client-request-id": "0aa30e11-3c1c-47cf-b84b-ba11e0394c9a",
        "x-ms-date": "Wed, 17 Feb 2021 22:28:11 GMT",
>>>>>>> 1814567d
        "x-ms-return-client-request-id": "true",
        "x-ms-version": "2020-06-12"
      },
      "RequestBody": "\uFEFF\u003CQueryRequest\u003E\u003CQueryType\u003ESQL\u003C/QueryType\u003E\u003CExpression\u003ESELECT _1 from BlobStorage WHERE _2 \u0026gt; 250;\u003C/Expression\u003E\u003C/QueryRequest\u003E",
      "StatusCode": 200,
      "ResponseHeaders": {
        "Accept-Ranges": "bytes",
        "Content-Type": "avro/binary",
<<<<<<< HEAD
        "Date": "Tue, 02 Feb 2021 21:38:42 GMT",
        "ETag": "\u00220x8D8C7C2E99699AF\u0022",
        "Last-Modified": "Tue, 02 Feb 2021 21:38:42 GMT",
=======
        "Date": "Wed, 17 Feb 2021 22:28:11 GMT",
        "ETag": "\u00220x8D8D3934F0760BB\u0022",
        "Last-Modified": "Wed, 17 Feb 2021 22:28:11 GMT",
>>>>>>> 1814567d
        "Server": [
          "Windows-Azure-Blob/1.0",
          "Microsoft-HTTPAPI/2.0"
        ],
        "Transfer-Encoding": "chunked",
        "x-ms-blob-type": "BlockBlob",
        "x-ms-client-request-id": "0aa30e11-3c1c-47cf-b84b-ba11e0394c9a",
<<<<<<< HEAD
        "x-ms-creation-time": "Tue, 02 Feb 2021 21:38:42 GMT",
        "x-ms-lease-state": "available",
        "x-ms-lease-status": "unlocked",
        "x-ms-request-id": "97fc0fb7-901e-0037-0bab-f9adf3000000",
        "x-ms-server-encrypted": "false",
        "x-ms-version": "2020-06-12"
      },
      "ResponseBody": "T2JqAQIWYXZyby5zY2hlbWG\u002BHlsKICB7CiAgICAidHlwZSI6ICJyZWNvcmQiLAogICAgIm5hbWUiOiAiY29tLm1pY3Jvc29mdC5henVyZS5zdG9yYWdlLnF1ZXJ5QmxvYkNvbnRlbnRzLnJlc3VsdERhdGEiLAogICAgImRvYyI6ICJIb2xkcyByZXN1bHQgZGF0YSBpbiB0aGUgZm9ybWF0IHNwZWNpZmllZCBmb3IgdGhpcyBxdWVyeSAoQ1NWLCBKU09OLCBldGMuKS4iLAogICAgImZpZWxkcyI6IFsKICAgICAgewogICAgICAgICJuYW1lIjogImRhdGEiLAogICAgICAgICJ0eXBlIjogImJ5dGVzIgogICAgICB9CiAgICBdCiAgfSwKICB7CiAgICAidHlwZSI6ICJyZWNvcmQiLAogICAgIm5hbWUiOiAiY29tLm1pY3Jvc29mdC5henVyZS5zdG9yYWdlLnF1ZXJ5QmxvYkNvbnRlbnRzLmVycm9yIiwKICAgICJkb2MiOiAiQW4gZXJyb3IgdGhhdCBvY2N1cnJlZCB3aGlsZSBwcm9jZXNzaW5nIHRoZSBxdWVyeS4iLAogICAgImZpZWxkcyI6IFsKICAgICAgewogICAgICAgICJuYW1lIjogImZhdGFsIiwKICAgICAgICAidHlwZSI6ICJib29sZWFuIiwKICAgICAgICAiZG9jIjogIklmIHRydWUsIHRoaXMgZXJyb3IgcHJldmVudHMgZnVydGhlciBxdWVyeSBwcm9jZXNzaW5nLiAgTW9yZSByZXN1bHQgZGF0YSBtYXkgYmUgcmV0dXJuZWQsIGJ1dCB0aGVyZSBpcyBubyBndWFyYW50ZWUgdGhhdCBhbGwgb2YgdGhlIG9yaWdpbmFsIGRhdGEgd2lsbCBiZSBwcm9jZXNzZWQuICBJZiBmYWxzZSwgdGhpcyBlcnJvciBkb2VzIG5vdCBwcmV2ZW50IGZ1cnRoZXIgcXVlcnkgcHJvY2Vzc2luZy4iCiAgICAgIH0sCiAgICAgIHsKICAgICAgICAibmFtZSI6ICJuYW1lIiwKICAgICAgICAidHlwZSI6ICJzdHJpbmciLAogICAgICAgICJkb2MiOiAiVGhlIG5hbWUgb2YgdGhlIGVycm9yIgogICAgICB9LAogICAgICB7CiAgICAgICAgIm5hbWUiOiAiZGVzY3JpcHRpb24iLAogICAgICAgICJ0eXBlIjogInN0cmluZyIsCiAgICAgICAgImRvYyI6ICJBIGRlc2NyaXB0aW9uIG9mIHRoZSBlcnJvciIKICAgICAgfSwKICAgICAgewogICAgICAgICJuYW1lIjogInBvc2l0aW9uIiwKICAgICAgICAidHlwZSI6ICJsb25nIiwKICAgICAgICAiZG9jIjogIlRoZSBibG9iIG9mZnNldCBhdCB3aGljaCB0aGUgZXJyb3Igb2NjdXJyZWQiCiAgICAgIH0KICAgIF0KICB9LAogIHsKICAgICJ0eXBlIjogInJlY29yZCIsCiAgICAibmFtZSI6ICJjb20ubWljcm9zb2Z0LmF6dXJlLnN0b3JhZ2UucXVlcnlCbG9iQ29udGVudHMucHJvZ3Jlc3MiLAogICAgImRvYyI6ICJJbmZvcm1hdGlvbiBhYm91dCB0aGUgcHJvZ3Jlc3Mgb2YgdGhlIHF1ZXJ5IiwKICAgICJmaWVsZHMiOiBbCiAgICAgIHsKICAgICAgICAibmFtZSI6ICJieXRlc1NjYW5uZWQiLAogICAgICAgICJ0eXBlIjogImxvbmciLAogICAgICAgICJkb2MiOiAiVGhlIG51bWJlciBvZiBieXRlcyB0aGF0IGhhdmUgYmVlbiBzY2FubmVkIgogICAgICB9LAogICAgICB7CiAgICAgICAgIm5hbWUiOiAidG90YWxCeXRlcyIsCiAgICAgICAgInR5cGUiOiAibG9uZyIsCiAgICAgICAgImRvYyI6ICJUaGUgdG90YWwgbnVtYmVyIG9mIGJ5dGVzIHRvIGJlIHNjYW5uZWQgaW4gdGhpcyBxdWVyeSIKICAgICAgfQogICAgXQogIH0sCiAgewogICAgInR5cGUiOiAicmVjb3JkIiwKICAgICJuYW1lIjogImNvbS5taWNyb3NvZnQuYXp1cmUuc3RvcmFnZS5xdWVyeUJsb2JDb250ZW50cy5lbmQiLAogICAgImRvYyI6ICJTZW50IGFzIHRoZSBmaW5hbCBtZXNzYWdlIG9mIHRoZSByZXNwb25zZSwgaW5kaWNhdGluZyB0aGF0IGFsbCByZXN1bHRzIGhhdmUgYmVlbiBzZW50LiIsCiAgICAiZmllbGRzIjogWwogICAgICB7CiAgICAgICAgIm5hbWUiOiAidG90YWxCeXRlcyIsCiAgICAgICAgInR5cGUiOiAibG9uZyIsCiAgICAgICAgImRvYyI6ICJUaGUgdG90YWwgbnVtYmVyIG9mIGJ5dGVzIHRvIGJlIHNjYW5uZWQgaW4gdGhpcyBxdWVyeSIKICAgICAgfQogICAgXQogIH0KXQoA8/BZo36ya0uibZhnnuEMSQIMAAgzMDAK8/BZo36ya0uibZhnnuEMSQJkAgAqSW52YWxpZFR5cGVDb252ZXJzaW9uMEludmFsaWQgdHlwZSBjb252ZXJzaW9uLgDz8FmjfrJrS6JtmGee4QxJAgYERETz8FmjfrJrS6JtmGee4QxJAgQGRPPwWaN\u002BsmtLom2YZ57hDEk="
=======
        "x-ms-creation-time": "Wed, 17 Feb 2021 22:28:11 GMT",
        "x-ms-lease-state": "available",
        "x-ms-lease-status": "unlocked",
        "x-ms-request-id": "4d029462-601e-006e-5a7c-052a70000000",
        "x-ms-server-encrypted": "false",
        "x-ms-version": "2020-06-12"
      },
      "ResponseBody": "T2JqAQIWYXZyby5zY2hlbWG\u002BHlsKICB7CiAgICAidHlwZSI6ICJyZWNvcmQiLAogICAgIm5hbWUiOiAiY29tLm1pY3Jvc29mdC5henVyZS5zdG9yYWdlLnF1ZXJ5QmxvYkNvbnRlbnRzLnJlc3VsdERhdGEiLAogICAgImRvYyI6ICJIb2xkcyByZXN1bHQgZGF0YSBpbiB0aGUgZm9ybWF0IHNwZWNpZmllZCBmb3IgdGhpcyBxdWVyeSAoQ1NWLCBKU09OLCBldGMuKS4iLAogICAgImZpZWxkcyI6IFsKICAgICAgewogICAgICAgICJuYW1lIjogImRhdGEiLAogICAgICAgICJ0eXBlIjogImJ5dGVzIgogICAgICB9CiAgICBdCiAgfSwKICB7CiAgICAidHlwZSI6ICJyZWNvcmQiLAogICAgIm5hbWUiOiAiY29tLm1pY3Jvc29mdC5henVyZS5zdG9yYWdlLnF1ZXJ5QmxvYkNvbnRlbnRzLmVycm9yIiwKICAgICJkb2MiOiAiQW4gZXJyb3IgdGhhdCBvY2N1cnJlZCB3aGlsZSBwcm9jZXNzaW5nIHRoZSBxdWVyeS4iLAogICAgImZpZWxkcyI6IFsKICAgICAgewogICAgICAgICJuYW1lIjogImZhdGFsIiwKICAgICAgICAidHlwZSI6ICJib29sZWFuIiwKICAgICAgICAiZG9jIjogIklmIHRydWUsIHRoaXMgZXJyb3IgcHJldmVudHMgZnVydGhlciBxdWVyeSBwcm9jZXNzaW5nLiAgTW9yZSByZXN1bHQgZGF0YSBtYXkgYmUgcmV0dXJuZWQsIGJ1dCB0aGVyZSBpcyBubyBndWFyYW50ZWUgdGhhdCBhbGwgb2YgdGhlIG9yaWdpbmFsIGRhdGEgd2lsbCBiZSBwcm9jZXNzZWQuICBJZiBmYWxzZSwgdGhpcyBlcnJvciBkb2VzIG5vdCBwcmV2ZW50IGZ1cnRoZXIgcXVlcnkgcHJvY2Vzc2luZy4iCiAgICAgIH0sCiAgICAgIHsKICAgICAgICAibmFtZSI6ICJuYW1lIiwKICAgICAgICAidHlwZSI6ICJzdHJpbmciLAogICAgICAgICJkb2MiOiAiVGhlIG5hbWUgb2YgdGhlIGVycm9yIgogICAgICB9LAogICAgICB7CiAgICAgICAgIm5hbWUiOiAiZGVzY3JpcHRpb24iLAogICAgICAgICJ0eXBlIjogInN0cmluZyIsCiAgICAgICAgImRvYyI6ICJBIGRlc2NyaXB0aW9uIG9mIHRoZSBlcnJvciIKICAgICAgfSwKICAgICAgewogICAgICAgICJuYW1lIjogInBvc2l0aW9uIiwKICAgICAgICAidHlwZSI6ICJsb25nIiwKICAgICAgICAiZG9jIjogIlRoZSBibG9iIG9mZnNldCBhdCB3aGljaCB0aGUgZXJyb3Igb2NjdXJyZWQiCiAgICAgIH0KICAgIF0KICB9LAogIHsKICAgICJ0eXBlIjogInJlY29yZCIsCiAgICAibmFtZSI6ICJjb20ubWljcm9zb2Z0LmF6dXJlLnN0b3JhZ2UucXVlcnlCbG9iQ29udGVudHMucHJvZ3Jlc3MiLAogICAgImRvYyI6ICJJbmZvcm1hdGlvbiBhYm91dCB0aGUgcHJvZ3Jlc3Mgb2YgdGhlIHF1ZXJ5IiwKICAgICJmaWVsZHMiOiBbCiAgICAgIHsKICAgICAgICAibmFtZSI6ICJieXRlc1NjYW5uZWQiLAogICAgICAgICJ0eXBlIjogImxvbmciLAogICAgICAgICJkb2MiOiAiVGhlIG51bWJlciBvZiBieXRlcyB0aGF0IGhhdmUgYmVlbiBzY2FubmVkIgogICAgICB9LAogICAgICB7CiAgICAgICAgIm5hbWUiOiAidG90YWxCeXRlcyIsCiAgICAgICAgInR5cGUiOiAibG9uZyIsCiAgICAgICAgImRvYyI6ICJUaGUgdG90YWwgbnVtYmVyIG9mIGJ5dGVzIHRvIGJlIHNjYW5uZWQgaW4gdGhpcyBxdWVyeSIKICAgICAgfQogICAgXQogIH0sCiAgewogICAgInR5cGUiOiAicmVjb3JkIiwKICAgICJuYW1lIjogImNvbS5taWNyb3NvZnQuYXp1cmUuc3RvcmFnZS5xdWVyeUJsb2JDb250ZW50cy5lbmQiLAogICAgImRvYyI6ICJTZW50IGFzIHRoZSBmaW5hbCBtZXNzYWdlIG9mIHRoZSByZXNwb25zZSwgaW5kaWNhdGluZyB0aGF0IGFsbCByZXN1bHRzIGhhdmUgYmVlbiBzZW50LiIsCiAgICAiZmllbGRzIjogWwogICAgICB7CiAgICAgICAgIm5hbWUiOiAidG90YWxCeXRlcyIsCiAgICAgICAgInR5cGUiOiAibG9uZyIsCiAgICAgICAgImRvYyI6ICJUaGUgdG90YWwgbnVtYmVyIG9mIGJ5dGVzIHRvIGJlIHNjYW5uZWQgaW4gdGhpcyBxdWVyeSIKICAgICAgfQogICAgXQogIH0KXQoA/BaUw7kv40Opdx1KEla4EAIMAAgzMDAK/BaUw7kv40Opdx1KEla4EAJkAgAqSW52YWxpZFR5cGVDb252ZXJzaW9uMEludmFsaWQgdHlwZSBjb252ZXJzaW9uLgD8FpTDuS/jQ6l3HUoSVrgQAgYERET8FpTDuS/jQ6l3HUoSVrgQAgQGRPwWlMO5L\u002BNDqXcdShJWuBA="
>>>>>>> 1814567d
    },
    {
      "RequestUri": "https://seannse.blob.core.windows.net/test-filesystem-0bc1a356-bc60-ea99-c4c2-faf4af6ba310?restype=container",
      "RequestMethod": "DELETE",
      "RequestHeaders": {
        "Accept": "application/xml",
        "Authorization": "Sanitized",
<<<<<<< HEAD
        "traceparent": "00-2fd61f3dc840864d8bedb14f382ea7b2-c5df1150a7d7e141-00",
        "User-Agent": [
          "azsdk-net-Storage.Files.DataLake/12.7.0-alpha.20210202.1",
          "(.NET 5.0.2; Microsoft Windows 10.0.19042)"
        ],
        "x-ms-client-request-id": "34926b1f-1384-7fc6-e5d4-72eaf8da65b1",
        "x-ms-date": "Tue, 02 Feb 2021 21:38:42 GMT",
=======
        "traceparent": "00-85ce9f2f3911dd4f92bd20c09dc479aa-36dd768fd6af3142-00",
        "User-Agent": [
          "azsdk-net-Storage.Files.DataLake/12.7.0-alpha.20210217.1",
          "(.NET 5.0.3; Microsoft Windows 10.0.19042)"
        ],
        "x-ms-client-request-id": "34926b1f-1384-7fc6-e5d4-72eaf8da65b1",
        "x-ms-date": "Wed, 17 Feb 2021 22:28:11 GMT",
>>>>>>> 1814567d
        "x-ms-return-client-request-id": "true",
        "x-ms-version": "2020-06-12"
      },
      "RequestBody": null,
      "StatusCode": 202,
      "ResponseHeaders": {
        "Content-Length": "0",
<<<<<<< HEAD
        "Date": "Tue, 02 Feb 2021 21:38:43 GMT",
=======
        "Date": "Wed, 17 Feb 2021 22:28:11 GMT",
>>>>>>> 1814567d
        "Server": [
          "Windows-Azure-Blob/1.0",
          "Microsoft-HTTPAPI/2.0"
        ],
        "x-ms-client-request-id": "34926b1f-1384-7fc6-e5d4-72eaf8da65b1",
<<<<<<< HEAD
        "x-ms-request-id": "97fc0ffd-901e-0037-50ab-f9adf3000000",
=======
        "x-ms-request-id": "4d029493-601e-006e-0a7c-052a70000000",
>>>>>>> 1814567d
        "x-ms-version": "2020-06-12"
      },
      "ResponseBody": []
    }
  ],
  "Variables": {
    "RandomSeed": "1412435994",
    "Storage_TestConfigHierarchicalNamespace": "NamespaceTenant\nseannse\nU2FuaXRpemVk\nhttps://seannse.blob.core.windows.net\nhttps://seannse.file.core.windows.net\nhttps://seannse.queue.core.windows.net\nhttps://seannse.table.core.windows.net\n\n\n\n\nhttps://seannse-secondary.blob.core.windows.net\nhttps://seannse-secondary.file.core.windows.net\nhttps://seannse-secondary.queue.core.windows.net\nhttps://seannse-secondary.table.core.windows.net\n68390a19-a643-458b-b726-408abf67b4fc\nSanitized\n72f988bf-86f1-41af-91ab-2d7cd011db47\nhttps://login.microsoftonline.com/\nCloud\nBlobEndpoint=https://seannse.blob.core.windows.net/;QueueEndpoint=https://seannse.queue.core.windows.net/;FileEndpoint=https://seannse.file.core.windows.net/;BlobSecondaryEndpoint=https://seannse-secondary.blob.core.windows.net/;QueueSecondaryEndpoint=https://seannse-secondary.queue.core.windows.net/;FileSecondaryEndpoint=https://seannse-secondary.file.core.windows.net/;AccountName=seannse;AccountKey=Sanitized\n"
  }
}<|MERGE_RESOLUTION|>--- conflicted
+++ resolved
@@ -1,30 +1,19 @@
 {
   "Entries": [
     {
-      "RequestUri": "https://seannse.blob.core.windows.net/test-filesystem-0bc1a356-bc60-ea99-c4c2-faf4af6ba310?restype=container",
+      "RequestUri": "https://seannse.blob.core.windows.net/test-filesystem-0cefdd41-3622-b0ba-291a-be3976a5dd44?restype=container",
       "RequestMethod": "PUT",
       "RequestHeaders": {
         "Accept": "application/xml",
         "Authorization": "Sanitized",
-<<<<<<< HEAD
-        "traceparent": "00-9e95462217d77344a10c47e6b45faf79-36e652032e650343-00",
-        "User-Agent": [
-          "azsdk-net-Storage.Files.DataLake/12.7.0-alpha.20210202.1",
-          "(.NET 5.0.2; Microsoft Windows 10.0.19042)"
+        "traceparent": "00-e1dfa40d7f28c040a13cd4f1eff7f9bf-4605ded4678ac440-00",
+        "User-Agent": [
+          "azsdk-net-Storage.Files.DataLake/12.7.0-alpha.20210219.1",
+          "(.NET 5.0.3; Microsoft Windows 10.0.19041)"
         ],
         "x-ms-blob-public-access": "container",
-        "x-ms-client-request-id": "f8a1907a-4ea8-85d8-68ea-77b35ef8357f",
-        "x-ms-date": "Tue, 02 Feb 2021 21:38:41 GMT",
-=======
-        "traceparent": "00-dab5f6ce3a35c74295ba39f8f5670961-a40346f153db1043-00",
-        "User-Agent": [
-          "azsdk-net-Storage.Files.DataLake/12.7.0-alpha.20210217.1",
-          "(.NET 5.0.3; Microsoft Windows 10.0.19042)"
-        ],
-        "x-ms-blob-public-access": "container",
-        "x-ms-client-request-id": "f8a1907a-4ea8-85d8-68ea-77b35ef8357f",
-        "x-ms-date": "Wed, 17 Feb 2021 22:28:10 GMT",
->>>>>>> 1814567d
+        "x-ms-client-request-id": "8b610181-f2cd-4386-645b-15986670509a",
+        "x-ms-date": "Fri, 19 Feb 2021 19:10:18 GMT",
         "x-ms-return-client-request-id": "true",
         "x-ms-version": "2020-06-12"
       },
@@ -32,53 +21,33 @@
       "StatusCode": 201,
       "ResponseHeaders": {
         "Content-Length": "0",
-<<<<<<< HEAD
-        "Date": "Tue, 02 Feb 2021 21:38:41 GMT",
-        "ETag": "\u00220x8D8C7C2E938F901\u0022",
-        "Last-Modified": "Tue, 02 Feb 2021 21:38:42 GMT",
-=======
-        "Date": "Wed, 17 Feb 2021 22:28:10 GMT",
-        "ETag": "\u00220x8D8D3934EB633EC\u0022",
-        "Last-Modified": "Wed, 17 Feb 2021 22:28:10 GMT",
->>>>>>> 1814567d
-        "Server": [
-          "Windows-Azure-Blob/1.0",
-          "Microsoft-HTTPAPI/2.0"
-        ],
-        "x-ms-client-request-id": "f8a1907a-4ea8-85d8-68ea-77b35ef8357f",
-<<<<<<< HEAD
-        "x-ms-request-id": "97fc0c5f-901e-0037-74ab-f9adf3000000",
-=======
-        "x-ms-request-id": "4d0292da-601e-006e-097c-052a70000000",
->>>>>>> 1814567d
-        "x-ms-version": "2020-06-12"
-      },
-      "ResponseBody": []
-    },
-    {
-      "RequestUri": "https://seannse.dfs.core.windows.net/test-filesystem-0bc1a356-bc60-ea99-c4c2-faf4af6ba310/test-file-36f17ff2-346a-5b1f-b55d-238d72c6a5a1?resource=file",
+        "Date": "Fri, 19 Feb 2021 19:10:17 GMT",
+        "ETag": "\u00220x8D8D509FE70E072\u0022",
+        "Last-Modified": "Fri, 19 Feb 2021 19:10:17 GMT",
+        "Server": [
+          "Windows-Azure-Blob/1.0",
+          "Microsoft-HTTPAPI/2.0"
+        ],
+        "x-ms-client-request-id": "8b610181-f2cd-4386-645b-15986670509a",
+        "x-ms-request-id": "2e65ca89-201e-00a4-16f2-0676f9000000",
+        "x-ms-version": "2020-06-12"
+      },
+      "ResponseBody": []
+    },
+    {
+      "RequestUri": "https://seannse.dfs.core.windows.net/test-filesystem-0cefdd41-3622-b0ba-291a-be3976a5dd44/test-file-59410193-8dfc-1431-d7ac-840a4593e7f2?resource=file",
       "RequestMethod": "PUT",
       "RequestHeaders": {
         "Accept": "application/json",
         "Authorization": "Sanitized",
         "If-None-Match": "*",
-<<<<<<< HEAD
-        "traceparent": "00-d7d3baf1314c3d4e859743c210dae1c7-3eb86279a2ad0a4f-00",
-        "User-Agent": [
-          "azsdk-net-Storage.Files.DataLake/12.7.0-alpha.20210202.1",
-          "(.NET 5.0.2; Microsoft Windows 10.0.19042)"
-        ],
-        "x-ms-client-request-id": "c5e0ca9d-7431-456d-7046-424b2b4b13a1",
-        "x-ms-date": "Tue, 02 Feb 2021 21:38:41 GMT",
-=======
-        "traceparent": "00-a57755d48193de43a31039663d640f95-731f7adb99aa204f-00",
-        "User-Agent": [
-          "azsdk-net-Storage.Files.DataLake/12.7.0-alpha.20210217.1",
-          "(.NET 5.0.3; Microsoft Windows 10.0.19042)"
-        ],
-        "x-ms-client-request-id": "c5e0ca9d-7431-456d-7046-424b2b4b13a1",
-        "x-ms-date": "Wed, 17 Feb 2021 22:28:10 GMT",
->>>>>>> 1814567d
+        "traceparent": "00-16c3233a801b7343ba7b6f390cc94c05-a83cb80ba032a644-00",
+        "User-Agent": [
+          "azsdk-net-Storage.Files.DataLake/12.7.0-alpha.20210219.1",
+          "(.NET 5.0.3; Microsoft Windows 10.0.19041)"
+        ],
+        "x-ms-client-request-id": "c69457c7-f4f5-f408-d04c-b4216d7bfdd0",
+        "x-ms-date": "Fri, 19 Feb 2021 19:10:18 GMT",
         "x-ms-return-client-request-id": "true",
         "x-ms-version": "2020-06-12"
       },
@@ -86,54 +55,34 @@
       "StatusCode": 201,
       "ResponseHeaders": {
         "Content-Length": "0",
-<<<<<<< HEAD
-        "Date": "Tue, 02 Feb 2021 21:38:42 GMT",
-        "ETag": "\u00220x8D8C7C2E97986DC\u0022",
-        "Last-Modified": "Tue, 02 Feb 2021 21:38:42 GMT",
-=======
-        "Date": "Wed, 17 Feb 2021 22:28:10 GMT",
-        "ETag": "\u00220x8D8D3934EED1B99\u0022",
-        "Last-Modified": "Wed, 17 Feb 2021 22:28:11 GMT",
->>>>>>> 1814567d
+        "Date": "Fri, 19 Feb 2021 19:10:16 GMT",
+        "ETag": "\u00220x8D8D509FE80B405\u0022",
+        "Last-Modified": "Fri, 19 Feb 2021 19:10:17 GMT",
         "Server": [
           "Windows-Azure-HDFS/1.0",
           "Microsoft-HTTPAPI/2.0"
         ],
-        "x-ms-client-request-id": "c5e0ca9d-7431-456d-7046-424b2b4b13a1",
-<<<<<<< HEAD
-        "x-ms-request-id": "3b0aa963-e01f-005f-15ab-f9cb63000000",
-=======
-        "x-ms-request-id": "171fab33-f01f-0088-147c-059a56000000",
->>>>>>> 1814567d
-        "x-ms-version": "2020-06-12"
-      },
-      "ResponseBody": []
-    },
-    {
-      "RequestUri": "https://seannse.dfs.core.windows.net/test-filesystem-0bc1a356-bc60-ea99-c4c2-faf4af6ba310/test-file-36f17ff2-346a-5b1f-b55d-238d72c6a5a1?action=append\u0026position=0",
+        "x-ms-client-request-id": "c69457c7-f4f5-f408-d04c-b4216d7bfdd0",
+        "x-ms-request-id": "6f4b2b00-e01f-004f-6af2-060e0b000000",
+        "x-ms-version": "2020-06-12"
+      },
+      "ResponseBody": []
+    },
+    {
+      "RequestUri": "https://seannse.dfs.core.windows.net/test-filesystem-0cefdd41-3622-b0ba-291a-be3976a5dd44/test-file-59410193-8dfc-1431-d7ac-840a4593e7f2?action=append\u0026position=0",
       "RequestMethod": "PATCH",
       "RequestHeaders": {
         "Accept": "application/json",
         "Authorization": "Sanitized",
         "Content-Length": "34",
-<<<<<<< HEAD
         "Content-Type": "application/json",
-        "traceparent": "00-ed8d440b69988341bf45c4eef5982e71-6c0dbd1d74253c48-00",
-        "User-Agent": [
-          "azsdk-net-Storage.Files.DataLake/12.7.0-alpha.20210202.1",
-          "(.NET 5.0.2; Microsoft Windows 10.0.19042)"
-        ],
-        "x-ms-client-request-id": "a7f03358-dfe6-a170-b534-ae83691d7c2f",
-        "x-ms-date": "Tue, 02 Feb 2021 21:38:42 GMT",
-=======
-        "traceparent": "00-3304e553114cea44a8d5fb4474f542fd-2efce6d1ed5e2642-00",
-        "User-Agent": [
-          "azsdk-net-Storage.Files.DataLake/12.7.0-alpha.20210217.1",
-          "(.NET 5.0.3; Microsoft Windows 10.0.19042)"
-        ],
-        "x-ms-client-request-id": "a7f03358-dfe6-a170-b534-ae83691d7c2f",
-        "x-ms-date": "Wed, 17 Feb 2021 22:28:11 GMT",
->>>>>>> 1814567d
+        "traceparent": "00-50ed32f6f9604d428ecc166690d9a561-2a91e2cdd5e17a46-00",
+        "User-Agent": [
+          "azsdk-net-Storage.Files.DataLake/12.7.0-alpha.20210219.1",
+          "(.NET 5.0.3; Microsoft Windows 10.0.19041)"
+        ],
+        "x-ms-client-request-id": "ed426dcf-21ff-d6fc-b0c4-a4f79d54aaff",
+        "x-ms-date": "Fri, 19 Feb 2021 19:10:18 GMT",
         "x-ms-return-client-request-id": "true",
         "x-ms-version": "2020-06-12"
       },
@@ -144,50 +93,31 @@
       "StatusCode": 202,
       "ResponseHeaders": {
         "Content-Length": "0",
-<<<<<<< HEAD
-        "Date": "Tue, 02 Feb 2021 21:38:42 GMT",
-=======
-        "Date": "Wed, 17 Feb 2021 22:28:10 GMT",
->>>>>>> 1814567d
+        "Date": "Fri, 19 Feb 2021 19:10:16 GMT",
         "Server": [
           "Windows-Azure-HDFS/1.0",
           "Microsoft-HTTPAPI/2.0"
         ],
-        "x-ms-client-request-id": "a7f03358-dfe6-a170-b534-ae83691d7c2f",
-<<<<<<< HEAD
-        "x-ms-request-id": "3b0aa97e-e01f-005f-30ab-f9cb63000000",
-=======
-        "x-ms-request-id": "171fab40-f01f-0088-217c-059a56000000",
->>>>>>> 1814567d
+        "x-ms-client-request-id": "ed426dcf-21ff-d6fc-b0c4-a4f79d54aaff",
+        "x-ms-request-id": "6f4b2b0d-e01f-004f-77f2-060e0b000000",
         "x-ms-request-server-encrypted": "true",
         "x-ms-version": "2020-06-12"
       },
       "ResponseBody": []
     },
     {
-      "RequestUri": "https://seannse.dfs.core.windows.net/test-filesystem-0bc1a356-bc60-ea99-c4c2-faf4af6ba310/test-file-36f17ff2-346a-5b1f-b55d-238d72c6a5a1?action=flush\u0026position=34",
+      "RequestUri": "https://seannse.dfs.core.windows.net/test-filesystem-0cefdd41-3622-b0ba-291a-be3976a5dd44/test-file-59410193-8dfc-1431-d7ac-840a4593e7f2?action=flush\u0026position=34",
       "RequestMethod": "PATCH",
       "RequestHeaders": {
         "Accept": "application/json",
         "Authorization": "Sanitized",
-<<<<<<< HEAD
-        "traceparent": "00-bb6c3a0b7fa7e34bb467e439188254a4-b06676b2f70fec4e-00",
-        "User-Agent": [
-          "azsdk-net-Storage.Files.DataLake/12.7.0-alpha.20210202.1",
-          "(.NET 5.0.2; Microsoft Windows 10.0.19042)"
-        ],
-        "x-ms-client-request-id": "f7f2c76e-6b5a-65bb-65fa-86496831ddf9",
-        "x-ms-date": "Tue, 02 Feb 2021 21:38:42 GMT",
-=======
-        "Content-Length": "0",
-        "traceparent": "00-54680e4f566dee44ad33b86ea6cd21df-8d1da0c0da1c8346-00",
-        "User-Agent": [
-          "azsdk-net-Storage.Files.DataLake/12.7.0-alpha.20210217.1",
-          "(.NET 5.0.3; Microsoft Windows 10.0.19042)"
-        ],
-        "x-ms-client-request-id": "f7f2c76e-6b5a-65bb-65fa-86496831ddf9",
-        "x-ms-date": "Wed, 17 Feb 2021 22:28:11 GMT",
->>>>>>> 1814567d
+        "traceparent": "00-9935e8a73e086e4d869bfd5c08e19a9c-85fa69eb2dc8ba49-00",
+        "User-Agent": [
+          "azsdk-net-Storage.Files.DataLake/12.7.0-alpha.20210219.1",
+          "(.NET 5.0.3; Microsoft Windows 10.0.19041)"
+        ],
+        "x-ms-client-request-id": "0052494f-1039-52d1-26f5-fcf2365ea335",
+        "x-ms-date": "Fri, 19 Feb 2021 19:10:18 GMT",
         "x-ms-return-client-request-id": "true",
         "x-ms-version": "2020-06-12"
       },
@@ -195,55 +125,35 @@
       "StatusCode": 200,
       "ResponseHeaders": {
         "Content-Length": "0",
-<<<<<<< HEAD
-        "Date": "Tue, 02 Feb 2021 21:38:42 GMT",
-        "ETag": "\u00220x8D8C7C2E99699AF\u0022",
-        "Last-Modified": "Tue, 02 Feb 2021 21:38:42 GMT",
-=======
-        "Date": "Wed, 17 Feb 2021 22:28:10 GMT",
-        "ETag": "\u00220x8D8D3934F0760BB\u0022",
-        "Last-Modified": "Wed, 17 Feb 2021 22:28:11 GMT",
->>>>>>> 1814567d
+        "Date": "Fri, 19 Feb 2021 19:10:16 GMT",
+        "ETag": "\u00220x8D8D509FE977E85\u0022",
+        "Last-Modified": "Fri, 19 Feb 2021 19:10:17 GMT",
         "Server": [
           "Windows-Azure-HDFS/1.0",
           "Microsoft-HTTPAPI/2.0"
         ],
-        "x-ms-client-request-id": "f7f2c76e-6b5a-65bb-65fa-86496831ddf9",
-<<<<<<< HEAD
-        "x-ms-request-id": "3b0aa993-e01f-005f-45ab-f9cb63000000",
-=======
-        "x-ms-request-id": "171fab4f-f01f-0088-307c-059a56000000",
->>>>>>> 1814567d
+        "x-ms-client-request-id": "0052494f-1039-52d1-26f5-fcf2365ea335",
+        "x-ms-request-id": "6f4b2b20-e01f-004f-0af2-060e0b000000",
         "x-ms-request-server-encrypted": "false",
         "x-ms-version": "2020-06-12"
       },
       "ResponseBody": []
     },
     {
-      "RequestUri": "https://seannse.blob.core.windows.net/test-filesystem-0bc1a356-bc60-ea99-c4c2-faf4af6ba310/test-file-36f17ff2-346a-5b1f-b55d-238d72c6a5a1?comp=query",
+      "RequestUri": "https://seannse.blob.core.windows.net/test-filesystem-0cefdd41-3622-b0ba-291a-be3976a5dd44/test-file-59410193-8dfc-1431-d7ac-840a4593e7f2?comp=query",
       "RequestMethod": "POST",
       "RequestHeaders": {
         "Accept": "application/xml",
         "Authorization": "Sanitized",
         "Content-Length": "128",
         "Content-Type": "application/xml",
-<<<<<<< HEAD
-        "traceparent": "00-19656987ed23b64c944c2b084ee545b4-ad41cac3d2033d4b-00",
-        "User-Agent": [
-          "azsdk-net-Storage.Files.DataLake/12.7.0-alpha.20210202.1",
-          "(.NET 5.0.2; Microsoft Windows 10.0.19042)"
-        ],
-        "x-ms-client-request-id": "a1145da6-852a-bcd4-2054-49a342271ee3",
-        "x-ms-date": "Tue, 02 Feb 2021 21:38:42 GMT",
-=======
-        "traceparent": "00-a8493afcc495a4449843e266441723a4-194826e0949fcb4b-00",
-        "User-Agent": [
-          "azsdk-net-Storage.Files.DataLake/12.7.0-alpha.20210217.1",
-          "(.NET 5.0.3; Microsoft Windows 10.0.19042)"
-        ],
-        "x-ms-client-request-id": "a1145da6-852a-bcd4-2054-49a342271ee3",
-        "x-ms-date": "Wed, 17 Feb 2021 22:28:11 GMT",
->>>>>>> 1814567d
+        "traceparent": "00-271b1dcf7430814c85ceda6560c34e15-07f79fa209548541-00",
+        "User-Agent": [
+          "azsdk-net-Storage.Files.DataLake/12.7.0-alpha.20210219.1",
+          "(.NET 5.0.3; Microsoft Windows 10.0.19041)"
+        ],
+        "x-ms-client-request-id": "54a7e614-a901-8fc6-a659-ceaa346db5a3",
+        "x-ms-date": "Fri, 19 Feb 2021 19:10:18 GMT",
         "x-ms-return-client-request-id": "true",
         "x-ms-version": "2020-06-12"
       },
@@ -252,134 +162,80 @@
       "ResponseHeaders": {
         "Accept-Ranges": "bytes",
         "Content-Type": "avro/binary",
-<<<<<<< HEAD
-        "Date": "Tue, 02 Feb 2021 21:38:42 GMT",
-        "ETag": "\u00220x8D8C7C2E99699AF\u0022",
-        "Last-Modified": "Tue, 02 Feb 2021 21:38:42 GMT",
-=======
-        "Date": "Wed, 17 Feb 2021 22:28:10 GMT",
-        "ETag": "\u00220x8D8D3934F0760BB\u0022",
-        "Last-Modified": "Wed, 17 Feb 2021 22:28:11 GMT",
->>>>>>> 1814567d
+        "Date": "Fri, 19 Feb 2021 19:10:17 GMT",
+        "ETag": "\u00220x8D8D509FE977E85\u0022",
+        "Last-Modified": "Fri, 19 Feb 2021 19:10:17 GMT",
         "Server": [
           "Windows-Azure-Blob/1.0",
           "Microsoft-HTTPAPI/2.0"
         ],
         "Transfer-Encoding": "chunked",
         "x-ms-blob-type": "BlockBlob",
-        "x-ms-client-request-id": "a1145da6-852a-bcd4-2054-49a342271ee3",
-<<<<<<< HEAD
-        "x-ms-creation-time": "Tue, 02 Feb 2021 21:38:42 GMT",
+        "x-ms-client-request-id": "54a7e614-a901-8fc6-a659-ceaa346db5a3",
+        "x-ms-creation-time": "Fri, 19 Feb 2021 19:10:17 GMT",
         "x-ms-lease-state": "available",
         "x-ms-lease-status": "unlocked",
-        "x-ms-request-id": "97fc0eb3-901e-0037-1aab-f9adf3000000",
+        "x-ms-request-id": "2e65cdd9-201e-00a4-3bf2-0676f9000000",
         "x-ms-server-encrypted": "false",
         "x-ms-version": "2020-06-12"
       },
-      "ResponseBody": "T2JqAQIWYXZyby5zY2hlbWG\u002BHlsKICB7CiAgICAidHlwZSI6ICJyZWNvcmQiLAogICAgIm5hbWUiOiAiY29tLm1pY3Jvc29mdC5henVyZS5zdG9yYWdlLnF1ZXJ5QmxvYkNvbnRlbnRzLnJlc3VsdERhdGEiLAogICAgImRvYyI6ICJIb2xkcyByZXN1bHQgZGF0YSBpbiB0aGUgZm9ybWF0IHNwZWNpZmllZCBmb3IgdGhpcyBxdWVyeSAoQ1NWLCBKU09OLCBldGMuKS4iLAogICAgImZpZWxkcyI6IFsKICAgICAgewogICAgICAgICJuYW1lIjogImRhdGEiLAogICAgICAgICJ0eXBlIjogImJ5dGVzIgogICAgICB9CiAgICBdCiAgfSwKICB7CiAgICAidHlwZSI6ICJyZWNvcmQiLAogICAgIm5hbWUiOiAiY29tLm1pY3Jvc29mdC5henVyZS5zdG9yYWdlLnF1ZXJ5QmxvYkNvbnRlbnRzLmVycm9yIiwKICAgICJkb2MiOiAiQW4gZXJyb3IgdGhhdCBvY2N1cnJlZCB3aGlsZSBwcm9jZXNzaW5nIHRoZSBxdWVyeS4iLAogICAgImZpZWxkcyI6IFsKICAgICAgewogICAgICAgICJuYW1lIjogImZhdGFsIiwKICAgICAgICAidHlwZSI6ICJib29sZWFuIiwKICAgICAgICAiZG9jIjogIklmIHRydWUsIHRoaXMgZXJyb3IgcHJldmVudHMgZnVydGhlciBxdWVyeSBwcm9jZXNzaW5nLiAgTW9yZSByZXN1bHQgZGF0YSBtYXkgYmUgcmV0dXJuZWQsIGJ1dCB0aGVyZSBpcyBubyBndWFyYW50ZWUgdGhhdCBhbGwgb2YgdGhlIG9yaWdpbmFsIGRhdGEgd2lsbCBiZSBwcm9jZXNzZWQuICBJZiBmYWxzZSwgdGhpcyBlcnJvciBkb2VzIG5vdCBwcmV2ZW50IGZ1cnRoZXIgcXVlcnkgcHJvY2Vzc2luZy4iCiAgICAgIH0sCiAgICAgIHsKICAgICAgICAibmFtZSI6ICJuYW1lIiwKICAgICAgICAidHlwZSI6ICJzdHJpbmciLAogICAgICAgICJkb2MiOiAiVGhlIG5hbWUgb2YgdGhlIGVycm9yIgogICAgICB9LAogICAgICB7CiAgICAgICAgIm5hbWUiOiAiZGVzY3JpcHRpb24iLAogICAgICAgICJ0eXBlIjogInN0cmluZyIsCiAgICAgICAgImRvYyI6ICJBIGRlc2NyaXB0aW9uIG9mIHRoZSBlcnJvciIKICAgICAgfSwKICAgICAgewogICAgICAgICJuYW1lIjogInBvc2l0aW9uIiwKICAgICAgICAidHlwZSI6ICJsb25nIiwKICAgICAgICAiZG9jIjogIlRoZSBibG9iIG9mZnNldCBhdCB3aGljaCB0aGUgZXJyb3Igb2NjdXJyZWQiCiAgICAgIH0KICAgIF0KICB9LAogIHsKICAgICJ0eXBlIjogInJlY29yZCIsCiAgICAibmFtZSI6ICJjb20ubWljcm9zb2Z0LmF6dXJlLnN0b3JhZ2UucXVlcnlCbG9iQ29udGVudHMucHJvZ3Jlc3MiLAogICAgImRvYyI6ICJJbmZvcm1hdGlvbiBhYm91dCB0aGUgcHJvZ3Jlc3Mgb2YgdGhlIHF1ZXJ5IiwKICAgICJmaWVsZHMiOiBbCiAgICAgIHsKICAgICAgICAibmFtZSI6ICJieXRlc1NjYW5uZWQiLAogICAgICAgICJ0eXBlIjogImxvbmciLAogICAgICAgICJkb2MiOiAiVGhlIG51bWJlciBvZiBieXRlcyB0aGF0IGhhdmUgYmVlbiBzY2FubmVkIgogICAgICB9LAogICAgICB7CiAgICAgICAgIm5hbWUiOiAidG90YWxCeXRlcyIsCiAgICAgICAgInR5cGUiOiAibG9uZyIsCiAgICAgICAgImRvYyI6ICJUaGUgdG90YWwgbnVtYmVyIG9mIGJ5dGVzIHRvIGJlIHNjYW5uZWQgaW4gdGhpcyBxdWVyeSIKICAgICAgfQogICAgXQogIH0sCiAgewogICAgInR5cGUiOiAicmVjb3JkIiwKICAgICJuYW1lIjogImNvbS5taWNyb3NvZnQuYXp1cmUuc3RvcmFnZS5xdWVyeUJsb2JDb250ZW50cy5lbmQiLAogICAgImRvYyI6ICJTZW50IGFzIHRoZSBmaW5hbCBtZXNzYWdlIG9mIHRoZSByZXNwb25zZSwgaW5kaWNhdGluZyB0aGF0IGFsbCByZXN1bHRzIGhhdmUgYmVlbiBzZW50LiIsCiAgICAiZmllbGRzIjogWwogICAgICB7CiAgICAgICAgIm5hbWUiOiAidG90YWxCeXRlcyIsCiAgICAgICAgInR5cGUiOiAibG9uZyIsCiAgICAgICAgImRvYyI6ICJUaGUgdG90YWwgbnVtYmVyIG9mIGJ5dGVzIHRvIGJlIHNjYW5uZWQgaW4gdGhpcyBxdWVyeSIKICAgICAgfQogICAgXQogIH0KXQoADWTCIUFZ2kW2yYddgeeofwIMAAgzMDAKDWTCIUFZ2kW2yYddgeeofwJkAgAqSW52YWxpZFR5cGVDb252ZXJzaW9uMEludmFsaWQgdHlwZSBjb252ZXJzaW9uLgANZMIhQVnaRbbJh12B56h/AgYEREQNZMIhQVnaRbbJh12B56h/AgQGRA1kwiFBWdpFtsmHXYHnqH8="
-=======
-        "x-ms-creation-time": "Wed, 17 Feb 2021 22:28:11 GMT",
+      "ResponseBody": "T2JqAQIWYXZyby5zY2hlbWG\u002BHlsKICB7CiAgICAidHlwZSI6ICJyZWNvcmQiLAogICAgIm5hbWUiOiAiY29tLm1pY3Jvc29mdC5henVyZS5zdG9yYWdlLnF1ZXJ5QmxvYkNvbnRlbnRzLnJlc3VsdERhdGEiLAogICAgImRvYyI6ICJIb2xkcyByZXN1bHQgZGF0YSBpbiB0aGUgZm9ybWF0IHNwZWNpZmllZCBmb3IgdGhpcyBxdWVyeSAoQ1NWLCBKU09OLCBldGMuKS4iLAogICAgImZpZWxkcyI6IFsKICAgICAgewogICAgICAgICJuYW1lIjogImRhdGEiLAogICAgICAgICJ0eXBlIjogImJ5dGVzIgogICAgICB9CiAgICBdCiAgfSwKICB7CiAgICAidHlwZSI6ICJyZWNvcmQiLAogICAgIm5hbWUiOiAiY29tLm1pY3Jvc29mdC5henVyZS5zdG9yYWdlLnF1ZXJ5QmxvYkNvbnRlbnRzLmVycm9yIiwKICAgICJkb2MiOiAiQW4gZXJyb3IgdGhhdCBvY2N1cnJlZCB3aGlsZSBwcm9jZXNzaW5nIHRoZSBxdWVyeS4iLAogICAgImZpZWxkcyI6IFsKICAgICAgewogICAgICAgICJuYW1lIjogImZhdGFsIiwKICAgICAgICAidHlwZSI6ICJib29sZWFuIiwKICAgICAgICAiZG9jIjogIklmIHRydWUsIHRoaXMgZXJyb3IgcHJldmVudHMgZnVydGhlciBxdWVyeSBwcm9jZXNzaW5nLiAgTW9yZSByZXN1bHQgZGF0YSBtYXkgYmUgcmV0dXJuZWQsIGJ1dCB0aGVyZSBpcyBubyBndWFyYW50ZWUgdGhhdCBhbGwgb2YgdGhlIG9yaWdpbmFsIGRhdGEgd2lsbCBiZSBwcm9jZXNzZWQuICBJZiBmYWxzZSwgdGhpcyBlcnJvciBkb2VzIG5vdCBwcmV2ZW50IGZ1cnRoZXIgcXVlcnkgcHJvY2Vzc2luZy4iCiAgICAgIH0sCiAgICAgIHsKICAgICAgICAibmFtZSI6ICJuYW1lIiwKICAgICAgICAidHlwZSI6ICJzdHJpbmciLAogICAgICAgICJkb2MiOiAiVGhlIG5hbWUgb2YgdGhlIGVycm9yIgogICAgICB9LAogICAgICB7CiAgICAgICAgIm5hbWUiOiAiZGVzY3JpcHRpb24iLAogICAgICAgICJ0eXBlIjogInN0cmluZyIsCiAgICAgICAgImRvYyI6ICJBIGRlc2NyaXB0aW9uIG9mIHRoZSBlcnJvciIKICAgICAgfSwKICAgICAgewogICAgICAgICJuYW1lIjogInBvc2l0aW9uIiwKICAgICAgICAidHlwZSI6ICJsb25nIiwKICAgICAgICAiZG9jIjogIlRoZSBibG9iIG9mZnNldCBhdCB3aGljaCB0aGUgZXJyb3Igb2NjdXJyZWQiCiAgICAgIH0KICAgIF0KICB9LAogIHsKICAgICJ0eXBlIjogInJlY29yZCIsCiAgICAibmFtZSI6ICJjb20ubWljcm9zb2Z0LmF6dXJlLnN0b3JhZ2UucXVlcnlCbG9iQ29udGVudHMucHJvZ3Jlc3MiLAogICAgImRvYyI6ICJJbmZvcm1hdGlvbiBhYm91dCB0aGUgcHJvZ3Jlc3Mgb2YgdGhlIHF1ZXJ5IiwKICAgICJmaWVsZHMiOiBbCiAgICAgIHsKICAgICAgICAibmFtZSI6ICJieXRlc1NjYW5uZWQiLAogICAgICAgICJ0eXBlIjogImxvbmciLAogICAgICAgICJkb2MiOiAiVGhlIG51bWJlciBvZiBieXRlcyB0aGF0IGhhdmUgYmVlbiBzY2FubmVkIgogICAgICB9LAogICAgICB7CiAgICAgICAgIm5hbWUiOiAidG90YWxCeXRlcyIsCiAgICAgICAgInR5cGUiOiAibG9uZyIsCiAgICAgICAgImRvYyI6ICJUaGUgdG90YWwgbnVtYmVyIG9mIGJ5dGVzIHRvIGJlIHNjYW5uZWQgaW4gdGhpcyBxdWVyeSIKICAgICAgfQogICAgXQogIH0sCiAgewogICAgInR5cGUiOiAicmVjb3JkIiwKICAgICJuYW1lIjogImNvbS5taWNyb3NvZnQuYXp1cmUuc3RvcmFnZS5xdWVyeUJsb2JDb250ZW50cy5lbmQiLAogICAgImRvYyI6ICJTZW50IGFzIHRoZSBmaW5hbCBtZXNzYWdlIG9mIHRoZSByZXNwb25zZSwgaW5kaWNhdGluZyB0aGF0IGFsbCByZXN1bHRzIGhhdmUgYmVlbiBzZW50LiIsCiAgICAiZmllbGRzIjogWwogICAgICB7CiAgICAgICAgIm5hbWUiOiAidG90YWxCeXRlcyIsCiAgICAgICAgInR5cGUiOiAibG9uZyIsCiAgICAgICAgImRvYyI6ICJUaGUgdG90YWwgbnVtYmVyIG9mIGJ5dGVzIHRvIGJlIHNjYW5uZWQgaW4gdGhpcyBxdWVyeSIKICAgICAgfQogICAgXQogIH0KXQoAT9Q0IMTWXkqxL7lJDf0xUQIMAAgzMDAKT9Q0IMTWXkqxL7lJDf0xUQJkAgAqSW52YWxpZFR5cGVDb252ZXJzaW9uMEludmFsaWQgdHlwZSBjb252ZXJzaW9uLgBP1DQgxNZeSrEvuUkN/TFRAgYERERP1DQgxNZeSrEvuUkN/TFRAgQGRE/UNCDE1l5KsS\u002B5SQ39MVE="
+    },
+    {
+      "RequestUri": "https://seannse.blob.core.windows.net/test-filesystem-0cefdd41-3622-b0ba-291a-be3976a5dd44/test-file-59410193-8dfc-1431-d7ac-840a4593e7f2?comp=query",
+      "RequestMethod": "POST",
+      "RequestHeaders": {
+        "Accept": "application/xml",
+        "Authorization": "Sanitized",
+        "Content-Length": "128",
+        "Content-Type": "application/xml",
+        "traceparent": "00-a4128ac2f810ce4ea03643399eaebf54-70061f89c890be43-00",
+        "User-Agent": [
+          "azsdk-net-Storage.Files.DataLake/12.7.0-alpha.20210219.1",
+          "(.NET 5.0.3; Microsoft Windows 10.0.19041)"
+        ],
+        "x-ms-client-request-id": "50def435-4fb7-d534-172f-250c39206a9f",
+        "x-ms-date": "Fri, 19 Feb 2021 19:10:18 GMT",
+        "x-ms-return-client-request-id": "true",
+        "x-ms-version": "2020-06-12"
+      },
+      "RequestBody": "\uFEFF\u003CQueryRequest\u003E\u003CQueryType\u003ESQL\u003C/QueryType\u003E\u003CExpression\u003ESELECT _1 from BlobStorage WHERE _2 \u0026gt; 250;\u003C/Expression\u003E\u003C/QueryRequest\u003E",
+      "StatusCode": 200,
+      "ResponseHeaders": {
+        "Accept-Ranges": "bytes",
+        "Content-Type": "avro/binary",
+        "Date": "Fri, 19 Feb 2021 19:10:17 GMT",
+        "ETag": "\u00220x8D8D509FE977E85\u0022",
+        "Last-Modified": "Fri, 19 Feb 2021 19:10:17 GMT",
+        "Server": [
+          "Windows-Azure-Blob/1.0",
+          "Microsoft-HTTPAPI/2.0"
+        ],
+        "Transfer-Encoding": "chunked",
+        "x-ms-blob-type": "BlockBlob",
+        "x-ms-client-request-id": "50def435-4fb7-d534-172f-250c39206a9f",
+        "x-ms-creation-time": "Fri, 19 Feb 2021 19:10:17 GMT",
         "x-ms-lease-state": "available",
         "x-ms-lease-status": "unlocked",
-        "x-ms-request-id": "4d0293fe-601e-006e-027c-052a70000000",
+        "x-ms-request-id": "2e65cebe-201e-00a4-13f2-0676f9000000",
         "x-ms-server-encrypted": "false",
         "x-ms-version": "2020-06-12"
       },
-      "ResponseBody": "T2JqAQIWYXZyby5zY2hlbWG\u002BHlsKICB7CiAgICAidHlwZSI6ICJyZWNvcmQiLAogICAgIm5hbWUiOiAiY29tLm1pY3Jvc29mdC5henVyZS5zdG9yYWdlLnF1ZXJ5QmxvYkNvbnRlbnRzLnJlc3VsdERhdGEiLAogICAgImRvYyI6ICJIb2xkcyByZXN1bHQgZGF0YSBpbiB0aGUgZm9ybWF0IHNwZWNpZmllZCBmb3IgdGhpcyBxdWVyeSAoQ1NWLCBKU09OLCBldGMuKS4iLAogICAgImZpZWxkcyI6IFsKICAgICAgewogICAgICAgICJuYW1lIjogImRhdGEiLAogICAgICAgICJ0eXBlIjogImJ5dGVzIgogICAgICB9CiAgICBdCiAgfSwKICB7CiAgICAidHlwZSI6ICJyZWNvcmQiLAogICAgIm5hbWUiOiAiY29tLm1pY3Jvc29mdC5henVyZS5zdG9yYWdlLnF1ZXJ5QmxvYkNvbnRlbnRzLmVycm9yIiwKICAgICJkb2MiOiAiQW4gZXJyb3IgdGhhdCBvY2N1cnJlZCB3aGlsZSBwcm9jZXNzaW5nIHRoZSBxdWVyeS4iLAogICAgImZpZWxkcyI6IFsKICAgICAgewogICAgICAgICJuYW1lIjogImZhdGFsIiwKICAgICAgICAidHlwZSI6ICJib29sZWFuIiwKICAgICAgICAiZG9jIjogIklmIHRydWUsIHRoaXMgZXJyb3IgcHJldmVudHMgZnVydGhlciBxdWVyeSBwcm9jZXNzaW5nLiAgTW9yZSByZXN1bHQgZGF0YSBtYXkgYmUgcmV0dXJuZWQsIGJ1dCB0aGVyZSBpcyBubyBndWFyYW50ZWUgdGhhdCBhbGwgb2YgdGhlIG9yaWdpbmFsIGRhdGEgd2lsbCBiZSBwcm9jZXNzZWQuICBJZiBmYWxzZSwgdGhpcyBlcnJvciBkb2VzIG5vdCBwcmV2ZW50IGZ1cnRoZXIgcXVlcnkgcHJvY2Vzc2luZy4iCiAgICAgIH0sCiAgICAgIHsKICAgICAgICAibmFtZSI6ICJuYW1lIiwKICAgICAgICAidHlwZSI6ICJzdHJpbmciLAogICAgICAgICJkb2MiOiAiVGhlIG5hbWUgb2YgdGhlIGVycm9yIgogICAgICB9LAogICAgICB7CiAgICAgICAgIm5hbWUiOiAiZGVzY3JpcHRpb24iLAogICAgICAgICJ0eXBlIjogInN0cmluZyIsCiAgICAgICAgImRvYyI6ICJBIGRlc2NyaXB0aW9uIG9mIHRoZSBlcnJvciIKICAgICAgfSwKICAgICAgewogICAgICAgICJuYW1lIjogInBvc2l0aW9uIiwKICAgICAgICAidHlwZSI6ICJsb25nIiwKICAgICAgICAiZG9jIjogIlRoZSBibG9iIG9mZnNldCBhdCB3aGljaCB0aGUgZXJyb3Igb2NjdXJyZWQiCiAgICAgIH0KICAgIF0KICB9LAogIHsKICAgICJ0eXBlIjogInJlY29yZCIsCiAgICAibmFtZSI6ICJjb20ubWljcm9zb2Z0LmF6dXJlLnN0b3JhZ2UucXVlcnlCbG9iQ29udGVudHMucHJvZ3Jlc3MiLAogICAgImRvYyI6ICJJbmZvcm1hdGlvbiBhYm91dCB0aGUgcHJvZ3Jlc3Mgb2YgdGhlIHF1ZXJ5IiwKICAgICJmaWVsZHMiOiBbCiAgICAgIHsKICAgICAgICAibmFtZSI6ICJieXRlc1NjYW5uZWQiLAogICAgICAgICJ0eXBlIjogImxvbmciLAogICAgICAgICJkb2MiOiAiVGhlIG51bWJlciBvZiBieXRlcyB0aGF0IGhhdmUgYmVlbiBzY2FubmVkIgogICAgICB9LAogICAgICB7CiAgICAgICAgIm5hbWUiOiAidG90YWxCeXRlcyIsCiAgICAgICAgInR5cGUiOiAibG9uZyIsCiAgICAgICAgImRvYyI6ICJUaGUgdG90YWwgbnVtYmVyIG9mIGJ5dGVzIHRvIGJlIHNjYW5uZWQgaW4gdGhpcyBxdWVyeSIKICAgICAgfQogICAgXQogIH0sCiAgewogICAgInR5cGUiOiAicmVjb3JkIiwKICAgICJuYW1lIjogImNvbS5taWNyb3NvZnQuYXp1cmUuc3RvcmFnZS5xdWVyeUJsb2JDb250ZW50cy5lbmQiLAogICAgImRvYyI6ICJTZW50IGFzIHRoZSBmaW5hbCBtZXNzYWdlIG9mIHRoZSByZXNwb25zZSwgaW5kaWNhdGluZyB0aGF0IGFsbCByZXN1bHRzIGhhdmUgYmVlbiBzZW50LiIsCiAgICAiZmllbGRzIjogWwogICAgICB7CiAgICAgICAgIm5hbWUiOiAidG90YWxCeXRlcyIsCiAgICAgICAgInR5cGUiOiAibG9uZyIsCiAgICAgICAgImRvYyI6ICJUaGUgdG90YWwgbnVtYmVyIG9mIGJ5dGVzIHRvIGJlIHNjYW5uZWQgaW4gdGhpcyBxdWVyeSIKICAgICAgfQogICAgXQogIH0KXQoABdPewz9zwEKuWODBAleHsQIMAAgzMDAKBdPewz9zwEKuWODBAleHsQJkAgAqSW52YWxpZFR5cGVDb252ZXJzaW9uMEludmFsaWQgdHlwZSBjb252ZXJzaW9uLgAF097DP3PAQq5Y4MECV4exAgYEREQF097DP3PAQq5Y4MECV4exAgQGRAXT3sM/c8BCrljgwQJXh7E="
->>>>>>> 1814567d
-    },
-    {
-      "RequestUri": "https://seannse.blob.core.windows.net/test-filesystem-0bc1a356-bc60-ea99-c4c2-faf4af6ba310/test-file-36f17ff2-346a-5b1f-b55d-238d72c6a5a1?comp=query",
-      "RequestMethod": "POST",
-      "RequestHeaders": {
-        "Accept": "application/xml",
-        "Authorization": "Sanitized",
-        "Content-Length": "128",
-        "Content-Type": "application/xml",
-<<<<<<< HEAD
-        "traceparent": "00-21b73fe31f25ab4abcbe466075b51b43-7da12bf79ce66547-00",
-        "User-Agent": [
-          "azsdk-net-Storage.Files.DataLake/12.7.0-alpha.20210202.1",
-          "(.NET 5.0.2; Microsoft Windows 10.0.19042)"
-        ],
-        "x-ms-client-request-id": "0aa30e11-3c1c-47cf-b84b-ba11e0394c9a",
-        "x-ms-date": "Tue, 02 Feb 2021 21:38:42 GMT",
-=======
-        "traceparent": "00-31288f9eaaf02b4cb0b186e3d30644f5-68f7a6468cbae544-00",
-        "User-Agent": [
-          "azsdk-net-Storage.Files.DataLake/12.7.0-alpha.20210217.1",
-          "(.NET 5.0.3; Microsoft Windows 10.0.19042)"
-        ],
-        "x-ms-client-request-id": "0aa30e11-3c1c-47cf-b84b-ba11e0394c9a",
-        "x-ms-date": "Wed, 17 Feb 2021 22:28:11 GMT",
->>>>>>> 1814567d
-        "x-ms-return-client-request-id": "true",
-        "x-ms-version": "2020-06-12"
-      },
-      "RequestBody": "\uFEFF\u003CQueryRequest\u003E\u003CQueryType\u003ESQL\u003C/QueryType\u003E\u003CExpression\u003ESELECT _1 from BlobStorage WHERE _2 \u0026gt; 250;\u003C/Expression\u003E\u003C/QueryRequest\u003E",
-      "StatusCode": 200,
-      "ResponseHeaders": {
-        "Accept-Ranges": "bytes",
-        "Content-Type": "avro/binary",
-<<<<<<< HEAD
-        "Date": "Tue, 02 Feb 2021 21:38:42 GMT",
-        "ETag": "\u00220x8D8C7C2E99699AF\u0022",
-        "Last-Modified": "Tue, 02 Feb 2021 21:38:42 GMT",
-=======
-        "Date": "Wed, 17 Feb 2021 22:28:11 GMT",
-        "ETag": "\u00220x8D8D3934F0760BB\u0022",
-        "Last-Modified": "Wed, 17 Feb 2021 22:28:11 GMT",
->>>>>>> 1814567d
-        "Server": [
-          "Windows-Azure-Blob/1.0",
-          "Microsoft-HTTPAPI/2.0"
-        ],
-        "Transfer-Encoding": "chunked",
-        "x-ms-blob-type": "BlockBlob",
-        "x-ms-client-request-id": "0aa30e11-3c1c-47cf-b84b-ba11e0394c9a",
-<<<<<<< HEAD
-        "x-ms-creation-time": "Tue, 02 Feb 2021 21:38:42 GMT",
-        "x-ms-lease-state": "available",
-        "x-ms-lease-status": "unlocked",
-        "x-ms-request-id": "97fc0fb7-901e-0037-0bab-f9adf3000000",
-        "x-ms-server-encrypted": "false",
-        "x-ms-version": "2020-06-12"
-      },
-      "ResponseBody": "T2JqAQIWYXZyby5zY2hlbWG\u002BHlsKICB7CiAgICAidHlwZSI6ICJyZWNvcmQiLAogICAgIm5hbWUiOiAiY29tLm1pY3Jvc29mdC5henVyZS5zdG9yYWdlLnF1ZXJ5QmxvYkNvbnRlbnRzLnJlc3VsdERhdGEiLAogICAgImRvYyI6ICJIb2xkcyByZXN1bHQgZGF0YSBpbiB0aGUgZm9ybWF0IHNwZWNpZmllZCBmb3IgdGhpcyBxdWVyeSAoQ1NWLCBKU09OLCBldGMuKS4iLAogICAgImZpZWxkcyI6IFsKICAgICAgewogICAgICAgICJuYW1lIjogImRhdGEiLAogICAgICAgICJ0eXBlIjogImJ5dGVzIgogICAgICB9CiAgICBdCiAgfSwKICB7CiAgICAidHlwZSI6ICJyZWNvcmQiLAogICAgIm5hbWUiOiAiY29tLm1pY3Jvc29mdC5henVyZS5zdG9yYWdlLnF1ZXJ5QmxvYkNvbnRlbnRzLmVycm9yIiwKICAgICJkb2MiOiAiQW4gZXJyb3IgdGhhdCBvY2N1cnJlZCB3aGlsZSBwcm9jZXNzaW5nIHRoZSBxdWVyeS4iLAogICAgImZpZWxkcyI6IFsKICAgICAgewogICAgICAgICJuYW1lIjogImZhdGFsIiwKICAgICAgICAidHlwZSI6ICJib29sZWFuIiwKICAgICAgICAiZG9jIjogIklmIHRydWUsIHRoaXMgZXJyb3IgcHJldmVudHMgZnVydGhlciBxdWVyeSBwcm9jZXNzaW5nLiAgTW9yZSByZXN1bHQgZGF0YSBtYXkgYmUgcmV0dXJuZWQsIGJ1dCB0aGVyZSBpcyBubyBndWFyYW50ZWUgdGhhdCBhbGwgb2YgdGhlIG9yaWdpbmFsIGRhdGEgd2lsbCBiZSBwcm9jZXNzZWQuICBJZiBmYWxzZSwgdGhpcyBlcnJvciBkb2VzIG5vdCBwcmV2ZW50IGZ1cnRoZXIgcXVlcnkgcHJvY2Vzc2luZy4iCiAgICAgIH0sCiAgICAgIHsKICAgICAgICAibmFtZSI6ICJuYW1lIiwKICAgICAgICAidHlwZSI6ICJzdHJpbmciLAogICAgICAgICJkb2MiOiAiVGhlIG5hbWUgb2YgdGhlIGVycm9yIgogICAgICB9LAogICAgICB7CiAgICAgICAgIm5hbWUiOiAiZGVzY3JpcHRpb24iLAogICAgICAgICJ0eXBlIjogInN0cmluZyIsCiAgICAgICAgImRvYyI6ICJBIGRlc2NyaXB0aW9uIG9mIHRoZSBlcnJvciIKICAgICAgfSwKICAgICAgewogICAgICAgICJuYW1lIjogInBvc2l0aW9uIiwKICAgICAgICAidHlwZSI6ICJsb25nIiwKICAgICAgICAiZG9jIjogIlRoZSBibG9iIG9mZnNldCBhdCB3aGljaCB0aGUgZXJyb3Igb2NjdXJyZWQiCiAgICAgIH0KICAgIF0KICB9LAogIHsKICAgICJ0eXBlIjogInJlY29yZCIsCiAgICAibmFtZSI6ICJjb20ubWljcm9zb2Z0LmF6dXJlLnN0b3JhZ2UucXVlcnlCbG9iQ29udGVudHMucHJvZ3Jlc3MiLAogICAgImRvYyI6ICJJbmZvcm1hdGlvbiBhYm91dCB0aGUgcHJvZ3Jlc3Mgb2YgdGhlIHF1ZXJ5IiwKICAgICJmaWVsZHMiOiBbCiAgICAgIHsKICAgICAgICAibmFtZSI6ICJieXRlc1NjYW5uZWQiLAogICAgICAgICJ0eXBlIjogImxvbmciLAogICAgICAgICJkb2MiOiAiVGhlIG51bWJlciBvZiBieXRlcyB0aGF0IGhhdmUgYmVlbiBzY2FubmVkIgogICAgICB9LAogICAgICB7CiAgICAgICAgIm5hbWUiOiAidG90YWxCeXRlcyIsCiAgICAgICAgInR5cGUiOiAibG9uZyIsCiAgICAgICAgImRvYyI6ICJUaGUgdG90YWwgbnVtYmVyIG9mIGJ5dGVzIHRvIGJlIHNjYW5uZWQgaW4gdGhpcyBxdWVyeSIKICAgICAgfQogICAgXQogIH0sCiAgewogICAgInR5cGUiOiAicmVjb3JkIiwKICAgICJuYW1lIjogImNvbS5taWNyb3NvZnQuYXp1cmUuc3RvcmFnZS5xdWVyeUJsb2JDb250ZW50cy5lbmQiLAogICAgImRvYyI6ICJTZW50IGFzIHRoZSBmaW5hbCBtZXNzYWdlIG9mIHRoZSByZXNwb25zZSwgaW5kaWNhdGluZyB0aGF0IGFsbCByZXN1bHRzIGhhdmUgYmVlbiBzZW50LiIsCiAgICAiZmllbGRzIjogWwogICAgICB7CiAgICAgICAgIm5hbWUiOiAidG90YWxCeXRlcyIsCiAgICAgICAgInR5cGUiOiAibG9uZyIsCiAgICAgICAgImRvYyI6ICJUaGUgdG90YWwgbnVtYmVyIG9mIGJ5dGVzIHRvIGJlIHNjYW5uZWQgaW4gdGhpcyBxdWVyeSIKICAgICAgfQogICAgXQogIH0KXQoA8/BZo36ya0uibZhnnuEMSQIMAAgzMDAK8/BZo36ya0uibZhnnuEMSQJkAgAqSW52YWxpZFR5cGVDb252ZXJzaW9uMEludmFsaWQgdHlwZSBjb252ZXJzaW9uLgDz8FmjfrJrS6JtmGee4QxJAgYERETz8FmjfrJrS6JtmGee4QxJAgQGRPPwWaN\u002BsmtLom2YZ57hDEk="
-=======
-        "x-ms-creation-time": "Wed, 17 Feb 2021 22:28:11 GMT",
-        "x-ms-lease-state": "available",
-        "x-ms-lease-status": "unlocked",
-        "x-ms-request-id": "4d029462-601e-006e-5a7c-052a70000000",
-        "x-ms-server-encrypted": "false",
-        "x-ms-version": "2020-06-12"
-      },
-      "ResponseBody": "T2JqAQIWYXZyby5zY2hlbWG\u002BHlsKICB7CiAgICAidHlwZSI6ICJyZWNvcmQiLAogICAgIm5hbWUiOiAiY29tLm1pY3Jvc29mdC5henVyZS5zdG9yYWdlLnF1ZXJ5QmxvYkNvbnRlbnRzLnJlc3VsdERhdGEiLAogICAgImRvYyI6ICJIb2xkcyByZXN1bHQgZGF0YSBpbiB0aGUgZm9ybWF0IHNwZWNpZmllZCBmb3IgdGhpcyBxdWVyeSAoQ1NWLCBKU09OLCBldGMuKS4iLAogICAgImZpZWxkcyI6IFsKICAgICAgewogICAgICAgICJuYW1lIjogImRhdGEiLAogICAgICAgICJ0eXBlIjogImJ5dGVzIgogICAgICB9CiAgICBdCiAgfSwKICB7CiAgICAidHlwZSI6ICJyZWNvcmQiLAogICAgIm5hbWUiOiAiY29tLm1pY3Jvc29mdC5henVyZS5zdG9yYWdlLnF1ZXJ5QmxvYkNvbnRlbnRzLmVycm9yIiwKICAgICJkb2MiOiAiQW4gZXJyb3IgdGhhdCBvY2N1cnJlZCB3aGlsZSBwcm9jZXNzaW5nIHRoZSBxdWVyeS4iLAogICAgImZpZWxkcyI6IFsKICAgICAgewogICAgICAgICJuYW1lIjogImZhdGFsIiwKICAgICAgICAidHlwZSI6ICJib29sZWFuIiwKICAgICAgICAiZG9jIjogIklmIHRydWUsIHRoaXMgZXJyb3IgcHJldmVudHMgZnVydGhlciBxdWVyeSBwcm9jZXNzaW5nLiAgTW9yZSByZXN1bHQgZGF0YSBtYXkgYmUgcmV0dXJuZWQsIGJ1dCB0aGVyZSBpcyBubyBndWFyYW50ZWUgdGhhdCBhbGwgb2YgdGhlIG9yaWdpbmFsIGRhdGEgd2lsbCBiZSBwcm9jZXNzZWQuICBJZiBmYWxzZSwgdGhpcyBlcnJvciBkb2VzIG5vdCBwcmV2ZW50IGZ1cnRoZXIgcXVlcnkgcHJvY2Vzc2luZy4iCiAgICAgIH0sCiAgICAgIHsKICAgICAgICAibmFtZSI6ICJuYW1lIiwKICAgICAgICAidHlwZSI6ICJzdHJpbmciLAogICAgICAgICJkb2MiOiAiVGhlIG5hbWUgb2YgdGhlIGVycm9yIgogICAgICB9LAogICAgICB7CiAgICAgICAgIm5hbWUiOiAiZGVzY3JpcHRpb24iLAogICAgICAgICJ0eXBlIjogInN0cmluZyIsCiAgICAgICAgImRvYyI6ICJBIGRlc2NyaXB0aW9uIG9mIHRoZSBlcnJvciIKICAgICAgfSwKICAgICAgewogICAgICAgICJuYW1lIjogInBvc2l0aW9uIiwKICAgICAgICAidHlwZSI6ICJsb25nIiwKICAgICAgICAiZG9jIjogIlRoZSBibG9iIG9mZnNldCBhdCB3aGljaCB0aGUgZXJyb3Igb2NjdXJyZWQiCiAgICAgIH0KICAgIF0KICB9LAogIHsKICAgICJ0eXBlIjogInJlY29yZCIsCiAgICAibmFtZSI6ICJjb20ubWljcm9zb2Z0LmF6dXJlLnN0b3JhZ2UucXVlcnlCbG9iQ29udGVudHMucHJvZ3Jlc3MiLAogICAgImRvYyI6ICJJbmZvcm1hdGlvbiBhYm91dCB0aGUgcHJvZ3Jlc3Mgb2YgdGhlIHF1ZXJ5IiwKICAgICJmaWVsZHMiOiBbCiAgICAgIHsKICAgICAgICAibmFtZSI6ICJieXRlc1NjYW5uZWQiLAogICAgICAgICJ0eXBlIjogImxvbmciLAogICAgICAgICJkb2MiOiAiVGhlIG51bWJlciBvZiBieXRlcyB0aGF0IGhhdmUgYmVlbiBzY2FubmVkIgogICAgICB9LAogICAgICB7CiAgICAgICAgIm5hbWUiOiAidG90YWxCeXRlcyIsCiAgICAgICAgInR5cGUiOiAibG9uZyIsCiAgICAgICAgImRvYyI6ICJUaGUgdG90YWwgbnVtYmVyIG9mIGJ5dGVzIHRvIGJlIHNjYW5uZWQgaW4gdGhpcyBxdWVyeSIKICAgICAgfQogICAgXQogIH0sCiAgewogICAgInR5cGUiOiAicmVjb3JkIiwKICAgICJuYW1lIjogImNvbS5taWNyb3NvZnQuYXp1cmUuc3RvcmFnZS5xdWVyeUJsb2JDb250ZW50cy5lbmQiLAogICAgImRvYyI6ICJTZW50IGFzIHRoZSBmaW5hbCBtZXNzYWdlIG9mIHRoZSByZXNwb25zZSwgaW5kaWNhdGluZyB0aGF0IGFsbCByZXN1bHRzIGhhdmUgYmVlbiBzZW50LiIsCiAgICAiZmllbGRzIjogWwogICAgICB7CiAgICAgICAgIm5hbWUiOiAidG90YWxCeXRlcyIsCiAgICAgICAgInR5cGUiOiAibG9uZyIsCiAgICAgICAgImRvYyI6ICJUaGUgdG90YWwgbnVtYmVyIG9mIGJ5dGVzIHRvIGJlIHNjYW5uZWQgaW4gdGhpcyBxdWVyeSIKICAgICAgfQogICAgXQogIH0KXQoA/BaUw7kv40Opdx1KEla4EAIMAAgzMDAK/BaUw7kv40Opdx1KEla4EAJkAgAqSW52YWxpZFR5cGVDb252ZXJzaW9uMEludmFsaWQgdHlwZSBjb252ZXJzaW9uLgD8FpTDuS/jQ6l3HUoSVrgQAgYERET8FpTDuS/jQ6l3HUoSVrgQAgQGRPwWlMO5L\u002BNDqXcdShJWuBA="
->>>>>>> 1814567d
-    },
-    {
-      "RequestUri": "https://seannse.blob.core.windows.net/test-filesystem-0bc1a356-bc60-ea99-c4c2-faf4af6ba310?restype=container",
+      "ResponseBody": "T2JqAQIWYXZyby5zY2hlbWG\u002BHlsKICB7CiAgICAidHlwZSI6ICJyZWNvcmQiLAogICAgIm5hbWUiOiAiY29tLm1pY3Jvc29mdC5henVyZS5zdG9yYWdlLnF1ZXJ5QmxvYkNvbnRlbnRzLnJlc3VsdERhdGEiLAogICAgImRvYyI6ICJIb2xkcyByZXN1bHQgZGF0YSBpbiB0aGUgZm9ybWF0IHNwZWNpZmllZCBmb3IgdGhpcyBxdWVyeSAoQ1NWLCBKU09OLCBldGMuKS4iLAogICAgImZpZWxkcyI6IFsKICAgICAgewogICAgICAgICJuYW1lIjogImRhdGEiLAogICAgICAgICJ0eXBlIjogImJ5dGVzIgogICAgICB9CiAgICBdCiAgfSwKICB7CiAgICAidHlwZSI6ICJyZWNvcmQiLAogICAgIm5hbWUiOiAiY29tLm1pY3Jvc29mdC5henVyZS5zdG9yYWdlLnF1ZXJ5QmxvYkNvbnRlbnRzLmVycm9yIiwKICAgICJkb2MiOiAiQW4gZXJyb3IgdGhhdCBvY2N1cnJlZCB3aGlsZSBwcm9jZXNzaW5nIHRoZSBxdWVyeS4iLAogICAgImZpZWxkcyI6IFsKICAgICAgewogICAgICAgICJuYW1lIjogImZhdGFsIiwKICAgICAgICAidHlwZSI6ICJib29sZWFuIiwKICAgICAgICAiZG9jIjogIklmIHRydWUsIHRoaXMgZXJyb3IgcHJldmVudHMgZnVydGhlciBxdWVyeSBwcm9jZXNzaW5nLiAgTW9yZSByZXN1bHQgZGF0YSBtYXkgYmUgcmV0dXJuZWQsIGJ1dCB0aGVyZSBpcyBubyBndWFyYW50ZWUgdGhhdCBhbGwgb2YgdGhlIG9yaWdpbmFsIGRhdGEgd2lsbCBiZSBwcm9jZXNzZWQuICBJZiBmYWxzZSwgdGhpcyBlcnJvciBkb2VzIG5vdCBwcmV2ZW50IGZ1cnRoZXIgcXVlcnkgcHJvY2Vzc2luZy4iCiAgICAgIH0sCiAgICAgIHsKICAgICAgICAibmFtZSI6ICJuYW1lIiwKICAgICAgICAidHlwZSI6ICJzdHJpbmciLAogICAgICAgICJkb2MiOiAiVGhlIG5hbWUgb2YgdGhlIGVycm9yIgogICAgICB9LAogICAgICB7CiAgICAgICAgIm5hbWUiOiAiZGVzY3JpcHRpb24iLAogICAgICAgICJ0eXBlIjogInN0cmluZyIsCiAgICAgICAgImRvYyI6ICJBIGRlc2NyaXB0aW9uIG9mIHRoZSBlcnJvciIKICAgICAgfSwKICAgICAgewogICAgICAgICJuYW1lIjogInBvc2l0aW9uIiwKICAgICAgICAidHlwZSI6ICJsb25nIiwKICAgICAgICAiZG9jIjogIlRoZSBibG9iIG9mZnNldCBhdCB3aGljaCB0aGUgZXJyb3Igb2NjdXJyZWQiCiAgICAgIH0KICAgIF0KICB9LAogIHsKICAgICJ0eXBlIjogInJlY29yZCIsCiAgICAibmFtZSI6ICJjb20ubWljcm9zb2Z0LmF6dXJlLnN0b3JhZ2UucXVlcnlCbG9iQ29udGVudHMucHJvZ3Jlc3MiLAogICAgImRvYyI6ICJJbmZvcm1hdGlvbiBhYm91dCB0aGUgcHJvZ3Jlc3Mgb2YgdGhlIHF1ZXJ5IiwKICAgICJmaWVsZHMiOiBbCiAgICAgIHsKICAgICAgICAibmFtZSI6ICJieXRlc1NjYW5uZWQiLAogICAgICAgICJ0eXBlIjogImxvbmciLAogICAgICAgICJkb2MiOiAiVGhlIG51bWJlciBvZiBieXRlcyB0aGF0IGhhdmUgYmVlbiBzY2FubmVkIgogICAgICB9LAogICAgICB7CiAgICAgICAgIm5hbWUiOiAidG90YWxCeXRlcyIsCiAgICAgICAgInR5cGUiOiAibG9uZyIsCiAgICAgICAgImRvYyI6ICJUaGUgdG90YWwgbnVtYmVyIG9mIGJ5dGVzIHRvIGJlIHNjYW5uZWQgaW4gdGhpcyBxdWVyeSIKICAgICAgfQogICAgXQogIH0sCiAgewogICAgInR5cGUiOiAicmVjb3JkIiwKICAgICJuYW1lIjogImNvbS5taWNyb3NvZnQuYXp1cmUuc3RvcmFnZS5xdWVyeUJsb2JDb250ZW50cy5lbmQiLAogICAgImRvYyI6ICJTZW50IGFzIHRoZSBmaW5hbCBtZXNzYWdlIG9mIHRoZSByZXNwb25zZSwgaW5kaWNhdGluZyB0aGF0IGFsbCByZXN1bHRzIGhhdmUgYmVlbiBzZW50LiIsCiAgICAiZmllbGRzIjogWwogICAgICB7CiAgICAgICAgIm5hbWUiOiAidG90YWxCeXRlcyIsCiAgICAgICAgInR5cGUiOiAibG9uZyIsCiAgICAgICAgImRvYyI6ICJUaGUgdG90YWwgbnVtYmVyIG9mIGJ5dGVzIHRvIGJlIHNjYW5uZWQgaW4gdGhpcyBxdWVyeSIKICAgICAgfQogICAgXQogIH0KXQoApYsyzJzgNke62EbKcrWW1wIMAAgzMDAKpYsyzJzgNke62EbKcrWW1wJkAgAqSW52YWxpZFR5cGVDb252ZXJzaW9uMEludmFsaWQgdHlwZSBjb252ZXJzaW9uLgClizLMnOA2R7rYRspytZbXAgYERESlizLMnOA2R7rYRspytZbXAgQGRKWLMsyc4DZHuthGynK1ltc="
+    },
+    {
+      "RequestUri": "https://seannse.blob.core.windows.net/test-filesystem-0cefdd41-3622-b0ba-291a-be3976a5dd44?restype=container",
       "RequestMethod": "DELETE",
       "RequestHeaders": {
         "Accept": "application/xml",
         "Authorization": "Sanitized",
-<<<<<<< HEAD
-        "traceparent": "00-2fd61f3dc840864d8bedb14f382ea7b2-c5df1150a7d7e141-00",
-        "User-Agent": [
-          "azsdk-net-Storage.Files.DataLake/12.7.0-alpha.20210202.1",
-          "(.NET 5.0.2; Microsoft Windows 10.0.19042)"
-        ],
-        "x-ms-client-request-id": "34926b1f-1384-7fc6-e5d4-72eaf8da65b1",
-        "x-ms-date": "Tue, 02 Feb 2021 21:38:42 GMT",
-=======
-        "traceparent": "00-85ce9f2f3911dd4f92bd20c09dc479aa-36dd768fd6af3142-00",
-        "User-Agent": [
-          "azsdk-net-Storage.Files.DataLake/12.7.0-alpha.20210217.1",
-          "(.NET 5.0.3; Microsoft Windows 10.0.19042)"
-        ],
-        "x-ms-client-request-id": "34926b1f-1384-7fc6-e5d4-72eaf8da65b1",
-        "x-ms-date": "Wed, 17 Feb 2021 22:28:11 GMT",
->>>>>>> 1814567d
+        "traceparent": "00-a9cbc5ba987d48458b6dfc2fde190159-686d9f43704a6641-00",
+        "User-Agent": [
+          "azsdk-net-Storage.Files.DataLake/12.7.0-alpha.20210219.1",
+          "(.NET 5.0.3; Microsoft Windows 10.0.19041)"
+        ],
+        "x-ms-client-request-id": "3f74d8eb-648e-5fec-d276-21babe4b0e5e",
+        "x-ms-date": "Fri, 19 Feb 2021 19:10:18 GMT",
         "x-ms-return-client-request-id": "true",
         "x-ms-version": "2020-06-12"
       },
@@ -387,28 +243,20 @@
       "StatusCode": 202,
       "ResponseHeaders": {
         "Content-Length": "0",
-<<<<<<< HEAD
-        "Date": "Tue, 02 Feb 2021 21:38:43 GMT",
-=======
-        "Date": "Wed, 17 Feb 2021 22:28:11 GMT",
->>>>>>> 1814567d
-        "Server": [
-          "Windows-Azure-Blob/1.0",
-          "Microsoft-HTTPAPI/2.0"
-        ],
-        "x-ms-client-request-id": "34926b1f-1384-7fc6-e5d4-72eaf8da65b1",
-<<<<<<< HEAD
-        "x-ms-request-id": "97fc0ffd-901e-0037-50ab-f9adf3000000",
-=======
-        "x-ms-request-id": "4d029493-601e-006e-0a7c-052a70000000",
->>>>>>> 1814567d
+        "Date": "Fri, 19 Feb 2021 19:10:17 GMT",
+        "Server": [
+          "Windows-Azure-Blob/1.0",
+          "Microsoft-HTTPAPI/2.0"
+        ],
+        "x-ms-client-request-id": "3f74d8eb-648e-5fec-d276-21babe4b0e5e",
+        "x-ms-request-id": "2e65cfba-201e-00a4-02f2-0676f9000000",
         "x-ms-version": "2020-06-12"
       },
       "ResponseBody": []
     }
   ],
   "Variables": {
-    "RandomSeed": "1412435994",
+    "RandomSeed": "2049348658",
     "Storage_TestConfigHierarchicalNamespace": "NamespaceTenant\nseannse\nU2FuaXRpemVk\nhttps://seannse.blob.core.windows.net\nhttps://seannse.file.core.windows.net\nhttps://seannse.queue.core.windows.net\nhttps://seannse.table.core.windows.net\n\n\n\n\nhttps://seannse-secondary.blob.core.windows.net\nhttps://seannse-secondary.file.core.windows.net\nhttps://seannse-secondary.queue.core.windows.net\nhttps://seannse-secondary.table.core.windows.net\n68390a19-a643-458b-b726-408abf67b4fc\nSanitized\n72f988bf-86f1-41af-91ab-2d7cd011db47\nhttps://login.microsoftonline.com/\nCloud\nBlobEndpoint=https://seannse.blob.core.windows.net/;QueueEndpoint=https://seannse.queue.core.windows.net/;FileEndpoint=https://seannse.file.core.windows.net/;BlobSecondaryEndpoint=https://seannse-secondary.blob.core.windows.net/;QueueSecondaryEndpoint=https://seannse-secondary.queue.core.windows.net/;FileSecondaryEndpoint=https://seannse-secondary.file.core.windows.net/;AccountName=seannse;AccountKey=Sanitized\n"
   }
 }