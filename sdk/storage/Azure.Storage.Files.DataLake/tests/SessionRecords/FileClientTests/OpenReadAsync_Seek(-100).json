{
  "Entries": [
    {
      "RequestUri": "https://amandaadlscanary.blob.core.windows.net/test-filesystem-31ab145a-826b-8c89-8b05-4a5e0ebb6b1a?restype=container",
      "RequestMethod": "PUT",
      "RequestHeaders": {
        "Accept": "application/xml",
        "Authorization": "Sanitized",
        "traceparent": "00-91b652b2e9f7d54183c43a75f172e014-a6c5fcc628add649-00",
        "User-Agent": [
          "azsdk-net-Storage.Files.DataLake/12.9.0-alpha.20211020.1",
          "(.NET 5.0.11; Microsoft Windows 10.0.19043)"
        ],
        "x-ms-blob-public-access": "container",
        "x-ms-client-request-id": "ade9cc62-84f3-99d6-f957-bddffab19b2b",
        "x-ms-date": "Wed, 20 Oct 2021 18:00:07 GMT",
        "x-ms-return-client-request-id": "true",
        "x-ms-version": "2021-02-12"
      },
      "RequestBody": null,
      "StatusCode": 201,
      "ResponseHeaders": {
        "Content-Length": "0",
        "Date": "Wed, 20 Oct 2021 18:00:06 GMT",
        "ETag": "\u00220x8D993F373B06A26\u0022",
        "Last-Modified": "Wed, 20 Oct 2021 18:00:07 GMT",
        "Server": [
          "Windows-Azure-Blob/1.0",
          "Microsoft-HTTPAPI/2.0"
        ],
        "x-ms-client-request-id": "ade9cc62-84f3-99d6-f957-bddffab19b2b",
<<<<<<< HEAD
        "x-ms-request-id": "3a7d0f78-e01e-0095-1121-af3277000000",
        "x-ms-version": "2021-02-12"
=======
        "x-ms-request-id": "abb31a11-901e-00ad-17dc-c5ba54000000",
        "x-ms-version": "2020-12-06"
>>>>>>> 6b7c7623
      },
      "ResponseBody": []
    },
    {
      "RequestUri": "https://amandaadlscanary.dfs.core.windows.net/test-filesystem-31ab145a-826b-8c89-8b05-4a5e0ebb6b1a/test-file-403deca9-2fdd-ef81-496b-e4f9871f646c?resource=file",
      "RequestMethod": "PUT",
      "RequestHeaders": {
        "Accept": "application/json",
        "Authorization": "Sanitized",
        "If-None-Match": "*",
        "traceparent": "00-bab3c0948ad56046a1ce4a96073c5b70-d95e38280adb5a4b-00",
        "User-Agent": [
          "azsdk-net-Storage.Files.DataLake/12.9.0-alpha.20211020.1",
          "(.NET 5.0.11; Microsoft Windows 10.0.19043)"
        ],
        "x-ms-client-request-id": "f271ed63-4cf4-2393-bf00-987741ff21c4",
        "x-ms-date": "Wed, 20 Oct 2021 18:00:07 GMT",
        "x-ms-return-client-request-id": "true",
        "x-ms-version": "2021-02-12"
      },
      "RequestBody": null,
      "StatusCode": 201,
      "ResponseHeaders": {
        "Content-Length": "0",
        "Date": "Wed, 20 Oct 2021 18:00:07 GMT",
        "ETag": "\u00220x8D993F373EB9EA4\u0022",
        "Last-Modified": "Wed, 20 Oct 2021 18:00:08 GMT",
        "Server": [
          "Windows-Azure-HDFS/1.0",
          "Microsoft-HTTPAPI/2.0"
        ],
        "x-ms-client-request-id": "f271ed63-4cf4-2393-bf00-987741ff21c4",
        "x-ms-request-id": "c1fe0cb6-301f-00c6-7ddc-c53da0000000",
        "x-ms-request-server-encrypted": "true",
        "x-ms-version": "2021-02-12"
      },
      "ResponseBody": []
    },
    {
      "RequestUri": "https://amandaadlscanary.dfs.core.windows.net/test-filesystem-31ab145a-826b-8c89-8b05-4a5e0ebb6b1a/test-file-403deca9-2fdd-ef81-496b-e4f9871f646c?action=append\u0026position=0",
      "RequestMethod": "PATCH",
      "RequestHeaders": {
        "Accept": "application/json",
        "Authorization": "Sanitized",
        "Content-Length": "1024",
        "Content-Type": "application/octet-stream",
        "traceparent": "00-81ec49d2a0908045815f6050a25c0e39-da03eeada7752945-00",
        "User-Agent": [
          "azsdk-net-Storage.Files.DataLake/12.9.0-alpha.20211020.1",
          "(.NET 5.0.11; Microsoft Windows 10.0.19043)"
        ],
        "x-ms-client-request-id": "9996e2db-72ae-0078-dfdd-07848ca6cd04",
        "x-ms-date": "Wed, 20 Oct 2021 18:00:08 GMT",
        "x-ms-return-client-request-id": "true",
        "x-ms-version": "2021-02-12"
      },
      "RequestBody": "tkf7W10aWyzrkhOLCIaNfJ5i\u002B0HRvSYU9vAVGHBKH2xDT0y4EwuKSHG9wmFxSpFyyUFBl7VZWfgg5mVtBEK7oHKmSLg61WiS17LQFPvFo6teo04vCIe36vZTlyymHUMuAiHuywLZOPTZrr8CiEX9WkO5DmHzi5jr7l7B5j0767puohHZ19ephWpaVVnHtGGxVjzp7Q/iOnaJAtykF1K2nsMFk\u002BYzI4NrEIj2mTU\u002BJDr8EI8BUf6qjGeaUNT7BG4YpLeWwSB7fTO5fd2H66FASt6ipwbDtUzEWwd\u002BmNKvcAsZ3vV\u002Bp2IZgZNbR9QhI6DGWQb1WV1oVe5r0mYY/ORhCg3SbQ2swqJ7iCZzZ213ojdmuD7MuRatsIkGEtX8AISu\u002BT3GT7WTGpdjedE29e2B8y8uskSmlVD2JLyDpbDNf4ehxG4vsVKC0p2naT9FdruchB6lzU4/CGTs0Cv4EHTmlfpKlTB\u002BUkLcrN\u002Bn/isRsK0B5yCRJ7E4YbwJQuAnicIowdNE\u002B\u002BGKHTLbyCFumAk42x9\u002B9yhTVG1IETN0dQ9itSMdfj1YzbXLd8rutl\u002BQyciz0GfAqZKZ1Gxl/OmtFqcieRP\u002BURrM4A5qsn9eZZ4Ot0hrwKSooQyRg6nQ89DLHmEizDxMkniu5vBZVvYSO2/OVkShQlUDedgGbc1w\u002B\u002Bw9n5QePJliwiXPvNqzT0sVfkg6ApyMKdsLH1JkRSWqPusDHLZi8//Wa5Qe0YV7TyqM8e6FNflQsXW4ExxG/X0AJX7vrzOUsotJZJYIbVhWkM8n11M2JAjxs2pBquDij24XHasHi5/3\u002BD5iPNFiSEMdYYJNHyYpyQB2/fvIUgirZ9Qo8U\u002BsTwQvL98V1Og2j2snJEhdlHBI7VOrkI6kL6U1t9X8OlbzcRJ9Hu9GFPUYP26QoC7ATdJk4AP7Ab52iwA63x0TOlUUM7I14HaBAdheklEgE452dWkCmFlS93BUBpLuDDXYBAUYe217imxc498qnW5sVndxw2mzEKL7wTtC4dnjkvSjho1MB5gh\u002Buv8prR6KFoB57AbfUnLJPNjHbkxOaiTeFHqhxfgIE7fT8h9tmrtgZnhQPopxxSr12Ga6One8MFDaS1jj6FDIcZhPC2ATm2JdZwfT/iuabA8Pq\u002B1RjdkAF8GOk08ifH4nh8zx4vnK4n0EHJNv6DJlP98J1HxjduP/TzOeRQgTeyrJrHYe6IlVBMlwTXEF0C\u002BPaVNv2KfBxBEo8pPGLF108OGopjv8BldV9I9y8ylyuX7EDxu0o2JCx\u002BhlNfY1TtisO1yPXSozkyM8GeQYjtDntnkVAh1BgA1/Zd4TVxChIKW2xvfMoxxU0Hw4uIm\u002BajkXvX\u002B9IAz7Q==",
      "StatusCode": 202,
      "ResponseHeaders": {
        "Content-Length": "0",
        "Date": "Wed, 20 Oct 2021 18:00:07 GMT",
        "Server": [
          "Windows-Azure-HDFS/1.0",
          "Microsoft-HTTPAPI/2.0"
        ],
        "x-ms-client-request-id": "9996e2db-72ae-0078-dfdd-07848ca6cd04",
        "x-ms-request-id": "c1fe0cb7-301f-00c6-7edc-c53da0000000",
        "x-ms-request-server-encrypted": "true",
        "x-ms-version": "2021-02-12"
      },
      "ResponseBody": []
    },
    {
      "RequestUri": "https://amandaadlscanary.dfs.core.windows.net/test-filesystem-31ab145a-826b-8c89-8b05-4a5e0ebb6b1a/test-file-403deca9-2fdd-ef81-496b-e4f9871f646c?action=flush\u0026position=1024",
      "RequestMethod": "PATCH",
      "RequestHeaders": {
        "Accept": "application/json",
        "Authorization": "Sanitized",
        "traceparent": "00-582b07b33d423440b3ec8c445f6ef234-7d756e7c11cd9b4e-00",
        "User-Agent": [
          "azsdk-net-Storage.Files.DataLake/12.9.0-alpha.20211020.1",
          "(.NET 5.0.11; Microsoft Windows 10.0.19043)"
        ],
        "x-ms-client-request-id": "5e9b9277-8769-8716-11b1-a2a164e3f827",
        "x-ms-date": "Wed, 20 Oct 2021 18:00:08 GMT",
        "x-ms-return-client-request-id": "true",
        "x-ms-version": "2021-02-12"
      },
      "RequestBody": null,
      "StatusCode": 200,
      "ResponseHeaders": {
        "Content-Length": "0",
        "Date": "Wed, 20 Oct 2021 18:00:07 GMT",
        "ETag": "\u00220x8D993F37407FA83\u0022",
        "Last-Modified": "Wed, 20 Oct 2021 18:00:08 GMT",
        "Server": [
          "Windows-Azure-HDFS/1.0",
          "Microsoft-HTTPAPI/2.0"
        ],
        "x-ms-client-request-id": "5e9b9277-8769-8716-11b1-a2a164e3f827",
        "x-ms-request-id": "c1fe0cb8-301f-00c6-7fdc-c53da0000000",
        "x-ms-request-server-encrypted": "false",
        "x-ms-version": "2021-02-12"
      },
      "ResponseBody": []
    },
    {
      "RequestUri": "https://amandaadlscanary.blob.core.windows.net/test-filesystem-31ab145a-826b-8c89-8b05-4a5e0ebb6b1a/test-file-403deca9-2fdd-ef81-496b-e4f9871f646c",
      "RequestMethod": "HEAD",
      "RequestHeaders": {
        "Accept": "application/xml",
        "Authorization": "Sanitized",
        "traceparent": "00-ae0b2466eb49da4fa8ef2fc89ae40c4a-c7e7ef8cc9b53e4f-00",
        "User-Agent": [
          "azsdk-net-Storage.Files.DataLake/12.9.0-alpha.20211020.1",
          "(.NET 5.0.11; Microsoft Windows 10.0.19043)"
        ],
        "x-ms-client-request-id": "f90dda55-6e0b-469a-b96d-cce16ce193a1",
        "x-ms-date": "Wed, 20 Oct 2021 18:00:08 GMT",
        "x-ms-return-client-request-id": "true",
        "x-ms-version": "2021-02-12"
      },
      "RequestBody": null,
      "StatusCode": 200,
      "ResponseHeaders": {
        "Accept-Ranges": "bytes",
        "Content-Length": "1024",
        "Content-Type": "application/octet-stream",
        "Date": "Wed, 20 Oct 2021 18:00:07 GMT",
        "ETag": "\u00220x8D993F37407FA83\u0022",
        "Last-Modified": "Wed, 20 Oct 2021 18:00:08 GMT",
        "Server": [
          "Windows-Azure-Blob/1.0",
          "Microsoft-HTTPAPI/2.0"
        ],
        "x-ms-access-tier": "Hot",
        "x-ms-access-tier-inferred": "true",
        "x-ms-blob-type": "BlockBlob",
        "x-ms-client-request-id": "f90dda55-6e0b-469a-b96d-cce16ce193a1",
        "x-ms-creation-time": "Wed, 20 Oct 2021 18:00:08 GMT",
        "x-ms-group": "$superuser",
        "x-ms-lease-state": "available",
        "x-ms-lease-status": "unlocked",
        "x-ms-owner": "$superuser",
        "x-ms-permissions": "rw-r-----",
        "x-ms-request-id": "abb31aff-901e-00ad-7ddc-c5ba54000000",
        "x-ms-resource-type": "file",
        "x-ms-server-encrypted": "true",
        "x-ms-version": "2021-02-12"
      },
      "ResponseBody": []
    },
    {
      "RequestUri": "https://amandaadlscanary.blob.core.windows.net/test-filesystem-31ab145a-826b-8c89-8b05-4a5e0ebb6b1a/test-file-403deca9-2fdd-ef81-496b-e4f9871f646c",
      "RequestMethod": "GET",
      "RequestHeaders": {
        "Accept": "application/xml",
        "Authorization": "Sanitized",
        "If-Match": "\u00220x8D993F37407FA83\u0022",
        "User-Agent": [
          "azsdk-net-Storage.Files.DataLake/12.9.0-alpha.20211020.1",
          "(.NET 5.0.11; Microsoft Windows 10.0.19043)"
        ],
        "x-ms-client-request-id": "8a4b67c0-fed6-f31c-9edb-122ede91617e",
        "x-ms-date": "Wed, 20 Oct 2021 18:00:08 GMT",
        "x-ms-range": "bytes=0-127",
        "x-ms-return-client-request-id": "true",
        "x-ms-version": "2021-02-12"
      },
      "RequestBody": null,
      "StatusCode": 206,
      "ResponseHeaders": {
        "Accept-Ranges": "bytes",
        "Content-Length": "128",
        "Content-Range": "bytes 0-127/1024",
        "Content-Type": "application/octet-stream",
        "Date": "Wed, 20 Oct 2021 18:00:07 GMT",
        "ETag": "\u00220x8D993F37407FA83\u0022",
        "Last-Modified": "Wed, 20 Oct 2021 18:00:08 GMT",
        "Server": [
          "Windows-Azure-Blob/1.0",
          "Microsoft-HTTPAPI/2.0"
        ],
        "x-ms-blob-type": "BlockBlob",
        "x-ms-client-request-id": "8a4b67c0-fed6-f31c-9edb-122ede91617e",
        "x-ms-creation-time": "Wed, 20 Oct 2021 18:00:08 GMT",
        "x-ms-group": "$superuser",
        "x-ms-lease-state": "available",
        "x-ms-lease-status": "unlocked",
        "x-ms-owner": "$superuser",
        "x-ms-permissions": "rw-r-----",
        "x-ms-request-id": "abb31b20-901e-00ad-1ddc-c5ba54000000",
        "x-ms-resource-type": "file",
        "x-ms-server-encrypted": "true",
        "x-ms-version": "2021-02-12"
      },
      "ResponseBody": "tkf7W10aWyzrkhOLCIaNfJ5i\u002B0HRvSYU9vAVGHBKH2xDT0y4EwuKSHG9wmFxSpFyyUFBl7VZWfgg5mVtBEK7oHKmSLg61WiS17LQFPvFo6teo04vCIe36vZTlyymHUMuAiHuywLZOPTZrr8CiEX9WkO5DmHzi5jr7l7B5j0767o="
    },
    {
      "RequestUri": "https://amandaadlscanary.blob.core.windows.net/test-filesystem-31ab145a-826b-8c89-8b05-4a5e0ebb6b1a/test-file-403deca9-2fdd-ef81-496b-e4f9871f646c",
      "RequestMethod": "GET",
      "RequestHeaders": {
        "Accept": "application/xml",
        "Authorization": "Sanitized",
        "If-Match": "\u00220x8D993F37407FA83\u0022",
        "User-Agent": [
          "azsdk-net-Storage.Files.DataLake/12.9.0-alpha.20211020.1",
          "(.NET 5.0.11; Microsoft Windows 10.0.19043)"
        ],
        "x-ms-client-request-id": "04206d35-0995-f5ca-de70-38a7a962ec8d",
        "x-ms-date": "Wed, 20 Oct 2021 18:00:08 GMT",
        "x-ms-range": "bytes=128-255",
        "x-ms-return-client-request-id": "true",
        "x-ms-version": "2021-02-12"
      },
      "RequestBody": null,
      "StatusCode": 206,
      "ResponseHeaders": {
        "Accept-Ranges": "bytes",
        "Content-Length": "128",
        "Content-Range": "bytes 128-255/1024",
        "Content-Type": "application/octet-stream",
        "Date": "Wed, 20 Oct 2021 18:00:07 GMT",
        "ETag": "\u00220x8D993F37407FA83\u0022",
        "Last-Modified": "Wed, 20 Oct 2021 18:00:08 GMT",
        "Server": [
          "Windows-Azure-Blob/1.0",
          "Microsoft-HTTPAPI/2.0"
        ],
        "x-ms-blob-type": "BlockBlob",
        "x-ms-client-request-id": "04206d35-0995-f5ca-de70-38a7a962ec8d",
        "x-ms-creation-time": "Wed, 20 Oct 2021 18:00:08 GMT",
        "x-ms-group": "$superuser",
        "x-ms-lease-state": "available",
        "x-ms-lease-status": "unlocked",
        "x-ms-owner": "$superuser",
        "x-ms-permissions": "rw-r-----",
        "x-ms-request-id": "abb31b2c-901e-00ad-28dc-c5ba54000000",
        "x-ms-resource-type": "file",
        "x-ms-server-encrypted": "true",
        "x-ms-version": "2021-02-12"
      },
      "ResponseBody": "bqIR2dfXqYVqWlVZx7RhsVY86e0P4jp2iQLcpBdStp7DBZPmMyODaxCI9pk1PiQ6/BCPAVH\u002BqoxnmlDU\u002BwRuGKS3lsEge30zuX3dh\u002BuhQEreoqcGw7VMxFsHfpjSr3ALGd71fqdiGYGTW0fUISOgxlkG9VldaFXua9JmGPzkYQo="
    },
    {
      "RequestUri": "https://amandaadlscanary.blob.core.windows.net/test-filesystem-31ab145a-826b-8c89-8b05-4a5e0ebb6b1a/test-file-403deca9-2fdd-ef81-496b-e4f9871f646c",
      "RequestMethod": "GET",
      "RequestHeaders": {
        "Accept": "application/xml",
        "Authorization": "Sanitized",
        "If-Match": "\u00220x8D993F37407FA83\u0022",
        "User-Agent": [
          "azsdk-net-Storage.Files.DataLake/12.9.0-alpha.20211020.1",
          "(.NET 5.0.11; Microsoft Windows 10.0.19043)"
        ],
        "x-ms-client-request-id": "70f9ae08-5d70-01e9-a8d8-74dde110efe6",
        "x-ms-date": "Wed, 20 Oct 2021 18:00:08 GMT",
        "x-ms-range": "bytes=256-383",
        "x-ms-return-client-request-id": "true",
        "x-ms-version": "2021-02-12"
      },
      "RequestBody": null,
      "StatusCode": 206,
      "ResponseHeaders": {
        "Accept-Ranges": "bytes",
        "Content-Length": "128",
        "Content-Range": "bytes 256-383/1024",
        "Content-Type": "application/octet-stream",
        "Date": "Wed, 20 Oct 2021 18:00:07 GMT",
        "ETag": "\u00220x8D993F37407FA83\u0022",
        "Last-Modified": "Wed, 20 Oct 2021 18:00:08 GMT",
        "Server": [
          "Windows-Azure-Blob/1.0",
          "Microsoft-HTTPAPI/2.0"
        ],
        "x-ms-blob-type": "BlockBlob",
        "x-ms-client-request-id": "70f9ae08-5d70-01e9-a8d8-74dde110efe6",
        "x-ms-creation-time": "Wed, 20 Oct 2021 18:00:08 GMT",
        "x-ms-group": "$superuser",
        "x-ms-lease-state": "available",
        "x-ms-lease-status": "unlocked",
        "x-ms-owner": "$superuser",
        "x-ms-permissions": "rw-r-----",
        "x-ms-request-id": "abb31b3c-901e-00ad-36dc-c5ba54000000",
        "x-ms-resource-type": "file",
        "x-ms-server-encrypted": "true",
        "x-ms-version": "2021-02-12"
      },
      "ResponseBody": "DdJtDazConuIJnNnbXeiN2a4Psy5Fq2wiQYS1fwAhK75PcZPtZMal2N50Tb17YHzLy6yRKaVUPYkvIOlsM1/h6HEbi\u002BxUoLSnadpP0V2u5yEHqXNTj8IZOzQK/gQdOaV\u002BkqVMH5SQtys36f\u002BKxGwrQHnIJEnsThhvAlC4CeJwig="
    },
    {
      "RequestUri": "https://amandaadlscanary.blob.core.windows.net/test-filesystem-31ab145a-826b-8c89-8b05-4a5e0ebb6b1a/test-file-403deca9-2fdd-ef81-496b-e4f9871f646c",
      "RequestMethod": "GET",
      "RequestHeaders": {
        "Accept": "application/xml",
        "Authorization": "Sanitized",
        "If-Match": "\u00220x8D993F37407FA83\u0022",
        "User-Agent": [
          "azsdk-net-Storage.Files.DataLake/12.9.0-alpha.20211020.1",
          "(.NET 5.0.11; Microsoft Windows 10.0.19043)"
        ],
        "x-ms-client-request-id": "fa9f69ed-7b68-101c-96be-57ae7032c4a0",
        "x-ms-date": "Wed, 20 Oct 2021 18:00:08 GMT",
        "x-ms-range": "bytes=384-511",
        "x-ms-return-client-request-id": "true",
        "x-ms-version": "2021-02-12"
      },
      "RequestBody": null,
      "StatusCode": 206,
      "ResponseHeaders": {
        "Accept-Ranges": "bytes",
        "Content-Length": "128",
        "Content-Range": "bytes 384-511/1024",
        "Content-Type": "application/octet-stream",
        "Date": "Wed, 20 Oct 2021 18:00:07 GMT",
        "ETag": "\u00220x8D993F37407FA83\u0022",
        "Last-Modified": "Wed, 20 Oct 2021 18:00:08 GMT",
        "Server": [
          "Windows-Azure-Blob/1.0",
          "Microsoft-HTTPAPI/2.0"
        ],
        "x-ms-blob-type": "BlockBlob",
        "x-ms-client-request-id": "fa9f69ed-7b68-101c-96be-57ae7032c4a0",
        "x-ms-creation-time": "Wed, 20 Oct 2021 18:00:08 GMT",
        "x-ms-group": "$superuser",
        "x-ms-lease-state": "available",
        "x-ms-lease-status": "unlocked",
        "x-ms-owner": "$superuser",
        "x-ms-permissions": "rw-r-----",
        "x-ms-request-id": "abb31b5b-901e-00ad-53dc-c5ba54000000",
        "x-ms-resource-type": "file",
        "x-ms-server-encrypted": "true",
        "x-ms-version": "2021-02-12"
      },
      "ResponseBody": "wdNE\u002B\u002BGKHTLbyCFumAk42x9\u002B9yhTVG1IETN0dQ9itSMdfj1YzbXLd8rutl\u002BQyciz0GfAqZKZ1Gxl/OmtFqcieRP\u002BURrM4A5qsn9eZZ4Ot0hrwKSooQyRg6nQ89DLHmEizDxMkniu5vBZVvYSO2/OVkShQlUDedgGbc1w\u002B\u002Bw9n5Q="
    },
    {
      "RequestUri": "https://amandaadlscanary.blob.core.windows.net/test-filesystem-31ab145a-826b-8c89-8b05-4a5e0ebb6b1a/test-file-403deca9-2fdd-ef81-496b-e4f9871f646c",
      "RequestMethod": "GET",
      "RequestHeaders": {
        "Accept": "application/xml",
        "Authorization": "Sanitized",
        "If-Match": "\u00220x8D993F37407FA83\u0022",
        "User-Agent": [
          "azsdk-net-Storage.Files.DataLake/12.9.0-alpha.20211020.1",
          "(.NET 5.0.11; Microsoft Windows 10.0.19043)"
        ],
        "x-ms-client-request-id": "77ef7408-f470-d97e-2fbf-5a517c2ede2a",
        "x-ms-date": "Wed, 20 Oct 2021 18:00:08 GMT",
        "x-ms-range": "bytes=350-477",
        "x-ms-return-client-request-id": "true",
        "x-ms-version": "2021-02-12"
      },
      "RequestBody": null,
      "StatusCode": 206,
      "ResponseHeaders": {
        "Accept-Ranges": "bytes",
        "Content-Length": "128",
        "Content-Range": "bytes 350-477/1024",
        "Content-Type": "application/octet-stream",
        "Date": "Wed, 20 Oct 2021 18:00:07 GMT",
        "ETag": "\u00220x8D993F37407FA83\u0022",
        "Last-Modified": "Wed, 20 Oct 2021 18:00:08 GMT",
        "Server": [
          "Windows-Azure-Blob/1.0",
          "Microsoft-HTTPAPI/2.0"
        ],
        "x-ms-blob-type": "BlockBlob",
        "x-ms-client-request-id": "77ef7408-f470-d97e-2fbf-5a517c2ede2a",
        "x-ms-creation-time": "Wed, 20 Oct 2021 18:00:08 GMT",
        "x-ms-group": "$superuser",
        "x-ms-lease-state": "available",
        "x-ms-lease-status": "unlocked",
        "x-ms-owner": "$superuser",
        "x-ms-permissions": "rw-r-----",
        "x-ms-request-id": "abb31b95-901e-00ad-0cdc-c5ba54000000",
        "x-ms-resource-type": "file",
        "x-ms-server-encrypted": "true",
        "x-ms-version": "2021-02-12"
      },
      "ResponseBody": "5pX6SpUwflJC3Kzfp/4rEbCtAecgkSexOGG8CULgJ4nCKMHTRPvhih0y28ghbpgJONsffvcoU1RtSBEzdHUPYrUjHX49WM21y3fK7rZfkMnIs9BnwKmSmdRsZfzprRanInkT/lEazOAOarJ/XmWeDrdIa8CkqKEMkYOp0PPQyx4="
    },
    {
      "RequestUri": "https://amandaadlscanary.blob.core.windows.net/test-filesystem-31ab145a-826b-8c89-8b05-4a5e0ebb6b1a/test-file-403deca9-2fdd-ef81-496b-e4f9871f646c",
      "RequestMethod": "GET",
      "RequestHeaders": {
        "Accept": "application/xml",
        "Authorization": "Sanitized",
        "If-Match": "\u00220x8D993F37407FA83\u0022",
        "User-Agent": [
          "azsdk-net-Storage.Files.DataLake/12.9.0-alpha.20211020.1",
          "(.NET 5.0.11; Microsoft Windows 10.0.19043)"
        ],
        "x-ms-client-request-id": "fca6e584-4c42-cd2f-db65-a84f386db7a3",
        "x-ms-date": "Wed, 20 Oct 2021 18:00:08 GMT",
        "x-ms-range": "bytes=478-605",
        "x-ms-return-client-request-id": "true",
        "x-ms-version": "2021-02-12"
      },
      "RequestBody": null,
      "StatusCode": 206,
      "ResponseHeaders": {
        "Accept-Ranges": "bytes",
        "Content-Length": "128",
        "Content-Range": "bytes 478-605/1024",
        "Content-Type": "application/octet-stream",
        "Date": "Wed, 20 Oct 2021 18:00:08 GMT",
        "ETag": "\u00220x8D993F37407FA83\u0022",
        "Last-Modified": "Wed, 20 Oct 2021 18:00:08 GMT",
        "Server": [
          "Windows-Azure-Blob/1.0",
          "Microsoft-HTTPAPI/2.0"
        ],
        "x-ms-blob-type": "BlockBlob",
        "x-ms-client-request-id": "fca6e584-4c42-cd2f-db65-a84f386db7a3",
        "x-ms-creation-time": "Wed, 20 Oct 2021 18:00:08 GMT",
        "x-ms-group": "$superuser",
        "x-ms-lease-state": "available",
        "x-ms-lease-status": "unlocked",
        "x-ms-owner": "$superuser",
        "x-ms-permissions": "rw-r-----",
        "x-ms-request-id": "abb31bd4-901e-00ad-4adc-c5ba54000000",
        "x-ms-resource-type": "file",
        "x-ms-server-encrypted": "true",
        "x-ms-version": "2021-02-12"
      },
      "ResponseBody": "YSLMPEySeK7m8FlW9hI7b85WRKFCVQN52AZtzXD77D2flB48mWLCJc\u002B82rNPSxV\u002BSDoCnIwp2wsfUmRFJao\u002B6wMctmLz/9ZrlB7RhXtPKozx7oU1\u002BVCxdbgTHEb9fQAlfu\u002BvM5Syi0lklghtWFaQzyfXUzYkCPGzakGq4OKPbhc="
    },
    {
      "RequestUri": "https://amandaadlscanary.blob.core.windows.net/test-filesystem-31ab145a-826b-8c89-8b05-4a5e0ebb6b1a/test-file-403deca9-2fdd-ef81-496b-e4f9871f646c",
      "RequestMethod": "GET",
      "RequestHeaders": {
        "Accept": "application/xml",
        "Authorization": "Sanitized",
        "If-Match": "\u00220x8D993F37407FA83\u0022",
        "User-Agent": [
          "azsdk-net-Storage.Files.DataLake/12.9.0-alpha.20211020.1",
          "(.NET 5.0.11; Microsoft Windows 10.0.19043)"
        ],
        "x-ms-client-request-id": "96ccc9b8-e287-68e7-8452-92904ea0233d",
        "x-ms-date": "Wed, 20 Oct 2021 18:00:08 GMT",
        "x-ms-range": "bytes=606-733",
        "x-ms-return-client-request-id": "true",
        "x-ms-version": "2021-02-12"
      },
      "RequestBody": null,
      "StatusCode": 206,
      "ResponseHeaders": {
        "Accept-Ranges": "bytes",
        "Content-Length": "128",
        "Content-Range": "bytes 606-733/1024",
        "Content-Type": "application/octet-stream",
        "Date": "Wed, 20 Oct 2021 18:00:08 GMT",
        "ETag": "\u00220x8D993F37407FA83\u0022",
        "Last-Modified": "Wed, 20 Oct 2021 18:00:08 GMT",
        "Server": [
          "Windows-Azure-Blob/1.0",
          "Microsoft-HTTPAPI/2.0"
        ],
        "x-ms-blob-type": "BlockBlob",
        "x-ms-client-request-id": "96ccc9b8-e287-68e7-8452-92904ea0233d",
        "x-ms-creation-time": "Wed, 20 Oct 2021 18:00:08 GMT",
        "x-ms-group": "$superuser",
        "x-ms-lease-state": "available",
        "x-ms-lease-status": "unlocked",
        "x-ms-owner": "$superuser",
        "x-ms-permissions": "rw-r-----",
        "x-ms-request-id": "abb31c15-901e-00ad-0adc-c5ba54000000",
        "x-ms-resource-type": "file",
        "x-ms-server-encrypted": "true",
        "x-ms-version": "2021-02-12"
      },
      "ResponseBody": "HasHi5/3\u002BD5iPNFiSEMdYYJNHyYpyQB2/fvIUgirZ9Qo8U\u002BsTwQvL98V1Og2j2snJEhdlHBI7VOrkI6kL6U1t9X8OlbzcRJ9Hu9GFPUYP26QoC7ATdJk4AP7Ab52iwA63x0TOlUUM7I14HaBAdheklEgE452dWkCmFlS93BUBpI="
    },
    {
      "RequestUri": "https://amandaadlscanary.blob.core.windows.net/test-filesystem-31ab145a-826b-8c89-8b05-4a5e0ebb6b1a/test-file-403deca9-2fdd-ef81-496b-e4f9871f646c",
      "RequestMethod": "GET",
      "RequestHeaders": {
        "Accept": "application/xml",
        "Authorization": "Sanitized",
        "If-Match": "\u00220x8D993F37407FA83\u0022",
        "User-Agent": [
          "azsdk-net-Storage.Files.DataLake/12.9.0-alpha.20211020.1",
          "(.NET 5.0.11; Microsoft Windows 10.0.19043)"
        ],
        "x-ms-client-request-id": "6e979ff4-21a0-e71b-00d8-d19238e9c1e5",
        "x-ms-date": "Wed, 20 Oct 2021 18:00:09 GMT",
        "x-ms-range": "bytes=734-861",
        "x-ms-return-client-request-id": "true",
        "x-ms-version": "2021-02-12"
      },
      "RequestBody": null,
      "StatusCode": 206,
      "ResponseHeaders": {
        "Accept-Ranges": "bytes",
        "Content-Length": "128",
        "Content-Range": "bytes 734-861/1024",
        "Content-Type": "application/octet-stream",
        "Date": "Wed, 20 Oct 2021 18:00:08 GMT",
        "ETag": "\u00220x8D993F37407FA83\u0022",
        "Last-Modified": "Wed, 20 Oct 2021 18:00:08 GMT",
        "Server": [
          "Windows-Azure-Blob/1.0",
          "Microsoft-HTTPAPI/2.0"
        ],
        "x-ms-blob-type": "BlockBlob",
        "x-ms-client-request-id": "6e979ff4-21a0-e71b-00d8-d19238e9c1e5",
        "x-ms-creation-time": "Wed, 20 Oct 2021 18:00:08 GMT",
        "x-ms-group": "$superuser",
        "x-ms-lease-state": "available",
        "x-ms-lease-status": "unlocked",
        "x-ms-owner": "$superuser",
        "x-ms-permissions": "rw-r-----",
        "x-ms-request-id": "abb31c36-901e-00ad-2bdc-c5ba54000000",
        "x-ms-resource-type": "file",
        "x-ms-server-encrypted": "true",
        "x-ms-version": "2021-02-12"
      },
      "ResponseBody": "7gw12AQFGHtte4psXOPfKp1ubFZ3ccNpsxCi\u002B8E7QuHZ45L0o4aNTAeYIfrr/Ka0eihaAeewG31JyyTzYx25MTmok3hR6ocX4CBO30/IfbZq7YGZ4UD6KccUq9dhmujp3vDBQ2ktY4\u002BhQyHGYTwtgE5tiXWcH0/4rmmwPD6vtUY="
    },
    {
      "RequestUri": "https://amandaadlscanary.blob.core.windows.net/test-filesystem-31ab145a-826b-8c89-8b05-4a5e0ebb6b1a/test-file-403deca9-2fdd-ef81-496b-e4f9871f646c",
      "RequestMethod": "GET",
      "RequestHeaders": {
        "Accept": "application/xml",
        "Authorization": "Sanitized",
        "If-Match": "\u00220x8D993F37407FA83\u0022",
        "User-Agent": [
          "azsdk-net-Storage.Files.DataLake/12.9.0-alpha.20211020.1",
          "(.NET 5.0.11; Microsoft Windows 10.0.19043)"
        ],
        "x-ms-client-request-id": "af9c7550-b409-919c-6a0c-7f0be0188180",
        "x-ms-date": "Wed, 20 Oct 2021 18:00:09 GMT",
        "x-ms-range": "bytes=862-989",
        "x-ms-return-client-request-id": "true",
        "x-ms-version": "2021-02-12"
      },
      "RequestBody": null,
      "StatusCode": 206,
      "ResponseHeaders": {
        "Accept-Ranges": "bytes",
        "Content-Length": "128",
        "Content-Range": "bytes 862-989/1024",
        "Content-Type": "application/octet-stream",
        "Date": "Wed, 20 Oct 2021 18:00:08 GMT",
        "ETag": "\u00220x8D993F37407FA83\u0022",
        "Last-Modified": "Wed, 20 Oct 2021 18:00:08 GMT",
        "Server": [
          "Windows-Azure-Blob/1.0",
          "Microsoft-HTTPAPI/2.0"
        ],
        "x-ms-blob-type": "BlockBlob",
        "x-ms-client-request-id": "af9c7550-b409-919c-6a0c-7f0be0188180",
        "x-ms-creation-time": "Wed, 20 Oct 2021 18:00:08 GMT",
        "x-ms-group": "$superuser",
        "x-ms-lease-state": "available",
        "x-ms-lease-status": "unlocked",
        "x-ms-owner": "$superuser",
        "x-ms-permissions": "rw-r-----",
        "x-ms-request-id": "abb31c5e-901e-00ad-4fdc-c5ba54000000",
        "x-ms-resource-type": "file",
        "x-ms-server-encrypted": "true",
        "x-ms-version": "2021-02-12"
      },
      "ResponseBody": "N2QAXwY6TTyJ8fieHzPHi\u002BcrifQQck2/oMmU/3wnUfGN24/9PM55FCBN7Ksmsdh7oiVUEyXBNcQXQL49pU2/Yp8HEESjyk8YsXXTw4aimO/wGV1X0j3LzKXK5fsQPG7SjYkLH6GU19jVO2Kw7XI9dKjOTIzwZ5BiO0Oe2eRUCHU="
    },
    {
      "RequestUri": "https://amandaadlscanary.blob.core.windows.net/test-filesystem-31ab145a-826b-8c89-8b05-4a5e0ebb6b1a/test-file-403deca9-2fdd-ef81-496b-e4f9871f646c",
      "RequestMethod": "GET",
      "RequestHeaders": {
        "Accept": "application/xml",
        "Authorization": "Sanitized",
        "If-Match": "\u00220x8D993F37407FA83\u0022",
        "User-Agent": [
          "azsdk-net-Storage.Files.DataLake/12.9.0-alpha.20211020.1",
          "(.NET 5.0.11; Microsoft Windows 10.0.19043)"
        ],
        "x-ms-client-request-id": "c24277f0-124d-bcdc-f3c0-dabd71182605",
        "x-ms-date": "Wed, 20 Oct 2021 18:00:09 GMT",
        "x-ms-range": "bytes=990-1117",
        "x-ms-return-client-request-id": "true",
        "x-ms-version": "2021-02-12"
      },
      "RequestBody": null,
      "StatusCode": 206,
      "ResponseHeaders": {
        "Accept-Ranges": "bytes",
        "Content-Length": "34",
        "Content-Range": "bytes 990-1023/1024",
        "Content-Type": "application/octet-stream",
        "Date": "Wed, 20 Oct 2021 18:00:08 GMT",
        "ETag": "\u00220x8D993F37407FA83\u0022",
        "Last-Modified": "Wed, 20 Oct 2021 18:00:08 GMT",
        "Server": [
          "Windows-Azure-Blob/1.0",
          "Microsoft-HTTPAPI/2.0"
        ],
        "x-ms-blob-type": "BlockBlob",
        "x-ms-client-request-id": "c24277f0-124d-bcdc-f3c0-dabd71182605",
        "x-ms-creation-time": "Wed, 20 Oct 2021 18:00:08 GMT",
        "x-ms-group": "$superuser",
        "x-ms-lease-state": "available",
        "x-ms-lease-status": "unlocked",
        "x-ms-owner": "$superuser",
        "x-ms-permissions": "rw-r-----",
        "x-ms-request-id": "abb31c73-901e-00ad-62dc-c5ba54000000",
        "x-ms-resource-type": "file",
        "x-ms-server-encrypted": "true",
        "x-ms-version": "2021-02-12"
      },
      "ResponseBody": "BgA1/Zd4TVxChIKW2xvfMoxxU0Hw4uIm\u002BajkXvX\u002B9IAz7Q=="
    },
    {
      "RequestUri": "https://amandaadlscanary.blob.core.windows.net/test-filesystem-31ab145a-826b-8c89-8b05-4a5e0ebb6b1a?restype=container",
      "RequestMethod": "DELETE",
      "RequestHeaders": {
        "Accept": "application/xml",
        "Authorization": "Sanitized",
        "traceparent": "00-5d3f99270e246e4297a7e126aac45a4d-fd1f53b31512b94e-00",
        "User-Agent": [
          "azsdk-net-Storage.Files.DataLake/12.9.0-alpha.20211020.1",
          "(.NET 5.0.11; Microsoft Windows 10.0.19043)"
        ],
        "x-ms-client-request-id": "681bb890-bfd6-c133-b580-fb17e3949261",
        "x-ms-date": "Wed, 20 Oct 2021 18:00:09 GMT",
        "x-ms-return-client-request-id": "true",
        "x-ms-version": "2021-02-12"
      },
      "RequestBody": null,
      "StatusCode": 202,
      "ResponseHeaders": {
        "Content-Length": "0",
        "Date": "Wed, 20 Oct 2021 18:00:08 GMT",
        "Server": [
          "Windows-Azure-Blob/1.0",
          "Microsoft-HTTPAPI/2.0"
        ],
        "x-ms-client-request-id": "681bb890-bfd6-c133-b580-fb17e3949261",
<<<<<<< HEAD
        "x-ms-request-id": "3a7d1123-e01e-0095-6321-af3277000000",
        "x-ms-version": "2021-02-12"
=======
        "x-ms-request-id": "abb31c84-901e-00ad-73dc-c5ba54000000",
        "x-ms-version": "2020-12-06"
>>>>>>> 6b7c7623
      },
      "ResponseBody": []
    }
  ],
  "Variables": {
    "RandomSeed": "1899333107",
    "Storage_TestConfigHierarchicalNamespace": "NamespaceTenant\namandaadlscanary\nU2FuaXRpemVk\nhttps://amandaadlscanary.blob.core.windows.net\nhttps://amandaadlscanary.file.core.windows.net\nhttps://amandaadlscanary.queue.core.windows.net\nhttps://amandaadlscanary.table.core.windows.net\n\n\n\n\nhttps://amandaadlscanary-secondary.blob.core.windows.net\nhttps://amandaadlscanary-secondary.file.core.windows.net\nhttps://amandaadlscanary-secondary.queue.core.windows.net\n\n68390a19-a643-458b-b726-408abf67b4fc\nSanitized\n72f988bf-86f1-41af-91ab-2d7cd011db47\nhttps://login.microsoftonline.com/\nCloud\nBlobEndpoint=https://amandaadlscanary.blob.core.windows.net/;QueueEndpoint=https://amandaadlscanary.queue.core.windows.net/;FileEndpoint=https://amandaadlscanary.file.core.windows.net/;BlobSecondaryEndpoint=https://amandaadlscanary-secondary.blob.core.windows.net/;QueueSecondaryEndpoint=https://amandaadlscanary-secondary.queue.core.windows.net/;FileSecondaryEndpoint=https://amandaadlscanary-secondary.file.core.windows.net/;AccountName=amandaadlscanary;AccountKey=Sanitized\n\n\n"
  }
}<|MERGE_RESOLUTION|>--- conflicted
+++ resolved
@@ -29,13 +29,8 @@
           "Microsoft-HTTPAPI/2.0"
         ],
         "x-ms-client-request-id": "ade9cc62-84f3-99d6-f957-bddffab19b2b",
-<<<<<<< HEAD
-        "x-ms-request-id": "3a7d0f78-e01e-0095-1121-af3277000000",
-        "x-ms-version": "2021-02-12"
-=======
         "x-ms-request-id": "abb31a11-901e-00ad-17dc-c5ba54000000",
-        "x-ms-version": "2020-12-06"
->>>>>>> 6b7c7623
+        "x-ms-version": "2021-02-12"
       },
       "ResponseBody": []
     },
@@ -674,13 +669,8 @@
           "Microsoft-HTTPAPI/2.0"
         ],
         "x-ms-client-request-id": "681bb890-bfd6-c133-b580-fb17e3949261",
-<<<<<<< HEAD
-        "x-ms-request-id": "3a7d1123-e01e-0095-6321-af3277000000",
-        "x-ms-version": "2021-02-12"
-=======
         "x-ms-request-id": "abb31c84-901e-00ad-73dc-c5ba54000000",
-        "x-ms-version": "2020-12-06"
->>>>>>> 6b7c7623
+        "x-ms-version": "2021-02-12"
       },
       "ResponseBody": []
     }
