﻿{
  "Entries": [
    {
      "RequestUri": "https://seannse.blob.core.windows.net/test-filesystem-3f4e7de4-c7bf-adbb-9b17-bcd15e095ff6?restype=container",
      "RequestMethod": "PUT",
      "RequestHeaders": {
        "Accept": "application/xml",
        "Authorization": "Sanitized",
        "traceparent": "00-5177fff336a0494eb8c8c5779bc27a5a-dea183d6ebffc043-00",
        "User-Agent": [
          "azsdk-net-Storage.Files.DataLake/12.7.0-alpha.20210219.1",
          "(.NET 5.0.3; Microsoft Windows 10.0.19041)"
        ],
        "x-ms-blob-public-access": "container",
        "x-ms-client-request-id": "be3e407e-eb6d-a1ea-64cc-50efbbea548b",
        "x-ms-date": "Fri, 19 Feb 2021 19:58:16 GMT",
        "x-ms-return-client-request-id": "true",
<<<<<<< HEAD
        "x-ms-version": "2020-12-06"
=======
        "x-ms-version": "2021-02-12"
>>>>>>> 7e782c87
      },
      "RequestBody": null,
      "StatusCode": 201,
      "ResponseHeaders": {
        "Content-Length": "0",
        "Date": "Fri, 19 Feb 2021 19:58:15 GMT",
        "ETag": "\"0x8D8D510B262722C\"",
        "Last-Modified": "Fri, 19 Feb 2021 19:58:16 GMT",
        "Server": [
          "Windows-Azure-Blob/1.0",
          "Microsoft-HTTPAPI/2.0"
        ],
        "x-ms-client-request-id": "be3e407e-eb6d-a1ea-64cc-50efbbea548b",
        "x-ms-request-id": "4691f2df-401e-0056-6ff9-068eb0000000",
<<<<<<< HEAD
        "x-ms-version": "2020-12-06"
=======
        "x-ms-version": "2021-02-12"
>>>>>>> 7e782c87
      },
      "ResponseBody": []
    },
    {
      "RequestUri": "https://seannse.dfs.core.windows.net/test-filesystem-3f4e7de4-c7bf-adbb-9b17-bcd15e095ff6/test-file-23e685f3-5aae-5bb1-a798-18aa2d12e589?resource=file",
      "RequestMethod": "PUT",
      "RequestHeaders": {
        "Accept": "application/json",
        "Authorization": "Sanitized",
        "traceparent": "00-8d042551418a254bb2e61012b54f8506-54ed7451a5aded4c-00",
        "User-Agent": [
          "azsdk-net-Storage.Files.DataLake/12.7.0-alpha.20210219.1",
          "(.NET 5.0.3; Microsoft Windows 10.0.19041)"
        ],
        "x-ms-client-request-id": "42b50ebf-7b2b-2326-8ee2-16d4d33f7452",
        "x-ms-date": "Fri, 19 Feb 2021 19:58:17 GMT",
        "x-ms-return-client-request-id": "true",
<<<<<<< HEAD
        "x-ms-version": "2020-12-06"
=======
        "x-ms-version": "2021-02-12"
>>>>>>> 7e782c87
      },
      "RequestBody": null,
      "StatusCode": 201,
      "ResponseHeaders": {
        "Content-Length": "0",
        "Date": "Fri, 19 Feb 2021 19:58:15 GMT",
        "ETag": "\"0x8D8D510B2773D4B\"",
        "Last-Modified": "Fri, 19 Feb 2021 19:58:16 GMT",
        "Server": [
          "Windows-Azure-HDFS/1.0",
          "Microsoft-HTTPAPI/2.0"
        ],
        "x-ms-client-request-id": "42b50ebf-7b2b-2326-8ee2-16d4d33f7452",
        "x-ms-request-id": "d66aae9f-f01f-0088-09f9-069a56000000",
<<<<<<< HEAD
        "x-ms-version": "2020-12-06"
=======
        "x-ms-version": "2021-02-12"
>>>>>>> 7e782c87
      },
      "ResponseBody": []
    },
    {
      "RequestUri": "https://seannse.dfs.core.windows.net/test-filesystem-3f4e7de4-c7bf-adbb-9b17-bcd15e095ff6/test-file-23e685f3-5aae-5bb1-a798-18aa2d12e589?action=append&position=0",
      "RequestMethod": "PATCH",
      "RequestHeaders": {
        "Accept": "application/json",
        "Authorization": "Sanitized",
        "Content-Length": "0",
        "Content-Type": "application/octet-stream",
        "traceparent": "00-2047fc84f2a8854cb58848f8bb9e06b9-dae8b1635da2a246-00",
        "User-Agent": [
          "azsdk-net-Storage.Files.DataLake/12.7.0-alpha.20210219.1",
          "(.NET 5.0.3; Microsoft Windows 10.0.19041)"
        ],
        "x-ms-client-request-id": "1eebdb9f-a25c-fd5d-c02e-8fe88ab49d04",
        "x-ms-date": "Fri, 19 Feb 2021 19:58:17 GMT",
        "x-ms-return-client-request-id": "true",
<<<<<<< HEAD
        "x-ms-version": "2020-12-06"
=======
        "x-ms-version": "2021-02-12"
>>>>>>> 7e782c87
      },
      "RequestBody": [],
      "StatusCode": 400,
      "ResponseHeaders": {
        "Content-Length": "262",
        "Content-Type": "application/json; charset=utf-8",
        "Date": "Fri, 19 Feb 2021 19:58:15 GMT",
        "Server": [
          "Windows-Azure-HDFS/1.0",
          "Microsoft-HTTPAPI/2.0"
        ],
        "x-ms-client-request-id": "1eebdb9f-a25c-fd5d-c02e-8fe88ab49d04",
        "x-ms-error-code": "InvalidHeaderValue",
        "x-ms-request-id": "d66aaeb6-f01f-0088-20f9-069a56000000",
<<<<<<< HEAD
        "x-ms-version": "2020-12-06"
=======
        "x-ms-version": "2021-02-12"
>>>>>>> 7e782c87
      },
      "ResponseBody": "{\"error\":{\"code\":\"InvalidHeaderValue\",\"message\":\"The value for one of the HTTP headers is not in the correct format.\\nRequestId:d66aaeb6-f01f-0088-20f9-069a56000000\\nTime:2021-02-19T19:58:16.4460689Z\",\"detail\":{\"HeaderName\":\"Content-Length\", \"HeaderValue\":\"0\"}}}"
    },
    {
      "RequestUri": "https://seannse.blob.core.windows.net/test-filesystem-3f4e7de4-c7bf-adbb-9b17-bcd15e095ff6?restype=container",
      "RequestMethod": "DELETE",
      "RequestHeaders": {
        "Accept": "application/xml",
        "Authorization": "Sanitized",
        "traceparent": "00-e6ac7fbd0a546440869d6f9b42982230-6040130f4dde484a-00",
        "User-Agent": [
          "azsdk-net-Storage.Files.DataLake/12.7.0-alpha.20210219.1",
          "(.NET 5.0.3; Microsoft Windows 10.0.19041)"
        ],
        "x-ms-client-request-id": "f73555bd-5554-44f6-6a78-1469a6d8c747",
        "x-ms-date": "Fri, 19 Feb 2021 19:58:17 GMT",
        "x-ms-return-client-request-id": "true",
<<<<<<< HEAD
        "x-ms-version": "2020-12-06"
=======
        "x-ms-version": "2021-02-12"
>>>>>>> 7e782c87
      },
      "RequestBody": null,
      "StatusCode": 202,
      "ResponseHeaders": {
        "Content-Length": "0",
        "Date": "Fri, 19 Feb 2021 19:58:15 GMT",
        "Server": [
          "Windows-Azure-Blob/1.0",
          "Microsoft-HTTPAPI/2.0"
        ],
        "x-ms-client-request-id": "f73555bd-5554-44f6-6a78-1469a6d8c747",
        "x-ms-request-id": "4691f389-401e-0056-03f9-068eb0000000",
<<<<<<< HEAD
        "x-ms-version": "2020-12-06"
=======
        "x-ms-version": "2021-02-12"
>>>>>>> 7e782c87
      },
      "ResponseBody": []
    }
  ],
  "Variables": {
    "RandomSeed": "567237005",
    "Storage_TestConfigHierarchicalNamespace": "NamespaceTenant\nseannse\nU2FuaXRpemVk\nhttps://seannse.blob.core.windows.net\nhttps://seannse.file.core.windows.net\nhttps://seannse.queue.core.windows.net\nhttps://seannse.table.core.windows.net\n\n\n\n\nhttps://seannse-secondary.blob.core.windows.net\nhttps://seannse-secondary.file.core.windows.net\nhttps://seannse-secondary.queue.core.windows.net\nhttps://seannse-secondary.table.core.windows.net\n68390a19-a643-458b-b726-408abf67b4fc\nSanitized\n72f988bf-86f1-41af-91ab-2d7cd011db47\nhttps://login.microsoftonline.com/\nCloud\nBlobEndpoint=https://seannse.blob.core.windows.net/;QueueEndpoint=https://seannse.queue.core.windows.net/;FileEndpoint=https://seannse.file.core.windows.net/;BlobSecondaryEndpoint=https://seannse-secondary.blob.core.windows.net/;QueueSecondaryEndpoint=https://seannse-secondary.queue.core.windows.net/;FileSecondaryEndpoint=https://seannse-secondary.file.core.windows.net/;AccountName=seannse;AccountKey=Sanitized\n\n\n"
  }
}<|MERGE_RESOLUTION|>--- conflicted
+++ resolved
@@ -15,11 +15,7 @@
         "x-ms-client-request-id": "be3e407e-eb6d-a1ea-64cc-50efbbea548b",
         "x-ms-date": "Fri, 19 Feb 2021 19:58:16 GMT",
         "x-ms-return-client-request-id": "true",
-<<<<<<< HEAD
-        "x-ms-version": "2020-12-06"
-=======
         "x-ms-version": "2021-02-12"
->>>>>>> 7e782c87
       },
       "RequestBody": null,
       "StatusCode": 201,
@@ -34,11 +30,7 @@
         ],
         "x-ms-client-request-id": "be3e407e-eb6d-a1ea-64cc-50efbbea548b",
         "x-ms-request-id": "4691f2df-401e-0056-6ff9-068eb0000000",
-<<<<<<< HEAD
-        "x-ms-version": "2020-12-06"
-=======
         "x-ms-version": "2021-02-12"
->>>>>>> 7e782c87
       },
       "ResponseBody": []
     },
@@ -56,11 +48,7 @@
         "x-ms-client-request-id": "42b50ebf-7b2b-2326-8ee2-16d4d33f7452",
         "x-ms-date": "Fri, 19 Feb 2021 19:58:17 GMT",
         "x-ms-return-client-request-id": "true",
-<<<<<<< HEAD
-        "x-ms-version": "2020-12-06"
-=======
         "x-ms-version": "2021-02-12"
->>>>>>> 7e782c87
       },
       "RequestBody": null,
       "StatusCode": 201,
@@ -75,11 +63,7 @@
         ],
         "x-ms-client-request-id": "42b50ebf-7b2b-2326-8ee2-16d4d33f7452",
         "x-ms-request-id": "d66aae9f-f01f-0088-09f9-069a56000000",
-<<<<<<< HEAD
-        "x-ms-version": "2020-12-06"
-=======
         "x-ms-version": "2021-02-12"
->>>>>>> 7e782c87
       },
       "ResponseBody": []
     },
@@ -99,11 +83,7 @@
         "x-ms-client-request-id": "1eebdb9f-a25c-fd5d-c02e-8fe88ab49d04",
         "x-ms-date": "Fri, 19 Feb 2021 19:58:17 GMT",
         "x-ms-return-client-request-id": "true",
-<<<<<<< HEAD
-        "x-ms-version": "2020-12-06"
-=======
         "x-ms-version": "2021-02-12"
->>>>>>> 7e782c87
       },
       "RequestBody": [],
       "StatusCode": 400,
@@ -118,11 +98,7 @@
         "x-ms-client-request-id": "1eebdb9f-a25c-fd5d-c02e-8fe88ab49d04",
         "x-ms-error-code": "InvalidHeaderValue",
         "x-ms-request-id": "d66aaeb6-f01f-0088-20f9-069a56000000",
-<<<<<<< HEAD
-        "x-ms-version": "2020-12-06"
-=======
         "x-ms-version": "2021-02-12"
->>>>>>> 7e782c87
       },
       "ResponseBody": "{\"error\":{\"code\":\"InvalidHeaderValue\",\"message\":\"The value for one of the HTTP headers is not in the correct format.\\nRequestId:d66aaeb6-f01f-0088-20f9-069a56000000\\nTime:2021-02-19T19:58:16.4460689Z\",\"detail\":{\"HeaderName\":\"Content-Length\", \"HeaderValue\":\"0\"}}}"
     },
@@ -140,11 +116,7 @@
         "x-ms-client-request-id": "f73555bd-5554-44f6-6a78-1469a6d8c747",
         "x-ms-date": "Fri, 19 Feb 2021 19:58:17 GMT",
         "x-ms-return-client-request-id": "true",
-<<<<<<< HEAD
-        "x-ms-version": "2020-12-06"
-=======
         "x-ms-version": "2021-02-12"
->>>>>>> 7e782c87
       },
       "RequestBody": null,
       "StatusCode": 202,
@@ -157,11 +129,7 @@
         ],
         "x-ms-client-request-id": "f73555bd-5554-44f6-6a78-1469a6d8c747",
         "x-ms-request-id": "4691f389-401e-0056-03f9-068eb0000000",
-<<<<<<< HEAD
-        "x-ms-version": "2020-12-06"
-=======
         "x-ms-version": "2021-02-12"
->>>>>>> 7e782c87
       },
       "ResponseBody": []
     }
