--- conflicted
+++ resolved
@@ -1,136 +1,85 @@
 {
   "Entries": [
     {
-      "RequestUri": "https://seannse.blob.core.windows.net/test-filesystem-67dbbe97-771f-6890-cec7-ea865335f3e5?restype=container",
-      "RequestMethod": "PUT",
-      "RequestHeaders": {
-        "Accept": "application/xml",
-        "Authorization": "Sanitized",
-<<<<<<< HEAD
-        "traceparent": "00-8c985d972aa15e4f9347f2c8af4dfb1b-c365da8ec9524442-00",
-        "User-Agent": [
-          "azsdk-net-Storage.Files.DataLake/12.7.0-alpha.20210202.1",
-          "(.NET 5.0.2; Microsoft Windows 10.0.19042)"
+      "RequestUri": "https://seannse.blob.core.windows.net/test-filesystem-e554690d-e4e4-3024-5e15-e708b84ac846?restype=container",
+      "RequestMethod": "PUT",
+      "RequestHeaders": {
+        "Accept": "application/xml",
+        "Authorization": "Sanitized",
+        "traceparent": "00-70bd86f5a0821d4790e1c89da022d84c-6e1ba69236ee7d4b-00",
+        "User-Agent": [
+          "azsdk-net-Storage.Files.DataLake/12.7.0-alpha.20210219.1",
+          "(.NET 5.0.3; Microsoft Windows 10.0.19041)"
         ],
         "x-ms-blob-public-access": "container",
-        "x-ms-client-request-id": "cb8a3d9b-7cdf-f70f-8ad6-8e03fee9d45b",
-        "x-ms-date": "Tue, 02 Feb 2021 21:32:23 GMT",
-=======
-        "traceparent": "00-6525effaee9c5342a2d8c6cc9001ea01-65fc79d4decc9d45-00",
-        "User-Agent": [
-          "azsdk-net-Storage.Files.DataLake/12.7.0-alpha.20210217.1",
-          "(.NET 5.0.3; Microsoft Windows 10.0.19042)"
-        ],
-        "x-ms-blob-public-access": "container",
-        "x-ms-client-request-id": "cb8a3d9b-7cdf-f70f-8ad6-8e03fee9d45b",
-        "x-ms-date": "Wed, 17 Feb 2021 22:36:35 GMT",
->>>>>>> 1814567d
-        "x-ms-return-client-request-id": "true",
-        "x-ms-version": "2020-06-12"
-      },
-      "RequestBody": null,
-      "StatusCode": 201,
-      "ResponseHeaders": {
-        "Content-Length": "0",
-<<<<<<< HEAD
-        "Date": "Tue, 02 Feb 2021 21:32:24 GMT",
-        "ETag": "\u00220x8D8C7C2082589AE\u0022",
-        "Last-Modified": "Tue, 02 Feb 2021 21:32:24 GMT",
-=======
-        "Date": "Wed, 17 Feb 2021 22:36:34 GMT",
-        "ETag": "\u00220x8D8D3947B7CF6E7\u0022",
-        "Last-Modified": "Wed, 17 Feb 2021 22:36:35 GMT",
->>>>>>> 1814567d
-        "Server": [
-          "Windows-Azure-Blob/1.0",
-          "Microsoft-HTTPAPI/2.0"
-        ],
-        "x-ms-client-request-id": "cb8a3d9b-7cdf-f70f-8ad6-8e03fee9d45b",
-<<<<<<< HEAD
-        "x-ms-request-id": "443e1090-601e-00b5-73aa-f9ec4d000000",
-=======
-        "x-ms-request-id": "d2159278-c01e-0067-557d-056fa3000000",
->>>>>>> 1814567d
-        "x-ms-version": "2020-06-12"
-      },
-      "ResponseBody": []
-    },
-    {
-      "RequestUri": "https://seannse.dfs.core.windows.net/test-filesystem-67dbbe97-771f-6890-cec7-ea865335f3e5/test-file-0fef7198-4df1-9c6c-31ab-8c2e0c6825c6?resource=file",
+        "x-ms-client-request-id": "133af645-56e4-0e75-75e8-bab0bca33226",
+        "x-ms-date": "Fri, 19 Feb 2021 19:14:06 GMT",
+        "x-ms-return-client-request-id": "true",
+        "x-ms-version": "2020-06-12"
+      },
+      "RequestBody": null,
+      "StatusCode": 201,
+      "ResponseHeaders": {
+        "Content-Length": "0",
+        "Date": "Fri, 19 Feb 2021 19:14:05 GMT",
+        "ETag": "\u00220x8D8D50A86DBF972\u0022",
+        "Last-Modified": "Fri, 19 Feb 2021 19:14:06 GMT",
+        "Server": [
+          "Windows-Azure-Blob/1.0",
+          "Microsoft-HTTPAPI/2.0"
+        ],
+        "x-ms-client-request-id": "133af645-56e4-0e75-75e8-bab0bca33226",
+        "x-ms-request-id": "2e6e60c8-201e-00a4-30f3-0676f9000000",
+        "x-ms-version": "2020-06-12"
+      },
+      "ResponseBody": []
+    },
+    {
+      "RequestUri": "https://seannse.dfs.core.windows.net/test-filesystem-e554690d-e4e4-3024-5e15-e708b84ac846/test-file-a6fbac75-1e39-3a3d-1c5e-a8cbd0a85b38?resource=file",
       "RequestMethod": "PUT",
       "RequestHeaders": {
         "Accept": "application/json",
         "Authorization": "Sanitized",
-<<<<<<< HEAD
-        "traceparent": "00-bd5784bd5383d248bfbcde73f5b95c47-a53df0e5043c004c-00",
-        "User-Agent": [
-          "azsdk-net-Storage.Files.DataLake/12.7.0-alpha.20210202.1",
-          "(.NET 5.0.2; Microsoft Windows 10.0.19042)"
-        ],
-        "x-ms-client-request-id": "d0900f1c-1117-4d62-d1ee-9933f0e0ea22",
-        "x-ms-date": "Tue, 02 Feb 2021 21:32:24 GMT",
-=======
-        "traceparent": "00-64c518706fab2e41b0e3671cebcd2d68-0822d43f192e8b46-00",
-        "User-Agent": [
-          "azsdk-net-Storage.Files.DataLake/12.7.0-alpha.20210217.1",
-          "(.NET 5.0.3; Microsoft Windows 10.0.19042)"
-        ],
-        "x-ms-client-request-id": "d0900f1c-1117-4d62-d1ee-9933f0e0ea22",
-        "x-ms-date": "Wed, 17 Feb 2021 22:36:35 GMT",
->>>>>>> 1814567d
-        "x-ms-return-client-request-id": "true",
-        "x-ms-version": "2020-06-12"
-      },
-      "RequestBody": null,
-      "StatusCode": 201,
-      "ResponseHeaders": {
-        "Content-Length": "0",
-<<<<<<< HEAD
-        "Date": "Tue, 02 Feb 2021 21:32:24 GMT",
-        "ETag": "\u00220x8D8C7C2085FF722\u0022",
-        "Last-Modified": "Tue, 02 Feb 2021 21:32:25 GMT",
-=======
-        "Date": "Wed, 17 Feb 2021 22:36:34 GMT",
-        "ETag": "\u00220x8D8D3947BAEF3AB\u0022",
-        "Last-Modified": "Wed, 17 Feb 2021 22:36:35 GMT",
->>>>>>> 1814567d
+        "traceparent": "00-0f4269baa013514dac51cd23712ed0b8-d2d18ff2b7ef7e4a-00",
+        "User-Agent": [
+          "azsdk-net-Storage.Files.DataLake/12.7.0-alpha.20210219.1",
+          "(.NET 5.0.3; Microsoft Windows 10.0.19041)"
+        ],
+        "x-ms-client-request-id": "2806ede7-2e2b-278a-b800-f786aea93ecc",
+        "x-ms-date": "Fri, 19 Feb 2021 19:14:06 GMT",
+        "x-ms-return-client-request-id": "true",
+        "x-ms-version": "2020-06-12"
+      },
+      "RequestBody": null,
+      "StatusCode": 201,
+      "ResponseHeaders": {
+        "Content-Length": "0",
+        "Date": "Fri, 19 Feb 2021 19:14:05 GMT",
+        "ETag": "\u00220x8D8D50A86EE1946\u0022",
+        "Last-Modified": "Fri, 19 Feb 2021 19:14:06 GMT",
         "Server": [
           "Windows-Azure-HDFS/1.0",
           "Microsoft-HTTPAPI/2.0"
         ],
-        "x-ms-client-request-id": "d0900f1c-1117-4d62-d1ee-9933f0e0ea22",
-<<<<<<< HEAD
-        "x-ms-request-id": "0318ae07-f01f-0088-6faa-f99a56000000",
-=======
-        "x-ms-request-id": "d955dbf5-a01f-0085-3a7d-055282000000",
->>>>>>> 1814567d
-        "x-ms-version": "2020-06-12"
-      },
-      "ResponseBody": []
-    },
-    {
-      "RequestUri": "https://seannse.blob.core.windows.net/test-filesystem-67dbbe97-771f-6890-cec7-ea865335f3e5/test-file-0fef7198-4df1-9c6c-31ab-8c2e0c6825c6?comp=metadata",
-      "RequestMethod": "PUT",
-      "RequestHeaders": {
-        "Accept": "application/xml",
-        "Authorization": "Sanitized",
-<<<<<<< HEAD
-        "If-Modified-Since": "Wed, 03 Feb 2021 21:32:23 GMT",
-        "User-Agent": [
-          "azsdk-net-Storage.Files.DataLake/12.7.0-alpha.20210202.1",
-          "(.NET 5.0.2; Microsoft Windows 10.0.19042)"
-        ],
-        "x-ms-client-request-id": "fc129b7a-55d7-94af-349d-45bc8dd29fe5",
-        "x-ms-date": "Tue, 02 Feb 2021 21:32:24 GMT",
-=======
-        "If-Modified-Since": "Thu, 18 Feb 2021 22:36:35 GMT",
-        "User-Agent": [
-          "azsdk-net-Storage.Files.DataLake/12.7.0-alpha.20210217.1",
-          "(.NET 5.0.3; Microsoft Windows 10.0.19042)"
-        ],
-        "x-ms-client-request-id": "fc129b7a-55d7-94af-349d-45bc8dd29fe5",
-        "x-ms-date": "Wed, 17 Feb 2021 22:36:35 GMT",
->>>>>>> 1814567d
+        "x-ms-client-request-id": "2806ede7-2e2b-278a-b800-f786aea93ecc",
+        "x-ms-request-id": "6f4be371-e01f-004f-22f3-060e0b000000",
+        "x-ms-version": "2020-06-12"
+      },
+      "ResponseBody": []
+    },
+    {
+      "RequestUri": "https://seannse.blob.core.windows.net/test-filesystem-e554690d-e4e4-3024-5e15-e708b84ac846/test-file-a6fbac75-1e39-3a3d-1c5e-a8cbd0a85b38?comp=metadata",
+      "RequestMethod": "PUT",
+      "RequestHeaders": {
+        "Accept": "application/xml",
+        "Authorization": "Sanitized",
+        "If-Modified-Since": "Sat, 20 Feb 2021 19:14:06 GMT",
+        "User-Agent": [
+          "azsdk-net-Storage.Files.DataLake/12.7.0-alpha.20210219.1",
+          "(.NET 5.0.3; Microsoft Windows 10.0.19041)"
+        ],
+        "x-ms-client-request-id": "e3e30f24-33a1-120d-989b-090ebddbe328",
+        "x-ms-date": "Fri, 19 Feb 2021 19:14:07 GMT",
         "x-ms-meta-Capital": "letter",
         "x-ms-meta-foo": "bar",
         "x-ms-meta-meta": "data",
@@ -143,58 +92,35 @@
       "ResponseHeaders": {
         "Content-Length": "252",
         "Content-Type": "application/xml",
-<<<<<<< HEAD
-        "Date": "Tue, 02 Feb 2021 21:32:24 GMT",
-=======
-        "Date": "Wed, 17 Feb 2021 22:36:35 GMT",
->>>>>>> 1814567d
-        "Server": [
-          "Windows-Azure-Blob/1.0",
-          "Microsoft-HTTPAPI/2.0"
-        ],
-        "x-ms-client-request-id": "fc129b7a-55d7-94af-349d-45bc8dd29fe5",
+        "Date": "Fri, 19 Feb 2021 19:14:06 GMT",
+        "Server": [
+          "Windows-Azure-Blob/1.0",
+          "Microsoft-HTTPAPI/2.0"
+        ],
+        "x-ms-client-request-id": "e3e30f24-33a1-120d-989b-090ebddbe328",
         "x-ms-error-code": "ConditionNotMet",
-<<<<<<< HEAD
-        "x-ms-request-id": "443e145c-601e-00b5-7aaa-f9ec4d000000",
-=======
-        "x-ms-request-id": "d215937d-c01e-0067-427d-056fa3000000",
->>>>>>> 1814567d
+        "x-ms-request-id": "2e6e62ab-201e-00a4-7af3-0676f9000000",
         "x-ms-version": "2020-06-12"
       },
       "ResponseBody": [
         "\uFEFF\u003C?xml version=\u00221.0\u0022 encoding=\u0022utf-8\u0022?\u003E\u003CError\u003E\u003CCode\u003EConditionNotMet\u003C/Code\u003E\u003CMessage\u003EThe condition specified using HTTP conditional header(s) is not met.\n",
-<<<<<<< HEAD
-        "RequestId:443e145c-601e-00b5-7aaa-f9ec4d000000\n",
-        "Time:2021-02-02T21:32:25.1849314Z\u003C/Message\u003E\u003C/Error\u003E"
-=======
-        "RequestId:d215937d-c01e-0067-427d-056fa3000000\n",
-        "Time:2021-02-17T22:36:35.7495889Z\u003C/Message\u003E\u003C/Error\u003E"
->>>>>>> 1814567d
+        "RequestId:2e6e62ab-201e-00a4-7af3-0676f9000000\n",
+        "Time:2021-02-19T19:14:06.3819072Z\u003C/Message\u003E\u003C/Error\u003E"
       ]
     },
     {
-      "RequestUri": "https://seannse.blob.core.windows.net/test-filesystem-67dbbe97-771f-6890-cec7-ea865335f3e5?restype=container",
+      "RequestUri": "https://seannse.blob.core.windows.net/test-filesystem-e554690d-e4e4-3024-5e15-e708b84ac846?restype=container",
       "RequestMethod": "DELETE",
       "RequestHeaders": {
         "Accept": "application/xml",
         "Authorization": "Sanitized",
-<<<<<<< HEAD
-        "traceparent": "00-74c667bb3be16f43a85072c481710c36-335065fd21b21d42-00",
-        "User-Agent": [
-          "azsdk-net-Storage.Files.DataLake/12.7.0-alpha.20210202.1",
-          "(.NET 5.0.2; Microsoft Windows 10.0.19042)"
-        ],
-        "x-ms-client-request-id": "54b9f1be-edce-5b4a-18c9-336077f3e299",
-        "x-ms-date": "Tue, 02 Feb 2021 21:32:24 GMT",
-=======
-        "traceparent": "00-f4210ad22e2280408f93c4f0ffda6362-906947ae87e03f46-00",
-        "User-Agent": [
-          "azsdk-net-Storage.Files.DataLake/12.7.0-alpha.20210217.1",
-          "(.NET 5.0.3; Microsoft Windows 10.0.19042)"
-        ],
-        "x-ms-client-request-id": "54b9f1be-edce-5b4a-18c9-336077f3e299",
-        "x-ms-date": "Wed, 17 Feb 2021 22:36:35 GMT",
->>>>>>> 1814567d
+        "traceparent": "00-5f6729d293bef1439583888e8ae86815-7e65fcaea9c4924a-00",
+        "User-Agent": [
+          "azsdk-net-Storage.Files.DataLake/12.7.0-alpha.20210219.1",
+          "(.NET 5.0.3; Microsoft Windows 10.0.19041)"
+        ],
+        "x-ms-client-request-id": "9f6177df-5bc6-592b-745d-ff446608026f",
+        "x-ms-date": "Fri, 19 Feb 2021 19:14:07 GMT",
         "x-ms-return-client-request-id": "true",
         "x-ms-version": "2020-06-12"
       },
@@ -202,156 +128,97 @@
       "StatusCode": 202,
       "ResponseHeaders": {
         "Content-Length": "0",
-<<<<<<< HEAD
-        "Date": "Tue, 02 Feb 2021 21:32:24 GMT",
-=======
-        "Date": "Wed, 17 Feb 2021 22:36:35 GMT",
->>>>>>> 1814567d
-        "Server": [
-          "Windows-Azure-Blob/1.0",
-          "Microsoft-HTTPAPI/2.0"
-        ],
-        "x-ms-client-request-id": "54b9f1be-edce-5b4a-18c9-336077f3e299",
-<<<<<<< HEAD
-        "x-ms-request-id": "443e1509-601e-00b5-1baa-f9ec4d000000",
-=======
-        "x-ms-request-id": "d215939d-c01e-0067-5f7d-056fa3000000",
->>>>>>> 1814567d
-        "x-ms-version": "2020-06-12"
-      },
-      "ResponseBody": []
-    },
-    {
-      "RequestUri": "https://seannse.blob.core.windows.net/test-filesystem-410163c1-8c9c-b07d-a7b2-9db7f0f8cb56?restype=container",
-      "RequestMethod": "PUT",
-      "RequestHeaders": {
-        "Accept": "application/xml",
-        "Authorization": "Sanitized",
-<<<<<<< HEAD
-        "traceparent": "00-88c2ce79586ecd4d8a15ca72b4ac4843-437cb999fbe3b84c-00",
-        "User-Agent": [
-          "azsdk-net-Storage.Files.DataLake/12.7.0-alpha.20210202.1",
-          "(.NET 5.0.2; Microsoft Windows 10.0.19042)"
+        "Date": "Fri, 19 Feb 2021 19:14:06 GMT",
+        "Server": [
+          "Windows-Azure-Blob/1.0",
+          "Microsoft-HTTPAPI/2.0"
+        ],
+        "x-ms-client-request-id": "9f6177df-5bc6-592b-745d-ff446608026f",
+        "x-ms-request-id": "2e6e635b-201e-00a4-23f3-0676f9000000",
+        "x-ms-version": "2020-06-12"
+      },
+      "ResponseBody": []
+    },
+    {
+      "RequestUri": "https://seannse.blob.core.windows.net/test-filesystem-00b2ab85-8a52-8353-566c-0c5b554ab865?restype=container",
+      "RequestMethod": "PUT",
+      "RequestHeaders": {
+        "Accept": "application/xml",
+        "Authorization": "Sanitized",
+        "traceparent": "00-69e4204cb6610c4e82770f56faad74eb-5e213e71289b2a4a-00",
+        "User-Agent": [
+          "azsdk-net-Storage.Files.DataLake/12.7.0-alpha.20210219.1",
+          "(.NET 5.0.3; Microsoft Windows 10.0.19041)"
         ],
         "x-ms-blob-public-access": "container",
-        "x-ms-client-request-id": "65f5cb3d-d5db-3108-7408-ad1b4f936b20",
-        "x-ms-date": "Tue, 02 Feb 2021 21:32:24 GMT",
-=======
-        "traceparent": "00-ea5ecb8726b28e4cbfa4d5f6181701f4-452d570177f9be43-00",
-        "User-Agent": [
-          "azsdk-net-Storage.Files.DataLake/12.7.0-alpha.20210217.1",
-          "(.NET 5.0.3; Microsoft Windows 10.0.19042)"
-        ],
-        "x-ms-blob-public-access": "container",
-        "x-ms-client-request-id": "65f5cb3d-d5db-3108-7408-ad1b4f936b20",
-        "x-ms-date": "Wed, 17 Feb 2021 22:36:35 GMT",
->>>>>>> 1814567d
-        "x-ms-return-client-request-id": "true",
-        "x-ms-version": "2020-06-12"
-      },
-      "RequestBody": null,
-      "StatusCode": 201,
-      "ResponseHeaders": {
-        "Content-Length": "0",
-<<<<<<< HEAD
-        "Date": "Tue, 02 Feb 2021 21:32:25 GMT",
-        "ETag": "\u00220x8D8C7C208B12DC0\u0022",
-        "Last-Modified": "Tue, 02 Feb 2021 21:32:25 GMT",
-=======
-        "Date": "Wed, 17 Feb 2021 22:36:35 GMT",
-        "ETag": "\u00220x8D8D3947C010519\u0022",
-        "Last-Modified": "Wed, 17 Feb 2021 22:36:36 GMT",
->>>>>>> 1814567d
-        "Server": [
-          "Windows-Azure-Blob/1.0",
-          "Microsoft-HTTPAPI/2.0"
-        ],
-        "x-ms-client-request-id": "65f5cb3d-d5db-3108-7408-ad1b4f936b20",
-<<<<<<< HEAD
-        "x-ms-request-id": "4bc8442b-601e-0051-7daa-f9e2d3000000",
-=======
-        "x-ms-request-id": "c1cc9008-901e-0018-097d-05a038000000",
->>>>>>> 1814567d
-        "x-ms-version": "2020-06-12"
-      },
-      "ResponseBody": []
-    },
-    {
-      "RequestUri": "https://seannse.dfs.core.windows.net/test-filesystem-410163c1-8c9c-b07d-a7b2-9db7f0f8cb56/test-file-d7d9dcfe-45f5-777f-4c6c-9768011b1a14?resource=file",
+        "x-ms-client-request-id": "ae3c6e43-7d80-5563-23de-49594ecf042a",
+        "x-ms-date": "Fri, 19 Feb 2021 19:14:07 GMT",
+        "x-ms-return-client-request-id": "true",
+        "x-ms-version": "2020-06-12"
+      },
+      "RequestBody": null,
+      "StatusCode": 201,
+      "ResponseHeaders": {
+        "Content-Length": "0",
+        "Date": "Fri, 19 Feb 2021 19:14:06 GMT",
+        "ETag": "\u00220x8D8D50A87111D67\u0022",
+        "Last-Modified": "Fri, 19 Feb 2021 19:14:06 GMT",
+        "Server": [
+          "Windows-Azure-Blob/1.0",
+          "Microsoft-HTTPAPI/2.0"
+        ],
+        "x-ms-client-request-id": "ae3c6e43-7d80-5563-23de-49594ecf042a",
+        "x-ms-request-id": "2e6e640f-201e-00a4-4ef3-0676f9000000",
+        "x-ms-version": "2020-06-12"
+      },
+      "ResponseBody": []
+    },
+    {
+      "RequestUri": "https://seannse.dfs.core.windows.net/test-filesystem-00b2ab85-8a52-8353-566c-0c5b554ab865/test-file-12279aa4-bbd9-42f5-4869-83fd6884e2e2?resource=file",
       "RequestMethod": "PUT",
       "RequestHeaders": {
         "Accept": "application/json",
         "Authorization": "Sanitized",
-<<<<<<< HEAD
-        "traceparent": "00-e7b9fa07b4aac74bad7c0ee4447f01a6-e50fe732dd687041-00",
-        "User-Agent": [
-          "azsdk-net-Storage.Files.DataLake/12.7.0-alpha.20210202.1",
-          "(.NET 5.0.2; Microsoft Windows 10.0.19042)"
-        ],
-        "x-ms-client-request-id": "ba636ac8-10b9-f876-4b7e-186f3e9f3058",
-        "x-ms-date": "Tue, 02 Feb 2021 21:32:25 GMT",
-=======
-        "traceparent": "00-a733effd7c1abb4b833160e2430070b9-8b7147b69408c541-00",
-        "User-Agent": [
-          "azsdk-net-Storage.Files.DataLake/12.7.0-alpha.20210217.1",
-          "(.NET 5.0.3; Microsoft Windows 10.0.19042)"
-        ],
-        "x-ms-client-request-id": "ba636ac8-10b9-f876-4b7e-186f3e9f3058",
-        "x-ms-date": "Wed, 17 Feb 2021 22:36:36 GMT",
->>>>>>> 1814567d
-        "x-ms-return-client-request-id": "true",
-        "x-ms-version": "2020-06-12"
-      },
-      "RequestBody": null,
-      "StatusCode": 201,
-      "ResponseHeaders": {
-        "Content-Length": "0",
-<<<<<<< HEAD
-        "Date": "Tue, 02 Feb 2021 21:32:25 GMT",
-        "ETag": "\u00220x8D8C7C208EA38E5\u0022",
-        "Last-Modified": "Tue, 02 Feb 2021 21:32:26 GMT",
-=======
-        "Date": "Wed, 17 Feb 2021 22:36:36 GMT",
-        "ETag": "\u00220x8D8D3947C377421\u0022",
-        "Last-Modified": "Wed, 17 Feb 2021 22:36:36 GMT",
->>>>>>> 1814567d
+        "traceparent": "00-7d151990cf76db49b4777e7f2810db28-14bca34636eb5c47-00",
+        "User-Agent": [
+          "azsdk-net-Storage.Files.DataLake/12.7.0-alpha.20210219.1",
+          "(.NET 5.0.3; Microsoft Windows 10.0.19041)"
+        ],
+        "x-ms-client-request-id": "072af751-fe4c-88f4-79fa-6516fa65ec9e",
+        "x-ms-date": "Fri, 19 Feb 2021 19:14:07 GMT",
+        "x-ms-return-client-request-id": "true",
+        "x-ms-version": "2020-06-12"
+      },
+      "RequestBody": null,
+      "StatusCode": 201,
+      "ResponseHeaders": {
+        "Content-Length": "0",
+        "Date": "Fri, 19 Feb 2021 19:14:05 GMT",
+        "ETag": "\u00220x8D8D50A8721B891\u0022",
+        "Last-Modified": "Fri, 19 Feb 2021 19:14:06 GMT",
         "Server": [
           "Windows-Azure-HDFS/1.0",
           "Microsoft-HTTPAPI/2.0"
         ],
-        "x-ms-client-request-id": "ba636ac8-10b9-f876-4b7e-186f3e9f3058",
-<<<<<<< HEAD
-        "x-ms-request-id": "db46ca29-901f-0037-0faa-f9adf3000000",
-=======
-        "x-ms-request-id": "fab391a1-a01f-004e-2f7d-0551d7000000",
->>>>>>> 1814567d
-        "x-ms-version": "2020-06-12"
-      },
-      "ResponseBody": []
-    },
-    {
-      "RequestUri": "https://seannse.blob.core.windows.net/test-filesystem-410163c1-8c9c-b07d-a7b2-9db7f0f8cb56/test-file-d7d9dcfe-45f5-777f-4c6c-9768011b1a14?comp=metadata",
-      "RequestMethod": "PUT",
-      "RequestHeaders": {
-        "Accept": "application/xml",
-        "Authorization": "Sanitized",
-<<<<<<< HEAD
-        "If-Unmodified-Since": "Mon, 01 Feb 2021 21:32:23 GMT",
-        "User-Agent": [
-          "azsdk-net-Storage.Files.DataLake/12.7.0-alpha.20210202.1",
-          "(.NET 5.0.2; Microsoft Windows 10.0.19042)"
-        ],
-        "x-ms-client-request-id": "96a08026-5fb8-bb5a-ba81-d8844d0c71f8",
-        "x-ms-date": "Tue, 02 Feb 2021 21:32:25 GMT",
-=======
-        "If-Unmodified-Since": "Tue, 16 Feb 2021 22:36:35 GMT",
-        "User-Agent": [
-          "azsdk-net-Storage.Files.DataLake/12.7.0-alpha.20210217.1",
-          "(.NET 5.0.3; Microsoft Windows 10.0.19042)"
-        ],
-        "x-ms-client-request-id": "96a08026-5fb8-bb5a-ba81-d8844d0c71f8",
-        "x-ms-date": "Wed, 17 Feb 2021 22:36:36 GMT",
->>>>>>> 1814567d
+        "x-ms-client-request-id": "072af751-fe4c-88f4-79fa-6516fa65ec9e",
+        "x-ms-request-id": "6f4be3d2-e01f-004f-03f3-060e0b000000",
+        "x-ms-version": "2020-06-12"
+      },
+      "ResponseBody": []
+    },
+    {
+      "RequestUri": "https://seannse.blob.core.windows.net/test-filesystem-00b2ab85-8a52-8353-566c-0c5b554ab865/test-file-12279aa4-bbd9-42f5-4869-83fd6884e2e2?comp=metadata",
+      "RequestMethod": "PUT",
+      "RequestHeaders": {
+        "Accept": "application/xml",
+        "Authorization": "Sanitized",
+        "If-Unmodified-Since": "Thu, 18 Feb 2021 19:14:06 GMT",
+        "User-Agent": [
+          "azsdk-net-Storage.Files.DataLake/12.7.0-alpha.20210219.1",
+          "(.NET 5.0.3; Microsoft Windows 10.0.19041)"
+        ],
+        "x-ms-client-request-id": "70acd66e-da5a-5c96-498f-6d13a3cea589",
+        "x-ms-date": "Fri, 19 Feb 2021 19:14:07 GMT",
         "x-ms-meta-Capital": "letter",
         "x-ms-meta-foo": "bar",
         "x-ms-meta-meta": "data",
@@ -364,58 +231,35 @@
       "ResponseHeaders": {
         "Content-Length": "252",
         "Content-Type": "application/xml",
-<<<<<<< HEAD
-        "Date": "Tue, 02 Feb 2021 21:32:25 GMT",
-=======
-        "Date": "Wed, 17 Feb 2021 22:36:35 GMT",
->>>>>>> 1814567d
-        "Server": [
-          "Windows-Azure-Blob/1.0",
-          "Microsoft-HTTPAPI/2.0"
-        ],
-        "x-ms-client-request-id": "96a08026-5fb8-bb5a-ba81-d8844d0c71f8",
+        "Date": "Fri, 19 Feb 2021 19:14:06 GMT",
+        "Server": [
+          "Windows-Azure-Blob/1.0",
+          "Microsoft-HTTPAPI/2.0"
+        ],
+        "x-ms-client-request-id": "70acd66e-da5a-5c96-498f-6d13a3cea589",
         "x-ms-error-code": "ConditionNotMet",
-<<<<<<< HEAD
-        "x-ms-request-id": "4bc844b1-601e-0051-6eaa-f9e2d3000000",
-=======
-        "x-ms-request-id": "c1cc90fd-901e-0018-627d-05a038000000",
->>>>>>> 1814567d
+        "x-ms-request-id": "2e6e659b-201e-00a4-47f3-0676f9000000",
         "x-ms-version": "2020-06-12"
       },
       "ResponseBody": [
         "\uFEFF\u003C?xml version=\u00221.0\u0022 encoding=\u0022utf-8\u0022?\u003E\u003CError\u003E\u003CCode\u003EConditionNotMet\u003C/Code\u003E\u003CMessage\u003EThe condition specified using HTTP conditional header(s) is not met.\n",
-<<<<<<< HEAD
-        "RequestId:4bc844b1-601e-0051-6eaa-f9e2d3000000\n",
-        "Time:2021-02-02T21:32:26.0910658Z\u003C/Message\u003E\u003C/Error\u003E"
-=======
-        "RequestId:c1cc90fd-901e-0018-627d-05a038000000\n",
-        "Time:2021-02-17T22:36:36.6600580Z\u003C/Message\u003E\u003C/Error\u003E"
->>>>>>> 1814567d
+        "RequestId:2e6e659b-201e-00a4-47f3-0676f9000000\n",
+        "Time:2021-02-19T19:14:06.7151569Z\u003C/Message\u003E\u003C/Error\u003E"
       ]
     },
     {
-      "RequestUri": "https://seannse.blob.core.windows.net/test-filesystem-410163c1-8c9c-b07d-a7b2-9db7f0f8cb56?restype=container",
+      "RequestUri": "https://seannse.blob.core.windows.net/test-filesystem-00b2ab85-8a52-8353-566c-0c5b554ab865?restype=container",
       "RequestMethod": "DELETE",
       "RequestHeaders": {
         "Accept": "application/xml",
         "Authorization": "Sanitized",
-<<<<<<< HEAD
-        "traceparent": "00-730820b54702f049a62a3c3b0ea1a26f-917779426c3b0040-00",
-        "User-Agent": [
-          "azsdk-net-Storage.Files.DataLake/12.7.0-alpha.20210202.1",
-          "(.NET 5.0.2; Microsoft Windows 10.0.19042)"
-        ],
-        "x-ms-client-request-id": "bd48c7a3-99ff-8ea0-3e95-64976e984a54",
-        "x-ms-date": "Tue, 02 Feb 2021 21:32:25 GMT",
-=======
-        "traceparent": "00-bd421ef6e4cac04c8c00e74df9f21f9b-dd74acd6e86d3c42-00",
-        "User-Agent": [
-          "azsdk-net-Storage.Files.DataLake/12.7.0-alpha.20210217.1",
-          "(.NET 5.0.3; Microsoft Windows 10.0.19042)"
-        ],
-        "x-ms-client-request-id": "bd48c7a3-99ff-8ea0-3e95-64976e984a54",
-        "x-ms-date": "Wed, 17 Feb 2021 22:36:36 GMT",
->>>>>>> 1814567d
+        "traceparent": "00-2ce9eebf4af70744af691d5ef42feab4-ce9fb2e25fdbba42-00",
+        "User-Agent": [
+          "azsdk-net-Storage.Files.DataLake/12.7.0-alpha.20210219.1",
+          "(.NET 5.0.3; Microsoft Windows 10.0.19041)"
+        ],
+        "x-ms-client-request-id": "24a725b2-7cb9-2144-d0a2-c528af08f7e6",
+        "x-ms-date": "Fri, 19 Feb 2021 19:14:07 GMT",
         "x-ms-return-client-request-id": "true",
         "x-ms-version": "2020-06-12"
       },
@@ -423,154 +267,97 @@
       "StatusCode": 202,
       "ResponseHeaders": {
         "Content-Length": "0",
-<<<<<<< HEAD
-        "Date": "Tue, 02 Feb 2021 21:32:25 GMT",
-=======
-        "Date": "Wed, 17 Feb 2021 22:36:35 GMT",
->>>>>>> 1814567d
-        "Server": [
-          "Windows-Azure-Blob/1.0",
-          "Microsoft-HTTPAPI/2.0"
-        ],
-        "x-ms-client-request-id": "bd48c7a3-99ff-8ea0-3e95-64976e984a54",
-<<<<<<< HEAD
-        "x-ms-request-id": "4bc844ed-601e-0051-24aa-f9e2d3000000",
-=======
-        "x-ms-request-id": "c1cc9136-901e-0018-0e7d-05a038000000",
->>>>>>> 1814567d
-        "x-ms-version": "2020-06-12"
-      },
-      "ResponseBody": []
-    },
-    {
-      "RequestUri": "https://seannse.blob.core.windows.net/test-filesystem-4e8c46b7-d64b-ffa5-831f-49ed05c9e96c?restype=container",
-      "RequestMethod": "PUT",
-      "RequestHeaders": {
-        "Accept": "application/xml",
-        "Authorization": "Sanitized",
-<<<<<<< HEAD
-        "traceparent": "00-5c4beffdb08b234683404728a0dc5af2-1cb7e098e1dd4c47-00",
-        "User-Agent": [
-          "azsdk-net-Storage.Files.DataLake/12.7.0-alpha.20210202.1",
-          "(.NET 5.0.2; Microsoft Windows 10.0.19042)"
+        "Date": "Fri, 19 Feb 2021 19:14:06 GMT",
+        "Server": [
+          "Windows-Azure-Blob/1.0",
+          "Microsoft-HTTPAPI/2.0"
+        ],
+        "x-ms-client-request-id": "24a725b2-7cb9-2144-d0a2-c528af08f7e6",
+        "x-ms-request-id": "2e6e666f-201e-00a4-13f3-0676f9000000",
+        "x-ms-version": "2020-06-12"
+      },
+      "ResponseBody": []
+    },
+    {
+      "RequestUri": "https://seannse.blob.core.windows.net/test-filesystem-141299e2-b3b9-8336-e078-94ca88d18154?restype=container",
+      "RequestMethod": "PUT",
+      "RequestHeaders": {
+        "Accept": "application/xml",
+        "Authorization": "Sanitized",
+        "traceparent": "00-5697fbc08de8b9409de42d5dce713bb2-1bba93a33cfc3047-00",
+        "User-Agent": [
+          "azsdk-net-Storage.Files.DataLake/12.7.0-alpha.20210219.1",
+          "(.NET 5.0.3; Microsoft Windows 10.0.19041)"
         ],
         "x-ms-blob-public-access": "container",
-        "x-ms-client-request-id": "8ad90580-8bc1-cd91-2248-3ae050b28974",
-        "x-ms-date": "Tue, 02 Feb 2021 21:32:25 GMT",
-=======
-        "traceparent": "00-0465583dbaa201448f66cb47705f6a4f-54845ccb7ee84544-00",
-        "User-Agent": [
-          "azsdk-net-Storage.Files.DataLake/12.7.0-alpha.20210217.1",
-          "(.NET 5.0.3; Microsoft Windows 10.0.19042)"
-        ],
-        "x-ms-blob-public-access": "container",
-        "x-ms-client-request-id": "8ad90580-8bc1-cd91-2248-3ae050b28974",
-        "x-ms-date": "Wed, 17 Feb 2021 22:36:36 GMT",
->>>>>>> 1814567d
-        "x-ms-return-client-request-id": "true",
-        "x-ms-version": "2020-06-12"
-      },
-      "RequestBody": null,
-      "StatusCode": 201,
-      "ResponseHeaders": {
-        "Content-Length": "0",
-<<<<<<< HEAD
-        "Date": "Tue, 02 Feb 2021 21:32:26 GMT",
-        "ETag": "\u00220x8D8C7C209438CC8\u0022",
-        "Last-Modified": "Tue, 02 Feb 2021 21:32:26 GMT",
-=======
-        "Date": "Wed, 17 Feb 2021 22:36:36 GMT",
-        "ETag": "\u00220x8D8D3947C8A060F\u0022",
-        "Last-Modified": "Wed, 17 Feb 2021 22:36:37 GMT",
->>>>>>> 1814567d
-        "Server": [
-          "Windows-Azure-Blob/1.0",
-          "Microsoft-HTTPAPI/2.0"
-        ],
-        "x-ms-client-request-id": "8ad90580-8bc1-cd91-2248-3ae050b28974",
-<<<<<<< HEAD
-        "x-ms-request-id": "8f0988af-f01e-0031-01aa-f99e4c000000",
-=======
-        "x-ms-request-id": "2daf1a97-101e-0080-7e7d-058059000000",
->>>>>>> 1814567d
-        "x-ms-version": "2020-06-12"
-      },
-      "ResponseBody": []
-    },
-    {
-      "RequestUri": "https://seannse.dfs.core.windows.net/test-filesystem-4e8c46b7-d64b-ffa5-831f-49ed05c9e96c/test-file-73f0f7ab-c4b7-0390-4e8a-1fb7108e3d1d?resource=file",
+        "x-ms-client-request-id": "41e16b98-dbe3-ff67-ef24-4341e77a98fe",
+        "x-ms-date": "Fri, 19 Feb 2021 19:14:07 GMT",
+        "x-ms-return-client-request-id": "true",
+        "x-ms-version": "2020-06-12"
+      },
+      "RequestBody": null,
+      "StatusCode": 201,
+      "ResponseHeaders": {
+        "Content-Length": "0",
+        "Date": "Fri, 19 Feb 2021 19:14:06 GMT",
+        "ETag": "\u00220x8D8D50A87449355\u0022",
+        "Last-Modified": "Fri, 19 Feb 2021 19:14:06 GMT",
+        "Server": [
+          "Windows-Azure-Blob/1.0",
+          "Microsoft-HTTPAPI/2.0"
+        ],
+        "x-ms-client-request-id": "41e16b98-dbe3-ff67-ef24-4341e77a98fe",
+        "x-ms-request-id": "2e6e672d-201e-00a4-46f3-0676f9000000",
+        "x-ms-version": "2020-06-12"
+      },
+      "ResponseBody": []
+    },
+    {
+      "RequestUri": "https://seannse.dfs.core.windows.net/test-filesystem-141299e2-b3b9-8336-e078-94ca88d18154/test-file-62887121-79a7-61c0-c9a1-d43aefcf5e14?resource=file",
       "RequestMethod": "PUT",
       "RequestHeaders": {
         "Accept": "application/json",
         "Authorization": "Sanitized",
-<<<<<<< HEAD
-        "traceparent": "00-8c4b852114e6af4f9f4638f4cf92c069-728d4f5220917041-00",
-        "User-Agent": [
-          "azsdk-net-Storage.Files.DataLake/12.7.0-alpha.20210202.1",
-          "(.NET 5.0.2; Microsoft Windows 10.0.19042)"
-        ],
-        "x-ms-client-request-id": "ca6b500b-9e75-bcfd-74d5-3b376cdabd93",
-        "x-ms-date": "Tue, 02 Feb 2021 21:32:26 GMT",
-=======
-        "traceparent": "00-2ae4ab7679ecaf4dbfc3b0fceb334742-b7056827650d9243-00",
-        "User-Agent": [
-          "azsdk-net-Storage.Files.DataLake/12.7.0-alpha.20210217.1",
-          "(.NET 5.0.3; Microsoft Windows 10.0.19042)"
-        ],
-        "x-ms-client-request-id": "ca6b500b-9e75-bcfd-74d5-3b376cdabd93",
-        "x-ms-date": "Wed, 17 Feb 2021 22:36:37 GMT",
->>>>>>> 1814567d
-        "x-ms-return-client-request-id": "true",
-        "x-ms-version": "2020-06-12"
-      },
-      "RequestBody": null,
-      "StatusCode": 201,
-      "ResponseHeaders": {
-        "Content-Length": "0",
-<<<<<<< HEAD
-        "Date": "Tue, 02 Feb 2021 21:32:26 GMT",
-        "ETag": "\u00220x8D8C7C2097CDA3F\u0022",
-        "Last-Modified": "Tue, 02 Feb 2021 21:32:26 GMT",
-=======
-        "Date": "Wed, 17 Feb 2021 22:36:36 GMT",
-        "ETag": "\u00220x8D8D3947CBF166C\u0022",
-        "Last-Modified": "Wed, 17 Feb 2021 22:36:37 GMT",
->>>>>>> 1814567d
+        "traceparent": "00-f903ecba14e2604eaeb857468e9b1751-dc0501e3097db742-00",
+        "User-Agent": [
+          "azsdk-net-Storage.Files.DataLake/12.7.0-alpha.20210219.1",
+          "(.NET 5.0.3; Microsoft Windows 10.0.19041)"
+        ],
+        "x-ms-client-request-id": "b345c5e6-2143-1f2c-ab7f-7841062d101f",
+        "x-ms-date": "Fri, 19 Feb 2021 19:14:07 GMT",
+        "x-ms-return-client-request-id": "true",
+        "x-ms-version": "2020-06-12"
+      },
+      "RequestBody": null,
+      "StatusCode": 201,
+      "ResponseHeaders": {
+        "Content-Length": "0",
+        "Date": "Fri, 19 Feb 2021 19:14:06 GMT",
+        "ETag": "\u00220x8D8D50A87541A2D\u0022",
+        "Last-Modified": "Fri, 19 Feb 2021 19:14:06 GMT",
         "Server": [
           "Windows-Azure-HDFS/1.0",
           "Microsoft-HTTPAPI/2.0"
         ],
-        "x-ms-client-request-id": "ca6b500b-9e75-bcfd-74d5-3b376cdabd93",
-<<<<<<< HEAD
-        "x-ms-request-id": "9c2b9d6b-201f-000d-43aa-f9b78b000000",
-=======
-        "x-ms-request-id": "d955dd86-a01f-0085-4a7d-055282000000",
->>>>>>> 1814567d
-        "x-ms-version": "2020-06-12"
-      },
-      "ResponseBody": []
-    },
-    {
-      "RequestUri": "https://seannse.blob.core.windows.net/test-filesystem-4e8c46b7-d64b-ffa5-831f-49ed05c9e96c/test-file-73f0f7ab-c4b7-0390-4e8a-1fb7108e3d1d?comp=metadata",
+        "x-ms-client-request-id": "b345c5e6-2143-1f2c-ab7f-7841062d101f",
+        "x-ms-request-id": "6f4be424-e01f-004f-55f3-060e0b000000",
+        "x-ms-version": "2020-06-12"
+      },
+      "ResponseBody": []
+    },
+    {
+      "RequestUri": "https://seannse.blob.core.windows.net/test-filesystem-141299e2-b3b9-8336-e078-94ca88d18154/test-file-62887121-79a7-61c0-c9a1-d43aefcf5e14?comp=metadata",
       "RequestMethod": "PUT",
       "RequestHeaders": {
         "Accept": "application/xml",
         "Authorization": "Sanitized",
         "If-Match": "\u0022garbage\u0022",
         "User-Agent": [
-<<<<<<< HEAD
-          "azsdk-net-Storage.Files.DataLake/12.7.0-alpha.20210202.1",
-          "(.NET 5.0.2; Microsoft Windows 10.0.19042)"
-        ],
-        "x-ms-client-request-id": "c0aba2d8-7223-6ea8-97b0-8b1a2372ae8f",
-        "x-ms-date": "Tue, 02 Feb 2021 21:32:26 GMT",
-=======
-          "azsdk-net-Storage.Files.DataLake/12.7.0-alpha.20210217.1",
-          "(.NET 5.0.3; Microsoft Windows 10.0.19042)"
-        ],
-        "x-ms-client-request-id": "c0aba2d8-7223-6ea8-97b0-8b1a2372ae8f",
-        "x-ms-date": "Wed, 17 Feb 2021 22:36:37 GMT",
->>>>>>> 1814567d
+          "azsdk-net-Storage.Files.DataLake/12.7.0-alpha.20210219.1",
+          "(.NET 5.0.3; Microsoft Windows 10.0.19041)"
+        ],
+        "x-ms-client-request-id": "29530f18-aa8a-d3d0-9412-7170c62ebeb9",
+        "x-ms-date": "Fri, 19 Feb 2021 19:14:07 GMT",
         "x-ms-meta-Capital": "letter",
         "x-ms-meta-foo": "bar",
         "x-ms-meta-meta": "data",
@@ -583,58 +370,35 @@
       "ResponseHeaders": {
         "Content-Length": "252",
         "Content-Type": "application/xml",
-<<<<<<< HEAD
-        "Date": "Tue, 02 Feb 2021 21:32:26 GMT",
-=======
-        "Date": "Wed, 17 Feb 2021 22:36:36 GMT",
->>>>>>> 1814567d
-        "Server": [
-          "Windows-Azure-Blob/1.0",
-          "Microsoft-HTTPAPI/2.0"
-        ],
-        "x-ms-client-request-id": "c0aba2d8-7223-6ea8-97b0-8b1a2372ae8f",
+        "Date": "Fri, 19 Feb 2021 19:14:06 GMT",
+        "Server": [
+          "Windows-Azure-Blob/1.0",
+          "Microsoft-HTTPAPI/2.0"
+        ],
+        "x-ms-client-request-id": "29530f18-aa8a-d3d0-9412-7170c62ebeb9",
         "x-ms-error-code": "ConditionNotMet",
-<<<<<<< HEAD
-        "x-ms-request-id": "8f098a81-f01e-0031-46aa-f99e4c000000",
-=======
-        "x-ms-request-id": "2daf1c5f-101e-0080-1a7d-058059000000",
->>>>>>> 1814567d
+        "x-ms-request-id": "2e6e6906-201e-00a4-78f3-0676f9000000",
         "x-ms-version": "2020-06-12"
       },
       "ResponseBody": [
         "\uFEFF\u003C?xml version=\u00221.0\u0022 encoding=\u0022utf-8\u0022?\u003E\u003CError\u003E\u003CCode\u003EConditionNotMet\u003C/Code\u003E\u003CMessage\u003EThe condition specified using HTTP conditional header(s) is not met.\n",
-<<<<<<< HEAD
-        "RequestId:8f098a81-f01e-0031-46aa-f99e4c000000\n",
-        "Time:2021-02-02T21:32:27.0583235Z\u003C/Message\u003E\u003C/Error\u003E"
-=======
-        "RequestId:2daf1c5f-101e-0080-1a7d-058059000000\n",
-        "Time:2021-02-17T22:36:37.5389126Z\u003C/Message\u003E\u003C/Error\u003E"
->>>>>>> 1814567d
+        "RequestId:2e6e6906-201e-00a4-78f3-0676f9000000\n",
+        "Time:2021-02-19T19:14:07.0434022Z\u003C/Message\u003E\u003C/Error\u003E"
       ]
     },
     {
-      "RequestUri": "https://seannse.blob.core.windows.net/test-filesystem-4e8c46b7-d64b-ffa5-831f-49ed05c9e96c?restype=container",
+      "RequestUri": "https://seannse.blob.core.windows.net/test-filesystem-141299e2-b3b9-8336-e078-94ca88d18154?restype=container",
       "RequestMethod": "DELETE",
       "RequestHeaders": {
         "Accept": "application/xml",
         "Authorization": "Sanitized",
-<<<<<<< HEAD
-        "traceparent": "00-cfeeb7ec42b55243b74f558b787d4446-bbcd1db5baabfc4f-00",
-        "User-Agent": [
-          "azsdk-net-Storage.Files.DataLake/12.7.0-alpha.20210202.1",
-          "(.NET 5.0.2; Microsoft Windows 10.0.19042)"
-        ],
-        "x-ms-client-request-id": "c95f044d-fd2e-986f-7464-2494fd6929da",
-        "x-ms-date": "Tue, 02 Feb 2021 21:32:26 GMT",
-=======
-        "traceparent": "00-1d5be05c9dbb76418a3a22694d9bc862-9fba718ad62a6a4a-00",
-        "User-Agent": [
-          "azsdk-net-Storage.Files.DataLake/12.7.0-alpha.20210217.1",
-          "(.NET 5.0.3; Microsoft Windows 10.0.19042)"
-        ],
-        "x-ms-client-request-id": "c95f044d-fd2e-986f-7464-2494fd6929da",
-        "x-ms-date": "Wed, 17 Feb 2021 22:36:37 GMT",
->>>>>>> 1814567d
+        "traceparent": "00-5f916c5ae433414d8a80a30850750fbf-6aeab9a3f100dd46-00",
+        "User-Agent": [
+          "azsdk-net-Storage.Files.DataLake/12.7.0-alpha.20210219.1",
+          "(.NET 5.0.3; Microsoft Windows 10.0.19041)"
+        ],
+        "x-ms-client-request-id": "f6293e5b-e6d9-1b94-5f79-9235089d1cd1",
+        "x-ms-date": "Fri, 19 Feb 2021 19:14:07 GMT",
         "x-ms-return-client-request-id": "true",
         "x-ms-version": "2020-06-12"
       },
@@ -642,153 +406,96 @@
       "StatusCode": 202,
       "ResponseHeaders": {
         "Content-Length": "0",
-<<<<<<< HEAD
-        "Date": "Tue, 02 Feb 2021 21:32:26 GMT",
-=======
-        "Date": "Wed, 17 Feb 2021 22:36:36 GMT",
->>>>>>> 1814567d
-        "Server": [
-          "Windows-Azure-Blob/1.0",
-          "Microsoft-HTTPAPI/2.0"
-        ],
-        "x-ms-client-request-id": "c95f044d-fd2e-986f-7464-2494fd6929da",
-<<<<<<< HEAD
-        "x-ms-request-id": "8f098add-f01e-0031-1caa-f99e4c000000",
-=======
-        "x-ms-request-id": "2daf1caa-101e-0080-647d-058059000000",
->>>>>>> 1814567d
-        "x-ms-version": "2020-06-12"
-      },
-      "ResponseBody": []
-    },
-    {
-      "RequestUri": "https://seannse.blob.core.windows.net/test-filesystem-904e7926-2ba4-e1f2-6b29-f305f408d93e?restype=container",
-      "RequestMethod": "PUT",
-      "RequestHeaders": {
-        "Accept": "application/xml",
-        "Authorization": "Sanitized",
-<<<<<<< HEAD
-        "traceparent": "00-960cb039a091404b943ee7533b2eeb66-d282f19b5fa38a49-00",
-        "User-Agent": [
-          "azsdk-net-Storage.Files.DataLake/12.7.0-alpha.20210202.1",
-          "(.NET 5.0.2; Microsoft Windows 10.0.19042)"
+        "Date": "Fri, 19 Feb 2021 19:14:06 GMT",
+        "Server": [
+          "Windows-Azure-Blob/1.0",
+          "Microsoft-HTTPAPI/2.0"
+        ],
+        "x-ms-client-request-id": "f6293e5b-e6d9-1b94-5f79-9235089d1cd1",
+        "x-ms-request-id": "2e6e69c5-201e-00a4-2df3-0676f9000000",
+        "x-ms-version": "2020-06-12"
+      },
+      "ResponseBody": []
+    },
+    {
+      "RequestUri": "https://seannse.blob.core.windows.net/test-filesystem-7bf4c206-1681-b6f7-92e7-7128f7512dae?restype=container",
+      "RequestMethod": "PUT",
+      "RequestHeaders": {
+        "Accept": "application/xml",
+        "Authorization": "Sanitized",
+        "traceparent": "00-c3809d28f9181a4f99b738bae433afe2-3bd3512aadc52c4c-00",
+        "User-Agent": [
+          "azsdk-net-Storage.Files.DataLake/12.7.0-alpha.20210219.1",
+          "(.NET 5.0.3; Microsoft Windows 10.0.19041)"
         ],
         "x-ms-blob-public-access": "container",
-        "x-ms-client-request-id": "1b79a2f5-cb0a-21ba-127d-5e05096aa36b",
-        "x-ms-date": "Tue, 02 Feb 2021 21:32:26 GMT",
-=======
-        "traceparent": "00-3a1e34ce7506d44387ceafe8288c7b39-e9efb91612929740-00",
-        "User-Agent": [
-          "azsdk-net-Storage.Files.DataLake/12.7.0-alpha.20210217.1",
-          "(.NET 5.0.3; Microsoft Windows 10.0.19042)"
-        ],
-        "x-ms-blob-public-access": "container",
-        "x-ms-client-request-id": "1b79a2f5-cb0a-21ba-127d-5e05096aa36b",
-        "x-ms-date": "Wed, 17 Feb 2021 22:36:37 GMT",
->>>>>>> 1814567d
-        "x-ms-return-client-request-id": "true",
-        "x-ms-version": "2020-06-12"
-      },
-      "RequestBody": null,
-      "StatusCode": 201,
-      "ResponseHeaders": {
-        "Content-Length": "0",
-<<<<<<< HEAD
-        "Date": "Tue, 02 Feb 2021 21:32:27 GMT",
-        "ETag": "\u00220x8D8C7C209D2859A\u0022",
-        "Last-Modified": "Tue, 02 Feb 2021 21:32:27 GMT",
-=======
-        "Date": "Wed, 17 Feb 2021 22:36:37 GMT",
-        "ETag": "\u00220x8D8D3947D113991\u0022",
-        "Last-Modified": "Wed, 17 Feb 2021 22:36:37 GMT",
->>>>>>> 1814567d
-        "Server": [
-          "Windows-Azure-Blob/1.0",
-          "Microsoft-HTTPAPI/2.0"
-        ],
-        "x-ms-client-request-id": "1b79a2f5-cb0a-21ba-127d-5e05096aa36b",
-<<<<<<< HEAD
-        "x-ms-request-id": "5019f4b5-f01e-00a7-21aa-f9979d000000",
-=======
-        "x-ms-request-id": "9d35328f-201e-00a4-097d-0576f9000000",
->>>>>>> 1814567d
-        "x-ms-version": "2020-06-12"
-      },
-      "ResponseBody": []
-    },
-    {
-      "RequestUri": "https://seannse.dfs.core.windows.net/test-filesystem-904e7926-2ba4-e1f2-6b29-f305f408d93e/test-file-d13fe68b-0a9b-41c7-18f6-2fcd411310c8?resource=file",
+        "x-ms-client-request-id": "e279e146-b9f1-446b-4672-63f2746c240e",
+        "x-ms-date": "Fri, 19 Feb 2021 19:14:07 GMT",
+        "x-ms-return-client-request-id": "true",
+        "x-ms-version": "2020-06-12"
+      },
+      "RequestBody": null,
+      "StatusCode": 201,
+      "ResponseHeaders": {
+        "Content-Length": "0",
+        "Date": "Fri, 19 Feb 2021 19:14:06 GMT",
+        "ETag": "\u00220x8D8D50A8775E5E7\u0022",
+        "Last-Modified": "Fri, 19 Feb 2021 19:14:07 GMT",
+        "Server": [
+          "Windows-Azure-Blob/1.0",
+          "Microsoft-HTTPAPI/2.0"
+        ],
+        "x-ms-client-request-id": "e279e146-b9f1-446b-4672-63f2746c240e",
+        "x-ms-request-id": "2e6e6a8c-201e-00a4-6bf3-0676f9000000",
+        "x-ms-version": "2020-06-12"
+      },
+      "ResponseBody": []
+    },
+    {
+      "RequestUri": "https://seannse.dfs.core.windows.net/test-filesystem-7bf4c206-1681-b6f7-92e7-7128f7512dae/test-file-8457e44b-9488-3ecc-e389-a060672ee74a?resource=file",
       "RequestMethod": "PUT",
       "RequestHeaders": {
         "Accept": "application/json",
         "Authorization": "Sanitized",
-<<<<<<< HEAD
-        "traceparent": "00-39f99f4385fe4f41a9acb57e0256c059-7b67a779bfcf4043-00",
-        "User-Agent": [
-          "azsdk-net-Storage.Files.DataLake/12.7.0-alpha.20210202.1",
-          "(.NET 5.0.2; Microsoft Windows 10.0.19042)"
-        ],
-        "x-ms-client-request-id": "ea537d34-b362-eac7-db38-03139bede0ff",
-        "x-ms-date": "Tue, 02 Feb 2021 21:32:27 GMT",
-=======
-        "traceparent": "00-aff5dd30d0a2454c8f827dfe2f70e168-ec8cd549fa9f684a-00",
-        "User-Agent": [
-          "azsdk-net-Storage.Files.DataLake/12.7.0-alpha.20210217.1",
-          "(.NET 5.0.3; Microsoft Windows 10.0.19042)"
-        ],
-        "x-ms-client-request-id": "ea537d34-b362-eac7-db38-03139bede0ff",
-        "x-ms-date": "Wed, 17 Feb 2021 22:36:38 GMT",
->>>>>>> 1814567d
-        "x-ms-return-client-request-id": "true",
-        "x-ms-version": "2020-06-12"
-      },
-      "RequestBody": null,
-      "StatusCode": 201,
-      "ResponseHeaders": {
-        "Content-Length": "0",
-<<<<<<< HEAD
-        "Date": "Tue, 02 Feb 2021 21:32:27 GMT",
-        "ETag": "\u00220x8D8C7C20A170957\u0022",
-        "Last-Modified": "Tue, 02 Feb 2021 21:32:27 GMT",
-=======
-        "Date": "Wed, 17 Feb 2021 22:36:37 GMT",
-        "ETag": "\u00220x8D8D3947D4CBE09\u0022",
-        "Last-Modified": "Wed, 17 Feb 2021 22:36:38 GMT",
->>>>>>> 1814567d
+        "traceparent": "00-dd4cda08e303394cbf4493837bbd4d0f-27c0efbe3ae4dc4e-00",
+        "User-Agent": [
+          "azsdk-net-Storage.Files.DataLake/12.7.0-alpha.20210219.1",
+          "(.NET 5.0.3; Microsoft Windows 10.0.19041)"
+        ],
+        "x-ms-client-request-id": "ea7ea0fc-def0-b292-153a-fe67190add18",
+        "x-ms-date": "Fri, 19 Feb 2021 19:14:07 GMT",
+        "x-ms-return-client-request-id": "true",
+        "x-ms-version": "2020-06-12"
+      },
+      "RequestBody": null,
+      "StatusCode": 201,
+      "ResponseHeaders": {
+        "Content-Length": "0",
+        "Date": "Fri, 19 Feb 2021 19:14:06 GMT",
+        "ETag": "\u00220x8D8D50A87860D65\u0022",
+        "Last-Modified": "Fri, 19 Feb 2021 19:14:07 GMT",
         "Server": [
           "Windows-Azure-HDFS/1.0",
           "Microsoft-HTTPAPI/2.0"
         ],
-        "x-ms-client-request-id": "ea537d34-b362-eac7-db38-03139bede0ff",
-<<<<<<< HEAD
-        "x-ms-request-id": "d38d7b84-301f-005c-11aa-f92a07000000",
-=======
-        "x-ms-request-id": "2bf28fc2-901f-0008-327d-056550000000",
->>>>>>> 1814567d
-        "x-ms-version": "2020-06-12"
-      },
-      "ResponseBody": []
-    },
-    {
-      "RequestUri": "https://seannse.blob.core.windows.net/test-filesystem-904e7926-2ba4-e1f2-6b29-f305f408d93e/test-file-d13fe68b-0a9b-41c7-18f6-2fcd411310c8",
+        "x-ms-client-request-id": "ea7ea0fc-def0-b292-153a-fe67190add18",
+        "x-ms-request-id": "6f4be488-e01f-004f-39f3-060e0b000000",
+        "x-ms-version": "2020-06-12"
+      },
+      "ResponseBody": []
+    },
+    {
+      "RequestUri": "https://seannse.blob.core.windows.net/test-filesystem-7bf4c206-1681-b6f7-92e7-7128f7512dae/test-file-8457e44b-9488-3ecc-e389-a060672ee74a",
       "RequestMethod": "HEAD",
       "RequestHeaders": {
         "Accept": "application/xml",
         "Authorization": "Sanitized",
         "User-Agent": [
-<<<<<<< HEAD
-          "azsdk-net-Storage.Files.DataLake/12.7.0-alpha.20210202.1",
-          "(.NET 5.0.2; Microsoft Windows 10.0.19042)"
-        ],
-        "x-ms-client-request-id": "c39939a7-26bf-f065-c824-7656b920ee84",
-        "x-ms-date": "Tue, 02 Feb 2021 21:32:27 GMT",
-=======
-          "azsdk-net-Storage.Files.DataLake/12.7.0-alpha.20210217.1",
-          "(.NET 5.0.3; Microsoft Windows 10.0.19042)"
-        ],
-        "x-ms-client-request-id": "c39939a7-26bf-f065-c824-7656b920ee84",
-        "x-ms-date": "Wed, 17 Feb 2021 22:36:38 GMT",
->>>>>>> 1814567d
+          "azsdk-net-Storage.Files.DataLake/12.7.0-alpha.20210219.1",
+          "(.NET 5.0.3; Microsoft Windows 10.0.19041)"
+        ],
+        "x-ms-client-request-id": "c7643293-fdb0-a45a-c42f-ff9d4c550a0d",
+        "x-ms-date": "Fri, 19 Feb 2021 19:14:08 GMT",
         "x-ms-return-client-request-id": "true",
         "x-ms-version": "2020-06-12"
       },
@@ -798,15 +505,9 @@
         "Accept-Ranges": "bytes",
         "Content-Length": "0",
         "Content-Type": "application/octet-stream",
-<<<<<<< HEAD
-        "Date": "Tue, 02 Feb 2021 21:32:28 GMT",
-        "ETag": "\u00220x8D8C7C20A170957\u0022",
-        "Last-Modified": "Tue, 02 Feb 2021 21:32:27 GMT",
-=======
-        "Date": "Wed, 17 Feb 2021 22:36:37 GMT",
-        "ETag": "\u00220x8D8D3947D4CBE09\u0022",
-        "Last-Modified": "Wed, 17 Feb 2021 22:36:38 GMT",
->>>>>>> 1814567d
+        "Date": "Fri, 19 Feb 2021 19:14:07 GMT",
+        "ETag": "\u00220x8D8D50A87860D65\u0022",
+        "Last-Modified": "Fri, 19 Feb 2021 19:14:07 GMT",
         "Server": [
           "Windows-Azure-Blob/1.0",
           "Microsoft-HTTPAPI/2.0"
@@ -814,50 +515,32 @@
         "x-ms-access-tier": "Hot",
         "x-ms-access-tier-inferred": "true",
         "x-ms-blob-type": "BlockBlob",
-        "x-ms-client-request-id": "c39939a7-26bf-f065-c824-7656b920ee84",
-<<<<<<< HEAD
-        "x-ms-creation-time": "Tue, 02 Feb 2021 21:32:27 GMT",
-=======
-        "x-ms-creation-time": "Wed, 17 Feb 2021 22:36:38 GMT",
->>>>>>> 1814567d
+        "x-ms-client-request-id": "c7643293-fdb0-a45a-c42f-ff9d4c550a0d",
+        "x-ms-creation-time": "Fri, 19 Feb 2021 19:14:07 GMT",
         "x-ms-group": "$superuser",
         "x-ms-lease-state": "available",
         "x-ms-lease-status": "unlocked",
         "x-ms-owner": "$superuser",
         "x-ms-permissions": "rw-r-----",
-<<<<<<< HEAD
-        "x-ms-request-id": "5019f9a6-f01e-00a7-5faa-f9979d000000",
-=======
-        "x-ms-request-id": "9d3532f5-201e-00a4-537d-0576f9000000",
->>>>>>> 1814567d
+        "x-ms-request-id": "2e6e6c3d-201e-00a4-03f3-0676f9000000",
         "x-ms-server-encrypted": "true",
         "x-ms-version": "2020-06-12"
       },
       "ResponseBody": []
     },
     {
-      "RequestUri": "https://seannse.blob.core.windows.net/test-filesystem-904e7926-2ba4-e1f2-6b29-f305f408d93e/test-file-d13fe68b-0a9b-41c7-18f6-2fcd411310c8?comp=metadata",
-      "RequestMethod": "PUT",
-      "RequestHeaders": {
-        "Accept": "application/xml",
-        "Authorization": "Sanitized",
-<<<<<<< HEAD
-        "If-None-Match": "\u00220x8D8C7C20A170957\u0022",
-        "User-Agent": [
-          "azsdk-net-Storage.Files.DataLake/12.7.0-alpha.20210202.1",
-          "(.NET 5.0.2; Microsoft Windows 10.0.19042)"
-        ],
-        "x-ms-client-request-id": "626c477e-1c53-4640-3070-b035db861491",
-        "x-ms-date": "Tue, 02 Feb 2021 21:32:27 GMT",
-=======
-        "If-None-Match": "0x8D8D3947D4CBE09",
-        "User-Agent": [
-          "azsdk-net-Storage.Files.DataLake/12.7.0-alpha.20210217.1",
-          "(.NET 5.0.3; Microsoft Windows 10.0.19042)"
-        ],
-        "x-ms-client-request-id": "626c477e-1c53-4640-3070-b035db861491",
-        "x-ms-date": "Wed, 17 Feb 2021 22:36:38 GMT",
->>>>>>> 1814567d
+      "RequestUri": "https://seannse.blob.core.windows.net/test-filesystem-7bf4c206-1681-b6f7-92e7-7128f7512dae/test-file-8457e44b-9488-3ecc-e389-a060672ee74a?comp=metadata",
+      "RequestMethod": "PUT",
+      "RequestHeaders": {
+        "Accept": "application/xml",
+        "Authorization": "Sanitized",
+        "If-None-Match": "0x8D8D50A87860D65",
+        "User-Agent": [
+          "azsdk-net-Storage.Files.DataLake/12.7.0-alpha.20210219.1",
+          "(.NET 5.0.3; Microsoft Windows 10.0.19041)"
+        ],
+        "x-ms-client-request-id": "e6d3075f-15a6-8d67-beca-595b0f98b2d2",
+        "x-ms-date": "Fri, 19 Feb 2021 19:14:08 GMT",
         "x-ms-meta-Capital": "letter",
         "x-ms-meta-foo": "bar",
         "x-ms-meta-meta": "data",
@@ -870,58 +553,35 @@
       "ResponseHeaders": {
         "Content-Length": "252",
         "Content-Type": "application/xml",
-<<<<<<< HEAD
-        "Date": "Tue, 02 Feb 2021 21:32:28 GMT",
-=======
-        "Date": "Wed, 17 Feb 2021 22:36:37 GMT",
->>>>>>> 1814567d
-        "Server": [
-          "Windows-Azure-Blob/1.0",
-          "Microsoft-HTTPAPI/2.0"
-        ],
-        "x-ms-client-request-id": "626c477e-1c53-4640-3070-b035db861491",
+        "Date": "Fri, 19 Feb 2021 19:14:07 GMT",
+        "Server": [
+          "Windows-Azure-Blob/1.0",
+          "Microsoft-HTTPAPI/2.0"
+        ],
+        "x-ms-client-request-id": "e6d3075f-15a6-8d67-beca-595b0f98b2d2",
         "x-ms-error-code": "ConditionNotMet",
-<<<<<<< HEAD
-        "x-ms-request-id": "5019fa74-f01e-00a7-28aa-f9979d000000",
-=======
-        "x-ms-request-id": "9d353305-201e-00a4-627d-0576f9000000",
->>>>>>> 1814567d
+        "x-ms-request-id": "2e6e6d03-201e-00a4-3cf3-0676f9000000",
         "x-ms-version": "2020-06-12"
       },
       "ResponseBody": [
         "\uFEFF\u003C?xml version=\u00221.0\u0022 encoding=\u0022utf-8\u0022?\u003E\u003CError\u003E\u003CCode\u003EConditionNotMet\u003C/Code\u003E\u003CMessage\u003EThe condition specified using HTTP conditional header(s) is not met.\n",
-<<<<<<< HEAD
-        "RequestId:5019fa74-f01e-00a7-28aa-f9979d000000\n",
-        "Time:2021-02-02T21:32:28.1904643Z\u003C/Message\u003E\u003C/Error\u003E"
-=======
-        "RequestId:9d353305-201e-00a4-627d-0576f9000000\n",
-        "Time:2021-02-17T22:36:38.5250640Z\u003C/Message\u003E\u003C/Error\u003E"
->>>>>>> 1814567d
+        "RequestId:2e6e6d03-201e-00a4-3cf3-0676f9000000\n",
+        "Time:2021-02-19T19:14:07.4517059Z\u003C/Message\u003E\u003C/Error\u003E"
       ]
     },
     {
-      "RequestUri": "https://seannse.blob.core.windows.net/test-filesystem-904e7926-2ba4-e1f2-6b29-f305f408d93e?restype=container",
+      "RequestUri": "https://seannse.blob.core.windows.net/test-filesystem-7bf4c206-1681-b6f7-92e7-7128f7512dae?restype=container",
       "RequestMethod": "DELETE",
       "RequestHeaders": {
         "Accept": "application/xml",
         "Authorization": "Sanitized",
-<<<<<<< HEAD
-        "traceparent": "00-f8ad5d23d797b94f9250f4b500ad7af0-dc6dc976355d254e-00",
-        "User-Agent": [
-          "azsdk-net-Storage.Files.DataLake/12.7.0-alpha.20210202.1",
-          "(.NET 5.0.2; Microsoft Windows 10.0.19042)"
-        ],
-        "x-ms-client-request-id": "71d7cc38-8cb4-af31-cce1-c08a2466071a",
-        "x-ms-date": "Tue, 02 Feb 2021 21:32:27 GMT",
-=======
-        "traceparent": "00-e8d0772b66c01d4ea1cb32298db36406-800ff8fa7ba8384d-00",
-        "User-Agent": [
-          "azsdk-net-Storage.Files.DataLake/12.7.0-alpha.20210217.1",
-          "(.NET 5.0.3; Microsoft Windows 10.0.19042)"
-        ],
-        "x-ms-client-request-id": "71d7cc38-8cb4-af31-cce1-c08a2466071a",
-        "x-ms-date": "Wed, 17 Feb 2021 22:36:38 GMT",
->>>>>>> 1814567d
+        "traceparent": "00-5f7f16711ab87d4fb681f4aa7594bd7b-2234d2bf51bc6546-00",
+        "User-Agent": [
+          "azsdk-net-Storage.Files.DataLake/12.7.0-alpha.20210219.1",
+          "(.NET 5.0.3; Microsoft Windows 10.0.19041)"
+        ],
+        "x-ms-client-request-id": "443e22cf-2381-dd67-c17b-8cb37e86ded1",
+        "x-ms-date": "Fri, 19 Feb 2021 19:14:08 GMT",
         "x-ms-return-client-request-id": "true",
         "x-ms-version": "2020-06-12"
       },
@@ -929,154 +589,97 @@
       "StatusCode": 202,
       "ResponseHeaders": {
         "Content-Length": "0",
-<<<<<<< HEAD
-        "Date": "Tue, 02 Feb 2021 21:32:28 GMT",
-=======
-        "Date": "Wed, 17 Feb 2021 22:36:37 GMT",
->>>>>>> 1814567d
-        "Server": [
-          "Windows-Azure-Blob/1.0",
-          "Microsoft-HTTPAPI/2.0"
-        ],
-        "x-ms-client-request-id": "71d7cc38-8cb4-af31-cce1-c08a2466071a",
-<<<<<<< HEAD
-        "x-ms-request-id": "5019fb61-f01e-00a7-09aa-f9979d000000",
-=======
-        "x-ms-request-id": "9d353313-201e-00a4-6c7d-0576f9000000",
->>>>>>> 1814567d
-        "x-ms-version": "2020-06-12"
-      },
-      "ResponseBody": []
-    },
-    {
-      "RequestUri": "https://seannse.blob.core.windows.net/test-filesystem-7be6a671-f9b4-b4a0-879a-c59df9065977?restype=container",
-      "RequestMethod": "PUT",
-      "RequestHeaders": {
-        "Accept": "application/xml",
-        "Authorization": "Sanitized",
-<<<<<<< HEAD
-        "traceparent": "00-f3489c677ff90e4caedc73054215b9d1-8488631e8b36b54d-00",
-        "User-Agent": [
-          "azsdk-net-Storage.Files.DataLake/12.7.0-alpha.20210202.1",
-          "(.NET 5.0.2; Microsoft Windows 10.0.19042)"
+        "Date": "Fri, 19 Feb 2021 19:14:07 GMT",
+        "Server": [
+          "Windows-Azure-Blob/1.0",
+          "Microsoft-HTTPAPI/2.0"
+        ],
+        "x-ms-client-request-id": "443e22cf-2381-dd67-c17b-8cb37e86ded1",
+        "x-ms-request-id": "2e6e6de8-201e-00a4-1cf3-0676f9000000",
+        "x-ms-version": "2020-06-12"
+      },
+      "ResponseBody": []
+    },
+    {
+      "RequestUri": "https://seannse.blob.core.windows.net/test-filesystem-1593f0cb-3616-cead-8e18-9630b935531f?restype=container",
+      "RequestMethod": "PUT",
+      "RequestHeaders": {
+        "Accept": "application/xml",
+        "Authorization": "Sanitized",
+        "traceparent": "00-33fdc7c33b35344a885d657197eef32d-5c5511d770367b46-00",
+        "User-Agent": [
+          "azsdk-net-Storage.Files.DataLake/12.7.0-alpha.20210219.1",
+          "(.NET 5.0.3; Microsoft Windows 10.0.19041)"
         ],
         "x-ms-blob-public-access": "container",
-        "x-ms-client-request-id": "47c708af-20d2-3e3b-2b23-ea19c793b5c5",
-        "x-ms-date": "Tue, 02 Feb 2021 21:32:27 GMT",
-=======
-        "traceparent": "00-4ecccdf16cbf4448993eab3a995bebe4-b0cd6283dd00ab47-00",
-        "User-Agent": [
-          "azsdk-net-Storage.Files.DataLake/12.7.0-alpha.20210217.1",
-          "(.NET 5.0.3; Microsoft Windows 10.0.19042)"
-        ],
-        "x-ms-blob-public-access": "container",
-        "x-ms-client-request-id": "47c708af-20d2-3e3b-2b23-ea19c793b5c5",
-        "x-ms-date": "Wed, 17 Feb 2021 22:36:38 GMT",
->>>>>>> 1814567d
-        "x-ms-return-client-request-id": "true",
-        "x-ms-version": "2020-06-12"
-      },
-      "RequestBody": null,
-      "StatusCode": 201,
-      "ResponseHeaders": {
-        "Content-Length": "0",
-<<<<<<< HEAD
-        "Date": "Tue, 02 Feb 2021 21:32:28 GMT",
-        "ETag": "\u00220x8D8C7C20A80D7D8\u0022",
-        "Last-Modified": "Tue, 02 Feb 2021 21:32:28 GMT",
-=======
-        "Date": "Wed, 17 Feb 2021 22:36:38 GMT",
-        "ETag": "\u00220x8D8D3947DA373A0\u0022",
-        "Last-Modified": "Wed, 17 Feb 2021 22:36:38 GMT",
->>>>>>> 1814567d
-        "Server": [
-          "Windows-Azure-Blob/1.0",
-          "Microsoft-HTTPAPI/2.0"
-        ],
-        "x-ms-client-request-id": "47c708af-20d2-3e3b-2b23-ea19c793b5c5",
-<<<<<<< HEAD
-        "x-ms-request-id": "4711c985-301e-003e-39aa-f9e820000000",
-=======
-        "x-ms-request-id": "296f8ae5-a01e-00aa-037d-055f49000000",
->>>>>>> 1814567d
-        "x-ms-version": "2020-06-12"
-      },
-      "ResponseBody": []
-    },
-    {
-      "RequestUri": "https://seannse.dfs.core.windows.net/test-filesystem-7be6a671-f9b4-b4a0-879a-c59df9065977/test-file-64b54988-f869-cf6b-c8ab-d23fd479ab51?resource=file",
+        "x-ms-client-request-id": "49668b97-1c0a-98d2-756f-b6698c37248b",
+        "x-ms-date": "Fri, 19 Feb 2021 19:14:08 GMT",
+        "x-ms-return-client-request-id": "true",
+        "x-ms-version": "2020-06-12"
+      },
+      "RequestBody": null,
+      "StatusCode": 201,
+      "ResponseHeaders": {
+        "Content-Length": "0",
+        "Date": "Fri, 19 Feb 2021 19:14:07 GMT",
+        "ETag": "\u00220x8D8D50A87B65688\u0022",
+        "Last-Modified": "Fri, 19 Feb 2021 19:14:07 GMT",
+        "Server": [
+          "Windows-Azure-Blob/1.0",
+          "Microsoft-HTTPAPI/2.0"
+        ],
+        "x-ms-client-request-id": "49668b97-1c0a-98d2-756f-b6698c37248b",
+        "x-ms-request-id": "2e6e6e9d-201e-00a4-46f3-0676f9000000",
+        "x-ms-version": "2020-06-12"
+      },
+      "ResponseBody": []
+    },
+    {
+      "RequestUri": "https://seannse.dfs.core.windows.net/test-filesystem-1593f0cb-3616-cead-8e18-9630b935531f/test-file-0d1a6c28-f2fa-5d77-9f8d-1e2ecff8cac8?resource=file",
       "RequestMethod": "PUT",
       "RequestHeaders": {
         "Accept": "application/json",
         "Authorization": "Sanitized",
-<<<<<<< HEAD
-        "traceparent": "00-cdc6ed5475e4b343bef705a8c97b2413-4130613b8b6b4748-00",
-        "User-Agent": [
-          "azsdk-net-Storage.Files.DataLake/12.7.0-alpha.20210202.1",
-          "(.NET 5.0.2; Microsoft Windows 10.0.19042)"
-        ],
-        "x-ms-client-request-id": "bf9e60be-4880-b7cd-9cf8-7e274efb6ab1",
-        "x-ms-date": "Tue, 02 Feb 2021 21:32:28 GMT",
-=======
-        "traceparent": "00-8a0a6b5a30ebed4d848967c896a8bb94-f3dd72aab915b94f-00",
-        "User-Agent": [
-          "azsdk-net-Storage.Files.DataLake/12.7.0-alpha.20210217.1",
-          "(.NET 5.0.3; Microsoft Windows 10.0.19042)"
-        ],
-        "x-ms-client-request-id": "bf9e60be-4880-b7cd-9cf8-7e274efb6ab1",
-        "x-ms-date": "Wed, 17 Feb 2021 22:36:39 GMT",
->>>>>>> 1814567d
-        "x-ms-return-client-request-id": "true",
-        "x-ms-version": "2020-06-12"
-      },
-      "RequestBody": null,
-      "StatusCode": 201,
-      "ResponseHeaders": {
-        "Content-Length": "0",
-<<<<<<< HEAD
-        "Date": "Tue, 02 Feb 2021 21:32:28 GMT",
-        "ETag": "\u00220x8D8C7C20ABA4CC1\u0022",
-        "Last-Modified": "Tue, 02 Feb 2021 21:32:29 GMT",
-=======
-        "Date": "Wed, 17 Feb 2021 22:36:38 GMT",
-        "ETag": "\u00220x8D8D3947DD7057B\u0022",
-        "Last-Modified": "Wed, 17 Feb 2021 22:36:39 GMT",
->>>>>>> 1814567d
+        "traceparent": "00-c3853a362f36e0429bbea7122803b727-b12ba5390e910f47-00",
+        "User-Agent": [
+          "azsdk-net-Storage.Files.DataLake/12.7.0-alpha.20210219.1",
+          "(.NET 5.0.3; Microsoft Windows 10.0.19041)"
+        ],
+        "x-ms-client-request-id": "978bdbc3-2fab-a5ce-1409-a97dfea3c97c",
+        "x-ms-date": "Fri, 19 Feb 2021 19:14:08 GMT",
+        "x-ms-return-client-request-id": "true",
+        "x-ms-version": "2020-06-12"
+      },
+      "RequestBody": null,
+      "StatusCode": 201,
+      "ResponseHeaders": {
+        "Content-Length": "0",
+        "Date": "Fri, 19 Feb 2021 19:14:06 GMT",
+        "ETag": "\u00220x8D8D50A87C5924F\u0022",
+        "Last-Modified": "Fri, 19 Feb 2021 19:14:07 GMT",
         "Server": [
           "Windows-Azure-HDFS/1.0",
           "Microsoft-HTTPAPI/2.0"
         ],
-        "x-ms-client-request-id": "bf9e60be-4880-b7cd-9cf8-7e274efb6ab1",
-<<<<<<< HEAD
-        "x-ms-request-id": "b9c4f99d-201f-0022-13aa-f9ba40000000",
-=======
-        "x-ms-request-id": "6632c952-301f-0011-717d-05e5eb000000",
->>>>>>> 1814567d
-        "x-ms-version": "2020-06-12"
-      },
-      "ResponseBody": []
-    },
-    {
-      "RequestUri": "https://seannse.blob.core.windows.net/test-filesystem-7be6a671-f9b4-b4a0-879a-c59df9065977/test-file-64b54988-f869-cf6b-c8ab-d23fd479ab51?comp=metadata",
-      "RequestMethod": "PUT",
-      "RequestHeaders": {
-        "Accept": "application/xml",
-        "Authorization": "Sanitized",
-        "User-Agent": [
-<<<<<<< HEAD
-          "azsdk-net-Storage.Files.DataLake/12.7.0-alpha.20210202.1",
-          "(.NET 5.0.2; Microsoft Windows 10.0.19042)"
-        ],
-        "x-ms-client-request-id": "7381bd38-ecda-a5d1-c235-5446927d6688",
-        "x-ms-date": "Tue, 02 Feb 2021 21:32:28 GMT",
-=======
-          "azsdk-net-Storage.Files.DataLake/12.7.0-alpha.20210217.1",
-          "(.NET 5.0.3; Microsoft Windows 10.0.19042)"
-        ],
-        "x-ms-client-request-id": "7381bd38-ecda-a5d1-c235-5446927d6688",
-        "x-ms-date": "Wed, 17 Feb 2021 22:36:39 GMT",
->>>>>>> 1814567d
-        "x-ms-lease-id": "5d3e1b6e-e9cb-2770-918b-57fbe555ef82",
+        "x-ms-client-request-id": "978bdbc3-2fab-a5ce-1409-a97dfea3c97c",
+        "x-ms-request-id": "6f4be504-e01f-004f-35f3-060e0b000000",
+        "x-ms-version": "2020-06-12"
+      },
+      "ResponseBody": []
+    },
+    {
+      "RequestUri": "https://seannse.blob.core.windows.net/test-filesystem-1593f0cb-3616-cead-8e18-9630b935531f/test-file-0d1a6c28-f2fa-5d77-9f8d-1e2ecff8cac8?comp=metadata",
+      "RequestMethod": "PUT",
+      "RequestHeaders": {
+        "Accept": "application/xml",
+        "Authorization": "Sanitized",
+        "User-Agent": [
+          "azsdk-net-Storage.Files.DataLake/12.7.0-alpha.20210219.1",
+          "(.NET 5.0.3; Microsoft Windows 10.0.19041)"
+        ],
+        "x-ms-client-request-id": "f36b5e14-326d-ac1c-fff2-19c560977dfa",
+        "x-ms-date": "Fri, 19 Feb 2021 19:14:08 GMT",
+        "x-ms-lease-id": "19189af3-a3c6-eaac-703d-f3e3ed2a0861",
         "x-ms-meta-Capital": "letter",
         "x-ms-meta-foo": "bar",
         "x-ms-meta-meta": "data",
@@ -1089,58 +692,35 @@
       "ResponseHeaders": {
         "Content-Length": "241",
         "Content-Type": "application/xml",
-<<<<<<< HEAD
-        "Date": "Tue, 02 Feb 2021 21:32:28 GMT",
-=======
-        "Date": "Wed, 17 Feb 2021 22:36:38 GMT",
->>>>>>> 1814567d
-        "Server": [
-          "Windows-Azure-Blob/1.0",
-          "Microsoft-HTTPAPI/2.0"
-        ],
-        "x-ms-client-request-id": "7381bd38-ecda-a5d1-c235-5446927d6688",
+        "Date": "Fri, 19 Feb 2021 19:14:07 GMT",
+        "Server": [
+          "Windows-Azure-Blob/1.0",
+          "Microsoft-HTTPAPI/2.0"
+        ],
+        "x-ms-client-request-id": "f36b5e14-326d-ac1c-fff2-19c560977dfa",
         "x-ms-error-code": "LeaseNotPresentWithBlobOperation",
-<<<<<<< HEAD
-        "x-ms-request-id": "4711cad0-301e-003e-60aa-f9e820000000",
-=======
-        "x-ms-request-id": "296f8c98-a01e-00aa-207d-055f49000000",
->>>>>>> 1814567d
+        "x-ms-request-id": "2e6e7036-201e-00a4-47f3-0676f9000000",
         "x-ms-version": "2020-06-12"
       },
       "ResponseBody": [
         "\uFEFF\u003C?xml version=\u00221.0\u0022 encoding=\u0022utf-8\u0022?\u003E\u003CError\u003E\u003CCode\u003ELeaseNotPresentWithBlobOperation\u003C/Code\u003E\u003CMessage\u003EThere is currently no lease on the blob.\n",
-<<<<<<< HEAD
-        "RequestId:4711cad0-301e-003e-60aa-f9e820000000\n",
-        "Time:2021-02-02T21:32:29.1357416Z\u003C/Message\u003E\u003C/Error\u003E"
-=======
-        "RequestId:296f8c98-a01e-00aa-207d-055f49000000\n",
-        "Time:2021-02-17T22:36:39.3602834Z\u003C/Message\u003E\u003C/Error\u003E"
->>>>>>> 1814567d
+        "RequestId:2e6e7036-201e-00a4-47f3-0676f9000000\n",
+        "Time:2021-02-19T19:14:07.7929589Z\u003C/Message\u003E\u003C/Error\u003E"
       ]
     },
     {
-      "RequestUri": "https://seannse.blob.core.windows.net/test-filesystem-7be6a671-f9b4-b4a0-879a-c59df9065977?restype=container",
+      "RequestUri": "https://seannse.blob.core.windows.net/test-filesystem-1593f0cb-3616-cead-8e18-9630b935531f?restype=container",
       "RequestMethod": "DELETE",
       "RequestHeaders": {
         "Accept": "application/xml",
         "Authorization": "Sanitized",
-<<<<<<< HEAD
-        "traceparent": "00-fe82864ad7ec004499b5cecbcce42d92-3d9fb19bc2c6b94c-00",
-        "User-Agent": [
-          "azsdk-net-Storage.Files.DataLake/12.7.0-alpha.20210202.1",
-          "(.NET 5.0.2; Microsoft Windows 10.0.19042)"
-        ],
-        "x-ms-client-request-id": "91ef7ae1-f67a-8ad6-c786-75707040e427",
-        "x-ms-date": "Tue, 02 Feb 2021 21:32:28 GMT",
-=======
-        "traceparent": "00-7e66c350fc0049468a288813cce9e48a-b70b40ce59728649-00",
-        "User-Agent": [
-          "azsdk-net-Storage.Files.DataLake/12.7.0-alpha.20210217.1",
-          "(.NET 5.0.3; Microsoft Windows 10.0.19042)"
-        ],
-        "x-ms-client-request-id": "91ef7ae1-f67a-8ad6-c786-75707040e427",
-        "x-ms-date": "Wed, 17 Feb 2021 22:36:39 GMT",
->>>>>>> 1814567d
+        "traceparent": "00-98b94fe35546c54e9c77af6cca272e4c-d857a878f435714f-00",
+        "User-Agent": [
+          "azsdk-net-Storage.Files.DataLake/12.7.0-alpha.20210219.1",
+          "(.NET 5.0.3; Microsoft Windows 10.0.19041)"
+        ],
+        "x-ms-client-request-id": "9f68f163-d638-720f-d1e1-beacdcf6bebf",
+        "x-ms-date": "Fri, 19 Feb 2021 19:14:08 GMT",
         "x-ms-return-client-request-id": "true",
         "x-ms-version": "2020-06-12"
       },
@@ -1148,33 +728,21 @@
       "StatusCode": 202,
       "ResponseHeaders": {
         "Content-Length": "0",
-<<<<<<< HEAD
-        "Date": "Tue, 02 Feb 2021 21:32:28 GMT",
-=======
-        "Date": "Wed, 17 Feb 2021 22:36:38 GMT",
->>>>>>> 1814567d
-        "Server": [
-          "Windows-Azure-Blob/1.0",
-          "Microsoft-HTTPAPI/2.0"
-        ],
-        "x-ms-client-request-id": "91ef7ae1-f67a-8ad6-c786-75707040e427",
-<<<<<<< HEAD
-        "x-ms-request-id": "4711cb24-301e-003e-2daa-f9e820000000",
-=======
-        "x-ms-request-id": "296f8ce9-a01e-00aa-6b7d-055f49000000",
->>>>>>> 1814567d
+        "Date": "Fri, 19 Feb 2021 19:14:07 GMT",
+        "Server": [
+          "Windows-Azure-Blob/1.0",
+          "Microsoft-HTTPAPI/2.0"
+        ],
+        "x-ms-client-request-id": "9f68f163-d638-720f-d1e1-beacdcf6bebf",
+        "x-ms-request-id": "2e6e70fc-201e-00a4-03f3-0676f9000000",
         "x-ms-version": "2020-06-12"
       },
       "ResponseBody": []
     }
   ],
   "Variables": {
-<<<<<<< HEAD
-    "DateTimeOffsetNow": "2021-02-02T15:32:23.8311812-06:00",
-=======
-    "DateTimeOffsetNow": "2021-02-17T16:36:35.1881474-06:00",
->>>>>>> 1814567d
-    "RandomSeed": "1059918934",
+    "DateTimeOffsetNow": "2021-02-19T13:14:06.8799439-06:00",
+    "RandomSeed": "1057478226",
     "Storage_TestConfigHierarchicalNamespace": "NamespaceTenant\nseannse\nU2FuaXRpemVk\nhttps://seannse.blob.core.windows.net\nhttps://seannse.file.core.windows.net\nhttps://seannse.queue.core.windows.net\nhttps://seannse.table.core.windows.net\n\n\n\n\nhttps://seannse-secondary.blob.core.windows.net\nhttps://seannse-secondary.file.core.windows.net\nhttps://seannse-secondary.queue.core.windows.net\nhttps://seannse-secondary.table.core.windows.net\n68390a19-a643-458b-b726-408abf67b4fc\nSanitized\n72f988bf-86f1-41af-91ab-2d7cd011db47\nhttps://login.microsoftonline.com/\nCloud\nBlobEndpoint=https://seannse.blob.core.windows.net/;QueueEndpoint=https://seannse.queue.core.windows.net/;FileEndpoint=https://seannse.file.core.windows.net/;BlobSecondaryEndpoint=https://seannse-secondary.blob.core.windows.net/;QueueSecondaryEndpoint=https://seannse-secondary.queue.core.windows.net/;FileSecondaryEndpoint=https://seannse-secondary.file.core.windows.net/;AccountName=seannse;AccountKey=Sanitized\n"
   }
 }