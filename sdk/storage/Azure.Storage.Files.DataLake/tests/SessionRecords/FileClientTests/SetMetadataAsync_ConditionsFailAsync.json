{
  "Entries": [
    {
      "RequestUri": "http://seannsecanary.blob.core.windows.net/test-filesystem-67dbbe97-771f-6890-cec7-ea865335f3e5?restype=container",
      "RequestMethod": "PUT",
      "RequestHeaders": {
        "Authorization": "Sanitized",
        "traceparent": "00-d7f7acfd4bcaa54ca603067361548d9b-d61d62b8044b9f4f-00",
        "User-Agent": [
          "azsdk-net-Storage.Files.DataLake/12.1.0-dev.20200403.1",
          "(.NET Core 4.6.28325.01; Microsoft Windows 10.0.18362 )"
        ],
        "x-ms-blob-public-access": "container",
        "x-ms-client-request-id": "cb8a3d9b-7cdf-f70f-8ad6-8e03fee9d45b",
        "x-ms-date": "Fri, 03 Apr 2020 21:03:36 GMT",
        "x-ms-return-client-request-id": "true",
<<<<<<< HEAD
        "x-ms-version": "2019-12-12"
=======
        "x-ms-version": "2020-02-10"
>>>>>>> 60f4876e
      },
      "RequestBody": null,
      "StatusCode": 201,
      "ResponseHeaders": {
        "Content-Length": "0",
        "Date": "Fri, 03 Apr 2020 21:03:34 GMT",
        "ETag": "\u00220x8D7D81278F1D434\u0022",
        "Last-Modified": "Fri, 03 Apr 2020 21:03:34 GMT",
        "Server": [
          "Windows-Azure-Blob/1.0",
          "Microsoft-HTTPAPI/2.0"
        ],
        "x-ms-client-request-id": "cb8a3d9b-7cdf-f70f-8ad6-8e03fee9d45b",
        "x-ms-request-id": "9622757c-f01e-0012-3efb-093670000000",
<<<<<<< HEAD
        "x-ms-version": "2019-12-12"
=======
        "x-ms-version": "2020-02-10"
>>>>>>> 60f4876e
      },
      "ResponseBody": []
    },
    {
      "RequestUri": "http://seannsecanary.dfs.core.windows.net/test-filesystem-67dbbe97-771f-6890-cec7-ea865335f3e5/test-file-0fef7198-4df1-9c6c-31ab-8c2e0c6825c6?resource=file",
      "RequestMethod": "PUT",
      "RequestHeaders": {
        "Authorization": "Sanitized",
        "traceparent": "00-5088e751c402ab4a8125ed98926e6dd0-3ac9e35203f80a46-00",
        "User-Agent": [
          "azsdk-net-Storage.Files.DataLake/12.1.0-dev.20200403.1",
          "(.NET Core 4.6.28325.01; Microsoft Windows 10.0.18362 )"
        ],
        "x-ms-client-request-id": "d0900f1c-1117-4d62-d1ee-9933f0e0ea22",
        "x-ms-date": "Fri, 03 Apr 2020 21:03:36 GMT",
        "x-ms-return-client-request-id": "true",
<<<<<<< HEAD
        "x-ms-version": "2019-12-12"
=======
        "x-ms-version": "2020-02-10"
>>>>>>> 60f4876e
      },
      "RequestBody": null,
      "StatusCode": 201,
      "ResponseHeaders": {
        "Content-Length": "0",
        "Date": "Fri, 03 Apr 2020 21:03:34 GMT",
        "ETag": "\u00220x8D7D8127904CED1\u0022",
        "Last-Modified": "Fri, 03 Apr 2020 21:03:34 GMT",
        "Server": [
          "Windows-Azure-HDFS/1.0",
          "Microsoft-HTTPAPI/2.0"
        ],
        "x-ms-client-request-id": "d0900f1c-1117-4d62-d1ee-9933f0e0ea22",
        "x-ms-request-id": "fa44033b-201f-0097-4cfb-091bad000000",
<<<<<<< HEAD
        "x-ms-version": "2019-12-12"
=======
        "x-ms-version": "2020-02-10"
>>>>>>> 60f4876e
      },
      "ResponseBody": []
    },
    {
      "RequestUri": "http://seannsecanary.blob.core.windows.net/test-filesystem-67dbbe97-771f-6890-cec7-ea865335f3e5/test-file-0fef7198-4df1-9c6c-31ab-8c2e0c6825c6?comp=metadata",
      "RequestMethod": "PUT",
      "RequestHeaders": {
        "Authorization": "Sanitized",
        "If-Modified-Since": "Sat, 04 Apr 2020 21:03:36 GMT",
        "User-Agent": [
          "azsdk-net-Storage.Files.DataLake/12.1.0-dev.20200403.1",
          "(.NET Core 4.6.28325.01; Microsoft Windows 10.0.18362 )"
        ],
        "x-ms-client-request-id": "fc129b7a-55d7-94af-349d-45bc8dd29fe5",
        "x-ms-date": "Fri, 03 Apr 2020 21:03:36 GMT",
        "x-ms-meta-Capital": "letter",
        "x-ms-meta-foo": "bar",
        "x-ms-meta-meta": "data",
        "x-ms-meta-UPPER": "case",
        "x-ms-return-client-request-id": "true",
<<<<<<< HEAD
        "x-ms-version": "2019-12-12"
=======
        "x-ms-version": "2020-02-10"
>>>>>>> 60f4876e
      },
      "RequestBody": null,
      "StatusCode": 412,
      "ResponseHeaders": {
        "Content-Length": "252",
        "Content-Type": "application/xml",
        "Date": "Fri, 03 Apr 2020 21:03:34 GMT",
        "Server": [
          "Windows-Azure-Blob/1.0",
          "Microsoft-HTTPAPI/2.0"
        ],
        "x-ms-client-request-id": "fc129b7a-55d7-94af-349d-45bc8dd29fe5",
        "x-ms-error-code": "ConditionNotMet",
        "x-ms-request-id": "96227592-f01e-0012-51fb-093670000000",
<<<<<<< HEAD
        "x-ms-version": "2019-12-12"
=======
        "x-ms-version": "2020-02-10"
>>>>>>> 60f4876e
      },
      "ResponseBody": [
        "\uFEFF\u003C?xml version=\u00221.0\u0022 encoding=\u0022utf-8\u0022?\u003E\u003CError\u003E\u003CCode\u003EConditionNotMet\u003C/Code\u003E\u003CMessage\u003EThe condition specified using HTTP conditional header(s) is not met.\n",
        "RequestId:96227592-f01e-0012-51fb-093670000000\n",
        "Time:2020-04-03T21:03:34.8531442Z\u003C/Message\u003E\u003C/Error\u003E"
      ]
    },
    {
      "RequestUri": "http://seannsecanary.blob.core.windows.net/test-filesystem-67dbbe97-771f-6890-cec7-ea865335f3e5?restype=container",
      "RequestMethod": "DELETE",
      "RequestHeaders": {
        "Authorization": "Sanitized",
        "traceparent": "00-65ad6114853ac743a9627847c198a4d3-680fe3d9b4ae0643-00",
        "User-Agent": [
          "azsdk-net-Storage.Files.DataLake/12.1.0-dev.20200403.1",
          "(.NET Core 4.6.28325.01; Microsoft Windows 10.0.18362 )"
        ],
        "x-ms-client-request-id": "54b9f1be-edce-5b4a-18c9-336077f3e299",
        "x-ms-date": "Fri, 03 Apr 2020 21:03:36 GMT",
        "x-ms-return-client-request-id": "true",
<<<<<<< HEAD
        "x-ms-version": "2019-12-12"
=======
        "x-ms-version": "2020-02-10"
>>>>>>> 60f4876e
      },
      "RequestBody": null,
      "StatusCode": 202,
      "ResponseHeaders": {
        "Content-Length": "0",
        "Date": "Fri, 03 Apr 2020 21:03:34 GMT",
        "Server": [
          "Windows-Azure-Blob/1.0",
          "Microsoft-HTTPAPI/2.0"
        ],
        "x-ms-client-request-id": "54b9f1be-edce-5b4a-18c9-336077f3e299",
        "x-ms-request-id": "9622759a-f01e-0012-59fb-093670000000",
<<<<<<< HEAD
        "x-ms-version": "2019-12-12"
=======
        "x-ms-version": "2020-02-10"
>>>>>>> 60f4876e
      },
      "ResponseBody": []
    },
    {
      "RequestUri": "http://seannsecanary.blob.core.windows.net/test-filesystem-410163c1-8c9c-b07d-a7b2-9db7f0f8cb56?restype=container",
      "RequestMethod": "PUT",
      "RequestHeaders": {
        "Authorization": "Sanitized",
        "traceparent": "00-619a5c8129d84c48a3d0354485069254-f7516b1af541094b-00",
        "User-Agent": [
          "azsdk-net-Storage.Files.DataLake/12.1.0-dev.20200403.1",
          "(.NET Core 4.6.28325.01; Microsoft Windows 10.0.18362 )"
        ],
        "x-ms-blob-public-access": "container",
        "x-ms-client-request-id": "65f5cb3d-d5db-3108-7408-ad1b4f936b20",
        "x-ms-date": "Fri, 03 Apr 2020 21:03:36 GMT",
        "x-ms-return-client-request-id": "true",
<<<<<<< HEAD
        "x-ms-version": "2019-12-12"
=======
        "x-ms-version": "2020-02-10"
>>>>>>> 60f4876e
      },
      "RequestBody": null,
      "StatusCode": 201,
      "ResponseHeaders": {
        "Content-Length": "0",
        "Date": "Fri, 03 Apr 2020 21:03:34 GMT",
        "ETag": "\u00220x8D7D812793F8D21\u0022",
        "Last-Modified": "Fri, 03 Apr 2020 21:03:35 GMT",
        "Server": [
          "Windows-Azure-Blob/1.0",
          "Microsoft-HTTPAPI/2.0"
        ],
        "x-ms-client-request-id": "65f5cb3d-d5db-3108-7408-ad1b4f936b20",
        "x-ms-request-id": "962275c0-f01e-0012-78fb-093670000000",
<<<<<<< HEAD
        "x-ms-version": "2019-12-12"
=======
        "x-ms-version": "2020-02-10"
>>>>>>> 60f4876e
      },
      "ResponseBody": []
    },
    {
      "RequestUri": "http://seannsecanary.dfs.core.windows.net/test-filesystem-410163c1-8c9c-b07d-a7b2-9db7f0f8cb56/test-file-d7d9dcfe-45f5-777f-4c6c-9768011b1a14?resource=file",
      "RequestMethod": "PUT",
      "RequestHeaders": {
        "Authorization": "Sanitized",
        "traceparent": "00-9476f9434c8406469a410c69163604b6-97c32319bc93f24e-00",
        "User-Agent": [
          "azsdk-net-Storage.Files.DataLake/12.1.0-dev.20200403.1",
          "(.NET Core 4.6.28325.01; Microsoft Windows 10.0.18362 )"
        ],
        "x-ms-client-request-id": "ba636ac8-10b9-f876-4b7e-186f3e9f3058",
        "x-ms-date": "Fri, 03 Apr 2020 21:03:36 GMT",
        "x-ms-return-client-request-id": "true",
<<<<<<< HEAD
        "x-ms-version": "2019-12-12"
=======
        "x-ms-version": "2020-02-10"
>>>>>>> 60f4876e
      },
      "RequestBody": null,
      "StatusCode": 201,
      "ResponseHeaders": {
        "Content-Length": "0",
        "Date": "Fri, 03 Apr 2020 21:03:35 GMT",
        "ETag": "\u00220x8D7D81279597355\u0022",
        "Last-Modified": "Fri, 03 Apr 2020 21:03:35 GMT",
        "Server": [
          "Windows-Azure-HDFS/1.0",
          "Microsoft-HTTPAPI/2.0"
        ],
        "x-ms-client-request-id": "ba636ac8-10b9-f876-4b7e-186f3e9f3058",
        "x-ms-request-id": "fa44033d-201f-0097-4efb-091bad000000",
<<<<<<< HEAD
        "x-ms-version": "2019-12-12"
=======
        "x-ms-version": "2020-02-10"
>>>>>>> 60f4876e
      },
      "ResponseBody": []
    },
    {
      "RequestUri": "http://seannsecanary.blob.core.windows.net/test-filesystem-410163c1-8c9c-b07d-a7b2-9db7f0f8cb56/test-file-d7d9dcfe-45f5-777f-4c6c-9768011b1a14?comp=metadata",
      "RequestMethod": "PUT",
      "RequestHeaders": {
        "Authorization": "Sanitized",
        "If-Unmodified-Since": "Thu, 02 Apr 2020 21:03:36 GMT",
        "User-Agent": [
          "azsdk-net-Storage.Files.DataLake/12.1.0-dev.20200403.1",
          "(.NET Core 4.6.28325.01; Microsoft Windows 10.0.18362 )"
        ],
        "x-ms-client-request-id": "96a08026-5fb8-bb5a-ba81-d8844d0c71f8",
        "x-ms-date": "Fri, 03 Apr 2020 21:03:36 GMT",
        "x-ms-meta-Capital": "letter",
        "x-ms-meta-foo": "bar",
        "x-ms-meta-meta": "data",
        "x-ms-meta-UPPER": "case",
        "x-ms-return-client-request-id": "true",
<<<<<<< HEAD
        "x-ms-version": "2019-12-12"
=======
        "x-ms-version": "2020-02-10"
>>>>>>> 60f4876e
      },
      "RequestBody": null,
      "StatusCode": 412,
      "ResponseHeaders": {
        "Content-Length": "252",
        "Content-Type": "application/xml",
        "Date": "Fri, 03 Apr 2020 21:03:35 GMT",
        "Server": [
          "Windows-Azure-Blob/1.0",
          "Microsoft-HTTPAPI/2.0"
        ],
        "x-ms-client-request-id": "96a08026-5fb8-bb5a-ba81-d8844d0c71f8",
        "x-ms-error-code": "ConditionNotMet",
        "x-ms-request-id": "962275ef-f01e-0012-20fb-093670000000",
<<<<<<< HEAD
        "x-ms-version": "2019-12-12"
=======
        "x-ms-version": "2020-02-10"
>>>>>>> 60f4876e
      },
      "ResponseBody": [
        "\uFEFF\u003C?xml version=\u00221.0\u0022 encoding=\u0022utf-8\u0022?\u003E\u003CError\u003E\u003CCode\u003EConditionNotMet\u003C/Code\u003E\u003CMessage\u003EThe condition specified using HTTP conditional header(s) is not met.\n",
        "RequestId:962275ef-f01e-0012-20fb-093670000000\n",
        "Time:2020-04-03T21:03:35.3935280Z\u003C/Message\u003E\u003C/Error\u003E"
      ]
    },
    {
      "RequestUri": "http://seannsecanary.blob.core.windows.net/test-filesystem-410163c1-8c9c-b07d-a7b2-9db7f0f8cb56?restype=container",
      "RequestMethod": "DELETE",
      "RequestHeaders": {
        "Authorization": "Sanitized",
        "traceparent": "00-e637f00882a1c444b269d9466e75d658-cbb4a2458a0ee34d-00",
        "User-Agent": [
          "azsdk-net-Storage.Files.DataLake/12.1.0-dev.20200403.1",
          "(.NET Core 4.6.28325.01; Microsoft Windows 10.0.18362 )"
        ],
        "x-ms-client-request-id": "bd48c7a3-99ff-8ea0-3e95-64976e984a54",
        "x-ms-date": "Fri, 03 Apr 2020 21:03:36 GMT",
        "x-ms-return-client-request-id": "true",
<<<<<<< HEAD
        "x-ms-version": "2019-12-12"
=======
        "x-ms-version": "2020-02-10"
>>>>>>> 60f4876e
      },
      "RequestBody": null,
      "StatusCode": 202,
      "ResponseHeaders": {
        "Content-Length": "0",
        "Date": "Fri, 03 Apr 2020 21:03:35 GMT",
        "Server": [
          "Windows-Azure-Blob/1.0",
          "Microsoft-HTTPAPI/2.0"
        ],
        "x-ms-client-request-id": "bd48c7a3-99ff-8ea0-3e95-64976e984a54",
        "x-ms-request-id": "962275fc-f01e-0012-2bfb-093670000000",
<<<<<<< HEAD
        "x-ms-version": "2019-12-12"
=======
        "x-ms-version": "2020-02-10"
>>>>>>> 60f4876e
      },
      "ResponseBody": []
    },
    {
      "RequestUri": "http://seannsecanary.blob.core.windows.net/test-filesystem-4e8c46b7-d64b-ffa5-831f-49ed05c9e96c?restype=container",
      "RequestMethod": "PUT",
      "RequestHeaders": {
        "Authorization": "Sanitized",
        "traceparent": "00-f04dc7141a461b4ebc7d1146110c75a0-d8331efdcc678949-00",
        "User-Agent": [
          "azsdk-net-Storage.Files.DataLake/12.1.0-dev.20200403.1",
          "(.NET Core 4.6.28325.01; Microsoft Windows 10.0.18362 )"
        ],
        "x-ms-blob-public-access": "container",
        "x-ms-client-request-id": "8ad90580-8bc1-cd91-2248-3ae050b28974",
        "x-ms-date": "Fri, 03 Apr 2020 21:03:37 GMT",
        "x-ms-return-client-request-id": "true",
<<<<<<< HEAD
        "x-ms-version": "2019-12-12"
=======
        "x-ms-version": "2020-02-10"
>>>>>>> 60f4876e
      },
      "RequestBody": null,
      "StatusCode": 201,
      "ResponseHeaders": {
        "Content-Length": "0",
        "Date": "Fri, 03 Apr 2020 21:03:35 GMT",
        "ETag": "\u00220x8D7D8127982E3F0\u0022",
        "Last-Modified": "Fri, 03 Apr 2020 21:03:35 GMT",
        "Server": [
          "Windows-Azure-Blob/1.0",
          "Microsoft-HTTPAPI/2.0"
        ],
        "x-ms-client-request-id": "8ad90580-8bc1-cd91-2248-3ae050b28974",
        "x-ms-request-id": "9622760a-f01e-0012-38fb-093670000000",
<<<<<<< HEAD
        "x-ms-version": "2019-12-12"
=======
        "x-ms-version": "2020-02-10"
>>>>>>> 60f4876e
      },
      "ResponseBody": []
    },
    {
      "RequestUri": "http://seannsecanary.dfs.core.windows.net/test-filesystem-4e8c46b7-d64b-ffa5-831f-49ed05c9e96c/test-file-73f0f7ab-c4b7-0390-4e8a-1fb7108e3d1d?resource=file",
      "RequestMethod": "PUT",
      "RequestHeaders": {
        "Authorization": "Sanitized",
        "traceparent": "00-b97abe378ddd584785aee83502f64465-9a3227ded3166f41-00",
        "User-Agent": [
          "azsdk-net-Storage.Files.DataLake/12.1.0-dev.20200403.1",
          "(.NET Core 4.6.28325.01; Microsoft Windows 10.0.18362 )"
        ],
        "x-ms-client-request-id": "ca6b500b-9e75-bcfd-74d5-3b376cdabd93",
        "x-ms-date": "Fri, 03 Apr 2020 21:03:37 GMT",
        "x-ms-return-client-request-id": "true",
<<<<<<< HEAD
        "x-ms-version": "2019-12-12"
=======
        "x-ms-version": "2020-02-10"
>>>>>>> 60f4876e
      },
      "RequestBody": null,
      "StatusCode": 201,
      "ResponseHeaders": {
        "Content-Length": "0",
        "Date": "Fri, 03 Apr 2020 21:03:35 GMT",
        "ETag": "\u00220x8D7D812799AC174\u0022",
        "Last-Modified": "Fri, 03 Apr 2020 21:03:35 GMT",
        "Server": [
          "Windows-Azure-HDFS/1.0",
          "Microsoft-HTTPAPI/2.0"
        ],
        "x-ms-client-request-id": "ca6b500b-9e75-bcfd-74d5-3b376cdabd93",
        "x-ms-request-id": "fa44033e-201f-0097-4ffb-091bad000000",
<<<<<<< HEAD
        "x-ms-version": "2019-12-12"
=======
        "x-ms-version": "2020-02-10"
>>>>>>> 60f4876e
      },
      "ResponseBody": []
    },
    {
      "RequestUri": "http://seannsecanary.blob.core.windows.net/test-filesystem-4e8c46b7-d64b-ffa5-831f-49ed05c9e96c/test-file-73f0f7ab-c4b7-0390-4e8a-1fb7108e3d1d?comp=metadata",
      "RequestMethod": "PUT",
      "RequestHeaders": {
        "Authorization": "Sanitized",
        "If-Match": "\u0022garbage\u0022",
        "User-Agent": [
          "azsdk-net-Storage.Files.DataLake/12.1.0-dev.20200403.1",
          "(.NET Core 4.6.28325.01; Microsoft Windows 10.0.18362 )"
        ],
        "x-ms-client-request-id": "c0aba2d8-7223-6ea8-97b0-8b1a2372ae8f",
        "x-ms-date": "Fri, 03 Apr 2020 21:03:37 GMT",
        "x-ms-meta-Capital": "letter",
        "x-ms-meta-foo": "bar",
        "x-ms-meta-meta": "data",
        "x-ms-meta-UPPER": "case",
        "x-ms-return-client-request-id": "true",
<<<<<<< HEAD
        "x-ms-version": "2019-12-12"
=======
        "x-ms-version": "2020-02-10"
>>>>>>> 60f4876e
      },
      "RequestBody": null,
      "StatusCode": 412,
      "ResponseHeaders": {
        "Content-Length": "252",
        "Content-Type": "application/xml",
        "Date": "Fri, 03 Apr 2020 21:03:35 GMT",
        "Server": [
          "Windows-Azure-Blob/1.0",
          "Microsoft-HTTPAPI/2.0"
        ],
        "x-ms-client-request-id": "c0aba2d8-7223-6ea8-97b0-8b1a2372ae8f",
        "x-ms-error-code": "ConditionNotMet",
        "x-ms-request-id": "96227623-f01e-0012-4ffb-093670000000",
<<<<<<< HEAD
        "x-ms-version": "2019-12-12"
=======
        "x-ms-version": "2020-02-10"
>>>>>>> 60f4876e
      },
      "ResponseBody": [
        "\uFEFF\u003C?xml version=\u00221.0\u0022 encoding=\u0022utf-8\u0022?\u003E\u003CError\u003E\u003CCode\u003EConditionNotMet\u003C/Code\u003E\u003CMessage\u003EThe condition specified using HTTP conditional header(s) is not met.\n",
        "RequestId:96227623-f01e-0012-4ffb-093670000000\n",
        "Time:2020-04-03T21:03:35.8608600Z\u003C/Message\u003E\u003C/Error\u003E"
      ]
    },
    {
      "RequestUri": "http://seannsecanary.blob.core.windows.net/test-filesystem-4e8c46b7-d64b-ffa5-831f-49ed05c9e96c?restype=container",
      "RequestMethod": "DELETE",
      "RequestHeaders": {
        "Authorization": "Sanitized",
        "traceparent": "00-b4bb21046578bb43b5fd6e4b7a84ddf6-a55ddd4e6bc83146-00",
        "User-Agent": [
          "azsdk-net-Storage.Files.DataLake/12.1.0-dev.20200403.1",
          "(.NET Core 4.6.28325.01; Microsoft Windows 10.0.18362 )"
        ],
        "x-ms-client-request-id": "c95f044d-fd2e-986f-7464-2494fd6929da",
        "x-ms-date": "Fri, 03 Apr 2020 21:03:37 GMT",
        "x-ms-return-client-request-id": "true",
<<<<<<< HEAD
        "x-ms-version": "2019-12-12"
=======
        "x-ms-version": "2020-02-10"
>>>>>>> 60f4876e
      },
      "RequestBody": null,
      "StatusCode": 202,
      "ResponseHeaders": {
        "Content-Length": "0",
        "Date": "Fri, 03 Apr 2020 21:03:35 GMT",
        "Server": [
          "Windows-Azure-Blob/1.0",
          "Microsoft-HTTPAPI/2.0"
        ],
        "x-ms-client-request-id": "c95f044d-fd2e-986f-7464-2494fd6929da",
        "x-ms-request-id": "96227629-f01e-0012-55fb-093670000000",
<<<<<<< HEAD
        "x-ms-version": "2019-12-12"
=======
        "x-ms-version": "2020-02-10"
>>>>>>> 60f4876e
      },
      "ResponseBody": []
    },
    {
      "RequestUri": "http://seannsecanary.blob.core.windows.net/test-filesystem-904e7926-2ba4-e1f2-6b29-f305f408d93e?restype=container",
      "RequestMethod": "PUT",
      "RequestHeaders": {
        "Authorization": "Sanitized",
        "traceparent": "00-91a3cdbf521a5e4d989174d1dd48739d-3198aadaf6ed5643-00",
        "User-Agent": [
          "azsdk-net-Storage.Files.DataLake/12.1.0-dev.20200403.1",
          "(.NET Core 4.6.28325.01; Microsoft Windows 10.0.18362 )"
        ],
        "x-ms-blob-public-access": "container",
        "x-ms-client-request-id": "1b79a2f5-cb0a-21ba-127d-5e05096aa36b",
        "x-ms-date": "Fri, 03 Apr 2020 21:03:37 GMT",
        "x-ms-return-client-request-id": "true",
<<<<<<< HEAD
        "x-ms-version": "2019-12-12"
=======
        "x-ms-version": "2020-02-10"
>>>>>>> 60f4876e
      },
      "RequestBody": null,
      "StatusCode": 201,
      "ResponseHeaders": {
        "Content-Length": "0",
        "Date": "Fri, 03 Apr 2020 21:03:35 GMT",
        "ETag": "\u00220x8D7D81279E3DA38\u0022",
        "Last-Modified": "Fri, 03 Apr 2020 21:03:36 GMT",
        "Server": [
          "Windows-Azure-Blob/1.0",
          "Microsoft-HTTPAPI/2.0"
        ],
        "x-ms-client-request-id": "1b79a2f5-cb0a-21ba-127d-5e05096aa36b",
        "x-ms-request-id": "96227659-f01e-0012-7cfb-093670000000",
<<<<<<< HEAD
        "x-ms-version": "2019-12-12"
=======
        "x-ms-version": "2020-02-10"
>>>>>>> 60f4876e
      },
      "ResponseBody": []
    },
    {
      "RequestUri": "http://seannsecanary.dfs.core.windows.net/test-filesystem-904e7926-2ba4-e1f2-6b29-f305f408d93e/test-file-d13fe68b-0a9b-41c7-18f6-2fcd411310c8?resource=file",
      "RequestMethod": "PUT",
      "RequestHeaders": {
        "Authorization": "Sanitized",
        "traceparent": "00-6ffa3ac33fe72f43b073d685b329735c-3245ea3cceed354c-00",
        "User-Agent": [
          "azsdk-net-Storage.Files.DataLake/12.1.0-dev.20200403.1",
          "(.NET Core 4.6.28325.01; Microsoft Windows 10.0.18362 )"
        ],
        "x-ms-client-request-id": "ea537d34-b362-eac7-db38-03139bede0ff",
        "x-ms-date": "Fri, 03 Apr 2020 21:03:37 GMT",
        "x-ms-return-client-request-id": "true",
<<<<<<< HEAD
        "x-ms-version": "2019-12-12"
=======
        "x-ms-version": "2020-02-10"
>>>>>>> 60f4876e
      },
      "RequestBody": null,
      "StatusCode": 201,
      "ResponseHeaders": {
        "Content-Length": "0",
        "Date": "Fri, 03 Apr 2020 21:03:36 GMT",
        "ETag": "\u00220x8D7D81279F30C58\u0022",
        "Last-Modified": "Fri, 03 Apr 2020 21:03:36 GMT",
        "Server": [
          "Windows-Azure-HDFS/1.0",
          "Microsoft-HTTPAPI/2.0"
        ],
        "x-ms-client-request-id": "ea537d34-b362-eac7-db38-03139bede0ff",
        "x-ms-request-id": "fa44033f-201f-0097-50fb-091bad000000",
<<<<<<< HEAD
        "x-ms-version": "2019-12-12"
=======
        "x-ms-version": "2020-02-10"
>>>>>>> 60f4876e
      },
      "ResponseBody": []
    },
    {
      "RequestUri": "http://seannsecanary.blob.core.windows.net/test-filesystem-904e7926-2ba4-e1f2-6b29-f305f408d93e/test-file-d13fe68b-0a9b-41c7-18f6-2fcd411310c8",
      "RequestMethod": "HEAD",
      "RequestHeaders": {
        "Authorization": "Sanitized",
        "User-Agent": [
          "azsdk-net-Storage.Files.DataLake/12.1.0-dev.20200403.1",
          "(.NET Core 4.6.28325.01; Microsoft Windows 10.0.18362 )"
        ],
        "x-ms-client-request-id": "c39939a7-26bf-f065-c824-7656b920ee84",
        "x-ms-date": "Fri, 03 Apr 2020 21:03:37 GMT",
        "x-ms-return-client-request-id": "true",
<<<<<<< HEAD
        "x-ms-version": "2019-12-12"
=======
        "x-ms-version": "2020-02-10"
>>>>>>> 60f4876e
      },
      "RequestBody": null,
      "StatusCode": 200,
      "ResponseHeaders": {
        "Accept-Ranges": "bytes",
        "Content-Length": "0",
        "Content-Type": "application/octet-stream",
        "Date": "Fri, 03 Apr 2020 21:03:36 GMT",
        "ETag": "\u00220x8D7D81279F30C58\u0022",
        "Last-Modified": "Fri, 03 Apr 2020 21:03:36 GMT",
        "Server": [
          "Windows-Azure-Blob/1.0",
          "Microsoft-HTTPAPI/2.0"
        ],
        "x-ms-access-tier": "Hot",
        "x-ms-access-tier-inferred": "true",
        "x-ms-blob-type": "BlockBlob",
        "x-ms-client-request-id": "c39939a7-26bf-f065-c824-7656b920ee84",
        "x-ms-creation-time": "Fri, 03 Apr 2020 21:03:36 GMT",
        "x-ms-lease-state": "available",
        "x-ms-lease-status": "unlocked",
        "x-ms-request-id": "96227675-f01e-0012-15fb-093670000000",
        "x-ms-server-encrypted": "true",
<<<<<<< HEAD
        "x-ms-version": "2019-12-12"
=======
        "x-ms-version": "2020-02-10"
>>>>>>> 60f4876e
      },
      "ResponseBody": []
    },
    {
      "RequestUri": "http://seannsecanary.blob.core.windows.net/test-filesystem-904e7926-2ba4-e1f2-6b29-f305f408d93e/test-file-d13fe68b-0a9b-41c7-18f6-2fcd411310c8?comp=metadata",
      "RequestMethod": "PUT",
      "RequestHeaders": {
        "Authorization": "Sanitized",
        "If-None-Match": "\u00220x8D7D81279F30C58\u0022",
        "User-Agent": [
          "azsdk-net-Storage.Files.DataLake/12.1.0-dev.20200403.1",
          "(.NET Core 4.6.28325.01; Microsoft Windows 10.0.18362 )"
        ],
        "x-ms-client-request-id": "626c477e-1c53-4640-3070-b035db861491",
        "x-ms-date": "Fri, 03 Apr 2020 21:03:37 GMT",
        "x-ms-meta-Capital": "letter",
        "x-ms-meta-foo": "bar",
        "x-ms-meta-meta": "data",
        "x-ms-meta-UPPER": "case",
        "x-ms-return-client-request-id": "true",
<<<<<<< HEAD
        "x-ms-version": "2019-12-12"
=======
        "x-ms-version": "2020-02-10"
>>>>>>> 60f4876e
      },
      "RequestBody": null,
      "StatusCode": 412,
      "ResponseHeaders": {
        "Content-Length": "252",
        "Content-Type": "application/xml",
        "Date": "Fri, 03 Apr 2020 21:03:36 GMT",
        "Server": [
          "Windows-Azure-Blob/1.0",
          "Microsoft-HTTPAPI/2.0"
        ],
        "x-ms-client-request-id": "626c477e-1c53-4640-3070-b035db861491",
        "x-ms-error-code": "ConditionNotMet",
        "x-ms-request-id": "96227684-f01e-0012-22fb-093670000000",
<<<<<<< HEAD
        "x-ms-version": "2019-12-12"
=======
        "x-ms-version": "2020-02-10"
>>>>>>> 60f4876e
      },
      "ResponseBody": [
        "\uFEFF\u003C?xml version=\u00221.0\u0022 encoding=\u0022utf-8\u0022?\u003E\u003CError\u003E\u003CCode\u003EConditionNotMet\u003C/Code\u003E\u003CMessage\u003EThe condition specified using HTTP conditional header(s) is not met.\n",
        "RequestId:96227684-f01e-0012-22fb-093670000000\n",
        "Time:2020-04-03T21:03:36.5223292Z\u003C/Message\u003E\u003C/Error\u003E"
      ]
    },
    {
      "RequestUri": "http://seannsecanary.blob.core.windows.net/test-filesystem-904e7926-2ba4-e1f2-6b29-f305f408d93e?restype=container",
      "RequestMethod": "DELETE",
      "RequestHeaders": {
        "Authorization": "Sanitized",
        "traceparent": "00-80e5788f1d98634c941635e530669a66-7809f65b55394946-00",
        "User-Agent": [
          "azsdk-net-Storage.Files.DataLake/12.1.0-dev.20200403.1",
          "(.NET Core 4.6.28325.01; Microsoft Windows 10.0.18362 )"
        ],
        "x-ms-client-request-id": "71d7cc38-8cb4-af31-cce1-c08a2466071a",
        "x-ms-date": "Fri, 03 Apr 2020 21:03:38 GMT",
        "x-ms-return-client-request-id": "true",
<<<<<<< HEAD
        "x-ms-version": "2019-12-12"
=======
        "x-ms-version": "2020-02-10"
>>>>>>> 60f4876e
      },
      "RequestBody": null,
      "StatusCode": 202,
      "ResponseHeaders": {
        "Content-Length": "0",
        "Date": "Fri, 03 Apr 2020 21:03:36 GMT",
        "Server": [
          "Windows-Azure-Blob/1.0",
          "Microsoft-HTTPAPI/2.0"
        ],
        "x-ms-client-request-id": "71d7cc38-8cb4-af31-cce1-c08a2466071a",
        "x-ms-request-id": "96227690-f01e-0012-2bfb-093670000000",
<<<<<<< HEAD
        "x-ms-version": "2019-12-12"
=======
        "x-ms-version": "2020-02-10"
>>>>>>> 60f4876e
      },
      "ResponseBody": []
    },
    {
      "RequestUri": "http://seannsecanary.blob.core.windows.net/test-filesystem-7be6a671-f9b4-b4a0-879a-c59df9065977?restype=container",
      "RequestMethod": "PUT",
      "RequestHeaders": {
        "Authorization": "Sanitized",
        "traceparent": "00-67a4b740a811824ab2fb0d79b18b0b29-4256faa635498f46-00",
        "User-Agent": [
          "azsdk-net-Storage.Files.DataLake/12.1.0-dev.20200403.1",
          "(.NET Core 4.6.28325.01; Microsoft Windows 10.0.18362 )"
        ],
        "x-ms-blob-public-access": "container",
        "x-ms-client-request-id": "47c708af-20d2-3e3b-2b23-ea19c793b5c5",
        "x-ms-date": "Fri, 03 Apr 2020 21:03:38 GMT",
        "x-ms-return-client-request-id": "true",
<<<<<<< HEAD
        "x-ms-version": "2019-12-12"
=======
        "x-ms-version": "2020-02-10"
>>>>>>> 60f4876e
      },
      "RequestBody": null,
      "StatusCode": 201,
      "ResponseHeaders": {
        "Content-Length": "0",
        "Date": "Fri, 03 Apr 2020 21:03:36 GMT",
        "ETag": "\u00220x8D7D8127A425F12\u0022",
        "Last-Modified": "Fri, 03 Apr 2020 21:03:36 GMT",
        "Server": [
          "Windows-Azure-Blob/1.0",
          "Microsoft-HTTPAPI/2.0"
        ],
        "x-ms-client-request-id": "47c708af-20d2-3e3b-2b23-ea19c793b5c5",
        "x-ms-request-id": "962276ac-f01e-0012-43fb-093670000000",
<<<<<<< HEAD
        "x-ms-version": "2019-12-12"
=======
        "x-ms-version": "2020-02-10"
>>>>>>> 60f4876e
      },
      "ResponseBody": []
    },
    {
      "RequestUri": "http://seannsecanary.dfs.core.windows.net/test-filesystem-7be6a671-f9b4-b4a0-879a-c59df9065977/test-file-64b54988-f869-cf6b-c8ab-d23fd479ab51?resource=file",
      "RequestMethod": "PUT",
      "RequestHeaders": {
        "Authorization": "Sanitized",
        "traceparent": "00-0eaf264b05096146a409feca8cb6a990-8f6022a08ab65448-00",
        "User-Agent": [
          "azsdk-net-Storage.Files.DataLake/12.1.0-dev.20200403.1",
          "(.NET Core 4.6.28325.01; Microsoft Windows 10.0.18362 )"
        ],
        "x-ms-client-request-id": "bf9e60be-4880-b7cd-9cf8-7e274efb6ab1",
        "x-ms-date": "Fri, 03 Apr 2020 21:03:38 GMT",
        "x-ms-return-client-request-id": "true",
<<<<<<< HEAD
        "x-ms-version": "2019-12-12"
=======
        "x-ms-version": "2020-02-10"
>>>>>>> 60f4876e
      },
      "RequestBody": null,
      "StatusCode": 201,
      "ResponseHeaders": {
        "Content-Length": "0",
        "Date": "Fri, 03 Apr 2020 21:03:36 GMT",
        "ETag": "\u00220x8D7D8127A59FF66\u0022",
        "Last-Modified": "Fri, 03 Apr 2020 21:03:36 GMT",
        "Server": [
          "Windows-Azure-HDFS/1.0",
          "Microsoft-HTTPAPI/2.0"
        ],
        "x-ms-client-request-id": "bf9e60be-4880-b7cd-9cf8-7e274efb6ab1",
        "x-ms-request-id": "fa440340-201f-0097-51fb-091bad000000",
<<<<<<< HEAD
        "x-ms-version": "2019-12-12"
=======
        "x-ms-version": "2020-02-10"
>>>>>>> 60f4876e
      },
      "ResponseBody": []
    },
    {
      "RequestUri": "http://seannsecanary.blob.core.windows.net/test-filesystem-7be6a671-f9b4-b4a0-879a-c59df9065977/test-file-64b54988-f869-cf6b-c8ab-d23fd479ab51?comp=metadata",
      "RequestMethod": "PUT",
      "RequestHeaders": {
        "Authorization": "Sanitized",
        "User-Agent": [
          "azsdk-net-Storage.Files.DataLake/12.1.0-dev.20200403.1",
          "(.NET Core 4.6.28325.01; Microsoft Windows 10.0.18362 )"
        ],
        "x-ms-client-request-id": "7381bd38-ecda-a5d1-c235-5446927d6688",
        "x-ms-date": "Fri, 03 Apr 2020 21:03:38 GMT",
        "x-ms-lease-id": "5d3e1b6e-e9cb-2770-918b-57fbe555ef82",
        "x-ms-meta-Capital": "letter",
        "x-ms-meta-foo": "bar",
        "x-ms-meta-meta": "data",
        "x-ms-meta-UPPER": "case",
        "x-ms-return-client-request-id": "true",
<<<<<<< HEAD
        "x-ms-version": "2019-12-12"
=======
        "x-ms-version": "2020-02-10"
>>>>>>> 60f4876e
      },
      "RequestBody": null,
      "StatusCode": 412,
      "ResponseHeaders": {
        "Content-Length": "241",
        "Content-Type": "application/xml",
        "Date": "Fri, 03 Apr 2020 21:03:36 GMT",
        "Server": [
          "Windows-Azure-Blob/1.0",
          "Microsoft-HTTPAPI/2.0"
        ],
        "x-ms-client-request-id": "7381bd38-ecda-a5d1-c235-5446927d6688",
        "x-ms-error-code": "LeaseNotPresentWithBlobOperation",
        "x-ms-request-id": "962276cd-f01e-0012-5bfb-093670000000",
<<<<<<< HEAD
        "x-ms-version": "2019-12-12"
=======
        "x-ms-version": "2020-02-10"
>>>>>>> 60f4876e
      },
      "ResponseBody": [
        "\uFEFF\u003C?xml version=\u00221.0\u0022 encoding=\u0022utf-8\u0022?\u003E\u003CError\u003E\u003CCode\u003ELeaseNotPresentWithBlobOperation\u003C/Code\u003E\u003CMessage\u003EThere is currently no lease on the blob.\n",
        "RequestId:962276cd-f01e-0012-5bfb-093670000000\n",
        "Time:2020-04-03T21:03:37.0777228Z\u003C/Message\u003E\u003C/Error\u003E"
      ]
    },
    {
      "RequestUri": "http://seannsecanary.blob.core.windows.net/test-filesystem-7be6a671-f9b4-b4a0-879a-c59df9065977?restype=container",
      "RequestMethod": "DELETE",
      "RequestHeaders": {
        "Authorization": "Sanitized",
        "traceparent": "00-69fc2d569b392b4e925d930b0ce80273-993ad0e5c51d2d4a-00",
        "User-Agent": [
          "azsdk-net-Storage.Files.DataLake/12.1.0-dev.20200403.1",
          "(.NET Core 4.6.28325.01; Microsoft Windows 10.0.18362 )"
        ],
        "x-ms-client-request-id": "91ef7ae1-f67a-8ad6-c786-75707040e427",
        "x-ms-date": "Fri, 03 Apr 2020 21:03:38 GMT",
        "x-ms-return-client-request-id": "true",
<<<<<<< HEAD
        "x-ms-version": "2019-12-12"
=======
        "x-ms-version": "2020-02-10"
>>>>>>> 60f4876e
      },
      "RequestBody": null,
      "StatusCode": 202,
      "ResponseHeaders": {
        "Content-Length": "0",
        "Date": "Fri, 03 Apr 2020 21:03:36 GMT",
        "Server": [
          "Windows-Azure-Blob/1.0",
          "Microsoft-HTTPAPI/2.0"
        ],
        "x-ms-client-request-id": "91ef7ae1-f67a-8ad6-c786-75707040e427",
        "x-ms-request-id": "962276dc-f01e-0012-67fb-093670000000",
<<<<<<< HEAD
        "x-ms-version": "2019-12-12"
=======
        "x-ms-version": "2020-02-10"
>>>>>>> 60f4876e
      },
      "ResponseBody": []
    }
  ],
  "Variables": {
    "DateTimeOffsetNow": "2020-04-03T14:03:36.0742648-07:00",
    "RandomSeed": "1059918934",
    "Storage_TestConfigHierarchicalNamespace": "NamespaceTenant\nseannsecanary\nU2FuaXRpemVk\nhttp://seannsecanary.blob.core.windows.net\nhttp://seannsecanary.file.core.windows.net\nhttp://seannsecanary.queue.core.windows.net\nhttp://seannsecanary.table.core.windows.net\n\n\n\n\nhttp://seannsecanary-secondary.blob.core.windows.net\nhttp://seannsecanary-secondary.file.core.windows.net\nhttp://seannsecanary-secondary.queue.core.windows.net\nhttp://seannsecanary-secondary.table.core.windows.net\n68390a19-a643-458b-b726-408abf67b4fc\nSanitized\n72f988bf-86f1-41af-91ab-2d7cd011db47\nhttps://login.microsoftonline.com/\nCloud\nBlobEndpoint=http://seannsecanary.blob.core.windows.net/;QueueEndpoint=http://seannsecanary.queue.core.windows.net/;FileEndpoint=http://seannsecanary.file.core.windows.net/;BlobSecondaryEndpoint=http://seannsecanary-secondary.blob.core.windows.net/;QueueSecondaryEndpoint=http://seannsecanary-secondary.queue.core.windows.net/;FileSecondaryEndpoint=http://seannsecanary-secondary.file.core.windows.net/;AccountName=seannsecanary;AccountKey=Sanitized\n"
  }
}<|MERGE_RESOLUTION|>--- conflicted
+++ resolved
@@ -14,11 +14,7 @@
         "x-ms-client-request-id": "cb8a3d9b-7cdf-f70f-8ad6-8e03fee9d45b",
         "x-ms-date": "Fri, 03 Apr 2020 21:03:36 GMT",
         "x-ms-return-client-request-id": "true",
-<<<<<<< HEAD
-        "x-ms-version": "2019-12-12"
-=======
-        "x-ms-version": "2020-02-10"
->>>>>>> 60f4876e
+        "x-ms-version": "2020-02-10"
       },
       "RequestBody": null,
       "StatusCode": 201,
@@ -33,11 +29,7 @@
         ],
         "x-ms-client-request-id": "cb8a3d9b-7cdf-f70f-8ad6-8e03fee9d45b",
         "x-ms-request-id": "9622757c-f01e-0012-3efb-093670000000",
-<<<<<<< HEAD
-        "x-ms-version": "2019-12-12"
-=======
-        "x-ms-version": "2020-02-10"
->>>>>>> 60f4876e
+        "x-ms-version": "2020-02-10"
       },
       "ResponseBody": []
     },
@@ -54,11 +46,7 @@
         "x-ms-client-request-id": "d0900f1c-1117-4d62-d1ee-9933f0e0ea22",
         "x-ms-date": "Fri, 03 Apr 2020 21:03:36 GMT",
         "x-ms-return-client-request-id": "true",
-<<<<<<< HEAD
-        "x-ms-version": "2019-12-12"
-=======
-        "x-ms-version": "2020-02-10"
->>>>>>> 60f4876e
+        "x-ms-version": "2020-02-10"
       },
       "RequestBody": null,
       "StatusCode": 201,
@@ -73,11 +61,7 @@
         ],
         "x-ms-client-request-id": "d0900f1c-1117-4d62-d1ee-9933f0e0ea22",
         "x-ms-request-id": "fa44033b-201f-0097-4cfb-091bad000000",
-<<<<<<< HEAD
-        "x-ms-version": "2019-12-12"
-=======
-        "x-ms-version": "2020-02-10"
->>>>>>> 60f4876e
+        "x-ms-version": "2020-02-10"
       },
       "ResponseBody": []
     },
@@ -98,11 +82,7 @@
         "x-ms-meta-meta": "data",
         "x-ms-meta-UPPER": "case",
         "x-ms-return-client-request-id": "true",
-<<<<<<< HEAD
-        "x-ms-version": "2019-12-12"
-=======
-        "x-ms-version": "2020-02-10"
->>>>>>> 60f4876e
+        "x-ms-version": "2020-02-10"
       },
       "RequestBody": null,
       "StatusCode": 412,
@@ -117,11 +97,7 @@
         "x-ms-client-request-id": "fc129b7a-55d7-94af-349d-45bc8dd29fe5",
         "x-ms-error-code": "ConditionNotMet",
         "x-ms-request-id": "96227592-f01e-0012-51fb-093670000000",
-<<<<<<< HEAD
-        "x-ms-version": "2019-12-12"
-=======
-        "x-ms-version": "2020-02-10"
->>>>>>> 60f4876e
+        "x-ms-version": "2020-02-10"
       },
       "ResponseBody": [
         "\uFEFF\u003C?xml version=\u00221.0\u0022 encoding=\u0022utf-8\u0022?\u003E\u003CError\u003E\u003CCode\u003EConditionNotMet\u003C/Code\u003E\u003CMessage\u003EThe condition specified using HTTP conditional header(s) is not met.\n",
@@ -142,11 +118,7 @@
         "x-ms-client-request-id": "54b9f1be-edce-5b4a-18c9-336077f3e299",
         "x-ms-date": "Fri, 03 Apr 2020 21:03:36 GMT",
         "x-ms-return-client-request-id": "true",
-<<<<<<< HEAD
-        "x-ms-version": "2019-12-12"
-=======
-        "x-ms-version": "2020-02-10"
->>>>>>> 60f4876e
+        "x-ms-version": "2020-02-10"
       },
       "RequestBody": null,
       "StatusCode": 202,
@@ -159,11 +131,7 @@
         ],
         "x-ms-client-request-id": "54b9f1be-edce-5b4a-18c9-336077f3e299",
         "x-ms-request-id": "9622759a-f01e-0012-59fb-093670000000",
-<<<<<<< HEAD
-        "x-ms-version": "2019-12-12"
-=======
-        "x-ms-version": "2020-02-10"
->>>>>>> 60f4876e
+        "x-ms-version": "2020-02-10"
       },
       "ResponseBody": []
     },
@@ -181,11 +149,7 @@
         "x-ms-client-request-id": "65f5cb3d-d5db-3108-7408-ad1b4f936b20",
         "x-ms-date": "Fri, 03 Apr 2020 21:03:36 GMT",
         "x-ms-return-client-request-id": "true",
-<<<<<<< HEAD
-        "x-ms-version": "2019-12-12"
-=======
-        "x-ms-version": "2020-02-10"
->>>>>>> 60f4876e
+        "x-ms-version": "2020-02-10"
       },
       "RequestBody": null,
       "StatusCode": 201,
@@ -200,11 +164,7 @@
         ],
         "x-ms-client-request-id": "65f5cb3d-d5db-3108-7408-ad1b4f936b20",
         "x-ms-request-id": "962275c0-f01e-0012-78fb-093670000000",
-<<<<<<< HEAD
-        "x-ms-version": "2019-12-12"
-=======
-        "x-ms-version": "2020-02-10"
->>>>>>> 60f4876e
+        "x-ms-version": "2020-02-10"
       },
       "ResponseBody": []
     },
@@ -221,11 +181,7 @@
         "x-ms-client-request-id": "ba636ac8-10b9-f876-4b7e-186f3e9f3058",
         "x-ms-date": "Fri, 03 Apr 2020 21:03:36 GMT",
         "x-ms-return-client-request-id": "true",
-<<<<<<< HEAD
-        "x-ms-version": "2019-12-12"
-=======
-        "x-ms-version": "2020-02-10"
->>>>>>> 60f4876e
+        "x-ms-version": "2020-02-10"
       },
       "RequestBody": null,
       "StatusCode": 201,
@@ -240,11 +196,7 @@
         ],
         "x-ms-client-request-id": "ba636ac8-10b9-f876-4b7e-186f3e9f3058",
         "x-ms-request-id": "fa44033d-201f-0097-4efb-091bad000000",
-<<<<<<< HEAD
-        "x-ms-version": "2019-12-12"
-=======
-        "x-ms-version": "2020-02-10"
->>>>>>> 60f4876e
+        "x-ms-version": "2020-02-10"
       },
       "ResponseBody": []
     },
@@ -265,11 +217,7 @@
         "x-ms-meta-meta": "data",
         "x-ms-meta-UPPER": "case",
         "x-ms-return-client-request-id": "true",
-<<<<<<< HEAD
-        "x-ms-version": "2019-12-12"
-=======
-        "x-ms-version": "2020-02-10"
->>>>>>> 60f4876e
+        "x-ms-version": "2020-02-10"
       },
       "RequestBody": null,
       "StatusCode": 412,
@@ -284,11 +232,7 @@
         "x-ms-client-request-id": "96a08026-5fb8-bb5a-ba81-d8844d0c71f8",
         "x-ms-error-code": "ConditionNotMet",
         "x-ms-request-id": "962275ef-f01e-0012-20fb-093670000000",
-<<<<<<< HEAD
-        "x-ms-version": "2019-12-12"
-=======
-        "x-ms-version": "2020-02-10"
->>>>>>> 60f4876e
+        "x-ms-version": "2020-02-10"
       },
       "ResponseBody": [
         "\uFEFF\u003C?xml version=\u00221.0\u0022 encoding=\u0022utf-8\u0022?\u003E\u003CError\u003E\u003CCode\u003EConditionNotMet\u003C/Code\u003E\u003CMessage\u003EThe condition specified using HTTP conditional header(s) is not met.\n",
@@ -309,11 +253,7 @@
         "x-ms-client-request-id": "bd48c7a3-99ff-8ea0-3e95-64976e984a54",
         "x-ms-date": "Fri, 03 Apr 2020 21:03:36 GMT",
         "x-ms-return-client-request-id": "true",
-<<<<<<< HEAD
-        "x-ms-version": "2019-12-12"
-=======
-        "x-ms-version": "2020-02-10"
->>>>>>> 60f4876e
+        "x-ms-version": "2020-02-10"
       },
       "RequestBody": null,
       "StatusCode": 202,
@@ -326,11 +266,7 @@
         ],
         "x-ms-client-request-id": "bd48c7a3-99ff-8ea0-3e95-64976e984a54",
         "x-ms-request-id": "962275fc-f01e-0012-2bfb-093670000000",
-<<<<<<< HEAD
-        "x-ms-version": "2019-12-12"
-=======
-        "x-ms-version": "2020-02-10"
->>>>>>> 60f4876e
+        "x-ms-version": "2020-02-10"
       },
       "ResponseBody": []
     },
@@ -348,11 +284,7 @@
         "x-ms-client-request-id": "8ad90580-8bc1-cd91-2248-3ae050b28974",
         "x-ms-date": "Fri, 03 Apr 2020 21:03:37 GMT",
         "x-ms-return-client-request-id": "true",
-<<<<<<< HEAD
-        "x-ms-version": "2019-12-12"
-=======
-        "x-ms-version": "2020-02-10"
->>>>>>> 60f4876e
+        "x-ms-version": "2020-02-10"
       },
       "RequestBody": null,
       "StatusCode": 201,
@@ -367,11 +299,7 @@
         ],
         "x-ms-client-request-id": "8ad90580-8bc1-cd91-2248-3ae050b28974",
         "x-ms-request-id": "9622760a-f01e-0012-38fb-093670000000",
-<<<<<<< HEAD
-        "x-ms-version": "2019-12-12"
-=======
-        "x-ms-version": "2020-02-10"
->>>>>>> 60f4876e
+        "x-ms-version": "2020-02-10"
       },
       "ResponseBody": []
     },
@@ -388,11 +316,7 @@
         "x-ms-client-request-id": "ca6b500b-9e75-bcfd-74d5-3b376cdabd93",
         "x-ms-date": "Fri, 03 Apr 2020 21:03:37 GMT",
         "x-ms-return-client-request-id": "true",
-<<<<<<< HEAD
-        "x-ms-version": "2019-12-12"
-=======
-        "x-ms-version": "2020-02-10"
->>>>>>> 60f4876e
+        "x-ms-version": "2020-02-10"
       },
       "RequestBody": null,
       "StatusCode": 201,
@@ -407,11 +331,7 @@
         ],
         "x-ms-client-request-id": "ca6b500b-9e75-bcfd-74d5-3b376cdabd93",
         "x-ms-request-id": "fa44033e-201f-0097-4ffb-091bad000000",
-<<<<<<< HEAD
-        "x-ms-version": "2019-12-12"
-=======
-        "x-ms-version": "2020-02-10"
->>>>>>> 60f4876e
+        "x-ms-version": "2020-02-10"
       },
       "ResponseBody": []
     },
@@ -432,11 +352,7 @@
         "x-ms-meta-meta": "data",
         "x-ms-meta-UPPER": "case",
         "x-ms-return-client-request-id": "true",
-<<<<<<< HEAD
-        "x-ms-version": "2019-12-12"
-=======
-        "x-ms-version": "2020-02-10"
->>>>>>> 60f4876e
+        "x-ms-version": "2020-02-10"
       },
       "RequestBody": null,
       "StatusCode": 412,
@@ -451,11 +367,7 @@
         "x-ms-client-request-id": "c0aba2d8-7223-6ea8-97b0-8b1a2372ae8f",
         "x-ms-error-code": "ConditionNotMet",
         "x-ms-request-id": "96227623-f01e-0012-4ffb-093670000000",
-<<<<<<< HEAD
-        "x-ms-version": "2019-12-12"
-=======
-        "x-ms-version": "2020-02-10"
->>>>>>> 60f4876e
+        "x-ms-version": "2020-02-10"
       },
       "ResponseBody": [
         "\uFEFF\u003C?xml version=\u00221.0\u0022 encoding=\u0022utf-8\u0022?\u003E\u003CError\u003E\u003CCode\u003EConditionNotMet\u003C/Code\u003E\u003CMessage\u003EThe condition specified using HTTP conditional header(s) is not met.\n",
@@ -476,11 +388,7 @@
         "x-ms-client-request-id": "c95f044d-fd2e-986f-7464-2494fd6929da",
         "x-ms-date": "Fri, 03 Apr 2020 21:03:37 GMT",
         "x-ms-return-client-request-id": "true",
-<<<<<<< HEAD
-        "x-ms-version": "2019-12-12"
-=======
-        "x-ms-version": "2020-02-10"
->>>>>>> 60f4876e
+        "x-ms-version": "2020-02-10"
       },
       "RequestBody": null,
       "StatusCode": 202,
@@ -493,11 +401,7 @@
         ],
         "x-ms-client-request-id": "c95f044d-fd2e-986f-7464-2494fd6929da",
         "x-ms-request-id": "96227629-f01e-0012-55fb-093670000000",
-<<<<<<< HEAD
-        "x-ms-version": "2019-12-12"
-=======
-        "x-ms-version": "2020-02-10"
->>>>>>> 60f4876e
+        "x-ms-version": "2020-02-10"
       },
       "ResponseBody": []
     },
@@ -515,11 +419,7 @@
         "x-ms-client-request-id": "1b79a2f5-cb0a-21ba-127d-5e05096aa36b",
         "x-ms-date": "Fri, 03 Apr 2020 21:03:37 GMT",
         "x-ms-return-client-request-id": "true",
-<<<<<<< HEAD
-        "x-ms-version": "2019-12-12"
-=======
-        "x-ms-version": "2020-02-10"
->>>>>>> 60f4876e
+        "x-ms-version": "2020-02-10"
       },
       "RequestBody": null,
       "StatusCode": 201,
@@ -534,11 +434,7 @@
         ],
         "x-ms-client-request-id": "1b79a2f5-cb0a-21ba-127d-5e05096aa36b",
         "x-ms-request-id": "96227659-f01e-0012-7cfb-093670000000",
-<<<<<<< HEAD
-        "x-ms-version": "2019-12-12"
-=======
-        "x-ms-version": "2020-02-10"
->>>>>>> 60f4876e
+        "x-ms-version": "2020-02-10"
       },
       "ResponseBody": []
     },
@@ -555,11 +451,7 @@
         "x-ms-client-request-id": "ea537d34-b362-eac7-db38-03139bede0ff",
         "x-ms-date": "Fri, 03 Apr 2020 21:03:37 GMT",
         "x-ms-return-client-request-id": "true",
-<<<<<<< HEAD
-        "x-ms-version": "2019-12-12"
-=======
-        "x-ms-version": "2020-02-10"
->>>>>>> 60f4876e
+        "x-ms-version": "2020-02-10"
       },
       "RequestBody": null,
       "StatusCode": 201,
@@ -574,11 +466,7 @@
         ],
         "x-ms-client-request-id": "ea537d34-b362-eac7-db38-03139bede0ff",
         "x-ms-request-id": "fa44033f-201f-0097-50fb-091bad000000",
-<<<<<<< HEAD
-        "x-ms-version": "2019-12-12"
-=======
-        "x-ms-version": "2020-02-10"
->>>>>>> 60f4876e
+        "x-ms-version": "2020-02-10"
       },
       "ResponseBody": []
     },
@@ -594,11 +482,7 @@
         "x-ms-client-request-id": "c39939a7-26bf-f065-c824-7656b920ee84",
         "x-ms-date": "Fri, 03 Apr 2020 21:03:37 GMT",
         "x-ms-return-client-request-id": "true",
-<<<<<<< HEAD
-        "x-ms-version": "2019-12-12"
-=======
-        "x-ms-version": "2020-02-10"
->>>>>>> 60f4876e
+        "x-ms-version": "2020-02-10"
       },
       "RequestBody": null,
       "StatusCode": 200,
@@ -622,11 +506,7 @@
         "x-ms-lease-status": "unlocked",
         "x-ms-request-id": "96227675-f01e-0012-15fb-093670000000",
         "x-ms-server-encrypted": "true",
-<<<<<<< HEAD
-        "x-ms-version": "2019-12-12"
-=======
-        "x-ms-version": "2020-02-10"
->>>>>>> 60f4876e
+        "x-ms-version": "2020-02-10"
       },
       "ResponseBody": []
     },
@@ -647,11 +527,7 @@
         "x-ms-meta-meta": "data",
         "x-ms-meta-UPPER": "case",
         "x-ms-return-client-request-id": "true",
-<<<<<<< HEAD
-        "x-ms-version": "2019-12-12"
-=======
-        "x-ms-version": "2020-02-10"
->>>>>>> 60f4876e
+        "x-ms-version": "2020-02-10"
       },
       "RequestBody": null,
       "StatusCode": 412,
@@ -666,11 +542,7 @@
         "x-ms-client-request-id": "626c477e-1c53-4640-3070-b035db861491",
         "x-ms-error-code": "ConditionNotMet",
         "x-ms-request-id": "96227684-f01e-0012-22fb-093670000000",
-<<<<<<< HEAD
-        "x-ms-version": "2019-12-12"
-=======
-        "x-ms-version": "2020-02-10"
->>>>>>> 60f4876e
+        "x-ms-version": "2020-02-10"
       },
       "ResponseBody": [
         "\uFEFF\u003C?xml version=\u00221.0\u0022 encoding=\u0022utf-8\u0022?\u003E\u003CError\u003E\u003CCode\u003EConditionNotMet\u003C/Code\u003E\u003CMessage\u003EThe condition specified using HTTP conditional header(s) is not met.\n",
@@ -691,11 +563,7 @@
         "x-ms-client-request-id": "71d7cc38-8cb4-af31-cce1-c08a2466071a",
         "x-ms-date": "Fri, 03 Apr 2020 21:03:38 GMT",
         "x-ms-return-client-request-id": "true",
-<<<<<<< HEAD
-        "x-ms-version": "2019-12-12"
-=======
-        "x-ms-version": "2020-02-10"
->>>>>>> 60f4876e
+        "x-ms-version": "2020-02-10"
       },
       "RequestBody": null,
       "StatusCode": 202,
@@ -708,11 +576,7 @@
         ],
         "x-ms-client-request-id": "71d7cc38-8cb4-af31-cce1-c08a2466071a",
         "x-ms-request-id": "96227690-f01e-0012-2bfb-093670000000",
-<<<<<<< HEAD
-        "x-ms-version": "2019-12-12"
-=======
-        "x-ms-version": "2020-02-10"
->>>>>>> 60f4876e
+        "x-ms-version": "2020-02-10"
       },
       "ResponseBody": []
     },
@@ -730,11 +594,7 @@
         "x-ms-client-request-id": "47c708af-20d2-3e3b-2b23-ea19c793b5c5",
         "x-ms-date": "Fri, 03 Apr 2020 21:03:38 GMT",
         "x-ms-return-client-request-id": "true",
-<<<<<<< HEAD
-        "x-ms-version": "2019-12-12"
-=======
-        "x-ms-version": "2020-02-10"
->>>>>>> 60f4876e
+        "x-ms-version": "2020-02-10"
       },
       "RequestBody": null,
       "StatusCode": 201,
@@ -749,11 +609,7 @@
         ],
         "x-ms-client-request-id": "47c708af-20d2-3e3b-2b23-ea19c793b5c5",
         "x-ms-request-id": "962276ac-f01e-0012-43fb-093670000000",
-<<<<<<< HEAD
-        "x-ms-version": "2019-12-12"
-=======
-        "x-ms-version": "2020-02-10"
->>>>>>> 60f4876e
+        "x-ms-version": "2020-02-10"
       },
       "ResponseBody": []
     },
@@ -770,11 +626,7 @@
         "x-ms-client-request-id": "bf9e60be-4880-b7cd-9cf8-7e274efb6ab1",
         "x-ms-date": "Fri, 03 Apr 2020 21:03:38 GMT",
         "x-ms-return-client-request-id": "true",
-<<<<<<< HEAD
-        "x-ms-version": "2019-12-12"
-=======
-        "x-ms-version": "2020-02-10"
->>>>>>> 60f4876e
+        "x-ms-version": "2020-02-10"
       },
       "RequestBody": null,
       "StatusCode": 201,
@@ -789,11 +641,7 @@
         ],
         "x-ms-client-request-id": "bf9e60be-4880-b7cd-9cf8-7e274efb6ab1",
         "x-ms-request-id": "fa440340-201f-0097-51fb-091bad000000",
-<<<<<<< HEAD
-        "x-ms-version": "2019-12-12"
-=======
-        "x-ms-version": "2020-02-10"
->>>>>>> 60f4876e
+        "x-ms-version": "2020-02-10"
       },
       "ResponseBody": []
     },
@@ -814,11 +662,7 @@
         "x-ms-meta-meta": "data",
         "x-ms-meta-UPPER": "case",
         "x-ms-return-client-request-id": "true",
-<<<<<<< HEAD
-        "x-ms-version": "2019-12-12"
-=======
-        "x-ms-version": "2020-02-10"
->>>>>>> 60f4876e
+        "x-ms-version": "2020-02-10"
       },
       "RequestBody": null,
       "StatusCode": 412,
@@ -833,11 +677,7 @@
         "x-ms-client-request-id": "7381bd38-ecda-a5d1-c235-5446927d6688",
         "x-ms-error-code": "LeaseNotPresentWithBlobOperation",
         "x-ms-request-id": "962276cd-f01e-0012-5bfb-093670000000",
-<<<<<<< HEAD
-        "x-ms-version": "2019-12-12"
-=======
-        "x-ms-version": "2020-02-10"
->>>>>>> 60f4876e
+        "x-ms-version": "2020-02-10"
       },
       "ResponseBody": [
         "\uFEFF\u003C?xml version=\u00221.0\u0022 encoding=\u0022utf-8\u0022?\u003E\u003CError\u003E\u003CCode\u003ELeaseNotPresentWithBlobOperation\u003C/Code\u003E\u003CMessage\u003EThere is currently no lease on the blob.\n",
@@ -858,11 +698,7 @@
         "x-ms-client-request-id": "91ef7ae1-f67a-8ad6-c786-75707040e427",
         "x-ms-date": "Fri, 03 Apr 2020 21:03:38 GMT",
         "x-ms-return-client-request-id": "true",
-<<<<<<< HEAD
-        "x-ms-version": "2019-12-12"
-=======
-        "x-ms-version": "2020-02-10"
->>>>>>> 60f4876e
+        "x-ms-version": "2020-02-10"
       },
       "RequestBody": null,
       "StatusCode": 202,
@@ -875,11 +711,7 @@
         ],
         "x-ms-client-request-id": "91ef7ae1-f67a-8ad6-c786-75707040e427",
         "x-ms-request-id": "962276dc-f01e-0012-67fb-093670000000",
-<<<<<<< HEAD
-        "x-ms-version": "2019-12-12"
-=======
-        "x-ms-version": "2020-02-10"
->>>>>>> 60f4876e
+        "x-ms-version": "2020-02-10"
       },
       "ResponseBody": []
     }
