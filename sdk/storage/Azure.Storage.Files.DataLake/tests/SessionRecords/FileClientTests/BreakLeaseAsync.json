--- conflicted
+++ resolved
@@ -15,11 +15,7 @@
         "x-ms-client-request-id": "0e0b4a5e-fd8b-6985-ced2-d3d495f9a405",
         "x-ms-date": "Fri, 19 Feb 2021 19:08:52 GMT",
         "x-ms-return-client-request-id": "true",
-<<<<<<< HEAD
-        "x-ms-version": "2020-12-06"
-=======
         "x-ms-version": "2021-02-12"
->>>>>>> 7e782c87
       },
       "RequestBody": null,
       "StatusCode": 201,
@@ -34,11 +30,7 @@
         ],
         "x-ms-client-request-id": "0e0b4a5e-fd8b-6985-ced2-d3d495f9a405",
         "x-ms-request-id": "2e628f72-201e-00a4-1ef2-0676f9000000",
-<<<<<<< HEAD
-        "x-ms-version": "2020-12-06"
-=======
         "x-ms-version": "2021-02-12"
->>>>>>> 7e782c87
       },
       "ResponseBody": []
     },
@@ -56,11 +48,7 @@
         "x-ms-client-request-id": "4c0b8831-0fd6-d62a-9d7e-4c96002cea03",
         "x-ms-date": "Fri, 19 Feb 2021 19:08:52 GMT",
         "x-ms-return-client-request-id": "true",
-<<<<<<< HEAD
-        "x-ms-version": "2020-12-06"
-=======
         "x-ms-version": "2021-02-12"
->>>>>>> 7e782c87
       },
       "RequestBody": null,
       "StatusCode": 201,
@@ -75,11 +63,7 @@
         ],
         "x-ms-client-request-id": "4c0b8831-0fd6-d62a-9d7e-4c96002cea03",
         "x-ms-request-id": "6f4af205-e01f-004f-3bf2-060e0b000000",
-<<<<<<< HEAD
-        "x-ms-version": "2020-12-06"
-=======
         "x-ms-version": "2021-02-12"
->>>>>>> 7e782c87
       },
       "ResponseBody": []
     },
@@ -100,11 +84,7 @@
         "x-ms-lease-duration": "15",
         "x-ms-proposed-lease-id": "36756e47-6df5-ce8d-bbea-b699407bfffe",
         "x-ms-return-client-request-id": "true",
-<<<<<<< HEAD
-        "x-ms-version": "2020-12-06"
-=======
         "x-ms-version": "2021-02-12"
->>>>>>> 7e782c87
       },
       "RequestBody": null,
       "StatusCode": 201,
@@ -120,11 +100,7 @@
         "x-ms-client-request-id": "1fe9438d-e34e-c377-fb3c-90eb58909522",
         "x-ms-lease-id": "36756e47-6df5-ce8d-bbea-b699407bfffe",
         "x-ms-request-id": "2e629122-201e-00a4-35f2-0676f9000000",
-<<<<<<< HEAD
-        "x-ms-version": "2020-12-06"
-=======
         "x-ms-version": "2021-02-12"
->>>>>>> 7e782c87
       },
       "ResponseBody": []
     },
@@ -143,11 +119,7 @@
         "x-ms-date": "Fri, 19 Feb 2021 19:08:52 GMT",
         "x-ms-lease-action": "break",
         "x-ms-return-client-request-id": "true",
-<<<<<<< HEAD
-        "x-ms-version": "2020-12-06"
-=======
         "x-ms-version": "2021-02-12"
->>>>>>> 7e782c87
       },
       "RequestBody": null,
       "StatusCode": 202,
@@ -163,11 +135,7 @@
         "x-ms-client-request-id": "fd0c4d01-df91-f8af-1964-fa82aea4f7a4",
         "x-ms-lease-time": "0",
         "x-ms-request-id": "2e6291d1-201e-00a4-5df2-0676f9000000",
-<<<<<<< HEAD
-        "x-ms-version": "2020-12-06"
-=======
         "x-ms-version": "2021-02-12"
->>>>>>> 7e782c87
       },
       "ResponseBody": []
     },
@@ -185,11 +153,7 @@
         "x-ms-client-request-id": "0ae98a8f-9884-9f90-9fc1-56a0fac15a3b",
         "x-ms-date": "Fri, 19 Feb 2021 19:08:52 GMT",
         "x-ms-return-client-request-id": "true",
-<<<<<<< HEAD
-        "x-ms-version": "2020-12-06"
-=======
         "x-ms-version": "2021-02-12"
->>>>>>> 7e782c87
       },
       "RequestBody": null,
       "StatusCode": 202,
@@ -202,11 +166,7 @@
         ],
         "x-ms-client-request-id": "0ae98a8f-9884-9f90-9fc1-56a0fac15a3b",
         "x-ms-request-id": "2e629299-201e-00a4-20f2-0676f9000000",
-<<<<<<< HEAD
-        "x-ms-version": "2020-12-06"
-=======
         "x-ms-version": "2021-02-12"
->>>>>>> 7e782c87
       },
       "ResponseBody": []
     }
