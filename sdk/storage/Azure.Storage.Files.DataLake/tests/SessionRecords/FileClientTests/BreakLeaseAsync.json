--- conflicted
+++ resolved
@@ -14,11 +14,7 @@
         "x-ms-client-request-id": "5f40884c-ba73-00cc-ca8e-4f99948f75bc",
         "x-ms-date": "Fri, 03 Apr 2020 20:58:54 GMT",
         "x-ms-return-client-request-id": "true",
-<<<<<<< HEAD
-        "x-ms-version": "2019-12-12"
-=======
         "x-ms-version": "2020-02-10"
->>>>>>> 60f4876e
       },
       "RequestBody": null,
       "StatusCode": 201,
@@ -33,11 +29,7 @@
         ],
         "x-ms-client-request-id": "5f40884c-ba73-00cc-ca8e-4f99948f75bc",
         "x-ms-request-id": "9621f792-f01e-0012-2dfa-093670000000",
-<<<<<<< HEAD
-        "x-ms-version": "2019-12-12"
-=======
         "x-ms-version": "2020-02-10"
->>>>>>> 60f4876e
       },
       "ResponseBody": []
     },
@@ -54,11 +46,7 @@
         "x-ms-client-request-id": "d0ac9dd3-2aa4-c09e-0f94-54d087cb91a9",
         "x-ms-date": "Fri, 03 Apr 2020 20:58:54 GMT",
         "x-ms-return-client-request-id": "true",
-<<<<<<< HEAD
-        "x-ms-version": "2019-12-12"
-=======
         "x-ms-version": "2020-02-10"
->>>>>>> 60f4876e
       },
       "RequestBody": null,
       "StatusCode": 201,
@@ -73,11 +61,7 @@
         ],
         "x-ms-client-request-id": "d0ac9dd3-2aa4-c09e-0f94-54d087cb91a9",
         "x-ms-request-id": "fa43fec8-201f-0097-23fa-091bad000000",
-<<<<<<< HEAD
-        "x-ms-version": "2019-12-12"
-=======
         "x-ms-version": "2020-02-10"
->>>>>>> 60f4876e
       },
       "ResponseBody": []
     },
@@ -97,11 +81,7 @@
         "x-ms-lease-duration": "15",
         "x-ms-proposed-lease-id": "b9e89e0e-c69f-44a4-7399-3e25838a18ea",
         "x-ms-return-client-request-id": "true",
-<<<<<<< HEAD
-        "x-ms-version": "2019-12-12"
-=======
         "x-ms-version": "2020-02-10"
->>>>>>> 60f4876e
       },
       "RequestBody": null,
       "StatusCode": 201,
@@ -117,11 +97,7 @@
         "x-ms-client-request-id": "f5df5f35-4236-0c90-f867-5d0aeb793c84",
         "x-ms-lease-id": "b9e89e0e-c69f-44a4-7399-3e25838a18ea",
         "x-ms-request-id": "9621f7a6-f01e-0012-3ffa-093670000000",
-<<<<<<< HEAD
-        "x-ms-version": "2019-12-12"
-=======
         "x-ms-version": "2020-02-10"
->>>>>>> 60f4876e
       },
       "ResponseBody": []
     },
@@ -139,11 +115,7 @@
         "x-ms-date": "Fri, 03 Apr 2020 20:58:54 GMT",
         "x-ms-lease-action": "break",
         "x-ms-return-client-request-id": "true",
-<<<<<<< HEAD
-        "x-ms-version": "2019-12-12"
-=======
         "x-ms-version": "2020-02-10"
->>>>>>> 60f4876e
       },
       "RequestBody": null,
       "StatusCode": 202,
@@ -159,11 +131,7 @@
         "x-ms-client-request-id": "23efe0e8-22aa-65b3-7220-d90c51029ac3",
         "x-ms-lease-time": "0",
         "x-ms-request-id": "9621f7ac-f01e-0012-45fa-093670000000",
-<<<<<<< HEAD
-        "x-ms-version": "2019-12-12"
-=======
         "x-ms-version": "2020-02-10"
->>>>>>> 60f4876e
       },
       "ResponseBody": []
     },
@@ -180,11 +148,7 @@
         "x-ms-client-request-id": "0b22f7e7-198a-59d9-b6c3-107ee5280d8e",
         "x-ms-date": "Fri, 03 Apr 2020 20:58:54 GMT",
         "x-ms-return-client-request-id": "true",
-<<<<<<< HEAD
-        "x-ms-version": "2019-12-12"
-=======
         "x-ms-version": "2020-02-10"
->>>>>>> 60f4876e
       },
       "RequestBody": null,
       "StatusCode": 202,
@@ -197,11 +161,7 @@
         ],
         "x-ms-client-request-id": "0b22f7e7-198a-59d9-b6c3-107ee5280d8e",
         "x-ms-request-id": "9621f7b7-f01e-0012-4ffa-093670000000",
-<<<<<<< HEAD
-        "x-ms-version": "2019-12-12"
-=======
         "x-ms-version": "2020-02-10"
->>>>>>> 60f4876e
       },
       "ResponseBody": []
     }
