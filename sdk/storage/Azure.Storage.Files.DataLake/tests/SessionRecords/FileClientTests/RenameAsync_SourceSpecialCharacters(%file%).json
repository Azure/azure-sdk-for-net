--- conflicted
+++ resolved
@@ -1,233 +1,148 @@
 {
   "Entries": [
     {
-      "RequestUri": "https://seannse.blob.core.windows.net/test-filesystem-179a7fe3-d7ed-9c38-c6d7-546bed823c8e?restype=container",
+      "RequestUri": "https://seannse.blob.core.windows.net/test-filesystem-22ec485c-9182-bf07-066f-ea9ee5d115a7?restype=container",
       "RequestMethod": "PUT",
       "RequestHeaders": {
         "Accept": "application/xml",
         "Authorization": "Sanitized",
-<<<<<<< HEAD
-        "traceparent": "00-b1b8dc45acaf0740add56679c4d42e3d-778f75675abbf24f-00",
-        "User-Agent": [
-          "azsdk-net-Storage.Files.DataLake/12.7.0-alpha.20210202.1",
-          "(.NET 5.0.2; Microsoft Windows 10.0.19042)"
+        "traceparent": "00-ec518e494fcb1d4c910c587b9db5c636-3200e4c7c700a44a-00",
+        "User-Agent": [
+          "azsdk-net-Storage.Files.DataLake/12.7.0-alpha.20210219.1",
+          "(.NET 5.0.3; Microsoft Windows 10.0.19041)"
         ],
         "x-ms-blob-public-access": "container",
-        "x-ms-client-request-id": "6e7d55f6-94db-e824-afb9-212aa39919a8",
-        "x-ms-date": "Tue, 02 Feb 2021 21:35:00 GMT",
-=======
-        "traceparent": "00-d0d3465004e41e44895f9792fd9f5679-8395b17bfa7e0a4e-00",
-        "User-Agent": [
-          "azsdk-net-Storage.Files.DataLake/12.7.0-alpha.20210217.1",
-          "(.NET 5.0.3; Microsoft Windows 10.0.19042)"
-        ],
-        "x-ms-blob-public-access": "container",
-        "x-ms-client-request-id": "6e7d55f6-94db-e824-afb9-212aa39919a8",
-        "x-ms-date": "Wed, 17 Feb 2021 22:24:46 GMT",
->>>>>>> 1814567d
-        "x-ms-return-client-request-id": "true",
-        "x-ms-version": "2020-06-12"
-      },
-      "RequestBody": null,
-      "StatusCode": 201,
-      "ResponseHeaders": {
-        "Content-Length": "0",
-<<<<<<< HEAD
-        "Date": "Tue, 02 Feb 2021 21:35:00 GMT",
-        "ETag": "\u00220x8D8C7C2659C0F72\u0022",
-        "Last-Modified": "Tue, 02 Feb 2021 21:35:01 GMT",
-=======
-        "Date": "Wed, 17 Feb 2021 22:24:45 GMT",
-        "ETag": "\u00220x8D8D392D4E17C95\u0022",
-        "Last-Modified": "Wed, 17 Feb 2021 22:24:46 GMT",
->>>>>>> 1814567d
+        "x-ms-client-request-id": "964ef41a-4021-d728-42c5-94e05557d6e5",
+        "x-ms-date": "Fri, 19 Feb 2021 19:08:43 GMT",
+        "x-ms-return-client-request-id": "true",
+        "x-ms-version": "2020-06-12"
+      },
+      "RequestBody": null,
+      "StatusCode": 201,
+      "ResponseHeaders": {
+        "Content-Length": "0",
+        "Date": "Fri, 19 Feb 2021 19:08:42 GMT",
+        "ETag": "\u00220x8D8D509C5F166FD\u0022",
+        "Last-Modified": "Fri, 19 Feb 2021 19:08:42 GMT",
         "Server": [
           "Windows-Azure-Blob/1.0",
           "Microsoft-HTTPAPI/2.0"
         ],
-        "x-ms-client-request-id": "6e7d55f6-94db-e824-afb9-212aa39919a8",
-<<<<<<< HEAD
-        "x-ms-request-id": "58015a8f-e01e-0060-2dab-f903c0000000",
-=======
-        "x-ms-request-id": "d68e321c-701e-0086-3c7b-05b3e6000000",
->>>>>>> 1814567d
-        "x-ms-version": "2020-06-12"
-      },
-      "ResponseBody": []
-    },
-    {
-      "RequestUri": "https://seannse.dfs.core.windows.net/test-filesystem-179a7fe3-d7ed-9c38-c6d7-546bed823c8e/test-directory-2bd4a543-3449-0ae1-a520-3fecb5a8d687?resource=directory",
+        "x-ms-client-request-id": "964ef41a-4021-d728-42c5-94e05557d6e5",
+        "x-ms-request-id": "2e6238df-201e-00a4-01f2-0676f9000000",
+        "x-ms-version": "2020-06-12"
+      },
+      "ResponseBody": []
+    },
+    {
+      "RequestUri": "https://seannse.dfs.core.windows.net/test-filesystem-22ec485c-9182-bf07-066f-ea9ee5d115a7/test-directory-d2a93df8-ce98-a67e-079c-ba9cda03b687?resource=directory",
       "RequestMethod": "PUT",
       "RequestHeaders": {
         "Accept": "application/json",
         "Authorization": "Sanitized",
-<<<<<<< HEAD
-        "traceparent": "00-ee31d3dfcceca2448ced4273739492d9-92bb3f350b1d8849-00",
-        "User-Agent": [
-          "azsdk-net-Storage.Files.DataLake/12.7.0-alpha.20210202.1",
-          "(.NET 5.0.2; Microsoft Windows 10.0.19042)"
-        ],
-        "x-ms-client-request-id": "204d79e7-7b6a-c299-7373-c8bb54383207",
-        "x-ms-date": "Tue, 02 Feb 2021 21:35:00 GMT",
-=======
-        "traceparent": "00-87bb3f05a2d38e4e82bb623b3c926f86-4b7c51e3b64bcf4c-00",
-        "User-Agent": [
-          "azsdk-net-Storage.Files.DataLake/12.7.0-alpha.20210217.1",
-          "(.NET 5.0.3; Microsoft Windows 10.0.19042)"
-        ],
-        "x-ms-client-request-id": "204d79e7-7b6a-c299-7373-c8bb54383207",
-        "x-ms-date": "Wed, 17 Feb 2021 22:24:46 GMT",
->>>>>>> 1814567d
-        "x-ms-return-client-request-id": "true",
-        "x-ms-version": "2020-06-12"
-      },
-      "RequestBody": null,
-      "StatusCode": 201,
-      "ResponseHeaders": {
-        "Content-Length": "0",
-<<<<<<< HEAD
-        "Date": "Tue, 02 Feb 2021 21:35:01 GMT",
-        "ETag": "\u00220x8D8C7C265D2FD70\u0022",
-        "Last-Modified": "Tue, 02 Feb 2021 21:35:01 GMT",
-=======
-        "Date": "Wed, 17 Feb 2021 22:24:45 GMT",
-        "ETag": "\u00220x8D8D392D5126D52\u0022",
-        "Last-Modified": "Wed, 17 Feb 2021 22:24:46 GMT",
->>>>>>> 1814567d
+        "traceparent": "00-fb00486d5f6bf443a35aeecaa5317bc6-6c5040e341113a46-00",
+        "User-Agent": [
+          "azsdk-net-Storage.Files.DataLake/12.7.0-alpha.20210219.1",
+          "(.NET 5.0.3; Microsoft Windows 10.0.19041)"
+        ],
+        "x-ms-client-request-id": "ca0cd110-b3d5-4c63-76a8-8f84858bfc3f",
+        "x-ms-date": "Fri, 19 Feb 2021 19:08:43 GMT",
+        "x-ms-return-client-request-id": "true",
+        "x-ms-version": "2020-06-12"
+      },
+      "RequestBody": null,
+      "StatusCode": 201,
+      "ResponseHeaders": {
+        "Content-Length": "0",
+        "Date": "Fri, 19 Feb 2021 19:08:42 GMT",
+        "ETag": "\u00220x8D8D509C5FF8193\u0022",
+        "Last-Modified": "Fri, 19 Feb 2021 19:08:42 GMT",
         "Server": [
           "Windows-Azure-HDFS/1.0",
           "Microsoft-HTTPAPI/2.0"
         ],
-        "x-ms-client-request-id": "204d79e7-7b6a-c299-7373-c8bb54383207",
-<<<<<<< HEAD
-        "x-ms-request-id": "1570973f-c01f-0077-17ab-f9aacb000000",
-=======
-        "x-ms-request-id": "e6244178-f01f-0031-457b-059e4c000000",
->>>>>>> 1814567d
-        "x-ms-version": "2020-06-12"
-      },
-      "ResponseBody": []
-    },
-    {
-      "RequestUri": "https://seannse.dfs.core.windows.net/test-filesystem-179a7fe3-d7ed-9c38-c6d7-546bed823c8e/file?resource=file",
+        "x-ms-client-request-id": "ca0cd110-b3d5-4c63-76a8-8f84858bfc3f",
+        "x-ms-request-id": "6f4aec23-e01f-004f-5df2-060e0b000000",
+        "x-ms-version": "2020-06-12"
+      },
+      "ResponseBody": []
+    },
+    {
+      "RequestUri": "https://seannse.dfs.core.windows.net/test-filesystem-22ec485c-9182-bf07-066f-ea9ee5d115a7/file?resource=file",
       "RequestMethod": "PUT",
       "RequestHeaders": {
         "Accept": "application/json",
         "Authorization": "Sanitized",
-<<<<<<< HEAD
-        "traceparent": "00-1509aff1c08e1a44abffa888e387e9ed-16b12b0c483ba143-00",
-        "User-Agent": [
-          "azsdk-net-Storage.Files.DataLake/12.7.0-alpha.20210202.1",
-          "(.NET 5.0.2; Microsoft Windows 10.0.19042)"
-        ],
-        "x-ms-client-request-id": "3c050149-b65b-b51c-d7b2-259105f738e4",
-        "x-ms-date": "Tue, 02 Feb 2021 21:35:01 GMT",
-=======
-        "traceparent": "00-619fede21eaa3843a6bef2a37db0f447-cea7c37a32147d4d-00",
-        "User-Agent": [
-          "azsdk-net-Storage.Files.DataLake/12.7.0-alpha.20210217.1",
-          "(.NET 5.0.3; Microsoft Windows 10.0.19042)"
-        ],
-        "x-ms-client-request-id": "3c050149-b65b-b51c-d7b2-259105f738e4",
-        "x-ms-date": "Wed, 17 Feb 2021 22:24:46 GMT",
->>>>>>> 1814567d
-        "x-ms-return-client-request-id": "true",
-        "x-ms-version": "2020-06-12"
-      },
-      "RequestBody": null,
-      "StatusCode": 201,
-      "ResponseHeaders": {
-        "Content-Length": "0",
-<<<<<<< HEAD
-        "Date": "Tue, 02 Feb 2021 21:35:01 GMT",
-        "ETag": "\u00220x8D8C7C265E2358B\u0022",
-        "Last-Modified": "Tue, 02 Feb 2021 21:35:01 GMT",
-=======
-        "Date": "Wed, 17 Feb 2021 22:24:45 GMT",
-        "ETag": "\u00220x8D8D392D5206E8F\u0022",
-        "Last-Modified": "Wed, 17 Feb 2021 22:24:46 GMT",
->>>>>>> 1814567d
+        "traceparent": "00-598f990989a3fd4387a9b658b251c41a-31c4a9bd9d674d49-00",
+        "User-Agent": [
+          "azsdk-net-Storage.Files.DataLake/12.7.0-alpha.20210219.1",
+          "(.NET 5.0.3; Microsoft Windows 10.0.19041)"
+        ],
+        "x-ms-client-request-id": "088caba3-ecf6-37b2-8b38-7bdaef0172fa",
+        "x-ms-date": "Fri, 19 Feb 2021 19:08:43 GMT",
+        "x-ms-return-client-request-id": "true",
+        "x-ms-version": "2020-06-12"
+      },
+      "RequestBody": null,
+      "StatusCode": 201,
+      "ResponseHeaders": {
+        "Content-Length": "0",
+        "Date": "Fri, 19 Feb 2021 19:08:42 GMT",
+        "ETag": "\u00220x8D8D509C60CB57B\u0022",
+        "Last-Modified": "Fri, 19 Feb 2021 19:08:42 GMT",
         "Server": [
           "Windows-Azure-HDFS/1.0",
           "Microsoft-HTTPAPI/2.0"
         ],
-        "x-ms-client-request-id": "3c050149-b65b-b51c-d7b2-259105f738e4",
-<<<<<<< HEAD
-        "x-ms-request-id": "1570974e-c01f-0077-26ab-f9aacb000000",
-=======
-        "x-ms-request-id": "e6244185-f01f-0031-527b-059e4c000000",
->>>>>>> 1814567d
-        "x-ms-version": "2020-06-12"
-      },
-      "ResponseBody": []
-    },
-    {
-      "RequestUri": "https://seannse.dfs.core.windows.net/test-filesystem-179a7fe3-d7ed-9c38-c6d7-546bed823c8e/test-directory-2bd4a543-3449-0ae1-a520-3fecb5a8d687/test-file-1c4dbbc7-a4b5-6519-d6d8-2d236c4950c1?mode=legacy",
+        "x-ms-client-request-id": "088caba3-ecf6-37b2-8b38-7bdaef0172fa",
+        "x-ms-request-id": "6f4aec3a-e01f-004f-74f2-060e0b000000",
+        "x-ms-version": "2020-06-12"
+      },
+      "ResponseBody": []
+    },
+    {
+      "RequestUri": "https://seannse.dfs.core.windows.net/test-filesystem-22ec485c-9182-bf07-066f-ea9ee5d115a7/test-directory-d2a93df8-ce98-a67e-079c-ba9cda03b687/test-file-142dee97-926a-2b3c-6e93-1223675eab33?mode=legacy",
       "RequestMethod": "PUT",
       "RequestHeaders": {
         "Accept": "application/json",
         "Authorization": "Sanitized",
         "User-Agent": [
-<<<<<<< HEAD
-          "azsdk-net-Storage.Files.DataLake/12.7.0-alpha.20210202.1",
-          "(.NET 5.0.2; Microsoft Windows 10.0.19042)"
-        ],
-        "x-ms-client-request-id": "b6882a0e-3664-a440-e89f-658288f8488e",
-        "x-ms-date": "Tue, 02 Feb 2021 21:35:01 GMT",
-=======
-          "azsdk-net-Storage.Files.DataLake/12.7.0-alpha.20210217.1",
-          "(.NET 5.0.3; Microsoft Windows 10.0.19042)"
-        ],
-        "x-ms-client-request-id": "b6882a0e-3664-a440-e89f-658288f8488e",
-        "x-ms-date": "Wed, 17 Feb 2021 22:24:46 GMT",
->>>>>>> 1814567d
-        "x-ms-rename-source": "%2Ftest-filesystem-179a7fe3-d7ed-9c38-c6d7-546bed823c8e%2Ffile=",
-        "x-ms-return-client-request-id": "true",
-        "x-ms-version": "2020-06-12"
-      },
-      "RequestBody": null,
-      "StatusCode": 201,
-      "ResponseHeaders": {
-        "Content-Length": "0",
-<<<<<<< HEAD
-        "Date": "Tue, 02 Feb 2021 21:35:01 GMT",
-=======
-        "Date": "Wed, 17 Feb 2021 22:24:45 GMT",
->>>>>>> 1814567d
+          "azsdk-net-Storage.Files.DataLake/12.7.0-alpha.20210219.1",
+          "(.NET 5.0.3; Microsoft Windows 10.0.19041)"
+        ],
+        "x-ms-client-request-id": "b16d503e-7015-103b-6e61-9a62d98ed02d",
+        "x-ms-date": "Fri, 19 Feb 2021 19:08:43 GMT",
+        "x-ms-rename-source": "%2Ftest-filesystem-22ec485c-9182-bf07-066f-ea9ee5d115a7%2Ffile=",
+        "x-ms-return-client-request-id": "true",
+        "x-ms-version": "2020-06-12"
+      },
+      "RequestBody": null,
+      "StatusCode": 201,
+      "ResponseHeaders": {
+        "Content-Length": "0",
+        "Date": "Fri, 19 Feb 2021 19:08:42 GMT",
         "Server": [
           "Windows-Azure-HDFS/1.0",
           "Microsoft-HTTPAPI/2.0"
         ],
-        "x-ms-client-request-id": "b6882a0e-3664-a440-e89f-658288f8488e",
-<<<<<<< HEAD
-        "x-ms-request-id": "15709762-c01f-0077-3aab-f9aacb000000",
-=======
-        "x-ms-request-id": "e62441a1-f01f-0031-6e7b-059e4c000000",
->>>>>>> 1814567d
-        "x-ms-version": "2020-06-12"
-      },
-      "ResponseBody": []
-    },
-    {
-      "RequestUri": "https://seannse.blob.core.windows.net/test-filesystem-179a7fe3-d7ed-9c38-c6d7-546bed823c8e/test-directory-2bd4a543-3449-0ae1-a520-3fecb5a8d687/test-file-1c4dbbc7-a4b5-6519-d6d8-2d236c4950c1",
+        "x-ms-client-request-id": "b16d503e-7015-103b-6e61-9a62d98ed02d",
+        "x-ms-request-id": "6f4aec58-e01f-004f-12f2-060e0b000000",
+        "x-ms-version": "2020-06-12"
+      },
+      "ResponseBody": []
+    },
+    {
+      "RequestUri": "https://seannse.blob.core.windows.net/test-filesystem-22ec485c-9182-bf07-066f-ea9ee5d115a7/test-directory-d2a93df8-ce98-a67e-079c-ba9cda03b687/test-file-142dee97-926a-2b3c-6e93-1223675eab33",
       "RequestMethod": "HEAD",
       "RequestHeaders": {
         "Accept": "application/xml",
         "Authorization": "Sanitized",
         "User-Agent": [
-<<<<<<< HEAD
-          "azsdk-net-Storage.Files.DataLake/12.7.0-alpha.20210202.1",
-          "(.NET 5.0.2; Microsoft Windows 10.0.19042)"
-        ],
-        "x-ms-client-request-id": "41143269-9ac0-ea5d-92cd-6a939028a485",
-        "x-ms-date": "Tue, 02 Feb 2021 21:35:01 GMT",
-=======
-          "azsdk-net-Storage.Files.DataLake/12.7.0-alpha.20210217.1",
-          "(.NET 5.0.3; Microsoft Windows 10.0.19042)"
-        ],
-        "x-ms-client-request-id": "41143269-9ac0-ea5d-92cd-6a939028a485",
-        "x-ms-date": "Wed, 17 Feb 2021 22:24:46 GMT",
->>>>>>> 1814567d
+          "azsdk-net-Storage.Files.DataLake/12.7.0-alpha.20210219.1",
+          "(.NET 5.0.3; Microsoft Windows 10.0.19041)"
+        ],
+        "x-ms-client-request-id": "17e55c0a-faf1-b21e-acd0-6b9e59e749cc",
+        "x-ms-date": "Fri, 19 Feb 2021 19:08:43 GMT",
         "x-ms-return-client-request-id": "true",
         "x-ms-version": "2020-06-12"
       },
@@ -237,15 +152,9 @@
         "Accept-Ranges": "bytes",
         "Content-Length": "0",
         "Content-Type": "application/octet-stream",
-<<<<<<< HEAD
-        "Date": "Tue, 02 Feb 2021 21:35:01 GMT",
-        "ETag": "\u00220x8D8C7C265E2358B\u0022",
-        "Last-Modified": "Tue, 02 Feb 2021 21:35:01 GMT",
-=======
-        "Date": "Wed, 17 Feb 2021 22:24:46 GMT",
-        "ETag": "\u00220x8D8D392D5206E8F\u0022",
-        "Last-Modified": "Wed, 17 Feb 2021 22:24:46 GMT",
->>>>>>> 1814567d
+        "Date": "Fri, 19 Feb 2021 19:08:42 GMT",
+        "ETag": "\u00220x8D8D509C60CB57B\u0022",
+        "Last-Modified": "Fri, 19 Feb 2021 19:08:42 GMT",
         "Server": [
           "Windows-Azure-Blob/1.0",
           "Microsoft-HTTPAPI/2.0"
@@ -253,50 +162,32 @@
         "x-ms-access-tier": "Hot",
         "x-ms-access-tier-inferred": "true",
         "x-ms-blob-type": "BlockBlob",
-        "x-ms-client-request-id": "41143269-9ac0-ea5d-92cd-6a939028a485",
-<<<<<<< HEAD
-        "x-ms-creation-time": "Tue, 02 Feb 2021 21:35:01 GMT",
-=======
-        "x-ms-creation-time": "Wed, 17 Feb 2021 22:24:46 GMT",
->>>>>>> 1814567d
+        "x-ms-client-request-id": "17e55c0a-faf1-b21e-acd0-6b9e59e749cc",
+        "x-ms-creation-time": "Fri, 19 Feb 2021 19:08:42 GMT",
         "x-ms-group": "$superuser",
         "x-ms-lease-state": "available",
         "x-ms-lease-status": "unlocked",
         "x-ms-owner": "$superuser",
         "x-ms-permissions": "rw-r-----",
-<<<<<<< HEAD
-        "x-ms-request-id": "58015c47-e01e-0060-48ab-f903c0000000",
-=======
-        "x-ms-request-id": "d68e32ac-701e-0086-3a7b-05b3e6000000",
->>>>>>> 1814567d
+        "x-ms-request-id": "2e623c36-201e-00a4-28f2-0676f9000000",
         "x-ms-server-encrypted": "true",
         "x-ms-version": "2020-06-12"
       },
       "ResponseBody": []
     },
     {
-      "RequestUri": "https://seannse.blob.core.windows.net/test-filesystem-179a7fe3-d7ed-9c38-c6d7-546bed823c8e?restype=container",
+      "RequestUri": "https://seannse.blob.core.windows.net/test-filesystem-22ec485c-9182-bf07-066f-ea9ee5d115a7?restype=container",
       "RequestMethod": "DELETE",
       "RequestHeaders": {
         "Accept": "application/xml",
         "Authorization": "Sanitized",
-<<<<<<< HEAD
-        "traceparent": "00-1b8485c221800c48bb7ec615233aace1-fea0224a0186204d-00",
-        "User-Agent": [
-          "azsdk-net-Storage.Files.DataLake/12.7.0-alpha.20210202.1",
-          "(.NET 5.0.2; Microsoft Windows 10.0.19042)"
-        ],
-        "x-ms-client-request-id": "55199f95-06e4-c7ce-0587-a1b87b1e40e6",
-        "x-ms-date": "Tue, 02 Feb 2021 21:35:01 GMT",
-=======
-        "traceparent": "00-9745e40e83aa0843a01a6cab3a198c90-85028d1c7bde4a40-00",
-        "User-Agent": [
-          "azsdk-net-Storage.Files.DataLake/12.7.0-alpha.20210217.1",
-          "(.NET 5.0.3; Microsoft Windows 10.0.19042)"
-        ],
-        "x-ms-client-request-id": "55199f95-06e4-c7ce-0587-a1b87b1e40e6",
-        "x-ms-date": "Wed, 17 Feb 2021 22:24:47 GMT",
->>>>>>> 1814567d
+        "traceparent": "00-8fd0fbc7e23b48408d512ae6c1218a5d-c3c510e4318f6448-00",
+        "User-Agent": [
+          "azsdk-net-Storage.Files.DataLake/12.7.0-alpha.20210219.1",
+          "(.NET 5.0.3; Microsoft Windows 10.0.19041)"
+        ],
+        "x-ms-client-request-id": "7c57b49f-b8a8-923b-2804-5b502c5c49bd",
+        "x-ms-date": "Fri, 19 Feb 2021 19:08:43 GMT",
         "x-ms-return-client-request-id": "true",
         "x-ms-version": "2020-06-12"
       },
@@ -304,28 +195,20 @@
       "StatusCode": 202,
       "ResponseHeaders": {
         "Content-Length": "0",
-<<<<<<< HEAD
-        "Date": "Tue, 02 Feb 2021 21:35:01 GMT",
-=======
-        "Date": "Wed, 17 Feb 2021 22:24:46 GMT",
->>>>>>> 1814567d
+        "Date": "Fri, 19 Feb 2021 19:08:42 GMT",
         "Server": [
           "Windows-Azure-Blob/1.0",
           "Microsoft-HTTPAPI/2.0"
         ],
-        "x-ms-client-request-id": "55199f95-06e4-c7ce-0587-a1b87b1e40e6",
-<<<<<<< HEAD
-        "x-ms-request-id": "58015c73-e01e-0060-72ab-f903c0000000",
-=======
-        "x-ms-request-id": "d68e32c0-701e-0086-4d7b-05b3e6000000",
->>>>>>> 1814567d
+        "x-ms-client-request-id": "7c57b49f-b8a8-923b-2804-5b502c5c49bd",
+        "x-ms-request-id": "2e623d15-201e-00a4-7bf2-0676f9000000",
         "x-ms-version": "2020-06-12"
       },
       "ResponseBody": []
     }
   ],
   "Variables": {
-    "RandomSeed": "601495137",
+    "RandomSeed": "967704202",
     "Storage_TestConfigHierarchicalNamespace": "NamespaceTenant\nseannse\nU2FuaXRpemVk\nhttps://seannse.blob.core.windows.net\nhttps://seannse.file.core.windows.net\nhttps://seannse.queue.core.windows.net\nhttps://seannse.table.core.windows.net\n\n\n\n\nhttps://seannse-secondary.blob.core.windows.net\nhttps://seannse-secondary.file.core.windows.net\nhttps://seannse-secondary.queue.core.windows.net\nhttps://seannse-secondary.table.core.windows.net\n68390a19-a643-458b-b726-408abf67b4fc\nSanitized\n72f988bf-86f1-41af-91ab-2d7cd011db47\nhttps://login.microsoftonline.com/\nCloud\nBlobEndpoint=https://seannse.blob.core.windows.net/;QueueEndpoint=https://seannse.queue.core.windows.net/;FileEndpoint=https://seannse.file.core.windows.net/;BlobSecondaryEndpoint=https://seannse-secondary.blob.core.windows.net/;QueueSecondaryEndpoint=https://seannse-secondary.queue.core.windows.net/;FileSecondaryEndpoint=https://seannse-secondary.file.core.windows.net/;AccountName=seannse;AccountKey=Sanitized\n"
   }
 }