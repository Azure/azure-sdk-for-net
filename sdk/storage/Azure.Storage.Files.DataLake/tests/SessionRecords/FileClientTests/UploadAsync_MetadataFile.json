--- conflicted
+++ resolved
@@ -14,11 +14,7 @@
         "x-ms-client-request-id": "5c9598c1-f17e-d48e-6da1-f494ab48e0b6",
         "x-ms-date": "Tue, 26 May 2020 19:09:34 GMT",
         "x-ms-return-client-request-id": "true",
-<<<<<<< HEAD
-        "x-ms-version": "2019-12-12"
-=======
-        "x-ms-version": "2020-02-10"
->>>>>>> 60f4876e
+        "x-ms-version": "2020-02-10"
       },
       "RequestBody": null,
       "StatusCode": 201,
@@ -33,11 +29,7 @@
         ],
         "x-ms-client-request-id": "5c9598c1-f17e-d48e-6da1-f494ab48e0b6",
         "x-ms-request-id": "f5a70d3c-101e-0025-3591-33e4dc000000",
-<<<<<<< HEAD
-        "x-ms-version": "2019-12-12"
-=======
-        "x-ms-version": "2020-02-10"
->>>>>>> 60f4876e
+        "x-ms-version": "2020-02-10"
       },
       "ResponseBody": []
     },
@@ -55,11 +47,7 @@
         "x-ms-date": "Tue, 26 May 2020 19:09:34 GMT",
         "x-ms-properties": "foo=YmFy,meta=ZGF0YQ==,Capital=bGV0dGVy,UPPER=Y2FzZQ==",
         "x-ms-return-client-request-id": "true",
-<<<<<<< HEAD
-        "x-ms-version": "2019-12-12"
-=======
-        "x-ms-version": "2020-02-10"
->>>>>>> 60f4876e
+        "x-ms-version": "2020-02-10"
       },
       "RequestBody": null,
       "StatusCode": 201,
@@ -74,11 +62,7 @@
         ],
         "x-ms-client-request-id": "a725daaf-5250-bbc4-1f66-bab0f9400e70",
         "x-ms-request-id": "52d6fc21-801f-0045-7c91-339843000000",
-<<<<<<< HEAD
-        "x-ms-version": "2019-12-12"
-=======
-        "x-ms-version": "2020-02-10"
->>>>>>> 60f4876e
+        "x-ms-version": "2020-02-10"
       },
       "ResponseBody": []
     },
@@ -96,11 +80,7 @@
         "x-ms-client-request-id": "05d0644e-5b53-4af5-5ec4-94d850eb0836",
         "x-ms-date": "Tue, 26 May 2020 19:09:35 GMT",
         "x-ms-return-client-request-id": "true",
-<<<<<<< HEAD
-        "x-ms-version": "2019-12-12"
-=======
-        "x-ms-version": "2020-02-10"
->>>>>>> 60f4876e
+        "x-ms-version": "2020-02-10"
       },
       "RequestBody": "3O9aYMC2no8xCHzpzg1i8R3Ogwj/jBPx\u002BKwEVS0bp9nhO7e77YD12W34v8pTthpKxtFVXw\u002B3uFDcaWgUsklhFWGiCJJVpwSc2KqbB8xJnUGSuo5cxkfJKYNn3oQX4SYklqposa2H9R/NuIdlHLGEk8smgfi6BU4a2N8P7ch/hfeDdnAh4OyTC8Rvjg2/ZAzS40u48F8uapFbTtjOdwdXTjOP4aVAYrLfk3YzS3dBWnTSPQp8xpSYVQzfxZITxZO9Fz/ZL4JmkYCY2F3o\u002Bh4aGvNk\u002Bzn82oef94yZYJwgzM7idTM3Zyrxa6uJ5O02r1rtxKuer8lawD23Ojj2zTHkdwyPBYXr47LJc4\u002BNc/aaaEgxq5vwghwEiLT2fy3y\u002Bp56pWzhp6nVAuH51Tw5zE1GHdHwxSGV8/Xvin3Q9GSE1njxE82KucGeW6m6963gy7xmsGFcAjR95bF28RwsBQ19df7DSLl/u2QPUWl32vxHDr/BaUQCJ9RDcy0cE8elcVacPIKvHYMC5/T9TLDLBQq1LuJda5vIe00pf9SLY6icauAT2555mPE7voJQBdokeG4iZuTlSAW608E0hZ2vd4NLYOLPuClsO5bwIa0Zd3VyBQdlaPzDtiLaWAjcRBJUjEf\u002BBaT4VMBFtitO9CZXoFtLwoCVSQ6GiKnA9F8hkPaDnJRmGnLRerFHILLRdML7greskIKSvkI4eHz7OF9gIyU0y1iR8YbpekfPTilbtRPnxHKndP908N1SLaL11kJS5vyNnKlpapExwxY6w28Z3cJpE3PtuK4mwNp6P8Pj86QFfWcszhlpflrgdrHpOS1uOE/gjMLOZC1OZ9vP7irNTs9xNEYH7Q\u002BpAJUZDEL8PIesDAd0A2fhNxg63mc9mY8vEyfidwTnZktAN4sttFjqUSpUIuIjWUtokP0tzQ6oa2YF6fkbGsSCxaW7M8zbs4K/T4086HatDLnceeYHuZg8mMslKMtezzZl0l08ZyV/jN16bX6Ba4LvWNw/PqHdewsMf5sAtou3YX9X1hYYcKWUXe0JjEsauyxINdDuH5GVh1ZSL\u002BiKftZRwwz\u002BKpRr1uc3q\u002BCz1O\u002B/8sNvt4C7yEHtwk/AxkG9Cd8WuMg\u002BG5GX3V/ot3Ox4bNnkj0kGsZWlvrLEGdFqxCleaEBnRsmgdYy19oh0hHOPOCbWDMEme8YwCHOcwspUjFOQj3Rr0OXQBFm8UPsNMTo/NOHqVLcoeCy6Nz6WA3LCYWp0o/U/I2dBBginaisLItd5Xc3oqjecqFcH8dnnegEm\u002Be9Q2I0FABG6qU6ugQ4BrxRnHOWk2fdyl/ud93GNWYvHgHA7ukpKNB28LgCpLidJBkKFgB1bQd/4HkCRg==",
       "StatusCode": 202,
@@ -114,11 +94,7 @@
         "x-ms-client-request-id": "05d0644e-5b53-4af5-5ec4-94d850eb0836",
         "x-ms-request-id": "52d6fc22-801f-0045-7d91-339843000000",
         "x-ms-request-server-encrypted": "true",
-<<<<<<< HEAD
-        "x-ms-version": "2019-12-12"
-=======
-        "x-ms-version": "2020-02-10"
->>>>>>> 60f4876e
+        "x-ms-version": "2020-02-10"
       },
       "ResponseBody": []
     },
@@ -136,11 +112,7 @@
         "x-ms-client-request-id": "9461e7d9-0870-ca1c-ece9-f5ab6feb4830",
         "x-ms-date": "Tue, 26 May 2020 19:09:35 GMT",
         "x-ms-return-client-request-id": "true",
-<<<<<<< HEAD
-        "x-ms-version": "2019-12-12"
-=======
-        "x-ms-version": "2020-02-10"
->>>>>>> 60f4876e
+        "x-ms-version": "2020-02-10"
       },
       "RequestBody": null,
       "StatusCode": 200,
@@ -156,11 +128,7 @@
         "x-ms-client-request-id": "9461e7d9-0870-ca1c-ece9-f5ab6feb4830",
         "x-ms-request-id": "52d6fc23-801f-0045-7e91-339843000000",
         "x-ms-request-server-encrypted": "false",
-<<<<<<< HEAD
-        "x-ms-version": "2019-12-12"
-=======
-        "x-ms-version": "2020-02-10"
->>>>>>> 60f4876e
+        "x-ms-version": "2020-02-10"
       },
       "ResponseBody": []
     },
@@ -177,11 +145,7 @@
         "x-ms-client-request-id": "68ff623f-7389-ffc6-4637-a584d6873c2a",
         "x-ms-date": "Tue, 26 May 2020 19:09:35 GMT",
         "x-ms-return-client-request-id": "true",
-<<<<<<< HEAD
-        "x-ms-version": "2019-12-12"
-=======
-        "x-ms-version": "2020-02-10"
->>>>>>> 60f4876e
+        "x-ms-version": "2020-02-10"
       },
       "RequestBody": null,
       "StatusCode": 200,
@@ -209,11 +173,7 @@
         "x-ms-meta-UPPER": "case",
         "x-ms-request-id": "f5a70de6-101e-0025-5191-33e4dc000000",
         "x-ms-server-encrypted": "true",
-<<<<<<< HEAD
-        "x-ms-version": "2019-12-12"
-=======
-        "x-ms-version": "2020-02-10"
->>>>>>> 60f4876e
+        "x-ms-version": "2020-02-10"
       },
       "ResponseBody": []
     },
@@ -230,11 +190,7 @@
         "x-ms-client-request-id": "0c6b5846-dfec-1ea6-aff8-8cb454dfacaa",
         "x-ms-date": "Tue, 26 May 2020 19:09:35 GMT",
         "x-ms-return-client-request-id": "true",
-<<<<<<< HEAD
-        "x-ms-version": "2019-12-12"
-=======
-        "x-ms-version": "2020-02-10"
->>>>>>> 60f4876e
+        "x-ms-version": "2020-02-10"
       },
       "RequestBody": null,
       "StatusCode": 202,
@@ -247,11 +203,7 @@
         ],
         "x-ms-client-request-id": "0c6b5846-dfec-1ea6-aff8-8cb454dfacaa",
         "x-ms-request-id": "f5a70e06-101e-0025-6f91-33e4dc000000",
-<<<<<<< HEAD
-        "x-ms-version": "2019-12-12"
-=======
-        "x-ms-version": "2020-02-10"
->>>>>>> 60f4876e
+        "x-ms-version": "2020-02-10"
       },
       "ResponseBody": []
     }
