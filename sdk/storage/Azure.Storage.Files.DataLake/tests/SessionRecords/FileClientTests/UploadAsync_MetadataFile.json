﻿{
  "Entries": [
    {
      "RequestUri": "https://seannse.blob.core.windows.net/test-filesystem-85c590f2-2acf-38df-31cb-ea91d974c0f4?restype=container",
      "RequestMethod": "PUT",
      "RequestHeaders": {
        "Accept": "application/xml",
        "Authorization": "Sanitized",
        "traceparent": "00-3381edd62e4e2f4d87f9e9c412460d45-5026e7a2702fe444-00",
        "User-Agent": [
          "azsdk-net-Storage.Files.DataLake/12.7.0-alpha.20210219.1",
          "(.NET 5.0.3; Microsoft Windows 10.0.19041)"
        ],
        "x-ms-blob-public-access": "container",
        "x-ms-client-request-id": "9572f6be-a62f-2b35-8a5c-db17da4e5623",
        "x-ms-date": "Fri, 19 Feb 2021 19:57:42 GMT",
        "x-ms-return-client-request-id": "true",
<<<<<<< HEAD
        "x-ms-version": "2020-12-06"
=======
        "x-ms-version": "2021-02-12"
>>>>>>> 7e782c87
      },
      "RequestBody": null,
      "StatusCode": 201,
      "ResponseHeaders": {
        "Content-Length": "0",
        "Date": "Fri, 19 Feb 2021 19:57:40 GMT",
        "ETag": "\"0x8D8D5109DD73B79\"",
        "Last-Modified": "Fri, 19 Feb 2021 19:57:41 GMT",
        "Server": [
          "Windows-Azure-Blob/1.0",
          "Microsoft-HTTPAPI/2.0"
        ],
        "x-ms-client-request-id": "9572f6be-a62f-2b35-8a5c-db17da4e5623",
        "x-ms-request-id": "4691a23e-401e-0056-4ef9-068eb0000000",
<<<<<<< HEAD
        "x-ms-version": "2020-12-06"
=======
        "x-ms-version": "2021-02-12"
>>>>>>> 7e782c87
      },
      "ResponseBody": []
    },
    {
      "RequestUri": "https://seannse.dfs.core.windows.net/test-filesystem-85c590f2-2acf-38df-31cb-ea91d974c0f4/test-file-6612c4f7-e51b-1964-976d-d8fd4b7efc77?resource=file",
      "RequestMethod": "PUT",
      "RequestHeaders": {
        "Accept": "application/json",
        "Authorization": "Sanitized",
        "traceparent": "00-76cea7aa37110f4683596f3731e063ca-575d7a42cd7a6742-00",
        "User-Agent": [
          "azsdk-net-Storage.Files.DataLake/12.7.0-alpha.20210219.1",
          "(.NET 5.0.3; Microsoft Windows 10.0.19041)"
        ],
        "x-ms-client-request-id": "55b5ebc8-004f-ca85-6237-c1c53f5b06e2",
        "x-ms-date": "Fri, 19 Feb 2021 19:57:42 GMT",
        "x-ms-properties": "foo=YmFy,meta=ZGF0YQ==,Capital=bGV0dGVy,UPPER=Y2FzZQ==",
        "x-ms-return-client-request-id": "true",
<<<<<<< HEAD
        "x-ms-version": "2020-12-06"
=======
        "x-ms-version": "2021-02-12"
>>>>>>> 7e782c87
      },
      "RequestBody": null,
      "StatusCode": 201,
      "ResponseHeaders": {
        "Content-Length": "0",
        "Date": "Fri, 19 Feb 2021 19:57:41 GMT",
        "ETag": "\"0x8D8D5109DED611F\"",
        "Last-Modified": "Fri, 19 Feb 2021 19:57:41 GMT",
        "Server": [
          "Windows-Azure-HDFS/1.0",
          "Microsoft-HTTPAPI/2.0"
        ],
        "x-ms-client-request-id": "55b5ebc8-004f-ca85-6237-c1c53f5b06e2",
        "x-ms-request-id": "d66a9846-f01f-0088-45f9-069a56000000",
<<<<<<< HEAD
        "x-ms-version": "2020-12-06"
=======
        "x-ms-version": "2021-02-12"
>>>>>>> 7e782c87
      },
      "ResponseBody": []
    },
    {
      "RequestUri": "https://seannse.dfs.core.windows.net/test-filesystem-85c590f2-2acf-38df-31cb-ea91d974c0f4/test-file-6612c4f7-e51b-1964-976d-d8fd4b7efc77?action=append&position=0",
      "RequestMethod": "PATCH",
      "RequestHeaders": {
        "Accept": "application/json",
        "Authorization": "Sanitized",
        "Content-Length": "1024",
        "Content-Type": "application/octet-stream",
        "traceparent": "00-d660bd1945e8d149829eff67b1dce727-00505812716be847-00",
        "User-Agent": [
          "azsdk-net-Storage.Files.DataLake/12.7.0-alpha.20210219.1",
          "(.NET 5.0.3; Microsoft Windows 10.0.19041)"
        ],
        "x-ms-client-request-id": "a14a49ed-1820-89c6-7226-ee32a20f0dcb",
        "x-ms-date": "Fri, 19 Feb 2021 19:57:42 GMT",
        "x-ms-return-client-request-id": "true",
<<<<<<< HEAD
        "x-ms-version": "2020-12-06"
=======
        "x-ms-version": "2021-02-12"
>>>>>>> 7e782c87
      },
      "RequestBody": "BoXT4gIqxO263VrB/eB+Xnu7aXamXkrZkVn+ws444AxgYxFVe3MhzP8lrD2Koxu273mBjxSF0ag6+lCpLAIegfxOYZnPKOMImpx3gLEMTu49R9JUt1H32pJpGoAjeKD9BitAPEGB58aWefV3DlD2LqthbOQvysqrVoYHZQ5i5SL8enqFyxKsu2AMvj5cgMxBcuvVwQy7zTxhleW7eoG3M5TTepTWcGKYtbCDIwyLT9a6xfMjjSMWQaw+JDYt8UHfVIupiQU4awKJPAxbN6ow1UYPALSNlKVwvTnnl0wsa8Nvo86B4cbQglnxmVEXugkCDk7wHfGMUcDlOczMUNO1XdBI7JPbrvOAPn1anPpUWQIv5In9O07S4lENm6j5BDGFOzyAzs11J19ab95zMrXFkODJnGxJtyGCdgpBzhNLhjpM1GG+1Io0ur0qosxvXq+cRwvIMGjFPIMb/ljDM1lLD+mkJ11TB7xVlOGuHxRVEhdapYYIg1XRhpjdotYycYZk3pPiyjdRST9OcpuGFhxuxutAaI7SQ4yT06DFdmXmIyNaSkCBckjfCFtGuRG6SnB7btzq8Qj4kZsGT/eXjNLaaE53K8vc7VOiYF8yjIl72YgvSQeI+zEbYrikeiNRSHyIa1HCQh+kn4GJSJGoxQURi3VuZ0PLUm0cXMkSN3IwURjjqSA4uJdpi6qF/7Kgc5yzk++t4uA4vRnkpuVVkmcPWPd4xBvl2dPeBdyYRVK6fOksX6SDgm44quwGVBKxE/lDdqa7KK6Bzrkbzt0DoHjGKin8KTLCjNaIQBkv3oXBLfHjVc6s/lQ7q5HqZ7ORNApzPynotenGgerQM+eUUe80WaHrIEupGivVwH6h1yQi9wsPu59b2HcHHdPk3Mpsplmitg0RpRS/yiX9EvRrJKrFrTzchZVP2YAq5AJ3xD5haRok/yEWEFL2T/F6XcaDnPgpHy6OjyDEUtyM58ERSAXnnKnZRiWJrp3p5Taj1Xy6p0cKTaUP0tn6YK1EiiiR5AfrksAcqVbToHCQpKnqIHxg0kB5B/pg18rP3+Z4RCR0WAAuuEK7nf3xN6w0fi0wED8w47foF90Mirv2TcpwWlxMG0you2g5pTRCiNBOLFidn8+mR2FsjEEjIS2HxFAzgdxQ6GLhh1TX9j6DpY8Mvl5iWa77yRP7348KhZk6seDjDgb0/kT1uxd6zlAi6OexF2POJWuhOLfJVQjT1gK6nUVdn5aIF8AabJ2WgPvC2PanWG02a4x0QtZPK6k7IeUVvzELxElRKf+jtLjOCri7B3wRLH2UhDG46V3AOewX3kq3gcDKthOtVi9ukrfTpjcdkyQsKfVngTv/U9vrkO8SjNVtFg==",
      "StatusCode": 202,
      "ResponseHeaders": {
        "Content-Length": "0",
        "Date": "Fri, 19 Feb 2021 19:57:41 GMT",
        "Server": [
          "Windows-Azure-HDFS/1.0",
          "Microsoft-HTTPAPI/2.0"
        ],
        "x-ms-client-request-id": "a14a49ed-1820-89c6-7226-ee32a20f0dcb",
        "x-ms-request-id": "d66a985f-f01f-0088-5ef9-069a56000000",
        "x-ms-request-server-encrypted": "true",
<<<<<<< HEAD
        "x-ms-version": "2020-12-06"
=======
        "x-ms-version": "2021-02-12"
>>>>>>> 7e782c87
      },
      "ResponseBody": []
    },
    {
      "RequestUri": "https://seannse.dfs.core.windows.net/test-filesystem-85c590f2-2acf-38df-31cb-ea91d974c0f4/test-file-6612c4f7-e51b-1964-976d-d8fd4b7efc77?action=flush&position=1024",
      "RequestMethod": "PATCH",
      "RequestHeaders": {
        "Accept": "application/json",
        "Authorization": "Sanitized",
        "traceparent": "00-7d88ad493a4a344c84a38c0a20e6d6c8-149b059560ec774b-00",
        "User-Agent": [
          "azsdk-net-Storage.Files.DataLake/12.7.0-alpha.20210219.1",
          "(.NET 5.0.3; Microsoft Windows 10.0.19041)"
        ],
        "x-ms-client-request-id": "f6d8fc9e-6510-4cc2-c923-b37be490230f",
        "x-ms-date": "Fri, 19 Feb 2021 19:57:42 GMT",
        "x-ms-return-client-request-id": "true",
<<<<<<< HEAD
        "x-ms-version": "2020-12-06"
=======
        "x-ms-version": "2021-02-12"
>>>>>>> 7e782c87
      },
      "RequestBody": null,
      "StatusCode": 200,
      "ResponseHeaders": {
        "Content-Length": "0",
        "Date": "Fri, 19 Feb 2021 19:57:41 GMT",
        "ETag": "\"0x8D8D5109E08628C\"",
        "Last-Modified": "Fri, 19 Feb 2021 19:57:42 GMT",
        "Server": [
          "Windows-Azure-HDFS/1.0",
          "Microsoft-HTTPAPI/2.0"
        ],
        "x-ms-client-request-id": "f6d8fc9e-6510-4cc2-c923-b37be490230f",
        "x-ms-request-id": "d66a986f-f01f-0088-6ef9-069a56000000",
        "x-ms-request-server-encrypted": "false",
<<<<<<< HEAD
        "x-ms-version": "2020-12-06"
=======
        "x-ms-version": "2021-02-12"
>>>>>>> 7e782c87
      },
      "ResponseBody": []
    },
    {
      "RequestUri": "https://seannse.blob.core.windows.net/test-filesystem-85c590f2-2acf-38df-31cb-ea91d974c0f4/test-file-6612c4f7-e51b-1964-976d-d8fd4b7efc77",
      "RequestMethod": "HEAD",
      "RequestHeaders": {
        "Accept": "application/xml",
        "Authorization": "Sanitized",
        "traceparent": "00-5d78e2e6181d9a4d9919bca75204b44b-33f92b52defe584c-00",
        "User-Agent": [
          "azsdk-net-Storage.Files.DataLake/12.7.0-alpha.20210219.1",
          "(.NET 5.0.3; Microsoft Windows 10.0.19041)"
        ],
        "x-ms-client-request-id": "a593fae1-1737-85ba-d531-e954c9871098",
        "x-ms-date": "Fri, 19 Feb 2021 19:57:42 GMT",
        "x-ms-return-client-request-id": "true",
<<<<<<< HEAD
        "x-ms-version": "2020-12-06"
=======
        "x-ms-version": "2021-02-12"
>>>>>>> 7e782c87
      },
      "RequestBody": null,
      "StatusCode": 200,
      "ResponseHeaders": {
        "Accept-Ranges": "bytes",
        "Content-Length": "1024",
        "Content-Type": "application/octet-stream",
        "Date": "Fri, 19 Feb 2021 19:57:41 GMT",
        "ETag": "\"0x8D8D5109E08628C\"",
        "Last-Modified": "Fri, 19 Feb 2021 19:57:42 GMT",
        "Server": [
          "Windows-Azure-Blob/1.0",
          "Microsoft-HTTPAPI/2.0"
        ],
        "x-ms-access-tier": "Hot",
        "x-ms-access-tier-inferred": "true",
        "x-ms-blob-type": "BlockBlob",
        "x-ms-client-request-id": "a593fae1-1737-85ba-d531-e954c9871098",
        "x-ms-creation-time": "Fri, 19 Feb 2021 19:57:41 GMT",
        "x-ms-group": "$superuser",
        "x-ms-lease-state": "available",
        "x-ms-lease-status": "unlocked",
        "x-ms-meta-Capital": "letter",
        "x-ms-meta-foo": "bar",
        "x-ms-meta-meta": "data",
        "x-ms-meta-UPPER": "case",
        "x-ms-owner": "$superuser",
        "x-ms-permissions": "rw-r-----",
        "x-ms-request-id": "4691a2f1-401e-0056-71f9-068eb0000000",
        "x-ms-server-encrypted": "true",
<<<<<<< HEAD
        "x-ms-version": "2020-12-06"
=======
        "x-ms-version": "2021-02-12"
>>>>>>> 7e782c87
      },
      "ResponseBody": []
    },
    {
      "RequestUri": "https://seannse.blob.core.windows.net/test-filesystem-85c590f2-2acf-38df-31cb-ea91d974c0f4?restype=container",
      "RequestMethod": "DELETE",
      "RequestHeaders": {
        "Accept": "application/xml",
        "Authorization": "Sanitized",
        "traceparent": "00-f970bbbaa66ae54c968be30b156d473e-e483ce8f15bd9244-00",
        "User-Agent": [
          "azsdk-net-Storage.Files.DataLake/12.7.0-alpha.20210219.1",
          "(.NET 5.0.3; Microsoft Windows 10.0.19041)"
        ],
        "x-ms-client-request-id": "e99a7b3f-7dfc-f4d8-d5d9-19befdf8a7bd",
        "x-ms-date": "Fri, 19 Feb 2021 19:57:42 GMT",
        "x-ms-return-client-request-id": "true",
<<<<<<< HEAD
        "x-ms-version": "2020-12-06"
=======
        "x-ms-version": "2021-02-12"
>>>>>>> 7e782c87
      },
      "RequestBody": null,
      "StatusCode": 202,
      "ResponseHeaders": {
        "Content-Length": "0",
        "Date": "Fri, 19 Feb 2021 19:57:41 GMT",
        "Server": [
          "Windows-Azure-Blob/1.0",
          "Microsoft-HTTPAPI/2.0"
        ],
        "x-ms-client-request-id": "e99a7b3f-7dfc-f4d8-d5d9-19befdf8a7bd",
        "x-ms-request-id": "4691a323-401e-0056-1ff9-068eb0000000",
<<<<<<< HEAD
        "x-ms-version": "2020-12-06"
=======
        "x-ms-version": "2021-02-12"
>>>>>>> 7e782c87
      },
      "ResponseBody": []
    }
  ],
  "Variables": {
    "RandomSeed": "1454537816",
    "Storage_TestConfigHierarchicalNamespace": "NamespaceTenant\nseannse\nU2FuaXRpemVk\nhttps://seannse.blob.core.windows.net\nhttps://seannse.file.core.windows.net\nhttps://seannse.queue.core.windows.net\nhttps://seannse.table.core.windows.net\n\n\n\n\nhttps://seannse-secondary.blob.core.windows.net\nhttps://seannse-secondary.file.core.windows.net\nhttps://seannse-secondary.queue.core.windows.net\nhttps://seannse-secondary.table.core.windows.net\n68390a19-a643-458b-b726-408abf67b4fc\nSanitized\n72f988bf-86f1-41af-91ab-2d7cd011db47\nhttps://login.microsoftonline.com/\nCloud\nBlobEndpoint=https://seannse.blob.core.windows.net/;QueueEndpoint=https://seannse.queue.core.windows.net/;FileEndpoint=https://seannse.file.core.windows.net/;BlobSecondaryEndpoint=https://seannse-secondary.blob.core.windows.net/;QueueSecondaryEndpoint=https://seannse-secondary.queue.core.windows.net/;FileSecondaryEndpoint=https://seannse-secondary.file.core.windows.net/;AccountName=seannse;AccountKey=Sanitized\n\n\n"
  }
}<|MERGE_RESOLUTION|>--- conflicted
+++ resolved
@@ -15,11 +15,7 @@
         "x-ms-client-request-id": "9572f6be-a62f-2b35-8a5c-db17da4e5623",
         "x-ms-date": "Fri, 19 Feb 2021 19:57:42 GMT",
         "x-ms-return-client-request-id": "true",
-<<<<<<< HEAD
-        "x-ms-version": "2020-12-06"
-=======
-        "x-ms-version": "2021-02-12"
->>>>>>> 7e782c87
+        "x-ms-version": "2021-02-12"
       },
       "RequestBody": null,
       "StatusCode": 201,
@@ -34,11 +30,7 @@
         ],
         "x-ms-client-request-id": "9572f6be-a62f-2b35-8a5c-db17da4e5623",
         "x-ms-request-id": "4691a23e-401e-0056-4ef9-068eb0000000",
-<<<<<<< HEAD
-        "x-ms-version": "2020-12-06"
-=======
-        "x-ms-version": "2021-02-12"
->>>>>>> 7e782c87
+        "x-ms-version": "2021-02-12"
       },
       "ResponseBody": []
     },
@@ -57,11 +49,7 @@
         "x-ms-date": "Fri, 19 Feb 2021 19:57:42 GMT",
         "x-ms-properties": "foo=YmFy,meta=ZGF0YQ==,Capital=bGV0dGVy,UPPER=Y2FzZQ==",
         "x-ms-return-client-request-id": "true",
-<<<<<<< HEAD
-        "x-ms-version": "2020-12-06"
-=======
-        "x-ms-version": "2021-02-12"
->>>>>>> 7e782c87
+        "x-ms-version": "2021-02-12"
       },
       "RequestBody": null,
       "StatusCode": 201,
@@ -76,11 +64,7 @@
         ],
         "x-ms-client-request-id": "55b5ebc8-004f-ca85-6237-c1c53f5b06e2",
         "x-ms-request-id": "d66a9846-f01f-0088-45f9-069a56000000",
-<<<<<<< HEAD
-        "x-ms-version": "2020-12-06"
-=======
-        "x-ms-version": "2021-02-12"
->>>>>>> 7e782c87
+        "x-ms-version": "2021-02-12"
       },
       "ResponseBody": []
     },
@@ -100,11 +84,7 @@
         "x-ms-client-request-id": "a14a49ed-1820-89c6-7226-ee32a20f0dcb",
         "x-ms-date": "Fri, 19 Feb 2021 19:57:42 GMT",
         "x-ms-return-client-request-id": "true",
-<<<<<<< HEAD
-        "x-ms-version": "2020-12-06"
-=======
-        "x-ms-version": "2021-02-12"
->>>>>>> 7e782c87
+        "x-ms-version": "2021-02-12"
       },
       "RequestBody": "BoXT4gIqxO263VrB/eB+Xnu7aXamXkrZkVn+ws444AxgYxFVe3MhzP8lrD2Koxu273mBjxSF0ag6+lCpLAIegfxOYZnPKOMImpx3gLEMTu49R9JUt1H32pJpGoAjeKD9BitAPEGB58aWefV3DlD2LqthbOQvysqrVoYHZQ5i5SL8enqFyxKsu2AMvj5cgMxBcuvVwQy7zTxhleW7eoG3M5TTepTWcGKYtbCDIwyLT9a6xfMjjSMWQaw+JDYt8UHfVIupiQU4awKJPAxbN6ow1UYPALSNlKVwvTnnl0wsa8Nvo86B4cbQglnxmVEXugkCDk7wHfGMUcDlOczMUNO1XdBI7JPbrvOAPn1anPpUWQIv5In9O07S4lENm6j5BDGFOzyAzs11J19ab95zMrXFkODJnGxJtyGCdgpBzhNLhjpM1GG+1Io0ur0qosxvXq+cRwvIMGjFPIMb/ljDM1lLD+mkJ11TB7xVlOGuHxRVEhdapYYIg1XRhpjdotYycYZk3pPiyjdRST9OcpuGFhxuxutAaI7SQ4yT06DFdmXmIyNaSkCBckjfCFtGuRG6SnB7btzq8Qj4kZsGT/eXjNLaaE53K8vc7VOiYF8yjIl72YgvSQeI+zEbYrikeiNRSHyIa1HCQh+kn4GJSJGoxQURi3VuZ0PLUm0cXMkSN3IwURjjqSA4uJdpi6qF/7Kgc5yzk++t4uA4vRnkpuVVkmcPWPd4xBvl2dPeBdyYRVK6fOksX6SDgm44quwGVBKxE/lDdqa7KK6Bzrkbzt0DoHjGKin8KTLCjNaIQBkv3oXBLfHjVc6s/lQ7q5HqZ7ORNApzPynotenGgerQM+eUUe80WaHrIEupGivVwH6h1yQi9wsPu59b2HcHHdPk3Mpsplmitg0RpRS/yiX9EvRrJKrFrTzchZVP2YAq5AJ3xD5haRok/yEWEFL2T/F6XcaDnPgpHy6OjyDEUtyM58ERSAXnnKnZRiWJrp3p5Taj1Xy6p0cKTaUP0tn6YK1EiiiR5AfrksAcqVbToHCQpKnqIHxg0kB5B/pg18rP3+Z4RCR0WAAuuEK7nf3xN6w0fi0wED8w47foF90Mirv2TcpwWlxMG0you2g5pTRCiNBOLFidn8+mR2FsjEEjIS2HxFAzgdxQ6GLhh1TX9j6DpY8Mvl5iWa77yRP7348KhZk6seDjDgb0/kT1uxd6zlAi6OexF2POJWuhOLfJVQjT1gK6nUVdn5aIF8AabJ2WgPvC2PanWG02a4x0QtZPK6k7IeUVvzELxElRKf+jtLjOCri7B3wRLH2UhDG46V3AOewX3kq3gcDKthOtVi9ukrfTpjcdkyQsKfVngTv/U9vrkO8SjNVtFg==",
       "StatusCode": 202,
@@ -118,11 +98,7 @@
         "x-ms-client-request-id": "a14a49ed-1820-89c6-7226-ee32a20f0dcb",
         "x-ms-request-id": "d66a985f-f01f-0088-5ef9-069a56000000",
         "x-ms-request-server-encrypted": "true",
-<<<<<<< HEAD
-        "x-ms-version": "2020-12-06"
-=======
-        "x-ms-version": "2021-02-12"
->>>>>>> 7e782c87
+        "x-ms-version": "2021-02-12"
       },
       "ResponseBody": []
     },
@@ -140,11 +116,7 @@
         "x-ms-client-request-id": "f6d8fc9e-6510-4cc2-c923-b37be490230f",
         "x-ms-date": "Fri, 19 Feb 2021 19:57:42 GMT",
         "x-ms-return-client-request-id": "true",
-<<<<<<< HEAD
-        "x-ms-version": "2020-12-06"
-=======
-        "x-ms-version": "2021-02-12"
->>>>>>> 7e782c87
+        "x-ms-version": "2021-02-12"
       },
       "RequestBody": null,
       "StatusCode": 200,
@@ -160,11 +132,7 @@
         "x-ms-client-request-id": "f6d8fc9e-6510-4cc2-c923-b37be490230f",
         "x-ms-request-id": "d66a986f-f01f-0088-6ef9-069a56000000",
         "x-ms-request-server-encrypted": "false",
-<<<<<<< HEAD
-        "x-ms-version": "2020-12-06"
-=======
-        "x-ms-version": "2021-02-12"
->>>>>>> 7e782c87
+        "x-ms-version": "2021-02-12"
       },
       "ResponseBody": []
     },
@@ -182,11 +150,7 @@
         "x-ms-client-request-id": "a593fae1-1737-85ba-d531-e954c9871098",
         "x-ms-date": "Fri, 19 Feb 2021 19:57:42 GMT",
         "x-ms-return-client-request-id": "true",
-<<<<<<< HEAD
-        "x-ms-version": "2020-12-06"
-=======
-        "x-ms-version": "2021-02-12"
->>>>>>> 7e782c87
+        "x-ms-version": "2021-02-12"
       },
       "RequestBody": null,
       "StatusCode": 200,
@@ -217,11 +181,7 @@
         "x-ms-permissions": "rw-r-----",
         "x-ms-request-id": "4691a2f1-401e-0056-71f9-068eb0000000",
         "x-ms-server-encrypted": "true",
-<<<<<<< HEAD
-        "x-ms-version": "2020-12-06"
-=======
-        "x-ms-version": "2021-02-12"
->>>>>>> 7e782c87
+        "x-ms-version": "2021-02-12"
       },
       "ResponseBody": []
     },
@@ -239,11 +199,7 @@
         "x-ms-client-request-id": "e99a7b3f-7dfc-f4d8-d5d9-19befdf8a7bd",
         "x-ms-date": "Fri, 19 Feb 2021 19:57:42 GMT",
         "x-ms-return-client-request-id": "true",
-<<<<<<< HEAD
-        "x-ms-version": "2020-12-06"
-=======
-        "x-ms-version": "2021-02-12"
->>>>>>> 7e782c87
+        "x-ms-version": "2021-02-12"
       },
       "RequestBody": null,
       "StatusCode": 202,
@@ -256,11 +212,7 @@
         ],
         "x-ms-client-request-id": "e99a7b3f-7dfc-f4d8-d5d9-19befdf8a7bd",
         "x-ms-request-id": "4691a323-401e-0056-1ff9-068eb0000000",
-<<<<<<< HEAD
-        "x-ms-version": "2020-12-06"
-=======
-        "x-ms-version": "2021-02-12"
->>>>>>> 7e782c87
+        "x-ms-version": "2021-02-12"
       },
       "ResponseBody": []
     }
