--- conflicted
+++ resolved
@@ -15,11 +15,7 @@
         "x-ms-client-request-id": "781622b9-ceef-3f97-d43e-cc3cb943f9c1",
         "x-ms-date": "Wed, 17 Feb 2021 22:24:58 GMT",
         "x-ms-return-client-request-id": "true",
-<<<<<<< HEAD
-        "x-ms-version": "2020-12-06"
-=======
         "x-ms-version": "2021-02-12"
->>>>>>> 7e782c87
       },
       "RequestBody": null,
       "StatusCode": 201,
@@ -34,11 +30,7 @@
         ],
         "x-ms-client-request-id": "781622b9-ceef-3f97-d43e-cc3cb943f9c1",
         "x-ms-request-id": "704de6a7-801e-0049-677b-053db4000000",
-<<<<<<< HEAD
-        "x-ms-version": "2020-12-06"
-=======
         "x-ms-version": "2021-02-12"
->>>>>>> 7e782c87
       },
       "ResponseBody": []
     },
@@ -59,11 +51,7 @@
         "x-ms-lease-duration": "15",
         "x-ms-proposed-lease-id": "86b8abf1-a5b5-0483-96c7-8989479065b6",
         "x-ms-return-client-request-id": "true",
-<<<<<<< HEAD
-        "x-ms-version": "2020-12-06"
-=======
         "x-ms-version": "2021-02-12"
->>>>>>> 7e782c87
       },
       "RequestBody": null,
       "StatusCode": 404,
@@ -78,11 +66,7 @@
         "x-ms-client-request-id": "0d4a16b5-738a-6d0c-eea2-01089edf736c",
         "x-ms-error-code": "BlobNotFound",
         "x-ms-request-id": "704de716-801e-0049-497b-053db4000000",
-<<<<<<< HEAD
-        "x-ms-version": "2020-12-06"
-=======
         "x-ms-version": "2021-02-12"
->>>>>>> 7e782c87
       },
       "ResponseBody": [
         "﻿<?xml version=\"1.0\" encoding=\"utf-8\"?><Error><Code>BlobNotFound</Code><Message>The specified blob does not exist.\n",
@@ -104,11 +88,7 @@
         "x-ms-client-request-id": "30d3a545-5745-d62b-aff0-17478212f2da",
         "x-ms-date": "Wed, 17 Feb 2021 22:24:59 GMT",
         "x-ms-return-client-request-id": "true",
-<<<<<<< HEAD
-        "x-ms-version": "2020-12-06"
-=======
         "x-ms-version": "2021-02-12"
->>>>>>> 7e782c87
       },
       "RequestBody": null,
       "StatusCode": 202,
@@ -121,11 +101,7 @@
         ],
         "x-ms-client-request-id": "30d3a545-5745-d62b-aff0-17478212f2da",
         "x-ms-request-id": "704de745-801e-0049-757b-053db4000000",
-<<<<<<< HEAD
-        "x-ms-version": "2020-12-06"
-=======
         "x-ms-version": "2021-02-12"
->>>>>>> 7e782c87
       },
       "ResponseBody": []
     }
