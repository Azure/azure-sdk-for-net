--- conflicted
+++ resolved
@@ -14,11 +14,7 @@
         "x-ms-client-request-id": "f8b3ad1f-ec77-9994-62fb-ceeb9a8d03dd",
         "x-ms-date": "Fri, 03 Apr 2020 21:03:12 GMT",
         "x-ms-return-client-request-id": "true",
-<<<<<<< HEAD
-        "x-ms-version": "2019-12-12"
-=======
         "x-ms-version": "2020-02-10"
->>>>>>> 60f4876e
       },
       "RequestBody": null,
       "StatusCode": 201,
@@ -33,11 +29,7 @@
         ],
         "x-ms-client-request-id": "f8b3ad1f-ec77-9994-62fb-ceeb9a8d03dd",
         "x-ms-request-id": "962268b7-f01e-0012-23fb-093670000000",
-<<<<<<< HEAD
-        "x-ms-version": "2019-12-12"
-=======
         "x-ms-version": "2020-02-10"
->>>>>>> 60f4876e
       },
       "ResponseBody": []
     },
@@ -54,11 +46,7 @@
         "x-ms-client-request-id": "fb29283e-c39a-e0d5-98a7-9d5cc2d0a880",
         "x-ms-date": "Fri, 03 Apr 2020 21:03:12 GMT",
         "x-ms-return-client-request-id": "true",
-<<<<<<< HEAD
-        "x-ms-version": "2019-12-12"
-=======
         "x-ms-version": "2020-02-10"
->>>>>>> 60f4876e
       },
       "RequestBody": null,
       "StatusCode": 201,
@@ -73,11 +61,7 @@
         ],
         "x-ms-client-request-id": "fb29283e-c39a-e0d5-98a7-9d5cc2d0a880",
         "x-ms-request-id": "fa440303-201f-0097-1cfb-091bad000000",
-<<<<<<< HEAD
-        "x-ms-version": "2019-12-12"
-=======
         "x-ms-version": "2020-02-10"
->>>>>>> 60f4876e
       },
       "ResponseBody": []
     },
@@ -94,11 +78,7 @@
         "x-ms-client-request-id": "c885883f-38b8-f1ce-079a-b4e7218a167c",
         "x-ms-date": "Fri, 03 Apr 2020 21:03:13 GMT",
         "x-ms-return-client-request-id": "true",
-<<<<<<< HEAD
-        "x-ms-version": "2019-12-12"
-=======
         "x-ms-version": "2020-02-10"
->>>>>>> 60f4876e
       },
       "RequestBody": null,
       "StatusCode": 200,
@@ -114,11 +94,7 @@
         "x-ms-client-request-id": "c885883f-38b8-f1ce-079a-b4e7218a167c",
         "x-ms-namespace-enabled": "true",
         "x-ms-request-id": "fa440304-201f-0097-1dfb-091bad000000",
-<<<<<<< HEAD
-        "x-ms-version": "2019-12-12"
-=======
         "x-ms-version": "2020-02-10"
->>>>>>> 60f4876e
       },
       "ResponseBody": []
     },
@@ -135,11 +111,7 @@
         "x-ms-client-request-id": "391d002b-e04b-8ec8-9645-b57902659c0d",
         "x-ms-date": "Fri, 03 Apr 2020 21:03:14 GMT",
         "x-ms-return-client-request-id": "true",
-<<<<<<< HEAD
-        "x-ms-version": "2019-12-12"
-=======
         "x-ms-version": "2020-02-10"
->>>>>>> 60f4876e
       },
       "RequestBody": null,
       "StatusCode": 202,
@@ -152,11 +124,7 @@
         ],
         "x-ms-client-request-id": "391d002b-e04b-8ec8-9645-b57902659c0d",
         "x-ms-request-id": "96226967-f01e-0012-3ffb-093670000000",
-<<<<<<< HEAD
-        "x-ms-version": "2019-12-12"
-=======
         "x-ms-version": "2020-02-10"
->>>>>>> 60f4876e
       },
       "ResponseBody": []
     }
