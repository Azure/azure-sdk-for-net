{
  "Entries": [
    {
      "RequestUri": "https://seannse.blob.core.windows.net/test-filesystem-58910269-f605-ae88-3b4d-6099fa42b85e?restype=container",
      "RequestMethod": "PUT",
      "RequestHeaders": {
        "Accept": "application/xml",
        "Authorization": "Sanitized",
<<<<<<< HEAD
        "traceparent": "00-532ab218dd96474791cacf09e102e9d3-62a101c8f059b942-00",
        "User-Agent": [
          "azsdk-net-Storage.Files.DataLake/12.7.0-alpha.20210202.1",
          "(.NET 5.0.2; Microsoft Windows 10.0.19042)"
        ],
        "x-ms-blob-public-access": "container",
        "x-ms-client-request-id": "f8b3ad1f-ec77-9994-62fb-ceeb9a8d03dd",
        "x-ms-date": "Tue, 02 Feb 2021 21:31:51 GMT",
=======
        "traceparent": "00-bb6e55fa7b83da4fadad2d33f4e5cf64-e4162991995f684d-00",
        "User-Agent": [
          "azsdk-net-Storage.Files.DataLake/12.7.0-alpha.20210217.1",
          "(.NET 5.0.3; Microsoft Windows 10.0.19042)"
        ],
        "x-ms-blob-public-access": "container",
        "x-ms-client-request-id": "f8b3ad1f-ec77-9994-62fb-ceeb9a8d03dd",
        "x-ms-date": "Wed, 17 Feb 2021 22:36:05 GMT",
>>>>>>> 1814567d
        "x-ms-return-client-request-id": "true",
        "x-ms-version": "2020-06-12"
      },
      "RequestBody": null,
      "StatusCode": 201,
      "ResponseHeaders": {
        "Content-Length": "0",
<<<<<<< HEAD
        "Date": "Tue, 02 Feb 2021 21:31:51 GMT",
        "ETag": "\u00220x8D8C7C1F4A7301D\u0022",
        "Last-Modified": "Tue, 02 Feb 2021 21:31:52 GMT",
=======
        "Date": "Wed, 17 Feb 2021 22:36:05 GMT",
        "ETag": "\u00220x8D8D39469B4A0AB\u0022",
        "Last-Modified": "Wed, 17 Feb 2021 22:36:05 GMT",
>>>>>>> 1814567d
        "Server": [
          "Windows-Azure-Blob/1.0",
          "Microsoft-HTTPAPI/2.0"
        ],
        "x-ms-client-request-id": "f8b3ad1f-ec77-9994-62fb-ceeb9a8d03dd",
<<<<<<< HEAD
        "x-ms-request-id": "a8dec4c8-801e-002b-26aa-f9ff93000000",
=======
        "x-ms-request-id": "c3f4c625-301e-002e-2d7d-052d48000000",
>>>>>>> 1814567d
        "x-ms-version": "2020-06-12"
      },
      "ResponseBody": []
    },
    {
      "RequestUri": "https://seannse.dfs.core.windows.net/test-filesystem-58910269-f605-ae88-3b4d-6099fa42b85e/test-file-d5387e7e-3fad-0b14-5a1a-29c3f0e13468?resource=file",
      "RequestMethod": "PUT",
      "RequestHeaders": {
        "Accept": "application/json",
        "Authorization": "Sanitized",
<<<<<<< HEAD
        "traceparent": "00-258c04f0dba11a42970e47992c2dbd7b-0d704a40f2546446-00",
        "User-Agent": [
          "azsdk-net-Storage.Files.DataLake/12.7.0-alpha.20210202.1",
          "(.NET 5.0.2; Microsoft Windows 10.0.19042)"
        ],
        "x-ms-client-request-id": "fb29283e-c39a-e0d5-98a7-9d5cc2d0a880",
        "x-ms-date": "Tue, 02 Feb 2021 21:31:51 GMT",
=======
        "traceparent": "00-bcd20d457be6cc49a34bd33904d3b6c2-c20ca51509f2864d-00",
        "User-Agent": [
          "azsdk-net-Storage.Files.DataLake/12.7.0-alpha.20210217.1",
          "(.NET 5.0.3; Microsoft Windows 10.0.19042)"
        ],
        "x-ms-client-request-id": "fb29283e-c39a-e0d5-98a7-9d5cc2d0a880",
        "x-ms-date": "Wed, 17 Feb 2021 22:36:05 GMT",
>>>>>>> 1814567d
        "x-ms-return-client-request-id": "true",
        "x-ms-version": "2020-06-12"
      },
      "RequestBody": null,
      "StatusCode": 201,
      "ResponseHeaders": {
        "Content-Length": "0",
<<<<<<< HEAD
        "Date": "Tue, 02 Feb 2021 21:31:51 GMT",
        "ETag": "\u00220x8D8C7C1F4E5DE44\u0022",
        "Last-Modified": "Tue, 02 Feb 2021 21:31:52 GMT",
=======
        "Date": "Wed, 17 Feb 2021 22:36:05 GMT",
        "ETag": "\u00220x8D8D39469EB0F00\u0022",
        "Last-Modified": "Wed, 17 Feb 2021 22:36:05 GMT",
>>>>>>> 1814567d
        "Server": [
          "Windows-Azure-HDFS/1.0",
          "Microsoft-HTTPAPI/2.0"
        ],
        "x-ms-client-request-id": "fb29283e-c39a-e0d5-98a7-9d5cc2d0a880",
<<<<<<< HEAD
        "x-ms-request-id": "c52fc660-001f-0068-1aaa-f919cf000000",
=======
        "x-ms-request-id": "699e8104-801f-003b-0e7d-053afb000000",
>>>>>>> 1814567d
        "x-ms-version": "2020-06-12"
      },
      "ResponseBody": []
    },
    {
      "RequestUri": "https://seannse.dfs.core.windows.net/test-filesystem-58910269-f605-ae88-3b4d-6099fa42b85e/test-file-d5387e7e-3fad-0b14-5a1a-29c3f0e13468?action=setAccessControl",
      "RequestMethod": "PATCH",
      "RequestHeaders": {
        "Accept": "application/json",
        "Authorization": "Sanitized",
        "User-Agent": [
<<<<<<< HEAD
          "azsdk-net-Storage.Files.DataLake/12.7.0-alpha.20210202.1",
          "(.NET 5.0.2; Microsoft Windows 10.0.19042)"
        ],
        "x-ms-acl": "user::rwx,group::r--,other::---,mask::rwx",
        "x-ms-client-request-id": "c885883f-38b8-f1ce-079a-b4e7218a167c",
        "x-ms-date": "Tue, 02 Feb 2021 21:31:51 GMT",
=======
          "azsdk-net-Storage.Files.DataLake/12.7.0-alpha.20210217.1",
          "(.NET 5.0.3; Microsoft Windows 10.0.19042)"
        ],
        "x-ms-acl": "user::rwx,group::r--,other::---,mask::rwx",
        "x-ms-client-request-id": "c885883f-38b8-f1ce-079a-b4e7218a167c",
        "x-ms-date": "Wed, 17 Feb 2021 22:36:06 GMT",
>>>>>>> 1814567d
        "x-ms-return-client-request-id": "true",
        "x-ms-version": "2020-06-12"
      },
      "RequestBody": null,
      "StatusCode": 200,
      "ResponseHeaders": {
        "Content-Length": "0",
<<<<<<< HEAD
        "Date": "Tue, 02 Feb 2021 21:31:51 GMT",
        "ETag": "\u00220x8D8C7C1F4E5DE44\u0022",
        "Last-Modified": "Tue, 02 Feb 2021 21:31:52 GMT",
=======
        "Date": "Wed, 17 Feb 2021 22:36:05 GMT",
        "ETag": "\u00220x8D8D39469EB0F00\u0022",
        "Last-Modified": "Wed, 17 Feb 2021 22:36:05 GMT",
>>>>>>> 1814567d
        "Server": [
          "Windows-Azure-HDFS/1.0",
          "Microsoft-HTTPAPI/2.0"
        ],
        "x-ms-client-request-id": "c885883f-38b8-f1ce-079a-b4e7218a167c",
        "x-ms-namespace-enabled": "true",
<<<<<<< HEAD
        "x-ms-request-id": "c52fc68e-001f-0068-47aa-f919cf000000",
=======
        "x-ms-request-id": "699e8119-801f-003b-237d-053afb000000",
>>>>>>> 1814567d
        "x-ms-version": "2020-06-12"
      },
      "ResponseBody": []
    },
    {
      "RequestUri": "https://seannse.blob.core.windows.net/test-filesystem-58910269-f605-ae88-3b4d-6099fa42b85e?restype=container",
      "RequestMethod": "DELETE",
      "RequestHeaders": {
        "Accept": "application/xml",
        "Authorization": "Sanitized",
<<<<<<< HEAD
        "traceparent": "00-8363633461764745a3230e163deea8ae-1581e6add0ca8a44-00",
        "User-Agent": [
          "azsdk-net-Storage.Files.DataLake/12.7.0-alpha.20210202.1",
          "(.NET 5.0.2; Microsoft Windows 10.0.19042)"
        ],
        "x-ms-client-request-id": "391d002b-e04b-8ec8-9645-b57902659c0d",
        "x-ms-date": "Tue, 02 Feb 2021 21:31:51 GMT",
=======
        "traceparent": "00-0210ac5553b6814fa9bb3313277dbdb0-1f28f153563fad4a-00",
        "User-Agent": [
          "azsdk-net-Storage.Files.DataLake/12.7.0-alpha.20210217.1",
          "(.NET 5.0.3; Microsoft Windows 10.0.19042)"
        ],
        "x-ms-client-request-id": "391d002b-e04b-8ec8-9645-b57902659c0d",
        "x-ms-date": "Wed, 17 Feb 2021 22:36:06 GMT",
>>>>>>> 1814567d
        "x-ms-return-client-request-id": "true",
        "x-ms-version": "2020-06-12"
      },
      "RequestBody": null,
      "StatusCode": 202,
      "ResponseHeaders": {
        "Content-Length": "0",
<<<<<<< HEAD
        "Date": "Tue, 02 Feb 2021 21:31:52 GMT",
=======
        "Date": "Wed, 17 Feb 2021 22:36:05 GMT",
>>>>>>> 1814567d
        "Server": [
          "Windows-Azure-Blob/1.0",
          "Microsoft-HTTPAPI/2.0"
        ],
        "x-ms-client-request-id": "391d002b-e04b-8ec8-9645-b57902659c0d",
<<<<<<< HEAD
        "x-ms-request-id": "a8dec64e-801e-002b-01aa-f9ff93000000",
=======
        "x-ms-request-id": "c3f4c875-301e-002e-457d-052d48000000",
>>>>>>> 1814567d
        "x-ms-version": "2020-06-12"
      },
      "ResponseBody": []
    }
  ],
  "Variables": {
    "RandomSeed": "1616212550",
    "Storage_TestConfigHierarchicalNamespace": "NamespaceTenant\nseannse\nU2FuaXRpemVk\nhttps://seannse.blob.core.windows.net\nhttps://seannse.file.core.windows.net\nhttps://seannse.queue.core.windows.net\nhttps://seannse.table.core.windows.net\n\n\n\n\nhttps://seannse-secondary.blob.core.windows.net\nhttps://seannse-secondary.file.core.windows.net\nhttps://seannse-secondary.queue.core.windows.net\nhttps://seannse-secondary.table.core.windows.net\n68390a19-a643-458b-b726-408abf67b4fc\nSanitized\n72f988bf-86f1-41af-91ab-2d7cd011db47\nhttps://login.microsoftonline.com/\nCloud\nBlobEndpoint=https://seannse.blob.core.windows.net/;QueueEndpoint=https://seannse.queue.core.windows.net/;FileEndpoint=https://seannse.file.core.windows.net/;BlobSecondaryEndpoint=https://seannse-secondary.blob.core.windows.net/;QueueSecondaryEndpoint=https://seannse-secondary.queue.core.windows.net/;FileSecondaryEndpoint=https://seannse-secondary.file.core.windows.net/;AccountName=seannse;AccountKey=Sanitized\n"
  }
}<|MERGE_RESOLUTION|>--- conflicted
+++ resolved
@@ -1,30 +1,19 @@
 {
   "Entries": [
     {
-      "RequestUri": "https://seannse.blob.core.windows.net/test-filesystem-58910269-f605-ae88-3b4d-6099fa42b85e?restype=container",
+      "RequestUri": "https://seannse.blob.core.windows.net/test-filesystem-73ba094c-bb85-d87d-4945-562b43bd9c45?restype=container",
       "RequestMethod": "PUT",
       "RequestHeaders": {
         "Accept": "application/xml",
         "Authorization": "Sanitized",
-<<<<<<< HEAD
-        "traceparent": "00-532ab218dd96474791cacf09e102e9d3-62a101c8f059b942-00",
+        "traceparent": "00-74689655e3d1314d99ffe6d127846d2a-099a06264e7b4e45-00",
         "User-Agent": [
-          "azsdk-net-Storage.Files.DataLake/12.7.0-alpha.20210202.1",
-          "(.NET 5.0.2; Microsoft Windows 10.0.19042)"
+          "azsdk-net-Storage.Files.DataLake/12.7.0-alpha.20210219.1",
+          "(.NET 5.0.3; Microsoft Windows 10.0.19041)"
         ],
         "x-ms-blob-public-access": "container",
-        "x-ms-client-request-id": "f8b3ad1f-ec77-9994-62fb-ceeb9a8d03dd",
-        "x-ms-date": "Tue, 02 Feb 2021 21:31:51 GMT",
-=======
-        "traceparent": "00-bb6e55fa7b83da4fadad2d33f4e5cf64-e4162991995f684d-00",
-        "User-Agent": [
-          "azsdk-net-Storage.Files.DataLake/12.7.0-alpha.20210217.1",
-          "(.NET 5.0.3; Microsoft Windows 10.0.19042)"
-        ],
-        "x-ms-blob-public-access": "container",
-        "x-ms-client-request-id": "f8b3ad1f-ec77-9994-62fb-ceeb9a8d03dd",
-        "x-ms-date": "Wed, 17 Feb 2021 22:36:05 GMT",
->>>>>>> 1814567d
+        "x-ms-client-request-id": "ff8eff36-8fe0-d157-d579-afa3fc0e801f",
+        "x-ms-date": "Fri, 19 Feb 2021 19:13:55 GMT",
         "x-ms-return-client-request-id": "true",
         "x-ms-version": "2020-06-12"
       },
@@ -32,52 +21,32 @@
       "StatusCode": 201,
       "ResponseHeaders": {
         "Content-Length": "0",
-<<<<<<< HEAD
-        "Date": "Tue, 02 Feb 2021 21:31:51 GMT",
-        "ETag": "\u00220x8D8C7C1F4A7301D\u0022",
-        "Last-Modified": "Tue, 02 Feb 2021 21:31:52 GMT",
-=======
-        "Date": "Wed, 17 Feb 2021 22:36:05 GMT",
-        "ETag": "\u00220x8D8D39469B4A0AB\u0022",
-        "Last-Modified": "Wed, 17 Feb 2021 22:36:05 GMT",
->>>>>>> 1814567d
+        "Date": "Fri, 19 Feb 2021 19:13:54 GMT",
+        "ETag": "\u00220x8D8D50A7FD1F02E\u0022",
+        "Last-Modified": "Fri, 19 Feb 2021 19:13:54 GMT",
         "Server": [
           "Windows-Azure-Blob/1.0",
           "Microsoft-HTTPAPI/2.0"
         ],
-        "x-ms-client-request-id": "f8b3ad1f-ec77-9994-62fb-ceeb9a8d03dd",
-<<<<<<< HEAD
-        "x-ms-request-id": "a8dec4c8-801e-002b-26aa-f9ff93000000",
-=======
-        "x-ms-request-id": "c3f4c625-301e-002e-2d7d-052d48000000",
->>>>>>> 1814567d
+        "x-ms-client-request-id": "ff8eff36-8fe0-d157-d579-afa3fc0e801f",
+        "x-ms-request-id": "2e6df65d-201e-00a4-6ef3-0676f9000000",
         "x-ms-version": "2020-06-12"
       },
       "ResponseBody": []
     },
     {
-      "RequestUri": "https://seannse.dfs.core.windows.net/test-filesystem-58910269-f605-ae88-3b4d-6099fa42b85e/test-file-d5387e7e-3fad-0b14-5a1a-29c3f0e13468?resource=file",
+      "RequestUri": "https://seannse.dfs.core.windows.net/test-filesystem-73ba094c-bb85-d87d-4945-562b43bd9c45/test-file-c113ca04-498a-b9b2-ed94-5f46deccd736?resource=file",
       "RequestMethod": "PUT",
       "RequestHeaders": {
         "Accept": "application/json",
         "Authorization": "Sanitized",
-<<<<<<< HEAD
-        "traceparent": "00-258c04f0dba11a42970e47992c2dbd7b-0d704a40f2546446-00",
+        "traceparent": "00-6117c549362687488bf7aec769c34033-4ddb5c949a92ed43-00",
         "User-Agent": [
-          "azsdk-net-Storage.Files.DataLake/12.7.0-alpha.20210202.1",
-          "(.NET 5.0.2; Microsoft Windows 10.0.19042)"
+          "azsdk-net-Storage.Files.DataLake/12.7.0-alpha.20210219.1",
+          "(.NET 5.0.3; Microsoft Windows 10.0.19041)"
         ],
-        "x-ms-client-request-id": "fb29283e-c39a-e0d5-98a7-9d5cc2d0a880",
-        "x-ms-date": "Tue, 02 Feb 2021 21:31:51 GMT",
-=======
-        "traceparent": "00-bcd20d457be6cc49a34bd33904d3b6c2-c20ca51509f2864d-00",
-        "User-Agent": [
-          "azsdk-net-Storage.Files.DataLake/12.7.0-alpha.20210217.1",
-          "(.NET 5.0.3; Microsoft Windows 10.0.19042)"
-        ],
-        "x-ms-client-request-id": "fb29283e-c39a-e0d5-98a7-9d5cc2d0a880",
-        "x-ms-date": "Wed, 17 Feb 2021 22:36:05 GMT",
->>>>>>> 1814567d
+        "x-ms-client-request-id": "37acbdbe-36fe-ecdf-4cd5-114b3011f209",
+        "x-ms-date": "Fri, 19 Feb 2021 19:13:55 GMT",
         "x-ms-return-client-request-id": "true",
         "x-ms-version": "2020-06-12"
       },
@@ -85,51 +54,32 @@
       "StatusCode": 201,
       "ResponseHeaders": {
         "Content-Length": "0",
-<<<<<<< HEAD
-        "Date": "Tue, 02 Feb 2021 21:31:51 GMT",
-        "ETag": "\u00220x8D8C7C1F4E5DE44\u0022",
-        "Last-Modified": "Tue, 02 Feb 2021 21:31:52 GMT",
-=======
-        "Date": "Wed, 17 Feb 2021 22:36:05 GMT",
-        "ETag": "\u00220x8D8D39469EB0F00\u0022",
-        "Last-Modified": "Wed, 17 Feb 2021 22:36:05 GMT",
->>>>>>> 1814567d
+        "Date": "Fri, 19 Feb 2021 19:13:53 GMT",
+        "ETag": "\u00220x8D8D50A7FE193A9\u0022",
+        "Last-Modified": "Fri, 19 Feb 2021 19:13:54 GMT",
         "Server": [
           "Windows-Azure-HDFS/1.0",
           "Microsoft-HTTPAPI/2.0"
         ],
-        "x-ms-client-request-id": "fb29283e-c39a-e0d5-98a7-9d5cc2d0a880",
-<<<<<<< HEAD
-        "x-ms-request-id": "c52fc660-001f-0068-1aaa-f919cf000000",
-=======
-        "x-ms-request-id": "699e8104-801f-003b-0e7d-053afb000000",
->>>>>>> 1814567d
+        "x-ms-client-request-id": "37acbdbe-36fe-ecdf-4cd5-114b3011f209",
+        "x-ms-request-id": "6f4bd644-e01f-004f-7df3-060e0b000000",
         "x-ms-version": "2020-06-12"
       },
       "ResponseBody": []
     },
     {
-      "RequestUri": "https://seannse.dfs.core.windows.net/test-filesystem-58910269-f605-ae88-3b4d-6099fa42b85e/test-file-d5387e7e-3fad-0b14-5a1a-29c3f0e13468?action=setAccessControl",
+      "RequestUri": "https://seannse.dfs.core.windows.net/test-filesystem-73ba094c-bb85-d87d-4945-562b43bd9c45/test-file-c113ca04-498a-b9b2-ed94-5f46deccd736?action=setAccessControl",
       "RequestMethod": "PATCH",
       "RequestHeaders": {
         "Accept": "application/json",
         "Authorization": "Sanitized",
         "User-Agent": [
-<<<<<<< HEAD
-          "azsdk-net-Storage.Files.DataLake/12.7.0-alpha.20210202.1",
-          "(.NET 5.0.2; Microsoft Windows 10.0.19042)"
+          "azsdk-net-Storage.Files.DataLake/12.7.0-alpha.20210219.1",
+          "(.NET 5.0.3; Microsoft Windows 10.0.19041)"
         ],
         "x-ms-acl": "user::rwx,group::r--,other::---,mask::rwx",
-        "x-ms-client-request-id": "c885883f-38b8-f1ce-079a-b4e7218a167c",
-        "x-ms-date": "Tue, 02 Feb 2021 21:31:51 GMT",
-=======
-          "azsdk-net-Storage.Files.DataLake/12.7.0-alpha.20210217.1",
-          "(.NET 5.0.3; Microsoft Windows 10.0.19042)"
-        ],
-        "x-ms-acl": "user::rwx,group::r--,other::---,mask::rwx",
-        "x-ms-client-request-id": "c885883f-38b8-f1ce-079a-b4e7218a167c",
-        "x-ms-date": "Wed, 17 Feb 2021 22:36:06 GMT",
->>>>>>> 1814567d
+        "x-ms-client-request-id": "2187596a-9f1f-1638-0d09-f7588c193579",
+        "x-ms-date": "Fri, 19 Feb 2021 19:13:55 GMT",
         "x-ms-return-client-request-id": "true",
         "x-ms-version": "2020-06-12"
       },
@@ -137,53 +87,33 @@
       "StatusCode": 200,
       "ResponseHeaders": {
         "Content-Length": "0",
-<<<<<<< HEAD
-        "Date": "Tue, 02 Feb 2021 21:31:51 GMT",
-        "ETag": "\u00220x8D8C7C1F4E5DE44\u0022",
-        "Last-Modified": "Tue, 02 Feb 2021 21:31:52 GMT",
-=======
-        "Date": "Wed, 17 Feb 2021 22:36:05 GMT",
-        "ETag": "\u00220x8D8D39469EB0F00\u0022",
-        "Last-Modified": "Wed, 17 Feb 2021 22:36:05 GMT",
->>>>>>> 1814567d
+        "Date": "Fri, 19 Feb 2021 19:13:53 GMT",
+        "ETag": "\u00220x8D8D50A7FE193A9\u0022",
+        "Last-Modified": "Fri, 19 Feb 2021 19:13:54 GMT",
         "Server": [
           "Windows-Azure-HDFS/1.0",
           "Microsoft-HTTPAPI/2.0"
         ],
-        "x-ms-client-request-id": "c885883f-38b8-f1ce-079a-b4e7218a167c",
+        "x-ms-client-request-id": "2187596a-9f1f-1638-0d09-f7588c193579",
         "x-ms-namespace-enabled": "true",
-<<<<<<< HEAD
-        "x-ms-request-id": "c52fc68e-001f-0068-47aa-f919cf000000",
-=======
-        "x-ms-request-id": "699e8119-801f-003b-237d-053afb000000",
->>>>>>> 1814567d
+        "x-ms-request-id": "6f4bd657-e01f-004f-10f3-060e0b000000",
         "x-ms-version": "2020-06-12"
       },
       "ResponseBody": []
     },
     {
-      "RequestUri": "https://seannse.blob.core.windows.net/test-filesystem-58910269-f605-ae88-3b4d-6099fa42b85e?restype=container",
+      "RequestUri": "https://seannse.blob.core.windows.net/test-filesystem-73ba094c-bb85-d87d-4945-562b43bd9c45?restype=container",
       "RequestMethod": "DELETE",
       "RequestHeaders": {
         "Accept": "application/xml",
         "Authorization": "Sanitized",
-<<<<<<< HEAD
-        "traceparent": "00-8363633461764745a3230e163deea8ae-1581e6add0ca8a44-00",
+        "traceparent": "00-77567ec77cdf414bad7ba1ad1a285d26-3d76d49b5346ff41-00",
         "User-Agent": [
-          "azsdk-net-Storage.Files.DataLake/12.7.0-alpha.20210202.1",
-          "(.NET 5.0.2; Microsoft Windows 10.0.19042)"
+          "azsdk-net-Storage.Files.DataLake/12.7.0-alpha.20210219.1",
+          "(.NET 5.0.3; Microsoft Windows 10.0.19041)"
         ],
-        "x-ms-client-request-id": "391d002b-e04b-8ec8-9645-b57902659c0d",
-        "x-ms-date": "Tue, 02 Feb 2021 21:31:51 GMT",
-=======
-        "traceparent": "00-0210ac5553b6814fa9bb3313277dbdb0-1f28f153563fad4a-00",
-        "User-Agent": [
-          "azsdk-net-Storage.Files.DataLake/12.7.0-alpha.20210217.1",
-          "(.NET 5.0.3; Microsoft Windows 10.0.19042)"
-        ],
-        "x-ms-client-request-id": "391d002b-e04b-8ec8-9645-b57902659c0d",
-        "x-ms-date": "Wed, 17 Feb 2021 22:36:06 GMT",
->>>>>>> 1814567d
+        "x-ms-client-request-id": "d6e19c00-d189-02ea-403f-010f4498db4b",
+        "x-ms-date": "Fri, 19 Feb 2021 19:13:55 GMT",
         "x-ms-return-client-request-id": "true",
         "x-ms-version": "2020-06-12"
       },
@@ -191,28 +121,20 @@
       "StatusCode": 202,
       "ResponseHeaders": {
         "Content-Length": "0",
-<<<<<<< HEAD
-        "Date": "Tue, 02 Feb 2021 21:31:52 GMT",
-=======
-        "Date": "Wed, 17 Feb 2021 22:36:05 GMT",
->>>>>>> 1814567d
+        "Date": "Fri, 19 Feb 2021 19:13:54 GMT",
         "Server": [
           "Windows-Azure-Blob/1.0",
           "Microsoft-HTTPAPI/2.0"
         ],
-        "x-ms-client-request-id": "391d002b-e04b-8ec8-9645-b57902659c0d",
-<<<<<<< HEAD
-        "x-ms-request-id": "a8dec64e-801e-002b-01aa-f9ff93000000",
-=======
-        "x-ms-request-id": "c3f4c875-301e-002e-457d-052d48000000",
->>>>>>> 1814567d
+        "x-ms-client-request-id": "d6e19c00-d189-02ea-403f-010f4498db4b",
+        "x-ms-request-id": "2e6df8a4-201e-00a4-0af3-0676f9000000",
         "x-ms-version": "2020-06-12"
       },
       "ResponseBody": []
     }
   ],
   "Variables": {
-    "RandomSeed": "1616212550",
+    "RandomSeed": "1295931557",
     "Storage_TestConfigHierarchicalNamespace": "NamespaceTenant\nseannse\nU2FuaXRpemVk\nhttps://seannse.blob.core.windows.net\nhttps://seannse.file.core.windows.net\nhttps://seannse.queue.core.windows.net\nhttps://seannse.table.core.windows.net\n\n\n\n\nhttps://seannse-secondary.blob.core.windows.net\nhttps://seannse-secondary.file.core.windows.net\nhttps://seannse-secondary.queue.core.windows.net\nhttps://seannse-secondary.table.core.windows.net\n68390a19-a643-458b-b726-408abf67b4fc\nSanitized\n72f988bf-86f1-41af-91ab-2d7cd011db47\nhttps://login.microsoftonline.com/\nCloud\nBlobEndpoint=https://seannse.blob.core.windows.net/;QueueEndpoint=https://seannse.queue.core.windows.net/;FileEndpoint=https://seannse.file.core.windows.net/;BlobSecondaryEndpoint=https://seannse-secondary.blob.core.windows.net/;QueueSecondaryEndpoint=https://seannse-secondary.queue.core.windows.net/;FileSecondaryEndpoint=https://seannse-secondary.file.core.windows.net/;AccountName=seannse;AccountKey=Sanitized\n"
   }
 }