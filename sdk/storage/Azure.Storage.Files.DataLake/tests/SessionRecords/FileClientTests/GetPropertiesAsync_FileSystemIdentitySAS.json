﻿{
  "Entries": [
    {
      "RequestUri": "https://seannse.blob.core.windows.net/test-filesystem-2329a3dd-6c0b-7891-da12-8d37b84e8c6f?restype=container",
      "RequestMethod": "PUT",
      "RequestHeaders": {
        "Accept": "application/xml",
        "Authorization": "Sanitized",
        "traceparent": "00-58c0b1d6a3f2184a9dcf8294472ba2dd-10549012d7ee754c-00",
        "User-Agent": [
          "azsdk-net-Storage.Files.DataLake/12.7.0-alpha.20210219.1",
          "(.NET 5.0.3; Microsoft Windows 10.0.19041)"
        ],
        "x-ms-blob-public-access": "container",
        "x-ms-client-request-id": "c289810e-2ba3-95dd-59a2-7761af865f00",
        "x-ms-date": "Fri, 19 Feb 2021 19:09:39 GMT",
        "x-ms-return-client-request-id": "true",
<<<<<<< HEAD
        "x-ms-version": "2020-12-06"
=======
        "x-ms-version": "2021-02-12"
>>>>>>> 7e782c87
      },
      "RequestBody": null,
      "StatusCode": 201,
      "ResponseHeaders": {
        "Content-Length": "0",
        "Date": "Fri, 19 Feb 2021 19:09:38 GMT",
        "ETag": "\"0x8D8D509E75A3D99\"",
        "Last-Modified": "Fri, 19 Feb 2021 19:09:38 GMT",
        "Server": [
          "Windows-Azure-Blob/1.0",
          "Microsoft-HTTPAPI/2.0"
        ],
        "x-ms-client-request-id": "c289810e-2ba3-95dd-59a2-7761af865f00",
        "x-ms-request-id": "2e645468-201e-00a4-15f2-0676f9000000",
<<<<<<< HEAD
        "x-ms-version": "2020-12-06"
=======
        "x-ms-version": "2021-02-12"
>>>>>>> 7e782c87
      },
      "ResponseBody": []
    },
    {
      "RequestUri": "https://seannse.dfs.core.windows.net/test-filesystem-2329a3dd-6c0b-7891-da12-8d37b84e8c6f/test-directory-6466b61b-1555-8c72-9b9f-262c49a9040c?resource=directory",
      "RequestMethod": "PUT",
      "RequestHeaders": {
        "Accept": "application/json",
        "Authorization": "Sanitized",
        "traceparent": "00-e9be9ca7f7c0cb4c887ff52eade7b37a-2e16c94419439348-00",
        "User-Agent": [
          "azsdk-net-Storage.Files.DataLake/12.7.0-alpha.20210219.1",
          "(.NET 5.0.3; Microsoft Windows 10.0.19041)"
        ],
        "x-ms-client-request-id": "abdd34c3-bf11-55c1-6c7e-738ca6ad18aa",
        "x-ms-date": "Fri, 19 Feb 2021 19:09:39 GMT",
        "x-ms-return-client-request-id": "true",
<<<<<<< HEAD
        "x-ms-version": "2020-12-06"
=======
        "x-ms-version": "2021-02-12"
>>>>>>> 7e782c87
      },
      "RequestBody": null,
      "StatusCode": 201,
      "ResponseHeaders": {
        "Content-Length": "0",
        "Date": "Fri, 19 Feb 2021 19:09:38 GMT",
        "ETag": "\"0x8D8D509E76AEFA0\"",
        "Last-Modified": "Fri, 19 Feb 2021 19:09:38 GMT",
        "Server": [
          "Windows-Azure-HDFS/1.0",
          "Microsoft-HTTPAPI/2.0"
        ],
        "x-ms-client-request-id": "abdd34c3-bf11-55c1-6c7e-738ca6ad18aa",
        "x-ms-request-id": "6f4b121d-e01f-004f-2bf2-060e0b000000",
<<<<<<< HEAD
        "x-ms-version": "2020-12-06"
=======
        "x-ms-version": "2021-02-12"
>>>>>>> 7e782c87
      },
      "ResponseBody": []
    },
    {
      "RequestUri": "https://seannse.dfs.core.windows.net/test-filesystem-2329a3dd-6c0b-7891-da12-8d37b84e8c6f/test-directory-6466b61b-1555-8c72-9b9f-262c49a9040c/test-file-60aaf6ad-8691-c45c-edf3-65eb2d9a8265?resource=file",
      "RequestMethod": "PUT",
      "RequestHeaders": {
        "Accept": "application/json",
        "Authorization": "Sanitized",
        "User-Agent": [
          "azsdk-net-Storage.Files.DataLake/12.7.0-alpha.20210219.1",
          "(.NET 5.0.3; Microsoft Windows 10.0.19041)"
        ],
        "x-ms-client-request-id": "7a9df024-b3a8-5def-ff55-9316c450e739",
        "x-ms-date": "Fri, 19 Feb 2021 19:09:39 GMT",
        "x-ms-return-client-request-id": "true",
<<<<<<< HEAD
        "x-ms-version": "2020-12-06"
=======
        "x-ms-version": "2021-02-12"
>>>>>>> 7e782c87
      },
      "RequestBody": null,
      "StatusCode": 201,
      "ResponseHeaders": {
        "Content-Length": "0",
        "Date": "Fri, 19 Feb 2021 19:09:38 GMT",
        "ETag": "\"0x8D8D509E77715B5\"",
        "Last-Modified": "Fri, 19 Feb 2021 19:09:38 GMT",
        "Server": [
          "Windows-Azure-HDFS/1.0",
          "Microsoft-HTTPAPI/2.0"
        ],
        "x-ms-client-request-id": "7a9df024-b3a8-5def-ff55-9316c450e739",
        "x-ms-request-id": "6f4b122c-e01f-004f-3af2-060e0b000000",
<<<<<<< HEAD
        "x-ms-version": "2020-12-06"
=======
        "x-ms-version": "2021-02-12"
>>>>>>> 7e782c87
      },
      "ResponseBody": []
    },
    {
      "RequestUri": "https://seannse.blob.core.windows.net/?restype=service&comp=userdelegationkey",
      "RequestMethod": "POST",
      "RequestHeaders": {
        "Accept": "application/xml",
        "Authorization": "Sanitized",
        "Content-Length": "59",
        "Content-Type": "application/xml",
        "traceparent": "00-84bd71d4fd8f644da0d9dccf9e856716-427cfd34d124234c-00",
        "User-Agent": [
          "azsdk-net-Storage.Files.DataLake/12.7.0-alpha.20210219.1",
          "(.NET 5.0.3; Microsoft Windows 10.0.19041)"
        ],
        "x-ms-client-request-id": "b66809e6-9d0f-8a01-99f1-85659d851154",
        "x-ms-return-client-request-id": "true",
<<<<<<< HEAD
        "x-ms-version": "2020-12-06"
=======
        "x-ms-version": "2021-02-12"
>>>>>>> 7e782c87
      },
      "RequestBody": "﻿<KeyInfo><Expiry>2021-02-19T20:09:39Z</Expiry></KeyInfo>",
      "StatusCode": 200,
      "ResponseHeaders": {
        "Content-Type": "application/xml",
        "Date": "Fri, 19 Feb 2021 19:09:38 GMT",
        "Server": [
          "Windows-Azure-Blob/1.0",
          "Microsoft-HTTPAPI/2.0"
        ],
        "Transfer-Encoding": "chunked",
        "x-ms-client-request-id": "b66809e6-9d0f-8a01-99f1-85659d851154",
        "x-ms-request-id": "2e6458a8-201e-00a4-20f2-0676f9000000",
<<<<<<< HEAD
        "x-ms-version": "2020-12-06"
=======
        "x-ms-version": "2021-02-12"
>>>>>>> 7e782c87
      },
      "ResponseBody": "﻿<?xml version=\"1.0\" encoding=\"utf-8\"?><UserDelegationKey><SignedOid>c4f48289-bb84-4086-b250-6f94a8f64cee</SignedOid><SignedTid>72f988bf-86f1-41af-91ab-2d7cd011db47</SignedTid><SignedStart>2021-02-19T19:09:39Z</SignedStart><SignedExpiry>2021-02-19T20:09:39Z</SignedExpiry><SignedService>b</SignedService><SignedVersion>2020-06-12</SignedVersion><Value>55+lL/G2Y/mMsQth04ps97xMs5QzvsFWD7oh6ICKKJc=</Value></UserDelegationKey>"
    },
    {
<<<<<<< HEAD
      "RequestUri": "https://seannse.blob.core.windows.net/test-filesystem-2329a3dd-6c0b-7891-da12-8d37b84e8c6f/test-directory-6466b61b-1555-8c72-9b9f-262c49a9040c/test-file-60aaf6ad-8691-c45c-edf3-65eb2d9a8265?skoid=c4f48289-bb84-4086-b250-6f94a8f64cee&sktid=72f988bf-86f1-41af-91ab-2d7cd011db47&skt=2021-02-19T19%3A09%3A39Z&ske=2021-02-19T20%3A09%3A39Z&sks=b&skv=2020-06-12&sv=2020-12-06&st=2021-02-19T18%3A09%3A39Z&se=2021-02-19T20%3A09%3A39Z&sr=c&sp=racwdlmeop&sig=Sanitized",
=======
      "RequestUri": "https://seannse.blob.core.windows.net/test-filesystem-2329a3dd-6c0b-7891-da12-8d37b84e8c6f/test-directory-6466b61b-1555-8c72-9b9f-262c49a9040c/test-file-60aaf6ad-8691-c45c-edf3-65eb2d9a8265?skoid=c4f48289-bb84-4086-b250-6f94a8f64cee&sktid=72f988bf-86f1-41af-91ab-2d7cd011db47&skt=2021-02-19T19%3A09%3A39Z&ske=2021-02-19T20%3A09%3A39Z&sks=b&skv=2020-06-12&sv=2021-02-12&st=2021-02-19T18%3A09%3A39Z&se=2021-02-19T20%3A09%3A39Z&sr=c&sp=racwdlmeop&sig=Sanitized",
>>>>>>> 7e782c87
      "RequestMethod": "HEAD",
      "RequestHeaders": {
        "Accept": "application/xml",
        "traceparent": "00-226d3dab448d23458c4ce8faafe75931-44a366902df87945-00",
        "User-Agent": [
          "azsdk-net-Storage.Files.DataLake/12.7.0-alpha.20210219.1",
          "(.NET 5.0.3; Microsoft Windows 10.0.19041)"
        ],
        "x-ms-client-request-id": "bb2f0ffb-31e8-2b29-832d-dbae7366f613",
        "x-ms-return-client-request-id": "true",
<<<<<<< HEAD
        "x-ms-version": "2020-12-06"
=======
        "x-ms-version": "2021-02-12"
>>>>>>> 7e782c87
      },
      "RequestBody": null,
      "StatusCode": 200,
      "ResponseHeaders": {
        "Accept-Ranges": "bytes",
        "Content-Length": "0",
        "Content-Type": "application/octet-stream",
        "Date": "Fri, 19 Feb 2021 19:09:39 GMT",
        "ETag": "\"0x8D8D509E77715B5\"",
        "Last-Modified": "Fri, 19 Feb 2021 19:09:38 GMT",
        "Server": [
          "Windows-Azure-Blob/1.0",
          "Microsoft-HTTPAPI/2.0"
        ],
        "x-ms-access-tier": "Hot",
        "x-ms-access-tier-inferred": "true",
        "x-ms-blob-type": "BlockBlob",
        "x-ms-client-request-id": "bb2f0ffb-31e8-2b29-832d-dbae7366f613",
        "x-ms-creation-time": "Fri, 19 Feb 2021 19:09:38 GMT",
        "x-ms-group": "$superuser",
        "x-ms-lease-state": "available",
        "x-ms-lease-status": "unlocked",
        "x-ms-owner": "$superuser",
        "x-ms-permissions": "rw-r-----",
        "x-ms-request-id": "2e6459a6-201e-00a4-0ff2-0676f9000000",
        "x-ms-server-encrypted": "true",
<<<<<<< HEAD
        "x-ms-version": "2020-12-06"
=======
        "x-ms-version": "2021-02-12"
>>>>>>> 7e782c87
      },
      "ResponseBody": []
    },
    {
      "RequestUri": "https://seannse.blob.core.windows.net/test-filesystem-2329a3dd-6c0b-7891-da12-8d37b84e8c6f?restype=container",
      "RequestMethod": "DELETE",
      "RequestHeaders": {
        "Accept": "application/xml",
        "Authorization": "Sanitized",
        "traceparent": "00-21eab4d3be27d74b953a9f2a557cf5d8-d6a54a1149abbd41-00",
        "User-Agent": [
          "azsdk-net-Storage.Files.DataLake/12.7.0-alpha.20210219.1",
          "(.NET 5.0.3; Microsoft Windows 10.0.19041)"
        ],
        "x-ms-client-request-id": "8d698678-5655-e06b-78cb-f204471bb7bd",
        "x-ms-date": "Fri, 19 Feb 2021 19:09:39 GMT",
        "x-ms-return-client-request-id": "true",
<<<<<<< HEAD
        "x-ms-version": "2020-12-06"
=======
        "x-ms-version": "2021-02-12"
>>>>>>> 7e782c87
      },
      "RequestBody": null,
      "StatusCode": 202,
      "ResponseHeaders": {
        "Content-Length": "0",
        "Date": "Fri, 19 Feb 2021 19:09:39 GMT",
        "Server": [
          "Windows-Azure-Blob/1.0",
          "Microsoft-HTTPAPI/2.0"
        ],
        "x-ms-client-request-id": "8d698678-5655-e06b-78cb-f204471bb7bd",
        "x-ms-request-id": "2e645a99-201e-00a4-75f2-0676f9000000",
<<<<<<< HEAD
        "x-ms-version": "2020-12-06"
=======
        "x-ms-version": "2021-02-12"
>>>>>>> 7e782c87
      },
      "ResponseBody": []
    }
  ],
  "Variables": {
    "DateTimeOffsetNow": "2021-02-19T13:09:39.5289262-06:00",
    "RandomSeed": "1787368432",
    "Storage_TestConfigHierarchicalNamespace": "NamespaceTenant\nseannse\nU2FuaXRpemVk\nhttps://seannse.blob.core.windows.net\nhttps://seannse.file.core.windows.net\nhttps://seannse.queue.core.windows.net\nhttps://seannse.table.core.windows.net\n\n\n\n\nhttps://seannse-secondary.blob.core.windows.net\nhttps://seannse-secondary.file.core.windows.net\nhttps://seannse-secondary.queue.core.windows.net\nhttps://seannse-secondary.table.core.windows.net\n68390a19-a643-458b-b726-408abf67b4fc\nSanitized\n72f988bf-86f1-41af-91ab-2d7cd011db47\nhttps://login.microsoftonline.com/\nCloud\nBlobEndpoint=https://seannse.blob.core.windows.net/;QueueEndpoint=https://seannse.queue.core.windows.net/;FileEndpoint=https://seannse.file.core.windows.net/;BlobSecondaryEndpoint=https://seannse-secondary.blob.core.windows.net/;QueueSecondaryEndpoint=https://seannse-secondary.queue.core.windows.net/;FileSecondaryEndpoint=https://seannse-secondary.file.core.windows.net/;AccountName=seannse;AccountKey=Sanitized\n\n\n"
  }
}<|MERGE_RESOLUTION|>--- conflicted
+++ resolved
@@ -15,11 +15,7 @@
         "x-ms-client-request-id": "c289810e-2ba3-95dd-59a2-7761af865f00",
         "x-ms-date": "Fri, 19 Feb 2021 19:09:39 GMT",
         "x-ms-return-client-request-id": "true",
-<<<<<<< HEAD
-        "x-ms-version": "2020-12-06"
-=======
-        "x-ms-version": "2021-02-12"
->>>>>>> 7e782c87
+        "x-ms-version": "2021-02-12"
       },
       "RequestBody": null,
       "StatusCode": 201,
@@ -34,11 +30,7 @@
         ],
         "x-ms-client-request-id": "c289810e-2ba3-95dd-59a2-7761af865f00",
         "x-ms-request-id": "2e645468-201e-00a4-15f2-0676f9000000",
-<<<<<<< HEAD
-        "x-ms-version": "2020-12-06"
-=======
-        "x-ms-version": "2021-02-12"
->>>>>>> 7e782c87
+        "x-ms-version": "2021-02-12"
       },
       "ResponseBody": []
     },
@@ -56,11 +48,7 @@
         "x-ms-client-request-id": "abdd34c3-bf11-55c1-6c7e-738ca6ad18aa",
         "x-ms-date": "Fri, 19 Feb 2021 19:09:39 GMT",
         "x-ms-return-client-request-id": "true",
-<<<<<<< HEAD
-        "x-ms-version": "2020-12-06"
-=======
-        "x-ms-version": "2021-02-12"
->>>>>>> 7e782c87
+        "x-ms-version": "2021-02-12"
       },
       "RequestBody": null,
       "StatusCode": 201,
@@ -75,11 +63,7 @@
         ],
         "x-ms-client-request-id": "abdd34c3-bf11-55c1-6c7e-738ca6ad18aa",
         "x-ms-request-id": "6f4b121d-e01f-004f-2bf2-060e0b000000",
-<<<<<<< HEAD
-        "x-ms-version": "2020-12-06"
-=======
-        "x-ms-version": "2021-02-12"
->>>>>>> 7e782c87
+        "x-ms-version": "2021-02-12"
       },
       "ResponseBody": []
     },
@@ -96,11 +80,7 @@
         "x-ms-client-request-id": "7a9df024-b3a8-5def-ff55-9316c450e739",
         "x-ms-date": "Fri, 19 Feb 2021 19:09:39 GMT",
         "x-ms-return-client-request-id": "true",
-<<<<<<< HEAD
-        "x-ms-version": "2020-12-06"
-=======
-        "x-ms-version": "2021-02-12"
->>>>>>> 7e782c87
+        "x-ms-version": "2021-02-12"
       },
       "RequestBody": null,
       "StatusCode": 201,
@@ -115,11 +95,7 @@
         ],
         "x-ms-client-request-id": "7a9df024-b3a8-5def-ff55-9316c450e739",
         "x-ms-request-id": "6f4b122c-e01f-004f-3af2-060e0b000000",
-<<<<<<< HEAD
-        "x-ms-version": "2020-12-06"
-=======
-        "x-ms-version": "2021-02-12"
->>>>>>> 7e782c87
+        "x-ms-version": "2021-02-12"
       },
       "ResponseBody": []
     },
@@ -138,11 +114,7 @@
         ],
         "x-ms-client-request-id": "b66809e6-9d0f-8a01-99f1-85659d851154",
         "x-ms-return-client-request-id": "true",
-<<<<<<< HEAD
-        "x-ms-version": "2020-12-06"
-=======
-        "x-ms-version": "2021-02-12"
->>>>>>> 7e782c87
+        "x-ms-version": "2021-02-12"
       },
       "RequestBody": "﻿<KeyInfo><Expiry>2021-02-19T20:09:39Z</Expiry></KeyInfo>",
       "StatusCode": 200,
@@ -156,20 +128,12 @@
         "Transfer-Encoding": "chunked",
         "x-ms-client-request-id": "b66809e6-9d0f-8a01-99f1-85659d851154",
         "x-ms-request-id": "2e6458a8-201e-00a4-20f2-0676f9000000",
-<<<<<<< HEAD
-        "x-ms-version": "2020-12-06"
-=======
-        "x-ms-version": "2021-02-12"
->>>>>>> 7e782c87
+        "x-ms-version": "2021-02-12"
       },
       "ResponseBody": "﻿<?xml version=\"1.0\" encoding=\"utf-8\"?><UserDelegationKey><SignedOid>c4f48289-bb84-4086-b250-6f94a8f64cee</SignedOid><SignedTid>72f988bf-86f1-41af-91ab-2d7cd011db47</SignedTid><SignedStart>2021-02-19T19:09:39Z</SignedStart><SignedExpiry>2021-02-19T20:09:39Z</SignedExpiry><SignedService>b</SignedService><SignedVersion>2020-06-12</SignedVersion><Value>55+lL/G2Y/mMsQth04ps97xMs5QzvsFWD7oh6ICKKJc=</Value></UserDelegationKey>"
     },
     {
-<<<<<<< HEAD
-      "RequestUri": "https://seannse.blob.core.windows.net/test-filesystem-2329a3dd-6c0b-7891-da12-8d37b84e8c6f/test-directory-6466b61b-1555-8c72-9b9f-262c49a9040c/test-file-60aaf6ad-8691-c45c-edf3-65eb2d9a8265?skoid=c4f48289-bb84-4086-b250-6f94a8f64cee&sktid=72f988bf-86f1-41af-91ab-2d7cd011db47&skt=2021-02-19T19%3A09%3A39Z&ske=2021-02-19T20%3A09%3A39Z&sks=b&skv=2020-06-12&sv=2020-12-06&st=2021-02-19T18%3A09%3A39Z&se=2021-02-19T20%3A09%3A39Z&sr=c&sp=racwdlmeop&sig=Sanitized",
-=======
       "RequestUri": "https://seannse.blob.core.windows.net/test-filesystem-2329a3dd-6c0b-7891-da12-8d37b84e8c6f/test-directory-6466b61b-1555-8c72-9b9f-262c49a9040c/test-file-60aaf6ad-8691-c45c-edf3-65eb2d9a8265?skoid=c4f48289-bb84-4086-b250-6f94a8f64cee&sktid=72f988bf-86f1-41af-91ab-2d7cd011db47&skt=2021-02-19T19%3A09%3A39Z&ske=2021-02-19T20%3A09%3A39Z&sks=b&skv=2020-06-12&sv=2021-02-12&st=2021-02-19T18%3A09%3A39Z&se=2021-02-19T20%3A09%3A39Z&sr=c&sp=racwdlmeop&sig=Sanitized",
->>>>>>> 7e782c87
       "RequestMethod": "HEAD",
       "RequestHeaders": {
         "Accept": "application/xml",
@@ -180,11 +144,7 @@
         ],
         "x-ms-client-request-id": "bb2f0ffb-31e8-2b29-832d-dbae7366f613",
         "x-ms-return-client-request-id": "true",
-<<<<<<< HEAD
-        "x-ms-version": "2020-12-06"
-=======
-        "x-ms-version": "2021-02-12"
->>>>>>> 7e782c87
+        "x-ms-version": "2021-02-12"
       },
       "RequestBody": null,
       "StatusCode": 200,
@@ -211,11 +171,7 @@
         "x-ms-permissions": "rw-r-----",
         "x-ms-request-id": "2e6459a6-201e-00a4-0ff2-0676f9000000",
         "x-ms-server-encrypted": "true",
-<<<<<<< HEAD
-        "x-ms-version": "2020-12-06"
-=======
-        "x-ms-version": "2021-02-12"
->>>>>>> 7e782c87
+        "x-ms-version": "2021-02-12"
       },
       "ResponseBody": []
     },
@@ -233,11 +189,7 @@
         "x-ms-client-request-id": "8d698678-5655-e06b-78cb-f204471bb7bd",
         "x-ms-date": "Fri, 19 Feb 2021 19:09:39 GMT",
         "x-ms-return-client-request-id": "true",
-<<<<<<< HEAD
-        "x-ms-version": "2020-12-06"
-=======
-        "x-ms-version": "2021-02-12"
->>>>>>> 7e782c87
+        "x-ms-version": "2021-02-12"
       },
       "RequestBody": null,
       "StatusCode": 202,
@@ -250,11 +202,7 @@
         ],
         "x-ms-client-request-id": "8d698678-5655-e06b-78cb-f204471bb7bd",
         "x-ms-request-id": "2e645a99-201e-00a4-75f2-0676f9000000",
-<<<<<<< HEAD
-        "x-ms-version": "2020-12-06"
-=======
-        "x-ms-version": "2021-02-12"
->>>>>>> 7e782c87
+        "x-ms-version": "2021-02-12"
       },
       "ResponseBody": []
     }
