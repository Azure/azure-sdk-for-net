--- conflicted
+++ resolved
@@ -1,84 +1,52 @@
 {
   "Entries": [
     {
-      "RequestUri": "https://seannse.blob.core.windows.net/test-filesystem-9cb38092-58f5-45d3-e71a-a7cb8ff718bf?restype=container",
+      "RequestUri": "https://seannse.blob.core.windows.net/test-filesystem-2329a3dd-6c0b-7891-da12-8d37b84e8c6f?restype=container",
       "RequestMethod": "PUT",
       "RequestHeaders": {
         "Accept": "application/xml",
         "Authorization": "Sanitized",
-<<<<<<< HEAD
-        "traceparent": "00-ab6a70c5058f684181603b059388e51f-8d2378d0e4d44742-00",
-        "User-Agent": [
-          "azsdk-net-Storage.Files.DataLake/12.7.0-alpha.20210202.1",
-          "(.NET 5.0.2; Microsoft Windows 10.0.19042)"
+        "traceparent": "00-58c0b1d6a3f2184a9dcf8294472ba2dd-10549012d7ee754c-00",
+        "User-Agent": [
+          "azsdk-net-Storage.Files.DataLake/12.7.0-alpha.20210219.1",
+          "(.NET 5.0.3; Microsoft Windows 10.0.19041)"
         ],
         "x-ms-blob-public-access": "container",
-        "x-ms-client-request-id": "51438d85-032e-8993-1e9d-ec6f3a92e02d",
-        "x-ms-date": "Tue, 02 Feb 2021 21:37:26 GMT",
-=======
-        "traceparent": "00-d8601d15b479af4fbf5d9009c1c0868d-3be7f6b6b6a97144-00",
-        "User-Agent": [
-          "azsdk-net-Storage.Files.DataLake/12.7.0-alpha.20210217.1",
-          "(.NET 5.0.3; Microsoft Windows 10.0.19042)"
-        ],
-        "x-ms-blob-public-access": "container",
-        "x-ms-client-request-id": "51438d85-032e-8993-1e9d-ec6f3a92e02d",
-        "x-ms-date": "Wed, 17 Feb 2021 22:27:00 GMT",
->>>>>>> 1814567d
+        "x-ms-client-request-id": "c289810e-2ba3-95dd-59a2-7761af865f00",
+        "x-ms-date": "Fri, 19 Feb 2021 19:09:39 GMT",
         "x-ms-return-client-request-id": "true",
         "x-ms-version": "2020-06-12"
       },
       "RequestBody": null,
       "StatusCode": 201,
       "ResponseHeaders": {
-        "Connection": "close",
-        "Content-Length": "0",
-<<<<<<< HEAD
-        "Date": "Tue, 02 Feb 2021 21:37:26 GMT",
-        "ETag": "\u00220x8D8C7C2BC8718BC\u0022",
-        "Last-Modified": "Tue, 02 Feb 2021 21:37:27 GMT",
-=======
-        "Date": "Wed, 17 Feb 2021 22:27:00 GMT",
-        "ETag": "\u00220x8D8D393250AB141\u0022",
-        "Last-Modified": "Wed, 17 Feb 2021 22:27:00 GMT",
->>>>>>> 1814567d
-        "Server": [
-          "Windows-Azure-Blob/1.0",
-          "Microsoft-HTTPAPI/2.0"
-        ],
-        "x-ms-client-request-id": "51438d85-032e-8993-1e9d-ec6f3a92e02d",
-<<<<<<< HEAD
-        "x-ms-request-id": "58e2f701-d01e-0036-09ab-f9f22f000000",
-=======
-        "x-ms-request-id": "d70e1d9f-001e-0078-367c-05dca7000000",
->>>>>>> 1814567d
-        "x-ms-version": "2020-06-12"
-      },
-      "ResponseBody": []
-    },
-    {
-      "RequestUri": "https://seannse.dfs.core.windows.net/test-filesystem-9cb38092-58f5-45d3-e71a-a7cb8ff718bf/test-directory-aad74f26-e518-2276-faeb-e6d103c7941a?resource=directory",
+        "Content-Length": "0",
+        "Date": "Fri, 19 Feb 2021 19:09:38 GMT",
+        "ETag": "\u00220x8D8D509E75A3D99\u0022",
+        "Last-Modified": "Fri, 19 Feb 2021 19:09:38 GMT",
+        "Server": [
+          "Windows-Azure-Blob/1.0",
+          "Microsoft-HTTPAPI/2.0"
+        ],
+        "x-ms-client-request-id": "c289810e-2ba3-95dd-59a2-7761af865f00",
+        "x-ms-request-id": "2e645468-201e-00a4-15f2-0676f9000000",
+        "x-ms-version": "2020-06-12"
+      },
+      "ResponseBody": []
+    },
+    {
+      "RequestUri": "https://seannse.dfs.core.windows.net/test-filesystem-2329a3dd-6c0b-7891-da12-8d37b84e8c6f/test-directory-6466b61b-1555-8c72-9b9f-262c49a9040c?resource=directory",
       "RequestMethod": "PUT",
       "RequestHeaders": {
         "Accept": "application/json",
         "Authorization": "Sanitized",
-<<<<<<< HEAD
-        "traceparent": "00-4a867186f5b9b74ebd5f557d44e64206-ddfc59fe64c2ea45-00",
-        "User-Agent": [
-          "azsdk-net-Storage.Files.DataLake/12.7.0-alpha.20210202.1",
-          "(.NET 5.0.2; Microsoft Windows 10.0.19042)"
-        ],
-        "x-ms-client-request-id": "b55d8b66-ce89-3e0f-1956-b811f33e7177",
-        "x-ms-date": "Tue, 02 Feb 2021 21:37:26 GMT",
-=======
-        "traceparent": "00-873fe0751050a94f9a57b1886c8da4e1-d64db4d0b7a11840-00",
-        "User-Agent": [
-          "azsdk-net-Storage.Files.DataLake/12.7.0-alpha.20210217.1",
-          "(.NET 5.0.3; Microsoft Windows 10.0.19042)"
-        ],
-        "x-ms-client-request-id": "b55d8b66-ce89-3e0f-1956-b811f33e7177",
-        "x-ms-date": "Wed, 17 Feb 2021 22:27:00 GMT",
->>>>>>> 1814567d
+        "traceparent": "00-e9be9ca7f7c0cb4c887ff52eade7b37a-2e16c94419439348-00",
+        "User-Agent": [
+          "azsdk-net-Storage.Files.DataLake/12.7.0-alpha.20210219.1",
+          "(.NET 5.0.3; Microsoft Windows 10.0.19041)"
+        ],
+        "x-ms-client-request-id": "abdd34c3-bf11-55c1-6c7e-738ca6ad18aa",
+        "x-ms-date": "Fri, 19 Feb 2021 19:09:39 GMT",
         "x-ms-return-client-request-id": "true",
         "x-ms-version": "2020-06-12"
       },
@@ -86,49 +54,31 @@
       "StatusCode": 201,
       "ResponseHeaders": {
         "Content-Length": "0",
-<<<<<<< HEAD
-        "Date": "Tue, 02 Feb 2021 21:37:26 GMT",
-        "ETag": "\u00220x8D8C7C2BCBFADD0\u0022",
-        "Last-Modified": "Tue, 02 Feb 2021 21:37:27 GMT",
-=======
-        "Date": "Wed, 17 Feb 2021 22:27:00 GMT",
-        "ETag": "\u00220x8D8D3932543BF3B\u0022",
-        "Last-Modified": "Wed, 17 Feb 2021 22:27:01 GMT",
->>>>>>> 1814567d
+        "Date": "Fri, 19 Feb 2021 19:09:38 GMT",
+        "ETag": "\u00220x8D8D509E76AEFA0\u0022",
+        "Last-Modified": "Fri, 19 Feb 2021 19:09:38 GMT",
         "Server": [
           "Windows-Azure-HDFS/1.0",
           "Microsoft-HTTPAPI/2.0"
         ],
-        "x-ms-client-request-id": "b55d8b66-ce89-3e0f-1956-b811f33e7177",
-<<<<<<< HEAD
-        "x-ms-request-id": "4a9a6d4a-201f-001d-57ab-f972e3000000",
-=======
-        "x-ms-request-id": "f3171b0f-001f-0068-507c-0519cf000000",
->>>>>>> 1814567d
-        "x-ms-version": "2020-06-12"
-      },
-      "ResponseBody": []
-    },
-    {
-      "RequestUri": "https://seannse.dfs.core.windows.net/test-filesystem-9cb38092-58f5-45d3-e71a-a7cb8ff718bf/test-directory-aad74f26-e518-2276-faeb-e6d103c7941a/test-file-15c83e87-9c2b-3930-bda8-abe342cd203e?resource=file",
+        "x-ms-client-request-id": "abdd34c3-bf11-55c1-6c7e-738ca6ad18aa",
+        "x-ms-request-id": "6f4b121d-e01f-004f-2bf2-060e0b000000",
+        "x-ms-version": "2020-06-12"
+      },
+      "ResponseBody": []
+    },
+    {
+      "RequestUri": "https://seannse.dfs.core.windows.net/test-filesystem-2329a3dd-6c0b-7891-da12-8d37b84e8c6f/test-directory-6466b61b-1555-8c72-9b9f-262c49a9040c/test-file-60aaf6ad-8691-c45c-edf3-65eb2d9a8265?resource=file",
       "RequestMethod": "PUT",
       "RequestHeaders": {
         "Accept": "application/json",
         "Authorization": "Sanitized",
         "User-Agent": [
-<<<<<<< HEAD
-          "azsdk-net-Storage.Files.DataLake/12.7.0-alpha.20210202.1",
-          "(.NET 5.0.2; Microsoft Windows 10.0.19042)"
-        ],
-        "x-ms-client-request-id": "af0830d5-2a35-fba3-9851-3c90045ab452",
-        "x-ms-date": "Tue, 02 Feb 2021 21:37:27 GMT",
-=======
-          "azsdk-net-Storage.Files.DataLake/12.7.0-alpha.20210217.1",
-          "(.NET 5.0.3; Microsoft Windows 10.0.19042)"
-        ],
-        "x-ms-client-request-id": "af0830d5-2a35-fba3-9851-3c90045ab452",
-        "x-ms-date": "Wed, 17 Feb 2021 22:27:01 GMT",
->>>>>>> 1814567d
+          "azsdk-net-Storage.Files.DataLake/12.7.0-alpha.20210219.1",
+          "(.NET 5.0.3; Microsoft Windows 10.0.19041)"
+        ],
+        "x-ms-client-request-id": "7a9df024-b3a8-5def-ff55-9316c450e739",
+        "x-ms-date": "Fri, 19 Feb 2021 19:09:39 GMT",
         "x-ms-return-client-request-id": "true",
         "x-ms-version": "2020-06-12"
       },
@@ -136,25 +86,15 @@
       "StatusCode": 201,
       "ResponseHeaders": {
         "Content-Length": "0",
-<<<<<<< HEAD
-        "Date": "Tue, 02 Feb 2021 21:37:26 GMT",
-        "ETag": "\u00220x8D8C7C2BCCD5950\u0022",
-        "Last-Modified": "Tue, 02 Feb 2021 21:37:27 GMT",
-=======
-        "Date": "Wed, 17 Feb 2021 22:27:00 GMT",
-        "ETag": "\u00220x8D8D393255247B1\u0022",
-        "Last-Modified": "Wed, 17 Feb 2021 22:27:01 GMT",
->>>>>>> 1814567d
+        "Date": "Fri, 19 Feb 2021 19:09:38 GMT",
+        "ETag": "\u00220x8D8D509E77715B5\u0022",
+        "Last-Modified": "Fri, 19 Feb 2021 19:09:38 GMT",
         "Server": [
           "Windows-Azure-HDFS/1.0",
           "Microsoft-HTTPAPI/2.0"
         ],
-        "x-ms-client-request-id": "af0830d5-2a35-fba3-9851-3c90045ab452",
-<<<<<<< HEAD
-        "x-ms-request-id": "4a9a6d51-201f-001d-5eab-f972e3000000",
-=======
-        "x-ms-request-id": "f3171b25-001f-0068-667c-0519cf000000",
->>>>>>> 1814567d
+        "x-ms-client-request-id": "7a9df024-b3a8-5def-ff55-9316c450e739",
+        "x-ms-request-id": "6f4b122c-e01f-004f-3af2-060e0b000000",
         "x-ms-version": "2020-06-12"
       },
       "ResponseBody": []
@@ -167,91 +107,54 @@
         "Authorization": "Sanitized",
         "Content-Length": "59",
         "Content-Type": "application/xml",
-<<<<<<< HEAD
-        "traceparent": "00-de90160fcdb85f49bf99c59ea35923d0-b1d3453df5a3604f-00",
-        "User-Agent": [
-          "azsdk-net-Storage.Files.DataLake/12.7.0-alpha.20210202.1",
-          "(.NET 5.0.2; Microsoft Windows 10.0.19042)"
-=======
-        "traceparent": "00-dac9f7af583c3d45992211021e4b8539-8ad31099452ae543-00",
-        "User-Agent": [
-          "azsdk-net-Storage.Files.DataLake/12.7.0-alpha.20210217.1",
-          "(.NET 5.0.3; Microsoft Windows 10.0.19042)"
->>>>>>> 1814567d
-        ],
-        "x-ms-client-request-id": "c23bbfc6-c235-8541-d145-3020b0a7c3c7",
-        "x-ms-return-client-request-id": "true",
-        "x-ms-version": "2020-06-12"
-      },
-<<<<<<< HEAD
-      "RequestBody": "\u003CKeyInfo\u003E\u003CExpiry\u003E2021-02-02T22:37:27Z\u003C/Expiry\u003E\u003C/KeyInfo\u003E",
+        "traceparent": "00-84bd71d4fd8f644da0d9dccf9e856716-427cfd34d124234c-00",
+        "User-Agent": [
+          "azsdk-net-Storage.Files.DataLake/12.7.0-alpha.20210219.1",
+          "(.NET 5.0.3; Microsoft Windows 10.0.19041)"
+        ],
+        "x-ms-client-request-id": "b66809e6-9d0f-8a01-99f1-85659d851154",
+        "x-ms-return-client-request-id": "true",
+        "x-ms-version": "2020-06-12"
+      },
+      "RequestBody": "\uFEFF\u003CKeyInfo\u003E\u003CExpiry\u003E2021-02-19T20:09:39Z\u003C/Expiry\u003E\u003C/KeyInfo\u003E",
       "StatusCode": 200,
       "ResponseHeaders": {
         "Content-Type": "application/xml",
-        "Date": "Tue, 02 Feb 2021 21:37:27 GMT",
-=======
-      "RequestBody": "\uFEFF\u003CKeyInfo\u003E\u003CExpiry\u003E2021-02-17T23:27:01Z\u003C/Expiry\u003E\u003C/KeyInfo\u003E",
+        "Date": "Fri, 19 Feb 2021 19:09:38 GMT",
+        "Server": [
+          "Windows-Azure-Blob/1.0",
+          "Microsoft-HTTPAPI/2.0"
+        ],
+        "Transfer-Encoding": "chunked",
+        "x-ms-client-request-id": "b66809e6-9d0f-8a01-99f1-85659d851154",
+        "x-ms-request-id": "2e6458a8-201e-00a4-20f2-0676f9000000",
+        "x-ms-version": "2020-06-12"
+      },
+      "ResponseBody": "\uFEFF\u003C?xml version=\u00221.0\u0022 encoding=\u0022utf-8\u0022?\u003E\u003CUserDelegationKey\u003E\u003CSignedOid\u003Ec4f48289-bb84-4086-b250-6f94a8f64cee\u003C/SignedOid\u003E\u003CSignedTid\u003E72f988bf-86f1-41af-91ab-2d7cd011db47\u003C/SignedTid\u003E\u003CSignedStart\u003E2021-02-19T19:09:39Z\u003C/SignedStart\u003E\u003CSignedExpiry\u003E2021-02-19T20:09:39Z\u003C/SignedExpiry\u003E\u003CSignedService\u003Eb\u003C/SignedService\u003E\u003CSignedVersion\u003E2020-06-12\u003C/SignedVersion\u003E\u003CValue\u003E55\u002BlL/G2Y/mMsQth04ps97xMs5QzvsFWD7oh6ICKKJc=\u003C/Value\u003E\u003C/UserDelegationKey\u003E"
+    },
+    {
+      "RequestUri": "https://seannse.blob.core.windows.net/test-filesystem-2329a3dd-6c0b-7891-da12-8d37b84e8c6f/test-directory-6466b61b-1555-8c72-9b9f-262c49a9040c/test-file-60aaf6ad-8691-c45c-edf3-65eb2d9a8265?skoid=c4f48289-bb84-4086-b250-6f94a8f64cee\u0026sktid=72f988bf-86f1-41af-91ab-2d7cd011db47\u0026skt=2021-02-19T19%3A09%3A39Z\u0026ske=2021-02-19T20%3A09%3A39Z\u0026sks=b\u0026skv=2020-06-12\u0026sv=2020-06-12\u0026st=2021-02-19T18%3A09%3A39Z\u0026se=2021-02-19T20%3A09%3A39Z\u0026sr=c\u0026sp=racwdlmeop\u0026sig=Sanitized",
+      "RequestMethod": "HEAD",
+      "RequestHeaders": {
+        "Accept": "application/xml",
+        "traceparent": "00-226d3dab448d23458c4ce8faafe75931-44a366902df87945-00",
+        "User-Agent": [
+          "azsdk-net-Storage.Files.DataLake/12.7.0-alpha.20210219.1",
+          "(.NET 5.0.3; Microsoft Windows 10.0.19041)"
+        ],
+        "x-ms-client-request-id": "bb2f0ffb-31e8-2b29-832d-dbae7366f613",
+        "x-ms-return-client-request-id": "true",
+        "x-ms-version": "2020-06-12"
+      },
+      "RequestBody": null,
       "StatusCode": 200,
       "ResponseHeaders": {
-        "Content-Type": "application/xml",
-        "Date": "Wed, 17 Feb 2021 22:27:01 GMT",
->>>>>>> 1814567d
-        "Server": [
-          "Windows-Azure-Blob/1.0",
-          "Microsoft-HTTPAPI/2.0"
-        ],
-        "Transfer-Encoding": "chunked",
-        "x-ms-client-request-id": "c23bbfc6-c235-8541-d145-3020b0a7c3c7",
-<<<<<<< HEAD
-        "x-ms-request-id": "d795b4eb-901e-0008-2aab-f96550000000",
-        "x-ms-version": "2020-06-12"
-      },
-      "ResponseBody": "\uFEFF\u003C?xml version=\u00221.0\u0022 encoding=\u0022utf-8\u0022?\u003E\u003CUserDelegationKey\u003E\u003CSignedOid\u003Ec4f48289-bb84-4086-b250-6f94a8f64cee\u003C/SignedOid\u003E\u003CSignedTid\u003E72f988bf-86f1-41af-91ab-2d7cd011db47\u003C/SignedTid\u003E\u003CSignedStart\u003E2021-02-02T21:37:28Z\u003C/SignedStart\u003E\u003CSignedExpiry\u003E2021-02-02T22:37:27Z\u003C/SignedExpiry\u003E\u003CSignedService\u003Eb\u003C/SignedService\u003E\u003CSignedVersion\u003E2020-06-12\u003C/SignedVersion\u003E\u003CValue\u003EUk/m\u002BbVjv4odHbGCP5oZRdRXjS48mIaUpwXGP4gTQII=\u003C/Value\u003E\u003C/UserDelegationKey\u003E"
-    },
-    {
-      "RequestUri": "https://seannse.blob.core.windows.net/test-filesystem-9cb38092-58f5-45d3-e71a-a7cb8ff718bf/test-directory-aad74f26-e518-2276-faeb-e6d103c7941a/test-file-15c83e87-9c2b-3930-bda8-abe342cd203e?skoid=c4f48289-bb84-4086-b250-6f94a8f64cee\u0026sktid=72f988bf-86f1-41af-91ab-2d7cd011db47\u0026skt=2021-02-02T21%3A37%3A28Z\u0026ske=2021-02-02T22%3A37%3A27Z\u0026sks=b\u0026skv=2020-06-12\u0026sv=2020-06-12\u0026st=2021-02-02T20%3A37%3A27Z\u0026se=2021-02-02T22%3A37%3A27Z\u0026sr=c\u0026sp=racwdlmeop\u0026sig=Sanitized",
-      "RequestMethod": "HEAD",
-      "RequestHeaders": {
-        "traceparent": "00-c2fdecddb84c914ba5faa40839d10a31-c7a890d604641c48-00",
-        "User-Agent": [
-          "azsdk-net-Storage.Files.DataLake/12.7.0-alpha.20210202.1",
-          "(.NET 5.0.2; Microsoft Windows 10.0.19042)"
-=======
-        "x-ms-request-id": "c3eaf1e7-301e-002e-737c-052d48000000",
-        "x-ms-version": "2020-06-12"
-      },
-      "ResponseBody": "\uFEFF\u003C?xml version=\u00221.0\u0022 encoding=\u0022utf-8\u0022?\u003E\u003CUserDelegationKey\u003E\u003CSignedOid\u003Ec4f48289-bb84-4086-b250-6f94a8f64cee\u003C/SignedOid\u003E\u003CSignedTid\u003E72f988bf-86f1-41af-91ab-2d7cd011db47\u003C/SignedTid\u003E\u003CSignedStart\u003E2021-02-17T22:27:01Z\u003C/SignedStart\u003E\u003CSignedExpiry\u003E2021-02-17T23:27:01Z\u003C/SignedExpiry\u003E\u003CSignedService\u003Eb\u003C/SignedService\u003E\u003CSignedVersion\u003E2020-06-12\u003C/SignedVersion\u003E\u003CValue\u003EHleO7j0WzzBkuock2oJM6dYk/gk/FDqkL/DV6/dZAYU=\u003C/Value\u003E\u003C/UserDelegationKey\u003E"
-    },
-    {
-      "RequestUri": "https://seannse.blob.core.windows.net/test-filesystem-9cb38092-58f5-45d3-e71a-a7cb8ff718bf/test-directory-aad74f26-e518-2276-faeb-e6d103c7941a/test-file-15c83e87-9c2b-3930-bda8-abe342cd203e?skoid=c4f48289-bb84-4086-b250-6f94a8f64cee\u0026sktid=72f988bf-86f1-41af-91ab-2d7cd011db47\u0026skt=2021-02-17T22%3A27%3A01Z\u0026ske=2021-02-17T23%3A27%3A01Z\u0026sks=b\u0026skv=2020-06-12\u0026sv=2020-06-12\u0026st=2021-02-17T21%3A27%3A01Z\u0026se=2021-02-17T23%3A27%3A01Z\u0026sr=c\u0026sp=racwdlmeop\u0026sig=Sanitized",
-      "RequestMethod": "HEAD",
-      "RequestHeaders": {
-        "Accept": "application/xml",
-        "traceparent": "00-498bb25ee718c942a09d9e07982e9c6a-118ca12ba9e46a42-00",
-        "User-Agent": [
-          "azsdk-net-Storage.Files.DataLake/12.7.0-alpha.20210217.1",
-          "(.NET 5.0.3; Microsoft Windows 10.0.19042)"
->>>>>>> 1814567d
-        ],
-        "x-ms-client-request-id": "44ca1b0a-f11f-e81c-5364-b39fcd29caaa",
-        "x-ms-return-client-request-id": "true",
-        "x-ms-version": "2020-06-12"
-      },
-      "RequestBody": null,
-      "StatusCode": 200,
-      "ResponseHeaders": {
         "Accept-Ranges": "bytes",
         "Content-Length": "0",
         "Content-Type": "application/octet-stream",
-<<<<<<< HEAD
-        "Date": "Tue, 02 Feb 2021 21:37:28 GMT",
-        "ETag": "\u00220x8D8C7C2BCCD5950\u0022",
-        "Last-Modified": "Tue, 02 Feb 2021 21:37:27 GMT",
-=======
-        "Date": "Wed, 17 Feb 2021 22:27:01 GMT",
-        "ETag": "\u00220x8D8D393255247B1\u0022",
-        "Last-Modified": "Wed, 17 Feb 2021 22:27:01 GMT",
->>>>>>> 1814567d
+        "Date": "Fri, 19 Feb 2021 19:09:39 GMT",
+        "ETag": "\u00220x8D8D509E77715B5\u0022",
+        "Last-Modified": "Fri, 19 Feb 2021 19:09:38 GMT",
         "Server": [
           "Windows-Azure-Blob/1.0",
           "Microsoft-HTTPAPI/2.0"
@@ -259,50 +162,32 @@
         "x-ms-access-tier": "Hot",
         "x-ms-access-tier-inferred": "true",
         "x-ms-blob-type": "BlockBlob",
-        "x-ms-client-request-id": "44ca1b0a-f11f-e81c-5364-b39fcd29caaa",
-<<<<<<< HEAD
-        "x-ms-creation-time": "Tue, 02 Feb 2021 21:37:27 GMT",
-=======
-        "x-ms-creation-time": "Wed, 17 Feb 2021 22:27:01 GMT",
->>>>>>> 1814567d
+        "x-ms-client-request-id": "bb2f0ffb-31e8-2b29-832d-dbae7366f613",
+        "x-ms-creation-time": "Fri, 19 Feb 2021 19:09:38 GMT",
         "x-ms-group": "$superuser",
         "x-ms-lease-state": "available",
         "x-ms-lease-status": "unlocked",
         "x-ms-owner": "$superuser",
         "x-ms-permissions": "rw-r-----",
-<<<<<<< HEAD
-        "x-ms-request-id": "9a4d54a6-701e-005d-52ab-f975db000000",
-=======
-        "x-ms-request-id": "c71b110d-b01e-00b6-577c-050d29000000",
->>>>>>> 1814567d
+        "x-ms-request-id": "2e6459a6-201e-00a4-0ff2-0676f9000000",
         "x-ms-server-encrypted": "true",
         "x-ms-version": "2020-06-12"
       },
       "ResponseBody": []
     },
     {
-      "RequestUri": "https://seannse.blob.core.windows.net/test-filesystem-9cb38092-58f5-45d3-e71a-a7cb8ff718bf?restype=container",
+      "RequestUri": "https://seannse.blob.core.windows.net/test-filesystem-2329a3dd-6c0b-7891-da12-8d37b84e8c6f?restype=container",
       "RequestMethod": "DELETE",
       "RequestHeaders": {
         "Accept": "application/xml",
         "Authorization": "Sanitized",
-<<<<<<< HEAD
-        "traceparent": "00-89e1cbb4e917204691371b73782bc819-312f6e814d990d4e-00",
-        "User-Agent": [
-          "azsdk-net-Storage.Files.DataLake/12.7.0-alpha.20210202.1",
-          "(.NET 5.0.2; Microsoft Windows 10.0.19042)"
-        ],
-        "x-ms-client-request-id": "94159557-7fdd-f5a8-527f-0fa956730abc",
-        "x-ms-date": "Tue, 02 Feb 2021 21:37:28 GMT",
-=======
-        "traceparent": "00-d17ba9d34c056c45a65978117184daf7-c23c41beaf23d448-00",
-        "User-Agent": [
-          "azsdk-net-Storage.Files.DataLake/12.7.0-alpha.20210217.1",
-          "(.NET 5.0.3; Microsoft Windows 10.0.19042)"
-        ],
-        "x-ms-client-request-id": "94159557-7fdd-f5a8-527f-0fa956730abc",
-        "x-ms-date": "Wed, 17 Feb 2021 22:27:02 GMT",
->>>>>>> 1814567d
+        "traceparent": "00-21eab4d3be27d74b953a9f2a557cf5d8-d6a54a1149abbd41-00",
+        "User-Agent": [
+          "azsdk-net-Storage.Files.DataLake/12.7.0-alpha.20210219.1",
+          "(.NET 5.0.3; Microsoft Windows 10.0.19041)"
+        ],
+        "x-ms-client-request-id": "8d698678-5655-e06b-78cb-f204471bb7bd",
+        "x-ms-date": "Fri, 19 Feb 2021 19:09:39 GMT",
         "x-ms-return-client-request-id": "true",
         "x-ms-version": "2020-06-12"
       },
@@ -310,33 +195,21 @@
       "StatusCode": 202,
       "ResponseHeaders": {
         "Content-Length": "0",
-<<<<<<< HEAD
-        "Date": "Tue, 02 Feb 2021 21:37:28 GMT",
-=======
-        "Date": "Wed, 17 Feb 2021 22:27:01 GMT",
->>>>>>> 1814567d
-        "Server": [
-          "Windows-Azure-Blob/1.0",
-          "Microsoft-HTTPAPI/2.0"
-        ],
-        "x-ms-client-request-id": "94159557-7fdd-f5a8-527f-0fa956730abc",
-<<<<<<< HEAD
-        "x-ms-request-id": "2a7669fd-701e-003f-5aab-f9b7fc000000",
-=======
-        "x-ms-request-id": "d70e21e7-001e-0078-6c7c-05dca7000000",
->>>>>>> 1814567d
+        "Date": "Fri, 19 Feb 2021 19:09:39 GMT",
+        "Server": [
+          "Windows-Azure-Blob/1.0",
+          "Microsoft-HTTPAPI/2.0"
+        ],
+        "x-ms-client-request-id": "8d698678-5655-e06b-78cb-f204471bb7bd",
+        "x-ms-request-id": "2e645a99-201e-00a4-75f2-0676f9000000",
         "x-ms-version": "2020-06-12"
       },
       "ResponseBody": []
     }
   ],
   "Variables": {
-<<<<<<< HEAD
-    "DateTimeOffsetNow": "2021-02-02T15:37:27.2537210-06:00",
-=======
-    "DateTimeOffsetNow": "2021-02-17T16:27:01.4342811-06:00",
->>>>>>> 1814567d
-    "RandomSeed": "116591717",
+    "DateTimeOffsetNow": "2021-02-19T13:09:39.5289262-06:00",
+    "RandomSeed": "1787368432",
     "Storage_TestConfigHierarchicalNamespace": "NamespaceTenant\nseannse\nU2FuaXRpemVk\nhttps://seannse.blob.core.windows.net\nhttps://seannse.file.core.windows.net\nhttps://seannse.queue.core.windows.net\nhttps://seannse.table.core.windows.net\n\n\n\n\nhttps://seannse-secondary.blob.core.windows.net\nhttps://seannse-secondary.file.core.windows.net\nhttps://seannse-secondary.queue.core.windows.net\nhttps://seannse-secondary.table.core.windows.net\n68390a19-a643-458b-b726-408abf67b4fc\nSanitized\n72f988bf-86f1-41af-91ab-2d7cd011db47\nhttps://login.microsoftonline.com/\nCloud\nBlobEndpoint=https://seannse.blob.core.windows.net/;QueueEndpoint=https://seannse.queue.core.windows.net/;FileEndpoint=https://seannse.file.core.windows.net/;BlobSecondaryEndpoint=https://seannse-secondary.blob.core.windows.net/;QueueSecondaryEndpoint=https://seannse-secondary.queue.core.windows.net/;FileSecondaryEndpoint=https://seannse-secondary.file.core.windows.net/;AccountName=seannse;AccountKey=Sanitized\n"
   }
 }