{
  "Entries": [
    {
      "RequestUri": "https://amandaadlscanary.blob.core.windows.net/test-filesystem-1c558b19-167d-a153-c97a-aaf66e829c98?restype=container",
      "RequestMethod": "PUT",
      "RequestHeaders": {
        "Accept": "application/xml",
        "Authorization": "Sanitized",
        "traceparent": "00-a3c2d7fb1dffa04c8072ee751a982a23-f566a0807fa45042-00",
        "User-Agent": [
          "azsdk-net-Storage.Files.DataLake/12.8.0-alpha.20210820.1",
          "(.NET 5.0.9; Microsoft Windows 10.0.19043)"
        ],
        "x-ms-blob-public-access": "container",
        "x-ms-client-request-id": "5556035d-9f88-e9b1-fee3-747f46a72df2",
        "x-ms-date": "Fri, 20 Aug 2021 22:58:54 GMT",
        "x-ms-return-client-request-id": "true",
        "x-ms-version": "2020-12-06"
      },
      "RequestBody": null,
      "StatusCode": 201,
      "ResponseHeaders": {
        "Content-Length": "0",
        "Date": "Fri, 20 Aug 2021 22:58:54 GMT",
        "ETag": "\u00220x8D9642E15CB61BD\u0022",
        "Last-Modified": "Fri, 20 Aug 2021 22:58:54 GMT",
        "Server": [
          "Windows-Azure-Blob/1.0",
          "Microsoft-HTTPAPI/2.0"
        ],
        "x-ms-client-request-id": "5556035d-9f88-e9b1-fee3-747f46a72df2",
<<<<<<< HEAD
        "x-ms-request-id": "53bbf070-e01e-00d5-6416-9619ac000000",
        "x-ms-version": "2020-10-02"
=======
        "x-ms-request-id": "46924fcb-401e-0056-4ef9-068eb0000000",
        "x-ms-version": "2020-12-06"
>>>>>>> f7eb5f10
      },
      "ResponseBody": []
    },
    {
      "RequestUri": "https://amandaadlscanary.dfs.core.windows.net/test-filesystem-1c558b19-167d-a153-c97a-aaf66e829c98/test-file-e2b76273-786c-484b-75ca-9f39ec999bd2?resource=file",
      "RequestMethod": "PUT",
      "RequestHeaders": {
        "Accept": "application/json",
        "Authorization": "Sanitized",
        "traceparent": "00-e3ecd4ea1e720f43908187c751445a9c-9232212e0791374b-00",
        "User-Agent": [
          "azsdk-net-Storage.Files.DataLake/12.8.0-alpha.20210820.1",
          "(.NET 5.0.9; Microsoft Windows 10.0.19043)"
        ],
        "x-ms-client-request-id": "a3463716-073f-e5cb-b70d-e0be0077fc65",
        "x-ms-date": "Fri, 20 Aug 2021 22:58:54 GMT",
        "x-ms-return-client-request-id": "true",
        "x-ms-version": "2020-12-06"
      },
      "RequestBody": null,
      "StatusCode": 201,
      "ResponseHeaders": {
        "Content-Length": "0",
        "Date": "Fri, 20 Aug 2021 22:58:54 GMT",
        "ETag": "\u00220x8D9642E15FEEA0B\u0022",
        "Last-Modified": "Fri, 20 Aug 2021 22:58:54 GMT",
        "Server": [
          "Windows-Azure-HDFS/1.0",
          "Microsoft-HTTPAPI/2.0"
        ],
        "x-ms-client-request-id": "a3463716-073f-e5cb-b70d-e0be0077fc65",
<<<<<<< HEAD
        "x-ms-request-id": "26a6b6b5-401f-0028-3a16-969789000000",
        "x-ms-request-server-encrypted": "true",
        "x-ms-version": "2020-10-02"
=======
        "x-ms-request-id": "d66ac353-f01f-0088-1ef9-069a56000000",
        "x-ms-version": "2020-12-06"
>>>>>>> f7eb5f10
      },
      "ResponseBody": []
    },
    {
      "RequestUri": "https://amandaadlscanary.blob.core.windows.net/test-filesystem-1c558b19-167d-a153-c97a-aaf66e829c98/test-file-e2b76273-786c-484b-75ca-9f39ec999bd2",
      "RequestMethod": "HEAD",
      "RequestHeaders": {
        "Accept": "application/xml",
        "Authorization": "Sanitized",
        "traceparent": "00-8a12a10600288f4c9492b1c63b13ee2d-71af4da87202ee4a-00",
        "User-Agent": [
          "azsdk-net-Storage.Files.DataLake/12.8.0-alpha.20210820.1",
          "(.NET 5.0.9; Microsoft Windows 10.0.19043)"
        ],
        "x-ms-client-request-id": "faba600b-1bc7-b0c1-d6f8-8bd8bd199012",
        "x-ms-date": "Fri, 20 Aug 2021 22:58:55 GMT",
        "x-ms-return-client-request-id": "true",
        "x-ms-version": "2020-12-06"
      },
      "RequestBody": null,
      "StatusCode": 200,
      "ResponseHeaders": {
        "Accept-Ranges": "bytes",
        "Content-Length": "0",
        "Content-Type": "application/octet-stream",
        "Date": "Fri, 20 Aug 2021 22:58:54 GMT",
        "ETag": "\u00220x8D9642E15FEEA0B\u0022",
        "Last-Modified": "Fri, 20 Aug 2021 22:58:54 GMT",
        "Server": [
          "Windows-Azure-Blob/1.0",
          "Microsoft-HTTPAPI/2.0"
        ],
        "x-ms-access-tier": "Hot",
        "x-ms-access-tier-inferred": "true",
        "x-ms-blob-type": "BlockBlob",
        "x-ms-client-request-id": "faba600b-1bc7-b0c1-d6f8-8bd8bd199012",
        "x-ms-creation-time": "Fri, 20 Aug 2021 22:58:54 GMT",
        "x-ms-group": "$superuser",
        "x-ms-lease-state": "available",
        "x-ms-lease-status": "unlocked",
        "x-ms-owner": "$superuser",
        "x-ms-permissions": "rw-r-----",
        "x-ms-request-id": "53bbf0a2-e01e-00d5-0716-9619ac000000",
        "x-ms-resource-type": "file",
        "x-ms-server-encrypted": "true",
        "x-ms-version": "2020-12-06"
      },
      "ResponseBody": []
    },
    {
      "RequestUri": "https://amandaadlscanary.dfs.core.windows.net/test-filesystem-1c558b19-167d-a153-c97a-aaf66e829c98/test-file-e2b76273-786c-484b-75ca-9f39ec999bd2?action=append\u0026position=0",
      "RequestMethod": "PATCH",
      "RequestHeaders": {
        "Accept": "application/json",
        "Authorization": "Sanitized",
        "Content-Length": "256",
        "Content-Type": "application/octet-stream",
        "User-Agent": [
          "azsdk-net-Storage.Files.DataLake/12.8.0-alpha.20210820.1",
          "(.NET 5.0.9; Microsoft Windows 10.0.19043)"
        ],
        "x-ms-client-request-id": "37fb4396-a56f-cf9b-fc47-a6e82e456808",
        "x-ms-date": "Fri, 20 Aug 2021 22:58:55 GMT",
        "x-ms-return-client-request-id": "true",
        "x-ms-version": "2020-12-06"
      },
      "RequestBody": "R6Lu1A7CxixSTzeM043r3YbIIrRS\u002BJKJpbOzHmZSaDPjP3a6qW/HU3EaUfDQPxIpIgI3N1RIE04PZS5bD6jG/\u002BYDqJMXMTQXAM5DN6eiuGWhifxjGjHemywnq0NAbETJVFEKzJd\u002BEvDNIDaFBdunbazJuoWrYuW0JQ1m74bx1pOKeeNWmOvOInYLlfr6WJZRgD6Xd7K\u002BHfFsVaeKFyNq3Emi\u002B4v4UNTA\u002BpcOoMzqucx3FW5IWV/hy1zx6UJDRApToLmwWFwKWC9p1nwbr3wlgZvbEgK0IoLqwTAuB2aSfbaNu/8TOmFvbLw\u002B3oPixRvfy2imaDEIn342xZYs3FHI1g==",
      "StatusCode": 202,
      "ResponseHeaders": {
        "Content-Length": "0",
        "Date": "Fri, 20 Aug 2021 22:58:54 GMT",
        "Server": [
          "Windows-Azure-HDFS/1.0",
          "Microsoft-HTTPAPI/2.0"
        ],
        "x-ms-client-request-id": "37fb4396-a56f-cf9b-fc47-a6e82e456808",
        "x-ms-request-id": "26a6b6b7-401f-0028-3c16-969789000000",
        "x-ms-request-server-encrypted": "true",
        "x-ms-version": "2020-12-06"
      },
      "ResponseBody": []
    },
    {
      "RequestUri": "https://amandaadlscanary.dfs.core.windows.net/test-filesystem-1c558b19-167d-a153-c97a-aaf66e829c98/test-file-e2b76273-786c-484b-75ca-9f39ec999bd2?action=append\u0026position=256",
      "RequestMethod": "PATCH",
      "RequestHeaders": {
        "Accept": "application/json",
        "Authorization": "Sanitized",
        "Content-Length": "256",
        "Content-Type": "application/octet-stream",
        "User-Agent": [
          "azsdk-net-Storage.Files.DataLake/12.8.0-alpha.20210820.1",
          "(.NET 5.0.9; Microsoft Windows 10.0.19043)"
        ],
        "x-ms-client-request-id": "7942c381-581e-39a2-411c-4fc0e45fa1cf",
        "x-ms-date": "Fri, 20 Aug 2021 22:58:55 GMT",
        "x-ms-return-client-request-id": "true",
        "x-ms-version": "2020-12-06"
      },
      "RequestBody": "WcaN9H0RRzlrpkV2Q/8I\u002BxROO/7rFIWFG4HddMtDkGt1CCkcOCZiuiFt/YvCKTo2vZoXjRbK60VACNj7NNJuJxbaADvW68Pt64Dcfhb6wvJGprcwKwJUqhzk2y9NZ4VP/9V06Cj/YNHXKaGV7W0uRkXltY4aPfwThlUe8RCTn4T7jX5BhdrKRkbmWQFgvr2vtZTqaLH3NMLZYWHS4G7AQ4kdmmDu7cFrG25INOP6sseYbzt7qTfTBFm8ZyN492bXJRZ3QyRcwcjSf0xCr//e3q\u002BaOnEzRJpSSpUHMYWe8iMIcA/Ngm6iO65zqSrrkFVZ3Yl03r30pOB8JfmOVY9CNA==",
      "StatusCode": 202,
      "ResponseHeaders": {
        "Content-Length": "0",
        "Date": "Fri, 20 Aug 2021 22:58:54 GMT",
        "Server": [
          "Windows-Azure-HDFS/1.0",
          "Microsoft-HTTPAPI/2.0"
        ],
        "x-ms-client-request-id": "7942c381-581e-39a2-411c-4fc0e45fa1cf",
        "x-ms-request-id": "26a6b6b9-401f-0028-3e16-969789000000",
        "x-ms-request-server-encrypted": "true",
        "x-ms-version": "2020-12-06"
      },
      "ResponseBody": []
    },
    {
      "RequestUri": "https://amandaadlscanary.dfs.core.windows.net/test-filesystem-1c558b19-167d-a153-c97a-aaf66e829c98/test-file-e2b76273-786c-484b-75ca-9f39ec999bd2?action=append\u0026position=512",
      "RequestMethod": "PATCH",
      "RequestHeaders": {
        "Accept": "application/json",
        "Authorization": "Sanitized",
        "Content-Length": "256",
        "Content-Type": "application/octet-stream",
        "User-Agent": [
          "azsdk-net-Storage.Files.DataLake/12.8.0-alpha.20210820.1",
          "(.NET 5.0.9; Microsoft Windows 10.0.19043)"
        ],
        "x-ms-client-request-id": "6b66c8fa-ef03-8fea-66cc-5cf68edb9bb8",
        "x-ms-date": "Fri, 20 Aug 2021 22:58:55 GMT",
        "x-ms-return-client-request-id": "true",
        "x-ms-version": "2020-12-06"
      },
      "RequestBody": "jCg6PvARW0D3/sO/m29mukCtU/wqE2YTzC5QXXUT5h4wdJ3CVRZozC0z5r4x5EQMvj9OpzxGCnnCJnHBwP7L4xikjyfRpGQpRIfP9i2n4ujqRJ41xT7i6mok/y\u002BkpwsuaAOmjFQdOhrbJGO0dhNMG0SJ13xglR7awqS8raU0hJ18oY0pAFWTzAmEWqDbLXRX2OTrG9COzdPkzMqvYY10pp/FONSFIhru9Qpz3Dp9/5UwZdTBSWnN7tO6RTSL42t8D7MAFfWf0bbJ/CXGGvGYZ800fvy4s102\u002BEoBy93mYxKe982GfOmfkZMe901DBtPiId1nVmRvw1tWyhyrnQbZ4g==",
      "StatusCode": 202,
      "ResponseHeaders": {
        "Content-Length": "0",
        "Date": "Fri, 20 Aug 2021 22:58:54 GMT",
        "Server": [
          "Windows-Azure-HDFS/1.0",
          "Microsoft-HTTPAPI/2.0"
        ],
        "x-ms-client-request-id": "6b66c8fa-ef03-8fea-66cc-5cf68edb9bb8",
        "x-ms-request-id": "26a6b6bb-401f-0028-3f16-969789000000",
        "x-ms-request-server-encrypted": "true",
        "x-ms-version": "2020-12-06"
      },
      "ResponseBody": []
    },
    {
      "RequestUri": "https://amandaadlscanary.dfs.core.windows.net/test-filesystem-1c558b19-167d-a153-c97a-aaf66e829c98/test-file-e2b76273-786c-484b-75ca-9f39ec999bd2?action=append\u0026position=768",
      "RequestMethod": "PATCH",
      "RequestHeaders": {
        "Accept": "application/json",
        "Authorization": "Sanitized",
        "Content-Length": "256",
        "Content-Type": "application/octet-stream",
        "User-Agent": [
          "azsdk-net-Storage.Files.DataLake/12.8.0-alpha.20210820.1",
          "(.NET 5.0.9; Microsoft Windows 10.0.19043)"
        ],
        "x-ms-client-request-id": "1cc6e450-36f8-76cc-24b8-f2257dbd29cb",
        "x-ms-date": "Fri, 20 Aug 2021 22:58:55 GMT",
        "x-ms-return-client-request-id": "true",
        "x-ms-version": "2020-12-06"
      },
      "RequestBody": "mRMnIyQS6uOV7WiZuw/y8Xceqf9/DK0uM3Evssz084xFFbMw36\u002B\u002BDvODwXcGKZ9H1yszf1zZY4xm\u002BfCy4jcWoPnbVKZbwhLHYJoM\u002B0s1KAnS6NuhwHQwa7Enyea/DCu7bSB\u002BKtX46xQZax7BzWhBMNHm3/pcdd\u002BEq\u002Bn1NPksCFRuUY0qt/002v3HiFVVbp5J5ZgU2CwxXvhB\u002BX/sA7Yb7GLKUnzaF3nTsQX9leyKLzxKq09gFzAnPfKV6b19SNZGrJvyihwib84fQSYnNMkLtspCoVhnu9UyoxWJRC27VmkvtulRmKQgKDyAQNYJAAkoijLzOqd\u002B3/DGv\u002BcHmCqgYw==",
      "StatusCode": 202,
      "ResponseHeaders": {
        "Content-Length": "0",
        "Date": "Fri, 20 Aug 2021 22:58:54 GMT",
        "Server": [
          "Windows-Azure-HDFS/1.0",
          "Microsoft-HTTPAPI/2.0"
        ],
        "x-ms-client-request-id": "1cc6e450-36f8-76cc-24b8-f2257dbd29cb",
        "x-ms-request-id": "26a6b6bc-401f-0028-4016-969789000000",
        "x-ms-request-server-encrypted": "true",
        "x-ms-version": "2020-12-06"
      },
      "ResponseBody": []
    },
    {
      "RequestUri": "https://amandaadlscanary.dfs.core.windows.net/test-filesystem-1c558b19-167d-a153-c97a-aaf66e829c98/test-file-e2b76273-786c-484b-75ca-9f39ec999bd2?action=flush\u0026position=1024\u0026close=true",
      "RequestMethod": "PATCH",
      "RequestHeaders": {
        "Accept": "application/json",
        "Authorization": "Sanitized",
        "If-Match": "\u00220x8D9642E15FEEA0B\u0022",
        "User-Agent": [
          "azsdk-net-Storage.Files.DataLake/12.8.0-alpha.20210820.1",
          "(.NET 5.0.9; Microsoft Windows 10.0.19043)"
        ],
        "x-ms-client-request-id": "a9a5bd52-7f15-12bf-4a1e-ce9201c62a52",
        "x-ms-date": "Fri, 20 Aug 2021 22:58:55 GMT",
        "x-ms-return-client-request-id": "true",
        "x-ms-version": "2020-12-06"
      },
      "RequestBody": null,
      "StatusCode": 200,
      "ResponseHeaders": {
        "Content-Length": "0",
        "Date": "Fri, 20 Aug 2021 22:58:54 GMT",
        "ETag": "\u00220x8D9642E16486688\u0022",
        "Last-Modified": "Fri, 20 Aug 2021 22:58:55 GMT",
        "Server": [
          "Windows-Azure-HDFS/1.0",
          "Microsoft-HTTPAPI/2.0"
        ],
        "x-ms-client-request-id": "a9a5bd52-7f15-12bf-4a1e-ce9201c62a52",
        "x-ms-request-id": "26a6b6be-401f-0028-4216-969789000000",
        "x-ms-request-server-encrypted": "false",
        "x-ms-version": "2020-12-06"
      },
      "ResponseBody": []
    },
    {
      "RequestUri": "https://amandaadlscanary.blob.core.windows.net/test-filesystem-1c558b19-167d-a153-c97a-aaf66e829c98?restype=container",
      "RequestMethod": "DELETE",
      "RequestHeaders": {
        "Accept": "application/xml",
        "Authorization": "Sanitized",
        "traceparent": "00-3668525e5cdb944eb6f316d298309d68-e9dc353cefd9fe4b-00",
        "User-Agent": [
          "azsdk-net-Storage.Files.DataLake/12.8.0-alpha.20210820.1",
          "(.NET 5.0.9; Microsoft Windows 10.0.19043)"
        ],
        "x-ms-client-request-id": "c0d2a962-7f17-61b6-a629-5eed098c0416",
        "x-ms-date": "Fri, 20 Aug 2021 22:58:55 GMT",
        "x-ms-return-client-request-id": "true",
        "x-ms-version": "2020-12-06"
      },
      "RequestBody": null,
      "StatusCode": 202,
      "ResponseHeaders": {
        "Content-Length": "0",
        "Date": "Fri, 20 Aug 2021 22:58:55 GMT",
        "Server": [
          "Windows-Azure-Blob/1.0",
          "Microsoft-HTTPAPI/2.0"
        ],
        "x-ms-client-request-id": "c0d2a962-7f17-61b6-a629-5eed098c0416",
<<<<<<< HEAD
        "x-ms-request-id": "53bbf0be-e01e-00d5-1e16-9619ac000000",
        "x-ms-version": "2020-10-02"
=======
        "x-ms-request-id": "4692517b-401e-0056-60f9-068eb0000000",
        "x-ms-version": "2020-12-06"
>>>>>>> f7eb5f10
      },
      "ResponseBody": []
    }
  ],
  "Variables": {
    "RandomSeed": "744665736",
    "Storage_TestConfigHierarchicalNamespace": "NamespaceTenant\namandaadlscanary\nU2FuaXRpemVk\nhttps://amandaadlscanary.blob.core.windows.net\nhttps://amandaadlscanary.file.core.windows.net\nhttps://amandaadlscanary.queue.core.windows.net\nhttps://amandaadlscanary.table.core.windows.net\n\n\n\n\nhttps://amandaadlscanary-secondary.blob.core.windows.net\nhttps://amandaadlscanary-secondary.file.core.windows.net\nhttps://amandaadlscanary-secondary.queue.core.windows.net\n\n68390a19-a643-458b-b726-408abf67b4fc\nSanitized\n72f988bf-86f1-41af-91ab-2d7cd011db47\nhttps://login.microsoftonline.com/\nCloud\nBlobEndpoint=https://amandaadlscanary.blob.core.windows.net/;QueueEndpoint=https://amandaadlscanary.queue.core.windows.net/;FileEndpoint=https://amandaadlscanary.file.core.windows.net/;BlobSecondaryEndpoint=https://amandaadlscanary-secondary.blob.core.windows.net/;QueueSecondaryEndpoint=https://amandaadlscanary-secondary.queue.core.windows.net/;FileSecondaryEndpoint=https://amandaadlscanary-secondary.file.core.windows.net/;AccountName=amandaadlscanary;AccountKey=Sanitized\n\n\n"
  }
}<|MERGE_RESOLUTION|>--- conflicted
+++ resolved
@@ -1,19 +1,19 @@
-{
+﻿{
   "Entries": [
     {
-      "RequestUri": "https://amandaadlscanary.blob.core.windows.net/test-filesystem-1c558b19-167d-a153-c97a-aaf66e829c98?restype=container",
+      "RequestUri": "https://seannse.blob.core.windows.net/test-filesystem-1c558b19-167d-a153-c97a-aaf66e829c98?restype=container",
       "RequestMethod": "PUT",
       "RequestHeaders": {
         "Accept": "application/xml",
         "Authorization": "Sanitized",
-        "traceparent": "00-a3c2d7fb1dffa04c8072ee751a982a23-f566a0807fa45042-00",
-        "User-Agent": [
-          "azsdk-net-Storage.Files.DataLake/12.8.0-alpha.20210820.1",
-          "(.NET 5.0.9; Microsoft Windows 10.0.19043)"
+        "traceparent": "00-9797a9392bacbc4b8368a3359adda00d-f48229296dde8b4f-00",
+        "User-Agent": [
+          "azsdk-net-Storage.Files.DataLake/12.7.0-alpha.20210219.1",
+          "(.NET 5.0.3; Microsoft Windows 10.0.19041)"
         ],
         "x-ms-blob-public-access": "container",
         "x-ms-client-request-id": "5556035d-9f88-e9b1-fee3-747f46a72df2",
-        "x-ms-date": "Fri, 20 Aug 2021 22:58:54 GMT",
+        "x-ms-date": "Fri, 19 Feb 2021 19:58:53 GMT",
         "x-ms-return-client-request-id": "true",
         "x-ms-version": "2020-12-06"
       },
@@ -21,37 +21,32 @@
       "StatusCode": 201,
       "ResponseHeaders": {
         "Content-Length": "0",
-        "Date": "Fri, 20 Aug 2021 22:58:54 GMT",
-        "ETag": "\u00220x8D9642E15CB61BD\u0022",
-        "Last-Modified": "Fri, 20 Aug 2021 22:58:54 GMT",
+        "Date": "Fri, 19 Feb 2021 19:58:52 GMT",
+        "ETag": "\"0x8D8D510C87BE4ED\"",
+        "Last-Modified": "Fri, 19 Feb 2021 19:58:53 GMT",
         "Server": [
           "Windows-Azure-Blob/1.0",
           "Microsoft-HTTPAPI/2.0"
         ],
         "x-ms-client-request-id": "5556035d-9f88-e9b1-fee3-747f46a72df2",
-<<<<<<< HEAD
-        "x-ms-request-id": "53bbf070-e01e-00d5-6416-9619ac000000",
-        "x-ms-version": "2020-10-02"
-=======
         "x-ms-request-id": "46924fcb-401e-0056-4ef9-068eb0000000",
         "x-ms-version": "2020-12-06"
->>>>>>> f7eb5f10
-      },
-      "ResponseBody": []
-    },
-    {
-      "RequestUri": "https://amandaadlscanary.dfs.core.windows.net/test-filesystem-1c558b19-167d-a153-c97a-aaf66e829c98/test-file-e2b76273-786c-484b-75ca-9f39ec999bd2?resource=file",
+      },
+      "ResponseBody": []
+    },
+    {
+      "RequestUri": "https://seannse.dfs.core.windows.net/test-filesystem-1c558b19-167d-a153-c97a-aaf66e829c98/test-file-e2b76273-786c-484b-75ca-9f39ec999bd2?resource=file",
       "RequestMethod": "PUT",
       "RequestHeaders": {
         "Accept": "application/json",
         "Authorization": "Sanitized",
-        "traceparent": "00-e3ecd4ea1e720f43908187c751445a9c-9232212e0791374b-00",
-        "User-Agent": [
-          "azsdk-net-Storage.Files.DataLake/12.8.0-alpha.20210820.1",
-          "(.NET 5.0.9; Microsoft Windows 10.0.19043)"
+        "traceparent": "00-803a011d20ced3478a62d989d79e8a59-b6e628f5ab90cf4c-00",
+        "User-Agent": [
+          "azsdk-net-Storage.Files.DataLake/12.7.0-alpha.20210219.1",
+          "(.NET 5.0.3; Microsoft Windows 10.0.19041)"
         ],
         "x-ms-client-request-id": "a3463716-073f-e5cb-b70d-e0be0077fc65",
-        "x-ms-date": "Fri, 20 Aug 2021 22:58:54 GMT",
+        "x-ms-date": "Fri, 19 Feb 2021 19:58:54 GMT",
         "x-ms-return-client-request-id": "true",
         "x-ms-version": "2020-12-06"
       },
@@ -59,38 +54,32 @@
       "StatusCode": 201,
       "ResponseHeaders": {
         "Content-Length": "0",
-        "Date": "Fri, 20 Aug 2021 22:58:54 GMT",
-        "ETag": "\u00220x8D9642E15FEEA0B\u0022",
-        "Last-Modified": "Fri, 20 Aug 2021 22:58:54 GMT",
+        "Date": "Fri, 19 Feb 2021 19:58:52 GMT",
+        "ETag": "\"0x8D8D510C88CE3B0\"",
+        "Last-Modified": "Fri, 19 Feb 2021 19:58:53 GMT",
         "Server": [
           "Windows-Azure-HDFS/1.0",
           "Microsoft-HTTPAPI/2.0"
         ],
         "x-ms-client-request-id": "a3463716-073f-e5cb-b70d-e0be0077fc65",
-<<<<<<< HEAD
-        "x-ms-request-id": "26a6b6b5-401f-0028-3a16-969789000000",
-        "x-ms-request-server-encrypted": "true",
-        "x-ms-version": "2020-10-02"
-=======
         "x-ms-request-id": "d66ac353-f01f-0088-1ef9-069a56000000",
         "x-ms-version": "2020-12-06"
->>>>>>> f7eb5f10
-      },
-      "ResponseBody": []
-    },
-    {
-      "RequestUri": "https://amandaadlscanary.blob.core.windows.net/test-filesystem-1c558b19-167d-a153-c97a-aaf66e829c98/test-file-e2b76273-786c-484b-75ca-9f39ec999bd2",
+      },
+      "ResponseBody": []
+    },
+    {
+      "RequestUri": "https://seannse.blob.core.windows.net/test-filesystem-1c558b19-167d-a153-c97a-aaf66e829c98/test-file-e2b76273-786c-484b-75ca-9f39ec999bd2",
       "RequestMethod": "HEAD",
       "RequestHeaders": {
         "Accept": "application/xml",
         "Authorization": "Sanitized",
-        "traceparent": "00-8a12a10600288f4c9492b1c63b13ee2d-71af4da87202ee4a-00",
-        "User-Agent": [
-          "azsdk-net-Storage.Files.DataLake/12.8.0-alpha.20210820.1",
-          "(.NET 5.0.9; Microsoft Windows 10.0.19043)"
+        "traceparent": "00-b195407012d31b468c00a8d702371335-48ce00ba0a7d214e-00",
+        "User-Agent": [
+          "azsdk-net-Storage.Files.DataLake/12.7.0-alpha.20210219.1",
+          "(.NET 5.0.3; Microsoft Windows 10.0.19041)"
         ],
         "x-ms-client-request-id": "faba600b-1bc7-b0c1-d6f8-8bd8bd199012",
-        "x-ms-date": "Fri, 20 Aug 2021 22:58:55 GMT",
+        "x-ms-date": "Fri, 19 Feb 2021 19:58:54 GMT",
         "x-ms-return-client-request-id": "true",
         "x-ms-version": "2020-12-06"
       },
@@ -100,9 +89,9 @@
         "Accept-Ranges": "bytes",
         "Content-Length": "0",
         "Content-Type": "application/octet-stream",
-        "Date": "Fri, 20 Aug 2021 22:58:54 GMT",
-        "ETag": "\u00220x8D9642E15FEEA0B\u0022",
-        "Last-Modified": "Fri, 20 Aug 2021 22:58:54 GMT",
+        "Date": "Fri, 19 Feb 2021 19:58:52 GMT",
+        "ETag": "\"0x8D8D510C88CE3B0\"",
+        "Last-Modified": "Fri, 19 Feb 2021 19:58:53 GMT",
         "Server": [
           "Windows-Azure-Blob/1.0",
           "Microsoft-HTTPAPI/2.0"
@@ -111,21 +100,20 @@
         "x-ms-access-tier-inferred": "true",
         "x-ms-blob-type": "BlockBlob",
         "x-ms-client-request-id": "faba600b-1bc7-b0c1-d6f8-8bd8bd199012",
-        "x-ms-creation-time": "Fri, 20 Aug 2021 22:58:54 GMT",
+        "x-ms-creation-time": "Fri, 19 Feb 2021 19:58:53 GMT",
         "x-ms-group": "$superuser",
         "x-ms-lease-state": "available",
         "x-ms-lease-status": "unlocked",
         "x-ms-owner": "$superuser",
         "x-ms-permissions": "rw-r-----",
-        "x-ms-request-id": "53bbf0a2-e01e-00d5-0716-9619ac000000",
-        "x-ms-resource-type": "file",
+        "x-ms-request-id": "4692503b-401e-0056-39f9-068eb0000000",
         "x-ms-server-encrypted": "true",
         "x-ms-version": "2020-12-06"
       },
       "ResponseBody": []
     },
     {
-      "RequestUri": "https://amandaadlscanary.dfs.core.windows.net/test-filesystem-1c558b19-167d-a153-c97a-aaf66e829c98/test-file-e2b76273-786c-484b-75ca-9f39ec999bd2?action=append\u0026position=0",
+      "RequestUri": "https://seannse.dfs.core.windows.net/test-filesystem-1c558b19-167d-a153-c97a-aaf66e829c98/test-file-e2b76273-786c-484b-75ca-9f39ec999bd2?action=append&position=0",
       "RequestMethod": "PATCH",
       "RequestHeaders": {
         "Accept": "application/json",
@@ -133,32 +121,32 @@
         "Content-Length": "256",
         "Content-Type": "application/octet-stream",
         "User-Agent": [
-          "azsdk-net-Storage.Files.DataLake/12.8.0-alpha.20210820.1",
-          "(.NET 5.0.9; Microsoft Windows 10.0.19043)"
+          "azsdk-net-Storage.Files.DataLake/12.7.0-alpha.20210219.1",
+          "(.NET 5.0.3; Microsoft Windows 10.0.19041)"
         ],
         "x-ms-client-request-id": "37fb4396-a56f-cf9b-fc47-a6e82e456808",
-        "x-ms-date": "Fri, 20 Aug 2021 22:58:55 GMT",
-        "x-ms-return-client-request-id": "true",
-        "x-ms-version": "2020-12-06"
-      },
-      "RequestBody": "R6Lu1A7CxixSTzeM043r3YbIIrRS\u002BJKJpbOzHmZSaDPjP3a6qW/HU3EaUfDQPxIpIgI3N1RIE04PZS5bD6jG/\u002BYDqJMXMTQXAM5DN6eiuGWhifxjGjHemywnq0NAbETJVFEKzJd\u002BEvDNIDaFBdunbazJuoWrYuW0JQ1m74bx1pOKeeNWmOvOInYLlfr6WJZRgD6Xd7K\u002BHfFsVaeKFyNq3Emi\u002B4v4UNTA\u002BpcOoMzqucx3FW5IWV/hy1zx6UJDRApToLmwWFwKWC9p1nwbr3wlgZvbEgK0IoLqwTAuB2aSfbaNu/8TOmFvbLw\u002B3oPixRvfy2imaDEIn342xZYs3FHI1g==",
-      "StatusCode": 202,
-      "ResponseHeaders": {
-        "Content-Length": "0",
-        "Date": "Fri, 20 Aug 2021 22:58:54 GMT",
+        "x-ms-date": "Fri, 19 Feb 2021 19:58:54 GMT",
+        "x-ms-return-client-request-id": "true",
+        "x-ms-version": "2020-12-06"
+      },
+      "RequestBody": "R6Lu1A7CxixSTzeM043r3YbIIrRS+JKJpbOzHmZSaDPjP3a6qW/HU3EaUfDQPxIpIgI3N1RIE04PZS5bD6jG/+YDqJMXMTQXAM5DN6eiuGWhifxjGjHemywnq0NAbETJVFEKzJd+EvDNIDaFBdunbazJuoWrYuW0JQ1m74bx1pOKeeNWmOvOInYLlfr6WJZRgD6Xd7K+HfFsVaeKFyNq3Emi+4v4UNTA+pcOoMzqucx3FW5IWV/hy1zx6UJDRApToLmwWFwKWC9p1nwbr3wlgZvbEgK0IoLqwTAuB2aSfbaNu/8TOmFvbLw+3oPixRvfy2imaDEIn342xZYs3FHI1g==",
+      "StatusCode": 202,
+      "ResponseHeaders": {
+        "Content-Length": "0",
+        "Date": "Fri, 19 Feb 2021 19:58:52 GMT",
         "Server": [
           "Windows-Azure-HDFS/1.0",
           "Microsoft-HTTPAPI/2.0"
         ],
         "x-ms-client-request-id": "37fb4396-a56f-cf9b-fc47-a6e82e456808",
-        "x-ms-request-id": "26a6b6b7-401f-0028-3c16-969789000000",
+        "x-ms-request-id": "d66ac378-f01f-0088-43f9-069a56000000",
         "x-ms-request-server-encrypted": "true",
         "x-ms-version": "2020-12-06"
       },
       "ResponseBody": []
     },
     {
-      "RequestUri": "https://amandaadlscanary.dfs.core.windows.net/test-filesystem-1c558b19-167d-a153-c97a-aaf66e829c98/test-file-e2b76273-786c-484b-75ca-9f39ec999bd2?action=append\u0026position=256",
+      "RequestUri": "https://seannse.dfs.core.windows.net/test-filesystem-1c558b19-167d-a153-c97a-aaf66e829c98/test-file-e2b76273-786c-484b-75ca-9f39ec999bd2?action=append&position=256",
       "RequestMethod": "PATCH",
       "RequestHeaders": {
         "Accept": "application/json",
@@ -166,32 +154,32 @@
         "Content-Length": "256",
         "Content-Type": "application/octet-stream",
         "User-Agent": [
-          "azsdk-net-Storage.Files.DataLake/12.8.0-alpha.20210820.1",
-          "(.NET 5.0.9; Microsoft Windows 10.0.19043)"
+          "azsdk-net-Storage.Files.DataLake/12.7.0-alpha.20210219.1",
+          "(.NET 5.0.3; Microsoft Windows 10.0.19041)"
         ],
         "x-ms-client-request-id": "7942c381-581e-39a2-411c-4fc0e45fa1cf",
-        "x-ms-date": "Fri, 20 Aug 2021 22:58:55 GMT",
-        "x-ms-return-client-request-id": "true",
-        "x-ms-version": "2020-12-06"
-      },
-      "RequestBody": "WcaN9H0RRzlrpkV2Q/8I\u002BxROO/7rFIWFG4HddMtDkGt1CCkcOCZiuiFt/YvCKTo2vZoXjRbK60VACNj7NNJuJxbaADvW68Pt64Dcfhb6wvJGprcwKwJUqhzk2y9NZ4VP/9V06Cj/YNHXKaGV7W0uRkXltY4aPfwThlUe8RCTn4T7jX5BhdrKRkbmWQFgvr2vtZTqaLH3NMLZYWHS4G7AQ4kdmmDu7cFrG25INOP6sseYbzt7qTfTBFm8ZyN492bXJRZ3QyRcwcjSf0xCr//e3q\u002BaOnEzRJpSSpUHMYWe8iMIcA/Ngm6iO65zqSrrkFVZ3Yl03r30pOB8JfmOVY9CNA==",
-      "StatusCode": 202,
-      "ResponseHeaders": {
-        "Content-Length": "0",
-        "Date": "Fri, 20 Aug 2021 22:58:54 GMT",
+        "x-ms-date": "Fri, 19 Feb 2021 19:58:54 GMT",
+        "x-ms-return-client-request-id": "true",
+        "x-ms-version": "2020-12-06"
+      },
+      "RequestBody": "WcaN9H0RRzlrpkV2Q/8I+xROO/7rFIWFG4HddMtDkGt1CCkcOCZiuiFt/YvCKTo2vZoXjRbK60VACNj7NNJuJxbaADvW68Pt64Dcfhb6wvJGprcwKwJUqhzk2y9NZ4VP/9V06Cj/YNHXKaGV7W0uRkXltY4aPfwThlUe8RCTn4T7jX5BhdrKRkbmWQFgvr2vtZTqaLH3NMLZYWHS4G7AQ4kdmmDu7cFrG25INOP6sseYbzt7qTfTBFm8ZyN492bXJRZ3QyRcwcjSf0xCr//e3q+aOnEzRJpSSpUHMYWe8iMIcA/Ngm6iO65zqSrrkFVZ3Yl03r30pOB8JfmOVY9CNA==",
+      "StatusCode": 202,
+      "ResponseHeaders": {
+        "Content-Length": "0",
+        "Date": "Fri, 19 Feb 2021 19:58:52 GMT",
         "Server": [
           "Windows-Azure-HDFS/1.0",
           "Microsoft-HTTPAPI/2.0"
         ],
         "x-ms-client-request-id": "7942c381-581e-39a2-411c-4fc0e45fa1cf",
-        "x-ms-request-id": "26a6b6b9-401f-0028-3e16-969789000000",
+        "x-ms-request-id": "d66ac389-f01f-0088-54f9-069a56000000",
         "x-ms-request-server-encrypted": "true",
         "x-ms-version": "2020-12-06"
       },
       "ResponseBody": []
     },
     {
-      "RequestUri": "https://amandaadlscanary.dfs.core.windows.net/test-filesystem-1c558b19-167d-a153-c97a-aaf66e829c98/test-file-e2b76273-786c-484b-75ca-9f39ec999bd2?action=append\u0026position=512",
+      "RequestUri": "https://seannse.dfs.core.windows.net/test-filesystem-1c558b19-167d-a153-c97a-aaf66e829c98/test-file-e2b76273-786c-484b-75ca-9f39ec999bd2?action=append&position=512",
       "RequestMethod": "PATCH",
       "RequestHeaders": {
         "Accept": "application/json",
@@ -199,32 +187,32 @@
         "Content-Length": "256",
         "Content-Type": "application/octet-stream",
         "User-Agent": [
-          "azsdk-net-Storage.Files.DataLake/12.8.0-alpha.20210820.1",
-          "(.NET 5.0.9; Microsoft Windows 10.0.19043)"
+          "azsdk-net-Storage.Files.DataLake/12.7.0-alpha.20210219.1",
+          "(.NET 5.0.3; Microsoft Windows 10.0.19041)"
         ],
         "x-ms-client-request-id": "6b66c8fa-ef03-8fea-66cc-5cf68edb9bb8",
-        "x-ms-date": "Fri, 20 Aug 2021 22:58:55 GMT",
-        "x-ms-return-client-request-id": "true",
-        "x-ms-version": "2020-12-06"
-      },
-      "RequestBody": "jCg6PvARW0D3/sO/m29mukCtU/wqE2YTzC5QXXUT5h4wdJ3CVRZozC0z5r4x5EQMvj9OpzxGCnnCJnHBwP7L4xikjyfRpGQpRIfP9i2n4ujqRJ41xT7i6mok/y\u002BkpwsuaAOmjFQdOhrbJGO0dhNMG0SJ13xglR7awqS8raU0hJ18oY0pAFWTzAmEWqDbLXRX2OTrG9COzdPkzMqvYY10pp/FONSFIhru9Qpz3Dp9/5UwZdTBSWnN7tO6RTSL42t8D7MAFfWf0bbJ/CXGGvGYZ800fvy4s102\u002BEoBy93mYxKe982GfOmfkZMe901DBtPiId1nVmRvw1tWyhyrnQbZ4g==",
-      "StatusCode": 202,
-      "ResponseHeaders": {
-        "Content-Length": "0",
-        "Date": "Fri, 20 Aug 2021 22:58:54 GMT",
+        "x-ms-date": "Fri, 19 Feb 2021 19:58:54 GMT",
+        "x-ms-return-client-request-id": "true",
+        "x-ms-version": "2020-12-06"
+      },
+      "RequestBody": "jCg6PvARW0D3/sO/m29mukCtU/wqE2YTzC5QXXUT5h4wdJ3CVRZozC0z5r4x5EQMvj9OpzxGCnnCJnHBwP7L4xikjyfRpGQpRIfP9i2n4ujqRJ41xT7i6mok/y+kpwsuaAOmjFQdOhrbJGO0dhNMG0SJ13xglR7awqS8raU0hJ18oY0pAFWTzAmEWqDbLXRX2OTrG9COzdPkzMqvYY10pp/FONSFIhru9Qpz3Dp9/5UwZdTBSWnN7tO6RTSL42t8D7MAFfWf0bbJ/CXGGvGYZ800fvy4s102+EoBy93mYxKe982GfOmfkZMe901DBtPiId1nVmRvw1tWyhyrnQbZ4g==",
+      "StatusCode": 202,
+      "ResponseHeaders": {
+        "Content-Length": "0",
+        "Date": "Fri, 19 Feb 2021 19:58:52 GMT",
         "Server": [
           "Windows-Azure-HDFS/1.0",
           "Microsoft-HTTPAPI/2.0"
         ],
         "x-ms-client-request-id": "6b66c8fa-ef03-8fea-66cc-5cf68edb9bb8",
-        "x-ms-request-id": "26a6b6bb-401f-0028-3f16-969789000000",
+        "x-ms-request-id": "d66ac395-f01f-0088-5ff9-069a56000000",
         "x-ms-request-server-encrypted": "true",
         "x-ms-version": "2020-12-06"
       },
       "ResponseBody": []
     },
     {
-      "RequestUri": "https://amandaadlscanary.dfs.core.windows.net/test-filesystem-1c558b19-167d-a153-c97a-aaf66e829c98/test-file-e2b76273-786c-484b-75ca-9f39ec999bd2?action=append\u0026position=768",
+      "RequestUri": "https://seannse.dfs.core.windows.net/test-filesystem-1c558b19-167d-a153-c97a-aaf66e829c98/test-file-e2b76273-786c-484b-75ca-9f39ec999bd2?action=append&position=768",
       "RequestMethod": "PATCH",
       "RequestHeaders": {
         "Accept": "application/json",
@@ -232,43 +220,43 @@
         "Content-Length": "256",
         "Content-Type": "application/octet-stream",
         "User-Agent": [
-          "azsdk-net-Storage.Files.DataLake/12.8.0-alpha.20210820.1",
-          "(.NET 5.0.9; Microsoft Windows 10.0.19043)"
+          "azsdk-net-Storage.Files.DataLake/12.7.0-alpha.20210219.1",
+          "(.NET 5.0.3; Microsoft Windows 10.0.19041)"
         ],
         "x-ms-client-request-id": "1cc6e450-36f8-76cc-24b8-f2257dbd29cb",
-        "x-ms-date": "Fri, 20 Aug 2021 22:58:55 GMT",
-        "x-ms-return-client-request-id": "true",
-        "x-ms-version": "2020-12-06"
-      },
-      "RequestBody": "mRMnIyQS6uOV7WiZuw/y8Xceqf9/DK0uM3Evssz084xFFbMw36\u002B\u002BDvODwXcGKZ9H1yszf1zZY4xm\u002BfCy4jcWoPnbVKZbwhLHYJoM\u002B0s1KAnS6NuhwHQwa7Enyea/DCu7bSB\u002BKtX46xQZax7BzWhBMNHm3/pcdd\u002BEq\u002Bn1NPksCFRuUY0qt/002v3HiFVVbp5J5ZgU2CwxXvhB\u002BX/sA7Yb7GLKUnzaF3nTsQX9leyKLzxKq09gFzAnPfKV6b19SNZGrJvyihwib84fQSYnNMkLtspCoVhnu9UyoxWJRC27VmkvtulRmKQgKDyAQNYJAAkoijLzOqd\u002B3/DGv\u002BcHmCqgYw==",
-      "StatusCode": 202,
-      "ResponseHeaders": {
-        "Content-Length": "0",
-        "Date": "Fri, 20 Aug 2021 22:58:54 GMT",
+        "x-ms-date": "Fri, 19 Feb 2021 19:58:54 GMT",
+        "x-ms-return-client-request-id": "true",
+        "x-ms-version": "2020-12-06"
+      },
+      "RequestBody": "mRMnIyQS6uOV7WiZuw/y8Xceqf9/DK0uM3Evssz084xFFbMw36++DvODwXcGKZ9H1yszf1zZY4xm+fCy4jcWoPnbVKZbwhLHYJoM+0s1KAnS6NuhwHQwa7Enyea/DCu7bSB+KtX46xQZax7BzWhBMNHm3/pcdd+Eq+n1NPksCFRuUY0qt/002v3HiFVVbp5J5ZgU2CwxXvhB+X/sA7Yb7GLKUnzaF3nTsQX9leyKLzxKq09gFzAnPfKV6b19SNZGrJvyihwib84fQSYnNMkLtspCoVhnu9UyoxWJRC27VmkvtulRmKQgKDyAQNYJAAkoijLzOqd+3/DGv+cHmCqgYw==",
+      "StatusCode": 202,
+      "ResponseHeaders": {
+        "Content-Length": "0",
+        "Date": "Fri, 19 Feb 2021 19:58:53 GMT",
         "Server": [
           "Windows-Azure-HDFS/1.0",
           "Microsoft-HTTPAPI/2.0"
         ],
         "x-ms-client-request-id": "1cc6e450-36f8-76cc-24b8-f2257dbd29cb",
-        "x-ms-request-id": "26a6b6bc-401f-0028-4016-969789000000",
+        "x-ms-request-id": "d66ac3a6-f01f-0088-70f9-069a56000000",
         "x-ms-request-server-encrypted": "true",
         "x-ms-version": "2020-12-06"
       },
       "ResponseBody": []
     },
     {
-      "RequestUri": "https://amandaadlscanary.dfs.core.windows.net/test-filesystem-1c558b19-167d-a153-c97a-aaf66e829c98/test-file-e2b76273-786c-484b-75ca-9f39ec999bd2?action=flush\u0026position=1024\u0026close=true",
-      "RequestMethod": "PATCH",
-      "RequestHeaders": {
-        "Accept": "application/json",
-        "Authorization": "Sanitized",
-        "If-Match": "\u00220x8D9642E15FEEA0B\u0022",
-        "User-Agent": [
-          "azsdk-net-Storage.Files.DataLake/12.8.0-alpha.20210820.1",
-          "(.NET 5.0.9; Microsoft Windows 10.0.19043)"
+      "RequestUri": "https://seannse.dfs.core.windows.net/test-filesystem-1c558b19-167d-a153-c97a-aaf66e829c98/test-file-e2b76273-786c-484b-75ca-9f39ec999bd2?action=flush&position=1024&close=true",
+      "RequestMethod": "PATCH",
+      "RequestHeaders": {
+        "Accept": "application/json",
+        "Authorization": "Sanitized",
+        "If-Match": "0x8D8D510C88CE3B0",
+        "User-Agent": [
+          "azsdk-net-Storage.Files.DataLake/12.7.0-alpha.20210219.1",
+          "(.NET 5.0.3; Microsoft Windows 10.0.19041)"
         ],
         "x-ms-client-request-id": "a9a5bd52-7f15-12bf-4a1e-ce9201c62a52",
-        "x-ms-date": "Fri, 20 Aug 2021 22:58:55 GMT",
+        "x-ms-date": "Fri, 19 Feb 2021 19:58:54 GMT",
         "x-ms-return-client-request-id": "true",
         "x-ms-version": "2020-12-06"
       },
@@ -276,59 +264,54 @@
       "StatusCode": 200,
       "ResponseHeaders": {
         "Content-Length": "0",
-        "Date": "Fri, 20 Aug 2021 22:58:54 GMT",
-        "ETag": "\u00220x8D9642E16486688\u0022",
-        "Last-Modified": "Fri, 20 Aug 2021 22:58:55 GMT",
+        "Date": "Fri, 19 Feb 2021 19:58:53 GMT",
+        "ETag": "\"0x8D8D510C8DC3524\"",
+        "Last-Modified": "Fri, 19 Feb 2021 19:58:53 GMT",
         "Server": [
           "Windows-Azure-HDFS/1.0",
           "Microsoft-HTTPAPI/2.0"
         ],
         "x-ms-client-request-id": "a9a5bd52-7f15-12bf-4a1e-ce9201c62a52",
-        "x-ms-request-id": "26a6b6be-401f-0028-4216-969789000000",
+        "x-ms-request-id": "d66ac3b8-f01f-0088-02f9-069a56000000",
         "x-ms-request-server-encrypted": "false",
         "x-ms-version": "2020-12-06"
       },
       "ResponseBody": []
     },
     {
-      "RequestUri": "https://amandaadlscanary.blob.core.windows.net/test-filesystem-1c558b19-167d-a153-c97a-aaf66e829c98?restype=container",
+      "RequestUri": "https://seannse.blob.core.windows.net/test-filesystem-1c558b19-167d-a153-c97a-aaf66e829c98?restype=container",
       "RequestMethod": "DELETE",
       "RequestHeaders": {
         "Accept": "application/xml",
         "Authorization": "Sanitized",
-        "traceparent": "00-3668525e5cdb944eb6f316d298309d68-e9dc353cefd9fe4b-00",
-        "User-Agent": [
-          "azsdk-net-Storage.Files.DataLake/12.8.0-alpha.20210820.1",
-          "(.NET 5.0.9; Microsoft Windows 10.0.19043)"
+        "traceparent": "00-ddd29c717544134ba50fc59077bea96a-8eb4541cae84954e-00",
+        "User-Agent": [
+          "azsdk-net-Storage.Files.DataLake/12.7.0-alpha.20210219.1",
+          "(.NET 5.0.3; Microsoft Windows 10.0.19041)"
         ],
         "x-ms-client-request-id": "c0d2a962-7f17-61b6-a629-5eed098c0416",
-        "x-ms-date": "Fri, 20 Aug 2021 22:58:55 GMT",
-        "x-ms-return-client-request-id": "true",
-        "x-ms-version": "2020-12-06"
-      },
-      "RequestBody": null,
-      "StatusCode": 202,
-      "ResponseHeaders": {
-        "Content-Length": "0",
-        "Date": "Fri, 20 Aug 2021 22:58:55 GMT",
+        "x-ms-date": "Fri, 19 Feb 2021 19:58:54 GMT",
+        "x-ms-return-client-request-id": "true",
+        "x-ms-version": "2020-12-06"
+      },
+      "RequestBody": null,
+      "StatusCode": 202,
+      "ResponseHeaders": {
+        "Content-Length": "0",
+        "Date": "Fri, 19 Feb 2021 19:58:53 GMT",
         "Server": [
           "Windows-Azure-Blob/1.0",
           "Microsoft-HTTPAPI/2.0"
         ],
         "x-ms-client-request-id": "c0d2a962-7f17-61b6-a629-5eed098c0416",
-<<<<<<< HEAD
-        "x-ms-request-id": "53bbf0be-e01e-00d5-1e16-9619ac000000",
-        "x-ms-version": "2020-10-02"
-=======
         "x-ms-request-id": "4692517b-401e-0056-60f9-068eb0000000",
         "x-ms-version": "2020-12-06"
->>>>>>> f7eb5f10
       },
       "ResponseBody": []
     }
   ],
   "Variables": {
     "RandomSeed": "744665736",
-    "Storage_TestConfigHierarchicalNamespace": "NamespaceTenant\namandaadlscanary\nU2FuaXRpemVk\nhttps://amandaadlscanary.blob.core.windows.net\nhttps://amandaadlscanary.file.core.windows.net\nhttps://amandaadlscanary.queue.core.windows.net\nhttps://amandaadlscanary.table.core.windows.net\n\n\n\n\nhttps://amandaadlscanary-secondary.blob.core.windows.net\nhttps://amandaadlscanary-secondary.file.core.windows.net\nhttps://amandaadlscanary-secondary.queue.core.windows.net\n\n68390a19-a643-458b-b726-408abf67b4fc\nSanitized\n72f988bf-86f1-41af-91ab-2d7cd011db47\nhttps://login.microsoftonline.com/\nCloud\nBlobEndpoint=https://amandaadlscanary.blob.core.windows.net/;QueueEndpoint=https://amandaadlscanary.queue.core.windows.net/;FileEndpoint=https://amandaadlscanary.file.core.windows.net/;BlobSecondaryEndpoint=https://amandaadlscanary-secondary.blob.core.windows.net/;QueueSecondaryEndpoint=https://amandaadlscanary-secondary.queue.core.windows.net/;FileSecondaryEndpoint=https://amandaadlscanary-secondary.file.core.windows.net/;AccountName=amandaadlscanary;AccountKey=Sanitized\n\n\n"
+    "Storage_TestConfigHierarchicalNamespace": "NamespaceTenant\nseannse\nU2FuaXRpemVk\nhttps://seannse.blob.core.windows.net\nhttps://seannse.file.core.windows.net\nhttps://seannse.queue.core.windows.net\nhttps://seannse.table.core.windows.net\n\n\n\n\nhttps://seannse-secondary.blob.core.windows.net\nhttps://seannse-secondary.file.core.windows.net\nhttps://seannse-secondary.queue.core.windows.net\nhttps://seannse-secondary.table.core.windows.net\n68390a19-a643-458b-b726-408abf67b4fc\nSanitized\n72f988bf-86f1-41af-91ab-2d7cd011db47\nhttps://login.microsoftonline.com/\nCloud\nBlobEndpoint=https://seannse.blob.core.windows.net/;QueueEndpoint=https://seannse.queue.core.windows.net/;FileEndpoint=https://seannse.file.core.windows.net/;BlobSecondaryEndpoint=https://seannse-secondary.blob.core.windows.net/;QueueSecondaryEndpoint=https://seannse-secondary.queue.core.windows.net/;FileSecondaryEndpoint=https://seannse-secondary.file.core.windows.net/;AccountName=seannse;AccountKey=Sanitized\n\n\n"
   }
 }