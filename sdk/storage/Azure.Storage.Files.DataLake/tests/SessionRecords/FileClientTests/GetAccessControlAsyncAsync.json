{
  "Entries": [
    {
      "RequestUri": "http://seannsecanary.blob.core.windows.net/test-filesystem-f9d7ca6f-4c73-763f-947c-23d1b148140e?restype=container",
      "RequestMethod": "PUT",
      "RequestHeaders": {
        "Authorization": "Sanitized",
        "traceparent": "00-3cb6bfc2fc5d1b4583af7d2598a44de7-6e0d20607742c14a-00",
        "User-Agent": [
          "azsdk-net-Storage.Files.DataLake/12.1.0-dev.20200403.1",
          "(.NET Core 4.6.28325.01; Microsoft Windows 10.0.18362 )"
        ],
        "x-ms-blob-public-access": "container",
        "x-ms-client-request-id": "1fa92132-5efa-d291-e0da-8348dfa46cf2",
        "x-ms-date": "Fri, 03 Apr 2020 21:02:14 GMT",
        "x-ms-return-client-request-id": "true",
        "x-ms-version": "2019-12-12"
      },
      "RequestBody": null,
      "StatusCode": 201,
      "ResponseHeaders": {
        "Content-Length": "0",
        "Date": "Fri, 03 Apr 2020 21:02:12 GMT",
        "ETag": "\u00220x8D7D81248282886\u0022",
        "Last-Modified": "Fri, 03 Apr 2020 21:02:12 GMT",
        "Server": [
          "Windows-Azure-Blob/1.0",
          "Microsoft-HTTPAPI/2.0"
        ],
        "x-ms-client-request-id": "1fa92132-5efa-d291-e0da-8348dfa46cf2",
<<<<<<< HEAD
        "x-ms-request-id": "3597a9d6-201e-0001-343c-f3cde7000000",
=======
        "x-ms-request-id": "96224d0d-f01e-0012-15fb-093670000000",
>>>>>>> 8d420312
        "x-ms-version": "2019-12-12"
      },
      "ResponseBody": []
    },
    {
      "RequestUri": "http://seannsecanary.dfs.core.windows.net/test-filesystem-f9d7ca6f-4c73-763f-947c-23d1b148140e/test-file-367cb995-d1cb-9cc6-748f-e48130f595af?resource=file",
      "RequestMethod": "PUT",
      "RequestHeaders": {
        "Authorization": "Sanitized",
        "traceparent": "00-76ce0f89823bde428c56aacdd3683be8-82557bbc65bc5443-00",
        "User-Agent": [
          "azsdk-net-Storage.Files.DataLake/12.1.0-dev.20200403.1",
          "(.NET Core 4.6.28325.01; Microsoft Windows 10.0.18362 )"
        ],
        "x-ms-client-request-id": "27b42985-e068-6114-5a0d-aa6a7a0fa1ea",
        "x-ms-date": "Fri, 03 Apr 2020 21:02:14 GMT",
        "x-ms-return-client-request-id": "true",
        "x-ms-version": "2019-12-12"
      },
      "RequestBody": null,
      "StatusCode": 201,
      "ResponseHeaders": {
        "Content-Length": "0",
        "Date": "Fri, 03 Apr 2020 21:02:13 GMT",
        "ETag": "\u00220x8D7D81248525E7D\u0022",
        "Last-Modified": "Fri, 03 Apr 2020 21:02:13 GMT",
        "Server": [
          "Windows-Azure-HDFS/1.0",
          "Microsoft-HTTPAPI/2.0"
        ],
        "x-ms-client-request-id": "27b42985-e068-6114-5a0d-aa6a7a0fa1ea",
<<<<<<< HEAD
        "x-ms-request-id": "023500b0-701f-0033-533c-f3cd90000000",
=======
        "x-ms-request-id": "fa440204-201f-0097-52fb-091bad000000",
>>>>>>> 8d420312
        "x-ms-version": "2019-12-12"
      },
      "ResponseBody": []
    },
    {
      "RequestUri": "http://seannsecanary.dfs.core.windows.net/test-filesystem-f9d7ca6f-4c73-763f-947c-23d1b148140e/test-file-367cb995-d1cb-9cc6-748f-e48130f595af?action=getAccessControl",
      "RequestMethod": "HEAD",
      "RequestHeaders": {
        "Authorization": "Sanitized",
        "User-Agent": [
          "azsdk-net-Storage.Files.DataLake/12.1.0-dev.20200403.1",
          "(.NET Core 4.6.28325.01; Microsoft Windows 10.0.18362 )"
        ],
        "x-ms-client-request-id": "06fb7327-6e40-8546-2f3e-35914aa96364",
        "x-ms-date": "Fri, 03 Apr 2020 21:02:14 GMT",
        "x-ms-return-client-request-id": "true",
        "x-ms-version": "2019-12-12"
      },
      "RequestBody": null,
      "StatusCode": 200,
      "ResponseHeaders": {
        "Date": "Fri, 03 Apr 2020 21:02:13 GMT",
        "ETag": "\u00220x8D7D81248525E7D\u0022",
        "Last-Modified": "Fri, 03 Apr 2020 21:02:13 GMT",
        "Server": [
          "Windows-Azure-HDFS/1.0",
          "Microsoft-HTTPAPI/2.0"
        ],
        "x-ms-acl": "user::rw-,group::r--,other::---",
        "x-ms-client-request-id": "06fb7327-6e40-8546-2f3e-35914aa96364",
        "x-ms-group": "$superuser",
        "x-ms-owner": "$superuser",
        "x-ms-permissions": "rw-r-----",
<<<<<<< HEAD
        "x-ms-request-id": "023500b1-701f-0033-543c-f3cd90000000",
=======
        "x-ms-request-id": "fa440205-201f-0097-53fb-091bad000000",
>>>>>>> 8d420312
        "x-ms-version": "2019-12-12"
      },
      "ResponseBody": []
    },
    {
      "RequestUri": "http://seannsecanary.blob.core.windows.net/test-filesystem-f9d7ca6f-4c73-763f-947c-23d1b148140e?restype=container",
      "RequestMethod": "DELETE",
      "RequestHeaders": {
        "Authorization": "Sanitized",
        "traceparent": "00-3ef452e5ad9bcc40b3251ba4e29d1375-2153aab7af50844c-00",
        "User-Agent": [
          "azsdk-net-Storage.Files.DataLake/12.1.0-dev.20200403.1",
          "(.NET Core 4.6.28325.01; Microsoft Windows 10.0.18362 )"
        ],
        "x-ms-client-request-id": "064343bf-9a14-d5aa-8d5d-6cc7a6c156fb",
        "x-ms-date": "Fri, 03 Apr 2020 21:02:14 GMT",
        "x-ms-return-client-request-id": "true",
        "x-ms-version": "2019-12-12"
      },
      "RequestBody": null,
      "StatusCode": 202,
      "ResponseHeaders": {
        "Content-Length": "0",
        "Date": "Fri, 03 Apr 2020 21:02:13 GMT",
        "Server": [
          "Windows-Azure-Blob/1.0",
          "Microsoft-HTTPAPI/2.0"
        ],
        "x-ms-client-request-id": "064343bf-9a14-d5aa-8d5d-6cc7a6c156fb",
<<<<<<< HEAD
        "x-ms-request-id": "3597a9e4-201e-0001-413c-f3cde7000000",
=======
        "x-ms-request-id": "96224d5c-f01e-0012-5afb-093670000000",
>>>>>>> 8d420312
        "x-ms-version": "2019-12-12"
      },
      "ResponseBody": []
    }
  ],
  "Variables": {
    "RandomSeed": "2066382051",
    "Storage_TestConfigHierarchicalNamespace": "NamespaceTenant\nseannsecanary\nU2FuaXRpemVk\nhttp://seannsecanary.blob.core.windows.net\nhttp://seannsecanary.file.core.windows.net\nhttp://seannsecanary.queue.core.windows.net\nhttp://seannsecanary.table.core.windows.net\n\n\n\n\nhttp://seannsecanary-secondary.blob.core.windows.net\nhttp://seannsecanary-secondary.file.core.windows.net\nhttp://seannsecanary-secondary.queue.core.windows.net\nhttp://seannsecanary-secondary.table.core.windows.net\n68390a19-a643-458b-b726-408abf67b4fc\nSanitized\n72f988bf-86f1-41af-91ab-2d7cd011db47\nhttps://login.microsoftonline.com/\nCloud\nBlobEndpoint=http://seannsecanary.blob.core.windows.net/;QueueEndpoint=http://seannsecanary.queue.core.windows.net/;FileEndpoint=http://seannsecanary.file.core.windows.net/;BlobSecondaryEndpoint=http://seannsecanary-secondary.blob.core.windows.net/;QueueSecondaryEndpoint=http://seannsecanary-secondary.queue.core.windows.net/;FileSecondaryEndpoint=http://seannsecanary-secondary.file.core.windows.net/;AccountName=seannsecanary;AccountKey=Sanitized\n"
  }
}<|MERGE_RESOLUTION|>--- conflicted
+++ resolved
@@ -28,11 +28,7 @@
           "Microsoft-HTTPAPI/2.0"
         ],
         "x-ms-client-request-id": "1fa92132-5efa-d291-e0da-8348dfa46cf2",
-<<<<<<< HEAD
-        "x-ms-request-id": "3597a9d6-201e-0001-343c-f3cde7000000",
-=======
         "x-ms-request-id": "96224d0d-f01e-0012-15fb-093670000000",
->>>>>>> 8d420312
         "x-ms-version": "2019-12-12"
       },
       "ResponseBody": []
@@ -64,11 +60,7 @@
           "Microsoft-HTTPAPI/2.0"
         ],
         "x-ms-client-request-id": "27b42985-e068-6114-5a0d-aa6a7a0fa1ea",
-<<<<<<< HEAD
-        "x-ms-request-id": "023500b0-701f-0033-533c-f3cd90000000",
-=======
         "x-ms-request-id": "fa440204-201f-0097-52fb-091bad000000",
->>>>>>> 8d420312
         "x-ms-version": "2019-12-12"
       },
       "ResponseBody": []
@@ -102,11 +94,7 @@
         "x-ms-group": "$superuser",
         "x-ms-owner": "$superuser",
         "x-ms-permissions": "rw-r-----",
-<<<<<<< HEAD
-        "x-ms-request-id": "023500b1-701f-0033-543c-f3cd90000000",
-=======
         "x-ms-request-id": "fa440205-201f-0097-53fb-091bad000000",
->>>>>>> 8d420312
         "x-ms-version": "2019-12-12"
       },
       "ResponseBody": []
@@ -136,11 +124,7 @@
           "Microsoft-HTTPAPI/2.0"
         ],
         "x-ms-client-request-id": "064343bf-9a14-d5aa-8d5d-6cc7a6c156fb",
-<<<<<<< HEAD
-        "x-ms-request-id": "3597a9e4-201e-0001-413c-f3cde7000000",
-=======
         "x-ms-request-id": "96224d5c-f01e-0012-5afb-093670000000",
->>>>>>> 8d420312
         "x-ms-version": "2019-12-12"
       },
       "ResponseBody": []
