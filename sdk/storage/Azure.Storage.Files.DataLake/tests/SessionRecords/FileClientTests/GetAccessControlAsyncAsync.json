{
  "Entries": [
    {
      "RequestUri": "https://seannse.blob.core.windows.net/test-filesystem-f9d7ca6f-4c73-763f-947c-23d1b148140e?restype=container",
      "RequestMethod": "PUT",
      "RequestHeaders": {
        "Accept": "application/xml",
        "Authorization": "Sanitized",
<<<<<<< HEAD
        "traceparent": "00-e9df818ef811bd4d98404d156bd55496-221576e7dd349441-00",
        "User-Agent": [
          "azsdk-net-Storage.Files.DataLake/12.7.0-alpha.20210202.1",
          "(.NET 5.0.2; Microsoft Windows 10.0.19042)"
        ],
        "x-ms-blob-public-access": "container",
        "x-ms-client-request-id": "1fa92132-5efa-d291-e0da-8348dfa46cf2",
        "x-ms-date": "Tue, 02 Feb 2021 21:28:47 GMT",
=======
        "traceparent": "00-b102b4a1d0ccd6408df49e544a4900ad-0f53e2f5dca44241-00",
        "User-Agent": [
          "azsdk-net-Storage.Files.DataLake/12.7.0-alpha.20210217.1",
          "(.NET 5.0.3; Microsoft Windows 10.0.19042)"
        ],
        "x-ms-blob-public-access": "container",
        "x-ms-client-request-id": "1fa92132-5efa-d291-e0da-8348dfa46cf2",
        "x-ms-date": "Wed, 17 Feb 2021 22:33:09 GMT",
>>>>>>> 1814567d
        "x-ms-return-client-request-id": "true",
        "x-ms-version": "2020-06-12"
      },
      "RequestBody": null,
      "StatusCode": 201,
      "ResponseHeaders": {
        "Content-Length": "0",
<<<<<<< HEAD
        "Date": "Tue, 02 Feb 2021 21:28:47 GMT",
        "ETag": "\u00220x8D8C7C18713E846\u0022",
        "Last-Modified": "Tue, 02 Feb 2021 21:28:48 GMT",
=======
        "Date": "Wed, 17 Feb 2021 22:33:08 GMT",
        "ETag": "\u00220x8D8D39400CB45C7\u0022",
        "Last-Modified": "Wed, 17 Feb 2021 22:33:09 GMT",
>>>>>>> 1814567d
        "Server": [
          "Windows-Azure-Blob/1.0",
          "Microsoft-HTTPAPI/2.0"
        ],
        "x-ms-client-request-id": "1fa92132-5efa-d291-e0da-8348dfa46cf2",
<<<<<<< HEAD
        "x-ms-request-id": "052839e1-701e-0096-2aaa-f9768e000000",
=======
        "x-ms-request-id": "74604e17-d01e-006b-527c-05f8ab000000",
>>>>>>> 1814567d
        "x-ms-version": "2020-06-12"
      },
      "ResponseBody": []
    },
    {
      "RequestUri": "https://seannse.dfs.core.windows.net/test-filesystem-f9d7ca6f-4c73-763f-947c-23d1b148140e/test-file-367cb995-d1cb-9cc6-748f-e48130f595af?resource=file",
      "RequestMethod": "PUT",
      "RequestHeaders": {
        "Accept": "application/json",
        "Authorization": "Sanitized",
<<<<<<< HEAD
        "traceparent": "00-f6cce00978dbf542b69491e84dcf5e6a-08d9421492ad1a4b-00",
        "User-Agent": [
          "azsdk-net-Storage.Files.DataLake/12.7.0-alpha.20210202.1",
          "(.NET 5.0.2; Microsoft Windows 10.0.19042)"
        ],
        "x-ms-client-request-id": "27b42985-e068-6114-5a0d-aa6a7a0fa1ea",
        "x-ms-date": "Tue, 02 Feb 2021 21:28:47 GMT",
=======
        "traceparent": "00-18b74c6f92f812478b272128365fe76b-363f10d1b1502349-00",
        "User-Agent": [
          "azsdk-net-Storage.Files.DataLake/12.7.0-alpha.20210217.1",
          "(.NET 5.0.3; Microsoft Windows 10.0.19042)"
        ],
        "x-ms-client-request-id": "27b42985-e068-6114-5a0d-aa6a7a0fa1ea",
        "x-ms-date": "Wed, 17 Feb 2021 22:33:09 GMT",
>>>>>>> 1814567d
        "x-ms-return-client-request-id": "true",
        "x-ms-version": "2020-06-12"
      },
      "RequestBody": null,
      "StatusCode": 201,
      "ResponseHeaders": {
        "Content-Length": "0",
<<<<<<< HEAD
        "Date": "Tue, 02 Feb 2021 21:28:47 GMT",
        "ETag": "\u00220x8D8C7C1874C49D4\u0022",
        "Last-Modified": "Tue, 02 Feb 2021 21:28:48 GMT",
=======
        "Date": "Wed, 17 Feb 2021 22:33:09 GMT",
        "ETag": "\u00220x8D8D39400FEF681\u0022",
        "Last-Modified": "Wed, 17 Feb 2021 22:33:09 GMT",
>>>>>>> 1814567d
        "Server": [
          "Windows-Azure-HDFS/1.0",
          "Microsoft-HTTPAPI/2.0"
        ],
        "x-ms-client-request-id": "27b42985-e068-6114-5a0d-aa6a7a0fa1ea",
<<<<<<< HEAD
        "x-ms-request-id": "9ad68592-b01f-0089-25aa-f9c58a000000",
=======
        "x-ms-request-id": "e887b339-701f-0010-5e7c-05ba37000000",
>>>>>>> 1814567d
        "x-ms-version": "2020-06-12"
      },
      "ResponseBody": []
    },
    {
      "RequestUri": "https://seannse.dfs.core.windows.net/test-filesystem-f9d7ca6f-4c73-763f-947c-23d1b148140e/test-file-367cb995-d1cb-9cc6-748f-e48130f595af?action=getAccessControl",
      "RequestMethod": "HEAD",
      "RequestHeaders": {
        "Accept": "application/json",
        "Authorization": "Sanitized",
        "User-Agent": [
<<<<<<< HEAD
          "azsdk-net-Storage.Files.DataLake/12.7.0-alpha.20210202.1",
          "(.NET 5.0.2; Microsoft Windows 10.0.19042)"
        ],
        "x-ms-client-request-id": "06fb7327-6e40-8546-2f3e-35914aa96364",
        "x-ms-date": "Tue, 02 Feb 2021 21:28:47 GMT",
=======
          "azsdk-net-Storage.Files.DataLake/12.7.0-alpha.20210217.1",
          "(.NET 5.0.3; Microsoft Windows 10.0.19042)"
        ],
        "x-ms-client-request-id": "06fb7327-6e40-8546-2f3e-35914aa96364",
        "x-ms-date": "Wed, 17 Feb 2021 22:33:09 GMT",
>>>>>>> 1814567d
        "x-ms-return-client-request-id": "true",
        "x-ms-version": "2020-06-12"
      },
      "RequestBody": null,
      "StatusCode": 200,
      "ResponseHeaders": {
<<<<<<< HEAD
        "Date": "Tue, 02 Feb 2021 21:28:47 GMT",
        "ETag": "\u00220x8D8C7C1874C49D4\u0022",
        "Last-Modified": "Tue, 02 Feb 2021 21:28:48 GMT",
=======
        "Date": "Wed, 17 Feb 2021 22:33:09 GMT",
        "ETag": "\u00220x8D8D39400FEF681\u0022",
        "Last-Modified": "Wed, 17 Feb 2021 22:33:09 GMT",
>>>>>>> 1814567d
        "Server": [
          "Windows-Azure-HDFS/1.0",
          "Microsoft-HTTPAPI/2.0"
        ],
        "x-ms-acl": "user::rw-,group::r--,other::---",
        "x-ms-client-request-id": "06fb7327-6e40-8546-2f3e-35914aa96364",
        "x-ms-group": "$superuser",
        "x-ms-owner": "$superuser",
        "x-ms-permissions": "rw-r-----",
<<<<<<< HEAD
        "x-ms-request-id": "9ad685ab-b01f-0089-3eaa-f9c58a000000",
=======
        "x-ms-request-id": "e887b34e-701f-0010-737c-05ba37000000",
>>>>>>> 1814567d
        "x-ms-version": "2020-06-12"
      },
      "ResponseBody": []
    },
    {
      "RequestUri": "https://seannse.blob.core.windows.net/test-filesystem-f9d7ca6f-4c73-763f-947c-23d1b148140e?restype=container",
      "RequestMethod": "DELETE",
      "RequestHeaders": {
        "Accept": "application/xml",
        "Authorization": "Sanitized",
<<<<<<< HEAD
        "traceparent": "00-e0f7b7aeecc4564194745ce5e78a48d9-d6df9260b5f0c94f-00",
        "User-Agent": [
          "azsdk-net-Storage.Files.DataLake/12.7.0-alpha.20210202.1",
          "(.NET 5.0.2; Microsoft Windows 10.0.19042)"
        ],
        "x-ms-client-request-id": "064343bf-9a14-d5aa-8d5d-6cc7a6c156fb",
        "x-ms-date": "Tue, 02 Feb 2021 21:28:48 GMT",
=======
        "traceparent": "00-67dddd7fa58b0c4ab0f069af5fd3dc42-2bd010038cad7242-00",
        "User-Agent": [
          "azsdk-net-Storage.Files.DataLake/12.7.0-alpha.20210217.1",
          "(.NET 5.0.3; Microsoft Windows 10.0.19042)"
        ],
        "x-ms-client-request-id": "064343bf-9a14-d5aa-8d5d-6cc7a6c156fb",
        "x-ms-date": "Wed, 17 Feb 2021 22:33:10 GMT",
>>>>>>> 1814567d
        "x-ms-return-client-request-id": "true",
        "x-ms-version": "2020-06-12"
      },
      "RequestBody": null,
      "StatusCode": 202,
      "ResponseHeaders": {
        "Content-Length": "0",
<<<<<<< HEAD
        "Date": "Tue, 02 Feb 2021 21:28:48 GMT",
=======
        "Date": "Wed, 17 Feb 2021 22:33:09 GMT",
>>>>>>> 1814567d
        "Server": [
          "Windows-Azure-Blob/1.0",
          "Microsoft-HTTPAPI/2.0"
        ],
        "x-ms-client-request-id": "064343bf-9a14-d5aa-8d5d-6cc7a6c156fb",
<<<<<<< HEAD
        "x-ms-request-id": "05283b26-701e-0096-49aa-f9768e000000",
=======
        "x-ms-request-id": "74604e8c-d01e-006b-317c-05f8ab000000",
>>>>>>> 1814567d
        "x-ms-version": "2020-06-12"
      },
      "ResponseBody": []
    }
  ],
  "Variables": {
    "RandomSeed": "2066382051",
    "Storage_TestConfigHierarchicalNamespace": "NamespaceTenant\nseannse\nU2FuaXRpemVk\nhttps://seannse.blob.core.windows.net\nhttps://seannse.file.core.windows.net\nhttps://seannse.queue.core.windows.net\nhttps://seannse.table.core.windows.net\n\n\n\n\nhttps://seannse-secondary.blob.core.windows.net\nhttps://seannse-secondary.file.core.windows.net\nhttps://seannse-secondary.queue.core.windows.net\nhttps://seannse-secondary.table.core.windows.net\n68390a19-a643-458b-b726-408abf67b4fc\nSanitized\n72f988bf-86f1-41af-91ab-2d7cd011db47\nhttps://login.microsoftonline.com/\nCloud\nBlobEndpoint=https://seannse.blob.core.windows.net/;QueueEndpoint=https://seannse.queue.core.windows.net/;FileEndpoint=https://seannse.file.core.windows.net/;BlobSecondaryEndpoint=https://seannse-secondary.blob.core.windows.net/;QueueSecondaryEndpoint=https://seannse-secondary.queue.core.windows.net/;FileSecondaryEndpoint=https://seannse-secondary.file.core.windows.net/;AccountName=seannse;AccountKey=Sanitized\n"
  }
}<|MERGE_RESOLUTION|>--- conflicted
+++ resolved
@@ -1,30 +1,19 @@
 {
   "Entries": [
     {
-      "RequestUri": "https://seannse.blob.core.windows.net/test-filesystem-f9d7ca6f-4c73-763f-947c-23d1b148140e?restype=container",
+      "RequestUri": "https://seannse.blob.core.windows.net/test-filesystem-64e72ecf-6caf-a8b8-c584-1deea4420e08?restype=container",
       "RequestMethod": "PUT",
       "RequestHeaders": {
         "Accept": "application/xml",
         "Authorization": "Sanitized",
-<<<<<<< HEAD
-        "traceparent": "00-e9df818ef811bd4d98404d156bd55496-221576e7dd349441-00",
+        "traceparent": "00-7094e161fa873f439426399a3784b9c6-43b888acc4abe049-00",
         "User-Agent": [
-          "azsdk-net-Storage.Files.DataLake/12.7.0-alpha.20210202.1",
-          "(.NET 5.0.2; Microsoft Windows 10.0.19042)"
+          "azsdk-net-Storage.Files.DataLake/12.7.0-alpha.20210219.1",
+          "(.NET 5.0.3; Microsoft Windows 10.0.19041)"
         ],
         "x-ms-blob-public-access": "container",
-        "x-ms-client-request-id": "1fa92132-5efa-d291-e0da-8348dfa46cf2",
-        "x-ms-date": "Tue, 02 Feb 2021 21:28:47 GMT",
-=======
-        "traceparent": "00-b102b4a1d0ccd6408df49e544a4900ad-0f53e2f5dca44241-00",
-        "User-Agent": [
-          "azsdk-net-Storage.Files.DataLake/12.7.0-alpha.20210217.1",
-          "(.NET 5.0.3; Microsoft Windows 10.0.19042)"
-        ],
-        "x-ms-blob-public-access": "container",
-        "x-ms-client-request-id": "1fa92132-5efa-d291-e0da-8348dfa46cf2",
-        "x-ms-date": "Wed, 17 Feb 2021 22:33:09 GMT",
->>>>>>> 1814567d
+        "x-ms-client-request-id": "d8c1b425-7a1e-c785-365d-eb50b495d02f",
+        "x-ms-date": "Fri, 19 Feb 2021 19:12:32 GMT",
         "x-ms-return-client-request-id": "true",
         "x-ms-version": "2020-06-12"
       },
@@ -32,52 +21,32 @@
       "StatusCode": 201,
       "ResponseHeaders": {
         "Content-Length": "0",
-<<<<<<< HEAD
-        "Date": "Tue, 02 Feb 2021 21:28:47 GMT",
-        "ETag": "\u00220x8D8C7C18713E846\u0022",
-        "Last-Modified": "Tue, 02 Feb 2021 21:28:48 GMT",
-=======
-        "Date": "Wed, 17 Feb 2021 22:33:08 GMT",
-        "ETag": "\u00220x8D8D39400CB45C7\u0022",
-        "Last-Modified": "Wed, 17 Feb 2021 22:33:09 GMT",
->>>>>>> 1814567d
+        "Date": "Fri, 19 Feb 2021 19:12:31 GMT",
+        "ETag": "\u00220x8D8D50A4EBB05E0\u0022",
+        "Last-Modified": "Fri, 19 Feb 2021 19:12:32 GMT",
         "Server": [
           "Windows-Azure-Blob/1.0",
           "Microsoft-HTTPAPI/2.0"
         ],
-        "x-ms-client-request-id": "1fa92132-5efa-d291-e0da-8348dfa46cf2",
-<<<<<<< HEAD
-        "x-ms-request-id": "052839e1-701e-0096-2aaa-f9768e000000",
-=======
-        "x-ms-request-id": "74604e17-d01e-006b-527c-05f8ab000000",
->>>>>>> 1814567d
+        "x-ms-client-request-id": "d8c1b425-7a1e-c785-365d-eb50b495d02f",
+        "x-ms-request-id": "2e6b06d6-201e-00a4-3af3-0676f9000000",
         "x-ms-version": "2020-06-12"
       },
       "ResponseBody": []
     },
     {
-      "RequestUri": "https://seannse.dfs.core.windows.net/test-filesystem-f9d7ca6f-4c73-763f-947c-23d1b148140e/test-file-367cb995-d1cb-9cc6-748f-e48130f595af?resource=file",
+      "RequestUri": "https://seannse.dfs.core.windows.net/test-filesystem-64e72ecf-6caf-a8b8-c584-1deea4420e08/test-file-ab5384b8-6ebe-735f-2624-7481d23254c9?resource=file",
       "RequestMethod": "PUT",
       "RequestHeaders": {
         "Accept": "application/json",
         "Authorization": "Sanitized",
-<<<<<<< HEAD
-        "traceparent": "00-f6cce00978dbf542b69491e84dcf5e6a-08d9421492ad1a4b-00",
+        "traceparent": "00-696b1c334909b54c94850892996abd79-a2afc8d221790a41-00",
         "User-Agent": [
-          "azsdk-net-Storage.Files.DataLake/12.7.0-alpha.20210202.1",
-          "(.NET 5.0.2; Microsoft Windows 10.0.19042)"
+          "azsdk-net-Storage.Files.DataLake/12.7.0-alpha.20210219.1",
+          "(.NET 5.0.3; Microsoft Windows 10.0.19041)"
         ],
-        "x-ms-client-request-id": "27b42985-e068-6114-5a0d-aa6a7a0fa1ea",
-        "x-ms-date": "Tue, 02 Feb 2021 21:28:47 GMT",
-=======
-        "traceparent": "00-18b74c6f92f812478b272128365fe76b-363f10d1b1502349-00",
-        "User-Agent": [
-          "azsdk-net-Storage.Files.DataLake/12.7.0-alpha.20210217.1",
-          "(.NET 5.0.3; Microsoft Windows 10.0.19042)"
-        ],
-        "x-ms-client-request-id": "27b42985-e068-6114-5a0d-aa6a7a0fa1ea",
-        "x-ms-date": "Wed, 17 Feb 2021 22:33:09 GMT",
->>>>>>> 1814567d
+        "x-ms-client-request-id": "cfce695d-7aa7-b76d-544e-b2fa0504f404",
+        "x-ms-date": "Fri, 19 Feb 2021 19:12:32 GMT",
         "x-ms-return-client-request-id": "true",
         "x-ms-version": "2020-06-12"
       },
@@ -85,105 +54,67 @@
       "StatusCode": 201,
       "ResponseHeaders": {
         "Content-Length": "0",
-<<<<<<< HEAD
-        "Date": "Tue, 02 Feb 2021 21:28:47 GMT",
-        "ETag": "\u00220x8D8C7C1874C49D4\u0022",
-        "Last-Modified": "Tue, 02 Feb 2021 21:28:48 GMT",
-=======
-        "Date": "Wed, 17 Feb 2021 22:33:09 GMT",
-        "ETag": "\u00220x8D8D39400FEF681\u0022",
-        "Last-Modified": "Wed, 17 Feb 2021 22:33:09 GMT",
->>>>>>> 1814567d
+        "Date": "Fri, 19 Feb 2021 19:12:31 GMT",
+        "ETag": "\u00220x8D8D50A4ECB5B12\u0022",
+        "Last-Modified": "Fri, 19 Feb 2021 19:12:32 GMT",
         "Server": [
           "Windows-Azure-HDFS/1.0",
           "Microsoft-HTTPAPI/2.0"
         ],
-        "x-ms-client-request-id": "27b42985-e068-6114-5a0d-aa6a7a0fa1ea",
-<<<<<<< HEAD
-        "x-ms-request-id": "9ad68592-b01f-0089-25aa-f9c58a000000",
-=======
-        "x-ms-request-id": "e887b339-701f-0010-5e7c-05ba37000000",
->>>>>>> 1814567d
+        "x-ms-client-request-id": "cfce695d-7aa7-b76d-544e-b2fa0504f404",
+        "x-ms-request-id": "6f4b9a27-e01f-004f-1ef3-060e0b000000",
         "x-ms-version": "2020-06-12"
       },
       "ResponseBody": []
     },
     {
-      "RequestUri": "https://seannse.dfs.core.windows.net/test-filesystem-f9d7ca6f-4c73-763f-947c-23d1b148140e/test-file-367cb995-d1cb-9cc6-748f-e48130f595af?action=getAccessControl",
+      "RequestUri": "https://seannse.dfs.core.windows.net/test-filesystem-64e72ecf-6caf-a8b8-c584-1deea4420e08/test-file-ab5384b8-6ebe-735f-2624-7481d23254c9?action=getAccessControl",
       "RequestMethod": "HEAD",
       "RequestHeaders": {
         "Accept": "application/json",
         "Authorization": "Sanitized",
         "User-Agent": [
-<<<<<<< HEAD
-          "azsdk-net-Storage.Files.DataLake/12.7.0-alpha.20210202.1",
-          "(.NET 5.0.2; Microsoft Windows 10.0.19042)"
+          "azsdk-net-Storage.Files.DataLake/12.7.0-alpha.20210219.1",
+          "(.NET 5.0.3; Microsoft Windows 10.0.19041)"
         ],
-        "x-ms-client-request-id": "06fb7327-6e40-8546-2f3e-35914aa96364",
-        "x-ms-date": "Tue, 02 Feb 2021 21:28:47 GMT",
-=======
-          "azsdk-net-Storage.Files.DataLake/12.7.0-alpha.20210217.1",
-          "(.NET 5.0.3; Microsoft Windows 10.0.19042)"
-        ],
-        "x-ms-client-request-id": "06fb7327-6e40-8546-2f3e-35914aa96364",
-        "x-ms-date": "Wed, 17 Feb 2021 22:33:09 GMT",
->>>>>>> 1814567d
+        "x-ms-client-request-id": "69241a15-8464-e421-8411-9b3283ef1328",
+        "x-ms-date": "Fri, 19 Feb 2021 19:12:32 GMT",
         "x-ms-return-client-request-id": "true",
         "x-ms-version": "2020-06-12"
       },
       "RequestBody": null,
       "StatusCode": 200,
       "ResponseHeaders": {
-<<<<<<< HEAD
-        "Date": "Tue, 02 Feb 2021 21:28:47 GMT",
-        "ETag": "\u00220x8D8C7C1874C49D4\u0022",
-        "Last-Modified": "Tue, 02 Feb 2021 21:28:48 GMT",
-=======
-        "Date": "Wed, 17 Feb 2021 22:33:09 GMT",
-        "ETag": "\u00220x8D8D39400FEF681\u0022",
-        "Last-Modified": "Wed, 17 Feb 2021 22:33:09 GMT",
->>>>>>> 1814567d
+        "Date": "Fri, 19 Feb 2021 19:12:31 GMT",
+        "ETag": "\u00220x8D8D50A4ECB5B12\u0022",
+        "Last-Modified": "Fri, 19 Feb 2021 19:12:32 GMT",
         "Server": [
           "Windows-Azure-HDFS/1.0",
           "Microsoft-HTTPAPI/2.0"
         ],
         "x-ms-acl": "user::rw-,group::r--,other::---",
-        "x-ms-client-request-id": "06fb7327-6e40-8546-2f3e-35914aa96364",
+        "x-ms-client-request-id": "69241a15-8464-e421-8411-9b3283ef1328",
         "x-ms-group": "$superuser",
         "x-ms-owner": "$superuser",
         "x-ms-permissions": "rw-r-----",
-<<<<<<< HEAD
-        "x-ms-request-id": "9ad685ab-b01f-0089-3eaa-f9c58a000000",
-=======
-        "x-ms-request-id": "e887b34e-701f-0010-737c-05ba37000000",
->>>>>>> 1814567d
+        "x-ms-request-id": "6f4b9a35-e01f-004f-2cf3-060e0b000000",
         "x-ms-version": "2020-06-12"
       },
       "ResponseBody": []
     },
     {
-      "RequestUri": "https://seannse.blob.core.windows.net/test-filesystem-f9d7ca6f-4c73-763f-947c-23d1b148140e?restype=container",
+      "RequestUri": "https://seannse.blob.core.windows.net/test-filesystem-64e72ecf-6caf-a8b8-c584-1deea4420e08?restype=container",
       "RequestMethod": "DELETE",
       "RequestHeaders": {
         "Accept": "application/xml",
         "Authorization": "Sanitized",
-<<<<<<< HEAD
-        "traceparent": "00-e0f7b7aeecc4564194745ce5e78a48d9-d6df9260b5f0c94f-00",
+        "traceparent": "00-6e26cb657347fc45a400e4399708aa8a-a38b5a1434a0c240-00",
         "User-Agent": [
-          "azsdk-net-Storage.Files.DataLake/12.7.0-alpha.20210202.1",
-          "(.NET 5.0.2; Microsoft Windows 10.0.19042)"
+          "azsdk-net-Storage.Files.DataLake/12.7.0-alpha.20210219.1",
+          "(.NET 5.0.3; Microsoft Windows 10.0.19041)"
         ],
-        "x-ms-client-request-id": "064343bf-9a14-d5aa-8d5d-6cc7a6c156fb",
-        "x-ms-date": "Tue, 02 Feb 2021 21:28:48 GMT",
-=======
-        "traceparent": "00-67dddd7fa58b0c4ab0f069af5fd3dc42-2bd010038cad7242-00",
-        "User-Agent": [
-          "azsdk-net-Storage.Files.DataLake/12.7.0-alpha.20210217.1",
-          "(.NET 5.0.3; Microsoft Windows 10.0.19042)"
-        ],
-        "x-ms-client-request-id": "064343bf-9a14-d5aa-8d5d-6cc7a6c156fb",
-        "x-ms-date": "Wed, 17 Feb 2021 22:33:10 GMT",
->>>>>>> 1814567d
+        "x-ms-client-request-id": "eae4434c-8ae0-859f-ff0d-3ebb457cfeaa",
+        "x-ms-date": "Fri, 19 Feb 2021 19:12:32 GMT",
         "x-ms-return-client-request-id": "true",
         "x-ms-version": "2020-06-12"
       },
@@ -191,28 +122,20 @@
       "StatusCode": 202,
       "ResponseHeaders": {
         "Content-Length": "0",
-<<<<<<< HEAD
-        "Date": "Tue, 02 Feb 2021 21:28:48 GMT",
-=======
-        "Date": "Wed, 17 Feb 2021 22:33:09 GMT",
->>>>>>> 1814567d
+        "Date": "Fri, 19 Feb 2021 19:12:32 GMT",
         "Server": [
           "Windows-Azure-Blob/1.0",
           "Microsoft-HTTPAPI/2.0"
         ],
-        "x-ms-client-request-id": "064343bf-9a14-d5aa-8d5d-6cc7a6c156fb",
-<<<<<<< HEAD
-        "x-ms-request-id": "05283b26-701e-0096-49aa-f9768e000000",
-=======
-        "x-ms-request-id": "74604e8c-d01e-006b-317c-05f8ab000000",
->>>>>>> 1814567d
+        "x-ms-client-request-id": "eae4434c-8ae0-859f-ff0d-3ebb457cfeaa",
+        "x-ms-request-id": "2e6b092d-201e-00a4-75f3-0676f9000000",
         "x-ms-version": "2020-06-12"
       },
       "ResponseBody": []
     }
   ],
   "Variables": {
-    "RandomSeed": "2066382051",
+    "RandomSeed": "1495465452",
     "Storage_TestConfigHierarchicalNamespace": "NamespaceTenant\nseannse\nU2FuaXRpemVk\nhttps://seannse.blob.core.windows.net\nhttps://seannse.file.core.windows.net\nhttps://seannse.queue.core.windows.net\nhttps://seannse.table.core.windows.net\n\n\n\n\nhttps://seannse-secondary.blob.core.windows.net\nhttps://seannse-secondary.file.core.windows.net\nhttps://seannse-secondary.queue.core.windows.net\nhttps://seannse-secondary.table.core.windows.net\n68390a19-a643-458b-b726-408abf67b4fc\nSanitized\n72f988bf-86f1-41af-91ab-2d7cd011db47\nhttps://login.microsoftonline.com/\nCloud\nBlobEndpoint=https://seannse.blob.core.windows.net/;QueueEndpoint=https://seannse.queue.core.windows.net/;FileEndpoint=https://seannse.file.core.windows.net/;BlobSecondaryEndpoint=https://seannse-secondary.blob.core.windows.net/;QueueSecondaryEndpoint=https://seannse-secondary.queue.core.windows.net/;FileSecondaryEndpoint=https://seannse-secondary.file.core.windows.net/;AccountName=seannse;AccountKey=Sanitized\n"
   }
 }