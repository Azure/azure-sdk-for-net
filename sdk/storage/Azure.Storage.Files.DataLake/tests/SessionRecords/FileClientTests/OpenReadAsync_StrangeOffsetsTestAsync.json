{
  "Entries": [
    {
      "RequestUri": "https://seannse.blob.core.windows.net/test-filesystem-3b8ca407-734b-9c22-1653-d5c757b5c031?restype=container",
      "RequestMethod": "PUT",
      "RequestHeaders": {
        "Authorization": "Sanitized",
        "traceparent": "00-e7df378cd982d341b87c3a7ee37c8269-01033f9a2f799f48-00",
        "User-Agent": [
          "azsdk-net-Storage.Files.DataLake/12.4.0-dev.20200824.1",
          "(.NET Core 4.6.29017.01; Microsoft Windows 10.0.18362 )"
        ],
        "x-ms-blob-public-access": "container",
        "x-ms-client-request-id": "e18b2ee9-d018-c303-060a-858c6b11993a",
        "x-ms-date": "Mon, 24 Aug 2020 20:05:40 GMT",
        "x-ms-return-client-request-id": "true",
        "x-ms-version": "2020-02-10"
      },
      "RequestBody": null,
      "StatusCode": 201,
      "ResponseHeaders": {
        "Content-Length": "0",
        "Date": "Mon, 24 Aug 2020 20:05:37 GMT",
        "ETag": "\u00220x8D8486912234A66\u0022",
        "Last-Modified": "Mon, 24 Aug 2020 20:05:38 GMT",
        "Server": [
          "Windows-Azure-Blob/1.0",
          "Microsoft-HTTPAPI/2.0"
        ],
        "x-ms-client-request-id": "e18b2ee9-d018-c303-060a-858c6b11993a",
<<<<<<< HEAD
        "x-ms-request-id": "9a3ec81c-501e-00a5-1f1d-5bc7f8000000",
        "x-ms-version": "2020-02-10"
=======
        "x-ms-request-id": "1457bbb8-c01e-0077-1051-7aaacb000000",
        "x-ms-version": "2019-12-12"
>>>>>>> 0c66df19
      },
      "ResponseBody": []
    },
    {
      "RequestUri": "https://seannse.dfs.core.windows.net/test-filesystem-3b8ca407-734b-9c22-1653-d5c757b5c031/test-file-1739e027-c2f9-92ad-2a6e-decdd34673b2?resource=file",
      "RequestMethod": "PUT",
      "RequestHeaders": {
        "Authorization": "Sanitized",
        "If-None-Match": "*",
        "traceparent": "00-db1426588c17f94cba7d65f8be9e911d-1c3a1d270ebde145-00",
        "User-Agent": [
          "azsdk-net-Storage.Files.DataLake/12.4.0-dev.20200824.1",
          "(.NET Core 4.6.29017.01; Microsoft Windows 10.0.18362 )"
        ],
        "x-ms-client-request-id": "bec8650f-89f8-2eeb-6f9f-9cd53ce7e18a",
        "x-ms-date": "Mon, 24 Aug 2020 20:05:40 GMT",
        "x-ms-return-client-request-id": "true",
        "x-ms-version": "2020-02-10"
      },
      "RequestBody": null,
      "StatusCode": 201,
      "ResponseHeaders": {
        "Content-Length": "0",
        "Date": "Mon, 24 Aug 2020 20:05:38 GMT",
        "ETag": "\u00220x8D848691256003B\u0022",
        "Last-Modified": "Mon, 24 Aug 2020 20:05:38 GMT",
        "Server": [
          "Windows-Azure-HDFS/1.0",
          "Microsoft-HTTPAPI/2.0"
        ],
        "x-ms-client-request-id": "bec8650f-89f8-2eeb-6f9f-9cd53ce7e18a",
<<<<<<< HEAD
        "x-ms-request-id": "aa696085-201f-0064-711d-5b601a000000",
        "x-ms-version": "2020-02-10"
=======
        "x-ms-request-id": "edcb7336-801f-003b-1651-7a3afb000000",
        "x-ms-version": "2019-12-12"
>>>>>>> 0c66df19
      },
      "ResponseBody": []
    },
    {
      "RequestUri": "https://seannse.dfs.core.windows.net/test-filesystem-3b8ca407-734b-9c22-1653-d5c757b5c031/test-file-1739e027-c2f9-92ad-2a6e-decdd34673b2?action=append\u0026position=0",
      "RequestMethod": "PATCH",
      "RequestHeaders": {
        "Authorization": "Sanitized",
        "Content-Length": "1024",
        "traceparent": "00-1a086fc9fed531499bc9353c2cafd59c-71c286a3007c3346-00",
        "User-Agent": [
          "azsdk-net-Storage.Files.DataLake/12.4.0-dev.20200824.1",
          "(.NET Core 4.6.29017.01; Microsoft Windows 10.0.18362 )"
        ],
        "x-ms-client-request-id": "6dbdea04-b47e-96b9-7548-5998f2fd31d7",
        "x-ms-date": "Mon, 24 Aug 2020 20:05:40 GMT",
        "x-ms-return-client-request-id": "true",
        "x-ms-version": "2020-02-10"
      },
      "RequestBody": "LPlsnNCJpXEKF/hsFmbESXh/3Skq3xl/BLVjDBENCTFFIY/eYD6GYIkZ1gHYl6yfRTwU7DRwD03g7JcaJZlg/Q7GJ/XX5ug6\u002BH2fEQkYp2wJw8bV\u002BR391BFB/nSmbDrwudnyEXC2yF9T2fO30f5EyEQqEWHSiwPxyVLjledzk4xCr1cvJZb8UvtngR8pRQMS/TYve1vYHi7VAUgd0zJ34EVndCGnFKKuLr5magnkx4NP0JexQxgxaZEoWiNN33/I76DZwdHha\u002BmTgU2ccrMk8TnEzQKbxZwtNgqQfrp/YE4/nXpoCgaxbmWuHsLKlPfeA2jpiRF8LSkErIrGUewvFCD\u002BXdU4u\u002BYzEl\u002Bc7KfaYqITsntRldc9wm9QZF576x15fwmhzDchpUeCtnay4ECCKUnos59x3X5JwZpl51eItydBI22eOZZr8Qwzz99hiuIvzjoUkzd9CKGLWAqcvL3w\u002Bf9OcLzS4/CyfMGSPg6f5ze4NhkcdCPvxBrMEuGMzzVPQtbfExklXOpKYRZ268qT63DT5Iak1IXbXqyhBtEPJq2MQ/s4v9Qdktku0hIMedlQOSdwuOquqm5QBLRsg1YZOjto6afOWyubtVGsdQFyzuXTUc2qnm3C3ZiM57sgsQ6DFZfXo48xgd371QOZATVs3TXOmDKJb5zNpQsOQXNwewNCKWBqmypVos/vrslqKdxjIAmFURjc\u002BqX6Cf6DI0Bqilr/VtfUAUILefZjmcDTYnwvqyFq6ynrZi\u002B6b5Es0X\u002BPhSRua9MEjh7GetgieGDlJ6eBVHge/58wFO\u002BoGpKw3qd31BScZPeoKhwDo3FRyO7P1Ujqqn0HcIWFPlfkXHSMFpswq6RMSMKv2SlbG1st3ksB2ERJxjQqcGOOFiagxM6ndo3WIB1Jg4yFOtFTq1QpV18L4oMwQlBnBjtAvTGcDxRbtKTOV70tt1W3xIti18QOZL/GlOJKdzQ9bxriCcVa6Su89/ewW/\u002Bh3SoueH7EBC92MVhy1noyETxwkeijS66PXNpgpt/NXgm/JLa3HP61eGrrbNds6BKwiua6P8kX/pJ7nhujZF5PqNJPsrHDe/U\u002Buxh9uN7XInTIrxz4Eh8/qCUkO33iERQMm8MEHTVh7Q7xfIOwmUazpHun27RCV5azDwqLnz93W6kEcRwb0gU/ZsINB5abjw/fcJcBOzZfykQtUQ4q1U3PeiHZrCcpmNF2aHTyNE8AF4D7rC\u002BodR9zpKfY7oH2FJF0PY10wuLntdfFi9PBbZX0LDqOLygeJgQBZgeAUKpQf1PifffCi1WdE/dX4\u002BpMsTYR5MFGaORpVhaIc1vaZmQtdAt/3vCeMqHl8RwxxkMatLTRb2zoChdveQ==",
      "StatusCode": 202,
      "ResponseHeaders": {
        "Content-Length": "0",
        "Date": "Mon, 24 Aug 2020 20:05:38 GMT",
        "Server": [
          "Windows-Azure-HDFS/1.0",
          "Microsoft-HTTPAPI/2.0"
        ],
        "x-ms-client-request-id": "6dbdea04-b47e-96b9-7548-5998f2fd31d7",
        "x-ms-request-id": "edcb7345-801f-003b-2551-7a3afb000000",
        "x-ms-request-server-encrypted": "true",
        "x-ms-version": "2020-02-10"
      },
      "ResponseBody": []
    },
    {
      "RequestUri": "https://seannse.dfs.core.windows.net/test-filesystem-3b8ca407-734b-9c22-1653-d5c757b5c031/test-file-1739e027-c2f9-92ad-2a6e-decdd34673b2?action=flush\u0026position=1024",
      "RequestMethod": "PATCH",
      "RequestHeaders": {
        "Authorization": "Sanitized",
        "Content-Length": "0",
        "traceparent": "00-8835123deac4404d9c5c68fd3611a9cc-4a7869bc59106f4d-00",
        "User-Agent": [
          "azsdk-net-Storage.Files.DataLake/12.4.0-dev.20200824.1",
          "(.NET Core 4.6.29017.01; Microsoft Windows 10.0.18362 )"
        ],
        "x-ms-client-request-id": "51d0b705-7329-460c-0031-33584da8a50e",
        "x-ms-date": "Mon, 24 Aug 2020 20:05:40 GMT",
        "x-ms-return-client-request-id": "true",
        "x-ms-version": "2020-02-10"
      },
      "RequestBody": null,
      "StatusCode": 200,
      "ResponseHeaders": {
        "Content-Length": "0",
        "Date": "Mon, 24 Aug 2020 20:05:38 GMT",
        "ETag": "\u00220x8D84869126EB1BB\u0022",
        "Last-Modified": "Mon, 24 Aug 2020 20:05:39 GMT",
        "Server": [
          "Windows-Azure-HDFS/1.0",
          "Microsoft-HTTPAPI/2.0"
        ],
        "x-ms-client-request-id": "51d0b705-7329-460c-0031-33584da8a50e",
        "x-ms-request-id": "edcb7357-801f-003b-3751-7a3afb000000",
        "x-ms-request-server-encrypted": "false",
        "x-ms-version": "2020-02-10"
      },
      "ResponseBody": []
    },
    {
      "RequestUri": "https://seannse.blob.core.windows.net/test-filesystem-3b8ca407-734b-9c22-1653-d5c757b5c031/test-file-1739e027-c2f9-92ad-2a6e-decdd34673b2",
      "RequestMethod": "GET",
      "RequestHeaders": {
        "Authorization": "Sanitized",
        "User-Agent": [
          "azsdk-net-Storage.Files.DataLake/12.4.0-dev.20200824.1",
          "(.NET Core 4.6.29017.01; Microsoft Windows 10.0.18362 )"
        ],
        "x-ms-client-request-id": "3a929fd1-e02d-52ad-72b4-3d4a8dfa1b7b",
        "x-ms-date": "Mon, 24 Aug 2020 20:05:40 GMT",
        "x-ms-range": "bytes=0-156",
        "x-ms-return-client-request-id": "true",
        "x-ms-version": "2020-02-10"
      },
      "RequestBody": null,
      "StatusCode": 206,
      "ResponseHeaders": {
        "Accept-Ranges": "bytes",
        "Content-Length": "157",
        "Content-Range": "bytes 0-156/1024",
        "Content-Type": "application/octet-stream",
        "Date": "Mon, 24 Aug 2020 20:05:38 GMT",
        "ETag": "\u00220x8D84869126EB1BB\u0022",
        "Last-Modified": "Mon, 24 Aug 2020 20:05:39 GMT",
        "Server": [
          "Windows-Azure-Blob/1.0",
          "Microsoft-HTTPAPI/2.0"
        ],
        "x-ms-blob-type": "BlockBlob",
        "x-ms-client-request-id": "3a929fd1-e02d-52ad-72b4-3d4a8dfa1b7b",
        "x-ms-creation-time": "Mon, 24 Aug 2020 20:05:38 GMT",
        "x-ms-lease-state": "available",
        "x-ms-lease-status": "unlocked",
        "x-ms-request-id": "1457bceb-c01e-0077-2251-7aaacb000000",
        "x-ms-server-encrypted": "true",
        "x-ms-version": "2020-02-10"
      },
      "ResponseBody": "LPlsnNCJpXEKF/hsFmbESXh/3Skq3xl/BLVjDBENCTFFIY/eYD6GYIkZ1gHYl6yfRTwU7DRwD03g7JcaJZlg/Q7GJ/XX5ug6\u002BH2fEQkYp2wJw8bV\u002BR391BFB/nSmbDrwudnyEXC2yF9T2fO30f5EyEQqEWHSiwPxyVLjledzk4xCr1cvJZb8UvtngR8pRQMS/TYve1vYHi7VAUgd0w=="
    },
    {
      "RequestUri": "https://seannse.blob.core.windows.net/test-filesystem-3b8ca407-734b-9c22-1653-d5c757b5c031/test-file-1739e027-c2f9-92ad-2a6e-decdd34673b2",
      "RequestMethod": "GET",
      "RequestHeaders": {
        "Authorization": "Sanitized",
        "If-Match": "0x8D84869126EB1BB",
        "User-Agent": [
          "azsdk-net-Storage.Files.DataLake/12.4.0-dev.20200824.1",
          "(.NET Core 4.6.29017.01; Microsoft Windows 10.0.18362 )"
        ],
        "x-ms-client-request-id": "ad8657cc-6b15-b9e1-d239-c7051d1db59c",
        "x-ms-date": "Mon, 24 Aug 2020 20:05:40 GMT",
        "x-ms-range": "bytes=157-313",
        "x-ms-return-client-request-id": "true",
        "x-ms-version": "2020-02-10"
      },
      "RequestBody": null,
      "StatusCode": 206,
      "ResponseHeaders": {
        "Accept-Ranges": "bytes",
        "Content-Length": "157",
        "Content-Range": "bytes 157-313/1024",
        "Content-Type": "application/octet-stream",
        "Date": "Mon, 24 Aug 2020 20:05:38 GMT",
        "ETag": "\u00220x8D84869126EB1BB\u0022",
        "Last-Modified": "Mon, 24 Aug 2020 20:05:39 GMT",
        "Server": [
          "Windows-Azure-Blob/1.0",
          "Microsoft-HTTPAPI/2.0"
        ],
        "x-ms-blob-type": "BlockBlob",
        "x-ms-client-request-id": "ad8657cc-6b15-b9e1-d239-c7051d1db59c",
        "x-ms-creation-time": "Mon, 24 Aug 2020 20:05:38 GMT",
        "x-ms-lease-state": "available",
        "x-ms-lease-status": "unlocked",
        "x-ms-request-id": "1457bd16-c01e-0077-4951-7aaacb000000",
        "x-ms-server-encrypted": "true",
        "x-ms-version": "2020-02-10"
      },
      "ResponseBody": "MnfgRWd0IacUoq4uvmZqCeTHg0/Ql7FDGDFpkShaI03ff8jvoNnB0eFr6ZOBTZxysyTxOcTNApvFnC02CpB\u002Bun9gTj\u002BdemgKBrFuZa4ewsqU994DaOmJEXwtKQSsisZR7C8UIP5d1Ti75jMSX5zsp9piohOye1GV1z3Cb1BkXnvrHXl/CaHMNyGlR4K2drLgQIIpSeizn3HdfknBmg=="
    },
    {
      "RequestUri": "https://seannse.blob.core.windows.net/test-filesystem-3b8ca407-734b-9c22-1653-d5c757b5c031/test-file-1739e027-c2f9-92ad-2a6e-decdd34673b2",
      "RequestMethod": "GET",
      "RequestHeaders": {
        "Authorization": "Sanitized",
        "If-Match": "0x8D84869126EB1BB",
        "User-Agent": [
          "azsdk-net-Storage.Files.DataLake/12.4.0-dev.20200824.1",
          "(.NET Core 4.6.29017.01; Microsoft Windows 10.0.18362 )"
        ],
        "x-ms-client-request-id": "357ec971-6d74-1f65-c0da-ddd375fa8d31",
        "x-ms-date": "Mon, 24 Aug 2020 20:05:40 GMT",
        "x-ms-range": "bytes=314-470",
        "x-ms-return-client-request-id": "true",
        "x-ms-version": "2020-02-10"
      },
      "RequestBody": null,
      "StatusCode": 206,
      "ResponseHeaders": {
        "Accept-Ranges": "bytes",
        "Content-Length": "157",
        "Content-Range": "bytes 314-470/1024",
        "Content-Type": "application/octet-stream",
        "Date": "Mon, 24 Aug 2020 20:05:38 GMT",
        "ETag": "\u00220x8D84869126EB1BB\u0022",
        "Last-Modified": "Mon, 24 Aug 2020 20:05:39 GMT",
        "Server": [
          "Windows-Azure-Blob/1.0",
          "Microsoft-HTTPAPI/2.0"
        ],
        "x-ms-blob-type": "BlockBlob",
        "x-ms-client-request-id": "357ec971-6d74-1f65-c0da-ddd375fa8d31",
        "x-ms-creation-time": "Mon, 24 Aug 2020 20:05:38 GMT",
        "x-ms-lease-state": "available",
        "x-ms-lease-status": "unlocked",
        "x-ms-request-id": "1457bd2f-c01e-0077-6051-7aaacb000000",
        "x-ms-server-encrypted": "true",
        "x-ms-version": "2020-02-10"
      },
      "ResponseBody": "ZedXiLcnQSNtnjmWa/EMM8/fYYriL846FJM3fQihi1gKnLy98Pn/TnC80uPwsnzBkj4On\u002Bc3uDYZHHQj78QazBLhjM81T0LW3xMZJVzqSmEWduvKk\u002Btw0\u002BSGpNSF216soQbRDyatjEP7OL/UHZLZLtISDHnZUDkncLjqrqpuUAS0bINWGTo7aOmnzlsrm7VRrHUBcs7l01HNqp5twg=="
    },
    {
      "RequestUri": "https://seannse.blob.core.windows.net/test-filesystem-3b8ca407-734b-9c22-1653-d5c757b5c031/test-file-1739e027-c2f9-92ad-2a6e-decdd34673b2",
      "RequestMethod": "GET",
      "RequestHeaders": {
        "Authorization": "Sanitized",
        "If-Match": "0x8D84869126EB1BB",
        "User-Agent": [
          "azsdk-net-Storage.Files.DataLake/12.4.0-dev.20200824.1",
          "(.NET Core 4.6.29017.01; Microsoft Windows 10.0.18362 )"
        ],
        "x-ms-client-request-id": "53931210-7f9f-cb28-69a4-a01ed8fa1fa5",
        "x-ms-date": "Mon, 24 Aug 2020 20:05:41 GMT",
        "x-ms-range": "bytes=471-627",
        "x-ms-return-client-request-id": "true",
        "x-ms-version": "2020-02-10"
      },
      "RequestBody": null,
      "StatusCode": 206,
      "ResponseHeaders": {
        "Accept-Ranges": "bytes",
        "Content-Length": "157",
        "Content-Range": "bytes 471-627/1024",
        "Content-Type": "application/octet-stream",
        "Date": "Mon, 24 Aug 2020 20:05:38 GMT",
        "ETag": "\u00220x8D84869126EB1BB\u0022",
        "Last-Modified": "Mon, 24 Aug 2020 20:05:39 GMT",
        "Server": [
          "Windows-Azure-Blob/1.0",
          "Microsoft-HTTPAPI/2.0"
        ],
        "x-ms-blob-type": "BlockBlob",
        "x-ms-client-request-id": "53931210-7f9f-cb28-69a4-a01ed8fa1fa5",
        "x-ms-creation-time": "Mon, 24 Aug 2020 20:05:38 GMT",
        "x-ms-lease-state": "available",
        "x-ms-lease-status": "unlocked",
        "x-ms-request-id": "1457bd48-c01e-0077-7751-7aaacb000000",
        "x-ms-server-encrypted": "true",
        "x-ms-version": "2020-02-10"
      },
      "ResponseBody": "3ZiM57sgsQ6DFZfXo48xgd371QOZATVs3TXOmDKJb5zNpQsOQXNwewNCKWBqmypVos/vrslqKdxjIAmFURjc\u002BqX6Cf6DI0Bqilr/VtfUAUILefZjmcDTYnwvqyFq6ynrZi\u002B6b5Es0X\u002BPhSRua9MEjh7GetgieGDlJ6eBVHge/58wFO\u002BoGpKw3qd31BScZPeoKhwDo3FRyO7P1Ujqqg=="
    },
    {
      "RequestUri": "https://seannse.blob.core.windows.net/test-filesystem-3b8ca407-734b-9c22-1653-d5c757b5c031/test-file-1739e027-c2f9-92ad-2a6e-decdd34673b2",
      "RequestMethod": "GET",
      "RequestHeaders": {
        "Authorization": "Sanitized",
        "If-Match": "0x8D84869126EB1BB",
        "User-Agent": [
          "azsdk-net-Storage.Files.DataLake/12.4.0-dev.20200824.1",
          "(.NET Core 4.6.29017.01; Microsoft Windows 10.0.18362 )"
        ],
        "x-ms-client-request-id": "62c2e247-3966-5891-f5d1-f056425c3e8e",
        "x-ms-date": "Mon, 24 Aug 2020 20:05:41 GMT",
        "x-ms-range": "bytes=628-784",
        "x-ms-return-client-request-id": "true",
        "x-ms-version": "2020-02-10"
      },
      "RequestBody": null,
      "StatusCode": 206,
      "ResponseHeaders": {
        "Accept-Ranges": "bytes",
        "Content-Length": "157",
        "Content-Range": "bytes 628-784/1024",
        "Content-Type": "application/octet-stream",
        "Date": "Mon, 24 Aug 2020 20:05:38 GMT",
        "ETag": "\u00220x8D84869126EB1BB\u0022",
        "Last-Modified": "Mon, 24 Aug 2020 20:05:39 GMT",
        "Server": [
          "Windows-Azure-Blob/1.0",
          "Microsoft-HTTPAPI/2.0"
        ],
        "x-ms-blob-type": "BlockBlob",
        "x-ms-client-request-id": "62c2e247-3966-5891-f5d1-f056425c3e8e",
        "x-ms-creation-time": "Mon, 24 Aug 2020 20:05:38 GMT",
        "x-ms-lease-state": "available",
        "x-ms-lease-status": "unlocked",
        "x-ms-request-id": "1457bd6f-c01e-0077-1751-7aaacb000000",
        "x-ms-server-encrypted": "true",
        "x-ms-version": "2020-02-10"
      },
      "ResponseBody": "fQdwhYU\u002BV\u002BRcdIwWmzCrpExIwq/ZKVsbWy3eSwHYREnGNCpwY44WJqDEzqd2jdYgHUmDjIU60VOrVClXXwvigzBCUGcGO0C9MZwPFFu0pM5XvS23VbfEi2LXxA5kv8aU4kp3ND1vGuIJxVrpK7z397Bb/6HdKi54fsQEL3YxWHLWejIRPHCR6KNLro9c2mCm381eCb8ktrcc/rV4ag=="
    },
    {
      "RequestUri": "https://seannse.blob.core.windows.net/test-filesystem-3b8ca407-734b-9c22-1653-d5c757b5c031/test-file-1739e027-c2f9-92ad-2a6e-decdd34673b2",
      "RequestMethod": "GET",
      "RequestHeaders": {
        "Authorization": "Sanitized",
        "If-Match": "0x8D84869126EB1BB",
        "User-Agent": [
          "azsdk-net-Storage.Files.DataLake/12.4.0-dev.20200824.1",
          "(.NET Core 4.6.29017.01; Microsoft Windows 10.0.18362 )"
        ],
        "x-ms-client-request-id": "f5d72004-bc38-203e-2970-136ade624cf1",
        "x-ms-date": "Mon, 24 Aug 2020 20:05:41 GMT",
        "x-ms-range": "bytes=785-941",
        "x-ms-return-client-request-id": "true",
        "x-ms-version": "2020-02-10"
      },
      "RequestBody": null,
      "StatusCode": 206,
      "ResponseHeaders": {
        "Accept-Ranges": "bytes",
        "Content-Length": "157",
        "Content-Range": "bytes 785-941/1024",
        "Content-Type": "application/octet-stream",
        "Date": "Mon, 24 Aug 2020 20:05:38 GMT",
        "ETag": "\u00220x8D84869126EB1BB\u0022",
        "Last-Modified": "Mon, 24 Aug 2020 20:05:39 GMT",
        "Server": [
          "Windows-Azure-Blob/1.0",
          "Microsoft-HTTPAPI/2.0"
        ],
        "x-ms-blob-type": "BlockBlob",
        "x-ms-client-request-id": "f5d72004-bc38-203e-2970-136ade624cf1",
        "x-ms-creation-time": "Mon, 24 Aug 2020 20:05:38 GMT",
        "x-ms-lease-state": "available",
        "x-ms-lease-status": "unlocked",
        "x-ms-request-id": "1457bd95-c01e-0077-3a51-7aaacb000000",
        "x-ms-server-encrypted": "true",
        "x-ms-version": "2020-02-10"
      },
      "ResponseBody": "62zXbOgSsIrmuj/JF/6Se54bo2ReT6jST7Kxw3v1PrsYfbje1yJ0yK8c\u002BBIfP6glJDt94hEUDJvDBB01Ye0O8XyDsJlGs6R7p9u0QleWsw8Ki58/d1upBHEcG9IFP2bCDQeWm48P33CXATs2X8pELVEOKtVNz3oh2awnKZjRdmh08jRPABeA\u002B6wvqHUfc6Sn2O6B9hSRdD2NdMLi5w=="
    },
    {
      "RequestUri": "https://seannse.blob.core.windows.net/test-filesystem-3b8ca407-734b-9c22-1653-d5c757b5c031/test-file-1739e027-c2f9-92ad-2a6e-decdd34673b2",
      "RequestMethod": "GET",
      "RequestHeaders": {
        "Authorization": "Sanitized",
        "If-Match": "0x8D84869126EB1BB",
        "User-Agent": [
          "azsdk-net-Storage.Files.DataLake/12.4.0-dev.20200824.1",
          "(.NET Core 4.6.29017.01; Microsoft Windows 10.0.18362 )"
        ],
        "x-ms-client-request-id": "2152be66-4884-1556-29b2-9b09775463f6",
<<<<<<< HEAD
        "x-ms-date": "Thu, 16 Jul 2020 02:59:51 GMT",
        "x-ms-range": "bytes=126-282",
        "x-ms-return-client-request-id": "true",
        "x-ms-version": "2020-02-10"
      },
      "RequestBody": null,
      "StatusCode": 206,
      "ResponseHeaders": {
        "Accept-Ranges": "bytes",
        "Content-Length": "157",
        "Content-Range": "bytes 126-282/1024",
        "Content-Type": "application/octet-stream",
        "Date": "Thu, 16 Jul 2020 02:59:51 GMT",
        "ETag": "\u00220x8D829344F0CE2C0\u0022",
        "Last-Modified": "Thu, 16 Jul 2020 02:59:51 GMT",
        "Server": [
          "Windows-Azure-Blob/1.0",
          "Microsoft-HTTPAPI/2.0"
        ],
        "x-ms-blob-type": "BlockBlob",
        "x-ms-client-request-id": "2152be66-4884-1556-29b2-9b09775463f6",
        "x-ms-creation-time": "Thu, 16 Jul 2020 02:59:51 GMT",
        "x-ms-lease-state": "available",
        "x-ms-lease-status": "unlocked",
        "x-ms-request-id": "9a3ec91f-501e-00a5-161d-5bc7f8000000",
        "x-ms-server-encrypted": "true",
        "x-ms-version": "2020-02-10"
      },
      "ResponseBody": "k4xCr1cvJZb8UvtngR8pRQMS/TYve1vYHi7VAUgd0zJ34EVndCGnFKKuLr5magnkx4NP0JexQxgxaZEoWiNN33/I76DZwdHha\u002BmTgU2ccrMk8TnEzQKbxZwtNgqQfrp/YE4/nXpoCgaxbmWuHsLKlPfeA2jpiRF8LSkErIrGUewvFCD\u002BXdU4u\u002BYzEl\u002Bc7KfaYqITsntRldc9wm9QZA=="
    },
    {
      "RequestUri": "https://seanmccdfsca2.blob.core.windows.net/test-filesystem-3b8ca407-734b-9c22-1653-d5c757b5c031/test-file-1739e027-c2f9-92ad-2a6e-decdd34673b2",
      "RequestMethod": "GET",
      "RequestHeaders": {
        "Authorization": "Sanitized",
        "If-Match": "0x8D829344F0CE2C0",
        "User-Agent": [
          "azsdk-net-Storage.Files.DataLake/12.3.0-dev.20200715.1",
          "(.NET Core 4.6.28801.04; Microsoft Windows 10.0.18362 )"
        ],
        "x-ms-client-request-id": "2004c3eb-2b10-df6c-c79b-cfb13ffc45d0",
        "x-ms-date": "Thu, 16 Jul 2020 02:59:51 GMT",
        "x-ms-range": "bytes=132-288",
        "x-ms-return-client-request-id": "true",
        "x-ms-version": "2020-02-10"
      },
      "RequestBody": null,
      "StatusCode": 206,
      "ResponseHeaders": {
        "Accept-Ranges": "bytes",
        "Content-Length": "157",
        "Content-Range": "bytes 132-288/1024",
        "Content-Type": "application/octet-stream",
        "Date": "Thu, 16 Jul 2020 02:59:51 GMT",
        "ETag": "\u00220x8D829344F0CE2C0\u0022",
        "Last-Modified": "Thu, 16 Jul 2020 02:59:51 GMT",
        "Server": [
          "Windows-Azure-Blob/1.0",
          "Microsoft-HTTPAPI/2.0"
        ],
        "x-ms-blob-type": "BlockBlob",
        "x-ms-client-request-id": "2004c3eb-2b10-df6c-c79b-cfb13ffc45d0",
        "x-ms-creation-time": "Thu, 16 Jul 2020 02:59:51 GMT",
        "x-ms-lease-state": "available",
        "x-ms-lease-status": "unlocked",
        "x-ms-request-id": "9a3ec92b-501e-00a5-211d-5bc7f8000000",
        "x-ms-server-encrypted": "true",
        "x-ms-version": "2020-02-10"
      },
      "ResponseBody": "JZb8UvtngR8pRQMS/TYve1vYHi7VAUgd0zJ34EVndCGnFKKuLr5magnkx4NP0JexQxgxaZEoWiNN33/I76DZwdHha\u002BmTgU2ccrMk8TnEzQKbxZwtNgqQfrp/YE4/nXpoCgaxbmWuHsLKlPfeA2jpiRF8LSkErIrGUewvFCD\u002BXdU4u\u002BYzEl\u002Bc7KfaYqITsntRldc9wm9QZF576x15fw=="
    },
    {
      "RequestUri": "https://seanmccdfsca2.blob.core.windows.net/test-filesystem-3b8ca407-734b-9c22-1653-d5c757b5c031/test-file-1739e027-c2f9-92ad-2a6e-decdd34673b2",
      "RequestMethod": "GET",
      "RequestHeaders": {
        "Authorization": "Sanitized",
        "If-Match": "0x8D829344F0CE2C0",
        "User-Agent": [
          "azsdk-net-Storage.Files.DataLake/12.3.0-dev.20200715.1",
          "(.NET Core 4.6.28801.04; Microsoft Windows 10.0.18362 )"
        ],
        "x-ms-client-request-id": "b31ecbc5-424f-8ce6-a82f-ee59a31ce81e",
        "x-ms-date": "Thu, 16 Jul 2020 02:59:51 GMT",
        "x-ms-range": "bytes=144-300",
        "x-ms-return-client-request-id": "true",
        "x-ms-version": "2020-02-10"
      },
      "RequestBody": null,
      "StatusCode": 206,
      "ResponseHeaders": {
        "Accept-Ranges": "bytes",
        "Content-Length": "157",
        "Content-Range": "bytes 144-300/1024",
        "Content-Type": "application/octet-stream",
        "Date": "Thu, 16 Jul 2020 02:59:51 GMT",
        "ETag": "\u00220x8D829344F0CE2C0\u0022",
        "Last-Modified": "Thu, 16 Jul 2020 02:59:51 GMT",
        "Server": [
          "Windows-Azure-Blob/1.0",
          "Microsoft-HTTPAPI/2.0"
        ],
        "x-ms-blob-type": "BlockBlob",
        "x-ms-client-request-id": "b31ecbc5-424f-8ce6-a82f-ee59a31ce81e",
        "x-ms-creation-time": "Thu, 16 Jul 2020 02:59:51 GMT",
        "x-ms-lease-state": "available",
        "x-ms-lease-status": "unlocked",
        "x-ms-request-id": "9a3ec939-501e-00a5-2e1d-5bc7f8000000",
        "x-ms-server-encrypted": "true",
        "x-ms-version": "2020-02-10"
      },
      "ResponseBody": "/TYve1vYHi7VAUgd0zJ34EVndCGnFKKuLr5magnkx4NP0JexQxgxaZEoWiNN33/I76DZwdHha\u002BmTgU2ccrMk8TnEzQKbxZwtNgqQfrp/YE4/nXpoCgaxbmWuHsLKlPfeA2jpiRF8LSkErIrGUewvFCD\u002BXdU4u\u002BYzEl\u002Bc7KfaYqITsntRldc9wm9QZF576x15fwmhzDchpUeCtnay4A=="
    },
    {
      "RequestUri": "https://seanmccdfsca2.blob.core.windows.net/test-filesystem-3b8ca407-734b-9c22-1653-d5c757b5c031/test-file-1739e027-c2f9-92ad-2a6e-decdd34673b2",
      "RequestMethod": "GET",
      "RequestHeaders": {
        "Authorization": "Sanitized",
        "If-Match": "0x8D829344F0CE2C0",
        "User-Agent": [
          "azsdk-net-Storage.Files.DataLake/12.3.0-dev.20200715.1",
          "(.NET Core 4.6.28801.04; Microsoft Windows 10.0.18362 )"
        ],
        "x-ms-client-request-id": "74ec8339-92de-da80-2c1c-7619e1014fd3",
        "x-ms-date": "Thu, 16 Jul 2020 02:59:51 GMT",
        "x-ms-range": "bytes=162-318",
        "x-ms-return-client-request-id": "true",
        "x-ms-version": "2020-02-10"
      },
      "RequestBody": null,
      "StatusCode": 206,
      "ResponseHeaders": {
        "Accept-Ranges": "bytes",
        "Content-Length": "157",
        "Content-Range": "bytes 162-318/1024",
        "Content-Type": "application/octet-stream",
        "Date": "Thu, 16 Jul 2020 02:59:51 GMT",
        "ETag": "\u00220x8D829344F0CE2C0\u0022",
        "Last-Modified": "Thu, 16 Jul 2020 02:59:51 GMT",
        "Server": [
          "Windows-Azure-Blob/1.0",
          "Microsoft-HTTPAPI/2.0"
        ],
        "x-ms-blob-type": "BlockBlob",
        "x-ms-client-request-id": "74ec8339-92de-da80-2c1c-7619e1014fd3",
        "x-ms-creation-time": "Thu, 16 Jul 2020 02:59:51 GMT",
        "x-ms-lease-state": "available",
        "x-ms-lease-status": "unlocked",
        "x-ms-request-id": "9a3ec946-501e-00a5-3a1d-5bc7f8000000",
        "x-ms-server-encrypted": "true",
        "x-ms-version": "2020-02-10"
      },
      "ResponseBody": "dCGnFKKuLr5magnkx4NP0JexQxgxaZEoWiNN33/I76DZwdHha\u002BmTgU2ccrMk8TnEzQKbxZwtNgqQfrp/YE4/nXpoCgaxbmWuHsLKlPfeA2jpiRF8LSkErIrGUewvFCD\u002BXdU4u\u002BYzEl\u002Bc7KfaYqITsntRldc9wm9QZF576x15fwmhzDchpUeCtnay4ECCKUnos59x3X5JwZpl51eItw=="
    },
    {
      "RequestUri": "https://seanmccdfsca2.blob.core.windows.net/test-filesystem-3b8ca407-734b-9c22-1653-d5c757b5c031/test-file-1739e027-c2f9-92ad-2a6e-decdd34673b2",
      "RequestMethod": "GET",
      "RequestHeaders": {
        "Authorization": "Sanitized",
        "If-Match": "0x8D829344F0CE2C0",
        "User-Agent": [
          "azsdk-net-Storage.Files.DataLake/12.3.0-dev.20200715.1",
          "(.NET Core 4.6.28801.04; Microsoft Windows 10.0.18362 )"
        ],
        "x-ms-client-request-id": "201fc5c7-742f-433f-81bf-7416586d3a67",
        "x-ms-date": "Thu, 16 Jul 2020 02:59:51 GMT",
        "x-ms-range": "bytes=186-342",
        "x-ms-return-client-request-id": "true",
        "x-ms-version": "2020-02-10"
      },
      "RequestBody": null,
      "StatusCode": 206,
      "ResponseHeaders": {
        "Accept-Ranges": "bytes",
        "Content-Length": "157",
        "Content-Range": "bytes 186-342/1024",
        "Content-Type": "application/octet-stream",
        "Date": "Thu, 16 Jul 2020 02:59:51 GMT",
        "ETag": "\u00220x8D829344F0CE2C0\u0022",
        "Last-Modified": "Thu, 16 Jul 2020 02:59:51 GMT",
        "Server": [
          "Windows-Azure-Blob/1.0",
          "Microsoft-HTTPAPI/2.0"
        ],
        "x-ms-blob-type": "BlockBlob",
        "x-ms-client-request-id": "201fc5c7-742f-433f-81bf-7416586d3a67",
        "x-ms-creation-time": "Thu, 16 Jul 2020 02:59:51 GMT",
        "x-ms-lease-state": "available",
        "x-ms-lease-status": "unlocked",
        "x-ms-request-id": "9a3ec950-501e-00a5-431d-5bc7f8000000",
        "x-ms-server-encrypted": "true",
        "x-ms-version": "2020-02-10"
      },
      "ResponseBody": "WiNN33/I76DZwdHha\u002BmTgU2ccrMk8TnEzQKbxZwtNgqQfrp/YE4/nXpoCgaxbmWuHsLKlPfeA2jpiRF8LSkErIrGUewvFCD\u002BXdU4u\u002BYzEl\u002Bc7KfaYqITsntRldc9wm9QZF576x15fwmhzDchpUeCtnay4ECCKUnos59x3X5JwZpl51eItydBI22eOZZr8Qwzz99hiuIvzjoUkzd9CA=="
    },
    {
      "RequestUri": "https://seanmccdfsca2.blob.core.windows.net/test-filesystem-3b8ca407-734b-9c22-1653-d5c757b5c031/test-file-1739e027-c2f9-92ad-2a6e-decdd34673b2",
      "RequestMethod": "GET",
      "RequestHeaders": {
        "Authorization": "Sanitized",
        "If-Match": "0x8D829344F0CE2C0",
        "User-Agent": [
          "azsdk-net-Storage.Files.DataLake/12.3.0-dev.20200715.1",
          "(.NET Core 4.6.28801.04; Microsoft Windows 10.0.18362 )"
        ],
        "x-ms-client-request-id": "1b52d0b4-2fe1-cba3-a951-f4464b029ed7",
        "x-ms-date": "Thu, 16 Jul 2020 02:59:51 GMT",
        "x-ms-range": "bytes=216-372",
        "x-ms-return-client-request-id": "true",
        "x-ms-version": "2020-02-10"
      },
      "RequestBody": null,
      "StatusCode": 206,
      "ResponseHeaders": {
        "Accept-Ranges": "bytes",
        "Content-Length": "157",
        "Content-Range": "bytes 216-372/1024",
        "Content-Type": "application/octet-stream",
        "Date": "Thu, 16 Jul 2020 02:59:51 GMT",
        "ETag": "\u00220x8D829344F0CE2C0\u0022",
        "Last-Modified": "Thu, 16 Jul 2020 02:59:51 GMT",
        "Server": [
          "Windows-Azure-Blob/1.0",
          "Microsoft-HTTPAPI/2.0"
        ],
        "x-ms-blob-type": "BlockBlob",
        "x-ms-client-request-id": "1b52d0b4-2fe1-cba3-a951-f4464b029ed7",
        "x-ms-creation-time": "Thu, 16 Jul 2020 02:59:51 GMT",
        "x-ms-lease-state": "available",
        "x-ms-lease-status": "unlocked",
        "x-ms-request-id": "9a3ec960-501e-00a5-531d-5bc7f8000000",
        "x-ms-server-encrypted": "true",
        "x-ms-version": "2020-02-10"
      },
      "ResponseBody": "NgqQfrp/YE4/nXpoCgaxbmWuHsLKlPfeA2jpiRF8LSkErIrGUewvFCD\u002BXdU4u\u002BYzEl\u002Bc7KfaYqITsntRldc9wm9QZF576x15fwmhzDchpUeCtnay4ECCKUnos59x3X5JwZpl51eItydBI22eOZZr8Qwzz99hiuIvzjoUkzd9CKGLWAqcvL3w\u002Bf9OcLzS4/CyfMGSPg6f5ze4NhkcdA=="
    },
    {
      "RequestUri": "https://seanmccdfsca2.blob.core.windows.net/test-filesystem-3b8ca407-734b-9c22-1653-d5c757b5c031/test-file-1739e027-c2f9-92ad-2a6e-decdd34673b2",
      "RequestMethod": "GET",
      "RequestHeaders": {
        "Authorization": "Sanitized",
        "If-Match": "0x8D829344F0CE2C0",
        "User-Agent": [
          "azsdk-net-Storage.Files.DataLake/12.3.0-dev.20200715.1",
          "(.NET Core 4.6.28801.04; Microsoft Windows 10.0.18362 )"
        ],
        "x-ms-client-request-id": "886247f6-1f1b-9185-b9db-931cfedc2d67",
        "x-ms-date": "Thu, 16 Jul 2020 02:59:51 GMT",
        "x-ms-range": "bytes=252-408",
        "x-ms-return-client-request-id": "true",
        "x-ms-version": "2020-02-10"
      },
      "RequestBody": null,
      "StatusCode": 206,
      "ResponseHeaders": {
        "Accept-Ranges": "bytes",
        "Content-Length": "157",
        "Content-Range": "bytes 252-408/1024",
        "Content-Type": "application/octet-stream",
        "Date": "Thu, 16 Jul 2020 02:59:51 GMT",
        "ETag": "\u00220x8D829344F0CE2C0\u0022",
        "Last-Modified": "Thu, 16 Jul 2020 02:59:51 GMT",
        "Server": [
          "Windows-Azure-Blob/1.0",
          "Microsoft-HTTPAPI/2.0"
        ],
        "x-ms-blob-type": "BlockBlob",
        "x-ms-client-request-id": "886247f6-1f1b-9185-b9db-931cfedc2d67",
        "x-ms-creation-time": "Thu, 16 Jul 2020 02:59:51 GMT",
        "x-ms-lease-state": "available",
        "x-ms-lease-status": "unlocked",
        "x-ms-request-id": "9a3ec967-501e-00a5-591d-5bc7f8000000",
        "x-ms-server-encrypted": "true",
        "x-ms-version": "2020-02-10"
      },
      "ResponseBody": "UewvFCD\u002BXdU4u\u002BYzEl\u002Bc7KfaYqITsntRldc9wm9QZF576x15fwmhzDchpUeCtnay4ECCKUnos59x3X5JwZpl51eItydBI22eOZZr8Qwzz99hiuIvzjoUkzd9CKGLWAqcvL3w\u002Bf9OcLzS4/CyfMGSPg6f5ze4NhkcdCPvxBrMEuGMzzVPQtbfExklXOpKYRZ268qT63DT5Iak1IXbXg=="
    },
    {
      "RequestUri": "https://seanmccdfsca2.blob.core.windows.net/test-filesystem-3b8ca407-734b-9c22-1653-d5c757b5c031/test-file-1739e027-c2f9-92ad-2a6e-decdd34673b2",
      "RequestMethod": "GET",
      "RequestHeaders": {
        "Authorization": "Sanitized",
        "If-Match": "0x8D829344F0CE2C0",
        "User-Agent": [
          "azsdk-net-Storage.Files.DataLake/12.3.0-dev.20200715.1",
          "(.NET Core 4.6.28801.04; Microsoft Windows 10.0.18362 )"
        ],
        "x-ms-client-request-id": "044fb555-16a0-a8bc-5eeb-fc7d981cd5c5",
        "x-ms-date": "Thu, 16 Jul 2020 02:59:51 GMT",
        "x-ms-range": "bytes=258-414",
        "x-ms-return-client-request-id": "true",
        "x-ms-version": "2020-02-10"
      },
      "RequestBody": null,
      "StatusCode": 206,
      "ResponseHeaders": {
        "Accept-Ranges": "bytes",
        "Content-Length": "157",
        "Content-Range": "bytes 258-414/1024",
        "Content-Type": "application/octet-stream",
        "Date": "Thu, 16 Jul 2020 02:59:51 GMT",
        "ETag": "\u00220x8D829344F0CE2C0\u0022",
        "Last-Modified": "Thu, 16 Jul 2020 02:59:51 GMT",
        "Server": [
          "Windows-Azure-Blob/1.0",
          "Microsoft-HTTPAPI/2.0"
        ],
        "x-ms-blob-type": "BlockBlob",
        "x-ms-client-request-id": "044fb555-16a0-a8bc-5eeb-fc7d981cd5c5",
        "x-ms-creation-time": "Thu, 16 Jul 2020 02:59:51 GMT",
        "x-ms-lease-state": "available",
        "x-ms-lease-status": "unlocked",
        "x-ms-request-id": "9a3ec981-501e-00a5-6c1d-5bc7f8000000",
        "x-ms-server-encrypted": "true",
        "x-ms-version": "2020-02-10"
      },
      "ResponseBody": "XdU4u\u002BYzEl\u002Bc7KfaYqITsntRldc9wm9QZF576x15fwmhzDchpUeCtnay4ECCKUnos59x3X5JwZpl51eItydBI22eOZZr8Qwzz99hiuIvzjoUkzd9CKGLWAqcvL3w\u002Bf9OcLzS4/CyfMGSPg6f5ze4NhkcdCPvxBrMEuGMzzVPQtbfExklXOpKYRZ268qT63DT5Iak1IXbXqyhBtEPJg=="
    },
    {
      "RequestUri": "https://seanmccdfsca2.blob.core.windows.net/test-filesystem-3b8ca407-734b-9c22-1653-d5c757b5c031/test-file-1739e027-c2f9-92ad-2a6e-decdd34673b2",
      "RequestMethod": "GET",
      "RequestHeaders": {
        "Authorization": "Sanitized",
        "If-Match": "0x8D829344F0CE2C0",
        "User-Agent": [
          "azsdk-net-Storage.Files.DataLake/12.3.0-dev.20200715.1",
          "(.NET Core 4.6.28801.04; Microsoft Windows 10.0.18362 )"
        ],
        "x-ms-client-request-id": "49c64d54-298d-41c7-9b6b-04d81558ef7b",
        "x-ms-date": "Thu, 16 Jul 2020 02:59:51 GMT",
        "x-ms-range": "bytes=270-426",
        "x-ms-return-client-request-id": "true",
        "x-ms-version": "2020-02-10"
      },
      "RequestBody": null,
      "StatusCode": 206,
      "ResponseHeaders": {
        "Accept-Ranges": "bytes",
        "Content-Length": "157",
        "Content-Range": "bytes 270-426/1024",
        "Content-Type": "application/octet-stream",
        "Date": "Thu, 16 Jul 2020 02:59:51 GMT",
        "ETag": "\u00220x8D829344F0CE2C0\u0022",
        "Last-Modified": "Thu, 16 Jul 2020 02:59:51 GMT",
        "Server": [
          "Windows-Azure-Blob/1.0",
          "Microsoft-HTTPAPI/2.0"
        ],
        "x-ms-blob-type": "BlockBlob",
        "x-ms-client-request-id": "49c64d54-298d-41c7-9b6b-04d81558ef7b",
        "x-ms-creation-time": "Thu, 16 Jul 2020 02:59:51 GMT",
        "x-ms-lease-state": "available",
        "x-ms-lease-status": "unlocked",
        "x-ms-request-id": "9a3ec9b1-501e-00a5-161d-5bc7f8000000",
        "x-ms-server-encrypted": "true",
        "x-ms-version": "2020-02-10"
      },
      "ResponseBody": "YqITsntRldc9wm9QZF576x15fwmhzDchpUeCtnay4ECCKUnos59x3X5JwZpl51eItydBI22eOZZr8Qwzz99hiuIvzjoUkzd9CKGLWAqcvL3w\u002Bf9OcLzS4/CyfMGSPg6f5ze4NhkcdCPvxBrMEuGMzzVPQtbfExklXOpKYRZ268qT63DT5Iak1IXbXqyhBtEPJq2MQ/s4v9Qdktku0g=="
    },
    {
      "RequestUri": "https://seanmccdfsca2.blob.core.windows.net/test-filesystem-3b8ca407-734b-9c22-1653-d5c757b5c031/test-file-1739e027-c2f9-92ad-2a6e-decdd34673b2",
      "RequestMethod": "GET",
      "RequestHeaders": {
        "Authorization": "Sanitized",
        "If-Match": "0x8D829344F0CE2C0",
        "User-Agent": [
          "azsdk-net-Storage.Files.DataLake/12.3.0-dev.20200715.1",
          "(.NET Core 4.6.28801.04; Microsoft Windows 10.0.18362 )"
        ],
        "x-ms-client-request-id": "4b29acd2-8c55-4f37-87a1-51e293a1ce1a",
        "x-ms-date": "Thu, 16 Jul 2020 02:59:51 GMT",
        "x-ms-range": "bytes=288-444",
        "x-ms-return-client-request-id": "true",
        "x-ms-version": "2020-02-10"
      },
      "RequestBody": null,
      "StatusCode": 206,
      "ResponseHeaders": {
        "Accept-Ranges": "bytes",
        "Content-Length": "157",
        "Content-Range": "bytes 288-444/1024",
        "Content-Type": "application/octet-stream",
        "Date": "Thu, 16 Jul 2020 02:59:51 GMT",
        "ETag": "\u00220x8D829344F0CE2C0\u0022",
        "Last-Modified": "Thu, 16 Jul 2020 02:59:51 GMT",
        "Server": [
          "Windows-Azure-Blob/1.0",
          "Microsoft-HTTPAPI/2.0"
        ],
        "x-ms-blob-type": "BlockBlob",
        "x-ms-client-request-id": "4b29acd2-8c55-4f37-87a1-51e293a1ce1a",
        "x-ms-creation-time": "Thu, 16 Jul 2020 02:59:51 GMT",
        "x-ms-lease-state": "available",
        "x-ms-lease-status": "unlocked",
        "x-ms-request-id": "9a3ec9dc-501e-00a5-361d-5bc7f8000000",
        "x-ms-server-encrypted": "true",
        "x-ms-version": "2020-02-10"
      },
      "ResponseBody": "fwmhzDchpUeCtnay4ECCKUnos59x3X5JwZpl51eItydBI22eOZZr8Qwzz99hiuIvzjoUkzd9CKGLWAqcvL3w\u002Bf9OcLzS4/CyfMGSPg6f5ze4NhkcdCPvxBrMEuGMzzVPQtbfExklXOpKYRZ268qT63DT5Iak1IXbXqyhBtEPJq2MQ/s4v9Qdktku0hIMedlQOSdwuOquqm5QBLRsgw=="
    },
    {
      "RequestUri": "https://seanmccdfsca2.blob.core.windows.net/test-filesystem-3b8ca407-734b-9c22-1653-d5c757b5c031/test-file-1739e027-c2f9-92ad-2a6e-decdd34673b2",
      "RequestMethod": "GET",
      "RequestHeaders": {
        "Authorization": "Sanitized",
        "If-Match": "0x8D829344F0CE2C0",
        "User-Agent": [
          "azsdk-net-Storage.Files.DataLake/12.3.0-dev.20200715.1",
          "(.NET Core 4.6.28801.04; Microsoft Windows 10.0.18362 )"
        ],
        "x-ms-client-request-id": "6906ef69-a42f-1b25-7b73-a3e548142998",
        "x-ms-date": "Thu, 16 Jul 2020 02:59:51 GMT",
        "x-ms-range": "bytes=312-468",
        "x-ms-return-client-request-id": "true",
        "x-ms-version": "2020-02-10"
      },
      "RequestBody": null,
      "StatusCode": 206,
      "ResponseHeaders": {
        "Accept-Ranges": "bytes",
        "Content-Length": "157",
        "Content-Range": "bytes 312-468/1024",
        "Content-Type": "application/octet-stream",
        "Date": "Thu, 16 Jul 2020 02:59:51 GMT",
        "ETag": "\u00220x8D829344F0CE2C0\u0022",
        "Last-Modified": "Thu, 16 Jul 2020 02:59:51 GMT",
        "Server": [
          "Windows-Azure-Blob/1.0",
          "Microsoft-HTTPAPI/2.0"
        ],
        "x-ms-blob-type": "BlockBlob",
        "x-ms-client-request-id": "6906ef69-a42f-1b25-7b73-a3e548142998",
        "x-ms-creation-time": "Thu, 16 Jul 2020 02:59:51 GMT",
        "x-ms-lease-state": "available",
        "x-ms-lease-status": "unlocked",
        "x-ms-request-id": "9a3ec9ef-501e-00a5-461d-5bc7f8000000",
        "x-ms-server-encrypted": "true",
        "x-ms-version": "2020-02-10"
      },
      "ResponseBody": "wZpl51eItydBI22eOZZr8Qwzz99hiuIvzjoUkzd9CKGLWAqcvL3w\u002Bf9OcLzS4/CyfMGSPg6f5ze4NhkcdCPvxBrMEuGMzzVPQtbfExklXOpKYRZ268qT63DT5Iak1IXbXqyhBtEPJq2MQ/s4v9Qdktku0hIMedlQOSdwuOquqm5QBLRsg1YZOjto6afOWyubtVGsdQFyzuXTUc2qng=="
    },
    {
      "RequestUri": "https://seanmccdfsca2.blob.core.windows.net/test-filesystem-3b8ca407-734b-9c22-1653-d5c757b5c031/test-file-1739e027-c2f9-92ad-2a6e-decdd34673b2",
      "RequestMethod": "GET",
      "RequestHeaders": {
        "Authorization": "Sanitized",
        "If-Match": "0x8D829344F0CE2C0",
        "User-Agent": [
          "azsdk-net-Storage.Files.DataLake/12.3.0-dev.20200715.1",
          "(.NET Core 4.6.28801.04; Microsoft Windows 10.0.18362 )"
        ],
        "x-ms-client-request-id": "a479d586-659b-44ea-4eda-76124be37140",
        "x-ms-date": "Thu, 16 Jul 2020 02:59:51 GMT",
        "x-ms-range": "bytes=342-498",
        "x-ms-return-client-request-id": "true",
        "x-ms-version": "2020-02-10"
      },
      "RequestBody": null,
      "StatusCode": 206,
      "ResponseHeaders": {
        "Accept-Ranges": "bytes",
        "Content-Length": "157",
        "Content-Range": "bytes 342-498/1024",
        "Content-Type": "application/octet-stream",
        "Date": "Thu, 16 Jul 2020 02:59:51 GMT",
        "ETag": "\u00220x8D829344F0CE2C0\u0022",
        "Last-Modified": "Thu, 16 Jul 2020 02:59:51 GMT",
        "Server": [
          "Windows-Azure-Blob/1.0",
          "Microsoft-HTTPAPI/2.0"
        ],
        "x-ms-blob-type": "BlockBlob",
        "x-ms-client-request-id": "a479d586-659b-44ea-4eda-76124be37140",
        "x-ms-creation-time": "Thu, 16 Jul 2020 02:59:51 GMT",
        "x-ms-lease-state": "available",
        "x-ms-lease-status": "unlocked",
        "x-ms-request-id": "9a3eca0d-501e-00a5-611d-5bc7f8000000",
        "x-ms-server-encrypted": "true",
        "x-ms-version": "2020-02-10"
      },
      "ResponseBody": "CKGLWAqcvL3w\u002Bf9OcLzS4/CyfMGSPg6f5ze4NhkcdCPvxBrMEuGMzzVPQtbfExklXOpKYRZ268qT63DT5Iak1IXbXqyhBtEPJq2MQ/s4v9Qdktku0hIMedlQOSdwuOquqm5QBLRsg1YZOjto6afOWyubtVGsdQFyzuXTUc2qnm3C3ZiM57sgsQ6DFZfXo48xgd371QOZATVs3TXOmA=="
    },
    {
      "RequestUri": "https://seanmccdfsca2.blob.core.windows.net/test-filesystem-3b8ca407-734b-9c22-1653-d5c757b5c031/test-file-1739e027-c2f9-92ad-2a6e-decdd34673b2",
      "RequestMethod": "GET",
      "RequestHeaders": {
        "Authorization": "Sanitized",
        "If-Match": "0x8D829344F0CE2C0",
        "User-Agent": [
          "azsdk-net-Storage.Files.DataLake/12.3.0-dev.20200715.1",
          "(.NET Core 4.6.28801.04; Microsoft Windows 10.0.18362 )"
        ],
        "x-ms-client-request-id": "735e1cbc-859b-36fc-8c98-634f997b98ff",
        "x-ms-date": "Thu, 16 Jul 2020 02:59:51 GMT",
        "x-ms-range": "bytes=378-534",
        "x-ms-return-client-request-id": "true",
        "x-ms-version": "2020-02-10"
      },
      "RequestBody": null,
      "StatusCode": 206,
      "ResponseHeaders": {
        "Accept-Ranges": "bytes",
        "Content-Length": "157",
        "Content-Range": "bytes 378-534/1024",
        "Content-Type": "application/octet-stream",
        "Date": "Thu, 16 Jul 2020 02:59:51 GMT",
        "ETag": "\u00220x8D829344F0CE2C0\u0022",
        "Last-Modified": "Thu, 16 Jul 2020 02:59:51 GMT",
        "Server": [
          "Windows-Azure-Blob/1.0",
          "Microsoft-HTTPAPI/2.0"
        ],
        "x-ms-blob-type": "BlockBlob",
        "x-ms-client-request-id": "735e1cbc-859b-36fc-8c98-634f997b98ff",
        "x-ms-creation-time": "Thu, 16 Jul 2020 02:59:51 GMT",
        "x-ms-lease-state": "available",
        "x-ms-lease-status": "unlocked",
        "x-ms-request-id": "9a3eca3b-501e-00a5-051d-5bc7f8000000",
        "x-ms-server-encrypted": "true",
        "x-ms-version": "2020-02-10"
      },
      "ResponseBody": "EuGMzzVPQtbfExklXOpKYRZ268qT63DT5Iak1IXbXqyhBtEPJq2MQ/s4v9Qdktku0hIMedlQOSdwuOquqm5QBLRsg1YZOjto6afOWyubtVGsdQFyzuXTUc2qnm3C3ZiM57sgsQ6DFZfXo48xgd371QOZATVs3TXOmDKJb5zNpQsOQXNwewNCKWBqmypVos/vrslqKdxjIAmFURjc\u002Bg=="
    },
    {
      "RequestUri": "https://seanmccdfsca2.blob.core.windows.net/test-filesystem-3b8ca407-734b-9c22-1653-d5c757b5c031/test-file-1739e027-c2f9-92ad-2a6e-decdd34673b2",
      "RequestMethod": "GET",
      "RequestHeaders": {
        "Authorization": "Sanitized",
        "If-Match": "0x8D829344F0CE2C0",
        "User-Agent": [
          "azsdk-net-Storage.Files.DataLake/12.3.0-dev.20200715.1",
          "(.NET Core 4.6.28801.04; Microsoft Windows 10.0.18362 )"
        ],
        "x-ms-client-request-id": "2f56103d-fd85-58a5-7950-938a0502c0e5",
        "x-ms-date": "Thu, 16 Jul 2020 02:59:52 GMT",
        "x-ms-range": "bytes=384-540",
        "x-ms-return-client-request-id": "true",
        "x-ms-version": "2020-02-10"
      },
      "RequestBody": null,
      "StatusCode": 206,
      "ResponseHeaders": {
        "Accept-Ranges": "bytes",
        "Content-Length": "157",
        "Content-Range": "bytes 384-540/1024",
        "Content-Type": "application/octet-stream",
        "Date": "Thu, 16 Jul 2020 02:59:51 GMT",
        "ETag": "\u00220x8D829344F0CE2C0\u0022",
        "Last-Modified": "Thu, 16 Jul 2020 02:59:51 GMT",
        "Server": [
          "Windows-Azure-Blob/1.0",
          "Microsoft-HTTPAPI/2.0"
        ],
        "x-ms-blob-type": "BlockBlob",
        "x-ms-client-request-id": "2f56103d-fd85-58a5-7950-938a0502c0e5",
        "x-ms-creation-time": "Thu, 16 Jul 2020 02:59:51 GMT",
        "x-ms-lease-state": "available",
        "x-ms-lease-status": "unlocked",
        "x-ms-request-id": "9a3eca4f-501e-00a5-181d-5bc7f8000000",
        "x-ms-server-encrypted": "true",
        "x-ms-version": "2020-02-10"
      },
      "ResponseBody": "QtbfExklXOpKYRZ268qT63DT5Iak1IXbXqyhBtEPJq2MQ/s4v9Qdktku0hIMedlQOSdwuOquqm5QBLRsg1YZOjto6afOWyubtVGsdQFyzuXTUc2qnm3C3ZiM57sgsQ6DFZfXo48xgd371QOZATVs3TXOmDKJb5zNpQsOQXNwewNCKWBqmypVos/vrslqKdxjIAmFURjc\u002BqX6Cf6DIw=="
    },
    {
      "RequestUri": "https://seanmccdfsca2.blob.core.windows.net/test-filesystem-3b8ca407-734b-9c22-1653-d5c757b5c031/test-file-1739e027-c2f9-92ad-2a6e-decdd34673b2",
      "RequestMethod": "GET",
      "RequestHeaders": {
        "Authorization": "Sanitized",
        "If-Match": "0x8D829344F0CE2C0",
        "User-Agent": [
          "azsdk-net-Storage.Files.DataLake/12.3.0-dev.20200715.1",
          "(.NET Core 4.6.28801.04; Microsoft Windows 10.0.18362 )"
        ],
        "x-ms-client-request-id": "8812ed02-6925-007a-0f15-8d3d03d91780",
        "x-ms-date": "Thu, 16 Jul 2020 02:59:52 GMT",
        "x-ms-range": "bytes=396-552",
        "x-ms-return-client-request-id": "true",
        "x-ms-version": "2020-02-10"
      },
      "RequestBody": null,
      "StatusCode": 206,
      "ResponseHeaders": {
        "Accept-Ranges": "bytes",
        "Content-Length": "157",
        "Content-Range": "bytes 396-552/1024",
        "Content-Type": "application/octet-stream",
        "Date": "Thu, 16 Jul 2020 02:59:52 GMT",
        "ETag": "\u00220x8D829344F0CE2C0\u0022",
        "Last-Modified": "Thu, 16 Jul 2020 02:59:51 GMT",
        "Server": [
          "Windows-Azure-Blob/1.0",
          "Microsoft-HTTPAPI/2.0"
        ],
        "x-ms-blob-type": "BlockBlob",
        "x-ms-client-request-id": "8812ed02-6925-007a-0f15-8d3d03d91780",
        "x-ms-creation-time": "Thu, 16 Jul 2020 02:59:51 GMT",
        "x-ms-lease-state": "available",
        "x-ms-lease-status": "unlocked",
        "x-ms-request-id": "9a3eca6a-501e-00a5-311d-5bc7f8000000",
        "x-ms-server-encrypted": "true",
        "x-ms-version": "2020-02-10"
      },
      "ResponseBody": "68qT63DT5Iak1IXbXqyhBtEPJq2MQ/s4v9Qdktku0hIMedlQOSdwuOquqm5QBLRsg1YZOjto6afOWyubtVGsdQFyzuXTUc2qnm3C3ZiM57sgsQ6DFZfXo48xgd371QOZATVs3TXOmDKJb5zNpQsOQXNwewNCKWBqmypVos/vrslqKdxjIAmFURjc\u002BqX6Cf6DI0Bqilr/VtfUAUILeQ=="
    },
    {
      "RequestUri": "https://seanmccdfsca2.blob.core.windows.net/test-filesystem-3b8ca407-734b-9c22-1653-d5c757b5c031/test-file-1739e027-c2f9-92ad-2a6e-decdd34673b2",
      "RequestMethod": "GET",
      "RequestHeaders": {
        "Authorization": "Sanitized",
        "If-Match": "0x8D829344F0CE2C0",
        "User-Agent": [
          "azsdk-net-Storage.Files.DataLake/12.3.0-dev.20200715.1",
          "(.NET Core 4.6.28801.04; Microsoft Windows 10.0.18362 )"
        ],
        "x-ms-client-request-id": "188731fa-37f0-20bf-0bc1-ea54079b21df",
        "x-ms-date": "Thu, 16 Jul 2020 02:59:52 GMT",
        "x-ms-range": "bytes=414-570",
        "x-ms-return-client-request-id": "true",
        "x-ms-version": "2020-02-10"
      },
      "RequestBody": null,
      "StatusCode": 206,
      "ResponseHeaders": {
        "Accept-Ranges": "bytes",
        "Content-Length": "157",
        "Content-Range": "bytes 414-570/1024",
        "Content-Type": "application/octet-stream",
        "Date": "Thu, 16 Jul 2020 02:59:52 GMT",
        "ETag": "\u00220x8D829344F0CE2C0\u0022",
        "Last-Modified": "Thu, 16 Jul 2020 02:59:51 GMT",
        "Server": [
          "Windows-Azure-Blob/1.0",
          "Microsoft-HTTPAPI/2.0"
        ],
        "x-ms-blob-type": "BlockBlob",
        "x-ms-client-request-id": "188731fa-37f0-20bf-0bc1-ea54079b21df",
        "x-ms-creation-time": "Thu, 16 Jul 2020 02:59:51 GMT",
        "x-ms-lease-state": "available",
        "x-ms-lease-status": "unlocked",
        "x-ms-request-id": "9a3eca78-501e-00a5-3f1d-5bc7f8000000",
        "x-ms-server-encrypted": "true",
        "x-ms-version": "2020-02-10"
      },
      "ResponseBody": "Jq2MQ/s4v9Qdktku0hIMedlQOSdwuOquqm5QBLRsg1YZOjto6afOWyubtVGsdQFyzuXTUc2qnm3C3ZiM57sgsQ6DFZfXo48xgd371QOZATVs3TXOmDKJb5zNpQsOQXNwewNCKWBqmypVos/vrslqKdxjIAmFURjc\u002BqX6Cf6DI0Bqilr/VtfUAUILefZjmcDTYnwvqyFq6ynrZi\u002B6bw=="
    },
    {
      "RequestUri": "https://seanmccdfsca2.blob.core.windows.net/test-filesystem-3b8ca407-734b-9c22-1653-d5c757b5c031/test-file-1739e027-c2f9-92ad-2a6e-decdd34673b2",
      "RequestMethod": "GET",
      "RequestHeaders": {
        "Authorization": "Sanitized",
        "If-Match": "0x8D829344F0CE2C0",
        "User-Agent": [
          "azsdk-net-Storage.Files.DataLake/12.3.0-dev.20200715.1",
          "(.NET Core 4.6.28801.04; Microsoft Windows 10.0.18362 )"
        ],
        "x-ms-client-request-id": "d24397ff-fe51-2890-9dce-4fa6b1b69f9c",
        "x-ms-date": "Thu, 16 Jul 2020 02:59:52 GMT",
        "x-ms-range": "bytes=438-594",
        "x-ms-return-client-request-id": "true",
        "x-ms-version": "2020-02-10"
      },
      "RequestBody": null,
      "StatusCode": 206,
      "ResponseHeaders": {
        "Accept-Ranges": "bytes",
        "Content-Length": "157",
        "Content-Range": "bytes 438-594/1024",
        "Content-Type": "application/octet-stream",
        "Date": "Thu, 16 Jul 2020 02:59:52 GMT",
        "ETag": "\u00220x8D829344F0CE2C0\u0022",
        "Last-Modified": "Thu, 16 Jul 2020 02:59:51 GMT",
        "Server": [
          "Windows-Azure-Blob/1.0",
          "Microsoft-HTTPAPI/2.0"
        ],
        "x-ms-blob-type": "BlockBlob",
        "x-ms-client-request-id": "d24397ff-fe51-2890-9dce-4fa6b1b69f9c",
        "x-ms-creation-time": "Thu, 16 Jul 2020 02:59:51 GMT",
        "x-ms-lease-state": "available",
        "x-ms-lease-status": "unlocked",
        "x-ms-request-id": "9a3eca85-501e-00a5-491d-5bc7f8000000",
        "x-ms-server-encrypted": "true",
        "x-ms-version": "2020-02-10"
      },
      "ResponseBody": "qm5QBLRsg1YZOjto6afOWyubtVGsdQFyzuXTUc2qnm3C3ZiM57sgsQ6DFZfXo48xgd371QOZATVs3TXOmDKJb5zNpQsOQXNwewNCKWBqmypVos/vrslqKdxjIAmFURjc\u002BqX6Cf6DI0Bqilr/VtfUAUILefZjmcDTYnwvqyFq6ynrZi\u002B6b5Es0X\u002BPhSRua9MEjh7GetgieGDlJ6eBVA=="
    },
    {
      "RequestUri": "https://seanmccdfsca2.blob.core.windows.net/test-filesystem-3b8ca407-734b-9c22-1653-d5c757b5c031/test-file-1739e027-c2f9-92ad-2a6e-decdd34673b2",
      "RequestMethod": "GET",
      "RequestHeaders": {
        "Authorization": "Sanitized",
        "If-Match": "0x8D829344F0CE2C0",
        "User-Agent": [
          "azsdk-net-Storage.Files.DataLake/12.3.0-dev.20200715.1",
          "(.NET Core 4.6.28801.04; Microsoft Windows 10.0.18362 )"
        ],
        "x-ms-client-request-id": "705504ce-4f57-2a8e-dff2-47c5ac52b52a",
        "x-ms-date": "Thu, 16 Jul 2020 02:59:52 GMT",
        "x-ms-range": "bytes=468-624",
        "x-ms-return-client-request-id": "true",
        "x-ms-version": "2020-02-10"
      },
      "RequestBody": null,
      "StatusCode": 206,
      "ResponseHeaders": {
        "Accept-Ranges": "bytes",
        "Content-Length": "157",
        "Content-Range": "bytes 468-624/1024",
        "Content-Type": "application/octet-stream",
        "Date": "Thu, 16 Jul 2020 02:59:52 GMT",
        "ETag": "\u00220x8D829344F0CE2C0\u0022",
        "Last-Modified": "Thu, 16 Jul 2020 02:59:51 GMT",
        "Server": [
          "Windows-Azure-Blob/1.0",
          "Microsoft-HTTPAPI/2.0"
        ],
        "x-ms-blob-type": "BlockBlob",
        "x-ms-client-request-id": "705504ce-4f57-2a8e-dff2-47c5ac52b52a",
        "x-ms-creation-time": "Thu, 16 Jul 2020 02:59:51 GMT",
        "x-ms-lease-state": "available",
        "x-ms-lease-status": "unlocked",
        "x-ms-request-id": "9a3ecaa2-501e-00a5-601d-5bc7f8000000",
        "x-ms-server-encrypted": "true",
        "x-ms-version": "2020-02-10"
      },
      "ResponseBody": "nm3C3ZiM57sgsQ6DFZfXo48xgd371QOZATVs3TXOmDKJb5zNpQsOQXNwewNCKWBqmypVos/vrslqKdxjIAmFURjc\u002BqX6Cf6DI0Bqilr/VtfUAUILefZjmcDTYnwvqyFq6ynrZi\u002B6b5Es0X\u002BPhSRua9MEjh7GetgieGDlJ6eBVHge/58wFO\u002BoGpKw3qd31BScZPeoKhwDo3FRyO7P1Q=="
    },
    {
      "RequestUri": "https://seanmccdfsca2.blob.core.windows.net/test-filesystem-3b8ca407-734b-9c22-1653-d5c757b5c031/test-file-1739e027-c2f9-92ad-2a6e-decdd34673b2",
      "RequestMethod": "GET",
      "RequestHeaders": {
        "Authorization": "Sanitized",
        "If-Match": "0x8D829344F0CE2C0",
        "User-Agent": [
          "azsdk-net-Storage.Files.DataLake/12.3.0-dev.20200715.1",
          "(.NET Core 4.6.28801.04; Microsoft Windows 10.0.18362 )"
        ],
        "x-ms-client-request-id": "acd87aa0-2f61-bf44-08ef-be1be99c51e5",
        "x-ms-date": "Thu, 16 Jul 2020 02:59:52 GMT",
        "x-ms-range": "bytes=504-660",
        "x-ms-return-client-request-id": "true",
        "x-ms-version": "2020-02-10"
      },
      "RequestBody": null,
      "StatusCode": 206,
      "ResponseHeaders": {
        "Accept-Ranges": "bytes",
        "Content-Length": "157",
        "Content-Range": "bytes 504-660/1024",
        "Content-Type": "application/octet-stream",
        "Date": "Thu, 16 Jul 2020 02:59:52 GMT",
        "ETag": "\u00220x8D829344F0CE2C0\u0022",
        "Last-Modified": "Thu, 16 Jul 2020 02:59:51 GMT",
        "Server": [
          "Windows-Azure-Blob/1.0",
          "Microsoft-HTTPAPI/2.0"
        ],
        "x-ms-blob-type": "BlockBlob",
        "x-ms-client-request-id": "acd87aa0-2f61-bf44-08ef-be1be99c51e5",
        "x-ms-creation-time": "Thu, 16 Jul 2020 02:59:51 GMT",
        "x-ms-lease-state": "available",
        "x-ms-lease-status": "unlocked",
        "x-ms-request-id": "9a3ecabc-501e-00a5-771d-5bc7f8000000",
        "x-ms-server-encrypted": "true",
        "x-ms-version": "2020-02-10"
      },
      "ResponseBody": "pQsOQXNwewNCKWBqmypVos/vrslqKdxjIAmFURjc\u002BqX6Cf6DI0Bqilr/VtfUAUILefZjmcDTYnwvqyFq6ynrZi\u002B6b5Es0X\u002BPhSRua9MEjh7GetgieGDlJ6eBVHge/58wFO\u002BoGpKw3qd31BScZPeoKhwDo3FRyO7P1Ujqqn0HcIWFPlfkXHSMFpswq6RMSMKv2SlbG1st3ksB2ERJxg=="
    },
    {
      "RequestUri": "https://seanmccdfsca2.blob.core.windows.net/test-filesystem-3b8ca407-734b-9c22-1653-d5c757b5c031/test-file-1739e027-c2f9-92ad-2a6e-decdd34673b2",
      "RequestMethod": "GET",
      "RequestHeaders": {
        "Authorization": "Sanitized",
        "If-Match": "0x8D829344F0CE2C0",
        "User-Agent": [
          "azsdk-net-Storage.Files.DataLake/12.3.0-dev.20200715.1",
          "(.NET Core 4.6.28801.04; Microsoft Windows 10.0.18362 )"
        ],
        "x-ms-client-request-id": "312574b0-097a-9bc9-6f26-522d96bce499",
        "x-ms-date": "Thu, 16 Jul 2020 02:59:52 GMT",
        "x-ms-range": "bytes=510-666",
        "x-ms-return-client-request-id": "true",
        "x-ms-version": "2020-02-10"
      },
      "RequestBody": null,
      "StatusCode": 206,
      "ResponseHeaders": {
        "Accept-Ranges": "bytes",
        "Content-Length": "157",
        "Content-Range": "bytes 510-666/1024",
        "Content-Type": "application/octet-stream",
        "Date": "Thu, 16 Jul 2020 02:59:52 GMT",
        "ETag": "\u00220x8D829344F0CE2C0\u0022",
        "Last-Modified": "Thu, 16 Jul 2020 02:59:51 GMT",
        "Server": [
          "Windows-Azure-Blob/1.0",
          "Microsoft-HTTPAPI/2.0"
        ],
        "x-ms-blob-type": "BlockBlob",
        "x-ms-client-request-id": "312574b0-097a-9bc9-6f26-522d96bce499",
        "x-ms-creation-time": "Thu, 16 Jul 2020 02:59:51 GMT",
        "x-ms-lease-state": "available",
        "x-ms-lease-status": "unlocked",
        "x-ms-request-id": "9a3ecacc-501e-00a5-051d-5bc7f8000000",
        "x-ms-server-encrypted": "true",
        "x-ms-version": "2020-02-10"
      },
      "ResponseBody": "ewNCKWBqmypVos/vrslqKdxjIAmFURjc\u002BqX6Cf6DI0Bqilr/VtfUAUILefZjmcDTYnwvqyFq6ynrZi\u002B6b5Es0X\u002BPhSRua9MEjh7GetgieGDlJ6eBVHge/58wFO\u002BoGpKw3qd31BScZPeoKhwDo3FRyO7P1Ujqqn0HcIWFPlfkXHSMFpswq6RMSMKv2SlbG1st3ksB2ERJxjQqcGOOFg=="
    },
    {
      "RequestUri": "https://seanmccdfsca2.blob.core.windows.net/test-filesystem-3b8ca407-734b-9c22-1653-d5c757b5c031/test-file-1739e027-c2f9-92ad-2a6e-decdd34673b2",
      "RequestMethod": "GET",
      "RequestHeaders": {
        "Authorization": "Sanitized",
        "If-Match": "0x8D829344F0CE2C0",
        "User-Agent": [
          "azsdk-net-Storage.Files.DataLake/12.3.0-dev.20200715.1",
          "(.NET Core 4.6.28801.04; Microsoft Windows 10.0.18362 )"
        ],
        "x-ms-client-request-id": "746bea8c-2076-626a-431e-c2be808ae270",
        "x-ms-date": "Thu, 16 Jul 2020 02:59:52 GMT",
        "x-ms-range": "bytes=522-678",
        "x-ms-return-client-request-id": "true",
        "x-ms-version": "2020-02-10"
      },
      "RequestBody": null,
      "StatusCode": 206,
      "ResponseHeaders": {
        "Accept-Ranges": "bytes",
        "Content-Length": "157",
        "Content-Range": "bytes 522-678/1024",
        "Content-Type": "application/octet-stream",
        "Date": "Thu, 16 Jul 2020 02:59:52 GMT",
        "ETag": "\u00220x8D829344F0CE2C0\u0022",
        "Last-Modified": "Thu, 16 Jul 2020 02:59:51 GMT",
        "Server": [
          "Windows-Azure-Blob/1.0",
          "Microsoft-HTTPAPI/2.0"
        ],
        "x-ms-blob-type": "BlockBlob",
        "x-ms-client-request-id": "746bea8c-2076-626a-431e-c2be808ae270",
        "x-ms-creation-time": "Thu, 16 Jul 2020 02:59:51 GMT",
        "x-ms-lease-state": "available",
        "x-ms-lease-status": "unlocked",
        "x-ms-request-id": "9a3ecae5-501e-00a5-1a1d-5bc7f8000000",
        "x-ms-server-encrypted": "true",
        "x-ms-version": "2020-02-10"
      },
      "ResponseBody": "rslqKdxjIAmFURjc\u002BqX6Cf6DI0Bqilr/VtfUAUILefZjmcDTYnwvqyFq6ynrZi\u002B6b5Es0X\u002BPhSRua9MEjh7GetgieGDlJ6eBVHge/58wFO\u002BoGpKw3qd31BScZPeoKhwDo3FRyO7P1Ujqqn0HcIWFPlfkXHSMFpswq6RMSMKv2SlbG1st3ksB2ERJxjQqcGOOFiagxM6ndo3WIB1Jgw=="
    },
    {
      "RequestUri": "https://seanmccdfsca2.blob.core.windows.net/test-filesystem-3b8ca407-734b-9c22-1653-d5c757b5c031/test-file-1739e027-c2f9-92ad-2a6e-decdd34673b2",
      "RequestMethod": "GET",
      "RequestHeaders": {
        "Authorization": "Sanitized",
        "If-Match": "0x8D829344F0CE2C0",
        "User-Agent": [
          "azsdk-net-Storage.Files.DataLake/12.3.0-dev.20200715.1",
          "(.NET Core 4.6.28801.04; Microsoft Windows 10.0.18362 )"
        ],
        "x-ms-client-request-id": "aca0a81c-7051-d222-4a61-78324e2f4d38",
        "x-ms-date": "Thu, 16 Jul 2020 02:59:52 GMT",
        "x-ms-range": "bytes=540-696",
        "x-ms-return-client-request-id": "true",
        "x-ms-version": "2020-02-10"
      },
      "RequestBody": null,
      "StatusCode": 206,
      "ResponseHeaders": {
        "Accept-Ranges": "bytes",
        "Content-Length": "157",
        "Content-Range": "bytes 540-696/1024",
        "Content-Type": "application/octet-stream",
        "Date": "Thu, 16 Jul 2020 02:59:52 GMT",
        "ETag": "\u00220x8D829344F0CE2C0\u0022",
        "Last-Modified": "Thu, 16 Jul 2020 02:59:51 GMT",
        "Server": [
          "Windows-Azure-Blob/1.0",
          "Microsoft-HTTPAPI/2.0"
        ],
        "x-ms-blob-type": "BlockBlob",
        "x-ms-client-request-id": "aca0a81c-7051-d222-4a61-78324e2f4d38",
        "x-ms-creation-time": "Thu, 16 Jul 2020 02:59:51 GMT",
        "x-ms-lease-state": "available",
        "x-ms-lease-status": "unlocked",
        "x-ms-request-id": "9a3ecaf4-501e-00a5-271d-5bc7f8000000",
        "x-ms-server-encrypted": "true",
        "x-ms-version": "2020-02-10"
      },
      "ResponseBody": "I0Bqilr/VtfUAUILefZjmcDTYnwvqyFq6ynrZi\u002B6b5Es0X\u002BPhSRua9MEjh7GetgieGDlJ6eBVHge/58wFO\u002BoGpKw3qd31BScZPeoKhwDo3FRyO7P1Ujqqn0HcIWFPlfkXHSMFpswq6RMSMKv2SlbG1st3ksB2ERJxjQqcGOOFiagxM6ndo3WIB1Jg4yFOtFTq1QpV18L4oMwQlBnBg=="
    },
    {
      "RequestUri": "https://seanmccdfsca2.blob.core.windows.net/test-filesystem-3b8ca407-734b-9c22-1653-d5c757b5c031/test-file-1739e027-c2f9-92ad-2a6e-decdd34673b2",
      "RequestMethod": "GET",
      "RequestHeaders": {
        "Authorization": "Sanitized",
        "If-Match": "0x8D829344F0CE2C0",
        "User-Agent": [
          "azsdk-net-Storage.Files.DataLake/12.3.0-dev.20200715.1",
          "(.NET Core 4.6.28801.04; Microsoft Windows 10.0.18362 )"
        ],
        "x-ms-client-request-id": "d8a18376-36e9-311f-7f4d-b4382e4f5057",
        "x-ms-date": "Thu, 16 Jul 2020 02:59:52 GMT",
        "x-ms-range": "bytes=564-720",
        "x-ms-return-client-request-id": "true",
        "x-ms-version": "2020-02-10"
      },
      "RequestBody": null,
      "StatusCode": 206,
      "ResponseHeaders": {
        "Accept-Ranges": "bytes",
        "Content-Length": "157",
        "Content-Range": "bytes 564-720/1024",
        "Content-Type": "application/octet-stream",
        "Date": "Thu, 16 Jul 2020 02:59:52 GMT",
        "ETag": "\u00220x8D829344F0CE2C0\u0022",
        "Last-Modified": "Thu, 16 Jul 2020 02:59:51 GMT",
        "Server": [
          "Windows-Azure-Blob/1.0",
          "Microsoft-HTTPAPI/2.0"
        ],
        "x-ms-blob-type": "BlockBlob",
        "x-ms-client-request-id": "d8a18376-36e9-311f-7f4d-b4382e4f5057",
        "x-ms-creation-time": "Thu, 16 Jul 2020 02:59:51 GMT",
        "x-ms-lease-state": "available",
        "x-ms-lease-status": "unlocked",
        "x-ms-request-id": "9a3ecb0a-501e-00a5-391d-5bc7f8000000",
        "x-ms-server-encrypted": "true",
        "x-ms-version": "2020-02-10"
      },
      "ResponseBody": "6ynrZi\u002B6b5Es0X\u002BPhSRua9MEjh7GetgieGDlJ6eBVHge/58wFO\u002BoGpKw3qd31BScZPeoKhwDo3FRyO7P1Ujqqn0HcIWFPlfkXHSMFpswq6RMSMKv2SlbG1st3ksB2ERJxjQqcGOOFiagxM6ndo3WIB1Jg4yFOtFTq1QpV18L4oMwQlBnBjtAvTGcDxRbtKTOV70tt1W3xIti18QOZA=="
    },
    {
      "RequestUri": "https://seanmccdfsca2.blob.core.windows.net/test-filesystem-3b8ca407-734b-9c22-1653-d5c757b5c031/test-file-1739e027-c2f9-92ad-2a6e-decdd34673b2",
      "RequestMethod": "GET",
      "RequestHeaders": {
        "Authorization": "Sanitized",
        "If-Match": "0x8D829344F0CE2C0",
        "User-Agent": [
          "azsdk-net-Storage.Files.DataLake/12.3.0-dev.20200715.1",
          "(.NET Core 4.6.28801.04; Microsoft Windows 10.0.18362 )"
        ],
        "x-ms-client-request-id": "cabb2488-758e-454f-ef06-d2c455d7b717",
        "x-ms-date": "Thu, 16 Jul 2020 02:59:52 GMT",
        "x-ms-range": "bytes=594-750",
        "x-ms-return-client-request-id": "true",
        "x-ms-version": "2020-02-10"
      },
      "RequestBody": null,
      "StatusCode": 206,
      "ResponseHeaders": {
        "Accept-Ranges": "bytes",
        "Content-Length": "157",
        "Content-Range": "bytes 594-750/1024",
        "Content-Type": "application/octet-stream",
        "Date": "Thu, 16 Jul 2020 02:59:52 GMT",
        "ETag": "\u00220x8D829344F0CE2C0\u0022",
        "Last-Modified": "Thu, 16 Jul 2020 02:59:51 GMT",
        "Server": [
          "Windows-Azure-Blob/1.0",
          "Microsoft-HTTPAPI/2.0"
        ],
        "x-ms-blob-type": "BlockBlob",
        "x-ms-client-request-id": "cabb2488-758e-454f-ef06-d2c455d7b717",
        "x-ms-creation-time": "Thu, 16 Jul 2020 02:59:51 GMT",
        "x-ms-lease-state": "available",
        "x-ms-lease-status": "unlocked",
        "x-ms-request-id": "9a3ecb20-501e-00a5-4c1d-5bc7f8000000",
        "x-ms-server-encrypted": "true",
        "x-ms-version": "2020-02-10"
      },
      "ResponseBody": "VHge/58wFO\u002BoGpKw3qd31BScZPeoKhwDo3FRyO7P1Ujqqn0HcIWFPlfkXHSMFpswq6RMSMKv2SlbG1st3ksB2ERJxjQqcGOOFiagxM6ndo3WIB1Jg4yFOtFTq1QpV18L4oMwQlBnBjtAvTGcDxRbtKTOV70tt1W3xIti18QOZL/GlOJKdzQ9bxriCcVa6Su89/ewW/\u002Bh3SoueH7EBA=="
    },
    {
      "RequestUri": "https://seanmccdfsca2.blob.core.windows.net/test-filesystem-3b8ca407-734b-9c22-1653-d5c757b5c031/test-file-1739e027-c2f9-92ad-2a6e-decdd34673b2",
      "RequestMethod": "GET",
      "RequestHeaders": {
        "Authorization": "Sanitized",
        "If-Match": "0x8D829344F0CE2C0",
        "User-Agent": [
          "azsdk-net-Storage.Files.DataLake/12.3.0-dev.20200715.1",
          "(.NET Core 4.6.28801.04; Microsoft Windows 10.0.18362 )"
        ],
        "x-ms-client-request-id": "09b0b72b-8693-94c9-e65a-8baf8267bcbf",
        "x-ms-date": "Thu, 16 Jul 2020 02:59:52 GMT",
        "x-ms-range": "bytes=630-786",
        "x-ms-return-client-request-id": "true",
        "x-ms-version": "2020-02-10"
      },
      "RequestBody": null,
      "StatusCode": 206,
      "ResponseHeaders": {
        "Accept-Ranges": "bytes",
        "Content-Length": "157",
        "Content-Range": "bytes 630-786/1024",
        "Content-Type": "application/octet-stream",
        "Date": "Thu, 16 Jul 2020 02:59:52 GMT",
        "ETag": "\u00220x8D829344F0CE2C0\u0022",
        "Last-Modified": "Thu, 16 Jul 2020 02:59:51 GMT",
        "Server": [
          "Windows-Azure-Blob/1.0",
          "Microsoft-HTTPAPI/2.0"
        ],
        "x-ms-blob-type": "BlockBlob",
        "x-ms-client-request-id": "09b0b72b-8693-94c9-e65a-8baf8267bcbf",
        "x-ms-creation-time": "Thu, 16 Jul 2020 02:59:51 GMT",
        "x-ms-lease-state": "available",
        "x-ms-lease-status": "unlocked",
        "x-ms-request-id": "9a3ecb33-501e-00a5-5d1d-5bc7f8000000",
        "x-ms-server-encrypted": "true",
        "x-ms-version": "2020-02-10"
      },
      "ResponseBody": "cIWFPlfkXHSMFpswq6RMSMKv2SlbG1st3ksB2ERJxjQqcGOOFiagxM6ndo3WIB1Jg4yFOtFTq1QpV18L4oMwQlBnBjtAvTGcDxRbtKTOV70tt1W3xIti18QOZL/GlOJKdzQ9bxriCcVa6Su89/ewW/\u002Bh3SoueH7EBC92MVhy1noyETxwkeijS66PXNpgpt/NXgm/JLa3HP61eGrrbA=="
    },
    {
      "RequestUri": "https://seanmccdfsca2.blob.core.windows.net/test-filesystem-3b8ca407-734b-9c22-1653-d5c757b5c031/test-file-1739e027-c2f9-92ad-2a6e-decdd34673b2",
      "RequestMethod": "GET",
      "RequestHeaders": {
        "Authorization": "Sanitized",
        "If-Match": "0x8D829344F0CE2C0",
        "User-Agent": [
          "azsdk-net-Storage.Files.DataLake/12.3.0-dev.20200715.1",
          "(.NET Core 4.6.28801.04; Microsoft Windows 10.0.18362 )"
        ],
        "x-ms-client-request-id": "9d985557-ad27-f483-cc80-9453d2eea0ef",
        "x-ms-date": "Thu, 16 Jul 2020 02:59:52 GMT",
        "x-ms-range": "bytes=636-792",
        "x-ms-return-client-request-id": "true",
        "x-ms-version": "2020-02-10"
      },
      "RequestBody": null,
      "StatusCode": 206,
      "ResponseHeaders": {
        "Accept-Ranges": "bytes",
        "Content-Length": "157",
        "Content-Range": "bytes 636-792/1024",
        "Content-Type": "application/octet-stream",
        "Date": "Thu, 16 Jul 2020 02:59:52 GMT",
        "ETag": "\u00220x8D829344F0CE2C0\u0022",
        "Last-Modified": "Thu, 16 Jul 2020 02:59:51 GMT",
        "Server": [
          "Windows-Azure-Blob/1.0",
          "Microsoft-HTTPAPI/2.0"
        ],
        "x-ms-blob-type": "BlockBlob",
        "x-ms-client-request-id": "9d985557-ad27-f483-cc80-9453d2eea0ef",
        "x-ms-creation-time": "Thu, 16 Jul 2020 02:59:51 GMT",
        "x-ms-lease-state": "available",
        "x-ms-lease-status": "unlocked",
        "x-ms-request-id": "9a3ecb3e-501e-00a5-681d-5bc7f8000000",
        "x-ms-server-encrypted": "true",
        "x-ms-version": "2020-02-10"
      },
      "ResponseBody": "XHSMFpswq6RMSMKv2SlbG1st3ksB2ERJxjQqcGOOFiagxM6ndo3WIB1Jg4yFOtFTq1QpV18L4oMwQlBnBjtAvTGcDxRbtKTOV70tt1W3xIti18QOZL/GlOJKdzQ9bxriCcVa6Su89/ewW/\u002Bh3SoueH7EBC92MVhy1noyETxwkeijS66PXNpgpt/NXgm/JLa3HP61eGrrbNds6BKwig=="
    },
    {
      "RequestUri": "https://seanmccdfsca2.blob.core.windows.net/test-filesystem-3b8ca407-734b-9c22-1653-d5c757b5c031/test-file-1739e027-c2f9-92ad-2a6e-decdd34673b2",
      "RequestMethod": "GET",
      "RequestHeaders": {
        "Authorization": "Sanitized",
        "If-Match": "0x8D829344F0CE2C0",
        "User-Agent": [
          "azsdk-net-Storage.Files.DataLake/12.3.0-dev.20200715.1",
          "(.NET Core 4.6.28801.04; Microsoft Windows 10.0.18362 )"
        ],
        "x-ms-client-request-id": "2c583606-1fce-5698-a915-216d10fb5798",
        "x-ms-date": "Thu, 16 Jul 2020 02:59:52 GMT",
        "x-ms-range": "bytes=648-804",
        "x-ms-return-client-request-id": "true",
        "x-ms-version": "2020-02-10"
      },
      "RequestBody": null,
      "StatusCode": 206,
      "ResponseHeaders": {
        "Accept-Ranges": "bytes",
        "Content-Length": "157",
        "Content-Range": "bytes 648-804/1024",
        "Content-Type": "application/octet-stream",
        "Date": "Thu, 16 Jul 2020 02:59:52 GMT",
        "ETag": "\u00220x8D829344F0CE2C0\u0022",
        "Last-Modified": "Thu, 16 Jul 2020 02:59:51 GMT",
        "Server": [
          "Windows-Azure-Blob/1.0",
          "Microsoft-HTTPAPI/2.0"
        ],
        "x-ms-blob-type": "BlockBlob",
        "x-ms-client-request-id": "2c583606-1fce-5698-a915-216d10fb5798",
        "x-ms-creation-time": "Thu, 16 Jul 2020 02:59:51 GMT",
        "x-ms-lease-state": "available",
        "x-ms-lease-status": "unlocked",
        "x-ms-request-id": "9a3ecb55-501e-00a5-7e1d-5bc7f8000000",
        "x-ms-server-encrypted": "true",
        "x-ms-version": "2020-02-10"
      },
      "ResponseBody": "2SlbG1st3ksB2ERJxjQqcGOOFiagxM6ndo3WIB1Jg4yFOtFTq1QpV18L4oMwQlBnBjtAvTGcDxRbtKTOV70tt1W3xIti18QOZL/GlOJKdzQ9bxriCcVa6Su89/ewW/\u002Bh3SoueH7EBC92MVhy1noyETxwkeijS66PXNpgpt/NXgm/JLa3HP61eGrrbNds6BKwiua6P8kX/pJ7nhujZA=="
    },
    {
      "RequestUri": "https://seanmccdfsca2.blob.core.windows.net/test-filesystem-3b8ca407-734b-9c22-1653-d5c757b5c031/test-file-1739e027-c2f9-92ad-2a6e-decdd34673b2",
      "RequestMethod": "GET",
      "RequestHeaders": {
        "Authorization": "Sanitized",
        "If-Match": "0x8D829344F0CE2C0",
        "User-Agent": [
          "azsdk-net-Storage.Files.DataLake/12.3.0-dev.20200715.1",
          "(.NET Core 4.6.28801.04; Microsoft Windows 10.0.18362 )"
        ],
        "x-ms-client-request-id": "9c4cce20-7396-b220-e7d3-1b799f21756d",
        "x-ms-date": "Thu, 16 Jul 2020 02:59:52 GMT",
        "x-ms-range": "bytes=666-822",
        "x-ms-return-client-request-id": "true",
        "x-ms-version": "2020-02-10"
      },
      "RequestBody": null,
      "StatusCode": 206,
      "ResponseHeaders": {
        "Accept-Ranges": "bytes",
        "Content-Length": "157",
        "Content-Range": "bytes 666-822/1024",
        "Content-Type": "application/octet-stream",
        "Date": "Thu, 16 Jul 2020 02:59:52 GMT",
        "ETag": "\u00220x8D829344F0CE2C0\u0022",
        "Last-Modified": "Thu, 16 Jul 2020 02:59:51 GMT",
        "Server": [
          "Windows-Azure-Blob/1.0",
          "Microsoft-HTTPAPI/2.0"
        ],
        "x-ms-blob-type": "BlockBlob",
        "x-ms-client-request-id": "9c4cce20-7396-b220-e7d3-1b799f21756d",
        "x-ms-creation-time": "Thu, 16 Jul 2020 02:59:51 GMT",
        "x-ms-lease-state": "available",
        "x-ms-lease-status": "unlocked",
        "x-ms-request-id": "9a3ecb62-501e-00a5-0b1d-5bc7f8000000",
        "x-ms-server-encrypted": "true",
        "x-ms-version": "2020-02-10"
      },
      "ResponseBody": "FiagxM6ndo3WIB1Jg4yFOtFTq1QpV18L4oMwQlBnBjtAvTGcDxRbtKTOV70tt1W3xIti18QOZL/GlOJKdzQ9bxriCcVa6Su89/ewW/\u002Bh3SoueH7EBC92MVhy1noyETxwkeijS66PXNpgpt/NXgm/JLa3HP61eGrrbNds6BKwiua6P8kX/pJ7nhujZF5PqNJPsrHDe/U\u002Buxh9uN7XIg=="
    },
    {
      "RequestUri": "https://seanmccdfsca2.blob.core.windows.net/test-filesystem-3b8ca407-734b-9c22-1653-d5c757b5c031/test-file-1739e027-c2f9-92ad-2a6e-decdd34673b2",
      "RequestMethod": "GET",
      "RequestHeaders": {
        "Authorization": "Sanitized",
        "If-Match": "0x8D829344F0CE2C0",
        "User-Agent": [
          "azsdk-net-Storage.Files.DataLake/12.3.0-dev.20200715.1",
          "(.NET Core 4.6.28801.04; Microsoft Windows 10.0.18362 )"
        ],
        "x-ms-client-request-id": "414c1e33-bbae-8502-627b-cc22734bf6a4",
        "x-ms-date": "Thu, 16 Jul 2020 02:59:52 GMT",
        "x-ms-range": "bytes=690-846",
        "x-ms-return-client-request-id": "true",
        "x-ms-version": "2020-02-10"
      },
      "RequestBody": null,
      "StatusCode": 206,
      "ResponseHeaders": {
        "Accept-Ranges": "bytes",
        "Content-Length": "157",
        "Content-Range": "bytes 690-846/1024",
        "Content-Type": "application/octet-stream",
        "Date": "Thu, 16 Jul 2020 02:59:52 GMT",
        "ETag": "\u00220x8D829344F0CE2C0\u0022",
        "Last-Modified": "Thu, 16 Jul 2020 02:59:51 GMT",
        "Server": [
          "Windows-Azure-Blob/1.0",
          "Microsoft-HTTPAPI/2.0"
        ],
        "x-ms-blob-type": "BlockBlob",
        "x-ms-client-request-id": "414c1e33-bbae-8502-627b-cc22734bf6a4",
        "x-ms-creation-time": "Thu, 16 Jul 2020 02:59:51 GMT",
        "x-ms-lease-state": "available",
        "x-ms-lease-status": "unlocked",
        "x-ms-request-id": "9a3ecb6d-501e-00a5-151d-5bc7f8000000",
        "x-ms-server-encrypted": "true",
        "x-ms-version": "2020-02-10"
      },
      "ResponseBody": "4oMwQlBnBjtAvTGcDxRbtKTOV70tt1W3xIti18QOZL/GlOJKdzQ9bxriCcVa6Su89/ewW/\u002Bh3SoueH7EBC92MVhy1noyETxwkeijS66PXNpgpt/NXgm/JLa3HP61eGrrbNds6BKwiua6P8kX/pJ7nhujZF5PqNJPsrHDe/U\u002Buxh9uN7XInTIrxz4Eh8/qCUkO33iERQMm8MEHTVh7Q=="
    },
    {
      "RequestUri": "https://seanmccdfsca2.blob.core.windows.net/test-filesystem-3b8ca407-734b-9c22-1653-d5c757b5c031/test-file-1739e027-c2f9-92ad-2a6e-decdd34673b2",
      "RequestMethod": "GET",
      "RequestHeaders": {
        "Authorization": "Sanitized",
        "If-Match": "0x8D829344F0CE2C0",
        "User-Agent": [
          "azsdk-net-Storage.Files.DataLake/12.3.0-dev.20200715.1",
          "(.NET Core 4.6.28801.04; Microsoft Windows 10.0.18362 )"
        ],
        "x-ms-client-request-id": "8145fca8-33d4-72be-e87b-2c20deac0325",
        "x-ms-date": "Thu, 16 Jul 2020 02:59:52 GMT",
        "x-ms-range": "bytes=720-876",
        "x-ms-return-client-request-id": "true",
        "x-ms-version": "2020-02-10"
      },
      "RequestBody": null,
      "StatusCode": 206,
      "ResponseHeaders": {
        "Accept-Ranges": "bytes",
        "Content-Length": "157",
        "Content-Range": "bytes 720-876/1024",
        "Content-Type": "application/octet-stream",
        "Date": "Thu, 16 Jul 2020 02:59:52 GMT",
        "ETag": "\u00220x8D829344F0CE2C0\u0022",
        "Last-Modified": "Thu, 16 Jul 2020 02:59:51 GMT",
        "Server": [
          "Windows-Azure-Blob/1.0",
          "Microsoft-HTTPAPI/2.0"
        ],
        "x-ms-blob-type": "BlockBlob",
        "x-ms-client-request-id": "8145fca8-33d4-72be-e87b-2c20deac0325",
        "x-ms-creation-time": "Thu, 16 Jul 2020 02:59:51 GMT",
        "x-ms-lease-state": "available",
        "x-ms-lease-status": "unlocked",
        "x-ms-request-id": "9a3ecb99-501e-00a5-391d-5bc7f8000000",
        "x-ms-server-encrypted": "true",
        "x-ms-version": "2020-02-10"
      },
      "ResponseBody": "ZL/GlOJKdzQ9bxriCcVa6Su89/ewW/\u002Bh3SoueH7EBC92MVhy1noyETxwkeijS66PXNpgpt/NXgm/JLa3HP61eGrrbNds6BKwiua6P8kX/pJ7nhujZF5PqNJPsrHDe/U\u002Buxh9uN7XInTIrxz4Eh8/qCUkO33iERQMm8MEHTVh7Q7xfIOwmUazpHun27RCV5azDwqLnz93W6kEcRwb0g=="
    },
    {
      "RequestUri": "https://seanmccdfsca2.blob.core.windows.net/test-filesystem-3b8ca407-734b-9c22-1653-d5c757b5c031/test-file-1739e027-c2f9-92ad-2a6e-decdd34673b2",
      "RequestMethod": "GET",
      "RequestHeaders": {
        "Authorization": "Sanitized",
        "If-Match": "0x8D829344F0CE2C0",
        "User-Agent": [
          "azsdk-net-Storage.Files.DataLake/12.3.0-dev.20200715.1",
          "(.NET Core 4.6.28801.04; Microsoft Windows 10.0.18362 )"
        ],
        "x-ms-client-request-id": "777adbb2-7505-69d0-0800-560d25469753",
        "x-ms-date": "Thu, 16 Jul 2020 02:59:52 GMT",
        "x-ms-range": "bytes=756-912",
        "x-ms-return-client-request-id": "true",
        "x-ms-version": "2020-02-10"
      },
      "RequestBody": null,
      "StatusCode": 206,
      "ResponseHeaders": {
        "Accept-Ranges": "bytes",
        "Content-Length": "157",
        "Content-Range": "bytes 756-912/1024",
        "Content-Type": "application/octet-stream",
        "Date": "Thu, 16 Jul 2020 02:59:52 GMT",
        "ETag": "\u00220x8D829344F0CE2C0\u0022",
        "Last-Modified": "Thu, 16 Jul 2020 02:59:51 GMT",
        "Server": [
          "Windows-Azure-Blob/1.0",
          "Microsoft-HTTPAPI/2.0"
        ],
        "x-ms-blob-type": "BlockBlob",
        "x-ms-client-request-id": "777adbb2-7505-69d0-0800-560d25469753",
        "x-ms-creation-time": "Thu, 16 Jul 2020 02:59:51 GMT",
        "x-ms-lease-state": "available",
        "x-ms-lease-status": "unlocked",
        "x-ms-request-id": "9a3ecbc6-501e-00a5-621d-5bc7f8000000",
        "x-ms-server-encrypted": "true",
        "x-ms-version": "2020-02-10"
      },
      "ResponseBody": "1noyETxwkeijS66PXNpgpt/NXgm/JLa3HP61eGrrbNds6BKwiua6P8kX/pJ7nhujZF5PqNJPsrHDe/U\u002Buxh9uN7XInTIrxz4Eh8/qCUkO33iERQMm8MEHTVh7Q7xfIOwmUazpHun27RCV5azDwqLnz93W6kEcRwb0gU/ZsINB5abjw/fcJcBOzZfykQtUQ4q1U3PeiHZrCcpmNF2aA=="
    },
    {
      "RequestUri": "https://seanmccdfsca2.blob.core.windows.net/test-filesystem-3b8ca407-734b-9c22-1653-d5c757b5c031/test-file-1739e027-c2f9-92ad-2a6e-decdd34673b2",
      "RequestMethod": "GET",
      "RequestHeaders": {
        "Authorization": "Sanitized",
        "If-Match": "0x8D829344F0CE2C0",
        "User-Agent": [
          "azsdk-net-Storage.Files.DataLake/12.3.0-dev.20200715.1",
          "(.NET Core 4.6.28801.04; Microsoft Windows 10.0.18362 )"
        ],
        "x-ms-client-request-id": "026d2e03-8c31-551f-f0b6-1b829488bb72",
        "x-ms-date": "Thu, 16 Jul 2020 02:59:52 GMT",
        "x-ms-range": "bytes=762-918",
        "x-ms-return-client-request-id": "true",
        "x-ms-version": "2020-02-10"
      },
      "RequestBody": null,
      "StatusCode": 206,
      "ResponseHeaders": {
        "Accept-Ranges": "bytes",
        "Content-Length": "157",
        "Content-Range": "bytes 762-918/1024",
        "Content-Type": "application/octet-stream",
        "Date": "Thu, 16 Jul 2020 02:59:52 GMT",
        "ETag": "\u00220x8D829344F0CE2C0\u0022",
        "Last-Modified": "Thu, 16 Jul 2020 02:59:51 GMT",
        "Server": [
          "Windows-Azure-Blob/1.0",
          "Microsoft-HTTPAPI/2.0"
        ],
        "x-ms-blob-type": "BlockBlob",
        "x-ms-client-request-id": "026d2e03-8c31-551f-f0b6-1b829488bb72",
        "x-ms-creation-time": "Thu, 16 Jul 2020 02:59:51 GMT",
        "x-ms-lease-state": "available",
        "x-ms-lease-status": "unlocked",
        "x-ms-request-id": "9a3ecbe1-501e-00a5-7b1d-5bc7f8000000",
        "x-ms-server-encrypted": "true",
        "x-ms-version": "2020-02-10"
      },
      "ResponseBody": "keijS66PXNpgpt/NXgm/JLa3HP61eGrrbNds6BKwiua6P8kX/pJ7nhujZF5PqNJPsrHDe/U\u002Buxh9uN7XInTIrxz4Eh8/qCUkO33iERQMm8MEHTVh7Q7xfIOwmUazpHun27RCV5azDwqLnz93W6kEcRwb0gU/ZsINB5abjw/fcJcBOzZfykQtUQ4q1U3PeiHZrCcpmNF2aHTyNE8AFw=="
    },
    {
      "RequestUri": "https://seanmccdfsca2.blob.core.windows.net/test-filesystem-3b8ca407-734b-9c22-1653-d5c757b5c031/test-file-1739e027-c2f9-92ad-2a6e-decdd34673b2",
      "RequestMethod": "GET",
      "RequestHeaders": {
        "Authorization": "Sanitized",
        "If-Match": "0x8D829344F0CE2C0",
        "User-Agent": [
          "azsdk-net-Storage.Files.DataLake/12.3.0-dev.20200715.1",
          "(.NET Core 4.6.28801.04; Microsoft Windows 10.0.18362 )"
        ],
        "x-ms-client-request-id": "f60a9b1d-95d8-4521-e7b4-5c8e88eb27dd",
        "x-ms-date": "Thu, 16 Jul 2020 02:59:52 GMT",
        "x-ms-range": "bytes=774-930",
        "x-ms-return-client-request-id": "true",
        "x-ms-version": "2020-02-10"
      },
      "RequestBody": null,
      "StatusCode": 206,
      "ResponseHeaders": {
        "Accept-Ranges": "bytes",
        "Content-Length": "157",
        "Content-Range": "bytes 774-930/1024",
        "Content-Type": "application/octet-stream",
        "Date": "Thu, 16 Jul 2020 02:59:52 GMT",
        "ETag": "\u00220x8D829344F0CE2C0\u0022",
        "Last-Modified": "Thu, 16 Jul 2020 02:59:51 GMT",
        "Server": [
          "Windows-Azure-Blob/1.0",
          "Microsoft-HTTPAPI/2.0"
        ],
        "x-ms-blob-type": "BlockBlob",
        "x-ms-client-request-id": "f60a9b1d-95d8-4521-e7b4-5c8e88eb27dd",
        "x-ms-creation-time": "Thu, 16 Jul 2020 02:59:51 GMT",
        "x-ms-lease-state": "available",
        "x-ms-lease-status": "unlocked",
        "x-ms-request-id": "9a3ecbfb-501e-00a5-141d-5bc7f8000000",
        "x-ms-server-encrypted": "true",
        "x-ms-version": "2020-02-10"
      },
      "ResponseBody": "Xgm/JLa3HP61eGrrbNds6BKwiua6P8kX/pJ7nhujZF5PqNJPsrHDe/U\u002Buxh9uN7XInTIrxz4Eh8/qCUkO33iERQMm8MEHTVh7Q7xfIOwmUazpHun27RCV5azDwqLnz93W6kEcRwb0gU/ZsINB5abjw/fcJcBOzZfykQtUQ4q1U3PeiHZrCcpmNF2aHTyNE8AF4D7rC\u002BodR9zpKfY7g=="
    },
    {
      "RequestUri": "https://seanmccdfsca2.blob.core.windows.net/test-filesystem-3b8ca407-734b-9c22-1653-d5c757b5c031/test-file-1739e027-c2f9-92ad-2a6e-decdd34673b2",
      "RequestMethod": "GET",
      "RequestHeaders": {
        "Authorization": "Sanitized",
        "If-Match": "0x8D829344F0CE2C0",
        "User-Agent": [
          "azsdk-net-Storage.Files.DataLake/12.3.0-dev.20200715.1",
          "(.NET Core 4.6.28801.04; Microsoft Windows 10.0.18362 )"
        ],
        "x-ms-client-request-id": "f964f83e-c47d-a999-cdc2-a16fcd2a8682",
        "x-ms-date": "Thu, 16 Jul 2020 02:59:52 GMT",
        "x-ms-range": "bytes=792-948",
        "x-ms-return-client-request-id": "true",
        "x-ms-version": "2020-02-10"
      },
      "RequestBody": null,
      "StatusCode": 206,
      "ResponseHeaders": {
        "Accept-Ranges": "bytes",
        "Content-Length": "157",
        "Content-Range": "bytes 792-948/1024",
        "Content-Type": "application/octet-stream",
        "Date": "Thu, 16 Jul 2020 02:59:52 GMT",
        "ETag": "\u00220x8D829344F0CE2C0\u0022",
        "Last-Modified": "Thu, 16 Jul 2020 02:59:51 GMT",
        "Server": [
          "Windows-Azure-Blob/1.0",
          "Microsoft-HTTPAPI/2.0"
        ],
        "x-ms-blob-type": "BlockBlob",
        "x-ms-client-request-id": "f964f83e-c47d-a999-cdc2-a16fcd2a8682",
        "x-ms-creation-time": "Thu, 16 Jul 2020 02:59:51 GMT",
        "x-ms-lease-state": "available",
        "x-ms-lease-status": "unlocked",
        "x-ms-request-id": "9a3ecc10-501e-00a5-281d-5bc7f8000000",
        "x-ms-server-encrypted": "true",
        "x-ms-version": "2020-02-10"
      },
      "ResponseBody": "iua6P8kX/pJ7nhujZF5PqNJPsrHDe/U\u002Buxh9uN7XInTIrxz4Eh8/qCUkO33iERQMm8MEHTVh7Q7xfIOwmUazpHun27RCV5azDwqLnz93W6kEcRwb0gU/ZsINB5abjw/fcJcBOzZfykQtUQ4q1U3PeiHZrCcpmNF2aHTyNE8AF4D7rC\u002BodR9zpKfY7oH2FJF0PY10wuLntdfFi9PBbQ=="
    },
    {
      "RequestUri": "https://seanmccdfsca2.blob.core.windows.net/test-filesystem-3b8ca407-734b-9c22-1653-d5c757b5c031/test-file-1739e027-c2f9-92ad-2a6e-decdd34673b2",
      "RequestMethod": "GET",
      "RequestHeaders": {
        "Authorization": "Sanitized",
        "If-Match": "0x8D829344F0CE2C0",
        "User-Agent": [
          "azsdk-net-Storage.Files.DataLake/12.3.0-dev.20200715.1",
          "(.NET Core 4.6.28801.04; Microsoft Windows 10.0.18362 )"
        ],
        "x-ms-client-request-id": "8f4f3e0b-2e86-e35f-bd14-351ab8270b4b",
        "x-ms-date": "Thu, 16 Jul 2020 02:59:52 GMT",
        "x-ms-range": "bytes=816-972",
        "x-ms-return-client-request-id": "true",
        "x-ms-version": "2020-02-10"
      },
      "RequestBody": null,
      "StatusCode": 206,
      "ResponseHeaders": {
        "Accept-Ranges": "bytes",
        "Content-Length": "157",
        "Content-Range": "bytes 816-972/1024",
        "Content-Type": "application/octet-stream",
        "Date": "Thu, 16 Jul 2020 02:59:52 GMT",
        "ETag": "\u00220x8D829344F0CE2C0\u0022",
        "Last-Modified": "Thu, 16 Jul 2020 02:59:51 GMT",
        "Server": [
          "Windows-Azure-Blob/1.0",
          "Microsoft-HTTPAPI/2.0"
        ],
        "x-ms-blob-type": "BlockBlob",
        "x-ms-client-request-id": "8f4f3e0b-2e86-e35f-bd14-351ab8270b4b",
        "x-ms-creation-time": "Thu, 16 Jul 2020 02:59:51 GMT",
        "x-ms-lease-state": "available",
        "x-ms-lease-status": "unlocked",
        "x-ms-request-id": "9a3ecc20-501e-00a5-381d-5bc7f8000000",
        "x-ms-server-encrypted": "true",
        "x-ms-version": "2020-02-10"
      },
      "ResponseBody": "uxh9uN7XInTIrxz4Eh8/qCUkO33iERQMm8MEHTVh7Q7xfIOwmUazpHun27RCV5azDwqLnz93W6kEcRwb0gU/ZsINB5abjw/fcJcBOzZfykQtUQ4q1U3PeiHZrCcpmNF2aHTyNE8AF4D7rC\u002BodR9zpKfY7oH2FJF0PY10wuLntdfFi9PBbZX0LDqOLygeJgQBZgeAUKpQf1PifffCiw=="
    },
    {
      "RequestUri": "https://seanmccdfsca2.blob.core.windows.net/test-filesystem-3b8ca407-734b-9c22-1653-d5c757b5c031/test-file-1739e027-c2f9-92ad-2a6e-decdd34673b2",
      "RequestMethod": "GET",
      "RequestHeaders": {
        "Authorization": "Sanitized",
        "If-Match": "0x8D829344F0CE2C0",
        "User-Agent": [
          "azsdk-net-Storage.Files.DataLake/12.3.0-dev.20200715.1",
          "(.NET Core 4.6.28801.04; Microsoft Windows 10.0.18362 )"
        ],
        "x-ms-client-request-id": "8f6338f7-f6da-68fb-d414-98ff402c0bdc",
        "x-ms-date": "Thu, 16 Jul 2020 02:59:53 GMT",
        "x-ms-range": "bytes=846-1002",
        "x-ms-return-client-request-id": "true",
        "x-ms-version": "2020-02-10"
      },
      "RequestBody": null,
      "StatusCode": 206,
      "ResponseHeaders": {
        "Accept-Ranges": "bytes",
        "Content-Length": "157",
        "Content-Range": "bytes 846-1002/1024",
        "Content-Type": "application/octet-stream",
        "Date": "Thu, 16 Jul 2020 02:59:53 GMT",
        "ETag": "\u00220x8D829344F0CE2C0\u0022",
        "Last-Modified": "Thu, 16 Jul 2020 02:59:51 GMT",
        "Server": [
          "Windows-Azure-Blob/1.0",
          "Microsoft-HTTPAPI/2.0"
        ],
        "x-ms-blob-type": "BlockBlob",
        "x-ms-client-request-id": "8f6338f7-f6da-68fb-d414-98ff402c0bdc",
        "x-ms-creation-time": "Thu, 16 Jul 2020 02:59:51 GMT",
        "x-ms-lease-state": "available",
        "x-ms-lease-status": "unlocked",
        "x-ms-request-id": "9a3ecc2f-501e-00a5-451d-5bc7f8000000",
        "x-ms-server-encrypted": "true",
        "x-ms-version": "2020-02-10"
      },
      "ResponseBody": "7Q7xfIOwmUazpHun27RCV5azDwqLnz93W6kEcRwb0gU/ZsINB5abjw/fcJcBOzZfykQtUQ4q1U3PeiHZrCcpmNF2aHTyNE8AF4D7rC\u002BodR9zpKfY7oH2FJF0PY10wuLntdfFi9PBbZX0LDqOLygeJgQBZgeAUKpQf1PifffCi1WdE/dX4\u002BpMsTYR5MFGaORpVhaIc1vaZmQtdAt/3g=="
    },
    {
      "RequestUri": "https://seanmccdfsca2.blob.core.windows.net/test-filesystem-3b8ca407-734b-9c22-1653-d5c757b5c031/test-file-1739e027-c2f9-92ad-2a6e-decdd34673b2",
      "RequestMethod": "GET",
      "RequestHeaders": {
        "Authorization": "Sanitized",
        "If-Match": "0x8D829344F0CE2C0",
        "User-Agent": [
          "azsdk-net-Storage.Files.DataLake/12.3.0-dev.20200715.1",
          "(.NET Core 4.6.28801.04; Microsoft Windows 10.0.18362 )"
        ],
        "x-ms-client-request-id": "7f22156b-7bc4-e270-1774-7270ba0a8886",
        "x-ms-date": "Thu, 16 Jul 2020 02:59:53 GMT",
        "x-ms-range": "bytes=882-1038",
        "x-ms-return-client-request-id": "true",
        "x-ms-version": "2020-02-10"
      },
      "RequestBody": null,
      "StatusCode": 206,
      "ResponseHeaders": {
        "Accept-Ranges": "bytes",
        "Content-Length": "142",
        "Content-Range": "bytes 882-1023/1024",
        "Content-Type": "application/octet-stream",
        "Date": "Thu, 16 Jul 2020 02:59:53 GMT",
        "ETag": "\u00220x8D829344F0CE2C0\u0022",
        "Last-Modified": "Thu, 16 Jul 2020 02:59:51 GMT",
        "Server": [
          "Windows-Azure-Blob/1.0",
          "Microsoft-HTTPAPI/2.0"
        ],
        "x-ms-blob-type": "BlockBlob",
        "x-ms-client-request-id": "7f22156b-7bc4-e270-1774-7270ba0a8886",
        "x-ms-creation-time": "Thu, 16 Jul 2020 02:59:51 GMT",
        "x-ms-lease-state": "available",
        "x-ms-lease-status": "unlocked",
        "x-ms-request-id": "9a3ecc3c-501e-00a5-511d-5bc7f8000000",
        "x-ms-server-encrypted": "true",
        "x-ms-version": "2020-02-10"
      },
      "ResponseBody": "B5abjw/fcJcBOzZfykQtUQ4q1U3PeiHZrCcpmNF2aHTyNE8AF4D7rC\u002BodR9zpKfY7oH2FJF0PY10wuLntdfFi9PBbZX0LDqOLygeJgQBZgeAUKpQf1PifffCi1WdE/dX4\u002BpMsTYR5MFGaORpVhaIc1vaZmQtdAt/3vCeMqHl8RwxxkMatLTRb2zoChdveQ=="
    },
    {
      "RequestUri": "https://seanmccdfsca2.blob.core.windows.net/test-filesystem-3b8ca407-734b-9c22-1653-d5c757b5c031/test-file-1739e027-c2f9-92ad-2a6e-decdd34673b2",
      "RequestMethod": "GET",
      "RequestHeaders": {
        "Authorization": "Sanitized",
        "If-Match": "0x8D829344F0CE2C0",
        "User-Agent": [
          "azsdk-net-Storage.Files.DataLake/12.3.0-dev.20200715.1",
          "(.NET Core 4.6.28801.04; Microsoft Windows 10.0.18362 )"
        ],
        "x-ms-client-request-id": "2a93fa75-8c09-aa18-c4be-d65d1073fe2a",
        "x-ms-date": "Thu, 16 Jul 2020 02:59:53 GMT",
        "x-ms-range": "bytes=888-1044",
        "x-ms-return-client-request-id": "true",
        "x-ms-version": "2020-02-10"
      },
      "RequestBody": null,
      "StatusCode": 206,
      "ResponseHeaders": {
        "Accept-Ranges": "bytes",
        "Content-Length": "136",
        "Content-Range": "bytes 888-1023/1024",
        "Content-Type": "application/octet-stream",
        "Date": "Thu, 16 Jul 2020 02:59:53 GMT",
        "ETag": "\u00220x8D829344F0CE2C0\u0022",
        "Last-Modified": "Thu, 16 Jul 2020 02:59:51 GMT",
        "Server": [
          "Windows-Azure-Blob/1.0",
          "Microsoft-HTTPAPI/2.0"
        ],
        "x-ms-blob-type": "BlockBlob",
        "x-ms-client-request-id": "2a93fa75-8c09-aa18-c4be-d65d1073fe2a",
        "x-ms-creation-time": "Thu, 16 Jul 2020 02:59:51 GMT",
        "x-ms-lease-state": "available",
        "x-ms-lease-status": "unlocked",
        "x-ms-request-id": "9a3ecc4d-501e-00a5-601d-5bc7f8000000",
        "x-ms-server-encrypted": "true",
        "x-ms-version": "2020-02-10"
      },
      "ResponseBody": "cJcBOzZfykQtUQ4q1U3PeiHZrCcpmNF2aHTyNE8AF4D7rC\u002BodR9zpKfY7oH2FJF0PY10wuLntdfFi9PBbZX0LDqOLygeJgQBZgeAUKpQf1PifffCi1WdE/dX4\u002BpMsTYR5MFGaORpVhaIc1vaZmQtdAt/3vCeMqHl8RwxxkMatLTRb2zoChdveQ=="
    },
    {
      "RequestUri": "https://seanmccdfsca2.blob.core.windows.net/test-filesystem-3b8ca407-734b-9c22-1653-d5c757b5c031/test-file-1739e027-c2f9-92ad-2a6e-decdd34673b2",
      "RequestMethod": "GET",
      "RequestHeaders": {
        "Authorization": "Sanitized",
        "If-Match": "0x8D829344F0CE2C0",
        "User-Agent": [
          "azsdk-net-Storage.Files.DataLake/12.3.0-dev.20200715.1",
          "(.NET Core 4.6.28801.04; Microsoft Windows 10.0.18362 )"
        ],
        "x-ms-client-request-id": "bffab245-5e76-087c-ff7b-4ac1e5f063e0",
        "x-ms-date": "Thu, 16 Jul 2020 02:59:53 GMT",
        "x-ms-range": "bytes=900-1056",
        "x-ms-return-client-request-id": "true",
        "x-ms-version": "2020-02-10"
      },
      "RequestBody": null,
      "StatusCode": 206,
      "ResponseHeaders": {
        "Accept-Ranges": "bytes",
        "Content-Length": "124",
        "Content-Range": "bytes 900-1023/1024",
        "Content-Type": "application/octet-stream",
        "Date": "Thu, 16 Jul 2020 02:59:53 GMT",
        "ETag": "\u00220x8D829344F0CE2C0\u0022",
        "Last-Modified": "Thu, 16 Jul 2020 02:59:51 GMT",
        "Server": [
          "Windows-Azure-Blob/1.0",
          "Microsoft-HTTPAPI/2.0"
        ],
        "x-ms-blob-type": "BlockBlob",
        "x-ms-client-request-id": "bffab245-5e76-087c-ff7b-4ac1e5f063e0",
        "x-ms-creation-time": "Thu, 16 Jul 2020 02:59:51 GMT",
        "x-ms-lease-state": "available",
        "x-ms-lease-status": "unlocked",
        "x-ms-request-id": "9a3ecc61-501e-00a5-721d-5bc7f8000000",
        "x-ms-server-encrypted": "true",
        "x-ms-version": "2020-02-10"
      },
      "ResponseBody": "1U3PeiHZrCcpmNF2aHTyNE8AF4D7rC\u002BodR9zpKfY7oH2FJF0PY10wuLntdfFi9PBbZX0LDqOLygeJgQBZgeAUKpQf1PifffCi1WdE/dX4\u002BpMsTYR5MFGaORpVhaIc1vaZmQtdAt/3vCeMqHl8RwxxkMatLTRb2zoChdveQ=="
    },
    {
      "RequestUri": "https://seanmccdfsca2.blob.core.windows.net/test-filesystem-3b8ca407-734b-9c22-1653-d5c757b5c031/test-file-1739e027-c2f9-92ad-2a6e-decdd34673b2",
      "RequestMethod": "GET",
      "RequestHeaders": {
        "Authorization": "Sanitized",
        "If-Match": "0x8D829344F0CE2C0",
        "User-Agent": [
          "azsdk-net-Storage.Files.DataLake/12.3.0-dev.20200715.1",
          "(.NET Core 4.6.28801.04; Microsoft Windows 10.0.18362 )"
        ],
        "x-ms-client-request-id": "5e17d3f4-3f79-9eb3-d949-2272465dcad8",
        "x-ms-date": "Thu, 16 Jul 2020 02:59:53 GMT",
        "x-ms-range": "bytes=918-1074",
        "x-ms-return-client-request-id": "true",
        "x-ms-version": "2020-02-10"
      },
      "RequestBody": null,
      "StatusCode": 206,
      "ResponseHeaders": {
        "Accept-Ranges": "bytes",
        "Content-Length": "106",
        "Content-Range": "bytes 918-1023/1024",
        "Content-Type": "application/octet-stream",
        "Date": "Thu, 16 Jul 2020 02:59:53 GMT",
        "ETag": "\u00220x8D829344F0CE2C0\u0022",
        "Last-Modified": "Thu, 16 Jul 2020 02:59:51 GMT",
        "Server": [
          "Windows-Azure-Blob/1.0",
          "Microsoft-HTTPAPI/2.0"
        ],
        "x-ms-blob-type": "BlockBlob",
        "x-ms-client-request-id": "5e17d3f4-3f79-9eb3-d949-2272465dcad8",
        "x-ms-creation-time": "Thu, 16 Jul 2020 02:59:51 GMT",
        "x-ms-lease-state": "available",
        "x-ms-lease-status": "unlocked",
        "x-ms-request-id": "9a3ecc73-501e-00a5-021d-5bc7f8000000",
        "x-ms-server-encrypted": "true",
        "x-ms-version": "2020-02-10"
      },
      "ResponseBody": "F4D7rC\u002BodR9zpKfY7oH2FJF0PY10wuLntdfFi9PBbZX0LDqOLygeJgQBZgeAUKpQf1PifffCi1WdE/dX4\u002BpMsTYR5MFGaORpVhaIc1vaZmQtdAt/3vCeMqHl8RwxxkMatLTRb2zoChdveQ=="
    },
    {
      "RequestUri": "https://seanmccdfsca2.blob.core.windows.net/test-filesystem-3b8ca407-734b-9c22-1653-d5c757b5c031/test-file-1739e027-c2f9-92ad-2a6e-decdd34673b2",
      "RequestMethod": "GET",
      "RequestHeaders": {
        "Authorization": "Sanitized",
        "If-Match": "0x8D829344F0CE2C0",
        "User-Agent": [
          "azsdk-net-Storage.Files.DataLake/12.3.0-dev.20200715.1",
          "(.NET Core 4.6.28801.04; Microsoft Windows 10.0.18362 )"
        ],
        "x-ms-client-request-id": "11cca3f2-05d8-6c67-7cb7-e879ea609e7f",
        "x-ms-date": "Thu, 16 Jul 2020 02:59:53 GMT",
=======
        "x-ms-date": "Mon, 24 Aug 2020 20:05:41 GMT",
>>>>>>> 0c66df19
        "x-ms-range": "bytes=942-1098",
        "x-ms-return-client-request-id": "true",
        "x-ms-version": "2020-02-10"
      },
      "RequestBody": null,
      "StatusCode": 206,
      "ResponseHeaders": {
        "Accept-Ranges": "bytes",
        "Content-Length": "82",
        "Content-Range": "bytes 942-1023/1024",
        "Content-Type": "application/octet-stream",
        "Date": "Mon, 24 Aug 2020 20:05:38 GMT",
        "ETag": "\u00220x8D84869126EB1BB\u0022",
        "Last-Modified": "Mon, 24 Aug 2020 20:05:39 GMT",
        "Server": [
          "Windows-Azure-Blob/1.0",
          "Microsoft-HTTPAPI/2.0"
        ],
        "x-ms-blob-type": "BlockBlob",
        "x-ms-client-request-id": "2152be66-4884-1556-29b2-9b09775463f6",
        "x-ms-creation-time": "Mon, 24 Aug 2020 20:05:38 GMT",
        "x-ms-lease-state": "available",
        "x-ms-lease-status": "unlocked",
        "x-ms-request-id": "1457bdc4-c01e-0077-6251-7aaacb000000",
        "x-ms-server-encrypted": "true",
        "x-ms-version": "2020-02-10"
      },
      "ResponseBody": "tdfFi9PBbZX0LDqOLygeJgQBZgeAUKpQf1PifffCi1WdE/dX4\u002BpMsTYR5MFGaORpVhaIc1vaZmQtdAt/3vCeMqHl8RwxxkMatLTRb2zoChdveQ=="
    },
    {
<<<<<<< HEAD
      "RequestUri": "https://seanmccdfsca2.blob.core.windows.net/test-filesystem-3b8ca407-734b-9c22-1653-d5c757b5c031/test-file-1739e027-c2f9-92ad-2a6e-decdd34673b2",
      "RequestMethod": "GET",
      "RequestHeaders": {
        "Authorization": "Sanitized",
        "If-Match": "0x8D829344F0CE2C0",
        "User-Agent": [
          "azsdk-net-Storage.Files.DataLake/12.3.0-dev.20200715.1",
          "(.NET Core 4.6.28801.04; Microsoft Windows 10.0.18362 )"
        ],
        "x-ms-client-request-id": "a38020a1-b990-45ff-e301-740e1ec64e7f",
        "x-ms-date": "Thu, 16 Jul 2020 02:59:53 GMT",
        "x-ms-range": "bytes=972-1128",
        "x-ms-return-client-request-id": "true",
        "x-ms-version": "2020-02-10"
      },
      "RequestBody": null,
      "StatusCode": 206,
      "ResponseHeaders": {
        "Accept-Ranges": "bytes",
        "Content-Length": "52",
        "Content-Range": "bytes 972-1023/1024",
        "Content-Type": "application/octet-stream",
        "Date": "Thu, 16 Jul 2020 02:59:53 GMT",
        "ETag": "\u00220x8D829344F0CE2C0\u0022",
        "Last-Modified": "Thu, 16 Jul 2020 02:59:51 GMT",
        "Server": [
          "Windows-Azure-Blob/1.0",
          "Microsoft-HTTPAPI/2.0"
        ],
        "x-ms-blob-type": "BlockBlob",
        "x-ms-client-request-id": "a38020a1-b990-45ff-e301-740e1ec64e7f",
        "x-ms-creation-time": "Thu, 16 Jul 2020 02:59:51 GMT",
        "x-ms-lease-state": "available",
        "x-ms-lease-status": "unlocked",
        "x-ms-request-id": "9a3ecc9f-501e-00a5-281d-5bc7f8000000",
        "x-ms-server-encrypted": "true",
        "x-ms-version": "2020-02-10"
      },
      "ResponseBody": "i1WdE/dX4\u002BpMsTYR5MFGaORpVhaIc1vaZmQtdAt/3vCeMqHl8RwxxkMatLTRb2zoChdveQ=="
    },
    {
      "RequestUri": "https://seanmccdfsca2.blob.core.windows.net/test-filesystem-3b8ca407-734b-9c22-1653-d5c757b5c031/test-file-1739e027-c2f9-92ad-2a6e-decdd34673b2",
      "RequestMethod": "GET",
      "RequestHeaders": {
        "Authorization": "Sanitized",
        "If-Match": "0x8D829344F0CE2C0",
        "User-Agent": [
          "azsdk-net-Storage.Files.DataLake/12.3.0-dev.20200715.1",
          "(.NET Core 4.6.28801.04; Microsoft Windows 10.0.18362 )"
        ],
        "x-ms-client-request-id": "c9d72f15-fbdf-5fee-8acb-318d23d3d0cc",
        "x-ms-date": "Thu, 16 Jul 2020 02:59:53 GMT",
        "x-ms-range": "bytes=1008-1164",
        "x-ms-return-client-request-id": "true",
        "x-ms-version": "2020-02-10"
      },
      "RequestBody": null,
      "StatusCode": 206,
      "ResponseHeaders": {
        "Accept-Ranges": "bytes",
        "Content-Length": "16",
        "Content-Range": "bytes 1008-1023/1024",
        "Content-Type": "application/octet-stream",
        "Date": "Thu, 16 Jul 2020 02:59:53 GMT",
        "ETag": "\u00220x8D829344F0CE2C0\u0022",
        "Last-Modified": "Thu, 16 Jul 2020 02:59:51 GMT",
        "Server": [
          "Windows-Azure-Blob/1.0",
          "Microsoft-HTTPAPI/2.0"
        ],
        "x-ms-blob-type": "BlockBlob",
        "x-ms-client-request-id": "c9d72f15-fbdf-5fee-8acb-318d23d3d0cc",
        "x-ms-creation-time": "Thu, 16 Jul 2020 02:59:51 GMT",
        "x-ms-lease-state": "available",
        "x-ms-lease-status": "unlocked",
        "x-ms-request-id": "9a3eccaa-501e-00a5-321d-5bc7f8000000",
        "x-ms-server-encrypted": "true",
        "x-ms-version": "2020-02-10"
      },
      "ResponseBody": "8RwxxkMatLTRb2zoChdveQ=="
    },
    {
      "RequestUri": "https://seanmccdfsca2.blob.core.windows.net/test-filesystem-3b8ca407-734b-9c22-1653-d5c757b5c031/test-file-1739e027-c2f9-92ad-2a6e-decdd34673b2",
      "RequestMethod": "GET",
      "RequestHeaders": {
        "Authorization": "Sanitized",
        "If-Match": "0x8D829344F0CE2C0",
        "User-Agent": [
          "azsdk-net-Storage.Files.DataLake/12.3.0-dev.20200715.1",
          "(.NET Core 4.6.28801.04; Microsoft Windows 10.0.18362 )"
        ],
        "x-ms-client-request-id": "eef817f1-84ef-7b9f-731a-e84360e337ee",
        "x-ms-date": "Thu, 16 Jul 2020 02:59:53 GMT",
        "x-ms-range": "bytes=1014-1170",
        "x-ms-return-client-request-id": "true",
        "x-ms-version": "2020-02-10"
      },
      "RequestBody": null,
      "StatusCode": 206,
      "ResponseHeaders": {
        "Accept-Ranges": "bytes",
        "Content-Length": "10",
        "Content-Range": "bytes 1014-1023/1024",
        "Content-Type": "application/octet-stream",
        "Date": "Thu, 16 Jul 2020 02:59:53 GMT",
        "ETag": "\u00220x8D829344F0CE2C0\u0022",
        "Last-Modified": "Thu, 16 Jul 2020 02:59:51 GMT",
        "Server": [
          "Windows-Azure-Blob/1.0",
          "Microsoft-HTTPAPI/2.0"
        ],
        "x-ms-blob-type": "BlockBlob",
        "x-ms-client-request-id": "eef817f1-84ef-7b9f-731a-e84360e337ee",
        "x-ms-creation-time": "Thu, 16 Jul 2020 02:59:51 GMT",
        "x-ms-lease-state": "available",
        "x-ms-lease-status": "unlocked",
        "x-ms-request-id": "9a3eccc3-501e-00a5-491d-5bc7f8000000",
        "x-ms-server-encrypted": "true",
        "x-ms-version": "2020-02-10"
      },
      "ResponseBody": "tLTRb2zoChdveQ=="
    },
    {
      "RequestUri": "https://seanmccdfsca2.blob.core.windows.net/test-filesystem-3b8ca407-734b-9c22-1653-d5c757b5c031/test-file-1739e027-c2f9-92ad-2a6e-decdd34673b2",
      "RequestMethod": "HEAD",
      "RequestHeaders": {
        "Authorization": "Sanitized",
        "User-Agent": [
          "azsdk-net-Storage.Files.DataLake/12.3.0-dev.20200715.1",
          "(.NET Core 4.6.28801.04; Microsoft Windows 10.0.18362 )"
        ],
        "x-ms-client-request-id": "0b9c510c-e1da-0bdd-5e6f-858c4766aecb",
        "x-ms-date": "Thu, 16 Jul 2020 02:59:53 GMT",
        "x-ms-return-client-request-id": "true",
        "x-ms-version": "2020-02-10"
      },
      "RequestBody": null,
      "StatusCode": 200,
      "ResponseHeaders": {
        "Accept-Ranges": "bytes",
        "Content-Length": "0",
        "Content-Type": "application/octet-stream",
        "Date": "Thu, 16 Jul 2020 02:59:53 GMT",
        "ETag": "\u00220x8D829344F0CE2C0\u0022",
        "Last-Modified": "Thu, 16 Jul 2020 02:59:51 GMT",
        "Server": [
          "Windows-Azure-Blob/1.0",
          "Microsoft-HTTPAPI/2.0"
        ],
        "x-ms-access-tier": "Hot",
        "x-ms-access-tier-inferred": "true",
        "x-ms-blob-type": "BlockBlob",
        "x-ms-client-request-id": "0b9c510c-e1da-0bdd-5e6f-858c4766aecb",
        "x-ms-creation-time": "Thu, 16 Jul 2020 02:59:51 GMT",
        "x-ms-lease-state": "available",
        "x-ms-lease-status": "unlocked",
        "x-ms-request-id": "9a3ecce7-501e-00a5-6c1d-5bc7f8000000",
        "x-ms-server-encrypted": "true",
        "x-ms-version": "2020-02-10"
      },
      "ResponseBody": []
    },
    {
      "RequestUri": "https://seanmccdfsca2.blob.core.windows.net/test-filesystem-3b8ca407-734b-9c22-1653-d5c757b5c031?restype=container",
=======
      "RequestUri": "https://seannse.blob.core.windows.net/test-filesystem-3b8ca407-734b-9c22-1653-d5c757b5c031?restype=container",
>>>>>>> 0c66df19
      "RequestMethod": "DELETE",
      "RequestHeaders": {
        "Authorization": "Sanitized",
        "traceparent": "00-e571013fce38c4499d72dfc1551ba4cf-c735f9e09e2fa847-00",
        "User-Agent": [
          "azsdk-net-Storage.Files.DataLake/12.4.0-dev.20200824.1",
          "(.NET Core 4.6.29017.01; Microsoft Windows 10.0.18362 )"
        ],
        "x-ms-client-request-id": "2004c3eb-2b10-df6c-c79b-cfb13ffc45d0",
        "x-ms-date": "Mon, 24 Aug 2020 20:05:41 GMT",
        "x-ms-return-client-request-id": "true",
        "x-ms-version": "2020-02-10"
      },
      "RequestBody": null,
      "StatusCode": 202,
      "ResponseHeaders": {
        "Content-Length": "0",
        "Date": "Mon, 24 Aug 2020 20:05:39 GMT",
        "Server": [
          "Windows-Azure-Blob/1.0",
          "Microsoft-HTTPAPI/2.0"
        ],
<<<<<<< HEAD
        "x-ms-client-request-id": "0e3663f5-2c47-2c13-d35d-29a8902a9e1f",
        "x-ms-request-id": "9a3eccf8-501e-00a5-7b1d-5bc7f8000000",
        "x-ms-version": "2020-02-10"
=======
        "x-ms-client-request-id": "2004c3eb-2b10-df6c-c79b-cfb13ffc45d0",
        "x-ms-request-id": "1457bddd-c01e-0077-7851-7aaacb000000",
        "x-ms-version": "2019-12-12"
>>>>>>> 0c66df19
      },
      "ResponseBody": []
    }
  ],
  "Variables": {
    "RandomSeed": "2040662129",
    "Storage_TestConfigHierarchicalNamespace": "NamespaceTenant\nseannse\nU2FuaXRpemVk\nhttps://seannse.blob.core.windows.net\nhttps://seannse.file.core.windows.net\nhttps://seannse.queue.core.windows.net\nhttps://seannse.table.core.windows.net\n\n\n\n\nhttps://seannse-secondary.blob.core.windows.net\nhttps://seannse-secondary.file.core.windows.net\nhttps://seannse-secondary.queue.core.windows.net\nhttps://seannse-secondary.table.core.windows.net\n68390a19-a643-458b-b726-408abf67b4fc\nSanitized\n72f988bf-86f1-41af-91ab-2d7cd011db47\nhttps://login.microsoftonline.com/\nCloud\nBlobEndpoint=https://seannse.blob.core.windows.net/;QueueEndpoint=https://seannse.queue.core.windows.net/;FileEndpoint=https://seannse.file.core.windows.net/;BlobSecondaryEndpoint=https://seannse-secondary.blob.core.windows.net/;QueueSecondaryEndpoint=https://seannse-secondary.queue.core.windows.net/;FileSecondaryEndpoint=https://seannse-secondary.file.core.windows.net/;AccountName=seannse;AccountKey=Sanitized\n"
  }
}<|MERGE_RESOLUTION|>--- conflicted
+++ resolved
@@ -28,13 +28,8 @@
           "Microsoft-HTTPAPI/2.0"
         ],
         "x-ms-client-request-id": "e18b2ee9-d018-c303-060a-858c6b11993a",
-<<<<<<< HEAD
-        "x-ms-request-id": "9a3ec81c-501e-00a5-1f1d-5bc7f8000000",
-        "x-ms-version": "2020-02-10"
-=======
         "x-ms-request-id": "1457bbb8-c01e-0077-1051-7aaacb000000",
-        "x-ms-version": "2019-12-12"
->>>>>>> 0c66df19
+        "x-ms-version": "2020-02-10"
       },
       "ResponseBody": []
     },
@@ -66,13 +61,8 @@
           "Microsoft-HTTPAPI/2.0"
         ],
         "x-ms-client-request-id": "bec8650f-89f8-2eeb-6f9f-9cd53ce7e18a",
-<<<<<<< HEAD
-        "x-ms-request-id": "aa696085-201f-0064-711d-5b601a000000",
-        "x-ms-version": "2020-02-10"
-=======
         "x-ms-request-id": "edcb7336-801f-003b-1651-7a3afb000000",
-        "x-ms-version": "2019-12-12"
->>>>>>> 0c66df19
+        "x-ms-version": "2020-02-10"
       },
       "ResponseBody": []
     },
@@ -398,1651 +388,7 @@
           "(.NET Core 4.6.29017.01; Microsoft Windows 10.0.18362 )"
         ],
         "x-ms-client-request-id": "2152be66-4884-1556-29b2-9b09775463f6",
-<<<<<<< HEAD
-        "x-ms-date": "Thu, 16 Jul 2020 02:59:51 GMT",
-        "x-ms-range": "bytes=126-282",
-        "x-ms-return-client-request-id": "true",
-        "x-ms-version": "2020-02-10"
-      },
-      "RequestBody": null,
-      "StatusCode": 206,
-      "ResponseHeaders": {
-        "Accept-Ranges": "bytes",
-        "Content-Length": "157",
-        "Content-Range": "bytes 126-282/1024",
-        "Content-Type": "application/octet-stream",
-        "Date": "Thu, 16 Jul 2020 02:59:51 GMT",
-        "ETag": "\u00220x8D829344F0CE2C0\u0022",
-        "Last-Modified": "Thu, 16 Jul 2020 02:59:51 GMT",
-        "Server": [
-          "Windows-Azure-Blob/1.0",
-          "Microsoft-HTTPAPI/2.0"
-        ],
-        "x-ms-blob-type": "BlockBlob",
-        "x-ms-client-request-id": "2152be66-4884-1556-29b2-9b09775463f6",
-        "x-ms-creation-time": "Thu, 16 Jul 2020 02:59:51 GMT",
-        "x-ms-lease-state": "available",
-        "x-ms-lease-status": "unlocked",
-        "x-ms-request-id": "9a3ec91f-501e-00a5-161d-5bc7f8000000",
-        "x-ms-server-encrypted": "true",
-        "x-ms-version": "2020-02-10"
-      },
-      "ResponseBody": "k4xCr1cvJZb8UvtngR8pRQMS/TYve1vYHi7VAUgd0zJ34EVndCGnFKKuLr5magnkx4NP0JexQxgxaZEoWiNN33/I76DZwdHha\u002BmTgU2ccrMk8TnEzQKbxZwtNgqQfrp/YE4/nXpoCgaxbmWuHsLKlPfeA2jpiRF8LSkErIrGUewvFCD\u002BXdU4u\u002BYzEl\u002Bc7KfaYqITsntRldc9wm9QZA=="
-    },
-    {
-      "RequestUri": "https://seanmccdfsca2.blob.core.windows.net/test-filesystem-3b8ca407-734b-9c22-1653-d5c757b5c031/test-file-1739e027-c2f9-92ad-2a6e-decdd34673b2",
-      "RequestMethod": "GET",
-      "RequestHeaders": {
-        "Authorization": "Sanitized",
-        "If-Match": "0x8D829344F0CE2C0",
-        "User-Agent": [
-          "azsdk-net-Storage.Files.DataLake/12.3.0-dev.20200715.1",
-          "(.NET Core 4.6.28801.04; Microsoft Windows 10.0.18362 )"
-        ],
-        "x-ms-client-request-id": "2004c3eb-2b10-df6c-c79b-cfb13ffc45d0",
-        "x-ms-date": "Thu, 16 Jul 2020 02:59:51 GMT",
-        "x-ms-range": "bytes=132-288",
-        "x-ms-return-client-request-id": "true",
-        "x-ms-version": "2020-02-10"
-      },
-      "RequestBody": null,
-      "StatusCode": 206,
-      "ResponseHeaders": {
-        "Accept-Ranges": "bytes",
-        "Content-Length": "157",
-        "Content-Range": "bytes 132-288/1024",
-        "Content-Type": "application/octet-stream",
-        "Date": "Thu, 16 Jul 2020 02:59:51 GMT",
-        "ETag": "\u00220x8D829344F0CE2C0\u0022",
-        "Last-Modified": "Thu, 16 Jul 2020 02:59:51 GMT",
-        "Server": [
-          "Windows-Azure-Blob/1.0",
-          "Microsoft-HTTPAPI/2.0"
-        ],
-        "x-ms-blob-type": "BlockBlob",
-        "x-ms-client-request-id": "2004c3eb-2b10-df6c-c79b-cfb13ffc45d0",
-        "x-ms-creation-time": "Thu, 16 Jul 2020 02:59:51 GMT",
-        "x-ms-lease-state": "available",
-        "x-ms-lease-status": "unlocked",
-        "x-ms-request-id": "9a3ec92b-501e-00a5-211d-5bc7f8000000",
-        "x-ms-server-encrypted": "true",
-        "x-ms-version": "2020-02-10"
-      },
-      "ResponseBody": "JZb8UvtngR8pRQMS/TYve1vYHi7VAUgd0zJ34EVndCGnFKKuLr5magnkx4NP0JexQxgxaZEoWiNN33/I76DZwdHha\u002BmTgU2ccrMk8TnEzQKbxZwtNgqQfrp/YE4/nXpoCgaxbmWuHsLKlPfeA2jpiRF8LSkErIrGUewvFCD\u002BXdU4u\u002BYzEl\u002Bc7KfaYqITsntRldc9wm9QZF576x15fw=="
-    },
-    {
-      "RequestUri": "https://seanmccdfsca2.blob.core.windows.net/test-filesystem-3b8ca407-734b-9c22-1653-d5c757b5c031/test-file-1739e027-c2f9-92ad-2a6e-decdd34673b2",
-      "RequestMethod": "GET",
-      "RequestHeaders": {
-        "Authorization": "Sanitized",
-        "If-Match": "0x8D829344F0CE2C0",
-        "User-Agent": [
-          "azsdk-net-Storage.Files.DataLake/12.3.0-dev.20200715.1",
-          "(.NET Core 4.6.28801.04; Microsoft Windows 10.0.18362 )"
-        ],
-        "x-ms-client-request-id": "b31ecbc5-424f-8ce6-a82f-ee59a31ce81e",
-        "x-ms-date": "Thu, 16 Jul 2020 02:59:51 GMT",
-        "x-ms-range": "bytes=144-300",
-        "x-ms-return-client-request-id": "true",
-        "x-ms-version": "2020-02-10"
-      },
-      "RequestBody": null,
-      "StatusCode": 206,
-      "ResponseHeaders": {
-        "Accept-Ranges": "bytes",
-        "Content-Length": "157",
-        "Content-Range": "bytes 144-300/1024",
-        "Content-Type": "application/octet-stream",
-        "Date": "Thu, 16 Jul 2020 02:59:51 GMT",
-        "ETag": "\u00220x8D829344F0CE2C0\u0022",
-        "Last-Modified": "Thu, 16 Jul 2020 02:59:51 GMT",
-        "Server": [
-          "Windows-Azure-Blob/1.0",
-          "Microsoft-HTTPAPI/2.0"
-        ],
-        "x-ms-blob-type": "BlockBlob",
-        "x-ms-client-request-id": "b31ecbc5-424f-8ce6-a82f-ee59a31ce81e",
-        "x-ms-creation-time": "Thu, 16 Jul 2020 02:59:51 GMT",
-        "x-ms-lease-state": "available",
-        "x-ms-lease-status": "unlocked",
-        "x-ms-request-id": "9a3ec939-501e-00a5-2e1d-5bc7f8000000",
-        "x-ms-server-encrypted": "true",
-        "x-ms-version": "2020-02-10"
-      },
-      "ResponseBody": "/TYve1vYHi7VAUgd0zJ34EVndCGnFKKuLr5magnkx4NP0JexQxgxaZEoWiNN33/I76DZwdHha\u002BmTgU2ccrMk8TnEzQKbxZwtNgqQfrp/YE4/nXpoCgaxbmWuHsLKlPfeA2jpiRF8LSkErIrGUewvFCD\u002BXdU4u\u002BYzEl\u002Bc7KfaYqITsntRldc9wm9QZF576x15fwmhzDchpUeCtnay4A=="
-    },
-    {
-      "RequestUri": "https://seanmccdfsca2.blob.core.windows.net/test-filesystem-3b8ca407-734b-9c22-1653-d5c757b5c031/test-file-1739e027-c2f9-92ad-2a6e-decdd34673b2",
-      "RequestMethod": "GET",
-      "RequestHeaders": {
-        "Authorization": "Sanitized",
-        "If-Match": "0x8D829344F0CE2C0",
-        "User-Agent": [
-          "azsdk-net-Storage.Files.DataLake/12.3.0-dev.20200715.1",
-          "(.NET Core 4.6.28801.04; Microsoft Windows 10.0.18362 )"
-        ],
-        "x-ms-client-request-id": "74ec8339-92de-da80-2c1c-7619e1014fd3",
-        "x-ms-date": "Thu, 16 Jul 2020 02:59:51 GMT",
-        "x-ms-range": "bytes=162-318",
-        "x-ms-return-client-request-id": "true",
-        "x-ms-version": "2020-02-10"
-      },
-      "RequestBody": null,
-      "StatusCode": 206,
-      "ResponseHeaders": {
-        "Accept-Ranges": "bytes",
-        "Content-Length": "157",
-        "Content-Range": "bytes 162-318/1024",
-        "Content-Type": "application/octet-stream",
-        "Date": "Thu, 16 Jul 2020 02:59:51 GMT",
-        "ETag": "\u00220x8D829344F0CE2C0\u0022",
-        "Last-Modified": "Thu, 16 Jul 2020 02:59:51 GMT",
-        "Server": [
-          "Windows-Azure-Blob/1.0",
-          "Microsoft-HTTPAPI/2.0"
-        ],
-        "x-ms-blob-type": "BlockBlob",
-        "x-ms-client-request-id": "74ec8339-92de-da80-2c1c-7619e1014fd3",
-        "x-ms-creation-time": "Thu, 16 Jul 2020 02:59:51 GMT",
-        "x-ms-lease-state": "available",
-        "x-ms-lease-status": "unlocked",
-        "x-ms-request-id": "9a3ec946-501e-00a5-3a1d-5bc7f8000000",
-        "x-ms-server-encrypted": "true",
-        "x-ms-version": "2020-02-10"
-      },
-      "ResponseBody": "dCGnFKKuLr5magnkx4NP0JexQxgxaZEoWiNN33/I76DZwdHha\u002BmTgU2ccrMk8TnEzQKbxZwtNgqQfrp/YE4/nXpoCgaxbmWuHsLKlPfeA2jpiRF8LSkErIrGUewvFCD\u002BXdU4u\u002BYzEl\u002Bc7KfaYqITsntRldc9wm9QZF576x15fwmhzDchpUeCtnay4ECCKUnos59x3X5JwZpl51eItw=="
-    },
-    {
-      "RequestUri": "https://seanmccdfsca2.blob.core.windows.net/test-filesystem-3b8ca407-734b-9c22-1653-d5c757b5c031/test-file-1739e027-c2f9-92ad-2a6e-decdd34673b2",
-      "RequestMethod": "GET",
-      "RequestHeaders": {
-        "Authorization": "Sanitized",
-        "If-Match": "0x8D829344F0CE2C0",
-        "User-Agent": [
-          "azsdk-net-Storage.Files.DataLake/12.3.0-dev.20200715.1",
-          "(.NET Core 4.6.28801.04; Microsoft Windows 10.0.18362 )"
-        ],
-        "x-ms-client-request-id": "201fc5c7-742f-433f-81bf-7416586d3a67",
-        "x-ms-date": "Thu, 16 Jul 2020 02:59:51 GMT",
-        "x-ms-range": "bytes=186-342",
-        "x-ms-return-client-request-id": "true",
-        "x-ms-version": "2020-02-10"
-      },
-      "RequestBody": null,
-      "StatusCode": 206,
-      "ResponseHeaders": {
-        "Accept-Ranges": "bytes",
-        "Content-Length": "157",
-        "Content-Range": "bytes 186-342/1024",
-        "Content-Type": "application/octet-stream",
-        "Date": "Thu, 16 Jul 2020 02:59:51 GMT",
-        "ETag": "\u00220x8D829344F0CE2C0\u0022",
-        "Last-Modified": "Thu, 16 Jul 2020 02:59:51 GMT",
-        "Server": [
-          "Windows-Azure-Blob/1.0",
-          "Microsoft-HTTPAPI/2.0"
-        ],
-        "x-ms-blob-type": "BlockBlob",
-        "x-ms-client-request-id": "201fc5c7-742f-433f-81bf-7416586d3a67",
-        "x-ms-creation-time": "Thu, 16 Jul 2020 02:59:51 GMT",
-        "x-ms-lease-state": "available",
-        "x-ms-lease-status": "unlocked",
-        "x-ms-request-id": "9a3ec950-501e-00a5-431d-5bc7f8000000",
-        "x-ms-server-encrypted": "true",
-        "x-ms-version": "2020-02-10"
-      },
-      "ResponseBody": "WiNN33/I76DZwdHha\u002BmTgU2ccrMk8TnEzQKbxZwtNgqQfrp/YE4/nXpoCgaxbmWuHsLKlPfeA2jpiRF8LSkErIrGUewvFCD\u002BXdU4u\u002BYzEl\u002Bc7KfaYqITsntRldc9wm9QZF576x15fwmhzDchpUeCtnay4ECCKUnos59x3X5JwZpl51eItydBI22eOZZr8Qwzz99hiuIvzjoUkzd9CA=="
-    },
-    {
-      "RequestUri": "https://seanmccdfsca2.blob.core.windows.net/test-filesystem-3b8ca407-734b-9c22-1653-d5c757b5c031/test-file-1739e027-c2f9-92ad-2a6e-decdd34673b2",
-      "RequestMethod": "GET",
-      "RequestHeaders": {
-        "Authorization": "Sanitized",
-        "If-Match": "0x8D829344F0CE2C0",
-        "User-Agent": [
-          "azsdk-net-Storage.Files.DataLake/12.3.0-dev.20200715.1",
-          "(.NET Core 4.6.28801.04; Microsoft Windows 10.0.18362 )"
-        ],
-        "x-ms-client-request-id": "1b52d0b4-2fe1-cba3-a951-f4464b029ed7",
-        "x-ms-date": "Thu, 16 Jul 2020 02:59:51 GMT",
-        "x-ms-range": "bytes=216-372",
-        "x-ms-return-client-request-id": "true",
-        "x-ms-version": "2020-02-10"
-      },
-      "RequestBody": null,
-      "StatusCode": 206,
-      "ResponseHeaders": {
-        "Accept-Ranges": "bytes",
-        "Content-Length": "157",
-        "Content-Range": "bytes 216-372/1024",
-        "Content-Type": "application/octet-stream",
-        "Date": "Thu, 16 Jul 2020 02:59:51 GMT",
-        "ETag": "\u00220x8D829344F0CE2C0\u0022",
-        "Last-Modified": "Thu, 16 Jul 2020 02:59:51 GMT",
-        "Server": [
-          "Windows-Azure-Blob/1.0",
-          "Microsoft-HTTPAPI/2.0"
-        ],
-        "x-ms-blob-type": "BlockBlob",
-        "x-ms-client-request-id": "1b52d0b4-2fe1-cba3-a951-f4464b029ed7",
-        "x-ms-creation-time": "Thu, 16 Jul 2020 02:59:51 GMT",
-        "x-ms-lease-state": "available",
-        "x-ms-lease-status": "unlocked",
-        "x-ms-request-id": "9a3ec960-501e-00a5-531d-5bc7f8000000",
-        "x-ms-server-encrypted": "true",
-        "x-ms-version": "2020-02-10"
-      },
-      "ResponseBody": "NgqQfrp/YE4/nXpoCgaxbmWuHsLKlPfeA2jpiRF8LSkErIrGUewvFCD\u002BXdU4u\u002BYzEl\u002Bc7KfaYqITsntRldc9wm9QZF576x15fwmhzDchpUeCtnay4ECCKUnos59x3X5JwZpl51eItydBI22eOZZr8Qwzz99hiuIvzjoUkzd9CKGLWAqcvL3w\u002Bf9OcLzS4/CyfMGSPg6f5ze4NhkcdA=="
-    },
-    {
-      "RequestUri": "https://seanmccdfsca2.blob.core.windows.net/test-filesystem-3b8ca407-734b-9c22-1653-d5c757b5c031/test-file-1739e027-c2f9-92ad-2a6e-decdd34673b2",
-      "RequestMethod": "GET",
-      "RequestHeaders": {
-        "Authorization": "Sanitized",
-        "If-Match": "0x8D829344F0CE2C0",
-        "User-Agent": [
-          "azsdk-net-Storage.Files.DataLake/12.3.0-dev.20200715.1",
-          "(.NET Core 4.6.28801.04; Microsoft Windows 10.0.18362 )"
-        ],
-        "x-ms-client-request-id": "886247f6-1f1b-9185-b9db-931cfedc2d67",
-        "x-ms-date": "Thu, 16 Jul 2020 02:59:51 GMT",
-        "x-ms-range": "bytes=252-408",
-        "x-ms-return-client-request-id": "true",
-        "x-ms-version": "2020-02-10"
-      },
-      "RequestBody": null,
-      "StatusCode": 206,
-      "ResponseHeaders": {
-        "Accept-Ranges": "bytes",
-        "Content-Length": "157",
-        "Content-Range": "bytes 252-408/1024",
-        "Content-Type": "application/octet-stream",
-        "Date": "Thu, 16 Jul 2020 02:59:51 GMT",
-        "ETag": "\u00220x8D829344F0CE2C0\u0022",
-        "Last-Modified": "Thu, 16 Jul 2020 02:59:51 GMT",
-        "Server": [
-          "Windows-Azure-Blob/1.0",
-          "Microsoft-HTTPAPI/2.0"
-        ],
-        "x-ms-blob-type": "BlockBlob",
-        "x-ms-client-request-id": "886247f6-1f1b-9185-b9db-931cfedc2d67",
-        "x-ms-creation-time": "Thu, 16 Jul 2020 02:59:51 GMT",
-        "x-ms-lease-state": "available",
-        "x-ms-lease-status": "unlocked",
-        "x-ms-request-id": "9a3ec967-501e-00a5-591d-5bc7f8000000",
-        "x-ms-server-encrypted": "true",
-        "x-ms-version": "2020-02-10"
-      },
-      "ResponseBody": "UewvFCD\u002BXdU4u\u002BYzEl\u002Bc7KfaYqITsntRldc9wm9QZF576x15fwmhzDchpUeCtnay4ECCKUnos59x3X5JwZpl51eItydBI22eOZZr8Qwzz99hiuIvzjoUkzd9CKGLWAqcvL3w\u002Bf9OcLzS4/CyfMGSPg6f5ze4NhkcdCPvxBrMEuGMzzVPQtbfExklXOpKYRZ268qT63DT5Iak1IXbXg=="
-    },
-    {
-      "RequestUri": "https://seanmccdfsca2.blob.core.windows.net/test-filesystem-3b8ca407-734b-9c22-1653-d5c757b5c031/test-file-1739e027-c2f9-92ad-2a6e-decdd34673b2",
-      "RequestMethod": "GET",
-      "RequestHeaders": {
-        "Authorization": "Sanitized",
-        "If-Match": "0x8D829344F0CE2C0",
-        "User-Agent": [
-          "azsdk-net-Storage.Files.DataLake/12.3.0-dev.20200715.1",
-          "(.NET Core 4.6.28801.04; Microsoft Windows 10.0.18362 )"
-        ],
-        "x-ms-client-request-id": "044fb555-16a0-a8bc-5eeb-fc7d981cd5c5",
-        "x-ms-date": "Thu, 16 Jul 2020 02:59:51 GMT",
-        "x-ms-range": "bytes=258-414",
-        "x-ms-return-client-request-id": "true",
-        "x-ms-version": "2020-02-10"
-      },
-      "RequestBody": null,
-      "StatusCode": 206,
-      "ResponseHeaders": {
-        "Accept-Ranges": "bytes",
-        "Content-Length": "157",
-        "Content-Range": "bytes 258-414/1024",
-        "Content-Type": "application/octet-stream",
-        "Date": "Thu, 16 Jul 2020 02:59:51 GMT",
-        "ETag": "\u00220x8D829344F0CE2C0\u0022",
-        "Last-Modified": "Thu, 16 Jul 2020 02:59:51 GMT",
-        "Server": [
-          "Windows-Azure-Blob/1.0",
-          "Microsoft-HTTPAPI/2.0"
-        ],
-        "x-ms-blob-type": "BlockBlob",
-        "x-ms-client-request-id": "044fb555-16a0-a8bc-5eeb-fc7d981cd5c5",
-        "x-ms-creation-time": "Thu, 16 Jul 2020 02:59:51 GMT",
-        "x-ms-lease-state": "available",
-        "x-ms-lease-status": "unlocked",
-        "x-ms-request-id": "9a3ec981-501e-00a5-6c1d-5bc7f8000000",
-        "x-ms-server-encrypted": "true",
-        "x-ms-version": "2020-02-10"
-      },
-      "ResponseBody": "XdU4u\u002BYzEl\u002Bc7KfaYqITsntRldc9wm9QZF576x15fwmhzDchpUeCtnay4ECCKUnos59x3X5JwZpl51eItydBI22eOZZr8Qwzz99hiuIvzjoUkzd9CKGLWAqcvL3w\u002Bf9OcLzS4/CyfMGSPg6f5ze4NhkcdCPvxBrMEuGMzzVPQtbfExklXOpKYRZ268qT63DT5Iak1IXbXqyhBtEPJg=="
-    },
-    {
-      "RequestUri": "https://seanmccdfsca2.blob.core.windows.net/test-filesystem-3b8ca407-734b-9c22-1653-d5c757b5c031/test-file-1739e027-c2f9-92ad-2a6e-decdd34673b2",
-      "RequestMethod": "GET",
-      "RequestHeaders": {
-        "Authorization": "Sanitized",
-        "If-Match": "0x8D829344F0CE2C0",
-        "User-Agent": [
-          "azsdk-net-Storage.Files.DataLake/12.3.0-dev.20200715.1",
-          "(.NET Core 4.6.28801.04; Microsoft Windows 10.0.18362 )"
-        ],
-        "x-ms-client-request-id": "49c64d54-298d-41c7-9b6b-04d81558ef7b",
-        "x-ms-date": "Thu, 16 Jul 2020 02:59:51 GMT",
-        "x-ms-range": "bytes=270-426",
-        "x-ms-return-client-request-id": "true",
-        "x-ms-version": "2020-02-10"
-      },
-      "RequestBody": null,
-      "StatusCode": 206,
-      "ResponseHeaders": {
-        "Accept-Ranges": "bytes",
-        "Content-Length": "157",
-        "Content-Range": "bytes 270-426/1024",
-        "Content-Type": "application/octet-stream",
-        "Date": "Thu, 16 Jul 2020 02:59:51 GMT",
-        "ETag": "\u00220x8D829344F0CE2C0\u0022",
-        "Last-Modified": "Thu, 16 Jul 2020 02:59:51 GMT",
-        "Server": [
-          "Windows-Azure-Blob/1.0",
-          "Microsoft-HTTPAPI/2.0"
-        ],
-        "x-ms-blob-type": "BlockBlob",
-        "x-ms-client-request-id": "49c64d54-298d-41c7-9b6b-04d81558ef7b",
-        "x-ms-creation-time": "Thu, 16 Jul 2020 02:59:51 GMT",
-        "x-ms-lease-state": "available",
-        "x-ms-lease-status": "unlocked",
-        "x-ms-request-id": "9a3ec9b1-501e-00a5-161d-5bc7f8000000",
-        "x-ms-server-encrypted": "true",
-        "x-ms-version": "2020-02-10"
-      },
-      "ResponseBody": "YqITsntRldc9wm9QZF576x15fwmhzDchpUeCtnay4ECCKUnos59x3X5JwZpl51eItydBI22eOZZr8Qwzz99hiuIvzjoUkzd9CKGLWAqcvL3w\u002Bf9OcLzS4/CyfMGSPg6f5ze4NhkcdCPvxBrMEuGMzzVPQtbfExklXOpKYRZ268qT63DT5Iak1IXbXqyhBtEPJq2MQ/s4v9Qdktku0g=="
-    },
-    {
-      "RequestUri": "https://seanmccdfsca2.blob.core.windows.net/test-filesystem-3b8ca407-734b-9c22-1653-d5c757b5c031/test-file-1739e027-c2f9-92ad-2a6e-decdd34673b2",
-      "RequestMethod": "GET",
-      "RequestHeaders": {
-        "Authorization": "Sanitized",
-        "If-Match": "0x8D829344F0CE2C0",
-        "User-Agent": [
-          "azsdk-net-Storage.Files.DataLake/12.3.0-dev.20200715.1",
-          "(.NET Core 4.6.28801.04; Microsoft Windows 10.0.18362 )"
-        ],
-        "x-ms-client-request-id": "4b29acd2-8c55-4f37-87a1-51e293a1ce1a",
-        "x-ms-date": "Thu, 16 Jul 2020 02:59:51 GMT",
-        "x-ms-range": "bytes=288-444",
-        "x-ms-return-client-request-id": "true",
-        "x-ms-version": "2020-02-10"
-      },
-      "RequestBody": null,
-      "StatusCode": 206,
-      "ResponseHeaders": {
-        "Accept-Ranges": "bytes",
-        "Content-Length": "157",
-        "Content-Range": "bytes 288-444/1024",
-        "Content-Type": "application/octet-stream",
-        "Date": "Thu, 16 Jul 2020 02:59:51 GMT",
-        "ETag": "\u00220x8D829344F0CE2C0\u0022",
-        "Last-Modified": "Thu, 16 Jul 2020 02:59:51 GMT",
-        "Server": [
-          "Windows-Azure-Blob/1.0",
-          "Microsoft-HTTPAPI/2.0"
-        ],
-        "x-ms-blob-type": "BlockBlob",
-        "x-ms-client-request-id": "4b29acd2-8c55-4f37-87a1-51e293a1ce1a",
-        "x-ms-creation-time": "Thu, 16 Jul 2020 02:59:51 GMT",
-        "x-ms-lease-state": "available",
-        "x-ms-lease-status": "unlocked",
-        "x-ms-request-id": "9a3ec9dc-501e-00a5-361d-5bc7f8000000",
-        "x-ms-server-encrypted": "true",
-        "x-ms-version": "2020-02-10"
-      },
-      "ResponseBody": "fwmhzDchpUeCtnay4ECCKUnos59x3X5JwZpl51eItydBI22eOZZr8Qwzz99hiuIvzjoUkzd9CKGLWAqcvL3w\u002Bf9OcLzS4/CyfMGSPg6f5ze4NhkcdCPvxBrMEuGMzzVPQtbfExklXOpKYRZ268qT63DT5Iak1IXbXqyhBtEPJq2MQ/s4v9Qdktku0hIMedlQOSdwuOquqm5QBLRsgw=="
-    },
-    {
-      "RequestUri": "https://seanmccdfsca2.blob.core.windows.net/test-filesystem-3b8ca407-734b-9c22-1653-d5c757b5c031/test-file-1739e027-c2f9-92ad-2a6e-decdd34673b2",
-      "RequestMethod": "GET",
-      "RequestHeaders": {
-        "Authorization": "Sanitized",
-        "If-Match": "0x8D829344F0CE2C0",
-        "User-Agent": [
-          "azsdk-net-Storage.Files.DataLake/12.3.0-dev.20200715.1",
-          "(.NET Core 4.6.28801.04; Microsoft Windows 10.0.18362 )"
-        ],
-        "x-ms-client-request-id": "6906ef69-a42f-1b25-7b73-a3e548142998",
-        "x-ms-date": "Thu, 16 Jul 2020 02:59:51 GMT",
-        "x-ms-range": "bytes=312-468",
-        "x-ms-return-client-request-id": "true",
-        "x-ms-version": "2020-02-10"
-      },
-      "RequestBody": null,
-      "StatusCode": 206,
-      "ResponseHeaders": {
-        "Accept-Ranges": "bytes",
-        "Content-Length": "157",
-        "Content-Range": "bytes 312-468/1024",
-        "Content-Type": "application/octet-stream",
-        "Date": "Thu, 16 Jul 2020 02:59:51 GMT",
-        "ETag": "\u00220x8D829344F0CE2C0\u0022",
-        "Last-Modified": "Thu, 16 Jul 2020 02:59:51 GMT",
-        "Server": [
-          "Windows-Azure-Blob/1.0",
-          "Microsoft-HTTPAPI/2.0"
-        ],
-        "x-ms-blob-type": "BlockBlob",
-        "x-ms-client-request-id": "6906ef69-a42f-1b25-7b73-a3e548142998",
-        "x-ms-creation-time": "Thu, 16 Jul 2020 02:59:51 GMT",
-        "x-ms-lease-state": "available",
-        "x-ms-lease-status": "unlocked",
-        "x-ms-request-id": "9a3ec9ef-501e-00a5-461d-5bc7f8000000",
-        "x-ms-server-encrypted": "true",
-        "x-ms-version": "2020-02-10"
-      },
-      "ResponseBody": "wZpl51eItydBI22eOZZr8Qwzz99hiuIvzjoUkzd9CKGLWAqcvL3w\u002Bf9OcLzS4/CyfMGSPg6f5ze4NhkcdCPvxBrMEuGMzzVPQtbfExklXOpKYRZ268qT63DT5Iak1IXbXqyhBtEPJq2MQ/s4v9Qdktku0hIMedlQOSdwuOquqm5QBLRsg1YZOjto6afOWyubtVGsdQFyzuXTUc2qng=="
-    },
-    {
-      "RequestUri": "https://seanmccdfsca2.blob.core.windows.net/test-filesystem-3b8ca407-734b-9c22-1653-d5c757b5c031/test-file-1739e027-c2f9-92ad-2a6e-decdd34673b2",
-      "RequestMethod": "GET",
-      "RequestHeaders": {
-        "Authorization": "Sanitized",
-        "If-Match": "0x8D829344F0CE2C0",
-        "User-Agent": [
-          "azsdk-net-Storage.Files.DataLake/12.3.0-dev.20200715.1",
-          "(.NET Core 4.6.28801.04; Microsoft Windows 10.0.18362 )"
-        ],
-        "x-ms-client-request-id": "a479d586-659b-44ea-4eda-76124be37140",
-        "x-ms-date": "Thu, 16 Jul 2020 02:59:51 GMT",
-        "x-ms-range": "bytes=342-498",
-        "x-ms-return-client-request-id": "true",
-        "x-ms-version": "2020-02-10"
-      },
-      "RequestBody": null,
-      "StatusCode": 206,
-      "ResponseHeaders": {
-        "Accept-Ranges": "bytes",
-        "Content-Length": "157",
-        "Content-Range": "bytes 342-498/1024",
-        "Content-Type": "application/octet-stream",
-        "Date": "Thu, 16 Jul 2020 02:59:51 GMT",
-        "ETag": "\u00220x8D829344F0CE2C0\u0022",
-        "Last-Modified": "Thu, 16 Jul 2020 02:59:51 GMT",
-        "Server": [
-          "Windows-Azure-Blob/1.0",
-          "Microsoft-HTTPAPI/2.0"
-        ],
-        "x-ms-blob-type": "BlockBlob",
-        "x-ms-client-request-id": "a479d586-659b-44ea-4eda-76124be37140",
-        "x-ms-creation-time": "Thu, 16 Jul 2020 02:59:51 GMT",
-        "x-ms-lease-state": "available",
-        "x-ms-lease-status": "unlocked",
-        "x-ms-request-id": "9a3eca0d-501e-00a5-611d-5bc7f8000000",
-        "x-ms-server-encrypted": "true",
-        "x-ms-version": "2020-02-10"
-      },
-      "ResponseBody": "CKGLWAqcvL3w\u002Bf9OcLzS4/CyfMGSPg6f5ze4NhkcdCPvxBrMEuGMzzVPQtbfExklXOpKYRZ268qT63DT5Iak1IXbXqyhBtEPJq2MQ/s4v9Qdktku0hIMedlQOSdwuOquqm5QBLRsg1YZOjto6afOWyubtVGsdQFyzuXTUc2qnm3C3ZiM57sgsQ6DFZfXo48xgd371QOZATVs3TXOmA=="
-    },
-    {
-      "RequestUri": "https://seanmccdfsca2.blob.core.windows.net/test-filesystem-3b8ca407-734b-9c22-1653-d5c757b5c031/test-file-1739e027-c2f9-92ad-2a6e-decdd34673b2",
-      "RequestMethod": "GET",
-      "RequestHeaders": {
-        "Authorization": "Sanitized",
-        "If-Match": "0x8D829344F0CE2C0",
-        "User-Agent": [
-          "azsdk-net-Storage.Files.DataLake/12.3.0-dev.20200715.1",
-          "(.NET Core 4.6.28801.04; Microsoft Windows 10.0.18362 )"
-        ],
-        "x-ms-client-request-id": "735e1cbc-859b-36fc-8c98-634f997b98ff",
-        "x-ms-date": "Thu, 16 Jul 2020 02:59:51 GMT",
-        "x-ms-range": "bytes=378-534",
-        "x-ms-return-client-request-id": "true",
-        "x-ms-version": "2020-02-10"
-      },
-      "RequestBody": null,
-      "StatusCode": 206,
-      "ResponseHeaders": {
-        "Accept-Ranges": "bytes",
-        "Content-Length": "157",
-        "Content-Range": "bytes 378-534/1024",
-        "Content-Type": "application/octet-stream",
-        "Date": "Thu, 16 Jul 2020 02:59:51 GMT",
-        "ETag": "\u00220x8D829344F0CE2C0\u0022",
-        "Last-Modified": "Thu, 16 Jul 2020 02:59:51 GMT",
-        "Server": [
-          "Windows-Azure-Blob/1.0",
-          "Microsoft-HTTPAPI/2.0"
-        ],
-        "x-ms-blob-type": "BlockBlob",
-        "x-ms-client-request-id": "735e1cbc-859b-36fc-8c98-634f997b98ff",
-        "x-ms-creation-time": "Thu, 16 Jul 2020 02:59:51 GMT",
-        "x-ms-lease-state": "available",
-        "x-ms-lease-status": "unlocked",
-        "x-ms-request-id": "9a3eca3b-501e-00a5-051d-5bc7f8000000",
-        "x-ms-server-encrypted": "true",
-        "x-ms-version": "2020-02-10"
-      },
-      "ResponseBody": "EuGMzzVPQtbfExklXOpKYRZ268qT63DT5Iak1IXbXqyhBtEPJq2MQ/s4v9Qdktku0hIMedlQOSdwuOquqm5QBLRsg1YZOjto6afOWyubtVGsdQFyzuXTUc2qnm3C3ZiM57sgsQ6DFZfXo48xgd371QOZATVs3TXOmDKJb5zNpQsOQXNwewNCKWBqmypVos/vrslqKdxjIAmFURjc\u002Bg=="
-    },
-    {
-      "RequestUri": "https://seanmccdfsca2.blob.core.windows.net/test-filesystem-3b8ca407-734b-9c22-1653-d5c757b5c031/test-file-1739e027-c2f9-92ad-2a6e-decdd34673b2",
-      "RequestMethod": "GET",
-      "RequestHeaders": {
-        "Authorization": "Sanitized",
-        "If-Match": "0x8D829344F0CE2C0",
-        "User-Agent": [
-          "azsdk-net-Storage.Files.DataLake/12.3.0-dev.20200715.1",
-          "(.NET Core 4.6.28801.04; Microsoft Windows 10.0.18362 )"
-        ],
-        "x-ms-client-request-id": "2f56103d-fd85-58a5-7950-938a0502c0e5",
-        "x-ms-date": "Thu, 16 Jul 2020 02:59:52 GMT",
-        "x-ms-range": "bytes=384-540",
-        "x-ms-return-client-request-id": "true",
-        "x-ms-version": "2020-02-10"
-      },
-      "RequestBody": null,
-      "StatusCode": 206,
-      "ResponseHeaders": {
-        "Accept-Ranges": "bytes",
-        "Content-Length": "157",
-        "Content-Range": "bytes 384-540/1024",
-        "Content-Type": "application/octet-stream",
-        "Date": "Thu, 16 Jul 2020 02:59:51 GMT",
-        "ETag": "\u00220x8D829344F0CE2C0\u0022",
-        "Last-Modified": "Thu, 16 Jul 2020 02:59:51 GMT",
-        "Server": [
-          "Windows-Azure-Blob/1.0",
-          "Microsoft-HTTPAPI/2.0"
-        ],
-        "x-ms-blob-type": "BlockBlob",
-        "x-ms-client-request-id": "2f56103d-fd85-58a5-7950-938a0502c0e5",
-        "x-ms-creation-time": "Thu, 16 Jul 2020 02:59:51 GMT",
-        "x-ms-lease-state": "available",
-        "x-ms-lease-status": "unlocked",
-        "x-ms-request-id": "9a3eca4f-501e-00a5-181d-5bc7f8000000",
-        "x-ms-server-encrypted": "true",
-        "x-ms-version": "2020-02-10"
-      },
-      "ResponseBody": "QtbfExklXOpKYRZ268qT63DT5Iak1IXbXqyhBtEPJq2MQ/s4v9Qdktku0hIMedlQOSdwuOquqm5QBLRsg1YZOjto6afOWyubtVGsdQFyzuXTUc2qnm3C3ZiM57sgsQ6DFZfXo48xgd371QOZATVs3TXOmDKJb5zNpQsOQXNwewNCKWBqmypVos/vrslqKdxjIAmFURjc\u002BqX6Cf6DIw=="
-    },
-    {
-      "RequestUri": "https://seanmccdfsca2.blob.core.windows.net/test-filesystem-3b8ca407-734b-9c22-1653-d5c757b5c031/test-file-1739e027-c2f9-92ad-2a6e-decdd34673b2",
-      "RequestMethod": "GET",
-      "RequestHeaders": {
-        "Authorization": "Sanitized",
-        "If-Match": "0x8D829344F0CE2C0",
-        "User-Agent": [
-          "azsdk-net-Storage.Files.DataLake/12.3.0-dev.20200715.1",
-          "(.NET Core 4.6.28801.04; Microsoft Windows 10.0.18362 )"
-        ],
-        "x-ms-client-request-id": "8812ed02-6925-007a-0f15-8d3d03d91780",
-        "x-ms-date": "Thu, 16 Jul 2020 02:59:52 GMT",
-        "x-ms-range": "bytes=396-552",
-        "x-ms-return-client-request-id": "true",
-        "x-ms-version": "2020-02-10"
-      },
-      "RequestBody": null,
-      "StatusCode": 206,
-      "ResponseHeaders": {
-        "Accept-Ranges": "bytes",
-        "Content-Length": "157",
-        "Content-Range": "bytes 396-552/1024",
-        "Content-Type": "application/octet-stream",
-        "Date": "Thu, 16 Jul 2020 02:59:52 GMT",
-        "ETag": "\u00220x8D829344F0CE2C0\u0022",
-        "Last-Modified": "Thu, 16 Jul 2020 02:59:51 GMT",
-        "Server": [
-          "Windows-Azure-Blob/1.0",
-          "Microsoft-HTTPAPI/2.0"
-        ],
-        "x-ms-blob-type": "BlockBlob",
-        "x-ms-client-request-id": "8812ed02-6925-007a-0f15-8d3d03d91780",
-        "x-ms-creation-time": "Thu, 16 Jul 2020 02:59:51 GMT",
-        "x-ms-lease-state": "available",
-        "x-ms-lease-status": "unlocked",
-        "x-ms-request-id": "9a3eca6a-501e-00a5-311d-5bc7f8000000",
-        "x-ms-server-encrypted": "true",
-        "x-ms-version": "2020-02-10"
-      },
-      "ResponseBody": "68qT63DT5Iak1IXbXqyhBtEPJq2MQ/s4v9Qdktku0hIMedlQOSdwuOquqm5QBLRsg1YZOjto6afOWyubtVGsdQFyzuXTUc2qnm3C3ZiM57sgsQ6DFZfXo48xgd371QOZATVs3TXOmDKJb5zNpQsOQXNwewNCKWBqmypVos/vrslqKdxjIAmFURjc\u002BqX6Cf6DI0Bqilr/VtfUAUILeQ=="
-    },
-    {
-      "RequestUri": "https://seanmccdfsca2.blob.core.windows.net/test-filesystem-3b8ca407-734b-9c22-1653-d5c757b5c031/test-file-1739e027-c2f9-92ad-2a6e-decdd34673b2",
-      "RequestMethod": "GET",
-      "RequestHeaders": {
-        "Authorization": "Sanitized",
-        "If-Match": "0x8D829344F0CE2C0",
-        "User-Agent": [
-          "azsdk-net-Storage.Files.DataLake/12.3.0-dev.20200715.1",
-          "(.NET Core 4.6.28801.04; Microsoft Windows 10.0.18362 )"
-        ],
-        "x-ms-client-request-id": "188731fa-37f0-20bf-0bc1-ea54079b21df",
-        "x-ms-date": "Thu, 16 Jul 2020 02:59:52 GMT",
-        "x-ms-range": "bytes=414-570",
-        "x-ms-return-client-request-id": "true",
-        "x-ms-version": "2020-02-10"
-      },
-      "RequestBody": null,
-      "StatusCode": 206,
-      "ResponseHeaders": {
-        "Accept-Ranges": "bytes",
-        "Content-Length": "157",
-        "Content-Range": "bytes 414-570/1024",
-        "Content-Type": "application/octet-stream",
-        "Date": "Thu, 16 Jul 2020 02:59:52 GMT",
-        "ETag": "\u00220x8D829344F0CE2C0\u0022",
-        "Last-Modified": "Thu, 16 Jul 2020 02:59:51 GMT",
-        "Server": [
-          "Windows-Azure-Blob/1.0",
-          "Microsoft-HTTPAPI/2.0"
-        ],
-        "x-ms-blob-type": "BlockBlob",
-        "x-ms-client-request-id": "188731fa-37f0-20bf-0bc1-ea54079b21df",
-        "x-ms-creation-time": "Thu, 16 Jul 2020 02:59:51 GMT",
-        "x-ms-lease-state": "available",
-        "x-ms-lease-status": "unlocked",
-        "x-ms-request-id": "9a3eca78-501e-00a5-3f1d-5bc7f8000000",
-        "x-ms-server-encrypted": "true",
-        "x-ms-version": "2020-02-10"
-      },
-      "ResponseBody": "Jq2MQ/s4v9Qdktku0hIMedlQOSdwuOquqm5QBLRsg1YZOjto6afOWyubtVGsdQFyzuXTUc2qnm3C3ZiM57sgsQ6DFZfXo48xgd371QOZATVs3TXOmDKJb5zNpQsOQXNwewNCKWBqmypVos/vrslqKdxjIAmFURjc\u002BqX6Cf6DI0Bqilr/VtfUAUILefZjmcDTYnwvqyFq6ynrZi\u002B6bw=="
-    },
-    {
-      "RequestUri": "https://seanmccdfsca2.blob.core.windows.net/test-filesystem-3b8ca407-734b-9c22-1653-d5c757b5c031/test-file-1739e027-c2f9-92ad-2a6e-decdd34673b2",
-      "RequestMethod": "GET",
-      "RequestHeaders": {
-        "Authorization": "Sanitized",
-        "If-Match": "0x8D829344F0CE2C0",
-        "User-Agent": [
-          "azsdk-net-Storage.Files.DataLake/12.3.0-dev.20200715.1",
-          "(.NET Core 4.6.28801.04; Microsoft Windows 10.0.18362 )"
-        ],
-        "x-ms-client-request-id": "d24397ff-fe51-2890-9dce-4fa6b1b69f9c",
-        "x-ms-date": "Thu, 16 Jul 2020 02:59:52 GMT",
-        "x-ms-range": "bytes=438-594",
-        "x-ms-return-client-request-id": "true",
-        "x-ms-version": "2020-02-10"
-      },
-      "RequestBody": null,
-      "StatusCode": 206,
-      "ResponseHeaders": {
-        "Accept-Ranges": "bytes",
-        "Content-Length": "157",
-        "Content-Range": "bytes 438-594/1024",
-        "Content-Type": "application/octet-stream",
-        "Date": "Thu, 16 Jul 2020 02:59:52 GMT",
-        "ETag": "\u00220x8D829344F0CE2C0\u0022",
-        "Last-Modified": "Thu, 16 Jul 2020 02:59:51 GMT",
-        "Server": [
-          "Windows-Azure-Blob/1.0",
-          "Microsoft-HTTPAPI/2.0"
-        ],
-        "x-ms-blob-type": "BlockBlob",
-        "x-ms-client-request-id": "d24397ff-fe51-2890-9dce-4fa6b1b69f9c",
-        "x-ms-creation-time": "Thu, 16 Jul 2020 02:59:51 GMT",
-        "x-ms-lease-state": "available",
-        "x-ms-lease-status": "unlocked",
-        "x-ms-request-id": "9a3eca85-501e-00a5-491d-5bc7f8000000",
-        "x-ms-server-encrypted": "true",
-        "x-ms-version": "2020-02-10"
-      },
-      "ResponseBody": "qm5QBLRsg1YZOjto6afOWyubtVGsdQFyzuXTUc2qnm3C3ZiM57sgsQ6DFZfXo48xgd371QOZATVs3TXOmDKJb5zNpQsOQXNwewNCKWBqmypVos/vrslqKdxjIAmFURjc\u002BqX6Cf6DI0Bqilr/VtfUAUILefZjmcDTYnwvqyFq6ynrZi\u002B6b5Es0X\u002BPhSRua9MEjh7GetgieGDlJ6eBVA=="
-    },
-    {
-      "RequestUri": "https://seanmccdfsca2.blob.core.windows.net/test-filesystem-3b8ca407-734b-9c22-1653-d5c757b5c031/test-file-1739e027-c2f9-92ad-2a6e-decdd34673b2",
-      "RequestMethod": "GET",
-      "RequestHeaders": {
-        "Authorization": "Sanitized",
-        "If-Match": "0x8D829344F0CE2C0",
-        "User-Agent": [
-          "azsdk-net-Storage.Files.DataLake/12.3.0-dev.20200715.1",
-          "(.NET Core 4.6.28801.04; Microsoft Windows 10.0.18362 )"
-        ],
-        "x-ms-client-request-id": "705504ce-4f57-2a8e-dff2-47c5ac52b52a",
-        "x-ms-date": "Thu, 16 Jul 2020 02:59:52 GMT",
-        "x-ms-range": "bytes=468-624",
-        "x-ms-return-client-request-id": "true",
-        "x-ms-version": "2020-02-10"
-      },
-      "RequestBody": null,
-      "StatusCode": 206,
-      "ResponseHeaders": {
-        "Accept-Ranges": "bytes",
-        "Content-Length": "157",
-        "Content-Range": "bytes 468-624/1024",
-        "Content-Type": "application/octet-stream",
-        "Date": "Thu, 16 Jul 2020 02:59:52 GMT",
-        "ETag": "\u00220x8D829344F0CE2C0\u0022",
-        "Last-Modified": "Thu, 16 Jul 2020 02:59:51 GMT",
-        "Server": [
-          "Windows-Azure-Blob/1.0",
-          "Microsoft-HTTPAPI/2.0"
-        ],
-        "x-ms-blob-type": "BlockBlob",
-        "x-ms-client-request-id": "705504ce-4f57-2a8e-dff2-47c5ac52b52a",
-        "x-ms-creation-time": "Thu, 16 Jul 2020 02:59:51 GMT",
-        "x-ms-lease-state": "available",
-        "x-ms-lease-status": "unlocked",
-        "x-ms-request-id": "9a3ecaa2-501e-00a5-601d-5bc7f8000000",
-        "x-ms-server-encrypted": "true",
-        "x-ms-version": "2020-02-10"
-      },
-      "ResponseBody": "nm3C3ZiM57sgsQ6DFZfXo48xgd371QOZATVs3TXOmDKJb5zNpQsOQXNwewNCKWBqmypVos/vrslqKdxjIAmFURjc\u002BqX6Cf6DI0Bqilr/VtfUAUILefZjmcDTYnwvqyFq6ynrZi\u002B6b5Es0X\u002BPhSRua9MEjh7GetgieGDlJ6eBVHge/58wFO\u002BoGpKw3qd31BScZPeoKhwDo3FRyO7P1Q=="
-    },
-    {
-      "RequestUri": "https://seanmccdfsca2.blob.core.windows.net/test-filesystem-3b8ca407-734b-9c22-1653-d5c757b5c031/test-file-1739e027-c2f9-92ad-2a6e-decdd34673b2",
-      "RequestMethod": "GET",
-      "RequestHeaders": {
-        "Authorization": "Sanitized",
-        "If-Match": "0x8D829344F0CE2C0",
-        "User-Agent": [
-          "azsdk-net-Storage.Files.DataLake/12.3.0-dev.20200715.1",
-          "(.NET Core 4.6.28801.04; Microsoft Windows 10.0.18362 )"
-        ],
-        "x-ms-client-request-id": "acd87aa0-2f61-bf44-08ef-be1be99c51e5",
-        "x-ms-date": "Thu, 16 Jul 2020 02:59:52 GMT",
-        "x-ms-range": "bytes=504-660",
-        "x-ms-return-client-request-id": "true",
-        "x-ms-version": "2020-02-10"
-      },
-      "RequestBody": null,
-      "StatusCode": 206,
-      "ResponseHeaders": {
-        "Accept-Ranges": "bytes",
-        "Content-Length": "157",
-        "Content-Range": "bytes 504-660/1024",
-        "Content-Type": "application/octet-stream",
-        "Date": "Thu, 16 Jul 2020 02:59:52 GMT",
-        "ETag": "\u00220x8D829344F0CE2C0\u0022",
-        "Last-Modified": "Thu, 16 Jul 2020 02:59:51 GMT",
-        "Server": [
-          "Windows-Azure-Blob/1.0",
-          "Microsoft-HTTPAPI/2.0"
-        ],
-        "x-ms-blob-type": "BlockBlob",
-        "x-ms-client-request-id": "acd87aa0-2f61-bf44-08ef-be1be99c51e5",
-        "x-ms-creation-time": "Thu, 16 Jul 2020 02:59:51 GMT",
-        "x-ms-lease-state": "available",
-        "x-ms-lease-status": "unlocked",
-        "x-ms-request-id": "9a3ecabc-501e-00a5-771d-5bc7f8000000",
-        "x-ms-server-encrypted": "true",
-        "x-ms-version": "2020-02-10"
-      },
-      "ResponseBody": "pQsOQXNwewNCKWBqmypVos/vrslqKdxjIAmFURjc\u002BqX6Cf6DI0Bqilr/VtfUAUILefZjmcDTYnwvqyFq6ynrZi\u002B6b5Es0X\u002BPhSRua9MEjh7GetgieGDlJ6eBVHge/58wFO\u002BoGpKw3qd31BScZPeoKhwDo3FRyO7P1Ujqqn0HcIWFPlfkXHSMFpswq6RMSMKv2SlbG1st3ksB2ERJxg=="
-    },
-    {
-      "RequestUri": "https://seanmccdfsca2.blob.core.windows.net/test-filesystem-3b8ca407-734b-9c22-1653-d5c757b5c031/test-file-1739e027-c2f9-92ad-2a6e-decdd34673b2",
-      "RequestMethod": "GET",
-      "RequestHeaders": {
-        "Authorization": "Sanitized",
-        "If-Match": "0x8D829344F0CE2C0",
-        "User-Agent": [
-          "azsdk-net-Storage.Files.DataLake/12.3.0-dev.20200715.1",
-          "(.NET Core 4.6.28801.04; Microsoft Windows 10.0.18362 )"
-        ],
-        "x-ms-client-request-id": "312574b0-097a-9bc9-6f26-522d96bce499",
-        "x-ms-date": "Thu, 16 Jul 2020 02:59:52 GMT",
-        "x-ms-range": "bytes=510-666",
-        "x-ms-return-client-request-id": "true",
-        "x-ms-version": "2020-02-10"
-      },
-      "RequestBody": null,
-      "StatusCode": 206,
-      "ResponseHeaders": {
-        "Accept-Ranges": "bytes",
-        "Content-Length": "157",
-        "Content-Range": "bytes 510-666/1024",
-        "Content-Type": "application/octet-stream",
-        "Date": "Thu, 16 Jul 2020 02:59:52 GMT",
-        "ETag": "\u00220x8D829344F0CE2C0\u0022",
-        "Last-Modified": "Thu, 16 Jul 2020 02:59:51 GMT",
-        "Server": [
-          "Windows-Azure-Blob/1.0",
-          "Microsoft-HTTPAPI/2.0"
-        ],
-        "x-ms-blob-type": "BlockBlob",
-        "x-ms-client-request-id": "312574b0-097a-9bc9-6f26-522d96bce499",
-        "x-ms-creation-time": "Thu, 16 Jul 2020 02:59:51 GMT",
-        "x-ms-lease-state": "available",
-        "x-ms-lease-status": "unlocked",
-        "x-ms-request-id": "9a3ecacc-501e-00a5-051d-5bc7f8000000",
-        "x-ms-server-encrypted": "true",
-        "x-ms-version": "2020-02-10"
-      },
-      "ResponseBody": "ewNCKWBqmypVos/vrslqKdxjIAmFURjc\u002BqX6Cf6DI0Bqilr/VtfUAUILefZjmcDTYnwvqyFq6ynrZi\u002B6b5Es0X\u002BPhSRua9MEjh7GetgieGDlJ6eBVHge/58wFO\u002BoGpKw3qd31BScZPeoKhwDo3FRyO7P1Ujqqn0HcIWFPlfkXHSMFpswq6RMSMKv2SlbG1st3ksB2ERJxjQqcGOOFg=="
-    },
-    {
-      "RequestUri": "https://seanmccdfsca2.blob.core.windows.net/test-filesystem-3b8ca407-734b-9c22-1653-d5c757b5c031/test-file-1739e027-c2f9-92ad-2a6e-decdd34673b2",
-      "RequestMethod": "GET",
-      "RequestHeaders": {
-        "Authorization": "Sanitized",
-        "If-Match": "0x8D829344F0CE2C0",
-        "User-Agent": [
-          "azsdk-net-Storage.Files.DataLake/12.3.0-dev.20200715.1",
-          "(.NET Core 4.6.28801.04; Microsoft Windows 10.0.18362 )"
-        ],
-        "x-ms-client-request-id": "746bea8c-2076-626a-431e-c2be808ae270",
-        "x-ms-date": "Thu, 16 Jul 2020 02:59:52 GMT",
-        "x-ms-range": "bytes=522-678",
-        "x-ms-return-client-request-id": "true",
-        "x-ms-version": "2020-02-10"
-      },
-      "RequestBody": null,
-      "StatusCode": 206,
-      "ResponseHeaders": {
-        "Accept-Ranges": "bytes",
-        "Content-Length": "157",
-        "Content-Range": "bytes 522-678/1024",
-        "Content-Type": "application/octet-stream",
-        "Date": "Thu, 16 Jul 2020 02:59:52 GMT",
-        "ETag": "\u00220x8D829344F0CE2C0\u0022",
-        "Last-Modified": "Thu, 16 Jul 2020 02:59:51 GMT",
-        "Server": [
-          "Windows-Azure-Blob/1.0",
-          "Microsoft-HTTPAPI/2.0"
-        ],
-        "x-ms-blob-type": "BlockBlob",
-        "x-ms-client-request-id": "746bea8c-2076-626a-431e-c2be808ae270",
-        "x-ms-creation-time": "Thu, 16 Jul 2020 02:59:51 GMT",
-        "x-ms-lease-state": "available",
-        "x-ms-lease-status": "unlocked",
-        "x-ms-request-id": "9a3ecae5-501e-00a5-1a1d-5bc7f8000000",
-        "x-ms-server-encrypted": "true",
-        "x-ms-version": "2020-02-10"
-      },
-      "ResponseBody": "rslqKdxjIAmFURjc\u002BqX6Cf6DI0Bqilr/VtfUAUILefZjmcDTYnwvqyFq6ynrZi\u002B6b5Es0X\u002BPhSRua9MEjh7GetgieGDlJ6eBVHge/58wFO\u002BoGpKw3qd31BScZPeoKhwDo3FRyO7P1Ujqqn0HcIWFPlfkXHSMFpswq6RMSMKv2SlbG1st3ksB2ERJxjQqcGOOFiagxM6ndo3WIB1Jgw=="
-    },
-    {
-      "RequestUri": "https://seanmccdfsca2.blob.core.windows.net/test-filesystem-3b8ca407-734b-9c22-1653-d5c757b5c031/test-file-1739e027-c2f9-92ad-2a6e-decdd34673b2",
-      "RequestMethod": "GET",
-      "RequestHeaders": {
-        "Authorization": "Sanitized",
-        "If-Match": "0x8D829344F0CE2C0",
-        "User-Agent": [
-          "azsdk-net-Storage.Files.DataLake/12.3.0-dev.20200715.1",
-          "(.NET Core 4.6.28801.04; Microsoft Windows 10.0.18362 )"
-        ],
-        "x-ms-client-request-id": "aca0a81c-7051-d222-4a61-78324e2f4d38",
-        "x-ms-date": "Thu, 16 Jul 2020 02:59:52 GMT",
-        "x-ms-range": "bytes=540-696",
-        "x-ms-return-client-request-id": "true",
-        "x-ms-version": "2020-02-10"
-      },
-      "RequestBody": null,
-      "StatusCode": 206,
-      "ResponseHeaders": {
-        "Accept-Ranges": "bytes",
-        "Content-Length": "157",
-        "Content-Range": "bytes 540-696/1024",
-        "Content-Type": "application/octet-stream",
-        "Date": "Thu, 16 Jul 2020 02:59:52 GMT",
-        "ETag": "\u00220x8D829344F0CE2C0\u0022",
-        "Last-Modified": "Thu, 16 Jul 2020 02:59:51 GMT",
-        "Server": [
-          "Windows-Azure-Blob/1.0",
-          "Microsoft-HTTPAPI/2.0"
-        ],
-        "x-ms-blob-type": "BlockBlob",
-        "x-ms-client-request-id": "aca0a81c-7051-d222-4a61-78324e2f4d38",
-        "x-ms-creation-time": "Thu, 16 Jul 2020 02:59:51 GMT",
-        "x-ms-lease-state": "available",
-        "x-ms-lease-status": "unlocked",
-        "x-ms-request-id": "9a3ecaf4-501e-00a5-271d-5bc7f8000000",
-        "x-ms-server-encrypted": "true",
-        "x-ms-version": "2020-02-10"
-      },
-      "ResponseBody": "I0Bqilr/VtfUAUILefZjmcDTYnwvqyFq6ynrZi\u002B6b5Es0X\u002BPhSRua9MEjh7GetgieGDlJ6eBVHge/58wFO\u002BoGpKw3qd31BScZPeoKhwDo3FRyO7P1Ujqqn0HcIWFPlfkXHSMFpswq6RMSMKv2SlbG1st3ksB2ERJxjQqcGOOFiagxM6ndo3WIB1Jg4yFOtFTq1QpV18L4oMwQlBnBg=="
-    },
-    {
-      "RequestUri": "https://seanmccdfsca2.blob.core.windows.net/test-filesystem-3b8ca407-734b-9c22-1653-d5c757b5c031/test-file-1739e027-c2f9-92ad-2a6e-decdd34673b2",
-      "RequestMethod": "GET",
-      "RequestHeaders": {
-        "Authorization": "Sanitized",
-        "If-Match": "0x8D829344F0CE2C0",
-        "User-Agent": [
-          "azsdk-net-Storage.Files.DataLake/12.3.0-dev.20200715.1",
-          "(.NET Core 4.6.28801.04; Microsoft Windows 10.0.18362 )"
-        ],
-        "x-ms-client-request-id": "d8a18376-36e9-311f-7f4d-b4382e4f5057",
-        "x-ms-date": "Thu, 16 Jul 2020 02:59:52 GMT",
-        "x-ms-range": "bytes=564-720",
-        "x-ms-return-client-request-id": "true",
-        "x-ms-version": "2020-02-10"
-      },
-      "RequestBody": null,
-      "StatusCode": 206,
-      "ResponseHeaders": {
-        "Accept-Ranges": "bytes",
-        "Content-Length": "157",
-        "Content-Range": "bytes 564-720/1024",
-        "Content-Type": "application/octet-stream",
-        "Date": "Thu, 16 Jul 2020 02:59:52 GMT",
-        "ETag": "\u00220x8D829344F0CE2C0\u0022",
-        "Last-Modified": "Thu, 16 Jul 2020 02:59:51 GMT",
-        "Server": [
-          "Windows-Azure-Blob/1.0",
-          "Microsoft-HTTPAPI/2.0"
-        ],
-        "x-ms-blob-type": "BlockBlob",
-        "x-ms-client-request-id": "d8a18376-36e9-311f-7f4d-b4382e4f5057",
-        "x-ms-creation-time": "Thu, 16 Jul 2020 02:59:51 GMT",
-        "x-ms-lease-state": "available",
-        "x-ms-lease-status": "unlocked",
-        "x-ms-request-id": "9a3ecb0a-501e-00a5-391d-5bc7f8000000",
-        "x-ms-server-encrypted": "true",
-        "x-ms-version": "2020-02-10"
-      },
-      "ResponseBody": "6ynrZi\u002B6b5Es0X\u002BPhSRua9MEjh7GetgieGDlJ6eBVHge/58wFO\u002BoGpKw3qd31BScZPeoKhwDo3FRyO7P1Ujqqn0HcIWFPlfkXHSMFpswq6RMSMKv2SlbG1st3ksB2ERJxjQqcGOOFiagxM6ndo3WIB1Jg4yFOtFTq1QpV18L4oMwQlBnBjtAvTGcDxRbtKTOV70tt1W3xIti18QOZA=="
-    },
-    {
-      "RequestUri": "https://seanmccdfsca2.blob.core.windows.net/test-filesystem-3b8ca407-734b-9c22-1653-d5c757b5c031/test-file-1739e027-c2f9-92ad-2a6e-decdd34673b2",
-      "RequestMethod": "GET",
-      "RequestHeaders": {
-        "Authorization": "Sanitized",
-        "If-Match": "0x8D829344F0CE2C0",
-        "User-Agent": [
-          "azsdk-net-Storage.Files.DataLake/12.3.0-dev.20200715.1",
-          "(.NET Core 4.6.28801.04; Microsoft Windows 10.0.18362 )"
-        ],
-        "x-ms-client-request-id": "cabb2488-758e-454f-ef06-d2c455d7b717",
-        "x-ms-date": "Thu, 16 Jul 2020 02:59:52 GMT",
-        "x-ms-range": "bytes=594-750",
-        "x-ms-return-client-request-id": "true",
-        "x-ms-version": "2020-02-10"
-      },
-      "RequestBody": null,
-      "StatusCode": 206,
-      "ResponseHeaders": {
-        "Accept-Ranges": "bytes",
-        "Content-Length": "157",
-        "Content-Range": "bytes 594-750/1024",
-        "Content-Type": "application/octet-stream",
-        "Date": "Thu, 16 Jul 2020 02:59:52 GMT",
-        "ETag": "\u00220x8D829344F0CE2C0\u0022",
-        "Last-Modified": "Thu, 16 Jul 2020 02:59:51 GMT",
-        "Server": [
-          "Windows-Azure-Blob/1.0",
-          "Microsoft-HTTPAPI/2.0"
-        ],
-        "x-ms-blob-type": "BlockBlob",
-        "x-ms-client-request-id": "cabb2488-758e-454f-ef06-d2c455d7b717",
-        "x-ms-creation-time": "Thu, 16 Jul 2020 02:59:51 GMT",
-        "x-ms-lease-state": "available",
-        "x-ms-lease-status": "unlocked",
-        "x-ms-request-id": "9a3ecb20-501e-00a5-4c1d-5bc7f8000000",
-        "x-ms-server-encrypted": "true",
-        "x-ms-version": "2020-02-10"
-      },
-      "ResponseBody": "VHge/58wFO\u002BoGpKw3qd31BScZPeoKhwDo3FRyO7P1Ujqqn0HcIWFPlfkXHSMFpswq6RMSMKv2SlbG1st3ksB2ERJxjQqcGOOFiagxM6ndo3WIB1Jg4yFOtFTq1QpV18L4oMwQlBnBjtAvTGcDxRbtKTOV70tt1W3xIti18QOZL/GlOJKdzQ9bxriCcVa6Su89/ewW/\u002Bh3SoueH7EBA=="
-    },
-    {
-      "RequestUri": "https://seanmccdfsca2.blob.core.windows.net/test-filesystem-3b8ca407-734b-9c22-1653-d5c757b5c031/test-file-1739e027-c2f9-92ad-2a6e-decdd34673b2",
-      "RequestMethod": "GET",
-      "RequestHeaders": {
-        "Authorization": "Sanitized",
-        "If-Match": "0x8D829344F0CE2C0",
-        "User-Agent": [
-          "azsdk-net-Storage.Files.DataLake/12.3.0-dev.20200715.1",
-          "(.NET Core 4.6.28801.04; Microsoft Windows 10.0.18362 )"
-        ],
-        "x-ms-client-request-id": "09b0b72b-8693-94c9-e65a-8baf8267bcbf",
-        "x-ms-date": "Thu, 16 Jul 2020 02:59:52 GMT",
-        "x-ms-range": "bytes=630-786",
-        "x-ms-return-client-request-id": "true",
-        "x-ms-version": "2020-02-10"
-      },
-      "RequestBody": null,
-      "StatusCode": 206,
-      "ResponseHeaders": {
-        "Accept-Ranges": "bytes",
-        "Content-Length": "157",
-        "Content-Range": "bytes 630-786/1024",
-        "Content-Type": "application/octet-stream",
-        "Date": "Thu, 16 Jul 2020 02:59:52 GMT",
-        "ETag": "\u00220x8D829344F0CE2C0\u0022",
-        "Last-Modified": "Thu, 16 Jul 2020 02:59:51 GMT",
-        "Server": [
-          "Windows-Azure-Blob/1.0",
-          "Microsoft-HTTPAPI/2.0"
-        ],
-        "x-ms-blob-type": "BlockBlob",
-        "x-ms-client-request-id": "09b0b72b-8693-94c9-e65a-8baf8267bcbf",
-        "x-ms-creation-time": "Thu, 16 Jul 2020 02:59:51 GMT",
-        "x-ms-lease-state": "available",
-        "x-ms-lease-status": "unlocked",
-        "x-ms-request-id": "9a3ecb33-501e-00a5-5d1d-5bc7f8000000",
-        "x-ms-server-encrypted": "true",
-        "x-ms-version": "2020-02-10"
-      },
-      "ResponseBody": "cIWFPlfkXHSMFpswq6RMSMKv2SlbG1st3ksB2ERJxjQqcGOOFiagxM6ndo3WIB1Jg4yFOtFTq1QpV18L4oMwQlBnBjtAvTGcDxRbtKTOV70tt1W3xIti18QOZL/GlOJKdzQ9bxriCcVa6Su89/ewW/\u002Bh3SoueH7EBC92MVhy1noyETxwkeijS66PXNpgpt/NXgm/JLa3HP61eGrrbA=="
-    },
-    {
-      "RequestUri": "https://seanmccdfsca2.blob.core.windows.net/test-filesystem-3b8ca407-734b-9c22-1653-d5c757b5c031/test-file-1739e027-c2f9-92ad-2a6e-decdd34673b2",
-      "RequestMethod": "GET",
-      "RequestHeaders": {
-        "Authorization": "Sanitized",
-        "If-Match": "0x8D829344F0CE2C0",
-        "User-Agent": [
-          "azsdk-net-Storage.Files.DataLake/12.3.0-dev.20200715.1",
-          "(.NET Core 4.6.28801.04; Microsoft Windows 10.0.18362 )"
-        ],
-        "x-ms-client-request-id": "9d985557-ad27-f483-cc80-9453d2eea0ef",
-        "x-ms-date": "Thu, 16 Jul 2020 02:59:52 GMT",
-        "x-ms-range": "bytes=636-792",
-        "x-ms-return-client-request-id": "true",
-        "x-ms-version": "2020-02-10"
-      },
-      "RequestBody": null,
-      "StatusCode": 206,
-      "ResponseHeaders": {
-        "Accept-Ranges": "bytes",
-        "Content-Length": "157",
-        "Content-Range": "bytes 636-792/1024",
-        "Content-Type": "application/octet-stream",
-        "Date": "Thu, 16 Jul 2020 02:59:52 GMT",
-        "ETag": "\u00220x8D829344F0CE2C0\u0022",
-        "Last-Modified": "Thu, 16 Jul 2020 02:59:51 GMT",
-        "Server": [
-          "Windows-Azure-Blob/1.0",
-          "Microsoft-HTTPAPI/2.0"
-        ],
-        "x-ms-blob-type": "BlockBlob",
-        "x-ms-client-request-id": "9d985557-ad27-f483-cc80-9453d2eea0ef",
-        "x-ms-creation-time": "Thu, 16 Jul 2020 02:59:51 GMT",
-        "x-ms-lease-state": "available",
-        "x-ms-lease-status": "unlocked",
-        "x-ms-request-id": "9a3ecb3e-501e-00a5-681d-5bc7f8000000",
-        "x-ms-server-encrypted": "true",
-        "x-ms-version": "2020-02-10"
-      },
-      "ResponseBody": "XHSMFpswq6RMSMKv2SlbG1st3ksB2ERJxjQqcGOOFiagxM6ndo3WIB1Jg4yFOtFTq1QpV18L4oMwQlBnBjtAvTGcDxRbtKTOV70tt1W3xIti18QOZL/GlOJKdzQ9bxriCcVa6Su89/ewW/\u002Bh3SoueH7EBC92MVhy1noyETxwkeijS66PXNpgpt/NXgm/JLa3HP61eGrrbNds6BKwig=="
-    },
-    {
-      "RequestUri": "https://seanmccdfsca2.blob.core.windows.net/test-filesystem-3b8ca407-734b-9c22-1653-d5c757b5c031/test-file-1739e027-c2f9-92ad-2a6e-decdd34673b2",
-      "RequestMethod": "GET",
-      "RequestHeaders": {
-        "Authorization": "Sanitized",
-        "If-Match": "0x8D829344F0CE2C0",
-        "User-Agent": [
-          "azsdk-net-Storage.Files.DataLake/12.3.0-dev.20200715.1",
-          "(.NET Core 4.6.28801.04; Microsoft Windows 10.0.18362 )"
-        ],
-        "x-ms-client-request-id": "2c583606-1fce-5698-a915-216d10fb5798",
-        "x-ms-date": "Thu, 16 Jul 2020 02:59:52 GMT",
-        "x-ms-range": "bytes=648-804",
-        "x-ms-return-client-request-id": "true",
-        "x-ms-version": "2020-02-10"
-      },
-      "RequestBody": null,
-      "StatusCode": 206,
-      "ResponseHeaders": {
-        "Accept-Ranges": "bytes",
-        "Content-Length": "157",
-        "Content-Range": "bytes 648-804/1024",
-        "Content-Type": "application/octet-stream",
-        "Date": "Thu, 16 Jul 2020 02:59:52 GMT",
-        "ETag": "\u00220x8D829344F0CE2C0\u0022",
-        "Last-Modified": "Thu, 16 Jul 2020 02:59:51 GMT",
-        "Server": [
-          "Windows-Azure-Blob/1.0",
-          "Microsoft-HTTPAPI/2.0"
-        ],
-        "x-ms-blob-type": "BlockBlob",
-        "x-ms-client-request-id": "2c583606-1fce-5698-a915-216d10fb5798",
-        "x-ms-creation-time": "Thu, 16 Jul 2020 02:59:51 GMT",
-        "x-ms-lease-state": "available",
-        "x-ms-lease-status": "unlocked",
-        "x-ms-request-id": "9a3ecb55-501e-00a5-7e1d-5bc7f8000000",
-        "x-ms-server-encrypted": "true",
-        "x-ms-version": "2020-02-10"
-      },
-      "ResponseBody": "2SlbG1st3ksB2ERJxjQqcGOOFiagxM6ndo3WIB1Jg4yFOtFTq1QpV18L4oMwQlBnBjtAvTGcDxRbtKTOV70tt1W3xIti18QOZL/GlOJKdzQ9bxriCcVa6Su89/ewW/\u002Bh3SoueH7EBC92MVhy1noyETxwkeijS66PXNpgpt/NXgm/JLa3HP61eGrrbNds6BKwiua6P8kX/pJ7nhujZA=="
-    },
-    {
-      "RequestUri": "https://seanmccdfsca2.blob.core.windows.net/test-filesystem-3b8ca407-734b-9c22-1653-d5c757b5c031/test-file-1739e027-c2f9-92ad-2a6e-decdd34673b2",
-      "RequestMethod": "GET",
-      "RequestHeaders": {
-        "Authorization": "Sanitized",
-        "If-Match": "0x8D829344F0CE2C0",
-        "User-Agent": [
-          "azsdk-net-Storage.Files.DataLake/12.3.0-dev.20200715.1",
-          "(.NET Core 4.6.28801.04; Microsoft Windows 10.0.18362 )"
-        ],
-        "x-ms-client-request-id": "9c4cce20-7396-b220-e7d3-1b799f21756d",
-        "x-ms-date": "Thu, 16 Jul 2020 02:59:52 GMT",
-        "x-ms-range": "bytes=666-822",
-        "x-ms-return-client-request-id": "true",
-        "x-ms-version": "2020-02-10"
-      },
-      "RequestBody": null,
-      "StatusCode": 206,
-      "ResponseHeaders": {
-        "Accept-Ranges": "bytes",
-        "Content-Length": "157",
-        "Content-Range": "bytes 666-822/1024",
-        "Content-Type": "application/octet-stream",
-        "Date": "Thu, 16 Jul 2020 02:59:52 GMT",
-        "ETag": "\u00220x8D829344F0CE2C0\u0022",
-        "Last-Modified": "Thu, 16 Jul 2020 02:59:51 GMT",
-        "Server": [
-          "Windows-Azure-Blob/1.0",
-          "Microsoft-HTTPAPI/2.0"
-        ],
-        "x-ms-blob-type": "BlockBlob",
-        "x-ms-client-request-id": "9c4cce20-7396-b220-e7d3-1b799f21756d",
-        "x-ms-creation-time": "Thu, 16 Jul 2020 02:59:51 GMT",
-        "x-ms-lease-state": "available",
-        "x-ms-lease-status": "unlocked",
-        "x-ms-request-id": "9a3ecb62-501e-00a5-0b1d-5bc7f8000000",
-        "x-ms-server-encrypted": "true",
-        "x-ms-version": "2020-02-10"
-      },
-      "ResponseBody": "FiagxM6ndo3WIB1Jg4yFOtFTq1QpV18L4oMwQlBnBjtAvTGcDxRbtKTOV70tt1W3xIti18QOZL/GlOJKdzQ9bxriCcVa6Su89/ewW/\u002Bh3SoueH7EBC92MVhy1noyETxwkeijS66PXNpgpt/NXgm/JLa3HP61eGrrbNds6BKwiua6P8kX/pJ7nhujZF5PqNJPsrHDe/U\u002Buxh9uN7XIg=="
-    },
-    {
-      "RequestUri": "https://seanmccdfsca2.blob.core.windows.net/test-filesystem-3b8ca407-734b-9c22-1653-d5c757b5c031/test-file-1739e027-c2f9-92ad-2a6e-decdd34673b2",
-      "RequestMethod": "GET",
-      "RequestHeaders": {
-        "Authorization": "Sanitized",
-        "If-Match": "0x8D829344F0CE2C0",
-        "User-Agent": [
-          "azsdk-net-Storage.Files.DataLake/12.3.0-dev.20200715.1",
-          "(.NET Core 4.6.28801.04; Microsoft Windows 10.0.18362 )"
-        ],
-        "x-ms-client-request-id": "414c1e33-bbae-8502-627b-cc22734bf6a4",
-        "x-ms-date": "Thu, 16 Jul 2020 02:59:52 GMT",
-        "x-ms-range": "bytes=690-846",
-        "x-ms-return-client-request-id": "true",
-        "x-ms-version": "2020-02-10"
-      },
-      "RequestBody": null,
-      "StatusCode": 206,
-      "ResponseHeaders": {
-        "Accept-Ranges": "bytes",
-        "Content-Length": "157",
-        "Content-Range": "bytes 690-846/1024",
-        "Content-Type": "application/octet-stream",
-        "Date": "Thu, 16 Jul 2020 02:59:52 GMT",
-        "ETag": "\u00220x8D829344F0CE2C0\u0022",
-        "Last-Modified": "Thu, 16 Jul 2020 02:59:51 GMT",
-        "Server": [
-          "Windows-Azure-Blob/1.0",
-          "Microsoft-HTTPAPI/2.0"
-        ],
-        "x-ms-blob-type": "BlockBlob",
-        "x-ms-client-request-id": "414c1e33-bbae-8502-627b-cc22734bf6a4",
-        "x-ms-creation-time": "Thu, 16 Jul 2020 02:59:51 GMT",
-        "x-ms-lease-state": "available",
-        "x-ms-lease-status": "unlocked",
-        "x-ms-request-id": "9a3ecb6d-501e-00a5-151d-5bc7f8000000",
-        "x-ms-server-encrypted": "true",
-        "x-ms-version": "2020-02-10"
-      },
-      "ResponseBody": "4oMwQlBnBjtAvTGcDxRbtKTOV70tt1W3xIti18QOZL/GlOJKdzQ9bxriCcVa6Su89/ewW/\u002Bh3SoueH7EBC92MVhy1noyETxwkeijS66PXNpgpt/NXgm/JLa3HP61eGrrbNds6BKwiua6P8kX/pJ7nhujZF5PqNJPsrHDe/U\u002Buxh9uN7XInTIrxz4Eh8/qCUkO33iERQMm8MEHTVh7Q=="
-    },
-    {
-      "RequestUri": "https://seanmccdfsca2.blob.core.windows.net/test-filesystem-3b8ca407-734b-9c22-1653-d5c757b5c031/test-file-1739e027-c2f9-92ad-2a6e-decdd34673b2",
-      "RequestMethod": "GET",
-      "RequestHeaders": {
-        "Authorization": "Sanitized",
-        "If-Match": "0x8D829344F0CE2C0",
-        "User-Agent": [
-          "azsdk-net-Storage.Files.DataLake/12.3.0-dev.20200715.1",
-          "(.NET Core 4.6.28801.04; Microsoft Windows 10.0.18362 )"
-        ],
-        "x-ms-client-request-id": "8145fca8-33d4-72be-e87b-2c20deac0325",
-        "x-ms-date": "Thu, 16 Jul 2020 02:59:52 GMT",
-        "x-ms-range": "bytes=720-876",
-        "x-ms-return-client-request-id": "true",
-        "x-ms-version": "2020-02-10"
-      },
-      "RequestBody": null,
-      "StatusCode": 206,
-      "ResponseHeaders": {
-        "Accept-Ranges": "bytes",
-        "Content-Length": "157",
-        "Content-Range": "bytes 720-876/1024",
-        "Content-Type": "application/octet-stream",
-        "Date": "Thu, 16 Jul 2020 02:59:52 GMT",
-        "ETag": "\u00220x8D829344F0CE2C0\u0022",
-        "Last-Modified": "Thu, 16 Jul 2020 02:59:51 GMT",
-        "Server": [
-          "Windows-Azure-Blob/1.0",
-          "Microsoft-HTTPAPI/2.0"
-        ],
-        "x-ms-blob-type": "BlockBlob",
-        "x-ms-client-request-id": "8145fca8-33d4-72be-e87b-2c20deac0325",
-        "x-ms-creation-time": "Thu, 16 Jul 2020 02:59:51 GMT",
-        "x-ms-lease-state": "available",
-        "x-ms-lease-status": "unlocked",
-        "x-ms-request-id": "9a3ecb99-501e-00a5-391d-5bc7f8000000",
-        "x-ms-server-encrypted": "true",
-        "x-ms-version": "2020-02-10"
-      },
-      "ResponseBody": "ZL/GlOJKdzQ9bxriCcVa6Su89/ewW/\u002Bh3SoueH7EBC92MVhy1noyETxwkeijS66PXNpgpt/NXgm/JLa3HP61eGrrbNds6BKwiua6P8kX/pJ7nhujZF5PqNJPsrHDe/U\u002Buxh9uN7XInTIrxz4Eh8/qCUkO33iERQMm8MEHTVh7Q7xfIOwmUazpHun27RCV5azDwqLnz93W6kEcRwb0g=="
-    },
-    {
-      "RequestUri": "https://seanmccdfsca2.blob.core.windows.net/test-filesystem-3b8ca407-734b-9c22-1653-d5c757b5c031/test-file-1739e027-c2f9-92ad-2a6e-decdd34673b2",
-      "RequestMethod": "GET",
-      "RequestHeaders": {
-        "Authorization": "Sanitized",
-        "If-Match": "0x8D829344F0CE2C0",
-        "User-Agent": [
-          "azsdk-net-Storage.Files.DataLake/12.3.0-dev.20200715.1",
-          "(.NET Core 4.6.28801.04; Microsoft Windows 10.0.18362 )"
-        ],
-        "x-ms-client-request-id": "777adbb2-7505-69d0-0800-560d25469753",
-        "x-ms-date": "Thu, 16 Jul 2020 02:59:52 GMT",
-        "x-ms-range": "bytes=756-912",
-        "x-ms-return-client-request-id": "true",
-        "x-ms-version": "2020-02-10"
-      },
-      "RequestBody": null,
-      "StatusCode": 206,
-      "ResponseHeaders": {
-        "Accept-Ranges": "bytes",
-        "Content-Length": "157",
-        "Content-Range": "bytes 756-912/1024",
-        "Content-Type": "application/octet-stream",
-        "Date": "Thu, 16 Jul 2020 02:59:52 GMT",
-        "ETag": "\u00220x8D829344F0CE2C0\u0022",
-        "Last-Modified": "Thu, 16 Jul 2020 02:59:51 GMT",
-        "Server": [
-          "Windows-Azure-Blob/1.0",
-          "Microsoft-HTTPAPI/2.0"
-        ],
-        "x-ms-blob-type": "BlockBlob",
-        "x-ms-client-request-id": "777adbb2-7505-69d0-0800-560d25469753",
-        "x-ms-creation-time": "Thu, 16 Jul 2020 02:59:51 GMT",
-        "x-ms-lease-state": "available",
-        "x-ms-lease-status": "unlocked",
-        "x-ms-request-id": "9a3ecbc6-501e-00a5-621d-5bc7f8000000",
-        "x-ms-server-encrypted": "true",
-        "x-ms-version": "2020-02-10"
-      },
-      "ResponseBody": "1noyETxwkeijS66PXNpgpt/NXgm/JLa3HP61eGrrbNds6BKwiua6P8kX/pJ7nhujZF5PqNJPsrHDe/U\u002Buxh9uN7XInTIrxz4Eh8/qCUkO33iERQMm8MEHTVh7Q7xfIOwmUazpHun27RCV5azDwqLnz93W6kEcRwb0gU/ZsINB5abjw/fcJcBOzZfykQtUQ4q1U3PeiHZrCcpmNF2aA=="
-    },
-    {
-      "RequestUri": "https://seanmccdfsca2.blob.core.windows.net/test-filesystem-3b8ca407-734b-9c22-1653-d5c757b5c031/test-file-1739e027-c2f9-92ad-2a6e-decdd34673b2",
-      "RequestMethod": "GET",
-      "RequestHeaders": {
-        "Authorization": "Sanitized",
-        "If-Match": "0x8D829344F0CE2C0",
-        "User-Agent": [
-          "azsdk-net-Storage.Files.DataLake/12.3.0-dev.20200715.1",
-          "(.NET Core 4.6.28801.04; Microsoft Windows 10.0.18362 )"
-        ],
-        "x-ms-client-request-id": "026d2e03-8c31-551f-f0b6-1b829488bb72",
-        "x-ms-date": "Thu, 16 Jul 2020 02:59:52 GMT",
-        "x-ms-range": "bytes=762-918",
-        "x-ms-return-client-request-id": "true",
-        "x-ms-version": "2020-02-10"
-      },
-      "RequestBody": null,
-      "StatusCode": 206,
-      "ResponseHeaders": {
-        "Accept-Ranges": "bytes",
-        "Content-Length": "157",
-        "Content-Range": "bytes 762-918/1024",
-        "Content-Type": "application/octet-stream",
-        "Date": "Thu, 16 Jul 2020 02:59:52 GMT",
-        "ETag": "\u00220x8D829344F0CE2C0\u0022",
-        "Last-Modified": "Thu, 16 Jul 2020 02:59:51 GMT",
-        "Server": [
-          "Windows-Azure-Blob/1.0",
-          "Microsoft-HTTPAPI/2.0"
-        ],
-        "x-ms-blob-type": "BlockBlob",
-        "x-ms-client-request-id": "026d2e03-8c31-551f-f0b6-1b829488bb72",
-        "x-ms-creation-time": "Thu, 16 Jul 2020 02:59:51 GMT",
-        "x-ms-lease-state": "available",
-        "x-ms-lease-status": "unlocked",
-        "x-ms-request-id": "9a3ecbe1-501e-00a5-7b1d-5bc7f8000000",
-        "x-ms-server-encrypted": "true",
-        "x-ms-version": "2020-02-10"
-      },
-      "ResponseBody": "keijS66PXNpgpt/NXgm/JLa3HP61eGrrbNds6BKwiua6P8kX/pJ7nhujZF5PqNJPsrHDe/U\u002Buxh9uN7XInTIrxz4Eh8/qCUkO33iERQMm8MEHTVh7Q7xfIOwmUazpHun27RCV5azDwqLnz93W6kEcRwb0gU/ZsINB5abjw/fcJcBOzZfykQtUQ4q1U3PeiHZrCcpmNF2aHTyNE8AFw=="
-    },
-    {
-      "RequestUri": "https://seanmccdfsca2.blob.core.windows.net/test-filesystem-3b8ca407-734b-9c22-1653-d5c757b5c031/test-file-1739e027-c2f9-92ad-2a6e-decdd34673b2",
-      "RequestMethod": "GET",
-      "RequestHeaders": {
-        "Authorization": "Sanitized",
-        "If-Match": "0x8D829344F0CE2C0",
-        "User-Agent": [
-          "azsdk-net-Storage.Files.DataLake/12.3.0-dev.20200715.1",
-          "(.NET Core 4.6.28801.04; Microsoft Windows 10.0.18362 )"
-        ],
-        "x-ms-client-request-id": "f60a9b1d-95d8-4521-e7b4-5c8e88eb27dd",
-        "x-ms-date": "Thu, 16 Jul 2020 02:59:52 GMT",
-        "x-ms-range": "bytes=774-930",
-        "x-ms-return-client-request-id": "true",
-        "x-ms-version": "2020-02-10"
-      },
-      "RequestBody": null,
-      "StatusCode": 206,
-      "ResponseHeaders": {
-        "Accept-Ranges": "bytes",
-        "Content-Length": "157",
-        "Content-Range": "bytes 774-930/1024",
-        "Content-Type": "application/octet-stream",
-        "Date": "Thu, 16 Jul 2020 02:59:52 GMT",
-        "ETag": "\u00220x8D829344F0CE2C0\u0022",
-        "Last-Modified": "Thu, 16 Jul 2020 02:59:51 GMT",
-        "Server": [
-          "Windows-Azure-Blob/1.0",
-          "Microsoft-HTTPAPI/2.0"
-        ],
-        "x-ms-blob-type": "BlockBlob",
-        "x-ms-client-request-id": "f60a9b1d-95d8-4521-e7b4-5c8e88eb27dd",
-        "x-ms-creation-time": "Thu, 16 Jul 2020 02:59:51 GMT",
-        "x-ms-lease-state": "available",
-        "x-ms-lease-status": "unlocked",
-        "x-ms-request-id": "9a3ecbfb-501e-00a5-141d-5bc7f8000000",
-        "x-ms-server-encrypted": "true",
-        "x-ms-version": "2020-02-10"
-      },
-      "ResponseBody": "Xgm/JLa3HP61eGrrbNds6BKwiua6P8kX/pJ7nhujZF5PqNJPsrHDe/U\u002Buxh9uN7XInTIrxz4Eh8/qCUkO33iERQMm8MEHTVh7Q7xfIOwmUazpHun27RCV5azDwqLnz93W6kEcRwb0gU/ZsINB5abjw/fcJcBOzZfykQtUQ4q1U3PeiHZrCcpmNF2aHTyNE8AF4D7rC\u002BodR9zpKfY7g=="
-    },
-    {
-      "RequestUri": "https://seanmccdfsca2.blob.core.windows.net/test-filesystem-3b8ca407-734b-9c22-1653-d5c757b5c031/test-file-1739e027-c2f9-92ad-2a6e-decdd34673b2",
-      "RequestMethod": "GET",
-      "RequestHeaders": {
-        "Authorization": "Sanitized",
-        "If-Match": "0x8D829344F0CE2C0",
-        "User-Agent": [
-          "azsdk-net-Storage.Files.DataLake/12.3.0-dev.20200715.1",
-          "(.NET Core 4.6.28801.04; Microsoft Windows 10.0.18362 )"
-        ],
-        "x-ms-client-request-id": "f964f83e-c47d-a999-cdc2-a16fcd2a8682",
-        "x-ms-date": "Thu, 16 Jul 2020 02:59:52 GMT",
-        "x-ms-range": "bytes=792-948",
-        "x-ms-return-client-request-id": "true",
-        "x-ms-version": "2020-02-10"
-      },
-      "RequestBody": null,
-      "StatusCode": 206,
-      "ResponseHeaders": {
-        "Accept-Ranges": "bytes",
-        "Content-Length": "157",
-        "Content-Range": "bytes 792-948/1024",
-        "Content-Type": "application/octet-stream",
-        "Date": "Thu, 16 Jul 2020 02:59:52 GMT",
-        "ETag": "\u00220x8D829344F0CE2C0\u0022",
-        "Last-Modified": "Thu, 16 Jul 2020 02:59:51 GMT",
-        "Server": [
-          "Windows-Azure-Blob/1.0",
-          "Microsoft-HTTPAPI/2.0"
-        ],
-        "x-ms-blob-type": "BlockBlob",
-        "x-ms-client-request-id": "f964f83e-c47d-a999-cdc2-a16fcd2a8682",
-        "x-ms-creation-time": "Thu, 16 Jul 2020 02:59:51 GMT",
-        "x-ms-lease-state": "available",
-        "x-ms-lease-status": "unlocked",
-        "x-ms-request-id": "9a3ecc10-501e-00a5-281d-5bc7f8000000",
-        "x-ms-server-encrypted": "true",
-        "x-ms-version": "2020-02-10"
-      },
-      "ResponseBody": "iua6P8kX/pJ7nhujZF5PqNJPsrHDe/U\u002Buxh9uN7XInTIrxz4Eh8/qCUkO33iERQMm8MEHTVh7Q7xfIOwmUazpHun27RCV5azDwqLnz93W6kEcRwb0gU/ZsINB5abjw/fcJcBOzZfykQtUQ4q1U3PeiHZrCcpmNF2aHTyNE8AF4D7rC\u002BodR9zpKfY7oH2FJF0PY10wuLntdfFi9PBbQ=="
-    },
-    {
-      "RequestUri": "https://seanmccdfsca2.blob.core.windows.net/test-filesystem-3b8ca407-734b-9c22-1653-d5c757b5c031/test-file-1739e027-c2f9-92ad-2a6e-decdd34673b2",
-      "RequestMethod": "GET",
-      "RequestHeaders": {
-        "Authorization": "Sanitized",
-        "If-Match": "0x8D829344F0CE2C0",
-        "User-Agent": [
-          "azsdk-net-Storage.Files.DataLake/12.3.0-dev.20200715.1",
-          "(.NET Core 4.6.28801.04; Microsoft Windows 10.0.18362 )"
-        ],
-        "x-ms-client-request-id": "8f4f3e0b-2e86-e35f-bd14-351ab8270b4b",
-        "x-ms-date": "Thu, 16 Jul 2020 02:59:52 GMT",
-        "x-ms-range": "bytes=816-972",
-        "x-ms-return-client-request-id": "true",
-        "x-ms-version": "2020-02-10"
-      },
-      "RequestBody": null,
-      "StatusCode": 206,
-      "ResponseHeaders": {
-        "Accept-Ranges": "bytes",
-        "Content-Length": "157",
-        "Content-Range": "bytes 816-972/1024",
-        "Content-Type": "application/octet-stream",
-        "Date": "Thu, 16 Jul 2020 02:59:52 GMT",
-        "ETag": "\u00220x8D829344F0CE2C0\u0022",
-        "Last-Modified": "Thu, 16 Jul 2020 02:59:51 GMT",
-        "Server": [
-          "Windows-Azure-Blob/1.0",
-          "Microsoft-HTTPAPI/2.0"
-        ],
-        "x-ms-blob-type": "BlockBlob",
-        "x-ms-client-request-id": "8f4f3e0b-2e86-e35f-bd14-351ab8270b4b",
-        "x-ms-creation-time": "Thu, 16 Jul 2020 02:59:51 GMT",
-        "x-ms-lease-state": "available",
-        "x-ms-lease-status": "unlocked",
-        "x-ms-request-id": "9a3ecc20-501e-00a5-381d-5bc7f8000000",
-        "x-ms-server-encrypted": "true",
-        "x-ms-version": "2020-02-10"
-      },
-      "ResponseBody": "uxh9uN7XInTIrxz4Eh8/qCUkO33iERQMm8MEHTVh7Q7xfIOwmUazpHun27RCV5azDwqLnz93W6kEcRwb0gU/ZsINB5abjw/fcJcBOzZfykQtUQ4q1U3PeiHZrCcpmNF2aHTyNE8AF4D7rC\u002BodR9zpKfY7oH2FJF0PY10wuLntdfFi9PBbZX0LDqOLygeJgQBZgeAUKpQf1PifffCiw=="
-    },
-    {
-      "RequestUri": "https://seanmccdfsca2.blob.core.windows.net/test-filesystem-3b8ca407-734b-9c22-1653-d5c757b5c031/test-file-1739e027-c2f9-92ad-2a6e-decdd34673b2",
-      "RequestMethod": "GET",
-      "RequestHeaders": {
-        "Authorization": "Sanitized",
-        "If-Match": "0x8D829344F0CE2C0",
-        "User-Agent": [
-          "azsdk-net-Storage.Files.DataLake/12.3.0-dev.20200715.1",
-          "(.NET Core 4.6.28801.04; Microsoft Windows 10.0.18362 )"
-        ],
-        "x-ms-client-request-id": "8f6338f7-f6da-68fb-d414-98ff402c0bdc",
-        "x-ms-date": "Thu, 16 Jul 2020 02:59:53 GMT",
-        "x-ms-range": "bytes=846-1002",
-        "x-ms-return-client-request-id": "true",
-        "x-ms-version": "2020-02-10"
-      },
-      "RequestBody": null,
-      "StatusCode": 206,
-      "ResponseHeaders": {
-        "Accept-Ranges": "bytes",
-        "Content-Length": "157",
-        "Content-Range": "bytes 846-1002/1024",
-        "Content-Type": "application/octet-stream",
-        "Date": "Thu, 16 Jul 2020 02:59:53 GMT",
-        "ETag": "\u00220x8D829344F0CE2C0\u0022",
-        "Last-Modified": "Thu, 16 Jul 2020 02:59:51 GMT",
-        "Server": [
-          "Windows-Azure-Blob/1.0",
-          "Microsoft-HTTPAPI/2.0"
-        ],
-        "x-ms-blob-type": "BlockBlob",
-        "x-ms-client-request-id": "8f6338f7-f6da-68fb-d414-98ff402c0bdc",
-        "x-ms-creation-time": "Thu, 16 Jul 2020 02:59:51 GMT",
-        "x-ms-lease-state": "available",
-        "x-ms-lease-status": "unlocked",
-        "x-ms-request-id": "9a3ecc2f-501e-00a5-451d-5bc7f8000000",
-        "x-ms-server-encrypted": "true",
-        "x-ms-version": "2020-02-10"
-      },
-      "ResponseBody": "7Q7xfIOwmUazpHun27RCV5azDwqLnz93W6kEcRwb0gU/ZsINB5abjw/fcJcBOzZfykQtUQ4q1U3PeiHZrCcpmNF2aHTyNE8AF4D7rC\u002BodR9zpKfY7oH2FJF0PY10wuLntdfFi9PBbZX0LDqOLygeJgQBZgeAUKpQf1PifffCi1WdE/dX4\u002BpMsTYR5MFGaORpVhaIc1vaZmQtdAt/3g=="
-    },
-    {
-      "RequestUri": "https://seanmccdfsca2.blob.core.windows.net/test-filesystem-3b8ca407-734b-9c22-1653-d5c757b5c031/test-file-1739e027-c2f9-92ad-2a6e-decdd34673b2",
-      "RequestMethod": "GET",
-      "RequestHeaders": {
-        "Authorization": "Sanitized",
-        "If-Match": "0x8D829344F0CE2C0",
-        "User-Agent": [
-          "azsdk-net-Storage.Files.DataLake/12.3.0-dev.20200715.1",
-          "(.NET Core 4.6.28801.04; Microsoft Windows 10.0.18362 )"
-        ],
-        "x-ms-client-request-id": "7f22156b-7bc4-e270-1774-7270ba0a8886",
-        "x-ms-date": "Thu, 16 Jul 2020 02:59:53 GMT",
-        "x-ms-range": "bytes=882-1038",
-        "x-ms-return-client-request-id": "true",
-        "x-ms-version": "2020-02-10"
-      },
-      "RequestBody": null,
-      "StatusCode": 206,
-      "ResponseHeaders": {
-        "Accept-Ranges": "bytes",
-        "Content-Length": "142",
-        "Content-Range": "bytes 882-1023/1024",
-        "Content-Type": "application/octet-stream",
-        "Date": "Thu, 16 Jul 2020 02:59:53 GMT",
-        "ETag": "\u00220x8D829344F0CE2C0\u0022",
-        "Last-Modified": "Thu, 16 Jul 2020 02:59:51 GMT",
-        "Server": [
-          "Windows-Azure-Blob/1.0",
-          "Microsoft-HTTPAPI/2.0"
-        ],
-        "x-ms-blob-type": "BlockBlob",
-        "x-ms-client-request-id": "7f22156b-7bc4-e270-1774-7270ba0a8886",
-        "x-ms-creation-time": "Thu, 16 Jul 2020 02:59:51 GMT",
-        "x-ms-lease-state": "available",
-        "x-ms-lease-status": "unlocked",
-        "x-ms-request-id": "9a3ecc3c-501e-00a5-511d-5bc7f8000000",
-        "x-ms-server-encrypted": "true",
-        "x-ms-version": "2020-02-10"
-      },
-      "ResponseBody": "B5abjw/fcJcBOzZfykQtUQ4q1U3PeiHZrCcpmNF2aHTyNE8AF4D7rC\u002BodR9zpKfY7oH2FJF0PY10wuLntdfFi9PBbZX0LDqOLygeJgQBZgeAUKpQf1PifffCi1WdE/dX4\u002BpMsTYR5MFGaORpVhaIc1vaZmQtdAt/3vCeMqHl8RwxxkMatLTRb2zoChdveQ=="
-    },
-    {
-      "RequestUri": "https://seanmccdfsca2.blob.core.windows.net/test-filesystem-3b8ca407-734b-9c22-1653-d5c757b5c031/test-file-1739e027-c2f9-92ad-2a6e-decdd34673b2",
-      "RequestMethod": "GET",
-      "RequestHeaders": {
-        "Authorization": "Sanitized",
-        "If-Match": "0x8D829344F0CE2C0",
-        "User-Agent": [
-          "azsdk-net-Storage.Files.DataLake/12.3.0-dev.20200715.1",
-          "(.NET Core 4.6.28801.04; Microsoft Windows 10.0.18362 )"
-        ],
-        "x-ms-client-request-id": "2a93fa75-8c09-aa18-c4be-d65d1073fe2a",
-        "x-ms-date": "Thu, 16 Jul 2020 02:59:53 GMT",
-        "x-ms-range": "bytes=888-1044",
-        "x-ms-return-client-request-id": "true",
-        "x-ms-version": "2020-02-10"
-      },
-      "RequestBody": null,
-      "StatusCode": 206,
-      "ResponseHeaders": {
-        "Accept-Ranges": "bytes",
-        "Content-Length": "136",
-        "Content-Range": "bytes 888-1023/1024",
-        "Content-Type": "application/octet-stream",
-        "Date": "Thu, 16 Jul 2020 02:59:53 GMT",
-        "ETag": "\u00220x8D829344F0CE2C0\u0022",
-        "Last-Modified": "Thu, 16 Jul 2020 02:59:51 GMT",
-        "Server": [
-          "Windows-Azure-Blob/1.0",
-          "Microsoft-HTTPAPI/2.0"
-        ],
-        "x-ms-blob-type": "BlockBlob",
-        "x-ms-client-request-id": "2a93fa75-8c09-aa18-c4be-d65d1073fe2a",
-        "x-ms-creation-time": "Thu, 16 Jul 2020 02:59:51 GMT",
-        "x-ms-lease-state": "available",
-        "x-ms-lease-status": "unlocked",
-        "x-ms-request-id": "9a3ecc4d-501e-00a5-601d-5bc7f8000000",
-        "x-ms-server-encrypted": "true",
-        "x-ms-version": "2020-02-10"
-      },
-      "ResponseBody": "cJcBOzZfykQtUQ4q1U3PeiHZrCcpmNF2aHTyNE8AF4D7rC\u002BodR9zpKfY7oH2FJF0PY10wuLntdfFi9PBbZX0LDqOLygeJgQBZgeAUKpQf1PifffCi1WdE/dX4\u002BpMsTYR5MFGaORpVhaIc1vaZmQtdAt/3vCeMqHl8RwxxkMatLTRb2zoChdveQ=="
-    },
-    {
-      "RequestUri": "https://seanmccdfsca2.blob.core.windows.net/test-filesystem-3b8ca407-734b-9c22-1653-d5c757b5c031/test-file-1739e027-c2f9-92ad-2a6e-decdd34673b2",
-      "RequestMethod": "GET",
-      "RequestHeaders": {
-        "Authorization": "Sanitized",
-        "If-Match": "0x8D829344F0CE2C0",
-        "User-Agent": [
-          "azsdk-net-Storage.Files.DataLake/12.3.0-dev.20200715.1",
-          "(.NET Core 4.6.28801.04; Microsoft Windows 10.0.18362 )"
-        ],
-        "x-ms-client-request-id": "bffab245-5e76-087c-ff7b-4ac1e5f063e0",
-        "x-ms-date": "Thu, 16 Jul 2020 02:59:53 GMT",
-        "x-ms-range": "bytes=900-1056",
-        "x-ms-return-client-request-id": "true",
-        "x-ms-version": "2020-02-10"
-      },
-      "RequestBody": null,
-      "StatusCode": 206,
-      "ResponseHeaders": {
-        "Accept-Ranges": "bytes",
-        "Content-Length": "124",
-        "Content-Range": "bytes 900-1023/1024",
-        "Content-Type": "application/octet-stream",
-        "Date": "Thu, 16 Jul 2020 02:59:53 GMT",
-        "ETag": "\u00220x8D829344F0CE2C0\u0022",
-        "Last-Modified": "Thu, 16 Jul 2020 02:59:51 GMT",
-        "Server": [
-          "Windows-Azure-Blob/1.0",
-          "Microsoft-HTTPAPI/2.0"
-        ],
-        "x-ms-blob-type": "BlockBlob",
-        "x-ms-client-request-id": "bffab245-5e76-087c-ff7b-4ac1e5f063e0",
-        "x-ms-creation-time": "Thu, 16 Jul 2020 02:59:51 GMT",
-        "x-ms-lease-state": "available",
-        "x-ms-lease-status": "unlocked",
-        "x-ms-request-id": "9a3ecc61-501e-00a5-721d-5bc7f8000000",
-        "x-ms-server-encrypted": "true",
-        "x-ms-version": "2020-02-10"
-      },
-      "ResponseBody": "1U3PeiHZrCcpmNF2aHTyNE8AF4D7rC\u002BodR9zpKfY7oH2FJF0PY10wuLntdfFi9PBbZX0LDqOLygeJgQBZgeAUKpQf1PifffCi1WdE/dX4\u002BpMsTYR5MFGaORpVhaIc1vaZmQtdAt/3vCeMqHl8RwxxkMatLTRb2zoChdveQ=="
-    },
-    {
-      "RequestUri": "https://seanmccdfsca2.blob.core.windows.net/test-filesystem-3b8ca407-734b-9c22-1653-d5c757b5c031/test-file-1739e027-c2f9-92ad-2a6e-decdd34673b2",
-      "RequestMethod": "GET",
-      "RequestHeaders": {
-        "Authorization": "Sanitized",
-        "If-Match": "0x8D829344F0CE2C0",
-        "User-Agent": [
-          "azsdk-net-Storage.Files.DataLake/12.3.0-dev.20200715.1",
-          "(.NET Core 4.6.28801.04; Microsoft Windows 10.0.18362 )"
-        ],
-        "x-ms-client-request-id": "5e17d3f4-3f79-9eb3-d949-2272465dcad8",
-        "x-ms-date": "Thu, 16 Jul 2020 02:59:53 GMT",
-        "x-ms-range": "bytes=918-1074",
-        "x-ms-return-client-request-id": "true",
-        "x-ms-version": "2020-02-10"
-      },
-      "RequestBody": null,
-      "StatusCode": 206,
-      "ResponseHeaders": {
-        "Accept-Ranges": "bytes",
-        "Content-Length": "106",
-        "Content-Range": "bytes 918-1023/1024",
-        "Content-Type": "application/octet-stream",
-        "Date": "Thu, 16 Jul 2020 02:59:53 GMT",
-        "ETag": "\u00220x8D829344F0CE2C0\u0022",
-        "Last-Modified": "Thu, 16 Jul 2020 02:59:51 GMT",
-        "Server": [
-          "Windows-Azure-Blob/1.0",
-          "Microsoft-HTTPAPI/2.0"
-        ],
-        "x-ms-blob-type": "BlockBlob",
-        "x-ms-client-request-id": "5e17d3f4-3f79-9eb3-d949-2272465dcad8",
-        "x-ms-creation-time": "Thu, 16 Jul 2020 02:59:51 GMT",
-        "x-ms-lease-state": "available",
-        "x-ms-lease-status": "unlocked",
-        "x-ms-request-id": "9a3ecc73-501e-00a5-021d-5bc7f8000000",
-        "x-ms-server-encrypted": "true",
-        "x-ms-version": "2020-02-10"
-      },
-      "ResponseBody": "F4D7rC\u002BodR9zpKfY7oH2FJF0PY10wuLntdfFi9PBbZX0LDqOLygeJgQBZgeAUKpQf1PifffCi1WdE/dX4\u002BpMsTYR5MFGaORpVhaIc1vaZmQtdAt/3vCeMqHl8RwxxkMatLTRb2zoChdveQ=="
-    },
-    {
-      "RequestUri": "https://seanmccdfsca2.blob.core.windows.net/test-filesystem-3b8ca407-734b-9c22-1653-d5c757b5c031/test-file-1739e027-c2f9-92ad-2a6e-decdd34673b2",
-      "RequestMethod": "GET",
-      "RequestHeaders": {
-        "Authorization": "Sanitized",
-        "If-Match": "0x8D829344F0CE2C0",
-        "User-Agent": [
-          "azsdk-net-Storage.Files.DataLake/12.3.0-dev.20200715.1",
-          "(.NET Core 4.6.28801.04; Microsoft Windows 10.0.18362 )"
-        ],
-        "x-ms-client-request-id": "11cca3f2-05d8-6c67-7cb7-e879ea609e7f",
-        "x-ms-date": "Thu, 16 Jul 2020 02:59:53 GMT",
-=======
         "x-ms-date": "Mon, 24 Aug 2020 20:05:41 GMT",
->>>>>>> 0c66df19
         "x-ms-range": "bytes=942-1098",
         "x-ms-return-client-request-id": "true",
         "x-ms-version": "2020-02-10"
@@ -2073,174 +419,7 @@
       "ResponseBody": "tdfFi9PBbZX0LDqOLygeJgQBZgeAUKpQf1PifffCi1WdE/dX4\u002BpMsTYR5MFGaORpVhaIc1vaZmQtdAt/3vCeMqHl8RwxxkMatLTRb2zoChdveQ=="
     },
     {
-<<<<<<< HEAD
-      "RequestUri": "https://seanmccdfsca2.blob.core.windows.net/test-filesystem-3b8ca407-734b-9c22-1653-d5c757b5c031/test-file-1739e027-c2f9-92ad-2a6e-decdd34673b2",
-      "RequestMethod": "GET",
-      "RequestHeaders": {
-        "Authorization": "Sanitized",
-        "If-Match": "0x8D829344F0CE2C0",
-        "User-Agent": [
-          "azsdk-net-Storage.Files.DataLake/12.3.0-dev.20200715.1",
-          "(.NET Core 4.6.28801.04; Microsoft Windows 10.0.18362 )"
-        ],
-        "x-ms-client-request-id": "a38020a1-b990-45ff-e301-740e1ec64e7f",
-        "x-ms-date": "Thu, 16 Jul 2020 02:59:53 GMT",
-        "x-ms-range": "bytes=972-1128",
-        "x-ms-return-client-request-id": "true",
-        "x-ms-version": "2020-02-10"
-      },
-      "RequestBody": null,
-      "StatusCode": 206,
-      "ResponseHeaders": {
-        "Accept-Ranges": "bytes",
-        "Content-Length": "52",
-        "Content-Range": "bytes 972-1023/1024",
-        "Content-Type": "application/octet-stream",
-        "Date": "Thu, 16 Jul 2020 02:59:53 GMT",
-        "ETag": "\u00220x8D829344F0CE2C0\u0022",
-        "Last-Modified": "Thu, 16 Jul 2020 02:59:51 GMT",
-        "Server": [
-          "Windows-Azure-Blob/1.0",
-          "Microsoft-HTTPAPI/2.0"
-        ],
-        "x-ms-blob-type": "BlockBlob",
-        "x-ms-client-request-id": "a38020a1-b990-45ff-e301-740e1ec64e7f",
-        "x-ms-creation-time": "Thu, 16 Jul 2020 02:59:51 GMT",
-        "x-ms-lease-state": "available",
-        "x-ms-lease-status": "unlocked",
-        "x-ms-request-id": "9a3ecc9f-501e-00a5-281d-5bc7f8000000",
-        "x-ms-server-encrypted": "true",
-        "x-ms-version": "2020-02-10"
-      },
-      "ResponseBody": "i1WdE/dX4\u002BpMsTYR5MFGaORpVhaIc1vaZmQtdAt/3vCeMqHl8RwxxkMatLTRb2zoChdveQ=="
-    },
-    {
-      "RequestUri": "https://seanmccdfsca2.blob.core.windows.net/test-filesystem-3b8ca407-734b-9c22-1653-d5c757b5c031/test-file-1739e027-c2f9-92ad-2a6e-decdd34673b2",
-      "RequestMethod": "GET",
-      "RequestHeaders": {
-        "Authorization": "Sanitized",
-        "If-Match": "0x8D829344F0CE2C0",
-        "User-Agent": [
-          "azsdk-net-Storage.Files.DataLake/12.3.0-dev.20200715.1",
-          "(.NET Core 4.6.28801.04; Microsoft Windows 10.0.18362 )"
-        ],
-        "x-ms-client-request-id": "c9d72f15-fbdf-5fee-8acb-318d23d3d0cc",
-        "x-ms-date": "Thu, 16 Jul 2020 02:59:53 GMT",
-        "x-ms-range": "bytes=1008-1164",
-        "x-ms-return-client-request-id": "true",
-        "x-ms-version": "2020-02-10"
-      },
-      "RequestBody": null,
-      "StatusCode": 206,
-      "ResponseHeaders": {
-        "Accept-Ranges": "bytes",
-        "Content-Length": "16",
-        "Content-Range": "bytes 1008-1023/1024",
-        "Content-Type": "application/octet-stream",
-        "Date": "Thu, 16 Jul 2020 02:59:53 GMT",
-        "ETag": "\u00220x8D829344F0CE2C0\u0022",
-        "Last-Modified": "Thu, 16 Jul 2020 02:59:51 GMT",
-        "Server": [
-          "Windows-Azure-Blob/1.0",
-          "Microsoft-HTTPAPI/2.0"
-        ],
-        "x-ms-blob-type": "BlockBlob",
-        "x-ms-client-request-id": "c9d72f15-fbdf-5fee-8acb-318d23d3d0cc",
-        "x-ms-creation-time": "Thu, 16 Jul 2020 02:59:51 GMT",
-        "x-ms-lease-state": "available",
-        "x-ms-lease-status": "unlocked",
-        "x-ms-request-id": "9a3eccaa-501e-00a5-321d-5bc7f8000000",
-        "x-ms-server-encrypted": "true",
-        "x-ms-version": "2020-02-10"
-      },
-      "ResponseBody": "8RwxxkMatLTRb2zoChdveQ=="
-    },
-    {
-      "RequestUri": "https://seanmccdfsca2.blob.core.windows.net/test-filesystem-3b8ca407-734b-9c22-1653-d5c757b5c031/test-file-1739e027-c2f9-92ad-2a6e-decdd34673b2",
-      "RequestMethod": "GET",
-      "RequestHeaders": {
-        "Authorization": "Sanitized",
-        "If-Match": "0x8D829344F0CE2C0",
-        "User-Agent": [
-          "azsdk-net-Storage.Files.DataLake/12.3.0-dev.20200715.1",
-          "(.NET Core 4.6.28801.04; Microsoft Windows 10.0.18362 )"
-        ],
-        "x-ms-client-request-id": "eef817f1-84ef-7b9f-731a-e84360e337ee",
-        "x-ms-date": "Thu, 16 Jul 2020 02:59:53 GMT",
-        "x-ms-range": "bytes=1014-1170",
-        "x-ms-return-client-request-id": "true",
-        "x-ms-version": "2020-02-10"
-      },
-      "RequestBody": null,
-      "StatusCode": 206,
-      "ResponseHeaders": {
-        "Accept-Ranges": "bytes",
-        "Content-Length": "10",
-        "Content-Range": "bytes 1014-1023/1024",
-        "Content-Type": "application/octet-stream",
-        "Date": "Thu, 16 Jul 2020 02:59:53 GMT",
-        "ETag": "\u00220x8D829344F0CE2C0\u0022",
-        "Last-Modified": "Thu, 16 Jul 2020 02:59:51 GMT",
-        "Server": [
-          "Windows-Azure-Blob/1.0",
-          "Microsoft-HTTPAPI/2.0"
-        ],
-        "x-ms-blob-type": "BlockBlob",
-        "x-ms-client-request-id": "eef817f1-84ef-7b9f-731a-e84360e337ee",
-        "x-ms-creation-time": "Thu, 16 Jul 2020 02:59:51 GMT",
-        "x-ms-lease-state": "available",
-        "x-ms-lease-status": "unlocked",
-        "x-ms-request-id": "9a3eccc3-501e-00a5-491d-5bc7f8000000",
-        "x-ms-server-encrypted": "true",
-        "x-ms-version": "2020-02-10"
-      },
-      "ResponseBody": "tLTRb2zoChdveQ=="
-    },
-    {
-      "RequestUri": "https://seanmccdfsca2.blob.core.windows.net/test-filesystem-3b8ca407-734b-9c22-1653-d5c757b5c031/test-file-1739e027-c2f9-92ad-2a6e-decdd34673b2",
-      "RequestMethod": "HEAD",
-      "RequestHeaders": {
-        "Authorization": "Sanitized",
-        "User-Agent": [
-          "azsdk-net-Storage.Files.DataLake/12.3.0-dev.20200715.1",
-          "(.NET Core 4.6.28801.04; Microsoft Windows 10.0.18362 )"
-        ],
-        "x-ms-client-request-id": "0b9c510c-e1da-0bdd-5e6f-858c4766aecb",
-        "x-ms-date": "Thu, 16 Jul 2020 02:59:53 GMT",
-        "x-ms-return-client-request-id": "true",
-        "x-ms-version": "2020-02-10"
-      },
-      "RequestBody": null,
-      "StatusCode": 200,
-      "ResponseHeaders": {
-        "Accept-Ranges": "bytes",
-        "Content-Length": "0",
-        "Content-Type": "application/octet-stream",
-        "Date": "Thu, 16 Jul 2020 02:59:53 GMT",
-        "ETag": "\u00220x8D829344F0CE2C0\u0022",
-        "Last-Modified": "Thu, 16 Jul 2020 02:59:51 GMT",
-        "Server": [
-          "Windows-Azure-Blob/1.0",
-          "Microsoft-HTTPAPI/2.0"
-        ],
-        "x-ms-access-tier": "Hot",
-        "x-ms-access-tier-inferred": "true",
-        "x-ms-blob-type": "BlockBlob",
-        "x-ms-client-request-id": "0b9c510c-e1da-0bdd-5e6f-858c4766aecb",
-        "x-ms-creation-time": "Thu, 16 Jul 2020 02:59:51 GMT",
-        "x-ms-lease-state": "available",
-        "x-ms-lease-status": "unlocked",
-        "x-ms-request-id": "9a3ecce7-501e-00a5-6c1d-5bc7f8000000",
-        "x-ms-server-encrypted": "true",
-        "x-ms-version": "2020-02-10"
-      },
-      "ResponseBody": []
-    },
-    {
-      "RequestUri": "https://seanmccdfsca2.blob.core.windows.net/test-filesystem-3b8ca407-734b-9c22-1653-d5c757b5c031?restype=container",
-=======
       "RequestUri": "https://seannse.blob.core.windows.net/test-filesystem-3b8ca407-734b-9c22-1653-d5c757b5c031?restype=container",
->>>>>>> 0c66df19
       "RequestMethod": "DELETE",
       "RequestHeaders": {
         "Authorization": "Sanitized",
@@ -2263,15 +442,9 @@
           "Windows-Azure-Blob/1.0",
           "Microsoft-HTTPAPI/2.0"
         ],
-<<<<<<< HEAD
-        "x-ms-client-request-id": "0e3663f5-2c47-2c13-d35d-29a8902a9e1f",
-        "x-ms-request-id": "9a3eccf8-501e-00a5-7b1d-5bc7f8000000",
-        "x-ms-version": "2020-02-10"
-=======
         "x-ms-client-request-id": "2004c3eb-2b10-df6c-c79b-cfb13ffc45d0",
         "x-ms-request-id": "1457bddd-c01e-0077-7851-7aaacb000000",
-        "x-ms-version": "2019-12-12"
->>>>>>> 0c66df19
+        "x-ms-version": "2020-02-10"
       },
       "ResponseBody": []
     }
