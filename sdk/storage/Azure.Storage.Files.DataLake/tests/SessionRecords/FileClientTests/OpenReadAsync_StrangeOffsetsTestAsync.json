--- conflicted
+++ resolved
@@ -15,11 +15,7 @@
         "x-ms-client-request-id": "ea852b74-3b43-fd7b-efc3-67df89abf731",
         "x-ms-date": "Tue, 25 May 2021 00:06:22 GMT",
         "x-ms-return-client-request-id": "true",
-<<<<<<< HEAD
-         "x-ms-version": "2020-10-02"
-=======
-        "x-ms-version": "2020-08-04"
->>>>>>> 41beb1fe
+        "x-ms-version": "2020-10-02"
       },
       "RequestBody": null,
       "StatusCode": 201,
@@ -33,13 +29,8 @@
           "Microsoft-HTTPAPI/2.0"
         ],
         "x-ms-client-request-id": "ea852b74-3b43-fd7b-efc3-67df89abf731",
-<<<<<<< HEAD
-        "x-ms-request-id": "46924994-401e-0056-14f9-068eb0000000",
-         "x-ms-version": "2020-10-02"
-=======
         "x-ms-request-id": "ff2eddd6-c01e-0013-22f9-505bbe000000",
-        "x-ms-version": "2020-08-04"
->>>>>>> 41beb1fe
+        "x-ms-version": "2020-10-02"
       },
       "ResponseBody": []
     },
@@ -58,11 +49,7 @@
         "x-ms-client-request-id": "bc93be94-d848-5d83-7688-21f381efba3a",
         "x-ms-date": "Tue, 25 May 2021 00:06:22 GMT",
         "x-ms-return-client-request-id": "true",
-<<<<<<< HEAD
-         "x-ms-version": "2020-10-02"
-=======
-        "x-ms-version": "2020-08-04"
->>>>>>> 41beb1fe
+        "x-ms-version": "2020-10-02"
       },
       "RequestBody": null,
       "StatusCode": 201,
@@ -76,14 +63,9 @@
           "Microsoft-HTTPAPI/2.0"
         ],
         "x-ms-client-request-id": "bc93be94-d848-5d83-7688-21f381efba3a",
-<<<<<<< HEAD
-        "x-ms-request-id": "d66ac1e0-f01f-0088-2cf9-069a56000000",
-         "x-ms-version": "2020-10-02"
-=======
         "x-ms-request-id": "f6ea1f04-c01f-004e-20f9-50513a000000",
         "x-ms-request-server-encrypted": "true",
-        "x-ms-version": "2020-08-04"
->>>>>>> 41beb1fe
+        "x-ms-version": "2020-10-02"
       },
       "ResponseBody": []
     },
@@ -103,11 +85,7 @@
         "x-ms-client-request-id": "8a51f833-19b0-ab7a-0c18-cb998837416f",
         "x-ms-date": "Tue, 25 May 2021 00:06:22 GMT",
         "x-ms-return-client-request-id": "true",
-<<<<<<< HEAD
-         "x-ms-version": "2020-10-02"
-=======
-        "x-ms-version": "2020-08-04"
->>>>>>> 41beb1fe
+        "x-ms-version": "2020-10-02"
       },
       "RequestBody": "8eApFvytiK3VlVGBJJrVlBgWU/8SlBOOBZ4SLUFqA8Yvh4PEqBlnx6PYFK7p\u002BdlV7tPGc1f3HlzNmxBdm1psapGKUZwWEOv/r4xcOoBlpAzFvT5tpJBvOGkn9gwJCSxIa6odX6g9P93nx8PLm\u002BTcaPcDmN0b/sYAGhkz7hrf9aVgE87VSERkh31hhdzNo52ES44VBXFOLG3kHESOClDDCNIda4cVBiCynxBfunjpMnZ7rqOLye80Eedh8Sv/1X0tnX0KrzgWb0VuYmZg7nH0\u002BunNE1ysOD/i6FmfsxT0s8qTMhz73oM\u002BZT9eHGeJ0yN1bfZBMcIhgGU9KMffdrswea\u002BbzbxU\u002BBxmj60dThvXWBU1KkYdsoEIcrG3vbW7Xu\u002BDLaO47gZnIHTa26IUBDJKZs\u002BxqUx0EsYtk1sKnTtmqjC\u002BmSB3H2oOzgnSQ9ff825/bFfmCrWiDxvcilqrXII5dDBxVmoR0kZkottDoc/vTqDsizHjgKB7G4kFm5UQY3GGmc6nbZwDbZkRgWfZX21L7Tu6vtBRVvSP9TvhCzexVD9pvAgBR\u002BED6R2X0f45orscuq5ZVaWgNULaF3dhImJiYCwnb6JkSqVattSyuYT1VlN/xFGIV/\u002BZyYfFJjBpose7NXHRETIYt28I/57Q7Xu\u002B5MAk4V0Q2QgtjqYbniN08BQM94QSI0QhZg3hgFhgyNsMB0JvRcBqqltopIOL/RlMlA6Jw/b2rMB8AntPL1mwzMXLD5fgBatUokwpqX/Blmj0lOtJ1gXkFVqC80NFGnsBuNe\u002Bv\u002B6Ba45iNSGqzQJBumwSW5ptZvbA5/k8XhFoD4fRJ/GnAtZ6cilc5qDjOkhYQDjWMr/glFHh/tj0RAx9\u002BiaZ2aYRmbiVl\u002BhxEH9V3Kyx5B3YkdzI8JKfxgT\u002Bhi0c3\u002Bx5SWGiRqeAQZvWb4PRiyIrQmDupGlK0egTctKzlxC7VDGT25JLD512V09B8YEPzTri0kPNLjqCL3h4j9TVzKqKGxpSPrCP4DPCeEwZCd9nBKSY0cTN7Sb2EKsa0n/JoYult9ZmvI\u002BJUvEQCrXtaSaZEYswPfvlvS30XC0EdQ2z\u002BdfBdFIIAUcUDn7TveJwCKeFgcH0mWSPv/mpcWBihd3kXBHeK/TUkA9DGy58EgBKhFOFf/NLv2BzMrVYX4/nsoig72DRkdyzsfCysX41E6z5Xu0M3AbqmJ2xa/k/ezCAXGim2yOfefJ20s0CmQ3hPh8IXgGh2taCtlbDICbiczXAMVQVjjeJWuX7lQk45/6Pzy3aNh0v3oKSIyXM21nLk1\u002BXQmi5zK/nfwMbpkTMSs9YNFD5CDwYkVPSg2sSvH\u002BMLwKqoKSW1QN98rcZEzc9xQ==",
       "StatusCode": 202,
@@ -121,11 +99,7 @@
         "x-ms-client-request-id": "8a51f833-19b0-ab7a-0c18-cb998837416f",
         "x-ms-request-id": "f6ea1f05-c01f-004e-21f9-50513a000000",
         "x-ms-request-server-encrypted": "true",
-<<<<<<< HEAD
-         "x-ms-version": "2020-10-02"
-=======
-        "x-ms-version": "2020-08-04"
->>>>>>> 41beb1fe
+        "x-ms-version": "2020-10-02"
       },
       "ResponseBody": []
     },
@@ -143,11 +117,7 @@
         "x-ms-client-request-id": "88bfa1ec-309d-0389-78e8-77a82f0aa6f3",
         "x-ms-date": "Tue, 25 May 2021 00:06:22 GMT",
         "x-ms-return-client-request-id": "true",
-<<<<<<< HEAD
-         "x-ms-version": "2020-10-02"
-=======
-        "x-ms-version": "2020-08-04"
->>>>>>> 41beb1fe
+        "x-ms-version": "2020-10-02"
       },
       "RequestBody": null,
       "StatusCode": 200,
@@ -163,11 +133,7 @@
         "x-ms-client-request-id": "88bfa1ec-309d-0389-78e8-77a82f0aa6f3",
         "x-ms-request-id": "f6ea1f06-c01f-004e-22f9-50513a000000",
         "x-ms-request-server-encrypted": "false",
-<<<<<<< HEAD
-         "x-ms-version": "2020-10-02"
-=======
-        "x-ms-version": "2020-08-04"
->>>>>>> 41beb1fe
+        "x-ms-version": "2020-10-02"
       },
       "ResponseBody": []
     },
@@ -185,11 +151,7 @@
         "x-ms-client-request-id": "e7adcb10-b877-62d2-b7f4-188182b26a0f",
         "x-ms-date": "Tue, 25 May 2021 00:06:22 GMT",
         "x-ms-return-client-request-id": "true",
-<<<<<<< HEAD
-         "x-ms-version": "2020-10-02"
-=======
-        "x-ms-version": "2020-08-04"
->>>>>>> 41beb1fe
+        "x-ms-version": "2020-10-02"
       },
       "RequestBody": null,
       "StatusCode": 200,
@@ -216,11 +178,7 @@
         "x-ms-permissions": "rw-r-----",
         "x-ms-request-id": "ff2ede94-c01e-0013-56f9-505bbe000000",
         "x-ms-server-encrypted": "true",
-<<<<<<< HEAD
-         "x-ms-version": "2020-10-02"
-=======
-        "x-ms-version": "2020-08-04"
->>>>>>> 41beb1fe
+        "x-ms-version": "2020-10-02"
       },
       "ResponseBody": []
     },
@@ -239,11 +197,7 @@
         "x-ms-date": "Tue, 25 May 2021 00:06:22 GMT",
         "x-ms-range": "bytes=0-156",
         "x-ms-return-client-request-id": "true",
-<<<<<<< HEAD
-         "x-ms-version": "2020-10-02"
-=======
-        "x-ms-version": "2020-08-04"
->>>>>>> 41beb1fe
+        "x-ms-version": "2020-10-02"
       },
       "RequestBody": null,
       "StatusCode": 206,
@@ -269,11 +223,7 @@
         "x-ms-permissions": "rw-r-----",
         "x-ms-request-id": "ff2edea9-c01e-0013-69f9-505bbe000000",
         "x-ms-server-encrypted": "true",
-<<<<<<< HEAD
-         "x-ms-version": "2020-10-02"
-=======
-        "x-ms-version": "2020-08-04"
->>>>>>> 41beb1fe
+        "x-ms-version": "2020-10-02"
       },
       "ResponseBody": "8eApFvytiK3VlVGBJJrVlBgWU/8SlBOOBZ4SLUFqA8Yvh4PEqBlnx6PYFK7p\u002BdlV7tPGc1f3HlzNmxBdm1psapGKUZwWEOv/r4xcOoBlpAzFvT5tpJBvOGkn9gwJCSxIa6odX6g9P93nx8PLm\u002BTcaPcDmN0b/sYAGhkz7hrf9aVgE87VSERkh31hhdzNo52ES44VBXFOLG3kHESOCg=="
     },
@@ -292,11 +242,7 @@
         "x-ms-date": "Tue, 25 May 2021 00:06:22 GMT",
         "x-ms-range": "bytes=157-313",
         "x-ms-return-client-request-id": "true",
-<<<<<<< HEAD
-         "x-ms-version": "2020-10-02"
-=======
-        "x-ms-version": "2020-08-04"
->>>>>>> 41beb1fe
+        "x-ms-version": "2020-10-02"
       },
       "RequestBody": null,
       "StatusCode": 206,
@@ -322,11 +268,7 @@
         "x-ms-permissions": "rw-r-----",
         "x-ms-request-id": "ff2edecc-c01e-0013-09f9-505bbe000000",
         "x-ms-server-encrypted": "true",
-<<<<<<< HEAD
-         "x-ms-version": "2020-10-02"
-=======
-        "x-ms-version": "2020-08-04"
->>>>>>> 41beb1fe
+        "x-ms-version": "2020-10-02"
       },
       "ResponseBody": "UMMI0h1rhxUGILKfEF\u002B6eOkydnuuo4vJ7zQR52HxK//VfS2dfQqvOBZvRW5iZmDucfT66c0TXKw4P\u002BLoWZ\u002BzFPSzypMyHPvegz5lP14cZ4nTI3Vt9kExwiGAZT0ox992uzB5r5vNvFT4HGaPrR1OG9dYFTUqRh2ygQhysbe9tbte74Mto7juBmcgdNrbohQEMkpmz7GpTHQSxi2TWw=="
     },
@@ -345,11 +287,7 @@
         "x-ms-date": "Tue, 25 May 2021 00:06:23 GMT",
         "x-ms-range": "bytes=314-470",
         "x-ms-return-client-request-id": "true",
-<<<<<<< HEAD
-         "x-ms-version": "2020-10-02"
-=======
-        "x-ms-version": "2020-08-04"
->>>>>>> 41beb1fe
+        "x-ms-version": "2020-10-02"
       },
       "RequestBody": null,
       "StatusCode": 206,
@@ -375,11 +313,7 @@
         "x-ms-permissions": "rw-r-----",
         "x-ms-request-id": "ff2edee3-c01e-0013-1ff9-505bbe000000",
         "x-ms-server-encrypted": "true",
-<<<<<<< HEAD
-         "x-ms-version": "2020-10-02"
-=======
-        "x-ms-version": "2020-08-04"
->>>>>>> 41beb1fe
+        "x-ms-version": "2020-10-02"
       },
       "ResponseBody": "Cp07Zqowvpkgdx9qDs4J0kPX3/Nuf2xX5gq1og8b3Ipaq1yCOXQwcVZqEdJGZKLbQ6HP706g7Isx44CgexuJBZuVEGNxhpnOp22cA22ZEYFn2V9tS\u002B07ur7QUVb0j/U74Qs3sVQ/abwIAUfhA\u002Bkdl9H\u002BOaK7HLquWVWloDVC2hd3YSJiYmAsJ2\u002BiZEqlWrbUsrmE9VZTf8RRiFf/mQ=="
     },
@@ -398,11 +332,7 @@
         "x-ms-date": "Tue, 25 May 2021 00:06:23 GMT",
         "x-ms-range": "bytes=471-627",
         "x-ms-return-client-request-id": "true",
-<<<<<<< HEAD
-         "x-ms-version": "2020-10-02"
-=======
-        "x-ms-version": "2020-08-04"
->>>>>>> 41beb1fe
+        "x-ms-version": "2020-10-02"
       },
       "RequestBody": null,
       "StatusCode": 206,
@@ -428,11 +358,7 @@
         "x-ms-permissions": "rw-r-----",
         "x-ms-request-id": "ff2edf00-c01e-0013-3af9-505bbe000000",
         "x-ms-server-encrypted": "true",
-<<<<<<< HEAD
-         "x-ms-version": "2020-10-02"
-=======
-        "x-ms-version": "2020-08-04"
->>>>>>> 41beb1fe
+        "x-ms-version": "2020-10-02"
       },
       "ResponseBody": "yYfFJjBpose7NXHRETIYt28I/57Q7Xu\u002B5MAk4V0Q2QgtjqYbniN08BQM94QSI0QhZg3hgFhgyNsMB0JvRcBqqltopIOL/RlMlA6Jw/b2rMB8AntPL1mwzMXLD5fgBatUokwpqX/Blmj0lOtJ1gXkFVqC80NFGnsBuNe\u002Bv\u002B6Ba45iNSGqzQJBumwSW5ptZvbA5/k8XhFoD4fRJ/GnAg=="
     },
@@ -451,11 +377,7 @@
         "x-ms-date": "Tue, 25 May 2021 00:06:23 GMT",
         "x-ms-range": "bytes=628-784",
         "x-ms-return-client-request-id": "true",
-<<<<<<< HEAD
-         "x-ms-version": "2020-10-02"
-=======
-        "x-ms-version": "2020-08-04"
->>>>>>> 41beb1fe
+        "x-ms-version": "2020-10-02"
       },
       "RequestBody": null,
       "StatusCode": 206,
@@ -481,11 +403,7 @@
         "x-ms-permissions": "rw-r-----",
         "x-ms-request-id": "ff2edf2a-c01e-0013-61f9-505bbe000000",
         "x-ms-server-encrypted": "true",
-<<<<<<< HEAD
-         "x-ms-version": "2020-10-02"
-=======
-        "x-ms-version": "2020-08-04"
->>>>>>> 41beb1fe
+        "x-ms-version": "2020-10-02"
       },
       "ResponseBody": "1npyKVzmoOM6SFhAONYyv\u002BCUUeH\u002B2PREDH36JpnZphGZuJWX6HEQf1XcrLHkHdiR3Mjwkp/GBP6GLRzf7HlJYaJGp4BBm9Zvg9GLIitCYO6kaUrR6BNy0rOXELtUMZPbkksPnXZXT0HxgQ/NOuLSQ80uOoIveHiP1NXMqoobGlI\u002BsI/gM8J4TBkJ32cEpJjRxM3tJvYQqxrSf8mhiw=="
     },
@@ -504,11 +422,7 @@
         "x-ms-date": "Tue, 25 May 2021 00:06:23 GMT",
         "x-ms-range": "bytes=785-941",
         "x-ms-return-client-request-id": "true",
-<<<<<<< HEAD
-         "x-ms-version": "2020-10-02"
-=======
-        "x-ms-version": "2020-08-04"
->>>>>>> 41beb1fe
+        "x-ms-version": "2020-10-02"
       },
       "RequestBody": null,
       "StatusCode": 206,
@@ -534,11 +448,7 @@
         "x-ms-permissions": "rw-r-----",
         "x-ms-request-id": "ff2edf4b-c01e-0013-7ff9-505bbe000000",
         "x-ms-server-encrypted": "true",
-<<<<<<< HEAD
-         "x-ms-version": "2020-10-02"
-=======
-        "x-ms-version": "2020-08-04"
->>>>>>> 41beb1fe
+        "x-ms-version": "2020-10-02"
       },
       "ResponseBody": "pbfWZryPiVLxEAq17WkmmRGLMD375b0t9FwtBHUNs/nXwXRSCAFHFA5\u002B073icAinhYHB9Jlkj7/5qXFgYoXd5FwR3iv01JAPQxsufBIASoRThX/zS79gczK1WF\u002BP57KIoO9g0ZHcs7HwsrF\u002BNROs\u002BV7tDNwG6pidsWv5P3swgFxoptsjn3nydtLNApkN4T4fCF4BodrWgrZWwyAm4g=="
     },
@@ -557,11 +467,7 @@
         "x-ms-date": "Tue, 25 May 2021 00:06:23 GMT",
         "x-ms-range": "bytes=942-1098",
         "x-ms-return-client-request-id": "true",
-<<<<<<< HEAD
-         "x-ms-version": "2020-10-02"
-=======
-        "x-ms-version": "2020-08-04"
->>>>>>> 41beb1fe
+        "x-ms-version": "2020-10-02"
       },
       "RequestBody": null,
       "StatusCode": 206,
@@ -587,11 +493,7 @@
         "x-ms-permissions": "rw-r-----",
         "x-ms-request-id": "ff2edf6b-c01e-0013-1bf9-505bbe000000",
         "x-ms-server-encrypted": "true",
-<<<<<<< HEAD
-         "x-ms-version": "2020-10-02"
-=======
-        "x-ms-version": "2020-08-04"
->>>>>>> 41beb1fe
+        "x-ms-version": "2020-10-02"
       },
       "ResponseBody": "czXAMVQVjjeJWuX7lQk45/6Pzy3aNh0v3oKSIyXM21nLk1\u002BXQmi5zK/nfwMbpkTMSs9YNFD5CDwYkVPSg2sSvH\u002BMLwKqoKSW1QN98rcZEzc9xQ=="
     },
@@ -609,11 +511,7 @@
         "x-ms-client-request-id": "d7a8ebbb-d8a8-9ff6-3f0b-63f096126a71",
         "x-ms-date": "Tue, 25 May 2021 00:06:23 GMT",
         "x-ms-return-client-request-id": "true",
-<<<<<<< HEAD
-         "x-ms-version": "2020-10-02"
-=======
-        "x-ms-version": "2020-08-04"
->>>>>>> 41beb1fe
+        "x-ms-version": "2020-10-02"
       },
       "RequestBody": null,
       "StatusCode": 202,
@@ -625,13 +523,8 @@
           "Microsoft-HTTPAPI/2.0"
         ],
         "x-ms-client-request-id": "d7a8ebbb-d8a8-9ff6-3f0b-63f096126a71",
-<<<<<<< HEAD
-        "x-ms-request-id": "46924c53-401e-0056-19f9-068eb0000000",
-         "x-ms-version": "2020-10-02"
-=======
         "x-ms-request-id": "ff2edf9e-c01e-0013-49f9-505bbe000000",
-        "x-ms-version": "2020-08-04"
->>>>>>> 41beb1fe
+        "x-ms-version": "2020-10-02"
       },
       "ResponseBody": []
     }
