{
  "Entries": [
    {
      "RequestUri": "https://amandaadlscanary.blob.core.windows.net/test-filesystem-79348a20-0a99-88fe-2a89-a30d3a272870?restype=container",
      "RequestMethod": "PUT",
      "RequestHeaders": {
        "Accept": "application/xml",
        "Authorization": "Sanitized",
        "traceparent": "00-e20a5bdaa5b81848a4443d7aca058476-d62b042db7efae46-00",
        "User-Agent": [
          "azsdk-net-Storage.Files.DataLake/12.8.0-alpha.20210820.1",
          "(.NET 5.0.9; Microsoft Windows 10.0.19043)"
        ],
        "x-ms-blob-public-access": "container",
        "x-ms-client-request-id": "d1c39191-c4c1-f7c7-89de-94af1874adeb",
        "x-ms-date": "Fri, 20 Aug 2021 22:58:27 GMT",
        "x-ms-return-client-request-id": "true",
        "x-ms-version": "2020-12-06"
      },
      "RequestBody": null,
      "StatusCode": 201,
      "ResponseHeaders": {
        "Content-Length": "0",
        "Date": "Fri, 20 Aug 2021 22:58:27 GMT",
        "ETag": "\u00220x8D9642E0573BD40\u0022",
        "Last-Modified": "Fri, 20 Aug 2021 22:58:27 GMT",
        "Server": [
          "Windows-Azure-Blob/1.0",
          "Microsoft-HTTPAPI/2.0"
        ],
        "x-ms-client-request-id": "d1c39191-c4c1-f7c7-89de-94af1874adeb",
<<<<<<< HEAD
        "x-ms-request-id": "53bbe6f9-e01e-00d5-3b16-9619ac000000",
        "x-ms-version": "2020-10-02"
=======
        "x-ms-request-id": "4691e3fc-401e-0056-19f9-068eb0000000",
        "x-ms-version": "2020-12-06"
>>>>>>> f7eb5f10
      },
      "ResponseBody": []
    },
    {
      "RequestUri": "https://amandaadlscanary.dfs.core.windows.net/test-filesystem-79348a20-0a99-88fe-2a89-a30d3a272870/test-file-d2754ae9-155f-6281-b180-0dcdc116f280?resource=file",
      "RequestMethod": "PUT",
      "RequestHeaders": {
        "Accept": "application/json",
        "Authorization": "Sanitized",
        "traceparent": "00-8b65ad4e57a2b84dbd94c7dcb83721fc-5395e49c5a358542-00",
        "User-Agent": [
          "azsdk-net-Storage.Files.DataLake/12.8.0-alpha.20210820.1",
          "(.NET 5.0.9; Microsoft Windows 10.0.19043)"
        ],
        "x-ms-client-request-id": "4afe5c1e-b333-7b83-0f60-2041b6fa3572",
        "x-ms-date": "Fri, 20 Aug 2021 22:58:27 GMT",
        "x-ms-return-client-request-id": "true",
        "x-ms-version": "2020-12-06"
      },
      "RequestBody": null,
      "StatusCode": 201,
      "ResponseHeaders": {
        "Content-Length": "0",
        "Date": "Fri, 20 Aug 2021 22:58:27 GMT",
        "ETag": "\u00220x8D9642E05AB2FA4\u0022",
        "Last-Modified": "Fri, 20 Aug 2021 22:58:27 GMT",
        "Server": [
          "Windows-Azure-HDFS/1.0",
          "Microsoft-HTTPAPI/2.0"
        ],
        "x-ms-client-request-id": "4afe5c1e-b333-7b83-0f60-2041b6fa3572",
<<<<<<< HEAD
        "x-ms-request-id": "68a38569-701f-0041-6816-96aec5000000",
        "x-ms-request-server-encrypted": "true",
        "x-ms-version": "2020-10-02"
=======
        "x-ms-request-id": "d66aa89f-f01f-0088-0df9-069a56000000",
        "x-ms-version": "2020-12-06"
>>>>>>> f7eb5f10
      },
      "ResponseBody": []
    },
    {
      "RequestUri": "https://amandaadlscanary.dfs.core.windows.net/test-filesystem-79348a20-0a99-88fe-2a89-a30d3a272870/test-file-d2754ae9-155f-6281-b180-0dcdc116f280?resource=file",
      "RequestMethod": "PUT",
      "RequestHeaders": {
        "Accept": "application/json",
        "Authorization": "Sanitized",
        "User-Agent": [
          "azsdk-net-Storage.Files.DataLake/12.8.0-alpha.20210820.1",
          "(.NET 5.0.9; Microsoft Windows 10.0.19043)"
        ],
        "x-ms-client-request-id": "5a364eb8-88b6-e2a5-d137-935978eeeb37",
        "x-ms-date": "Fri, 20 Aug 2021 22:58:27 GMT",
        "x-ms-return-client-request-id": "true",
        "x-ms-version": "2020-12-06"
      },
      "RequestBody": null,
      "StatusCode": 201,
      "ResponseHeaders": {
        "Content-Length": "0",
        "Date": "Fri, 20 Aug 2021 22:58:27 GMT",
        "ETag": "\u00220x8D9642E05B87AD2\u0022",
        "Last-Modified": "Fri, 20 Aug 2021 22:58:27 GMT",
        "Server": [
          "Windows-Azure-HDFS/1.0",
          "Microsoft-HTTPAPI/2.0"
        ],
        "x-ms-client-request-id": "5a364eb8-88b6-e2a5-d137-935978eeeb37",
<<<<<<< HEAD
        "x-ms-request-id": "68a3856a-701f-0041-6916-96aec5000000",
        "x-ms-request-server-encrypted": "true",
        "x-ms-version": "2020-10-02"
=======
        "x-ms-request-id": "d66aa8b2-f01f-0088-20f9-069a56000000",
        "x-ms-version": "2020-12-06"
>>>>>>> f7eb5f10
      },
      "ResponseBody": []
    },
    {
      "RequestUri": "https://amandaadlscanary.dfs.core.windows.net/test-filesystem-79348a20-0a99-88fe-2a89-a30d3a272870/test-file-d2754ae9-155f-6281-b180-0dcdc116f280?action=append\u0026position=0",
      "RequestMethod": "PATCH",
      "RequestHeaders": {
        "Accept": "application/json",
        "Authorization": "Sanitized",
        "Content-Length": "1024",
        "Content-Type": "application/octet-stream",
        "User-Agent": [
          "azsdk-net-Storage.Files.DataLake/12.8.0-alpha.20210820.1",
          "(.NET 5.0.9; Microsoft Windows 10.0.19043)"
        ],
        "x-ms-client-request-id": "940b2e18-113d-8a61-cc47-8eb69eef5949",
        "x-ms-date": "Fri, 20 Aug 2021 22:58:27 GMT",
        "x-ms-return-client-request-id": "true",
        "x-ms-version": "2020-12-06"
      },
      "RequestBody": "6xOrWPcFh5Kc2qYdbj45h\u002BQVrmUXqExQPAGYAzVs5DIMNFcVfUL/GdRsrVkNZQzRJ5ldoEvQWkPHWhz2bYNcMPZ0EDnnIwmhFpWQq/rzQ9b0xtycD0PmPNkUTiMmCatQD31jmVXS6gOPu4q2P69I0xdFAaanwCCyjdRf0tTmegzpQJt8kKqBIdzYDVO4MP0qy3oM4QcFqE9dsAuBchcuqUB\u002BzP8Ty0Nsw\u002BDJz7LM\u002BV3WNQZa2pkE45dMH9\u002BfAK7FqWMTOmP\u002BF/83nx0nO9mckLauqj0Q1M6meehnxqxjzcIxBCZOub/52B0GIzp73ai\u002Br44p8FZwtNSVbMF6llBT09Jb9TeyTdf3tNIgCbGUK5tAqRcdOtxswE9SuUz9f0HMs09nIOdwC2G3MTyEUKoiAEElOew5NZj27jTnYJOK\u002BTSQU1ZiLAqz0J61Zgmf6G\u002BkL7kL2EZVk322cTKyiKvNLDcI8/1UwNQ2cWlNhM\u002BPVgXFQjDafyHuOsDZq7rYAEfz5znRl/RyUG/k1WbcBw\u002BtJxos7UV6860WGbg9exQZXXEhWpyWvr8RUvLB9qm6ETOxK4SfrBIBefSLu307NdVay3f1uqxyFmlbGptTuP0EWwiFi0\u002BQebFeIOGoCwJB1RwcZyoyxVaGPhQbRJF3rsD3h2B1tqmGyVHGl5rLyQtmGUV\u002BNlHS0ZWx/k06dTUf5nIgsYOizB5zlp3Zay68unQItSpM\u002BHdvJbXKxLdcS1QcprAoqxiIw00nC6Cz\u002BGZn9UPYMcAK0\u002B76sIvO2AhmFkpJvcV\u002Bkw9bgPHdJOzXvCxPY850gxmUEdPBLfqNuutFwPRVaTuh6WE0fLHOLK4BI/RefnU58pIxtavxvGYVzsYGmGT4glLxrnltPwdoxeUkwAoFLjt1C85hJLOPryz7H63ryJRKCaChbdD7y7KLyPDGzPxcD6CKkIyWll6eYv9NciBaff1Q2rZpZMBrej8b1lvDyeIwnhAMYTcHtHNCAgvQrlmSMUvzdfJF8qrfHhZMe78C25gcHNMQTRvFSSZDJmG1mszmiKUP0FTw66xlLEIhujizQCdytJKGguMvLivLAsxJKYNJZvIa8gpEKzAnqyDYo47tj\u002BY6Q\u002BY6YAXB4KIoJOngGwK/11RGmU0cLohhXtfDVoqd3XLlDuadDwbsWBJoHAdHR48dGcs6p/WYHRVe2AEu/YkXi0d2\u002Bg0cIsdNWUA6tBGBGRdIpT2/YjZ8TfDRPjcFvlqJUJC/0E2CAfcD7E20XWkD3L/p5lhMWCgQ\u002BawcS\u002BOQSJvmsWOAwUjKxqRFu3XpyO\u002BHzWJ3HNgCPfdor9agZbUUcqSxzqwFght2Hh\u002BzBp2yJzG9lH2AGSzD43RsGA==",
      "StatusCode": 202,
      "ResponseHeaders": {
        "Content-Length": "0",
        "Date": "Fri, 20 Aug 2021 22:58:27 GMT",
        "Server": [
          "Windows-Azure-HDFS/1.0",
          "Microsoft-HTTPAPI/2.0"
        ],
        "x-ms-client-request-id": "940b2e18-113d-8a61-cc47-8eb69eef5949",
        "x-ms-request-id": "68a3856c-701f-0041-6b16-96aec5000000",
        "x-ms-request-server-encrypted": "true",
        "x-ms-version": "2020-12-06"
      },
      "ResponseBody": []
    },
    {
      "RequestUri": "https://amandaadlscanary.dfs.core.windows.net/test-filesystem-79348a20-0a99-88fe-2a89-a30d3a272870/test-file-d2754ae9-155f-6281-b180-0dcdc116f280?action=flush\u0026position=1024",
      "RequestMethod": "PATCH",
      "RequestHeaders": {
        "Accept": "application/json",
        "Authorization": "Sanitized",
        "If-Match": "\u00220x8D9642E05B87AD2\u0022",
        "User-Agent": [
          "azsdk-net-Storage.Files.DataLake/12.8.0-alpha.20210820.1",
          "(.NET 5.0.9; Microsoft Windows 10.0.19043)"
        ],
        "x-ms-client-request-id": "49405905-56e2-87f9-087e-38ab300e3665",
        "x-ms-date": "Fri, 20 Aug 2021 22:58:27 GMT",
        "x-ms-return-client-request-id": "true",
        "x-ms-version": "2020-12-06"
      },
      "RequestBody": null,
      "StatusCode": 200,
      "ResponseHeaders": {
        "Content-Length": "0",
        "Date": "Fri, 20 Aug 2021 22:58:27 GMT",
        "ETag": "\u00220x8D9642E05D30F74\u0022",
        "Last-Modified": "Fri, 20 Aug 2021 22:58:27 GMT",
        "Server": [
          "Windows-Azure-HDFS/1.0",
          "Microsoft-HTTPAPI/2.0"
        ],
        "x-ms-client-request-id": "49405905-56e2-87f9-087e-38ab300e3665",
        "x-ms-request-id": "68a3856e-701f-0041-6d16-96aec5000000",
        "x-ms-request-server-encrypted": "false",
        "x-ms-version": "2020-12-06"
      },
      "ResponseBody": []
    },
    {
      "RequestUri": "https://amandaadlscanary.blob.core.windows.net/test-filesystem-79348a20-0a99-88fe-2a89-a30d3a272870/test-file-d2754ae9-155f-6281-b180-0dcdc116f280",
      "RequestMethod": "GET",
      "RequestHeaders": {
        "Accept": "application/xml",
        "Authorization": "Sanitized",
        "User-Agent": [
          "azsdk-net-Storage.Files.DataLake/12.8.0-alpha.20210820.1",
          "(.NET 5.0.9; Microsoft Windows 10.0.19043)"
        ],
        "x-ms-client-request-id": "44b1d0df-10ae-b866-1161-d8bfc25dc77b",
        "x-ms-date": "Fri, 20 Aug 2021 22:58:27 GMT",
        "x-ms-return-client-request-id": "true",
        "x-ms-version": "2020-12-06"
      },
      "RequestBody": null,
      "StatusCode": 200,
      "ResponseHeaders": {
        "Accept-Ranges": "bytes",
        "Content-Length": "1024",
        "Content-Type": "application/octet-stream",
        "Date": "Fri, 20 Aug 2021 22:58:27 GMT",
        "ETag": "\u00220x8D9642E05D30F74\u0022",
        "Last-Modified": "Fri, 20 Aug 2021 22:58:27 GMT",
        "Server": [
          "Windows-Azure-Blob/1.0",
          "Microsoft-HTTPAPI/2.0"
        ],
        "x-ms-blob-type": "BlockBlob",
        "x-ms-client-request-id": "44b1d0df-10ae-b866-1161-d8bfc25dc77b",
        "x-ms-creation-time": "Fri, 20 Aug 2021 22:58:27 GMT",
        "x-ms-group": "$superuser",
        "x-ms-lease-state": "available",
        "x-ms-lease-status": "unlocked",
        "x-ms-owner": "$superuser",
        "x-ms-permissions": "rw-r-----",
        "x-ms-request-id": "53bbe729-e01e-00d5-6616-9619ac000000",
        "x-ms-resource-type": "file",
        "x-ms-server-encrypted": "true",
        "x-ms-version": "2020-12-06"
      },
      "ResponseBody": "6xOrWPcFh5Kc2qYdbj45h\u002BQVrmUXqExQPAGYAzVs5DIMNFcVfUL/GdRsrVkNZQzRJ5ldoEvQWkPHWhz2bYNcMPZ0EDnnIwmhFpWQq/rzQ9b0xtycD0PmPNkUTiMmCatQD31jmVXS6gOPu4q2P69I0xdFAaanwCCyjdRf0tTmegzpQJt8kKqBIdzYDVO4MP0qy3oM4QcFqE9dsAuBchcuqUB\u002BzP8Ty0Nsw\u002BDJz7LM\u002BV3WNQZa2pkE45dMH9\u002BfAK7FqWMTOmP\u002BF/83nx0nO9mckLauqj0Q1M6meehnxqxjzcIxBCZOub/52B0GIzp73ai\u002Br44p8FZwtNSVbMF6llBT09Jb9TeyTdf3tNIgCbGUK5tAqRcdOtxswE9SuUz9f0HMs09nIOdwC2G3MTyEUKoiAEElOew5NZj27jTnYJOK\u002BTSQU1ZiLAqz0J61Zgmf6G\u002BkL7kL2EZVk322cTKyiKvNLDcI8/1UwNQ2cWlNhM\u002BPVgXFQjDafyHuOsDZq7rYAEfz5znRl/RyUG/k1WbcBw\u002BtJxos7UV6860WGbg9exQZXXEhWpyWvr8RUvLB9qm6ETOxK4SfrBIBefSLu307NdVay3f1uqxyFmlbGptTuP0EWwiFi0\u002BQebFeIOGoCwJB1RwcZyoyxVaGPhQbRJF3rsD3h2B1tqmGyVHGl5rLyQtmGUV\u002BNlHS0ZWx/k06dTUf5nIgsYOizB5zlp3Zay68unQItSpM\u002BHdvJbXKxLdcS1QcprAoqxiIw00nC6Cz\u002BGZn9UPYMcAK0\u002B76sIvO2AhmFkpJvcV\u002Bkw9bgPHdJOzXvCxPY850gxmUEdPBLfqNuutFwPRVaTuh6WE0fLHOLK4BI/RefnU58pIxtavxvGYVzsYGmGT4glLxrnltPwdoxeUkwAoFLjt1C85hJLOPryz7H63ryJRKCaChbdD7y7KLyPDGzPxcD6CKkIyWll6eYv9NciBaff1Q2rZpZMBrej8b1lvDyeIwnhAMYTcHtHNCAgvQrlmSMUvzdfJF8qrfHhZMe78C25gcHNMQTRvFSSZDJmG1mszmiKUP0FTw66xlLEIhujizQCdytJKGguMvLivLAsxJKYNJZvIa8gpEKzAnqyDYo47tj\u002BY6Q\u002BY6YAXB4KIoJOngGwK/11RGmU0cLohhXtfDVoqd3XLlDuadDwbsWBJoHAdHR48dGcs6p/WYHRVe2AEu/YkXi0d2\u002Bg0cIsdNWUA6tBGBGRdIpT2/YjZ8TfDRPjcFvlqJUJC/0E2CAfcD7E20XWkD3L/p5lhMWCgQ\u002BawcS\u002BOQSJvmsWOAwUjKxqRFu3XpyO\u002BHzWJ3HNgCPfdor9agZbUUcqSxzqwFght2Hh\u002BzBp2yJzG9lH2AGSzD43RsGA=="
    },
    {
      "RequestUri": "https://amandaadlscanary.blob.core.windows.net/test-filesystem-79348a20-0a99-88fe-2a89-a30d3a272870?restype=container",
      "RequestMethod": "DELETE",
      "RequestHeaders": {
        "Accept": "application/xml",
        "Authorization": "Sanitized",
        "traceparent": "00-c7f0b58488cdb647b80381fbe1e01cc3-c9abfdb64a8a4a46-00",
        "User-Agent": [
          "azsdk-net-Storage.Files.DataLake/12.8.0-alpha.20210820.1",
          "(.NET 5.0.9; Microsoft Windows 10.0.19043)"
        ],
        "x-ms-client-request-id": "60ccda8c-f15d-77b6-3f71-5dc9793b5ac7",
        "x-ms-date": "Fri, 20 Aug 2021 22:58:27 GMT",
        "x-ms-return-client-request-id": "true",
        "x-ms-version": "2020-12-06"
      },
      "RequestBody": null,
      "StatusCode": 202,
      "ResponseHeaders": {
        "Content-Length": "0",
        "Date": "Fri, 20 Aug 2021 22:58:27 GMT",
        "Server": [
          "Windows-Azure-Blob/1.0",
          "Microsoft-HTTPAPI/2.0"
        ],
        "x-ms-client-request-id": "60ccda8c-f15d-77b6-3f71-5dc9793b5ac7",
<<<<<<< HEAD
        "x-ms-request-id": "53bbe734-e01e-00d5-6d16-9619ac000000",
        "x-ms-version": "2020-10-02"
=======
        "x-ms-request-id": "4691e52d-401e-0056-36f9-068eb0000000",
        "x-ms-version": "2020-12-06"
>>>>>>> f7eb5f10
      },
      "ResponseBody": []
    },
    {
      "RequestUri": "https://amandaadlscanary.blob.core.windows.net/test-filesystem-6ab08f4b-ff3d-e61a-3cfe-e68beb976cf4?restype=container",
      "RequestMethod": "PUT",
      "RequestHeaders": {
        "Accept": "application/xml",
        "Authorization": "Sanitized",
        "traceparent": "00-901cba816b04f74da789f8b1811909c3-31a2f130ab4d3f42-00",
        "User-Agent": [
          "azsdk-net-Storage.Files.DataLake/12.8.0-alpha.20210820.1",
          "(.NET 5.0.9; Microsoft Windows 10.0.19043)"
        ],
        "x-ms-blob-public-access": "container",
        "x-ms-client-request-id": "bb845cc9-116d-8d3f-bfe5-235e0b2b8ba8",
        "x-ms-date": "Fri, 20 Aug 2021 22:58:28 GMT",
        "x-ms-return-client-request-id": "true",
        "x-ms-version": "2020-12-06"
      },
      "RequestBody": null,
      "StatusCode": 201,
      "ResponseHeaders": {
        "Content-Length": "0",
        "Date": "Fri, 20 Aug 2021 22:58:27 GMT",
        "ETag": "\u00220x8D9642E05F84B4F\u0022",
        "Last-Modified": "Fri, 20 Aug 2021 22:58:28 GMT",
        "Server": [
          "Windows-Azure-Blob/1.0",
          "Microsoft-HTTPAPI/2.0"
        ],
        "x-ms-client-request-id": "bb845cc9-116d-8d3f-bfe5-235e0b2b8ba8",
<<<<<<< HEAD
        "x-ms-request-id": "53bbe73c-e01e-00d5-7316-9619ac000000",
        "x-ms-version": "2020-10-02"
=======
        "x-ms-request-id": "4691e557-401e-0056-60f9-068eb0000000",
        "x-ms-version": "2020-12-06"
>>>>>>> f7eb5f10
      },
      "ResponseBody": []
    },
    {
      "RequestUri": "https://amandaadlscanary.dfs.core.windows.net/test-filesystem-6ab08f4b-ff3d-e61a-3cfe-e68beb976cf4/test-file-1ee46904-7208-e335-7176-7f654d474a71?resource=file",
      "RequestMethod": "PUT",
      "RequestHeaders": {
        "Accept": "application/json",
        "Authorization": "Sanitized",
        "traceparent": "00-ed0ed0b1ad2b5c4eaa6feb8ecf0197c2-12a96765387fc144-00",
        "User-Agent": [
          "azsdk-net-Storage.Files.DataLake/12.8.0-alpha.20210820.1",
          "(.NET 5.0.9; Microsoft Windows 10.0.19043)"
        ],
        "x-ms-client-request-id": "32ce0a4c-1ae7-561b-27a0-49f791d93f77",
        "x-ms-date": "Fri, 20 Aug 2021 22:58:28 GMT",
        "x-ms-return-client-request-id": "true",
        "x-ms-version": "2020-12-06"
      },
      "RequestBody": null,
      "StatusCode": 201,
      "ResponseHeaders": {
        "Content-Length": "0",
        "Date": "Fri, 20 Aug 2021 22:58:27 GMT",
        "ETag": "\u00220x8D9642E062F4724\u0022",
        "Last-Modified": "Fri, 20 Aug 2021 22:58:28 GMT",
        "Server": [
          "Windows-Azure-HDFS/1.0",
          "Microsoft-HTTPAPI/2.0"
        ],
        "x-ms-client-request-id": "32ce0a4c-1ae7-561b-27a0-49f791d93f77",
<<<<<<< HEAD
        "x-ms-request-id": "142e6ab1-d01f-00ce-7816-9627af000000",
        "x-ms-request-server-encrypted": "true",
        "x-ms-version": "2020-10-02"
=======
        "x-ms-request-id": "d66aa914-f01f-0088-01f9-069a56000000",
        "x-ms-version": "2020-12-06"
>>>>>>> f7eb5f10
      },
      "ResponseBody": []
    },
    {
      "RequestUri": "https://amandaadlscanary.dfs.core.windows.net/test-filesystem-6ab08f4b-ff3d-e61a-3cfe-e68beb976cf4/test-file-1ee46904-7208-e335-7176-7f654d474a71?resource=file",
      "RequestMethod": "PUT",
      "RequestHeaders": {
        "Accept": "application/json",
        "Authorization": "Sanitized",
        "If-Modified-Since": "Thu, 19 Aug 2021 22:58:27 GMT",
        "User-Agent": [
          "azsdk-net-Storage.Files.DataLake/12.8.0-alpha.20210820.1",
          "(.NET 5.0.9; Microsoft Windows 10.0.19043)"
        ],
        "x-ms-client-request-id": "baf9123c-bb41-e6d4-5ace-ff476dd94de6",
        "x-ms-date": "Fri, 20 Aug 2021 22:58:28 GMT",
        "x-ms-return-client-request-id": "true",
        "x-ms-version": "2020-12-06"
      },
      "RequestBody": null,
      "StatusCode": 201,
      "ResponseHeaders": {
        "Content-Length": "0",
        "Date": "Fri, 20 Aug 2021 22:58:28 GMT",
        "ETag": "\u00220x8D9642E063D0101\u0022",
        "Last-Modified": "Fri, 20 Aug 2021 22:58:28 GMT",
        "Server": [
          "Windows-Azure-HDFS/1.0",
          "Microsoft-HTTPAPI/2.0"
        ],
        "x-ms-client-request-id": "baf9123c-bb41-e6d4-5ace-ff476dd94de6",
<<<<<<< HEAD
        "x-ms-request-id": "142e6ab2-d01f-00ce-7916-9627af000000",
        "x-ms-request-server-encrypted": "true",
        "x-ms-version": "2020-10-02"
=======
        "x-ms-request-id": "d66aa91e-f01f-0088-0bf9-069a56000000",
        "x-ms-version": "2020-12-06"
>>>>>>> f7eb5f10
      },
      "ResponseBody": []
    },
    {
      "RequestUri": "https://amandaadlscanary.dfs.core.windows.net/test-filesystem-6ab08f4b-ff3d-e61a-3cfe-e68beb976cf4/test-file-1ee46904-7208-e335-7176-7f654d474a71?action=append\u0026position=0",
      "RequestMethod": "PATCH",
      "RequestHeaders": {
        "Accept": "application/json",
        "Authorization": "Sanitized",
        "Content-Length": "1024",
        "Content-Type": "application/octet-stream",
        "User-Agent": [
          "azsdk-net-Storage.Files.DataLake/12.8.0-alpha.20210820.1",
          "(.NET 5.0.9; Microsoft Windows 10.0.19043)"
        ],
        "x-ms-client-request-id": "65a9ed45-b533-af7f-a275-d500c7fe0a0b",
        "x-ms-date": "Fri, 20 Aug 2021 22:58:28 GMT",
        "x-ms-return-client-request-id": "true",
        "x-ms-version": "2020-12-06"
      },
      "RequestBody": "mrKZSGn8lFPiEAFiSYmfskbAGUN5GImqp2tncmePQkNmsRGQJuZVUHV6T9YZuQ2dAZew0L/8/oIp7qH\u002BlCLsU829/Jd4DoxfasnN/sizke5dyXDP33GEabKPZzdFV7tSjvwIW712JfILUGb2Lv\u002B5dVyyocqxHHRcOZLk6adUGhMNe2/LqjYx5qR\u002BxI4LjTuy1fHbkrbwoHKIrCEqkTxLtjZT6LOQ7csmgbomM1flUaxWMRO1eYdcHdr9Q/0UBlVoMw5YuKWHIucmtBD7ym0ao1t1018olT2u9svZkqrNEXtkvf9JjZgGzw8sj8R2YFJs4qCinzL2P53QqcHarpA8WKKVlw1t0RXCbwRQ/AZ4N5V4bK8KK3JJbn5ieePWKyB/7zci4clF/hGK3zAtpkOXV3IsYULgMiwwTCiPC1gy60Pk0Q3PVlXMM22egEtBG8g6yyFxqsnenr0K8ZWgtvO5V/TsSdQ2xwAcYC7UQrHh7zBgVEA2wUF6BTJPxGXAK3165ChXVNHzBAMhVEqbCVwLKQJkQGGyg5azckSi5gObWzWwWl2JiZpfbE89FGz33vvVRJpjW\u002Bsbx2GRo\u002BGNUR7/hvgU6q//gp9oBdMSdW4qvJRIzKJoOABJlJL89\u002Ba40RsxPY5z4vNM1sH6\u002BlUXCVLyZ\u002BdNRYR8lk74y1YcAou5rzS34Tffttqg\u002B/bgbT2qMos/CY/\u002Ba4yXtKZAexadL9Q2QUshYCgbErANrEmOmygRTZjK3Pj7ukOoICyQnzvDA8shqSzxiNJjJPbf8b5CCRl9Ly1\u002B0lLbO4YHeT/7inN1Sal\u002BbPH8H8XGZ7gBHMmFZhYTEnANRTB4Rm6m6Q\u002BSZ5qDaacVw50ngQ9ot2ua2R\u002B9ghMp6HcDZwR5BSWDVja1NP8efrIhb6J565FgpY3F3mxP6Gf7aH8igAGinL53pCvZsoJrfFtsmxJxr/3mosF2sye5NG3OusuA\u002B/6wftPjAkdlh/MLWmEQ4kxUirmCO90/K\u002BiXvnC9Cvi26oBduxw\u002Bja21gBvOa1nFqFEgei8S/r8gcFLrTETXp3z7VG/hsyYvFv0LzLvBccCO0hUenZDIpOvBPErKUkBp3tme0xfq5PUr8GQxBzIEXv\u002BSXXouuQrsMrCDH3bbZcO9oe3hI56po\u002B4g8qwsl5y5vN1LN/XGOyXOsqBmZsR\u002BUIqgdGVEIjtg6LmMDsZewJoTymOZjy3O92bIE3D9Qj0poqIhiyM3dJqi6047OS1fcPIFU5th5cBd0n3/fA7KYqZ8YmsjPDR321bJ9qTfkr05aKN\u002B\u002BO6hyLzixLilOPeL14iov9fBOzO9jXdFmO4bfkC/xRNrTGq32pquQXh80qNePR8cNtLmdy1wwA==",
      "StatusCode": 202,
      "ResponseHeaders": {
        "Content-Length": "0",
        "Date": "Fri, 20 Aug 2021 22:58:28 GMT",
        "Server": [
          "Windows-Azure-HDFS/1.0",
          "Microsoft-HTTPAPI/2.0"
        ],
        "x-ms-client-request-id": "65a9ed45-b533-af7f-a275-d500c7fe0a0b",
        "x-ms-request-id": "142e6ab3-d01f-00ce-7a16-9627af000000",
        "x-ms-request-server-encrypted": "true",
        "x-ms-version": "2020-12-06"
      },
      "ResponseBody": []
    },
    {
      "RequestUri": "https://amandaadlscanary.dfs.core.windows.net/test-filesystem-6ab08f4b-ff3d-e61a-3cfe-e68beb976cf4/test-file-1ee46904-7208-e335-7176-7f654d474a71?action=flush\u0026position=1024",
      "RequestMethod": "PATCH",
      "RequestHeaders": {
        "Accept": "application/json",
        "Authorization": "Sanitized",
        "If-Match": "\u00220x8D9642E063D0101\u0022",
        "User-Agent": [
          "azsdk-net-Storage.Files.DataLake/12.8.0-alpha.20210820.1",
          "(.NET 5.0.9; Microsoft Windows 10.0.19043)"
        ],
        "x-ms-client-request-id": "80020039-e830-45b2-0c50-9e0894e0b333",
        "x-ms-date": "Fri, 20 Aug 2021 22:58:28 GMT",
        "x-ms-return-client-request-id": "true",
        "x-ms-version": "2020-12-06"
      },
      "RequestBody": null,
      "StatusCode": 200,
      "ResponseHeaders": {
        "Content-Length": "0",
        "Date": "Fri, 20 Aug 2021 22:58:28 GMT",
        "ETag": "\u00220x8D9642E0658CCBB\u0022",
        "Last-Modified": "Fri, 20 Aug 2021 22:58:28 GMT",
        "Server": [
          "Windows-Azure-HDFS/1.0",
          "Microsoft-HTTPAPI/2.0"
        ],
        "x-ms-client-request-id": "80020039-e830-45b2-0c50-9e0894e0b333",
        "x-ms-request-id": "142e6ab4-d01f-00ce-7b16-9627af000000",
        "x-ms-request-server-encrypted": "false",
        "x-ms-version": "2020-12-06"
      },
      "ResponseBody": []
    },
    {
      "RequestUri": "https://amandaadlscanary.blob.core.windows.net/test-filesystem-6ab08f4b-ff3d-e61a-3cfe-e68beb976cf4/test-file-1ee46904-7208-e335-7176-7f654d474a71",
      "RequestMethod": "GET",
      "RequestHeaders": {
        "Accept": "application/xml",
        "Authorization": "Sanitized",
        "User-Agent": [
          "azsdk-net-Storage.Files.DataLake/12.8.0-alpha.20210820.1",
          "(.NET 5.0.9; Microsoft Windows 10.0.19043)"
        ],
        "x-ms-client-request-id": "c6c6990a-89fc-3cdb-4adf-f3cd125e3e51",
        "x-ms-date": "Fri, 20 Aug 2021 22:58:28 GMT",
        "x-ms-return-client-request-id": "true",
        "x-ms-version": "2020-12-06"
      },
      "RequestBody": null,
      "StatusCode": 200,
      "ResponseHeaders": {
        "Accept-Ranges": "bytes",
        "Content-Length": "1024",
        "Content-Type": "application/octet-stream",
        "Date": "Fri, 20 Aug 2021 22:58:28 GMT",
        "ETag": "\u00220x8D9642E0658CCBB\u0022",
        "Last-Modified": "Fri, 20 Aug 2021 22:58:28 GMT",
        "Server": [
          "Windows-Azure-Blob/1.0",
          "Microsoft-HTTPAPI/2.0"
        ],
        "x-ms-blob-type": "BlockBlob",
        "x-ms-client-request-id": "c6c6990a-89fc-3cdb-4adf-f3cd125e3e51",
        "x-ms-creation-time": "Fri, 20 Aug 2021 22:58:28 GMT",
        "x-ms-group": "$superuser",
        "x-ms-lease-state": "available",
        "x-ms-lease-status": "unlocked",
        "x-ms-owner": "$superuser",
        "x-ms-permissions": "rw-r-----",
        "x-ms-request-id": "53bbe77b-e01e-00d5-2716-9619ac000000",
        "x-ms-resource-type": "file",
        "x-ms-server-encrypted": "true",
        "x-ms-version": "2020-12-06"
      },
      "ResponseBody": "mrKZSGn8lFPiEAFiSYmfskbAGUN5GImqp2tncmePQkNmsRGQJuZVUHV6T9YZuQ2dAZew0L/8/oIp7qH\u002BlCLsU829/Jd4DoxfasnN/sizke5dyXDP33GEabKPZzdFV7tSjvwIW712JfILUGb2Lv\u002B5dVyyocqxHHRcOZLk6adUGhMNe2/LqjYx5qR\u002BxI4LjTuy1fHbkrbwoHKIrCEqkTxLtjZT6LOQ7csmgbomM1flUaxWMRO1eYdcHdr9Q/0UBlVoMw5YuKWHIucmtBD7ym0ao1t1018olT2u9svZkqrNEXtkvf9JjZgGzw8sj8R2YFJs4qCinzL2P53QqcHarpA8WKKVlw1t0RXCbwRQ/AZ4N5V4bK8KK3JJbn5ieePWKyB/7zci4clF/hGK3zAtpkOXV3IsYULgMiwwTCiPC1gy60Pk0Q3PVlXMM22egEtBG8g6yyFxqsnenr0K8ZWgtvO5V/TsSdQ2xwAcYC7UQrHh7zBgVEA2wUF6BTJPxGXAK3165ChXVNHzBAMhVEqbCVwLKQJkQGGyg5azckSi5gObWzWwWl2JiZpfbE89FGz33vvVRJpjW\u002Bsbx2GRo\u002BGNUR7/hvgU6q//gp9oBdMSdW4qvJRIzKJoOABJlJL89\u002Ba40RsxPY5z4vNM1sH6\u002BlUXCVLyZ\u002BdNRYR8lk74y1YcAou5rzS34Tffttqg\u002B/bgbT2qMos/CY/\u002Ba4yXtKZAexadL9Q2QUshYCgbErANrEmOmygRTZjK3Pj7ukOoICyQnzvDA8shqSzxiNJjJPbf8b5CCRl9Ly1\u002B0lLbO4YHeT/7inN1Sal\u002BbPH8H8XGZ7gBHMmFZhYTEnANRTB4Rm6m6Q\u002BSZ5qDaacVw50ngQ9ot2ua2R\u002B9ghMp6HcDZwR5BSWDVja1NP8efrIhb6J565FgpY3F3mxP6Gf7aH8igAGinL53pCvZsoJrfFtsmxJxr/3mosF2sye5NG3OusuA\u002B/6wftPjAkdlh/MLWmEQ4kxUirmCO90/K\u002BiXvnC9Cvi26oBduxw\u002Bja21gBvOa1nFqFEgei8S/r8gcFLrTETXp3z7VG/hsyYvFv0LzLvBccCO0hUenZDIpOvBPErKUkBp3tme0xfq5PUr8GQxBzIEXv\u002BSXXouuQrsMrCDH3bbZcO9oe3hI56po\u002B4g8qwsl5y5vN1LN/XGOyXOsqBmZsR\u002BUIqgdGVEIjtg6LmMDsZewJoTymOZjy3O92bIE3D9Qj0poqIhiyM3dJqi6047OS1fcPIFU5th5cBd0n3/fA7KYqZ8YmsjPDR321bJ9qTfkr05aKN\u002B\u002BO6hyLzixLilOPeL14iov9fBOzO9jXdFmO4bfkC/xRNrTGq32pquQXh80qNePR8cNtLmdy1wwA=="
    },
    {
      "RequestUri": "https://amandaadlscanary.blob.core.windows.net/test-filesystem-6ab08f4b-ff3d-e61a-3cfe-e68beb976cf4?restype=container",
      "RequestMethod": "DELETE",
      "RequestHeaders": {
        "Accept": "application/xml",
        "Authorization": "Sanitized",
        "traceparent": "00-4e4910f60178f943a3054509a7cd3ff3-f11c829a7ebc5743-00",
        "User-Agent": [
          "azsdk-net-Storage.Files.DataLake/12.8.0-alpha.20210820.1",
          "(.NET 5.0.9; Microsoft Windows 10.0.19043)"
        ],
        "x-ms-client-request-id": "fafe9f70-ed19-7036-04cf-3319a2128227",
        "x-ms-date": "Fri, 20 Aug 2021 22:58:28 GMT",
        "x-ms-return-client-request-id": "true",
        "x-ms-version": "2020-12-06"
      },
      "RequestBody": null,
      "StatusCode": 202,
      "ResponseHeaders": {
        "Content-Length": "0",
        "Date": "Fri, 20 Aug 2021 22:58:28 GMT",
        "Server": [
          "Windows-Azure-Blob/1.0",
          "Microsoft-HTTPAPI/2.0"
        ],
        "x-ms-client-request-id": "fafe9f70-ed19-7036-04cf-3319a2128227",
<<<<<<< HEAD
        "x-ms-request-id": "53bbe781-e01e-00d5-2d16-9619ac000000",
        "x-ms-version": "2020-10-02"
=======
        "x-ms-request-id": "4691e654-401e-0056-47f9-068eb0000000",
        "x-ms-version": "2020-12-06"
>>>>>>> f7eb5f10
      },
      "ResponseBody": []
    },
    {
      "RequestUri": "https://amandaadlscanary.blob.core.windows.net/test-filesystem-d7eae198-f0fe-1d67-5623-a58f8e81874d?restype=container",
      "RequestMethod": "PUT",
      "RequestHeaders": {
        "Accept": "application/xml",
        "Authorization": "Sanitized",
        "traceparent": "00-96007ad7365d4149947c47bce2fd8c06-6d51190d760cad43-00",
        "User-Agent": [
          "azsdk-net-Storage.Files.DataLake/12.8.0-alpha.20210820.1",
          "(.NET 5.0.9; Microsoft Windows 10.0.19043)"
        ],
        "x-ms-blob-public-access": "container",
        "x-ms-client-request-id": "d3c2d3ea-4113-80cb-37e1-a4f547a6e283",
        "x-ms-date": "Fri, 20 Aug 2021 22:58:28 GMT",
        "x-ms-return-client-request-id": "true",
        "x-ms-version": "2020-12-06"
      },
      "RequestBody": null,
      "StatusCode": 201,
      "ResponseHeaders": {
        "Content-Length": "0",
        "Date": "Fri, 20 Aug 2021 22:58:28 GMT",
        "ETag": "\u00220x8D9642E067E5FE1\u0022",
        "Last-Modified": "Fri, 20 Aug 2021 22:58:28 GMT",
        "Server": [
          "Windows-Azure-Blob/1.0",
          "Microsoft-HTTPAPI/2.0"
        ],
        "x-ms-client-request-id": "d3c2d3ea-4113-80cb-37e1-a4f547a6e283",
<<<<<<< HEAD
        "x-ms-request-id": "53bbe785-e01e-00d5-3016-9619ac000000",
        "x-ms-version": "2020-10-02"
=======
        "x-ms-request-id": "4691e684-401e-0056-72f9-068eb0000000",
        "x-ms-version": "2020-12-06"
>>>>>>> f7eb5f10
      },
      "ResponseBody": []
    },
    {
      "RequestUri": "https://amandaadlscanary.dfs.core.windows.net/test-filesystem-d7eae198-f0fe-1d67-5623-a58f8e81874d/test-file-7952e547-0fb5-54c7-a90b-b72b069f642c?resource=file",
      "RequestMethod": "PUT",
      "RequestHeaders": {
        "Accept": "application/json",
        "Authorization": "Sanitized",
        "traceparent": "00-b0d5ece1f467fc40a3304ca6db2d36db-cce6f6fc02ba7143-00",
        "User-Agent": [
          "azsdk-net-Storage.Files.DataLake/12.8.0-alpha.20210820.1",
          "(.NET 5.0.9; Microsoft Windows 10.0.19043)"
        ],
        "x-ms-client-request-id": "d38066f1-86d7-db59-0b6d-290789a07a98",
        "x-ms-date": "Fri, 20 Aug 2021 22:58:29 GMT",
        "x-ms-return-client-request-id": "true",
        "x-ms-version": "2020-12-06"
      },
      "RequestBody": null,
      "StatusCode": 201,
      "ResponseHeaders": {
        "Content-Length": "0",
        "Date": "Fri, 20 Aug 2021 22:58:29 GMT",
        "ETag": "\u00220x8D9642E06B3287E\u0022",
        "Last-Modified": "Fri, 20 Aug 2021 22:58:29 GMT",
        "Server": [
          "Windows-Azure-HDFS/1.0",
          "Microsoft-HTTPAPI/2.0"
        ],
        "x-ms-client-request-id": "d38066f1-86d7-db59-0b6d-290789a07a98",
<<<<<<< HEAD
        "x-ms-request-id": "89c5a8f6-801f-00a1-6816-962d5c000000",
        "x-ms-request-server-encrypted": "true",
        "x-ms-version": "2020-10-02"
=======
        "x-ms-request-id": "d66aa981-f01f-0088-6ef9-069a56000000",
        "x-ms-version": "2020-12-06"
>>>>>>> f7eb5f10
      },
      "ResponseBody": []
    },
    {
      "RequestUri": "https://amandaadlscanary.dfs.core.windows.net/test-filesystem-d7eae198-f0fe-1d67-5623-a58f8e81874d/test-file-7952e547-0fb5-54c7-a90b-b72b069f642c?resource=file",
      "RequestMethod": "PUT",
      "RequestHeaders": {
        "Accept": "application/json",
        "Authorization": "Sanitized",
        "If-Unmodified-Since": "Sat, 21 Aug 2021 22:58:27 GMT",
        "User-Agent": [
          "azsdk-net-Storage.Files.DataLake/12.8.0-alpha.20210820.1",
          "(.NET 5.0.9; Microsoft Windows 10.0.19043)"
        ],
        "x-ms-client-request-id": "5504ee44-9e6b-4c78-c7a7-25e65d136485",
        "x-ms-date": "Fri, 20 Aug 2021 22:58:29 GMT",
        "x-ms-return-client-request-id": "true",
        "x-ms-version": "2020-12-06"
      },
      "RequestBody": null,
      "StatusCode": 201,
      "ResponseHeaders": {
        "Content-Length": "0",
        "Date": "Fri, 20 Aug 2021 22:58:29 GMT",
        "ETag": "\u00220x8D9642E06C02976\u0022",
        "Last-Modified": "Fri, 20 Aug 2021 22:58:29 GMT",
        "Server": [
          "Windows-Azure-HDFS/1.0",
          "Microsoft-HTTPAPI/2.0"
        ],
        "x-ms-client-request-id": "5504ee44-9e6b-4c78-c7a7-25e65d136485",
<<<<<<< HEAD
        "x-ms-request-id": "89c5a8f7-801f-00a1-6916-962d5c000000",
        "x-ms-request-server-encrypted": "true",
        "x-ms-version": "2020-10-02"
=======
        "x-ms-request-id": "d66aa99b-f01f-0088-08f9-069a56000000",
        "x-ms-version": "2020-12-06"
>>>>>>> f7eb5f10
      },
      "ResponseBody": []
    },
    {
      "RequestUri": "https://amandaadlscanary.dfs.core.windows.net/test-filesystem-d7eae198-f0fe-1d67-5623-a58f8e81874d/test-file-7952e547-0fb5-54c7-a90b-b72b069f642c?action=append\u0026position=0",
      "RequestMethod": "PATCH",
      "RequestHeaders": {
        "Accept": "application/json",
        "Authorization": "Sanitized",
        "Content-Length": "1024",
        "Content-Type": "application/octet-stream",
        "User-Agent": [
          "azsdk-net-Storage.Files.DataLake/12.8.0-alpha.20210820.1",
          "(.NET 5.0.9; Microsoft Windows 10.0.19043)"
        ],
        "x-ms-client-request-id": "eeb05286-63ad-2e6b-e431-df5109f9bd5a",
        "x-ms-date": "Fri, 20 Aug 2021 22:58:29 GMT",
        "x-ms-return-client-request-id": "true",
        "x-ms-version": "2020-12-06"
      },
      "RequestBody": "fHfSsAAmxJKryxzY00i1ZnU\u002BOp8ekFWdPcqvUYsz/LxiowImcOV4yqHtKAtpgAfCt8ORS2baeewiNHM2d3MHeM9fdjBGj/WPxW/\u002BMGhJM7zC7JrHobFWiCkVBDtyQlMu5q88CQrXfCjNAoX220iD2QG2c4rYP9YeCe0GMIq6HYMcz0q4DSmy63By\u002Bp8rX6zgkio6u87JVabZHQAc0EudE\u002BQB2gv\u002ByszXBIcZZkU38qlBJZ5ff2K1U3mk3\u002B8plRsl1Oe6KYWg4sdeYrZGr\u002B9hoStW26qsPZOCTIeRWuvdrW5s9JFefMkkoEPXAR2rbqOKQz3E07pweJdUON3\u002BDojbgbVI2btdAiVhMTtn1Tx21t3jBxatGNqz/Hv6CkTrJpG7\u002B4BoY5XoLEAYYqF/CaNa3mH/GgdxLWjalNw/Y/jgdguqrNm8DXNI\u002BtvWlbY5NPPYnyzi7AuJSc0Xjc64qclHN\u002ByV1V3JntDttyAsmpixoV/pZsPM/ooAIGILpIClkFESj13Ko1\u002BVDgBb9TTrXa41ZutuzkIFejlhlbX6vfpPSCfPGQs65v4AVFjDcAlVFcKz1j6UNsEODBQkaA2pmlAGDKwNG0Oj\u002Bn/tbXrqQgkvDIDyR\u002Ba8uxFlwQ32Fn7wVrkHvGRcSPl\u002BENy/p8hHI8oK9FyNt1NpSlGap1o2rOQA/BbB44Wl08SGdDYK/BNJHp1C7CEhY59lnXITwqCeR2T4vqqyhUBEZSGXBkIdX009UYi99MDC3pl3XEUSkREj5yzRET5pl5hd/YYAilxcRz0l1nAX4VOkNd8ROin6MtMQdB4WS00O07rwX/Y5wlQ8GhQI7bugDAbZLdxfWFxvY8uy8BU\u002BRvzwFgK1J4Jca3KK1CAU8kQYb2cYPR1xr3tegPwrhtI\u002B/tMYF9a46\u002BSEfMJp1IQ7WnGGmoCtJQnef2eHVqaFMeSgS9VN/NpuX4ODlMBbB9r3IyaLpOxRkdnJOphvMZQ\u002B/kveyYmu7V2WGDr9KpFIgneMjzOA\u002Boz4Trr8g8JB/i7vRZV1fT5RSTbI9IyxVGZHgLch4qFhvQS\u002B5XrOsWmbVBkMDeX70wU4O0b9twUAR/lUtAIKIByMjoeRtpfDgpfMLJ9ypEaATK2x6KdaYwb\u002BvZ6Bev1mkDT9gH9eaRxtdbivMIpmjqKy02hVWDh1MSqBk/n5QgiaZZxrdSTHIeOQRHPuqzJ7mC/8zqaUETf8h05U3dYjdDKvFcvu\u002Bhh967KExBTFhob3BvvJ/HNiBVRkb\u002B3WckQNbc9AP5VnjJ0WfuP0EEwiNwHHXdfaWXi/TRB2iosrp3htd1dFhUfwj3pdsn6QbfUIQTfsDhVtMhNXgPGF8QER69Zrhpj03bK51g==",
      "StatusCode": 202,
      "ResponseHeaders": {
        "Content-Length": "0",
        "Date": "Fri, 20 Aug 2021 22:58:29 GMT",
        "Server": [
          "Windows-Azure-HDFS/1.0",
          "Microsoft-HTTPAPI/2.0"
        ],
        "x-ms-client-request-id": "eeb05286-63ad-2e6b-e431-df5109f9bd5a",
        "x-ms-request-id": "89c5a8f8-801f-00a1-6a16-962d5c000000",
        "x-ms-request-server-encrypted": "true",
        "x-ms-version": "2020-12-06"
      },
      "ResponseBody": []
    },
    {
      "RequestUri": "https://amandaadlscanary.dfs.core.windows.net/test-filesystem-d7eae198-f0fe-1d67-5623-a58f8e81874d/test-file-7952e547-0fb5-54c7-a90b-b72b069f642c?action=flush\u0026position=1024",
      "RequestMethod": "PATCH",
      "RequestHeaders": {
        "Accept": "application/json",
        "Authorization": "Sanitized",
        "If-Match": "\u00220x8D9642E06C02976\u0022",
        "User-Agent": [
          "azsdk-net-Storage.Files.DataLake/12.8.0-alpha.20210820.1",
          "(.NET 5.0.9; Microsoft Windows 10.0.19043)"
        ],
        "x-ms-client-request-id": "0a5f1c6a-7563-ced7-cb1a-2b838d0b4917",
        "x-ms-date": "Fri, 20 Aug 2021 22:58:29 GMT",
        "x-ms-return-client-request-id": "true",
        "x-ms-version": "2020-12-06"
      },
      "RequestBody": null,
      "StatusCode": 200,
      "ResponseHeaders": {
        "Content-Length": "0",
        "Date": "Fri, 20 Aug 2021 22:58:29 GMT",
        "ETag": "\u00220x8D9642E06DAB288\u0022",
        "Last-Modified": "Fri, 20 Aug 2021 22:58:29 GMT",
        "Server": [
          "Windows-Azure-HDFS/1.0",
          "Microsoft-HTTPAPI/2.0"
        ],
        "x-ms-client-request-id": "0a5f1c6a-7563-ced7-cb1a-2b838d0b4917",
        "x-ms-request-id": "89c5a8fa-801f-00a1-6b16-962d5c000000",
        "x-ms-request-server-encrypted": "false",
        "x-ms-version": "2020-12-06"
      },
      "ResponseBody": []
    },
    {
      "RequestUri": "https://amandaadlscanary.blob.core.windows.net/test-filesystem-d7eae198-f0fe-1d67-5623-a58f8e81874d/test-file-7952e547-0fb5-54c7-a90b-b72b069f642c",
      "RequestMethod": "GET",
      "RequestHeaders": {
        "Accept": "application/xml",
        "Authorization": "Sanitized",
        "User-Agent": [
          "azsdk-net-Storage.Files.DataLake/12.8.0-alpha.20210820.1",
          "(.NET 5.0.9; Microsoft Windows 10.0.19043)"
        ],
        "x-ms-client-request-id": "ece6c4a3-b399-6ff7-f53d-9600c40c4a85",
        "x-ms-date": "Fri, 20 Aug 2021 22:58:29 GMT",
        "x-ms-return-client-request-id": "true",
        "x-ms-version": "2020-12-06"
      },
      "RequestBody": null,
      "StatusCode": 200,
      "ResponseHeaders": {
        "Accept-Ranges": "bytes",
        "Content-Length": "1024",
        "Content-Type": "application/octet-stream",
        "Date": "Fri, 20 Aug 2021 22:58:29 GMT",
        "ETag": "\u00220x8D9642E06DAB288\u0022",
        "Last-Modified": "Fri, 20 Aug 2021 22:58:29 GMT",
        "Server": [
          "Windows-Azure-Blob/1.0",
          "Microsoft-HTTPAPI/2.0"
        ],
        "x-ms-blob-type": "BlockBlob",
        "x-ms-client-request-id": "ece6c4a3-b399-6ff7-f53d-9600c40c4a85",
        "x-ms-creation-time": "Fri, 20 Aug 2021 22:58:29 GMT",
        "x-ms-group": "$superuser",
        "x-ms-lease-state": "available",
        "x-ms-lease-status": "unlocked",
        "x-ms-owner": "$superuser",
        "x-ms-permissions": "rw-r-----",
        "x-ms-request-id": "53bbe7b0-e01e-00d5-5416-9619ac000000",
        "x-ms-resource-type": "file",
        "x-ms-server-encrypted": "true",
        "x-ms-version": "2020-12-06"
      },
      "ResponseBody": "fHfSsAAmxJKryxzY00i1ZnU\u002BOp8ekFWdPcqvUYsz/LxiowImcOV4yqHtKAtpgAfCt8ORS2baeewiNHM2d3MHeM9fdjBGj/WPxW/\u002BMGhJM7zC7JrHobFWiCkVBDtyQlMu5q88CQrXfCjNAoX220iD2QG2c4rYP9YeCe0GMIq6HYMcz0q4DSmy63By\u002Bp8rX6zgkio6u87JVabZHQAc0EudE\u002BQB2gv\u002ByszXBIcZZkU38qlBJZ5ff2K1U3mk3\u002B8plRsl1Oe6KYWg4sdeYrZGr\u002B9hoStW26qsPZOCTIeRWuvdrW5s9JFefMkkoEPXAR2rbqOKQz3E07pweJdUON3\u002BDojbgbVI2btdAiVhMTtn1Tx21t3jBxatGNqz/Hv6CkTrJpG7\u002B4BoY5XoLEAYYqF/CaNa3mH/GgdxLWjalNw/Y/jgdguqrNm8DXNI\u002BtvWlbY5NPPYnyzi7AuJSc0Xjc64qclHN\u002ByV1V3JntDttyAsmpixoV/pZsPM/ooAIGILpIClkFESj13Ko1\u002BVDgBb9TTrXa41ZutuzkIFejlhlbX6vfpPSCfPGQs65v4AVFjDcAlVFcKz1j6UNsEODBQkaA2pmlAGDKwNG0Oj\u002Bn/tbXrqQgkvDIDyR\u002Ba8uxFlwQ32Fn7wVrkHvGRcSPl\u002BENy/p8hHI8oK9FyNt1NpSlGap1o2rOQA/BbB44Wl08SGdDYK/BNJHp1C7CEhY59lnXITwqCeR2T4vqqyhUBEZSGXBkIdX009UYi99MDC3pl3XEUSkREj5yzRET5pl5hd/YYAilxcRz0l1nAX4VOkNd8ROin6MtMQdB4WS00O07rwX/Y5wlQ8GhQI7bugDAbZLdxfWFxvY8uy8BU\u002BRvzwFgK1J4Jca3KK1CAU8kQYb2cYPR1xr3tegPwrhtI\u002B/tMYF9a46\u002BSEfMJp1IQ7WnGGmoCtJQnef2eHVqaFMeSgS9VN/NpuX4ODlMBbB9r3IyaLpOxRkdnJOphvMZQ\u002B/kveyYmu7V2WGDr9KpFIgneMjzOA\u002Boz4Trr8g8JB/i7vRZV1fT5RSTbI9IyxVGZHgLch4qFhvQS\u002B5XrOsWmbVBkMDeX70wU4O0b9twUAR/lUtAIKIByMjoeRtpfDgpfMLJ9ypEaATK2x6KdaYwb\u002BvZ6Bev1mkDT9gH9eaRxtdbivMIpmjqKy02hVWDh1MSqBk/n5QgiaZZxrdSTHIeOQRHPuqzJ7mC/8zqaUETf8h05U3dYjdDKvFcvu\u002Bhh967KExBTFhob3BvvJ/HNiBVRkb\u002B3WckQNbc9AP5VnjJ0WfuP0EEwiNwHHXdfaWXi/TRB2iosrp3htd1dFhUfwj3pdsn6QbfUIQTfsDhVtMhNXgPGF8QER69Zrhpj03bK51g=="
    },
    {
      "RequestUri": "https://amandaadlscanary.blob.core.windows.net/test-filesystem-d7eae198-f0fe-1d67-5623-a58f8e81874d?restype=container",
      "RequestMethod": "DELETE",
      "RequestHeaders": {
        "Accept": "application/xml",
        "Authorization": "Sanitized",
        "traceparent": "00-02d0bb612e07aa45bcb99a2872752f16-6574d48e53892a49-00",
        "User-Agent": [
          "azsdk-net-Storage.Files.DataLake/12.8.0-alpha.20210820.1",
          "(.NET 5.0.9; Microsoft Windows 10.0.19043)"
        ],
        "x-ms-client-request-id": "c8e00707-5c24-f97e-2f62-fa6343eed1b4",
        "x-ms-date": "Fri, 20 Aug 2021 22:58:29 GMT",
        "x-ms-return-client-request-id": "true",
        "x-ms-version": "2020-12-06"
      },
      "RequestBody": null,
      "StatusCode": 202,
      "ResponseHeaders": {
        "Content-Length": "0",
        "Date": "Fri, 20 Aug 2021 22:58:29 GMT",
        "Server": [
          "Windows-Azure-Blob/1.0",
          "Microsoft-HTTPAPI/2.0"
        ],
        "x-ms-client-request-id": "c8e00707-5c24-f97e-2f62-fa6343eed1b4",
<<<<<<< HEAD
        "x-ms-request-id": "53bbe7b9-e01e-00d5-5b16-9619ac000000",
        "x-ms-version": "2020-10-02"
=======
        "x-ms-request-id": "4691e773-401e-0056-4ef9-068eb0000000",
        "x-ms-version": "2020-12-06"
>>>>>>> f7eb5f10
      },
      "ResponseBody": []
    },
    {
      "RequestUri": "https://amandaadlscanary.blob.core.windows.net/test-filesystem-f293d88d-1d16-0435-4a56-bdd06a6d5719?restype=container",
      "RequestMethod": "PUT",
      "RequestHeaders": {
        "Accept": "application/xml",
        "Authorization": "Sanitized",
        "traceparent": "00-7fd363f4feaf50498285a75528f5a73c-22a4ccd199fd7647-00",
        "User-Agent": [
          "azsdk-net-Storage.Files.DataLake/12.8.0-alpha.20210820.1",
          "(.NET 5.0.9; Microsoft Windows 10.0.19043)"
        ],
        "x-ms-blob-public-access": "container",
        "x-ms-client-request-id": "3ffc94f7-bd48-ea4a-d2db-7ece9eae8ec2",
        "x-ms-date": "Fri, 20 Aug 2021 22:58:29 GMT",
        "x-ms-return-client-request-id": "true",
        "x-ms-version": "2020-12-06"
      },
      "RequestBody": null,
      "StatusCode": 201,
      "ResponseHeaders": {
        "Content-Length": "0",
        "Date": "Fri, 20 Aug 2021 22:58:29 GMT",
        "ETag": "\u00220x8D9642E07000802\u0022",
        "Last-Modified": "Fri, 20 Aug 2021 22:58:29 GMT",
        "Server": [
          "Windows-Azure-Blob/1.0",
          "Microsoft-HTTPAPI/2.0"
        ],
        "x-ms-client-request-id": "3ffc94f7-bd48-ea4a-d2db-7ece9eae8ec2",
<<<<<<< HEAD
        "x-ms-request-id": "53bbe7be-e01e-00d5-5f16-9619ac000000",
        "x-ms-version": "2020-10-02"
=======
        "x-ms-request-id": "4691e79d-401e-0056-76f9-068eb0000000",
        "x-ms-version": "2020-12-06"
>>>>>>> f7eb5f10
      },
      "ResponseBody": []
    },
    {
      "RequestUri": "https://amandaadlscanary.dfs.core.windows.net/test-filesystem-f293d88d-1d16-0435-4a56-bdd06a6d5719/test-file-0dd6e00a-15f6-0b88-7787-44bb58a96134?resource=file",
      "RequestMethod": "PUT",
      "RequestHeaders": {
        "Accept": "application/json",
        "Authorization": "Sanitized",
        "traceparent": "00-193dc5d0ba3bdf4cb8f97b64f4a12e53-9eb2a0e28ff6e243-00",
        "User-Agent": [
          "azsdk-net-Storage.Files.DataLake/12.8.0-alpha.20210820.1",
          "(.NET 5.0.9; Microsoft Windows 10.0.19043)"
        ],
        "x-ms-client-request-id": "c38102cc-3f3f-e24a-0bf1-c7c1788e9129",
        "x-ms-date": "Fri, 20 Aug 2021 22:58:29 GMT",
        "x-ms-return-client-request-id": "true",
        "x-ms-version": "2020-12-06"
      },
      "RequestBody": null,
      "StatusCode": 201,
      "ResponseHeaders": {
        "Content-Length": "0",
        "Date": "Fri, 20 Aug 2021 22:58:29 GMT",
        "ETag": "\u00220x8D9642E0732815D\u0022",
        "Last-Modified": "Fri, 20 Aug 2021 22:58:30 GMT",
        "Server": [
          "Windows-Azure-HDFS/1.0",
          "Microsoft-HTTPAPI/2.0"
        ],
        "x-ms-client-request-id": "c38102cc-3f3f-e24a-0bf1-c7c1788e9129",
<<<<<<< HEAD
        "x-ms-request-id": "58d2830a-601f-0072-6b16-96f16e000000",
        "x-ms-request-server-encrypted": "true",
        "x-ms-version": "2020-10-02"
=======
        "x-ms-request-id": "d66aaa12-f01f-0088-7ff9-069a56000000",
        "x-ms-version": "2020-12-06"
>>>>>>> f7eb5f10
      },
      "ResponseBody": []
    },
    {
      "RequestUri": "https://amandaadlscanary.blob.core.windows.net/test-filesystem-f293d88d-1d16-0435-4a56-bdd06a6d5719/test-file-0dd6e00a-15f6-0b88-7787-44bb58a96134",
      "RequestMethod": "HEAD",
      "RequestHeaders": {
        "Accept": "application/xml",
        "Authorization": "Sanitized",
        "User-Agent": [
          "azsdk-net-Storage.Files.DataLake/12.8.0-alpha.20210820.1",
          "(.NET 5.0.9; Microsoft Windows 10.0.19043)"
        ],
        "x-ms-client-request-id": "56ef4319-9d28-caf4-33f6-ca7f500f575c",
        "x-ms-date": "Fri, 20 Aug 2021 22:58:30 GMT",
        "x-ms-return-client-request-id": "true",
        "x-ms-version": "2020-12-06"
      },
      "RequestBody": null,
      "StatusCode": 200,
      "ResponseHeaders": {
        "Accept-Ranges": "bytes",
        "Content-Length": "0",
        "Content-Type": "application/octet-stream",
        "Date": "Fri, 20 Aug 2021 22:58:29 GMT",
        "ETag": "\u00220x8D9642E0732815D\u0022",
        "Last-Modified": "Fri, 20 Aug 2021 22:58:30 GMT",
        "Server": [
          "Windows-Azure-Blob/1.0",
          "Microsoft-HTTPAPI/2.0"
        ],
        "x-ms-access-tier": "Hot",
        "x-ms-access-tier-inferred": "true",
        "x-ms-blob-type": "BlockBlob",
        "x-ms-client-request-id": "56ef4319-9d28-caf4-33f6-ca7f500f575c",
        "x-ms-creation-time": "Fri, 20 Aug 2021 22:58:30 GMT",
        "x-ms-group": "$superuser",
        "x-ms-lease-state": "available",
        "x-ms-lease-status": "unlocked",
        "x-ms-owner": "$superuser",
        "x-ms-permissions": "rw-r-----",
        "x-ms-request-id": "53bbe7e0-e01e-00d5-7a16-9619ac000000",
        "x-ms-resource-type": "file",
        "x-ms-server-encrypted": "true",
        "x-ms-version": "2020-12-06"
      },
      "ResponseBody": []
    },
    {
      "RequestUri": "https://amandaadlscanary.dfs.core.windows.net/test-filesystem-f293d88d-1d16-0435-4a56-bdd06a6d5719/test-file-0dd6e00a-15f6-0b88-7787-44bb58a96134?resource=file",
      "RequestMethod": "PUT",
      "RequestHeaders": {
        "Accept": "application/json",
        "Authorization": "Sanitized",
        "If-Match": "0x8D9642E0732815D",
        "User-Agent": [
          "azsdk-net-Storage.Files.DataLake/12.8.0-alpha.20210820.1",
          "(.NET 5.0.9; Microsoft Windows 10.0.19043)"
        ],
        "x-ms-client-request-id": "878dd591-db7b-4206-0e87-e263f6462b13",
        "x-ms-date": "Fri, 20 Aug 2021 22:58:30 GMT",
        "x-ms-return-client-request-id": "true",
        "x-ms-version": "2020-12-06"
      },
      "RequestBody": null,
      "StatusCode": 201,
      "ResponseHeaders": {
        "Content-Length": "0",
        "Date": "Fri, 20 Aug 2021 22:58:30 GMT",
        "ETag": "\u00220x8D9642E075B4371\u0022",
        "Last-Modified": "Fri, 20 Aug 2021 22:58:30 GMT",
        "Server": [
          "Windows-Azure-HDFS/1.0",
          "Microsoft-HTTPAPI/2.0"
        ],
        "x-ms-client-request-id": "878dd591-db7b-4206-0e87-e263f6462b13",
<<<<<<< HEAD
        "x-ms-request-id": "58d2830b-601f-0072-6c16-96f16e000000",
        "x-ms-request-server-encrypted": "true",
        "x-ms-version": "2020-10-02"
=======
        "x-ms-request-id": "d66aaa38-f01f-0088-24f9-069a56000000",
        "x-ms-version": "2020-12-06"
>>>>>>> f7eb5f10
      },
      "ResponseBody": []
    },
    {
      "RequestUri": "https://amandaadlscanary.dfs.core.windows.net/test-filesystem-f293d88d-1d16-0435-4a56-bdd06a6d5719/test-file-0dd6e00a-15f6-0b88-7787-44bb58a96134?action=append\u0026position=0",
      "RequestMethod": "PATCH",
      "RequestHeaders": {
        "Accept": "application/json",
        "Authorization": "Sanitized",
        "Content-Length": "1024",
        "Content-Type": "application/octet-stream",
        "User-Agent": [
          "azsdk-net-Storage.Files.DataLake/12.8.0-alpha.20210820.1",
          "(.NET 5.0.9; Microsoft Windows 10.0.19043)"
        ],
        "x-ms-client-request-id": "205bff75-509b-91ef-3fe9-a691078b6990",
        "x-ms-date": "Fri, 20 Aug 2021 22:58:30 GMT",
        "x-ms-return-client-request-id": "true",
        "x-ms-version": "2020-12-06"
      },
      "RequestBody": "fcDVucxMKhOvjrQ5HGK20\u002BnhpzWfOgDdVfrt3u3Tof\u002BuxWpqYk4ZzRnbp5nouq3RQPaVb2civUK/\u002BGPRXkwl3O21i1f3S3GbyNocw5Nn9JtNHJ73PTKXjAgnq2nqR2/MtcqsMy9W2fSE\u002BqeNBvmvWAPIhEKtLp67Hf5O0KAHsIBqTw7IusFr9kKqckOKCoYOeFNmIcMtH4cr8RUxBwlUfUkmIrfr5p1BXI3/A7tbMBN4QFhNoY\u002B8PS\u002BGnMmrOu85VvX5Y\u002BfPI5G1JcQ2LRzL0MECucewBtu6auWHZErTlSKexa3GYswsqBzHl3vKhg8Tu8wIqYEniE8ZPvkBSL5G4o\u002Bil2hvBG311hCq6W9f8OPVdKh9y\u002BygdjxdrCTSKmBegLXsJ\u002B6mpLdeE9JxfJ/fuU0WK9QWyRaiAiEsEVdJIquvTGm6c8n0Ls/xHrgZL/mdfvPWu/6MSLeeSSXNepJfFfAmwTA1JUaEIf0EJKpeidInj5Nkc2etIwSyGymjJrQ9kgnH8m3JZ1isUZkBiCMMQMBSpuv/\u002BqKJeZ4rgwkc4PtIxpGhlpZlXic6uCHNq5rgpdpoUYDIPZhnPnnPneNOj3GeuMGRa6oq7UjDxUGAu80DS90us496gIn5OVcdlsBD6yiwLvPYTjowPmQ4BHhW5oKry1IFINziJDg4mDFSDVeHf9oZ0I3aKvyj/nUqQXsRolPUccptPctMzgm7oLYI3jEMsYSePBb10aBWYiFmt\u002BO8J/XefpuMGUEOzQGDHopGmyBDHpD2cmY83p8qF9up5Rcm/nnAKl\u002BVgJdCj28VcrIWD8cBI5lSxrSPoZ/8YgFmZefqXB8QhXDArp34s\u002BP2J2zsEwgUp8J\u002B1DjFMYjAmR2V3CmHKhWSBYpWQXX7WRLQmXoyD075Ub4lbIjnS1To/xR/Y9a5bvxWWQ59vmVNgnom9JcNjYrPm4trYr6Nq7o1bkFge/Y7Fip927VAfJNY2OkOwVa82nGKsMdLTQw\u002Bya5TR1Ak7AeD6t1tkLHVjx/4E4rVf\u002BpjeZPP1ssu8MgePxIG7DRCNOvhitZ4T0rAtSCoUzqBaErD8M68VBY7VfoUTlCfzqPrtd\u002Be8/QT6ypJDyGrhpyOnNbIQ/tlht/UpjXcYwD5IOZ9vJ1a43VVrwWkckT1kM5dhrJ514unhS7/yUy/N4cpT\u002B86Lsr/M7lgcpP2wROb3xVmf91Of0lb1TZvWxkolXh9eiNVumIEXlL4GGT4sMQbZOk3Wbep28\u002Bl31iTj9igONwaeUbwRiWzYiGKVWfkYyRyU/cv8TzB055Tr9sKcc55V\u002BCH3jd9Kx7EhPaVH4VowHszIDzhcUafWKWonZZJqPBTEP6GXYXt9SjYag==",
      "StatusCode": 202,
      "ResponseHeaders": {
        "Content-Length": "0",
        "Date": "Fri, 20 Aug 2021 22:58:30 GMT",
        "Server": [
          "Windows-Azure-HDFS/1.0",
          "Microsoft-HTTPAPI/2.0"
        ],
        "x-ms-client-request-id": "205bff75-509b-91ef-3fe9-a691078b6990",
        "x-ms-request-id": "58d2830d-601f-0072-6d16-96f16e000000",
        "x-ms-request-server-encrypted": "true",
        "x-ms-version": "2020-12-06"
      },
      "ResponseBody": []
    },
    {
      "RequestUri": "https://amandaadlscanary.dfs.core.windows.net/test-filesystem-f293d88d-1d16-0435-4a56-bdd06a6d5719/test-file-0dd6e00a-15f6-0b88-7787-44bb58a96134?action=flush\u0026position=1024",
      "RequestMethod": "PATCH",
      "RequestHeaders": {
        "Accept": "application/json",
        "Authorization": "Sanitized",
        "If-Match": "\u00220x8D9642E075B4371\u0022",
        "User-Agent": [
          "azsdk-net-Storage.Files.DataLake/12.8.0-alpha.20210820.1",
          "(.NET 5.0.9; Microsoft Windows 10.0.19043)"
        ],
        "x-ms-client-request-id": "f6eef570-0aea-b778-1748-1a424bfcab1b",
        "x-ms-date": "Fri, 20 Aug 2021 22:58:30 GMT",
        "x-ms-return-client-request-id": "true",
        "x-ms-version": "2020-12-06"
      },
      "RequestBody": null,
      "StatusCode": 200,
      "ResponseHeaders": {
        "Content-Length": "0",
        "Date": "Fri, 20 Aug 2021 22:58:30 GMT",
        "ETag": "\u00220x8D9642E07754D2F\u0022",
        "Last-Modified": "Fri, 20 Aug 2021 22:58:30 GMT",
        "Server": [
          "Windows-Azure-HDFS/1.0",
          "Microsoft-HTTPAPI/2.0"
        ],
        "x-ms-client-request-id": "f6eef570-0aea-b778-1748-1a424bfcab1b",
        "x-ms-request-id": "58d2830e-601f-0072-6e16-96f16e000000",
        "x-ms-request-server-encrypted": "false",
        "x-ms-version": "2020-12-06"
      },
      "ResponseBody": []
    },
    {
      "RequestUri": "https://amandaadlscanary.blob.core.windows.net/test-filesystem-f293d88d-1d16-0435-4a56-bdd06a6d5719/test-file-0dd6e00a-15f6-0b88-7787-44bb58a96134",
      "RequestMethod": "GET",
      "RequestHeaders": {
        "Accept": "application/xml",
        "Authorization": "Sanitized",
        "User-Agent": [
          "azsdk-net-Storage.Files.DataLake/12.8.0-alpha.20210820.1",
          "(.NET 5.0.9; Microsoft Windows 10.0.19043)"
        ],
        "x-ms-client-request-id": "11211069-729c-1ba5-04d7-c87773165549",
        "x-ms-date": "Fri, 20 Aug 2021 22:58:30 GMT",
        "x-ms-return-client-request-id": "true",
        "x-ms-version": "2020-12-06"
      },
      "RequestBody": null,
      "StatusCode": 200,
      "ResponseHeaders": {
        "Accept-Ranges": "bytes",
        "Content-Length": "1024",
        "Content-Type": "application/octet-stream",
        "Date": "Fri, 20 Aug 2021 22:58:30 GMT",
        "ETag": "\u00220x8D9642E07754D2F\u0022",
        "Last-Modified": "Fri, 20 Aug 2021 22:58:30 GMT",
        "Server": [
          "Windows-Azure-Blob/1.0",
          "Microsoft-HTTPAPI/2.0"
        ],
        "x-ms-blob-type": "BlockBlob",
        "x-ms-client-request-id": "11211069-729c-1ba5-04d7-c87773165549",
        "x-ms-creation-time": "Fri, 20 Aug 2021 22:58:30 GMT",
        "x-ms-group": "$superuser",
        "x-ms-lease-state": "available",
        "x-ms-lease-status": "unlocked",
        "x-ms-owner": "$superuser",
        "x-ms-permissions": "rw-r-----",
        "x-ms-request-id": "53bbe806-e01e-00d5-1616-9619ac000000",
        "x-ms-resource-type": "file",
        "x-ms-server-encrypted": "true",
        "x-ms-version": "2020-12-06"
      },
      "ResponseBody": "fcDVucxMKhOvjrQ5HGK20\u002BnhpzWfOgDdVfrt3u3Tof\u002BuxWpqYk4ZzRnbp5nouq3RQPaVb2civUK/\u002BGPRXkwl3O21i1f3S3GbyNocw5Nn9JtNHJ73PTKXjAgnq2nqR2/MtcqsMy9W2fSE\u002BqeNBvmvWAPIhEKtLp67Hf5O0KAHsIBqTw7IusFr9kKqckOKCoYOeFNmIcMtH4cr8RUxBwlUfUkmIrfr5p1BXI3/A7tbMBN4QFhNoY\u002B8PS\u002BGnMmrOu85VvX5Y\u002BfPI5G1JcQ2LRzL0MECucewBtu6auWHZErTlSKexa3GYswsqBzHl3vKhg8Tu8wIqYEniE8ZPvkBSL5G4o\u002Bil2hvBG311hCq6W9f8OPVdKh9y\u002BygdjxdrCTSKmBegLXsJ\u002B6mpLdeE9JxfJ/fuU0WK9QWyRaiAiEsEVdJIquvTGm6c8n0Ls/xHrgZL/mdfvPWu/6MSLeeSSXNepJfFfAmwTA1JUaEIf0EJKpeidInj5Nkc2etIwSyGymjJrQ9kgnH8m3JZ1isUZkBiCMMQMBSpuv/\u002BqKJeZ4rgwkc4PtIxpGhlpZlXic6uCHNq5rgpdpoUYDIPZhnPnnPneNOj3GeuMGRa6oq7UjDxUGAu80DS90us496gIn5OVcdlsBD6yiwLvPYTjowPmQ4BHhW5oKry1IFINziJDg4mDFSDVeHf9oZ0I3aKvyj/nUqQXsRolPUccptPctMzgm7oLYI3jEMsYSePBb10aBWYiFmt\u002BO8J/XefpuMGUEOzQGDHopGmyBDHpD2cmY83p8qF9up5Rcm/nnAKl\u002BVgJdCj28VcrIWD8cBI5lSxrSPoZ/8YgFmZefqXB8QhXDArp34s\u002BP2J2zsEwgUp8J\u002B1DjFMYjAmR2V3CmHKhWSBYpWQXX7WRLQmXoyD075Ub4lbIjnS1To/xR/Y9a5bvxWWQ59vmVNgnom9JcNjYrPm4trYr6Nq7o1bkFge/Y7Fip927VAfJNY2OkOwVa82nGKsMdLTQw\u002Bya5TR1Ak7AeD6t1tkLHVjx/4E4rVf\u002BpjeZPP1ssu8MgePxIG7DRCNOvhitZ4T0rAtSCoUzqBaErD8M68VBY7VfoUTlCfzqPrtd\u002Be8/QT6ypJDyGrhpyOnNbIQ/tlht/UpjXcYwD5IOZ9vJ1a43VVrwWkckT1kM5dhrJ514unhS7/yUy/N4cpT\u002B86Lsr/M7lgcpP2wROb3xVmf91Of0lb1TZvWxkolXh9eiNVumIEXlL4GGT4sMQbZOk3Wbep28\u002Bl31iTj9igONwaeUbwRiWzYiGKVWfkYyRyU/cv8TzB055Tr9sKcc55V\u002BCH3jd9Kx7EhPaVH4VowHszIDzhcUafWKWonZZJqPBTEP6GXYXt9SjYag=="
    },
    {
      "RequestUri": "https://amandaadlscanary.blob.core.windows.net/test-filesystem-f293d88d-1d16-0435-4a56-bdd06a6d5719?restype=container",
      "RequestMethod": "DELETE",
      "RequestHeaders": {
        "Accept": "application/xml",
        "Authorization": "Sanitized",
        "traceparent": "00-4315954810eb1a47a35fd0e47876f2f8-a62bcc8d217a9043-00",
        "User-Agent": [
          "azsdk-net-Storage.Files.DataLake/12.8.0-alpha.20210820.1",
          "(.NET 5.0.9; Microsoft Windows 10.0.19043)"
        ],
        "x-ms-client-request-id": "3ad840bf-9adb-0e7e-9c5e-3f106eb67390",
        "x-ms-date": "Fri, 20 Aug 2021 22:58:30 GMT",
        "x-ms-return-client-request-id": "true",
        "x-ms-version": "2020-12-06"
      },
      "RequestBody": null,
      "StatusCode": 202,
      "ResponseHeaders": {
        "Content-Length": "0",
        "Date": "Fri, 20 Aug 2021 22:58:30 GMT",
        "Server": [
          "Windows-Azure-Blob/1.0",
          "Microsoft-HTTPAPI/2.0"
        ],
        "x-ms-client-request-id": "3ad840bf-9adb-0e7e-9c5e-3f106eb67390",
<<<<<<< HEAD
        "x-ms-request-id": "53bbe811-e01e-00d5-2116-9619ac000000",
        "x-ms-version": "2020-10-02"
=======
        "x-ms-request-id": "4691e907-401e-0056-3cf9-068eb0000000",
        "x-ms-version": "2020-12-06"
>>>>>>> f7eb5f10
      },
      "ResponseBody": []
    },
    {
      "RequestUri": "https://amandaadlscanary.blob.core.windows.net/test-filesystem-aa928f66-c34d-2dec-63e8-49952277e94c?restype=container",
      "RequestMethod": "PUT",
      "RequestHeaders": {
        "Accept": "application/xml",
        "Authorization": "Sanitized",
        "traceparent": "00-b8480e0a4aed0443a99c1d185ae0f9d0-cf298e93ae0dda41-00",
        "User-Agent": [
          "azsdk-net-Storage.Files.DataLake/12.8.0-alpha.20210820.1",
          "(.NET 5.0.9; Microsoft Windows 10.0.19043)"
        ],
        "x-ms-blob-public-access": "container",
        "x-ms-client-request-id": "a1c8bf93-9d25-fc6b-54ab-d7f250e8eb25",
        "x-ms-date": "Fri, 20 Aug 2021 22:58:30 GMT",
        "x-ms-return-client-request-id": "true",
        "x-ms-version": "2020-12-06"
      },
      "RequestBody": null,
      "StatusCode": 201,
      "ResponseHeaders": {
        "Content-Length": "0",
        "Date": "Fri, 20 Aug 2021 22:58:30 GMT",
        "ETag": "\u00220x8D9642E07997BDF\u0022",
        "Last-Modified": "Fri, 20 Aug 2021 22:58:30 GMT",
        "Server": [
          "Windows-Azure-Blob/1.0",
          "Microsoft-HTTPAPI/2.0"
        ],
        "x-ms-client-request-id": "a1c8bf93-9d25-fc6b-54ab-d7f250e8eb25",
<<<<<<< HEAD
        "x-ms-request-id": "53bbe81a-e01e-00d5-2716-9619ac000000",
        "x-ms-version": "2020-10-02"
=======
        "x-ms-request-id": "4691e92a-401e-0056-5df9-068eb0000000",
        "x-ms-version": "2020-12-06"
>>>>>>> f7eb5f10
      },
      "ResponseBody": []
    },
    {
      "RequestUri": "https://amandaadlscanary.dfs.core.windows.net/test-filesystem-aa928f66-c34d-2dec-63e8-49952277e94c/test-file-5f80f274-40fe-4b53-21fe-634b995e30c7?resource=file",
      "RequestMethod": "PUT",
      "RequestHeaders": {
        "Accept": "application/json",
        "Authorization": "Sanitized",
        "traceparent": "00-edaaf1029a3db4468845206afe8294d1-61ddcefb8f4ad341-00",
        "User-Agent": [
          "azsdk-net-Storage.Files.DataLake/12.8.0-alpha.20210820.1",
          "(.NET 5.0.9; Microsoft Windows 10.0.19043)"
        ],
        "x-ms-client-request-id": "0a190316-6a1b-5213-6c7c-7f26391f62f5",
        "x-ms-date": "Fri, 20 Aug 2021 22:58:30 GMT",
        "x-ms-return-client-request-id": "true",
        "x-ms-version": "2020-12-06"
      },
      "RequestBody": null,
      "StatusCode": 201,
      "ResponseHeaders": {
        "Content-Length": "0",
        "Date": "Fri, 20 Aug 2021 22:58:30 GMT",
        "ETag": "\u00220x8D9642E07CBFC6E\u0022",
        "Last-Modified": "Fri, 20 Aug 2021 22:58:31 GMT",
        "Server": [
          "Windows-Azure-HDFS/1.0",
          "Microsoft-HTTPAPI/2.0"
        ],
        "x-ms-client-request-id": "0a190316-6a1b-5213-6c7c-7f26391f62f5",
<<<<<<< HEAD
        "x-ms-request-id": "6b0f300f-601f-00a9-0816-963753000000",
        "x-ms-request-server-encrypted": "true",
        "x-ms-version": "2020-10-02"
=======
        "x-ms-request-id": "d66aaa9a-f01f-0088-06f9-069a56000000",
        "x-ms-version": "2020-12-06"
>>>>>>> f7eb5f10
      },
      "ResponseBody": []
    },
    {
      "RequestUri": "https://amandaadlscanary.dfs.core.windows.net/test-filesystem-aa928f66-c34d-2dec-63e8-49952277e94c/test-file-5f80f274-40fe-4b53-21fe-634b995e30c7?resource=file",
      "RequestMethod": "PUT",
      "RequestHeaders": {
        "Accept": "application/json",
        "Authorization": "Sanitized",
        "If-None-Match": "\u0022garbage\u0022",
        "User-Agent": [
          "azsdk-net-Storage.Files.DataLake/12.8.0-alpha.20210820.1",
          "(.NET 5.0.9; Microsoft Windows 10.0.19043)"
        ],
        "x-ms-client-request-id": "c68da43d-9262-9e27-0c45-b541079c2900",
        "x-ms-date": "Fri, 20 Aug 2021 22:58:31 GMT",
        "x-ms-return-client-request-id": "true",
        "x-ms-version": "2020-12-06"
      },
      "RequestBody": null,
      "StatusCode": 201,
      "ResponseHeaders": {
        "Content-Length": "0",
        "Date": "Fri, 20 Aug 2021 22:58:30 GMT",
        "ETag": "\u00220x8D9642E07D8B56B\u0022",
        "Last-Modified": "Fri, 20 Aug 2021 22:58:31 GMT",
        "Server": [
          "Windows-Azure-HDFS/1.0",
          "Microsoft-HTTPAPI/2.0"
        ],
        "x-ms-client-request-id": "c68da43d-9262-9e27-0c45-b541079c2900",
<<<<<<< HEAD
        "x-ms-request-id": "6b0f3010-601f-00a9-0916-963753000000",
        "x-ms-request-server-encrypted": "true",
        "x-ms-version": "2020-10-02"
=======
        "x-ms-request-id": "d66aaaa3-f01f-0088-0ff9-069a56000000",
        "x-ms-version": "2020-12-06"
>>>>>>> f7eb5f10
      },
      "ResponseBody": []
    },
    {
      "RequestUri": "https://amandaadlscanary.dfs.core.windows.net/test-filesystem-aa928f66-c34d-2dec-63e8-49952277e94c/test-file-5f80f274-40fe-4b53-21fe-634b995e30c7?action=append\u0026position=0",
      "RequestMethod": "PATCH",
      "RequestHeaders": {
        "Accept": "application/json",
        "Authorization": "Sanitized",
        "Content-Length": "1024",
        "Content-Type": "application/octet-stream",
        "User-Agent": [
          "azsdk-net-Storage.Files.DataLake/12.8.0-alpha.20210820.1",
          "(.NET 5.0.9; Microsoft Windows 10.0.19043)"
        ],
        "x-ms-client-request-id": "4dfc9076-bbb3-21d3-ff53-ea384a875df9",
        "x-ms-date": "Fri, 20 Aug 2021 22:58:31 GMT",
        "x-ms-return-client-request-id": "true",
        "x-ms-version": "2020-12-06"
      },
      "RequestBody": "ehDUGeaHdyzKjrtDYcAIproFNZZFJqy0I6/3MskAuIRY6Rcypyp4jovtQIyv0PCrc9lsNOrLsFRkIPU2kEViydU26nio1f6PjaYKV\u002BUfBFO/TL7vlISajTnDzoc1Qf5Gina3eOZ4Ap3b3KdEwFhuRBuid0SGczVQnF0/5Qd2WkunxM1vZ4xtRkkgFLfdVszhVYlsk8q6vxdAZtyIOB2WZIFbnPyK/tyPNDD6Zl99c0WQXo99CseB7QS2LgGv5A0sibA1grnQVlat3F6Zv1m4wvOW\u002BNqNGVm62a/31NDb31AiztyuSPGMwAc50C1p5y2r/msOGOwznnBWe6gK2IGG0f0Nd/F8CXoBCjfTVEkrUfKBTNZkzMZk7y9sWMxIgeiFsv4wW3A8L/XxDA60X0onKym2iIurIgQ2qYjBD7GuuIhOTaFL\u002B/aCRR3hc8C4r4/lRS2ikvld2pD5\u002BbLoeh9EQlOGZhKo2zAzM0Nuyq9Efvn428qECyaP8XIRUQFDmsr9nTBsMkl8PGn8b1627g/htHu4759VwDct9nSfl4ou8Jl4cC1/2Eyve55gh5vH2QNjL52FiqorqNz4PjvV3KXfzn/FPX3iYtwuCXMA9DibZh1xPGftqGXvTchQhpkR2p/5gbgcAZuFgM3AV4E2K7OjXNgdZJ898iUZ1e\u002B1kdtDHS7UBnOAfmSB7LyZLFHjuCIUrCrA9Hb/u4\u002BTAyusz\u002B/yfDlSYiRAI91zm3jjpMXTNR3MoeWwgii41Uvj7Hs41RzMpq8XkVX\u002B04hNTVn\u002BGxfJv80O3y4KQvoRmo3YXTZhOsVbFv0VvKTIzs5cYzXPurk0GS2tKvXuwmS1BvbIJXZR6xKTogQZtAIpRhFfrd/FQd/UpEMJtBDQbFSZX7Wt/6lYCngiPBe0GmUqhOTkjhSF8MUX9IEySDYCwzWwgFRMe0ZnB6NmogTHH4ne3i8r694/E2/wlgsnJcJBIHniBJoQ3QmefIZxHk3BT9T3VGkH1tdXcGzlXOU6QOLhJYKK5RvvzgEmjW5XzvUiL0Y3MNFYOUmii5MtK4EjZDykj/jKNmq5CIVo4Ulp/6F3wy2eAg8QiOs56FqHwqOAAikxsz78V/jcfihL8FgAOIvxtWhThGEskwcMkU4QMUbi594gN0tie2s0woTnxZeTOa/OlQw6LH3HBCA378aqy0ziaAh64AFAjjn8H8LcRc1veVieQZs5p7tgWDIrK4ylivY3BVyOGVmtjgbSPg276r9Sx3VuC4qwqMBNGYfPFGOtV5TLpT9x4WD/8bOVZmmupG1y2GQWN39sh1ycQf/R3nmjJeZ48EWA4eYVbhrWG0JXn3QZXDz/lyAVXh3i1aBgLRI68UGCNg==",
      "StatusCode": 202,
      "ResponseHeaders": {
        "Content-Length": "0",
        "Date": "Fri, 20 Aug 2021 22:58:30 GMT",
        "Server": [
          "Windows-Azure-HDFS/1.0",
          "Microsoft-HTTPAPI/2.0"
        ],
        "x-ms-client-request-id": "4dfc9076-bbb3-21d3-ff53-ea384a875df9",
        "x-ms-request-id": "6b0f3011-601f-00a9-0a16-963753000000",
        "x-ms-request-server-encrypted": "true",
        "x-ms-version": "2020-12-06"
      },
      "ResponseBody": []
    },
    {
      "RequestUri": "https://amandaadlscanary.dfs.core.windows.net/test-filesystem-aa928f66-c34d-2dec-63e8-49952277e94c/test-file-5f80f274-40fe-4b53-21fe-634b995e30c7?action=flush\u0026position=1024",
      "RequestMethod": "PATCH",
      "RequestHeaders": {
        "Accept": "application/json",
        "Authorization": "Sanitized",
        "If-Match": "\u00220x8D9642E07D8B56B\u0022",
        "User-Agent": [
          "azsdk-net-Storage.Files.DataLake/12.8.0-alpha.20210820.1",
          "(.NET 5.0.9; Microsoft Windows 10.0.19043)"
        ],
        "x-ms-client-request-id": "77cbe047-dc9f-184c-959f-f2165a484cd0",
        "x-ms-date": "Fri, 20 Aug 2021 22:58:31 GMT",
        "x-ms-return-client-request-id": "true",
        "x-ms-version": "2020-12-06"
      },
      "RequestBody": null,
      "StatusCode": 200,
      "ResponseHeaders": {
        "Content-Length": "0",
        "Date": "Fri, 20 Aug 2021 22:58:30 GMT",
        "ETag": "\u00220x8D9642E07F20BA8\u0022",
        "Last-Modified": "Fri, 20 Aug 2021 22:58:31 GMT",
        "Server": [
          "Windows-Azure-HDFS/1.0",
          "Microsoft-HTTPAPI/2.0"
        ],
        "x-ms-client-request-id": "77cbe047-dc9f-184c-959f-f2165a484cd0",
        "x-ms-request-id": "6b0f3012-601f-00a9-0b16-963753000000",
        "x-ms-request-server-encrypted": "false",
        "x-ms-version": "2020-12-06"
      },
      "ResponseBody": []
    },
    {
      "RequestUri": "https://amandaadlscanary.blob.core.windows.net/test-filesystem-aa928f66-c34d-2dec-63e8-49952277e94c/test-file-5f80f274-40fe-4b53-21fe-634b995e30c7",
      "RequestMethod": "GET",
      "RequestHeaders": {
        "Accept": "application/xml",
        "Authorization": "Sanitized",
        "User-Agent": [
          "azsdk-net-Storage.Files.DataLake/12.8.0-alpha.20210820.1",
          "(.NET 5.0.9; Microsoft Windows 10.0.19043)"
        ],
        "x-ms-client-request-id": "69f06d7d-e5bb-655a-cd58-a32ad3019dda",
        "x-ms-date": "Fri, 20 Aug 2021 22:58:31 GMT",
        "x-ms-return-client-request-id": "true",
        "x-ms-version": "2020-12-06"
      },
      "RequestBody": null,
      "StatusCode": 200,
      "ResponseHeaders": {
        "Accept-Ranges": "bytes",
        "Content-Length": "1024",
        "Content-Type": "application/octet-stream",
        "Date": "Fri, 20 Aug 2021 22:58:31 GMT",
        "ETag": "\u00220x8D9642E07F20BA8\u0022",
        "Last-Modified": "Fri, 20 Aug 2021 22:58:31 GMT",
        "Server": [
          "Windows-Azure-Blob/1.0",
          "Microsoft-HTTPAPI/2.0"
        ],
        "x-ms-blob-type": "BlockBlob",
        "x-ms-client-request-id": "69f06d7d-e5bb-655a-cd58-a32ad3019dda",
        "x-ms-creation-time": "Fri, 20 Aug 2021 22:58:31 GMT",
        "x-ms-group": "$superuser",
        "x-ms-lease-state": "available",
        "x-ms-lease-status": "unlocked",
        "x-ms-owner": "$superuser",
        "x-ms-permissions": "rw-r-----",
        "x-ms-request-id": "53bbe853-e01e-00d5-5716-9619ac000000",
        "x-ms-resource-type": "file",
        "x-ms-server-encrypted": "true",
        "x-ms-version": "2020-12-06"
      },
      "ResponseBody": "ehDUGeaHdyzKjrtDYcAIproFNZZFJqy0I6/3MskAuIRY6Rcypyp4jovtQIyv0PCrc9lsNOrLsFRkIPU2kEViydU26nio1f6PjaYKV\u002BUfBFO/TL7vlISajTnDzoc1Qf5Gina3eOZ4Ap3b3KdEwFhuRBuid0SGczVQnF0/5Qd2WkunxM1vZ4xtRkkgFLfdVszhVYlsk8q6vxdAZtyIOB2WZIFbnPyK/tyPNDD6Zl99c0WQXo99CseB7QS2LgGv5A0sibA1grnQVlat3F6Zv1m4wvOW\u002BNqNGVm62a/31NDb31AiztyuSPGMwAc50C1p5y2r/msOGOwznnBWe6gK2IGG0f0Nd/F8CXoBCjfTVEkrUfKBTNZkzMZk7y9sWMxIgeiFsv4wW3A8L/XxDA60X0onKym2iIurIgQ2qYjBD7GuuIhOTaFL\u002B/aCRR3hc8C4r4/lRS2ikvld2pD5\u002BbLoeh9EQlOGZhKo2zAzM0Nuyq9Efvn428qECyaP8XIRUQFDmsr9nTBsMkl8PGn8b1627g/htHu4759VwDct9nSfl4ou8Jl4cC1/2Eyve55gh5vH2QNjL52FiqorqNz4PjvV3KXfzn/FPX3iYtwuCXMA9DibZh1xPGftqGXvTchQhpkR2p/5gbgcAZuFgM3AV4E2K7OjXNgdZJ898iUZ1e\u002B1kdtDHS7UBnOAfmSB7LyZLFHjuCIUrCrA9Hb/u4\u002BTAyusz\u002B/yfDlSYiRAI91zm3jjpMXTNR3MoeWwgii41Uvj7Hs41RzMpq8XkVX\u002B04hNTVn\u002BGxfJv80O3y4KQvoRmo3YXTZhOsVbFv0VvKTIzs5cYzXPurk0GS2tKvXuwmS1BvbIJXZR6xKTogQZtAIpRhFfrd/FQd/UpEMJtBDQbFSZX7Wt/6lYCngiPBe0GmUqhOTkjhSF8MUX9IEySDYCwzWwgFRMe0ZnB6NmogTHH4ne3i8r694/E2/wlgsnJcJBIHniBJoQ3QmefIZxHk3BT9T3VGkH1tdXcGzlXOU6QOLhJYKK5RvvzgEmjW5XzvUiL0Y3MNFYOUmii5MtK4EjZDykj/jKNmq5CIVo4Ulp/6F3wy2eAg8QiOs56FqHwqOAAikxsz78V/jcfihL8FgAOIvxtWhThGEskwcMkU4QMUbi594gN0tie2s0woTnxZeTOa/OlQw6LH3HBCA378aqy0ziaAh64AFAjjn8H8LcRc1veVieQZs5p7tgWDIrK4ylivY3BVyOGVmtjgbSPg276r9Sx3VuC4qwqMBNGYfPFGOtV5TLpT9x4WD/8bOVZmmupG1y2GQWN39sh1ycQf/R3nmjJeZ48EWA4eYVbhrWG0JXn3QZXDz/lyAVXh3i1aBgLRI68UGCNg=="
    },
    {
      "RequestUri": "https://amandaadlscanary.blob.core.windows.net/test-filesystem-aa928f66-c34d-2dec-63e8-49952277e94c?restype=container",
      "RequestMethod": "DELETE",
      "RequestHeaders": {
        "Accept": "application/xml",
        "Authorization": "Sanitized",
        "traceparent": "00-3cd0d231dfc0ac41b44c51617b631b5f-ad5e1178aef21a44-00",
        "User-Agent": [
          "azsdk-net-Storage.Files.DataLake/12.8.0-alpha.20210820.1",
          "(.NET 5.0.9; Microsoft Windows 10.0.19043)"
        ],
        "x-ms-client-request-id": "ed996747-e258-6d14-740b-e0c721e0dd77",
        "x-ms-date": "Fri, 20 Aug 2021 22:58:31 GMT",
        "x-ms-return-client-request-id": "true",
        "x-ms-version": "2020-12-06"
      },
      "RequestBody": null,
      "StatusCode": 202,
      "ResponseHeaders": {
        "Content-Length": "0",
        "Date": "Fri, 20 Aug 2021 22:58:31 GMT",
        "Server": [
          "Windows-Azure-Blob/1.0",
          "Microsoft-HTTPAPI/2.0"
        ],
        "x-ms-client-request-id": "ed996747-e258-6d14-740b-e0c721e0dd77",
<<<<<<< HEAD
        "x-ms-request-id": "53bbe862-e01e-00d5-5b16-9619ac000000",
        "x-ms-version": "2020-10-02"
=======
        "x-ms-request-id": "4691ea26-401e-0056-3ff9-068eb0000000",
        "x-ms-version": "2020-12-06"
>>>>>>> f7eb5f10
      },
      "ResponseBody": []
    },
    {
      "RequestUri": "https://amandaadlscanary.blob.core.windows.net/test-filesystem-ae144f67-5cc1-5486-106d-94a1e6beb23d?restype=container",
      "RequestMethod": "PUT",
      "RequestHeaders": {
        "Accept": "application/xml",
        "Authorization": "Sanitized",
        "traceparent": "00-9b4f1ca2b360b94aac4b543ab7e37614-ced0ed6ed99ebb41-00",
        "User-Agent": [
          "azsdk-net-Storage.Files.DataLake/12.8.0-alpha.20210820.1",
          "(.NET 5.0.9; Microsoft Windows 10.0.19043)"
        ],
        "x-ms-blob-public-access": "container",
        "x-ms-client-request-id": "6334873c-1c7a-ebb3-e144-dceb4e7386b5",
        "x-ms-date": "Fri, 20 Aug 2021 22:58:31 GMT",
        "x-ms-return-client-request-id": "true",
        "x-ms-version": "2020-12-06"
      },
      "RequestBody": null,
      "StatusCode": 201,
      "ResponseHeaders": {
        "Content-Length": "0",
        "Date": "Fri, 20 Aug 2021 22:58:31 GMT",
        "ETag": "\u00220x8D9642E08169087\u0022",
        "Last-Modified": "Fri, 20 Aug 2021 22:58:31 GMT",
        "Server": [
          "Windows-Azure-Blob/1.0",
          "Microsoft-HTTPAPI/2.0"
        ],
        "x-ms-client-request-id": "6334873c-1c7a-ebb3-e144-dceb4e7386b5",
<<<<<<< HEAD
        "x-ms-request-id": "53bbe865-e01e-00d5-5e16-9619ac000000",
        "x-ms-version": "2020-10-02"
=======
        "x-ms-request-id": "4691ea5a-401e-0056-6ff9-068eb0000000",
        "x-ms-version": "2020-12-06"
>>>>>>> f7eb5f10
      },
      "ResponseBody": []
    },
    {
      "RequestUri": "https://amandaadlscanary.dfs.core.windows.net/test-filesystem-ae144f67-5cc1-5486-106d-94a1e6beb23d/test-file-f33ba258-72fd-b60f-cc4d-25cfd48d0c7a?resource=file",
      "RequestMethod": "PUT",
      "RequestHeaders": {
        "Accept": "application/json",
        "Authorization": "Sanitized",
        "traceparent": "00-f1c3be70ff9c9d44915f1ae8fcc23274-dd3d91bea459b842-00",
        "User-Agent": [
          "azsdk-net-Storage.Files.DataLake/12.8.0-alpha.20210820.1",
          "(.NET 5.0.9; Microsoft Windows 10.0.19043)"
        ],
        "x-ms-client-request-id": "a59fd26b-6e5a-caf7-787d-962df7e31653",
        "x-ms-date": "Fri, 20 Aug 2021 22:58:31 GMT",
        "x-ms-return-client-request-id": "true",
        "x-ms-version": "2020-12-06"
      },
      "RequestBody": null,
      "StatusCode": 201,
      "ResponseHeaders": {
        "Content-Length": "0",
        "Date": "Fri, 20 Aug 2021 22:58:31 GMT",
        "ETag": "\u00220x8D9642E084A733F\u0022",
        "Last-Modified": "Fri, 20 Aug 2021 22:58:32 GMT",
        "Server": [
          "Windows-Azure-HDFS/1.0",
          "Microsoft-HTTPAPI/2.0"
        ],
        "x-ms-client-request-id": "a59fd26b-6e5a-caf7-787d-962df7e31653",
<<<<<<< HEAD
        "x-ms-request-id": "3cc5409d-501f-0056-6516-9607ce000000",
        "x-ms-request-server-encrypted": "true",
        "x-ms-version": "2020-10-02"
=======
        "x-ms-request-id": "d66aab06-f01f-0088-72f9-069a56000000",
        "x-ms-version": "2020-12-06"
>>>>>>> f7eb5f10
      },
      "ResponseBody": []
    },
    {
      "RequestUri": "https://amandaadlscanary.blob.core.windows.net/test-filesystem-ae144f67-5cc1-5486-106d-94a1e6beb23d/test-file-f33ba258-72fd-b60f-cc4d-25cfd48d0c7a?comp=lease",
      "RequestMethod": "PUT",
      "RequestHeaders": {
        "Accept": "application/xml",
        "Authorization": "Sanitized",
        "traceparent": "00-8a77d1d5a7f10d4baec4a57bec7d8a52-03f17d936607444d-00",
        "User-Agent": [
          "azsdk-net-Storage.Files.DataLake/12.8.0-alpha.20210820.1",
          "(.NET 5.0.9; Microsoft Windows 10.0.19043)"
        ],
        "x-ms-client-request-id": "72ec36e0-c8b8-4407-a896-c58ef5f2e28c",
        "x-ms-date": "Fri, 20 Aug 2021 22:58:32 GMT",
        "x-ms-lease-action": "acquire",
        "x-ms-lease-duration": "-1",
        "x-ms-proposed-lease-id": "afdf6137-270e-092a-dfcb-7805e8ebe334",
        "x-ms-return-client-request-id": "true",
        "x-ms-version": "2020-12-06"
      },
      "RequestBody": null,
      "StatusCode": 201,
      "ResponseHeaders": {
        "Content-Length": "0",
        "Date": "Fri, 20 Aug 2021 22:58:31 GMT",
        "ETag": "\u00220x8D9642E084A733F\u0022",
        "Last-Modified": "Fri, 20 Aug 2021 22:58:32 GMT",
        "Server": [
          "Windows-Azure-Blob/1.0",
          "Microsoft-HTTPAPI/2.0"
        ],
        "x-ms-client-request-id": "72ec36e0-c8b8-4407-a896-c58ef5f2e28c",
        "x-ms-lease-id": "afdf6137-270e-092a-dfcb-7805e8ebe334",
<<<<<<< HEAD
        "x-ms-request-id": "53bbe88a-e01e-00d5-7f16-9619ac000000",
        "x-ms-version": "2020-10-02"
=======
        "x-ms-request-id": "4691eab9-401e-0056-48f9-068eb0000000",
        "x-ms-version": "2020-12-06"
>>>>>>> f7eb5f10
      },
      "ResponseBody": []
    },
    {
      "RequestUri": "https://amandaadlscanary.dfs.core.windows.net/test-filesystem-ae144f67-5cc1-5486-106d-94a1e6beb23d/test-file-f33ba258-72fd-b60f-cc4d-25cfd48d0c7a?resource=file",
      "RequestMethod": "PUT",
      "RequestHeaders": {
        "Accept": "application/json",
        "Authorization": "Sanitized",
        "User-Agent": [
          "azsdk-net-Storage.Files.DataLake/12.8.0-alpha.20210820.1",
          "(.NET 5.0.9; Microsoft Windows 10.0.19043)"
        ],
        "x-ms-client-request-id": "dcc892eb-f9ed-deff-67ea-6c11c949313b",
        "x-ms-date": "Fri, 20 Aug 2021 22:58:32 GMT",
        "x-ms-lease-id": "afdf6137-270e-092a-dfcb-7805e8ebe334",
        "x-ms-return-client-request-id": "true",
        "x-ms-version": "2020-12-06"
      },
      "RequestBody": null,
      "StatusCode": 201,
      "ResponseHeaders": {
        "Content-Length": "0",
        "Date": "Fri, 20 Aug 2021 22:58:31 GMT",
        "ETag": "\u00220x8D9642E08635954\u0022",
        "Last-Modified": "Fri, 20 Aug 2021 22:58:32 GMT",
        "Server": [
          "Windows-Azure-HDFS/1.0",
          "Microsoft-HTTPAPI/2.0"
        ],
        "x-ms-client-request-id": "dcc892eb-f9ed-deff-67ea-6c11c949313b",
<<<<<<< HEAD
        "x-ms-request-id": "3cc540a1-501f-0056-6916-9607ce000000",
        "x-ms-request-server-encrypted": "true",
        "x-ms-version": "2020-10-02"
=======
        "x-ms-request-id": "d66aab22-f01f-0088-0ef9-069a56000000",
        "x-ms-version": "2020-12-06"
>>>>>>> f7eb5f10
      },
      "ResponseBody": []
    },
    {
      "RequestUri": "https://amandaadlscanary.dfs.core.windows.net/test-filesystem-ae144f67-5cc1-5486-106d-94a1e6beb23d/test-file-f33ba258-72fd-b60f-cc4d-25cfd48d0c7a?action=append\u0026position=0",
      "RequestMethod": "PATCH",
      "RequestHeaders": {
        "Accept": "application/json",
        "Authorization": "Sanitized",
        "Content-Length": "1024",
        "Content-Type": "application/octet-stream",
        "User-Agent": [
          "azsdk-net-Storage.Files.DataLake/12.8.0-alpha.20210820.1",
          "(.NET 5.0.9; Microsoft Windows 10.0.19043)"
        ],
        "x-ms-client-request-id": "7e964f94-5b8c-d521-a540-3ed3aeb015e8",
        "x-ms-date": "Fri, 20 Aug 2021 22:58:32 GMT",
        "x-ms-lease-id": "afdf6137-270e-092a-dfcb-7805e8ebe334",
        "x-ms-return-client-request-id": "true",
        "x-ms-version": "2020-12-06"
      },
      "RequestBody": "mWFY6H4UZs9BQQhzPxxQSlTgJLH\u002BcHwMByBZV6GRp7S4WnRWPI8Zy88cMXbAlASMRXs6Fc0wjSnlTOBeuw8tr5lTu\u002BWo\u002BQ3Ex1jh4j8FS3IczREmV5Lnh8xKcfCuuhDA7oHcbdke40xtdk50Tqvp3wFuQe39B1gHazMYXYgdFgxIIfO9Kd2Z/enFuOBDcjkgYZLvQHkjwucp1AKlBYbDUF9BLC24K7Yj1EMDOE53w/n59/z1LtWTJF4LlFTb8/djAWiBAkUMaDXcy2w1H4mZshEIqw2KzSKKrgjOrZdhSOBLoDfm9sGz7Y/GGWJpXQXUcuJD0kjq2DNF9lM9PbudeoOM6X9Ss7tPVL5\u002Bw7TAIVAC\u002Bjq1HnWYYccDoP9udrDUKZ/f3XSGgb8m832JbBR/hdUCOkOA51wO84e3ThK74d4OqZoU4EPcfHh7jyr3DvWyhBoqaztsVEFC0entzjOsahKfe8J6aqSRJr3LBFgxFuWRBMr4kXaioVVZ0Q9a765FzyUXV5MzOBl1mER\u002BoU/pEboEW8potNic/NltIZiUNzcPhjUzGb5SXsywgvkxJAAFcMBVVpPj3BtMe1q5xheB4GEMbhsatff7sfz\u002BtzHfatjZZ7HXP\u002BCjK6kZ5p5kmJi0L6GYJLXl6rrJWqSX5SXpbRCC4F5lqaGAaEJxAM9ZlxhjSYeQRkUi83z2DuU8DEaEMHmO4bg6Tob/GLxzc\u002BrrcMKLM5ydWSbKX\u002Bzhb5q8Q1z87NBVyrVgKfoBkC6Jr3\u002BSC54isNmq59dSw4LMWN/sQ9RfdoYZlaUNKwmim8j4QK9sTmP7mZODUgX5AwYzlNEaFUxaKjj4eXb5FYTPCEsOWoPSXwl88KlB3CSBIJKe2Zc4h4Z7nhZ3c9XsAoQOs0q66qiDYTTHnSSjGE0Ud1jkWzvtl4DEkrxsW\u002Bs0j\u002B4kMinaxjXpGnhjcepi2IXJYvt8CKZJIRzJ9VfsFgVIkg02fuYkObAj\u002BkDDiSWWYro3o/jvt4dH2xEMENDd/QRyGt7cK1qepClKWQ1mhZf2M5OdtHINWNuF7qLVFyjgRf08UG9HuTZfmP7PpF564VZ5Fd09P0iRZMEDVj23yY0AahQPKjUor3pcPhxzPrR9Cw1MWwFLogW1quuuRGL5p89xzzlJarYhUWZj4QErHSYNhkova22LtMgOWX9JemsXYpZNAW96M6FWKwqb6MEDiYzFoL0Xyjxh5hpxOhA22Nf7S35r3hu3k1Kp2EBi8MwHCtDyg9mt/5ha6xtUCPiQIFMzn5xCmKtxDg1qbvH8/vZOai9AQ1T9TkzlEfMAYopaGLjsL1AvxHIkgXXLQpGnXu0kBp7IUNz\u002BNVBQXYe4cKuCEFU4Dw==",
      "StatusCode": 202,
      "ResponseHeaders": {
        "Content-Length": "0",
        "Date": "Fri, 20 Aug 2021 22:58:31 GMT",
        "Server": [
          "Windows-Azure-HDFS/1.0",
          "Microsoft-HTTPAPI/2.0"
        ],
        "x-ms-client-request-id": "7e964f94-5b8c-d521-a540-3ed3aeb015e8",
        "x-ms-request-id": "3cc540a2-501f-0056-6a16-9607ce000000",
        "x-ms-request-server-encrypted": "true",
        "x-ms-version": "2020-12-06"
      },
      "ResponseBody": []
    },
    {
      "RequestUri": "https://amandaadlscanary.dfs.core.windows.net/test-filesystem-ae144f67-5cc1-5486-106d-94a1e6beb23d/test-file-f33ba258-72fd-b60f-cc4d-25cfd48d0c7a?action=flush\u0026position=1024",
      "RequestMethod": "PATCH",
      "RequestHeaders": {
        "Accept": "application/json",
        "Authorization": "Sanitized",
        "If-Match": "\u00220x8D9642E08635954\u0022",
        "User-Agent": [
          "azsdk-net-Storage.Files.DataLake/12.8.0-alpha.20210820.1",
          "(.NET 5.0.9; Microsoft Windows 10.0.19043)"
        ],
        "x-ms-client-request-id": "797dba15-b3b2-12ae-2d48-d9a6bb378569",
        "x-ms-date": "Fri, 20 Aug 2021 22:58:32 GMT",
        "x-ms-lease-id": "afdf6137-270e-092a-dfcb-7805e8ebe334",
        "x-ms-return-client-request-id": "true",
        "x-ms-version": "2020-12-06"
      },
      "RequestBody": null,
      "StatusCode": 200,
      "ResponseHeaders": {
        "Content-Length": "0",
        "Date": "Fri, 20 Aug 2021 22:58:31 GMT",
        "ETag": "\u00220x8D9642E087C98D0\u0022",
        "Last-Modified": "Fri, 20 Aug 2021 22:58:32 GMT",
        "Server": [
          "Windows-Azure-HDFS/1.0",
          "Microsoft-HTTPAPI/2.0"
        ],
        "x-ms-client-request-id": "797dba15-b3b2-12ae-2d48-d9a6bb378569",
        "x-ms-request-id": "3cc540a5-501f-0056-6d16-9607ce000000",
        "x-ms-request-server-encrypted": "false",
        "x-ms-version": "2020-12-06"
      },
      "ResponseBody": []
    },
    {
      "RequestUri": "https://amandaadlscanary.blob.core.windows.net/test-filesystem-ae144f67-5cc1-5486-106d-94a1e6beb23d/test-file-f33ba258-72fd-b60f-cc4d-25cfd48d0c7a",
      "RequestMethod": "GET",
      "RequestHeaders": {
        "Accept": "application/xml",
        "Authorization": "Sanitized",
        "User-Agent": [
          "azsdk-net-Storage.Files.DataLake/12.8.0-alpha.20210820.1",
          "(.NET 5.0.9; Microsoft Windows 10.0.19043)"
        ],
        "x-ms-client-request-id": "f4bdf5f7-9b33-2636-d0bc-369f84cd3750",
        "x-ms-date": "Fri, 20 Aug 2021 22:58:32 GMT",
        "x-ms-return-client-request-id": "true",
        "x-ms-version": "2020-12-06"
      },
      "RequestBody": null,
      "StatusCode": 200,
      "ResponseHeaders": {
        "Accept-Ranges": "bytes",
        "Content-Length": "1024",
        "Content-Type": "application/octet-stream",
        "Date": "Fri, 20 Aug 2021 22:58:32 GMT",
        "ETag": "\u00220x8D9642E087C98D0\u0022",
        "Last-Modified": "Fri, 20 Aug 2021 22:58:32 GMT",
        "Server": [
          "Windows-Azure-Blob/1.0",
          "Microsoft-HTTPAPI/2.0"
        ],
        "x-ms-blob-type": "BlockBlob",
        "x-ms-client-request-id": "f4bdf5f7-9b33-2636-d0bc-369f84cd3750",
        "x-ms-creation-time": "Fri, 20 Aug 2021 22:58:32 GMT",
        "x-ms-group": "$superuser",
        "x-ms-lease-duration": "infinite",
        "x-ms-lease-state": "leased",
        "x-ms-lease-status": "locked",
        "x-ms-owner": "$superuser",
        "x-ms-permissions": "rw-r-----",
        "x-ms-request-id": "53bbe8a4-e01e-00d5-1216-9619ac000000",
        "x-ms-resource-type": "file",
        "x-ms-server-encrypted": "true",
        "x-ms-version": "2020-12-06"
      },
      "ResponseBody": "mWFY6H4UZs9BQQhzPxxQSlTgJLH\u002BcHwMByBZV6GRp7S4WnRWPI8Zy88cMXbAlASMRXs6Fc0wjSnlTOBeuw8tr5lTu\u002BWo\u002BQ3Ex1jh4j8FS3IczREmV5Lnh8xKcfCuuhDA7oHcbdke40xtdk50Tqvp3wFuQe39B1gHazMYXYgdFgxIIfO9Kd2Z/enFuOBDcjkgYZLvQHkjwucp1AKlBYbDUF9BLC24K7Yj1EMDOE53w/n59/z1LtWTJF4LlFTb8/djAWiBAkUMaDXcy2w1H4mZshEIqw2KzSKKrgjOrZdhSOBLoDfm9sGz7Y/GGWJpXQXUcuJD0kjq2DNF9lM9PbudeoOM6X9Ss7tPVL5\u002Bw7TAIVAC\u002Bjq1HnWYYccDoP9udrDUKZ/f3XSGgb8m832JbBR/hdUCOkOA51wO84e3ThK74d4OqZoU4EPcfHh7jyr3DvWyhBoqaztsVEFC0entzjOsahKfe8J6aqSRJr3LBFgxFuWRBMr4kXaioVVZ0Q9a765FzyUXV5MzOBl1mER\u002BoU/pEboEW8potNic/NltIZiUNzcPhjUzGb5SXsywgvkxJAAFcMBVVpPj3BtMe1q5xheB4GEMbhsatff7sfz\u002BtzHfatjZZ7HXP\u002BCjK6kZ5p5kmJi0L6GYJLXl6rrJWqSX5SXpbRCC4F5lqaGAaEJxAM9ZlxhjSYeQRkUi83z2DuU8DEaEMHmO4bg6Tob/GLxzc\u002BrrcMKLM5ydWSbKX\u002Bzhb5q8Q1z87NBVyrVgKfoBkC6Jr3\u002BSC54isNmq59dSw4LMWN/sQ9RfdoYZlaUNKwmim8j4QK9sTmP7mZODUgX5AwYzlNEaFUxaKjj4eXb5FYTPCEsOWoPSXwl88KlB3CSBIJKe2Zc4h4Z7nhZ3c9XsAoQOs0q66qiDYTTHnSSjGE0Ud1jkWzvtl4DEkrxsW\u002Bs0j\u002B4kMinaxjXpGnhjcepi2IXJYvt8CKZJIRzJ9VfsFgVIkg02fuYkObAj\u002BkDDiSWWYro3o/jvt4dH2xEMENDd/QRyGt7cK1qepClKWQ1mhZf2M5OdtHINWNuF7qLVFyjgRf08UG9HuTZfmP7PpF564VZ5Fd09P0iRZMEDVj23yY0AahQPKjUor3pcPhxzPrR9Cw1MWwFLogW1quuuRGL5p89xzzlJarYhUWZj4QErHSYNhkova22LtMgOWX9JemsXYpZNAW96M6FWKwqb6MEDiYzFoL0Xyjxh5hpxOhA22Nf7S35r3hu3k1Kp2EBi8MwHCtDyg9mt/5ha6xtUCPiQIFMzn5xCmKtxDg1qbvH8/vZOai9AQ1T9TkzlEfMAYopaGLjsL1AvxHIkgXXLQpGnXu0kBp7IUNz\u002BNVBQXYe4cKuCEFU4Dw=="
    },
    {
      "RequestUri": "https://amandaadlscanary.blob.core.windows.net/test-filesystem-ae144f67-5cc1-5486-106d-94a1e6beb23d?restype=container",
      "RequestMethod": "DELETE",
      "RequestHeaders": {
        "Accept": "application/xml",
        "Authorization": "Sanitized",
        "traceparent": "00-22a6fa34a3db134190d369e718fdc3b6-dd45338a38b99949-00",
        "User-Agent": [
          "azsdk-net-Storage.Files.DataLake/12.8.0-alpha.20210820.1",
          "(.NET 5.0.9; Microsoft Windows 10.0.19043)"
        ],
        "x-ms-client-request-id": "c5aeee6a-917a-6f36-e443-45923a2ab20d",
        "x-ms-date": "Fri, 20 Aug 2021 22:58:32 GMT",
        "x-ms-return-client-request-id": "true",
        "x-ms-version": "2020-12-06"
      },
      "RequestBody": null,
      "StatusCode": 202,
      "ResponseHeaders": {
        "Content-Length": "0",
        "Date": "Fri, 20 Aug 2021 22:58:32 GMT",
        "Server": [
          "Windows-Azure-Blob/1.0",
          "Microsoft-HTTPAPI/2.0"
        ],
        "x-ms-client-request-id": "c5aeee6a-917a-6f36-e443-45923a2ab20d",
<<<<<<< HEAD
        "x-ms-request-id": "53bbe8ab-e01e-00d5-1916-9619ac000000",
        "x-ms-version": "2020-10-02"
=======
        "x-ms-request-id": "4691eb8b-401e-0056-0bf9-068eb0000000",
        "x-ms-version": "2020-12-06"
>>>>>>> f7eb5f10
      },
      "ResponseBody": []
    }
  ],
  "Variables": {
    "DateTimeOffsetNow": "2021-08-20T15:58:27.2074709-07:00",
    "RandomSeed": "1431549421",
    "Storage_TestConfigHierarchicalNamespace": "NamespaceTenant\namandaadlscanary\nU2FuaXRpemVk\nhttps://amandaadlscanary.blob.core.windows.net\nhttps://amandaadlscanary.file.core.windows.net\nhttps://amandaadlscanary.queue.core.windows.net\nhttps://amandaadlscanary.table.core.windows.net\n\n\n\n\nhttps://amandaadlscanary-secondary.blob.core.windows.net\nhttps://amandaadlscanary-secondary.file.core.windows.net\nhttps://amandaadlscanary-secondary.queue.core.windows.net\n\n68390a19-a643-458b-b726-408abf67b4fc\nSanitized\n72f988bf-86f1-41af-91ab-2d7cd011db47\nhttps://login.microsoftonline.com/\nCloud\nBlobEndpoint=https://amandaadlscanary.blob.core.windows.net/;QueueEndpoint=https://amandaadlscanary.queue.core.windows.net/;FileEndpoint=https://amandaadlscanary.file.core.windows.net/;BlobSecondaryEndpoint=https://amandaadlscanary-secondary.blob.core.windows.net/;QueueSecondaryEndpoint=https://amandaadlscanary-secondary.queue.core.windows.net/;FileSecondaryEndpoint=https://amandaadlscanary-secondary.file.core.windows.net/;AccountName=amandaadlscanary;AccountKey=Sanitized\n\n\n"
  }
}<|MERGE_RESOLUTION|>--- conflicted
+++ resolved
@@ -1,123 +1,106 @@
-{
+﻿{
   "Entries": [
     {
-      "RequestUri": "https://amandaadlscanary.blob.core.windows.net/test-filesystem-79348a20-0a99-88fe-2a89-a30d3a272870?restype=container",
-      "RequestMethod": "PUT",
-      "RequestHeaders": {
-        "Accept": "application/xml",
-        "Authorization": "Sanitized",
-        "traceparent": "00-e20a5bdaa5b81848a4443d7aca058476-d62b042db7efae46-00",
-        "User-Agent": [
-          "azsdk-net-Storage.Files.DataLake/12.8.0-alpha.20210820.1",
-          "(.NET 5.0.9; Microsoft Windows 10.0.19043)"
+      "RequestUri": "https://seannse.blob.core.windows.net/test-filesystem-79348a20-0a99-88fe-2a89-a30d3a272870?restype=container",
+      "RequestMethod": "PUT",
+      "RequestHeaders": {
+        "Accept": "application/xml",
+        "Authorization": "Sanitized",
+        "traceparent": "00-c46331a3673926409a4daf79a79a2e70-db6125a831587c48-00",
+        "User-Agent": [
+          "azsdk-net-Storage.Files.DataLake/12.7.0-alpha.20210219.1",
+          "(.NET 5.0.3; Microsoft Windows 10.0.19041)"
         ],
         "x-ms-blob-public-access": "container",
         "x-ms-client-request-id": "d1c39191-c4c1-f7c7-89de-94af1874adeb",
-        "x-ms-date": "Fri, 20 Aug 2021 22:58:27 GMT",
-        "x-ms-return-client-request-id": "true",
-        "x-ms-version": "2020-12-06"
-      },
-      "RequestBody": null,
-      "StatusCode": 201,
-      "ResponseHeaders": {
-        "Content-Length": "0",
-        "Date": "Fri, 20 Aug 2021 22:58:27 GMT",
-        "ETag": "\u00220x8D9642E0573BD40\u0022",
-        "Last-Modified": "Fri, 20 Aug 2021 22:58:27 GMT",
+        "x-ms-date": "Fri, 19 Feb 2021 19:58:09 GMT",
+        "x-ms-return-client-request-id": "true",
+        "x-ms-version": "2020-12-06"
+      },
+      "RequestBody": null,
+      "StatusCode": 201,
+      "ResponseHeaders": {
+        "Content-Length": "0",
+        "Date": "Fri, 19 Feb 2021 19:58:08 GMT",
+        "ETag": "\"0x8D8D510AE133481\"",
+        "Last-Modified": "Fri, 19 Feb 2021 19:58:08 GMT",
         "Server": [
           "Windows-Azure-Blob/1.0",
           "Microsoft-HTTPAPI/2.0"
         ],
         "x-ms-client-request-id": "d1c39191-c4c1-f7c7-89de-94af1874adeb",
-<<<<<<< HEAD
-        "x-ms-request-id": "53bbe6f9-e01e-00d5-3b16-9619ac000000",
-        "x-ms-version": "2020-10-02"
-=======
         "x-ms-request-id": "4691e3fc-401e-0056-19f9-068eb0000000",
         "x-ms-version": "2020-12-06"
->>>>>>> f7eb5f10
-      },
-      "ResponseBody": []
-    },
-    {
-      "RequestUri": "https://amandaadlscanary.dfs.core.windows.net/test-filesystem-79348a20-0a99-88fe-2a89-a30d3a272870/test-file-d2754ae9-155f-6281-b180-0dcdc116f280?resource=file",
-      "RequestMethod": "PUT",
-      "RequestHeaders": {
-        "Accept": "application/json",
-        "Authorization": "Sanitized",
-        "traceparent": "00-8b65ad4e57a2b84dbd94c7dcb83721fc-5395e49c5a358542-00",
-        "User-Agent": [
-          "azsdk-net-Storage.Files.DataLake/12.8.0-alpha.20210820.1",
-          "(.NET 5.0.9; Microsoft Windows 10.0.19043)"
+      },
+      "ResponseBody": []
+    },
+    {
+      "RequestUri": "https://seannse.dfs.core.windows.net/test-filesystem-79348a20-0a99-88fe-2a89-a30d3a272870/test-file-d2754ae9-155f-6281-b180-0dcdc116f280?resource=file",
+      "RequestMethod": "PUT",
+      "RequestHeaders": {
+        "Accept": "application/json",
+        "Authorization": "Sanitized",
+        "traceparent": "00-25d5cb1508ed3342860d8e2962d852bd-99487a79f6efc943-00",
+        "User-Agent": [
+          "azsdk-net-Storage.Files.DataLake/12.7.0-alpha.20210219.1",
+          "(.NET 5.0.3; Microsoft Windows 10.0.19041)"
         ],
         "x-ms-client-request-id": "4afe5c1e-b333-7b83-0f60-2041b6fa3572",
-        "x-ms-date": "Fri, 20 Aug 2021 22:58:27 GMT",
-        "x-ms-return-client-request-id": "true",
-        "x-ms-version": "2020-12-06"
-      },
-      "RequestBody": null,
-      "StatusCode": 201,
-      "ResponseHeaders": {
-        "Content-Length": "0",
-        "Date": "Fri, 20 Aug 2021 22:58:27 GMT",
-        "ETag": "\u00220x8D9642E05AB2FA4\u0022",
-        "Last-Modified": "Fri, 20 Aug 2021 22:58:27 GMT",
+        "x-ms-date": "Fri, 19 Feb 2021 19:58:09 GMT",
+        "x-ms-return-client-request-id": "true",
+        "x-ms-version": "2020-12-06"
+      },
+      "RequestBody": null,
+      "StatusCode": 201,
+      "ResponseHeaders": {
+        "Content-Length": "0",
+        "Date": "Fri, 19 Feb 2021 19:58:08 GMT",
+        "ETag": "\"0x8D8D510AE256A0C\"",
+        "Last-Modified": "Fri, 19 Feb 2021 19:58:09 GMT",
         "Server": [
           "Windows-Azure-HDFS/1.0",
           "Microsoft-HTTPAPI/2.0"
         ],
         "x-ms-client-request-id": "4afe5c1e-b333-7b83-0f60-2041b6fa3572",
-<<<<<<< HEAD
-        "x-ms-request-id": "68a38569-701f-0041-6816-96aec5000000",
-        "x-ms-request-server-encrypted": "true",
-        "x-ms-version": "2020-10-02"
-=======
         "x-ms-request-id": "d66aa89f-f01f-0088-0df9-069a56000000",
         "x-ms-version": "2020-12-06"
->>>>>>> f7eb5f10
-      },
-      "ResponseBody": []
-    },
-    {
-      "RequestUri": "https://amandaadlscanary.dfs.core.windows.net/test-filesystem-79348a20-0a99-88fe-2a89-a30d3a272870/test-file-d2754ae9-155f-6281-b180-0dcdc116f280?resource=file",
-      "RequestMethod": "PUT",
-      "RequestHeaders": {
-        "Accept": "application/json",
-        "Authorization": "Sanitized",
-        "User-Agent": [
-          "azsdk-net-Storage.Files.DataLake/12.8.0-alpha.20210820.1",
-          "(.NET 5.0.9; Microsoft Windows 10.0.19043)"
+      },
+      "ResponseBody": []
+    },
+    {
+      "RequestUri": "https://seannse.dfs.core.windows.net/test-filesystem-79348a20-0a99-88fe-2a89-a30d3a272870/test-file-d2754ae9-155f-6281-b180-0dcdc116f280?resource=file",
+      "RequestMethod": "PUT",
+      "RequestHeaders": {
+        "Accept": "application/json",
+        "Authorization": "Sanitized",
+        "User-Agent": [
+          "azsdk-net-Storage.Files.DataLake/12.7.0-alpha.20210219.1",
+          "(.NET 5.0.3; Microsoft Windows 10.0.19041)"
         ],
         "x-ms-client-request-id": "5a364eb8-88b6-e2a5-d137-935978eeeb37",
-        "x-ms-date": "Fri, 20 Aug 2021 22:58:27 GMT",
-        "x-ms-return-client-request-id": "true",
-        "x-ms-version": "2020-12-06"
-      },
-      "RequestBody": null,
-      "StatusCode": 201,
-      "ResponseHeaders": {
-        "Content-Length": "0",
-        "Date": "Fri, 20 Aug 2021 22:58:27 GMT",
-        "ETag": "\u00220x8D9642E05B87AD2\u0022",
-        "Last-Modified": "Fri, 20 Aug 2021 22:58:27 GMT",
+        "x-ms-date": "Fri, 19 Feb 2021 19:58:09 GMT",
+        "x-ms-return-client-request-id": "true",
+        "x-ms-version": "2020-12-06"
+      },
+      "RequestBody": null,
+      "StatusCode": 201,
+      "ResponseHeaders": {
+        "Content-Length": "0",
+        "Date": "Fri, 19 Feb 2021 19:58:08 GMT",
+        "ETag": "\"0x8D8D510AE348B36\"",
+        "Last-Modified": "Fri, 19 Feb 2021 19:58:09 GMT",
         "Server": [
           "Windows-Azure-HDFS/1.0",
           "Microsoft-HTTPAPI/2.0"
         ],
         "x-ms-client-request-id": "5a364eb8-88b6-e2a5-d137-935978eeeb37",
-<<<<<<< HEAD
-        "x-ms-request-id": "68a3856a-701f-0041-6916-96aec5000000",
-        "x-ms-request-server-encrypted": "true",
-        "x-ms-version": "2020-10-02"
-=======
         "x-ms-request-id": "d66aa8b2-f01f-0088-20f9-069a56000000",
         "x-ms-version": "2020-12-06"
->>>>>>> f7eb5f10
-      },
-      "ResponseBody": []
-    },
-    {
-      "RequestUri": "https://amandaadlscanary.dfs.core.windows.net/test-filesystem-79348a20-0a99-88fe-2a89-a30d3a272870/test-file-d2754ae9-155f-6281-b180-0dcdc116f280?action=append\u0026position=0",
+      },
+      "ResponseBody": []
+    },
+    {
+      "RequestUri": "https://seannse.dfs.core.windows.net/test-filesystem-79348a20-0a99-88fe-2a89-a30d3a272870/test-file-d2754ae9-155f-6281-b180-0dcdc116f280?action=append&position=0",
       "RequestMethod": "PATCH",
       "RequestHeaders": {
         "Accept": "application/json",
@@ -125,43 +108,43 @@
         "Content-Length": "1024",
         "Content-Type": "application/octet-stream",
         "User-Agent": [
-          "azsdk-net-Storage.Files.DataLake/12.8.0-alpha.20210820.1",
-          "(.NET 5.0.9; Microsoft Windows 10.0.19043)"
+          "azsdk-net-Storage.Files.DataLake/12.7.0-alpha.20210219.1",
+          "(.NET 5.0.3; Microsoft Windows 10.0.19041)"
         ],
         "x-ms-client-request-id": "940b2e18-113d-8a61-cc47-8eb69eef5949",
-        "x-ms-date": "Fri, 20 Aug 2021 22:58:27 GMT",
-        "x-ms-return-client-request-id": "true",
-        "x-ms-version": "2020-12-06"
-      },
-      "RequestBody": "6xOrWPcFh5Kc2qYdbj45h\u002BQVrmUXqExQPAGYAzVs5DIMNFcVfUL/GdRsrVkNZQzRJ5ldoEvQWkPHWhz2bYNcMPZ0EDnnIwmhFpWQq/rzQ9b0xtycD0PmPNkUTiMmCatQD31jmVXS6gOPu4q2P69I0xdFAaanwCCyjdRf0tTmegzpQJt8kKqBIdzYDVO4MP0qy3oM4QcFqE9dsAuBchcuqUB\u002BzP8Ty0Nsw\u002BDJz7LM\u002BV3WNQZa2pkE45dMH9\u002BfAK7FqWMTOmP\u002BF/83nx0nO9mckLauqj0Q1M6meehnxqxjzcIxBCZOub/52B0GIzp73ai\u002Br44p8FZwtNSVbMF6llBT09Jb9TeyTdf3tNIgCbGUK5tAqRcdOtxswE9SuUz9f0HMs09nIOdwC2G3MTyEUKoiAEElOew5NZj27jTnYJOK\u002BTSQU1ZiLAqz0J61Zgmf6G\u002BkL7kL2EZVk322cTKyiKvNLDcI8/1UwNQ2cWlNhM\u002BPVgXFQjDafyHuOsDZq7rYAEfz5znRl/RyUG/k1WbcBw\u002BtJxos7UV6860WGbg9exQZXXEhWpyWvr8RUvLB9qm6ETOxK4SfrBIBefSLu307NdVay3f1uqxyFmlbGptTuP0EWwiFi0\u002BQebFeIOGoCwJB1RwcZyoyxVaGPhQbRJF3rsD3h2B1tqmGyVHGl5rLyQtmGUV\u002BNlHS0ZWx/k06dTUf5nIgsYOizB5zlp3Zay68unQItSpM\u002BHdvJbXKxLdcS1QcprAoqxiIw00nC6Cz\u002BGZn9UPYMcAK0\u002B76sIvO2AhmFkpJvcV\u002Bkw9bgPHdJOzXvCxPY850gxmUEdPBLfqNuutFwPRVaTuh6WE0fLHOLK4BI/RefnU58pIxtavxvGYVzsYGmGT4glLxrnltPwdoxeUkwAoFLjt1C85hJLOPryz7H63ryJRKCaChbdD7y7KLyPDGzPxcD6CKkIyWll6eYv9NciBaff1Q2rZpZMBrej8b1lvDyeIwnhAMYTcHtHNCAgvQrlmSMUvzdfJF8qrfHhZMe78C25gcHNMQTRvFSSZDJmG1mszmiKUP0FTw66xlLEIhujizQCdytJKGguMvLivLAsxJKYNJZvIa8gpEKzAnqyDYo47tj\u002BY6Q\u002BY6YAXB4KIoJOngGwK/11RGmU0cLohhXtfDVoqd3XLlDuadDwbsWBJoHAdHR48dGcs6p/WYHRVe2AEu/YkXi0d2\u002Bg0cIsdNWUA6tBGBGRdIpT2/YjZ8TfDRPjcFvlqJUJC/0E2CAfcD7E20XWkD3L/p5lhMWCgQ\u002BawcS\u002BOQSJvmsWOAwUjKxqRFu3XpyO\u002BHzWJ3HNgCPfdor9agZbUUcqSxzqwFght2Hh\u002BzBp2yJzG9lH2AGSzD43RsGA==",
+        "x-ms-date": "Fri, 19 Feb 2021 19:58:09 GMT",
+        "x-ms-return-client-request-id": "true",
+        "x-ms-version": "2020-12-06"
+      },
+      "RequestBody": "6xOrWPcFh5Kc2qYdbj45h+QVrmUXqExQPAGYAzVs5DIMNFcVfUL/GdRsrVkNZQzRJ5ldoEvQWkPHWhz2bYNcMPZ0EDnnIwmhFpWQq/rzQ9b0xtycD0PmPNkUTiMmCatQD31jmVXS6gOPu4q2P69I0xdFAaanwCCyjdRf0tTmegzpQJt8kKqBIdzYDVO4MP0qy3oM4QcFqE9dsAuBchcuqUB+zP8Ty0Nsw+DJz7LM+V3WNQZa2pkE45dMH9+fAK7FqWMTOmP+F/83nx0nO9mckLauqj0Q1M6meehnxqxjzcIxBCZOub/52B0GIzp73ai+r44p8FZwtNSVbMF6llBT09Jb9TeyTdf3tNIgCbGUK5tAqRcdOtxswE9SuUz9f0HMs09nIOdwC2G3MTyEUKoiAEElOew5NZj27jTnYJOK+TSQU1ZiLAqz0J61Zgmf6G+kL7kL2EZVk322cTKyiKvNLDcI8/1UwNQ2cWlNhM+PVgXFQjDafyHuOsDZq7rYAEfz5znRl/RyUG/k1WbcBw+tJxos7UV6860WGbg9exQZXXEhWpyWvr8RUvLB9qm6ETOxK4SfrBIBefSLu307NdVay3f1uqxyFmlbGptTuP0EWwiFi0+QebFeIOGoCwJB1RwcZyoyxVaGPhQbRJF3rsD3h2B1tqmGyVHGl5rLyQtmGUV+NlHS0ZWx/k06dTUf5nIgsYOizB5zlp3Zay68unQItSpM+HdvJbXKxLdcS1QcprAoqxiIw00nC6Cz+GZn9UPYMcAK0+76sIvO2AhmFkpJvcV+kw9bgPHdJOzXvCxPY850gxmUEdPBLfqNuutFwPRVaTuh6WE0fLHOLK4BI/RefnU58pIxtavxvGYVzsYGmGT4glLxrnltPwdoxeUkwAoFLjt1C85hJLOPryz7H63ryJRKCaChbdD7y7KLyPDGzPxcD6CKkIyWll6eYv9NciBaff1Q2rZpZMBrej8b1lvDyeIwnhAMYTcHtHNCAgvQrlmSMUvzdfJF8qrfHhZMe78C25gcHNMQTRvFSSZDJmG1mszmiKUP0FTw66xlLEIhujizQCdytJKGguMvLivLAsxJKYNJZvIa8gpEKzAnqyDYo47tj+Y6Q+Y6YAXB4KIoJOngGwK/11RGmU0cLohhXtfDVoqd3XLlDuadDwbsWBJoHAdHR48dGcs6p/WYHRVe2AEu/YkXi0d2+g0cIsdNWUA6tBGBGRdIpT2/YjZ8TfDRPjcFvlqJUJC/0E2CAfcD7E20XWkD3L/p5lhMWCgQ+awcS+OQSJvmsWOAwUjKxqRFu3XpyO+HzWJ3HNgCPfdor9agZbUUcqSxzqwFght2Hh+zBp2yJzG9lH2AGSzD43RsGA==",
       "StatusCode": 202,
       "ResponseHeaders": {
         "Content-Length": "0",
-        "Date": "Fri, 20 Aug 2021 22:58:27 GMT",
+        "Date": "Fri, 19 Feb 2021 19:58:08 GMT",
         "Server": [
           "Windows-Azure-HDFS/1.0",
           "Microsoft-HTTPAPI/2.0"
         ],
         "x-ms-client-request-id": "940b2e18-113d-8a61-cc47-8eb69eef5949",
-        "x-ms-request-id": "68a3856c-701f-0041-6b16-96aec5000000",
+        "x-ms-request-id": "d66aa8c7-f01f-0088-35f9-069a56000000",
         "x-ms-request-server-encrypted": "true",
         "x-ms-version": "2020-12-06"
       },
       "ResponseBody": []
     },
     {
-      "RequestUri": "https://amandaadlscanary.dfs.core.windows.net/test-filesystem-79348a20-0a99-88fe-2a89-a30d3a272870/test-file-d2754ae9-155f-6281-b180-0dcdc116f280?action=flush\u0026position=1024",
+      "RequestUri": "https://seannse.dfs.core.windows.net/test-filesystem-79348a20-0a99-88fe-2a89-a30d3a272870/test-file-d2754ae9-155f-6281-b180-0dcdc116f280?action=flush&position=1024",
       "RequestMethod": "PATCH",
       "RequestHeaders": {
         "Accept": "application/json",
         "Authorization": "Sanitized",
-        "If-Match": "\u00220x8D9642E05B87AD2\u0022",
-        "User-Agent": [
-          "azsdk-net-Storage.Files.DataLake/12.8.0-alpha.20210820.1",
-          "(.NET 5.0.9; Microsoft Windows 10.0.19043)"
+        "If-Match": "0x8D8D510AE348B36",
+        "User-Agent": [
+          "azsdk-net-Storage.Files.DataLake/12.7.0-alpha.20210219.1",
+          "(.NET 5.0.3; Microsoft Windows 10.0.19041)"
         ],
         "x-ms-client-request-id": "49405905-56e2-87f9-087e-38ab300e3665",
-        "x-ms-date": "Fri, 20 Aug 2021 22:58:27 GMT",
+        "x-ms-date": "Fri, 19 Feb 2021 19:58:10 GMT",
         "x-ms-return-client-request-id": "true",
         "x-ms-version": "2020-12-06"
       },
@@ -169,32 +152,32 @@
       "StatusCode": 200,
       "ResponseHeaders": {
         "Content-Length": "0",
-        "Date": "Fri, 20 Aug 2021 22:58:27 GMT",
-        "ETag": "\u00220x8D9642E05D30F74\u0022",
-        "Last-Modified": "Fri, 20 Aug 2021 22:58:27 GMT",
+        "Date": "Fri, 19 Feb 2021 19:58:08 GMT",
+        "ETag": "\"0x8D8D510AE4F3512\"",
+        "Last-Modified": "Fri, 19 Feb 2021 19:58:09 GMT",
         "Server": [
           "Windows-Azure-HDFS/1.0",
           "Microsoft-HTTPAPI/2.0"
         ],
         "x-ms-client-request-id": "49405905-56e2-87f9-087e-38ab300e3665",
-        "x-ms-request-id": "68a3856e-701f-0041-6d16-96aec5000000",
+        "x-ms-request-id": "d66aa8d8-f01f-0088-46f9-069a56000000",
         "x-ms-request-server-encrypted": "false",
         "x-ms-version": "2020-12-06"
       },
       "ResponseBody": []
     },
     {
-      "RequestUri": "https://amandaadlscanary.blob.core.windows.net/test-filesystem-79348a20-0a99-88fe-2a89-a30d3a272870/test-file-d2754ae9-155f-6281-b180-0dcdc116f280",
+      "RequestUri": "https://seannse.blob.core.windows.net/test-filesystem-79348a20-0a99-88fe-2a89-a30d3a272870/test-file-d2754ae9-155f-6281-b180-0dcdc116f280",
       "RequestMethod": "GET",
       "RequestHeaders": {
         "Accept": "application/xml",
         "Authorization": "Sanitized",
         "User-Agent": [
-          "azsdk-net-Storage.Files.DataLake/12.8.0-alpha.20210820.1",
-          "(.NET 5.0.9; Microsoft Windows 10.0.19043)"
+          "azsdk-net-Storage.Files.DataLake/12.7.0-alpha.20210219.1",
+          "(.NET 5.0.3; Microsoft Windows 10.0.19041)"
         ],
         "x-ms-client-request-id": "44b1d0df-10ae-b866-1161-d8bfc25dc77b",
-        "x-ms-date": "Fri, 20 Aug 2021 22:58:27 GMT",
+        "x-ms-date": "Fri, 19 Feb 2021 19:58:10 GMT",
         "x-ms-return-client-request-id": "true",
         "x-ms-version": "2020-12-06"
       },
@@ -204,41 +187,40 @@
         "Accept-Ranges": "bytes",
         "Content-Length": "1024",
         "Content-Type": "application/octet-stream",
-        "Date": "Fri, 20 Aug 2021 22:58:27 GMT",
-        "ETag": "\u00220x8D9642E05D30F74\u0022",
-        "Last-Modified": "Fri, 20 Aug 2021 22:58:27 GMT",
+        "Date": "Fri, 19 Feb 2021 19:58:08 GMT",
+        "ETag": "\"0x8D8D510AE4F3512\"",
+        "Last-Modified": "Fri, 19 Feb 2021 19:58:09 GMT",
         "Server": [
           "Windows-Azure-Blob/1.0",
           "Microsoft-HTTPAPI/2.0"
         ],
         "x-ms-blob-type": "BlockBlob",
         "x-ms-client-request-id": "44b1d0df-10ae-b866-1161-d8bfc25dc77b",
-        "x-ms-creation-time": "Fri, 20 Aug 2021 22:58:27 GMT",
+        "x-ms-creation-time": "Fri, 19 Feb 2021 19:58:09 GMT",
         "x-ms-group": "$superuser",
         "x-ms-lease-state": "available",
         "x-ms-lease-status": "unlocked",
         "x-ms-owner": "$superuser",
         "x-ms-permissions": "rw-r-----",
-        "x-ms-request-id": "53bbe729-e01e-00d5-6616-9619ac000000",
-        "x-ms-resource-type": "file",
+        "x-ms-request-id": "4691e50b-401e-0056-18f9-068eb0000000",
         "x-ms-server-encrypted": "true",
         "x-ms-version": "2020-12-06"
       },
-      "ResponseBody": "6xOrWPcFh5Kc2qYdbj45h\u002BQVrmUXqExQPAGYAzVs5DIMNFcVfUL/GdRsrVkNZQzRJ5ldoEvQWkPHWhz2bYNcMPZ0EDnnIwmhFpWQq/rzQ9b0xtycD0PmPNkUTiMmCatQD31jmVXS6gOPu4q2P69I0xdFAaanwCCyjdRf0tTmegzpQJt8kKqBIdzYDVO4MP0qy3oM4QcFqE9dsAuBchcuqUB\u002BzP8Ty0Nsw\u002BDJz7LM\u002BV3WNQZa2pkE45dMH9\u002BfAK7FqWMTOmP\u002BF/83nx0nO9mckLauqj0Q1M6meehnxqxjzcIxBCZOub/52B0GIzp73ai\u002Br44p8FZwtNSVbMF6llBT09Jb9TeyTdf3tNIgCbGUK5tAqRcdOtxswE9SuUz9f0HMs09nIOdwC2G3MTyEUKoiAEElOew5NZj27jTnYJOK\u002BTSQU1ZiLAqz0J61Zgmf6G\u002BkL7kL2EZVk322cTKyiKvNLDcI8/1UwNQ2cWlNhM\u002BPVgXFQjDafyHuOsDZq7rYAEfz5znRl/RyUG/k1WbcBw\u002BtJxos7UV6860WGbg9exQZXXEhWpyWvr8RUvLB9qm6ETOxK4SfrBIBefSLu307NdVay3f1uqxyFmlbGptTuP0EWwiFi0\u002BQebFeIOGoCwJB1RwcZyoyxVaGPhQbRJF3rsD3h2B1tqmGyVHGl5rLyQtmGUV\u002BNlHS0ZWx/k06dTUf5nIgsYOizB5zlp3Zay68unQItSpM\u002BHdvJbXKxLdcS1QcprAoqxiIw00nC6Cz\u002BGZn9UPYMcAK0\u002B76sIvO2AhmFkpJvcV\u002Bkw9bgPHdJOzXvCxPY850gxmUEdPBLfqNuutFwPRVaTuh6WE0fLHOLK4BI/RefnU58pIxtavxvGYVzsYGmGT4glLxrnltPwdoxeUkwAoFLjt1C85hJLOPryz7H63ryJRKCaChbdD7y7KLyPDGzPxcD6CKkIyWll6eYv9NciBaff1Q2rZpZMBrej8b1lvDyeIwnhAMYTcHtHNCAgvQrlmSMUvzdfJF8qrfHhZMe78C25gcHNMQTRvFSSZDJmG1mszmiKUP0FTw66xlLEIhujizQCdytJKGguMvLivLAsxJKYNJZvIa8gpEKzAnqyDYo47tj\u002BY6Q\u002BY6YAXB4KIoJOngGwK/11RGmU0cLohhXtfDVoqd3XLlDuadDwbsWBJoHAdHR48dGcs6p/WYHRVe2AEu/YkXi0d2\u002Bg0cIsdNWUA6tBGBGRdIpT2/YjZ8TfDRPjcFvlqJUJC/0E2CAfcD7E20XWkD3L/p5lhMWCgQ\u002BawcS\u002BOQSJvmsWOAwUjKxqRFu3XpyO\u002BHzWJ3HNgCPfdor9agZbUUcqSxzqwFght2Hh\u002BzBp2yJzG9lH2AGSzD43RsGA=="
-    },
-    {
-      "RequestUri": "https://amandaadlscanary.blob.core.windows.net/test-filesystem-79348a20-0a99-88fe-2a89-a30d3a272870?restype=container",
+      "ResponseBody": "6xOrWPcFh5Kc2qYdbj45h+QVrmUXqExQPAGYAzVs5DIMNFcVfUL/GdRsrVkNZQzRJ5ldoEvQWkPHWhz2bYNcMPZ0EDnnIwmhFpWQq/rzQ9b0xtycD0PmPNkUTiMmCatQD31jmVXS6gOPu4q2P69I0xdFAaanwCCyjdRf0tTmegzpQJt8kKqBIdzYDVO4MP0qy3oM4QcFqE9dsAuBchcuqUB+zP8Ty0Nsw+DJz7LM+V3WNQZa2pkE45dMH9+fAK7FqWMTOmP+F/83nx0nO9mckLauqj0Q1M6meehnxqxjzcIxBCZOub/52B0GIzp73ai+r44p8FZwtNSVbMF6llBT09Jb9TeyTdf3tNIgCbGUK5tAqRcdOtxswE9SuUz9f0HMs09nIOdwC2G3MTyEUKoiAEElOew5NZj27jTnYJOK+TSQU1ZiLAqz0J61Zgmf6G+kL7kL2EZVk322cTKyiKvNLDcI8/1UwNQ2cWlNhM+PVgXFQjDafyHuOsDZq7rYAEfz5znRl/RyUG/k1WbcBw+tJxos7UV6860WGbg9exQZXXEhWpyWvr8RUvLB9qm6ETOxK4SfrBIBefSLu307NdVay3f1uqxyFmlbGptTuP0EWwiFi0+QebFeIOGoCwJB1RwcZyoyxVaGPhQbRJF3rsD3h2B1tqmGyVHGl5rLyQtmGUV+NlHS0ZWx/k06dTUf5nIgsYOizB5zlp3Zay68unQItSpM+HdvJbXKxLdcS1QcprAoqxiIw00nC6Cz+GZn9UPYMcAK0+76sIvO2AhmFkpJvcV+kw9bgPHdJOzXvCxPY850gxmUEdPBLfqNuutFwPRVaTuh6WE0fLHOLK4BI/RefnU58pIxtavxvGYVzsYGmGT4glLxrnltPwdoxeUkwAoFLjt1C85hJLOPryz7H63ryJRKCaChbdD7y7KLyPDGzPxcD6CKkIyWll6eYv9NciBaff1Q2rZpZMBrej8b1lvDyeIwnhAMYTcHtHNCAgvQrlmSMUvzdfJF8qrfHhZMe78C25gcHNMQTRvFSSZDJmG1mszmiKUP0FTw66xlLEIhujizQCdytJKGguMvLivLAsxJKYNJZvIa8gpEKzAnqyDYo47tj+Y6Q+Y6YAXB4KIoJOngGwK/11RGmU0cLohhXtfDVoqd3XLlDuadDwbsWBJoHAdHR48dGcs6p/WYHRVe2AEu/YkXi0d2+g0cIsdNWUA6tBGBGRdIpT2/YjZ8TfDRPjcFvlqJUJC/0E2CAfcD7E20XWkD3L/p5lhMWCgQ+awcS+OQSJvmsWOAwUjKxqRFu3XpyO+HzWJ3HNgCPfdor9agZbUUcqSxzqwFght2Hh+zBp2yJzG9lH2AGSzD43RsGA=="
+    },
+    {
+      "RequestUri": "https://seannse.blob.core.windows.net/test-filesystem-79348a20-0a99-88fe-2a89-a30d3a272870?restype=container",
       "RequestMethod": "DELETE",
       "RequestHeaders": {
         "Accept": "application/xml",
         "Authorization": "Sanitized",
-        "traceparent": "00-c7f0b58488cdb647b80381fbe1e01cc3-c9abfdb64a8a4a46-00",
-        "User-Agent": [
-          "azsdk-net-Storage.Files.DataLake/12.8.0-alpha.20210820.1",
-          "(.NET 5.0.9; Microsoft Windows 10.0.19043)"
+        "traceparent": "00-abf85910aae79d4f87381f82ce08ffd8-bab7ebeaae8e6d42-00",
+        "User-Agent": [
+          "azsdk-net-Storage.Files.DataLake/12.7.0-alpha.20210219.1",
+          "(.NET 5.0.3; Microsoft Windows 10.0.19041)"
         ],
         "x-ms-client-request-id": "60ccda8c-f15d-77b6-3f71-5dc9793b5ac7",
-        "x-ms-date": "Fri, 20 Aug 2021 22:58:27 GMT",
+        "x-ms-date": "Fri, 19 Feb 2021 19:58:10 GMT",
         "x-ms-return-client-request-id": "true",
         "x-ms-version": "2020-12-06"
       },
@@ -246,141 +228,119 @@
       "StatusCode": 202,
       "ResponseHeaders": {
         "Content-Length": "0",
-        "Date": "Fri, 20 Aug 2021 22:58:27 GMT",
+        "Date": "Fri, 19 Feb 2021 19:58:08 GMT",
         "Server": [
           "Windows-Azure-Blob/1.0",
           "Microsoft-HTTPAPI/2.0"
         ],
         "x-ms-client-request-id": "60ccda8c-f15d-77b6-3f71-5dc9793b5ac7",
-<<<<<<< HEAD
-        "x-ms-request-id": "53bbe734-e01e-00d5-6d16-9619ac000000",
-        "x-ms-version": "2020-10-02"
-=======
         "x-ms-request-id": "4691e52d-401e-0056-36f9-068eb0000000",
         "x-ms-version": "2020-12-06"
->>>>>>> f7eb5f10
-      },
-      "ResponseBody": []
-    },
-    {
-      "RequestUri": "https://amandaadlscanary.blob.core.windows.net/test-filesystem-6ab08f4b-ff3d-e61a-3cfe-e68beb976cf4?restype=container",
-      "RequestMethod": "PUT",
-      "RequestHeaders": {
-        "Accept": "application/xml",
-        "Authorization": "Sanitized",
-        "traceparent": "00-901cba816b04f74da789f8b1811909c3-31a2f130ab4d3f42-00",
-        "User-Agent": [
-          "azsdk-net-Storage.Files.DataLake/12.8.0-alpha.20210820.1",
-          "(.NET 5.0.9; Microsoft Windows 10.0.19043)"
+      },
+      "ResponseBody": []
+    },
+    {
+      "RequestUri": "https://seannse.blob.core.windows.net/test-filesystem-6ab08f4b-ff3d-e61a-3cfe-e68beb976cf4?restype=container",
+      "RequestMethod": "PUT",
+      "RequestHeaders": {
+        "Accept": "application/xml",
+        "Authorization": "Sanitized",
+        "traceparent": "00-e205f9695f93e94395635965d5e8031a-6d625a560697e54f-00",
+        "User-Agent": [
+          "azsdk-net-Storage.Files.DataLake/12.7.0-alpha.20210219.1",
+          "(.NET 5.0.3; Microsoft Windows 10.0.19041)"
         ],
         "x-ms-blob-public-access": "container",
         "x-ms-client-request-id": "bb845cc9-116d-8d3f-bfe5-235e0b2b8ba8",
-        "x-ms-date": "Fri, 20 Aug 2021 22:58:28 GMT",
-        "x-ms-return-client-request-id": "true",
-        "x-ms-version": "2020-12-06"
-      },
-      "RequestBody": null,
-      "StatusCode": 201,
-      "ResponseHeaders": {
-        "Content-Length": "0",
-        "Date": "Fri, 20 Aug 2021 22:58:27 GMT",
-        "ETag": "\u00220x8D9642E05F84B4F\u0022",
-        "Last-Modified": "Fri, 20 Aug 2021 22:58:28 GMT",
+        "x-ms-date": "Fri, 19 Feb 2021 19:58:10 GMT",
+        "x-ms-return-client-request-id": "true",
+        "x-ms-version": "2020-12-06"
+      },
+      "RequestBody": null,
+      "StatusCode": 201,
+      "ResponseHeaders": {
+        "Content-Length": "0",
+        "Date": "Fri, 19 Feb 2021 19:58:08 GMT",
+        "ETag": "\"0x8D8D510AE736791\"",
+        "Last-Modified": "Fri, 19 Feb 2021 19:58:09 GMT",
         "Server": [
           "Windows-Azure-Blob/1.0",
           "Microsoft-HTTPAPI/2.0"
         ],
         "x-ms-client-request-id": "bb845cc9-116d-8d3f-bfe5-235e0b2b8ba8",
-<<<<<<< HEAD
-        "x-ms-request-id": "53bbe73c-e01e-00d5-7316-9619ac000000",
-        "x-ms-version": "2020-10-02"
-=======
         "x-ms-request-id": "4691e557-401e-0056-60f9-068eb0000000",
         "x-ms-version": "2020-12-06"
->>>>>>> f7eb5f10
-      },
-      "ResponseBody": []
-    },
-    {
-      "RequestUri": "https://amandaadlscanary.dfs.core.windows.net/test-filesystem-6ab08f4b-ff3d-e61a-3cfe-e68beb976cf4/test-file-1ee46904-7208-e335-7176-7f654d474a71?resource=file",
-      "RequestMethod": "PUT",
-      "RequestHeaders": {
-        "Accept": "application/json",
-        "Authorization": "Sanitized",
-        "traceparent": "00-ed0ed0b1ad2b5c4eaa6feb8ecf0197c2-12a96765387fc144-00",
-        "User-Agent": [
-          "azsdk-net-Storage.Files.DataLake/12.8.0-alpha.20210820.1",
-          "(.NET 5.0.9; Microsoft Windows 10.0.19043)"
+      },
+      "ResponseBody": []
+    },
+    {
+      "RequestUri": "https://seannse.dfs.core.windows.net/test-filesystem-6ab08f4b-ff3d-e61a-3cfe-e68beb976cf4/test-file-1ee46904-7208-e335-7176-7f654d474a71?resource=file",
+      "RequestMethod": "PUT",
+      "RequestHeaders": {
+        "Accept": "application/json",
+        "Authorization": "Sanitized",
+        "traceparent": "00-1ad849ea558d5841ae5df5099aec4ed0-be2e7fedf0ffe043-00",
+        "User-Agent": [
+          "azsdk-net-Storage.Files.DataLake/12.7.0-alpha.20210219.1",
+          "(.NET 5.0.3; Microsoft Windows 10.0.19041)"
         ],
         "x-ms-client-request-id": "32ce0a4c-1ae7-561b-27a0-49f791d93f77",
-        "x-ms-date": "Fri, 20 Aug 2021 22:58:28 GMT",
-        "x-ms-return-client-request-id": "true",
-        "x-ms-version": "2020-12-06"
-      },
-      "RequestBody": null,
-      "StatusCode": 201,
-      "ResponseHeaders": {
-        "Content-Length": "0",
-        "Date": "Fri, 20 Aug 2021 22:58:27 GMT",
-        "ETag": "\u00220x8D9642E062F4724\u0022",
-        "Last-Modified": "Fri, 20 Aug 2021 22:58:28 GMT",
+        "x-ms-date": "Fri, 19 Feb 2021 19:58:10 GMT",
+        "x-ms-return-client-request-id": "true",
+        "x-ms-version": "2020-12-06"
+      },
+      "RequestBody": null,
+      "StatusCode": 201,
+      "ResponseHeaders": {
+        "Content-Length": "0",
+        "Date": "Fri, 19 Feb 2021 19:58:08 GMT",
+        "ETag": "\"0x8D8D510AE83EEA1\"",
+        "Last-Modified": "Fri, 19 Feb 2021 19:58:09 GMT",
         "Server": [
           "Windows-Azure-HDFS/1.0",
           "Microsoft-HTTPAPI/2.0"
         ],
         "x-ms-client-request-id": "32ce0a4c-1ae7-561b-27a0-49f791d93f77",
-<<<<<<< HEAD
-        "x-ms-request-id": "142e6ab1-d01f-00ce-7816-9627af000000",
-        "x-ms-request-server-encrypted": "true",
-        "x-ms-version": "2020-10-02"
-=======
         "x-ms-request-id": "d66aa914-f01f-0088-01f9-069a56000000",
         "x-ms-version": "2020-12-06"
->>>>>>> f7eb5f10
-      },
-      "ResponseBody": []
-    },
-    {
-      "RequestUri": "https://amandaadlscanary.dfs.core.windows.net/test-filesystem-6ab08f4b-ff3d-e61a-3cfe-e68beb976cf4/test-file-1ee46904-7208-e335-7176-7f654d474a71?resource=file",
-      "RequestMethod": "PUT",
-      "RequestHeaders": {
-        "Accept": "application/json",
-        "Authorization": "Sanitized",
-        "If-Modified-Since": "Thu, 19 Aug 2021 22:58:27 GMT",
-        "User-Agent": [
-          "azsdk-net-Storage.Files.DataLake/12.8.0-alpha.20210820.1",
-          "(.NET 5.0.9; Microsoft Windows 10.0.19043)"
+      },
+      "ResponseBody": []
+    },
+    {
+      "RequestUri": "https://seannse.dfs.core.windows.net/test-filesystem-6ab08f4b-ff3d-e61a-3cfe-e68beb976cf4/test-file-1ee46904-7208-e335-7176-7f654d474a71?resource=file",
+      "RequestMethod": "PUT",
+      "RequestHeaders": {
+        "Accept": "application/json",
+        "Authorization": "Sanitized",
+        "If-Modified-Since": "Thu, 18 Feb 2021 19:58:09 GMT",
+        "User-Agent": [
+          "azsdk-net-Storage.Files.DataLake/12.7.0-alpha.20210219.1",
+          "(.NET 5.0.3; Microsoft Windows 10.0.19041)"
         ],
         "x-ms-client-request-id": "baf9123c-bb41-e6d4-5ace-ff476dd94de6",
-        "x-ms-date": "Fri, 20 Aug 2021 22:58:28 GMT",
-        "x-ms-return-client-request-id": "true",
-        "x-ms-version": "2020-12-06"
-      },
-      "RequestBody": null,
-      "StatusCode": 201,
-      "ResponseHeaders": {
-        "Content-Length": "0",
-        "Date": "Fri, 20 Aug 2021 22:58:28 GMT",
-        "ETag": "\u00220x8D9642E063D0101\u0022",
-        "Last-Modified": "Fri, 20 Aug 2021 22:58:28 GMT",
+        "x-ms-date": "Fri, 19 Feb 2021 19:58:10 GMT",
+        "x-ms-return-client-request-id": "true",
+        "x-ms-version": "2020-12-06"
+      },
+      "RequestBody": null,
+      "StatusCode": 201,
+      "ResponseHeaders": {
+        "Content-Length": "0",
+        "Date": "Fri, 19 Feb 2021 19:58:09 GMT",
+        "ETag": "\"0x8D8D510AE922A44\"",
+        "Last-Modified": "Fri, 19 Feb 2021 19:58:09 GMT",
         "Server": [
           "Windows-Azure-HDFS/1.0",
           "Microsoft-HTTPAPI/2.0"
         ],
         "x-ms-client-request-id": "baf9123c-bb41-e6d4-5ace-ff476dd94de6",
-<<<<<<< HEAD
-        "x-ms-request-id": "142e6ab2-d01f-00ce-7916-9627af000000",
-        "x-ms-request-server-encrypted": "true",
-        "x-ms-version": "2020-10-02"
-=======
         "x-ms-request-id": "d66aa91e-f01f-0088-0bf9-069a56000000",
         "x-ms-version": "2020-12-06"
->>>>>>> f7eb5f10
-      },
-      "ResponseBody": []
-    },
-    {
-      "RequestUri": "https://amandaadlscanary.dfs.core.windows.net/test-filesystem-6ab08f4b-ff3d-e61a-3cfe-e68beb976cf4/test-file-1ee46904-7208-e335-7176-7f654d474a71?action=append\u0026position=0",
+      },
+      "ResponseBody": []
+    },
+    {
+      "RequestUri": "https://seannse.dfs.core.windows.net/test-filesystem-6ab08f4b-ff3d-e61a-3cfe-e68beb976cf4/test-file-1ee46904-7208-e335-7176-7f654d474a71?action=append&position=0",
       "RequestMethod": "PATCH",
       "RequestHeaders": {
         "Accept": "application/json",
@@ -388,43 +348,43 @@
         "Content-Length": "1024",
         "Content-Type": "application/octet-stream",
         "User-Agent": [
-          "azsdk-net-Storage.Files.DataLake/12.8.0-alpha.20210820.1",
-          "(.NET 5.0.9; Microsoft Windows 10.0.19043)"
+          "azsdk-net-Storage.Files.DataLake/12.7.0-alpha.20210219.1",
+          "(.NET 5.0.3; Microsoft Windows 10.0.19041)"
         ],
         "x-ms-client-request-id": "65a9ed45-b533-af7f-a275-d500c7fe0a0b",
-        "x-ms-date": "Fri, 20 Aug 2021 22:58:28 GMT",
-        "x-ms-return-client-request-id": "true",
-        "x-ms-version": "2020-12-06"
-      },
-      "RequestBody": "mrKZSGn8lFPiEAFiSYmfskbAGUN5GImqp2tncmePQkNmsRGQJuZVUHV6T9YZuQ2dAZew0L/8/oIp7qH\u002BlCLsU829/Jd4DoxfasnN/sizke5dyXDP33GEabKPZzdFV7tSjvwIW712JfILUGb2Lv\u002B5dVyyocqxHHRcOZLk6adUGhMNe2/LqjYx5qR\u002BxI4LjTuy1fHbkrbwoHKIrCEqkTxLtjZT6LOQ7csmgbomM1flUaxWMRO1eYdcHdr9Q/0UBlVoMw5YuKWHIucmtBD7ym0ao1t1018olT2u9svZkqrNEXtkvf9JjZgGzw8sj8R2YFJs4qCinzL2P53QqcHarpA8WKKVlw1t0RXCbwRQ/AZ4N5V4bK8KK3JJbn5ieePWKyB/7zci4clF/hGK3zAtpkOXV3IsYULgMiwwTCiPC1gy60Pk0Q3PVlXMM22egEtBG8g6yyFxqsnenr0K8ZWgtvO5V/TsSdQ2xwAcYC7UQrHh7zBgVEA2wUF6BTJPxGXAK3165ChXVNHzBAMhVEqbCVwLKQJkQGGyg5azckSi5gObWzWwWl2JiZpfbE89FGz33vvVRJpjW\u002Bsbx2GRo\u002BGNUR7/hvgU6q//gp9oBdMSdW4qvJRIzKJoOABJlJL89\u002Ba40RsxPY5z4vNM1sH6\u002BlUXCVLyZ\u002BdNRYR8lk74y1YcAou5rzS34Tffttqg\u002B/bgbT2qMos/CY/\u002Ba4yXtKZAexadL9Q2QUshYCgbErANrEmOmygRTZjK3Pj7ukOoICyQnzvDA8shqSzxiNJjJPbf8b5CCRl9Ly1\u002B0lLbO4YHeT/7inN1Sal\u002BbPH8H8XGZ7gBHMmFZhYTEnANRTB4Rm6m6Q\u002BSZ5qDaacVw50ngQ9ot2ua2R\u002B9ghMp6HcDZwR5BSWDVja1NP8efrIhb6J565FgpY3F3mxP6Gf7aH8igAGinL53pCvZsoJrfFtsmxJxr/3mosF2sye5NG3OusuA\u002B/6wftPjAkdlh/MLWmEQ4kxUirmCO90/K\u002BiXvnC9Cvi26oBduxw\u002Bja21gBvOa1nFqFEgei8S/r8gcFLrTETXp3z7VG/hsyYvFv0LzLvBccCO0hUenZDIpOvBPErKUkBp3tme0xfq5PUr8GQxBzIEXv\u002BSXXouuQrsMrCDH3bbZcO9oe3hI56po\u002B4g8qwsl5y5vN1LN/XGOyXOsqBmZsR\u002BUIqgdGVEIjtg6LmMDsZewJoTymOZjy3O92bIE3D9Qj0poqIhiyM3dJqi6047OS1fcPIFU5th5cBd0n3/fA7KYqZ8YmsjPDR321bJ9qTfkr05aKN\u002B\u002BO6hyLzixLilOPeL14iov9fBOzO9jXdFmO4bfkC/xRNrTGq32pquQXh80qNePR8cNtLmdy1wwA==",
+        "x-ms-date": "Fri, 19 Feb 2021 19:58:10 GMT",
+        "x-ms-return-client-request-id": "true",
+        "x-ms-version": "2020-12-06"
+      },
+      "RequestBody": "mrKZSGn8lFPiEAFiSYmfskbAGUN5GImqp2tncmePQkNmsRGQJuZVUHV6T9YZuQ2dAZew0L/8/oIp7qH+lCLsU829/Jd4DoxfasnN/sizke5dyXDP33GEabKPZzdFV7tSjvwIW712JfILUGb2Lv+5dVyyocqxHHRcOZLk6adUGhMNe2/LqjYx5qR+xI4LjTuy1fHbkrbwoHKIrCEqkTxLtjZT6LOQ7csmgbomM1flUaxWMRO1eYdcHdr9Q/0UBlVoMw5YuKWHIucmtBD7ym0ao1t1018olT2u9svZkqrNEXtkvf9JjZgGzw8sj8R2YFJs4qCinzL2P53QqcHarpA8WKKVlw1t0RXCbwRQ/AZ4N5V4bK8KK3JJbn5ieePWKyB/7zci4clF/hGK3zAtpkOXV3IsYULgMiwwTCiPC1gy60Pk0Q3PVlXMM22egEtBG8g6yyFxqsnenr0K8ZWgtvO5V/TsSdQ2xwAcYC7UQrHh7zBgVEA2wUF6BTJPxGXAK3165ChXVNHzBAMhVEqbCVwLKQJkQGGyg5azckSi5gObWzWwWl2JiZpfbE89FGz33vvVRJpjW+sbx2GRo+GNUR7/hvgU6q//gp9oBdMSdW4qvJRIzKJoOABJlJL89+a40RsxPY5z4vNM1sH6+lUXCVLyZ+dNRYR8lk74y1YcAou5rzS34Tffttqg+/bgbT2qMos/CY/+a4yXtKZAexadL9Q2QUshYCgbErANrEmOmygRTZjK3Pj7ukOoICyQnzvDA8shqSzxiNJjJPbf8b5CCRl9Ly1+0lLbO4YHeT/7inN1Sal+bPH8H8XGZ7gBHMmFZhYTEnANRTB4Rm6m6Q+SZ5qDaacVw50ngQ9ot2ua2R+9ghMp6HcDZwR5BSWDVja1NP8efrIhb6J565FgpY3F3mxP6Gf7aH8igAGinL53pCvZsoJrfFtsmxJxr/3mosF2sye5NG3OusuA+/6wftPjAkdlh/MLWmEQ4kxUirmCO90/K+iXvnC9Cvi26oBduxw+ja21gBvOa1nFqFEgei8S/r8gcFLrTETXp3z7VG/hsyYvFv0LzLvBccCO0hUenZDIpOvBPErKUkBp3tme0xfq5PUr8GQxBzIEXv+SXXouuQrsMrCDH3bbZcO9oe3hI56po+4g8qwsl5y5vN1LN/XGOyXOsqBmZsR+UIqgdGVEIjtg6LmMDsZewJoTymOZjy3O92bIE3D9Qj0poqIhiyM3dJqi6047OS1fcPIFU5th5cBd0n3/fA7KYqZ8YmsjPDR321bJ9qTfkr05aKN++O6hyLzixLilOPeL14iov9fBOzO9jXdFmO4bfkC/xRNrTGq32pquQXh80qNePR8cNtLmdy1wwA==",
       "StatusCode": 202,
       "ResponseHeaders": {
         "Content-Length": "0",
-        "Date": "Fri, 20 Aug 2021 22:58:28 GMT",
+        "Date": "Fri, 19 Feb 2021 19:58:09 GMT",
         "Server": [
           "Windows-Azure-HDFS/1.0",
           "Microsoft-HTTPAPI/2.0"
         ],
         "x-ms-client-request-id": "65a9ed45-b533-af7f-a275-d500c7fe0a0b",
-        "x-ms-request-id": "142e6ab3-d01f-00ce-7a16-9627af000000",
+        "x-ms-request-id": "d66aa92c-f01f-0088-19f9-069a56000000",
         "x-ms-request-server-encrypted": "true",
         "x-ms-version": "2020-12-06"
       },
       "ResponseBody": []
     },
     {
-      "RequestUri": "https://amandaadlscanary.dfs.core.windows.net/test-filesystem-6ab08f4b-ff3d-e61a-3cfe-e68beb976cf4/test-file-1ee46904-7208-e335-7176-7f654d474a71?action=flush\u0026position=1024",
+      "RequestUri": "https://seannse.dfs.core.windows.net/test-filesystem-6ab08f4b-ff3d-e61a-3cfe-e68beb976cf4/test-file-1ee46904-7208-e335-7176-7f654d474a71?action=flush&position=1024",
       "RequestMethod": "PATCH",
       "RequestHeaders": {
         "Accept": "application/json",
         "Authorization": "Sanitized",
-        "If-Match": "\u00220x8D9642E063D0101\u0022",
-        "User-Agent": [
-          "azsdk-net-Storage.Files.DataLake/12.8.0-alpha.20210820.1",
-          "(.NET 5.0.9; Microsoft Windows 10.0.19043)"
+        "If-Match": "0x8D8D510AE922A44",
+        "User-Agent": [
+          "azsdk-net-Storage.Files.DataLake/12.7.0-alpha.20210219.1",
+          "(.NET 5.0.3; Microsoft Windows 10.0.19041)"
         ],
         "x-ms-client-request-id": "80020039-e830-45b2-0c50-9e0894e0b333",
-        "x-ms-date": "Fri, 20 Aug 2021 22:58:28 GMT",
+        "x-ms-date": "Fri, 19 Feb 2021 19:58:10 GMT",
         "x-ms-return-client-request-id": "true",
         "x-ms-version": "2020-12-06"
       },
@@ -432,32 +392,32 @@
       "StatusCode": 200,
       "ResponseHeaders": {
         "Content-Length": "0",
-        "Date": "Fri, 20 Aug 2021 22:58:28 GMT",
-        "ETag": "\u00220x8D9642E0658CCBB\u0022",
-        "Last-Modified": "Fri, 20 Aug 2021 22:58:28 GMT",
+        "Date": "Fri, 19 Feb 2021 19:58:09 GMT",
+        "ETag": "\"0x8D8D510AEAC1212\"",
+        "Last-Modified": "Fri, 19 Feb 2021 19:58:09 GMT",
         "Server": [
           "Windows-Azure-HDFS/1.0",
           "Microsoft-HTTPAPI/2.0"
         ],
         "x-ms-client-request-id": "80020039-e830-45b2-0c50-9e0894e0b333",
-        "x-ms-request-id": "142e6ab4-d01f-00ce-7b16-9627af000000",
+        "x-ms-request-id": "d66aa93d-f01f-0088-2af9-069a56000000",
         "x-ms-request-server-encrypted": "false",
         "x-ms-version": "2020-12-06"
       },
       "ResponseBody": []
     },
     {
-      "RequestUri": "https://amandaadlscanary.blob.core.windows.net/test-filesystem-6ab08f4b-ff3d-e61a-3cfe-e68beb976cf4/test-file-1ee46904-7208-e335-7176-7f654d474a71",
+      "RequestUri": "https://seannse.blob.core.windows.net/test-filesystem-6ab08f4b-ff3d-e61a-3cfe-e68beb976cf4/test-file-1ee46904-7208-e335-7176-7f654d474a71",
       "RequestMethod": "GET",
       "RequestHeaders": {
         "Accept": "application/xml",
         "Authorization": "Sanitized",
         "User-Agent": [
-          "azsdk-net-Storage.Files.DataLake/12.8.0-alpha.20210820.1",
-          "(.NET 5.0.9; Microsoft Windows 10.0.19043)"
+          "azsdk-net-Storage.Files.DataLake/12.7.0-alpha.20210219.1",
+          "(.NET 5.0.3; Microsoft Windows 10.0.19041)"
         ],
         "x-ms-client-request-id": "c6c6990a-89fc-3cdb-4adf-f3cd125e3e51",
-        "x-ms-date": "Fri, 20 Aug 2021 22:58:28 GMT",
+        "x-ms-date": "Fri, 19 Feb 2021 19:58:10 GMT",
         "x-ms-return-client-request-id": "true",
         "x-ms-version": "2020-12-06"
       },
@@ -467,41 +427,40 @@
         "Accept-Ranges": "bytes",
         "Content-Length": "1024",
         "Content-Type": "application/octet-stream",
-        "Date": "Fri, 20 Aug 2021 22:58:28 GMT",
-        "ETag": "\u00220x8D9642E0658CCBB\u0022",
-        "Last-Modified": "Fri, 20 Aug 2021 22:58:28 GMT",
+        "Date": "Fri, 19 Feb 2021 19:58:09 GMT",
+        "ETag": "\"0x8D8D510AEAC1212\"",
+        "Last-Modified": "Fri, 19 Feb 2021 19:58:09 GMT",
         "Server": [
           "Windows-Azure-Blob/1.0",
           "Microsoft-HTTPAPI/2.0"
         ],
         "x-ms-blob-type": "BlockBlob",
         "x-ms-client-request-id": "c6c6990a-89fc-3cdb-4adf-f3cd125e3e51",
-        "x-ms-creation-time": "Fri, 20 Aug 2021 22:58:28 GMT",
+        "x-ms-creation-time": "Fri, 19 Feb 2021 19:58:09 GMT",
         "x-ms-group": "$superuser",
         "x-ms-lease-state": "available",
         "x-ms-lease-status": "unlocked",
         "x-ms-owner": "$superuser",
         "x-ms-permissions": "rw-r-----",
-        "x-ms-request-id": "53bbe77b-e01e-00d5-2716-9619ac000000",
-        "x-ms-resource-type": "file",
+        "x-ms-request-id": "4691e628-401e-0056-1df9-068eb0000000",
         "x-ms-server-encrypted": "true",
         "x-ms-version": "2020-12-06"
       },
-      "ResponseBody": "mrKZSGn8lFPiEAFiSYmfskbAGUN5GImqp2tncmePQkNmsRGQJuZVUHV6T9YZuQ2dAZew0L/8/oIp7qH\u002BlCLsU829/Jd4DoxfasnN/sizke5dyXDP33GEabKPZzdFV7tSjvwIW712JfILUGb2Lv\u002B5dVyyocqxHHRcOZLk6adUGhMNe2/LqjYx5qR\u002BxI4LjTuy1fHbkrbwoHKIrCEqkTxLtjZT6LOQ7csmgbomM1flUaxWMRO1eYdcHdr9Q/0UBlVoMw5YuKWHIucmtBD7ym0ao1t1018olT2u9svZkqrNEXtkvf9JjZgGzw8sj8R2YFJs4qCinzL2P53QqcHarpA8WKKVlw1t0RXCbwRQ/AZ4N5V4bK8KK3JJbn5ieePWKyB/7zci4clF/hGK3zAtpkOXV3IsYULgMiwwTCiPC1gy60Pk0Q3PVlXMM22egEtBG8g6yyFxqsnenr0K8ZWgtvO5V/TsSdQ2xwAcYC7UQrHh7zBgVEA2wUF6BTJPxGXAK3165ChXVNHzBAMhVEqbCVwLKQJkQGGyg5azckSi5gObWzWwWl2JiZpfbE89FGz33vvVRJpjW\u002Bsbx2GRo\u002BGNUR7/hvgU6q//gp9oBdMSdW4qvJRIzKJoOABJlJL89\u002Ba40RsxPY5z4vNM1sH6\u002BlUXCVLyZ\u002BdNRYR8lk74y1YcAou5rzS34Tffttqg\u002B/bgbT2qMos/CY/\u002Ba4yXtKZAexadL9Q2QUshYCgbErANrEmOmygRTZjK3Pj7ukOoICyQnzvDA8shqSzxiNJjJPbf8b5CCRl9Ly1\u002B0lLbO4YHeT/7inN1Sal\u002BbPH8H8XGZ7gBHMmFZhYTEnANRTB4Rm6m6Q\u002BSZ5qDaacVw50ngQ9ot2ua2R\u002B9ghMp6HcDZwR5BSWDVja1NP8efrIhb6J565FgpY3F3mxP6Gf7aH8igAGinL53pCvZsoJrfFtsmxJxr/3mosF2sye5NG3OusuA\u002B/6wftPjAkdlh/MLWmEQ4kxUirmCO90/K\u002BiXvnC9Cvi26oBduxw\u002Bja21gBvOa1nFqFEgei8S/r8gcFLrTETXp3z7VG/hsyYvFv0LzLvBccCO0hUenZDIpOvBPErKUkBp3tme0xfq5PUr8GQxBzIEXv\u002BSXXouuQrsMrCDH3bbZcO9oe3hI56po\u002B4g8qwsl5y5vN1LN/XGOyXOsqBmZsR\u002BUIqgdGVEIjtg6LmMDsZewJoTymOZjy3O92bIE3D9Qj0poqIhiyM3dJqi6047OS1fcPIFU5th5cBd0n3/fA7KYqZ8YmsjPDR321bJ9qTfkr05aKN\u002B\u002BO6hyLzixLilOPeL14iov9fBOzO9jXdFmO4bfkC/xRNrTGq32pquQXh80qNePR8cNtLmdy1wwA=="
-    },
-    {
-      "RequestUri": "https://amandaadlscanary.blob.core.windows.net/test-filesystem-6ab08f4b-ff3d-e61a-3cfe-e68beb976cf4?restype=container",
+      "ResponseBody": "mrKZSGn8lFPiEAFiSYmfskbAGUN5GImqp2tncmePQkNmsRGQJuZVUHV6T9YZuQ2dAZew0L/8/oIp7qH+lCLsU829/Jd4DoxfasnN/sizke5dyXDP33GEabKPZzdFV7tSjvwIW712JfILUGb2Lv+5dVyyocqxHHRcOZLk6adUGhMNe2/LqjYx5qR+xI4LjTuy1fHbkrbwoHKIrCEqkTxLtjZT6LOQ7csmgbomM1flUaxWMRO1eYdcHdr9Q/0UBlVoMw5YuKWHIucmtBD7ym0ao1t1018olT2u9svZkqrNEXtkvf9JjZgGzw8sj8R2YFJs4qCinzL2P53QqcHarpA8WKKVlw1t0RXCbwRQ/AZ4N5V4bK8KK3JJbn5ieePWKyB/7zci4clF/hGK3zAtpkOXV3IsYULgMiwwTCiPC1gy60Pk0Q3PVlXMM22egEtBG8g6yyFxqsnenr0K8ZWgtvO5V/TsSdQ2xwAcYC7UQrHh7zBgVEA2wUF6BTJPxGXAK3165ChXVNHzBAMhVEqbCVwLKQJkQGGyg5azckSi5gObWzWwWl2JiZpfbE89FGz33vvVRJpjW+sbx2GRo+GNUR7/hvgU6q//gp9oBdMSdW4qvJRIzKJoOABJlJL89+a40RsxPY5z4vNM1sH6+lUXCVLyZ+dNRYR8lk74y1YcAou5rzS34Tffttqg+/bgbT2qMos/CY/+a4yXtKZAexadL9Q2QUshYCgbErANrEmOmygRTZjK3Pj7ukOoICyQnzvDA8shqSzxiNJjJPbf8b5CCRl9Ly1+0lLbO4YHeT/7inN1Sal+bPH8H8XGZ7gBHMmFZhYTEnANRTB4Rm6m6Q+SZ5qDaacVw50ngQ9ot2ua2R+9ghMp6HcDZwR5BSWDVja1NP8efrIhb6J565FgpY3F3mxP6Gf7aH8igAGinL53pCvZsoJrfFtsmxJxr/3mosF2sye5NG3OusuA+/6wftPjAkdlh/MLWmEQ4kxUirmCO90/K+iXvnC9Cvi26oBduxw+ja21gBvOa1nFqFEgei8S/r8gcFLrTETXp3z7VG/hsyYvFv0LzLvBccCO0hUenZDIpOvBPErKUkBp3tme0xfq5PUr8GQxBzIEXv+SXXouuQrsMrCDH3bbZcO9oe3hI56po+4g8qwsl5y5vN1LN/XGOyXOsqBmZsR+UIqgdGVEIjtg6LmMDsZewJoTymOZjy3O92bIE3D9Qj0poqIhiyM3dJqi6047OS1fcPIFU5th5cBd0n3/fA7KYqZ8YmsjPDR321bJ9qTfkr05aKN++O6hyLzixLilOPeL14iov9fBOzO9jXdFmO4bfkC/xRNrTGq32pquQXh80qNePR8cNtLmdy1wwA=="
+    },
+    {
+      "RequestUri": "https://seannse.blob.core.windows.net/test-filesystem-6ab08f4b-ff3d-e61a-3cfe-e68beb976cf4?restype=container",
       "RequestMethod": "DELETE",
       "RequestHeaders": {
         "Accept": "application/xml",
         "Authorization": "Sanitized",
-        "traceparent": "00-4e4910f60178f943a3054509a7cd3ff3-f11c829a7ebc5743-00",
-        "User-Agent": [
-          "azsdk-net-Storage.Files.DataLake/12.8.0-alpha.20210820.1",
-          "(.NET 5.0.9; Microsoft Windows 10.0.19043)"
+        "traceparent": "00-1940397f2e4344479c5a02b5ba28901e-d4d89256b81c6848-00",
+        "User-Agent": [
+          "azsdk-net-Storage.Files.DataLake/12.7.0-alpha.20210219.1",
+          "(.NET 5.0.3; Microsoft Windows 10.0.19041)"
         ],
         "x-ms-client-request-id": "fafe9f70-ed19-7036-04cf-3319a2128227",
-        "x-ms-date": "Fri, 20 Aug 2021 22:58:28 GMT",
+        "x-ms-date": "Fri, 19 Feb 2021 19:58:10 GMT",
         "x-ms-return-client-request-id": "true",
         "x-ms-version": "2020-12-06"
       },
@@ -509,141 +468,119 @@
       "StatusCode": 202,
       "ResponseHeaders": {
         "Content-Length": "0",
-        "Date": "Fri, 20 Aug 2021 22:58:28 GMT",
+        "Date": "Fri, 19 Feb 2021 19:58:09 GMT",
         "Server": [
           "Windows-Azure-Blob/1.0",
           "Microsoft-HTTPAPI/2.0"
         ],
         "x-ms-client-request-id": "fafe9f70-ed19-7036-04cf-3319a2128227",
-<<<<<<< HEAD
-        "x-ms-request-id": "53bbe781-e01e-00d5-2d16-9619ac000000",
-        "x-ms-version": "2020-10-02"
-=======
         "x-ms-request-id": "4691e654-401e-0056-47f9-068eb0000000",
         "x-ms-version": "2020-12-06"
->>>>>>> f7eb5f10
-      },
-      "ResponseBody": []
-    },
-    {
-      "RequestUri": "https://amandaadlscanary.blob.core.windows.net/test-filesystem-d7eae198-f0fe-1d67-5623-a58f8e81874d?restype=container",
-      "RequestMethod": "PUT",
-      "RequestHeaders": {
-        "Accept": "application/xml",
-        "Authorization": "Sanitized",
-        "traceparent": "00-96007ad7365d4149947c47bce2fd8c06-6d51190d760cad43-00",
-        "User-Agent": [
-          "azsdk-net-Storage.Files.DataLake/12.8.0-alpha.20210820.1",
-          "(.NET 5.0.9; Microsoft Windows 10.0.19043)"
+      },
+      "ResponseBody": []
+    },
+    {
+      "RequestUri": "https://seannse.blob.core.windows.net/test-filesystem-d7eae198-f0fe-1d67-5623-a58f8e81874d?restype=container",
+      "RequestMethod": "PUT",
+      "RequestHeaders": {
+        "Accept": "application/xml",
+        "Authorization": "Sanitized",
+        "traceparent": "00-b2811ea8ca73a9469e58505d556f9f2d-ed0b612530730d48-00",
+        "User-Agent": [
+          "azsdk-net-Storage.Files.DataLake/12.7.0-alpha.20210219.1",
+          "(.NET 5.0.3; Microsoft Windows 10.0.19041)"
         ],
         "x-ms-blob-public-access": "container",
         "x-ms-client-request-id": "d3c2d3ea-4113-80cb-37e1-a4f547a6e283",
-        "x-ms-date": "Fri, 20 Aug 2021 22:58:28 GMT",
-        "x-ms-return-client-request-id": "true",
-        "x-ms-version": "2020-12-06"
-      },
-      "RequestBody": null,
-      "StatusCode": 201,
-      "ResponseHeaders": {
-        "Content-Length": "0",
-        "Date": "Fri, 20 Aug 2021 22:58:28 GMT",
-        "ETag": "\u00220x8D9642E067E5FE1\u0022",
-        "Last-Modified": "Fri, 20 Aug 2021 22:58:28 GMT",
+        "x-ms-date": "Fri, 19 Feb 2021 19:58:10 GMT",
+        "x-ms-return-client-request-id": "true",
+        "x-ms-version": "2020-12-06"
+      },
+      "RequestBody": null,
+      "StatusCode": 201,
+      "ResponseHeaders": {
+        "Content-Length": "0",
+        "Date": "Fri, 19 Feb 2021 19:58:09 GMT",
+        "ETag": "\"0x8D8D510AED37382\"",
+        "Last-Modified": "Fri, 19 Feb 2021 19:58:10 GMT",
         "Server": [
           "Windows-Azure-Blob/1.0",
           "Microsoft-HTTPAPI/2.0"
         ],
         "x-ms-client-request-id": "d3c2d3ea-4113-80cb-37e1-a4f547a6e283",
-<<<<<<< HEAD
-        "x-ms-request-id": "53bbe785-e01e-00d5-3016-9619ac000000",
-        "x-ms-version": "2020-10-02"
-=======
         "x-ms-request-id": "4691e684-401e-0056-72f9-068eb0000000",
         "x-ms-version": "2020-12-06"
->>>>>>> f7eb5f10
-      },
-      "ResponseBody": []
-    },
-    {
-      "RequestUri": "https://amandaadlscanary.dfs.core.windows.net/test-filesystem-d7eae198-f0fe-1d67-5623-a58f8e81874d/test-file-7952e547-0fb5-54c7-a90b-b72b069f642c?resource=file",
-      "RequestMethod": "PUT",
-      "RequestHeaders": {
-        "Accept": "application/json",
-        "Authorization": "Sanitized",
-        "traceparent": "00-b0d5ece1f467fc40a3304ca6db2d36db-cce6f6fc02ba7143-00",
-        "User-Agent": [
-          "azsdk-net-Storage.Files.DataLake/12.8.0-alpha.20210820.1",
-          "(.NET 5.0.9; Microsoft Windows 10.0.19043)"
+      },
+      "ResponseBody": []
+    },
+    {
+      "RequestUri": "https://seannse.dfs.core.windows.net/test-filesystem-d7eae198-f0fe-1d67-5623-a58f8e81874d/test-file-7952e547-0fb5-54c7-a90b-b72b069f642c?resource=file",
+      "RequestMethod": "PUT",
+      "RequestHeaders": {
+        "Accept": "application/json",
+        "Authorization": "Sanitized",
+        "traceparent": "00-a3679d548940f846a0fd93e2aa3a9bf6-d8a7236a81b9f34a-00",
+        "User-Agent": [
+          "azsdk-net-Storage.Files.DataLake/12.7.0-alpha.20210219.1",
+          "(.NET 5.0.3; Microsoft Windows 10.0.19041)"
         ],
         "x-ms-client-request-id": "d38066f1-86d7-db59-0b6d-290789a07a98",
-        "x-ms-date": "Fri, 20 Aug 2021 22:58:29 GMT",
-        "x-ms-return-client-request-id": "true",
-        "x-ms-version": "2020-12-06"
-      },
-      "RequestBody": null,
-      "StatusCode": 201,
-      "ResponseHeaders": {
-        "Content-Length": "0",
-        "Date": "Fri, 20 Aug 2021 22:58:29 GMT",
-        "ETag": "\u00220x8D9642E06B3287E\u0022",
-        "Last-Modified": "Fri, 20 Aug 2021 22:58:29 GMT",
+        "x-ms-date": "Fri, 19 Feb 2021 19:58:11 GMT",
+        "x-ms-return-client-request-id": "true",
+        "x-ms-version": "2020-12-06"
+      },
+      "RequestBody": null,
+      "StatusCode": 201,
+      "ResponseHeaders": {
+        "Content-Length": "0",
+        "Date": "Fri, 19 Feb 2021 19:58:09 GMT",
+        "ETag": "\"0x8D8D510AEE685D1\"",
+        "Last-Modified": "Fri, 19 Feb 2021 19:58:10 GMT",
         "Server": [
           "Windows-Azure-HDFS/1.0",
           "Microsoft-HTTPAPI/2.0"
         ],
         "x-ms-client-request-id": "d38066f1-86d7-db59-0b6d-290789a07a98",
-<<<<<<< HEAD
-        "x-ms-request-id": "89c5a8f6-801f-00a1-6816-962d5c000000",
-        "x-ms-request-server-encrypted": "true",
-        "x-ms-version": "2020-10-02"
-=======
         "x-ms-request-id": "d66aa981-f01f-0088-6ef9-069a56000000",
         "x-ms-version": "2020-12-06"
->>>>>>> f7eb5f10
-      },
-      "ResponseBody": []
-    },
-    {
-      "RequestUri": "https://amandaadlscanary.dfs.core.windows.net/test-filesystem-d7eae198-f0fe-1d67-5623-a58f8e81874d/test-file-7952e547-0fb5-54c7-a90b-b72b069f642c?resource=file",
-      "RequestMethod": "PUT",
-      "RequestHeaders": {
-        "Accept": "application/json",
-        "Authorization": "Sanitized",
-        "If-Unmodified-Since": "Sat, 21 Aug 2021 22:58:27 GMT",
-        "User-Agent": [
-          "azsdk-net-Storage.Files.DataLake/12.8.0-alpha.20210820.1",
-          "(.NET 5.0.9; Microsoft Windows 10.0.19043)"
+      },
+      "ResponseBody": []
+    },
+    {
+      "RequestUri": "https://seannse.dfs.core.windows.net/test-filesystem-d7eae198-f0fe-1d67-5623-a58f8e81874d/test-file-7952e547-0fb5-54c7-a90b-b72b069f642c?resource=file",
+      "RequestMethod": "PUT",
+      "RequestHeaders": {
+        "Accept": "application/json",
+        "Authorization": "Sanitized",
+        "If-Unmodified-Since": "Sat, 20 Feb 2021 19:58:09 GMT",
+        "User-Agent": [
+          "azsdk-net-Storage.Files.DataLake/12.7.0-alpha.20210219.1",
+          "(.NET 5.0.3; Microsoft Windows 10.0.19041)"
         ],
         "x-ms-client-request-id": "5504ee44-9e6b-4c78-c7a7-25e65d136485",
-        "x-ms-date": "Fri, 20 Aug 2021 22:58:29 GMT",
-        "x-ms-return-client-request-id": "true",
-        "x-ms-version": "2020-12-06"
-      },
-      "RequestBody": null,
-      "StatusCode": 201,
-      "ResponseHeaders": {
-        "Content-Length": "0",
-        "Date": "Fri, 20 Aug 2021 22:58:29 GMT",
-        "ETag": "\u00220x8D9642E06C02976\u0022",
-        "Last-Modified": "Fri, 20 Aug 2021 22:58:29 GMT",
+        "x-ms-date": "Fri, 19 Feb 2021 19:58:11 GMT",
+        "x-ms-return-client-request-id": "true",
+        "x-ms-version": "2020-12-06"
+      },
+      "RequestBody": null,
+      "StatusCode": 201,
+      "ResponseHeaders": {
+        "Content-Length": "0",
+        "Date": "Fri, 19 Feb 2021 19:58:09 GMT",
+        "ETag": "\"0x8D8D510AEF45505\"",
+        "Last-Modified": "Fri, 19 Feb 2021 19:58:10 GMT",
         "Server": [
           "Windows-Azure-HDFS/1.0",
           "Microsoft-HTTPAPI/2.0"
         ],
         "x-ms-client-request-id": "5504ee44-9e6b-4c78-c7a7-25e65d136485",
-<<<<<<< HEAD
-        "x-ms-request-id": "89c5a8f7-801f-00a1-6916-962d5c000000",
-        "x-ms-request-server-encrypted": "true",
-        "x-ms-version": "2020-10-02"
-=======
         "x-ms-request-id": "d66aa99b-f01f-0088-08f9-069a56000000",
         "x-ms-version": "2020-12-06"
->>>>>>> f7eb5f10
-      },
-      "ResponseBody": []
-    },
-    {
-      "RequestUri": "https://amandaadlscanary.dfs.core.windows.net/test-filesystem-d7eae198-f0fe-1d67-5623-a58f8e81874d/test-file-7952e547-0fb5-54c7-a90b-b72b069f642c?action=append\u0026position=0",
+      },
+      "ResponseBody": []
+    },
+    {
+      "RequestUri": "https://seannse.dfs.core.windows.net/test-filesystem-d7eae198-f0fe-1d67-5623-a58f8e81874d/test-file-7952e547-0fb5-54c7-a90b-b72b069f642c?action=append&position=0",
       "RequestMethod": "PATCH",
       "RequestHeaders": {
         "Accept": "application/json",
@@ -651,43 +588,43 @@
         "Content-Length": "1024",
         "Content-Type": "application/octet-stream",
         "User-Agent": [
-          "azsdk-net-Storage.Files.DataLake/12.8.0-alpha.20210820.1",
-          "(.NET 5.0.9; Microsoft Windows 10.0.19043)"
+          "azsdk-net-Storage.Files.DataLake/12.7.0-alpha.20210219.1",
+          "(.NET 5.0.3; Microsoft Windows 10.0.19041)"
         ],
         "x-ms-client-request-id": "eeb05286-63ad-2e6b-e431-df5109f9bd5a",
-        "x-ms-date": "Fri, 20 Aug 2021 22:58:29 GMT",
-        "x-ms-return-client-request-id": "true",
-        "x-ms-version": "2020-12-06"
-      },
-      "RequestBody": "fHfSsAAmxJKryxzY00i1ZnU\u002BOp8ekFWdPcqvUYsz/LxiowImcOV4yqHtKAtpgAfCt8ORS2baeewiNHM2d3MHeM9fdjBGj/WPxW/\u002BMGhJM7zC7JrHobFWiCkVBDtyQlMu5q88CQrXfCjNAoX220iD2QG2c4rYP9YeCe0GMIq6HYMcz0q4DSmy63By\u002Bp8rX6zgkio6u87JVabZHQAc0EudE\u002BQB2gv\u002ByszXBIcZZkU38qlBJZ5ff2K1U3mk3\u002B8plRsl1Oe6KYWg4sdeYrZGr\u002B9hoStW26qsPZOCTIeRWuvdrW5s9JFefMkkoEPXAR2rbqOKQz3E07pweJdUON3\u002BDojbgbVI2btdAiVhMTtn1Tx21t3jBxatGNqz/Hv6CkTrJpG7\u002B4BoY5XoLEAYYqF/CaNa3mH/GgdxLWjalNw/Y/jgdguqrNm8DXNI\u002BtvWlbY5NPPYnyzi7AuJSc0Xjc64qclHN\u002ByV1V3JntDttyAsmpixoV/pZsPM/ooAIGILpIClkFESj13Ko1\u002BVDgBb9TTrXa41ZutuzkIFejlhlbX6vfpPSCfPGQs65v4AVFjDcAlVFcKz1j6UNsEODBQkaA2pmlAGDKwNG0Oj\u002Bn/tbXrqQgkvDIDyR\u002Ba8uxFlwQ32Fn7wVrkHvGRcSPl\u002BENy/p8hHI8oK9FyNt1NpSlGap1o2rOQA/BbB44Wl08SGdDYK/BNJHp1C7CEhY59lnXITwqCeR2T4vqqyhUBEZSGXBkIdX009UYi99MDC3pl3XEUSkREj5yzRET5pl5hd/YYAilxcRz0l1nAX4VOkNd8ROin6MtMQdB4WS00O07rwX/Y5wlQ8GhQI7bugDAbZLdxfWFxvY8uy8BU\u002BRvzwFgK1J4Jca3KK1CAU8kQYb2cYPR1xr3tegPwrhtI\u002B/tMYF9a46\u002BSEfMJp1IQ7WnGGmoCtJQnef2eHVqaFMeSgS9VN/NpuX4ODlMBbB9r3IyaLpOxRkdnJOphvMZQ\u002B/kveyYmu7V2WGDr9KpFIgneMjzOA\u002Boz4Trr8g8JB/i7vRZV1fT5RSTbI9IyxVGZHgLch4qFhvQS\u002B5XrOsWmbVBkMDeX70wU4O0b9twUAR/lUtAIKIByMjoeRtpfDgpfMLJ9ypEaATK2x6KdaYwb\u002BvZ6Bev1mkDT9gH9eaRxtdbivMIpmjqKy02hVWDh1MSqBk/n5QgiaZZxrdSTHIeOQRHPuqzJ7mC/8zqaUETf8h05U3dYjdDKvFcvu\u002Bhh967KExBTFhob3BvvJ/HNiBVRkb\u002B3WckQNbc9AP5VnjJ0WfuP0EEwiNwHHXdfaWXi/TRB2iosrp3htd1dFhUfwj3pdsn6QbfUIQTfsDhVtMhNXgPGF8QER69Zrhpj03bK51g==",
+        "x-ms-date": "Fri, 19 Feb 2021 19:58:11 GMT",
+        "x-ms-return-client-request-id": "true",
+        "x-ms-version": "2020-12-06"
+      },
+      "RequestBody": "fHfSsAAmxJKryxzY00i1ZnU+Op8ekFWdPcqvUYsz/LxiowImcOV4yqHtKAtpgAfCt8ORS2baeewiNHM2d3MHeM9fdjBGj/WPxW/+MGhJM7zC7JrHobFWiCkVBDtyQlMu5q88CQrXfCjNAoX220iD2QG2c4rYP9YeCe0GMIq6HYMcz0q4DSmy63By+p8rX6zgkio6u87JVabZHQAc0EudE+QB2gv+yszXBIcZZkU38qlBJZ5ff2K1U3mk3+8plRsl1Oe6KYWg4sdeYrZGr+9hoStW26qsPZOCTIeRWuvdrW5s9JFefMkkoEPXAR2rbqOKQz3E07pweJdUON3+DojbgbVI2btdAiVhMTtn1Tx21t3jBxatGNqz/Hv6CkTrJpG7+4BoY5XoLEAYYqF/CaNa3mH/GgdxLWjalNw/Y/jgdguqrNm8DXNI+tvWlbY5NPPYnyzi7AuJSc0Xjc64qclHN+yV1V3JntDttyAsmpixoV/pZsPM/ooAIGILpIClkFESj13Ko1+VDgBb9TTrXa41ZutuzkIFejlhlbX6vfpPSCfPGQs65v4AVFjDcAlVFcKz1j6UNsEODBQkaA2pmlAGDKwNG0Oj+n/tbXrqQgkvDIDyR+a8uxFlwQ32Fn7wVrkHvGRcSPl+ENy/p8hHI8oK9FyNt1NpSlGap1o2rOQA/BbB44Wl08SGdDYK/BNJHp1C7CEhY59lnXITwqCeR2T4vqqyhUBEZSGXBkIdX009UYi99MDC3pl3XEUSkREj5yzRET5pl5hd/YYAilxcRz0l1nAX4VOkNd8ROin6MtMQdB4WS00O07rwX/Y5wlQ8GhQI7bugDAbZLdxfWFxvY8uy8BU+RvzwFgK1J4Jca3KK1CAU8kQYb2cYPR1xr3tegPwrhtI+/tMYF9a46+SEfMJp1IQ7WnGGmoCtJQnef2eHVqaFMeSgS9VN/NpuX4ODlMBbB9r3IyaLpOxRkdnJOphvMZQ+/kveyYmu7V2WGDr9KpFIgneMjzOA+oz4Trr8g8JB/i7vRZV1fT5RSTbI9IyxVGZHgLch4qFhvQS+5XrOsWmbVBkMDeX70wU4O0b9twUAR/lUtAIKIByMjoeRtpfDgpfMLJ9ypEaATK2x6KdaYwb+vZ6Bev1mkDT9gH9eaRxtdbivMIpmjqKy02hVWDh1MSqBk/n5QgiaZZxrdSTHIeOQRHPuqzJ7mC/8zqaUETf8h05U3dYjdDKvFcvu+hh967KExBTFhob3BvvJ/HNiBVRkb+3WckQNbc9AP5VnjJ0WfuP0EEwiNwHHXdfaWXi/TRB2iosrp3htd1dFhUfwj3pdsn6QbfUIQTfsDhVtMhNXgPGF8QER69Zrhpj03bK51g==",
       "StatusCode": 202,
       "ResponseHeaders": {
         "Content-Length": "0",
-        "Date": "Fri, 20 Aug 2021 22:58:29 GMT",
+        "Date": "Fri, 19 Feb 2021 19:58:09 GMT",
         "Server": [
           "Windows-Azure-HDFS/1.0",
           "Microsoft-HTTPAPI/2.0"
         ],
         "x-ms-client-request-id": "eeb05286-63ad-2e6b-e431-df5109f9bd5a",
-        "x-ms-request-id": "89c5a8f8-801f-00a1-6a16-962d5c000000",
+        "x-ms-request-id": "d66aa9ad-f01f-0088-1af9-069a56000000",
         "x-ms-request-server-encrypted": "true",
         "x-ms-version": "2020-12-06"
       },
       "ResponseBody": []
     },
     {
-      "RequestUri": "https://amandaadlscanary.dfs.core.windows.net/test-filesystem-d7eae198-f0fe-1d67-5623-a58f8e81874d/test-file-7952e547-0fb5-54c7-a90b-b72b069f642c?action=flush\u0026position=1024",
+      "RequestUri": "https://seannse.dfs.core.windows.net/test-filesystem-d7eae198-f0fe-1d67-5623-a58f8e81874d/test-file-7952e547-0fb5-54c7-a90b-b72b069f642c?action=flush&position=1024",
       "RequestMethod": "PATCH",
       "RequestHeaders": {
         "Accept": "application/json",
         "Authorization": "Sanitized",
-        "If-Match": "\u00220x8D9642E06C02976\u0022",
-        "User-Agent": [
-          "azsdk-net-Storage.Files.DataLake/12.8.0-alpha.20210820.1",
-          "(.NET 5.0.9; Microsoft Windows 10.0.19043)"
+        "If-Match": "0x8D8D510AEF45505",
+        "User-Agent": [
+          "azsdk-net-Storage.Files.DataLake/12.7.0-alpha.20210219.1",
+          "(.NET 5.0.3; Microsoft Windows 10.0.19041)"
         ],
         "x-ms-client-request-id": "0a5f1c6a-7563-ced7-cb1a-2b838d0b4917",
-        "x-ms-date": "Fri, 20 Aug 2021 22:58:29 GMT",
+        "x-ms-date": "Fri, 19 Feb 2021 19:58:11 GMT",
         "x-ms-return-client-request-id": "true",
         "x-ms-version": "2020-12-06"
       },
@@ -695,32 +632,32 @@
       "StatusCode": 200,
       "ResponseHeaders": {
         "Content-Length": "0",
-        "Date": "Fri, 20 Aug 2021 22:58:29 GMT",
-        "ETag": "\u00220x8D9642E06DAB288\u0022",
-        "Last-Modified": "Fri, 20 Aug 2021 22:58:29 GMT",
+        "Date": "Fri, 19 Feb 2021 19:58:09 GMT",
+        "ETag": "\"0x8D8D510AF0EB16E\"",
+        "Last-Modified": "Fri, 19 Feb 2021 19:58:10 GMT",
         "Server": [
           "Windows-Azure-HDFS/1.0",
           "Microsoft-HTTPAPI/2.0"
         ],
         "x-ms-client-request-id": "0a5f1c6a-7563-ced7-cb1a-2b838d0b4917",
-        "x-ms-request-id": "89c5a8fa-801f-00a1-6b16-962d5c000000",
+        "x-ms-request-id": "d66aa9c1-f01f-0088-2ef9-069a56000000",
         "x-ms-request-server-encrypted": "false",
         "x-ms-version": "2020-12-06"
       },
       "ResponseBody": []
     },
     {
-      "RequestUri": "https://amandaadlscanary.blob.core.windows.net/test-filesystem-d7eae198-f0fe-1d67-5623-a58f8e81874d/test-file-7952e547-0fb5-54c7-a90b-b72b069f642c",
+      "RequestUri": "https://seannse.blob.core.windows.net/test-filesystem-d7eae198-f0fe-1d67-5623-a58f8e81874d/test-file-7952e547-0fb5-54c7-a90b-b72b069f642c",
       "RequestMethod": "GET",
       "RequestHeaders": {
         "Accept": "application/xml",
         "Authorization": "Sanitized",
         "User-Agent": [
-          "azsdk-net-Storage.Files.DataLake/12.8.0-alpha.20210820.1",
-          "(.NET 5.0.9; Microsoft Windows 10.0.19043)"
+          "azsdk-net-Storage.Files.DataLake/12.7.0-alpha.20210219.1",
+          "(.NET 5.0.3; Microsoft Windows 10.0.19041)"
         ],
         "x-ms-client-request-id": "ece6c4a3-b399-6ff7-f53d-9600c40c4a85",
-        "x-ms-date": "Fri, 20 Aug 2021 22:58:29 GMT",
+        "x-ms-date": "Fri, 19 Feb 2021 19:58:11 GMT",
         "x-ms-return-client-request-id": "true",
         "x-ms-version": "2020-12-06"
       },
@@ -730,41 +667,40 @@
         "Accept-Ranges": "bytes",
         "Content-Length": "1024",
         "Content-Type": "application/octet-stream",
-        "Date": "Fri, 20 Aug 2021 22:58:29 GMT",
-        "ETag": "\u00220x8D9642E06DAB288\u0022",
-        "Last-Modified": "Fri, 20 Aug 2021 22:58:29 GMT",
+        "Date": "Fri, 19 Feb 2021 19:58:09 GMT",
+        "ETag": "\"0x8D8D510AF0EB16E\"",
+        "Last-Modified": "Fri, 19 Feb 2021 19:58:10 GMT",
         "Server": [
           "Windows-Azure-Blob/1.0",
           "Microsoft-HTTPAPI/2.0"
         ],
         "x-ms-blob-type": "BlockBlob",
         "x-ms-client-request-id": "ece6c4a3-b399-6ff7-f53d-9600c40c4a85",
-        "x-ms-creation-time": "Fri, 20 Aug 2021 22:58:29 GMT",
+        "x-ms-creation-time": "Fri, 19 Feb 2021 19:58:10 GMT",
         "x-ms-group": "$superuser",
         "x-ms-lease-state": "available",
         "x-ms-lease-status": "unlocked",
         "x-ms-owner": "$superuser",
         "x-ms-permissions": "rw-r-----",
-        "x-ms-request-id": "53bbe7b0-e01e-00d5-5416-9619ac000000",
-        "x-ms-resource-type": "file",
+        "x-ms-request-id": "4691e752-401e-0056-2ef9-068eb0000000",
         "x-ms-server-encrypted": "true",
         "x-ms-version": "2020-12-06"
       },
-      "ResponseBody": "fHfSsAAmxJKryxzY00i1ZnU\u002BOp8ekFWdPcqvUYsz/LxiowImcOV4yqHtKAtpgAfCt8ORS2baeewiNHM2d3MHeM9fdjBGj/WPxW/\u002BMGhJM7zC7JrHobFWiCkVBDtyQlMu5q88CQrXfCjNAoX220iD2QG2c4rYP9YeCe0GMIq6HYMcz0q4DSmy63By\u002Bp8rX6zgkio6u87JVabZHQAc0EudE\u002BQB2gv\u002ByszXBIcZZkU38qlBJZ5ff2K1U3mk3\u002B8plRsl1Oe6KYWg4sdeYrZGr\u002B9hoStW26qsPZOCTIeRWuvdrW5s9JFefMkkoEPXAR2rbqOKQz3E07pweJdUON3\u002BDojbgbVI2btdAiVhMTtn1Tx21t3jBxatGNqz/Hv6CkTrJpG7\u002B4BoY5XoLEAYYqF/CaNa3mH/GgdxLWjalNw/Y/jgdguqrNm8DXNI\u002BtvWlbY5NPPYnyzi7AuJSc0Xjc64qclHN\u002ByV1V3JntDttyAsmpixoV/pZsPM/ooAIGILpIClkFESj13Ko1\u002BVDgBb9TTrXa41ZutuzkIFejlhlbX6vfpPSCfPGQs65v4AVFjDcAlVFcKz1j6UNsEODBQkaA2pmlAGDKwNG0Oj\u002Bn/tbXrqQgkvDIDyR\u002Ba8uxFlwQ32Fn7wVrkHvGRcSPl\u002BENy/p8hHI8oK9FyNt1NpSlGap1o2rOQA/BbB44Wl08SGdDYK/BNJHp1C7CEhY59lnXITwqCeR2T4vqqyhUBEZSGXBkIdX009UYi99MDC3pl3XEUSkREj5yzRET5pl5hd/YYAilxcRz0l1nAX4VOkNd8ROin6MtMQdB4WS00O07rwX/Y5wlQ8GhQI7bugDAbZLdxfWFxvY8uy8BU\u002BRvzwFgK1J4Jca3KK1CAU8kQYb2cYPR1xr3tegPwrhtI\u002B/tMYF9a46\u002BSEfMJp1IQ7WnGGmoCtJQnef2eHVqaFMeSgS9VN/NpuX4ODlMBbB9r3IyaLpOxRkdnJOphvMZQ\u002B/kveyYmu7V2WGDr9KpFIgneMjzOA\u002Boz4Trr8g8JB/i7vRZV1fT5RSTbI9IyxVGZHgLch4qFhvQS\u002B5XrOsWmbVBkMDeX70wU4O0b9twUAR/lUtAIKIByMjoeRtpfDgpfMLJ9ypEaATK2x6KdaYwb\u002BvZ6Bev1mkDT9gH9eaRxtdbivMIpmjqKy02hVWDh1MSqBk/n5QgiaZZxrdSTHIeOQRHPuqzJ7mC/8zqaUETf8h05U3dYjdDKvFcvu\u002Bhh967KExBTFhob3BvvJ/HNiBVRkb\u002B3WckQNbc9AP5VnjJ0WfuP0EEwiNwHHXdfaWXi/TRB2iosrp3htd1dFhUfwj3pdsn6QbfUIQTfsDhVtMhNXgPGF8QER69Zrhpj03bK51g=="
-    },
-    {
-      "RequestUri": "https://amandaadlscanary.blob.core.windows.net/test-filesystem-d7eae198-f0fe-1d67-5623-a58f8e81874d?restype=container",
+      "ResponseBody": "fHfSsAAmxJKryxzY00i1ZnU+Op8ekFWdPcqvUYsz/LxiowImcOV4yqHtKAtpgAfCt8ORS2baeewiNHM2d3MHeM9fdjBGj/WPxW/+MGhJM7zC7JrHobFWiCkVBDtyQlMu5q88CQrXfCjNAoX220iD2QG2c4rYP9YeCe0GMIq6HYMcz0q4DSmy63By+p8rX6zgkio6u87JVabZHQAc0EudE+QB2gv+yszXBIcZZkU38qlBJZ5ff2K1U3mk3+8plRsl1Oe6KYWg4sdeYrZGr+9hoStW26qsPZOCTIeRWuvdrW5s9JFefMkkoEPXAR2rbqOKQz3E07pweJdUON3+DojbgbVI2btdAiVhMTtn1Tx21t3jBxatGNqz/Hv6CkTrJpG7+4BoY5XoLEAYYqF/CaNa3mH/GgdxLWjalNw/Y/jgdguqrNm8DXNI+tvWlbY5NPPYnyzi7AuJSc0Xjc64qclHN+yV1V3JntDttyAsmpixoV/pZsPM/ooAIGILpIClkFESj13Ko1+VDgBb9TTrXa41ZutuzkIFejlhlbX6vfpPSCfPGQs65v4AVFjDcAlVFcKz1j6UNsEODBQkaA2pmlAGDKwNG0Oj+n/tbXrqQgkvDIDyR+a8uxFlwQ32Fn7wVrkHvGRcSPl+ENy/p8hHI8oK9FyNt1NpSlGap1o2rOQA/BbB44Wl08SGdDYK/BNJHp1C7CEhY59lnXITwqCeR2T4vqqyhUBEZSGXBkIdX009UYi99MDC3pl3XEUSkREj5yzRET5pl5hd/YYAilxcRz0l1nAX4VOkNd8ROin6MtMQdB4WS00O07rwX/Y5wlQ8GhQI7bugDAbZLdxfWFxvY8uy8BU+RvzwFgK1J4Jca3KK1CAU8kQYb2cYPR1xr3tegPwrhtI+/tMYF9a46+SEfMJp1IQ7WnGGmoCtJQnef2eHVqaFMeSgS9VN/NpuX4ODlMBbB9r3IyaLpOxRkdnJOphvMZQ+/kveyYmu7V2WGDr9KpFIgneMjzOA+oz4Trr8g8JB/i7vRZV1fT5RSTbI9IyxVGZHgLch4qFhvQS+5XrOsWmbVBkMDeX70wU4O0b9twUAR/lUtAIKIByMjoeRtpfDgpfMLJ9ypEaATK2x6KdaYwb+vZ6Bev1mkDT9gH9eaRxtdbivMIpmjqKy02hVWDh1MSqBk/n5QgiaZZxrdSTHIeOQRHPuqzJ7mC/8zqaUETf8h05U3dYjdDKvFcvu+hh967KExBTFhob3BvvJ/HNiBVRkb+3WckQNbc9AP5VnjJ0WfuP0EEwiNwHHXdfaWXi/TRB2iosrp3htd1dFhUfwj3pdsn6QbfUIQTfsDhVtMhNXgPGF8QER69Zrhpj03bK51g=="
+    },
+    {
+      "RequestUri": "https://seannse.blob.core.windows.net/test-filesystem-d7eae198-f0fe-1d67-5623-a58f8e81874d?restype=container",
       "RequestMethod": "DELETE",
       "RequestHeaders": {
         "Accept": "application/xml",
         "Authorization": "Sanitized",
-        "traceparent": "00-02d0bb612e07aa45bcb99a2872752f16-6574d48e53892a49-00",
-        "User-Agent": [
-          "azsdk-net-Storage.Files.DataLake/12.8.0-alpha.20210820.1",
-          "(.NET 5.0.9; Microsoft Windows 10.0.19043)"
+        "traceparent": "00-91512f314ecee44d87e5e02116b9f7d5-2abb72ab8d95574e-00",
+        "User-Agent": [
+          "azsdk-net-Storage.Files.DataLake/12.7.0-alpha.20210219.1",
+          "(.NET 5.0.3; Microsoft Windows 10.0.19041)"
         ],
         "x-ms-client-request-id": "c8e00707-5c24-f97e-2f62-fa6343eed1b4",
-        "x-ms-date": "Fri, 20 Aug 2021 22:58:29 GMT",
+        "x-ms-date": "Fri, 19 Feb 2021 19:58:11 GMT",
         "x-ms-return-client-request-id": "true",
         "x-ms-version": "2020-12-06"
       },
@@ -772,112 +708,96 @@
       "StatusCode": 202,
       "ResponseHeaders": {
         "Content-Length": "0",
-        "Date": "Fri, 20 Aug 2021 22:58:29 GMT",
+        "Date": "Fri, 19 Feb 2021 19:58:09 GMT",
         "Server": [
           "Windows-Azure-Blob/1.0",
           "Microsoft-HTTPAPI/2.0"
         ],
         "x-ms-client-request-id": "c8e00707-5c24-f97e-2f62-fa6343eed1b4",
-<<<<<<< HEAD
-        "x-ms-request-id": "53bbe7b9-e01e-00d5-5b16-9619ac000000",
-        "x-ms-version": "2020-10-02"
-=======
         "x-ms-request-id": "4691e773-401e-0056-4ef9-068eb0000000",
         "x-ms-version": "2020-12-06"
->>>>>>> f7eb5f10
-      },
-      "ResponseBody": []
-    },
-    {
-      "RequestUri": "https://amandaadlscanary.blob.core.windows.net/test-filesystem-f293d88d-1d16-0435-4a56-bdd06a6d5719?restype=container",
-      "RequestMethod": "PUT",
-      "RequestHeaders": {
-        "Accept": "application/xml",
-        "Authorization": "Sanitized",
-        "traceparent": "00-7fd363f4feaf50498285a75528f5a73c-22a4ccd199fd7647-00",
-        "User-Agent": [
-          "azsdk-net-Storage.Files.DataLake/12.8.0-alpha.20210820.1",
-          "(.NET 5.0.9; Microsoft Windows 10.0.19043)"
+      },
+      "ResponseBody": []
+    },
+    {
+      "RequestUri": "https://seannse.blob.core.windows.net/test-filesystem-f293d88d-1d16-0435-4a56-bdd06a6d5719?restype=container",
+      "RequestMethod": "PUT",
+      "RequestHeaders": {
+        "Accept": "application/xml",
+        "Authorization": "Sanitized",
+        "traceparent": "00-c38476c4b059e840bd8ea7336777e8b1-eea3031a5d2da14a-00",
+        "User-Agent": [
+          "azsdk-net-Storage.Files.DataLake/12.7.0-alpha.20210219.1",
+          "(.NET 5.0.3; Microsoft Windows 10.0.19041)"
         ],
         "x-ms-blob-public-access": "container",
         "x-ms-client-request-id": "3ffc94f7-bd48-ea4a-d2db-7ece9eae8ec2",
-        "x-ms-date": "Fri, 20 Aug 2021 22:58:29 GMT",
-        "x-ms-return-client-request-id": "true",
-        "x-ms-version": "2020-12-06"
-      },
-      "RequestBody": null,
-      "StatusCode": 201,
-      "ResponseHeaders": {
-        "Content-Length": "0",
-        "Date": "Fri, 20 Aug 2021 22:58:29 GMT",
-        "ETag": "\u00220x8D9642E07000802\u0022",
-        "Last-Modified": "Fri, 20 Aug 2021 22:58:29 GMT",
+        "x-ms-date": "Fri, 19 Feb 2021 19:58:11 GMT",
+        "x-ms-return-client-request-id": "true",
+        "x-ms-version": "2020-12-06"
+      },
+      "RequestBody": null,
+      "StatusCode": 201,
+      "ResponseHeaders": {
+        "Content-Length": "0",
+        "Date": "Fri, 19 Feb 2021 19:58:09 GMT",
+        "ETag": "\"0x8D8D510AF3777C8\"",
+        "Last-Modified": "Fri, 19 Feb 2021 19:58:10 GMT",
         "Server": [
           "Windows-Azure-Blob/1.0",
           "Microsoft-HTTPAPI/2.0"
         ],
         "x-ms-client-request-id": "3ffc94f7-bd48-ea4a-d2db-7ece9eae8ec2",
-<<<<<<< HEAD
-        "x-ms-request-id": "53bbe7be-e01e-00d5-5f16-9619ac000000",
-        "x-ms-version": "2020-10-02"
-=======
         "x-ms-request-id": "4691e79d-401e-0056-76f9-068eb0000000",
         "x-ms-version": "2020-12-06"
->>>>>>> f7eb5f10
-      },
-      "ResponseBody": []
-    },
-    {
-      "RequestUri": "https://amandaadlscanary.dfs.core.windows.net/test-filesystem-f293d88d-1d16-0435-4a56-bdd06a6d5719/test-file-0dd6e00a-15f6-0b88-7787-44bb58a96134?resource=file",
-      "RequestMethod": "PUT",
-      "RequestHeaders": {
-        "Accept": "application/json",
-        "Authorization": "Sanitized",
-        "traceparent": "00-193dc5d0ba3bdf4cb8f97b64f4a12e53-9eb2a0e28ff6e243-00",
-        "User-Agent": [
-          "azsdk-net-Storage.Files.DataLake/12.8.0-alpha.20210820.1",
-          "(.NET 5.0.9; Microsoft Windows 10.0.19043)"
+      },
+      "ResponseBody": []
+    },
+    {
+      "RequestUri": "https://seannse.dfs.core.windows.net/test-filesystem-f293d88d-1d16-0435-4a56-bdd06a6d5719/test-file-0dd6e00a-15f6-0b88-7787-44bb58a96134?resource=file",
+      "RequestMethod": "PUT",
+      "RequestHeaders": {
+        "Accept": "application/json",
+        "Authorization": "Sanitized",
+        "traceparent": "00-152573abd524fa46a1fa777244a224b2-46a2e8b9c02a1041-00",
+        "User-Agent": [
+          "azsdk-net-Storage.Files.DataLake/12.7.0-alpha.20210219.1",
+          "(.NET 5.0.3; Microsoft Windows 10.0.19041)"
         ],
         "x-ms-client-request-id": "c38102cc-3f3f-e24a-0bf1-c7c1788e9129",
-        "x-ms-date": "Fri, 20 Aug 2021 22:58:29 GMT",
-        "x-ms-return-client-request-id": "true",
-        "x-ms-version": "2020-12-06"
-      },
-      "RequestBody": null,
-      "StatusCode": 201,
-      "ResponseHeaders": {
-        "Content-Length": "0",
-        "Date": "Fri, 20 Aug 2021 22:58:29 GMT",
-        "ETag": "\u00220x8D9642E0732815D\u0022",
-        "Last-Modified": "Fri, 20 Aug 2021 22:58:30 GMT",
+        "x-ms-date": "Fri, 19 Feb 2021 19:58:11 GMT",
+        "x-ms-return-client-request-id": "true",
+        "x-ms-version": "2020-12-06"
+      },
+      "RequestBody": null,
+      "StatusCode": 201,
+      "ResponseHeaders": {
+        "Content-Length": "0",
+        "Date": "Fri, 19 Feb 2021 19:58:10 GMT",
+        "ETag": "\"0x8D8D510AF4BD23A\"",
+        "Last-Modified": "Fri, 19 Feb 2021 19:58:11 GMT",
         "Server": [
           "Windows-Azure-HDFS/1.0",
           "Microsoft-HTTPAPI/2.0"
         ],
         "x-ms-client-request-id": "c38102cc-3f3f-e24a-0bf1-c7c1788e9129",
-<<<<<<< HEAD
-        "x-ms-request-id": "58d2830a-601f-0072-6b16-96f16e000000",
-        "x-ms-request-server-encrypted": "true",
-        "x-ms-version": "2020-10-02"
-=======
         "x-ms-request-id": "d66aaa12-f01f-0088-7ff9-069a56000000",
         "x-ms-version": "2020-12-06"
->>>>>>> f7eb5f10
-      },
-      "ResponseBody": []
-    },
-    {
-      "RequestUri": "https://amandaadlscanary.blob.core.windows.net/test-filesystem-f293d88d-1d16-0435-4a56-bdd06a6d5719/test-file-0dd6e00a-15f6-0b88-7787-44bb58a96134",
+      },
+      "ResponseBody": []
+    },
+    {
+      "RequestUri": "https://seannse.blob.core.windows.net/test-filesystem-f293d88d-1d16-0435-4a56-bdd06a6d5719/test-file-0dd6e00a-15f6-0b88-7787-44bb58a96134",
       "RequestMethod": "HEAD",
       "RequestHeaders": {
         "Accept": "application/xml",
         "Authorization": "Sanitized",
         "User-Agent": [
-          "azsdk-net-Storage.Files.DataLake/12.8.0-alpha.20210820.1",
-          "(.NET 5.0.9; Microsoft Windows 10.0.19043)"
+          "azsdk-net-Storage.Files.DataLake/12.7.0-alpha.20210219.1",
+          "(.NET 5.0.3; Microsoft Windows 10.0.19041)"
         ],
         "x-ms-client-request-id": "56ef4319-9d28-caf4-33f6-ca7f500f575c",
-        "x-ms-date": "Fri, 20 Aug 2021 22:58:30 GMT",
+        "x-ms-date": "Fri, 19 Feb 2021 19:58:11 GMT",
         "x-ms-return-client-request-id": "true",
         "x-ms-version": "2020-12-06"
       },
@@ -887,9 +807,9 @@
         "Accept-Ranges": "bytes",
         "Content-Length": "0",
         "Content-Type": "application/octet-stream",
-        "Date": "Fri, 20 Aug 2021 22:58:29 GMT",
-        "ETag": "\u00220x8D9642E0732815D\u0022",
-        "Last-Modified": "Fri, 20 Aug 2021 22:58:30 GMT",
+        "Date": "Fri, 19 Feb 2021 19:58:10 GMT",
+        "ETag": "\"0x8D8D510AF4BD23A\"",
+        "Last-Modified": "Fri, 19 Feb 2021 19:58:11 GMT",
         "Server": [
           "Windows-Azure-Blob/1.0",
           "Microsoft-HTTPAPI/2.0"
@@ -898,60 +818,53 @@
         "x-ms-access-tier-inferred": "true",
         "x-ms-blob-type": "BlockBlob",
         "x-ms-client-request-id": "56ef4319-9d28-caf4-33f6-ca7f500f575c",
-        "x-ms-creation-time": "Fri, 20 Aug 2021 22:58:30 GMT",
+        "x-ms-creation-time": "Fri, 19 Feb 2021 19:58:11 GMT",
         "x-ms-group": "$superuser",
         "x-ms-lease-state": "available",
         "x-ms-lease-status": "unlocked",
         "x-ms-owner": "$superuser",
         "x-ms-permissions": "rw-r-----",
-        "x-ms-request-id": "53bbe7e0-e01e-00d5-7a16-9619ac000000",
-        "x-ms-resource-type": "file",
+        "x-ms-request-id": "4691e81f-401e-0056-67f9-068eb0000000",
         "x-ms-server-encrypted": "true",
         "x-ms-version": "2020-12-06"
       },
       "ResponseBody": []
     },
     {
-      "RequestUri": "https://amandaadlscanary.dfs.core.windows.net/test-filesystem-f293d88d-1d16-0435-4a56-bdd06a6d5719/test-file-0dd6e00a-15f6-0b88-7787-44bb58a96134?resource=file",
-      "RequestMethod": "PUT",
-      "RequestHeaders": {
-        "Accept": "application/json",
-        "Authorization": "Sanitized",
-        "If-Match": "0x8D9642E0732815D",
-        "User-Agent": [
-          "azsdk-net-Storage.Files.DataLake/12.8.0-alpha.20210820.1",
-          "(.NET 5.0.9; Microsoft Windows 10.0.19043)"
+      "RequestUri": "https://seannse.dfs.core.windows.net/test-filesystem-f293d88d-1d16-0435-4a56-bdd06a6d5719/test-file-0dd6e00a-15f6-0b88-7787-44bb58a96134?resource=file",
+      "RequestMethod": "PUT",
+      "RequestHeaders": {
+        "Accept": "application/json",
+        "Authorization": "Sanitized",
+        "If-Match": "0x8D8D510AF4BD23A",
+        "User-Agent": [
+          "azsdk-net-Storage.Files.DataLake/12.7.0-alpha.20210219.1",
+          "(.NET 5.0.3; Microsoft Windows 10.0.19041)"
         ],
         "x-ms-client-request-id": "878dd591-db7b-4206-0e87-e263f6462b13",
-        "x-ms-date": "Fri, 20 Aug 2021 22:58:30 GMT",
-        "x-ms-return-client-request-id": "true",
-        "x-ms-version": "2020-12-06"
-      },
-      "RequestBody": null,
-      "StatusCode": 201,
-      "ResponseHeaders": {
-        "Content-Length": "0",
-        "Date": "Fri, 20 Aug 2021 22:58:30 GMT",
-        "ETag": "\u00220x8D9642E075B4371\u0022",
-        "Last-Modified": "Fri, 20 Aug 2021 22:58:30 GMT",
+        "x-ms-date": "Fri, 19 Feb 2021 19:58:11 GMT",
+        "x-ms-return-client-request-id": "true",
+        "x-ms-version": "2020-12-06"
+      },
+      "RequestBody": null,
+      "StatusCode": 201,
+      "ResponseHeaders": {
+        "Content-Length": "0",
+        "Date": "Fri, 19 Feb 2021 19:58:10 GMT",
+        "ETag": "\"0x8D8D510AF68AD2D\"",
+        "Last-Modified": "Fri, 19 Feb 2021 19:58:11 GMT",
         "Server": [
           "Windows-Azure-HDFS/1.0",
           "Microsoft-HTTPAPI/2.0"
         ],
         "x-ms-client-request-id": "878dd591-db7b-4206-0e87-e263f6462b13",
-<<<<<<< HEAD
-        "x-ms-request-id": "58d2830b-601f-0072-6c16-96f16e000000",
-        "x-ms-request-server-encrypted": "true",
-        "x-ms-version": "2020-10-02"
-=======
         "x-ms-request-id": "d66aaa38-f01f-0088-24f9-069a56000000",
         "x-ms-version": "2020-12-06"
->>>>>>> f7eb5f10
-      },
-      "ResponseBody": []
-    },
-    {
-      "RequestUri": "https://amandaadlscanary.dfs.core.windows.net/test-filesystem-f293d88d-1d16-0435-4a56-bdd06a6d5719/test-file-0dd6e00a-15f6-0b88-7787-44bb58a96134?action=append\u0026position=0",
+      },
+      "ResponseBody": []
+    },
+    {
+      "RequestUri": "https://seannse.dfs.core.windows.net/test-filesystem-f293d88d-1d16-0435-4a56-bdd06a6d5719/test-file-0dd6e00a-15f6-0b88-7787-44bb58a96134?action=append&position=0",
       "RequestMethod": "PATCH",
       "RequestHeaders": {
         "Accept": "application/json",
@@ -959,43 +872,43 @@
         "Content-Length": "1024",
         "Content-Type": "application/octet-stream",
         "User-Agent": [
-          "azsdk-net-Storage.Files.DataLake/12.8.0-alpha.20210820.1",
-          "(.NET 5.0.9; Microsoft Windows 10.0.19043)"
+          "azsdk-net-Storage.Files.DataLake/12.7.0-alpha.20210219.1",
+          "(.NET 5.0.3; Microsoft Windows 10.0.19041)"
         ],
         "x-ms-client-request-id": "205bff75-509b-91ef-3fe9-a691078b6990",
-        "x-ms-date": "Fri, 20 Aug 2021 22:58:30 GMT",
-        "x-ms-return-client-request-id": "true",
-        "x-ms-version": "2020-12-06"
-      },
-      "RequestBody": "fcDVucxMKhOvjrQ5HGK20\u002BnhpzWfOgDdVfrt3u3Tof\u002BuxWpqYk4ZzRnbp5nouq3RQPaVb2civUK/\u002BGPRXkwl3O21i1f3S3GbyNocw5Nn9JtNHJ73PTKXjAgnq2nqR2/MtcqsMy9W2fSE\u002BqeNBvmvWAPIhEKtLp67Hf5O0KAHsIBqTw7IusFr9kKqckOKCoYOeFNmIcMtH4cr8RUxBwlUfUkmIrfr5p1BXI3/A7tbMBN4QFhNoY\u002B8PS\u002BGnMmrOu85VvX5Y\u002BfPI5G1JcQ2LRzL0MECucewBtu6auWHZErTlSKexa3GYswsqBzHl3vKhg8Tu8wIqYEniE8ZPvkBSL5G4o\u002Bil2hvBG311hCq6W9f8OPVdKh9y\u002BygdjxdrCTSKmBegLXsJ\u002B6mpLdeE9JxfJ/fuU0WK9QWyRaiAiEsEVdJIquvTGm6c8n0Ls/xHrgZL/mdfvPWu/6MSLeeSSXNepJfFfAmwTA1JUaEIf0EJKpeidInj5Nkc2etIwSyGymjJrQ9kgnH8m3JZ1isUZkBiCMMQMBSpuv/\u002BqKJeZ4rgwkc4PtIxpGhlpZlXic6uCHNq5rgpdpoUYDIPZhnPnnPneNOj3GeuMGRa6oq7UjDxUGAu80DS90us496gIn5OVcdlsBD6yiwLvPYTjowPmQ4BHhW5oKry1IFINziJDg4mDFSDVeHf9oZ0I3aKvyj/nUqQXsRolPUccptPctMzgm7oLYI3jEMsYSePBb10aBWYiFmt\u002BO8J/XefpuMGUEOzQGDHopGmyBDHpD2cmY83p8qF9up5Rcm/nnAKl\u002BVgJdCj28VcrIWD8cBI5lSxrSPoZ/8YgFmZefqXB8QhXDArp34s\u002BP2J2zsEwgUp8J\u002B1DjFMYjAmR2V3CmHKhWSBYpWQXX7WRLQmXoyD075Ub4lbIjnS1To/xR/Y9a5bvxWWQ59vmVNgnom9JcNjYrPm4trYr6Nq7o1bkFge/Y7Fip927VAfJNY2OkOwVa82nGKsMdLTQw\u002Bya5TR1Ak7AeD6t1tkLHVjx/4E4rVf\u002BpjeZPP1ssu8MgePxIG7DRCNOvhitZ4T0rAtSCoUzqBaErD8M68VBY7VfoUTlCfzqPrtd\u002Be8/QT6ypJDyGrhpyOnNbIQ/tlht/UpjXcYwD5IOZ9vJ1a43VVrwWkckT1kM5dhrJ514unhS7/yUy/N4cpT\u002B86Lsr/M7lgcpP2wROb3xVmf91Of0lb1TZvWxkolXh9eiNVumIEXlL4GGT4sMQbZOk3Wbep28\u002Bl31iTj9igONwaeUbwRiWzYiGKVWfkYyRyU/cv8TzB055Tr9sKcc55V\u002BCH3jd9Kx7EhPaVH4VowHszIDzhcUafWKWonZZJqPBTEP6GXYXt9SjYag==",
+        "x-ms-date": "Fri, 19 Feb 2021 19:58:11 GMT",
+        "x-ms-return-client-request-id": "true",
+        "x-ms-version": "2020-12-06"
+      },
+      "RequestBody": "fcDVucxMKhOvjrQ5HGK20+nhpzWfOgDdVfrt3u3Tof+uxWpqYk4ZzRnbp5nouq3RQPaVb2civUK/+GPRXkwl3O21i1f3S3GbyNocw5Nn9JtNHJ73PTKXjAgnq2nqR2/MtcqsMy9W2fSE+qeNBvmvWAPIhEKtLp67Hf5O0KAHsIBqTw7IusFr9kKqckOKCoYOeFNmIcMtH4cr8RUxBwlUfUkmIrfr5p1BXI3/A7tbMBN4QFhNoY+8PS+GnMmrOu85VvX5Y+fPI5G1JcQ2LRzL0MECucewBtu6auWHZErTlSKexa3GYswsqBzHl3vKhg8Tu8wIqYEniE8ZPvkBSL5G4o+il2hvBG311hCq6W9f8OPVdKh9y+ygdjxdrCTSKmBegLXsJ+6mpLdeE9JxfJ/fuU0WK9QWyRaiAiEsEVdJIquvTGm6c8n0Ls/xHrgZL/mdfvPWu/6MSLeeSSXNepJfFfAmwTA1JUaEIf0EJKpeidInj5Nkc2etIwSyGymjJrQ9kgnH8m3JZ1isUZkBiCMMQMBSpuv/+qKJeZ4rgwkc4PtIxpGhlpZlXic6uCHNq5rgpdpoUYDIPZhnPnnPneNOj3GeuMGRa6oq7UjDxUGAu80DS90us496gIn5OVcdlsBD6yiwLvPYTjowPmQ4BHhW5oKry1IFINziJDg4mDFSDVeHf9oZ0I3aKvyj/nUqQXsRolPUccptPctMzgm7oLYI3jEMsYSePBb10aBWYiFmt+O8J/XefpuMGUEOzQGDHopGmyBDHpD2cmY83p8qF9up5Rcm/nnAKl+VgJdCj28VcrIWD8cBI5lSxrSPoZ/8YgFmZefqXB8QhXDArp34s+P2J2zsEwgUp8J+1DjFMYjAmR2V3CmHKhWSBYpWQXX7WRLQmXoyD075Ub4lbIjnS1To/xR/Y9a5bvxWWQ59vmVNgnom9JcNjYrPm4trYr6Nq7o1bkFge/Y7Fip927VAfJNY2OkOwVa82nGKsMdLTQw+ya5TR1Ak7AeD6t1tkLHVjx/4E4rVf+pjeZPP1ssu8MgePxIG7DRCNOvhitZ4T0rAtSCoUzqBaErD8M68VBY7VfoUTlCfzqPrtd+e8/QT6ypJDyGrhpyOnNbIQ/tlht/UpjXcYwD5IOZ9vJ1a43VVrwWkckT1kM5dhrJ514unhS7/yUy/N4cpT+86Lsr/M7lgcpP2wROb3xVmf91Of0lb1TZvWxkolXh9eiNVumIEXlL4GGT4sMQbZOk3Wbep28+l31iTj9igONwaeUbwRiWzYiGKVWfkYyRyU/cv8TzB055Tr9sKcc55V+CH3jd9Kx7EhPaVH4VowHszIDzhcUafWKWonZZJqPBTEP6GXYXt9SjYag==",
       "StatusCode": 202,
       "ResponseHeaders": {
         "Content-Length": "0",
-        "Date": "Fri, 20 Aug 2021 22:58:30 GMT",
+        "Date": "Fri, 19 Feb 2021 19:58:10 GMT",
         "Server": [
           "Windows-Azure-HDFS/1.0",
           "Microsoft-HTTPAPI/2.0"
         ],
         "x-ms-client-request-id": "205bff75-509b-91ef-3fe9-a691078b6990",
-        "x-ms-request-id": "58d2830d-601f-0072-6d16-96f16e000000",
+        "x-ms-request-id": "d66aaa4b-f01f-0088-37f9-069a56000000",
         "x-ms-request-server-encrypted": "true",
         "x-ms-version": "2020-12-06"
       },
       "ResponseBody": []
     },
     {
-      "RequestUri": "https://amandaadlscanary.dfs.core.windows.net/test-filesystem-f293d88d-1d16-0435-4a56-bdd06a6d5719/test-file-0dd6e00a-15f6-0b88-7787-44bb58a96134?action=flush\u0026position=1024",
+      "RequestUri": "https://seannse.dfs.core.windows.net/test-filesystem-f293d88d-1d16-0435-4a56-bdd06a6d5719/test-file-0dd6e00a-15f6-0b88-7787-44bb58a96134?action=flush&position=1024",
       "RequestMethod": "PATCH",
       "RequestHeaders": {
         "Accept": "application/json",
         "Authorization": "Sanitized",
-        "If-Match": "\u00220x8D9642E075B4371\u0022",
-        "User-Agent": [
-          "azsdk-net-Storage.Files.DataLake/12.8.0-alpha.20210820.1",
-          "(.NET 5.0.9; Microsoft Windows 10.0.19043)"
+        "If-Match": "0x8D8D510AF68AD2D",
+        "User-Agent": [
+          "azsdk-net-Storage.Files.DataLake/12.7.0-alpha.20210219.1",
+          "(.NET 5.0.3; Microsoft Windows 10.0.19041)"
         ],
         "x-ms-client-request-id": "f6eef570-0aea-b778-1748-1a424bfcab1b",
-        "x-ms-date": "Fri, 20 Aug 2021 22:58:30 GMT",
+        "x-ms-date": "Fri, 19 Feb 2021 19:58:12 GMT",
         "x-ms-return-client-request-id": "true",
         "x-ms-version": "2020-12-06"
       },
@@ -1003,32 +916,32 @@
       "StatusCode": 200,
       "ResponseHeaders": {
         "Content-Length": "0",
-        "Date": "Fri, 20 Aug 2021 22:58:30 GMT",
-        "ETag": "\u00220x8D9642E07754D2F\u0022",
-        "Last-Modified": "Fri, 20 Aug 2021 22:58:30 GMT",
+        "Date": "Fri, 19 Feb 2021 19:58:10 GMT",
+        "ETag": "\"0x8D8D510AF85EAC9\"",
+        "Last-Modified": "Fri, 19 Feb 2021 19:58:11 GMT",
         "Server": [
           "Windows-Azure-HDFS/1.0",
           "Microsoft-HTTPAPI/2.0"
         ],
         "x-ms-client-request-id": "f6eef570-0aea-b778-1748-1a424bfcab1b",
-        "x-ms-request-id": "58d2830e-601f-0072-6e16-96f16e000000",
+        "x-ms-request-id": "d66aaa5b-f01f-0088-47f9-069a56000000",
         "x-ms-request-server-encrypted": "false",
         "x-ms-version": "2020-12-06"
       },
       "ResponseBody": []
     },
     {
-      "RequestUri": "https://amandaadlscanary.blob.core.windows.net/test-filesystem-f293d88d-1d16-0435-4a56-bdd06a6d5719/test-file-0dd6e00a-15f6-0b88-7787-44bb58a96134",
+      "RequestUri": "https://seannse.blob.core.windows.net/test-filesystem-f293d88d-1d16-0435-4a56-bdd06a6d5719/test-file-0dd6e00a-15f6-0b88-7787-44bb58a96134",
       "RequestMethod": "GET",
       "RequestHeaders": {
         "Accept": "application/xml",
         "Authorization": "Sanitized",
         "User-Agent": [
-          "azsdk-net-Storage.Files.DataLake/12.8.0-alpha.20210820.1",
-          "(.NET 5.0.9; Microsoft Windows 10.0.19043)"
+          "azsdk-net-Storage.Files.DataLake/12.7.0-alpha.20210219.1",
+          "(.NET 5.0.3; Microsoft Windows 10.0.19041)"
         ],
         "x-ms-client-request-id": "11211069-729c-1ba5-04d7-c87773165549",
-        "x-ms-date": "Fri, 20 Aug 2021 22:58:30 GMT",
+        "x-ms-date": "Fri, 19 Feb 2021 19:58:12 GMT",
         "x-ms-return-client-request-id": "true",
         "x-ms-version": "2020-12-06"
       },
@@ -1038,41 +951,40 @@
         "Accept-Ranges": "bytes",
         "Content-Length": "1024",
         "Content-Type": "application/octet-stream",
-        "Date": "Fri, 20 Aug 2021 22:58:30 GMT",
-        "ETag": "\u00220x8D9642E07754D2F\u0022",
-        "Last-Modified": "Fri, 20 Aug 2021 22:58:30 GMT",
+        "Date": "Fri, 19 Feb 2021 19:58:10 GMT",
+        "ETag": "\"0x8D8D510AF85EAC9\"",
+        "Last-Modified": "Fri, 19 Feb 2021 19:58:11 GMT",
         "Server": [
           "Windows-Azure-Blob/1.0",
           "Microsoft-HTTPAPI/2.0"
         ],
         "x-ms-blob-type": "BlockBlob",
         "x-ms-client-request-id": "11211069-729c-1ba5-04d7-c87773165549",
-        "x-ms-creation-time": "Fri, 20 Aug 2021 22:58:30 GMT",
+        "x-ms-creation-time": "Fri, 19 Feb 2021 19:58:11 GMT",
         "x-ms-group": "$superuser",
         "x-ms-lease-state": "available",
         "x-ms-lease-status": "unlocked",
         "x-ms-owner": "$superuser",
         "x-ms-permissions": "rw-r-----",
-        "x-ms-request-id": "53bbe806-e01e-00d5-1616-9619ac000000",
-        "x-ms-resource-type": "file",
+        "x-ms-request-id": "4691e8d5-401e-0056-0bf9-068eb0000000",
         "x-ms-server-encrypted": "true",
         "x-ms-version": "2020-12-06"
       },
-      "ResponseBody": "fcDVucxMKhOvjrQ5HGK20\u002BnhpzWfOgDdVfrt3u3Tof\u002BuxWpqYk4ZzRnbp5nouq3RQPaVb2civUK/\u002BGPRXkwl3O21i1f3S3GbyNocw5Nn9JtNHJ73PTKXjAgnq2nqR2/MtcqsMy9W2fSE\u002BqeNBvmvWAPIhEKtLp67Hf5O0KAHsIBqTw7IusFr9kKqckOKCoYOeFNmIcMtH4cr8RUxBwlUfUkmIrfr5p1BXI3/A7tbMBN4QFhNoY\u002B8PS\u002BGnMmrOu85VvX5Y\u002BfPI5G1JcQ2LRzL0MECucewBtu6auWHZErTlSKexa3GYswsqBzHl3vKhg8Tu8wIqYEniE8ZPvkBSL5G4o\u002Bil2hvBG311hCq6W9f8OPVdKh9y\u002BygdjxdrCTSKmBegLXsJ\u002B6mpLdeE9JxfJ/fuU0WK9QWyRaiAiEsEVdJIquvTGm6c8n0Ls/xHrgZL/mdfvPWu/6MSLeeSSXNepJfFfAmwTA1JUaEIf0EJKpeidInj5Nkc2etIwSyGymjJrQ9kgnH8m3JZ1isUZkBiCMMQMBSpuv/\u002BqKJeZ4rgwkc4PtIxpGhlpZlXic6uCHNq5rgpdpoUYDIPZhnPnnPneNOj3GeuMGRa6oq7UjDxUGAu80DS90us496gIn5OVcdlsBD6yiwLvPYTjowPmQ4BHhW5oKry1IFINziJDg4mDFSDVeHf9oZ0I3aKvyj/nUqQXsRolPUccptPctMzgm7oLYI3jEMsYSePBb10aBWYiFmt\u002BO8J/XefpuMGUEOzQGDHopGmyBDHpD2cmY83p8qF9up5Rcm/nnAKl\u002BVgJdCj28VcrIWD8cBI5lSxrSPoZ/8YgFmZefqXB8QhXDArp34s\u002BP2J2zsEwgUp8J\u002B1DjFMYjAmR2V3CmHKhWSBYpWQXX7WRLQmXoyD075Ub4lbIjnS1To/xR/Y9a5bvxWWQ59vmVNgnom9JcNjYrPm4trYr6Nq7o1bkFge/Y7Fip927VAfJNY2OkOwVa82nGKsMdLTQw\u002Bya5TR1Ak7AeD6t1tkLHVjx/4E4rVf\u002BpjeZPP1ssu8MgePxIG7DRCNOvhitZ4T0rAtSCoUzqBaErD8M68VBY7VfoUTlCfzqPrtd\u002Be8/QT6ypJDyGrhpyOnNbIQ/tlht/UpjXcYwD5IOZ9vJ1a43VVrwWkckT1kM5dhrJ514unhS7/yUy/N4cpT\u002B86Lsr/M7lgcpP2wROb3xVmf91Of0lb1TZvWxkolXh9eiNVumIEXlL4GGT4sMQbZOk3Wbep28\u002Bl31iTj9igONwaeUbwRiWzYiGKVWfkYyRyU/cv8TzB055Tr9sKcc55V\u002BCH3jd9Kx7EhPaVH4VowHszIDzhcUafWKWonZZJqPBTEP6GXYXt9SjYag=="
-    },
-    {
-      "RequestUri": "https://amandaadlscanary.blob.core.windows.net/test-filesystem-f293d88d-1d16-0435-4a56-bdd06a6d5719?restype=container",
+      "ResponseBody": "fcDVucxMKhOvjrQ5HGK20+nhpzWfOgDdVfrt3u3Tof+uxWpqYk4ZzRnbp5nouq3RQPaVb2civUK/+GPRXkwl3O21i1f3S3GbyNocw5Nn9JtNHJ73PTKXjAgnq2nqR2/MtcqsMy9W2fSE+qeNBvmvWAPIhEKtLp67Hf5O0KAHsIBqTw7IusFr9kKqckOKCoYOeFNmIcMtH4cr8RUxBwlUfUkmIrfr5p1BXI3/A7tbMBN4QFhNoY+8PS+GnMmrOu85VvX5Y+fPI5G1JcQ2LRzL0MECucewBtu6auWHZErTlSKexa3GYswsqBzHl3vKhg8Tu8wIqYEniE8ZPvkBSL5G4o+il2hvBG311hCq6W9f8OPVdKh9y+ygdjxdrCTSKmBegLXsJ+6mpLdeE9JxfJ/fuU0WK9QWyRaiAiEsEVdJIquvTGm6c8n0Ls/xHrgZL/mdfvPWu/6MSLeeSSXNepJfFfAmwTA1JUaEIf0EJKpeidInj5Nkc2etIwSyGymjJrQ9kgnH8m3JZ1isUZkBiCMMQMBSpuv/+qKJeZ4rgwkc4PtIxpGhlpZlXic6uCHNq5rgpdpoUYDIPZhnPnnPneNOj3GeuMGRa6oq7UjDxUGAu80DS90us496gIn5OVcdlsBD6yiwLvPYTjowPmQ4BHhW5oKry1IFINziJDg4mDFSDVeHf9oZ0I3aKvyj/nUqQXsRolPUccptPctMzgm7oLYI3jEMsYSePBb10aBWYiFmt+O8J/XefpuMGUEOzQGDHopGmyBDHpD2cmY83p8qF9up5Rcm/nnAKl+VgJdCj28VcrIWD8cBI5lSxrSPoZ/8YgFmZefqXB8QhXDArp34s+P2J2zsEwgUp8J+1DjFMYjAmR2V3CmHKhWSBYpWQXX7WRLQmXoyD075Ub4lbIjnS1To/xR/Y9a5bvxWWQ59vmVNgnom9JcNjYrPm4trYr6Nq7o1bkFge/Y7Fip927VAfJNY2OkOwVa82nGKsMdLTQw+ya5TR1Ak7AeD6t1tkLHVjx/4E4rVf+pjeZPP1ssu8MgePxIG7DRCNOvhitZ4T0rAtSCoUzqBaErD8M68VBY7VfoUTlCfzqPrtd+e8/QT6ypJDyGrhpyOnNbIQ/tlht/UpjXcYwD5IOZ9vJ1a43VVrwWkckT1kM5dhrJ514unhS7/yUy/N4cpT+86Lsr/M7lgcpP2wROb3xVmf91Of0lb1TZvWxkolXh9eiNVumIEXlL4GGT4sMQbZOk3Wbep28+l31iTj9igONwaeUbwRiWzYiGKVWfkYyRyU/cv8TzB055Tr9sKcc55V+CH3jd9Kx7EhPaVH4VowHszIDzhcUafWKWonZZJqPBTEP6GXYXt9SjYag=="
+    },
+    {
+      "RequestUri": "https://seannse.blob.core.windows.net/test-filesystem-f293d88d-1d16-0435-4a56-bdd06a6d5719?restype=container",
       "RequestMethod": "DELETE",
       "RequestHeaders": {
         "Accept": "application/xml",
         "Authorization": "Sanitized",
-        "traceparent": "00-4315954810eb1a47a35fd0e47876f2f8-a62bcc8d217a9043-00",
-        "User-Agent": [
-          "azsdk-net-Storage.Files.DataLake/12.8.0-alpha.20210820.1",
-          "(.NET 5.0.9; Microsoft Windows 10.0.19043)"
+        "traceparent": "00-0618844471a4ec42b06bc93684dccf1d-e661080252c1cf44-00",
+        "User-Agent": [
+          "azsdk-net-Storage.Files.DataLake/12.7.0-alpha.20210219.1",
+          "(.NET 5.0.3; Microsoft Windows 10.0.19041)"
         ],
         "x-ms-client-request-id": "3ad840bf-9adb-0e7e-9c5e-3f106eb67390",
-        "x-ms-date": "Fri, 20 Aug 2021 22:58:30 GMT",
+        "x-ms-date": "Fri, 19 Feb 2021 19:58:12 GMT",
         "x-ms-return-client-request-id": "true",
         "x-ms-version": "2020-12-06"
       },
@@ -1080,141 +992,119 @@
       "StatusCode": 202,
       "ResponseHeaders": {
         "Content-Length": "0",
-        "Date": "Fri, 20 Aug 2021 22:58:30 GMT",
+        "Date": "Fri, 19 Feb 2021 19:58:10 GMT",
         "Server": [
           "Windows-Azure-Blob/1.0",
           "Microsoft-HTTPAPI/2.0"
         ],
         "x-ms-client-request-id": "3ad840bf-9adb-0e7e-9c5e-3f106eb67390",
-<<<<<<< HEAD
-        "x-ms-request-id": "53bbe811-e01e-00d5-2116-9619ac000000",
-        "x-ms-version": "2020-10-02"
-=======
         "x-ms-request-id": "4691e907-401e-0056-3cf9-068eb0000000",
         "x-ms-version": "2020-12-06"
->>>>>>> f7eb5f10
-      },
-      "ResponseBody": []
-    },
-    {
-      "RequestUri": "https://amandaadlscanary.blob.core.windows.net/test-filesystem-aa928f66-c34d-2dec-63e8-49952277e94c?restype=container",
-      "RequestMethod": "PUT",
-      "RequestHeaders": {
-        "Accept": "application/xml",
-        "Authorization": "Sanitized",
-        "traceparent": "00-b8480e0a4aed0443a99c1d185ae0f9d0-cf298e93ae0dda41-00",
-        "User-Agent": [
-          "azsdk-net-Storage.Files.DataLake/12.8.0-alpha.20210820.1",
-          "(.NET 5.0.9; Microsoft Windows 10.0.19043)"
+      },
+      "ResponseBody": []
+    },
+    {
+      "RequestUri": "https://seannse.blob.core.windows.net/test-filesystem-aa928f66-c34d-2dec-63e8-49952277e94c?restype=container",
+      "RequestMethod": "PUT",
+      "RequestHeaders": {
+        "Accept": "application/xml",
+        "Authorization": "Sanitized",
+        "traceparent": "00-83ca5d8aa76a3d4a8ed03481c491a30d-cefc2d3d2fbce74e-00",
+        "User-Agent": [
+          "azsdk-net-Storage.Files.DataLake/12.7.0-alpha.20210219.1",
+          "(.NET 5.0.3; Microsoft Windows 10.0.19041)"
         ],
         "x-ms-blob-public-access": "container",
         "x-ms-client-request-id": "a1c8bf93-9d25-fc6b-54ab-d7f250e8eb25",
-        "x-ms-date": "Fri, 20 Aug 2021 22:58:30 GMT",
-        "x-ms-return-client-request-id": "true",
-        "x-ms-version": "2020-12-06"
-      },
-      "RequestBody": null,
-      "StatusCode": 201,
-      "ResponseHeaders": {
-        "Content-Length": "0",
-        "Date": "Fri, 20 Aug 2021 22:58:30 GMT",
-        "ETag": "\u00220x8D9642E07997BDF\u0022",
-        "Last-Modified": "Fri, 20 Aug 2021 22:58:30 GMT",
+        "x-ms-date": "Fri, 19 Feb 2021 19:58:12 GMT",
+        "x-ms-return-client-request-id": "true",
+        "x-ms-version": "2020-12-06"
+      },
+      "RequestBody": null,
+      "StatusCode": 201,
+      "ResponseHeaders": {
+        "Content-Length": "0",
+        "Date": "Fri, 19 Feb 2021 19:58:10 GMT",
+        "ETag": "\"0x8D8D510AFAF2EDC\"",
+        "Last-Modified": "Fri, 19 Feb 2021 19:58:11 GMT",
         "Server": [
           "Windows-Azure-Blob/1.0",
           "Microsoft-HTTPAPI/2.0"
         ],
         "x-ms-client-request-id": "a1c8bf93-9d25-fc6b-54ab-d7f250e8eb25",
-<<<<<<< HEAD
-        "x-ms-request-id": "53bbe81a-e01e-00d5-2716-9619ac000000",
-        "x-ms-version": "2020-10-02"
-=======
         "x-ms-request-id": "4691e92a-401e-0056-5df9-068eb0000000",
         "x-ms-version": "2020-12-06"
->>>>>>> f7eb5f10
-      },
-      "ResponseBody": []
-    },
-    {
-      "RequestUri": "https://amandaadlscanary.dfs.core.windows.net/test-filesystem-aa928f66-c34d-2dec-63e8-49952277e94c/test-file-5f80f274-40fe-4b53-21fe-634b995e30c7?resource=file",
-      "RequestMethod": "PUT",
-      "RequestHeaders": {
-        "Accept": "application/json",
-        "Authorization": "Sanitized",
-        "traceparent": "00-edaaf1029a3db4468845206afe8294d1-61ddcefb8f4ad341-00",
-        "User-Agent": [
-          "azsdk-net-Storage.Files.DataLake/12.8.0-alpha.20210820.1",
-          "(.NET 5.0.9; Microsoft Windows 10.0.19043)"
+      },
+      "ResponseBody": []
+    },
+    {
+      "RequestUri": "https://seannse.dfs.core.windows.net/test-filesystem-aa928f66-c34d-2dec-63e8-49952277e94c/test-file-5f80f274-40fe-4b53-21fe-634b995e30c7?resource=file",
+      "RequestMethod": "PUT",
+      "RequestHeaders": {
+        "Accept": "application/json",
+        "Authorization": "Sanitized",
+        "traceparent": "00-849386256b433c488fb215d55e7a1e12-969db5bd7788f249-00",
+        "User-Agent": [
+          "azsdk-net-Storage.Files.DataLake/12.7.0-alpha.20210219.1",
+          "(.NET 5.0.3; Microsoft Windows 10.0.19041)"
         ],
         "x-ms-client-request-id": "0a190316-6a1b-5213-6c7c-7f26391f62f5",
-        "x-ms-date": "Fri, 20 Aug 2021 22:58:30 GMT",
-        "x-ms-return-client-request-id": "true",
-        "x-ms-version": "2020-12-06"
-      },
-      "RequestBody": null,
-      "StatusCode": 201,
-      "ResponseHeaders": {
-        "Content-Length": "0",
-        "Date": "Fri, 20 Aug 2021 22:58:30 GMT",
-        "ETag": "\u00220x8D9642E07CBFC6E\u0022",
-        "Last-Modified": "Fri, 20 Aug 2021 22:58:31 GMT",
+        "x-ms-date": "Fri, 19 Feb 2021 19:58:12 GMT",
+        "x-ms-return-client-request-id": "true",
+        "x-ms-version": "2020-12-06"
+      },
+      "RequestBody": null,
+      "StatusCode": 201,
+      "ResponseHeaders": {
+        "Content-Length": "0",
+        "Date": "Fri, 19 Feb 2021 19:58:11 GMT",
+        "ETag": "\"0x8D8D510AFC0F396\"",
+        "Last-Modified": "Fri, 19 Feb 2021 19:58:11 GMT",
         "Server": [
           "Windows-Azure-HDFS/1.0",
           "Microsoft-HTTPAPI/2.0"
         ],
         "x-ms-client-request-id": "0a190316-6a1b-5213-6c7c-7f26391f62f5",
-<<<<<<< HEAD
-        "x-ms-request-id": "6b0f300f-601f-00a9-0816-963753000000",
-        "x-ms-request-server-encrypted": "true",
-        "x-ms-version": "2020-10-02"
-=======
         "x-ms-request-id": "d66aaa9a-f01f-0088-06f9-069a56000000",
         "x-ms-version": "2020-12-06"
->>>>>>> f7eb5f10
-      },
-      "ResponseBody": []
-    },
-    {
-      "RequestUri": "https://amandaadlscanary.dfs.core.windows.net/test-filesystem-aa928f66-c34d-2dec-63e8-49952277e94c/test-file-5f80f274-40fe-4b53-21fe-634b995e30c7?resource=file",
-      "RequestMethod": "PUT",
-      "RequestHeaders": {
-        "Accept": "application/json",
-        "Authorization": "Sanitized",
-        "If-None-Match": "\u0022garbage\u0022",
-        "User-Agent": [
-          "azsdk-net-Storage.Files.DataLake/12.8.0-alpha.20210820.1",
-          "(.NET 5.0.9; Microsoft Windows 10.0.19043)"
+      },
+      "ResponseBody": []
+    },
+    {
+      "RequestUri": "https://seannse.dfs.core.windows.net/test-filesystem-aa928f66-c34d-2dec-63e8-49952277e94c/test-file-5f80f274-40fe-4b53-21fe-634b995e30c7?resource=file",
+      "RequestMethod": "PUT",
+      "RequestHeaders": {
+        "Accept": "application/json",
+        "Authorization": "Sanitized",
+        "If-None-Match": "\"garbage\"",
+        "User-Agent": [
+          "azsdk-net-Storage.Files.DataLake/12.7.0-alpha.20210219.1",
+          "(.NET 5.0.3; Microsoft Windows 10.0.19041)"
         ],
         "x-ms-client-request-id": "c68da43d-9262-9e27-0c45-b541079c2900",
-        "x-ms-date": "Fri, 20 Aug 2021 22:58:31 GMT",
-        "x-ms-return-client-request-id": "true",
-        "x-ms-version": "2020-12-06"
-      },
-      "RequestBody": null,
-      "StatusCode": 201,
-      "ResponseHeaders": {
-        "Content-Length": "0",
-        "Date": "Fri, 20 Aug 2021 22:58:30 GMT",
-        "ETag": "\u00220x8D9642E07D8B56B\u0022",
-        "Last-Modified": "Fri, 20 Aug 2021 22:58:31 GMT",
+        "x-ms-date": "Fri, 19 Feb 2021 19:58:12 GMT",
+        "x-ms-return-client-request-id": "true",
+        "x-ms-version": "2020-12-06"
+      },
+      "RequestBody": null,
+      "StatusCode": 201,
+      "ResponseHeaders": {
+        "Content-Length": "0",
+        "Date": "Fri, 19 Feb 2021 19:58:11 GMT",
+        "ETag": "\"0x8D8D510AFCD77A3\"",
+        "Last-Modified": "Fri, 19 Feb 2021 19:58:11 GMT",
         "Server": [
           "Windows-Azure-HDFS/1.0",
           "Microsoft-HTTPAPI/2.0"
         ],
         "x-ms-client-request-id": "c68da43d-9262-9e27-0c45-b541079c2900",
-<<<<<<< HEAD
-        "x-ms-request-id": "6b0f3010-601f-00a9-0916-963753000000",
-        "x-ms-request-server-encrypted": "true",
-        "x-ms-version": "2020-10-02"
-=======
         "x-ms-request-id": "d66aaaa3-f01f-0088-0ff9-069a56000000",
         "x-ms-version": "2020-12-06"
->>>>>>> f7eb5f10
-      },
-      "ResponseBody": []
-    },
-    {
-      "RequestUri": "https://amandaadlscanary.dfs.core.windows.net/test-filesystem-aa928f66-c34d-2dec-63e8-49952277e94c/test-file-5f80f274-40fe-4b53-21fe-634b995e30c7?action=append\u0026position=0",
+      },
+      "ResponseBody": []
+    },
+    {
+      "RequestUri": "https://seannse.dfs.core.windows.net/test-filesystem-aa928f66-c34d-2dec-63e8-49952277e94c/test-file-5f80f274-40fe-4b53-21fe-634b995e30c7?action=append&position=0",
       "RequestMethod": "PATCH",
       "RequestHeaders": {
         "Accept": "application/json",
@@ -1222,43 +1112,43 @@
         "Content-Length": "1024",
         "Content-Type": "application/octet-stream",
         "User-Agent": [
-          "azsdk-net-Storage.Files.DataLake/12.8.0-alpha.20210820.1",
-          "(.NET 5.0.9; Microsoft Windows 10.0.19043)"
+          "azsdk-net-Storage.Files.DataLake/12.7.0-alpha.20210219.1",
+          "(.NET 5.0.3; Microsoft Windows 10.0.19041)"
         ],
         "x-ms-client-request-id": "4dfc9076-bbb3-21d3-ff53-ea384a875df9",
-        "x-ms-date": "Fri, 20 Aug 2021 22:58:31 GMT",
-        "x-ms-return-client-request-id": "true",
-        "x-ms-version": "2020-12-06"
-      },
-      "RequestBody": "ehDUGeaHdyzKjrtDYcAIproFNZZFJqy0I6/3MskAuIRY6Rcypyp4jovtQIyv0PCrc9lsNOrLsFRkIPU2kEViydU26nio1f6PjaYKV\u002BUfBFO/TL7vlISajTnDzoc1Qf5Gina3eOZ4Ap3b3KdEwFhuRBuid0SGczVQnF0/5Qd2WkunxM1vZ4xtRkkgFLfdVszhVYlsk8q6vxdAZtyIOB2WZIFbnPyK/tyPNDD6Zl99c0WQXo99CseB7QS2LgGv5A0sibA1grnQVlat3F6Zv1m4wvOW\u002BNqNGVm62a/31NDb31AiztyuSPGMwAc50C1p5y2r/msOGOwznnBWe6gK2IGG0f0Nd/F8CXoBCjfTVEkrUfKBTNZkzMZk7y9sWMxIgeiFsv4wW3A8L/XxDA60X0onKym2iIurIgQ2qYjBD7GuuIhOTaFL\u002B/aCRR3hc8C4r4/lRS2ikvld2pD5\u002BbLoeh9EQlOGZhKo2zAzM0Nuyq9Efvn428qECyaP8XIRUQFDmsr9nTBsMkl8PGn8b1627g/htHu4759VwDct9nSfl4ou8Jl4cC1/2Eyve55gh5vH2QNjL52FiqorqNz4PjvV3KXfzn/FPX3iYtwuCXMA9DibZh1xPGftqGXvTchQhpkR2p/5gbgcAZuFgM3AV4E2K7OjXNgdZJ898iUZ1e\u002B1kdtDHS7UBnOAfmSB7LyZLFHjuCIUrCrA9Hb/u4\u002BTAyusz\u002B/yfDlSYiRAI91zm3jjpMXTNR3MoeWwgii41Uvj7Hs41RzMpq8XkVX\u002B04hNTVn\u002BGxfJv80O3y4KQvoRmo3YXTZhOsVbFv0VvKTIzs5cYzXPurk0GS2tKvXuwmS1BvbIJXZR6xKTogQZtAIpRhFfrd/FQd/UpEMJtBDQbFSZX7Wt/6lYCngiPBe0GmUqhOTkjhSF8MUX9IEySDYCwzWwgFRMe0ZnB6NmogTHH4ne3i8r694/E2/wlgsnJcJBIHniBJoQ3QmefIZxHk3BT9T3VGkH1tdXcGzlXOU6QOLhJYKK5RvvzgEmjW5XzvUiL0Y3MNFYOUmii5MtK4EjZDykj/jKNmq5CIVo4Ulp/6F3wy2eAg8QiOs56FqHwqOAAikxsz78V/jcfihL8FgAOIvxtWhThGEskwcMkU4QMUbi594gN0tie2s0woTnxZeTOa/OlQw6LH3HBCA378aqy0ziaAh64AFAjjn8H8LcRc1veVieQZs5p7tgWDIrK4ylivY3BVyOGVmtjgbSPg276r9Sx3VuC4qwqMBNGYfPFGOtV5TLpT9x4WD/8bOVZmmupG1y2GQWN39sh1ycQf/R3nmjJeZ48EWA4eYVbhrWG0JXn3QZXDz/lyAVXh3i1aBgLRI68UGCNg==",
+        "x-ms-date": "Fri, 19 Feb 2021 19:58:12 GMT",
+        "x-ms-return-client-request-id": "true",
+        "x-ms-version": "2020-12-06"
+      },
+      "RequestBody": "ehDUGeaHdyzKjrtDYcAIproFNZZFJqy0I6/3MskAuIRY6Rcypyp4jovtQIyv0PCrc9lsNOrLsFRkIPU2kEViydU26nio1f6PjaYKV+UfBFO/TL7vlISajTnDzoc1Qf5Gina3eOZ4Ap3b3KdEwFhuRBuid0SGczVQnF0/5Qd2WkunxM1vZ4xtRkkgFLfdVszhVYlsk8q6vxdAZtyIOB2WZIFbnPyK/tyPNDD6Zl99c0WQXo99CseB7QS2LgGv5A0sibA1grnQVlat3F6Zv1m4wvOW+NqNGVm62a/31NDb31AiztyuSPGMwAc50C1p5y2r/msOGOwznnBWe6gK2IGG0f0Nd/F8CXoBCjfTVEkrUfKBTNZkzMZk7y9sWMxIgeiFsv4wW3A8L/XxDA60X0onKym2iIurIgQ2qYjBD7GuuIhOTaFL+/aCRR3hc8C4r4/lRS2ikvld2pD5+bLoeh9EQlOGZhKo2zAzM0Nuyq9Efvn428qECyaP8XIRUQFDmsr9nTBsMkl8PGn8b1627g/htHu4759VwDct9nSfl4ou8Jl4cC1/2Eyve55gh5vH2QNjL52FiqorqNz4PjvV3KXfzn/FPX3iYtwuCXMA9DibZh1xPGftqGXvTchQhpkR2p/5gbgcAZuFgM3AV4E2K7OjXNgdZJ898iUZ1e+1kdtDHS7UBnOAfmSB7LyZLFHjuCIUrCrA9Hb/u4+TAyusz+/yfDlSYiRAI91zm3jjpMXTNR3MoeWwgii41Uvj7Hs41RzMpq8XkVX+04hNTVn+GxfJv80O3y4KQvoRmo3YXTZhOsVbFv0VvKTIzs5cYzXPurk0GS2tKvXuwmS1BvbIJXZR6xKTogQZtAIpRhFfrd/FQd/UpEMJtBDQbFSZX7Wt/6lYCngiPBe0GmUqhOTkjhSF8MUX9IEySDYCwzWwgFRMe0ZnB6NmogTHH4ne3i8r694/E2/wlgsnJcJBIHniBJoQ3QmefIZxHk3BT9T3VGkH1tdXcGzlXOU6QOLhJYKK5RvvzgEmjW5XzvUiL0Y3MNFYOUmii5MtK4EjZDykj/jKNmq5CIVo4Ulp/6F3wy2eAg8QiOs56FqHwqOAAikxsz78V/jcfihL8FgAOIvxtWhThGEskwcMkU4QMUbi594gN0tie2s0woTnxZeTOa/OlQw6LH3HBCA378aqy0ziaAh64AFAjjn8H8LcRc1veVieQZs5p7tgWDIrK4ylivY3BVyOGVmtjgbSPg276r9Sx3VuC4qwqMBNGYfPFGOtV5TLpT9x4WD/8bOVZmmupG1y2GQWN39sh1ycQf/R3nmjJeZ48EWA4eYVbhrWG0JXn3QZXDz/lyAVXh3i1aBgLRI68UGCNg==",
       "StatusCode": 202,
       "ResponseHeaders": {
         "Content-Length": "0",
-        "Date": "Fri, 20 Aug 2021 22:58:30 GMT",
+        "Date": "Fri, 19 Feb 2021 19:58:11 GMT",
         "Server": [
           "Windows-Azure-HDFS/1.0",
           "Microsoft-HTTPAPI/2.0"
         ],
         "x-ms-client-request-id": "4dfc9076-bbb3-21d3-ff53-ea384a875df9",
-        "x-ms-request-id": "6b0f3011-601f-00a9-0a16-963753000000",
+        "x-ms-request-id": "d66aaab3-f01f-0088-1ff9-069a56000000",
         "x-ms-request-server-encrypted": "true",
         "x-ms-version": "2020-12-06"
       },
       "ResponseBody": []
     },
     {
-      "RequestUri": "https://amandaadlscanary.dfs.core.windows.net/test-filesystem-aa928f66-c34d-2dec-63e8-49952277e94c/test-file-5f80f274-40fe-4b53-21fe-634b995e30c7?action=flush\u0026position=1024",
+      "RequestUri": "https://seannse.dfs.core.windows.net/test-filesystem-aa928f66-c34d-2dec-63e8-49952277e94c/test-file-5f80f274-40fe-4b53-21fe-634b995e30c7?action=flush&position=1024",
       "RequestMethod": "PATCH",
       "RequestHeaders": {
         "Accept": "application/json",
         "Authorization": "Sanitized",
-        "If-Match": "\u00220x8D9642E07D8B56B\u0022",
-        "User-Agent": [
-          "azsdk-net-Storage.Files.DataLake/12.8.0-alpha.20210820.1",
-          "(.NET 5.0.9; Microsoft Windows 10.0.19043)"
+        "If-Match": "0x8D8D510AFCD77A3",
+        "User-Agent": [
+          "azsdk-net-Storage.Files.DataLake/12.7.0-alpha.20210219.1",
+          "(.NET 5.0.3; Microsoft Windows 10.0.19041)"
         ],
         "x-ms-client-request-id": "77cbe047-dc9f-184c-959f-f2165a484cd0",
-        "x-ms-date": "Fri, 20 Aug 2021 22:58:31 GMT",
+        "x-ms-date": "Fri, 19 Feb 2021 19:58:12 GMT",
         "x-ms-return-client-request-id": "true",
         "x-ms-version": "2020-12-06"
       },
@@ -1266,32 +1156,32 @@
       "StatusCode": 200,
       "ResponseHeaders": {
         "Content-Length": "0",
-        "Date": "Fri, 20 Aug 2021 22:58:30 GMT",
-        "ETag": "\u00220x8D9642E07F20BA8\u0022",
-        "Last-Modified": "Fri, 20 Aug 2021 22:58:31 GMT",
+        "Date": "Fri, 19 Feb 2021 19:58:11 GMT",
+        "ETag": "\"0x8D8D510AFE8150A\"",
+        "Last-Modified": "Fri, 19 Feb 2021 19:58:12 GMT",
         "Server": [
           "Windows-Azure-HDFS/1.0",
           "Microsoft-HTTPAPI/2.0"
         ],
         "x-ms-client-request-id": "77cbe047-dc9f-184c-959f-f2165a484cd0",
-        "x-ms-request-id": "6b0f3012-601f-00a9-0b16-963753000000",
+        "x-ms-request-id": "d66aaacb-f01f-0088-37f9-069a56000000",
         "x-ms-request-server-encrypted": "false",
         "x-ms-version": "2020-12-06"
       },
       "ResponseBody": []
     },
     {
-      "RequestUri": "https://amandaadlscanary.blob.core.windows.net/test-filesystem-aa928f66-c34d-2dec-63e8-49952277e94c/test-file-5f80f274-40fe-4b53-21fe-634b995e30c7",
+      "RequestUri": "https://seannse.blob.core.windows.net/test-filesystem-aa928f66-c34d-2dec-63e8-49952277e94c/test-file-5f80f274-40fe-4b53-21fe-634b995e30c7",
       "RequestMethod": "GET",
       "RequestHeaders": {
         "Accept": "application/xml",
         "Authorization": "Sanitized",
         "User-Agent": [
-          "azsdk-net-Storage.Files.DataLake/12.8.0-alpha.20210820.1",
-          "(.NET 5.0.9; Microsoft Windows 10.0.19043)"
+          "azsdk-net-Storage.Files.DataLake/12.7.0-alpha.20210219.1",
+          "(.NET 5.0.3; Microsoft Windows 10.0.19041)"
         ],
         "x-ms-client-request-id": "69f06d7d-e5bb-655a-cd58-a32ad3019dda",
-        "x-ms-date": "Fri, 20 Aug 2021 22:58:31 GMT",
+        "x-ms-date": "Fri, 19 Feb 2021 19:58:12 GMT",
         "x-ms-return-client-request-id": "true",
         "x-ms-version": "2020-12-06"
       },
@@ -1301,41 +1191,40 @@
         "Accept-Ranges": "bytes",
         "Content-Length": "1024",
         "Content-Type": "application/octet-stream",
-        "Date": "Fri, 20 Aug 2021 22:58:31 GMT",
-        "ETag": "\u00220x8D9642E07F20BA8\u0022",
-        "Last-Modified": "Fri, 20 Aug 2021 22:58:31 GMT",
+        "Date": "Fri, 19 Feb 2021 19:58:11 GMT",
+        "ETag": "\"0x8D8D510AFE8150A\"",
+        "Last-Modified": "Fri, 19 Feb 2021 19:58:12 GMT",
         "Server": [
           "Windows-Azure-Blob/1.0",
           "Microsoft-HTTPAPI/2.0"
         ],
         "x-ms-blob-type": "BlockBlob",
         "x-ms-client-request-id": "69f06d7d-e5bb-655a-cd58-a32ad3019dda",
-        "x-ms-creation-time": "Fri, 20 Aug 2021 22:58:31 GMT",
+        "x-ms-creation-time": "Fri, 19 Feb 2021 19:58:11 GMT",
         "x-ms-group": "$superuser",
         "x-ms-lease-state": "available",
         "x-ms-lease-status": "unlocked",
         "x-ms-owner": "$superuser",
         "x-ms-permissions": "rw-r-----",
-        "x-ms-request-id": "53bbe853-e01e-00d5-5716-9619ac000000",
-        "x-ms-resource-type": "file",
+        "x-ms-request-id": "4691e9fc-401e-0056-1af9-068eb0000000",
         "x-ms-server-encrypted": "true",
         "x-ms-version": "2020-12-06"
       },
-      "ResponseBody": "ehDUGeaHdyzKjrtDYcAIproFNZZFJqy0I6/3MskAuIRY6Rcypyp4jovtQIyv0PCrc9lsNOrLsFRkIPU2kEViydU26nio1f6PjaYKV\u002BUfBFO/TL7vlISajTnDzoc1Qf5Gina3eOZ4Ap3b3KdEwFhuRBuid0SGczVQnF0/5Qd2WkunxM1vZ4xtRkkgFLfdVszhVYlsk8q6vxdAZtyIOB2WZIFbnPyK/tyPNDD6Zl99c0WQXo99CseB7QS2LgGv5A0sibA1grnQVlat3F6Zv1m4wvOW\u002BNqNGVm62a/31NDb31AiztyuSPGMwAc50C1p5y2r/msOGOwznnBWe6gK2IGG0f0Nd/F8CXoBCjfTVEkrUfKBTNZkzMZk7y9sWMxIgeiFsv4wW3A8L/XxDA60X0onKym2iIurIgQ2qYjBD7GuuIhOTaFL\u002B/aCRR3hc8C4r4/lRS2ikvld2pD5\u002BbLoeh9EQlOGZhKo2zAzM0Nuyq9Efvn428qECyaP8XIRUQFDmsr9nTBsMkl8PGn8b1627g/htHu4759VwDct9nSfl4ou8Jl4cC1/2Eyve55gh5vH2QNjL52FiqorqNz4PjvV3KXfzn/FPX3iYtwuCXMA9DibZh1xPGftqGXvTchQhpkR2p/5gbgcAZuFgM3AV4E2K7OjXNgdZJ898iUZ1e\u002B1kdtDHS7UBnOAfmSB7LyZLFHjuCIUrCrA9Hb/u4\u002BTAyusz\u002B/yfDlSYiRAI91zm3jjpMXTNR3MoeWwgii41Uvj7Hs41RzMpq8XkVX\u002B04hNTVn\u002BGxfJv80O3y4KQvoRmo3YXTZhOsVbFv0VvKTIzs5cYzXPurk0GS2tKvXuwmS1BvbIJXZR6xKTogQZtAIpRhFfrd/FQd/UpEMJtBDQbFSZX7Wt/6lYCngiPBe0GmUqhOTkjhSF8MUX9IEySDYCwzWwgFRMe0ZnB6NmogTHH4ne3i8r694/E2/wlgsnJcJBIHniBJoQ3QmefIZxHk3BT9T3VGkH1tdXcGzlXOU6QOLhJYKK5RvvzgEmjW5XzvUiL0Y3MNFYOUmii5MtK4EjZDykj/jKNmq5CIVo4Ulp/6F3wy2eAg8QiOs56FqHwqOAAikxsz78V/jcfihL8FgAOIvxtWhThGEskwcMkU4QMUbi594gN0tie2s0woTnxZeTOa/OlQw6LH3HBCA378aqy0ziaAh64AFAjjn8H8LcRc1veVieQZs5p7tgWDIrK4ylivY3BVyOGVmtjgbSPg276r9Sx3VuC4qwqMBNGYfPFGOtV5TLpT9x4WD/8bOVZmmupG1y2GQWN39sh1ycQf/R3nmjJeZ48EWA4eYVbhrWG0JXn3QZXDz/lyAVXh3i1aBgLRI68UGCNg=="
-    },
-    {
-      "RequestUri": "https://amandaadlscanary.blob.core.windows.net/test-filesystem-aa928f66-c34d-2dec-63e8-49952277e94c?restype=container",
+      "ResponseBody": "ehDUGeaHdyzKjrtDYcAIproFNZZFJqy0I6/3MskAuIRY6Rcypyp4jovtQIyv0PCrc9lsNOrLsFRkIPU2kEViydU26nio1f6PjaYKV+UfBFO/TL7vlISajTnDzoc1Qf5Gina3eOZ4Ap3b3KdEwFhuRBuid0SGczVQnF0/5Qd2WkunxM1vZ4xtRkkgFLfdVszhVYlsk8q6vxdAZtyIOB2WZIFbnPyK/tyPNDD6Zl99c0WQXo99CseB7QS2LgGv5A0sibA1grnQVlat3F6Zv1m4wvOW+NqNGVm62a/31NDb31AiztyuSPGMwAc50C1p5y2r/msOGOwznnBWe6gK2IGG0f0Nd/F8CXoBCjfTVEkrUfKBTNZkzMZk7y9sWMxIgeiFsv4wW3A8L/XxDA60X0onKym2iIurIgQ2qYjBD7GuuIhOTaFL+/aCRR3hc8C4r4/lRS2ikvld2pD5+bLoeh9EQlOGZhKo2zAzM0Nuyq9Efvn428qECyaP8XIRUQFDmsr9nTBsMkl8PGn8b1627g/htHu4759VwDct9nSfl4ou8Jl4cC1/2Eyve55gh5vH2QNjL52FiqorqNz4PjvV3KXfzn/FPX3iYtwuCXMA9DibZh1xPGftqGXvTchQhpkR2p/5gbgcAZuFgM3AV4E2K7OjXNgdZJ898iUZ1e+1kdtDHS7UBnOAfmSB7LyZLFHjuCIUrCrA9Hb/u4+TAyusz+/yfDlSYiRAI91zm3jjpMXTNR3MoeWwgii41Uvj7Hs41RzMpq8XkVX+04hNTVn+GxfJv80O3y4KQvoRmo3YXTZhOsVbFv0VvKTIzs5cYzXPurk0GS2tKvXuwmS1BvbIJXZR6xKTogQZtAIpRhFfrd/FQd/UpEMJtBDQbFSZX7Wt/6lYCngiPBe0GmUqhOTkjhSF8MUX9IEySDYCwzWwgFRMe0ZnB6NmogTHH4ne3i8r694/E2/wlgsnJcJBIHniBJoQ3QmefIZxHk3BT9T3VGkH1tdXcGzlXOU6QOLhJYKK5RvvzgEmjW5XzvUiL0Y3MNFYOUmii5MtK4EjZDykj/jKNmq5CIVo4Ulp/6F3wy2eAg8QiOs56FqHwqOAAikxsz78V/jcfihL8FgAOIvxtWhThGEskwcMkU4QMUbi594gN0tie2s0woTnxZeTOa/OlQw6LH3HBCA378aqy0ziaAh64AFAjjn8H8LcRc1veVieQZs5p7tgWDIrK4ylivY3BVyOGVmtjgbSPg276r9Sx3VuC4qwqMBNGYfPFGOtV5TLpT9x4WD/8bOVZmmupG1y2GQWN39sh1ycQf/R3nmjJeZ48EWA4eYVbhrWG0JXn3QZXDz/lyAVXh3i1aBgLRI68UGCNg=="
+    },
+    {
+      "RequestUri": "https://seannse.blob.core.windows.net/test-filesystem-aa928f66-c34d-2dec-63e8-49952277e94c?restype=container",
       "RequestMethod": "DELETE",
       "RequestHeaders": {
         "Accept": "application/xml",
         "Authorization": "Sanitized",
-        "traceparent": "00-3cd0d231dfc0ac41b44c51617b631b5f-ad5e1178aef21a44-00",
-        "User-Agent": [
-          "azsdk-net-Storage.Files.DataLake/12.8.0-alpha.20210820.1",
-          "(.NET 5.0.9; Microsoft Windows 10.0.19043)"
+        "traceparent": "00-eaa322a21fb3bb4ea26e6d5a96da0c77-cd28898b85803548-00",
+        "User-Agent": [
+          "azsdk-net-Storage.Files.DataLake/12.7.0-alpha.20210219.1",
+          "(.NET 5.0.3; Microsoft Windows 10.0.19041)"
         ],
         "x-ms-client-request-id": "ed996747-e258-6d14-740b-e0c721e0dd77",
-        "x-ms-date": "Fri, 20 Aug 2021 22:58:31 GMT",
+        "x-ms-date": "Fri, 19 Feb 2021 19:58:12 GMT",
         "x-ms-return-client-request-id": "true",
         "x-ms-version": "2020-12-06"
       },
@@ -1343,113 +1232,97 @@
       "StatusCode": 202,
       "ResponseHeaders": {
         "Content-Length": "0",
-        "Date": "Fri, 20 Aug 2021 22:58:31 GMT",
+        "Date": "Fri, 19 Feb 2021 19:58:11 GMT",
         "Server": [
           "Windows-Azure-Blob/1.0",
           "Microsoft-HTTPAPI/2.0"
         ],
         "x-ms-client-request-id": "ed996747-e258-6d14-740b-e0c721e0dd77",
-<<<<<<< HEAD
-        "x-ms-request-id": "53bbe862-e01e-00d5-5b16-9619ac000000",
-        "x-ms-version": "2020-10-02"
-=======
         "x-ms-request-id": "4691ea26-401e-0056-3ff9-068eb0000000",
         "x-ms-version": "2020-12-06"
->>>>>>> f7eb5f10
-      },
-      "ResponseBody": []
-    },
-    {
-      "RequestUri": "https://amandaadlscanary.blob.core.windows.net/test-filesystem-ae144f67-5cc1-5486-106d-94a1e6beb23d?restype=container",
-      "RequestMethod": "PUT",
-      "RequestHeaders": {
-        "Accept": "application/xml",
-        "Authorization": "Sanitized",
-        "traceparent": "00-9b4f1ca2b360b94aac4b543ab7e37614-ced0ed6ed99ebb41-00",
-        "User-Agent": [
-          "azsdk-net-Storage.Files.DataLake/12.8.0-alpha.20210820.1",
-          "(.NET 5.0.9; Microsoft Windows 10.0.19043)"
+      },
+      "ResponseBody": []
+    },
+    {
+      "RequestUri": "https://seannse.blob.core.windows.net/test-filesystem-ae144f67-5cc1-5486-106d-94a1e6beb23d?restype=container",
+      "RequestMethod": "PUT",
+      "RequestHeaders": {
+        "Accept": "application/xml",
+        "Authorization": "Sanitized",
+        "traceparent": "00-b9837c99b2d6f143ae64f63a98bb72e3-e8e507d698e93d4a-00",
+        "User-Agent": [
+          "azsdk-net-Storage.Files.DataLake/12.7.0-alpha.20210219.1",
+          "(.NET 5.0.3; Microsoft Windows 10.0.19041)"
         ],
         "x-ms-blob-public-access": "container",
         "x-ms-client-request-id": "6334873c-1c7a-ebb3-e144-dceb4e7386b5",
-        "x-ms-date": "Fri, 20 Aug 2021 22:58:31 GMT",
-        "x-ms-return-client-request-id": "true",
-        "x-ms-version": "2020-12-06"
-      },
-      "RequestBody": null,
-      "StatusCode": 201,
-      "ResponseHeaders": {
-        "Content-Length": "0",
-        "Date": "Fri, 20 Aug 2021 22:58:31 GMT",
-        "ETag": "\u00220x8D9642E08169087\u0022",
-        "Last-Modified": "Fri, 20 Aug 2021 22:58:31 GMT",
+        "x-ms-date": "Fri, 19 Feb 2021 19:58:12 GMT",
+        "x-ms-return-client-request-id": "true",
+        "x-ms-version": "2020-12-06"
+      },
+      "RequestBody": null,
+      "StatusCode": 201,
+      "ResponseHeaders": {
+        "Content-Length": "0",
+        "Date": "Fri, 19 Feb 2021 19:58:11 GMT",
+        "ETag": "\"0x8D8D510B00B90C0\"",
+        "Last-Modified": "Fri, 19 Feb 2021 19:58:12 GMT",
         "Server": [
           "Windows-Azure-Blob/1.0",
           "Microsoft-HTTPAPI/2.0"
         ],
         "x-ms-client-request-id": "6334873c-1c7a-ebb3-e144-dceb4e7386b5",
-<<<<<<< HEAD
-        "x-ms-request-id": "53bbe865-e01e-00d5-5e16-9619ac000000",
-        "x-ms-version": "2020-10-02"
-=======
         "x-ms-request-id": "4691ea5a-401e-0056-6ff9-068eb0000000",
         "x-ms-version": "2020-12-06"
->>>>>>> f7eb5f10
-      },
-      "ResponseBody": []
-    },
-    {
-      "RequestUri": "https://amandaadlscanary.dfs.core.windows.net/test-filesystem-ae144f67-5cc1-5486-106d-94a1e6beb23d/test-file-f33ba258-72fd-b60f-cc4d-25cfd48d0c7a?resource=file",
-      "RequestMethod": "PUT",
-      "RequestHeaders": {
-        "Accept": "application/json",
-        "Authorization": "Sanitized",
-        "traceparent": "00-f1c3be70ff9c9d44915f1ae8fcc23274-dd3d91bea459b842-00",
-        "User-Agent": [
-          "azsdk-net-Storage.Files.DataLake/12.8.0-alpha.20210820.1",
-          "(.NET 5.0.9; Microsoft Windows 10.0.19043)"
+      },
+      "ResponseBody": []
+    },
+    {
+      "RequestUri": "https://seannse.dfs.core.windows.net/test-filesystem-ae144f67-5cc1-5486-106d-94a1e6beb23d/test-file-f33ba258-72fd-b60f-cc4d-25cfd48d0c7a?resource=file",
+      "RequestMethod": "PUT",
+      "RequestHeaders": {
+        "Accept": "application/json",
+        "Authorization": "Sanitized",
+        "traceparent": "00-2bc83b89393d9448b94493ca3e0e81cf-627d3fb23bbf2d4b-00",
+        "User-Agent": [
+          "azsdk-net-Storage.Files.DataLake/12.7.0-alpha.20210219.1",
+          "(.NET 5.0.3; Microsoft Windows 10.0.19041)"
         ],
         "x-ms-client-request-id": "a59fd26b-6e5a-caf7-787d-962df7e31653",
-        "x-ms-date": "Fri, 20 Aug 2021 22:58:31 GMT",
-        "x-ms-return-client-request-id": "true",
-        "x-ms-version": "2020-12-06"
-      },
-      "RequestBody": null,
-      "StatusCode": 201,
-      "ResponseHeaders": {
-        "Content-Length": "0",
-        "Date": "Fri, 20 Aug 2021 22:58:31 GMT",
-        "ETag": "\u00220x8D9642E084A733F\u0022",
-        "Last-Modified": "Fri, 20 Aug 2021 22:58:32 GMT",
+        "x-ms-date": "Fri, 19 Feb 2021 19:58:13 GMT",
+        "x-ms-return-client-request-id": "true",
+        "x-ms-version": "2020-12-06"
+      },
+      "RequestBody": null,
+      "StatusCode": 201,
+      "ResponseHeaders": {
+        "Content-Length": "0",
+        "Date": "Fri, 19 Feb 2021 19:58:11 GMT",
+        "ETag": "\"0x8D8D510B01CF7EB\"",
+        "Last-Modified": "Fri, 19 Feb 2021 19:58:12 GMT",
         "Server": [
           "Windows-Azure-HDFS/1.0",
           "Microsoft-HTTPAPI/2.0"
         ],
         "x-ms-client-request-id": "a59fd26b-6e5a-caf7-787d-962df7e31653",
-<<<<<<< HEAD
-        "x-ms-request-id": "3cc5409d-501f-0056-6516-9607ce000000",
-        "x-ms-request-server-encrypted": "true",
-        "x-ms-version": "2020-10-02"
-=======
         "x-ms-request-id": "d66aab06-f01f-0088-72f9-069a56000000",
         "x-ms-version": "2020-12-06"
->>>>>>> f7eb5f10
-      },
-      "ResponseBody": []
-    },
-    {
-      "RequestUri": "https://amandaadlscanary.blob.core.windows.net/test-filesystem-ae144f67-5cc1-5486-106d-94a1e6beb23d/test-file-f33ba258-72fd-b60f-cc4d-25cfd48d0c7a?comp=lease",
-      "RequestMethod": "PUT",
-      "RequestHeaders": {
-        "Accept": "application/xml",
-        "Authorization": "Sanitized",
-        "traceparent": "00-8a77d1d5a7f10d4baec4a57bec7d8a52-03f17d936607444d-00",
-        "User-Agent": [
-          "azsdk-net-Storage.Files.DataLake/12.8.0-alpha.20210820.1",
-          "(.NET 5.0.9; Microsoft Windows 10.0.19043)"
+      },
+      "ResponseBody": []
+    },
+    {
+      "RequestUri": "https://seannse.blob.core.windows.net/test-filesystem-ae144f67-5cc1-5486-106d-94a1e6beb23d/test-file-f33ba258-72fd-b60f-cc4d-25cfd48d0c7a?comp=lease",
+      "RequestMethod": "PUT",
+      "RequestHeaders": {
+        "Accept": "application/xml",
+        "Authorization": "Sanitized",
+        "traceparent": "00-40f942fa183d6a408245067ec764dc92-2885adfb37c7274d-00",
+        "User-Agent": [
+          "azsdk-net-Storage.Files.DataLake/12.7.0-alpha.20210219.1",
+          "(.NET 5.0.3; Microsoft Windows 10.0.19041)"
         ],
         "x-ms-client-request-id": "72ec36e0-c8b8-4407-a896-c58ef5f2e28c",
-        "x-ms-date": "Fri, 20 Aug 2021 22:58:32 GMT",
+        "x-ms-date": "Fri, 19 Feb 2021 19:58:13 GMT",
         "x-ms-lease-action": "acquire",
         "x-ms-lease-duration": "-1",
         "x-ms-proposed-lease-id": "afdf6137-270e-092a-dfcb-7805e8ebe334",
@@ -1460,37 +1333,32 @@
       "StatusCode": 201,
       "ResponseHeaders": {
         "Content-Length": "0",
-        "Date": "Fri, 20 Aug 2021 22:58:31 GMT",
-        "ETag": "\u00220x8D9642E084A733F\u0022",
-        "Last-Modified": "Fri, 20 Aug 2021 22:58:32 GMT",
+        "Date": "Fri, 19 Feb 2021 19:58:11 GMT",
+        "ETag": "\"0x8D8D510B01CF7EB\"",
+        "Last-Modified": "Fri, 19 Feb 2021 19:58:12 GMT",
         "Server": [
           "Windows-Azure-Blob/1.0",
           "Microsoft-HTTPAPI/2.0"
         ],
         "x-ms-client-request-id": "72ec36e0-c8b8-4407-a896-c58ef5f2e28c",
         "x-ms-lease-id": "afdf6137-270e-092a-dfcb-7805e8ebe334",
-<<<<<<< HEAD
-        "x-ms-request-id": "53bbe88a-e01e-00d5-7f16-9619ac000000",
-        "x-ms-version": "2020-10-02"
-=======
         "x-ms-request-id": "4691eab9-401e-0056-48f9-068eb0000000",
         "x-ms-version": "2020-12-06"
->>>>>>> f7eb5f10
-      },
-      "ResponseBody": []
-    },
-    {
-      "RequestUri": "https://amandaadlscanary.dfs.core.windows.net/test-filesystem-ae144f67-5cc1-5486-106d-94a1e6beb23d/test-file-f33ba258-72fd-b60f-cc4d-25cfd48d0c7a?resource=file",
-      "RequestMethod": "PUT",
-      "RequestHeaders": {
-        "Accept": "application/json",
-        "Authorization": "Sanitized",
-        "User-Agent": [
-          "azsdk-net-Storage.Files.DataLake/12.8.0-alpha.20210820.1",
-          "(.NET 5.0.9; Microsoft Windows 10.0.19043)"
+      },
+      "ResponseBody": []
+    },
+    {
+      "RequestUri": "https://seannse.dfs.core.windows.net/test-filesystem-ae144f67-5cc1-5486-106d-94a1e6beb23d/test-file-f33ba258-72fd-b60f-cc4d-25cfd48d0c7a?resource=file",
+      "RequestMethod": "PUT",
+      "RequestHeaders": {
+        "Accept": "application/json",
+        "Authorization": "Sanitized",
+        "User-Agent": [
+          "azsdk-net-Storage.Files.DataLake/12.7.0-alpha.20210219.1",
+          "(.NET 5.0.3; Microsoft Windows 10.0.19041)"
         ],
         "x-ms-client-request-id": "dcc892eb-f9ed-deff-67ea-6c11c949313b",
-        "x-ms-date": "Fri, 20 Aug 2021 22:58:32 GMT",
+        "x-ms-date": "Fri, 19 Feb 2021 19:58:13 GMT",
         "x-ms-lease-id": "afdf6137-270e-092a-dfcb-7805e8ebe334",
         "x-ms-return-client-request-id": "true",
         "x-ms-version": "2020-12-06"
@@ -1499,27 +1367,21 @@
       "StatusCode": 201,
       "ResponseHeaders": {
         "Content-Length": "0",
-        "Date": "Fri, 20 Aug 2021 22:58:31 GMT",
-        "ETag": "\u00220x8D9642E08635954\u0022",
-        "Last-Modified": "Fri, 20 Aug 2021 22:58:32 GMT",
+        "Date": "Fri, 19 Feb 2021 19:58:11 GMT",
+        "ETag": "\"0x8D8D510B039F20B\"",
+        "Last-Modified": "Fri, 19 Feb 2021 19:58:12 GMT",
         "Server": [
           "Windows-Azure-HDFS/1.0",
           "Microsoft-HTTPAPI/2.0"
         ],
         "x-ms-client-request-id": "dcc892eb-f9ed-deff-67ea-6c11c949313b",
-<<<<<<< HEAD
-        "x-ms-request-id": "3cc540a1-501f-0056-6916-9607ce000000",
-        "x-ms-request-server-encrypted": "true",
-        "x-ms-version": "2020-10-02"
-=======
         "x-ms-request-id": "d66aab22-f01f-0088-0ef9-069a56000000",
         "x-ms-version": "2020-12-06"
->>>>>>> f7eb5f10
-      },
-      "ResponseBody": []
-    },
-    {
-      "RequestUri": "https://amandaadlscanary.dfs.core.windows.net/test-filesystem-ae144f67-5cc1-5486-106d-94a1e6beb23d/test-file-f33ba258-72fd-b60f-cc4d-25cfd48d0c7a?action=append\u0026position=0",
+      },
+      "ResponseBody": []
+    },
+    {
+      "RequestUri": "https://seannse.dfs.core.windows.net/test-filesystem-ae144f67-5cc1-5486-106d-94a1e6beb23d/test-file-f33ba258-72fd-b60f-cc4d-25cfd48d0c7a?action=append&position=0",
       "RequestMethod": "PATCH",
       "RequestHeaders": {
         "Accept": "application/json",
@@ -1527,44 +1389,44 @@
         "Content-Length": "1024",
         "Content-Type": "application/octet-stream",
         "User-Agent": [
-          "azsdk-net-Storage.Files.DataLake/12.8.0-alpha.20210820.1",
-          "(.NET 5.0.9; Microsoft Windows 10.0.19043)"
+          "azsdk-net-Storage.Files.DataLake/12.7.0-alpha.20210219.1",
+          "(.NET 5.0.3; Microsoft Windows 10.0.19041)"
         ],
         "x-ms-client-request-id": "7e964f94-5b8c-d521-a540-3ed3aeb015e8",
-        "x-ms-date": "Fri, 20 Aug 2021 22:58:32 GMT",
+        "x-ms-date": "Fri, 19 Feb 2021 19:58:13 GMT",
         "x-ms-lease-id": "afdf6137-270e-092a-dfcb-7805e8ebe334",
         "x-ms-return-client-request-id": "true",
         "x-ms-version": "2020-12-06"
       },
-      "RequestBody": "mWFY6H4UZs9BQQhzPxxQSlTgJLH\u002BcHwMByBZV6GRp7S4WnRWPI8Zy88cMXbAlASMRXs6Fc0wjSnlTOBeuw8tr5lTu\u002BWo\u002BQ3Ex1jh4j8FS3IczREmV5Lnh8xKcfCuuhDA7oHcbdke40xtdk50Tqvp3wFuQe39B1gHazMYXYgdFgxIIfO9Kd2Z/enFuOBDcjkgYZLvQHkjwucp1AKlBYbDUF9BLC24K7Yj1EMDOE53w/n59/z1LtWTJF4LlFTb8/djAWiBAkUMaDXcy2w1H4mZshEIqw2KzSKKrgjOrZdhSOBLoDfm9sGz7Y/GGWJpXQXUcuJD0kjq2DNF9lM9PbudeoOM6X9Ss7tPVL5\u002Bw7TAIVAC\u002Bjq1HnWYYccDoP9udrDUKZ/f3XSGgb8m832JbBR/hdUCOkOA51wO84e3ThK74d4OqZoU4EPcfHh7jyr3DvWyhBoqaztsVEFC0entzjOsahKfe8J6aqSRJr3LBFgxFuWRBMr4kXaioVVZ0Q9a765FzyUXV5MzOBl1mER\u002BoU/pEboEW8potNic/NltIZiUNzcPhjUzGb5SXsywgvkxJAAFcMBVVpPj3BtMe1q5xheB4GEMbhsatff7sfz\u002BtzHfatjZZ7HXP\u002BCjK6kZ5p5kmJi0L6GYJLXl6rrJWqSX5SXpbRCC4F5lqaGAaEJxAM9ZlxhjSYeQRkUi83z2DuU8DEaEMHmO4bg6Tob/GLxzc\u002BrrcMKLM5ydWSbKX\u002Bzhb5q8Q1z87NBVyrVgKfoBkC6Jr3\u002BSC54isNmq59dSw4LMWN/sQ9RfdoYZlaUNKwmim8j4QK9sTmP7mZODUgX5AwYzlNEaFUxaKjj4eXb5FYTPCEsOWoPSXwl88KlB3CSBIJKe2Zc4h4Z7nhZ3c9XsAoQOs0q66qiDYTTHnSSjGE0Ud1jkWzvtl4DEkrxsW\u002Bs0j\u002B4kMinaxjXpGnhjcepi2IXJYvt8CKZJIRzJ9VfsFgVIkg02fuYkObAj\u002BkDDiSWWYro3o/jvt4dH2xEMENDd/QRyGt7cK1qepClKWQ1mhZf2M5OdtHINWNuF7qLVFyjgRf08UG9HuTZfmP7PpF564VZ5Fd09P0iRZMEDVj23yY0AahQPKjUor3pcPhxzPrR9Cw1MWwFLogW1quuuRGL5p89xzzlJarYhUWZj4QErHSYNhkova22LtMgOWX9JemsXYpZNAW96M6FWKwqb6MEDiYzFoL0Xyjxh5hpxOhA22Nf7S35r3hu3k1Kp2EBi8MwHCtDyg9mt/5ha6xtUCPiQIFMzn5xCmKtxDg1qbvH8/vZOai9AQ1T9TkzlEfMAYopaGLjsL1AvxHIkgXXLQpGnXu0kBp7IUNz\u002BNVBQXYe4cKuCEFU4Dw==",
+      "RequestBody": "mWFY6H4UZs9BQQhzPxxQSlTgJLH+cHwMByBZV6GRp7S4WnRWPI8Zy88cMXbAlASMRXs6Fc0wjSnlTOBeuw8tr5lTu+Wo+Q3Ex1jh4j8FS3IczREmV5Lnh8xKcfCuuhDA7oHcbdke40xtdk50Tqvp3wFuQe39B1gHazMYXYgdFgxIIfO9Kd2Z/enFuOBDcjkgYZLvQHkjwucp1AKlBYbDUF9BLC24K7Yj1EMDOE53w/n59/z1LtWTJF4LlFTb8/djAWiBAkUMaDXcy2w1H4mZshEIqw2KzSKKrgjOrZdhSOBLoDfm9sGz7Y/GGWJpXQXUcuJD0kjq2DNF9lM9PbudeoOM6X9Ss7tPVL5+w7TAIVAC+jq1HnWYYccDoP9udrDUKZ/f3XSGgb8m832JbBR/hdUCOkOA51wO84e3ThK74d4OqZoU4EPcfHh7jyr3DvWyhBoqaztsVEFC0entzjOsahKfe8J6aqSRJr3LBFgxFuWRBMr4kXaioVVZ0Q9a765FzyUXV5MzOBl1mER+oU/pEboEW8potNic/NltIZiUNzcPhjUzGb5SXsywgvkxJAAFcMBVVpPj3BtMe1q5xheB4GEMbhsatff7sfz+tzHfatjZZ7HXP+CjK6kZ5p5kmJi0L6GYJLXl6rrJWqSX5SXpbRCC4F5lqaGAaEJxAM9ZlxhjSYeQRkUi83z2DuU8DEaEMHmO4bg6Tob/GLxzc+rrcMKLM5ydWSbKX+zhb5q8Q1z87NBVyrVgKfoBkC6Jr3+SC54isNmq59dSw4LMWN/sQ9RfdoYZlaUNKwmim8j4QK9sTmP7mZODUgX5AwYzlNEaFUxaKjj4eXb5FYTPCEsOWoPSXwl88KlB3CSBIJKe2Zc4h4Z7nhZ3c9XsAoQOs0q66qiDYTTHnSSjGE0Ud1jkWzvtl4DEkrxsW+s0j+4kMinaxjXpGnhjcepi2IXJYvt8CKZJIRzJ9VfsFgVIkg02fuYkObAj+kDDiSWWYro3o/jvt4dH2xEMENDd/QRyGt7cK1qepClKWQ1mhZf2M5OdtHINWNuF7qLVFyjgRf08UG9HuTZfmP7PpF564VZ5Fd09P0iRZMEDVj23yY0AahQPKjUor3pcPhxzPrR9Cw1MWwFLogW1quuuRGL5p89xzzlJarYhUWZj4QErHSYNhkova22LtMgOWX9JemsXYpZNAW96M6FWKwqb6MEDiYzFoL0Xyjxh5hpxOhA22Nf7S35r3hu3k1Kp2EBi8MwHCtDyg9mt/5ha6xtUCPiQIFMzn5xCmKtxDg1qbvH8/vZOai9AQ1T9TkzlEfMAYopaGLjsL1AvxHIkgXXLQpGnXu0kBp7IUNz+NVBQXYe4cKuCEFU4Dw==",
       "StatusCode": 202,
       "ResponseHeaders": {
         "Content-Length": "0",
-        "Date": "Fri, 20 Aug 2021 22:58:31 GMT",
+        "Date": "Fri, 19 Feb 2021 19:58:11 GMT",
         "Server": [
           "Windows-Azure-HDFS/1.0",
           "Microsoft-HTTPAPI/2.0"
         ],
         "x-ms-client-request-id": "7e964f94-5b8c-d521-a540-3ed3aeb015e8",
-        "x-ms-request-id": "3cc540a2-501f-0056-6a16-9607ce000000",
+        "x-ms-request-id": "d66aab35-f01f-0088-21f9-069a56000000",
         "x-ms-request-server-encrypted": "true",
         "x-ms-version": "2020-12-06"
       },
       "ResponseBody": []
     },
     {
-      "RequestUri": "https://amandaadlscanary.dfs.core.windows.net/test-filesystem-ae144f67-5cc1-5486-106d-94a1e6beb23d/test-file-f33ba258-72fd-b60f-cc4d-25cfd48d0c7a?action=flush\u0026position=1024",
+      "RequestUri": "https://seannse.dfs.core.windows.net/test-filesystem-ae144f67-5cc1-5486-106d-94a1e6beb23d/test-file-f33ba258-72fd-b60f-cc4d-25cfd48d0c7a?action=flush&position=1024",
       "RequestMethod": "PATCH",
       "RequestHeaders": {
         "Accept": "application/json",
         "Authorization": "Sanitized",
-        "If-Match": "\u00220x8D9642E08635954\u0022",
-        "User-Agent": [
-          "azsdk-net-Storage.Files.DataLake/12.8.0-alpha.20210820.1",
-          "(.NET 5.0.9; Microsoft Windows 10.0.19043)"
+        "If-Match": "0x8D8D510B039F20B",
+        "User-Agent": [
+          "azsdk-net-Storage.Files.DataLake/12.7.0-alpha.20210219.1",
+          "(.NET 5.0.3; Microsoft Windows 10.0.19041)"
         ],
         "x-ms-client-request-id": "797dba15-b3b2-12ae-2d48-d9a6bb378569",
-        "x-ms-date": "Fri, 20 Aug 2021 22:58:32 GMT",
+        "x-ms-date": "Fri, 19 Feb 2021 19:58:13 GMT",
         "x-ms-lease-id": "afdf6137-270e-092a-dfcb-7805e8ebe334",
         "x-ms-return-client-request-id": "true",
         "x-ms-version": "2020-12-06"
@@ -1573,32 +1435,32 @@
       "StatusCode": 200,
       "ResponseHeaders": {
         "Content-Length": "0",
-        "Date": "Fri, 20 Aug 2021 22:58:31 GMT",
-        "ETag": "\u00220x8D9642E087C98D0\u0022",
-        "Last-Modified": "Fri, 20 Aug 2021 22:58:32 GMT",
+        "Date": "Fri, 19 Feb 2021 19:58:12 GMT",
+        "ETag": "\"0x8D8D510B054192F\"",
+        "Last-Modified": "Fri, 19 Feb 2021 19:58:12 GMT",
         "Server": [
           "Windows-Azure-HDFS/1.0",
           "Microsoft-HTTPAPI/2.0"
         ],
         "x-ms-client-request-id": "797dba15-b3b2-12ae-2d48-d9a6bb378569",
-        "x-ms-request-id": "3cc540a5-501f-0056-6d16-9607ce000000",
+        "x-ms-request-id": "d66aab43-f01f-0088-2ff9-069a56000000",
         "x-ms-request-server-encrypted": "false",
         "x-ms-version": "2020-12-06"
       },
       "ResponseBody": []
     },
     {
-      "RequestUri": "https://amandaadlscanary.blob.core.windows.net/test-filesystem-ae144f67-5cc1-5486-106d-94a1e6beb23d/test-file-f33ba258-72fd-b60f-cc4d-25cfd48d0c7a",
+      "RequestUri": "https://seannse.blob.core.windows.net/test-filesystem-ae144f67-5cc1-5486-106d-94a1e6beb23d/test-file-f33ba258-72fd-b60f-cc4d-25cfd48d0c7a",
       "RequestMethod": "GET",
       "RequestHeaders": {
         "Accept": "application/xml",
         "Authorization": "Sanitized",
         "User-Agent": [
-          "azsdk-net-Storage.Files.DataLake/12.8.0-alpha.20210820.1",
-          "(.NET 5.0.9; Microsoft Windows 10.0.19043)"
+          "azsdk-net-Storage.Files.DataLake/12.7.0-alpha.20210219.1",
+          "(.NET 5.0.3; Microsoft Windows 10.0.19041)"
         ],
         "x-ms-client-request-id": "f4bdf5f7-9b33-2636-d0bc-369f84cd3750",
-        "x-ms-date": "Fri, 20 Aug 2021 22:58:32 GMT",
+        "x-ms-date": "Fri, 19 Feb 2021 19:58:13 GMT",
         "x-ms-return-client-request-id": "true",
         "x-ms-version": "2020-12-06"
       },
@@ -1608,42 +1470,41 @@
         "Accept-Ranges": "bytes",
         "Content-Length": "1024",
         "Content-Type": "application/octet-stream",
-        "Date": "Fri, 20 Aug 2021 22:58:32 GMT",
-        "ETag": "\u00220x8D9642E087C98D0\u0022",
-        "Last-Modified": "Fri, 20 Aug 2021 22:58:32 GMT",
+        "Date": "Fri, 19 Feb 2021 19:58:11 GMT",
+        "ETag": "\"0x8D8D510B054192F\"",
+        "Last-Modified": "Fri, 19 Feb 2021 19:58:12 GMT",
         "Server": [
           "Windows-Azure-Blob/1.0",
           "Microsoft-HTTPAPI/2.0"
         ],
         "x-ms-blob-type": "BlockBlob",
         "x-ms-client-request-id": "f4bdf5f7-9b33-2636-d0bc-369f84cd3750",
-        "x-ms-creation-time": "Fri, 20 Aug 2021 22:58:32 GMT",
+        "x-ms-creation-time": "Fri, 19 Feb 2021 19:58:12 GMT",
         "x-ms-group": "$superuser",
         "x-ms-lease-duration": "infinite",
         "x-ms-lease-state": "leased",
         "x-ms-lease-status": "locked",
         "x-ms-owner": "$superuser",
         "x-ms-permissions": "rw-r-----",
-        "x-ms-request-id": "53bbe8a4-e01e-00d5-1216-9619ac000000",
-        "x-ms-resource-type": "file",
+        "x-ms-request-id": "4691eb67-401e-0056-67f9-068eb0000000",
         "x-ms-server-encrypted": "true",
         "x-ms-version": "2020-12-06"
       },
-      "ResponseBody": "mWFY6H4UZs9BQQhzPxxQSlTgJLH\u002BcHwMByBZV6GRp7S4WnRWPI8Zy88cMXbAlASMRXs6Fc0wjSnlTOBeuw8tr5lTu\u002BWo\u002BQ3Ex1jh4j8FS3IczREmV5Lnh8xKcfCuuhDA7oHcbdke40xtdk50Tqvp3wFuQe39B1gHazMYXYgdFgxIIfO9Kd2Z/enFuOBDcjkgYZLvQHkjwucp1AKlBYbDUF9BLC24K7Yj1EMDOE53w/n59/z1LtWTJF4LlFTb8/djAWiBAkUMaDXcy2w1H4mZshEIqw2KzSKKrgjOrZdhSOBLoDfm9sGz7Y/GGWJpXQXUcuJD0kjq2DNF9lM9PbudeoOM6X9Ss7tPVL5\u002Bw7TAIVAC\u002Bjq1HnWYYccDoP9udrDUKZ/f3XSGgb8m832JbBR/hdUCOkOA51wO84e3ThK74d4OqZoU4EPcfHh7jyr3DvWyhBoqaztsVEFC0entzjOsahKfe8J6aqSRJr3LBFgxFuWRBMr4kXaioVVZ0Q9a765FzyUXV5MzOBl1mER\u002BoU/pEboEW8potNic/NltIZiUNzcPhjUzGb5SXsywgvkxJAAFcMBVVpPj3BtMe1q5xheB4GEMbhsatff7sfz\u002BtzHfatjZZ7HXP\u002BCjK6kZ5p5kmJi0L6GYJLXl6rrJWqSX5SXpbRCC4F5lqaGAaEJxAM9ZlxhjSYeQRkUi83z2DuU8DEaEMHmO4bg6Tob/GLxzc\u002BrrcMKLM5ydWSbKX\u002Bzhb5q8Q1z87NBVyrVgKfoBkC6Jr3\u002BSC54isNmq59dSw4LMWN/sQ9RfdoYZlaUNKwmim8j4QK9sTmP7mZODUgX5AwYzlNEaFUxaKjj4eXb5FYTPCEsOWoPSXwl88KlB3CSBIJKe2Zc4h4Z7nhZ3c9XsAoQOs0q66qiDYTTHnSSjGE0Ud1jkWzvtl4DEkrxsW\u002Bs0j\u002B4kMinaxjXpGnhjcepi2IXJYvt8CKZJIRzJ9VfsFgVIkg02fuYkObAj\u002BkDDiSWWYro3o/jvt4dH2xEMENDd/QRyGt7cK1qepClKWQ1mhZf2M5OdtHINWNuF7qLVFyjgRf08UG9HuTZfmP7PpF564VZ5Fd09P0iRZMEDVj23yY0AahQPKjUor3pcPhxzPrR9Cw1MWwFLogW1quuuRGL5p89xzzlJarYhUWZj4QErHSYNhkova22LtMgOWX9JemsXYpZNAW96M6FWKwqb6MEDiYzFoL0Xyjxh5hpxOhA22Nf7S35r3hu3k1Kp2EBi8MwHCtDyg9mt/5ha6xtUCPiQIFMzn5xCmKtxDg1qbvH8/vZOai9AQ1T9TkzlEfMAYopaGLjsL1AvxHIkgXXLQpGnXu0kBp7IUNz\u002BNVBQXYe4cKuCEFU4Dw=="
-    },
-    {
-      "RequestUri": "https://amandaadlscanary.blob.core.windows.net/test-filesystem-ae144f67-5cc1-5486-106d-94a1e6beb23d?restype=container",
+      "ResponseBody": "mWFY6H4UZs9BQQhzPxxQSlTgJLH+cHwMByBZV6GRp7S4WnRWPI8Zy88cMXbAlASMRXs6Fc0wjSnlTOBeuw8tr5lTu+Wo+Q3Ex1jh4j8FS3IczREmV5Lnh8xKcfCuuhDA7oHcbdke40xtdk50Tqvp3wFuQe39B1gHazMYXYgdFgxIIfO9Kd2Z/enFuOBDcjkgYZLvQHkjwucp1AKlBYbDUF9BLC24K7Yj1EMDOE53w/n59/z1LtWTJF4LlFTb8/djAWiBAkUMaDXcy2w1H4mZshEIqw2KzSKKrgjOrZdhSOBLoDfm9sGz7Y/GGWJpXQXUcuJD0kjq2DNF9lM9PbudeoOM6X9Ss7tPVL5+w7TAIVAC+jq1HnWYYccDoP9udrDUKZ/f3XSGgb8m832JbBR/hdUCOkOA51wO84e3ThK74d4OqZoU4EPcfHh7jyr3DvWyhBoqaztsVEFC0entzjOsahKfe8J6aqSRJr3LBFgxFuWRBMr4kXaioVVZ0Q9a765FzyUXV5MzOBl1mER+oU/pEboEW8potNic/NltIZiUNzcPhjUzGb5SXsywgvkxJAAFcMBVVpPj3BtMe1q5xheB4GEMbhsatff7sfz+tzHfatjZZ7HXP+CjK6kZ5p5kmJi0L6GYJLXl6rrJWqSX5SXpbRCC4F5lqaGAaEJxAM9ZlxhjSYeQRkUi83z2DuU8DEaEMHmO4bg6Tob/GLxzc+rrcMKLM5ydWSbKX+zhb5q8Q1z87NBVyrVgKfoBkC6Jr3+SC54isNmq59dSw4LMWN/sQ9RfdoYZlaUNKwmim8j4QK9sTmP7mZODUgX5AwYzlNEaFUxaKjj4eXb5FYTPCEsOWoPSXwl88KlB3CSBIJKe2Zc4h4Z7nhZ3c9XsAoQOs0q66qiDYTTHnSSjGE0Ud1jkWzvtl4DEkrxsW+s0j+4kMinaxjXpGnhjcepi2IXJYvt8CKZJIRzJ9VfsFgVIkg02fuYkObAj+kDDiSWWYro3o/jvt4dH2xEMENDd/QRyGt7cK1qepClKWQ1mhZf2M5OdtHINWNuF7qLVFyjgRf08UG9HuTZfmP7PpF564VZ5Fd09P0iRZMEDVj23yY0AahQPKjUor3pcPhxzPrR9Cw1MWwFLogW1quuuRGL5p89xzzlJarYhUWZj4QErHSYNhkova22LtMgOWX9JemsXYpZNAW96M6FWKwqb6MEDiYzFoL0Xyjxh5hpxOhA22Nf7S35r3hu3k1Kp2EBi8MwHCtDyg9mt/5ha6xtUCPiQIFMzn5xCmKtxDg1qbvH8/vZOai9AQ1T9TkzlEfMAYopaGLjsL1AvxHIkgXXLQpGnXu0kBp7IUNz+NVBQXYe4cKuCEFU4Dw=="
+    },
+    {
+      "RequestUri": "https://seannse.blob.core.windows.net/test-filesystem-ae144f67-5cc1-5486-106d-94a1e6beb23d?restype=container",
       "RequestMethod": "DELETE",
       "RequestHeaders": {
         "Accept": "application/xml",
         "Authorization": "Sanitized",
-        "traceparent": "00-22a6fa34a3db134190d369e718fdc3b6-dd45338a38b99949-00",
-        "User-Agent": [
-          "azsdk-net-Storage.Files.DataLake/12.8.0-alpha.20210820.1",
-          "(.NET 5.0.9; Microsoft Windows 10.0.19043)"
+        "traceparent": "00-9358ff8a103c49449b3fc8385791ddbe-35a0541115538d4a-00",
+        "User-Agent": [
+          "azsdk-net-Storage.Files.DataLake/12.7.0-alpha.20210219.1",
+          "(.NET 5.0.3; Microsoft Windows 10.0.19041)"
         ],
         "x-ms-client-request-id": "c5aeee6a-917a-6f36-e443-45923a2ab20d",
-        "x-ms-date": "Fri, 20 Aug 2021 22:58:32 GMT",
+        "x-ms-date": "Fri, 19 Feb 2021 19:58:13 GMT",
         "x-ms-return-client-request-id": "true",
         "x-ms-version": "2020-12-06"
       },
@@ -1651,26 +1512,21 @@
       "StatusCode": 202,
       "ResponseHeaders": {
         "Content-Length": "0",
-        "Date": "Fri, 20 Aug 2021 22:58:32 GMT",
+        "Date": "Fri, 19 Feb 2021 19:58:11 GMT",
         "Server": [
           "Windows-Azure-Blob/1.0",
           "Microsoft-HTTPAPI/2.0"
         ],
         "x-ms-client-request-id": "c5aeee6a-917a-6f36-e443-45923a2ab20d",
-<<<<<<< HEAD
-        "x-ms-request-id": "53bbe8ab-e01e-00d5-1916-9619ac000000",
-        "x-ms-version": "2020-10-02"
-=======
         "x-ms-request-id": "4691eb8b-401e-0056-0bf9-068eb0000000",
         "x-ms-version": "2020-12-06"
->>>>>>> f7eb5f10
       },
       "ResponseBody": []
     }
   ],
   "Variables": {
-    "DateTimeOffsetNow": "2021-08-20T15:58:27.2074709-07:00",
+    "DateTimeOffsetNow": "2021-02-19T13:58:09.6810481-06:00",
     "RandomSeed": "1431549421",
-    "Storage_TestConfigHierarchicalNamespace": "NamespaceTenant\namandaadlscanary\nU2FuaXRpemVk\nhttps://amandaadlscanary.blob.core.windows.net\nhttps://amandaadlscanary.file.core.windows.net\nhttps://amandaadlscanary.queue.core.windows.net\nhttps://amandaadlscanary.table.core.windows.net\n\n\n\n\nhttps://amandaadlscanary-secondary.blob.core.windows.net\nhttps://amandaadlscanary-secondary.file.core.windows.net\nhttps://amandaadlscanary-secondary.queue.core.windows.net\n\n68390a19-a643-458b-b726-408abf67b4fc\nSanitized\n72f988bf-86f1-41af-91ab-2d7cd011db47\nhttps://login.microsoftonline.com/\nCloud\nBlobEndpoint=https://amandaadlscanary.blob.core.windows.net/;QueueEndpoint=https://amandaadlscanary.queue.core.windows.net/;FileEndpoint=https://amandaadlscanary.file.core.windows.net/;BlobSecondaryEndpoint=https://amandaadlscanary-secondary.blob.core.windows.net/;QueueSecondaryEndpoint=https://amandaadlscanary-secondary.queue.core.windows.net/;FileSecondaryEndpoint=https://amandaadlscanary-secondary.file.core.windows.net/;AccountName=amandaadlscanary;AccountKey=Sanitized\n\n\n"
+    "Storage_TestConfigHierarchicalNamespace": "NamespaceTenant\nseannse\nU2FuaXRpemVk\nhttps://seannse.blob.core.windows.net\nhttps://seannse.file.core.windows.net\nhttps://seannse.queue.core.windows.net\nhttps://seannse.table.core.windows.net\n\n\n\n\nhttps://seannse-secondary.blob.core.windows.net\nhttps://seannse-secondary.file.core.windows.net\nhttps://seannse-secondary.queue.core.windows.net\nhttps://seannse-secondary.table.core.windows.net\n68390a19-a643-458b-b726-408abf67b4fc\nSanitized\n72f988bf-86f1-41af-91ab-2d7cd011db47\nhttps://login.microsoftonline.com/\nCloud\nBlobEndpoint=https://seannse.blob.core.windows.net/;QueueEndpoint=https://seannse.queue.core.windows.net/;FileEndpoint=https://seannse.file.core.windows.net/;BlobSecondaryEndpoint=https://seannse-secondary.blob.core.windows.net/;QueueSecondaryEndpoint=https://seannse-secondary.queue.core.windows.net/;FileSecondaryEndpoint=https://seannse-secondary.file.core.windows.net/;AccountName=seannse;AccountKey=Sanitized\n\n\n"
   }
 }