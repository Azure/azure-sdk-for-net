{
  "Entries": [
    {
      "RequestUri": "https://seannse.blob.core.windows.net/test-filesystem-8b078404-6720-7302-f7a6-98a3cc2eab3f?restype=container",
      "RequestMethod": "PUT",
      "RequestHeaders": {
        "Accept": "application/xml",
        "Authorization": "Sanitized",
<<<<<<< HEAD
        "traceparent": "00-c2d292b6f8747d4ab4aca858794a5eb2-3732878e6403174c-00",
        "User-Agent": [
          "azsdk-net-Storage.Files.DataLake/12.7.0-alpha.20210202.1",
          "(.NET 5.0.2; Microsoft Windows 10.0.19042)"
        ],
        "x-ms-blob-public-access": "container",
        "x-ms-client-request-id": "b6b3d8f6-d3e6-02d5-8ae7-c480d2042822",
        "x-ms-date": "Tue, 02 Feb 2021 21:34:11 GMT",
=======
        "traceparent": "00-b4fab2a6ab64854291273969d27d8703-863d01f060a99341-00",
        "User-Agent": [
          "azsdk-net-Storage.Files.DataLake/12.7.0-alpha.20210217.1",
          "(.NET 5.0.3; Microsoft Windows 10.0.19042)"
        ],
        "x-ms-blob-public-access": "container",
        "x-ms-client-request-id": "b6b3d8f6-d3e6-02d5-8ae7-c480d2042822",
        "x-ms-date": "Wed, 17 Feb 2021 22:24:00 GMT",
>>>>>>> 1814567d
        "x-ms-return-client-request-id": "true",
        "x-ms-version": "2020-06-12"
      },
      "RequestBody": null,
      "StatusCode": 201,
      "ResponseHeaders": {
        "Content-Length": "0",
<<<<<<< HEAD
        "Date": "Tue, 02 Feb 2021 21:34:12 GMT",
        "ETag": "\u00220x8D8C7C24886FD62\u0022",
        "Last-Modified": "Tue, 02 Feb 2021 21:34:12 GMT",
=======
        "Date": "Wed, 17 Feb 2021 22:23:59 GMT",
        "ETag": "\u00220x8D8D392B96914A5\u0022",
        "Last-Modified": "Wed, 17 Feb 2021 22:24:00 GMT",
>>>>>>> 1814567d
        "Server": [
          "Windows-Azure-Blob/1.0",
          "Microsoft-HTTPAPI/2.0"
        ],
        "x-ms-client-request-id": "b6b3d8f6-d3e6-02d5-8ae7-c480d2042822",
<<<<<<< HEAD
        "x-ms-request-id": "5e4377ff-b01e-007d-64ab-f90e7c000000",
=======
        "x-ms-request-id": "5a5c9504-301e-0001-4d7b-052083000000",
>>>>>>> 1814567d
        "x-ms-version": "2020-06-12"
      },
      "ResponseBody": []
    },
    {
      "RequestUri": "https://seannse.dfs.core.windows.net/test-filesystem-8b078404-6720-7302-f7a6-98a3cc2eab3f/test-file-b9bcca78-59cd-37a4-9796-1d032636e7b9?resource=file",
      "RequestMethod": "PUT",
      "RequestHeaders": {
        "Accept": "application/json",
        "Authorization": "Sanitized",
        "If-None-Match": "*",
<<<<<<< HEAD
        "traceparent": "00-547f7b130c336f4c9d55220eb768459c-5ce13217f0569346-00",
        "User-Agent": [
          "azsdk-net-Storage.Files.DataLake/12.7.0-alpha.20210202.1",
          "(.NET 5.0.2; Microsoft Windows 10.0.19042)"
        ],
        "x-ms-client-request-id": "b20097bf-27b6-5ad5-f2cd-0f2e35ae9a7d",
        "x-ms-date": "Tue, 02 Feb 2021 21:34:12 GMT",
=======
        "traceparent": "00-1e7659633edaaa48b8958e77505d4591-1e57bc396620cb41-00",
        "User-Agent": [
          "azsdk-net-Storage.Files.DataLake/12.7.0-alpha.20210217.1",
          "(.NET 5.0.3; Microsoft Windows 10.0.19042)"
        ],
        "x-ms-client-request-id": "b20097bf-27b6-5ad5-f2cd-0f2e35ae9a7d",
        "x-ms-date": "Wed, 17 Feb 2021 22:24:00 GMT",
>>>>>>> 1814567d
        "x-ms-return-client-request-id": "true",
        "x-ms-version": "2020-06-12"
      },
      "RequestBody": null,
      "StatusCode": 201,
      "ResponseHeaders": {
        "Content-Length": "0",
<<<<<<< HEAD
        "Date": "Tue, 02 Feb 2021 21:34:12 GMT",
        "ETag": "\u00220x8D8C7C248C5BD47\u0022",
        "Last-Modified": "Tue, 02 Feb 2021 21:34:13 GMT",
=======
        "Date": "Wed, 17 Feb 2021 22:23:59 GMT",
        "ETag": "\u00220x8D8D392B99BCFD0\u0022",
        "Last-Modified": "Wed, 17 Feb 2021 22:24:00 GMT",
>>>>>>> 1814567d
        "Server": [
          "Windows-Azure-HDFS/1.0",
          "Microsoft-HTTPAPI/2.0"
        ],
        "x-ms-client-request-id": "b20097bf-27b6-5ad5-f2cd-0f2e35ae9a7d",
<<<<<<< HEAD
        "x-ms-request-id": "6d7129fc-c01f-0015-0bab-f968ec000000",
=======
        "x-ms-request-id": "e62421b0-f01f-0031-227b-059e4c000000",
>>>>>>> 1814567d
        "x-ms-version": "2020-06-12"
      },
      "ResponseBody": []
    },
    {
      "RequestUri": "https://seannse.dfs.core.windows.net/test-filesystem-8b078404-6720-7302-f7a6-98a3cc2eab3f/test-file-b9bcca78-59cd-37a4-9796-1d032636e7b9?action=append\u0026position=0",
      "RequestMethod": "PATCH",
      "RequestHeaders": {
        "Accept": "application/json",
        "Authorization": "Sanitized",
<<<<<<< HEAD
        "Content-Length": "1838",
        "Content-Type": "application/json",
        "traceparent": "00-431ba9ecdcc5bd46815d985508352413-12b3de2b83727748-00",
        "User-Agent": [
          "azsdk-net-Storage.Files.DataLake/12.7.0-alpha.20210202.1",
          "(.NET 5.0.2; Microsoft Windows 10.0.19042)"
        ],
        "x-ms-client-request-id": "8e44a799-3436-4b02-54ef-f83f9ea7f380",
        "x-ms-date": "Tue, 02 Feb 2021 21:34:12 GMT",
=======
        "Content-Length": "1024",
        "traceparent": "00-dcc57b098a840941882773ef267ac52c-29c9c39ed0a97f4f-00",
        "User-Agent": [
          "azsdk-net-Storage.Files.DataLake/12.7.0-alpha.20210217.1",
          "(.NET 5.0.3; Microsoft Windows 10.0.19042)"
        ],
        "x-ms-client-request-id": "8e44a799-3436-4b02-54ef-f83f9ea7f380",
        "x-ms-date": "Wed, 17 Feb 2021 22:24:00 GMT",
>>>>>>> 1814567d
        "x-ms-return-client-request-id": "true",
        "x-ms-version": "2020-06-12"
      },
      "RequestBody": [
        "\u0013\uFFFD\uFFFD\uFFFD\fq\u002B}\uFFFD_\uFFFDs\uFFFDk O\uFFFD\uFFFD\uFFFDz\uFFFDXk\u0015 ~\uFFFD\uFFFD\u0016\uFFFD\u0027a\uFFFDH7\uFFFD\u04C4\uFFFD6\uFFFDEt?\uFFFD\uFFFD|\uFFFD1\u0018W4\uFFFD\u001Ew\uFFFD\uFFFD\uFFFD\uFFFD~\uFFFD\uFFFD\r",
        "73\uFFFD]3?\uFFFD\uFFFD)FC,\u0013\uFFFD\u0551\uFFFD1\u001E\uFFFD{\uFFFD-\u0027*\uFFFDV\u0003\uFFFD/|\uFFFD7\u003C\u000B\uFFFDHd\uFFFD2.\uFFFDe\uFFFDd\uFFFD\uFFFDYYM\uFFFD\uFFFDh\u0006{3t\uFFFD\uFFFD\uFFFD\u0017\uFFFD\u003C\u06FA\u02A5\u0014\uFFFD\u0060H\uFFFD?\uFFFD8[\uFFFD:\uFFFD7\uFFFD\uFFFD\uFFFD\uFFFD\uFFFD\u0004qS\uFFFD{\uFFFD3\uFFFD\u059E\uFFFD\uFFFD\uFFFD\uFFFD\uFFFDEd\uFFFDI\uFFFD\u01F8\uFFFD\u0019\u0026no\u00605\uFFFD?6\uFFFD\uFFFD4\uFFFD\u0014\u003E\uFFFD\u0015\u000Bh$\uFFFD\uFFFD\uFFFD;\uFFFD\uFFFD}\uFFFDi[\u000E=\uFFFDY\uFFFDUm\uFFFD5\uFFFD\uFFFDuQ\uFFFD9\u007F\uFFFDP\uFFFD\u000F4\uFFFD_\uFFFDvF\u003E2\uFFFDm\uFFFD\uFFFD\uFFFD\uFFFD\u05C7{gY\uFFFD\u0016Q\uFFFD\uFFFDl\r",
        "\uFFFD\uFFFD\u0001[n-[Z\u0026S\uFFFD$\uFFFDt\u0017:/\uFFFD\uFFFD\u0460u\u001C\uFFFD\u0003\u001C\uFFFD\uFFFD\uFFFD\uFFFD\uFFFD\u0027h\uFFFDI18\uFFFD\uFFFD\uFFFDz\uFFFD\uFFFD\uFFFDV\uFFFD\uFFFD\uFFFD\uFFFD!\u000E\u079Am\n",
        "\uFFFDOWQ6\uFFFDbBoF\uFFFDy\uFFFD\uFFFD\t\uFFFD\uFFFD^F%\uFFFD\uFFFD\u0007\uFFFD\uFFFD\u0011\uFFFD\u001C\uFFFD\u0579\uFFFD\uFFFD\uFFFDp\uFFFD\uFFFDT\uFFFD\u0018r\u0013cY\u000B7\u0003\uFFFD*F\u007FTHJ@G\uFFFD\uFFFD$\uFFFDE\uFFFD\uFFFD\uFFFDo~\uFFFD\\(\u0015\u001A\t[\fM\uFFFD\uFFFDR\uFFFD\uFFFD\uFFFDJ\uFFFD\uFFFD98\uFFFDp0\uFFFD5\uFFFD02\uFFFD\uFFFDy\uFFFD\uFFFDD\uFFFD\uFFFD\u0015\u002Bv\uFFFD;\uFFFD\uFFFD\uFFFDX.I\uFFFD\uFFFD\uFFFD\fR7\u02C1,\uFFFD\uFFFD\u0027\uFFFD(9[\u000B\uFFFDh\uFFFD\uFFFD?\uFFFD\uFFFDc\uFFFD?wsu\uFFFD\uFFFD\uFFFD\uFFFD\u0060\uFFFD\bm\uFFFD\uFFFD\uFFFD\uFFFDz\u001B5\u0003\uFFFD\uFFFD\u0001\uFFFD\uFFFD\uFFFD\uFFFD0\uFFFD\uFFFD[g\uFFFD\uFFFD\uFFFDS\r",
        "\uFFFD\uFFFD\u0002c\uFFFD\uFFFDbR\uFFFDG\uFFFD\u003C\uFFFD\u0104L_%nv\uFFFD\uFFFD\u001E\uFFFD2\uFFFD|\uFFFD\uFFFD\uFFFD\uFFFDn\uFFFD\u00C23\uFFFD\uFFFD\b\uFFFDN\u0011\uFFFD8\uFFFD\uFFFD\uFFFD\uFFFD\u001AIi\uFFFD\uFFFD;\uFFFDz\u0013\uFFFD\uFFFD\uFFFD\uFFFD\uFFFDP\uFFFD\uFFFD\u001E\u0001\u0002\u0019\uFFFDzf\u05C3\uFFFD\uFFFD\uFFFD\uFFFDQ\u0000\uFFFD\uFFFDz\uFFFD/\uFFFDy\uFFFD\u0007\u001F\uFFFD\uFFFD\u000E\uFFFD\uFFFD7?;%\uFFFD\uFFFD\uFFFD\u0000\uFFFD\uFFFD#\u0005\uFFFD?\uFFFD].o\uFFFD@*_\uFFFD\uFFFD;\uFFFD0\uFFFD\uFFFD\uFFFDW\u001E\uFFFD{Nz{\uFFFD3\u0486\uFFFD\f\uFFFD\uFFFD\uFFFD\u001B\u00A2|\u0015xs\uFFFD|o\uFFFD\u001D\uFFFD\uFFFD\u0006\uFFFD_\uFFFD\uFFFD\uFFFD\u011D\uFFFD\uFFFD\uFFFDm\uFFFDn%\uFFFD\uFFFD\uFFFD\uFFFD7K\u0013B\uFFFDr\uFFFD\uFFFD\u000B\uFFFDp\uFFFD\uFFFD\uFFFDT\u003E@\uFFFD\uFFFD\uFFFD~\uFFFD\uFFFDO\u000B\uFFFDiV\uFFFD:9\uFFFD\uFFFD\uFFFDQL\uFFFDA_!\uFFFD\uFFFD\u0022p.t#\u0019\uFFFD\t\uFFFD\uFFFD\u0060X[x\uFFFD8{\\V6\uFFFD\uFFFD\uFFFD\u0003\uFFFDd\uFFFD\uFFFD\uFFFD\u0007\uFFFD\u002B \uFFFD\uFFFDPp-1D)\uFFFDw\uFFFD\u04D6\uFFFD\uFFFD\uFFFDO{\uFFFD9\uFFFDtr\u0015\uFFFD\u0265d\u0027\uFFFDP\uFFFDL\uFFFD\u0003\uFFFD\uFFFD\u000B.%\uFFFDpg9\r",
        "\u001E \uFFFD\uFFFD\uFFFDd\uFFFD\u0001\uFFFD\u00229:|c\uFFFD\uFFFD\u0002\uFFFD\u0026h\uFFFD\u00E2\uFFFD\uFFFDDL\uFFFDG\u0022\f9\u0007\u0529\uFFFDdI\u014B[E\u1FAE\uFFFD\u02D9\u0011n{\u0013\uFFFD\uFFFD\\\u001B\u0010\uFFFD ?[\uFFFDj\u0015\u00002\uFFFD\uFFFD\uFFFDP\uFFFD\uFFFD\u0060\uFFFD\u002B}\uFFFD\u0006Q\uFFFD\uFFFD\r",
        "5\uFFFD\uFFFD%b\u003CL\u02C0\uFFFD)\uFFFD0\uFFFD\uFFFD\u02FE{\uFFFD\u0010\uFFFD\uFFFD\uFFFD\u06B2\uFFFDk\uFFFDY\tqj\uFFFDNt\uFFFD\uFFFD\uFFFD\uFFFDkm\uFFFD\uFFFD\uFFFDx\u06AC{\uFFFD\uFFFDH\uFFFD\uFFFDp\u0018t\uFFFDs\uFFFD\uFFFDnqv0\uFFFD\uFFFD\uFFFD\u003C\u0026F\uFFFD{\uFFFD\u001B\uFFFD\uFFFDa\uFFFD\u001C\uFFFD\u003Cc\uFFFD\uFFFD\uFFFDL5\u0000\uFFFD\uFFFDf7\uFFFD\uFFFDgY\u037A\u0012\uFFFD?{\uFFFDd\u002BT\uFFFD\uFFFD\uFFFD\u0012U\uFFFD{\uFFFD1\u000E\uFFFD\uFFFD#{\uFFFD\u003CUx}r\u18F3\uFFFD\u0005\uFFFD\uFFFDR\uFFFD\uFFFD\uFFFD]nG~7|\uFFFD"
      ],
      "StatusCode": 202,
      "ResponseHeaders": {
        "Content-Length": "0",
<<<<<<< HEAD
        "Date": "Tue, 02 Feb 2021 21:34:12 GMT",
=======
        "Date": "Wed, 17 Feb 2021 22:23:59 GMT",
>>>>>>> 1814567d
        "Server": [
          "Windows-Azure-HDFS/1.0",
          "Microsoft-HTTPAPI/2.0"
        ],
        "x-ms-client-request-id": "8e44a799-3436-4b02-54ef-f83f9ea7f380",
<<<<<<< HEAD
        "x-ms-request-id": "6d712a0f-c01f-0015-1eab-f968ec000000",
=======
        "x-ms-request-id": "e62421be-f01f-0031-307b-059e4c000000",
>>>>>>> 1814567d
        "x-ms-request-server-encrypted": "true",
        "x-ms-version": "2020-06-12"
      },
      "ResponseBody": []
    },
    {
      "RequestUri": "https://seannse.dfs.core.windows.net/test-filesystem-8b078404-6720-7302-f7a6-98a3cc2eab3f/test-file-b9bcca78-59cd-37a4-9796-1d032636e7b9?action=flush\u0026position=1024",
      "RequestMethod": "PATCH",
      "RequestHeaders": {
        "Accept": "application/json",
        "Authorization": "Sanitized",
<<<<<<< HEAD
        "traceparent": "00-76fb6ca6d63ca54a8ff1a4e874d34d05-869de04a8083a54d-00",
        "User-Agent": [
          "azsdk-net-Storage.Files.DataLake/12.7.0-alpha.20210202.1",
          "(.NET 5.0.2; Microsoft Windows 10.0.19042)"
        ],
        "x-ms-client-request-id": "8d9554bc-0c6a-4147-b288-fffe98702a4d",
        "x-ms-date": "Tue, 02 Feb 2021 21:34:12 GMT",
=======
        "Content-Length": "0",
        "traceparent": "00-3bed1a284f0be843bd503ccb260f6d83-5d8afe87cacc5f4f-00",
        "User-Agent": [
          "azsdk-net-Storage.Files.DataLake/12.7.0-alpha.20210217.1",
          "(.NET 5.0.3; Microsoft Windows 10.0.19042)"
        ],
        "x-ms-client-request-id": "8d9554bc-0c6a-4147-b288-fffe98702a4d",
        "x-ms-date": "Wed, 17 Feb 2021 22:24:00 GMT",
>>>>>>> 1814567d
        "x-ms-return-client-request-id": "true",
        "x-ms-version": "2020-06-12"
      },
      "RequestBody": null,
      "StatusCode": 200,
      "ResponseHeaders": {
        "Content-Length": "0",
<<<<<<< HEAD
        "Date": "Tue, 02 Feb 2021 21:34:12 GMT",
        "ETag": "\u00220x8D8C7C248E3C0AE\u0022",
        "Last-Modified": "Tue, 02 Feb 2021 21:34:13 GMT",
=======
        "Date": "Wed, 17 Feb 2021 22:23:59 GMT",
        "ETag": "\u00220x8D8D392B9B5A494\u0022",
        "Last-Modified": "Wed, 17 Feb 2021 22:24:00 GMT",
>>>>>>> 1814567d
        "Server": [
          "Windows-Azure-HDFS/1.0",
          "Microsoft-HTTPAPI/2.0"
        ],
        "x-ms-client-request-id": "8d9554bc-0c6a-4147-b288-fffe98702a4d",
<<<<<<< HEAD
        "x-ms-request-id": "6d712a2a-c01f-0015-39ab-f968ec000000",
=======
        "x-ms-request-id": "e62421d1-f01f-0031-437b-059e4c000000",
>>>>>>> 1814567d
        "x-ms-request-server-encrypted": "false",
        "x-ms-version": "2020-06-12"
      },
      "ResponseBody": []
    },
    {
      "RequestUri": "https://seannse.blob.core.windows.net/test-filesystem-8b078404-6720-7302-f7a6-98a3cc2eab3f/test-file-b9bcca78-59cd-37a4-9796-1d032636e7b9",
      "RequestMethod": "HEAD",
      "RequestHeaders": {
        "Accept": "application/xml",
        "Authorization": "Sanitized",
<<<<<<< HEAD
        "traceparent": "00-78b945e6ef628c47a733900ce394ee41-f2aae8638d7c1544-00",
        "User-Agent": [
          "azsdk-net-Storage.Files.DataLake/12.7.0-alpha.20210202.1",
          "(.NET 5.0.2; Microsoft Windows 10.0.19042)"
        ],
        "x-ms-client-request-id": "49835394-6512-ca16-95a0-be7fa8899476",
        "x-ms-date": "Tue, 02 Feb 2021 21:34:12 GMT",
=======
        "traceparent": "00-4c72b35453f16c4fbfbfca7e2cdeea4e-73e5b933f6db4347-00",
        "User-Agent": [
          "azsdk-net-Storage.Files.DataLake/12.7.0-alpha.20210217.1",
          "(.NET 5.0.3; Microsoft Windows 10.0.19042)"
        ],
        "x-ms-client-request-id": "49835394-6512-ca16-95a0-be7fa8899476",
        "x-ms-date": "Wed, 17 Feb 2021 22:24:00 GMT",
>>>>>>> 1814567d
        "x-ms-return-client-request-id": "true",
        "x-ms-version": "2020-06-12"
      },
      "RequestBody": null,
      "StatusCode": 200,
      "ResponseHeaders": {
        "Accept-Ranges": "bytes",
        "Content-Length": "1024",
        "Content-Type": "application/octet-stream",
<<<<<<< HEAD
        "Date": "Tue, 02 Feb 2021 21:34:13 GMT",
        "ETag": "\u00220x8D8C7C248E3C0AE\u0022",
        "Last-Modified": "Tue, 02 Feb 2021 21:34:13 GMT",
=======
        "Date": "Wed, 17 Feb 2021 22:24:00 GMT",
        "ETag": "\u00220x8D8D392B9B5A494\u0022",
        "Last-Modified": "Wed, 17 Feb 2021 22:24:00 GMT",
>>>>>>> 1814567d
        "Server": [
          "Windows-Azure-Blob/1.0",
          "Microsoft-HTTPAPI/2.0"
        ],
        "x-ms-access-tier": "Hot",
        "x-ms-access-tier-inferred": "true",
        "x-ms-blob-type": "BlockBlob",
        "x-ms-client-request-id": "49835394-6512-ca16-95a0-be7fa8899476",
<<<<<<< HEAD
        "x-ms-creation-time": "Tue, 02 Feb 2021 21:34:13 GMT",
=======
        "x-ms-creation-time": "Wed, 17 Feb 2021 22:24:00 GMT",
>>>>>>> 1814567d
        "x-ms-group": "$superuser",
        "x-ms-lease-state": "available",
        "x-ms-lease-status": "unlocked",
        "x-ms-owner": "$superuser",
        "x-ms-permissions": "rw-r-----",
<<<<<<< HEAD
        "x-ms-request-id": "5e437ab7-b01e-007d-7aab-f90e7c000000",
=======
        "x-ms-request-id": "5a5c95df-301e-0001-797b-052083000000",
>>>>>>> 1814567d
        "x-ms-server-encrypted": "true",
        "x-ms-version": "2020-06-12"
      },
      "ResponseBody": []
    },
    {
      "RequestUri": "https://seannse.blob.core.windows.net/test-filesystem-8b078404-6720-7302-f7a6-98a3cc2eab3f/test-file-b9bcca78-59cd-37a4-9796-1d032636e7b9",
      "RequestMethod": "GET",
      "RequestHeaders": {
        "Accept": "application/xml",
        "Authorization": "Sanitized",
        "User-Agent": [
<<<<<<< HEAD
          "azsdk-net-Storage.Files.DataLake/12.7.0-alpha.20210202.1",
          "(.NET 5.0.2; Microsoft Windows 10.0.19042)"
        ],
        "x-ms-client-request-id": "456923d9-e0ed-3a3a-f3bc-8dcbe1334997",
        "x-ms-date": "Tue, 02 Feb 2021 21:34:12 GMT",
=======
          "azsdk-net-Storage.Files.DataLake/12.7.0-alpha.20210217.1",
          "(.NET 5.0.3; Microsoft Windows 10.0.19042)"
        ],
        "x-ms-client-request-id": "456923d9-e0ed-3a3a-f3bc-8dcbe1334997",
        "x-ms-date": "Wed, 17 Feb 2021 22:24:00 GMT",
>>>>>>> 1814567d
        "x-ms-range": "bytes=0-4194303",
        "x-ms-return-client-request-id": "true",
        "x-ms-version": "2020-06-12"
      },
      "RequestBody": null,
      "StatusCode": 206,
      "ResponseHeaders": {
        "Accept-Ranges": "bytes",
        "Content-Length": "1024",
        "Content-Range": "bytes 0-1023/1024",
        "Content-Type": "application/octet-stream",
<<<<<<< HEAD
        "Date": "Tue, 02 Feb 2021 21:34:13 GMT",
        "ETag": "\u00220x8D8C7C248E3C0AE\u0022",
        "Last-Modified": "Tue, 02 Feb 2021 21:34:13 GMT",
=======
        "Date": "Wed, 17 Feb 2021 22:24:00 GMT",
        "ETag": "\u00220x8D8D392B9B5A494\u0022",
        "Last-Modified": "Wed, 17 Feb 2021 22:24:00 GMT",
>>>>>>> 1814567d
        "Server": [
          "Windows-Azure-Blob/1.0",
          "Microsoft-HTTPAPI/2.0"
        ],
        "x-ms-blob-type": "BlockBlob",
        "x-ms-client-request-id": "456923d9-e0ed-3a3a-f3bc-8dcbe1334997",
<<<<<<< HEAD
        "x-ms-creation-time": "Tue, 02 Feb 2021 21:34:13 GMT",
=======
        "x-ms-creation-time": "Wed, 17 Feb 2021 22:24:00 GMT",
>>>>>>> 1814567d
        "x-ms-group": "$superuser",
        "x-ms-lease-state": "available",
        "x-ms-lease-status": "unlocked",
        "x-ms-owner": "$superuser",
        "x-ms-permissions": "rw-r-----",
<<<<<<< HEAD
        "x-ms-request-id": "5e437b06-b01e-007d-40ab-f90e7c000000",
=======
        "x-ms-request-id": "5a5c9614-301e-0001-247b-052083000000",
>>>>>>> 1814567d
        "x-ms-server-encrypted": "true",
        "x-ms-version": "2020-06-12"
      },
      "ResponseBody": "E9D2tAxxK33uoV\u002BVc6ZrIE\u002B5rfN69VhrFSB\u002BrcIWkydh0Eg34aLThK02yEV0P4/jfKMxGFc0qB53ip/r83662A03M6JdMz\u002Bs5ilGQywT9tWRmjEe5HvPLScqv1YD6JAvfPA3PAvshkhkhDIu7mXxZJTJWVlNm/OSaAZ7M3ToqP6YF8Y827rKpRTouWBIoT/COFvCOo434eD9pNQEcVPUe9szldaetYjZ/rNFZOGTScbHuPoZJm5vYDXmPzblxTTAFD6EFQtoJIPS6Dvb8n3/aVsOPbhZulVtxDWhuHVR8zl/hFCjDzS6X5R2Rj4ylG245tXb14d7Z1noFlHWx2wNgPQBW24tW1omU94k4nQXOi/H6dGgdRyxAxz2uvjj45cnaMZJMTj/iot6tYOpVoXl0dshDt6abQrYT1dRNqBiQm9G/HmtzQn2yF5GJcCYB6yXEekcwtW5jPu7cOHgrVTqGHITY1kLNwPSKkZ/VEhKQEequiS3RYCajG9\u002B8lwoFRoJWwxNhKRSi9rlSpeOOTizcDCZNfMwMtLyedfqjUSmqhUrdvk7/LujWC5J0fvpDFI3y4Esjt8n2Cg5WwvMaP6VP6CCY8M/d3N19d3E5mDXCG2FssLCehs1A53QAaGw1\u002B8wtJJbZ6iO\u002BFMNt5kCY/LHYlKeR7Y808SETF8lbnbSxB7ulDLOfKHE9rlutMOCM6CrCJ9OEZA48\u002BHO1hpJaYncO/J6E8/A\u002Beax2lD8zR4BAhm/embXg7KOtqBRAKaHeo0vkXnQBx/R6w64nTc/OyXCzNMAiu4jBbg/7F0ub/lAKl/DzDulMPr57Y9XHuZ7Tnp7jjPShvCeDIzBkRvConwVeHPYfG/pHZzYBpxfy\u002BbRxJ3js\u002BDGbaNuJcCv5J/fN0sTQqVyotILkXCX\u002BYBUPkCl78x\u002B3\u002B\u002BbTwvPaVauOjn8\u002Bc9RTIlBXyHK2CJwLnQjGeaACfTSYFhbePOaozh7XFY2mv\u002BwA/K2ZJCrswfNKyCWrFBwLTFEKZh39dOWprvoT3vLOZN0chXzyaVkJ61QjUzSA/foCy4l8XBnOQ0eIL7UwmSLAfGMIjk6fGOL4ALrJmiGw6LE/0RMpkciDDkH1KnnkGRJxYtbReG\u002Bro7LmRFuexOll1wbEMMgP1uqahUAMqi6pFCeoWDcK33BBlG1gQ01tJAlYjxMy4ChKYYwsNvLvnvmEPTBz9qyyWveWQlxar1OdLWE2tBrbdnQ/XjarHui9kjWz3AYdOS2c5jQbnF2ML7I4jwmRuOqe6Ib8dJh1xzwPGPBmptMNQDQzWY3mv9nWc26Eso/e69kK1TN/YMSVZt74DEOtJUje6w8VXh9cuGjs5cFpsVSscC0XW5Hfjd8vg=="
    },
    {
      "RequestUri": "https://seannse.blob.core.windows.net/test-filesystem-8b078404-6720-7302-f7a6-98a3cc2eab3f?restype=container",
      "RequestMethod": "DELETE",
      "RequestHeaders": {
        "Accept": "application/xml",
        "Authorization": "Sanitized",
<<<<<<< HEAD
        "traceparent": "00-1cb5c7b8de263e458e6c3f022b81ada2-e6da1d65a12d944f-00",
        "User-Agent": [
          "azsdk-net-Storage.Files.DataLake/12.7.0-alpha.20210202.1",
          "(.NET 5.0.2; Microsoft Windows 10.0.19042)"
        ],
        "x-ms-client-request-id": "84a6ead6-4f1f-2c88-3549-9e34a96e3a6d",
        "x-ms-date": "Tue, 02 Feb 2021 21:34:12 GMT",
=======
        "traceparent": "00-94c187f71b3b6b419c3b5a87b09571c0-75d2bc79da87ff4c-00",
        "User-Agent": [
          "azsdk-net-Storage.Files.DataLake/12.7.0-alpha.20210217.1",
          "(.NET 5.0.3; Microsoft Windows 10.0.19042)"
        ],
        "x-ms-client-request-id": "84a6ead6-4f1f-2c88-3549-9e34a96e3a6d",
        "x-ms-date": "Wed, 17 Feb 2021 22:24:01 GMT",
>>>>>>> 1814567d
        "x-ms-return-client-request-id": "true",
        "x-ms-version": "2020-06-12"
      },
      "RequestBody": null,
      "StatusCode": 202,
      "ResponseHeaders": {
        "Content-Length": "0",
<<<<<<< HEAD
        "Date": "Tue, 02 Feb 2021 21:34:13 GMT",
=======
        "Date": "Wed, 17 Feb 2021 22:24:00 GMT",
>>>>>>> 1814567d
        "Server": [
          "Windows-Azure-Blob/1.0",
          "Microsoft-HTTPAPI/2.0"
        ],
        "x-ms-client-request-id": "84a6ead6-4f1f-2c88-3549-9e34a96e3a6d",
<<<<<<< HEAD
        "x-ms-request-id": "5e437b4b-b01e-007d-80ab-f90e7c000000",
=======
        "x-ms-request-id": "5a5c965d-301e-0001-637b-052083000000",
>>>>>>> 1814567d
        "x-ms-version": "2020-06-12"
      },
      "ResponseBody": []
    }
  ],
  "Variables": {
    "RandomSeed": "352588509",
    "Storage_TestConfigHierarchicalNamespace": "NamespaceTenant\nseannse\nU2FuaXRpemVk\nhttps://seannse.blob.core.windows.net\nhttps://seannse.file.core.windows.net\nhttps://seannse.queue.core.windows.net\nhttps://seannse.table.core.windows.net\n\n\n\n\nhttps://seannse-secondary.blob.core.windows.net\nhttps://seannse-secondary.file.core.windows.net\nhttps://seannse-secondary.queue.core.windows.net\nhttps://seannse-secondary.table.core.windows.net\n68390a19-a643-458b-b726-408abf67b4fc\nSanitized\n72f988bf-86f1-41af-91ab-2d7cd011db47\nhttps://login.microsoftonline.com/\nCloud\nBlobEndpoint=https://seannse.blob.core.windows.net/;QueueEndpoint=https://seannse.queue.core.windows.net/;FileEndpoint=https://seannse.file.core.windows.net/;BlobSecondaryEndpoint=https://seannse-secondary.blob.core.windows.net/;QueueSecondaryEndpoint=https://seannse-secondary.queue.core.windows.net/;FileSecondaryEndpoint=https://seannse-secondary.file.core.windows.net/;AccountName=seannse;AccountKey=Sanitized\n"
  }
}<|MERGE_RESOLUTION|>--- conflicted
+++ resolved
@@ -1,30 +1,19 @@
 {
   "Entries": [
     {
-      "RequestUri": "https://seannse.blob.core.windows.net/test-filesystem-8b078404-6720-7302-f7a6-98a3cc2eab3f?restype=container",
+      "RequestUri": "https://seannse.blob.core.windows.net/test-filesystem-aa313ac4-9612-c1b2-1bd8-89dc144c3125?restype=container",
       "RequestMethod": "PUT",
       "RequestHeaders": {
         "Accept": "application/xml",
         "Authorization": "Sanitized",
-<<<<<<< HEAD
-        "traceparent": "00-c2d292b6f8747d4ab4aca858794a5eb2-3732878e6403174c-00",
-        "User-Agent": [
-          "azsdk-net-Storage.Files.DataLake/12.7.0-alpha.20210202.1",
-          "(.NET 5.0.2; Microsoft Windows 10.0.19042)"
+        "traceparent": "00-e18ea1d20b154740ad35391c987866b4-01314052f8b7c44b-00",
+        "User-Agent": [
+          "azsdk-net-Storage.Files.DataLake/12.7.0-alpha.20210219.1",
+          "(.NET 5.0.3; Microsoft Windows 10.0.19041)"
         ],
         "x-ms-blob-public-access": "container",
-        "x-ms-client-request-id": "b6b3d8f6-d3e6-02d5-8ae7-c480d2042822",
-        "x-ms-date": "Tue, 02 Feb 2021 21:34:11 GMT",
-=======
-        "traceparent": "00-b4fab2a6ab64854291273969d27d8703-863d01f060a99341-00",
-        "User-Agent": [
-          "azsdk-net-Storage.Files.DataLake/12.7.0-alpha.20210217.1",
-          "(.NET 5.0.3; Microsoft Windows 10.0.19042)"
-        ],
-        "x-ms-blob-public-access": "container",
-        "x-ms-client-request-id": "b6b3d8f6-d3e6-02d5-8ae7-c480d2042822",
-        "x-ms-date": "Wed, 17 Feb 2021 22:24:00 GMT",
->>>>>>> 1814567d
+        "x-ms-client-request-id": "e8049636-8a17-655b-c30e-a6b14a7c3f9b",
+        "x-ms-date": "Fri, 19 Feb 2021 19:08:18 GMT",
         "x-ms-return-client-request-id": "true",
         "x-ms-version": "2020-06-12"
       },
@@ -32,53 +21,33 @@
       "StatusCode": 201,
       "ResponseHeaders": {
         "Content-Length": "0",
-<<<<<<< HEAD
-        "Date": "Tue, 02 Feb 2021 21:34:12 GMT",
-        "ETag": "\u00220x8D8C7C24886FD62\u0022",
-        "Last-Modified": "Tue, 02 Feb 2021 21:34:12 GMT",
-=======
-        "Date": "Wed, 17 Feb 2021 22:23:59 GMT",
-        "ETag": "\u00220x8D8D392B96914A5\u0022",
-        "Last-Modified": "Wed, 17 Feb 2021 22:24:00 GMT",
->>>>>>> 1814567d
-        "Server": [
-          "Windows-Azure-Blob/1.0",
-          "Microsoft-HTTPAPI/2.0"
-        ],
-        "x-ms-client-request-id": "b6b3d8f6-d3e6-02d5-8ae7-c480d2042822",
-<<<<<<< HEAD
-        "x-ms-request-id": "5e4377ff-b01e-007d-64ab-f90e7c000000",
-=======
-        "x-ms-request-id": "5a5c9504-301e-0001-4d7b-052083000000",
->>>>>>> 1814567d
-        "x-ms-version": "2020-06-12"
-      },
-      "ResponseBody": []
-    },
-    {
-      "RequestUri": "https://seannse.dfs.core.windows.net/test-filesystem-8b078404-6720-7302-f7a6-98a3cc2eab3f/test-file-b9bcca78-59cd-37a4-9796-1d032636e7b9?resource=file",
+        "Date": "Fri, 19 Feb 2021 19:08:17 GMT",
+        "ETag": "\u00220x8D8D509B716AA3C\u0022",
+        "Last-Modified": "Fri, 19 Feb 2021 19:08:17 GMT",
+        "Server": [
+          "Windows-Azure-Blob/1.0",
+          "Microsoft-HTTPAPI/2.0"
+        ],
+        "x-ms-client-request-id": "e8049636-8a17-655b-c30e-a6b14a7c3f9b",
+        "x-ms-request-id": "2e614b39-201e-00a4-63f2-0676f9000000",
+        "x-ms-version": "2020-06-12"
+      },
+      "ResponseBody": []
+    },
+    {
+      "RequestUri": "https://seannse.dfs.core.windows.net/test-filesystem-aa313ac4-9612-c1b2-1bd8-89dc144c3125/test-file-36356bf0-cde7-a133-9cbb-f5e18c79e66a?resource=file",
       "RequestMethod": "PUT",
       "RequestHeaders": {
         "Accept": "application/json",
         "Authorization": "Sanitized",
         "If-None-Match": "*",
-<<<<<<< HEAD
-        "traceparent": "00-547f7b130c336f4c9d55220eb768459c-5ce13217f0569346-00",
-        "User-Agent": [
-          "azsdk-net-Storage.Files.DataLake/12.7.0-alpha.20210202.1",
-          "(.NET 5.0.2; Microsoft Windows 10.0.19042)"
-        ],
-        "x-ms-client-request-id": "b20097bf-27b6-5ad5-f2cd-0f2e35ae9a7d",
-        "x-ms-date": "Tue, 02 Feb 2021 21:34:12 GMT",
-=======
-        "traceparent": "00-1e7659633edaaa48b8958e77505d4591-1e57bc396620cb41-00",
-        "User-Agent": [
-          "azsdk-net-Storage.Files.DataLake/12.7.0-alpha.20210217.1",
-          "(.NET 5.0.3; Microsoft Windows 10.0.19042)"
-        ],
-        "x-ms-client-request-id": "b20097bf-27b6-5ad5-f2cd-0f2e35ae9a7d",
-        "x-ms-date": "Wed, 17 Feb 2021 22:24:00 GMT",
->>>>>>> 1814567d
+        "traceparent": "00-f17038063577c84ca7579b76870e9c4b-40cd6846f6713e49-00",
+        "User-Agent": [
+          "azsdk-net-Storage.Files.DataLake/12.7.0-alpha.20210219.1",
+          "(.NET 5.0.3; Microsoft Windows 10.0.19041)"
+        ],
+        "x-ms-client-request-id": "ed3f47c4-641a-b61a-ae7d-49d316084574",
+        "x-ms-date": "Fri, 19 Feb 2021 19:08:18 GMT",
         "x-ms-return-client-request-id": "true",
         "x-ms-version": "2020-06-12"
       },
@@ -86,114 +55,82 @@
       "StatusCode": 201,
       "ResponseHeaders": {
         "Content-Length": "0",
-<<<<<<< HEAD
-        "Date": "Tue, 02 Feb 2021 21:34:12 GMT",
-        "ETag": "\u00220x8D8C7C248C5BD47\u0022",
-        "Last-Modified": "Tue, 02 Feb 2021 21:34:13 GMT",
-=======
-        "Date": "Wed, 17 Feb 2021 22:23:59 GMT",
-        "ETag": "\u00220x8D8D392B99BCFD0\u0022",
-        "Last-Modified": "Wed, 17 Feb 2021 22:24:00 GMT",
->>>>>>> 1814567d
+        "Date": "Fri, 19 Feb 2021 19:08:17 GMT",
+        "ETag": "\u00220x8D8D509B72684AA\u0022",
+        "Last-Modified": "Fri, 19 Feb 2021 19:08:17 GMT",
         "Server": [
           "Windows-Azure-HDFS/1.0",
           "Microsoft-HTTPAPI/2.0"
         ],
-        "x-ms-client-request-id": "b20097bf-27b6-5ad5-f2cd-0f2e35ae9a7d",
-<<<<<<< HEAD
-        "x-ms-request-id": "6d7129fc-c01f-0015-0bab-f968ec000000",
-=======
-        "x-ms-request-id": "e62421b0-f01f-0031-227b-059e4c000000",
->>>>>>> 1814567d
-        "x-ms-version": "2020-06-12"
-      },
-      "ResponseBody": []
-    },
-    {
-      "RequestUri": "https://seannse.dfs.core.windows.net/test-filesystem-8b078404-6720-7302-f7a6-98a3cc2eab3f/test-file-b9bcca78-59cd-37a4-9796-1d032636e7b9?action=append\u0026position=0",
+        "x-ms-client-request-id": "ed3f47c4-641a-b61a-ae7d-49d316084574",
+        "x-ms-request-id": "6f4ad8d7-e01f-004f-2af2-060e0b000000",
+        "x-ms-version": "2020-06-12"
+      },
+      "ResponseBody": []
+    },
+    {
+      "RequestUri": "https://seannse.dfs.core.windows.net/test-filesystem-aa313ac4-9612-c1b2-1bd8-89dc144c3125/test-file-36356bf0-cde7-a133-9cbb-f5e18c79e66a?action=append\u0026position=0",
       "RequestMethod": "PATCH",
       "RequestHeaders": {
         "Accept": "application/json",
         "Authorization": "Sanitized",
-<<<<<<< HEAD
-        "Content-Length": "1838",
+        "Content-Length": "1850",
         "Content-Type": "application/json",
-        "traceparent": "00-431ba9ecdcc5bd46815d985508352413-12b3de2b83727748-00",
-        "User-Agent": [
-          "azsdk-net-Storage.Files.DataLake/12.7.0-alpha.20210202.1",
-          "(.NET 5.0.2; Microsoft Windows 10.0.19042)"
-        ],
-        "x-ms-client-request-id": "8e44a799-3436-4b02-54ef-f83f9ea7f380",
-        "x-ms-date": "Tue, 02 Feb 2021 21:34:12 GMT",
-=======
-        "Content-Length": "1024",
-        "traceparent": "00-dcc57b098a840941882773ef267ac52c-29c9c39ed0a97f4f-00",
-        "User-Agent": [
-          "azsdk-net-Storage.Files.DataLake/12.7.0-alpha.20210217.1",
-          "(.NET 5.0.3; Microsoft Windows 10.0.19042)"
-        ],
-        "x-ms-client-request-id": "8e44a799-3436-4b02-54ef-f83f9ea7f380",
-        "x-ms-date": "Wed, 17 Feb 2021 22:24:00 GMT",
->>>>>>> 1814567d
+        "traceparent": "00-099be32be99f9d44abe85b9351aa5ee9-bee2bd1ccd24ca43-00",
+        "User-Agent": [
+          "azsdk-net-Storage.Files.DataLake/12.7.0-alpha.20210219.1",
+          "(.NET 5.0.3; Microsoft Windows 10.0.19041)"
+        ],
+        "x-ms-client-request-id": "441de18a-f93a-1d50-dcfb-4df3de1992bb",
+        "x-ms-date": "Fri, 19 Feb 2021 19:08:18 GMT",
         "x-ms-return-client-request-id": "true",
         "x-ms-version": "2020-06-12"
       },
       "RequestBody": [
-        "\u0013\uFFFD\uFFFD\uFFFD\fq\u002B}\uFFFD_\uFFFDs\uFFFDk O\uFFFD\uFFFD\uFFFDz\uFFFDXk\u0015 ~\uFFFD\uFFFD\u0016\uFFFD\u0027a\uFFFDH7\uFFFD\u04C4\uFFFD6\uFFFDEt?\uFFFD\uFFFD|\uFFFD1\u0018W4\uFFFD\u001Ew\uFFFD\uFFFD\uFFFD\uFFFD~\uFFFD\uFFFD\r",
-        "73\uFFFD]3?\uFFFD\uFFFD)FC,\u0013\uFFFD\u0551\uFFFD1\u001E\uFFFD{\uFFFD-\u0027*\uFFFDV\u0003\uFFFD/|\uFFFD7\u003C\u000B\uFFFDHd\uFFFD2.\uFFFDe\uFFFDd\uFFFD\uFFFDYYM\uFFFD\uFFFDh\u0006{3t\uFFFD\uFFFD\uFFFD\u0017\uFFFD\u003C\u06FA\u02A5\u0014\uFFFD\u0060H\uFFFD?\uFFFD8[\uFFFD:\uFFFD7\uFFFD\uFFFD\uFFFD\uFFFD\uFFFD\u0004qS\uFFFD{\uFFFD3\uFFFD\u059E\uFFFD\uFFFD\uFFFD\uFFFD\uFFFDEd\uFFFDI\uFFFD\u01F8\uFFFD\u0019\u0026no\u00605\uFFFD?6\uFFFD\uFFFD4\uFFFD\u0014\u003E\uFFFD\u0015\u000Bh$\uFFFD\uFFFD\uFFFD;\uFFFD\uFFFD}\uFFFDi[\u000E=\uFFFDY\uFFFDUm\uFFFD5\uFFFD\uFFFDuQ\uFFFD9\u007F\uFFFDP\uFFFD\u000F4\uFFFD_\uFFFDvF\u003E2\uFFFDm\uFFFD\uFFFD\uFFFD\uFFFD\u05C7{gY\uFFFD\u0016Q\uFFFD\uFFFDl\r",
-        "\uFFFD\uFFFD\u0001[n-[Z\u0026S\uFFFD$\uFFFDt\u0017:/\uFFFD\uFFFD\u0460u\u001C\uFFFD\u0003\u001C\uFFFD\uFFFD\uFFFD\uFFFD\uFFFD\u0027h\uFFFDI18\uFFFD\uFFFD\uFFFDz\uFFFD\uFFFD\uFFFDV\uFFFD\uFFFD\uFFFD\uFFFD!\u000E\u079Am\n",
-        "\uFFFDOWQ6\uFFFDbBoF\uFFFDy\uFFFD\uFFFD\t\uFFFD\uFFFD^F%\uFFFD\uFFFD\u0007\uFFFD\uFFFD\u0011\uFFFD\u001C\uFFFD\u0579\uFFFD\uFFFD\uFFFDp\uFFFD\uFFFDT\uFFFD\u0018r\u0013cY\u000B7\u0003\uFFFD*F\u007FTHJ@G\uFFFD\uFFFD$\uFFFDE\uFFFD\uFFFD\uFFFDo~\uFFFD\\(\u0015\u001A\t[\fM\uFFFD\uFFFDR\uFFFD\uFFFD\uFFFDJ\uFFFD\uFFFD98\uFFFDp0\uFFFD5\uFFFD02\uFFFD\uFFFDy\uFFFD\uFFFDD\uFFFD\uFFFD\u0015\u002Bv\uFFFD;\uFFFD\uFFFD\uFFFDX.I\uFFFD\uFFFD\uFFFD\fR7\u02C1,\uFFFD\uFFFD\u0027\uFFFD(9[\u000B\uFFFDh\uFFFD\uFFFD?\uFFFD\uFFFDc\uFFFD?wsu\uFFFD\uFFFD\uFFFD\uFFFD\u0060\uFFFD\bm\uFFFD\uFFFD\uFFFD\uFFFDz\u001B5\u0003\uFFFD\uFFFD\u0001\uFFFD\uFFFD\uFFFD\uFFFD0\uFFFD\uFFFD[g\uFFFD\uFFFD\uFFFDS\r",
-        "\uFFFD\uFFFD\u0002c\uFFFD\uFFFDbR\uFFFDG\uFFFD\u003C\uFFFD\u0104L_%nv\uFFFD\uFFFD\u001E\uFFFD2\uFFFD|\uFFFD\uFFFD\uFFFD\uFFFDn\uFFFD\u00C23\uFFFD\uFFFD\b\uFFFDN\u0011\uFFFD8\uFFFD\uFFFD\uFFFD\uFFFD\u001AIi\uFFFD\uFFFD;\uFFFDz\u0013\uFFFD\uFFFD\uFFFD\uFFFD\uFFFDP\uFFFD\uFFFD\u001E\u0001\u0002\u0019\uFFFDzf\u05C3\uFFFD\uFFFD\uFFFD\uFFFDQ\u0000\uFFFD\uFFFDz\uFFFD/\uFFFDy\uFFFD\u0007\u001F\uFFFD\uFFFD\u000E\uFFFD\uFFFD7?;%\uFFFD\uFFFD\uFFFD\u0000\uFFFD\uFFFD#\u0005\uFFFD?\uFFFD].o\uFFFD@*_\uFFFD\uFFFD;\uFFFD0\uFFFD\uFFFD\uFFFDW\u001E\uFFFD{Nz{\uFFFD3\u0486\uFFFD\f\uFFFD\uFFFD\uFFFD\u001B\u00A2|\u0015xs\uFFFD|o\uFFFD\u001D\uFFFD\uFFFD\u0006\uFFFD_\uFFFD\uFFFD\uFFFD\u011D\uFFFD\uFFFD\uFFFDm\uFFFDn%\uFFFD\uFFFD\uFFFD\uFFFD7K\u0013B\uFFFDr\uFFFD\uFFFD\u000B\uFFFDp\uFFFD\uFFFD\uFFFDT\u003E@\uFFFD\uFFFD\uFFFD~\uFFFD\uFFFDO\u000B\uFFFDiV\uFFFD:9\uFFFD\uFFFD\uFFFDQL\uFFFDA_!\uFFFD\uFFFD\u0022p.t#\u0019\uFFFD\t\uFFFD\uFFFD\u0060X[x\uFFFD8{\\V6\uFFFD\uFFFD\uFFFD\u0003\uFFFDd\uFFFD\uFFFD\uFFFD\u0007\uFFFD\u002B \uFFFD\uFFFDPp-1D)\uFFFDw\uFFFD\u04D6\uFFFD\uFFFD\uFFFDO{\uFFFD9\uFFFDtr\u0015\uFFFD\u0265d\u0027\uFFFDP\uFFFDL\uFFFD\u0003\uFFFD\uFFFD\u000B.%\uFFFDpg9\r",
-        "\u001E \uFFFD\uFFFD\uFFFDd\uFFFD\u0001\uFFFD\u00229:|c\uFFFD\uFFFD\u0002\uFFFD\u0026h\uFFFD\u00E2\uFFFD\uFFFDDL\uFFFDG\u0022\f9\u0007\u0529\uFFFDdI\u014B[E\u1FAE\uFFFD\u02D9\u0011n{\u0013\uFFFD\uFFFD\\\u001B\u0010\uFFFD ?[\uFFFDj\u0015\u00002\uFFFD\uFFFD\uFFFDP\uFFFD\uFFFD\u0060\uFFFD\u002B}\uFFFD\u0006Q\uFFFD\uFFFD\r",
-        "5\uFFFD\uFFFD%b\u003CL\u02C0\uFFFD)\uFFFD0\uFFFD\uFFFD\u02FE{\uFFFD\u0010\uFFFD\uFFFD\uFFFD\u06B2\uFFFDk\uFFFDY\tqj\uFFFDNt\uFFFD\uFFFD\uFFFD\uFFFDkm\uFFFD\uFFFD\uFFFDx\u06AC{\uFFFD\uFFFDH\uFFFD\uFFFDp\u0018t\uFFFDs\uFFFD\uFFFDnqv0\uFFFD\uFFFD\uFFFD\u003C\u0026F\uFFFD{\uFFFD\u001B\uFFFD\uFFFDa\uFFFD\u001C\uFFFD\u003Cc\uFFFD\uFFFD\uFFFDL5\u0000\uFFFD\uFFFDf7\uFFFD\uFFFDgY\u037A\u0012\uFFFD?{\uFFFDd\u002BT\uFFFD\uFFFD\uFFFD\u0012U\uFFFD{\uFFFD1\u000E\uFFFD\uFFFD#{\uFFFD\u003CUx}r\u18F3\uFFFD\u0005\uFFFD\uFFFDR\uFFFD\uFFFD\uFFFD]nG~7|\uFFFD"
+        "DV;\uFFFD6\uFFFDz\uFFFDj\uFFFD\u001B\u0002\uFFFDI\uFFFD\u0371\uFFFD\uFFFD~GH\r",
+        "\\\u0011\uFFFDnN\uFFFD\u001F\u0011\u0012\uFFFD##n\u0012)\uFFFDW\u001Bg~BoX\uFFFDy\u0011\uFFFD\uFFFD\uFFFD\uFFFD\uFFFDT\uFFFDH\uFFFD\uFFFDp\u002B\u001BK\uFFFD\t1\uFFFD%\uFFFD\uFFFD\uFFFD\uFFFDNb\uFFFD\uFFFD\uFFFD\uFFFD\uFFFD\u0026\uFFFD=\uFFFD L\u003C\u0010\uFFFD\u0027%3=L\uFFFD\uFFFDK2~e\u0027\uFFFDT\uFFFD\u001Dv\r",
+        "\uFFFD]s1}\uFFFD3Z|\uFFFDr\u002Bw\uFFFD \uFFFD\uFFFDi\uFFFDJjgr\uFFFD\uFFFDL\uFFFD\uFFFDL\uFFFD\uFFFD\uFFFD\uFFFD\u003E\uFFFD\uFFFD\\\uFFFD\uFFFD@\n",
+        "\uFFFDj\u0001\uFFFD\u0007\u0007\uFFFD\u0007\uFFFDU\u0019\uFFFD,\uFFFD \uFFFD\u07991j\uFFFD\u000E\uFFFD3\uFFFD8\u0018m\uFFFD\b\uFFFDG@x\uFFFDp\uFFFD\uFFFDD\uFFFDUJ\uFFFD\uFFFD}\uFFFD\uFFFD\uFFFD}\\v\uFFFDg\uFFFD\uFFFD\uFFFD\uFFFD\u007F\uFFFDoMXM\uFFFD*#z\u0022\t\uFFFD{\u0018\uFFFD\uFFFD\uFFFD\uFFFD\u0004\uFFFD\uFFFD\uFFFD\t\uFFFDJp\u0613m\uFFFD\uFFFD\n",
+        "vo\uFFFD\uFFFD\uFFFDH\uFFFD\uFFFDqpMZS\uFFFD[N\u002B\uFFFD\u003C\u0002\uFFFD1\uFFFD\uFFFDe\uFFFD\r",
+        "\uFFFD\u0012\uFFFD\uFFFD\uFFFDY\uFFFDv\u000B(\u0494IGs\u002B\u0013X\uFFFDX\uFFFD\u0015\uFFFDgpe\u0189Dt\uFFFD\uFFFD[;\uFFFD~\u067Au\u0001T\u0013O%Yi\uFFFD\r",
+        "\u0006\u76F6HL\u01C8/Fr\uFFFDt2\uFFFD,R8\r",
+        "{\uFFFDQY\uFFFD\u0003\uFFFD\uFFFDd\u000E\u0006r\u000B|=\uFFFD\u0060\uFFFD\u0012\uFFFD\u0004\uFFFD\uFFFDs\u0002m\uFFFD\uFFFD\uFFFD\u00060\uFFFD?\u0018\uFFFD\uFFFD\uFFFD\tE\uFFFD\u0000$!?\uFFFD\uFFFD\uFFFD\uFFFD\n",
+        "\u0308%\u001Fv\uFFFD\uFFFD\uFFFD\uFFFD?#\uFFFD\r",
+        "k\u0007\u058D\uFFFDd\uFFFD\uFFFD\uFFFD\uFFFD\uFFFDO\u0003\u04494\u0003\uFFFD\uFFFD\uFFFD,~\n",
+        "\uFFFD\uFFFD\u0019\r",
+        "\uFFFD\uFFFD\uFFFD!\uFFFD\uFFFD\u0019ir\uFFFD\uFFFDk\u000B$\uFFFDW\uFFFDr-\u001D\uFFFD\uFFFDY;\uFFFD^\u003E\uFFFD\uFFFD\uFFFD\u0004K{U\uFFFD\uFFFD\uFFFD|\u0010\u0018o\u02D1,S\uFFFD\uFFFD\b\uFFFD\uFFFD\uFFFDU\uFFFD\uFFFD\uFFFD\uFFFDp\uFFFD\uFFFDz\uFFFD\uFFFD\uFFFD\uFFFDI\uFFFDV\u046BSb\u0014\uFFFD\uFFFDK,\uFFFD^\uFFFD6\uFFFD\u0018\u042F_\uFFFD^\u0486\u0189z\uFFFD\uFFFD-\uFFFDv\n",
+        "\uFFFD\uFFFD\uFFFD\uFFFD\u0007\uFFFD\uFFFD\uFFFDA\u0011\uFFFDC\uFFFD\uFFFD\uFFFDD\uFFFD\uFFFD\uFFFD\u0006\uFFFDbW\uFFFDK\uFFFD\uFFFD\uFFFDu\u03B8e\uFFFD\uFFFD\uFFFD\u0343\uFFFD\u0011-\uFFFD\uFFFDKM\u0022B\uFFFD\uFFFD\uFFFDY\u0022\uFFFD\fp /\uFFFD.\uFFFD!\uFFFD\n",
+        "arXJ\uFFFD\u001F\uFFFD\f\uFFFD\uFFFDt\uFFFDIb\u0017\ta\t\u001C\uFFFDG\u001B\uFFFD\u0010YE\uFFFD\uFFFD6UW\uFFFDT\uFFFD%\uFFFD\uFFFD\u05F4\uFFFD\u002B\uFFFD\uFFFDU4_\u0027\uFFFD\u0017\uFFFD\u034E\u0004\u0003\uFFFDE\uFFFDH\uFFFDHb\u002B\uFFFDku\uFFFDX\uFFFD=\u003E\u0015\uFFFDTt\uFFFD\uFFFD\uFFFDV\uFFFD\uFFFD\u001E\uFFFD\uFFFD\uFFFD\uFFFD\uFFFD\uFFFDP\uFFFD\uFFFD\u0012\uFFFD\uFFFDlF\u0000\uFFFD-\u07EF\u0007\uFFFD\uFFFD\uFFFDvC9\uFFFDY\u000F\uFFFDol\uFFFD)b\uFFFD\u002B\u3B59\u0007\uFFFD^,j\uFFFD\uFFFD.\uFFFD\uFFFDTw,\uFFFD\u007F\uFFFD3D\uFFFDZ\uFFFD\uFFFD\u001C\uFFFD\u003E\uFFFDB\uFFFDZ\uFFFDJ2\u0015\u0000\uFFFD\u0022\uFFFD\f\uFFFDQb\uFFFD\u0019n\uFFFD@\u0006\uFFFD\uFFFD\uFFFD\uFFFD\uFFFD\u001E?\u0010\uFFFDA\uFFFD,\uFFFD\uFFFDKOd\n",
+        "E\u0017\uFFFD]\uFFFD\u0026\uFFFD=\uFFFDG\u012D\uFFFD\uFFFD\uFFFD\uFFFD\u0060\uFFFD\uFFFD\u0013\uFFFD\uFFFD\u001B\uFFFD\u0022\uFFFD\uFFFD\u0017\u0060\uFFFDc\uFFFD)\u0014\uFFFD\uFFFD\uFFFD\uFFFD\uFFFDG\uFFFD\u0005\uFFFD\uFFFD.\uFFFD\uFFFDK\uFFFD\uFFFD\u00601A\u0002\uFFFD}\uFFFDF\uFFFD\uFFFD\uFFFD\uFFFD\u000FJ\uFFFD\uFFFD\u04F6yf\u01EE2\uFFFD\u0026\u0015LB\uFFFD\u001A\uFFFD\uFFFDq\uFFFD\u0003\uFFFD\uFFFD\u0012d\t\u001C\uFFFD@Pf\uFFFD\uFFFDJ\uFFFDY\uFFFDF\u0488\u0003\uFFFD\uFFFD\uFFFD\uFFFDw0\uFFFD\uFFFD\uFFFD\uFFFD\u0015u\u0026Fv\uFFFD\uFFFDRpI=n\uFFFD\u0027D\u001F\u0002YX\u001Fi\uFFFD\uFFFD\uFFFDQ\uFFFD56\uFFFD\u0601\uFFFD\uFFFDpQl\uFFFD\u0003qm9\uFFFDa\u003E\uFFFDB\u001C\uFFFD\uFFFDX.A;\uFFFDw\u001B\uFFFD?\uFFFD\uFFFD\uFFFD\uFFFDf\uFFFD\uFFFDF\uFFFDr\uFFFD\uFFFDP\uFFFD\uFFFD\uFFFD\uFFFDu\uFFFD\uFFFD \u000Fe\uFFFD\uFFFD\uFFFD\uFFFD@\uFFFD\u001E\uFFFD5\u07D0\u000E|\uFFFD\uFFFD\uFFFD\uFFFDv\u007Fs\uFFFD\uFFFD\uFFFD\u00070YP\uFFFD\u0001\uFFFD\uFFFD\u001F\uFFFD\f\uFFFD\uFFFD\uE20C\uFFFDy\uFFFD\uFFFD\uFFFD"
       ],
       "StatusCode": 202,
       "ResponseHeaders": {
         "Content-Length": "0",
-<<<<<<< HEAD
-        "Date": "Tue, 02 Feb 2021 21:34:12 GMT",
-=======
-        "Date": "Wed, 17 Feb 2021 22:23:59 GMT",
->>>>>>> 1814567d
+        "Date": "Fri, 19 Feb 2021 19:08:17 GMT",
         "Server": [
           "Windows-Azure-HDFS/1.0",
           "Microsoft-HTTPAPI/2.0"
         ],
-        "x-ms-client-request-id": "8e44a799-3436-4b02-54ef-f83f9ea7f380",
-<<<<<<< HEAD
-        "x-ms-request-id": "6d712a0f-c01f-0015-1eab-f968ec000000",
-=======
-        "x-ms-request-id": "e62421be-f01f-0031-307b-059e4c000000",
->>>>>>> 1814567d
+        "x-ms-client-request-id": "441de18a-f93a-1d50-dcfb-4df3de1992bb",
+        "x-ms-request-id": "6f4ad8e9-e01f-004f-3cf2-060e0b000000",
         "x-ms-request-server-encrypted": "true",
         "x-ms-version": "2020-06-12"
       },
       "ResponseBody": []
     },
     {
-      "RequestUri": "https://seannse.dfs.core.windows.net/test-filesystem-8b078404-6720-7302-f7a6-98a3cc2eab3f/test-file-b9bcca78-59cd-37a4-9796-1d032636e7b9?action=flush\u0026position=1024",
+      "RequestUri": "https://seannse.dfs.core.windows.net/test-filesystem-aa313ac4-9612-c1b2-1bd8-89dc144c3125/test-file-36356bf0-cde7-a133-9cbb-f5e18c79e66a?action=flush\u0026position=1024",
       "RequestMethod": "PATCH",
       "RequestHeaders": {
         "Accept": "application/json",
         "Authorization": "Sanitized",
-<<<<<<< HEAD
-        "traceparent": "00-76fb6ca6d63ca54a8ff1a4e874d34d05-869de04a8083a54d-00",
-        "User-Agent": [
-          "azsdk-net-Storage.Files.DataLake/12.7.0-alpha.20210202.1",
-          "(.NET 5.0.2; Microsoft Windows 10.0.19042)"
-        ],
-        "x-ms-client-request-id": "8d9554bc-0c6a-4147-b288-fffe98702a4d",
-        "x-ms-date": "Tue, 02 Feb 2021 21:34:12 GMT",
-=======
-        "Content-Length": "0",
-        "traceparent": "00-3bed1a284f0be843bd503ccb260f6d83-5d8afe87cacc5f4f-00",
-        "User-Agent": [
-          "azsdk-net-Storage.Files.DataLake/12.7.0-alpha.20210217.1",
-          "(.NET 5.0.3; Microsoft Windows 10.0.19042)"
-        ],
-        "x-ms-client-request-id": "8d9554bc-0c6a-4147-b288-fffe98702a4d",
-        "x-ms-date": "Wed, 17 Feb 2021 22:24:00 GMT",
->>>>>>> 1814567d
+        "traceparent": "00-e187b13be783e74bb5ad969a51e20abc-8c118192bdf07445-00",
+        "User-Agent": [
+          "azsdk-net-Storage.Files.DataLake/12.7.0-alpha.20210219.1",
+          "(.NET 5.0.3; Microsoft Windows 10.0.19041)"
+        ],
+        "x-ms-client-request-id": "35496fd0-00eb-a83a-d111-a5f2ae5bea63",
+        "x-ms-date": "Fri, 19 Feb 2021 19:08:18 GMT",
         "x-ms-return-client-request-id": "true",
         "x-ms-version": "2020-06-12"
       },
@@ -201,53 +138,33 @@
       "StatusCode": 200,
       "ResponseHeaders": {
         "Content-Length": "0",
-<<<<<<< HEAD
-        "Date": "Tue, 02 Feb 2021 21:34:12 GMT",
-        "ETag": "\u00220x8D8C7C248E3C0AE\u0022",
-        "Last-Modified": "Tue, 02 Feb 2021 21:34:13 GMT",
-=======
-        "Date": "Wed, 17 Feb 2021 22:23:59 GMT",
-        "ETag": "\u00220x8D8D392B9B5A494\u0022",
-        "Last-Modified": "Wed, 17 Feb 2021 22:24:00 GMT",
->>>>>>> 1814567d
+        "Date": "Fri, 19 Feb 2021 19:08:17 GMT",
+        "ETag": "\u00220x8D8D509B7408890\u0022",
+        "Last-Modified": "Fri, 19 Feb 2021 19:08:17 GMT",
         "Server": [
           "Windows-Azure-HDFS/1.0",
           "Microsoft-HTTPAPI/2.0"
         ],
-        "x-ms-client-request-id": "8d9554bc-0c6a-4147-b288-fffe98702a4d",
-<<<<<<< HEAD
-        "x-ms-request-id": "6d712a2a-c01f-0015-39ab-f968ec000000",
-=======
-        "x-ms-request-id": "e62421d1-f01f-0031-437b-059e4c000000",
->>>>>>> 1814567d
+        "x-ms-client-request-id": "35496fd0-00eb-a83a-d111-a5f2ae5bea63",
+        "x-ms-request-id": "6f4ad8fc-e01f-004f-4ff2-060e0b000000",
         "x-ms-request-server-encrypted": "false",
         "x-ms-version": "2020-06-12"
       },
       "ResponseBody": []
     },
     {
-      "RequestUri": "https://seannse.blob.core.windows.net/test-filesystem-8b078404-6720-7302-f7a6-98a3cc2eab3f/test-file-b9bcca78-59cd-37a4-9796-1d032636e7b9",
+      "RequestUri": "https://seannse.blob.core.windows.net/test-filesystem-aa313ac4-9612-c1b2-1bd8-89dc144c3125/test-file-36356bf0-cde7-a133-9cbb-f5e18c79e66a",
       "RequestMethod": "HEAD",
       "RequestHeaders": {
         "Accept": "application/xml",
         "Authorization": "Sanitized",
-<<<<<<< HEAD
-        "traceparent": "00-78b945e6ef628c47a733900ce394ee41-f2aae8638d7c1544-00",
-        "User-Agent": [
-          "azsdk-net-Storage.Files.DataLake/12.7.0-alpha.20210202.1",
-          "(.NET 5.0.2; Microsoft Windows 10.0.19042)"
-        ],
-        "x-ms-client-request-id": "49835394-6512-ca16-95a0-be7fa8899476",
-        "x-ms-date": "Tue, 02 Feb 2021 21:34:12 GMT",
-=======
-        "traceparent": "00-4c72b35453f16c4fbfbfca7e2cdeea4e-73e5b933f6db4347-00",
-        "User-Agent": [
-          "azsdk-net-Storage.Files.DataLake/12.7.0-alpha.20210217.1",
-          "(.NET 5.0.3; Microsoft Windows 10.0.19042)"
-        ],
-        "x-ms-client-request-id": "49835394-6512-ca16-95a0-be7fa8899476",
-        "x-ms-date": "Wed, 17 Feb 2021 22:24:00 GMT",
->>>>>>> 1814567d
+        "traceparent": "00-9709afdd2c17c94e8baf949fbb89e59b-6e634ae4cd5c5d4f-00",
+        "User-Agent": [
+          "azsdk-net-Storage.Files.DataLake/12.7.0-alpha.20210219.1",
+          "(.NET 5.0.3; Microsoft Windows 10.0.19041)"
+        ],
+        "x-ms-client-request-id": "6e23e436-5cd0-75cf-2ca4-00820933189d",
+        "x-ms-date": "Fri, 19 Feb 2021 19:08:18 GMT",
         "x-ms-return-client-request-id": "true",
         "x-ms-version": "2020-06-12"
       },
@@ -257,15 +174,9 @@
         "Accept-Ranges": "bytes",
         "Content-Length": "1024",
         "Content-Type": "application/octet-stream",
-<<<<<<< HEAD
-        "Date": "Tue, 02 Feb 2021 21:34:13 GMT",
-        "ETag": "\u00220x8D8C7C248E3C0AE\u0022",
-        "Last-Modified": "Tue, 02 Feb 2021 21:34:13 GMT",
-=======
-        "Date": "Wed, 17 Feb 2021 22:24:00 GMT",
-        "ETag": "\u00220x8D8D392B9B5A494\u0022",
-        "Last-Modified": "Wed, 17 Feb 2021 22:24:00 GMT",
->>>>>>> 1814567d
+        "Date": "Fri, 19 Feb 2021 19:08:17 GMT",
+        "ETag": "\u00220x8D8D509B7408890\u0022",
+        "Last-Modified": "Fri, 19 Feb 2021 19:08:17 GMT",
         "Server": [
           "Windows-Azure-Blob/1.0",
           "Microsoft-HTTPAPI/2.0"
@@ -273,47 +184,31 @@
         "x-ms-access-tier": "Hot",
         "x-ms-access-tier-inferred": "true",
         "x-ms-blob-type": "BlockBlob",
-        "x-ms-client-request-id": "49835394-6512-ca16-95a0-be7fa8899476",
-<<<<<<< HEAD
-        "x-ms-creation-time": "Tue, 02 Feb 2021 21:34:13 GMT",
-=======
-        "x-ms-creation-time": "Wed, 17 Feb 2021 22:24:00 GMT",
->>>>>>> 1814567d
+        "x-ms-client-request-id": "6e23e436-5cd0-75cf-2ca4-00820933189d",
+        "x-ms-creation-time": "Fri, 19 Feb 2021 19:08:17 GMT",
         "x-ms-group": "$superuser",
         "x-ms-lease-state": "available",
         "x-ms-lease-status": "unlocked",
         "x-ms-owner": "$superuser",
         "x-ms-permissions": "rw-r-----",
-<<<<<<< HEAD
-        "x-ms-request-id": "5e437ab7-b01e-007d-7aab-f90e7c000000",
-=======
-        "x-ms-request-id": "5a5c95df-301e-0001-797b-052083000000",
->>>>>>> 1814567d
+        "x-ms-request-id": "2e614e7a-201e-00a4-73f2-0676f9000000",
         "x-ms-server-encrypted": "true",
         "x-ms-version": "2020-06-12"
       },
       "ResponseBody": []
     },
     {
-      "RequestUri": "https://seannse.blob.core.windows.net/test-filesystem-8b078404-6720-7302-f7a6-98a3cc2eab3f/test-file-b9bcca78-59cd-37a4-9796-1d032636e7b9",
+      "RequestUri": "https://seannse.blob.core.windows.net/test-filesystem-aa313ac4-9612-c1b2-1bd8-89dc144c3125/test-file-36356bf0-cde7-a133-9cbb-f5e18c79e66a",
       "RequestMethod": "GET",
       "RequestHeaders": {
         "Accept": "application/xml",
         "Authorization": "Sanitized",
         "User-Agent": [
-<<<<<<< HEAD
-          "azsdk-net-Storage.Files.DataLake/12.7.0-alpha.20210202.1",
-          "(.NET 5.0.2; Microsoft Windows 10.0.19042)"
-        ],
-        "x-ms-client-request-id": "456923d9-e0ed-3a3a-f3bc-8dcbe1334997",
-        "x-ms-date": "Tue, 02 Feb 2021 21:34:12 GMT",
-=======
-          "azsdk-net-Storage.Files.DataLake/12.7.0-alpha.20210217.1",
-          "(.NET 5.0.3; Microsoft Windows 10.0.19042)"
-        ],
-        "x-ms-client-request-id": "456923d9-e0ed-3a3a-f3bc-8dcbe1334997",
-        "x-ms-date": "Wed, 17 Feb 2021 22:24:00 GMT",
->>>>>>> 1814567d
+          "azsdk-net-Storage.Files.DataLake/12.7.0-alpha.20210219.1",
+          "(.NET 5.0.3; Microsoft Windows 10.0.19041)"
+        ],
+        "x-ms-client-request-id": "cabcb7e5-7b38-9c93-e83e-5d53dcc5d187",
+        "x-ms-date": "Fri, 19 Feb 2021 19:08:18 GMT",
         "x-ms-range": "bytes=0-4194303",
         "x-ms-return-client-request-id": "true",
         "x-ms-version": "2020-06-12"
@@ -325,64 +220,40 @@
         "Content-Length": "1024",
         "Content-Range": "bytes 0-1023/1024",
         "Content-Type": "application/octet-stream",
-<<<<<<< HEAD
-        "Date": "Tue, 02 Feb 2021 21:34:13 GMT",
-        "ETag": "\u00220x8D8C7C248E3C0AE\u0022",
-        "Last-Modified": "Tue, 02 Feb 2021 21:34:13 GMT",
-=======
-        "Date": "Wed, 17 Feb 2021 22:24:00 GMT",
-        "ETag": "\u00220x8D8D392B9B5A494\u0022",
-        "Last-Modified": "Wed, 17 Feb 2021 22:24:00 GMT",
->>>>>>> 1814567d
+        "Date": "Fri, 19 Feb 2021 19:08:18 GMT",
+        "ETag": "\u00220x8D8D509B7408890\u0022",
+        "Last-Modified": "Fri, 19 Feb 2021 19:08:17 GMT",
         "Server": [
           "Windows-Azure-Blob/1.0",
           "Microsoft-HTTPAPI/2.0"
         ],
         "x-ms-blob-type": "BlockBlob",
-        "x-ms-client-request-id": "456923d9-e0ed-3a3a-f3bc-8dcbe1334997",
-<<<<<<< HEAD
-        "x-ms-creation-time": "Tue, 02 Feb 2021 21:34:13 GMT",
-=======
-        "x-ms-creation-time": "Wed, 17 Feb 2021 22:24:00 GMT",
->>>>>>> 1814567d
+        "x-ms-client-request-id": "cabcb7e5-7b38-9c93-e83e-5d53dcc5d187",
+        "x-ms-creation-time": "Fri, 19 Feb 2021 19:08:17 GMT",
         "x-ms-group": "$superuser",
         "x-ms-lease-state": "available",
         "x-ms-lease-status": "unlocked",
         "x-ms-owner": "$superuser",
         "x-ms-permissions": "rw-r-----",
-<<<<<<< HEAD
-        "x-ms-request-id": "5e437b06-b01e-007d-40ab-f90e7c000000",
-=======
-        "x-ms-request-id": "5a5c9614-301e-0001-247b-052083000000",
->>>>>>> 1814567d
+        "x-ms-request-id": "2e614f3b-201e-00a4-2bf2-0676f9000000",
         "x-ms-server-encrypted": "true",
         "x-ms-version": "2020-06-12"
       },
-      "ResponseBody": "E9D2tAxxK33uoV\u002BVc6ZrIE\u002B5rfN69VhrFSB\u002BrcIWkydh0Eg34aLThK02yEV0P4/jfKMxGFc0qB53ip/r83662A03M6JdMz\u002Bs5ilGQywT9tWRmjEe5HvPLScqv1YD6JAvfPA3PAvshkhkhDIu7mXxZJTJWVlNm/OSaAZ7M3ToqP6YF8Y827rKpRTouWBIoT/COFvCOo434eD9pNQEcVPUe9szldaetYjZ/rNFZOGTScbHuPoZJm5vYDXmPzblxTTAFD6EFQtoJIPS6Dvb8n3/aVsOPbhZulVtxDWhuHVR8zl/hFCjDzS6X5R2Rj4ylG245tXb14d7Z1noFlHWx2wNgPQBW24tW1omU94k4nQXOi/H6dGgdRyxAxz2uvjj45cnaMZJMTj/iot6tYOpVoXl0dshDt6abQrYT1dRNqBiQm9G/HmtzQn2yF5GJcCYB6yXEekcwtW5jPu7cOHgrVTqGHITY1kLNwPSKkZ/VEhKQEequiS3RYCajG9\u002B8lwoFRoJWwxNhKRSi9rlSpeOOTizcDCZNfMwMtLyedfqjUSmqhUrdvk7/LujWC5J0fvpDFI3y4Esjt8n2Cg5WwvMaP6VP6CCY8M/d3N19d3E5mDXCG2FssLCehs1A53QAaGw1\u002B8wtJJbZ6iO\u002BFMNt5kCY/LHYlKeR7Y808SETF8lbnbSxB7ulDLOfKHE9rlutMOCM6CrCJ9OEZA48\u002BHO1hpJaYncO/J6E8/A\u002Beax2lD8zR4BAhm/embXg7KOtqBRAKaHeo0vkXnQBx/R6w64nTc/OyXCzNMAiu4jBbg/7F0ub/lAKl/DzDulMPr57Y9XHuZ7Tnp7jjPShvCeDIzBkRvConwVeHPYfG/pHZzYBpxfy\u002BbRxJ3js\u002BDGbaNuJcCv5J/fN0sTQqVyotILkXCX\u002BYBUPkCl78x\u002B3\u002B\u002BbTwvPaVauOjn8\u002Bc9RTIlBXyHK2CJwLnQjGeaACfTSYFhbePOaozh7XFY2mv\u002BwA/K2ZJCrswfNKyCWrFBwLTFEKZh39dOWprvoT3vLOZN0chXzyaVkJ61QjUzSA/foCy4l8XBnOQ0eIL7UwmSLAfGMIjk6fGOL4ALrJmiGw6LE/0RMpkciDDkH1KnnkGRJxYtbReG\u002Bro7LmRFuexOll1wbEMMgP1uqahUAMqi6pFCeoWDcK33BBlG1gQ01tJAlYjxMy4ChKYYwsNvLvnvmEPTBz9qyyWveWQlxar1OdLWE2tBrbdnQ/XjarHui9kjWz3AYdOS2c5jQbnF2ML7I4jwmRuOqe6Ib8dJh1xzwPGPBmptMNQDQzWY3mv9nWc26Eso/e69kK1TN/YMSVZt74DEOtJUje6w8VXh9cuGjs5cFpsVSscC0XW5Hfjd8vg=="
-    },
-    {
-      "RequestUri": "https://seannse.blob.core.windows.net/test-filesystem-8b078404-6720-7302-f7a6-98a3cc2eab3f?restype=container",
+      "ResponseBody": "RFY7/Tbeep1q1RsC10n9zbGFpn5HSA1cEbRuToEfERLRIyNuEinNVxtnfkJvWI55Edj/xdbAVPxI3\u002ByBcCsbS8MJMbMljruIt05i4MrL7bgm9D2oIEw8EM8nJTM9TOfwSzJ\u002BZSfaVIIddg2HXXMxffIzWnzucit3zSDj/mmISmpncpSYTIeQTKC6i6k\u002BtLJc9adACvJqAdkHB5gH9lUZlSyiIOvemTFqog7cM\u002BaBOBhthwjBR0B4/HC7kETviVVKofZ9m5THfVx21mfkjs7yhc5/mW9NWE3rKiN6Ignsexi4kZLwBJyEpQmrSnDYk22iyQp2b/Dm/UiokXFwTVpTiVtOK/08AoAx\u002B/NloQ3cEpe22Fn\u002Bdgso0pRJR3MrE1iuWMAVimdwZcaJRHT8gFs7y37ZunUBVBNPJVlp87oNBuebtkhMx4gvRnKTdDKWLFI4DXv1UVnirQOtxmQOBnILfD2MYMkS7gT2qnMCbeDhuPkGMOU/GLSOuAlFnwAkIT//h/j0CsyIJR92/6fl3z8jzA1rB9aNzGSJ/qfAzU8D0Yk0A\u002Bbn7K4sfgrGyBkNqNjJIdPzuBlpcrqUawskyFfPci0dsdxZO99ePonLxwRLe1XO9qx8EBhvy5EsU4GjCLWz9lXr7/f8cOXzlXqQnaq1Se\u002B1VtGrU2IUruVLLOheuzbTGNCvX4xe0obGiXqe3y3mdgqR7bLjB6Py10ERsEP9lNpEvIXZBupiV4NL5crndc64ZbbdzM2D7xEtvIdLTSJCyPSgWSKoDHAgL5YumCHZCmFyWEqNH8gMwM10rEliFwlhCRzVRxurEFlFvZ02VVfvVLEl2PTXtKgrk5lVNF8nvReMzY4EA8NFxkjxSGIr1mt1hFiXPT4ViVR0qrOCVtv5Hv\u002BFqofI6lDu3xKr5WxGAL0t368Hj4DZdkM5kFkPw29s\u002BClipivjrZkHqV4saqToLqn2VHcs8Y9/rDNEjlr33hyiPu1C41qRSjIVAOYirAyfUWKvGW74QAaa4/n4nx4/EMpBiiy2pUtPZApFF/GoXf8mpD34R8Stqv3nqP9gmaoT1e8b4CLg6awXYLVjsikU8Yb60fvhR8gFlOAuzvxL7stgMUECjX3dRruQ4OcPSvfU07Z5ZseuMo4mFUxCshqvy3HpA4DoEmQJHIpAUGbh9UroWftG0ogDsf6y23cwm5Sg4BV1JkZ27MFScEk9buInRB8CWVgfafno5lGCNTbs2IH2n3BRbM8DcW059GE\u002BxkIcipZYLkE7gXcbjD/19LeKZpfIRs9y1thQ/ujr5XWXqiAPZaqflKlAuh74Nd\u002BQDny1ro3Kdn9zqrS9BzBZUJsBg\u002BIf5Y8M6tHuiIyxeaD5wA=="
+    },
+    {
+      "RequestUri": "https://seannse.blob.core.windows.net/test-filesystem-aa313ac4-9612-c1b2-1bd8-89dc144c3125?restype=container",
       "RequestMethod": "DELETE",
       "RequestHeaders": {
         "Accept": "application/xml",
         "Authorization": "Sanitized",
-<<<<<<< HEAD
-        "traceparent": "00-1cb5c7b8de263e458e6c3f022b81ada2-e6da1d65a12d944f-00",
-        "User-Agent": [
-          "azsdk-net-Storage.Files.DataLake/12.7.0-alpha.20210202.1",
-          "(.NET 5.0.2; Microsoft Windows 10.0.19042)"
-        ],
-        "x-ms-client-request-id": "84a6ead6-4f1f-2c88-3549-9e34a96e3a6d",
-        "x-ms-date": "Tue, 02 Feb 2021 21:34:12 GMT",
-=======
-        "traceparent": "00-94c187f71b3b6b419c3b5a87b09571c0-75d2bc79da87ff4c-00",
-        "User-Agent": [
-          "azsdk-net-Storage.Files.DataLake/12.7.0-alpha.20210217.1",
-          "(.NET 5.0.3; Microsoft Windows 10.0.19042)"
-        ],
-        "x-ms-client-request-id": "84a6ead6-4f1f-2c88-3549-9e34a96e3a6d",
-        "x-ms-date": "Wed, 17 Feb 2021 22:24:01 GMT",
->>>>>>> 1814567d
+        "traceparent": "00-9a2b9af605b7c046a72593bf4b75a175-45e879864064784c-00",
+        "User-Agent": [
+          "azsdk-net-Storage.Files.DataLake/12.7.0-alpha.20210219.1",
+          "(.NET 5.0.3; Microsoft Windows 10.0.19041)"
+        ],
+        "x-ms-client-request-id": "529cf085-4e76-1164-79f7-52fbdc1d1763",
+        "x-ms-date": "Fri, 19 Feb 2021 19:08:18 GMT",
         "x-ms-return-client-request-id": "true",
         "x-ms-version": "2020-06-12"
       },
@@ -390,28 +261,20 @@
       "StatusCode": 202,
       "ResponseHeaders": {
         "Content-Length": "0",
-<<<<<<< HEAD
-        "Date": "Tue, 02 Feb 2021 21:34:13 GMT",
-=======
-        "Date": "Wed, 17 Feb 2021 22:24:00 GMT",
->>>>>>> 1814567d
-        "Server": [
-          "Windows-Azure-Blob/1.0",
-          "Microsoft-HTTPAPI/2.0"
-        ],
-        "x-ms-client-request-id": "84a6ead6-4f1f-2c88-3549-9e34a96e3a6d",
-<<<<<<< HEAD
-        "x-ms-request-id": "5e437b4b-b01e-007d-80ab-f90e7c000000",
-=======
-        "x-ms-request-id": "5a5c965d-301e-0001-637b-052083000000",
->>>>>>> 1814567d
+        "Date": "Fri, 19 Feb 2021 19:08:18 GMT",
+        "Server": [
+          "Windows-Azure-Blob/1.0",
+          "Microsoft-HTTPAPI/2.0"
+        ],
+        "x-ms-client-request-id": "529cf085-4e76-1164-79f7-52fbdc1d1763",
+        "x-ms-request-id": "2e614ffe-201e-00a4-65f2-0676f9000000",
         "x-ms-version": "2020-06-12"
       },
       "ResponseBody": []
     }
   ],
   "Variables": {
-    "RandomSeed": "352588509",
+    "RandomSeed": "1247476166",
     "Storage_TestConfigHierarchicalNamespace": "NamespaceTenant\nseannse\nU2FuaXRpemVk\nhttps://seannse.blob.core.windows.net\nhttps://seannse.file.core.windows.net\nhttps://seannse.queue.core.windows.net\nhttps://seannse.table.core.windows.net\n\n\n\n\nhttps://seannse-secondary.blob.core.windows.net\nhttps://seannse-secondary.file.core.windows.net\nhttps://seannse-secondary.queue.core.windows.net\nhttps://seannse-secondary.table.core.windows.net\n68390a19-a643-458b-b726-408abf67b4fc\nSanitized\n72f988bf-86f1-41af-91ab-2d7cd011db47\nhttps://login.microsoftonline.com/\nCloud\nBlobEndpoint=https://seannse.blob.core.windows.net/;QueueEndpoint=https://seannse.queue.core.windows.net/;FileEndpoint=https://seannse.file.core.windows.net/;BlobSecondaryEndpoint=https://seannse-secondary.blob.core.windows.net/;QueueSecondaryEndpoint=https://seannse-secondary.queue.core.windows.net/;FileSecondaryEndpoint=https://seannse-secondary.file.core.windows.net/;AccountName=seannse;AccountKey=Sanitized\n"
   }
 }