--- conflicted
+++ resolved
@@ -1,31 +1,16 @@
 {
   "Entries": [
     {
-<<<<<<< HEAD
-      "RequestUri": "https://amandaadlscanary.blob.core.windows.net/test-filesystem-aa313ac4-9612-c1b2-1bd8-89dc144c3125?restype=container",
-=======
       "RequestUri": "http://seanmcccanary3.blob.core.windows.net/test-filesystem-aa313ac4-9612-c1b2-1bd8-89dc144c3125?restype=container",
->>>>>>> f7eb5f10
       "RequestMethod": "PUT",
       "RequestHeaders": {
         "Accept": "application/xml",
         "Authorization": "Sanitized",
-<<<<<<< HEAD
-        "traceparent": "00-79b50773c41dc443a7644564ca82a341-168bfef65847534c-00",
-        "User-Agent": [
-          "azsdk-net-Storage.Files.DataLake/12.8.0-alpha.20210820.1",
-          "(.NET 5.0.9; Microsoft Windows 10.0.19043)"
-        ],
+        "traceparent": "00-8fd6b91b79589645b1816a4830a32489-b13990c6d233e74f-00",
+        "User-Agent": "azsdk-net-Storage.Files.DataLake/12.9.0-alpha.20210921.1 (.NET Framework 4.8.4300.0; Microsoft Windows 10.0.19043 )",
         "x-ms-blob-public-access": "container",
         "x-ms-client-request-id": "e8049636-8a17-655b-c30e-a6b14a7c3f9b",
-        "x-ms-date": "Fri, 20 Aug 2021 22:57:11 GMT",
-=======
-        "traceparent": "00-8fd6b91b79589645b1816a4830a32489-b13990c6d233e74f-00",
-        "User-Agent": "azsdk-net-Storage.Files.DataLake/12.9.0-alpha.20210921.1 (.NET Framework 4.8.4300.0; Microsoft Windows 10.0.19043 )",
-        "x-ms-blob-public-access": "container",
-        "x-ms-client-request-id": "e8049636-8a17-655b-c30e-a6b14a7c3f9b",
-        "x-ms-date": "Tue, 21 Sep 2021 19:48:37 GMT",
->>>>>>> f7eb5f10
+        "x-ms-date": "Tue, 21 Sep 2021 19:48:37 GMT",
         "x-ms-return-client-request-id": "true",
         "x-ms-version": "2020-12-06"
       },
@@ -33,18 +18,6 @@
       "StatusCode": 201,
       "ResponseHeaders": {
         "Content-Length": "0",
-<<<<<<< HEAD
-        "Date": "Fri, 20 Aug 2021 22:57:10 GMT",
-        "ETag": "\u00220x8D9642DD81563BF\u0022",
-        "Last-Modified": "Fri, 20 Aug 2021 22:57:11 GMT",
-        "Server": [
-          "Windows-Azure-Blob/1.0",
-          "Microsoft-HTTPAPI/2.0"
-        ],
-        "x-ms-client-request-id": "e8049636-8a17-655b-c30e-a6b14a7c3f9b",
-        "x-ms-request-id": "53bbc7fc-e01e-00d5-1016-9619ac000000",
-        "x-ms-version": "2020-10-02"
-=======
         "Date": "Tue, 21 Sep 2021 19:48:37 GMT",
         "ETag": "\u00220x8D97D38CDF6B9C0\u0022",
         "Last-Modified": "Tue, 21 Sep 2021 19:48:37 GMT",
@@ -52,35 +25,20 @@
         "x-ms-client-request-id": "e8049636-8a17-655b-c30e-a6b14a7c3f9b",
         "x-ms-request-id": "6c713d62-d01e-0027-2e21-afcd06000000",
         "x-ms-version": "2020-12-06"
->>>>>>> f7eb5f10
-      },
-      "ResponseBody": []
-    },
-    {
-<<<<<<< HEAD
-      "RequestUri": "https://amandaadlscanary.dfs.core.windows.net/test-filesystem-aa313ac4-9612-c1b2-1bd8-89dc144c3125/test-file-36356bf0-cde7-a133-9cbb-f5e18c79e66a?resource=file",
-=======
+      },
+      "ResponseBody": []
+    },
+    {
       "RequestUri": "http://seanmcccanary3.dfs.core.windows.net/test-filesystem-aa313ac4-9612-c1b2-1bd8-89dc144c3125/test-file-36356bf0-cde7-a133-9cbb-f5e18c79e66a?resource=file",
->>>>>>> f7eb5f10
       "RequestMethod": "PUT",
       "RequestHeaders": {
         "Accept": "application/json",
         "Authorization": "Sanitized",
         "If-None-Match": "*",
-<<<<<<< HEAD
-        "traceparent": "00-171e5bde27e90f49b0aa84df67f89b70-5b8983c4122bee40-00",
-        "User-Agent": [
-          "azsdk-net-Storage.Files.DataLake/12.8.0-alpha.20210820.1",
-          "(.NET 5.0.9; Microsoft Windows 10.0.19043)"
-        ],
+        "traceparent": "00-cd33c555ba0c1a4b8372850a016474c2-68400ffe126c4441-00",
+        "User-Agent": "azsdk-net-Storage.Files.DataLake/12.9.0-alpha.20210921.1 (.NET Framework 4.8.4300.0; Microsoft Windows 10.0.19043 )",
         "x-ms-client-request-id": "ed3f47c4-641a-b61a-ae7d-49d316084574",
-        "x-ms-date": "Fri, 20 Aug 2021 22:57:11 GMT",
-=======
-        "traceparent": "00-cd33c555ba0c1a4b8372850a016474c2-68400ffe126c4441-00",
-        "User-Agent": "azsdk-net-Storage.Files.DataLake/12.9.0-alpha.20210921.1 (.NET Framework 4.8.4300.0; Microsoft Windows 10.0.19043 )",
-        "x-ms-client-request-id": "ed3f47c4-641a-b61a-ae7d-49d316084574",
-        "x-ms-date": "Tue, 21 Sep 2021 19:48:37 GMT",
->>>>>>> f7eb5f10
+        "x-ms-date": "Tue, 21 Sep 2021 19:48:37 GMT",
         "x-ms-return-client-request-id": "true",
         "x-ms-version": "2020-12-06"
       },
@@ -88,55 +46,29 @@
       "StatusCode": 201,
       "ResponseHeaders": {
         "Content-Length": "0",
-<<<<<<< HEAD
-        "Date": "Fri, 20 Aug 2021 22:57:10 GMT",
-        "ETag": "\u00220x8D9642DD8649469\u0022",
-        "Last-Modified": "Fri, 20 Aug 2021 22:57:11 GMT",
-        "Server": [
-          "Windows-Azure-HDFS/1.0",
-          "Microsoft-HTTPAPI/2.0"
-        ],
-        "x-ms-client-request-id": "ed3f47c4-641a-b61a-ae7d-49d316084574",
-        "x-ms-request-id": "15b00b99-e01f-00ea-0b16-96d10f000000",
-=======
         "Date": "Tue, 21 Sep 2021 19:48:37 GMT",
         "ETag": "\u00220x8D97D38CDFF7BE4\u0022",
         "Last-Modified": "Tue, 21 Sep 2021 19:48:37 GMT",
         "Server": "Windows-Azure-HDFS/1.0 Microsoft-HTTPAPI/2.0",
         "x-ms-client-request-id": "ed3f47c4-641a-b61a-ae7d-49d316084574",
         "x-ms-request-id": "6d24e80f-701f-004c-2821-af4af2000000",
->>>>>>> f7eb5f10
         "x-ms-request-server-encrypted": "true",
         "x-ms-version": "2020-12-06"
       },
       "ResponseBody": []
     },
     {
-<<<<<<< HEAD
-      "RequestUri": "https://amandaadlscanary.dfs.core.windows.net/test-filesystem-aa313ac4-9612-c1b2-1bd8-89dc144c3125/test-file-36356bf0-cde7-a133-9cbb-f5e18c79e66a?action=append\u0026position=0",
-=======
       "RequestUri": "http://seanmcccanary3.dfs.core.windows.net/test-filesystem-aa313ac4-9612-c1b2-1bd8-89dc144c3125/test-file-36356bf0-cde7-a133-9cbb-f5e18c79e66a?action=append\u0026position=0",
->>>>>>> f7eb5f10
       "RequestMethod": "PATCH",
       "RequestHeaders": {
         "Accept": "application/json",
         "Authorization": "Sanitized",
         "Content-Length": "1024",
         "Content-Type": "application/octet-stream",
-<<<<<<< HEAD
-        "traceparent": "00-1fdf07bedbb66442a446a47b9080adce-90007a93ea009744-00",
-        "User-Agent": [
-          "azsdk-net-Storage.Files.DataLake/12.8.0-alpha.20210820.1",
-          "(.NET 5.0.9; Microsoft Windows 10.0.19043)"
-        ],
+        "traceparent": "00-aafa3751e670e54d9fb5f151af3f6c67-cc4445ee50806242-00",
+        "User-Agent": "azsdk-net-Storage.Files.DataLake/12.9.0-alpha.20210921.1 (.NET Framework 4.8.4300.0; Microsoft Windows 10.0.19043 )",
         "x-ms-client-request-id": "441de18a-f93a-1d50-dcfb-4df3de1992bb",
-        "x-ms-date": "Fri, 20 Aug 2021 22:57:11 GMT",
-=======
-        "traceparent": "00-aafa3751e670e54d9fb5f151af3f6c67-cc4445ee50806242-00",
-        "User-Agent": "azsdk-net-Storage.Files.DataLake/12.9.0-alpha.20210921.1 (.NET Framework 4.8.4300.0; Microsoft Windows 10.0.19043 )",
-        "x-ms-client-request-id": "441de18a-f93a-1d50-dcfb-4df3de1992bb",
-        "x-ms-date": "Tue, 21 Sep 2021 19:48:37 GMT",
->>>>>>> f7eb5f10
+        "x-ms-date": "Tue, 21 Sep 2021 19:48:37 GMT",
         "x-ms-return-client-request-id": "true",
         "x-ms-version": "2020-12-06"
       },
@@ -144,49 +76,25 @@
       "StatusCode": 202,
       "ResponseHeaders": {
         "Content-Length": "0",
-<<<<<<< HEAD
-        "Date": "Fri, 20 Aug 2021 22:57:10 GMT",
-        "Server": [
-          "Windows-Azure-HDFS/1.0",
-          "Microsoft-HTTPAPI/2.0"
-        ],
-        "x-ms-client-request-id": "441de18a-f93a-1d50-dcfb-4df3de1992bb",
-        "x-ms-request-id": "15b00b9a-e01f-00ea-0c16-96d10f000000",
-=======
         "Date": "Tue, 21 Sep 2021 19:48:37 GMT",
         "Server": "Windows-Azure-HDFS/1.0 Microsoft-HTTPAPI/2.0",
         "x-ms-client-request-id": "441de18a-f93a-1d50-dcfb-4df3de1992bb",
         "x-ms-request-id": "6d24e810-701f-004c-2921-af4af2000000",
->>>>>>> f7eb5f10
         "x-ms-request-server-encrypted": "true",
         "x-ms-version": "2020-12-06"
       },
       "ResponseBody": []
     },
     {
-<<<<<<< HEAD
-      "RequestUri": "https://amandaadlscanary.dfs.core.windows.net/test-filesystem-aa313ac4-9612-c1b2-1bd8-89dc144c3125/test-file-36356bf0-cde7-a133-9cbb-f5e18c79e66a?action=flush\u0026position=1024",
-=======
       "RequestUri": "http://seanmcccanary3.dfs.core.windows.net/test-filesystem-aa313ac4-9612-c1b2-1bd8-89dc144c3125/test-file-36356bf0-cde7-a133-9cbb-f5e18c79e66a?action=flush\u0026position=1024",
->>>>>>> f7eb5f10
       "RequestMethod": "PATCH",
       "RequestHeaders": {
         "Accept": "application/json",
         "Authorization": "Sanitized",
-<<<<<<< HEAD
-        "traceparent": "00-c5778e2ac6b82645b85a3c73e45becbd-e5df6ba1c144114a-00",
-        "User-Agent": [
-          "azsdk-net-Storage.Files.DataLake/12.8.0-alpha.20210820.1",
-          "(.NET 5.0.9; Microsoft Windows 10.0.19043)"
-        ],
+        "traceparent": "00-fce1c9cff6f8124ea07780e46cd9ac33-06a64a1164475046-00",
+        "User-Agent": "azsdk-net-Storage.Files.DataLake/12.9.0-alpha.20210921.1 (.NET Framework 4.8.4300.0; Microsoft Windows 10.0.19043 )",
         "x-ms-client-request-id": "35496fd0-00eb-a83a-d111-a5f2ae5bea63",
-        "x-ms-date": "Fri, 20 Aug 2021 22:57:11 GMT",
-=======
-        "traceparent": "00-fce1c9cff6f8124ea07780e46cd9ac33-06a64a1164475046-00",
-        "User-Agent": "azsdk-net-Storage.Files.DataLake/12.9.0-alpha.20210921.1 (.NET Framework 4.8.4300.0; Microsoft Windows 10.0.19043 )",
-        "x-ms-client-request-id": "35496fd0-00eb-a83a-d111-a5f2ae5bea63",
-        "x-ms-date": "Tue, 21 Sep 2021 19:48:37 GMT",
->>>>>>> f7eb5f10
+        "x-ms-date": "Tue, 21 Sep 2021 19:48:37 GMT",
         "x-ms-return-client-request-id": "true",
         "x-ms-version": "2020-12-06"
       },
@@ -194,53 +102,27 @@
       "StatusCode": 200,
       "ResponseHeaders": {
         "Content-Length": "0",
-<<<<<<< HEAD
-        "Date": "Fri, 20 Aug 2021 22:57:10 GMT",
-        "ETag": "\u00220x8D9642DD87E15F1\u0022",
-        "Last-Modified": "Fri, 20 Aug 2021 22:57:11 GMT",
-        "Server": [
-          "Windows-Azure-HDFS/1.0",
-          "Microsoft-HTTPAPI/2.0"
-        ],
-        "x-ms-client-request-id": "35496fd0-00eb-a83a-d111-a5f2ae5bea63",
-        "x-ms-request-id": "15b00b9b-e01f-00ea-0d16-96d10f000000",
-=======
         "Date": "Tue, 21 Sep 2021 19:48:37 GMT",
         "ETag": "\u00220x8D97D38CE18A58C\u0022",
         "Last-Modified": "Tue, 21 Sep 2021 19:48:37 GMT",
         "Server": "Windows-Azure-HDFS/1.0 Microsoft-HTTPAPI/2.0",
         "x-ms-client-request-id": "35496fd0-00eb-a83a-d111-a5f2ae5bea63",
         "x-ms-request-id": "6d24e811-701f-004c-2a21-af4af2000000",
->>>>>>> f7eb5f10
         "x-ms-request-server-encrypted": "false",
         "x-ms-version": "2020-12-06"
       },
       "ResponseBody": []
     },
     {
-<<<<<<< HEAD
-      "RequestUri": "https://amandaadlscanary.blob.core.windows.net/test-filesystem-aa313ac4-9612-c1b2-1bd8-89dc144c3125/test-file-36356bf0-cde7-a133-9cbb-f5e18c79e66a",
-=======
       "RequestUri": "http://seanmcccanary3.blob.core.windows.net/test-filesystem-aa313ac4-9612-c1b2-1bd8-89dc144c3125/test-file-36356bf0-cde7-a133-9cbb-f5e18c79e66a",
->>>>>>> f7eb5f10
       "RequestMethod": "HEAD",
       "RequestHeaders": {
         "Accept": "application/xml",
         "Authorization": "Sanitized",
-<<<<<<< HEAD
-        "traceparent": "00-0e833acb900d91459ef1e0a081995519-8d1f65b033f24a49-00",
-        "User-Agent": [
-          "azsdk-net-Storage.Files.DataLake/12.8.0-alpha.20210820.1",
-          "(.NET 5.0.9; Microsoft Windows 10.0.19043)"
-        ],
+        "traceparent": "00-55e35f842c4fb542bdada2739d00b0b6-8e86ef6ac1a50846-00",
+        "User-Agent": "azsdk-net-Storage.Files.DataLake/12.9.0-alpha.20210921.1 (.NET Framework 4.8.4300.0; Microsoft Windows 10.0.19043 )",
         "x-ms-client-request-id": "6e23e436-5cd0-75cf-2ca4-00820933189d",
-        "x-ms-date": "Fri, 20 Aug 2021 22:57:11 GMT",
-=======
-        "traceparent": "00-55e35f842c4fb542bdada2739d00b0b6-8e86ef6ac1a50846-00",
-        "User-Agent": "azsdk-net-Storage.Files.DataLake/12.9.0-alpha.20210921.1 (.NET Framework 4.8.4300.0; Microsoft Windows 10.0.19043 )",
-        "x-ms-client-request-id": "6e23e436-5cd0-75cf-2ca4-00820933189d",
-        "x-ms-date": "Tue, 21 Sep 2021 19:48:37 GMT",
->>>>>>> f7eb5f10
+        "x-ms-date": "Tue, 21 Sep 2021 19:48:37 GMT",
         "x-ms-return-client-request-id": "true",
         "x-ms-version": "2020-12-06"
       },
@@ -252,69 +134,34 @@
         "Access-Control-Expose-Headers": "x-ms-request-id,x-ms-client-request-id,Server,x-ms-version,Content-Type,Last-Modified,ETag,x-ms-creation-time,x-ms-lease-status,x-ms-lease-state,x-ms-blob-type,x-ms-server-encrypted,x-ms-access-tier,x-ms-access-tier-inferred,Accept-Ranges,x-ms-last-access-time,Content-Length,Date,Transfer-Encoding",
         "Content-Length": "1024",
         "Content-Type": "application/octet-stream",
-<<<<<<< HEAD
-        "Date": "Fri, 20 Aug 2021 22:57:11 GMT",
-        "ETag": "\u00220x8D9642DD87E15F1\u0022",
-        "Last-Modified": "Fri, 20 Aug 2021 22:57:11 GMT",
-        "Server": [
-          "Windows-Azure-Blob/1.0",
-          "Microsoft-HTTPAPI/2.0"
-        ],
-=======
         "Date": "Tue, 21 Sep 2021 19:48:37 GMT",
         "ETag": "\u00220x8D97D38CE18A58C\u0022",
         "Last-Modified": "Tue, 21 Sep 2021 19:48:37 GMT",
         "Server": "Windows-Azure-Blob/1.0 Microsoft-HTTPAPI/2.0",
->>>>>>> f7eb5f10
         "x-ms-access-tier": "Hot",
         "x-ms-access-tier-inferred": "true",
         "x-ms-blob-type": "BlockBlob",
         "x-ms-client-request-id": "6e23e436-5cd0-75cf-2ca4-00820933189d",
-<<<<<<< HEAD
-        "x-ms-creation-time": "Fri, 20 Aug 2021 22:57:11 GMT",
-        "x-ms-group": "$superuser",
-        "x-ms-lease-state": "available",
-        "x-ms-lease-status": "unlocked",
-        "x-ms-owner": "$superuser",
-        "x-ms-permissions": "rw-r-----",
-        "x-ms-request-id": "53bbc834-e01e-00d5-4316-9619ac000000",
-        "x-ms-resource-type": "file",
-=======
         "x-ms-creation-time": "Tue, 21 Sep 2021 19:48:37 GMT",
         "x-ms-last-access-time": "Tue, 21 Sep 2021 19:48:37 GMT",
         "x-ms-lease-state": "available",
         "x-ms-lease-status": "unlocked",
         "x-ms-request-id": "6c713da5-d01e-0027-6021-afcd06000000",
->>>>>>> f7eb5f10
         "x-ms-server-encrypted": "true",
         "x-ms-version": "2020-12-06"
       },
       "ResponseBody": []
     },
     {
-<<<<<<< HEAD
-      "RequestUri": "https://amandaadlscanary.blob.core.windows.net/test-filesystem-aa313ac4-9612-c1b2-1bd8-89dc144c3125/test-file-36356bf0-cde7-a133-9cbb-f5e18c79e66a",
-=======
       "RequestUri": "http://seanmcccanary3.blob.core.windows.net/test-filesystem-aa313ac4-9612-c1b2-1bd8-89dc144c3125/test-file-36356bf0-cde7-a133-9cbb-f5e18c79e66a",
->>>>>>> f7eb5f10
       "RequestMethod": "GET",
       "RequestHeaders": {
         "Accept": "application/xml",
         "Authorization": "Sanitized",
-<<<<<<< HEAD
-        "If-Match": "\u00220x8D9642DD87E15F1\u0022",
-        "User-Agent": [
-          "azsdk-net-Storage.Files.DataLake/12.8.0-alpha.20210820.1",
-          "(.NET 5.0.9; Microsoft Windows 10.0.19043)"
-        ],
+        "If-Match": "0x8D97D38CE18A58C",
+        "User-Agent": "azsdk-net-Storage.Files.DataLake/12.9.0-alpha.20210921.1 (.NET Framework 4.8.4300.0; Microsoft Windows 10.0.19043 )",
         "x-ms-client-request-id": "cabcb7e5-7b38-9c93-e83e-5d53dcc5d187",
-        "x-ms-date": "Fri, 20 Aug 2021 22:57:11 GMT",
-=======
-        "If-Match": "0x8D97D38CE18A58C",
-        "User-Agent": "azsdk-net-Storage.Files.DataLake/12.9.0-alpha.20210921.1 (.NET Framework 4.8.4300.0; Microsoft Windows 10.0.19043 )",
-        "x-ms-client-request-id": "cabcb7e5-7b38-9c93-e83e-5d53dcc5d187",
-        "x-ms-date": "Tue, 21 Sep 2021 19:48:37 GMT",
->>>>>>> f7eb5f10
+        "x-ms-date": "Tue, 21 Sep 2021 19:48:37 GMT",
         "x-ms-range": "bytes=0-4194303",
         "x-ms-return-client-request-id": "true",
         "x-ms-version": "2020-12-06"
@@ -328,25 +175,6 @@
         "Content-Length": "1024",
         "Content-Range": "bytes 0-1023/1024",
         "Content-Type": "application/octet-stream",
-<<<<<<< HEAD
-        "Date": "Fri, 20 Aug 2021 22:57:11 GMT",
-        "ETag": "\u00220x8D9642DD87E15F1\u0022",
-        "Last-Modified": "Fri, 20 Aug 2021 22:57:11 GMT",
-        "Server": [
-          "Windows-Azure-Blob/1.0",
-          "Microsoft-HTTPAPI/2.0"
-        ],
-        "x-ms-blob-type": "BlockBlob",
-        "x-ms-client-request-id": "cabcb7e5-7b38-9c93-e83e-5d53dcc5d187",
-        "x-ms-creation-time": "Fri, 20 Aug 2021 22:57:11 GMT",
-        "x-ms-group": "$superuser",
-        "x-ms-lease-state": "available",
-        "x-ms-lease-status": "unlocked",
-        "x-ms-owner": "$superuser",
-        "x-ms-permissions": "rw-r-----",
-        "x-ms-request-id": "53bbc83a-e01e-00d5-4916-9619ac000000",
-        "x-ms-resource-type": "file",
-=======
         "Date": "Tue, 21 Sep 2021 19:48:37 GMT",
         "ETag": "\u00220x8D97D38CE18A58C\u0022",
         "Last-Modified": "Tue, 21 Sep 2021 19:48:37 GMT",
@@ -358,36 +186,21 @@
         "x-ms-lease-state": "available",
         "x-ms-lease-status": "unlocked",
         "x-ms-request-id": "6c713db8-d01e-0027-7021-afcd06000000",
->>>>>>> f7eb5f10
         "x-ms-server-encrypted": "true",
         "x-ms-version": "2020-12-06"
       },
       "ResponseBody": "RFY7/Tbeep1q1RsC10n9zbGFpn5HSA1cEbRuToEfERLRIyNuEinNVxtnfkJvWI55Edj/xdbAVPxI3\u002ByBcCsbS8MJMbMljruIt05i4MrL7bgm9D2oIEw8EM8nJTM9TOfwSzJ\u002BZSfaVIIddg2HXXMxffIzWnzucit3zSDj/mmISmpncpSYTIeQTKC6i6k\u002BtLJc9adACvJqAdkHB5gH9lUZlSyiIOvemTFqog7cM\u002BaBOBhthwjBR0B4/HC7kETviVVKofZ9m5THfVx21mfkjs7yhc5/mW9NWE3rKiN6Ignsexi4kZLwBJyEpQmrSnDYk22iyQp2b/Dm/UiokXFwTVpTiVtOK/08AoAx\u002B/NloQ3cEpe22Fn\u002Bdgso0pRJR3MrE1iuWMAVimdwZcaJRHT8gFs7y37ZunUBVBNPJVlp87oNBuebtkhMx4gvRnKTdDKWLFI4DXv1UVnirQOtxmQOBnILfD2MYMkS7gT2qnMCbeDhuPkGMOU/GLSOuAlFnwAkIT//h/j0CsyIJR92/6fl3z8jzA1rB9aNzGSJ/qfAzU8D0Yk0A\u002Bbn7K4sfgrGyBkNqNjJIdPzuBlpcrqUawskyFfPci0dsdxZO99ePonLxwRLe1XO9qx8EBhvy5EsU4GjCLWz9lXr7/f8cOXzlXqQnaq1Se\u002B1VtGrU2IUruVLLOheuzbTGNCvX4xe0obGiXqe3y3mdgqR7bLjB6Py10ERsEP9lNpEvIXZBupiV4NL5crndc64ZbbdzM2D7xEtvIdLTSJCyPSgWSKoDHAgL5YumCHZCmFyWEqNH8gMwM10rEliFwlhCRzVRxurEFlFvZ02VVfvVLEl2PTXtKgrk5lVNF8nvReMzY4EA8NFxkjxSGIr1mt1hFiXPT4ViVR0qrOCVtv5Hv\u002BFqofI6lDu3xKr5WxGAL0t368Hj4DZdkM5kFkPw29s\u002BClipivjrZkHqV4saqToLqn2VHcs8Y9/rDNEjlr33hyiPu1C41qRSjIVAOYirAyfUWKvGW74QAaa4/n4nx4/EMpBiiy2pUtPZApFF/GoXf8mpD34R8Stqv3nqP9gmaoT1e8b4CLg6awXYLVjsikU8Yb60fvhR8gFlOAuzvxL7stgMUECjX3dRruQ4OcPSvfU07Z5ZseuMo4mFUxCshqvy3HpA4DoEmQJHIpAUGbh9UroWftG0ogDsf6y23cwm5Sg4BV1JkZ27MFScEk9buInRB8CWVgfafno5lGCNTbs2IH2n3BRbM8DcW059GE\u002BxkIcipZYLkE7gXcbjD/19LeKZpfIRs9y1thQ/ujr5XWXqiAPZaqflKlAuh74Nd\u002BQDny1ro3Kdn9zqrS9BzBZUJsBg\u002BIf5Y8M6tHuiIyxeaD5wA=="
     },
     {
-<<<<<<< HEAD
-      "RequestUri": "https://amandaadlscanary.blob.core.windows.net/test-filesystem-aa313ac4-9612-c1b2-1bd8-89dc144c3125?restype=container",
-=======
       "RequestUri": "http://seanmcccanary3.blob.core.windows.net/test-filesystem-aa313ac4-9612-c1b2-1bd8-89dc144c3125?restype=container",
->>>>>>> f7eb5f10
       "RequestMethod": "DELETE",
       "RequestHeaders": {
         "Accept": "application/xml",
         "Authorization": "Sanitized",
-<<<<<<< HEAD
-        "traceparent": "00-169282ecb9ae684b8c99de2e370dd862-75bc973ef172dc4c-00",
-        "User-Agent": [
-          "azsdk-net-Storage.Files.DataLake/12.8.0-alpha.20210820.1",
-          "(.NET 5.0.9; Microsoft Windows 10.0.19043)"
-        ],
-        "x-ms-client-request-id": "529cf085-4e76-1164-79f7-52fbdc1d1763",
-        "x-ms-date": "Fri, 20 Aug 2021 22:57:12 GMT",
-=======
         "traceparent": "00-a79264a6c26b344cb6e5ea224938827b-3bf4955528007a42-00",
         "User-Agent": "azsdk-net-Storage.Files.DataLake/12.9.0-alpha.20210921.1 (.NET Framework 4.8.4300.0; Microsoft Windows 10.0.19043 )",
         "x-ms-client-request-id": "529cf085-4e76-1164-79f7-52fbdc1d1763",
         "x-ms-date": "Tue, 21 Sep 2021 19:48:38 GMT",
->>>>>>> f7eb5f10
         "x-ms-return-client-request-id": "true",
         "x-ms-version": "2020-12-06"
       },
@@ -395,32 +208,17 @@
       "StatusCode": 202,
       "ResponseHeaders": {
         "Content-Length": "0",
-<<<<<<< HEAD
-        "Date": "Fri, 20 Aug 2021 22:57:11 GMT",
-        "Server": [
-          "Windows-Azure-Blob/1.0",
-          "Microsoft-HTTPAPI/2.0"
-        ],
-        "x-ms-client-request-id": "529cf085-4e76-1164-79f7-52fbdc1d1763",
-        "x-ms-request-id": "53bbc842-e01e-00d5-5016-9619ac000000",
-        "x-ms-version": "2020-10-02"
-=======
         "Date": "Tue, 21 Sep 2021 19:48:37 GMT",
         "Server": "Windows-Azure-Blob/1.0 Microsoft-HTTPAPI/2.0",
         "x-ms-client-request-id": "529cf085-4e76-1164-79f7-52fbdc1d1763",
         "x-ms-request-id": "6c713dc9-d01e-0027-7f21-afcd06000000",
         "x-ms-version": "2020-12-06"
->>>>>>> f7eb5f10
       },
       "ResponseBody": []
     }
   ],
   "Variables": {
     "RandomSeed": "1247476166",
-<<<<<<< HEAD
-    "Storage_TestConfigHierarchicalNamespace": "NamespaceTenant\namandaadlscanary\nU2FuaXRpemVk\nhttps://amandaadlscanary.blob.core.windows.net\nhttps://amandaadlscanary.file.core.windows.net\nhttps://amandaadlscanary.queue.core.windows.net\nhttps://amandaadlscanary.table.core.windows.net\n\n\n\n\nhttps://amandaadlscanary-secondary.blob.core.windows.net\nhttps://amandaadlscanary-secondary.file.core.windows.net\nhttps://amandaadlscanary-secondary.queue.core.windows.net\n\n68390a19-a643-458b-b726-408abf67b4fc\nSanitized\n72f988bf-86f1-41af-91ab-2d7cd011db47\nhttps://login.microsoftonline.com/\nCloud\nBlobEndpoint=https://amandaadlscanary.blob.core.windows.net/;QueueEndpoint=https://amandaadlscanary.queue.core.windows.net/;FileEndpoint=https://amandaadlscanary.file.core.windows.net/;BlobSecondaryEndpoint=https://amandaadlscanary-secondary.blob.core.windows.net/;QueueSecondaryEndpoint=https://amandaadlscanary-secondary.queue.core.windows.net/;FileSecondaryEndpoint=https://amandaadlscanary-secondary.file.core.windows.net/;AccountName=amandaadlscanary;AccountKey=Sanitized\n\n\n"
-=======
     "Storage_TestConfigHierarchicalNamespace": "NamespaceTenant\nseanmcccanary3\nU2FuaXRpemVk\nhttp://seanmcccanary3.blob.core.windows.net\nhttp://seanmcccanary3.file.core.windows.net\nhttp://seanmcccanary3.queue.core.windows.net\nhttp://seanmcccanary3.table.core.windows.net\n\n\n\n\nhttp://seanmcccanary3-secondary.blob.core.windows.net\nhttp://seanmcccanary3-secondary.file.core.windows.net\nhttp://seanmcccanary3-secondary.queue.core.windows.net\nhttp://seanmcccanary3-secondary.table.core.windows.net\n\nSanitized\n\n\nCloud\nBlobEndpoint=http://seanmcccanary3.blob.core.windows.net/;QueueEndpoint=http://seanmcccanary3.queue.core.windows.net/;FileEndpoint=http://seanmcccanary3.file.core.windows.net/;BlobSecondaryEndpoint=http://seanmcccanary3-secondary.blob.core.windows.net/;QueueSecondaryEndpoint=http://seanmcccanary3-secondary.queue.core.windows.net/;FileSecondaryEndpoint=http://seanmcccanary3-secondary.file.core.windows.net/;AccountName=seanmcccanary3;AccountKey=Sanitized\n\n\n"
->>>>>>> f7eb5f10
   }
 }