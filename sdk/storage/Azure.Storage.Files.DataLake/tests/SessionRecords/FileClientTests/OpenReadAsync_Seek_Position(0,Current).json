--- conflicted
+++ resolved
@@ -23,13 +23,8 @@
         "Last-Modified": "Tue, 21 Sep 2021 19:48:37 GMT",
         "Server": "Windows-Azure-Blob/1.0 Microsoft-HTTPAPI/2.0",
         "x-ms-client-request-id": "e8049636-8a17-655b-c30e-a6b14a7c3f9b",
-<<<<<<< HEAD
-        "x-ms-request-id": "edcf2b88-501e-005c-19f9-502aea000000",
-        "x-ms-version": "2021-02-12"
-=======
         "x-ms-request-id": "6c713d62-d01e-0027-2e21-afcd06000000",
-        "x-ms-version": "2020-12-06"
->>>>>>> 73d5f10e
+        "x-ms-version": "2021-02-12"
       },
       "ResponseBody": []
     },
@@ -216,13 +211,8 @@
         "Date": "Tue, 21 Sep 2021 19:48:37 GMT",
         "Server": "Windows-Azure-Blob/1.0 Microsoft-HTTPAPI/2.0",
         "x-ms-client-request-id": "529cf085-4e76-1164-79f7-52fbdc1d1763",
-<<<<<<< HEAD
-        "x-ms-request-id": "edcf2c3d-501e-005c-40f9-502aea000000",
-        "x-ms-version": "2021-02-12"
-=======
         "x-ms-request-id": "6c713dc9-d01e-0027-7f21-afcd06000000",
-        "x-ms-version": "2020-12-06"
->>>>>>> 73d5f10e
+        "x-ms-version": "2021-02-12"
       },
       "ResponseBody": []
     }
