--- conflicted
+++ resolved
@@ -15,11 +15,7 @@
         "x-ms-client-request-id": "664b6577-d222-854c-0d9c-2e20a72e9fd4",
         "x-ms-date": "Fri, 19 Feb 2021 19:08:56 GMT",
         "x-ms-return-client-request-id": "true",
-<<<<<<< HEAD
-        "x-ms-version": "2020-12-06"
-=======
         "x-ms-version": "2021-02-12"
->>>>>>> 7e782c87
       },
       "RequestBody": null,
       "StatusCode": 201,
@@ -34,11 +30,7 @@
         ],
         "x-ms-client-request-id": "664b6577-d222-854c-0d9c-2e20a72e9fd4",
         "x-ms-request-id": "2e62bc09-201e-00a4-1ff2-0676f9000000",
-<<<<<<< HEAD
-        "x-ms-version": "2020-12-06"
-=======
         "x-ms-version": "2021-02-12"
->>>>>>> 7e782c87
       },
       "ResponseBody": []
     },
@@ -56,11 +48,7 @@
         "x-ms-client-request-id": "14cfa506-468b-f118-318c-c7e7de163720",
         "x-ms-date": "Fri, 19 Feb 2021 19:08:56 GMT",
         "x-ms-return-client-request-id": "true",
-<<<<<<< HEAD
-        "x-ms-version": "2020-12-06"
-=======
         "x-ms-version": "2021-02-12"
->>>>>>> 7e782c87
       },
       "RequestBody": null,
       "StatusCode": 201,
@@ -75,11 +63,7 @@
         ],
         "x-ms-client-request-id": "14cfa506-468b-f118-318c-c7e7de163720",
         "x-ms-request-id": "6f4af559-e01f-004f-0bf2-060e0b000000",
-<<<<<<< HEAD
-        "x-ms-version": "2020-12-06"
-=======
         "x-ms-version": "2021-02-12"
->>>>>>> 7e782c87
       },
       "ResponseBody": []
     },
@@ -100,11 +84,7 @@
         "x-ms-lease-duration": "15",
         "x-ms-proposed-lease-id": "d8072edc-6ce0-c799-a245-9e059224d261",
         "x-ms-return-client-request-id": "true",
-<<<<<<< HEAD
-        "x-ms-version": "2020-12-06"
-=======
         "x-ms-version": "2021-02-12"
->>>>>>> 7e782c87
       },
       "RequestBody": null,
       "StatusCode": 201,
@@ -120,11 +100,7 @@
         "x-ms-client-request-id": "141065ba-8de7-3003-b935-21846bebbefe",
         "x-ms-lease-id": "d8072edc-6ce0-c799-a245-9e059224d261",
         "x-ms-request-id": "2e62bdfa-201e-00a4-73f2-0676f9000000",
-<<<<<<< HEAD
-        "x-ms-version": "2020-12-06"
-=======
         "x-ms-version": "2021-02-12"
->>>>>>> 7e782c87
       },
       "ResponseBody": []
     },
@@ -145,11 +121,7 @@
         "x-ms-lease-id": "d8072edc-6ce0-c799-a245-9e059224d261",
         "x-ms-proposed-lease-id": "a92fc9d6-ab1c-d274-b65c-01ae09a38ca2",
         "x-ms-return-client-request-id": "true",
-<<<<<<< HEAD
-        "x-ms-version": "2020-12-06"
-=======
         "x-ms-version": "2021-02-12"
->>>>>>> 7e782c87
       },
       "RequestBody": null,
       "StatusCode": 200,
@@ -165,11 +137,7 @@
         "x-ms-client-request-id": "a4f3f5fd-7792-30ba-cf02-04006ac52e1f",
         "x-ms-lease-id": "a92fc9d6-ab1c-d274-b65c-01ae09a38ca2",
         "x-ms-request-id": "2e62bf07-201e-00a4-6ef2-0676f9000000",
-<<<<<<< HEAD
-        "x-ms-version": "2020-12-06"
-=======
         "x-ms-version": "2021-02-12"
->>>>>>> 7e782c87
       },
       "ResponseBody": []
     },
@@ -187,11 +155,7 @@
         "x-ms-client-request-id": "75877e0b-19f7-426b-4117-f1ef0f2be0b9",
         "x-ms-date": "Fri, 19 Feb 2021 19:08:57 GMT",
         "x-ms-return-client-request-id": "true",
-<<<<<<< HEAD
-        "x-ms-version": "2020-12-06"
-=======
         "x-ms-version": "2021-02-12"
->>>>>>> 7e782c87
       },
       "RequestBody": null,
       "StatusCode": 202,
@@ -204,11 +168,7 @@
         ],
         "x-ms-client-request-id": "75877e0b-19f7-426b-4117-f1ef0f2be0b9",
         "x-ms-request-id": "2e62bfd9-201e-00a4-31f2-0676f9000000",
-<<<<<<< HEAD
-        "x-ms-version": "2020-12-06"
-=======
         "x-ms-version": "2021-02-12"
->>>>>>> 7e782c87
       },
       "ResponseBody": []
     }
