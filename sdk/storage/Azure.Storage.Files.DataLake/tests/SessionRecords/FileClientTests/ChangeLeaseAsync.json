{
  "Entries": [
    {
      "RequestUri": "https://seannse.blob.core.windows.net/test-filesystem-fafb8dc2-a026-60e1-f8ad-f30dc47f032e?restype=container",
      "RequestMethod": "PUT",
      "RequestHeaders": {
        "Accept": "application/xml",
        "Authorization": "Sanitized",
<<<<<<< HEAD
        "traceparent": "00-e99699f9fa1d034da1a7baf230bb3656-e4ca9ebb7ccc524f-00",
        "User-Agent": [
          "azsdk-net-Storage.Files.DataLake/12.7.0-alpha.20210202.1",
          "(.NET 5.0.2; Microsoft Windows 10.0.19042)"
        ],
        "x-ms-blob-public-access": "container",
        "x-ms-client-request-id": "4a4d5e80-1c93-b860-3ae4-468f59a2290e",
        "x-ms-date": "Tue, 02 Feb 2021 21:35:33 GMT",
=======
        "traceparent": "00-f0993cc1d078de40a97117c9df4c1cf1-eb78d26b86f44e49-00",
        "User-Agent": [
          "azsdk-net-Storage.Files.DataLake/12.7.0-alpha.20210217.1",
          "(.NET 5.0.3; Microsoft Windows 10.0.19042)"
        ],
        "x-ms-blob-public-access": "container",
        "x-ms-client-request-id": "4a4d5e80-1c93-b860-3ae4-468f59a2290e",
        "x-ms-date": "Wed, 17 Feb 2021 22:25:17 GMT",
>>>>>>> 1814567d
        "x-ms-return-client-request-id": "true",
        "x-ms-version": "2020-06-12"
      },
      "RequestBody": null,
      "StatusCode": 201,
      "ResponseHeaders": {
        "Content-Length": "0",
<<<<<<< HEAD
        "Date": "Tue, 02 Feb 2021 21:35:33 GMT",
        "ETag": "\u00220x8D8C7C2793FC78C\u0022",
        "Last-Modified": "Tue, 02 Feb 2021 21:35:34 GMT",
=======
        "Date": "Wed, 17 Feb 2021 22:25:17 GMT",
        "ETag": "\u00220x8D8D392E790CB01\u0022",
        "Last-Modified": "Wed, 17 Feb 2021 22:25:17 GMT",
>>>>>>> 1814567d
        "Server": [
          "Windows-Azure-Blob/1.0",
          "Microsoft-HTTPAPI/2.0"
        ],
        "x-ms-client-request-id": "4a4d5e80-1c93-b860-3ae4-468f59a2290e",
<<<<<<< HEAD
        "x-ms-request-id": "a82ec4fa-901e-00b1-3aab-f9614a000000",
=======
        "x-ms-request-id": "f68f88b6-701e-004d-777b-05b0b3000000",
>>>>>>> 1814567d
        "x-ms-version": "2020-06-12"
      },
      "ResponseBody": []
    },
    {
      "RequestUri": "https://seannse.dfs.core.windows.net/test-filesystem-fafb8dc2-a026-60e1-f8ad-f30dc47f032e/test-file-1ad35465-0ce6-caf4-956f-50c243ac5141?resource=file",
      "RequestMethod": "PUT",
      "RequestHeaders": {
        "Accept": "application/json",
        "Authorization": "Sanitized",
<<<<<<< HEAD
        "traceparent": "00-1f39a6b2d18a004aa017dc063ca2da25-444bb4c7e3f0a34b-00",
        "User-Agent": [
          "azsdk-net-Storage.Files.DataLake/12.7.0-alpha.20210202.1",
          "(.NET 5.0.2; Microsoft Windows 10.0.19042)"
        ],
        "x-ms-client-request-id": "bacf4d3a-61e4-74c7-6983-b424cc9e748d",
        "x-ms-date": "Tue, 02 Feb 2021 21:35:34 GMT",
=======
        "traceparent": "00-e0d162506228a2469671133436267c28-ca3de51a3f737f4b-00",
        "User-Agent": [
          "azsdk-net-Storage.Files.DataLake/12.7.0-alpha.20210217.1",
          "(.NET 5.0.3; Microsoft Windows 10.0.19042)"
        ],
        "x-ms-client-request-id": "bacf4d3a-61e4-74c7-6983-b424cc9e748d",
        "x-ms-date": "Wed, 17 Feb 2021 22:25:17 GMT",
>>>>>>> 1814567d
        "x-ms-return-client-request-id": "true",
        "x-ms-version": "2020-06-12"
      },
      "RequestBody": null,
      "StatusCode": 201,
      "ResponseHeaders": {
        "Content-Length": "0",
<<<<<<< HEAD
        "Date": "Tue, 02 Feb 2021 21:35:34 GMT",
        "ETag": "\u00220x8D8C7C2798C0EFC\u0022",
        "Last-Modified": "Tue, 02 Feb 2021 21:35:34 GMT",
=======
        "Date": "Wed, 17 Feb 2021 22:25:17 GMT",
        "ETag": "\u00220x8D8D392E7C30779\u0022",
        "Last-Modified": "Wed, 17 Feb 2021 22:25:17 GMT",
>>>>>>> 1814567d
        "Server": [
          "Windows-Azure-HDFS/1.0",
          "Microsoft-HTTPAPI/2.0"
        ],
        "x-ms-client-request-id": "bacf4d3a-61e4-74c7-6983-b424cc9e748d",
<<<<<<< HEAD
        "x-ms-request-id": "bb2bf73b-d01f-0054-5eab-f93008000000",
=======
        "x-ms-request-id": "45c71c55-301f-0001-2b7b-052083000000",
>>>>>>> 1814567d
        "x-ms-version": "2020-06-12"
      },
      "ResponseBody": []
    },
    {
      "RequestUri": "https://seannse.blob.core.windows.net/test-filesystem-fafb8dc2-a026-60e1-f8ad-f30dc47f032e/test-file-1ad35465-0ce6-caf4-956f-50c243ac5141?comp=lease",
      "RequestMethod": "PUT",
      "RequestHeaders": {
        "Accept": "application/xml",
        "Authorization": "Sanitized",
<<<<<<< HEAD
        "traceparent": "00-911f6f4ea18f494ba5c19784966749b4-dd6cd880d8e51745-00",
        "User-Agent": [
          "azsdk-net-Storage.Files.DataLake/12.7.0-alpha.20210202.1",
          "(.NET 5.0.2; Microsoft Windows 10.0.19042)"
        ],
        "x-ms-client-request-id": "83e8856b-7e16-fcb0-a88d-97fdc82ea843",
        "x-ms-date": "Tue, 02 Feb 2021 21:35:34 GMT",
=======
        "traceparent": "00-bbcfccde77d09d47916d8c446a0b905c-74fd96f13f7f4346-00",
        "User-Agent": [
          "azsdk-net-Storage.Files.DataLake/12.7.0-alpha.20210217.1",
          "(.NET 5.0.3; Microsoft Windows 10.0.19042)"
        ],
        "x-ms-client-request-id": "83e8856b-7e16-fcb0-a88d-97fdc82ea843",
        "x-ms-date": "Wed, 17 Feb 2021 22:25:18 GMT",
>>>>>>> 1814567d
        "x-ms-lease-action": "acquire",
        "x-ms-lease-duration": "15",
        "x-ms-proposed-lease-id": "145e0593-c415-acdc-b94e-4e562cd5182e",
        "x-ms-return-client-request-id": "true",
        "x-ms-version": "2020-06-12"
      },
      "RequestBody": null,
      "StatusCode": 201,
      "ResponseHeaders": {
        "Content-Length": "0",
<<<<<<< HEAD
        "Date": "Tue, 02 Feb 2021 21:35:34 GMT",
        "ETag": "\u00220x8D8C7C2798C0EFC\u0022",
        "Last-Modified": "Tue, 02 Feb 2021 21:35:34 GMT",
=======
        "Date": "Wed, 17 Feb 2021 22:25:17 GMT",
        "ETag": "\u00220x8D8D392E7C30779\u0022",
        "Last-Modified": "Wed, 17 Feb 2021 22:25:17 GMT",
>>>>>>> 1814567d
        "Server": [
          "Windows-Azure-Blob/1.0",
          "Microsoft-HTTPAPI/2.0"
        ],
        "x-ms-client-request-id": "83e8856b-7e16-fcb0-a88d-97fdc82ea843",
        "x-ms-lease-id": "145e0593-c415-acdc-b94e-4e562cd5182e",
<<<<<<< HEAD
        "x-ms-request-id": "a82eca01-901e-00b1-5dab-f9614a000000",
=======
        "x-ms-request-id": "f68f894f-701e-004d-807b-05b0b3000000",
>>>>>>> 1814567d
        "x-ms-version": "2020-06-12"
      },
      "ResponseBody": []
    },
    {
      "RequestUri": "https://seannse.blob.core.windows.net/test-filesystem-fafb8dc2-a026-60e1-f8ad-f30dc47f032e/test-file-1ad35465-0ce6-caf4-956f-50c243ac5141?comp=lease",
      "RequestMethod": "PUT",
      "RequestHeaders": {
        "Accept": "application/xml",
        "Authorization": "Sanitized",
<<<<<<< HEAD
        "traceparent": "00-e367f541a179c542acf66d2f80587a55-342711c69d543243-00",
        "User-Agent": [
          "azsdk-net-Storage.Files.DataLake/12.7.0-alpha.20210202.1",
          "(.NET 5.0.2; Microsoft Windows 10.0.19042)"
        ],
        "x-ms-client-request-id": "7f4267d0-358d-9c16-a28f-047b87f4ad42",
        "x-ms-date": "Tue, 02 Feb 2021 21:35:34 GMT",
=======
        "traceparent": "00-cd95df50e0f2fa4db8686a13c786744b-381d0a8243123744-00",
        "User-Agent": [
          "azsdk-net-Storage.Files.DataLake/12.7.0-alpha.20210217.1",
          "(.NET 5.0.3; Microsoft Windows 10.0.19042)"
        ],
        "x-ms-client-request-id": "7f4267d0-358d-9c16-a28f-047b87f4ad42",
        "x-ms-date": "Wed, 17 Feb 2021 22:25:18 GMT",
>>>>>>> 1814567d
        "x-ms-lease-action": "change",
        "x-ms-lease-id": "145e0593-c415-acdc-b94e-4e562cd5182e",
        "x-ms-proposed-lease-id": "f588493c-97dd-d05c-7d18-fbae0476b82d",
        "x-ms-return-client-request-id": "true",
        "x-ms-version": "2020-06-12"
      },
      "RequestBody": null,
      "StatusCode": 200,
      "ResponseHeaders": {
        "Content-Length": "0",
<<<<<<< HEAD
        "Date": "Tue, 02 Feb 2021 21:35:34 GMT",
        "ETag": "\u00220x8D8C7C2798C0EFC\u0022",
        "Last-Modified": "Tue, 02 Feb 2021 21:35:34 GMT",
=======
        "Date": "Wed, 17 Feb 2021 22:25:17 GMT",
        "ETag": "\u00220x8D8D392E7C30779\u0022",
        "Last-Modified": "Wed, 17 Feb 2021 22:25:17 GMT",
>>>>>>> 1814567d
        "Server": [
          "Windows-Azure-Blob/1.0",
          "Microsoft-HTTPAPI/2.0"
        ],
        "x-ms-client-request-id": "7f4267d0-358d-9c16-a28f-047b87f4ad42",
        "x-ms-lease-id": "f588493c-97dd-d05c-7d18-fbae0476b82d",
<<<<<<< HEAD
        "x-ms-request-id": "a82ecb06-901e-00b1-49ab-f9614a000000",
=======
        "x-ms-request-id": "f68f8985-701e-004d-2f7b-05b0b3000000",
>>>>>>> 1814567d
        "x-ms-version": "2020-06-12"
      },
      "ResponseBody": []
    },
    {
      "RequestUri": "https://seannse.blob.core.windows.net/test-filesystem-fafb8dc2-a026-60e1-f8ad-f30dc47f032e?restype=container",
      "RequestMethod": "DELETE",
      "RequestHeaders": {
        "Accept": "application/xml",
        "Authorization": "Sanitized",
<<<<<<< HEAD
        "traceparent": "00-9eec0d11b24cdc4298c65f390d326a03-84fa36ba01b72548-00",
        "User-Agent": [
          "azsdk-net-Storage.Files.DataLake/12.7.0-alpha.20210202.1",
          "(.NET 5.0.2; Microsoft Windows 10.0.19042)"
        ],
        "x-ms-client-request-id": "602c8bd0-28eb-60b5-0a9e-36ba67a99662",
        "x-ms-date": "Tue, 02 Feb 2021 21:35:34 GMT",
=======
        "traceparent": "00-2456004f62589c47a3402a0ccabf9346-92f40de404a6a54c-00",
        "User-Agent": [
          "azsdk-net-Storage.Files.DataLake/12.7.0-alpha.20210217.1",
          "(.NET 5.0.3; Microsoft Windows 10.0.19042)"
        ],
        "x-ms-client-request-id": "602c8bd0-28eb-60b5-0a9e-36ba67a99662",
        "x-ms-date": "Wed, 17 Feb 2021 22:25:18 GMT",
>>>>>>> 1814567d
        "x-ms-return-client-request-id": "true",
        "x-ms-version": "2020-06-12"
      },
      "RequestBody": null,
      "StatusCode": 202,
      "ResponseHeaders": {
        "Content-Length": "0",
<<<<<<< HEAD
        "Date": "Tue, 02 Feb 2021 21:35:34 GMT",
=======
        "Date": "Wed, 17 Feb 2021 22:25:17 GMT",
>>>>>>> 1814567d
        "Server": [
          "Windows-Azure-Blob/1.0",
          "Microsoft-HTTPAPI/2.0"
        ],
        "x-ms-client-request-id": "602c8bd0-28eb-60b5-0a9e-36ba67a99662",
<<<<<<< HEAD
        "x-ms-request-id": "a82ecc14-901e-00b1-42ab-f9614a000000",
=======
        "x-ms-request-id": "f68f89a2-701e-004d-4b7b-05b0b3000000",
>>>>>>> 1814567d
        "x-ms-version": "2020-06-12"
      },
      "ResponseBody": []
    }
  ],
  "Variables": {
    "RandomSeed": "2036909513",
    "Storage_TestConfigHierarchicalNamespace": "NamespaceTenant\nseannse\nU2FuaXRpemVk\nhttps://seannse.blob.core.windows.net\nhttps://seannse.file.core.windows.net\nhttps://seannse.queue.core.windows.net\nhttps://seannse.table.core.windows.net\n\n\n\n\nhttps://seannse-secondary.blob.core.windows.net\nhttps://seannse-secondary.file.core.windows.net\nhttps://seannse-secondary.queue.core.windows.net\nhttps://seannse-secondary.table.core.windows.net\n68390a19-a643-458b-b726-408abf67b4fc\nSanitized\n72f988bf-86f1-41af-91ab-2d7cd011db47\nhttps://login.microsoftonline.com/\nCloud\nBlobEndpoint=https://seannse.blob.core.windows.net/;QueueEndpoint=https://seannse.queue.core.windows.net/;FileEndpoint=https://seannse.file.core.windows.net/;BlobSecondaryEndpoint=https://seannse-secondary.blob.core.windows.net/;QueueSecondaryEndpoint=https://seannse-secondary.queue.core.windows.net/;FileSecondaryEndpoint=https://seannse-secondary.file.core.windows.net/;AccountName=seannse;AccountKey=Sanitized\n"
  }
}<|MERGE_RESOLUTION|>--- conflicted
+++ resolved
@@ -1,30 +1,19 @@
 {
   "Entries": [
     {
-      "RequestUri": "https://seannse.blob.core.windows.net/test-filesystem-fafb8dc2-a026-60e1-f8ad-f30dc47f032e?restype=container",
+      "RequestUri": "https://seannse.blob.core.windows.net/test-filesystem-4e47fcd9-c7dc-0054-3bb7-e2c5988636ad?restype=container",
       "RequestMethod": "PUT",
       "RequestHeaders": {
         "Accept": "application/xml",
         "Authorization": "Sanitized",
-<<<<<<< HEAD
-        "traceparent": "00-e99699f9fa1d034da1a7baf230bb3656-e4ca9ebb7ccc524f-00",
+        "traceparent": "00-8f71c6f661a0c147b5c94ceb390046b9-cc3050e8fa7d0942-00",
         "User-Agent": [
-          "azsdk-net-Storage.Files.DataLake/12.7.0-alpha.20210202.1",
-          "(.NET 5.0.2; Microsoft Windows 10.0.19042)"
+          "azsdk-net-Storage.Files.DataLake/12.7.0-alpha.20210219.1",
+          "(.NET 5.0.3; Microsoft Windows 10.0.19041)"
         ],
         "x-ms-blob-public-access": "container",
-        "x-ms-client-request-id": "4a4d5e80-1c93-b860-3ae4-468f59a2290e",
-        "x-ms-date": "Tue, 02 Feb 2021 21:35:33 GMT",
-=======
-        "traceparent": "00-f0993cc1d078de40a97117c9df4c1cf1-eb78d26b86f44e49-00",
-        "User-Agent": [
-          "azsdk-net-Storage.Files.DataLake/12.7.0-alpha.20210217.1",
-          "(.NET 5.0.3; Microsoft Windows 10.0.19042)"
-        ],
-        "x-ms-blob-public-access": "container",
-        "x-ms-client-request-id": "4a4d5e80-1c93-b860-3ae4-468f59a2290e",
-        "x-ms-date": "Wed, 17 Feb 2021 22:25:17 GMT",
->>>>>>> 1814567d
+        "x-ms-client-request-id": "664b6577-d222-854c-0d9c-2e20a72e9fd4",
+        "x-ms-date": "Fri, 19 Feb 2021 19:08:56 GMT",
         "x-ms-return-client-request-id": "true",
         "x-ms-version": "2020-06-12"
       },
@@ -32,52 +21,32 @@
       "StatusCode": 201,
       "ResponseHeaders": {
         "Content-Length": "0",
-<<<<<<< HEAD
-        "Date": "Tue, 02 Feb 2021 21:35:33 GMT",
-        "ETag": "\u00220x8D8C7C2793FC78C\u0022",
-        "Last-Modified": "Tue, 02 Feb 2021 21:35:34 GMT",
-=======
-        "Date": "Wed, 17 Feb 2021 22:25:17 GMT",
-        "ETag": "\u00220x8D8D392E790CB01\u0022",
-        "Last-Modified": "Wed, 17 Feb 2021 22:25:17 GMT",
->>>>>>> 1814567d
+        "Date": "Fri, 19 Feb 2021 19:08:56 GMT",
+        "ETag": "\u00220x8D8D509CE0523D3\u0022",
+        "Last-Modified": "Fri, 19 Feb 2021 19:08:56 GMT",
         "Server": [
           "Windows-Azure-Blob/1.0",
           "Microsoft-HTTPAPI/2.0"
         ],
-        "x-ms-client-request-id": "4a4d5e80-1c93-b860-3ae4-468f59a2290e",
-<<<<<<< HEAD
-        "x-ms-request-id": "a82ec4fa-901e-00b1-3aab-f9614a000000",
-=======
-        "x-ms-request-id": "f68f88b6-701e-004d-777b-05b0b3000000",
->>>>>>> 1814567d
+        "x-ms-client-request-id": "664b6577-d222-854c-0d9c-2e20a72e9fd4",
+        "x-ms-request-id": "2e62bc09-201e-00a4-1ff2-0676f9000000",
         "x-ms-version": "2020-06-12"
       },
       "ResponseBody": []
     },
     {
-      "RequestUri": "https://seannse.dfs.core.windows.net/test-filesystem-fafb8dc2-a026-60e1-f8ad-f30dc47f032e/test-file-1ad35465-0ce6-caf4-956f-50c243ac5141?resource=file",
+      "RequestUri": "https://seannse.dfs.core.windows.net/test-filesystem-4e47fcd9-c7dc-0054-3bb7-e2c5988636ad/test-file-57b02d97-86fa-be34-9f3b-f4354eecbfff?resource=file",
       "RequestMethod": "PUT",
       "RequestHeaders": {
         "Accept": "application/json",
         "Authorization": "Sanitized",
-<<<<<<< HEAD
-        "traceparent": "00-1f39a6b2d18a004aa017dc063ca2da25-444bb4c7e3f0a34b-00",
+        "traceparent": "00-afb20ca0211be24199e0dbca22bf6e92-d17e98a9681b3e49-00",
         "User-Agent": [
-          "azsdk-net-Storage.Files.DataLake/12.7.0-alpha.20210202.1",
-          "(.NET 5.0.2; Microsoft Windows 10.0.19042)"
+          "azsdk-net-Storage.Files.DataLake/12.7.0-alpha.20210219.1",
+          "(.NET 5.0.3; Microsoft Windows 10.0.19041)"
         ],
-        "x-ms-client-request-id": "bacf4d3a-61e4-74c7-6983-b424cc9e748d",
-        "x-ms-date": "Tue, 02 Feb 2021 21:35:34 GMT",
-=======
-        "traceparent": "00-e0d162506228a2469671133436267c28-ca3de51a3f737f4b-00",
-        "User-Agent": [
-          "azsdk-net-Storage.Files.DataLake/12.7.0-alpha.20210217.1",
-          "(.NET 5.0.3; Microsoft Windows 10.0.19042)"
-        ],
-        "x-ms-client-request-id": "bacf4d3a-61e4-74c7-6983-b424cc9e748d",
-        "x-ms-date": "Wed, 17 Feb 2021 22:25:17 GMT",
->>>>>>> 1814567d
+        "x-ms-client-request-id": "14cfa506-468b-f118-318c-c7e7de163720",
+        "x-ms-date": "Fri, 19 Feb 2021 19:08:56 GMT",
         "x-ms-return-client-request-id": "true",
         "x-ms-version": "2020-06-12"
       },
@@ -85,55 +54,35 @@
       "StatusCode": 201,
       "ResponseHeaders": {
         "Content-Length": "0",
-<<<<<<< HEAD
-        "Date": "Tue, 02 Feb 2021 21:35:34 GMT",
-        "ETag": "\u00220x8D8C7C2798C0EFC\u0022",
-        "Last-Modified": "Tue, 02 Feb 2021 21:35:34 GMT",
-=======
-        "Date": "Wed, 17 Feb 2021 22:25:17 GMT",
-        "ETag": "\u00220x8D8D392E7C30779\u0022",
-        "Last-Modified": "Wed, 17 Feb 2021 22:25:17 GMT",
->>>>>>> 1814567d
+        "Date": "Fri, 19 Feb 2021 19:08:55 GMT",
+        "ETag": "\u00220x8D8D509CE12FC65\u0022",
+        "Last-Modified": "Fri, 19 Feb 2021 19:08:56 GMT",
         "Server": [
           "Windows-Azure-HDFS/1.0",
           "Microsoft-HTTPAPI/2.0"
         ],
-        "x-ms-client-request-id": "bacf4d3a-61e4-74c7-6983-b424cc9e748d",
-<<<<<<< HEAD
-        "x-ms-request-id": "bb2bf73b-d01f-0054-5eab-f93008000000",
-=======
-        "x-ms-request-id": "45c71c55-301f-0001-2b7b-052083000000",
->>>>>>> 1814567d
+        "x-ms-client-request-id": "14cfa506-468b-f118-318c-c7e7de163720",
+        "x-ms-request-id": "6f4af559-e01f-004f-0bf2-060e0b000000",
         "x-ms-version": "2020-06-12"
       },
       "ResponseBody": []
     },
     {
-      "RequestUri": "https://seannse.blob.core.windows.net/test-filesystem-fafb8dc2-a026-60e1-f8ad-f30dc47f032e/test-file-1ad35465-0ce6-caf4-956f-50c243ac5141?comp=lease",
+      "RequestUri": "https://seannse.blob.core.windows.net/test-filesystem-4e47fcd9-c7dc-0054-3bb7-e2c5988636ad/test-file-57b02d97-86fa-be34-9f3b-f4354eecbfff?comp=lease",
       "RequestMethod": "PUT",
       "RequestHeaders": {
         "Accept": "application/xml",
         "Authorization": "Sanitized",
-<<<<<<< HEAD
-        "traceparent": "00-911f6f4ea18f494ba5c19784966749b4-dd6cd880d8e51745-00",
+        "traceparent": "00-238293bc13ba5f46922c631f8ed1a383-65bd567da5a5a040-00",
         "User-Agent": [
-          "azsdk-net-Storage.Files.DataLake/12.7.0-alpha.20210202.1",
-          "(.NET 5.0.2; Microsoft Windows 10.0.19042)"
+          "azsdk-net-Storage.Files.DataLake/12.7.0-alpha.20210219.1",
+          "(.NET 5.0.3; Microsoft Windows 10.0.19041)"
         ],
-        "x-ms-client-request-id": "83e8856b-7e16-fcb0-a88d-97fdc82ea843",
-        "x-ms-date": "Tue, 02 Feb 2021 21:35:34 GMT",
-=======
-        "traceparent": "00-bbcfccde77d09d47916d8c446a0b905c-74fd96f13f7f4346-00",
-        "User-Agent": [
-          "azsdk-net-Storage.Files.DataLake/12.7.0-alpha.20210217.1",
-          "(.NET 5.0.3; Microsoft Windows 10.0.19042)"
-        ],
-        "x-ms-client-request-id": "83e8856b-7e16-fcb0-a88d-97fdc82ea843",
-        "x-ms-date": "Wed, 17 Feb 2021 22:25:18 GMT",
->>>>>>> 1814567d
+        "x-ms-client-request-id": "141065ba-8de7-3003-b935-21846bebbefe",
+        "x-ms-date": "Fri, 19 Feb 2021 19:08:56 GMT",
         "x-ms-lease-action": "acquire",
         "x-ms-lease-duration": "15",
-        "x-ms-proposed-lease-id": "145e0593-c415-acdc-b94e-4e562cd5182e",
+        "x-ms-proposed-lease-id": "d8072edc-6ce0-c799-a245-9e059224d261",
         "x-ms-return-client-request-id": "true",
         "x-ms-version": "2020-06-12"
       },
@@ -141,56 +90,36 @@
       "StatusCode": 201,
       "ResponseHeaders": {
         "Content-Length": "0",
-<<<<<<< HEAD
-        "Date": "Tue, 02 Feb 2021 21:35:34 GMT",
-        "ETag": "\u00220x8D8C7C2798C0EFC\u0022",
-        "Last-Modified": "Tue, 02 Feb 2021 21:35:34 GMT",
-=======
-        "Date": "Wed, 17 Feb 2021 22:25:17 GMT",
-        "ETag": "\u00220x8D8D392E7C30779\u0022",
-        "Last-Modified": "Wed, 17 Feb 2021 22:25:17 GMT",
->>>>>>> 1814567d
+        "Date": "Fri, 19 Feb 2021 19:08:56 GMT",
+        "ETag": "\u00220x8D8D509CE12FC65\u0022",
+        "Last-Modified": "Fri, 19 Feb 2021 19:08:56 GMT",
         "Server": [
           "Windows-Azure-Blob/1.0",
           "Microsoft-HTTPAPI/2.0"
         ],
-        "x-ms-client-request-id": "83e8856b-7e16-fcb0-a88d-97fdc82ea843",
-        "x-ms-lease-id": "145e0593-c415-acdc-b94e-4e562cd5182e",
-<<<<<<< HEAD
-        "x-ms-request-id": "a82eca01-901e-00b1-5dab-f9614a000000",
-=======
-        "x-ms-request-id": "f68f894f-701e-004d-807b-05b0b3000000",
->>>>>>> 1814567d
+        "x-ms-client-request-id": "141065ba-8de7-3003-b935-21846bebbefe",
+        "x-ms-lease-id": "d8072edc-6ce0-c799-a245-9e059224d261",
+        "x-ms-request-id": "2e62bdfa-201e-00a4-73f2-0676f9000000",
         "x-ms-version": "2020-06-12"
       },
       "ResponseBody": []
     },
     {
-      "RequestUri": "https://seannse.blob.core.windows.net/test-filesystem-fafb8dc2-a026-60e1-f8ad-f30dc47f032e/test-file-1ad35465-0ce6-caf4-956f-50c243ac5141?comp=lease",
+      "RequestUri": "https://seannse.blob.core.windows.net/test-filesystem-4e47fcd9-c7dc-0054-3bb7-e2c5988636ad/test-file-57b02d97-86fa-be34-9f3b-f4354eecbfff?comp=lease",
       "RequestMethod": "PUT",
       "RequestHeaders": {
         "Accept": "application/xml",
         "Authorization": "Sanitized",
-<<<<<<< HEAD
-        "traceparent": "00-e367f541a179c542acf66d2f80587a55-342711c69d543243-00",
+        "traceparent": "00-fbdcfd5ed7930a4794bdcfcff8762cac-b9bdd0e19495d84a-00",
         "User-Agent": [
-          "azsdk-net-Storage.Files.DataLake/12.7.0-alpha.20210202.1",
-          "(.NET 5.0.2; Microsoft Windows 10.0.19042)"
+          "azsdk-net-Storage.Files.DataLake/12.7.0-alpha.20210219.1",
+          "(.NET 5.0.3; Microsoft Windows 10.0.19041)"
         ],
-        "x-ms-client-request-id": "7f4267d0-358d-9c16-a28f-047b87f4ad42",
-        "x-ms-date": "Tue, 02 Feb 2021 21:35:34 GMT",
-=======
-        "traceparent": "00-cd95df50e0f2fa4db8686a13c786744b-381d0a8243123744-00",
-        "User-Agent": [
-          "azsdk-net-Storage.Files.DataLake/12.7.0-alpha.20210217.1",
-          "(.NET 5.0.3; Microsoft Windows 10.0.19042)"
-        ],
-        "x-ms-client-request-id": "7f4267d0-358d-9c16-a28f-047b87f4ad42",
-        "x-ms-date": "Wed, 17 Feb 2021 22:25:18 GMT",
->>>>>>> 1814567d
+        "x-ms-client-request-id": "a4f3f5fd-7792-30ba-cf02-04006ac52e1f",
+        "x-ms-date": "Fri, 19 Feb 2021 19:08:57 GMT",
         "x-ms-lease-action": "change",
-        "x-ms-lease-id": "145e0593-c415-acdc-b94e-4e562cd5182e",
-        "x-ms-proposed-lease-id": "f588493c-97dd-d05c-7d18-fbae0476b82d",
+        "x-ms-lease-id": "d8072edc-6ce0-c799-a245-9e059224d261",
+        "x-ms-proposed-lease-id": "a92fc9d6-ab1c-d274-b65c-01ae09a38ca2",
         "x-ms-return-client-request-id": "true",
         "x-ms-version": "2020-06-12"
       },
@@ -198,53 +127,33 @@
       "StatusCode": 200,
       "ResponseHeaders": {
         "Content-Length": "0",
-<<<<<<< HEAD
-        "Date": "Tue, 02 Feb 2021 21:35:34 GMT",
-        "ETag": "\u00220x8D8C7C2798C0EFC\u0022",
-        "Last-Modified": "Tue, 02 Feb 2021 21:35:34 GMT",
-=======
-        "Date": "Wed, 17 Feb 2021 22:25:17 GMT",
-        "ETag": "\u00220x8D8D392E7C30779\u0022",
-        "Last-Modified": "Wed, 17 Feb 2021 22:25:17 GMT",
->>>>>>> 1814567d
+        "Date": "Fri, 19 Feb 2021 19:08:56 GMT",
+        "ETag": "\u00220x8D8D509CE12FC65\u0022",
+        "Last-Modified": "Fri, 19 Feb 2021 19:08:56 GMT",
         "Server": [
           "Windows-Azure-Blob/1.0",
           "Microsoft-HTTPAPI/2.0"
         ],
-        "x-ms-client-request-id": "7f4267d0-358d-9c16-a28f-047b87f4ad42",
-        "x-ms-lease-id": "f588493c-97dd-d05c-7d18-fbae0476b82d",
-<<<<<<< HEAD
-        "x-ms-request-id": "a82ecb06-901e-00b1-49ab-f9614a000000",
-=======
-        "x-ms-request-id": "f68f8985-701e-004d-2f7b-05b0b3000000",
->>>>>>> 1814567d
+        "x-ms-client-request-id": "a4f3f5fd-7792-30ba-cf02-04006ac52e1f",
+        "x-ms-lease-id": "a92fc9d6-ab1c-d274-b65c-01ae09a38ca2",
+        "x-ms-request-id": "2e62bf07-201e-00a4-6ef2-0676f9000000",
         "x-ms-version": "2020-06-12"
       },
       "ResponseBody": []
     },
     {
-      "RequestUri": "https://seannse.blob.core.windows.net/test-filesystem-fafb8dc2-a026-60e1-f8ad-f30dc47f032e?restype=container",
+      "RequestUri": "https://seannse.blob.core.windows.net/test-filesystem-4e47fcd9-c7dc-0054-3bb7-e2c5988636ad?restype=container",
       "RequestMethod": "DELETE",
       "RequestHeaders": {
         "Accept": "application/xml",
         "Authorization": "Sanitized",
-<<<<<<< HEAD
-        "traceparent": "00-9eec0d11b24cdc4298c65f390d326a03-84fa36ba01b72548-00",
+        "traceparent": "00-2f04c0eb57264b48b535d044122baa3e-49ae81e779016247-00",
         "User-Agent": [
-          "azsdk-net-Storage.Files.DataLake/12.7.0-alpha.20210202.1",
-          "(.NET 5.0.2; Microsoft Windows 10.0.19042)"
+          "azsdk-net-Storage.Files.DataLake/12.7.0-alpha.20210219.1",
+          "(.NET 5.0.3; Microsoft Windows 10.0.19041)"
         ],
-        "x-ms-client-request-id": "602c8bd0-28eb-60b5-0a9e-36ba67a99662",
-        "x-ms-date": "Tue, 02 Feb 2021 21:35:34 GMT",
-=======
-        "traceparent": "00-2456004f62589c47a3402a0ccabf9346-92f40de404a6a54c-00",
-        "User-Agent": [
-          "azsdk-net-Storage.Files.DataLake/12.7.0-alpha.20210217.1",
-          "(.NET 5.0.3; Microsoft Windows 10.0.19042)"
-        ],
-        "x-ms-client-request-id": "602c8bd0-28eb-60b5-0a9e-36ba67a99662",
-        "x-ms-date": "Wed, 17 Feb 2021 22:25:18 GMT",
->>>>>>> 1814567d
+        "x-ms-client-request-id": "75877e0b-19f7-426b-4117-f1ef0f2be0b9",
+        "x-ms-date": "Fri, 19 Feb 2021 19:08:57 GMT",
         "x-ms-return-client-request-id": "true",
         "x-ms-version": "2020-06-12"
       },
@@ -252,28 +161,20 @@
       "StatusCode": 202,
       "ResponseHeaders": {
         "Content-Length": "0",
-<<<<<<< HEAD
-        "Date": "Tue, 02 Feb 2021 21:35:34 GMT",
-=======
-        "Date": "Wed, 17 Feb 2021 22:25:17 GMT",
->>>>>>> 1814567d
+        "Date": "Fri, 19 Feb 2021 19:08:56 GMT",
         "Server": [
           "Windows-Azure-Blob/1.0",
           "Microsoft-HTTPAPI/2.0"
         ],
-        "x-ms-client-request-id": "602c8bd0-28eb-60b5-0a9e-36ba67a99662",
-<<<<<<< HEAD
-        "x-ms-request-id": "a82ecc14-901e-00b1-42ab-f9614a000000",
-=======
-        "x-ms-request-id": "f68f89a2-701e-004d-4b7b-05b0b3000000",
->>>>>>> 1814567d
+        "x-ms-client-request-id": "75877e0b-19f7-426b-4117-f1ef0f2be0b9",
+        "x-ms-request-id": "2e62bfd9-201e-00a4-31f2-0676f9000000",
         "x-ms-version": "2020-06-12"
       },
       "ResponseBody": []
     }
   ],
   "Variables": {
-    "RandomSeed": "2036909513",
+    "RandomSeed": "568155083",
     "Storage_TestConfigHierarchicalNamespace": "NamespaceTenant\nseannse\nU2FuaXRpemVk\nhttps://seannse.blob.core.windows.net\nhttps://seannse.file.core.windows.net\nhttps://seannse.queue.core.windows.net\nhttps://seannse.table.core.windows.net\n\n\n\n\nhttps://seannse-secondary.blob.core.windows.net\nhttps://seannse-secondary.file.core.windows.net\nhttps://seannse-secondary.queue.core.windows.net\nhttps://seannse-secondary.table.core.windows.net\n68390a19-a643-458b-b726-408abf67b4fc\nSanitized\n72f988bf-86f1-41af-91ab-2d7cd011db47\nhttps://login.microsoftonline.com/\nCloud\nBlobEndpoint=https://seannse.blob.core.windows.net/;QueueEndpoint=https://seannse.queue.core.windows.net/;FileEndpoint=https://seannse.file.core.windows.net/;BlobSecondaryEndpoint=https://seannse-secondary.blob.core.windows.net/;QueueSecondaryEndpoint=https://seannse-secondary.queue.core.windows.net/;FileSecondaryEndpoint=https://seannse-secondary.file.core.windows.net/;AccountName=seannse;AccountKey=Sanitized\n"
   }
 }