{
  "Entries": [
    {
      "RequestUri": "https://seannse.blob.core.windows.net/test-filesystem-8fd10c29-eeb8-f64d-de6e-30fa878841b3?restype=container",
      "RequestMethod": "PUT",
      "RequestHeaders": {
        "Accept": "application/xml",
        "Authorization": "Sanitized",
<<<<<<< HEAD
        "traceparent": "00-d0d3b737ef701b4f8ca6d91c293ccd2d-79664fb198a84c44-00",
        "User-Agent": [
          "azsdk-net-Storage.Files.DataLake/12.7.0-alpha.20210202.1",
          "(.NET 5.0.2; Microsoft Windows 10.0.19042)"
        ],
        "x-ms-blob-public-access": "container",
        "x-ms-client-request-id": "cb9b3e0a-fec4-7cb3-b548-0fc8a3485391",
        "x-ms-date": "Tue, 02 Feb 2021 21:36:21 GMT",
=======
        "traceparent": "00-d37d860a9310b44b9d76c5475d29bcd3-c022f6aaaeed9a47-00",
        "User-Agent": [
          "azsdk-net-Storage.Files.DataLake/12.7.0-alpha.20210217.1",
          "(.NET 5.0.3; Microsoft Windows 10.0.19042)"
        ],
        "x-ms-blob-public-access": "container",
        "x-ms-client-request-id": "cb9b3e0a-fec4-7cb3-b548-0fc8a3485391",
        "x-ms-date": "Wed, 17 Feb 2021 22:26:01 GMT",
>>>>>>> 1814567d
        "x-ms-return-client-request-id": "true",
        "x-ms-version": "2020-06-12"
      },
      "RequestBody": null,
      "StatusCode": 201,
      "ResponseHeaders": {
        "Content-Length": "0",
<<<<<<< HEAD
        "Date": "Tue, 02 Feb 2021 21:36:21 GMT",
        "ETag": "\u00220x8D8C7C295C4D0D7\u0022",
        "Last-Modified": "Tue, 02 Feb 2021 21:36:22 GMT",
=======
        "Date": "Wed, 17 Feb 2021 22:26:01 GMT",
        "ETag": "\u00220x8D8D393020C67BA\u0022",
        "Last-Modified": "Wed, 17 Feb 2021 22:26:02 GMT",
>>>>>>> 1814567d
        "Server": [
          "Windows-Azure-Blob/1.0",
          "Microsoft-HTTPAPI/2.0"
        ],
        "x-ms-client-request-id": "cb9b3e0a-fec4-7cb3-b548-0fc8a3485391",
<<<<<<< HEAD
        "x-ms-request-id": "49572ee8-401e-0056-20ab-f98eb0000000",
=======
        "x-ms-request-id": "ff190bae-101e-0090-487b-054531000000",
>>>>>>> 1814567d
        "x-ms-version": "2020-06-12"
      },
      "ResponseBody": []
    },
    {
      "RequestUri": "https://seannse.dfs.core.windows.net/test-filesystem-8fd10c29-eeb8-f64d-de6e-30fa878841b3/test-file-883cebdf-b893-2bd0-4e85-60d181811206?resource=file",
      "RequestMethod": "PUT",
      "RequestHeaders": {
        "Accept": "application/json",
        "Authorization": "Sanitized",
<<<<<<< HEAD
        "traceparent": "00-ec97c4b0582c764c8f33ad142c694716-1e64654d4d3f194b-00",
        "User-Agent": [
          "azsdk-net-Storage.Files.DataLake/12.7.0-alpha.20210202.1",
          "(.NET 5.0.2; Microsoft Windows 10.0.19042)"
        ],
        "x-ms-client-request-id": "f8ecdc93-a29c-5288-6d70-7c3f9ee1fb34",
        "x-ms-date": "Tue, 02 Feb 2021 21:36:21 GMT",
=======
        "traceparent": "00-3c06c89a1489594b87387d89ecd28ea3-3db4cc71aa8d374e-00",
        "User-Agent": [
          "azsdk-net-Storage.Files.DataLake/12.7.0-alpha.20210217.1",
          "(.NET 5.0.3; Microsoft Windows 10.0.19042)"
        ],
        "x-ms-client-request-id": "f8ecdc93-a29c-5288-6d70-7c3f9ee1fb34",
        "x-ms-date": "Wed, 17 Feb 2021 22:26:02 GMT",
>>>>>>> 1814567d
        "x-ms-return-client-request-id": "true",
        "x-ms-version": "2020-06-12"
      },
      "RequestBody": null,
      "StatusCode": 201,
      "ResponseHeaders": {
        "Content-Length": "0",
<<<<<<< HEAD
        "Date": "Tue, 02 Feb 2021 21:36:22 GMT",
        "ETag": "\u00220x8D8C7C295EECD9F\u0022",
        "Last-Modified": "Tue, 02 Feb 2021 21:36:22 GMT",
=======
        "Date": "Wed, 17 Feb 2021 22:26:01 GMT",
        "ETag": "\u00220x8D8D393023DBD9D\u0022",
        "Last-Modified": "Wed, 17 Feb 2021 22:26:02 GMT",
>>>>>>> 1814567d
        "Server": [
          "Windows-Azure-HDFS/1.0",
          "Microsoft-HTTPAPI/2.0"
        ],
        "x-ms-client-request-id": "f8ecdc93-a29c-5288-6d70-7c3f9ee1fb34",
<<<<<<< HEAD
        "x-ms-request-id": "e4cfa2dd-301f-0063-2fab-f9e2a4000000",
=======
        "x-ms-request-id": "b7ba86bb-c01f-0058-657b-05a700000000",
>>>>>>> 1814567d
        "x-ms-version": "2020-06-12"
      },
      "ResponseBody": []
    },
    {
      "RequestUri": "https://seannse.dfs.core.windows.net/test-filesystem-8fd10c29-eeb8-f64d-de6e-30fa878841b3/test-file-883cebdf-b893-2bd0-4e85-60d181811206",
      "RequestMethod": "DELETE",
      "RequestHeaders": {
        "Accept": "application/json",
        "Authorization": "Sanitized",
<<<<<<< HEAD
        "If-Modified-Since": "Wed, 03 Feb 2021 21:36:21 GMT",
        "User-Agent": [
          "azsdk-net-Storage.Files.DataLake/12.7.0-alpha.20210202.1",
          "(.NET 5.0.2; Microsoft Windows 10.0.19042)"
        ],
        "x-ms-client-request-id": "a43e78dc-1995-a06a-8c9d-db7df9af6cf9",
        "x-ms-date": "Tue, 02 Feb 2021 21:36:22 GMT",
=======
        "If-Modified-Since": "Thu, 18 Feb 2021 22:26:01 GMT",
        "User-Agent": [
          "azsdk-net-Storage.Files.DataLake/12.7.0-alpha.20210217.1",
          "(.NET 5.0.3; Microsoft Windows 10.0.19042)"
        ],
        "x-ms-client-request-id": "a43e78dc-1995-a06a-8c9d-db7df9af6cf9",
        "x-ms-date": "Wed, 17 Feb 2021 22:26:02 GMT",
>>>>>>> 1814567d
        "x-ms-return-client-request-id": "true",
        "x-ms-version": "2020-06-12"
      },
      "RequestBody": null,
      "StatusCode": 412,
      "ResponseHeaders": {
        "Content-Length": "200",
        "Content-Type": "application/json; charset=utf-8",
<<<<<<< HEAD
        "Date": "Tue, 02 Feb 2021 21:36:22 GMT",
=======
        "Date": "Wed, 17 Feb 2021 22:26:01 GMT",
>>>>>>> 1814567d
        "Server": [
          "Windows-Azure-HDFS/1.0",
          "Microsoft-HTTPAPI/2.0"
        ],
        "x-ms-client-request-id": "a43e78dc-1995-a06a-8c9d-db7df9af6cf9",
        "x-ms-error-code": "ConditionNotMet",
<<<<<<< HEAD
        "x-ms-request-id": "e4cfa2e8-301f-0063-3aab-f9e2a4000000",
=======
        "x-ms-request-id": "b7ba86c4-c01f-0058-6e7b-05a700000000",
>>>>>>> 1814567d
        "x-ms-version": "2020-06-12"
      },
      "ResponseBody": {
        "error": {
          "code": "ConditionNotMet",
<<<<<<< HEAD
          "message": "The condition specified using HTTP conditional header(s) is not met.\nRequestId:e4cfa2e8-301f-0063-3aab-f9e2a4000000\nTime:2021-02-02T21:36:22.6895034Z"
=======
          "message": "The condition specified using HTTP conditional header(s) is not met.\nRequestId:b7ba86c4-c01f-0058-6e7b-05a700000000\nTime:2021-02-17T22:26:02.4892002Z"
>>>>>>> 1814567d
        }
      }
    },
    {
      "RequestUri": "https://seannse.blob.core.windows.net/test-filesystem-8fd10c29-eeb8-f64d-de6e-30fa878841b3?restype=container",
      "RequestMethod": "DELETE",
      "RequestHeaders": {
        "Accept": "application/xml",
        "Authorization": "Sanitized",
<<<<<<< HEAD
        "traceparent": "00-7cbcfcfa666e6042b47ca3d06d11eca3-1171bdfd7ea42343-00",
        "User-Agent": [
          "azsdk-net-Storage.Files.DataLake/12.7.0-alpha.20210202.1",
          "(.NET 5.0.2; Microsoft Windows 10.0.19042)"
        ],
        "x-ms-client-request-id": "26632233-56a3-1c9e-9ee4-02bb2f26704c",
        "x-ms-date": "Tue, 02 Feb 2021 21:36:22 GMT",
=======
        "traceparent": "00-df7834c96e7c04479489cb4c1ab30c35-9a316f97a232be4a-00",
        "User-Agent": [
          "azsdk-net-Storage.Files.DataLake/12.7.0-alpha.20210217.1",
          "(.NET 5.0.3; Microsoft Windows 10.0.19042)"
        ],
        "x-ms-client-request-id": "26632233-56a3-1c9e-9ee4-02bb2f26704c",
        "x-ms-date": "Wed, 17 Feb 2021 22:26:02 GMT",
>>>>>>> 1814567d
        "x-ms-return-client-request-id": "true",
        "x-ms-version": "2020-06-12"
      },
      "RequestBody": null,
      "StatusCode": 202,
      "ResponseHeaders": {
        "Content-Length": "0",
<<<<<<< HEAD
        "Date": "Tue, 02 Feb 2021 21:36:22 GMT",
=======
        "Date": "Wed, 17 Feb 2021 22:26:01 GMT",
>>>>>>> 1814567d
        "Server": [
          "Windows-Azure-Blob/1.0",
          "Microsoft-HTTPAPI/2.0"
        ],
        "x-ms-client-request-id": "26632233-56a3-1c9e-9ee4-02bb2f26704c",
<<<<<<< HEAD
        "x-ms-request-id": "49572f47-401e-0056-74ab-f98eb0000000",
=======
        "x-ms-request-id": "ff190d35-101e-0090-457b-054531000000",
>>>>>>> 1814567d
        "x-ms-version": "2020-06-12"
      },
      "ResponseBody": []
    },
    {
      "RequestUri": "https://seannse.blob.core.windows.net/test-filesystem-e7e6b3c3-563a-c1e9-eab5-6b121dffaa43?restype=container",
      "RequestMethod": "PUT",
      "RequestHeaders": {
        "Accept": "application/xml",
        "Authorization": "Sanitized",
<<<<<<< HEAD
        "traceparent": "00-3a308fd5f9064b4db1f664a90efa9c45-dd95c0a1af1a394b-00",
        "User-Agent": [
          "azsdk-net-Storage.Files.DataLake/12.7.0-alpha.20210202.1",
          "(.NET 5.0.2; Microsoft Windows 10.0.19042)"
        ],
        "x-ms-blob-public-access": "container",
        "x-ms-client-request-id": "42a7af12-b562-dc48-39a2-3bedea8cff9f",
        "x-ms-date": "Tue, 02 Feb 2021 21:36:22 GMT",
=======
        "traceparent": "00-8628b92fe134964684e16eecf1966701-fe24edd53fdf3343-00",
        "User-Agent": [
          "azsdk-net-Storage.Files.DataLake/12.7.0-alpha.20210217.1",
          "(.NET 5.0.3; Microsoft Windows 10.0.19042)"
        ],
        "x-ms-blob-public-access": "container",
        "x-ms-client-request-id": "42a7af12-b562-dc48-39a2-3bedea8cff9f",
        "x-ms-date": "Wed, 17 Feb 2021 22:26:02 GMT",
>>>>>>> 1814567d
        "x-ms-return-client-request-id": "true",
        "x-ms-version": "2020-06-12"
      },
      "RequestBody": null,
      "StatusCode": 201,
      "ResponseHeaders": {
        "Content-Length": "0",
<<<<<<< HEAD
        "Date": "Tue, 02 Feb 2021 21:36:22 GMT",
        "ETag": "\u00220x8D8C7C296434B3B\u0022",
        "Last-Modified": "Tue, 02 Feb 2021 21:36:23 GMT",
=======
        "Date": "Wed, 17 Feb 2021 22:26:02 GMT",
        "ETag": "\u00220x8D8D39302835009\u0022",
        "Last-Modified": "Wed, 17 Feb 2021 22:26:02 GMT",
>>>>>>> 1814567d
        "Server": [
          "Windows-Azure-Blob/1.0",
          "Microsoft-HTTPAPI/2.0"
        ],
        "x-ms-client-request-id": "42a7af12-b562-dc48-39a2-3bedea8cff9f",
<<<<<<< HEAD
        "x-ms-request-id": "b66446e7-401e-0024-35ab-f989ff000000",
=======
        "x-ms-request-id": "be7e0f69-b01e-0042-7b7b-05c6df000000",
>>>>>>> 1814567d
        "x-ms-version": "2020-06-12"
      },
      "ResponseBody": []
    },
    {
      "RequestUri": "https://seannse.dfs.core.windows.net/test-filesystem-e7e6b3c3-563a-c1e9-eab5-6b121dffaa43/test-file-d6babf39-99dc-7c01-5de3-b7a70f5da917?resource=file",
      "RequestMethod": "PUT",
      "RequestHeaders": {
        "Accept": "application/json",
        "Authorization": "Sanitized",
<<<<<<< HEAD
        "traceparent": "00-3bb9a4aebf936647b2f0913e59688582-151e8a8ec1523e42-00",
        "User-Agent": [
          "azsdk-net-Storage.Files.DataLake/12.7.0-alpha.20210202.1",
          "(.NET 5.0.2; Microsoft Windows 10.0.19042)"
        ],
        "x-ms-client-request-id": "5952a893-8318-7835-ae2a-e47ffda0cddb",
        "x-ms-date": "Tue, 02 Feb 2021 21:36:22 GMT",
=======
        "traceparent": "00-cafcbdce4ea90d4b94c8f27e2fe8d7ad-ba930aa602b1ff49-00",
        "User-Agent": [
          "azsdk-net-Storage.Files.DataLake/12.7.0-alpha.20210217.1",
          "(.NET 5.0.3; Microsoft Windows 10.0.19042)"
        ],
        "x-ms-client-request-id": "5952a893-8318-7835-ae2a-e47ffda0cddb",
        "x-ms-date": "Wed, 17 Feb 2021 22:26:03 GMT",
>>>>>>> 1814567d
        "x-ms-return-client-request-id": "true",
        "x-ms-version": "2020-06-12"
      },
      "RequestBody": null,
      "StatusCode": 201,
      "ResponseHeaders": {
        "Content-Length": "0",
<<<<<<< HEAD
        "Date": "Tue, 02 Feb 2021 21:36:22 GMT",
        "ETag": "\u00220x8D8C7C29684ABAE\u0022",
        "Last-Modified": "Tue, 02 Feb 2021 21:36:23 GMT",
=======
        "Date": "Wed, 17 Feb 2021 22:26:02 GMT",
        "ETag": "\u00220x8D8D39302B665BE\u0022",
        "Last-Modified": "Wed, 17 Feb 2021 22:26:03 GMT",
>>>>>>> 1814567d
        "Server": [
          "Windows-Azure-HDFS/1.0",
          "Microsoft-HTTPAPI/2.0"
        ],
        "x-ms-client-request-id": "5952a893-8318-7835-ae2a-e47ffda0cddb",
<<<<<<< HEAD
        "x-ms-request-id": "66bf7738-001f-001a-36ab-f91e80000000",
=======
        "x-ms-request-id": "6c3ba2eb-901f-0055-5f7b-056fd4000000",
>>>>>>> 1814567d
        "x-ms-version": "2020-06-12"
      },
      "ResponseBody": []
    },
    {
      "RequestUri": "https://seannse.dfs.core.windows.net/test-filesystem-e7e6b3c3-563a-c1e9-eab5-6b121dffaa43/test-file-d6babf39-99dc-7c01-5de3-b7a70f5da917",
      "RequestMethod": "DELETE",
      "RequestHeaders": {
        "Accept": "application/json",
        "Authorization": "Sanitized",
<<<<<<< HEAD
        "If-Unmodified-Since": "Mon, 01 Feb 2021 21:36:21 GMT",
        "User-Agent": [
          "azsdk-net-Storage.Files.DataLake/12.7.0-alpha.20210202.1",
          "(.NET 5.0.2; Microsoft Windows 10.0.19042)"
        ],
        "x-ms-client-request-id": "661414cc-4f0b-d8fe-2488-be2c83614e6f",
        "x-ms-date": "Tue, 02 Feb 2021 21:36:23 GMT",
=======
        "If-Unmodified-Since": "Tue, 16 Feb 2021 22:26:01 GMT",
        "User-Agent": [
          "azsdk-net-Storage.Files.DataLake/12.7.0-alpha.20210217.1",
          "(.NET 5.0.3; Microsoft Windows 10.0.19042)"
        ],
        "x-ms-client-request-id": "661414cc-4f0b-d8fe-2488-be2c83614e6f",
        "x-ms-date": "Wed, 17 Feb 2021 22:26:03 GMT",
>>>>>>> 1814567d
        "x-ms-return-client-request-id": "true",
        "x-ms-version": "2020-06-12"
      },
      "RequestBody": null,
      "StatusCode": 412,
      "ResponseHeaders": {
        "Content-Length": "200",
        "Content-Type": "application/json; charset=utf-8",
<<<<<<< HEAD
        "Date": "Tue, 02 Feb 2021 21:36:22 GMT",
=======
        "Date": "Wed, 17 Feb 2021 22:26:02 GMT",
>>>>>>> 1814567d
        "Server": [
          "Windows-Azure-HDFS/1.0",
          "Microsoft-HTTPAPI/2.0"
        ],
        "x-ms-client-request-id": "661414cc-4f0b-d8fe-2488-be2c83614e6f",
        "x-ms-error-code": "ConditionNotMet",
<<<<<<< HEAD
        "x-ms-request-id": "66bf7757-001f-001a-55ab-f91e80000000",
=======
        "x-ms-request-id": "6c3ba2ff-901f-0055-727b-056fd4000000",
>>>>>>> 1814567d
        "x-ms-version": "2020-06-12"
      },
      "ResponseBody": {
        "error": {
          "code": "ConditionNotMet",
<<<<<<< HEAD
          "message": "The condition specified using HTTP conditional header(s) is not met.\nRequestId:66bf7757-001f-001a-55ab-f91e80000000\nTime:2021-02-02T21:36:23.6781264Z"
=======
          "message": "The condition specified using HTTP conditional header(s) is not met.\nRequestId:6c3ba2ff-901f-0055-727b-056fd4000000\nTime:2021-02-17T22:26:03.2939632Z"
>>>>>>> 1814567d
        }
      }
    },
    {
      "RequestUri": "https://seannse.blob.core.windows.net/test-filesystem-e7e6b3c3-563a-c1e9-eab5-6b121dffaa43?restype=container",
      "RequestMethod": "DELETE",
      "RequestHeaders": {
        "Accept": "application/xml",
        "Authorization": "Sanitized",
<<<<<<< HEAD
        "traceparent": "00-c8b04dc02fe3ac40b1441b29b73620e2-e1c0248ceb771247-00",
        "User-Agent": [
          "azsdk-net-Storage.Files.DataLake/12.7.0-alpha.20210202.1",
          "(.NET 5.0.2; Microsoft Windows 10.0.19042)"
        ],
        "x-ms-client-request-id": "e8b2f0b9-668c-a9d0-25b9-6b03d31b4d7d",
        "x-ms-date": "Tue, 02 Feb 2021 21:36:23 GMT",
=======
        "traceparent": "00-e6f70d3b42093049bed00ac9e2a67886-384f9da564546748-00",
        "User-Agent": [
          "azsdk-net-Storage.Files.DataLake/12.7.0-alpha.20210217.1",
          "(.NET 5.0.3; Microsoft Windows 10.0.19042)"
        ],
        "x-ms-client-request-id": "e8b2f0b9-668c-a9d0-25b9-6b03d31b4d7d",
        "x-ms-date": "Wed, 17 Feb 2021 22:26:03 GMT",
>>>>>>> 1814567d
        "x-ms-return-client-request-id": "true",
        "x-ms-version": "2020-06-12"
      },
      "RequestBody": null,
      "StatusCode": 202,
      "ResponseHeaders": {
        "Content-Length": "0",
<<<<<<< HEAD
        "Date": "Tue, 02 Feb 2021 21:36:23 GMT",
=======
        "Date": "Wed, 17 Feb 2021 22:26:02 GMT",
>>>>>>> 1814567d
        "Server": [
          "Windows-Azure-Blob/1.0",
          "Microsoft-HTTPAPI/2.0"
        ],
        "x-ms-client-request-id": "e8b2f0b9-668c-a9d0-25b9-6b03d31b4d7d",
<<<<<<< HEAD
        "x-ms-request-id": "b6644a9c-401e-0024-1cab-f989ff000000",
=======
        "x-ms-request-id": "be7e1068-b01e-0042-5f7b-05c6df000000",
>>>>>>> 1814567d
        "x-ms-version": "2020-06-12"
      },
      "ResponseBody": []
    },
    {
      "RequestUri": "https://seannse.blob.core.windows.net/test-filesystem-3acf5620-8aa7-451e-fc12-068ad5551c5f?restype=container",
      "RequestMethod": "PUT",
      "RequestHeaders": {
        "Accept": "application/xml",
        "Authorization": "Sanitized",
<<<<<<< HEAD
        "traceparent": "00-40c58a01cef09640b4071e2bfcc1103c-be32705926b97046-00",
        "User-Agent": [
          "azsdk-net-Storage.Files.DataLake/12.7.0-alpha.20210202.1",
          "(.NET 5.0.2; Microsoft Windows 10.0.19042)"
        ],
        "x-ms-blob-public-access": "container",
        "x-ms-client-request-id": "6589fc33-42f5-2eaf-d16d-ec796045d3d0",
        "x-ms-date": "Tue, 02 Feb 2021 21:36:23 GMT",
=======
        "traceparent": "00-1c8227c12aea5d48bff860d779375bcb-477a900a449f0f4e-00",
        "User-Agent": [
          "azsdk-net-Storage.Files.DataLake/12.7.0-alpha.20210217.1",
          "(.NET 5.0.3; Microsoft Windows 10.0.19042)"
        ],
        "x-ms-blob-public-access": "container",
        "x-ms-client-request-id": "6589fc33-42f5-2eaf-d16d-ec796045d3d0",
        "x-ms-date": "Wed, 17 Feb 2021 22:26:03 GMT",
>>>>>>> 1814567d
        "x-ms-return-client-request-id": "true",
        "x-ms-version": "2020-06-12"
      },
      "RequestBody": null,
      "StatusCode": 201,
      "ResponseHeaders": {
        "Content-Length": "0",
<<<<<<< HEAD
        "Date": "Tue, 02 Feb 2021 21:36:23 GMT",
        "ETag": "\u00220x8D8C7C296DC1092\u0022",
        "Last-Modified": "Tue, 02 Feb 2021 21:36:24 GMT",
=======
        "Date": "Wed, 17 Feb 2021 22:26:02 GMT",
        "ETag": "\u00220x8D8D39303037468\u0022",
        "Last-Modified": "Wed, 17 Feb 2021 22:26:03 GMT",
>>>>>>> 1814567d
        "Server": [
          "Windows-Azure-Blob/1.0",
          "Microsoft-HTTPAPI/2.0"
        ],
        "x-ms-client-request-id": "6589fc33-42f5-2eaf-d16d-ec796045d3d0",
<<<<<<< HEAD
        "x-ms-request-id": "5656abeb-001e-008c-79ab-f91751000000",
=======
        "x-ms-request-id": "e5273ff2-701e-0096-0f7b-05768e000000",
>>>>>>> 1814567d
        "x-ms-version": "2020-06-12"
      },
      "ResponseBody": []
    },
    {
      "RequestUri": "https://seannse.dfs.core.windows.net/test-filesystem-3acf5620-8aa7-451e-fc12-068ad5551c5f/test-file-6af70c9d-b9a8-bacf-7296-48a0c9002ae7?resource=file",
      "RequestMethod": "PUT",
      "RequestHeaders": {
        "Accept": "application/json",
        "Authorization": "Sanitized",
<<<<<<< HEAD
        "traceparent": "00-20e3c6c2c709ba44a791ec67d55988c3-1e0eb8dd3eec924e-00",
        "User-Agent": [
          "azsdk-net-Storage.Files.DataLake/12.7.0-alpha.20210202.1",
          "(.NET 5.0.2; Microsoft Windows 10.0.19042)"
        ],
        "x-ms-client-request-id": "0d80f133-c31d-799c-2dce-f35ff90e65d0",
        "x-ms-date": "Tue, 02 Feb 2021 21:36:23 GMT",
=======
        "traceparent": "00-a2d5aa5b7b008c4aa82bb75f900d5e19-6770aed771d59147-00",
        "User-Agent": [
          "azsdk-net-Storage.Files.DataLake/12.7.0-alpha.20210217.1",
          "(.NET 5.0.3; Microsoft Windows 10.0.19042)"
        ],
        "x-ms-client-request-id": "0d80f133-c31d-799c-2dce-f35ff90e65d0",
        "x-ms-date": "Wed, 17 Feb 2021 22:26:03 GMT",
>>>>>>> 1814567d
        "x-ms-return-client-request-id": "true",
        "x-ms-version": "2020-06-12"
      },
      "RequestBody": null,
      "StatusCode": 201,
      "ResponseHeaders": {
        "Content-Length": "0",
<<<<<<< HEAD
        "Date": "Tue, 02 Feb 2021 21:36:23 GMT",
        "ETag": "\u00220x8D8C7C29713E76D\u0022",
        "Last-Modified": "Tue, 02 Feb 2021 21:36:24 GMT",
=======
        "Date": "Wed, 17 Feb 2021 22:26:04 GMT",
        "ETag": "\u00220x8D8D393034E7BF2\u0022",
        "Last-Modified": "Wed, 17 Feb 2021 22:26:04 GMT",
>>>>>>> 1814567d
        "Server": [
          "Windows-Azure-HDFS/1.0",
          "Microsoft-HTTPAPI/2.0"
        ],
        "x-ms-client-request-id": "0d80f133-c31d-799c-2dce-f35ff90e65d0",
<<<<<<< HEAD
        "x-ms-request-id": "53a49761-901f-0055-55ab-f96fd4000000",
=======
        "x-ms-request-id": "856f647f-c01f-0067-237b-056fa3000000",
>>>>>>> 1814567d
        "x-ms-version": "2020-06-12"
      },
      "ResponseBody": []
    },
    {
      "RequestUri": "https://seannse.dfs.core.windows.net/test-filesystem-3acf5620-8aa7-451e-fc12-068ad5551c5f/test-file-6af70c9d-b9a8-bacf-7296-48a0c9002ae7",
      "RequestMethod": "DELETE",
      "RequestHeaders": {
        "Accept": "application/json",
        "Authorization": "Sanitized",
        "If-Match": "\u0022garbage\u0022",
        "User-Agent": [
<<<<<<< HEAD
          "azsdk-net-Storage.Files.DataLake/12.7.0-alpha.20210202.1",
          "(.NET 5.0.2; Microsoft Windows 10.0.19042)"
        ],
        "x-ms-client-request-id": "d86c9bbd-1c80-20c9-25dd-abfcc309d0aa",
        "x-ms-date": "Tue, 02 Feb 2021 21:36:23 GMT",
=======
          "azsdk-net-Storage.Files.DataLake/12.7.0-alpha.20210217.1",
          "(.NET 5.0.3; Microsoft Windows 10.0.19042)"
        ],
        "x-ms-client-request-id": "d86c9bbd-1c80-20c9-25dd-abfcc309d0aa",
        "x-ms-date": "Wed, 17 Feb 2021 22:26:04 GMT",
>>>>>>> 1814567d
        "x-ms-return-client-request-id": "true",
        "x-ms-version": "2020-06-12"
      },
      "RequestBody": null,
      "StatusCode": 412,
      "ResponseHeaders": {
        "Content-Length": "200",
        "Content-Type": "application/json; charset=utf-8",
<<<<<<< HEAD
        "Date": "Tue, 02 Feb 2021 21:36:23 GMT",
=======
        "Date": "Wed, 17 Feb 2021 22:26:04 GMT",
>>>>>>> 1814567d
        "Server": [
          "Windows-Azure-HDFS/1.0",
          "Microsoft-HTTPAPI/2.0"
        ],
        "x-ms-client-request-id": "d86c9bbd-1c80-20c9-25dd-abfcc309d0aa",
        "x-ms-error-code": "ConditionNotMet",
<<<<<<< HEAD
        "x-ms-request-id": "53a49788-901f-0055-7cab-f96fd4000000",
=======
        "x-ms-request-id": "856f64ac-c01f-0067-507b-056fa3000000",
>>>>>>> 1814567d
        "x-ms-version": "2020-06-12"
      },
      "ResponseBody": {
        "error": {
          "code": "ConditionNotMet",
<<<<<<< HEAD
          "message": "The condition specified using HTTP conditional header(s) is not met.\nRequestId:53a49788-901f-0055-7cab-f96fd4000000\nTime:2021-02-02T21:36:24.5968329Z"
=======
          "message": "The condition specified using HTTP conditional header(s) is not met.\nRequestId:856f64ac-c01f-0067-507b-056fa3000000\nTime:2021-02-17T22:26:04.2899597Z"
>>>>>>> 1814567d
        }
      }
    },
    {
      "RequestUri": "https://seannse.blob.core.windows.net/test-filesystem-3acf5620-8aa7-451e-fc12-068ad5551c5f?restype=container",
      "RequestMethod": "DELETE",
      "RequestHeaders": {
        "Accept": "application/xml",
        "Authorization": "Sanitized",
<<<<<<< HEAD
        "traceparent": "00-d8addea08ba0e0458f0a850cf1646c51-a4709a26b4830a49-00",
        "User-Agent": [
          "azsdk-net-Storage.Files.DataLake/12.7.0-alpha.20210202.1",
          "(.NET 5.0.2; Microsoft Windows 10.0.19042)"
        ],
        "x-ms-client-request-id": "5da1ea8e-8da2-2550-3a75-78104e07239a",
        "x-ms-date": "Tue, 02 Feb 2021 21:36:24 GMT",
=======
        "traceparent": "00-eccae03c257baf448009df25af5b304c-413f285b13e9b241-00",
        "User-Agent": [
          "azsdk-net-Storage.Files.DataLake/12.7.0-alpha.20210217.1",
          "(.NET 5.0.3; Microsoft Windows 10.0.19042)"
        ],
        "x-ms-client-request-id": "5da1ea8e-8da2-2550-3a75-78104e07239a",
        "x-ms-date": "Wed, 17 Feb 2021 22:26:04 GMT",
>>>>>>> 1814567d
        "x-ms-return-client-request-id": "true",
        "x-ms-version": "2020-06-12"
      },
      "RequestBody": null,
      "StatusCode": 202,
      "ResponseHeaders": {
        "Content-Length": "0",
<<<<<<< HEAD
        "Date": "Tue, 02 Feb 2021 21:36:24 GMT",
=======
        "Date": "Wed, 17 Feb 2021 22:26:03 GMT",
>>>>>>> 1814567d
        "Server": [
          "Windows-Azure-Blob/1.0",
          "Microsoft-HTTPAPI/2.0"
        ],
        "x-ms-client-request-id": "5da1ea8e-8da2-2550-3a75-78104e07239a",
<<<<<<< HEAD
        "x-ms-request-id": "5656ad6e-001e-008c-58ab-f91751000000",
=======
        "x-ms-request-id": "e527409f-701e-0096-1b7b-05768e000000",
>>>>>>> 1814567d
        "x-ms-version": "2020-06-12"
      },
      "ResponseBody": []
    },
    {
      "RequestUri": "https://seannse.blob.core.windows.net/test-filesystem-0785065c-cb8f-8233-dd32-ebe7b2d80dee?restype=container",
      "RequestMethod": "PUT",
      "RequestHeaders": {
        "Accept": "application/xml",
        "Authorization": "Sanitized",
<<<<<<< HEAD
        "traceparent": "00-ef73042858e94c47954d1cb1f9a92d76-3e077c068ea5bb4e-00",
        "User-Agent": [
          "azsdk-net-Storage.Files.DataLake/12.7.0-alpha.20210202.1",
          "(.NET 5.0.2; Microsoft Windows 10.0.19042)"
        ],
        "x-ms-blob-public-access": "container",
        "x-ms-client-request-id": "0b93d075-7ab1-c20f-b71f-7f6fa1687362",
        "x-ms-date": "Tue, 02 Feb 2021 21:36:24 GMT",
=======
        "traceparent": "00-a20813e482eea147ba4d05c4435a3051-3b8af1624b207145-00",
        "User-Agent": [
          "azsdk-net-Storage.Files.DataLake/12.7.0-alpha.20210217.1",
          "(.NET 5.0.3; Microsoft Windows 10.0.19042)"
        ],
        "x-ms-blob-public-access": "container",
        "x-ms-client-request-id": "0b93d075-7ab1-c20f-b71f-7f6fa1687362",
        "x-ms-date": "Wed, 17 Feb 2021 22:26:04 GMT",
>>>>>>> 1814567d
        "x-ms-return-client-request-id": "true",
        "x-ms-version": "2020-06-12"
      },
      "RequestBody": null,
      "StatusCode": 201,
      "ResponseHeaders": {
        "Content-Length": "0",
<<<<<<< HEAD
        "Date": "Tue, 02 Feb 2021 21:36:24 GMT",
        "ETag": "\u00220x8D8C7C29766D01E\u0022",
        "Last-Modified": "Tue, 02 Feb 2021 21:36:25 GMT",
=======
        "Date": "Wed, 17 Feb 2021 22:26:04 GMT",
        "ETag": "\u00220x8D8D393039B4046\u0022",
        "Last-Modified": "Wed, 17 Feb 2021 22:26:04 GMT",
>>>>>>> 1814567d
        "Server": [
          "Windows-Azure-Blob/1.0",
          "Microsoft-HTTPAPI/2.0"
        ],
        "x-ms-client-request-id": "0b93d075-7ab1-c20f-b71f-7f6fa1687362",
<<<<<<< HEAD
        "x-ms-request-id": "240f517a-a01e-002c-6dab-f993f0000000",
=======
        "x-ms-request-id": "b38b2d5a-201e-008b-7e7b-057b32000000",
>>>>>>> 1814567d
        "x-ms-version": "2020-06-12"
      },
      "ResponseBody": []
    },
    {
      "RequestUri": "https://seannse.dfs.core.windows.net/test-filesystem-0785065c-cb8f-8233-dd32-ebe7b2d80dee/test-file-41b58967-4b98-ea32-fe35-66b691d2bf30?resource=file",
      "RequestMethod": "PUT",
      "RequestHeaders": {
        "Accept": "application/json",
        "Authorization": "Sanitized",
<<<<<<< HEAD
        "traceparent": "00-c506303134ffa240a00840dc902b8a9b-b9952f1a4271e147-00",
        "User-Agent": [
          "azsdk-net-Storage.Files.DataLake/12.7.0-alpha.20210202.1",
          "(.NET 5.0.2; Microsoft Windows 10.0.19042)"
        ],
        "x-ms-client-request-id": "39f8d865-a9f7-294b-9ea9-0d7c145831e5",
        "x-ms-date": "Tue, 02 Feb 2021 21:36:24 GMT",
=======
        "traceparent": "00-242362b48d610b4bba4c48fc5ef1eca2-de115a3f57ddc54b-00",
        "User-Agent": [
          "azsdk-net-Storage.Files.DataLake/12.7.0-alpha.20210217.1",
          "(.NET 5.0.3; Microsoft Windows 10.0.19042)"
        ],
        "x-ms-client-request-id": "39f8d865-a9f7-294b-9ea9-0d7c145831e5",
        "x-ms-date": "Wed, 17 Feb 2021 22:26:04 GMT",
>>>>>>> 1814567d
        "x-ms-return-client-request-id": "true",
        "x-ms-version": "2020-06-12"
      },
      "RequestBody": null,
      "StatusCode": 201,
      "ResponseHeaders": {
        "Content-Length": "0",
<<<<<<< HEAD
        "Date": "Tue, 02 Feb 2021 21:36:24 GMT",
        "ETag": "\u00220x8D8C7C297A576B4\u0022",
        "Last-Modified": "Tue, 02 Feb 2021 21:36:25 GMT",
=======
        "Date": "Wed, 17 Feb 2021 22:26:04 GMT",
        "ETag": "\u00220x8D8D39303D2B03F\u0022",
        "Last-Modified": "Wed, 17 Feb 2021 22:26:05 GMT",
>>>>>>> 1814567d
        "Server": [
          "Windows-Azure-HDFS/1.0",
          "Microsoft-HTTPAPI/2.0"
        ],
        "x-ms-client-request-id": "39f8d865-a9f7-294b-9ea9-0d7c145831e5",
<<<<<<< HEAD
        "x-ms-request-id": "f099c4be-501f-0081-76ab-f9df85000000",
=======
        "x-ms-request-id": "9e6eafb3-e01f-0012-2a7b-05048f000000",
>>>>>>> 1814567d
        "x-ms-version": "2020-06-12"
      },
      "ResponseBody": []
    },
    {
      "RequestUri": "https://seannse.blob.core.windows.net/test-filesystem-0785065c-cb8f-8233-dd32-ebe7b2d80dee/test-file-41b58967-4b98-ea32-fe35-66b691d2bf30",
      "RequestMethod": "HEAD",
      "RequestHeaders": {
        "Accept": "application/xml",
        "Authorization": "Sanitized",
        "User-Agent": [
<<<<<<< HEAD
          "azsdk-net-Storage.Files.DataLake/12.7.0-alpha.20210202.1",
          "(.NET 5.0.2; Microsoft Windows 10.0.19042)"
        ],
        "x-ms-client-request-id": "b9512e86-86da-9e39-bb48-449bf4c0cda5",
        "x-ms-date": "Tue, 02 Feb 2021 21:36:24 GMT",
=======
          "azsdk-net-Storage.Files.DataLake/12.7.0-alpha.20210217.1",
          "(.NET 5.0.3; Microsoft Windows 10.0.19042)"
        ],
        "x-ms-client-request-id": "b9512e86-86da-9e39-bb48-449bf4c0cda5",
        "x-ms-date": "Wed, 17 Feb 2021 22:26:05 GMT",
>>>>>>> 1814567d
        "x-ms-return-client-request-id": "true",
        "x-ms-version": "2020-06-12"
      },
      "RequestBody": null,
      "StatusCode": 200,
      "ResponseHeaders": {
        "Accept-Ranges": "bytes",
        "Content-Length": "0",
        "Content-Type": "application/octet-stream",
<<<<<<< HEAD
        "Date": "Tue, 02 Feb 2021 21:36:24 GMT",
        "ETag": "\u00220x8D8C7C297A576B4\u0022",
        "Last-Modified": "Tue, 02 Feb 2021 21:36:25 GMT",
=======
        "Date": "Wed, 17 Feb 2021 22:26:04 GMT",
        "ETag": "\u00220x8D8D39303D2B03F\u0022",
        "Last-Modified": "Wed, 17 Feb 2021 22:26:05 GMT",
>>>>>>> 1814567d
        "Server": [
          "Windows-Azure-Blob/1.0",
          "Microsoft-HTTPAPI/2.0"
        ],
        "x-ms-access-tier": "Hot",
        "x-ms-access-tier-inferred": "true",
        "x-ms-blob-type": "BlockBlob",
        "x-ms-client-request-id": "b9512e86-86da-9e39-bb48-449bf4c0cda5",
<<<<<<< HEAD
        "x-ms-creation-time": "Tue, 02 Feb 2021 21:36:25 GMT",
=======
        "x-ms-creation-time": "Wed, 17 Feb 2021 22:26:05 GMT",
>>>>>>> 1814567d
        "x-ms-group": "$superuser",
        "x-ms-lease-state": "available",
        "x-ms-lease-status": "unlocked",
        "x-ms-owner": "$superuser",
        "x-ms-permissions": "rw-r-----",
<<<<<<< HEAD
        "x-ms-request-id": "240f5277-a01e-002c-49ab-f993f0000000",
=======
        "x-ms-request-id": "b38b2e4f-201e-008b-5c7b-057b32000000",
>>>>>>> 1814567d
        "x-ms-server-encrypted": "true",
        "x-ms-version": "2020-06-12"
      },
      "ResponseBody": []
    },
    {
      "RequestUri": "https://seannse.dfs.core.windows.net/test-filesystem-0785065c-cb8f-8233-dd32-ebe7b2d80dee/test-file-41b58967-4b98-ea32-fe35-66b691d2bf30",
      "RequestMethod": "DELETE",
      "RequestHeaders": {
        "Accept": "application/json",
        "Authorization": "Sanitized",
<<<<<<< HEAD
        "If-None-Match": "\u00220x8D8C7C297A576B4\u0022",
        "User-Agent": [
          "azsdk-net-Storage.Files.DataLake/12.7.0-alpha.20210202.1",
          "(.NET 5.0.2; Microsoft Windows 10.0.19042)"
        ],
        "x-ms-client-request-id": "e5f6a6b1-7807-da0a-1688-dfae4d82708c",
        "x-ms-date": "Tue, 02 Feb 2021 21:36:25 GMT",
=======
        "If-None-Match": "0x8D8D39303D2B03F",
        "User-Agent": [
          "azsdk-net-Storage.Files.DataLake/12.7.0-alpha.20210217.1",
          "(.NET 5.0.3; Microsoft Windows 10.0.19042)"
        ],
        "x-ms-client-request-id": "e5f6a6b1-7807-da0a-1688-dfae4d82708c",
        "x-ms-date": "Wed, 17 Feb 2021 22:26:05 GMT",
>>>>>>> 1814567d
        "x-ms-return-client-request-id": "true",
        "x-ms-version": "2020-06-12"
      },
      "RequestBody": null,
      "StatusCode": 412,
      "ResponseHeaders": {
        "Content-Length": "200",
        "Content-Type": "application/json; charset=utf-8",
<<<<<<< HEAD
        "Date": "Tue, 02 Feb 2021 21:36:25 GMT",
=======
        "Date": "Wed, 17 Feb 2021 22:26:04 GMT",
>>>>>>> 1814567d
        "Server": [
          "Windows-Azure-HDFS/1.0",
          "Microsoft-HTTPAPI/2.0"
        ],
        "x-ms-client-request-id": "e5f6a6b1-7807-da0a-1688-dfae4d82708c",
        "x-ms-error-code": "ConditionNotMet",
<<<<<<< HEAD
        "x-ms-request-id": "f099c52f-501f-0081-67ab-f9df85000000",
=======
        "x-ms-request-id": "9e6eafc3-e01f-0012-3a7b-05048f000000",
>>>>>>> 1814567d
        "x-ms-version": "2020-06-12"
      },
      "ResponseBody": {
        "error": {
          "code": "ConditionNotMet",
<<<<<<< HEAD
          "message": "The condition specified using HTTP conditional header(s) is not met.\nRequestId:f099c52f-501f-0081-67ab-f9df85000000\nTime:2021-02-02T21:36:25.6533526Z"
=======
          "message": "The condition specified using HTTP conditional header(s) is not met.\nRequestId:9e6eafc3-e01f-0012-3a7b-05048f000000\nTime:2021-02-17T22:26:05.2408367Z"
>>>>>>> 1814567d
        }
      }
    },
    {
      "RequestUri": "https://seannse.blob.core.windows.net/test-filesystem-0785065c-cb8f-8233-dd32-ebe7b2d80dee?restype=container",
      "RequestMethod": "DELETE",
      "RequestHeaders": {
        "Accept": "application/xml",
        "Authorization": "Sanitized",
<<<<<<< HEAD
        "traceparent": "00-21b4d6bdb5055544935e65d658bd1e88-fe8771452be97747-00",
        "User-Agent": [
          "azsdk-net-Storage.Files.DataLake/12.7.0-alpha.20210202.1",
          "(.NET 5.0.2; Microsoft Windows 10.0.19042)"
        ],
        "x-ms-client-request-id": "4ee98f49-e7c9-039e-300e-8de734938638",
        "x-ms-date": "Tue, 02 Feb 2021 21:36:25 GMT",
=======
        "traceparent": "00-90a93368cc18f848a6bfaf915a881235-11edaabfa389e640-00",
        "User-Agent": [
          "azsdk-net-Storage.Files.DataLake/12.7.0-alpha.20210217.1",
          "(.NET 5.0.3; Microsoft Windows 10.0.19042)"
        ],
        "x-ms-client-request-id": "4ee98f49-e7c9-039e-300e-8de734938638",
        "x-ms-date": "Wed, 17 Feb 2021 22:26:05 GMT",
>>>>>>> 1814567d
        "x-ms-return-client-request-id": "true",
        "x-ms-version": "2020-06-12"
      },
      "RequestBody": null,
      "StatusCode": 202,
      "ResponseHeaders": {
        "Content-Length": "0",
<<<<<<< HEAD
        "Date": "Tue, 02 Feb 2021 21:36:25 GMT",
=======
        "Date": "Wed, 17 Feb 2021 22:26:05 GMT",
>>>>>>> 1814567d
        "Server": [
          "Windows-Azure-Blob/1.0",
          "Microsoft-HTTPAPI/2.0"
        ],
        "x-ms-client-request-id": "4ee98f49-e7c9-039e-300e-8de734938638",
<<<<<<< HEAD
        "x-ms-request-id": "240f52ca-a01e-002c-11ab-f993f0000000",
=======
        "x-ms-request-id": "b38b2ea3-201e-008b-2a7b-057b32000000",
>>>>>>> 1814567d
        "x-ms-version": "2020-06-12"
      },
      "ResponseBody": []
    },
    {
      "RequestUri": "https://seannse.blob.core.windows.net/test-filesystem-c71c5f22-0eee-5db2-b084-f98979c34000?restype=container",
      "RequestMethod": "PUT",
      "RequestHeaders": {
        "Accept": "application/xml",
        "Authorization": "Sanitized",
<<<<<<< HEAD
        "traceparent": "00-4b5e1cd63942dd4aa8496141fb6b4099-2be384a62549814d-00",
        "User-Agent": [
          "azsdk-net-Storage.Files.DataLake/12.7.0-alpha.20210202.1",
          "(.NET 5.0.2; Microsoft Windows 10.0.19042)"
        ],
        "x-ms-blob-public-access": "container",
        "x-ms-client-request-id": "3a24c5f6-71f8-3b6d-dd8c-9d45ed14896c",
        "x-ms-date": "Tue, 02 Feb 2021 21:36:25 GMT",
=======
        "traceparent": "00-0ed762d39978334195493d37f3b3849e-ac1c98377529634c-00",
        "User-Agent": [
          "azsdk-net-Storage.Files.DataLake/12.7.0-alpha.20210217.1",
          "(.NET 5.0.3; Microsoft Windows 10.0.19042)"
        ],
        "x-ms-blob-public-access": "container",
        "x-ms-client-request-id": "3a24c5f6-71f8-3b6d-dd8c-9d45ed14896c",
        "x-ms-date": "Wed, 17 Feb 2021 22:26:05 GMT",
>>>>>>> 1814567d
        "x-ms-return-client-request-id": "true",
        "x-ms-version": "2020-06-12"
      },
      "RequestBody": null,
      "StatusCode": 201,
      "ResponseHeaders": {
        "Content-Length": "0",
<<<<<<< HEAD
        "Date": "Tue, 02 Feb 2021 21:36:25 GMT",
        "ETag": "\u00220x8D8C7C29807107E\u0022",
        "Last-Modified": "Tue, 02 Feb 2021 21:36:26 GMT",
=======
        "Date": "Wed, 17 Feb 2021 22:26:05 GMT",
        "ETag": "\u00220x8D8D393042E6E61\u0022",
        "Last-Modified": "Wed, 17 Feb 2021 22:26:05 GMT",
>>>>>>> 1814567d
        "Server": [
          "Windows-Azure-Blob/1.0",
          "Microsoft-HTTPAPI/2.0"
        ],
        "x-ms-client-request-id": "3a24c5f6-71f8-3b6d-dd8c-9d45ed14896c",
<<<<<<< HEAD
        "x-ms-request-id": "7a544be8-301e-0001-01ab-f92083000000",
=======
        "x-ms-request-id": "65e21236-a01e-005e-6b7b-0594bf000000",
>>>>>>> 1814567d
        "x-ms-version": "2020-06-12"
      },
      "ResponseBody": []
    },
    {
      "RequestUri": "https://seannse.dfs.core.windows.net/test-filesystem-c71c5f22-0eee-5db2-b084-f98979c34000/test-file-b0978ccd-c92f-ff9f-9cfd-c6804ebe96a3?resource=file",
      "RequestMethod": "PUT",
      "RequestHeaders": {
        "Accept": "application/json",
        "Authorization": "Sanitized",
<<<<<<< HEAD
        "traceparent": "00-1597029070933a41853db59bcf2a9c08-3841f3feb9bbd44e-00",
        "User-Agent": [
          "azsdk-net-Storage.Files.DataLake/12.7.0-alpha.20210202.1",
          "(.NET 5.0.2; Microsoft Windows 10.0.19042)"
        ],
        "x-ms-client-request-id": "3a2553e4-8e76-2c29-2625-9dfbaaeded1f",
        "x-ms-date": "Tue, 02 Feb 2021 21:36:25 GMT",
=======
        "traceparent": "00-5713f066c1a44d4484ae4130a70924ff-de02516ef6b29b43-00",
        "User-Agent": [
          "azsdk-net-Storage.Files.DataLake/12.7.0-alpha.20210217.1",
          "(.NET 5.0.3; Microsoft Windows 10.0.19042)"
        ],
        "x-ms-client-request-id": "3a2553e4-8e76-2c29-2625-9dfbaaeded1f",
        "x-ms-date": "Wed, 17 Feb 2021 22:26:05 GMT",
>>>>>>> 1814567d
        "x-ms-return-client-request-id": "true",
        "x-ms-version": "2020-06-12"
      },
      "RequestBody": null,
      "StatusCode": 201,
      "ResponseHeaders": {
        "Content-Length": "0",
<<<<<<< HEAD
        "Date": "Tue, 02 Feb 2021 21:36:26 GMT",
        "ETag": "\u00220x8D8C7C298463BEC\u0022",
        "Last-Modified": "Tue, 02 Feb 2021 21:36:26 GMT",
=======
        "Date": "Wed, 17 Feb 2021 22:26:05 GMT",
        "ETag": "\u00220x8D8D393046768EF\u0022",
        "Last-Modified": "Wed, 17 Feb 2021 22:26:06 GMT",
>>>>>>> 1814567d
        "Server": [
          "Windows-Azure-HDFS/1.0",
          "Microsoft-HTTPAPI/2.0"
        ],
        "x-ms-client-request-id": "3a2553e4-8e76-2c29-2625-9dfbaaeded1f",
<<<<<<< HEAD
        "x-ms-request-id": "2e3c7d92-d01f-0019-19ab-f9ffe4000000",
=======
        "x-ms-request-id": "f2220810-201f-0022-727b-05ba40000000",
>>>>>>> 1814567d
        "x-ms-version": "2020-06-12"
      },
      "ResponseBody": []
    },
    {
      "RequestUri": "https://seannse.dfs.core.windows.net/test-filesystem-c71c5f22-0eee-5db2-b084-f98979c34000/test-file-b0978ccd-c92f-ff9f-9cfd-c6804ebe96a3",
      "RequestMethod": "DELETE",
      "RequestHeaders": {
        "Accept": "application/json",
        "Authorization": "Sanitized",
        "User-Agent": [
<<<<<<< HEAD
          "azsdk-net-Storage.Files.DataLake/12.7.0-alpha.20210202.1",
          "(.NET 5.0.2; Microsoft Windows 10.0.19042)"
        ],
        "x-ms-client-request-id": "fa9bdacb-5b98-b82c-7766-8d79680c3429",
        "x-ms-date": "Tue, 02 Feb 2021 21:36:25 GMT",
=======
          "azsdk-net-Storage.Files.DataLake/12.7.0-alpha.20210217.1",
          "(.NET 5.0.3; Microsoft Windows 10.0.19042)"
        ],
        "x-ms-client-request-id": "fa9bdacb-5b98-b82c-7766-8d79680c3429",
        "x-ms-date": "Wed, 17 Feb 2021 22:26:06 GMT",
>>>>>>> 1814567d
        "x-ms-lease-id": "ee3f026a-d336-da42-1920-9e46166370ff",
        "x-ms-return-client-request-id": "true",
        "x-ms-version": "2020-06-12"
      },
      "RequestBody": null,
      "StatusCode": 412,
      "ResponseHeaders": {
        "Content-Length": "176",
        "Content-Type": "application/json; charset=utf-8",
<<<<<<< HEAD
        "Date": "Tue, 02 Feb 2021 21:36:26 GMT",
=======
        "Date": "Wed, 17 Feb 2021 22:26:05 GMT",
>>>>>>> 1814567d
        "Server": [
          "Windows-Azure-HDFS/1.0",
          "Microsoft-HTTPAPI/2.0"
        ],
        "x-ms-client-request-id": "fa9bdacb-5b98-b82c-7766-8d79680c3429",
        "x-ms-error-code": "LeaseNotPresent",
<<<<<<< HEAD
        "x-ms-request-id": "2e3c7db3-d01f-0019-3aab-f9ffe4000000",
=======
        "x-ms-request-id": "f2220814-201f-0022-767b-05ba40000000",
>>>>>>> 1814567d
        "x-ms-version": "2020-06-12"
      },
      "ResponseBody": {
        "error": {
          "code": "LeaseNotPresent",
<<<<<<< HEAD
          "message": "There is currently no lease on the resource.\nRequestId:2e3c7db3-d01f-0019-3aab-f9ffe4000000\nTime:2021-02-02T21:36:26.6152373Z"
=======
          "message": "There is currently no lease on the resource.\nRequestId:f2220814-201f-0022-767b-05ba40000000\nTime:2021-02-17T22:26:06.1253002Z"
>>>>>>> 1814567d
        }
      }
    },
    {
      "RequestUri": "https://seannse.blob.core.windows.net/test-filesystem-c71c5f22-0eee-5db2-b084-f98979c34000?restype=container",
      "RequestMethod": "DELETE",
      "RequestHeaders": {
        "Accept": "application/xml",
        "Authorization": "Sanitized",
<<<<<<< HEAD
        "traceparent": "00-8f70859a4dfc324f9c99c15a455d9f9f-a03fa39067784441-00",
        "User-Agent": [
          "azsdk-net-Storage.Files.DataLake/12.7.0-alpha.20210202.1",
          "(.NET 5.0.2; Microsoft Windows 10.0.19042)"
        ],
        "x-ms-client-request-id": "cf2f7fab-f251-9a86-cd46-d61a48545f77",
        "x-ms-date": "Tue, 02 Feb 2021 21:36:26 GMT",
=======
        "traceparent": "00-679d5f0249bfb246ad825c2103e84eb8-32007369bdb1ac4c-00",
        "User-Agent": [
          "azsdk-net-Storage.Files.DataLake/12.7.0-alpha.20210217.1",
          "(.NET 5.0.3; Microsoft Windows 10.0.19042)"
        ],
        "x-ms-client-request-id": "cf2f7fab-f251-9a86-cd46-d61a48545f77",
        "x-ms-date": "Wed, 17 Feb 2021 22:26:06 GMT",
>>>>>>> 1814567d
        "x-ms-return-client-request-id": "true",
        "x-ms-version": "2020-06-12"
      },
      "RequestBody": null,
      "StatusCode": 202,
      "ResponseHeaders": {
        "Content-Length": "0",
<<<<<<< HEAD
        "Date": "Tue, 02 Feb 2021 21:36:26 GMT",
=======
        "Date": "Wed, 17 Feb 2021 22:26:06 GMT",
>>>>>>> 1814567d
        "Server": [
          "Windows-Azure-Blob/1.0",
          "Microsoft-HTTPAPI/2.0"
        ],
        "x-ms-client-request-id": "cf2f7fab-f251-9a86-cd46-d61a48545f77",
<<<<<<< HEAD
        "x-ms-request-id": "7a544d6f-301e-0001-70ab-f92083000000",
=======
        "x-ms-request-id": "65e212bd-a01e-005e-677b-0594bf000000",
>>>>>>> 1814567d
        "x-ms-version": "2020-06-12"
      },
      "ResponseBody": []
    }
  ],
  "Variables": {
<<<<<<< HEAD
    "DateTimeOffsetNow": "2021-02-02T15:36:21.4350973-06:00",
=======
    "DateTimeOffsetNow": "2021-02-17T16:26:01.9548391-06:00",
>>>>>>> 1814567d
    "RandomSeed": "421317540",
    "Storage_TestConfigHierarchicalNamespace": "NamespaceTenant\nseannse\nU2FuaXRpemVk\nhttps://seannse.blob.core.windows.net\nhttps://seannse.file.core.windows.net\nhttps://seannse.queue.core.windows.net\nhttps://seannse.table.core.windows.net\n\n\n\n\nhttps://seannse-secondary.blob.core.windows.net\nhttps://seannse-secondary.file.core.windows.net\nhttps://seannse-secondary.queue.core.windows.net\nhttps://seannse-secondary.table.core.windows.net\n68390a19-a643-458b-b726-408abf67b4fc\nSanitized\n72f988bf-86f1-41af-91ab-2d7cd011db47\nhttps://login.microsoftonline.com/\nCloud\nBlobEndpoint=https://seannse.blob.core.windows.net/;QueueEndpoint=https://seannse.queue.core.windows.net/;FileEndpoint=https://seannse.file.core.windows.net/;BlobSecondaryEndpoint=https://seannse-secondary.blob.core.windows.net/;QueueSecondaryEndpoint=https://seannse-secondary.queue.core.windows.net/;FileSecondaryEndpoint=https://seannse-secondary.file.core.windows.net/;AccountName=seannse;AccountKey=Sanitized\n"
  }
}<|MERGE_RESOLUTION|>--- conflicted
+++ resolved
@@ -1,136 +1,85 @@
 {
   "Entries": [
     {
-      "RequestUri": "https://seannse.blob.core.windows.net/test-filesystem-8fd10c29-eeb8-f64d-de6e-30fa878841b3?restype=container",
-      "RequestMethod": "PUT",
-      "RequestHeaders": {
-        "Accept": "application/xml",
-        "Authorization": "Sanitized",
-<<<<<<< HEAD
-        "traceparent": "00-d0d3b737ef701b4f8ca6d91c293ccd2d-79664fb198a84c44-00",
-        "User-Agent": [
-          "azsdk-net-Storage.Files.DataLake/12.7.0-alpha.20210202.1",
-          "(.NET 5.0.2; Microsoft Windows 10.0.19042)"
+      "RequestUri": "https://seannse.blob.core.windows.net/test-filesystem-c45f6ed6-885a-3de4-6395-1bc596941e00?restype=container",
+      "RequestMethod": "PUT",
+      "RequestHeaders": {
+        "Accept": "application/xml",
+        "Authorization": "Sanitized",
+        "traceparent": "00-0102787ace31474ca1cbe59e8c987af3-ca6cf8b8b471a34b-00",
+        "User-Agent": [
+          "azsdk-net-Storage.Files.DataLake/12.7.0-alpha.20210219.1",
+          "(.NET 5.0.3; Microsoft Windows 10.0.19041)"
         ],
         "x-ms-blob-public-access": "container",
-        "x-ms-client-request-id": "cb9b3e0a-fec4-7cb3-b548-0fc8a3485391",
-        "x-ms-date": "Tue, 02 Feb 2021 21:36:21 GMT",
-=======
-        "traceparent": "00-d37d860a9310b44b9d76c5475d29bcd3-c022f6aaaeed9a47-00",
-        "User-Agent": [
-          "azsdk-net-Storage.Files.DataLake/12.7.0-alpha.20210217.1",
-          "(.NET 5.0.3; Microsoft Windows 10.0.19042)"
-        ],
-        "x-ms-blob-public-access": "container",
-        "x-ms-client-request-id": "cb9b3e0a-fec4-7cb3-b548-0fc8a3485391",
-        "x-ms-date": "Wed, 17 Feb 2021 22:26:01 GMT",
->>>>>>> 1814567d
-        "x-ms-return-client-request-id": "true",
-        "x-ms-version": "2020-06-12"
-      },
-      "RequestBody": null,
-      "StatusCode": 201,
-      "ResponseHeaders": {
-        "Content-Length": "0",
-<<<<<<< HEAD
-        "Date": "Tue, 02 Feb 2021 21:36:21 GMT",
-        "ETag": "\u00220x8D8C7C295C4D0D7\u0022",
-        "Last-Modified": "Tue, 02 Feb 2021 21:36:22 GMT",
-=======
-        "Date": "Wed, 17 Feb 2021 22:26:01 GMT",
-        "ETag": "\u00220x8D8D393020C67BA\u0022",
-        "Last-Modified": "Wed, 17 Feb 2021 22:26:02 GMT",
->>>>>>> 1814567d
-        "Server": [
-          "Windows-Azure-Blob/1.0",
-          "Microsoft-HTTPAPI/2.0"
-        ],
-        "x-ms-client-request-id": "cb9b3e0a-fec4-7cb3-b548-0fc8a3485391",
-<<<<<<< HEAD
-        "x-ms-request-id": "49572ee8-401e-0056-20ab-f98eb0000000",
-=======
-        "x-ms-request-id": "ff190bae-101e-0090-487b-054531000000",
->>>>>>> 1814567d
-        "x-ms-version": "2020-06-12"
-      },
-      "ResponseBody": []
-    },
-    {
-      "RequestUri": "https://seannse.dfs.core.windows.net/test-filesystem-8fd10c29-eeb8-f64d-de6e-30fa878841b3/test-file-883cebdf-b893-2bd0-4e85-60d181811206?resource=file",
-      "RequestMethod": "PUT",
-      "RequestHeaders": {
-        "Accept": "application/json",
-        "Authorization": "Sanitized",
-<<<<<<< HEAD
-        "traceparent": "00-ec97c4b0582c764c8f33ad142c694716-1e64654d4d3f194b-00",
-        "User-Agent": [
-          "azsdk-net-Storage.Files.DataLake/12.7.0-alpha.20210202.1",
-          "(.NET 5.0.2; Microsoft Windows 10.0.19042)"
-        ],
-        "x-ms-client-request-id": "f8ecdc93-a29c-5288-6d70-7c3f9ee1fb34",
-        "x-ms-date": "Tue, 02 Feb 2021 21:36:21 GMT",
-=======
-        "traceparent": "00-3c06c89a1489594b87387d89ecd28ea3-3db4cc71aa8d374e-00",
-        "User-Agent": [
-          "azsdk-net-Storage.Files.DataLake/12.7.0-alpha.20210217.1",
-          "(.NET 5.0.3; Microsoft Windows 10.0.19042)"
-        ],
-        "x-ms-client-request-id": "f8ecdc93-a29c-5288-6d70-7c3f9ee1fb34",
-        "x-ms-date": "Wed, 17 Feb 2021 22:26:02 GMT",
->>>>>>> 1814567d
-        "x-ms-return-client-request-id": "true",
-        "x-ms-version": "2020-06-12"
-      },
-      "RequestBody": null,
-      "StatusCode": 201,
-      "ResponseHeaders": {
-        "Content-Length": "0",
-<<<<<<< HEAD
-        "Date": "Tue, 02 Feb 2021 21:36:22 GMT",
-        "ETag": "\u00220x8D8C7C295EECD9F\u0022",
-        "Last-Modified": "Tue, 02 Feb 2021 21:36:22 GMT",
-=======
-        "Date": "Wed, 17 Feb 2021 22:26:01 GMT",
-        "ETag": "\u00220x8D8D393023DBD9D\u0022",
-        "Last-Modified": "Wed, 17 Feb 2021 22:26:02 GMT",
->>>>>>> 1814567d
-        "Server": [
-          "Windows-Azure-HDFS/1.0",
-          "Microsoft-HTTPAPI/2.0"
-        ],
-        "x-ms-client-request-id": "f8ecdc93-a29c-5288-6d70-7c3f9ee1fb34",
-<<<<<<< HEAD
-        "x-ms-request-id": "e4cfa2dd-301f-0063-2fab-f9e2a4000000",
-=======
-        "x-ms-request-id": "b7ba86bb-c01f-0058-657b-05a700000000",
->>>>>>> 1814567d
-        "x-ms-version": "2020-06-12"
-      },
-      "ResponseBody": []
-    },
-    {
-      "RequestUri": "https://seannse.dfs.core.windows.net/test-filesystem-8fd10c29-eeb8-f64d-de6e-30fa878841b3/test-file-883cebdf-b893-2bd0-4e85-60d181811206",
-      "RequestMethod": "DELETE",
-      "RequestHeaders": {
-        "Accept": "application/json",
-        "Authorization": "Sanitized",
-<<<<<<< HEAD
-        "If-Modified-Since": "Wed, 03 Feb 2021 21:36:21 GMT",
-        "User-Agent": [
-          "azsdk-net-Storage.Files.DataLake/12.7.0-alpha.20210202.1",
-          "(.NET 5.0.2; Microsoft Windows 10.0.19042)"
-        ],
-        "x-ms-client-request-id": "a43e78dc-1995-a06a-8c9d-db7df9af6cf9",
-        "x-ms-date": "Tue, 02 Feb 2021 21:36:22 GMT",
-=======
-        "If-Modified-Since": "Thu, 18 Feb 2021 22:26:01 GMT",
-        "User-Agent": [
-          "azsdk-net-Storage.Files.DataLake/12.7.0-alpha.20210217.1",
-          "(.NET 5.0.3; Microsoft Windows 10.0.19042)"
-        ],
-        "x-ms-client-request-id": "a43e78dc-1995-a06a-8c9d-db7df9af6cf9",
-        "x-ms-date": "Wed, 17 Feb 2021 22:26:02 GMT",
->>>>>>> 1814567d
+        "x-ms-client-request-id": "c4711db9-5cb7-1568-3988-290f0d84b5ec",
+        "x-ms-date": "Fri, 19 Feb 2021 19:09:15 GMT",
+        "x-ms-return-client-request-id": "true",
+        "x-ms-version": "2020-06-12"
+      },
+      "RequestBody": null,
+      "StatusCode": 201,
+      "ResponseHeaders": {
+        "Content-Length": "0",
+        "Date": "Fri, 19 Feb 2021 19:09:14 GMT",
+        "ETag": "\u00220x8D8D509D94BAA57\u0022",
+        "Last-Modified": "Fri, 19 Feb 2021 19:09:14 GMT",
+        "Server": [
+          "Windows-Azure-Blob/1.0",
+          "Microsoft-HTTPAPI/2.0"
+        ],
+        "x-ms-client-request-id": "c4711db9-5cb7-1568-3988-290f0d84b5ec",
+        "x-ms-request-id": "2e636dc3-201e-00a4-5bf2-0676f9000000",
+        "x-ms-version": "2020-06-12"
+      },
+      "ResponseBody": []
+    },
+    {
+      "RequestUri": "https://seannse.dfs.core.windows.net/test-filesystem-c45f6ed6-885a-3de4-6395-1bc596941e00/test-file-2f825273-2c11-7bf2-6b0b-e5b4fdbcfef9?resource=file",
+      "RequestMethod": "PUT",
+      "RequestHeaders": {
+        "Accept": "application/json",
+        "Authorization": "Sanitized",
+        "traceparent": "00-18ab2e0de99a3d41bd3a2d436201dd42-1a1ce488196f1f41-00",
+        "User-Agent": [
+          "azsdk-net-Storage.Files.DataLake/12.7.0-alpha.20210219.1",
+          "(.NET 5.0.3; Microsoft Windows 10.0.19041)"
+        ],
+        "x-ms-client-request-id": "ecb49ef0-4fe7-8d18-2bf6-59ab77b3177c",
+        "x-ms-date": "Fri, 19 Feb 2021 19:09:15 GMT",
+        "x-ms-return-client-request-id": "true",
+        "x-ms-version": "2020-06-12"
+      },
+      "RequestBody": null,
+      "StatusCode": 201,
+      "ResponseHeaders": {
+        "Content-Length": "0",
+        "Date": "Fri, 19 Feb 2021 19:09:14 GMT",
+        "ETag": "\u00220x8D8D509D95C4BCF\u0022",
+        "Last-Modified": "Fri, 19 Feb 2021 19:09:15 GMT",
+        "Server": [
+          "Windows-Azure-HDFS/1.0",
+          "Microsoft-HTTPAPI/2.0"
+        ],
+        "x-ms-client-request-id": "ecb49ef0-4fe7-8d18-2bf6-59ab77b3177c",
+        "x-ms-request-id": "6f4b018d-e01f-004f-28f2-060e0b000000",
+        "x-ms-version": "2020-06-12"
+      },
+      "ResponseBody": []
+    },
+    {
+      "RequestUri": "https://seannse.dfs.core.windows.net/test-filesystem-c45f6ed6-885a-3de4-6395-1bc596941e00/test-file-2f825273-2c11-7bf2-6b0b-e5b4fdbcfef9",
+      "RequestMethod": "DELETE",
+      "RequestHeaders": {
+        "Accept": "application/json",
+        "Authorization": "Sanitized",
+        "If-Modified-Since": "Sat, 20 Feb 2021 19:09:15 GMT",
+        "User-Agent": [
+          "azsdk-net-Storage.Files.DataLake/12.7.0-alpha.20210219.1",
+          "(.NET 5.0.3; Microsoft Windows 10.0.19041)"
+        ],
+        "x-ms-client-request-id": "5fc489c5-1208-c611-d87e-4d2c009ceb6e",
+        "x-ms-date": "Fri, 19 Feb 2021 19:09:15 GMT",
         "x-ms-return-client-request-id": "true",
         "x-ms-version": "2020-06-12"
       },
@@ -139,58 +88,36 @@
       "ResponseHeaders": {
         "Content-Length": "200",
         "Content-Type": "application/json; charset=utf-8",
-<<<<<<< HEAD
-        "Date": "Tue, 02 Feb 2021 21:36:22 GMT",
-=======
-        "Date": "Wed, 17 Feb 2021 22:26:01 GMT",
->>>>>>> 1814567d
-        "Server": [
-          "Windows-Azure-HDFS/1.0",
-          "Microsoft-HTTPAPI/2.0"
-        ],
-        "x-ms-client-request-id": "a43e78dc-1995-a06a-8c9d-db7df9af6cf9",
+        "Date": "Fri, 19 Feb 2021 19:09:14 GMT",
+        "Server": [
+          "Windows-Azure-HDFS/1.0",
+          "Microsoft-HTTPAPI/2.0"
+        ],
+        "x-ms-client-request-id": "5fc489c5-1208-c611-d87e-4d2c009ceb6e",
         "x-ms-error-code": "ConditionNotMet",
-<<<<<<< HEAD
-        "x-ms-request-id": "e4cfa2e8-301f-0063-3aab-f9e2a4000000",
-=======
-        "x-ms-request-id": "b7ba86c4-c01f-0058-6e7b-05a700000000",
->>>>>>> 1814567d
+        "x-ms-request-id": "6f4b019e-e01f-004f-39f2-060e0b000000",
         "x-ms-version": "2020-06-12"
       },
       "ResponseBody": {
         "error": {
           "code": "ConditionNotMet",
-<<<<<<< HEAD
-          "message": "The condition specified using HTTP conditional header(s) is not met.\nRequestId:e4cfa2e8-301f-0063-3aab-f9e2a4000000\nTime:2021-02-02T21:36:22.6895034Z"
-=======
-          "message": "The condition specified using HTTP conditional header(s) is not met.\nRequestId:b7ba86c4-c01f-0058-6e7b-05a700000000\nTime:2021-02-17T22:26:02.4892002Z"
->>>>>>> 1814567d
+          "message": "The condition specified using HTTP conditional header(s) is not met.\nRequestId:6f4b019e-e01f-004f-39f2-060e0b000000\nTime:2021-02-19T19:09:15.1889505Z"
         }
       }
     },
     {
-      "RequestUri": "https://seannse.blob.core.windows.net/test-filesystem-8fd10c29-eeb8-f64d-de6e-30fa878841b3?restype=container",
-      "RequestMethod": "DELETE",
-      "RequestHeaders": {
-        "Accept": "application/xml",
-        "Authorization": "Sanitized",
-<<<<<<< HEAD
-        "traceparent": "00-7cbcfcfa666e6042b47ca3d06d11eca3-1171bdfd7ea42343-00",
-        "User-Agent": [
-          "azsdk-net-Storage.Files.DataLake/12.7.0-alpha.20210202.1",
-          "(.NET 5.0.2; Microsoft Windows 10.0.19042)"
-        ],
-        "x-ms-client-request-id": "26632233-56a3-1c9e-9ee4-02bb2f26704c",
-        "x-ms-date": "Tue, 02 Feb 2021 21:36:22 GMT",
-=======
-        "traceparent": "00-df7834c96e7c04479489cb4c1ab30c35-9a316f97a232be4a-00",
-        "User-Agent": [
-          "azsdk-net-Storage.Files.DataLake/12.7.0-alpha.20210217.1",
-          "(.NET 5.0.3; Microsoft Windows 10.0.19042)"
-        ],
-        "x-ms-client-request-id": "26632233-56a3-1c9e-9ee4-02bb2f26704c",
-        "x-ms-date": "Wed, 17 Feb 2021 22:26:02 GMT",
->>>>>>> 1814567d
+      "RequestUri": "https://seannse.blob.core.windows.net/test-filesystem-c45f6ed6-885a-3de4-6395-1bc596941e00?restype=container",
+      "RequestMethod": "DELETE",
+      "RequestHeaders": {
+        "Accept": "application/xml",
+        "Authorization": "Sanitized",
+        "traceparent": "00-5db33e33eae23b47aa14dc184c87ec8e-cf7e466e856bc34d-00",
+        "User-Agent": [
+          "azsdk-net-Storage.Files.DataLake/12.7.0-alpha.20210219.1",
+          "(.NET 5.0.3; Microsoft Windows 10.0.19041)"
+        ],
+        "x-ms-client-request-id": "ede6dfad-b7ef-7874-1e33-43faef9c186d",
+        "x-ms-date": "Fri, 19 Feb 2021 19:09:15 GMT",
         "x-ms-return-client-request-id": "true",
         "x-ms-version": "2020-06-12"
       },
@@ -198,156 +125,97 @@
       "StatusCode": 202,
       "ResponseHeaders": {
         "Content-Length": "0",
-<<<<<<< HEAD
-        "Date": "Tue, 02 Feb 2021 21:36:22 GMT",
-=======
-        "Date": "Wed, 17 Feb 2021 22:26:01 GMT",
->>>>>>> 1814567d
-        "Server": [
-          "Windows-Azure-Blob/1.0",
-          "Microsoft-HTTPAPI/2.0"
-        ],
-        "x-ms-client-request-id": "26632233-56a3-1c9e-9ee4-02bb2f26704c",
-<<<<<<< HEAD
-        "x-ms-request-id": "49572f47-401e-0056-74ab-f98eb0000000",
-=======
-        "x-ms-request-id": "ff190d35-101e-0090-457b-054531000000",
->>>>>>> 1814567d
-        "x-ms-version": "2020-06-12"
-      },
-      "ResponseBody": []
-    },
-    {
-      "RequestUri": "https://seannse.blob.core.windows.net/test-filesystem-e7e6b3c3-563a-c1e9-eab5-6b121dffaa43?restype=container",
-      "RequestMethod": "PUT",
-      "RequestHeaders": {
-        "Accept": "application/xml",
-        "Authorization": "Sanitized",
-<<<<<<< HEAD
-        "traceparent": "00-3a308fd5f9064b4db1f664a90efa9c45-dd95c0a1af1a394b-00",
-        "User-Agent": [
-          "azsdk-net-Storage.Files.DataLake/12.7.0-alpha.20210202.1",
-          "(.NET 5.0.2; Microsoft Windows 10.0.19042)"
+        "Date": "Fri, 19 Feb 2021 19:09:15 GMT",
+        "Server": [
+          "Windows-Azure-Blob/1.0",
+          "Microsoft-HTTPAPI/2.0"
+        ],
+        "x-ms-client-request-id": "ede6dfad-b7ef-7874-1e33-43faef9c186d",
+        "x-ms-request-id": "2e637087-201e-00a4-6ff2-0676f9000000",
+        "x-ms-version": "2020-06-12"
+      },
+      "ResponseBody": []
+    },
+    {
+      "RequestUri": "https://seannse.blob.core.windows.net/test-filesystem-b4189e33-456f-9b80-a710-8b6e2e4983c9?restype=container",
+      "RequestMethod": "PUT",
+      "RequestHeaders": {
+        "Accept": "application/xml",
+        "Authorization": "Sanitized",
+        "traceparent": "00-716cd36cbfc75041aa1b0efca540129a-29a00933cc1ca048-00",
+        "User-Agent": [
+          "azsdk-net-Storage.Files.DataLake/12.7.0-alpha.20210219.1",
+          "(.NET 5.0.3; Microsoft Windows 10.0.19041)"
         ],
         "x-ms-blob-public-access": "container",
-        "x-ms-client-request-id": "42a7af12-b562-dc48-39a2-3bedea8cff9f",
-        "x-ms-date": "Tue, 02 Feb 2021 21:36:22 GMT",
-=======
-        "traceparent": "00-8628b92fe134964684e16eecf1966701-fe24edd53fdf3343-00",
-        "User-Agent": [
-          "azsdk-net-Storage.Files.DataLake/12.7.0-alpha.20210217.1",
-          "(.NET 5.0.3; Microsoft Windows 10.0.19042)"
-        ],
-        "x-ms-blob-public-access": "container",
-        "x-ms-client-request-id": "42a7af12-b562-dc48-39a2-3bedea8cff9f",
-        "x-ms-date": "Wed, 17 Feb 2021 22:26:02 GMT",
->>>>>>> 1814567d
-        "x-ms-return-client-request-id": "true",
-        "x-ms-version": "2020-06-12"
-      },
-      "RequestBody": null,
-      "StatusCode": 201,
-      "ResponseHeaders": {
-        "Content-Length": "0",
-<<<<<<< HEAD
-        "Date": "Tue, 02 Feb 2021 21:36:22 GMT",
-        "ETag": "\u00220x8D8C7C296434B3B\u0022",
-        "Last-Modified": "Tue, 02 Feb 2021 21:36:23 GMT",
-=======
-        "Date": "Wed, 17 Feb 2021 22:26:02 GMT",
-        "ETag": "\u00220x8D8D39302835009\u0022",
-        "Last-Modified": "Wed, 17 Feb 2021 22:26:02 GMT",
->>>>>>> 1814567d
-        "Server": [
-          "Windows-Azure-Blob/1.0",
-          "Microsoft-HTTPAPI/2.0"
-        ],
-        "x-ms-client-request-id": "42a7af12-b562-dc48-39a2-3bedea8cff9f",
-<<<<<<< HEAD
-        "x-ms-request-id": "b66446e7-401e-0024-35ab-f989ff000000",
-=======
-        "x-ms-request-id": "be7e0f69-b01e-0042-7b7b-05c6df000000",
->>>>>>> 1814567d
-        "x-ms-version": "2020-06-12"
-      },
-      "ResponseBody": []
-    },
-    {
-      "RequestUri": "https://seannse.dfs.core.windows.net/test-filesystem-e7e6b3c3-563a-c1e9-eab5-6b121dffaa43/test-file-d6babf39-99dc-7c01-5de3-b7a70f5da917?resource=file",
-      "RequestMethod": "PUT",
-      "RequestHeaders": {
-        "Accept": "application/json",
-        "Authorization": "Sanitized",
-<<<<<<< HEAD
-        "traceparent": "00-3bb9a4aebf936647b2f0913e59688582-151e8a8ec1523e42-00",
-        "User-Agent": [
-          "azsdk-net-Storage.Files.DataLake/12.7.0-alpha.20210202.1",
-          "(.NET 5.0.2; Microsoft Windows 10.0.19042)"
-        ],
-        "x-ms-client-request-id": "5952a893-8318-7835-ae2a-e47ffda0cddb",
-        "x-ms-date": "Tue, 02 Feb 2021 21:36:22 GMT",
-=======
-        "traceparent": "00-cafcbdce4ea90d4b94c8f27e2fe8d7ad-ba930aa602b1ff49-00",
-        "User-Agent": [
-          "azsdk-net-Storage.Files.DataLake/12.7.0-alpha.20210217.1",
-          "(.NET 5.0.3; Microsoft Windows 10.0.19042)"
-        ],
-        "x-ms-client-request-id": "5952a893-8318-7835-ae2a-e47ffda0cddb",
-        "x-ms-date": "Wed, 17 Feb 2021 22:26:03 GMT",
->>>>>>> 1814567d
-        "x-ms-return-client-request-id": "true",
-        "x-ms-version": "2020-06-12"
-      },
-      "RequestBody": null,
-      "StatusCode": 201,
-      "ResponseHeaders": {
-        "Content-Length": "0",
-<<<<<<< HEAD
-        "Date": "Tue, 02 Feb 2021 21:36:22 GMT",
-        "ETag": "\u00220x8D8C7C29684ABAE\u0022",
-        "Last-Modified": "Tue, 02 Feb 2021 21:36:23 GMT",
-=======
-        "Date": "Wed, 17 Feb 2021 22:26:02 GMT",
-        "ETag": "\u00220x8D8D39302B665BE\u0022",
-        "Last-Modified": "Wed, 17 Feb 2021 22:26:03 GMT",
->>>>>>> 1814567d
-        "Server": [
-          "Windows-Azure-HDFS/1.0",
-          "Microsoft-HTTPAPI/2.0"
-        ],
-        "x-ms-client-request-id": "5952a893-8318-7835-ae2a-e47ffda0cddb",
-<<<<<<< HEAD
-        "x-ms-request-id": "66bf7738-001f-001a-36ab-f91e80000000",
-=======
-        "x-ms-request-id": "6c3ba2eb-901f-0055-5f7b-056fd4000000",
->>>>>>> 1814567d
-        "x-ms-version": "2020-06-12"
-      },
-      "ResponseBody": []
-    },
-    {
-      "RequestUri": "https://seannse.dfs.core.windows.net/test-filesystem-e7e6b3c3-563a-c1e9-eab5-6b121dffaa43/test-file-d6babf39-99dc-7c01-5de3-b7a70f5da917",
-      "RequestMethod": "DELETE",
-      "RequestHeaders": {
-        "Accept": "application/json",
-        "Authorization": "Sanitized",
-<<<<<<< HEAD
-        "If-Unmodified-Since": "Mon, 01 Feb 2021 21:36:21 GMT",
-        "User-Agent": [
-          "azsdk-net-Storage.Files.DataLake/12.7.0-alpha.20210202.1",
-          "(.NET 5.0.2; Microsoft Windows 10.0.19042)"
-        ],
-        "x-ms-client-request-id": "661414cc-4f0b-d8fe-2488-be2c83614e6f",
-        "x-ms-date": "Tue, 02 Feb 2021 21:36:23 GMT",
-=======
-        "If-Unmodified-Since": "Tue, 16 Feb 2021 22:26:01 GMT",
-        "User-Agent": [
-          "azsdk-net-Storage.Files.DataLake/12.7.0-alpha.20210217.1",
-          "(.NET 5.0.3; Microsoft Windows 10.0.19042)"
-        ],
-        "x-ms-client-request-id": "661414cc-4f0b-d8fe-2488-be2c83614e6f",
-        "x-ms-date": "Wed, 17 Feb 2021 22:26:03 GMT",
->>>>>>> 1814567d
+        "x-ms-client-request-id": "a3947681-a6f6-67d0-5f4a-45de2c0649d5",
+        "x-ms-date": "Fri, 19 Feb 2021 19:09:16 GMT",
+        "x-ms-return-client-request-id": "true",
+        "x-ms-version": "2020-06-12"
+      },
+      "RequestBody": null,
+      "StatusCode": 201,
+      "ResponseHeaders": {
+        "Content-Length": "0",
+        "Date": "Fri, 19 Feb 2021 19:09:15 GMT",
+        "ETag": "\u00220x8D8D509D983DC22\u0022",
+        "Last-Modified": "Fri, 19 Feb 2021 19:09:15 GMT",
+        "Server": [
+          "Windows-Azure-Blob/1.0",
+          "Microsoft-HTTPAPI/2.0"
+        ],
+        "x-ms-client-request-id": "a3947681-a6f6-67d0-5f4a-45de2c0649d5",
+        "x-ms-request-id": "2e637137-201e-00a4-14f2-0676f9000000",
+        "x-ms-version": "2020-06-12"
+      },
+      "ResponseBody": []
+    },
+    {
+      "RequestUri": "https://seannse.dfs.core.windows.net/test-filesystem-b4189e33-456f-9b80-a710-8b6e2e4983c9/test-file-e1d67aaf-f81d-35b6-1fe0-ab6a61bab4bf?resource=file",
+      "RequestMethod": "PUT",
+      "RequestHeaders": {
+        "Accept": "application/json",
+        "Authorization": "Sanitized",
+        "traceparent": "00-e9d7214a8f94b7408f4f391efcc5e946-336bc909f2f58d46-00",
+        "User-Agent": [
+          "azsdk-net-Storage.Files.DataLake/12.7.0-alpha.20210219.1",
+          "(.NET 5.0.3; Microsoft Windows 10.0.19041)"
+        ],
+        "x-ms-client-request-id": "6c160fbb-e111-8919-bf5f-8316fb6506a4",
+        "x-ms-date": "Fri, 19 Feb 2021 19:09:16 GMT",
+        "x-ms-return-client-request-id": "true",
+        "x-ms-version": "2020-06-12"
+      },
+      "RequestBody": null,
+      "StatusCode": 201,
+      "ResponseHeaders": {
+        "Content-Length": "0",
+        "Date": "Fri, 19 Feb 2021 19:09:14 GMT",
+        "ETag": "\u00220x8D8D509D992BF78\u0022",
+        "Last-Modified": "Fri, 19 Feb 2021 19:09:15 GMT",
+        "Server": [
+          "Windows-Azure-HDFS/1.0",
+          "Microsoft-HTTPAPI/2.0"
+        ],
+        "x-ms-client-request-id": "6c160fbb-e111-8919-bf5f-8316fb6506a4",
+        "x-ms-request-id": "6f4b01b4-e01f-004f-4ff2-060e0b000000",
+        "x-ms-version": "2020-06-12"
+      },
+      "ResponseBody": []
+    },
+    {
+      "RequestUri": "https://seannse.dfs.core.windows.net/test-filesystem-b4189e33-456f-9b80-a710-8b6e2e4983c9/test-file-e1d67aaf-f81d-35b6-1fe0-ab6a61bab4bf",
+      "RequestMethod": "DELETE",
+      "RequestHeaders": {
+        "Accept": "application/json",
+        "Authorization": "Sanitized",
+        "If-Unmodified-Since": "Thu, 18 Feb 2021 19:09:15 GMT",
+        "User-Agent": [
+          "azsdk-net-Storage.Files.DataLake/12.7.0-alpha.20210219.1",
+          "(.NET 5.0.3; Microsoft Windows 10.0.19041)"
+        ],
+        "x-ms-client-request-id": "51afa8d3-48a4-6cad-3a63-f9555cbc81d7",
+        "x-ms-date": "Fri, 19 Feb 2021 19:09:16 GMT",
         "x-ms-return-client-request-id": "true",
         "x-ms-version": "2020-06-12"
       },
@@ -356,58 +224,36 @@
       "ResponseHeaders": {
         "Content-Length": "200",
         "Content-Type": "application/json; charset=utf-8",
-<<<<<<< HEAD
-        "Date": "Tue, 02 Feb 2021 21:36:22 GMT",
-=======
-        "Date": "Wed, 17 Feb 2021 22:26:02 GMT",
->>>>>>> 1814567d
-        "Server": [
-          "Windows-Azure-HDFS/1.0",
-          "Microsoft-HTTPAPI/2.0"
-        ],
-        "x-ms-client-request-id": "661414cc-4f0b-d8fe-2488-be2c83614e6f",
+        "Date": "Fri, 19 Feb 2021 19:09:14 GMT",
+        "Server": [
+          "Windows-Azure-HDFS/1.0",
+          "Microsoft-HTTPAPI/2.0"
+        ],
+        "x-ms-client-request-id": "51afa8d3-48a4-6cad-3a63-f9555cbc81d7",
         "x-ms-error-code": "ConditionNotMet",
-<<<<<<< HEAD
-        "x-ms-request-id": "66bf7757-001f-001a-55ab-f91e80000000",
-=======
-        "x-ms-request-id": "6c3ba2ff-901f-0055-727b-056fd4000000",
->>>>>>> 1814567d
+        "x-ms-request-id": "6f4b01ba-e01f-004f-55f2-060e0b000000",
         "x-ms-version": "2020-06-12"
       },
       "ResponseBody": {
         "error": {
           "code": "ConditionNotMet",
-<<<<<<< HEAD
-          "message": "The condition specified using HTTP conditional header(s) is not met.\nRequestId:66bf7757-001f-001a-55ab-f91e80000000\nTime:2021-02-02T21:36:23.6781264Z"
-=======
-          "message": "The condition specified using HTTP conditional header(s) is not met.\nRequestId:6c3ba2ff-901f-0055-727b-056fd4000000\nTime:2021-02-17T22:26:03.2939632Z"
->>>>>>> 1814567d
+          "message": "The condition specified using HTTP conditional header(s) is not met.\nRequestId:6f4b01ba-e01f-004f-55f2-060e0b000000\nTime:2021-02-19T19:09:15.5411987Z"
         }
       }
     },
     {
-      "RequestUri": "https://seannse.blob.core.windows.net/test-filesystem-e7e6b3c3-563a-c1e9-eab5-6b121dffaa43?restype=container",
-      "RequestMethod": "DELETE",
-      "RequestHeaders": {
-        "Accept": "application/xml",
-        "Authorization": "Sanitized",
-<<<<<<< HEAD
-        "traceparent": "00-c8b04dc02fe3ac40b1441b29b73620e2-e1c0248ceb771247-00",
-        "User-Agent": [
-          "azsdk-net-Storage.Files.DataLake/12.7.0-alpha.20210202.1",
-          "(.NET 5.0.2; Microsoft Windows 10.0.19042)"
-        ],
-        "x-ms-client-request-id": "e8b2f0b9-668c-a9d0-25b9-6b03d31b4d7d",
-        "x-ms-date": "Tue, 02 Feb 2021 21:36:23 GMT",
-=======
-        "traceparent": "00-e6f70d3b42093049bed00ac9e2a67886-384f9da564546748-00",
-        "User-Agent": [
-          "azsdk-net-Storage.Files.DataLake/12.7.0-alpha.20210217.1",
-          "(.NET 5.0.3; Microsoft Windows 10.0.19042)"
-        ],
-        "x-ms-client-request-id": "e8b2f0b9-668c-a9d0-25b9-6b03d31b4d7d",
-        "x-ms-date": "Wed, 17 Feb 2021 22:26:03 GMT",
->>>>>>> 1814567d
+      "RequestUri": "https://seannse.blob.core.windows.net/test-filesystem-b4189e33-456f-9b80-a710-8b6e2e4983c9?restype=container",
+      "RequestMethod": "DELETE",
+      "RequestHeaders": {
+        "Accept": "application/xml",
+        "Authorization": "Sanitized",
+        "traceparent": "00-53155ed7d9887a4d870c3c82a94e3e4d-bb24f4f41d0ffc42-00",
+        "User-Agent": [
+          "azsdk-net-Storage.Files.DataLake/12.7.0-alpha.20210219.1",
+          "(.NET 5.0.3; Microsoft Windows 10.0.19041)"
+        ],
+        "x-ms-client-request-id": "524204e1-b4b6-4cff-d825-9eb696cb73eb",
+        "x-ms-date": "Fri, 19 Feb 2021 19:09:16 GMT",
         "x-ms-return-client-request-id": "true",
         "x-ms-version": "2020-06-12"
       },
@@ -415,154 +261,97 @@
       "StatusCode": 202,
       "ResponseHeaders": {
         "Content-Length": "0",
-<<<<<<< HEAD
-        "Date": "Tue, 02 Feb 2021 21:36:23 GMT",
-=======
-        "Date": "Wed, 17 Feb 2021 22:26:02 GMT",
->>>>>>> 1814567d
-        "Server": [
-          "Windows-Azure-Blob/1.0",
-          "Microsoft-HTTPAPI/2.0"
-        ],
-        "x-ms-client-request-id": "e8b2f0b9-668c-a9d0-25b9-6b03d31b4d7d",
-<<<<<<< HEAD
-        "x-ms-request-id": "b6644a9c-401e-0024-1cab-f989ff000000",
-=======
-        "x-ms-request-id": "be7e1068-b01e-0042-5f7b-05c6df000000",
->>>>>>> 1814567d
-        "x-ms-version": "2020-06-12"
-      },
-      "ResponseBody": []
-    },
-    {
-      "RequestUri": "https://seannse.blob.core.windows.net/test-filesystem-3acf5620-8aa7-451e-fc12-068ad5551c5f?restype=container",
-      "RequestMethod": "PUT",
-      "RequestHeaders": {
-        "Accept": "application/xml",
-        "Authorization": "Sanitized",
-<<<<<<< HEAD
-        "traceparent": "00-40c58a01cef09640b4071e2bfcc1103c-be32705926b97046-00",
-        "User-Agent": [
-          "azsdk-net-Storage.Files.DataLake/12.7.0-alpha.20210202.1",
-          "(.NET 5.0.2; Microsoft Windows 10.0.19042)"
+        "Date": "Fri, 19 Feb 2021 19:09:15 GMT",
+        "Server": [
+          "Windows-Azure-Blob/1.0",
+          "Microsoft-HTTPAPI/2.0"
+        ],
+        "x-ms-client-request-id": "524204e1-b4b6-4cff-d825-9eb696cb73eb",
+        "x-ms-request-id": "2e6373ed-201e-00a4-14f2-0676f9000000",
+        "x-ms-version": "2020-06-12"
+      },
+      "ResponseBody": []
+    },
+    {
+      "RequestUri": "https://seannse.blob.core.windows.net/test-filesystem-18f3ccd8-4b75-9f71-be84-625d84f52f25?restype=container",
+      "RequestMethod": "PUT",
+      "RequestHeaders": {
+        "Accept": "application/xml",
+        "Authorization": "Sanitized",
+        "traceparent": "00-c5a8997cda044e48a2dcb4acc354b3da-802d915a95cc0149-00",
+        "User-Agent": [
+          "azsdk-net-Storage.Files.DataLake/12.7.0-alpha.20210219.1",
+          "(.NET 5.0.3; Microsoft Windows 10.0.19041)"
         ],
         "x-ms-blob-public-access": "container",
-        "x-ms-client-request-id": "6589fc33-42f5-2eaf-d16d-ec796045d3d0",
-        "x-ms-date": "Tue, 02 Feb 2021 21:36:23 GMT",
-=======
-        "traceparent": "00-1c8227c12aea5d48bff860d779375bcb-477a900a449f0f4e-00",
-        "User-Agent": [
-          "azsdk-net-Storage.Files.DataLake/12.7.0-alpha.20210217.1",
-          "(.NET 5.0.3; Microsoft Windows 10.0.19042)"
-        ],
-        "x-ms-blob-public-access": "container",
-        "x-ms-client-request-id": "6589fc33-42f5-2eaf-d16d-ec796045d3d0",
-        "x-ms-date": "Wed, 17 Feb 2021 22:26:03 GMT",
->>>>>>> 1814567d
-        "x-ms-return-client-request-id": "true",
-        "x-ms-version": "2020-06-12"
-      },
-      "RequestBody": null,
-      "StatusCode": 201,
-      "ResponseHeaders": {
-        "Content-Length": "0",
-<<<<<<< HEAD
-        "Date": "Tue, 02 Feb 2021 21:36:23 GMT",
-        "ETag": "\u00220x8D8C7C296DC1092\u0022",
-        "Last-Modified": "Tue, 02 Feb 2021 21:36:24 GMT",
-=======
-        "Date": "Wed, 17 Feb 2021 22:26:02 GMT",
-        "ETag": "\u00220x8D8D39303037468\u0022",
-        "Last-Modified": "Wed, 17 Feb 2021 22:26:03 GMT",
->>>>>>> 1814567d
-        "Server": [
-          "Windows-Azure-Blob/1.0",
-          "Microsoft-HTTPAPI/2.0"
-        ],
-        "x-ms-client-request-id": "6589fc33-42f5-2eaf-d16d-ec796045d3d0",
-<<<<<<< HEAD
-        "x-ms-request-id": "5656abeb-001e-008c-79ab-f91751000000",
-=======
-        "x-ms-request-id": "e5273ff2-701e-0096-0f7b-05768e000000",
->>>>>>> 1814567d
-        "x-ms-version": "2020-06-12"
-      },
-      "ResponseBody": []
-    },
-    {
-      "RequestUri": "https://seannse.dfs.core.windows.net/test-filesystem-3acf5620-8aa7-451e-fc12-068ad5551c5f/test-file-6af70c9d-b9a8-bacf-7296-48a0c9002ae7?resource=file",
-      "RequestMethod": "PUT",
-      "RequestHeaders": {
-        "Accept": "application/json",
-        "Authorization": "Sanitized",
-<<<<<<< HEAD
-        "traceparent": "00-20e3c6c2c709ba44a791ec67d55988c3-1e0eb8dd3eec924e-00",
-        "User-Agent": [
-          "azsdk-net-Storage.Files.DataLake/12.7.0-alpha.20210202.1",
-          "(.NET 5.0.2; Microsoft Windows 10.0.19042)"
-        ],
-        "x-ms-client-request-id": "0d80f133-c31d-799c-2dce-f35ff90e65d0",
-        "x-ms-date": "Tue, 02 Feb 2021 21:36:23 GMT",
-=======
-        "traceparent": "00-a2d5aa5b7b008c4aa82bb75f900d5e19-6770aed771d59147-00",
-        "User-Agent": [
-          "azsdk-net-Storage.Files.DataLake/12.7.0-alpha.20210217.1",
-          "(.NET 5.0.3; Microsoft Windows 10.0.19042)"
-        ],
-        "x-ms-client-request-id": "0d80f133-c31d-799c-2dce-f35ff90e65d0",
-        "x-ms-date": "Wed, 17 Feb 2021 22:26:03 GMT",
->>>>>>> 1814567d
-        "x-ms-return-client-request-id": "true",
-        "x-ms-version": "2020-06-12"
-      },
-      "RequestBody": null,
-      "StatusCode": 201,
-      "ResponseHeaders": {
-        "Content-Length": "0",
-<<<<<<< HEAD
-        "Date": "Tue, 02 Feb 2021 21:36:23 GMT",
-        "ETag": "\u00220x8D8C7C29713E76D\u0022",
-        "Last-Modified": "Tue, 02 Feb 2021 21:36:24 GMT",
-=======
-        "Date": "Wed, 17 Feb 2021 22:26:04 GMT",
-        "ETag": "\u00220x8D8D393034E7BF2\u0022",
-        "Last-Modified": "Wed, 17 Feb 2021 22:26:04 GMT",
->>>>>>> 1814567d
-        "Server": [
-          "Windows-Azure-HDFS/1.0",
-          "Microsoft-HTTPAPI/2.0"
-        ],
-        "x-ms-client-request-id": "0d80f133-c31d-799c-2dce-f35ff90e65d0",
-<<<<<<< HEAD
-        "x-ms-request-id": "53a49761-901f-0055-55ab-f96fd4000000",
-=======
-        "x-ms-request-id": "856f647f-c01f-0067-237b-056fa3000000",
->>>>>>> 1814567d
-        "x-ms-version": "2020-06-12"
-      },
-      "ResponseBody": []
-    },
-    {
-      "RequestUri": "https://seannse.dfs.core.windows.net/test-filesystem-3acf5620-8aa7-451e-fc12-068ad5551c5f/test-file-6af70c9d-b9a8-bacf-7296-48a0c9002ae7",
+        "x-ms-client-request-id": "6fdfd8d3-3a20-96ff-92a2-933151a1c8e2",
+        "x-ms-date": "Fri, 19 Feb 2021 19:09:16 GMT",
+        "x-ms-return-client-request-id": "true",
+        "x-ms-version": "2020-06-12"
+      },
+      "RequestBody": null,
+      "StatusCode": 201,
+      "ResponseHeaders": {
+        "Content-Length": "0",
+        "Date": "Fri, 19 Feb 2021 19:09:15 GMT",
+        "ETag": "\u00220x8D8D509D9B9EA9C\u0022",
+        "Last-Modified": "Fri, 19 Feb 2021 19:09:15 GMT",
+        "Server": [
+          "Windows-Azure-Blob/1.0",
+          "Microsoft-HTTPAPI/2.0"
+        ],
+        "x-ms-client-request-id": "6fdfd8d3-3a20-96ff-92a2-933151a1c8e2",
+        "x-ms-request-id": "2e6374c1-201e-00a4-5bf2-0676f9000000",
+        "x-ms-version": "2020-06-12"
+      },
+      "ResponseBody": []
+    },
+    {
+      "RequestUri": "https://seannse.dfs.core.windows.net/test-filesystem-18f3ccd8-4b75-9f71-be84-625d84f52f25/test-file-11a678f6-1b57-a971-ab96-faecf187098b?resource=file",
+      "RequestMethod": "PUT",
+      "RequestHeaders": {
+        "Accept": "application/json",
+        "Authorization": "Sanitized",
+        "traceparent": "00-5fd0c527b5569f43b76b5d3c9c727492-f91493b88948994f-00",
+        "User-Agent": [
+          "azsdk-net-Storage.Files.DataLake/12.7.0-alpha.20210219.1",
+          "(.NET 5.0.3; Microsoft Windows 10.0.19041)"
+        ],
+        "x-ms-client-request-id": "1df376c0-828c-b8cb-6636-c4893f12a40a",
+        "x-ms-date": "Fri, 19 Feb 2021 19:09:16 GMT",
+        "x-ms-return-client-request-id": "true",
+        "x-ms-version": "2020-06-12"
+      },
+      "RequestBody": null,
+      "StatusCode": 201,
+      "ResponseHeaders": {
+        "Content-Length": "0",
+        "Date": "Fri, 19 Feb 2021 19:09:15 GMT",
+        "ETag": "\u00220x8D8D509D9C960FD\u0022",
+        "Last-Modified": "Fri, 19 Feb 2021 19:09:15 GMT",
+        "Server": [
+          "Windows-Azure-HDFS/1.0",
+          "Microsoft-HTTPAPI/2.0"
+        ],
+        "x-ms-client-request-id": "1df376c0-828c-b8cb-6636-c4893f12a40a",
+        "x-ms-request-id": "6f4b01e5-e01f-004f-80f2-060e0b000000",
+        "x-ms-version": "2020-06-12"
+      },
+      "ResponseBody": []
+    },
+    {
+      "RequestUri": "https://seannse.dfs.core.windows.net/test-filesystem-18f3ccd8-4b75-9f71-be84-625d84f52f25/test-file-11a678f6-1b57-a971-ab96-faecf187098b",
       "RequestMethod": "DELETE",
       "RequestHeaders": {
         "Accept": "application/json",
         "Authorization": "Sanitized",
         "If-Match": "\u0022garbage\u0022",
         "User-Agent": [
-<<<<<<< HEAD
-          "azsdk-net-Storage.Files.DataLake/12.7.0-alpha.20210202.1",
-          "(.NET 5.0.2; Microsoft Windows 10.0.19042)"
-        ],
-        "x-ms-client-request-id": "d86c9bbd-1c80-20c9-25dd-abfcc309d0aa",
-        "x-ms-date": "Tue, 02 Feb 2021 21:36:23 GMT",
-=======
-          "azsdk-net-Storage.Files.DataLake/12.7.0-alpha.20210217.1",
-          "(.NET 5.0.3; Microsoft Windows 10.0.19042)"
-        ],
-        "x-ms-client-request-id": "d86c9bbd-1c80-20c9-25dd-abfcc309d0aa",
-        "x-ms-date": "Wed, 17 Feb 2021 22:26:04 GMT",
->>>>>>> 1814567d
+          "azsdk-net-Storage.Files.DataLake/12.7.0-alpha.20210219.1",
+          "(.NET 5.0.3; Microsoft Windows 10.0.19041)"
+        ],
+        "x-ms-client-request-id": "7b2b7e8a-eb94-6dfe-74d1-45dffb7b9573",
+        "x-ms-date": "Fri, 19 Feb 2021 19:09:16 GMT",
         "x-ms-return-client-request-id": "true",
         "x-ms-version": "2020-06-12"
       },
@@ -571,58 +360,36 @@
       "ResponseHeaders": {
         "Content-Length": "200",
         "Content-Type": "application/json; charset=utf-8",
-<<<<<<< HEAD
-        "Date": "Tue, 02 Feb 2021 21:36:23 GMT",
-=======
-        "Date": "Wed, 17 Feb 2021 22:26:04 GMT",
->>>>>>> 1814567d
-        "Server": [
-          "Windows-Azure-HDFS/1.0",
-          "Microsoft-HTTPAPI/2.0"
-        ],
-        "x-ms-client-request-id": "d86c9bbd-1c80-20c9-25dd-abfcc309d0aa",
+        "Date": "Fri, 19 Feb 2021 19:09:15 GMT",
+        "Server": [
+          "Windows-Azure-HDFS/1.0",
+          "Microsoft-HTTPAPI/2.0"
+        ],
+        "x-ms-client-request-id": "7b2b7e8a-eb94-6dfe-74d1-45dffb7b9573",
         "x-ms-error-code": "ConditionNotMet",
-<<<<<<< HEAD
-        "x-ms-request-id": "53a49788-901f-0055-7cab-f96fd4000000",
-=======
-        "x-ms-request-id": "856f64ac-c01f-0067-507b-056fa3000000",
->>>>>>> 1814567d
+        "x-ms-request-id": "6f4b01f7-e01f-004f-12f2-060e0b000000",
         "x-ms-version": "2020-06-12"
       },
       "ResponseBody": {
         "error": {
           "code": "ConditionNotMet",
-<<<<<<< HEAD
-          "message": "The condition specified using HTTP conditional header(s) is not met.\nRequestId:53a49788-901f-0055-7cab-f96fd4000000\nTime:2021-02-02T21:36:24.5968329Z"
-=======
-          "message": "The condition specified using HTTP conditional header(s) is not met.\nRequestId:856f64ac-c01f-0067-507b-056fa3000000\nTime:2021-02-17T22:26:04.2899597Z"
->>>>>>> 1814567d
+          "message": "The condition specified using HTTP conditional header(s) is not met.\nRequestId:6f4b01f7-e01f-004f-12f2-060e0b000000\nTime:2021-02-19T19:09:15.8984500Z"
         }
       }
     },
     {
-      "RequestUri": "https://seannse.blob.core.windows.net/test-filesystem-3acf5620-8aa7-451e-fc12-068ad5551c5f?restype=container",
-      "RequestMethod": "DELETE",
-      "RequestHeaders": {
-        "Accept": "application/xml",
-        "Authorization": "Sanitized",
-<<<<<<< HEAD
-        "traceparent": "00-d8addea08ba0e0458f0a850cf1646c51-a4709a26b4830a49-00",
-        "User-Agent": [
-          "azsdk-net-Storage.Files.DataLake/12.7.0-alpha.20210202.1",
-          "(.NET 5.0.2; Microsoft Windows 10.0.19042)"
-        ],
-        "x-ms-client-request-id": "5da1ea8e-8da2-2550-3a75-78104e07239a",
-        "x-ms-date": "Tue, 02 Feb 2021 21:36:24 GMT",
-=======
-        "traceparent": "00-eccae03c257baf448009df25af5b304c-413f285b13e9b241-00",
-        "User-Agent": [
-          "azsdk-net-Storage.Files.DataLake/12.7.0-alpha.20210217.1",
-          "(.NET 5.0.3; Microsoft Windows 10.0.19042)"
-        ],
-        "x-ms-client-request-id": "5da1ea8e-8da2-2550-3a75-78104e07239a",
-        "x-ms-date": "Wed, 17 Feb 2021 22:26:04 GMT",
->>>>>>> 1814567d
+      "RequestUri": "https://seannse.blob.core.windows.net/test-filesystem-18f3ccd8-4b75-9f71-be84-625d84f52f25?restype=container",
+      "RequestMethod": "DELETE",
+      "RequestHeaders": {
+        "Accept": "application/xml",
+        "Authorization": "Sanitized",
+        "traceparent": "00-dcad7518795a3a4cbf0e3d58313fa211-ea1f97e0c42c9e47-00",
+        "User-Agent": [
+          "azsdk-net-Storage.Files.DataLake/12.7.0-alpha.20210219.1",
+          "(.NET 5.0.3; Microsoft Windows 10.0.19041)"
+        ],
+        "x-ms-client-request-id": "c1fe0929-29e7-ac76-09d3-9d46d6ec3bf6",
+        "x-ms-date": "Fri, 19 Feb 2021 19:09:16 GMT",
         "x-ms-return-client-request-id": "true",
         "x-ms-version": "2020-06-12"
       },
@@ -630,153 +397,96 @@
       "StatusCode": 202,
       "ResponseHeaders": {
         "Content-Length": "0",
-<<<<<<< HEAD
-        "Date": "Tue, 02 Feb 2021 21:36:24 GMT",
-=======
-        "Date": "Wed, 17 Feb 2021 22:26:03 GMT",
->>>>>>> 1814567d
-        "Server": [
-          "Windows-Azure-Blob/1.0",
-          "Microsoft-HTTPAPI/2.0"
-        ],
-        "x-ms-client-request-id": "5da1ea8e-8da2-2550-3a75-78104e07239a",
-<<<<<<< HEAD
-        "x-ms-request-id": "5656ad6e-001e-008c-58ab-f91751000000",
-=======
-        "x-ms-request-id": "e527409f-701e-0096-1b7b-05768e000000",
->>>>>>> 1814567d
-        "x-ms-version": "2020-06-12"
-      },
-      "ResponseBody": []
-    },
-    {
-      "RequestUri": "https://seannse.blob.core.windows.net/test-filesystem-0785065c-cb8f-8233-dd32-ebe7b2d80dee?restype=container",
-      "RequestMethod": "PUT",
-      "RequestHeaders": {
-        "Accept": "application/xml",
-        "Authorization": "Sanitized",
-<<<<<<< HEAD
-        "traceparent": "00-ef73042858e94c47954d1cb1f9a92d76-3e077c068ea5bb4e-00",
-        "User-Agent": [
-          "azsdk-net-Storage.Files.DataLake/12.7.0-alpha.20210202.1",
-          "(.NET 5.0.2; Microsoft Windows 10.0.19042)"
+        "Date": "Fri, 19 Feb 2021 19:09:15 GMT",
+        "Server": [
+          "Windows-Azure-Blob/1.0",
+          "Microsoft-HTTPAPI/2.0"
+        ],
+        "x-ms-client-request-id": "c1fe0929-29e7-ac76-09d3-9d46d6ec3bf6",
+        "x-ms-request-id": "2e63771c-201e-00a4-13f2-0676f9000000",
+        "x-ms-version": "2020-06-12"
+      },
+      "ResponseBody": []
+    },
+    {
+      "RequestUri": "https://seannse.blob.core.windows.net/test-filesystem-9c41173b-7a5c-900b-1a86-d0d740437523?restype=container",
+      "RequestMethod": "PUT",
+      "RequestHeaders": {
+        "Accept": "application/xml",
+        "Authorization": "Sanitized",
+        "traceparent": "00-74e9dc90051a21498bc277244cb9e8a7-290ddb1e95086b49-00",
+        "User-Agent": [
+          "azsdk-net-Storage.Files.DataLake/12.7.0-alpha.20210219.1",
+          "(.NET 5.0.3; Microsoft Windows 10.0.19041)"
         ],
         "x-ms-blob-public-access": "container",
-        "x-ms-client-request-id": "0b93d075-7ab1-c20f-b71f-7f6fa1687362",
-        "x-ms-date": "Tue, 02 Feb 2021 21:36:24 GMT",
-=======
-        "traceparent": "00-a20813e482eea147ba4d05c4435a3051-3b8af1624b207145-00",
-        "User-Agent": [
-          "azsdk-net-Storage.Files.DataLake/12.7.0-alpha.20210217.1",
-          "(.NET 5.0.3; Microsoft Windows 10.0.19042)"
-        ],
-        "x-ms-blob-public-access": "container",
-        "x-ms-client-request-id": "0b93d075-7ab1-c20f-b71f-7f6fa1687362",
-        "x-ms-date": "Wed, 17 Feb 2021 22:26:04 GMT",
->>>>>>> 1814567d
-        "x-ms-return-client-request-id": "true",
-        "x-ms-version": "2020-06-12"
-      },
-      "RequestBody": null,
-      "StatusCode": 201,
-      "ResponseHeaders": {
-        "Content-Length": "0",
-<<<<<<< HEAD
-        "Date": "Tue, 02 Feb 2021 21:36:24 GMT",
-        "ETag": "\u00220x8D8C7C29766D01E\u0022",
-        "Last-Modified": "Tue, 02 Feb 2021 21:36:25 GMT",
-=======
-        "Date": "Wed, 17 Feb 2021 22:26:04 GMT",
-        "ETag": "\u00220x8D8D393039B4046\u0022",
-        "Last-Modified": "Wed, 17 Feb 2021 22:26:04 GMT",
->>>>>>> 1814567d
-        "Server": [
-          "Windows-Azure-Blob/1.0",
-          "Microsoft-HTTPAPI/2.0"
-        ],
-        "x-ms-client-request-id": "0b93d075-7ab1-c20f-b71f-7f6fa1687362",
-<<<<<<< HEAD
-        "x-ms-request-id": "240f517a-a01e-002c-6dab-f993f0000000",
-=======
-        "x-ms-request-id": "b38b2d5a-201e-008b-7e7b-057b32000000",
->>>>>>> 1814567d
-        "x-ms-version": "2020-06-12"
-      },
-      "ResponseBody": []
-    },
-    {
-      "RequestUri": "https://seannse.dfs.core.windows.net/test-filesystem-0785065c-cb8f-8233-dd32-ebe7b2d80dee/test-file-41b58967-4b98-ea32-fe35-66b691d2bf30?resource=file",
-      "RequestMethod": "PUT",
-      "RequestHeaders": {
-        "Accept": "application/json",
-        "Authorization": "Sanitized",
-<<<<<<< HEAD
-        "traceparent": "00-c506303134ffa240a00840dc902b8a9b-b9952f1a4271e147-00",
-        "User-Agent": [
-          "azsdk-net-Storage.Files.DataLake/12.7.0-alpha.20210202.1",
-          "(.NET 5.0.2; Microsoft Windows 10.0.19042)"
-        ],
-        "x-ms-client-request-id": "39f8d865-a9f7-294b-9ea9-0d7c145831e5",
-        "x-ms-date": "Tue, 02 Feb 2021 21:36:24 GMT",
-=======
-        "traceparent": "00-242362b48d610b4bba4c48fc5ef1eca2-de115a3f57ddc54b-00",
-        "User-Agent": [
-          "azsdk-net-Storage.Files.DataLake/12.7.0-alpha.20210217.1",
-          "(.NET 5.0.3; Microsoft Windows 10.0.19042)"
-        ],
-        "x-ms-client-request-id": "39f8d865-a9f7-294b-9ea9-0d7c145831e5",
-        "x-ms-date": "Wed, 17 Feb 2021 22:26:04 GMT",
->>>>>>> 1814567d
-        "x-ms-return-client-request-id": "true",
-        "x-ms-version": "2020-06-12"
-      },
-      "RequestBody": null,
-      "StatusCode": 201,
-      "ResponseHeaders": {
-        "Content-Length": "0",
-<<<<<<< HEAD
-        "Date": "Tue, 02 Feb 2021 21:36:24 GMT",
-        "ETag": "\u00220x8D8C7C297A576B4\u0022",
-        "Last-Modified": "Tue, 02 Feb 2021 21:36:25 GMT",
-=======
-        "Date": "Wed, 17 Feb 2021 22:26:04 GMT",
-        "ETag": "\u00220x8D8D39303D2B03F\u0022",
-        "Last-Modified": "Wed, 17 Feb 2021 22:26:05 GMT",
->>>>>>> 1814567d
-        "Server": [
-          "Windows-Azure-HDFS/1.0",
-          "Microsoft-HTTPAPI/2.0"
-        ],
-        "x-ms-client-request-id": "39f8d865-a9f7-294b-9ea9-0d7c145831e5",
-<<<<<<< HEAD
-        "x-ms-request-id": "f099c4be-501f-0081-76ab-f9df85000000",
-=======
-        "x-ms-request-id": "9e6eafb3-e01f-0012-2a7b-05048f000000",
->>>>>>> 1814567d
-        "x-ms-version": "2020-06-12"
-      },
-      "ResponseBody": []
-    },
-    {
-      "RequestUri": "https://seannse.blob.core.windows.net/test-filesystem-0785065c-cb8f-8233-dd32-ebe7b2d80dee/test-file-41b58967-4b98-ea32-fe35-66b691d2bf30",
+        "x-ms-client-request-id": "e07fb581-c60f-ae6f-fd6d-a760589e6cc6",
+        "x-ms-date": "Fri, 19 Feb 2021 19:09:16 GMT",
+        "x-ms-return-client-request-id": "true",
+        "x-ms-version": "2020-06-12"
+      },
+      "RequestBody": null,
+      "StatusCode": 201,
+      "ResponseHeaders": {
+        "Content-Length": "0",
+        "Date": "Fri, 19 Feb 2021 19:09:16 GMT",
+        "ETag": "\u00220x8D8D509D9ED608A\u0022",
+        "Last-Modified": "Fri, 19 Feb 2021 19:09:16 GMT",
+        "Server": [
+          "Windows-Azure-Blob/1.0",
+          "Microsoft-HTTPAPI/2.0"
+        ],
+        "x-ms-client-request-id": "e07fb581-c60f-ae6f-fd6d-a760589e6cc6",
+        "x-ms-request-id": "2e6377f2-201e-00a4-5df2-0676f9000000",
+        "x-ms-version": "2020-06-12"
+      },
+      "ResponseBody": []
+    },
+    {
+      "RequestUri": "https://seannse.dfs.core.windows.net/test-filesystem-9c41173b-7a5c-900b-1a86-d0d740437523/test-file-5cd77a5d-4936-6879-8a31-58caf02f34fc?resource=file",
+      "RequestMethod": "PUT",
+      "RequestHeaders": {
+        "Accept": "application/json",
+        "Authorization": "Sanitized",
+        "traceparent": "00-1f3d18810925d540b2b4d45130bea96f-191f1dcf7c4a4444-00",
+        "User-Agent": [
+          "azsdk-net-Storage.Files.DataLake/12.7.0-alpha.20210219.1",
+          "(.NET 5.0.3; Microsoft Windows 10.0.19041)"
+        ],
+        "x-ms-client-request-id": "e17ec324-7246-3787-3b17-55de6ea4bece",
+        "x-ms-date": "Fri, 19 Feb 2021 19:09:16 GMT",
+        "x-ms-return-client-request-id": "true",
+        "x-ms-version": "2020-06-12"
+      },
+      "RequestBody": null,
+      "StatusCode": 201,
+      "ResponseHeaders": {
+        "Content-Length": "0",
+        "Date": "Fri, 19 Feb 2021 19:09:15 GMT",
+        "ETag": "\u00220x8D8D509DA02F5EA\u0022",
+        "Last-Modified": "Fri, 19 Feb 2021 19:09:16 GMT",
+        "Server": [
+          "Windows-Azure-HDFS/1.0",
+          "Microsoft-HTTPAPI/2.0"
+        ],
+        "x-ms-client-request-id": "e17ec324-7246-3787-3b17-55de6ea4bece",
+        "x-ms-request-id": "6f4b0215-e01f-004f-30f2-060e0b000000",
+        "x-ms-version": "2020-06-12"
+      },
+      "ResponseBody": []
+    },
+    {
+      "RequestUri": "https://seannse.blob.core.windows.net/test-filesystem-9c41173b-7a5c-900b-1a86-d0d740437523/test-file-5cd77a5d-4936-6879-8a31-58caf02f34fc",
       "RequestMethod": "HEAD",
       "RequestHeaders": {
         "Accept": "application/xml",
         "Authorization": "Sanitized",
         "User-Agent": [
-<<<<<<< HEAD
-          "azsdk-net-Storage.Files.DataLake/12.7.0-alpha.20210202.1",
-          "(.NET 5.0.2; Microsoft Windows 10.0.19042)"
-        ],
-        "x-ms-client-request-id": "b9512e86-86da-9e39-bb48-449bf4c0cda5",
-        "x-ms-date": "Tue, 02 Feb 2021 21:36:24 GMT",
-=======
-          "azsdk-net-Storage.Files.DataLake/12.7.0-alpha.20210217.1",
-          "(.NET 5.0.3; Microsoft Windows 10.0.19042)"
-        ],
-        "x-ms-client-request-id": "b9512e86-86da-9e39-bb48-449bf4c0cda5",
-        "x-ms-date": "Wed, 17 Feb 2021 22:26:05 GMT",
->>>>>>> 1814567d
+          "azsdk-net-Storage.Files.DataLake/12.7.0-alpha.20210219.1",
+          "(.NET 5.0.3; Microsoft Windows 10.0.19041)"
+        ],
+        "x-ms-client-request-id": "2ca5b27a-53b0-45b6-8b1e-4fab3e353a65",
+        "x-ms-date": "Fri, 19 Feb 2021 19:09:16 GMT",
         "x-ms-return-client-request-id": "true",
         "x-ms-version": "2020-06-12"
       },
@@ -786,15 +496,9 @@
         "Accept-Ranges": "bytes",
         "Content-Length": "0",
         "Content-Type": "application/octet-stream",
-<<<<<<< HEAD
-        "Date": "Tue, 02 Feb 2021 21:36:24 GMT",
-        "ETag": "\u00220x8D8C7C297A576B4\u0022",
-        "Last-Modified": "Tue, 02 Feb 2021 21:36:25 GMT",
-=======
-        "Date": "Wed, 17 Feb 2021 22:26:04 GMT",
-        "ETag": "\u00220x8D8D39303D2B03F\u0022",
-        "Last-Modified": "Wed, 17 Feb 2021 22:26:05 GMT",
->>>>>>> 1814567d
+        "Date": "Fri, 19 Feb 2021 19:09:16 GMT",
+        "ETag": "\u00220x8D8D509DA02F5EA\u0022",
+        "Last-Modified": "Fri, 19 Feb 2021 19:09:16 GMT",
         "Server": [
           "Windows-Azure-Blob/1.0",
           "Microsoft-HTTPAPI/2.0"
@@ -802,50 +506,32 @@
         "x-ms-access-tier": "Hot",
         "x-ms-access-tier-inferred": "true",
         "x-ms-blob-type": "BlockBlob",
-        "x-ms-client-request-id": "b9512e86-86da-9e39-bb48-449bf4c0cda5",
-<<<<<<< HEAD
-        "x-ms-creation-time": "Tue, 02 Feb 2021 21:36:25 GMT",
-=======
-        "x-ms-creation-time": "Wed, 17 Feb 2021 22:26:05 GMT",
->>>>>>> 1814567d
+        "x-ms-client-request-id": "2ca5b27a-53b0-45b6-8b1e-4fab3e353a65",
+        "x-ms-creation-time": "Fri, 19 Feb 2021 19:09:16 GMT",
         "x-ms-group": "$superuser",
         "x-ms-lease-state": "available",
         "x-ms-lease-status": "unlocked",
         "x-ms-owner": "$superuser",
         "x-ms-permissions": "rw-r-----",
-<<<<<<< HEAD
-        "x-ms-request-id": "240f5277-a01e-002c-49ab-f993f0000000",
-=======
-        "x-ms-request-id": "b38b2e4f-201e-008b-5c7b-057b32000000",
->>>>>>> 1814567d
+        "x-ms-request-id": "2e637a4b-201e-00a4-0bf2-0676f9000000",
         "x-ms-server-encrypted": "true",
         "x-ms-version": "2020-06-12"
       },
       "ResponseBody": []
     },
     {
-      "RequestUri": "https://seannse.dfs.core.windows.net/test-filesystem-0785065c-cb8f-8233-dd32-ebe7b2d80dee/test-file-41b58967-4b98-ea32-fe35-66b691d2bf30",
-      "RequestMethod": "DELETE",
-      "RequestHeaders": {
-        "Accept": "application/json",
-        "Authorization": "Sanitized",
-<<<<<<< HEAD
-        "If-None-Match": "\u00220x8D8C7C297A576B4\u0022",
-        "User-Agent": [
-          "azsdk-net-Storage.Files.DataLake/12.7.0-alpha.20210202.1",
-          "(.NET 5.0.2; Microsoft Windows 10.0.19042)"
-        ],
-        "x-ms-client-request-id": "e5f6a6b1-7807-da0a-1688-dfae4d82708c",
-        "x-ms-date": "Tue, 02 Feb 2021 21:36:25 GMT",
-=======
-        "If-None-Match": "0x8D8D39303D2B03F",
-        "User-Agent": [
-          "azsdk-net-Storage.Files.DataLake/12.7.0-alpha.20210217.1",
-          "(.NET 5.0.3; Microsoft Windows 10.0.19042)"
-        ],
-        "x-ms-client-request-id": "e5f6a6b1-7807-da0a-1688-dfae4d82708c",
-        "x-ms-date": "Wed, 17 Feb 2021 22:26:05 GMT",
->>>>>>> 1814567d
+      "RequestUri": "https://seannse.dfs.core.windows.net/test-filesystem-9c41173b-7a5c-900b-1a86-d0d740437523/test-file-5cd77a5d-4936-6879-8a31-58caf02f34fc",
+      "RequestMethod": "DELETE",
+      "RequestHeaders": {
+        "Accept": "application/json",
+        "Authorization": "Sanitized",
+        "If-None-Match": "0x8D8D509DA02F5EA",
+        "User-Agent": [
+          "azsdk-net-Storage.Files.DataLake/12.7.0-alpha.20210219.1",
+          "(.NET 5.0.3; Microsoft Windows 10.0.19041)"
+        ],
+        "x-ms-client-request-id": "bb63f6dc-92fe-e51d-f363-ba2991578a31",
+        "x-ms-date": "Fri, 19 Feb 2021 19:09:17 GMT",
         "x-ms-return-client-request-id": "true",
         "x-ms-version": "2020-06-12"
       },
@@ -854,58 +540,36 @@
       "ResponseHeaders": {
         "Content-Length": "200",
         "Content-Type": "application/json; charset=utf-8",
-<<<<<<< HEAD
-        "Date": "Tue, 02 Feb 2021 21:36:25 GMT",
-=======
-        "Date": "Wed, 17 Feb 2021 22:26:04 GMT",
->>>>>>> 1814567d
-        "Server": [
-          "Windows-Azure-HDFS/1.0",
-          "Microsoft-HTTPAPI/2.0"
-        ],
-        "x-ms-client-request-id": "e5f6a6b1-7807-da0a-1688-dfae4d82708c",
+        "Date": "Fri, 19 Feb 2021 19:09:15 GMT",
+        "Server": [
+          "Windows-Azure-HDFS/1.0",
+          "Microsoft-HTTPAPI/2.0"
+        ],
+        "x-ms-client-request-id": "bb63f6dc-92fe-e51d-f363-ba2991578a31",
         "x-ms-error-code": "ConditionNotMet",
-<<<<<<< HEAD
-        "x-ms-request-id": "f099c52f-501f-0081-67ab-f9df85000000",
-=======
-        "x-ms-request-id": "9e6eafc3-e01f-0012-3a7b-05048f000000",
->>>>>>> 1814567d
+        "x-ms-request-id": "6f4b0233-e01f-004f-4ef2-060e0b000000",
         "x-ms-version": "2020-06-12"
       },
       "ResponseBody": {
         "error": {
           "code": "ConditionNotMet",
-<<<<<<< HEAD
-          "message": "The condition specified using HTTP conditional header(s) is not met.\nRequestId:f099c52f-501f-0081-67ab-f9df85000000\nTime:2021-02-02T21:36:25.6533526Z"
-=======
-          "message": "The condition specified using HTTP conditional header(s) is not met.\nRequestId:9e6eafc3-e01f-0012-3a7b-05048f000000\nTime:2021-02-17T22:26:05.2408367Z"
->>>>>>> 1814567d
+          "message": "The condition specified using HTTP conditional header(s) is not met.\nRequestId:6f4b0233-e01f-004f-4ef2-060e0b000000\nTime:2021-02-19T19:09:16.3527700Z"
         }
       }
     },
     {
-      "RequestUri": "https://seannse.blob.core.windows.net/test-filesystem-0785065c-cb8f-8233-dd32-ebe7b2d80dee?restype=container",
-      "RequestMethod": "DELETE",
-      "RequestHeaders": {
-        "Accept": "application/xml",
-        "Authorization": "Sanitized",
-<<<<<<< HEAD
-        "traceparent": "00-21b4d6bdb5055544935e65d658bd1e88-fe8771452be97747-00",
-        "User-Agent": [
-          "azsdk-net-Storage.Files.DataLake/12.7.0-alpha.20210202.1",
-          "(.NET 5.0.2; Microsoft Windows 10.0.19042)"
-        ],
-        "x-ms-client-request-id": "4ee98f49-e7c9-039e-300e-8de734938638",
-        "x-ms-date": "Tue, 02 Feb 2021 21:36:25 GMT",
-=======
-        "traceparent": "00-90a93368cc18f848a6bfaf915a881235-11edaabfa389e640-00",
-        "User-Agent": [
-          "azsdk-net-Storage.Files.DataLake/12.7.0-alpha.20210217.1",
-          "(.NET 5.0.3; Microsoft Windows 10.0.19042)"
-        ],
-        "x-ms-client-request-id": "4ee98f49-e7c9-039e-300e-8de734938638",
-        "x-ms-date": "Wed, 17 Feb 2021 22:26:05 GMT",
->>>>>>> 1814567d
+      "RequestUri": "https://seannse.blob.core.windows.net/test-filesystem-9c41173b-7a5c-900b-1a86-d0d740437523?restype=container",
+      "RequestMethod": "DELETE",
+      "RequestHeaders": {
+        "Accept": "application/xml",
+        "Authorization": "Sanitized",
+        "traceparent": "00-1179fd5343210542aa256fbc33ff8cb9-d6df9c719d033c47-00",
+        "User-Agent": [
+          "azsdk-net-Storage.Files.DataLake/12.7.0-alpha.20210219.1",
+          "(.NET 5.0.3; Microsoft Windows 10.0.19041)"
+        ],
+        "x-ms-client-request-id": "48cf7d3c-7fd1-b566-08f1-8e1eb734b169",
+        "x-ms-date": "Fri, 19 Feb 2021 19:09:17 GMT",
         "x-ms-return-client-request-id": "true",
         "x-ms-version": "2020-06-12"
       },
@@ -913,154 +577,97 @@
       "StatusCode": 202,
       "ResponseHeaders": {
         "Content-Length": "0",
-<<<<<<< HEAD
-        "Date": "Tue, 02 Feb 2021 21:36:25 GMT",
-=======
-        "Date": "Wed, 17 Feb 2021 22:26:05 GMT",
->>>>>>> 1814567d
-        "Server": [
-          "Windows-Azure-Blob/1.0",
-          "Microsoft-HTTPAPI/2.0"
-        ],
-        "x-ms-client-request-id": "4ee98f49-e7c9-039e-300e-8de734938638",
-<<<<<<< HEAD
-        "x-ms-request-id": "240f52ca-a01e-002c-11ab-f993f0000000",
-=======
-        "x-ms-request-id": "b38b2ea3-201e-008b-2a7b-057b32000000",
->>>>>>> 1814567d
-        "x-ms-version": "2020-06-12"
-      },
-      "ResponseBody": []
-    },
-    {
-      "RequestUri": "https://seannse.blob.core.windows.net/test-filesystem-c71c5f22-0eee-5db2-b084-f98979c34000?restype=container",
-      "RequestMethod": "PUT",
-      "RequestHeaders": {
-        "Accept": "application/xml",
-        "Authorization": "Sanitized",
-<<<<<<< HEAD
-        "traceparent": "00-4b5e1cd63942dd4aa8496141fb6b4099-2be384a62549814d-00",
-        "User-Agent": [
-          "azsdk-net-Storage.Files.DataLake/12.7.0-alpha.20210202.1",
-          "(.NET 5.0.2; Microsoft Windows 10.0.19042)"
+        "Date": "Fri, 19 Feb 2021 19:09:16 GMT",
+        "Server": [
+          "Windows-Azure-Blob/1.0",
+          "Microsoft-HTTPAPI/2.0"
+        ],
+        "x-ms-client-request-id": "48cf7d3c-7fd1-b566-08f1-8e1eb734b169",
+        "x-ms-request-id": "2e637bfe-201e-00a4-28f2-0676f9000000",
+        "x-ms-version": "2020-06-12"
+      },
+      "ResponseBody": []
+    },
+    {
+      "RequestUri": "https://seannse.blob.core.windows.net/test-filesystem-3223482a-b271-233e-195a-659c27210b54?restype=container",
+      "RequestMethod": "PUT",
+      "RequestHeaders": {
+        "Accept": "application/xml",
+        "Authorization": "Sanitized",
+        "traceparent": "00-3973463b846579438812be2275587d05-3dfc23cf009ec54a-00",
+        "User-Agent": [
+          "azsdk-net-Storage.Files.DataLake/12.7.0-alpha.20210219.1",
+          "(.NET 5.0.3; Microsoft Windows 10.0.19041)"
         ],
         "x-ms-blob-public-access": "container",
-        "x-ms-client-request-id": "3a24c5f6-71f8-3b6d-dd8c-9d45ed14896c",
-        "x-ms-date": "Tue, 02 Feb 2021 21:36:25 GMT",
-=======
-        "traceparent": "00-0ed762d39978334195493d37f3b3849e-ac1c98377529634c-00",
-        "User-Agent": [
-          "azsdk-net-Storage.Files.DataLake/12.7.0-alpha.20210217.1",
-          "(.NET 5.0.3; Microsoft Windows 10.0.19042)"
-        ],
-        "x-ms-blob-public-access": "container",
-        "x-ms-client-request-id": "3a24c5f6-71f8-3b6d-dd8c-9d45ed14896c",
-        "x-ms-date": "Wed, 17 Feb 2021 22:26:05 GMT",
->>>>>>> 1814567d
-        "x-ms-return-client-request-id": "true",
-        "x-ms-version": "2020-06-12"
-      },
-      "RequestBody": null,
-      "StatusCode": 201,
-      "ResponseHeaders": {
-        "Content-Length": "0",
-<<<<<<< HEAD
-        "Date": "Tue, 02 Feb 2021 21:36:25 GMT",
-        "ETag": "\u00220x8D8C7C29807107E\u0022",
-        "Last-Modified": "Tue, 02 Feb 2021 21:36:26 GMT",
-=======
-        "Date": "Wed, 17 Feb 2021 22:26:05 GMT",
-        "ETag": "\u00220x8D8D393042E6E61\u0022",
-        "Last-Modified": "Wed, 17 Feb 2021 22:26:05 GMT",
->>>>>>> 1814567d
-        "Server": [
-          "Windows-Azure-Blob/1.0",
-          "Microsoft-HTTPAPI/2.0"
-        ],
-        "x-ms-client-request-id": "3a24c5f6-71f8-3b6d-dd8c-9d45ed14896c",
-<<<<<<< HEAD
-        "x-ms-request-id": "7a544be8-301e-0001-01ab-f92083000000",
-=======
-        "x-ms-request-id": "65e21236-a01e-005e-6b7b-0594bf000000",
->>>>>>> 1814567d
-        "x-ms-version": "2020-06-12"
-      },
-      "ResponseBody": []
-    },
-    {
-      "RequestUri": "https://seannse.dfs.core.windows.net/test-filesystem-c71c5f22-0eee-5db2-b084-f98979c34000/test-file-b0978ccd-c92f-ff9f-9cfd-c6804ebe96a3?resource=file",
-      "RequestMethod": "PUT",
-      "RequestHeaders": {
-        "Accept": "application/json",
-        "Authorization": "Sanitized",
-<<<<<<< HEAD
-        "traceparent": "00-1597029070933a41853db59bcf2a9c08-3841f3feb9bbd44e-00",
-        "User-Agent": [
-          "azsdk-net-Storage.Files.DataLake/12.7.0-alpha.20210202.1",
-          "(.NET 5.0.2; Microsoft Windows 10.0.19042)"
-        ],
-        "x-ms-client-request-id": "3a2553e4-8e76-2c29-2625-9dfbaaeded1f",
-        "x-ms-date": "Tue, 02 Feb 2021 21:36:25 GMT",
-=======
-        "traceparent": "00-5713f066c1a44d4484ae4130a70924ff-de02516ef6b29b43-00",
-        "User-Agent": [
-          "azsdk-net-Storage.Files.DataLake/12.7.0-alpha.20210217.1",
-          "(.NET 5.0.3; Microsoft Windows 10.0.19042)"
-        ],
-        "x-ms-client-request-id": "3a2553e4-8e76-2c29-2625-9dfbaaeded1f",
-        "x-ms-date": "Wed, 17 Feb 2021 22:26:05 GMT",
->>>>>>> 1814567d
-        "x-ms-return-client-request-id": "true",
-        "x-ms-version": "2020-06-12"
-      },
-      "RequestBody": null,
-      "StatusCode": 201,
-      "ResponseHeaders": {
-        "Content-Length": "0",
-<<<<<<< HEAD
-        "Date": "Tue, 02 Feb 2021 21:36:26 GMT",
-        "ETag": "\u00220x8D8C7C298463BEC\u0022",
-        "Last-Modified": "Tue, 02 Feb 2021 21:36:26 GMT",
-=======
-        "Date": "Wed, 17 Feb 2021 22:26:05 GMT",
-        "ETag": "\u00220x8D8D393046768EF\u0022",
-        "Last-Modified": "Wed, 17 Feb 2021 22:26:06 GMT",
->>>>>>> 1814567d
-        "Server": [
-          "Windows-Azure-HDFS/1.0",
-          "Microsoft-HTTPAPI/2.0"
-        ],
-        "x-ms-client-request-id": "3a2553e4-8e76-2c29-2625-9dfbaaeded1f",
-<<<<<<< HEAD
-        "x-ms-request-id": "2e3c7d92-d01f-0019-19ab-f9ffe4000000",
-=======
-        "x-ms-request-id": "f2220810-201f-0022-727b-05ba40000000",
->>>>>>> 1814567d
-        "x-ms-version": "2020-06-12"
-      },
-      "ResponseBody": []
-    },
-    {
-      "RequestUri": "https://seannse.dfs.core.windows.net/test-filesystem-c71c5f22-0eee-5db2-b084-f98979c34000/test-file-b0978ccd-c92f-ff9f-9cfd-c6804ebe96a3",
-      "RequestMethod": "DELETE",
-      "RequestHeaders": {
-        "Accept": "application/json",
-        "Authorization": "Sanitized",
-        "User-Agent": [
-<<<<<<< HEAD
-          "azsdk-net-Storage.Files.DataLake/12.7.0-alpha.20210202.1",
-          "(.NET 5.0.2; Microsoft Windows 10.0.19042)"
-        ],
-        "x-ms-client-request-id": "fa9bdacb-5b98-b82c-7766-8d79680c3429",
-        "x-ms-date": "Tue, 02 Feb 2021 21:36:25 GMT",
-=======
-          "azsdk-net-Storage.Files.DataLake/12.7.0-alpha.20210217.1",
-          "(.NET 5.0.3; Microsoft Windows 10.0.19042)"
-        ],
-        "x-ms-client-request-id": "fa9bdacb-5b98-b82c-7766-8d79680c3429",
-        "x-ms-date": "Wed, 17 Feb 2021 22:26:06 GMT",
->>>>>>> 1814567d
-        "x-ms-lease-id": "ee3f026a-d336-da42-1920-9e46166370ff",
+        "x-ms-client-request-id": "91d001b0-f27c-8ac2-3fac-2e7619c98ee6",
+        "x-ms-date": "Fri, 19 Feb 2021 19:09:17 GMT",
+        "x-ms-return-client-request-id": "true",
+        "x-ms-version": "2020-06-12"
+      },
+      "RequestBody": null,
+      "StatusCode": 201,
+      "ResponseHeaders": {
+        "Content-Length": "0",
+        "Date": "Fri, 19 Feb 2021 19:09:16 GMT",
+        "ETag": "\u00220x8D8D509DA341409\u0022",
+        "Last-Modified": "Fri, 19 Feb 2021 19:09:16 GMT",
+        "Server": [
+          "Windows-Azure-Blob/1.0",
+          "Microsoft-HTTPAPI/2.0"
+        ],
+        "x-ms-client-request-id": "91d001b0-f27c-8ac2-3fac-2e7619c98ee6",
+        "x-ms-request-id": "2e637cd1-201e-00a4-73f2-0676f9000000",
+        "x-ms-version": "2020-06-12"
+      },
+      "ResponseBody": []
+    },
+    {
+      "RequestUri": "https://seannse.dfs.core.windows.net/test-filesystem-3223482a-b271-233e-195a-659c27210b54/test-file-30df3ae5-9d47-e8e1-e7ae-ab408a9cf85a?resource=file",
+      "RequestMethod": "PUT",
+      "RequestHeaders": {
+        "Accept": "application/json",
+        "Authorization": "Sanitized",
+        "traceparent": "00-487e7318198a5643ba527f0506e0f02e-e608b0f2779d9841-00",
+        "User-Agent": [
+          "azsdk-net-Storage.Files.DataLake/12.7.0-alpha.20210219.1",
+          "(.NET 5.0.3; Microsoft Windows 10.0.19041)"
+        ],
+        "x-ms-client-request-id": "efbc41a2-21df-13da-1fe8-a9ce478200a3",
+        "x-ms-date": "Fri, 19 Feb 2021 19:09:17 GMT",
+        "x-ms-return-client-request-id": "true",
+        "x-ms-version": "2020-06-12"
+      },
+      "RequestBody": null,
+      "StatusCode": 201,
+      "ResponseHeaders": {
+        "Content-Length": "0",
+        "Date": "Fri, 19 Feb 2021 19:09:15 GMT",
+        "ETag": "\u00220x8D8D509DA433E31\u0022",
+        "Last-Modified": "Fri, 19 Feb 2021 19:09:16 GMT",
+        "Server": [
+          "Windows-Azure-HDFS/1.0",
+          "Microsoft-HTTPAPI/2.0"
+        ],
+        "x-ms-client-request-id": "efbc41a2-21df-13da-1fe8-a9ce478200a3",
+        "x-ms-request-id": "6f4b0262-e01f-004f-7cf2-060e0b000000",
+        "x-ms-version": "2020-06-12"
+      },
+      "ResponseBody": []
+    },
+    {
+      "RequestUri": "https://seannse.dfs.core.windows.net/test-filesystem-3223482a-b271-233e-195a-659c27210b54/test-file-30df3ae5-9d47-e8e1-e7ae-ab408a9cf85a",
+      "RequestMethod": "DELETE",
+      "RequestHeaders": {
+        "Accept": "application/json",
+        "Authorization": "Sanitized",
+        "User-Agent": [
+          "azsdk-net-Storage.Files.DataLake/12.7.0-alpha.20210219.1",
+          "(.NET 5.0.3; Microsoft Windows 10.0.19041)"
+        ],
+        "x-ms-client-request-id": "489eed53-08df-e77b-69d7-0668d0090340",
+        "x-ms-date": "Fri, 19 Feb 2021 19:09:17 GMT",
+        "x-ms-lease-id": "8cc61e9d-28a5-4c49-8092-5241b92e6082",
         "x-ms-return-client-request-id": "true",
         "x-ms-version": "2020-06-12"
       },
@@ -1069,58 +676,36 @@
       "ResponseHeaders": {
         "Content-Length": "176",
         "Content-Type": "application/json; charset=utf-8",
-<<<<<<< HEAD
-        "Date": "Tue, 02 Feb 2021 21:36:26 GMT",
-=======
-        "Date": "Wed, 17 Feb 2021 22:26:05 GMT",
->>>>>>> 1814567d
-        "Server": [
-          "Windows-Azure-HDFS/1.0",
-          "Microsoft-HTTPAPI/2.0"
-        ],
-        "x-ms-client-request-id": "fa9bdacb-5b98-b82c-7766-8d79680c3429",
+        "Date": "Fri, 19 Feb 2021 19:09:16 GMT",
+        "Server": [
+          "Windows-Azure-HDFS/1.0",
+          "Microsoft-HTTPAPI/2.0"
+        ],
+        "x-ms-client-request-id": "489eed53-08df-e77b-69d7-0668d0090340",
         "x-ms-error-code": "LeaseNotPresent",
-<<<<<<< HEAD
-        "x-ms-request-id": "2e3c7db3-d01f-0019-3aab-f9ffe4000000",
-=======
-        "x-ms-request-id": "f2220814-201f-0022-767b-05ba40000000",
->>>>>>> 1814567d
+        "x-ms-request-id": "6f4b026c-e01f-004f-06f2-060e0b000000",
         "x-ms-version": "2020-06-12"
       },
       "ResponseBody": {
         "error": {
           "code": "LeaseNotPresent",
-<<<<<<< HEAD
-          "message": "There is currently no lease on the resource.\nRequestId:2e3c7db3-d01f-0019-3aab-f9ffe4000000\nTime:2021-02-02T21:36:26.6152373Z"
-=======
-          "message": "There is currently no lease on the resource.\nRequestId:f2220814-201f-0022-767b-05ba40000000\nTime:2021-02-17T22:26:06.1253002Z"
->>>>>>> 1814567d
+          "message": "There is currently no lease on the resource.\nRequestId:6f4b026c-e01f-004f-06f2-060e0b000000\nTime:2021-02-19T19:09:16.6960110Z"
         }
       }
     },
     {
-      "RequestUri": "https://seannse.blob.core.windows.net/test-filesystem-c71c5f22-0eee-5db2-b084-f98979c34000?restype=container",
-      "RequestMethod": "DELETE",
-      "RequestHeaders": {
-        "Accept": "application/xml",
-        "Authorization": "Sanitized",
-<<<<<<< HEAD
-        "traceparent": "00-8f70859a4dfc324f9c99c15a455d9f9f-a03fa39067784441-00",
-        "User-Agent": [
-          "azsdk-net-Storage.Files.DataLake/12.7.0-alpha.20210202.1",
-          "(.NET 5.0.2; Microsoft Windows 10.0.19042)"
-        ],
-        "x-ms-client-request-id": "cf2f7fab-f251-9a86-cd46-d61a48545f77",
-        "x-ms-date": "Tue, 02 Feb 2021 21:36:26 GMT",
-=======
-        "traceparent": "00-679d5f0249bfb246ad825c2103e84eb8-32007369bdb1ac4c-00",
-        "User-Agent": [
-          "azsdk-net-Storage.Files.DataLake/12.7.0-alpha.20210217.1",
-          "(.NET 5.0.3; Microsoft Windows 10.0.19042)"
-        ],
-        "x-ms-client-request-id": "cf2f7fab-f251-9a86-cd46-d61a48545f77",
-        "x-ms-date": "Wed, 17 Feb 2021 22:26:06 GMT",
->>>>>>> 1814567d
+      "RequestUri": "https://seannse.blob.core.windows.net/test-filesystem-3223482a-b271-233e-195a-659c27210b54?restype=container",
+      "RequestMethod": "DELETE",
+      "RequestHeaders": {
+        "Accept": "application/xml",
+        "Authorization": "Sanitized",
+        "traceparent": "00-7beb87bfc7dcc84486951e4b06dbafbc-fa6287c505a3c149-00",
+        "User-Agent": [
+          "azsdk-net-Storage.Files.DataLake/12.7.0-alpha.20210219.1",
+          "(.NET 5.0.3; Microsoft Windows 10.0.19041)"
+        ],
+        "x-ms-client-request-id": "5a7aab13-b7e4-aac4-5986-6b06622c9a59",
+        "x-ms-date": "Fri, 19 Feb 2021 19:09:17 GMT",
         "x-ms-return-client-request-id": "true",
         "x-ms-version": "2020-06-12"
       },
@@ -1128,33 +713,21 @@
       "StatusCode": 202,
       "ResponseHeaders": {
         "Content-Length": "0",
-<<<<<<< HEAD
-        "Date": "Tue, 02 Feb 2021 21:36:26 GMT",
-=======
-        "Date": "Wed, 17 Feb 2021 22:26:06 GMT",
->>>>>>> 1814567d
-        "Server": [
-          "Windows-Azure-Blob/1.0",
-          "Microsoft-HTTPAPI/2.0"
-        ],
-        "x-ms-client-request-id": "cf2f7fab-f251-9a86-cd46-d61a48545f77",
-<<<<<<< HEAD
-        "x-ms-request-id": "7a544d6f-301e-0001-70ab-f92083000000",
-=======
-        "x-ms-request-id": "65e212bd-a01e-005e-677b-0594bf000000",
->>>>>>> 1814567d
+        "Date": "Fri, 19 Feb 2021 19:09:16 GMT",
+        "Server": [
+          "Windows-Azure-Blob/1.0",
+          "Microsoft-HTTPAPI/2.0"
+        ],
+        "x-ms-client-request-id": "5a7aab13-b7e4-aac4-5986-6b06622c9a59",
+        "x-ms-request-id": "2e637f5b-201e-00a4-5bf2-0676f9000000",
         "x-ms-version": "2020-06-12"
       },
       "ResponseBody": []
     }
   ],
   "Variables": {
-<<<<<<< HEAD
-    "DateTimeOffsetNow": "2021-02-02T15:36:21.4350973-06:00",
-=======
-    "DateTimeOffsetNow": "2021-02-17T16:26:01.9548391-06:00",
->>>>>>> 1814567d
-    "RandomSeed": "421317540",
+    "DateTimeOffsetNow": "2021-02-19T13:09:15.6889949-06:00",
+    "RandomSeed": "463591550",
     "Storage_TestConfigHierarchicalNamespace": "NamespaceTenant\nseannse\nU2FuaXRpemVk\nhttps://seannse.blob.core.windows.net\nhttps://seannse.file.core.windows.net\nhttps://seannse.queue.core.windows.net\nhttps://seannse.table.core.windows.net\n\n\n\n\nhttps://seannse-secondary.blob.core.windows.net\nhttps://seannse-secondary.file.core.windows.net\nhttps://seannse-secondary.queue.core.windows.net\nhttps://seannse-secondary.table.core.windows.net\n68390a19-a643-458b-b726-408abf67b4fc\nSanitized\n72f988bf-86f1-41af-91ab-2d7cd011db47\nhttps://login.microsoftonline.com/\nCloud\nBlobEndpoint=https://seannse.blob.core.windows.net/;QueueEndpoint=https://seannse.queue.core.windows.net/;FileEndpoint=https://seannse.file.core.windows.net/;BlobSecondaryEndpoint=https://seannse-secondary.blob.core.windows.net/;QueueSecondaryEndpoint=https://seannse-secondary.queue.core.windows.net/;FileSecondaryEndpoint=https://seannse-secondary.file.core.windows.net/;AccountName=seannse;AccountKey=Sanitized\n"
   }
 }