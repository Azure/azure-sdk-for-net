{
  "Entries": [
    {
      "RequestUri": "http://seannsecanary.blob.core.windows.net/test-filesystem-8fd10c29-eeb8-f64d-de6e-30fa878841b3?restype=container",
      "RequestMethod": "PUT",
      "RequestHeaders": {
        "Authorization": "Sanitized",
        "traceparent": "00-909d8bf0211dc346b7848fb1c03f7861-a1f469340f75e64f-00",
        "User-Agent": [
          "azsdk-net-Storage.Files.DataLake/12.1.0-dev.20200403.1",
          "(.NET Core 4.6.28325.01; Microsoft Windows 10.0.18362 )"
        ],
        "x-ms-blob-public-access": "container",
        "x-ms-client-request-id": "cb9b3e0a-fec4-7cb3-b548-0fc8a3485391",
        "x-ms-date": "Fri, 03 Apr 2020 20:59:18 GMT",
        "x-ms-return-client-request-id": "true",
<<<<<<< HEAD
        "x-ms-version": "2019-12-12"
=======
        "x-ms-version": "2020-02-10"
>>>>>>> 60f4876e
      },
      "RequestBody": null,
      "StatusCode": 201,
      "ResponseHeaders": {
        "Content-Length": "0",
        "Date": "Fri, 03 Apr 2020 20:59:16 GMT",
        "ETag": "\u00220x8D7D811DF579948\u0022",
        "Last-Modified": "Fri, 03 Apr 2020 20:59:16 GMT",
        "Server": [
          "Windows-Azure-Blob/1.0",
          "Microsoft-HTTPAPI/2.0"
        ],
        "x-ms-client-request-id": "cb9b3e0a-fec4-7cb3-b548-0fc8a3485391",
        "x-ms-request-id": "962202d8-f01e-0012-0dfa-093670000000",
<<<<<<< HEAD
        "x-ms-version": "2019-12-12"
=======
        "x-ms-version": "2020-02-10"
>>>>>>> 60f4876e
      },
      "ResponseBody": []
    },
    {
      "RequestUri": "http://seannsecanary.dfs.core.windows.net/test-filesystem-8fd10c29-eeb8-f64d-de6e-30fa878841b3/test-file-883cebdf-b893-2bd0-4e85-60d181811206?resource=file",
      "RequestMethod": "PUT",
      "RequestHeaders": {
        "Authorization": "Sanitized",
        "traceparent": "00-d816f96a01bc714b97d41ca0d4cd36fd-70b1c3cea43afb43-00",
        "User-Agent": [
          "azsdk-net-Storage.Files.DataLake/12.1.0-dev.20200403.1",
          "(.NET Core 4.6.28325.01; Microsoft Windows 10.0.18362 )"
        ],
        "x-ms-client-request-id": "f8ecdc93-a29c-5288-6d70-7c3f9ee1fb34",
        "x-ms-date": "Fri, 03 Apr 2020 20:59:18 GMT",
        "x-ms-return-client-request-id": "true",
<<<<<<< HEAD
        "x-ms-version": "2019-12-12"
=======
        "x-ms-version": "2020-02-10"
>>>>>>> 60f4876e
      },
      "RequestBody": null,
      "StatusCode": 201,
      "ResponseHeaders": {
        "Content-Length": "0",
        "Date": "Fri, 03 Apr 2020 20:59:16 GMT",
        "ETag": "\u00220x8D7D811DF6974C5\u0022",
        "Last-Modified": "Fri, 03 Apr 2020 20:59:17 GMT",
        "Server": [
          "Windows-Azure-HDFS/1.0",
          "Microsoft-HTTPAPI/2.0"
        ],
        "x-ms-client-request-id": "f8ecdc93-a29c-5288-6d70-7c3f9ee1fb34",
        "x-ms-request-id": "fa43ff42-201f-0097-04fa-091bad000000",
<<<<<<< HEAD
        "x-ms-version": "2019-12-12"
=======
        "x-ms-version": "2020-02-10"
>>>>>>> 60f4876e
      },
      "ResponseBody": []
    },
    {
      "RequestUri": "http://seannsecanary.dfs.core.windows.net/test-filesystem-8fd10c29-eeb8-f64d-de6e-30fa878841b3/test-file-883cebdf-b893-2bd0-4e85-60d181811206",
      "RequestMethod": "DELETE",
      "RequestHeaders": {
        "Authorization": "Sanitized",
        "If-Modified-Since": "Sat, 04 Apr 2020 20:59:18 GMT",
        "User-Agent": [
          "azsdk-net-Storage.Files.DataLake/12.1.0-dev.20200403.1",
          "(.NET Core 4.6.28325.01; Microsoft Windows 10.0.18362 )"
        ],
        "x-ms-client-request-id": "a43e78dc-1995-a06a-8c9d-db7df9af6cf9",
        "x-ms-date": "Fri, 03 Apr 2020 20:59:18 GMT",
        "x-ms-return-client-request-id": "true",
<<<<<<< HEAD
        "x-ms-version": "2019-12-12"
=======
        "x-ms-version": "2020-02-10"
>>>>>>> 60f4876e
      },
      "RequestBody": null,
      "StatusCode": 412,
      "ResponseHeaders": {
        "Content-Length": "200",
        "Content-Type": "application/json; charset=utf-8",
        "Date": "Fri, 03 Apr 2020 20:59:16 GMT",
        "Server": [
          "Windows-Azure-HDFS/1.0",
          "Microsoft-HTTPAPI/2.0"
        ],
        "x-ms-client-request-id": "a43e78dc-1995-a06a-8c9d-db7df9af6cf9",
        "x-ms-error-code": "ConditionNotMet",
        "x-ms-request-id": "fa43ff43-201f-0097-05fa-091bad000000",
<<<<<<< HEAD
        "x-ms-version": "2019-12-12"
=======
        "x-ms-version": "2020-02-10"
>>>>>>> 60f4876e
      },
      "ResponseBody": {
        "error": {
          "code": "ConditionNotMet",
          "message": "The condition specified using HTTP conditional header(s) is not met.\nRequestId:fa43ff43-201f-0097-05fa-091bad000000\nTime:2020-04-03T20:59:17.1249103Z"
        }
      }
    },
    {
      "RequestUri": "http://seannsecanary.blob.core.windows.net/test-filesystem-8fd10c29-eeb8-f64d-de6e-30fa878841b3?restype=container",
      "RequestMethod": "DELETE",
      "RequestHeaders": {
        "Authorization": "Sanitized",
        "traceparent": "00-2e1eee775b5ff84e89215072c6cd978c-2ba705f0cf7f5349-00",
        "User-Agent": [
          "azsdk-net-Storage.Files.DataLake/12.1.0-dev.20200403.1",
          "(.NET Core 4.6.28325.01; Microsoft Windows 10.0.18362 )"
        ],
        "x-ms-client-request-id": "26632233-56a3-1c9e-9ee4-02bb2f26704c",
        "x-ms-date": "Fri, 03 Apr 2020 20:59:18 GMT",
        "x-ms-return-client-request-id": "true",
<<<<<<< HEAD
        "x-ms-version": "2019-12-12"
=======
        "x-ms-version": "2020-02-10"
>>>>>>> 60f4876e
      },
      "RequestBody": null,
      "StatusCode": 202,
      "ResponseHeaders": {
        "Content-Length": "0",
        "Date": "Fri, 03 Apr 2020 20:59:16 GMT",
        "Server": [
          "Windows-Azure-Blob/1.0",
          "Microsoft-HTTPAPI/2.0"
        ],
        "x-ms-client-request-id": "26632233-56a3-1c9e-9ee4-02bb2f26704c",
        "x-ms-request-id": "962202fb-f01e-0012-25fa-093670000000",
<<<<<<< HEAD
        "x-ms-version": "2019-12-12"
=======
        "x-ms-version": "2020-02-10"
>>>>>>> 60f4876e
      },
      "ResponseBody": []
    },
    {
      "RequestUri": "http://seannsecanary.blob.core.windows.net/test-filesystem-e7e6b3c3-563a-c1e9-eab5-6b121dffaa43?restype=container",
      "RequestMethod": "PUT",
      "RequestHeaders": {
        "Authorization": "Sanitized",
        "traceparent": "00-2149ba216f154b469d8150a1f03d0ffa-087141921a6b4f42-00",
        "User-Agent": [
          "azsdk-net-Storage.Files.DataLake/12.1.0-dev.20200403.1",
          "(.NET Core 4.6.28325.01; Microsoft Windows 10.0.18362 )"
        ],
        "x-ms-blob-public-access": "container",
        "x-ms-client-request-id": "42a7af12-b562-dc48-39a2-3bedea8cff9f",
        "x-ms-date": "Fri, 03 Apr 2020 20:59:18 GMT",
        "x-ms-return-client-request-id": "true",
<<<<<<< HEAD
        "x-ms-version": "2019-12-12"
=======
        "x-ms-version": "2020-02-10"
>>>>>>> 60f4876e
      },
      "RequestBody": null,
      "StatusCode": 201,
      "ResponseHeaders": {
        "Content-Length": "0",
        "Date": "Fri, 03 Apr 2020 20:59:16 GMT",
        "ETag": "\u00220x8D7D811DF8EE00A\u0022",
        "Last-Modified": "Fri, 03 Apr 2020 20:59:17 GMT",
        "Server": [
          "Windows-Azure-Blob/1.0",
          "Microsoft-HTTPAPI/2.0"
        ],
        "x-ms-client-request-id": "42a7af12-b562-dc48-39a2-3bedea8cff9f",
        "x-ms-request-id": "96220308-f01e-0012-2ffa-093670000000",
<<<<<<< HEAD
        "x-ms-version": "2019-12-12"
=======
        "x-ms-version": "2020-02-10"
>>>>>>> 60f4876e
      },
      "ResponseBody": []
    },
    {
      "RequestUri": "http://seannsecanary.dfs.core.windows.net/test-filesystem-e7e6b3c3-563a-c1e9-eab5-6b121dffaa43/test-file-d6babf39-99dc-7c01-5de3-b7a70f5da917?resource=file",
      "RequestMethod": "PUT",
      "RequestHeaders": {
        "Authorization": "Sanitized",
        "traceparent": "00-968e513ebfdd344ea6f2342c6b421f5a-1b5c5dfeff98eb46-00",
        "User-Agent": [
          "azsdk-net-Storage.Files.DataLake/12.1.0-dev.20200403.1",
          "(.NET Core 4.6.28325.01; Microsoft Windows 10.0.18362 )"
        ],
        "x-ms-client-request-id": "5952a893-8318-7835-ae2a-e47ffda0cddb",
        "x-ms-date": "Fri, 03 Apr 2020 20:59:18 GMT",
        "x-ms-return-client-request-id": "true",
<<<<<<< HEAD
        "x-ms-version": "2019-12-12"
=======
        "x-ms-version": "2020-02-10"
>>>>>>> 60f4876e
      },
      "RequestBody": null,
      "StatusCode": 201,
      "ResponseHeaders": {
        "Content-Length": "0",
        "Date": "Fri, 03 Apr 2020 20:59:16 GMT",
        "ETag": "\u00220x8D7D811DF9DA3A6\u0022",
        "Last-Modified": "Fri, 03 Apr 2020 20:59:17 GMT",
        "Server": [
          "Windows-Azure-HDFS/1.0",
          "Microsoft-HTTPAPI/2.0"
        ],
        "x-ms-client-request-id": "5952a893-8318-7835-ae2a-e47ffda0cddb",
        "x-ms-request-id": "fa43ff44-201f-0097-06fa-091bad000000",
<<<<<<< HEAD
        "x-ms-version": "2019-12-12"
=======
        "x-ms-version": "2020-02-10"
>>>>>>> 60f4876e
      },
      "ResponseBody": []
    },
    {
      "RequestUri": "http://seannsecanary.dfs.core.windows.net/test-filesystem-e7e6b3c3-563a-c1e9-eab5-6b121dffaa43/test-file-d6babf39-99dc-7c01-5de3-b7a70f5da917",
      "RequestMethod": "DELETE",
      "RequestHeaders": {
        "Authorization": "Sanitized",
        "If-Unmodified-Since": "Thu, 02 Apr 2020 20:59:18 GMT",
        "User-Agent": [
          "azsdk-net-Storage.Files.DataLake/12.1.0-dev.20200403.1",
          "(.NET Core 4.6.28325.01; Microsoft Windows 10.0.18362 )"
        ],
        "x-ms-client-request-id": "661414cc-4f0b-d8fe-2488-be2c83614e6f",
        "x-ms-date": "Fri, 03 Apr 2020 20:59:18 GMT",
        "x-ms-return-client-request-id": "true",
<<<<<<< HEAD
        "x-ms-version": "2019-12-12"
=======
        "x-ms-version": "2020-02-10"
>>>>>>> 60f4876e
      },
      "RequestBody": null,
      "StatusCode": 412,
      "ResponseHeaders": {
        "Content-Length": "200",
        "Content-Type": "application/json; charset=utf-8",
        "Date": "Fri, 03 Apr 2020 20:59:16 GMT",
        "Server": [
          "Windows-Azure-HDFS/1.0",
          "Microsoft-HTTPAPI/2.0"
        ],
        "x-ms-client-request-id": "661414cc-4f0b-d8fe-2488-be2c83614e6f",
        "x-ms-error-code": "ConditionNotMet",
        "x-ms-request-id": "fa43ff45-201f-0097-07fa-091bad000000",
<<<<<<< HEAD
        "x-ms-version": "2019-12-12"
=======
        "x-ms-version": "2020-02-10"
>>>>>>> 60f4876e
      },
      "ResponseBody": {
        "error": {
          "code": "ConditionNotMet",
          "message": "The condition specified using HTTP conditional header(s) is not met.\nRequestId:fa43ff45-201f-0097-07fa-091bad000000\nTime:2020-04-03T20:59:17.4671515Z"
        }
      }
    },
    {
      "RequestUri": "http://seannsecanary.blob.core.windows.net/test-filesystem-e7e6b3c3-563a-c1e9-eab5-6b121dffaa43?restype=container",
      "RequestMethod": "DELETE",
      "RequestHeaders": {
        "Authorization": "Sanitized",
        "traceparent": "00-fe38d270c876d84eab7763ed941c5ec6-ee0b0db9c0a53647-00",
        "User-Agent": [
          "azsdk-net-Storage.Files.DataLake/12.1.0-dev.20200403.1",
          "(.NET Core 4.6.28325.01; Microsoft Windows 10.0.18362 )"
        ],
        "x-ms-client-request-id": "e8b2f0b9-668c-a9d0-25b9-6b03d31b4d7d",
        "x-ms-date": "Fri, 03 Apr 2020 20:59:18 GMT",
        "x-ms-return-client-request-id": "true",
<<<<<<< HEAD
        "x-ms-version": "2019-12-12"
=======
        "x-ms-version": "2020-02-10"
>>>>>>> 60f4876e
      },
      "RequestBody": null,
      "StatusCode": 202,
      "ResponseHeaders": {
        "Content-Length": "0",
        "Date": "Fri, 03 Apr 2020 20:59:16 GMT",
        "Server": [
          "Windows-Azure-Blob/1.0",
          "Microsoft-HTTPAPI/2.0"
        ],
        "x-ms-client-request-id": "e8b2f0b9-668c-a9d0-25b9-6b03d31b4d7d",
        "x-ms-request-id": "96220320-f01e-0012-42fa-093670000000",
<<<<<<< HEAD
        "x-ms-version": "2019-12-12"
=======
        "x-ms-version": "2020-02-10"
>>>>>>> 60f4876e
      },
      "ResponseBody": []
    },
    {
      "RequestUri": "http://seannsecanary.blob.core.windows.net/test-filesystem-3acf5620-8aa7-451e-fc12-068ad5551c5f?restype=container",
      "RequestMethod": "PUT",
      "RequestHeaders": {
        "Authorization": "Sanitized",
        "traceparent": "00-955ef8cc7233a641bc426448a8992072-71dcd892be41fd48-00",
        "User-Agent": [
          "azsdk-net-Storage.Files.DataLake/12.1.0-dev.20200403.1",
          "(.NET Core 4.6.28325.01; Microsoft Windows 10.0.18362 )"
        ],
        "x-ms-blob-public-access": "container",
        "x-ms-client-request-id": "6589fc33-42f5-2eaf-d16d-ec796045d3d0",
        "x-ms-date": "Fri, 03 Apr 2020 20:59:19 GMT",
        "x-ms-return-client-request-id": "true",
<<<<<<< HEAD
        "x-ms-version": "2019-12-12"
=======
        "x-ms-version": "2020-02-10"
>>>>>>> 60f4876e
      },
      "RequestBody": null,
      "StatusCode": 201,
      "ResponseHeaders": {
        "Content-Length": "0",
        "Date": "Fri, 03 Apr 2020 20:59:16 GMT",
        "ETag": "\u00220x8D7D811DFC2F1E0\u0022",
        "Last-Modified": "Fri, 03 Apr 2020 20:59:17 GMT",
        "Server": [
          "Windows-Azure-Blob/1.0",
          "Microsoft-HTTPAPI/2.0"
        ],
        "x-ms-client-request-id": "6589fc33-42f5-2eaf-d16d-ec796045d3d0",
        "x-ms-request-id": "96220321-f01e-0012-43fa-093670000000",
<<<<<<< HEAD
        "x-ms-version": "2019-12-12"
=======
        "x-ms-version": "2020-02-10"
>>>>>>> 60f4876e
      },
      "ResponseBody": []
    },
    {
      "RequestUri": "http://seannsecanary.dfs.core.windows.net/test-filesystem-3acf5620-8aa7-451e-fc12-068ad5551c5f/test-file-6af70c9d-b9a8-bacf-7296-48a0c9002ae7?resource=file",
      "RequestMethod": "PUT",
      "RequestHeaders": {
        "Authorization": "Sanitized",
        "traceparent": "00-48ab021b030e7e498d82a7e6b528e03f-97e422f32c24c44b-00",
        "User-Agent": [
          "azsdk-net-Storage.Files.DataLake/12.1.0-dev.20200403.1",
          "(.NET Core 4.6.28325.01; Microsoft Windows 10.0.18362 )"
        ],
        "x-ms-client-request-id": "0d80f133-c31d-799c-2dce-f35ff90e65d0",
        "x-ms-date": "Fri, 03 Apr 2020 20:59:19 GMT",
        "x-ms-return-client-request-id": "true",
<<<<<<< HEAD
        "x-ms-version": "2019-12-12"
=======
        "x-ms-version": "2020-02-10"
>>>>>>> 60f4876e
      },
      "RequestBody": null,
      "StatusCode": 201,
      "ResponseHeaders": {
        "Content-Length": "0",
        "Date": "Fri, 03 Apr 2020 20:59:17 GMT",
        "ETag": "\u00220x8D7D811DFD1B9D7\u0022",
        "Last-Modified": "Fri, 03 Apr 2020 20:59:17 GMT",
        "Server": [
          "Windows-Azure-HDFS/1.0",
          "Microsoft-HTTPAPI/2.0"
        ],
        "x-ms-client-request-id": "0d80f133-c31d-799c-2dce-f35ff90e65d0",
        "x-ms-request-id": "fa43ff46-201f-0097-08fa-091bad000000",
<<<<<<< HEAD
        "x-ms-version": "2019-12-12"
=======
        "x-ms-version": "2020-02-10"
>>>>>>> 60f4876e
      },
      "ResponseBody": []
    },
    {
      "RequestUri": "http://seannsecanary.dfs.core.windows.net/test-filesystem-3acf5620-8aa7-451e-fc12-068ad5551c5f/test-file-6af70c9d-b9a8-bacf-7296-48a0c9002ae7",
      "RequestMethod": "DELETE",
      "RequestHeaders": {
        "Authorization": "Sanitized",
        "If-Match": "\u0022garbage\u0022",
        "User-Agent": [
          "azsdk-net-Storage.Files.DataLake/12.1.0-dev.20200403.1",
          "(.NET Core 4.6.28325.01; Microsoft Windows 10.0.18362 )"
        ],
        "x-ms-client-request-id": "d86c9bbd-1c80-20c9-25dd-abfcc309d0aa",
        "x-ms-date": "Fri, 03 Apr 2020 20:59:19 GMT",
        "x-ms-return-client-request-id": "true",
<<<<<<< HEAD
        "x-ms-version": "2019-12-12"
=======
        "x-ms-version": "2020-02-10"
>>>>>>> 60f4876e
      },
      "RequestBody": null,
      "StatusCode": 412,
      "ResponseHeaders": {
        "Content-Length": "200",
        "Content-Type": "application/json; charset=utf-8",
        "Date": "Fri, 03 Apr 2020 20:59:17 GMT",
        "Server": [
          "Windows-Azure-HDFS/1.0",
          "Microsoft-HTTPAPI/2.0"
        ],
        "x-ms-client-request-id": "d86c9bbd-1c80-20c9-25dd-abfcc309d0aa",
        "x-ms-error-code": "ConditionNotMet",
        "x-ms-request-id": "fa43ff47-201f-0097-09fa-091bad000000",
<<<<<<< HEAD
        "x-ms-version": "2019-12-12"
=======
        "x-ms-version": "2020-02-10"
>>>>>>> 60f4876e
      },
      "ResponseBody": {
        "error": {
          "code": "ConditionNotMet",
          "message": "The condition specified using HTTP conditional header(s) is not met.\nRequestId:fa43ff47-201f-0097-09fa-091bad000000\nTime:2020-04-03T20:59:17.8203995Z"
        }
      }
    },
    {
      "RequestUri": "http://seannsecanary.blob.core.windows.net/test-filesystem-3acf5620-8aa7-451e-fc12-068ad5551c5f?restype=container",
      "RequestMethod": "DELETE",
      "RequestHeaders": {
        "Authorization": "Sanitized",
        "traceparent": "00-8b3daa26c2dc194484ff8105b1c24f15-3af67ca276822641-00",
        "User-Agent": [
          "azsdk-net-Storage.Files.DataLake/12.1.0-dev.20200403.1",
          "(.NET Core 4.6.28325.01; Microsoft Windows 10.0.18362 )"
        ],
        "x-ms-client-request-id": "5da1ea8e-8da2-2550-3a75-78104e07239a",
        "x-ms-date": "Fri, 03 Apr 2020 20:59:19 GMT",
        "x-ms-return-client-request-id": "true",
<<<<<<< HEAD
        "x-ms-version": "2019-12-12"
=======
        "x-ms-version": "2020-02-10"
>>>>>>> 60f4876e
      },
      "RequestBody": null,
      "StatusCode": 202,
      "ResponseHeaders": {
        "Content-Length": "0",
        "Date": "Fri, 03 Apr 2020 20:59:17 GMT",
        "Server": [
          "Windows-Azure-Blob/1.0",
          "Microsoft-HTTPAPI/2.0"
        ],
        "x-ms-client-request-id": "5da1ea8e-8da2-2550-3a75-78104e07239a",
        "x-ms-request-id": "9622032b-f01e-0012-4bfa-093670000000",
<<<<<<< HEAD
        "x-ms-version": "2019-12-12"
=======
        "x-ms-version": "2020-02-10"
>>>>>>> 60f4876e
      },
      "ResponseBody": []
    },
    {
      "RequestUri": "http://seannsecanary.blob.core.windows.net/test-filesystem-0785065c-cb8f-8233-dd32-ebe7b2d80dee?restype=container",
      "RequestMethod": "PUT",
      "RequestHeaders": {
        "Authorization": "Sanitized",
        "traceparent": "00-00d45d25ab8df443b89357db917109b4-5d25cae377cca54f-00",
        "User-Agent": [
          "azsdk-net-Storage.Files.DataLake/12.1.0-dev.20200403.1",
          "(.NET Core 4.6.28325.01; Microsoft Windows 10.0.18362 )"
        ],
        "x-ms-blob-public-access": "container",
        "x-ms-client-request-id": "0b93d075-7ab1-c20f-b71f-7f6fa1687362",
        "x-ms-date": "Fri, 03 Apr 2020 20:59:19 GMT",
        "x-ms-return-client-request-id": "true",
<<<<<<< HEAD
        "x-ms-version": "2019-12-12"
=======
        "x-ms-version": "2020-02-10"
>>>>>>> 60f4876e
      },
      "RequestBody": null,
      "StatusCode": 201,
      "ResponseHeaders": {
        "Content-Length": "0",
        "Date": "Fri, 03 Apr 2020 20:59:17 GMT",
        "ETag": "\u00220x8D7D811DFF83C78\u0022",
        "Last-Modified": "Fri, 03 Apr 2020 20:59:17 GMT",
        "Server": [
          "Windows-Azure-Blob/1.0",
          "Microsoft-HTTPAPI/2.0"
        ],
        "x-ms-client-request-id": "0b93d075-7ab1-c20f-b71f-7f6fa1687362",
        "x-ms-request-id": "96220336-f01e-0012-54fa-093670000000",
<<<<<<< HEAD
        "x-ms-version": "2019-12-12"
=======
        "x-ms-version": "2020-02-10"
>>>>>>> 60f4876e
      },
      "ResponseBody": []
    },
    {
      "RequestUri": "http://seannsecanary.dfs.core.windows.net/test-filesystem-0785065c-cb8f-8233-dd32-ebe7b2d80dee/test-file-41b58967-4b98-ea32-fe35-66b691d2bf30?resource=file",
      "RequestMethod": "PUT",
      "RequestHeaders": {
        "Authorization": "Sanitized",
        "traceparent": "00-34706e7618dc004d8edd79aafa653ff8-7532277964026b4b-00",
        "User-Agent": [
          "azsdk-net-Storage.Files.DataLake/12.1.0-dev.20200403.1",
          "(.NET Core 4.6.28325.01; Microsoft Windows 10.0.18362 )"
        ],
        "x-ms-client-request-id": "39f8d865-a9f7-294b-9ea9-0d7c145831e5",
        "x-ms-date": "Fri, 03 Apr 2020 20:59:19 GMT",
        "x-ms-return-client-request-id": "true",
<<<<<<< HEAD
        "x-ms-version": "2019-12-12"
=======
        "x-ms-version": "2020-02-10"
>>>>>>> 60f4876e
      },
      "RequestBody": null,
      "StatusCode": 201,
      "ResponseHeaders": {
        "Content-Length": "0",
        "Date": "Fri, 03 Apr 2020 20:59:17 GMT",
        "ETag": "\u00220x8D7D811E00851E6\u0022",
        "Last-Modified": "Fri, 03 Apr 2020 20:59:18 GMT",
        "Server": [
          "Windows-Azure-HDFS/1.0",
          "Microsoft-HTTPAPI/2.0"
        ],
        "x-ms-client-request-id": "39f8d865-a9f7-294b-9ea9-0d7c145831e5",
        "x-ms-request-id": "fa43ff48-201f-0097-0afa-091bad000000",
<<<<<<< HEAD
        "x-ms-version": "2019-12-12"
=======
        "x-ms-version": "2020-02-10"
>>>>>>> 60f4876e
      },
      "ResponseBody": []
    },
    {
      "RequestUri": "http://seannsecanary.blob.core.windows.net/test-filesystem-0785065c-cb8f-8233-dd32-ebe7b2d80dee/test-file-41b58967-4b98-ea32-fe35-66b691d2bf30",
      "RequestMethod": "HEAD",
      "RequestHeaders": {
        "Authorization": "Sanitized",
        "User-Agent": [
          "azsdk-net-Storage.Files.DataLake/12.1.0-dev.20200403.1",
          "(.NET Core 4.6.28325.01; Microsoft Windows 10.0.18362 )"
        ],
        "x-ms-client-request-id": "b9512e86-86da-9e39-bb48-449bf4c0cda5",
        "x-ms-date": "Fri, 03 Apr 2020 20:59:19 GMT",
        "x-ms-return-client-request-id": "true",
<<<<<<< HEAD
        "x-ms-version": "2019-12-12"
=======
        "x-ms-version": "2020-02-10"
>>>>>>> 60f4876e
      },
      "RequestBody": null,
      "StatusCode": 200,
      "ResponseHeaders": {
        "Accept-Ranges": "bytes",
        "Content-Length": "0",
        "Content-Type": "application/octet-stream",
        "Date": "Fri, 03 Apr 2020 20:59:17 GMT",
        "ETag": "\u00220x8D7D811E00851E6\u0022",
        "Last-Modified": "Fri, 03 Apr 2020 20:59:18 GMT",
        "Server": [
          "Windows-Azure-Blob/1.0",
          "Microsoft-HTTPAPI/2.0"
        ],
        "x-ms-access-tier": "Hot",
        "x-ms-access-tier-inferred": "true",
        "x-ms-blob-type": "BlockBlob",
        "x-ms-client-request-id": "b9512e86-86da-9e39-bb48-449bf4c0cda5",
        "x-ms-creation-time": "Fri, 03 Apr 2020 20:59:18 GMT",
        "x-ms-lease-state": "available",
        "x-ms-lease-status": "unlocked",
        "x-ms-request-id": "9622034b-f01e-0012-62fa-093670000000",
        "x-ms-server-encrypted": "true",
<<<<<<< HEAD
        "x-ms-version": "2019-12-12"
=======
        "x-ms-version": "2020-02-10"
>>>>>>> 60f4876e
      },
      "ResponseBody": []
    },
    {
      "RequestUri": "http://seannsecanary.dfs.core.windows.net/test-filesystem-0785065c-cb8f-8233-dd32-ebe7b2d80dee/test-file-41b58967-4b98-ea32-fe35-66b691d2bf30",
      "RequestMethod": "DELETE",
      "RequestHeaders": {
        "Authorization": "Sanitized",
        "If-None-Match": "\u00220x8D7D811E00851E6\u0022",
        "User-Agent": [
          "azsdk-net-Storage.Files.DataLake/12.1.0-dev.20200403.1",
          "(.NET Core 4.6.28325.01; Microsoft Windows 10.0.18362 )"
        ],
        "x-ms-client-request-id": "e5f6a6b1-7807-da0a-1688-dfae4d82708c",
        "x-ms-date": "Fri, 03 Apr 2020 20:59:19 GMT",
        "x-ms-return-client-request-id": "true",
<<<<<<< HEAD
        "x-ms-version": "2019-12-12"
=======
        "x-ms-version": "2020-02-10"
>>>>>>> 60f4876e
      },
      "RequestBody": null,
      "StatusCode": 412,
      "ResponseHeaders": {
        "Content-Length": "200",
        "Content-Type": "application/json; charset=utf-8",
        "Date": "Fri, 03 Apr 2020 20:59:17 GMT",
        "Server": [
          "Windows-Azure-HDFS/1.0",
          "Microsoft-HTTPAPI/2.0"
        ],
        "x-ms-client-request-id": "e5f6a6b1-7807-da0a-1688-dfae4d82708c",
        "x-ms-error-code": "ConditionNotMet",
        "x-ms-request-id": "fa43ff49-201f-0097-0bfa-091bad000000",
<<<<<<< HEAD
        "x-ms-version": "2019-12-12"
=======
        "x-ms-version": "2020-02-10"
>>>>>>> 60f4876e
      },
      "ResponseBody": {
        "error": {
          "code": "ConditionNotMet",
          "message": "The condition specified using HTTP conditional header(s) is not met.\nRequestId:fa43ff49-201f-0097-0bfa-091bad000000\nTime:2020-04-03T20:59:18.2456987Z"
        }
      }
    },
    {
      "RequestUri": "http://seannsecanary.blob.core.windows.net/test-filesystem-0785065c-cb8f-8233-dd32-ebe7b2d80dee?restype=container",
      "RequestMethod": "DELETE",
      "RequestHeaders": {
        "Authorization": "Sanitized",
        "traceparent": "00-5dc1fa615006944ea3bcf4724ef8aba9-898d0ecb513b6145-00",
        "User-Agent": [
          "azsdk-net-Storage.Files.DataLake/12.1.0-dev.20200403.1",
          "(.NET Core 4.6.28325.01; Microsoft Windows 10.0.18362 )"
        ],
        "x-ms-client-request-id": "4ee98f49-e7c9-039e-300e-8de734938638",
        "x-ms-date": "Fri, 03 Apr 2020 20:59:19 GMT",
        "x-ms-return-client-request-id": "true",
<<<<<<< HEAD
        "x-ms-version": "2019-12-12"
=======
        "x-ms-version": "2020-02-10"
>>>>>>> 60f4876e
      },
      "RequestBody": null,
      "StatusCode": 202,
      "ResponseHeaders": {
        "Content-Length": "0",
        "Date": "Fri, 03 Apr 2020 20:59:17 GMT",
        "Server": [
          "Windows-Azure-Blob/1.0",
          "Microsoft-HTTPAPI/2.0"
        ],
        "x-ms-client-request-id": "4ee98f49-e7c9-039e-300e-8de734938638",
        "x-ms-request-id": "96220359-f01e-0012-6dfa-093670000000",
<<<<<<< HEAD
        "x-ms-version": "2019-12-12"
=======
        "x-ms-version": "2020-02-10"
>>>>>>> 60f4876e
      },
      "ResponseBody": []
    },
    {
      "RequestUri": "http://seannsecanary.blob.core.windows.net/test-filesystem-c71c5f22-0eee-5db2-b084-f98979c34000?restype=container",
      "RequestMethod": "PUT",
      "RequestHeaders": {
        "Authorization": "Sanitized",
        "traceparent": "00-5b1bd94fff8ac24dbf7ea68217eed175-eae177c7d4c2954e-00",
        "User-Agent": [
          "azsdk-net-Storage.Files.DataLake/12.1.0-dev.20200403.1",
          "(.NET Core 4.6.28325.01; Microsoft Windows 10.0.18362 )"
        ],
        "x-ms-blob-public-access": "container",
        "x-ms-client-request-id": "3a24c5f6-71f8-3b6d-dd8c-9d45ed14896c",
        "x-ms-date": "Fri, 03 Apr 2020 20:59:19 GMT",
        "x-ms-return-client-request-id": "true",
<<<<<<< HEAD
        "x-ms-version": "2019-12-12"
=======
        "x-ms-version": "2020-02-10"
>>>>>>> 60f4876e
      },
      "RequestBody": null,
      "StatusCode": 201,
      "ResponseHeaders": {
        "Content-Length": "0",
        "Date": "Fri, 03 Apr 2020 20:59:17 GMT",
        "ETag": "\u00220x8D7D811E03921ED\u0022",
        "Last-Modified": "Fri, 03 Apr 2020 20:59:18 GMT",
        "Server": [
          "Windows-Azure-Blob/1.0",
          "Microsoft-HTTPAPI/2.0"
        ],
        "x-ms-client-request-id": "3a24c5f6-71f8-3b6d-dd8c-9d45ed14896c",
        "x-ms-request-id": "96220363-f01e-0012-75fa-093670000000",
<<<<<<< HEAD
        "x-ms-version": "2019-12-12"
=======
        "x-ms-version": "2020-02-10"
>>>>>>> 60f4876e
      },
      "ResponseBody": []
    },
    {
      "RequestUri": "http://seannsecanary.dfs.core.windows.net/test-filesystem-c71c5f22-0eee-5db2-b084-f98979c34000/test-file-b0978ccd-c92f-ff9f-9cfd-c6804ebe96a3?resource=file",
      "RequestMethod": "PUT",
      "RequestHeaders": {
        "Authorization": "Sanitized",
        "traceparent": "00-1590d2de616d2746ab73e39626659b3e-fb6596fc0dd78348-00",
        "User-Agent": [
          "azsdk-net-Storage.Files.DataLake/12.1.0-dev.20200403.1",
          "(.NET Core 4.6.28325.01; Microsoft Windows 10.0.18362 )"
        ],
        "x-ms-client-request-id": "3a2553e4-8e76-2c29-2625-9dfbaaeded1f",
        "x-ms-date": "Fri, 03 Apr 2020 20:59:19 GMT",
        "x-ms-return-client-request-id": "true",
<<<<<<< HEAD
        "x-ms-version": "2019-12-12"
=======
        "x-ms-version": "2020-02-10"
>>>>>>> 60f4876e
      },
      "RequestBody": null,
      "StatusCode": 201,
      "ResponseHeaders": {
        "Content-Length": "0",
        "Date": "Fri, 03 Apr 2020 20:59:17 GMT",
        "ETag": "\u00220x8D7D811E047C9CA\u0022",
        "Last-Modified": "Fri, 03 Apr 2020 20:59:18 GMT",
        "Server": [
          "Windows-Azure-HDFS/1.0",
          "Microsoft-HTTPAPI/2.0"
        ],
        "x-ms-client-request-id": "3a2553e4-8e76-2c29-2625-9dfbaaeded1f",
        "x-ms-request-id": "fa43ff4a-201f-0097-0cfa-091bad000000",
<<<<<<< HEAD
        "x-ms-version": "2019-12-12"
=======
        "x-ms-version": "2020-02-10"
>>>>>>> 60f4876e
      },
      "ResponseBody": []
    },
    {
      "RequestUri": "http://seannsecanary.dfs.core.windows.net/test-filesystem-c71c5f22-0eee-5db2-b084-f98979c34000/test-file-b0978ccd-c92f-ff9f-9cfd-c6804ebe96a3",
      "RequestMethod": "DELETE",
      "RequestHeaders": {
        "Authorization": "Sanitized",
        "User-Agent": [
          "azsdk-net-Storage.Files.DataLake/12.1.0-dev.20200403.1",
          "(.NET Core 4.6.28325.01; Microsoft Windows 10.0.18362 )"
        ],
        "x-ms-client-request-id": "fa9bdacb-5b98-b82c-7766-8d79680c3429",
        "x-ms-date": "Fri, 03 Apr 2020 20:59:20 GMT",
        "x-ms-lease-id": "ee3f026a-d336-da42-1920-9e46166370ff",
        "x-ms-return-client-request-id": "true",
<<<<<<< HEAD
        "x-ms-version": "2019-12-12"
=======
        "x-ms-version": "2020-02-10"
>>>>>>> 60f4876e
      },
      "RequestBody": null,
      "StatusCode": 412,
      "ResponseHeaders": {
        "Content-Length": "176",
        "Content-Type": "application/json; charset=utf-8",
        "Date": "Fri, 03 Apr 2020 20:59:17 GMT",
        "Server": [
          "Windows-Azure-HDFS/1.0",
          "Microsoft-HTTPAPI/2.0"
        ],
        "x-ms-client-request-id": "fa9bdacb-5b98-b82c-7766-8d79680c3429",
        "x-ms-error-code": "LeaseNotPresent",
        "x-ms-request-id": "fa43ff4b-201f-0097-0dfa-091bad000000",
<<<<<<< HEAD
        "x-ms-version": "2019-12-12"
=======
        "x-ms-version": "2020-02-10"
>>>>>>> 60f4876e
      },
      "ResponseBody": {
        "error": {
          "code": "LeaseNotPresent",
          "message": "There is currently no lease on the resource.\nRequestId:fa43ff4b-201f-0097-0dfa-091bad000000\nTime:2020-04-03T20:59:18.5829364Z"
        }
      }
    },
    {
      "RequestUri": "http://seannsecanary.blob.core.windows.net/test-filesystem-c71c5f22-0eee-5db2-b084-f98979c34000?restype=container",
      "RequestMethod": "DELETE",
      "RequestHeaders": {
        "Authorization": "Sanitized",
        "traceparent": "00-93a905806a3ff94d878c369b6473816f-9ba3a75ca5ece148-00",
        "User-Agent": [
          "azsdk-net-Storage.Files.DataLake/12.1.0-dev.20200403.1",
          "(.NET Core 4.6.28325.01; Microsoft Windows 10.0.18362 )"
        ],
        "x-ms-client-request-id": "cf2f7fab-f251-9a86-cd46-d61a48545f77",
        "x-ms-date": "Fri, 03 Apr 2020 20:59:20 GMT",
        "x-ms-return-client-request-id": "true",
<<<<<<< HEAD
        "x-ms-version": "2019-12-12"
=======
        "x-ms-version": "2020-02-10"
>>>>>>> 60f4876e
      },
      "RequestBody": null,
      "StatusCode": 202,
      "ResponseHeaders": {
        "Content-Length": "0",
        "Date": "Fri, 03 Apr 2020 20:59:17 GMT",
        "Server": [
          "Windows-Azure-Blob/1.0",
          "Microsoft-HTTPAPI/2.0"
        ],
        "x-ms-client-request-id": "cf2f7fab-f251-9a86-cd46-d61a48545f77",
        "x-ms-request-id": "96220379-f01e-0012-03fa-093670000000",
<<<<<<< HEAD
        "x-ms-version": "2019-12-12"
=======
        "x-ms-version": "2020-02-10"
>>>>>>> 60f4876e
      },
      "ResponseBody": []
    }
  ],
  "Variables": {
    "DateTimeOffsetNow": "2020-04-03T13:59:18.3728194-07:00",
    "RandomSeed": "421317540",
    "Storage_TestConfigHierarchicalNamespace": "NamespaceTenant\nseannsecanary\nU2FuaXRpemVk\nhttp://seannsecanary.blob.core.windows.net\nhttp://seannsecanary.file.core.windows.net\nhttp://seannsecanary.queue.core.windows.net\nhttp://seannsecanary.table.core.windows.net\n\n\n\n\nhttp://seannsecanary-secondary.blob.core.windows.net\nhttp://seannsecanary-secondary.file.core.windows.net\nhttp://seannsecanary-secondary.queue.core.windows.net\nhttp://seannsecanary-secondary.table.core.windows.net\n68390a19-a643-458b-b726-408abf67b4fc\nSanitized\n72f988bf-86f1-41af-91ab-2d7cd011db47\nhttps://login.microsoftonline.com/\nCloud\nBlobEndpoint=http://seannsecanary.blob.core.windows.net/;QueueEndpoint=http://seannsecanary.queue.core.windows.net/;FileEndpoint=http://seannsecanary.file.core.windows.net/;BlobSecondaryEndpoint=http://seannsecanary-secondary.blob.core.windows.net/;QueueSecondaryEndpoint=http://seannsecanary-secondary.queue.core.windows.net/;FileSecondaryEndpoint=http://seannsecanary-secondary.file.core.windows.net/;AccountName=seannsecanary;AccountKey=Sanitized\n"
  }
}<|MERGE_RESOLUTION|>--- conflicted
+++ resolved
@@ -14,11 +14,7 @@
         "x-ms-client-request-id": "cb9b3e0a-fec4-7cb3-b548-0fc8a3485391",
         "x-ms-date": "Fri, 03 Apr 2020 20:59:18 GMT",
         "x-ms-return-client-request-id": "true",
-<<<<<<< HEAD
-        "x-ms-version": "2019-12-12"
-=======
-        "x-ms-version": "2020-02-10"
->>>>>>> 60f4876e
+        "x-ms-version": "2020-02-10"
       },
       "RequestBody": null,
       "StatusCode": 201,
@@ -33,11 +29,7 @@
         ],
         "x-ms-client-request-id": "cb9b3e0a-fec4-7cb3-b548-0fc8a3485391",
         "x-ms-request-id": "962202d8-f01e-0012-0dfa-093670000000",
-<<<<<<< HEAD
-        "x-ms-version": "2019-12-12"
-=======
-        "x-ms-version": "2020-02-10"
->>>>>>> 60f4876e
+        "x-ms-version": "2020-02-10"
       },
       "ResponseBody": []
     },
@@ -54,11 +46,7 @@
         "x-ms-client-request-id": "f8ecdc93-a29c-5288-6d70-7c3f9ee1fb34",
         "x-ms-date": "Fri, 03 Apr 2020 20:59:18 GMT",
         "x-ms-return-client-request-id": "true",
-<<<<<<< HEAD
-        "x-ms-version": "2019-12-12"
-=======
-        "x-ms-version": "2020-02-10"
->>>>>>> 60f4876e
+        "x-ms-version": "2020-02-10"
       },
       "RequestBody": null,
       "StatusCode": 201,
@@ -73,11 +61,7 @@
         ],
         "x-ms-client-request-id": "f8ecdc93-a29c-5288-6d70-7c3f9ee1fb34",
         "x-ms-request-id": "fa43ff42-201f-0097-04fa-091bad000000",
-<<<<<<< HEAD
-        "x-ms-version": "2019-12-12"
-=======
-        "x-ms-version": "2020-02-10"
->>>>>>> 60f4876e
+        "x-ms-version": "2020-02-10"
       },
       "ResponseBody": []
     },
@@ -94,11 +78,7 @@
         "x-ms-client-request-id": "a43e78dc-1995-a06a-8c9d-db7df9af6cf9",
         "x-ms-date": "Fri, 03 Apr 2020 20:59:18 GMT",
         "x-ms-return-client-request-id": "true",
-<<<<<<< HEAD
-        "x-ms-version": "2019-12-12"
-=======
-        "x-ms-version": "2020-02-10"
->>>>>>> 60f4876e
+        "x-ms-version": "2020-02-10"
       },
       "RequestBody": null,
       "StatusCode": 412,
@@ -113,11 +93,7 @@
         "x-ms-client-request-id": "a43e78dc-1995-a06a-8c9d-db7df9af6cf9",
         "x-ms-error-code": "ConditionNotMet",
         "x-ms-request-id": "fa43ff43-201f-0097-05fa-091bad000000",
-<<<<<<< HEAD
-        "x-ms-version": "2019-12-12"
-=======
-        "x-ms-version": "2020-02-10"
->>>>>>> 60f4876e
+        "x-ms-version": "2020-02-10"
       },
       "ResponseBody": {
         "error": {
@@ -139,11 +115,7 @@
         "x-ms-client-request-id": "26632233-56a3-1c9e-9ee4-02bb2f26704c",
         "x-ms-date": "Fri, 03 Apr 2020 20:59:18 GMT",
         "x-ms-return-client-request-id": "true",
-<<<<<<< HEAD
-        "x-ms-version": "2019-12-12"
-=======
-        "x-ms-version": "2020-02-10"
->>>>>>> 60f4876e
+        "x-ms-version": "2020-02-10"
       },
       "RequestBody": null,
       "StatusCode": 202,
@@ -156,11 +128,7 @@
         ],
         "x-ms-client-request-id": "26632233-56a3-1c9e-9ee4-02bb2f26704c",
         "x-ms-request-id": "962202fb-f01e-0012-25fa-093670000000",
-<<<<<<< HEAD
-        "x-ms-version": "2019-12-12"
-=======
-        "x-ms-version": "2020-02-10"
->>>>>>> 60f4876e
+        "x-ms-version": "2020-02-10"
       },
       "ResponseBody": []
     },
@@ -178,11 +146,7 @@
         "x-ms-client-request-id": "42a7af12-b562-dc48-39a2-3bedea8cff9f",
         "x-ms-date": "Fri, 03 Apr 2020 20:59:18 GMT",
         "x-ms-return-client-request-id": "true",
-<<<<<<< HEAD
-        "x-ms-version": "2019-12-12"
-=======
-        "x-ms-version": "2020-02-10"
->>>>>>> 60f4876e
+        "x-ms-version": "2020-02-10"
       },
       "RequestBody": null,
       "StatusCode": 201,
@@ -197,11 +161,7 @@
         ],
         "x-ms-client-request-id": "42a7af12-b562-dc48-39a2-3bedea8cff9f",
         "x-ms-request-id": "96220308-f01e-0012-2ffa-093670000000",
-<<<<<<< HEAD
-        "x-ms-version": "2019-12-12"
-=======
-        "x-ms-version": "2020-02-10"
->>>>>>> 60f4876e
+        "x-ms-version": "2020-02-10"
       },
       "ResponseBody": []
     },
@@ -218,11 +178,7 @@
         "x-ms-client-request-id": "5952a893-8318-7835-ae2a-e47ffda0cddb",
         "x-ms-date": "Fri, 03 Apr 2020 20:59:18 GMT",
         "x-ms-return-client-request-id": "true",
-<<<<<<< HEAD
-        "x-ms-version": "2019-12-12"
-=======
-        "x-ms-version": "2020-02-10"
->>>>>>> 60f4876e
+        "x-ms-version": "2020-02-10"
       },
       "RequestBody": null,
       "StatusCode": 201,
@@ -237,11 +193,7 @@
         ],
         "x-ms-client-request-id": "5952a893-8318-7835-ae2a-e47ffda0cddb",
         "x-ms-request-id": "fa43ff44-201f-0097-06fa-091bad000000",
-<<<<<<< HEAD
-        "x-ms-version": "2019-12-12"
-=======
-        "x-ms-version": "2020-02-10"
->>>>>>> 60f4876e
+        "x-ms-version": "2020-02-10"
       },
       "ResponseBody": []
     },
@@ -258,11 +210,7 @@
         "x-ms-client-request-id": "661414cc-4f0b-d8fe-2488-be2c83614e6f",
         "x-ms-date": "Fri, 03 Apr 2020 20:59:18 GMT",
         "x-ms-return-client-request-id": "true",
-<<<<<<< HEAD
-        "x-ms-version": "2019-12-12"
-=======
-        "x-ms-version": "2020-02-10"
->>>>>>> 60f4876e
+        "x-ms-version": "2020-02-10"
       },
       "RequestBody": null,
       "StatusCode": 412,
@@ -277,11 +225,7 @@
         "x-ms-client-request-id": "661414cc-4f0b-d8fe-2488-be2c83614e6f",
         "x-ms-error-code": "ConditionNotMet",
         "x-ms-request-id": "fa43ff45-201f-0097-07fa-091bad000000",
-<<<<<<< HEAD
-        "x-ms-version": "2019-12-12"
-=======
-        "x-ms-version": "2020-02-10"
->>>>>>> 60f4876e
+        "x-ms-version": "2020-02-10"
       },
       "ResponseBody": {
         "error": {
@@ -303,11 +247,7 @@
         "x-ms-client-request-id": "e8b2f0b9-668c-a9d0-25b9-6b03d31b4d7d",
         "x-ms-date": "Fri, 03 Apr 2020 20:59:18 GMT",
         "x-ms-return-client-request-id": "true",
-<<<<<<< HEAD
-        "x-ms-version": "2019-12-12"
-=======
-        "x-ms-version": "2020-02-10"
->>>>>>> 60f4876e
+        "x-ms-version": "2020-02-10"
       },
       "RequestBody": null,
       "StatusCode": 202,
@@ -320,11 +260,7 @@
         ],
         "x-ms-client-request-id": "e8b2f0b9-668c-a9d0-25b9-6b03d31b4d7d",
         "x-ms-request-id": "96220320-f01e-0012-42fa-093670000000",
-<<<<<<< HEAD
-        "x-ms-version": "2019-12-12"
-=======
-        "x-ms-version": "2020-02-10"
->>>>>>> 60f4876e
+        "x-ms-version": "2020-02-10"
       },
       "ResponseBody": []
     },
@@ -342,11 +278,7 @@
         "x-ms-client-request-id": "6589fc33-42f5-2eaf-d16d-ec796045d3d0",
         "x-ms-date": "Fri, 03 Apr 2020 20:59:19 GMT",
         "x-ms-return-client-request-id": "true",
-<<<<<<< HEAD
-        "x-ms-version": "2019-12-12"
-=======
-        "x-ms-version": "2020-02-10"
->>>>>>> 60f4876e
+        "x-ms-version": "2020-02-10"
       },
       "RequestBody": null,
       "StatusCode": 201,
@@ -361,11 +293,7 @@
         ],
         "x-ms-client-request-id": "6589fc33-42f5-2eaf-d16d-ec796045d3d0",
         "x-ms-request-id": "96220321-f01e-0012-43fa-093670000000",
-<<<<<<< HEAD
-        "x-ms-version": "2019-12-12"
-=======
-        "x-ms-version": "2020-02-10"
->>>>>>> 60f4876e
+        "x-ms-version": "2020-02-10"
       },
       "ResponseBody": []
     },
@@ -382,11 +310,7 @@
         "x-ms-client-request-id": "0d80f133-c31d-799c-2dce-f35ff90e65d0",
         "x-ms-date": "Fri, 03 Apr 2020 20:59:19 GMT",
         "x-ms-return-client-request-id": "true",
-<<<<<<< HEAD
-        "x-ms-version": "2019-12-12"
-=======
-        "x-ms-version": "2020-02-10"
->>>>>>> 60f4876e
+        "x-ms-version": "2020-02-10"
       },
       "RequestBody": null,
       "StatusCode": 201,
@@ -401,11 +325,7 @@
         ],
         "x-ms-client-request-id": "0d80f133-c31d-799c-2dce-f35ff90e65d0",
         "x-ms-request-id": "fa43ff46-201f-0097-08fa-091bad000000",
-<<<<<<< HEAD
-        "x-ms-version": "2019-12-12"
-=======
-        "x-ms-version": "2020-02-10"
->>>>>>> 60f4876e
+        "x-ms-version": "2020-02-10"
       },
       "ResponseBody": []
     },
@@ -422,11 +342,7 @@
         "x-ms-client-request-id": "d86c9bbd-1c80-20c9-25dd-abfcc309d0aa",
         "x-ms-date": "Fri, 03 Apr 2020 20:59:19 GMT",
         "x-ms-return-client-request-id": "true",
-<<<<<<< HEAD
-        "x-ms-version": "2019-12-12"
-=======
-        "x-ms-version": "2020-02-10"
->>>>>>> 60f4876e
+        "x-ms-version": "2020-02-10"
       },
       "RequestBody": null,
       "StatusCode": 412,
@@ -441,11 +357,7 @@
         "x-ms-client-request-id": "d86c9bbd-1c80-20c9-25dd-abfcc309d0aa",
         "x-ms-error-code": "ConditionNotMet",
         "x-ms-request-id": "fa43ff47-201f-0097-09fa-091bad000000",
-<<<<<<< HEAD
-        "x-ms-version": "2019-12-12"
-=======
-        "x-ms-version": "2020-02-10"
->>>>>>> 60f4876e
+        "x-ms-version": "2020-02-10"
       },
       "ResponseBody": {
         "error": {
@@ -467,11 +379,7 @@
         "x-ms-client-request-id": "5da1ea8e-8da2-2550-3a75-78104e07239a",
         "x-ms-date": "Fri, 03 Apr 2020 20:59:19 GMT",
         "x-ms-return-client-request-id": "true",
-<<<<<<< HEAD
-        "x-ms-version": "2019-12-12"
-=======
-        "x-ms-version": "2020-02-10"
->>>>>>> 60f4876e
+        "x-ms-version": "2020-02-10"
       },
       "RequestBody": null,
       "StatusCode": 202,
@@ -484,11 +392,7 @@
         ],
         "x-ms-client-request-id": "5da1ea8e-8da2-2550-3a75-78104e07239a",
         "x-ms-request-id": "9622032b-f01e-0012-4bfa-093670000000",
-<<<<<<< HEAD
-        "x-ms-version": "2019-12-12"
-=======
-        "x-ms-version": "2020-02-10"
->>>>>>> 60f4876e
+        "x-ms-version": "2020-02-10"
       },
       "ResponseBody": []
     },
@@ -506,11 +410,7 @@
         "x-ms-client-request-id": "0b93d075-7ab1-c20f-b71f-7f6fa1687362",
         "x-ms-date": "Fri, 03 Apr 2020 20:59:19 GMT",
         "x-ms-return-client-request-id": "true",
-<<<<<<< HEAD
-        "x-ms-version": "2019-12-12"
-=======
-        "x-ms-version": "2020-02-10"
->>>>>>> 60f4876e
+        "x-ms-version": "2020-02-10"
       },
       "RequestBody": null,
       "StatusCode": 201,
@@ -525,11 +425,7 @@
         ],
         "x-ms-client-request-id": "0b93d075-7ab1-c20f-b71f-7f6fa1687362",
         "x-ms-request-id": "96220336-f01e-0012-54fa-093670000000",
-<<<<<<< HEAD
-        "x-ms-version": "2019-12-12"
-=======
-        "x-ms-version": "2020-02-10"
->>>>>>> 60f4876e
+        "x-ms-version": "2020-02-10"
       },
       "ResponseBody": []
     },
@@ -546,11 +442,7 @@
         "x-ms-client-request-id": "39f8d865-a9f7-294b-9ea9-0d7c145831e5",
         "x-ms-date": "Fri, 03 Apr 2020 20:59:19 GMT",
         "x-ms-return-client-request-id": "true",
-<<<<<<< HEAD
-        "x-ms-version": "2019-12-12"
-=======
-        "x-ms-version": "2020-02-10"
->>>>>>> 60f4876e
+        "x-ms-version": "2020-02-10"
       },
       "RequestBody": null,
       "StatusCode": 201,
@@ -565,11 +457,7 @@
         ],
         "x-ms-client-request-id": "39f8d865-a9f7-294b-9ea9-0d7c145831e5",
         "x-ms-request-id": "fa43ff48-201f-0097-0afa-091bad000000",
-<<<<<<< HEAD
-        "x-ms-version": "2019-12-12"
-=======
-        "x-ms-version": "2020-02-10"
->>>>>>> 60f4876e
+        "x-ms-version": "2020-02-10"
       },
       "ResponseBody": []
     },
@@ -585,11 +473,7 @@
         "x-ms-client-request-id": "b9512e86-86da-9e39-bb48-449bf4c0cda5",
         "x-ms-date": "Fri, 03 Apr 2020 20:59:19 GMT",
         "x-ms-return-client-request-id": "true",
-<<<<<<< HEAD
-        "x-ms-version": "2019-12-12"
-=======
-        "x-ms-version": "2020-02-10"
->>>>>>> 60f4876e
+        "x-ms-version": "2020-02-10"
       },
       "RequestBody": null,
       "StatusCode": 200,
@@ -613,11 +497,7 @@
         "x-ms-lease-status": "unlocked",
         "x-ms-request-id": "9622034b-f01e-0012-62fa-093670000000",
         "x-ms-server-encrypted": "true",
-<<<<<<< HEAD
-        "x-ms-version": "2019-12-12"
-=======
-        "x-ms-version": "2020-02-10"
->>>>>>> 60f4876e
+        "x-ms-version": "2020-02-10"
       },
       "ResponseBody": []
     },
@@ -634,11 +514,7 @@
         "x-ms-client-request-id": "e5f6a6b1-7807-da0a-1688-dfae4d82708c",
         "x-ms-date": "Fri, 03 Apr 2020 20:59:19 GMT",
         "x-ms-return-client-request-id": "true",
-<<<<<<< HEAD
-        "x-ms-version": "2019-12-12"
-=======
-        "x-ms-version": "2020-02-10"
->>>>>>> 60f4876e
+        "x-ms-version": "2020-02-10"
       },
       "RequestBody": null,
       "StatusCode": 412,
@@ -653,11 +529,7 @@
         "x-ms-client-request-id": "e5f6a6b1-7807-da0a-1688-dfae4d82708c",
         "x-ms-error-code": "ConditionNotMet",
         "x-ms-request-id": "fa43ff49-201f-0097-0bfa-091bad000000",
-<<<<<<< HEAD
-        "x-ms-version": "2019-12-12"
-=======
-        "x-ms-version": "2020-02-10"
->>>>>>> 60f4876e
+        "x-ms-version": "2020-02-10"
       },
       "ResponseBody": {
         "error": {
@@ -679,11 +551,7 @@
         "x-ms-client-request-id": "4ee98f49-e7c9-039e-300e-8de734938638",
         "x-ms-date": "Fri, 03 Apr 2020 20:59:19 GMT",
         "x-ms-return-client-request-id": "true",
-<<<<<<< HEAD
-        "x-ms-version": "2019-12-12"
-=======
-        "x-ms-version": "2020-02-10"
->>>>>>> 60f4876e
+        "x-ms-version": "2020-02-10"
       },
       "RequestBody": null,
       "StatusCode": 202,
@@ -696,11 +564,7 @@
         ],
         "x-ms-client-request-id": "4ee98f49-e7c9-039e-300e-8de734938638",
         "x-ms-request-id": "96220359-f01e-0012-6dfa-093670000000",
-<<<<<<< HEAD
-        "x-ms-version": "2019-12-12"
-=======
-        "x-ms-version": "2020-02-10"
->>>>>>> 60f4876e
+        "x-ms-version": "2020-02-10"
       },
       "ResponseBody": []
     },
@@ -718,11 +582,7 @@
         "x-ms-client-request-id": "3a24c5f6-71f8-3b6d-dd8c-9d45ed14896c",
         "x-ms-date": "Fri, 03 Apr 2020 20:59:19 GMT",
         "x-ms-return-client-request-id": "true",
-<<<<<<< HEAD
-        "x-ms-version": "2019-12-12"
-=======
-        "x-ms-version": "2020-02-10"
->>>>>>> 60f4876e
+        "x-ms-version": "2020-02-10"
       },
       "RequestBody": null,
       "StatusCode": 201,
@@ -737,11 +597,7 @@
         ],
         "x-ms-client-request-id": "3a24c5f6-71f8-3b6d-dd8c-9d45ed14896c",
         "x-ms-request-id": "96220363-f01e-0012-75fa-093670000000",
-<<<<<<< HEAD
-        "x-ms-version": "2019-12-12"
-=======
-        "x-ms-version": "2020-02-10"
->>>>>>> 60f4876e
+        "x-ms-version": "2020-02-10"
       },
       "ResponseBody": []
     },
@@ -758,11 +614,7 @@
         "x-ms-client-request-id": "3a2553e4-8e76-2c29-2625-9dfbaaeded1f",
         "x-ms-date": "Fri, 03 Apr 2020 20:59:19 GMT",
         "x-ms-return-client-request-id": "true",
-<<<<<<< HEAD
-        "x-ms-version": "2019-12-12"
-=======
-        "x-ms-version": "2020-02-10"
->>>>>>> 60f4876e
+        "x-ms-version": "2020-02-10"
       },
       "RequestBody": null,
       "StatusCode": 201,
@@ -777,11 +629,7 @@
         ],
         "x-ms-client-request-id": "3a2553e4-8e76-2c29-2625-9dfbaaeded1f",
         "x-ms-request-id": "fa43ff4a-201f-0097-0cfa-091bad000000",
-<<<<<<< HEAD
-        "x-ms-version": "2019-12-12"
-=======
-        "x-ms-version": "2020-02-10"
->>>>>>> 60f4876e
+        "x-ms-version": "2020-02-10"
       },
       "ResponseBody": []
     },
@@ -798,11 +646,7 @@
         "x-ms-date": "Fri, 03 Apr 2020 20:59:20 GMT",
         "x-ms-lease-id": "ee3f026a-d336-da42-1920-9e46166370ff",
         "x-ms-return-client-request-id": "true",
-<<<<<<< HEAD
-        "x-ms-version": "2019-12-12"
-=======
-        "x-ms-version": "2020-02-10"
->>>>>>> 60f4876e
+        "x-ms-version": "2020-02-10"
       },
       "RequestBody": null,
       "StatusCode": 412,
@@ -817,11 +661,7 @@
         "x-ms-client-request-id": "fa9bdacb-5b98-b82c-7766-8d79680c3429",
         "x-ms-error-code": "LeaseNotPresent",
         "x-ms-request-id": "fa43ff4b-201f-0097-0dfa-091bad000000",
-<<<<<<< HEAD
-        "x-ms-version": "2019-12-12"
-=======
-        "x-ms-version": "2020-02-10"
->>>>>>> 60f4876e
+        "x-ms-version": "2020-02-10"
       },
       "ResponseBody": {
         "error": {
@@ -843,11 +683,7 @@
         "x-ms-client-request-id": "cf2f7fab-f251-9a86-cd46-d61a48545f77",
         "x-ms-date": "Fri, 03 Apr 2020 20:59:20 GMT",
         "x-ms-return-client-request-id": "true",
-<<<<<<< HEAD
-        "x-ms-version": "2019-12-12"
-=======
-        "x-ms-version": "2020-02-10"
->>>>>>> 60f4876e
+        "x-ms-version": "2020-02-10"
       },
       "RequestBody": null,
       "StatusCode": 202,
@@ -860,11 +696,7 @@
         ],
         "x-ms-client-request-id": "cf2f7fab-f251-9a86-cd46-d61a48545f77",
         "x-ms-request-id": "96220379-f01e-0012-03fa-093670000000",
-<<<<<<< HEAD
-        "x-ms-version": "2019-12-12"
-=======
-        "x-ms-version": "2020-02-10"
->>>>>>> 60f4876e
+        "x-ms-version": "2020-02-10"
       },
       "ResponseBody": []
     }
