{
  "Entries": [
    {
      "RequestUri": "http://seannsecanary.blob.core.windows.net/test-filesystem-8fd10c29-eeb8-f64d-de6e-30fa878841b3?restype=container",
      "RequestMethod": "PUT",
      "RequestHeaders": {
        "Authorization": "Sanitized",
        "traceparent": "00-909d8bf0211dc346b7848fb1c03f7861-a1f469340f75e64f-00",
        "User-Agent": [
          "azsdk-net-Storage.Files.DataLake/12.1.0-dev.20200403.1",
          "(.NET Core 4.6.28325.01; Microsoft Windows 10.0.18362 )"
        ],
        "x-ms-blob-public-access": "container",
        "x-ms-client-request-id": "cb9b3e0a-fec4-7cb3-b548-0fc8a3485391",
        "x-ms-date": "Fri, 03 Apr 2020 20:59:18 GMT",
        "x-ms-return-client-request-id": "true",
        "x-ms-version": "2019-12-12"
      },
      "RequestBody": null,
      "StatusCode": 201,
      "ResponseHeaders": {
        "Content-Length": "0",
        "Date": "Fri, 03 Apr 2020 20:59:16 GMT",
        "ETag": "\u00220x8D7D811DF579948\u0022",
        "Last-Modified": "Fri, 03 Apr 2020 20:59:16 GMT",
        "Server": [
          "Windows-Azure-Blob/1.0",
          "Microsoft-HTTPAPI/2.0"
        ],
        "x-ms-client-request-id": "cb9b3e0a-fec4-7cb3-b548-0fc8a3485391",
<<<<<<< HEAD
        "x-ms-request-id": "6090f984-901e-0049-313b-f3d0d0000000",
=======
        "x-ms-request-id": "962202d8-f01e-0012-0dfa-093670000000",
>>>>>>> 8d420312
        "x-ms-version": "2019-12-12"
      },
      "ResponseBody": []
    },
    {
      "RequestUri": "http://seannsecanary.dfs.core.windows.net/test-filesystem-8fd10c29-eeb8-f64d-de6e-30fa878841b3/test-file-883cebdf-b893-2bd0-4e85-60d181811206?resource=file",
      "RequestMethod": "PUT",
      "RequestHeaders": {
        "Authorization": "Sanitized",
        "traceparent": "00-d816f96a01bc714b97d41ca0d4cd36fd-70b1c3cea43afb43-00",
        "User-Agent": [
          "azsdk-net-Storage.Files.DataLake/12.1.0-dev.20200403.1",
          "(.NET Core 4.6.28325.01; Microsoft Windows 10.0.18362 )"
        ],
        "x-ms-client-request-id": "f8ecdc93-a29c-5288-6d70-7c3f9ee1fb34",
        "x-ms-date": "Fri, 03 Apr 2020 20:59:18 GMT",
        "x-ms-return-client-request-id": "true",
        "x-ms-version": "2019-12-12"
      },
      "RequestBody": null,
      "StatusCode": 201,
      "ResponseHeaders": {
        "Content-Length": "0",
        "Date": "Fri, 03 Apr 2020 20:59:16 GMT",
        "ETag": "\u00220x8D7D811DF6974C5\u0022",
        "Last-Modified": "Fri, 03 Apr 2020 20:59:17 GMT",
        "Server": [
          "Windows-Azure-HDFS/1.0",
          "Microsoft-HTTPAPI/2.0"
        ],
        "x-ms-client-request-id": "f8ecdc93-a29c-5288-6d70-7c3f9ee1fb34",
<<<<<<< HEAD
        "x-ms-request-id": "2677bece-401f-0007-7c3b-f3fe58000000",
=======
        "x-ms-request-id": "fa43ff42-201f-0097-04fa-091bad000000",
>>>>>>> 8d420312
        "x-ms-version": "2019-12-12"
      },
      "ResponseBody": []
    },
    {
      "RequestUri": "http://seannsecanary.dfs.core.windows.net/test-filesystem-8fd10c29-eeb8-f64d-de6e-30fa878841b3/test-file-883cebdf-b893-2bd0-4e85-60d181811206",
      "RequestMethod": "DELETE",
      "RequestHeaders": {
        "Authorization": "Sanitized",
        "If-Modified-Since": "Sat, 04 Apr 2020 20:59:18 GMT",
        "User-Agent": [
          "azsdk-net-Storage.Files.DataLake/12.1.0-dev.20200403.1",
          "(.NET Core 4.6.28325.01; Microsoft Windows 10.0.18362 )"
        ],
        "x-ms-client-request-id": "a43e78dc-1995-a06a-8c9d-db7df9af6cf9",
        "x-ms-date": "Fri, 03 Apr 2020 20:59:18 GMT",
        "x-ms-return-client-request-id": "true",
        "x-ms-version": "2019-12-12"
      },
      "RequestBody": null,
      "StatusCode": 412,
      "ResponseHeaders": {
        "Content-Length": "200",
        "Content-Type": "application/json; charset=utf-8",
        "Date": "Fri, 03 Apr 2020 20:59:16 GMT",
        "Server": [
          "Windows-Azure-HDFS/1.0",
          "Microsoft-HTTPAPI/2.0"
        ],
        "x-ms-client-request-id": "a43e78dc-1995-a06a-8c9d-db7df9af6cf9",
        "x-ms-error-code": "ConditionNotMet",
<<<<<<< HEAD
        "x-ms-request-id": "2677becf-401f-0007-7d3b-f3fe58000000",
=======
        "x-ms-request-id": "fa43ff43-201f-0097-05fa-091bad000000",
>>>>>>> 8d420312
        "x-ms-version": "2019-12-12"
      },
      "ResponseBody": {
        "error": {
          "code": "ConditionNotMet",
          "message": "The condition specified using HTTP conditional header(s) is not met.\nRequestId:fa43ff43-201f-0097-05fa-091bad000000\nTime:2020-04-03T20:59:17.1249103Z"
        }
      }
    },
    {
      "RequestUri": "http://seannsecanary.blob.core.windows.net/test-filesystem-8fd10c29-eeb8-f64d-de6e-30fa878841b3?restype=container",
      "RequestMethod": "DELETE",
      "RequestHeaders": {
        "Authorization": "Sanitized",
        "traceparent": "00-2e1eee775b5ff84e89215072c6cd978c-2ba705f0cf7f5349-00",
        "User-Agent": [
          "azsdk-net-Storage.Files.DataLake/12.1.0-dev.20200403.1",
          "(.NET Core 4.6.28325.01; Microsoft Windows 10.0.18362 )"
        ],
        "x-ms-client-request-id": "26632233-56a3-1c9e-9ee4-02bb2f26704c",
        "x-ms-date": "Fri, 03 Apr 2020 20:59:18 GMT",
        "x-ms-return-client-request-id": "true",
        "x-ms-version": "2019-12-12"
      },
      "RequestBody": null,
      "StatusCode": 202,
      "ResponseHeaders": {
        "Content-Length": "0",
        "Date": "Fri, 03 Apr 2020 20:59:16 GMT",
        "Server": [
          "Windows-Azure-Blob/1.0",
          "Microsoft-HTTPAPI/2.0"
        ],
        "x-ms-client-request-id": "26632233-56a3-1c9e-9ee4-02bb2f26704c",
<<<<<<< HEAD
        "x-ms-request-id": "6090f9aa-901e-0049-533b-f3d0d0000000",
=======
        "x-ms-request-id": "962202fb-f01e-0012-25fa-093670000000",
>>>>>>> 8d420312
        "x-ms-version": "2019-12-12"
      },
      "ResponseBody": []
    },
    {
      "RequestUri": "http://seannsecanary.blob.core.windows.net/test-filesystem-e7e6b3c3-563a-c1e9-eab5-6b121dffaa43?restype=container",
      "RequestMethod": "PUT",
      "RequestHeaders": {
        "Authorization": "Sanitized",
        "traceparent": "00-2149ba216f154b469d8150a1f03d0ffa-087141921a6b4f42-00",
        "User-Agent": [
          "azsdk-net-Storage.Files.DataLake/12.1.0-dev.20200403.1",
          "(.NET Core 4.6.28325.01; Microsoft Windows 10.0.18362 )"
        ],
        "x-ms-blob-public-access": "container",
        "x-ms-client-request-id": "42a7af12-b562-dc48-39a2-3bedea8cff9f",
        "x-ms-date": "Fri, 03 Apr 2020 20:59:18 GMT",
        "x-ms-return-client-request-id": "true",
        "x-ms-version": "2019-12-12"
      },
      "RequestBody": null,
      "StatusCode": 201,
      "ResponseHeaders": {
        "Content-Length": "0",
        "Date": "Fri, 03 Apr 2020 20:59:16 GMT",
        "ETag": "\u00220x8D7D811DF8EE00A\u0022",
        "Last-Modified": "Fri, 03 Apr 2020 20:59:17 GMT",
        "Server": [
          "Windows-Azure-Blob/1.0",
          "Microsoft-HTTPAPI/2.0"
        ],
        "x-ms-client-request-id": "42a7af12-b562-dc48-39a2-3bedea8cff9f",
<<<<<<< HEAD
        "x-ms-request-id": "2d195be9-901e-0004-0f3b-f31f3c000000",
=======
        "x-ms-request-id": "96220308-f01e-0012-2ffa-093670000000",
>>>>>>> 8d420312
        "x-ms-version": "2019-12-12"
      },
      "ResponseBody": []
    },
    {
      "RequestUri": "http://seannsecanary.dfs.core.windows.net/test-filesystem-e7e6b3c3-563a-c1e9-eab5-6b121dffaa43/test-file-d6babf39-99dc-7c01-5de3-b7a70f5da917?resource=file",
      "RequestMethod": "PUT",
      "RequestHeaders": {
        "Authorization": "Sanitized",
        "traceparent": "00-968e513ebfdd344ea6f2342c6b421f5a-1b5c5dfeff98eb46-00",
        "User-Agent": [
          "azsdk-net-Storage.Files.DataLake/12.1.0-dev.20200403.1",
          "(.NET Core 4.6.28325.01; Microsoft Windows 10.0.18362 )"
        ],
        "x-ms-client-request-id": "5952a893-8318-7835-ae2a-e47ffda0cddb",
        "x-ms-date": "Fri, 03 Apr 2020 20:59:18 GMT",
        "x-ms-return-client-request-id": "true",
        "x-ms-version": "2019-12-12"
      },
      "RequestBody": null,
      "StatusCode": 201,
      "ResponseHeaders": {
        "Content-Length": "0",
        "Date": "Fri, 03 Apr 2020 20:59:16 GMT",
        "ETag": "\u00220x8D7D811DF9DA3A6\u0022",
        "Last-Modified": "Fri, 03 Apr 2020 20:59:17 GMT",
        "Server": [
          "Windows-Azure-HDFS/1.0",
          "Microsoft-HTTPAPI/2.0"
        ],
        "x-ms-client-request-id": "5952a893-8318-7835-ae2a-e47ffda0cddb",
<<<<<<< HEAD
        "x-ms-request-id": "9ce3a5d7-a01f-001f-183b-f3213f000000",
=======
        "x-ms-request-id": "fa43ff44-201f-0097-06fa-091bad000000",
>>>>>>> 8d420312
        "x-ms-version": "2019-12-12"
      },
      "ResponseBody": []
    },
    {
      "RequestUri": "http://seannsecanary.dfs.core.windows.net/test-filesystem-e7e6b3c3-563a-c1e9-eab5-6b121dffaa43/test-file-d6babf39-99dc-7c01-5de3-b7a70f5da917",
      "RequestMethod": "DELETE",
      "RequestHeaders": {
        "Authorization": "Sanitized",
        "If-Unmodified-Since": "Thu, 02 Apr 2020 20:59:18 GMT",
        "User-Agent": [
          "azsdk-net-Storage.Files.DataLake/12.1.0-dev.20200403.1",
          "(.NET Core 4.6.28325.01; Microsoft Windows 10.0.18362 )"
        ],
        "x-ms-client-request-id": "661414cc-4f0b-d8fe-2488-be2c83614e6f",
        "x-ms-date": "Fri, 03 Apr 2020 20:59:18 GMT",
        "x-ms-return-client-request-id": "true",
        "x-ms-version": "2019-12-12"
      },
      "RequestBody": null,
      "StatusCode": 412,
      "ResponseHeaders": {
        "Content-Length": "200",
        "Content-Type": "application/json; charset=utf-8",
        "Date": "Fri, 03 Apr 2020 20:59:16 GMT",
        "Server": [
          "Windows-Azure-HDFS/1.0",
          "Microsoft-HTTPAPI/2.0"
        ],
        "x-ms-client-request-id": "661414cc-4f0b-d8fe-2488-be2c83614e6f",
        "x-ms-error-code": "ConditionNotMet",
<<<<<<< HEAD
        "x-ms-request-id": "9ce3a5d8-a01f-001f-193b-f3213f000000",
=======
        "x-ms-request-id": "fa43ff45-201f-0097-07fa-091bad000000",
>>>>>>> 8d420312
        "x-ms-version": "2019-12-12"
      },
      "ResponseBody": {
        "error": {
          "code": "ConditionNotMet",
          "message": "The condition specified using HTTP conditional header(s) is not met.\nRequestId:fa43ff45-201f-0097-07fa-091bad000000\nTime:2020-04-03T20:59:17.4671515Z"
        }
      }
    },
    {
      "RequestUri": "http://seannsecanary.blob.core.windows.net/test-filesystem-e7e6b3c3-563a-c1e9-eab5-6b121dffaa43?restype=container",
      "RequestMethod": "DELETE",
      "RequestHeaders": {
        "Authorization": "Sanitized",
        "traceparent": "00-fe38d270c876d84eab7763ed941c5ec6-ee0b0db9c0a53647-00",
        "User-Agent": [
          "azsdk-net-Storage.Files.DataLake/12.1.0-dev.20200403.1",
          "(.NET Core 4.6.28325.01; Microsoft Windows 10.0.18362 )"
        ],
        "x-ms-client-request-id": "e8b2f0b9-668c-a9d0-25b9-6b03d31b4d7d",
        "x-ms-date": "Fri, 03 Apr 2020 20:59:18 GMT",
        "x-ms-return-client-request-id": "true",
        "x-ms-version": "2019-12-12"
      },
      "RequestBody": null,
      "StatusCode": 202,
      "ResponseHeaders": {
        "Content-Length": "0",
        "Date": "Fri, 03 Apr 2020 20:59:16 GMT",
        "Server": [
          "Windows-Azure-Blob/1.0",
          "Microsoft-HTTPAPI/2.0"
        ],
        "x-ms-client-request-id": "e8b2f0b9-668c-a9d0-25b9-6b03d31b4d7d",
<<<<<<< HEAD
        "x-ms-request-id": "2d195bed-901e-0004-103b-f31f3c000000",
=======
        "x-ms-request-id": "96220320-f01e-0012-42fa-093670000000",
>>>>>>> 8d420312
        "x-ms-version": "2019-12-12"
      },
      "ResponseBody": []
    },
    {
      "RequestUri": "http://seannsecanary.blob.core.windows.net/test-filesystem-3acf5620-8aa7-451e-fc12-068ad5551c5f?restype=container",
      "RequestMethod": "PUT",
      "RequestHeaders": {
        "Authorization": "Sanitized",
        "traceparent": "00-955ef8cc7233a641bc426448a8992072-71dcd892be41fd48-00",
        "User-Agent": [
          "azsdk-net-Storage.Files.DataLake/12.1.0-dev.20200403.1",
          "(.NET Core 4.6.28325.01; Microsoft Windows 10.0.18362 )"
        ],
        "x-ms-blob-public-access": "container",
        "x-ms-client-request-id": "6589fc33-42f5-2eaf-d16d-ec796045d3d0",
        "x-ms-date": "Fri, 03 Apr 2020 20:59:19 GMT",
        "x-ms-return-client-request-id": "true",
        "x-ms-version": "2019-12-12"
      },
      "RequestBody": null,
      "StatusCode": 201,
      "ResponseHeaders": {
        "Content-Length": "0",
        "Date": "Fri, 03 Apr 2020 20:59:16 GMT",
        "ETag": "\u00220x8D7D811DFC2F1E0\u0022",
        "Last-Modified": "Fri, 03 Apr 2020 20:59:17 GMT",
        "Server": [
          "Windows-Azure-Blob/1.0",
          "Microsoft-HTTPAPI/2.0"
        ],
        "x-ms-client-request-id": "6589fc33-42f5-2eaf-d16d-ec796045d3d0",
<<<<<<< HEAD
        "x-ms-request-id": "4281daec-601e-003f-6a3b-f35a98000000",
=======
        "x-ms-request-id": "96220321-f01e-0012-43fa-093670000000",
>>>>>>> 8d420312
        "x-ms-version": "2019-12-12"
      },
      "ResponseBody": []
    },
    {
      "RequestUri": "http://seannsecanary.dfs.core.windows.net/test-filesystem-3acf5620-8aa7-451e-fc12-068ad5551c5f/test-file-6af70c9d-b9a8-bacf-7296-48a0c9002ae7?resource=file",
      "RequestMethod": "PUT",
      "RequestHeaders": {
        "Authorization": "Sanitized",
        "traceparent": "00-48ab021b030e7e498d82a7e6b528e03f-97e422f32c24c44b-00",
        "User-Agent": [
          "azsdk-net-Storage.Files.DataLake/12.1.0-dev.20200403.1",
          "(.NET Core 4.6.28325.01; Microsoft Windows 10.0.18362 )"
        ],
        "x-ms-client-request-id": "0d80f133-c31d-799c-2dce-f35ff90e65d0",
        "x-ms-date": "Fri, 03 Apr 2020 20:59:19 GMT",
        "x-ms-return-client-request-id": "true",
        "x-ms-version": "2019-12-12"
      },
      "RequestBody": null,
      "StatusCode": 201,
      "ResponseHeaders": {
        "Content-Length": "0",
        "Date": "Fri, 03 Apr 2020 20:59:17 GMT",
        "ETag": "\u00220x8D7D811DFD1B9D7\u0022",
        "Last-Modified": "Fri, 03 Apr 2020 20:59:17 GMT",
        "Server": [
          "Windows-Azure-HDFS/1.0",
          "Microsoft-HTTPAPI/2.0"
        ],
        "x-ms-client-request-id": "0d80f133-c31d-799c-2dce-f35ff90e65d0",
<<<<<<< HEAD
        "x-ms-request-id": "92290a2b-a01f-000f-6c3b-f3e457000000",
=======
        "x-ms-request-id": "fa43ff46-201f-0097-08fa-091bad000000",
>>>>>>> 8d420312
        "x-ms-version": "2019-12-12"
      },
      "ResponseBody": []
    },
    {
      "RequestUri": "http://seannsecanary.dfs.core.windows.net/test-filesystem-3acf5620-8aa7-451e-fc12-068ad5551c5f/test-file-6af70c9d-b9a8-bacf-7296-48a0c9002ae7",
      "RequestMethod": "DELETE",
      "RequestHeaders": {
        "Authorization": "Sanitized",
        "If-Match": "\u0022garbage\u0022",
        "User-Agent": [
          "azsdk-net-Storage.Files.DataLake/12.1.0-dev.20200403.1",
          "(.NET Core 4.6.28325.01; Microsoft Windows 10.0.18362 )"
        ],
        "x-ms-client-request-id": "d86c9bbd-1c80-20c9-25dd-abfcc309d0aa",
        "x-ms-date": "Fri, 03 Apr 2020 20:59:19 GMT",
        "x-ms-return-client-request-id": "true",
        "x-ms-version": "2019-12-12"
      },
      "RequestBody": null,
      "StatusCode": 412,
      "ResponseHeaders": {
        "Content-Length": "200",
        "Content-Type": "application/json; charset=utf-8",
        "Date": "Fri, 03 Apr 2020 20:59:17 GMT",
        "Server": [
          "Windows-Azure-HDFS/1.0",
          "Microsoft-HTTPAPI/2.0"
        ],
        "x-ms-client-request-id": "d86c9bbd-1c80-20c9-25dd-abfcc309d0aa",
        "x-ms-error-code": "ConditionNotMet",
<<<<<<< HEAD
        "x-ms-request-id": "92290a2c-a01f-000f-6d3b-f3e457000000",
=======
        "x-ms-request-id": "fa43ff47-201f-0097-09fa-091bad000000",
>>>>>>> 8d420312
        "x-ms-version": "2019-12-12"
      },
      "ResponseBody": {
        "error": {
          "code": "ConditionNotMet",
          "message": "The condition specified using HTTP conditional header(s) is not met.\nRequestId:fa43ff47-201f-0097-09fa-091bad000000\nTime:2020-04-03T20:59:17.8203995Z"
        }
      }
    },
    {
      "RequestUri": "http://seannsecanary.blob.core.windows.net/test-filesystem-3acf5620-8aa7-451e-fc12-068ad5551c5f?restype=container",
      "RequestMethod": "DELETE",
      "RequestHeaders": {
        "Authorization": "Sanitized",
        "traceparent": "00-8b3daa26c2dc194484ff8105b1c24f15-3af67ca276822641-00",
        "User-Agent": [
          "azsdk-net-Storage.Files.DataLake/12.1.0-dev.20200403.1",
          "(.NET Core 4.6.28325.01; Microsoft Windows 10.0.18362 )"
        ],
        "x-ms-client-request-id": "5da1ea8e-8da2-2550-3a75-78104e07239a",
        "x-ms-date": "Fri, 03 Apr 2020 20:59:19 GMT",
        "x-ms-return-client-request-id": "true",
        "x-ms-version": "2019-12-12"
      },
      "RequestBody": null,
      "StatusCode": 202,
      "ResponseHeaders": {
        "Content-Length": "0",
        "Date": "Fri, 03 Apr 2020 20:59:17 GMT",
        "Server": [
          "Windows-Azure-Blob/1.0",
          "Microsoft-HTTPAPI/2.0"
        ],
        "x-ms-client-request-id": "5da1ea8e-8da2-2550-3a75-78104e07239a",
<<<<<<< HEAD
        "x-ms-request-id": "4281daee-601e-003f-6b3b-f35a98000000",
=======
        "x-ms-request-id": "9622032b-f01e-0012-4bfa-093670000000",
>>>>>>> 8d420312
        "x-ms-version": "2019-12-12"
      },
      "ResponseBody": []
    },
    {
      "RequestUri": "http://seannsecanary.blob.core.windows.net/test-filesystem-0785065c-cb8f-8233-dd32-ebe7b2d80dee?restype=container",
      "RequestMethod": "PUT",
      "RequestHeaders": {
        "Authorization": "Sanitized",
        "traceparent": "00-00d45d25ab8df443b89357db917109b4-5d25cae377cca54f-00",
        "User-Agent": [
          "azsdk-net-Storage.Files.DataLake/12.1.0-dev.20200403.1",
          "(.NET Core 4.6.28325.01; Microsoft Windows 10.0.18362 )"
        ],
        "x-ms-blob-public-access": "container",
        "x-ms-client-request-id": "0b93d075-7ab1-c20f-b71f-7f6fa1687362",
        "x-ms-date": "Fri, 03 Apr 2020 20:59:19 GMT",
        "x-ms-return-client-request-id": "true",
        "x-ms-version": "2019-12-12"
      },
      "RequestBody": null,
      "StatusCode": 201,
      "ResponseHeaders": {
        "Content-Length": "0",
        "Date": "Fri, 03 Apr 2020 20:59:17 GMT",
        "ETag": "\u00220x8D7D811DFF83C78\u0022",
        "Last-Modified": "Fri, 03 Apr 2020 20:59:17 GMT",
        "Server": [
          "Windows-Azure-Blob/1.0",
          "Microsoft-HTTPAPI/2.0"
        ],
        "x-ms-client-request-id": "0b93d075-7ab1-c20f-b71f-7f6fa1687362",
<<<<<<< HEAD
        "x-ms-request-id": "e0bdcbe7-301e-000d-6f3b-f35aef000000",
=======
        "x-ms-request-id": "96220336-f01e-0012-54fa-093670000000",
>>>>>>> 8d420312
        "x-ms-version": "2019-12-12"
      },
      "ResponseBody": []
    },
    {
      "RequestUri": "http://seannsecanary.dfs.core.windows.net/test-filesystem-0785065c-cb8f-8233-dd32-ebe7b2d80dee/test-file-41b58967-4b98-ea32-fe35-66b691d2bf30?resource=file",
      "RequestMethod": "PUT",
      "RequestHeaders": {
        "Authorization": "Sanitized",
        "traceparent": "00-34706e7618dc004d8edd79aafa653ff8-7532277964026b4b-00",
        "User-Agent": [
          "azsdk-net-Storage.Files.DataLake/12.1.0-dev.20200403.1",
          "(.NET Core 4.6.28325.01; Microsoft Windows 10.0.18362 )"
        ],
        "x-ms-client-request-id": "39f8d865-a9f7-294b-9ea9-0d7c145831e5",
        "x-ms-date": "Fri, 03 Apr 2020 20:59:19 GMT",
        "x-ms-return-client-request-id": "true",
        "x-ms-version": "2019-12-12"
      },
      "RequestBody": null,
      "StatusCode": 201,
      "ResponseHeaders": {
        "Content-Length": "0",
        "Date": "Fri, 03 Apr 2020 20:59:17 GMT",
        "ETag": "\u00220x8D7D811E00851E6\u0022",
        "Last-Modified": "Fri, 03 Apr 2020 20:59:18 GMT",
        "Server": [
          "Windows-Azure-HDFS/1.0",
          "Microsoft-HTTPAPI/2.0"
        ],
        "x-ms-client-request-id": "39f8d865-a9f7-294b-9ea9-0d7c145831e5",
<<<<<<< HEAD
        "x-ms-request-id": "24af88c4-101f-0025-053b-f33b47000000",
=======
        "x-ms-request-id": "fa43ff48-201f-0097-0afa-091bad000000",
>>>>>>> 8d420312
        "x-ms-version": "2019-12-12"
      },
      "ResponseBody": []
    },
    {
      "RequestUri": "http://seannsecanary.blob.core.windows.net/test-filesystem-0785065c-cb8f-8233-dd32-ebe7b2d80dee/test-file-41b58967-4b98-ea32-fe35-66b691d2bf30",
      "RequestMethod": "HEAD",
      "RequestHeaders": {
        "Authorization": "Sanitized",
        "User-Agent": [
          "azsdk-net-Storage.Files.DataLake/12.1.0-dev.20200403.1",
          "(.NET Core 4.6.28325.01; Microsoft Windows 10.0.18362 )"
        ],
        "x-ms-client-request-id": "b9512e86-86da-9e39-bb48-449bf4c0cda5",
        "x-ms-date": "Fri, 03 Apr 2020 20:59:19 GMT",
        "x-ms-return-client-request-id": "true",
        "x-ms-version": "2019-12-12"
      },
      "RequestBody": null,
      "StatusCode": 200,
      "ResponseHeaders": {
        "Accept-Ranges": "bytes",
        "Content-Length": "0",
        "Content-Type": "application/octet-stream",
        "Date": "Fri, 03 Apr 2020 20:59:17 GMT",
        "ETag": "\u00220x8D7D811E00851E6\u0022",
        "Last-Modified": "Fri, 03 Apr 2020 20:59:18 GMT",
        "Server": [
          "Windows-Azure-Blob/1.0",
          "Microsoft-HTTPAPI/2.0"
        ],
        "x-ms-access-tier": "Hot",
        "x-ms-access-tier-inferred": "true",
        "x-ms-blob-type": "BlockBlob",
        "x-ms-client-request-id": "b9512e86-86da-9e39-bb48-449bf4c0cda5",
        "x-ms-creation-time": "Fri, 03 Apr 2020 20:59:18 GMT",
        "x-ms-lease-state": "available",
        "x-ms-lease-status": "unlocked",
        "x-ms-request-id": "9622034b-f01e-0012-62fa-093670000000",
        "x-ms-server-encrypted": "true",
        "x-ms-version": "2019-12-12"
      },
      "ResponseBody": []
    },
    {
      "RequestUri": "http://seannsecanary.dfs.core.windows.net/test-filesystem-0785065c-cb8f-8233-dd32-ebe7b2d80dee/test-file-41b58967-4b98-ea32-fe35-66b691d2bf30",
      "RequestMethod": "DELETE",
      "RequestHeaders": {
        "Authorization": "Sanitized",
        "If-None-Match": "\u00220x8D7D811E00851E6\u0022",
        "User-Agent": [
          "azsdk-net-Storage.Files.DataLake/12.1.0-dev.20200403.1",
          "(.NET Core 4.6.28325.01; Microsoft Windows 10.0.18362 )"
        ],
        "x-ms-client-request-id": "e5f6a6b1-7807-da0a-1688-dfae4d82708c",
        "x-ms-date": "Fri, 03 Apr 2020 20:59:19 GMT",
        "x-ms-return-client-request-id": "true",
        "x-ms-version": "2019-12-12"
      },
      "RequestBody": null,
      "StatusCode": 412,
      "ResponseHeaders": {
        "Content-Length": "200",
        "Content-Type": "application/json; charset=utf-8",
        "Date": "Fri, 03 Apr 2020 20:59:17 GMT",
        "Server": [
          "Windows-Azure-HDFS/1.0",
          "Microsoft-HTTPAPI/2.0"
        ],
        "x-ms-client-request-id": "e5f6a6b1-7807-da0a-1688-dfae4d82708c",
        "x-ms-error-code": "ConditionNotMet",
<<<<<<< HEAD
        "x-ms-request-id": "24af88c5-101f-0025-063b-f33b47000000",
=======
        "x-ms-request-id": "fa43ff49-201f-0097-0bfa-091bad000000",
>>>>>>> 8d420312
        "x-ms-version": "2019-12-12"
      },
      "ResponseBody": {
        "error": {
          "code": "ConditionNotMet",
          "message": "The condition specified using HTTP conditional header(s) is not met.\nRequestId:fa43ff49-201f-0097-0bfa-091bad000000\nTime:2020-04-03T20:59:18.2456987Z"
        }
      }
    },
    {
      "RequestUri": "http://seannsecanary.blob.core.windows.net/test-filesystem-0785065c-cb8f-8233-dd32-ebe7b2d80dee?restype=container",
      "RequestMethod": "DELETE",
      "RequestHeaders": {
        "Authorization": "Sanitized",
        "traceparent": "00-5dc1fa615006944ea3bcf4724ef8aba9-898d0ecb513b6145-00",
        "User-Agent": [
          "azsdk-net-Storage.Files.DataLake/12.1.0-dev.20200403.1",
          "(.NET Core 4.6.28325.01; Microsoft Windows 10.0.18362 )"
        ],
        "x-ms-client-request-id": "4ee98f49-e7c9-039e-300e-8de734938638",
        "x-ms-date": "Fri, 03 Apr 2020 20:59:19 GMT",
        "x-ms-return-client-request-id": "true",
        "x-ms-version": "2019-12-12"
      },
      "RequestBody": null,
      "StatusCode": 202,
      "ResponseHeaders": {
        "Content-Length": "0",
        "Date": "Fri, 03 Apr 2020 20:59:17 GMT",
        "Server": [
          "Windows-Azure-Blob/1.0",
          "Microsoft-HTTPAPI/2.0"
        ],
        "x-ms-client-request-id": "4ee98f49-e7c9-039e-300e-8de734938638",
<<<<<<< HEAD
        "x-ms-request-id": "e0bdcbf8-301e-000d-7d3b-f35aef000000",
=======
        "x-ms-request-id": "96220359-f01e-0012-6dfa-093670000000",
>>>>>>> 8d420312
        "x-ms-version": "2019-12-12"
      },
      "ResponseBody": []
    },
    {
      "RequestUri": "http://seannsecanary.blob.core.windows.net/test-filesystem-c71c5f22-0eee-5db2-b084-f98979c34000?restype=container",
      "RequestMethod": "PUT",
      "RequestHeaders": {
        "Authorization": "Sanitized",
        "traceparent": "00-5b1bd94fff8ac24dbf7ea68217eed175-eae177c7d4c2954e-00",
        "User-Agent": [
          "azsdk-net-Storage.Files.DataLake/12.1.0-dev.20200403.1",
          "(.NET Core 4.6.28325.01; Microsoft Windows 10.0.18362 )"
        ],
        "x-ms-blob-public-access": "container",
        "x-ms-client-request-id": "3a24c5f6-71f8-3b6d-dd8c-9d45ed14896c",
        "x-ms-date": "Fri, 03 Apr 2020 20:59:19 GMT",
        "x-ms-return-client-request-id": "true",
        "x-ms-version": "2019-12-12"
      },
      "RequestBody": null,
      "StatusCode": 201,
      "ResponseHeaders": {
        "Content-Length": "0",
        "Date": "Fri, 03 Apr 2020 20:59:17 GMT",
        "ETag": "\u00220x8D7D811E03921ED\u0022",
        "Last-Modified": "Fri, 03 Apr 2020 20:59:18 GMT",
        "Server": [
          "Windows-Azure-Blob/1.0",
          "Microsoft-HTTPAPI/2.0"
        ],
        "x-ms-client-request-id": "3a24c5f6-71f8-3b6d-dd8c-9d45ed14896c",
<<<<<<< HEAD
        "x-ms-request-id": "c74f1c10-a01e-000f-103b-f3e457000000",
=======
        "x-ms-request-id": "96220363-f01e-0012-75fa-093670000000",
>>>>>>> 8d420312
        "x-ms-version": "2019-12-12"
      },
      "ResponseBody": []
    },
    {
      "RequestUri": "http://seannsecanary.dfs.core.windows.net/test-filesystem-c71c5f22-0eee-5db2-b084-f98979c34000/test-file-b0978ccd-c92f-ff9f-9cfd-c6804ebe96a3?resource=file",
      "RequestMethod": "PUT",
      "RequestHeaders": {
        "Authorization": "Sanitized",
        "traceparent": "00-1590d2de616d2746ab73e39626659b3e-fb6596fc0dd78348-00",
        "User-Agent": [
          "azsdk-net-Storage.Files.DataLake/12.1.0-dev.20200403.1",
          "(.NET Core 4.6.28325.01; Microsoft Windows 10.0.18362 )"
        ],
        "x-ms-client-request-id": "3a2553e4-8e76-2c29-2625-9dfbaaeded1f",
        "x-ms-date": "Fri, 03 Apr 2020 20:59:19 GMT",
        "x-ms-return-client-request-id": "true",
        "x-ms-version": "2019-12-12"
      },
      "RequestBody": null,
      "StatusCode": 201,
      "ResponseHeaders": {
        "Content-Length": "0",
        "Date": "Fri, 03 Apr 2020 20:59:17 GMT",
        "ETag": "\u00220x8D7D811E047C9CA\u0022",
        "Last-Modified": "Fri, 03 Apr 2020 20:59:18 GMT",
        "Server": [
          "Windows-Azure-HDFS/1.0",
          "Microsoft-HTTPAPI/2.0"
        ],
        "x-ms-client-request-id": "3a2553e4-8e76-2c29-2625-9dfbaaeded1f",
<<<<<<< HEAD
        "x-ms-request-id": "bc4e6da0-801f-0018-613b-f34d5c000000",
=======
        "x-ms-request-id": "fa43ff4a-201f-0097-0cfa-091bad000000",
>>>>>>> 8d420312
        "x-ms-version": "2019-12-12"
      },
      "ResponseBody": []
    },
    {
      "RequestUri": "http://seannsecanary.dfs.core.windows.net/test-filesystem-c71c5f22-0eee-5db2-b084-f98979c34000/test-file-b0978ccd-c92f-ff9f-9cfd-c6804ebe96a3",
      "RequestMethod": "DELETE",
      "RequestHeaders": {
        "Authorization": "Sanitized",
        "User-Agent": [
          "azsdk-net-Storage.Files.DataLake/12.1.0-dev.20200403.1",
          "(.NET Core 4.6.28325.01; Microsoft Windows 10.0.18362 )"
        ],
        "x-ms-client-request-id": "fa9bdacb-5b98-b82c-7766-8d79680c3429",
        "x-ms-date": "Fri, 03 Apr 2020 20:59:20 GMT",
        "x-ms-lease-id": "ee3f026a-d336-da42-1920-9e46166370ff",
        "x-ms-return-client-request-id": "true",
        "x-ms-version": "2019-12-12"
      },
      "RequestBody": null,
      "StatusCode": 412,
      "ResponseHeaders": {
        "Content-Length": "176",
        "Content-Type": "application/json; charset=utf-8",
        "Date": "Fri, 03 Apr 2020 20:59:17 GMT",
        "Server": [
          "Windows-Azure-HDFS/1.0",
          "Microsoft-HTTPAPI/2.0"
        ],
        "x-ms-client-request-id": "fa9bdacb-5b98-b82c-7766-8d79680c3429",
        "x-ms-error-code": "LeaseNotPresent",
<<<<<<< HEAD
        "x-ms-request-id": "bc4e6da1-801f-0018-623b-f34d5c000000",
=======
        "x-ms-request-id": "fa43ff4b-201f-0097-0dfa-091bad000000",
>>>>>>> 8d420312
        "x-ms-version": "2019-12-12"
      },
      "ResponseBody": {
        "error": {
          "code": "LeaseNotPresent",
          "message": "There is currently no lease on the resource.\nRequestId:fa43ff4b-201f-0097-0dfa-091bad000000\nTime:2020-04-03T20:59:18.5829364Z"
        }
      }
    },
    {
      "RequestUri": "http://seannsecanary.blob.core.windows.net/test-filesystem-c71c5f22-0eee-5db2-b084-f98979c34000?restype=container",
      "RequestMethod": "DELETE",
      "RequestHeaders": {
        "Authorization": "Sanitized",
        "traceparent": "00-93a905806a3ff94d878c369b6473816f-9ba3a75ca5ece148-00",
        "User-Agent": [
          "azsdk-net-Storage.Files.DataLake/12.1.0-dev.20200403.1",
          "(.NET Core 4.6.28325.01; Microsoft Windows 10.0.18362 )"
        ],
        "x-ms-client-request-id": "cf2f7fab-f251-9a86-cd46-d61a48545f77",
        "x-ms-date": "Fri, 03 Apr 2020 20:59:20 GMT",
        "x-ms-return-client-request-id": "true",
        "x-ms-version": "2019-12-12"
      },
      "RequestBody": null,
      "StatusCode": 202,
      "ResponseHeaders": {
        "Content-Length": "0",
        "Date": "Fri, 03 Apr 2020 20:59:17 GMT",
        "Server": [
          "Windows-Azure-Blob/1.0",
          "Microsoft-HTTPAPI/2.0"
        ],
        "x-ms-client-request-id": "cf2f7fab-f251-9a86-cd46-d61a48545f77",
<<<<<<< HEAD
        "x-ms-request-id": "c74f1c23-a01e-000f-1d3b-f3e457000000",
=======
        "x-ms-request-id": "96220379-f01e-0012-03fa-093670000000",
>>>>>>> 8d420312
        "x-ms-version": "2019-12-12"
      },
      "ResponseBody": []
    }
  ],
  "Variables": {
    "DateTimeOffsetNow": "2020-04-03T13:59:18.3728194-07:00",
    "RandomSeed": "421317540",
    "Storage_TestConfigHierarchicalNamespace": "NamespaceTenant\nseannsecanary\nU2FuaXRpemVk\nhttp://seannsecanary.blob.core.windows.net\nhttp://seannsecanary.file.core.windows.net\nhttp://seannsecanary.queue.core.windows.net\nhttp://seannsecanary.table.core.windows.net\n\n\n\n\nhttp://seannsecanary-secondary.blob.core.windows.net\nhttp://seannsecanary-secondary.file.core.windows.net\nhttp://seannsecanary-secondary.queue.core.windows.net\nhttp://seannsecanary-secondary.table.core.windows.net\n68390a19-a643-458b-b726-408abf67b4fc\nSanitized\n72f988bf-86f1-41af-91ab-2d7cd011db47\nhttps://login.microsoftonline.com/\nCloud\nBlobEndpoint=http://seannsecanary.blob.core.windows.net/;QueueEndpoint=http://seannsecanary.queue.core.windows.net/;FileEndpoint=http://seannsecanary.file.core.windows.net/;BlobSecondaryEndpoint=http://seannsecanary-secondary.blob.core.windows.net/;QueueSecondaryEndpoint=http://seannsecanary-secondary.queue.core.windows.net/;FileSecondaryEndpoint=http://seannsecanary-secondary.file.core.windows.net/;AccountName=seannsecanary;AccountKey=Sanitized\n"
  }
}<|MERGE_RESOLUTION|>--- conflicted
+++ resolved
@@ -28,11 +28,7 @@
           "Microsoft-HTTPAPI/2.0"
         ],
         "x-ms-client-request-id": "cb9b3e0a-fec4-7cb3-b548-0fc8a3485391",
-<<<<<<< HEAD
-        "x-ms-request-id": "6090f984-901e-0049-313b-f3d0d0000000",
-=======
         "x-ms-request-id": "962202d8-f01e-0012-0dfa-093670000000",
->>>>>>> 8d420312
         "x-ms-version": "2019-12-12"
       },
       "ResponseBody": []
@@ -64,11 +60,7 @@
           "Microsoft-HTTPAPI/2.0"
         ],
         "x-ms-client-request-id": "f8ecdc93-a29c-5288-6d70-7c3f9ee1fb34",
-<<<<<<< HEAD
-        "x-ms-request-id": "2677bece-401f-0007-7c3b-f3fe58000000",
-=======
         "x-ms-request-id": "fa43ff42-201f-0097-04fa-091bad000000",
->>>>>>> 8d420312
         "x-ms-version": "2019-12-12"
       },
       "ResponseBody": []
@@ -100,11 +92,7 @@
         ],
         "x-ms-client-request-id": "a43e78dc-1995-a06a-8c9d-db7df9af6cf9",
         "x-ms-error-code": "ConditionNotMet",
-<<<<<<< HEAD
-        "x-ms-request-id": "2677becf-401f-0007-7d3b-f3fe58000000",
-=======
         "x-ms-request-id": "fa43ff43-201f-0097-05fa-091bad000000",
->>>>>>> 8d420312
         "x-ms-version": "2019-12-12"
       },
       "ResponseBody": {
@@ -139,11 +127,7 @@
           "Microsoft-HTTPAPI/2.0"
         ],
         "x-ms-client-request-id": "26632233-56a3-1c9e-9ee4-02bb2f26704c",
-<<<<<<< HEAD
-        "x-ms-request-id": "6090f9aa-901e-0049-533b-f3d0d0000000",
-=======
         "x-ms-request-id": "962202fb-f01e-0012-25fa-093670000000",
->>>>>>> 8d420312
         "x-ms-version": "2019-12-12"
       },
       "ResponseBody": []
@@ -176,11 +160,7 @@
           "Microsoft-HTTPAPI/2.0"
         ],
         "x-ms-client-request-id": "42a7af12-b562-dc48-39a2-3bedea8cff9f",
-<<<<<<< HEAD
-        "x-ms-request-id": "2d195be9-901e-0004-0f3b-f31f3c000000",
-=======
         "x-ms-request-id": "96220308-f01e-0012-2ffa-093670000000",
->>>>>>> 8d420312
         "x-ms-version": "2019-12-12"
       },
       "ResponseBody": []
@@ -212,11 +192,7 @@
           "Microsoft-HTTPAPI/2.0"
         ],
         "x-ms-client-request-id": "5952a893-8318-7835-ae2a-e47ffda0cddb",
-<<<<<<< HEAD
-        "x-ms-request-id": "9ce3a5d7-a01f-001f-183b-f3213f000000",
-=======
         "x-ms-request-id": "fa43ff44-201f-0097-06fa-091bad000000",
->>>>>>> 8d420312
         "x-ms-version": "2019-12-12"
       },
       "ResponseBody": []
@@ -248,11 +224,7 @@
         ],
         "x-ms-client-request-id": "661414cc-4f0b-d8fe-2488-be2c83614e6f",
         "x-ms-error-code": "ConditionNotMet",
-<<<<<<< HEAD
-        "x-ms-request-id": "9ce3a5d8-a01f-001f-193b-f3213f000000",
-=======
         "x-ms-request-id": "fa43ff45-201f-0097-07fa-091bad000000",
->>>>>>> 8d420312
         "x-ms-version": "2019-12-12"
       },
       "ResponseBody": {
@@ -287,11 +259,7 @@
           "Microsoft-HTTPAPI/2.0"
         ],
         "x-ms-client-request-id": "e8b2f0b9-668c-a9d0-25b9-6b03d31b4d7d",
-<<<<<<< HEAD
-        "x-ms-request-id": "2d195bed-901e-0004-103b-f31f3c000000",
-=======
         "x-ms-request-id": "96220320-f01e-0012-42fa-093670000000",
->>>>>>> 8d420312
         "x-ms-version": "2019-12-12"
       },
       "ResponseBody": []
@@ -324,11 +292,7 @@
           "Microsoft-HTTPAPI/2.0"
         ],
         "x-ms-client-request-id": "6589fc33-42f5-2eaf-d16d-ec796045d3d0",
-<<<<<<< HEAD
-        "x-ms-request-id": "4281daec-601e-003f-6a3b-f35a98000000",
-=======
         "x-ms-request-id": "96220321-f01e-0012-43fa-093670000000",
->>>>>>> 8d420312
         "x-ms-version": "2019-12-12"
       },
       "ResponseBody": []
@@ -360,11 +324,7 @@
           "Microsoft-HTTPAPI/2.0"
         ],
         "x-ms-client-request-id": "0d80f133-c31d-799c-2dce-f35ff90e65d0",
-<<<<<<< HEAD
-        "x-ms-request-id": "92290a2b-a01f-000f-6c3b-f3e457000000",
-=======
         "x-ms-request-id": "fa43ff46-201f-0097-08fa-091bad000000",
->>>>>>> 8d420312
         "x-ms-version": "2019-12-12"
       },
       "ResponseBody": []
@@ -396,11 +356,7 @@
         ],
         "x-ms-client-request-id": "d86c9bbd-1c80-20c9-25dd-abfcc309d0aa",
         "x-ms-error-code": "ConditionNotMet",
-<<<<<<< HEAD
-        "x-ms-request-id": "92290a2c-a01f-000f-6d3b-f3e457000000",
-=======
         "x-ms-request-id": "fa43ff47-201f-0097-09fa-091bad000000",
->>>>>>> 8d420312
         "x-ms-version": "2019-12-12"
       },
       "ResponseBody": {
@@ -435,11 +391,7 @@
           "Microsoft-HTTPAPI/2.0"
         ],
         "x-ms-client-request-id": "5da1ea8e-8da2-2550-3a75-78104e07239a",
-<<<<<<< HEAD
-        "x-ms-request-id": "4281daee-601e-003f-6b3b-f35a98000000",
-=======
         "x-ms-request-id": "9622032b-f01e-0012-4bfa-093670000000",
->>>>>>> 8d420312
         "x-ms-version": "2019-12-12"
       },
       "ResponseBody": []
@@ -472,11 +424,7 @@
           "Microsoft-HTTPAPI/2.0"
         ],
         "x-ms-client-request-id": "0b93d075-7ab1-c20f-b71f-7f6fa1687362",
-<<<<<<< HEAD
-        "x-ms-request-id": "e0bdcbe7-301e-000d-6f3b-f35aef000000",
-=======
         "x-ms-request-id": "96220336-f01e-0012-54fa-093670000000",
->>>>>>> 8d420312
         "x-ms-version": "2019-12-12"
       },
       "ResponseBody": []
@@ -508,11 +456,7 @@
           "Microsoft-HTTPAPI/2.0"
         ],
         "x-ms-client-request-id": "39f8d865-a9f7-294b-9ea9-0d7c145831e5",
-<<<<<<< HEAD
-        "x-ms-request-id": "24af88c4-101f-0025-053b-f33b47000000",
-=======
         "x-ms-request-id": "fa43ff48-201f-0097-0afa-091bad000000",
->>>>>>> 8d420312
         "x-ms-version": "2019-12-12"
       },
       "ResponseBody": []
@@ -584,11 +528,7 @@
         ],
         "x-ms-client-request-id": "e5f6a6b1-7807-da0a-1688-dfae4d82708c",
         "x-ms-error-code": "ConditionNotMet",
-<<<<<<< HEAD
-        "x-ms-request-id": "24af88c5-101f-0025-063b-f33b47000000",
-=======
         "x-ms-request-id": "fa43ff49-201f-0097-0bfa-091bad000000",
->>>>>>> 8d420312
         "x-ms-version": "2019-12-12"
       },
       "ResponseBody": {
@@ -623,11 +563,7 @@
           "Microsoft-HTTPAPI/2.0"
         ],
         "x-ms-client-request-id": "4ee98f49-e7c9-039e-300e-8de734938638",
-<<<<<<< HEAD
-        "x-ms-request-id": "e0bdcbf8-301e-000d-7d3b-f35aef000000",
-=======
         "x-ms-request-id": "96220359-f01e-0012-6dfa-093670000000",
->>>>>>> 8d420312
         "x-ms-version": "2019-12-12"
       },
       "ResponseBody": []
@@ -660,11 +596,7 @@
           "Microsoft-HTTPAPI/2.0"
         ],
         "x-ms-client-request-id": "3a24c5f6-71f8-3b6d-dd8c-9d45ed14896c",
-<<<<<<< HEAD
-        "x-ms-request-id": "c74f1c10-a01e-000f-103b-f3e457000000",
-=======
         "x-ms-request-id": "96220363-f01e-0012-75fa-093670000000",
->>>>>>> 8d420312
         "x-ms-version": "2019-12-12"
       },
       "ResponseBody": []
@@ -696,11 +628,7 @@
           "Microsoft-HTTPAPI/2.0"
         ],
         "x-ms-client-request-id": "3a2553e4-8e76-2c29-2625-9dfbaaeded1f",
-<<<<<<< HEAD
-        "x-ms-request-id": "bc4e6da0-801f-0018-613b-f34d5c000000",
-=======
         "x-ms-request-id": "fa43ff4a-201f-0097-0cfa-091bad000000",
->>>>>>> 8d420312
         "x-ms-version": "2019-12-12"
       },
       "ResponseBody": []
@@ -732,11 +660,7 @@
         ],
         "x-ms-client-request-id": "fa9bdacb-5b98-b82c-7766-8d79680c3429",
         "x-ms-error-code": "LeaseNotPresent",
-<<<<<<< HEAD
-        "x-ms-request-id": "bc4e6da1-801f-0018-623b-f34d5c000000",
-=======
         "x-ms-request-id": "fa43ff4b-201f-0097-0dfa-091bad000000",
->>>>>>> 8d420312
         "x-ms-version": "2019-12-12"
       },
       "ResponseBody": {
@@ -771,11 +695,7 @@
           "Microsoft-HTTPAPI/2.0"
         ],
         "x-ms-client-request-id": "cf2f7fab-f251-9a86-cd46-d61a48545f77",
-<<<<<<< HEAD
-        "x-ms-request-id": "c74f1c23-a01e-000f-1d3b-f3e457000000",
-=======
         "x-ms-request-id": "96220379-f01e-0012-03fa-093670000000",
->>>>>>> 8d420312
         "x-ms-version": "2019-12-12"
       },
       "ResponseBody": []
