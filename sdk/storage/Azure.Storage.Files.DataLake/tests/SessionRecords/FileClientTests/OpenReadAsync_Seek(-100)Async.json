﻿{
  "Entries": [
    {
      "RequestUri": "http://kasobolhnscanada.blob.core.windows.net/test-filesystem-55839d71-89b7-35fd-c1c9-a12c47bc57e9?restype=container",
      "RequestMethod": "PUT",
      "RequestHeaders": {
        "Accept": "application/xml",
        "Authorization": "Sanitized",
        "traceparent": "00-f2ee3c10fc7bc24b8e05cf20cb627cdc-acadc202bdf2654a-00",
        "User-Agent": [
          "azsdk-net-Storage.Files.DataLake/12.7.0-alpha.20210524.1",
          "(.NET 5.0.6; Microsoft Windows 10.0.19043)"
        ],
        "x-ms-blob-public-access": "container",
        "x-ms-client-request-id": "68230fac-aa5d-0f30-cccf-7e941b14ad3c",
        "x-ms-date": "Tue, 25 May 2021 00:05:55 GMT",
        "x-ms-return-client-request-id": "true",
<<<<<<< HEAD
        "x-ms-version": "2020-12-06"
=======
        "x-ms-version": "2021-02-12"
>>>>>>> 7e782c87
      },
      "RequestBody": null,
      "StatusCode": 201,
      "ResponseHeaders": {
        "Content-Length": "0",
        "Date": "Tue, 25 May 2021 00:05:54 GMT",
        "ETag": "\"0x8D91F10DE100C8E\"",
        "Last-Modified": "Tue, 25 May 2021 00:05:55 GMT",
        "Server": [
          "Windows-Azure-Blob/1.0",
          "Microsoft-HTTPAPI/2.0"
        ],
        "x-ms-client-request-id": "68230fac-aa5d-0f30-cccf-7e941b14ad3c",
        "x-ms-request-id": "ff2eaff3-c01e-0013-45f9-505bbe000000",
<<<<<<< HEAD
        "x-ms-version": "2020-12-06"
=======
        "x-ms-version": "2021-02-12"
>>>>>>> 7e782c87
      },
      "ResponseBody": []
    },
    {
      "RequestUri": "http://kasobolhnscanada.dfs.core.windows.net/test-filesystem-55839d71-89b7-35fd-c1c9-a12c47bc57e9/test-file-e6e41aff-8b7f-a860-00c9-5af95ebc1d24?resource=file",
      "RequestMethod": "PUT",
      "RequestHeaders": {
        "Accept": "application/json",
        "Authorization": "Sanitized",
        "If-None-Match": "*",
        "traceparent": "00-a58678e78e6eff49a20bd5e02bb762c4-6237fcc81193ab41-00",
        "User-Agent": [
          "azsdk-net-Storage.Files.DataLake/12.7.0-alpha.20210524.1",
          "(.NET 5.0.6; Microsoft Windows 10.0.19043)"
        ],
        "x-ms-client-request-id": "145f8734-d383-050a-99fc-fa9b5b5bcfde",
        "x-ms-date": "Tue, 25 May 2021 00:05:55 GMT",
        "x-ms-return-client-request-id": "true",
<<<<<<< HEAD
        "x-ms-version": "2020-12-06"
=======
        "x-ms-version": "2021-02-12"
>>>>>>> 7e782c87
      },
      "RequestBody": null,
      "StatusCode": 201,
      "ResponseHeaders": {
        "Content-Length": "0",
        "Date": "Tue, 25 May 2021 00:05:55 GMT",
        "ETag": "\"0x8D91F10DE1E6363\"",
        "Last-Modified": "Tue, 25 May 2021 00:05:55 GMT",
        "Server": [
          "Windows-Azure-HDFS/1.0",
          "Microsoft-HTTPAPI/2.0"
        ],
        "x-ms-client-request-id": "145f8734-d383-050a-99fc-fa9b5b5bcfde",
        "x-ms-request-id": "f6ea1ec2-c01f-004e-67f9-50513a000000",
        "x-ms-request-server-encrypted": "true",
<<<<<<< HEAD
        "x-ms-version": "2020-12-06"
=======
        "x-ms-version": "2021-02-12"
>>>>>>> 7e782c87
      },
      "ResponseBody": []
    },
    {
      "RequestUri": "http://kasobolhnscanada.dfs.core.windows.net/test-filesystem-55839d71-89b7-35fd-c1c9-a12c47bc57e9/test-file-e6e41aff-8b7f-a860-00c9-5af95ebc1d24?action=append&position=0",
      "RequestMethod": "PATCH",
      "RequestHeaders": {
        "Accept": "application/json",
        "Authorization": "Sanitized",
        "Content-Length": "1024",
        "Content-Type": "application/octet-stream",
        "traceparent": "00-ce86808e5439944cb2c028cb59e7b548-d65a99c9cff10241-00",
        "User-Agent": [
          "azsdk-net-Storage.Files.DataLake/12.7.0-alpha.20210524.1",
          "(.NET 5.0.6; Microsoft Windows 10.0.19043)"
        ],
        "x-ms-client-request-id": "d6c5f07f-085c-98a1-7626-d04a5a6bc6a7",
        "x-ms-date": "Tue, 25 May 2021 00:05:55 GMT",
        "x-ms-return-client-request-id": "true",
<<<<<<< HEAD
        "x-ms-version": "2020-12-06"
=======
        "x-ms-version": "2021-02-12"
>>>>>>> 7e782c87
      },
      "RequestBody": "w3C2SHcxHunWEqf2mjtQxAZKfzeY7ot7/pELnQkyVZkUsv90R3nfe/A5kkoCOnWRfrmO0ZR1o9XkOknmJYDfo70N4uc73H2NawRGXltAecQbeR5QpIMFng4qjwww+FVwWu+N9FiNVaI8AWaPLkV5o8GEyqthj/45CEPZEUxwXHKu1gRss4RsjSN8E6MddXDJsOtKqy6qDsvwU+wUtENVy6T04FdADe89GDyH5XtbHJLTD2FgJbFEBMg5e2CYV9nfJkj+KZUYiKP7DZLxIihPlDZZQaXi9KXzsNyPB5GPpMFjp74zXPP9uoa+ZRceUuKf6uYpPhU0/TGiC3m5iYERbGnRjnppGzhDXIceJI+N1F357xyqZWasL6qNkVB5RDAFrPiuTcRoNc6u5eKNFdihFDcbv5lkZwYDJF7P3IrnyRhWGXiX3oeYkbpO+3+DHhnR63wZXoSXoEXxqyhlmFlExxvJN/xgCjWwgi7fFmuGfwZF/vANzWuUv3kypTNeM/hhCjRkuucccOFHadtWt4nZaywiIJpoNvmwNXeDLWQCUU81fgw2IsQfKI0PxmOQPgfvWToGOxJe+NM7s4RvmUJ8RBeLIDl9o0hoA/cMWXCVH/dwlNQq+xY81oU4+24/r45KkoFLBB3OcbXynjcaUZ9jpZSN/wVuUkgBT0qzRKjZKFRpwsbvShvaoSIeN13eIYTm1VXasrCJ3EA4SrXSGywNGHbjsY/Zc1t5s13jTxrrIi3FzW9S/3Wj3+WGtv9lB4b1ER/n+m/0DGH6Yf9SpowlTSeIDU29uxkAQNKpUr1bE6vX7T77Ayi90cANV512UTlYYWnY3fo4N1UF57qdSrqkn05TerhOKkn+yjyNr2N7iu6ZUfFTgjWxn7Xo9RxtH4YGabhPItaACjYg2RO9qojxilzMBPnIUBwYotoDZTQskaq2hkaqLGcXGEa6M6gi8/Ut9mu/oRuMPhicN4D8faQC80hoByNCR130tOuzDR1z9a7l1W7JbO+PKUgtDvTnG5uiuD9guuvR6q8Ny+0v2TD6KEHRFqc1OIdY2d7aFDhpDJhPEFTeEzvCFOu/vKECX1AXMuazFgT0bIC4B+AN9tV3pL5U38jcHBQFDgK8dnzlVXmNw+JRtfaTW6PUJgtatR4VRxfjrn+IOxbSrQcCOPYD0rFmfzPzJe7HwIQkB/UIqljkpy5kAaf6BYfMfwfukCKt0VNa9DXqISIpG+37YzQgyQKvHpHIntAKbHmrJ6bm2S9hdzairrYj+YUMO+a5/6JTrLUFP3KR5DKCT4e7P/p7QkK+mez9fRtMiyUMvGPqUG3XWHrw4Zq9z5IDH14vZ7qKkPmk+2W1VS6aubNMhSjPmA==",
      "StatusCode": 202,
      "ResponseHeaders": {
        "Content-Length": "0",
        "Date": "Tue, 25 May 2021 00:05:55 GMT",
        "Server": [
          "Windows-Azure-HDFS/1.0",
          "Microsoft-HTTPAPI/2.0"
        ],
        "x-ms-client-request-id": "d6c5f07f-085c-98a1-7626-d04a5a6bc6a7",
        "x-ms-request-id": "f6ea1ec3-c01f-004e-68f9-50513a000000",
        "x-ms-request-server-encrypted": "true",
<<<<<<< HEAD
        "x-ms-version": "2020-12-06"
=======
        "x-ms-version": "2021-02-12"
>>>>>>> 7e782c87
      },
      "ResponseBody": []
    },
    {
      "RequestUri": "http://kasobolhnscanada.dfs.core.windows.net/test-filesystem-55839d71-89b7-35fd-c1c9-a12c47bc57e9/test-file-e6e41aff-8b7f-a860-00c9-5af95ebc1d24?action=flush&position=1024",
      "RequestMethod": "PATCH",
      "RequestHeaders": {
        "Accept": "application/json",
        "Authorization": "Sanitized",
        "traceparent": "00-ba22b79b3808804ea92eb94205c516e1-006c6786c4c83943-00",
        "User-Agent": [
          "azsdk-net-Storage.Files.DataLake/12.7.0-alpha.20210524.1",
          "(.NET 5.0.6; Microsoft Windows 10.0.19043)"
        ],
        "x-ms-client-request-id": "6a1c6a3a-f996-9381-ed48-8dd6950850a7",
        "x-ms-date": "Tue, 25 May 2021 00:05:55 GMT",
        "x-ms-return-client-request-id": "true",
<<<<<<< HEAD
        "x-ms-version": "2020-12-06"
=======
        "x-ms-version": "2021-02-12"
>>>>>>> 7e782c87
      },
      "RequestBody": null,
      "StatusCode": 200,
      "ResponseHeaders": {
        "Content-Length": "0",
        "Date": "Tue, 25 May 2021 00:05:55 GMT",
        "ETag": "\"0x8D91F10DE39BA57\"",
        "Last-Modified": "Tue, 25 May 2021 00:05:55 GMT",
        "Server": [
          "Windows-Azure-HDFS/1.0",
          "Microsoft-HTTPAPI/2.0"
        ],
        "x-ms-client-request-id": "6a1c6a3a-f996-9381-ed48-8dd6950850a7",
        "x-ms-request-id": "f6ea1ec4-c01f-004e-69f9-50513a000000",
        "x-ms-request-server-encrypted": "false",
<<<<<<< HEAD
        "x-ms-version": "2020-12-06"
=======
        "x-ms-version": "2021-02-12"
>>>>>>> 7e782c87
      },
      "ResponseBody": []
    },
    {
      "RequestUri": "http://kasobolhnscanada.blob.core.windows.net/test-filesystem-55839d71-89b7-35fd-c1c9-a12c47bc57e9/test-file-e6e41aff-8b7f-a860-00c9-5af95ebc1d24",
      "RequestMethod": "HEAD",
      "RequestHeaders": {
        "Accept": "application/xml",
        "Authorization": "Sanitized",
        "traceparent": "00-f4fd9459d400c04699725bfe917a4170-67a7abf4f2acfe4f-00",
        "User-Agent": [
          "azsdk-net-Storage.Files.DataLake/12.7.0-alpha.20210524.1",
          "(.NET 5.0.6; Microsoft Windows 10.0.19043)"
        ],
        "x-ms-client-request-id": "ef0f6e56-5c4f-8310-f6f9-6a47b796392d",
        "x-ms-date": "Tue, 25 May 2021 00:05:56 GMT",
        "x-ms-return-client-request-id": "true",
<<<<<<< HEAD
        "x-ms-version": "2020-12-06"
=======
        "x-ms-version": "2021-02-12"
>>>>>>> 7e782c87
      },
      "RequestBody": null,
      "StatusCode": 200,
      "ResponseHeaders": {
        "Accept-Ranges": "bytes",
        "Content-Length": "1024",
        "Content-Type": "application/octet-stream",
        "Date": "Tue, 25 May 2021 00:05:54 GMT",
        "ETag": "\"0x8D91F10DE39BA57\"",
        "Last-Modified": "Tue, 25 May 2021 00:05:55 GMT",
        "Server": [
          "Windows-Azure-Blob/1.0",
          "Microsoft-HTTPAPI/2.0"
        ],
        "x-ms-access-tier": "Hot",
        "x-ms-access-tier-inferred": "true",
        "x-ms-blob-type": "BlockBlob",
        "x-ms-client-request-id": "ef0f6e56-5c4f-8310-f6f9-6a47b796392d",
        "x-ms-creation-time": "Tue, 25 May 2021 00:05:55 GMT",
        "x-ms-group": "$superuser",
        "x-ms-lease-state": "available",
        "x-ms-lease-status": "unlocked",
        "x-ms-owner": "$superuser",
        "x-ms-permissions": "rw-r-----",
        "x-ms-request-id": "ff2eb0a6-c01e-0013-5ff9-505bbe000000",
        "x-ms-server-encrypted": "true",
<<<<<<< HEAD
        "x-ms-version": "2020-12-06"
=======
        "x-ms-version": "2021-02-12"
>>>>>>> 7e782c87
      },
      "ResponseBody": []
    },
    {
      "RequestUri": "http://kasobolhnscanada.blob.core.windows.net/test-filesystem-55839d71-89b7-35fd-c1c9-a12c47bc57e9/test-file-e6e41aff-8b7f-a860-00c9-5af95ebc1d24",
      "RequestMethod": "GET",
      "RequestHeaders": {
        "Accept": "application/xml",
        "Authorization": "Sanitized",
        "If-Match": "0x8D91F10DE39BA57",
        "User-Agent": [
          "azsdk-net-Storage.Files.DataLake/12.7.0-alpha.20210524.1",
          "(.NET 5.0.6; Microsoft Windows 10.0.19043)"
        ],
        "x-ms-client-request-id": "277fefa0-61f8-9e58-2b32-c5b1feb881ed",
        "x-ms-date": "Tue, 25 May 2021 00:05:56 GMT",
        "x-ms-range": "bytes=0-127",
        "x-ms-return-client-request-id": "true",
<<<<<<< HEAD
        "x-ms-version": "2020-12-06"
=======
        "x-ms-version": "2021-02-12"
>>>>>>> 7e782c87
      },
      "RequestBody": null,
      "StatusCode": 206,
      "ResponseHeaders": {
        "Accept-Ranges": "bytes",
        "Content-Length": "128",
        "Content-Range": "bytes 0-127/1024",
        "Content-Type": "application/octet-stream",
        "Date": "Tue, 25 May 2021 00:05:54 GMT",
        "ETag": "\"0x8D91F10DE39BA57\"",
        "Last-Modified": "Tue, 25 May 2021 00:05:55 GMT",
        "Server": [
          "Windows-Azure-Blob/1.0",
          "Microsoft-HTTPAPI/2.0"
        ],
        "x-ms-blob-type": "BlockBlob",
        "x-ms-client-request-id": "277fefa0-61f8-9e58-2b32-c5b1feb881ed",
        "x-ms-creation-time": "Tue, 25 May 2021 00:05:55 GMT",
        "x-ms-group": "$superuser",
        "x-ms-lease-state": "available",
        "x-ms-lease-status": "unlocked",
        "x-ms-owner": "$superuser",
        "x-ms-permissions": "rw-r-----",
        "x-ms-request-id": "ff2eb0cc-c01e-0013-7df9-505bbe000000",
        "x-ms-server-encrypted": "true",
<<<<<<< HEAD
        "x-ms-version": "2020-12-06"
=======
        "x-ms-version": "2021-02-12"
>>>>>>> 7e782c87
      },
      "ResponseBody": "w3C2SHcxHunWEqf2mjtQxAZKfzeY7ot7/pELnQkyVZkUsv90R3nfe/A5kkoCOnWRfrmO0ZR1o9XkOknmJYDfo70N4uc73H2NawRGXltAecQbeR5QpIMFng4qjwww+FVwWu+N9FiNVaI8AWaPLkV5o8GEyqthj/45CEPZEUxwXHI="
    },
    {
      "RequestUri": "http://kasobolhnscanada.blob.core.windows.net/test-filesystem-55839d71-89b7-35fd-c1c9-a12c47bc57e9/test-file-e6e41aff-8b7f-a860-00c9-5af95ebc1d24",
      "RequestMethod": "GET",
      "RequestHeaders": {
        "Accept": "application/xml",
        "Authorization": "Sanitized",
        "If-Match": "0x8D91F10DE39BA57",
        "User-Agent": [
          "azsdk-net-Storage.Files.DataLake/12.7.0-alpha.20210524.1",
          "(.NET 5.0.6; Microsoft Windows 10.0.19043)"
        ],
        "x-ms-client-request-id": "c8a65d6e-1217-0334-0028-87ef4d06d2b1",
        "x-ms-date": "Tue, 25 May 2021 00:05:56 GMT",
        "x-ms-range": "bytes=128-255",
        "x-ms-return-client-request-id": "true",
<<<<<<< HEAD
        "x-ms-version": "2020-12-06"
=======
        "x-ms-version": "2021-02-12"
>>>>>>> 7e782c87
      },
      "RequestBody": null,
      "StatusCode": 206,
      "ResponseHeaders": {
        "Accept-Ranges": "bytes",
        "Content-Length": "128",
        "Content-Range": "bytes 128-255/1024",
        "Content-Type": "application/octet-stream",
        "Date": "Tue, 25 May 2021 00:05:55 GMT",
        "ETag": "\"0x8D91F10DE39BA57\"",
        "Last-Modified": "Tue, 25 May 2021 00:05:55 GMT",
        "Server": [
          "Windows-Azure-Blob/1.0",
          "Microsoft-HTTPAPI/2.0"
        ],
        "x-ms-blob-type": "BlockBlob",
        "x-ms-client-request-id": "c8a65d6e-1217-0334-0028-87ef4d06d2b1",
        "x-ms-creation-time": "Tue, 25 May 2021 00:05:55 GMT",
        "x-ms-group": "$superuser",
        "x-ms-lease-state": "available",
        "x-ms-lease-status": "unlocked",
        "x-ms-owner": "$superuser",
        "x-ms-permissions": "rw-r-----",
        "x-ms-request-id": "ff2eb0f1-c01e-0013-1bf9-505bbe000000",
        "x-ms-server-encrypted": "true",
<<<<<<< HEAD
        "x-ms-version": "2020-12-06"
=======
        "x-ms-version": "2021-02-12"
>>>>>>> 7e782c87
      },
      "ResponseBody": "rtYEbLOEbI0jfBOjHXVwybDrSqsuqg7L8FPsFLRDVcuk9OBXQA3vPRg8h+V7WxyS0w9hYCWxRATIOXtgmFfZ3yZI/imVGIij+w2S8SIoT5Q2WUGl4vSl87DcjweRj6TBY6e+M1zz/bqGvmUXHlLin+rmKT4VNP0xogt5uYmBEWw="
    },
    {
      "RequestUri": "http://kasobolhnscanada.blob.core.windows.net/test-filesystem-55839d71-89b7-35fd-c1c9-a12c47bc57e9/test-file-e6e41aff-8b7f-a860-00c9-5af95ebc1d24",
      "RequestMethod": "GET",
      "RequestHeaders": {
        "Accept": "application/xml",
        "Authorization": "Sanitized",
        "If-Match": "0x8D91F10DE39BA57",
        "User-Agent": [
          "azsdk-net-Storage.Files.DataLake/12.7.0-alpha.20210524.1",
          "(.NET 5.0.6; Microsoft Windows 10.0.19043)"
        ],
        "x-ms-client-request-id": "a142a806-b912-aad6-403f-aef16e8df5b0",
        "x-ms-date": "Tue, 25 May 2021 00:05:56 GMT",
        "x-ms-range": "bytes=256-383",
        "x-ms-return-client-request-id": "true",
<<<<<<< HEAD
        "x-ms-version": "2020-12-06"
=======
        "x-ms-version": "2021-02-12"
>>>>>>> 7e782c87
      },
      "RequestBody": null,
      "StatusCode": 206,
      "ResponseHeaders": {
        "Accept-Ranges": "bytes",
        "Content-Length": "128",
        "Content-Range": "bytes 256-383/1024",
        "Content-Type": "application/octet-stream",
        "Date": "Tue, 25 May 2021 00:05:55 GMT",
        "ETag": "\"0x8D91F10DE39BA57\"",
        "Last-Modified": "Tue, 25 May 2021 00:05:55 GMT",
        "Server": [
          "Windows-Azure-Blob/1.0",
          "Microsoft-HTTPAPI/2.0"
        ],
        "x-ms-blob-type": "BlockBlob",
        "x-ms-client-request-id": "a142a806-b912-aad6-403f-aef16e8df5b0",
        "x-ms-creation-time": "Tue, 25 May 2021 00:05:55 GMT",
        "x-ms-group": "$superuser",
        "x-ms-lease-state": "available",
        "x-ms-lease-status": "unlocked",
        "x-ms-owner": "$superuser",
        "x-ms-permissions": "rw-r-----",
        "x-ms-request-id": "ff2eb11a-c01e-0013-3cf9-505bbe000000",
        "x-ms-server-encrypted": "true",
<<<<<<< HEAD
        "x-ms-version": "2020-12-06"
=======
        "x-ms-version": "2021-02-12"
>>>>>>> 7e782c87
      },
      "ResponseBody": "adGOemkbOENchx4kj43UXfnvHKplZqwvqo2RUHlEMAWs+K5NxGg1zq7l4o0V2KEUNxu/mWRnBgMkXs/ciufJGFYZeJfeh5iRuk77f4MeGdHrfBlehJegRfGrKGWYWUTHG8k3/GAKNbCCLt8Wa4Z/BkX+8A3Na5S/eTKlM14z+GE="
    },
    {
      "RequestUri": "http://kasobolhnscanada.blob.core.windows.net/test-filesystem-55839d71-89b7-35fd-c1c9-a12c47bc57e9/test-file-e6e41aff-8b7f-a860-00c9-5af95ebc1d24",
      "RequestMethod": "GET",
      "RequestHeaders": {
        "Accept": "application/xml",
        "Authorization": "Sanitized",
        "If-Match": "0x8D91F10DE39BA57",
        "User-Agent": [
          "azsdk-net-Storage.Files.DataLake/12.7.0-alpha.20210524.1",
          "(.NET 5.0.6; Microsoft Windows 10.0.19043)"
        ],
        "x-ms-client-request-id": "a5e9cb00-31c3-a79f-2238-a2562d023ce6",
        "x-ms-date": "Tue, 25 May 2021 00:05:56 GMT",
        "x-ms-range": "bytes=384-511",
        "x-ms-return-client-request-id": "true",
<<<<<<< HEAD
        "x-ms-version": "2020-12-06"
=======
        "x-ms-version": "2021-02-12"
>>>>>>> 7e782c87
      },
      "RequestBody": null,
      "StatusCode": 206,
      "ResponseHeaders": {
        "Accept-Ranges": "bytes",
        "Content-Length": "128",
        "Content-Range": "bytes 384-511/1024",
        "Content-Type": "application/octet-stream",
        "Date": "Tue, 25 May 2021 00:05:55 GMT",
        "ETag": "\"0x8D91F10DE39BA57\"",
        "Last-Modified": "Tue, 25 May 2021 00:05:55 GMT",
        "Server": [
          "Windows-Azure-Blob/1.0",
          "Microsoft-HTTPAPI/2.0"
        ],
        "x-ms-blob-type": "BlockBlob",
        "x-ms-client-request-id": "a5e9cb00-31c3-a79f-2238-a2562d023ce6",
        "x-ms-creation-time": "Tue, 25 May 2021 00:05:55 GMT",
        "x-ms-group": "$superuser",
        "x-ms-lease-state": "available",
        "x-ms-lease-status": "unlocked",
        "x-ms-owner": "$superuser",
        "x-ms-permissions": "rw-r-----",
        "x-ms-request-id": "ff2eb134-c01e-0013-4ff9-505bbe000000",
        "x-ms-server-encrypted": "true",
<<<<<<< HEAD
        "x-ms-version": "2020-12-06"
=======
        "x-ms-version": "2021-02-12"
>>>>>>> 7e782c87
      },
      "ResponseBody": "CjRkuucccOFHadtWt4nZaywiIJpoNvmwNXeDLWQCUU81fgw2IsQfKI0PxmOQPgfvWToGOxJe+NM7s4RvmUJ8RBeLIDl9o0hoA/cMWXCVH/dwlNQq+xY81oU4+24/r45KkoFLBB3OcbXynjcaUZ9jpZSN/wVuUkgBT0qzRKjZKFQ="
    },
    {
      "RequestUri": "http://kasobolhnscanada.blob.core.windows.net/test-filesystem-55839d71-89b7-35fd-c1c9-a12c47bc57e9/test-file-e6e41aff-8b7f-a860-00c9-5af95ebc1d24",
      "RequestMethod": "GET",
      "RequestHeaders": {
        "Accept": "application/xml",
        "Authorization": "Sanitized",
        "If-Match": "0x8D91F10DE39BA57",
        "User-Agent": [
          "azsdk-net-Storage.Files.DataLake/12.7.0-alpha.20210524.1",
          "(.NET 5.0.6; Microsoft Windows 10.0.19043)"
        ],
        "x-ms-client-request-id": "a2f09a18-4fa3-3aec-3263-5c54a7316368",
        "x-ms-date": "Tue, 25 May 2021 00:05:56 GMT",
        "x-ms-range": "bytes=350-477",
        "x-ms-return-client-request-id": "true",
<<<<<<< HEAD
        "x-ms-version": "2020-12-06"
=======
        "x-ms-version": "2021-02-12"
>>>>>>> 7e782c87
      },
      "RequestBody": null,
      "StatusCode": 206,
      "ResponseHeaders": {
        "Accept-Ranges": "bytes",
        "Content-Length": "128",
        "Content-Range": "bytes 350-477/1024",
        "Content-Type": "application/octet-stream",
        "Date": "Tue, 25 May 2021 00:05:55 GMT",
        "ETag": "\"0x8D91F10DE39BA57\"",
        "Last-Modified": "Tue, 25 May 2021 00:05:55 GMT",
        "Server": [
          "Windows-Azure-Blob/1.0",
          "Microsoft-HTTPAPI/2.0"
        ],
        "x-ms-blob-type": "BlockBlob",
        "x-ms-client-request-id": "a2f09a18-4fa3-3aec-3263-5c54a7316368",
        "x-ms-creation-time": "Tue, 25 May 2021 00:05:55 GMT",
        "x-ms-group": "$superuser",
        "x-ms-lease-state": "available",
        "x-ms-lease-status": "unlocked",
        "x-ms-owner": "$superuser",
        "x-ms-permissions": "rw-r-----",
        "x-ms-request-id": "ff2eb15a-c01e-0013-6bf9-505bbe000000",
        "x-ms-server-encrypted": "true",
<<<<<<< HEAD
        "x-ms-version": "2020-12-06"
=======
        "x-ms-version": "2021-02-12"
>>>>>>> 7e782c87
      },
      "ResponseBody": "RMcbyTf8YAo1sIIu3xZrhn8GRf7wDc1rlL95MqUzXjP4YQo0ZLrnHHDhR2nbVreJ2WssIiCaaDb5sDV3gy1kAlFPNX4MNiLEHyiND8ZjkD4H71k6BjsSXvjTO7OEb5lCfEQXiyA5faNIaAP3DFlwlR/3cJTUKvsWPNaFOPtuP68="
    },
    {
      "RequestUri": "http://kasobolhnscanada.blob.core.windows.net/test-filesystem-55839d71-89b7-35fd-c1c9-a12c47bc57e9/test-file-e6e41aff-8b7f-a860-00c9-5af95ebc1d24",
      "RequestMethod": "GET",
      "RequestHeaders": {
        "Accept": "application/xml",
        "Authorization": "Sanitized",
        "If-Match": "0x8D91F10DE39BA57",
        "User-Agent": [
          "azsdk-net-Storage.Files.DataLake/12.7.0-alpha.20210524.1",
          "(.NET 5.0.6; Microsoft Windows 10.0.19043)"
        ],
        "x-ms-client-request-id": "933ddb30-9911-f742-d214-d77c4dd815ef",
        "x-ms-date": "Tue, 25 May 2021 00:05:56 GMT",
        "x-ms-range": "bytes=478-605",
        "x-ms-return-client-request-id": "true",
<<<<<<< HEAD
        "x-ms-version": "2020-12-06"
=======
        "x-ms-version": "2021-02-12"
>>>>>>> 7e782c87
      },
      "RequestBody": null,
      "StatusCode": 206,
      "ResponseHeaders": {
        "Accept-Ranges": "bytes",
        "Content-Length": "128",
        "Content-Range": "bytes 478-605/1024",
        "Content-Type": "application/octet-stream",
        "Date": "Tue, 25 May 2021 00:05:55 GMT",
        "ETag": "\"0x8D91F10DE39BA57\"",
        "Last-Modified": "Tue, 25 May 2021 00:05:55 GMT",
        "Server": [
          "Windows-Azure-Blob/1.0",
          "Microsoft-HTTPAPI/2.0"
        ],
        "x-ms-blob-type": "BlockBlob",
        "x-ms-client-request-id": "933ddb30-9911-f742-d214-d77c4dd815ef",
        "x-ms-creation-time": "Tue, 25 May 2021 00:05:55 GMT",
        "x-ms-group": "$superuser",
        "x-ms-lease-state": "available",
        "x-ms-lease-status": "unlocked",
        "x-ms-owner": "$superuser",
        "x-ms-permissions": "rw-r-----",
        "x-ms-request-id": "ff2eb17f-c01e-0013-08f9-505bbe000000",
        "x-ms-server-encrypted": "true",
<<<<<<< HEAD
        "x-ms-version": "2020-12-06"
=======
        "x-ms-version": "2021-02-12"
>>>>>>> 7e782c87
      },
      "ResponseBody": "jkqSgUsEHc5xtfKeNxpRn2OllI3/BW5SSAFPSrNEqNkoVGnCxu9KG9qhIh43Xd4hhObVVdqysIncQDhKtdIbLA0YduOxj9lzW3mzXeNPGusiLcXNb1L/daPf5Ya2/2UHhvURH+f6b/QMYfph/1KmjCVNJ4gNTb27GQBA0qlSvVs="
    },
    {
      "RequestUri": "http://kasobolhnscanada.blob.core.windows.net/test-filesystem-55839d71-89b7-35fd-c1c9-a12c47bc57e9/test-file-e6e41aff-8b7f-a860-00c9-5af95ebc1d24",
      "RequestMethod": "GET",
      "RequestHeaders": {
        "Accept": "application/xml",
        "Authorization": "Sanitized",
        "If-Match": "0x8D91F10DE39BA57",
        "User-Agent": [
          "azsdk-net-Storage.Files.DataLake/12.7.0-alpha.20210524.1",
          "(.NET 5.0.6; Microsoft Windows 10.0.19043)"
        ],
        "x-ms-client-request-id": "cb243620-d0f3-2656-2c9b-0f1644b60ac5",
        "x-ms-date": "Tue, 25 May 2021 00:05:56 GMT",
        "x-ms-range": "bytes=606-733",
        "x-ms-return-client-request-id": "true",
<<<<<<< HEAD
        "x-ms-version": "2020-12-06"
=======
        "x-ms-version": "2021-02-12"
>>>>>>> 7e782c87
      },
      "RequestBody": null,
      "StatusCode": 206,
      "ResponseHeaders": {
        "Accept-Ranges": "bytes",
        "Content-Length": "128",
        "Content-Range": "bytes 606-733/1024",
        "Content-Type": "application/octet-stream",
        "Date": "Tue, 25 May 2021 00:05:55 GMT",
        "ETag": "\"0x8D91F10DE39BA57\"",
        "Last-Modified": "Tue, 25 May 2021 00:05:55 GMT",
        "Server": [
          "Windows-Azure-Blob/1.0",
          "Microsoft-HTTPAPI/2.0"
        ],
        "x-ms-blob-type": "BlockBlob",
        "x-ms-client-request-id": "cb243620-d0f3-2656-2c9b-0f1644b60ac5",
        "x-ms-creation-time": "Tue, 25 May 2021 00:05:55 GMT",
        "x-ms-group": "$superuser",
        "x-ms-lease-state": "available",
        "x-ms-lease-status": "unlocked",
        "x-ms-owner": "$superuser",
        "x-ms-permissions": "rw-r-----",
        "x-ms-request-id": "ff2eb1a9-c01e-0013-2df9-505bbe000000",
        "x-ms-server-encrypted": "true",
<<<<<<< HEAD
        "x-ms-version": "2020-12-06"
=======
        "x-ms-version": "2021-02-12"
>>>>>>> 7e782c87
      },
      "ResponseBody": "E6vX7T77Ayi90cANV512UTlYYWnY3fo4N1UF57qdSrqkn05TerhOKkn+yjyNr2N7iu6ZUfFTgjWxn7Xo9RxtH4YGabhPItaACjYg2RO9qojxilzMBPnIUBwYotoDZTQskaq2hkaqLGcXGEa6M6gi8/Ut9mu/oRuMPhicN4D8faQ="
    },
    {
      "RequestUri": "http://kasobolhnscanada.blob.core.windows.net/test-filesystem-55839d71-89b7-35fd-c1c9-a12c47bc57e9/test-file-e6e41aff-8b7f-a860-00c9-5af95ebc1d24",
      "RequestMethod": "GET",
      "RequestHeaders": {
        "Accept": "application/xml",
        "Authorization": "Sanitized",
        "If-Match": "0x8D91F10DE39BA57",
        "User-Agent": [
          "azsdk-net-Storage.Files.DataLake/12.7.0-alpha.20210524.1",
          "(.NET 5.0.6; Microsoft Windows 10.0.19043)"
        ],
        "x-ms-client-request-id": "165c2ed3-4ab4-7dfb-782f-c8cc1784b7b1",
        "x-ms-date": "Tue, 25 May 2021 00:05:56 GMT",
        "x-ms-range": "bytes=734-861",
        "x-ms-return-client-request-id": "true",
<<<<<<< HEAD
        "x-ms-version": "2020-12-06"
=======
        "x-ms-version": "2021-02-12"
>>>>>>> 7e782c87
      },
      "RequestBody": null,
      "StatusCode": 206,
      "ResponseHeaders": {
        "Accept-Ranges": "bytes",
        "Content-Length": "128",
        "Content-Range": "bytes 734-861/1024",
        "Content-Type": "application/octet-stream",
        "Date": "Tue, 25 May 2021 00:05:55 GMT",
        "ETag": "\"0x8D91F10DE39BA57\"",
        "Last-Modified": "Tue, 25 May 2021 00:05:55 GMT",
        "Server": [
          "Windows-Azure-Blob/1.0",
          "Microsoft-HTTPAPI/2.0"
        ],
        "x-ms-blob-type": "BlockBlob",
        "x-ms-client-request-id": "165c2ed3-4ab4-7dfb-782f-c8cc1784b7b1",
        "x-ms-creation-time": "Tue, 25 May 2021 00:05:55 GMT",
        "x-ms-group": "$superuser",
        "x-ms-lease-state": "available",
        "x-ms-lease-status": "unlocked",
        "x-ms-owner": "$superuser",
        "x-ms-permissions": "rw-r-----",
        "x-ms-request-id": "ff2eb1c8-c01e-0013-4af9-505bbe000000",
        "x-ms-server-encrypted": "true",
<<<<<<< HEAD
        "x-ms-version": "2020-12-06"
=======
        "x-ms-version": "2021-02-12"
>>>>>>> 7e782c87
      },
      "ResponseBody": "AvNIaAcjQkdd9LTrsw0dc/Wu5dVuyWzvjylILQ705xuborg/YLrr0eqvDcvtL9kw+ihB0RanNTiHWNne2hQ4aQyYTxBU3hM7whTrv7yhAl9QFzLmsxYE9GyAuAfgDfbVd6S+VN/I3BwUBQ4CvHZ85VV5jcPiUbX2k1uj1CYLWrU="
    },
    {
      "RequestUri": "http://kasobolhnscanada.blob.core.windows.net/test-filesystem-55839d71-89b7-35fd-c1c9-a12c47bc57e9/test-file-e6e41aff-8b7f-a860-00c9-5af95ebc1d24",
      "RequestMethod": "GET",
      "RequestHeaders": {
        "Accept": "application/xml",
        "Authorization": "Sanitized",
        "If-Match": "0x8D91F10DE39BA57",
        "User-Agent": [
          "azsdk-net-Storage.Files.DataLake/12.7.0-alpha.20210524.1",
          "(.NET 5.0.6; Microsoft Windows 10.0.19043)"
        ],
        "x-ms-client-request-id": "1543176f-f359-cd10-9a46-b30486f0f2bb",
        "x-ms-date": "Tue, 25 May 2021 00:05:56 GMT",
        "x-ms-range": "bytes=862-989",
        "x-ms-return-client-request-id": "true",
<<<<<<< HEAD
        "x-ms-version": "2020-12-06"
=======
        "x-ms-version": "2021-02-12"
>>>>>>> 7e782c87
      },
      "RequestBody": null,
      "StatusCode": 206,
      "ResponseHeaders": {
        "Accept-Ranges": "bytes",
        "Content-Length": "128",
        "Content-Range": "bytes 862-989/1024",
        "Content-Type": "application/octet-stream",
        "Date": "Tue, 25 May 2021 00:05:55 GMT",
        "ETag": "\"0x8D91F10DE39BA57\"",
        "Last-Modified": "Tue, 25 May 2021 00:05:55 GMT",
        "Server": [
          "Windows-Azure-Blob/1.0",
          "Microsoft-HTTPAPI/2.0"
        ],
        "x-ms-blob-type": "BlockBlob",
        "x-ms-client-request-id": "1543176f-f359-cd10-9a46-b30486f0f2bb",
        "x-ms-creation-time": "Tue, 25 May 2021 00:05:55 GMT",
        "x-ms-group": "$superuser",
        "x-ms-lease-state": "available",
        "x-ms-lease-status": "unlocked",
        "x-ms-owner": "$superuser",
        "x-ms-permissions": "rw-r-----",
        "x-ms-request-id": "ff2eb1e1-c01e-0013-60f9-505bbe000000",
        "x-ms-server-encrypted": "true",
<<<<<<< HEAD
        "x-ms-version": "2020-12-06"
=======
        "x-ms-version": "2021-02-12"
>>>>>>> 7e782c87
      },
      "ResponseBody": "HhVHF+Ouf4g7FtKtBwI49gPSsWZ/M/Ml7sfAhCQH9QiqWOSnLmQBp/oFh8x/B+6QIq3RU1r0NeohIikb7ftjNCDJAq8ekcie0ApseasnpubZL2F3NqKutiP5hQw75rn/olOstQU/cpHkMoJPh7s/+ntCQr6Z7P19G0yLJQy8Y+o="
    },
    {
      "RequestUri": "http://kasobolhnscanada.blob.core.windows.net/test-filesystem-55839d71-89b7-35fd-c1c9-a12c47bc57e9/test-file-e6e41aff-8b7f-a860-00c9-5af95ebc1d24",
      "RequestMethod": "GET",
      "RequestHeaders": {
        "Accept": "application/xml",
        "Authorization": "Sanitized",
        "If-Match": "0x8D91F10DE39BA57",
        "User-Agent": [
          "azsdk-net-Storage.Files.DataLake/12.7.0-alpha.20210524.1",
          "(.NET 5.0.6; Microsoft Windows 10.0.19043)"
        ],
        "x-ms-client-request-id": "ff5d679d-a141-9a57-2e91-9ad0616f4b88",
        "x-ms-date": "Tue, 25 May 2021 00:05:56 GMT",
        "x-ms-range": "bytes=990-1117",
        "x-ms-return-client-request-id": "true",
<<<<<<< HEAD
        "x-ms-version": "2020-12-06"
=======
        "x-ms-version": "2021-02-12"
>>>>>>> 7e782c87
      },
      "RequestBody": null,
      "StatusCode": 206,
      "ResponseHeaders": {
        "Accept-Ranges": "bytes",
        "Content-Length": "34",
        "Content-Range": "bytes 990-1023/1024",
        "Content-Type": "application/octet-stream",
        "Date": "Tue, 25 May 2021 00:05:55 GMT",
        "ETag": "\"0x8D91F10DE39BA57\"",
        "Last-Modified": "Tue, 25 May 2021 00:05:55 GMT",
        "Server": [
          "Windows-Azure-Blob/1.0",
          "Microsoft-HTTPAPI/2.0"
        ],
        "x-ms-blob-type": "BlockBlob",
        "x-ms-client-request-id": "ff5d679d-a141-9a57-2e91-9ad0616f4b88",
        "x-ms-creation-time": "Tue, 25 May 2021 00:05:55 GMT",
        "x-ms-group": "$superuser",
        "x-ms-lease-state": "available",
        "x-ms-lease-status": "unlocked",
        "x-ms-owner": "$superuser",
        "x-ms-permissions": "rw-r-----",
        "x-ms-request-id": "ff2eb1f8-c01e-0013-74f9-505bbe000000",
        "x-ms-server-encrypted": "true",
<<<<<<< HEAD
        "x-ms-version": "2020-12-06"
=======
        "x-ms-version": "2021-02-12"
>>>>>>> 7e782c87
      },
      "ResponseBody": "UG3XWHrw4Zq9z5IDH14vZ7qKkPmk+2W1VS6aubNMhSjPmA=="
    },
    {
      "RequestUri": "http://kasobolhnscanada.blob.core.windows.net/test-filesystem-55839d71-89b7-35fd-c1c9-a12c47bc57e9?restype=container",
      "RequestMethod": "DELETE",
      "RequestHeaders": {
        "Accept": "application/xml",
        "Authorization": "Sanitized",
        "traceparent": "00-9e09ab23003d024781e8642dea028086-ccaddcec1a666b4a-00",
        "User-Agent": [
          "azsdk-net-Storage.Files.DataLake/12.7.0-alpha.20210524.1",
          "(.NET 5.0.6; Microsoft Windows 10.0.19043)"
        ],
        "x-ms-client-request-id": "1e67186d-f293-e77a-2350-26db5c105e4a",
        "x-ms-date": "Tue, 25 May 2021 00:05:56 GMT",
        "x-ms-return-client-request-id": "true",
<<<<<<< HEAD
        "x-ms-version": "2020-12-06"
=======
        "x-ms-version": "2021-02-12"
>>>>>>> 7e782c87
      },
      "RequestBody": null,
      "StatusCode": 202,
      "ResponseHeaders": {
        "Content-Length": "0",
        "Date": "Tue, 25 May 2021 00:05:56 GMT",
        "Server": [
          "Windows-Azure-Blob/1.0",
          "Microsoft-HTTPAPI/2.0"
        ],
        "x-ms-client-request-id": "1e67186d-f293-e77a-2350-26db5c105e4a",
        "x-ms-request-id": "ff2eb21f-c01e-0013-14f9-505bbe000000",
<<<<<<< HEAD
        "x-ms-version": "2020-12-06"
=======
        "x-ms-version": "2021-02-12"
>>>>>>> 7e782c87
      },
      "ResponseBody": []
    }
  ],
  "Variables": {
    "RandomSeed": "193339698",
    "Storage_TestConfigHierarchicalNamespace": "NamespaceTenant\nkasobolhnscanada\nU2FuaXRpemVk\nhttp://kasobolhnscanada.blob.core.windows.net\nhttp://kasobolhnscanada.file.core.windows.net\nhttp://kasobolhnscanada.queue.core.windows.net\nhttp://kasobolhnscanada.table.core.windows.net\n\n\n\n\nhttp://kasobolhnscanada-secondary.blob.core.windows.net\nhttp://kasobolhnscanada-secondary.file.core.windows.net\nhttp://kasobolhnscanada-secondary.queue.core.windows.net\nhttp://kasobolhnscanada-secondary.table.core.windows.net\nc6b5fe1a-9b59-4975-92c4-d9f728c3c371\nSanitized\n72f988bf-86f1-41af-91ab-2d7cd011db47\nhttps://login.microsoftonline.com/\nCloud\nBlobEndpoint=http://kasobolhnscanada.blob.core.windows.net/;QueueEndpoint=http://kasobolhnscanada.queue.core.windows.net/;FileEndpoint=http://kasobolhnscanada.file.core.windows.net/;BlobSecondaryEndpoint=http://kasobolhnscanada-secondary.blob.core.windows.net/;QueueSecondaryEndpoint=http://kasobolhnscanada-secondary.queue.core.windows.net/;FileSecondaryEndpoint=http://kasobolhnscanada-secondary.file.core.windows.net/;AccountName=kasobolhnscanada;AccountKey=Sanitized\n\n\n"
  }
}<|MERGE_RESOLUTION|>--- conflicted
+++ resolved
@@ -15,11 +15,7 @@
         "x-ms-client-request-id": "68230fac-aa5d-0f30-cccf-7e941b14ad3c",
         "x-ms-date": "Tue, 25 May 2021 00:05:55 GMT",
         "x-ms-return-client-request-id": "true",
-<<<<<<< HEAD
-        "x-ms-version": "2020-12-06"
-=======
-        "x-ms-version": "2021-02-12"
->>>>>>> 7e782c87
+        "x-ms-version": "2021-02-12"
       },
       "RequestBody": null,
       "StatusCode": 201,
@@ -34,11 +30,7 @@
         ],
         "x-ms-client-request-id": "68230fac-aa5d-0f30-cccf-7e941b14ad3c",
         "x-ms-request-id": "ff2eaff3-c01e-0013-45f9-505bbe000000",
-<<<<<<< HEAD
-        "x-ms-version": "2020-12-06"
-=======
-        "x-ms-version": "2021-02-12"
->>>>>>> 7e782c87
+        "x-ms-version": "2021-02-12"
       },
       "ResponseBody": []
     },
@@ -57,11 +49,7 @@
         "x-ms-client-request-id": "145f8734-d383-050a-99fc-fa9b5b5bcfde",
         "x-ms-date": "Tue, 25 May 2021 00:05:55 GMT",
         "x-ms-return-client-request-id": "true",
-<<<<<<< HEAD
-        "x-ms-version": "2020-12-06"
-=======
-        "x-ms-version": "2021-02-12"
->>>>>>> 7e782c87
+        "x-ms-version": "2021-02-12"
       },
       "RequestBody": null,
       "StatusCode": 201,
@@ -77,11 +65,7 @@
         "x-ms-client-request-id": "145f8734-d383-050a-99fc-fa9b5b5bcfde",
         "x-ms-request-id": "f6ea1ec2-c01f-004e-67f9-50513a000000",
         "x-ms-request-server-encrypted": "true",
-<<<<<<< HEAD
-        "x-ms-version": "2020-12-06"
-=======
-        "x-ms-version": "2021-02-12"
->>>>>>> 7e782c87
+        "x-ms-version": "2021-02-12"
       },
       "ResponseBody": []
     },
@@ -101,11 +85,7 @@
         "x-ms-client-request-id": "d6c5f07f-085c-98a1-7626-d04a5a6bc6a7",
         "x-ms-date": "Tue, 25 May 2021 00:05:55 GMT",
         "x-ms-return-client-request-id": "true",
-<<<<<<< HEAD
-        "x-ms-version": "2020-12-06"
-=======
-        "x-ms-version": "2021-02-12"
->>>>>>> 7e782c87
+        "x-ms-version": "2021-02-12"
       },
       "RequestBody": "w3C2SHcxHunWEqf2mjtQxAZKfzeY7ot7/pELnQkyVZkUsv90R3nfe/A5kkoCOnWRfrmO0ZR1o9XkOknmJYDfo70N4uc73H2NawRGXltAecQbeR5QpIMFng4qjwww+FVwWu+N9FiNVaI8AWaPLkV5o8GEyqthj/45CEPZEUxwXHKu1gRss4RsjSN8E6MddXDJsOtKqy6qDsvwU+wUtENVy6T04FdADe89GDyH5XtbHJLTD2FgJbFEBMg5e2CYV9nfJkj+KZUYiKP7DZLxIihPlDZZQaXi9KXzsNyPB5GPpMFjp74zXPP9uoa+ZRceUuKf6uYpPhU0/TGiC3m5iYERbGnRjnppGzhDXIceJI+N1F357xyqZWasL6qNkVB5RDAFrPiuTcRoNc6u5eKNFdihFDcbv5lkZwYDJF7P3IrnyRhWGXiX3oeYkbpO+3+DHhnR63wZXoSXoEXxqyhlmFlExxvJN/xgCjWwgi7fFmuGfwZF/vANzWuUv3kypTNeM/hhCjRkuucccOFHadtWt4nZaywiIJpoNvmwNXeDLWQCUU81fgw2IsQfKI0PxmOQPgfvWToGOxJe+NM7s4RvmUJ8RBeLIDl9o0hoA/cMWXCVH/dwlNQq+xY81oU4+24/r45KkoFLBB3OcbXynjcaUZ9jpZSN/wVuUkgBT0qzRKjZKFRpwsbvShvaoSIeN13eIYTm1VXasrCJ3EA4SrXSGywNGHbjsY/Zc1t5s13jTxrrIi3FzW9S/3Wj3+WGtv9lB4b1ER/n+m/0DGH6Yf9SpowlTSeIDU29uxkAQNKpUr1bE6vX7T77Ayi90cANV512UTlYYWnY3fo4N1UF57qdSrqkn05TerhOKkn+yjyNr2N7iu6ZUfFTgjWxn7Xo9RxtH4YGabhPItaACjYg2RO9qojxilzMBPnIUBwYotoDZTQskaq2hkaqLGcXGEa6M6gi8/Ut9mu/oRuMPhicN4D8faQC80hoByNCR130tOuzDR1z9a7l1W7JbO+PKUgtDvTnG5uiuD9guuvR6q8Ny+0v2TD6KEHRFqc1OIdY2d7aFDhpDJhPEFTeEzvCFOu/vKECX1AXMuazFgT0bIC4B+AN9tV3pL5U38jcHBQFDgK8dnzlVXmNw+JRtfaTW6PUJgtatR4VRxfjrn+IOxbSrQcCOPYD0rFmfzPzJe7HwIQkB/UIqljkpy5kAaf6BYfMfwfukCKt0VNa9DXqISIpG+37YzQgyQKvHpHIntAKbHmrJ6bm2S9hdzairrYj+YUMO+a5/6JTrLUFP3KR5DKCT4e7P/p7QkK+mez9fRtMiyUMvGPqUG3XWHrw4Zq9z5IDH14vZ7qKkPmk+2W1VS6aubNMhSjPmA==",
       "StatusCode": 202,
@@ -119,11 +99,7 @@
         "x-ms-client-request-id": "d6c5f07f-085c-98a1-7626-d04a5a6bc6a7",
         "x-ms-request-id": "f6ea1ec3-c01f-004e-68f9-50513a000000",
         "x-ms-request-server-encrypted": "true",
-<<<<<<< HEAD
-        "x-ms-version": "2020-12-06"
-=======
-        "x-ms-version": "2021-02-12"
->>>>>>> 7e782c87
+        "x-ms-version": "2021-02-12"
       },
       "ResponseBody": []
     },
@@ -141,11 +117,7 @@
         "x-ms-client-request-id": "6a1c6a3a-f996-9381-ed48-8dd6950850a7",
         "x-ms-date": "Tue, 25 May 2021 00:05:55 GMT",
         "x-ms-return-client-request-id": "true",
-<<<<<<< HEAD
-        "x-ms-version": "2020-12-06"
-=======
-        "x-ms-version": "2021-02-12"
->>>>>>> 7e782c87
+        "x-ms-version": "2021-02-12"
       },
       "RequestBody": null,
       "StatusCode": 200,
@@ -161,11 +133,7 @@
         "x-ms-client-request-id": "6a1c6a3a-f996-9381-ed48-8dd6950850a7",
         "x-ms-request-id": "f6ea1ec4-c01f-004e-69f9-50513a000000",
         "x-ms-request-server-encrypted": "false",
-<<<<<<< HEAD
-        "x-ms-version": "2020-12-06"
-=======
-        "x-ms-version": "2021-02-12"
->>>>>>> 7e782c87
+        "x-ms-version": "2021-02-12"
       },
       "ResponseBody": []
     },
@@ -183,11 +151,7 @@
         "x-ms-client-request-id": "ef0f6e56-5c4f-8310-f6f9-6a47b796392d",
         "x-ms-date": "Tue, 25 May 2021 00:05:56 GMT",
         "x-ms-return-client-request-id": "true",
-<<<<<<< HEAD
-        "x-ms-version": "2020-12-06"
-=======
-        "x-ms-version": "2021-02-12"
->>>>>>> 7e782c87
+        "x-ms-version": "2021-02-12"
       },
       "RequestBody": null,
       "StatusCode": 200,
@@ -214,11 +178,7 @@
         "x-ms-permissions": "rw-r-----",
         "x-ms-request-id": "ff2eb0a6-c01e-0013-5ff9-505bbe000000",
         "x-ms-server-encrypted": "true",
-<<<<<<< HEAD
-        "x-ms-version": "2020-12-06"
-=======
-        "x-ms-version": "2021-02-12"
->>>>>>> 7e782c87
+        "x-ms-version": "2021-02-12"
       },
       "ResponseBody": []
     },
@@ -237,11 +197,7 @@
         "x-ms-date": "Tue, 25 May 2021 00:05:56 GMT",
         "x-ms-range": "bytes=0-127",
         "x-ms-return-client-request-id": "true",
-<<<<<<< HEAD
-        "x-ms-version": "2020-12-06"
-=======
-        "x-ms-version": "2021-02-12"
->>>>>>> 7e782c87
+        "x-ms-version": "2021-02-12"
       },
       "RequestBody": null,
       "StatusCode": 206,
@@ -267,11 +223,7 @@
         "x-ms-permissions": "rw-r-----",
         "x-ms-request-id": "ff2eb0cc-c01e-0013-7df9-505bbe000000",
         "x-ms-server-encrypted": "true",
-<<<<<<< HEAD
-        "x-ms-version": "2020-12-06"
-=======
-        "x-ms-version": "2021-02-12"
->>>>>>> 7e782c87
+        "x-ms-version": "2021-02-12"
       },
       "ResponseBody": "w3C2SHcxHunWEqf2mjtQxAZKfzeY7ot7/pELnQkyVZkUsv90R3nfe/A5kkoCOnWRfrmO0ZR1o9XkOknmJYDfo70N4uc73H2NawRGXltAecQbeR5QpIMFng4qjwww+FVwWu+N9FiNVaI8AWaPLkV5o8GEyqthj/45CEPZEUxwXHI="
     },
@@ -290,11 +242,7 @@
         "x-ms-date": "Tue, 25 May 2021 00:05:56 GMT",
         "x-ms-range": "bytes=128-255",
         "x-ms-return-client-request-id": "true",
-<<<<<<< HEAD
-        "x-ms-version": "2020-12-06"
-=======
-        "x-ms-version": "2021-02-12"
->>>>>>> 7e782c87
+        "x-ms-version": "2021-02-12"
       },
       "RequestBody": null,
       "StatusCode": 206,
@@ -320,11 +268,7 @@
         "x-ms-permissions": "rw-r-----",
         "x-ms-request-id": "ff2eb0f1-c01e-0013-1bf9-505bbe000000",
         "x-ms-server-encrypted": "true",
-<<<<<<< HEAD
-        "x-ms-version": "2020-12-06"
-=======
-        "x-ms-version": "2021-02-12"
->>>>>>> 7e782c87
+        "x-ms-version": "2021-02-12"
       },
       "ResponseBody": "rtYEbLOEbI0jfBOjHXVwybDrSqsuqg7L8FPsFLRDVcuk9OBXQA3vPRg8h+V7WxyS0w9hYCWxRATIOXtgmFfZ3yZI/imVGIij+w2S8SIoT5Q2WUGl4vSl87DcjweRj6TBY6e+M1zz/bqGvmUXHlLin+rmKT4VNP0xogt5uYmBEWw="
     },
@@ -343,11 +287,7 @@
         "x-ms-date": "Tue, 25 May 2021 00:05:56 GMT",
         "x-ms-range": "bytes=256-383",
         "x-ms-return-client-request-id": "true",
-<<<<<<< HEAD
-        "x-ms-version": "2020-12-06"
-=======
-        "x-ms-version": "2021-02-12"
->>>>>>> 7e782c87
+        "x-ms-version": "2021-02-12"
       },
       "RequestBody": null,
       "StatusCode": 206,
@@ -373,11 +313,7 @@
         "x-ms-permissions": "rw-r-----",
         "x-ms-request-id": "ff2eb11a-c01e-0013-3cf9-505bbe000000",
         "x-ms-server-encrypted": "true",
-<<<<<<< HEAD
-        "x-ms-version": "2020-12-06"
-=======
-        "x-ms-version": "2021-02-12"
->>>>>>> 7e782c87
+        "x-ms-version": "2021-02-12"
       },
       "ResponseBody": "adGOemkbOENchx4kj43UXfnvHKplZqwvqo2RUHlEMAWs+K5NxGg1zq7l4o0V2KEUNxu/mWRnBgMkXs/ciufJGFYZeJfeh5iRuk77f4MeGdHrfBlehJegRfGrKGWYWUTHG8k3/GAKNbCCLt8Wa4Z/BkX+8A3Na5S/eTKlM14z+GE="
     },
@@ -396,11 +332,7 @@
         "x-ms-date": "Tue, 25 May 2021 00:05:56 GMT",
         "x-ms-range": "bytes=384-511",
         "x-ms-return-client-request-id": "true",
-<<<<<<< HEAD
-        "x-ms-version": "2020-12-06"
-=======
-        "x-ms-version": "2021-02-12"
->>>>>>> 7e782c87
+        "x-ms-version": "2021-02-12"
       },
       "RequestBody": null,
       "StatusCode": 206,
@@ -426,11 +358,7 @@
         "x-ms-permissions": "rw-r-----",
         "x-ms-request-id": "ff2eb134-c01e-0013-4ff9-505bbe000000",
         "x-ms-server-encrypted": "true",
-<<<<<<< HEAD
-        "x-ms-version": "2020-12-06"
-=======
-        "x-ms-version": "2021-02-12"
->>>>>>> 7e782c87
+        "x-ms-version": "2021-02-12"
       },
       "ResponseBody": "CjRkuucccOFHadtWt4nZaywiIJpoNvmwNXeDLWQCUU81fgw2IsQfKI0PxmOQPgfvWToGOxJe+NM7s4RvmUJ8RBeLIDl9o0hoA/cMWXCVH/dwlNQq+xY81oU4+24/r45KkoFLBB3OcbXynjcaUZ9jpZSN/wVuUkgBT0qzRKjZKFQ="
     },
@@ -449,11 +377,7 @@
         "x-ms-date": "Tue, 25 May 2021 00:05:56 GMT",
         "x-ms-range": "bytes=350-477",
         "x-ms-return-client-request-id": "true",
-<<<<<<< HEAD
-        "x-ms-version": "2020-12-06"
-=======
-        "x-ms-version": "2021-02-12"
->>>>>>> 7e782c87
+        "x-ms-version": "2021-02-12"
       },
       "RequestBody": null,
       "StatusCode": 206,
@@ -479,11 +403,7 @@
         "x-ms-permissions": "rw-r-----",
         "x-ms-request-id": "ff2eb15a-c01e-0013-6bf9-505bbe000000",
         "x-ms-server-encrypted": "true",
-<<<<<<< HEAD
-        "x-ms-version": "2020-12-06"
-=======
-        "x-ms-version": "2021-02-12"
->>>>>>> 7e782c87
+        "x-ms-version": "2021-02-12"
       },
       "ResponseBody": "RMcbyTf8YAo1sIIu3xZrhn8GRf7wDc1rlL95MqUzXjP4YQo0ZLrnHHDhR2nbVreJ2WssIiCaaDb5sDV3gy1kAlFPNX4MNiLEHyiND8ZjkD4H71k6BjsSXvjTO7OEb5lCfEQXiyA5faNIaAP3DFlwlR/3cJTUKvsWPNaFOPtuP68="
     },
@@ -502,11 +422,7 @@
         "x-ms-date": "Tue, 25 May 2021 00:05:56 GMT",
         "x-ms-range": "bytes=478-605",
         "x-ms-return-client-request-id": "true",
-<<<<<<< HEAD
-        "x-ms-version": "2020-12-06"
-=======
-        "x-ms-version": "2021-02-12"
->>>>>>> 7e782c87
+        "x-ms-version": "2021-02-12"
       },
       "RequestBody": null,
       "StatusCode": 206,
@@ -532,11 +448,7 @@
         "x-ms-permissions": "rw-r-----",
         "x-ms-request-id": "ff2eb17f-c01e-0013-08f9-505bbe000000",
         "x-ms-server-encrypted": "true",
-<<<<<<< HEAD
-        "x-ms-version": "2020-12-06"
-=======
-        "x-ms-version": "2021-02-12"
->>>>>>> 7e782c87
+        "x-ms-version": "2021-02-12"
       },
       "ResponseBody": "jkqSgUsEHc5xtfKeNxpRn2OllI3/BW5SSAFPSrNEqNkoVGnCxu9KG9qhIh43Xd4hhObVVdqysIncQDhKtdIbLA0YduOxj9lzW3mzXeNPGusiLcXNb1L/daPf5Ya2/2UHhvURH+f6b/QMYfph/1KmjCVNJ4gNTb27GQBA0qlSvVs="
     },
@@ -555,11 +467,7 @@
         "x-ms-date": "Tue, 25 May 2021 00:05:56 GMT",
         "x-ms-range": "bytes=606-733",
         "x-ms-return-client-request-id": "true",
-<<<<<<< HEAD
-        "x-ms-version": "2020-12-06"
-=======
-        "x-ms-version": "2021-02-12"
->>>>>>> 7e782c87
+        "x-ms-version": "2021-02-12"
       },
       "RequestBody": null,
       "StatusCode": 206,
@@ -585,11 +493,7 @@
         "x-ms-permissions": "rw-r-----",
         "x-ms-request-id": "ff2eb1a9-c01e-0013-2df9-505bbe000000",
         "x-ms-server-encrypted": "true",
-<<<<<<< HEAD
-        "x-ms-version": "2020-12-06"
-=======
-        "x-ms-version": "2021-02-12"
->>>>>>> 7e782c87
+        "x-ms-version": "2021-02-12"
       },
       "ResponseBody": "E6vX7T77Ayi90cANV512UTlYYWnY3fo4N1UF57qdSrqkn05TerhOKkn+yjyNr2N7iu6ZUfFTgjWxn7Xo9RxtH4YGabhPItaACjYg2RO9qojxilzMBPnIUBwYotoDZTQskaq2hkaqLGcXGEa6M6gi8/Ut9mu/oRuMPhicN4D8faQ="
     },
@@ -608,11 +512,7 @@
         "x-ms-date": "Tue, 25 May 2021 00:05:56 GMT",
         "x-ms-range": "bytes=734-861",
         "x-ms-return-client-request-id": "true",
-<<<<<<< HEAD
-        "x-ms-version": "2020-12-06"
-=======
-        "x-ms-version": "2021-02-12"
->>>>>>> 7e782c87
+        "x-ms-version": "2021-02-12"
       },
       "RequestBody": null,
       "StatusCode": 206,
@@ -638,11 +538,7 @@
         "x-ms-permissions": "rw-r-----",
         "x-ms-request-id": "ff2eb1c8-c01e-0013-4af9-505bbe000000",
         "x-ms-server-encrypted": "true",
-<<<<<<< HEAD
-        "x-ms-version": "2020-12-06"
-=======
-        "x-ms-version": "2021-02-12"
->>>>>>> 7e782c87
+        "x-ms-version": "2021-02-12"
       },
       "ResponseBody": "AvNIaAcjQkdd9LTrsw0dc/Wu5dVuyWzvjylILQ705xuborg/YLrr0eqvDcvtL9kw+ihB0RanNTiHWNne2hQ4aQyYTxBU3hM7whTrv7yhAl9QFzLmsxYE9GyAuAfgDfbVd6S+VN/I3BwUBQ4CvHZ85VV5jcPiUbX2k1uj1CYLWrU="
     },
@@ -661,11 +557,7 @@
         "x-ms-date": "Tue, 25 May 2021 00:05:56 GMT",
         "x-ms-range": "bytes=862-989",
         "x-ms-return-client-request-id": "true",
-<<<<<<< HEAD
-        "x-ms-version": "2020-12-06"
-=======
-        "x-ms-version": "2021-02-12"
->>>>>>> 7e782c87
+        "x-ms-version": "2021-02-12"
       },
       "RequestBody": null,
       "StatusCode": 206,
@@ -691,11 +583,7 @@
         "x-ms-permissions": "rw-r-----",
         "x-ms-request-id": "ff2eb1e1-c01e-0013-60f9-505bbe000000",
         "x-ms-server-encrypted": "true",
-<<<<<<< HEAD
-        "x-ms-version": "2020-12-06"
-=======
-        "x-ms-version": "2021-02-12"
->>>>>>> 7e782c87
+        "x-ms-version": "2021-02-12"
       },
       "ResponseBody": "HhVHF+Ouf4g7FtKtBwI49gPSsWZ/M/Ml7sfAhCQH9QiqWOSnLmQBp/oFh8x/B+6QIq3RU1r0NeohIikb7ftjNCDJAq8ekcie0ApseasnpubZL2F3NqKutiP5hQw75rn/olOstQU/cpHkMoJPh7s/+ntCQr6Z7P19G0yLJQy8Y+o="
     },
@@ -714,11 +602,7 @@
         "x-ms-date": "Tue, 25 May 2021 00:05:56 GMT",
         "x-ms-range": "bytes=990-1117",
         "x-ms-return-client-request-id": "true",
-<<<<<<< HEAD
-        "x-ms-version": "2020-12-06"
-=======
-        "x-ms-version": "2021-02-12"
->>>>>>> 7e782c87
+        "x-ms-version": "2021-02-12"
       },
       "RequestBody": null,
       "StatusCode": 206,
@@ -744,11 +628,7 @@
         "x-ms-permissions": "rw-r-----",
         "x-ms-request-id": "ff2eb1f8-c01e-0013-74f9-505bbe000000",
         "x-ms-server-encrypted": "true",
-<<<<<<< HEAD
-        "x-ms-version": "2020-12-06"
-=======
-        "x-ms-version": "2021-02-12"
->>>>>>> 7e782c87
+        "x-ms-version": "2021-02-12"
       },
       "ResponseBody": "UG3XWHrw4Zq9z5IDH14vZ7qKkPmk+2W1VS6aubNMhSjPmA=="
     },
@@ -766,11 +646,7 @@
         "x-ms-client-request-id": "1e67186d-f293-e77a-2350-26db5c105e4a",
         "x-ms-date": "Tue, 25 May 2021 00:05:56 GMT",
         "x-ms-return-client-request-id": "true",
-<<<<<<< HEAD
-        "x-ms-version": "2020-12-06"
-=======
-        "x-ms-version": "2021-02-12"
->>>>>>> 7e782c87
+        "x-ms-version": "2021-02-12"
       },
       "RequestBody": null,
       "StatusCode": 202,
@@ -783,11 +659,7 @@
         ],
         "x-ms-client-request-id": "1e67186d-f293-e77a-2350-26db5c105e4a",
         "x-ms-request-id": "ff2eb21f-c01e-0013-14f9-505bbe000000",
-<<<<<<< HEAD
-        "x-ms-version": "2020-12-06"
-=======
-        "x-ms-version": "2021-02-12"
->>>>>>> 7e782c87
+        "x-ms-version": "2021-02-12"
       },
       "ResponseBody": []
     }
