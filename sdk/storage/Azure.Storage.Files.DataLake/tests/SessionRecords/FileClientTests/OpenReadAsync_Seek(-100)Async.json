{
  "Entries": [
    {
      "RequestUri": "https://seannse.blob.core.windows.net/test-filesystem-023a1545-6f8b-6978-3eda-e6acbbfad10d?restype=container",
      "RequestMethod": "PUT",
      "RequestHeaders": {
        "Accept": "application/xml",
        "Authorization": "Sanitized",
<<<<<<< HEAD
        "traceparent": "00-b69a69a6614f7d4c906c9755d4b6b934-5ee9d2e4cf5ea640-00",
        "User-Agent": [
          "azsdk-net-Storage.Files.DataLake/12.7.0-alpha.20210202.1",
          "(.NET Framework 4.8.4250.0; Microsoft Windows 10.0.19042 )"
        ],
        "x-ms-blob-public-access": "container",
        "x-ms-client-request-id": "4d2cb0b9-864d-8417-ec51-8964395d57c9",
        "x-ms-date": "Wed, 03 Feb 2021 02:09:56 GMT",
=======
        "traceparent": "00-fd691e7b569b9e48ae9585299e15f8fe-b139406039d8c842-00",
        "User-Agent": [
          "azsdk-net-Storage.Files.DataLake/12.7.0-alpha.20210217.1",
          "(.NET 5.0.3; Microsoft Windows 10.0.19042)"
        ],
        "x-ms-blob-public-access": "container",
        "x-ms-client-request-id": "4d2cb0b9-864d-8417-ec51-8964395d57c9",
        "x-ms-date": "Wed, 17 Feb 2021 22:30:31 GMT",
>>>>>>> 1814567d
        "x-ms-return-client-request-id": "true",
        "x-ms-version": "2020-06-12"
      },
      "RequestBody": null,
      "StatusCode": 201,
      "ResponseHeaders": {
        "Content-Length": "0",
<<<<<<< HEAD
        "Date": "Wed, 03 Feb 2021 02:09:57 GMT",
        "ETag": "\u00220x8D8C7E8CDD1879F\u0022",
        "Last-Modified": "Wed, 03 Feb 2021 02:09:57 GMT",
=======
        "Date": "Wed, 17 Feb 2021 22:30:31 GMT",
        "ETag": "\u00220x8D8D393A2CADC29\u0022",
        "Last-Modified": "Wed, 17 Feb 2021 22:30:31 GMT",
>>>>>>> 1814567d
        "Server": [
          "Windows-Azure-Blob/1.0",
          "Microsoft-HTTPAPI/2.0"
        ],
        "x-ms-client-request-id": "4d2cb0b9-864d-8417-ec51-8964395d57c9",
<<<<<<< HEAD
        "x-ms-request-id": "5af45816-101e-0080-58d1-f98059000000",
=======
        "x-ms-request-id": "8f350473-f01e-0098-167c-055f3e000000",
>>>>>>> 1814567d
        "x-ms-version": "2020-06-12"
      },
      "ResponseBody": []
    },
    {
      "RequestUri": "https://seannse.dfs.core.windows.net/test-filesystem-023a1545-6f8b-6978-3eda-e6acbbfad10d/test-file-ca82fcc8-b728-6b1c-9cd1-232f42ba6581?resource=file",
      "RequestMethod": "PUT",
      "RequestHeaders": {
        "Accept": "application/json",
        "Authorization": "Sanitized",
        "If-None-Match": "*",
<<<<<<< HEAD
        "traceparent": "00-83bd81b267d03343b16c85087061b39b-01ef765aa7b3aa4a-00",
        "User-Agent": [
          "azsdk-net-Storage.Files.DataLake/12.7.0-alpha.20210202.1",
          "(.NET Framework 4.8.4250.0; Microsoft Windows 10.0.19042 )"
        ],
        "x-ms-client-request-id": "5d94a4a2-e27c-27f8-99e5-d5265e4196cb",
        "x-ms-date": "Wed, 03 Feb 2021 02:09:56 GMT",
=======
        "traceparent": "00-1a921a94e38d7342a7851659afd04040-10a1277e93e18c44-00",
        "User-Agent": [
          "azsdk-net-Storage.Files.DataLake/12.7.0-alpha.20210217.1",
          "(.NET 5.0.3; Microsoft Windows 10.0.19042)"
        ],
        "x-ms-client-request-id": "5d94a4a2-e27c-27f8-99e5-d5265e4196cb",
        "x-ms-date": "Wed, 17 Feb 2021 22:30:31 GMT",
>>>>>>> 1814567d
        "x-ms-return-client-request-id": "true",
        "x-ms-version": "2020-06-12"
      },
      "RequestBody": null,
      "StatusCode": 201,
      "ResponseHeaders": {
        "Content-Length": "0",
<<<<<<< HEAD
        "Date": "Wed, 03 Feb 2021 02:09:57 GMT",
        "ETag": "\u00220x8D8C7E8CE0B6A88\u0022",
        "Last-Modified": "Wed, 03 Feb 2021 02:09:57 GMT",
=======
        "Date": "Wed, 17 Feb 2021 22:30:31 GMT",
        "ETag": "\u00220x8D8D393A2FE056F\u0022",
        "Last-Modified": "Wed, 17 Feb 2021 22:30:32 GMT",
>>>>>>> 1814567d
        "Server": [
          "Windows-Azure-HDFS/1.0",
          "Microsoft-HTTPAPI/2.0"
        ],
        "x-ms-client-request-id": "5d94a4a2-e27c-27f8-99e5-d5265e4196cb",
<<<<<<< HEAD
        "x-ms-request-id": "9dfa9547-701f-003f-73d1-f9b7fc000000",
=======
        "x-ms-request-id": "f46b9b91-501f-0017-277c-05d654000000",
>>>>>>> 1814567d
        "x-ms-version": "2020-06-12"
      },
      "ResponseBody": []
    },
    {
      "RequestUri": "https://seannse.dfs.core.windows.net/test-filesystem-023a1545-6f8b-6978-3eda-e6acbbfad10d/test-file-ca82fcc8-b728-6b1c-9cd1-232f42ba6581?action=append\u0026position=0",
      "RequestMethod": "PATCH",
      "RequestHeaders": {
        "Accept": "application/json",
        "Authorization": "Sanitized",
<<<<<<< HEAD
        "Content-Length": "1882",
        "Content-Type": "application/json",
        "traceparent": "00-5c3a89f32e95f44484c181fb5504a732-7458a5f2f91efd42-00",
        "User-Agent": [
          "azsdk-net-Storage.Files.DataLake/12.7.0-alpha.20210202.1",
          "(.NET Framework 4.8.4250.0; Microsoft Windows 10.0.19042 )"
        ],
        "x-ms-client-request-id": "9d8c5806-0725-cd04-22c5-882e62c0c839",
        "x-ms-date": "Wed, 03 Feb 2021 02:09:56 GMT",
=======
        "Content-Length": "1024",
        "traceparent": "00-3ee358ebb9ea394aa43ace1621c17e47-3db889b106d5b646-00",
        "User-Agent": [
          "azsdk-net-Storage.Files.DataLake/12.7.0-alpha.20210217.1",
          "(.NET 5.0.3; Microsoft Windows 10.0.19042)"
        ],
        "x-ms-client-request-id": "9d8c5806-0725-cd04-22c5-882e62c0c839",
        "x-ms-date": "Wed, 17 Feb 2021 22:30:32 GMT",
>>>>>>> 1814567d
        "x-ms-return-client-request-id": "true",
        "x-ms-version": "2020-06-12"
      },
      "RequestBody": [
        "\uFFFD\uFFFD\uFFFD\uFFFDD\uFFFDsD\uFFFD\u0007\uFFFDS\uFFFDV\uFFFDe\uFFFD\uFFFD\uFFFD\u000B\u0384\uFFFD\u001C\u0006\uFFFD\uFFFD\uFFFDw\uFFFD\uFFFD\uFFFD\uFFFD\uFFFDn\uFFFD\uFFFD7\uFFFD\u0013\u003C\uFFFDdE\uFFFD\uFFFD\u00D6\uFFFD#\uFFFD@kK\uFFFD.7\uFFFD\uFFFD\uFFFD\uFFFD\uFFFD!\r",
        "\uFFFDr\uFFFD\uFFFD\uFFFDp{P\uFFFD\uFFFD\uFFFD\u001Fz[B\uFFFD(%T\u0014\uFFFDt\uFFFD\uFFFD@\uFFFD-M\uFFFD\u002B\uFFFD\u001BB7\uFFFDQ\u5BAA\uFFFD6\uFFFD}\u0015\u000E\uFFFDk\uFFFD\uFFFD\uFFFD\uFFFDx\r",
        "To\uFFFD\uFFFDlB.h\uFFFD@\uFFFD\uFFFDB}\uFFFD\uFFFDyz\uFFFD\uFFFD\uFFFD\uFFFD\u0018\uFFFD1\uFFFD\u00A5\uFFFDk\u0005\uFFFD5\uFFFDnt\uFFFD\b=p\b\uFFFD\uFFFD=K1z\uFFFD$F\u000E\uFFFD.\uFFFD\uFFFD\uFFFD\u0022u\uFFFD\uFFFD\uFFFD\u007FG:\u0026\uFFFD^\u000F|\uFFFDq=0\uFFFDB\r",
        "\u06C6\u0000P\uFFFD\uFFFD\uFFFD%\uFFFD\uFFFD\u0006Y\uFFFD\u0392\uFFFD\uFFFD\u007F\b\uFFFD\u0002%\uFFFD\u001B\uFFFD:9\uFFFD\u0466XHz\uFFFDtR\uFFFD\uFFFD\uFFFD!CY\uFFFD\u0005)\uFFFD\u001B\u07A1AV:z\uFFFDaw5\uFFFD\uFFFDP\u0026\u0026\uFFFD\u0011k\uFFFD3\u001DIB\uFFFDMq\uFFFD\uFFFD\uFFFD\u0015\uFFFDm\u001D\uFFFD/d\u0001\r",
        "\uFFFD\u00119\uFFFD\u001D\uFFFD\uFFFD/\uFFFD\u001D3\uFFFD\uFFFD\u0005\uFFFD\uFFFDX\uFFFDq\uFFFD\t\u0019\uFFFD\uFFFD\u001F\u003EGmY\uFFFD\uFFFD\uFFFD\u0003l\uFFFD\uFFFD ,\uFFFD\u0001\u001D\uFFFD\uFFFD\uFFFD\uFFFD!\uFFFDg56\uFFFDe\uFFFD \uFFFD\uFFFD\uFFFDl\uFFFDz\uFFFD\uFFFDw%qH\uFFFDPP\uFFFD,to\uFFFDiw\uFFFD\uFFFD\uFFFDE\uFFFD8# [\u001B\uFFFDv\uFFFDU\uFFFD.\u0010e[(|\u0026\uFFFD0\uFFFD\u0016E\uFFFD\uFFFD\uFFFD!Q\uFFFD\uFFFD\uFFFD\uFFFD\uFFFD4\uFFFD\uFFFDS\u0004\u0015,\u000E\u0693\uFFFD\uFFFD\uFFFDd\n",
        "t@\uFFFD\uFFFD\uFFFD\u035D\uFFFD\uFFFDwj\uFFFD\uFFFD\uFFFD\u003C\uFFFD\uFFFD.\u06E8\uFFFD\uFFFDw\u0010}!\u0342\uFFFD\uFFFD\uFFFD\uFFFD\u0017\uFFFDK\uFFFD\uFFFD\uFFFD2\uFFFD\uFFFD\u018D\uFFFD3}\uFFFDW\uFFFD\u0006\u0409b\uFFFDk\uFFFD\uFFFDu\uFFFD\uFFFDEF\uFFFD\uFFFD\uFFFD\u2D1E\uFFFD\uFFFD\t\uFFFDD\uFFFD9\u000E\uFFFDeJ\uFFFD\uFFFD*\uFFFD\uFFFD\uFFFD\u0003\uFFFD9\uFFFD\u0003\u0007e\uFFFD\u01EEP\uFFFD\uFFFD\uFFFDP\uFFFDR\uFFFD\n",
        "\uFFFD\uFFFDD\uFFFDi\\\uFFFDa\u002B\u0007\uFFFD\u001A\uFFFD@\uFFFD\uFFFD-{\uFFFD\uFFFD\u0624u|\u0004\uFFFD,(\uFFFD\uFFFD\u06CA\uFFFD\uFFFD\uFFFD\u0006\uFFFD\u0006\u03C3i\uFFFD:~\u0513\u02A2\uFFFD\uFFFD#M\uFFFD\uFFFD2X^\u01E9\uFFFD0p\uFFFD1,h\uFFFD\u041A\uFFFD\u001C\u0027\uFFFD9H1i\uFFFD\uFFFDp\u001F\uFFFDY\uFFFD\u058D\uFFFD\uFFFD\uFFFDM\uFFFD\uFFFD\\OS\uFFFD\uFFFD\tQl\u0002\uFFFD\b\uFFFD\uFFFD\uFFFD\uFFFDZ\uFFFD\u0000\uFFFDf\u001F8\u0060\uFFFD\u0017 [\uFFFDq\uFFFDLLA%\uFFFD\\\uFFFDOR\u0060\uFFFD\u003Cn%\uFFFDs\uFFFD\uFFFD\uFFFD\uFFFD^B\uFFFD#\uFFFD\u1FAD\uFFFD\uFFFD\t\uFFFD\uFFFD\uFFFD\uFFFD1DtW\uFFFD\uFFFD\uFFFD\uFFFD\uFFFD;#\uFFFDM\uFFFD\uFFFD\uFFFD\u0005\uFFFD\uFFFD\uFFFDN\uFFFDn7m\uFFFD\uFFFD\uFFFDAew\uFFFD\uFFFD#\uFFFD\uFFFD\u0027\uFFFD\uFFFD\u0401\uFFFDY\uFFFD\uFFFD\u003Eq,\u0001$\u0004\uFFFD\u03A3\u0060\uFFFD\uFFFD\u003C\uFFFD\u001A\uFFFD\u0360d\uFFFD]\uFFFD*\uFFFD\t\uFFFDi\uFFFD\u001D}YL\uFFFD\uFFFD/\u0022\uFFFD\uFFFD\u001D\u0060\uFFFD\uFFFD,\uFFFD\u001C\uFFFD\uACBA\uFFFDS\uFFFD\uFFFD-kGR\uFFFDv\uFFFD\uFFFD%\u0006\u003E\u0019\uFFFD\uFFFD\uFFFDU\u0703\u00041e\uFFFDg\uFFFD6\u01379(\uFFFD\u0005W\uFFFD\u007F\uFFFD\uFFFD3\uFFFD\uFFFD\u01A1F\u0006\uFFFD\u0779Z\uFFFD\u009E\uFFFD\uFFFD\uFFFD\uFFFD\uFFFD\uFFFD\uFFFD\uFFFD\u2DC8[\u0001\uFFFDK\u000F\uFFFD\u001D!\uFFFD\uFFFD=\uFFFD\u001F\uFFFD\uFFFD\uFFFD|i\uFFFDv\uFFFD\uFFFD5f\u0011\uFFFD\uFFFD\uFFFD\uFFFD8\uFFFD\uFFFD\uAF6A\uFFFD\uFFFDmJ\u0000\uFFFD}\uFFFD\uFFFD,\uFFFD$4\uFFFDDI\u0022@\uFFFDh\u02C0:X\uFFFD\u0022\uFFFD\uFFFD\uFFFDZ\uFFFDa\uFFFD\uFFFD\uFFFD\u000E\u001E\uFFFD\uFFFD\f\uFFFDB\uFFFD\uFFFD\u000E\uFFFD\uFFFD\uFFFD\uFFFD\uFFFD\uFFFD\uFFFDB\uFFFDv3\uFFFD\t\uFFFD\uFFFDK\n",
        "X\uFFFDG/C\uFFFD5*co\uFFFDi\uFFFD\uFFFDUI\u001C\\\uFFFD\uFFFD=\uFFFD\uFFFD\uFFFD\uFFFD\u0002q\uFFFD\u002B\uFFFDN\u0013\uFFFD8[]\u01EB\uFFFD\u0017\uFFFD\uFFFD];\uFFFD\uFFFDe\uFFFD\u07A8\uFFFD\u0026[\uFFFD\u033F\uFFFD\uFFFD|@\\Z\uFFFD\uFFFD \u07F6Qq\uFFFD\uFFFDp\u0646\uFFFD\uFFFD\u003C\uFFFD\uFFFD\u065C"
      ],
      "StatusCode": 202,
      "ResponseHeaders": {
        "Content-Length": "0",
<<<<<<< HEAD
        "Date": "Wed, 03 Feb 2021 02:09:57 GMT",
=======
        "Date": "Wed, 17 Feb 2021 22:30:31 GMT",
>>>>>>> 1814567d
        "Server": [
          "Windows-Azure-HDFS/1.0",
          "Microsoft-HTTPAPI/2.0"
        ],
        "x-ms-client-request-id": "9d8c5806-0725-cd04-22c5-882e62c0c839",
<<<<<<< HEAD
        "x-ms-request-id": "9dfa9561-701f-003f-0dd1-f9b7fc000000",
=======
        "x-ms-request-id": "f46b9baa-501f-0017-407c-05d654000000",
>>>>>>> 1814567d
        "x-ms-request-server-encrypted": "true",
        "x-ms-version": "2020-06-12"
      },
      "ResponseBody": []
    },
    {
      "RequestUri": "https://seannse.dfs.core.windows.net/test-filesystem-023a1545-6f8b-6978-3eda-e6acbbfad10d/test-file-ca82fcc8-b728-6b1c-9cd1-232f42ba6581?action=flush\u0026position=1024",
      "RequestMethod": "PATCH",
      "RequestHeaders": {
        "Accept": "application/json",
        "Authorization": "Sanitized",
<<<<<<< HEAD
        "traceparent": "00-b180c888f4e72a47b2568e356f846917-ed8f6707256cc343-00",
        "User-Agent": [
          "azsdk-net-Storage.Files.DataLake/12.7.0-alpha.20210202.1",
          "(.NET Framework 4.8.4250.0; Microsoft Windows 10.0.19042 )"
        ],
        "x-ms-client-request-id": "061fbc89-f8b4-88a5-36bd-83252f582c55",
        "x-ms-date": "Wed, 03 Feb 2021 02:09:56 GMT",
=======
        "Content-Length": "0",
        "traceparent": "00-c68d17ed3b464f49a2665394cc4c0233-be5acca68143d940-00",
        "User-Agent": [
          "azsdk-net-Storage.Files.DataLake/12.7.0-alpha.20210217.1",
          "(.NET 5.0.3; Microsoft Windows 10.0.19042)"
        ],
        "x-ms-client-request-id": "061fbc89-f8b4-88a5-36bd-83252f582c55",
        "x-ms-date": "Wed, 17 Feb 2021 22:30:32 GMT",
>>>>>>> 1814567d
        "x-ms-return-client-request-id": "true",
        "x-ms-version": "2020-06-12"
      },
      "RequestBody": null,
      "StatusCode": 200,
      "ResponseHeaders": {
        "Content-Length": "0",
<<<<<<< HEAD
        "Date": "Wed, 03 Feb 2021 02:09:57 GMT",
        "ETag": "\u00220x8D8C7E8CE334A9A\u0022",
        "Last-Modified": "Wed, 03 Feb 2021 02:09:57 GMT",
=======
        "Date": "Wed, 17 Feb 2021 22:30:32 GMT",
        "ETag": "\u00220x8D8D393A317A7C6\u0022",
        "Last-Modified": "Wed, 17 Feb 2021 22:30:32 GMT",
>>>>>>> 1814567d
        "Server": [
          "Windows-Azure-HDFS/1.0",
          "Microsoft-HTTPAPI/2.0"
        ],
        "x-ms-client-request-id": "061fbc89-f8b4-88a5-36bd-83252f582c55",
<<<<<<< HEAD
        "x-ms-request-id": "9dfa9573-701f-003f-1ed1-f9b7fc000000",
=======
        "x-ms-request-id": "f46b9bcd-501f-0017-637c-05d654000000",
>>>>>>> 1814567d
        "x-ms-request-server-encrypted": "false",
        "x-ms-version": "2020-06-12"
      },
      "ResponseBody": []
    },
    {
      "RequestUri": "https://seannse.blob.core.windows.net/test-filesystem-023a1545-6f8b-6978-3eda-e6acbbfad10d/test-file-ca82fcc8-b728-6b1c-9cd1-232f42ba6581",
      "RequestMethod": "HEAD",
      "RequestHeaders": {
        "Accept": "application/xml",
        "Authorization": "Sanitized",
<<<<<<< HEAD
        "traceparent": "00-c6c9c10cc6f1d14c8e7ec51c5e834c84-3a8e3c7504219e47-00",
        "User-Agent": [
          "azsdk-net-Storage.Files.DataLake/12.7.0-alpha.20210202.1",
          "(.NET Framework 4.8.4250.0; Microsoft Windows 10.0.19042 )"
        ],
        "x-ms-client-request-id": "a6a56b7f-c2a0-bd84-6486-9d39a2bbbbc3",
        "x-ms-date": "Wed, 03 Feb 2021 02:09:57 GMT",
=======
        "traceparent": "00-9be233149e66ea4095084e1b834e5940-15db203594886040-00",
        "User-Agent": [
          "azsdk-net-Storage.Files.DataLake/12.7.0-alpha.20210217.1",
          "(.NET 5.0.3; Microsoft Windows 10.0.19042)"
        ],
        "x-ms-client-request-id": "a6a56b7f-c2a0-bd84-6486-9d39a2bbbbc3",
        "x-ms-date": "Wed, 17 Feb 2021 22:30:32 GMT",
>>>>>>> 1814567d
        "x-ms-return-client-request-id": "true",
        "x-ms-version": "2020-06-12"
      },
      "RequestBody": null,
      "StatusCode": 200,
      "ResponseHeaders": {
        "Accept-Ranges": "bytes",
        "Content-Length": "1024",
        "Content-Type": "application/octet-stream",
<<<<<<< HEAD
        "Date": "Wed, 03 Feb 2021 02:09:57 GMT",
        "ETag": "\u00220x8D8C7E8CE334A9A\u0022",
        "Last-Modified": "Wed, 03 Feb 2021 02:09:57 GMT",
=======
        "Date": "Wed, 17 Feb 2021 22:30:32 GMT",
        "ETag": "\u00220x8D8D393A317A7C6\u0022",
        "Last-Modified": "Wed, 17 Feb 2021 22:30:32 GMT",
>>>>>>> 1814567d
        "Server": [
          "Windows-Azure-Blob/1.0",
          "Microsoft-HTTPAPI/2.0"
        ],
        "x-ms-access-tier": "Hot",
        "x-ms-access-tier-inferred": "true",
        "x-ms-blob-type": "BlockBlob",
        "x-ms-client-request-id": "a6a56b7f-c2a0-bd84-6486-9d39a2bbbbc3",
<<<<<<< HEAD
        "x-ms-creation-time": "Wed, 03 Feb 2021 02:09:57 GMT",
=======
        "x-ms-creation-time": "Wed, 17 Feb 2021 22:30:32 GMT",
>>>>>>> 1814567d
        "x-ms-group": "$superuser",
        "x-ms-lease-state": "available",
        "x-ms-lease-status": "unlocked",
        "x-ms-owner": "$superuser",
        "x-ms-permissions": "rw-r-----",
<<<<<<< HEAD
        "x-ms-request-id": "5af4594b-101e-0080-65d1-f98059000000",
=======
        "x-ms-request-id": "8f3505e1-f01e-0098-637c-055f3e000000",
>>>>>>> 1814567d
        "x-ms-server-encrypted": "true",
        "x-ms-version": "2020-06-12"
      },
      "ResponseBody": []
    },
    {
      "RequestUri": "https://seannse.blob.core.windows.net/test-filesystem-023a1545-6f8b-6978-3eda-e6acbbfad10d/test-file-ca82fcc8-b728-6b1c-9cd1-232f42ba6581",
      "RequestMethod": "GET",
      "RequestHeaders": {
        "Accept": "application/xml",
        "Authorization": "Sanitized",
        "User-Agent": [
<<<<<<< HEAD
          "azsdk-net-Storage.Files.DataLake/12.7.0-alpha.20210202.1",
          "(.NET Framework 4.8.4250.0; Microsoft Windows 10.0.19042 )"
        ],
        "x-ms-client-request-id": "c4a57e84-86b3-d0b5-8f66-73e6eae83dbc",
        "x-ms-date": "Wed, 03 Feb 2021 02:09:57 GMT",
=======
          "azsdk-net-Storage.Files.DataLake/12.7.0-alpha.20210217.1",
          "(.NET 5.0.3; Microsoft Windows 10.0.19042)"
        ],
        "x-ms-client-request-id": "c4a57e84-86b3-d0b5-8f66-73e6eae83dbc",
        "x-ms-date": "Wed, 17 Feb 2021 22:30:32 GMT",
>>>>>>> 1814567d
        "x-ms-range": "bytes=0-127",
        "x-ms-return-client-request-id": "true",
        "x-ms-version": "2020-06-12"
      },
      "RequestBody": null,
      "StatusCode": 206,
      "ResponseHeaders": {
        "Accept-Ranges": "bytes",
        "Content-Length": "128",
        "Content-Range": "bytes 0-127/1024",
        "Content-Type": "application/octet-stream",
<<<<<<< HEAD
        "Date": "Wed, 03 Feb 2021 02:09:57 GMT",
        "ETag": "\u00220x8D8C7E8CE334A9A\u0022",
        "Last-Modified": "Wed, 03 Feb 2021 02:09:57 GMT",
=======
        "Date": "Wed, 17 Feb 2021 22:30:32 GMT",
        "ETag": "\u00220x8D8D393A317A7C6\u0022",
        "Last-Modified": "Wed, 17 Feb 2021 22:30:32 GMT",
>>>>>>> 1814567d
        "Server": [
          "Windows-Azure-Blob/1.0",
          "Microsoft-HTTPAPI/2.0"
        ],
        "x-ms-blob-type": "BlockBlob",
        "x-ms-client-request-id": "c4a57e84-86b3-d0b5-8f66-73e6eae83dbc",
<<<<<<< HEAD
        "x-ms-creation-time": "Wed, 03 Feb 2021 02:09:57 GMT",
=======
        "x-ms-creation-time": "Wed, 17 Feb 2021 22:30:32 GMT",
>>>>>>> 1814567d
        "x-ms-group": "$superuser",
        "x-ms-lease-state": "available",
        "x-ms-lease-status": "unlocked",
        "x-ms-owner": "$superuser",
        "x-ms-permissions": "rw-r-----",
<<<<<<< HEAD
        "x-ms-request-id": "5af4596c-101e-0080-04d1-f98059000000",
=======
        "x-ms-request-id": "8f35063c-f01e-0098-387c-055f3e000000",
>>>>>>> 1814567d
        "x-ms-server-encrypted": "true",
        "x-ms-version": "2020-06-12"
      },
      "ResponseBody": "svfj8USmc0TpB8RTwVayZbL58gvOhMAcBoS\u002BxHfH\u002BeDg5G6\u002B9DeoEzzoZEXBxMOWniOyQGtL\u002By43xurA567MIQ3kct3n9HB7UN7O5R96W0LBKCVUFLl0lehAhy1N6CuOG0I33VHlrqqzNu\u002BMfRUOvGun/7\u002BIeA1Ub9z0pmxCLmg="
    },
    {
      "RequestUri": "https://seannse.blob.core.windows.net/test-filesystem-023a1545-6f8b-6978-3eda-e6acbbfad10d/test-file-ca82fcc8-b728-6b1c-9cd1-232f42ba6581",
      "RequestMethod": "GET",
      "RequestHeaders": {
        "Accept": "application/xml",
        "Authorization": "Sanitized",
<<<<<<< HEAD
        "If-Match": "0x8D8C7E8CE334A9A",
        "User-Agent": [
          "azsdk-net-Storage.Files.DataLake/12.7.0-alpha.20210202.1",
          "(.NET Framework 4.8.4250.0; Microsoft Windows 10.0.19042 )"
        ],
        "x-ms-client-request-id": "23b44abe-f615-510f-3cbc-ef93f9c816b1",
        "x-ms-date": "Wed, 03 Feb 2021 02:09:57 GMT",
=======
        "If-Match": "0x8D8D393A317A7C6",
        "User-Agent": [
          "azsdk-net-Storage.Files.DataLake/12.7.0-alpha.20210217.1",
          "(.NET 5.0.3; Microsoft Windows 10.0.19042)"
        ],
        "x-ms-client-request-id": "23b44abe-f615-510f-3cbc-ef93f9c816b1",
        "x-ms-date": "Wed, 17 Feb 2021 22:30:32 GMT",
>>>>>>> 1814567d
        "x-ms-range": "bytes=128-255",
        "x-ms-return-client-request-id": "true",
        "x-ms-version": "2020-06-12"
      },
      "RequestBody": null,
      "StatusCode": 206,
      "ResponseHeaders": {
        "Accept-Ranges": "bytes",
        "Content-Length": "128",
        "Content-Range": "bytes 128-255/1024",
        "Content-Type": "application/octet-stream",
<<<<<<< HEAD
        "Date": "Wed, 03 Feb 2021 02:09:58 GMT",
        "ETag": "\u00220x8D8C7E8CE334A9A\u0022",
        "Last-Modified": "Wed, 03 Feb 2021 02:09:57 GMT",
=======
        "Date": "Wed, 17 Feb 2021 22:30:32 GMT",
        "ETag": "\u00220x8D8D393A317A7C6\u0022",
        "Last-Modified": "Wed, 17 Feb 2021 22:30:32 GMT",
>>>>>>> 1814567d
        "Server": [
          "Windows-Azure-Blob/1.0",
          "Microsoft-HTTPAPI/2.0"
        ],
        "x-ms-blob-type": "BlockBlob",
        "x-ms-client-request-id": "23b44abe-f615-510f-3cbc-ef93f9c816b1",
<<<<<<< HEAD
        "x-ms-creation-time": "Wed, 03 Feb 2021 02:09:57 GMT",
=======
        "x-ms-creation-time": "Wed, 17 Feb 2021 22:30:32 GMT",
>>>>>>> 1814567d
        "x-ms-group": "$superuser",
        "x-ms-lease-state": "available",
        "x-ms-lease-status": "unlocked",
        "x-ms-owner": "$superuser",
        "x-ms-permissions": "rw-r-----",
<<<<<<< HEAD
        "x-ms-request-id": "5af4598f-101e-0080-24d1-f98059000000",
=======
        "x-ms-request-id": "8f350682-f01e-0098-787c-055f3e000000",
>>>>>>> 1814567d
        "x-ms-server-encrypted": "true",
        "x-ms-version": "2020-06-12"
      },
      "ResponseBody": "s0DK3UJ98dt5eqHeyecY0jHKwqXoawWjNeNudPAIPXAIh9k9SzF67rYkRg7XLoqIxCJ1ooCIf0c6JqheD3zqcT0w1kIN24YAUNPvxCX3zAZZ5rDOkpvvfwiSAiWIG986OdXRplhIeumbdFKsmbohQ1mhBSnMG96hQVY6ethhdzU="
    },
    {
      "RequestUri": "https://seannse.blob.core.windows.net/test-filesystem-023a1545-6f8b-6978-3eda-e6acbbfad10d/test-file-ca82fcc8-b728-6b1c-9cd1-232f42ba6581",
      "RequestMethod": "GET",
      "RequestHeaders": {
        "Accept": "application/xml",
        "Authorization": "Sanitized",
<<<<<<< HEAD
        "If-Match": "0x8D8C7E8CE334A9A",
        "User-Agent": [
          "azsdk-net-Storage.Files.DataLake/12.7.0-alpha.20210202.1",
          "(.NET Framework 4.8.4250.0; Microsoft Windows 10.0.19042 )"
        ],
        "x-ms-client-request-id": "a027931f-1934-f0a6-adf7-939aca7718f2",
        "x-ms-date": "Wed, 03 Feb 2021 02:09:57 GMT",
=======
        "If-Match": "0x8D8D393A317A7C6",
        "User-Agent": [
          "azsdk-net-Storage.Files.DataLake/12.7.0-alpha.20210217.1",
          "(.NET 5.0.3; Microsoft Windows 10.0.19042)"
        ],
        "x-ms-client-request-id": "a027931f-1934-f0a6-adf7-939aca7718f2",
        "x-ms-date": "Wed, 17 Feb 2021 22:30:32 GMT",
>>>>>>> 1814567d
        "x-ms-range": "bytes=256-383",
        "x-ms-return-client-request-id": "true",
        "x-ms-version": "2020-06-12"
      },
      "RequestBody": null,
      "StatusCode": 206,
      "ResponseHeaders": {
        "Accept-Ranges": "bytes",
        "Content-Length": "128",
        "Content-Range": "bytes 256-383/1024",
        "Content-Type": "application/octet-stream",
<<<<<<< HEAD
        "Date": "Wed, 03 Feb 2021 02:09:58 GMT",
        "ETag": "\u00220x8D8C7E8CE334A9A\u0022",
        "Last-Modified": "Wed, 03 Feb 2021 02:09:57 GMT",
=======
        "Date": "Wed, 17 Feb 2021 22:30:32 GMT",
        "ETag": "\u00220x8D8D393A317A7C6\u0022",
        "Last-Modified": "Wed, 17 Feb 2021 22:30:32 GMT",
>>>>>>> 1814567d
        "Server": [
          "Windows-Azure-Blob/1.0",
          "Microsoft-HTTPAPI/2.0"
        ],
        "x-ms-blob-type": "BlockBlob",
        "x-ms-client-request-id": "a027931f-1934-f0a6-adf7-939aca7718f2",
<<<<<<< HEAD
        "x-ms-creation-time": "Wed, 03 Feb 2021 02:09:57 GMT",
=======
        "x-ms-creation-time": "Wed, 17 Feb 2021 22:30:32 GMT",
>>>>>>> 1814567d
        "x-ms-group": "$superuser",
        "x-ms-lease-state": "available",
        "x-ms-lease-status": "unlocked",
        "x-ms-owner": "$superuser",
        "x-ms-permissions": "rw-r-----",
<<<<<<< HEAD
        "x-ms-request-id": "5af459d4-101e-0080-64d1-f98059000000",
=======
        "x-ms-request-id": "8f3506a1-f01e-0098-167c-055f3e000000",
>>>>>>> 1814567d
        "x-ms-server-encrypted": "true",
        "x-ms-version": "2020-06-12"
      },
      "ResponseBody": "9LWLUCYmrRFrxjMdSULlTXG/y\u002BYVtm0d9i9kAQ3/ETn9HbjkL9EdM/T0vQXowFj\u002Bce0JGZWQHz5HbVn3wasDbLT5ICyKAR2gopjyIfhnNTbWZZAg9fekbP16nMJ3JXFI8VBQ76AsdG/PaXf9nf1F3zgjIFsb4na8VbMuEGVbKHw="
    },
    {
      "RequestUri": "https://seannse.blob.core.windows.net/test-filesystem-023a1545-6f8b-6978-3eda-e6acbbfad10d/test-file-ca82fcc8-b728-6b1c-9cd1-232f42ba6581",
      "RequestMethod": "GET",
      "RequestHeaders": {
        "Accept": "application/xml",
        "Authorization": "Sanitized",
<<<<<<< HEAD
        "If-Match": "0x8D8C7E8CE334A9A",
        "User-Agent": [
          "azsdk-net-Storage.Files.DataLake/12.7.0-alpha.20210202.1",
          "(.NET Framework 4.8.4250.0; Microsoft Windows 10.0.19042 )"
        ],
        "x-ms-client-request-id": "6673d11e-76a1-e87d-2b3b-0b44636000fc",
        "x-ms-date": "Wed, 03 Feb 2021 02:09:57 GMT",
=======
        "If-Match": "0x8D8D393A317A7C6",
        "User-Agent": [
          "azsdk-net-Storage.Files.DataLake/12.7.0-alpha.20210217.1",
          "(.NET 5.0.3; Microsoft Windows 10.0.19042)"
        ],
        "x-ms-client-request-id": "6673d11e-76a1-e87d-2b3b-0b44636000fc",
        "x-ms-date": "Wed, 17 Feb 2021 22:30:32 GMT",
>>>>>>> 1814567d
        "x-ms-range": "bytes=384-511",
        "x-ms-return-client-request-id": "true",
        "x-ms-version": "2020-06-12"
      },
      "RequestBody": null,
      "StatusCode": 206,
      "ResponseHeaders": {
        "Accept-Ranges": "bytes",
        "Content-Length": "128",
        "Content-Range": "bytes 384-511/1024",
        "Content-Type": "application/octet-stream",
<<<<<<< HEAD
        "Date": "Wed, 03 Feb 2021 02:09:58 GMT",
        "ETag": "\u00220x8D8C7E8CE334A9A\u0022",
        "Last-Modified": "Wed, 03 Feb 2021 02:09:57 GMT",
=======
        "Date": "Wed, 17 Feb 2021 22:30:32 GMT",
        "ETag": "\u00220x8D8D393A317A7C6\u0022",
        "Last-Modified": "Wed, 17 Feb 2021 22:30:32 GMT",
>>>>>>> 1814567d
        "Server": [
          "Windows-Azure-Blob/1.0",
          "Microsoft-HTTPAPI/2.0"
        ],
        "x-ms-blob-type": "BlockBlob",
        "x-ms-client-request-id": "6673d11e-76a1-e87d-2b3b-0b44636000fc",
<<<<<<< HEAD
        "x-ms-creation-time": "Wed, 03 Feb 2021 02:09:57 GMT",
=======
        "x-ms-creation-time": "Wed, 17 Feb 2021 22:30:32 GMT",
>>>>>>> 1814567d
        "x-ms-group": "$superuser",
        "x-ms-lease-state": "available",
        "x-ms-lease-status": "unlocked",
        "x-ms-owner": "$superuser",
        "x-ms-permissions": "rw-r-----",
<<<<<<< HEAD
        "x-ms-request-id": "5af45a0e-101e-0080-13d1-f98059000000",
=======
        "x-ms-request-id": "8f3506bb-f01e-0098-307c-055f3e000000",
>>>>>>> 1814567d
        "x-ms-server-encrypted": "true",
        "x-ms-version": "2020-06-12"
      },
      "ResponseBody": "JqowpxZFlqnxIVGMgKbO/zS9iVMEFSwO2pOZ7P5kCnRA\u002BtfzzZ3I8o13avmR6jyv5S7bqNHVdxB9Ic2Cq6mrjBfcS4bO2zKX9JfGjaozffBX6gbQiWKja4PGdazQRUbjzN7itJ614An8RLM5DullSqTdKsCj2gO1OeADB2WGx64="
    },
    {
      "RequestUri": "https://seannse.blob.core.windows.net/test-filesystem-023a1545-6f8b-6978-3eda-e6acbbfad10d/test-file-ca82fcc8-b728-6b1c-9cd1-232f42ba6581",
      "RequestMethod": "GET",
      "RequestHeaders": {
        "Accept": "application/xml",
        "Authorization": "Sanitized",
<<<<<<< HEAD
        "If-Match": "0x8D8C7E8CE334A9A",
        "User-Agent": [
          "azsdk-net-Storage.Files.DataLake/12.7.0-alpha.20210202.1",
          "(.NET Framework 4.8.4250.0; Microsoft Windows 10.0.19042 )"
        ],
        "x-ms-client-request-id": "f87bac1e-b203-1551-dd75-3409815e63ee",
        "x-ms-date": "Wed, 03 Feb 2021 02:09:57 GMT",
=======
        "If-Match": "0x8D8D393A317A7C6",
        "User-Agent": [
          "azsdk-net-Storage.Files.DataLake/12.7.0-alpha.20210217.1",
          "(.NET 5.0.3; Microsoft Windows 10.0.19042)"
        ],
        "x-ms-client-request-id": "f87bac1e-b203-1551-dd75-3409815e63ee",
        "x-ms-date": "Wed, 17 Feb 2021 22:30:32 GMT",
>>>>>>> 1814567d
        "x-ms-range": "bytes=350-477",
        "x-ms-return-client-request-id": "true",
        "x-ms-version": "2020-06-12"
      },
      "RequestBody": null,
      "StatusCode": 206,
      "ResponseHeaders": {
        "Accept-Ranges": "bytes",
        "Content-Length": "128",
        "Content-Range": "bytes 350-477/1024",
        "Content-Type": "application/octet-stream",
<<<<<<< HEAD
        "Date": "Wed, 03 Feb 2021 02:09:58 GMT",
        "ETag": "\u00220x8D8C7E8CE334A9A\u0022",
        "Last-Modified": "Wed, 03 Feb 2021 02:09:57 GMT",
=======
        "Date": "Wed, 17 Feb 2021 22:30:32 GMT",
        "ETag": "\u00220x8D8D393A317A7C6\u0022",
        "Last-Modified": "Wed, 17 Feb 2021 22:30:32 GMT",
>>>>>>> 1814567d
        "Server": [
          "Windows-Azure-Blob/1.0",
          "Microsoft-HTTPAPI/2.0"
        ],
        "x-ms-blob-type": "BlockBlob",
        "x-ms-client-request-id": "f87bac1e-b203-1551-dd75-3409815e63ee",
<<<<<<< HEAD
        "x-ms-creation-time": "Wed, 03 Feb 2021 02:09:57 GMT",
=======
        "x-ms-creation-time": "Wed, 17 Feb 2021 22:30:32 GMT",
>>>>>>> 1814567d
        "x-ms-group": "$superuser",
        "x-ms-lease-state": "available",
        "x-ms-lease-status": "unlocked",
        "x-ms-owner": "$superuser",
        "x-ms-permissions": "rw-r-----",
<<<<<<< HEAD
        "x-ms-request-id": "5af45a3f-101e-0080-3ed1-f98059000000",
=======
        "x-ms-request-id": "8f350706-f01e-0098-737c-055f3e000000",
>>>>>>> 1814567d
        "x-ms-server-encrypted": "true",
        "x-ms-version": "2020-06-12"
      },
      "ResponseBody": "cUjxUFDvoCx0b89pd/2d/UXfOCMgWxvidrxVsy4QZVsofCaqMKcWRZap8SFRjICmzv80vYlTBBUsDtqTmez\u002BZAp0QPrX882dyPKNd2r5keo8r\u002BUu26jR1XcQfSHNgqupq4wX3EuGztsyl/SXxo2qM33wV\u002BoG0Ilio2uDxnWs0EU="
    },
    {
      "RequestUri": "https://seannse.blob.core.windows.net/test-filesystem-023a1545-6f8b-6978-3eda-e6acbbfad10d/test-file-ca82fcc8-b728-6b1c-9cd1-232f42ba6581",
      "RequestMethod": "GET",
      "RequestHeaders": {
        "Accept": "application/xml",
        "Authorization": "Sanitized",
<<<<<<< HEAD
        "If-Match": "0x8D8C7E8CE334A9A",
        "User-Agent": [
          "azsdk-net-Storage.Files.DataLake/12.7.0-alpha.20210202.1",
          "(.NET Framework 4.8.4250.0; Microsoft Windows 10.0.19042 )"
        ],
        "x-ms-client-request-id": "b7255c38-07e4-c7f9-c56e-417f08ce1290",
        "x-ms-date": "Wed, 03 Feb 2021 02:09:57 GMT",
=======
        "If-Match": "0x8D8D393A317A7C6",
        "User-Agent": [
          "azsdk-net-Storage.Files.DataLake/12.7.0-alpha.20210217.1",
          "(.NET 5.0.3; Microsoft Windows 10.0.19042)"
        ],
        "x-ms-client-request-id": "b7255c38-07e4-c7f9-c56e-417f08ce1290",
        "x-ms-date": "Wed, 17 Feb 2021 22:30:32 GMT",
>>>>>>> 1814567d
        "x-ms-range": "bytes=478-605",
        "x-ms-return-client-request-id": "true",
        "x-ms-version": "2020-06-12"
      },
      "RequestBody": null,
      "StatusCode": 206,
      "ResponseHeaders": {
        "Accept-Ranges": "bytes",
        "Content-Length": "128",
        "Content-Range": "bytes 478-605/1024",
        "Content-Type": "application/octet-stream",
<<<<<<< HEAD
        "Date": "Wed, 03 Feb 2021 02:09:58 GMT",
        "ETag": "\u00220x8D8C7E8CE334A9A\u0022",
        "Last-Modified": "Wed, 03 Feb 2021 02:09:57 GMT",
=======
        "Date": "Wed, 17 Feb 2021 22:30:32 GMT",
        "ETag": "\u00220x8D8D393A317A7C6\u0022",
        "Last-Modified": "Wed, 17 Feb 2021 22:30:32 GMT",
>>>>>>> 1814567d
        "Server": [
          "Windows-Azure-Blob/1.0",
          "Microsoft-HTTPAPI/2.0"
        ],
        "x-ms-blob-type": "BlockBlob",
        "x-ms-client-request-id": "b7255c38-07e4-c7f9-c56e-417f08ce1290",
<<<<<<< HEAD
        "x-ms-creation-time": "Wed, 03 Feb 2021 02:09:57 GMT",
=======
        "x-ms-creation-time": "Wed, 17 Feb 2021 22:30:32 GMT",
>>>>>>> 1814567d
        "x-ms-group": "$superuser",
        "x-ms-lease-state": "available",
        "x-ms-lease-status": "unlocked",
        "x-ms-owner": "$superuser",
        "x-ms-permissions": "rw-r-----",
<<<<<<< HEAD
        "x-ms-request-id": "5af45a74-101e-0080-6cd1-f98059000000",
=======
        "x-ms-request-id": "8f350735-f01e-0098-207c-055f3e000000",
>>>>>>> 1814567d
        "x-ms-server-encrypted": "true",
        "x-ms-version": "2020-06-12"
      },
      "ResponseBody": "RuPM3uK0nrXgCfxEszkO6WVKpN0qwKPaA7U54AMHZYbHrlDiwcxQyFKiCvzTRK5pXJlhKwfyGoZA8dote72y2KR1fATpLCiZ\u002BduKiLamBr4Gz4Nppjp\u002B1JPKos/xI02U7zJYXsepgDBwxzEsaJHQmuocJ6w5SDFp96hwH4pZp9Y="
    },
    {
      "RequestUri": "https://seannse.blob.core.windows.net/test-filesystem-023a1545-6f8b-6978-3eda-e6acbbfad10d/test-file-ca82fcc8-b728-6b1c-9cd1-232f42ba6581",
      "RequestMethod": "GET",
      "RequestHeaders": {
        "Accept": "application/xml",
        "Authorization": "Sanitized",
<<<<<<< HEAD
        "If-Match": "0x8D8C7E8CE334A9A",
        "User-Agent": [
          "azsdk-net-Storage.Files.DataLake/12.7.0-alpha.20210202.1",
          "(.NET Framework 4.8.4250.0; Microsoft Windows 10.0.19042 )"
        ],
        "x-ms-client-request-id": "24d12df7-ab39-e109-b940-100b7772d92a",
        "x-ms-date": "Wed, 03 Feb 2021 02:09:57 GMT",
=======
        "If-Match": "0x8D8D393A317A7C6",
        "User-Agent": [
          "azsdk-net-Storage.Files.DataLake/12.7.0-alpha.20210217.1",
          "(.NET 5.0.3; Microsoft Windows 10.0.19042)"
        ],
        "x-ms-client-request-id": "24d12df7-ab39-e109-b940-100b7772d92a",
        "x-ms-date": "Wed, 17 Feb 2021 22:30:33 GMT",
>>>>>>> 1814567d
        "x-ms-range": "bytes=606-733",
        "x-ms-return-client-request-id": "true",
        "x-ms-version": "2020-06-12"
      },
      "RequestBody": null,
      "StatusCode": 206,
      "ResponseHeaders": {
        "Accept-Ranges": "bytes",
        "Content-Length": "128",
        "Content-Range": "bytes 606-733/1024",
        "Content-Type": "application/octet-stream",
<<<<<<< HEAD
        "Date": "Wed, 03 Feb 2021 02:09:58 GMT",
        "ETag": "\u00220x8D8C7E8CE334A9A\u0022",
        "Last-Modified": "Wed, 03 Feb 2021 02:09:57 GMT",
=======
        "Date": "Wed, 17 Feb 2021 22:30:32 GMT",
        "ETag": "\u00220x8D8D393A317A7C6\u0022",
        "Last-Modified": "Wed, 17 Feb 2021 22:30:32 GMT",
>>>>>>> 1814567d
        "Server": [
          "Windows-Azure-Blob/1.0",
          "Microsoft-HTTPAPI/2.0"
        ],
        "x-ms-blob-type": "BlockBlob",
        "x-ms-client-request-id": "24d12df7-ab39-e109-b940-100b7772d92a",
<<<<<<< HEAD
        "x-ms-creation-time": "Wed, 03 Feb 2021 02:09:57 GMT",
=======
        "x-ms-creation-time": "Wed, 17 Feb 2021 22:30:32 GMT",
>>>>>>> 1814567d
        "x-ms-group": "$superuser",
        "x-ms-lease-state": "available",
        "x-ms-lease-status": "unlocked",
        "x-ms-owner": "$superuser",
        "x-ms-permissions": "rw-r-----",
<<<<<<< HEAD
        "x-ms-request-id": "5af45a93-101e-0080-08d1-f98059000000",
=======
        "x-ms-request-id": "8f35077a-f01e-0098-617c-055f3e000000",
>>>>>>> 1814567d
        "x-ms-server-encrypted": "true",
        "x-ms-version": "2020-06-12"
      },
      "ResponseBody": "jfaZg02o9lxPU/neCVFsAvoI5dX8oVqmAO9mHzhgpRcgW55x\u002BExMQSXKXOVPUmClPG4lgnPS2eyb8oNeQtcj7q7hvq2z\u002Bgmtu6OvMUR0V66OwOLJOyOjTYGx1QXJ7f9Opm43bZOy8kFld8bQI6ioJ5vV0IH0WbKKPnEsASQE5M4="
    },
    {
      "RequestUri": "https://seannse.blob.core.windows.net/test-filesystem-023a1545-6f8b-6978-3eda-e6acbbfad10d/test-file-ca82fcc8-b728-6b1c-9cd1-232f42ba6581",
      "RequestMethod": "GET",
      "RequestHeaders": {
        "Accept": "application/xml",
        "Authorization": "Sanitized",
<<<<<<< HEAD
        "If-Match": "0x8D8C7E8CE334A9A",
        "User-Agent": [
          "azsdk-net-Storage.Files.DataLake/12.7.0-alpha.20210202.1",
          "(.NET Framework 4.8.4250.0; Microsoft Windows 10.0.19042 )"
        ],
        "x-ms-client-request-id": "da88987f-edfc-5157-587e-fddc1c28ee47",
        "x-ms-date": "Wed, 03 Feb 2021 02:09:57 GMT",
=======
        "If-Match": "0x8D8D393A317A7C6",
        "User-Agent": [
          "azsdk-net-Storage.Files.DataLake/12.7.0-alpha.20210217.1",
          "(.NET 5.0.3; Microsoft Windows 10.0.19042)"
        ],
        "x-ms-client-request-id": "da88987f-edfc-5157-587e-fddc1c28ee47",
        "x-ms-date": "Wed, 17 Feb 2021 22:30:33 GMT",
>>>>>>> 1814567d
        "x-ms-range": "bytes=734-861",
        "x-ms-return-client-request-id": "true",
        "x-ms-version": "2020-06-12"
      },
      "RequestBody": null,
      "StatusCode": 206,
      "ResponseHeaders": {
        "Accept-Ranges": "bytes",
        "Content-Length": "128",
        "Content-Range": "bytes 734-861/1024",
        "Content-Type": "application/octet-stream",
<<<<<<< HEAD
        "Date": "Wed, 03 Feb 2021 02:09:58 GMT",
        "ETag": "\u00220x8D8C7E8CE334A9A\u0022",
        "Last-Modified": "Wed, 03 Feb 2021 02:09:57 GMT",
=======
        "Date": "Wed, 17 Feb 2021 22:30:32 GMT",
        "ETag": "\u00220x8D8D393A317A7C6\u0022",
        "Last-Modified": "Wed, 17 Feb 2021 22:30:32 GMT",
>>>>>>> 1814567d
        "Server": [
          "Windows-Azure-Blob/1.0",
          "Microsoft-HTTPAPI/2.0"
        ],
        "x-ms-blob-type": "BlockBlob",
        "x-ms-client-request-id": "da88987f-edfc-5157-587e-fddc1c28ee47",
<<<<<<< HEAD
        "x-ms-creation-time": "Wed, 03 Feb 2021 02:09:57 GMT",
=======
        "x-ms-creation-time": "Wed, 17 Feb 2021 22:30:32 GMT",
>>>>>>> 1814567d
        "x-ms-group": "$superuser",
        "x-ms-lease-state": "available",
        "x-ms-lease-status": "unlocked",
        "x-ms-owner": "$superuser",
        "x-ms-permissions": "rw-r-----",
<<<<<<< HEAD
        "x-ms-request-id": "5af45ab8-101e-0080-28d1-f98059000000",
=======
        "x-ms-request-id": "8f3507b5-f01e-0098-187c-055f3e000000",
>>>>>>> 1814567d
        "x-ms-server-encrypted": "true",
        "x-ms-version": "2020-06-12"
      },
      "ResponseBody": "o2CL1TzpGtvNoGTEXdMq2QmuafQdfVlMvK0vIobxHWCS9yzCHNLqsrr0s1P07i1rR1L3dprwsSUGPhmPuvhV3IMEMWWmZ7w2xLc5KMoFV81/w9oz\u002BabGoUYGu925WvfCntfQ8LzIxOCWwbLit4hbAedLD/YdIeLdPY8foKvefGk="
    },
    {
      "RequestUri": "https://seannse.blob.core.windows.net/test-filesystem-023a1545-6f8b-6978-3eda-e6acbbfad10d/test-file-ca82fcc8-b728-6b1c-9cd1-232f42ba6581",
      "RequestMethod": "GET",
      "RequestHeaders": {
        "Accept": "application/xml",
        "Authorization": "Sanitized",
<<<<<<< HEAD
        "If-Match": "0x8D8C7E8CE334A9A",
        "User-Agent": [
          "azsdk-net-Storage.Files.DataLake/12.7.0-alpha.20210202.1",
          "(.NET Framework 4.8.4250.0; Microsoft Windows 10.0.19042 )"
        ],
        "x-ms-client-request-id": "de8c5bb5-ffea-e02d-8df1-6a54ca0dee00",
        "x-ms-date": "Wed, 03 Feb 2021 02:09:57 GMT",
=======
        "If-Match": "0x8D8D393A317A7C6",
        "User-Agent": [
          "azsdk-net-Storage.Files.DataLake/12.7.0-alpha.20210217.1",
          "(.NET 5.0.3; Microsoft Windows 10.0.19042)"
        ],
        "x-ms-client-request-id": "de8c5bb5-ffea-e02d-8df1-6a54ca0dee00",
        "x-ms-date": "Wed, 17 Feb 2021 22:30:33 GMT",
>>>>>>> 1814567d
        "x-ms-range": "bytes=862-989",
        "x-ms-return-client-request-id": "true",
        "x-ms-version": "2020-06-12"
      },
      "RequestBody": null,
      "StatusCode": 206,
      "ResponseHeaders": {
        "Accept-Ranges": "bytes",
        "Content-Length": "128",
        "Content-Range": "bytes 862-989/1024",
        "Content-Type": "application/octet-stream",
<<<<<<< HEAD
        "Date": "Wed, 03 Feb 2021 02:09:58 GMT",
        "ETag": "\u00220x8D8C7E8CE334A9A\u0022",
        "Last-Modified": "Wed, 03 Feb 2021 02:09:57 GMT",
=======
        "Date": "Wed, 17 Feb 2021 22:30:33 GMT",
        "ETag": "\u00220x8D8D393A317A7C6\u0022",
        "Last-Modified": "Wed, 17 Feb 2021 22:30:32 GMT",
>>>>>>> 1814567d
        "Server": [
          "Windows-Azure-Blob/1.0",
          "Microsoft-HTTPAPI/2.0"
        ],
        "x-ms-blob-type": "BlockBlob",
        "x-ms-client-request-id": "de8c5bb5-ffea-e02d-8df1-6a54ca0dee00",
<<<<<<< HEAD
        "x-ms-creation-time": "Wed, 03 Feb 2021 02:09:57 GMT",
=======
        "x-ms-creation-time": "Wed, 17 Feb 2021 22:30:32 GMT",
>>>>>>> 1814567d
        "x-ms-group": "$superuser",
        "x-ms-lease-state": "available",
        "x-ms-lease-status": "unlocked",
        "x-ms-owner": "$superuser",
        "x-ms-permissions": "rw-r-----",
<<<<<<< HEAD
        "x-ms-request-id": "5af45adb-101e-0080-48d1-f98059000000",
=======
        "x-ms-request-id": "8f3507fa-f01e-0098-5c7c-055f3e000000",
>>>>>>> 1814567d
        "x-ms-server-encrypted": "true",
        "x-ms-version": "2020-06-12"
      },
      "ResponseBody": "wHaJ8zVmEbf/\u002Bp049OPqvaq69m1KAKV99POzLKgkNLdESSJA/2jLgDpY9yKEqehapWH18egOHr/RDP5Cs\u002BQO2sbm9KvAqr5C7nYz8gmC\u002BUsKWIdHL0PONSpjb/JpicxVSRxcnbU9mfujsgJx2yu2ThOzOFtdx6uDF7\u002BAXTvL2GU="
    },
    {
      "RequestUri": "https://seannse.blob.core.windows.net/test-filesystem-023a1545-6f8b-6978-3eda-e6acbbfad10d/test-file-ca82fcc8-b728-6b1c-9cd1-232f42ba6581",
      "RequestMethod": "GET",
      "RequestHeaders": {
        "Accept": "application/xml",
        "Authorization": "Sanitized",
<<<<<<< HEAD
        "If-Match": "0x8D8C7E8CE334A9A",
        "User-Agent": [
          "azsdk-net-Storage.Files.DataLake/12.7.0-alpha.20210202.1",
          "(.NET Framework 4.8.4250.0; Microsoft Windows 10.0.19042 )"
        ],
        "x-ms-client-request-id": "c12619a4-0f9b-c15d-a774-c9dbc2826535",
        "x-ms-date": "Wed, 03 Feb 2021 02:09:58 GMT",
=======
        "If-Match": "0x8D8D393A317A7C6",
        "User-Agent": [
          "azsdk-net-Storage.Files.DataLake/12.7.0-alpha.20210217.1",
          "(.NET 5.0.3; Microsoft Windows 10.0.19042)"
        ],
        "x-ms-client-request-id": "c12619a4-0f9b-c15d-a774-c9dbc2826535",
        "x-ms-date": "Wed, 17 Feb 2021 22:30:33 GMT",
>>>>>>> 1814567d
        "x-ms-range": "bytes=990-1117",
        "x-ms-return-client-request-id": "true",
        "x-ms-version": "2020-06-12"
      },
      "RequestBody": null,
      "StatusCode": 206,
      "ResponseHeaders": {
        "Accept-Ranges": "bytes",
        "Content-Length": "34",
        "Content-Range": "bytes 990-1023/1024",
        "Content-Type": "application/octet-stream",
<<<<<<< HEAD
        "Date": "Wed, 03 Feb 2021 02:09:58 GMT",
        "ETag": "\u00220x8D8C7E8CE334A9A\u0022",
        "Last-Modified": "Wed, 03 Feb 2021 02:09:57 GMT",
=======
        "Date": "Wed, 17 Feb 2021 22:30:33 GMT",
        "ETag": "\u00220x8D8D393A317A7C6\u0022",
        "Last-Modified": "Wed, 17 Feb 2021 22:30:32 GMT",
>>>>>>> 1814567d
        "Server": [
          "Windows-Azure-Blob/1.0",
          "Microsoft-HTTPAPI/2.0"
        ],
        "x-ms-blob-type": "BlockBlob",
        "x-ms-client-request-id": "c12619a4-0f9b-c15d-a774-c9dbc2826535",
<<<<<<< HEAD
        "x-ms-creation-time": "Wed, 03 Feb 2021 02:09:57 GMT",
=======
        "x-ms-creation-time": "Wed, 17 Feb 2021 22:30:32 GMT",
>>>>>>> 1814567d
        "x-ms-group": "$superuser",
        "x-ms-lease-state": "available",
        "x-ms-lease-status": "unlocked",
        "x-ms-owner": "$superuser",
        "x-ms-permissions": "rw-r-----",
<<<<<<< HEAD
        "x-ms-request-id": "5af45b08-101e-0080-71d1-f98059000000",
=======
        "x-ms-request-id": "8f350829-f01e-0098-057c-055f3e000000",
>>>>>>> 1814567d
        "x-ms-server-encrypted": "true",
        "x-ms-version": "2020-06-12"
      },
      "ResponseBody": "qd6o7CZblsy/i6N8QFxa/6wg37ZRcfeCcNmG9b08wNfZnA=="
    },
    {
      "RequestUri": "https://seannse.blob.core.windows.net/test-filesystem-023a1545-6f8b-6978-3eda-e6acbbfad10d?restype=container",
      "RequestMethod": "DELETE",
      "RequestHeaders": {
        "Accept": "application/xml",
        "Authorization": "Sanitized",
<<<<<<< HEAD
        "traceparent": "00-bb051b928b1bfc4fa7a5ecae8bc4191f-e346282a33563944-00",
        "User-Agent": [
          "azsdk-net-Storage.Files.DataLake/12.7.0-alpha.20210202.1",
          "(.NET Framework 4.8.4250.0; Microsoft Windows 10.0.19042 )"
        ],
        "x-ms-client-request-id": "b0b0d14e-2ce7-c165-58c9-8b0c6a0c903f",
        "x-ms-date": "Wed, 03 Feb 2021 02:09:58 GMT",
=======
        "traceparent": "00-23974b67ffc10346ab3c86d28ee0a24b-4f8cf8572f107542-00",
        "User-Agent": [
          "azsdk-net-Storage.Files.DataLake/12.7.0-alpha.20210217.1",
          "(.NET 5.0.3; Microsoft Windows 10.0.19042)"
        ],
        "x-ms-client-request-id": "b0b0d14e-2ce7-c165-58c9-8b0c6a0c903f",
        "x-ms-date": "Wed, 17 Feb 2021 22:30:33 GMT",
>>>>>>> 1814567d
        "x-ms-return-client-request-id": "true",
        "x-ms-version": "2020-06-12"
      },
      "RequestBody": null,
      "StatusCode": 202,
      "ResponseHeaders": {
        "Content-Length": "0",
<<<<<<< HEAD
        "Date": "Wed, 03 Feb 2021 02:09:58 GMT",
=======
        "Date": "Wed, 17 Feb 2021 22:30:33 GMT",
>>>>>>> 1814567d
        "Server": [
          "Windows-Azure-Blob/1.0",
          "Microsoft-HTTPAPI/2.0"
        ],
        "x-ms-client-request-id": "b0b0d14e-2ce7-c165-58c9-8b0c6a0c903f",
<<<<<<< HEAD
        "x-ms-request-id": "5af45b33-101e-0080-16d1-f98059000000",
=======
        "x-ms-request-id": "8f35085b-f01e-0098-357c-055f3e000000",
>>>>>>> 1814567d
        "x-ms-version": "2020-06-12"
      },
      "ResponseBody": []
    }
  ],
  "Variables": {
    "RandomSeed": "719668783",
    "Storage_TestConfigHierarchicalNamespace": "NamespaceTenant\nseannse\nU2FuaXRpemVk\nhttps://seannse.blob.core.windows.net\nhttps://seannse.file.core.windows.net\nhttps://seannse.queue.core.windows.net\nhttps://seannse.table.core.windows.net\n\n\n\n\nhttps://seannse-secondary.blob.core.windows.net\nhttps://seannse-secondary.file.core.windows.net\nhttps://seannse-secondary.queue.core.windows.net\nhttps://seannse-secondary.table.core.windows.net\n68390a19-a643-458b-b726-408abf67b4fc\nSanitized\n72f988bf-86f1-41af-91ab-2d7cd011db47\nhttps://login.microsoftonline.com/\nCloud\nBlobEndpoint=https://seannse.blob.core.windows.net/;QueueEndpoint=https://seannse.queue.core.windows.net/;FileEndpoint=https://seannse.file.core.windows.net/;BlobSecondaryEndpoint=https://seannse-secondary.blob.core.windows.net/;QueueSecondaryEndpoint=https://seannse-secondary.queue.core.windows.net/;FileSecondaryEndpoint=https://seannse-secondary.file.core.windows.net/;AccountName=seannse;AccountKey=Sanitized\n"
  }
}<|MERGE_RESOLUTION|>--- conflicted
+++ resolved
@@ -1,30 +1,19 @@
 {
   "Entries": [
     {
-      "RequestUri": "https://seannse.blob.core.windows.net/test-filesystem-023a1545-6f8b-6978-3eda-e6acbbfad10d?restype=container",
+      "RequestUri": "https://seannse.blob.core.windows.net/test-filesystem-55839d71-89b7-35fd-c1c9-a12c47bc57e9?restype=container",
       "RequestMethod": "PUT",
       "RequestHeaders": {
         "Accept": "application/xml",
         "Authorization": "Sanitized",
-<<<<<<< HEAD
-        "traceparent": "00-b69a69a6614f7d4c906c9755d4b6b934-5ee9d2e4cf5ea640-00",
-        "User-Agent": [
-          "azsdk-net-Storage.Files.DataLake/12.7.0-alpha.20210202.1",
-          "(.NET Framework 4.8.4250.0; Microsoft Windows 10.0.19042 )"
+        "traceparent": "00-4b72611b404c454f9fa99a6caae566eb-d1e64c403a5c1f49-00",
+        "User-Agent": [
+          "azsdk-net-Storage.Files.DataLake/12.7.0-alpha.20210219.1",
+          "(.NET 5.0.3; Microsoft Windows 10.0.19041)"
         ],
         "x-ms-blob-public-access": "container",
-        "x-ms-client-request-id": "4d2cb0b9-864d-8417-ec51-8964395d57c9",
-        "x-ms-date": "Wed, 03 Feb 2021 02:09:56 GMT",
-=======
-        "traceparent": "00-fd691e7b569b9e48ae9585299e15f8fe-b139406039d8c842-00",
-        "User-Agent": [
-          "azsdk-net-Storage.Files.DataLake/12.7.0-alpha.20210217.1",
-          "(.NET 5.0.3; Microsoft Windows 10.0.19042)"
-        ],
-        "x-ms-blob-public-access": "container",
-        "x-ms-client-request-id": "4d2cb0b9-864d-8417-ec51-8964395d57c9",
-        "x-ms-date": "Wed, 17 Feb 2021 22:30:31 GMT",
->>>>>>> 1814567d
+        "x-ms-client-request-id": "68230fac-aa5d-0f30-cccf-7e941b14ad3c",
+        "x-ms-date": "Fri, 19 Feb 2021 19:11:20 GMT",
         "x-ms-return-client-request-id": "true",
         "x-ms-version": "2020-06-12"
       },
@@ -32,53 +21,33 @@
       "StatusCode": 201,
       "ResponseHeaders": {
         "Content-Length": "0",
-<<<<<<< HEAD
-        "Date": "Wed, 03 Feb 2021 02:09:57 GMT",
-        "ETag": "\u00220x8D8C7E8CDD1879F\u0022",
-        "Last-Modified": "Wed, 03 Feb 2021 02:09:57 GMT",
-=======
-        "Date": "Wed, 17 Feb 2021 22:30:31 GMT",
-        "ETag": "\u00220x8D8D393A2CADC29\u0022",
-        "Last-Modified": "Wed, 17 Feb 2021 22:30:31 GMT",
->>>>>>> 1814567d
-        "Server": [
-          "Windows-Azure-Blob/1.0",
-          "Microsoft-HTTPAPI/2.0"
-        ],
-        "x-ms-client-request-id": "4d2cb0b9-864d-8417-ec51-8964395d57c9",
-<<<<<<< HEAD
-        "x-ms-request-id": "5af45816-101e-0080-58d1-f98059000000",
-=======
-        "x-ms-request-id": "8f350473-f01e-0098-167c-055f3e000000",
->>>>>>> 1814567d
+        "Date": "Fri, 19 Feb 2021 19:11:20 GMT",
+        "ETag": "\u00220x8D8D50A23FA90D9\u0022",
+        "Last-Modified": "Fri, 19 Feb 2021 19:11:20 GMT",
+        "Server": [
+          "Windows-Azure-Blob/1.0",
+          "Microsoft-HTTPAPI/2.0"
+        ],
+        "x-ms-client-request-id": "68230fac-aa5d-0f30-cccf-7e941b14ad3c",
+        "x-ms-request-id": "2e683dbe-201e-00a4-27f3-0676f9000000",
         "x-ms-version": "2020-06-12"
       },
       "ResponseBody": []
     },
     {
-      "RequestUri": "https://seannse.dfs.core.windows.net/test-filesystem-023a1545-6f8b-6978-3eda-e6acbbfad10d/test-file-ca82fcc8-b728-6b1c-9cd1-232f42ba6581?resource=file",
+      "RequestUri": "https://seannse.dfs.core.windows.net/test-filesystem-55839d71-89b7-35fd-c1c9-a12c47bc57e9/test-file-e6e41aff-8b7f-a860-00c9-5af95ebc1d24?resource=file",
       "RequestMethod": "PUT",
       "RequestHeaders": {
         "Accept": "application/json",
         "Authorization": "Sanitized",
         "If-None-Match": "*",
-<<<<<<< HEAD
-        "traceparent": "00-83bd81b267d03343b16c85087061b39b-01ef765aa7b3aa4a-00",
-        "User-Agent": [
-          "azsdk-net-Storage.Files.DataLake/12.7.0-alpha.20210202.1",
-          "(.NET Framework 4.8.4250.0; Microsoft Windows 10.0.19042 )"
-        ],
-        "x-ms-client-request-id": "5d94a4a2-e27c-27f8-99e5-d5265e4196cb",
-        "x-ms-date": "Wed, 03 Feb 2021 02:09:56 GMT",
-=======
-        "traceparent": "00-1a921a94e38d7342a7851659afd04040-10a1277e93e18c44-00",
-        "User-Agent": [
-          "azsdk-net-Storage.Files.DataLake/12.7.0-alpha.20210217.1",
-          "(.NET 5.0.3; Microsoft Windows 10.0.19042)"
-        ],
-        "x-ms-client-request-id": "5d94a4a2-e27c-27f8-99e5-d5265e4196cb",
-        "x-ms-date": "Wed, 17 Feb 2021 22:30:31 GMT",
->>>>>>> 1814567d
+        "traceparent": "00-174537613197574bbe1f1032c57cb51a-83df5c52d8b2f544-00",
+        "User-Agent": [
+          "azsdk-net-Storage.Files.DataLake/12.7.0-alpha.20210219.1",
+          "(.NET 5.0.3; Microsoft Windows 10.0.19041)"
+        ],
+        "x-ms-client-request-id": "145f8734-d383-050a-99fc-fa9b5b5bcfde",
+        "x-ms-date": "Fri, 19 Feb 2021 19:11:21 GMT",
         "x-ms-return-client-request-id": "true",
         "x-ms-version": "2020-06-12"
       },
@@ -86,187 +55,128 @@
       "StatusCode": 201,
       "ResponseHeaders": {
         "Content-Length": "0",
-<<<<<<< HEAD
-        "Date": "Wed, 03 Feb 2021 02:09:57 GMT",
-        "ETag": "\u00220x8D8C7E8CE0B6A88\u0022",
-        "Last-Modified": "Wed, 03 Feb 2021 02:09:57 GMT",
-=======
-        "Date": "Wed, 17 Feb 2021 22:30:31 GMT",
-        "ETag": "\u00220x8D8D393A2FE056F\u0022",
-        "Last-Modified": "Wed, 17 Feb 2021 22:30:32 GMT",
->>>>>>> 1814567d
+        "Date": "Fri, 19 Feb 2021 19:11:19 GMT",
+        "ETag": "\u00220x8D8D50A240A332B\u0022",
+        "Last-Modified": "Fri, 19 Feb 2021 19:11:20 GMT",
         "Server": [
           "Windows-Azure-HDFS/1.0",
           "Microsoft-HTTPAPI/2.0"
         ],
-        "x-ms-client-request-id": "5d94a4a2-e27c-27f8-99e5-d5265e4196cb",
-<<<<<<< HEAD
-        "x-ms-request-id": "9dfa9547-701f-003f-73d1-f9b7fc000000",
-=======
-        "x-ms-request-id": "f46b9b91-501f-0017-277c-05d654000000",
->>>>>>> 1814567d
+        "x-ms-client-request-id": "145f8734-d383-050a-99fc-fa9b5b5bcfde",
+        "x-ms-request-id": "6f4b60f8-e01f-004f-31f3-060e0b000000",
         "x-ms-version": "2020-06-12"
       },
       "ResponseBody": []
     },
     {
-      "RequestUri": "https://seannse.dfs.core.windows.net/test-filesystem-023a1545-6f8b-6978-3eda-e6acbbfad10d/test-file-ca82fcc8-b728-6b1c-9cd1-232f42ba6581?action=append\u0026position=0",
+      "RequestUri": "https://seannse.dfs.core.windows.net/test-filesystem-55839d71-89b7-35fd-c1c9-a12c47bc57e9/test-file-e6e41aff-8b7f-a860-00c9-5af95ebc1d24?action=append\u0026position=0",
       "RequestMethod": "PATCH",
       "RequestHeaders": {
         "Accept": "application/json",
         "Authorization": "Sanitized",
-<<<<<<< HEAD
-        "Content-Length": "1882",
+        "Content-Length": "1835",
         "Content-Type": "application/json",
-        "traceparent": "00-5c3a89f32e95f44484c181fb5504a732-7458a5f2f91efd42-00",
-        "User-Agent": [
-          "azsdk-net-Storage.Files.DataLake/12.7.0-alpha.20210202.1",
-          "(.NET Framework 4.8.4250.0; Microsoft Windows 10.0.19042 )"
-        ],
-        "x-ms-client-request-id": "9d8c5806-0725-cd04-22c5-882e62c0c839",
-        "x-ms-date": "Wed, 03 Feb 2021 02:09:56 GMT",
-=======
-        "Content-Length": "1024",
-        "traceparent": "00-3ee358ebb9ea394aa43ace1621c17e47-3db889b106d5b646-00",
-        "User-Agent": [
-          "azsdk-net-Storage.Files.DataLake/12.7.0-alpha.20210217.1",
-          "(.NET 5.0.3; Microsoft Windows 10.0.19042)"
-        ],
-        "x-ms-client-request-id": "9d8c5806-0725-cd04-22c5-882e62c0c839",
-        "x-ms-date": "Wed, 17 Feb 2021 22:30:32 GMT",
->>>>>>> 1814567d
+        "traceparent": "00-46b52eb8abacbc419cfdff5de430c2f6-bc43583b7b77db45-00",
+        "User-Agent": [
+          "azsdk-net-Storage.Files.DataLake/12.7.0-alpha.20210219.1",
+          "(.NET 5.0.3; Microsoft Windows 10.0.19041)"
+        ],
+        "x-ms-client-request-id": "d6c5f07f-085c-98a1-7626-d04a5a6bc6a7",
+        "x-ms-date": "Fri, 19 Feb 2021 19:11:21 GMT",
         "x-ms-return-client-request-id": "true",
         "x-ms-version": "2020-06-12"
       },
       "RequestBody": [
-        "\uFFFD\uFFFD\uFFFD\uFFFDD\uFFFDsD\uFFFD\u0007\uFFFDS\uFFFDV\uFFFDe\uFFFD\uFFFD\uFFFD\u000B\u0384\uFFFD\u001C\u0006\uFFFD\uFFFD\uFFFDw\uFFFD\uFFFD\uFFFD\uFFFD\uFFFDn\uFFFD\uFFFD7\uFFFD\u0013\u003C\uFFFDdE\uFFFD\uFFFD\u00D6\uFFFD#\uFFFD@kK\uFFFD.7\uFFFD\uFFFD\uFFFD\uFFFD\uFFFD!\r",
-        "\uFFFDr\uFFFD\uFFFD\uFFFDp{P\uFFFD\uFFFD\uFFFD\u001Fz[B\uFFFD(%T\u0014\uFFFDt\uFFFD\uFFFD@\uFFFD-M\uFFFD\u002B\uFFFD\u001BB7\uFFFDQ\u5BAA\uFFFD6\uFFFD}\u0015\u000E\uFFFDk\uFFFD\uFFFD\uFFFD\uFFFDx\r",
-        "To\uFFFD\uFFFDlB.h\uFFFD@\uFFFD\uFFFDB}\uFFFD\uFFFDyz\uFFFD\uFFFD\uFFFD\uFFFD\u0018\uFFFD1\uFFFD\u00A5\uFFFDk\u0005\uFFFD5\uFFFDnt\uFFFD\b=p\b\uFFFD\uFFFD=K1z\uFFFD$F\u000E\uFFFD.\uFFFD\uFFFD\uFFFD\u0022u\uFFFD\uFFFD\uFFFD\u007FG:\u0026\uFFFD^\u000F|\uFFFDq=0\uFFFDB\r",
-        "\u06C6\u0000P\uFFFD\uFFFD\uFFFD%\uFFFD\uFFFD\u0006Y\uFFFD\u0392\uFFFD\uFFFD\u007F\b\uFFFD\u0002%\uFFFD\u001B\uFFFD:9\uFFFD\u0466XHz\uFFFDtR\uFFFD\uFFFD\uFFFD!CY\uFFFD\u0005)\uFFFD\u001B\u07A1AV:z\uFFFDaw5\uFFFD\uFFFDP\u0026\u0026\uFFFD\u0011k\uFFFD3\u001DIB\uFFFDMq\uFFFD\uFFFD\uFFFD\u0015\uFFFDm\u001D\uFFFD/d\u0001\r",
-        "\uFFFD\u00119\uFFFD\u001D\uFFFD\uFFFD/\uFFFD\u001D3\uFFFD\uFFFD\u0005\uFFFD\uFFFDX\uFFFDq\uFFFD\t\u0019\uFFFD\uFFFD\u001F\u003EGmY\uFFFD\uFFFD\uFFFD\u0003l\uFFFD\uFFFD ,\uFFFD\u0001\u001D\uFFFD\uFFFD\uFFFD\uFFFD!\uFFFDg56\uFFFDe\uFFFD \uFFFD\uFFFD\uFFFDl\uFFFDz\uFFFD\uFFFDw%qH\uFFFDPP\uFFFD,to\uFFFDiw\uFFFD\uFFFD\uFFFDE\uFFFD8# [\u001B\uFFFDv\uFFFDU\uFFFD.\u0010e[(|\u0026\uFFFD0\uFFFD\u0016E\uFFFD\uFFFD\uFFFD!Q\uFFFD\uFFFD\uFFFD\uFFFD\uFFFD4\uFFFD\uFFFDS\u0004\u0015,\u000E\u0693\uFFFD\uFFFD\uFFFDd\n",
-        "t@\uFFFD\uFFFD\uFFFD\u035D\uFFFD\uFFFDwj\uFFFD\uFFFD\uFFFD\u003C\uFFFD\uFFFD.\u06E8\uFFFD\uFFFDw\u0010}!\u0342\uFFFD\uFFFD\uFFFD\uFFFD\u0017\uFFFDK\uFFFD\uFFFD\uFFFD2\uFFFD\uFFFD\u018D\uFFFD3}\uFFFDW\uFFFD\u0006\u0409b\uFFFDk\uFFFD\uFFFDu\uFFFD\uFFFDEF\uFFFD\uFFFD\uFFFD\u2D1E\uFFFD\uFFFD\t\uFFFDD\uFFFD9\u000E\uFFFDeJ\uFFFD\uFFFD*\uFFFD\uFFFD\uFFFD\u0003\uFFFD9\uFFFD\u0003\u0007e\uFFFD\u01EEP\uFFFD\uFFFD\uFFFDP\uFFFDR\uFFFD\n",
-        "\uFFFD\uFFFDD\uFFFDi\\\uFFFDa\u002B\u0007\uFFFD\u001A\uFFFD@\uFFFD\uFFFD-{\uFFFD\uFFFD\u0624u|\u0004\uFFFD,(\uFFFD\uFFFD\u06CA\uFFFD\uFFFD\uFFFD\u0006\uFFFD\u0006\u03C3i\uFFFD:~\u0513\u02A2\uFFFD\uFFFD#M\uFFFD\uFFFD2X^\u01E9\uFFFD0p\uFFFD1,h\uFFFD\u041A\uFFFD\u001C\u0027\uFFFD9H1i\uFFFD\uFFFDp\u001F\uFFFDY\uFFFD\u058D\uFFFD\uFFFD\uFFFDM\uFFFD\uFFFD\\OS\uFFFD\uFFFD\tQl\u0002\uFFFD\b\uFFFD\uFFFD\uFFFD\uFFFDZ\uFFFD\u0000\uFFFDf\u001F8\u0060\uFFFD\u0017 [\uFFFDq\uFFFDLLA%\uFFFD\\\uFFFDOR\u0060\uFFFD\u003Cn%\uFFFDs\uFFFD\uFFFD\uFFFD\uFFFD^B\uFFFD#\uFFFD\u1FAD\uFFFD\uFFFD\t\uFFFD\uFFFD\uFFFD\uFFFD1DtW\uFFFD\uFFFD\uFFFD\uFFFD\uFFFD;#\uFFFDM\uFFFD\uFFFD\uFFFD\u0005\uFFFD\uFFFD\uFFFDN\uFFFDn7m\uFFFD\uFFFD\uFFFDAew\uFFFD\uFFFD#\uFFFD\uFFFD\u0027\uFFFD\uFFFD\u0401\uFFFDY\uFFFD\uFFFD\u003Eq,\u0001$\u0004\uFFFD\u03A3\u0060\uFFFD\uFFFD\u003C\uFFFD\u001A\uFFFD\u0360d\uFFFD]\uFFFD*\uFFFD\t\uFFFDi\uFFFD\u001D}YL\uFFFD\uFFFD/\u0022\uFFFD\uFFFD\u001D\u0060\uFFFD\uFFFD,\uFFFD\u001C\uFFFD\uACBA\uFFFDS\uFFFD\uFFFD-kGR\uFFFDv\uFFFD\uFFFD%\u0006\u003E\u0019\uFFFD\uFFFD\uFFFDU\u0703\u00041e\uFFFDg\uFFFD6\u01379(\uFFFD\u0005W\uFFFD\u007F\uFFFD\uFFFD3\uFFFD\uFFFD\u01A1F\u0006\uFFFD\u0779Z\uFFFD\u009E\uFFFD\uFFFD\uFFFD\uFFFD\uFFFD\uFFFD\uFFFD\uFFFD\u2DC8[\u0001\uFFFDK\u000F\uFFFD\u001D!\uFFFD\uFFFD=\uFFFD\u001F\uFFFD\uFFFD\uFFFD|i\uFFFDv\uFFFD\uFFFD5f\u0011\uFFFD\uFFFD\uFFFD\uFFFD8\uFFFD\uFFFD\uAF6A\uFFFD\uFFFDmJ\u0000\uFFFD}\uFFFD\uFFFD,\uFFFD$4\uFFFDDI\u0022@\uFFFDh\u02C0:X\uFFFD\u0022\uFFFD\uFFFD\uFFFDZ\uFFFDa\uFFFD\uFFFD\uFFFD\u000E\u001E\uFFFD\uFFFD\f\uFFFDB\uFFFD\uFFFD\u000E\uFFFD\uFFFD\uFFFD\uFFFD\uFFFD\uFFFD\uFFFDB\uFFFDv3\uFFFD\t\uFFFD\uFFFDK\n",
-        "X\uFFFDG/C\uFFFD5*co\uFFFDi\uFFFD\uFFFDUI\u001C\\\uFFFD\uFFFD=\uFFFD\uFFFD\uFFFD\uFFFD\u0002q\uFFFD\u002B\uFFFDN\u0013\uFFFD8[]\u01EB\uFFFD\u0017\uFFFD\uFFFD];\uFFFD\uFFFDe\uFFFD\u07A8\uFFFD\u0026[\uFFFD\u033F\uFFFD\uFFFD|@\\Z\uFFFD\uFFFD \u07F6Qq\uFFFD\uFFFDp\u0646\uFFFD\uFFFD\u003C\uFFFD\uFFFD\u065C"
+        "\uFFFDp\uFFFDHw1\u001E\uFFFD\uFFFD\u0012\uFFFD\uFFFD\uFFFD;P\uFFFD\u0006J\u007F7\uFFFD\uFFFD{\uFFFD\uFFFD\u000B\uFFFD\t2U\uFFFD\u0014\uFFFD\uFFFDtGy\uFFFD{\uFFFD9\uFFFDJ\u0002:u\uFFFD~\uFFFD\uFFFD\u0454u\uFFFD\uFFFD\uFFFD:I\uFFFD%\uFFFD\u07E3\uFFFD\r",
+        "\uFFFD\uFFFD;\uFFFD}\uFFFDk\u0004F^[@y\uFFFD\u001By\u001EP\uFFFD\uFFFD\u0005\uFFFD\u000E*\uFFFD\f0\uFFFDUpZ\uFFFD\uFFFDX\uFFFDU\uFFFD\u003C\u0001f\uFFFD.Ey\uFFFD\uFFFD\uFFFD\u02ABa\uFFFD\uFFFD9\bC\uFFFD\u0011Lp\\r\uFFFD\uFFFD\u0004l\uFFFD\uFFFDl\uFFFD#|\u0013\uFFFD\u001Dup\u0270\uFFFDJ\uFFFD.\uFFFD\u000E\uFFFD\uFFFDS\uFFFD\u0014\uFFFDCU\u02E4\uFFFD\uFFFDW@\r",
+        "\uFFFD=\u0018\u003C\uFFFD\uFFFD{[\u001C\uFFFD\uFFFD\u000Fa\u0060%\uFFFDD\u0004\uFFFD9{\u0060\uFFFDW\uFFFD\uFFFD\u0026H\uFFFD)\uFFFD\u0018\uFFFD\uFFFD\uFFFD\r",
+        "\uFFFD\uFFFD\u0022(O\uFFFD6YA\uFFFD\uFFFD\uFFFD\uFFFD\uFFFD\u070F\u0007\uFFFD\uFFFD\uFFFD\uFFFDc\uFFFD\uFFFD3\\\uFFFD\uFFFD\uFFFD\uFFFD\uFFFDe\u0017\u001ER\uFFFD\uFFFD\uFFFD)\u003E\u00154\uFFFD1\uFFFD\u000By\uFFFD\uFFFD\uFFFD\u0011li\u044Ezi\u001B8C\\\uFFFD\u001E$\uFFFD\uFFFD\uFFFD]\uFFFD\uFFFD\u001C\uFFFDef\uFFFD/\uFFFD\uFFFD\uFFFDPyD0\u0005\uFFFD\uFFFD\uFFFDM\uFFFDh5\u03AE\uFFFD\uFFFD\u0015\u0621\u00147\u001B\uFFFD\uFFFDdg\u0006\u0003$^\uFFFD\u070A\uFFFD\uFFFD\u0018V\u0019x\uFFFD\u0787\uFFFD\uFFFD\uFFFDN\uFFFD\u007F\uFFFD\u001E\u0019\uFFFD\uFFFD|\u0019^\uFFFD\uFFFD\uFFFDE\uFFFD(e\uFFFDYD\uFFFD\u001B\uFFFD7\uFFFD\u0060\n",
+        "5\uFFFD\uFFFD.\uFFFD\u0016k\uFFFD\u007F\u0006E\uFFFD\uFFFD\r",
+        "\uFFFDk\uFFFD\uFFFDy2\uFFFD3^3\uFFFDa\n",
+        "4d\uFFFD\uFFFD\u001Cp\uFFFDGi\uFFFDV\uFFFD\uFFFD\uFFFDk,\u0022 \uFFFDh6\uFFFD\uFFFD5w\uFFFD-d\u0002QO5~\f6\u0022\uFFFD\u001F(\uFFFD\u000F\uFFFDc\uFFFD\u003E\u0007\uFFFDY:\u0006;\u0012^\uFFFD\uFFFD;\uFFFD\uFFFDo\uFFFDB|D\u0017\uFFFD 9}\uFFFDHh\u0003\uFFFD\fYp\uFFFD\u001F\uFFFDp\uFFFD\uFFFD*\uFFFD\u0016\u003C\u05858\uFFFDn?\uFFFD\uFFFDJ\uFFFD\uFFFDK\u0004\u001D\uFFFDq\uFFFD\uFFFD7\u001AQ\uFFFDc\uFFFD\uFFFD\uFFFD\uFFFD\u0005nRH\u0001OJ\uFFFDD\uFFFD\uFFFD(Ti\uFFFD\uFFFD\uFFFDJ\u001B\u06A1\u0022\u001E7]\uFFFD!\uFFFD\uFFFD\uFFFDU\u06B2\uFFFD\uFFFD\uFFFD@8J\uFFFD\uFFFD\u001B,\r",
+        "\u0018v\u3C4F\uFFFDs[y\uFFFD]\uFFFDO\u001A\uFFFD\u0022-\uFFFD\uFFFDoR\uFFFDu\uFFFD\uFFFD\u51B6\uFFFDe\u0007\uFFFD\uFFFD\u0011\u001F\uFFFD\uFFFDo\uFFFD\fa\uFFFDa\uFFFDR\uFFFD\uFFFD%M\u0027\uFFFD\r",
+        "M\uFFFD\uFFFD\u0019\u0000@\u04A9R\uFFFD[\u0013\uFFFD\uFFFD\uFFFD\u003E\uFFFD\u0003(\uFFFD\uFFFD\uFFFD\r",
+        "W\uFFFDvQ9Xai\uFFFD\uFFFD\uFFFD87U\u0005\u7E9DJ\uFFFD\uFFFD\uFFFDNSz\uFFFDN*I\uFFFD\uFFFD\u003C\uFFFD\uFFFDc{\uFFFD\uFFFDQ\uFFFDS\uFFFD5\uFFFD\uFFFD\uFFFD\uFFFD\uFFFD\u001Cm\u001F\uFFFD\u0006i\uFFFDO\u0022\u0580\n",
+        "6 \uFFFD\u0013\uFFFD\uFFFD\uFFFD\uFFFD\\\uFFFD\u0004\uFFFD\uFFFDP\u001C\u0018\uFFFD\uFFFD\u0003e4,\uFFFD\uFFFD\uFFFD\uFFFDF\uFFFD,g\u0017\u0018F\uFFFD3\uFFFD\u0022\uFFFD\uFFFD-\uFFFDk\uFFFD\uFFFD\u001B\uFFFD\u003E\u0018\uFFFD7\uFFFD\uFFFD}\uFFFD\u0002\uFFFDHh\u0007#BG]\uFFFD\uFFFD\uFFFD\r",
+        "\u001Ds\uFFFD\uFFFD\uFFFD\uFFFDn\uFFFDl\uFFFD)H-\u000E\uFFFD\uFFFD\u001B\uFFFD\uFFFD\uFFFD?\u0060\uFFFD\uFFFD\uFFFD\uFFFD\r",
+        "\uFFFD\uFFFD/\uFFFD0\uFFFD(A\uFFFD\u0016\uFFFD58\uFFFDX\uFFFD\uFFFD\uFFFD\u00148i\f\uFFFDO\u0010T\uFFFD\u0013;\uFFFD\u0014\uBFFC\uFFFD\u0002_P\u00172\uFFFD\u0016\u0004\uFFFDl\uFFFD\uFFFD\u0007\uFFFD\r",
+        "\uFFFD\uFFFDw\uFFFD\uFFFDT\uFFFD\uFFFD\uFFFD\u001C\u0014\u0005\u000E\u0002\uFFFDv|\uFFFDUy\uFFFD\uFFFD\uFFFDQ\uFFFD\uFFFD\uFFFD[\uFFFD\uFFFD\u0026\u000BZ\uFFFD\u001E\u0015G\u0017\uFFFD\u007F\uFFFD;\u0016\u04AD\u0007\u00028\uFFFD\u0003\u04B1f\u007F3\uFFFD%\uFFFD\uFFFD\uFFFD\uFFFD$\u0007\uFFFD\b\uFFFDX\uFFFD.d\u0001\uFFFD\uFFFD\u0005\uFFFD\uFFFD\u007F\u0007\uFFFD\u0022\uFFFD\uFFFDSZ\uFFFD5\uFFFD!\u0022)\u001B\uFFFD\uFFFDc4 \uFFFD\u0002\uFFFD\u001E\uFFFD\u021E\uFFFD\n",
+        "ly\uFFFD\u0027\uFFFD\uFFFD\uFFFD/aw6\uFFFD\uFFFD\uFFFD#\uFFFD\uFFFD\f;\uFFFD\uFFFD\uFFFDS\uFFFD\uFFFD\u0005?r\uFFFD\uFFFD2\uFFFDO\uFFFD\uFFFD?\uFFFD{BB\uFFFD\uFFFD\uFFFD\uFFFD}\u001BL\uFFFD%\f\uFFFDc\uFFFDPm\uFFFDXz\uFFFD\u16BD\u03D2\u0003\u001F^/g\uFFFD\uFFFD\uFFFD\uFFFD\uFFFD\uFFFDe\uFFFDU.\uFFFD\uFFFD\uFFFDL\uFFFD(\u03D8"
       ],
       "StatusCode": 202,
       "ResponseHeaders": {
         "Content-Length": "0",
-<<<<<<< HEAD
-        "Date": "Wed, 03 Feb 2021 02:09:57 GMT",
-=======
-        "Date": "Wed, 17 Feb 2021 22:30:31 GMT",
->>>>>>> 1814567d
+        "Date": "Fri, 19 Feb 2021 19:11:19 GMT",
         "Server": [
           "Windows-Azure-HDFS/1.0",
           "Microsoft-HTTPAPI/2.0"
         ],
-        "x-ms-client-request-id": "9d8c5806-0725-cd04-22c5-882e62c0c839",
-<<<<<<< HEAD
-        "x-ms-request-id": "9dfa9561-701f-003f-0dd1-f9b7fc000000",
-=======
-        "x-ms-request-id": "f46b9baa-501f-0017-407c-05d654000000",
->>>>>>> 1814567d
+        "x-ms-client-request-id": "d6c5f07f-085c-98a1-7626-d04a5a6bc6a7",
+        "x-ms-request-id": "6f4b6117-e01f-004f-50f3-060e0b000000",
         "x-ms-request-server-encrypted": "true",
         "x-ms-version": "2020-06-12"
       },
       "ResponseBody": []
     },
     {
-      "RequestUri": "https://seannse.dfs.core.windows.net/test-filesystem-023a1545-6f8b-6978-3eda-e6acbbfad10d/test-file-ca82fcc8-b728-6b1c-9cd1-232f42ba6581?action=flush\u0026position=1024",
+      "RequestUri": "https://seannse.dfs.core.windows.net/test-filesystem-55839d71-89b7-35fd-c1c9-a12c47bc57e9/test-file-e6e41aff-8b7f-a860-00c9-5af95ebc1d24?action=flush\u0026position=1024",
       "RequestMethod": "PATCH",
       "RequestHeaders": {
         "Accept": "application/json",
         "Authorization": "Sanitized",
-<<<<<<< HEAD
-        "traceparent": "00-b180c888f4e72a47b2568e356f846917-ed8f6707256cc343-00",
-        "User-Agent": [
-          "azsdk-net-Storage.Files.DataLake/12.7.0-alpha.20210202.1",
-          "(.NET Framework 4.8.4250.0; Microsoft Windows 10.0.19042 )"
-        ],
-        "x-ms-client-request-id": "061fbc89-f8b4-88a5-36bd-83252f582c55",
-        "x-ms-date": "Wed, 03 Feb 2021 02:09:56 GMT",
-=======
+        "traceparent": "00-8c6ad2ce58566a4f807969d1b79cef30-0399fc25186c0d49-00",
+        "User-Agent": [
+          "azsdk-net-Storage.Files.DataLake/12.7.0-alpha.20210219.1",
+          "(.NET 5.0.3; Microsoft Windows 10.0.19041)"
+        ],
+        "x-ms-client-request-id": "6a1c6a3a-f996-9381-ed48-8dd6950850a7",
+        "x-ms-date": "Fri, 19 Feb 2021 19:11:21 GMT",
+        "x-ms-return-client-request-id": "true",
+        "x-ms-version": "2020-06-12"
+      },
+      "RequestBody": null,
+      "StatusCode": 200,
+      "ResponseHeaders": {
         "Content-Length": "0",
-        "traceparent": "00-c68d17ed3b464f49a2665394cc4c0233-be5acca68143d940-00",
-        "User-Agent": [
-          "azsdk-net-Storage.Files.DataLake/12.7.0-alpha.20210217.1",
-          "(.NET 5.0.3; Microsoft Windows 10.0.19042)"
-        ],
-        "x-ms-client-request-id": "061fbc89-f8b4-88a5-36bd-83252f582c55",
-        "x-ms-date": "Wed, 17 Feb 2021 22:30:32 GMT",
->>>>>>> 1814567d
+        "Date": "Fri, 19 Feb 2021 19:11:19 GMT",
+        "ETag": "\u00220x8D8D50A2420960F\u0022",
+        "Last-Modified": "Fri, 19 Feb 2021 19:11:20 GMT",
+        "Server": [
+          "Windows-Azure-HDFS/1.0",
+          "Microsoft-HTTPAPI/2.0"
+        ],
+        "x-ms-client-request-id": "6a1c6a3a-f996-9381-ed48-8dd6950850a7",
+        "x-ms-request-id": "6f4b6127-e01f-004f-60f3-060e0b000000",
+        "x-ms-request-server-encrypted": "false",
+        "x-ms-version": "2020-06-12"
+      },
+      "ResponseBody": []
+    },
+    {
+      "RequestUri": "https://seannse.blob.core.windows.net/test-filesystem-55839d71-89b7-35fd-c1c9-a12c47bc57e9/test-file-e6e41aff-8b7f-a860-00c9-5af95ebc1d24",
+      "RequestMethod": "HEAD",
+      "RequestHeaders": {
+        "Accept": "application/xml",
+        "Authorization": "Sanitized",
+        "traceparent": "00-f4a65638eca04c4882dd72d37ab16673-9c10ce1c0d58fd46-00",
+        "User-Agent": [
+          "azsdk-net-Storage.Files.DataLake/12.7.0-alpha.20210219.1",
+          "(.NET 5.0.3; Microsoft Windows 10.0.19041)"
+        ],
+        "x-ms-client-request-id": "ef0f6e56-5c4f-8310-f6f9-6a47b796392d",
+        "x-ms-date": "Fri, 19 Feb 2021 19:11:21 GMT",
         "x-ms-return-client-request-id": "true",
         "x-ms-version": "2020-06-12"
       },
       "RequestBody": null,
       "StatusCode": 200,
       "ResponseHeaders": {
-        "Content-Length": "0",
-<<<<<<< HEAD
-        "Date": "Wed, 03 Feb 2021 02:09:57 GMT",
-        "ETag": "\u00220x8D8C7E8CE334A9A\u0022",
-        "Last-Modified": "Wed, 03 Feb 2021 02:09:57 GMT",
-=======
-        "Date": "Wed, 17 Feb 2021 22:30:32 GMT",
-        "ETag": "\u00220x8D8D393A317A7C6\u0022",
-        "Last-Modified": "Wed, 17 Feb 2021 22:30:32 GMT",
->>>>>>> 1814567d
-        "Server": [
-          "Windows-Azure-HDFS/1.0",
-          "Microsoft-HTTPAPI/2.0"
-        ],
-        "x-ms-client-request-id": "061fbc89-f8b4-88a5-36bd-83252f582c55",
-<<<<<<< HEAD
-        "x-ms-request-id": "9dfa9573-701f-003f-1ed1-f9b7fc000000",
-=======
-        "x-ms-request-id": "f46b9bcd-501f-0017-637c-05d654000000",
->>>>>>> 1814567d
-        "x-ms-request-server-encrypted": "false",
-        "x-ms-version": "2020-06-12"
-      },
-      "ResponseBody": []
-    },
-    {
-      "RequestUri": "https://seannse.blob.core.windows.net/test-filesystem-023a1545-6f8b-6978-3eda-e6acbbfad10d/test-file-ca82fcc8-b728-6b1c-9cd1-232f42ba6581",
-      "RequestMethod": "HEAD",
-      "RequestHeaders": {
-        "Accept": "application/xml",
-        "Authorization": "Sanitized",
-<<<<<<< HEAD
-        "traceparent": "00-c6c9c10cc6f1d14c8e7ec51c5e834c84-3a8e3c7504219e47-00",
-        "User-Agent": [
-          "azsdk-net-Storage.Files.DataLake/12.7.0-alpha.20210202.1",
-          "(.NET Framework 4.8.4250.0; Microsoft Windows 10.0.19042 )"
-        ],
-        "x-ms-client-request-id": "a6a56b7f-c2a0-bd84-6486-9d39a2bbbbc3",
-        "x-ms-date": "Wed, 03 Feb 2021 02:09:57 GMT",
-=======
-        "traceparent": "00-9be233149e66ea4095084e1b834e5940-15db203594886040-00",
-        "User-Agent": [
-          "azsdk-net-Storage.Files.DataLake/12.7.0-alpha.20210217.1",
-          "(.NET 5.0.3; Microsoft Windows 10.0.19042)"
-        ],
-        "x-ms-client-request-id": "a6a56b7f-c2a0-bd84-6486-9d39a2bbbbc3",
-        "x-ms-date": "Wed, 17 Feb 2021 22:30:32 GMT",
->>>>>>> 1814567d
-        "x-ms-return-client-request-id": "true",
-        "x-ms-version": "2020-06-12"
-      },
-      "RequestBody": null,
-      "StatusCode": 200,
-      "ResponseHeaders": {
         "Accept-Ranges": "bytes",
         "Content-Length": "1024",
         "Content-Type": "application/octet-stream",
-<<<<<<< HEAD
-        "Date": "Wed, 03 Feb 2021 02:09:57 GMT",
-        "ETag": "\u00220x8D8C7E8CE334A9A\u0022",
-        "Last-Modified": "Wed, 03 Feb 2021 02:09:57 GMT",
-=======
-        "Date": "Wed, 17 Feb 2021 22:30:32 GMT",
-        "ETag": "\u00220x8D8D393A317A7C6\u0022",
-        "Last-Modified": "Wed, 17 Feb 2021 22:30:32 GMT",
->>>>>>> 1814567d
+        "Date": "Fri, 19 Feb 2021 19:11:20 GMT",
+        "ETag": "\u00220x8D8D50A2420960F\u0022",
+        "Last-Modified": "Fri, 19 Feb 2021 19:11:20 GMT",
         "Server": [
           "Windows-Azure-Blob/1.0",
           "Microsoft-HTTPAPI/2.0"
@@ -274,47 +184,31 @@
         "x-ms-access-tier": "Hot",
         "x-ms-access-tier-inferred": "true",
         "x-ms-blob-type": "BlockBlob",
-        "x-ms-client-request-id": "a6a56b7f-c2a0-bd84-6486-9d39a2bbbbc3",
-<<<<<<< HEAD
-        "x-ms-creation-time": "Wed, 03 Feb 2021 02:09:57 GMT",
-=======
-        "x-ms-creation-time": "Wed, 17 Feb 2021 22:30:32 GMT",
->>>>>>> 1814567d
-        "x-ms-group": "$superuser",
-        "x-ms-lease-state": "available",
-        "x-ms-lease-status": "unlocked",
-        "x-ms-owner": "$superuser",
-        "x-ms-permissions": "rw-r-----",
-<<<<<<< HEAD
-        "x-ms-request-id": "5af4594b-101e-0080-65d1-f98059000000",
-=======
-        "x-ms-request-id": "8f3505e1-f01e-0098-637c-055f3e000000",
->>>>>>> 1814567d
+        "x-ms-client-request-id": "ef0f6e56-5c4f-8310-f6f9-6a47b796392d",
+        "x-ms-creation-time": "Fri, 19 Feb 2021 19:11:20 GMT",
+        "x-ms-group": "$superuser",
+        "x-ms-lease-state": "available",
+        "x-ms-lease-status": "unlocked",
+        "x-ms-owner": "$superuser",
+        "x-ms-permissions": "rw-r-----",
+        "x-ms-request-id": "2e6840e1-201e-00a4-22f3-0676f9000000",
         "x-ms-server-encrypted": "true",
         "x-ms-version": "2020-06-12"
       },
       "ResponseBody": []
     },
     {
-      "RequestUri": "https://seannse.blob.core.windows.net/test-filesystem-023a1545-6f8b-6978-3eda-e6acbbfad10d/test-file-ca82fcc8-b728-6b1c-9cd1-232f42ba6581",
-      "RequestMethod": "GET",
-      "RequestHeaders": {
-        "Accept": "application/xml",
-        "Authorization": "Sanitized",
-        "User-Agent": [
-<<<<<<< HEAD
-          "azsdk-net-Storage.Files.DataLake/12.7.0-alpha.20210202.1",
-          "(.NET Framework 4.8.4250.0; Microsoft Windows 10.0.19042 )"
-        ],
-        "x-ms-client-request-id": "c4a57e84-86b3-d0b5-8f66-73e6eae83dbc",
-        "x-ms-date": "Wed, 03 Feb 2021 02:09:57 GMT",
-=======
-          "azsdk-net-Storage.Files.DataLake/12.7.0-alpha.20210217.1",
-          "(.NET 5.0.3; Microsoft Windows 10.0.19042)"
-        ],
-        "x-ms-client-request-id": "c4a57e84-86b3-d0b5-8f66-73e6eae83dbc",
-        "x-ms-date": "Wed, 17 Feb 2021 22:30:32 GMT",
->>>>>>> 1814567d
+      "RequestUri": "https://seannse.blob.core.windows.net/test-filesystem-55839d71-89b7-35fd-c1c9-a12c47bc57e9/test-file-e6e41aff-8b7f-a860-00c9-5af95ebc1d24",
+      "RequestMethod": "GET",
+      "RequestHeaders": {
+        "Accept": "application/xml",
+        "Authorization": "Sanitized",
+        "User-Agent": [
+          "azsdk-net-Storage.Files.DataLake/12.7.0-alpha.20210219.1",
+          "(.NET 5.0.3; Microsoft Windows 10.0.19041)"
+        ],
+        "x-ms-client-request-id": "277fefa0-61f8-9e58-2b32-c5b1feb881ed",
+        "x-ms-date": "Fri, 19 Feb 2021 19:11:21 GMT",
         "x-ms-range": "bytes=0-127",
         "x-ms-return-client-request-id": "true",
         "x-ms-version": "2020-06-12"
@@ -326,64 +220,40 @@
         "Content-Length": "128",
         "Content-Range": "bytes 0-127/1024",
         "Content-Type": "application/octet-stream",
-<<<<<<< HEAD
-        "Date": "Wed, 03 Feb 2021 02:09:57 GMT",
-        "ETag": "\u00220x8D8C7E8CE334A9A\u0022",
-        "Last-Modified": "Wed, 03 Feb 2021 02:09:57 GMT",
-=======
-        "Date": "Wed, 17 Feb 2021 22:30:32 GMT",
-        "ETag": "\u00220x8D8D393A317A7C6\u0022",
-        "Last-Modified": "Wed, 17 Feb 2021 22:30:32 GMT",
->>>>>>> 1814567d
-        "Server": [
-          "Windows-Azure-Blob/1.0",
-          "Microsoft-HTTPAPI/2.0"
-        ],
-        "x-ms-blob-type": "BlockBlob",
-        "x-ms-client-request-id": "c4a57e84-86b3-d0b5-8f66-73e6eae83dbc",
-<<<<<<< HEAD
-        "x-ms-creation-time": "Wed, 03 Feb 2021 02:09:57 GMT",
-=======
-        "x-ms-creation-time": "Wed, 17 Feb 2021 22:30:32 GMT",
->>>>>>> 1814567d
-        "x-ms-group": "$superuser",
-        "x-ms-lease-state": "available",
-        "x-ms-lease-status": "unlocked",
-        "x-ms-owner": "$superuser",
-        "x-ms-permissions": "rw-r-----",
-<<<<<<< HEAD
-        "x-ms-request-id": "5af4596c-101e-0080-04d1-f98059000000",
-=======
-        "x-ms-request-id": "8f35063c-f01e-0098-387c-055f3e000000",
->>>>>>> 1814567d
-        "x-ms-server-encrypted": "true",
-        "x-ms-version": "2020-06-12"
-      },
-      "ResponseBody": "svfj8USmc0TpB8RTwVayZbL58gvOhMAcBoS\u002BxHfH\u002BeDg5G6\u002B9DeoEzzoZEXBxMOWniOyQGtL\u002By43xurA567MIQ3kct3n9HB7UN7O5R96W0LBKCVUFLl0lehAhy1N6CuOG0I33VHlrqqzNu\u002BMfRUOvGun/7\u002BIeA1Ub9z0pmxCLmg="
-    },
-    {
-      "RequestUri": "https://seannse.blob.core.windows.net/test-filesystem-023a1545-6f8b-6978-3eda-e6acbbfad10d/test-file-ca82fcc8-b728-6b1c-9cd1-232f42ba6581",
-      "RequestMethod": "GET",
-      "RequestHeaders": {
-        "Accept": "application/xml",
-        "Authorization": "Sanitized",
-<<<<<<< HEAD
-        "If-Match": "0x8D8C7E8CE334A9A",
-        "User-Agent": [
-          "azsdk-net-Storage.Files.DataLake/12.7.0-alpha.20210202.1",
-          "(.NET Framework 4.8.4250.0; Microsoft Windows 10.0.19042 )"
-        ],
-        "x-ms-client-request-id": "23b44abe-f615-510f-3cbc-ef93f9c816b1",
-        "x-ms-date": "Wed, 03 Feb 2021 02:09:57 GMT",
-=======
-        "If-Match": "0x8D8D393A317A7C6",
-        "User-Agent": [
-          "azsdk-net-Storage.Files.DataLake/12.7.0-alpha.20210217.1",
-          "(.NET 5.0.3; Microsoft Windows 10.0.19042)"
-        ],
-        "x-ms-client-request-id": "23b44abe-f615-510f-3cbc-ef93f9c816b1",
-        "x-ms-date": "Wed, 17 Feb 2021 22:30:32 GMT",
->>>>>>> 1814567d
+        "Date": "Fri, 19 Feb 2021 19:11:20 GMT",
+        "ETag": "\u00220x8D8D50A2420960F\u0022",
+        "Last-Modified": "Fri, 19 Feb 2021 19:11:20 GMT",
+        "Server": [
+          "Windows-Azure-Blob/1.0",
+          "Microsoft-HTTPAPI/2.0"
+        ],
+        "x-ms-blob-type": "BlockBlob",
+        "x-ms-client-request-id": "277fefa0-61f8-9e58-2b32-c5b1feb881ed",
+        "x-ms-creation-time": "Fri, 19 Feb 2021 19:11:20 GMT",
+        "x-ms-group": "$superuser",
+        "x-ms-lease-state": "available",
+        "x-ms-lease-status": "unlocked",
+        "x-ms-owner": "$superuser",
+        "x-ms-permissions": "rw-r-----",
+        "x-ms-request-id": "2e684198-201e-00a4-4df3-0676f9000000",
+        "x-ms-server-encrypted": "true",
+        "x-ms-version": "2020-06-12"
+      },
+      "ResponseBody": "w3C2SHcxHunWEqf2mjtQxAZKfzeY7ot7/pELnQkyVZkUsv90R3nfe/A5kkoCOnWRfrmO0ZR1o9XkOknmJYDfo70N4uc73H2NawRGXltAecQbeR5QpIMFng4qjwww\u002BFVwWu\u002BN9FiNVaI8AWaPLkV5o8GEyqthj/45CEPZEUxwXHI="
+    },
+    {
+      "RequestUri": "https://seannse.blob.core.windows.net/test-filesystem-55839d71-89b7-35fd-c1c9-a12c47bc57e9/test-file-e6e41aff-8b7f-a860-00c9-5af95ebc1d24",
+      "RequestMethod": "GET",
+      "RequestHeaders": {
+        "Accept": "application/xml",
+        "Authorization": "Sanitized",
+        "If-Match": "0x8D8D50A2420960F",
+        "User-Agent": [
+          "azsdk-net-Storage.Files.DataLake/12.7.0-alpha.20210219.1",
+          "(.NET 5.0.3; Microsoft Windows 10.0.19041)"
+        ],
+        "x-ms-client-request-id": "c8a65d6e-1217-0334-0028-87ef4d06d2b1",
+        "x-ms-date": "Fri, 19 Feb 2021 19:11:21 GMT",
         "x-ms-range": "bytes=128-255",
         "x-ms-return-client-request-id": "true",
         "x-ms-version": "2020-06-12"
@@ -395,64 +265,40 @@
         "Content-Length": "128",
         "Content-Range": "bytes 128-255/1024",
         "Content-Type": "application/octet-stream",
-<<<<<<< HEAD
-        "Date": "Wed, 03 Feb 2021 02:09:58 GMT",
-        "ETag": "\u00220x8D8C7E8CE334A9A\u0022",
-        "Last-Modified": "Wed, 03 Feb 2021 02:09:57 GMT",
-=======
-        "Date": "Wed, 17 Feb 2021 22:30:32 GMT",
-        "ETag": "\u00220x8D8D393A317A7C6\u0022",
-        "Last-Modified": "Wed, 17 Feb 2021 22:30:32 GMT",
->>>>>>> 1814567d
-        "Server": [
-          "Windows-Azure-Blob/1.0",
-          "Microsoft-HTTPAPI/2.0"
-        ],
-        "x-ms-blob-type": "BlockBlob",
-        "x-ms-client-request-id": "23b44abe-f615-510f-3cbc-ef93f9c816b1",
-<<<<<<< HEAD
-        "x-ms-creation-time": "Wed, 03 Feb 2021 02:09:57 GMT",
-=======
-        "x-ms-creation-time": "Wed, 17 Feb 2021 22:30:32 GMT",
->>>>>>> 1814567d
-        "x-ms-group": "$superuser",
-        "x-ms-lease-state": "available",
-        "x-ms-lease-status": "unlocked",
-        "x-ms-owner": "$superuser",
-        "x-ms-permissions": "rw-r-----",
-<<<<<<< HEAD
-        "x-ms-request-id": "5af4598f-101e-0080-24d1-f98059000000",
-=======
-        "x-ms-request-id": "8f350682-f01e-0098-787c-055f3e000000",
->>>>>>> 1814567d
-        "x-ms-server-encrypted": "true",
-        "x-ms-version": "2020-06-12"
-      },
-      "ResponseBody": "s0DK3UJ98dt5eqHeyecY0jHKwqXoawWjNeNudPAIPXAIh9k9SzF67rYkRg7XLoqIxCJ1ooCIf0c6JqheD3zqcT0w1kIN24YAUNPvxCX3zAZZ5rDOkpvvfwiSAiWIG986OdXRplhIeumbdFKsmbohQ1mhBSnMG96hQVY6ethhdzU="
-    },
-    {
-      "RequestUri": "https://seannse.blob.core.windows.net/test-filesystem-023a1545-6f8b-6978-3eda-e6acbbfad10d/test-file-ca82fcc8-b728-6b1c-9cd1-232f42ba6581",
-      "RequestMethod": "GET",
-      "RequestHeaders": {
-        "Accept": "application/xml",
-        "Authorization": "Sanitized",
-<<<<<<< HEAD
-        "If-Match": "0x8D8C7E8CE334A9A",
-        "User-Agent": [
-          "azsdk-net-Storage.Files.DataLake/12.7.0-alpha.20210202.1",
-          "(.NET Framework 4.8.4250.0; Microsoft Windows 10.0.19042 )"
-        ],
-        "x-ms-client-request-id": "a027931f-1934-f0a6-adf7-939aca7718f2",
-        "x-ms-date": "Wed, 03 Feb 2021 02:09:57 GMT",
-=======
-        "If-Match": "0x8D8D393A317A7C6",
-        "User-Agent": [
-          "azsdk-net-Storage.Files.DataLake/12.7.0-alpha.20210217.1",
-          "(.NET 5.0.3; Microsoft Windows 10.0.19042)"
-        ],
-        "x-ms-client-request-id": "a027931f-1934-f0a6-adf7-939aca7718f2",
-        "x-ms-date": "Wed, 17 Feb 2021 22:30:32 GMT",
->>>>>>> 1814567d
+        "Date": "Fri, 19 Feb 2021 19:11:20 GMT",
+        "ETag": "\u00220x8D8D50A2420960F\u0022",
+        "Last-Modified": "Fri, 19 Feb 2021 19:11:20 GMT",
+        "Server": [
+          "Windows-Azure-Blob/1.0",
+          "Microsoft-HTTPAPI/2.0"
+        ],
+        "x-ms-blob-type": "BlockBlob",
+        "x-ms-client-request-id": "c8a65d6e-1217-0334-0028-87ef4d06d2b1",
+        "x-ms-creation-time": "Fri, 19 Feb 2021 19:11:20 GMT",
+        "x-ms-group": "$superuser",
+        "x-ms-lease-state": "available",
+        "x-ms-lease-status": "unlocked",
+        "x-ms-owner": "$superuser",
+        "x-ms-permissions": "rw-r-----",
+        "x-ms-request-id": "2e684240-201e-00a4-6df3-0676f9000000",
+        "x-ms-server-encrypted": "true",
+        "x-ms-version": "2020-06-12"
+      },
+      "ResponseBody": "rtYEbLOEbI0jfBOjHXVwybDrSqsuqg7L8FPsFLRDVcuk9OBXQA3vPRg8h\u002BV7WxyS0w9hYCWxRATIOXtgmFfZ3yZI/imVGIij\u002Bw2S8SIoT5Q2WUGl4vSl87DcjweRj6TBY6e\u002BM1zz/bqGvmUXHlLin\u002BrmKT4VNP0xogt5uYmBEWw="
+    },
+    {
+      "RequestUri": "https://seannse.blob.core.windows.net/test-filesystem-55839d71-89b7-35fd-c1c9-a12c47bc57e9/test-file-e6e41aff-8b7f-a860-00c9-5af95ebc1d24",
+      "RequestMethod": "GET",
+      "RequestHeaders": {
+        "Accept": "application/xml",
+        "Authorization": "Sanitized",
+        "If-Match": "0x8D8D50A2420960F",
+        "User-Agent": [
+          "azsdk-net-Storage.Files.DataLake/12.7.0-alpha.20210219.1",
+          "(.NET 5.0.3; Microsoft Windows 10.0.19041)"
+        ],
+        "x-ms-client-request-id": "a142a806-b912-aad6-403f-aef16e8df5b0",
+        "x-ms-date": "Fri, 19 Feb 2021 19:11:21 GMT",
         "x-ms-range": "bytes=256-383",
         "x-ms-return-client-request-id": "true",
         "x-ms-version": "2020-06-12"
@@ -464,64 +310,40 @@
         "Content-Length": "128",
         "Content-Range": "bytes 256-383/1024",
         "Content-Type": "application/octet-stream",
-<<<<<<< HEAD
-        "Date": "Wed, 03 Feb 2021 02:09:58 GMT",
-        "ETag": "\u00220x8D8C7E8CE334A9A\u0022",
-        "Last-Modified": "Wed, 03 Feb 2021 02:09:57 GMT",
-=======
-        "Date": "Wed, 17 Feb 2021 22:30:32 GMT",
-        "ETag": "\u00220x8D8D393A317A7C6\u0022",
-        "Last-Modified": "Wed, 17 Feb 2021 22:30:32 GMT",
->>>>>>> 1814567d
-        "Server": [
-          "Windows-Azure-Blob/1.0",
-          "Microsoft-HTTPAPI/2.0"
-        ],
-        "x-ms-blob-type": "BlockBlob",
-        "x-ms-client-request-id": "a027931f-1934-f0a6-adf7-939aca7718f2",
-<<<<<<< HEAD
-        "x-ms-creation-time": "Wed, 03 Feb 2021 02:09:57 GMT",
-=======
-        "x-ms-creation-time": "Wed, 17 Feb 2021 22:30:32 GMT",
->>>>>>> 1814567d
-        "x-ms-group": "$superuser",
-        "x-ms-lease-state": "available",
-        "x-ms-lease-status": "unlocked",
-        "x-ms-owner": "$superuser",
-        "x-ms-permissions": "rw-r-----",
-<<<<<<< HEAD
-        "x-ms-request-id": "5af459d4-101e-0080-64d1-f98059000000",
-=======
-        "x-ms-request-id": "8f3506a1-f01e-0098-167c-055f3e000000",
->>>>>>> 1814567d
-        "x-ms-server-encrypted": "true",
-        "x-ms-version": "2020-06-12"
-      },
-      "ResponseBody": "9LWLUCYmrRFrxjMdSULlTXG/y\u002BYVtm0d9i9kAQ3/ETn9HbjkL9EdM/T0vQXowFj\u002Bce0JGZWQHz5HbVn3wasDbLT5ICyKAR2gopjyIfhnNTbWZZAg9fekbP16nMJ3JXFI8VBQ76AsdG/PaXf9nf1F3zgjIFsb4na8VbMuEGVbKHw="
-    },
-    {
-      "RequestUri": "https://seannse.blob.core.windows.net/test-filesystem-023a1545-6f8b-6978-3eda-e6acbbfad10d/test-file-ca82fcc8-b728-6b1c-9cd1-232f42ba6581",
-      "RequestMethod": "GET",
-      "RequestHeaders": {
-        "Accept": "application/xml",
-        "Authorization": "Sanitized",
-<<<<<<< HEAD
-        "If-Match": "0x8D8C7E8CE334A9A",
-        "User-Agent": [
-          "azsdk-net-Storage.Files.DataLake/12.7.0-alpha.20210202.1",
-          "(.NET Framework 4.8.4250.0; Microsoft Windows 10.0.19042 )"
-        ],
-        "x-ms-client-request-id": "6673d11e-76a1-e87d-2b3b-0b44636000fc",
-        "x-ms-date": "Wed, 03 Feb 2021 02:09:57 GMT",
-=======
-        "If-Match": "0x8D8D393A317A7C6",
-        "User-Agent": [
-          "azsdk-net-Storage.Files.DataLake/12.7.0-alpha.20210217.1",
-          "(.NET 5.0.3; Microsoft Windows 10.0.19042)"
-        ],
-        "x-ms-client-request-id": "6673d11e-76a1-e87d-2b3b-0b44636000fc",
-        "x-ms-date": "Wed, 17 Feb 2021 22:30:32 GMT",
->>>>>>> 1814567d
+        "Date": "Fri, 19 Feb 2021 19:11:20 GMT",
+        "ETag": "\u00220x8D8D50A2420960F\u0022",
+        "Last-Modified": "Fri, 19 Feb 2021 19:11:20 GMT",
+        "Server": [
+          "Windows-Azure-Blob/1.0",
+          "Microsoft-HTTPAPI/2.0"
+        ],
+        "x-ms-blob-type": "BlockBlob",
+        "x-ms-client-request-id": "a142a806-b912-aad6-403f-aef16e8df5b0",
+        "x-ms-creation-time": "Fri, 19 Feb 2021 19:11:20 GMT",
+        "x-ms-group": "$superuser",
+        "x-ms-lease-state": "available",
+        "x-ms-lease-status": "unlocked",
+        "x-ms-owner": "$superuser",
+        "x-ms-permissions": "rw-r-----",
+        "x-ms-request-id": "2e68430a-201e-00a4-26f3-0676f9000000",
+        "x-ms-server-encrypted": "true",
+        "x-ms-version": "2020-06-12"
+      },
+      "ResponseBody": "adGOemkbOENchx4kj43UXfnvHKplZqwvqo2RUHlEMAWs\u002BK5NxGg1zq7l4o0V2KEUNxu/mWRnBgMkXs/ciufJGFYZeJfeh5iRuk77f4MeGdHrfBlehJegRfGrKGWYWUTHG8k3/GAKNbCCLt8Wa4Z/BkX\u002B8A3Na5S/eTKlM14z\u002BGE="
+    },
+    {
+      "RequestUri": "https://seannse.blob.core.windows.net/test-filesystem-55839d71-89b7-35fd-c1c9-a12c47bc57e9/test-file-e6e41aff-8b7f-a860-00c9-5af95ebc1d24",
+      "RequestMethod": "GET",
+      "RequestHeaders": {
+        "Accept": "application/xml",
+        "Authorization": "Sanitized",
+        "If-Match": "0x8D8D50A2420960F",
+        "User-Agent": [
+          "azsdk-net-Storage.Files.DataLake/12.7.0-alpha.20210219.1",
+          "(.NET 5.0.3; Microsoft Windows 10.0.19041)"
+        ],
+        "x-ms-client-request-id": "a5e9cb00-31c3-a79f-2238-a2562d023ce6",
+        "x-ms-date": "Fri, 19 Feb 2021 19:11:21 GMT",
         "x-ms-range": "bytes=384-511",
         "x-ms-return-client-request-id": "true",
         "x-ms-version": "2020-06-12"
@@ -533,64 +355,40 @@
         "Content-Length": "128",
         "Content-Range": "bytes 384-511/1024",
         "Content-Type": "application/octet-stream",
-<<<<<<< HEAD
-        "Date": "Wed, 03 Feb 2021 02:09:58 GMT",
-        "ETag": "\u00220x8D8C7E8CE334A9A\u0022",
-        "Last-Modified": "Wed, 03 Feb 2021 02:09:57 GMT",
-=======
-        "Date": "Wed, 17 Feb 2021 22:30:32 GMT",
-        "ETag": "\u00220x8D8D393A317A7C6\u0022",
-        "Last-Modified": "Wed, 17 Feb 2021 22:30:32 GMT",
->>>>>>> 1814567d
-        "Server": [
-          "Windows-Azure-Blob/1.0",
-          "Microsoft-HTTPAPI/2.0"
-        ],
-        "x-ms-blob-type": "BlockBlob",
-        "x-ms-client-request-id": "6673d11e-76a1-e87d-2b3b-0b44636000fc",
-<<<<<<< HEAD
-        "x-ms-creation-time": "Wed, 03 Feb 2021 02:09:57 GMT",
-=======
-        "x-ms-creation-time": "Wed, 17 Feb 2021 22:30:32 GMT",
->>>>>>> 1814567d
-        "x-ms-group": "$superuser",
-        "x-ms-lease-state": "available",
-        "x-ms-lease-status": "unlocked",
-        "x-ms-owner": "$superuser",
-        "x-ms-permissions": "rw-r-----",
-<<<<<<< HEAD
-        "x-ms-request-id": "5af45a0e-101e-0080-13d1-f98059000000",
-=======
-        "x-ms-request-id": "8f3506bb-f01e-0098-307c-055f3e000000",
->>>>>>> 1814567d
-        "x-ms-server-encrypted": "true",
-        "x-ms-version": "2020-06-12"
-      },
-      "ResponseBody": "JqowpxZFlqnxIVGMgKbO/zS9iVMEFSwO2pOZ7P5kCnRA\u002BtfzzZ3I8o13avmR6jyv5S7bqNHVdxB9Ic2Cq6mrjBfcS4bO2zKX9JfGjaozffBX6gbQiWKja4PGdazQRUbjzN7itJ614An8RLM5DullSqTdKsCj2gO1OeADB2WGx64="
-    },
-    {
-      "RequestUri": "https://seannse.blob.core.windows.net/test-filesystem-023a1545-6f8b-6978-3eda-e6acbbfad10d/test-file-ca82fcc8-b728-6b1c-9cd1-232f42ba6581",
-      "RequestMethod": "GET",
-      "RequestHeaders": {
-        "Accept": "application/xml",
-        "Authorization": "Sanitized",
-<<<<<<< HEAD
-        "If-Match": "0x8D8C7E8CE334A9A",
-        "User-Agent": [
-          "azsdk-net-Storage.Files.DataLake/12.7.0-alpha.20210202.1",
-          "(.NET Framework 4.8.4250.0; Microsoft Windows 10.0.19042 )"
-        ],
-        "x-ms-client-request-id": "f87bac1e-b203-1551-dd75-3409815e63ee",
-        "x-ms-date": "Wed, 03 Feb 2021 02:09:57 GMT",
-=======
-        "If-Match": "0x8D8D393A317A7C6",
-        "User-Agent": [
-          "azsdk-net-Storage.Files.DataLake/12.7.0-alpha.20210217.1",
-          "(.NET 5.0.3; Microsoft Windows 10.0.19042)"
-        ],
-        "x-ms-client-request-id": "f87bac1e-b203-1551-dd75-3409815e63ee",
-        "x-ms-date": "Wed, 17 Feb 2021 22:30:32 GMT",
->>>>>>> 1814567d
+        "Date": "Fri, 19 Feb 2021 19:11:20 GMT",
+        "ETag": "\u00220x8D8D50A2420960F\u0022",
+        "Last-Modified": "Fri, 19 Feb 2021 19:11:20 GMT",
+        "Server": [
+          "Windows-Azure-Blob/1.0",
+          "Microsoft-HTTPAPI/2.0"
+        ],
+        "x-ms-blob-type": "BlockBlob",
+        "x-ms-client-request-id": "a5e9cb00-31c3-a79f-2238-a2562d023ce6",
+        "x-ms-creation-time": "Fri, 19 Feb 2021 19:11:20 GMT",
+        "x-ms-group": "$superuser",
+        "x-ms-lease-state": "available",
+        "x-ms-lease-status": "unlocked",
+        "x-ms-owner": "$superuser",
+        "x-ms-permissions": "rw-r-----",
+        "x-ms-request-id": "2e68439d-201e-00a4-31f3-0676f9000000",
+        "x-ms-server-encrypted": "true",
+        "x-ms-version": "2020-06-12"
+      },
+      "ResponseBody": "CjRkuucccOFHadtWt4nZaywiIJpoNvmwNXeDLWQCUU81fgw2IsQfKI0PxmOQPgfvWToGOxJe\u002BNM7s4RvmUJ8RBeLIDl9o0hoA/cMWXCVH/dwlNQq\u002BxY81oU4\u002B24/r45KkoFLBB3OcbXynjcaUZ9jpZSN/wVuUkgBT0qzRKjZKFQ="
+    },
+    {
+      "RequestUri": "https://seannse.blob.core.windows.net/test-filesystem-55839d71-89b7-35fd-c1c9-a12c47bc57e9/test-file-e6e41aff-8b7f-a860-00c9-5af95ebc1d24",
+      "RequestMethod": "GET",
+      "RequestHeaders": {
+        "Accept": "application/xml",
+        "Authorization": "Sanitized",
+        "If-Match": "0x8D8D50A2420960F",
+        "User-Agent": [
+          "azsdk-net-Storage.Files.DataLake/12.7.0-alpha.20210219.1",
+          "(.NET 5.0.3; Microsoft Windows 10.0.19041)"
+        ],
+        "x-ms-client-request-id": "a2f09a18-4fa3-3aec-3263-5c54a7316368",
+        "x-ms-date": "Fri, 19 Feb 2021 19:11:21 GMT",
         "x-ms-range": "bytes=350-477",
         "x-ms-return-client-request-id": "true",
         "x-ms-version": "2020-06-12"
@@ -602,64 +400,40 @@
         "Content-Length": "128",
         "Content-Range": "bytes 350-477/1024",
         "Content-Type": "application/octet-stream",
-<<<<<<< HEAD
-        "Date": "Wed, 03 Feb 2021 02:09:58 GMT",
-        "ETag": "\u00220x8D8C7E8CE334A9A\u0022",
-        "Last-Modified": "Wed, 03 Feb 2021 02:09:57 GMT",
-=======
-        "Date": "Wed, 17 Feb 2021 22:30:32 GMT",
-        "ETag": "\u00220x8D8D393A317A7C6\u0022",
-        "Last-Modified": "Wed, 17 Feb 2021 22:30:32 GMT",
->>>>>>> 1814567d
-        "Server": [
-          "Windows-Azure-Blob/1.0",
-          "Microsoft-HTTPAPI/2.0"
-        ],
-        "x-ms-blob-type": "BlockBlob",
-        "x-ms-client-request-id": "f87bac1e-b203-1551-dd75-3409815e63ee",
-<<<<<<< HEAD
-        "x-ms-creation-time": "Wed, 03 Feb 2021 02:09:57 GMT",
-=======
-        "x-ms-creation-time": "Wed, 17 Feb 2021 22:30:32 GMT",
->>>>>>> 1814567d
-        "x-ms-group": "$superuser",
-        "x-ms-lease-state": "available",
-        "x-ms-lease-status": "unlocked",
-        "x-ms-owner": "$superuser",
-        "x-ms-permissions": "rw-r-----",
-<<<<<<< HEAD
-        "x-ms-request-id": "5af45a3f-101e-0080-3ed1-f98059000000",
-=======
-        "x-ms-request-id": "8f350706-f01e-0098-737c-055f3e000000",
->>>>>>> 1814567d
-        "x-ms-server-encrypted": "true",
-        "x-ms-version": "2020-06-12"
-      },
-      "ResponseBody": "cUjxUFDvoCx0b89pd/2d/UXfOCMgWxvidrxVsy4QZVsofCaqMKcWRZap8SFRjICmzv80vYlTBBUsDtqTmez\u002BZAp0QPrX882dyPKNd2r5keo8r\u002BUu26jR1XcQfSHNgqupq4wX3EuGztsyl/SXxo2qM33wV\u002BoG0Ilio2uDxnWs0EU="
-    },
-    {
-      "RequestUri": "https://seannse.blob.core.windows.net/test-filesystem-023a1545-6f8b-6978-3eda-e6acbbfad10d/test-file-ca82fcc8-b728-6b1c-9cd1-232f42ba6581",
-      "RequestMethod": "GET",
-      "RequestHeaders": {
-        "Accept": "application/xml",
-        "Authorization": "Sanitized",
-<<<<<<< HEAD
-        "If-Match": "0x8D8C7E8CE334A9A",
-        "User-Agent": [
-          "azsdk-net-Storage.Files.DataLake/12.7.0-alpha.20210202.1",
-          "(.NET Framework 4.8.4250.0; Microsoft Windows 10.0.19042 )"
-        ],
-        "x-ms-client-request-id": "b7255c38-07e4-c7f9-c56e-417f08ce1290",
-        "x-ms-date": "Wed, 03 Feb 2021 02:09:57 GMT",
-=======
-        "If-Match": "0x8D8D393A317A7C6",
-        "User-Agent": [
-          "azsdk-net-Storage.Files.DataLake/12.7.0-alpha.20210217.1",
-          "(.NET 5.0.3; Microsoft Windows 10.0.19042)"
-        ],
-        "x-ms-client-request-id": "b7255c38-07e4-c7f9-c56e-417f08ce1290",
-        "x-ms-date": "Wed, 17 Feb 2021 22:30:32 GMT",
->>>>>>> 1814567d
+        "Date": "Fri, 19 Feb 2021 19:11:20 GMT",
+        "ETag": "\u00220x8D8D50A2420960F\u0022",
+        "Last-Modified": "Fri, 19 Feb 2021 19:11:20 GMT",
+        "Server": [
+          "Windows-Azure-Blob/1.0",
+          "Microsoft-HTTPAPI/2.0"
+        ],
+        "x-ms-blob-type": "BlockBlob",
+        "x-ms-client-request-id": "a2f09a18-4fa3-3aec-3263-5c54a7316368",
+        "x-ms-creation-time": "Fri, 19 Feb 2021 19:11:20 GMT",
+        "x-ms-group": "$superuser",
+        "x-ms-lease-state": "available",
+        "x-ms-lease-status": "unlocked",
+        "x-ms-owner": "$superuser",
+        "x-ms-permissions": "rw-r-----",
+        "x-ms-request-id": "2e684459-201e-00a4-61f3-0676f9000000",
+        "x-ms-server-encrypted": "true",
+        "x-ms-version": "2020-06-12"
+      },
+      "ResponseBody": "RMcbyTf8YAo1sIIu3xZrhn8GRf7wDc1rlL95MqUzXjP4YQo0ZLrnHHDhR2nbVreJ2WssIiCaaDb5sDV3gy1kAlFPNX4MNiLEHyiND8ZjkD4H71k6BjsSXvjTO7OEb5lCfEQXiyA5faNIaAP3DFlwlR/3cJTUKvsWPNaFOPtuP68="
+    },
+    {
+      "RequestUri": "https://seannse.blob.core.windows.net/test-filesystem-55839d71-89b7-35fd-c1c9-a12c47bc57e9/test-file-e6e41aff-8b7f-a860-00c9-5af95ebc1d24",
+      "RequestMethod": "GET",
+      "RequestHeaders": {
+        "Accept": "application/xml",
+        "Authorization": "Sanitized",
+        "If-Match": "0x8D8D50A2420960F",
+        "User-Agent": [
+          "azsdk-net-Storage.Files.DataLake/12.7.0-alpha.20210219.1",
+          "(.NET 5.0.3; Microsoft Windows 10.0.19041)"
+        ],
+        "x-ms-client-request-id": "933ddb30-9911-f742-d214-d77c4dd815ef",
+        "x-ms-date": "Fri, 19 Feb 2021 19:11:21 GMT",
         "x-ms-range": "bytes=478-605",
         "x-ms-return-client-request-id": "true",
         "x-ms-version": "2020-06-12"
@@ -671,64 +445,40 @@
         "Content-Length": "128",
         "Content-Range": "bytes 478-605/1024",
         "Content-Type": "application/octet-stream",
-<<<<<<< HEAD
-        "Date": "Wed, 03 Feb 2021 02:09:58 GMT",
-        "ETag": "\u00220x8D8C7E8CE334A9A\u0022",
-        "Last-Modified": "Wed, 03 Feb 2021 02:09:57 GMT",
-=======
-        "Date": "Wed, 17 Feb 2021 22:30:32 GMT",
-        "ETag": "\u00220x8D8D393A317A7C6\u0022",
-        "Last-Modified": "Wed, 17 Feb 2021 22:30:32 GMT",
->>>>>>> 1814567d
-        "Server": [
-          "Windows-Azure-Blob/1.0",
-          "Microsoft-HTTPAPI/2.0"
-        ],
-        "x-ms-blob-type": "BlockBlob",
-        "x-ms-client-request-id": "b7255c38-07e4-c7f9-c56e-417f08ce1290",
-<<<<<<< HEAD
-        "x-ms-creation-time": "Wed, 03 Feb 2021 02:09:57 GMT",
-=======
-        "x-ms-creation-time": "Wed, 17 Feb 2021 22:30:32 GMT",
->>>>>>> 1814567d
-        "x-ms-group": "$superuser",
-        "x-ms-lease-state": "available",
-        "x-ms-lease-status": "unlocked",
-        "x-ms-owner": "$superuser",
-        "x-ms-permissions": "rw-r-----",
-<<<<<<< HEAD
-        "x-ms-request-id": "5af45a74-101e-0080-6cd1-f98059000000",
-=======
-        "x-ms-request-id": "8f350735-f01e-0098-207c-055f3e000000",
->>>>>>> 1814567d
-        "x-ms-server-encrypted": "true",
-        "x-ms-version": "2020-06-12"
-      },
-      "ResponseBody": "RuPM3uK0nrXgCfxEszkO6WVKpN0qwKPaA7U54AMHZYbHrlDiwcxQyFKiCvzTRK5pXJlhKwfyGoZA8dote72y2KR1fATpLCiZ\u002BduKiLamBr4Gz4Nppjp\u002B1JPKos/xI02U7zJYXsepgDBwxzEsaJHQmuocJ6w5SDFp96hwH4pZp9Y="
-    },
-    {
-      "RequestUri": "https://seannse.blob.core.windows.net/test-filesystem-023a1545-6f8b-6978-3eda-e6acbbfad10d/test-file-ca82fcc8-b728-6b1c-9cd1-232f42ba6581",
-      "RequestMethod": "GET",
-      "RequestHeaders": {
-        "Accept": "application/xml",
-        "Authorization": "Sanitized",
-<<<<<<< HEAD
-        "If-Match": "0x8D8C7E8CE334A9A",
-        "User-Agent": [
-          "azsdk-net-Storage.Files.DataLake/12.7.0-alpha.20210202.1",
-          "(.NET Framework 4.8.4250.0; Microsoft Windows 10.0.19042 )"
-        ],
-        "x-ms-client-request-id": "24d12df7-ab39-e109-b940-100b7772d92a",
-        "x-ms-date": "Wed, 03 Feb 2021 02:09:57 GMT",
-=======
-        "If-Match": "0x8D8D393A317A7C6",
-        "User-Agent": [
-          "azsdk-net-Storage.Files.DataLake/12.7.0-alpha.20210217.1",
-          "(.NET 5.0.3; Microsoft Windows 10.0.19042)"
-        ],
-        "x-ms-client-request-id": "24d12df7-ab39-e109-b940-100b7772d92a",
-        "x-ms-date": "Wed, 17 Feb 2021 22:30:33 GMT",
->>>>>>> 1814567d
+        "Date": "Fri, 19 Feb 2021 19:11:20 GMT",
+        "ETag": "\u00220x8D8D50A2420960F\u0022",
+        "Last-Modified": "Fri, 19 Feb 2021 19:11:20 GMT",
+        "Server": [
+          "Windows-Azure-Blob/1.0",
+          "Microsoft-HTTPAPI/2.0"
+        ],
+        "x-ms-blob-type": "BlockBlob",
+        "x-ms-client-request-id": "933ddb30-9911-f742-d214-d77c4dd815ef",
+        "x-ms-creation-time": "Fri, 19 Feb 2021 19:11:20 GMT",
+        "x-ms-group": "$superuser",
+        "x-ms-lease-state": "available",
+        "x-ms-lease-status": "unlocked",
+        "x-ms-owner": "$superuser",
+        "x-ms-permissions": "rw-r-----",
+        "x-ms-request-id": "2e684525-201e-00a4-1ff3-0676f9000000",
+        "x-ms-server-encrypted": "true",
+        "x-ms-version": "2020-06-12"
+      },
+      "ResponseBody": "jkqSgUsEHc5xtfKeNxpRn2OllI3/BW5SSAFPSrNEqNkoVGnCxu9KG9qhIh43Xd4hhObVVdqysIncQDhKtdIbLA0YduOxj9lzW3mzXeNPGusiLcXNb1L/daPf5Ya2/2UHhvURH\u002Bf6b/QMYfph/1KmjCVNJ4gNTb27GQBA0qlSvVs="
+    },
+    {
+      "RequestUri": "https://seannse.blob.core.windows.net/test-filesystem-55839d71-89b7-35fd-c1c9-a12c47bc57e9/test-file-e6e41aff-8b7f-a860-00c9-5af95ebc1d24",
+      "RequestMethod": "GET",
+      "RequestHeaders": {
+        "Accept": "application/xml",
+        "Authorization": "Sanitized",
+        "If-Match": "0x8D8D50A2420960F",
+        "User-Agent": [
+          "azsdk-net-Storage.Files.DataLake/12.7.0-alpha.20210219.1",
+          "(.NET 5.0.3; Microsoft Windows 10.0.19041)"
+        ],
+        "x-ms-client-request-id": "cb243620-d0f3-2656-2c9b-0f1644b60ac5",
+        "x-ms-date": "Fri, 19 Feb 2021 19:11:21 GMT",
         "x-ms-range": "bytes=606-733",
         "x-ms-return-client-request-id": "true",
         "x-ms-version": "2020-06-12"
@@ -740,64 +490,40 @@
         "Content-Length": "128",
         "Content-Range": "bytes 606-733/1024",
         "Content-Type": "application/octet-stream",
-<<<<<<< HEAD
-        "Date": "Wed, 03 Feb 2021 02:09:58 GMT",
-        "ETag": "\u00220x8D8C7E8CE334A9A\u0022",
-        "Last-Modified": "Wed, 03 Feb 2021 02:09:57 GMT",
-=======
-        "Date": "Wed, 17 Feb 2021 22:30:32 GMT",
-        "ETag": "\u00220x8D8D393A317A7C6\u0022",
-        "Last-Modified": "Wed, 17 Feb 2021 22:30:32 GMT",
->>>>>>> 1814567d
-        "Server": [
-          "Windows-Azure-Blob/1.0",
-          "Microsoft-HTTPAPI/2.0"
-        ],
-        "x-ms-blob-type": "BlockBlob",
-        "x-ms-client-request-id": "24d12df7-ab39-e109-b940-100b7772d92a",
-<<<<<<< HEAD
-        "x-ms-creation-time": "Wed, 03 Feb 2021 02:09:57 GMT",
-=======
-        "x-ms-creation-time": "Wed, 17 Feb 2021 22:30:32 GMT",
->>>>>>> 1814567d
-        "x-ms-group": "$superuser",
-        "x-ms-lease-state": "available",
-        "x-ms-lease-status": "unlocked",
-        "x-ms-owner": "$superuser",
-        "x-ms-permissions": "rw-r-----",
-<<<<<<< HEAD
-        "x-ms-request-id": "5af45a93-101e-0080-08d1-f98059000000",
-=======
-        "x-ms-request-id": "8f35077a-f01e-0098-617c-055f3e000000",
->>>>>>> 1814567d
-        "x-ms-server-encrypted": "true",
-        "x-ms-version": "2020-06-12"
-      },
-      "ResponseBody": "jfaZg02o9lxPU/neCVFsAvoI5dX8oVqmAO9mHzhgpRcgW55x\u002BExMQSXKXOVPUmClPG4lgnPS2eyb8oNeQtcj7q7hvq2z\u002Bgmtu6OvMUR0V66OwOLJOyOjTYGx1QXJ7f9Opm43bZOy8kFld8bQI6ioJ5vV0IH0WbKKPnEsASQE5M4="
-    },
-    {
-      "RequestUri": "https://seannse.blob.core.windows.net/test-filesystem-023a1545-6f8b-6978-3eda-e6acbbfad10d/test-file-ca82fcc8-b728-6b1c-9cd1-232f42ba6581",
-      "RequestMethod": "GET",
-      "RequestHeaders": {
-        "Accept": "application/xml",
-        "Authorization": "Sanitized",
-<<<<<<< HEAD
-        "If-Match": "0x8D8C7E8CE334A9A",
-        "User-Agent": [
-          "azsdk-net-Storage.Files.DataLake/12.7.0-alpha.20210202.1",
-          "(.NET Framework 4.8.4250.0; Microsoft Windows 10.0.19042 )"
-        ],
-        "x-ms-client-request-id": "da88987f-edfc-5157-587e-fddc1c28ee47",
-        "x-ms-date": "Wed, 03 Feb 2021 02:09:57 GMT",
-=======
-        "If-Match": "0x8D8D393A317A7C6",
-        "User-Agent": [
-          "azsdk-net-Storage.Files.DataLake/12.7.0-alpha.20210217.1",
-          "(.NET 5.0.3; Microsoft Windows 10.0.19042)"
-        ],
-        "x-ms-client-request-id": "da88987f-edfc-5157-587e-fddc1c28ee47",
-        "x-ms-date": "Wed, 17 Feb 2021 22:30:33 GMT",
->>>>>>> 1814567d
+        "Date": "Fri, 19 Feb 2021 19:11:21 GMT",
+        "ETag": "\u00220x8D8D50A2420960F\u0022",
+        "Last-Modified": "Fri, 19 Feb 2021 19:11:20 GMT",
+        "Server": [
+          "Windows-Azure-Blob/1.0",
+          "Microsoft-HTTPAPI/2.0"
+        ],
+        "x-ms-blob-type": "BlockBlob",
+        "x-ms-client-request-id": "cb243620-d0f3-2656-2c9b-0f1644b60ac5",
+        "x-ms-creation-time": "Fri, 19 Feb 2021 19:11:20 GMT",
+        "x-ms-group": "$superuser",
+        "x-ms-lease-state": "available",
+        "x-ms-lease-status": "unlocked",
+        "x-ms-owner": "$superuser",
+        "x-ms-permissions": "rw-r-----",
+        "x-ms-request-id": "2e6845fe-201e-00a4-6df3-0676f9000000",
+        "x-ms-server-encrypted": "true",
+        "x-ms-version": "2020-06-12"
+      },
+      "ResponseBody": "E6vX7T77Ayi90cANV512UTlYYWnY3fo4N1UF57qdSrqkn05TerhOKkn\u002ByjyNr2N7iu6ZUfFTgjWxn7Xo9RxtH4YGabhPItaACjYg2RO9qojxilzMBPnIUBwYotoDZTQskaq2hkaqLGcXGEa6M6gi8/Ut9mu/oRuMPhicN4D8faQ="
+    },
+    {
+      "RequestUri": "https://seannse.blob.core.windows.net/test-filesystem-55839d71-89b7-35fd-c1c9-a12c47bc57e9/test-file-e6e41aff-8b7f-a860-00c9-5af95ebc1d24",
+      "RequestMethod": "GET",
+      "RequestHeaders": {
+        "Accept": "application/xml",
+        "Authorization": "Sanitized",
+        "If-Match": "0x8D8D50A2420960F",
+        "User-Agent": [
+          "azsdk-net-Storage.Files.DataLake/12.7.0-alpha.20210219.1",
+          "(.NET 5.0.3; Microsoft Windows 10.0.19041)"
+        ],
+        "x-ms-client-request-id": "165c2ed3-4ab4-7dfb-782f-c8cc1784b7b1",
+        "x-ms-date": "Fri, 19 Feb 2021 19:11:21 GMT",
         "x-ms-range": "bytes=734-861",
         "x-ms-return-client-request-id": "true",
         "x-ms-version": "2020-06-12"
@@ -809,64 +535,40 @@
         "Content-Length": "128",
         "Content-Range": "bytes 734-861/1024",
         "Content-Type": "application/octet-stream",
-<<<<<<< HEAD
-        "Date": "Wed, 03 Feb 2021 02:09:58 GMT",
-        "ETag": "\u00220x8D8C7E8CE334A9A\u0022",
-        "Last-Modified": "Wed, 03 Feb 2021 02:09:57 GMT",
-=======
-        "Date": "Wed, 17 Feb 2021 22:30:32 GMT",
-        "ETag": "\u00220x8D8D393A317A7C6\u0022",
-        "Last-Modified": "Wed, 17 Feb 2021 22:30:32 GMT",
->>>>>>> 1814567d
-        "Server": [
-          "Windows-Azure-Blob/1.0",
-          "Microsoft-HTTPAPI/2.0"
-        ],
-        "x-ms-blob-type": "BlockBlob",
-        "x-ms-client-request-id": "da88987f-edfc-5157-587e-fddc1c28ee47",
-<<<<<<< HEAD
-        "x-ms-creation-time": "Wed, 03 Feb 2021 02:09:57 GMT",
-=======
-        "x-ms-creation-time": "Wed, 17 Feb 2021 22:30:32 GMT",
->>>>>>> 1814567d
-        "x-ms-group": "$superuser",
-        "x-ms-lease-state": "available",
-        "x-ms-lease-status": "unlocked",
-        "x-ms-owner": "$superuser",
-        "x-ms-permissions": "rw-r-----",
-<<<<<<< HEAD
-        "x-ms-request-id": "5af45ab8-101e-0080-28d1-f98059000000",
-=======
-        "x-ms-request-id": "8f3507b5-f01e-0098-187c-055f3e000000",
->>>>>>> 1814567d
-        "x-ms-server-encrypted": "true",
-        "x-ms-version": "2020-06-12"
-      },
-      "ResponseBody": "o2CL1TzpGtvNoGTEXdMq2QmuafQdfVlMvK0vIobxHWCS9yzCHNLqsrr0s1P07i1rR1L3dprwsSUGPhmPuvhV3IMEMWWmZ7w2xLc5KMoFV81/w9oz\u002BabGoUYGu925WvfCntfQ8LzIxOCWwbLit4hbAedLD/YdIeLdPY8foKvefGk="
-    },
-    {
-      "RequestUri": "https://seannse.blob.core.windows.net/test-filesystem-023a1545-6f8b-6978-3eda-e6acbbfad10d/test-file-ca82fcc8-b728-6b1c-9cd1-232f42ba6581",
-      "RequestMethod": "GET",
-      "RequestHeaders": {
-        "Accept": "application/xml",
-        "Authorization": "Sanitized",
-<<<<<<< HEAD
-        "If-Match": "0x8D8C7E8CE334A9A",
-        "User-Agent": [
-          "azsdk-net-Storage.Files.DataLake/12.7.0-alpha.20210202.1",
-          "(.NET Framework 4.8.4250.0; Microsoft Windows 10.0.19042 )"
-        ],
-        "x-ms-client-request-id": "de8c5bb5-ffea-e02d-8df1-6a54ca0dee00",
-        "x-ms-date": "Wed, 03 Feb 2021 02:09:57 GMT",
-=======
-        "If-Match": "0x8D8D393A317A7C6",
-        "User-Agent": [
-          "azsdk-net-Storage.Files.DataLake/12.7.0-alpha.20210217.1",
-          "(.NET 5.0.3; Microsoft Windows 10.0.19042)"
-        ],
-        "x-ms-client-request-id": "de8c5bb5-ffea-e02d-8df1-6a54ca0dee00",
-        "x-ms-date": "Wed, 17 Feb 2021 22:30:33 GMT",
->>>>>>> 1814567d
+        "Date": "Fri, 19 Feb 2021 19:11:21 GMT",
+        "ETag": "\u00220x8D8D50A2420960F\u0022",
+        "Last-Modified": "Fri, 19 Feb 2021 19:11:20 GMT",
+        "Server": [
+          "Windows-Azure-Blob/1.0",
+          "Microsoft-HTTPAPI/2.0"
+        ],
+        "x-ms-blob-type": "BlockBlob",
+        "x-ms-client-request-id": "165c2ed3-4ab4-7dfb-782f-c8cc1784b7b1",
+        "x-ms-creation-time": "Fri, 19 Feb 2021 19:11:20 GMT",
+        "x-ms-group": "$superuser",
+        "x-ms-lease-state": "available",
+        "x-ms-lease-status": "unlocked",
+        "x-ms-owner": "$superuser",
+        "x-ms-permissions": "rw-r-----",
+        "x-ms-request-id": "2e6846e4-201e-00a4-43f3-0676f9000000",
+        "x-ms-server-encrypted": "true",
+        "x-ms-version": "2020-06-12"
+      },
+      "ResponseBody": "AvNIaAcjQkdd9LTrsw0dc/Wu5dVuyWzvjylILQ705xuborg/YLrr0eqvDcvtL9kw\u002BihB0RanNTiHWNne2hQ4aQyYTxBU3hM7whTrv7yhAl9QFzLmsxYE9GyAuAfgDfbVd6S\u002BVN/I3BwUBQ4CvHZ85VV5jcPiUbX2k1uj1CYLWrU="
+    },
+    {
+      "RequestUri": "https://seannse.blob.core.windows.net/test-filesystem-55839d71-89b7-35fd-c1c9-a12c47bc57e9/test-file-e6e41aff-8b7f-a860-00c9-5af95ebc1d24",
+      "RequestMethod": "GET",
+      "RequestHeaders": {
+        "Accept": "application/xml",
+        "Authorization": "Sanitized",
+        "If-Match": "0x8D8D50A2420960F",
+        "User-Agent": [
+          "azsdk-net-Storage.Files.DataLake/12.7.0-alpha.20210219.1",
+          "(.NET 5.0.3; Microsoft Windows 10.0.19041)"
+        ],
+        "x-ms-client-request-id": "1543176f-f359-cd10-9a46-b30486f0f2bb",
+        "x-ms-date": "Fri, 19 Feb 2021 19:11:22 GMT",
         "x-ms-range": "bytes=862-989",
         "x-ms-return-client-request-id": "true",
         "x-ms-version": "2020-06-12"
@@ -878,64 +580,40 @@
         "Content-Length": "128",
         "Content-Range": "bytes 862-989/1024",
         "Content-Type": "application/octet-stream",
-<<<<<<< HEAD
-        "Date": "Wed, 03 Feb 2021 02:09:58 GMT",
-        "ETag": "\u00220x8D8C7E8CE334A9A\u0022",
-        "Last-Modified": "Wed, 03 Feb 2021 02:09:57 GMT",
-=======
-        "Date": "Wed, 17 Feb 2021 22:30:33 GMT",
-        "ETag": "\u00220x8D8D393A317A7C6\u0022",
-        "Last-Modified": "Wed, 17 Feb 2021 22:30:32 GMT",
->>>>>>> 1814567d
-        "Server": [
-          "Windows-Azure-Blob/1.0",
-          "Microsoft-HTTPAPI/2.0"
-        ],
-        "x-ms-blob-type": "BlockBlob",
-        "x-ms-client-request-id": "de8c5bb5-ffea-e02d-8df1-6a54ca0dee00",
-<<<<<<< HEAD
-        "x-ms-creation-time": "Wed, 03 Feb 2021 02:09:57 GMT",
-=======
-        "x-ms-creation-time": "Wed, 17 Feb 2021 22:30:32 GMT",
->>>>>>> 1814567d
-        "x-ms-group": "$superuser",
-        "x-ms-lease-state": "available",
-        "x-ms-lease-status": "unlocked",
-        "x-ms-owner": "$superuser",
-        "x-ms-permissions": "rw-r-----",
-<<<<<<< HEAD
-        "x-ms-request-id": "5af45adb-101e-0080-48d1-f98059000000",
-=======
-        "x-ms-request-id": "8f3507fa-f01e-0098-5c7c-055f3e000000",
->>>>>>> 1814567d
-        "x-ms-server-encrypted": "true",
-        "x-ms-version": "2020-06-12"
-      },
-      "ResponseBody": "wHaJ8zVmEbf/\u002Bp049OPqvaq69m1KAKV99POzLKgkNLdESSJA/2jLgDpY9yKEqehapWH18egOHr/RDP5Cs\u002BQO2sbm9KvAqr5C7nYz8gmC\u002BUsKWIdHL0PONSpjb/JpicxVSRxcnbU9mfujsgJx2yu2ThOzOFtdx6uDF7\u002BAXTvL2GU="
-    },
-    {
-      "RequestUri": "https://seannse.blob.core.windows.net/test-filesystem-023a1545-6f8b-6978-3eda-e6acbbfad10d/test-file-ca82fcc8-b728-6b1c-9cd1-232f42ba6581",
-      "RequestMethod": "GET",
-      "RequestHeaders": {
-        "Accept": "application/xml",
-        "Authorization": "Sanitized",
-<<<<<<< HEAD
-        "If-Match": "0x8D8C7E8CE334A9A",
-        "User-Agent": [
-          "azsdk-net-Storage.Files.DataLake/12.7.0-alpha.20210202.1",
-          "(.NET Framework 4.8.4250.0; Microsoft Windows 10.0.19042 )"
-        ],
-        "x-ms-client-request-id": "c12619a4-0f9b-c15d-a774-c9dbc2826535",
-        "x-ms-date": "Wed, 03 Feb 2021 02:09:58 GMT",
-=======
-        "If-Match": "0x8D8D393A317A7C6",
-        "User-Agent": [
-          "azsdk-net-Storage.Files.DataLake/12.7.0-alpha.20210217.1",
-          "(.NET 5.0.3; Microsoft Windows 10.0.19042)"
-        ],
-        "x-ms-client-request-id": "c12619a4-0f9b-c15d-a774-c9dbc2826535",
-        "x-ms-date": "Wed, 17 Feb 2021 22:30:33 GMT",
->>>>>>> 1814567d
+        "Date": "Fri, 19 Feb 2021 19:11:21 GMT",
+        "ETag": "\u00220x8D8D50A2420960F\u0022",
+        "Last-Modified": "Fri, 19 Feb 2021 19:11:20 GMT",
+        "Server": [
+          "Windows-Azure-Blob/1.0",
+          "Microsoft-HTTPAPI/2.0"
+        ],
+        "x-ms-blob-type": "BlockBlob",
+        "x-ms-client-request-id": "1543176f-f359-cd10-9a46-b30486f0f2bb",
+        "x-ms-creation-time": "Fri, 19 Feb 2021 19:11:20 GMT",
+        "x-ms-group": "$superuser",
+        "x-ms-lease-state": "available",
+        "x-ms-lease-status": "unlocked",
+        "x-ms-owner": "$superuser",
+        "x-ms-permissions": "rw-r-----",
+        "x-ms-request-id": "2e6847a4-201e-00a4-7af3-0676f9000000",
+        "x-ms-server-encrypted": "true",
+        "x-ms-version": "2020-06-12"
+      },
+      "ResponseBody": "HhVHF\u002BOuf4g7FtKtBwI49gPSsWZ/M/Ml7sfAhCQH9QiqWOSnLmQBp/oFh8x/B\u002B6QIq3RU1r0NeohIikb7ftjNCDJAq8ekcie0ApseasnpubZL2F3NqKutiP5hQw75rn/olOstQU/cpHkMoJPh7s/\u002BntCQr6Z7P19G0yLJQy8Y\u002Bo="
+    },
+    {
+      "RequestUri": "https://seannse.blob.core.windows.net/test-filesystem-55839d71-89b7-35fd-c1c9-a12c47bc57e9/test-file-e6e41aff-8b7f-a860-00c9-5af95ebc1d24",
+      "RequestMethod": "GET",
+      "RequestHeaders": {
+        "Accept": "application/xml",
+        "Authorization": "Sanitized",
+        "If-Match": "0x8D8D50A2420960F",
+        "User-Agent": [
+          "azsdk-net-Storage.Files.DataLake/12.7.0-alpha.20210219.1",
+          "(.NET 5.0.3; Microsoft Windows 10.0.19041)"
+        ],
+        "x-ms-client-request-id": "ff5d679d-a141-9a57-2e91-9ad0616f4b88",
+        "x-ms-date": "Fri, 19 Feb 2021 19:11:22 GMT",
         "x-ms-range": "bytes=990-1117",
         "x-ms-return-client-request-id": "true",
         "x-ms-version": "2020-06-12"
@@ -947,64 +625,40 @@
         "Content-Length": "34",
         "Content-Range": "bytes 990-1023/1024",
         "Content-Type": "application/octet-stream",
-<<<<<<< HEAD
-        "Date": "Wed, 03 Feb 2021 02:09:58 GMT",
-        "ETag": "\u00220x8D8C7E8CE334A9A\u0022",
-        "Last-Modified": "Wed, 03 Feb 2021 02:09:57 GMT",
-=======
-        "Date": "Wed, 17 Feb 2021 22:30:33 GMT",
-        "ETag": "\u00220x8D8D393A317A7C6\u0022",
-        "Last-Modified": "Wed, 17 Feb 2021 22:30:32 GMT",
->>>>>>> 1814567d
-        "Server": [
-          "Windows-Azure-Blob/1.0",
-          "Microsoft-HTTPAPI/2.0"
-        ],
-        "x-ms-blob-type": "BlockBlob",
-        "x-ms-client-request-id": "c12619a4-0f9b-c15d-a774-c9dbc2826535",
-<<<<<<< HEAD
-        "x-ms-creation-time": "Wed, 03 Feb 2021 02:09:57 GMT",
-=======
-        "x-ms-creation-time": "Wed, 17 Feb 2021 22:30:32 GMT",
->>>>>>> 1814567d
-        "x-ms-group": "$superuser",
-        "x-ms-lease-state": "available",
-        "x-ms-lease-status": "unlocked",
-        "x-ms-owner": "$superuser",
-        "x-ms-permissions": "rw-r-----",
-<<<<<<< HEAD
-        "x-ms-request-id": "5af45b08-101e-0080-71d1-f98059000000",
-=======
-        "x-ms-request-id": "8f350829-f01e-0098-057c-055f3e000000",
->>>>>>> 1814567d
-        "x-ms-server-encrypted": "true",
-        "x-ms-version": "2020-06-12"
-      },
-      "ResponseBody": "qd6o7CZblsy/i6N8QFxa/6wg37ZRcfeCcNmG9b08wNfZnA=="
-    },
-    {
-      "RequestUri": "https://seannse.blob.core.windows.net/test-filesystem-023a1545-6f8b-6978-3eda-e6acbbfad10d?restype=container",
+        "Date": "Fri, 19 Feb 2021 19:11:21 GMT",
+        "ETag": "\u00220x8D8D50A2420960F\u0022",
+        "Last-Modified": "Fri, 19 Feb 2021 19:11:20 GMT",
+        "Server": [
+          "Windows-Azure-Blob/1.0",
+          "Microsoft-HTTPAPI/2.0"
+        ],
+        "x-ms-blob-type": "BlockBlob",
+        "x-ms-client-request-id": "ff5d679d-a141-9a57-2e91-9ad0616f4b88",
+        "x-ms-creation-time": "Fri, 19 Feb 2021 19:11:20 GMT",
+        "x-ms-group": "$superuser",
+        "x-ms-lease-state": "available",
+        "x-ms-lease-status": "unlocked",
+        "x-ms-owner": "$superuser",
+        "x-ms-permissions": "rw-r-----",
+        "x-ms-request-id": "2e68486a-201e-00a4-39f3-0676f9000000",
+        "x-ms-server-encrypted": "true",
+        "x-ms-version": "2020-06-12"
+      },
+      "ResponseBody": "UG3XWHrw4Zq9z5IDH14vZ7qKkPmk\u002B2W1VS6aubNMhSjPmA=="
+    },
+    {
+      "RequestUri": "https://seannse.blob.core.windows.net/test-filesystem-55839d71-89b7-35fd-c1c9-a12c47bc57e9?restype=container",
       "RequestMethod": "DELETE",
       "RequestHeaders": {
         "Accept": "application/xml",
         "Authorization": "Sanitized",
-<<<<<<< HEAD
-        "traceparent": "00-bb051b928b1bfc4fa7a5ecae8bc4191f-e346282a33563944-00",
-        "User-Agent": [
-          "azsdk-net-Storage.Files.DataLake/12.7.0-alpha.20210202.1",
-          "(.NET Framework 4.8.4250.0; Microsoft Windows 10.0.19042 )"
-        ],
-        "x-ms-client-request-id": "b0b0d14e-2ce7-c165-58c9-8b0c6a0c903f",
-        "x-ms-date": "Wed, 03 Feb 2021 02:09:58 GMT",
-=======
-        "traceparent": "00-23974b67ffc10346ab3c86d28ee0a24b-4f8cf8572f107542-00",
-        "User-Agent": [
-          "azsdk-net-Storage.Files.DataLake/12.7.0-alpha.20210217.1",
-          "(.NET 5.0.3; Microsoft Windows 10.0.19042)"
-        ],
-        "x-ms-client-request-id": "b0b0d14e-2ce7-c165-58c9-8b0c6a0c903f",
-        "x-ms-date": "Wed, 17 Feb 2021 22:30:33 GMT",
->>>>>>> 1814567d
+        "traceparent": "00-a1c16f1e5fafbb4291d87b15b3ccf19c-983f387458b5064b-00",
+        "User-Agent": [
+          "azsdk-net-Storage.Files.DataLake/12.7.0-alpha.20210219.1",
+          "(.NET 5.0.3; Microsoft Windows 10.0.19041)"
+        ],
+        "x-ms-client-request-id": "1e67186d-f293-e77a-2350-26db5c105e4a",
+        "x-ms-date": "Fri, 19 Feb 2021 19:11:22 GMT",
         "x-ms-return-client-request-id": "true",
         "x-ms-version": "2020-06-12"
       },
@@ -1012,28 +666,20 @@
       "StatusCode": 202,
       "ResponseHeaders": {
         "Content-Length": "0",
-<<<<<<< HEAD
-        "Date": "Wed, 03 Feb 2021 02:09:58 GMT",
-=======
-        "Date": "Wed, 17 Feb 2021 22:30:33 GMT",
->>>>>>> 1814567d
-        "Server": [
-          "Windows-Azure-Blob/1.0",
-          "Microsoft-HTTPAPI/2.0"
-        ],
-        "x-ms-client-request-id": "b0b0d14e-2ce7-c165-58c9-8b0c6a0c903f",
-<<<<<<< HEAD
-        "x-ms-request-id": "5af45b33-101e-0080-16d1-f98059000000",
-=======
-        "x-ms-request-id": "8f35085b-f01e-0098-357c-055f3e000000",
->>>>>>> 1814567d
+        "Date": "Fri, 19 Feb 2021 19:11:21 GMT",
+        "Server": [
+          "Windows-Azure-Blob/1.0",
+          "Microsoft-HTTPAPI/2.0"
+        ],
+        "x-ms-client-request-id": "1e67186d-f293-e77a-2350-26db5c105e4a",
+        "x-ms-request-id": "2e68491a-201e-00a4-5ef3-0676f9000000",
         "x-ms-version": "2020-06-12"
       },
       "ResponseBody": []
     }
   ],
   "Variables": {
-    "RandomSeed": "719668783",
+    "RandomSeed": "193339698",
     "Storage_TestConfigHierarchicalNamespace": "NamespaceTenant\nseannse\nU2FuaXRpemVk\nhttps://seannse.blob.core.windows.net\nhttps://seannse.file.core.windows.net\nhttps://seannse.queue.core.windows.net\nhttps://seannse.table.core.windows.net\n\n\n\n\nhttps://seannse-secondary.blob.core.windows.net\nhttps://seannse-secondary.file.core.windows.net\nhttps://seannse-secondary.queue.core.windows.net\nhttps://seannse-secondary.table.core.windows.net\n68390a19-a643-458b-b726-408abf67b4fc\nSanitized\n72f988bf-86f1-41af-91ab-2d7cd011db47\nhttps://login.microsoftonline.com/\nCloud\nBlobEndpoint=https://seannse.blob.core.windows.net/;QueueEndpoint=https://seannse.queue.core.windows.net/;FileEndpoint=https://seannse.file.core.windows.net/;BlobSecondaryEndpoint=https://seannse-secondary.blob.core.windows.net/;QueueSecondaryEndpoint=https://seannse-secondary.queue.core.windows.net/;FileSecondaryEndpoint=https://seannse-secondary.file.core.windows.net/;AccountName=seannse;AccountKey=Sanitized\n"
   }
 }