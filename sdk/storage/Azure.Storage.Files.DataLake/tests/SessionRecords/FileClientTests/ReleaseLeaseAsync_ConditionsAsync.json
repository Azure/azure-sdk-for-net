--- conflicted
+++ resolved
@@ -1,195 +1,124 @@
 {
   "Entries": [
     {
-      "RequestUri": "https://seannse.blob.core.windows.net/test-filesystem-b76b330b-b139-f7bf-1f8f-bb1ccca1a47f?restype=container",
-      "RequestMethod": "PUT",
-      "RequestHeaders": {
-        "Accept": "application/xml",
-        "Authorization": "Sanitized",
-<<<<<<< HEAD
-        "traceparent": "00-8e3dc8fee397664b98cdaac95e040272-39b25b037a8ad54f-00",
-        "User-Agent": [
-          "azsdk-net-Storage.Files.DataLake/12.7.0-alpha.20210202.1",
-          "(.NET 5.0.2; Microsoft Windows 10.0.19042)"
+      "RequestUri": "https://seannse.blob.core.windows.net/test-filesystem-f32a0e89-46c0-6801-7862-9a83346add10?restype=container",
+      "RequestMethod": "PUT",
+      "RequestHeaders": {
+        "Accept": "application/xml",
+        "Authorization": "Sanitized",
+        "traceparent": "00-1f97e76e1be9da4e834ecdc152c84e30-f33f8d51d1840f4b-00",
+        "User-Agent": [
+          "azsdk-net-Storage.Files.DataLake/12.7.0-alpha.20210219.1",
+          "(.NET 5.0.3; Microsoft Windows 10.0.19041)"
         ],
         "x-ms-blob-public-access": "container",
-        "x-ms-client-request-id": "e8f5b6c0-b9fb-646b-6c54-02ca4dd7ee14",
-        "x-ms-date": "Tue, 02 Feb 2021 21:30:53 GMT",
-=======
-        "traceparent": "00-1f3bbca9a477f2459000f3b548fae82c-5a1536bb47945340-00",
-        "User-Agent": [
-          "azsdk-net-Storage.Files.DataLake/12.7.0-alpha.20210217.1",
-          "(.NET 5.0.3; Microsoft Windows 10.0.19042)"
-        ],
-        "x-ms-blob-public-access": "container",
-        "x-ms-client-request-id": "e8f5b6c0-b9fb-646b-6c54-02ca4dd7ee14",
-        "x-ms-date": "Wed, 17 Feb 2021 22:35:09 GMT",
->>>>>>> 1814567d
-        "x-ms-return-client-request-id": "true",
-        "x-ms-version": "2020-06-12"
-      },
-      "RequestBody": null,
-      "StatusCode": 201,
-      "ResponseHeaders": {
-        "Content-Length": "0",
-<<<<<<< HEAD
-        "Date": "Tue, 02 Feb 2021 21:30:54 GMT",
-        "ETag": "\u00220x8D8C7C1D250FA87\u0022",
-        "Last-Modified": "Tue, 02 Feb 2021 21:30:54 GMT",
-=======
-        "Date": "Wed, 17 Feb 2021 22:35:08 GMT",
-        "ETag": "\u00220x8D8D3944837CEE5\u0022",
-        "Last-Modified": "Wed, 17 Feb 2021 22:35:09 GMT",
->>>>>>> 1814567d
-        "Server": [
-          "Windows-Azure-Blob/1.0",
-          "Microsoft-HTTPAPI/2.0"
-        ],
-        "x-ms-client-request-id": "e8f5b6c0-b9fb-646b-6c54-02ca4dd7ee14",
-<<<<<<< HEAD
-        "x-ms-request-id": "ee1fab7c-401e-0069-67aa-f94613000000",
-=======
-        "x-ms-request-id": "17ffb46f-f01e-00a7-307d-05979d000000",
->>>>>>> 1814567d
-        "x-ms-version": "2020-06-12"
-      },
-      "ResponseBody": []
-    },
-    {
-      "RequestUri": "https://seannse.dfs.core.windows.net/test-filesystem-b76b330b-b139-f7bf-1f8f-bb1ccca1a47f/test-file-c7cc7c43-d5c9-92f7-e480-a7f65f761076?resource=file",
+        "x-ms-client-request-id": "31a279c7-1329-6475-095d-98ea4a9ac566",
+        "x-ms-date": "Fri, 19 Feb 2021 19:13:30 GMT",
+        "x-ms-return-client-request-id": "true",
+        "x-ms-version": "2020-06-12"
+      },
+      "RequestBody": null,
+      "StatusCode": 201,
+      "ResponseHeaders": {
+        "Content-Length": "0",
+        "Date": "Fri, 19 Feb 2021 19:13:30 GMT",
+        "ETag": "\u00220x8D8D50A716F3978\u0022",
+        "Last-Modified": "Fri, 19 Feb 2021 19:13:30 GMT",
+        "Server": [
+          "Windows-Azure-Blob/1.0",
+          "Microsoft-HTTPAPI/2.0"
+        ],
+        "x-ms-client-request-id": "31a279c7-1329-6475-095d-98ea4a9ac566",
+        "x-ms-request-id": "2e6d190a-201e-00a4-42f3-0676f9000000",
+        "x-ms-version": "2020-06-12"
+      },
+      "ResponseBody": []
+    },
+    {
+      "RequestUri": "https://seannse.dfs.core.windows.net/test-filesystem-f32a0e89-46c0-6801-7862-9a83346add10/test-file-f90f6f7a-546b-00c1-7402-33a7d249d8ee?resource=file",
       "RequestMethod": "PUT",
       "RequestHeaders": {
         "Accept": "application/json",
         "Authorization": "Sanitized",
-<<<<<<< HEAD
-        "traceparent": "00-f3973e6f41a3464197badc887342e40f-359f2f6fb40ab541-00",
-        "User-Agent": [
-          "azsdk-net-Storage.Files.DataLake/12.7.0-alpha.20210202.1",
-          "(.NET 5.0.2; Microsoft Windows 10.0.19042)"
-        ],
-        "x-ms-client-request-id": "6a063d54-3ddc-eb22-be62-037b127405f6",
-        "x-ms-date": "Tue, 02 Feb 2021 21:30:53 GMT",
-=======
-        "traceparent": "00-6bfedfa8e9c1a041bd34255d68044719-c31d9bc4240c6846-00",
-        "User-Agent": [
-          "azsdk-net-Storage.Files.DataLake/12.7.0-alpha.20210217.1",
-          "(.NET 5.0.3; Microsoft Windows 10.0.19042)"
-        ],
-        "x-ms-client-request-id": "6a063d54-3ddc-eb22-be62-037b127405f6",
-        "x-ms-date": "Wed, 17 Feb 2021 22:35:09 GMT",
->>>>>>> 1814567d
-        "x-ms-return-client-request-id": "true",
-        "x-ms-version": "2020-06-12"
-      },
-      "RequestBody": null,
-      "StatusCode": 201,
-      "ResponseHeaders": {
-        "Content-Length": "0",
-<<<<<<< HEAD
-        "Date": "Tue, 02 Feb 2021 21:30:53 GMT",
-        "ETag": "\u00220x8D8C7C1D291DF86\u0022",
-        "Last-Modified": "Tue, 02 Feb 2021 21:30:54 GMT",
-=======
-        "Date": "Wed, 17 Feb 2021 22:35:09 GMT",
-        "ETag": "\u00220x8D8D3944873575A\u0022",
-        "Last-Modified": "Wed, 17 Feb 2021 22:35:09 GMT",
->>>>>>> 1814567d
+        "traceparent": "00-0ae87f8e8f1bc7428532a2c63ac425eb-d6c1a2155f4daf48-00",
+        "User-Agent": [
+          "azsdk-net-Storage.Files.DataLake/12.7.0-alpha.20210219.1",
+          "(.NET 5.0.3; Microsoft Windows 10.0.19041)"
+        ],
+        "x-ms-client-request-id": "203d0d54-ad7a-73cf-b7a2-bd27dfcd92bf",
+        "x-ms-date": "Fri, 19 Feb 2021 19:13:31 GMT",
+        "x-ms-return-client-request-id": "true",
+        "x-ms-version": "2020-06-12"
+      },
+      "RequestBody": null,
+      "StatusCode": 201,
+      "ResponseHeaders": {
+        "Content-Length": "0",
+        "Date": "Fri, 19 Feb 2021 19:13:29 GMT",
+        "ETag": "\u00220x8D8D50A717DBE53\u0022",
+        "Last-Modified": "Fri, 19 Feb 2021 19:13:30 GMT",
         "Server": [
           "Windows-Azure-HDFS/1.0",
           "Microsoft-HTTPAPI/2.0"
         ],
-        "x-ms-client-request-id": "6a063d54-3ddc-eb22-be62-037b127405f6",
-<<<<<<< HEAD
-        "x-ms-request-id": "38bb6703-c01f-0083-3baa-f9613d000000",
-=======
-        "x-ms-request-id": "f1a84d3a-c01f-0048-387d-056268000000",
->>>>>>> 1814567d
-        "x-ms-version": "2020-06-12"
-      },
-      "ResponseBody": []
-    },
-    {
-      "RequestUri": "https://seannse.blob.core.windows.net/test-filesystem-b76b330b-b139-f7bf-1f8f-bb1ccca1a47f/test-file-c7cc7c43-d5c9-92f7-e480-a7f65f761076?comp=lease",
-      "RequestMethod": "PUT",
-      "RequestHeaders": {
-        "Accept": "application/xml",
-        "Authorization": "Sanitized",
-<<<<<<< HEAD
-        "traceparent": "00-0474c2a3b644a64586c2249a20a985ed-7dcb8284f39abd4b-00",
-        "User-Agent": [
-          "azsdk-net-Storage.Files.DataLake/12.7.0-alpha.20210202.1",
-          "(.NET 5.0.2; Microsoft Windows 10.0.19042)"
-        ],
-        "x-ms-client-request-id": "ea432d1b-1e44-7bbb-d57e-7119647a384e",
-        "x-ms-date": "Tue, 02 Feb 2021 21:30:54 GMT",
-=======
-        "traceparent": "00-74920c0b97d5244ba6d9fecbd5831430-429704d35ee66940-00",
-        "User-Agent": [
-          "azsdk-net-Storage.Files.DataLake/12.7.0-alpha.20210217.1",
-          "(.NET 5.0.3; Microsoft Windows 10.0.19042)"
-        ],
-        "x-ms-client-request-id": "ea432d1b-1e44-7bbb-d57e-7119647a384e",
-        "x-ms-date": "Wed, 17 Feb 2021 22:35:09 GMT",
->>>>>>> 1814567d
+        "x-ms-client-request-id": "203d0d54-ad7a-73cf-b7a2-bd27dfcd92bf",
+        "x-ms-request-id": "6f4bc9aa-e01f-004f-71f3-060e0b000000",
+        "x-ms-version": "2020-06-12"
+      },
+      "ResponseBody": []
+    },
+    {
+      "RequestUri": "https://seannse.blob.core.windows.net/test-filesystem-f32a0e89-46c0-6801-7862-9a83346add10/test-file-f90f6f7a-546b-00c1-7402-33a7d249d8ee?comp=lease",
+      "RequestMethod": "PUT",
+      "RequestHeaders": {
+        "Accept": "application/xml",
+        "Authorization": "Sanitized",
+        "traceparent": "00-7226ced553e7c54ca07c94b9baee7498-5a09e0c9b2c96445-00",
+        "User-Agent": [
+          "azsdk-net-Storage.Files.DataLake/12.7.0-alpha.20210219.1",
+          "(.NET 5.0.3; Microsoft Windows 10.0.19041)"
+        ],
+        "x-ms-client-request-id": "46b4526a-f380-4947-6f6e-9774e65f312f",
+        "x-ms-date": "Fri, 19 Feb 2021 19:13:31 GMT",
         "x-ms-lease-action": "acquire",
         "x-ms-lease-duration": "15",
-        "x-ms-proposed-lease-id": "7e3f8c43-d97b-8768-f8c2-d9a8b2701c60",
-        "x-ms-return-client-request-id": "true",
-        "x-ms-version": "2020-06-12"
-      },
-      "RequestBody": null,
-      "StatusCode": 201,
-      "ResponseHeaders": {
-        "Content-Length": "0",
-<<<<<<< HEAD
-        "Date": "Tue, 02 Feb 2021 21:30:54 GMT",
-        "ETag": "\u00220x8D8C7C1D291DF86\u0022",
-        "Last-Modified": "Tue, 02 Feb 2021 21:30:54 GMT",
-=======
-        "Date": "Wed, 17 Feb 2021 22:35:08 GMT",
-        "ETag": "\u00220x8D8D3944873575A\u0022",
-        "Last-Modified": "Wed, 17 Feb 2021 22:35:09 GMT",
->>>>>>> 1814567d
-        "Server": [
-          "Windows-Azure-Blob/1.0",
-          "Microsoft-HTTPAPI/2.0"
-        ],
-        "x-ms-client-request-id": "ea432d1b-1e44-7bbb-d57e-7119647a384e",
-        "x-ms-lease-id": "7e3f8c43-d97b-8768-f8c2-d9a8b2701c60",
-<<<<<<< HEAD
-        "x-ms-request-id": "ee1fac9e-401e-0069-61aa-f94613000000",
-=======
-        "x-ms-request-id": "17ffb7e4-f01e-00a7-047d-05979d000000",
->>>>>>> 1814567d
-        "x-ms-version": "2020-06-12"
-      },
-      "ResponseBody": []
-    },
-    {
-      "RequestUri": "https://seannse.blob.core.windows.net/test-filesystem-b76b330b-b139-f7bf-1f8f-bb1ccca1a47f/test-file-c7cc7c43-d5c9-92f7-e480-a7f65f761076?comp=lease",
-      "RequestMethod": "PUT",
-      "RequestHeaders": {
-        "Accept": "application/xml",
-        "Authorization": "Sanitized",
-<<<<<<< HEAD
-        "traceparent": "00-cf2a248483447d4080bf01e1757f75d6-37416a85c2738e42-00",
-        "User-Agent": [
-          "azsdk-net-Storage.Files.DataLake/12.7.0-alpha.20210202.1",
-          "(.NET 5.0.2; Microsoft Windows 10.0.19042)"
-        ],
-        "x-ms-client-request-id": "848d60ca-322d-c31b-b425-4bf13480e931",
-        "x-ms-date": "Tue, 02 Feb 2021 21:30:54 GMT",
-=======
-        "traceparent": "00-94fe8ab49737a041b8dd2cd0e8897042-acdecd43158c2b44-00",
-        "User-Agent": [
-          "azsdk-net-Storage.Files.DataLake/12.7.0-alpha.20210217.1",
-          "(.NET 5.0.3; Microsoft Windows 10.0.19042)"
-        ],
-        "x-ms-client-request-id": "848d60ca-322d-c31b-b425-4bf13480e931",
-        "x-ms-date": "Wed, 17 Feb 2021 22:35:09 GMT",
->>>>>>> 1814567d
+        "x-ms-proposed-lease-id": "ea2eaa84-0ade-ce9d-8906-c66f41880fc4",
+        "x-ms-return-client-request-id": "true",
+        "x-ms-version": "2020-06-12"
+      },
+      "RequestBody": null,
+      "StatusCode": 201,
+      "ResponseHeaders": {
+        "Content-Length": "0",
+        "Date": "Fri, 19 Feb 2021 19:13:30 GMT",
+        "ETag": "\u00220x8D8D50A717DBE53\u0022",
+        "Last-Modified": "Fri, 19 Feb 2021 19:13:30 GMT",
+        "Server": [
+          "Windows-Azure-Blob/1.0",
+          "Microsoft-HTTPAPI/2.0"
+        ],
+        "x-ms-client-request-id": "46b4526a-f380-4947-6f6e-9774e65f312f",
+        "x-ms-lease-id": "ea2eaa84-0ade-ce9d-8906-c66f41880fc4",
+        "x-ms-request-id": "2e6d1a9d-201e-00a4-3bf3-0676f9000000",
+        "x-ms-version": "2020-06-12"
+      },
+      "ResponseBody": []
+    },
+    {
+      "RequestUri": "https://seannse.blob.core.windows.net/test-filesystem-f32a0e89-46c0-6801-7862-9a83346add10/test-file-f90f6f7a-546b-00c1-7402-33a7d249d8ee?comp=lease",
+      "RequestMethod": "PUT",
+      "RequestHeaders": {
+        "Accept": "application/xml",
+        "Authorization": "Sanitized",
+        "traceparent": "00-b7deb6a92e825044b849d947f244aad3-f45a8d5d074f2f49-00",
+        "User-Agent": [
+          "azsdk-net-Storage.Files.DataLake/12.7.0-alpha.20210219.1",
+          "(.NET 5.0.3; Microsoft Windows 10.0.19041)"
+        ],
+        "x-ms-client-request-id": "ee0461dc-c9d4-3143-c70a-559c21ff2730",
+        "x-ms-date": "Fri, 19 Feb 2021 19:13:31 GMT",
         "x-ms-lease-action": "release",
-        "x-ms-lease-id": "7e3f8c43-d97b-8768-f8c2-d9a8b2701c60",
+        "x-ms-lease-id": "ea2eaa84-0ade-ce9d-8906-c66f41880fc4",
         "x-ms-return-client-request-id": "true",
         "x-ms-version": "2020-06-12"
       },
@@ -197,52 +126,32 @@
       "StatusCode": 200,
       "ResponseHeaders": {
         "Content-Length": "0",
-<<<<<<< HEAD
-        "Date": "Tue, 02 Feb 2021 21:30:54 GMT",
-        "ETag": "\u00220x8D8C7C1D291DF86\u0022",
-        "Last-Modified": "Tue, 02 Feb 2021 21:30:54 GMT",
-=======
-        "Date": "Wed, 17 Feb 2021 22:35:09 GMT",
-        "ETag": "\u00220x8D8D3944873575A\u0022",
-        "Last-Modified": "Wed, 17 Feb 2021 22:35:09 GMT",
->>>>>>> 1814567d
-        "Server": [
-          "Windows-Azure-Blob/1.0",
-          "Microsoft-HTTPAPI/2.0"
-        ],
-        "x-ms-client-request-id": "848d60ca-322d-c31b-b425-4bf13480e931",
-<<<<<<< HEAD
-        "x-ms-request-id": "ee1facea-401e-0069-26aa-f94613000000",
-=======
-        "x-ms-request-id": "17ffb88d-f01e-00a7-237d-05979d000000",
->>>>>>> 1814567d
-        "x-ms-version": "2020-06-12"
-      },
-      "ResponseBody": []
-    },
-    {
-      "RequestUri": "https://seannse.blob.core.windows.net/test-filesystem-b76b330b-b139-f7bf-1f8f-bb1ccca1a47f?restype=container",
+        "Date": "Fri, 19 Feb 2021 19:13:30 GMT",
+        "ETag": "\u00220x8D8D50A717DBE53\u0022",
+        "Last-Modified": "Fri, 19 Feb 2021 19:13:30 GMT",
+        "Server": [
+          "Windows-Azure-Blob/1.0",
+          "Microsoft-HTTPAPI/2.0"
+        ],
+        "x-ms-client-request-id": "ee0461dc-c9d4-3143-c70a-559c21ff2730",
+        "x-ms-request-id": "2e6d1b57-201e-00a4-64f3-0676f9000000",
+        "x-ms-version": "2020-06-12"
+      },
+      "ResponseBody": []
+    },
+    {
+      "RequestUri": "https://seannse.blob.core.windows.net/test-filesystem-f32a0e89-46c0-6801-7862-9a83346add10?restype=container",
       "RequestMethod": "DELETE",
       "RequestHeaders": {
         "Accept": "application/xml",
         "Authorization": "Sanitized",
-<<<<<<< HEAD
-        "traceparent": "00-20ad3d3a5ee8244f9d0a4c4f3097141b-9498a7e9c0448643-00",
-        "User-Agent": [
-          "azsdk-net-Storage.Files.DataLake/12.7.0-alpha.20210202.1",
-          "(.NET 5.0.2; Microsoft Windows 10.0.19042)"
-        ],
-        "x-ms-client-request-id": "034f81af-b4ed-1320-88d4-eead98946872",
-        "x-ms-date": "Tue, 02 Feb 2021 21:30:54 GMT",
-=======
-        "traceparent": "00-5c2f72bce7deb84f9fd432bd970f32fb-7f76c496d3fbfc4d-00",
-        "User-Agent": [
-          "azsdk-net-Storage.Files.DataLake/12.7.0-alpha.20210217.1",
-          "(.NET 5.0.3; Microsoft Windows 10.0.19042)"
-        ],
-        "x-ms-client-request-id": "034f81af-b4ed-1320-88d4-eead98946872",
-        "x-ms-date": "Wed, 17 Feb 2021 22:35:10 GMT",
->>>>>>> 1814567d
+        "traceparent": "00-6de8b8b9691b2c4b8903e519bd6b265e-1c1b41595612aa42-00",
+        "User-Agent": [
+          "azsdk-net-Storage.Files.DataLake/12.7.0-alpha.20210219.1",
+          "(.NET 5.0.3; Microsoft Windows 10.0.19041)"
+        ],
+        "x-ms-client-request-id": "8498cc8d-435b-c85b-b5d2-08707617ab36",
+        "x-ms-date": "Fri, 19 Feb 2021 19:13:31 GMT",
         "x-ms-return-client-request-id": "true",
         "x-ms-version": "2020-06-12"
       },
@@ -250,217 +159,137 @@
       "StatusCode": 202,
       "ResponseHeaders": {
         "Content-Length": "0",
-<<<<<<< HEAD
-        "Date": "Tue, 02 Feb 2021 21:30:54 GMT",
-=======
-        "Date": "Wed, 17 Feb 2021 22:35:09 GMT",
->>>>>>> 1814567d
-        "Server": [
-          "Windows-Azure-Blob/1.0",
-          "Microsoft-HTTPAPI/2.0"
-        ],
-        "x-ms-client-request-id": "034f81af-b4ed-1320-88d4-eead98946872",
-<<<<<<< HEAD
-        "x-ms-request-id": "ee1fad0f-401e-0069-48aa-f94613000000",
-=======
-        "x-ms-request-id": "17ffb929-f01e-00a7-367d-05979d000000",
->>>>>>> 1814567d
-        "x-ms-version": "2020-06-12"
-      },
-      "ResponseBody": []
-    },
-    {
-      "RequestUri": "https://seannse.blob.core.windows.net/test-filesystem-79d2a009-ba1b-747f-bb55-dd873ac97703?restype=container",
-      "RequestMethod": "PUT",
-      "RequestHeaders": {
-        "Accept": "application/xml",
-        "Authorization": "Sanitized",
-<<<<<<< HEAD
-        "traceparent": "00-770a4626054c4d42912cf27d41ab3832-9c36f25ce0de6440-00",
-        "User-Agent": [
-          "azsdk-net-Storage.Files.DataLake/12.7.0-alpha.20210202.1",
-          "(.NET 5.0.2; Microsoft Windows 10.0.19042)"
+        "Date": "Fri, 19 Feb 2021 19:13:30 GMT",
+        "Server": [
+          "Windows-Azure-Blob/1.0",
+          "Microsoft-HTTPAPI/2.0"
+        ],
+        "x-ms-client-request-id": "8498cc8d-435b-c85b-b5d2-08707617ab36",
+        "x-ms-request-id": "2e6d1c0e-201e-00a4-13f3-0676f9000000",
+        "x-ms-version": "2020-06-12"
+      },
+      "ResponseBody": []
+    },
+    {
+      "RequestUri": "https://seannse.blob.core.windows.net/test-filesystem-347d2af8-ece3-820f-7767-4fecb9e39815?restype=container",
+      "RequestMethod": "PUT",
+      "RequestHeaders": {
+        "Accept": "application/xml",
+        "Authorization": "Sanitized",
+        "traceparent": "00-b0144108deafee488a6b7374be08ef93-7bbe6338e8cd9046-00",
+        "User-Agent": [
+          "azsdk-net-Storage.Files.DataLake/12.7.0-alpha.20210219.1",
+          "(.NET 5.0.3; Microsoft Windows 10.0.19041)"
         ],
         "x-ms-blob-public-access": "container",
-        "x-ms-client-request-id": "ab48853d-7fdd-f49b-02da-4797d799d8be",
-        "x-ms-date": "Tue, 02 Feb 2021 21:30:54 GMT",
-=======
-        "traceparent": "00-e7d4f62a3c5c9d47a3363f37412d3245-0cca4755cb9fbb43-00",
-        "User-Agent": [
-          "azsdk-net-Storage.Files.DataLake/12.7.0-alpha.20210217.1",
-          "(.NET 5.0.3; Microsoft Windows 10.0.19042)"
-        ],
-        "x-ms-blob-public-access": "container",
-        "x-ms-client-request-id": "ab48853d-7fdd-f49b-02da-4797d799d8be",
-        "x-ms-date": "Wed, 17 Feb 2021 22:35:10 GMT",
->>>>>>> 1814567d
-        "x-ms-return-client-request-id": "true",
-        "x-ms-version": "2020-06-12"
-      },
-      "RequestBody": null,
-      "StatusCode": 201,
-      "ResponseHeaders": {
-        "Content-Length": "0",
-<<<<<<< HEAD
-        "Date": "Tue, 02 Feb 2021 21:30:55 GMT",
-        "ETag": "\u00220x8D8C7C1D2F1F66C\u0022",
-        "Last-Modified": "Tue, 02 Feb 2021 21:30:55 GMT",
-=======
-        "Date": "Wed, 17 Feb 2021 22:35:09 GMT",
-        "ETag": "\u00220x8D8D39448D6C78F\u0022",
-        "Last-Modified": "Wed, 17 Feb 2021 22:35:10 GMT",
->>>>>>> 1814567d
-        "Server": [
-          "Windows-Azure-Blob/1.0",
-          "Microsoft-HTTPAPI/2.0"
-        ],
-        "x-ms-client-request-id": "ab48853d-7fdd-f49b-02da-4797d799d8be",
-<<<<<<< HEAD
-        "x-ms-request-id": "56534d1b-001e-008c-10aa-f91751000000",
-=======
-        "x-ms-request-id": "3d97bfa0-701e-0072-267d-057810000000",
->>>>>>> 1814567d
-        "x-ms-version": "2020-06-12"
-      },
-      "ResponseBody": []
-    },
-    {
-      "RequestUri": "https://seannse.dfs.core.windows.net/test-filesystem-79d2a009-ba1b-747f-bb55-dd873ac97703/test-file-0381eb5c-b552-2341-5c4f-912b2ee40dc4?resource=file",
+        "x-ms-client-request-id": "6d67d93c-0d34-a114-bc15-0df3f36f0ed1",
+        "x-ms-date": "Fri, 19 Feb 2021 19:13:31 GMT",
+        "x-ms-return-client-request-id": "true",
+        "x-ms-version": "2020-06-12"
+      },
+      "RequestBody": null,
+      "StatusCode": 201,
+      "ResponseHeaders": {
+        "Content-Length": "0",
+        "Date": "Fri, 19 Feb 2021 19:13:30 GMT",
+        "ETag": "\u00220x8D8D50A71ADD516\u0022",
+        "Last-Modified": "Fri, 19 Feb 2021 19:13:30 GMT",
+        "Server": [
+          "Windows-Azure-Blob/1.0",
+          "Microsoft-HTTPAPI/2.0"
+        ],
+        "x-ms-client-request-id": "6d67d93c-0d34-a114-bc15-0df3f36f0ed1",
+        "x-ms-request-id": "2e6d1ccc-201e-00a4-42f3-0676f9000000",
+        "x-ms-version": "2020-06-12"
+      },
+      "ResponseBody": []
+    },
+    {
+      "RequestUri": "https://seannse.dfs.core.windows.net/test-filesystem-347d2af8-ece3-820f-7767-4fecb9e39815/test-file-19a7f339-5608-55cf-55a9-bc17ac2632fc?resource=file",
       "RequestMethod": "PUT",
       "RequestHeaders": {
         "Accept": "application/json",
         "Authorization": "Sanitized",
-<<<<<<< HEAD
-        "traceparent": "00-433b95e2a5ff38458c9b0352078a8ba1-71da4954ec1c2b41-00",
-        "User-Agent": [
-          "azsdk-net-Storage.Files.DataLake/12.7.0-alpha.20210202.1",
-          "(.NET 5.0.2; Microsoft Windows 10.0.19042)"
-        ],
-        "x-ms-client-request-id": "7c3ecd17-9b75-88bf-4424-4e8eed6fc61d",
-        "x-ms-date": "Tue, 02 Feb 2021 21:30:54 GMT",
-=======
-        "traceparent": "00-4462a5dd30de92438d049f7b640eab4f-ee551dc64de1bc4e-00",
-        "User-Agent": [
-          "azsdk-net-Storage.Files.DataLake/12.7.0-alpha.20210217.1",
-          "(.NET 5.0.3; Microsoft Windows 10.0.19042)"
-        ],
-        "x-ms-client-request-id": "7c3ecd17-9b75-88bf-4424-4e8eed6fc61d",
-        "x-ms-date": "Wed, 17 Feb 2021 22:35:10 GMT",
->>>>>>> 1814567d
-        "x-ms-return-client-request-id": "true",
-        "x-ms-version": "2020-06-12"
-      },
-      "RequestBody": null,
-      "StatusCode": 201,
-      "ResponseHeaders": {
-        "Content-Length": "0",
-<<<<<<< HEAD
-        "Date": "Tue, 02 Feb 2021 21:30:55 GMT",
-        "ETag": "\u00220x8D8C7C1D32CA812\u0022",
-        "Last-Modified": "Tue, 02 Feb 2021 21:30:55 GMT",
-=======
-        "Date": "Wed, 17 Feb 2021 22:35:09 GMT",
-        "ETag": "\u00220x8D8D394490C775A\u0022",
-        "Last-Modified": "Wed, 17 Feb 2021 22:35:10 GMT",
->>>>>>> 1814567d
+        "traceparent": "00-800acf54135f8e4b8a79c1661bf204b6-d7c8fdb3aaae1b47-00",
+        "User-Agent": [
+          "azsdk-net-Storage.Files.DataLake/12.7.0-alpha.20210219.1",
+          "(.NET 5.0.3; Microsoft Windows 10.0.19041)"
+        ],
+        "x-ms-client-request-id": "5daf6dbc-0dd2-e67f-0a11-188b50fcf496",
+        "x-ms-date": "Fri, 19 Feb 2021 19:13:31 GMT",
+        "x-ms-return-client-request-id": "true",
+        "x-ms-version": "2020-06-12"
+      },
+      "RequestBody": null,
+      "StatusCode": 201,
+      "ResponseHeaders": {
+        "Content-Length": "0",
+        "Date": "Fri, 19 Feb 2021 19:13:29 GMT",
+        "ETag": "\u00220x8D8D50A71BFAC2D\u0022",
+        "Last-Modified": "Fri, 19 Feb 2021 19:13:30 GMT",
         "Server": [
           "Windows-Azure-HDFS/1.0",
           "Microsoft-HTTPAPI/2.0"
         ],
-        "x-ms-client-request-id": "7c3ecd17-9b75-88bf-4424-4e8eed6fc61d",
-<<<<<<< HEAD
-        "x-ms-request-id": "6675bb8b-a01f-0071-12aa-f99974000000",
-=======
-        "x-ms-request-id": "48359466-401f-0069-647d-054613000000",
->>>>>>> 1814567d
-        "x-ms-version": "2020-06-12"
-      },
-      "ResponseBody": []
-    },
-    {
-      "RequestUri": "https://seannse.blob.core.windows.net/test-filesystem-79d2a009-ba1b-747f-bb55-dd873ac97703/test-file-0381eb5c-b552-2341-5c4f-912b2ee40dc4?comp=lease",
-      "RequestMethod": "PUT",
-      "RequestHeaders": {
-        "Accept": "application/xml",
-        "Authorization": "Sanitized",
-<<<<<<< HEAD
-        "traceparent": "00-5bd8b26ce02b26449671165d42c19969-9c3cac974f8b1644-00",
-        "User-Agent": [
-          "azsdk-net-Storage.Files.DataLake/12.7.0-alpha.20210202.1",
-          "(.NET 5.0.2; Microsoft Windows 10.0.19042)"
-        ],
-        "x-ms-client-request-id": "1c899387-9fcb-f4fe-90ae-b6a190b9835a",
-        "x-ms-date": "Tue, 02 Feb 2021 21:30:55 GMT",
-=======
-        "traceparent": "00-0a70ff19d9db8e489129799e8df29bc6-59a59b437b773643-00",
-        "User-Agent": [
-          "azsdk-net-Storage.Files.DataLake/12.7.0-alpha.20210217.1",
-          "(.NET 5.0.3; Microsoft Windows 10.0.19042)"
-        ],
-        "x-ms-client-request-id": "1c899387-9fcb-f4fe-90ae-b6a190b9835a",
-        "x-ms-date": "Wed, 17 Feb 2021 22:35:10 GMT",
->>>>>>> 1814567d
+        "x-ms-client-request-id": "5daf6dbc-0dd2-e67f-0a11-188b50fcf496",
+        "x-ms-request-id": "6f4bc9d4-e01f-004f-1bf3-060e0b000000",
+        "x-ms-version": "2020-06-12"
+      },
+      "ResponseBody": []
+    },
+    {
+      "RequestUri": "https://seannse.blob.core.windows.net/test-filesystem-347d2af8-ece3-820f-7767-4fecb9e39815/test-file-19a7f339-5608-55cf-55a9-bc17ac2632fc?comp=lease",
+      "RequestMethod": "PUT",
+      "RequestHeaders": {
+        "Accept": "application/xml",
+        "Authorization": "Sanitized",
+        "traceparent": "00-0aa987a91acbee488dcd6e1812e072ce-e4a193783bf2184d-00",
+        "User-Agent": [
+          "azsdk-net-Storage.Files.DataLake/12.7.0-alpha.20210219.1",
+          "(.NET 5.0.3; Microsoft Windows 10.0.19041)"
+        ],
+        "x-ms-client-request-id": "836e0179-b42d-8d48-18a0-4be53ee5288c",
+        "x-ms-date": "Fri, 19 Feb 2021 19:13:31 GMT",
         "x-ms-lease-action": "acquire",
         "x-ms-lease-duration": "15",
-        "x-ms-proposed-lease-id": "0ce182cc-234f-903d-c5d4-0a0504ea84af",
-        "x-ms-return-client-request-id": "true",
-        "x-ms-version": "2020-06-12"
-      },
-      "RequestBody": null,
-      "StatusCode": 201,
-      "ResponseHeaders": {
-        "Content-Length": "0",
-<<<<<<< HEAD
-        "Date": "Tue, 02 Feb 2021 21:30:55 GMT",
-        "ETag": "\u00220x8D8C7C1D32CA812\u0022",
-        "Last-Modified": "Tue, 02 Feb 2021 21:30:55 GMT",
-=======
-        "Date": "Wed, 17 Feb 2021 22:35:10 GMT",
-        "ETag": "\u00220x8D8D394490C775A\u0022",
-        "Last-Modified": "Wed, 17 Feb 2021 22:35:10 GMT",
->>>>>>> 1814567d
-        "Server": [
-          "Windows-Azure-Blob/1.0",
-          "Microsoft-HTTPAPI/2.0"
-        ],
-        "x-ms-client-request-id": "1c899387-9fcb-f4fe-90ae-b6a190b9835a",
-        "x-ms-lease-id": "0ce182cc-234f-903d-c5d4-0a0504ea84af",
-<<<<<<< HEAD
-        "x-ms-request-id": "56534f0b-001e-008c-62aa-f91751000000",
-=======
-        "x-ms-request-id": "3d97c0ff-701e-0072-6c7d-057810000000",
->>>>>>> 1814567d
-        "x-ms-version": "2020-06-12"
-      },
-      "ResponseBody": []
-    },
-    {
-      "RequestUri": "https://seannse.blob.core.windows.net/test-filesystem-79d2a009-ba1b-747f-bb55-dd873ac97703/test-file-0381eb5c-b552-2341-5c4f-912b2ee40dc4?comp=lease",
-      "RequestMethod": "PUT",
-      "RequestHeaders": {
-        "Accept": "application/xml",
-        "Authorization": "Sanitized",
-<<<<<<< HEAD
-        "If-Modified-Since": "Mon, 01 Feb 2021 21:30:53 GMT",
-        "traceparent": "00-885fb649acf10a4e8517f24d5facbe19-8cfea278c75ae848-00",
-        "User-Agent": [
-          "azsdk-net-Storage.Files.DataLake/12.7.0-alpha.20210202.1",
-          "(.NET 5.0.2; Microsoft Windows 10.0.19042)"
-        ],
-        "x-ms-client-request-id": "717e8014-6860-03e3-4420-d1f8dbad8a51",
-        "x-ms-date": "Tue, 02 Feb 2021 21:30:55 GMT",
-=======
-        "If-Modified-Since": "Tue, 16 Feb 2021 22:35:09 GMT",
-        "traceparent": "00-edeeb222f1af894680ec5bedf6d33238-6e88c4cd37c85b45-00",
-        "User-Agent": [
-          "azsdk-net-Storage.Files.DataLake/12.7.0-alpha.20210217.1",
-          "(.NET 5.0.3; Microsoft Windows 10.0.19042)"
-        ],
-        "x-ms-client-request-id": "717e8014-6860-03e3-4420-d1f8dbad8a51",
-        "x-ms-date": "Wed, 17 Feb 2021 22:35:10 GMT",
->>>>>>> 1814567d
+        "x-ms-proposed-lease-id": "2bb311e3-2fbf-0f55-12ed-cf9abd7dc074",
+        "x-ms-return-client-request-id": "true",
+        "x-ms-version": "2020-06-12"
+      },
+      "RequestBody": null,
+      "StatusCode": 201,
+      "ResponseHeaders": {
+        "Content-Length": "0",
+        "Date": "Fri, 19 Feb 2021 19:13:30 GMT",
+        "ETag": "\u00220x8D8D50A71BFAC2D\u0022",
+        "Last-Modified": "Fri, 19 Feb 2021 19:13:30 GMT",
+        "Server": [
+          "Windows-Azure-Blob/1.0",
+          "Microsoft-HTTPAPI/2.0"
+        ],
+        "x-ms-client-request-id": "836e0179-b42d-8d48-18a0-4be53ee5288c",
+        "x-ms-lease-id": "2bb311e3-2fbf-0f55-12ed-cf9abd7dc074",
+        "x-ms-request-id": "2e6d1e7a-201e-00a4-5af3-0676f9000000",
+        "x-ms-version": "2020-06-12"
+      },
+      "ResponseBody": []
+    },
+    {
+      "RequestUri": "https://seannse.blob.core.windows.net/test-filesystem-347d2af8-ece3-820f-7767-4fecb9e39815/test-file-19a7f339-5608-55cf-55a9-bc17ac2632fc?comp=lease",
+      "RequestMethod": "PUT",
+      "RequestHeaders": {
+        "Accept": "application/xml",
+        "Authorization": "Sanitized",
+        "If-Modified-Since": "Thu, 18 Feb 2021 19:13:30 GMT",
+        "traceparent": "00-726e2ab071c15c4f844e342bd5aa5462-69475cd29206e74e-00",
+        "User-Agent": [
+          "azsdk-net-Storage.Files.DataLake/12.7.0-alpha.20210219.1",
+          "(.NET 5.0.3; Microsoft Windows 10.0.19041)"
+        ],
+        "x-ms-client-request-id": "bb218383-3c0f-1447-6bcd-26d68943f463",
+        "x-ms-date": "Fri, 19 Feb 2021 19:13:31 GMT",
         "x-ms-lease-action": "release",
-        "x-ms-lease-id": "0ce182cc-234f-903d-c5d4-0a0504ea84af",
+        "x-ms-lease-id": "2bb311e3-2fbf-0f55-12ed-cf9abd7dc074",
         "x-ms-return-client-request-id": "true",
         "x-ms-version": "2020-06-12"
       },
@@ -468,52 +297,32 @@
       "StatusCode": 200,
       "ResponseHeaders": {
         "Content-Length": "0",
-<<<<<<< HEAD
-        "Date": "Tue, 02 Feb 2021 21:30:56 GMT",
-        "ETag": "\u00220x8D8C7C1D32CA812\u0022",
-        "Last-Modified": "Tue, 02 Feb 2021 21:30:55 GMT",
-=======
-        "Date": "Wed, 17 Feb 2021 22:35:10 GMT",
-        "ETag": "\u00220x8D8D394490C775A\u0022",
-        "Last-Modified": "Wed, 17 Feb 2021 22:35:10 GMT",
->>>>>>> 1814567d
-        "Server": [
-          "Windows-Azure-Blob/1.0",
-          "Microsoft-HTTPAPI/2.0"
-        ],
-        "x-ms-client-request-id": "717e8014-6860-03e3-4420-d1f8dbad8a51",
-<<<<<<< HEAD
-        "x-ms-request-id": "56534f5a-001e-008c-29aa-f91751000000",
-=======
-        "x-ms-request-id": "3d97c13c-701e-0072-257d-057810000000",
->>>>>>> 1814567d
-        "x-ms-version": "2020-06-12"
-      },
-      "ResponseBody": []
-    },
-    {
-      "RequestUri": "https://seannse.blob.core.windows.net/test-filesystem-79d2a009-ba1b-747f-bb55-dd873ac97703?restype=container",
+        "Date": "Fri, 19 Feb 2021 19:13:30 GMT",
+        "ETag": "\u00220x8D8D50A71BFAC2D\u0022",
+        "Last-Modified": "Fri, 19 Feb 2021 19:13:30 GMT",
+        "Server": [
+          "Windows-Azure-Blob/1.0",
+          "Microsoft-HTTPAPI/2.0"
+        ],
+        "x-ms-client-request-id": "bb218383-3c0f-1447-6bcd-26d68943f463",
+        "x-ms-request-id": "2e6d1f13-201e-00a4-6bf3-0676f9000000",
+        "x-ms-version": "2020-06-12"
+      },
+      "ResponseBody": []
+    },
+    {
+      "RequestUri": "https://seannse.blob.core.windows.net/test-filesystem-347d2af8-ece3-820f-7767-4fecb9e39815?restype=container",
       "RequestMethod": "DELETE",
       "RequestHeaders": {
         "Accept": "application/xml",
         "Authorization": "Sanitized",
-<<<<<<< HEAD
-        "traceparent": "00-860f5156cd07fe43a0675346833fe2b7-31a64696eaf1724a-00",
-        "User-Agent": [
-          "azsdk-net-Storage.Files.DataLake/12.7.0-alpha.20210202.1",
-          "(.NET 5.0.2; Microsoft Windows 10.0.19042)"
-        ],
-        "x-ms-client-request-id": "108c879b-123b-37f9-bbe7-653a937e5f85",
-        "x-ms-date": "Tue, 02 Feb 2021 21:30:55 GMT",
-=======
-        "traceparent": "00-e611ddb99ecd834cb56237523f6fcfa7-9f87e36bacd44a4f-00",
-        "User-Agent": [
-          "azsdk-net-Storage.Files.DataLake/12.7.0-alpha.20210217.1",
-          "(.NET 5.0.3; Microsoft Windows 10.0.19042)"
-        ],
-        "x-ms-client-request-id": "108c879b-123b-37f9-bbe7-653a937e5f85",
-        "x-ms-date": "Wed, 17 Feb 2021 22:35:11 GMT",
->>>>>>> 1814567d
+        "traceparent": "00-1c6f93e8fc7bc64391badcaac0213e46-7168b16064944c4d-00",
+        "User-Agent": [
+          "azsdk-net-Storage.Files.DataLake/12.7.0-alpha.20210219.1",
+          "(.NET 5.0.3; Microsoft Windows 10.0.19041)"
+        ],
+        "x-ms-client-request-id": "ba628ea3-6cc3-147c-5cae-30d48f4984a3",
+        "x-ms-date": "Fri, 19 Feb 2021 19:13:31 GMT",
         "x-ms-return-client-request-id": "true",
         "x-ms-version": "2020-06-12"
       },
@@ -521,217 +330,137 @@
       "StatusCode": 202,
       "ResponseHeaders": {
         "Content-Length": "0",
-<<<<<<< HEAD
-        "Date": "Tue, 02 Feb 2021 21:30:56 GMT",
-=======
-        "Date": "Wed, 17 Feb 2021 22:35:10 GMT",
->>>>>>> 1814567d
-        "Server": [
-          "Windows-Azure-Blob/1.0",
-          "Microsoft-HTTPAPI/2.0"
-        ],
-        "x-ms-client-request-id": "108c879b-123b-37f9-bbe7-653a937e5f85",
-<<<<<<< HEAD
-        "x-ms-request-id": "56534fbb-001e-008c-03aa-f91751000000",
-=======
-        "x-ms-request-id": "3d97c182-701e-0072-667d-057810000000",
->>>>>>> 1814567d
-        "x-ms-version": "2020-06-12"
-      },
-      "ResponseBody": []
-    },
-    {
-      "RequestUri": "https://seannse.blob.core.windows.net/test-filesystem-9c4fb03a-3323-fe83-515c-55127edd66d3?restype=container",
-      "RequestMethod": "PUT",
-      "RequestHeaders": {
-        "Accept": "application/xml",
-        "Authorization": "Sanitized",
-<<<<<<< HEAD
-        "traceparent": "00-2a0ea15d920ea049b453139ad1c4f0be-4a529cb7c415e846-00",
-        "User-Agent": [
-          "azsdk-net-Storage.Files.DataLake/12.7.0-alpha.20210202.1",
-          "(.NET 5.0.2; Microsoft Windows 10.0.19042)"
+        "Date": "Fri, 19 Feb 2021 19:13:30 GMT",
+        "Server": [
+          "Windows-Azure-Blob/1.0",
+          "Microsoft-HTTPAPI/2.0"
+        ],
+        "x-ms-client-request-id": "ba628ea3-6cc3-147c-5cae-30d48f4984a3",
+        "x-ms-request-id": "2e6d1fb4-201e-00a4-02f3-0676f9000000",
+        "x-ms-version": "2020-06-12"
+      },
+      "ResponseBody": []
+    },
+    {
+      "RequestUri": "https://seannse.blob.core.windows.net/test-filesystem-1255808c-8ed1-b528-d85d-d9afa09a431a?restype=container",
+      "RequestMethod": "PUT",
+      "RequestHeaders": {
+        "Accept": "application/xml",
+        "Authorization": "Sanitized",
+        "traceparent": "00-f01ae904953c8a428c77b77d37c2b9d8-e931f47e186a5e4c-00",
+        "User-Agent": [
+          "azsdk-net-Storage.Files.DataLake/12.7.0-alpha.20210219.1",
+          "(.NET 5.0.3; Microsoft Windows 10.0.19041)"
         ],
         "x-ms-blob-public-access": "container",
-        "x-ms-client-request-id": "eccb64ee-a521-688c-038e-bfdebce7b9de",
-        "x-ms-date": "Tue, 02 Feb 2021 21:30:55 GMT",
-=======
-        "traceparent": "00-7985b3b60b78e3468a269ac308c0dfa3-c8fe6041b233ef46-00",
-        "User-Agent": [
-          "azsdk-net-Storage.Files.DataLake/12.7.0-alpha.20210217.1",
-          "(.NET 5.0.3; Microsoft Windows 10.0.19042)"
-        ],
-        "x-ms-blob-public-access": "container",
-        "x-ms-client-request-id": "eccb64ee-a521-688c-038e-bfdebce7b9de",
-        "x-ms-date": "Wed, 17 Feb 2021 22:35:11 GMT",
->>>>>>> 1814567d
-        "x-ms-return-client-request-id": "true",
-        "x-ms-version": "2020-06-12"
-      },
-      "RequestBody": null,
-      "StatusCode": 201,
-      "ResponseHeaders": {
-        "Content-Length": "0",
-<<<<<<< HEAD
-        "Date": "Tue, 02 Feb 2021 21:30:55 GMT",
-        "ETag": "\u00220x8D8C7C1D38EAA11\u0022",
-        "Last-Modified": "Tue, 02 Feb 2021 21:30:56 GMT",
-=======
-        "Date": "Wed, 17 Feb 2021 22:35:11 GMT",
-        "ETag": "\u00220x8D8D394497262C4\u0022",
-        "Last-Modified": "Wed, 17 Feb 2021 22:35:11 GMT",
->>>>>>> 1814567d
-        "Server": [
-          "Windows-Azure-Blob/1.0",
-          "Microsoft-HTTPAPI/2.0"
-        ],
-        "x-ms-client-request-id": "eccb64ee-a521-688c-038e-bfdebce7b9de",
-<<<<<<< HEAD
-        "x-ms-request-id": "535bfd31-001e-000a-2faa-f9dbe8000000",
-=======
-        "x-ms-request-id": "898cce23-e01e-0070-7d7d-05c6a8000000",
->>>>>>> 1814567d
-        "x-ms-version": "2020-06-12"
-      },
-      "ResponseBody": []
-    },
-    {
-      "RequestUri": "https://seannse.dfs.core.windows.net/test-filesystem-9c4fb03a-3323-fe83-515c-55127edd66d3/test-file-715c9280-0b22-c064-9a23-7f9d0fbf4e5c?resource=file",
+        "x-ms-client-request-id": "4f20f8db-20fc-145c-66ac-e26692cc73c2",
+        "x-ms-date": "Fri, 19 Feb 2021 19:13:31 GMT",
+        "x-ms-return-client-request-id": "true",
+        "x-ms-version": "2020-06-12"
+      },
+      "RequestBody": null,
+      "StatusCode": 201,
+      "ResponseHeaders": {
+        "Content-Length": "0",
+        "Date": "Fri, 19 Feb 2021 19:13:30 GMT",
+        "ETag": "\u00220x8D8D50A71F01AE6\u0022",
+        "Last-Modified": "Fri, 19 Feb 2021 19:13:31 GMT",
+        "Server": [
+          "Windows-Azure-Blob/1.0",
+          "Microsoft-HTTPAPI/2.0"
+        ],
+        "x-ms-client-request-id": "4f20f8db-20fc-145c-66ac-e26692cc73c2",
+        "x-ms-request-id": "2e6d207f-201e-00a4-41f3-0676f9000000",
+        "x-ms-version": "2020-06-12"
+      },
+      "ResponseBody": []
+    },
+    {
+      "RequestUri": "https://seannse.dfs.core.windows.net/test-filesystem-1255808c-8ed1-b528-d85d-d9afa09a431a/test-file-963a166a-8917-52c2-e121-46cd7d431803?resource=file",
       "RequestMethod": "PUT",
       "RequestHeaders": {
         "Accept": "application/json",
         "Authorization": "Sanitized",
-<<<<<<< HEAD
-        "traceparent": "00-e094d8de32b161498bd36ce8829d5d4c-2a22e4c37a3de748-00",
-        "User-Agent": [
-          "azsdk-net-Storage.Files.DataLake/12.7.0-alpha.20210202.1",
-          "(.NET 5.0.2; Microsoft Windows 10.0.19042)"
-        ],
-        "x-ms-client-request-id": "1e4345cc-1c97-e37a-000a-51fe25ee5844",
-        "x-ms-date": "Tue, 02 Feb 2021 21:30:55 GMT",
-=======
-        "traceparent": "00-61c710d5fd65b44a974a6d2c80fe9a9e-8433e0199a2d5e49-00",
-        "User-Agent": [
-          "azsdk-net-Storage.Files.DataLake/12.7.0-alpha.20210217.1",
-          "(.NET 5.0.3; Microsoft Windows 10.0.19042)"
-        ],
-        "x-ms-client-request-id": "1e4345cc-1c97-e37a-000a-51fe25ee5844",
-        "x-ms-date": "Wed, 17 Feb 2021 22:35:11 GMT",
->>>>>>> 1814567d
-        "x-ms-return-client-request-id": "true",
-        "x-ms-version": "2020-06-12"
-      },
-      "RequestBody": null,
-      "StatusCode": 201,
-      "ResponseHeaders": {
-        "Content-Length": "0",
-<<<<<<< HEAD
-        "Date": "Tue, 02 Feb 2021 21:30:56 GMT",
-        "ETag": "\u00220x8D8C7C1D3D6D095\u0022",
-        "Last-Modified": "Tue, 02 Feb 2021 21:30:56 GMT",
-=======
-        "Date": "Wed, 17 Feb 2021 22:35:10 GMT",
-        "ETag": "\u00220x8D8D39449A586D0\u0022",
-        "Last-Modified": "Wed, 17 Feb 2021 22:35:11 GMT",
->>>>>>> 1814567d
+        "traceparent": "00-3b715984da2d9e45a92a93e2851a80f3-7e1659337373ac49-00",
+        "User-Agent": [
+          "azsdk-net-Storage.Files.DataLake/12.7.0-alpha.20210219.1",
+          "(.NET 5.0.3; Microsoft Windows 10.0.19041)"
+        ],
+        "x-ms-client-request-id": "867b4e90-9d9b-5180-35cd-6edada8f9622",
+        "x-ms-date": "Fri, 19 Feb 2021 19:13:31 GMT",
+        "x-ms-return-client-request-id": "true",
+        "x-ms-version": "2020-06-12"
+      },
+      "RequestBody": null,
+      "StatusCode": 201,
+      "ResponseHeaders": {
+        "Content-Length": "0",
+        "Date": "Fri, 19 Feb 2021 19:13:30 GMT",
+        "ETag": "\u00220x8D8D50A7200B5EB\u0022",
+        "Last-Modified": "Fri, 19 Feb 2021 19:13:31 GMT",
         "Server": [
           "Windows-Azure-HDFS/1.0",
           "Microsoft-HTTPAPI/2.0"
         ],
-        "x-ms-client-request-id": "1e4345cc-1c97-e37a-000a-51fe25ee5844",
-<<<<<<< HEAD
-        "x-ms-request-id": "d38d1daa-301f-005c-17aa-f92a07000000",
-=======
-        "x-ms-request-id": "0f0addf6-801f-0076-547d-05f517000000",
->>>>>>> 1814567d
-        "x-ms-version": "2020-06-12"
-      },
-      "ResponseBody": []
-    },
-    {
-      "RequestUri": "https://seannse.blob.core.windows.net/test-filesystem-9c4fb03a-3323-fe83-515c-55127edd66d3/test-file-715c9280-0b22-c064-9a23-7f9d0fbf4e5c?comp=lease",
-      "RequestMethod": "PUT",
-      "RequestHeaders": {
-        "Accept": "application/xml",
-        "Authorization": "Sanitized",
-<<<<<<< HEAD
-        "traceparent": "00-cd8edb09897cf64d8b07e408b15f0797-84131158bc6f744d-00",
-        "User-Agent": [
-          "azsdk-net-Storage.Files.DataLake/12.7.0-alpha.20210202.1",
-          "(.NET 5.0.2; Microsoft Windows 10.0.19042)"
-        ],
-        "x-ms-client-request-id": "58530c9b-6a26-2d71-793c-3d75404b282f",
-        "x-ms-date": "Tue, 02 Feb 2021 21:30:56 GMT",
-=======
-        "traceparent": "00-0bf95d509d9735408dbfe0579c3eedbc-4285e07d9c23f143-00",
-        "User-Agent": [
-          "azsdk-net-Storage.Files.DataLake/12.7.0-alpha.20210217.1",
-          "(.NET 5.0.3; Microsoft Windows 10.0.19042)"
-        ],
-        "x-ms-client-request-id": "58530c9b-6a26-2d71-793c-3d75404b282f",
-        "x-ms-date": "Wed, 17 Feb 2021 22:35:11 GMT",
->>>>>>> 1814567d
+        "x-ms-client-request-id": "867b4e90-9d9b-5180-35cd-6edada8f9622",
+        "x-ms-request-id": "6f4bc9fe-e01f-004f-45f3-060e0b000000",
+        "x-ms-version": "2020-06-12"
+      },
+      "ResponseBody": []
+    },
+    {
+      "RequestUri": "https://seannse.blob.core.windows.net/test-filesystem-1255808c-8ed1-b528-d85d-d9afa09a431a/test-file-963a166a-8917-52c2-e121-46cd7d431803?comp=lease",
+      "RequestMethod": "PUT",
+      "RequestHeaders": {
+        "Accept": "application/xml",
+        "Authorization": "Sanitized",
+        "traceparent": "00-5737b4988c43314199bde34ce4a4f519-8f7af480bf03fe49-00",
+        "User-Agent": [
+          "azsdk-net-Storage.Files.DataLake/12.7.0-alpha.20210219.1",
+          "(.NET 5.0.3; Microsoft Windows 10.0.19041)"
+        ],
+        "x-ms-client-request-id": "78a17187-50fc-c606-0604-8edba3875ca8",
+        "x-ms-date": "Fri, 19 Feb 2021 19:13:31 GMT",
         "x-ms-lease-action": "acquire",
         "x-ms-lease-duration": "15",
-        "x-ms-proposed-lease-id": "0410623f-9ec3-07cb-e022-dc2ebad10563",
-        "x-ms-return-client-request-id": "true",
-        "x-ms-version": "2020-06-12"
-      },
-      "RequestBody": null,
-      "StatusCode": 201,
-      "ResponseHeaders": {
-        "Content-Length": "0",
-<<<<<<< HEAD
-        "Date": "Tue, 02 Feb 2021 21:30:56 GMT",
-        "ETag": "\u00220x8D8C7C1D3D6D095\u0022",
-        "Last-Modified": "Tue, 02 Feb 2021 21:30:56 GMT",
-=======
-        "Date": "Wed, 17 Feb 2021 22:35:11 GMT",
-        "ETag": "\u00220x8D8D39449A586D0\u0022",
-        "Last-Modified": "Wed, 17 Feb 2021 22:35:11 GMT",
->>>>>>> 1814567d
-        "Server": [
-          "Windows-Azure-Blob/1.0",
-          "Microsoft-HTTPAPI/2.0"
-        ],
-        "x-ms-client-request-id": "58530c9b-6a26-2d71-793c-3d75404b282f",
-        "x-ms-lease-id": "0410623f-9ec3-07cb-e022-dc2ebad10563",
-<<<<<<< HEAD
-        "x-ms-request-id": "535bfe2f-001e-000a-17aa-f9dbe8000000",
-=======
-        "x-ms-request-id": "898ccec2-e01e-0070-0a7d-05c6a8000000",
->>>>>>> 1814567d
-        "x-ms-version": "2020-06-12"
-      },
-      "ResponseBody": []
-    },
-    {
-      "RequestUri": "https://seannse.blob.core.windows.net/test-filesystem-9c4fb03a-3323-fe83-515c-55127edd66d3/test-file-715c9280-0b22-c064-9a23-7f9d0fbf4e5c?comp=lease",
-      "RequestMethod": "PUT",
-      "RequestHeaders": {
-        "Accept": "application/xml",
-        "Authorization": "Sanitized",
-<<<<<<< HEAD
-        "If-Unmodified-Since": "Wed, 03 Feb 2021 21:30:53 GMT",
-        "traceparent": "00-3a46aa18a4331c46b870a61bf7f2803f-967b2a6b3461cf48-00",
-        "User-Agent": [
-          "azsdk-net-Storage.Files.DataLake/12.7.0-alpha.20210202.1",
-          "(.NET 5.0.2; Microsoft Windows 10.0.19042)"
-        ],
-        "x-ms-client-request-id": "ae93350e-ac7d-483c-d8a4-513ff24f70f1",
-        "x-ms-date": "Tue, 02 Feb 2021 21:30:56 GMT",
-=======
-        "If-Unmodified-Since": "Thu, 18 Feb 2021 22:35:09 GMT",
-        "traceparent": "00-869c94d8bf96b84b996e8fe2dbb2a3c0-98d4ddcb6de23f4f-00",
-        "User-Agent": [
-          "azsdk-net-Storage.Files.DataLake/12.7.0-alpha.20210217.1",
-          "(.NET 5.0.3; Microsoft Windows 10.0.19042)"
-        ],
-        "x-ms-client-request-id": "ae93350e-ac7d-483c-d8a4-513ff24f70f1",
-        "x-ms-date": "Wed, 17 Feb 2021 22:35:11 GMT",
->>>>>>> 1814567d
+        "x-ms-proposed-lease-id": "513cde93-caf8-7648-f8bf-faf9f58dfba8",
+        "x-ms-return-client-request-id": "true",
+        "x-ms-version": "2020-06-12"
+      },
+      "RequestBody": null,
+      "StatusCode": 201,
+      "ResponseHeaders": {
+        "Content-Length": "0",
+        "Date": "Fri, 19 Feb 2021 19:13:31 GMT",
+        "ETag": "\u00220x8D8D50A7200B5EB\u0022",
+        "Last-Modified": "Fri, 19 Feb 2021 19:13:31 GMT",
+        "Server": [
+          "Windows-Azure-Blob/1.0",
+          "Microsoft-HTTPAPI/2.0"
+        ],
+        "x-ms-client-request-id": "78a17187-50fc-c606-0604-8edba3875ca8",
+        "x-ms-lease-id": "513cde93-caf8-7648-f8bf-faf9f58dfba8",
+        "x-ms-request-id": "2e6d2253-201e-00a4-01f3-0676f9000000",
+        "x-ms-version": "2020-06-12"
+      },
+      "ResponseBody": []
+    },
+    {
+      "RequestUri": "https://seannse.blob.core.windows.net/test-filesystem-1255808c-8ed1-b528-d85d-d9afa09a431a/test-file-963a166a-8917-52c2-e121-46cd7d431803?comp=lease",
+      "RequestMethod": "PUT",
+      "RequestHeaders": {
+        "Accept": "application/xml",
+        "Authorization": "Sanitized",
+        "If-Unmodified-Since": "Sat, 20 Feb 2021 19:13:30 GMT",
+        "traceparent": "00-ddbdc1720e1ab44dab4917b456917a1b-19631c90b253724d-00",
+        "User-Agent": [
+          "azsdk-net-Storage.Files.DataLake/12.7.0-alpha.20210219.1",
+          "(.NET 5.0.3; Microsoft Windows 10.0.19041)"
+        ],
+        "x-ms-client-request-id": "8372ec1f-82eb-30ac-4075-28c3038ce739",
+        "x-ms-date": "Fri, 19 Feb 2021 19:13:32 GMT",
         "x-ms-lease-action": "release",
-        "x-ms-lease-id": "0410623f-9ec3-07cb-e022-dc2ebad10563",
+        "x-ms-lease-id": "513cde93-caf8-7648-f8bf-faf9f58dfba8",
         "x-ms-return-client-request-id": "true",
         "x-ms-version": "2020-06-12"
       },
@@ -739,52 +468,32 @@
       "StatusCode": 200,
       "ResponseHeaders": {
         "Content-Length": "0",
-<<<<<<< HEAD
-        "Date": "Tue, 02 Feb 2021 21:30:56 GMT",
-        "ETag": "\u00220x8D8C7C1D3D6D095\u0022",
-        "Last-Modified": "Tue, 02 Feb 2021 21:30:56 GMT",
-=======
-        "Date": "Wed, 17 Feb 2021 22:35:11 GMT",
-        "ETag": "\u00220x8D8D39449A586D0\u0022",
-        "Last-Modified": "Wed, 17 Feb 2021 22:35:11 GMT",
->>>>>>> 1814567d
-        "Server": [
-          "Windows-Azure-Blob/1.0",
-          "Microsoft-HTTPAPI/2.0"
-        ],
-        "x-ms-client-request-id": "ae93350e-ac7d-483c-d8a4-513ff24f70f1",
-<<<<<<< HEAD
-        "x-ms-request-id": "535bfe55-001e-000a-37aa-f9dbe8000000",
-=======
-        "x-ms-request-id": "898ccef4-e01e-0070-397d-05c6a8000000",
->>>>>>> 1814567d
-        "x-ms-version": "2020-06-12"
-      },
-      "ResponseBody": []
-    },
-    {
-      "RequestUri": "https://seannse.blob.core.windows.net/test-filesystem-9c4fb03a-3323-fe83-515c-55127edd66d3?restype=container",
+        "Date": "Fri, 19 Feb 2021 19:13:31 GMT",
+        "ETag": "\u00220x8D8D50A7200B5EB\u0022",
+        "Last-Modified": "Fri, 19 Feb 2021 19:13:31 GMT",
+        "Server": [
+          "Windows-Azure-Blob/1.0",
+          "Microsoft-HTTPAPI/2.0"
+        ],
+        "x-ms-client-request-id": "8372ec1f-82eb-30ac-4075-28c3038ce739",
+        "x-ms-request-id": "2e6d230f-201e-00a4-2ef3-0676f9000000",
+        "x-ms-version": "2020-06-12"
+      },
+      "ResponseBody": []
+    },
+    {
+      "RequestUri": "https://seannse.blob.core.windows.net/test-filesystem-1255808c-8ed1-b528-d85d-d9afa09a431a?restype=container",
       "RequestMethod": "DELETE",
       "RequestHeaders": {
         "Accept": "application/xml",
         "Authorization": "Sanitized",
-<<<<<<< HEAD
-        "traceparent": "00-ba48f1f0d46065439cbd6cdf93f7700f-86679fbf450d374a-00",
-        "User-Agent": [
-          "azsdk-net-Storage.Files.DataLake/12.7.0-alpha.20210202.1",
-          "(.NET 5.0.2; Microsoft Windows 10.0.19042)"
-        ],
-        "x-ms-client-request-id": "0b66105d-7ab8-58b1-b202-02783d881d4d",
-        "x-ms-date": "Tue, 02 Feb 2021 21:30:56 GMT",
-=======
-        "traceparent": "00-4f82d17b6efb074d8b60e2203a569b09-8e42da5446cb6d43-00",
-        "User-Agent": [
-          "azsdk-net-Storage.Files.DataLake/12.7.0-alpha.20210217.1",
-          "(.NET 5.0.3; Microsoft Windows 10.0.19042)"
-        ],
-        "x-ms-client-request-id": "0b66105d-7ab8-58b1-b202-02783d881d4d",
-        "x-ms-date": "Wed, 17 Feb 2021 22:35:12 GMT",
->>>>>>> 1814567d
+        "traceparent": "00-6095efb0692ff440b8d31a6afce1706f-42ceb41fe670a049-00",
+        "User-Agent": [
+          "azsdk-net-Storage.Files.DataLake/12.7.0-alpha.20210219.1",
+          "(.NET 5.0.3; Microsoft Windows 10.0.19041)"
+        ],
+        "x-ms-client-request-id": "b6bbd913-d815-50bc-1929-51dc4097fde9",
+        "x-ms-date": "Fri, 19 Feb 2021 19:13:32 GMT",
         "x-ms-return-client-request-id": "true",
         "x-ms-version": "2020-06-12"
       },
@@ -792,153 +501,96 @@
       "StatusCode": 202,
       "ResponseHeaders": {
         "Content-Length": "0",
-<<<<<<< HEAD
-        "Date": "Tue, 02 Feb 2021 21:30:56 GMT",
-=======
-        "Date": "Wed, 17 Feb 2021 22:35:11 GMT",
->>>>>>> 1814567d
-        "Server": [
-          "Windows-Azure-Blob/1.0",
-          "Microsoft-HTTPAPI/2.0"
-        ],
-        "x-ms-client-request-id": "0b66105d-7ab8-58b1-b202-02783d881d4d",
-<<<<<<< HEAD
-        "x-ms-request-id": "535bfe75-001e-000a-56aa-f9dbe8000000",
-=======
-        "x-ms-request-id": "898ccf1a-e01e-0070-5d7d-05c6a8000000",
->>>>>>> 1814567d
-        "x-ms-version": "2020-06-12"
-      },
-      "ResponseBody": []
-    },
-    {
-      "RequestUri": "https://seannse.blob.core.windows.net/test-filesystem-9a6ad5ef-a5c2-d5c5-aa86-6a39f175a5e9?restype=container",
-      "RequestMethod": "PUT",
-      "RequestHeaders": {
-        "Accept": "application/xml",
-        "Authorization": "Sanitized",
-<<<<<<< HEAD
-        "traceparent": "00-15f0ee943f6a044a9dc36ace33f84690-3755c99c6ade8e43-00",
-        "User-Agent": [
-          "azsdk-net-Storage.Files.DataLake/12.7.0-alpha.20210202.1",
-          "(.NET 5.0.2; Microsoft Windows 10.0.19042)"
+        "Date": "Fri, 19 Feb 2021 19:13:31 GMT",
+        "Server": [
+          "Windows-Azure-Blob/1.0",
+          "Microsoft-HTTPAPI/2.0"
+        ],
+        "x-ms-client-request-id": "b6bbd913-d815-50bc-1929-51dc4097fde9",
+        "x-ms-request-id": "2e6d23c9-201e-00a4-5df3-0676f9000000",
+        "x-ms-version": "2020-06-12"
+      },
+      "ResponseBody": []
+    },
+    {
+      "RequestUri": "https://seannse.blob.core.windows.net/test-filesystem-8c4d56c9-32c3-12ca-3253-6c4c7f6170af?restype=container",
+      "RequestMethod": "PUT",
+      "RequestHeaders": {
+        "Accept": "application/xml",
+        "Authorization": "Sanitized",
+        "traceparent": "00-763e53f50046e5478e94f6b773ed7512-60a1a0450550aa4c-00",
+        "User-Agent": [
+          "azsdk-net-Storage.Files.DataLake/12.7.0-alpha.20210219.1",
+          "(.NET 5.0.3; Microsoft Windows 10.0.19041)"
         ],
         "x-ms-blob-public-access": "container",
-        "x-ms-client-request-id": "cdd76e26-0e83-b8f2-4a91-60311077673c",
-        "x-ms-date": "Tue, 02 Feb 2021 21:30:56 GMT",
-=======
-        "traceparent": "00-b5fc38a1fd054e4d96e10ddb201ec2a9-ee4a512836e20040-00",
-        "User-Agent": [
-          "azsdk-net-Storage.Files.DataLake/12.7.0-alpha.20210217.1",
-          "(.NET 5.0.3; Microsoft Windows 10.0.19042)"
-        ],
-        "x-ms-blob-public-access": "container",
-        "x-ms-client-request-id": "cdd76e26-0e83-b8f2-4a91-60311077673c",
-        "x-ms-date": "Wed, 17 Feb 2021 22:35:12 GMT",
->>>>>>> 1814567d
-        "x-ms-return-client-request-id": "true",
-        "x-ms-version": "2020-06-12"
-      },
-      "RequestBody": null,
-      "StatusCode": 201,
-      "ResponseHeaders": {
-        "Content-Length": "0",
-<<<<<<< HEAD
-        "Date": "Tue, 02 Feb 2021 21:30:56 GMT",
-        "ETag": "\u00220x8D8C7C1D43D50D3\u0022",
-        "Last-Modified": "Tue, 02 Feb 2021 21:30:57 GMT",
-=======
-        "Date": "Wed, 17 Feb 2021 22:35:11 GMT",
-        "ETag": "\u00220x8D8D3944A053FF5\u0022",
-        "Last-Modified": "Wed, 17 Feb 2021 22:35:12 GMT",
->>>>>>> 1814567d
-        "Server": [
-          "Windows-Azure-Blob/1.0",
-          "Microsoft-HTTPAPI/2.0"
-        ],
-        "x-ms-client-request-id": "cdd76e26-0e83-b8f2-4a91-60311077673c",
-<<<<<<< HEAD
-        "x-ms-request-id": "eac5dad1-301e-0073-60aa-f927cc000000",
-=======
-        "x-ms-request-id": "c721d0e7-b01e-00b6-717d-050d29000000",
->>>>>>> 1814567d
-        "x-ms-version": "2020-06-12"
-      },
-      "ResponseBody": []
-    },
-    {
-      "RequestUri": "https://seannse.dfs.core.windows.net/test-filesystem-9a6ad5ef-a5c2-d5c5-aa86-6a39f175a5e9/test-file-a07d195c-3aa6-8a63-9ccc-60181d5f9f99?resource=file",
+        "x-ms-client-request-id": "688018a1-e143-e0a7-0fa9-84c16b70d0b8",
+        "x-ms-date": "Fri, 19 Feb 2021 19:13:32 GMT",
+        "x-ms-return-client-request-id": "true",
+        "x-ms-version": "2020-06-12"
+      },
+      "RequestBody": null,
+      "StatusCode": 201,
+      "ResponseHeaders": {
+        "Content-Length": "0",
+        "Date": "Fri, 19 Feb 2021 19:13:31 GMT",
+        "ETag": "\u00220x8D8D50A7233723F\u0022",
+        "Last-Modified": "Fri, 19 Feb 2021 19:13:31 GMT",
+        "Server": [
+          "Windows-Azure-Blob/1.0",
+          "Microsoft-HTTPAPI/2.0"
+        ],
+        "x-ms-client-request-id": "688018a1-e143-e0a7-0fa9-84c16b70d0b8",
+        "x-ms-request-id": "2e6d249b-201e-00a4-1cf3-0676f9000000",
+        "x-ms-version": "2020-06-12"
+      },
+      "ResponseBody": []
+    },
+    {
+      "RequestUri": "https://seannse.dfs.core.windows.net/test-filesystem-8c4d56c9-32c3-12ca-3253-6c4c7f6170af/test-file-82d5a2b8-d4e6-9817-32ff-7f3a8c095654?resource=file",
       "RequestMethod": "PUT",
       "RequestHeaders": {
         "Accept": "application/json",
         "Authorization": "Sanitized",
-<<<<<<< HEAD
-        "traceparent": "00-70a5fb60f234664abd94ad3ed1e2bda5-9ebf73bcdacc8a40-00",
-        "User-Agent": [
-          "azsdk-net-Storage.Files.DataLake/12.7.0-alpha.20210202.1",
-          "(.NET 5.0.2; Microsoft Windows 10.0.19042)"
-        ],
-        "x-ms-client-request-id": "1c094a42-2e94-eb15-0a4c-31b7adda9aea",
-        "x-ms-date": "Tue, 02 Feb 2021 21:30:57 GMT",
-=======
-        "traceparent": "00-c54d74fadf994e4eba5ee439130faaaa-bb039d9d33f6934a-00",
-        "User-Agent": [
-          "azsdk-net-Storage.Files.DataLake/12.7.0-alpha.20210217.1",
-          "(.NET 5.0.3; Microsoft Windows 10.0.19042)"
-        ],
-        "x-ms-client-request-id": "1c094a42-2e94-eb15-0a4c-31b7adda9aea",
-        "x-ms-date": "Wed, 17 Feb 2021 22:35:12 GMT",
->>>>>>> 1814567d
-        "x-ms-return-client-request-id": "true",
-        "x-ms-version": "2020-06-12"
-      },
-      "RequestBody": null,
-      "StatusCode": 201,
-      "ResponseHeaders": {
-        "Content-Length": "0",
-<<<<<<< HEAD
-        "Date": "Tue, 02 Feb 2021 21:30:57 GMT",
-        "ETag": "\u00220x8D8C7C1D47877C3\u0022",
-        "Last-Modified": "Tue, 02 Feb 2021 21:30:58 GMT",
-=======
-        "Date": "Wed, 17 Feb 2021 22:35:12 GMT",
-        "ETag": "\u00220x8D8D3944A41F76C\u0022",
-        "Last-Modified": "Wed, 17 Feb 2021 22:35:12 GMT",
->>>>>>> 1814567d
+        "traceparent": "00-8835c6bf5721c74b9a7552962881f772-0015b29e96f5c640-00",
+        "User-Agent": [
+          "azsdk-net-Storage.Files.DataLake/12.7.0-alpha.20210219.1",
+          "(.NET 5.0.3; Microsoft Windows 10.0.19041)"
+        ],
+        "x-ms-client-request-id": "1907edb7-5c07-cd99-00e8-3644626c5406",
+        "x-ms-date": "Fri, 19 Feb 2021 19:13:32 GMT",
+        "x-ms-return-client-request-id": "true",
+        "x-ms-version": "2020-06-12"
+      },
+      "RequestBody": null,
+      "StatusCode": 201,
+      "ResponseHeaders": {
+        "Content-Length": "0",
+        "Date": "Fri, 19 Feb 2021 19:13:30 GMT",
+        "ETag": "\u00220x8D8D50A72425764\u0022",
+        "Last-Modified": "Fri, 19 Feb 2021 19:13:31 GMT",
         "Server": [
           "Windows-Azure-HDFS/1.0",
           "Microsoft-HTTPAPI/2.0"
         ],
-        "x-ms-client-request-id": "1c094a42-2e94-eb15-0a4c-31b7adda9aea",
-<<<<<<< HEAD
-        "x-ms-request-id": "28424c6c-701f-0086-24aa-f9b3e6000000",
-=======
-        "x-ms-request-id": "d2021ea7-e01f-0084-407d-050d5e000000",
->>>>>>> 1814567d
-        "x-ms-version": "2020-06-12"
-      },
-      "ResponseBody": []
-    },
-    {
-      "RequestUri": "https://seannse.blob.core.windows.net/test-filesystem-9a6ad5ef-a5c2-d5c5-aa86-6a39f175a5e9/test-file-a07d195c-3aa6-8a63-9ccc-60181d5f9f99",
+        "x-ms-client-request-id": "1907edb7-5c07-cd99-00e8-3644626c5406",
+        "x-ms-request-id": "6f4bca33-e01f-004f-7af3-060e0b000000",
+        "x-ms-version": "2020-06-12"
+      },
+      "ResponseBody": []
+    },
+    {
+      "RequestUri": "https://seannse.blob.core.windows.net/test-filesystem-8c4d56c9-32c3-12ca-3253-6c4c7f6170af/test-file-82d5a2b8-d4e6-9817-32ff-7f3a8c095654",
       "RequestMethod": "HEAD",
       "RequestHeaders": {
         "Accept": "application/xml",
         "Authorization": "Sanitized",
         "User-Agent": [
-<<<<<<< HEAD
-          "azsdk-net-Storage.Files.DataLake/12.7.0-alpha.20210202.1",
-          "(.NET 5.0.2; Microsoft Windows 10.0.19042)"
-        ],
-        "x-ms-client-request-id": "3c66ad8f-2c8d-5e5e-ab84-6804379948fe",
-        "x-ms-date": "Tue, 02 Feb 2021 21:30:57 GMT",
-=======
-          "azsdk-net-Storage.Files.DataLake/12.7.0-alpha.20210217.1",
-          "(.NET 5.0.3; Microsoft Windows 10.0.19042)"
-        ],
-        "x-ms-client-request-id": "3c66ad8f-2c8d-5e5e-ab84-6804379948fe",
-        "x-ms-date": "Wed, 17 Feb 2021 22:35:12 GMT",
->>>>>>> 1814567d
+          "azsdk-net-Storage.Files.DataLake/12.7.0-alpha.20210219.1",
+          "(.NET 5.0.3; Microsoft Windows 10.0.19041)"
+        ],
+        "x-ms-client-request-id": "7ed5147b-6315-4ed7-1656-e257f0821311",
+        "x-ms-date": "Fri, 19 Feb 2021 19:13:32 GMT",
         "x-ms-return-client-request-id": "true",
         "x-ms-version": "2020-06-12"
       },
@@ -948,15 +600,9 @@
         "Accept-Ranges": "bytes",
         "Content-Length": "0",
         "Content-Type": "application/octet-stream",
-<<<<<<< HEAD
-        "Date": "Tue, 02 Feb 2021 21:30:57 GMT",
-        "ETag": "\u00220x8D8C7C1D47877C3\u0022",
-        "Last-Modified": "Tue, 02 Feb 2021 21:30:58 GMT",
-=======
-        "Date": "Wed, 17 Feb 2021 22:35:11 GMT",
-        "ETag": "\u00220x8D8D3944A41F76C\u0022",
-        "Last-Modified": "Wed, 17 Feb 2021 22:35:12 GMT",
->>>>>>> 1814567d
+        "Date": "Fri, 19 Feb 2021 19:13:31 GMT",
+        "ETag": "\u00220x8D8D50A72425764\u0022",
+        "Last-Modified": "Fri, 19 Feb 2021 19:13:31 GMT",
         "Server": [
           "Windows-Azure-Blob/1.0",
           "Microsoft-HTTPAPI/2.0"
@@ -964,111 +610,72 @@
         "x-ms-access-tier": "Hot",
         "x-ms-access-tier-inferred": "true",
         "x-ms-blob-type": "BlockBlob",
-        "x-ms-client-request-id": "3c66ad8f-2c8d-5e5e-ab84-6804379948fe",
-<<<<<<< HEAD
-        "x-ms-creation-time": "Tue, 02 Feb 2021 21:30:58 GMT",
-=======
-        "x-ms-creation-time": "Wed, 17 Feb 2021 22:35:12 GMT",
->>>>>>> 1814567d
+        "x-ms-client-request-id": "7ed5147b-6315-4ed7-1656-e257f0821311",
+        "x-ms-creation-time": "Fri, 19 Feb 2021 19:13:31 GMT",
         "x-ms-group": "$superuser",
         "x-ms-lease-state": "available",
         "x-ms-lease-status": "unlocked",
         "x-ms-owner": "$superuser",
         "x-ms-permissions": "rw-r-----",
-<<<<<<< HEAD
-        "x-ms-request-id": "eac5dc70-301e-0073-53aa-f927cc000000",
-=======
-        "x-ms-request-id": "c721d25b-b01e-00b6-417d-050d29000000",
->>>>>>> 1814567d
+        "x-ms-request-id": "2e6d2612-201e-00a4-7df3-0676f9000000",
         "x-ms-server-encrypted": "true",
         "x-ms-version": "2020-06-12"
       },
       "ResponseBody": []
     },
     {
-      "RequestUri": "https://seannse.blob.core.windows.net/test-filesystem-9a6ad5ef-a5c2-d5c5-aa86-6a39f175a5e9/test-file-a07d195c-3aa6-8a63-9ccc-60181d5f9f99?comp=lease",
-      "RequestMethod": "PUT",
-      "RequestHeaders": {
-        "Accept": "application/xml",
-        "Authorization": "Sanitized",
-<<<<<<< HEAD
-        "traceparent": "00-2e05a0764fe2234aa0ab224cb282933f-24e6fcc9489a3245-00",
-        "User-Agent": [
-          "azsdk-net-Storage.Files.DataLake/12.7.0-alpha.20210202.1",
-          "(.NET 5.0.2; Microsoft Windows 10.0.19042)"
-        ],
-        "x-ms-client-request-id": "f5eb2850-4aa4-1107-4077-27d11aff50ff",
-        "x-ms-date": "Tue, 02 Feb 2021 21:30:57 GMT",
-=======
-        "traceparent": "00-e55ee614af350f4da51b085c32bc8a14-5535e6c92aa57744-00",
-        "User-Agent": [
-          "azsdk-net-Storage.Files.DataLake/12.7.0-alpha.20210217.1",
-          "(.NET 5.0.3; Microsoft Windows 10.0.19042)"
-        ],
-        "x-ms-client-request-id": "f5eb2850-4aa4-1107-4077-27d11aff50ff",
-        "x-ms-date": "Wed, 17 Feb 2021 22:35:12 GMT",
->>>>>>> 1814567d
+      "RequestUri": "https://seannse.blob.core.windows.net/test-filesystem-8c4d56c9-32c3-12ca-3253-6c4c7f6170af/test-file-82d5a2b8-d4e6-9817-32ff-7f3a8c095654?comp=lease",
+      "RequestMethod": "PUT",
+      "RequestHeaders": {
+        "Accept": "application/xml",
+        "Authorization": "Sanitized",
+        "traceparent": "00-f61d4f53059f0148b4df2ae93d22a3c5-0e29b05336365245-00",
+        "User-Agent": [
+          "azsdk-net-Storage.Files.DataLake/12.7.0-alpha.20210219.1",
+          "(.NET 5.0.3; Microsoft Windows 10.0.19041)"
+        ],
+        "x-ms-client-request-id": "a59bc1ec-6c1a-b9bb-0a34-89ab59f527d0",
+        "x-ms-date": "Fri, 19 Feb 2021 19:13:32 GMT",
         "x-ms-lease-action": "acquire",
         "x-ms-lease-duration": "15",
-        "x-ms-proposed-lease-id": "617ac7f1-e464-849f-b38f-f77ba30b8694",
-        "x-ms-return-client-request-id": "true",
-        "x-ms-version": "2020-06-12"
-      },
-      "RequestBody": null,
-      "StatusCode": 201,
-      "ResponseHeaders": {
-        "Content-Length": "0",
-<<<<<<< HEAD
-        "Date": "Tue, 02 Feb 2021 21:30:57 GMT",
-        "ETag": "\u00220x8D8C7C1D47877C3\u0022",
-        "Last-Modified": "Tue, 02 Feb 2021 21:30:58 GMT",
-=======
-        "Date": "Wed, 17 Feb 2021 22:35:11 GMT",
-        "ETag": "\u00220x8D8D3944A41F76C\u0022",
-        "Last-Modified": "Wed, 17 Feb 2021 22:35:12 GMT",
->>>>>>> 1814567d
-        "Server": [
-          "Windows-Azure-Blob/1.0",
-          "Microsoft-HTTPAPI/2.0"
-        ],
-        "x-ms-client-request-id": "f5eb2850-4aa4-1107-4077-27d11aff50ff",
-        "x-ms-lease-id": "617ac7f1-e464-849f-b38f-f77ba30b8694",
-<<<<<<< HEAD
-        "x-ms-request-id": "eac5dcb0-301e-0073-0caa-f927cc000000",
-=======
-        "x-ms-request-id": "c721d28f-b01e-00b6-707d-050d29000000",
->>>>>>> 1814567d
-        "x-ms-version": "2020-06-12"
-      },
-      "ResponseBody": []
-    },
-    {
-      "RequestUri": "https://seannse.blob.core.windows.net/test-filesystem-9a6ad5ef-a5c2-d5c5-aa86-6a39f175a5e9/test-file-a07d195c-3aa6-8a63-9ccc-60181d5f9f99?comp=lease",
-      "RequestMethod": "PUT",
-      "RequestHeaders": {
-        "Accept": "application/xml",
-        "Authorization": "Sanitized",
-<<<<<<< HEAD
-        "If-Match": "\u00220x8D8C7C1D47877C3\u0022",
-        "traceparent": "00-6831b42a66c38a41ab89e1245100ee30-dec064d861df984a-00",
-        "User-Agent": [
-          "azsdk-net-Storage.Files.DataLake/12.7.0-alpha.20210202.1",
-          "(.NET 5.0.2; Microsoft Windows 10.0.19042)"
-        ],
-        "x-ms-client-request-id": "0fb463a7-53ad-7b59-9566-cf8ea0c254c3",
-        "x-ms-date": "Tue, 02 Feb 2021 21:30:57 GMT",
-=======
-        "If-Match": "0x8D8D3944A41F76C",
-        "traceparent": "00-3402c7914a554941a4682ce8dd41798b-85e9cca276d06541-00",
-        "User-Agent": [
-          "azsdk-net-Storage.Files.DataLake/12.7.0-alpha.20210217.1",
-          "(.NET 5.0.3; Microsoft Windows 10.0.19042)"
-        ],
-        "x-ms-client-request-id": "0fb463a7-53ad-7b59-9566-cf8ea0c254c3",
-        "x-ms-date": "Wed, 17 Feb 2021 22:35:13 GMT",
->>>>>>> 1814567d
+        "x-ms-proposed-lease-id": "7f4d2f53-69c6-b1d7-36af-6b17baefead0",
+        "x-ms-return-client-request-id": "true",
+        "x-ms-version": "2020-06-12"
+      },
+      "RequestBody": null,
+      "StatusCode": 201,
+      "ResponseHeaders": {
+        "Content-Length": "0",
+        "Date": "Fri, 19 Feb 2021 19:13:31 GMT",
+        "ETag": "\u00220x8D8D50A72425764\u0022",
+        "Last-Modified": "Fri, 19 Feb 2021 19:13:31 GMT",
+        "Server": [
+          "Windows-Azure-Blob/1.0",
+          "Microsoft-HTTPAPI/2.0"
+        ],
+        "x-ms-client-request-id": "a59bc1ec-6c1a-b9bb-0a34-89ab59f527d0",
+        "x-ms-lease-id": "7f4d2f53-69c6-b1d7-36af-6b17baefead0",
+        "x-ms-request-id": "2e6d26ab-201e-00a4-09f3-0676f9000000",
+        "x-ms-version": "2020-06-12"
+      },
+      "ResponseBody": []
+    },
+    {
+      "RequestUri": "https://seannse.blob.core.windows.net/test-filesystem-8c4d56c9-32c3-12ca-3253-6c4c7f6170af/test-file-82d5a2b8-d4e6-9817-32ff-7f3a8c095654?comp=lease",
+      "RequestMethod": "PUT",
+      "RequestHeaders": {
+        "Accept": "application/xml",
+        "Authorization": "Sanitized",
+        "If-Match": "0x8D8D50A72425764",
+        "traceparent": "00-43e235654991b447b2e09df47c6e480a-6f9cc881eff3fe47-00",
+        "User-Agent": [
+          "azsdk-net-Storage.Files.DataLake/12.7.0-alpha.20210219.1",
+          "(.NET 5.0.3; Microsoft Windows 10.0.19041)"
+        ],
+        "x-ms-client-request-id": "2e6bd376-6de6-91f6-a96e-76b52a58bdec",
+        "x-ms-date": "Fri, 19 Feb 2021 19:13:32 GMT",
         "x-ms-lease-action": "release",
-        "x-ms-lease-id": "617ac7f1-e464-849f-b38f-f77ba30b8694",
+        "x-ms-lease-id": "7f4d2f53-69c6-b1d7-36af-6b17baefead0",
         "x-ms-return-client-request-id": "true",
         "x-ms-version": "2020-06-12"
       },
@@ -1076,52 +683,32 @@
       "StatusCode": 200,
       "ResponseHeaders": {
         "Content-Length": "0",
-<<<<<<< HEAD
-        "Date": "Tue, 02 Feb 2021 21:30:57 GMT",
-        "ETag": "\u00220x8D8C7C1D47877C3\u0022",
-        "Last-Modified": "Tue, 02 Feb 2021 21:30:58 GMT",
-=======
-        "Date": "Wed, 17 Feb 2021 22:35:12 GMT",
-        "ETag": "\u00220x8D8D3944A41F76C\u0022",
-        "Last-Modified": "Wed, 17 Feb 2021 22:35:12 GMT",
->>>>>>> 1814567d
-        "Server": [
-          "Windows-Azure-Blob/1.0",
-          "Microsoft-HTTPAPI/2.0"
-        ],
-        "x-ms-client-request-id": "0fb463a7-53ad-7b59-9566-cf8ea0c254c3",
-<<<<<<< HEAD
-        "x-ms-request-id": "eac5dce6-301e-0073-3eaa-f927cc000000",
-=======
-        "x-ms-request-id": "c721d2c9-b01e-00b6-237d-050d29000000",
->>>>>>> 1814567d
-        "x-ms-version": "2020-06-12"
-      },
-      "ResponseBody": []
-    },
-    {
-      "RequestUri": "https://seannse.blob.core.windows.net/test-filesystem-9a6ad5ef-a5c2-d5c5-aa86-6a39f175a5e9?restype=container",
+        "Date": "Fri, 19 Feb 2021 19:13:31 GMT",
+        "ETag": "\u00220x8D8D50A72425764\u0022",
+        "Last-Modified": "Fri, 19 Feb 2021 19:13:31 GMT",
+        "Server": [
+          "Windows-Azure-Blob/1.0",
+          "Microsoft-HTTPAPI/2.0"
+        ],
+        "x-ms-client-request-id": "2e6bd376-6de6-91f6-a96e-76b52a58bdec",
+        "x-ms-request-id": "2e6d2776-201e-00a4-49f3-0676f9000000",
+        "x-ms-version": "2020-06-12"
+      },
+      "ResponseBody": []
+    },
+    {
+      "RequestUri": "https://seannse.blob.core.windows.net/test-filesystem-8c4d56c9-32c3-12ca-3253-6c4c7f6170af?restype=container",
       "RequestMethod": "DELETE",
       "RequestHeaders": {
         "Accept": "application/xml",
         "Authorization": "Sanitized",
-<<<<<<< HEAD
-        "traceparent": "00-a40cdf71ebb3754f912ebf5c0553b4a6-0da494956c94314a-00",
-        "User-Agent": [
-          "azsdk-net-Storage.Files.DataLake/12.7.0-alpha.20210202.1",
-          "(.NET 5.0.2; Microsoft Windows 10.0.19042)"
-        ],
-        "x-ms-client-request-id": "b62acb85-414b-8c51-1f0e-74ce603b2856",
-        "x-ms-date": "Tue, 02 Feb 2021 21:30:57 GMT",
-=======
-        "traceparent": "00-bad463aaaed8f44d8b57b4efbab8ff0f-d7915a90bce8f94d-00",
-        "User-Agent": [
-          "azsdk-net-Storage.Files.DataLake/12.7.0-alpha.20210217.1",
-          "(.NET 5.0.3; Microsoft Windows 10.0.19042)"
-        ],
-        "x-ms-client-request-id": "b62acb85-414b-8c51-1f0e-74ce603b2856",
-        "x-ms-date": "Wed, 17 Feb 2021 22:35:13 GMT",
->>>>>>> 1814567d
+        "traceparent": "00-a61e6e301e220949ad205dfc7106de8b-4c934b406f6dd84b-00",
+        "User-Agent": [
+          "azsdk-net-Storage.Files.DataLake/12.7.0-alpha.20210219.1",
+          "(.NET 5.0.3; Microsoft Windows 10.0.19041)"
+        ],
+        "x-ms-client-request-id": "863452e9-f88a-5bea-5e68-c290cc0a9cb7",
+        "x-ms-date": "Fri, 19 Feb 2021 19:13:32 GMT",
         "x-ms-return-client-request-id": "true",
         "x-ms-version": "2020-06-12"
       },
@@ -1129,216 +716,137 @@
       "StatusCode": 202,
       "ResponseHeaders": {
         "Content-Length": "0",
-<<<<<<< HEAD
-        "Date": "Tue, 02 Feb 2021 21:30:57 GMT",
-=======
-        "Date": "Wed, 17 Feb 2021 22:35:12 GMT",
->>>>>>> 1814567d
-        "Server": [
-          "Windows-Azure-Blob/1.0",
-          "Microsoft-HTTPAPI/2.0"
-        ],
-        "x-ms-client-request-id": "b62acb85-414b-8c51-1f0e-74ce603b2856",
-<<<<<<< HEAD
-        "x-ms-request-id": "eac5dd23-301e-0073-75aa-f927cc000000",
-=======
-        "x-ms-request-id": "c721d31e-b01e-00b6-6f7d-050d29000000",
->>>>>>> 1814567d
-        "x-ms-version": "2020-06-12"
-      },
-      "ResponseBody": []
-    },
-    {
-      "RequestUri": "https://seannse.blob.core.windows.net/test-filesystem-9bf9b5a3-fdc4-d397-9393-af8a76ada929?restype=container",
-      "RequestMethod": "PUT",
-      "RequestHeaders": {
-        "Accept": "application/xml",
-        "Authorization": "Sanitized",
-<<<<<<< HEAD
-        "traceparent": "00-88d9607773b45340a91682be4b55ae8e-9a4a7fa72adbe642-00",
-        "User-Agent": [
-          "azsdk-net-Storage.Files.DataLake/12.7.0-alpha.20210202.1",
-          "(.NET 5.0.2; Microsoft Windows 10.0.19042)"
+        "Date": "Fri, 19 Feb 2021 19:13:31 GMT",
+        "Server": [
+          "Windows-Azure-Blob/1.0",
+          "Microsoft-HTTPAPI/2.0"
+        ],
+        "x-ms-client-request-id": "863452e9-f88a-5bea-5e68-c290cc0a9cb7",
+        "x-ms-request-id": "2e6d2823-201e-00a4-6cf3-0676f9000000",
+        "x-ms-version": "2020-06-12"
+      },
+      "ResponseBody": []
+    },
+    {
+      "RequestUri": "https://seannse.blob.core.windows.net/test-filesystem-dbd2af01-9dcc-0251-c2c0-2c12d79bc1ce?restype=container",
+      "RequestMethod": "PUT",
+      "RequestHeaders": {
+        "Accept": "application/xml",
+        "Authorization": "Sanitized",
+        "traceparent": "00-2059bd023b8c3a4f92224eff3fb872a9-a7599a5d19050841-00",
+        "User-Agent": [
+          "azsdk-net-Storage.Files.DataLake/12.7.0-alpha.20210219.1",
+          "(.NET 5.0.3; Microsoft Windows 10.0.19041)"
         ],
         "x-ms-blob-public-access": "container",
-        "x-ms-client-request-id": "1c0985fb-1171-8759-3357-22b891c71571",
-        "x-ms-date": "Tue, 02 Feb 2021 21:30:57 GMT",
-=======
-        "traceparent": "00-dee1a94ee8320e43aaafd638919e26b3-975f9cfe99a94b4c-00",
-        "User-Agent": [
-          "azsdk-net-Storage.Files.DataLake/12.7.0-alpha.20210217.1",
-          "(.NET 5.0.3; Microsoft Windows 10.0.19042)"
-        ],
-        "x-ms-blob-public-access": "container",
-        "x-ms-client-request-id": "1c0985fb-1171-8759-3357-22b891c71571",
-        "x-ms-date": "Wed, 17 Feb 2021 22:35:13 GMT",
->>>>>>> 1814567d
-        "x-ms-return-client-request-id": "true",
-        "x-ms-version": "2020-06-12"
-      },
-      "RequestBody": null,
-      "StatusCode": 201,
-      "ResponseHeaders": {
-        "Content-Length": "0",
-<<<<<<< HEAD
-        "Date": "Tue, 02 Feb 2021 21:30:58 GMT",
-        "ETag": "\u00220x8D8C7C1D4EBBEEC\u0022",
-        "Last-Modified": "Tue, 02 Feb 2021 21:30:58 GMT",
-=======
-        "Date": "Wed, 17 Feb 2021 22:35:13 GMT",
-        "ETag": "\u00220x8D8D3944AA83F87\u0022",
-        "Last-Modified": "Wed, 17 Feb 2021 22:35:13 GMT",
->>>>>>> 1814567d
-        "Server": [
-          "Windows-Azure-Blob/1.0",
-          "Microsoft-HTTPAPI/2.0"
-        ],
-        "x-ms-client-request-id": "1c0985fb-1171-8759-3357-22b891c71571",
-<<<<<<< HEAD
-        "x-ms-request-id": "da278b49-a01e-00ba-7aaa-f99a21000000",
-=======
-        "x-ms-request-id": "305aabc7-b01e-006d-5e7d-05cb14000000",
->>>>>>> 1814567d
-        "x-ms-version": "2020-06-12"
-      },
-      "ResponseBody": []
-    },
-    {
-      "RequestUri": "https://seannse.dfs.core.windows.net/test-filesystem-9bf9b5a3-fdc4-d397-9393-af8a76ada929/test-file-ae154a65-5332-05be-3e9a-24f329e17392?resource=file",
+        "x-ms-client-request-id": "215adf37-a708-4b50-0132-c4c9cbd783c3",
+        "x-ms-date": "Fri, 19 Feb 2021 19:13:32 GMT",
+        "x-ms-return-client-request-id": "true",
+        "x-ms-version": "2020-06-12"
+      },
+      "RequestBody": null,
+      "StatusCode": 201,
+      "ResponseHeaders": {
+        "Content-Length": "0",
+        "Date": "Fri, 19 Feb 2021 19:13:31 GMT",
+        "ETag": "\u00220x8D8D50A727D0C63\u0022",
+        "Last-Modified": "Fri, 19 Feb 2021 19:13:32 GMT",
+        "Server": [
+          "Windows-Azure-Blob/1.0",
+          "Microsoft-HTTPAPI/2.0"
+        ],
+        "x-ms-client-request-id": "215adf37-a708-4b50-0132-c4c9cbd783c3",
+        "x-ms-request-id": "2e6d28e6-201e-00a4-25f3-0676f9000000",
+        "x-ms-version": "2020-06-12"
+      },
+      "ResponseBody": []
+    },
+    {
+      "RequestUri": "https://seannse.dfs.core.windows.net/test-filesystem-dbd2af01-9dcc-0251-c2c0-2c12d79bc1ce/test-file-73a5f3a7-c43d-c993-4cbe-69064dd45141?resource=file",
       "RequestMethod": "PUT",
       "RequestHeaders": {
         "Accept": "application/json",
         "Authorization": "Sanitized",
-<<<<<<< HEAD
-        "traceparent": "00-4395e900dbe2854ba5f7f4d8bd4f9143-1fd4474e6aaa6d40-00",
-        "User-Agent": [
-          "azsdk-net-Storage.Files.DataLake/12.7.0-alpha.20210202.1",
-          "(.NET 5.0.2; Microsoft Windows 10.0.19042)"
-        ],
-        "x-ms-client-request-id": "145062bb-12eb-a7f1-c603-ded7ed665d51",
-        "x-ms-date": "Tue, 02 Feb 2021 21:30:58 GMT",
-=======
-        "traceparent": "00-e2228908eec3854eb16b9fba6fedc86f-c0e5381bf5aeeb40-00",
-        "User-Agent": [
-          "azsdk-net-Storage.Files.DataLake/12.7.0-alpha.20210217.1",
-          "(.NET 5.0.3; Microsoft Windows 10.0.19042)"
-        ],
-        "x-ms-client-request-id": "145062bb-12eb-a7f1-c603-ded7ed665d51",
-        "x-ms-date": "Wed, 17 Feb 2021 22:35:13 GMT",
->>>>>>> 1814567d
-        "x-ms-return-client-request-id": "true",
-        "x-ms-version": "2020-06-12"
-      },
-      "RequestBody": null,
-      "StatusCode": 201,
-      "ResponseHeaders": {
-        "Content-Length": "0",
-<<<<<<< HEAD
-        "Date": "Tue, 02 Feb 2021 21:30:58 GMT",
-        "ETag": "\u00220x8D8C7C1D525A17A\u0022",
-        "Last-Modified": "Tue, 02 Feb 2021 21:30:59 GMT",
-=======
-        "Date": "Wed, 17 Feb 2021 22:35:13 GMT",
-        "ETag": "\u00220x8D8D3944AD75DB0\u0022",
-        "Last-Modified": "Wed, 17 Feb 2021 22:35:13 GMT",
->>>>>>> 1814567d
+        "traceparent": "00-e87382b7338852438530a7deac7be06c-3a63fb383aa07644-00",
+        "User-Agent": [
+          "azsdk-net-Storage.Files.DataLake/12.7.0-alpha.20210219.1",
+          "(.NET 5.0.3; Microsoft Windows 10.0.19041)"
+        ],
+        "x-ms-client-request-id": "bed58c42-6adb-72b9-4b90-d4493d4afe2c",
+        "x-ms-date": "Fri, 19 Feb 2021 19:13:32 GMT",
+        "x-ms-return-client-request-id": "true",
+        "x-ms-version": "2020-06-12"
+      },
+      "RequestBody": null,
+      "StatusCode": 201,
+      "ResponseHeaders": {
+        "Content-Length": "0",
+        "Date": "Fri, 19 Feb 2021 19:13:31 GMT",
+        "ETag": "\u00220x8D8D50A728B553E\u0022",
+        "Last-Modified": "Fri, 19 Feb 2021 19:13:32 GMT",
         "Server": [
           "Windows-Azure-HDFS/1.0",
           "Microsoft-HTTPAPI/2.0"
         ],
-        "x-ms-client-request-id": "145062bb-12eb-a7f1-c603-ded7ed665d51",
-<<<<<<< HEAD
-        "x-ms-request-id": "c6ce610b-701f-0010-7faa-f9ba37000000",
-=======
-        "x-ms-request-id": "c6d4fea8-401f-0046-0a7d-054bd8000000",
->>>>>>> 1814567d
-        "x-ms-version": "2020-06-12"
-      },
-      "ResponseBody": []
-    },
-    {
-      "RequestUri": "https://seannse.blob.core.windows.net/test-filesystem-9bf9b5a3-fdc4-d397-9393-af8a76ada929/test-file-ae154a65-5332-05be-3e9a-24f329e17392?comp=lease",
-      "RequestMethod": "PUT",
-      "RequestHeaders": {
-        "Accept": "application/xml",
-        "Authorization": "Sanitized",
-<<<<<<< HEAD
-        "traceparent": "00-f29f8ae503268640ba1a46fd4a664fb5-916f17dc27b7c342-00",
-        "User-Agent": [
-          "azsdk-net-Storage.Files.DataLake/12.7.0-alpha.20210202.1",
-          "(.NET 5.0.2; Microsoft Windows 10.0.19042)"
-        ],
-        "x-ms-client-request-id": "eb5e4f22-c8d8-9876-9478-827cbb3ff549",
-        "x-ms-date": "Tue, 02 Feb 2021 21:30:58 GMT",
-=======
-        "traceparent": "00-15a0e86401c45440adc0e2ce62d1813f-870abe1fc08dbc43-00",
-        "User-Agent": [
-          "azsdk-net-Storage.Files.DataLake/12.7.0-alpha.20210217.1",
-          "(.NET 5.0.3; Microsoft Windows 10.0.19042)"
-        ],
-        "x-ms-client-request-id": "eb5e4f22-c8d8-9876-9478-827cbb3ff549",
-        "x-ms-date": "Wed, 17 Feb 2021 22:35:13 GMT",
->>>>>>> 1814567d
+        "x-ms-client-request-id": "bed58c42-6adb-72b9-4b90-d4493d4afe2c",
+        "x-ms-request-id": "6f4bca68-e01f-004f-2ff3-060e0b000000",
+        "x-ms-version": "2020-06-12"
+      },
+      "ResponseBody": []
+    },
+    {
+      "RequestUri": "https://seannse.blob.core.windows.net/test-filesystem-dbd2af01-9dcc-0251-c2c0-2c12d79bc1ce/test-file-73a5f3a7-c43d-c993-4cbe-69064dd45141?comp=lease",
+      "RequestMethod": "PUT",
+      "RequestHeaders": {
+        "Accept": "application/xml",
+        "Authorization": "Sanitized",
+        "traceparent": "00-7a7ab628a5b6fb47a2d2be1b8a39e530-28fd0ab4da39ef4b-00",
+        "User-Agent": [
+          "azsdk-net-Storage.Files.DataLake/12.7.0-alpha.20210219.1",
+          "(.NET 5.0.3; Microsoft Windows 10.0.19041)"
+        ],
+        "x-ms-client-request-id": "f110aa82-b1b2-b69d-0ace-9079fefc84aa",
+        "x-ms-date": "Fri, 19 Feb 2021 19:13:32 GMT",
         "x-ms-lease-action": "acquire",
         "x-ms-lease-duration": "15",
-        "x-ms-proposed-lease-id": "05e68fe3-2338-d8cd-926e-56b1b27d8a7f",
-        "x-ms-return-client-request-id": "true",
-        "x-ms-version": "2020-06-12"
-      },
-      "RequestBody": null,
-      "StatusCode": 201,
-      "ResponseHeaders": {
-        "Content-Length": "0",
-<<<<<<< HEAD
-        "Date": "Tue, 02 Feb 2021 21:30:58 GMT",
-        "ETag": "\u00220x8D8C7C1D525A17A\u0022",
-        "Last-Modified": "Tue, 02 Feb 2021 21:30:59 GMT",
-=======
-        "Date": "Wed, 17 Feb 2021 22:35:13 GMT",
-        "ETag": "\u00220x8D8D3944AD75DB0\u0022",
-        "Last-Modified": "Wed, 17 Feb 2021 22:35:13 GMT",
->>>>>>> 1814567d
-        "Server": [
-          "Windows-Azure-Blob/1.0",
-          "Microsoft-HTTPAPI/2.0"
-        ],
-        "x-ms-client-request-id": "eb5e4f22-c8d8-9876-9478-827cbb3ff549",
-        "x-ms-lease-id": "05e68fe3-2338-d8cd-926e-56b1b27d8a7f",
-<<<<<<< HEAD
-        "x-ms-request-id": "da278df5-a01e-00ba-7aaa-f99a21000000",
-=======
-        "x-ms-request-id": "305aac85-b01e-006d-0d7d-05cb14000000",
->>>>>>> 1814567d
-        "x-ms-version": "2020-06-12"
-      },
-      "ResponseBody": []
-    },
-    {
-      "RequestUri": "https://seannse.blob.core.windows.net/test-filesystem-9bf9b5a3-fdc4-d397-9393-af8a76ada929/test-file-ae154a65-5332-05be-3e9a-24f329e17392?comp=lease",
+        "x-ms-proposed-lease-id": "97e682e1-8bfc-0682-2d61-6bbdeea156b2",
+        "x-ms-return-client-request-id": "true",
+        "x-ms-version": "2020-06-12"
+      },
+      "RequestBody": null,
+      "StatusCode": 201,
+      "ResponseHeaders": {
+        "Content-Length": "0",
+        "Date": "Fri, 19 Feb 2021 19:13:31 GMT",
+        "ETag": "\u00220x8D8D50A728B553E\u0022",
+        "Last-Modified": "Fri, 19 Feb 2021 19:13:32 GMT",
+        "Server": [
+          "Windows-Azure-Blob/1.0",
+          "Microsoft-HTTPAPI/2.0"
+        ],
+        "x-ms-client-request-id": "f110aa82-b1b2-b69d-0ace-9079fefc84aa",
+        "x-ms-lease-id": "97e682e1-8bfc-0682-2d61-6bbdeea156b2",
+        "x-ms-request-id": "2e6d2a7c-201e-00a4-24f3-0676f9000000",
+        "x-ms-version": "2020-06-12"
+      },
+      "ResponseBody": []
+    },
+    {
+      "RequestUri": "https://seannse.blob.core.windows.net/test-filesystem-dbd2af01-9dcc-0251-c2c0-2c12d79bc1ce/test-file-73a5f3a7-c43d-c993-4cbe-69064dd45141?comp=lease",
       "RequestMethod": "PUT",
       "RequestHeaders": {
         "Accept": "application/xml",
         "Authorization": "Sanitized",
         "If-None-Match": "\u0022garbage\u0022",
-<<<<<<< HEAD
-        "traceparent": "00-20309cfe50ac5043a7063c7bffb9331c-787ad843f6039148-00",
-        "User-Agent": [
-          "azsdk-net-Storage.Files.DataLake/12.7.0-alpha.20210202.1",
-          "(.NET 5.0.2; Microsoft Windows 10.0.19042)"
-        ],
-        "x-ms-client-request-id": "628e65b4-9e1f-03a7-fe9f-3219dc2b045a",
-        "x-ms-date": "Tue, 02 Feb 2021 21:30:58 GMT",
-=======
-        "traceparent": "00-3537b1a5254c3348aa08fc932a68e363-a19eec461f985c48-00",
-        "User-Agent": [
-          "azsdk-net-Storage.Files.DataLake/12.7.0-alpha.20210217.1",
-          "(.NET 5.0.3; Microsoft Windows 10.0.19042)"
-        ],
-        "x-ms-client-request-id": "628e65b4-9e1f-03a7-fe9f-3219dc2b045a",
-        "x-ms-date": "Wed, 17 Feb 2021 22:35:13 GMT",
->>>>>>> 1814567d
+        "traceparent": "00-ab404773d1de8844b0deaa70f99e3a3b-346299a584a6154c-00",
+        "User-Agent": [
+          "azsdk-net-Storage.Files.DataLake/12.7.0-alpha.20210219.1",
+          "(.NET 5.0.3; Microsoft Windows 10.0.19041)"
+        ],
+        "x-ms-client-request-id": "443bae5a-6591-c4ff-320d-b73002ec797e",
+        "x-ms-date": "Fri, 19 Feb 2021 19:13:32 GMT",
         "x-ms-lease-action": "release",
-        "x-ms-lease-id": "05e68fe3-2338-d8cd-926e-56b1b27d8a7f",
+        "x-ms-lease-id": "97e682e1-8bfc-0682-2d61-6bbdeea156b2",
         "x-ms-return-client-request-id": "true",
         "x-ms-version": "2020-06-12"
       },
@@ -1346,52 +854,32 @@
       "StatusCode": 200,
       "ResponseHeaders": {
         "Content-Length": "0",
-<<<<<<< HEAD
-        "Date": "Tue, 02 Feb 2021 21:30:58 GMT",
-        "ETag": "\u00220x8D8C7C1D525A17A\u0022",
-        "Last-Modified": "Tue, 02 Feb 2021 21:30:59 GMT",
-=======
-        "Date": "Wed, 17 Feb 2021 22:35:13 GMT",
-        "ETag": "\u00220x8D8D3944AD75DB0\u0022",
-        "Last-Modified": "Wed, 17 Feb 2021 22:35:13 GMT",
->>>>>>> 1814567d
-        "Server": [
-          "Windows-Azure-Blob/1.0",
-          "Microsoft-HTTPAPI/2.0"
-        ],
-        "x-ms-client-request-id": "628e65b4-9e1f-03a7-fe9f-3219dc2b045a",
-<<<<<<< HEAD
-        "x-ms-request-id": "da278e65-a01e-00ba-66aa-f99a21000000",
-=======
-        "x-ms-request-id": "305aaca6-b01e-006d-2d7d-05cb14000000",
->>>>>>> 1814567d
-        "x-ms-version": "2020-06-12"
-      },
-      "ResponseBody": []
-    },
-    {
-      "RequestUri": "https://seannse.blob.core.windows.net/test-filesystem-9bf9b5a3-fdc4-d397-9393-af8a76ada929?restype=container",
+        "Date": "Fri, 19 Feb 2021 19:13:32 GMT",
+        "ETag": "\u00220x8D8D50A728B553E\u0022",
+        "Last-Modified": "Fri, 19 Feb 2021 19:13:32 GMT",
+        "Server": [
+          "Windows-Azure-Blob/1.0",
+          "Microsoft-HTTPAPI/2.0"
+        ],
+        "x-ms-client-request-id": "443bae5a-6591-c4ff-320d-b73002ec797e",
+        "x-ms-request-id": "2e6d2b64-201e-00a4-80f3-0676f9000000",
+        "x-ms-version": "2020-06-12"
+      },
+      "ResponseBody": []
+    },
+    {
+      "RequestUri": "https://seannse.blob.core.windows.net/test-filesystem-dbd2af01-9dcc-0251-c2c0-2c12d79bc1ce?restype=container",
       "RequestMethod": "DELETE",
       "RequestHeaders": {
         "Accept": "application/xml",
         "Authorization": "Sanitized",
-<<<<<<< HEAD
-        "traceparent": "00-f4e2adf48ea7e84aa2dfe7faf9c9faf8-1a5b499f03fa0242-00",
-        "User-Agent": [
-          "azsdk-net-Storage.Files.DataLake/12.7.0-alpha.20210202.1",
-          "(.NET 5.0.2; Microsoft Windows 10.0.19042)"
-        ],
-        "x-ms-client-request-id": "56c7d04e-93b0-da29-b707-798f63a7a7bc",
-        "x-ms-date": "Tue, 02 Feb 2021 21:30:58 GMT",
-=======
-        "traceparent": "00-36dbec46a4d46d4c8676149abdb5b75d-6f78a12ffee93440-00",
-        "User-Agent": [
-          "azsdk-net-Storage.Files.DataLake/12.7.0-alpha.20210217.1",
-          "(.NET 5.0.3; Microsoft Windows 10.0.19042)"
-        ],
-        "x-ms-client-request-id": "56c7d04e-93b0-da29-b707-798f63a7a7bc",
-        "x-ms-date": "Wed, 17 Feb 2021 22:35:14 GMT",
->>>>>>> 1814567d
+        "traceparent": "00-6e1bafa0585bb94a80ade3880fc32526-4f331fa4ec4c5a4c-00",
+        "User-Agent": [
+          "azsdk-net-Storage.Files.DataLake/12.7.0-alpha.20210219.1",
+          "(.NET 5.0.3; Microsoft Windows 10.0.19041)"
+        ],
+        "x-ms-client-request-id": "501fe093-40c0-d418-220f-3b7885fc4c2e",
+        "x-ms-date": "Fri, 19 Feb 2021 19:13:33 GMT",
         "x-ms-return-client-request-id": "true",
         "x-ms-version": "2020-06-12"
       },
@@ -1399,33 +887,21 @@
       "StatusCode": 202,
       "ResponseHeaders": {
         "Content-Length": "0",
-<<<<<<< HEAD
-        "Date": "Tue, 02 Feb 2021 21:30:59 GMT",
-=======
-        "Date": "Wed, 17 Feb 2021 22:35:13 GMT",
->>>>>>> 1814567d
-        "Server": [
-          "Windows-Azure-Blob/1.0",
-          "Microsoft-HTTPAPI/2.0"
-        ],
-        "x-ms-client-request-id": "56c7d04e-93b0-da29-b707-798f63a7a7bc",
-<<<<<<< HEAD
-        "x-ms-request-id": "da278eeb-a01e-00ba-64aa-f99a21000000",
-=======
-        "x-ms-request-id": "305aacc2-b01e-006d-497d-05cb14000000",
->>>>>>> 1814567d
+        "Date": "Fri, 19 Feb 2021 19:13:32 GMT",
+        "Server": [
+          "Windows-Azure-Blob/1.0",
+          "Microsoft-HTTPAPI/2.0"
+        ],
+        "x-ms-client-request-id": "501fe093-40c0-d418-220f-3b7885fc4c2e",
+        "x-ms-request-id": "2e6d2c29-201e-00a4-3cf3-0676f9000000",
         "x-ms-version": "2020-06-12"
       },
       "ResponseBody": []
     }
   ],
   "Variables": {
-<<<<<<< HEAD
-    "DateTimeOffsetNow": "2021-02-02T15:30:53.4938279-06:00",
-=======
-    "DateTimeOffsetNow": "2021-02-17T16:35:09.1432137-06:00",
->>>>>>> 1814567d
-    "RandomSeed": "997000791",
+    "DateTimeOffsetNow": "2021-02-19T13:13:30.9345288-06:00",
+    "RandomSeed": "652291410",
     "Storage_TestConfigHierarchicalNamespace": "NamespaceTenant\nseannse\nU2FuaXRpemVk\nhttps://seannse.blob.core.windows.net\nhttps://seannse.file.core.windows.net\nhttps://seannse.queue.core.windows.net\nhttps://seannse.table.core.windows.net\n\n\n\n\nhttps://seannse-secondary.blob.core.windows.net\nhttps://seannse-secondary.file.core.windows.net\nhttps://seannse-secondary.queue.core.windows.net\nhttps://seannse-secondary.table.core.windows.net\n68390a19-a643-458b-b726-408abf67b4fc\nSanitized\n72f988bf-86f1-41af-91ab-2d7cd011db47\nhttps://login.microsoftonline.com/\nCloud\nBlobEndpoint=https://seannse.blob.core.windows.net/;QueueEndpoint=https://seannse.queue.core.windows.net/;FileEndpoint=https://seannse.file.core.windows.net/;BlobSecondaryEndpoint=https://seannse-secondary.blob.core.windows.net/;QueueSecondaryEndpoint=https://seannse-secondary.queue.core.windows.net/;FileSecondaryEndpoint=https://seannse-secondary.file.core.windows.net/;AccountName=seannse;AccountKey=Sanitized\n"
   }
 }