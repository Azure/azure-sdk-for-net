--- conflicted
+++ resolved
@@ -15,11 +15,7 @@
         "x-ms-client-request-id": "1d58d27e-3abc-06fb-2131-2876b2fc1ca1",
         "x-ms-date": "Fri, 19 Feb 2021 19:11:11 GMT",
         "x-ms-return-client-request-id": "true",
-<<<<<<< HEAD
-        "x-ms-version": "2020-12-06"
-=======
         "x-ms-version": "2021-02-12"
->>>>>>> 7e782c87
       },
       "RequestBody": null,
       "StatusCode": 201,
@@ -34,11 +30,7 @@
         ],
         "x-ms-client-request-id": "1d58d27e-3abc-06fb-2131-2876b2fc1ca1",
         "x-ms-request-id": "2e67e11e-201e-00a4-7ef2-0676f9000000",
-<<<<<<< HEAD
-        "x-ms-version": "2020-12-06"
-=======
         "x-ms-version": "2021-02-12"
->>>>>>> 7e782c87
       },
       "ResponseBody": []
     },
@@ -56,11 +48,7 @@
         "x-ms-client-request-id": "d91e7f14-a2e2-1e53-cb79-1818d9ffd880",
         "x-ms-date": "Fri, 19 Feb 2021 19:11:11 GMT",
         "x-ms-return-client-request-id": "true",
-<<<<<<< HEAD
-        "x-ms-version": "2020-12-06"
-=======
         "x-ms-version": "2021-02-12"
->>>>>>> 7e782c87
       },
       "RequestBody": null,
       "StatusCode": 201,
@@ -75,11 +63,7 @@
         ],
         "x-ms-client-request-id": "d91e7f14-a2e2-1e53-cb79-1818d9ffd880",
         "x-ms-request-id": "6f4b5a6a-e01f-004f-26f2-060e0b000000",
-<<<<<<< HEAD
-        "x-ms-version": "2020-12-06"
-=======
         "x-ms-version": "2021-02-12"
->>>>>>> 7e782c87
       },
       "ResponseBody": []
     },
@@ -96,11 +80,7 @@
         "x-ms-client-request-id": "a61ee79b-22fe-650d-c91a-7c73820726f0",
         "x-ms-date": "Fri, 19 Feb 2021 19:11:11 GMT",
         "x-ms-return-client-request-id": "true",
-<<<<<<< HEAD
-        "x-ms-version": "2020-12-06"
-=======
         "x-ms-version": "2021-02-12"
->>>>>>> 7e782c87
       },
       "RequestBody": null,
       "StatusCode": 201,
@@ -115,11 +95,7 @@
         ],
         "x-ms-client-request-id": "a61ee79b-22fe-650d-c91a-7c73820726f0",
         "x-ms-request-id": "6f4b5a72-e01f-004f-2ef2-060e0b000000",
-<<<<<<< HEAD
-        "x-ms-version": "2020-12-06"
-=======
         "x-ms-version": "2021-02-12"
->>>>>>> 7e782c87
       },
       "ResponseBody": []
     },
@@ -137,11 +113,7 @@
         "x-ms-client-request-id": "10afda5e-f1bd-c994-f680-e368ce31dec1",
         "x-ms-date": "Fri, 19 Feb 2021 19:11:11 GMT",
         "x-ms-return-client-request-id": "true",
-<<<<<<< HEAD
-        "x-ms-version": "2020-12-06"
-=======
         "x-ms-version": "2021-02-12"
->>>>>>> 7e782c87
       },
       "RequestBody": null,
       "StatusCode": 200,
@@ -155,11 +127,7 @@
         "x-ms-client-request-id": "10afda5e-f1bd-c994-f680-e368ce31dec1",
         "x-ms-namespace-enabled": "true",
         "x-ms-request-id": "6f4b5a82-e01f-004f-3ef2-060e0b000000",
-<<<<<<< HEAD
-        "x-ms-version": "2020-12-06"
-=======
         "x-ms-version": "2021-02-12"
->>>>>>> 7e782c87
       },
       "ResponseBody": "eyJkaXJlY3Rvcmllc1N1Y2Nlc3NmdWwiOjAsImZhaWxlZEVudHJpZXMiOltdLCJmYWlsdXJlQ291bnQiOjAsImZpbGVzU3VjY2Vzc2Z1bCI6MX0K"
     },
@@ -177,11 +145,7 @@
         "x-ms-client-request-id": "a7157e78-1658-ee32-f162-dd974794f2ca",
         "x-ms-date": "Fri, 19 Feb 2021 19:11:11 GMT",
         "x-ms-return-client-request-id": "true",
-<<<<<<< HEAD
-        "x-ms-version": "2020-12-06"
-=======
         "x-ms-version": "2021-02-12"
->>>>>>> 7e782c87
       },
       "RequestBody": null,
       "StatusCode": 202,
@@ -194,11 +158,7 @@
         ],
         "x-ms-client-request-id": "a7157e78-1658-ee32-f162-dd974794f2ca",
         "x-ms-request-id": "2e67e48b-201e-00a4-55f2-0676f9000000",
-<<<<<<< HEAD
-        "x-ms-version": "2020-12-06"
-=======
         "x-ms-version": "2021-02-12"
->>>>>>> 7e782c87
       },
       "ResponseBody": []
     }
