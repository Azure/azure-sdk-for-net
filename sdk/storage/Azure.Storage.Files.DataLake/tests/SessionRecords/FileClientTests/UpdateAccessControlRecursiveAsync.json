--- conflicted
+++ resolved
@@ -1,30 +1,19 @@
 {
   "Entries": [
     {
-      "RequestUri": "https://seannse.blob.core.windows.net/test-filesystem-5ef0d554-e8bd-a803-d7f8-3c53d7dd288c?restype=container",
+      "RequestUri": "https://seannse.blob.core.windows.net/test-filesystem-ba0eed4d-4e2d-d23d-c40a-312b40439834?restype=container",
       "RequestMethod": "PUT",
       "RequestHeaders": {
         "Accept": "application/xml",
         "Authorization": "Sanitized",
-<<<<<<< HEAD
-        "traceparent": "00-c211b8a774b5304db2c3b23c984791f3-566eda6e88a58642-00",
+        "traceparent": "00-c8be75c8aa84b6459e3bc5bfc77fd88a-e7a2da663003d145-00",
         "User-Agent": [
-          "azsdk-net-Storage.Files.DataLake/12.7.0-alpha.20210202.1",
-          "(.NET 5.0.2; Microsoft Windows 10.0.19042)"
+          "azsdk-net-Storage.Files.DataLake/12.7.0-alpha.20210219.1",
+          "(.NET 5.0.3; Microsoft Windows 10.0.19041)"
         ],
         "x-ms-blob-public-access": "container",
-        "x-ms-client-request-id": "afb7d786-a847-561c-e8ce-c3ccd94068b3",
-        "x-ms-date": "Tue, 02 Feb 2021 21:40:50 GMT",
-=======
-        "traceparent": "00-d5754053a257074e8f101da50a2f44cd-b4425c0732badd41-00",
-        "User-Agent": [
-          "azsdk-net-Storage.Files.DataLake/12.7.0-alpha.20210217.1",
-          "(.NET 5.0.3; Microsoft Windows 10.0.19042)"
-        ],
-        "x-ms-blob-public-access": "container",
-        "x-ms-client-request-id": "afb7d786-a847-561c-e8ce-c3ccd94068b3",
-        "x-ms-date": "Wed, 17 Feb 2021 22:30:12 GMT",
->>>>>>> 1814567d
+        "x-ms-client-request-id": "1d58d27e-3abc-06fb-2131-2876b2fc1ca1",
+        "x-ms-date": "Fri, 19 Feb 2021 19:11:11 GMT",
         "x-ms-return-client-request-id": "true",
         "x-ms-version": "2020-06-12"
       },
@@ -32,52 +21,32 @@
       "StatusCode": 201,
       "ResponseHeaders": {
         "Content-Length": "0",
-<<<<<<< HEAD
-        "Date": "Tue, 02 Feb 2021 21:40:51 GMT",
-        "ETag": "\u00220x8D8C7C336577AD3\u0022",
-        "Last-Modified": "Tue, 02 Feb 2021 21:40:51 GMT",
-=======
-        "Date": "Wed, 17 Feb 2021 22:30:12 GMT",
-        "ETag": "\u00220x8D8D393979642CA\u0022",
-        "Last-Modified": "Wed, 17 Feb 2021 22:30:12 GMT",
->>>>>>> 1814567d
+        "Date": "Fri, 19 Feb 2021 19:11:10 GMT",
+        "ETag": "\u00220x8D8D50A1E4DC23B\u0022",
+        "Last-Modified": "Fri, 19 Feb 2021 19:11:10 GMT",
         "Server": [
           "Windows-Azure-Blob/1.0",
           "Microsoft-HTTPAPI/2.0"
         ],
-        "x-ms-client-request-id": "afb7d786-a847-561c-e8ce-c3ccd94068b3",
-<<<<<<< HEAD
-        "x-ms-request-id": "a9fd46fe-801e-0004-57ac-f9f258000000",
-=======
-        "x-ms-request-id": "88f07b87-201e-007f-4b7c-05b0c4000000",
->>>>>>> 1814567d
+        "x-ms-client-request-id": "1d58d27e-3abc-06fb-2131-2876b2fc1ca1",
+        "x-ms-request-id": "2e67e11e-201e-00a4-7ef2-0676f9000000",
         "x-ms-version": "2020-06-12"
       },
       "ResponseBody": []
     },
     {
-      "RequestUri": "https://seannse.dfs.core.windows.net/test-filesystem-5ef0d554-e8bd-a803-d7f8-3c53d7dd288c/test-directory-15ca9369-721d-0b19-fe63-21b30cc4e0ed?resource=directory",
+      "RequestUri": "https://seannse.dfs.core.windows.net/test-filesystem-ba0eed4d-4e2d-d23d-c40a-312b40439834/test-directory-6559d47e-60c0-de06-04a4-61fb2da12487?resource=directory",
       "RequestMethod": "PUT",
       "RequestHeaders": {
         "Accept": "application/json",
         "Authorization": "Sanitized",
-<<<<<<< HEAD
-        "traceparent": "00-6f8e2dfc6b7caf4d9c547db901d1e319-c0abe9915132f945-00",
+        "traceparent": "00-d015013cd1b3da45b8aa87a606816bf5-0cba9b5ac2251341-00",
         "User-Agent": [
-          "azsdk-net-Storage.Files.DataLake/12.7.0-alpha.20210202.1",
-          "(.NET 5.0.2; Microsoft Windows 10.0.19042)"
+          "azsdk-net-Storage.Files.DataLake/12.7.0-alpha.20210219.1",
+          "(.NET 5.0.3; Microsoft Windows 10.0.19041)"
         ],
-        "x-ms-client-request-id": "35d528a1-931f-1347-bdac-b1e386694a23",
-        "x-ms-date": "Tue, 02 Feb 2021 21:40:51 GMT",
-=======
-        "traceparent": "00-7fed26866601604e8f3e14df97cf74d4-57c7642acc916a41-00",
-        "User-Agent": [
-          "azsdk-net-Storage.Files.DataLake/12.7.0-alpha.20210217.1",
-          "(.NET 5.0.3; Microsoft Windows 10.0.19042)"
-        ],
-        "x-ms-client-request-id": "35d528a1-931f-1347-bdac-b1e386694a23",
-        "x-ms-date": "Wed, 17 Feb 2021 22:30:13 GMT",
->>>>>>> 1814567d
+        "x-ms-client-request-id": "d91e7f14-a2e2-1e53-cb79-1818d9ffd880",
+        "x-ms-date": "Fri, 19 Feb 2021 19:11:11 GMT",
         "x-ms-return-client-request-id": "true",
         "x-ms-version": "2020-06-12"
       },
@@ -85,49 +54,31 @@
       "StatusCode": 201,
       "ResponseHeaders": {
         "Content-Length": "0",
-<<<<<<< HEAD
-        "Date": "Tue, 02 Feb 2021 21:40:51 GMT",
-        "ETag": "\u00220x8D8C7C3368F7A4B\u0022",
-        "Last-Modified": "Tue, 02 Feb 2021 21:40:52 GMT",
-=======
-        "Date": "Wed, 17 Feb 2021 22:30:12 GMT",
-        "ETag": "\u00220x8D8D39397D15BB8\u0022",
-        "Last-Modified": "Wed, 17 Feb 2021 22:30:13 GMT",
->>>>>>> 1814567d
+        "Date": "Fri, 19 Feb 2021 19:11:10 GMT",
+        "ETag": "\u00220x8D8D50A1E5D66B0\u0022",
+        "Last-Modified": "Fri, 19 Feb 2021 19:11:10 GMT",
         "Server": [
           "Windows-Azure-HDFS/1.0",
           "Microsoft-HTTPAPI/2.0"
         ],
-        "x-ms-client-request-id": "35d528a1-931f-1347-bdac-b1e386694a23",
-<<<<<<< HEAD
-        "x-ms-request-id": "55f3813e-a01f-004e-3aac-f951d7000000",
-=======
-        "x-ms-request-id": "4834de34-401f-0069-2a7c-054613000000",
->>>>>>> 1814567d
+        "x-ms-client-request-id": "d91e7f14-a2e2-1e53-cb79-1818d9ffd880",
+        "x-ms-request-id": "6f4b5a6a-e01f-004f-26f2-060e0b000000",
         "x-ms-version": "2020-06-12"
       },
       "ResponseBody": []
     },
     {
-      "RequestUri": "https://seannse.dfs.core.windows.net/test-filesystem-5ef0d554-e8bd-a803-d7f8-3c53d7dd288c/test-directory-15ca9369-721d-0b19-fe63-21b30cc4e0ed/test-file-027cd5ee-6873-f08d-4da9-087d663d84f3?resource=file",
+      "RequestUri": "https://seannse.dfs.core.windows.net/test-filesystem-ba0eed4d-4e2d-d23d-c40a-312b40439834/test-directory-6559d47e-60c0-de06-04a4-61fb2da12487/test-file-9573a00c-af4e-03b5-5d6f-204bf7db9892?resource=file",
       "RequestMethod": "PUT",
       "RequestHeaders": {
         "Accept": "application/json",
         "Authorization": "Sanitized",
         "User-Agent": [
-<<<<<<< HEAD
-          "azsdk-net-Storage.Files.DataLake/12.7.0-alpha.20210202.1",
-          "(.NET 5.0.2; Microsoft Windows 10.0.19042)"
+          "azsdk-net-Storage.Files.DataLake/12.7.0-alpha.20210219.1",
+          "(.NET 5.0.3; Microsoft Windows 10.0.19041)"
         ],
-        "x-ms-client-request-id": "b1ece756-b08d-3988-9ae4-e7768bcaac80",
-        "x-ms-date": "Tue, 02 Feb 2021 21:40:51 GMT",
-=======
-          "azsdk-net-Storage.Files.DataLake/12.7.0-alpha.20210217.1",
-          "(.NET 5.0.3; Microsoft Windows 10.0.19042)"
-        ],
-        "x-ms-client-request-id": "b1ece756-b08d-3988-9ae4-e7768bcaac80",
-        "x-ms-date": "Wed, 17 Feb 2021 22:30:13 GMT",
->>>>>>> 1814567d
+        "x-ms-client-request-id": "a61ee79b-22fe-650d-c91a-7c73820726f0",
+        "x-ms-date": "Fri, 19 Feb 2021 19:11:11 GMT",
         "x-ms-return-client-request-id": "true",
         "x-ms-version": "2020-06-12"
       },
@@ -135,101 +86,64 @@
       "StatusCode": 201,
       "ResponseHeaders": {
         "Content-Length": "0",
-<<<<<<< HEAD
-        "Date": "Tue, 02 Feb 2021 21:40:51 GMT",
-        "ETag": "\u00220x8D8C7C3369F5F6D\u0022",
-        "Last-Modified": "Tue, 02 Feb 2021 21:40:52 GMT",
-=======
-        "Date": "Wed, 17 Feb 2021 22:30:12 GMT",
-        "ETag": "\u00220x8D8D39397DFFEB5\u0022",
-        "Last-Modified": "Wed, 17 Feb 2021 22:30:13 GMT",
->>>>>>> 1814567d
+        "Date": "Fri, 19 Feb 2021 19:11:10 GMT",
+        "ETag": "\u00220x8D8D50A1E6987C7\u0022",
+        "Last-Modified": "Fri, 19 Feb 2021 19:11:10 GMT",
         "Server": [
           "Windows-Azure-HDFS/1.0",
           "Microsoft-HTTPAPI/2.0"
         ],
-        "x-ms-client-request-id": "b1ece756-b08d-3988-9ae4-e7768bcaac80",
-<<<<<<< HEAD
-        "x-ms-request-id": "55f38144-a01f-004e-40ac-f951d7000000",
-=======
-        "x-ms-request-id": "4834de49-401f-0069-3f7c-054613000000",
->>>>>>> 1814567d
+        "x-ms-client-request-id": "a61ee79b-22fe-650d-c91a-7c73820726f0",
+        "x-ms-request-id": "6f4b5a72-e01f-004f-2ef2-060e0b000000",
         "x-ms-version": "2020-06-12"
       },
       "ResponseBody": []
     },
     {
-      "RequestUri": "https://seannse.dfs.core.windows.net/test-filesystem-5ef0d554-e8bd-a803-d7f8-3c53d7dd288c/test-directory-15ca9369-721d-0b19-fe63-21b30cc4e0ed/test-file-027cd5ee-6873-f08d-4da9-087d663d84f3?action=setAccessControlRecursive\u0026mode=modify",
+      "RequestUri": "https://seannse.dfs.core.windows.net/test-filesystem-ba0eed4d-4e2d-d23d-c40a-312b40439834/test-directory-6559d47e-60c0-de06-04a4-61fb2da12487/test-file-9573a00c-af4e-03b5-5d6f-204bf7db9892?action=setAccessControlRecursive\u0026mode=modify",
       "RequestMethod": "PATCH",
       "RequestHeaders": {
         "Accept": "application/json",
         "Authorization": "Sanitized",
         "User-Agent": [
-<<<<<<< HEAD
-          "azsdk-net-Storage.Files.DataLake/12.7.0-alpha.20210202.1",
-          "(.NET 5.0.2; Microsoft Windows 10.0.19042)"
+          "azsdk-net-Storage.Files.DataLake/12.7.0-alpha.20210219.1",
+          "(.NET 5.0.3; Microsoft Windows 10.0.19041)"
         ],
         "x-ms-acl": "user::rwx,group::r--,other::---,mask::rwx",
-        "x-ms-client-request-id": "7f26640d-d250-ff65-9cd8-4a0bc35731c3",
-        "x-ms-date": "Tue, 02 Feb 2021 21:40:51 GMT",
-=======
-          "azsdk-net-Storage.Files.DataLake/12.7.0-alpha.20210217.1",
-          "(.NET 5.0.3; Microsoft Windows 10.0.19042)"
-        ],
-        "x-ms-acl": "user::rwx,group::r--,other::---,mask::rwx",
-        "x-ms-client-request-id": "7f26640d-d250-ff65-9cd8-4a0bc35731c3",
-        "x-ms-date": "Wed, 17 Feb 2021 22:30:13 GMT",
->>>>>>> 1814567d
+        "x-ms-client-request-id": "10afda5e-f1bd-c994-f680-e368ce31dec1",
+        "x-ms-date": "Fri, 19 Feb 2021 19:11:11 GMT",
         "x-ms-return-client-request-id": "true",
         "x-ms-version": "2020-06-12"
       },
       "RequestBody": null,
       "StatusCode": 200,
       "ResponseHeaders": {
-<<<<<<< HEAD
-        "Date": "Tue, 02 Feb 2021 21:40:51 GMT",
-=======
-        "Date": "Wed, 17 Feb 2021 22:30:12 GMT",
->>>>>>> 1814567d
+        "Date": "Fri, 19 Feb 2021 19:11:10 GMT",
         "Server": [
           "Windows-Azure-HDFS/1.0",
           "Microsoft-HTTPAPI/2.0"
         ],
         "Transfer-Encoding": "chunked",
-        "x-ms-client-request-id": "7f26640d-d250-ff65-9cd8-4a0bc35731c3",
+        "x-ms-client-request-id": "10afda5e-f1bd-c994-f680-e368ce31dec1",
         "x-ms-namespace-enabled": "true",
-<<<<<<< HEAD
-        "x-ms-request-id": "55f3814d-a01f-004e-48ac-f951d7000000",
-=======
-        "x-ms-request-id": "4834de58-401f-0069-4e7c-054613000000",
->>>>>>> 1814567d
+        "x-ms-request-id": "6f4b5a82-e01f-004f-3ef2-060e0b000000",
         "x-ms-version": "2020-06-12"
       },
       "ResponseBody": "eyJkaXJlY3Rvcmllc1N1Y2Nlc3NmdWwiOjAsImZhaWxlZEVudHJpZXMiOltdLCJmYWlsdXJlQ291bnQiOjAsImZpbGVzU3VjY2Vzc2Z1bCI6MX0K"
     },
     {
-      "RequestUri": "https://seannse.blob.core.windows.net/test-filesystem-5ef0d554-e8bd-a803-d7f8-3c53d7dd288c?restype=container",
+      "RequestUri": "https://seannse.blob.core.windows.net/test-filesystem-ba0eed4d-4e2d-d23d-c40a-312b40439834?restype=container",
       "RequestMethod": "DELETE",
       "RequestHeaders": {
         "Accept": "application/xml",
         "Authorization": "Sanitized",
-<<<<<<< HEAD
-        "traceparent": "00-aafaf549be51cc47975d744871553698-799abeeed155eb42-00",
+        "traceparent": "00-e029d0fc449a3647b3b206f79de91d0a-643086724eb0c04a-00",
         "User-Agent": [
-          "azsdk-net-Storage.Files.DataLake/12.7.0-alpha.20210202.1",
-          "(.NET 5.0.2; Microsoft Windows 10.0.19042)"
+          "azsdk-net-Storage.Files.DataLake/12.7.0-alpha.20210219.1",
+          "(.NET 5.0.3; Microsoft Windows 10.0.19041)"
         ],
-        "x-ms-client-request-id": "2668fbba-2da4-552f-5833-c37f1b2880af",
-        "x-ms-date": "Tue, 02 Feb 2021 21:40:51 GMT",
-=======
-        "traceparent": "00-35a381d90ec36448927dc1b654aeab85-5c798b37059b0645-00",
-        "User-Agent": [
-          "azsdk-net-Storage.Files.DataLake/12.7.0-alpha.20210217.1",
-          "(.NET 5.0.3; Microsoft Windows 10.0.19042)"
-        ],
-        "x-ms-client-request-id": "2668fbba-2da4-552f-5833-c37f1b2880af",
-        "x-ms-date": "Wed, 17 Feb 2021 22:30:13 GMT",
->>>>>>> 1814567d
+        "x-ms-client-request-id": "a7157e78-1658-ee32-f162-dd974794f2ca",
+        "x-ms-date": "Fri, 19 Feb 2021 19:11:11 GMT",
         "x-ms-return-client-request-id": "true",
         "x-ms-version": "2020-06-12"
       },
@@ -237,28 +151,20 @@
       "StatusCode": 202,
       "ResponseHeaders": {
         "Content-Length": "0",
-<<<<<<< HEAD
-        "Date": "Tue, 02 Feb 2021 21:40:51 GMT",
-=======
-        "Date": "Wed, 17 Feb 2021 22:30:12 GMT",
->>>>>>> 1814567d
+        "Date": "Fri, 19 Feb 2021 19:11:10 GMT",
         "Server": [
           "Windows-Azure-Blob/1.0",
           "Microsoft-HTTPAPI/2.0"
         ],
-        "x-ms-client-request-id": "2668fbba-2da4-552f-5833-c37f1b2880af",
-<<<<<<< HEAD
-        "x-ms-request-id": "a9fd4915-801e-0004-43ac-f9f258000000",
-=======
-        "x-ms-request-id": "88f07cd6-201e-007f-777c-05b0c4000000",
->>>>>>> 1814567d
+        "x-ms-client-request-id": "a7157e78-1658-ee32-f162-dd974794f2ca",
+        "x-ms-request-id": "2e67e48b-201e-00a4-55f2-0676f9000000",
         "x-ms-version": "2020-06-12"
       },
       "ResponseBody": []
     }
   ],
   "Variables": {
-    "RandomSeed": "81907025",
+    "RandomSeed": "1928572189",
     "Storage_TestConfigHierarchicalNamespace": "NamespaceTenant\nseannse\nU2FuaXRpemVk\nhttps://seannse.blob.core.windows.net\nhttps://seannse.file.core.windows.net\nhttps://seannse.queue.core.windows.net\nhttps://seannse.table.core.windows.net\n\n\n\n\nhttps://seannse-secondary.blob.core.windows.net\nhttps://seannse-secondary.file.core.windows.net\nhttps://seannse-secondary.queue.core.windows.net\nhttps://seannse-secondary.table.core.windows.net\n68390a19-a643-458b-b726-408abf67b4fc\nSanitized\n72f988bf-86f1-41af-91ab-2d7cd011db47\nhttps://login.microsoftonline.com/\nCloud\nBlobEndpoint=https://seannse.blob.core.windows.net/;QueueEndpoint=https://seannse.queue.core.windows.net/;FileEndpoint=https://seannse.file.core.windows.net/;BlobSecondaryEndpoint=https://seannse-secondary.blob.core.windows.net/;QueueSecondaryEndpoint=https://seannse-secondary.queue.core.windows.net/;FileSecondaryEndpoint=https://seannse-secondary.file.core.windows.net/;AccountName=seannse;AccountKey=Sanitized\n"
   }
 }