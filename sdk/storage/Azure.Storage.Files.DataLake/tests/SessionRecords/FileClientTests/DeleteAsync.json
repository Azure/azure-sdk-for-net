{
  "Entries": [
    {
      "RequestUri": "https://seannse.blob.core.windows.net/test-filesystem-708a9bd7-6b72-b8a7-a300-b2d129a044a6?restype=container",
      "RequestMethod": "PUT",
      "RequestHeaders": {
        "Accept": "application/xml",
        "Authorization": "Sanitized",
<<<<<<< HEAD
        "traceparent": "00-d685d6d63c1928429da1e59a4876c886-7bc8d0cdfc06ea40-00",
        "User-Agent": [
          "azsdk-net-Storage.Files.DataLake/12.7.0-alpha.20210202.1",
          "(.NET 5.0.2; Microsoft Windows 10.0.19042)"
        ],
        "x-ms-blob-public-access": "container",
        "x-ms-client-request-id": "1936344e-509c-26a8-65f4-a503acfb4be7",
        "x-ms-date": "Tue, 02 Feb 2021 21:36:14 GMT",
=======
        "traceparent": "00-8a99d8c0a6302244b2e1333b9785e3ce-a691d407754d2b4f-00",
        "User-Agent": [
          "azsdk-net-Storage.Files.DataLake/12.7.0-alpha.20210217.1",
          "(.NET 5.0.3; Microsoft Windows 10.0.19042)"
        ],
        "x-ms-blob-public-access": "container",
        "x-ms-client-request-id": "1936344e-509c-26a8-65f4-a503acfb4be7",
        "x-ms-date": "Wed, 17 Feb 2021 22:25:55 GMT",
>>>>>>> 1814567d
        "x-ms-return-client-request-id": "true",
        "x-ms-version": "2020-06-12"
      },
      "RequestBody": null,
      "StatusCode": 201,
      "ResponseHeaders": {
        "Content-Length": "0",
<<<<<<< HEAD
        "Date": "Tue, 02 Feb 2021 21:36:15 GMT",
        "ETag": "\u00220x8D8C7C291CE8741\u0022",
        "Last-Modified": "Tue, 02 Feb 2021 21:36:15 GMT",
=======
        "Date": "Wed, 17 Feb 2021 22:25:54 GMT",
        "ETag": "\u00220x8D8D392FE3187FF\u0022",
        "Last-Modified": "Wed, 17 Feb 2021 22:25:55 GMT",
>>>>>>> 1814567d
        "Server": [
          "Windows-Azure-Blob/1.0",
          "Microsoft-HTTPAPI/2.0"
        ],
        "x-ms-client-request-id": "1936344e-509c-26a8-65f4-a503acfb4be7",
<<<<<<< HEAD
        "x-ms-request-id": "be84d565-701e-00b9-76ab-f97b45000000",
=======
        "x-ms-request-id": "bfe0a25d-601e-000c-1d7b-05e857000000",
>>>>>>> 1814567d
        "x-ms-version": "2020-06-12"
      },
      "ResponseBody": []
    },
    {
      "RequestUri": "https://seannse.dfs.core.windows.net/test-filesystem-708a9bd7-6b72-b8a7-a300-b2d129a044a6/test-directory-0acf9629-5aeb-d05e-33eb-99bd385365f0?resource=directory",
      "RequestMethod": "PUT",
      "RequestHeaders": {
        "Accept": "application/json",
        "Authorization": "Sanitized",
<<<<<<< HEAD
        "traceparent": "00-609de4ec3015134f8b6452e8c76687b9-27d14056c9ec4048-00",
        "User-Agent": [
          "azsdk-net-Storage.Files.DataLake/12.7.0-alpha.20210202.1",
          "(.NET 5.0.2; Microsoft Windows 10.0.19042)"
        ],
        "x-ms-client-request-id": "bb2a4b69-c8e4-f4a0-d666-e6b1b7eaee12",
        "x-ms-date": "Tue, 02 Feb 2021 21:36:15 GMT",
=======
        "traceparent": "00-b2eca9caa19b3f4cbf494c2817b14055-6a2d4b118af2a747-00",
        "User-Agent": [
          "azsdk-net-Storage.Files.DataLake/12.7.0-alpha.20210217.1",
          "(.NET 5.0.3; Microsoft Windows 10.0.19042)"
        ],
        "x-ms-client-request-id": "bb2a4b69-c8e4-f4a0-d666-e6b1b7eaee12",
        "x-ms-date": "Wed, 17 Feb 2021 22:25:55 GMT",
>>>>>>> 1814567d
        "x-ms-return-client-request-id": "true",
        "x-ms-version": "2020-06-12"
      },
      "RequestBody": null,
      "StatusCode": 201,
      "ResponseHeaders": {
        "Content-Length": "0",
<<<<<<< HEAD
        "Date": "Tue, 02 Feb 2021 21:36:15 GMT",
        "ETag": "\u00220x8D8C7C29206DC35\u0022",
        "Last-Modified": "Tue, 02 Feb 2021 21:36:16 GMT",
=======
        "Date": "Wed, 17 Feb 2021 22:25:55 GMT",
        "ETag": "\u00220x8D8D392FE689E2D\u0022",
        "Last-Modified": "Wed, 17 Feb 2021 22:25:55 GMT",
>>>>>>> 1814567d
        "Server": [
          "Windows-Azure-HDFS/1.0",
          "Microsoft-HTTPAPI/2.0"
        ],
        "x-ms-client-request-id": "bb2a4b69-c8e4-f4a0-d666-e6b1b7eaee12",
<<<<<<< HEAD
        "x-ms-request-id": "3d609d77-001f-000a-28ab-f9dbe8000000",
=======
        "x-ms-request-id": "dea87fa0-801f-0066-377b-05307f000000",
>>>>>>> 1814567d
        "x-ms-version": "2020-06-12"
      },
      "ResponseBody": []
    },
    {
      "RequestUri": "https://seannse.dfs.core.windows.net/test-filesystem-708a9bd7-6b72-b8a7-a300-b2d129a044a6/test-directory-0acf9629-5aeb-d05e-33eb-99bd385365f0/test-file-85d5b58e-5678-fe7d-8c53-e9ea97576fcf?resource=file",
      "RequestMethod": "PUT",
      "RequestHeaders": {
        "Accept": "application/json",
        "Authorization": "Sanitized",
        "User-Agent": [
<<<<<<< HEAD
          "azsdk-net-Storage.Files.DataLake/12.7.0-alpha.20210202.1",
          "(.NET 5.0.2; Microsoft Windows 10.0.19042)"
        ],
        "x-ms-client-request-id": "ab77af11-6c8e-1362-cd2c-2f90deb55c7e",
        "x-ms-date": "Tue, 02 Feb 2021 21:36:15 GMT",
=======
          "azsdk-net-Storage.Files.DataLake/12.7.0-alpha.20210217.1",
          "(.NET 5.0.3; Microsoft Windows 10.0.19042)"
        ],
        "x-ms-client-request-id": "ab77af11-6c8e-1362-cd2c-2f90deb55c7e",
        "x-ms-date": "Wed, 17 Feb 2021 22:25:56 GMT",
>>>>>>> 1814567d
        "x-ms-return-client-request-id": "true",
        "x-ms-version": "2020-06-12"
      },
      "RequestBody": null,
      "StatusCode": 201,
      "ResponseHeaders": {
        "Content-Length": "0",
<<<<<<< HEAD
        "Date": "Tue, 02 Feb 2021 21:36:15 GMT",
        "ETag": "\u00220x8D8C7C29215C024\u0022",
        "Last-Modified": "Tue, 02 Feb 2021 21:36:16 GMT",
=======
        "Date": "Wed, 17 Feb 2021 22:25:55 GMT",
        "ETag": "\u00220x8D8D392FE763C67\u0022",
        "Last-Modified": "Wed, 17 Feb 2021 22:25:56 GMT",
>>>>>>> 1814567d
        "Server": [
          "Windows-Azure-HDFS/1.0",
          "Microsoft-HTTPAPI/2.0"
        ],
        "x-ms-client-request-id": "ab77af11-6c8e-1362-cd2c-2f90deb55c7e",
<<<<<<< HEAD
        "x-ms-request-id": "3d609d88-001f-000a-39ab-f9dbe8000000",
=======
        "x-ms-request-id": "dea87fac-801f-0066-427b-05307f000000",
>>>>>>> 1814567d
        "x-ms-version": "2020-06-12"
      },
      "ResponseBody": []
    },
    {
      "RequestUri": "https://seannse.dfs.core.windows.net/test-filesystem-708a9bd7-6b72-b8a7-a300-b2d129a044a6/test-directory-0acf9629-5aeb-d05e-33eb-99bd385365f0/test-file-85d5b58e-5678-fe7d-8c53-e9ea97576fcf",
      "RequestMethod": "DELETE",
      "RequestHeaders": {
        "Accept": "application/json",
        "Authorization": "Sanitized",
        "User-Agent": [
<<<<<<< HEAD
          "azsdk-net-Storage.Files.DataLake/12.7.0-alpha.20210202.1",
          "(.NET 5.0.2; Microsoft Windows 10.0.19042)"
        ],
        "x-ms-client-request-id": "e8d8b48f-c4e0-8c41-5b41-1ffc7a7b87d1",
        "x-ms-date": "Tue, 02 Feb 2021 21:36:15 GMT",
=======
          "azsdk-net-Storage.Files.DataLake/12.7.0-alpha.20210217.1",
          "(.NET 5.0.3; Microsoft Windows 10.0.19042)"
        ],
        "x-ms-client-request-id": "e8d8b48f-c4e0-8c41-5b41-1ffc7a7b87d1",
        "x-ms-date": "Wed, 17 Feb 2021 22:25:56 GMT",
>>>>>>> 1814567d
        "x-ms-return-client-request-id": "true",
        "x-ms-version": "2020-06-12"
      },
      "RequestBody": null,
      "StatusCode": 200,
      "ResponseHeaders": {
        "Content-Length": "0",
<<<<<<< HEAD
        "Date": "Tue, 02 Feb 2021 21:36:16 GMT",
=======
        "Date": "Wed, 17 Feb 2021 22:25:55 GMT",
>>>>>>> 1814567d
        "Server": [
          "Windows-Azure-HDFS/1.0",
          "Microsoft-HTTPAPI/2.0"
        ],
        "x-ms-client-request-id": "e8d8b48f-c4e0-8c41-5b41-1ffc7a7b87d1",
<<<<<<< HEAD
        "x-ms-request-id": "3d609d9f-001f-000a-50ab-f9dbe8000000",
=======
        "x-ms-request-id": "dea87fb9-801f-0066-4f7b-05307f000000",
>>>>>>> 1814567d
        "x-ms-version": "2020-06-12"
      },
      "ResponseBody": []
    },
    {
      "RequestUri": "https://seannse.blob.core.windows.net/test-filesystem-708a9bd7-6b72-b8a7-a300-b2d129a044a6?restype=container",
      "RequestMethod": "DELETE",
      "RequestHeaders": {
        "Accept": "application/xml",
        "Authorization": "Sanitized",
<<<<<<< HEAD
        "traceparent": "00-7a08d004e9c2474ba9f5309d6c221f7c-5fa94d852b68a644-00",
        "User-Agent": [
          "azsdk-net-Storage.Files.DataLake/12.7.0-alpha.20210202.1",
          "(.NET 5.0.2; Microsoft Windows 10.0.19042)"
        ],
        "x-ms-client-request-id": "2901fc72-74dc-329e-d52b-9d55e1ed6a2d",
        "x-ms-date": "Tue, 02 Feb 2021 21:36:15 GMT",
=======
        "traceparent": "00-ce0244e86c7fe84484f6ab39335d79d3-3c1f5215b1c42243-00",
        "User-Agent": [
          "azsdk-net-Storage.Files.DataLake/12.7.0-alpha.20210217.1",
          "(.NET 5.0.3; Microsoft Windows 10.0.19042)"
        ],
        "x-ms-client-request-id": "2901fc72-74dc-329e-d52b-9d55e1ed6a2d",
        "x-ms-date": "Wed, 17 Feb 2021 22:25:56 GMT",
>>>>>>> 1814567d
        "x-ms-return-client-request-id": "true",
        "x-ms-version": "2020-06-12"
      },
      "RequestBody": null,
      "StatusCode": 202,
      "ResponseHeaders": {
        "Content-Length": "0",
<<<<<<< HEAD
        "Date": "Tue, 02 Feb 2021 21:36:16 GMT",
=======
        "Date": "Wed, 17 Feb 2021 22:25:55 GMT",
>>>>>>> 1814567d
        "Server": [
          "Windows-Azure-Blob/1.0",
          "Microsoft-HTTPAPI/2.0"
        ],
        "x-ms-client-request-id": "2901fc72-74dc-329e-d52b-9d55e1ed6a2d",
<<<<<<< HEAD
        "x-ms-request-id": "be84d6ca-701e-00b9-41ab-f97b45000000",
=======
        "x-ms-request-id": "bfe0a584-601e-000c-127b-05e857000000",
>>>>>>> 1814567d
        "x-ms-version": "2020-06-12"
      },
      "ResponseBody": []
    }
  ],
  "Variables": {
    "RandomSeed": "2028682919",
    "Storage_TestConfigHierarchicalNamespace": "NamespaceTenant\nseannse\nU2FuaXRpemVk\nhttps://seannse.blob.core.windows.net\nhttps://seannse.file.core.windows.net\nhttps://seannse.queue.core.windows.net\nhttps://seannse.table.core.windows.net\n\n\n\n\nhttps://seannse-secondary.blob.core.windows.net\nhttps://seannse-secondary.file.core.windows.net\nhttps://seannse-secondary.queue.core.windows.net\nhttps://seannse-secondary.table.core.windows.net\n68390a19-a643-458b-b726-408abf67b4fc\nSanitized\n72f988bf-86f1-41af-91ab-2d7cd011db47\nhttps://login.microsoftonline.com/\nCloud\nBlobEndpoint=https://seannse.blob.core.windows.net/;QueueEndpoint=https://seannse.queue.core.windows.net/;FileEndpoint=https://seannse.file.core.windows.net/;BlobSecondaryEndpoint=https://seannse-secondary.blob.core.windows.net/;QueueSecondaryEndpoint=https://seannse-secondary.queue.core.windows.net/;FileSecondaryEndpoint=https://seannse-secondary.file.core.windows.net/;AccountName=seannse;AccountKey=Sanitized\n"
  }
}<|MERGE_RESOLUTION|>--- conflicted
+++ resolved
@@ -1,30 +1,19 @@
 {
   "Entries": [
     {
-      "RequestUri": "https://seannse.blob.core.windows.net/test-filesystem-708a9bd7-6b72-b8a7-a300-b2d129a044a6?restype=container",
+      "RequestUri": "https://seannse.blob.core.windows.net/test-filesystem-d69a140d-bd64-129d-ea7d-ea8f6d952f13?restype=container",
       "RequestMethod": "PUT",
       "RequestHeaders": {
         "Accept": "application/xml",
         "Authorization": "Sanitized",
-<<<<<<< HEAD
-        "traceparent": "00-d685d6d63c1928429da1e59a4876c886-7bc8d0cdfc06ea40-00",
+        "traceparent": "00-7377290f78f190469b645092bb27f6d1-8fb8daa248e90341-00",
         "User-Agent": [
-          "azsdk-net-Storage.Files.DataLake/12.7.0-alpha.20210202.1",
-          "(.NET 5.0.2; Microsoft Windows 10.0.19042)"
+          "azsdk-net-Storage.Files.DataLake/12.7.0-alpha.20210219.1",
+          "(.NET 5.0.3; Microsoft Windows 10.0.19041)"
         ],
         "x-ms-blob-public-access": "container",
-        "x-ms-client-request-id": "1936344e-509c-26a8-65f4-a503acfb4be7",
-        "x-ms-date": "Tue, 02 Feb 2021 21:36:14 GMT",
-=======
-        "traceparent": "00-8a99d8c0a6302244b2e1333b9785e3ce-a691d407754d2b4f-00",
-        "User-Agent": [
-          "azsdk-net-Storage.Files.DataLake/12.7.0-alpha.20210217.1",
-          "(.NET 5.0.3; Microsoft Windows 10.0.19042)"
-        ],
-        "x-ms-blob-public-access": "container",
-        "x-ms-client-request-id": "1936344e-509c-26a8-65f4-a503acfb4be7",
-        "x-ms-date": "Wed, 17 Feb 2021 22:25:55 GMT",
->>>>>>> 1814567d
+        "x-ms-client-request-id": "afd577b6-a975-e2d7-0bcf-efe2c2628bee",
+        "x-ms-date": "Fri, 19 Feb 2021 19:09:12 GMT",
         "x-ms-return-client-request-id": "true",
         "x-ms-version": "2020-06-12"
       },
@@ -32,52 +21,32 @@
       "StatusCode": 201,
       "ResponseHeaders": {
         "Content-Length": "0",
-<<<<<<< HEAD
-        "Date": "Tue, 02 Feb 2021 21:36:15 GMT",
-        "ETag": "\u00220x8D8C7C291CE8741\u0022",
-        "Last-Modified": "Tue, 02 Feb 2021 21:36:15 GMT",
-=======
-        "Date": "Wed, 17 Feb 2021 22:25:54 GMT",
-        "ETag": "\u00220x8D8D392FE3187FF\u0022",
-        "Last-Modified": "Wed, 17 Feb 2021 22:25:55 GMT",
->>>>>>> 1814567d
+        "Date": "Fri, 19 Feb 2021 19:09:12 GMT",
+        "ETag": "\u00220x8D8D509D7AE2609\u0022",
+        "Last-Modified": "Fri, 19 Feb 2021 19:09:12 GMT",
         "Server": [
           "Windows-Azure-Blob/1.0",
           "Microsoft-HTTPAPI/2.0"
         ],
-        "x-ms-client-request-id": "1936344e-509c-26a8-65f4-a503acfb4be7",
-<<<<<<< HEAD
-        "x-ms-request-id": "be84d565-701e-00b9-76ab-f97b45000000",
-=======
-        "x-ms-request-id": "bfe0a25d-601e-000c-1d7b-05e857000000",
->>>>>>> 1814567d
+        "x-ms-client-request-id": "afd577b6-a975-e2d7-0bcf-efe2c2628bee",
+        "x-ms-request-id": "2e635466-201e-00a4-71f2-0676f9000000",
         "x-ms-version": "2020-06-12"
       },
       "ResponseBody": []
     },
     {
-      "RequestUri": "https://seannse.dfs.core.windows.net/test-filesystem-708a9bd7-6b72-b8a7-a300-b2d129a044a6/test-directory-0acf9629-5aeb-d05e-33eb-99bd385365f0?resource=directory",
+      "RequestUri": "https://seannse.dfs.core.windows.net/test-filesystem-d69a140d-bd64-129d-ea7d-ea8f6d952f13/test-directory-44ea2b9c-638c-24fc-24c1-c0e971b90263?resource=directory",
       "RequestMethod": "PUT",
       "RequestHeaders": {
         "Accept": "application/json",
         "Authorization": "Sanitized",
-<<<<<<< HEAD
-        "traceparent": "00-609de4ec3015134f8b6452e8c76687b9-27d14056c9ec4048-00",
+        "traceparent": "00-582a54a096987d47a1420dc80fd4e00c-31bd685c4486dc46-00",
         "User-Agent": [
-          "azsdk-net-Storage.Files.DataLake/12.7.0-alpha.20210202.1",
-          "(.NET 5.0.2; Microsoft Windows 10.0.19042)"
+          "azsdk-net-Storage.Files.DataLake/12.7.0-alpha.20210219.1",
+          "(.NET 5.0.3; Microsoft Windows 10.0.19041)"
         ],
-        "x-ms-client-request-id": "bb2a4b69-c8e4-f4a0-d666-e6b1b7eaee12",
-        "x-ms-date": "Tue, 02 Feb 2021 21:36:15 GMT",
-=======
-        "traceparent": "00-b2eca9caa19b3f4cbf494c2817b14055-6a2d4b118af2a747-00",
-        "User-Agent": [
-          "azsdk-net-Storage.Files.DataLake/12.7.0-alpha.20210217.1",
-          "(.NET 5.0.3; Microsoft Windows 10.0.19042)"
-        ],
-        "x-ms-client-request-id": "bb2a4b69-c8e4-f4a0-d666-e6b1b7eaee12",
-        "x-ms-date": "Wed, 17 Feb 2021 22:25:55 GMT",
->>>>>>> 1814567d
+        "x-ms-client-request-id": "e3485def-d09d-5360-7bb1-8bb4e9ed7052",
+        "x-ms-date": "Fri, 19 Feb 2021 19:09:13 GMT",
         "x-ms-return-client-request-id": "true",
         "x-ms-version": "2020-06-12"
       },
@@ -85,49 +54,31 @@
       "StatusCode": 201,
       "ResponseHeaders": {
         "Content-Length": "0",
-<<<<<<< HEAD
-        "Date": "Tue, 02 Feb 2021 21:36:15 GMT",
-        "ETag": "\u00220x8D8C7C29206DC35\u0022",
-        "Last-Modified": "Tue, 02 Feb 2021 21:36:16 GMT",
-=======
-        "Date": "Wed, 17 Feb 2021 22:25:55 GMT",
-        "ETag": "\u00220x8D8D392FE689E2D\u0022",
-        "Last-Modified": "Wed, 17 Feb 2021 22:25:55 GMT",
->>>>>>> 1814567d
+        "Date": "Fri, 19 Feb 2021 19:09:11 GMT",
+        "ETag": "\u00220x8D8D509D7BC0F3F\u0022",
+        "Last-Modified": "Fri, 19 Feb 2021 19:09:12 GMT",
         "Server": [
           "Windows-Azure-HDFS/1.0",
           "Microsoft-HTTPAPI/2.0"
         ],
-        "x-ms-client-request-id": "bb2a4b69-c8e4-f4a0-d666-e6b1b7eaee12",
-<<<<<<< HEAD
-        "x-ms-request-id": "3d609d77-001f-000a-28ab-f9dbe8000000",
-=======
-        "x-ms-request-id": "dea87fa0-801f-0066-377b-05307f000000",
->>>>>>> 1814567d
+        "x-ms-client-request-id": "e3485def-d09d-5360-7bb1-8bb4e9ed7052",
+        "x-ms-request-id": "6f4b0022-e01f-004f-3ef2-060e0b000000",
         "x-ms-version": "2020-06-12"
       },
       "ResponseBody": []
     },
     {
-      "RequestUri": "https://seannse.dfs.core.windows.net/test-filesystem-708a9bd7-6b72-b8a7-a300-b2d129a044a6/test-directory-0acf9629-5aeb-d05e-33eb-99bd385365f0/test-file-85d5b58e-5678-fe7d-8c53-e9ea97576fcf?resource=file",
+      "RequestUri": "https://seannse.dfs.core.windows.net/test-filesystem-d69a140d-bd64-129d-ea7d-ea8f6d952f13/test-directory-44ea2b9c-638c-24fc-24c1-c0e971b90263/test-file-c5798ccc-958a-1d2e-8e25-36c85f9f2b17?resource=file",
       "RequestMethod": "PUT",
       "RequestHeaders": {
         "Accept": "application/json",
         "Authorization": "Sanitized",
         "User-Agent": [
-<<<<<<< HEAD
-          "azsdk-net-Storage.Files.DataLake/12.7.0-alpha.20210202.1",
-          "(.NET 5.0.2; Microsoft Windows 10.0.19042)"
+          "azsdk-net-Storage.Files.DataLake/12.7.0-alpha.20210219.1",
+          "(.NET 5.0.3; Microsoft Windows 10.0.19041)"
         ],
-        "x-ms-client-request-id": "ab77af11-6c8e-1362-cd2c-2f90deb55c7e",
-        "x-ms-date": "Tue, 02 Feb 2021 21:36:15 GMT",
-=======
-          "azsdk-net-Storage.Files.DataLake/12.7.0-alpha.20210217.1",
-          "(.NET 5.0.3; Microsoft Windows 10.0.19042)"
-        ],
-        "x-ms-client-request-id": "ab77af11-6c8e-1362-cd2c-2f90deb55c7e",
-        "x-ms-date": "Wed, 17 Feb 2021 22:25:56 GMT",
->>>>>>> 1814567d
+        "x-ms-client-request-id": "6c8fb153-5093-5928-2e2a-54789998f4dc",
+        "x-ms-date": "Fri, 19 Feb 2021 19:09:13 GMT",
         "x-ms-return-client-request-id": "true",
         "x-ms-version": "2020-06-12"
       },
@@ -135,49 +86,31 @@
       "StatusCode": 201,
       "ResponseHeaders": {
         "Content-Length": "0",
-<<<<<<< HEAD
-        "Date": "Tue, 02 Feb 2021 21:36:15 GMT",
-        "ETag": "\u00220x8D8C7C29215C024\u0022",
-        "Last-Modified": "Tue, 02 Feb 2021 21:36:16 GMT",
-=======
-        "Date": "Wed, 17 Feb 2021 22:25:55 GMT",
-        "ETag": "\u00220x8D8D392FE763C67\u0022",
-        "Last-Modified": "Wed, 17 Feb 2021 22:25:56 GMT",
->>>>>>> 1814567d
+        "Date": "Fri, 19 Feb 2021 19:09:11 GMT",
+        "ETag": "\u00220x8D8D509D7CAF499\u0022",
+        "Last-Modified": "Fri, 19 Feb 2021 19:09:12 GMT",
         "Server": [
           "Windows-Azure-HDFS/1.0",
           "Microsoft-HTTPAPI/2.0"
         ],
-        "x-ms-client-request-id": "ab77af11-6c8e-1362-cd2c-2f90deb55c7e",
-<<<<<<< HEAD
-        "x-ms-request-id": "3d609d88-001f-000a-39ab-f9dbe8000000",
-=======
-        "x-ms-request-id": "dea87fac-801f-0066-427b-05307f000000",
->>>>>>> 1814567d
+        "x-ms-client-request-id": "6c8fb153-5093-5928-2e2a-54789998f4dc",
+        "x-ms-request-id": "6f4b0035-e01f-004f-51f2-060e0b000000",
         "x-ms-version": "2020-06-12"
       },
       "ResponseBody": []
     },
     {
-      "RequestUri": "https://seannse.dfs.core.windows.net/test-filesystem-708a9bd7-6b72-b8a7-a300-b2d129a044a6/test-directory-0acf9629-5aeb-d05e-33eb-99bd385365f0/test-file-85d5b58e-5678-fe7d-8c53-e9ea97576fcf",
+      "RequestUri": "https://seannse.dfs.core.windows.net/test-filesystem-d69a140d-bd64-129d-ea7d-ea8f6d952f13/test-directory-44ea2b9c-638c-24fc-24c1-c0e971b90263/test-file-c5798ccc-958a-1d2e-8e25-36c85f9f2b17",
       "RequestMethod": "DELETE",
       "RequestHeaders": {
         "Accept": "application/json",
         "Authorization": "Sanitized",
         "User-Agent": [
-<<<<<<< HEAD
-          "azsdk-net-Storage.Files.DataLake/12.7.0-alpha.20210202.1",
-          "(.NET 5.0.2; Microsoft Windows 10.0.19042)"
+          "azsdk-net-Storage.Files.DataLake/12.7.0-alpha.20210219.1",
+          "(.NET 5.0.3; Microsoft Windows 10.0.19041)"
         ],
-        "x-ms-client-request-id": "e8d8b48f-c4e0-8c41-5b41-1ffc7a7b87d1",
-        "x-ms-date": "Tue, 02 Feb 2021 21:36:15 GMT",
-=======
-          "azsdk-net-Storage.Files.DataLake/12.7.0-alpha.20210217.1",
-          "(.NET 5.0.3; Microsoft Windows 10.0.19042)"
-        ],
-        "x-ms-client-request-id": "e8d8b48f-c4e0-8c41-5b41-1ffc7a7b87d1",
-        "x-ms-date": "Wed, 17 Feb 2021 22:25:56 GMT",
->>>>>>> 1814567d
+        "x-ms-client-request-id": "ae741648-bf0f-5b83-e5a1-e446cb4dff04",
+        "x-ms-date": "Fri, 19 Feb 2021 19:09:13 GMT",
         "x-ms-return-client-request-id": "true",
         "x-ms-version": "2020-06-12"
       },
@@ -185,48 +118,30 @@
       "StatusCode": 200,
       "ResponseHeaders": {
         "Content-Length": "0",
-<<<<<<< HEAD
-        "Date": "Tue, 02 Feb 2021 21:36:16 GMT",
-=======
-        "Date": "Wed, 17 Feb 2021 22:25:55 GMT",
->>>>>>> 1814567d
+        "Date": "Fri, 19 Feb 2021 19:09:11 GMT",
         "Server": [
           "Windows-Azure-HDFS/1.0",
           "Microsoft-HTTPAPI/2.0"
         ],
-        "x-ms-client-request-id": "e8d8b48f-c4e0-8c41-5b41-1ffc7a7b87d1",
-<<<<<<< HEAD
-        "x-ms-request-id": "3d609d9f-001f-000a-50ab-f9dbe8000000",
-=======
-        "x-ms-request-id": "dea87fb9-801f-0066-4f7b-05307f000000",
->>>>>>> 1814567d
+        "x-ms-client-request-id": "ae741648-bf0f-5b83-e5a1-e446cb4dff04",
+        "x-ms-request-id": "6f4b003f-e01f-004f-5bf2-060e0b000000",
         "x-ms-version": "2020-06-12"
       },
       "ResponseBody": []
     },
     {
-      "RequestUri": "https://seannse.blob.core.windows.net/test-filesystem-708a9bd7-6b72-b8a7-a300-b2d129a044a6?restype=container",
+      "RequestUri": "https://seannse.blob.core.windows.net/test-filesystem-d69a140d-bd64-129d-ea7d-ea8f6d952f13?restype=container",
       "RequestMethod": "DELETE",
       "RequestHeaders": {
         "Accept": "application/xml",
         "Authorization": "Sanitized",
-<<<<<<< HEAD
-        "traceparent": "00-7a08d004e9c2474ba9f5309d6c221f7c-5fa94d852b68a644-00",
+        "traceparent": "00-a4b63e443d2a6e489ebf058a8791ec03-7ffbfbb9e9db8c43-00",
         "User-Agent": [
-          "azsdk-net-Storage.Files.DataLake/12.7.0-alpha.20210202.1",
-          "(.NET 5.0.2; Microsoft Windows 10.0.19042)"
+          "azsdk-net-Storage.Files.DataLake/12.7.0-alpha.20210219.1",
+          "(.NET 5.0.3; Microsoft Windows 10.0.19041)"
         ],
-        "x-ms-client-request-id": "2901fc72-74dc-329e-d52b-9d55e1ed6a2d",
-        "x-ms-date": "Tue, 02 Feb 2021 21:36:15 GMT",
-=======
-        "traceparent": "00-ce0244e86c7fe84484f6ab39335d79d3-3c1f5215b1c42243-00",
-        "User-Agent": [
-          "azsdk-net-Storage.Files.DataLake/12.7.0-alpha.20210217.1",
-          "(.NET 5.0.3; Microsoft Windows 10.0.19042)"
-        ],
-        "x-ms-client-request-id": "2901fc72-74dc-329e-d52b-9d55e1ed6a2d",
-        "x-ms-date": "Wed, 17 Feb 2021 22:25:56 GMT",
->>>>>>> 1814567d
+        "x-ms-client-request-id": "832fae01-4524-c5cc-f0ad-f550789be279",
+        "x-ms-date": "Fri, 19 Feb 2021 19:09:13 GMT",
         "x-ms-return-client-request-id": "true",
         "x-ms-version": "2020-06-12"
       },
@@ -234,28 +149,20 @@
       "StatusCode": 202,
       "ResponseHeaders": {
         "Content-Length": "0",
-<<<<<<< HEAD
-        "Date": "Tue, 02 Feb 2021 21:36:16 GMT",
-=======
-        "Date": "Wed, 17 Feb 2021 22:25:55 GMT",
->>>>>>> 1814567d
+        "Date": "Fri, 19 Feb 2021 19:09:12 GMT",
         "Server": [
           "Windows-Azure-Blob/1.0",
           "Microsoft-HTTPAPI/2.0"
         ],
-        "x-ms-client-request-id": "2901fc72-74dc-329e-d52b-9d55e1ed6a2d",
-<<<<<<< HEAD
-        "x-ms-request-id": "be84d6ca-701e-00b9-41ab-f97b45000000",
-=======
-        "x-ms-request-id": "bfe0a584-601e-000c-127b-05e857000000",
->>>>>>> 1814567d
+        "x-ms-client-request-id": "832fae01-4524-c5cc-f0ad-f550789be279",
+        "x-ms-request-id": "2e6357ac-201e-00a4-12f2-0676f9000000",
         "x-ms-version": "2020-06-12"
       },
       "ResponseBody": []
     }
   ],
   "Variables": {
-    "RandomSeed": "2028682919",
+    "RandomSeed": "2124795764",
     "Storage_TestConfigHierarchicalNamespace": "NamespaceTenant\nseannse\nU2FuaXRpemVk\nhttps://seannse.blob.core.windows.net\nhttps://seannse.file.core.windows.net\nhttps://seannse.queue.core.windows.net\nhttps://seannse.table.core.windows.net\n\n\n\n\nhttps://seannse-secondary.blob.core.windows.net\nhttps://seannse-secondary.file.core.windows.net\nhttps://seannse-secondary.queue.core.windows.net\nhttps://seannse-secondary.table.core.windows.net\n68390a19-a643-458b-b726-408abf67b4fc\nSanitized\n72f988bf-86f1-41af-91ab-2d7cd011db47\nhttps://login.microsoftonline.com/\nCloud\nBlobEndpoint=https://seannse.blob.core.windows.net/;QueueEndpoint=https://seannse.queue.core.windows.net/;FileEndpoint=https://seannse.file.core.windows.net/;BlobSecondaryEndpoint=https://seannse-secondary.blob.core.windows.net/;QueueSecondaryEndpoint=https://seannse-secondary.queue.core.windows.net/;FileSecondaryEndpoint=https://seannse-secondary.file.core.windows.net/;AccountName=seannse;AccountKey=Sanitized\n"
   }
 }