--- conflicted
+++ resolved
@@ -15,11 +15,7 @@
         "x-ms-client-request-id": "afd577b6-a975-e2d7-0bcf-efe2c2628bee",
         "x-ms-date": "Fri, 19 Feb 2021 19:09:12 GMT",
         "x-ms-return-client-request-id": "true",
-<<<<<<< HEAD
-        "x-ms-version": "2020-12-06"
-=======
         "x-ms-version": "2021-02-12"
->>>>>>> 7e782c87
       },
       "RequestBody": null,
       "StatusCode": 201,
@@ -34,11 +30,7 @@
         ],
         "x-ms-client-request-id": "afd577b6-a975-e2d7-0bcf-efe2c2628bee",
         "x-ms-request-id": "2e635466-201e-00a4-71f2-0676f9000000",
-<<<<<<< HEAD
-        "x-ms-version": "2020-12-06"
-=======
         "x-ms-version": "2021-02-12"
->>>>>>> 7e782c87
       },
       "ResponseBody": []
     },
@@ -56,11 +48,7 @@
         "x-ms-client-request-id": "e3485def-d09d-5360-7bb1-8bb4e9ed7052",
         "x-ms-date": "Fri, 19 Feb 2021 19:09:13 GMT",
         "x-ms-return-client-request-id": "true",
-<<<<<<< HEAD
-        "x-ms-version": "2020-12-06"
-=======
         "x-ms-version": "2021-02-12"
->>>>>>> 7e782c87
       },
       "RequestBody": null,
       "StatusCode": 201,
@@ -75,11 +63,7 @@
         ],
         "x-ms-client-request-id": "e3485def-d09d-5360-7bb1-8bb4e9ed7052",
         "x-ms-request-id": "6f4b0022-e01f-004f-3ef2-060e0b000000",
-<<<<<<< HEAD
-        "x-ms-version": "2020-12-06"
-=======
         "x-ms-version": "2021-02-12"
->>>>>>> 7e782c87
       },
       "ResponseBody": []
     },
@@ -96,11 +80,7 @@
         "x-ms-client-request-id": "6c8fb153-5093-5928-2e2a-54789998f4dc",
         "x-ms-date": "Fri, 19 Feb 2021 19:09:13 GMT",
         "x-ms-return-client-request-id": "true",
-<<<<<<< HEAD
-        "x-ms-version": "2020-12-06"
-=======
         "x-ms-version": "2021-02-12"
->>>>>>> 7e782c87
       },
       "RequestBody": null,
       "StatusCode": 201,
@@ -115,11 +95,7 @@
         ],
         "x-ms-client-request-id": "6c8fb153-5093-5928-2e2a-54789998f4dc",
         "x-ms-request-id": "6f4b0035-e01f-004f-51f2-060e0b000000",
-<<<<<<< HEAD
-        "x-ms-version": "2020-12-06"
-=======
         "x-ms-version": "2021-02-12"
->>>>>>> 7e782c87
       },
       "ResponseBody": []
     },
@@ -136,11 +112,7 @@
         "x-ms-client-request-id": "ae741648-bf0f-5b83-e5a1-e446cb4dff04",
         "x-ms-date": "Fri, 19 Feb 2021 19:09:13 GMT",
         "x-ms-return-client-request-id": "true",
-<<<<<<< HEAD
-        "x-ms-version": "2020-12-06"
-=======
         "x-ms-version": "2021-02-12"
->>>>>>> 7e782c87
       },
       "RequestBody": null,
       "StatusCode": 200,
@@ -153,11 +125,7 @@
         ],
         "x-ms-client-request-id": "ae741648-bf0f-5b83-e5a1-e446cb4dff04",
         "x-ms-request-id": "6f4b003f-e01f-004f-5bf2-060e0b000000",
-<<<<<<< HEAD
-        "x-ms-version": "2020-12-06"
-=======
         "x-ms-version": "2021-02-12"
->>>>>>> 7e782c87
       },
       "ResponseBody": []
     },
@@ -175,11 +143,7 @@
         "x-ms-client-request-id": "832fae01-4524-c5cc-f0ad-f550789be279",
         "x-ms-date": "Fri, 19 Feb 2021 19:09:13 GMT",
         "x-ms-return-client-request-id": "true",
-<<<<<<< HEAD
-        "x-ms-version": "2020-12-06"
-=======
         "x-ms-version": "2021-02-12"
->>>>>>> 7e782c87
       },
       "RequestBody": null,
       "StatusCode": 202,
@@ -192,11 +156,7 @@
         ],
         "x-ms-client-request-id": "832fae01-4524-c5cc-f0ad-f550789be279",
         "x-ms-request-id": "2e6357ac-201e-00a4-12f2-0676f9000000",
-<<<<<<< HEAD
-        "x-ms-version": "2020-12-06"
-=======
         "x-ms-version": "2021-02-12"
->>>>>>> 7e782c87
       },
       "ResponseBody": []
     }
