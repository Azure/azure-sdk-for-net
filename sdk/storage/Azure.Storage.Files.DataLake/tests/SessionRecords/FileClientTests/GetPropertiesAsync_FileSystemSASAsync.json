--- conflicted
+++ resolved
@@ -15,11 +15,7 @@
         "x-ms-client-request-id": "7de04fcd-5c74-9ccb-910b-292d56e41c00",
         "x-ms-date": "Fri, 19 Feb 2021 19:12:44 GMT",
         "x-ms-return-client-request-id": "true",
-<<<<<<< HEAD
-        "x-ms-version": "2020-12-06"
-=======
         "x-ms-version": "2021-02-12"
->>>>>>> 7e782c87
       },
       "RequestBody": null,
       "StatusCode": 201,
@@ -34,11 +30,7 @@
         ],
         "x-ms-client-request-id": "7de04fcd-5c74-9ccb-910b-292d56e41c00",
         "x-ms-request-id": "2e6b7661-201e-00a4-14f3-0676f9000000",
-<<<<<<< HEAD
-        "x-ms-version": "2020-12-06"
-=======
         "x-ms-version": "2021-02-12"
->>>>>>> 7e782c87
       },
       "ResponseBody": []
     },
@@ -56,11 +48,7 @@
         "x-ms-client-request-id": "8dfc78a6-30fd-dd80-9ea2-c9a9edf9b042",
         "x-ms-date": "Fri, 19 Feb 2021 19:12:44 GMT",
         "x-ms-return-client-request-id": "true",
-<<<<<<< HEAD
-        "x-ms-version": "2020-12-06"
-=======
         "x-ms-version": "2021-02-12"
->>>>>>> 7e782c87
       },
       "RequestBody": null,
       "StatusCode": 201,
@@ -75,11 +63,7 @@
         ],
         "x-ms-client-request-id": "8dfc78a6-30fd-dd80-9ea2-c9a9edf9b042",
         "x-ms-request-id": "6f4ba404-e01f-004f-74f3-060e0b000000",
-<<<<<<< HEAD
-        "x-ms-version": "2020-12-06"
-=======
         "x-ms-version": "2021-02-12"
->>>>>>> 7e782c87
       },
       "ResponseBody": []
     },
@@ -96,11 +80,7 @@
         "x-ms-client-request-id": "de87b1c8-8fe7-9e02-a3d2-1321e7100d18",
         "x-ms-date": "Fri, 19 Feb 2021 19:12:44 GMT",
         "x-ms-return-client-request-id": "true",
-<<<<<<< HEAD
-        "x-ms-version": "2020-12-06"
-=======
         "x-ms-version": "2021-02-12"
->>>>>>> 7e782c87
       },
       "RequestBody": null,
       "StatusCode": 201,
@@ -115,20 +95,12 @@
         ],
         "x-ms-client-request-id": "de87b1c8-8fe7-9e02-a3d2-1321e7100d18",
         "x-ms-request-id": "6f4ba416-e01f-004f-06f3-060e0b000000",
-<<<<<<< HEAD
-        "x-ms-version": "2020-12-06"
-=======
         "x-ms-version": "2021-02-12"
->>>>>>> 7e782c87
       },
       "ResponseBody": []
     },
     {
-<<<<<<< HEAD
-      "RequestUri": "https://seannse.blob.core.windows.net/test-filesystem-2e0dd548-c0ba-3f6c-76d8-bef3b7f2dff2/test-directory-25f54674-41f9-f8ae-de7d-19e91a030b6f/test-file-827d3a12-d827-e9b4-fbcb-ebcadcdeaef4?sv=2020-12-06&st=2021-02-19T18%3A12%3A44Z&se=2021-02-19T20%3A12%3A44Z&sr=c&sp=racwdlmeop&sig=Sanitized",
-=======
       "RequestUri": "https://seannse.blob.core.windows.net/test-filesystem-2e0dd548-c0ba-3f6c-76d8-bef3b7f2dff2/test-directory-25f54674-41f9-f8ae-de7d-19e91a030b6f/test-file-827d3a12-d827-e9b4-fbcb-ebcadcdeaef4?sv=2021-02-12&st=2021-02-19T18%3A12%3A44Z&se=2021-02-19T20%3A12%3A44Z&sr=c&sp=racwdlmeop&sig=Sanitized",
->>>>>>> 7e782c87
       "RequestMethod": "HEAD",
       "RequestHeaders": {
         "Accept": "application/xml",
@@ -139,11 +111,7 @@
         ],
         "x-ms-client-request-id": "3ce1ae8e-d272-695a-4dd0-df02608c3584",
         "x-ms-return-client-request-id": "true",
-<<<<<<< HEAD
-        "x-ms-version": "2020-12-06"
-=======
         "x-ms-version": "2021-02-12"
->>>>>>> 7e782c87
       },
       "RequestBody": null,
       "StatusCode": 200,
@@ -170,11 +138,7 @@
         "x-ms-permissions": "rw-r-----",
         "x-ms-request-id": "2e6b78a7-201e-00a4-38f3-0676f9000000",
         "x-ms-server-encrypted": "true",
-<<<<<<< HEAD
-        "x-ms-version": "2020-12-06"
-=======
         "x-ms-version": "2021-02-12"
->>>>>>> 7e782c87
       },
       "ResponseBody": []
     },
@@ -192,11 +156,7 @@
         "x-ms-client-request-id": "39932ef6-d12f-f3a6-beaf-e937e0a1d23c",
         "x-ms-date": "Fri, 19 Feb 2021 19:12:45 GMT",
         "x-ms-return-client-request-id": "true",
-<<<<<<< HEAD
-        "x-ms-version": "2020-12-06"
-=======
         "x-ms-version": "2021-02-12"
->>>>>>> 7e782c87
       },
       "RequestBody": null,
       "StatusCode": 202,
@@ -209,11 +169,7 @@
         ],
         "x-ms-client-request-id": "39932ef6-d12f-f3a6-beaf-e937e0a1d23c",
         "x-ms-request-id": "2e6b7965-201e-00a4-6df3-0676f9000000",
-<<<<<<< HEAD
-        "x-ms-version": "2020-12-06"
-=======
         "x-ms-version": "2021-02-12"
->>>>>>> 7e782c87
       },
       "ResponseBody": []
     }
