{
  "Entries": [
    {
<<<<<<< HEAD
      "RequestUri": "https://amandaadlscanary.blob.core.windows.net/test-filesystem-8b5b11cd-17ac-5c35-b442-b8a03daf5aa2?restype=container",
=======
      "RequestUri": "http://seanmcccanary3.blob.core.windows.net/test-filesystem-8b5b11cd-17ac-5c35-b442-b8a03daf5aa2?restype=container",
>>>>>>> f7eb5f10
      "RequestMethod": "PUT",
      "RequestHeaders": {
        "Accept": "application/xml",
        "Authorization": "Sanitized",
<<<<<<< HEAD
        "traceparent": "00-132fde350dc4fa4b8f002b34043f8574-7a9effcc1195ff41-00",
        "User-Agent": [
          "azsdk-net-Storage.Files.DataLake/12.8.0-alpha.20210820.1",
          "(.NET 5.0.9; Microsoft Windows 10.0.19043)"
        ],
        "x-ms-blob-public-access": "container",
        "x-ms-client-request-id": "528c6113-99f2-9e2c-11e7-46c30b07c9f5",
        "x-ms-date": "Fri, 20 Aug 2021 22:58:15 GMT",
=======
        "traceparent": "00-40ad73622d0e29419ed37a2b692d0b8c-89c7c97ae8c8d042-00",
        "User-Agent": "azsdk-net-Storage.Files.DataLake/12.9.0-alpha.20210921.1 (.NET Framework 4.8.4300.0; Microsoft Windows 10.0.19043 )",
        "x-ms-blob-public-access": "container",
        "x-ms-client-request-id": "528c6113-99f2-9e2c-11e7-46c30b07c9f5",
        "x-ms-date": "Tue, 21 Sep 2021 19:48:37 GMT",
>>>>>>> f7eb5f10
        "x-ms-return-client-request-id": "true",
        "x-ms-version": "2020-12-06"
      },
      "RequestBody": null,
      "StatusCode": 201,
      "ResponseHeaders": {
        "Content-Length": "0",
<<<<<<< HEAD
        "Date": "Fri, 20 Aug 2021 22:58:14 GMT",
        "ETag": "\u00220x8D9642DFE34BB78\u0022",
        "Last-Modified": "Fri, 20 Aug 2021 22:58:15 GMT",
        "Server": [
          "Windows-Azure-Blob/1.0",
          "Microsoft-HTTPAPI/2.0"
        ],
        "x-ms-client-request-id": "528c6113-99f2-9e2c-11e7-46c30b07c9f5",
        "x-ms-request-id": "53bbe254-e01e-00d5-7016-9619ac000000",
        "x-ms-version": "2020-10-02"
=======
        "Date": "Tue, 21 Sep 2021 19:48:36 GMT",
        "ETag": "\u00220x8D97D38CDEFEA70\u0022",
        "Last-Modified": "Tue, 21 Sep 2021 19:48:37 GMT",
        "Server": "Windows-Azure-Blob/1.0 Microsoft-HTTPAPI/2.0",
        "x-ms-client-request-id": "528c6113-99f2-9e2c-11e7-46c30b07c9f5",
        "x-ms-request-id": "3a7d172f-e01e-0095-3421-af3277000000",
        "x-ms-version": "2020-12-06"
>>>>>>> f7eb5f10
      },
      "ResponseBody": []
    },
    {
<<<<<<< HEAD
      "RequestUri": "https://amandaadlscanary.dfs.core.windows.net/test-filesystem-8b5b11cd-17ac-5c35-b442-b8a03daf5aa2/test-file-b9250338-a642-0149-bc37-c7d9f810b5a5?resource=file",
=======
      "RequestUri": "http://seanmcccanary3.dfs.core.windows.net/test-filesystem-8b5b11cd-17ac-5c35-b442-b8a03daf5aa2/test-file-b9250338-a642-0149-bc37-c7d9f810b5a5?resource=file",
>>>>>>> f7eb5f10
      "RequestMethod": "PUT",
      "RequestHeaders": {
        "Accept": "application/json",
        "Authorization": "Sanitized",
        "If-None-Match": "*",
<<<<<<< HEAD
        "traceparent": "00-0ca5f55dee3109458f9070ef5e8382b0-b1577d9c1636f343-00",
        "User-Agent": [
          "azsdk-net-Storage.Files.DataLake/12.8.0-alpha.20210820.1",
          "(.NET 5.0.9; Microsoft Windows 10.0.19043)"
        ],
        "x-ms-client-request-id": "c60ba1b7-7d09-54c7-8213-326bfba06e84",
        "x-ms-date": "Fri, 20 Aug 2021 22:58:15 GMT",
=======
        "traceparent": "00-99e0ab2cab61de4bab207cc7759230ce-81d29a6ca4b19e4e-00",
        "User-Agent": "azsdk-net-Storage.Files.DataLake/12.9.0-alpha.20210921.1 (.NET Framework 4.8.4300.0; Microsoft Windows 10.0.19043 )",
        "x-ms-client-request-id": "c60ba1b7-7d09-54c7-8213-326bfba06e84",
        "x-ms-date": "Tue, 21 Sep 2021 19:48:37 GMT",
>>>>>>> f7eb5f10
        "x-ms-return-client-request-id": "true",
        "x-ms-version": "2020-12-06"
      },
      "RequestBody": null,
      "StatusCode": 201,
      "ResponseHeaders": {
        "Content-Length": "0",
<<<<<<< HEAD
        "Date": "Fri, 20 Aug 2021 22:58:14 GMT",
        "ETag": "\u00220x8D9642DFE6837AE\u0022",
        "Last-Modified": "Fri, 20 Aug 2021 22:58:15 GMT",
        "Server": [
          "Windows-Azure-HDFS/1.0",
          "Microsoft-HTTPAPI/2.0"
        ],
        "x-ms-client-request-id": "c60ba1b7-7d09-54c7-8213-326bfba06e84",
        "x-ms-request-id": "4f8fb6a5-401f-0091-4c16-969393000000",
=======
        "Date": "Tue, 21 Sep 2021 19:48:37 GMT",
        "ETag": "\u00220x8D97D38CDF98950\u0022",
        "Last-Modified": "Tue, 21 Sep 2021 19:48:37 GMT",
        "Server": "Windows-Azure-HDFS/1.0 Microsoft-HTTPAPI/2.0",
        "x-ms-client-request-id": "c60ba1b7-7d09-54c7-8213-326bfba06e84",
        "x-ms-request-id": "c8cf8caf-b01f-007c-6921-aff43d000000",
>>>>>>> f7eb5f10
        "x-ms-request-server-encrypted": "true",
        "x-ms-version": "2020-12-06"
      },
      "ResponseBody": []
    },
    {
<<<<<<< HEAD
      "RequestUri": "https://amandaadlscanary.dfs.core.windows.net/test-filesystem-8b5b11cd-17ac-5c35-b442-b8a03daf5aa2/test-file-b9250338-a642-0149-bc37-c7d9f810b5a5?action=append\u0026position=0",
=======
      "RequestUri": "http://seanmcccanary3.dfs.core.windows.net/test-filesystem-8b5b11cd-17ac-5c35-b442-b8a03daf5aa2/test-file-b9250338-a642-0149-bc37-c7d9f810b5a5?action=append\u0026position=0",
>>>>>>> f7eb5f10
      "RequestMethod": "PATCH",
      "RequestHeaders": {
        "Accept": "application/json",
        "Authorization": "Sanitized",
        "Content-Length": "1024",
        "Content-Type": "application/octet-stream",
<<<<<<< HEAD
        "traceparent": "00-b433eebae69d2745b93353f0a54e438a-bf7c202547359946-00",
        "User-Agent": [
          "azsdk-net-Storage.Files.DataLake/12.8.0-alpha.20210820.1",
          "(.NET 5.0.9; Microsoft Windows 10.0.19043)"
        ],
        "x-ms-client-request-id": "5622633b-ef04-799c-0c93-bd35faf3cf48",
        "x-ms-date": "Fri, 20 Aug 2021 22:58:15 GMT",
=======
        "traceparent": "00-73e4f6d2f6078c4c895839b79d47a19a-57fb7c432d988746-00",
        "User-Agent": "azsdk-net-Storage.Files.DataLake/12.9.0-alpha.20210921.1 (.NET Framework 4.8.4300.0; Microsoft Windows 10.0.19043 )",
        "x-ms-client-request-id": "5622633b-ef04-799c-0c93-bd35faf3cf48",
        "x-ms-date": "Tue, 21 Sep 2021 19:48:37 GMT",
>>>>>>> f7eb5f10
        "x-ms-return-client-request-id": "true",
        "x-ms-version": "2020-12-06"
      },
      "RequestBody": "GAantATPWrllxd1FR40P9b1rjdsjCLDes5Isic3niqad2o9GF89IRAbS7C2851aD2FAGoHrt0hBWyAFxotHsfTo2p23\u002ByN3tIkjVUByDIss8qLB84eosrwh/707O1qE15m7yhT/phQ9yGH0xGIHz06U1Nfogb5xPCvhlftiPH0ynoGqtkJ2MUiOhCcls\u002B5eGixyomKGnFHbSonpHgwY24/kxiXgXRkMIqeLWf2XS4g9h3vO85oeqAIvz2u0iRc4caibQO3EebkXZoO\u002B\u002B0JQQ/79r5qUTev1xhojsI2tV5mQTuRQ/AqedQnCt4kWX6zD349sttl4pCfAoXrToMUvZg7qKqxd/0PwYzqM1ZZe42ZpY9UCQKC8F6bAkF6TztBAk1F6LDUAYdxLeFei79KNYcIQZjzwKSVuKhcFmWrlXJBmSEJE4LMxaQH4usRJHSvQMzKcg2STUGosDAId/sRxZhvDOKOQSH0O3v0\u002B925dIQzrMWo4RN0v0vfUFNSxF2o5h1SsieCIQ\u002BqxkaRrUFz70ur1Ms1eOR0\u002Bl2WrvDOkWcuTBXAZsJsoYvF/hrc4wH6a2EXtv\u002BCc2043bfZ\u002B3IO7CTfY1E7o4h5TyM/b4rJqAdLnDOPpup3m8i4h4kKgrYJtxHmDX\u002BgzsfonnfMQwPifzWwjl9OfzVKV8eYcyv/frx9Jbho05qXqs17pwhyq1i01hhTWgRWyzfsq6WoGFub\u002BS\u002B7Xx1beZubGOOB0tgsx7x\u002B060TnCSoFmpwjCf074Jx373ot0w7aVx8uDEQ1Phvv9PpOUSuiFz7A0ii6v1zljlRD/MaNBBgM3pQluPzl0FyAMxEC6ZN00dg/aQDmH5fCRH3z8T1RXvDeQXaTeF5B3wHMNoxL4qDEzyruUZsbKr8AZ3B\u002B8d8fMtAgJKgY4Vl5\u002BYn/FeUHdmHdKyYSYw1Vxxa3kxDpxukirQe8J730q\u002BnRcFQNHBDV\u002BO0Oncq5CM/GymGVZU5EkDac3GThS1Kn5IM4QO61RKcB4Zon3yUiZaA3\u002BV1cY0abiOAhcD\u002Bv8K2earVLgMvhDYG6k4e0ILENfnrErVHxR4U4nLQKl9RrVezohXRv2uDYVuvbpdPC42gzE/XE50dfqScwDuAX1nmpTzmWz588naOV6FpmFZ2xeblL24Pipm6pjNhNO8/8xIByMlaWKBfM8nJSLv7s9ZeFgpEqy/r5yqjO7T7C72XTlSfV9\u002BdHH1GhfukNjHdzuJtEy7k\u002B1fyJeGetyzrZCgMMgpXXFv2sPmc/hUkN6Do1WzCnfieolMMrTH9/mVAWyHDl/Q3dnKWdlIlV/1Cze4wteHAKNY/fZ\u002BnWq8Z\u002BLKUTKLjYK\u002B8sV76PCeWeVpVue9TvUhw==",
      "StatusCode": 202,
      "ResponseHeaders": {
        "Content-Length": "0",
<<<<<<< HEAD
        "Date": "Fri, 20 Aug 2021 22:58:14 GMT",
        "Server": [
          "Windows-Azure-HDFS/1.0",
          "Microsoft-HTTPAPI/2.0"
        ],
        "x-ms-client-request-id": "5622633b-ef04-799c-0c93-bd35faf3cf48",
        "x-ms-request-id": "4f8fb6a6-401f-0091-4d16-969393000000",
=======
        "Date": "Tue, 21 Sep 2021 19:48:37 GMT",
        "Server": "Windows-Azure-HDFS/1.0 Microsoft-HTTPAPI/2.0",
        "x-ms-client-request-id": "5622633b-ef04-799c-0c93-bd35faf3cf48",
        "x-ms-request-id": "c8cf8cb0-b01f-007c-6a21-aff43d000000",
>>>>>>> f7eb5f10
        "x-ms-request-server-encrypted": "true",
        "x-ms-version": "2020-12-06"
      },
      "ResponseBody": []
    },
    {
<<<<<<< HEAD
      "RequestUri": "https://amandaadlscanary.dfs.core.windows.net/test-filesystem-8b5b11cd-17ac-5c35-b442-b8a03daf5aa2/test-file-b9250338-a642-0149-bc37-c7d9f810b5a5?action=flush\u0026position=1024",
=======
      "RequestUri": "http://seanmcccanary3.dfs.core.windows.net/test-filesystem-8b5b11cd-17ac-5c35-b442-b8a03daf5aa2/test-file-b9250338-a642-0149-bc37-c7d9f810b5a5?action=flush\u0026position=1024",
>>>>>>> f7eb5f10
      "RequestMethod": "PATCH",
      "RequestHeaders": {
        "Accept": "application/json",
        "Authorization": "Sanitized",
<<<<<<< HEAD
        "traceparent": "00-6a41c992fe922044a77f698901c9e11d-9e54f8844733234a-00",
        "User-Agent": [
          "azsdk-net-Storage.Files.DataLake/12.8.0-alpha.20210820.1",
          "(.NET 5.0.9; Microsoft Windows 10.0.19043)"
        ],
        "x-ms-client-request-id": "9830812b-177e-017f-192f-14c0d70910b1",
        "x-ms-date": "Fri, 20 Aug 2021 22:58:15 GMT",
=======
        "traceparent": "00-a5edcf0de40fac4a95dc7fd09042c08d-fb136e2c4bafa34a-00",
        "User-Agent": "azsdk-net-Storage.Files.DataLake/12.9.0-alpha.20210921.1 (.NET Framework 4.8.4300.0; Microsoft Windows 10.0.19043 )",
        "x-ms-client-request-id": "9830812b-177e-017f-192f-14c0d70910b1",
        "x-ms-date": "Tue, 21 Sep 2021 19:48:37 GMT",
>>>>>>> f7eb5f10
        "x-ms-return-client-request-id": "true",
        "x-ms-version": "2020-12-06"
      },
      "RequestBody": null,
      "StatusCode": 200,
      "ResponseHeaders": {
        "Content-Length": "0",
<<<<<<< HEAD
        "Date": "Fri, 20 Aug 2021 22:58:14 GMT",
        "ETag": "\u00220x8D9642DFE862B75\u0022",
        "Last-Modified": "Fri, 20 Aug 2021 22:58:15 GMT",
        "Server": [
          "Windows-Azure-HDFS/1.0",
          "Microsoft-HTTPAPI/2.0"
        ],
        "x-ms-client-request-id": "9830812b-177e-017f-192f-14c0d70910b1",
        "x-ms-request-id": "4f8fb6a7-401f-0091-4e16-969393000000",
=======
        "Date": "Tue, 21 Sep 2021 19:48:37 GMT",
        "ETag": "\u00220x8D97D38CE1216D0\u0022",
        "Last-Modified": "Tue, 21 Sep 2021 19:48:37 GMT",
        "Server": "Windows-Azure-HDFS/1.0 Microsoft-HTTPAPI/2.0",
        "x-ms-client-request-id": "9830812b-177e-017f-192f-14c0d70910b1",
        "x-ms-request-id": "c8cf8cb4-b01f-007c-6d21-aff43d000000",
>>>>>>> f7eb5f10
        "x-ms-request-server-encrypted": "false",
        "x-ms-version": "2020-12-06"
      },
      "ResponseBody": []
    },
    {
<<<<<<< HEAD
      "RequestUri": "https://amandaadlscanary.blob.core.windows.net/test-filesystem-8b5b11cd-17ac-5c35-b442-b8a03daf5aa2/test-file-b9250338-a642-0149-bc37-c7d9f810b5a5",
=======
      "RequestUri": "http://seanmcccanary3.blob.core.windows.net/test-filesystem-8b5b11cd-17ac-5c35-b442-b8a03daf5aa2/test-file-b9250338-a642-0149-bc37-c7d9f810b5a5",
>>>>>>> f7eb5f10
      "RequestMethod": "HEAD",
      "RequestHeaders": {
        "Accept": "application/xml",
        "Authorization": "Sanitized",
<<<<<<< HEAD
        "traceparent": "00-440ffb3a527f574891fd6b5978f59f47-11adb24db5f52b4a-00",
        "User-Agent": [
          "azsdk-net-Storage.Files.DataLake/12.8.0-alpha.20210820.1",
          "(.NET 5.0.9; Microsoft Windows 10.0.19043)"
        ],
        "x-ms-client-request-id": "78092fa1-37c3-09ca-3f62-4b34c6504a5a",
        "x-ms-date": "Fri, 20 Aug 2021 22:58:15 GMT",
=======
        "traceparent": "00-acf43470c61d5f4a88aad0c7f4ea8be3-343d9b44d50a3f42-00",
        "User-Agent": "azsdk-net-Storage.Files.DataLake/12.9.0-alpha.20210921.1 (.NET Framework 4.8.4300.0; Microsoft Windows 10.0.19043 )",
        "x-ms-client-request-id": "78092fa1-37c3-09ca-3f62-4b34c6504a5a",
        "x-ms-date": "Tue, 21 Sep 2021 19:48:37 GMT",
>>>>>>> f7eb5f10
        "x-ms-return-client-request-id": "true",
        "x-ms-version": "2020-12-06"
      },
      "RequestBody": null,
      "StatusCode": 200,
      "ResponseHeaders": {
        "Accept-Ranges": "bytes",
        "Access-Control-Allow-Origin": "*",
        "Access-Control-Expose-Headers": "x-ms-request-id,x-ms-client-request-id,Server,x-ms-version,Content-Type,Last-Modified,ETag,x-ms-creation-time,x-ms-lease-status,x-ms-lease-state,x-ms-blob-type,x-ms-server-encrypted,x-ms-access-tier,x-ms-access-tier-inferred,Accept-Ranges,x-ms-last-access-time,Content-Length,Date,Transfer-Encoding",
        "Content-Length": "1024",
        "Content-Type": "application/octet-stream",
<<<<<<< HEAD
        "Date": "Fri, 20 Aug 2021 22:58:15 GMT",
        "ETag": "\u00220x8D9642DFE862B75\u0022",
        "Last-Modified": "Fri, 20 Aug 2021 22:58:15 GMT",
        "Server": [
          "Windows-Azure-Blob/1.0",
          "Microsoft-HTTPAPI/2.0"
        ],
=======
        "Date": "Tue, 21 Sep 2021 19:48:37 GMT",
        "ETag": "\u00220x8D97D38CE1216D0\u0022",
        "Last-Modified": "Tue, 21 Sep 2021 19:48:37 GMT",
        "Server": "Windows-Azure-Blob/1.0 Microsoft-HTTPAPI/2.0",
>>>>>>> f7eb5f10
        "x-ms-access-tier": "Hot",
        "x-ms-access-tier-inferred": "true",
        "x-ms-blob-type": "BlockBlob",
        "x-ms-client-request-id": "78092fa1-37c3-09ca-3f62-4b34c6504a5a",
<<<<<<< HEAD
        "x-ms-creation-time": "Fri, 20 Aug 2021 22:58:15 GMT",
        "x-ms-group": "$superuser",
        "x-ms-lease-state": "available",
        "x-ms-lease-status": "unlocked",
        "x-ms-owner": "$superuser",
        "x-ms-permissions": "rw-r-----",
        "x-ms-request-id": "53bbe292-e01e-00d5-2316-9619ac000000",
        "x-ms-resource-type": "file",
=======
        "x-ms-creation-time": "Tue, 21 Sep 2021 19:48:37 GMT",
        "x-ms-last-access-time": "Tue, 21 Sep 2021 19:48:37 GMT",
        "x-ms-lease-state": "available",
        "x-ms-lease-status": "unlocked",
        "x-ms-request-id": "3a7d17bd-e01e-0095-2121-af3277000000",
>>>>>>> f7eb5f10
        "x-ms-server-encrypted": "true",
        "x-ms-version": "2020-12-06"
      },
      "ResponseBody": []
    },
    {
<<<<<<< HEAD
      "RequestUri": "https://amandaadlscanary.blob.core.windows.net/test-filesystem-8b5b11cd-17ac-5c35-b442-b8a03daf5aa2/test-file-b9250338-a642-0149-bc37-c7d9f810b5a5",
=======
      "RequestUri": "http://seanmcccanary3.blob.core.windows.net/test-filesystem-8b5b11cd-17ac-5c35-b442-b8a03daf5aa2/test-file-b9250338-a642-0149-bc37-c7d9f810b5a5",
>>>>>>> f7eb5f10
      "RequestMethod": "GET",
      "RequestHeaders": {
        "Accept": "application/xml",
        "Authorization": "Sanitized",
<<<<<<< HEAD
        "If-Match": "\u00220x8D9642DFE862B75\u0022",
        "User-Agent": [
          "azsdk-net-Storage.Files.DataLake/12.8.0-alpha.20210820.1",
          "(.NET 5.0.9; Microsoft Windows 10.0.19043)"
        ],
        "x-ms-client-request-id": "a81e1e63-97ff-53ee-bc86-632d37189802",
        "x-ms-date": "Fri, 20 Aug 2021 22:58:15 GMT",
=======
        "If-Match": "0x8D97D38CE1216D0",
        "traceparent": "00-939fb994eebb094d82607ba4a4d2f18a-bde3ae5eaa98b34a-00",
        "User-Agent": "azsdk-net-Storage.Files.DataLake/12.9.0-alpha.20210921.1 (.NET Framework 4.8.4300.0; Microsoft Windows 10.0.19043 )",
        "x-ms-client-request-id": "a81e1e63-97ff-53ee-bc86-632d37189802",
        "x-ms-date": "Tue, 21 Sep 2021 19:48:37 GMT",
>>>>>>> f7eb5f10
        "x-ms-range": "bytes=0-4194303",
        "x-ms-return-client-request-id": "true",
        "x-ms-version": "2020-12-06"
      },
      "RequestBody": null,
      "StatusCode": 206,
      "ResponseHeaders": {
        "Accept-Ranges": "bytes",
        "Access-Control-Allow-Origin": "*",
        "Access-Control-Expose-Headers": "x-ms-request-id,x-ms-client-request-id,Server,x-ms-version,Content-Type,Last-Modified,ETag,x-ms-creation-time,x-ms-lease-status,x-ms-lease-state,x-ms-blob-type,x-ms-server-encrypted,Accept-Ranges,x-ms-last-access-time,Content-Length,Date,Transfer-Encoding",
        "Content-Length": "1024",
        "Content-Range": "bytes 0-1023/1024",
        "Content-Type": "application/octet-stream",
<<<<<<< HEAD
        "Date": "Fri, 20 Aug 2021 22:58:15 GMT",
        "ETag": "\u00220x8D9642DFE862B75\u0022",
        "Last-Modified": "Fri, 20 Aug 2021 22:58:15 GMT",
        "Server": [
          "Windows-Azure-Blob/1.0",
          "Microsoft-HTTPAPI/2.0"
        ],
        "x-ms-blob-type": "BlockBlob",
        "x-ms-client-request-id": "a81e1e63-97ff-53ee-bc86-632d37189802",
        "x-ms-creation-time": "Fri, 20 Aug 2021 22:58:15 GMT",
        "x-ms-group": "$superuser",
        "x-ms-lease-state": "available",
        "x-ms-lease-status": "unlocked",
        "x-ms-owner": "$superuser",
        "x-ms-permissions": "rw-r-----",
        "x-ms-request-id": "53bbe298-e01e-00d5-2916-9619ac000000",
        "x-ms-resource-type": "file",
=======
        "Date": "Tue, 21 Sep 2021 19:48:37 GMT",
        "ETag": "\u00220x8D97D38CE1216D0\u0022",
        "Last-Modified": "Tue, 21 Sep 2021 19:48:37 GMT",
        "Server": "Windows-Azure-Blob/1.0 Microsoft-HTTPAPI/2.0",
        "x-ms-blob-type": "BlockBlob",
        "x-ms-client-request-id": "a81e1e63-97ff-53ee-bc86-632d37189802",
        "x-ms-creation-time": "Tue, 21 Sep 2021 19:48:37 GMT",
        "x-ms-last-access-time": "Tue, 21 Sep 2021 19:48:37 GMT",
        "x-ms-lease-state": "available",
        "x-ms-lease-status": "unlocked",
        "x-ms-request-id": "3a7d17e1-e01e-0095-4121-af3277000000",
>>>>>>> f7eb5f10
        "x-ms-server-encrypted": "true",
        "x-ms-version": "2020-12-06"
      },
      "ResponseBody": "GAantATPWrllxd1FR40P9b1rjdsjCLDes5Isic3niqad2o9GF89IRAbS7C2851aD2FAGoHrt0hBWyAFxotHsfTo2p23\u002ByN3tIkjVUByDIss8qLB84eosrwh/707O1qE15m7yhT/phQ9yGH0xGIHz06U1Nfogb5xPCvhlftiPH0ynoGqtkJ2MUiOhCcls\u002B5eGixyomKGnFHbSonpHgwY24/kxiXgXRkMIqeLWf2XS4g9h3vO85oeqAIvz2u0iRc4caibQO3EebkXZoO\u002B\u002B0JQQ/79r5qUTev1xhojsI2tV5mQTuRQ/AqedQnCt4kWX6zD349sttl4pCfAoXrToMUvZg7qKqxd/0PwYzqM1ZZe42ZpY9UCQKC8F6bAkF6TztBAk1F6LDUAYdxLeFei79KNYcIQZjzwKSVuKhcFmWrlXJBmSEJE4LMxaQH4usRJHSvQMzKcg2STUGosDAId/sRxZhvDOKOQSH0O3v0\u002B925dIQzrMWo4RN0v0vfUFNSxF2o5h1SsieCIQ\u002BqxkaRrUFz70ur1Ms1eOR0\u002Bl2WrvDOkWcuTBXAZsJsoYvF/hrc4wH6a2EXtv\u002BCc2043bfZ\u002B3IO7CTfY1E7o4h5TyM/b4rJqAdLnDOPpup3m8i4h4kKgrYJtxHmDX\u002BgzsfonnfMQwPifzWwjl9OfzVKV8eYcyv/frx9Jbho05qXqs17pwhyq1i01hhTWgRWyzfsq6WoGFub\u002BS\u002B7Xx1beZubGOOB0tgsx7x\u002B060TnCSoFmpwjCf074Jx373ot0w7aVx8uDEQ1Phvv9PpOUSuiFz7A0ii6v1zljlRD/MaNBBgM3pQluPzl0FyAMxEC6ZN00dg/aQDmH5fCRH3z8T1RXvDeQXaTeF5B3wHMNoxL4qDEzyruUZsbKr8AZ3B\u002B8d8fMtAgJKgY4Vl5\u002BYn/FeUHdmHdKyYSYw1Vxxa3kxDpxukirQe8J730q\u002BnRcFQNHBDV\u002BO0Oncq5CM/GymGVZU5EkDac3GThS1Kn5IM4QO61RKcB4Zon3yUiZaA3\u002BV1cY0abiOAhcD\u002Bv8K2earVLgMvhDYG6k4e0ILENfnrErVHxR4U4nLQKl9RrVezohXRv2uDYVuvbpdPC42gzE/XE50dfqScwDuAX1nmpTzmWz588naOV6FpmFZ2xeblL24Pipm6pjNhNO8/8xIByMlaWKBfM8nJSLv7s9ZeFgpEqy/r5yqjO7T7C72XTlSfV9\u002BdHH1GhfukNjHdzuJtEy7k\u002B1fyJeGetyzrZCgMMgpXXFv2sPmc/hUkN6Do1WzCnfieolMMrTH9/mVAWyHDl/Q3dnKWdlIlV/1Cze4wteHAKNY/fZ\u002BnWq8Z\u002BLKUTKLjYK\u002B8sV76PCeWeVpVue9TvUhw=="
    },
    {
<<<<<<< HEAD
      "RequestUri": "https://amandaadlscanary.blob.core.windows.net/test-filesystem-8b5b11cd-17ac-5c35-b442-b8a03daf5aa2?restype=container",
=======
      "RequestUri": "http://seanmcccanary3.blob.core.windows.net/test-filesystem-8b5b11cd-17ac-5c35-b442-b8a03daf5aa2?restype=container",
>>>>>>> f7eb5f10
      "RequestMethod": "DELETE",
      "RequestHeaders": {
        "Accept": "application/xml",
        "Authorization": "Sanitized",
<<<<<<< HEAD
        "traceparent": "00-01df13dc49af92419c1af184f576664c-1813a88af8e2544c-00",
        "User-Agent": [
          "azsdk-net-Storage.Files.DataLake/12.8.0-alpha.20210820.1",
          "(.NET 5.0.9; Microsoft Windows 10.0.19043)"
        ],
        "x-ms-client-request-id": "a8d1202f-a231-575a-81d0-6afeebcf701c",
        "x-ms-date": "Fri, 20 Aug 2021 22:58:15 GMT",
=======
        "traceparent": "00-69c1fd92031c05409bd0d5cc94a4c650-29557a56f8560e4c-00",
        "User-Agent": "azsdk-net-Storage.Files.DataLake/12.9.0-alpha.20210921.1 (.NET Framework 4.8.4300.0; Microsoft Windows 10.0.19043 )",
        "x-ms-client-request-id": "a8d1202f-a231-575a-81d0-6afeebcf701c",
        "x-ms-date": "Tue, 21 Sep 2021 19:48:38 GMT",
>>>>>>> f7eb5f10
        "x-ms-return-client-request-id": "true",
        "x-ms-version": "2020-12-06"
      },
      "RequestBody": null,
      "StatusCode": 202,
      "ResponseHeaders": {
        "Content-Length": "0",
<<<<<<< HEAD
        "Date": "Fri, 20 Aug 2021 22:58:15 GMT",
        "Server": [
          "Windows-Azure-Blob/1.0",
          "Microsoft-HTTPAPI/2.0"
        ],
        "x-ms-client-request-id": "a8d1202f-a231-575a-81d0-6afeebcf701c",
        "x-ms-request-id": "53bbe29b-e01e-00d5-2c16-9619ac000000",
        "x-ms-version": "2020-10-02"
=======
        "Date": "Tue, 21 Sep 2021 19:48:37 GMT",
        "Server": "Windows-Azure-Blob/1.0 Microsoft-HTTPAPI/2.0",
        "x-ms-client-request-id": "a8d1202f-a231-575a-81d0-6afeebcf701c",
        "x-ms-request-id": "3a7d17f4-e01e-0095-4f21-af3277000000",
        "x-ms-version": "2020-12-06"
>>>>>>> f7eb5f10
      },
      "ResponseBody": []
    }
  ],
  "Variables": {
    "RandomSeed": "1472690480",
<<<<<<< HEAD
    "Storage_TestConfigHierarchicalNamespace": "NamespaceTenant\namandaadlscanary\nU2FuaXRpemVk\nhttps://amandaadlscanary.blob.core.windows.net\nhttps://amandaadlscanary.file.core.windows.net\nhttps://amandaadlscanary.queue.core.windows.net\nhttps://amandaadlscanary.table.core.windows.net\n\n\n\n\nhttps://amandaadlscanary-secondary.blob.core.windows.net\nhttps://amandaadlscanary-secondary.file.core.windows.net\nhttps://amandaadlscanary-secondary.queue.core.windows.net\n\n68390a19-a643-458b-b726-408abf67b4fc\nSanitized\n72f988bf-86f1-41af-91ab-2d7cd011db47\nhttps://login.microsoftonline.com/\nCloud\nBlobEndpoint=https://amandaadlscanary.blob.core.windows.net/;QueueEndpoint=https://amandaadlscanary.queue.core.windows.net/;FileEndpoint=https://amandaadlscanary.file.core.windows.net/;BlobSecondaryEndpoint=https://amandaadlscanary-secondary.blob.core.windows.net/;QueueSecondaryEndpoint=https://amandaadlscanary-secondary.queue.core.windows.net/;FileSecondaryEndpoint=https://amandaadlscanary-secondary.file.core.windows.net/;AccountName=amandaadlscanary;AccountKey=Sanitized\n\n\n"
=======
    "Storage_TestConfigHierarchicalNamespace": "NamespaceTenant\nseanmcccanary3\nU2FuaXRpemVk\nhttp://seanmcccanary3.blob.core.windows.net\nhttp://seanmcccanary3.file.core.windows.net\nhttp://seanmcccanary3.queue.core.windows.net\nhttp://seanmcccanary3.table.core.windows.net\n\n\n\n\nhttp://seanmcccanary3-secondary.blob.core.windows.net\nhttp://seanmcccanary3-secondary.file.core.windows.net\nhttp://seanmcccanary3-secondary.queue.core.windows.net\nhttp://seanmcccanary3-secondary.table.core.windows.net\n\nSanitized\n\n\nCloud\nBlobEndpoint=http://seanmcccanary3.blob.core.windows.net/;QueueEndpoint=http://seanmcccanary3.queue.core.windows.net/;FileEndpoint=http://seanmcccanary3.file.core.windows.net/;BlobSecondaryEndpoint=http://seanmcccanary3-secondary.blob.core.windows.net/;QueueSecondaryEndpoint=http://seanmcccanary3-secondary.queue.core.windows.net/;FileSecondaryEndpoint=http://seanmcccanary3-secondary.file.core.windows.net/;AccountName=seanmcccanary3;AccountKey=Sanitized\n\n\n"
>>>>>>> f7eb5f10
  }
}<|MERGE_RESOLUTION|>--- conflicted
+++ resolved
@@ -1,31 +1,16 @@
 {
   "Entries": [
     {
-<<<<<<< HEAD
-      "RequestUri": "https://amandaadlscanary.blob.core.windows.net/test-filesystem-8b5b11cd-17ac-5c35-b442-b8a03daf5aa2?restype=container",
-=======
       "RequestUri": "http://seanmcccanary3.blob.core.windows.net/test-filesystem-8b5b11cd-17ac-5c35-b442-b8a03daf5aa2?restype=container",
->>>>>>> f7eb5f10
       "RequestMethod": "PUT",
       "RequestHeaders": {
         "Accept": "application/xml",
         "Authorization": "Sanitized",
-<<<<<<< HEAD
-        "traceparent": "00-132fde350dc4fa4b8f002b34043f8574-7a9effcc1195ff41-00",
-        "User-Agent": [
-          "azsdk-net-Storage.Files.DataLake/12.8.0-alpha.20210820.1",
-          "(.NET 5.0.9; Microsoft Windows 10.0.19043)"
-        ],
+        "traceparent": "00-40ad73622d0e29419ed37a2b692d0b8c-89c7c97ae8c8d042-00",
+        "User-Agent": "azsdk-net-Storage.Files.DataLake/12.9.0-alpha.20210921.1 (.NET Framework 4.8.4300.0; Microsoft Windows 10.0.19043 )",
         "x-ms-blob-public-access": "container",
         "x-ms-client-request-id": "528c6113-99f2-9e2c-11e7-46c30b07c9f5",
-        "x-ms-date": "Fri, 20 Aug 2021 22:58:15 GMT",
-=======
-        "traceparent": "00-40ad73622d0e29419ed37a2b692d0b8c-89c7c97ae8c8d042-00",
-        "User-Agent": "azsdk-net-Storage.Files.DataLake/12.9.0-alpha.20210921.1 (.NET Framework 4.8.4300.0; Microsoft Windows 10.0.19043 )",
-        "x-ms-blob-public-access": "container",
-        "x-ms-client-request-id": "528c6113-99f2-9e2c-11e7-46c30b07c9f5",
-        "x-ms-date": "Tue, 21 Sep 2021 19:48:37 GMT",
->>>>>>> f7eb5f10
+        "x-ms-date": "Tue, 21 Sep 2021 19:48:37 GMT",
         "x-ms-return-client-request-id": "true",
         "x-ms-version": "2020-12-06"
       },
@@ -33,18 +18,6 @@
       "StatusCode": 201,
       "ResponseHeaders": {
         "Content-Length": "0",
-<<<<<<< HEAD
-        "Date": "Fri, 20 Aug 2021 22:58:14 GMT",
-        "ETag": "\u00220x8D9642DFE34BB78\u0022",
-        "Last-Modified": "Fri, 20 Aug 2021 22:58:15 GMT",
-        "Server": [
-          "Windows-Azure-Blob/1.0",
-          "Microsoft-HTTPAPI/2.0"
-        ],
-        "x-ms-client-request-id": "528c6113-99f2-9e2c-11e7-46c30b07c9f5",
-        "x-ms-request-id": "53bbe254-e01e-00d5-7016-9619ac000000",
-        "x-ms-version": "2020-10-02"
-=======
         "Date": "Tue, 21 Sep 2021 19:48:36 GMT",
         "ETag": "\u00220x8D97D38CDEFEA70\u0022",
         "Last-Modified": "Tue, 21 Sep 2021 19:48:37 GMT",
@@ -52,35 +25,20 @@
         "x-ms-client-request-id": "528c6113-99f2-9e2c-11e7-46c30b07c9f5",
         "x-ms-request-id": "3a7d172f-e01e-0095-3421-af3277000000",
         "x-ms-version": "2020-12-06"
->>>>>>> f7eb5f10
-      },
-      "ResponseBody": []
-    },
-    {
-<<<<<<< HEAD
-      "RequestUri": "https://amandaadlscanary.dfs.core.windows.net/test-filesystem-8b5b11cd-17ac-5c35-b442-b8a03daf5aa2/test-file-b9250338-a642-0149-bc37-c7d9f810b5a5?resource=file",
-=======
+      },
+      "ResponseBody": []
+    },
+    {
       "RequestUri": "http://seanmcccanary3.dfs.core.windows.net/test-filesystem-8b5b11cd-17ac-5c35-b442-b8a03daf5aa2/test-file-b9250338-a642-0149-bc37-c7d9f810b5a5?resource=file",
->>>>>>> f7eb5f10
       "RequestMethod": "PUT",
       "RequestHeaders": {
         "Accept": "application/json",
         "Authorization": "Sanitized",
         "If-None-Match": "*",
-<<<<<<< HEAD
-        "traceparent": "00-0ca5f55dee3109458f9070ef5e8382b0-b1577d9c1636f343-00",
-        "User-Agent": [
-          "azsdk-net-Storage.Files.DataLake/12.8.0-alpha.20210820.1",
-          "(.NET 5.0.9; Microsoft Windows 10.0.19043)"
-        ],
+        "traceparent": "00-99e0ab2cab61de4bab207cc7759230ce-81d29a6ca4b19e4e-00",
+        "User-Agent": "azsdk-net-Storage.Files.DataLake/12.9.0-alpha.20210921.1 (.NET Framework 4.8.4300.0; Microsoft Windows 10.0.19043 )",
         "x-ms-client-request-id": "c60ba1b7-7d09-54c7-8213-326bfba06e84",
-        "x-ms-date": "Fri, 20 Aug 2021 22:58:15 GMT",
-=======
-        "traceparent": "00-99e0ab2cab61de4bab207cc7759230ce-81d29a6ca4b19e4e-00",
-        "User-Agent": "azsdk-net-Storage.Files.DataLake/12.9.0-alpha.20210921.1 (.NET Framework 4.8.4300.0; Microsoft Windows 10.0.19043 )",
-        "x-ms-client-request-id": "c60ba1b7-7d09-54c7-8213-326bfba06e84",
-        "x-ms-date": "Tue, 21 Sep 2021 19:48:37 GMT",
->>>>>>> f7eb5f10
+        "x-ms-date": "Tue, 21 Sep 2021 19:48:37 GMT",
         "x-ms-return-client-request-id": "true",
         "x-ms-version": "2020-12-06"
       },
@@ -88,55 +46,29 @@
       "StatusCode": 201,
       "ResponseHeaders": {
         "Content-Length": "0",
-<<<<<<< HEAD
-        "Date": "Fri, 20 Aug 2021 22:58:14 GMT",
-        "ETag": "\u00220x8D9642DFE6837AE\u0022",
-        "Last-Modified": "Fri, 20 Aug 2021 22:58:15 GMT",
-        "Server": [
-          "Windows-Azure-HDFS/1.0",
-          "Microsoft-HTTPAPI/2.0"
-        ],
-        "x-ms-client-request-id": "c60ba1b7-7d09-54c7-8213-326bfba06e84",
-        "x-ms-request-id": "4f8fb6a5-401f-0091-4c16-969393000000",
-=======
         "Date": "Tue, 21 Sep 2021 19:48:37 GMT",
         "ETag": "\u00220x8D97D38CDF98950\u0022",
         "Last-Modified": "Tue, 21 Sep 2021 19:48:37 GMT",
         "Server": "Windows-Azure-HDFS/1.0 Microsoft-HTTPAPI/2.0",
         "x-ms-client-request-id": "c60ba1b7-7d09-54c7-8213-326bfba06e84",
         "x-ms-request-id": "c8cf8caf-b01f-007c-6921-aff43d000000",
->>>>>>> f7eb5f10
         "x-ms-request-server-encrypted": "true",
         "x-ms-version": "2020-12-06"
       },
       "ResponseBody": []
     },
     {
-<<<<<<< HEAD
-      "RequestUri": "https://amandaadlscanary.dfs.core.windows.net/test-filesystem-8b5b11cd-17ac-5c35-b442-b8a03daf5aa2/test-file-b9250338-a642-0149-bc37-c7d9f810b5a5?action=append\u0026position=0",
-=======
       "RequestUri": "http://seanmcccanary3.dfs.core.windows.net/test-filesystem-8b5b11cd-17ac-5c35-b442-b8a03daf5aa2/test-file-b9250338-a642-0149-bc37-c7d9f810b5a5?action=append\u0026position=0",
->>>>>>> f7eb5f10
       "RequestMethod": "PATCH",
       "RequestHeaders": {
         "Accept": "application/json",
         "Authorization": "Sanitized",
         "Content-Length": "1024",
         "Content-Type": "application/octet-stream",
-<<<<<<< HEAD
-        "traceparent": "00-b433eebae69d2745b93353f0a54e438a-bf7c202547359946-00",
-        "User-Agent": [
-          "azsdk-net-Storage.Files.DataLake/12.8.0-alpha.20210820.1",
-          "(.NET 5.0.9; Microsoft Windows 10.0.19043)"
-        ],
+        "traceparent": "00-73e4f6d2f6078c4c895839b79d47a19a-57fb7c432d988746-00",
+        "User-Agent": "azsdk-net-Storage.Files.DataLake/12.9.0-alpha.20210921.1 (.NET Framework 4.8.4300.0; Microsoft Windows 10.0.19043 )",
         "x-ms-client-request-id": "5622633b-ef04-799c-0c93-bd35faf3cf48",
-        "x-ms-date": "Fri, 20 Aug 2021 22:58:15 GMT",
-=======
-        "traceparent": "00-73e4f6d2f6078c4c895839b79d47a19a-57fb7c432d988746-00",
-        "User-Agent": "azsdk-net-Storage.Files.DataLake/12.9.0-alpha.20210921.1 (.NET Framework 4.8.4300.0; Microsoft Windows 10.0.19043 )",
-        "x-ms-client-request-id": "5622633b-ef04-799c-0c93-bd35faf3cf48",
-        "x-ms-date": "Tue, 21 Sep 2021 19:48:37 GMT",
->>>>>>> f7eb5f10
+        "x-ms-date": "Tue, 21 Sep 2021 19:48:37 GMT",
         "x-ms-return-client-request-id": "true",
         "x-ms-version": "2020-12-06"
       },
@@ -144,49 +76,25 @@
       "StatusCode": 202,
       "ResponseHeaders": {
         "Content-Length": "0",
-<<<<<<< HEAD
-        "Date": "Fri, 20 Aug 2021 22:58:14 GMT",
-        "Server": [
-          "Windows-Azure-HDFS/1.0",
-          "Microsoft-HTTPAPI/2.0"
-        ],
-        "x-ms-client-request-id": "5622633b-ef04-799c-0c93-bd35faf3cf48",
-        "x-ms-request-id": "4f8fb6a6-401f-0091-4d16-969393000000",
-=======
         "Date": "Tue, 21 Sep 2021 19:48:37 GMT",
         "Server": "Windows-Azure-HDFS/1.0 Microsoft-HTTPAPI/2.0",
         "x-ms-client-request-id": "5622633b-ef04-799c-0c93-bd35faf3cf48",
         "x-ms-request-id": "c8cf8cb0-b01f-007c-6a21-aff43d000000",
->>>>>>> f7eb5f10
         "x-ms-request-server-encrypted": "true",
         "x-ms-version": "2020-12-06"
       },
       "ResponseBody": []
     },
     {
-<<<<<<< HEAD
-      "RequestUri": "https://amandaadlscanary.dfs.core.windows.net/test-filesystem-8b5b11cd-17ac-5c35-b442-b8a03daf5aa2/test-file-b9250338-a642-0149-bc37-c7d9f810b5a5?action=flush\u0026position=1024",
-=======
       "RequestUri": "http://seanmcccanary3.dfs.core.windows.net/test-filesystem-8b5b11cd-17ac-5c35-b442-b8a03daf5aa2/test-file-b9250338-a642-0149-bc37-c7d9f810b5a5?action=flush\u0026position=1024",
->>>>>>> f7eb5f10
       "RequestMethod": "PATCH",
       "RequestHeaders": {
         "Accept": "application/json",
         "Authorization": "Sanitized",
-<<<<<<< HEAD
-        "traceparent": "00-6a41c992fe922044a77f698901c9e11d-9e54f8844733234a-00",
-        "User-Agent": [
-          "azsdk-net-Storage.Files.DataLake/12.8.0-alpha.20210820.1",
-          "(.NET 5.0.9; Microsoft Windows 10.0.19043)"
-        ],
+        "traceparent": "00-a5edcf0de40fac4a95dc7fd09042c08d-fb136e2c4bafa34a-00",
+        "User-Agent": "azsdk-net-Storage.Files.DataLake/12.9.0-alpha.20210921.1 (.NET Framework 4.8.4300.0; Microsoft Windows 10.0.19043 )",
         "x-ms-client-request-id": "9830812b-177e-017f-192f-14c0d70910b1",
-        "x-ms-date": "Fri, 20 Aug 2021 22:58:15 GMT",
-=======
-        "traceparent": "00-a5edcf0de40fac4a95dc7fd09042c08d-fb136e2c4bafa34a-00",
-        "User-Agent": "azsdk-net-Storage.Files.DataLake/12.9.0-alpha.20210921.1 (.NET Framework 4.8.4300.0; Microsoft Windows 10.0.19043 )",
-        "x-ms-client-request-id": "9830812b-177e-017f-192f-14c0d70910b1",
-        "x-ms-date": "Tue, 21 Sep 2021 19:48:37 GMT",
->>>>>>> f7eb5f10
+        "x-ms-date": "Tue, 21 Sep 2021 19:48:37 GMT",
         "x-ms-return-client-request-id": "true",
         "x-ms-version": "2020-12-06"
       },
@@ -194,53 +102,27 @@
       "StatusCode": 200,
       "ResponseHeaders": {
         "Content-Length": "0",
-<<<<<<< HEAD
-        "Date": "Fri, 20 Aug 2021 22:58:14 GMT",
-        "ETag": "\u00220x8D9642DFE862B75\u0022",
-        "Last-Modified": "Fri, 20 Aug 2021 22:58:15 GMT",
-        "Server": [
-          "Windows-Azure-HDFS/1.0",
-          "Microsoft-HTTPAPI/2.0"
-        ],
-        "x-ms-client-request-id": "9830812b-177e-017f-192f-14c0d70910b1",
-        "x-ms-request-id": "4f8fb6a7-401f-0091-4e16-969393000000",
-=======
         "Date": "Tue, 21 Sep 2021 19:48:37 GMT",
         "ETag": "\u00220x8D97D38CE1216D0\u0022",
         "Last-Modified": "Tue, 21 Sep 2021 19:48:37 GMT",
         "Server": "Windows-Azure-HDFS/1.0 Microsoft-HTTPAPI/2.0",
         "x-ms-client-request-id": "9830812b-177e-017f-192f-14c0d70910b1",
         "x-ms-request-id": "c8cf8cb4-b01f-007c-6d21-aff43d000000",
->>>>>>> f7eb5f10
         "x-ms-request-server-encrypted": "false",
         "x-ms-version": "2020-12-06"
       },
       "ResponseBody": []
     },
     {
-<<<<<<< HEAD
-      "RequestUri": "https://amandaadlscanary.blob.core.windows.net/test-filesystem-8b5b11cd-17ac-5c35-b442-b8a03daf5aa2/test-file-b9250338-a642-0149-bc37-c7d9f810b5a5",
-=======
       "RequestUri": "http://seanmcccanary3.blob.core.windows.net/test-filesystem-8b5b11cd-17ac-5c35-b442-b8a03daf5aa2/test-file-b9250338-a642-0149-bc37-c7d9f810b5a5",
->>>>>>> f7eb5f10
       "RequestMethod": "HEAD",
       "RequestHeaders": {
         "Accept": "application/xml",
         "Authorization": "Sanitized",
-<<<<<<< HEAD
-        "traceparent": "00-440ffb3a527f574891fd6b5978f59f47-11adb24db5f52b4a-00",
-        "User-Agent": [
-          "azsdk-net-Storage.Files.DataLake/12.8.0-alpha.20210820.1",
-          "(.NET 5.0.9; Microsoft Windows 10.0.19043)"
-        ],
+        "traceparent": "00-acf43470c61d5f4a88aad0c7f4ea8be3-343d9b44d50a3f42-00",
+        "User-Agent": "azsdk-net-Storage.Files.DataLake/12.9.0-alpha.20210921.1 (.NET Framework 4.8.4300.0; Microsoft Windows 10.0.19043 )",
         "x-ms-client-request-id": "78092fa1-37c3-09ca-3f62-4b34c6504a5a",
-        "x-ms-date": "Fri, 20 Aug 2021 22:58:15 GMT",
-=======
-        "traceparent": "00-acf43470c61d5f4a88aad0c7f4ea8be3-343d9b44d50a3f42-00",
-        "User-Agent": "azsdk-net-Storage.Files.DataLake/12.9.0-alpha.20210921.1 (.NET Framework 4.8.4300.0; Microsoft Windows 10.0.19043 )",
-        "x-ms-client-request-id": "78092fa1-37c3-09ca-3f62-4b34c6504a5a",
-        "x-ms-date": "Tue, 21 Sep 2021 19:48:37 GMT",
->>>>>>> f7eb5f10
+        "x-ms-date": "Tue, 21 Sep 2021 19:48:37 GMT",
         "x-ms-return-client-request-id": "true",
         "x-ms-version": "2020-12-06"
       },
@@ -252,70 +134,35 @@
         "Access-Control-Expose-Headers": "x-ms-request-id,x-ms-client-request-id,Server,x-ms-version,Content-Type,Last-Modified,ETag,x-ms-creation-time,x-ms-lease-status,x-ms-lease-state,x-ms-blob-type,x-ms-server-encrypted,x-ms-access-tier,x-ms-access-tier-inferred,Accept-Ranges,x-ms-last-access-time,Content-Length,Date,Transfer-Encoding",
         "Content-Length": "1024",
         "Content-Type": "application/octet-stream",
-<<<<<<< HEAD
-        "Date": "Fri, 20 Aug 2021 22:58:15 GMT",
-        "ETag": "\u00220x8D9642DFE862B75\u0022",
-        "Last-Modified": "Fri, 20 Aug 2021 22:58:15 GMT",
-        "Server": [
-          "Windows-Azure-Blob/1.0",
-          "Microsoft-HTTPAPI/2.0"
-        ],
-=======
         "Date": "Tue, 21 Sep 2021 19:48:37 GMT",
         "ETag": "\u00220x8D97D38CE1216D0\u0022",
         "Last-Modified": "Tue, 21 Sep 2021 19:48:37 GMT",
         "Server": "Windows-Azure-Blob/1.0 Microsoft-HTTPAPI/2.0",
->>>>>>> f7eb5f10
         "x-ms-access-tier": "Hot",
         "x-ms-access-tier-inferred": "true",
         "x-ms-blob-type": "BlockBlob",
         "x-ms-client-request-id": "78092fa1-37c3-09ca-3f62-4b34c6504a5a",
-<<<<<<< HEAD
-        "x-ms-creation-time": "Fri, 20 Aug 2021 22:58:15 GMT",
-        "x-ms-group": "$superuser",
-        "x-ms-lease-state": "available",
-        "x-ms-lease-status": "unlocked",
-        "x-ms-owner": "$superuser",
-        "x-ms-permissions": "rw-r-----",
-        "x-ms-request-id": "53bbe292-e01e-00d5-2316-9619ac000000",
-        "x-ms-resource-type": "file",
-=======
         "x-ms-creation-time": "Tue, 21 Sep 2021 19:48:37 GMT",
         "x-ms-last-access-time": "Tue, 21 Sep 2021 19:48:37 GMT",
         "x-ms-lease-state": "available",
         "x-ms-lease-status": "unlocked",
         "x-ms-request-id": "3a7d17bd-e01e-0095-2121-af3277000000",
->>>>>>> f7eb5f10
         "x-ms-server-encrypted": "true",
         "x-ms-version": "2020-12-06"
       },
       "ResponseBody": []
     },
     {
-<<<<<<< HEAD
-      "RequestUri": "https://amandaadlscanary.blob.core.windows.net/test-filesystem-8b5b11cd-17ac-5c35-b442-b8a03daf5aa2/test-file-b9250338-a642-0149-bc37-c7d9f810b5a5",
-=======
       "RequestUri": "http://seanmcccanary3.blob.core.windows.net/test-filesystem-8b5b11cd-17ac-5c35-b442-b8a03daf5aa2/test-file-b9250338-a642-0149-bc37-c7d9f810b5a5",
->>>>>>> f7eb5f10
       "RequestMethod": "GET",
       "RequestHeaders": {
         "Accept": "application/xml",
         "Authorization": "Sanitized",
-<<<<<<< HEAD
-        "If-Match": "\u00220x8D9642DFE862B75\u0022",
-        "User-Agent": [
-          "azsdk-net-Storage.Files.DataLake/12.8.0-alpha.20210820.1",
-          "(.NET 5.0.9; Microsoft Windows 10.0.19043)"
-        ],
-        "x-ms-client-request-id": "a81e1e63-97ff-53ee-bc86-632d37189802",
-        "x-ms-date": "Fri, 20 Aug 2021 22:58:15 GMT",
-=======
         "If-Match": "0x8D97D38CE1216D0",
         "traceparent": "00-939fb994eebb094d82607ba4a4d2f18a-bde3ae5eaa98b34a-00",
         "User-Agent": "azsdk-net-Storage.Files.DataLake/12.9.0-alpha.20210921.1 (.NET Framework 4.8.4300.0; Microsoft Windows 10.0.19043 )",
         "x-ms-client-request-id": "a81e1e63-97ff-53ee-bc86-632d37189802",
         "x-ms-date": "Tue, 21 Sep 2021 19:48:37 GMT",
->>>>>>> f7eb5f10
         "x-ms-range": "bytes=0-4194303",
         "x-ms-return-client-request-id": "true",
         "x-ms-version": "2020-12-06"
@@ -329,25 +176,6 @@
         "Content-Length": "1024",
         "Content-Range": "bytes 0-1023/1024",
         "Content-Type": "application/octet-stream",
-<<<<<<< HEAD
-        "Date": "Fri, 20 Aug 2021 22:58:15 GMT",
-        "ETag": "\u00220x8D9642DFE862B75\u0022",
-        "Last-Modified": "Fri, 20 Aug 2021 22:58:15 GMT",
-        "Server": [
-          "Windows-Azure-Blob/1.0",
-          "Microsoft-HTTPAPI/2.0"
-        ],
-        "x-ms-blob-type": "BlockBlob",
-        "x-ms-client-request-id": "a81e1e63-97ff-53ee-bc86-632d37189802",
-        "x-ms-creation-time": "Fri, 20 Aug 2021 22:58:15 GMT",
-        "x-ms-group": "$superuser",
-        "x-ms-lease-state": "available",
-        "x-ms-lease-status": "unlocked",
-        "x-ms-owner": "$superuser",
-        "x-ms-permissions": "rw-r-----",
-        "x-ms-request-id": "53bbe298-e01e-00d5-2916-9619ac000000",
-        "x-ms-resource-type": "file",
-=======
         "Date": "Tue, 21 Sep 2021 19:48:37 GMT",
         "ETag": "\u00220x8D97D38CE1216D0\u0022",
         "Last-Modified": "Tue, 21 Sep 2021 19:48:37 GMT",
@@ -359,36 +187,21 @@
         "x-ms-lease-state": "available",
         "x-ms-lease-status": "unlocked",
         "x-ms-request-id": "3a7d17e1-e01e-0095-4121-af3277000000",
->>>>>>> f7eb5f10
         "x-ms-server-encrypted": "true",
         "x-ms-version": "2020-12-06"
       },
       "ResponseBody": "GAantATPWrllxd1FR40P9b1rjdsjCLDes5Isic3niqad2o9GF89IRAbS7C2851aD2FAGoHrt0hBWyAFxotHsfTo2p23\u002ByN3tIkjVUByDIss8qLB84eosrwh/707O1qE15m7yhT/phQ9yGH0xGIHz06U1Nfogb5xPCvhlftiPH0ynoGqtkJ2MUiOhCcls\u002B5eGixyomKGnFHbSonpHgwY24/kxiXgXRkMIqeLWf2XS4g9h3vO85oeqAIvz2u0iRc4caibQO3EebkXZoO\u002B\u002B0JQQ/79r5qUTev1xhojsI2tV5mQTuRQ/AqedQnCt4kWX6zD349sttl4pCfAoXrToMUvZg7qKqxd/0PwYzqM1ZZe42ZpY9UCQKC8F6bAkF6TztBAk1F6LDUAYdxLeFei79KNYcIQZjzwKSVuKhcFmWrlXJBmSEJE4LMxaQH4usRJHSvQMzKcg2STUGosDAId/sRxZhvDOKOQSH0O3v0\u002B925dIQzrMWo4RN0v0vfUFNSxF2o5h1SsieCIQ\u002BqxkaRrUFz70ur1Ms1eOR0\u002Bl2WrvDOkWcuTBXAZsJsoYvF/hrc4wH6a2EXtv\u002BCc2043bfZ\u002B3IO7CTfY1E7o4h5TyM/b4rJqAdLnDOPpup3m8i4h4kKgrYJtxHmDX\u002BgzsfonnfMQwPifzWwjl9OfzVKV8eYcyv/frx9Jbho05qXqs17pwhyq1i01hhTWgRWyzfsq6WoGFub\u002BS\u002B7Xx1beZubGOOB0tgsx7x\u002B060TnCSoFmpwjCf074Jx373ot0w7aVx8uDEQ1Phvv9PpOUSuiFz7A0ii6v1zljlRD/MaNBBgM3pQluPzl0FyAMxEC6ZN00dg/aQDmH5fCRH3z8T1RXvDeQXaTeF5B3wHMNoxL4qDEzyruUZsbKr8AZ3B\u002B8d8fMtAgJKgY4Vl5\u002BYn/FeUHdmHdKyYSYw1Vxxa3kxDpxukirQe8J730q\u002BnRcFQNHBDV\u002BO0Oncq5CM/GymGVZU5EkDac3GThS1Kn5IM4QO61RKcB4Zon3yUiZaA3\u002BV1cY0abiOAhcD\u002Bv8K2earVLgMvhDYG6k4e0ILENfnrErVHxR4U4nLQKl9RrVezohXRv2uDYVuvbpdPC42gzE/XE50dfqScwDuAX1nmpTzmWz588naOV6FpmFZ2xeblL24Pipm6pjNhNO8/8xIByMlaWKBfM8nJSLv7s9ZeFgpEqy/r5yqjO7T7C72XTlSfV9\u002BdHH1GhfukNjHdzuJtEy7k\u002B1fyJeGetyzrZCgMMgpXXFv2sPmc/hUkN6Do1WzCnfieolMMrTH9/mVAWyHDl/Q3dnKWdlIlV/1Cze4wteHAKNY/fZ\u002BnWq8Z\u002BLKUTKLjYK\u002B8sV76PCeWeVpVue9TvUhw=="
     },
     {
-<<<<<<< HEAD
-      "RequestUri": "https://amandaadlscanary.blob.core.windows.net/test-filesystem-8b5b11cd-17ac-5c35-b442-b8a03daf5aa2?restype=container",
-=======
       "RequestUri": "http://seanmcccanary3.blob.core.windows.net/test-filesystem-8b5b11cd-17ac-5c35-b442-b8a03daf5aa2?restype=container",
->>>>>>> f7eb5f10
       "RequestMethod": "DELETE",
       "RequestHeaders": {
         "Accept": "application/xml",
         "Authorization": "Sanitized",
-<<<<<<< HEAD
-        "traceparent": "00-01df13dc49af92419c1af184f576664c-1813a88af8e2544c-00",
-        "User-Agent": [
-          "azsdk-net-Storage.Files.DataLake/12.8.0-alpha.20210820.1",
-          "(.NET 5.0.9; Microsoft Windows 10.0.19043)"
-        ],
-        "x-ms-client-request-id": "a8d1202f-a231-575a-81d0-6afeebcf701c",
-        "x-ms-date": "Fri, 20 Aug 2021 22:58:15 GMT",
-=======
         "traceparent": "00-69c1fd92031c05409bd0d5cc94a4c650-29557a56f8560e4c-00",
         "User-Agent": "azsdk-net-Storage.Files.DataLake/12.9.0-alpha.20210921.1 (.NET Framework 4.8.4300.0; Microsoft Windows 10.0.19043 )",
         "x-ms-client-request-id": "a8d1202f-a231-575a-81d0-6afeebcf701c",
         "x-ms-date": "Tue, 21 Sep 2021 19:48:38 GMT",
->>>>>>> f7eb5f10
         "x-ms-return-client-request-id": "true",
         "x-ms-version": "2020-12-06"
       },
@@ -396,32 +209,17 @@
       "StatusCode": 202,
       "ResponseHeaders": {
         "Content-Length": "0",
-<<<<<<< HEAD
-        "Date": "Fri, 20 Aug 2021 22:58:15 GMT",
-        "Server": [
-          "Windows-Azure-Blob/1.0",
-          "Microsoft-HTTPAPI/2.0"
-        ],
-        "x-ms-client-request-id": "a8d1202f-a231-575a-81d0-6afeebcf701c",
-        "x-ms-request-id": "53bbe29b-e01e-00d5-2c16-9619ac000000",
-        "x-ms-version": "2020-10-02"
-=======
         "Date": "Tue, 21 Sep 2021 19:48:37 GMT",
         "Server": "Windows-Azure-Blob/1.0 Microsoft-HTTPAPI/2.0",
         "x-ms-client-request-id": "a8d1202f-a231-575a-81d0-6afeebcf701c",
         "x-ms-request-id": "3a7d17f4-e01e-0095-4f21-af3277000000",
         "x-ms-version": "2020-12-06"
->>>>>>> f7eb5f10
       },
       "ResponseBody": []
     }
   ],
   "Variables": {
     "RandomSeed": "1472690480",
-<<<<<<< HEAD
-    "Storage_TestConfigHierarchicalNamespace": "NamespaceTenant\namandaadlscanary\nU2FuaXRpemVk\nhttps://amandaadlscanary.blob.core.windows.net\nhttps://amandaadlscanary.file.core.windows.net\nhttps://amandaadlscanary.queue.core.windows.net\nhttps://amandaadlscanary.table.core.windows.net\n\n\n\n\nhttps://amandaadlscanary-secondary.blob.core.windows.net\nhttps://amandaadlscanary-secondary.file.core.windows.net\nhttps://amandaadlscanary-secondary.queue.core.windows.net\n\n68390a19-a643-458b-b726-408abf67b4fc\nSanitized\n72f988bf-86f1-41af-91ab-2d7cd011db47\nhttps://login.microsoftonline.com/\nCloud\nBlobEndpoint=https://amandaadlscanary.blob.core.windows.net/;QueueEndpoint=https://amandaadlscanary.queue.core.windows.net/;FileEndpoint=https://amandaadlscanary.file.core.windows.net/;BlobSecondaryEndpoint=https://amandaadlscanary-secondary.blob.core.windows.net/;QueueSecondaryEndpoint=https://amandaadlscanary-secondary.queue.core.windows.net/;FileSecondaryEndpoint=https://amandaadlscanary-secondary.file.core.windows.net/;AccountName=amandaadlscanary;AccountKey=Sanitized\n\n\n"
-=======
     "Storage_TestConfigHierarchicalNamespace": "NamespaceTenant\nseanmcccanary3\nU2FuaXRpemVk\nhttp://seanmcccanary3.blob.core.windows.net\nhttp://seanmcccanary3.file.core.windows.net\nhttp://seanmcccanary3.queue.core.windows.net\nhttp://seanmcccanary3.table.core.windows.net\n\n\n\n\nhttp://seanmcccanary3-secondary.blob.core.windows.net\nhttp://seanmcccanary3-secondary.file.core.windows.net\nhttp://seanmcccanary3-secondary.queue.core.windows.net\nhttp://seanmcccanary3-secondary.table.core.windows.net\n\nSanitized\n\n\nCloud\nBlobEndpoint=http://seanmcccanary3.blob.core.windows.net/;QueueEndpoint=http://seanmcccanary3.queue.core.windows.net/;FileEndpoint=http://seanmcccanary3.file.core.windows.net/;BlobSecondaryEndpoint=http://seanmcccanary3-secondary.blob.core.windows.net/;QueueSecondaryEndpoint=http://seanmcccanary3-secondary.queue.core.windows.net/;FileSecondaryEndpoint=http://seanmcccanary3-secondary.file.core.windows.net/;AccountName=seanmcccanary3;AccountKey=Sanitized\n\n\n"
->>>>>>> f7eb5f10
   }
 }