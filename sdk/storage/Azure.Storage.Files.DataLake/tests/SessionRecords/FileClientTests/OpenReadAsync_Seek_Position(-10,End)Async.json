{
  "Entries": [
    {
      "RequestUri": "https://seannse.blob.core.windows.net/test-filesystem-37f4b969-fbc3-04ae-0bc1-9e32974abc8e?restype=container",
      "RequestMethod": "PUT",
      "RequestHeaders": {
        "Accept": "application/xml",
        "Authorization": "Sanitized",
<<<<<<< HEAD
        "traceparent": "00-e5cd9af8b9a63f4086ebb92d7f149189-b17e01eb0f231143-00",
        "User-Agent": [
          "azsdk-net-Storage.Files.DataLake/12.7.0-alpha.20210202.1",
          "(.NET Framework 4.8.4250.0; Microsoft Windows 10.0.19042 )"
        ],
        "x-ms-blob-public-access": "container",
        "x-ms-client-request-id": "1087a572-f1cc-8e50-8e05-befb87015566",
        "x-ms-date": "Wed, 03 Feb 2021 02:10:07 GMT",
=======
        "traceparent": "00-a3ce595ebbeabb44beac0ce5c6c50a33-a83462cf8634334e-00",
        "User-Agent": [
          "azsdk-net-Storage.Files.DataLake/12.7.0-alpha.20210217.1",
          "(.NET 5.0.3; Microsoft Windows 10.0.19042)"
        ],
        "x-ms-blob-public-access": "container",
        "x-ms-client-request-id": "1087a572-f1cc-8e50-8e05-befb87015566",
        "x-ms-date": "Wed, 17 Feb 2021 22:30:44 GMT",
>>>>>>> 1814567d
        "x-ms-return-client-request-id": "true",
        "x-ms-version": "2020-06-12"
      },
      "RequestBody": null,
      "StatusCode": 201,
      "ResponseHeaders": {
        "Content-Length": "0",
<<<<<<< HEAD
        "Date": "Wed, 03 Feb 2021 02:10:08 GMT",
        "ETag": "\u00220x8D8C7E8D4C8DA34\u0022",
        "Last-Modified": "Wed, 03 Feb 2021 02:10:08 GMT",
=======
        "Date": "Wed, 17 Feb 2021 22:30:44 GMT",
        "ETag": "\u00220x8D8D393AA440A3A\u0022",
        "Last-Modified": "Wed, 17 Feb 2021 22:30:44 GMT",
>>>>>>> 1814567d
        "Server": [
          "Windows-Azure-Blob/1.0",
          "Microsoft-HTTPAPI/2.0"
        ],
        "x-ms-client-request-id": "1087a572-f1cc-8e50-8e05-befb87015566",
<<<<<<< HEAD
        "x-ms-request-id": "97b1906d-101e-004b-77d1-f9830c000000",
=======
        "x-ms-request-id": "aee127ea-d01e-009f-0d7c-05335d000000",
>>>>>>> 1814567d
        "x-ms-version": "2020-06-12"
      },
      "ResponseBody": []
    },
    {
      "RequestUri": "https://seannse.dfs.core.windows.net/test-filesystem-37f4b969-fbc3-04ae-0bc1-9e32974abc8e/test-file-3952a362-9699-84d7-0978-26ac7c8d861c?resource=file",
      "RequestMethod": "PUT",
      "RequestHeaders": {
        "Accept": "application/json",
        "Authorization": "Sanitized",
        "If-None-Match": "*",
<<<<<<< HEAD
        "traceparent": "00-0d96ee0b33d9bf45bbf7bd3d4eda08e1-3ee6bcdf963cd945-00",
        "User-Agent": [
          "azsdk-net-Storage.Files.DataLake/12.7.0-alpha.20210202.1",
          "(.NET Framework 4.8.4250.0; Microsoft Windows 10.0.19042 )"
        ],
        "x-ms-client-request-id": "1b7a1ed1-8e52-132e-f5f6-041aa8830d59",
        "x-ms-date": "Wed, 03 Feb 2021 02:10:08 GMT",
=======
        "traceparent": "00-dc1001e0afce294784cc15c1651705fe-c9ea34d7f0ce7b43-00",
        "User-Agent": [
          "azsdk-net-Storage.Files.DataLake/12.7.0-alpha.20210217.1",
          "(.NET 5.0.3; Microsoft Windows 10.0.19042)"
        ],
        "x-ms-client-request-id": "1b7a1ed1-8e52-132e-f5f6-041aa8830d59",
        "x-ms-date": "Wed, 17 Feb 2021 22:30:44 GMT",
>>>>>>> 1814567d
        "x-ms-return-client-request-id": "true",
        "x-ms-version": "2020-06-12"
      },
      "RequestBody": null,
      "StatusCode": 201,
      "ResponseHeaders": {
        "Content-Length": "0",
<<<<<<< HEAD
        "Date": "Wed, 03 Feb 2021 02:10:08 GMT",
        "ETag": "\u00220x8D8C7E8D508F725\u0022",
        "Last-Modified": "Wed, 03 Feb 2021 02:10:09 GMT",
=======
        "Date": "Wed, 17 Feb 2021 22:30:44 GMT",
        "ETag": "\u00220x8D8D393AA7B36D4\u0022",
        "Last-Modified": "Wed, 17 Feb 2021 22:30:44 GMT",
>>>>>>> 1814567d
        "Server": [
          "Windows-Azure-HDFS/1.0",
          "Microsoft-HTTPAPI/2.0"
        ],
        "x-ms-client-request-id": "1b7a1ed1-8e52-132e-f5f6-041aa8830d59",
<<<<<<< HEAD
        "x-ms-request-id": "1276b7ad-a01f-002c-1ed1-f993f0000000",
=======
        "x-ms-request-id": "9d77c21d-701f-0062-317c-05bd78000000",
>>>>>>> 1814567d
        "x-ms-version": "2020-06-12"
      },
      "ResponseBody": []
    },
    {
      "RequestUri": "https://seannse.dfs.core.windows.net/test-filesystem-37f4b969-fbc3-04ae-0bc1-9e32974abc8e/test-file-3952a362-9699-84d7-0978-26ac7c8d861c?action=append\u0026position=0",
      "RequestMethod": "PATCH",
      "RequestHeaders": {
        "Accept": "application/json",
        "Authorization": "Sanitized",
<<<<<<< HEAD
        "Content-Length": "1914",
        "Content-Type": "application/json",
        "traceparent": "00-a80df4d3cb455e4c89752d2a3c2866c3-07db92d985557c4f-00",
        "User-Agent": [
          "azsdk-net-Storage.Files.DataLake/12.7.0-alpha.20210202.1",
          "(.NET Framework 4.8.4250.0; Microsoft Windows 10.0.19042 )"
        ],
        "x-ms-client-request-id": "5ddaed9a-6a13-02c9-096c-a2bd00ca3981",
        "x-ms-date": "Wed, 03 Feb 2021 02:10:08 GMT",
=======
        "Content-Length": "1024",
        "traceparent": "00-36dc994f15fc0b4a9c9ee00ce4ae69ce-61ce55d72a6d4549-00",
        "User-Agent": [
          "azsdk-net-Storage.Files.DataLake/12.7.0-alpha.20210217.1",
          "(.NET 5.0.3; Microsoft Windows 10.0.19042)"
        ],
        "x-ms-client-request-id": "5ddaed9a-6a13-02c9-096c-a2bd00ca3981",
        "x-ms-date": "Wed, 17 Feb 2021 22:30:44 GMT",
>>>>>>> 1814567d
        "x-ms-return-client-request-id": "true",
        "x-ms-version": "2020-06-12"
      },
      "RequestBody": [
        "\uFFFD\uFFFD\uFFFD\u0750\uFFFDQT\r",
        "\uFFFDeY\n",
        "\u028B\uFFFD\uFFFD\uFFFD\uFFFD\uFFFD\u00EB\uFFFD3N$JpW\uFFFD\uFFFD\uFFFD\u0015\uFFFDT\uFFFD8\u0018.\uFFFDS3\u0002\u001C\uFFFD\uFFFD\uFFFD\uFFFDy\uFFFD/\uFFFD@b\uFFFD\uFFFD\u0022\u01CEk\uFFFD\uFFFD\uFFFD\\\uFFFDD\u007Fv\uFFFD\uFFFD\uFFFD\uFFFD=\uFFFD\uFFFD\uFFFD\uFFFD\uFFFDW\uFFFD\uFFFD\uFFFDq\uFFFD\u0015\uFFFD\uFFFD\uFFFDpqq\uFFFD\uFFFD\uFFFDr6\uFFFD)\uFFFD\uFFFD\u0003N\uFFFDF|\uFFFD\u0002\uFFFD\u0013:|\u001F7\uFFFD \uFFFD\uFFFD\uFFFD\u0003\uFFFD\uFFFD\u0006\uFFFD.(\uFFFDa,Y\u0003}\uFFFD\uFFFD\uFFFD7t\u002B\u0004\u001E\uFFFD\uFFFD\uFFFD5\uFFFDQS\uFFFD\uFFFD\uFFFD\uFFFD\uFFFDK\uFFFD!jH\uFFFD\u0018S\b\uFFFD\uFFFD\uFFFD7\uFFFDp\uFFFD,\uFFFDv\u0060\u05FFv\uFFFD\uFFFD\u0412\uFFFD\uFFFD\uFFFD\uFFFD\uFFFD\uFFFD91\uFFFD\uFFFD2\uFFFDz\u0013\uFFFD\u0015\uFFFDW\u0019\uFFFD\uFFFD\uFFFD\uFFFD\uFFFD\u0010J\uFFFD~~\uFFFDwg;~\u0011\uFFFD\uFFFD\n",
        "\uFFFD\u0375\u0011\uFFFD\uFFFD\uFFFDL\u0026\uFFFD\uFFFDK\uFFFD\u049D\uFFFD\u0015\u002B\u0455dF\uFFFD\u003C\u0003\uFFFDw\u0012\uFFFD1\u0004\uFFFDe\u000F\u0000\u0027,\uFFFD\uFFFD\uFFFD\u0013\uFFFD\uFFFD\uFFFD\uFFFD2\uFFFD\uFFFD\uFFFD@i\uFFFD\u002B\\\uFFFD\uFFFD(x\r",
        "m\uFFFD\uFFFDu\uFFFD\uFFFD\uFFFD\uFFFDv\uFFFDf[\uFFFD\uFFFDfz\uFFFDH\u0413\uFFFDH\uFFFD\uFFFD\u001E\uFFFD\tiI\uFFFD\uFFFD\uFFFDcW)\uFFFD\uFFFD=XL^\uFFFDSr\u0003\uFFFD4\uFFFD?\u003Ce/\u003C\u06AF\uFFFD\uFFFD\u002B\uFFFD\uFFFD\uFFFD2\uFFFDw\u001A\uFFFD\uFFFD\uFFFDX\u07A2\uFFFD\uFFFD4\u0000\uFFFD#\u0153\uFFFD.)\r",
        "\uFFFD\uFFFDd\uFFFD\uFFFD\uFFFD\uFFFD\uFFFD\uFFFD\uFFFDn\u002BJ\uFFFDX\u003E\uFFFD\uFFFD\uFFFD\u0060\uFFFD\uFFFD?\uFFFD\uFFFD\uFFFD\uFFFD\uFFFDf\uFFFDI\uFFFD\bz\u0755_n\uFFFD\uFFFD5\uFFFD\uFFFDn\u0015\t\uFFFD\u0018\u02C6\u0000\uFFFD\uFFFD\uFFFDt\uFFFDD\uFFFD\uFFFD\uFFFD\uFFFD\uFFFDE\uFFFD7\uFFFD\u0022\uFFFD\uFFFD\uFFFD\uFFFD$\uFFFD\uFFFD\u002B\uFFFD\u0014\u0422\uFFFD\uFFFD\uFFFD\uFFFD\uFFFD\uFFFDP\u0001@\u0006%P\uFFFD\uFFFD\uFFFD\uFFFDG\uFFFD\b7U\uFFFD\uFFFD\u0019\b\uFFFD\uFFFDY\uFFFD\uFFFD\u0423s\n",
        "H\uFFFDH\uFFFDe\uFFFD\uFFFD\uFFFD\uFFFD\uFFFDr\u002B\uFFFD\uFFFD\uFFFD\uFFFD\uFFFD\u000B\uFFFDL\uFFFD\u0014y\uFFFD7\u0015\uFFFD\u0006\uFFFD5\uFFFD\u0728A\uFFFD\uFFFDJK5P\uFFFD\u0004\u001BA\uFFFD|@\uFFFD=\uFFFD\u0758\u06BE\uFFFD\uFFFD\uFFFD\u0015-\uFFFD\uFFFD?\uFFFDV\uFFFD\uFFFDZ\uFFFD\u0011\uFFFD\uFFFD\uFFFDI\uFFFD\uFFFD\uFFFD8Q\uFFFD\uFFFD?\uFFFD\uFFFDW\uFFFD\u0002\uFFFD\u0012\uFFFD4\u001Dx\u0060\uFFFD\u0146\uFFFD\u0000\uFFFD\uFFFD\u0013\u002B!6\u0090\n",
        "\uFFFD\uFFFD\uFFFDr\uFFFD\uFFFDW\u003Cl\uFFFD\uFFFD\uFFFD\uFFFD4d\uFFFD]\uFFFD\uFFFD\uFFFDrNQ\uFFFD\uFFFD,\uFFFD\uFFFD!\u0027r\uFFFD\uFFFD!Gp\uFFFD\uFFFD\uFFFD\uFFFDmJ}m_9\uFFFD\uFFFD\uFFFD\uFFFDd\uFFFD6\uFFFD~Gr\uFFFD\uFFFD\uFFFDR\uFFFD\u001AD \uFFFD\uFFFDo\uFFFD\uFFFD\uFFFD\uFFFD9\uFFFD}\u0027\uFFFD\uFFFDb\uFFFD\uFFFD\uFFFD\n",
        "t\uFFFD\u02E8\u0422\u0000\uFFFD\uFFFD\uFFFD-\uFFFD\uFFFD/8L\uFFFDU\u0011\t\uFFFD\u0398mR{Wv\uFFFDNC\u05ED\uFFFD\uFFFD\uFFFDU\u0012\u0013\uFFFD\uFFFD\uFFFD\uFFFD4\u000BE\uFFFD\uFFFD\uFFFD\uFFFD\uFFFD\u0060\uFFFD\uFFFDB\uFFFD*]VTK\uFFFDo\uFFFDTU\uFFFDY\uFFFD\uFFFD\uFFFD\uFFFDAD\u001C\uFFFD\uFFFDca\f\uFFFD_\uFFFD\uFFFD\uFFFD\uFFFD\u003E\u0011B\u0000V\uFFFD\uFFFD\uFFFD\uFFFDc\uFFFD9\u07F6TDn\uFFFD.\u001FU\u007Fo\uFFFD\uFFFD\uFFFDIw\uFFFDx\u001Aq\u0017\uFFFD\u0017\uFFFD\u0060\uFFFD\u0501\u00B9L\uFFFD\uFFFD\uFFFD\uFFFD\uFFFD\uFFFD\uFFFDVa\uFFFD\uFFFD\uFFFDD\uFFFD\uFFFDsH\uFFFD\uFFFD\r",
        "\u001Fn\uFFFDu-\u5060Z\uFFFD\uFFFD\uFFFD\u0022\fCP\uFFFD\uFFFD\uFFFD\uFFFD!\uFFFD\uFFFD.LDD\uFFFD\u0004\u00609,\u0003\u003E\uFFFD\u0015\fAj\fz\uFFFD\u0007\u0026V\u03707L\uFFFD\uFFFDi\uFFFD\u0006\uFFFDf\uFFFDp)\u9830\uFFFD\uFFFDcf\uFFFD\uFFFD{-COt\uFFFD5k\uFFFD\uFFFD\uFFFD\u007F\uFFFD\r",
        "\uFFFDX\u007F\u0410\uFFFDR*T\uFFFD\u0018\uFFFDk\uFFFD\u0019\u000E\uFFFD\uFFFD\n",
        "\u037B\u001Eg\uFFFD\uFFFD\u0401\uFFFD:\uFFFD\uFFFDV\uFFFD,Cy\uFFFD\uFFFD\u0151Q\u06677\uFFFDkQ\uFFFD\uFFFD\uFFFDt\uFFFDQe\uFFFD\uFFFD\uFFFD\uFFFD,\uFFFDu\u001A\u0002n*\u061E\u05940\u0019E\u003CjE\uFFFDZ\u0001*e/\u0012w\uFFFD4\uFFFDA\uFFFDR\uFFFD\uFFFD\uFFFD\uFFFD\u073E\uFFFD\uFFFD\u022A\uFFFD{\r",
        "\uFFFD\uFFFD/\uFFFD\uFFFD 0\uFFFD\u0679\u01E1"
      ],
      "StatusCode": 202,
      "ResponseHeaders": {
        "Content-Length": "0",
<<<<<<< HEAD
        "Date": "Wed, 03 Feb 2021 02:10:09 GMT",
=======
        "Date": "Wed, 17 Feb 2021 22:30:44 GMT",
>>>>>>> 1814567d
        "Server": [
          "Windows-Azure-HDFS/1.0",
          "Microsoft-HTTPAPI/2.0"
        ],
        "x-ms-client-request-id": "5ddaed9a-6a13-02c9-096c-a2bd00ca3981",
<<<<<<< HEAD
        "x-ms-request-id": "1276b7c3-a01f-002c-34d1-f993f0000000",
=======
        "x-ms-request-id": "9d77c24b-701f-0062-5f7c-05bd78000000",
>>>>>>> 1814567d
        "x-ms-request-server-encrypted": "true",
        "x-ms-version": "2020-06-12"
      },
      "ResponseBody": []
    },
    {
      "RequestUri": "https://seannse.dfs.core.windows.net/test-filesystem-37f4b969-fbc3-04ae-0bc1-9e32974abc8e/test-file-3952a362-9699-84d7-0978-26ac7c8d861c?action=flush\u0026position=1024",
      "RequestMethod": "PATCH",
      "RequestHeaders": {
        "Accept": "application/json",
        "Authorization": "Sanitized",
<<<<<<< HEAD
        "traceparent": "00-98f5ae877ceb7c4487d4a1c7cdb2605c-9ee002208015294a-00",
        "User-Agent": [
          "azsdk-net-Storage.Files.DataLake/12.7.0-alpha.20210202.1",
          "(.NET Framework 4.8.4250.0; Microsoft Windows 10.0.19042 )"
        ],
        "x-ms-client-request-id": "ba7ff294-b0a8-2e46-4aff-96cc8c2e5df4",
        "x-ms-date": "Wed, 03 Feb 2021 02:10:08 GMT",
=======
        "Content-Length": "0",
        "traceparent": "00-b05f3017a5665f4aa9300a38e0c4dd17-03682472f9c3d443-00",
        "User-Agent": [
          "azsdk-net-Storage.Files.DataLake/12.7.0-alpha.20210217.1",
          "(.NET 5.0.3; Microsoft Windows 10.0.19042)"
        ],
        "x-ms-client-request-id": "ba7ff294-b0a8-2e46-4aff-96cc8c2e5df4",
        "x-ms-date": "Wed, 17 Feb 2021 22:30:44 GMT",
>>>>>>> 1814567d
        "x-ms-return-client-request-id": "true",
        "x-ms-version": "2020-06-12"
      },
      "RequestBody": null,
      "StatusCode": 200,
      "ResponseHeaders": {
        "Content-Length": "0",
<<<<<<< HEAD
        "Date": "Wed, 03 Feb 2021 02:10:09 GMT",
        "ETag": "\u00220x8D8C7E8D5363C7A\u0022",
        "Last-Modified": "Wed, 03 Feb 2021 02:10:09 GMT",
=======
        "Date": "Wed, 17 Feb 2021 22:30:44 GMT",
        "ETag": "\u00220x8D8D393AA946942\u0022",
        "Last-Modified": "Wed, 17 Feb 2021 22:30:44 GMT",
>>>>>>> 1814567d
        "Server": [
          "Windows-Azure-HDFS/1.0",
          "Microsoft-HTTPAPI/2.0"
        ],
        "x-ms-client-request-id": "ba7ff294-b0a8-2e46-4aff-96cc8c2e5df4",
<<<<<<< HEAD
        "x-ms-request-id": "1276b7e5-a01f-002c-56d1-f993f0000000",
=======
        "x-ms-request-id": "9d77c275-701f-0062-097c-05bd78000000",
>>>>>>> 1814567d
        "x-ms-request-server-encrypted": "false",
        "x-ms-version": "2020-06-12"
      },
      "ResponseBody": []
    },
    {
      "RequestUri": "https://seannse.blob.core.windows.net/test-filesystem-37f4b969-fbc3-04ae-0bc1-9e32974abc8e/test-file-3952a362-9699-84d7-0978-26ac7c8d861c",
      "RequestMethod": "HEAD",
      "RequestHeaders": {
        "Accept": "application/xml",
        "Authorization": "Sanitized",
<<<<<<< HEAD
        "traceparent": "00-d9ac4b969445234985afd3c4d8d807bf-e27c1e1cf2117647-00",
        "User-Agent": [
          "azsdk-net-Storage.Files.DataLake/12.7.0-alpha.20210202.1",
          "(.NET Framework 4.8.4250.0; Microsoft Windows 10.0.19042 )"
        ],
        "x-ms-client-request-id": "0d28dd95-7e4b-49d8-b9dd-c3f5a6321602",
        "x-ms-date": "Wed, 03 Feb 2021 02:10:09 GMT",
=======
        "traceparent": "00-a11f68c2a5d9ef45a6edc39349608dd6-c641e286ac0aae43-00",
        "User-Agent": [
          "azsdk-net-Storage.Files.DataLake/12.7.0-alpha.20210217.1",
          "(.NET 5.0.3; Microsoft Windows 10.0.19042)"
        ],
        "x-ms-client-request-id": "0d28dd95-7e4b-49d8-b9dd-c3f5a6321602",
        "x-ms-date": "Wed, 17 Feb 2021 22:30:45 GMT",
>>>>>>> 1814567d
        "x-ms-return-client-request-id": "true",
        "x-ms-version": "2020-06-12"
      },
      "RequestBody": null,
      "StatusCode": 200,
      "ResponseHeaders": {
        "Accept-Ranges": "bytes",
        "Content-Length": "1024",
        "Content-Type": "application/octet-stream",
<<<<<<< HEAD
        "Date": "Wed, 03 Feb 2021 02:10:09 GMT",
        "ETag": "\u00220x8D8C7E8D5363C7A\u0022",
        "Last-Modified": "Wed, 03 Feb 2021 02:10:09 GMT",
=======
        "Date": "Wed, 17 Feb 2021 22:30:44 GMT",
        "ETag": "\u00220x8D8D393AA946942\u0022",
        "Last-Modified": "Wed, 17 Feb 2021 22:30:44 GMT",
>>>>>>> 1814567d
        "Server": [
          "Windows-Azure-Blob/1.0",
          "Microsoft-HTTPAPI/2.0"
        ],
        "x-ms-access-tier": "Hot",
        "x-ms-access-tier-inferred": "true",
        "x-ms-blob-type": "BlockBlob",
        "x-ms-client-request-id": "0d28dd95-7e4b-49d8-b9dd-c3f5a6321602",
<<<<<<< HEAD
        "x-ms-creation-time": "Wed, 03 Feb 2021 02:10:09 GMT",
=======
        "x-ms-creation-time": "Wed, 17 Feb 2021 22:30:44 GMT",
>>>>>>> 1814567d
        "x-ms-group": "$superuser",
        "x-ms-lease-state": "available",
        "x-ms-lease-status": "unlocked",
        "x-ms-owner": "$superuser",
        "x-ms-permissions": "rw-r-----",
<<<<<<< HEAD
        "x-ms-request-id": "97b1944c-101e-004b-08d1-f9830c000000",
=======
        "x-ms-request-id": "aee12ba4-d01e-009f-0e7c-05335d000000",
>>>>>>> 1814567d
        "x-ms-server-encrypted": "true",
        "x-ms-version": "2020-06-12"
      },
      "ResponseBody": []
    },
    {
      "RequestUri": "https://seannse.blob.core.windows.net/test-filesystem-37f4b969-fbc3-04ae-0bc1-9e32974abc8e/test-file-3952a362-9699-84d7-0978-26ac7c8d861c",
      "RequestMethod": "GET",
      "RequestHeaders": {
        "Accept": "application/xml",
        "Authorization": "Sanitized",
        "User-Agent": [
<<<<<<< HEAD
          "azsdk-net-Storage.Files.DataLake/12.7.0-alpha.20210202.1",
          "(.NET Framework 4.8.4250.0; Microsoft Windows 10.0.19042 )"
        ],
        "x-ms-client-request-id": "ae372957-4f06-b7a9-d94f-81469127b7bb",
        "x-ms-date": "Wed, 03 Feb 2021 02:10:09 GMT",
=======
          "azsdk-net-Storage.Files.DataLake/12.7.0-alpha.20210217.1",
          "(.NET 5.0.3; Microsoft Windows 10.0.19042)"
        ],
        "x-ms-client-request-id": "ae372957-4f06-b7a9-d94f-81469127b7bb",
        "x-ms-date": "Wed, 17 Feb 2021 22:30:45 GMT",
>>>>>>> 1814567d
        "x-ms-range": "bytes=0-4194303",
        "x-ms-return-client-request-id": "true",
        "x-ms-version": "2020-06-12"
      },
      "RequestBody": null,
      "StatusCode": 206,
      "ResponseHeaders": {
        "Accept-Ranges": "bytes",
        "Content-Length": "1024",
        "Content-Range": "bytes 0-1023/1024",
        "Content-Type": "application/octet-stream",
<<<<<<< HEAD
        "Date": "Wed, 03 Feb 2021 02:10:09 GMT",
        "ETag": "\u00220x8D8C7E8D5363C7A\u0022",
        "Last-Modified": "Wed, 03 Feb 2021 02:10:09 GMT",
=======
        "Date": "Wed, 17 Feb 2021 22:30:44 GMT",
        "ETag": "\u00220x8D8D393AA946942\u0022",
        "Last-Modified": "Wed, 17 Feb 2021 22:30:44 GMT",
>>>>>>> 1814567d
        "Server": [
          "Windows-Azure-Blob/1.0",
          "Microsoft-HTTPAPI/2.0"
        ],
        "x-ms-blob-type": "BlockBlob",
        "x-ms-client-request-id": "ae372957-4f06-b7a9-d94f-81469127b7bb",
<<<<<<< HEAD
        "x-ms-creation-time": "Wed, 03 Feb 2021 02:10:09 GMT",
=======
        "x-ms-creation-time": "Wed, 17 Feb 2021 22:30:44 GMT",
>>>>>>> 1814567d
        "x-ms-group": "$superuser",
        "x-ms-lease-state": "available",
        "x-ms-lease-status": "unlocked",
        "x-ms-owner": "$superuser",
        "x-ms-permissions": "rw-r-----",
<<<<<<< HEAD
        "x-ms-request-id": "97b194b6-101e-004b-6cd1-f9830c000000",
=======
        "x-ms-request-id": "aee12c28-d01e-009f-077c-05335d000000",
>>>>>>> 1814567d
        "x-ms-server-encrypted": "true",
        "x-ms-version": "2020-06-12"
      },
      "ResponseBody": "kOT63ZDvUVQNsGVZCsqL2MvfwPLDq8IzTiRKcFewvdEVilSTOBguglMzAhyM94PEeeUvp0Bio\u002BQix45rpeH8XPOURH92\u002BJ\u002BysD2ekKmmp1ehhfZxgRWQsudwcXGKwtxyNqUp\u002BLMDToFGfPcCwxM6fB83yiDri9vdA5GYBocuKO5hLFkDfa\u002BjnTd0KwQeje7TNfRRU/e8hqrJS/Qhakj6GFMIoZe5N/9wkyzodmDXv3ajxdCS3NX2pKWvOTG7gjLvehOwFetXGf714b/K0xBK8ox\u002BfqV3Zzt\u002BEfzxCv3NtRH6\u002BfxMJqmKS6vSnfoVK9GVZEalPAONdxLXMQTvZQ8AJyyu0NoT/czi9DL6pMlAaeUrXKa2KHgNbYLpdfSlm\u002Bac0nbOZlv2gmZ6wkjQk9JIlsgewwlpSf\u002B0oWNXKYjYPVhMXtJTcgOKNNo/PGUvPNqvod8rhtfdMoh3GsT3n1jeooTvhDQA9SPFk44uKQ2ZhGSJqIiorLeBbitK3Fg\u002BkpWBYJnhP7elr6y7ZvJJrgh63ZVfbvbQNfbNbhUJtRjLhgD4rMh0t0Ss5Pnc7UXEN78i0P7C3iSfsSujFNCim/mT8N/xUAFABiVQson99EewCDdV5\u002BUZCKjbWfud0KNzCkj/SP1l0ue\u002B4srYciubor3j8guZTLQUeec3FfcGojWC3KhB/atKSzVQlwQbQZZ8QLc9ut2Y2r6T6s4VLbzvtz\u002BUVpWDWqQRmafWSbSw\u002BThRutU/yOhX6QLprRLdNB14YN/FhuoA\u002BeYTKyE2wpAK4/GVw3Lnr\u002B9XPGyTmq2RNGSJXenU6nJOUcHuLJzHISdy3skhR3CqkLDwbUp9bV85gfe8rWSmNvh\u002BR3Kx\u002BINSjxpEILvkb\u002B3z3sw5430n0eRitaulCnTDy6jQogD\u002B\u002BZctnt4vOEyjVREJyM6YbVJ7V3aOTkPXrYSmgVUSE83t9eQ0C0We95iXvmCZm0KlKl1WVEuKb6pUVfBZibb3kEFEHNPpY2EM3V/d95DjPhFCAFb3vL\u002BCY4Y537ZURG7hoC4fVX9vvMf7SXfrrHgacRffF4lg/9SBwrlMr4Ort5jx/FZhxOmS00SP\u002B3NIlrYNH26edS3lgaBanZLFIgxDUJHe\u002BrAhuK0uTERE0ARgOSwDPpAVDEFqDHq2ByZWzbA3TKvhaZsG7GbAcCnpoLCc\u002BWNmwuN7LUNPdO41a7GG13\u002BTDYRYf9CQ/VIqVJwYgWvKGQ7D7wrNux5nkfSs0IG1OpmpVpMsQ3mT1sWRUdmnN/OCa1Giw\u002Bh0xVFl8e7b4yzRdRoCbirYntaUMBlFPGpFwFoBKmUvEnewNJBBxlKLt/KYwNy\u002BpMjIqs17DZLOL4nnIDCT2bnHoQ=="
    },
    {
      "RequestUri": "https://seannse.blob.core.windows.net/test-filesystem-37f4b969-fbc3-04ae-0bc1-9e32974abc8e?restype=container",
      "RequestMethod": "DELETE",
      "RequestHeaders": {
        "Accept": "application/xml",
        "Authorization": "Sanitized",
<<<<<<< HEAD
        "traceparent": "00-e027940778ea764f87f162074461e3f5-2b067acffbc00449-00",
        "User-Agent": [
          "azsdk-net-Storage.Files.DataLake/12.7.0-alpha.20210202.1",
          "(.NET Framework 4.8.4250.0; Microsoft Windows 10.0.19042 )"
        ],
        "x-ms-client-request-id": "7c9d60bc-68fb-6ffc-bef4-cdb41a59afae",
        "x-ms-date": "Wed, 03 Feb 2021 02:10:09 GMT",
=======
        "traceparent": "00-d684b97d7755b442a73ffd6367440b69-f2a5abde32fd4f4e-00",
        "User-Agent": [
          "azsdk-net-Storage.Files.DataLake/12.7.0-alpha.20210217.1",
          "(.NET 5.0.3; Microsoft Windows 10.0.19042)"
        ],
        "x-ms-client-request-id": "7c9d60bc-68fb-6ffc-bef4-cdb41a59afae",
        "x-ms-date": "Wed, 17 Feb 2021 22:30:45 GMT",
>>>>>>> 1814567d
        "x-ms-return-client-request-id": "true",
        "x-ms-version": "2020-06-12"
      },
      "RequestBody": null,
      "StatusCode": 202,
      "ResponseHeaders": {
        "Content-Length": "0",
<<<<<<< HEAD
        "Date": "Wed, 03 Feb 2021 02:10:09 GMT",
=======
        "Date": "Wed, 17 Feb 2021 22:30:44 GMT",
>>>>>>> 1814567d
        "Server": [
          "Windows-Azure-Blob/1.0",
          "Microsoft-HTTPAPI/2.0"
        ],
        "x-ms-client-request-id": "7c9d60bc-68fb-6ffc-bef4-cdb41a59afae",
<<<<<<< HEAD
        "x-ms-request-id": "97b1953f-101e-004b-69d1-f9830c000000",
=======
        "x-ms-request-id": "aee12cad-d01e-009f-047c-05335d000000",
>>>>>>> 1814567d
        "x-ms-version": "2020-06-12"
      },
      "ResponseBody": []
    }
  ],
  "Variables": {
    "RandomSeed": "1144992834",
    "Storage_TestConfigHierarchicalNamespace": "NamespaceTenant\nseannse\nU2FuaXRpemVk\nhttps://seannse.blob.core.windows.net\nhttps://seannse.file.core.windows.net\nhttps://seannse.queue.core.windows.net\nhttps://seannse.table.core.windows.net\n\n\n\n\nhttps://seannse-secondary.blob.core.windows.net\nhttps://seannse-secondary.file.core.windows.net\nhttps://seannse-secondary.queue.core.windows.net\nhttps://seannse-secondary.table.core.windows.net\n68390a19-a643-458b-b726-408abf67b4fc\nSanitized\n72f988bf-86f1-41af-91ab-2d7cd011db47\nhttps://login.microsoftonline.com/\nCloud\nBlobEndpoint=https://seannse.blob.core.windows.net/;QueueEndpoint=https://seannse.queue.core.windows.net/;FileEndpoint=https://seannse.file.core.windows.net/;BlobSecondaryEndpoint=https://seannse-secondary.blob.core.windows.net/;QueueSecondaryEndpoint=https://seannse-secondary.queue.core.windows.net/;FileSecondaryEndpoint=https://seannse-secondary.file.core.windows.net/;AccountName=seannse;AccountKey=Sanitized\n"
  }
}<|MERGE_RESOLUTION|>--- conflicted
+++ resolved
@@ -1,30 +1,19 @@
 {
   "Entries": [
     {
-      "RequestUri": "https://seannse.blob.core.windows.net/test-filesystem-37f4b969-fbc3-04ae-0bc1-9e32974abc8e?restype=container",
+      "RequestUri": "https://seannse.blob.core.windows.net/test-filesystem-8b5b11cd-17ac-5c35-b442-b8a03daf5aa2?restype=container",
       "RequestMethod": "PUT",
       "RequestHeaders": {
         "Accept": "application/xml",
         "Authorization": "Sanitized",
-<<<<<<< HEAD
-        "traceparent": "00-e5cd9af8b9a63f4086ebb92d7f149189-b17e01eb0f231143-00",
-        "User-Agent": [
-          "azsdk-net-Storage.Files.DataLake/12.7.0-alpha.20210202.1",
-          "(.NET Framework 4.8.4250.0; Microsoft Windows 10.0.19042 )"
+        "traceparent": "00-3fad17b7f0b8aa44ad9837169fa30b1a-d81580f82589b042-00",
+        "User-Agent": [
+          "azsdk-net-Storage.Files.DataLake/12.7.0-alpha.20210219.1",
+          "(.NET 5.0.3; Microsoft Windows 10.0.19041)"
         ],
         "x-ms-blob-public-access": "container",
-        "x-ms-client-request-id": "1087a572-f1cc-8e50-8e05-befb87015566",
-        "x-ms-date": "Wed, 03 Feb 2021 02:10:07 GMT",
-=======
-        "traceparent": "00-a3ce595ebbeabb44beac0ce5c6c50a33-a83462cf8634334e-00",
-        "User-Agent": [
-          "azsdk-net-Storage.Files.DataLake/12.7.0-alpha.20210217.1",
-          "(.NET 5.0.3; Microsoft Windows 10.0.19042)"
-        ],
-        "x-ms-blob-public-access": "container",
-        "x-ms-client-request-id": "1087a572-f1cc-8e50-8e05-befb87015566",
-        "x-ms-date": "Wed, 17 Feb 2021 22:30:44 GMT",
->>>>>>> 1814567d
+        "x-ms-client-request-id": "528c6113-99f2-9e2c-11e7-46c30b07c9f5",
+        "x-ms-date": "Fri, 19 Feb 2021 19:11:27 GMT",
         "x-ms-return-client-request-id": "true",
         "x-ms-version": "2020-06-12"
       },
@@ -32,53 +21,33 @@
       "StatusCode": 201,
       "ResponseHeaders": {
         "Content-Length": "0",
-<<<<<<< HEAD
-        "Date": "Wed, 03 Feb 2021 02:10:08 GMT",
-        "ETag": "\u00220x8D8C7E8D4C8DA34\u0022",
-        "Last-Modified": "Wed, 03 Feb 2021 02:10:08 GMT",
-=======
-        "Date": "Wed, 17 Feb 2021 22:30:44 GMT",
-        "ETag": "\u00220x8D8D393AA440A3A\u0022",
-        "Last-Modified": "Wed, 17 Feb 2021 22:30:44 GMT",
->>>>>>> 1814567d
-        "Server": [
-          "Windows-Azure-Blob/1.0",
-          "Microsoft-HTTPAPI/2.0"
-        ],
-        "x-ms-client-request-id": "1087a572-f1cc-8e50-8e05-befb87015566",
-<<<<<<< HEAD
-        "x-ms-request-id": "97b1906d-101e-004b-77d1-f9830c000000",
-=======
-        "x-ms-request-id": "aee127ea-d01e-009f-0d7c-05335d000000",
->>>>>>> 1814567d
-        "x-ms-version": "2020-06-12"
-      },
-      "ResponseBody": []
-    },
-    {
-      "RequestUri": "https://seannse.dfs.core.windows.net/test-filesystem-37f4b969-fbc3-04ae-0bc1-9e32974abc8e/test-file-3952a362-9699-84d7-0978-26ac7c8d861c?resource=file",
+        "Date": "Fri, 19 Feb 2021 19:11:27 GMT",
+        "ETag": "\u00220x8D8D50A28261AE2\u0022",
+        "Last-Modified": "Fri, 19 Feb 2021 19:11:27 GMT",
+        "Server": [
+          "Windows-Azure-Blob/1.0",
+          "Microsoft-HTTPAPI/2.0"
+        ],
+        "x-ms-client-request-id": "528c6113-99f2-9e2c-11e7-46c30b07c9f5",
+        "x-ms-request-id": "2e68816c-201e-00a4-01f3-0676f9000000",
+        "x-ms-version": "2020-06-12"
+      },
+      "ResponseBody": []
+    },
+    {
+      "RequestUri": "https://seannse.dfs.core.windows.net/test-filesystem-8b5b11cd-17ac-5c35-b442-b8a03daf5aa2/test-file-b9250338-a642-0149-bc37-c7d9f810b5a5?resource=file",
       "RequestMethod": "PUT",
       "RequestHeaders": {
         "Accept": "application/json",
         "Authorization": "Sanitized",
         "If-None-Match": "*",
-<<<<<<< HEAD
-        "traceparent": "00-0d96ee0b33d9bf45bbf7bd3d4eda08e1-3ee6bcdf963cd945-00",
-        "User-Agent": [
-          "azsdk-net-Storage.Files.DataLake/12.7.0-alpha.20210202.1",
-          "(.NET Framework 4.8.4250.0; Microsoft Windows 10.0.19042 )"
-        ],
-        "x-ms-client-request-id": "1b7a1ed1-8e52-132e-f5f6-041aa8830d59",
-        "x-ms-date": "Wed, 03 Feb 2021 02:10:08 GMT",
-=======
-        "traceparent": "00-dc1001e0afce294784cc15c1651705fe-c9ea34d7f0ce7b43-00",
-        "User-Agent": [
-          "azsdk-net-Storage.Files.DataLake/12.7.0-alpha.20210217.1",
-          "(.NET 5.0.3; Microsoft Windows 10.0.19042)"
-        ],
-        "x-ms-client-request-id": "1b7a1ed1-8e52-132e-f5f6-041aa8830d59",
-        "x-ms-date": "Wed, 17 Feb 2021 22:30:44 GMT",
->>>>>>> 1814567d
+        "traceparent": "00-6f13d0d985052a49b26f46f270f00c8d-e3ac7030d85def44-00",
+        "User-Agent": [
+          "azsdk-net-Storage.Files.DataLake/12.7.0-alpha.20210219.1",
+          "(.NET 5.0.3; Microsoft Windows 10.0.19041)"
+        ],
+        "x-ms-client-request-id": "c60ba1b7-7d09-54c7-8213-326bfba06e84",
+        "x-ms-date": "Fri, 19 Feb 2021 19:11:28 GMT",
         "x-ms-return-client-request-id": "true",
         "x-ms-version": "2020-06-12"
       },
@@ -86,120 +55,76 @@
       "StatusCode": 201,
       "ResponseHeaders": {
         "Content-Length": "0",
-<<<<<<< HEAD
-        "Date": "Wed, 03 Feb 2021 02:10:08 GMT",
-        "ETag": "\u00220x8D8C7E8D508F725\u0022",
-        "Last-Modified": "Wed, 03 Feb 2021 02:10:09 GMT",
-=======
-        "Date": "Wed, 17 Feb 2021 22:30:44 GMT",
-        "ETag": "\u00220x8D8D393AA7B36D4\u0022",
-        "Last-Modified": "Wed, 17 Feb 2021 22:30:44 GMT",
->>>>>>> 1814567d
+        "Date": "Fri, 19 Feb 2021 19:11:26 GMT",
+        "ETag": "\u00220x8D8D50A2836C106\u0022",
+        "Last-Modified": "Fri, 19 Feb 2021 19:11:27 GMT",
         "Server": [
           "Windows-Azure-HDFS/1.0",
           "Microsoft-HTTPAPI/2.0"
         ],
-        "x-ms-client-request-id": "1b7a1ed1-8e52-132e-f5f6-041aa8830d59",
-<<<<<<< HEAD
-        "x-ms-request-id": "1276b7ad-a01f-002c-1ed1-f993f0000000",
-=======
-        "x-ms-request-id": "9d77c21d-701f-0062-317c-05bd78000000",
->>>>>>> 1814567d
-        "x-ms-version": "2020-06-12"
-      },
-      "ResponseBody": []
-    },
-    {
-      "RequestUri": "https://seannse.dfs.core.windows.net/test-filesystem-37f4b969-fbc3-04ae-0bc1-9e32974abc8e/test-file-3952a362-9699-84d7-0978-26ac7c8d861c?action=append\u0026position=0",
+        "x-ms-client-request-id": "c60ba1b7-7d09-54c7-8213-326bfba06e84",
+        "x-ms-request-id": "6f4b66bd-e01f-004f-72f3-060e0b000000",
+        "x-ms-version": "2020-06-12"
+      },
+      "ResponseBody": []
+    },
+    {
+      "RequestUri": "https://seannse.dfs.core.windows.net/test-filesystem-8b5b11cd-17ac-5c35-b442-b8a03daf5aa2/test-file-b9250338-a642-0149-bc37-c7d9f810b5a5?action=append\u0026position=0",
       "RequestMethod": "PATCH",
       "RequestHeaders": {
         "Accept": "application/json",
         "Authorization": "Sanitized",
-<<<<<<< HEAD
-        "Content-Length": "1914",
+        "Content-Length": "1861",
         "Content-Type": "application/json",
-        "traceparent": "00-a80df4d3cb455e4c89752d2a3c2866c3-07db92d985557c4f-00",
-        "User-Agent": [
-          "azsdk-net-Storage.Files.DataLake/12.7.0-alpha.20210202.1",
-          "(.NET Framework 4.8.4250.0; Microsoft Windows 10.0.19042 )"
-        ],
-        "x-ms-client-request-id": "5ddaed9a-6a13-02c9-096c-a2bd00ca3981",
-        "x-ms-date": "Wed, 03 Feb 2021 02:10:08 GMT",
-=======
-        "Content-Length": "1024",
-        "traceparent": "00-36dc994f15fc0b4a9c9ee00ce4ae69ce-61ce55d72a6d4549-00",
-        "User-Agent": [
-          "azsdk-net-Storage.Files.DataLake/12.7.0-alpha.20210217.1",
-          "(.NET 5.0.3; Microsoft Windows 10.0.19042)"
-        ],
-        "x-ms-client-request-id": "5ddaed9a-6a13-02c9-096c-a2bd00ca3981",
-        "x-ms-date": "Wed, 17 Feb 2021 22:30:44 GMT",
->>>>>>> 1814567d
+        "traceparent": "00-f8eccae261b7de4bb15649b68595fb57-5bbdb13c4d289440-00",
+        "User-Agent": [
+          "azsdk-net-Storage.Files.DataLake/12.7.0-alpha.20210219.1",
+          "(.NET 5.0.3; Microsoft Windows 10.0.19041)"
+        ],
+        "x-ms-client-request-id": "5622633b-ef04-799c-0c93-bd35faf3cf48",
+        "x-ms-date": "Fri, 19 Feb 2021 19:11:28 GMT",
         "x-ms-return-client-request-id": "true",
         "x-ms-version": "2020-06-12"
       },
       "RequestBody": [
-        "\uFFFD\uFFFD\uFFFD\u0750\uFFFDQT\r",
-        "\uFFFDeY\n",
-        "\u028B\uFFFD\uFFFD\uFFFD\uFFFD\uFFFD\u00EB\uFFFD3N$JpW\uFFFD\uFFFD\uFFFD\u0015\uFFFDT\uFFFD8\u0018.\uFFFDS3\u0002\u001C\uFFFD\uFFFD\uFFFD\uFFFDy\uFFFD/\uFFFD@b\uFFFD\uFFFD\u0022\u01CEk\uFFFD\uFFFD\uFFFD\\\uFFFDD\u007Fv\uFFFD\uFFFD\uFFFD\uFFFD=\uFFFD\uFFFD\uFFFD\uFFFD\uFFFDW\uFFFD\uFFFD\uFFFDq\uFFFD\u0015\uFFFD\uFFFD\uFFFDpqq\uFFFD\uFFFD\uFFFDr6\uFFFD)\uFFFD\uFFFD\u0003N\uFFFDF|\uFFFD\u0002\uFFFD\u0013:|\u001F7\uFFFD \uFFFD\uFFFD\uFFFD\u0003\uFFFD\uFFFD\u0006\uFFFD.(\uFFFDa,Y\u0003}\uFFFD\uFFFD\uFFFD7t\u002B\u0004\u001E\uFFFD\uFFFD\uFFFD5\uFFFDQS\uFFFD\uFFFD\uFFFD\uFFFD\uFFFDK\uFFFD!jH\uFFFD\u0018S\b\uFFFD\uFFFD\uFFFD7\uFFFDp\uFFFD,\uFFFDv\u0060\u05FFv\uFFFD\uFFFD\u0412\uFFFD\uFFFD\uFFFD\uFFFD\uFFFD\uFFFD91\uFFFD\uFFFD2\uFFFDz\u0013\uFFFD\u0015\uFFFDW\u0019\uFFFD\uFFFD\uFFFD\uFFFD\uFFFD\u0010J\uFFFD~~\uFFFDwg;~\u0011\uFFFD\uFFFD\n",
-        "\uFFFD\u0375\u0011\uFFFD\uFFFD\uFFFDL\u0026\uFFFD\uFFFDK\uFFFD\u049D\uFFFD\u0015\u002B\u0455dF\uFFFD\u003C\u0003\uFFFDw\u0012\uFFFD1\u0004\uFFFDe\u000F\u0000\u0027,\uFFFD\uFFFD\uFFFD\u0013\uFFFD\uFFFD\uFFFD\uFFFD2\uFFFD\uFFFD\uFFFD@i\uFFFD\u002B\\\uFFFD\uFFFD(x\r",
-        "m\uFFFD\uFFFDu\uFFFD\uFFFD\uFFFD\uFFFDv\uFFFDf[\uFFFD\uFFFDfz\uFFFDH\u0413\uFFFDH\uFFFD\uFFFD\u001E\uFFFD\tiI\uFFFD\uFFFD\uFFFDcW)\uFFFD\uFFFD=XL^\uFFFDSr\u0003\uFFFD4\uFFFD?\u003Ce/\u003C\u06AF\uFFFD\uFFFD\u002B\uFFFD\uFFFD\uFFFD2\uFFFDw\u001A\uFFFD\uFFFD\uFFFDX\u07A2\uFFFD\uFFFD4\u0000\uFFFD#\u0153\uFFFD.)\r",
-        "\uFFFD\uFFFDd\uFFFD\uFFFD\uFFFD\uFFFD\uFFFD\uFFFD\uFFFDn\u002BJ\uFFFDX\u003E\uFFFD\uFFFD\uFFFD\u0060\uFFFD\uFFFD?\uFFFD\uFFFD\uFFFD\uFFFD\uFFFDf\uFFFDI\uFFFD\bz\u0755_n\uFFFD\uFFFD5\uFFFD\uFFFDn\u0015\t\uFFFD\u0018\u02C6\u0000\uFFFD\uFFFD\uFFFDt\uFFFDD\uFFFD\uFFFD\uFFFD\uFFFD\uFFFDE\uFFFD7\uFFFD\u0022\uFFFD\uFFFD\uFFFD\uFFFD$\uFFFD\uFFFD\u002B\uFFFD\u0014\u0422\uFFFD\uFFFD\uFFFD\uFFFD\uFFFD\uFFFDP\u0001@\u0006%P\uFFFD\uFFFD\uFFFD\uFFFDG\uFFFD\b7U\uFFFD\uFFFD\u0019\b\uFFFD\uFFFDY\uFFFD\uFFFD\u0423s\n",
-        "H\uFFFDH\uFFFDe\uFFFD\uFFFD\uFFFD\uFFFD\uFFFDr\u002B\uFFFD\uFFFD\uFFFD\uFFFD\uFFFD\u000B\uFFFDL\uFFFD\u0014y\uFFFD7\u0015\uFFFD\u0006\uFFFD5\uFFFD\u0728A\uFFFD\uFFFDJK5P\uFFFD\u0004\u001BA\uFFFD|@\uFFFD=\uFFFD\u0758\u06BE\uFFFD\uFFFD\uFFFD\u0015-\uFFFD\uFFFD?\uFFFDV\uFFFD\uFFFDZ\uFFFD\u0011\uFFFD\uFFFD\uFFFDI\uFFFD\uFFFD\uFFFD8Q\uFFFD\uFFFD?\uFFFD\uFFFDW\uFFFD\u0002\uFFFD\u0012\uFFFD4\u001Dx\u0060\uFFFD\u0146\uFFFD\u0000\uFFFD\uFFFD\u0013\u002B!6\u0090\n",
-        "\uFFFD\uFFFD\uFFFDr\uFFFD\uFFFDW\u003Cl\uFFFD\uFFFD\uFFFD\uFFFD4d\uFFFD]\uFFFD\uFFFD\uFFFDrNQ\uFFFD\uFFFD,\uFFFD\uFFFD!\u0027r\uFFFD\uFFFD!Gp\uFFFD\uFFFD\uFFFD\uFFFDmJ}m_9\uFFFD\uFFFD\uFFFD\uFFFDd\uFFFD6\uFFFD~Gr\uFFFD\uFFFD\uFFFDR\uFFFD\u001AD \uFFFD\uFFFDo\uFFFD\uFFFD\uFFFD\uFFFD9\uFFFD}\u0027\uFFFD\uFFFDb\uFFFD\uFFFD\uFFFD\n",
-        "t\uFFFD\u02E8\u0422\u0000\uFFFD\uFFFD\uFFFD-\uFFFD\uFFFD/8L\uFFFDU\u0011\t\uFFFD\u0398mR{Wv\uFFFDNC\u05ED\uFFFD\uFFFD\uFFFDU\u0012\u0013\uFFFD\uFFFD\uFFFD\uFFFD4\u000BE\uFFFD\uFFFD\uFFFD\uFFFD\uFFFD\u0060\uFFFD\uFFFDB\uFFFD*]VTK\uFFFDo\uFFFDTU\uFFFDY\uFFFD\uFFFD\uFFFD\uFFFDAD\u001C\uFFFD\uFFFDca\f\uFFFD_\uFFFD\uFFFD\uFFFD\uFFFD\u003E\u0011B\u0000V\uFFFD\uFFFD\uFFFD\uFFFDc\uFFFD9\u07F6TDn\uFFFD.\u001FU\u007Fo\uFFFD\uFFFD\uFFFDIw\uFFFDx\u001Aq\u0017\uFFFD\u0017\uFFFD\u0060\uFFFD\u0501\u00B9L\uFFFD\uFFFD\uFFFD\uFFFD\uFFFD\uFFFD\uFFFDVa\uFFFD\uFFFD\uFFFDD\uFFFD\uFFFDsH\uFFFD\uFFFD\r",
-        "\u001Fn\uFFFDu-\u5060Z\uFFFD\uFFFD\uFFFD\u0022\fCP\uFFFD\uFFFD\uFFFD\uFFFD!\uFFFD\uFFFD.LDD\uFFFD\u0004\u00609,\u0003\u003E\uFFFD\u0015\fAj\fz\uFFFD\u0007\u0026V\u03707L\uFFFD\uFFFDi\uFFFD\u0006\uFFFDf\uFFFDp)\u9830\uFFFD\uFFFDcf\uFFFD\uFFFD{-COt\uFFFD5k\uFFFD\uFFFD\uFFFD\u007F\uFFFD\r",
-        "\uFFFDX\u007F\u0410\uFFFDR*T\uFFFD\u0018\uFFFDk\uFFFD\u0019\u000E\uFFFD\uFFFD\n",
-        "\u037B\u001Eg\uFFFD\uFFFD\u0401\uFFFD:\uFFFD\uFFFDV\uFFFD,Cy\uFFFD\uFFFD\u0151Q\u06677\uFFFDkQ\uFFFD\uFFFD\uFFFDt\uFFFDQe\uFFFD\uFFFD\uFFFD\uFFFD,\uFFFDu\u001A\u0002n*\u061E\u05940\u0019E\u003CjE\uFFFDZ\u0001*e/\u0012w\uFFFD4\uFFFDA\uFFFDR\uFFFD\uFFFD\uFFFD\uFFFD\u073E\uFFFD\uFFFD\u022A\uFFFD{\r",
-        "\uFFFD\uFFFD/\uFFFD\uFFFD 0\uFFFD\u0679\u01E1"
+        "\u0018\u0006\uFFFD\uFFFD\u0004\uFFFDZ\uFFFDe\uFFFD\uFFFDEG\uFFFD\u000F\uFFFD\uFFFDk\uFFFD\uFFFD#\b\uFFFD\u07B3\uFFFD,\uFFFD\uFFFD\u72A6\uFFFD\u068FF\u0017\uFFFDHD\u0006\uFFFD\uFFFD-\uFFFD\uFFFDV\uFFFD\uFFFDP\u0006\uFFFDz\uFFFD\uFFFD\u0010V\uFFFD\u0001q\uFFFD\uFFFD\uFFFD}:6\uFFFDm\uFFFD\uFFFD\uFFFD\uFFFD\u0022H\uFFFDP\u001C\uFFFD\u0022\uFFFD\u003C\uFFFD\uFFFD|\uFFFD\uFFFD,\uFFFD\b\u007F\uFFFDN\uFFFD\u05A15\uFFFDn\uFFFD?\uFFFD\u000Fr\u0018}1\u0018\uFFFD\uFFFD\u04E555\uFFFD o\uFFFDO\n",
+        "\uFFFDe~\u060F\u001FL\uFFFD\uFFFDj\uFFFD\uFFFD\uFFFD\uFFFDR#\uFFFD\t\uFFFDl\uFFFD\uFFFD\uFFFD\uFFFD\u001C\uFFFD\uFFFD\uFFFD\uFFFD\u0014v\u04A2zG\uFFFD\u00066\uFFFD\uFFFD1\uFFFDx\u0017FC\b\uFFFD\uFFFD\uFFFD\u007Fe\uFFFD\uFFFD\u000Fa\uFFFD\uFFFD\u61EA\u0000\uFFFD\uFFFD\uFFFD\uFFFD\u0022E\uFFFD\u001Cj\u0026\uFFFD;q\u001EnE\u0660\uFFFD\u0414\u0010\uFFFD\uFFFDk\uFFFD\u0013z\uFFFDq\uFFFD\uFFFD\uFFFD#kU\uFFFDd\u0013\uFFFD\u0014?\u0002\uFFFD\uFFFDBp\uFFFD\uFFFDE\uFFFD\uFFFD0\uFFFD\uFFFD\uFFFD-\uFFFD^)\t\uFFFD(^\uFFFD\uFFFD1K\u0643\uFFFD\uFFFD\uFFFD\u0017\u007F\uFFFD\uFFFD\u0018\u03A35e\uFFFD\uFFFD\u065AX\uFFFD@\uFFFD(/\u0005\uFFFD$\u0017\uFFFD\uFFFD\u0010$\uFFFD^\uFFFD\r",
+        "@\u0018w\u0012\uFFFD\u0015\uFFFD\uFFFD\uFFFDXp\uFFFD\u0019\uFFFD\u003C\n",
+        "I[\uFFFD\uFFFD\uFFFDfZ\uFFFDW$\u0019\uFFFD\u0010\uFFFD8,\uFFFDZ@~.\uFFFD\u0012GJ\uFFFD\f\u0327 \uFFFD$\uFFFD\u001A\uFFFD\u0003\u0000\uFFFD\u007F\uFFFD\u001CY\uFFFD\uFFFD\uFFFD(\uFFFD\u0012\u001FC\uFFFD\uFFFDO\uFFFD\u06D7HC:\uFFFDZ\uFFFD\u00117K\uFFFD\uFFFD\uFFFD\u00055,E\u068Ea\uFFFD\u002B\u0022x\u0022\u0010\uFFFD\uFFFDdi\u001A\uFFFD\u0017\u003E\uFFFD\uFFFD\uFFFDL\uFFFDW\uFFFDGO\uFFFD\uFFFDj\uFFFD\f\uFFFD\u0016r\uFFFD\uFFFD\\\u0006l\u0026\uFFFD\u0018\uFFFD_\uFFFD\uFFFD0\u001F\uFFFD\uFFFD\u0011{o\uFFFD\u00276\u04CD\uFFFD}\uFFFD\uFFFD \uFFFD\uFFFDM\uFFFD5\u0013\uFFFD8\uFFFD\uFFFD\uFFFD3\uFFFD\uFFFD\uFFFD\uFFFD\uFFFDt\uFFFD\uFFFD8\uFFFDn\uFFFDy\uFFFD\uFFFD\uFFFDx\uFFFD\uFFFD\u002B\u0060\uFFFDq\u001E\u0060\uFFFD\uFFFD\f\uFFFD~\uFFFD\uFFFD|\uFFFD0\u003E\u0027\uFFFD[\b\uFFFD\uFFFD\uFFFD\uFFFDT\uFFFD|y\uFFFD2\uFFFD\uFFFD\uFFFD\uFFFD\uFFFD[\uFFFD\uFFFD9\uFFFDz\uFFFD\u05FAp\uFFFD*\uFFFD\uFFFDMa\uFFFD5\uFFFDEl\uFFFD~\u02BAZ\uFFFD\uFFFD\uFFFD\uFFFD\uFFFD\uFFFD\uFFFD\uFFFD\u0577\uFFFD\uFFFD\uFFFD\uFFFD8\u001D-\uFFFD\uFFFD{\uFFFD\uFFFD:\uFFFD9\uFFFDJ\uFFFDf\uFFFD\b\uFFFD\u007FN\uFFFD\u0027\u001D\uFFFD\u078Bt\u00F6\uFFFD\uFFFD\u02C3\u0011\r",
+        "O\uFFFD\uFFFD\uFFFD\u003E\uFFFD\uFFFDJ\uFFFD\u03F04\uFFFD.\uFFFD\uFFFD9c\uFFFD\u0010\uFFFD1\uFFFDA\u0006\u00037\uFFFD\tn?9t\u0017 \f\uFFFD@\uFFFDd\uFFFD4v\u000F\uFFFD@9\uFFFD\uFFFD\uFFFD\u001F|\uFFFDOTW\uFFFD7\uFFFD]\uFFFD\uFFFD\u0017\uFFFDw\uFFFDs\r",
+        "\uFFFD\u0012\uFFFD\uFFFD13\u02BB\uFFFDf\uFFFD\u02AF\uFFFD\u0019\uFFFD\u001F\uFFFDw\uFFFD\u0334\b\t*\u00068V^~b\u007F\uFFFDyA\u0758wJ\u0244\uFFFD\uFFFDUq\u016D\uFFFD\uFFFD:q\uFFFDH\uFFFDA\uFFFD\t\uFFFD}*\uFFFDt\\\u0015\u0003G\u00045~;C\uFFFDr\uFFFDB3\uFFFDeYS\uFFFD$\r",
+        "\uFFFD7\u00198R\u0529\uFFFD \uFFFD\u0010;\uFFFDQ)\uFFFDxf\uFFFD\uFFFD\uFFFDH\uFFFDh\r",
+        "\uFFFDWW\u0018\u0466\uFFFD8\b\\\u000F\uFFFD\uFFFD\u002Bg\uFFFD\uFFFDR\uFFFD2\uFFFDC\u0060n\uFFFD\uFFFD\uFFFD\b,C_\uFFFD\uFFFD\u002BT|Q\uFFFDN\u0027-\u0002\uFFFD\uFFFD\u001A\uFFFD{:!]\u001B\uFFFD\uFFFD6\u0015\uFFFD\uFFFD\uFFFDt\uFFFD\uFFFD\f\uFFFD\uFFFDq9\uFFFD\uFFFD\uFFFDI\uFFFD\u0003\uFFFD\u0005\uFFFD\uFFFDjS\uFFFDe\uFFFD\uFFFD\uFFFD\u0027h\uFFFDz\u0016\uFFFD\uFFFDgl^nR\uFFFD\uFFFD\uFFFD\uFFFD\uFFFD\uFFFDc6\u0013N\uFFFD\uFFFD1 \u001C\uFFFD\uFFFD\uFFFD\uFFFD\u0005\uFFFD\u003C\uFFFD\uFFFD\uFFFD\uFFFD\uFFFD=e\uFFFD\u0060\uFFFDJ\uFFFD\uFFFD\uFFFDr\uFFFD3\uFFFDO\uFFFD\uFFFD\uFFFDt\uFFFDI\uFFFD}\uFFFD\uFFFD\uFFFD\uFFFDh_\uFFFDCc\u001D\uFFFD\uFFFD\u0026\uFFFD2\uFFFDO\uFFFD\u007F\u0022^\u0019\uFFFDr\u03B6B\uFFFD\uFFFD \uFFFDu\u017Fk\u000F\uFFFD\uFFFD\uFFFDRCz\u000E\uFFFDV\uFFFD)\u07C9\uFFFD%0\uFFFD\uFFFD\u001F\uFFFD\uFFFDT\u0005\uFFFD\u001C9\u007FCwg)ge\u0022U\u007F\uFFFD,\uFFFD\uFFFD\u000B^\u001C\u0002\uFFFDc\uFFFD\uFFFD\uFFFDu\uFFFD\uFFFD)D\uFFFD.6\n",
+        "\uFFFD\uFFFD\u0015\uFFFD\uFFFDyg\uFFFD\uFFFD[\uFFFD\uFFFD;\u0507"
       ],
       "StatusCode": 202,
       "ResponseHeaders": {
         "Content-Length": "0",
-<<<<<<< HEAD
-        "Date": "Wed, 03 Feb 2021 02:10:09 GMT",
-=======
-        "Date": "Wed, 17 Feb 2021 22:30:44 GMT",
->>>>>>> 1814567d
+        "Date": "Fri, 19 Feb 2021 19:11:26 GMT",
         "Server": [
           "Windows-Azure-HDFS/1.0",
           "Microsoft-HTTPAPI/2.0"
         ],
-        "x-ms-client-request-id": "5ddaed9a-6a13-02c9-096c-a2bd00ca3981",
-<<<<<<< HEAD
-        "x-ms-request-id": "1276b7c3-a01f-002c-34d1-f993f0000000",
-=======
-        "x-ms-request-id": "9d77c24b-701f-0062-5f7c-05bd78000000",
->>>>>>> 1814567d
+        "x-ms-client-request-id": "5622633b-ef04-799c-0c93-bd35faf3cf48",
+        "x-ms-request-id": "6f4b66d1-e01f-004f-06f3-060e0b000000",
         "x-ms-request-server-encrypted": "true",
         "x-ms-version": "2020-06-12"
       },
       "ResponseBody": []
     },
     {
-      "RequestUri": "https://seannse.dfs.core.windows.net/test-filesystem-37f4b969-fbc3-04ae-0bc1-9e32974abc8e/test-file-3952a362-9699-84d7-0978-26ac7c8d861c?action=flush\u0026position=1024",
+      "RequestUri": "https://seannse.dfs.core.windows.net/test-filesystem-8b5b11cd-17ac-5c35-b442-b8a03daf5aa2/test-file-b9250338-a642-0149-bc37-c7d9f810b5a5?action=flush\u0026position=1024",
       "RequestMethod": "PATCH",
       "RequestHeaders": {
         "Accept": "application/json",
         "Authorization": "Sanitized",
-<<<<<<< HEAD
-        "traceparent": "00-98f5ae877ceb7c4487d4a1c7cdb2605c-9ee002208015294a-00",
-        "User-Agent": [
-          "azsdk-net-Storage.Files.DataLake/12.7.0-alpha.20210202.1",
-          "(.NET Framework 4.8.4250.0; Microsoft Windows 10.0.19042 )"
-        ],
-        "x-ms-client-request-id": "ba7ff294-b0a8-2e46-4aff-96cc8c2e5df4",
-        "x-ms-date": "Wed, 03 Feb 2021 02:10:08 GMT",
-=======
-        "Content-Length": "0",
-        "traceparent": "00-b05f3017a5665f4aa9300a38e0c4dd17-03682472f9c3d443-00",
-        "User-Agent": [
-          "azsdk-net-Storage.Files.DataLake/12.7.0-alpha.20210217.1",
-          "(.NET 5.0.3; Microsoft Windows 10.0.19042)"
-        ],
-        "x-ms-client-request-id": "ba7ff294-b0a8-2e46-4aff-96cc8c2e5df4",
-        "x-ms-date": "Wed, 17 Feb 2021 22:30:44 GMT",
->>>>>>> 1814567d
+        "traceparent": "00-8303e3a89fdd3d44a48dda0cde30f651-39e684d32651414b-00",
+        "User-Agent": [
+          "azsdk-net-Storage.Files.DataLake/12.7.0-alpha.20210219.1",
+          "(.NET 5.0.3; Microsoft Windows 10.0.19041)"
+        ],
+        "x-ms-client-request-id": "9830812b-177e-017f-192f-14c0d70910b1",
+        "x-ms-date": "Fri, 19 Feb 2021 19:11:28 GMT",
         "x-ms-return-client-request-id": "true",
         "x-ms-version": "2020-06-12"
       },
@@ -207,53 +132,33 @@
       "StatusCode": 200,
       "ResponseHeaders": {
         "Content-Length": "0",
-<<<<<<< HEAD
-        "Date": "Wed, 03 Feb 2021 02:10:09 GMT",
-        "ETag": "\u00220x8D8C7E8D5363C7A\u0022",
-        "Last-Modified": "Wed, 03 Feb 2021 02:10:09 GMT",
-=======
-        "Date": "Wed, 17 Feb 2021 22:30:44 GMT",
-        "ETag": "\u00220x8D8D393AA946942\u0022",
-        "Last-Modified": "Wed, 17 Feb 2021 22:30:44 GMT",
->>>>>>> 1814567d
+        "Date": "Fri, 19 Feb 2021 19:11:26 GMT",
+        "ETag": "\u00220x8D8D50A284E7985\u0022",
+        "Last-Modified": "Fri, 19 Feb 2021 19:11:27 GMT",
         "Server": [
           "Windows-Azure-HDFS/1.0",
           "Microsoft-HTTPAPI/2.0"
         ],
-        "x-ms-client-request-id": "ba7ff294-b0a8-2e46-4aff-96cc8c2e5df4",
-<<<<<<< HEAD
-        "x-ms-request-id": "1276b7e5-a01f-002c-56d1-f993f0000000",
-=======
-        "x-ms-request-id": "9d77c275-701f-0062-097c-05bd78000000",
->>>>>>> 1814567d
+        "x-ms-client-request-id": "9830812b-177e-017f-192f-14c0d70910b1",
+        "x-ms-request-id": "6f4b66ea-e01f-004f-1ff3-060e0b000000",
         "x-ms-request-server-encrypted": "false",
         "x-ms-version": "2020-06-12"
       },
       "ResponseBody": []
     },
     {
-      "RequestUri": "https://seannse.blob.core.windows.net/test-filesystem-37f4b969-fbc3-04ae-0bc1-9e32974abc8e/test-file-3952a362-9699-84d7-0978-26ac7c8d861c",
+      "RequestUri": "https://seannse.blob.core.windows.net/test-filesystem-8b5b11cd-17ac-5c35-b442-b8a03daf5aa2/test-file-b9250338-a642-0149-bc37-c7d9f810b5a5",
       "RequestMethod": "HEAD",
       "RequestHeaders": {
         "Accept": "application/xml",
         "Authorization": "Sanitized",
-<<<<<<< HEAD
-        "traceparent": "00-d9ac4b969445234985afd3c4d8d807bf-e27c1e1cf2117647-00",
-        "User-Agent": [
-          "azsdk-net-Storage.Files.DataLake/12.7.0-alpha.20210202.1",
-          "(.NET Framework 4.8.4250.0; Microsoft Windows 10.0.19042 )"
-        ],
-        "x-ms-client-request-id": "0d28dd95-7e4b-49d8-b9dd-c3f5a6321602",
-        "x-ms-date": "Wed, 03 Feb 2021 02:10:09 GMT",
-=======
-        "traceparent": "00-a11f68c2a5d9ef45a6edc39349608dd6-c641e286ac0aae43-00",
-        "User-Agent": [
-          "azsdk-net-Storage.Files.DataLake/12.7.0-alpha.20210217.1",
-          "(.NET 5.0.3; Microsoft Windows 10.0.19042)"
-        ],
-        "x-ms-client-request-id": "0d28dd95-7e4b-49d8-b9dd-c3f5a6321602",
-        "x-ms-date": "Wed, 17 Feb 2021 22:30:45 GMT",
->>>>>>> 1814567d
+        "traceparent": "00-cb8817c916256543a307026b80f8b9f5-e8fe0e19c6d60b4e-00",
+        "User-Agent": [
+          "azsdk-net-Storage.Files.DataLake/12.7.0-alpha.20210219.1",
+          "(.NET 5.0.3; Microsoft Windows 10.0.19041)"
+        ],
+        "x-ms-client-request-id": "78092fa1-37c3-09ca-3f62-4b34c6504a5a",
+        "x-ms-date": "Fri, 19 Feb 2021 19:11:28 GMT",
         "x-ms-return-client-request-id": "true",
         "x-ms-version": "2020-06-12"
       },
@@ -263,15 +168,9 @@
         "Accept-Ranges": "bytes",
         "Content-Length": "1024",
         "Content-Type": "application/octet-stream",
-<<<<<<< HEAD
-        "Date": "Wed, 03 Feb 2021 02:10:09 GMT",
-        "ETag": "\u00220x8D8C7E8D5363C7A\u0022",
-        "Last-Modified": "Wed, 03 Feb 2021 02:10:09 GMT",
-=======
-        "Date": "Wed, 17 Feb 2021 22:30:44 GMT",
-        "ETag": "\u00220x8D8D393AA946942\u0022",
-        "Last-Modified": "Wed, 17 Feb 2021 22:30:44 GMT",
->>>>>>> 1814567d
+        "Date": "Fri, 19 Feb 2021 19:11:27 GMT",
+        "ETag": "\u00220x8D8D50A284E7985\u0022",
+        "Last-Modified": "Fri, 19 Feb 2021 19:11:27 GMT",
         "Server": [
           "Windows-Azure-Blob/1.0",
           "Microsoft-HTTPAPI/2.0"
@@ -279,47 +178,31 @@
         "x-ms-access-tier": "Hot",
         "x-ms-access-tier-inferred": "true",
         "x-ms-blob-type": "BlockBlob",
-        "x-ms-client-request-id": "0d28dd95-7e4b-49d8-b9dd-c3f5a6321602",
-<<<<<<< HEAD
-        "x-ms-creation-time": "Wed, 03 Feb 2021 02:10:09 GMT",
-=======
-        "x-ms-creation-time": "Wed, 17 Feb 2021 22:30:44 GMT",
->>>>>>> 1814567d
+        "x-ms-client-request-id": "78092fa1-37c3-09ca-3f62-4b34c6504a5a",
+        "x-ms-creation-time": "Fri, 19 Feb 2021 19:11:27 GMT",
         "x-ms-group": "$superuser",
         "x-ms-lease-state": "available",
         "x-ms-lease-status": "unlocked",
         "x-ms-owner": "$superuser",
         "x-ms-permissions": "rw-r-----",
-<<<<<<< HEAD
-        "x-ms-request-id": "97b1944c-101e-004b-08d1-f9830c000000",
-=======
-        "x-ms-request-id": "aee12ba4-d01e-009f-0e7c-05335d000000",
->>>>>>> 1814567d
+        "x-ms-request-id": "2e688466-201e-00a4-5ef3-0676f9000000",
         "x-ms-server-encrypted": "true",
         "x-ms-version": "2020-06-12"
       },
       "ResponseBody": []
     },
     {
-      "RequestUri": "https://seannse.blob.core.windows.net/test-filesystem-37f4b969-fbc3-04ae-0bc1-9e32974abc8e/test-file-3952a362-9699-84d7-0978-26ac7c8d861c",
+      "RequestUri": "https://seannse.blob.core.windows.net/test-filesystem-8b5b11cd-17ac-5c35-b442-b8a03daf5aa2/test-file-b9250338-a642-0149-bc37-c7d9f810b5a5",
       "RequestMethod": "GET",
       "RequestHeaders": {
         "Accept": "application/xml",
         "Authorization": "Sanitized",
         "User-Agent": [
-<<<<<<< HEAD
-          "azsdk-net-Storage.Files.DataLake/12.7.0-alpha.20210202.1",
-          "(.NET Framework 4.8.4250.0; Microsoft Windows 10.0.19042 )"
-        ],
-        "x-ms-client-request-id": "ae372957-4f06-b7a9-d94f-81469127b7bb",
-        "x-ms-date": "Wed, 03 Feb 2021 02:10:09 GMT",
-=======
-          "azsdk-net-Storage.Files.DataLake/12.7.0-alpha.20210217.1",
-          "(.NET 5.0.3; Microsoft Windows 10.0.19042)"
-        ],
-        "x-ms-client-request-id": "ae372957-4f06-b7a9-d94f-81469127b7bb",
-        "x-ms-date": "Wed, 17 Feb 2021 22:30:45 GMT",
->>>>>>> 1814567d
+          "azsdk-net-Storage.Files.DataLake/12.7.0-alpha.20210219.1",
+          "(.NET 5.0.3; Microsoft Windows 10.0.19041)"
+        ],
+        "x-ms-client-request-id": "a81e1e63-97ff-53ee-bc86-632d37189802",
+        "x-ms-date": "Fri, 19 Feb 2021 19:11:28 GMT",
         "x-ms-range": "bytes=0-4194303",
         "x-ms-return-client-request-id": "true",
         "x-ms-version": "2020-06-12"
@@ -331,64 +214,40 @@
         "Content-Length": "1024",
         "Content-Range": "bytes 0-1023/1024",
         "Content-Type": "application/octet-stream",
-<<<<<<< HEAD
-        "Date": "Wed, 03 Feb 2021 02:10:09 GMT",
-        "ETag": "\u00220x8D8C7E8D5363C7A\u0022",
-        "Last-Modified": "Wed, 03 Feb 2021 02:10:09 GMT",
-=======
-        "Date": "Wed, 17 Feb 2021 22:30:44 GMT",
-        "ETag": "\u00220x8D8D393AA946942\u0022",
-        "Last-Modified": "Wed, 17 Feb 2021 22:30:44 GMT",
->>>>>>> 1814567d
+        "Date": "Fri, 19 Feb 2021 19:11:27 GMT",
+        "ETag": "\u00220x8D8D50A284E7985\u0022",
+        "Last-Modified": "Fri, 19 Feb 2021 19:11:27 GMT",
         "Server": [
           "Windows-Azure-Blob/1.0",
           "Microsoft-HTTPAPI/2.0"
         ],
         "x-ms-blob-type": "BlockBlob",
-        "x-ms-client-request-id": "ae372957-4f06-b7a9-d94f-81469127b7bb",
-<<<<<<< HEAD
-        "x-ms-creation-time": "Wed, 03 Feb 2021 02:10:09 GMT",
-=======
-        "x-ms-creation-time": "Wed, 17 Feb 2021 22:30:44 GMT",
->>>>>>> 1814567d
+        "x-ms-client-request-id": "a81e1e63-97ff-53ee-bc86-632d37189802",
+        "x-ms-creation-time": "Fri, 19 Feb 2021 19:11:27 GMT",
         "x-ms-group": "$superuser",
         "x-ms-lease-state": "available",
         "x-ms-lease-status": "unlocked",
         "x-ms-owner": "$superuser",
         "x-ms-permissions": "rw-r-----",
-<<<<<<< HEAD
-        "x-ms-request-id": "97b194b6-101e-004b-6cd1-f9830c000000",
-=======
-        "x-ms-request-id": "aee12c28-d01e-009f-077c-05335d000000",
->>>>>>> 1814567d
+        "x-ms-request-id": "2e68852e-201e-00a4-1af3-0676f9000000",
         "x-ms-server-encrypted": "true",
         "x-ms-version": "2020-06-12"
       },
-      "ResponseBody": "kOT63ZDvUVQNsGVZCsqL2MvfwPLDq8IzTiRKcFewvdEVilSTOBguglMzAhyM94PEeeUvp0Bio\u002BQix45rpeH8XPOURH92\u002BJ\u002BysD2ekKmmp1ehhfZxgRWQsudwcXGKwtxyNqUp\u002BLMDToFGfPcCwxM6fB83yiDri9vdA5GYBocuKO5hLFkDfa\u002BjnTd0KwQeje7TNfRRU/e8hqrJS/Qhakj6GFMIoZe5N/9wkyzodmDXv3ajxdCS3NX2pKWvOTG7gjLvehOwFetXGf714b/K0xBK8ox\u002BfqV3Zzt\u002BEfzxCv3NtRH6\u002BfxMJqmKS6vSnfoVK9GVZEalPAONdxLXMQTvZQ8AJyyu0NoT/czi9DL6pMlAaeUrXKa2KHgNbYLpdfSlm\u002Bac0nbOZlv2gmZ6wkjQk9JIlsgewwlpSf\u002B0oWNXKYjYPVhMXtJTcgOKNNo/PGUvPNqvod8rhtfdMoh3GsT3n1jeooTvhDQA9SPFk44uKQ2ZhGSJqIiorLeBbitK3Fg\u002BkpWBYJnhP7elr6y7ZvJJrgh63ZVfbvbQNfbNbhUJtRjLhgD4rMh0t0Ss5Pnc7UXEN78i0P7C3iSfsSujFNCim/mT8N/xUAFABiVQson99EewCDdV5\u002BUZCKjbWfud0KNzCkj/SP1l0ue\u002B4srYciubor3j8guZTLQUeec3FfcGojWC3KhB/atKSzVQlwQbQZZ8QLc9ut2Y2r6T6s4VLbzvtz\u002BUVpWDWqQRmafWSbSw\u002BThRutU/yOhX6QLprRLdNB14YN/FhuoA\u002BeYTKyE2wpAK4/GVw3Lnr\u002B9XPGyTmq2RNGSJXenU6nJOUcHuLJzHISdy3skhR3CqkLDwbUp9bV85gfe8rWSmNvh\u002BR3Kx\u002BINSjxpEILvkb\u002B3z3sw5430n0eRitaulCnTDy6jQogD\u002B\u002BZctnt4vOEyjVREJyM6YbVJ7V3aOTkPXrYSmgVUSE83t9eQ0C0We95iXvmCZm0KlKl1WVEuKb6pUVfBZibb3kEFEHNPpY2EM3V/d95DjPhFCAFb3vL\u002BCY4Y537ZURG7hoC4fVX9vvMf7SXfrrHgacRffF4lg/9SBwrlMr4Ort5jx/FZhxOmS00SP\u002B3NIlrYNH26edS3lgaBanZLFIgxDUJHe\u002BrAhuK0uTERE0ARgOSwDPpAVDEFqDHq2ByZWzbA3TKvhaZsG7GbAcCnpoLCc\u002BWNmwuN7LUNPdO41a7GG13\u002BTDYRYf9CQ/VIqVJwYgWvKGQ7D7wrNux5nkfSs0IG1OpmpVpMsQ3mT1sWRUdmnN/OCa1Giw\u002Bh0xVFl8e7b4yzRdRoCbirYntaUMBlFPGpFwFoBKmUvEnewNJBBxlKLt/KYwNy\u002BpMjIqs17DZLOL4nnIDCT2bnHoQ=="
-    },
-    {
-      "RequestUri": "https://seannse.blob.core.windows.net/test-filesystem-37f4b969-fbc3-04ae-0bc1-9e32974abc8e?restype=container",
+      "ResponseBody": "GAantATPWrllxd1FR40P9b1rjdsjCLDes5Isic3niqad2o9GF89IRAbS7C2851aD2FAGoHrt0hBWyAFxotHsfTo2p23\u002ByN3tIkjVUByDIss8qLB84eosrwh/707O1qE15m7yhT/phQ9yGH0xGIHz06U1Nfogb5xPCvhlftiPH0ynoGqtkJ2MUiOhCcls\u002B5eGixyomKGnFHbSonpHgwY24/kxiXgXRkMIqeLWf2XS4g9h3vO85oeqAIvz2u0iRc4caibQO3EebkXZoO\u002B\u002B0JQQ/79r5qUTev1xhojsI2tV5mQTuRQ/AqedQnCt4kWX6zD349sttl4pCfAoXrToMUvZg7qKqxd/0PwYzqM1ZZe42ZpY9UCQKC8F6bAkF6TztBAk1F6LDUAYdxLeFei79KNYcIQZjzwKSVuKhcFmWrlXJBmSEJE4LMxaQH4usRJHSvQMzKcg2STUGosDAId/sRxZhvDOKOQSH0O3v0\u002B925dIQzrMWo4RN0v0vfUFNSxF2o5h1SsieCIQ\u002BqxkaRrUFz70ur1Ms1eOR0\u002Bl2WrvDOkWcuTBXAZsJsoYvF/hrc4wH6a2EXtv\u002BCc2043bfZ\u002B3IO7CTfY1E7o4h5TyM/b4rJqAdLnDOPpup3m8i4h4kKgrYJtxHmDX\u002BgzsfonnfMQwPifzWwjl9OfzVKV8eYcyv/frx9Jbho05qXqs17pwhyq1i01hhTWgRWyzfsq6WoGFub\u002BS\u002B7Xx1beZubGOOB0tgsx7x\u002B060TnCSoFmpwjCf074Jx373ot0w7aVx8uDEQ1Phvv9PpOUSuiFz7A0ii6v1zljlRD/MaNBBgM3pQluPzl0FyAMxEC6ZN00dg/aQDmH5fCRH3z8T1RXvDeQXaTeF5B3wHMNoxL4qDEzyruUZsbKr8AZ3B\u002B8d8fMtAgJKgY4Vl5\u002BYn/FeUHdmHdKyYSYw1Vxxa3kxDpxukirQe8J730q\u002BnRcFQNHBDV\u002BO0Oncq5CM/GymGVZU5EkDac3GThS1Kn5IM4QO61RKcB4Zon3yUiZaA3\u002BV1cY0abiOAhcD\u002Bv8K2earVLgMvhDYG6k4e0ILENfnrErVHxR4U4nLQKl9RrVezohXRv2uDYVuvbpdPC42gzE/XE50dfqScwDuAX1nmpTzmWz588naOV6FpmFZ2xeblL24Pipm6pjNhNO8/8xIByMlaWKBfM8nJSLv7s9ZeFgpEqy/r5yqjO7T7C72XTlSfV9\u002BdHH1GhfukNjHdzuJtEy7k\u002B1fyJeGetyzrZCgMMgpXXFv2sPmc/hUkN6Do1WzCnfieolMMrTH9/mVAWyHDl/Q3dnKWdlIlV/1Cze4wteHAKNY/fZ\u002BnWq8Z\u002BLKUTKLjYK\u002B8sV76PCeWeVpVue9TvUhw=="
+    },
+    {
+      "RequestUri": "https://seannse.blob.core.windows.net/test-filesystem-8b5b11cd-17ac-5c35-b442-b8a03daf5aa2?restype=container",
       "RequestMethod": "DELETE",
       "RequestHeaders": {
         "Accept": "application/xml",
         "Authorization": "Sanitized",
-<<<<<<< HEAD
-        "traceparent": "00-e027940778ea764f87f162074461e3f5-2b067acffbc00449-00",
-        "User-Agent": [
-          "azsdk-net-Storage.Files.DataLake/12.7.0-alpha.20210202.1",
-          "(.NET Framework 4.8.4250.0; Microsoft Windows 10.0.19042 )"
-        ],
-        "x-ms-client-request-id": "7c9d60bc-68fb-6ffc-bef4-cdb41a59afae",
-        "x-ms-date": "Wed, 03 Feb 2021 02:10:09 GMT",
-=======
-        "traceparent": "00-d684b97d7755b442a73ffd6367440b69-f2a5abde32fd4f4e-00",
-        "User-Agent": [
-          "azsdk-net-Storage.Files.DataLake/12.7.0-alpha.20210217.1",
-          "(.NET 5.0.3; Microsoft Windows 10.0.19042)"
-        ],
-        "x-ms-client-request-id": "7c9d60bc-68fb-6ffc-bef4-cdb41a59afae",
-        "x-ms-date": "Wed, 17 Feb 2021 22:30:45 GMT",
->>>>>>> 1814567d
+        "traceparent": "00-bcf636177620474785bcd921aea9f8a2-a3056037d33ec64a-00",
+        "User-Agent": [
+          "azsdk-net-Storage.Files.DataLake/12.7.0-alpha.20210219.1",
+          "(.NET 5.0.3; Microsoft Windows 10.0.19041)"
+        ],
+        "x-ms-client-request-id": "a8d1202f-a231-575a-81d0-6afeebcf701c",
+        "x-ms-date": "Fri, 19 Feb 2021 19:11:28 GMT",
         "x-ms-return-client-request-id": "true",
         "x-ms-version": "2020-06-12"
       },
@@ -396,28 +255,20 @@
       "StatusCode": 202,
       "ResponseHeaders": {
         "Content-Length": "0",
-<<<<<<< HEAD
-        "Date": "Wed, 03 Feb 2021 02:10:09 GMT",
-=======
-        "Date": "Wed, 17 Feb 2021 22:30:44 GMT",
->>>>>>> 1814567d
-        "Server": [
-          "Windows-Azure-Blob/1.0",
-          "Microsoft-HTTPAPI/2.0"
-        ],
-        "x-ms-client-request-id": "7c9d60bc-68fb-6ffc-bef4-cdb41a59afae",
-<<<<<<< HEAD
-        "x-ms-request-id": "97b1953f-101e-004b-69d1-f9830c000000",
-=======
-        "x-ms-request-id": "aee12cad-d01e-009f-047c-05335d000000",
->>>>>>> 1814567d
+        "Date": "Fri, 19 Feb 2021 19:11:27 GMT",
+        "Server": [
+          "Windows-Azure-Blob/1.0",
+          "Microsoft-HTTPAPI/2.0"
+        ],
+        "x-ms-client-request-id": "a8d1202f-a231-575a-81d0-6afeebcf701c",
+        "x-ms-request-id": "2e6885f5-201e-00a4-56f3-0676f9000000",
         "x-ms-version": "2020-06-12"
       },
       "ResponseBody": []
     }
   ],
   "Variables": {
-    "RandomSeed": "1144992834",
+    "RandomSeed": "1472690480",
     "Storage_TestConfigHierarchicalNamespace": "NamespaceTenant\nseannse\nU2FuaXRpemVk\nhttps://seannse.blob.core.windows.net\nhttps://seannse.file.core.windows.net\nhttps://seannse.queue.core.windows.net\nhttps://seannse.table.core.windows.net\n\n\n\n\nhttps://seannse-secondary.blob.core.windows.net\nhttps://seannse-secondary.file.core.windows.net\nhttps://seannse-secondary.queue.core.windows.net\nhttps://seannse-secondary.table.core.windows.net\n68390a19-a643-458b-b726-408abf67b4fc\nSanitized\n72f988bf-86f1-41af-91ab-2d7cd011db47\nhttps://login.microsoftonline.com/\nCloud\nBlobEndpoint=https://seannse.blob.core.windows.net/;QueueEndpoint=https://seannse.queue.core.windows.net/;FileEndpoint=https://seannse.file.core.windows.net/;BlobSecondaryEndpoint=https://seannse-secondary.blob.core.windows.net/;QueueSecondaryEndpoint=https://seannse-secondary.queue.core.windows.net/;FileSecondaryEndpoint=https://seannse-secondary.file.core.windows.net/;AccountName=seannse;AccountKey=Sanitized\n"
   }
 }