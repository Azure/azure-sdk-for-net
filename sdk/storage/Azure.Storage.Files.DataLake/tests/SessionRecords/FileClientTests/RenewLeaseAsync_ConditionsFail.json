--- conflicted
+++ resolved
@@ -15,11 +15,7 @@
         "x-ms-client-request-id": "dad81794-535c-f285-10bd-c221dbb8e964",
         "x-ms-date": "Fri, 19 Feb 2021 19:10:47 GMT",
         "x-ms-return-client-request-id": "true",
-<<<<<<< HEAD
-        "x-ms-version": "2020-12-06"
-=======
-        "x-ms-version": "2021-02-12"
->>>>>>> 7e782c87
+        "x-ms-version": "2021-02-12"
       },
       "RequestBody": null,
       "StatusCode": 201,
@@ -34,11 +30,7 @@
         ],
         "x-ms-client-request-id": "dad81794-535c-f285-10bd-c221dbb8e964",
         "x-ms-request-id": "2e66f88b-201e-00a4-42f2-0676f9000000",
-<<<<<<< HEAD
-        "x-ms-version": "2020-12-06"
-=======
-        "x-ms-version": "2021-02-12"
->>>>>>> 7e782c87
+        "x-ms-version": "2021-02-12"
       },
       "ResponseBody": []
     },
@@ -56,11 +48,7 @@
         "x-ms-client-request-id": "0c2790b0-5ad4-2815-c5b9-9cd44970270e",
         "x-ms-date": "Fri, 19 Feb 2021 19:10:48 GMT",
         "x-ms-return-client-request-id": "true",
-<<<<<<< HEAD
-        "x-ms-version": "2020-12-06"
-=======
-        "x-ms-version": "2021-02-12"
->>>>>>> 7e782c87
+        "x-ms-version": "2021-02-12"
       },
       "RequestBody": null,
       "StatusCode": 201,
@@ -75,11 +63,7 @@
         ],
         "x-ms-client-request-id": "0c2790b0-5ad4-2815-c5b9-9cd44970270e",
         "x-ms-request-id": "6f4b47d7-e01f-004f-2ef2-060e0b000000",
-<<<<<<< HEAD
-        "x-ms-version": "2020-12-06"
-=======
-        "x-ms-version": "2021-02-12"
->>>>>>> 7e782c87
+        "x-ms-version": "2021-02-12"
       },
       "ResponseBody": []
     },
@@ -100,11 +84,7 @@
         "x-ms-lease-duration": "15",
         "x-ms-proposed-lease-id": "00d72a1e-cd28-3913-12ee-e4e1c0194bff",
         "x-ms-return-client-request-id": "true",
-<<<<<<< HEAD
-        "x-ms-version": "2020-12-06"
-=======
-        "x-ms-version": "2021-02-12"
->>>>>>> 7e782c87
+        "x-ms-version": "2021-02-12"
       },
       "RequestBody": null,
       "StatusCode": 201,
@@ -120,11 +100,7 @@
         "x-ms-client-request-id": "a9199c83-8e67-e3c6-7ded-fae6753468ac",
         "x-ms-lease-id": "00d72a1e-cd28-3913-12ee-e4e1c0194bff",
         "x-ms-request-id": "2e66f9db-201e-00a4-7ef2-0676f9000000",
-<<<<<<< HEAD
-        "x-ms-version": "2020-12-06"
-=======
-        "x-ms-version": "2021-02-12"
->>>>>>> 7e782c87
+        "x-ms-version": "2021-02-12"
       },
       "ResponseBody": []
     },
@@ -145,11 +121,7 @@
         "x-ms-lease-action": "renew",
         "x-ms-lease-id": "00d72a1e-cd28-3913-12ee-e4e1c0194bff",
         "x-ms-return-client-request-id": "true",
-<<<<<<< HEAD
-        "x-ms-version": "2020-12-06"
-=======
-        "x-ms-version": "2021-02-12"
->>>>>>> 7e782c87
+        "x-ms-version": "2021-02-12"
       },
       "RequestBody": null,
       "StatusCode": 412,
@@ -164,11 +136,7 @@
         "x-ms-client-request-id": "235efe5b-a1ff-6a98-5480-bcec96dc7a90",
         "x-ms-error-code": "ConditionNotMet",
         "x-ms-request-id": "2e66fa99-201e-00a4-32f2-0676f9000000",
-<<<<<<< HEAD
-        "x-ms-version": "2020-12-06"
-=======
-        "x-ms-version": "2021-02-12"
->>>>>>> 7e782c87
+        "x-ms-version": "2021-02-12"
       },
       "ResponseBody": [
         "﻿<?xml version=\"1.0\" encoding=\"utf-8\"?><Error><Code>ConditionNotMet</Code><Message>The condition specified using HTTP conditional header(s) is not met.\n",
@@ -190,11 +158,7 @@
         "x-ms-client-request-id": "768adeb8-44d6-cbac-0472-da8c3047f68b",
         "x-ms-date": "Fri, 19 Feb 2021 19:10:48 GMT",
         "x-ms-return-client-request-id": "true",
-<<<<<<< HEAD
-        "x-ms-version": "2020-12-06"
-=======
-        "x-ms-version": "2021-02-12"
->>>>>>> 7e782c87
+        "x-ms-version": "2021-02-12"
       },
       "RequestBody": null,
       "StatusCode": 202,
@@ -207,11 +171,7 @@
         ],
         "x-ms-client-request-id": "768adeb8-44d6-cbac-0472-da8c3047f68b",
         "x-ms-request-id": "2e66fb4b-201e-00a4-5bf2-0676f9000000",
-<<<<<<< HEAD
-        "x-ms-version": "2020-12-06"
-=======
-        "x-ms-version": "2021-02-12"
->>>>>>> 7e782c87
+        "x-ms-version": "2021-02-12"
       },
       "ResponseBody": []
     },
@@ -230,11 +190,7 @@
         "x-ms-client-request-id": "a711b696-a142-eab0-dc92-500e89396beb",
         "x-ms-date": "Fri, 19 Feb 2021 19:10:48 GMT",
         "x-ms-return-client-request-id": "true",
-<<<<<<< HEAD
-        "x-ms-version": "2020-12-06"
-=======
-        "x-ms-version": "2021-02-12"
->>>>>>> 7e782c87
+        "x-ms-version": "2021-02-12"
       },
       "RequestBody": null,
       "StatusCode": 201,
@@ -249,11 +205,7 @@
         ],
         "x-ms-client-request-id": "a711b696-a142-eab0-dc92-500e89396beb",
         "x-ms-request-id": "2e66fc0d-201e-00a4-15f2-0676f9000000",
-<<<<<<< HEAD
-        "x-ms-version": "2020-12-06"
-=======
-        "x-ms-version": "2021-02-12"
->>>>>>> 7e782c87
+        "x-ms-version": "2021-02-12"
       },
       "ResponseBody": []
     },
@@ -271,11 +223,7 @@
         "x-ms-client-request-id": "ff4d77f2-eed3-580d-7ca7-b53ad3be8082",
         "x-ms-date": "Fri, 19 Feb 2021 19:10:48 GMT",
         "x-ms-return-client-request-id": "true",
-<<<<<<< HEAD
-        "x-ms-version": "2020-12-06"
-=======
-        "x-ms-version": "2021-02-12"
->>>>>>> 7e782c87
+        "x-ms-version": "2021-02-12"
       },
       "RequestBody": null,
       "StatusCode": 201,
@@ -290,11 +238,7 @@
         ],
         "x-ms-client-request-id": "ff4d77f2-eed3-580d-7ca7-b53ad3be8082",
         "x-ms-request-id": "6f4b485e-e01f-004f-35f2-060e0b000000",
-<<<<<<< HEAD
-        "x-ms-version": "2020-12-06"
-=======
-        "x-ms-version": "2021-02-12"
->>>>>>> 7e782c87
+        "x-ms-version": "2021-02-12"
       },
       "ResponseBody": []
     },
@@ -315,11 +259,7 @@
         "x-ms-lease-duration": "15",
         "x-ms-proposed-lease-id": "efab7624-c25c-eae3-7d05-6dca627bb645",
         "x-ms-return-client-request-id": "true",
-<<<<<<< HEAD
-        "x-ms-version": "2020-12-06"
-=======
-        "x-ms-version": "2021-02-12"
->>>>>>> 7e782c87
+        "x-ms-version": "2021-02-12"
       },
       "RequestBody": null,
       "StatusCode": 201,
@@ -335,11 +275,7 @@
         "x-ms-client-request-id": "3d9959c9-4000-3068-9362-81cd8143f601",
         "x-ms-lease-id": "efab7624-c25c-eae3-7d05-6dca627bb645",
         "x-ms-request-id": "2e66fd78-201e-00a4-67f2-0676f9000000",
-<<<<<<< HEAD
-        "x-ms-version": "2020-12-06"
-=======
-        "x-ms-version": "2021-02-12"
->>>>>>> 7e782c87
+        "x-ms-version": "2021-02-12"
       },
       "ResponseBody": []
     },
@@ -360,11 +296,7 @@
         "x-ms-lease-action": "renew",
         "x-ms-lease-id": "efab7624-c25c-eae3-7d05-6dca627bb645",
         "x-ms-return-client-request-id": "true",
-<<<<<<< HEAD
-        "x-ms-version": "2020-12-06"
-=======
-        "x-ms-version": "2021-02-12"
->>>>>>> 7e782c87
+        "x-ms-version": "2021-02-12"
       },
       "RequestBody": null,
       "StatusCode": 412,
@@ -379,11 +311,7 @@
         "x-ms-client-request-id": "08002266-79e1-9645-9fcf-5faaed38f348",
         "x-ms-error-code": "ConditionNotMet",
         "x-ms-request-id": "2e66fe34-201e-00a4-17f2-0676f9000000",
-<<<<<<< HEAD
-        "x-ms-version": "2020-12-06"
-=======
-        "x-ms-version": "2021-02-12"
->>>>>>> 7e782c87
+        "x-ms-version": "2021-02-12"
       },
       "ResponseBody": [
         "﻿<?xml version=\"1.0\" encoding=\"utf-8\"?><Error><Code>ConditionNotMet</Code><Message>The condition specified using HTTP conditional header(s) is not met.\n",
@@ -405,11 +333,7 @@
         "x-ms-client-request-id": "5f66d632-ed42-771f-2bcc-2bef2dcbc737",
         "x-ms-date": "Fri, 19 Feb 2021 19:10:48 GMT",
         "x-ms-return-client-request-id": "true",
-<<<<<<< HEAD
-        "x-ms-version": "2020-12-06"
-=======
-        "x-ms-version": "2021-02-12"
->>>>>>> 7e782c87
+        "x-ms-version": "2021-02-12"
       },
       "RequestBody": null,
       "StatusCode": 202,
@@ -422,11 +346,7 @@
         ],
         "x-ms-client-request-id": "5f66d632-ed42-771f-2bcc-2bef2dcbc737",
         "x-ms-request-id": "2e66fef9-201e-00a4-4ef2-0676f9000000",
-<<<<<<< HEAD
-        "x-ms-version": "2020-12-06"
-=======
-        "x-ms-version": "2021-02-12"
->>>>>>> 7e782c87
+        "x-ms-version": "2021-02-12"
       },
       "ResponseBody": []
     },
@@ -445,11 +365,7 @@
         "x-ms-client-request-id": "c187951c-2e43-4cf9-9ad3-c97ec921cbb0",
         "x-ms-date": "Fri, 19 Feb 2021 19:10:48 GMT",
         "x-ms-return-client-request-id": "true",
-<<<<<<< HEAD
-        "x-ms-version": "2020-12-06"
-=======
-        "x-ms-version": "2021-02-12"
->>>>>>> 7e782c87
+        "x-ms-version": "2021-02-12"
       },
       "RequestBody": null,
       "StatusCode": 201,
@@ -464,11 +380,7 @@
         ],
         "x-ms-client-request-id": "c187951c-2e43-4cf9-9ad3-c97ec921cbb0",
         "x-ms-request-id": "2e66ffb7-201e-00a4-7ff2-0676f9000000",
-<<<<<<< HEAD
-        "x-ms-version": "2020-12-06"
-=======
-        "x-ms-version": "2021-02-12"
->>>>>>> 7e782c87
+        "x-ms-version": "2021-02-12"
       },
       "ResponseBody": []
     },
@@ -486,11 +398,7 @@
         "x-ms-client-request-id": "8b906e2b-30e3-6cc5-2ed9-ab97cfda8601",
         "x-ms-date": "Fri, 19 Feb 2021 19:10:48 GMT",
         "x-ms-return-client-request-id": "true",
-<<<<<<< HEAD
-        "x-ms-version": "2020-12-06"
-=======
-        "x-ms-version": "2021-02-12"
->>>>>>> 7e782c87
+        "x-ms-version": "2021-02-12"
       },
       "RequestBody": null,
       "StatusCode": 201,
@@ -505,11 +413,7 @@
         ],
         "x-ms-client-request-id": "8b906e2b-30e3-6cc5-2ed9-ab97cfda8601",
         "x-ms-request-id": "6f4b48c2-e01f-004f-19f2-060e0b000000",
-<<<<<<< HEAD
-        "x-ms-version": "2020-12-06"
-=======
-        "x-ms-version": "2021-02-12"
->>>>>>> 7e782c87
+        "x-ms-version": "2021-02-12"
       },
       "ResponseBody": []
     },
@@ -530,11 +434,7 @@
         "x-ms-lease-duration": "15",
         "x-ms-proposed-lease-id": "bec8d0e6-b340-1abc-4fb3-87293368e28e",
         "x-ms-return-client-request-id": "true",
-<<<<<<< HEAD
-        "x-ms-version": "2020-12-06"
-=======
-        "x-ms-version": "2021-02-12"
->>>>>>> 7e782c87
+        "x-ms-version": "2021-02-12"
       },
       "RequestBody": null,
       "StatusCode": 201,
@@ -550,11 +450,7 @@
         "x-ms-client-request-id": "fa177aa4-17be-77a9-b275-3c2fa99b38c6",
         "x-ms-lease-id": "bec8d0e6-b340-1abc-4fb3-87293368e28e",
         "x-ms-request-id": "2e670192-201e-00a4-39f2-0676f9000000",
-<<<<<<< HEAD
-        "x-ms-version": "2020-12-06"
-=======
-        "x-ms-version": "2021-02-12"
->>>>>>> 7e782c87
+        "x-ms-version": "2021-02-12"
       },
       "ResponseBody": []
     },
@@ -575,11 +471,7 @@
         "x-ms-lease-action": "renew",
         "x-ms-lease-id": "bec8d0e6-b340-1abc-4fb3-87293368e28e",
         "x-ms-return-client-request-id": "true",
-<<<<<<< HEAD
-        "x-ms-version": "2020-12-06"
-=======
-        "x-ms-version": "2021-02-12"
->>>>>>> 7e782c87
+        "x-ms-version": "2021-02-12"
       },
       "RequestBody": null,
       "StatusCode": 412,
@@ -594,11 +486,7 @@
         "x-ms-client-request-id": "b8850b7c-e750-bfd0-cb7c-a59224e5dca9",
         "x-ms-error-code": "ConditionNotMet",
         "x-ms-request-id": "2e670261-201e-00a4-01f2-0676f9000000",
-<<<<<<< HEAD
-        "x-ms-version": "2020-12-06"
-=======
-        "x-ms-version": "2021-02-12"
->>>>>>> 7e782c87
+        "x-ms-version": "2021-02-12"
       },
       "ResponseBody": [
         "﻿<?xml version=\"1.0\" encoding=\"utf-8\"?><Error><Code>ConditionNotMet</Code><Message>The condition specified using HTTP conditional header(s) is not met.\n",
@@ -620,11 +508,7 @@
         "x-ms-client-request-id": "9db322a7-8016-0e76-4c02-906a886761d5",
         "x-ms-date": "Fri, 19 Feb 2021 19:10:49 GMT",
         "x-ms-return-client-request-id": "true",
-<<<<<<< HEAD
-        "x-ms-version": "2020-12-06"
-=======
-        "x-ms-version": "2021-02-12"
->>>>>>> 7e782c87
+        "x-ms-version": "2021-02-12"
       },
       "RequestBody": null,
       "StatusCode": 202,
@@ -637,11 +521,7 @@
         ],
         "x-ms-client-request-id": "9db322a7-8016-0e76-4c02-906a886761d5",
         "x-ms-request-id": "2e670343-201e-00a4-52f2-0676f9000000",
-<<<<<<< HEAD
-        "x-ms-version": "2020-12-06"
-=======
-        "x-ms-version": "2021-02-12"
->>>>>>> 7e782c87
+        "x-ms-version": "2021-02-12"
       },
       "ResponseBody": []
     },
@@ -660,11 +540,7 @@
         "x-ms-client-request-id": "cd156a30-024e-0990-7b11-270648b766f8",
         "x-ms-date": "Fri, 19 Feb 2021 19:10:49 GMT",
         "x-ms-return-client-request-id": "true",
-<<<<<<< HEAD
-        "x-ms-version": "2020-12-06"
-=======
-        "x-ms-version": "2021-02-12"
->>>>>>> 7e782c87
+        "x-ms-version": "2021-02-12"
       },
       "RequestBody": null,
       "StatusCode": 201,
@@ -679,11 +555,7 @@
         ],
         "x-ms-client-request-id": "cd156a30-024e-0990-7b11-270648b766f8",
         "x-ms-request-id": "2e670408-201e-00a4-0bf2-0676f9000000",
-<<<<<<< HEAD
-        "x-ms-version": "2020-12-06"
-=======
-        "x-ms-version": "2021-02-12"
->>>>>>> 7e782c87
+        "x-ms-version": "2021-02-12"
       },
       "ResponseBody": []
     },
@@ -701,11 +573,7 @@
         "x-ms-client-request-id": "a890eaae-fa91-d29c-c7ed-917a04274d46",
         "x-ms-date": "Fri, 19 Feb 2021 19:10:49 GMT",
         "x-ms-return-client-request-id": "true",
-<<<<<<< HEAD
-        "x-ms-version": "2020-12-06"
-=======
-        "x-ms-version": "2021-02-12"
->>>>>>> 7e782c87
+        "x-ms-version": "2021-02-12"
       },
       "RequestBody": null,
       "StatusCode": 201,
@@ -720,11 +588,7 @@
         ],
         "x-ms-client-request-id": "a890eaae-fa91-d29c-c7ed-917a04274d46",
         "x-ms-request-id": "6f4b494f-e01f-004f-1ef2-060e0b000000",
-<<<<<<< HEAD
-        "x-ms-version": "2020-12-06"
-=======
-        "x-ms-version": "2021-02-12"
->>>>>>> 7e782c87
+        "x-ms-version": "2021-02-12"
       },
       "ResponseBody": []
     },
@@ -741,11 +605,7 @@
         "x-ms-client-request-id": "3b644094-47a9-85c9-3103-a5c50c00fa44",
         "x-ms-date": "Fri, 19 Feb 2021 19:10:49 GMT",
         "x-ms-return-client-request-id": "true",
-<<<<<<< HEAD
-        "x-ms-version": "2020-12-06"
-=======
-        "x-ms-version": "2021-02-12"
->>>>>>> 7e782c87
+        "x-ms-version": "2021-02-12"
       },
       "RequestBody": null,
       "StatusCode": 200,
@@ -772,11 +632,7 @@
         "x-ms-permissions": "rw-r-----",
         "x-ms-request-id": "2e6705a1-201e-00a4-0ef2-0676f9000000",
         "x-ms-server-encrypted": "true",
-<<<<<<< HEAD
-        "x-ms-version": "2020-12-06"
-=======
-        "x-ms-version": "2021-02-12"
->>>>>>> 7e782c87
+        "x-ms-version": "2021-02-12"
       },
       "ResponseBody": []
     },
@@ -797,11 +653,7 @@
         "x-ms-lease-duration": "15",
         "x-ms-proposed-lease-id": "2be3dcbb-282a-8cb9-03cc-ed9bd88210af",
         "x-ms-return-client-request-id": "true",
-<<<<<<< HEAD
-        "x-ms-version": "2020-12-06"
-=======
-        "x-ms-version": "2021-02-12"
->>>>>>> 7e782c87
+        "x-ms-version": "2021-02-12"
       },
       "RequestBody": null,
       "StatusCode": 201,
@@ -817,11 +669,7 @@
         "x-ms-client-request-id": "97071003-d51e-1905-4135-a0a108f41b80",
         "x-ms-lease-id": "2be3dcbb-282a-8cb9-03cc-ed9bd88210af",
         "x-ms-request-id": "2e6706b1-201e-00a4-0cf2-0676f9000000",
-<<<<<<< HEAD
-        "x-ms-version": "2020-12-06"
-=======
-        "x-ms-version": "2021-02-12"
->>>>>>> 7e782c87
+        "x-ms-version": "2021-02-12"
       },
       "ResponseBody": []
     },
@@ -842,11 +690,7 @@
         "x-ms-lease-action": "renew",
         "x-ms-lease-id": "2be3dcbb-282a-8cb9-03cc-ed9bd88210af",
         "x-ms-return-client-request-id": "true",
-<<<<<<< HEAD
-        "x-ms-version": "2020-12-06"
-=======
-        "x-ms-version": "2021-02-12"
->>>>>>> 7e782c87
+        "x-ms-version": "2021-02-12"
       },
       "RequestBody": null,
       "StatusCode": 412,
@@ -861,11 +705,7 @@
         "x-ms-client-request-id": "fcc1c739-62f9-0725-dcff-b836dcff062e",
         "x-ms-error-code": "ConditionNotMet",
         "x-ms-request-id": "2e670798-201e-00a4-67f2-0676f9000000",
-<<<<<<< HEAD
-        "x-ms-version": "2020-12-06"
-=======
-        "x-ms-version": "2021-02-12"
->>>>>>> 7e782c87
+        "x-ms-version": "2021-02-12"
       },
       "ResponseBody": [
         "﻿<?xml version=\"1.0\" encoding=\"utf-8\"?><Error><Code>ConditionNotMet</Code><Message>The condition specified using HTTP conditional header(s) is not met.\n",
@@ -887,11 +727,7 @@
         "x-ms-client-request-id": "4168d661-1f32-5e87-0c6d-040c163a3ba0",
         "x-ms-date": "Fri, 19 Feb 2021 19:10:49 GMT",
         "x-ms-return-client-request-id": "true",
-<<<<<<< HEAD
-        "x-ms-version": "2020-12-06"
-=======
-        "x-ms-version": "2021-02-12"
->>>>>>> 7e782c87
+        "x-ms-version": "2021-02-12"
       },
       "RequestBody": null,
       "StatusCode": 202,
@@ -904,11 +740,7 @@
         ],
         "x-ms-client-request-id": "4168d661-1f32-5e87-0c6d-040c163a3ba0",
         "x-ms-request-id": "2e670871-201e-00a4-37f2-0676f9000000",
-<<<<<<< HEAD
-        "x-ms-version": "2020-12-06"
-=======
-        "x-ms-version": "2021-02-12"
->>>>>>> 7e782c87
+        "x-ms-version": "2021-02-12"
       },
       "ResponseBody": []
     }
