--- conflicted
+++ resolved
@@ -15,11 +15,7 @@
         "x-ms-client-request-id": "ea21da1e-d215-d775-a170-c79c371b0278",
         "x-ms-date": "Fri, 19 Feb 2021 19:11:50 GMT",
         "x-ms-return-client-request-id": "true",
-<<<<<<< HEAD
-        "x-ms-version": "2020-12-06"
-=======
         "x-ms-version": "2021-02-12"
->>>>>>> 7e782c87
       },
       "RequestBody": null,
       "StatusCode": 201,
@@ -34,11 +30,7 @@
         ],
         "x-ms-client-request-id": "ea21da1e-d215-d775-a170-c79c371b0278",
         "x-ms-request-id": "2e6967db-201e-00a4-78f3-0676f9000000",
-<<<<<<< HEAD
-        "x-ms-version": "2020-12-06"
-=======
         "x-ms-version": "2021-02-12"
->>>>>>> 7e782c87
       },
       "ResponseBody": []
     },
@@ -56,11 +48,7 @@
         "x-ms-client-request-id": "9afad43d-b122-490e-c914-a9949d17ca41",
         "x-ms-date": "Fri, 19 Feb 2021 19:11:51 GMT",
         "x-ms-return-client-request-id": "true",
-<<<<<<< HEAD
-        "x-ms-version": "2020-12-06"
-=======
         "x-ms-version": "2021-02-12"
->>>>>>> 7e782c87
       },
       "RequestBody": null,
       "StatusCode": 201,
@@ -75,11 +63,7 @@
         ],
         "x-ms-client-request-id": "9afad43d-b122-490e-c914-a9949d17ca41",
         "x-ms-request-id": "6f4b77a1-e01f-004f-3ef3-060e0b000000",
-<<<<<<< HEAD
-        "x-ms-version": "2020-12-06"
-=======
         "x-ms-version": "2021-02-12"
->>>>>>> 7e782c87
       },
       "ResponseBody": []
     },
@@ -100,11 +84,7 @@
         "x-ms-lease-duration": "15",
         "x-ms-proposed-lease-id": "1b3d0a29-b0c6-d699-1158-21485db5dda1",
         "x-ms-return-client-request-id": "true",
-<<<<<<< HEAD
-        "x-ms-version": "2020-12-06"
-=======
         "x-ms-version": "2021-02-12"
->>>>>>> 7e782c87
       },
       "RequestBody": null,
       "StatusCode": 201,
@@ -120,11 +100,7 @@
         "x-ms-client-request-id": "2432357d-a960-8db6-3a23-89c990c5ec13",
         "x-ms-lease-id": "1b3d0a29-b0c6-d699-1158-21485db5dda1",
         "x-ms-request-id": "2e696986-201e-00a4-09f3-0676f9000000",
-<<<<<<< HEAD
-        "x-ms-version": "2020-12-06"
-=======
         "x-ms-version": "2021-02-12"
->>>>>>> 7e782c87
       },
       "ResponseBody": []
     },
@@ -142,11 +118,7 @@
         "x-ms-client-request-id": "27cb4eb0-b982-1141-0293-fe4223d01c48",
         "x-ms-date": "Fri, 19 Feb 2021 19:11:51 GMT",
         "x-ms-return-client-request-id": "true",
-<<<<<<< HEAD
-        "x-ms-version": "2020-12-06"
-=======
         "x-ms-version": "2021-02-12"
->>>>>>> 7e782c87
       },
       "RequestBody": null,
       "StatusCode": 202,
@@ -159,11 +131,7 @@
         ],
         "x-ms-client-request-id": "27cb4eb0-b982-1141-0293-fe4223d01c48",
         "x-ms-request-id": "2e696a3a-201e-00a4-38f3-0676f9000000",
-<<<<<<< HEAD
-        "x-ms-version": "2020-12-06"
-=======
         "x-ms-version": "2021-02-12"
->>>>>>> 7e782c87
       },
       "ResponseBody": []
     }
