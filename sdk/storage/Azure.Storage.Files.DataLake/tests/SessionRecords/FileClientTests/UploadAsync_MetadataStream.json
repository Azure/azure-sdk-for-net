﻿{
  "Entries": [
    {
      "RequestUri": "https://seannse.blob.core.windows.net/test-filesystem-220e969a-8494-5e99-d510-0662f6114772?restype=container",
      "RequestMethod": "PUT",
      "RequestHeaders": {
        "Accept": "application/xml",
        "Authorization": "Sanitized",
        "traceparent": "00-c33cdc540ac8fa47867bf39cde28d529-df2c457940b45749-00",
        "User-Agent": [
          "azsdk-net-Storage.Files.DataLake/12.7.0-alpha.20210219.1",
          "(.NET 5.0.3; Microsoft Windows 10.0.19041)"
        ],
        "x-ms-blob-public-access": "container",
        "x-ms-client-request-id": "9de53f8e-4008-03f6-f829-eb353d7e6438",
        "x-ms-date": "Fri, 19 Feb 2021 19:57:43 GMT",
        "x-ms-return-client-request-id": "true",
<<<<<<< HEAD
        "x-ms-version": "2020-12-06"
=======
        "x-ms-version": "2021-02-12"
>>>>>>> 7e782c87
      },
      "RequestBody": null,
      "StatusCode": 201,
      "ResponseHeaders": {
        "Content-Length": "0",
        "Date": "Fri, 19 Feb 2021 19:57:41 GMT",
        "ETag": "\"0x8D8D5109E2EE171\"",
        "Last-Modified": "Fri, 19 Feb 2021 19:57:42 GMT",
        "Server": [
          "Windows-Azure-Blob/1.0",
          "Microsoft-HTTPAPI/2.0"
        ],
        "x-ms-client-request-id": "9de53f8e-4008-03f6-f829-eb353d7e6438",
        "x-ms-request-id": "4691a34f-401e-0056-48f9-068eb0000000",
<<<<<<< HEAD
        "x-ms-version": "2020-12-06"
=======
        "x-ms-version": "2021-02-12"
>>>>>>> 7e782c87
      },
      "ResponseBody": []
    },
    {
      "RequestUri": "https://seannse.dfs.core.windows.net/test-filesystem-220e969a-8494-5e99-d510-0662f6114772/test-file-71a92287-ddce-0dcd-a3dd-d2e8f2cb37b1?resource=file",
      "RequestMethod": "PUT",
      "RequestHeaders": {
        "Accept": "application/json",
        "Authorization": "Sanitized",
        "traceparent": "00-c41b016089ff4e468d75131aa30aa34c-69f10d340ac2a142-00",
        "User-Agent": [
          "azsdk-net-Storage.Files.DataLake/12.7.0-alpha.20210219.1",
          "(.NET 5.0.3; Microsoft Windows 10.0.19041)"
        ],
        "x-ms-client-request-id": "a00c331b-7aec-808d-8198-0578117dab0b",
        "x-ms-date": "Fri, 19 Feb 2021 19:57:43 GMT",
        "x-ms-properties": "foo=YmFy,meta=ZGF0YQ==,Capital=bGV0dGVy,UPPER=Y2FzZQ==",
        "x-ms-return-client-request-id": "true",
<<<<<<< HEAD
        "x-ms-version": "2020-12-06"
=======
        "x-ms-version": "2021-02-12"
>>>>>>> 7e782c87
      },
      "RequestBody": null,
      "StatusCode": 201,
      "ResponseHeaders": {
        "Content-Length": "0",
        "Date": "Fri, 19 Feb 2021 19:57:41 GMT",
        "ETag": "\"0x8D8D5109E412A3D\"",
        "Last-Modified": "Fri, 19 Feb 2021 19:57:42 GMT",
        "Server": [
          "Windows-Azure-HDFS/1.0",
          "Microsoft-HTTPAPI/2.0"
        ],
        "x-ms-client-request-id": "a00c331b-7aec-808d-8198-0578117dab0b",
        "x-ms-request-id": "d66a98b8-f01f-0088-37f9-069a56000000",
<<<<<<< HEAD
        "x-ms-version": "2020-12-06"
=======
        "x-ms-version": "2021-02-12"
>>>>>>> 7e782c87
      },
      "ResponseBody": []
    },
    {
      "RequestUri": "https://seannse.dfs.core.windows.net/test-filesystem-220e969a-8494-5e99-d510-0662f6114772/test-file-71a92287-ddce-0dcd-a3dd-d2e8f2cb37b1?action=append&position=0",
      "RequestMethod": "PATCH",
      "RequestHeaders": {
        "Accept": "application/json",
        "Authorization": "Sanitized",
        "Content-Length": "1024",
        "Content-Type": "application/octet-stream",
        "traceparent": "00-ea62aae2d19b644eb0f804f865d71007-3d54694408573842-00",
        "User-Agent": [
          "azsdk-net-Storage.Files.DataLake/12.7.0-alpha.20210219.1",
          "(.NET 5.0.3; Microsoft Windows 10.0.19041)"
        ],
        "x-ms-client-request-id": "736639e6-3768-3971-c952-0fc78d927c16",
        "x-ms-date": "Fri, 19 Feb 2021 19:57:43 GMT",
        "x-ms-return-client-request-id": "true",
<<<<<<< HEAD
        "x-ms-version": "2020-12-06"
=======
        "x-ms-version": "2021-02-12"
>>>>>>> 7e782c87
      },
      "RequestBody": "WhHTtiupaq8/lzkioL300khZRgR7RSaxctj5Km4NES3yOtssqq0N3bf5MTajq23l6QCgmYUyNhTqIkRTrz9BMYYML2bixyeaTGhMgRPvDcZrFEFtbXinwATGQYdpui54uP+wl3sHAyHYBUwc5bQA+hV96Jv908MOZG9hG4WfMJI61MkUP3VLYxAglWcritpPxUdy7NKSeuU7ojMMpeebOdW64hHr7LufMoSL3T5c49mUElU+LES/p1nj2J1CP74ohFyScKjJY9iM07pOB52n379Zd5KSXQyQ+jq3BxQdXfLFYlniyXIxy698sVmKcaC8PPjd6McsliZPAnVtElvEbnbHiKRDxBZMJ6vjFauyBYma+sscQHQrmcsyksb8xLlTuEPjw+j7eHfhkcEbSYF6nPzs0xeQpy4Cm+/ZETJPUGPyj1xoz0KgnoFTOq6zD1BJt/XKEPChwxEU4Cf5ImdFkkFdKbklEc26TDWVPWx/T4yfj1k9hT9zUctLVO4ap3waDahtVeWWJKUoEMS7C4aklZGaWZINCAwB6dju2b3en6S4ey/EEfmmCWqzFHV7t0VEp79dgE7pDAWbbGsNp0roSnAfApBX4IOY808oWvOXhTKSqTL+gB5Wz24pKKSNmGEfy8oEW7W07cc7xYz+wbIRA+c5e/4Y6clSyTIiLbfeClruCI4pkyl93rxrwruSWA67FyS9Ux1jB+EAsZKCkr8PXboxELgk6G+9vJxCrCcNwHAkZhaSIbc9iwCsKOGW+0z8XGUBYEhVly+0AJeAIFu68/EiXSupfDwC9IS3d8COJsFQRVDCC18ozs7n3SEgvGql8jXvdJ0gU98p/mvDnR9vJtnWMNoK+OeS+Y5cwp8b4jcaEoWKnrIjL/JwmQ3zZTCud7ZHSoyPmvpOXXsOw5FADRw0qIua5IgmsgDomV/anpNdrUro05irineLPEA3FGxhMIvwv7ylFJMuIZeMpwGac77nsBZGVzqDiB4UDqdH752UhmjU6d/WuJm2urIAH+N28MmCT2NWGtlQbTeekQXs5jH59yCYxorfEPh8kJ2Igmg6nh7exZ85PmyPg3ynNyeTytOAByfC3Sk+oj5r2Yo7x+rOZPPnDSCRwLm0CEINN9nR6cXKCHtBeMD0nyNgzmTiVLyR2dM0rLyy7kZtDtXmMGplmu/Ecb9ujesy8m39MPFU0rOGfF4FnDwIFxk002rqDW+5+zN1HeP8I0zoAblOtb5VGDsiX7QLYP2zu1mmOrmBSOT+RDW+37TPilgSHZuCuWJb37oux626rZo1wWGKVemSZrjUUHCIljmGUtVb+UNiMAH3S1r+UoA3RJebiB1TRTRvf7birmnx0kiBp3XYXg==",
      "StatusCode": 202,
      "ResponseHeaders": {
        "Content-Length": "0",
        "Date": "Fri, 19 Feb 2021 19:57:41 GMT",
        "Server": [
          "Windows-Azure-HDFS/1.0",
          "Microsoft-HTTPAPI/2.0"
        ],
        "x-ms-client-request-id": "736639e6-3768-3971-c952-0fc78d927c16",
        "x-ms-request-id": "d66a98c4-f01f-0088-43f9-069a56000000",
        "x-ms-request-server-encrypted": "true",
<<<<<<< HEAD
        "x-ms-version": "2020-12-06"
=======
        "x-ms-version": "2021-02-12"
>>>>>>> 7e782c87
      },
      "ResponseBody": []
    },
    {
      "RequestUri": "https://seannse.dfs.core.windows.net/test-filesystem-220e969a-8494-5e99-d510-0662f6114772/test-file-71a92287-ddce-0dcd-a3dd-d2e8f2cb37b1?action=flush&position=1024",
      "RequestMethod": "PATCH",
      "RequestHeaders": {
        "Accept": "application/json",
        "Authorization": "Sanitized",
        "traceparent": "00-9e8fa145d046044f8f3c384d9abc5658-ba1dc4648eb13344-00",
        "User-Agent": [
          "azsdk-net-Storage.Files.DataLake/12.7.0-alpha.20210219.1",
          "(.NET 5.0.3; Microsoft Windows 10.0.19041)"
        ],
        "x-ms-client-request-id": "d792ed39-3716-27a2-74aa-7a627c2b2597",
        "x-ms-date": "Fri, 19 Feb 2021 19:57:43 GMT",
        "x-ms-return-client-request-id": "true",
<<<<<<< HEAD
        "x-ms-version": "2020-12-06"
=======
        "x-ms-version": "2021-02-12"
>>>>>>> 7e782c87
      },
      "RequestBody": null,
      "StatusCode": 200,
      "ResponseHeaders": {
        "Content-Length": "0",
        "Date": "Fri, 19 Feb 2021 19:57:41 GMT",
        "ETag": "\"0x8D8D5109E5B68E0\"",
        "Last-Modified": "Fri, 19 Feb 2021 19:57:42 GMT",
        "Server": [
          "Windows-Azure-HDFS/1.0",
          "Microsoft-HTTPAPI/2.0"
        ],
        "x-ms-client-request-id": "d792ed39-3716-27a2-74aa-7a627c2b2597",
        "x-ms-request-id": "d66a98cd-f01f-0088-4cf9-069a56000000",
        "x-ms-request-server-encrypted": "false",
<<<<<<< HEAD
        "x-ms-version": "2020-12-06"
=======
        "x-ms-version": "2021-02-12"
>>>>>>> 7e782c87
      },
      "ResponseBody": []
    },
    {
      "RequestUri": "https://seannse.blob.core.windows.net/test-filesystem-220e969a-8494-5e99-d510-0662f6114772/test-file-71a92287-ddce-0dcd-a3dd-d2e8f2cb37b1",
      "RequestMethod": "HEAD",
      "RequestHeaders": {
        "Accept": "application/xml",
        "Authorization": "Sanitized",
        "traceparent": "00-25b60208659d424199e2a0598bf26f45-e79406b7d8ec734d-00",
        "User-Agent": [
          "azsdk-net-Storage.Files.DataLake/12.7.0-alpha.20210219.1",
          "(.NET 5.0.3; Microsoft Windows 10.0.19041)"
        ],
        "x-ms-client-request-id": "9f8d9e7c-a500-3100-8a17-b14b2df71214",
        "x-ms-date": "Fri, 19 Feb 2021 19:57:43 GMT",
        "x-ms-return-client-request-id": "true",
<<<<<<< HEAD
        "x-ms-version": "2020-12-06"
=======
        "x-ms-version": "2021-02-12"
>>>>>>> 7e782c87
      },
      "RequestBody": null,
      "StatusCode": 200,
      "ResponseHeaders": {
        "Accept-Ranges": "bytes",
        "Content-Length": "1024",
        "Content-Type": "application/octet-stream",
        "Date": "Fri, 19 Feb 2021 19:57:41 GMT",
        "ETag": "\"0x8D8D5109E5B68E0\"",
        "Last-Modified": "Fri, 19 Feb 2021 19:57:42 GMT",
        "Server": [
          "Windows-Azure-Blob/1.0",
          "Microsoft-HTTPAPI/2.0"
        ],
        "x-ms-access-tier": "Hot",
        "x-ms-access-tier-inferred": "true",
        "x-ms-blob-type": "BlockBlob",
        "x-ms-client-request-id": "9f8d9e7c-a500-3100-8a17-b14b2df71214",
        "x-ms-creation-time": "Fri, 19 Feb 2021 19:57:42 GMT",
        "x-ms-group": "$superuser",
        "x-ms-lease-state": "available",
        "x-ms-lease-status": "unlocked",
        "x-ms-meta-Capital": "letter",
        "x-ms-meta-foo": "bar",
        "x-ms-meta-meta": "data",
        "x-ms-meta-UPPER": "case",
        "x-ms-owner": "$superuser",
        "x-ms-permissions": "rw-r-----",
        "x-ms-request-id": "4691a40c-401e-0056-71f9-068eb0000000",
        "x-ms-server-encrypted": "true",
<<<<<<< HEAD
        "x-ms-version": "2020-12-06"
=======
        "x-ms-version": "2021-02-12"
>>>>>>> 7e782c87
      },
      "ResponseBody": []
    },
    {
      "RequestUri": "https://seannse.blob.core.windows.net/test-filesystem-220e969a-8494-5e99-d510-0662f6114772?restype=container",
      "RequestMethod": "DELETE",
      "RequestHeaders": {
        "Accept": "application/xml",
        "Authorization": "Sanitized",
        "traceparent": "00-ac8a213374971b4684c6983f8c2957f6-eb7853eb3f35584b-00",
        "User-Agent": [
          "azsdk-net-Storage.Files.DataLake/12.7.0-alpha.20210219.1",
          "(.NET 5.0.3; Microsoft Windows 10.0.19041)"
        ],
        "x-ms-client-request-id": "dde59bff-859d-be97-d407-f2b987d60fe9",
        "x-ms-date": "Fri, 19 Feb 2021 19:57:43 GMT",
        "x-ms-return-client-request-id": "true",
<<<<<<< HEAD
        "x-ms-version": "2020-12-06"
=======
        "x-ms-version": "2021-02-12"
>>>>>>> 7e782c87
      },
      "RequestBody": null,
      "StatusCode": 202,
      "ResponseHeaders": {
        "Content-Length": "0",
        "Date": "Fri, 19 Feb 2021 19:57:41 GMT",
        "Server": [
          "Windows-Azure-Blob/1.0",
          "Microsoft-HTTPAPI/2.0"
        ],
        "x-ms-client-request-id": "dde59bff-859d-be97-d407-f2b987d60fe9",
        "x-ms-request-id": "4691a431-401e-0056-14f9-068eb0000000",
<<<<<<< HEAD
        "x-ms-version": "2020-12-06"
=======
        "x-ms-version": "2021-02-12"
>>>>>>> 7e782c87
      },
      "ResponseBody": []
    }
  ],
  "Variables": {
    "RandomSeed": "850094640",
    "Storage_TestConfigHierarchicalNamespace": "NamespaceTenant\nseannse\nU2FuaXRpemVk\nhttps://seannse.blob.core.windows.net\nhttps://seannse.file.core.windows.net\nhttps://seannse.queue.core.windows.net\nhttps://seannse.table.core.windows.net\n\n\n\n\nhttps://seannse-secondary.blob.core.windows.net\nhttps://seannse-secondary.file.core.windows.net\nhttps://seannse-secondary.queue.core.windows.net\nhttps://seannse-secondary.table.core.windows.net\n68390a19-a643-458b-b726-408abf67b4fc\nSanitized\n72f988bf-86f1-41af-91ab-2d7cd011db47\nhttps://login.microsoftonline.com/\nCloud\nBlobEndpoint=https://seannse.blob.core.windows.net/;QueueEndpoint=https://seannse.queue.core.windows.net/;FileEndpoint=https://seannse.file.core.windows.net/;BlobSecondaryEndpoint=https://seannse-secondary.blob.core.windows.net/;QueueSecondaryEndpoint=https://seannse-secondary.queue.core.windows.net/;FileSecondaryEndpoint=https://seannse-secondary.file.core.windows.net/;AccountName=seannse;AccountKey=Sanitized\n\n\n"
  }
}<|MERGE_RESOLUTION|>--- conflicted
+++ resolved
@@ -15,11 +15,7 @@
         "x-ms-client-request-id": "9de53f8e-4008-03f6-f829-eb353d7e6438",
         "x-ms-date": "Fri, 19 Feb 2021 19:57:43 GMT",
         "x-ms-return-client-request-id": "true",
-<<<<<<< HEAD
-        "x-ms-version": "2020-12-06"
-=======
-        "x-ms-version": "2021-02-12"
->>>>>>> 7e782c87
+        "x-ms-version": "2021-02-12"
       },
       "RequestBody": null,
       "StatusCode": 201,
@@ -34,11 +30,7 @@
         ],
         "x-ms-client-request-id": "9de53f8e-4008-03f6-f829-eb353d7e6438",
         "x-ms-request-id": "4691a34f-401e-0056-48f9-068eb0000000",
-<<<<<<< HEAD
-        "x-ms-version": "2020-12-06"
-=======
-        "x-ms-version": "2021-02-12"
->>>>>>> 7e782c87
+        "x-ms-version": "2021-02-12"
       },
       "ResponseBody": []
     },
@@ -57,11 +49,7 @@
         "x-ms-date": "Fri, 19 Feb 2021 19:57:43 GMT",
         "x-ms-properties": "foo=YmFy,meta=ZGF0YQ==,Capital=bGV0dGVy,UPPER=Y2FzZQ==",
         "x-ms-return-client-request-id": "true",
-<<<<<<< HEAD
-        "x-ms-version": "2020-12-06"
-=======
-        "x-ms-version": "2021-02-12"
->>>>>>> 7e782c87
+        "x-ms-version": "2021-02-12"
       },
       "RequestBody": null,
       "StatusCode": 201,
@@ -76,11 +64,7 @@
         ],
         "x-ms-client-request-id": "a00c331b-7aec-808d-8198-0578117dab0b",
         "x-ms-request-id": "d66a98b8-f01f-0088-37f9-069a56000000",
-<<<<<<< HEAD
-        "x-ms-version": "2020-12-06"
-=======
-        "x-ms-version": "2021-02-12"
->>>>>>> 7e782c87
+        "x-ms-version": "2021-02-12"
       },
       "ResponseBody": []
     },
@@ -100,11 +84,7 @@
         "x-ms-client-request-id": "736639e6-3768-3971-c952-0fc78d927c16",
         "x-ms-date": "Fri, 19 Feb 2021 19:57:43 GMT",
         "x-ms-return-client-request-id": "true",
-<<<<<<< HEAD
-        "x-ms-version": "2020-12-06"
-=======
-        "x-ms-version": "2021-02-12"
->>>>>>> 7e782c87
+        "x-ms-version": "2021-02-12"
       },
       "RequestBody": "WhHTtiupaq8/lzkioL300khZRgR7RSaxctj5Km4NES3yOtssqq0N3bf5MTajq23l6QCgmYUyNhTqIkRTrz9BMYYML2bixyeaTGhMgRPvDcZrFEFtbXinwATGQYdpui54uP+wl3sHAyHYBUwc5bQA+hV96Jv908MOZG9hG4WfMJI61MkUP3VLYxAglWcritpPxUdy7NKSeuU7ojMMpeebOdW64hHr7LufMoSL3T5c49mUElU+LES/p1nj2J1CP74ohFyScKjJY9iM07pOB52n379Zd5KSXQyQ+jq3BxQdXfLFYlniyXIxy698sVmKcaC8PPjd6McsliZPAnVtElvEbnbHiKRDxBZMJ6vjFauyBYma+sscQHQrmcsyksb8xLlTuEPjw+j7eHfhkcEbSYF6nPzs0xeQpy4Cm+/ZETJPUGPyj1xoz0KgnoFTOq6zD1BJt/XKEPChwxEU4Cf5ImdFkkFdKbklEc26TDWVPWx/T4yfj1k9hT9zUctLVO4ap3waDahtVeWWJKUoEMS7C4aklZGaWZINCAwB6dju2b3en6S4ey/EEfmmCWqzFHV7t0VEp79dgE7pDAWbbGsNp0roSnAfApBX4IOY808oWvOXhTKSqTL+gB5Wz24pKKSNmGEfy8oEW7W07cc7xYz+wbIRA+c5e/4Y6clSyTIiLbfeClruCI4pkyl93rxrwruSWA67FyS9Ux1jB+EAsZKCkr8PXboxELgk6G+9vJxCrCcNwHAkZhaSIbc9iwCsKOGW+0z8XGUBYEhVly+0AJeAIFu68/EiXSupfDwC9IS3d8COJsFQRVDCC18ozs7n3SEgvGql8jXvdJ0gU98p/mvDnR9vJtnWMNoK+OeS+Y5cwp8b4jcaEoWKnrIjL/JwmQ3zZTCud7ZHSoyPmvpOXXsOw5FADRw0qIua5IgmsgDomV/anpNdrUro05irineLPEA3FGxhMIvwv7ylFJMuIZeMpwGac77nsBZGVzqDiB4UDqdH752UhmjU6d/WuJm2urIAH+N28MmCT2NWGtlQbTeekQXs5jH59yCYxorfEPh8kJ2Igmg6nh7exZ85PmyPg3ynNyeTytOAByfC3Sk+oj5r2Yo7x+rOZPPnDSCRwLm0CEINN9nR6cXKCHtBeMD0nyNgzmTiVLyR2dM0rLyy7kZtDtXmMGplmu/Ecb9ujesy8m39MPFU0rOGfF4FnDwIFxk002rqDW+5+zN1HeP8I0zoAblOtb5VGDsiX7QLYP2zu1mmOrmBSOT+RDW+37TPilgSHZuCuWJb37oux626rZo1wWGKVemSZrjUUHCIljmGUtVb+UNiMAH3S1r+UoA3RJebiB1TRTRvf7birmnx0kiBp3XYXg==",
       "StatusCode": 202,
@@ -118,11 +98,7 @@
         "x-ms-client-request-id": "736639e6-3768-3971-c952-0fc78d927c16",
         "x-ms-request-id": "d66a98c4-f01f-0088-43f9-069a56000000",
         "x-ms-request-server-encrypted": "true",
-<<<<<<< HEAD
-        "x-ms-version": "2020-12-06"
-=======
-        "x-ms-version": "2021-02-12"
->>>>>>> 7e782c87
+        "x-ms-version": "2021-02-12"
       },
       "ResponseBody": []
     },
@@ -140,11 +116,7 @@
         "x-ms-client-request-id": "d792ed39-3716-27a2-74aa-7a627c2b2597",
         "x-ms-date": "Fri, 19 Feb 2021 19:57:43 GMT",
         "x-ms-return-client-request-id": "true",
-<<<<<<< HEAD
-        "x-ms-version": "2020-12-06"
-=======
-        "x-ms-version": "2021-02-12"
->>>>>>> 7e782c87
+        "x-ms-version": "2021-02-12"
       },
       "RequestBody": null,
       "StatusCode": 200,
@@ -160,11 +132,7 @@
         "x-ms-client-request-id": "d792ed39-3716-27a2-74aa-7a627c2b2597",
         "x-ms-request-id": "d66a98cd-f01f-0088-4cf9-069a56000000",
         "x-ms-request-server-encrypted": "false",
-<<<<<<< HEAD
-        "x-ms-version": "2020-12-06"
-=======
-        "x-ms-version": "2021-02-12"
->>>>>>> 7e782c87
+        "x-ms-version": "2021-02-12"
       },
       "ResponseBody": []
     },
@@ -182,11 +150,7 @@
         "x-ms-client-request-id": "9f8d9e7c-a500-3100-8a17-b14b2df71214",
         "x-ms-date": "Fri, 19 Feb 2021 19:57:43 GMT",
         "x-ms-return-client-request-id": "true",
-<<<<<<< HEAD
-        "x-ms-version": "2020-12-06"
-=======
-        "x-ms-version": "2021-02-12"
->>>>>>> 7e782c87
+        "x-ms-version": "2021-02-12"
       },
       "RequestBody": null,
       "StatusCode": 200,
@@ -217,11 +181,7 @@
         "x-ms-permissions": "rw-r-----",
         "x-ms-request-id": "4691a40c-401e-0056-71f9-068eb0000000",
         "x-ms-server-encrypted": "true",
-<<<<<<< HEAD
-        "x-ms-version": "2020-12-06"
-=======
-        "x-ms-version": "2021-02-12"
->>>>>>> 7e782c87
+        "x-ms-version": "2021-02-12"
       },
       "ResponseBody": []
     },
@@ -239,11 +199,7 @@
         "x-ms-client-request-id": "dde59bff-859d-be97-d407-f2b987d60fe9",
         "x-ms-date": "Fri, 19 Feb 2021 19:57:43 GMT",
         "x-ms-return-client-request-id": "true",
-<<<<<<< HEAD
-        "x-ms-version": "2020-12-06"
-=======
-        "x-ms-version": "2021-02-12"
->>>>>>> 7e782c87
+        "x-ms-version": "2021-02-12"
       },
       "RequestBody": null,
       "StatusCode": 202,
@@ -256,11 +212,7 @@
         ],
         "x-ms-client-request-id": "dde59bff-859d-be97-d407-f2b987d60fe9",
         "x-ms-request-id": "4691a431-401e-0056-14f9-068eb0000000",
-<<<<<<< HEAD
-        "x-ms-version": "2020-12-06"
-=======
-        "x-ms-version": "2021-02-12"
->>>>>>> 7e782c87
+        "x-ms-version": "2021-02-12"
       },
       "ResponseBody": []
     }
