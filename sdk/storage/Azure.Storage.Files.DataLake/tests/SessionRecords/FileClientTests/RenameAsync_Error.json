--- conflicted
+++ resolved
@@ -15,11 +15,7 @@
         "x-ms-client-request-id": "104db5c5-f694-eb85-6cfd-4c8e30ce4e3b",
         "x-ms-date": "Fri, 19 Feb 2021 19:10:38 GMT",
         "x-ms-return-client-request-id": "true",
-<<<<<<< HEAD
-        "x-ms-version": "2020-12-06"
-=======
         "x-ms-version": "2021-02-12"
->>>>>>> 7e782c87
       },
       "RequestBody": null,
       "StatusCode": 201,
@@ -34,11 +30,7 @@
         ],
         "x-ms-client-request-id": "104db5c5-f694-eb85-6cfd-4c8e30ce4e3b",
         "x-ms-request-id": "2e669a71-201e-00a4-73f2-0676f9000000",
-<<<<<<< HEAD
-        "x-ms-version": "2020-12-06"
-=======
         "x-ms-version": "2021-02-12"
->>>>>>> 7e782c87
       },
       "ResponseBody": []
     },
@@ -57,11 +49,7 @@
         "x-ms-date": "Fri, 19 Feb 2021 19:10:38 GMT",
         "x-ms-rename-source": "%2Ftest-filesystem-f169dfab-697b-dd88-58fe-05a89a71c8aa%2Ftest-file-898b1383-e3c7-e33e-b0b2-5f74ce2e2d06=",
         "x-ms-return-client-request-id": "true",
-<<<<<<< HEAD
-        "x-ms-version": "2020-12-06"
-=======
         "x-ms-version": "2021-02-12"
->>>>>>> 7e782c87
       },
       "RequestBody": null,
       "StatusCode": 404,
@@ -76,11 +64,7 @@
         "x-ms-client-request-id": "075245cf-69ea-cb17-fd8a-17ae712a670f",
         "x-ms-error-code": "SourcePathNotFound",
         "x-ms-request-id": "6f4b3e08-e01f-004f-66f2-060e0b000000",
-<<<<<<< HEAD
-        "x-ms-version": "2020-12-06"
-=======
         "x-ms-version": "2021-02-12"
->>>>>>> 7e782c87
       },
       "ResponseBody": {
         "error": {
@@ -103,11 +87,7 @@
         "x-ms-client-request-id": "354433fc-7e4e-4ed9-470b-9e3c2267704c",
         "x-ms-date": "Fri, 19 Feb 2021 19:10:38 GMT",
         "x-ms-return-client-request-id": "true",
-<<<<<<< HEAD
-        "x-ms-version": "2020-12-06"
-=======
         "x-ms-version": "2021-02-12"
->>>>>>> 7e782c87
       },
       "RequestBody": null,
       "StatusCode": 202,
@@ -120,11 +100,7 @@
         ],
         "x-ms-client-request-id": "354433fc-7e4e-4ed9-470b-9e3c2267704c",
         "x-ms-request-id": "2e669c06-201e-00a4-67f2-0676f9000000",
-<<<<<<< HEAD
-        "x-ms-version": "2020-12-06"
-=======
         "x-ms-version": "2021-02-12"
->>>>>>> 7e782c87
       },
       "ResponseBody": []
     }
