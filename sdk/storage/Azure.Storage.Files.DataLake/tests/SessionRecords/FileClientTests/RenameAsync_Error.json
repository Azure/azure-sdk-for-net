--- conflicted
+++ resolved
@@ -1,30 +1,19 @@
 {
   "Entries": [
     {
-      "RequestUri": "https://seannse.blob.core.windows.net/test-filesystem-d5c837e8-21b6-2244-0651-b825079540eb?restype=container",
+      "RequestUri": "https://seannse.blob.core.windows.net/test-filesystem-f169dfab-697b-dd88-58fe-05a89a71c8aa?restype=container",
       "RequestMethod": "PUT",
       "RequestHeaders": {
         "Accept": "application/xml",
         "Authorization": "Sanitized",
-<<<<<<< HEAD
-        "traceparent": "00-a7fb5e1c06de474fb3445eb7a28ac201-f0b56540dffe034d-00",
+        "traceparent": "00-82460e53c83e674c9c36566613eb0c56-e1254b346fab5c44-00",
         "User-Agent": [
-          "azsdk-net-Storage.Files.DataLake/12.7.0-alpha.20210202.1",
-          "(.NET 5.0.2; Microsoft Windows 10.0.19042)"
+          "azsdk-net-Storage.Files.DataLake/12.7.0-alpha.20210219.1",
+          "(.NET 5.0.3; Microsoft Windows 10.0.19041)"
         ],
         "x-ms-blob-public-access": "container",
-        "x-ms-client-request-id": "949d924d-094c-4c04-3956-b6a03300f7c2",
-        "x-ms-date": "Tue, 02 Feb 2021 21:39:29 GMT",
-=======
-        "traceparent": "00-14e1e6f0be15414781903a0c10abb67d-3eb19d53667b9e49-00",
-        "User-Agent": [
-          "azsdk-net-Storage.Files.DataLake/12.7.0-alpha.20210217.1",
-          "(.NET 5.0.3; Microsoft Windows 10.0.19042)"
-        ],
-        "x-ms-blob-public-access": "container",
-        "x-ms-client-request-id": "949d924d-094c-4c04-3956-b6a03300f7c2",
-        "x-ms-date": "Wed, 17 Feb 2021 22:28:56 GMT",
->>>>>>> 1814567d
+        "x-ms-client-request-id": "104db5c5-f694-eb85-6cfd-4c8e30ce4e3b",
+        "x-ms-date": "Fri, 19 Feb 2021 19:10:38 GMT",
         "x-ms-return-client-request-id": "true",
         "x-ms-version": "2020-06-12"
       },
@@ -32,53 +21,33 @@
       "StatusCode": 201,
       "ResponseHeaders": {
         "Content-Length": "0",
-<<<<<<< HEAD
-        "Date": "Tue, 02 Feb 2021 21:39:30 GMT",
-        "ETag": "\u00220x8D8C7C30600419A\u0022",
-        "Last-Modified": "Tue, 02 Feb 2021 21:39:30 GMT",
-=======
-        "Date": "Wed, 17 Feb 2021 22:28:55 GMT",
-        "ETag": "\u00220x8D8D39369F300C1\u0022",
-        "Last-Modified": "Wed, 17 Feb 2021 22:28:56 GMT",
->>>>>>> 1814567d
+        "Date": "Fri, 19 Feb 2021 19:10:37 GMT",
+        "ETag": "\u00220x8D8D50A0AC27A60\u0022",
+        "Last-Modified": "Fri, 19 Feb 2021 19:10:37 GMT",
         "Server": [
           "Windows-Azure-Blob/1.0",
           "Microsoft-HTTPAPI/2.0"
         ],
-        "x-ms-client-request-id": "949d924d-094c-4c04-3956-b6a03300f7c2",
-<<<<<<< HEAD
-        "x-ms-request-id": "bb8a8330-f01e-0088-72ab-f99a56000000",
-=======
-        "x-ms-request-id": "b20223ae-201e-0022-0a7c-05ba40000000",
->>>>>>> 1814567d
+        "x-ms-client-request-id": "104db5c5-f694-eb85-6cfd-4c8e30ce4e3b",
+        "x-ms-request-id": "2e669a71-201e-00a4-73f2-0676f9000000",
         "x-ms-version": "2020-06-12"
       },
       "ResponseBody": []
     },
     {
-      "RequestUri": "https://seannse.dfs.core.windows.net/test-filesystem-d5c837e8-21b6-2244-0651-b825079540eb/test-file-75d7f8aa-acf7-c89e-3099-db91424c56e0?mode=legacy",
+      "RequestUri": "https://seannse.dfs.core.windows.net/test-filesystem-f169dfab-697b-dd88-58fe-05a89a71c8aa/test-file-e5e3283b-b724-0016-7219-71147ba186c4?mode=legacy",
       "RequestMethod": "PUT",
       "RequestHeaders": {
         "Accept": "application/json",
         "Authorization": "Sanitized",
-<<<<<<< HEAD
-        "traceparent": "00-4fbd8a318832744db7b254d09bc500bd-6fac324ae350964e-00",
+        "traceparent": "00-6ba37cb8e88e7343af6f83430bec48fe-5564fb63e824d749-00",
         "User-Agent": [
-          "azsdk-net-Storage.Files.DataLake/12.7.0-alpha.20210202.1",
-          "(.NET 5.0.2; Microsoft Windows 10.0.19042)"
+          "azsdk-net-Storage.Files.DataLake/12.7.0-alpha.20210219.1",
+          "(.NET 5.0.3; Microsoft Windows 10.0.19041)"
         ],
-        "x-ms-client-request-id": "3af62f3a-8228-89cb-d0b1-b3db04d6acfe",
-        "x-ms-date": "Tue, 02 Feb 2021 21:39:30 GMT",
-=======
-        "traceparent": "00-b4adb51e8e45eb43ae0a3f18aab8840f-98f84cca5f08804c-00",
-        "User-Agent": [
-          "azsdk-net-Storage.Files.DataLake/12.7.0-alpha.20210217.1",
-          "(.NET 5.0.3; Microsoft Windows 10.0.19042)"
-        ],
-        "x-ms-client-request-id": "3af62f3a-8228-89cb-d0b1-b3db04d6acfe",
-        "x-ms-date": "Wed, 17 Feb 2021 22:28:56 GMT",
->>>>>>> 1814567d
-        "x-ms-rename-source": "%2Ftest-filesystem-d5c837e8-21b6-2244-0651-b825079540eb%2Ftest-file-e4796e36-e074-ef68-4a3d-f554a1451b87=",
+        "x-ms-client-request-id": "075245cf-69ea-cb17-fd8a-17ae712a670f",
+        "x-ms-date": "Fri, 19 Feb 2021 19:10:38 GMT",
+        "x-ms-rename-source": "%2Ftest-filesystem-f169dfab-697b-dd88-58fe-05a89a71c8aa%2Ftest-file-898b1383-e3c7-e33e-b0b2-5f74ce2e2d06=",
         "x-ms-return-client-request-id": "true",
         "x-ms-version": "2020-06-12"
       },
@@ -87,58 +56,36 @@
       "ResponseHeaders": {
         "Content-Length": "189",
         "Content-Type": "application/json; charset=utf-8",
-<<<<<<< HEAD
-        "Date": "Tue, 02 Feb 2021 21:39:30 GMT",
-=======
-        "Date": "Wed, 17 Feb 2021 22:28:56 GMT",
->>>>>>> 1814567d
+        "Date": "Fri, 19 Feb 2021 19:10:37 GMT",
         "Server": [
           "Windows-Azure-HDFS/1.0",
           "Microsoft-HTTPAPI/2.0"
         ],
-        "x-ms-client-request-id": "3af62f3a-8228-89cb-d0b1-b3db04d6acfe",
+        "x-ms-client-request-id": "075245cf-69ea-cb17-fd8a-17ae712a670f",
         "x-ms-error-code": "SourcePathNotFound",
-<<<<<<< HEAD
-        "x-ms-request-id": "e3699d84-201f-007f-53ab-f9b0c4000000",
-=======
-        "x-ms-request-id": "a8fc9f35-701f-0072-207c-057810000000",
->>>>>>> 1814567d
+        "x-ms-request-id": "6f4b3e08-e01f-004f-66f2-060e0b000000",
         "x-ms-version": "2020-06-12"
       },
       "ResponseBody": {
         "error": {
           "code": "SourcePathNotFound",
-<<<<<<< HEAD
-          "message": "The source path for a rename operation does not exist.\nRequestId:e3699d84-201f-007f-53ab-f9b0c4000000\nTime:2021-02-02T21:39:31.0161232Z"
-=======
-          "message": "The source path for a rename operation does not exist.\nRequestId:a8fc9f35-701f-0072-207c-057810000000\nTime:2021-02-17T22:28:56.7875527Z"
->>>>>>> 1814567d
+          "message": "The source path for a rename operation does not exist.\nRequestId:6f4b3e08-e01f-004f-66f2-060e0b000000\nTime:2021-02-19T19:10:38.0842910Z"
         }
       }
     },
     {
-      "RequestUri": "https://seannse.blob.core.windows.net/test-filesystem-d5c837e8-21b6-2244-0651-b825079540eb?restype=container",
+      "RequestUri": "https://seannse.blob.core.windows.net/test-filesystem-f169dfab-697b-dd88-58fe-05a89a71c8aa?restype=container",
       "RequestMethod": "DELETE",
       "RequestHeaders": {
         "Accept": "application/xml",
         "Authorization": "Sanitized",
-<<<<<<< HEAD
-        "traceparent": "00-8fef15646b00f2449347223f0706ffdd-02aad43c06f31f44-00",
+        "traceparent": "00-6e2838407c48e74e89fbfb0b41c83be8-4f77058e06d44643-00",
         "User-Agent": [
-          "azsdk-net-Storage.Files.DataLake/12.7.0-alpha.20210202.1",
-          "(.NET 5.0.2; Microsoft Windows 10.0.19042)"
+          "azsdk-net-Storage.Files.DataLake/12.7.0-alpha.20210219.1",
+          "(.NET 5.0.3; Microsoft Windows 10.0.19041)"
         ],
-        "x-ms-client-request-id": "1356e8ee-1c55-e7b8-f13f-c7540e6f6953",
-        "x-ms-date": "Tue, 02 Feb 2021 21:39:30 GMT",
-=======
-        "traceparent": "00-c3fc3b342fce7d44b1214b6e0cd3fe16-c9cc9d8c9a98034c-00",
-        "User-Agent": [
-          "azsdk-net-Storage.Files.DataLake/12.7.0-alpha.20210217.1",
-          "(.NET 5.0.3; Microsoft Windows 10.0.19042)"
-        ],
-        "x-ms-client-request-id": "1356e8ee-1c55-e7b8-f13f-c7540e6f6953",
-        "x-ms-date": "Wed, 17 Feb 2021 22:28:56 GMT",
->>>>>>> 1814567d
+        "x-ms-client-request-id": "354433fc-7e4e-4ed9-470b-9e3c2267704c",
+        "x-ms-date": "Fri, 19 Feb 2021 19:10:38 GMT",
         "x-ms-return-client-request-id": "true",
         "x-ms-version": "2020-06-12"
       },
@@ -146,28 +93,20 @@
       "StatusCode": 202,
       "ResponseHeaders": {
         "Content-Length": "0",
-<<<<<<< HEAD
-        "Date": "Tue, 02 Feb 2021 21:39:31 GMT",
-=======
-        "Date": "Wed, 17 Feb 2021 22:28:56 GMT",
->>>>>>> 1814567d
+        "Date": "Fri, 19 Feb 2021 19:10:38 GMT",
         "Server": [
           "Windows-Azure-Blob/1.0",
           "Microsoft-HTTPAPI/2.0"
         ],
-        "x-ms-client-request-id": "1356e8ee-1c55-e7b8-f13f-c7540e6f6953",
-<<<<<<< HEAD
-        "x-ms-request-id": "bb8a8656-f01e-0088-5cab-f99a56000000",
-=======
-        "x-ms-request-id": "b2022626-201e-0022-487c-05ba40000000",
->>>>>>> 1814567d
+        "x-ms-client-request-id": "354433fc-7e4e-4ed9-470b-9e3c2267704c",
+        "x-ms-request-id": "2e669c06-201e-00a4-67f2-0676f9000000",
         "x-ms-version": "2020-06-12"
       },
       "ResponseBody": []
     }
   ],
   "Variables": {
-    "RandomSeed": "388003970",
+    "RandomSeed": "528247353",
     "Storage_TestConfigHierarchicalNamespace": "NamespaceTenant\nseannse\nU2FuaXRpemVk\nhttps://seannse.blob.core.windows.net\nhttps://seannse.file.core.windows.net\nhttps://seannse.queue.core.windows.net\nhttps://seannse.table.core.windows.net\n\n\n\n\nhttps://seannse-secondary.blob.core.windows.net\nhttps://seannse-secondary.file.core.windows.net\nhttps://seannse-secondary.queue.core.windows.net\nhttps://seannse-secondary.table.core.windows.net\n68390a19-a643-458b-b726-408abf67b4fc\nSanitized\n72f988bf-86f1-41af-91ab-2d7cd011db47\nhttps://login.microsoftonline.com/\nCloud\nBlobEndpoint=https://seannse.blob.core.windows.net/;QueueEndpoint=https://seannse.queue.core.windows.net/;FileEndpoint=https://seannse.file.core.windows.net/;BlobSecondaryEndpoint=https://seannse-secondary.blob.core.windows.net/;QueueSecondaryEndpoint=https://seannse-secondary.queue.core.windows.net/;FileSecondaryEndpoint=https://seannse-secondary.file.core.windows.net/;AccountName=seannse;AccountKey=Sanitized\n"
   }
 }