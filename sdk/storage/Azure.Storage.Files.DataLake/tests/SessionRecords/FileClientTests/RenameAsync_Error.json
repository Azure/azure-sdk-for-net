--- conflicted
+++ resolved
@@ -14,11 +14,7 @@
         "x-ms-client-request-id": "949d924d-094c-4c04-3956-b6a03300f7c2",
         "x-ms-date": "Fri, 01 May 2020 01:04:59 GMT",
         "x-ms-return-client-request-id": "true",
-<<<<<<< HEAD
-        "x-ms-version": "2019-12-12"
-=======
         "x-ms-version": "2020-02-10"
->>>>>>> 60f4876e
       },
       "RequestBody": null,
       "StatusCode": 201,
@@ -33,11 +29,7 @@
         ],
         "x-ms-client-request-id": "949d924d-094c-4c04-3956-b6a03300f7c2",
         "x-ms-request-id": "51c156ad-301e-001d-1854-1f401c000000",
-<<<<<<< HEAD
-        "x-ms-version": "2019-12-12"
-=======
         "x-ms-version": "2020-02-10"
->>>>>>> 60f4876e
       },
       "ResponseBody": []
     },
@@ -55,11 +47,7 @@
         "x-ms-date": "Fri, 01 May 2020 01:05:00 GMT",
         "x-ms-rename-source": "%2Ftest-filesystem-d5c837e8-21b6-2244-0651-b825079540eb%2Ftest-file-e4796e36-e074-ef68-4a3d-f554a1451b87=",
         "x-ms-return-client-request-id": "true",
-<<<<<<< HEAD
-        "x-ms-version": "2019-12-12"
-=======
         "x-ms-version": "2020-02-10"
->>>>>>> 60f4876e
       },
       "RequestBody": null,
       "StatusCode": 404,
@@ -74,11 +62,7 @@
         "x-ms-client-request-id": "3af62f3a-8228-89cb-d0b1-b3db04d6acfe",
         "x-ms-error-code": "SourcePathNotFound",
         "x-ms-request-id": "0afa2bd8-901f-002b-6b54-1fcd6c000000",
-<<<<<<< HEAD
-        "x-ms-version": "2019-12-12"
-=======
         "x-ms-version": "2020-02-10"
->>>>>>> 60f4876e
       },
       "ResponseBody": {
         "error": {
@@ -100,11 +84,7 @@
         "x-ms-client-request-id": "1356e8ee-1c55-e7b8-f13f-c7540e6f6953",
         "x-ms-date": "Fri, 01 May 2020 01:05:01 GMT",
         "x-ms-return-client-request-id": "true",
-<<<<<<< HEAD
-        "x-ms-version": "2019-12-12"
-=======
         "x-ms-version": "2020-02-10"
->>>>>>> 60f4876e
       },
       "RequestBody": null,
       "StatusCode": 202,
@@ -117,11 +97,7 @@
         ],
         "x-ms-client-request-id": "1356e8ee-1c55-e7b8-f13f-c7540e6f6953",
         "x-ms-request-id": "51c15719-301e-001d-6a54-1f401c000000",
-<<<<<<< HEAD
-        "x-ms-version": "2019-12-12"
-=======
         "x-ms-version": "2020-02-10"
->>>>>>> 60f4876e
       },
       "ResponseBody": []
     }
