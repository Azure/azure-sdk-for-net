﻿{
  "Entries": [
    {
      "RequestUri": "https://seannse.blob.core.windows.net/test-filesystem-b2a22263-0c46-8419-2b36-f2dcc5ec50e6?restype=container",
      "RequestMethod": "PUT",
      "RequestHeaders": {
        "Accept": "application/xml",
        "Authorization": "Sanitized",
        "traceparent": "00-52c2d4b23e7a4f4eb5ff6fa0f7047072-0918e224c0f0b848-00",
        "User-Agent": [
          "azsdk-net-Storage.Files.DataLake/12.7.0-alpha.20210217.1",
          "(.NET 5.0.3; Microsoft Windows 10.0.19042)"
        ],
        "x-ms-blob-public-access": "container",
        "x-ms-client-request-id": "481ca423-d02d-a773-fa49-dc7cb0cb1bdd",
        "x-ms-date": "Wed, 17 Feb 2021 22:34:44 GMT",
        "x-ms-return-client-request-id": "true",
<<<<<<< HEAD
        "x-ms-version": "2020-12-06"
=======
        "x-ms-version": "2021-02-12"
>>>>>>> 7e782c87
      },
      "RequestBody": null,
      "StatusCode": 201,
      "ResponseHeaders": {
        "Content-Length": "0",
        "Date": "Wed, 17 Feb 2021 22:34:44 GMT",
        "ETag": "\"0x8D8D39439D2EC1D\"",
        "Last-Modified": "Wed, 17 Feb 2021 22:34:45 GMT",
        "Server": [
          "Windows-Azure-Blob/1.0",
          "Microsoft-HTTPAPI/2.0"
        ],
        "x-ms-client-request-id": "481ca423-d02d-a773-fa49-dc7cb0cb1bdd",
        "x-ms-request-id": "296dd1f7-a01e-00aa-577d-055f49000000",
<<<<<<< HEAD
        "x-ms-version": "2020-12-06"
=======
        "x-ms-version": "2021-02-12"
>>>>>>> 7e782c87
      },
      "ResponseBody": []
    },
    {
      "RequestUri": "https://seannse.blob.core.windows.net/test-filesystem-b2a22263-0c46-8419-2b36-f2dcc5ec50e6/test-file-42415ad2-fad6-3ad5-561a-79707aac5d4d?comp=query",
      "RequestMethod": "POST",
      "RequestHeaders": {
        "Accept": "application/xml",
        "Authorization": "Sanitized",
        "Content-Length": "128",
        "Content-Type": "application/xml",
        "traceparent": "00-e89fea30baf98f4da9b4b623ef9e907f-23d04b4ff6ed0240-00",
        "User-Agent": [
          "azsdk-net-Storage.Files.DataLake/12.7.0-alpha.20210217.1",
          "(.NET 5.0.3; Microsoft Windows 10.0.19042)"
        ],
        "x-ms-client-request-id": "cc9ab3bb-4f9c-2878-cee2-f21256032d4d",
        "x-ms-date": "Wed, 17 Feb 2021 22:34:45 GMT",
        "x-ms-return-client-request-id": "true",
<<<<<<< HEAD
        "x-ms-version": "2020-12-06"
=======
        "x-ms-version": "2021-02-12"
>>>>>>> 7e782c87
      },
      "RequestBody": "﻿<QueryRequest><QueryType>SQL</QueryType><Expression>SELECT _2 from BlobStorage WHERE _1 &gt; 250;</Expression></QueryRequest>",
      "StatusCode": 404,
      "ResponseHeaders": {
        "Content-Length": "216",
        "Content-Type": "application/xml",
        "Date": "Wed, 17 Feb 2021 22:34:45 GMT",
        "Server": [
          "Windows-Azure-Blob/1.0",
          "Microsoft-HTTPAPI/2.0"
        ],
        "x-ms-client-request-id": "cc9ab3bb-4f9c-2878-cee2-f21256032d4d",
        "x-ms-error-code": "BlobNotFound",
        "x-ms-request-id": "296dd259-a01e-00aa-347d-055f49000000",
<<<<<<< HEAD
        "x-ms-version": "2020-12-06"
=======
        "x-ms-version": "2021-02-12"
>>>>>>> 7e782c87
      },
      "ResponseBody": [
        "﻿<?xml version=\"1.0\" encoding=\"utf-8\"?>\n",
        "<Error><Code>BlobNotFound</Code><Message>The specified blob does not exist.\n",
        "RequestId:296dd259-a01e-00aa-347d-055f49000000\n",
        "Time:2021-02-17T22:34:45.7074058Z</Message></Error>"
      ]
    },
    {
      "RequestUri": "https://seannse.blob.core.windows.net/test-filesystem-b2a22263-0c46-8419-2b36-f2dcc5ec50e6?restype=container",
      "RequestMethod": "DELETE",
      "RequestHeaders": {
        "Accept": "application/xml",
        "Authorization": "Sanitized",
        "traceparent": "00-59ba05fe28179f4f827a9d5576838ee6-886d9410bfbfdf49-00",
        "User-Agent": [
          "azsdk-net-Storage.Files.DataLake/12.7.0-alpha.20210217.1",
          "(.NET 5.0.3; Microsoft Windows 10.0.19042)"
        ],
        "x-ms-client-request-id": "c6b50c42-9112-53b1-2b90-52ed15a6715f",
        "x-ms-date": "Wed, 17 Feb 2021 22:34:45 GMT",
        "x-ms-return-client-request-id": "true",
<<<<<<< HEAD
        "x-ms-version": "2020-12-06"
=======
        "x-ms-version": "2021-02-12"
>>>>>>> 7e782c87
      },
      "RequestBody": null,
      "StatusCode": 202,
      "ResponseHeaders": {
        "Content-Length": "0",
        "Date": "Wed, 17 Feb 2021 22:34:45 GMT",
        "Server": [
          "Windows-Azure-Blob/1.0",
          "Microsoft-HTTPAPI/2.0"
        ],
        "x-ms-client-request-id": "c6b50c42-9112-53b1-2b90-52ed15a6715f",
        "x-ms-request-id": "296dd4bb-a01e-00aa-7b7d-055f49000000",
<<<<<<< HEAD
        "x-ms-version": "2020-12-06"
=======
        "x-ms-version": "2021-02-12"
>>>>>>> 7e782c87
      },
      "ResponseBody": []
    }
  ],
  "Variables": {
    "RandomSeed": "2091686517",
    "Storage_TestConfigHierarchicalNamespace": "NamespaceTenant\nseannse\nU2FuaXRpemVk\nhttps://seannse.blob.core.windows.net\nhttps://seannse.file.core.windows.net\nhttps://seannse.queue.core.windows.net\nhttps://seannse.table.core.windows.net\n\n\n\n\nhttps://seannse-secondary.blob.core.windows.net\nhttps://seannse-secondary.file.core.windows.net\nhttps://seannse-secondary.queue.core.windows.net\nhttps://seannse-secondary.table.core.windows.net\n68390a19-a643-458b-b726-408abf67b4fc\nSanitized\n72f988bf-86f1-41af-91ab-2d7cd011db47\nhttps://login.microsoftonline.com/\nCloud\nBlobEndpoint=https://seannse.blob.core.windows.net/;QueueEndpoint=https://seannse.queue.core.windows.net/;FileEndpoint=https://seannse.file.core.windows.net/;BlobSecondaryEndpoint=https://seannse-secondary.blob.core.windows.net/;QueueSecondaryEndpoint=https://seannse-secondary.queue.core.windows.net/;FileSecondaryEndpoint=https://seannse-secondary.file.core.windows.net/;AccountName=seannse;AccountKey=Sanitized\n\n\n"
  }
}<|MERGE_RESOLUTION|>--- conflicted
+++ resolved
@@ -15,11 +15,7 @@
         "x-ms-client-request-id": "481ca423-d02d-a773-fa49-dc7cb0cb1bdd",
         "x-ms-date": "Wed, 17 Feb 2021 22:34:44 GMT",
         "x-ms-return-client-request-id": "true",
-<<<<<<< HEAD
-        "x-ms-version": "2020-12-06"
-=======
         "x-ms-version": "2021-02-12"
->>>>>>> 7e782c87
       },
       "RequestBody": null,
       "StatusCode": 201,
@@ -34,11 +30,7 @@
         ],
         "x-ms-client-request-id": "481ca423-d02d-a773-fa49-dc7cb0cb1bdd",
         "x-ms-request-id": "296dd1f7-a01e-00aa-577d-055f49000000",
-<<<<<<< HEAD
-        "x-ms-version": "2020-12-06"
-=======
         "x-ms-version": "2021-02-12"
->>>>>>> 7e782c87
       },
       "ResponseBody": []
     },
@@ -58,11 +50,7 @@
         "x-ms-client-request-id": "cc9ab3bb-4f9c-2878-cee2-f21256032d4d",
         "x-ms-date": "Wed, 17 Feb 2021 22:34:45 GMT",
         "x-ms-return-client-request-id": "true",
-<<<<<<< HEAD
-        "x-ms-version": "2020-12-06"
-=======
         "x-ms-version": "2021-02-12"
->>>>>>> 7e782c87
       },
       "RequestBody": "﻿<QueryRequest><QueryType>SQL</QueryType><Expression>SELECT _2 from BlobStorage WHERE _1 &gt; 250;</Expression></QueryRequest>",
       "StatusCode": 404,
@@ -77,11 +65,7 @@
         "x-ms-client-request-id": "cc9ab3bb-4f9c-2878-cee2-f21256032d4d",
         "x-ms-error-code": "BlobNotFound",
         "x-ms-request-id": "296dd259-a01e-00aa-347d-055f49000000",
-<<<<<<< HEAD
-        "x-ms-version": "2020-12-06"
-=======
         "x-ms-version": "2021-02-12"
->>>>>>> 7e782c87
       },
       "ResponseBody": [
         "﻿<?xml version=\"1.0\" encoding=\"utf-8\"?>\n",
@@ -104,11 +88,7 @@
         "x-ms-client-request-id": "c6b50c42-9112-53b1-2b90-52ed15a6715f",
         "x-ms-date": "Wed, 17 Feb 2021 22:34:45 GMT",
         "x-ms-return-client-request-id": "true",
-<<<<<<< HEAD
-        "x-ms-version": "2020-12-06"
-=======
         "x-ms-version": "2021-02-12"
->>>>>>> 7e782c87
       },
       "RequestBody": null,
       "StatusCode": 202,
@@ -121,11 +101,7 @@
         ],
         "x-ms-client-request-id": "c6b50c42-9112-53b1-2b90-52ed15a6715f",
         "x-ms-request-id": "296dd4bb-a01e-00aa-7b7d-055f49000000",
-<<<<<<< HEAD
-        "x-ms-version": "2020-12-06"
-=======
         "x-ms-version": "2021-02-12"
->>>>>>> 7e782c87
       },
       "ResponseBody": []
     }
