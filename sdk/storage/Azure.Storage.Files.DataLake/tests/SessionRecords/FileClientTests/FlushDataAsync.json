{
  "Entries": [
    {
      "RequestUri": "http://seannsecanary.blob.core.windows.net/test-filesystem-9a18dae4-506a-2fc0-ad34-2c9ce40df6e5?restype=container",
      "RequestMethod": "PUT",
      "RequestHeaders": {
        "Authorization": "Sanitized",
        "traceparent": "00-4d0738f89947d2469188500f065d7934-d5ce295d5067c344-00",
        "User-Agent": [
          "azsdk-net-Storage.Files.DataLake/12.1.0-dev.20200403.1",
          "(.NET Core 4.6.28325.01; Microsoft Windows 10.0.18362 )"
        ],
        "x-ms-blob-public-access": "container",
        "x-ms-client-request-id": "171e2576-6dce-7d30-333a-6c25b17613cc",
        "x-ms-date": "Fri, 03 Apr 2020 20:59:22 GMT",
        "x-ms-return-client-request-id": "true",
<<<<<<< HEAD
        "x-ms-version": "2019-12-12"
=======
        "x-ms-version": "2020-02-10"
>>>>>>> 60f4876e
      },
      "RequestBody": null,
      "StatusCode": 201,
      "ResponseHeaders": {
        "Content-Length": "0",
        "Date": "Fri, 03 Apr 2020 20:59:20 GMT",
        "ETag": "\u00220x8D7D811E210823D\u0022",
        "Last-Modified": "Fri, 03 Apr 2020 20:59:21 GMT",
        "Server": [
          "Windows-Azure-Blob/1.0",
          "Microsoft-HTTPAPI/2.0"
        ],
        "x-ms-client-request-id": "171e2576-6dce-7d30-333a-6c25b17613cc",
        "x-ms-request-id": "962204e9-f01e-0012-43fa-093670000000",
<<<<<<< HEAD
        "x-ms-version": "2019-12-12"
=======
        "x-ms-version": "2020-02-10"
>>>>>>> 60f4876e
      },
      "ResponseBody": []
    },
    {
      "RequestUri": "http://seannsecanary.dfs.core.windows.net/test-filesystem-9a18dae4-506a-2fc0-ad34-2c9ce40df6e5/test-file-41c60752-93f9-bf1f-c650-29903ca5dc75?resource=file",
      "RequestMethod": "PUT",
      "RequestHeaders": {
        "Authorization": "Sanitized",
        "traceparent": "00-34547a03311deb4c92bcca55972c177c-f719efcc5ca2f147-00",
        "User-Agent": [
          "azsdk-net-Storage.Files.DataLake/12.1.0-dev.20200403.1",
          "(.NET Core 4.6.28325.01; Microsoft Windows 10.0.18362 )"
        ],
        "x-ms-client-request-id": "4bc947c6-9f70-e38d-065e-517d44a0418e",
        "x-ms-date": "Fri, 03 Apr 2020 20:59:23 GMT",
        "x-ms-return-client-request-id": "true",
<<<<<<< HEAD
        "x-ms-version": "2019-12-12"
=======
        "x-ms-version": "2020-02-10"
>>>>>>> 60f4876e
      },
      "RequestBody": null,
      "StatusCode": 201,
      "ResponseHeaders": {
        "Content-Length": "0",
        "Date": "Fri, 03 Apr 2020 20:59:20 GMT",
        "ETag": "\u00220x8D7D811E21FF5BD\u0022",
        "Last-Modified": "Fri, 03 Apr 2020 20:59:21 GMT",
        "Server": [
          "Windows-Azure-HDFS/1.0",
          "Microsoft-HTTPAPI/2.0"
        ],
        "x-ms-client-request-id": "4bc947c6-9f70-e38d-065e-517d44a0418e",
        "x-ms-request-id": "fa43ff5a-201f-0097-1bfa-091bad000000",
<<<<<<< HEAD
        "x-ms-version": "2019-12-12"
=======
        "x-ms-version": "2020-02-10"
>>>>>>> 60f4876e
      },
      "ResponseBody": []
    },
    {
      "RequestUri": "http://seannsecanary.dfs.core.windows.net/test-filesystem-9a18dae4-506a-2fc0-ad34-2c9ce40df6e5/test-file-41c60752-93f9-bf1f-c650-29903ca5dc75?action=append\u0026position=1024",
      "RequestMethod": "PATCH",
      "RequestHeaders": {
        "Authorization": "Sanitized",
        "Content-Length": "1024",
        "traceparent": "00-3f3e76a7c261cf4da69967c627c1dce6-ae69ec30403e4249-00",
        "User-Agent": [
          "azsdk-net-Storage.Files.DataLake/12.1.0-dev.20200403.1",
          "(.NET Core 4.6.28325.01; Microsoft Windows 10.0.18362 )"
        ],
        "x-ms-client-request-id": "17dfddca-04b5-75e2-eaf7-52d1d383cec3",
        "x-ms-date": "Fri, 03 Apr 2020 20:59:23 GMT",
        "x-ms-return-client-request-id": "true",
<<<<<<< HEAD
        "x-ms-version": "2019-12-12"
=======
        "x-ms-version": "2020-02-10"
>>>>>>> 60f4876e
      },
      "RequestBody": "XvbRC1FU3nPxvLyqmmkG1zotyfXbkAS0GEG4j42ZxeQNalfBHQuqcmhVWrTi40mdWHpDFtdMss3yHPIPnE7mV/fYnDARRbkug1aMhjZQ0TX4GjcSVa4NwLeJzwAYmtYabgK9CkYYixPAFJOAwCyXokq9F4EW0wJIy9x4h3W5FumAcRczksfu348kUkEbjACL8iy1WoJVA5sAdD9qnwSdBv2pAE4UYw\u002BDzzjy8oHBLT7c7ZVIBLxmK258Mx6HhD\u002BKh0tDcYyxd44dMYtKYxAZPkcBjbJuVAJBQtXgmC/x\u002B0r4Z2s1fruxKnUGK9IwHMddYvXWhvaMHDJIAS630d9fLDVAUvul48CLT2M9ZygwESYNgjU6GnVTa0s47XyM\u002BViWp/\u002Bc78rMuH80SzeTT7QKGO8Iqk\u002BpJBHA7OawbPZD/lUKpsApkyFcQMq1Bs8\u002BwBuWLtSMhE8J7IPt3APjG0uJ8EzhiKnz4YXOq2mE9B5CgizLGT4htnoGAbk9O7ceeCV/LBWDXDhyo01PvtjlhPhkq1nWGAEMZznS24bvtqbNsDNEBccIvyXzWXbx0vihIHzB2I9dR2AjcsXbsIGxguymgQ2loX8wW\u002Bw047\u002BLG5RBMbsKLt0WcGjSIJMCLA6kQdaJSlDq\u002B378kH2jKWOhmFcwmn/Gp1MPkBGk04HsLi7dj6LoAdBEVjU8DZ5gckYFMYg70ZKO3pmDero\u002BRSj9EGFOxZnBuJaH7ERKiZm0rh3Ln6H4sF2cT7EIZIcWBhANP/w9Eq2tQ3nxtOVNRFX/zsycc6aGBF8DsXbouVMPcOY0PEqdd5xwHVwoBvx4TwtcCJa7epJqhzqdOWA3xYkl4kP/GQcLYlcvLFVJXv1ji2Jri7G9VPZTybUP/z07OFjSAyS4eTUDUaU\u002Bi009ICg8Oa79zDnYZ45Nq09S\u002B2IZ9PP8d1rZqhIsaDoMf8moFaiM0saPPWwf\u002BpuVa83lsFVCJJdaQKnOY4\u002Bb0GT/zOjFpJamximciraH3X2/Qz5FR7fkyVoxTtX/vm42820HIC2y0Mc3P\u002BospZrh0mMsDiBQVomsGgKOk1XApwe6ZpZIf71PDXJ3DgfMuCTAUHxx0rBO5Z3jWgUqIz1ydpficT8DmFKl3ACt2UeB32LezULYT9RXa4D4ZSS3JOk1BZhw6kbkvLgpzPWvoQxVYXqjTFX7mSbCiwa\u002BCzIu7rgWeNSvEfUb\u002BhGJr4Pep8pzogSpE9iTOWtxrV4/JbGG\u002B909mCk4pk\u002BEh1FEcemj4\u002BM8S2gthNrfgj5oPmOX29RfA7SloQ\u002BgOvy0JIyGT8iCzcl7A9pJWHYDXRXr0Gfs7at95G41/kLUmxBreV9OWDN15XCZG9j5Fqo9oQ==",
      "StatusCode": 202,
      "ResponseHeaders": {
        "Content-Length": "0",
        "Date": "Fri, 03 Apr 2020 20:59:20 GMT",
        "Server": [
          "Windows-Azure-HDFS/1.0",
          "Microsoft-HTTPAPI/2.0"
        ],
        "x-ms-client-request-id": "17dfddca-04b5-75e2-eaf7-52d1d383cec3",
        "x-ms-request-id": "fa43ff5b-201f-0097-1cfa-091bad000000",
        "x-ms-request-server-encrypted": "true",
<<<<<<< HEAD
        "x-ms-version": "2019-12-12"
=======
        "x-ms-version": "2020-02-10"
>>>>>>> 60f4876e
      },
      "ResponseBody": []
    },
    {
      "RequestUri": "http://seannsecanary.dfs.core.windows.net/test-filesystem-9a18dae4-506a-2fc0-ad34-2c9ce40df6e5/test-file-41c60752-93f9-bf1f-c650-29903ca5dc75?action=flush\u0026position=0",
      "RequestMethod": "PATCH",
      "RequestHeaders": {
        "Authorization": "Sanitized",
        "Content-Length": "0",
        "traceparent": "00-35d7c6a32c454c4f8e917fbd650c5e1d-8b2ab9ec72acd54d-00",
        "User-Agent": [
          "azsdk-net-Storage.Files.DataLake/12.1.0-dev.20200403.1",
          "(.NET Core 4.6.28325.01; Microsoft Windows 10.0.18362 )"
        ],
        "x-ms-client-request-id": "382f6f74-25ca-3eec-1740-7f9d76650c85",
        "x-ms-date": "Fri, 03 Apr 2020 20:59:23 GMT",
        "x-ms-return-client-request-id": "true",
<<<<<<< HEAD
        "x-ms-version": "2019-12-12"
=======
        "x-ms-version": "2020-02-10"
>>>>>>> 60f4876e
      },
      "RequestBody": null,
      "StatusCode": 200,
      "ResponseHeaders": {
        "Content-Length": "0",
        "Date": "Fri, 03 Apr 2020 20:59:21 GMT",
        "ETag": "\u00220x8D7D811E2385215\u0022",
        "Last-Modified": "Fri, 03 Apr 2020 20:59:21 GMT",
        "Server": [
          "Windows-Azure-HDFS/1.0",
          "Microsoft-HTTPAPI/2.0"
        ],
        "x-ms-client-request-id": "382f6f74-25ca-3eec-1740-7f9d76650c85",
        "x-ms-request-id": "fa43ff5c-201f-0097-1dfa-091bad000000",
        "x-ms-request-server-encrypted": "true",
<<<<<<< HEAD
        "x-ms-version": "2019-12-12"
=======
        "x-ms-version": "2020-02-10"
>>>>>>> 60f4876e
      },
      "ResponseBody": []
    },
    {
      "RequestUri": "http://seannsecanary.blob.core.windows.net/test-filesystem-9a18dae4-506a-2fc0-ad34-2c9ce40df6e5?restype=container",
      "RequestMethod": "DELETE",
      "RequestHeaders": {
        "Authorization": "Sanitized",
        "traceparent": "00-bcb0b28f186caf498856facabfa0e9a6-c92634e7a7a7cb45-00",
        "User-Agent": [
          "azsdk-net-Storage.Files.DataLake/12.1.0-dev.20200403.1",
          "(.NET Core 4.6.28325.01; Microsoft Windows 10.0.18362 )"
        ],
        "x-ms-client-request-id": "635d3f54-9654-d2f8-70c0-c3a5263939c3",
        "x-ms-date": "Fri, 03 Apr 2020 20:59:23 GMT",
        "x-ms-return-client-request-id": "true",
<<<<<<< HEAD
        "x-ms-version": "2019-12-12"
=======
        "x-ms-version": "2020-02-10"
>>>>>>> 60f4876e
      },
      "RequestBody": null,
      "StatusCode": 202,
      "ResponseHeaders": {
        "Content-Length": "0",
        "Date": "Fri, 03 Apr 2020 20:59:21 GMT",
        "Server": [
          "Windows-Azure-Blob/1.0",
          "Microsoft-HTTPAPI/2.0"
        ],
        "x-ms-client-request-id": "635d3f54-9654-d2f8-70c0-c3a5263939c3",
        "x-ms-request-id": "96220511-f01e-0012-67fa-093670000000",
<<<<<<< HEAD
        "x-ms-version": "2019-12-12"
=======
        "x-ms-version": "2020-02-10"
>>>>>>> 60f4876e
      },
      "ResponseBody": []
    }
  ],
  "Variables": {
    "RandomSeed": "385480587",
    "Storage_TestConfigHierarchicalNamespace": "NamespaceTenant\nseannsecanary\nU2FuaXRpemVk\nhttp://seannsecanary.blob.core.windows.net\nhttp://seannsecanary.file.core.windows.net\nhttp://seannsecanary.queue.core.windows.net\nhttp://seannsecanary.table.core.windows.net\n\n\n\n\nhttp://seannsecanary-secondary.blob.core.windows.net\nhttp://seannsecanary-secondary.file.core.windows.net\nhttp://seannsecanary-secondary.queue.core.windows.net\nhttp://seannsecanary-secondary.table.core.windows.net\n68390a19-a643-458b-b726-408abf67b4fc\nSanitized\n72f988bf-86f1-41af-91ab-2d7cd011db47\nhttps://login.microsoftonline.com/\nCloud\nBlobEndpoint=http://seannsecanary.blob.core.windows.net/;QueueEndpoint=http://seannsecanary.queue.core.windows.net/;FileEndpoint=http://seannsecanary.file.core.windows.net/;BlobSecondaryEndpoint=http://seannsecanary-secondary.blob.core.windows.net/;QueueSecondaryEndpoint=http://seannsecanary-secondary.queue.core.windows.net/;FileSecondaryEndpoint=http://seannsecanary-secondary.file.core.windows.net/;AccountName=seannsecanary;AccountKey=Sanitized\n"
  }
}<|MERGE_RESOLUTION|>--- conflicted
+++ resolved
@@ -14,11 +14,7 @@
         "x-ms-client-request-id": "171e2576-6dce-7d30-333a-6c25b17613cc",
         "x-ms-date": "Fri, 03 Apr 2020 20:59:22 GMT",
         "x-ms-return-client-request-id": "true",
-<<<<<<< HEAD
-        "x-ms-version": "2019-12-12"
-=======
         "x-ms-version": "2020-02-10"
->>>>>>> 60f4876e
       },
       "RequestBody": null,
       "StatusCode": 201,
@@ -33,11 +29,7 @@
         ],
         "x-ms-client-request-id": "171e2576-6dce-7d30-333a-6c25b17613cc",
         "x-ms-request-id": "962204e9-f01e-0012-43fa-093670000000",
-<<<<<<< HEAD
-        "x-ms-version": "2019-12-12"
-=======
         "x-ms-version": "2020-02-10"
->>>>>>> 60f4876e
       },
       "ResponseBody": []
     },
@@ -54,11 +46,7 @@
         "x-ms-client-request-id": "4bc947c6-9f70-e38d-065e-517d44a0418e",
         "x-ms-date": "Fri, 03 Apr 2020 20:59:23 GMT",
         "x-ms-return-client-request-id": "true",
-<<<<<<< HEAD
-        "x-ms-version": "2019-12-12"
-=======
         "x-ms-version": "2020-02-10"
->>>>>>> 60f4876e
       },
       "RequestBody": null,
       "StatusCode": 201,
@@ -73,11 +61,7 @@
         ],
         "x-ms-client-request-id": "4bc947c6-9f70-e38d-065e-517d44a0418e",
         "x-ms-request-id": "fa43ff5a-201f-0097-1bfa-091bad000000",
-<<<<<<< HEAD
-        "x-ms-version": "2019-12-12"
-=======
         "x-ms-version": "2020-02-10"
->>>>>>> 60f4876e
       },
       "ResponseBody": []
     },
@@ -95,11 +79,7 @@
         "x-ms-client-request-id": "17dfddca-04b5-75e2-eaf7-52d1d383cec3",
         "x-ms-date": "Fri, 03 Apr 2020 20:59:23 GMT",
         "x-ms-return-client-request-id": "true",
-<<<<<<< HEAD
-        "x-ms-version": "2019-12-12"
-=======
         "x-ms-version": "2020-02-10"
->>>>>>> 60f4876e
       },
       "RequestBody": "XvbRC1FU3nPxvLyqmmkG1zotyfXbkAS0GEG4j42ZxeQNalfBHQuqcmhVWrTi40mdWHpDFtdMss3yHPIPnE7mV/fYnDARRbkug1aMhjZQ0TX4GjcSVa4NwLeJzwAYmtYabgK9CkYYixPAFJOAwCyXokq9F4EW0wJIy9x4h3W5FumAcRczksfu348kUkEbjACL8iy1WoJVA5sAdD9qnwSdBv2pAE4UYw\u002BDzzjy8oHBLT7c7ZVIBLxmK258Mx6HhD\u002BKh0tDcYyxd44dMYtKYxAZPkcBjbJuVAJBQtXgmC/x\u002B0r4Z2s1fruxKnUGK9IwHMddYvXWhvaMHDJIAS630d9fLDVAUvul48CLT2M9ZygwESYNgjU6GnVTa0s47XyM\u002BViWp/\u002Bc78rMuH80SzeTT7QKGO8Iqk\u002BpJBHA7OawbPZD/lUKpsApkyFcQMq1Bs8\u002BwBuWLtSMhE8J7IPt3APjG0uJ8EzhiKnz4YXOq2mE9B5CgizLGT4htnoGAbk9O7ceeCV/LBWDXDhyo01PvtjlhPhkq1nWGAEMZznS24bvtqbNsDNEBccIvyXzWXbx0vihIHzB2I9dR2AjcsXbsIGxguymgQ2loX8wW\u002Bw047\u002BLG5RBMbsKLt0WcGjSIJMCLA6kQdaJSlDq\u002B378kH2jKWOhmFcwmn/Gp1MPkBGk04HsLi7dj6LoAdBEVjU8DZ5gckYFMYg70ZKO3pmDero\u002BRSj9EGFOxZnBuJaH7ERKiZm0rh3Ln6H4sF2cT7EIZIcWBhANP/w9Eq2tQ3nxtOVNRFX/zsycc6aGBF8DsXbouVMPcOY0PEqdd5xwHVwoBvx4TwtcCJa7epJqhzqdOWA3xYkl4kP/GQcLYlcvLFVJXv1ji2Jri7G9VPZTybUP/z07OFjSAyS4eTUDUaU\u002Bi009ICg8Oa79zDnYZ45Nq09S\u002B2IZ9PP8d1rZqhIsaDoMf8moFaiM0saPPWwf\u002BpuVa83lsFVCJJdaQKnOY4\u002Bb0GT/zOjFpJamximciraH3X2/Qz5FR7fkyVoxTtX/vm42820HIC2y0Mc3P\u002BospZrh0mMsDiBQVomsGgKOk1XApwe6ZpZIf71PDXJ3DgfMuCTAUHxx0rBO5Z3jWgUqIz1ydpficT8DmFKl3ACt2UeB32LezULYT9RXa4D4ZSS3JOk1BZhw6kbkvLgpzPWvoQxVYXqjTFX7mSbCiwa\u002BCzIu7rgWeNSvEfUb\u002BhGJr4Pep8pzogSpE9iTOWtxrV4/JbGG\u002B909mCk4pk\u002BEh1FEcemj4\u002BM8S2gthNrfgj5oPmOX29RfA7SloQ\u002BgOvy0JIyGT8iCzcl7A9pJWHYDXRXr0Gfs7at95G41/kLUmxBreV9OWDN15XCZG9j5Fqo9oQ==",
       "StatusCode": 202,
@@ -113,11 +93,7 @@
         "x-ms-client-request-id": "17dfddca-04b5-75e2-eaf7-52d1d383cec3",
         "x-ms-request-id": "fa43ff5b-201f-0097-1cfa-091bad000000",
         "x-ms-request-server-encrypted": "true",
-<<<<<<< HEAD
-        "x-ms-version": "2019-12-12"
-=======
         "x-ms-version": "2020-02-10"
->>>>>>> 60f4876e
       },
       "ResponseBody": []
     },
@@ -135,11 +111,7 @@
         "x-ms-client-request-id": "382f6f74-25ca-3eec-1740-7f9d76650c85",
         "x-ms-date": "Fri, 03 Apr 2020 20:59:23 GMT",
         "x-ms-return-client-request-id": "true",
-<<<<<<< HEAD
-        "x-ms-version": "2019-12-12"
-=======
         "x-ms-version": "2020-02-10"
->>>>>>> 60f4876e
       },
       "RequestBody": null,
       "StatusCode": 200,
@@ -155,11 +127,7 @@
         "x-ms-client-request-id": "382f6f74-25ca-3eec-1740-7f9d76650c85",
         "x-ms-request-id": "fa43ff5c-201f-0097-1dfa-091bad000000",
         "x-ms-request-server-encrypted": "true",
-<<<<<<< HEAD
-        "x-ms-version": "2019-12-12"
-=======
         "x-ms-version": "2020-02-10"
->>>>>>> 60f4876e
       },
       "ResponseBody": []
     },
@@ -176,11 +144,7 @@
         "x-ms-client-request-id": "635d3f54-9654-d2f8-70c0-c3a5263939c3",
         "x-ms-date": "Fri, 03 Apr 2020 20:59:23 GMT",
         "x-ms-return-client-request-id": "true",
-<<<<<<< HEAD
-        "x-ms-version": "2019-12-12"
-=======
         "x-ms-version": "2020-02-10"
->>>>>>> 60f4876e
       },
       "RequestBody": null,
       "StatusCode": 202,
@@ -193,11 +157,7 @@
         ],
         "x-ms-client-request-id": "635d3f54-9654-d2f8-70c0-c3a5263939c3",
         "x-ms-request-id": "96220511-f01e-0012-67fa-093670000000",
-<<<<<<< HEAD
-        "x-ms-version": "2019-12-12"
-=======
         "x-ms-version": "2020-02-10"
->>>>>>> 60f4876e
       },
       "ResponseBody": []
     }
