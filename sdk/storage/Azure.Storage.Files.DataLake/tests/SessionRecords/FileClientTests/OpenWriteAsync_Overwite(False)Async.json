--- conflicted
+++ resolved
@@ -29,13 +29,8 @@
           "Microsoft-HTTPAPI/2.0"
         ],
         "x-ms-client-request-id": "608f1036-3a01-1c99-312f-ea49381dc42f",
-<<<<<<< HEAD
-        "x-ms-request-id": "4691ebaf-401e-0056-2ef9-068eb0000000",
-        "x-ms-version": "2021-04-10"
-=======
         "x-ms-request-id": "abb371df-901e-00ad-24dc-c5ba54000000",
-        "x-ms-version": "2021-02-12"
->>>>>>> 49dd1a0e
+        "x-ms-version": "2021-04-10"
       },
       "ResponseBody": []
     },
@@ -67,14 +62,9 @@
           "Microsoft-HTTPAPI/2.0"
         ],
         "x-ms-client-request-id": "c19fd64c-3ee5-5e95-243b-aa6809c00f50",
-<<<<<<< HEAD
-        "x-ms-request-id": "d66aaba6-f01f-0088-12f9-069a56000000",
-        "x-ms-version": "2021-04-10"
-=======
         "x-ms-request-id": "5f596f2f-501f-0056-1adc-c507ce000000",
         "x-ms-request-server-encrypted": "true",
-        "x-ms-version": "2021-02-12"
->>>>>>> 49dd1a0e
+        "x-ms-version": "2021-04-10"
       },
       "ResponseBody": []
     },
@@ -215,13 +205,8 @@
           "Microsoft-HTTPAPI/2.0"
         ],
         "x-ms-client-request-id": "4bac50ff-4720-4e7b-2233-cd1d416ab7d4",
-<<<<<<< HEAD
-        "x-ms-request-id": "4691ec9a-401e-0056-05f9-068eb0000000",
-        "x-ms-version": "2021-04-10"
-=======
         "x-ms-request-id": "abb37264-901e-00ad-1fdc-c5ba54000000",
-        "x-ms-version": "2021-02-12"
->>>>>>> 49dd1a0e
+        "x-ms-version": "2021-04-10"
       },
       "ResponseBody": []
     }
