--- conflicted
+++ resolved
@@ -15,11 +15,7 @@
         "x-ms-client-request-id": "6de93398-a2b9-aa64-cc3b-a0e6858abc47",
         "x-ms-date": "Fri, 19 Feb 2021 19:10:45 GMT",
         "x-ms-return-client-request-id": "true",
-<<<<<<< HEAD
-        "x-ms-version": "2020-12-06"
-=======
         "x-ms-version": "2021-02-12"
->>>>>>> 7e782c87
       },
       "RequestBody": null,
       "StatusCode": 201,
@@ -34,11 +30,7 @@
         ],
         "x-ms-client-request-id": "6de93398-a2b9-aa64-cc3b-a0e6858abc47",
         "x-ms-request-id": "2e66dcea-201e-00a4-57f2-0676f9000000",
-<<<<<<< HEAD
-        "x-ms-version": "2020-12-06"
-=======
         "x-ms-version": "2021-02-12"
->>>>>>> 7e782c87
       },
       "ResponseBody": []
     },
@@ -56,11 +48,7 @@
         "x-ms-client-request-id": "e15ed8cb-23a9-9b7c-56e8-2e5b82d976d5",
         "x-ms-date": "Fri, 19 Feb 2021 19:10:45 GMT",
         "x-ms-return-client-request-id": "true",
-<<<<<<< HEAD
-        "x-ms-version": "2020-12-06"
-=======
         "x-ms-version": "2021-02-12"
->>>>>>> 7e782c87
       },
       "RequestBody": null,
       "StatusCode": 201,
@@ -75,11 +63,7 @@
         ],
         "x-ms-client-request-id": "e15ed8cb-23a9-9b7c-56e8-2e5b82d976d5",
         "x-ms-request-id": "6f4b4546-e01f-004f-1ef2-060e0b000000",
-<<<<<<< HEAD
-        "x-ms-version": "2020-12-06"
-=======
         "x-ms-version": "2021-02-12"
->>>>>>> 7e782c87
       },
       "ResponseBody": []
     },
@@ -100,11 +84,7 @@
         "x-ms-lease-duration": "15",
         "x-ms-proposed-lease-id": "612e35ad-a6b6-4054-f28c-fd3f5725ed26",
         "x-ms-return-client-request-id": "true",
-<<<<<<< HEAD
-        "x-ms-version": "2020-12-06"
-=======
         "x-ms-version": "2021-02-12"
->>>>>>> 7e782c87
       },
       "RequestBody": null,
       "StatusCode": 201,
@@ -120,11 +100,7 @@
         "x-ms-client-request-id": "de08cf1c-cbe9-24d4-841d-ef1d253c4330",
         "x-ms-lease-id": "612e35ad-a6b6-4054-f28c-fd3f5725ed26",
         "x-ms-request-id": "2e66ded7-201e-00a4-24f2-0676f9000000",
-<<<<<<< HEAD
-        "x-ms-version": "2020-12-06"
-=======
         "x-ms-version": "2021-02-12"
->>>>>>> 7e782c87
       },
       "ResponseBody": []
     },
@@ -144,11 +120,7 @@
         "x-ms-lease-action": "renew",
         "x-ms-lease-id": "612e35ad-a6b6-4054-f28c-fd3f5725ed26",
         "x-ms-return-client-request-id": "true",
-<<<<<<< HEAD
-        "x-ms-version": "2020-12-06"
-=======
         "x-ms-version": "2021-02-12"
->>>>>>> 7e782c87
       },
       "RequestBody": null,
       "StatusCode": 200,
@@ -164,11 +136,7 @@
         "x-ms-client-request-id": "88236b3b-0e1d-653c-bf9a-d67bbda36e6a",
         "x-ms-lease-id": "612e35ad-a6b6-4054-f28c-fd3f5725ed26",
         "x-ms-request-id": "2e66dfdc-201e-00a4-18f2-0676f9000000",
-<<<<<<< HEAD
-        "x-ms-version": "2020-12-06"
-=======
         "x-ms-version": "2021-02-12"
->>>>>>> 7e782c87
       },
       "ResponseBody": []
     },
@@ -186,11 +154,7 @@
         "x-ms-client-request-id": "bae1d8dd-bb19-ec13-cbc4-2f7f44c144d0",
         "x-ms-date": "Fri, 19 Feb 2021 19:10:45 GMT",
         "x-ms-return-client-request-id": "true",
-<<<<<<< HEAD
-        "x-ms-version": "2020-12-06"
-=======
         "x-ms-version": "2021-02-12"
->>>>>>> 7e782c87
       },
       "RequestBody": null,
       "StatusCode": 202,
@@ -203,11 +167,7 @@
         ],
         "x-ms-client-request-id": "bae1d8dd-bb19-ec13-cbc4-2f7f44c144d0",
         "x-ms-request-id": "2e66e0d2-201e-00a4-02f2-0676f9000000",
-<<<<<<< HEAD
-        "x-ms-version": "2020-12-06"
-=======
         "x-ms-version": "2021-02-12"
->>>>>>> 7e782c87
       },
       "ResponseBody": []
     }
