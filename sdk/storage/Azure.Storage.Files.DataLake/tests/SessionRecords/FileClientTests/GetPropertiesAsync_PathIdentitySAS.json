﻿{
  "Entries": [
    {
      "RequestUri": "https://seannse.blob.core.windows.net/test-filesystem-c006656e-4713-d585-912d-cf36836d3fdf?restype=container",
      "RequestMethod": "PUT",
      "RequestHeaders": {
        "Accept": "application/xml",
        "Authorization": "Sanitized",
        "traceparent": "00-b1412960f1085e479a907f2a01b8fae7-1c1497ef686f8347-00",
        "User-Agent": [
          "azsdk-net-Storage.Files.DataLake/12.7.0-alpha.20210219.1",
          "(.NET 5.0.3; Microsoft Windows 10.0.19041)"
        ],
        "x-ms-blob-public-access": "container",
        "x-ms-client-request-id": "541beff9-cfbb-7b99-983b-38a55ba449c0",
        "x-ms-date": "Fri, 19 Feb 2021 19:09:40 GMT",
        "x-ms-return-client-request-id": "true",
<<<<<<< HEAD
        "x-ms-version": "2020-12-06"
=======
        "x-ms-version": "2021-02-12"
>>>>>>> 7e782c87
      },
      "RequestBody": null,
      "StatusCode": 201,
      "ResponseHeaders": {
        "Content-Length": "0",
        "Date": "Fri, 19 Feb 2021 19:09:40 GMT",
        "ETag": "\"0x8D8D509E8462A64\"",
        "Last-Modified": "Fri, 19 Feb 2021 19:09:40 GMT",
        "Server": [
          "Windows-Azure-Blob/1.0",
          "Microsoft-HTTPAPI/2.0"
        ],
        "x-ms-client-request-id": "541beff9-cfbb-7b99-983b-38a55ba449c0",
        "x-ms-request-id": "2e646387-201e-00a4-7ff2-0676f9000000",
<<<<<<< HEAD
        "x-ms-version": "2020-12-06"
=======
        "x-ms-version": "2021-02-12"
>>>>>>> 7e782c87
      },
      "ResponseBody": []
    },
    {
      "RequestUri": "https://seannse.dfs.core.windows.net/test-filesystem-c006656e-4713-d585-912d-cf36836d3fdf/test-directory-dda9b75c-83e6-3d23-de09-c57bc63433e0?resource=directory",
      "RequestMethod": "PUT",
      "RequestHeaders": {
        "Accept": "application/json",
        "Authorization": "Sanitized",
        "traceparent": "00-30fac2d261e53549a4775a1a49dcad56-998bee8697798e4d-00",
        "User-Agent": [
          "azsdk-net-Storage.Files.DataLake/12.7.0-alpha.20210219.1",
          "(.NET 5.0.3; Microsoft Windows 10.0.19041)"
        ],
        "x-ms-client-request-id": "0485ca31-f502-dcf9-e2f1-46ff600b8f9d",
        "x-ms-date": "Fri, 19 Feb 2021 19:09:40 GMT",
        "x-ms-return-client-request-id": "true",
<<<<<<< HEAD
        "x-ms-version": "2020-12-06"
=======
        "x-ms-version": "2021-02-12"
>>>>>>> 7e782c87
      },
      "RequestBody": null,
      "StatusCode": 201,
      "ResponseHeaders": {
        "Content-Length": "0",
        "Date": "Fri, 19 Feb 2021 19:09:39 GMT",
        "ETag": "\"0x8D8D509E8578F36\"",
        "Last-Modified": "Fri, 19 Feb 2021 19:09:40 GMT",
        "Server": [
          "Windows-Azure-HDFS/1.0",
          "Microsoft-HTTPAPI/2.0"
        ],
        "x-ms-client-request-id": "0485ca31-f502-dcf9-e2f1-46ff600b8f9d",
        "x-ms-request-id": "6f4b1344-e01f-004f-4df2-060e0b000000",
<<<<<<< HEAD
        "x-ms-version": "2020-12-06"
=======
        "x-ms-version": "2021-02-12"
>>>>>>> 7e782c87
      },
      "ResponseBody": []
    },
    {
      "RequestUri": "https://seannse.dfs.core.windows.net/test-filesystem-c006656e-4713-d585-912d-cf36836d3fdf/test-directory-dda9b75c-83e6-3d23-de09-c57bc63433e0/test-file-6fb22e1b-e046-6e1f-a540-287ff31d4ab4?resource=file",
      "RequestMethod": "PUT",
      "RequestHeaders": {
        "Accept": "application/json",
        "Authorization": "Sanitized",
        "User-Agent": [
          "azsdk-net-Storage.Files.DataLake/12.7.0-alpha.20210219.1",
          "(.NET 5.0.3; Microsoft Windows 10.0.19041)"
        ],
        "x-ms-client-request-id": "90739c4f-451e-c9bd-18f3-68d50da52271",
        "x-ms-date": "Fri, 19 Feb 2021 19:09:41 GMT",
        "x-ms-return-client-request-id": "true",
<<<<<<< HEAD
        "x-ms-version": "2020-12-06"
=======
        "x-ms-version": "2021-02-12"
>>>>>>> 7e782c87
      },
      "RequestBody": null,
      "StatusCode": 201,
      "ResponseHeaders": {
        "Content-Length": "0",
        "Date": "Fri, 19 Feb 2021 19:09:39 GMT",
        "ETag": "\"0x8D8D509E8648EF2\"",
        "Last-Modified": "Fri, 19 Feb 2021 19:09:40 GMT",
        "Server": [
          "Windows-Azure-HDFS/1.0",
          "Microsoft-HTTPAPI/2.0"
        ],
        "x-ms-client-request-id": "90739c4f-451e-c9bd-18f3-68d50da52271",
        "x-ms-request-id": "6f4b1350-e01f-004f-59f2-060e0b000000",
<<<<<<< HEAD
        "x-ms-version": "2020-12-06"
=======
        "x-ms-version": "2021-02-12"
>>>>>>> 7e782c87
      },
      "ResponseBody": []
    },
    {
      "RequestUri": "https://seannse.blob.core.windows.net/?restype=service&comp=userdelegationkey",
      "RequestMethod": "POST",
      "RequestHeaders": {
        "Accept": "application/xml",
        "Authorization": "Sanitized",
        "Content-Length": "59",
        "Content-Type": "application/xml",
        "traceparent": "00-168f4ea49876e34584f0e077d7ed259a-bfb1f8751e03f049-00",
        "User-Agent": [
          "azsdk-net-Storage.Files.DataLake/12.7.0-alpha.20210219.1",
          "(.NET 5.0.3; Microsoft Windows 10.0.19041)"
        ],
        "x-ms-client-request-id": "c3b0c474-fe98-3a7f-6480-57475cc097a4",
        "x-ms-return-client-request-id": "true",
<<<<<<< HEAD
        "x-ms-version": "2020-12-06"
=======
        "x-ms-version": "2021-02-12"
>>>>>>> 7e782c87
      },
      "RequestBody": "﻿<KeyInfo><Expiry>2021-02-19T20:09:41Z</Expiry></KeyInfo>",
      "StatusCode": 200,
      "ResponseHeaders": {
        "Content-Type": "application/xml",
        "Date": "Fri, 19 Feb 2021 19:09:40 GMT",
        "Server": [
          "Windows-Azure-Blob/1.0",
          "Microsoft-HTTPAPI/2.0"
        ],
        "Transfer-Encoding": "chunked",
        "x-ms-client-request-id": "c3b0c474-fe98-3a7f-6480-57475cc097a4",
        "x-ms-request-id": "2e64677f-201e-00a4-4df2-0676f9000000",
<<<<<<< HEAD
        "x-ms-version": "2020-12-06"
=======
        "x-ms-version": "2021-02-12"
>>>>>>> 7e782c87
      },
      "ResponseBody": "﻿<?xml version=\"1.0\" encoding=\"utf-8\"?><UserDelegationKey><SignedOid>c4f48289-bb84-4086-b250-6f94a8f64cee</SignedOid><SignedTid>72f988bf-86f1-41af-91ab-2d7cd011db47</SignedTid><SignedStart>2021-02-19T19:09:40Z</SignedStart><SignedExpiry>2021-02-19T20:09:41Z</SignedExpiry><SignedService>b</SignedService><SignedVersion>2020-06-12</SignedVersion><Value>lyuWdvl4YFg6eYo/TBrGv6wugFjV5AlzgV2nbQkzbFA=</Value></UserDelegationKey>"
    },
    {
<<<<<<< HEAD
      "RequestUri": "https://seannse.blob.core.windows.net/test-filesystem-c006656e-4713-d585-912d-cf36836d3fdf/test-directory-dda9b75c-83e6-3d23-de09-c57bc63433e0/test-file-6fb22e1b-e046-6e1f-a540-287ff31d4ab4?skoid=c4f48289-bb84-4086-b250-6f94a8f64cee&sktid=72f988bf-86f1-41af-91ab-2d7cd011db47&skt=2021-02-19T19%3A09%3A40Z&ske=2021-02-19T20%3A09%3A41Z&sks=b&skv=2020-06-12&sv=2020-12-06&st=2021-02-19T18%3A09%3A41Z&se=2021-02-19T20%3A09%3A41Z&sr=b&sp=racwd&sig=Sanitized",
=======
      "RequestUri": "https://seannse.blob.core.windows.net/test-filesystem-c006656e-4713-d585-912d-cf36836d3fdf/test-directory-dda9b75c-83e6-3d23-de09-c57bc63433e0/test-file-6fb22e1b-e046-6e1f-a540-287ff31d4ab4?skoid=c4f48289-bb84-4086-b250-6f94a8f64cee&sktid=72f988bf-86f1-41af-91ab-2d7cd011db47&skt=2021-02-19T19%3A09%3A40Z&ske=2021-02-19T20%3A09%3A41Z&sks=b&skv=2020-06-12&sv=2021-02-12&st=2021-02-19T18%3A09%3A41Z&se=2021-02-19T20%3A09%3A41Z&sr=b&sp=racwd&sig=Sanitized",
>>>>>>> 7e782c87
      "RequestMethod": "HEAD",
      "RequestHeaders": {
        "Accept": "application/xml",
        "traceparent": "00-862aff6af71bc34bbde34f2a9abc4cf2-72f025ec5dc77b41-00",
        "User-Agent": [
          "azsdk-net-Storage.Files.DataLake/12.7.0-alpha.20210219.1",
          "(.NET 5.0.3; Microsoft Windows 10.0.19041)"
        ],
        "x-ms-client-request-id": "4860a1b8-5ef5-38d9-11c3-784a231a1174",
        "x-ms-return-client-request-id": "true",
<<<<<<< HEAD
        "x-ms-version": "2020-12-06"
=======
        "x-ms-version": "2021-02-12"
>>>>>>> 7e782c87
      },
      "RequestBody": null,
      "StatusCode": 200,
      "ResponseHeaders": {
        "Accept-Ranges": "bytes",
        "Content-Length": "0",
        "Content-Type": "application/octet-stream",
        "Date": "Fri, 19 Feb 2021 19:09:40 GMT",
        "ETag": "\"0x8D8D509E8648EF2\"",
        "Last-Modified": "Fri, 19 Feb 2021 19:09:40 GMT",
        "Server": [
          "Windows-Azure-Blob/1.0",
          "Microsoft-HTTPAPI/2.0"
        ],
        "x-ms-access-tier": "Hot",
        "x-ms-access-tier-inferred": "true",
        "x-ms-blob-type": "BlockBlob",
        "x-ms-client-request-id": "4860a1b8-5ef5-38d9-11c3-784a231a1174",
        "x-ms-creation-time": "Fri, 19 Feb 2021 19:09:40 GMT",
        "x-ms-group": "$superuser",
        "x-ms-lease-state": "available",
        "x-ms-lease-status": "unlocked",
        "x-ms-owner": "$superuser",
        "x-ms-permissions": "rw-r-----",
        "x-ms-request-id": "2e646843-201e-00a4-09f2-0676f9000000",
        "x-ms-server-encrypted": "true",
<<<<<<< HEAD
        "x-ms-version": "2020-12-06"
=======
        "x-ms-version": "2021-02-12"
>>>>>>> 7e782c87
      },
      "ResponseBody": []
    },
    {
      "RequestUri": "https://seannse.blob.core.windows.net/test-filesystem-c006656e-4713-d585-912d-cf36836d3fdf?restype=container",
      "RequestMethod": "DELETE",
      "RequestHeaders": {
        "Accept": "application/xml",
        "Authorization": "Sanitized",
        "traceparent": "00-ad5c3ed92ee6e04585cf1bf012a8e40f-c11e605d7aae944b-00",
        "User-Agent": [
          "azsdk-net-Storage.Files.DataLake/12.7.0-alpha.20210219.1",
          "(.NET 5.0.3; Microsoft Windows 10.0.19041)"
        ],
        "x-ms-client-request-id": "ba8e44d5-4e60-18af-8c84-005b276baf20",
        "x-ms-date": "Fri, 19 Feb 2021 19:09:41 GMT",
        "x-ms-return-client-request-id": "true",
<<<<<<< HEAD
        "x-ms-version": "2020-12-06"
=======
        "x-ms-version": "2021-02-12"
>>>>>>> 7e782c87
      },
      "RequestBody": null,
      "StatusCode": 202,
      "ResponseHeaders": {
        "Content-Length": "0",
        "Date": "Fri, 19 Feb 2021 19:09:40 GMT",
        "Server": [
          "Windows-Azure-Blob/1.0",
          "Microsoft-HTTPAPI/2.0"
        ],
        "x-ms-client-request-id": "ba8e44d5-4e60-18af-8c84-005b276baf20",
        "x-ms-request-id": "2e6468f2-201e-00a4-32f2-0676f9000000",
<<<<<<< HEAD
        "x-ms-version": "2020-12-06"
=======
        "x-ms-version": "2021-02-12"
>>>>>>> 7e782c87
      },
      "ResponseBody": []
    }
  ],
  "Variables": {
    "DateTimeOffsetNow": "2021-02-19T13:09:41.0901951-06:00",
    "RandomSeed": "148185132",
    "Storage_TestConfigHierarchicalNamespace": "NamespaceTenant\nseannse\nU2FuaXRpemVk\nhttps://seannse.blob.core.windows.net\nhttps://seannse.file.core.windows.net\nhttps://seannse.queue.core.windows.net\nhttps://seannse.table.core.windows.net\n\n\n\n\nhttps://seannse-secondary.blob.core.windows.net\nhttps://seannse-secondary.file.core.windows.net\nhttps://seannse-secondary.queue.core.windows.net\nhttps://seannse-secondary.table.core.windows.net\n68390a19-a643-458b-b726-408abf67b4fc\nSanitized\n72f988bf-86f1-41af-91ab-2d7cd011db47\nhttps://login.microsoftonline.com/\nCloud\nBlobEndpoint=https://seannse.blob.core.windows.net/;QueueEndpoint=https://seannse.queue.core.windows.net/;FileEndpoint=https://seannse.file.core.windows.net/;BlobSecondaryEndpoint=https://seannse-secondary.blob.core.windows.net/;QueueSecondaryEndpoint=https://seannse-secondary.queue.core.windows.net/;FileSecondaryEndpoint=https://seannse-secondary.file.core.windows.net/;AccountName=seannse;AccountKey=Sanitized\n\n\n"
  }
}<|MERGE_RESOLUTION|>--- conflicted
+++ resolved
@@ -15,11 +15,7 @@
         "x-ms-client-request-id": "541beff9-cfbb-7b99-983b-38a55ba449c0",
         "x-ms-date": "Fri, 19 Feb 2021 19:09:40 GMT",
         "x-ms-return-client-request-id": "true",
-<<<<<<< HEAD
-        "x-ms-version": "2020-12-06"
-=======
-        "x-ms-version": "2021-02-12"
->>>>>>> 7e782c87
+        "x-ms-version": "2021-02-12"
       },
       "RequestBody": null,
       "StatusCode": 201,
@@ -34,11 +30,7 @@
         ],
         "x-ms-client-request-id": "541beff9-cfbb-7b99-983b-38a55ba449c0",
         "x-ms-request-id": "2e646387-201e-00a4-7ff2-0676f9000000",
-<<<<<<< HEAD
-        "x-ms-version": "2020-12-06"
-=======
-        "x-ms-version": "2021-02-12"
->>>>>>> 7e782c87
+        "x-ms-version": "2021-02-12"
       },
       "ResponseBody": []
     },
@@ -56,11 +48,7 @@
         "x-ms-client-request-id": "0485ca31-f502-dcf9-e2f1-46ff600b8f9d",
         "x-ms-date": "Fri, 19 Feb 2021 19:09:40 GMT",
         "x-ms-return-client-request-id": "true",
-<<<<<<< HEAD
-        "x-ms-version": "2020-12-06"
-=======
-        "x-ms-version": "2021-02-12"
->>>>>>> 7e782c87
+        "x-ms-version": "2021-02-12"
       },
       "RequestBody": null,
       "StatusCode": 201,
@@ -75,11 +63,7 @@
         ],
         "x-ms-client-request-id": "0485ca31-f502-dcf9-e2f1-46ff600b8f9d",
         "x-ms-request-id": "6f4b1344-e01f-004f-4df2-060e0b000000",
-<<<<<<< HEAD
-        "x-ms-version": "2020-12-06"
-=======
-        "x-ms-version": "2021-02-12"
->>>>>>> 7e782c87
+        "x-ms-version": "2021-02-12"
       },
       "ResponseBody": []
     },
@@ -96,11 +80,7 @@
         "x-ms-client-request-id": "90739c4f-451e-c9bd-18f3-68d50da52271",
         "x-ms-date": "Fri, 19 Feb 2021 19:09:41 GMT",
         "x-ms-return-client-request-id": "true",
-<<<<<<< HEAD
-        "x-ms-version": "2020-12-06"
-=======
-        "x-ms-version": "2021-02-12"
->>>>>>> 7e782c87
+        "x-ms-version": "2021-02-12"
       },
       "RequestBody": null,
       "StatusCode": 201,
@@ -115,11 +95,7 @@
         ],
         "x-ms-client-request-id": "90739c4f-451e-c9bd-18f3-68d50da52271",
         "x-ms-request-id": "6f4b1350-e01f-004f-59f2-060e0b000000",
-<<<<<<< HEAD
-        "x-ms-version": "2020-12-06"
-=======
-        "x-ms-version": "2021-02-12"
->>>>>>> 7e782c87
+        "x-ms-version": "2021-02-12"
       },
       "ResponseBody": []
     },
@@ -138,11 +114,7 @@
         ],
         "x-ms-client-request-id": "c3b0c474-fe98-3a7f-6480-57475cc097a4",
         "x-ms-return-client-request-id": "true",
-<<<<<<< HEAD
-        "x-ms-version": "2020-12-06"
-=======
-        "x-ms-version": "2021-02-12"
->>>>>>> 7e782c87
+        "x-ms-version": "2021-02-12"
       },
       "RequestBody": "﻿<KeyInfo><Expiry>2021-02-19T20:09:41Z</Expiry></KeyInfo>",
       "StatusCode": 200,
@@ -156,20 +128,12 @@
         "Transfer-Encoding": "chunked",
         "x-ms-client-request-id": "c3b0c474-fe98-3a7f-6480-57475cc097a4",
         "x-ms-request-id": "2e64677f-201e-00a4-4df2-0676f9000000",
-<<<<<<< HEAD
-        "x-ms-version": "2020-12-06"
-=======
-        "x-ms-version": "2021-02-12"
->>>>>>> 7e782c87
+        "x-ms-version": "2021-02-12"
       },
       "ResponseBody": "﻿<?xml version=\"1.0\" encoding=\"utf-8\"?><UserDelegationKey><SignedOid>c4f48289-bb84-4086-b250-6f94a8f64cee</SignedOid><SignedTid>72f988bf-86f1-41af-91ab-2d7cd011db47</SignedTid><SignedStart>2021-02-19T19:09:40Z</SignedStart><SignedExpiry>2021-02-19T20:09:41Z</SignedExpiry><SignedService>b</SignedService><SignedVersion>2020-06-12</SignedVersion><Value>lyuWdvl4YFg6eYo/TBrGv6wugFjV5AlzgV2nbQkzbFA=</Value></UserDelegationKey>"
     },
     {
-<<<<<<< HEAD
-      "RequestUri": "https://seannse.blob.core.windows.net/test-filesystem-c006656e-4713-d585-912d-cf36836d3fdf/test-directory-dda9b75c-83e6-3d23-de09-c57bc63433e0/test-file-6fb22e1b-e046-6e1f-a540-287ff31d4ab4?skoid=c4f48289-bb84-4086-b250-6f94a8f64cee&sktid=72f988bf-86f1-41af-91ab-2d7cd011db47&skt=2021-02-19T19%3A09%3A40Z&ske=2021-02-19T20%3A09%3A41Z&sks=b&skv=2020-06-12&sv=2020-12-06&st=2021-02-19T18%3A09%3A41Z&se=2021-02-19T20%3A09%3A41Z&sr=b&sp=racwd&sig=Sanitized",
-=======
       "RequestUri": "https://seannse.blob.core.windows.net/test-filesystem-c006656e-4713-d585-912d-cf36836d3fdf/test-directory-dda9b75c-83e6-3d23-de09-c57bc63433e0/test-file-6fb22e1b-e046-6e1f-a540-287ff31d4ab4?skoid=c4f48289-bb84-4086-b250-6f94a8f64cee&sktid=72f988bf-86f1-41af-91ab-2d7cd011db47&skt=2021-02-19T19%3A09%3A40Z&ske=2021-02-19T20%3A09%3A41Z&sks=b&skv=2020-06-12&sv=2021-02-12&st=2021-02-19T18%3A09%3A41Z&se=2021-02-19T20%3A09%3A41Z&sr=b&sp=racwd&sig=Sanitized",
->>>>>>> 7e782c87
       "RequestMethod": "HEAD",
       "RequestHeaders": {
         "Accept": "application/xml",
@@ -180,11 +144,7 @@
         ],
         "x-ms-client-request-id": "4860a1b8-5ef5-38d9-11c3-784a231a1174",
         "x-ms-return-client-request-id": "true",
-<<<<<<< HEAD
-        "x-ms-version": "2020-12-06"
-=======
-        "x-ms-version": "2021-02-12"
->>>>>>> 7e782c87
+        "x-ms-version": "2021-02-12"
       },
       "RequestBody": null,
       "StatusCode": 200,
@@ -211,11 +171,7 @@
         "x-ms-permissions": "rw-r-----",
         "x-ms-request-id": "2e646843-201e-00a4-09f2-0676f9000000",
         "x-ms-server-encrypted": "true",
-<<<<<<< HEAD
-        "x-ms-version": "2020-12-06"
-=======
-        "x-ms-version": "2021-02-12"
->>>>>>> 7e782c87
+        "x-ms-version": "2021-02-12"
       },
       "ResponseBody": []
     },
@@ -233,11 +189,7 @@
         "x-ms-client-request-id": "ba8e44d5-4e60-18af-8c84-005b276baf20",
         "x-ms-date": "Fri, 19 Feb 2021 19:09:41 GMT",
         "x-ms-return-client-request-id": "true",
-<<<<<<< HEAD
-        "x-ms-version": "2020-12-06"
-=======
-        "x-ms-version": "2021-02-12"
->>>>>>> 7e782c87
+        "x-ms-version": "2021-02-12"
       },
       "RequestBody": null,
       "StatusCode": 202,
@@ -250,11 +202,7 @@
         ],
         "x-ms-client-request-id": "ba8e44d5-4e60-18af-8c84-005b276baf20",
         "x-ms-request-id": "2e6468f2-201e-00a4-32f2-0676f9000000",
-<<<<<<< HEAD
-        "x-ms-version": "2020-12-06"
-=======
-        "x-ms-version": "2021-02-12"
->>>>>>> 7e782c87
+        "x-ms-version": "2021-02-12"
       },
       "ResponseBody": []
     }
