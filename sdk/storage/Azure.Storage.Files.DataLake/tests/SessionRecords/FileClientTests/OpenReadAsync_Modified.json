﻿{
  "Entries": [
    {
      "RequestUri": "http://kasobolhnscanada.blob.core.windows.net/test-filesystem-f01598c2-db44-7018-d930-2c828be5b0f2?restype=container",
      "RequestMethod": "PUT",
      "RequestHeaders": {
        "Accept": "application/xml",
        "Authorization": "Sanitized",
        "traceparent": "00-d16993d57fd25540a4b9a17c079dc440-ce44c4e526acc147-00",
        "User-Agent": [
          "azsdk-net-Storage.Files.DataLake/12.7.0-alpha.20210524.1",
          "(.NET 5.0.6; Microsoft Windows 10.0.19043)"
        ],
        "x-ms-blob-public-access": "container",
        "x-ms-client-request-id": "2a08bc14-a19f-5919-328d-a6037fb6ace3",
        "x-ms-date": "Tue, 25 May 2021 00:07:28 GMT",
        "x-ms-return-client-request-id": "true",
<<<<<<< HEAD
        "x-ms-version": "2020-12-06"
=======
        "x-ms-version": "2021-02-12"
>>>>>>> 7e782c87
      },
      "RequestBody": null,
      "StatusCode": 201,
      "ResponseHeaders": {
        "Content-Length": "0",
        "Date": "Tue, 25 May 2021 00:07:27 GMT",
        "ETag": "\"0x8D91F111579D76E\"",
        "Last-Modified": "Tue, 25 May 2021 00:07:28 GMT",
        "Server": [
          "Windows-Azure-Blob/1.0",
          "Microsoft-HTTPAPI/2.0"
        ],
        "x-ms-client-request-id": "2a08bc14-a19f-5919-328d-a6037fb6ace3",
        "x-ms-request-id": "edcf4f79-501e-005c-50f9-502aea000000",
<<<<<<< HEAD
        "x-ms-version": "2020-12-06"
=======
        "x-ms-version": "2021-02-12"
>>>>>>> 7e782c87
      },
      "ResponseBody": []
    },
    {
      "RequestUri": "http://kasobolhnscanada.dfs.core.windows.net/test-filesystem-f01598c2-db44-7018-d930-2c828be5b0f2/test-file-549281b7-0b3c-896e-544a-cd955bafe24d?resource=file",
      "RequestMethod": "PUT",
      "RequestHeaders": {
        "Accept": "application/json",
        "Authorization": "Sanitized",
        "If-None-Match": "*",
        "traceparent": "00-141c0628660b7f4b8facc1678127095a-affcf2e3bd5f7449-00",
        "User-Agent": [
          "azsdk-net-Storage.Files.DataLake/12.7.0-alpha.20210524.1",
          "(.NET 5.0.6; Microsoft Windows 10.0.19043)"
        ],
        "x-ms-client-request-id": "e9722774-20fc-d10b-47a5-b08029ac505e",
        "x-ms-date": "Tue, 25 May 2021 00:07:28 GMT",
        "x-ms-return-client-request-id": "true",
<<<<<<< HEAD
        "x-ms-version": "2020-12-06"
=======
        "x-ms-version": "2021-02-12"
>>>>>>> 7e782c87
      },
      "RequestBody": null,
      "StatusCode": 201,
      "ResponseHeaders": {
        "Content-Length": "0",
        "Date": "Tue, 25 May 2021 00:07:28 GMT",
        "ETag": "\"0x8D91F11158B941F\"",
        "Last-Modified": "Tue, 25 May 2021 00:07:28 GMT",
        "Server": [
          "Windows-Azure-HDFS/1.0",
          "Microsoft-HTTPAPI/2.0"
        ],
        "x-ms-client-request-id": "e9722774-20fc-d10b-47a5-b08029ac505e",
        "x-ms-request-id": "f3a47351-401f-001d-66f9-50720e000000",
        "x-ms-request-server-encrypted": "true",
<<<<<<< HEAD
        "x-ms-version": "2020-12-06"
=======
        "x-ms-version": "2021-02-12"
>>>>>>> 7e782c87
      },
      "ResponseBody": []
    },
    {
      "RequestUri": "http://kasobolhnscanada.dfs.core.windows.net/test-filesystem-f01598c2-db44-7018-d930-2c828be5b0f2/test-file-549281b7-0b3c-896e-544a-cd955bafe24d?action=append&position=0",
      "RequestMethod": "PATCH",
      "RequestHeaders": {
        "Accept": "application/json",
        "Authorization": "Sanitized",
        "Content-Length": "1024",
        "Content-Type": "application/octet-stream",
        "traceparent": "00-64cdf2eae0909a4190a82fcd31478ebd-fb2eab09854a1244-00",
        "User-Agent": [
          "azsdk-net-Storage.Files.DataLake/12.7.0-alpha.20210524.1",
          "(.NET 5.0.6; Microsoft Windows 10.0.19043)"
        ],
        "x-ms-client-request-id": "11c74bd5-b67b-fe73-c049-25d7fb6f4827",
        "x-ms-date": "Tue, 25 May 2021 00:07:28 GMT",
        "x-ms-return-client-request-id": "true",
<<<<<<< HEAD
        "x-ms-version": "2020-12-06"
=======
        "x-ms-version": "2021-02-12"
>>>>>>> 7e782c87
      },
      "RequestBody": "6bxuz9yFUoMJ2Smykj9LbAOcsQz48TQITn7VVNOD/YKqWBrDSNwGMS4OS2Liu/cV/2CSv/7WVPiHZoBdr/2vhdymBzkliCQmlX/e6qbRJZOGwFVy8D2E1AMhO+JcqIIwXsWGO7O973c8bCp++GpRtkDt1u6oPJWeIjM2A0xByez9rYvgS+nfyNHdNoQTBdyY0ISibtGThyIw5xmAh+sq+6I9gErfcWtWDQ0dygYRihxXnTPHn1obaiVpsGTPX0Hmszvh1oSRuV8ZS2HDdr0bH1z9Kem3Y1tIIhYkdsAHhq7MNxfLMLSXxeTUrVT5V/RoTZEH0jZXLk/fmLRubUKeEsSy9z6mT++oZmMF47UHTsoivCgv/7R4dQjH7Jf/KVihNpqPR2C1wf6hX2zSUkua2ErpTLAabhMPOoE23mNYqD0LY6wadwdqbPoqjqBIpSO9LRNMFtynh8iHgAzef+OaSbYuxu6ef2BDf9+27+ByxpVeeLFPC5JgZNvkk/f6jO0Xj0TpGd40H66zCZf88ZfnFLl3fwYySj4kzmITuetoSPLynmCcia22KlkCnAH7Y3ND/H8+gwzm5UUFxUt8IGXCS8GkClI3S4sMwVStL648KGrvz7xsKcTmDLkalsNhOQn0P1BAVlkgC7HzMsK3ObWWyZzgjVGoViH8vv6YHLXHqodLuO9d+9IRzsMLePcCLtMEhMwmgay4TOgvQ5hbiO/7LIg6bIDFOM3Kzr6NnN4p+o8rlJjooSnbkmwHLrg5tkbUD0xvyMFSPkz+W7LtK68KBUkIMPNWEoteXtoTvgoVkRh4uIySujLO2FVM6kV37ma8/ChuMIZSffzBEGnnPoBB6MqZdHIjeEsWOleeCihG529zV8LipmCRJjuQ0anI55nVCgF63Xr0mYTcWPYutHLUein5c+e+X0JqCE43k6ehTVO+yQAnywr1f70+BU5qYnLIu1aAz3OxF6q/ENUrvAbcOwqjcOpyrK8fBPMpgFrz/6Xcb9dRIH7fDLJVaLs1ysK3YclEx/KHVQ+mYcp/h5ZQyxAvTk0vixqLw2M4HETz6jkxch6RrziyVRnHqr+zX4QbBZyqBXt1h9WuuAOPTjnKs3eQThV3vhzYfPk0Z+Fb12PeHRanSeS+u+pJ4vY0Iwbf/fdHIxFvo0aA0oiBQCDzU+GgsDEiI2mT0pMqLtwlo1nyVGrqFLRSb3rPJnZbPHrKVY8Vk3PVvdmNtFB+RHRqWy4vj+y2CT4sTkG2UvzyN5UYYNhNEA/lHJeQXV9j1CoFZctILK2OE0xQ6EUyH2rdmn27ZeSbHUoeSnJVJazfyXkXse0xqgvnikyM/CfJs/0tssLiqG5FaUiAKeE7Oe6gcA==",
      "StatusCode": 202,
      "ResponseHeaders": {
        "Content-Length": "0",
        "Date": "Tue, 25 May 2021 00:07:28 GMT",
        "Server": [
          "Windows-Azure-HDFS/1.0",
          "Microsoft-HTTPAPI/2.0"
        ],
        "x-ms-client-request-id": "11c74bd5-b67b-fe73-c049-25d7fb6f4827",
        "x-ms-request-id": "f3a47352-401f-001d-67f9-50720e000000",
        "x-ms-request-server-encrypted": "true",
<<<<<<< HEAD
        "x-ms-version": "2020-12-06"
=======
        "x-ms-version": "2021-02-12"
>>>>>>> 7e782c87
      },
      "ResponseBody": []
    },
    {
      "RequestUri": "http://kasobolhnscanada.dfs.core.windows.net/test-filesystem-f01598c2-db44-7018-d930-2c828be5b0f2/test-file-549281b7-0b3c-896e-544a-cd955bafe24d?action=flush&position=1024",
      "RequestMethod": "PATCH",
      "RequestHeaders": {
        "Accept": "application/json",
        "Authorization": "Sanitized",
        "traceparent": "00-8631cf31ceb77545899b72d9e5f69346-55317e32fd691145-00",
        "User-Agent": [
          "azsdk-net-Storage.Files.DataLake/12.7.0-alpha.20210524.1",
          "(.NET 5.0.6; Microsoft Windows 10.0.19043)"
        ],
        "x-ms-client-request-id": "ddab537c-3fe4-35e2-180a-3c4f6ad80b62",
        "x-ms-date": "Tue, 25 May 2021 00:07:28 GMT",
        "x-ms-return-client-request-id": "true",
<<<<<<< HEAD
        "x-ms-version": "2020-12-06"
=======
        "x-ms-version": "2021-02-12"
>>>>>>> 7e782c87
      },
      "RequestBody": null,
      "StatusCode": 200,
      "ResponseHeaders": {
        "Content-Length": "0",
        "Date": "Tue, 25 May 2021 00:07:28 GMT",
        "ETag": "\"0x8D91F1115A27777\"",
        "Last-Modified": "Tue, 25 May 2021 00:07:28 GMT",
        "Server": [
          "Windows-Azure-HDFS/1.0",
          "Microsoft-HTTPAPI/2.0"
        ],
        "x-ms-client-request-id": "ddab537c-3fe4-35e2-180a-3c4f6ad80b62",
        "x-ms-request-id": "f3a47353-401f-001d-68f9-50720e000000",
        "x-ms-request-server-encrypted": "false",
<<<<<<< HEAD
        "x-ms-version": "2020-12-06"
=======
        "x-ms-version": "2021-02-12"
>>>>>>> 7e782c87
      },
      "ResponseBody": []
    },
    {
      "RequestUri": "http://kasobolhnscanada.blob.core.windows.net/test-filesystem-f01598c2-db44-7018-d930-2c828be5b0f2/test-file-549281b7-0b3c-896e-544a-cd955bafe24d",
      "RequestMethod": "HEAD",
      "RequestHeaders": {
        "Accept": "application/xml",
        "Authorization": "Sanitized",
        "traceparent": "00-2331ab381eb7274f83ca3a54d4dc1a2d-721f047ed7224148-00",
        "User-Agent": [
          "azsdk-net-Storage.Files.DataLake/12.7.0-alpha.20210524.1",
          "(.NET 5.0.6; Microsoft Windows 10.0.19043)"
        ],
        "x-ms-client-request-id": "a85a3825-6ac4-4b42-56ec-7b0f19af7a9e",
        "x-ms-date": "Tue, 25 May 2021 00:07:28 GMT",
        "x-ms-return-client-request-id": "true",
<<<<<<< HEAD
        "x-ms-version": "2020-12-06"
=======
        "x-ms-version": "2021-02-12"
>>>>>>> 7e782c87
      },
      "RequestBody": null,
      "StatusCode": 200,
      "ResponseHeaders": {
        "Accept-Ranges": "bytes",
        "Content-Length": "1024",
        "Content-Type": "application/octet-stream",
        "Date": "Tue, 25 May 2021 00:07:28 GMT",
        "ETag": "\"0x8D91F1115A27777\"",
        "Last-Modified": "Tue, 25 May 2021 00:07:28 GMT",
        "Server": [
          "Windows-Azure-Blob/1.0",
          "Microsoft-HTTPAPI/2.0"
        ],
        "x-ms-access-tier": "Hot",
        "x-ms-access-tier-inferred": "true",
        "x-ms-blob-type": "BlockBlob",
        "x-ms-client-request-id": "a85a3825-6ac4-4b42-56ec-7b0f19af7a9e",
        "x-ms-creation-time": "Tue, 25 May 2021 00:07:28 GMT",
        "x-ms-group": "$superuser",
        "x-ms-lease-state": "available",
        "x-ms-lease-status": "unlocked",
        "x-ms-owner": "$superuser",
        "x-ms-permissions": "rw-r-----",
        "x-ms-request-id": "edcf4fdc-501e-005c-21f9-502aea000000",
        "x-ms-server-encrypted": "true",
<<<<<<< HEAD
        "x-ms-version": "2020-12-06"
=======
        "x-ms-version": "2021-02-12"
>>>>>>> 7e782c87
      },
      "ResponseBody": []
    },
    {
      "RequestUri": "http://kasobolhnscanada.blob.core.windows.net/test-filesystem-f01598c2-db44-7018-d930-2c828be5b0f2/test-file-549281b7-0b3c-896e-544a-cd955bafe24d",
      "RequestMethod": "GET",
      "RequestHeaders": {
        "Accept": "application/xml",
        "Authorization": "Sanitized",
        "If-Match": "0x8D91F1115A27777",
        "User-Agent": [
          "azsdk-net-Storage.Files.DataLake/12.7.0-alpha.20210524.1",
          "(.NET 5.0.6; Microsoft Windows 10.0.19043)"
        ],
        "x-ms-client-request-id": "3129f458-627d-bc9e-69bc-1c4b1833649d",
        "x-ms-date": "Tue, 25 May 2021 00:07:29 GMT",
        "x-ms-range": "bytes=0-511",
        "x-ms-return-client-request-id": "true",
<<<<<<< HEAD
        "x-ms-version": "2020-12-06"
=======
        "x-ms-version": "2021-02-12"
>>>>>>> 7e782c87
      },
      "RequestBody": null,
      "StatusCode": 206,
      "ResponseHeaders": {
        "Accept-Ranges": "bytes",
        "Content-Length": "512",
        "Content-Range": "bytes 0-511/1024",
        "Content-Type": "application/octet-stream",
        "Date": "Tue, 25 May 2021 00:07:28 GMT",
        "ETag": "\"0x8D91F1115A27777\"",
        "Last-Modified": "Tue, 25 May 2021 00:07:28 GMT",
        "Server": [
          "Windows-Azure-Blob/1.0",
          "Microsoft-HTTPAPI/2.0"
        ],
        "x-ms-blob-type": "BlockBlob",
        "x-ms-client-request-id": "3129f458-627d-bc9e-69bc-1c4b1833649d",
        "x-ms-creation-time": "Tue, 25 May 2021 00:07:28 GMT",
        "x-ms-group": "$superuser",
        "x-ms-lease-state": "available",
        "x-ms-lease-status": "unlocked",
        "x-ms-owner": "$superuser",
        "x-ms-permissions": "rw-r-----",
        "x-ms-request-id": "edcf4ff2-501e-005c-32f9-502aea000000",
        "x-ms-server-encrypted": "true",
<<<<<<< HEAD
        "x-ms-version": "2020-12-06"
=======
        "x-ms-version": "2021-02-12"
>>>>>>> 7e782c87
      },
      "ResponseBody": "6bxuz9yFUoMJ2Smykj9LbAOcsQz48TQITn7VVNOD/YKqWBrDSNwGMS4OS2Liu/cV/2CSv/7WVPiHZoBdr/2vhdymBzkliCQmlX/e6qbRJZOGwFVy8D2E1AMhO+JcqIIwXsWGO7O973c8bCp++GpRtkDt1u6oPJWeIjM2A0xByez9rYvgS+nfyNHdNoQTBdyY0ISibtGThyIw5xmAh+sq+6I9gErfcWtWDQ0dygYRihxXnTPHn1obaiVpsGTPX0Hmszvh1oSRuV8ZS2HDdr0bH1z9Kem3Y1tIIhYkdsAHhq7MNxfLMLSXxeTUrVT5V/RoTZEH0jZXLk/fmLRubUKeEsSy9z6mT++oZmMF47UHTsoivCgv/7R4dQjH7Jf/KVihNpqPR2C1wf6hX2zSUkua2ErpTLAabhMPOoE23mNYqD0LY6wadwdqbPoqjqBIpSO9LRNMFtynh8iHgAzef+OaSbYuxu6ef2BDf9+27+ByxpVeeLFPC5JgZNvkk/f6jO0Xj0TpGd40H66zCZf88ZfnFLl3fwYySj4kzmITuetoSPLynmCcia22KlkCnAH7Y3ND/H8+gwzm5UUFxUt8IGXCS8GkClI3S4sMwVStL648KGrvz7xsKcTmDLkalsNhOQn0P1BAVlkgC7HzMsK3ObWWyZzgjVGoViH8vv6YHLXHqoc="
    },
    {
      "RequestUri": "http://kasobolhnscanada.dfs.core.windows.net/test-filesystem-f01598c2-db44-7018-d930-2c828be5b0f2/test-file-549281b7-0b3c-896e-544a-cd955bafe24d?action=append&position=1024",
      "RequestMethod": "PATCH",
      "RequestHeaders": {
        "Accept": "application/json",
        "Authorization": "Sanitized",
        "Content-Length": "1024",
        "Content-Type": "application/octet-stream",
        "traceparent": "00-a8c076dc37efe84fb18446b72a351b7e-6b376c745774fa4a-00",
        "User-Agent": [
          "azsdk-net-Storage.Files.DataLake/12.7.0-alpha.20210524.1",
          "(.NET 5.0.6; Microsoft Windows 10.0.19043)"
        ],
        "x-ms-client-request-id": "24b64a57-4885-fe21-15a8-35b5946ad0db",
        "x-ms-date": "Tue, 25 May 2021 00:07:29 GMT",
        "x-ms-return-client-request-id": "true",
<<<<<<< HEAD
        "x-ms-version": "2020-12-06"
=======
        "x-ms-version": "2021-02-12"
>>>>>>> 7e782c87
      },
      "RequestBody": "6bxuz9yFUoMJ2Smykj9LbAOcsQz48TQITn7VVNOD/YKqWBrDSNwGMS4OS2Liu/cV/2CSv/7WVPiHZoBdr/2vhdymBzkliCQmlX/e6qbRJZOGwFVy8D2E1AMhO+JcqIIwXsWGO7O973c8bCp++GpRtkDt1u6oPJWeIjM2A0xByez9rYvgS+nfyNHdNoQTBdyY0ISibtGThyIw5xmAh+sq+6I9gErfcWtWDQ0dygYRihxXnTPHn1obaiVpsGTPX0Hmszvh1oSRuV8ZS2HDdr0bH1z9Kem3Y1tIIhYkdsAHhq7MNxfLMLSXxeTUrVT5V/RoTZEH0jZXLk/fmLRubUKeEsSy9z6mT++oZmMF47UHTsoivCgv/7R4dQjH7Jf/KVihNpqPR2C1wf6hX2zSUkua2ErpTLAabhMPOoE23mNYqD0LY6wadwdqbPoqjqBIpSO9LRNMFtynh8iHgAzef+OaSbYuxu6ef2BDf9+27+ByxpVeeLFPC5JgZNvkk/f6jO0Xj0TpGd40H66zCZf88ZfnFLl3fwYySj4kzmITuetoSPLynmCcia22KlkCnAH7Y3ND/H8+gwzm5UUFxUt8IGXCS8GkClI3S4sMwVStL648KGrvz7xsKcTmDLkalsNhOQn0P1BAVlkgC7HzMsK3ObWWyZzgjVGoViH8vv6YHLXHqodLuO9d+9IRzsMLePcCLtMEhMwmgay4TOgvQ5hbiO/7LIg6bIDFOM3Kzr6NnN4p+o8rlJjooSnbkmwHLrg5tkbUD0xvyMFSPkz+W7LtK68KBUkIMPNWEoteXtoTvgoVkRh4uIySujLO2FVM6kV37ma8/ChuMIZSffzBEGnnPoBB6MqZdHIjeEsWOleeCihG529zV8LipmCRJjuQ0anI55nVCgF63Xr0mYTcWPYutHLUein5c+e+X0JqCE43k6ehTVO+yQAnywr1f70+BU5qYnLIu1aAz3OxF6q/ENUrvAbcOwqjcOpyrK8fBPMpgFrz/6Xcb9dRIH7fDLJVaLs1ysK3YclEx/KHVQ+mYcp/h5ZQyxAvTk0vixqLw2M4HETz6jkxch6RrziyVRnHqr+zX4QbBZyqBXt1h9WuuAOPTjnKs3eQThV3vhzYfPk0Z+Fb12PeHRanSeS+u+pJ4vY0Iwbf/fdHIxFvo0aA0oiBQCDzU+GgsDEiI2mT0pMqLtwlo1nyVGrqFLRSb3rPJnZbPHrKVY8Vk3PVvdmNtFB+RHRqWy4vj+y2CT4sTkG2UvzyN5UYYNhNEA/lHJeQXV9j1CoFZctILK2OE0xQ6EUyH2rdmn27ZeSbHUoeSnJVJazfyXkXse0xqgvnikyM/CfJs/0tssLiqG5FaUiAKeE7Oe6gcA==",
      "StatusCode": 202,
      "ResponseHeaders": {
        "Content-Length": "0",
        "Date": "Tue, 25 May 2021 00:07:28 GMT",
        "Server": [
          "Windows-Azure-HDFS/1.0",
          "Microsoft-HTTPAPI/2.0"
        ],
        "x-ms-client-request-id": "24b64a57-4885-fe21-15a8-35b5946ad0db",
        "x-ms-request-id": "f3a47354-401f-001d-69f9-50720e000000",
        "x-ms-request-server-encrypted": "true",
<<<<<<< HEAD
        "x-ms-version": "2020-12-06"
=======
        "x-ms-version": "2021-02-12"
>>>>>>> 7e782c87
      },
      "ResponseBody": []
    },
    {
      "RequestUri": "http://kasobolhnscanada.dfs.core.windows.net/test-filesystem-f01598c2-db44-7018-d930-2c828be5b0f2/test-file-549281b7-0b3c-896e-544a-cd955bafe24d?action=flush&position=2048",
      "RequestMethod": "PATCH",
      "RequestHeaders": {
        "Accept": "application/json",
        "Authorization": "Sanitized",
        "traceparent": "00-46b7f4542f8e5e45ba8123b09ee1be90-25d09a2ff6d5a74c-00",
        "User-Agent": [
          "azsdk-net-Storage.Files.DataLake/12.7.0-alpha.20210524.1",
          "(.NET 5.0.6; Microsoft Windows 10.0.19043)"
        ],
        "x-ms-client-request-id": "cdf39916-3f7d-1f18-d9af-d7d9dc21e019",
        "x-ms-date": "Tue, 25 May 2021 00:07:29 GMT",
        "x-ms-return-client-request-id": "true",
<<<<<<< HEAD
        "x-ms-version": "2020-12-06"
=======
        "x-ms-version": "2021-02-12"
>>>>>>> 7e782c87
      },
      "RequestBody": null,
      "StatusCode": 200,
      "ResponseHeaders": {
        "Content-Length": "0",
        "Date": "Tue, 25 May 2021 00:07:29 GMT",
        "ETag": "\"0x8D91F1115CF5E99\"",
        "Last-Modified": "Tue, 25 May 2021 00:07:29 GMT",
        "Server": [
          "Windows-Azure-HDFS/1.0",
          "Microsoft-HTTPAPI/2.0"
        ],
        "x-ms-client-request-id": "cdf39916-3f7d-1f18-d9af-d7d9dc21e019",
        "x-ms-request-id": "f3a47355-401f-001d-6af9-50720e000000",
        "x-ms-request-server-encrypted": "false",
<<<<<<< HEAD
        "x-ms-version": "2020-12-06"
=======
        "x-ms-version": "2021-02-12"
>>>>>>> 7e782c87
      },
      "ResponseBody": []
    },
    {
      "RequestUri": "http://kasobolhnscanada.blob.core.windows.net/test-filesystem-f01598c2-db44-7018-d930-2c828be5b0f2/test-file-549281b7-0b3c-896e-544a-cd955bafe24d",
      "RequestMethod": "GET",
      "RequestHeaders": {
        "Accept": "application/xml",
        "Authorization": "Sanitized",
        "If-Match": "0x8D91F1115A27777",
        "User-Agent": [
          "azsdk-net-Storage.Files.DataLake/12.7.0-alpha.20210524.1",
          "(.NET 5.0.6; Microsoft Windows 10.0.19043)"
        ],
        "x-ms-client-request-id": "fa9e0cc6-0376-885e-db7a-d175d1d56afc",
        "x-ms-date": "Tue, 25 May 2021 00:07:29 GMT",
        "x-ms-range": "bytes=512-1023",
        "x-ms-return-client-request-id": "true",
<<<<<<< HEAD
        "x-ms-version": "2020-12-06"
=======
        "x-ms-version": "2021-02-12"
>>>>>>> 7e782c87
      },
      "RequestBody": null,
      "StatusCode": 412,
      "ResponseHeaders": {
        "Content-Length": "252",
        "Content-Type": "application/xml",
        "Date": "Tue, 25 May 2021 00:07:28 GMT",
        "Server": [
          "Windows-Azure-Blob/1.0",
          "Microsoft-HTTPAPI/2.0"
        ],
        "x-ms-client-request-id": "fa9e0cc6-0376-885e-db7a-d175d1d56afc",
        "x-ms-error-code": "ConditionNotMet",
        "x-ms-request-id": "edcf5031-501e-005c-61f9-502aea000000",
<<<<<<< HEAD
        "x-ms-version": "2020-12-06"
=======
        "x-ms-version": "2021-02-12"
>>>>>>> 7e782c87
      },
      "ResponseBody": [
        "﻿<?xml version=\"1.0\" encoding=\"utf-8\"?><Error><Code>ConditionNotMet</Code><Message>The condition specified using HTTP conditional header(s) is not met.\n",
        "RequestId:edcf5031-501e-005c-61f9-502aea000000\n",
        "Time:2021-05-25T00:07:29.1191989Z</Message></Error>"
      ]
    },
    {
      "RequestUri": "http://kasobolhnscanada.blob.core.windows.net/test-filesystem-f01598c2-db44-7018-d930-2c828be5b0f2?restype=container",
      "RequestMethod": "DELETE",
      "RequestHeaders": {
        "Accept": "application/xml",
        "Authorization": "Sanitized",
        "traceparent": "00-62be19de090a2142aa2e2b30706e9b27-90c5474cf373c44d-00",
        "User-Agent": [
          "azsdk-net-Storage.Files.DataLake/12.7.0-alpha.20210524.1",
          "(.NET 5.0.6; Microsoft Windows 10.0.19043)"
        ],
        "x-ms-client-request-id": "cf12c87a-e583-9ea2-5e47-0b2b2ae7ddc6",
        "x-ms-date": "Tue, 25 May 2021 00:07:29 GMT",
        "x-ms-return-client-request-id": "true",
<<<<<<< HEAD
        "x-ms-version": "2020-12-06"
=======
        "x-ms-version": "2021-02-12"
>>>>>>> 7e782c87
      },
      "RequestBody": null,
      "StatusCode": 202,
      "ResponseHeaders": {
        "Content-Length": "0",
        "Date": "Tue, 25 May 2021 00:07:29 GMT",
        "Server": [
          "Windows-Azure-Blob/1.0",
          "Microsoft-HTTPAPI/2.0"
        ],
        "x-ms-client-request-id": "cf12c87a-e583-9ea2-5e47-0b2b2ae7ddc6",
        "x-ms-request-id": "edcf503d-501e-005c-6cf9-502aea000000",
<<<<<<< HEAD
        "x-ms-version": "2020-12-06"
=======
        "x-ms-version": "2021-02-12"
>>>>>>> 7e782c87
      },
      "ResponseBody": []
    }
  ],
  "Variables": {
    "RandomSeed": "1612248520",
    "Storage_TestConfigHierarchicalNamespace": "NamespaceTenant\nkasobolhnscanada\nU2FuaXRpemVk\nhttp://kasobolhnscanada.blob.core.windows.net\nhttp://kasobolhnscanada.file.core.windows.net\nhttp://kasobolhnscanada.queue.core.windows.net\nhttp://kasobolhnscanada.table.core.windows.net\n\n\n\n\nhttp://kasobolhnscanada-secondary.blob.core.windows.net\nhttp://kasobolhnscanada-secondary.file.core.windows.net\nhttp://kasobolhnscanada-secondary.queue.core.windows.net\nhttp://kasobolhnscanada-secondary.table.core.windows.net\nc6b5fe1a-9b59-4975-92c4-d9f728c3c371\nSanitized\n72f988bf-86f1-41af-91ab-2d7cd011db47\nhttps://login.microsoftonline.com/\nCloud\nBlobEndpoint=http://kasobolhnscanada.blob.core.windows.net/;QueueEndpoint=http://kasobolhnscanada.queue.core.windows.net/;FileEndpoint=http://kasobolhnscanada.file.core.windows.net/;BlobSecondaryEndpoint=http://kasobolhnscanada-secondary.blob.core.windows.net/;QueueSecondaryEndpoint=http://kasobolhnscanada-secondary.queue.core.windows.net/;FileSecondaryEndpoint=http://kasobolhnscanada-secondary.file.core.windows.net/;AccountName=kasobolhnscanada;AccountKey=Sanitized\n\n\n"
  }
}<|MERGE_RESOLUTION|>--- conflicted
+++ resolved
@@ -15,11 +15,7 @@
         "x-ms-client-request-id": "2a08bc14-a19f-5919-328d-a6037fb6ace3",
         "x-ms-date": "Tue, 25 May 2021 00:07:28 GMT",
         "x-ms-return-client-request-id": "true",
-<<<<<<< HEAD
-        "x-ms-version": "2020-12-06"
-=======
-        "x-ms-version": "2021-02-12"
->>>>>>> 7e782c87
+        "x-ms-version": "2021-02-12"
       },
       "RequestBody": null,
       "StatusCode": 201,
@@ -34,11 +30,7 @@
         ],
         "x-ms-client-request-id": "2a08bc14-a19f-5919-328d-a6037fb6ace3",
         "x-ms-request-id": "edcf4f79-501e-005c-50f9-502aea000000",
-<<<<<<< HEAD
-        "x-ms-version": "2020-12-06"
-=======
-        "x-ms-version": "2021-02-12"
->>>>>>> 7e782c87
+        "x-ms-version": "2021-02-12"
       },
       "ResponseBody": []
     },
@@ -57,11 +49,7 @@
         "x-ms-client-request-id": "e9722774-20fc-d10b-47a5-b08029ac505e",
         "x-ms-date": "Tue, 25 May 2021 00:07:28 GMT",
         "x-ms-return-client-request-id": "true",
-<<<<<<< HEAD
-        "x-ms-version": "2020-12-06"
-=======
-        "x-ms-version": "2021-02-12"
->>>>>>> 7e782c87
+        "x-ms-version": "2021-02-12"
       },
       "RequestBody": null,
       "StatusCode": 201,
@@ -77,11 +65,7 @@
         "x-ms-client-request-id": "e9722774-20fc-d10b-47a5-b08029ac505e",
         "x-ms-request-id": "f3a47351-401f-001d-66f9-50720e000000",
         "x-ms-request-server-encrypted": "true",
-<<<<<<< HEAD
-        "x-ms-version": "2020-12-06"
-=======
-        "x-ms-version": "2021-02-12"
->>>>>>> 7e782c87
+        "x-ms-version": "2021-02-12"
       },
       "ResponseBody": []
     },
@@ -101,11 +85,7 @@
         "x-ms-client-request-id": "11c74bd5-b67b-fe73-c049-25d7fb6f4827",
         "x-ms-date": "Tue, 25 May 2021 00:07:28 GMT",
         "x-ms-return-client-request-id": "true",
-<<<<<<< HEAD
-        "x-ms-version": "2020-12-06"
-=======
-        "x-ms-version": "2021-02-12"
->>>>>>> 7e782c87
+        "x-ms-version": "2021-02-12"
       },
       "RequestBody": "6bxuz9yFUoMJ2Smykj9LbAOcsQz48TQITn7VVNOD/YKqWBrDSNwGMS4OS2Liu/cV/2CSv/7WVPiHZoBdr/2vhdymBzkliCQmlX/e6qbRJZOGwFVy8D2E1AMhO+JcqIIwXsWGO7O973c8bCp++GpRtkDt1u6oPJWeIjM2A0xByez9rYvgS+nfyNHdNoQTBdyY0ISibtGThyIw5xmAh+sq+6I9gErfcWtWDQ0dygYRihxXnTPHn1obaiVpsGTPX0Hmszvh1oSRuV8ZS2HDdr0bH1z9Kem3Y1tIIhYkdsAHhq7MNxfLMLSXxeTUrVT5V/RoTZEH0jZXLk/fmLRubUKeEsSy9z6mT++oZmMF47UHTsoivCgv/7R4dQjH7Jf/KVihNpqPR2C1wf6hX2zSUkua2ErpTLAabhMPOoE23mNYqD0LY6wadwdqbPoqjqBIpSO9LRNMFtynh8iHgAzef+OaSbYuxu6ef2BDf9+27+ByxpVeeLFPC5JgZNvkk/f6jO0Xj0TpGd40H66zCZf88ZfnFLl3fwYySj4kzmITuetoSPLynmCcia22KlkCnAH7Y3ND/H8+gwzm5UUFxUt8IGXCS8GkClI3S4sMwVStL648KGrvz7xsKcTmDLkalsNhOQn0P1BAVlkgC7HzMsK3ObWWyZzgjVGoViH8vv6YHLXHqodLuO9d+9IRzsMLePcCLtMEhMwmgay4TOgvQ5hbiO/7LIg6bIDFOM3Kzr6NnN4p+o8rlJjooSnbkmwHLrg5tkbUD0xvyMFSPkz+W7LtK68KBUkIMPNWEoteXtoTvgoVkRh4uIySujLO2FVM6kV37ma8/ChuMIZSffzBEGnnPoBB6MqZdHIjeEsWOleeCihG529zV8LipmCRJjuQ0anI55nVCgF63Xr0mYTcWPYutHLUein5c+e+X0JqCE43k6ehTVO+yQAnywr1f70+BU5qYnLIu1aAz3OxF6q/ENUrvAbcOwqjcOpyrK8fBPMpgFrz/6Xcb9dRIH7fDLJVaLs1ysK3YclEx/KHVQ+mYcp/h5ZQyxAvTk0vixqLw2M4HETz6jkxch6RrziyVRnHqr+zX4QbBZyqBXt1h9WuuAOPTjnKs3eQThV3vhzYfPk0Z+Fb12PeHRanSeS+u+pJ4vY0Iwbf/fdHIxFvo0aA0oiBQCDzU+GgsDEiI2mT0pMqLtwlo1nyVGrqFLRSb3rPJnZbPHrKVY8Vk3PVvdmNtFB+RHRqWy4vj+y2CT4sTkG2UvzyN5UYYNhNEA/lHJeQXV9j1CoFZctILK2OE0xQ6EUyH2rdmn27ZeSbHUoeSnJVJazfyXkXse0xqgvnikyM/CfJs/0tssLiqG5FaUiAKeE7Oe6gcA==",
       "StatusCode": 202,
@@ -119,11 +99,7 @@
         "x-ms-client-request-id": "11c74bd5-b67b-fe73-c049-25d7fb6f4827",
         "x-ms-request-id": "f3a47352-401f-001d-67f9-50720e000000",
         "x-ms-request-server-encrypted": "true",
-<<<<<<< HEAD
-        "x-ms-version": "2020-12-06"
-=======
-        "x-ms-version": "2021-02-12"
->>>>>>> 7e782c87
+        "x-ms-version": "2021-02-12"
       },
       "ResponseBody": []
     },
@@ -141,11 +117,7 @@
         "x-ms-client-request-id": "ddab537c-3fe4-35e2-180a-3c4f6ad80b62",
         "x-ms-date": "Tue, 25 May 2021 00:07:28 GMT",
         "x-ms-return-client-request-id": "true",
-<<<<<<< HEAD
-        "x-ms-version": "2020-12-06"
-=======
-        "x-ms-version": "2021-02-12"
->>>>>>> 7e782c87
+        "x-ms-version": "2021-02-12"
       },
       "RequestBody": null,
       "StatusCode": 200,
@@ -161,11 +133,7 @@
         "x-ms-client-request-id": "ddab537c-3fe4-35e2-180a-3c4f6ad80b62",
         "x-ms-request-id": "f3a47353-401f-001d-68f9-50720e000000",
         "x-ms-request-server-encrypted": "false",
-<<<<<<< HEAD
-        "x-ms-version": "2020-12-06"
-=======
-        "x-ms-version": "2021-02-12"
->>>>>>> 7e782c87
+        "x-ms-version": "2021-02-12"
       },
       "ResponseBody": []
     },
@@ -183,11 +151,7 @@
         "x-ms-client-request-id": "a85a3825-6ac4-4b42-56ec-7b0f19af7a9e",
         "x-ms-date": "Tue, 25 May 2021 00:07:28 GMT",
         "x-ms-return-client-request-id": "true",
-<<<<<<< HEAD
-        "x-ms-version": "2020-12-06"
-=======
-        "x-ms-version": "2021-02-12"
->>>>>>> 7e782c87
+        "x-ms-version": "2021-02-12"
       },
       "RequestBody": null,
       "StatusCode": 200,
@@ -214,11 +178,7 @@
         "x-ms-permissions": "rw-r-----",
         "x-ms-request-id": "edcf4fdc-501e-005c-21f9-502aea000000",
         "x-ms-server-encrypted": "true",
-<<<<<<< HEAD
-        "x-ms-version": "2020-12-06"
-=======
-        "x-ms-version": "2021-02-12"
->>>>>>> 7e782c87
+        "x-ms-version": "2021-02-12"
       },
       "ResponseBody": []
     },
@@ -237,11 +197,7 @@
         "x-ms-date": "Tue, 25 May 2021 00:07:29 GMT",
         "x-ms-range": "bytes=0-511",
         "x-ms-return-client-request-id": "true",
-<<<<<<< HEAD
-        "x-ms-version": "2020-12-06"
-=======
-        "x-ms-version": "2021-02-12"
->>>>>>> 7e782c87
+        "x-ms-version": "2021-02-12"
       },
       "RequestBody": null,
       "StatusCode": 206,
@@ -267,11 +223,7 @@
         "x-ms-permissions": "rw-r-----",
         "x-ms-request-id": "edcf4ff2-501e-005c-32f9-502aea000000",
         "x-ms-server-encrypted": "true",
-<<<<<<< HEAD
-        "x-ms-version": "2020-12-06"
-=======
-        "x-ms-version": "2021-02-12"
->>>>>>> 7e782c87
+        "x-ms-version": "2021-02-12"
       },
       "ResponseBody": "6bxuz9yFUoMJ2Smykj9LbAOcsQz48TQITn7VVNOD/YKqWBrDSNwGMS4OS2Liu/cV/2CSv/7WVPiHZoBdr/2vhdymBzkliCQmlX/e6qbRJZOGwFVy8D2E1AMhO+JcqIIwXsWGO7O973c8bCp++GpRtkDt1u6oPJWeIjM2A0xByez9rYvgS+nfyNHdNoQTBdyY0ISibtGThyIw5xmAh+sq+6I9gErfcWtWDQ0dygYRihxXnTPHn1obaiVpsGTPX0Hmszvh1oSRuV8ZS2HDdr0bH1z9Kem3Y1tIIhYkdsAHhq7MNxfLMLSXxeTUrVT5V/RoTZEH0jZXLk/fmLRubUKeEsSy9z6mT++oZmMF47UHTsoivCgv/7R4dQjH7Jf/KVihNpqPR2C1wf6hX2zSUkua2ErpTLAabhMPOoE23mNYqD0LY6wadwdqbPoqjqBIpSO9LRNMFtynh8iHgAzef+OaSbYuxu6ef2BDf9+27+ByxpVeeLFPC5JgZNvkk/f6jO0Xj0TpGd40H66zCZf88ZfnFLl3fwYySj4kzmITuetoSPLynmCcia22KlkCnAH7Y3ND/H8+gwzm5UUFxUt8IGXCS8GkClI3S4sMwVStL648KGrvz7xsKcTmDLkalsNhOQn0P1BAVlkgC7HzMsK3ObWWyZzgjVGoViH8vv6YHLXHqoc="
     },
@@ -291,11 +243,7 @@
         "x-ms-client-request-id": "24b64a57-4885-fe21-15a8-35b5946ad0db",
         "x-ms-date": "Tue, 25 May 2021 00:07:29 GMT",
         "x-ms-return-client-request-id": "true",
-<<<<<<< HEAD
-        "x-ms-version": "2020-12-06"
-=======
-        "x-ms-version": "2021-02-12"
->>>>>>> 7e782c87
+        "x-ms-version": "2021-02-12"
       },
       "RequestBody": "6bxuz9yFUoMJ2Smykj9LbAOcsQz48TQITn7VVNOD/YKqWBrDSNwGMS4OS2Liu/cV/2CSv/7WVPiHZoBdr/2vhdymBzkliCQmlX/e6qbRJZOGwFVy8D2E1AMhO+JcqIIwXsWGO7O973c8bCp++GpRtkDt1u6oPJWeIjM2A0xByez9rYvgS+nfyNHdNoQTBdyY0ISibtGThyIw5xmAh+sq+6I9gErfcWtWDQ0dygYRihxXnTPHn1obaiVpsGTPX0Hmszvh1oSRuV8ZS2HDdr0bH1z9Kem3Y1tIIhYkdsAHhq7MNxfLMLSXxeTUrVT5V/RoTZEH0jZXLk/fmLRubUKeEsSy9z6mT++oZmMF47UHTsoivCgv/7R4dQjH7Jf/KVihNpqPR2C1wf6hX2zSUkua2ErpTLAabhMPOoE23mNYqD0LY6wadwdqbPoqjqBIpSO9LRNMFtynh8iHgAzef+OaSbYuxu6ef2BDf9+27+ByxpVeeLFPC5JgZNvkk/f6jO0Xj0TpGd40H66zCZf88ZfnFLl3fwYySj4kzmITuetoSPLynmCcia22KlkCnAH7Y3ND/H8+gwzm5UUFxUt8IGXCS8GkClI3S4sMwVStL648KGrvz7xsKcTmDLkalsNhOQn0P1BAVlkgC7HzMsK3ObWWyZzgjVGoViH8vv6YHLXHqodLuO9d+9IRzsMLePcCLtMEhMwmgay4TOgvQ5hbiO/7LIg6bIDFOM3Kzr6NnN4p+o8rlJjooSnbkmwHLrg5tkbUD0xvyMFSPkz+W7LtK68KBUkIMPNWEoteXtoTvgoVkRh4uIySujLO2FVM6kV37ma8/ChuMIZSffzBEGnnPoBB6MqZdHIjeEsWOleeCihG529zV8LipmCRJjuQ0anI55nVCgF63Xr0mYTcWPYutHLUein5c+e+X0JqCE43k6ehTVO+yQAnywr1f70+BU5qYnLIu1aAz3OxF6q/ENUrvAbcOwqjcOpyrK8fBPMpgFrz/6Xcb9dRIH7fDLJVaLs1ysK3YclEx/KHVQ+mYcp/h5ZQyxAvTk0vixqLw2M4HETz6jkxch6RrziyVRnHqr+zX4QbBZyqBXt1h9WuuAOPTjnKs3eQThV3vhzYfPk0Z+Fb12PeHRanSeS+u+pJ4vY0Iwbf/fdHIxFvo0aA0oiBQCDzU+GgsDEiI2mT0pMqLtwlo1nyVGrqFLRSb3rPJnZbPHrKVY8Vk3PVvdmNtFB+RHRqWy4vj+y2CT4sTkG2UvzyN5UYYNhNEA/lHJeQXV9j1CoFZctILK2OE0xQ6EUyH2rdmn27ZeSbHUoeSnJVJazfyXkXse0xqgvnikyM/CfJs/0tssLiqG5FaUiAKeE7Oe6gcA==",
       "StatusCode": 202,
@@ -309,11 +257,7 @@
         "x-ms-client-request-id": "24b64a57-4885-fe21-15a8-35b5946ad0db",
         "x-ms-request-id": "f3a47354-401f-001d-69f9-50720e000000",
         "x-ms-request-server-encrypted": "true",
-<<<<<<< HEAD
-        "x-ms-version": "2020-12-06"
-=======
-        "x-ms-version": "2021-02-12"
->>>>>>> 7e782c87
+        "x-ms-version": "2021-02-12"
       },
       "ResponseBody": []
     },
@@ -331,11 +275,7 @@
         "x-ms-client-request-id": "cdf39916-3f7d-1f18-d9af-d7d9dc21e019",
         "x-ms-date": "Tue, 25 May 2021 00:07:29 GMT",
         "x-ms-return-client-request-id": "true",
-<<<<<<< HEAD
-        "x-ms-version": "2020-12-06"
-=======
-        "x-ms-version": "2021-02-12"
->>>>>>> 7e782c87
+        "x-ms-version": "2021-02-12"
       },
       "RequestBody": null,
       "StatusCode": 200,
@@ -351,11 +291,7 @@
         "x-ms-client-request-id": "cdf39916-3f7d-1f18-d9af-d7d9dc21e019",
         "x-ms-request-id": "f3a47355-401f-001d-6af9-50720e000000",
         "x-ms-request-server-encrypted": "false",
-<<<<<<< HEAD
-        "x-ms-version": "2020-12-06"
-=======
-        "x-ms-version": "2021-02-12"
->>>>>>> 7e782c87
+        "x-ms-version": "2021-02-12"
       },
       "ResponseBody": []
     },
@@ -374,11 +310,7 @@
         "x-ms-date": "Tue, 25 May 2021 00:07:29 GMT",
         "x-ms-range": "bytes=512-1023",
         "x-ms-return-client-request-id": "true",
-<<<<<<< HEAD
-        "x-ms-version": "2020-12-06"
-=======
-        "x-ms-version": "2021-02-12"
->>>>>>> 7e782c87
+        "x-ms-version": "2021-02-12"
       },
       "RequestBody": null,
       "StatusCode": 412,
@@ -393,11 +325,7 @@
         "x-ms-client-request-id": "fa9e0cc6-0376-885e-db7a-d175d1d56afc",
         "x-ms-error-code": "ConditionNotMet",
         "x-ms-request-id": "edcf5031-501e-005c-61f9-502aea000000",
-<<<<<<< HEAD
-        "x-ms-version": "2020-12-06"
-=======
-        "x-ms-version": "2021-02-12"
->>>>>>> 7e782c87
+        "x-ms-version": "2021-02-12"
       },
       "ResponseBody": [
         "﻿<?xml version=\"1.0\" encoding=\"utf-8\"?><Error><Code>ConditionNotMet</Code><Message>The condition specified using HTTP conditional header(s) is not met.\n",
@@ -419,11 +347,7 @@
         "x-ms-client-request-id": "cf12c87a-e583-9ea2-5e47-0b2b2ae7ddc6",
         "x-ms-date": "Tue, 25 May 2021 00:07:29 GMT",
         "x-ms-return-client-request-id": "true",
-<<<<<<< HEAD
-        "x-ms-version": "2020-12-06"
-=======
-        "x-ms-version": "2021-02-12"
->>>>>>> 7e782c87
+        "x-ms-version": "2021-02-12"
       },
       "RequestBody": null,
       "StatusCode": 202,
@@ -436,11 +360,7 @@
         ],
         "x-ms-client-request-id": "cf12c87a-e583-9ea2-5e47-0b2b2ae7ddc6",
         "x-ms-request-id": "edcf503d-501e-005c-6cf9-502aea000000",
-<<<<<<< HEAD
-        "x-ms-version": "2020-12-06"
-=======
-        "x-ms-version": "2021-02-12"
->>>>>>> 7e782c87
+        "x-ms-version": "2021-02-12"
       },
       "ResponseBody": []
     }
