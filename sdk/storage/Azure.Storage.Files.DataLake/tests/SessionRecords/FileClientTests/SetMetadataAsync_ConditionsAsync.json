{
  "Entries": [
    {
      "RequestUri": "https://seannse.blob.core.windows.net/test-filesystem-1d81ac7a-7ee9-bea7-f54a-7446dc9c85b7?restype=container",
      "RequestMethod": "PUT",
      "RequestHeaders": {
        "Accept": "application/xml",
        "Authorization": "Sanitized",
<<<<<<< HEAD
        "traceparent": "00-eda52e8454fd8c4c84b08ea0dce9570c-79b475fa39b1bb40-00",
        "User-Agent": [
          "azsdk-net-Storage.Files.DataLake/12.7.0-alpha.20210202.1",
          "(.NET 5.0.2; Microsoft Windows 10.0.19042)"
        ],
        "x-ms-blob-public-access": "container",
        "x-ms-client-request-id": "d1069d21-6ee9-d8ca-806d-7fe08aca1b95",
        "x-ms-date": "Tue, 02 Feb 2021 21:32:16 GMT",
=======
        "traceparent": "00-798e00ce0853b244872d8cb41e3a4d21-d028a6231e70a84e-00",
        "User-Agent": [
          "azsdk-net-Storage.Files.DataLake/12.7.0-alpha.20210217.1",
          "(.NET 5.0.3; Microsoft Windows 10.0.19042)"
        ],
        "x-ms-blob-public-access": "container",
        "x-ms-client-request-id": "d1069d21-6ee9-d8ca-806d-7fe08aca1b95",
        "x-ms-date": "Wed, 17 Feb 2021 22:36:29 GMT",
>>>>>>> 1814567d
        "x-ms-return-client-request-id": "true",
        "x-ms-version": "2020-06-12"
      },
      "RequestBody": null,
      "StatusCode": 201,
      "ResponseHeaders": {
        "Content-Length": "0",
<<<<<<< HEAD
        "Date": "Tue, 02 Feb 2021 21:32:16 GMT",
        "ETag": "\u00220x8D8C7C203F8E5AE\u0022",
        "Last-Modified": "Tue, 02 Feb 2021 21:32:17 GMT",
=======
        "Date": "Wed, 17 Feb 2021 22:36:29 GMT",
        "ETag": "\u00220x8D8D394784F430A\u0022",
        "Last-Modified": "Wed, 17 Feb 2021 22:36:30 GMT",
>>>>>>> 1814567d
        "Server": [
          "Windows-Azure-Blob/1.0",
          "Microsoft-HTTPAPI/2.0"
        ],
        "x-ms-client-request-id": "d1069d21-6ee9-d8ca-806d-7fe08aca1b95",
<<<<<<< HEAD
        "x-ms-request-id": "1fb38563-e01e-003d-70aa-f90944000000",
=======
        "x-ms-request-id": "60f7e020-201e-00b4-3f7d-05b391000000",
>>>>>>> 1814567d
        "x-ms-version": "2020-06-12"
      },
      "ResponseBody": []
    },
    {
      "RequestUri": "https://seannse.dfs.core.windows.net/test-filesystem-1d81ac7a-7ee9-bea7-f54a-7446dc9c85b7/test-file-08b588e4-7cb2-fadd-d90b-2f3653dcc54b?resource=file",
      "RequestMethod": "PUT",
      "RequestHeaders": {
        "Accept": "application/json",
        "Authorization": "Sanitized",
<<<<<<< HEAD
        "traceparent": "00-156d06311bbc9b4982184f05d7671e83-8c4790bfce2fc94c-00",
        "User-Agent": [
          "azsdk-net-Storage.Files.DataLake/12.7.0-alpha.20210202.1",
          "(.NET 5.0.2; Microsoft Windows 10.0.19042)"
        ],
        "x-ms-client-request-id": "70e69497-2ff4-a521-bf0c-f8dd3e9484a3",
        "x-ms-date": "Tue, 02 Feb 2021 21:32:17 GMT",
=======
        "traceparent": "00-8a7428bb0ac0104881bca1dce2557e0a-8f59f9ae1878fc49-00",
        "User-Agent": [
          "azsdk-net-Storage.Files.DataLake/12.7.0-alpha.20210217.1",
          "(.NET 5.0.3; Microsoft Windows 10.0.19042)"
        ],
        "x-ms-client-request-id": "70e69497-2ff4-a521-bf0c-f8dd3e9484a3",
        "x-ms-date": "Wed, 17 Feb 2021 22:36:30 GMT",
>>>>>>> 1814567d
        "x-ms-return-client-request-id": "true",
        "x-ms-version": "2020-06-12"
      },
      "RequestBody": null,
      "StatusCode": 201,
      "ResponseHeaders": {
        "Content-Length": "0",
<<<<<<< HEAD
        "Date": "Tue, 02 Feb 2021 21:32:17 GMT",
        "ETag": "\u00220x8D8C7C20435A1A2\u0022",
        "Last-Modified": "Tue, 02 Feb 2021 21:32:18 GMT",
=======
        "Date": "Wed, 17 Feb 2021 22:36:30 GMT",
        "ETag": "\u00220x8D8D3947886BC27\u0022",
        "Last-Modified": "Wed, 17 Feb 2021 22:36:30 GMT",
>>>>>>> 1814567d
        "Server": [
          "Windows-Azure-HDFS/1.0",
          "Microsoft-HTTPAPI/2.0"
        ],
        "x-ms-client-request-id": "70e69497-2ff4-a521-bf0c-f8dd3e9484a3",
<<<<<<< HEAD
        "x-ms-request-id": "55c4503c-e01f-0060-51aa-f903c0000000",
=======
        "x-ms-request-id": "45c8e43d-301f-0001-677d-052083000000",
>>>>>>> 1814567d
        "x-ms-version": "2020-06-12"
      },
      "ResponseBody": []
    },
    {
      "RequestUri": "https://seannse.blob.core.windows.net/test-filesystem-1d81ac7a-7ee9-bea7-f54a-7446dc9c85b7/test-file-08b588e4-7cb2-fadd-d90b-2f3653dcc54b?comp=metadata",
      "RequestMethod": "PUT",
      "RequestHeaders": {
        "Accept": "application/xml",
        "Authorization": "Sanitized",
        "User-Agent": [
<<<<<<< HEAD
          "azsdk-net-Storage.Files.DataLake/12.7.0-alpha.20210202.1",
          "(.NET 5.0.2; Microsoft Windows 10.0.19042)"
        ],
        "x-ms-client-request-id": "bf9e0c20-54f5-e356-807f-7f8abaf031fc",
        "x-ms-date": "Tue, 02 Feb 2021 21:32:17 GMT",
=======
          "azsdk-net-Storage.Files.DataLake/12.7.0-alpha.20210217.1",
          "(.NET 5.0.3; Microsoft Windows 10.0.19042)"
        ],
        "x-ms-client-request-id": "bf9e0c20-54f5-e356-807f-7f8abaf031fc",
        "x-ms-date": "Wed, 17 Feb 2021 22:36:30 GMT",
>>>>>>> 1814567d
        "x-ms-meta-Capital": "letter",
        "x-ms-meta-foo": "bar",
        "x-ms-meta-meta": "data",
        "x-ms-meta-UPPER": "case",
        "x-ms-return-client-request-id": "true",
        "x-ms-version": "2020-06-12"
      },
      "RequestBody": null,
      "StatusCode": 200,
      "ResponseHeaders": {
        "Content-Length": "0",
<<<<<<< HEAD
        "Date": "Tue, 02 Feb 2021 21:32:17 GMT",
        "ETag": "\u00220x8D8C7C20443A177\u0022",
        "Last-Modified": "Tue, 02 Feb 2021 21:32:18 GMT",
=======
        "Date": "Wed, 17 Feb 2021 22:36:29 GMT",
        "ETag": "\u00220x8D8D3947893AE8F\u0022",
        "Last-Modified": "Wed, 17 Feb 2021 22:36:30 GMT",
>>>>>>> 1814567d
        "Server": [
          "Windows-Azure-Blob/1.0",
          "Microsoft-HTTPAPI/2.0"
        ],
        "x-ms-client-request-id": "bf9e0c20-54f5-e356-807f-7f8abaf031fc",
<<<<<<< HEAD
        "x-ms-request-id": "1fb3871d-e01e-003d-7eaa-f90944000000",
=======
        "x-ms-request-id": "60f7e630-201e-00b4-0e7d-05b391000000",
>>>>>>> 1814567d
        "x-ms-request-server-encrypted": "true",
        "x-ms-version": "2020-06-12"
      },
      "ResponseBody": []
    },
    {
      "RequestUri": "https://seannse.blob.core.windows.net/test-filesystem-1d81ac7a-7ee9-bea7-f54a-7446dc9c85b7?restype=container",
      "RequestMethod": "DELETE",
      "RequestHeaders": {
        "Accept": "application/xml",
        "Authorization": "Sanitized",
<<<<<<< HEAD
        "traceparent": "00-5ba9e86a2f0ac949b9f652eeb1efe22f-639b858a2b2b5048-00",
        "User-Agent": [
          "azsdk-net-Storage.Files.DataLake/12.7.0-alpha.20210202.1",
          "(.NET 5.0.2; Microsoft Windows 10.0.19042)"
        ],
        "x-ms-client-request-id": "32bd1212-c4f5-53ae-ddea-68265d7576ca",
        "x-ms-date": "Tue, 02 Feb 2021 21:32:17 GMT",
=======
        "traceparent": "00-bce62e1865d1a34ba7277e5e10536e0b-fac4255f5d597640-00",
        "User-Agent": [
          "azsdk-net-Storage.Files.DataLake/12.7.0-alpha.20210217.1",
          "(.NET 5.0.3; Microsoft Windows 10.0.19042)"
        ],
        "x-ms-client-request-id": "32bd1212-c4f5-53ae-ddea-68265d7576ca",
        "x-ms-date": "Wed, 17 Feb 2021 22:36:30 GMT",
>>>>>>> 1814567d
        "x-ms-return-client-request-id": "true",
        "x-ms-version": "2020-06-12"
      },
      "RequestBody": null,
      "StatusCode": 202,
      "ResponseHeaders": {
        "Content-Length": "0",
<<<<<<< HEAD
        "Date": "Tue, 02 Feb 2021 21:32:17 GMT",
=======
        "Date": "Wed, 17 Feb 2021 22:36:30 GMT",
>>>>>>> 1814567d
        "Server": [
          "Windows-Azure-Blob/1.0",
          "Microsoft-HTTPAPI/2.0"
        ],
        "x-ms-client-request-id": "32bd1212-c4f5-53ae-ddea-68265d7576ca",
<<<<<<< HEAD
        "x-ms-request-id": "1fb38766-e01e-003d-42aa-f90944000000",
=======
        "x-ms-request-id": "60f7e730-201e-00b4-097d-05b391000000",
>>>>>>> 1814567d
        "x-ms-version": "2020-06-12"
      },
      "ResponseBody": []
    },
    {
      "RequestUri": "https://seannse.blob.core.windows.net/test-filesystem-a2db7a13-2c54-1dc0-8de3-2a409fa72ae3?restype=container",
      "RequestMethod": "PUT",
      "RequestHeaders": {
        "Accept": "application/xml",
        "Authorization": "Sanitized",
<<<<<<< HEAD
        "traceparent": "00-6fda91a095097d41b6ce72d505545baf-e8adfa344613c74a-00",
        "User-Agent": [
          "azsdk-net-Storage.Files.DataLake/12.7.0-alpha.20210202.1",
          "(.NET 5.0.2; Microsoft Windows 10.0.19042)"
        ],
        "x-ms-blob-public-access": "container",
        "x-ms-client-request-id": "3e9bea3e-44c0-e626-52a0-a4129a6db335",
        "x-ms-date": "Tue, 02 Feb 2021 21:32:17 GMT",
=======
        "traceparent": "00-4ae6e06e1d3d6249960cb42dfb7544ed-878a5b6c3e814c46-00",
        "User-Agent": [
          "azsdk-net-Storage.Files.DataLake/12.7.0-alpha.20210217.1",
          "(.NET 5.0.3; Microsoft Windows 10.0.19042)"
        ],
        "x-ms-blob-public-access": "container",
        "x-ms-client-request-id": "3e9bea3e-44c0-e626-52a0-a4129a6db335",
        "x-ms-date": "Wed, 17 Feb 2021 22:36:30 GMT",
>>>>>>> 1814567d
        "x-ms-return-client-request-id": "true",
        "x-ms-version": "2020-06-12"
      },
      "RequestBody": null,
      "StatusCode": 201,
      "ResponseHeaders": {
        "Content-Length": "0",
<<<<<<< HEAD
        "Date": "Tue, 02 Feb 2021 21:32:17 GMT",
        "ETag": "\u00220x8D8C7C2048499DC\u0022",
        "Last-Modified": "Tue, 02 Feb 2021 21:32:18 GMT",
=======
        "Date": "Wed, 17 Feb 2021 22:36:30 GMT",
        "ETag": "\u00220x8D8D39478D2BA40\u0022",
        "Last-Modified": "Wed, 17 Feb 2021 22:36:30 GMT",
>>>>>>> 1814567d
        "Server": [
          "Windows-Azure-Blob/1.0",
          "Microsoft-HTTPAPI/2.0"
        ],
        "x-ms-client-request-id": "3e9bea3e-44c0-e626-52a0-a4129a6db335",
<<<<<<< HEAD
        "x-ms-request-id": "0e6d09a5-c01e-0093-67aa-f9a455000000",
=======
        "x-ms-request-id": "0636abbc-e01e-0094-317d-05c836000000",
>>>>>>> 1814567d
        "x-ms-version": "2020-06-12"
      },
      "ResponseBody": []
    },
    {
      "RequestUri": "https://seannse.dfs.core.windows.net/test-filesystem-a2db7a13-2c54-1dc0-8de3-2a409fa72ae3/test-file-588e84c0-cdfd-1598-72f7-36b73c848435?resource=file",
      "RequestMethod": "PUT",
      "RequestHeaders": {
        "Accept": "application/json",
        "Authorization": "Sanitized",
<<<<<<< HEAD
        "traceparent": "00-87ddfb0dc221504884eec1f155f727a8-8c4c5801ac3abb4f-00",
        "User-Agent": [
          "azsdk-net-Storage.Files.DataLake/12.7.0-alpha.20210202.1",
          "(.NET 5.0.2; Microsoft Windows 10.0.19042)"
        ],
        "x-ms-client-request-id": "147bb9e9-04c9-7122-5286-cbc80e6fa9cd",
        "x-ms-date": "Tue, 02 Feb 2021 21:32:18 GMT",
=======
        "traceparent": "00-d0e542b22b0a9b46a4d75711916fc191-3cd1e3ad0fe3524e-00",
        "User-Agent": [
          "azsdk-net-Storage.Files.DataLake/12.7.0-alpha.20210217.1",
          "(.NET 5.0.3; Microsoft Windows 10.0.19042)"
        ],
        "x-ms-client-request-id": "147bb9e9-04c9-7122-5286-cbc80e6fa9cd",
        "x-ms-date": "Wed, 17 Feb 2021 22:36:31 GMT",
>>>>>>> 1814567d
        "x-ms-return-client-request-id": "true",
        "x-ms-version": "2020-06-12"
      },
      "RequestBody": null,
      "StatusCode": 201,
      "ResponseHeaders": {
        "Content-Length": "0",
<<<<<<< HEAD
        "Date": "Tue, 02 Feb 2021 21:32:18 GMT",
        "ETag": "\u00220x8D8C7C204C039BD\u0022",
        "Last-Modified": "Tue, 02 Feb 2021 21:32:19 GMT",
=======
        "Date": "Wed, 17 Feb 2021 22:36:31 GMT",
        "ETag": "\u00220x8D8D39479094D29\u0022",
        "Last-Modified": "Wed, 17 Feb 2021 22:36:31 GMT",
>>>>>>> 1814567d
        "Server": [
          "Windows-Azure-HDFS/1.0",
          "Microsoft-HTTPAPI/2.0"
        ],
        "x-ms-client-request-id": "147bb9e9-04c9-7122-5286-cbc80e6fa9cd",
<<<<<<< HEAD
        "x-ms-request-id": "8454fafe-501f-0075-18aa-f91473000000",
=======
        "x-ms-request-id": "9e702a2e-e01f-0012-1e7d-05048f000000",
>>>>>>> 1814567d
        "x-ms-version": "2020-06-12"
      },
      "ResponseBody": []
    },
    {
      "RequestUri": "https://seannse.blob.core.windows.net/test-filesystem-a2db7a13-2c54-1dc0-8de3-2a409fa72ae3/test-file-588e84c0-cdfd-1598-72f7-36b73c848435?comp=metadata",
      "RequestMethod": "PUT",
      "RequestHeaders": {
        "Accept": "application/xml",
        "Authorization": "Sanitized",
<<<<<<< HEAD
        "If-Modified-Since": "Mon, 01 Feb 2021 21:32:16 GMT",
        "User-Agent": [
          "azsdk-net-Storage.Files.DataLake/12.7.0-alpha.20210202.1",
          "(.NET 5.0.2; Microsoft Windows 10.0.19042)"
        ],
        "x-ms-client-request-id": "83cd37ae-6f09-806b-e790-61861f5a436f",
        "x-ms-date": "Tue, 02 Feb 2021 21:32:18 GMT",
=======
        "If-Modified-Since": "Tue, 16 Feb 2021 22:36:29 GMT",
        "User-Agent": [
          "azsdk-net-Storage.Files.DataLake/12.7.0-alpha.20210217.1",
          "(.NET 5.0.3; Microsoft Windows 10.0.19042)"
        ],
        "x-ms-client-request-id": "83cd37ae-6f09-806b-e790-61861f5a436f",
        "x-ms-date": "Wed, 17 Feb 2021 22:36:31 GMT",
>>>>>>> 1814567d
        "x-ms-meta-Capital": "letter",
        "x-ms-meta-foo": "bar",
        "x-ms-meta-meta": "data",
        "x-ms-meta-UPPER": "case",
        "x-ms-return-client-request-id": "true",
        "x-ms-version": "2020-06-12"
      },
      "RequestBody": null,
      "StatusCode": 200,
      "ResponseHeaders": {
        "Content-Length": "0",
<<<<<<< HEAD
        "Date": "Tue, 02 Feb 2021 21:32:18 GMT",
        "ETag": "\u00220x8D8C7C204CEC744\u0022",
        "Last-Modified": "Tue, 02 Feb 2021 21:32:19 GMT",
=======
        "Date": "Wed, 17 Feb 2021 22:36:31 GMT",
        "ETag": "\u00220x8D8D394791578D7\u0022",
        "Last-Modified": "Wed, 17 Feb 2021 22:36:31 GMT",
>>>>>>> 1814567d
        "Server": [
          "Windows-Azure-Blob/1.0",
          "Microsoft-HTTPAPI/2.0"
        ],
        "x-ms-client-request-id": "83cd37ae-6f09-806b-e790-61861f5a436f",
<<<<<<< HEAD
        "x-ms-request-id": "0e6d0dd6-c01e-0093-67aa-f9a455000000",
=======
        "x-ms-request-id": "0636af36-e01e-0094-627d-05c836000000",
>>>>>>> 1814567d
        "x-ms-request-server-encrypted": "true",
        "x-ms-version": "2020-06-12"
      },
      "ResponseBody": []
    },
    {
      "RequestUri": "https://seannse.blob.core.windows.net/test-filesystem-a2db7a13-2c54-1dc0-8de3-2a409fa72ae3?restype=container",
      "RequestMethod": "DELETE",
      "RequestHeaders": {
        "Accept": "application/xml",
        "Authorization": "Sanitized",
<<<<<<< HEAD
        "traceparent": "00-c448d1ed4176c54dad0033e6b2a873ac-2a9bae309d637440-00",
        "User-Agent": [
          "azsdk-net-Storage.Files.DataLake/12.7.0-alpha.20210202.1",
          "(.NET 5.0.2; Microsoft Windows 10.0.19042)"
        ],
        "x-ms-client-request-id": "d71a4dcb-26a1-acc4-030b-a8db9da3b406",
        "x-ms-date": "Tue, 02 Feb 2021 21:32:18 GMT",
=======
        "traceparent": "00-219e38b767247d4381d75bc5d4a2a986-1430c32dd43c5546-00",
        "User-Agent": [
          "azsdk-net-Storage.Files.DataLake/12.7.0-alpha.20210217.1",
          "(.NET 5.0.3; Microsoft Windows 10.0.19042)"
        ],
        "x-ms-client-request-id": "d71a4dcb-26a1-acc4-030b-a8db9da3b406",
        "x-ms-date": "Wed, 17 Feb 2021 22:36:31 GMT",
>>>>>>> 1814567d
        "x-ms-return-client-request-id": "true",
        "x-ms-version": "2020-06-12"
      },
      "RequestBody": null,
      "StatusCode": 202,
      "ResponseHeaders": {
        "Content-Length": "0",
<<<<<<< HEAD
        "Date": "Tue, 02 Feb 2021 21:32:18 GMT",
=======
        "Date": "Wed, 17 Feb 2021 22:36:31 GMT",
>>>>>>> 1814567d
        "Server": [
          "Windows-Azure-Blob/1.0",
          "Microsoft-HTTPAPI/2.0"
        ],
        "x-ms-client-request-id": "d71a4dcb-26a1-acc4-030b-a8db9da3b406",
<<<<<<< HEAD
        "x-ms-request-id": "0e6d0eb2-c01e-0093-41aa-f9a455000000",
=======
        "x-ms-request-id": "0636afdb-e01e-0094-017d-05c836000000",
>>>>>>> 1814567d
        "x-ms-version": "2020-06-12"
      },
      "ResponseBody": []
    },
    {
      "RequestUri": "https://seannse.blob.core.windows.net/test-filesystem-ef840af7-d08f-f515-a5e3-f262bcddf631?restype=container",
      "RequestMethod": "PUT",
      "RequestHeaders": {
        "Accept": "application/xml",
        "Authorization": "Sanitized",
<<<<<<< HEAD
        "traceparent": "00-a1e26ecd45b0934daf196340f06e0074-002352501d922f43-00",
        "User-Agent": [
          "azsdk-net-Storage.Files.DataLake/12.7.0-alpha.20210202.1",
          "(.NET 5.0.2; Microsoft Windows 10.0.19042)"
        ],
        "x-ms-blob-public-access": "container",
        "x-ms-client-request-id": "7f96acf2-0932-fbbd-3825-32bd3361ef26",
        "x-ms-date": "Tue, 02 Feb 2021 21:32:18 GMT",
=======
        "traceparent": "00-fe5f2443f82d844e8c62be534bb3471e-609e7a07a3a7c246-00",
        "User-Agent": [
          "azsdk-net-Storage.Files.DataLake/12.7.0-alpha.20210217.1",
          "(.NET 5.0.3; Microsoft Windows 10.0.19042)"
        ],
        "x-ms-blob-public-access": "container",
        "x-ms-client-request-id": "7f96acf2-0932-fbbd-3825-32bd3361ef26",
        "x-ms-date": "Wed, 17 Feb 2021 22:36:31 GMT",
>>>>>>> 1814567d
        "x-ms-return-client-request-id": "true",
        "x-ms-version": "2020-06-12"
      },
      "RequestBody": null,
      "StatusCode": 201,
      "ResponseHeaders": {
        "Content-Length": "0",
<<<<<<< HEAD
        "Date": "Tue, 02 Feb 2021 21:32:18 GMT",
        "ETag": "\u00220x8D8C7C20511BE34\u0022",
        "Last-Modified": "Tue, 02 Feb 2021 21:32:19 GMT",
=======
        "Date": "Wed, 17 Feb 2021 22:36:30 GMT",
        "ETag": "\u00220x8D8D394794F3269\u0022",
        "Last-Modified": "Wed, 17 Feb 2021 22:36:31 GMT",
>>>>>>> 1814567d
        "Server": [
          "Windows-Azure-Blob/1.0",
          "Microsoft-HTTPAPI/2.0"
        ],
        "x-ms-client-request-id": "7f96acf2-0932-fbbd-3825-32bd3361ef26",
<<<<<<< HEAD
        "x-ms-request-id": "8cdf2764-b01e-0042-0faa-f9c6df000000",
=======
        "x-ms-request-id": "3d9857cc-701e-0072-337d-057810000000",
>>>>>>> 1814567d
        "x-ms-version": "2020-06-12"
      },
      "ResponseBody": []
    },
    {
      "RequestUri": "https://seannse.dfs.core.windows.net/test-filesystem-ef840af7-d08f-f515-a5e3-f262bcddf631/test-file-89447615-e3e8-8bc6-3dc2-2bc5e8b8e4ee?resource=file",
      "RequestMethod": "PUT",
      "RequestHeaders": {
        "Accept": "application/json",
        "Authorization": "Sanitized",
<<<<<<< HEAD
        "traceparent": "00-6b72f1fa81d61a41bd243ea33448ef9a-096ca28f7682b047-00",
        "User-Agent": [
          "azsdk-net-Storage.Files.DataLake/12.7.0-alpha.20210202.1",
          "(.NET 5.0.2; Microsoft Windows 10.0.19042)"
        ],
        "x-ms-client-request-id": "9947c1da-c271-0e04-e60b-4270def8127f",
        "x-ms-date": "Tue, 02 Feb 2021 21:32:19 GMT",
=======
        "traceparent": "00-d2f51747fa37c44fb8ae715cab1f9b5a-72e5c48fdd89744c-00",
        "User-Agent": [
          "azsdk-net-Storage.Files.DataLake/12.7.0-alpha.20210217.1",
          "(.NET 5.0.3; Microsoft Windows 10.0.19042)"
        ],
        "x-ms-client-request-id": "9947c1da-c271-0e04-e60b-4270def8127f",
        "x-ms-date": "Wed, 17 Feb 2021 22:36:31 GMT",
>>>>>>> 1814567d
        "x-ms-return-client-request-id": "true",
        "x-ms-version": "2020-06-12"
      },
      "RequestBody": null,
      "StatusCode": 201,
      "ResponseHeaders": {
        "Content-Length": "0",
<<<<<<< HEAD
        "Date": "Tue, 02 Feb 2021 21:32:20 GMT",
        "ETag": "\u00220x8D8C7C205ECB0D7\u0022",
        "Last-Modified": "Tue, 02 Feb 2021 21:32:20 GMT",
=======
        "Date": "Wed, 17 Feb 2021 22:36:31 GMT",
        "ETag": "\u00220x8D8D394798A844D\u0022",
        "Last-Modified": "Wed, 17 Feb 2021 22:36:32 GMT",
>>>>>>> 1814567d
        "Server": [
          "Windows-Azure-HDFS/1.0",
          "Microsoft-HTTPAPI/2.0"
        ],
        "x-ms-client-request-id": "9947c1da-c271-0e04-e60b-4270def8127f",
<<<<<<< HEAD
        "x-ms-request-id": "35e914e8-e01f-003d-09aa-f90944000000",
=======
        "x-ms-request-id": "8497b7b3-101f-0074-5b7d-054baf000000",
>>>>>>> 1814567d
        "x-ms-version": "2020-06-12"
      },
      "ResponseBody": []
    },
    {
      "RequestUri": "https://seannse.blob.core.windows.net/test-filesystem-ef840af7-d08f-f515-a5e3-f262bcddf631/test-file-89447615-e3e8-8bc6-3dc2-2bc5e8b8e4ee?comp=metadata",
      "RequestMethod": "PUT",
      "RequestHeaders": {
        "Accept": "application/xml",
        "Authorization": "Sanitized",
<<<<<<< HEAD
        "If-Unmodified-Since": "Wed, 03 Feb 2021 21:32:16 GMT",
        "User-Agent": [
          "azsdk-net-Storage.Files.DataLake/12.7.0-alpha.20210202.1",
          "(.NET 5.0.2; Microsoft Windows 10.0.19042)"
        ],
        "x-ms-client-request-id": "27ebc933-4a71-d47c-0161-283a348faf5f",
        "x-ms-date": "Tue, 02 Feb 2021 21:32:20 GMT",
=======
        "If-Unmodified-Since": "Thu, 18 Feb 2021 22:36:29 GMT",
        "User-Agent": [
          "azsdk-net-Storage.Files.DataLake/12.7.0-alpha.20210217.1",
          "(.NET 5.0.3; Microsoft Windows 10.0.19042)"
        ],
        "x-ms-client-request-id": "27ebc933-4a71-d47c-0161-283a348faf5f",
        "x-ms-date": "Wed, 17 Feb 2021 22:36:32 GMT",
>>>>>>> 1814567d
        "x-ms-meta-Capital": "letter",
        "x-ms-meta-foo": "bar",
        "x-ms-meta-meta": "data",
        "x-ms-meta-UPPER": "case",
        "x-ms-return-client-request-id": "true",
        "x-ms-version": "2020-06-12"
      },
      "RequestBody": null,
      "StatusCode": 200,
      "ResponseHeaders": {
        "Content-Length": "0",
<<<<<<< HEAD
        "Date": "Tue, 02 Feb 2021 21:32:20 GMT",
        "ETag": "\u00220x8D8C7C205FBFD27\u0022",
        "Last-Modified": "Tue, 02 Feb 2021 21:32:21 GMT",
=======
        "Date": "Wed, 17 Feb 2021 22:36:31 GMT",
        "ETag": "\u00220x8D8D3947998E039\u0022",
        "Last-Modified": "Wed, 17 Feb 2021 22:36:32 GMT",
>>>>>>> 1814567d
        "Server": [
          "Windows-Azure-Blob/1.0",
          "Microsoft-HTTPAPI/2.0"
        ],
        "x-ms-client-request-id": "27ebc933-4a71-d47c-0161-283a348faf5f",
<<<<<<< HEAD
        "x-ms-request-id": "8cdf29cd-b01e-0042-25aa-f9c6df000000",
=======
        "x-ms-request-id": "3d985899-701e-0072-747d-057810000000",
>>>>>>> 1814567d
        "x-ms-request-server-encrypted": "true",
        "x-ms-version": "2020-06-12"
      },
      "ResponseBody": []
    },
    {
      "RequestUri": "https://seannse.blob.core.windows.net/test-filesystem-ef840af7-d08f-f515-a5e3-f262bcddf631?restype=container",
      "RequestMethod": "DELETE",
      "RequestHeaders": {
        "Accept": "application/xml",
        "Authorization": "Sanitized",
<<<<<<< HEAD
        "traceparent": "00-7dc2668a0aec96479e6839467e5774ca-37ba1e711b3d6c4f-00",
        "User-Agent": [
          "azsdk-net-Storage.Files.DataLake/12.7.0-alpha.20210202.1",
          "(.NET 5.0.2; Microsoft Windows 10.0.19042)"
        ],
        "x-ms-client-request-id": "143c15ba-eb0d-f60d-c751-2c8fb7a46ae7",
        "x-ms-date": "Tue, 02 Feb 2021 21:32:20 GMT",
=======
        "traceparent": "00-bb3210b6829c5d4d853a2d1eaadee753-938033d91a21db46-00",
        "User-Agent": [
          "azsdk-net-Storage.Files.DataLake/12.7.0-alpha.20210217.1",
          "(.NET 5.0.3; Microsoft Windows 10.0.19042)"
        ],
        "x-ms-client-request-id": "143c15ba-eb0d-f60d-c751-2c8fb7a46ae7",
        "x-ms-date": "Wed, 17 Feb 2021 22:36:32 GMT",
>>>>>>> 1814567d
        "x-ms-return-client-request-id": "true",
        "x-ms-version": "2020-06-12"
      },
      "RequestBody": null,
      "StatusCode": 202,
      "ResponseHeaders": {
        "Content-Length": "0",
<<<<<<< HEAD
        "Date": "Tue, 02 Feb 2021 21:32:20 GMT",
=======
        "Date": "Wed, 17 Feb 2021 22:36:31 GMT",
>>>>>>> 1814567d
        "Server": [
          "Windows-Azure-Blob/1.0",
          "Microsoft-HTTPAPI/2.0"
        ],
        "x-ms-client-request-id": "143c15ba-eb0d-f60d-c751-2c8fb7a46ae7",
<<<<<<< HEAD
        "x-ms-request-id": "8cdf2a0c-b01e-0042-5daa-f9c6df000000",
=======
        "x-ms-request-id": "3d9858ca-701e-0072-217d-057810000000",
>>>>>>> 1814567d
        "x-ms-version": "2020-06-12"
      },
      "ResponseBody": []
    },
    {
      "RequestUri": "https://seannse.blob.core.windows.net/test-filesystem-2f7cd106-5ad2-d243-57f1-45c828c14326?restype=container",
      "RequestMethod": "PUT",
      "RequestHeaders": {
        "Accept": "application/xml",
        "Authorization": "Sanitized",
<<<<<<< HEAD
        "traceparent": "00-0c38d629e469cf46a76c036166c68316-a74cfa961ca7db42-00",
        "User-Agent": [
          "azsdk-net-Storage.Files.DataLake/12.7.0-alpha.20210202.1",
          "(.NET 5.0.2; Microsoft Windows 10.0.19042)"
        ],
        "x-ms-blob-public-access": "container",
        "x-ms-client-request-id": "bfb43b3e-955f-6068-d169-bd1ba645ce05",
        "x-ms-date": "Tue, 02 Feb 2021 21:32:20 GMT",
=======
        "traceparent": "00-be436c9cafb9af4fa8f56aebc483eeb2-f9b5e2bb3263e548-00",
        "User-Agent": [
          "azsdk-net-Storage.Files.DataLake/12.7.0-alpha.20210217.1",
          "(.NET 5.0.3; Microsoft Windows 10.0.19042)"
        ],
        "x-ms-blob-public-access": "container",
        "x-ms-client-request-id": "bfb43b3e-955f-6068-d169-bd1ba645ce05",
        "x-ms-date": "Wed, 17 Feb 2021 22:36:32 GMT",
>>>>>>> 1814567d
        "x-ms-return-client-request-id": "true",
        "x-ms-version": "2020-06-12"
      },
      "RequestBody": null,
      "StatusCode": 201,
      "ResponseHeaders": {
        "Content-Length": "0",
<<<<<<< HEAD
        "Date": "Tue, 02 Feb 2021 21:32:21 GMT",
        "ETag": "\u00220x8D8C7C20642500D\u0022",
        "Last-Modified": "Tue, 02 Feb 2021 21:32:21 GMT",
=======
        "Date": "Wed, 17 Feb 2021 22:36:31 GMT",
        "ETag": "\u00220x8D8D39479D5DC23\u0022",
        "Last-Modified": "Wed, 17 Feb 2021 22:36:32 GMT",
>>>>>>> 1814567d
        "Server": [
          "Windows-Azure-Blob/1.0",
          "Microsoft-HTTPAPI/2.0"
        ],
        "x-ms-client-request-id": "bfb43b3e-955f-6068-d169-bd1ba645ce05",
<<<<<<< HEAD
        "x-ms-request-id": "a9f9b952-801e-0004-5caa-f9f258000000",
=======
        "x-ms-request-id": "2938e725-e01e-0060-057d-0503c0000000",
>>>>>>> 1814567d
        "x-ms-version": "2020-06-12"
      },
      "ResponseBody": []
    },
    {
      "RequestUri": "https://seannse.dfs.core.windows.net/test-filesystem-2f7cd106-5ad2-d243-57f1-45c828c14326/test-file-c9f3060e-4b24-6c94-7fba-23ef2bac9e76?resource=file",
      "RequestMethod": "PUT",
      "RequestHeaders": {
        "Accept": "application/json",
        "Authorization": "Sanitized",
<<<<<<< HEAD
        "traceparent": "00-78f096920932ba408c8de78fa968f20a-0b0fef02d1752f45-00",
        "User-Agent": [
          "azsdk-net-Storage.Files.DataLake/12.7.0-alpha.20210202.1",
          "(.NET 5.0.2; Microsoft Windows 10.0.19042)"
        ],
        "x-ms-client-request-id": "2e892914-78ee-f318-a748-3fa472793525",
        "x-ms-date": "Tue, 02 Feb 2021 21:32:21 GMT",
=======
        "traceparent": "00-8028644c65b38c4cb0054cebfbfec74b-203de30e77993944-00",
        "User-Agent": [
          "azsdk-net-Storage.Files.DataLake/12.7.0-alpha.20210217.1",
          "(.NET 5.0.3; Microsoft Windows 10.0.19042)"
        ],
        "x-ms-client-request-id": "2e892914-78ee-f318-a748-3fa472793525",
        "x-ms-date": "Wed, 17 Feb 2021 22:36:32 GMT",
>>>>>>> 1814567d
        "x-ms-return-client-request-id": "true",
        "x-ms-version": "2020-06-12"
      },
      "RequestBody": null,
      "StatusCode": 201,
      "ResponseHeaders": {
        "Content-Length": "0",
<<<<<<< HEAD
        "Date": "Tue, 02 Feb 2021 21:32:21 GMT",
        "ETag": "\u00220x8D8C7C2067DB41C\u0022",
        "Last-Modified": "Tue, 02 Feb 2021 21:32:21 GMT",
=======
        "Date": "Wed, 17 Feb 2021 22:36:32 GMT",
        "ETag": "\u00220x8D8D3947A0E80C7\u0022",
        "Last-Modified": "Wed, 17 Feb 2021 22:36:32 GMT",
>>>>>>> 1814567d
        "Server": [
          "Windows-Azure-HDFS/1.0",
          "Microsoft-HTTPAPI/2.0"
        ],
        "x-ms-client-request-id": "2e892914-78ee-f318-a748-3fa472793525",
<<<<<<< HEAD
        "x-ms-request-id": "3b0958c4-e01f-005f-06aa-f9cb63000000",
=======
        "x-ms-request-id": "f318625c-001f-0068-3f7d-0519cf000000",
>>>>>>> 1814567d
        "x-ms-version": "2020-06-12"
      },
      "ResponseBody": []
    },
    {
      "RequestUri": "https://seannse.blob.core.windows.net/test-filesystem-2f7cd106-5ad2-d243-57f1-45c828c14326/test-file-c9f3060e-4b24-6c94-7fba-23ef2bac9e76",
      "RequestMethod": "HEAD",
      "RequestHeaders": {
        "Accept": "application/xml",
        "Authorization": "Sanitized",
        "User-Agent": [
<<<<<<< HEAD
          "azsdk-net-Storage.Files.DataLake/12.7.0-alpha.20210202.1",
          "(.NET 5.0.2; Microsoft Windows 10.0.19042)"
        ],
        "x-ms-client-request-id": "01da5ca0-7023-3688-ef95-45c44322930b",
        "x-ms-date": "Tue, 02 Feb 2021 21:32:21 GMT",
=======
          "azsdk-net-Storage.Files.DataLake/12.7.0-alpha.20210217.1",
          "(.NET 5.0.3; Microsoft Windows 10.0.19042)"
        ],
        "x-ms-client-request-id": "01da5ca0-7023-3688-ef95-45c44322930b",
        "x-ms-date": "Wed, 17 Feb 2021 22:36:33 GMT",
>>>>>>> 1814567d
        "x-ms-return-client-request-id": "true",
        "x-ms-version": "2020-06-12"
      },
      "RequestBody": null,
      "StatusCode": 200,
      "ResponseHeaders": {
        "Accept-Ranges": "bytes",
        "Content-Length": "0",
        "Content-Type": "application/octet-stream",
<<<<<<< HEAD
        "Date": "Tue, 02 Feb 2021 21:32:22 GMT",
        "ETag": "\u00220x8D8C7C2067DB41C\u0022",
        "Last-Modified": "Tue, 02 Feb 2021 21:32:21 GMT",
=======
        "Date": "Wed, 17 Feb 2021 22:36:32 GMT",
        "ETag": "\u00220x8D8D3947A0E80C7\u0022",
        "Last-Modified": "Wed, 17 Feb 2021 22:36:32 GMT",
>>>>>>> 1814567d
        "Server": [
          "Windows-Azure-Blob/1.0",
          "Microsoft-HTTPAPI/2.0"
        ],
        "x-ms-access-tier": "Hot",
        "x-ms-access-tier-inferred": "true",
        "x-ms-blob-type": "BlockBlob",
        "x-ms-client-request-id": "01da5ca0-7023-3688-ef95-45c44322930b",
<<<<<<< HEAD
        "x-ms-creation-time": "Tue, 02 Feb 2021 21:32:21 GMT",
=======
        "x-ms-creation-time": "Wed, 17 Feb 2021 22:36:32 GMT",
>>>>>>> 1814567d
        "x-ms-group": "$superuser",
        "x-ms-lease-state": "available",
        "x-ms-lease-status": "unlocked",
        "x-ms-owner": "$superuser",
        "x-ms-permissions": "rw-r-----",
<<<<<<< HEAD
        "x-ms-request-id": "a9f9baa9-801e-0004-0faa-f9f258000000",
=======
        "x-ms-request-id": "2938e793-e01e-0060-657d-0503c0000000",
>>>>>>> 1814567d
        "x-ms-server-encrypted": "true",
        "x-ms-version": "2020-06-12"
      },
      "ResponseBody": []
    },
    {
      "RequestUri": "https://seannse.blob.core.windows.net/test-filesystem-2f7cd106-5ad2-d243-57f1-45c828c14326/test-file-c9f3060e-4b24-6c94-7fba-23ef2bac9e76?comp=metadata",
      "RequestMethod": "PUT",
      "RequestHeaders": {
        "Accept": "application/xml",
        "Authorization": "Sanitized",
<<<<<<< HEAD
        "If-Match": "\u00220x8D8C7C2067DB41C\u0022",
        "User-Agent": [
          "azsdk-net-Storage.Files.DataLake/12.7.0-alpha.20210202.1",
          "(.NET 5.0.2; Microsoft Windows 10.0.19042)"
        ],
        "x-ms-client-request-id": "1604f7ba-339f-5a02-be36-ae269c34471c",
        "x-ms-date": "Tue, 02 Feb 2021 21:32:21 GMT",
=======
        "If-Match": "0x8D8D3947A0E80C7",
        "User-Agent": [
          "azsdk-net-Storage.Files.DataLake/12.7.0-alpha.20210217.1",
          "(.NET 5.0.3; Microsoft Windows 10.0.19042)"
        ],
        "x-ms-client-request-id": "1604f7ba-339f-5a02-be36-ae269c34471c",
        "x-ms-date": "Wed, 17 Feb 2021 22:36:33 GMT",
>>>>>>> 1814567d
        "x-ms-meta-Capital": "letter",
        "x-ms-meta-foo": "bar",
        "x-ms-meta-meta": "data",
        "x-ms-meta-UPPER": "case",
        "x-ms-return-client-request-id": "true",
        "x-ms-version": "2020-06-12"
      },
      "RequestBody": null,
      "StatusCode": 200,
      "ResponseHeaders": {
        "Content-Length": "0",
<<<<<<< HEAD
        "Date": "Tue, 02 Feb 2021 21:32:22 GMT",
        "ETag": "\u00220x8D8C7C206B58BBE\u0022",
        "Last-Modified": "Tue, 02 Feb 2021 21:32:22 GMT",
=======
        "Date": "Wed, 17 Feb 2021 22:36:32 GMT",
        "ETag": "\u00220x8D8D3947A2ABEE0\u0022",
        "Last-Modified": "Wed, 17 Feb 2021 22:36:33 GMT",
>>>>>>> 1814567d
        "Server": [
          "Windows-Azure-Blob/1.0",
          "Microsoft-HTTPAPI/2.0"
        ],
        "x-ms-client-request-id": "1604f7ba-339f-5a02-be36-ae269c34471c",
<<<<<<< HEAD
        "x-ms-request-id": "a9f9bace-801e-0004-2caa-f9f258000000",
=======
        "x-ms-request-id": "2938e7bc-e01e-0060-0c7d-0503c0000000",
>>>>>>> 1814567d
        "x-ms-request-server-encrypted": "true",
        "x-ms-version": "2020-06-12"
      },
      "ResponseBody": []
    },
    {
      "RequestUri": "https://seannse.blob.core.windows.net/test-filesystem-2f7cd106-5ad2-d243-57f1-45c828c14326?restype=container",
      "RequestMethod": "DELETE",
      "RequestHeaders": {
        "Accept": "application/xml",
        "Authorization": "Sanitized",
<<<<<<< HEAD
        "traceparent": "00-1a9f803b01b1a64c99a9f0eb66de9306-4886721b74252545-00",
        "User-Agent": [
          "azsdk-net-Storage.Files.DataLake/12.7.0-alpha.20210202.1",
          "(.NET 5.0.2; Microsoft Windows 10.0.19042)"
        ],
        "x-ms-client-request-id": "4c09489f-7d1e-b66c-26c3-d993cde496fb",
        "x-ms-date": "Tue, 02 Feb 2021 21:32:21 GMT",
=======
        "traceparent": "00-0dd0430900cf984f812bd08b4a464ccf-809a66a17e704740-00",
        "User-Agent": [
          "azsdk-net-Storage.Files.DataLake/12.7.0-alpha.20210217.1",
          "(.NET 5.0.3; Microsoft Windows 10.0.19042)"
        ],
        "x-ms-client-request-id": "4c09489f-7d1e-b66c-26c3-d993cde496fb",
        "x-ms-date": "Wed, 17 Feb 2021 22:36:33 GMT",
>>>>>>> 1814567d
        "x-ms-return-client-request-id": "true",
        "x-ms-version": "2020-06-12"
      },
      "RequestBody": null,
      "StatusCode": 202,
      "ResponseHeaders": {
        "Content-Length": "0",
<<<<<<< HEAD
        "Date": "Tue, 02 Feb 2021 21:32:22 GMT",
=======
        "Date": "Wed, 17 Feb 2021 22:36:32 GMT",
>>>>>>> 1814567d
        "Server": [
          "Windows-Azure-Blob/1.0",
          "Microsoft-HTTPAPI/2.0"
        ],
        "x-ms-client-request-id": "4c09489f-7d1e-b66c-26c3-d993cde496fb",
<<<<<<< HEAD
        "x-ms-request-id": "a9f9baee-801e-0004-48aa-f9f258000000",
=======
        "x-ms-request-id": "2938e7ee-e01e-0060-387d-0503c0000000",
>>>>>>> 1814567d
        "x-ms-version": "2020-06-12"
      },
      "ResponseBody": []
    },
    {
      "RequestUri": "https://seannse.blob.core.windows.net/test-filesystem-faa8d2b6-21f7-c370-78e0-c4f762ddd936?restype=container",
      "RequestMethod": "PUT",
      "RequestHeaders": {
        "Accept": "application/xml",
        "Authorization": "Sanitized",
<<<<<<< HEAD
        "traceparent": "00-e51da99200cf9246bc1656a27848a14e-42681af96b20644e-00",
        "User-Agent": [
          "azsdk-net-Storage.Files.DataLake/12.7.0-alpha.20210202.1",
          "(.NET 5.0.2; Microsoft Windows 10.0.19042)"
        ],
        "x-ms-blob-public-access": "container",
        "x-ms-client-request-id": "ae6ed611-07df-7de5-d846-d43db9755448",
        "x-ms-date": "Tue, 02 Feb 2021 21:32:21 GMT",
=======
        "traceparent": "00-1455a6d454bb4047aeac51293b2047b7-a89c91014db23744-00",
        "User-Agent": [
          "azsdk-net-Storage.Files.DataLake/12.7.0-alpha.20210217.1",
          "(.NET 5.0.3; Microsoft Windows 10.0.19042)"
        ],
        "x-ms-blob-public-access": "container",
        "x-ms-client-request-id": "ae6ed611-07df-7de5-d846-d43db9755448",
        "x-ms-date": "Wed, 17 Feb 2021 22:36:33 GMT",
>>>>>>> 1814567d
        "x-ms-return-client-request-id": "true",
        "x-ms-version": "2020-06-12"
      },
      "RequestBody": null,
      "StatusCode": 201,
      "ResponseHeaders": {
        "Content-Length": "0",
<<<<<<< HEAD
        "Date": "Tue, 02 Feb 2021 21:32:21 GMT",
        "ETag": "\u00220x8D8C7C206F842D3\u0022",
        "Last-Modified": "Tue, 02 Feb 2021 21:32:22 GMT",
=======
        "Date": "Wed, 17 Feb 2021 22:36:33 GMT",
        "ETag": "\u00220x8D8D3947A6540F3\u0022",
        "Last-Modified": "Wed, 17 Feb 2021 22:36:33 GMT",
>>>>>>> 1814567d
        "Server": [
          "Windows-Azure-Blob/1.0",
          "Microsoft-HTTPAPI/2.0"
        ],
        "x-ms-client-request-id": "ae6ed611-07df-7de5-d846-d43db9755448",
<<<<<<< HEAD
        "x-ms-request-id": "c835ebf2-001e-00b3-41aa-f9dff2000000",
=======
        "x-ms-request-id": "35c23828-c01e-00ac-337d-056cf6000000",
>>>>>>> 1814567d
        "x-ms-version": "2020-06-12"
      },
      "ResponseBody": []
    },
    {
      "RequestUri": "https://seannse.dfs.core.windows.net/test-filesystem-faa8d2b6-21f7-c370-78e0-c4f762ddd936/test-file-fb5fa2e9-435d-bbd0-d4cc-2e9273a7a58d?resource=file",
      "RequestMethod": "PUT",
      "RequestHeaders": {
        "Accept": "application/json",
        "Authorization": "Sanitized",
<<<<<<< HEAD
        "traceparent": "00-a735e71217cf8e4f997394546d905aa3-1a352780ce8f1540-00",
        "User-Agent": [
          "azsdk-net-Storage.Files.DataLake/12.7.0-alpha.20210202.1",
          "(.NET 5.0.2; Microsoft Windows 10.0.19042)"
        ],
        "x-ms-client-request-id": "7bde6510-5a8b-cd0e-05b3-da12d9520a30",
        "x-ms-date": "Tue, 02 Feb 2021 21:32:22 GMT",
=======
        "traceparent": "00-33fbe0366a3d1440826ec39d12c305e5-7cf3d9c790678642-00",
        "User-Agent": [
          "azsdk-net-Storage.Files.DataLake/12.7.0-alpha.20210217.1",
          "(.NET 5.0.3; Microsoft Windows 10.0.19042)"
        ],
        "x-ms-client-request-id": "7bde6510-5a8b-cd0e-05b3-da12d9520a30",
        "x-ms-date": "Wed, 17 Feb 2021 22:36:33 GMT",
>>>>>>> 1814567d
        "x-ms-return-client-request-id": "true",
        "x-ms-version": "2020-06-12"
      },
      "RequestBody": null,
      "StatusCode": 201,
      "ResponseHeaders": {
        "Content-Length": "0",
<<<<<<< HEAD
        "Date": "Tue, 02 Feb 2021 21:32:23 GMT",
        "ETag": "\u00220x8D8C7C20732E048\u0022",
        "Last-Modified": "Tue, 02 Feb 2021 21:32:23 GMT",
=======
        "Date": "Wed, 17 Feb 2021 22:36:33 GMT",
        "ETag": "\u00220x8D8D3947A973790\u0022",
        "Last-Modified": "Wed, 17 Feb 2021 22:36:33 GMT",
>>>>>>> 1814567d
        "Server": [
          "Windows-Azure-HDFS/1.0",
          "Microsoft-HTTPAPI/2.0"
        ],
        "x-ms-client-request-id": "7bde6510-5a8b-cd0e-05b3-da12d9520a30",
<<<<<<< HEAD
        "x-ms-request-id": "9ed00b1c-201f-0050-1caa-f9bd0f000000",
=======
        "x-ms-request-id": "1bc079f1-301f-0087-797d-05ec3a000000",
>>>>>>> 1814567d
        "x-ms-version": "2020-06-12"
      },
      "ResponseBody": []
    },
    {
      "RequestUri": "https://seannse.blob.core.windows.net/test-filesystem-faa8d2b6-21f7-c370-78e0-c4f762ddd936/test-file-fb5fa2e9-435d-bbd0-d4cc-2e9273a7a58d?comp=metadata",
      "RequestMethod": "PUT",
      "RequestHeaders": {
        "Accept": "application/xml",
        "Authorization": "Sanitized",
        "If-None-Match": "\u0022garbage\u0022",
        "User-Agent": [
<<<<<<< HEAD
          "azsdk-net-Storage.Files.DataLake/12.7.0-alpha.20210202.1",
          "(.NET 5.0.2; Microsoft Windows 10.0.19042)"
        ],
        "x-ms-client-request-id": "0d81d6aa-2ac8-3001-4818-86ba5045539a",
        "x-ms-date": "Tue, 02 Feb 2021 21:32:22 GMT",
=======
          "azsdk-net-Storage.Files.DataLake/12.7.0-alpha.20210217.1",
          "(.NET 5.0.3; Microsoft Windows 10.0.19042)"
        ],
        "x-ms-client-request-id": "0d81d6aa-2ac8-3001-4818-86ba5045539a",
        "x-ms-date": "Wed, 17 Feb 2021 22:36:33 GMT",
>>>>>>> 1814567d
        "x-ms-meta-Capital": "letter",
        "x-ms-meta-foo": "bar",
        "x-ms-meta-meta": "data",
        "x-ms-meta-UPPER": "case",
        "x-ms-return-client-request-id": "true",
        "x-ms-version": "2020-06-12"
      },
      "RequestBody": null,
      "StatusCode": 200,
      "ResponseHeaders": {
        "Content-Length": "0",
<<<<<<< HEAD
        "Date": "Tue, 02 Feb 2021 21:32:22 GMT",
        "ETag": "\u00220x8D8C7C207416FDF\u0022",
        "Last-Modified": "Tue, 02 Feb 2021 21:32:23 GMT",
=======
        "Date": "Wed, 17 Feb 2021 22:36:33 GMT",
        "ETag": "\u00220x8D8D3947AA4578A\u0022",
        "Last-Modified": "Wed, 17 Feb 2021 22:36:33 GMT",
>>>>>>> 1814567d
        "Server": [
          "Windows-Azure-Blob/1.0",
          "Microsoft-HTTPAPI/2.0"
        ],
        "x-ms-client-request-id": "0d81d6aa-2ac8-3001-4818-86ba5045539a",
<<<<<<< HEAD
        "x-ms-request-id": "c835ef2f-001e-00b3-49aa-f9dff2000000",
=======
        "x-ms-request-id": "35c23c0c-c01e-00ac-537d-056cf6000000",
>>>>>>> 1814567d
        "x-ms-request-server-encrypted": "true",
        "x-ms-version": "2020-06-12"
      },
      "ResponseBody": []
    },
    {
      "RequestUri": "https://seannse.blob.core.windows.net/test-filesystem-faa8d2b6-21f7-c370-78e0-c4f762ddd936?restype=container",
      "RequestMethod": "DELETE",
      "RequestHeaders": {
        "Accept": "application/xml",
        "Authorization": "Sanitized",
<<<<<<< HEAD
        "traceparent": "00-b3e2988e76f7be4085dcd7a037918c77-f3002a289e9a7f48-00",
        "User-Agent": [
          "azsdk-net-Storage.Files.DataLake/12.7.0-alpha.20210202.1",
          "(.NET 5.0.2; Microsoft Windows 10.0.19042)"
        ],
        "x-ms-client-request-id": "0368c61f-fdd0-7667-4582-187741206e05",
        "x-ms-date": "Tue, 02 Feb 2021 21:32:22 GMT",
=======
        "traceparent": "00-6dae4079f2c2cb499c1fc40b4695aedc-89b4123af71ccc49-00",
        "User-Agent": [
          "azsdk-net-Storage.Files.DataLake/12.7.0-alpha.20210217.1",
          "(.NET 5.0.3; Microsoft Windows 10.0.19042)"
        ],
        "x-ms-client-request-id": "0368c61f-fdd0-7667-4582-187741206e05",
        "x-ms-date": "Wed, 17 Feb 2021 22:36:34 GMT",
>>>>>>> 1814567d
        "x-ms-return-client-request-id": "true",
        "x-ms-version": "2020-06-12"
      },
      "RequestBody": null,
      "StatusCode": 202,
      "ResponseHeaders": {
        "Content-Length": "0",
<<<<<<< HEAD
        "Date": "Tue, 02 Feb 2021 21:32:22 GMT",
=======
        "Date": "Wed, 17 Feb 2021 22:36:33 GMT",
>>>>>>> 1814567d
        "Server": [
          "Windows-Azure-Blob/1.0",
          "Microsoft-HTTPAPI/2.0"
        ],
        "x-ms-client-request-id": "0368c61f-fdd0-7667-4582-187741206e05",
<<<<<<< HEAD
        "x-ms-request-id": "c835efb0-001e-00b3-44aa-f9dff2000000",
=======
        "x-ms-request-id": "35c23cdd-c01e-00ac-167d-056cf6000000",
>>>>>>> 1814567d
        "x-ms-version": "2020-06-12"
      },
      "ResponseBody": []
    },
    {
      "RequestUri": "https://seannse.blob.core.windows.net/test-filesystem-7f5574e0-b4a8-e907-0e38-82a8f9a8e58e?restype=container",
      "RequestMethod": "PUT",
      "RequestHeaders": {
        "Accept": "application/xml",
        "Authorization": "Sanitized",
<<<<<<< HEAD
        "traceparent": "00-1c020476eabf1e46b68601bce30d4262-13f7291e86084243-00",
        "User-Agent": [
          "azsdk-net-Storage.Files.DataLake/12.7.0-alpha.20210202.1",
          "(.NET 5.0.2; Microsoft Windows 10.0.19042)"
        ],
        "x-ms-blob-public-access": "container",
        "x-ms-client-request-id": "d6782bb1-8564-6b71-be7e-f4987bbf7d9c",
        "x-ms-date": "Tue, 02 Feb 2021 21:32:22 GMT",
=======
        "traceparent": "00-a038c6a22ee4f948a8d3566a0b36c6c0-71e27c83b2b2ca4c-00",
        "User-Agent": [
          "azsdk-net-Storage.Files.DataLake/12.7.0-alpha.20210217.1",
          "(.NET 5.0.3; Microsoft Windows 10.0.19042)"
        ],
        "x-ms-blob-public-access": "container",
        "x-ms-client-request-id": "d6782bb1-8564-6b71-be7e-f4987bbf7d9c",
        "x-ms-date": "Wed, 17 Feb 2021 22:36:34 GMT",
>>>>>>> 1814567d
        "x-ms-return-client-request-id": "true",
        "x-ms-version": "2020-06-12"
      },
      "RequestBody": null,
      "StatusCode": 201,
      "ResponseHeaders": {
        "Content-Length": "0",
<<<<<<< HEAD
        "Date": "Tue, 02 Feb 2021 21:32:23 GMT",
        "ETag": "\u00220x8D8C7C20787A14B\u0022",
        "Last-Modified": "Tue, 02 Feb 2021 21:32:23 GMT",
=======
        "Date": "Wed, 17 Feb 2021 22:36:34 GMT",
        "ETag": "\u00220x8D8D3947AE33B91\u0022",
        "Last-Modified": "Wed, 17 Feb 2021 22:36:34 GMT",
>>>>>>> 1814567d
        "Server": [
          "Windows-Azure-Blob/1.0",
          "Microsoft-HTTPAPI/2.0"
        ],
        "x-ms-client-request-id": "d6782bb1-8564-6b71-be7e-f4987bbf7d9c",
<<<<<<< HEAD
        "x-ms-request-id": "f5726d51-401e-001b-4baa-f9415c000000",
=======
        "x-ms-request-id": "53058219-301e-0063-807d-05e2a4000000",
>>>>>>> 1814567d
        "x-ms-version": "2020-06-12"
      },
      "ResponseBody": []
    },
    {
      "RequestUri": "https://seannse.dfs.core.windows.net/test-filesystem-7f5574e0-b4a8-e907-0e38-82a8f9a8e58e/test-file-d4638a9d-e385-9027-ab53-9cda197c41bd?resource=file",
      "RequestMethod": "PUT",
      "RequestHeaders": {
        "Accept": "application/json",
        "Authorization": "Sanitized",
<<<<<<< HEAD
        "traceparent": "00-4fc48bf3473dcf468b68ca482e52607d-e0e6b512867ca34a-00",
        "User-Agent": [
          "azsdk-net-Storage.Files.DataLake/12.7.0-alpha.20210202.1",
          "(.NET 5.0.2; Microsoft Windows 10.0.19042)"
        ],
        "x-ms-client-request-id": "1decfd50-33ed-cde5-03e8-2b11e8965141",
        "x-ms-date": "Tue, 02 Feb 2021 21:32:23 GMT",
=======
        "traceparent": "00-4724f0ca40ae284b9ab98f462fce5d84-a0d66d5019c3f34f-00",
        "User-Agent": [
          "azsdk-net-Storage.Files.DataLake/12.7.0-alpha.20210217.1",
          "(.NET 5.0.3; Microsoft Windows 10.0.19042)"
        ],
        "x-ms-client-request-id": "1decfd50-33ed-cde5-03e8-2b11e8965141",
        "x-ms-date": "Wed, 17 Feb 2021 22:36:34 GMT",
>>>>>>> 1814567d
        "x-ms-return-client-request-id": "true",
        "x-ms-version": "2020-06-12"
      },
      "RequestBody": null,
      "StatusCode": 201,
      "ResponseHeaders": {
        "Content-Length": "0",
<<<<<<< HEAD
        "Date": "Tue, 02 Feb 2021 21:32:23 GMT",
        "ETag": "\u00220x8D8C7C207C129F1\u0022",
        "Last-Modified": "Tue, 02 Feb 2021 21:32:24 GMT",
=======
        "Date": "Wed, 17 Feb 2021 22:36:34 GMT",
        "ETag": "\u00220x8D8D3947B1835B9\u0022",
        "Last-Modified": "Wed, 17 Feb 2021 22:36:34 GMT",
>>>>>>> 1814567d
        "Server": [
          "Windows-Azure-HDFS/1.0",
          "Microsoft-HTTPAPI/2.0"
        ],
        "x-ms-client-request-id": "1decfd50-33ed-cde5-03e8-2b11e8965141",
<<<<<<< HEAD
        "x-ms-request-id": "bfe94456-801f-0076-0caa-f9f517000000",
=======
        "x-ms-request-id": "b04a35d1-201f-006f-757d-0575ac000000",
>>>>>>> 1814567d
        "x-ms-version": "2020-06-12"
      },
      "ResponseBody": []
    },
    {
      "RequestUri": "https://seannse.blob.core.windows.net/test-filesystem-7f5574e0-b4a8-e907-0e38-82a8f9a8e58e/test-file-d4638a9d-e385-9027-ab53-9cda197c41bd?comp=lease",
      "RequestMethod": "PUT",
      "RequestHeaders": {
        "Accept": "application/xml",
        "Authorization": "Sanitized",
<<<<<<< HEAD
        "traceparent": "00-c9bd3b6908b6614888d1a09644d8bb3d-9ee1a4f73a48f540-00",
        "User-Agent": [
          "azsdk-net-Storage.Files.DataLake/12.7.0-alpha.20210202.1",
          "(.NET 5.0.2; Microsoft Windows 10.0.19042)"
        ],
        "x-ms-client-request-id": "232289dd-22c9-a05a-915d-bc175b8eb53a",
        "x-ms-date": "Tue, 02 Feb 2021 21:32:23 GMT",
=======
        "traceparent": "00-111ad44a1751cf4286fe3c2f0c68b57f-878b68f0672f8042-00",
        "User-Agent": [
          "azsdk-net-Storage.Files.DataLake/12.7.0-alpha.20210217.1",
          "(.NET 5.0.3; Microsoft Windows 10.0.19042)"
        ],
        "x-ms-client-request-id": "232289dd-22c9-a05a-915d-bc175b8eb53a",
        "x-ms-date": "Wed, 17 Feb 2021 22:36:34 GMT",
>>>>>>> 1814567d
        "x-ms-lease-action": "acquire",
        "x-ms-lease-duration": "-1",
        "x-ms-proposed-lease-id": "6467373c-afc8-8f6c-60d6-d85618c9357a",
        "x-ms-return-client-request-id": "true",
        "x-ms-version": "2020-06-12"
      },
      "RequestBody": null,
      "StatusCode": 201,
      "ResponseHeaders": {
        "Content-Length": "0",
<<<<<<< HEAD
        "Date": "Tue, 02 Feb 2021 21:32:24 GMT",
        "ETag": "\u00220x8D8C7C207C129F1\u0022",
        "Last-Modified": "Tue, 02 Feb 2021 21:32:24 GMT",
=======
        "Date": "Wed, 17 Feb 2021 22:36:34 GMT",
        "ETag": "\u00220x8D8D3947B1835B9\u0022",
        "Last-Modified": "Wed, 17 Feb 2021 22:36:34 GMT",
>>>>>>> 1814567d
        "Server": [
          "Windows-Azure-Blob/1.0",
          "Microsoft-HTTPAPI/2.0"
        ],
        "x-ms-client-request-id": "232289dd-22c9-a05a-915d-bc175b8eb53a",
        "x-ms-lease-id": "6467373c-afc8-8f6c-60d6-d85618c9357a",
<<<<<<< HEAD
        "x-ms-request-id": "f5726edf-401e-001b-45aa-f9415c000000",
=======
        "x-ms-request-id": "5305832a-301e-0063-747d-05e2a4000000",
>>>>>>> 1814567d
        "x-ms-version": "2020-06-12"
      },
      "ResponseBody": []
    },
    {
      "RequestUri": "https://seannse.blob.core.windows.net/test-filesystem-7f5574e0-b4a8-e907-0e38-82a8f9a8e58e/test-file-d4638a9d-e385-9027-ab53-9cda197c41bd?comp=metadata",
      "RequestMethod": "PUT",
      "RequestHeaders": {
        "Accept": "application/xml",
        "Authorization": "Sanitized",
        "User-Agent": [
<<<<<<< HEAD
          "azsdk-net-Storage.Files.DataLake/12.7.0-alpha.20210202.1",
          "(.NET 5.0.2; Microsoft Windows 10.0.19042)"
        ],
        "x-ms-client-request-id": "8e797331-11a7-aab1-1fea-8b3266b8a1a3",
        "x-ms-date": "Tue, 02 Feb 2021 21:32:23 GMT",
=======
          "azsdk-net-Storage.Files.DataLake/12.7.0-alpha.20210217.1",
          "(.NET 5.0.3; Microsoft Windows 10.0.19042)"
        ],
        "x-ms-client-request-id": "8e797331-11a7-aab1-1fea-8b3266b8a1a3",
        "x-ms-date": "Wed, 17 Feb 2021 22:36:34 GMT",
>>>>>>> 1814567d
        "x-ms-lease-id": "6467373c-afc8-8f6c-60d6-d85618c9357a",
        "x-ms-meta-Capital": "letter",
        "x-ms-meta-foo": "bar",
        "x-ms-meta-meta": "data",
        "x-ms-meta-UPPER": "case",
        "x-ms-return-client-request-id": "true",
        "x-ms-version": "2020-06-12"
      },
      "RequestBody": null,
      "StatusCode": 200,
      "ResponseHeaders": {
        "Content-Length": "0",
<<<<<<< HEAD
        "Date": "Tue, 02 Feb 2021 21:32:24 GMT",
        "ETag": "\u00220x8D8C7C207DEB584\u0022",
        "Last-Modified": "Tue, 02 Feb 2021 21:32:24 GMT",
=======
        "Date": "Wed, 17 Feb 2021 22:36:34 GMT",
        "ETag": "\u00220x8D8D3947B321E69\u0022",
        "Last-Modified": "Wed, 17 Feb 2021 22:36:34 GMT",
>>>>>>> 1814567d
        "Server": [
          "Windows-Azure-Blob/1.0",
          "Microsoft-HTTPAPI/2.0"
        ],
        "x-ms-client-request-id": "8e797331-11a7-aab1-1fea-8b3266b8a1a3",
<<<<<<< HEAD
        "x-ms-request-id": "f5726f39-401e-001b-18aa-f9415c000000",
=======
        "x-ms-request-id": "53058361-301e-0063-297d-05e2a4000000",
>>>>>>> 1814567d
        "x-ms-request-server-encrypted": "true",
        "x-ms-version": "2020-06-12"
      },
      "ResponseBody": []
    },
    {
      "RequestUri": "https://seannse.blob.core.windows.net/test-filesystem-7f5574e0-b4a8-e907-0e38-82a8f9a8e58e?restype=container",
      "RequestMethod": "DELETE",
      "RequestHeaders": {
        "Accept": "application/xml",
        "Authorization": "Sanitized",
<<<<<<< HEAD
        "traceparent": "00-ba57a8993e417040bad5c9815a6186ec-b36001ae73a10940-00",
        "User-Agent": [
          "azsdk-net-Storage.Files.DataLake/12.7.0-alpha.20210202.1",
          "(.NET 5.0.2; Microsoft Windows 10.0.19042)"
        ],
        "x-ms-client-request-id": "e7e674b1-2615-a193-ff99-4f20a980b1af",
        "x-ms-date": "Tue, 02 Feb 2021 21:32:23 GMT",
=======
        "traceparent": "00-054a5b8a16871d41a9b81489b2462547-8039a77212804c4a-00",
        "User-Agent": [
          "azsdk-net-Storage.Files.DataLake/12.7.0-alpha.20210217.1",
          "(.NET 5.0.3; Microsoft Windows 10.0.19042)"
        ],
        "x-ms-client-request-id": "e7e674b1-2615-a193-ff99-4f20a980b1af",
        "x-ms-date": "Wed, 17 Feb 2021 22:36:35 GMT",
>>>>>>> 1814567d
        "x-ms-return-client-request-id": "true",
        "x-ms-version": "2020-06-12"
      },
      "RequestBody": null,
      "StatusCode": 202,
      "ResponseHeaders": {
        "Content-Length": "0",
<<<<<<< HEAD
        "Date": "Tue, 02 Feb 2021 21:32:24 GMT",
=======
        "Date": "Wed, 17 Feb 2021 22:36:34 GMT",
>>>>>>> 1814567d
        "Server": [
          "Windows-Azure-Blob/1.0",
          "Microsoft-HTTPAPI/2.0"
        ],
        "x-ms-client-request-id": "e7e674b1-2615-a193-ff99-4f20a980b1af",
<<<<<<< HEAD
        "x-ms-request-id": "f5726f85-401e-001b-61aa-f9415c000000",
=======
        "x-ms-request-id": "53058398-301e-0063-5d7d-05e2a4000000",
>>>>>>> 1814567d
        "x-ms-version": "2020-06-12"
      },
      "ResponseBody": []
    }
  ],
  "Variables": {
<<<<<<< HEAD
    "DateTimeOffsetNow": "2021-02-02T15:32:16.8178981-06:00",
=======
    "DateTimeOffsetNow": "2021-02-17T16:36:29.8370315-06:00",
>>>>>>> 1814567d
    "RandomSeed": "1728375940",
    "Storage_TestConfigHierarchicalNamespace": "NamespaceTenant\nseannse\nU2FuaXRpemVk\nhttps://seannse.blob.core.windows.net\nhttps://seannse.file.core.windows.net\nhttps://seannse.queue.core.windows.net\nhttps://seannse.table.core.windows.net\n\n\n\n\nhttps://seannse-secondary.blob.core.windows.net\nhttps://seannse-secondary.file.core.windows.net\nhttps://seannse-secondary.queue.core.windows.net\nhttps://seannse-secondary.table.core.windows.net\n68390a19-a643-458b-b726-408abf67b4fc\nSanitized\n72f988bf-86f1-41af-91ab-2d7cd011db47\nhttps://login.microsoftonline.com/\nCloud\nBlobEndpoint=https://seannse.blob.core.windows.net/;QueueEndpoint=https://seannse.queue.core.windows.net/;FileEndpoint=https://seannse.file.core.windows.net/;BlobSecondaryEndpoint=https://seannse-secondary.blob.core.windows.net/;QueueSecondaryEndpoint=https://seannse-secondary.queue.core.windows.net/;FileSecondaryEndpoint=https://seannse-secondary.file.core.windows.net/;AccountName=seannse;AccountKey=Sanitized\n"
  }
}<|MERGE_RESOLUTION|>--- conflicted
+++ resolved
@@ -1,133 +1,84 @@
 {
   "Entries": [
     {
-      "RequestUri": "https://seannse.blob.core.windows.net/test-filesystem-1d81ac7a-7ee9-bea7-f54a-7446dc9c85b7?restype=container",
-      "RequestMethod": "PUT",
-      "RequestHeaders": {
-        "Accept": "application/xml",
-        "Authorization": "Sanitized",
-<<<<<<< HEAD
-        "traceparent": "00-eda52e8454fd8c4c84b08ea0dce9570c-79b475fa39b1bb40-00",
-        "User-Agent": [
-          "azsdk-net-Storage.Files.DataLake/12.7.0-alpha.20210202.1",
-          "(.NET 5.0.2; Microsoft Windows 10.0.19042)"
+      "RequestUri": "https://seannse.blob.core.windows.net/test-filesystem-5fcf3d1c-5d00-e934-29b8-bd5b062595bd?restype=container",
+      "RequestMethod": "PUT",
+      "RequestHeaders": {
+        "Accept": "application/xml",
+        "Authorization": "Sanitized",
+        "traceparent": "00-f9b4b625f77d83498b85fc61184546f1-358f5cf71b793440-00",
+        "User-Agent": [
+          "azsdk-net-Storage.Files.DataLake/12.7.0-alpha.20210219.1",
+          "(.NET 5.0.3; Microsoft Windows 10.0.19041)"
         ],
         "x-ms-blob-public-access": "container",
-        "x-ms-client-request-id": "d1069d21-6ee9-d8ca-806d-7fe08aca1b95",
-        "x-ms-date": "Tue, 02 Feb 2021 21:32:16 GMT",
-=======
-        "traceparent": "00-798e00ce0853b244872d8cb41e3a4d21-d028a6231e70a84e-00",
-        "User-Agent": [
-          "azsdk-net-Storage.Files.DataLake/12.7.0-alpha.20210217.1",
-          "(.NET 5.0.3; Microsoft Windows 10.0.19042)"
-        ],
-        "x-ms-blob-public-access": "container",
-        "x-ms-client-request-id": "d1069d21-6ee9-d8ca-806d-7fe08aca1b95",
-        "x-ms-date": "Wed, 17 Feb 2021 22:36:29 GMT",
->>>>>>> 1814567d
-        "x-ms-return-client-request-id": "true",
-        "x-ms-version": "2020-06-12"
-      },
-      "RequestBody": null,
-      "StatusCode": 201,
-      "ResponseHeaders": {
-        "Content-Length": "0",
-<<<<<<< HEAD
-        "Date": "Tue, 02 Feb 2021 21:32:16 GMT",
-        "ETag": "\u00220x8D8C7C203F8E5AE\u0022",
-        "Last-Modified": "Tue, 02 Feb 2021 21:32:17 GMT",
-=======
-        "Date": "Wed, 17 Feb 2021 22:36:29 GMT",
-        "ETag": "\u00220x8D8D394784F430A\u0022",
-        "Last-Modified": "Wed, 17 Feb 2021 22:36:30 GMT",
->>>>>>> 1814567d
-        "Server": [
-          "Windows-Azure-Blob/1.0",
-          "Microsoft-HTTPAPI/2.0"
-        ],
-        "x-ms-client-request-id": "d1069d21-6ee9-d8ca-806d-7fe08aca1b95",
-<<<<<<< HEAD
-        "x-ms-request-id": "1fb38563-e01e-003d-70aa-f90944000000",
-=======
-        "x-ms-request-id": "60f7e020-201e-00b4-3f7d-05b391000000",
->>>>>>> 1814567d
-        "x-ms-version": "2020-06-12"
-      },
-      "ResponseBody": []
-    },
-    {
-      "RequestUri": "https://seannse.dfs.core.windows.net/test-filesystem-1d81ac7a-7ee9-bea7-f54a-7446dc9c85b7/test-file-08b588e4-7cb2-fadd-d90b-2f3653dcc54b?resource=file",
+        "x-ms-client-request-id": "4f3bd663-0981-77ad-4c23-2ad2827e0737",
+        "x-ms-date": "Fri, 19 Feb 2021 19:14:04 GMT",
+        "x-ms-return-client-request-id": "true",
+        "x-ms-version": "2020-06-12"
+      },
+      "RequestBody": null,
+      "StatusCode": 201,
+      "ResponseHeaders": {
+        "Content-Length": "0",
+        "Date": "Fri, 19 Feb 2021 19:14:03 GMT",
+        "ETag": "\u00220x8D8D50A85859DEE\u0022",
+        "Last-Modified": "Fri, 19 Feb 2021 19:14:03 GMT",
+        "Server": [
+          "Windows-Azure-Blob/1.0",
+          "Microsoft-HTTPAPI/2.0"
+        ],
+        "x-ms-client-request-id": "4f3bd663-0981-77ad-4c23-2ad2827e0737",
+        "x-ms-request-id": "2e6e4c3a-201e-00a4-66f3-0676f9000000",
+        "x-ms-version": "2020-06-12"
+      },
+      "ResponseBody": []
+    },
+    {
+      "RequestUri": "https://seannse.dfs.core.windows.net/test-filesystem-5fcf3d1c-5d00-e934-29b8-bd5b062595bd/test-file-09baeba3-b069-224d-5f88-6766a3069eed?resource=file",
       "RequestMethod": "PUT",
       "RequestHeaders": {
         "Accept": "application/json",
         "Authorization": "Sanitized",
-<<<<<<< HEAD
-        "traceparent": "00-156d06311bbc9b4982184f05d7671e83-8c4790bfce2fc94c-00",
-        "User-Agent": [
-          "azsdk-net-Storage.Files.DataLake/12.7.0-alpha.20210202.1",
-          "(.NET 5.0.2; Microsoft Windows 10.0.19042)"
-        ],
-        "x-ms-client-request-id": "70e69497-2ff4-a521-bf0c-f8dd3e9484a3",
-        "x-ms-date": "Tue, 02 Feb 2021 21:32:17 GMT",
-=======
-        "traceparent": "00-8a7428bb0ac0104881bca1dce2557e0a-8f59f9ae1878fc49-00",
-        "User-Agent": [
-          "azsdk-net-Storage.Files.DataLake/12.7.0-alpha.20210217.1",
-          "(.NET 5.0.3; Microsoft Windows 10.0.19042)"
-        ],
-        "x-ms-client-request-id": "70e69497-2ff4-a521-bf0c-f8dd3e9484a3",
-        "x-ms-date": "Wed, 17 Feb 2021 22:36:30 GMT",
->>>>>>> 1814567d
-        "x-ms-return-client-request-id": "true",
-        "x-ms-version": "2020-06-12"
-      },
-      "RequestBody": null,
-      "StatusCode": 201,
-      "ResponseHeaders": {
-        "Content-Length": "0",
-<<<<<<< HEAD
-        "Date": "Tue, 02 Feb 2021 21:32:17 GMT",
-        "ETag": "\u00220x8D8C7C20435A1A2\u0022",
-        "Last-Modified": "Tue, 02 Feb 2021 21:32:18 GMT",
-=======
-        "Date": "Wed, 17 Feb 2021 22:36:30 GMT",
-        "ETag": "\u00220x8D8D3947886BC27\u0022",
-        "Last-Modified": "Wed, 17 Feb 2021 22:36:30 GMT",
->>>>>>> 1814567d
+        "traceparent": "00-9a54702c17ae0349837d9ec7ffc0cad9-314a921ee0b55345-00",
+        "User-Agent": [
+          "azsdk-net-Storage.Files.DataLake/12.7.0-alpha.20210219.1",
+          "(.NET 5.0.3; Microsoft Windows 10.0.19041)"
+        ],
+        "x-ms-client-request-id": "5f898291-8781-b3f1-8819-eff8a246d345",
+        "x-ms-date": "Fri, 19 Feb 2021 19:14:04 GMT",
+        "x-ms-return-client-request-id": "true",
+        "x-ms-version": "2020-06-12"
+      },
+      "RequestBody": null,
+      "StatusCode": 201,
+      "ResponseHeaders": {
+        "Content-Length": "0",
+        "Date": "Fri, 19 Feb 2021 19:14:03 GMT",
+        "ETag": "\u00220x8D8D50A8596FCC5\u0022",
+        "Last-Modified": "Fri, 19 Feb 2021 19:14:04 GMT",
         "Server": [
           "Windows-Azure-HDFS/1.0",
           "Microsoft-HTTPAPI/2.0"
         ],
-        "x-ms-client-request-id": "70e69497-2ff4-a521-bf0c-f8dd3e9484a3",
-<<<<<<< HEAD
-        "x-ms-request-id": "55c4503c-e01f-0060-51aa-f903c0000000",
-=======
-        "x-ms-request-id": "45c8e43d-301f-0001-677d-052083000000",
->>>>>>> 1814567d
-        "x-ms-version": "2020-06-12"
-      },
-      "ResponseBody": []
-    },
-    {
-      "RequestUri": "https://seannse.blob.core.windows.net/test-filesystem-1d81ac7a-7ee9-bea7-f54a-7446dc9c85b7/test-file-08b588e4-7cb2-fadd-d90b-2f3653dcc54b?comp=metadata",
-      "RequestMethod": "PUT",
-      "RequestHeaders": {
-        "Accept": "application/xml",
-        "Authorization": "Sanitized",
-        "User-Agent": [
-<<<<<<< HEAD
-          "azsdk-net-Storage.Files.DataLake/12.7.0-alpha.20210202.1",
-          "(.NET 5.0.2; Microsoft Windows 10.0.19042)"
-        ],
-        "x-ms-client-request-id": "bf9e0c20-54f5-e356-807f-7f8abaf031fc",
-        "x-ms-date": "Tue, 02 Feb 2021 21:32:17 GMT",
-=======
-          "azsdk-net-Storage.Files.DataLake/12.7.0-alpha.20210217.1",
-          "(.NET 5.0.3; Microsoft Windows 10.0.19042)"
-        ],
-        "x-ms-client-request-id": "bf9e0c20-54f5-e356-807f-7f8abaf031fc",
-        "x-ms-date": "Wed, 17 Feb 2021 22:36:30 GMT",
->>>>>>> 1814567d
+        "x-ms-client-request-id": "5f898291-8781-b3f1-8819-eff8a246d345",
+        "x-ms-request-id": "6f4be082-e01f-004f-34f3-060e0b000000",
+        "x-ms-version": "2020-06-12"
+      },
+      "ResponseBody": []
+    },
+    {
+      "RequestUri": "https://seannse.blob.core.windows.net/test-filesystem-5fcf3d1c-5d00-e934-29b8-bd5b062595bd/test-file-09baeba3-b069-224d-5f88-6766a3069eed?comp=metadata",
+      "RequestMethod": "PUT",
+      "RequestHeaders": {
+        "Accept": "application/xml",
+        "Authorization": "Sanitized",
+        "User-Agent": [
+          "azsdk-net-Storage.Files.DataLake/12.7.0-alpha.20210219.1",
+          "(.NET 5.0.3; Microsoft Windows 10.0.19041)"
+        ],
+        "x-ms-client-request-id": "21d5edc3-3f7d-a16b-7044-a7d055437b46",
+        "x-ms-date": "Fri, 19 Feb 2021 19:14:04 GMT",
         "x-ms-meta-Capital": "letter",
         "x-ms-meta-foo": "bar",
         "x-ms-meta-meta": "data",
@@ -139,53 +90,33 @@
       "StatusCode": 200,
       "ResponseHeaders": {
         "Content-Length": "0",
-<<<<<<< HEAD
-        "Date": "Tue, 02 Feb 2021 21:32:17 GMT",
-        "ETag": "\u00220x8D8C7C20443A177\u0022",
-        "Last-Modified": "Tue, 02 Feb 2021 21:32:18 GMT",
-=======
-        "Date": "Wed, 17 Feb 2021 22:36:29 GMT",
-        "ETag": "\u00220x8D8D3947893AE8F\u0022",
-        "Last-Modified": "Wed, 17 Feb 2021 22:36:30 GMT",
->>>>>>> 1814567d
-        "Server": [
-          "Windows-Azure-Blob/1.0",
-          "Microsoft-HTTPAPI/2.0"
-        ],
-        "x-ms-client-request-id": "bf9e0c20-54f5-e356-807f-7f8abaf031fc",
-<<<<<<< HEAD
-        "x-ms-request-id": "1fb3871d-e01e-003d-7eaa-f90944000000",
-=======
-        "x-ms-request-id": "60f7e630-201e-00b4-0e7d-05b391000000",
->>>>>>> 1814567d
+        "Date": "Fri, 19 Feb 2021 19:14:03 GMT",
+        "ETag": "\u00220x8D8D50A85A21824\u0022",
+        "Last-Modified": "Fri, 19 Feb 2021 19:14:04 GMT",
+        "Server": [
+          "Windows-Azure-Blob/1.0",
+          "Microsoft-HTTPAPI/2.0"
+        ],
+        "x-ms-client-request-id": "21d5edc3-3f7d-a16b-7044-a7d055437b46",
+        "x-ms-request-id": "2e6e4df5-201e-00a4-03f3-0676f9000000",
         "x-ms-request-server-encrypted": "true",
         "x-ms-version": "2020-06-12"
       },
       "ResponseBody": []
     },
     {
-      "RequestUri": "https://seannse.blob.core.windows.net/test-filesystem-1d81ac7a-7ee9-bea7-f54a-7446dc9c85b7?restype=container",
+      "RequestUri": "https://seannse.blob.core.windows.net/test-filesystem-5fcf3d1c-5d00-e934-29b8-bd5b062595bd?restype=container",
       "RequestMethod": "DELETE",
       "RequestHeaders": {
         "Accept": "application/xml",
         "Authorization": "Sanitized",
-<<<<<<< HEAD
-        "traceparent": "00-5ba9e86a2f0ac949b9f652eeb1efe22f-639b858a2b2b5048-00",
-        "User-Agent": [
-          "azsdk-net-Storage.Files.DataLake/12.7.0-alpha.20210202.1",
-          "(.NET 5.0.2; Microsoft Windows 10.0.19042)"
-        ],
-        "x-ms-client-request-id": "32bd1212-c4f5-53ae-ddea-68265d7576ca",
-        "x-ms-date": "Tue, 02 Feb 2021 21:32:17 GMT",
-=======
-        "traceparent": "00-bce62e1865d1a34ba7277e5e10536e0b-fac4255f5d597640-00",
-        "User-Agent": [
-          "azsdk-net-Storage.Files.DataLake/12.7.0-alpha.20210217.1",
-          "(.NET 5.0.3; Microsoft Windows 10.0.19042)"
-        ],
-        "x-ms-client-request-id": "32bd1212-c4f5-53ae-ddea-68265d7576ca",
-        "x-ms-date": "Wed, 17 Feb 2021 22:36:30 GMT",
->>>>>>> 1814567d
+        "traceparent": "00-085d0e204b9d48438127c42d5453697f-67f341e79b398640-00",
+        "User-Agent": [
+          "azsdk-net-Storage.Files.DataLake/12.7.0-alpha.20210219.1",
+          "(.NET 5.0.3; Microsoft Windows 10.0.19041)"
+        ],
+        "x-ms-client-request-id": "b4349bc6-b171-45c8-d108-ae422f7c086b",
+        "x-ms-date": "Fri, 19 Feb 2021 19:14:04 GMT",
         "x-ms-return-client-request-id": "true",
         "x-ms-version": "2020-06-12"
       },
@@ -193,156 +124,97 @@
       "StatusCode": 202,
       "ResponseHeaders": {
         "Content-Length": "0",
-<<<<<<< HEAD
-        "Date": "Tue, 02 Feb 2021 21:32:17 GMT",
-=======
-        "Date": "Wed, 17 Feb 2021 22:36:30 GMT",
->>>>>>> 1814567d
-        "Server": [
-          "Windows-Azure-Blob/1.0",
-          "Microsoft-HTTPAPI/2.0"
-        ],
-        "x-ms-client-request-id": "32bd1212-c4f5-53ae-ddea-68265d7576ca",
-<<<<<<< HEAD
-        "x-ms-request-id": "1fb38766-e01e-003d-42aa-f90944000000",
-=======
-        "x-ms-request-id": "60f7e730-201e-00b4-097d-05b391000000",
->>>>>>> 1814567d
-        "x-ms-version": "2020-06-12"
-      },
-      "ResponseBody": []
-    },
-    {
-      "RequestUri": "https://seannse.blob.core.windows.net/test-filesystem-a2db7a13-2c54-1dc0-8de3-2a409fa72ae3?restype=container",
-      "RequestMethod": "PUT",
-      "RequestHeaders": {
-        "Accept": "application/xml",
-        "Authorization": "Sanitized",
-<<<<<<< HEAD
-        "traceparent": "00-6fda91a095097d41b6ce72d505545baf-e8adfa344613c74a-00",
-        "User-Agent": [
-          "azsdk-net-Storage.Files.DataLake/12.7.0-alpha.20210202.1",
-          "(.NET 5.0.2; Microsoft Windows 10.0.19042)"
+        "Date": "Fri, 19 Feb 2021 19:14:03 GMT",
+        "Server": [
+          "Windows-Azure-Blob/1.0",
+          "Microsoft-HTTPAPI/2.0"
+        ],
+        "x-ms-client-request-id": "b4349bc6-b171-45c8-d108-ae422f7c086b",
+        "x-ms-request-id": "2e6e4ec3-201e-00a4-44f3-0676f9000000",
+        "x-ms-version": "2020-06-12"
+      },
+      "ResponseBody": []
+    },
+    {
+      "RequestUri": "https://seannse.blob.core.windows.net/test-filesystem-488b3521-c038-1ef3-fa1a-ec528f87950f?restype=container",
+      "RequestMethod": "PUT",
+      "RequestHeaders": {
+        "Accept": "application/xml",
+        "Authorization": "Sanitized",
+        "traceparent": "00-c115bca6384c9d47b9a0e854b73d71b7-39c69d525a46af40-00",
+        "User-Agent": [
+          "azsdk-net-Storage.Files.DataLake/12.7.0-alpha.20210219.1",
+          "(.NET 5.0.3; Microsoft Windows 10.0.19041)"
         ],
         "x-ms-blob-public-access": "container",
-        "x-ms-client-request-id": "3e9bea3e-44c0-e626-52a0-a4129a6db335",
-        "x-ms-date": "Tue, 02 Feb 2021 21:32:17 GMT",
-=======
-        "traceparent": "00-4ae6e06e1d3d6249960cb42dfb7544ed-878a5b6c3e814c46-00",
-        "User-Agent": [
-          "azsdk-net-Storage.Files.DataLake/12.7.0-alpha.20210217.1",
-          "(.NET 5.0.3; Microsoft Windows 10.0.19042)"
-        ],
-        "x-ms-blob-public-access": "container",
-        "x-ms-client-request-id": "3e9bea3e-44c0-e626-52a0-a4129a6db335",
-        "x-ms-date": "Wed, 17 Feb 2021 22:36:30 GMT",
->>>>>>> 1814567d
-        "x-ms-return-client-request-id": "true",
-        "x-ms-version": "2020-06-12"
-      },
-      "RequestBody": null,
-      "StatusCode": 201,
-      "ResponseHeaders": {
-        "Content-Length": "0",
-<<<<<<< HEAD
-        "Date": "Tue, 02 Feb 2021 21:32:17 GMT",
-        "ETag": "\u00220x8D8C7C2048499DC\u0022",
-        "Last-Modified": "Tue, 02 Feb 2021 21:32:18 GMT",
-=======
-        "Date": "Wed, 17 Feb 2021 22:36:30 GMT",
-        "ETag": "\u00220x8D8D39478D2BA40\u0022",
-        "Last-Modified": "Wed, 17 Feb 2021 22:36:30 GMT",
->>>>>>> 1814567d
-        "Server": [
-          "Windows-Azure-Blob/1.0",
-          "Microsoft-HTTPAPI/2.0"
-        ],
-        "x-ms-client-request-id": "3e9bea3e-44c0-e626-52a0-a4129a6db335",
-<<<<<<< HEAD
-        "x-ms-request-id": "0e6d09a5-c01e-0093-67aa-f9a455000000",
-=======
-        "x-ms-request-id": "0636abbc-e01e-0094-317d-05c836000000",
->>>>>>> 1814567d
-        "x-ms-version": "2020-06-12"
-      },
-      "ResponseBody": []
-    },
-    {
-      "RequestUri": "https://seannse.dfs.core.windows.net/test-filesystem-a2db7a13-2c54-1dc0-8de3-2a409fa72ae3/test-file-588e84c0-cdfd-1598-72f7-36b73c848435?resource=file",
+        "x-ms-client-request-id": "d5c24423-91d5-05cf-a816-b957c576b54a",
+        "x-ms-date": "Fri, 19 Feb 2021 19:14:04 GMT",
+        "x-ms-return-client-request-id": "true",
+        "x-ms-version": "2020-06-12"
+      },
+      "RequestBody": null,
+      "StatusCode": 201,
+      "ResponseHeaders": {
+        "Content-Length": "0",
+        "Date": "Fri, 19 Feb 2021 19:14:04 GMT",
+        "ETag": "\u00220x8D8D50A85B9FE4F\u0022",
+        "Last-Modified": "Fri, 19 Feb 2021 19:14:04 GMT",
+        "Server": [
+          "Windows-Azure-Blob/1.0",
+          "Microsoft-HTTPAPI/2.0"
+        ],
+        "x-ms-client-request-id": "d5c24423-91d5-05cf-a816-b957c576b54a",
+        "x-ms-request-id": "2e6e4f74-201e-00a4-69f3-0676f9000000",
+        "x-ms-version": "2020-06-12"
+      },
+      "ResponseBody": []
+    },
+    {
+      "RequestUri": "https://seannse.dfs.core.windows.net/test-filesystem-488b3521-c038-1ef3-fa1a-ec528f87950f/test-file-8fd89f72-4d71-5b5c-6038-8035009a2849?resource=file",
       "RequestMethod": "PUT",
       "RequestHeaders": {
         "Accept": "application/json",
         "Authorization": "Sanitized",
-<<<<<<< HEAD
-        "traceparent": "00-87ddfb0dc221504884eec1f155f727a8-8c4c5801ac3abb4f-00",
-        "User-Agent": [
-          "azsdk-net-Storage.Files.DataLake/12.7.0-alpha.20210202.1",
-          "(.NET 5.0.2; Microsoft Windows 10.0.19042)"
-        ],
-        "x-ms-client-request-id": "147bb9e9-04c9-7122-5286-cbc80e6fa9cd",
-        "x-ms-date": "Tue, 02 Feb 2021 21:32:18 GMT",
-=======
-        "traceparent": "00-d0e542b22b0a9b46a4d75711916fc191-3cd1e3ad0fe3524e-00",
-        "User-Agent": [
-          "azsdk-net-Storage.Files.DataLake/12.7.0-alpha.20210217.1",
-          "(.NET 5.0.3; Microsoft Windows 10.0.19042)"
-        ],
-        "x-ms-client-request-id": "147bb9e9-04c9-7122-5286-cbc80e6fa9cd",
-        "x-ms-date": "Wed, 17 Feb 2021 22:36:31 GMT",
->>>>>>> 1814567d
-        "x-ms-return-client-request-id": "true",
-        "x-ms-version": "2020-06-12"
-      },
-      "RequestBody": null,
-      "StatusCode": 201,
-      "ResponseHeaders": {
-        "Content-Length": "0",
-<<<<<<< HEAD
-        "Date": "Tue, 02 Feb 2021 21:32:18 GMT",
-        "ETag": "\u00220x8D8C7C204C039BD\u0022",
-        "Last-Modified": "Tue, 02 Feb 2021 21:32:19 GMT",
-=======
-        "Date": "Wed, 17 Feb 2021 22:36:31 GMT",
-        "ETag": "\u00220x8D8D39479094D29\u0022",
-        "Last-Modified": "Wed, 17 Feb 2021 22:36:31 GMT",
->>>>>>> 1814567d
+        "traceparent": "00-9983bf3e65e161439a4b24581881de4d-735669d0802e0f41-00",
+        "User-Agent": [
+          "azsdk-net-Storage.Files.DataLake/12.7.0-alpha.20210219.1",
+          "(.NET 5.0.3; Microsoft Windows 10.0.19041)"
+        ],
+        "x-ms-client-request-id": "56e5754d-fbd8-d546-e867-749c109a050d",
+        "x-ms-date": "Fri, 19 Feb 2021 19:14:05 GMT",
+        "x-ms-return-client-request-id": "true",
+        "x-ms-version": "2020-06-12"
+      },
+      "RequestBody": null,
+      "StatusCode": 201,
+      "ResponseHeaders": {
+        "Content-Length": "0",
+        "Date": "Fri, 19 Feb 2021 19:14:03 GMT",
+        "ETag": "\u00220x8D8D50A85C8D0D7\u0022",
+        "Last-Modified": "Fri, 19 Feb 2021 19:14:04 GMT",
         "Server": [
           "Windows-Azure-HDFS/1.0",
           "Microsoft-HTTPAPI/2.0"
         ],
-        "x-ms-client-request-id": "147bb9e9-04c9-7122-5286-cbc80e6fa9cd",
-<<<<<<< HEAD
-        "x-ms-request-id": "8454fafe-501f-0075-18aa-f91473000000",
-=======
-        "x-ms-request-id": "9e702a2e-e01f-0012-1e7d-05048f000000",
->>>>>>> 1814567d
-        "x-ms-version": "2020-06-12"
-      },
-      "ResponseBody": []
-    },
-    {
-      "RequestUri": "https://seannse.blob.core.windows.net/test-filesystem-a2db7a13-2c54-1dc0-8de3-2a409fa72ae3/test-file-588e84c0-cdfd-1598-72f7-36b73c848435?comp=metadata",
-      "RequestMethod": "PUT",
-      "RequestHeaders": {
-        "Accept": "application/xml",
-        "Authorization": "Sanitized",
-<<<<<<< HEAD
-        "If-Modified-Since": "Mon, 01 Feb 2021 21:32:16 GMT",
-        "User-Agent": [
-          "azsdk-net-Storage.Files.DataLake/12.7.0-alpha.20210202.1",
-          "(.NET 5.0.2; Microsoft Windows 10.0.19042)"
-        ],
-        "x-ms-client-request-id": "83cd37ae-6f09-806b-e790-61861f5a436f",
-        "x-ms-date": "Tue, 02 Feb 2021 21:32:18 GMT",
-=======
-        "If-Modified-Since": "Tue, 16 Feb 2021 22:36:29 GMT",
-        "User-Agent": [
-          "azsdk-net-Storage.Files.DataLake/12.7.0-alpha.20210217.1",
-          "(.NET 5.0.3; Microsoft Windows 10.0.19042)"
-        ],
-        "x-ms-client-request-id": "83cd37ae-6f09-806b-e790-61861f5a436f",
-        "x-ms-date": "Wed, 17 Feb 2021 22:36:31 GMT",
->>>>>>> 1814567d
+        "x-ms-client-request-id": "56e5754d-fbd8-d546-e867-749c109a050d",
+        "x-ms-request-id": "6f4be0de-e01f-004f-0ff3-060e0b000000",
+        "x-ms-version": "2020-06-12"
+      },
+      "ResponseBody": []
+    },
+    {
+      "RequestUri": "https://seannse.blob.core.windows.net/test-filesystem-488b3521-c038-1ef3-fa1a-ec528f87950f/test-file-8fd89f72-4d71-5b5c-6038-8035009a2849?comp=metadata",
+      "RequestMethod": "PUT",
+      "RequestHeaders": {
+        "Accept": "application/xml",
+        "Authorization": "Sanitized",
+        "If-Modified-Since": "Thu, 18 Feb 2021 19:14:04 GMT",
+        "User-Agent": [
+          "azsdk-net-Storage.Files.DataLake/12.7.0-alpha.20210219.1",
+          "(.NET 5.0.3; Microsoft Windows 10.0.19041)"
+        ],
+        "x-ms-client-request-id": "8ae72fab-d1b4-9471-ec59-625d4b9ec836",
+        "x-ms-date": "Fri, 19 Feb 2021 19:14:05 GMT",
         "x-ms-meta-Capital": "letter",
         "x-ms-meta-foo": "bar",
         "x-ms-meta-meta": "data",
@@ -354,53 +226,33 @@
       "StatusCode": 200,
       "ResponseHeaders": {
         "Content-Length": "0",
-<<<<<<< HEAD
-        "Date": "Tue, 02 Feb 2021 21:32:18 GMT",
-        "ETag": "\u00220x8D8C7C204CEC744\u0022",
-        "Last-Modified": "Tue, 02 Feb 2021 21:32:19 GMT",
-=======
-        "Date": "Wed, 17 Feb 2021 22:36:31 GMT",
-        "ETag": "\u00220x8D8D394791578D7\u0022",
-        "Last-Modified": "Wed, 17 Feb 2021 22:36:31 GMT",
->>>>>>> 1814567d
-        "Server": [
-          "Windows-Azure-Blob/1.0",
-          "Microsoft-HTTPAPI/2.0"
-        ],
-        "x-ms-client-request-id": "83cd37ae-6f09-806b-e790-61861f5a436f",
-<<<<<<< HEAD
-        "x-ms-request-id": "0e6d0dd6-c01e-0093-67aa-f9a455000000",
-=======
-        "x-ms-request-id": "0636af36-e01e-0094-627d-05c836000000",
->>>>>>> 1814567d
+        "Date": "Fri, 19 Feb 2021 19:14:04 GMT",
+        "ETag": "\u00220x8D8D50A85D40F97\u0022",
+        "Last-Modified": "Fri, 19 Feb 2021 19:14:04 GMT",
+        "Server": [
+          "Windows-Azure-Blob/1.0",
+          "Microsoft-HTTPAPI/2.0"
+        ],
+        "x-ms-client-request-id": "8ae72fab-d1b4-9471-ec59-625d4b9ec836",
+        "x-ms-request-id": "2e6e50c4-201e-00a4-21f3-0676f9000000",
         "x-ms-request-server-encrypted": "true",
         "x-ms-version": "2020-06-12"
       },
       "ResponseBody": []
     },
     {
-      "RequestUri": "https://seannse.blob.core.windows.net/test-filesystem-a2db7a13-2c54-1dc0-8de3-2a409fa72ae3?restype=container",
+      "RequestUri": "https://seannse.blob.core.windows.net/test-filesystem-488b3521-c038-1ef3-fa1a-ec528f87950f?restype=container",
       "RequestMethod": "DELETE",
       "RequestHeaders": {
         "Accept": "application/xml",
         "Authorization": "Sanitized",
-<<<<<<< HEAD
-        "traceparent": "00-c448d1ed4176c54dad0033e6b2a873ac-2a9bae309d637440-00",
-        "User-Agent": [
-          "azsdk-net-Storage.Files.DataLake/12.7.0-alpha.20210202.1",
-          "(.NET 5.0.2; Microsoft Windows 10.0.19042)"
-        ],
-        "x-ms-client-request-id": "d71a4dcb-26a1-acc4-030b-a8db9da3b406",
-        "x-ms-date": "Tue, 02 Feb 2021 21:32:18 GMT",
-=======
-        "traceparent": "00-219e38b767247d4381d75bc5d4a2a986-1430c32dd43c5546-00",
-        "User-Agent": [
-          "azsdk-net-Storage.Files.DataLake/12.7.0-alpha.20210217.1",
-          "(.NET 5.0.3; Microsoft Windows 10.0.19042)"
-        ],
-        "x-ms-client-request-id": "d71a4dcb-26a1-acc4-030b-a8db9da3b406",
-        "x-ms-date": "Wed, 17 Feb 2021 22:36:31 GMT",
->>>>>>> 1814567d
+        "traceparent": "00-ab9aa82aec92604d862c8811a99729b3-8297db8084e8a240-00",
+        "User-Agent": [
+          "azsdk-net-Storage.Files.DataLake/12.7.0-alpha.20210219.1",
+          "(.NET 5.0.3; Microsoft Windows 10.0.19041)"
+        ],
+        "x-ms-client-request-id": "e1f09118-7ab2-1c59-fe33-a5ed082867c6",
+        "x-ms-date": "Fri, 19 Feb 2021 19:14:05 GMT",
         "x-ms-return-client-request-id": "true",
         "x-ms-version": "2020-06-12"
       },
@@ -408,156 +260,97 @@
       "StatusCode": 202,
       "ResponseHeaders": {
         "Content-Length": "0",
-<<<<<<< HEAD
-        "Date": "Tue, 02 Feb 2021 21:32:18 GMT",
-=======
-        "Date": "Wed, 17 Feb 2021 22:36:31 GMT",
->>>>>>> 1814567d
-        "Server": [
-          "Windows-Azure-Blob/1.0",
-          "Microsoft-HTTPAPI/2.0"
-        ],
-        "x-ms-client-request-id": "d71a4dcb-26a1-acc4-030b-a8db9da3b406",
-<<<<<<< HEAD
-        "x-ms-request-id": "0e6d0eb2-c01e-0093-41aa-f9a455000000",
-=======
-        "x-ms-request-id": "0636afdb-e01e-0094-017d-05c836000000",
->>>>>>> 1814567d
-        "x-ms-version": "2020-06-12"
-      },
-      "ResponseBody": []
-    },
-    {
-      "RequestUri": "https://seannse.blob.core.windows.net/test-filesystem-ef840af7-d08f-f515-a5e3-f262bcddf631?restype=container",
-      "RequestMethod": "PUT",
-      "RequestHeaders": {
-        "Accept": "application/xml",
-        "Authorization": "Sanitized",
-<<<<<<< HEAD
-        "traceparent": "00-a1e26ecd45b0934daf196340f06e0074-002352501d922f43-00",
-        "User-Agent": [
-          "azsdk-net-Storage.Files.DataLake/12.7.0-alpha.20210202.1",
-          "(.NET 5.0.2; Microsoft Windows 10.0.19042)"
+        "Date": "Fri, 19 Feb 2021 19:14:04 GMT",
+        "Server": [
+          "Windows-Azure-Blob/1.0",
+          "Microsoft-HTTPAPI/2.0"
+        ],
+        "x-ms-client-request-id": "e1f09118-7ab2-1c59-fe33-a5ed082867c6",
+        "x-ms-request-id": "2e6e516b-201e-00a4-38f3-0676f9000000",
+        "x-ms-version": "2020-06-12"
+      },
+      "ResponseBody": []
+    },
+    {
+      "RequestUri": "https://seannse.blob.core.windows.net/test-filesystem-366c8738-b259-af2d-2505-9b81df995712?restype=container",
+      "RequestMethod": "PUT",
+      "RequestHeaders": {
+        "Accept": "application/xml",
+        "Authorization": "Sanitized",
+        "traceparent": "00-fc314ec9b43662459623106756fa3a78-2286e5ae1b889b4a-00",
+        "User-Agent": [
+          "azsdk-net-Storage.Files.DataLake/12.7.0-alpha.20210219.1",
+          "(.NET 5.0.3; Microsoft Windows 10.0.19041)"
         ],
         "x-ms-blob-public-access": "container",
-        "x-ms-client-request-id": "7f96acf2-0932-fbbd-3825-32bd3361ef26",
-        "x-ms-date": "Tue, 02 Feb 2021 21:32:18 GMT",
-=======
-        "traceparent": "00-fe5f2443f82d844e8c62be534bb3471e-609e7a07a3a7c246-00",
-        "User-Agent": [
-          "azsdk-net-Storage.Files.DataLake/12.7.0-alpha.20210217.1",
-          "(.NET 5.0.3; Microsoft Windows 10.0.19042)"
-        ],
-        "x-ms-blob-public-access": "container",
-        "x-ms-client-request-id": "7f96acf2-0932-fbbd-3825-32bd3361ef26",
-        "x-ms-date": "Wed, 17 Feb 2021 22:36:31 GMT",
->>>>>>> 1814567d
-        "x-ms-return-client-request-id": "true",
-        "x-ms-version": "2020-06-12"
-      },
-      "RequestBody": null,
-      "StatusCode": 201,
-      "ResponseHeaders": {
-        "Content-Length": "0",
-<<<<<<< HEAD
-        "Date": "Tue, 02 Feb 2021 21:32:18 GMT",
-        "ETag": "\u00220x8D8C7C20511BE34\u0022",
-        "Last-Modified": "Tue, 02 Feb 2021 21:32:19 GMT",
-=======
-        "Date": "Wed, 17 Feb 2021 22:36:30 GMT",
-        "ETag": "\u00220x8D8D394794F3269\u0022",
-        "Last-Modified": "Wed, 17 Feb 2021 22:36:31 GMT",
->>>>>>> 1814567d
-        "Server": [
-          "Windows-Azure-Blob/1.0",
-          "Microsoft-HTTPAPI/2.0"
-        ],
-        "x-ms-client-request-id": "7f96acf2-0932-fbbd-3825-32bd3361ef26",
-<<<<<<< HEAD
-        "x-ms-request-id": "8cdf2764-b01e-0042-0faa-f9c6df000000",
-=======
-        "x-ms-request-id": "3d9857cc-701e-0072-337d-057810000000",
->>>>>>> 1814567d
-        "x-ms-version": "2020-06-12"
-      },
-      "ResponseBody": []
-    },
-    {
-      "RequestUri": "https://seannse.dfs.core.windows.net/test-filesystem-ef840af7-d08f-f515-a5e3-f262bcddf631/test-file-89447615-e3e8-8bc6-3dc2-2bc5e8b8e4ee?resource=file",
+        "x-ms-client-request-id": "b5a02ccb-626d-662a-6341-bcaddfd83d65",
+        "x-ms-date": "Fri, 19 Feb 2021 19:14:05 GMT",
+        "x-ms-return-client-request-id": "true",
+        "x-ms-version": "2020-06-12"
+      },
+      "RequestBody": null,
+      "StatusCode": 201,
+      "ResponseHeaders": {
+        "Content-Length": "0",
+        "Date": "Fri, 19 Feb 2021 19:14:04 GMT",
+        "ETag": "\u00220x8D8D50A85ED9B40\u0022",
+        "Last-Modified": "Fri, 19 Feb 2021 19:14:04 GMT",
+        "Server": [
+          "Windows-Azure-Blob/1.0",
+          "Microsoft-HTTPAPI/2.0"
+        ],
+        "x-ms-client-request-id": "b5a02ccb-626d-662a-6341-bcaddfd83d65",
+        "x-ms-request-id": "2e6e5237-201e-00a4-78f3-0676f9000000",
+        "x-ms-version": "2020-06-12"
+      },
+      "ResponseBody": []
+    },
+    {
+      "RequestUri": "https://seannse.dfs.core.windows.net/test-filesystem-366c8738-b259-af2d-2505-9b81df995712/test-file-2a2d93db-ade3-5118-03e7-8b6b14aa5908?resource=file",
       "RequestMethod": "PUT",
       "RequestHeaders": {
         "Accept": "application/json",
         "Authorization": "Sanitized",
-<<<<<<< HEAD
-        "traceparent": "00-6b72f1fa81d61a41bd243ea33448ef9a-096ca28f7682b047-00",
-        "User-Agent": [
-          "azsdk-net-Storage.Files.DataLake/12.7.0-alpha.20210202.1",
-          "(.NET 5.0.2; Microsoft Windows 10.0.19042)"
-        ],
-        "x-ms-client-request-id": "9947c1da-c271-0e04-e60b-4270def8127f",
-        "x-ms-date": "Tue, 02 Feb 2021 21:32:19 GMT",
-=======
-        "traceparent": "00-d2f51747fa37c44fb8ae715cab1f9b5a-72e5c48fdd89744c-00",
-        "User-Agent": [
-          "azsdk-net-Storage.Files.DataLake/12.7.0-alpha.20210217.1",
-          "(.NET 5.0.3; Microsoft Windows 10.0.19042)"
-        ],
-        "x-ms-client-request-id": "9947c1da-c271-0e04-e60b-4270def8127f",
-        "x-ms-date": "Wed, 17 Feb 2021 22:36:31 GMT",
->>>>>>> 1814567d
-        "x-ms-return-client-request-id": "true",
-        "x-ms-version": "2020-06-12"
-      },
-      "RequestBody": null,
-      "StatusCode": 201,
-      "ResponseHeaders": {
-        "Content-Length": "0",
-<<<<<<< HEAD
-        "Date": "Tue, 02 Feb 2021 21:32:20 GMT",
-        "ETag": "\u00220x8D8C7C205ECB0D7\u0022",
-        "Last-Modified": "Tue, 02 Feb 2021 21:32:20 GMT",
-=======
-        "Date": "Wed, 17 Feb 2021 22:36:31 GMT",
-        "ETag": "\u00220x8D8D394798A844D\u0022",
-        "Last-Modified": "Wed, 17 Feb 2021 22:36:32 GMT",
->>>>>>> 1814567d
+        "traceparent": "00-848a53281d4af74e9de07639ff42ed42-aecfc66ca9314e45-00",
+        "User-Agent": [
+          "azsdk-net-Storage.Files.DataLake/12.7.0-alpha.20210219.1",
+          "(.NET 5.0.3; Microsoft Windows 10.0.19041)"
+        ],
+        "x-ms-client-request-id": "c2a738b0-afee-1ee3-134f-b286d6be51b8",
+        "x-ms-date": "Fri, 19 Feb 2021 19:14:05 GMT",
+        "x-ms-return-client-request-id": "true",
+        "x-ms-version": "2020-06-12"
+      },
+      "RequestBody": null,
+      "StatusCode": 201,
+      "ResponseHeaders": {
+        "Content-Length": "0",
+        "Date": "Fri, 19 Feb 2021 19:14:03 GMT",
+        "ETag": "\u00220x8D8D50A85FD40F6\u0022",
+        "Last-Modified": "Fri, 19 Feb 2021 19:14:04 GMT",
         "Server": [
           "Windows-Azure-HDFS/1.0",
           "Microsoft-HTTPAPI/2.0"
         ],
-        "x-ms-client-request-id": "9947c1da-c271-0e04-e60b-4270def8127f",
-<<<<<<< HEAD
-        "x-ms-request-id": "35e914e8-e01f-003d-09aa-f90944000000",
-=======
-        "x-ms-request-id": "8497b7b3-101f-0074-5b7d-054baf000000",
->>>>>>> 1814567d
-        "x-ms-version": "2020-06-12"
-      },
-      "ResponseBody": []
-    },
-    {
-      "RequestUri": "https://seannse.blob.core.windows.net/test-filesystem-ef840af7-d08f-f515-a5e3-f262bcddf631/test-file-89447615-e3e8-8bc6-3dc2-2bc5e8b8e4ee?comp=metadata",
-      "RequestMethod": "PUT",
-      "RequestHeaders": {
-        "Accept": "application/xml",
-        "Authorization": "Sanitized",
-<<<<<<< HEAD
-        "If-Unmodified-Since": "Wed, 03 Feb 2021 21:32:16 GMT",
-        "User-Agent": [
-          "azsdk-net-Storage.Files.DataLake/12.7.0-alpha.20210202.1",
-          "(.NET 5.0.2; Microsoft Windows 10.0.19042)"
-        ],
-        "x-ms-client-request-id": "27ebc933-4a71-d47c-0161-283a348faf5f",
-        "x-ms-date": "Tue, 02 Feb 2021 21:32:20 GMT",
-=======
-        "If-Unmodified-Since": "Thu, 18 Feb 2021 22:36:29 GMT",
-        "User-Agent": [
-          "azsdk-net-Storage.Files.DataLake/12.7.0-alpha.20210217.1",
-          "(.NET 5.0.3; Microsoft Windows 10.0.19042)"
-        ],
-        "x-ms-client-request-id": "27ebc933-4a71-d47c-0161-283a348faf5f",
-        "x-ms-date": "Wed, 17 Feb 2021 22:36:32 GMT",
->>>>>>> 1814567d
+        "x-ms-client-request-id": "c2a738b0-afee-1ee3-134f-b286d6be51b8",
+        "x-ms-request-id": "6f4be145-e01f-004f-76f3-060e0b000000",
+        "x-ms-version": "2020-06-12"
+      },
+      "ResponseBody": []
+    },
+    {
+      "RequestUri": "https://seannse.blob.core.windows.net/test-filesystem-366c8738-b259-af2d-2505-9b81df995712/test-file-2a2d93db-ade3-5118-03e7-8b6b14aa5908?comp=metadata",
+      "RequestMethod": "PUT",
+      "RequestHeaders": {
+        "Accept": "application/xml",
+        "Authorization": "Sanitized",
+        "If-Unmodified-Since": "Sat, 20 Feb 2021 19:14:04 GMT",
+        "User-Agent": [
+          "azsdk-net-Storage.Files.DataLake/12.7.0-alpha.20210219.1",
+          "(.NET 5.0.3; Microsoft Windows 10.0.19041)"
+        ],
+        "x-ms-client-request-id": "dbbab840-9703-7c1a-f096-9fa9ef1e86f5",
+        "x-ms-date": "Fri, 19 Feb 2021 19:14:05 GMT",
         "x-ms-meta-Capital": "letter",
         "x-ms-meta-foo": "bar",
         "x-ms-meta-meta": "data",
@@ -569,53 +362,33 @@
       "StatusCode": 200,
       "ResponseHeaders": {
         "Content-Length": "0",
-<<<<<<< HEAD
-        "Date": "Tue, 02 Feb 2021 21:32:20 GMT",
-        "ETag": "\u00220x8D8C7C205FBFD27\u0022",
-        "Last-Modified": "Tue, 02 Feb 2021 21:32:21 GMT",
-=======
-        "Date": "Wed, 17 Feb 2021 22:36:31 GMT",
-        "ETag": "\u00220x8D8D3947998E039\u0022",
-        "Last-Modified": "Wed, 17 Feb 2021 22:36:32 GMT",
->>>>>>> 1814567d
-        "Server": [
-          "Windows-Azure-Blob/1.0",
-          "Microsoft-HTTPAPI/2.0"
-        ],
-        "x-ms-client-request-id": "27ebc933-4a71-d47c-0161-283a348faf5f",
-<<<<<<< HEAD
-        "x-ms-request-id": "8cdf29cd-b01e-0042-25aa-f9c6df000000",
-=======
-        "x-ms-request-id": "3d985899-701e-0072-747d-057810000000",
->>>>>>> 1814567d
+        "Date": "Fri, 19 Feb 2021 19:14:04 GMT",
+        "ETag": "\u00220x8D8D50A8609D5A3\u0022",
+        "Last-Modified": "Fri, 19 Feb 2021 19:14:04 GMT",
+        "Server": [
+          "Windows-Azure-Blob/1.0",
+          "Microsoft-HTTPAPI/2.0"
+        ],
+        "x-ms-client-request-id": "dbbab840-9703-7c1a-f096-9fa9ef1e86f5",
+        "x-ms-request-id": "2e6e53ab-201e-00a4-5df3-0676f9000000",
         "x-ms-request-server-encrypted": "true",
         "x-ms-version": "2020-06-12"
       },
       "ResponseBody": []
     },
     {
-      "RequestUri": "https://seannse.blob.core.windows.net/test-filesystem-ef840af7-d08f-f515-a5e3-f262bcddf631?restype=container",
+      "RequestUri": "https://seannse.blob.core.windows.net/test-filesystem-366c8738-b259-af2d-2505-9b81df995712?restype=container",
       "RequestMethod": "DELETE",
       "RequestHeaders": {
         "Accept": "application/xml",
         "Authorization": "Sanitized",
-<<<<<<< HEAD
-        "traceparent": "00-7dc2668a0aec96479e6839467e5774ca-37ba1e711b3d6c4f-00",
-        "User-Agent": [
-          "azsdk-net-Storage.Files.DataLake/12.7.0-alpha.20210202.1",
-          "(.NET 5.0.2; Microsoft Windows 10.0.19042)"
-        ],
-        "x-ms-client-request-id": "143c15ba-eb0d-f60d-c751-2c8fb7a46ae7",
-        "x-ms-date": "Tue, 02 Feb 2021 21:32:20 GMT",
-=======
-        "traceparent": "00-bb3210b6829c5d4d853a2d1eaadee753-938033d91a21db46-00",
-        "User-Agent": [
-          "azsdk-net-Storage.Files.DataLake/12.7.0-alpha.20210217.1",
-          "(.NET 5.0.3; Microsoft Windows 10.0.19042)"
-        ],
-        "x-ms-client-request-id": "143c15ba-eb0d-f60d-c751-2c8fb7a46ae7",
-        "x-ms-date": "Wed, 17 Feb 2021 22:36:32 GMT",
->>>>>>> 1814567d
+        "traceparent": "00-b7ceed86471d1448ac5327725a78622f-d8fe08b13663114c-00",
+        "User-Agent": [
+          "azsdk-net-Storage.Files.DataLake/12.7.0-alpha.20210219.1",
+          "(.NET 5.0.3; Microsoft Windows 10.0.19041)"
+        ],
+        "x-ms-client-request-id": "1e458628-7603-4fb4-9805-1a8ceac24acf",
+        "x-ms-date": "Fri, 19 Feb 2021 19:14:05 GMT",
         "x-ms-return-client-request-id": "true",
         "x-ms-version": "2020-06-12"
       },
@@ -623,153 +396,96 @@
       "StatusCode": 202,
       "ResponseHeaders": {
         "Content-Length": "0",
-<<<<<<< HEAD
-        "Date": "Tue, 02 Feb 2021 21:32:20 GMT",
-=======
-        "Date": "Wed, 17 Feb 2021 22:36:31 GMT",
->>>>>>> 1814567d
-        "Server": [
-          "Windows-Azure-Blob/1.0",
-          "Microsoft-HTTPAPI/2.0"
-        ],
-        "x-ms-client-request-id": "143c15ba-eb0d-f60d-c751-2c8fb7a46ae7",
-<<<<<<< HEAD
-        "x-ms-request-id": "8cdf2a0c-b01e-0042-5daa-f9c6df000000",
-=======
-        "x-ms-request-id": "3d9858ca-701e-0072-217d-057810000000",
->>>>>>> 1814567d
-        "x-ms-version": "2020-06-12"
-      },
-      "ResponseBody": []
-    },
-    {
-      "RequestUri": "https://seannse.blob.core.windows.net/test-filesystem-2f7cd106-5ad2-d243-57f1-45c828c14326?restype=container",
-      "RequestMethod": "PUT",
-      "RequestHeaders": {
-        "Accept": "application/xml",
-        "Authorization": "Sanitized",
-<<<<<<< HEAD
-        "traceparent": "00-0c38d629e469cf46a76c036166c68316-a74cfa961ca7db42-00",
-        "User-Agent": [
-          "azsdk-net-Storage.Files.DataLake/12.7.0-alpha.20210202.1",
-          "(.NET 5.0.2; Microsoft Windows 10.0.19042)"
+        "Date": "Fri, 19 Feb 2021 19:14:04 GMT",
+        "Server": [
+          "Windows-Azure-Blob/1.0",
+          "Microsoft-HTTPAPI/2.0"
+        ],
+        "x-ms-client-request-id": "1e458628-7603-4fb4-9805-1a8ceac24acf",
+        "x-ms-request-id": "2e6e548d-201e-00a4-30f3-0676f9000000",
+        "x-ms-version": "2020-06-12"
+      },
+      "ResponseBody": []
+    },
+    {
+      "RequestUri": "https://seannse.blob.core.windows.net/test-filesystem-b777804a-ae27-a4d6-0894-0f96c3fc4212?restype=container",
+      "RequestMethod": "PUT",
+      "RequestHeaders": {
+        "Accept": "application/xml",
+        "Authorization": "Sanitized",
+        "traceparent": "00-7fb33c9d4f54e245b134fd8275a01ce9-f509703a2a88cc40-00",
+        "User-Agent": [
+          "azsdk-net-Storage.Files.DataLake/12.7.0-alpha.20210219.1",
+          "(.NET 5.0.3; Microsoft Windows 10.0.19041)"
         ],
         "x-ms-blob-public-access": "container",
-        "x-ms-client-request-id": "bfb43b3e-955f-6068-d169-bd1ba645ce05",
-        "x-ms-date": "Tue, 02 Feb 2021 21:32:20 GMT",
-=======
-        "traceparent": "00-be436c9cafb9af4fa8f56aebc483eeb2-f9b5e2bb3263e548-00",
-        "User-Agent": [
-          "azsdk-net-Storage.Files.DataLake/12.7.0-alpha.20210217.1",
-          "(.NET 5.0.3; Microsoft Windows 10.0.19042)"
-        ],
-        "x-ms-blob-public-access": "container",
-        "x-ms-client-request-id": "bfb43b3e-955f-6068-d169-bd1ba645ce05",
-        "x-ms-date": "Wed, 17 Feb 2021 22:36:32 GMT",
->>>>>>> 1814567d
-        "x-ms-return-client-request-id": "true",
-        "x-ms-version": "2020-06-12"
-      },
-      "RequestBody": null,
-      "StatusCode": 201,
-      "ResponseHeaders": {
-        "Content-Length": "0",
-<<<<<<< HEAD
-        "Date": "Tue, 02 Feb 2021 21:32:21 GMT",
-        "ETag": "\u00220x8D8C7C20642500D\u0022",
-        "Last-Modified": "Tue, 02 Feb 2021 21:32:21 GMT",
-=======
-        "Date": "Wed, 17 Feb 2021 22:36:31 GMT",
-        "ETag": "\u00220x8D8D39479D5DC23\u0022",
-        "Last-Modified": "Wed, 17 Feb 2021 22:36:32 GMT",
->>>>>>> 1814567d
-        "Server": [
-          "Windows-Azure-Blob/1.0",
-          "Microsoft-HTTPAPI/2.0"
-        ],
-        "x-ms-client-request-id": "bfb43b3e-955f-6068-d169-bd1ba645ce05",
-<<<<<<< HEAD
-        "x-ms-request-id": "a9f9b952-801e-0004-5caa-f9f258000000",
-=======
-        "x-ms-request-id": "2938e725-e01e-0060-057d-0503c0000000",
->>>>>>> 1814567d
-        "x-ms-version": "2020-06-12"
-      },
-      "ResponseBody": []
-    },
-    {
-      "RequestUri": "https://seannse.dfs.core.windows.net/test-filesystem-2f7cd106-5ad2-d243-57f1-45c828c14326/test-file-c9f3060e-4b24-6c94-7fba-23ef2bac9e76?resource=file",
+        "x-ms-client-request-id": "b9d20422-1066-7a40-afa0-156f671d8c9b",
+        "x-ms-date": "Fri, 19 Feb 2021 19:14:05 GMT",
+        "x-ms-return-client-request-id": "true",
+        "x-ms-version": "2020-06-12"
+      },
+      "RequestBody": null,
+      "StatusCode": 201,
+      "ResponseHeaders": {
+        "Content-Length": "0",
+        "Date": "Fri, 19 Feb 2021 19:14:04 GMT",
+        "ETag": "\u00220x8D8D50A8623A9A9\u0022",
+        "Last-Modified": "Fri, 19 Feb 2021 19:14:04 GMT",
+        "Server": [
+          "Windows-Azure-Blob/1.0",
+          "Microsoft-HTTPAPI/2.0"
+        ],
+        "x-ms-client-request-id": "b9d20422-1066-7a40-afa0-156f671d8c9b",
+        "x-ms-request-id": "2e6e554a-201e-00a4-62f3-0676f9000000",
+        "x-ms-version": "2020-06-12"
+      },
+      "ResponseBody": []
+    },
+    {
+      "RequestUri": "https://seannse.dfs.core.windows.net/test-filesystem-b777804a-ae27-a4d6-0894-0f96c3fc4212/test-file-b1be07c3-e041-e2f6-8e61-cef1cf8723e5?resource=file",
       "RequestMethod": "PUT",
       "RequestHeaders": {
         "Accept": "application/json",
         "Authorization": "Sanitized",
-<<<<<<< HEAD
-        "traceparent": "00-78f096920932ba408c8de78fa968f20a-0b0fef02d1752f45-00",
-        "User-Agent": [
-          "azsdk-net-Storage.Files.DataLake/12.7.0-alpha.20210202.1",
-          "(.NET 5.0.2; Microsoft Windows 10.0.19042)"
-        ],
-        "x-ms-client-request-id": "2e892914-78ee-f318-a748-3fa472793525",
-        "x-ms-date": "Tue, 02 Feb 2021 21:32:21 GMT",
-=======
-        "traceparent": "00-8028644c65b38c4cb0054cebfbfec74b-203de30e77993944-00",
-        "User-Agent": [
-          "azsdk-net-Storage.Files.DataLake/12.7.0-alpha.20210217.1",
-          "(.NET 5.0.3; Microsoft Windows 10.0.19042)"
-        ],
-        "x-ms-client-request-id": "2e892914-78ee-f318-a748-3fa472793525",
-        "x-ms-date": "Wed, 17 Feb 2021 22:36:32 GMT",
->>>>>>> 1814567d
-        "x-ms-return-client-request-id": "true",
-        "x-ms-version": "2020-06-12"
-      },
-      "RequestBody": null,
-      "StatusCode": 201,
-      "ResponseHeaders": {
-        "Content-Length": "0",
-<<<<<<< HEAD
-        "Date": "Tue, 02 Feb 2021 21:32:21 GMT",
-        "ETag": "\u00220x8D8C7C2067DB41C\u0022",
-        "Last-Modified": "Tue, 02 Feb 2021 21:32:21 GMT",
-=======
-        "Date": "Wed, 17 Feb 2021 22:36:32 GMT",
-        "ETag": "\u00220x8D8D3947A0E80C7\u0022",
-        "Last-Modified": "Wed, 17 Feb 2021 22:36:32 GMT",
->>>>>>> 1814567d
+        "traceparent": "00-dc2221da938c2546b0692590ed0fa601-cd29064b9836a94f-00",
+        "User-Agent": [
+          "azsdk-net-Storage.Files.DataLake/12.7.0-alpha.20210219.1",
+          "(.NET 5.0.3; Microsoft Windows 10.0.19041)"
+        ],
+        "x-ms-client-request-id": "798c42a9-8a65-42c8-0ef0-2b05424eaa27",
+        "x-ms-date": "Fri, 19 Feb 2021 19:14:05 GMT",
+        "x-ms-return-client-request-id": "true",
+        "x-ms-version": "2020-06-12"
+      },
+      "RequestBody": null,
+      "StatusCode": 201,
+      "ResponseHeaders": {
+        "Content-Length": "0",
+        "Date": "Fri, 19 Feb 2021 19:14:04 GMT",
+        "ETag": "\u00220x8D8D50A86336482\u0022",
+        "Last-Modified": "Fri, 19 Feb 2021 19:14:05 GMT",
         "Server": [
           "Windows-Azure-HDFS/1.0",
           "Microsoft-HTTPAPI/2.0"
         ],
-        "x-ms-client-request-id": "2e892914-78ee-f318-a748-3fa472793525",
-<<<<<<< HEAD
-        "x-ms-request-id": "3b0958c4-e01f-005f-06aa-f9cb63000000",
-=======
-        "x-ms-request-id": "f318625c-001f-0068-3f7d-0519cf000000",
->>>>>>> 1814567d
-        "x-ms-version": "2020-06-12"
-      },
-      "ResponseBody": []
-    },
-    {
-      "RequestUri": "https://seannse.blob.core.windows.net/test-filesystem-2f7cd106-5ad2-d243-57f1-45c828c14326/test-file-c9f3060e-4b24-6c94-7fba-23ef2bac9e76",
+        "x-ms-client-request-id": "798c42a9-8a65-42c8-0ef0-2b05424eaa27",
+        "x-ms-request-id": "6f4be1e0-e01f-004f-11f3-060e0b000000",
+        "x-ms-version": "2020-06-12"
+      },
+      "ResponseBody": []
+    },
+    {
+      "RequestUri": "https://seannse.blob.core.windows.net/test-filesystem-b777804a-ae27-a4d6-0894-0f96c3fc4212/test-file-b1be07c3-e041-e2f6-8e61-cef1cf8723e5",
       "RequestMethod": "HEAD",
       "RequestHeaders": {
         "Accept": "application/xml",
         "Authorization": "Sanitized",
         "User-Agent": [
-<<<<<<< HEAD
-          "azsdk-net-Storage.Files.DataLake/12.7.0-alpha.20210202.1",
-          "(.NET 5.0.2; Microsoft Windows 10.0.19042)"
-        ],
-        "x-ms-client-request-id": "01da5ca0-7023-3688-ef95-45c44322930b",
-        "x-ms-date": "Tue, 02 Feb 2021 21:32:21 GMT",
-=======
-          "azsdk-net-Storage.Files.DataLake/12.7.0-alpha.20210217.1",
-          "(.NET 5.0.3; Microsoft Windows 10.0.19042)"
-        ],
-        "x-ms-client-request-id": "01da5ca0-7023-3688-ef95-45c44322930b",
-        "x-ms-date": "Wed, 17 Feb 2021 22:36:33 GMT",
->>>>>>> 1814567d
+          "azsdk-net-Storage.Files.DataLake/12.7.0-alpha.20210219.1",
+          "(.NET 5.0.3; Microsoft Windows 10.0.19041)"
+        ],
+        "x-ms-client-request-id": "8c4802b2-a9fb-cd80-3c31-af3a5da67ba9",
+        "x-ms-date": "Fri, 19 Feb 2021 19:14:05 GMT",
         "x-ms-return-client-request-id": "true",
         "x-ms-version": "2020-06-12"
       },
@@ -779,15 +495,9 @@
         "Accept-Ranges": "bytes",
         "Content-Length": "0",
         "Content-Type": "application/octet-stream",
-<<<<<<< HEAD
-        "Date": "Tue, 02 Feb 2021 21:32:22 GMT",
-        "ETag": "\u00220x8D8C7C2067DB41C\u0022",
-        "Last-Modified": "Tue, 02 Feb 2021 21:32:21 GMT",
-=======
-        "Date": "Wed, 17 Feb 2021 22:36:32 GMT",
-        "ETag": "\u00220x8D8D3947A0E80C7\u0022",
-        "Last-Modified": "Wed, 17 Feb 2021 22:36:32 GMT",
->>>>>>> 1814567d
+        "Date": "Fri, 19 Feb 2021 19:14:04 GMT",
+        "ETag": "\u00220x8D8D50A86336482\u0022",
+        "Last-Modified": "Fri, 19 Feb 2021 19:14:05 GMT",
         "Server": [
           "Windows-Azure-Blob/1.0",
           "Microsoft-HTTPAPI/2.0"
@@ -795,50 +505,32 @@
         "x-ms-access-tier": "Hot",
         "x-ms-access-tier-inferred": "true",
         "x-ms-blob-type": "BlockBlob",
-        "x-ms-client-request-id": "01da5ca0-7023-3688-ef95-45c44322930b",
-<<<<<<< HEAD
-        "x-ms-creation-time": "Tue, 02 Feb 2021 21:32:21 GMT",
-=======
-        "x-ms-creation-time": "Wed, 17 Feb 2021 22:36:32 GMT",
->>>>>>> 1814567d
+        "x-ms-client-request-id": "8c4802b2-a9fb-cd80-3c31-af3a5da67ba9",
+        "x-ms-creation-time": "Fri, 19 Feb 2021 19:14:05 GMT",
         "x-ms-group": "$superuser",
         "x-ms-lease-state": "available",
         "x-ms-lease-status": "unlocked",
         "x-ms-owner": "$superuser",
         "x-ms-permissions": "rw-r-----",
-<<<<<<< HEAD
-        "x-ms-request-id": "a9f9baa9-801e-0004-0faa-f9f258000000",
-=======
-        "x-ms-request-id": "2938e793-e01e-0060-657d-0503c0000000",
->>>>>>> 1814567d
+        "x-ms-request-id": "2e6e5717-201e-00a4-0ef3-0676f9000000",
         "x-ms-server-encrypted": "true",
         "x-ms-version": "2020-06-12"
       },
       "ResponseBody": []
     },
     {
-      "RequestUri": "https://seannse.blob.core.windows.net/test-filesystem-2f7cd106-5ad2-d243-57f1-45c828c14326/test-file-c9f3060e-4b24-6c94-7fba-23ef2bac9e76?comp=metadata",
-      "RequestMethod": "PUT",
-      "RequestHeaders": {
-        "Accept": "application/xml",
-        "Authorization": "Sanitized",
-<<<<<<< HEAD
-        "If-Match": "\u00220x8D8C7C2067DB41C\u0022",
-        "User-Agent": [
-          "azsdk-net-Storage.Files.DataLake/12.7.0-alpha.20210202.1",
-          "(.NET 5.0.2; Microsoft Windows 10.0.19042)"
-        ],
-        "x-ms-client-request-id": "1604f7ba-339f-5a02-be36-ae269c34471c",
-        "x-ms-date": "Tue, 02 Feb 2021 21:32:21 GMT",
-=======
-        "If-Match": "0x8D8D3947A0E80C7",
-        "User-Agent": [
-          "azsdk-net-Storage.Files.DataLake/12.7.0-alpha.20210217.1",
-          "(.NET 5.0.3; Microsoft Windows 10.0.19042)"
-        ],
-        "x-ms-client-request-id": "1604f7ba-339f-5a02-be36-ae269c34471c",
-        "x-ms-date": "Wed, 17 Feb 2021 22:36:33 GMT",
->>>>>>> 1814567d
+      "RequestUri": "https://seannse.blob.core.windows.net/test-filesystem-b777804a-ae27-a4d6-0894-0f96c3fc4212/test-file-b1be07c3-e041-e2f6-8e61-cef1cf8723e5?comp=metadata",
+      "RequestMethod": "PUT",
+      "RequestHeaders": {
+        "Accept": "application/xml",
+        "Authorization": "Sanitized",
+        "If-Match": "0x8D8D50A86336482",
+        "User-Agent": [
+          "azsdk-net-Storage.Files.DataLake/12.7.0-alpha.20210219.1",
+          "(.NET 5.0.3; Microsoft Windows 10.0.19041)"
+        ],
+        "x-ms-client-request-id": "40531f60-1e06-d42c-af49-25781e37ddb5",
+        "x-ms-date": "Fri, 19 Feb 2021 19:14:05 GMT",
         "x-ms-meta-Capital": "letter",
         "x-ms-meta-foo": "bar",
         "x-ms-meta-meta": "data",
@@ -850,53 +542,33 @@
       "StatusCode": 200,
       "ResponseHeaders": {
         "Content-Length": "0",
-<<<<<<< HEAD
-        "Date": "Tue, 02 Feb 2021 21:32:22 GMT",
-        "ETag": "\u00220x8D8C7C206B58BBE\u0022",
-        "Last-Modified": "Tue, 02 Feb 2021 21:32:22 GMT",
-=======
-        "Date": "Wed, 17 Feb 2021 22:36:32 GMT",
-        "ETag": "\u00220x8D8D3947A2ABEE0\u0022",
-        "Last-Modified": "Wed, 17 Feb 2021 22:36:33 GMT",
->>>>>>> 1814567d
-        "Server": [
-          "Windows-Azure-Blob/1.0",
-          "Microsoft-HTTPAPI/2.0"
-        ],
-        "x-ms-client-request-id": "1604f7ba-339f-5a02-be36-ae269c34471c",
-<<<<<<< HEAD
-        "x-ms-request-id": "a9f9bace-801e-0004-2caa-f9f258000000",
-=======
-        "x-ms-request-id": "2938e7bc-e01e-0060-0c7d-0503c0000000",
->>>>>>> 1814567d
+        "Date": "Fri, 19 Feb 2021 19:14:05 GMT",
+        "ETag": "\u00220x8D8D50A8652FC59\u0022",
+        "Last-Modified": "Fri, 19 Feb 2021 19:14:05 GMT",
+        "Server": [
+          "Windows-Azure-Blob/1.0",
+          "Microsoft-HTTPAPI/2.0"
+        ],
+        "x-ms-client-request-id": "40531f60-1e06-d42c-af49-25781e37ddb5",
+        "x-ms-request-id": "2e6e5810-201e-00a4-77f3-0676f9000000",
         "x-ms-request-server-encrypted": "true",
         "x-ms-version": "2020-06-12"
       },
       "ResponseBody": []
     },
     {
-      "RequestUri": "https://seannse.blob.core.windows.net/test-filesystem-2f7cd106-5ad2-d243-57f1-45c828c14326?restype=container",
+      "RequestUri": "https://seannse.blob.core.windows.net/test-filesystem-b777804a-ae27-a4d6-0894-0f96c3fc4212?restype=container",
       "RequestMethod": "DELETE",
       "RequestHeaders": {
         "Accept": "application/xml",
         "Authorization": "Sanitized",
-<<<<<<< HEAD
-        "traceparent": "00-1a9f803b01b1a64c99a9f0eb66de9306-4886721b74252545-00",
-        "User-Agent": [
-          "azsdk-net-Storage.Files.DataLake/12.7.0-alpha.20210202.1",
-          "(.NET 5.0.2; Microsoft Windows 10.0.19042)"
-        ],
-        "x-ms-client-request-id": "4c09489f-7d1e-b66c-26c3-d993cde496fb",
-        "x-ms-date": "Tue, 02 Feb 2021 21:32:21 GMT",
-=======
-        "traceparent": "00-0dd0430900cf984f812bd08b4a464ccf-809a66a17e704740-00",
-        "User-Agent": [
-          "azsdk-net-Storage.Files.DataLake/12.7.0-alpha.20210217.1",
-          "(.NET 5.0.3; Microsoft Windows 10.0.19042)"
-        ],
-        "x-ms-client-request-id": "4c09489f-7d1e-b66c-26c3-d993cde496fb",
-        "x-ms-date": "Wed, 17 Feb 2021 22:36:33 GMT",
->>>>>>> 1814567d
+        "traceparent": "00-2d3d9a43725cfc4a80e42f5896f11756-dd1680c79feea646-00",
+        "User-Agent": [
+          "azsdk-net-Storage.Files.DataLake/12.7.0-alpha.20210219.1",
+          "(.NET 5.0.3; Microsoft Windows 10.0.19041)"
+        ],
+        "x-ms-client-request-id": "3dd95e15-3a53-3da3-65e5-732127a9bb99",
+        "x-ms-date": "Fri, 19 Feb 2021 19:14:06 GMT",
         "x-ms-return-client-request-id": "true",
         "x-ms-version": "2020-06-12"
       },
@@ -904,154 +576,97 @@
       "StatusCode": 202,
       "ResponseHeaders": {
         "Content-Length": "0",
-<<<<<<< HEAD
-        "Date": "Tue, 02 Feb 2021 21:32:22 GMT",
-=======
-        "Date": "Wed, 17 Feb 2021 22:36:32 GMT",
->>>>>>> 1814567d
-        "Server": [
-          "Windows-Azure-Blob/1.0",
-          "Microsoft-HTTPAPI/2.0"
-        ],
-        "x-ms-client-request-id": "4c09489f-7d1e-b66c-26c3-d993cde496fb",
-<<<<<<< HEAD
-        "x-ms-request-id": "a9f9baee-801e-0004-48aa-f9f258000000",
-=======
-        "x-ms-request-id": "2938e7ee-e01e-0060-387d-0503c0000000",
->>>>>>> 1814567d
-        "x-ms-version": "2020-06-12"
-      },
-      "ResponseBody": []
-    },
-    {
-      "RequestUri": "https://seannse.blob.core.windows.net/test-filesystem-faa8d2b6-21f7-c370-78e0-c4f762ddd936?restype=container",
-      "RequestMethod": "PUT",
-      "RequestHeaders": {
-        "Accept": "application/xml",
-        "Authorization": "Sanitized",
-<<<<<<< HEAD
-        "traceparent": "00-e51da99200cf9246bc1656a27848a14e-42681af96b20644e-00",
-        "User-Agent": [
-          "azsdk-net-Storage.Files.DataLake/12.7.0-alpha.20210202.1",
-          "(.NET 5.0.2; Microsoft Windows 10.0.19042)"
+        "Date": "Fri, 19 Feb 2021 19:14:05 GMT",
+        "Server": [
+          "Windows-Azure-Blob/1.0",
+          "Microsoft-HTTPAPI/2.0"
+        ],
+        "x-ms-client-request-id": "3dd95e15-3a53-3da3-65e5-732127a9bb99",
+        "x-ms-request-id": "2e6e58d7-201e-00a4-31f3-0676f9000000",
+        "x-ms-version": "2020-06-12"
+      },
+      "ResponseBody": []
+    },
+    {
+      "RequestUri": "https://seannse.blob.core.windows.net/test-filesystem-c2de6873-88ae-f34d-7eee-5f9962834992?restype=container",
+      "RequestMethod": "PUT",
+      "RequestHeaders": {
+        "Accept": "application/xml",
+        "Authorization": "Sanitized",
+        "traceparent": "00-cf69156a67972a42a70773f4f820c214-b036004e2c292241-00",
+        "User-Agent": [
+          "azsdk-net-Storage.Files.DataLake/12.7.0-alpha.20210219.1",
+          "(.NET 5.0.3; Microsoft Windows 10.0.19041)"
         ],
         "x-ms-blob-public-access": "container",
-        "x-ms-client-request-id": "ae6ed611-07df-7de5-d846-d43db9755448",
-        "x-ms-date": "Tue, 02 Feb 2021 21:32:21 GMT",
-=======
-        "traceparent": "00-1455a6d454bb4047aeac51293b2047b7-a89c91014db23744-00",
-        "User-Agent": [
-          "azsdk-net-Storage.Files.DataLake/12.7.0-alpha.20210217.1",
-          "(.NET 5.0.3; Microsoft Windows 10.0.19042)"
-        ],
-        "x-ms-blob-public-access": "container",
-        "x-ms-client-request-id": "ae6ed611-07df-7de5-d846-d43db9755448",
-        "x-ms-date": "Wed, 17 Feb 2021 22:36:33 GMT",
->>>>>>> 1814567d
-        "x-ms-return-client-request-id": "true",
-        "x-ms-version": "2020-06-12"
-      },
-      "RequestBody": null,
-      "StatusCode": 201,
-      "ResponseHeaders": {
-        "Content-Length": "0",
-<<<<<<< HEAD
-        "Date": "Tue, 02 Feb 2021 21:32:21 GMT",
-        "ETag": "\u00220x8D8C7C206F842D3\u0022",
-        "Last-Modified": "Tue, 02 Feb 2021 21:32:22 GMT",
-=======
-        "Date": "Wed, 17 Feb 2021 22:36:33 GMT",
-        "ETag": "\u00220x8D8D3947A6540F3\u0022",
-        "Last-Modified": "Wed, 17 Feb 2021 22:36:33 GMT",
->>>>>>> 1814567d
-        "Server": [
-          "Windows-Azure-Blob/1.0",
-          "Microsoft-HTTPAPI/2.0"
-        ],
-        "x-ms-client-request-id": "ae6ed611-07df-7de5-d846-d43db9755448",
-<<<<<<< HEAD
-        "x-ms-request-id": "c835ebf2-001e-00b3-41aa-f9dff2000000",
-=======
-        "x-ms-request-id": "35c23828-c01e-00ac-337d-056cf6000000",
->>>>>>> 1814567d
-        "x-ms-version": "2020-06-12"
-      },
-      "ResponseBody": []
-    },
-    {
-      "RequestUri": "https://seannse.dfs.core.windows.net/test-filesystem-faa8d2b6-21f7-c370-78e0-c4f762ddd936/test-file-fb5fa2e9-435d-bbd0-d4cc-2e9273a7a58d?resource=file",
+        "x-ms-client-request-id": "223621b1-3a3e-8dff-11e6-bf65db0adbe2",
+        "x-ms-date": "Fri, 19 Feb 2021 19:14:06 GMT",
+        "x-ms-return-client-request-id": "true",
+        "x-ms-version": "2020-06-12"
+      },
+      "RequestBody": null,
+      "StatusCode": 201,
+      "ResponseHeaders": {
+        "Content-Length": "0",
+        "Date": "Fri, 19 Feb 2021 19:14:05 GMT",
+        "ETag": "\u00220x8D8D50A866AAB57\u0022",
+        "Last-Modified": "Fri, 19 Feb 2021 19:14:05 GMT",
+        "Server": [
+          "Windows-Azure-Blob/1.0",
+          "Microsoft-HTTPAPI/2.0"
+        ],
+        "x-ms-client-request-id": "223621b1-3a3e-8dff-11e6-bf65db0adbe2",
+        "x-ms-request-id": "2e6e5989-201e-00a4-57f3-0676f9000000",
+        "x-ms-version": "2020-06-12"
+      },
+      "ResponseBody": []
+    },
+    {
+      "RequestUri": "https://seannse.dfs.core.windows.net/test-filesystem-c2de6873-88ae-f34d-7eee-5f9962834992/test-file-afd4e19c-fb47-d33b-0793-560d5a2ffbfe?resource=file",
       "RequestMethod": "PUT",
       "RequestHeaders": {
         "Accept": "application/json",
         "Authorization": "Sanitized",
-<<<<<<< HEAD
-        "traceparent": "00-a735e71217cf8e4f997394546d905aa3-1a352780ce8f1540-00",
-        "User-Agent": [
-          "azsdk-net-Storage.Files.DataLake/12.7.0-alpha.20210202.1",
-          "(.NET 5.0.2; Microsoft Windows 10.0.19042)"
-        ],
-        "x-ms-client-request-id": "7bde6510-5a8b-cd0e-05b3-da12d9520a30",
-        "x-ms-date": "Tue, 02 Feb 2021 21:32:22 GMT",
-=======
-        "traceparent": "00-33fbe0366a3d1440826ec39d12c305e5-7cf3d9c790678642-00",
-        "User-Agent": [
-          "azsdk-net-Storage.Files.DataLake/12.7.0-alpha.20210217.1",
-          "(.NET 5.0.3; Microsoft Windows 10.0.19042)"
-        ],
-        "x-ms-client-request-id": "7bde6510-5a8b-cd0e-05b3-da12d9520a30",
-        "x-ms-date": "Wed, 17 Feb 2021 22:36:33 GMT",
->>>>>>> 1814567d
-        "x-ms-return-client-request-id": "true",
-        "x-ms-version": "2020-06-12"
-      },
-      "RequestBody": null,
-      "StatusCode": 201,
-      "ResponseHeaders": {
-        "Content-Length": "0",
-<<<<<<< HEAD
-        "Date": "Tue, 02 Feb 2021 21:32:23 GMT",
-        "ETag": "\u00220x8D8C7C20732E048\u0022",
-        "Last-Modified": "Tue, 02 Feb 2021 21:32:23 GMT",
-=======
-        "Date": "Wed, 17 Feb 2021 22:36:33 GMT",
-        "ETag": "\u00220x8D8D3947A973790\u0022",
-        "Last-Modified": "Wed, 17 Feb 2021 22:36:33 GMT",
->>>>>>> 1814567d
+        "traceparent": "00-7ba69b783061d14c8713acd2dfc82478-1c9f85348595b741-00",
+        "User-Agent": [
+          "azsdk-net-Storage.Files.DataLake/12.7.0-alpha.20210219.1",
+          "(.NET 5.0.3; Microsoft Windows 10.0.19041)"
+        ],
+        "x-ms-client-request-id": "17814bc6-8eab-b5ef-e562-1babe3f133e2",
+        "x-ms-date": "Fri, 19 Feb 2021 19:14:06 GMT",
+        "x-ms-return-client-request-id": "true",
+        "x-ms-version": "2020-06-12"
+      },
+      "RequestBody": null,
+      "StatusCode": 201,
+      "ResponseHeaders": {
+        "Content-Length": "0",
+        "Date": "Fri, 19 Feb 2021 19:14:04 GMT",
+        "ETag": "\u00220x8D8D50A867A994A\u0022",
+        "Last-Modified": "Fri, 19 Feb 2021 19:14:05 GMT",
         "Server": [
           "Windows-Azure-HDFS/1.0",
           "Microsoft-HTTPAPI/2.0"
         ],
-        "x-ms-client-request-id": "7bde6510-5a8b-cd0e-05b3-da12d9520a30",
-<<<<<<< HEAD
-        "x-ms-request-id": "9ed00b1c-201f-0050-1caa-f9bd0f000000",
-=======
-        "x-ms-request-id": "1bc079f1-301f-0087-797d-05ec3a000000",
->>>>>>> 1814567d
-        "x-ms-version": "2020-06-12"
-      },
-      "ResponseBody": []
-    },
-    {
-      "RequestUri": "https://seannse.blob.core.windows.net/test-filesystem-faa8d2b6-21f7-c370-78e0-c4f762ddd936/test-file-fb5fa2e9-435d-bbd0-d4cc-2e9273a7a58d?comp=metadata",
+        "x-ms-client-request-id": "17814bc6-8eab-b5ef-e562-1babe3f133e2",
+        "x-ms-request-id": "6f4be27d-e01f-004f-2ef3-060e0b000000",
+        "x-ms-version": "2020-06-12"
+      },
+      "ResponseBody": []
+    },
+    {
+      "RequestUri": "https://seannse.blob.core.windows.net/test-filesystem-c2de6873-88ae-f34d-7eee-5f9962834992/test-file-afd4e19c-fb47-d33b-0793-560d5a2ffbfe?comp=metadata",
       "RequestMethod": "PUT",
       "RequestHeaders": {
         "Accept": "application/xml",
         "Authorization": "Sanitized",
         "If-None-Match": "\u0022garbage\u0022",
         "User-Agent": [
-<<<<<<< HEAD
-          "azsdk-net-Storage.Files.DataLake/12.7.0-alpha.20210202.1",
-          "(.NET 5.0.2; Microsoft Windows 10.0.19042)"
-        ],
-        "x-ms-client-request-id": "0d81d6aa-2ac8-3001-4818-86ba5045539a",
-        "x-ms-date": "Tue, 02 Feb 2021 21:32:22 GMT",
-=======
-          "azsdk-net-Storage.Files.DataLake/12.7.0-alpha.20210217.1",
-          "(.NET 5.0.3; Microsoft Windows 10.0.19042)"
-        ],
-        "x-ms-client-request-id": "0d81d6aa-2ac8-3001-4818-86ba5045539a",
-        "x-ms-date": "Wed, 17 Feb 2021 22:36:33 GMT",
->>>>>>> 1814567d
+          "azsdk-net-Storage.Files.DataLake/12.7.0-alpha.20210219.1",
+          "(.NET 5.0.3; Microsoft Windows 10.0.19041)"
+        ],
+        "x-ms-client-request-id": "0e47f523-e3ad-2153-3932-5aea0aa92e86",
+        "x-ms-date": "Fri, 19 Feb 2021 19:14:06 GMT",
         "x-ms-meta-Capital": "letter",
         "x-ms-meta-foo": "bar",
         "x-ms-meta-meta": "data",
@@ -1063,53 +678,33 @@
       "StatusCode": 200,
       "ResponseHeaders": {
         "Content-Length": "0",
-<<<<<<< HEAD
-        "Date": "Tue, 02 Feb 2021 21:32:22 GMT",
-        "ETag": "\u00220x8D8C7C207416FDF\u0022",
-        "Last-Modified": "Tue, 02 Feb 2021 21:32:23 GMT",
-=======
-        "Date": "Wed, 17 Feb 2021 22:36:33 GMT",
-        "ETag": "\u00220x8D8D3947AA4578A\u0022",
-        "Last-Modified": "Wed, 17 Feb 2021 22:36:33 GMT",
->>>>>>> 1814567d
-        "Server": [
-          "Windows-Azure-Blob/1.0",
-          "Microsoft-HTTPAPI/2.0"
-        ],
-        "x-ms-client-request-id": "0d81d6aa-2ac8-3001-4818-86ba5045539a",
-<<<<<<< HEAD
-        "x-ms-request-id": "c835ef2f-001e-00b3-49aa-f9dff2000000",
-=======
-        "x-ms-request-id": "35c23c0c-c01e-00ac-537d-056cf6000000",
->>>>>>> 1814567d
+        "Date": "Fri, 19 Feb 2021 19:14:05 GMT",
+        "ETag": "\u00220x8D8D50A8685B895\u0022",
+        "Last-Modified": "Fri, 19 Feb 2021 19:14:05 GMT",
+        "Server": [
+          "Windows-Azure-Blob/1.0",
+          "Microsoft-HTTPAPI/2.0"
+        ],
+        "x-ms-client-request-id": "0e47f523-e3ad-2153-3932-5aea0aa92e86",
+        "x-ms-request-id": "2e6e5b24-201e-00a4-5af3-0676f9000000",
         "x-ms-request-server-encrypted": "true",
         "x-ms-version": "2020-06-12"
       },
       "ResponseBody": []
     },
     {
-      "RequestUri": "https://seannse.blob.core.windows.net/test-filesystem-faa8d2b6-21f7-c370-78e0-c4f762ddd936?restype=container",
+      "RequestUri": "https://seannse.blob.core.windows.net/test-filesystem-c2de6873-88ae-f34d-7eee-5f9962834992?restype=container",
       "RequestMethod": "DELETE",
       "RequestHeaders": {
         "Accept": "application/xml",
         "Authorization": "Sanitized",
-<<<<<<< HEAD
-        "traceparent": "00-b3e2988e76f7be4085dcd7a037918c77-f3002a289e9a7f48-00",
-        "User-Agent": [
-          "azsdk-net-Storage.Files.DataLake/12.7.0-alpha.20210202.1",
-          "(.NET 5.0.2; Microsoft Windows 10.0.19042)"
-        ],
-        "x-ms-client-request-id": "0368c61f-fdd0-7667-4582-187741206e05",
-        "x-ms-date": "Tue, 02 Feb 2021 21:32:22 GMT",
-=======
-        "traceparent": "00-6dae4079f2c2cb499c1fc40b4695aedc-89b4123af71ccc49-00",
-        "User-Agent": [
-          "azsdk-net-Storage.Files.DataLake/12.7.0-alpha.20210217.1",
-          "(.NET 5.0.3; Microsoft Windows 10.0.19042)"
-        ],
-        "x-ms-client-request-id": "0368c61f-fdd0-7667-4582-187741206e05",
-        "x-ms-date": "Wed, 17 Feb 2021 22:36:34 GMT",
->>>>>>> 1814567d
+        "traceparent": "00-fe9f8e8c2e3ff9479c64c83fc369b788-02b81e9da9b67248-00",
+        "User-Agent": [
+          "azsdk-net-Storage.Files.DataLake/12.7.0-alpha.20210219.1",
+          "(.NET 5.0.3; Microsoft Windows 10.0.19041)"
+        ],
+        "x-ms-client-request-id": "ee88106f-24aa-0734-6e93-78f03faa6be3",
+        "x-ms-date": "Fri, 19 Feb 2021 19:14:06 GMT",
         "x-ms-return-client-request-id": "true",
         "x-ms-version": "2020-06-12"
       },
@@ -1117,211 +712,134 @@
       "StatusCode": 202,
       "ResponseHeaders": {
         "Content-Length": "0",
-<<<<<<< HEAD
-        "Date": "Tue, 02 Feb 2021 21:32:22 GMT",
-=======
-        "Date": "Wed, 17 Feb 2021 22:36:33 GMT",
->>>>>>> 1814567d
-        "Server": [
-          "Windows-Azure-Blob/1.0",
-          "Microsoft-HTTPAPI/2.0"
-        ],
-        "x-ms-client-request-id": "0368c61f-fdd0-7667-4582-187741206e05",
-<<<<<<< HEAD
-        "x-ms-request-id": "c835efb0-001e-00b3-44aa-f9dff2000000",
-=======
-        "x-ms-request-id": "35c23cdd-c01e-00ac-167d-056cf6000000",
->>>>>>> 1814567d
-        "x-ms-version": "2020-06-12"
-      },
-      "ResponseBody": []
-    },
-    {
-      "RequestUri": "https://seannse.blob.core.windows.net/test-filesystem-7f5574e0-b4a8-e907-0e38-82a8f9a8e58e?restype=container",
-      "RequestMethod": "PUT",
-      "RequestHeaders": {
-        "Accept": "application/xml",
-        "Authorization": "Sanitized",
-<<<<<<< HEAD
-        "traceparent": "00-1c020476eabf1e46b68601bce30d4262-13f7291e86084243-00",
-        "User-Agent": [
-          "azsdk-net-Storage.Files.DataLake/12.7.0-alpha.20210202.1",
-          "(.NET 5.0.2; Microsoft Windows 10.0.19042)"
+        "Date": "Fri, 19 Feb 2021 19:14:05 GMT",
+        "Server": [
+          "Windows-Azure-Blob/1.0",
+          "Microsoft-HTTPAPI/2.0"
+        ],
+        "x-ms-client-request-id": "ee88106f-24aa-0734-6e93-78f03faa6be3",
+        "x-ms-request-id": "2e6e5be8-201e-00a4-14f3-0676f9000000",
+        "x-ms-version": "2020-06-12"
+      },
+      "ResponseBody": []
+    },
+    {
+      "RequestUri": "https://seannse.blob.core.windows.net/test-filesystem-80d1af93-d437-65c4-b61b-58a2586acabc?restype=container",
+      "RequestMethod": "PUT",
+      "RequestHeaders": {
+        "Accept": "application/xml",
+        "Authorization": "Sanitized",
+        "traceparent": "00-bc87d0684578d34e8c634dd28f497cb4-ef01e0380b679a46-00",
+        "User-Agent": [
+          "azsdk-net-Storage.Files.DataLake/12.7.0-alpha.20210219.1",
+          "(.NET 5.0.3; Microsoft Windows 10.0.19041)"
         ],
         "x-ms-blob-public-access": "container",
-        "x-ms-client-request-id": "d6782bb1-8564-6b71-be7e-f4987bbf7d9c",
-        "x-ms-date": "Tue, 02 Feb 2021 21:32:22 GMT",
-=======
-        "traceparent": "00-a038c6a22ee4f948a8d3566a0b36c6c0-71e27c83b2b2ca4c-00",
-        "User-Agent": [
-          "azsdk-net-Storage.Files.DataLake/12.7.0-alpha.20210217.1",
-          "(.NET 5.0.3; Microsoft Windows 10.0.19042)"
-        ],
-        "x-ms-blob-public-access": "container",
-        "x-ms-client-request-id": "d6782bb1-8564-6b71-be7e-f4987bbf7d9c",
-        "x-ms-date": "Wed, 17 Feb 2021 22:36:34 GMT",
->>>>>>> 1814567d
-        "x-ms-return-client-request-id": "true",
-        "x-ms-version": "2020-06-12"
-      },
-      "RequestBody": null,
-      "StatusCode": 201,
-      "ResponseHeaders": {
-        "Content-Length": "0",
-<<<<<<< HEAD
-        "Date": "Tue, 02 Feb 2021 21:32:23 GMT",
-        "ETag": "\u00220x8D8C7C20787A14B\u0022",
-        "Last-Modified": "Tue, 02 Feb 2021 21:32:23 GMT",
-=======
-        "Date": "Wed, 17 Feb 2021 22:36:34 GMT",
-        "ETag": "\u00220x8D8D3947AE33B91\u0022",
-        "Last-Modified": "Wed, 17 Feb 2021 22:36:34 GMT",
->>>>>>> 1814567d
-        "Server": [
-          "Windows-Azure-Blob/1.0",
-          "Microsoft-HTTPAPI/2.0"
-        ],
-        "x-ms-client-request-id": "d6782bb1-8564-6b71-be7e-f4987bbf7d9c",
-<<<<<<< HEAD
-        "x-ms-request-id": "f5726d51-401e-001b-4baa-f9415c000000",
-=======
-        "x-ms-request-id": "53058219-301e-0063-807d-05e2a4000000",
->>>>>>> 1814567d
-        "x-ms-version": "2020-06-12"
-      },
-      "ResponseBody": []
-    },
-    {
-      "RequestUri": "https://seannse.dfs.core.windows.net/test-filesystem-7f5574e0-b4a8-e907-0e38-82a8f9a8e58e/test-file-d4638a9d-e385-9027-ab53-9cda197c41bd?resource=file",
+        "x-ms-client-request-id": "a754a7a0-e7ab-9aea-4b23-378ecc92ae03",
+        "x-ms-date": "Fri, 19 Feb 2021 19:14:06 GMT",
+        "x-ms-return-client-request-id": "true",
+        "x-ms-version": "2020-06-12"
+      },
+      "RequestBody": null,
+      "StatusCode": 201,
+      "ResponseHeaders": {
+        "Content-Length": "0",
+        "Date": "Fri, 19 Feb 2021 19:14:05 GMT",
+        "ETag": "\u00220x8D8D50A869CE889\u0022",
+        "Last-Modified": "Fri, 19 Feb 2021 19:14:05 GMT",
+        "Server": [
+          "Windows-Azure-Blob/1.0",
+          "Microsoft-HTTPAPI/2.0"
+        ],
+        "x-ms-client-request-id": "a754a7a0-e7ab-9aea-4b23-378ecc92ae03",
+        "x-ms-request-id": "2e6e5ca9-201e-00a4-4bf3-0676f9000000",
+        "x-ms-version": "2020-06-12"
+      },
+      "ResponseBody": []
+    },
+    {
+      "RequestUri": "https://seannse.dfs.core.windows.net/test-filesystem-80d1af93-d437-65c4-b61b-58a2586acabc/test-file-0627bcc9-702e-53c2-d355-e9b123112068?resource=file",
       "RequestMethod": "PUT",
       "RequestHeaders": {
         "Accept": "application/json",
         "Authorization": "Sanitized",
-<<<<<<< HEAD
-        "traceparent": "00-4fc48bf3473dcf468b68ca482e52607d-e0e6b512867ca34a-00",
-        "User-Agent": [
-          "azsdk-net-Storage.Files.DataLake/12.7.0-alpha.20210202.1",
-          "(.NET 5.0.2; Microsoft Windows 10.0.19042)"
-        ],
-        "x-ms-client-request-id": "1decfd50-33ed-cde5-03e8-2b11e8965141",
-        "x-ms-date": "Tue, 02 Feb 2021 21:32:23 GMT",
-=======
-        "traceparent": "00-4724f0ca40ae284b9ab98f462fce5d84-a0d66d5019c3f34f-00",
-        "User-Agent": [
-          "azsdk-net-Storage.Files.DataLake/12.7.0-alpha.20210217.1",
-          "(.NET 5.0.3; Microsoft Windows 10.0.19042)"
-        ],
-        "x-ms-client-request-id": "1decfd50-33ed-cde5-03e8-2b11e8965141",
-        "x-ms-date": "Wed, 17 Feb 2021 22:36:34 GMT",
->>>>>>> 1814567d
-        "x-ms-return-client-request-id": "true",
-        "x-ms-version": "2020-06-12"
-      },
-      "RequestBody": null,
-      "StatusCode": 201,
-      "ResponseHeaders": {
-        "Content-Length": "0",
-<<<<<<< HEAD
-        "Date": "Tue, 02 Feb 2021 21:32:23 GMT",
-        "ETag": "\u00220x8D8C7C207C129F1\u0022",
-        "Last-Modified": "Tue, 02 Feb 2021 21:32:24 GMT",
-=======
-        "Date": "Wed, 17 Feb 2021 22:36:34 GMT",
-        "ETag": "\u00220x8D8D3947B1835B9\u0022",
-        "Last-Modified": "Wed, 17 Feb 2021 22:36:34 GMT",
->>>>>>> 1814567d
+        "traceparent": "00-d66de66b85e3d0468657950a58c5364f-3349b650eca6e545-00",
+        "User-Agent": [
+          "azsdk-net-Storage.Files.DataLake/12.7.0-alpha.20210219.1",
+          "(.NET 5.0.3; Microsoft Windows 10.0.19041)"
+        ],
+        "x-ms-client-request-id": "88eaadd7-e626-2fdd-e401-d456fd39773a",
+        "x-ms-date": "Fri, 19 Feb 2021 19:14:06 GMT",
+        "x-ms-return-client-request-id": "true",
+        "x-ms-version": "2020-06-12"
+      },
+      "RequestBody": null,
+      "StatusCode": 201,
+      "ResponseHeaders": {
+        "Content-Length": "0",
+        "Date": "Fri, 19 Feb 2021 19:14:05 GMT",
+        "ETag": "\u00220x8D8D50A86ABC983\u0022",
+        "Last-Modified": "Fri, 19 Feb 2021 19:14:05 GMT",
         "Server": [
           "Windows-Azure-HDFS/1.0",
           "Microsoft-HTTPAPI/2.0"
         ],
-        "x-ms-client-request-id": "1decfd50-33ed-cde5-03e8-2b11e8965141",
-<<<<<<< HEAD
-        "x-ms-request-id": "bfe94456-801f-0076-0caa-f9f517000000",
-=======
-        "x-ms-request-id": "b04a35d1-201f-006f-757d-0575ac000000",
->>>>>>> 1814567d
-        "x-ms-version": "2020-06-12"
-      },
-      "ResponseBody": []
-    },
-    {
-      "RequestUri": "https://seannse.blob.core.windows.net/test-filesystem-7f5574e0-b4a8-e907-0e38-82a8f9a8e58e/test-file-d4638a9d-e385-9027-ab53-9cda197c41bd?comp=lease",
-      "RequestMethod": "PUT",
-      "RequestHeaders": {
-        "Accept": "application/xml",
-        "Authorization": "Sanitized",
-<<<<<<< HEAD
-        "traceparent": "00-c9bd3b6908b6614888d1a09644d8bb3d-9ee1a4f73a48f540-00",
-        "User-Agent": [
-          "azsdk-net-Storage.Files.DataLake/12.7.0-alpha.20210202.1",
-          "(.NET 5.0.2; Microsoft Windows 10.0.19042)"
-        ],
-        "x-ms-client-request-id": "232289dd-22c9-a05a-915d-bc175b8eb53a",
-        "x-ms-date": "Tue, 02 Feb 2021 21:32:23 GMT",
-=======
-        "traceparent": "00-111ad44a1751cf4286fe3c2f0c68b57f-878b68f0672f8042-00",
-        "User-Agent": [
-          "azsdk-net-Storage.Files.DataLake/12.7.0-alpha.20210217.1",
-          "(.NET 5.0.3; Microsoft Windows 10.0.19042)"
-        ],
-        "x-ms-client-request-id": "232289dd-22c9-a05a-915d-bc175b8eb53a",
-        "x-ms-date": "Wed, 17 Feb 2021 22:36:34 GMT",
->>>>>>> 1814567d
+        "x-ms-client-request-id": "88eaadd7-e626-2fdd-e401-d456fd39773a",
+        "x-ms-request-id": "6f4be2e2-e01f-004f-13f3-060e0b000000",
+        "x-ms-version": "2020-06-12"
+      },
+      "ResponseBody": []
+    },
+    {
+      "RequestUri": "https://seannse.blob.core.windows.net/test-filesystem-80d1af93-d437-65c4-b61b-58a2586acabc/test-file-0627bcc9-702e-53c2-d355-e9b123112068?comp=lease",
+      "RequestMethod": "PUT",
+      "RequestHeaders": {
+        "Accept": "application/xml",
+        "Authorization": "Sanitized",
+        "traceparent": "00-1500dd51f74f0f45b3c4d6ef187b4468-b9c0aff14ba3f445-00",
+        "User-Agent": [
+          "azsdk-net-Storage.Files.DataLake/12.7.0-alpha.20210219.1",
+          "(.NET 5.0.3; Microsoft Windows 10.0.19041)"
+        ],
+        "x-ms-client-request-id": "39fa7469-30ed-da73-bf43-dde12e8f6e20",
+        "x-ms-date": "Fri, 19 Feb 2021 19:14:06 GMT",
         "x-ms-lease-action": "acquire",
         "x-ms-lease-duration": "-1",
-        "x-ms-proposed-lease-id": "6467373c-afc8-8f6c-60d6-d85618c9357a",
-        "x-ms-return-client-request-id": "true",
-        "x-ms-version": "2020-06-12"
-      },
-      "RequestBody": null,
-      "StatusCode": 201,
-      "ResponseHeaders": {
-        "Content-Length": "0",
-<<<<<<< HEAD
-        "Date": "Tue, 02 Feb 2021 21:32:24 GMT",
-        "ETag": "\u00220x8D8C7C207C129F1\u0022",
-        "Last-Modified": "Tue, 02 Feb 2021 21:32:24 GMT",
-=======
-        "Date": "Wed, 17 Feb 2021 22:36:34 GMT",
-        "ETag": "\u00220x8D8D3947B1835B9\u0022",
-        "Last-Modified": "Wed, 17 Feb 2021 22:36:34 GMT",
->>>>>>> 1814567d
-        "Server": [
-          "Windows-Azure-Blob/1.0",
-          "Microsoft-HTTPAPI/2.0"
-        ],
-        "x-ms-client-request-id": "232289dd-22c9-a05a-915d-bc175b8eb53a",
-        "x-ms-lease-id": "6467373c-afc8-8f6c-60d6-d85618c9357a",
-<<<<<<< HEAD
-        "x-ms-request-id": "f5726edf-401e-001b-45aa-f9415c000000",
-=======
-        "x-ms-request-id": "5305832a-301e-0063-747d-05e2a4000000",
->>>>>>> 1814567d
-        "x-ms-version": "2020-06-12"
-      },
-      "ResponseBody": []
-    },
-    {
-      "RequestUri": "https://seannse.blob.core.windows.net/test-filesystem-7f5574e0-b4a8-e907-0e38-82a8f9a8e58e/test-file-d4638a9d-e385-9027-ab53-9cda197c41bd?comp=metadata",
-      "RequestMethod": "PUT",
-      "RequestHeaders": {
-        "Accept": "application/xml",
-        "Authorization": "Sanitized",
-        "User-Agent": [
-<<<<<<< HEAD
-          "azsdk-net-Storage.Files.DataLake/12.7.0-alpha.20210202.1",
-          "(.NET 5.0.2; Microsoft Windows 10.0.19042)"
-        ],
-        "x-ms-client-request-id": "8e797331-11a7-aab1-1fea-8b3266b8a1a3",
-        "x-ms-date": "Tue, 02 Feb 2021 21:32:23 GMT",
-=======
-          "azsdk-net-Storage.Files.DataLake/12.7.0-alpha.20210217.1",
-          "(.NET 5.0.3; Microsoft Windows 10.0.19042)"
-        ],
-        "x-ms-client-request-id": "8e797331-11a7-aab1-1fea-8b3266b8a1a3",
-        "x-ms-date": "Wed, 17 Feb 2021 22:36:34 GMT",
->>>>>>> 1814567d
-        "x-ms-lease-id": "6467373c-afc8-8f6c-60d6-d85618c9357a",
+        "x-ms-proposed-lease-id": "7f5fce02-fc90-a6ed-ab45-b84dc1c44a85",
+        "x-ms-return-client-request-id": "true",
+        "x-ms-version": "2020-06-12"
+      },
+      "RequestBody": null,
+      "StatusCode": 201,
+      "ResponseHeaders": {
+        "Content-Length": "0",
+        "Date": "Fri, 19 Feb 2021 19:14:05 GMT",
+        "ETag": "\u00220x8D8D50A86ABC983\u0022",
+        "Last-Modified": "Fri, 19 Feb 2021 19:14:05 GMT",
+        "Server": [
+          "Windows-Azure-Blob/1.0",
+          "Microsoft-HTTPAPI/2.0"
+        ],
+        "x-ms-client-request-id": "39fa7469-30ed-da73-bf43-dde12e8f6e20",
+        "x-ms-lease-id": "7f5fce02-fc90-a6ed-ab45-b84dc1c44a85",
+        "x-ms-request-id": "2e6e5e1d-201e-00a4-2cf3-0676f9000000",
+        "x-ms-version": "2020-06-12"
+      },
+      "ResponseBody": []
+    },
+    {
+      "RequestUri": "https://seannse.blob.core.windows.net/test-filesystem-80d1af93-d437-65c4-b61b-58a2586acabc/test-file-0627bcc9-702e-53c2-d355-e9b123112068?comp=metadata",
+      "RequestMethod": "PUT",
+      "RequestHeaders": {
+        "Accept": "application/xml",
+        "Authorization": "Sanitized",
+        "User-Agent": [
+          "azsdk-net-Storage.Files.DataLake/12.7.0-alpha.20210219.1",
+          "(.NET 5.0.3; Microsoft Windows 10.0.19041)"
+        ],
+        "x-ms-client-request-id": "4de3a361-11c9-7597-71ff-b6e3ba601adf",
+        "x-ms-date": "Fri, 19 Feb 2021 19:14:06 GMT",
+        "x-ms-lease-id": "7f5fce02-fc90-a6ed-ab45-b84dc1c44a85",
         "x-ms-meta-Capital": "letter",
         "x-ms-meta-foo": "bar",
         "x-ms-meta-meta": "data",
@@ -1333,53 +851,33 @@
       "StatusCode": 200,
       "ResponseHeaders": {
         "Content-Length": "0",
-<<<<<<< HEAD
-        "Date": "Tue, 02 Feb 2021 21:32:24 GMT",
-        "ETag": "\u00220x8D8C7C207DEB584\u0022",
-        "Last-Modified": "Tue, 02 Feb 2021 21:32:24 GMT",
-=======
-        "Date": "Wed, 17 Feb 2021 22:36:34 GMT",
-        "ETag": "\u00220x8D8D3947B321E69\u0022",
-        "Last-Modified": "Wed, 17 Feb 2021 22:36:34 GMT",
->>>>>>> 1814567d
-        "Server": [
-          "Windows-Azure-Blob/1.0",
-          "Microsoft-HTTPAPI/2.0"
-        ],
-        "x-ms-client-request-id": "8e797331-11a7-aab1-1fea-8b3266b8a1a3",
-<<<<<<< HEAD
-        "x-ms-request-id": "f5726f39-401e-001b-18aa-f9415c000000",
-=======
-        "x-ms-request-id": "53058361-301e-0063-297d-05e2a4000000",
->>>>>>> 1814567d
+        "Date": "Fri, 19 Feb 2021 19:14:05 GMT",
+        "ETag": "\u00220x8D8D50A86C3E760\u0022",
+        "Last-Modified": "Fri, 19 Feb 2021 19:14:06 GMT",
+        "Server": [
+          "Windows-Azure-Blob/1.0",
+          "Microsoft-HTTPAPI/2.0"
+        ],
+        "x-ms-client-request-id": "4de3a361-11c9-7597-71ff-b6e3ba601adf",
+        "x-ms-request-id": "2e6e5f01-201e-00a4-05f3-0676f9000000",
         "x-ms-request-server-encrypted": "true",
         "x-ms-version": "2020-06-12"
       },
       "ResponseBody": []
     },
     {
-      "RequestUri": "https://seannse.blob.core.windows.net/test-filesystem-7f5574e0-b4a8-e907-0e38-82a8f9a8e58e?restype=container",
+      "RequestUri": "https://seannse.blob.core.windows.net/test-filesystem-80d1af93-d437-65c4-b61b-58a2586acabc?restype=container",
       "RequestMethod": "DELETE",
       "RequestHeaders": {
         "Accept": "application/xml",
         "Authorization": "Sanitized",
-<<<<<<< HEAD
-        "traceparent": "00-ba57a8993e417040bad5c9815a6186ec-b36001ae73a10940-00",
-        "User-Agent": [
-          "azsdk-net-Storage.Files.DataLake/12.7.0-alpha.20210202.1",
-          "(.NET 5.0.2; Microsoft Windows 10.0.19042)"
-        ],
-        "x-ms-client-request-id": "e7e674b1-2615-a193-ff99-4f20a980b1af",
-        "x-ms-date": "Tue, 02 Feb 2021 21:32:23 GMT",
-=======
-        "traceparent": "00-054a5b8a16871d41a9b81489b2462547-8039a77212804c4a-00",
-        "User-Agent": [
-          "azsdk-net-Storage.Files.DataLake/12.7.0-alpha.20210217.1",
-          "(.NET 5.0.3; Microsoft Windows 10.0.19042)"
-        ],
-        "x-ms-client-request-id": "e7e674b1-2615-a193-ff99-4f20a980b1af",
-        "x-ms-date": "Wed, 17 Feb 2021 22:36:35 GMT",
->>>>>>> 1814567d
+        "traceparent": "00-d32e93af4182214baa606190977b493c-a82d3c541aeffa49-00",
+        "User-Agent": [
+          "azsdk-net-Storage.Files.DataLake/12.7.0-alpha.20210219.1",
+          "(.NET 5.0.3; Microsoft Windows 10.0.19041)"
+        ],
+        "x-ms-client-request-id": "8b80ecec-20ab-a556-b73b-a7604a2fb02d",
+        "x-ms-date": "Fri, 19 Feb 2021 19:14:06 GMT",
         "x-ms-return-client-request-id": "true",
         "x-ms-version": "2020-06-12"
       },
@@ -1387,33 +885,21 @@
       "StatusCode": 202,
       "ResponseHeaders": {
         "Content-Length": "0",
-<<<<<<< HEAD
-        "Date": "Tue, 02 Feb 2021 21:32:24 GMT",
-=======
-        "Date": "Wed, 17 Feb 2021 22:36:34 GMT",
->>>>>>> 1814567d
-        "Server": [
-          "Windows-Azure-Blob/1.0",
-          "Microsoft-HTTPAPI/2.0"
-        ],
-        "x-ms-client-request-id": "e7e674b1-2615-a193-ff99-4f20a980b1af",
-<<<<<<< HEAD
-        "x-ms-request-id": "f5726f85-401e-001b-61aa-f9415c000000",
-=======
-        "x-ms-request-id": "53058398-301e-0063-5d7d-05e2a4000000",
->>>>>>> 1814567d
+        "Date": "Fri, 19 Feb 2021 19:14:05 GMT",
+        "Server": [
+          "Windows-Azure-Blob/1.0",
+          "Microsoft-HTTPAPI/2.0"
+        ],
+        "x-ms-client-request-id": "8b80ecec-20ab-a556-b73b-a7604a2fb02d",
+        "x-ms-request-id": "2e6e5fed-201e-00a4-60f3-0676f9000000",
         "x-ms-version": "2020-06-12"
       },
       "ResponseBody": []
     }
   ],
   "Variables": {
-<<<<<<< HEAD
-    "DateTimeOffsetNow": "2021-02-02T15:32:16.8178981-06:00",
-=======
-    "DateTimeOffsetNow": "2021-02-17T16:36:29.8370315-06:00",
->>>>>>> 1814567d
-    "RandomSeed": "1728375940",
+    "DateTimeOffsetNow": "2021-02-19T13:14:04.6375581-06:00",
+    "RandomSeed": "358629783",
     "Storage_TestConfigHierarchicalNamespace": "NamespaceTenant\nseannse\nU2FuaXRpemVk\nhttps://seannse.blob.core.windows.net\nhttps://seannse.file.core.windows.net\nhttps://seannse.queue.core.windows.net\nhttps://seannse.table.core.windows.net\n\n\n\n\nhttps://seannse-secondary.blob.core.windows.net\nhttps://seannse-secondary.file.core.windows.net\nhttps://seannse-secondary.queue.core.windows.net\nhttps://seannse-secondary.table.core.windows.net\n68390a19-a643-458b-b726-408abf67b4fc\nSanitized\n72f988bf-86f1-41af-91ab-2d7cd011db47\nhttps://login.microsoftonline.com/\nCloud\nBlobEndpoint=https://seannse.blob.core.windows.net/;QueueEndpoint=https://seannse.queue.core.windows.net/;FileEndpoint=https://seannse.file.core.windows.net/;BlobSecondaryEndpoint=https://seannse-secondary.blob.core.windows.net/;QueueSecondaryEndpoint=https://seannse-secondary.queue.core.windows.net/;FileSecondaryEndpoint=https://seannse-secondary.file.core.windows.net/;AccountName=seannse;AccountKey=Sanitized\n"
   }
 }