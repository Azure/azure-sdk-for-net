{
  "Entries": [
    {
      "RequestUri": "https://seannse.blob.core.windows.net/test-filesystem-28cf39a2-ed26-364a-2bcf-8d59f6444099?restype=container",
      "RequestMethod": "PUT",
      "RequestHeaders": {
        "Accept": "application/xml",
        "Authorization": "Sanitized",
<<<<<<< HEAD
        "traceparent": "00-4c94a5052acd4344abed8d9424ec74a4-8b2d99aa2ab63948-00",
        "User-Agent": [
          "azsdk-net-Storage.Files.DataLake/12.7.0-alpha.20210202.1",
          "(.NET 5.0.2; Microsoft Windows 10.0.19042)"
        ],
        "x-ms-blob-public-access": "container",
        "x-ms-client-request-id": "57a18e7a-ac8b-02d3-3f26-d2b757a831fc",
        "x-ms-date": "Tue, 02 Feb 2021 21:31:20 GMT",
=======
        "traceparent": "00-7799946fda36704385f9b21395ed3a82-4b7c4f7e14ae5440-00",
        "User-Agent": [
          "azsdk-net-Storage.Files.DataLake/12.7.0-alpha.20210217.1",
          "(.NET 5.0.3; Microsoft Windows 10.0.19042)"
        ],
        "x-ms-blob-public-access": "container",
        "x-ms-client-request-id": "57a18e7a-ac8b-02d3-3f26-d2b757a831fc",
        "x-ms-date": "Wed, 17 Feb 2021 22:35:36 GMT",
>>>>>>> 1814567d
        "x-ms-return-client-request-id": "true",
        "x-ms-version": "2020-06-12"
      },
      "RequestBody": null,
      "StatusCode": 201,
      "ResponseHeaders": {
        "Content-Length": "0",
<<<<<<< HEAD
        "Date": "Tue, 02 Feb 2021 21:31:20 GMT",
        "ETag": "\u00220x8D8C7C1E27A0122\u0022",
        "Last-Modified": "Tue, 02 Feb 2021 21:31:21 GMT",
=======
        "Date": "Wed, 17 Feb 2021 22:35:35 GMT",
        "ETag": "\u00220x8D8D39458575C40\u0022",
        "Last-Modified": "Wed, 17 Feb 2021 22:35:36 GMT",
>>>>>>> 1814567d
        "Server": [
          "Windows-Azure-Blob/1.0",
          "Microsoft-HTTPAPI/2.0"
        ],
        "x-ms-client-request-id": "57a18e7a-ac8b-02d3-3f26-d2b757a831fc",
<<<<<<< HEAD
        "x-ms-request-id": "06b561a3-101e-0039-48aa-f98443000000",
=======
        "x-ms-request-id": "9d34e7eb-201e-00a4-7f7d-0576f9000000",
>>>>>>> 1814567d
        "x-ms-version": "2020-06-12"
      },
      "ResponseBody": []
    },
    {
      "RequestUri": "https://seannse.dfs.core.windows.net/test-filesystem-28cf39a2-ed26-364a-2bcf-8d59f6444099/test-file-123b4e53-b0f9-046f-22e8-ade6371a1c15?resource=file",
      "RequestMethod": "PUT",
      "RequestHeaders": {
        "Accept": "application/json",
        "Authorization": "Sanitized",
<<<<<<< HEAD
        "traceparent": "00-31e9f2c742087048977e8ea3c2c26d54-c12efa6444852640-00",
        "User-Agent": [
          "azsdk-net-Storage.Files.DataLake/12.7.0-alpha.20210202.1",
          "(.NET 5.0.2; Microsoft Windows 10.0.19042)"
        ],
        "x-ms-client-request-id": "cadbba0d-30da-c91f-1f9d-34a3feeccb25",
        "x-ms-date": "Tue, 02 Feb 2021 21:31:20 GMT",
=======
        "traceparent": "00-5332d5e6467ff64b93da5905cb2dd3aa-55fd6845eb1afa46-00",
        "User-Agent": [
          "azsdk-net-Storage.Files.DataLake/12.7.0-alpha.20210217.1",
          "(.NET 5.0.3; Microsoft Windows 10.0.19042)"
        ],
        "x-ms-client-request-id": "cadbba0d-30da-c91f-1f9d-34a3feeccb25",
        "x-ms-date": "Wed, 17 Feb 2021 22:35:36 GMT",
>>>>>>> 1814567d
        "x-ms-return-client-request-id": "true",
        "x-ms-version": "2020-06-12"
      },
      "RequestBody": null,
      "StatusCode": 201,
      "ResponseHeaders": {
        "Content-Length": "0",
<<<<<<< HEAD
        "Date": "Tue, 02 Feb 2021 21:31:21 GMT",
        "ETag": "\u00220x8D8C7C1E2B16A1E\u0022",
        "Last-Modified": "Tue, 02 Feb 2021 21:31:21 GMT",
=======
        "Date": "Wed, 17 Feb 2021 22:35:36 GMT",
        "ETag": "\u00220x8D8D3945889F8D1\u0022",
        "Last-Modified": "Wed, 17 Feb 2021 22:35:36 GMT",
>>>>>>> 1814567d
        "Server": [
          "Windows-Azure-HDFS/1.0",
          "Microsoft-HTTPAPI/2.0"
        ],
        "x-ms-client-request-id": "cadbba0d-30da-c91f-1f9d-34a3feeccb25",
<<<<<<< HEAD
        "x-ms-request-id": "c5797878-a01f-005e-3aaa-f994bf000000",
=======
        "x-ms-request-id": "45c8c2de-301f-0001-377d-052083000000",
>>>>>>> 1814567d
        "x-ms-version": "2020-06-12"
      },
      "ResponseBody": []
    },
    {
      "RequestUri": "https://seannse.dfs.core.windows.net/test-filesystem-28cf39a2-ed26-364a-2bcf-8d59f6444099/test-file-e32abd09-c9c9-6a59-41d9-4b66614138c1?resource=file",
      "RequestMethod": "PUT",
      "RequestHeaders": {
        "Accept": "application/json",
        "Authorization": "Sanitized",
<<<<<<< HEAD
        "traceparent": "00-959a392fa1e8ec4286850f0e993d071e-ffb6bad2783c6e45-00",
        "User-Agent": [
          "azsdk-net-Storage.Files.DataLake/12.7.0-alpha.20210202.1",
          "(.NET 5.0.2; Microsoft Windows 10.0.19042)"
        ],
        "x-ms-client-request-id": "0e232ac7-aa35-4308-6070-8901e5b968dd",
        "x-ms-date": "Tue, 02 Feb 2021 21:31:21 GMT",
=======
        "traceparent": "00-ae14e2b2bd2552419e9e6636ec6d68f9-08426a1bb97ad648-00",
        "User-Agent": [
          "azsdk-net-Storage.Files.DataLake/12.7.0-alpha.20210217.1",
          "(.NET 5.0.3; Microsoft Windows 10.0.19042)"
        ],
        "x-ms-client-request-id": "0e232ac7-aa35-4308-6070-8901e5b968dd",
        "x-ms-date": "Wed, 17 Feb 2021 22:35:36 GMT",
>>>>>>> 1814567d
        "x-ms-return-client-request-id": "true",
        "x-ms-version": "2020-06-12"
      },
      "RequestBody": null,
      "StatusCode": 201,
      "ResponseHeaders": {
        "Content-Length": "0",
<<<<<<< HEAD
        "Date": "Tue, 02 Feb 2021 21:31:21 GMT",
        "ETag": "\u00220x8D8C7C1E2C1525F\u0022",
        "Last-Modified": "Tue, 02 Feb 2021 21:31:21 GMT",
=======
        "Date": "Wed, 17 Feb 2021 22:35:36 GMT",
        "ETag": "\u00220x8D8D3945897E739\u0022",
        "Last-Modified": "Wed, 17 Feb 2021 22:35:36 GMT",
>>>>>>> 1814567d
        "Server": [
          "Windows-Azure-HDFS/1.0",
          "Microsoft-HTTPAPI/2.0"
        ],
        "x-ms-client-request-id": "0e232ac7-aa35-4308-6070-8901e5b968dd",
<<<<<<< HEAD
        "x-ms-request-id": "c57978ae-a01f-005e-70aa-f994bf000000",
=======
        "x-ms-request-id": "45c8c2e8-301f-0001-417d-052083000000",
>>>>>>> 1814567d
        "x-ms-version": "2020-06-12"
      },
      "ResponseBody": []
    },
    {
      "RequestUri": "https://seannse.dfs.core.windows.net/test-filesystem-28cf39a2-ed26-364a-2bcf-8d59f6444099/test-file-e32abd09-c9c9-6a59-41d9-4b66614138c1?mode=legacy",
      "RequestMethod": "PUT",
      "RequestHeaders": {
        "Accept": "application/json",
        "Authorization": "Sanitized",
        "User-Agent": [
<<<<<<< HEAD
          "azsdk-net-Storage.Files.DataLake/12.7.0-alpha.20210202.1",
          "(.NET 5.0.2; Microsoft Windows 10.0.19042)"
        ],
        "x-ms-client-request-id": "369e7076-291d-af8b-d195-1bcdc839779a",
        "x-ms-date": "Tue, 02 Feb 2021 21:31:21 GMT",
=======
          "azsdk-net-Storage.Files.DataLake/12.7.0-alpha.20210217.1",
          "(.NET 5.0.3; Microsoft Windows 10.0.19042)"
        ],
        "x-ms-client-request-id": "369e7076-291d-af8b-d195-1bcdc839779a",
        "x-ms-date": "Wed, 17 Feb 2021 22:35:36 GMT",
>>>>>>> 1814567d
        "x-ms-rename-source": "%2Ftest-filesystem-28cf39a2-ed26-364a-2bcf-8d59f6444099%2Ftest-file-123b4e53-b0f9-046f-22e8-ade6371a1c15=",
        "x-ms-return-client-request-id": "true",
        "x-ms-version": "2020-06-12"
      },
      "RequestBody": null,
      "StatusCode": 201,
      "ResponseHeaders": {
        "Content-Length": "0",
<<<<<<< HEAD
        "Date": "Tue, 02 Feb 2021 21:31:21 GMT",
=======
        "Date": "Wed, 17 Feb 2021 22:35:36 GMT",
>>>>>>> 1814567d
        "Server": [
          "Windows-Azure-HDFS/1.0",
          "Microsoft-HTTPAPI/2.0"
        ],
        "x-ms-client-request-id": "369e7076-291d-af8b-d195-1bcdc839779a",
<<<<<<< HEAD
        "x-ms-request-id": "c57978d6-a01f-005e-18aa-f994bf000000",
=======
        "x-ms-request-id": "45c8c2f3-301f-0001-4c7d-052083000000",
>>>>>>> 1814567d
        "x-ms-version": "2020-06-12"
      },
      "ResponseBody": []
    },
    {
      "RequestUri": "https://seannse.blob.core.windows.net/test-filesystem-28cf39a2-ed26-364a-2bcf-8d59f6444099/test-file-e32abd09-c9c9-6a59-41d9-4b66614138c1",
      "RequestMethod": "HEAD",
      "RequestHeaders": {
        "Accept": "application/xml",
        "Authorization": "Sanitized",
        "User-Agent": [
<<<<<<< HEAD
          "azsdk-net-Storage.Files.DataLake/12.7.0-alpha.20210202.1",
          "(.NET 5.0.2; Microsoft Windows 10.0.19042)"
        ],
        "x-ms-client-request-id": "748bb2b9-311b-3bbf-e799-527e3219ef49",
        "x-ms-date": "Tue, 02 Feb 2021 21:31:21 GMT",
=======
          "azsdk-net-Storage.Files.DataLake/12.7.0-alpha.20210217.1",
          "(.NET 5.0.3; Microsoft Windows 10.0.19042)"
        ],
        "x-ms-client-request-id": "748bb2b9-311b-3bbf-e799-527e3219ef49",
        "x-ms-date": "Wed, 17 Feb 2021 22:35:37 GMT",
>>>>>>> 1814567d
        "x-ms-return-client-request-id": "true",
        "x-ms-version": "2020-06-12"
      },
      "RequestBody": null,
      "StatusCode": 200,
      "ResponseHeaders": {
        "Accept-Ranges": "bytes",
        "Content-Length": "0",
        "Content-Type": "application/octet-stream",
<<<<<<< HEAD
        "Date": "Tue, 02 Feb 2021 21:31:21 GMT",
        "ETag": "\u00220x8D8C7C1E2B16A1E\u0022",
        "Last-Modified": "Tue, 02 Feb 2021 21:31:21 GMT",
=======
        "Date": "Wed, 17 Feb 2021 22:35:36 GMT",
        "ETag": "\u00220x8D8D3945889F8D1\u0022",
        "Last-Modified": "Wed, 17 Feb 2021 22:35:36 GMT",
>>>>>>> 1814567d
        "Server": [
          "Windows-Azure-Blob/1.0",
          "Microsoft-HTTPAPI/2.0"
        ],
        "x-ms-access-tier": "Hot",
        "x-ms-access-tier-inferred": "true",
        "x-ms-blob-type": "BlockBlob",
        "x-ms-client-request-id": "748bb2b9-311b-3bbf-e799-527e3219ef49",
<<<<<<< HEAD
        "x-ms-creation-time": "Tue, 02 Feb 2021 21:31:21 GMT",
=======
        "x-ms-creation-time": "Wed, 17 Feb 2021 22:35:36 GMT",
>>>>>>> 1814567d
        "x-ms-group": "$superuser",
        "x-ms-lease-state": "available",
        "x-ms-lease-status": "unlocked",
        "x-ms-owner": "$superuser",
        "x-ms-permissions": "rw-r-----",
<<<<<<< HEAD
        "x-ms-request-id": "06b563f3-101e-0039-56aa-f98443000000",
=======
        "x-ms-request-id": "9d34e8e0-201e-00a4-527d-0576f9000000",
>>>>>>> 1814567d
        "x-ms-server-encrypted": "true",
        "x-ms-version": "2020-06-12"
      },
      "ResponseBody": []
    },
    {
      "RequestUri": "https://seannse.blob.core.windows.net/test-filesystem-28cf39a2-ed26-364a-2bcf-8d59f6444099?restype=container",
      "RequestMethod": "DELETE",
      "RequestHeaders": {
        "Accept": "application/xml",
        "Authorization": "Sanitized",
<<<<<<< HEAD
        "traceparent": "00-2d393cd3c5ab3d4faa1e15dc7637f692-34f0e15915fbea4a-00",
        "User-Agent": [
          "azsdk-net-Storage.Files.DataLake/12.7.0-alpha.20210202.1",
          "(.NET 5.0.2; Microsoft Windows 10.0.19042)"
        ],
        "x-ms-client-request-id": "15130ed2-02ae-7a7f-ab64-5988ed484729",
        "x-ms-date": "Tue, 02 Feb 2021 21:31:21 GMT",
=======
        "traceparent": "00-8ef587dbebaeda4ba2e925eece4d67dd-c3ae70edeb0bfa43-00",
        "User-Agent": [
          "azsdk-net-Storage.Files.DataLake/12.7.0-alpha.20210217.1",
          "(.NET 5.0.3; Microsoft Windows 10.0.19042)"
        ],
        "x-ms-client-request-id": "15130ed2-02ae-7a7f-ab64-5988ed484729",
        "x-ms-date": "Wed, 17 Feb 2021 22:35:37 GMT",
>>>>>>> 1814567d
        "x-ms-return-client-request-id": "true",
        "x-ms-version": "2020-06-12"
      },
      "RequestBody": null,
      "StatusCode": 202,
      "ResponseHeaders": {
        "Content-Length": "0",
<<<<<<< HEAD
        "Date": "Tue, 02 Feb 2021 21:31:21 GMT",
=======
        "Date": "Wed, 17 Feb 2021 22:35:36 GMT",
>>>>>>> 1814567d
        "Server": [
          "Windows-Azure-Blob/1.0",
          "Microsoft-HTTPAPI/2.0"
        ],
        "x-ms-client-request-id": "15130ed2-02ae-7a7f-ab64-5988ed484729",
<<<<<<< HEAD
        "x-ms-request-id": "06b56430-101e-0039-0baa-f98443000000",
=======
        "x-ms-request-id": "9d34e902-201e-00a4-707d-0576f9000000",
>>>>>>> 1814567d
        "x-ms-version": "2020-06-12"
      },
      "ResponseBody": []
    },
    {
      "RequestUri": "https://seannse.blob.core.windows.net/test-filesystem-270f427c-ac4a-4359-fd54-caf63e0d9ec2?restype=container",
      "RequestMethod": "PUT",
      "RequestHeaders": {
        "Accept": "application/xml",
        "Authorization": "Sanitized",
<<<<<<< HEAD
        "traceparent": "00-29ce6459ad50974b9cb60f9175e0b3c9-376de19f0098ee45-00",
        "User-Agent": [
          "azsdk-net-Storage.Files.DataLake/12.7.0-alpha.20210202.1",
          "(.NET 5.0.2; Microsoft Windows 10.0.19042)"
        ],
        "x-ms-blob-public-access": "container",
        "x-ms-client-request-id": "5a35c9dd-6c14-2533-b5cf-175938883c9e",
        "x-ms-date": "Tue, 02 Feb 2021 21:31:21 GMT",
=======
        "traceparent": "00-e79a2f0ee16696438d2e925ee340ccb9-3c4899468f72f241-00",
        "User-Agent": [
          "azsdk-net-Storage.Files.DataLake/12.7.0-alpha.20210217.1",
          "(.NET 5.0.3; Microsoft Windows 10.0.19042)"
        ],
        "x-ms-blob-public-access": "container",
        "x-ms-client-request-id": "5a35c9dd-6c14-2533-b5cf-175938883c9e",
        "x-ms-date": "Wed, 17 Feb 2021 22:35:37 GMT",
>>>>>>> 1814567d
        "x-ms-return-client-request-id": "true",
        "x-ms-version": "2020-06-12"
      },
      "RequestBody": null,
      "StatusCode": 201,
      "ResponseHeaders": {
        "Content-Length": "0",
<<<<<<< HEAD
        "Date": "Tue, 02 Feb 2021 21:31:21 GMT",
        "ETag": "\u00220x8D8C7C1E32BFFA5\u0022",
        "Last-Modified": "Tue, 02 Feb 2021 21:31:22 GMT",
=======
        "Date": "Wed, 17 Feb 2021 22:35:36 GMT",
        "ETag": "\u00220x8D8D39458F4CD80\u0022",
        "Last-Modified": "Wed, 17 Feb 2021 22:35:37 GMT",
>>>>>>> 1814567d
        "Server": [
          "Windows-Azure-Blob/1.0",
          "Microsoft-HTTPAPI/2.0"
        ],
        "x-ms-client-request-id": "5a35c9dd-6c14-2533-b5cf-175938883c9e",
<<<<<<< HEAD
        "x-ms-request-id": "45db18d0-401e-009d-6daa-f98de5000000",
=======
        "x-ms-request-id": "a20995db-d01e-008f-307d-05f635000000",
>>>>>>> 1814567d
        "x-ms-version": "2020-06-12"
      },
      "ResponseBody": []
    },
    {
      "RequestUri": "https://seannse.dfs.core.windows.net/test-filesystem-270f427c-ac4a-4359-fd54-caf63e0d9ec2/test-file-198297c5-239b-a323-a7bb-b2bb420a27d1?resource=file",
      "RequestMethod": "PUT",
      "RequestHeaders": {
        "Accept": "application/json",
        "Authorization": "Sanitized",
<<<<<<< HEAD
        "traceparent": "00-ac70c4472ab42042871f67c58dc40bc9-dec98b92c93c5d40-00",
        "User-Agent": [
          "azsdk-net-Storage.Files.DataLake/12.7.0-alpha.20210202.1",
          "(.NET 5.0.2; Microsoft Windows 10.0.19042)"
        ],
        "x-ms-client-request-id": "8589cc52-30a9-b9c5-a591-b259ba77e2ab",
        "x-ms-date": "Tue, 02 Feb 2021 21:31:22 GMT",
=======
        "traceparent": "00-2fe5ace25e274d4293f2588396193a71-64028f4c6d46ed4a-00",
        "User-Agent": [
          "azsdk-net-Storage.Files.DataLake/12.7.0-alpha.20210217.1",
          "(.NET 5.0.3; Microsoft Windows 10.0.19042)"
        ],
        "x-ms-client-request-id": "8589cc52-30a9-b9c5-a591-b259ba77e2ab",
        "x-ms-date": "Wed, 17 Feb 2021 22:35:37 GMT",
>>>>>>> 1814567d
        "x-ms-return-client-request-id": "true",
        "x-ms-version": "2020-06-12"
      },
      "RequestBody": null,
      "StatusCode": 201,
      "ResponseHeaders": {
        "Content-Length": "0",
<<<<<<< HEAD
        "Date": "Tue, 02 Feb 2021 21:31:22 GMT",
        "ETag": "\u00220x8D8C7C1E36703C5\u0022",
        "Last-Modified": "Tue, 02 Feb 2021 21:31:23 GMT",
=======
        "Date": "Wed, 17 Feb 2021 22:35:37 GMT",
        "ETag": "\u00220x8D8D394592BF3A9\u0022",
        "Last-Modified": "Wed, 17 Feb 2021 22:35:37 GMT",
>>>>>>> 1814567d
        "Server": [
          "Windows-Azure-HDFS/1.0",
          "Microsoft-HTTPAPI/2.0"
        ],
        "x-ms-client-request-id": "8589cc52-30a9-b9c5-a591-b259ba77e2ab",
<<<<<<< HEAD
        "x-ms-request-id": "2e3b8ec0-d01f-0019-7daa-f9ffe4000000",
=======
        "x-ms-request-id": "36d3b525-801f-002b-7f7d-05ff93000000",
>>>>>>> 1814567d
        "x-ms-version": "2020-06-12"
      },
      "ResponseBody": []
    },
    {
      "RequestUri": "https://seannse.dfs.core.windows.net/test-filesystem-270f427c-ac4a-4359-fd54-caf63e0d9ec2/test-file-cf4f46a8-c76e-81c5-e9e9-7915b5ede266?resource=file",
      "RequestMethod": "PUT",
      "RequestHeaders": {
        "Accept": "application/json",
        "Authorization": "Sanitized",
<<<<<<< HEAD
        "traceparent": "00-b02fb39104cd0248aba0a46949a6f48e-f29cc443fd886b40-00",
        "User-Agent": [
          "azsdk-net-Storage.Files.DataLake/12.7.0-alpha.20210202.1",
          "(.NET 5.0.2; Microsoft Windows 10.0.19042)"
        ],
        "x-ms-client-request-id": "7b8dc3a3-4df2-8a7d-0608-9cbfb7b004b7",
        "x-ms-date": "Tue, 02 Feb 2021 21:31:22 GMT",
=======
        "traceparent": "00-4962a942a2e37a4fbbc1c9f3385ab410-d6984f8d8bb06745-00",
        "User-Agent": [
          "azsdk-net-Storage.Files.DataLake/12.7.0-alpha.20210217.1",
          "(.NET 5.0.3; Microsoft Windows 10.0.19042)"
        ],
        "x-ms-client-request-id": "7b8dc3a3-4df2-8a7d-0608-9cbfb7b004b7",
        "x-ms-date": "Wed, 17 Feb 2021 22:35:37 GMT",
>>>>>>> 1814567d
        "x-ms-return-client-request-id": "true",
        "x-ms-version": "2020-06-12"
      },
      "RequestBody": null,
      "StatusCode": 201,
      "ResponseHeaders": {
        "Content-Length": "0",
<<<<<<< HEAD
        "Date": "Tue, 02 Feb 2021 21:31:22 GMT",
        "ETag": "\u00220x8D8C7C1E373F749\u0022",
        "Last-Modified": "Tue, 02 Feb 2021 21:31:23 GMT",
=======
        "Date": "Wed, 17 Feb 2021 22:35:37 GMT",
        "ETag": "\u00220x8D8D394593898E8\u0022",
        "Last-Modified": "Wed, 17 Feb 2021 22:35:37 GMT",
>>>>>>> 1814567d
        "Server": [
          "Windows-Azure-HDFS/1.0",
          "Microsoft-HTTPAPI/2.0"
        ],
        "x-ms-client-request-id": "7b8dc3a3-4df2-8a7d-0608-9cbfb7b004b7",
<<<<<<< HEAD
        "x-ms-request-id": "2e3b8ec8-d01f-0019-05aa-f9ffe4000000",
=======
        "x-ms-request-id": "36d3b53e-801f-002b-187d-05ff93000000",
>>>>>>> 1814567d
        "x-ms-version": "2020-06-12"
      },
      "ResponseBody": []
    },
    {
      "RequestUri": "https://seannse.dfs.core.windows.net/test-filesystem-270f427c-ac4a-4359-fd54-caf63e0d9ec2/test-file-cf4f46a8-c76e-81c5-e9e9-7915b5ede266?mode=legacy",
      "RequestMethod": "PUT",
      "RequestHeaders": {
        "Accept": "application/json",
        "Authorization": "Sanitized",
        "User-Agent": [
<<<<<<< HEAD
          "azsdk-net-Storage.Files.DataLake/12.7.0-alpha.20210202.1",
          "(.NET 5.0.2; Microsoft Windows 10.0.19042)"
        ],
        "x-ms-client-request-id": "f171500b-6760-5173-47df-6f78056822f1",
        "x-ms-date": "Tue, 02 Feb 2021 21:31:22 GMT",
        "x-ms-rename-source": "%2Ftest-filesystem-270f427c-ac4a-4359-fd54-caf63e0d9ec2%2Ftest-file-198297c5-239b-a323-a7bb-b2bb420a27d1=",
        "x-ms-return-client-request-id": "true",
        "x-ms-source-if-modified-since": "Mon, 01 Feb 2021 21:31:20 GMT",
=======
          "azsdk-net-Storage.Files.DataLake/12.7.0-alpha.20210217.1",
          "(.NET 5.0.3; Microsoft Windows 10.0.19042)"
        ],
        "x-ms-client-request-id": "f171500b-6760-5173-47df-6f78056822f1",
        "x-ms-date": "Wed, 17 Feb 2021 22:35:38 GMT",
        "x-ms-rename-source": "%2Ftest-filesystem-270f427c-ac4a-4359-fd54-caf63e0d9ec2%2Ftest-file-198297c5-239b-a323-a7bb-b2bb420a27d1=",
        "x-ms-return-client-request-id": "true",
        "x-ms-source-if-modified-since": "Tue, 16 Feb 2021 22:35:36 GMT",
>>>>>>> 1814567d
        "x-ms-version": "2020-06-12"
      },
      "RequestBody": null,
      "StatusCode": 201,
      "ResponseHeaders": {
        "Content-Length": "0",
<<<<<<< HEAD
        "Date": "Tue, 02 Feb 2021 21:31:22 GMT",
=======
        "Date": "Wed, 17 Feb 2021 22:35:37 GMT",
>>>>>>> 1814567d
        "Server": [
          "Windows-Azure-HDFS/1.0",
          "Microsoft-HTTPAPI/2.0"
        ],
        "x-ms-client-request-id": "f171500b-6760-5173-47df-6f78056822f1",
<<<<<<< HEAD
        "x-ms-request-id": "2e3b8ed4-d01f-0019-11aa-f9ffe4000000",
=======
        "x-ms-request-id": "36d3b557-801f-002b-307d-05ff93000000",
>>>>>>> 1814567d
        "x-ms-version": "2020-06-12"
      },
      "ResponseBody": []
    },
    {
      "RequestUri": "https://seannse.blob.core.windows.net/test-filesystem-270f427c-ac4a-4359-fd54-caf63e0d9ec2/test-file-cf4f46a8-c76e-81c5-e9e9-7915b5ede266",
      "RequestMethod": "HEAD",
      "RequestHeaders": {
        "Accept": "application/xml",
        "Authorization": "Sanitized",
        "User-Agent": [
<<<<<<< HEAD
          "azsdk-net-Storage.Files.DataLake/12.7.0-alpha.20210202.1",
          "(.NET 5.0.2; Microsoft Windows 10.0.19042)"
        ],
        "x-ms-client-request-id": "66b40618-123f-4857-d86a-ad2ffdb101b6",
        "x-ms-date": "Tue, 02 Feb 2021 21:31:22 GMT",
=======
          "azsdk-net-Storage.Files.DataLake/12.7.0-alpha.20210217.1",
          "(.NET 5.0.3; Microsoft Windows 10.0.19042)"
        ],
        "x-ms-client-request-id": "66b40618-123f-4857-d86a-ad2ffdb101b6",
        "x-ms-date": "Wed, 17 Feb 2021 22:35:38 GMT",
>>>>>>> 1814567d
        "x-ms-return-client-request-id": "true",
        "x-ms-version": "2020-06-12"
      },
      "RequestBody": null,
      "StatusCode": 200,
      "ResponseHeaders": {
        "Accept-Ranges": "bytes",
        "Content-Length": "0",
        "Content-Type": "application/octet-stream",
<<<<<<< HEAD
        "Date": "Tue, 02 Feb 2021 21:31:22 GMT",
        "ETag": "\u00220x8D8C7C1E36703C5\u0022",
        "Last-Modified": "Tue, 02 Feb 2021 21:31:23 GMT",
=======
        "Date": "Wed, 17 Feb 2021 22:35:37 GMT",
        "ETag": "\u00220x8D8D394592BF3A9\u0022",
        "Last-Modified": "Wed, 17 Feb 2021 22:35:37 GMT",
>>>>>>> 1814567d
        "Server": [
          "Windows-Azure-Blob/1.0",
          "Microsoft-HTTPAPI/2.0"
        ],
        "x-ms-access-tier": "Hot",
        "x-ms-access-tier-inferred": "true",
        "x-ms-blob-type": "BlockBlob",
        "x-ms-client-request-id": "66b40618-123f-4857-d86a-ad2ffdb101b6",
<<<<<<< HEAD
        "x-ms-creation-time": "Tue, 02 Feb 2021 21:31:23 GMT",
=======
        "x-ms-creation-time": "Wed, 17 Feb 2021 22:35:37 GMT",
>>>>>>> 1814567d
        "x-ms-group": "$superuser",
        "x-ms-lease-state": "available",
        "x-ms-lease-status": "unlocked",
        "x-ms-owner": "$superuser",
        "x-ms-permissions": "rw-r-----",
<<<<<<< HEAD
        "x-ms-request-id": "45db1d59-401e-009d-23aa-f98de5000000",
=======
        "x-ms-request-id": "a2099b82-d01e-008f-757d-05f635000000",
>>>>>>> 1814567d
        "x-ms-server-encrypted": "true",
        "x-ms-version": "2020-06-12"
      },
      "ResponseBody": []
    },
    {
      "RequestUri": "https://seannse.blob.core.windows.net/test-filesystem-270f427c-ac4a-4359-fd54-caf63e0d9ec2?restype=container",
      "RequestMethod": "DELETE",
      "RequestHeaders": {
        "Accept": "application/xml",
        "Authorization": "Sanitized",
<<<<<<< HEAD
        "traceparent": "00-5bfb2fa78388304882262ef3f2c8e2b8-d26cf7cefa844941-00",
        "User-Agent": [
          "azsdk-net-Storage.Files.DataLake/12.7.0-alpha.20210202.1",
          "(.NET 5.0.2; Microsoft Windows 10.0.19042)"
        ],
        "x-ms-client-request-id": "fe60e74d-bbb3-48b2-c04e-6c2e3ceb39e7",
        "x-ms-date": "Tue, 02 Feb 2021 21:31:22 GMT",
=======
        "traceparent": "00-a44dc158a3ac67469c630311d3d2155f-8b3e5737d4e85344-00",
        "User-Agent": [
          "azsdk-net-Storage.Files.DataLake/12.7.0-alpha.20210217.1",
          "(.NET 5.0.3; Microsoft Windows 10.0.19042)"
        ],
        "x-ms-client-request-id": "fe60e74d-bbb3-48b2-c04e-6c2e3ceb39e7",
        "x-ms-date": "Wed, 17 Feb 2021 22:35:38 GMT",
>>>>>>> 1814567d
        "x-ms-return-client-request-id": "true",
        "x-ms-version": "2020-06-12"
      },
      "RequestBody": null,
      "StatusCode": 202,
      "ResponseHeaders": {
        "Content-Length": "0",
<<<<<<< HEAD
        "Date": "Tue, 02 Feb 2021 21:31:22 GMT",
=======
        "Date": "Wed, 17 Feb 2021 22:35:37 GMT",
>>>>>>> 1814567d
        "Server": [
          "Windows-Azure-Blob/1.0",
          "Microsoft-HTTPAPI/2.0"
        ],
        "x-ms-client-request-id": "fe60e74d-bbb3-48b2-c04e-6c2e3ceb39e7",
<<<<<<< HEAD
        "x-ms-request-id": "45db1deb-401e-009d-2eaa-f98de5000000",
=======
        "x-ms-request-id": "a2099c8d-d01e-008f-6b7d-05f635000000",
>>>>>>> 1814567d
        "x-ms-version": "2020-06-12"
      },
      "ResponseBody": []
    },
    {
      "RequestUri": "https://seannse.blob.core.windows.net/test-filesystem-e529a684-afbb-6ea0-0993-3005b97c3ee1?restype=container",
      "RequestMethod": "PUT",
      "RequestHeaders": {
        "Accept": "application/xml",
        "Authorization": "Sanitized",
<<<<<<< HEAD
        "traceparent": "00-dc0747e8c57af14a9dd07e317d3e49fc-2ef3f167f531274d-00",
        "User-Agent": [
          "azsdk-net-Storage.Files.DataLake/12.7.0-alpha.20210202.1",
          "(.NET 5.0.2; Microsoft Windows 10.0.19042)"
        ],
        "x-ms-blob-public-access": "container",
        "x-ms-client-request-id": "63567000-4bcd-9d1d-46f1-f5208bac8e43",
        "x-ms-date": "Tue, 02 Feb 2021 21:31:22 GMT",
=======
        "traceparent": "00-f907cf7908873e4782c53b9b5b8e3640-03f2e62897943047-00",
        "User-Agent": [
          "azsdk-net-Storage.Files.DataLake/12.7.0-alpha.20210217.1",
          "(.NET 5.0.3; Microsoft Windows 10.0.19042)"
        ],
        "x-ms-blob-public-access": "container",
        "x-ms-client-request-id": "63567000-4bcd-9d1d-46f1-f5208bac8e43",
        "x-ms-date": "Wed, 17 Feb 2021 22:35:38 GMT",
>>>>>>> 1814567d
        "x-ms-return-client-request-id": "true",
        "x-ms-version": "2020-06-12"
      },
      "RequestBody": null,
      "StatusCode": 201,
      "ResponseHeaders": {
        "Content-Length": "0",
<<<<<<< HEAD
        "Date": "Tue, 02 Feb 2021 21:31:23 GMT",
        "ETag": "\u00220x8D8C7C1E3E49432\u0022",
        "Last-Modified": "Tue, 02 Feb 2021 21:31:23 GMT",
=======
        "Date": "Wed, 17 Feb 2021 22:35:38 GMT",
        "ETag": "\u00220x8D8D394599C69B0\u0022",
        "Last-Modified": "Wed, 17 Feb 2021 22:35:38 GMT",
>>>>>>> 1814567d
        "Server": [
          "Windows-Azure-Blob/1.0",
          "Microsoft-HTTPAPI/2.0"
        ],
        "x-ms-client-request-id": "63567000-4bcd-9d1d-46f1-f5208bac8e43",
<<<<<<< HEAD
        "x-ms-request-id": "1fb2a241-e01e-003d-2faa-f90944000000",
=======
        "x-ms-request-id": "85f9b111-201e-001d-087d-0572e3000000",
>>>>>>> 1814567d
        "x-ms-version": "2020-06-12"
      },
      "ResponseBody": []
    },
    {
      "RequestUri": "https://seannse.dfs.core.windows.net/test-filesystem-e529a684-afbb-6ea0-0993-3005b97c3ee1/test-file-66f58a10-2309-8196-a492-5d4f8d07303b?resource=file",
      "RequestMethod": "PUT",
      "RequestHeaders": {
        "Accept": "application/json",
        "Authorization": "Sanitized",
<<<<<<< HEAD
        "traceparent": "00-a97dd655e49d7a43b8a7ad23b506cdfa-d40001bd859f3741-00",
        "User-Agent": [
          "azsdk-net-Storage.Files.DataLake/12.7.0-alpha.20210202.1",
          "(.NET 5.0.2; Microsoft Windows 10.0.19042)"
        ],
        "x-ms-client-request-id": "b288dedc-7dd8-dc41-dad5-bf3aedcd103f",
        "x-ms-date": "Tue, 02 Feb 2021 21:31:23 GMT",
=======
        "traceparent": "00-415e4f2bf5a1694faa99d36ff434738a-d382da8d12ee194d-00",
        "User-Agent": [
          "azsdk-net-Storage.Files.DataLake/12.7.0-alpha.20210217.1",
          "(.NET 5.0.3; Microsoft Windows 10.0.19042)"
        ],
        "x-ms-client-request-id": "b288dedc-7dd8-dc41-dad5-bf3aedcd103f",
        "x-ms-date": "Wed, 17 Feb 2021 22:35:38 GMT",
>>>>>>> 1814567d
        "x-ms-return-client-request-id": "true",
        "x-ms-version": "2020-06-12"
      },
      "RequestBody": null,
      "StatusCode": 201,
      "ResponseHeaders": {
        "Content-Length": "0",
<<<<<<< HEAD
        "Date": "Tue, 02 Feb 2021 21:31:23 GMT",
        "ETag": "\u00220x8D8C7C1E4247251\u0022",
        "Last-Modified": "Tue, 02 Feb 2021 21:31:24 GMT",
=======
        "Date": "Wed, 17 Feb 2021 22:35:38 GMT",
        "ETag": "\u00220x8D8D39459D3DE2C\u0022",
        "Last-Modified": "Wed, 17 Feb 2021 22:35:38 GMT",
>>>>>>> 1814567d
        "Server": [
          "Windows-Azure-HDFS/1.0",
          "Microsoft-HTTPAPI/2.0"
        ],
        "x-ms-client-request-id": "b288dedc-7dd8-dc41-dad5-bf3aedcd103f",
<<<<<<< HEAD
        "x-ms-request-id": "dbcc08de-a01f-003c-41aa-f95698000000",
=======
        "x-ms-request-id": "fa73ee10-501f-0065-5c7d-05d11b000000",
>>>>>>> 1814567d
        "x-ms-version": "2020-06-12"
      },
      "ResponseBody": []
    },
    {
      "RequestUri": "https://seannse.dfs.core.windows.net/test-filesystem-e529a684-afbb-6ea0-0993-3005b97c3ee1/test-file-a671b9c1-45a7-361d-7607-aec6543773c1?resource=file",
      "RequestMethod": "PUT",
      "RequestHeaders": {
        "Accept": "application/json",
        "Authorization": "Sanitized",
<<<<<<< HEAD
        "traceparent": "00-086415f9612a30469bb4d56d7596b210-4a1760715d59454c-00",
        "User-Agent": [
          "azsdk-net-Storage.Files.DataLake/12.7.0-alpha.20210202.1",
          "(.NET 5.0.2; Microsoft Windows 10.0.19042)"
        ],
        "x-ms-client-request-id": "539d8f33-6470-9734-c052-3cd1cf7b87a2",
        "x-ms-date": "Tue, 02 Feb 2021 21:31:23 GMT",
=======
        "traceparent": "00-15fd8e807f013e47936be440da8f68cc-9ee6ae8551c0cd45-00",
        "User-Agent": [
          "azsdk-net-Storage.Files.DataLake/12.7.0-alpha.20210217.1",
          "(.NET 5.0.3; Microsoft Windows 10.0.19042)"
        ],
        "x-ms-client-request-id": "539d8f33-6470-9734-c052-3cd1cf7b87a2",
        "x-ms-date": "Wed, 17 Feb 2021 22:35:39 GMT",
>>>>>>> 1814567d
        "x-ms-return-client-request-id": "true",
        "x-ms-version": "2020-06-12"
      },
      "RequestBody": null,
      "StatusCode": 201,
      "ResponseHeaders": {
        "Content-Length": "0",
<<<<<<< HEAD
        "Date": "Tue, 02 Feb 2021 21:31:23 GMT",
        "ETag": "\u00220x8D8C7C1E431EF78\u0022",
        "Last-Modified": "Tue, 02 Feb 2021 21:31:24 GMT",
=======
        "Date": "Wed, 17 Feb 2021 22:35:38 GMT",
        "ETag": "\u00220x8D8D39459E13381\u0022",
        "Last-Modified": "Wed, 17 Feb 2021 22:35:38 GMT",
>>>>>>> 1814567d
        "Server": [
          "Windows-Azure-HDFS/1.0",
          "Microsoft-HTTPAPI/2.0"
        ],
        "x-ms-client-request-id": "539d8f33-6470-9734-c052-3cd1cf7b87a2",
<<<<<<< HEAD
        "x-ms-request-id": "dbcc08eb-a01f-003c-4eaa-f95698000000",
=======
        "x-ms-request-id": "fa73ee17-501f-0065-637d-05d11b000000",
>>>>>>> 1814567d
        "x-ms-version": "2020-06-12"
      },
      "ResponseBody": []
    },
    {
      "RequestUri": "https://seannse.dfs.core.windows.net/test-filesystem-e529a684-afbb-6ea0-0993-3005b97c3ee1/test-file-a671b9c1-45a7-361d-7607-aec6543773c1?mode=legacy",
      "RequestMethod": "PUT",
      "RequestHeaders": {
        "Accept": "application/json",
        "Authorization": "Sanitized",
        "User-Agent": [
<<<<<<< HEAD
          "azsdk-net-Storage.Files.DataLake/12.7.0-alpha.20210202.1",
          "(.NET 5.0.2; Microsoft Windows 10.0.19042)"
        ],
        "x-ms-client-request-id": "c592c306-1f99-2350-4cdb-ee2c41906127",
        "x-ms-date": "Tue, 02 Feb 2021 21:31:23 GMT",
        "x-ms-rename-source": "%2Ftest-filesystem-e529a684-afbb-6ea0-0993-3005b97c3ee1%2Ftest-file-66f58a10-2309-8196-a492-5d4f8d07303b=",
        "x-ms-return-client-request-id": "true",
        "x-ms-source-if-unmodified-since": "Wed, 03 Feb 2021 21:31:20 GMT",
=======
          "azsdk-net-Storage.Files.DataLake/12.7.0-alpha.20210217.1",
          "(.NET 5.0.3; Microsoft Windows 10.0.19042)"
        ],
        "x-ms-client-request-id": "c592c306-1f99-2350-4cdb-ee2c41906127",
        "x-ms-date": "Wed, 17 Feb 2021 22:35:39 GMT",
        "x-ms-rename-source": "%2Ftest-filesystem-e529a684-afbb-6ea0-0993-3005b97c3ee1%2Ftest-file-66f58a10-2309-8196-a492-5d4f8d07303b=",
        "x-ms-return-client-request-id": "true",
        "x-ms-source-if-unmodified-since": "Thu, 18 Feb 2021 22:35:36 GMT",
>>>>>>> 1814567d
        "x-ms-version": "2020-06-12"
      },
      "RequestBody": null,
      "StatusCode": 201,
      "ResponseHeaders": {
        "Content-Length": "0",
<<<<<<< HEAD
        "Date": "Tue, 02 Feb 2021 21:31:23 GMT",
=======
        "Date": "Wed, 17 Feb 2021 22:35:38 GMT",
>>>>>>> 1814567d
        "Server": [
          "Windows-Azure-HDFS/1.0",
          "Microsoft-HTTPAPI/2.0"
        ],
        "x-ms-client-request-id": "c592c306-1f99-2350-4cdb-ee2c41906127",
<<<<<<< HEAD
        "x-ms-request-id": "dbcc08f2-a01f-003c-55aa-f95698000000",
=======
        "x-ms-request-id": "fa73ee24-501f-0065-707d-05d11b000000",
>>>>>>> 1814567d
        "x-ms-version": "2020-06-12"
      },
      "ResponseBody": []
    },
    {
      "RequestUri": "https://seannse.blob.core.windows.net/test-filesystem-e529a684-afbb-6ea0-0993-3005b97c3ee1/test-file-a671b9c1-45a7-361d-7607-aec6543773c1",
      "RequestMethod": "HEAD",
      "RequestHeaders": {
        "Accept": "application/xml",
        "Authorization": "Sanitized",
        "User-Agent": [
<<<<<<< HEAD
          "azsdk-net-Storage.Files.DataLake/12.7.0-alpha.20210202.1",
          "(.NET 5.0.2; Microsoft Windows 10.0.19042)"
        ],
        "x-ms-client-request-id": "0bca9e37-c2e8-4208-ad90-1f7e729402c6",
        "x-ms-date": "Tue, 02 Feb 2021 21:31:23 GMT",
=======
          "azsdk-net-Storage.Files.DataLake/12.7.0-alpha.20210217.1",
          "(.NET 5.0.3; Microsoft Windows 10.0.19042)"
        ],
        "x-ms-client-request-id": "0bca9e37-c2e8-4208-ad90-1f7e729402c6",
        "x-ms-date": "Wed, 17 Feb 2021 22:35:39 GMT",
>>>>>>> 1814567d
        "x-ms-return-client-request-id": "true",
        "x-ms-version": "2020-06-12"
      },
      "RequestBody": null,
      "StatusCode": 200,
      "ResponseHeaders": {
        "Accept-Ranges": "bytes",
        "Content-Length": "0",
        "Content-Type": "application/octet-stream",
<<<<<<< HEAD
        "Date": "Tue, 02 Feb 2021 21:31:23 GMT",
        "ETag": "\u00220x8D8C7C1E4247251\u0022",
        "Last-Modified": "Tue, 02 Feb 2021 21:31:24 GMT",
=======
        "Date": "Wed, 17 Feb 2021 22:35:39 GMT",
        "ETag": "\u00220x8D8D39459D3DE2C\u0022",
        "Last-Modified": "Wed, 17 Feb 2021 22:35:38 GMT",
>>>>>>> 1814567d
        "Server": [
          "Windows-Azure-Blob/1.0",
          "Microsoft-HTTPAPI/2.0"
        ],
        "x-ms-access-tier": "Hot",
        "x-ms-access-tier-inferred": "true",
        "x-ms-blob-type": "BlockBlob",
        "x-ms-client-request-id": "0bca9e37-c2e8-4208-ad90-1f7e729402c6",
<<<<<<< HEAD
        "x-ms-creation-time": "Tue, 02 Feb 2021 21:31:24 GMT",
=======
        "x-ms-creation-time": "Wed, 17 Feb 2021 22:35:38 GMT",
>>>>>>> 1814567d
        "x-ms-group": "$superuser",
        "x-ms-lease-state": "available",
        "x-ms-lease-status": "unlocked",
        "x-ms-owner": "$superuser",
        "x-ms-permissions": "rw-r-----",
<<<<<<< HEAD
        "x-ms-request-id": "1fb2a4d3-e01e-003d-79aa-f90944000000",
=======
        "x-ms-request-id": "85f9b255-201e-001d-2c7d-0572e3000000",
>>>>>>> 1814567d
        "x-ms-server-encrypted": "true",
        "x-ms-version": "2020-06-12"
      },
      "ResponseBody": []
    },
    {
      "RequestUri": "https://seannse.blob.core.windows.net/test-filesystem-e529a684-afbb-6ea0-0993-3005b97c3ee1?restype=container",
      "RequestMethod": "DELETE",
      "RequestHeaders": {
        "Accept": "application/xml",
        "Authorization": "Sanitized",
<<<<<<< HEAD
        "traceparent": "00-1d75490260188549a695058090bea686-7afbfd466ebabe4f-00",
        "User-Agent": [
          "azsdk-net-Storage.Files.DataLake/12.7.0-alpha.20210202.1",
          "(.NET 5.0.2; Microsoft Windows 10.0.19042)"
        ],
        "x-ms-client-request-id": "a2f5fb1b-56c6-dd3e-c3ac-6f9574125f3a",
        "x-ms-date": "Tue, 02 Feb 2021 21:31:24 GMT",
=======
        "traceparent": "00-b783e17317ea094ba4827652efa1b3ed-4922817048b0e342-00",
        "User-Agent": [
          "azsdk-net-Storage.Files.DataLake/12.7.0-alpha.20210217.1",
          "(.NET 5.0.3; Microsoft Windows 10.0.19042)"
        ],
        "x-ms-client-request-id": "a2f5fb1b-56c6-dd3e-c3ac-6f9574125f3a",
        "x-ms-date": "Wed, 17 Feb 2021 22:35:39 GMT",
>>>>>>> 1814567d
        "x-ms-return-client-request-id": "true",
        "x-ms-version": "2020-06-12"
      },
      "RequestBody": null,
      "StatusCode": 202,
      "ResponseHeaders": {
        "Content-Length": "0",
<<<<<<< HEAD
        "Date": "Tue, 02 Feb 2021 21:31:23 GMT",
=======
        "Date": "Wed, 17 Feb 2021 22:35:39 GMT",
>>>>>>> 1814567d
        "Server": [
          "Windows-Azure-Blob/1.0",
          "Microsoft-HTTPAPI/2.0"
        ],
        "x-ms-client-request-id": "a2f5fb1b-56c6-dd3e-c3ac-6f9574125f3a",
<<<<<<< HEAD
        "x-ms-request-id": "1fb2a514-e01e-003d-34aa-f90944000000",
=======
        "x-ms-request-id": "85f9b278-201e-001d-4e7d-0572e3000000",
>>>>>>> 1814567d
        "x-ms-version": "2020-06-12"
      },
      "ResponseBody": []
    },
    {
      "RequestUri": "https://seannse.blob.core.windows.net/test-filesystem-85503557-b6d7-3814-2757-d828ccc81e8c?restype=container",
      "RequestMethod": "PUT",
      "RequestHeaders": {
        "Accept": "application/xml",
        "Authorization": "Sanitized",
<<<<<<< HEAD
        "traceparent": "00-b91d68a405c4d0479052cba0ad6035c1-f53f84fe1fbd404c-00",
        "User-Agent": [
          "azsdk-net-Storage.Files.DataLake/12.7.0-alpha.20210202.1",
          "(.NET 5.0.2; Microsoft Windows 10.0.19042)"
        ],
        "x-ms-blob-public-access": "container",
        "x-ms-client-request-id": "eee8bb60-3dd0-64bf-e6bc-7b6e7e1611fb",
        "x-ms-date": "Tue, 02 Feb 2021 21:31:24 GMT",
=======
        "traceparent": "00-747e07f6af925945b20f913321f4fa0f-648a0df73d07a34c-00",
        "User-Agent": [
          "azsdk-net-Storage.Files.DataLake/12.7.0-alpha.20210217.1",
          "(.NET 5.0.3; Microsoft Windows 10.0.19042)"
        ],
        "x-ms-blob-public-access": "container",
        "x-ms-client-request-id": "eee8bb60-3dd0-64bf-e6bc-7b6e7e1611fb",
        "x-ms-date": "Wed, 17 Feb 2021 22:35:39 GMT",
>>>>>>> 1814567d
        "x-ms-return-client-request-id": "true",
        "x-ms-version": "2020-06-12"
      },
      "RequestBody": null,
      "StatusCode": 201,
      "ResponseHeaders": {
        "Content-Length": "0",
<<<<<<< HEAD
        "Date": "Tue, 02 Feb 2021 21:31:24 GMT",
        "ETag": "\u00220x8D8C7C1E4935FA4\u0022",
        "Last-Modified": "Tue, 02 Feb 2021 21:31:25 GMT",
=======
        "Date": "Wed, 17 Feb 2021 22:35:39 GMT",
        "ETag": "\u00220x8D8D3945A465B58\u0022",
        "Last-Modified": "Wed, 17 Feb 2021 22:35:39 GMT",
>>>>>>> 1814567d
        "Server": [
          "Windows-Azure-Blob/1.0",
          "Microsoft-HTTPAPI/2.0"
        ],
        "x-ms-client-request-id": "eee8bb60-3dd0-64bf-e6bc-7b6e7e1611fb",
<<<<<<< HEAD
        "x-ms-request-id": "43080ee4-c01e-0058-09aa-f9a700000000",
=======
        "x-ms-request-id": "832eb45c-901e-0027-187d-05689b000000",
>>>>>>> 1814567d
        "x-ms-version": "2020-06-12"
      },
      "ResponseBody": []
    },
    {
      "RequestUri": "https://seannse.dfs.core.windows.net/test-filesystem-85503557-b6d7-3814-2757-d828ccc81e8c/test-file-ecc7e38e-e9af-f79b-35c7-e8d770e2a945?resource=file",
      "RequestMethod": "PUT",
      "RequestHeaders": {
        "Accept": "application/json",
        "Authorization": "Sanitized",
<<<<<<< HEAD
        "traceparent": "00-b4172d187435934c9ca7ea52f24aa5a7-714ee063b460a44e-00",
        "User-Agent": [
          "azsdk-net-Storage.Files.DataLake/12.7.0-alpha.20210202.1",
          "(.NET 5.0.2; Microsoft Windows 10.0.19042)"
        ],
        "x-ms-client-request-id": "aba34aee-111a-7770-20f0-b90954e8f304",
        "x-ms-date": "Tue, 02 Feb 2021 21:31:24 GMT",
=======
        "traceparent": "00-4cb4f901071ae14b938ee6771d57f7df-ee9c87e39c8a1144-00",
        "User-Agent": [
          "azsdk-net-Storage.Files.DataLake/12.7.0-alpha.20210217.1",
          "(.NET 5.0.3; Microsoft Windows 10.0.19042)"
        ],
        "x-ms-client-request-id": "aba34aee-111a-7770-20f0-b90954e8f304",
        "x-ms-date": "Wed, 17 Feb 2021 22:35:39 GMT",
>>>>>>> 1814567d
        "x-ms-return-client-request-id": "true",
        "x-ms-version": "2020-06-12"
      },
      "RequestBody": null,
      "StatusCode": 201,
      "ResponseHeaders": {
        "Content-Length": "0",
<<<<<<< HEAD
        "Date": "Tue, 02 Feb 2021 21:31:25 GMT",
        "ETag": "\u00220x8D8C7C1E4CD3FCF\u0022",
        "Last-Modified": "Tue, 02 Feb 2021 21:31:25 GMT",
=======
        "Date": "Wed, 17 Feb 2021 22:35:39 GMT",
        "ETag": "\u00220x8D8D3945A7ED2CA\u0022",
        "Last-Modified": "Wed, 17 Feb 2021 22:35:39 GMT",
>>>>>>> 1814567d
        "Server": [
          "Windows-Azure-HDFS/1.0",
          "Microsoft-HTTPAPI/2.0"
        ],
        "x-ms-client-request-id": "aba34aee-111a-7770-20f0-b90954e8f304",
<<<<<<< HEAD
        "x-ms-request-id": "868e1543-c01f-003a-28aa-f96527000000",
=======
        "x-ms-request-id": "f2236dbd-201f-0022-457d-05ba40000000",
>>>>>>> 1814567d
        "x-ms-version": "2020-06-12"
      },
      "ResponseBody": []
    },
    {
      "RequestUri": "https://seannse.dfs.core.windows.net/test-filesystem-85503557-b6d7-3814-2757-d828ccc81e8c/test-file-c6143613-004f-5e1b-2736-23b059b813a2?resource=file",
      "RequestMethod": "PUT",
      "RequestHeaders": {
        "Accept": "application/json",
        "Authorization": "Sanitized",
<<<<<<< HEAD
        "traceparent": "00-da573780a1117542b27cb9dc9967cbfe-1a6eda79c7f1cc4b-00",
        "User-Agent": [
          "azsdk-net-Storage.Files.DataLake/12.7.0-alpha.20210202.1",
          "(.NET 5.0.2; Microsoft Windows 10.0.19042)"
        ],
        "x-ms-client-request-id": "aecf8b0a-447d-ee37-2f45-84e4eebf1e67",
        "x-ms-date": "Tue, 02 Feb 2021 21:31:24 GMT",
=======
        "traceparent": "00-218916623268204898f8bbcc6c7b861d-972f729173085b4d-00",
        "User-Agent": [
          "azsdk-net-Storage.Files.DataLake/12.7.0-alpha.20210217.1",
          "(.NET 5.0.3; Microsoft Windows 10.0.19042)"
        ],
        "x-ms-client-request-id": "aecf8b0a-447d-ee37-2f45-84e4eebf1e67",
        "x-ms-date": "Wed, 17 Feb 2021 22:35:40 GMT",
>>>>>>> 1814567d
        "x-ms-return-client-request-id": "true",
        "x-ms-version": "2020-06-12"
      },
      "RequestBody": null,
      "StatusCode": 201,
      "ResponseHeaders": {
        "Content-Length": "0",
<<<<<<< HEAD
        "Date": "Tue, 02 Feb 2021 21:31:25 GMT",
        "ETag": "\u00220x8D8C7C1E4DBC993\u0022",
        "Last-Modified": "Tue, 02 Feb 2021 21:31:25 GMT",
=======
        "Date": "Wed, 17 Feb 2021 22:35:40 GMT",
        "ETag": "\u00220x8D8D3945A8CDF37\u0022",
        "Last-Modified": "Wed, 17 Feb 2021 22:35:40 GMT",
>>>>>>> 1814567d
        "Server": [
          "Windows-Azure-HDFS/1.0",
          "Microsoft-HTTPAPI/2.0"
        ],
        "x-ms-client-request-id": "aecf8b0a-447d-ee37-2f45-84e4eebf1e67",
<<<<<<< HEAD
        "x-ms-request-id": "868e155a-c01f-003a-3eaa-f96527000000",
=======
        "x-ms-request-id": "f2236ded-201f-0022-757d-05ba40000000",
>>>>>>> 1814567d
        "x-ms-version": "2020-06-12"
      },
      "ResponseBody": []
    },
    {
      "RequestUri": "https://seannse.blob.core.windows.net/test-filesystem-85503557-b6d7-3814-2757-d828ccc81e8c/test-file-ecc7e38e-e9af-f79b-35c7-e8d770e2a945",
      "RequestMethod": "HEAD",
      "RequestHeaders": {
        "Accept": "application/xml",
        "Authorization": "Sanitized",
        "User-Agent": [
<<<<<<< HEAD
          "azsdk-net-Storage.Files.DataLake/12.7.0-alpha.20210202.1",
          "(.NET 5.0.2; Microsoft Windows 10.0.19042)"
        ],
        "x-ms-client-request-id": "cea643f9-65e9-7825-2afa-f5f878465987",
        "x-ms-date": "Tue, 02 Feb 2021 21:31:24 GMT",
=======
          "azsdk-net-Storage.Files.DataLake/12.7.0-alpha.20210217.1",
          "(.NET 5.0.3; Microsoft Windows 10.0.19042)"
        ],
        "x-ms-client-request-id": "cea643f9-65e9-7825-2afa-f5f878465987",
        "x-ms-date": "Wed, 17 Feb 2021 22:35:40 GMT",
>>>>>>> 1814567d
        "x-ms-return-client-request-id": "true",
        "x-ms-version": "2020-06-12"
      },
      "RequestBody": null,
      "StatusCode": 200,
      "ResponseHeaders": {
        "Accept-Ranges": "bytes",
        "Content-Length": "0",
        "Content-Type": "application/octet-stream",
<<<<<<< HEAD
        "Date": "Tue, 02 Feb 2021 21:31:24 GMT",
        "ETag": "\u00220x8D8C7C1E4CD3FCF\u0022",
        "Last-Modified": "Tue, 02 Feb 2021 21:31:25 GMT",
=======
        "Date": "Wed, 17 Feb 2021 22:35:39 GMT",
        "ETag": "\u00220x8D8D3945A7ED2CA\u0022",
        "Last-Modified": "Wed, 17 Feb 2021 22:35:39 GMT",
>>>>>>> 1814567d
        "Server": [
          "Windows-Azure-Blob/1.0",
          "Microsoft-HTTPAPI/2.0"
        ],
        "x-ms-access-tier": "Hot",
        "x-ms-access-tier-inferred": "true",
        "x-ms-blob-type": "BlockBlob",
        "x-ms-client-request-id": "cea643f9-65e9-7825-2afa-f5f878465987",
<<<<<<< HEAD
        "x-ms-creation-time": "Tue, 02 Feb 2021 21:31:25 GMT",
=======
        "x-ms-creation-time": "Wed, 17 Feb 2021 22:35:39 GMT",
>>>>>>> 1814567d
        "x-ms-group": "$superuser",
        "x-ms-lease-state": "available",
        "x-ms-lease-status": "unlocked",
        "x-ms-owner": "$superuser",
        "x-ms-permissions": "rw-r-----",
<<<<<<< HEAD
        "x-ms-request-id": "430810a3-c01e-0058-1eaa-f9a700000000",
=======
        "x-ms-request-id": "832eb697-901e-0027-177d-05689b000000",
>>>>>>> 1814567d
        "x-ms-server-encrypted": "true",
        "x-ms-version": "2020-06-12"
      },
      "ResponseBody": []
    },
    {
      "RequestUri": "https://seannse.dfs.core.windows.net/test-filesystem-85503557-b6d7-3814-2757-d828ccc81e8c/test-file-c6143613-004f-5e1b-2736-23b059b813a2?mode=legacy",
      "RequestMethod": "PUT",
      "RequestHeaders": {
        "Accept": "application/json",
        "Authorization": "Sanitized",
        "User-Agent": [
<<<<<<< HEAD
          "azsdk-net-Storage.Files.DataLake/12.7.0-alpha.20210202.1",
          "(.NET 5.0.2; Microsoft Windows 10.0.19042)"
        ],
        "x-ms-client-request-id": "aaea105e-4f19-777e-f0d4-c805d8cd9cc4",
        "x-ms-date": "Tue, 02 Feb 2021 21:31:25 GMT",
        "x-ms-rename-source": "%2Ftest-filesystem-85503557-b6d7-3814-2757-d828ccc81e8c%2Ftest-file-ecc7e38e-e9af-f79b-35c7-e8d770e2a945=",
        "x-ms-return-client-request-id": "true",
        "x-ms-source-if-match": "\u00220x8D8C7C1E4CD3FCF\u0022",
=======
          "azsdk-net-Storage.Files.DataLake/12.7.0-alpha.20210217.1",
          "(.NET 5.0.3; Microsoft Windows 10.0.19042)"
        ],
        "x-ms-client-request-id": "aaea105e-4f19-777e-f0d4-c805d8cd9cc4",
        "x-ms-date": "Wed, 17 Feb 2021 22:35:40 GMT",
        "x-ms-rename-source": "%2Ftest-filesystem-85503557-b6d7-3814-2757-d828ccc81e8c%2Ftest-file-ecc7e38e-e9af-f79b-35c7-e8d770e2a945=",
        "x-ms-return-client-request-id": "true",
        "x-ms-source-if-match": "0x8D8D3945A7ED2CA",
>>>>>>> 1814567d
        "x-ms-version": "2020-06-12"
      },
      "RequestBody": null,
      "StatusCode": 201,
      "ResponseHeaders": {
        "Content-Length": "0",
<<<<<<< HEAD
        "Date": "Tue, 02 Feb 2021 21:31:25 GMT",
=======
        "Date": "Wed, 17 Feb 2021 22:35:40 GMT",
>>>>>>> 1814567d
        "Server": [
          "Windows-Azure-HDFS/1.0",
          "Microsoft-HTTPAPI/2.0"
        ],
        "x-ms-client-request-id": "aaea105e-4f19-777e-f0d4-c805d8cd9cc4",
<<<<<<< HEAD
        "x-ms-request-id": "868e1585-c01f-003a-67aa-f96527000000",
=======
        "x-ms-request-id": "f2236e34-201f-0022-3c7d-05ba40000000",
>>>>>>> 1814567d
        "x-ms-version": "2020-06-12"
      },
      "ResponseBody": []
    },
    {
      "RequestUri": "https://seannse.blob.core.windows.net/test-filesystem-85503557-b6d7-3814-2757-d828ccc81e8c/test-file-c6143613-004f-5e1b-2736-23b059b813a2",
      "RequestMethod": "HEAD",
      "RequestHeaders": {
        "Accept": "application/xml",
        "Authorization": "Sanitized",
        "User-Agent": [
<<<<<<< HEAD
          "azsdk-net-Storage.Files.DataLake/12.7.0-alpha.20210202.1",
          "(.NET 5.0.2; Microsoft Windows 10.0.19042)"
        ],
        "x-ms-client-request-id": "689af11b-ae5c-e26e-0a9b-709281dc63f7",
        "x-ms-date": "Tue, 02 Feb 2021 21:31:25 GMT",
=======
          "azsdk-net-Storage.Files.DataLake/12.7.0-alpha.20210217.1",
          "(.NET 5.0.3; Microsoft Windows 10.0.19042)"
        ],
        "x-ms-client-request-id": "689af11b-ae5c-e26e-0a9b-709281dc63f7",
        "x-ms-date": "Wed, 17 Feb 2021 22:35:40 GMT",
>>>>>>> 1814567d
        "x-ms-return-client-request-id": "true",
        "x-ms-version": "2020-06-12"
      },
      "RequestBody": null,
      "StatusCode": 200,
      "ResponseHeaders": {
        "Accept-Ranges": "bytes",
        "Content-Length": "0",
        "Content-Type": "application/octet-stream",
<<<<<<< HEAD
        "Date": "Tue, 02 Feb 2021 21:31:24 GMT",
        "ETag": "\u00220x8D8C7C1E4CD3FCF\u0022",
        "Last-Modified": "Tue, 02 Feb 2021 21:31:25 GMT",
=======
        "Date": "Wed, 17 Feb 2021 22:35:39 GMT",
        "ETag": "\u00220x8D8D3945A7ED2CA\u0022",
        "Last-Modified": "Wed, 17 Feb 2021 22:35:39 GMT",
>>>>>>> 1814567d
        "Server": [
          "Windows-Azure-Blob/1.0",
          "Microsoft-HTTPAPI/2.0"
        ],
        "x-ms-access-tier": "Hot",
        "x-ms-access-tier-inferred": "true",
        "x-ms-blob-type": "BlockBlob",
        "x-ms-client-request-id": "689af11b-ae5c-e26e-0a9b-709281dc63f7",
<<<<<<< HEAD
        "x-ms-creation-time": "Tue, 02 Feb 2021 21:31:25 GMT",
=======
        "x-ms-creation-time": "Wed, 17 Feb 2021 22:35:39 GMT",
>>>>>>> 1814567d
        "x-ms-group": "$superuser",
        "x-ms-lease-state": "available",
        "x-ms-lease-status": "unlocked",
        "x-ms-owner": "$superuser",
        "x-ms-permissions": "rw-r-----",
<<<<<<< HEAD
        "x-ms-request-id": "43081187-c01e-0058-76aa-f9a700000000",
=======
        "x-ms-request-id": "832eb779-901e-0027-647d-05689b000000",
>>>>>>> 1814567d
        "x-ms-server-encrypted": "true",
        "x-ms-version": "2020-06-12"
      },
      "ResponseBody": []
    },
    {
      "RequestUri": "https://seannse.blob.core.windows.net/test-filesystem-85503557-b6d7-3814-2757-d828ccc81e8c?restype=container",
      "RequestMethod": "DELETE",
      "RequestHeaders": {
        "Accept": "application/xml",
        "Authorization": "Sanitized",
<<<<<<< HEAD
        "traceparent": "00-fdf7f14d3e9d0e43880b52be386358fe-1401d88b85a56d48-00",
        "User-Agent": [
          "azsdk-net-Storage.Files.DataLake/12.7.0-alpha.20210202.1",
          "(.NET 5.0.2; Microsoft Windows 10.0.19042)"
        ],
        "x-ms-client-request-id": "e7e9d521-3433-c567-89ea-7c7d157b2e85",
        "x-ms-date": "Tue, 02 Feb 2021 21:31:25 GMT",
=======
        "traceparent": "00-3ee1d0e8f194344faf4aef2a3fdcaff2-9a7e87d779dc6b48-00",
        "User-Agent": [
          "azsdk-net-Storage.Files.DataLake/12.7.0-alpha.20210217.1",
          "(.NET 5.0.3; Microsoft Windows 10.0.19042)"
        ],
        "x-ms-client-request-id": "e7e9d521-3433-c567-89ea-7c7d157b2e85",
        "x-ms-date": "Wed, 17 Feb 2021 22:35:40 GMT",
>>>>>>> 1814567d
        "x-ms-return-client-request-id": "true",
        "x-ms-version": "2020-06-12"
      },
      "RequestBody": null,
      "StatusCode": 202,
      "ResponseHeaders": {
        "Content-Length": "0",
<<<<<<< HEAD
        "Date": "Tue, 02 Feb 2021 21:31:25 GMT",
=======
        "Date": "Wed, 17 Feb 2021 22:35:39 GMT",
>>>>>>> 1814567d
        "Server": [
          "Windows-Azure-Blob/1.0",
          "Microsoft-HTTPAPI/2.0"
        ],
        "x-ms-client-request-id": "e7e9d521-3433-c567-89ea-7c7d157b2e85",
<<<<<<< HEAD
        "x-ms-request-id": "430811cc-c01e-0058-38aa-f9a700000000",
=======
        "x-ms-request-id": "832eb7e2-901e-0027-427d-05689b000000",
>>>>>>> 1814567d
        "x-ms-version": "2020-06-12"
      },
      "ResponseBody": []
    },
    {
      "RequestUri": "https://seannse.blob.core.windows.net/test-filesystem-e3121106-e539-c387-05c1-662265be9bbc?restype=container",
      "RequestMethod": "PUT",
      "RequestHeaders": {
        "Accept": "application/xml",
        "Authorization": "Sanitized",
<<<<<<< HEAD
        "traceparent": "00-e2c935a722d130498c8478634f7f20ba-12eccc9cbe7b7449-00",
        "User-Agent": [
          "azsdk-net-Storage.Files.DataLake/12.7.0-alpha.20210202.1",
          "(.NET 5.0.2; Microsoft Windows 10.0.19042)"
        ],
        "x-ms-blob-public-access": "container",
        "x-ms-client-request-id": "35a8c20b-d13b-3b40-4e26-e171cd455fca",
        "x-ms-date": "Tue, 02 Feb 2021 21:31:25 GMT",
=======
        "traceparent": "00-fceeb0c1d7c04243a98f1110edd05b46-f6448e2fd8916e40-00",
        "User-Agent": [
          "azsdk-net-Storage.Files.DataLake/12.7.0-alpha.20210217.1",
          "(.NET 5.0.3; Microsoft Windows 10.0.19042)"
        ],
        "x-ms-blob-public-access": "container",
        "x-ms-client-request-id": "35a8c20b-d13b-3b40-4e26-e171cd455fca",
        "x-ms-date": "Wed, 17 Feb 2021 22:35:40 GMT",
>>>>>>> 1814567d
        "x-ms-return-client-request-id": "true",
        "x-ms-version": "2020-06-12"
      },
      "RequestBody": null,
      "StatusCode": 201,
      "ResponseHeaders": {
        "Content-Length": "0",
<<<<<<< HEAD
        "Date": "Tue, 02 Feb 2021 21:31:25 GMT",
        "ETag": "\u00220x8D8C7C1E557D2DE\u0022",
        "Last-Modified": "Tue, 02 Feb 2021 21:31:26 GMT",
=======
        "Date": "Wed, 17 Feb 2021 22:35:39 GMT",
        "ETag": "\u00220x8D8D3945AFB6C61\u0022",
        "Last-Modified": "Wed, 17 Feb 2021 22:35:40 GMT",
>>>>>>> 1814567d
        "Server": [
          "Windows-Azure-Blob/1.0",
          "Microsoft-HTTPAPI/2.0"
        ],
        "x-ms-client-request-id": "35a8c20b-d13b-3b40-4e26-e171cd455fca",
<<<<<<< HEAD
        "x-ms-request-id": "8cdec79b-b01e-0042-1faa-f9c6df000000",
=======
        "x-ms-request-id": "2e3f54e2-001e-0057-1f7d-05d16c000000",
>>>>>>> 1814567d
        "x-ms-version": "2020-06-12"
      },
      "ResponseBody": []
    },
    {
      "RequestUri": "https://seannse.dfs.core.windows.net/test-filesystem-e3121106-e539-c387-05c1-662265be9bbc/test-file-1f96bf4f-820b-8a93-4d2a-6cc2a006e797?resource=file",
      "RequestMethod": "PUT",
      "RequestHeaders": {
        "Accept": "application/json",
        "Authorization": "Sanitized",
<<<<<<< HEAD
        "traceparent": "00-136022647677954b9253f469d59033a3-554760c873bd2e4e-00",
        "User-Agent": [
          "azsdk-net-Storage.Files.DataLake/12.7.0-alpha.20210202.1",
          "(.NET 5.0.2; Microsoft Windows 10.0.19042)"
        ],
        "x-ms-client-request-id": "1c317a17-a2d7-887b-2f1e-e811647d9a47",
        "x-ms-date": "Tue, 02 Feb 2021 21:31:25 GMT",
=======
        "traceparent": "00-005a1ab964f59640a4dbcc1b297275bd-5e657a583a0a6341-00",
        "User-Agent": [
          "azsdk-net-Storage.Files.DataLake/12.7.0-alpha.20210217.1",
          "(.NET 5.0.3; Microsoft Windows 10.0.19042)"
        ],
        "x-ms-client-request-id": "1c317a17-a2d7-887b-2f1e-e811647d9a47",
        "x-ms-date": "Wed, 17 Feb 2021 22:35:40 GMT",
>>>>>>> 1814567d
        "x-ms-return-client-request-id": "true",
        "x-ms-version": "2020-06-12"
      },
      "RequestBody": null,
      "StatusCode": 201,
      "ResponseHeaders": {
        "Content-Length": "0",
<<<<<<< HEAD
        "Date": "Tue, 02 Feb 2021 21:31:26 GMT",
        "ETag": "\u00220x8D8C7C1E5976B64\u0022",
        "Last-Modified": "Tue, 02 Feb 2021 21:31:26 GMT",
=======
        "Date": "Wed, 17 Feb 2021 22:35:40 GMT",
        "ETag": "\u00220x8D8D3945B377C62\u0022",
        "Last-Modified": "Wed, 17 Feb 2021 22:35:41 GMT",
>>>>>>> 1814567d
        "Server": [
          "Windows-Azure-HDFS/1.0",
          "Microsoft-HTTPAPI/2.0"
        ],
        "x-ms-client-request-id": "1c317a17-a2d7-887b-2f1e-e811647d9a47",
<<<<<<< HEAD
        "x-ms-request-id": "95f9ce77-401f-000b-4baa-f98434000000",
=======
        "x-ms-request-id": "8eeada57-601f-000c-4c7d-05e857000000",
>>>>>>> 1814567d
        "x-ms-version": "2020-06-12"
      },
      "ResponseBody": []
    },
    {
      "RequestUri": "https://seannse.dfs.core.windows.net/test-filesystem-e3121106-e539-c387-05c1-662265be9bbc/test-file-ec724a3e-bc2e-e9b4-3f81-69d525c7f0fa?resource=file",
      "RequestMethod": "PUT",
      "RequestHeaders": {
        "Accept": "application/json",
        "Authorization": "Sanitized",
<<<<<<< HEAD
        "traceparent": "00-3b5f2f8231afd248b15d948f380e339b-a61368063883a341-00",
        "User-Agent": [
          "azsdk-net-Storage.Files.DataLake/12.7.0-alpha.20210202.1",
          "(.NET 5.0.2; Microsoft Windows 10.0.19042)"
        ],
        "x-ms-client-request-id": "4f8d169a-2ee0-5b02-c648-dc5639a56368",
        "x-ms-date": "Tue, 02 Feb 2021 21:31:26 GMT",
=======
        "traceparent": "00-d15ebe8f6a0e6b4e91c9897873849888-edd29506b1bd2b49-00",
        "User-Agent": [
          "azsdk-net-Storage.Files.DataLake/12.7.0-alpha.20210217.1",
          "(.NET 5.0.3; Microsoft Windows 10.0.19042)"
        ],
        "x-ms-client-request-id": "4f8d169a-2ee0-5b02-c648-dc5639a56368",
        "x-ms-date": "Wed, 17 Feb 2021 22:35:41 GMT",
>>>>>>> 1814567d
        "x-ms-return-client-request-id": "true",
        "x-ms-version": "2020-06-12"
      },
      "RequestBody": null,
      "StatusCode": 201,
      "ResponseHeaders": {
        "Content-Length": "0",
<<<<<<< HEAD
        "Date": "Tue, 02 Feb 2021 21:31:26 GMT",
        "ETag": "\u00220x8D8C7C1E5A68349\u0022",
        "Last-Modified": "Tue, 02 Feb 2021 21:31:26 GMT",
=======
        "Date": "Wed, 17 Feb 2021 22:35:40 GMT",
        "ETag": "\u00220x8D8D3945B46416E\u0022",
        "Last-Modified": "Wed, 17 Feb 2021 22:35:41 GMT",
>>>>>>> 1814567d
        "Server": [
          "Windows-Azure-HDFS/1.0",
          "Microsoft-HTTPAPI/2.0"
        ],
        "x-ms-client-request-id": "4f8d169a-2ee0-5b02-c648-dc5639a56368",
<<<<<<< HEAD
        "x-ms-request-id": "95f9ce91-401f-000b-65aa-f98434000000",
=======
        "x-ms-request-id": "8eeada5d-601f-000c-527d-05e857000000",
>>>>>>> 1814567d
        "x-ms-version": "2020-06-12"
      },
      "ResponseBody": []
    },
    {
      "RequestUri": "https://seannse.dfs.core.windows.net/test-filesystem-e3121106-e539-c387-05c1-662265be9bbc/test-file-ec724a3e-bc2e-e9b4-3f81-69d525c7f0fa?mode=legacy",
      "RequestMethod": "PUT",
      "RequestHeaders": {
        "Accept": "application/json",
        "Authorization": "Sanitized",
        "User-Agent": [
<<<<<<< HEAD
          "azsdk-net-Storage.Files.DataLake/12.7.0-alpha.20210202.1",
          "(.NET 5.0.2; Microsoft Windows 10.0.19042)"
        ],
        "x-ms-client-request-id": "0e3b31cf-a139-e019-384f-608cef6823c0",
        "x-ms-date": "Tue, 02 Feb 2021 21:31:26 GMT",
=======
          "azsdk-net-Storage.Files.DataLake/12.7.0-alpha.20210217.1",
          "(.NET 5.0.3; Microsoft Windows 10.0.19042)"
        ],
        "x-ms-client-request-id": "0e3b31cf-a139-e019-384f-608cef6823c0",
        "x-ms-date": "Wed, 17 Feb 2021 22:35:41 GMT",
>>>>>>> 1814567d
        "x-ms-rename-source": "%2Ftest-filesystem-e3121106-e539-c387-05c1-662265be9bbc%2Ftest-file-1f96bf4f-820b-8a93-4d2a-6cc2a006e797=",
        "x-ms-return-client-request-id": "true",
        "x-ms-source-if-none-match": "\u0022garbage\u0022",
        "x-ms-version": "2020-06-12"
      },
      "RequestBody": null,
      "StatusCode": 201,
      "ResponseHeaders": {
        "Content-Length": "0",
<<<<<<< HEAD
        "Date": "Tue, 02 Feb 2021 21:31:26 GMT",
=======
        "Date": "Wed, 17 Feb 2021 22:35:40 GMT",
>>>>>>> 1814567d
        "Server": [
          "Windows-Azure-HDFS/1.0",
          "Microsoft-HTTPAPI/2.0"
        ],
        "x-ms-client-request-id": "0e3b31cf-a139-e019-384f-608cef6823c0",
<<<<<<< HEAD
        "x-ms-request-id": "95f9cea7-401f-000b-7baa-f98434000000",
=======
        "x-ms-request-id": "8eeada64-601f-000c-597d-05e857000000",
>>>>>>> 1814567d
        "x-ms-version": "2020-06-12"
      },
      "ResponseBody": []
    },
    {
      "RequestUri": "https://seannse.blob.core.windows.net/test-filesystem-e3121106-e539-c387-05c1-662265be9bbc/test-file-ec724a3e-bc2e-e9b4-3f81-69d525c7f0fa",
      "RequestMethod": "HEAD",
      "RequestHeaders": {
        "Accept": "application/xml",
        "Authorization": "Sanitized",
        "User-Agent": [
<<<<<<< HEAD
          "azsdk-net-Storage.Files.DataLake/12.7.0-alpha.20210202.1",
          "(.NET 5.0.2; Microsoft Windows 10.0.19042)"
        ],
        "x-ms-client-request-id": "07860cdd-5469-8b2f-d421-ef8314e68322",
        "x-ms-date": "Tue, 02 Feb 2021 21:31:26 GMT",
=======
          "azsdk-net-Storage.Files.DataLake/12.7.0-alpha.20210217.1",
          "(.NET 5.0.3; Microsoft Windows 10.0.19042)"
        ],
        "x-ms-client-request-id": "07860cdd-5469-8b2f-d421-ef8314e68322",
        "x-ms-date": "Wed, 17 Feb 2021 22:35:41 GMT",
>>>>>>> 1814567d
        "x-ms-return-client-request-id": "true",
        "x-ms-version": "2020-06-12"
      },
      "RequestBody": null,
      "StatusCode": 200,
      "ResponseHeaders": {
        "Accept-Ranges": "bytes",
        "Content-Length": "0",
        "Content-Type": "application/octet-stream",
<<<<<<< HEAD
        "Date": "Tue, 02 Feb 2021 21:31:26 GMT",
        "ETag": "\u00220x8D8C7C1E5976B64\u0022",
        "Last-Modified": "Tue, 02 Feb 2021 21:31:26 GMT",
=======
        "Date": "Wed, 17 Feb 2021 22:35:40 GMT",
        "ETag": "\u00220x8D8D3945B377C62\u0022",
        "Last-Modified": "Wed, 17 Feb 2021 22:35:41 GMT",
>>>>>>> 1814567d
        "Server": [
          "Windows-Azure-Blob/1.0",
          "Microsoft-HTTPAPI/2.0"
        ],
        "x-ms-access-tier": "Hot",
        "x-ms-access-tier-inferred": "true",
        "x-ms-blob-type": "BlockBlob",
        "x-ms-client-request-id": "07860cdd-5469-8b2f-d421-ef8314e68322",
<<<<<<< HEAD
        "x-ms-creation-time": "Tue, 02 Feb 2021 21:31:26 GMT",
=======
        "x-ms-creation-time": "Wed, 17 Feb 2021 22:35:41 GMT",
>>>>>>> 1814567d
        "x-ms-group": "$superuser",
        "x-ms-lease-state": "available",
        "x-ms-lease-status": "unlocked",
        "x-ms-owner": "$superuser",
        "x-ms-permissions": "rw-r-----",
<<<<<<< HEAD
        "x-ms-request-id": "8cdec965-b01e-0042-42aa-f9c6df000000",
=======
        "x-ms-request-id": "2e3f55d0-001e-0057-637d-05d16c000000",
>>>>>>> 1814567d
        "x-ms-server-encrypted": "true",
        "x-ms-version": "2020-06-12"
      },
      "ResponseBody": []
    },
    {
      "RequestUri": "https://seannse.blob.core.windows.net/test-filesystem-e3121106-e539-c387-05c1-662265be9bbc?restype=container",
      "RequestMethod": "DELETE",
      "RequestHeaders": {
        "Accept": "application/xml",
        "Authorization": "Sanitized",
<<<<<<< HEAD
        "traceparent": "00-d0a8a63750956e4bbda3c52eff1a2236-6f8b17c450354a4c-00",
        "User-Agent": [
          "azsdk-net-Storage.Files.DataLake/12.7.0-alpha.20210202.1",
          "(.NET 5.0.2; Microsoft Windows 10.0.19042)"
        ],
        "x-ms-client-request-id": "e2af563c-1ce1-d756-dc3e-bb4b98e111bd",
        "x-ms-date": "Tue, 02 Feb 2021 21:31:26 GMT",
=======
        "traceparent": "00-a8f298ac93573d4d9adf28c5e953f03e-3290532338b7264f-00",
        "User-Agent": [
          "azsdk-net-Storage.Files.DataLake/12.7.0-alpha.20210217.1",
          "(.NET 5.0.3; Microsoft Windows 10.0.19042)"
        ],
        "x-ms-client-request-id": "e2af563c-1ce1-d756-dc3e-bb4b98e111bd",
        "x-ms-date": "Wed, 17 Feb 2021 22:35:41 GMT",
>>>>>>> 1814567d
        "x-ms-return-client-request-id": "true",
        "x-ms-version": "2020-06-12"
      },
      "RequestBody": null,
      "StatusCode": 202,
      "ResponseHeaders": {
        "Content-Length": "0",
<<<<<<< HEAD
        "Date": "Tue, 02 Feb 2021 21:31:26 GMT",
=======
        "Date": "Wed, 17 Feb 2021 22:35:40 GMT",
>>>>>>> 1814567d
        "Server": [
          "Windows-Azure-Blob/1.0",
          "Microsoft-HTTPAPI/2.0"
        ],
        "x-ms-client-request-id": "e2af563c-1ce1-d756-dc3e-bb4b98e111bd",
<<<<<<< HEAD
        "x-ms-request-id": "8cdec9a3-b01e-0042-7aaa-f9c6df000000",
=======
        "x-ms-request-id": "2e3f55e4-001e-0057-757d-05d16c000000",
>>>>>>> 1814567d
        "x-ms-version": "2020-06-12"
      },
      "ResponseBody": []
    },
    {
      "RequestUri": "https://seannse.blob.core.windows.net/test-filesystem-e0d9a197-d5f0-0117-a83f-3b54e910ad86?restype=container",
      "RequestMethod": "PUT",
      "RequestHeaders": {
        "Accept": "application/xml",
        "Authorization": "Sanitized",
<<<<<<< HEAD
        "traceparent": "00-d0aab8c28a46ba42a36f5ebaebbd4da1-5c46e123e826d440-00",
        "User-Agent": [
          "azsdk-net-Storage.Files.DataLake/12.7.0-alpha.20210202.1",
          "(.NET 5.0.2; Microsoft Windows 10.0.19042)"
        ],
        "x-ms-blob-public-access": "container",
        "x-ms-client-request-id": "3c87ad03-5874-67e4-3ead-3aa2e001edcb",
        "x-ms-date": "Tue, 02 Feb 2021 21:31:26 GMT",
=======
        "traceparent": "00-783136ad0b73fa4cbf52980b21bac624-b10d7c512651fe4c-00",
        "User-Agent": [
          "azsdk-net-Storage.Files.DataLake/12.7.0-alpha.20210217.1",
          "(.NET 5.0.3; Microsoft Windows 10.0.19042)"
        ],
        "x-ms-blob-public-access": "container",
        "x-ms-client-request-id": "3c87ad03-5874-67e4-3ead-3aa2e001edcb",
        "x-ms-date": "Wed, 17 Feb 2021 22:35:41 GMT",
>>>>>>> 1814567d
        "x-ms-return-client-request-id": "true",
        "x-ms-version": "2020-06-12"
      },
      "RequestBody": null,
      "StatusCode": 201,
      "ResponseHeaders": {
        "Content-Length": "0",
<<<<<<< HEAD
        "Date": "Tue, 02 Feb 2021 21:31:27 GMT",
        "ETag": "\u00220x8D8C7C1E612E955\u0022",
        "Last-Modified": "Tue, 02 Feb 2021 21:31:27 GMT",
=======
        "Date": "Wed, 17 Feb 2021 22:35:41 GMT",
        "ETag": "\u00220x8D8D3945BAF8AE3\u0022",
        "Last-Modified": "Wed, 17 Feb 2021 22:35:41 GMT",
>>>>>>> 1814567d
        "Server": [
          "Windows-Azure-Blob/1.0",
          "Microsoft-HTTPAPI/2.0"
        ],
        "x-ms-client-request-id": "3c87ad03-5874-67e4-3ead-3aa2e001edcb",
<<<<<<< HEAD
        "x-ms-request-id": "082619ec-f01e-000e-23aa-f956ef000000",
=======
        "x-ms-request-id": "74610727-d01e-006b-797d-05f8ab000000",
>>>>>>> 1814567d
        "x-ms-version": "2020-06-12"
      },
      "ResponseBody": []
    },
    {
      "RequestUri": "https://seannse.dfs.core.windows.net/test-filesystem-e0d9a197-d5f0-0117-a83f-3b54e910ad86/test-file-7e633591-539a-f686-6104-70537364e291?resource=file",
      "RequestMethod": "PUT",
      "RequestHeaders": {
        "Accept": "application/json",
        "Authorization": "Sanitized",
<<<<<<< HEAD
        "traceparent": "00-fa27a72c62d04240b9b05712c422e89f-d980df12ff6c884c-00",
        "User-Agent": [
          "azsdk-net-Storage.Files.DataLake/12.7.0-alpha.20210202.1",
          "(.NET 5.0.2; Microsoft Windows 10.0.19042)"
        ],
        "x-ms-client-request-id": "ea2296ae-2fb4-af4f-2790-db70e891f3d9",
        "x-ms-date": "Tue, 02 Feb 2021 21:31:27 GMT",
=======
        "traceparent": "00-791e452b6a742a42b4aaa975eb239694-3d6b30dc3a36b74b-00",
        "User-Agent": [
          "azsdk-net-Storage.Files.DataLake/12.7.0-alpha.20210217.1",
          "(.NET 5.0.3; Microsoft Windows 10.0.19042)"
        ],
        "x-ms-client-request-id": "ea2296ae-2fb4-af4f-2790-db70e891f3d9",
        "x-ms-date": "Wed, 17 Feb 2021 22:35:42 GMT",
>>>>>>> 1814567d
        "x-ms-return-client-request-id": "true",
        "x-ms-version": "2020-06-12"
      },
      "RequestBody": null,
      "StatusCode": 201,
      "ResponseHeaders": {
        "Content-Length": "0",
<<<<<<< HEAD
        "Date": "Tue, 02 Feb 2021 21:31:27 GMT",
        "ETag": "\u00220x8D8C7C1E64DC867\u0022",
        "Last-Modified": "Tue, 02 Feb 2021 21:31:27 GMT",
=======
        "Date": "Wed, 17 Feb 2021 22:35:42 GMT",
        "ETag": "\u00220x8D8D3945BE72677\u0022",
        "Last-Modified": "Wed, 17 Feb 2021 22:35:42 GMT",
>>>>>>> 1814567d
        "Server": [
          "Windows-Azure-HDFS/1.0",
          "Microsoft-HTTPAPI/2.0"
        ],
        "x-ms-client-request-id": "ea2296ae-2fb4-af4f-2790-db70e891f3d9",
<<<<<<< HEAD
        "x-ms-request-id": "6f16cbac-a01f-0003-59aa-f99e3b000000",
=======
        "x-ms-request-id": "263800ff-d01f-0019-0d7d-05ffe4000000",
>>>>>>> 1814567d
        "x-ms-version": "2020-06-12"
      },
      "ResponseBody": []
    },
    {
      "RequestUri": "https://seannse.dfs.core.windows.net/test-filesystem-e0d9a197-d5f0-0117-a83f-3b54e910ad86/test-file-8f10a9cb-b2b0-1f41-23d4-48bbd4fd8fc2?resource=file",
      "RequestMethod": "PUT",
      "RequestHeaders": {
        "Accept": "application/json",
        "Authorization": "Sanitized",
<<<<<<< HEAD
        "traceparent": "00-597139f0d2f34546b3bd2e8ecef434c5-a0b5df3a9b4f4642-00",
        "User-Agent": [
          "azsdk-net-Storage.Files.DataLake/12.7.0-alpha.20210202.1",
          "(.NET 5.0.2; Microsoft Windows 10.0.19042)"
        ],
        "x-ms-client-request-id": "bdbea6eb-658e-fcbd-5402-c6e0e794db29",
        "x-ms-date": "Tue, 02 Feb 2021 21:31:27 GMT",
=======
        "traceparent": "00-48845af63996a643b8333e7ef8e8abd1-fb67792b37859c48-00",
        "User-Agent": [
          "azsdk-net-Storage.Files.DataLake/12.7.0-alpha.20210217.1",
          "(.NET 5.0.3; Microsoft Windows 10.0.19042)"
        ],
        "x-ms-client-request-id": "bdbea6eb-658e-fcbd-5402-c6e0e794db29",
        "x-ms-date": "Wed, 17 Feb 2021 22:35:42 GMT",
>>>>>>> 1814567d
        "x-ms-return-client-request-id": "true",
        "x-ms-version": "2020-06-12"
      },
      "RequestBody": null,
      "StatusCode": 201,
      "ResponseHeaders": {
        "Content-Length": "0",
<<<<<<< HEAD
        "Date": "Tue, 02 Feb 2021 21:31:27 GMT",
        "ETag": "\u00220x8D8C7C1E65BEEB4\u0022",
        "Last-Modified": "Tue, 02 Feb 2021 21:31:28 GMT",
=======
        "Date": "Wed, 17 Feb 2021 22:35:42 GMT",
        "ETag": "\u00220x8D8D3945BF4B36E\u0022",
        "Last-Modified": "Wed, 17 Feb 2021 22:35:42 GMT",
>>>>>>> 1814567d
        "Server": [
          "Windows-Azure-HDFS/1.0",
          "Microsoft-HTTPAPI/2.0"
        ],
        "x-ms-client-request-id": "bdbea6eb-658e-fcbd-5402-c6e0e794db29",
<<<<<<< HEAD
        "x-ms-request-id": "6f16cbc6-a01f-0003-72aa-f99e3b000000",
=======
        "x-ms-request-id": "26380108-d01f-0019-157d-05ffe4000000",
>>>>>>> 1814567d
        "x-ms-version": "2020-06-12"
      },
      "ResponseBody": []
    },
    {
      "RequestUri": "https://seannse.blob.core.windows.net/test-filesystem-e0d9a197-d5f0-0117-a83f-3b54e910ad86/test-file-7e633591-539a-f686-6104-70537364e291?comp=lease",
      "RequestMethod": "PUT",
      "RequestHeaders": {
        "Accept": "application/xml",
        "Authorization": "Sanitized",
<<<<<<< HEAD
        "traceparent": "00-6e4599eb5dae5543a1b4459be5bf5c25-b952a156d6dcf942-00",
        "User-Agent": [
          "azsdk-net-Storage.Files.DataLake/12.7.0-alpha.20210202.1",
          "(.NET 5.0.2; Microsoft Windows 10.0.19042)"
        ],
        "x-ms-client-request-id": "7ef6eac5-c040-d5b9-0fea-f1dfd7ae5e0b",
        "x-ms-date": "Tue, 02 Feb 2021 21:31:27 GMT",
=======
        "traceparent": "00-bd13aa35ba73d047945131dbd580c823-b543e49ee65a7c43-00",
        "User-Agent": [
          "azsdk-net-Storage.Files.DataLake/12.7.0-alpha.20210217.1",
          "(.NET 5.0.3; Microsoft Windows 10.0.19042)"
        ],
        "x-ms-client-request-id": "7ef6eac5-c040-d5b9-0fea-f1dfd7ae5e0b",
        "x-ms-date": "Wed, 17 Feb 2021 22:35:42 GMT",
>>>>>>> 1814567d
        "x-ms-lease-action": "acquire",
        "x-ms-lease-duration": "-1",
        "x-ms-proposed-lease-id": "e6601801-16eb-d396-ccae-8d0f9d498982",
        "x-ms-return-client-request-id": "true",
        "x-ms-version": "2020-06-12"
      },
      "RequestBody": null,
      "StatusCode": 201,
      "ResponseHeaders": {
        "Content-Length": "0",
<<<<<<< HEAD
        "Date": "Tue, 02 Feb 2021 21:31:27 GMT",
        "ETag": "\u00220x8D8C7C1E64DC867\u0022",
        "Last-Modified": "Tue, 02 Feb 2021 21:31:27 GMT",
=======
        "Date": "Wed, 17 Feb 2021 22:35:41 GMT",
        "ETag": "\u00220x8D8D3945BE72677\u0022",
        "Last-Modified": "Wed, 17 Feb 2021 22:35:42 GMT",
>>>>>>> 1814567d
        "Server": [
          "Windows-Azure-Blob/1.0",
          "Microsoft-HTTPAPI/2.0"
        ],
        "x-ms-client-request-id": "7ef6eac5-c040-d5b9-0fea-f1dfd7ae5e0b",
        "x-ms-lease-id": "e6601801-16eb-d396-ccae-8d0f9d498982",
<<<<<<< HEAD
        "x-ms-request-id": "08261d35-f01e-000e-3baa-f956ef000000",
=======
        "x-ms-request-id": "746107b3-d01e-006b-6f7d-05f8ab000000",
>>>>>>> 1814567d
        "x-ms-version": "2020-06-12"
      },
      "ResponseBody": []
    },
    {
      "RequestUri": "https://seannse.dfs.core.windows.net/test-filesystem-e0d9a197-d5f0-0117-a83f-3b54e910ad86/test-file-8f10a9cb-b2b0-1f41-23d4-48bbd4fd8fc2?mode=legacy",
      "RequestMethod": "PUT",
      "RequestHeaders": {
        "Accept": "application/json",
        "Authorization": "Sanitized",
        "User-Agent": [
<<<<<<< HEAD
          "azsdk-net-Storage.Files.DataLake/12.7.0-alpha.20210202.1",
          "(.NET 5.0.2; Microsoft Windows 10.0.19042)"
        ],
        "x-ms-client-request-id": "b3492034-0a52-6c41-eafa-1e54df54d395",
        "x-ms-date": "Tue, 02 Feb 2021 21:31:27 GMT",
=======
          "azsdk-net-Storage.Files.DataLake/12.7.0-alpha.20210217.1",
          "(.NET 5.0.3; Microsoft Windows 10.0.19042)"
        ],
        "x-ms-client-request-id": "b3492034-0a52-6c41-eafa-1e54df54d395",
        "x-ms-date": "Wed, 17 Feb 2021 22:35:42 GMT",
>>>>>>> 1814567d
        "x-ms-rename-source": "%2Ftest-filesystem-e0d9a197-d5f0-0117-a83f-3b54e910ad86%2Ftest-file-7e633591-539a-f686-6104-70537364e291=",
        "x-ms-return-client-request-id": "true",
        "x-ms-source-lease-id": "e6601801-16eb-d396-ccae-8d0f9d498982",
        "x-ms-version": "2020-06-12"
      },
      "RequestBody": null,
      "StatusCode": 201,
      "ResponseHeaders": {
        "Content-Length": "0",
<<<<<<< HEAD
        "Date": "Tue, 02 Feb 2021 21:31:27 GMT",
=======
        "Date": "Wed, 17 Feb 2021 22:35:42 GMT",
>>>>>>> 1814567d
        "Server": [
          "Windows-Azure-HDFS/1.0",
          "Microsoft-HTTPAPI/2.0"
        ],
        "x-ms-client-request-id": "b3492034-0a52-6c41-eafa-1e54df54d395",
<<<<<<< HEAD
        "x-ms-request-id": "6f16cbed-a01f-0003-19aa-f99e3b000000",
=======
        "x-ms-request-id": "2638010f-d01f-0019-1c7d-05ffe4000000",
>>>>>>> 1814567d
        "x-ms-version": "2020-06-12"
      },
      "ResponseBody": []
    },
    {
      "RequestUri": "https://seannse.blob.core.windows.net/test-filesystem-e0d9a197-d5f0-0117-a83f-3b54e910ad86/test-file-8f10a9cb-b2b0-1f41-23d4-48bbd4fd8fc2",
      "RequestMethod": "HEAD",
      "RequestHeaders": {
        "Accept": "application/xml",
        "Authorization": "Sanitized",
        "User-Agent": [
<<<<<<< HEAD
          "azsdk-net-Storage.Files.DataLake/12.7.0-alpha.20210202.1",
          "(.NET 5.0.2; Microsoft Windows 10.0.19042)"
        ],
        "x-ms-client-request-id": "b6ab2248-ab64-6eb9-0246-5aca8e96508e",
        "x-ms-date": "Tue, 02 Feb 2021 21:31:27 GMT",
=======
          "azsdk-net-Storage.Files.DataLake/12.7.0-alpha.20210217.1",
          "(.NET 5.0.3; Microsoft Windows 10.0.19042)"
        ],
        "x-ms-client-request-id": "b6ab2248-ab64-6eb9-0246-5aca8e96508e",
        "x-ms-date": "Wed, 17 Feb 2021 22:35:42 GMT",
>>>>>>> 1814567d
        "x-ms-return-client-request-id": "true",
        "x-ms-version": "2020-06-12"
      },
      "RequestBody": null,
      "StatusCode": 200,
      "ResponseHeaders": {
        "Accept-Ranges": "bytes",
        "Content-Length": "0",
        "Content-Type": "application/octet-stream",
<<<<<<< HEAD
        "Date": "Tue, 02 Feb 2021 21:31:27 GMT",
        "ETag": "\u00220x8D8C7C1E64DC867\u0022",
        "Last-Modified": "Tue, 02 Feb 2021 21:31:27 GMT",
=======
        "Date": "Wed, 17 Feb 2021 22:35:41 GMT",
        "ETag": "\u00220x8D8D3945BE72677\u0022",
        "Last-Modified": "Wed, 17 Feb 2021 22:35:42 GMT",
>>>>>>> 1814567d
        "Server": [
          "Windows-Azure-Blob/1.0",
          "Microsoft-HTTPAPI/2.0"
        ],
        "x-ms-access-tier": "Hot",
        "x-ms-access-tier-inferred": "true",
        "x-ms-blob-type": "BlockBlob",
        "x-ms-client-request-id": "b6ab2248-ab64-6eb9-0246-5aca8e96508e",
<<<<<<< HEAD
        "x-ms-creation-time": "Tue, 02 Feb 2021 21:31:27 GMT",
=======
        "x-ms-creation-time": "Wed, 17 Feb 2021 22:35:42 GMT",
>>>>>>> 1814567d
        "x-ms-group": "$superuser",
        "x-ms-lease-duration": "infinite",
        "x-ms-lease-state": "leased",
        "x-ms-lease-status": "locked",
        "x-ms-owner": "$superuser",
        "x-ms-permissions": "rw-r-----",
<<<<<<< HEAD
        "x-ms-request-id": "08261e76-f01e-000e-65aa-f956ef000000",
=======
        "x-ms-request-id": "746107dd-d01e-006b-167d-05f8ab000000",
>>>>>>> 1814567d
        "x-ms-server-encrypted": "true",
        "x-ms-version": "2020-06-12"
      },
      "ResponseBody": []
    },
    {
      "RequestUri": "https://seannse.blob.core.windows.net/test-filesystem-e0d9a197-d5f0-0117-a83f-3b54e910ad86?restype=container",
      "RequestMethod": "DELETE",
      "RequestHeaders": {
        "Accept": "application/xml",
        "Authorization": "Sanitized",
<<<<<<< HEAD
        "traceparent": "00-fc7ea67e1e44f54e81b643c74487e7f1-5980bd74e04ab74b-00",
        "User-Agent": [
          "azsdk-net-Storage.Files.DataLake/12.7.0-alpha.20210202.1",
          "(.NET 5.0.2; Microsoft Windows 10.0.19042)"
        ],
        "x-ms-client-request-id": "bd0b65b2-1ca8-a030-c457-eb03dbde8969",
        "x-ms-date": "Tue, 02 Feb 2021 21:31:27 GMT",
=======
        "traceparent": "00-50aff857b7d01940a562fc869c55382f-ac16995d1e17534e-00",
        "User-Agent": [
          "azsdk-net-Storage.Files.DataLake/12.7.0-alpha.20210217.1",
          "(.NET 5.0.3; Microsoft Windows 10.0.19042)"
        ],
        "x-ms-client-request-id": "bd0b65b2-1ca8-a030-c457-eb03dbde8969",
        "x-ms-date": "Wed, 17 Feb 2021 22:35:42 GMT",
>>>>>>> 1814567d
        "x-ms-return-client-request-id": "true",
        "x-ms-version": "2020-06-12"
      },
      "RequestBody": null,
      "StatusCode": 202,
      "ResponseHeaders": {
        "Content-Length": "0",
<<<<<<< HEAD
        "Date": "Tue, 02 Feb 2021 21:31:27 GMT",
=======
        "Date": "Wed, 17 Feb 2021 22:35:41 GMT",
>>>>>>> 1814567d
        "Server": [
          "Windows-Azure-Blob/1.0",
          "Microsoft-HTTPAPI/2.0"
        ],
        "x-ms-client-request-id": "bd0b65b2-1ca8-a030-c457-eb03dbde8969",
<<<<<<< HEAD
        "x-ms-request-id": "08261eeb-f01e-000e-54aa-f956ef000000",
=======
        "x-ms-request-id": "74610804-d01e-006b-3b7d-05f8ab000000",
>>>>>>> 1814567d
        "x-ms-version": "2020-06-12"
      },
      "ResponseBody": []
    }
  ],
  "Variables": {
<<<<<<< HEAD
    "DateTimeOffsetNow": "2021-02-02T15:31:20.6300122-06:00",
=======
    "DateTimeOffsetNow": "2021-02-17T16:35:36.2350177-06:00",
>>>>>>> 1814567d
    "RandomSeed": "1470266210",
    "Storage_TestConfigHierarchicalNamespace": "NamespaceTenant\nseannse\nU2FuaXRpemVk\nhttps://seannse.blob.core.windows.net\nhttps://seannse.file.core.windows.net\nhttps://seannse.queue.core.windows.net\nhttps://seannse.table.core.windows.net\n\n\n\n\nhttps://seannse-secondary.blob.core.windows.net\nhttps://seannse-secondary.file.core.windows.net\nhttps://seannse-secondary.queue.core.windows.net\nhttps://seannse-secondary.table.core.windows.net\n68390a19-a643-458b-b726-408abf67b4fc\nSanitized\n72f988bf-86f1-41af-91ab-2d7cd011db47\nhttps://login.microsoftonline.com/\nCloud\nBlobEndpoint=https://seannse.blob.core.windows.net/;QueueEndpoint=https://seannse.queue.core.windows.net/;FileEndpoint=https://seannse.file.core.windows.net/;BlobSecondaryEndpoint=https://seannse-secondary.blob.core.windows.net/;QueueSecondaryEndpoint=https://seannse-secondary.queue.core.windows.net/;FileSecondaryEndpoint=https://seannse-secondary.file.core.windows.net/;AccountName=seannse;AccountKey=Sanitized\n"
  }
}<|MERGE_RESOLUTION|>--- conflicted
+++ resolved
@@ -1,233 +1,148 @@
 {
   "Entries": [
     {
-      "RequestUri": "https://seannse.blob.core.windows.net/test-filesystem-28cf39a2-ed26-364a-2bcf-8d59f6444099?restype=container",
-      "RequestMethod": "PUT",
-      "RequestHeaders": {
-        "Accept": "application/xml",
-        "Authorization": "Sanitized",
-<<<<<<< HEAD
-        "traceparent": "00-4c94a5052acd4344abed8d9424ec74a4-8b2d99aa2ab63948-00",
-        "User-Agent": [
-          "azsdk-net-Storage.Files.DataLake/12.7.0-alpha.20210202.1",
-          "(.NET 5.0.2; Microsoft Windows 10.0.19042)"
+      "RequestUri": "https://seannse.blob.core.windows.net/test-filesystem-1716c109-0bc7-fbd5-61e1-21c5f396690a?restype=container",
+      "RequestMethod": "PUT",
+      "RequestHeaders": {
+        "Accept": "application/xml",
+        "Authorization": "Sanitized",
+        "traceparent": "00-28c3e0a69e03b54baecdd09851139ad9-fe985656df6c8149-00",
+        "User-Agent": [
+          "azsdk-net-Storage.Files.DataLake/12.7.0-alpha.20210219.1",
+          "(.NET 5.0.3; Microsoft Windows 10.0.19041)"
         ],
         "x-ms-blob-public-access": "container",
-        "x-ms-client-request-id": "57a18e7a-ac8b-02d3-3f26-d2b757a831fc",
-        "x-ms-date": "Tue, 02 Feb 2021 21:31:20 GMT",
-=======
-        "traceparent": "00-7799946fda36704385f9b21395ed3a82-4b7c4f7e14ae5440-00",
-        "User-Agent": [
-          "azsdk-net-Storage.Files.DataLake/12.7.0-alpha.20210217.1",
-          "(.NET 5.0.3; Microsoft Windows 10.0.19042)"
-        ],
-        "x-ms-blob-public-access": "container",
-        "x-ms-client-request-id": "57a18e7a-ac8b-02d3-3f26-d2b757a831fc",
-        "x-ms-date": "Wed, 17 Feb 2021 22:35:36 GMT",
->>>>>>> 1814567d
-        "x-ms-return-client-request-id": "true",
-        "x-ms-version": "2020-06-12"
-      },
-      "RequestBody": null,
-      "StatusCode": 201,
-      "ResponseHeaders": {
-        "Content-Length": "0",
-<<<<<<< HEAD
-        "Date": "Tue, 02 Feb 2021 21:31:20 GMT",
-        "ETag": "\u00220x8D8C7C1E27A0122\u0022",
-        "Last-Modified": "Tue, 02 Feb 2021 21:31:21 GMT",
-=======
-        "Date": "Wed, 17 Feb 2021 22:35:35 GMT",
-        "ETag": "\u00220x8D8D39458575C40\u0022",
-        "Last-Modified": "Wed, 17 Feb 2021 22:35:36 GMT",
->>>>>>> 1814567d
-        "Server": [
-          "Windows-Azure-Blob/1.0",
-          "Microsoft-HTTPAPI/2.0"
-        ],
-        "x-ms-client-request-id": "57a18e7a-ac8b-02d3-3f26-d2b757a831fc",
-<<<<<<< HEAD
-        "x-ms-request-id": "06b561a3-101e-0039-48aa-f98443000000",
-=======
-        "x-ms-request-id": "9d34e7eb-201e-00a4-7f7d-0576f9000000",
->>>>>>> 1814567d
-        "x-ms-version": "2020-06-12"
-      },
-      "ResponseBody": []
-    },
-    {
-      "RequestUri": "https://seannse.dfs.core.windows.net/test-filesystem-28cf39a2-ed26-364a-2bcf-8d59f6444099/test-file-123b4e53-b0f9-046f-22e8-ade6371a1c15?resource=file",
-      "RequestMethod": "PUT",
-      "RequestHeaders": {
-        "Accept": "application/json",
-        "Authorization": "Sanitized",
-<<<<<<< HEAD
-        "traceparent": "00-31e9f2c742087048977e8ea3c2c26d54-c12efa6444852640-00",
-        "User-Agent": [
-          "azsdk-net-Storage.Files.DataLake/12.7.0-alpha.20210202.1",
-          "(.NET 5.0.2; Microsoft Windows 10.0.19042)"
-        ],
-        "x-ms-client-request-id": "cadbba0d-30da-c91f-1f9d-34a3feeccb25",
-        "x-ms-date": "Tue, 02 Feb 2021 21:31:20 GMT",
-=======
-        "traceparent": "00-5332d5e6467ff64b93da5905cb2dd3aa-55fd6845eb1afa46-00",
-        "User-Agent": [
-          "azsdk-net-Storage.Files.DataLake/12.7.0-alpha.20210217.1",
-          "(.NET 5.0.3; Microsoft Windows 10.0.19042)"
-        ],
-        "x-ms-client-request-id": "cadbba0d-30da-c91f-1f9d-34a3feeccb25",
-        "x-ms-date": "Wed, 17 Feb 2021 22:35:36 GMT",
->>>>>>> 1814567d
-        "x-ms-return-client-request-id": "true",
-        "x-ms-version": "2020-06-12"
-      },
-      "RequestBody": null,
-      "StatusCode": 201,
-      "ResponseHeaders": {
-        "Content-Length": "0",
-<<<<<<< HEAD
-        "Date": "Tue, 02 Feb 2021 21:31:21 GMT",
-        "ETag": "\u00220x8D8C7C1E2B16A1E\u0022",
-        "Last-Modified": "Tue, 02 Feb 2021 21:31:21 GMT",
-=======
-        "Date": "Wed, 17 Feb 2021 22:35:36 GMT",
-        "ETag": "\u00220x8D8D3945889F8D1\u0022",
-        "Last-Modified": "Wed, 17 Feb 2021 22:35:36 GMT",
->>>>>>> 1814567d
-        "Server": [
-          "Windows-Azure-HDFS/1.0",
-          "Microsoft-HTTPAPI/2.0"
-        ],
-        "x-ms-client-request-id": "cadbba0d-30da-c91f-1f9d-34a3feeccb25",
-<<<<<<< HEAD
-        "x-ms-request-id": "c5797878-a01f-005e-3aaa-f994bf000000",
-=======
-        "x-ms-request-id": "45c8c2de-301f-0001-377d-052083000000",
->>>>>>> 1814567d
-        "x-ms-version": "2020-06-12"
-      },
-      "ResponseBody": []
-    },
-    {
-      "RequestUri": "https://seannse.dfs.core.windows.net/test-filesystem-28cf39a2-ed26-364a-2bcf-8d59f6444099/test-file-e32abd09-c9c9-6a59-41d9-4b66614138c1?resource=file",
-      "RequestMethod": "PUT",
-      "RequestHeaders": {
-        "Accept": "application/json",
-        "Authorization": "Sanitized",
-<<<<<<< HEAD
-        "traceparent": "00-959a392fa1e8ec4286850f0e993d071e-ffb6bad2783c6e45-00",
-        "User-Agent": [
-          "azsdk-net-Storage.Files.DataLake/12.7.0-alpha.20210202.1",
-          "(.NET 5.0.2; Microsoft Windows 10.0.19042)"
-        ],
-        "x-ms-client-request-id": "0e232ac7-aa35-4308-6070-8901e5b968dd",
-        "x-ms-date": "Tue, 02 Feb 2021 21:31:21 GMT",
-=======
-        "traceparent": "00-ae14e2b2bd2552419e9e6636ec6d68f9-08426a1bb97ad648-00",
-        "User-Agent": [
-          "azsdk-net-Storage.Files.DataLake/12.7.0-alpha.20210217.1",
-          "(.NET 5.0.3; Microsoft Windows 10.0.19042)"
-        ],
-        "x-ms-client-request-id": "0e232ac7-aa35-4308-6070-8901e5b968dd",
-        "x-ms-date": "Wed, 17 Feb 2021 22:35:36 GMT",
->>>>>>> 1814567d
-        "x-ms-return-client-request-id": "true",
-        "x-ms-version": "2020-06-12"
-      },
-      "RequestBody": null,
-      "StatusCode": 201,
-      "ResponseHeaders": {
-        "Content-Length": "0",
-<<<<<<< HEAD
-        "Date": "Tue, 02 Feb 2021 21:31:21 GMT",
-        "ETag": "\u00220x8D8C7C1E2C1525F\u0022",
-        "Last-Modified": "Tue, 02 Feb 2021 21:31:21 GMT",
-=======
-        "Date": "Wed, 17 Feb 2021 22:35:36 GMT",
-        "ETag": "\u00220x8D8D3945897E739\u0022",
-        "Last-Modified": "Wed, 17 Feb 2021 22:35:36 GMT",
->>>>>>> 1814567d
-        "Server": [
-          "Windows-Azure-HDFS/1.0",
-          "Microsoft-HTTPAPI/2.0"
-        ],
-        "x-ms-client-request-id": "0e232ac7-aa35-4308-6070-8901e5b968dd",
-<<<<<<< HEAD
-        "x-ms-request-id": "c57978ae-a01f-005e-70aa-f994bf000000",
-=======
-        "x-ms-request-id": "45c8c2e8-301f-0001-417d-052083000000",
->>>>>>> 1814567d
-        "x-ms-version": "2020-06-12"
-      },
-      "ResponseBody": []
-    },
-    {
-      "RequestUri": "https://seannse.dfs.core.windows.net/test-filesystem-28cf39a2-ed26-364a-2bcf-8d59f6444099/test-file-e32abd09-c9c9-6a59-41d9-4b66614138c1?mode=legacy",
-      "RequestMethod": "PUT",
-      "RequestHeaders": {
-        "Accept": "application/json",
-        "Authorization": "Sanitized",
-        "User-Agent": [
-<<<<<<< HEAD
-          "azsdk-net-Storage.Files.DataLake/12.7.0-alpha.20210202.1",
-          "(.NET 5.0.2; Microsoft Windows 10.0.19042)"
-        ],
-        "x-ms-client-request-id": "369e7076-291d-af8b-d195-1bcdc839779a",
-        "x-ms-date": "Tue, 02 Feb 2021 21:31:21 GMT",
-=======
-          "azsdk-net-Storage.Files.DataLake/12.7.0-alpha.20210217.1",
-          "(.NET 5.0.3; Microsoft Windows 10.0.19042)"
-        ],
-        "x-ms-client-request-id": "369e7076-291d-af8b-d195-1bcdc839779a",
-        "x-ms-date": "Wed, 17 Feb 2021 22:35:36 GMT",
->>>>>>> 1814567d
-        "x-ms-rename-source": "%2Ftest-filesystem-28cf39a2-ed26-364a-2bcf-8d59f6444099%2Ftest-file-123b4e53-b0f9-046f-22e8-ade6371a1c15=",
-        "x-ms-return-client-request-id": "true",
-        "x-ms-version": "2020-06-12"
-      },
-      "RequestBody": null,
-      "StatusCode": 201,
-      "ResponseHeaders": {
-        "Content-Length": "0",
-<<<<<<< HEAD
-        "Date": "Tue, 02 Feb 2021 21:31:21 GMT",
-=======
-        "Date": "Wed, 17 Feb 2021 22:35:36 GMT",
->>>>>>> 1814567d
-        "Server": [
-          "Windows-Azure-HDFS/1.0",
-          "Microsoft-HTTPAPI/2.0"
-        ],
-        "x-ms-client-request-id": "369e7076-291d-af8b-d195-1bcdc839779a",
-<<<<<<< HEAD
-        "x-ms-request-id": "c57978d6-a01f-005e-18aa-f994bf000000",
-=======
-        "x-ms-request-id": "45c8c2f3-301f-0001-4c7d-052083000000",
->>>>>>> 1814567d
-        "x-ms-version": "2020-06-12"
-      },
-      "ResponseBody": []
-    },
-    {
-      "RequestUri": "https://seannse.blob.core.windows.net/test-filesystem-28cf39a2-ed26-364a-2bcf-8d59f6444099/test-file-e32abd09-c9c9-6a59-41d9-4b66614138c1",
+        "x-ms-client-request-id": "f3191575-817d-d707-d406-144b3aee97c4",
+        "x-ms-date": "Fri, 19 Feb 2021 19:13:42 GMT",
+        "x-ms-return-client-request-id": "true",
+        "x-ms-version": "2020-06-12"
+      },
+      "RequestBody": null,
+      "StatusCode": 201,
+      "ResponseHeaders": {
+        "Content-Length": "0",
+        "Date": "Fri, 19 Feb 2021 19:13:41 GMT",
+        "ETag": "\u00220x8D8D50A7821EA39\u0022",
+        "Last-Modified": "Fri, 19 Feb 2021 19:13:41 GMT",
+        "Server": [
+          "Windows-Azure-Blob/1.0",
+          "Microsoft-HTTPAPI/2.0"
+        ],
+        "x-ms-client-request-id": "f3191575-817d-d707-d406-144b3aee97c4",
+        "x-ms-request-id": "2e6d8062-201e-00a4-42f3-0676f9000000",
+        "x-ms-version": "2020-06-12"
+      },
+      "ResponseBody": []
+    },
+    {
+      "RequestUri": "https://seannse.dfs.core.windows.net/test-filesystem-1716c109-0bc7-fbd5-61e1-21c5f396690a/test-file-e4820b28-d4f4-6f02-a6cf-9f41121abab6?resource=file",
+      "RequestMethod": "PUT",
+      "RequestHeaders": {
+        "Accept": "application/json",
+        "Authorization": "Sanitized",
+        "traceparent": "00-d8d3d5fed4b4ef4d9d3283f0a0f44432-00cd46cb409ade47-00",
+        "User-Agent": [
+          "azsdk-net-Storage.Files.DataLake/12.7.0-alpha.20210219.1",
+          "(.NET 5.0.3; Microsoft Windows 10.0.19041)"
+        ],
+        "x-ms-client-request-id": "359234ee-ab28-a06f-13aa-4caee2c5c4ba",
+        "x-ms-date": "Fri, 19 Feb 2021 19:13:42 GMT",
+        "x-ms-return-client-request-id": "true",
+        "x-ms-version": "2020-06-12"
+      },
+      "RequestBody": null,
+      "StatusCode": 201,
+      "ResponseHeaders": {
+        "Content-Length": "0",
+        "Date": "Fri, 19 Feb 2021 19:13:40 GMT",
+        "ETag": "\u00220x8D8D50A783116A2\u0022",
+        "Last-Modified": "Fri, 19 Feb 2021 19:13:41 GMT",
+        "Server": [
+          "Windows-Azure-HDFS/1.0",
+          "Microsoft-HTTPAPI/2.0"
+        ],
+        "x-ms-client-request-id": "359234ee-ab28-a06f-13aa-4caee2c5c4ba",
+        "x-ms-request-id": "6f4bce86-e01f-004f-46f3-060e0b000000",
+        "x-ms-version": "2020-06-12"
+      },
+      "ResponseBody": []
+    },
+    {
+      "RequestUri": "https://seannse.dfs.core.windows.net/test-filesystem-1716c109-0bc7-fbd5-61e1-21c5f396690a/test-file-7cf95e4c-b99d-b246-7e17-ccf99d99ead7?resource=file",
+      "RequestMethod": "PUT",
+      "RequestHeaders": {
+        "Accept": "application/json",
+        "Authorization": "Sanitized",
+        "traceparent": "00-9e36c9479111bf468fc4f03a19f7c34d-e15548d8993a1448-00",
+        "User-Agent": [
+          "azsdk-net-Storage.Files.DataLake/12.7.0-alpha.20210219.1",
+          "(.NET 5.0.3; Microsoft Windows 10.0.19041)"
+        ],
+        "x-ms-client-request-id": "261c7d36-90d5-34ec-ede0-b611de760379",
+        "x-ms-date": "Fri, 19 Feb 2021 19:13:42 GMT",
+        "x-ms-return-client-request-id": "true",
+        "x-ms-version": "2020-06-12"
+      },
+      "RequestBody": null,
+      "StatusCode": 201,
+      "ResponseHeaders": {
+        "Content-Length": "0",
+        "Date": "Fri, 19 Feb 2021 19:13:40 GMT",
+        "ETag": "\u00220x8D8D50A783CFE82\u0022",
+        "Last-Modified": "Fri, 19 Feb 2021 19:13:41 GMT",
+        "Server": [
+          "Windows-Azure-HDFS/1.0",
+          "Microsoft-HTTPAPI/2.0"
+        ],
+        "x-ms-client-request-id": "261c7d36-90d5-34ec-ede0-b611de760379",
+        "x-ms-request-id": "6f4bce8e-e01f-004f-4ef3-060e0b000000",
+        "x-ms-version": "2020-06-12"
+      },
+      "ResponseBody": []
+    },
+    {
+      "RequestUri": "https://seannse.dfs.core.windows.net/test-filesystem-1716c109-0bc7-fbd5-61e1-21c5f396690a/test-file-7cf95e4c-b99d-b246-7e17-ccf99d99ead7?mode=legacy",
+      "RequestMethod": "PUT",
+      "RequestHeaders": {
+        "Accept": "application/json",
+        "Authorization": "Sanitized",
+        "User-Agent": [
+          "azsdk-net-Storage.Files.DataLake/12.7.0-alpha.20210219.1",
+          "(.NET 5.0.3; Microsoft Windows 10.0.19041)"
+        ],
+        "x-ms-client-request-id": "1fc37a8e-c37c-3002-281e-f0a7cd7dc8d7",
+        "x-ms-date": "Fri, 19 Feb 2021 19:13:42 GMT",
+        "x-ms-rename-source": "%2Ftest-filesystem-1716c109-0bc7-fbd5-61e1-21c5f396690a%2Ftest-file-e4820b28-d4f4-6f02-a6cf-9f41121abab6=",
+        "x-ms-return-client-request-id": "true",
+        "x-ms-version": "2020-06-12"
+      },
+      "RequestBody": null,
+      "StatusCode": 201,
+      "ResponseHeaders": {
+        "Content-Length": "0",
+        "Date": "Fri, 19 Feb 2021 19:13:40 GMT",
+        "Server": [
+          "Windows-Azure-HDFS/1.0",
+          "Microsoft-HTTPAPI/2.0"
+        ],
+        "x-ms-client-request-id": "1fc37a8e-c37c-3002-281e-f0a7cd7dc8d7",
+        "x-ms-request-id": "6f4bce96-e01f-004f-56f3-060e0b000000",
+        "x-ms-version": "2020-06-12"
+      },
+      "ResponseBody": []
+    },
+    {
+      "RequestUri": "https://seannse.blob.core.windows.net/test-filesystem-1716c109-0bc7-fbd5-61e1-21c5f396690a/test-file-7cf95e4c-b99d-b246-7e17-ccf99d99ead7",
       "RequestMethod": "HEAD",
       "RequestHeaders": {
         "Accept": "application/xml",
         "Authorization": "Sanitized",
         "User-Agent": [
-<<<<<<< HEAD
-          "azsdk-net-Storage.Files.DataLake/12.7.0-alpha.20210202.1",
-          "(.NET 5.0.2; Microsoft Windows 10.0.19042)"
-        ],
-        "x-ms-client-request-id": "748bb2b9-311b-3bbf-e799-527e3219ef49",
-        "x-ms-date": "Tue, 02 Feb 2021 21:31:21 GMT",
-=======
-          "azsdk-net-Storage.Files.DataLake/12.7.0-alpha.20210217.1",
-          "(.NET 5.0.3; Microsoft Windows 10.0.19042)"
-        ],
-        "x-ms-client-request-id": "748bb2b9-311b-3bbf-e799-527e3219ef49",
-        "x-ms-date": "Wed, 17 Feb 2021 22:35:37 GMT",
->>>>>>> 1814567d
+          "azsdk-net-Storage.Files.DataLake/12.7.0-alpha.20210219.1",
+          "(.NET 5.0.3; Microsoft Windows 10.0.19041)"
+        ],
+        "x-ms-client-request-id": "64821656-e3b3-fcfc-72bc-a452f68bf952",
+        "x-ms-date": "Fri, 19 Feb 2021 19:13:42 GMT",
         "x-ms-return-client-request-id": "true",
         "x-ms-version": "2020-06-12"
       },
@@ -237,15 +152,9 @@
         "Accept-Ranges": "bytes",
         "Content-Length": "0",
         "Content-Type": "application/octet-stream",
-<<<<<<< HEAD
-        "Date": "Tue, 02 Feb 2021 21:31:21 GMT",
-        "ETag": "\u00220x8D8C7C1E2B16A1E\u0022",
-        "Last-Modified": "Tue, 02 Feb 2021 21:31:21 GMT",
-=======
-        "Date": "Wed, 17 Feb 2021 22:35:36 GMT",
-        "ETag": "\u00220x8D8D3945889F8D1\u0022",
-        "Last-Modified": "Wed, 17 Feb 2021 22:35:36 GMT",
->>>>>>> 1814567d
+        "Date": "Fri, 19 Feb 2021 19:13:41 GMT",
+        "ETag": "\u00220x8D8D50A783116A2\u0022",
+        "Last-Modified": "Fri, 19 Feb 2021 19:13:41 GMT",
         "Server": [
           "Windows-Azure-Blob/1.0",
           "Microsoft-HTTPAPI/2.0"
@@ -253,50 +162,32 @@
         "x-ms-access-tier": "Hot",
         "x-ms-access-tier-inferred": "true",
         "x-ms-blob-type": "BlockBlob",
-        "x-ms-client-request-id": "748bb2b9-311b-3bbf-e799-527e3219ef49",
-<<<<<<< HEAD
-        "x-ms-creation-time": "Tue, 02 Feb 2021 21:31:21 GMT",
-=======
-        "x-ms-creation-time": "Wed, 17 Feb 2021 22:35:36 GMT",
->>>>>>> 1814567d
+        "x-ms-client-request-id": "64821656-e3b3-fcfc-72bc-a452f68bf952",
+        "x-ms-creation-time": "Fri, 19 Feb 2021 19:13:41 GMT",
         "x-ms-group": "$superuser",
         "x-ms-lease-state": "available",
         "x-ms-lease-status": "unlocked",
         "x-ms-owner": "$superuser",
         "x-ms-permissions": "rw-r-----",
-<<<<<<< HEAD
-        "x-ms-request-id": "06b563f3-101e-0039-56aa-f98443000000",
-=======
-        "x-ms-request-id": "9d34e8e0-201e-00a4-527d-0576f9000000",
->>>>>>> 1814567d
+        "x-ms-request-id": "2e6d8379-201e-00a4-32f3-0676f9000000",
         "x-ms-server-encrypted": "true",
         "x-ms-version": "2020-06-12"
       },
       "ResponseBody": []
     },
     {
-      "RequestUri": "https://seannse.blob.core.windows.net/test-filesystem-28cf39a2-ed26-364a-2bcf-8d59f6444099?restype=container",
+      "RequestUri": "https://seannse.blob.core.windows.net/test-filesystem-1716c109-0bc7-fbd5-61e1-21c5f396690a?restype=container",
       "RequestMethod": "DELETE",
       "RequestHeaders": {
         "Accept": "application/xml",
         "Authorization": "Sanitized",
-<<<<<<< HEAD
-        "traceparent": "00-2d393cd3c5ab3d4faa1e15dc7637f692-34f0e15915fbea4a-00",
-        "User-Agent": [
-          "azsdk-net-Storage.Files.DataLake/12.7.0-alpha.20210202.1",
-          "(.NET 5.0.2; Microsoft Windows 10.0.19042)"
-        ],
-        "x-ms-client-request-id": "15130ed2-02ae-7a7f-ab64-5988ed484729",
-        "x-ms-date": "Tue, 02 Feb 2021 21:31:21 GMT",
-=======
-        "traceparent": "00-8ef587dbebaeda4ba2e925eece4d67dd-c3ae70edeb0bfa43-00",
-        "User-Agent": [
-          "azsdk-net-Storage.Files.DataLake/12.7.0-alpha.20210217.1",
-          "(.NET 5.0.3; Microsoft Windows 10.0.19042)"
-        ],
-        "x-ms-client-request-id": "15130ed2-02ae-7a7f-ab64-5988ed484729",
-        "x-ms-date": "Wed, 17 Feb 2021 22:35:37 GMT",
->>>>>>> 1814567d
+        "traceparent": "00-38a1f48dc5b4744abaec2235d38950cc-328103a7a1725445-00",
+        "User-Agent": [
+          "azsdk-net-Storage.Files.DataLake/12.7.0-alpha.20210219.1",
+          "(.NET 5.0.3; Microsoft Windows 10.0.19041)"
+        ],
+        "x-ms-client-request-id": "b75075d8-63fa-c723-5416-4135168d58be",
+        "x-ms-date": "Fri, 19 Feb 2021 19:13:42 GMT",
         "x-ms-return-client-request-id": "true",
         "x-ms-version": "2020-06-12"
       },
@@ -304,257 +195,161 @@
       "StatusCode": 202,
       "ResponseHeaders": {
         "Content-Length": "0",
-<<<<<<< HEAD
-        "Date": "Tue, 02 Feb 2021 21:31:21 GMT",
-=======
-        "Date": "Wed, 17 Feb 2021 22:35:36 GMT",
->>>>>>> 1814567d
-        "Server": [
-          "Windows-Azure-Blob/1.0",
-          "Microsoft-HTTPAPI/2.0"
-        ],
-        "x-ms-client-request-id": "15130ed2-02ae-7a7f-ab64-5988ed484729",
-<<<<<<< HEAD
-        "x-ms-request-id": "06b56430-101e-0039-0baa-f98443000000",
-=======
-        "x-ms-request-id": "9d34e902-201e-00a4-707d-0576f9000000",
->>>>>>> 1814567d
-        "x-ms-version": "2020-06-12"
-      },
-      "ResponseBody": []
-    },
-    {
-      "RequestUri": "https://seannse.blob.core.windows.net/test-filesystem-270f427c-ac4a-4359-fd54-caf63e0d9ec2?restype=container",
-      "RequestMethod": "PUT",
-      "RequestHeaders": {
-        "Accept": "application/xml",
-        "Authorization": "Sanitized",
-<<<<<<< HEAD
-        "traceparent": "00-29ce6459ad50974b9cb60f9175e0b3c9-376de19f0098ee45-00",
-        "User-Agent": [
-          "azsdk-net-Storage.Files.DataLake/12.7.0-alpha.20210202.1",
-          "(.NET 5.0.2; Microsoft Windows 10.0.19042)"
+        "Date": "Fri, 19 Feb 2021 19:13:41 GMT",
+        "Server": [
+          "Windows-Azure-Blob/1.0",
+          "Microsoft-HTTPAPI/2.0"
+        ],
+        "x-ms-client-request-id": "b75075d8-63fa-c723-5416-4135168d58be",
+        "x-ms-request-id": "2e6d8434-201e-00a4-66f3-0676f9000000",
+        "x-ms-version": "2020-06-12"
+      },
+      "ResponseBody": []
+    },
+    {
+      "RequestUri": "https://seannse.blob.core.windows.net/test-filesystem-09f8035b-a9bd-8119-66b0-ca3f0ed48ff2?restype=container",
+      "RequestMethod": "PUT",
+      "RequestHeaders": {
+        "Accept": "application/xml",
+        "Authorization": "Sanitized",
+        "traceparent": "00-ed9e505a23506a449a125dc741f2d68a-f71198169a4e3f4c-00",
+        "User-Agent": [
+          "azsdk-net-Storage.Files.DataLake/12.7.0-alpha.20210219.1",
+          "(.NET 5.0.3; Microsoft Windows 10.0.19041)"
         ],
         "x-ms-blob-public-access": "container",
-        "x-ms-client-request-id": "5a35c9dd-6c14-2533-b5cf-175938883c9e",
-        "x-ms-date": "Tue, 02 Feb 2021 21:31:21 GMT",
-=======
-        "traceparent": "00-e79a2f0ee16696438d2e925ee340ccb9-3c4899468f72f241-00",
-        "User-Agent": [
-          "azsdk-net-Storage.Files.DataLake/12.7.0-alpha.20210217.1",
-          "(.NET 5.0.3; Microsoft Windows 10.0.19042)"
-        ],
-        "x-ms-blob-public-access": "container",
-        "x-ms-client-request-id": "5a35c9dd-6c14-2533-b5cf-175938883c9e",
-        "x-ms-date": "Wed, 17 Feb 2021 22:35:37 GMT",
->>>>>>> 1814567d
-        "x-ms-return-client-request-id": "true",
-        "x-ms-version": "2020-06-12"
-      },
-      "RequestBody": null,
-      "StatusCode": 201,
-      "ResponseHeaders": {
-        "Content-Length": "0",
-<<<<<<< HEAD
-        "Date": "Tue, 02 Feb 2021 21:31:21 GMT",
-        "ETag": "\u00220x8D8C7C1E32BFFA5\u0022",
-        "Last-Modified": "Tue, 02 Feb 2021 21:31:22 GMT",
-=======
-        "Date": "Wed, 17 Feb 2021 22:35:36 GMT",
-        "ETag": "\u00220x8D8D39458F4CD80\u0022",
-        "Last-Modified": "Wed, 17 Feb 2021 22:35:37 GMT",
->>>>>>> 1814567d
-        "Server": [
-          "Windows-Azure-Blob/1.0",
-          "Microsoft-HTTPAPI/2.0"
-        ],
-        "x-ms-client-request-id": "5a35c9dd-6c14-2533-b5cf-175938883c9e",
-<<<<<<< HEAD
-        "x-ms-request-id": "45db18d0-401e-009d-6daa-f98de5000000",
-=======
-        "x-ms-request-id": "a20995db-d01e-008f-307d-05f635000000",
->>>>>>> 1814567d
-        "x-ms-version": "2020-06-12"
-      },
-      "ResponseBody": []
-    },
-    {
-      "RequestUri": "https://seannse.dfs.core.windows.net/test-filesystem-270f427c-ac4a-4359-fd54-caf63e0d9ec2/test-file-198297c5-239b-a323-a7bb-b2bb420a27d1?resource=file",
-      "RequestMethod": "PUT",
-      "RequestHeaders": {
-        "Accept": "application/json",
-        "Authorization": "Sanitized",
-<<<<<<< HEAD
-        "traceparent": "00-ac70c4472ab42042871f67c58dc40bc9-dec98b92c93c5d40-00",
-        "User-Agent": [
-          "azsdk-net-Storage.Files.DataLake/12.7.0-alpha.20210202.1",
-          "(.NET 5.0.2; Microsoft Windows 10.0.19042)"
-        ],
-        "x-ms-client-request-id": "8589cc52-30a9-b9c5-a591-b259ba77e2ab",
-        "x-ms-date": "Tue, 02 Feb 2021 21:31:22 GMT",
-=======
-        "traceparent": "00-2fe5ace25e274d4293f2588396193a71-64028f4c6d46ed4a-00",
-        "User-Agent": [
-          "azsdk-net-Storage.Files.DataLake/12.7.0-alpha.20210217.1",
-          "(.NET 5.0.3; Microsoft Windows 10.0.19042)"
-        ],
-        "x-ms-client-request-id": "8589cc52-30a9-b9c5-a591-b259ba77e2ab",
-        "x-ms-date": "Wed, 17 Feb 2021 22:35:37 GMT",
->>>>>>> 1814567d
-        "x-ms-return-client-request-id": "true",
-        "x-ms-version": "2020-06-12"
-      },
-      "RequestBody": null,
-      "StatusCode": 201,
-      "ResponseHeaders": {
-        "Content-Length": "0",
-<<<<<<< HEAD
-        "Date": "Tue, 02 Feb 2021 21:31:22 GMT",
-        "ETag": "\u00220x8D8C7C1E36703C5\u0022",
-        "Last-Modified": "Tue, 02 Feb 2021 21:31:23 GMT",
-=======
-        "Date": "Wed, 17 Feb 2021 22:35:37 GMT",
-        "ETag": "\u00220x8D8D394592BF3A9\u0022",
-        "Last-Modified": "Wed, 17 Feb 2021 22:35:37 GMT",
->>>>>>> 1814567d
-        "Server": [
-          "Windows-Azure-HDFS/1.0",
-          "Microsoft-HTTPAPI/2.0"
-        ],
-        "x-ms-client-request-id": "8589cc52-30a9-b9c5-a591-b259ba77e2ab",
-<<<<<<< HEAD
-        "x-ms-request-id": "2e3b8ec0-d01f-0019-7daa-f9ffe4000000",
-=======
-        "x-ms-request-id": "36d3b525-801f-002b-7f7d-05ff93000000",
->>>>>>> 1814567d
-        "x-ms-version": "2020-06-12"
-      },
-      "ResponseBody": []
-    },
-    {
-      "RequestUri": "https://seannse.dfs.core.windows.net/test-filesystem-270f427c-ac4a-4359-fd54-caf63e0d9ec2/test-file-cf4f46a8-c76e-81c5-e9e9-7915b5ede266?resource=file",
-      "RequestMethod": "PUT",
-      "RequestHeaders": {
-        "Accept": "application/json",
-        "Authorization": "Sanitized",
-<<<<<<< HEAD
-        "traceparent": "00-b02fb39104cd0248aba0a46949a6f48e-f29cc443fd886b40-00",
-        "User-Agent": [
-          "azsdk-net-Storage.Files.DataLake/12.7.0-alpha.20210202.1",
-          "(.NET 5.0.2; Microsoft Windows 10.0.19042)"
-        ],
-        "x-ms-client-request-id": "7b8dc3a3-4df2-8a7d-0608-9cbfb7b004b7",
-        "x-ms-date": "Tue, 02 Feb 2021 21:31:22 GMT",
-=======
-        "traceparent": "00-4962a942a2e37a4fbbc1c9f3385ab410-d6984f8d8bb06745-00",
-        "User-Agent": [
-          "azsdk-net-Storage.Files.DataLake/12.7.0-alpha.20210217.1",
-          "(.NET 5.0.3; Microsoft Windows 10.0.19042)"
-        ],
-        "x-ms-client-request-id": "7b8dc3a3-4df2-8a7d-0608-9cbfb7b004b7",
-        "x-ms-date": "Wed, 17 Feb 2021 22:35:37 GMT",
->>>>>>> 1814567d
-        "x-ms-return-client-request-id": "true",
-        "x-ms-version": "2020-06-12"
-      },
-      "RequestBody": null,
-      "StatusCode": 201,
-      "ResponseHeaders": {
-        "Content-Length": "0",
-<<<<<<< HEAD
-        "Date": "Tue, 02 Feb 2021 21:31:22 GMT",
-        "ETag": "\u00220x8D8C7C1E373F749\u0022",
-        "Last-Modified": "Tue, 02 Feb 2021 21:31:23 GMT",
-=======
-        "Date": "Wed, 17 Feb 2021 22:35:37 GMT",
-        "ETag": "\u00220x8D8D394593898E8\u0022",
-        "Last-Modified": "Wed, 17 Feb 2021 22:35:37 GMT",
->>>>>>> 1814567d
-        "Server": [
-          "Windows-Azure-HDFS/1.0",
-          "Microsoft-HTTPAPI/2.0"
-        ],
-        "x-ms-client-request-id": "7b8dc3a3-4df2-8a7d-0608-9cbfb7b004b7",
-<<<<<<< HEAD
-        "x-ms-request-id": "2e3b8ec8-d01f-0019-05aa-f9ffe4000000",
-=======
-        "x-ms-request-id": "36d3b53e-801f-002b-187d-05ff93000000",
->>>>>>> 1814567d
-        "x-ms-version": "2020-06-12"
-      },
-      "ResponseBody": []
-    },
-    {
-      "RequestUri": "https://seannse.dfs.core.windows.net/test-filesystem-270f427c-ac4a-4359-fd54-caf63e0d9ec2/test-file-cf4f46a8-c76e-81c5-e9e9-7915b5ede266?mode=legacy",
-      "RequestMethod": "PUT",
-      "RequestHeaders": {
-        "Accept": "application/json",
-        "Authorization": "Sanitized",
-        "User-Agent": [
-<<<<<<< HEAD
-          "azsdk-net-Storage.Files.DataLake/12.7.0-alpha.20210202.1",
-          "(.NET 5.0.2; Microsoft Windows 10.0.19042)"
-        ],
-        "x-ms-client-request-id": "f171500b-6760-5173-47df-6f78056822f1",
-        "x-ms-date": "Tue, 02 Feb 2021 21:31:22 GMT",
-        "x-ms-rename-source": "%2Ftest-filesystem-270f427c-ac4a-4359-fd54-caf63e0d9ec2%2Ftest-file-198297c5-239b-a323-a7bb-b2bb420a27d1=",
-        "x-ms-return-client-request-id": "true",
-        "x-ms-source-if-modified-since": "Mon, 01 Feb 2021 21:31:20 GMT",
-=======
-          "azsdk-net-Storage.Files.DataLake/12.7.0-alpha.20210217.1",
-          "(.NET 5.0.3; Microsoft Windows 10.0.19042)"
-        ],
-        "x-ms-client-request-id": "f171500b-6760-5173-47df-6f78056822f1",
-        "x-ms-date": "Wed, 17 Feb 2021 22:35:38 GMT",
-        "x-ms-rename-source": "%2Ftest-filesystem-270f427c-ac4a-4359-fd54-caf63e0d9ec2%2Ftest-file-198297c5-239b-a323-a7bb-b2bb420a27d1=",
-        "x-ms-return-client-request-id": "true",
-        "x-ms-source-if-modified-since": "Tue, 16 Feb 2021 22:35:36 GMT",
->>>>>>> 1814567d
-        "x-ms-version": "2020-06-12"
-      },
-      "RequestBody": null,
-      "StatusCode": 201,
-      "ResponseHeaders": {
-        "Content-Length": "0",
-<<<<<<< HEAD
-        "Date": "Tue, 02 Feb 2021 21:31:22 GMT",
-=======
-        "Date": "Wed, 17 Feb 2021 22:35:37 GMT",
->>>>>>> 1814567d
-        "Server": [
-          "Windows-Azure-HDFS/1.0",
-          "Microsoft-HTTPAPI/2.0"
-        ],
-        "x-ms-client-request-id": "f171500b-6760-5173-47df-6f78056822f1",
-<<<<<<< HEAD
-        "x-ms-request-id": "2e3b8ed4-d01f-0019-11aa-f9ffe4000000",
-=======
-        "x-ms-request-id": "36d3b557-801f-002b-307d-05ff93000000",
->>>>>>> 1814567d
-        "x-ms-version": "2020-06-12"
-      },
-      "ResponseBody": []
-    },
-    {
-      "RequestUri": "https://seannse.blob.core.windows.net/test-filesystem-270f427c-ac4a-4359-fd54-caf63e0d9ec2/test-file-cf4f46a8-c76e-81c5-e9e9-7915b5ede266",
+        "x-ms-client-request-id": "69cc171b-c587-2e6c-5cce-514a99e4b97f",
+        "x-ms-date": "Fri, 19 Feb 2021 19:13:42 GMT",
+        "x-ms-return-client-request-id": "true",
+        "x-ms-version": "2020-06-12"
+      },
+      "RequestBody": null,
+      "StatusCode": 201,
+      "ResponseHeaders": {
+        "Content-Length": "0",
+        "Date": "Fri, 19 Feb 2021 19:13:41 GMT",
+        "ETag": "\u00220x8D8D50A786FCAEB\u0022",
+        "Last-Modified": "Fri, 19 Feb 2021 19:13:41 GMT",
+        "Server": [
+          "Windows-Azure-Blob/1.0",
+          "Microsoft-HTTPAPI/2.0"
+        ],
+        "x-ms-client-request-id": "69cc171b-c587-2e6c-5cce-514a99e4b97f",
+        "x-ms-request-id": "2e6d850a-201e-00a4-2cf3-0676f9000000",
+        "x-ms-version": "2020-06-12"
+      },
+      "ResponseBody": []
+    },
+    {
+      "RequestUri": "https://seannse.dfs.core.windows.net/test-filesystem-09f8035b-a9bd-8119-66b0-ca3f0ed48ff2/test-file-9c484f87-d713-1883-abd1-d54361cfedec?resource=file",
+      "RequestMethod": "PUT",
+      "RequestHeaders": {
+        "Accept": "application/json",
+        "Authorization": "Sanitized",
+        "traceparent": "00-4ad19d77b7607a4aa02d9298953308fe-6e4dd439dd13744b-00",
+        "User-Agent": [
+          "azsdk-net-Storage.Files.DataLake/12.7.0-alpha.20210219.1",
+          "(.NET 5.0.3; Microsoft Windows 10.0.19041)"
+        ],
+        "x-ms-client-request-id": "44c3c8c0-1f31-44f8-94b3-bdb6ef29cd8d",
+        "x-ms-date": "Fri, 19 Feb 2021 19:13:42 GMT",
+        "x-ms-return-client-request-id": "true",
+        "x-ms-version": "2020-06-12"
+      },
+      "RequestBody": null,
+      "StatusCode": 201,
+      "ResponseHeaders": {
+        "Content-Length": "0",
+        "Date": "Fri, 19 Feb 2021 19:13:41 GMT",
+        "ETag": "\u00220x8D8D50A787ED747\u0022",
+        "Last-Modified": "Fri, 19 Feb 2021 19:13:42 GMT",
+        "Server": [
+          "Windows-Azure-HDFS/1.0",
+          "Microsoft-HTTPAPI/2.0"
+        ],
+        "x-ms-client-request-id": "44c3c8c0-1f31-44f8-94b3-bdb6ef29cd8d",
+        "x-ms-request-id": "6f4bceba-e01f-004f-7af3-060e0b000000",
+        "x-ms-version": "2020-06-12"
+      },
+      "ResponseBody": []
+    },
+    {
+      "RequestUri": "https://seannse.dfs.core.windows.net/test-filesystem-09f8035b-a9bd-8119-66b0-ca3f0ed48ff2/test-file-da5564e0-c2c0-6077-e420-8dc7b316279d?resource=file",
+      "RequestMethod": "PUT",
+      "RequestHeaders": {
+        "Accept": "application/json",
+        "Authorization": "Sanitized",
+        "traceparent": "00-f21724d507c2294a8a146d940bd74cd2-bcc54a268315334e-00",
+        "User-Agent": [
+          "azsdk-net-Storage.Files.DataLake/12.7.0-alpha.20210219.1",
+          "(.NET 5.0.3; Microsoft Windows 10.0.19041)"
+        ],
+        "x-ms-client-request-id": "8c8b977e-b2b8-fd8e-5062-60119231907d",
+        "x-ms-date": "Fri, 19 Feb 2021 19:13:42 GMT",
+        "x-ms-return-client-request-id": "true",
+        "x-ms-version": "2020-06-12"
+      },
+      "RequestBody": null,
+      "StatusCode": 201,
+      "ResponseHeaders": {
+        "Content-Length": "0",
+        "Date": "Fri, 19 Feb 2021 19:13:41 GMT",
+        "ETag": "\u00220x8D8D50A788ADDB5\u0022",
+        "Last-Modified": "Fri, 19 Feb 2021 19:13:42 GMT",
+        "Server": [
+          "Windows-Azure-HDFS/1.0",
+          "Microsoft-HTTPAPI/2.0"
+        ],
+        "x-ms-client-request-id": "8c8b977e-b2b8-fd8e-5062-60119231907d",
+        "x-ms-request-id": "6f4bcec3-e01f-004f-03f3-060e0b000000",
+        "x-ms-version": "2020-06-12"
+      },
+      "ResponseBody": []
+    },
+    {
+      "RequestUri": "https://seannse.dfs.core.windows.net/test-filesystem-09f8035b-a9bd-8119-66b0-ca3f0ed48ff2/test-file-da5564e0-c2c0-6077-e420-8dc7b316279d?mode=legacy",
+      "RequestMethod": "PUT",
+      "RequestHeaders": {
+        "Accept": "application/json",
+        "Authorization": "Sanitized",
+        "User-Agent": [
+          "azsdk-net-Storage.Files.DataLake/12.7.0-alpha.20210219.1",
+          "(.NET 5.0.3; Microsoft Windows 10.0.19041)"
+        ],
+        "x-ms-client-request-id": "1c48a8e7-9b8b-91e5-f785-48a949a94294",
+        "x-ms-date": "Fri, 19 Feb 2021 19:13:42 GMT",
+        "x-ms-rename-source": "%2Ftest-filesystem-09f8035b-a9bd-8119-66b0-ca3f0ed48ff2%2Ftest-file-9c484f87-d713-1883-abd1-d54361cfedec=",
+        "x-ms-return-client-request-id": "true",
+        "x-ms-source-if-modified-since": "Thu, 18 Feb 2021 19:13:42 GMT",
+        "x-ms-version": "2020-06-12"
+      },
+      "RequestBody": null,
+      "StatusCode": 201,
+      "ResponseHeaders": {
+        "Content-Length": "0",
+        "Date": "Fri, 19 Feb 2021 19:13:41 GMT",
+        "Server": [
+          "Windows-Azure-HDFS/1.0",
+          "Microsoft-HTTPAPI/2.0"
+        ],
+        "x-ms-client-request-id": "1c48a8e7-9b8b-91e5-f785-48a949a94294",
+        "x-ms-request-id": "6f4bcecb-e01f-004f-0bf3-060e0b000000",
+        "x-ms-version": "2020-06-12"
+      },
+      "ResponseBody": []
+    },
+    {
+      "RequestUri": "https://seannse.blob.core.windows.net/test-filesystem-09f8035b-a9bd-8119-66b0-ca3f0ed48ff2/test-file-da5564e0-c2c0-6077-e420-8dc7b316279d",
       "RequestMethod": "HEAD",
       "RequestHeaders": {
         "Accept": "application/xml",
         "Authorization": "Sanitized",
         "User-Agent": [
-<<<<<<< HEAD
-          "azsdk-net-Storage.Files.DataLake/12.7.0-alpha.20210202.1",
-          "(.NET 5.0.2; Microsoft Windows 10.0.19042)"
-        ],
-        "x-ms-client-request-id": "66b40618-123f-4857-d86a-ad2ffdb101b6",
-        "x-ms-date": "Tue, 02 Feb 2021 21:31:22 GMT",
-=======
-          "azsdk-net-Storage.Files.DataLake/12.7.0-alpha.20210217.1",
-          "(.NET 5.0.3; Microsoft Windows 10.0.19042)"
-        ],
-        "x-ms-client-request-id": "66b40618-123f-4857-d86a-ad2ffdb101b6",
-        "x-ms-date": "Wed, 17 Feb 2021 22:35:38 GMT",
->>>>>>> 1814567d
+          "azsdk-net-Storage.Files.DataLake/12.7.0-alpha.20210219.1",
+          "(.NET 5.0.3; Microsoft Windows 10.0.19041)"
+        ],
+        "x-ms-client-request-id": "e9292f69-74e8-f0f2-3be1-7120ebd7eeff",
+        "x-ms-date": "Fri, 19 Feb 2021 19:13:43 GMT",
         "x-ms-return-client-request-id": "true",
         "x-ms-version": "2020-06-12"
       },
@@ -564,15 +359,9 @@
         "Accept-Ranges": "bytes",
         "Content-Length": "0",
         "Content-Type": "application/octet-stream",
-<<<<<<< HEAD
-        "Date": "Tue, 02 Feb 2021 21:31:22 GMT",
-        "ETag": "\u00220x8D8C7C1E36703C5\u0022",
-        "Last-Modified": "Tue, 02 Feb 2021 21:31:23 GMT",
-=======
-        "Date": "Wed, 17 Feb 2021 22:35:37 GMT",
-        "ETag": "\u00220x8D8D394592BF3A9\u0022",
-        "Last-Modified": "Wed, 17 Feb 2021 22:35:37 GMT",
->>>>>>> 1814567d
+        "Date": "Fri, 19 Feb 2021 19:13:42 GMT",
+        "ETag": "\u00220x8D8D50A787ED747\u0022",
+        "Last-Modified": "Fri, 19 Feb 2021 19:13:42 GMT",
         "Server": [
           "Windows-Azure-Blob/1.0",
           "Microsoft-HTTPAPI/2.0"
@@ -580,50 +369,32 @@
         "x-ms-access-tier": "Hot",
         "x-ms-access-tier-inferred": "true",
         "x-ms-blob-type": "BlockBlob",
-        "x-ms-client-request-id": "66b40618-123f-4857-d86a-ad2ffdb101b6",
-<<<<<<< HEAD
-        "x-ms-creation-time": "Tue, 02 Feb 2021 21:31:23 GMT",
-=======
-        "x-ms-creation-time": "Wed, 17 Feb 2021 22:35:37 GMT",
->>>>>>> 1814567d
+        "x-ms-client-request-id": "e9292f69-74e8-f0f2-3be1-7120ebd7eeff",
+        "x-ms-creation-time": "Fri, 19 Feb 2021 19:13:42 GMT",
         "x-ms-group": "$superuser",
         "x-ms-lease-state": "available",
         "x-ms-lease-status": "unlocked",
         "x-ms-owner": "$superuser",
         "x-ms-permissions": "rw-r-----",
-<<<<<<< HEAD
-        "x-ms-request-id": "45db1d59-401e-009d-23aa-f98de5000000",
-=======
-        "x-ms-request-id": "a2099b82-d01e-008f-757d-05f635000000",
->>>>>>> 1814567d
+        "x-ms-request-id": "2e6d8841-201e-00a4-30f3-0676f9000000",
         "x-ms-server-encrypted": "true",
         "x-ms-version": "2020-06-12"
       },
       "ResponseBody": []
     },
     {
-      "RequestUri": "https://seannse.blob.core.windows.net/test-filesystem-270f427c-ac4a-4359-fd54-caf63e0d9ec2?restype=container",
+      "RequestUri": "https://seannse.blob.core.windows.net/test-filesystem-09f8035b-a9bd-8119-66b0-ca3f0ed48ff2?restype=container",
       "RequestMethod": "DELETE",
       "RequestHeaders": {
         "Accept": "application/xml",
         "Authorization": "Sanitized",
-<<<<<<< HEAD
-        "traceparent": "00-5bfb2fa78388304882262ef3f2c8e2b8-d26cf7cefa844941-00",
-        "User-Agent": [
-          "azsdk-net-Storage.Files.DataLake/12.7.0-alpha.20210202.1",
-          "(.NET 5.0.2; Microsoft Windows 10.0.19042)"
-        ],
-        "x-ms-client-request-id": "fe60e74d-bbb3-48b2-c04e-6c2e3ceb39e7",
-        "x-ms-date": "Tue, 02 Feb 2021 21:31:22 GMT",
-=======
-        "traceparent": "00-a44dc158a3ac67469c630311d3d2155f-8b3e5737d4e85344-00",
-        "User-Agent": [
-          "azsdk-net-Storage.Files.DataLake/12.7.0-alpha.20210217.1",
-          "(.NET 5.0.3; Microsoft Windows 10.0.19042)"
-        ],
-        "x-ms-client-request-id": "fe60e74d-bbb3-48b2-c04e-6c2e3ceb39e7",
-        "x-ms-date": "Wed, 17 Feb 2021 22:35:38 GMT",
->>>>>>> 1814567d
+        "traceparent": "00-bf12497cf8be344e944ca2fd79d22f5c-4279294d35acb842-00",
+        "User-Agent": [
+          "azsdk-net-Storage.Files.DataLake/12.7.0-alpha.20210219.1",
+          "(.NET 5.0.3; Microsoft Windows 10.0.19041)"
+        ],
+        "x-ms-client-request-id": "19401be7-5880-daac-f3d8-0c5f5d1e5e3e",
+        "x-ms-date": "Fri, 19 Feb 2021 19:13:43 GMT",
         "x-ms-return-client-request-id": "true",
         "x-ms-version": "2020-06-12"
       },
@@ -631,257 +402,161 @@
       "StatusCode": 202,
       "ResponseHeaders": {
         "Content-Length": "0",
-<<<<<<< HEAD
-        "Date": "Tue, 02 Feb 2021 21:31:22 GMT",
-=======
-        "Date": "Wed, 17 Feb 2021 22:35:37 GMT",
->>>>>>> 1814567d
-        "Server": [
-          "Windows-Azure-Blob/1.0",
-          "Microsoft-HTTPAPI/2.0"
-        ],
-        "x-ms-client-request-id": "fe60e74d-bbb3-48b2-c04e-6c2e3ceb39e7",
-<<<<<<< HEAD
-        "x-ms-request-id": "45db1deb-401e-009d-2eaa-f98de5000000",
-=======
-        "x-ms-request-id": "a2099c8d-d01e-008f-6b7d-05f635000000",
->>>>>>> 1814567d
-        "x-ms-version": "2020-06-12"
-      },
-      "ResponseBody": []
-    },
-    {
-      "RequestUri": "https://seannse.blob.core.windows.net/test-filesystem-e529a684-afbb-6ea0-0993-3005b97c3ee1?restype=container",
-      "RequestMethod": "PUT",
-      "RequestHeaders": {
-        "Accept": "application/xml",
-        "Authorization": "Sanitized",
-<<<<<<< HEAD
-        "traceparent": "00-dc0747e8c57af14a9dd07e317d3e49fc-2ef3f167f531274d-00",
-        "User-Agent": [
-          "azsdk-net-Storage.Files.DataLake/12.7.0-alpha.20210202.1",
-          "(.NET 5.0.2; Microsoft Windows 10.0.19042)"
+        "Date": "Fri, 19 Feb 2021 19:13:42 GMT",
+        "Server": [
+          "Windows-Azure-Blob/1.0",
+          "Microsoft-HTTPAPI/2.0"
+        ],
+        "x-ms-client-request-id": "19401be7-5880-daac-f3d8-0c5f5d1e5e3e",
+        "x-ms-request-id": "2e6d88f6-201e-00a4-59f3-0676f9000000",
+        "x-ms-version": "2020-06-12"
+      },
+      "ResponseBody": []
+    },
+    {
+      "RequestUri": "https://seannse.blob.core.windows.net/test-filesystem-1df7e466-231b-b8d2-4011-80ea6ebb398c?restype=container",
+      "RequestMethod": "PUT",
+      "RequestHeaders": {
+        "Accept": "application/xml",
+        "Authorization": "Sanitized",
+        "traceparent": "00-80e703197e758d43b5c5d9197065dc49-34d27f45ff26a248-00",
+        "User-Agent": [
+          "azsdk-net-Storage.Files.DataLake/12.7.0-alpha.20210219.1",
+          "(.NET 5.0.3; Microsoft Windows 10.0.19041)"
         ],
         "x-ms-blob-public-access": "container",
-        "x-ms-client-request-id": "63567000-4bcd-9d1d-46f1-f5208bac8e43",
-        "x-ms-date": "Tue, 02 Feb 2021 21:31:22 GMT",
-=======
-        "traceparent": "00-f907cf7908873e4782c53b9b5b8e3640-03f2e62897943047-00",
-        "User-Agent": [
-          "azsdk-net-Storage.Files.DataLake/12.7.0-alpha.20210217.1",
-          "(.NET 5.0.3; Microsoft Windows 10.0.19042)"
-        ],
-        "x-ms-blob-public-access": "container",
-        "x-ms-client-request-id": "63567000-4bcd-9d1d-46f1-f5208bac8e43",
-        "x-ms-date": "Wed, 17 Feb 2021 22:35:38 GMT",
->>>>>>> 1814567d
-        "x-ms-return-client-request-id": "true",
-        "x-ms-version": "2020-06-12"
-      },
-      "RequestBody": null,
-      "StatusCode": 201,
-      "ResponseHeaders": {
-        "Content-Length": "0",
-<<<<<<< HEAD
-        "Date": "Tue, 02 Feb 2021 21:31:23 GMT",
-        "ETag": "\u00220x8D8C7C1E3E49432\u0022",
-        "Last-Modified": "Tue, 02 Feb 2021 21:31:23 GMT",
-=======
-        "Date": "Wed, 17 Feb 2021 22:35:38 GMT",
-        "ETag": "\u00220x8D8D394599C69B0\u0022",
-        "Last-Modified": "Wed, 17 Feb 2021 22:35:38 GMT",
->>>>>>> 1814567d
-        "Server": [
-          "Windows-Azure-Blob/1.0",
-          "Microsoft-HTTPAPI/2.0"
-        ],
-        "x-ms-client-request-id": "63567000-4bcd-9d1d-46f1-f5208bac8e43",
-<<<<<<< HEAD
-        "x-ms-request-id": "1fb2a241-e01e-003d-2faa-f90944000000",
-=======
-        "x-ms-request-id": "85f9b111-201e-001d-087d-0572e3000000",
->>>>>>> 1814567d
-        "x-ms-version": "2020-06-12"
-      },
-      "ResponseBody": []
-    },
-    {
-      "RequestUri": "https://seannse.dfs.core.windows.net/test-filesystem-e529a684-afbb-6ea0-0993-3005b97c3ee1/test-file-66f58a10-2309-8196-a492-5d4f8d07303b?resource=file",
-      "RequestMethod": "PUT",
-      "RequestHeaders": {
-        "Accept": "application/json",
-        "Authorization": "Sanitized",
-<<<<<<< HEAD
-        "traceparent": "00-a97dd655e49d7a43b8a7ad23b506cdfa-d40001bd859f3741-00",
-        "User-Agent": [
-          "azsdk-net-Storage.Files.DataLake/12.7.0-alpha.20210202.1",
-          "(.NET 5.0.2; Microsoft Windows 10.0.19042)"
-        ],
-        "x-ms-client-request-id": "b288dedc-7dd8-dc41-dad5-bf3aedcd103f",
-        "x-ms-date": "Tue, 02 Feb 2021 21:31:23 GMT",
-=======
-        "traceparent": "00-415e4f2bf5a1694faa99d36ff434738a-d382da8d12ee194d-00",
-        "User-Agent": [
-          "azsdk-net-Storage.Files.DataLake/12.7.0-alpha.20210217.1",
-          "(.NET 5.0.3; Microsoft Windows 10.0.19042)"
-        ],
-        "x-ms-client-request-id": "b288dedc-7dd8-dc41-dad5-bf3aedcd103f",
-        "x-ms-date": "Wed, 17 Feb 2021 22:35:38 GMT",
->>>>>>> 1814567d
-        "x-ms-return-client-request-id": "true",
-        "x-ms-version": "2020-06-12"
-      },
-      "RequestBody": null,
-      "StatusCode": 201,
-      "ResponseHeaders": {
-        "Content-Length": "0",
-<<<<<<< HEAD
-        "Date": "Tue, 02 Feb 2021 21:31:23 GMT",
-        "ETag": "\u00220x8D8C7C1E4247251\u0022",
-        "Last-Modified": "Tue, 02 Feb 2021 21:31:24 GMT",
-=======
-        "Date": "Wed, 17 Feb 2021 22:35:38 GMT",
-        "ETag": "\u00220x8D8D39459D3DE2C\u0022",
-        "Last-Modified": "Wed, 17 Feb 2021 22:35:38 GMT",
->>>>>>> 1814567d
-        "Server": [
-          "Windows-Azure-HDFS/1.0",
-          "Microsoft-HTTPAPI/2.0"
-        ],
-        "x-ms-client-request-id": "b288dedc-7dd8-dc41-dad5-bf3aedcd103f",
-<<<<<<< HEAD
-        "x-ms-request-id": "dbcc08de-a01f-003c-41aa-f95698000000",
-=======
-        "x-ms-request-id": "fa73ee10-501f-0065-5c7d-05d11b000000",
->>>>>>> 1814567d
-        "x-ms-version": "2020-06-12"
-      },
-      "ResponseBody": []
-    },
-    {
-      "RequestUri": "https://seannse.dfs.core.windows.net/test-filesystem-e529a684-afbb-6ea0-0993-3005b97c3ee1/test-file-a671b9c1-45a7-361d-7607-aec6543773c1?resource=file",
-      "RequestMethod": "PUT",
-      "RequestHeaders": {
-        "Accept": "application/json",
-        "Authorization": "Sanitized",
-<<<<<<< HEAD
-        "traceparent": "00-086415f9612a30469bb4d56d7596b210-4a1760715d59454c-00",
-        "User-Agent": [
-          "azsdk-net-Storage.Files.DataLake/12.7.0-alpha.20210202.1",
-          "(.NET 5.0.2; Microsoft Windows 10.0.19042)"
-        ],
-        "x-ms-client-request-id": "539d8f33-6470-9734-c052-3cd1cf7b87a2",
-        "x-ms-date": "Tue, 02 Feb 2021 21:31:23 GMT",
-=======
-        "traceparent": "00-15fd8e807f013e47936be440da8f68cc-9ee6ae8551c0cd45-00",
-        "User-Agent": [
-          "azsdk-net-Storage.Files.DataLake/12.7.0-alpha.20210217.1",
-          "(.NET 5.0.3; Microsoft Windows 10.0.19042)"
-        ],
-        "x-ms-client-request-id": "539d8f33-6470-9734-c052-3cd1cf7b87a2",
-        "x-ms-date": "Wed, 17 Feb 2021 22:35:39 GMT",
->>>>>>> 1814567d
-        "x-ms-return-client-request-id": "true",
-        "x-ms-version": "2020-06-12"
-      },
-      "RequestBody": null,
-      "StatusCode": 201,
-      "ResponseHeaders": {
-        "Content-Length": "0",
-<<<<<<< HEAD
-        "Date": "Tue, 02 Feb 2021 21:31:23 GMT",
-        "ETag": "\u00220x8D8C7C1E431EF78\u0022",
-        "Last-Modified": "Tue, 02 Feb 2021 21:31:24 GMT",
-=======
-        "Date": "Wed, 17 Feb 2021 22:35:38 GMT",
-        "ETag": "\u00220x8D8D39459E13381\u0022",
-        "Last-Modified": "Wed, 17 Feb 2021 22:35:38 GMT",
->>>>>>> 1814567d
-        "Server": [
-          "Windows-Azure-HDFS/1.0",
-          "Microsoft-HTTPAPI/2.0"
-        ],
-        "x-ms-client-request-id": "539d8f33-6470-9734-c052-3cd1cf7b87a2",
-<<<<<<< HEAD
-        "x-ms-request-id": "dbcc08eb-a01f-003c-4eaa-f95698000000",
-=======
-        "x-ms-request-id": "fa73ee17-501f-0065-637d-05d11b000000",
->>>>>>> 1814567d
-        "x-ms-version": "2020-06-12"
-      },
-      "ResponseBody": []
-    },
-    {
-      "RequestUri": "https://seannse.dfs.core.windows.net/test-filesystem-e529a684-afbb-6ea0-0993-3005b97c3ee1/test-file-a671b9c1-45a7-361d-7607-aec6543773c1?mode=legacy",
-      "RequestMethod": "PUT",
-      "RequestHeaders": {
-        "Accept": "application/json",
-        "Authorization": "Sanitized",
-        "User-Agent": [
-<<<<<<< HEAD
-          "azsdk-net-Storage.Files.DataLake/12.7.0-alpha.20210202.1",
-          "(.NET 5.0.2; Microsoft Windows 10.0.19042)"
-        ],
-        "x-ms-client-request-id": "c592c306-1f99-2350-4cdb-ee2c41906127",
-        "x-ms-date": "Tue, 02 Feb 2021 21:31:23 GMT",
-        "x-ms-rename-source": "%2Ftest-filesystem-e529a684-afbb-6ea0-0993-3005b97c3ee1%2Ftest-file-66f58a10-2309-8196-a492-5d4f8d07303b=",
-        "x-ms-return-client-request-id": "true",
-        "x-ms-source-if-unmodified-since": "Wed, 03 Feb 2021 21:31:20 GMT",
-=======
-          "azsdk-net-Storage.Files.DataLake/12.7.0-alpha.20210217.1",
-          "(.NET 5.0.3; Microsoft Windows 10.0.19042)"
-        ],
-        "x-ms-client-request-id": "c592c306-1f99-2350-4cdb-ee2c41906127",
-        "x-ms-date": "Wed, 17 Feb 2021 22:35:39 GMT",
-        "x-ms-rename-source": "%2Ftest-filesystem-e529a684-afbb-6ea0-0993-3005b97c3ee1%2Ftest-file-66f58a10-2309-8196-a492-5d4f8d07303b=",
-        "x-ms-return-client-request-id": "true",
-        "x-ms-source-if-unmodified-since": "Thu, 18 Feb 2021 22:35:36 GMT",
->>>>>>> 1814567d
-        "x-ms-version": "2020-06-12"
-      },
-      "RequestBody": null,
-      "StatusCode": 201,
-      "ResponseHeaders": {
-        "Content-Length": "0",
-<<<<<<< HEAD
-        "Date": "Tue, 02 Feb 2021 21:31:23 GMT",
-=======
-        "Date": "Wed, 17 Feb 2021 22:35:38 GMT",
->>>>>>> 1814567d
-        "Server": [
-          "Windows-Azure-HDFS/1.0",
-          "Microsoft-HTTPAPI/2.0"
-        ],
-        "x-ms-client-request-id": "c592c306-1f99-2350-4cdb-ee2c41906127",
-<<<<<<< HEAD
-        "x-ms-request-id": "dbcc08f2-a01f-003c-55aa-f95698000000",
-=======
-        "x-ms-request-id": "fa73ee24-501f-0065-707d-05d11b000000",
->>>>>>> 1814567d
-        "x-ms-version": "2020-06-12"
-      },
-      "ResponseBody": []
-    },
-    {
-      "RequestUri": "https://seannse.blob.core.windows.net/test-filesystem-e529a684-afbb-6ea0-0993-3005b97c3ee1/test-file-a671b9c1-45a7-361d-7607-aec6543773c1",
+        "x-ms-client-request-id": "d3d0c79f-d6b7-c42d-4887-d96fd7c16b37",
+        "x-ms-date": "Fri, 19 Feb 2021 19:13:43 GMT",
+        "x-ms-return-client-request-id": "true",
+        "x-ms-version": "2020-06-12"
+      },
+      "RequestBody": null,
+      "StatusCode": 201,
+      "ResponseHeaders": {
+        "Content-Length": "0",
+        "Date": "Fri, 19 Feb 2021 19:13:42 GMT",
+        "ETag": "\u00220x8D8D50A78BBD6A5\u0022",
+        "Last-Modified": "Fri, 19 Feb 2021 19:13:42 GMT",
+        "Server": [
+          "Windows-Azure-Blob/1.0",
+          "Microsoft-HTTPAPI/2.0"
+        ],
+        "x-ms-client-request-id": "d3d0c79f-d6b7-c42d-4887-d96fd7c16b37",
+        "x-ms-request-id": "2e6d89a4-201e-00a4-7df3-0676f9000000",
+        "x-ms-version": "2020-06-12"
+      },
+      "ResponseBody": []
+    },
+    {
+      "RequestUri": "https://seannse.dfs.core.windows.net/test-filesystem-1df7e466-231b-b8d2-4011-80ea6ebb398c/test-file-35717f9e-8ee5-91a7-6510-48639c5013b0?resource=file",
+      "RequestMethod": "PUT",
+      "RequestHeaders": {
+        "Accept": "application/json",
+        "Authorization": "Sanitized",
+        "traceparent": "00-a5c18e445257114da4a1ffceb05334f0-fe821f217ef8694b-00",
+        "User-Agent": [
+          "azsdk-net-Storage.Files.DataLake/12.7.0-alpha.20210219.1",
+          "(.NET 5.0.3; Microsoft Windows 10.0.19041)"
+        ],
+        "x-ms-client-request-id": "25e34f4c-851e-1164-203f-6da68dca27f8",
+        "x-ms-date": "Fri, 19 Feb 2021 19:13:43 GMT",
+        "x-ms-return-client-request-id": "true",
+        "x-ms-version": "2020-06-12"
+      },
+      "RequestBody": null,
+      "StatusCode": 201,
+      "ResponseHeaders": {
+        "Content-Length": "0",
+        "Date": "Fri, 19 Feb 2021 19:13:41 GMT",
+        "ETag": "\u00220x8D8D50A78CAAB74\u0022",
+        "Last-Modified": "Fri, 19 Feb 2021 19:13:42 GMT",
+        "Server": [
+          "Windows-Azure-HDFS/1.0",
+          "Microsoft-HTTPAPI/2.0"
+        ],
+        "x-ms-client-request-id": "25e34f4c-851e-1164-203f-6da68dca27f8",
+        "x-ms-request-id": "6f4bcef0-e01f-004f-30f3-060e0b000000",
+        "x-ms-version": "2020-06-12"
+      },
+      "ResponseBody": []
+    },
+    {
+      "RequestUri": "https://seannse.dfs.core.windows.net/test-filesystem-1df7e466-231b-b8d2-4011-80ea6ebb398c/test-file-a1182974-c577-384d-aa59-3a7106989755?resource=file",
+      "RequestMethod": "PUT",
+      "RequestHeaders": {
+        "Accept": "application/json",
+        "Authorization": "Sanitized",
+        "traceparent": "00-1357c00d4d608449a5e39dd7be5e9749-0365a3403b47b840-00",
+        "User-Agent": [
+          "azsdk-net-Storage.Files.DataLake/12.7.0-alpha.20210219.1",
+          "(.NET 5.0.3; Microsoft Windows 10.0.19041)"
+        ],
+        "x-ms-client-request-id": "d19a8f4c-6df7-869b-01aa-7bc44bf30b87",
+        "x-ms-date": "Fri, 19 Feb 2021 19:13:43 GMT",
+        "x-ms-return-client-request-id": "true",
+        "x-ms-version": "2020-06-12"
+      },
+      "RequestBody": null,
+      "StatusCode": 201,
+      "ResponseHeaders": {
+        "Content-Length": "0",
+        "Date": "Fri, 19 Feb 2021 19:13:41 GMT",
+        "ETag": "\u00220x8D8D50A78D6830F\u0022",
+        "Last-Modified": "Fri, 19 Feb 2021 19:13:42 GMT",
+        "Server": [
+          "Windows-Azure-HDFS/1.0",
+          "Microsoft-HTTPAPI/2.0"
+        ],
+        "x-ms-client-request-id": "d19a8f4c-6df7-869b-01aa-7bc44bf30b87",
+        "x-ms-request-id": "6f4bcefa-e01f-004f-3af3-060e0b000000",
+        "x-ms-version": "2020-06-12"
+      },
+      "ResponseBody": []
+    },
+    {
+      "RequestUri": "https://seannse.dfs.core.windows.net/test-filesystem-1df7e466-231b-b8d2-4011-80ea6ebb398c/test-file-a1182974-c577-384d-aa59-3a7106989755?mode=legacy",
+      "RequestMethod": "PUT",
+      "RequestHeaders": {
+        "Accept": "application/json",
+        "Authorization": "Sanitized",
+        "User-Agent": [
+          "azsdk-net-Storage.Files.DataLake/12.7.0-alpha.20210219.1",
+          "(.NET 5.0.3; Microsoft Windows 10.0.19041)"
+        ],
+        "x-ms-client-request-id": "762409cf-c6fd-945d-9b90-4bc172cd85dd",
+        "x-ms-date": "Fri, 19 Feb 2021 19:13:43 GMT",
+        "x-ms-rename-source": "%2Ftest-filesystem-1df7e466-231b-b8d2-4011-80ea6ebb398c%2Ftest-file-35717f9e-8ee5-91a7-6510-48639c5013b0=",
+        "x-ms-return-client-request-id": "true",
+        "x-ms-source-if-unmodified-since": "Sat, 20 Feb 2021 19:13:42 GMT",
+        "x-ms-version": "2020-06-12"
+      },
+      "RequestBody": null,
+      "StatusCode": 201,
+      "ResponseHeaders": {
+        "Content-Length": "0",
+        "Date": "Fri, 19 Feb 2021 19:13:41 GMT",
+        "Server": [
+          "Windows-Azure-HDFS/1.0",
+          "Microsoft-HTTPAPI/2.0"
+        ],
+        "x-ms-client-request-id": "762409cf-c6fd-945d-9b90-4bc172cd85dd",
+        "x-ms-request-id": "6f4bcf03-e01f-004f-43f3-060e0b000000",
+        "x-ms-version": "2020-06-12"
+      },
+      "ResponseBody": []
+    },
+    {
+      "RequestUri": "https://seannse.blob.core.windows.net/test-filesystem-1df7e466-231b-b8d2-4011-80ea6ebb398c/test-file-a1182974-c577-384d-aa59-3a7106989755",
       "RequestMethod": "HEAD",
       "RequestHeaders": {
         "Accept": "application/xml",
         "Authorization": "Sanitized",
         "User-Agent": [
-<<<<<<< HEAD
-          "azsdk-net-Storage.Files.DataLake/12.7.0-alpha.20210202.1",
-          "(.NET 5.0.2; Microsoft Windows 10.0.19042)"
-        ],
-        "x-ms-client-request-id": "0bca9e37-c2e8-4208-ad90-1f7e729402c6",
-        "x-ms-date": "Tue, 02 Feb 2021 21:31:23 GMT",
-=======
-          "azsdk-net-Storage.Files.DataLake/12.7.0-alpha.20210217.1",
-          "(.NET 5.0.3; Microsoft Windows 10.0.19042)"
-        ],
-        "x-ms-client-request-id": "0bca9e37-c2e8-4208-ad90-1f7e729402c6",
-        "x-ms-date": "Wed, 17 Feb 2021 22:35:39 GMT",
->>>>>>> 1814567d
+          "azsdk-net-Storage.Files.DataLake/12.7.0-alpha.20210219.1",
+          "(.NET 5.0.3; Microsoft Windows 10.0.19041)"
+        ],
+        "x-ms-client-request-id": "41f5006a-94cf-e18a-ba0f-bb228fca13ca",
+        "x-ms-date": "Fri, 19 Feb 2021 19:13:43 GMT",
         "x-ms-return-client-request-id": "true",
         "x-ms-version": "2020-06-12"
       },
@@ -891,15 +566,9 @@
         "Accept-Ranges": "bytes",
         "Content-Length": "0",
         "Content-Type": "application/octet-stream",
-<<<<<<< HEAD
-        "Date": "Tue, 02 Feb 2021 21:31:23 GMT",
-        "ETag": "\u00220x8D8C7C1E4247251\u0022",
-        "Last-Modified": "Tue, 02 Feb 2021 21:31:24 GMT",
-=======
-        "Date": "Wed, 17 Feb 2021 22:35:39 GMT",
-        "ETag": "\u00220x8D8D39459D3DE2C\u0022",
-        "Last-Modified": "Wed, 17 Feb 2021 22:35:38 GMT",
->>>>>>> 1814567d
+        "Date": "Fri, 19 Feb 2021 19:13:42 GMT",
+        "ETag": "\u00220x8D8D50A78CAAB74\u0022",
+        "Last-Modified": "Fri, 19 Feb 2021 19:13:42 GMT",
         "Server": [
           "Windows-Azure-Blob/1.0",
           "Microsoft-HTTPAPI/2.0"
@@ -907,50 +576,32 @@
         "x-ms-access-tier": "Hot",
         "x-ms-access-tier-inferred": "true",
         "x-ms-blob-type": "BlockBlob",
-        "x-ms-client-request-id": "0bca9e37-c2e8-4208-ad90-1f7e729402c6",
-<<<<<<< HEAD
-        "x-ms-creation-time": "Tue, 02 Feb 2021 21:31:24 GMT",
-=======
-        "x-ms-creation-time": "Wed, 17 Feb 2021 22:35:38 GMT",
->>>>>>> 1814567d
+        "x-ms-client-request-id": "41f5006a-94cf-e18a-ba0f-bb228fca13ca",
+        "x-ms-creation-time": "Fri, 19 Feb 2021 19:13:42 GMT",
         "x-ms-group": "$superuser",
         "x-ms-lease-state": "available",
         "x-ms-lease-status": "unlocked",
         "x-ms-owner": "$superuser",
         "x-ms-permissions": "rw-r-----",
-<<<<<<< HEAD
-        "x-ms-request-id": "1fb2a4d3-e01e-003d-79aa-f90944000000",
-=======
-        "x-ms-request-id": "85f9b255-201e-001d-2c7d-0572e3000000",
->>>>>>> 1814567d
+        "x-ms-request-id": "2e6d8cc8-201e-00a4-79f3-0676f9000000",
         "x-ms-server-encrypted": "true",
         "x-ms-version": "2020-06-12"
       },
       "ResponseBody": []
     },
     {
-      "RequestUri": "https://seannse.blob.core.windows.net/test-filesystem-e529a684-afbb-6ea0-0993-3005b97c3ee1?restype=container",
+      "RequestUri": "https://seannse.blob.core.windows.net/test-filesystem-1df7e466-231b-b8d2-4011-80ea6ebb398c?restype=container",
       "RequestMethod": "DELETE",
       "RequestHeaders": {
         "Accept": "application/xml",
         "Authorization": "Sanitized",
-<<<<<<< HEAD
-        "traceparent": "00-1d75490260188549a695058090bea686-7afbfd466ebabe4f-00",
-        "User-Agent": [
-          "azsdk-net-Storage.Files.DataLake/12.7.0-alpha.20210202.1",
-          "(.NET 5.0.2; Microsoft Windows 10.0.19042)"
-        ],
-        "x-ms-client-request-id": "a2f5fb1b-56c6-dd3e-c3ac-6f9574125f3a",
-        "x-ms-date": "Tue, 02 Feb 2021 21:31:24 GMT",
-=======
-        "traceparent": "00-b783e17317ea094ba4827652efa1b3ed-4922817048b0e342-00",
-        "User-Agent": [
-          "azsdk-net-Storage.Files.DataLake/12.7.0-alpha.20210217.1",
-          "(.NET 5.0.3; Microsoft Windows 10.0.19042)"
-        ],
-        "x-ms-client-request-id": "a2f5fb1b-56c6-dd3e-c3ac-6f9574125f3a",
-        "x-ms-date": "Wed, 17 Feb 2021 22:35:39 GMT",
->>>>>>> 1814567d
+        "traceparent": "00-4de6233a28ed6f459833ef6c4a269840-8258f0e0e7aceb4a-00",
+        "User-Agent": [
+          "azsdk-net-Storage.Files.DataLake/12.7.0-alpha.20210219.1",
+          "(.NET 5.0.3; Microsoft Windows 10.0.19041)"
+        ],
+        "x-ms-client-request-id": "7257ec48-44d8-990d-7421-257a765be239",
+        "x-ms-date": "Fri, 19 Feb 2021 19:13:43 GMT",
         "x-ms-return-client-request-id": "true",
         "x-ms-version": "2020-06-12"
       },
@@ -958,206 +609,129 @@
       "StatusCode": 202,
       "ResponseHeaders": {
         "Content-Length": "0",
-<<<<<<< HEAD
-        "Date": "Tue, 02 Feb 2021 21:31:23 GMT",
-=======
-        "Date": "Wed, 17 Feb 2021 22:35:39 GMT",
->>>>>>> 1814567d
-        "Server": [
-          "Windows-Azure-Blob/1.0",
-          "Microsoft-HTTPAPI/2.0"
-        ],
-        "x-ms-client-request-id": "a2f5fb1b-56c6-dd3e-c3ac-6f9574125f3a",
-<<<<<<< HEAD
-        "x-ms-request-id": "1fb2a514-e01e-003d-34aa-f90944000000",
-=======
-        "x-ms-request-id": "85f9b278-201e-001d-4e7d-0572e3000000",
->>>>>>> 1814567d
-        "x-ms-version": "2020-06-12"
-      },
-      "ResponseBody": []
-    },
-    {
-      "RequestUri": "https://seannse.blob.core.windows.net/test-filesystem-85503557-b6d7-3814-2757-d828ccc81e8c?restype=container",
-      "RequestMethod": "PUT",
-      "RequestHeaders": {
-        "Accept": "application/xml",
-        "Authorization": "Sanitized",
-<<<<<<< HEAD
-        "traceparent": "00-b91d68a405c4d0479052cba0ad6035c1-f53f84fe1fbd404c-00",
-        "User-Agent": [
-          "azsdk-net-Storage.Files.DataLake/12.7.0-alpha.20210202.1",
-          "(.NET 5.0.2; Microsoft Windows 10.0.19042)"
+        "Date": "Fri, 19 Feb 2021 19:13:42 GMT",
+        "Server": [
+          "Windows-Azure-Blob/1.0",
+          "Microsoft-HTTPAPI/2.0"
+        ],
+        "x-ms-client-request-id": "7257ec48-44d8-990d-7421-257a765be239",
+        "x-ms-request-id": "2e6d8d68-201e-00a4-0cf3-0676f9000000",
+        "x-ms-version": "2020-06-12"
+      },
+      "ResponseBody": []
+    },
+    {
+      "RequestUri": "https://seannse.blob.core.windows.net/test-filesystem-a9ee6f00-074f-09bf-1058-b51c23a0540c?restype=container",
+      "RequestMethod": "PUT",
+      "RequestHeaders": {
+        "Accept": "application/xml",
+        "Authorization": "Sanitized",
+        "traceparent": "00-ffd3ecd1902fb84aa02190e0736b2228-f21a53c8aa7a894c-00",
+        "User-Agent": [
+          "azsdk-net-Storage.Files.DataLake/12.7.0-alpha.20210219.1",
+          "(.NET 5.0.3; Microsoft Windows 10.0.19041)"
         ],
         "x-ms-blob-public-access": "container",
-        "x-ms-client-request-id": "eee8bb60-3dd0-64bf-e6bc-7b6e7e1611fb",
-        "x-ms-date": "Tue, 02 Feb 2021 21:31:24 GMT",
-=======
-        "traceparent": "00-747e07f6af925945b20f913321f4fa0f-648a0df73d07a34c-00",
-        "User-Agent": [
-          "azsdk-net-Storage.Files.DataLake/12.7.0-alpha.20210217.1",
-          "(.NET 5.0.3; Microsoft Windows 10.0.19042)"
-        ],
-        "x-ms-blob-public-access": "container",
-        "x-ms-client-request-id": "eee8bb60-3dd0-64bf-e6bc-7b6e7e1611fb",
-        "x-ms-date": "Wed, 17 Feb 2021 22:35:39 GMT",
->>>>>>> 1814567d
-        "x-ms-return-client-request-id": "true",
-        "x-ms-version": "2020-06-12"
-      },
-      "RequestBody": null,
-      "StatusCode": 201,
-      "ResponseHeaders": {
-        "Content-Length": "0",
-<<<<<<< HEAD
-        "Date": "Tue, 02 Feb 2021 21:31:24 GMT",
-        "ETag": "\u00220x8D8C7C1E4935FA4\u0022",
-        "Last-Modified": "Tue, 02 Feb 2021 21:31:25 GMT",
-=======
-        "Date": "Wed, 17 Feb 2021 22:35:39 GMT",
-        "ETag": "\u00220x8D8D3945A465B58\u0022",
-        "Last-Modified": "Wed, 17 Feb 2021 22:35:39 GMT",
->>>>>>> 1814567d
-        "Server": [
-          "Windows-Azure-Blob/1.0",
-          "Microsoft-HTTPAPI/2.0"
-        ],
-        "x-ms-client-request-id": "eee8bb60-3dd0-64bf-e6bc-7b6e7e1611fb",
-<<<<<<< HEAD
-        "x-ms-request-id": "43080ee4-c01e-0058-09aa-f9a700000000",
-=======
-        "x-ms-request-id": "832eb45c-901e-0027-187d-05689b000000",
->>>>>>> 1814567d
-        "x-ms-version": "2020-06-12"
-      },
-      "ResponseBody": []
-    },
-    {
-      "RequestUri": "https://seannse.dfs.core.windows.net/test-filesystem-85503557-b6d7-3814-2757-d828ccc81e8c/test-file-ecc7e38e-e9af-f79b-35c7-e8d770e2a945?resource=file",
-      "RequestMethod": "PUT",
-      "RequestHeaders": {
-        "Accept": "application/json",
-        "Authorization": "Sanitized",
-<<<<<<< HEAD
-        "traceparent": "00-b4172d187435934c9ca7ea52f24aa5a7-714ee063b460a44e-00",
-        "User-Agent": [
-          "azsdk-net-Storage.Files.DataLake/12.7.0-alpha.20210202.1",
-          "(.NET 5.0.2; Microsoft Windows 10.0.19042)"
-        ],
-        "x-ms-client-request-id": "aba34aee-111a-7770-20f0-b90954e8f304",
-        "x-ms-date": "Tue, 02 Feb 2021 21:31:24 GMT",
-=======
-        "traceparent": "00-4cb4f901071ae14b938ee6771d57f7df-ee9c87e39c8a1144-00",
-        "User-Agent": [
-          "azsdk-net-Storage.Files.DataLake/12.7.0-alpha.20210217.1",
-          "(.NET 5.0.3; Microsoft Windows 10.0.19042)"
-        ],
-        "x-ms-client-request-id": "aba34aee-111a-7770-20f0-b90954e8f304",
-        "x-ms-date": "Wed, 17 Feb 2021 22:35:39 GMT",
->>>>>>> 1814567d
-        "x-ms-return-client-request-id": "true",
-        "x-ms-version": "2020-06-12"
-      },
-      "RequestBody": null,
-      "StatusCode": 201,
-      "ResponseHeaders": {
-        "Content-Length": "0",
-<<<<<<< HEAD
-        "Date": "Tue, 02 Feb 2021 21:31:25 GMT",
-        "ETag": "\u00220x8D8C7C1E4CD3FCF\u0022",
-        "Last-Modified": "Tue, 02 Feb 2021 21:31:25 GMT",
-=======
-        "Date": "Wed, 17 Feb 2021 22:35:39 GMT",
-        "ETag": "\u00220x8D8D3945A7ED2CA\u0022",
-        "Last-Modified": "Wed, 17 Feb 2021 22:35:39 GMT",
->>>>>>> 1814567d
-        "Server": [
-          "Windows-Azure-HDFS/1.0",
-          "Microsoft-HTTPAPI/2.0"
-        ],
-        "x-ms-client-request-id": "aba34aee-111a-7770-20f0-b90954e8f304",
-<<<<<<< HEAD
-        "x-ms-request-id": "868e1543-c01f-003a-28aa-f96527000000",
-=======
-        "x-ms-request-id": "f2236dbd-201f-0022-457d-05ba40000000",
->>>>>>> 1814567d
-        "x-ms-version": "2020-06-12"
-      },
-      "ResponseBody": []
-    },
-    {
-      "RequestUri": "https://seannse.dfs.core.windows.net/test-filesystem-85503557-b6d7-3814-2757-d828ccc81e8c/test-file-c6143613-004f-5e1b-2736-23b059b813a2?resource=file",
-      "RequestMethod": "PUT",
-      "RequestHeaders": {
-        "Accept": "application/json",
-        "Authorization": "Sanitized",
-<<<<<<< HEAD
-        "traceparent": "00-da573780a1117542b27cb9dc9967cbfe-1a6eda79c7f1cc4b-00",
-        "User-Agent": [
-          "azsdk-net-Storage.Files.DataLake/12.7.0-alpha.20210202.1",
-          "(.NET 5.0.2; Microsoft Windows 10.0.19042)"
-        ],
-        "x-ms-client-request-id": "aecf8b0a-447d-ee37-2f45-84e4eebf1e67",
-        "x-ms-date": "Tue, 02 Feb 2021 21:31:24 GMT",
-=======
-        "traceparent": "00-218916623268204898f8bbcc6c7b861d-972f729173085b4d-00",
-        "User-Agent": [
-          "azsdk-net-Storage.Files.DataLake/12.7.0-alpha.20210217.1",
-          "(.NET 5.0.3; Microsoft Windows 10.0.19042)"
-        ],
-        "x-ms-client-request-id": "aecf8b0a-447d-ee37-2f45-84e4eebf1e67",
-        "x-ms-date": "Wed, 17 Feb 2021 22:35:40 GMT",
->>>>>>> 1814567d
-        "x-ms-return-client-request-id": "true",
-        "x-ms-version": "2020-06-12"
-      },
-      "RequestBody": null,
-      "StatusCode": 201,
-      "ResponseHeaders": {
-        "Content-Length": "0",
-<<<<<<< HEAD
-        "Date": "Tue, 02 Feb 2021 21:31:25 GMT",
-        "ETag": "\u00220x8D8C7C1E4DBC993\u0022",
-        "Last-Modified": "Tue, 02 Feb 2021 21:31:25 GMT",
-=======
-        "Date": "Wed, 17 Feb 2021 22:35:40 GMT",
-        "ETag": "\u00220x8D8D3945A8CDF37\u0022",
-        "Last-Modified": "Wed, 17 Feb 2021 22:35:40 GMT",
->>>>>>> 1814567d
-        "Server": [
-          "Windows-Azure-HDFS/1.0",
-          "Microsoft-HTTPAPI/2.0"
-        ],
-        "x-ms-client-request-id": "aecf8b0a-447d-ee37-2f45-84e4eebf1e67",
-<<<<<<< HEAD
-        "x-ms-request-id": "868e155a-c01f-003a-3eaa-f96527000000",
-=======
-        "x-ms-request-id": "f2236ded-201f-0022-757d-05ba40000000",
->>>>>>> 1814567d
-        "x-ms-version": "2020-06-12"
-      },
-      "ResponseBody": []
-    },
-    {
-      "RequestUri": "https://seannse.blob.core.windows.net/test-filesystem-85503557-b6d7-3814-2757-d828ccc81e8c/test-file-ecc7e38e-e9af-f79b-35c7-e8d770e2a945",
+        "x-ms-client-request-id": "1de938d0-4ebf-40ee-2c4d-627f8ef176d3",
+        "x-ms-date": "Fri, 19 Feb 2021 19:13:43 GMT",
+        "x-ms-return-client-request-id": "true",
+        "x-ms-version": "2020-06-12"
+      },
+      "RequestBody": null,
+      "StatusCode": 201,
+      "ResponseHeaders": {
+        "Content-Length": "0",
+        "Date": "Fri, 19 Feb 2021 19:13:42 GMT",
+        "ETag": "\u00220x8D8D50A790C01D1\u0022",
+        "Last-Modified": "Fri, 19 Feb 2021 19:13:43 GMT",
+        "Server": [
+          "Windows-Azure-Blob/1.0",
+          "Microsoft-HTTPAPI/2.0"
+        ],
+        "x-ms-client-request-id": "1de938d0-4ebf-40ee-2c4d-627f8ef176d3",
+        "x-ms-request-id": "2e6d8e37-201e-00a4-4df3-0676f9000000",
+        "x-ms-version": "2020-06-12"
+      },
+      "ResponseBody": []
+    },
+    {
+      "RequestUri": "https://seannse.dfs.core.windows.net/test-filesystem-a9ee6f00-074f-09bf-1058-b51c23a0540c/test-file-f86218cd-3e82-5ec6-7d71-c4da3b42ce9a?resource=file",
+      "RequestMethod": "PUT",
+      "RequestHeaders": {
+        "Accept": "application/json",
+        "Authorization": "Sanitized",
+        "traceparent": "00-c6ef4083e2017646bb1d68045b9aa014-e6f76e41713b0447-00",
+        "User-Agent": [
+          "azsdk-net-Storage.Files.DataLake/12.7.0-alpha.20210219.1",
+          "(.NET 5.0.3; Microsoft Windows 10.0.19041)"
+        ],
+        "x-ms-client-request-id": "21b0f8fe-2d12-91ad-718a-a04d8a1405e9",
+        "x-ms-date": "Fri, 19 Feb 2021 19:13:43 GMT",
+        "x-ms-return-client-request-id": "true",
+        "x-ms-version": "2020-06-12"
+      },
+      "RequestBody": null,
+      "StatusCode": 201,
+      "ResponseHeaders": {
+        "Content-Length": "0",
+        "Date": "Fri, 19 Feb 2021 19:13:42 GMT",
+        "ETag": "\u00220x8D8D50A791AE9B8\u0022",
+        "Last-Modified": "Fri, 19 Feb 2021 19:13:43 GMT",
+        "Server": [
+          "Windows-Azure-HDFS/1.0",
+          "Microsoft-HTTPAPI/2.0"
+        ],
+        "x-ms-client-request-id": "21b0f8fe-2d12-91ad-718a-a04d8a1405e9",
+        "x-ms-request-id": "6f4bcf21-e01f-004f-61f3-060e0b000000",
+        "x-ms-version": "2020-06-12"
+      },
+      "ResponseBody": []
+    },
+    {
+      "RequestUri": "https://seannse.dfs.core.windows.net/test-filesystem-a9ee6f00-074f-09bf-1058-b51c23a0540c/test-file-094dc77e-8ba5-951c-cb99-67e9c8a11f0a?resource=file",
+      "RequestMethod": "PUT",
+      "RequestHeaders": {
+        "Accept": "application/json",
+        "Authorization": "Sanitized",
+        "traceparent": "00-7debd6928f866748a1e4c5af0a55c25d-543f71107eff164c-00",
+        "User-Agent": [
+          "azsdk-net-Storage.Files.DataLake/12.7.0-alpha.20210219.1",
+          "(.NET 5.0.3; Microsoft Windows 10.0.19041)"
+        ],
+        "x-ms-client-request-id": "77a68c93-e425-724e-dc1a-5678c5c3c9cf",
+        "x-ms-date": "Fri, 19 Feb 2021 19:13:43 GMT",
+        "x-ms-return-client-request-id": "true",
+        "x-ms-version": "2020-06-12"
+      },
+      "RequestBody": null,
+      "StatusCode": 201,
+      "ResponseHeaders": {
+        "Content-Length": "0",
+        "Date": "Fri, 19 Feb 2021 19:13:42 GMT",
+        "ETag": "\u00220x8D8D50A7925EDAB\u0022",
+        "Last-Modified": "Fri, 19 Feb 2021 19:13:43 GMT",
+        "Server": [
+          "Windows-Azure-HDFS/1.0",
+          "Microsoft-HTTPAPI/2.0"
+        ],
+        "x-ms-client-request-id": "77a68c93-e425-724e-dc1a-5678c5c3c9cf",
+        "x-ms-request-id": "6f4bcf28-e01f-004f-68f3-060e0b000000",
+        "x-ms-version": "2020-06-12"
+      },
+      "ResponseBody": []
+    },
+    {
+      "RequestUri": "https://seannse.blob.core.windows.net/test-filesystem-a9ee6f00-074f-09bf-1058-b51c23a0540c/test-file-f86218cd-3e82-5ec6-7d71-c4da3b42ce9a",
       "RequestMethod": "HEAD",
       "RequestHeaders": {
         "Accept": "application/xml",
         "Authorization": "Sanitized",
         "User-Agent": [
-<<<<<<< HEAD
-          "azsdk-net-Storage.Files.DataLake/12.7.0-alpha.20210202.1",
-          "(.NET 5.0.2; Microsoft Windows 10.0.19042)"
-        ],
-        "x-ms-client-request-id": "cea643f9-65e9-7825-2afa-f5f878465987",
-        "x-ms-date": "Tue, 02 Feb 2021 21:31:24 GMT",
-=======
-          "azsdk-net-Storage.Files.DataLake/12.7.0-alpha.20210217.1",
-          "(.NET 5.0.3; Microsoft Windows 10.0.19042)"
-        ],
-        "x-ms-client-request-id": "cea643f9-65e9-7825-2afa-f5f878465987",
-        "x-ms-date": "Wed, 17 Feb 2021 22:35:40 GMT",
->>>>>>> 1814567d
+          "azsdk-net-Storage.Files.DataLake/12.7.0-alpha.20210219.1",
+          "(.NET 5.0.3; Microsoft Windows 10.0.19041)"
+        ],
+        "x-ms-client-request-id": "3b56eb5a-a8fb-9ee5-8269-6778560f3f14",
+        "x-ms-date": "Fri, 19 Feb 2021 19:13:43 GMT",
         "x-ms-return-client-request-id": "true",
         "x-ms-version": "2020-06-12"
       },
@@ -1167,15 +741,9 @@
         "Accept-Ranges": "bytes",
         "Content-Length": "0",
         "Content-Type": "application/octet-stream",
-<<<<<<< HEAD
-        "Date": "Tue, 02 Feb 2021 21:31:24 GMT",
-        "ETag": "\u00220x8D8C7C1E4CD3FCF\u0022",
-        "Last-Modified": "Tue, 02 Feb 2021 21:31:25 GMT",
-=======
-        "Date": "Wed, 17 Feb 2021 22:35:39 GMT",
-        "ETag": "\u00220x8D8D3945A7ED2CA\u0022",
-        "Last-Modified": "Wed, 17 Feb 2021 22:35:39 GMT",
->>>>>>> 1814567d
+        "Date": "Fri, 19 Feb 2021 19:13:43 GMT",
+        "ETag": "\u00220x8D8D50A791AE9B8\u0022",
+        "Last-Modified": "Fri, 19 Feb 2021 19:13:43 GMT",
         "Server": [
           "Windows-Azure-Blob/1.0",
           "Microsoft-HTTPAPI/2.0"
@@ -1183,98 +751,63 @@
         "x-ms-access-tier": "Hot",
         "x-ms-access-tier-inferred": "true",
         "x-ms-blob-type": "BlockBlob",
-        "x-ms-client-request-id": "cea643f9-65e9-7825-2afa-f5f878465987",
-<<<<<<< HEAD
-        "x-ms-creation-time": "Tue, 02 Feb 2021 21:31:25 GMT",
-=======
-        "x-ms-creation-time": "Wed, 17 Feb 2021 22:35:39 GMT",
->>>>>>> 1814567d
+        "x-ms-client-request-id": "3b56eb5a-a8fb-9ee5-8269-6778560f3f14",
+        "x-ms-creation-time": "Fri, 19 Feb 2021 19:13:43 GMT",
         "x-ms-group": "$superuser",
         "x-ms-lease-state": "available",
         "x-ms-lease-status": "unlocked",
         "x-ms-owner": "$superuser",
         "x-ms-permissions": "rw-r-----",
-<<<<<<< HEAD
-        "x-ms-request-id": "430810a3-c01e-0058-1eaa-f9a700000000",
-=======
-        "x-ms-request-id": "832eb697-901e-0027-177d-05689b000000",
->>>>>>> 1814567d
+        "x-ms-request-id": "2e6d909f-201e-00a4-16f3-0676f9000000",
         "x-ms-server-encrypted": "true",
         "x-ms-version": "2020-06-12"
       },
       "ResponseBody": []
     },
     {
-      "RequestUri": "https://seannse.dfs.core.windows.net/test-filesystem-85503557-b6d7-3814-2757-d828ccc81e8c/test-file-c6143613-004f-5e1b-2736-23b059b813a2?mode=legacy",
-      "RequestMethod": "PUT",
-      "RequestHeaders": {
-        "Accept": "application/json",
-        "Authorization": "Sanitized",
-        "User-Agent": [
-<<<<<<< HEAD
-          "azsdk-net-Storage.Files.DataLake/12.7.0-alpha.20210202.1",
-          "(.NET 5.0.2; Microsoft Windows 10.0.19042)"
-        ],
-        "x-ms-client-request-id": "aaea105e-4f19-777e-f0d4-c805d8cd9cc4",
-        "x-ms-date": "Tue, 02 Feb 2021 21:31:25 GMT",
-        "x-ms-rename-source": "%2Ftest-filesystem-85503557-b6d7-3814-2757-d828ccc81e8c%2Ftest-file-ecc7e38e-e9af-f79b-35c7-e8d770e2a945=",
-        "x-ms-return-client-request-id": "true",
-        "x-ms-source-if-match": "\u00220x8D8C7C1E4CD3FCF\u0022",
-=======
-          "azsdk-net-Storage.Files.DataLake/12.7.0-alpha.20210217.1",
-          "(.NET 5.0.3; Microsoft Windows 10.0.19042)"
-        ],
-        "x-ms-client-request-id": "aaea105e-4f19-777e-f0d4-c805d8cd9cc4",
-        "x-ms-date": "Wed, 17 Feb 2021 22:35:40 GMT",
-        "x-ms-rename-source": "%2Ftest-filesystem-85503557-b6d7-3814-2757-d828ccc81e8c%2Ftest-file-ecc7e38e-e9af-f79b-35c7-e8d770e2a945=",
-        "x-ms-return-client-request-id": "true",
-        "x-ms-source-if-match": "0x8D8D3945A7ED2CA",
->>>>>>> 1814567d
-        "x-ms-version": "2020-06-12"
-      },
-      "RequestBody": null,
-      "StatusCode": 201,
-      "ResponseHeaders": {
-        "Content-Length": "0",
-<<<<<<< HEAD
-        "Date": "Tue, 02 Feb 2021 21:31:25 GMT",
-=======
-        "Date": "Wed, 17 Feb 2021 22:35:40 GMT",
->>>>>>> 1814567d
-        "Server": [
-          "Windows-Azure-HDFS/1.0",
-          "Microsoft-HTTPAPI/2.0"
-        ],
-        "x-ms-client-request-id": "aaea105e-4f19-777e-f0d4-c805d8cd9cc4",
-<<<<<<< HEAD
-        "x-ms-request-id": "868e1585-c01f-003a-67aa-f96527000000",
-=======
-        "x-ms-request-id": "f2236e34-201f-0022-3c7d-05ba40000000",
->>>>>>> 1814567d
-        "x-ms-version": "2020-06-12"
-      },
-      "ResponseBody": []
-    },
-    {
-      "RequestUri": "https://seannse.blob.core.windows.net/test-filesystem-85503557-b6d7-3814-2757-d828ccc81e8c/test-file-c6143613-004f-5e1b-2736-23b059b813a2",
+      "RequestUri": "https://seannse.dfs.core.windows.net/test-filesystem-a9ee6f00-074f-09bf-1058-b51c23a0540c/test-file-094dc77e-8ba5-951c-cb99-67e9c8a11f0a?mode=legacy",
+      "RequestMethod": "PUT",
+      "RequestHeaders": {
+        "Accept": "application/json",
+        "Authorization": "Sanitized",
+        "User-Agent": [
+          "azsdk-net-Storage.Files.DataLake/12.7.0-alpha.20210219.1",
+          "(.NET 5.0.3; Microsoft Windows 10.0.19041)"
+        ],
+        "x-ms-client-request-id": "da1e8b1b-8e6d-c2d4-b02a-37cf5bde7b30",
+        "x-ms-date": "Fri, 19 Feb 2021 19:13:44 GMT",
+        "x-ms-rename-source": "%2Ftest-filesystem-a9ee6f00-074f-09bf-1058-b51c23a0540c%2Ftest-file-f86218cd-3e82-5ec6-7d71-c4da3b42ce9a=",
+        "x-ms-return-client-request-id": "true",
+        "x-ms-source-if-match": "0x8D8D50A791AE9B8",
+        "x-ms-version": "2020-06-12"
+      },
+      "RequestBody": null,
+      "StatusCode": 201,
+      "ResponseHeaders": {
+        "Content-Length": "0",
+        "Date": "Fri, 19 Feb 2021 19:13:42 GMT",
+        "Server": [
+          "Windows-Azure-HDFS/1.0",
+          "Microsoft-HTTPAPI/2.0"
+        ],
+        "x-ms-client-request-id": "da1e8b1b-8e6d-c2d4-b02a-37cf5bde7b30",
+        "x-ms-request-id": "6f4bcf36-e01f-004f-76f3-060e0b000000",
+        "x-ms-version": "2020-06-12"
+      },
+      "ResponseBody": []
+    },
+    {
+      "RequestUri": "https://seannse.blob.core.windows.net/test-filesystem-a9ee6f00-074f-09bf-1058-b51c23a0540c/test-file-094dc77e-8ba5-951c-cb99-67e9c8a11f0a",
       "RequestMethod": "HEAD",
       "RequestHeaders": {
         "Accept": "application/xml",
         "Authorization": "Sanitized",
         "User-Agent": [
-<<<<<<< HEAD
-          "azsdk-net-Storage.Files.DataLake/12.7.0-alpha.20210202.1",
-          "(.NET 5.0.2; Microsoft Windows 10.0.19042)"
-        ],
-        "x-ms-client-request-id": "689af11b-ae5c-e26e-0a9b-709281dc63f7",
-        "x-ms-date": "Tue, 02 Feb 2021 21:31:25 GMT",
-=======
-          "azsdk-net-Storage.Files.DataLake/12.7.0-alpha.20210217.1",
-          "(.NET 5.0.3; Microsoft Windows 10.0.19042)"
-        ],
-        "x-ms-client-request-id": "689af11b-ae5c-e26e-0a9b-709281dc63f7",
-        "x-ms-date": "Wed, 17 Feb 2021 22:35:40 GMT",
->>>>>>> 1814567d
+          "azsdk-net-Storage.Files.DataLake/12.7.0-alpha.20210219.1",
+          "(.NET 5.0.3; Microsoft Windows 10.0.19041)"
+        ],
+        "x-ms-client-request-id": "ca5c7a08-65f0-62a6-d5ff-500b4d757557",
+        "x-ms-date": "Fri, 19 Feb 2021 19:13:44 GMT",
         "x-ms-return-client-request-id": "true",
         "x-ms-version": "2020-06-12"
       },
@@ -1284,15 +817,9 @@
         "Accept-Ranges": "bytes",
         "Content-Length": "0",
         "Content-Type": "application/octet-stream",
-<<<<<<< HEAD
-        "Date": "Tue, 02 Feb 2021 21:31:24 GMT",
-        "ETag": "\u00220x8D8C7C1E4CD3FCF\u0022",
-        "Last-Modified": "Tue, 02 Feb 2021 21:31:25 GMT",
-=======
-        "Date": "Wed, 17 Feb 2021 22:35:39 GMT",
-        "ETag": "\u00220x8D8D3945A7ED2CA\u0022",
-        "Last-Modified": "Wed, 17 Feb 2021 22:35:39 GMT",
->>>>>>> 1814567d
+        "Date": "Fri, 19 Feb 2021 19:13:43 GMT",
+        "ETag": "\u00220x8D8D50A791AE9B8\u0022",
+        "Last-Modified": "Fri, 19 Feb 2021 19:13:43 GMT",
         "Server": [
           "Windows-Azure-Blob/1.0",
           "Microsoft-HTTPAPI/2.0"
@@ -1300,50 +827,32 @@
         "x-ms-access-tier": "Hot",
         "x-ms-access-tier-inferred": "true",
         "x-ms-blob-type": "BlockBlob",
-        "x-ms-client-request-id": "689af11b-ae5c-e26e-0a9b-709281dc63f7",
-<<<<<<< HEAD
-        "x-ms-creation-time": "Tue, 02 Feb 2021 21:31:25 GMT",
-=======
-        "x-ms-creation-time": "Wed, 17 Feb 2021 22:35:39 GMT",
->>>>>>> 1814567d
+        "x-ms-client-request-id": "ca5c7a08-65f0-62a6-d5ff-500b4d757557",
+        "x-ms-creation-time": "Fri, 19 Feb 2021 19:13:43 GMT",
         "x-ms-group": "$superuser",
         "x-ms-lease-state": "available",
         "x-ms-lease-status": "unlocked",
         "x-ms-owner": "$superuser",
         "x-ms-permissions": "rw-r-----",
-<<<<<<< HEAD
-        "x-ms-request-id": "43081187-c01e-0058-76aa-f9a700000000",
-=======
-        "x-ms-request-id": "832eb779-901e-0027-647d-05689b000000",
->>>>>>> 1814567d
+        "x-ms-request-id": "2e6d923a-201e-00a4-18f3-0676f9000000",
         "x-ms-server-encrypted": "true",
         "x-ms-version": "2020-06-12"
       },
       "ResponseBody": []
     },
     {
-      "RequestUri": "https://seannse.blob.core.windows.net/test-filesystem-85503557-b6d7-3814-2757-d828ccc81e8c?restype=container",
+      "RequestUri": "https://seannse.blob.core.windows.net/test-filesystem-a9ee6f00-074f-09bf-1058-b51c23a0540c?restype=container",
       "RequestMethod": "DELETE",
       "RequestHeaders": {
         "Accept": "application/xml",
         "Authorization": "Sanitized",
-<<<<<<< HEAD
-        "traceparent": "00-fdf7f14d3e9d0e43880b52be386358fe-1401d88b85a56d48-00",
-        "User-Agent": [
-          "azsdk-net-Storage.Files.DataLake/12.7.0-alpha.20210202.1",
-          "(.NET 5.0.2; Microsoft Windows 10.0.19042)"
-        ],
-        "x-ms-client-request-id": "e7e9d521-3433-c567-89ea-7c7d157b2e85",
-        "x-ms-date": "Tue, 02 Feb 2021 21:31:25 GMT",
-=======
-        "traceparent": "00-3ee1d0e8f194344faf4aef2a3fdcaff2-9a7e87d779dc6b48-00",
-        "User-Agent": [
-          "azsdk-net-Storage.Files.DataLake/12.7.0-alpha.20210217.1",
-          "(.NET 5.0.3; Microsoft Windows 10.0.19042)"
-        ],
-        "x-ms-client-request-id": "e7e9d521-3433-c567-89ea-7c7d157b2e85",
-        "x-ms-date": "Wed, 17 Feb 2021 22:35:40 GMT",
->>>>>>> 1814567d
+        "traceparent": "00-de902a386ff6fd49a0f697be0fbe162e-e633cf26a531fc41-00",
+        "User-Agent": [
+          "azsdk-net-Storage.Files.DataLake/12.7.0-alpha.20210219.1",
+          "(.NET 5.0.3; Microsoft Windows 10.0.19041)"
+        ],
+        "x-ms-client-request-id": "e0c7183f-b081-a23f-7698-912dac898832",
+        "x-ms-date": "Fri, 19 Feb 2021 19:13:44 GMT",
         "x-ms-return-client-request-id": "true",
         "x-ms-version": "2020-06-12"
       },
@@ -1351,207 +860,130 @@
       "StatusCode": 202,
       "ResponseHeaders": {
         "Content-Length": "0",
-<<<<<<< HEAD
-        "Date": "Tue, 02 Feb 2021 21:31:25 GMT",
-=======
-        "Date": "Wed, 17 Feb 2021 22:35:39 GMT",
->>>>>>> 1814567d
-        "Server": [
-          "Windows-Azure-Blob/1.0",
-          "Microsoft-HTTPAPI/2.0"
-        ],
-        "x-ms-client-request-id": "e7e9d521-3433-c567-89ea-7c7d157b2e85",
-<<<<<<< HEAD
-        "x-ms-request-id": "430811cc-c01e-0058-38aa-f9a700000000",
-=======
-        "x-ms-request-id": "832eb7e2-901e-0027-427d-05689b000000",
->>>>>>> 1814567d
-        "x-ms-version": "2020-06-12"
-      },
-      "ResponseBody": []
-    },
-    {
-      "RequestUri": "https://seannse.blob.core.windows.net/test-filesystem-e3121106-e539-c387-05c1-662265be9bbc?restype=container",
-      "RequestMethod": "PUT",
-      "RequestHeaders": {
-        "Accept": "application/xml",
-        "Authorization": "Sanitized",
-<<<<<<< HEAD
-        "traceparent": "00-e2c935a722d130498c8478634f7f20ba-12eccc9cbe7b7449-00",
-        "User-Agent": [
-          "azsdk-net-Storage.Files.DataLake/12.7.0-alpha.20210202.1",
-          "(.NET 5.0.2; Microsoft Windows 10.0.19042)"
+        "Date": "Fri, 19 Feb 2021 19:13:43 GMT",
+        "Server": [
+          "Windows-Azure-Blob/1.0",
+          "Microsoft-HTTPAPI/2.0"
+        ],
+        "x-ms-client-request-id": "e0c7183f-b081-a23f-7698-912dac898832",
+        "x-ms-request-id": "2e6d92d9-201e-00a4-2ff3-0676f9000000",
+        "x-ms-version": "2020-06-12"
+      },
+      "ResponseBody": []
+    },
+    {
+      "RequestUri": "https://seannse.blob.core.windows.net/test-filesystem-69cdae0f-5531-0eb8-bb3e-d4a832bfd927?restype=container",
+      "RequestMethod": "PUT",
+      "RequestHeaders": {
+        "Accept": "application/xml",
+        "Authorization": "Sanitized",
+        "traceparent": "00-99216195c7784647a332aec424b5c940-d89cbb3b3659e54b-00",
+        "User-Agent": [
+          "azsdk-net-Storage.Files.DataLake/12.7.0-alpha.20210219.1",
+          "(.NET 5.0.3; Microsoft Windows 10.0.19041)"
         ],
         "x-ms-blob-public-access": "container",
-        "x-ms-client-request-id": "35a8c20b-d13b-3b40-4e26-e171cd455fca",
-        "x-ms-date": "Tue, 02 Feb 2021 21:31:25 GMT",
-=======
-        "traceparent": "00-fceeb0c1d7c04243a98f1110edd05b46-f6448e2fd8916e40-00",
-        "User-Agent": [
-          "azsdk-net-Storage.Files.DataLake/12.7.0-alpha.20210217.1",
-          "(.NET 5.0.3; Microsoft Windows 10.0.19042)"
-        ],
-        "x-ms-blob-public-access": "container",
-        "x-ms-client-request-id": "35a8c20b-d13b-3b40-4e26-e171cd455fca",
-        "x-ms-date": "Wed, 17 Feb 2021 22:35:40 GMT",
->>>>>>> 1814567d
-        "x-ms-return-client-request-id": "true",
-        "x-ms-version": "2020-06-12"
-      },
-      "RequestBody": null,
-      "StatusCode": 201,
-      "ResponseHeaders": {
-        "Content-Length": "0",
-<<<<<<< HEAD
-        "Date": "Tue, 02 Feb 2021 21:31:25 GMT",
-        "ETag": "\u00220x8D8C7C1E557D2DE\u0022",
-        "Last-Modified": "Tue, 02 Feb 2021 21:31:26 GMT",
-=======
-        "Date": "Wed, 17 Feb 2021 22:35:39 GMT",
-        "ETag": "\u00220x8D8D3945AFB6C61\u0022",
-        "Last-Modified": "Wed, 17 Feb 2021 22:35:40 GMT",
->>>>>>> 1814567d
-        "Server": [
-          "Windows-Azure-Blob/1.0",
-          "Microsoft-HTTPAPI/2.0"
-        ],
-        "x-ms-client-request-id": "35a8c20b-d13b-3b40-4e26-e171cd455fca",
-<<<<<<< HEAD
-        "x-ms-request-id": "8cdec79b-b01e-0042-1faa-f9c6df000000",
-=======
-        "x-ms-request-id": "2e3f54e2-001e-0057-1f7d-05d16c000000",
->>>>>>> 1814567d
-        "x-ms-version": "2020-06-12"
-      },
-      "ResponseBody": []
-    },
-    {
-      "RequestUri": "https://seannse.dfs.core.windows.net/test-filesystem-e3121106-e539-c387-05c1-662265be9bbc/test-file-1f96bf4f-820b-8a93-4d2a-6cc2a006e797?resource=file",
-      "RequestMethod": "PUT",
-      "RequestHeaders": {
-        "Accept": "application/json",
-        "Authorization": "Sanitized",
-<<<<<<< HEAD
-        "traceparent": "00-136022647677954b9253f469d59033a3-554760c873bd2e4e-00",
-        "User-Agent": [
-          "azsdk-net-Storage.Files.DataLake/12.7.0-alpha.20210202.1",
-          "(.NET 5.0.2; Microsoft Windows 10.0.19042)"
-        ],
-        "x-ms-client-request-id": "1c317a17-a2d7-887b-2f1e-e811647d9a47",
-        "x-ms-date": "Tue, 02 Feb 2021 21:31:25 GMT",
-=======
-        "traceparent": "00-005a1ab964f59640a4dbcc1b297275bd-5e657a583a0a6341-00",
-        "User-Agent": [
-          "azsdk-net-Storage.Files.DataLake/12.7.0-alpha.20210217.1",
-          "(.NET 5.0.3; Microsoft Windows 10.0.19042)"
-        ],
-        "x-ms-client-request-id": "1c317a17-a2d7-887b-2f1e-e811647d9a47",
-        "x-ms-date": "Wed, 17 Feb 2021 22:35:40 GMT",
->>>>>>> 1814567d
-        "x-ms-return-client-request-id": "true",
-        "x-ms-version": "2020-06-12"
-      },
-      "RequestBody": null,
-      "StatusCode": 201,
-      "ResponseHeaders": {
-        "Content-Length": "0",
-<<<<<<< HEAD
-        "Date": "Tue, 02 Feb 2021 21:31:26 GMT",
-        "ETag": "\u00220x8D8C7C1E5976B64\u0022",
-        "Last-Modified": "Tue, 02 Feb 2021 21:31:26 GMT",
-=======
-        "Date": "Wed, 17 Feb 2021 22:35:40 GMT",
-        "ETag": "\u00220x8D8D3945B377C62\u0022",
-        "Last-Modified": "Wed, 17 Feb 2021 22:35:41 GMT",
->>>>>>> 1814567d
-        "Server": [
-          "Windows-Azure-HDFS/1.0",
-          "Microsoft-HTTPAPI/2.0"
-        ],
-        "x-ms-client-request-id": "1c317a17-a2d7-887b-2f1e-e811647d9a47",
-<<<<<<< HEAD
-        "x-ms-request-id": "95f9ce77-401f-000b-4baa-f98434000000",
-=======
-        "x-ms-request-id": "8eeada57-601f-000c-4c7d-05e857000000",
->>>>>>> 1814567d
-        "x-ms-version": "2020-06-12"
-      },
-      "ResponseBody": []
-    },
-    {
-      "RequestUri": "https://seannse.dfs.core.windows.net/test-filesystem-e3121106-e539-c387-05c1-662265be9bbc/test-file-ec724a3e-bc2e-e9b4-3f81-69d525c7f0fa?resource=file",
-      "RequestMethod": "PUT",
-      "RequestHeaders": {
-        "Accept": "application/json",
-        "Authorization": "Sanitized",
-<<<<<<< HEAD
-        "traceparent": "00-3b5f2f8231afd248b15d948f380e339b-a61368063883a341-00",
-        "User-Agent": [
-          "azsdk-net-Storage.Files.DataLake/12.7.0-alpha.20210202.1",
-          "(.NET 5.0.2; Microsoft Windows 10.0.19042)"
-        ],
-        "x-ms-client-request-id": "4f8d169a-2ee0-5b02-c648-dc5639a56368",
-        "x-ms-date": "Tue, 02 Feb 2021 21:31:26 GMT",
-=======
-        "traceparent": "00-d15ebe8f6a0e6b4e91c9897873849888-edd29506b1bd2b49-00",
-        "User-Agent": [
-          "azsdk-net-Storage.Files.DataLake/12.7.0-alpha.20210217.1",
-          "(.NET 5.0.3; Microsoft Windows 10.0.19042)"
-        ],
-        "x-ms-client-request-id": "4f8d169a-2ee0-5b02-c648-dc5639a56368",
-        "x-ms-date": "Wed, 17 Feb 2021 22:35:41 GMT",
->>>>>>> 1814567d
-        "x-ms-return-client-request-id": "true",
-        "x-ms-version": "2020-06-12"
-      },
-      "RequestBody": null,
-      "StatusCode": 201,
-      "ResponseHeaders": {
-        "Content-Length": "0",
-<<<<<<< HEAD
-        "Date": "Tue, 02 Feb 2021 21:31:26 GMT",
-        "ETag": "\u00220x8D8C7C1E5A68349\u0022",
-        "Last-Modified": "Tue, 02 Feb 2021 21:31:26 GMT",
-=======
-        "Date": "Wed, 17 Feb 2021 22:35:40 GMT",
-        "ETag": "\u00220x8D8D3945B46416E\u0022",
-        "Last-Modified": "Wed, 17 Feb 2021 22:35:41 GMT",
->>>>>>> 1814567d
-        "Server": [
-          "Windows-Azure-HDFS/1.0",
-          "Microsoft-HTTPAPI/2.0"
-        ],
-        "x-ms-client-request-id": "4f8d169a-2ee0-5b02-c648-dc5639a56368",
-<<<<<<< HEAD
-        "x-ms-request-id": "95f9ce91-401f-000b-65aa-f98434000000",
-=======
-        "x-ms-request-id": "8eeada5d-601f-000c-527d-05e857000000",
->>>>>>> 1814567d
-        "x-ms-version": "2020-06-12"
-      },
-      "ResponseBody": []
-    },
-    {
-      "RequestUri": "https://seannse.dfs.core.windows.net/test-filesystem-e3121106-e539-c387-05c1-662265be9bbc/test-file-ec724a3e-bc2e-e9b4-3f81-69d525c7f0fa?mode=legacy",
-      "RequestMethod": "PUT",
-      "RequestHeaders": {
-        "Accept": "application/json",
-        "Authorization": "Sanitized",
-        "User-Agent": [
-<<<<<<< HEAD
-          "azsdk-net-Storage.Files.DataLake/12.7.0-alpha.20210202.1",
-          "(.NET 5.0.2; Microsoft Windows 10.0.19042)"
-        ],
-        "x-ms-client-request-id": "0e3b31cf-a139-e019-384f-608cef6823c0",
-        "x-ms-date": "Tue, 02 Feb 2021 21:31:26 GMT",
-=======
-          "azsdk-net-Storage.Files.DataLake/12.7.0-alpha.20210217.1",
-          "(.NET 5.0.3; Microsoft Windows 10.0.19042)"
-        ],
-        "x-ms-client-request-id": "0e3b31cf-a139-e019-384f-608cef6823c0",
-        "x-ms-date": "Wed, 17 Feb 2021 22:35:41 GMT",
->>>>>>> 1814567d
-        "x-ms-rename-source": "%2Ftest-filesystem-e3121106-e539-c387-05c1-662265be9bbc%2Ftest-file-1f96bf4f-820b-8a93-4d2a-6cc2a006e797=",
+        "x-ms-client-request-id": "dad801bf-e7e0-e977-5fb8-2543dc9770b7",
+        "x-ms-date": "Fri, 19 Feb 2021 19:13:44 GMT",
+        "x-ms-return-client-request-id": "true",
+        "x-ms-version": "2020-06-12"
+      },
+      "RequestBody": null,
+      "StatusCode": 201,
+      "ResponseHeaders": {
+        "Content-Length": "0",
+        "Date": "Fri, 19 Feb 2021 19:13:43 GMT",
+        "ETag": "\u00220x8D8D50A7964E13C\u0022",
+        "Last-Modified": "Fri, 19 Feb 2021 19:13:43 GMT",
+        "Server": [
+          "Windows-Azure-Blob/1.0",
+          "Microsoft-HTTPAPI/2.0"
+        ],
+        "x-ms-client-request-id": "dad801bf-e7e0-e977-5fb8-2543dc9770b7",
+        "x-ms-request-id": "2e6d9383-201e-00a4-4cf3-0676f9000000",
+        "x-ms-version": "2020-06-12"
+      },
+      "ResponseBody": []
+    },
+    {
+      "RequestUri": "https://seannse.dfs.core.windows.net/test-filesystem-69cdae0f-5531-0eb8-bb3e-d4a832bfd927/test-file-047f69be-53bd-7a84-d824-a2ff36e9a62a?resource=file",
+      "RequestMethod": "PUT",
+      "RequestHeaders": {
+        "Accept": "application/json",
+        "Authorization": "Sanitized",
+        "traceparent": "00-b2c9764ba970384fbdaae2a27739573b-2f58f1ce36ab344d-00",
+        "User-Agent": [
+          "azsdk-net-Storage.Files.DataLake/12.7.0-alpha.20210219.1",
+          "(.NET 5.0.3; Microsoft Windows 10.0.19041)"
+        ],
+        "x-ms-client-request-id": "fe1068c2-6d11-6cb0-7d5d-01bc4577b376",
+        "x-ms-date": "Fri, 19 Feb 2021 19:13:44 GMT",
+        "x-ms-return-client-request-id": "true",
+        "x-ms-version": "2020-06-12"
+      },
+      "RequestBody": null,
+      "StatusCode": 201,
+      "ResponseHeaders": {
+        "Content-Length": "0",
+        "Date": "Fri, 19 Feb 2021 19:13:42 GMT",
+        "ETag": "\u00220x8D8D50A7977A480\u0022",
+        "Last-Modified": "Fri, 19 Feb 2021 19:13:43 GMT",
+        "Server": [
+          "Windows-Azure-HDFS/1.0",
+          "Microsoft-HTTPAPI/2.0"
+        ],
+        "x-ms-client-request-id": "fe1068c2-6d11-6cb0-7d5d-01bc4577b376",
+        "x-ms-request-id": "6f4bcf5c-e01f-004f-1cf3-060e0b000000",
+        "x-ms-version": "2020-06-12"
+      },
+      "ResponseBody": []
+    },
+    {
+      "RequestUri": "https://seannse.dfs.core.windows.net/test-filesystem-69cdae0f-5531-0eb8-bb3e-d4a832bfd927/test-file-7577fb12-3faf-bed0-22b9-d4db7e8f0a46?resource=file",
+      "RequestMethod": "PUT",
+      "RequestHeaders": {
+        "Accept": "application/json",
+        "Authorization": "Sanitized",
+        "traceparent": "00-eee288aab16b954993ed2e7b3771815c-bc90a5c397b96648-00",
+        "User-Agent": [
+          "azsdk-net-Storage.Files.DataLake/12.7.0-alpha.20210219.1",
+          "(.NET 5.0.3; Microsoft Windows 10.0.19041)"
+        ],
+        "x-ms-client-request-id": "74e25f2e-561a-8280-9751-dc5899d4eded",
+        "x-ms-date": "Fri, 19 Feb 2021 19:13:44 GMT",
+        "x-ms-return-client-request-id": "true",
+        "x-ms-version": "2020-06-12"
+      },
+      "RequestBody": null,
+      "StatusCode": 201,
+      "ResponseHeaders": {
+        "Content-Length": "0",
+        "Date": "Fri, 19 Feb 2021 19:13:42 GMT",
+        "ETag": "\u00220x8D8D50A7982FFD9\u0022",
+        "Last-Modified": "Fri, 19 Feb 2021 19:13:43 GMT",
+        "Server": [
+          "Windows-Azure-HDFS/1.0",
+          "Microsoft-HTTPAPI/2.0"
+        ],
+        "x-ms-client-request-id": "74e25f2e-561a-8280-9751-dc5899d4eded",
+        "x-ms-request-id": "6f4bcf63-e01f-004f-23f3-060e0b000000",
+        "x-ms-version": "2020-06-12"
+      },
+      "ResponseBody": []
+    },
+    {
+      "RequestUri": "https://seannse.dfs.core.windows.net/test-filesystem-69cdae0f-5531-0eb8-bb3e-d4a832bfd927/test-file-7577fb12-3faf-bed0-22b9-d4db7e8f0a46?mode=legacy",
+      "RequestMethod": "PUT",
+      "RequestHeaders": {
+        "Accept": "application/json",
+        "Authorization": "Sanitized",
+        "User-Agent": [
+          "azsdk-net-Storage.Files.DataLake/12.7.0-alpha.20210219.1",
+          "(.NET 5.0.3; Microsoft Windows 10.0.19041)"
+        ],
+        "x-ms-client-request-id": "1fad1b38-95ac-022c-f2ba-3688cac0c5e1",
+        "x-ms-date": "Fri, 19 Feb 2021 19:13:44 GMT",
+        "x-ms-rename-source": "%2Ftest-filesystem-69cdae0f-5531-0eb8-bb3e-d4a832bfd927%2Ftest-file-047f69be-53bd-7a84-d824-a2ff36e9a62a=",
         "x-ms-return-client-request-id": "true",
         "x-ms-source-if-none-match": "\u0022garbage\u0022",
         "x-ms-version": "2020-06-12"
@@ -1560,45 +992,29 @@
       "StatusCode": 201,
       "ResponseHeaders": {
         "Content-Length": "0",
-<<<<<<< HEAD
-        "Date": "Tue, 02 Feb 2021 21:31:26 GMT",
-=======
-        "Date": "Wed, 17 Feb 2021 22:35:40 GMT",
->>>>>>> 1814567d
-        "Server": [
-          "Windows-Azure-HDFS/1.0",
-          "Microsoft-HTTPAPI/2.0"
-        ],
-        "x-ms-client-request-id": "0e3b31cf-a139-e019-384f-608cef6823c0",
-<<<<<<< HEAD
-        "x-ms-request-id": "95f9cea7-401f-000b-7baa-f98434000000",
-=======
-        "x-ms-request-id": "8eeada64-601f-000c-597d-05e857000000",
->>>>>>> 1814567d
-        "x-ms-version": "2020-06-12"
-      },
-      "ResponseBody": []
-    },
-    {
-      "RequestUri": "https://seannse.blob.core.windows.net/test-filesystem-e3121106-e539-c387-05c1-662265be9bbc/test-file-ec724a3e-bc2e-e9b4-3f81-69d525c7f0fa",
+        "Date": "Fri, 19 Feb 2021 19:13:43 GMT",
+        "Server": [
+          "Windows-Azure-HDFS/1.0",
+          "Microsoft-HTTPAPI/2.0"
+        ],
+        "x-ms-client-request-id": "1fad1b38-95ac-022c-f2ba-3688cac0c5e1",
+        "x-ms-request-id": "6f4bcf6a-e01f-004f-2af3-060e0b000000",
+        "x-ms-version": "2020-06-12"
+      },
+      "ResponseBody": []
+    },
+    {
+      "RequestUri": "https://seannse.blob.core.windows.net/test-filesystem-69cdae0f-5531-0eb8-bb3e-d4a832bfd927/test-file-7577fb12-3faf-bed0-22b9-d4db7e8f0a46",
       "RequestMethod": "HEAD",
       "RequestHeaders": {
         "Accept": "application/xml",
         "Authorization": "Sanitized",
         "User-Agent": [
-<<<<<<< HEAD
-          "azsdk-net-Storage.Files.DataLake/12.7.0-alpha.20210202.1",
-          "(.NET 5.0.2; Microsoft Windows 10.0.19042)"
-        ],
-        "x-ms-client-request-id": "07860cdd-5469-8b2f-d421-ef8314e68322",
-        "x-ms-date": "Tue, 02 Feb 2021 21:31:26 GMT",
-=======
-          "azsdk-net-Storage.Files.DataLake/12.7.0-alpha.20210217.1",
-          "(.NET 5.0.3; Microsoft Windows 10.0.19042)"
-        ],
-        "x-ms-client-request-id": "07860cdd-5469-8b2f-d421-ef8314e68322",
-        "x-ms-date": "Wed, 17 Feb 2021 22:35:41 GMT",
->>>>>>> 1814567d
+          "azsdk-net-Storage.Files.DataLake/12.7.0-alpha.20210219.1",
+          "(.NET 5.0.3; Microsoft Windows 10.0.19041)"
+        ],
+        "x-ms-client-request-id": "7d1f4490-cd27-bd41-8e61-e080af13a022",
+        "x-ms-date": "Fri, 19 Feb 2021 19:13:44 GMT",
         "x-ms-return-client-request-id": "true",
         "x-ms-version": "2020-06-12"
       },
@@ -1608,15 +1024,9 @@
         "Accept-Ranges": "bytes",
         "Content-Length": "0",
         "Content-Type": "application/octet-stream",
-<<<<<<< HEAD
-        "Date": "Tue, 02 Feb 2021 21:31:26 GMT",
-        "ETag": "\u00220x8D8C7C1E5976B64\u0022",
-        "Last-Modified": "Tue, 02 Feb 2021 21:31:26 GMT",
-=======
-        "Date": "Wed, 17 Feb 2021 22:35:40 GMT",
-        "ETag": "\u00220x8D8D3945B377C62\u0022",
-        "Last-Modified": "Wed, 17 Feb 2021 22:35:41 GMT",
->>>>>>> 1814567d
+        "Date": "Fri, 19 Feb 2021 19:13:43 GMT",
+        "ETag": "\u00220x8D8D50A7977A480\u0022",
+        "Last-Modified": "Fri, 19 Feb 2021 19:13:43 GMT",
         "Server": [
           "Windows-Azure-Blob/1.0",
           "Microsoft-HTTPAPI/2.0"
@@ -1624,50 +1034,32 @@
         "x-ms-access-tier": "Hot",
         "x-ms-access-tier-inferred": "true",
         "x-ms-blob-type": "BlockBlob",
-        "x-ms-client-request-id": "07860cdd-5469-8b2f-d421-ef8314e68322",
-<<<<<<< HEAD
-        "x-ms-creation-time": "Tue, 02 Feb 2021 21:31:26 GMT",
-=======
-        "x-ms-creation-time": "Wed, 17 Feb 2021 22:35:41 GMT",
->>>>>>> 1814567d
+        "x-ms-client-request-id": "7d1f4490-cd27-bd41-8e61-e080af13a022",
+        "x-ms-creation-time": "Fri, 19 Feb 2021 19:13:43 GMT",
         "x-ms-group": "$superuser",
         "x-ms-lease-state": "available",
         "x-ms-lease-status": "unlocked",
         "x-ms-owner": "$superuser",
         "x-ms-permissions": "rw-r-----",
-<<<<<<< HEAD
-        "x-ms-request-id": "8cdec965-b01e-0042-42aa-f9c6df000000",
-=======
-        "x-ms-request-id": "2e3f55d0-001e-0057-637d-05d16c000000",
->>>>>>> 1814567d
+        "x-ms-request-id": "2e6d96ae-201e-00a4-4ff3-0676f9000000",
         "x-ms-server-encrypted": "true",
         "x-ms-version": "2020-06-12"
       },
       "ResponseBody": []
     },
     {
-      "RequestUri": "https://seannse.blob.core.windows.net/test-filesystem-e3121106-e539-c387-05c1-662265be9bbc?restype=container",
+      "RequestUri": "https://seannse.blob.core.windows.net/test-filesystem-69cdae0f-5531-0eb8-bb3e-d4a832bfd927?restype=container",
       "RequestMethod": "DELETE",
       "RequestHeaders": {
         "Accept": "application/xml",
         "Authorization": "Sanitized",
-<<<<<<< HEAD
-        "traceparent": "00-d0a8a63750956e4bbda3c52eff1a2236-6f8b17c450354a4c-00",
-        "User-Agent": [
-          "azsdk-net-Storage.Files.DataLake/12.7.0-alpha.20210202.1",
-          "(.NET 5.0.2; Microsoft Windows 10.0.19042)"
-        ],
-        "x-ms-client-request-id": "e2af563c-1ce1-d756-dc3e-bb4b98e111bd",
-        "x-ms-date": "Tue, 02 Feb 2021 21:31:26 GMT",
-=======
-        "traceparent": "00-a8f298ac93573d4d9adf28c5e953f03e-3290532338b7264f-00",
-        "User-Agent": [
-          "azsdk-net-Storage.Files.DataLake/12.7.0-alpha.20210217.1",
-          "(.NET 5.0.3; Microsoft Windows 10.0.19042)"
-        ],
-        "x-ms-client-request-id": "e2af563c-1ce1-d756-dc3e-bb4b98e111bd",
-        "x-ms-date": "Wed, 17 Feb 2021 22:35:41 GMT",
->>>>>>> 1814567d
+        "traceparent": "00-388e77e69e811349ab51c846eb20d2ec-c189c611f88d924f-00",
+        "User-Agent": [
+          "azsdk-net-Storage.Files.DataLake/12.7.0-alpha.20210219.1",
+          "(.NET 5.0.3; Microsoft Windows 10.0.19041)"
+        ],
+        "x-ms-client-request-id": "86f8e5c3-47a1-c0ba-8478-b4c5cefc98ae",
+        "x-ms-date": "Fri, 19 Feb 2021 19:13:44 GMT",
         "x-ms-return-client-request-id": "true",
         "x-ms-version": "2020-06-12"
       },
@@ -1675,311 +1067,198 @@
       "StatusCode": 202,
       "ResponseHeaders": {
         "Content-Length": "0",
-<<<<<<< HEAD
-        "Date": "Tue, 02 Feb 2021 21:31:26 GMT",
-=======
-        "Date": "Wed, 17 Feb 2021 22:35:40 GMT",
->>>>>>> 1814567d
-        "Server": [
-          "Windows-Azure-Blob/1.0",
-          "Microsoft-HTTPAPI/2.0"
-        ],
-        "x-ms-client-request-id": "e2af563c-1ce1-d756-dc3e-bb4b98e111bd",
-<<<<<<< HEAD
-        "x-ms-request-id": "8cdec9a3-b01e-0042-7aaa-f9c6df000000",
-=======
-        "x-ms-request-id": "2e3f55e4-001e-0057-757d-05d16c000000",
->>>>>>> 1814567d
-        "x-ms-version": "2020-06-12"
-      },
-      "ResponseBody": []
-    },
-    {
-      "RequestUri": "https://seannse.blob.core.windows.net/test-filesystem-e0d9a197-d5f0-0117-a83f-3b54e910ad86?restype=container",
-      "RequestMethod": "PUT",
-      "RequestHeaders": {
-        "Accept": "application/xml",
-        "Authorization": "Sanitized",
-<<<<<<< HEAD
-        "traceparent": "00-d0aab8c28a46ba42a36f5ebaebbd4da1-5c46e123e826d440-00",
-        "User-Agent": [
-          "azsdk-net-Storage.Files.DataLake/12.7.0-alpha.20210202.1",
-          "(.NET 5.0.2; Microsoft Windows 10.0.19042)"
+        "Date": "Fri, 19 Feb 2021 19:13:43 GMT",
+        "Server": [
+          "Windows-Azure-Blob/1.0",
+          "Microsoft-HTTPAPI/2.0"
+        ],
+        "x-ms-client-request-id": "86f8e5c3-47a1-c0ba-8478-b4c5cefc98ae",
+        "x-ms-request-id": "2e6d9758-201e-00a4-6bf3-0676f9000000",
+        "x-ms-version": "2020-06-12"
+      },
+      "ResponseBody": []
+    },
+    {
+      "RequestUri": "https://seannse.blob.core.windows.net/test-filesystem-baae70d6-30a9-1240-d395-dfc2700bba63?restype=container",
+      "RequestMethod": "PUT",
+      "RequestHeaders": {
+        "Accept": "application/xml",
+        "Authorization": "Sanitized",
+        "traceparent": "00-32b60d564f15c148ae50ace8ea71ec01-c9cb5c77f8753343-00",
+        "User-Agent": [
+          "azsdk-net-Storage.Files.DataLake/12.7.0-alpha.20210219.1",
+          "(.NET 5.0.3; Microsoft Windows 10.0.19041)"
         ],
         "x-ms-blob-public-access": "container",
-        "x-ms-client-request-id": "3c87ad03-5874-67e4-3ead-3aa2e001edcb",
-        "x-ms-date": "Tue, 02 Feb 2021 21:31:26 GMT",
-=======
-        "traceparent": "00-783136ad0b73fa4cbf52980b21bac624-b10d7c512651fe4c-00",
-        "User-Agent": [
-          "azsdk-net-Storage.Files.DataLake/12.7.0-alpha.20210217.1",
-          "(.NET 5.0.3; Microsoft Windows 10.0.19042)"
-        ],
-        "x-ms-blob-public-access": "container",
-        "x-ms-client-request-id": "3c87ad03-5874-67e4-3ead-3aa2e001edcb",
-        "x-ms-date": "Wed, 17 Feb 2021 22:35:41 GMT",
->>>>>>> 1814567d
-        "x-ms-return-client-request-id": "true",
-        "x-ms-version": "2020-06-12"
-      },
-      "RequestBody": null,
-      "StatusCode": 201,
-      "ResponseHeaders": {
-        "Content-Length": "0",
-<<<<<<< HEAD
-        "Date": "Tue, 02 Feb 2021 21:31:27 GMT",
-        "ETag": "\u00220x8D8C7C1E612E955\u0022",
-        "Last-Modified": "Tue, 02 Feb 2021 21:31:27 GMT",
-=======
-        "Date": "Wed, 17 Feb 2021 22:35:41 GMT",
-        "ETag": "\u00220x8D8D3945BAF8AE3\u0022",
-        "Last-Modified": "Wed, 17 Feb 2021 22:35:41 GMT",
->>>>>>> 1814567d
-        "Server": [
-          "Windows-Azure-Blob/1.0",
-          "Microsoft-HTTPAPI/2.0"
-        ],
-        "x-ms-client-request-id": "3c87ad03-5874-67e4-3ead-3aa2e001edcb",
-<<<<<<< HEAD
-        "x-ms-request-id": "082619ec-f01e-000e-23aa-f956ef000000",
-=======
-        "x-ms-request-id": "74610727-d01e-006b-797d-05f8ab000000",
->>>>>>> 1814567d
-        "x-ms-version": "2020-06-12"
-      },
-      "ResponseBody": []
-    },
-    {
-      "RequestUri": "https://seannse.dfs.core.windows.net/test-filesystem-e0d9a197-d5f0-0117-a83f-3b54e910ad86/test-file-7e633591-539a-f686-6104-70537364e291?resource=file",
-      "RequestMethod": "PUT",
-      "RequestHeaders": {
-        "Accept": "application/json",
-        "Authorization": "Sanitized",
-<<<<<<< HEAD
-        "traceparent": "00-fa27a72c62d04240b9b05712c422e89f-d980df12ff6c884c-00",
-        "User-Agent": [
-          "azsdk-net-Storage.Files.DataLake/12.7.0-alpha.20210202.1",
-          "(.NET 5.0.2; Microsoft Windows 10.0.19042)"
-        ],
-        "x-ms-client-request-id": "ea2296ae-2fb4-af4f-2790-db70e891f3d9",
-        "x-ms-date": "Tue, 02 Feb 2021 21:31:27 GMT",
-=======
-        "traceparent": "00-791e452b6a742a42b4aaa975eb239694-3d6b30dc3a36b74b-00",
-        "User-Agent": [
-          "azsdk-net-Storage.Files.DataLake/12.7.0-alpha.20210217.1",
-          "(.NET 5.0.3; Microsoft Windows 10.0.19042)"
-        ],
-        "x-ms-client-request-id": "ea2296ae-2fb4-af4f-2790-db70e891f3d9",
-        "x-ms-date": "Wed, 17 Feb 2021 22:35:42 GMT",
->>>>>>> 1814567d
-        "x-ms-return-client-request-id": "true",
-        "x-ms-version": "2020-06-12"
-      },
-      "RequestBody": null,
-      "StatusCode": 201,
-      "ResponseHeaders": {
-        "Content-Length": "0",
-<<<<<<< HEAD
-        "Date": "Tue, 02 Feb 2021 21:31:27 GMT",
-        "ETag": "\u00220x8D8C7C1E64DC867\u0022",
-        "Last-Modified": "Tue, 02 Feb 2021 21:31:27 GMT",
-=======
-        "Date": "Wed, 17 Feb 2021 22:35:42 GMT",
-        "ETag": "\u00220x8D8D3945BE72677\u0022",
-        "Last-Modified": "Wed, 17 Feb 2021 22:35:42 GMT",
->>>>>>> 1814567d
-        "Server": [
-          "Windows-Azure-HDFS/1.0",
-          "Microsoft-HTTPAPI/2.0"
-        ],
-        "x-ms-client-request-id": "ea2296ae-2fb4-af4f-2790-db70e891f3d9",
-<<<<<<< HEAD
-        "x-ms-request-id": "6f16cbac-a01f-0003-59aa-f99e3b000000",
-=======
-        "x-ms-request-id": "263800ff-d01f-0019-0d7d-05ffe4000000",
->>>>>>> 1814567d
-        "x-ms-version": "2020-06-12"
-      },
-      "ResponseBody": []
-    },
-    {
-      "RequestUri": "https://seannse.dfs.core.windows.net/test-filesystem-e0d9a197-d5f0-0117-a83f-3b54e910ad86/test-file-8f10a9cb-b2b0-1f41-23d4-48bbd4fd8fc2?resource=file",
-      "RequestMethod": "PUT",
-      "RequestHeaders": {
-        "Accept": "application/json",
-        "Authorization": "Sanitized",
-<<<<<<< HEAD
-        "traceparent": "00-597139f0d2f34546b3bd2e8ecef434c5-a0b5df3a9b4f4642-00",
-        "User-Agent": [
-          "azsdk-net-Storage.Files.DataLake/12.7.0-alpha.20210202.1",
-          "(.NET 5.0.2; Microsoft Windows 10.0.19042)"
-        ],
-        "x-ms-client-request-id": "bdbea6eb-658e-fcbd-5402-c6e0e794db29",
-        "x-ms-date": "Tue, 02 Feb 2021 21:31:27 GMT",
-=======
-        "traceparent": "00-48845af63996a643b8333e7ef8e8abd1-fb67792b37859c48-00",
-        "User-Agent": [
-          "azsdk-net-Storage.Files.DataLake/12.7.0-alpha.20210217.1",
-          "(.NET 5.0.3; Microsoft Windows 10.0.19042)"
-        ],
-        "x-ms-client-request-id": "bdbea6eb-658e-fcbd-5402-c6e0e794db29",
-        "x-ms-date": "Wed, 17 Feb 2021 22:35:42 GMT",
->>>>>>> 1814567d
-        "x-ms-return-client-request-id": "true",
-        "x-ms-version": "2020-06-12"
-      },
-      "RequestBody": null,
-      "StatusCode": 201,
-      "ResponseHeaders": {
-        "Content-Length": "0",
-<<<<<<< HEAD
-        "Date": "Tue, 02 Feb 2021 21:31:27 GMT",
-        "ETag": "\u00220x8D8C7C1E65BEEB4\u0022",
-        "Last-Modified": "Tue, 02 Feb 2021 21:31:28 GMT",
-=======
-        "Date": "Wed, 17 Feb 2021 22:35:42 GMT",
-        "ETag": "\u00220x8D8D3945BF4B36E\u0022",
-        "Last-Modified": "Wed, 17 Feb 2021 22:35:42 GMT",
->>>>>>> 1814567d
-        "Server": [
-          "Windows-Azure-HDFS/1.0",
-          "Microsoft-HTTPAPI/2.0"
-        ],
-        "x-ms-client-request-id": "bdbea6eb-658e-fcbd-5402-c6e0e794db29",
-<<<<<<< HEAD
-        "x-ms-request-id": "6f16cbc6-a01f-0003-72aa-f99e3b000000",
-=======
-        "x-ms-request-id": "26380108-d01f-0019-157d-05ffe4000000",
->>>>>>> 1814567d
-        "x-ms-version": "2020-06-12"
-      },
-      "ResponseBody": []
-    },
-    {
-      "RequestUri": "https://seannse.blob.core.windows.net/test-filesystem-e0d9a197-d5f0-0117-a83f-3b54e910ad86/test-file-7e633591-539a-f686-6104-70537364e291?comp=lease",
-      "RequestMethod": "PUT",
-      "RequestHeaders": {
-        "Accept": "application/xml",
-        "Authorization": "Sanitized",
-<<<<<<< HEAD
-        "traceparent": "00-6e4599eb5dae5543a1b4459be5bf5c25-b952a156d6dcf942-00",
-        "User-Agent": [
-          "azsdk-net-Storage.Files.DataLake/12.7.0-alpha.20210202.1",
-          "(.NET 5.0.2; Microsoft Windows 10.0.19042)"
-        ],
-        "x-ms-client-request-id": "7ef6eac5-c040-d5b9-0fea-f1dfd7ae5e0b",
-        "x-ms-date": "Tue, 02 Feb 2021 21:31:27 GMT",
-=======
-        "traceparent": "00-bd13aa35ba73d047945131dbd580c823-b543e49ee65a7c43-00",
-        "User-Agent": [
-          "azsdk-net-Storage.Files.DataLake/12.7.0-alpha.20210217.1",
-          "(.NET 5.0.3; Microsoft Windows 10.0.19042)"
-        ],
-        "x-ms-client-request-id": "7ef6eac5-c040-d5b9-0fea-f1dfd7ae5e0b",
-        "x-ms-date": "Wed, 17 Feb 2021 22:35:42 GMT",
->>>>>>> 1814567d
+        "x-ms-client-request-id": "925faecc-b07c-92fb-a5e6-b20b68f74f79",
+        "x-ms-date": "Fri, 19 Feb 2021 19:13:44 GMT",
+        "x-ms-return-client-request-id": "true",
+        "x-ms-version": "2020-06-12"
+      },
+      "RequestBody": null,
+      "StatusCode": 201,
+      "ResponseHeaders": {
+        "Content-Length": "0",
+        "Date": "Fri, 19 Feb 2021 19:13:43 GMT",
+        "ETag": "\u00220x8D8D50A79B6451C\u0022",
+        "Last-Modified": "Fri, 19 Feb 2021 19:13:44 GMT",
+        "Server": [
+          "Windows-Azure-Blob/1.0",
+          "Microsoft-HTTPAPI/2.0"
+        ],
+        "x-ms-client-request-id": "925faecc-b07c-92fb-a5e6-b20b68f74f79",
+        "x-ms-request-id": "2e6d981a-201e-00a4-24f3-0676f9000000",
+        "x-ms-version": "2020-06-12"
+      },
+      "ResponseBody": []
+    },
+    {
+      "RequestUri": "https://seannse.dfs.core.windows.net/test-filesystem-baae70d6-30a9-1240-d395-dfc2700bba63/test-file-92cf50bd-cd40-bb93-efa2-97c5efa74929?resource=file",
+      "RequestMethod": "PUT",
+      "RequestHeaders": {
+        "Accept": "application/json",
+        "Authorization": "Sanitized",
+        "traceparent": "00-e613c003e83bcd43ab5262dbe4ed7863-7e250fcf26c06443-00",
+        "User-Agent": [
+          "azsdk-net-Storage.Files.DataLake/12.7.0-alpha.20210219.1",
+          "(.NET 5.0.3; Microsoft Windows 10.0.19041)"
+        ],
+        "x-ms-client-request-id": "78dbc793-29da-fe60-1aa3-a3da1835a2fd",
+        "x-ms-date": "Fri, 19 Feb 2021 19:13:44 GMT",
+        "x-ms-return-client-request-id": "true",
+        "x-ms-version": "2020-06-12"
+      },
+      "RequestBody": null,
+      "StatusCode": 201,
+      "ResponseHeaders": {
+        "Content-Length": "0",
+        "Date": "Fri, 19 Feb 2021 19:13:43 GMT",
+        "ETag": "\u00220x8D8D50A79C5576E\u0022",
+        "Last-Modified": "Fri, 19 Feb 2021 19:13:44 GMT",
+        "Server": [
+          "Windows-Azure-HDFS/1.0",
+          "Microsoft-HTTPAPI/2.0"
+        ],
+        "x-ms-client-request-id": "78dbc793-29da-fe60-1aa3-a3da1835a2fd",
+        "x-ms-request-id": "6f4bcf90-e01f-004f-4ff3-060e0b000000",
+        "x-ms-version": "2020-06-12"
+      },
+      "ResponseBody": []
+    },
+    {
+      "RequestUri": "https://seannse.dfs.core.windows.net/test-filesystem-baae70d6-30a9-1240-d395-dfc2700bba63/test-file-2932889c-8d01-95ce-6989-5216a85e5379?resource=file",
+      "RequestMethod": "PUT",
+      "RequestHeaders": {
+        "Accept": "application/json",
+        "Authorization": "Sanitized",
+        "traceparent": "00-19b9744baf0a74409f300100ba6f2e3a-80f5e0b00f992748-00",
+        "User-Agent": [
+          "azsdk-net-Storage.Files.DataLake/12.7.0-alpha.20210219.1",
+          "(.NET 5.0.3; Microsoft Windows 10.0.19041)"
+        ],
+        "x-ms-client-request-id": "df982786-7a42-0629-f846-0e50d74a56bb",
+        "x-ms-date": "Fri, 19 Feb 2021 19:13:44 GMT",
+        "x-ms-return-client-request-id": "true",
+        "x-ms-version": "2020-06-12"
+      },
+      "RequestBody": null,
+      "StatusCode": 201,
+      "ResponseHeaders": {
+        "Content-Length": "0",
+        "Date": "Fri, 19 Feb 2021 19:13:43 GMT",
+        "ETag": "\u00220x8D8D50A79D0C479\u0022",
+        "Last-Modified": "Fri, 19 Feb 2021 19:13:44 GMT",
+        "Server": [
+          "Windows-Azure-HDFS/1.0",
+          "Microsoft-HTTPAPI/2.0"
+        ],
+        "x-ms-client-request-id": "df982786-7a42-0629-f846-0e50d74a56bb",
+        "x-ms-request-id": "6f4bcf9a-e01f-004f-59f3-060e0b000000",
+        "x-ms-version": "2020-06-12"
+      },
+      "ResponseBody": []
+    },
+    {
+      "RequestUri": "https://seannse.blob.core.windows.net/test-filesystem-baae70d6-30a9-1240-d395-dfc2700bba63/test-file-92cf50bd-cd40-bb93-efa2-97c5efa74929?comp=lease",
+      "RequestMethod": "PUT",
+      "RequestHeaders": {
+        "Accept": "application/xml",
+        "Authorization": "Sanitized",
+        "traceparent": "00-2bd305c579b0474fa194000255ff1a07-744113dba409154e-00",
+        "User-Agent": [
+          "azsdk-net-Storage.Files.DataLake/12.7.0-alpha.20210219.1",
+          "(.NET 5.0.3; Microsoft Windows 10.0.19041)"
+        ],
+        "x-ms-client-request-id": "5ab7eca0-8131-0d08-f5cc-a4bf2e1f2131",
+        "x-ms-date": "Fri, 19 Feb 2021 19:13:45 GMT",
         "x-ms-lease-action": "acquire",
         "x-ms-lease-duration": "-1",
-        "x-ms-proposed-lease-id": "e6601801-16eb-d396-ccae-8d0f9d498982",
-        "x-ms-return-client-request-id": "true",
-        "x-ms-version": "2020-06-12"
-      },
-      "RequestBody": null,
-      "StatusCode": 201,
-      "ResponseHeaders": {
-        "Content-Length": "0",
-<<<<<<< HEAD
-        "Date": "Tue, 02 Feb 2021 21:31:27 GMT",
-        "ETag": "\u00220x8D8C7C1E64DC867\u0022",
-        "Last-Modified": "Tue, 02 Feb 2021 21:31:27 GMT",
-=======
-        "Date": "Wed, 17 Feb 2021 22:35:41 GMT",
-        "ETag": "\u00220x8D8D3945BE72677\u0022",
-        "Last-Modified": "Wed, 17 Feb 2021 22:35:42 GMT",
->>>>>>> 1814567d
-        "Server": [
-          "Windows-Azure-Blob/1.0",
-          "Microsoft-HTTPAPI/2.0"
-        ],
-        "x-ms-client-request-id": "7ef6eac5-c040-d5b9-0fea-f1dfd7ae5e0b",
-        "x-ms-lease-id": "e6601801-16eb-d396-ccae-8d0f9d498982",
-<<<<<<< HEAD
-        "x-ms-request-id": "08261d35-f01e-000e-3baa-f956ef000000",
-=======
-        "x-ms-request-id": "746107b3-d01e-006b-6f7d-05f8ab000000",
->>>>>>> 1814567d
-        "x-ms-version": "2020-06-12"
-      },
-      "ResponseBody": []
-    },
-    {
-      "RequestUri": "https://seannse.dfs.core.windows.net/test-filesystem-e0d9a197-d5f0-0117-a83f-3b54e910ad86/test-file-8f10a9cb-b2b0-1f41-23d4-48bbd4fd8fc2?mode=legacy",
-      "RequestMethod": "PUT",
-      "RequestHeaders": {
-        "Accept": "application/json",
-        "Authorization": "Sanitized",
-        "User-Agent": [
-<<<<<<< HEAD
-          "azsdk-net-Storage.Files.DataLake/12.7.0-alpha.20210202.1",
-          "(.NET 5.0.2; Microsoft Windows 10.0.19042)"
-        ],
-        "x-ms-client-request-id": "b3492034-0a52-6c41-eafa-1e54df54d395",
-        "x-ms-date": "Tue, 02 Feb 2021 21:31:27 GMT",
-=======
-          "azsdk-net-Storage.Files.DataLake/12.7.0-alpha.20210217.1",
-          "(.NET 5.0.3; Microsoft Windows 10.0.19042)"
-        ],
-        "x-ms-client-request-id": "b3492034-0a52-6c41-eafa-1e54df54d395",
-        "x-ms-date": "Wed, 17 Feb 2021 22:35:42 GMT",
->>>>>>> 1814567d
-        "x-ms-rename-source": "%2Ftest-filesystem-e0d9a197-d5f0-0117-a83f-3b54e910ad86%2Ftest-file-7e633591-539a-f686-6104-70537364e291=",
-        "x-ms-return-client-request-id": "true",
-        "x-ms-source-lease-id": "e6601801-16eb-d396-ccae-8d0f9d498982",
-        "x-ms-version": "2020-06-12"
-      },
-      "RequestBody": null,
-      "StatusCode": 201,
-      "ResponseHeaders": {
-        "Content-Length": "0",
-<<<<<<< HEAD
-        "Date": "Tue, 02 Feb 2021 21:31:27 GMT",
-=======
-        "Date": "Wed, 17 Feb 2021 22:35:42 GMT",
->>>>>>> 1814567d
-        "Server": [
-          "Windows-Azure-HDFS/1.0",
-          "Microsoft-HTTPAPI/2.0"
-        ],
-        "x-ms-client-request-id": "b3492034-0a52-6c41-eafa-1e54df54d395",
-<<<<<<< HEAD
-        "x-ms-request-id": "6f16cbed-a01f-0003-19aa-f99e3b000000",
-=======
-        "x-ms-request-id": "2638010f-d01f-0019-1c7d-05ffe4000000",
->>>>>>> 1814567d
-        "x-ms-version": "2020-06-12"
-      },
-      "ResponseBody": []
-    },
-    {
-      "RequestUri": "https://seannse.blob.core.windows.net/test-filesystem-e0d9a197-d5f0-0117-a83f-3b54e910ad86/test-file-8f10a9cb-b2b0-1f41-23d4-48bbd4fd8fc2",
+        "x-ms-proposed-lease-id": "abdb2950-7902-cb31-3a82-4b0ae4c6105c",
+        "x-ms-return-client-request-id": "true",
+        "x-ms-version": "2020-06-12"
+      },
+      "RequestBody": null,
+      "StatusCode": 201,
+      "ResponseHeaders": {
+        "Content-Length": "0",
+        "Date": "Fri, 19 Feb 2021 19:13:44 GMT",
+        "ETag": "\u00220x8D8D50A79C5576E\u0022",
+        "Last-Modified": "Fri, 19 Feb 2021 19:13:44 GMT",
+        "Server": [
+          "Windows-Azure-Blob/1.0",
+          "Microsoft-HTTPAPI/2.0"
+        ],
+        "x-ms-client-request-id": "5ab7eca0-8131-0d08-f5cc-a4bf2e1f2131",
+        "x-ms-lease-id": "abdb2950-7902-cb31-3a82-4b0ae4c6105c",
+        "x-ms-request-id": "2e6d9a43-201e-00a4-1bf3-0676f9000000",
+        "x-ms-version": "2020-06-12"
+      },
+      "ResponseBody": []
+    },
+    {
+      "RequestUri": "https://seannse.dfs.core.windows.net/test-filesystem-baae70d6-30a9-1240-d395-dfc2700bba63/test-file-2932889c-8d01-95ce-6989-5216a85e5379?mode=legacy",
+      "RequestMethod": "PUT",
+      "RequestHeaders": {
+        "Accept": "application/json",
+        "Authorization": "Sanitized",
+        "User-Agent": [
+          "azsdk-net-Storage.Files.DataLake/12.7.0-alpha.20210219.1",
+          "(.NET 5.0.3; Microsoft Windows 10.0.19041)"
+        ],
+        "x-ms-client-request-id": "f869b8aa-b60f-db2a-3e82-8bf9cf775623",
+        "x-ms-date": "Fri, 19 Feb 2021 19:13:45 GMT",
+        "x-ms-rename-source": "%2Ftest-filesystem-baae70d6-30a9-1240-d395-dfc2700bba63%2Ftest-file-92cf50bd-cd40-bb93-efa2-97c5efa74929=",
+        "x-ms-return-client-request-id": "true",
+        "x-ms-source-lease-id": "abdb2950-7902-cb31-3a82-4b0ae4c6105c",
+        "x-ms-version": "2020-06-12"
+      },
+      "RequestBody": null,
+      "StatusCode": 201,
+      "ResponseHeaders": {
+        "Content-Length": "0",
+        "Date": "Fri, 19 Feb 2021 19:13:43 GMT",
+        "Server": [
+          "Windows-Azure-HDFS/1.0",
+          "Microsoft-HTTPAPI/2.0"
+        ],
+        "x-ms-client-request-id": "f869b8aa-b60f-db2a-3e82-8bf9cf775623",
+        "x-ms-request-id": "6f4bcfbf-e01f-004f-7ef3-060e0b000000",
+        "x-ms-version": "2020-06-12"
+      },
+      "ResponseBody": []
+    },
+    {
+      "RequestUri": "https://seannse.blob.core.windows.net/test-filesystem-baae70d6-30a9-1240-d395-dfc2700bba63/test-file-2932889c-8d01-95ce-6989-5216a85e5379",
       "RequestMethod": "HEAD",
       "RequestHeaders": {
         "Accept": "application/xml",
         "Authorization": "Sanitized",
         "User-Agent": [
-<<<<<<< HEAD
-          "azsdk-net-Storage.Files.DataLake/12.7.0-alpha.20210202.1",
-          "(.NET 5.0.2; Microsoft Windows 10.0.19042)"
-        ],
-        "x-ms-client-request-id": "b6ab2248-ab64-6eb9-0246-5aca8e96508e",
-        "x-ms-date": "Tue, 02 Feb 2021 21:31:27 GMT",
-=======
-          "azsdk-net-Storage.Files.DataLake/12.7.0-alpha.20210217.1",
-          "(.NET 5.0.3; Microsoft Windows 10.0.19042)"
-        ],
-        "x-ms-client-request-id": "b6ab2248-ab64-6eb9-0246-5aca8e96508e",
-        "x-ms-date": "Wed, 17 Feb 2021 22:35:42 GMT",
->>>>>>> 1814567d
+          "azsdk-net-Storage.Files.DataLake/12.7.0-alpha.20210219.1",
+          "(.NET 5.0.3; Microsoft Windows 10.0.19041)"
+        ],
+        "x-ms-client-request-id": "751567c3-28b5-7f22-8718-51384afb0b7a",
+        "x-ms-date": "Fri, 19 Feb 2021 19:13:45 GMT",
         "x-ms-return-client-request-id": "true",
         "x-ms-version": "2020-06-12"
       },
@@ -1989,15 +1268,9 @@
         "Accept-Ranges": "bytes",
         "Content-Length": "0",
         "Content-Type": "application/octet-stream",
-<<<<<<< HEAD
-        "Date": "Tue, 02 Feb 2021 21:31:27 GMT",
-        "ETag": "\u00220x8D8C7C1E64DC867\u0022",
-        "Last-Modified": "Tue, 02 Feb 2021 21:31:27 GMT",
-=======
-        "Date": "Wed, 17 Feb 2021 22:35:41 GMT",
-        "ETag": "\u00220x8D8D3945BE72677\u0022",
-        "Last-Modified": "Wed, 17 Feb 2021 22:35:42 GMT",
->>>>>>> 1814567d
+        "Date": "Fri, 19 Feb 2021 19:13:44 GMT",
+        "ETag": "\u00220x8D8D50A79C5576E\u0022",
+        "Last-Modified": "Fri, 19 Feb 2021 19:13:44 GMT",
         "Server": [
           "Windows-Azure-Blob/1.0",
           "Microsoft-HTTPAPI/2.0"
@@ -2005,51 +1278,33 @@
         "x-ms-access-tier": "Hot",
         "x-ms-access-tier-inferred": "true",
         "x-ms-blob-type": "BlockBlob",
-        "x-ms-client-request-id": "b6ab2248-ab64-6eb9-0246-5aca8e96508e",
-<<<<<<< HEAD
-        "x-ms-creation-time": "Tue, 02 Feb 2021 21:31:27 GMT",
-=======
-        "x-ms-creation-time": "Wed, 17 Feb 2021 22:35:42 GMT",
->>>>>>> 1814567d
+        "x-ms-client-request-id": "751567c3-28b5-7f22-8718-51384afb0b7a",
+        "x-ms-creation-time": "Fri, 19 Feb 2021 19:13:44 GMT",
         "x-ms-group": "$superuser",
         "x-ms-lease-duration": "infinite",
         "x-ms-lease-state": "leased",
         "x-ms-lease-status": "locked",
         "x-ms-owner": "$superuser",
         "x-ms-permissions": "rw-r-----",
-<<<<<<< HEAD
-        "x-ms-request-id": "08261e76-f01e-000e-65aa-f956ef000000",
-=======
-        "x-ms-request-id": "746107dd-d01e-006b-167d-05f8ab000000",
->>>>>>> 1814567d
+        "x-ms-request-id": "2e6d9bb8-201e-00a4-74f3-0676f9000000",
         "x-ms-server-encrypted": "true",
         "x-ms-version": "2020-06-12"
       },
       "ResponseBody": []
     },
     {
-      "RequestUri": "https://seannse.blob.core.windows.net/test-filesystem-e0d9a197-d5f0-0117-a83f-3b54e910ad86?restype=container",
+      "RequestUri": "https://seannse.blob.core.windows.net/test-filesystem-baae70d6-30a9-1240-d395-dfc2700bba63?restype=container",
       "RequestMethod": "DELETE",
       "RequestHeaders": {
         "Accept": "application/xml",
         "Authorization": "Sanitized",
-<<<<<<< HEAD
-        "traceparent": "00-fc7ea67e1e44f54e81b643c74487e7f1-5980bd74e04ab74b-00",
-        "User-Agent": [
-          "azsdk-net-Storage.Files.DataLake/12.7.0-alpha.20210202.1",
-          "(.NET 5.0.2; Microsoft Windows 10.0.19042)"
-        ],
-        "x-ms-client-request-id": "bd0b65b2-1ca8-a030-c457-eb03dbde8969",
-        "x-ms-date": "Tue, 02 Feb 2021 21:31:27 GMT",
-=======
-        "traceparent": "00-50aff857b7d01940a562fc869c55382f-ac16995d1e17534e-00",
-        "User-Agent": [
-          "azsdk-net-Storage.Files.DataLake/12.7.0-alpha.20210217.1",
-          "(.NET 5.0.3; Microsoft Windows 10.0.19042)"
-        ],
-        "x-ms-client-request-id": "bd0b65b2-1ca8-a030-c457-eb03dbde8969",
-        "x-ms-date": "Wed, 17 Feb 2021 22:35:42 GMT",
->>>>>>> 1814567d
+        "traceparent": "00-966d49bcdc893f44b9535db666e8ab8b-06285f90f1978d47-00",
+        "User-Agent": [
+          "azsdk-net-Storage.Files.DataLake/12.7.0-alpha.20210219.1",
+          "(.NET 5.0.3; Microsoft Windows 10.0.19041)"
+        ],
+        "x-ms-client-request-id": "683642bf-e162-e16e-dbd0-89f0f69f80fb",
+        "x-ms-date": "Fri, 19 Feb 2021 19:13:45 GMT",
         "x-ms-return-client-request-id": "true",
         "x-ms-version": "2020-06-12"
       },
@@ -2057,33 +1312,21 @@
       "StatusCode": 202,
       "ResponseHeaders": {
         "Content-Length": "0",
-<<<<<<< HEAD
-        "Date": "Tue, 02 Feb 2021 21:31:27 GMT",
-=======
-        "Date": "Wed, 17 Feb 2021 22:35:41 GMT",
->>>>>>> 1814567d
-        "Server": [
-          "Windows-Azure-Blob/1.0",
-          "Microsoft-HTTPAPI/2.0"
-        ],
-        "x-ms-client-request-id": "bd0b65b2-1ca8-a030-c457-eb03dbde8969",
-<<<<<<< HEAD
-        "x-ms-request-id": "08261eeb-f01e-000e-54aa-f956ef000000",
-=======
-        "x-ms-request-id": "74610804-d01e-006b-3b7d-05f8ab000000",
->>>>>>> 1814567d
+        "Date": "Fri, 19 Feb 2021 19:13:44 GMT",
+        "Server": [
+          "Windows-Azure-Blob/1.0",
+          "Microsoft-HTTPAPI/2.0"
+        ],
+        "x-ms-client-request-id": "683642bf-e162-e16e-dbd0-89f0f69f80fb",
+        "x-ms-request-id": "2e6d9c78-201e-00a4-2af3-0676f9000000",
         "x-ms-version": "2020-06-12"
       },
       "ResponseBody": []
     }
   ],
   "Variables": {
-<<<<<<< HEAD
-    "DateTimeOffsetNow": "2021-02-02T15:31:20.6300122-06:00",
-=======
-    "DateTimeOffsetNow": "2021-02-17T16:35:36.2350177-06:00",
->>>>>>> 1814567d
-    "RandomSeed": "1470266210",
+    "DateTimeOffsetNow": "2021-02-19T13:13:42.1773467-06:00",
+    "RandomSeed": "1541429138",
     "Storage_TestConfigHierarchicalNamespace": "NamespaceTenant\nseannse\nU2FuaXRpemVk\nhttps://seannse.blob.core.windows.net\nhttps://seannse.file.core.windows.net\nhttps://seannse.queue.core.windows.net\nhttps://seannse.table.core.windows.net\n\n\n\n\nhttps://seannse-secondary.blob.core.windows.net\nhttps://seannse-secondary.file.core.windows.net\nhttps://seannse-secondary.queue.core.windows.net\nhttps://seannse-secondary.table.core.windows.net\n68390a19-a643-458b-b726-408abf67b4fc\nSanitized\n72f988bf-86f1-41af-91ab-2d7cd011db47\nhttps://login.microsoftonline.com/\nCloud\nBlobEndpoint=https://seannse.blob.core.windows.net/;QueueEndpoint=https://seannse.queue.core.windows.net/;FileEndpoint=https://seannse.file.core.windows.net/;BlobSecondaryEndpoint=https://seannse-secondary.blob.core.windows.net/;QueueSecondaryEndpoint=https://seannse-secondary.queue.core.windows.net/;FileSecondaryEndpoint=https://seannse-secondary.file.core.windows.net/;AccountName=seannse;AccountKey=Sanitized\n"
   }
 }