﻿{
  "Entries": [
    {
      "RequestUri": "https://seannse.blob.core.windows.net/test-filesystem-cb5beed9-6bfb-826e-7fc0-e8f49ab77a32?restype=container",
      "RequestMethod": "PUT",
      "RequestHeaders": {
        "Accept": "application/xml",
        "Authorization": "Sanitized",
        "traceparent": "00-6392cd02a972a844a9bc05ef298286ce-e8804afe37add346-00",
        "User-Agent": [
          "azsdk-net-Storage.Files.DataLake/12.7.0-alpha.20210219.1",
          "(.NET 5.0.3; Microsoft Windows 10.0.19041)"
        ],
        "x-ms-blob-public-access": "container",
        "x-ms-client-request-id": "b10a6315-f4d3-7939-e312-5336de013432",
        "x-ms-date": "Fri, 19 Feb 2021 19:09:34 GMT",
        "x-ms-return-client-request-id": "true",
<<<<<<< HEAD
        "x-ms-version": "2020-12-06"
=======
        "x-ms-version": "2021-02-12"
>>>>>>> 7e782c87
      },
      "RequestBody": null,
      "StatusCode": 201,
      "ResponseHeaders": {
        "Content-Length": "0",
        "Date": "Fri, 19 Feb 2021 19:09:33 GMT",
        "ETag": "\"0x8D8D509E48C8ABA\"",
        "Last-Modified": "Fri, 19 Feb 2021 19:09:33 GMT",
        "Server": [
          "Windows-Azure-Blob/1.0",
          "Microsoft-HTTPAPI/2.0"
        ],
        "x-ms-client-request-id": "b10a6315-f4d3-7939-e312-5336de013432",
        "x-ms-request-id": "2e6424bf-201e-00a4-25f2-0676f9000000",
<<<<<<< HEAD
        "x-ms-version": "2020-12-06"
=======
        "x-ms-version": "2021-02-12"
>>>>>>> 7e782c87
      },
      "ResponseBody": []
    },
    {
      "RequestUri": "https://seannse.dfs.core.windows.net/test-filesystem-cb5beed9-6bfb-826e-7fc0-e8f49ab77a32/test-ƒ¡£€‽%253A-46f0103f-b1cd-87a9-b88c-9ca235a62275?resource=file",
      "RequestMethod": "PUT",
      "RequestHeaders": {
        "Accept": "application/json",
        "Authorization": "Sanitized",
        "traceparent": "00-75d458c4f6ae204685a033bc4af1b686-2a42ac57ccf63a41-00",
        "User-Agent": [
          "azsdk-net-Storage.Files.DataLake/12.7.0-alpha.20210219.1",
          "(.NET 5.0.3; Microsoft Windows 10.0.19041)"
        ],
        "x-ms-client-request-id": "4f880323-a11a-6363-b982-f9475896433c",
        "x-ms-date": "Fri, 19 Feb 2021 19:09:34 GMT",
        "x-ms-return-client-request-id": "true",
<<<<<<< HEAD
        "x-ms-version": "2020-12-06"
=======
        "x-ms-version": "2021-02-12"
>>>>>>> 7e782c87
      },
      "RequestBody": null,
      "StatusCode": 201,
      "ResponseHeaders": {
        "Content-Length": "0",
        "Date": "Fri, 19 Feb 2021 19:09:33 GMT",
        "ETag": "\"0x8D8D509E49BB48C\"",
        "Last-Modified": "Fri, 19 Feb 2021 19:09:33 GMT",
        "Server": [
          "Windows-Azure-HDFS/1.0",
          "Microsoft-HTTPAPI/2.0"
        ],
        "x-ms-client-request-id": "4f880323-a11a-6363-b982-f9475896433c",
        "x-ms-request-id": "6f4b0f43-e01f-004f-51f2-060e0b000000",
<<<<<<< HEAD
        "x-ms-version": "2020-12-06"
=======
        "x-ms-version": "2021-02-12"
>>>>>>> 7e782c87
      },
      "ResponseBody": []
    },
    {
      "RequestUri": "https://seannse.dfs.core.windows.net/test-filesystem-cb5beed9-6bfb-826e-7fc0-e8f49ab77a32?resource=filesystem&recursive=true&upn=false",
      "RequestMethod": "GET",
      "RequestHeaders": {
        "Accept": "application/json",
        "Authorization": "Sanitized",
        "traceparent": "00-52f3b0c2087ee24baed3cc79190a9ea3-b3adc33eb551484c-00",
        "User-Agent": [
          "azsdk-net-Storage.Files.DataLake/12.7.0-alpha.20210219.1",
          "(.NET 5.0.3; Microsoft Windows 10.0.19041)"
        ],
        "x-ms-client-request-id": "327f6f9b-d21e-365a-537a-7d29d0183d03",
        "x-ms-date": "Fri, 19 Feb 2021 19:09:34 GMT",
        "x-ms-return-client-request-id": "true",
<<<<<<< HEAD
        "x-ms-version": "2020-12-06"
=======
        "x-ms-version": "2021-02-12"
>>>>>>> 7e782c87
      },
      "RequestBody": null,
      "StatusCode": 200,
      "ResponseHeaders": {
        "Content-Type": "application/json; charset=utf-8",
        "Date": "Fri, 19 Feb 2021 19:09:33 GMT",
        "Server": [
          "Windows-Azure-HDFS/1.0",
          "Microsoft-HTTPAPI/2.0"
        ],
        "Transfer-Encoding": "chunked",
        "x-ms-client-request-id": "327f6f9b-d21e-365a-537a-7d29d0183d03",
        "x-ms-request-id": "6f4b0f53-e01f-004f-61f2-060e0b000000",
<<<<<<< HEAD
        "x-ms-version": "2020-12-06"
=======
        "x-ms-version": "2021-02-12"
>>>>>>> 7e782c87
      },
      "ResponseBody": [
        "{\"paths\":[{\"contentLength\":\"0\",\"creationTime\":\"132582353739756684\",\"etag\":\"0x8D8D509E49BB48C\",\"group\":\"$superuser\",\"lastModified\":\"Fri, 19 Feb 2021 19:09:33 GMT\",\"name\":\"test-ƒ¡£€‽%3A-46f0103f-b1cd-87a9-b88c-9ca235a62275\",\"owner\":\"$superuser\",\"permissions\":\"rw-r-----\"}]}\n"
      ]
    },
    {
      "RequestUri": "https://seannse.blob.core.windows.net/test-filesystem-cb5beed9-6bfb-826e-7fc0-e8f49ab77a32?restype=container",
      "RequestMethod": "DELETE",
      "RequestHeaders": {
        "Accept": "application/xml",
        "Authorization": "Sanitized",
        "traceparent": "00-a05ee3958039864199fbd23d3134e66c-7893ca16c36c2b4a-00",
        "User-Agent": [
          "azsdk-net-Storage.Files.DataLake/12.7.0-alpha.20210219.1",
          "(.NET 5.0.3; Microsoft Windows 10.0.19041)"
        ],
        "x-ms-client-request-id": "e8ab41f9-1017-1d1e-8427-d3a7805ba699",
        "x-ms-date": "Fri, 19 Feb 2021 19:09:34 GMT",
        "x-ms-return-client-request-id": "true",
<<<<<<< HEAD
        "x-ms-version": "2020-12-06"
=======
        "x-ms-version": "2021-02-12"
>>>>>>> 7e782c87
      },
      "RequestBody": null,
      "StatusCode": 202,
      "ResponseHeaders": {
        "Content-Length": "0",
        "Date": "Fri, 19 Feb 2021 19:09:34 GMT",
        "Server": [
          "Windows-Azure-Blob/1.0",
          "Microsoft-HTTPAPI/2.0"
        ],
        "x-ms-client-request-id": "e8ab41f9-1017-1d1e-8427-d3a7805ba699",
        "x-ms-request-id": "2e64275d-201e-00a4-21f2-0676f9000000",
<<<<<<< HEAD
        "x-ms-version": "2020-12-06"
=======
        "x-ms-version": "2021-02-12"
>>>>>>> 7e782c87
      },
      "ResponseBody": []
    }
  ],
  "Variables": {
    "RandomSeed": "1186906589",
    "Storage_TestConfigHierarchicalNamespace": "NamespaceTenant\nseannse\nU2FuaXRpemVk\nhttps://seannse.blob.core.windows.net\nhttps://seannse.file.core.windows.net\nhttps://seannse.queue.core.windows.net\nhttps://seannse.table.core.windows.net\n\n\n\n\nhttps://seannse-secondary.blob.core.windows.net\nhttps://seannse-secondary.file.core.windows.net\nhttps://seannse-secondary.queue.core.windows.net\nhttps://seannse-secondary.table.core.windows.net\n68390a19-a643-458b-b726-408abf67b4fc\nSanitized\n72f988bf-86f1-41af-91ab-2d7cd011db47\nhttps://login.microsoftonline.com/\nCloud\nBlobEndpoint=https://seannse.blob.core.windows.net/;QueueEndpoint=https://seannse.queue.core.windows.net/;FileEndpoint=https://seannse.file.core.windows.net/;BlobSecondaryEndpoint=https://seannse-secondary.blob.core.windows.net/;QueueSecondaryEndpoint=https://seannse-secondary.queue.core.windows.net/;FileSecondaryEndpoint=https://seannse-secondary.file.core.windows.net/;AccountName=seannse;AccountKey=Sanitized\n\n\n"
  }
}<|MERGE_RESOLUTION|>--- conflicted
+++ resolved
@@ -15,11 +15,7 @@
         "x-ms-client-request-id": "b10a6315-f4d3-7939-e312-5336de013432",
         "x-ms-date": "Fri, 19 Feb 2021 19:09:34 GMT",
         "x-ms-return-client-request-id": "true",
-<<<<<<< HEAD
-        "x-ms-version": "2020-12-06"
-=======
         "x-ms-version": "2021-02-12"
->>>>>>> 7e782c87
       },
       "RequestBody": null,
       "StatusCode": 201,
@@ -34,11 +30,7 @@
         ],
         "x-ms-client-request-id": "b10a6315-f4d3-7939-e312-5336de013432",
         "x-ms-request-id": "2e6424bf-201e-00a4-25f2-0676f9000000",
-<<<<<<< HEAD
-        "x-ms-version": "2020-12-06"
-=======
         "x-ms-version": "2021-02-12"
->>>>>>> 7e782c87
       },
       "ResponseBody": []
     },
@@ -56,11 +48,7 @@
         "x-ms-client-request-id": "4f880323-a11a-6363-b982-f9475896433c",
         "x-ms-date": "Fri, 19 Feb 2021 19:09:34 GMT",
         "x-ms-return-client-request-id": "true",
-<<<<<<< HEAD
-        "x-ms-version": "2020-12-06"
-=======
         "x-ms-version": "2021-02-12"
->>>>>>> 7e782c87
       },
       "RequestBody": null,
       "StatusCode": 201,
@@ -75,11 +63,7 @@
         ],
         "x-ms-client-request-id": "4f880323-a11a-6363-b982-f9475896433c",
         "x-ms-request-id": "6f4b0f43-e01f-004f-51f2-060e0b000000",
-<<<<<<< HEAD
-        "x-ms-version": "2020-12-06"
-=======
         "x-ms-version": "2021-02-12"
->>>>>>> 7e782c87
       },
       "ResponseBody": []
     },
@@ -97,11 +81,7 @@
         "x-ms-client-request-id": "327f6f9b-d21e-365a-537a-7d29d0183d03",
         "x-ms-date": "Fri, 19 Feb 2021 19:09:34 GMT",
         "x-ms-return-client-request-id": "true",
-<<<<<<< HEAD
-        "x-ms-version": "2020-12-06"
-=======
         "x-ms-version": "2021-02-12"
->>>>>>> 7e782c87
       },
       "RequestBody": null,
       "StatusCode": 200,
@@ -115,11 +95,7 @@
         "Transfer-Encoding": "chunked",
         "x-ms-client-request-id": "327f6f9b-d21e-365a-537a-7d29d0183d03",
         "x-ms-request-id": "6f4b0f53-e01f-004f-61f2-060e0b000000",
-<<<<<<< HEAD
-        "x-ms-version": "2020-12-06"
-=======
         "x-ms-version": "2021-02-12"
->>>>>>> 7e782c87
       },
       "ResponseBody": [
         "{\"paths\":[{\"contentLength\":\"0\",\"creationTime\":\"132582353739756684\",\"etag\":\"0x8D8D509E49BB48C\",\"group\":\"$superuser\",\"lastModified\":\"Fri, 19 Feb 2021 19:09:33 GMT\",\"name\":\"test-ƒ¡£€‽%3A-46f0103f-b1cd-87a9-b88c-9ca235a62275\",\"owner\":\"$superuser\",\"permissions\":\"rw-r-----\"}]}\n"
@@ -139,11 +115,7 @@
         "x-ms-client-request-id": "e8ab41f9-1017-1d1e-8427-d3a7805ba699",
         "x-ms-date": "Fri, 19 Feb 2021 19:09:34 GMT",
         "x-ms-return-client-request-id": "true",
-<<<<<<< HEAD
-        "x-ms-version": "2020-12-06"
-=======
         "x-ms-version": "2021-02-12"
->>>>>>> 7e782c87
       },
       "RequestBody": null,
       "StatusCode": 202,
@@ -156,11 +128,7 @@
         ],
         "x-ms-client-request-id": "e8ab41f9-1017-1d1e-8427-d3a7805ba699",
         "x-ms-request-id": "2e64275d-201e-00a4-21f2-0676f9000000",
-<<<<<<< HEAD
-        "x-ms-version": "2020-12-06"
-=======
         "x-ms-version": "2021-02-12"
->>>>>>> 7e782c87
       },
       "ResponseBody": []
     }
