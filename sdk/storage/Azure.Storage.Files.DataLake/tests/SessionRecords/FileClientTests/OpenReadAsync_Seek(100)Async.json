{
  "Entries": [
    {
      "RequestUri": "http://kasobolhnscanada.blob.core.windows.net/test-filesystem-e7f7490b-04bc-54f1-fc8a-08558ef9c5ed?restype=container",
      "RequestMethod": "PUT",
      "RequestHeaders": {
        "Accept": "application/xml",
        "Authorization": "Sanitized",
        "traceparent": "00-65306300a1beeb4b963642127e721c9f-88731080eb3de342-00",
        "User-Agent": [
          "azsdk-net-Storage.Files.DataLake/12.7.0-alpha.20210524.1",
          "(.NET 5.0.6; Microsoft Windows 10.0.19043)"
        ],
        "x-ms-blob-public-access": "container",
        "x-ms-client-request-id": "a897edd2-cd28-86ba-d0c7-13818e3642d8",
        "x-ms-date": "Tue, 25 May 2021 00:05:57 GMT",
        "x-ms-return-client-request-id": "true",
<<<<<<< HEAD
         "x-ms-version": "2020-10-02"
=======
        "x-ms-version": "2020-08-04"
>>>>>>> 41beb1fe
      },
      "RequestBody": null,
      "StatusCode": 201,
      "ResponseHeaders": {
        "Content-Length": "0",
        "Date": "Tue, 25 May 2021 00:05:56 GMT",
        "ETag": "\u00220x8D91F10DEFEDDBC\u0022",
        "Last-Modified": "Tue, 25 May 2021 00:05:57 GMT",
        "Server": [
          "Windows-Azure-Blob/1.0",
          "Microsoft-HTTPAPI/2.0"
        ],
        "x-ms-client-request-id": "a897edd2-cd28-86ba-d0c7-13818e3642d8",
<<<<<<< HEAD
        "x-ms-request-id": "4691bae6-401e-0056-07f9-068eb0000000",
         "x-ms-version": "2020-10-02"
=======
        "x-ms-request-id": "ff2eb2e1-c01e-0013-3cf9-505bbe000000",
        "x-ms-version": "2020-08-04"
>>>>>>> 41beb1fe
      },
      "ResponseBody": []
    },
    {
      "RequestUri": "http://kasobolhnscanada.dfs.core.windows.net/test-filesystem-e7f7490b-04bc-54f1-fc8a-08558ef9c5ed/test-file-fced3a9b-dd53-b3ff-9fa2-cc2de54b3580?resource=file",
      "RequestMethod": "PUT",
      "RequestHeaders": {
        "Accept": "application/json",
        "Authorization": "Sanitized",
        "If-None-Match": "*",
        "traceparent": "00-6bae490de876634da5003ce45c4e014b-5d9b72bb26fde44e-00",
        "User-Agent": [
          "azsdk-net-Storage.Files.DataLake/12.7.0-alpha.20210524.1",
          "(.NET 5.0.6; Microsoft Windows 10.0.19043)"
        ],
        "x-ms-client-request-id": "965f91a3-02ff-e20a-4777-26fdbf476fcc",
        "x-ms-date": "Tue, 25 May 2021 00:05:57 GMT",
        "x-ms-return-client-request-id": "true",
<<<<<<< HEAD
         "x-ms-version": "2020-10-02"
=======
        "x-ms-version": "2020-08-04"
>>>>>>> 41beb1fe
      },
      "RequestBody": null,
      "StatusCode": 201,
      "ResponseHeaders": {
        "Content-Length": "0",
        "Date": "Tue, 25 May 2021 00:05:56 GMT",
        "ETag": "\u00220x8D91F10DF0D79B1\u0022",
        "Last-Modified": "Tue, 25 May 2021 00:05:57 GMT",
        "Server": [
          "Windows-Azure-HDFS/1.0",
          "Microsoft-HTTPAPI/2.0"
        ],
        "x-ms-client-request-id": "965f91a3-02ff-e20a-4777-26fdbf476fcc",
<<<<<<< HEAD
        "x-ms-request-id": "d66a9fb3-f01f-0088-2ff9-069a56000000",
         "x-ms-version": "2020-10-02"
=======
        "x-ms-request-id": "f6ea1ec5-c01f-004e-6af9-50513a000000",
        "x-ms-request-server-encrypted": "true",
        "x-ms-version": "2020-08-04"
>>>>>>> 41beb1fe
      },
      "ResponseBody": []
    },
    {
      "RequestUri": "http://kasobolhnscanada.dfs.core.windows.net/test-filesystem-e7f7490b-04bc-54f1-fc8a-08558ef9c5ed/test-file-fced3a9b-dd53-b3ff-9fa2-cc2de54b3580?action=append\u0026position=0",
      "RequestMethod": "PATCH",
      "RequestHeaders": {
        "Accept": "application/json",
        "Authorization": "Sanitized",
        "Content-Length": "1024",
        "Content-Type": "application/octet-stream",
        "traceparent": "00-af36967e18929c4b8cb552d318d2aad7-418dc1985aa59342-00",
        "User-Agent": [
          "azsdk-net-Storage.Files.DataLake/12.7.0-alpha.20210524.1",
          "(.NET 5.0.6; Microsoft Windows 10.0.19043)"
        ],
        "x-ms-client-request-id": "538abcb7-9eec-a881-d803-2b37f5b6f7bf",
        "x-ms-date": "Tue, 25 May 2021 00:05:57 GMT",
        "x-ms-return-client-request-id": "true",
<<<<<<< HEAD
         "x-ms-version": "2020-10-02"
=======
        "x-ms-version": "2020-08-04"
>>>>>>> 41beb1fe
      },
      "RequestBody": "lm2TTeyjDJ\u002BtLlx/MGCLrIBigqBiHMVGDLUOFVgaOlT6\u002B/pbu7y5LuH4\u002BvpxOlZwPGcBK7SidnmoTUE3lPdGk/QHhTRlL/DDqVO\u002BaSLL1dFfntnxGQ6gWIWAs257gZrqsWcFabUhCgx2PYJg4w1X3Hhv1/YeVXnlZy2v5HuBRye51Le7xWscPZPMetuMP3R4Kdb2DKqkzFvtIAKIciWR9PZapw9VmxcNU5piUdqeWCe4Nrulizt9FQdbzqVolMptO4blMphlIo2/6bkPQnqBTsfazztq62m63JIH\u002Bc1ypL/P9BZUuCaOUxQt5qGBbdON2n/djcSOA08dKlYGXSi/TET6QE1jLJahTHsnPQXHOW6/eR9OlBf6QPHHN47QiPbrbZlchy2FKq7oPEFIZsVKVvHnR\u002BMJcbct/wBcnPUI0MSFPNBrarFBOU9wZVjVstkrfOCc6EAS4fziL4gtKI644Gt9wir13utApg2UmAteV00mMB8Ua\u002BiDc1vUiTspExDBuITtWO\u002BvNp71XEIyfUjwg9c6Bvhvo3WC\u002BU7OIVWwF5L90\u002BCGcf9dd/qAHw\u002BmUPYT4wZj7g0YURQPa16g4RVIREWvNapnaRLY3I7\u002B7oRl3KhYuj1OTCiF5IHLdwWgvZbkN9rK9htLrHr0ixF\u002BGmOQqY62RybY\u002BvgcKlEom/IMNx/4Gbapm\u002BWNDA7CWsAXBskdO8136nVwDD3irczKIxCI51PxhgGt5g6oKDsXFZ83BSOHC18klE2qiAx4x\u002B0Zw\u002Bn\u002BOnNsJYDIcFW/zsE6WPeeqqioQhewY1MGRv30NB4gj2VRGdssyt\u002Bjv5oKZcWMcDAV2RxFcIDSTdYfZt6C0zs3nz9b6D4bcuDJBYN9pv6NedbN31sB2x7kf8wEDGQAIOtf08aGMIfx\u002BWc8e2v9VKbYkuwItfTgNcMhd2lyF2Z8yOSXHdM4B0lO2\u002BX0xV\u002By5iolLHl3\u002BGv3f54CZLkdf\u002BIAwLOGZjfTn4ujudkO629kbpA/TOvsBM94oJ41NqKQMFwD8wWrK4DyUYzu1D6S6JMunfYo3jL2FLvjDsaYnmnoEol8C/hquEIPTPte/TCQ5rcKBpisZ1IpDN9Jxx26WrMjBsG1FdybxOW0GZE3mBaLUicOjpfQPKo2Uv8ZIfAkVPJIO/du29Dab0Kz\u002BE7A8nTJvXT2rMsbUskXfsPdgqL0j8Se71weHXdXMx5UHURcdl\u002BLT2N7LqgmLOkuV1wN/e2fv2iKIQMXqqD9nnitxjWFughjUjI/eGEceMJz8MYaSjYwtF7b0lRcc6TDfo8veWW0qJxUqaq7YEYHbalApLrZ4lRCfBLXqei0B96Ne/rR7P5dv0cqxqCLdVQY1GSqG87q6g==",
      "StatusCode": 202,
      "ResponseHeaders": {
        "Content-Length": "0",
        "Date": "Tue, 25 May 2021 00:05:56 GMT",
        "Server": [
          "Windows-Azure-HDFS/1.0",
          "Microsoft-HTTPAPI/2.0"
        ],
        "x-ms-client-request-id": "538abcb7-9eec-a881-d803-2b37f5b6f7bf",
        "x-ms-request-id": "f6ea1ec6-c01f-004e-6bf9-50513a000000",
        "x-ms-request-server-encrypted": "true",
<<<<<<< HEAD
         "x-ms-version": "2020-10-02"
=======
        "x-ms-version": "2020-08-04"
>>>>>>> 41beb1fe
      },
      "ResponseBody": []
    },
    {
      "RequestUri": "http://kasobolhnscanada.dfs.core.windows.net/test-filesystem-e7f7490b-04bc-54f1-fc8a-08558ef9c5ed/test-file-fced3a9b-dd53-b3ff-9fa2-cc2de54b3580?action=flush\u0026position=1024",
      "RequestMethod": "PATCH",
      "RequestHeaders": {
        "Accept": "application/json",
        "Authorization": "Sanitized",
        "traceparent": "00-10314a9d342a0349ad14649ab1ff774f-a8c0da2ed594ba4a-00",
        "User-Agent": [
          "azsdk-net-Storage.Files.DataLake/12.7.0-alpha.20210524.1",
          "(.NET 5.0.6; Microsoft Windows 10.0.19043)"
        ],
        "x-ms-client-request-id": "02469048-1bbc-00e0-6156-5fe64b0389d0",
        "x-ms-date": "Tue, 25 May 2021 00:05:57 GMT",
        "x-ms-return-client-request-id": "true",
<<<<<<< HEAD
         "x-ms-version": "2020-10-02"
=======
        "x-ms-version": "2020-08-04"
>>>>>>> 41beb1fe
      },
      "RequestBody": null,
      "StatusCode": 200,
      "ResponseHeaders": {
        "Content-Length": "0",
        "Date": "Tue, 25 May 2021 00:05:56 GMT",
        "ETag": "\u00220x8D91F10DF241ABC\u0022",
        "Last-Modified": "Tue, 25 May 2021 00:05:57 GMT",
        "Server": [
          "Windows-Azure-HDFS/1.0",
          "Microsoft-HTTPAPI/2.0"
        ],
        "x-ms-client-request-id": "02469048-1bbc-00e0-6156-5fe64b0389d0",
        "x-ms-request-id": "f6ea1ec7-c01f-004e-6cf9-50513a000000",
        "x-ms-request-server-encrypted": "false",
<<<<<<< HEAD
         "x-ms-version": "2020-10-02"
=======
        "x-ms-version": "2020-08-04"
>>>>>>> 41beb1fe
      },
      "ResponseBody": []
    },
    {
      "RequestUri": "http://kasobolhnscanada.blob.core.windows.net/test-filesystem-e7f7490b-04bc-54f1-fc8a-08558ef9c5ed/test-file-fced3a9b-dd53-b3ff-9fa2-cc2de54b3580",
      "RequestMethod": "HEAD",
      "RequestHeaders": {
        "Accept": "application/xml",
        "Authorization": "Sanitized",
        "traceparent": "00-11d9c54be91ce94bb65e14f5034399ff-7d9c5553f102ec45-00",
        "User-Agent": [
          "azsdk-net-Storage.Files.DataLake/12.7.0-alpha.20210524.1",
          "(.NET 5.0.6; Microsoft Windows 10.0.19043)"
        ],
        "x-ms-client-request-id": "65ee0e3f-f46f-3303-1235-3fb3543fe153",
        "x-ms-date": "Tue, 25 May 2021 00:05:57 GMT",
        "x-ms-return-client-request-id": "true",
<<<<<<< HEAD
         "x-ms-version": "2020-10-02"
=======
        "x-ms-version": "2020-08-04"
>>>>>>> 41beb1fe
      },
      "RequestBody": null,
      "StatusCode": 200,
      "ResponseHeaders": {
        "Accept-Ranges": "bytes",
        "Content-Length": "1024",
        "Content-Type": "application/octet-stream",
        "Date": "Tue, 25 May 2021 00:05:56 GMT",
        "ETag": "\u00220x8D91F10DF241ABC\u0022",
        "Last-Modified": "Tue, 25 May 2021 00:05:57 GMT",
        "Server": [
          "Windows-Azure-Blob/1.0",
          "Microsoft-HTTPAPI/2.0"
        ],
        "x-ms-access-tier": "Hot",
        "x-ms-access-tier-inferred": "true",
        "x-ms-blob-type": "BlockBlob",
        "x-ms-client-request-id": "65ee0e3f-f46f-3303-1235-3fb3543fe153",
        "x-ms-creation-time": "Tue, 25 May 2021 00:05:57 GMT",
        "x-ms-group": "$superuser",
        "x-ms-lease-state": "available",
        "x-ms-lease-status": "unlocked",
        "x-ms-owner": "$superuser",
        "x-ms-permissions": "rw-r-----",
        "x-ms-request-id": "ff2eb379-c01e-0013-3df9-505bbe000000",
        "x-ms-server-encrypted": "true",
<<<<<<< HEAD
         "x-ms-version": "2020-10-02"
=======
        "x-ms-version": "2020-08-04"
>>>>>>> 41beb1fe
      },
      "ResponseBody": []
    },
    {
      "RequestUri": "http://kasobolhnscanada.blob.core.windows.net/test-filesystem-e7f7490b-04bc-54f1-fc8a-08558ef9c5ed/test-file-fced3a9b-dd53-b3ff-9fa2-cc2de54b3580",
      "RequestMethod": "GET",
      "RequestHeaders": {
        "Accept": "application/xml",
        "Authorization": "Sanitized",
        "If-Match": "0x8D91F10DF241ABC",
        "User-Agent": [
          "azsdk-net-Storage.Files.DataLake/12.7.0-alpha.20210524.1",
          "(.NET 5.0.6; Microsoft Windows 10.0.19043)"
        ],
        "x-ms-client-request-id": "3ca6fbbb-2414-4a61-3212-19be4dd8af56",
        "x-ms-date": "Tue, 25 May 2021 00:05:57 GMT",
        "x-ms-range": "bytes=0-127",
        "x-ms-return-client-request-id": "true",
<<<<<<< HEAD
         "x-ms-version": "2020-10-02"
=======
        "x-ms-version": "2020-08-04"
>>>>>>> 41beb1fe
      },
      "RequestBody": null,
      "StatusCode": 206,
      "ResponseHeaders": {
        "Accept-Ranges": "bytes",
        "Content-Length": "128",
        "Content-Range": "bytes 0-127/1024",
        "Content-Type": "application/octet-stream",
        "Date": "Tue, 25 May 2021 00:05:56 GMT",
        "ETag": "\u00220x8D91F10DF241ABC\u0022",
        "Last-Modified": "Tue, 25 May 2021 00:05:57 GMT",
        "Server": [
          "Windows-Azure-Blob/1.0",
          "Microsoft-HTTPAPI/2.0"
        ],
        "x-ms-blob-type": "BlockBlob",
        "x-ms-client-request-id": "3ca6fbbb-2414-4a61-3212-19be4dd8af56",
        "x-ms-creation-time": "Tue, 25 May 2021 00:05:57 GMT",
        "x-ms-group": "$superuser",
        "x-ms-lease-state": "available",
        "x-ms-lease-status": "unlocked",
        "x-ms-owner": "$superuser",
        "x-ms-permissions": "rw-r-----",
        "x-ms-request-id": "ff2eb39f-c01e-0013-61f9-505bbe000000",
        "x-ms-server-encrypted": "true",
<<<<<<< HEAD
         "x-ms-version": "2020-10-02"
=======
        "x-ms-version": "2020-08-04"
>>>>>>> 41beb1fe
      },
      "ResponseBody": "lm2TTeyjDJ\u002BtLlx/MGCLrIBigqBiHMVGDLUOFVgaOlT6\u002B/pbu7y5LuH4\u002BvpxOlZwPGcBK7SidnmoTUE3lPdGk/QHhTRlL/DDqVO\u002BaSLL1dFfntnxGQ6gWIWAs257gZrqsWcFabUhCgx2PYJg4w1X3Hhv1/YeVXnlZy2v5HuBRyc="
    },
    {
      "RequestUri": "http://kasobolhnscanada.blob.core.windows.net/test-filesystem-e7f7490b-04bc-54f1-fc8a-08558ef9c5ed/test-file-fced3a9b-dd53-b3ff-9fa2-cc2de54b3580",
      "RequestMethod": "GET",
      "RequestHeaders": {
        "Accept": "application/xml",
        "Authorization": "Sanitized",
        "If-Match": "0x8D91F10DF241ABC",
        "User-Agent": [
          "azsdk-net-Storage.Files.DataLake/12.7.0-alpha.20210524.1",
          "(.NET 5.0.6; Microsoft Windows 10.0.19043)"
        ],
        "x-ms-client-request-id": "58f896c4-a499-323e-dd3e-a41d7f6a6e2b",
        "x-ms-date": "Tue, 25 May 2021 00:05:57 GMT",
        "x-ms-range": "bytes=128-255",
        "x-ms-return-client-request-id": "true",
<<<<<<< HEAD
         "x-ms-version": "2020-10-02"
=======
        "x-ms-version": "2020-08-04"
>>>>>>> 41beb1fe
      },
      "RequestBody": null,
      "StatusCode": 206,
      "ResponseHeaders": {
        "Accept-Ranges": "bytes",
        "Content-Length": "128",
        "Content-Range": "bytes 128-255/1024",
        "Content-Type": "application/octet-stream",
        "Date": "Tue, 25 May 2021 00:05:56 GMT",
        "ETag": "\u00220x8D91F10DF241ABC\u0022",
        "Last-Modified": "Tue, 25 May 2021 00:05:57 GMT",
        "Server": [
          "Windows-Azure-Blob/1.0",
          "Microsoft-HTTPAPI/2.0"
        ],
        "x-ms-blob-type": "BlockBlob",
        "x-ms-client-request-id": "58f896c4-a499-323e-dd3e-a41d7f6a6e2b",
        "x-ms-creation-time": "Tue, 25 May 2021 00:05:57 GMT",
        "x-ms-group": "$superuser",
        "x-ms-lease-state": "available",
        "x-ms-lease-status": "unlocked",
        "x-ms-owner": "$superuser",
        "x-ms-permissions": "rw-r-----",
        "x-ms-request-id": "ff2eb3da-c01e-0013-1bf9-505bbe000000",
        "x-ms-server-encrypted": "true",
<<<<<<< HEAD
         "x-ms-version": "2020-10-02"
=======
        "x-ms-version": "2020-08-04"
>>>>>>> 41beb1fe
      },
      "ResponseBody": "udS3u8VrHD2TzHrbjD90eCnW9gyqpMxb7SACiHIlkfT2WqcPVZsXDVOaYlHanlgnuDa7pYs7fRUHW86laJTKbTuG5TKYZSKNv\u002Bm5D0J6gU7H2s87autputySB/nNcqS/z/QWVLgmjlMULeahgW3Tjdp/3Y3EjgNPHSpWBl0ov0w="
    },
    {
      "RequestUri": "http://kasobolhnscanada.blob.core.windows.net/test-filesystem-e7f7490b-04bc-54f1-fc8a-08558ef9c5ed/test-file-fced3a9b-dd53-b3ff-9fa2-cc2de54b3580",
      "RequestMethod": "GET",
      "RequestHeaders": {
        "Accept": "application/xml",
        "Authorization": "Sanitized",
        "If-Match": "0x8D91F10DF241ABC",
        "User-Agent": [
          "azsdk-net-Storage.Files.DataLake/12.7.0-alpha.20210524.1",
          "(.NET 5.0.6; Microsoft Windows 10.0.19043)"
        ],
        "x-ms-client-request-id": "b6f9dafd-57e0-d9bd-6b84-72f11f17277b",
        "x-ms-date": "Tue, 25 May 2021 00:05:57 GMT",
        "x-ms-range": "bytes=256-383",
        "x-ms-return-client-request-id": "true",
<<<<<<< HEAD
         "x-ms-version": "2020-10-02"
=======
        "x-ms-version": "2020-08-04"
>>>>>>> 41beb1fe
      },
      "RequestBody": null,
      "StatusCode": 206,
      "ResponseHeaders": {
        "Accept-Ranges": "bytes",
        "Content-Length": "128",
        "Content-Range": "bytes 256-383/1024",
        "Content-Type": "application/octet-stream",
        "Date": "Tue, 25 May 2021 00:05:56 GMT",
        "ETag": "\u00220x8D91F10DF241ABC\u0022",
        "Last-Modified": "Tue, 25 May 2021 00:05:57 GMT",
        "Server": [
          "Windows-Azure-Blob/1.0",
          "Microsoft-HTTPAPI/2.0"
        ],
        "x-ms-blob-type": "BlockBlob",
        "x-ms-client-request-id": "b6f9dafd-57e0-d9bd-6b84-72f11f17277b",
        "x-ms-creation-time": "Tue, 25 May 2021 00:05:57 GMT",
        "x-ms-group": "$superuser",
        "x-ms-lease-state": "available",
        "x-ms-lease-status": "unlocked",
        "x-ms-owner": "$superuser",
        "x-ms-permissions": "rw-r-----",
        "x-ms-request-id": "ff2eb3f8-c01e-0013-38f9-505bbe000000",
        "x-ms-server-encrypted": "true",
<<<<<<< HEAD
         "x-ms-version": "2020-10-02"
=======
        "x-ms-version": "2020-08-04"
>>>>>>> 41beb1fe
      },
      "ResponseBody": "RPpATWMslqFMeyc9Bcc5br95H06UF/pA8cc3jtCI9uttmVyHLYUqrug8QUhmxUpW8edH4wlxty3/AFyc9QjQxIU80GtqsUE5T3BlWNWy2St84JzoQBLh/OIviC0ojrjga33CKvXe60CmDZSYC15XTSYwHxRr6INzW9SJOykTEME="
    },
    {
      "RequestUri": "http://kasobolhnscanada.blob.core.windows.net/test-filesystem-e7f7490b-04bc-54f1-fc8a-08558ef9c5ed/test-file-fced3a9b-dd53-b3ff-9fa2-cc2de54b3580",
      "RequestMethod": "GET",
      "RequestHeaders": {
        "Accept": "application/xml",
        "Authorization": "Sanitized",
        "If-Match": "0x8D91F10DF241ABC",
        "User-Agent": [
          "azsdk-net-Storage.Files.DataLake/12.7.0-alpha.20210524.1",
          "(.NET 5.0.6; Microsoft Windows 10.0.19043)"
        ],
        "x-ms-client-request-id": "a51f177b-b770-3c4a-5807-0a99af87d7af",
        "x-ms-date": "Tue, 25 May 2021 00:05:57 GMT",
        "x-ms-range": "bytes=384-511",
        "x-ms-return-client-request-id": "true",
<<<<<<< HEAD
         "x-ms-version": "2020-10-02"
=======
        "x-ms-version": "2020-08-04"
>>>>>>> 41beb1fe
      },
      "RequestBody": null,
      "StatusCode": 206,
      "ResponseHeaders": {
        "Accept-Ranges": "bytes",
        "Content-Length": "128",
        "Content-Range": "bytes 384-511/1024",
        "Content-Type": "application/octet-stream",
        "Date": "Tue, 25 May 2021 00:05:56 GMT",
        "ETag": "\u00220x8D91F10DF241ABC\u0022",
        "Last-Modified": "Tue, 25 May 2021 00:05:57 GMT",
        "Server": [
          "Windows-Azure-Blob/1.0",
          "Microsoft-HTTPAPI/2.0"
        ],
        "x-ms-blob-type": "BlockBlob",
        "x-ms-client-request-id": "a51f177b-b770-3c4a-5807-0a99af87d7af",
        "x-ms-creation-time": "Tue, 25 May 2021 00:05:57 GMT",
        "x-ms-group": "$superuser",
        "x-ms-lease-state": "available",
        "x-ms-lease-status": "unlocked",
        "x-ms-owner": "$superuser",
        "x-ms-permissions": "rw-r-----",
        "x-ms-request-id": "ff2eb407-c01e-0013-47f9-505bbe000000",
        "x-ms-server-encrypted": "true",
<<<<<<< HEAD
         "x-ms-version": "2020-10-02"
=======
        "x-ms-version": "2020-08-04"
>>>>>>> 41beb1fe
      },
      "ResponseBody": "uITtWO\u002BvNp71XEIyfUjwg9c6Bvhvo3WC\u002BU7OIVWwF5L90\u002BCGcf9dd/qAHw\u002BmUPYT4wZj7g0YURQPa16g4RVIREWvNapnaRLY3I7\u002B7oRl3KhYuj1OTCiF5IHLdwWgvZbkN9rK9htLrHr0ixF\u002BGmOQqY62RybY\u002BvgcKlEom/IMNx8="
    },
    {
      "RequestUri": "http://kasobolhnscanada.blob.core.windows.net/test-filesystem-e7f7490b-04bc-54f1-fc8a-08558ef9c5ed/test-file-fced3a9b-dd53-b3ff-9fa2-cc2de54b3580",
      "RequestMethod": "GET",
      "RequestHeaders": {
        "Accept": "application/xml",
        "Authorization": "Sanitized",
        "If-Match": "0x8D91F10DF241ABC",
        "User-Agent": [
          "azsdk-net-Storage.Files.DataLake/12.7.0-alpha.20210524.1",
          "(.NET 5.0.6; Microsoft Windows 10.0.19043)"
        ],
        "x-ms-client-request-id": "0775c914-82f7-0d0b-ea5c-19bd9588f495",
        "x-ms-date": "Tue, 25 May 2021 00:05:57 GMT",
        "x-ms-range": "bytes=550-677",
        "x-ms-return-client-request-id": "true",
<<<<<<< HEAD
         "x-ms-version": "2020-10-02"
=======
        "x-ms-version": "2020-08-04"
>>>>>>> 41beb1fe
      },
      "RequestBody": null,
      "StatusCode": 206,
      "ResponseHeaders": {
        "Accept-Ranges": "bytes",
        "Content-Length": "128",
        "Content-Range": "bytes 550-677/1024",
        "Content-Type": "application/octet-stream",
        "Date": "Tue, 25 May 2021 00:05:56 GMT",
        "ETag": "\u00220x8D91F10DF241ABC\u0022",
        "Last-Modified": "Tue, 25 May 2021 00:05:57 GMT",
        "Server": [
          "Windows-Azure-Blob/1.0",
          "Microsoft-HTTPAPI/2.0"
        ],
        "x-ms-blob-type": "BlockBlob",
        "x-ms-client-request-id": "0775c914-82f7-0d0b-ea5c-19bd9588f495",
        "x-ms-creation-time": "Tue, 25 May 2021 00:05:57 GMT",
        "x-ms-group": "$superuser",
        "x-ms-lease-state": "available",
        "x-ms-lease-status": "unlocked",
        "x-ms-owner": "$superuser",
        "x-ms-permissions": "rw-r-----",
        "x-ms-request-id": "ff2eb424-c01e-0013-60f9-505bbe000000",
        "x-ms-server-encrypted": "true",
<<<<<<< HEAD
         "x-ms-version": "2020-10-02"
=======
        "x-ms-version": "2020-08-04"
>>>>>>> 41beb1fe
      },
      "ResponseBody": "DqgoOxcVnzcFI4cLXySUTaqIDHjH7RnD6f46c2wlgMhwVb/OwTpY956qqKhCF7BjUwZG/fQ0HiCPZVEZ2yzK36O/mgplxYxwMBXZHEVwgNJN1h9m3oLTOzefP1voPhty4MkFg32m/o151s3fWwHbHuR/zAQMZAAg61/TxoYwh/E="
    },
    {
      "RequestUri": "http://kasobolhnscanada.blob.core.windows.net/test-filesystem-e7f7490b-04bc-54f1-fc8a-08558ef9c5ed/test-file-fced3a9b-dd53-b3ff-9fa2-cc2de54b3580",
      "RequestMethod": "GET",
      "RequestHeaders": {
        "Accept": "application/xml",
        "Authorization": "Sanitized",
        "If-Match": "0x8D91F10DF241ABC",
        "User-Agent": [
          "azsdk-net-Storage.Files.DataLake/12.7.0-alpha.20210524.1",
          "(.NET 5.0.6; Microsoft Windows 10.0.19043)"
        ],
        "x-ms-client-request-id": "e584fb7a-cf12-56b8-d00f-a23e360bc830",
        "x-ms-date": "Tue, 25 May 2021 00:05:58 GMT",
        "x-ms-range": "bytes=678-805",
        "x-ms-return-client-request-id": "true",
<<<<<<< HEAD
         "x-ms-version": "2020-10-02"
=======
        "x-ms-version": "2020-08-04"
>>>>>>> 41beb1fe
      },
      "RequestBody": null,
      "StatusCode": 206,
      "ResponseHeaders": {
        "Accept-Ranges": "bytes",
        "Content-Length": "128",
        "Content-Range": "bytes 678-805/1024",
        "Content-Type": "application/octet-stream",
        "Date": "Tue, 25 May 2021 00:05:56 GMT",
        "ETag": "\u00220x8D91F10DF241ABC\u0022",
        "Last-Modified": "Tue, 25 May 2021 00:05:57 GMT",
        "Server": [
          "Windows-Azure-Blob/1.0",
          "Microsoft-HTTPAPI/2.0"
        ],
        "x-ms-blob-type": "BlockBlob",
        "x-ms-client-request-id": "e584fb7a-cf12-56b8-d00f-a23e360bc830",
        "x-ms-creation-time": "Tue, 25 May 2021 00:05:57 GMT",
        "x-ms-group": "$superuser",
        "x-ms-lease-state": "available",
        "x-ms-lease-status": "unlocked",
        "x-ms-owner": "$superuser",
        "x-ms-permissions": "rw-r-----",
        "x-ms-request-id": "ff2eb438-c01e-0013-73f9-505bbe000000",
        "x-ms-server-encrypted": "true",
<<<<<<< HEAD
         "x-ms-version": "2020-10-02"
=======
        "x-ms-version": "2020-08-04"
>>>>>>> 41beb1fe
      },
      "ResponseBody": "\u002BWc8e2v9VKbYkuwItfTgNcMhd2lyF2Z8yOSXHdM4B0lO2\u002BX0xV\u002By5iolLHl3\u002BGv3f54CZLkdf\u002BIAwLOGZjfTn4ujudkO629kbpA/TOvsBM94oJ41NqKQMFwD8wWrK4DyUYzu1D6S6JMunfYo3jL2FLvjDsaYnmnoEol8C/hquEI="
    },
    {
      "RequestUri": "http://kasobolhnscanada.blob.core.windows.net/test-filesystem-e7f7490b-04bc-54f1-fc8a-08558ef9c5ed/test-file-fced3a9b-dd53-b3ff-9fa2-cc2de54b3580",
      "RequestMethod": "GET",
      "RequestHeaders": {
        "Accept": "application/xml",
        "Authorization": "Sanitized",
        "If-Match": "0x8D91F10DF241ABC",
        "User-Agent": [
          "azsdk-net-Storage.Files.DataLake/12.7.0-alpha.20210524.1",
          "(.NET 5.0.6; Microsoft Windows 10.0.19043)"
        ],
        "x-ms-client-request-id": "9a42e6e6-0e03-5b83-2968-a02f3fcef542",
        "x-ms-date": "Tue, 25 May 2021 00:05:58 GMT",
        "x-ms-range": "bytes=806-933",
        "x-ms-return-client-request-id": "true",
<<<<<<< HEAD
         "x-ms-version": "2020-10-02"
=======
        "x-ms-version": "2020-08-04"
>>>>>>> 41beb1fe
      },
      "RequestBody": null,
      "StatusCode": 206,
      "ResponseHeaders": {
        "Accept-Ranges": "bytes",
        "Content-Length": "128",
        "Content-Range": "bytes 806-933/1024",
        "Content-Type": "application/octet-stream",
        "Date": "Tue, 25 May 2021 00:05:57 GMT",
        "ETag": "\u00220x8D91F10DF241ABC\u0022",
        "Last-Modified": "Tue, 25 May 2021 00:05:57 GMT",
        "Server": [
          "Windows-Azure-Blob/1.0",
          "Microsoft-HTTPAPI/2.0"
        ],
        "x-ms-blob-type": "BlockBlob",
        "x-ms-client-request-id": "9a42e6e6-0e03-5b83-2968-a02f3fcef542",
        "x-ms-creation-time": "Tue, 25 May 2021 00:05:57 GMT",
        "x-ms-group": "$superuser",
        "x-ms-lease-state": "available",
        "x-ms-lease-status": "unlocked",
        "x-ms-owner": "$superuser",
        "x-ms-permissions": "rw-r-----",
        "x-ms-request-id": "ff2eb454-c01e-0013-0cf9-505bbe000000",
        "x-ms-server-encrypted": "true",
<<<<<<< HEAD
         "x-ms-version": "2020-10-02"
=======
        "x-ms-version": "2020-08-04"
>>>>>>> 41beb1fe
      },
      "ResponseBody": "D0z7Xv0wkOa3CgaYrGdSKQzfSccdulqzIwbBtRXcm8TltBmRN5gWi1InDo6X0DyqNlL/GSHwJFTySDv3btvQ2m9Cs/hOwPJ0yb109qzLG1LJF37D3YKi9I/Enu9cHh13VzMeVB1EXHZfi09jey6oJizpLldcDf3tn79oiiEDF6o="
    },
    {
      "RequestUri": "http://kasobolhnscanada.blob.core.windows.net/test-filesystem-e7f7490b-04bc-54f1-fc8a-08558ef9c5ed/test-file-fced3a9b-dd53-b3ff-9fa2-cc2de54b3580",
      "RequestMethod": "GET",
      "RequestHeaders": {
        "Accept": "application/xml",
        "Authorization": "Sanitized",
        "If-Match": "0x8D91F10DF241ABC",
        "User-Agent": [
          "azsdk-net-Storage.Files.DataLake/12.7.0-alpha.20210524.1",
          "(.NET 5.0.6; Microsoft Windows 10.0.19043)"
        ],
        "x-ms-client-request-id": "50582320-2ec9-542d-8058-bafb7ba0f2ed",
        "x-ms-date": "Tue, 25 May 2021 00:05:58 GMT",
        "x-ms-range": "bytes=934-1061",
        "x-ms-return-client-request-id": "true",
<<<<<<< HEAD
         "x-ms-version": "2020-10-02"
=======
        "x-ms-version": "2020-08-04"
>>>>>>> 41beb1fe
      },
      "RequestBody": null,
      "StatusCode": 206,
      "ResponseHeaders": {
        "Accept-Ranges": "bytes",
        "Content-Length": "90",
        "Content-Range": "bytes 934-1023/1024",
        "Content-Type": "application/octet-stream",
        "Date": "Tue, 25 May 2021 00:05:57 GMT",
        "ETag": "\u00220x8D91F10DF241ABC\u0022",
        "Last-Modified": "Tue, 25 May 2021 00:05:57 GMT",
        "Server": [
          "Windows-Azure-Blob/1.0",
          "Microsoft-HTTPAPI/2.0"
        ],
        "x-ms-blob-type": "BlockBlob",
        "x-ms-client-request-id": "50582320-2ec9-542d-8058-bafb7ba0f2ed",
        "x-ms-creation-time": "Tue, 25 May 2021 00:05:57 GMT",
        "x-ms-group": "$superuser",
        "x-ms-lease-state": "available",
        "x-ms-lease-status": "unlocked",
        "x-ms-owner": "$superuser",
        "x-ms-permissions": "rw-r-----",
        "x-ms-request-id": "ff2eb46b-c01e-0013-22f9-505bbe000000",
        "x-ms-server-encrypted": "true",
<<<<<<< HEAD
         "x-ms-version": "2020-10-02"
=======
        "x-ms-version": "2020-08-04"
>>>>>>> 41beb1fe
      },
      "ResponseBody": "oP2eeK3GNYW6CGNSMj94YRx4wnPwxhpKNjC0XtvSVFxzpMN\u002Bjy95ZbSonFSpqrtgRgdtqUCkutniVEJ8Etep6LQH3o17\u002BtHs/l2/RyrGoIt1VBjUZKobzurq"
    },
    {
      "RequestUri": "http://kasobolhnscanada.blob.core.windows.net/test-filesystem-e7f7490b-04bc-54f1-fc8a-08558ef9c5ed?restype=container",
      "RequestMethod": "DELETE",
      "RequestHeaders": {
        "Accept": "application/xml",
        "Authorization": "Sanitized",
        "traceparent": "00-caba5cd9a1d421419736bfd29ff266b8-51e7aea60df25c45-00",
        "User-Agent": [
          "azsdk-net-Storage.Files.DataLake/12.7.0-alpha.20210524.1",
          "(.NET 5.0.6; Microsoft Windows 10.0.19043)"
        ],
        "x-ms-client-request-id": "1c0ec1a7-a576-c979-8d63-9a5ed7d3e48b",
        "x-ms-date": "Tue, 25 May 2021 00:05:58 GMT",
        "x-ms-return-client-request-id": "true",
<<<<<<< HEAD
         "x-ms-version": "2020-10-02"
=======
        "x-ms-version": "2020-08-04"
>>>>>>> 41beb1fe
      },
      "RequestBody": null,
      "StatusCode": 202,
      "ResponseHeaders": {
        "Content-Length": "0",
        "Date": "Tue, 25 May 2021 00:05:57 GMT",
        "Server": [
          "Windows-Azure-Blob/1.0",
          "Microsoft-HTTPAPI/2.0"
        ],
        "x-ms-client-request-id": "1c0ec1a7-a576-c979-8d63-9a5ed7d3e48b",
<<<<<<< HEAD
        "x-ms-request-id": "4691bd3e-401e-0056-29f9-068eb0000000",
         "x-ms-version": "2020-10-02"
=======
        "x-ms-request-id": "ff2eb49a-c01e-0013-4bf9-505bbe000000",
        "x-ms-version": "2020-08-04"
>>>>>>> 41beb1fe
      },
      "ResponseBody": []
    }
  ],
  "Variables": {
    "RandomSeed": "1874862463",
    "Storage_TestConfigHierarchicalNamespace": "NamespaceTenant\nkasobolhnscanada\nU2FuaXRpemVk\nhttp://kasobolhnscanada.blob.core.windows.net\nhttp://kasobolhnscanada.file.core.windows.net\nhttp://kasobolhnscanada.queue.core.windows.net\nhttp://kasobolhnscanada.table.core.windows.net\n\n\n\n\nhttp://kasobolhnscanada-secondary.blob.core.windows.net\nhttp://kasobolhnscanada-secondary.file.core.windows.net\nhttp://kasobolhnscanada-secondary.queue.core.windows.net\nhttp://kasobolhnscanada-secondary.table.core.windows.net\nc6b5fe1a-9b59-4975-92c4-d9f728c3c371\nSanitized\n72f988bf-86f1-41af-91ab-2d7cd011db47\nhttps://login.microsoftonline.com/\nCloud\nBlobEndpoint=http://kasobolhnscanada.blob.core.windows.net/;QueueEndpoint=http://kasobolhnscanada.queue.core.windows.net/;FileEndpoint=http://kasobolhnscanada.file.core.windows.net/;BlobSecondaryEndpoint=http://kasobolhnscanada-secondary.blob.core.windows.net/;QueueSecondaryEndpoint=http://kasobolhnscanada-secondary.queue.core.windows.net/;FileSecondaryEndpoint=http://kasobolhnscanada-secondary.file.core.windows.net/;AccountName=kasobolhnscanada;AccountKey=Sanitized\n"
  }
}<|MERGE_RESOLUTION|>--- conflicted
+++ resolved
@@ -15,11 +15,7 @@
         "x-ms-client-request-id": "a897edd2-cd28-86ba-d0c7-13818e3642d8",
         "x-ms-date": "Tue, 25 May 2021 00:05:57 GMT",
         "x-ms-return-client-request-id": "true",
-<<<<<<< HEAD
-         "x-ms-version": "2020-10-02"
-=======
-        "x-ms-version": "2020-08-04"
->>>>>>> 41beb1fe
+        "x-ms-version": "2020-10-02"
       },
       "RequestBody": null,
       "StatusCode": 201,
@@ -33,13 +29,8 @@
           "Microsoft-HTTPAPI/2.0"
         ],
         "x-ms-client-request-id": "a897edd2-cd28-86ba-d0c7-13818e3642d8",
-<<<<<<< HEAD
-        "x-ms-request-id": "4691bae6-401e-0056-07f9-068eb0000000",
-         "x-ms-version": "2020-10-02"
-=======
         "x-ms-request-id": "ff2eb2e1-c01e-0013-3cf9-505bbe000000",
-        "x-ms-version": "2020-08-04"
->>>>>>> 41beb1fe
+        "x-ms-version": "2020-10-02"
       },
       "ResponseBody": []
     },
@@ -58,11 +49,7 @@
         "x-ms-client-request-id": "965f91a3-02ff-e20a-4777-26fdbf476fcc",
         "x-ms-date": "Tue, 25 May 2021 00:05:57 GMT",
         "x-ms-return-client-request-id": "true",
-<<<<<<< HEAD
-         "x-ms-version": "2020-10-02"
-=======
-        "x-ms-version": "2020-08-04"
->>>>>>> 41beb1fe
+        "x-ms-version": "2020-10-02"
       },
       "RequestBody": null,
       "StatusCode": 201,
@@ -76,14 +63,9 @@
           "Microsoft-HTTPAPI/2.0"
         ],
         "x-ms-client-request-id": "965f91a3-02ff-e20a-4777-26fdbf476fcc",
-<<<<<<< HEAD
-        "x-ms-request-id": "d66a9fb3-f01f-0088-2ff9-069a56000000",
-         "x-ms-version": "2020-10-02"
-=======
         "x-ms-request-id": "f6ea1ec5-c01f-004e-6af9-50513a000000",
         "x-ms-request-server-encrypted": "true",
-        "x-ms-version": "2020-08-04"
->>>>>>> 41beb1fe
+        "x-ms-version": "2020-10-02"
       },
       "ResponseBody": []
     },
@@ -103,11 +85,7 @@
         "x-ms-client-request-id": "538abcb7-9eec-a881-d803-2b37f5b6f7bf",
         "x-ms-date": "Tue, 25 May 2021 00:05:57 GMT",
         "x-ms-return-client-request-id": "true",
-<<<<<<< HEAD
-         "x-ms-version": "2020-10-02"
-=======
-        "x-ms-version": "2020-08-04"
->>>>>>> 41beb1fe
+        "x-ms-version": "2020-10-02"
       },
       "RequestBody": "lm2TTeyjDJ\u002BtLlx/MGCLrIBigqBiHMVGDLUOFVgaOlT6\u002B/pbu7y5LuH4\u002BvpxOlZwPGcBK7SidnmoTUE3lPdGk/QHhTRlL/DDqVO\u002BaSLL1dFfntnxGQ6gWIWAs257gZrqsWcFabUhCgx2PYJg4w1X3Hhv1/YeVXnlZy2v5HuBRye51Le7xWscPZPMetuMP3R4Kdb2DKqkzFvtIAKIciWR9PZapw9VmxcNU5piUdqeWCe4Nrulizt9FQdbzqVolMptO4blMphlIo2/6bkPQnqBTsfazztq62m63JIH\u002Bc1ypL/P9BZUuCaOUxQt5qGBbdON2n/djcSOA08dKlYGXSi/TET6QE1jLJahTHsnPQXHOW6/eR9OlBf6QPHHN47QiPbrbZlchy2FKq7oPEFIZsVKVvHnR\u002BMJcbct/wBcnPUI0MSFPNBrarFBOU9wZVjVstkrfOCc6EAS4fziL4gtKI644Gt9wir13utApg2UmAteV00mMB8Ua\u002BiDc1vUiTspExDBuITtWO\u002BvNp71XEIyfUjwg9c6Bvhvo3WC\u002BU7OIVWwF5L90\u002BCGcf9dd/qAHw\u002BmUPYT4wZj7g0YURQPa16g4RVIREWvNapnaRLY3I7\u002B7oRl3KhYuj1OTCiF5IHLdwWgvZbkN9rK9htLrHr0ixF\u002BGmOQqY62RybY\u002BvgcKlEom/IMNx/4Gbapm\u002BWNDA7CWsAXBskdO8136nVwDD3irczKIxCI51PxhgGt5g6oKDsXFZ83BSOHC18klE2qiAx4x\u002B0Zw\u002Bn\u002BOnNsJYDIcFW/zsE6WPeeqqioQhewY1MGRv30NB4gj2VRGdssyt\u002Bjv5oKZcWMcDAV2RxFcIDSTdYfZt6C0zs3nz9b6D4bcuDJBYN9pv6NedbN31sB2x7kf8wEDGQAIOtf08aGMIfx\u002BWc8e2v9VKbYkuwItfTgNcMhd2lyF2Z8yOSXHdM4B0lO2\u002BX0xV\u002By5iolLHl3\u002BGv3f54CZLkdf\u002BIAwLOGZjfTn4ujudkO629kbpA/TOvsBM94oJ41NqKQMFwD8wWrK4DyUYzu1D6S6JMunfYo3jL2FLvjDsaYnmnoEol8C/hquEIPTPte/TCQ5rcKBpisZ1IpDN9Jxx26WrMjBsG1FdybxOW0GZE3mBaLUicOjpfQPKo2Uv8ZIfAkVPJIO/du29Dab0Kz\u002BE7A8nTJvXT2rMsbUskXfsPdgqL0j8Se71weHXdXMx5UHURcdl\u002BLT2N7LqgmLOkuV1wN/e2fv2iKIQMXqqD9nnitxjWFughjUjI/eGEceMJz8MYaSjYwtF7b0lRcc6TDfo8veWW0qJxUqaq7YEYHbalApLrZ4lRCfBLXqei0B96Ne/rR7P5dv0cqxqCLdVQY1GSqG87q6g==",
       "StatusCode": 202,
@@ -121,11 +99,7 @@
         "x-ms-client-request-id": "538abcb7-9eec-a881-d803-2b37f5b6f7bf",
         "x-ms-request-id": "f6ea1ec6-c01f-004e-6bf9-50513a000000",
         "x-ms-request-server-encrypted": "true",
-<<<<<<< HEAD
-         "x-ms-version": "2020-10-02"
-=======
-        "x-ms-version": "2020-08-04"
->>>>>>> 41beb1fe
+        "x-ms-version": "2020-10-02"
       },
       "ResponseBody": []
     },
@@ -143,11 +117,7 @@
         "x-ms-client-request-id": "02469048-1bbc-00e0-6156-5fe64b0389d0",
         "x-ms-date": "Tue, 25 May 2021 00:05:57 GMT",
         "x-ms-return-client-request-id": "true",
-<<<<<<< HEAD
-         "x-ms-version": "2020-10-02"
-=======
-        "x-ms-version": "2020-08-04"
->>>>>>> 41beb1fe
+        "x-ms-version": "2020-10-02"
       },
       "RequestBody": null,
       "StatusCode": 200,
@@ -163,11 +133,7 @@
         "x-ms-client-request-id": "02469048-1bbc-00e0-6156-5fe64b0389d0",
         "x-ms-request-id": "f6ea1ec7-c01f-004e-6cf9-50513a000000",
         "x-ms-request-server-encrypted": "false",
-<<<<<<< HEAD
-         "x-ms-version": "2020-10-02"
-=======
-        "x-ms-version": "2020-08-04"
->>>>>>> 41beb1fe
+        "x-ms-version": "2020-10-02"
       },
       "ResponseBody": []
     },
@@ -185,11 +151,7 @@
         "x-ms-client-request-id": "65ee0e3f-f46f-3303-1235-3fb3543fe153",
         "x-ms-date": "Tue, 25 May 2021 00:05:57 GMT",
         "x-ms-return-client-request-id": "true",
-<<<<<<< HEAD
-         "x-ms-version": "2020-10-02"
-=======
-        "x-ms-version": "2020-08-04"
->>>>>>> 41beb1fe
+        "x-ms-version": "2020-10-02"
       },
       "RequestBody": null,
       "StatusCode": 200,
@@ -216,11 +178,7 @@
         "x-ms-permissions": "rw-r-----",
         "x-ms-request-id": "ff2eb379-c01e-0013-3df9-505bbe000000",
         "x-ms-server-encrypted": "true",
-<<<<<<< HEAD
-         "x-ms-version": "2020-10-02"
-=======
-        "x-ms-version": "2020-08-04"
->>>>>>> 41beb1fe
+        "x-ms-version": "2020-10-02"
       },
       "ResponseBody": []
     },
@@ -239,11 +197,7 @@
         "x-ms-date": "Tue, 25 May 2021 00:05:57 GMT",
         "x-ms-range": "bytes=0-127",
         "x-ms-return-client-request-id": "true",
-<<<<<<< HEAD
-         "x-ms-version": "2020-10-02"
-=======
-        "x-ms-version": "2020-08-04"
->>>>>>> 41beb1fe
+        "x-ms-version": "2020-10-02"
       },
       "RequestBody": null,
       "StatusCode": 206,
@@ -269,11 +223,7 @@
         "x-ms-permissions": "rw-r-----",
         "x-ms-request-id": "ff2eb39f-c01e-0013-61f9-505bbe000000",
         "x-ms-server-encrypted": "true",
-<<<<<<< HEAD
-         "x-ms-version": "2020-10-02"
-=======
-        "x-ms-version": "2020-08-04"
->>>>>>> 41beb1fe
+        "x-ms-version": "2020-10-02"
       },
       "ResponseBody": "lm2TTeyjDJ\u002BtLlx/MGCLrIBigqBiHMVGDLUOFVgaOlT6\u002B/pbu7y5LuH4\u002BvpxOlZwPGcBK7SidnmoTUE3lPdGk/QHhTRlL/DDqVO\u002BaSLL1dFfntnxGQ6gWIWAs257gZrqsWcFabUhCgx2PYJg4w1X3Hhv1/YeVXnlZy2v5HuBRyc="
     },
@@ -292,11 +242,7 @@
         "x-ms-date": "Tue, 25 May 2021 00:05:57 GMT",
         "x-ms-range": "bytes=128-255",
         "x-ms-return-client-request-id": "true",
-<<<<<<< HEAD
-         "x-ms-version": "2020-10-02"
-=======
-        "x-ms-version": "2020-08-04"
->>>>>>> 41beb1fe
+        "x-ms-version": "2020-10-02"
       },
       "RequestBody": null,
       "StatusCode": 206,
@@ -322,11 +268,7 @@
         "x-ms-permissions": "rw-r-----",
         "x-ms-request-id": "ff2eb3da-c01e-0013-1bf9-505bbe000000",
         "x-ms-server-encrypted": "true",
-<<<<<<< HEAD
-         "x-ms-version": "2020-10-02"
-=======
-        "x-ms-version": "2020-08-04"
->>>>>>> 41beb1fe
+        "x-ms-version": "2020-10-02"
       },
       "ResponseBody": "udS3u8VrHD2TzHrbjD90eCnW9gyqpMxb7SACiHIlkfT2WqcPVZsXDVOaYlHanlgnuDa7pYs7fRUHW86laJTKbTuG5TKYZSKNv\u002Bm5D0J6gU7H2s87autputySB/nNcqS/z/QWVLgmjlMULeahgW3Tjdp/3Y3EjgNPHSpWBl0ov0w="
     },
@@ -345,11 +287,7 @@
         "x-ms-date": "Tue, 25 May 2021 00:05:57 GMT",
         "x-ms-range": "bytes=256-383",
         "x-ms-return-client-request-id": "true",
-<<<<<<< HEAD
-         "x-ms-version": "2020-10-02"
-=======
-        "x-ms-version": "2020-08-04"
->>>>>>> 41beb1fe
+        "x-ms-version": "2020-10-02"
       },
       "RequestBody": null,
       "StatusCode": 206,
@@ -375,11 +313,7 @@
         "x-ms-permissions": "rw-r-----",
         "x-ms-request-id": "ff2eb3f8-c01e-0013-38f9-505bbe000000",
         "x-ms-server-encrypted": "true",
-<<<<<<< HEAD
-         "x-ms-version": "2020-10-02"
-=======
-        "x-ms-version": "2020-08-04"
->>>>>>> 41beb1fe
+        "x-ms-version": "2020-10-02"
       },
       "ResponseBody": "RPpATWMslqFMeyc9Bcc5br95H06UF/pA8cc3jtCI9uttmVyHLYUqrug8QUhmxUpW8edH4wlxty3/AFyc9QjQxIU80GtqsUE5T3BlWNWy2St84JzoQBLh/OIviC0ojrjga33CKvXe60CmDZSYC15XTSYwHxRr6INzW9SJOykTEME="
     },
@@ -398,11 +332,7 @@
         "x-ms-date": "Tue, 25 May 2021 00:05:57 GMT",
         "x-ms-range": "bytes=384-511",
         "x-ms-return-client-request-id": "true",
-<<<<<<< HEAD
-         "x-ms-version": "2020-10-02"
-=======
-        "x-ms-version": "2020-08-04"
->>>>>>> 41beb1fe
+        "x-ms-version": "2020-10-02"
       },
       "RequestBody": null,
       "StatusCode": 206,
@@ -428,11 +358,7 @@
         "x-ms-permissions": "rw-r-----",
         "x-ms-request-id": "ff2eb407-c01e-0013-47f9-505bbe000000",
         "x-ms-server-encrypted": "true",
-<<<<<<< HEAD
-         "x-ms-version": "2020-10-02"
-=======
-        "x-ms-version": "2020-08-04"
->>>>>>> 41beb1fe
+        "x-ms-version": "2020-10-02"
       },
       "ResponseBody": "uITtWO\u002BvNp71XEIyfUjwg9c6Bvhvo3WC\u002BU7OIVWwF5L90\u002BCGcf9dd/qAHw\u002BmUPYT4wZj7g0YURQPa16g4RVIREWvNapnaRLY3I7\u002B7oRl3KhYuj1OTCiF5IHLdwWgvZbkN9rK9htLrHr0ixF\u002BGmOQqY62RybY\u002BvgcKlEom/IMNx8="
     },
@@ -451,11 +377,7 @@
         "x-ms-date": "Tue, 25 May 2021 00:05:57 GMT",
         "x-ms-range": "bytes=550-677",
         "x-ms-return-client-request-id": "true",
-<<<<<<< HEAD
-         "x-ms-version": "2020-10-02"
-=======
-        "x-ms-version": "2020-08-04"
->>>>>>> 41beb1fe
+        "x-ms-version": "2020-10-02"
       },
       "RequestBody": null,
       "StatusCode": 206,
@@ -481,11 +403,7 @@
         "x-ms-permissions": "rw-r-----",
         "x-ms-request-id": "ff2eb424-c01e-0013-60f9-505bbe000000",
         "x-ms-server-encrypted": "true",
-<<<<<<< HEAD
-         "x-ms-version": "2020-10-02"
-=======
-        "x-ms-version": "2020-08-04"
->>>>>>> 41beb1fe
+        "x-ms-version": "2020-10-02"
       },
       "ResponseBody": "DqgoOxcVnzcFI4cLXySUTaqIDHjH7RnD6f46c2wlgMhwVb/OwTpY956qqKhCF7BjUwZG/fQ0HiCPZVEZ2yzK36O/mgplxYxwMBXZHEVwgNJN1h9m3oLTOzefP1voPhty4MkFg32m/o151s3fWwHbHuR/zAQMZAAg61/TxoYwh/E="
     },
@@ -504,11 +422,7 @@
         "x-ms-date": "Tue, 25 May 2021 00:05:58 GMT",
         "x-ms-range": "bytes=678-805",
         "x-ms-return-client-request-id": "true",
-<<<<<<< HEAD
-         "x-ms-version": "2020-10-02"
-=======
-        "x-ms-version": "2020-08-04"
->>>>>>> 41beb1fe
+        "x-ms-version": "2020-10-02"
       },
       "RequestBody": null,
       "StatusCode": 206,
@@ -534,11 +448,7 @@
         "x-ms-permissions": "rw-r-----",
         "x-ms-request-id": "ff2eb438-c01e-0013-73f9-505bbe000000",
         "x-ms-server-encrypted": "true",
-<<<<<<< HEAD
-         "x-ms-version": "2020-10-02"
-=======
-        "x-ms-version": "2020-08-04"
->>>>>>> 41beb1fe
+        "x-ms-version": "2020-10-02"
       },
       "ResponseBody": "\u002BWc8e2v9VKbYkuwItfTgNcMhd2lyF2Z8yOSXHdM4B0lO2\u002BX0xV\u002By5iolLHl3\u002BGv3f54CZLkdf\u002BIAwLOGZjfTn4ujudkO629kbpA/TOvsBM94oJ41NqKQMFwD8wWrK4DyUYzu1D6S6JMunfYo3jL2FLvjDsaYnmnoEol8C/hquEI="
     },
@@ -557,11 +467,7 @@
         "x-ms-date": "Tue, 25 May 2021 00:05:58 GMT",
         "x-ms-range": "bytes=806-933",
         "x-ms-return-client-request-id": "true",
-<<<<<<< HEAD
-         "x-ms-version": "2020-10-02"
-=======
-        "x-ms-version": "2020-08-04"
->>>>>>> 41beb1fe
+        "x-ms-version": "2020-10-02"
       },
       "RequestBody": null,
       "StatusCode": 206,
@@ -587,11 +493,7 @@
         "x-ms-permissions": "rw-r-----",
         "x-ms-request-id": "ff2eb454-c01e-0013-0cf9-505bbe000000",
         "x-ms-server-encrypted": "true",
-<<<<<<< HEAD
-         "x-ms-version": "2020-10-02"
-=======
-        "x-ms-version": "2020-08-04"
->>>>>>> 41beb1fe
+        "x-ms-version": "2020-10-02"
       },
       "ResponseBody": "D0z7Xv0wkOa3CgaYrGdSKQzfSccdulqzIwbBtRXcm8TltBmRN5gWi1InDo6X0DyqNlL/GSHwJFTySDv3btvQ2m9Cs/hOwPJ0yb109qzLG1LJF37D3YKi9I/Enu9cHh13VzMeVB1EXHZfi09jey6oJizpLldcDf3tn79oiiEDF6o="
     },
@@ -610,11 +512,7 @@
         "x-ms-date": "Tue, 25 May 2021 00:05:58 GMT",
         "x-ms-range": "bytes=934-1061",
         "x-ms-return-client-request-id": "true",
-<<<<<<< HEAD
-         "x-ms-version": "2020-10-02"
-=======
-        "x-ms-version": "2020-08-04"
->>>>>>> 41beb1fe
+        "x-ms-version": "2020-10-02"
       },
       "RequestBody": null,
       "StatusCode": 206,
@@ -640,11 +538,7 @@
         "x-ms-permissions": "rw-r-----",
         "x-ms-request-id": "ff2eb46b-c01e-0013-22f9-505bbe000000",
         "x-ms-server-encrypted": "true",
-<<<<<<< HEAD
-         "x-ms-version": "2020-10-02"
-=======
-        "x-ms-version": "2020-08-04"
->>>>>>> 41beb1fe
+        "x-ms-version": "2020-10-02"
       },
       "ResponseBody": "oP2eeK3GNYW6CGNSMj94YRx4wnPwxhpKNjC0XtvSVFxzpMN\u002Bjy95ZbSonFSpqrtgRgdtqUCkutniVEJ8Etep6LQH3o17\u002BtHs/l2/RyrGoIt1VBjUZKobzurq"
     },
@@ -662,11 +556,7 @@
         "x-ms-client-request-id": "1c0ec1a7-a576-c979-8d63-9a5ed7d3e48b",
         "x-ms-date": "Tue, 25 May 2021 00:05:58 GMT",
         "x-ms-return-client-request-id": "true",
-<<<<<<< HEAD
-         "x-ms-version": "2020-10-02"
-=======
-        "x-ms-version": "2020-08-04"
->>>>>>> 41beb1fe
+        "x-ms-version": "2020-10-02"
       },
       "RequestBody": null,
       "StatusCode": 202,
@@ -678,13 +568,8 @@
           "Microsoft-HTTPAPI/2.0"
         ],
         "x-ms-client-request-id": "1c0ec1a7-a576-c979-8d63-9a5ed7d3e48b",
-<<<<<<< HEAD
-        "x-ms-request-id": "4691bd3e-401e-0056-29f9-068eb0000000",
-         "x-ms-version": "2020-10-02"
-=======
         "x-ms-request-id": "ff2eb49a-c01e-0013-4bf9-505bbe000000",
-        "x-ms-version": "2020-08-04"
->>>>>>> 41beb1fe
+        "x-ms-version": "2020-10-02"
       },
       "ResponseBody": []
     }
