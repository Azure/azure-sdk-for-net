--- conflicted
+++ resolved
@@ -29,13 +29,8 @@
           "Microsoft-HTTPAPI/2.0"
         ],
         "x-ms-client-request-id": "a897edd2-cd28-86ba-d0c7-13818e3642d8",
-<<<<<<< HEAD
-        "x-ms-request-id": "3a7d0eb0-e01e-0095-7521-af3277000000",
-        "x-ms-version": "2021-02-12"
-=======
         "x-ms-request-id": "abb35aa2-901e-00ad-19dc-c5ba54000000",
-        "x-ms-version": "2020-12-06"
->>>>>>> 6b7c7623
+        "x-ms-version": "2021-02-12"
       },
       "ResponseBody": []
     },
@@ -582,13 +577,8 @@
           "Microsoft-HTTPAPI/2.0"
         ],
         "x-ms-client-request-id": "1c0ec1a7-a576-c979-8d63-9a5ed7d3e48b",
-<<<<<<< HEAD
-        "x-ms-request-id": "3a7d1031-e01e-0095-2c21-af3277000000",
-        "x-ms-version": "2021-02-12"
-=======
         "x-ms-request-id": "abb35b95-901e-00ad-6bdc-c5ba54000000",
-        "x-ms-version": "2020-12-06"
->>>>>>> 6b7c7623
+        "x-ms-version": "2021-02-12"
       },
       "ResponseBody": []
     }
