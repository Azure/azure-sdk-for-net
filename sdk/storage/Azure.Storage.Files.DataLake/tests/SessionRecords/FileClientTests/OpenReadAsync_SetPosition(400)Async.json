--- conflicted
+++ resolved
@@ -1,30 +1,19 @@
 {
   "Entries": [
     {
-      "RequestUri": "https://seannse.blob.core.windows.net/test-filesystem-3e3b4a3a-148b-17d4-34cc-229888dedaa1?restype=container",
+      "RequestUri": "https://seannse.blob.core.windows.net/test-filesystem-ee62acdb-43f1-23e4-6e0f-60742c5032d2?restype=container",
       "RequestMethod": "PUT",
       "RequestHeaders": {
         "Accept": "application/xml",
         "Authorization": "Sanitized",
-<<<<<<< HEAD
-        "traceparent": "00-360481c483e3664bbfd260156162c113-c0b119391c197a4d-00",
-        "User-Agent": [
-          "azsdk-net-Storage.Files.DataLake/12.7.0-alpha.20210202.1",
-          "(.NET Framework 4.8.4250.0; Microsoft Windows 10.0.19042 )"
+        "traceparent": "00-6b6e780647e929459d7819f099bed675-fa876918e4423348-00",
+        "User-Agent": [
+          "azsdk-net-Storage.Files.DataLake/12.7.0-alpha.20210219.1",
+          "(.NET 5.0.3; Microsoft Windows 10.0.19041)"
         ],
         "x-ms-blob-public-access": "container",
-        "x-ms-client-request-id": "51b21935-69af-fc8c-5ac2-2a82f3010176",
-        "x-ms-date": "Wed, 03 Feb 2021 02:10:09 GMT",
-=======
-        "traceparent": "00-18e5a780ebdb6441880690e48592e7d5-b203cc03b1c7084d-00",
-        "User-Agent": [
-          "azsdk-net-Storage.Files.DataLake/12.7.0-alpha.20210217.1",
-          "(.NET 5.0.3; Microsoft Windows 10.0.19042)"
-        ],
-        "x-ms-blob-public-access": "container",
-        "x-ms-client-request-id": "51b21935-69af-fc8c-5ac2-2a82f3010176",
-        "x-ms-date": "Wed, 17 Feb 2021 22:30:45 GMT",
->>>>>>> 1814567d
+        "x-ms-client-request-id": "9fce3ff9-feb7-b2f3-57d1-6c7d0499a135",
+        "x-ms-date": "Fri, 19 Feb 2021 19:11:28 GMT",
         "x-ms-return-client-request-id": "true",
         "x-ms-version": "2020-06-12"
       },
@@ -32,53 +21,33 @@
       "StatusCode": 201,
       "ResponseHeaders": {
         "Content-Length": "0",
-<<<<<<< HEAD
-        "Date": "Wed, 03 Feb 2021 02:10:10 GMT",
-        "ETag": "\u00220x8D8C7E8D5BE833A\u0022",
-        "Last-Modified": "Wed, 03 Feb 2021 02:10:10 GMT",
-=======
-        "Date": "Wed, 17 Feb 2021 22:30:44 GMT",
-        "ETag": "\u00220x8D8D393AAEE0FC0\u0022",
-        "Last-Modified": "Wed, 17 Feb 2021 22:30:45 GMT",
->>>>>>> 1814567d
-        "Server": [
-          "Windows-Azure-Blob/1.0",
-          "Microsoft-HTTPAPI/2.0"
-        ],
-        "x-ms-client-request-id": "51b21935-69af-fc8c-5ac2-2a82f3010176",
-<<<<<<< HEAD
-        "x-ms-request-id": "7c53aa90-a01e-0013-1fd1-f95b53000000",
-=======
-        "x-ms-request-id": "8c3d6847-601e-00a5-427c-052925000000",
->>>>>>> 1814567d
+        "Date": "Fri, 19 Feb 2021 19:11:27 GMT",
+        "ETag": "\u00220x8D8D50A287F487C\u0022",
+        "Last-Modified": "Fri, 19 Feb 2021 19:11:27 GMT",
+        "Server": [
+          "Windows-Azure-Blob/1.0",
+          "Microsoft-HTTPAPI/2.0"
+        ],
+        "x-ms-client-request-id": "9fce3ff9-feb7-b2f3-57d1-6c7d0499a135",
+        "x-ms-request-id": "2e6886bd-201e-00a4-12f3-0676f9000000",
         "x-ms-version": "2020-06-12"
       },
       "ResponseBody": []
     },
     {
-      "RequestUri": "https://seannse.dfs.core.windows.net/test-filesystem-3e3b4a3a-148b-17d4-34cc-229888dedaa1/test-file-88cbc908-ee49-3a60-e952-23fe359d4c8e?resource=file",
+      "RequestUri": "https://seannse.dfs.core.windows.net/test-filesystem-ee62acdb-43f1-23e4-6e0f-60742c5032d2/test-file-78913fef-3d98-fa14-b10a-f1aae7804b10?resource=file",
       "RequestMethod": "PUT",
       "RequestHeaders": {
         "Accept": "application/json",
         "Authorization": "Sanitized",
         "If-None-Match": "*",
-<<<<<<< HEAD
-        "traceparent": "00-52994dd2a62f174593a848f2b9e0d635-0c069cd3bad93e42-00",
-        "User-Agent": [
-          "azsdk-net-Storage.Files.DataLake/12.7.0-alpha.20210202.1",
-          "(.NET Framework 4.8.4250.0; Microsoft Windows 10.0.19042 )"
-        ],
-        "x-ms-client-request-id": "d53e255a-bb87-1f0d-e785-74610be8173c",
-        "x-ms-date": "Wed, 03 Feb 2021 02:10:09 GMT",
-=======
-        "traceparent": "00-7b2216d8f6d38348bbe7bbaa14cc53b6-b3bc7ca8d0cb3847-00",
-        "User-Agent": [
-          "azsdk-net-Storage.Files.DataLake/12.7.0-alpha.20210217.1",
-          "(.NET 5.0.3; Microsoft Windows 10.0.19042)"
-        ],
-        "x-ms-client-request-id": "d53e255a-bb87-1f0d-e785-74610be8173c",
-        "x-ms-date": "Wed, 17 Feb 2021 22:30:45 GMT",
->>>>>>> 1814567d
+        "traceparent": "00-7858b43824e33c4ca5480c8533f3a322-838af29dea593a4d-00",
+        "User-Agent": [
+          "azsdk-net-Storage.Files.DataLake/12.7.0-alpha.20210219.1",
+          "(.NET 5.0.3; Microsoft Windows 10.0.19041)"
+        ],
+        "x-ms-client-request-id": "fb1a0bbc-9f70-ba3c-e69f-8ccd45775928",
+        "x-ms-date": "Fri, 19 Feb 2021 19:11:28 GMT",
         "x-ms-return-client-request-id": "true",
         "x-ms-version": "2020-06-12"
       },
@@ -86,188 +55,124 @@
       "StatusCode": 201,
       "ResponseHeaders": {
         "Content-Length": "0",
-<<<<<<< HEAD
-        "Date": "Wed, 03 Feb 2021 02:10:09 GMT",
-        "ETag": "\u00220x8D8C7E8D5F7D3FD\u0022",
-        "Last-Modified": "Wed, 03 Feb 2021 02:10:10 GMT",
-=======
-        "Date": "Wed, 17 Feb 2021 22:30:45 GMT",
-        "ETag": "\u00220x8D8D393AB1E4EB6\u0022",
-        "Last-Modified": "Wed, 17 Feb 2021 22:30:45 GMT",
->>>>>>> 1814567d
+        "Date": "Fri, 19 Feb 2021 19:11:27 GMT",
+        "ETag": "\u00220x8D8D50A288E3956\u0022",
+        "Last-Modified": "Fri, 19 Feb 2021 19:11:27 GMT",
         "Server": [
           "Windows-Azure-HDFS/1.0",
           "Microsoft-HTTPAPI/2.0"
         ],
-        "x-ms-client-request-id": "d53e255a-bb87-1f0d-e785-74610be8173c",
-<<<<<<< HEAD
-        "x-ms-request-id": "5df24dcc-601f-001c-22d1-f92d3f000000",
-=======
-        "x-ms-request-id": "0f0a277d-801f-0076-407c-05f517000000",
->>>>>>> 1814567d
+        "x-ms-client-request-id": "fb1a0bbc-9f70-ba3c-e69f-8ccd45775928",
+        "x-ms-request-id": "6f4b673d-e01f-004f-72f3-060e0b000000",
         "x-ms-version": "2020-06-12"
       },
       "ResponseBody": []
     },
     {
-      "RequestUri": "https://seannse.dfs.core.windows.net/test-filesystem-3e3b4a3a-148b-17d4-34cc-229888dedaa1/test-file-88cbc908-ee49-3a60-e952-23fe359d4c8e?action=append\u0026position=0",
+      "RequestUri": "https://seannse.dfs.core.windows.net/test-filesystem-ee62acdb-43f1-23e4-6e0f-60742c5032d2/test-file-78913fef-3d98-fa14-b10a-f1aae7804b10?action=append\u0026position=0",
       "RequestMethod": "PATCH",
       "RequestHeaders": {
         "Accept": "application/json",
         "Authorization": "Sanitized",
-<<<<<<< HEAD
-        "Content-Length": "1846",
+        "Content-Length": "1827",
         "Content-Type": "application/json",
-        "traceparent": "00-03e4d344762b2745b355c11a231845ab-a7346cda193e8f42-00",
-        "User-Agent": [
-          "azsdk-net-Storage.Files.DataLake/12.7.0-alpha.20210202.1",
-          "(.NET Framework 4.8.4250.0; Microsoft Windows 10.0.19042 )"
-        ],
-        "x-ms-client-request-id": "0fa39a8d-775f-8106-59ee-fd97f221c727",
-        "x-ms-date": "Wed, 03 Feb 2021 02:10:10 GMT",
-=======
-        "Content-Length": "1024",
-        "traceparent": "00-f893a5bc5e7f3f418e00004dd2cb641e-1594e5df1a7c964d-00",
-        "User-Agent": [
-          "azsdk-net-Storage.Files.DataLake/12.7.0-alpha.20210217.1",
-          "(.NET 5.0.3; Microsoft Windows 10.0.19042)"
-        ],
-        "x-ms-client-request-id": "0fa39a8d-775f-8106-59ee-fd97f221c727",
-        "x-ms-date": "Wed, 17 Feb 2021 22:30:45 GMT",
->>>>>>> 1814567d
+        "traceparent": "00-c91c0c73341af348a225ca597a957a22-b10042f2e9b4274a-00",
+        "User-Agent": [
+          "azsdk-net-Storage.Files.DataLake/12.7.0-alpha.20210219.1",
+          "(.NET 5.0.3; Microsoft Windows 10.0.19041)"
+        ],
+        "x-ms-client-request-id": "dbed9495-4f65-d8a0-624d-b2a47fd9bd93",
+        "x-ms-date": "Fri, 19 Feb 2021 19:11:28 GMT",
         "x-ms-return-client-request-id": "true",
         "x-ms-version": "2020-06-12"
       },
       "RequestBody": [
-        "\uFFFD\uFFFD\u0027rQ#\uFFFD#\uFFFD\uFFFDcd\u0012GH\uFFFD\u0005)cn,\uFFFD\uFFFD,\u03F2\uFFFDn\uFFFD\u034D\uFFFD$\uFFFD\uFFFD\uFFFDaT\uFFFD\u0012\uFFFD\uFFFDV\uFFFD\u0005(\uFFFD\u0012z\u007F|\u029E\uFFFDJ.\uFFFD\uFFFD\uFFFD\uFFFD\uFFFD\u00128-,\uFFFD?\uFFFDrRJ\uFFFD\uFFFDP\u055D2\uFFFD\u0026\uFFFD\uFFFDz\uFFFDlP\uFFFD9\uFFFDA\uFFFD\u000Ff\uFFFD\u0007|\uFFFDV)\uFFFDz\uFFFDb\uFFFD\u00274\uFFFDFM\uFFFD\uFFFD\uFFFD\uFFFD\uFFFD\uFFFD\uFFFD\u001A\u001D\uFFFD\uFFFDiQ\uFFFDE\uFFFDB\uFFFD\uFFFD{\uFFFDOG\b5\uFFFD\uFFFDf\uFFFD\uFFFD7\uFFFD|\uFFFD\u04D4\uFFFD\u0026\uFFFD\uFFFD1ai\uFFFDM^):\u001C\uFFFD\uFFFDP\uFFFD\uFFFDyne\uFFFD(\u003En?O\uFFFDW\uFFFDd\u06B0!\u001BRJIr\u5F3A\u05C3\uFFFDI\u0007\uFFFD\u6E31se/\uFFFDriv\uFFFD\u0022\u0019\uFFFD\uFFFDq\uFFFD_k\uFFFD\uFFFD\uFFFD\uFFFD\uFFFD\u0006\uFFFD\uFFFD8\u0724\uFFFD%7g\uFFFD\uFFFD\u003C\uFFFDu\uFFFDj\uFFFD\uFFFD\u0506P\uFFFD\uFFFD\uFFFDe\uFFFD#\uFFFDU\u001F\uFFFD6/l\u0706~\uFFFD\u013B\uFFFD\uFFFDIW4\uFFFD\uFFFD\uFFFDH \u0015\uFFFD\uFFFD\uFFFD\uFFFD\uFFFDsv\uFFFDG\uFFFDH\uFFFDh\f\uFFFD\uFFFD\uFFFD\uFFFD\u0012#\u0018\uFFFDf\u001B{m0\uFFFD9\uFFFD\r",
-        "\uFFFD\u04874\uFFFD \uFFFD\n",
-        "\u001F\uFFFD$V\u0007i\uFFFD\uFFFD(MQ\uFFFD\\\r",
-        "\uFFFD\u0011N\uFFFDh\u0006E\uFFFD]S\uFFFDI\uFFFD\uFFFD\uFFFD\uFFFDxX\uFFFD\uFFFDD\uFFFD_\uFFFD\uFFFD\u007F\b\uFFFD\uFFFD\u0004\uFFFD\uFFFD\uFFFD\uFFFD\u0022i\u007F:\u0004\uFFFD\uFFFD\uFFFD\u00032\u001F\uFFFD\r",
-        "P\uFFFD\u0656{\u001A\uFFFD\uFFFD\u007F\uFFFD\uFFFDq\uFFFD=YvN%W\u0010\uFFFDd\uFFFD\u001E\uFFFD\u0019^-\uFFFD-\uFFFDbr\uFFFD\u001E\u000En4\uFFFD3P\uFFFDy\uFFFD\uFFFD}\uFFFD\uFFFDP\uFFFD\f\u0202\u001E\uFFFD\u001C\uFFFDx\uFFFD\u0000Nt\uFFFD\uFFFD]\u000F\u0014\uFFFD:h\uFFFD\uFFFD\u007F\u075E\u0011\uFFFDhU_}\uFFFD\uFFFD\uFFFD \uFFFD\uFFFDS\u001B\u0002-\uFFFD\uFFFD\uFFFD\uFFFD\u06F1\uFFFD3\uFFFDh\u0016R\uFFFD\uFFFD\u001CH\uFFFD\u007F\uFFFD2w\u0022?\uFFFD}\uFFFD\u0017\uFFFD\uFFFD.\uFFFDj8:\uFFFD[\uFFFD\uFFFD\uFFFD_25\uFFFD\uFFFDg~\uFFFD\u0005\u0004\uFFFD:\u0510\u0436\uFFFDUTgD\uFFFD\u0016\uFFFD\uFFFD\uFFFD\uFFFD\u001A\uFFFD\uFFFD\uFFFD\uFFFD\uFFFD\uFFFD*\uFFFDA\uFFFDH\u001B\uFFFD\uFFFD\u0011\uFFFD\u0012\uFFFD\uFFFD\uFFFDg\uFFFD\u0017\u0005S\uFFFD~\uFFFD\u001C\uFFFD\u0011O\uFFFDdF\u001CC\uFFFD\u0017e\uFFFDtM\r",
-        "8h\uFFFD\uFFFDx\uFFFD\uFFFD\uFFFD\u04B2*\u047BM\u001B\u003Ee\uFFFDt\uFFFD\u0060\uFFFD[\uFFFDY1f\uFFFDt\uFFFD\u000E\uFFFD\uFFFD\u001A(\uFFFD;\uFFFD\b{\uFFFD\uFFFD\u001CK\uFFFD\uFFFDq\uFFFD\uFFFD\uFFFD\uFFFD\uFFFD\u0013\uFFFD\uFFFDE\uFFFD\u001E[0\uFFFD]\u001C\u001B\u0007\uFFFD2\uFFFDb)?\uFFFD\uFFFDew\uFFFD\u003E\uFFFD\u049E\uFFFD\uFFFDt\uFFFDE\uFFFD\uFFFDBZ\uFFFD\uFFFD\uFFFD\uFFFDK\uFFFD\uFFFD\uFFFD\u0001D\uFFFD\u0060\u007Fv\u056E\u0026\uFFFD\u0060\uFFFD\u0006\uFFFDL\uFFFD;\uFFFD\uFFFDt\uFFFD\u0016\uFFFD\uFFFD\u02C2\uFFFD\uFFFD\uFFFD\uFFFD\uFFFDR=d\u000E=u\uFFFD\uFFFD\uFFFD\u001F\u00106\uFFFDt\uFFFD\uFFFD8\uFFFD\u000F\u0121!,-\uFFFDp\uFFFDS\uFFFD13\uFFFDt\uFFFD\u0246\u003E\u007F\uFFFDbKz\uFFFD\u0006\uFFFD\u000E#;\u01C2\u0004\uFFFD\uFFFDK1\u00107)\u030E\uFFFDK\u0006\uFFFD\uFFFDAm\uFFFD\uFFFD4\uFFFDqIaV\uFFFDv\u0027\u003Ca\uFFFDo\uFFFDq,\uFFFD\u0002(a\uFFFDO\u0014\uFFFD7\uFFFD\uFFFDs\uFFFD)g\uFFFDAt\uFFFD\uFFFD\uFFFDS\uFFFD\uFFFD\uFFFD\uFFFD\u000F\uFFFDj\uFFFDk\uFFFD\uFFFD\uFFFDE\u003ED\uFFFD\r",
-        "\uFFFD\uFFFD\u0012\uFFFDV3\uFFFD\uFFFD\uFFFD\uFFFD\uFFFD\uFFFD\uFFFD\uFFFDCp3\uFFFD\u001E?\u0026Gl\u001B?\uFFFD\u0007\uFFFD(\\\uFFFDg\uFFFD\uFFFD\uFFFDA\uFFFD\uFFFDW\uFFFD\u0011\u0018\uFFFDHp\u01AB\u0026\u0002\uFFFD\u0011\uFFFD\uE97Ew\uFFFD\uFFFD\u0016T\uFFFD\u001A\uFFFDc\uFFFD\uFFFDLF\uFFFD\u0002\uFFFD\uFFFD~1.\u000E\uFFFD#\uFFFDy3\uFFFD\uFFFDZK\u0016y\u0007\uFFFD\\\uFFFD\uFFFD\uFFFD\u0003G\uFFFDlF\uFFFD\uFFFDze\u0060\uFFFD\u0015{\u002B\uFFFDv\uFFFD\u0681\u0013\uFFFD!\uFFFD8Q\u0018\uFFFD\u0019Dbif\uFFFD\r",
-        "{\uFFFD7\uFFFDV\uFFFD\uFFFD\uFFFD\u0340\uFFFDD\uFFFD\uAF103\uFFFD\u001A\uFFFD\uFFFD\u20BD\u001B.\uFFFD\uFFFD5\u0002\uFFFD\uFFFDVn\uFFFD\uFFFD\u003E\u000F\uFFFD\uFFFDG\uFFFDSDV\r",
-        "H\uFFFD]\uFFFD/\uFFFDL\uFFFD\u0022\uFFFDgz\uFFFD(\uFFFD"
+        "\uFFFDK\uFFFD\uFFFDD\uFFFDhN\u02A3\uFFFDcw@\u0011-\uFFFD\u000E{\uD092\u001BI\uFFFD\uFFFD\uFFFD\uFFFD!d\uFFFDh\uFFFD\uFFFD\uFFFDnJ\r",
+        ":\uFFFD\u007F\uFFFD\u0013\u0012\uFFFD;\u0016\uFFFD\u003E\uFFFD\uFFFD\u001E\uFFFD\uFFFD(/\uFFFDW\uFFFD\uFFFD\uFFFD,e\uFFFDv\uFFFDXJ\uFFFD\uFFFD\u0000@\u0015\u0002\uFFFD\b7\uFFFDi\uFFFD\uFFFD\uFFFD\uFFFD\uFFFDI9\u3FD6\uFFFD\uFFFDn;\u0022Sp)\uFFFD\u001AZ\uFFFDu~\uFFFD\uFFFD\u075E\uFFFDk\u0027Q\u00606T\uFFFDI\uFFFD%:\u003C\uFFFD\uFFFD\uFFFD\u06A9\uFFFD\u0005\uFFFDL\u07A9\uFFFD\u000E\uFFFD}d\uFFFD\uFFFDl\uFFFD2To\uFFFD\uFFFD7\uFFFDa\t\uFFFD\u0004S\uFFFD\\%\u00A4Qb\u062A\u0001\u001EH\uFFFD\uFFFD\u0027iC\uFFFD\uFFFDU\u0361\uFFFDDDF\u0016[\u001E\uFFFD\uFFFDs\uFFFDV\uFFFD\uFFFD\u017B\uFFFD\uFFFDm\uFFFD\uFFFD06\u0026\uFFFD\u000F\u000F}\u001D$\u0016\uFFFD\uFFFD;\uFFFD\uFFFD~^:\u0007\uFFFD\u0017\\\uFFFDnQ\uFFFDv\uFFFD\uFFFD$@\uFFFD9\uFFFD\uFFFD\r",
+        "\u001DZ\u0006K\uFFFDt\uFFFD]\u002B\uFFFD\uFFFD \uFFFD\u003CbGf\uFFFD\uFFFD\u050B\uFFFD\uFFFD\uFFFD\uFFFD\u0655\u0000\uFFFD\uFFFDK\uFFFD\uFFFD\uFFFD\u0060\u00034\uFFFD\u0019\uFFFD\uFFFDMC\uFFFD\uFFFDU\uFFFDK\uFFFD\uFFFD\uFFFD_\uFFFD\u0182f\uFFFDz\uFFFD\uFFFD\u07C0\uFFFDd\uFFFD:)\u0010\uFFFD^\u0013\uFFFD\uFFFD5\uFFFD=s\u0019\uFFFDC\u001AJ=\uFFFDD\uFFFD0Q\uFFFDC\uFFFD\tS\uFFFD[\uFFFD\uFFFD\uFFFD\uFFFD\u002B\uFFFDoc\uFFFD\u05DF\uFFFD\uFFFDD\uFFFDm\uFFFD\uFFFDB\uFFFD \uFFFD\uFFFD\uFFFD\uFFFD\uFFFD\u001BY\uFFFDmq\uFFFDx\uFFFD\u001FF\u0018j\uFFFD\uFFFD\uFFFDlM\r",
+        "c\f\b\uFFFD\u000B\uFFFD\uFFFD.\u0018\u001A\uFFFDa\uFFFD2\uFFFD\uFFFDH\uFFFD611/\uFFFD\\\uFFFDgUB\uFFFDi\uFFFD\uFFFDL{\uFFFD\uFFFD\uFFFD\u007FN\u0004\uFFFDC\uFFFD^\u05FDJ\uFFFDyM\uFFFDi6\u001B\uFFFD4?\uFFFD\u0015\uFFFDFdt\uFFFDd\n",
+        "\u0014\uFFFD\uFFFD\u003E\uFFFD\uFFFD=2k\uFFFDn\uFFFD\uFFFD\u001Do\uFFFDl\uFFFDK}1\uFFFDar.i\uFFFD\uFFFDa\uFFFD\uFFFD\uFFFD\u0369\uFFFDI:\uFFFD\uFFFD\u002B\u0003\uFFFD\uFFFD\uFFFD%K\uFFFD\u059B\b\uFFFD\u0018\uFFFD\uFFFD\uFFFD:\u02C4_\uFFFDs\n",
+        "\u001E\uFFFDt\uFFFD T\u0026\uFFFD\uFFFD\u0010\u001Fy\uFFFD\uFFFD\u05A1\b\u001E%\uFFFD\uFFFD\uFFFD\u0000\uFFFDA\uFFFD\uFFFD\u000Eo\u0015h\uFFFD\uFFFD\uFFFD\u03B8\\n\u002B0\uFFFD\r",
+        "6\uFFFD\uFFFD\u0012a/c*{Am\uFFFDDW\u0493vZl\u0017\u001E\uFFFD\uFFFD\uFFFD\uFFFD\uFFFD\uFFFD\u001ED\uFFFD\uFFFD\uFFFD8\uFFFD\uFFFD9\uFFFD.d\uFFFD\uFFFDD\uFFFD\u0027*\u0004\u0060w\uFFFD\uFFFD\uFFFD\uFFFD\u0118\uFFFDz\u001Fq)\uFFFDLE\uFFFD\uFFFDNyR\uFFFD\u01D8\uFFFDH\uFFFD\uFFFDl\uFFFD!\uFFFD\\\uFFFD{k7{\uFFFD!0\uFFFD\uFFFD\u0016\u001Av\u0005\uFFFDke^\uFFFD\u0631\uFFFD\u04F0N\u001D\uFFFD\uFFFD\u000F\u002B\u0015X\uFFFD\u0015D\t\uFFFD\r",
+        "j=-I\uFFFD\u0130}5B\u0016H\u0006{h\uFFFD\uFFFD2\uFFFD\uFFFD\uFFFD^\uFFFDE t\uFFFD\uFFFD{a\uFFFD\u054BW\uFFFD{\uFFFDg\uFFFD\u000F\uFFFD\uFFFD\uFFFDl\uFFFD\uFFFD$\uFFFD\uFFFD\uFFFDj\u0011b$$\u000BI\uFFFD)\u003E\u0011\uFFFD\u0001\u04C1A\uFFFD\uFFFD\uFFFD\uFFFD\uFFFDB3\uFFFD\uFFFD\u0019v\uFFFD\uFFFDYO\u0018\u0345\uFFFD\uFFFDrf3\uFFFD1\uFFFD\u003E\uFFFD\uFFFD\f\uFFFD\u0014\uFFFD\n",
+        "u\u0013\u0002\uFFFD\u0027\uFFFD\uFFFDh\n",
+        "\uFFFD\uFFFDf\uFFFD\uFFFD\uFFFD%|\uFFFD\uFFFD\uFFFDV{\uFFFD\uFFFD;\u0004s\uFFFD\uFFFDKb\uFFFD\uFFFDN\uFFFD\u0004\u028C\uFFFD\u0468\uFFFD(Tn[o\uFFFD\u0004\uFFFDQ7\u0019\uFFFD\uFFFD\uFFFDwG\uFFFD#j/\uFFFD\uFFFD2\u0027g\uFFFD\u0015\uFFFDZ\uFFFD\f\u0000\u0026XSGL\u07D5\uFFFD\uFFFD\uFFFD\uFFFD*\uFFFDK\uFFFD\u07CD\uFFFD\u03ECgyFh\u0022G\uFFFD\uFFFD\uFFFD\u0010\uFFFDb\u002B\u0019\uFFFD[\uFFFD/\uFFFD\u074E\u01D9\uFFFD\uFFFD\u0007\uFFFD\u001C\uFFFD5f\uFFFD\u001F_\uFFFD\uFFFD\u0011\uFFFD%\u0004\uFFFD\uFFFD\u003C\uFFFD\uFFFDi\uFFFD?9^\uFFFD\uFFFD\u001E\uFFFD\uFFFDV\uFFFD\u001B\uFFFD\uFFFD\b\uFFFD\uFFFD\uFFFDB\u02C0\uFFFDI\uFFFD\t\uFFFD\uFFFD\uFFFD\uFFFD\u0014\uFFFD/\b;^\uFFFD\uFFFD\u0007N-A\uFFFD\u037BH\n",
+        "a\u0013\uFFFDa\u0687T3\uFFFD\uFFFD\uFFFD}T\uFFFD\u00007\uFFFD\u02E3s\u0012gya\uFFFD\uFFFDf\u0014\uFFFD\uFFFD\u0012\uFFFDs\uFFFD\uFFFD\uFFFDH\u007F9\u002B\uFFFD\uFFFDR\u007F\uFFFD~\uFFFD\uFFFD-\t;\u0001\u0017\uFFFD\uFFFD\uFFFD\uFFFD=\uFFFD6!@\uFFFDb\uFFFDf\tU\uFFFD!"
       ],
       "StatusCode": 202,
       "ResponseHeaders": {
         "Content-Length": "0",
-<<<<<<< HEAD
-        "Date": "Wed, 03 Feb 2021 02:10:10 GMT",
-=======
-        "Date": "Wed, 17 Feb 2021 22:30:45 GMT",
->>>>>>> 1814567d
+        "Date": "Fri, 19 Feb 2021 19:11:27 GMT",
         "Server": [
           "Windows-Azure-HDFS/1.0",
           "Microsoft-HTTPAPI/2.0"
         ],
-        "x-ms-client-request-id": "0fa39a8d-775f-8106-59ee-fd97f221c727",
-<<<<<<< HEAD
-        "x-ms-request-id": "5df24de9-601f-001c-3fd1-f92d3f000000",
-=======
-        "x-ms-request-id": "0f0a2791-801f-0076-547c-05f517000000",
->>>>>>> 1814567d
+        "x-ms-client-request-id": "dbed9495-4f65-d8a0-624d-b2a47fd9bd93",
+        "x-ms-request-id": "6f4b6758-e01f-004f-0df3-060e0b000000",
         "x-ms-request-server-encrypted": "true",
         "x-ms-version": "2020-06-12"
       },
       "ResponseBody": []
     },
     {
-      "RequestUri": "https://seannse.dfs.core.windows.net/test-filesystem-3e3b4a3a-148b-17d4-34cc-229888dedaa1/test-file-88cbc908-ee49-3a60-e952-23fe359d4c8e?action=flush\u0026position=1024",
+      "RequestUri": "https://seannse.dfs.core.windows.net/test-filesystem-ee62acdb-43f1-23e4-6e0f-60742c5032d2/test-file-78913fef-3d98-fa14-b10a-f1aae7804b10?action=flush\u0026position=1024",
       "RequestMethod": "PATCH",
       "RequestHeaders": {
         "Accept": "application/json",
         "Authorization": "Sanitized",
-<<<<<<< HEAD
-        "traceparent": "00-9c407c367aaaac45b6d74e7166b448ec-42278b35054cd94b-00",
-        "User-Agent": [
-          "azsdk-net-Storage.Files.DataLake/12.7.0-alpha.20210202.1",
-          "(.NET Framework 4.8.4250.0; Microsoft Windows 10.0.19042 )"
-        ],
-        "x-ms-client-request-id": "71d3f661-0744-5ddc-03a8-b88a460baf25",
-        "x-ms-date": "Wed, 03 Feb 2021 02:10:10 GMT",
-=======
+        "traceparent": "00-cb5c8cab34fef54c98a995bbeb74806d-3db09683ee48c140-00",
+        "User-Agent": [
+          "azsdk-net-Storage.Files.DataLake/12.7.0-alpha.20210219.1",
+          "(.NET 5.0.3; Microsoft Windows 10.0.19041)"
+        ],
+        "x-ms-client-request-id": "b1382457-7d89-c7c2-1c17-08ffb33864be",
+        "x-ms-date": "Fri, 19 Feb 2021 19:11:28 GMT",
+        "x-ms-return-client-request-id": "true",
+        "x-ms-version": "2020-06-12"
+      },
+      "RequestBody": null,
+      "StatusCode": 200,
+      "ResponseHeaders": {
         "Content-Length": "0",
-        "traceparent": "00-93fdf63bd85b764ba0bda667ab6b77f9-2f7186617ac0e44b-00",
-        "User-Agent": [
-          "azsdk-net-Storage.Files.DataLake/12.7.0-alpha.20210217.1",
-          "(.NET 5.0.3; Microsoft Windows 10.0.19042)"
-        ],
-        "x-ms-client-request-id": "71d3f661-0744-5ddc-03a8-b88a460baf25",
-        "x-ms-date": "Wed, 17 Feb 2021 22:30:45 GMT",
->>>>>>> 1814567d
+        "Date": "Fri, 19 Feb 2021 19:11:27 GMT",
+        "ETag": "\u00220x8D8D50A28A6259E\u0022",
+        "Last-Modified": "Fri, 19 Feb 2021 19:11:28 GMT",
+        "Server": [
+          "Windows-Azure-HDFS/1.0",
+          "Microsoft-HTTPAPI/2.0"
+        ],
+        "x-ms-client-request-id": "b1382457-7d89-c7c2-1c17-08ffb33864be",
+        "x-ms-request-id": "6f4b676b-e01f-004f-20f3-060e0b000000",
+        "x-ms-request-server-encrypted": "false",
+        "x-ms-version": "2020-06-12"
+      },
+      "ResponseBody": []
+    },
+    {
+      "RequestUri": "https://seannse.blob.core.windows.net/test-filesystem-ee62acdb-43f1-23e4-6e0f-60742c5032d2/test-file-78913fef-3d98-fa14-b10a-f1aae7804b10",
+      "RequestMethod": "HEAD",
+      "RequestHeaders": {
+        "Accept": "application/xml",
+        "Authorization": "Sanitized",
+        "traceparent": "00-8a99549775388f4caaa665582683fec2-0ac216c3c3f6a843-00",
+        "User-Agent": [
+          "azsdk-net-Storage.Files.DataLake/12.7.0-alpha.20210219.1",
+          "(.NET 5.0.3; Microsoft Windows 10.0.19041)"
+        ],
+        "x-ms-client-request-id": "5a4defa3-0ca1-c209-4112-da430210a2f5",
+        "x-ms-date": "Fri, 19 Feb 2021 19:11:28 GMT",
         "x-ms-return-client-request-id": "true",
         "x-ms-version": "2020-06-12"
       },
       "RequestBody": null,
       "StatusCode": 200,
       "ResponseHeaders": {
-        "Content-Length": "0",
-<<<<<<< HEAD
-        "Date": "Wed, 03 Feb 2021 02:10:10 GMT",
-        "ETag": "\u00220x8D8C7E8D61DAA10\u0022",
-        "Last-Modified": "Wed, 03 Feb 2021 02:10:11 GMT",
-=======
-        "Date": "Wed, 17 Feb 2021 22:30:45 GMT",
-        "ETag": "\u00220x8D8D393AB3697C1\u0022",
-        "Last-Modified": "Wed, 17 Feb 2021 22:30:45 GMT",
->>>>>>> 1814567d
-        "Server": [
-          "Windows-Azure-HDFS/1.0",
-          "Microsoft-HTTPAPI/2.0"
-        ],
-        "x-ms-client-request-id": "71d3f661-0744-5ddc-03a8-b88a460baf25",
-<<<<<<< HEAD
-        "x-ms-request-id": "5df24e14-601f-001c-6ad1-f92d3f000000",
-=======
-        "x-ms-request-id": "0f0a279d-801f-0076-607c-05f517000000",
->>>>>>> 1814567d
-        "x-ms-request-server-encrypted": "false",
-        "x-ms-version": "2020-06-12"
-      },
-      "ResponseBody": []
-    },
-    {
-      "RequestUri": "https://seannse.blob.core.windows.net/test-filesystem-3e3b4a3a-148b-17d4-34cc-229888dedaa1/test-file-88cbc908-ee49-3a60-e952-23fe359d4c8e",
-      "RequestMethod": "HEAD",
-      "RequestHeaders": {
-        "Accept": "application/xml",
-        "Authorization": "Sanitized",
-<<<<<<< HEAD
-        "traceparent": "00-940a9d704ebd6c4980fc4f6f32646d49-e7187081a389924f-00",
-        "User-Agent": [
-          "azsdk-net-Storage.Files.DataLake/12.7.0-alpha.20210202.1",
-          "(.NET Framework 4.8.4250.0; Microsoft Windows 10.0.19042 )"
-        ],
-        "x-ms-client-request-id": "fc362941-564d-2de2-6119-0898f986d177",
-        "x-ms-date": "Wed, 03 Feb 2021 02:10:10 GMT",
-=======
-        "traceparent": "00-03e74cdd4fceb44c9c1fdd916bd520f1-7932bd55f426c54d-00",
-        "User-Agent": [
-          "azsdk-net-Storage.Files.DataLake/12.7.0-alpha.20210217.1",
-          "(.NET 5.0.3; Microsoft Windows 10.0.19042)"
-        ],
-        "x-ms-client-request-id": "fc362941-564d-2de2-6119-0898f986d177",
-        "x-ms-date": "Wed, 17 Feb 2021 22:30:46 GMT",
->>>>>>> 1814567d
-        "x-ms-return-client-request-id": "true",
-        "x-ms-version": "2020-06-12"
-      },
-      "RequestBody": null,
-      "StatusCode": 200,
-      "ResponseHeaders": {
         "Accept-Ranges": "bytes",
         "Content-Length": "1024",
         "Content-Type": "application/octet-stream",
-<<<<<<< HEAD
-        "Date": "Wed, 03 Feb 2021 02:10:10 GMT",
-        "ETag": "\u00220x8D8C7E8D61DAA10\u0022",
-        "Last-Modified": "Wed, 03 Feb 2021 02:10:11 GMT",
-=======
-        "Date": "Wed, 17 Feb 2021 22:30:45 GMT",
-        "ETag": "\u00220x8D8D393AB3697C1\u0022",
-        "Last-Modified": "Wed, 17 Feb 2021 22:30:45 GMT",
->>>>>>> 1814567d
+        "Date": "Fri, 19 Feb 2021 19:11:28 GMT",
+        "ETag": "\u00220x8D8D50A28A6259E\u0022",
+        "Last-Modified": "Fri, 19 Feb 2021 19:11:28 GMT",
         "Server": [
           "Windows-Azure-Blob/1.0",
           "Microsoft-HTTPAPI/2.0"
@@ -275,47 +180,31 @@
         "x-ms-access-tier": "Hot",
         "x-ms-access-tier-inferred": "true",
         "x-ms-blob-type": "BlockBlob",
-        "x-ms-client-request-id": "fc362941-564d-2de2-6119-0898f986d177",
-<<<<<<< HEAD
-        "x-ms-creation-time": "Wed, 03 Feb 2021 02:10:10 GMT",
-=======
-        "x-ms-creation-time": "Wed, 17 Feb 2021 22:30:45 GMT",
->>>>>>> 1814567d
-        "x-ms-group": "$superuser",
-        "x-ms-lease-state": "available",
-        "x-ms-lease-status": "unlocked",
-        "x-ms-owner": "$superuser",
-        "x-ms-permissions": "rw-r-----",
-<<<<<<< HEAD
-        "x-ms-request-id": "7c53aeee-a01e-0013-2bd1-f95b53000000",
-=======
-        "x-ms-request-id": "8c3d6a40-601e-00a5-1e7c-052925000000",
->>>>>>> 1814567d
+        "x-ms-client-request-id": "5a4defa3-0ca1-c209-4112-da430210a2f5",
+        "x-ms-creation-time": "Fri, 19 Feb 2021 19:11:27 GMT",
+        "x-ms-group": "$superuser",
+        "x-ms-lease-state": "available",
+        "x-ms-lease-status": "unlocked",
+        "x-ms-owner": "$superuser",
+        "x-ms-permissions": "rw-r-----",
+        "x-ms-request-id": "2e6889cb-201e-00a4-80f3-0676f9000000",
         "x-ms-server-encrypted": "true",
         "x-ms-version": "2020-06-12"
       },
       "ResponseBody": []
     },
     {
-      "RequestUri": "https://seannse.blob.core.windows.net/test-filesystem-3e3b4a3a-148b-17d4-34cc-229888dedaa1/test-file-88cbc908-ee49-3a60-e952-23fe359d4c8e",
-      "RequestMethod": "GET",
-      "RequestHeaders": {
-        "Accept": "application/xml",
-        "Authorization": "Sanitized",
-        "User-Agent": [
-<<<<<<< HEAD
-          "azsdk-net-Storage.Files.DataLake/12.7.0-alpha.20210202.1",
-          "(.NET Framework 4.8.4250.0; Microsoft Windows 10.0.19042 )"
-        ],
-        "x-ms-client-request-id": "1c487069-b3d5-dad8-6e99-d1840ea4e202",
-        "x-ms-date": "Wed, 03 Feb 2021 02:10:10 GMT",
-=======
-          "azsdk-net-Storage.Files.DataLake/12.7.0-alpha.20210217.1",
-          "(.NET 5.0.3; Microsoft Windows 10.0.19042)"
-        ],
-        "x-ms-client-request-id": "1c487069-b3d5-dad8-6e99-d1840ea4e202",
-        "x-ms-date": "Wed, 17 Feb 2021 22:30:46 GMT",
->>>>>>> 1814567d
+      "RequestUri": "https://seannse.blob.core.windows.net/test-filesystem-ee62acdb-43f1-23e4-6e0f-60742c5032d2/test-file-78913fef-3d98-fa14-b10a-f1aae7804b10",
+      "RequestMethod": "GET",
+      "RequestHeaders": {
+        "Accept": "application/xml",
+        "Authorization": "Sanitized",
+        "User-Agent": [
+          "azsdk-net-Storage.Files.DataLake/12.7.0-alpha.20210219.1",
+          "(.NET 5.0.3; Microsoft Windows 10.0.19041)"
+        ],
+        "x-ms-client-request-id": "c35ce370-0aeb-c41c-d1fb-cb3777c98774",
+        "x-ms-date": "Fri, 19 Feb 2021 19:11:28 GMT",
         "x-ms-range": "bytes=0-127",
         "x-ms-return-client-request-id": "true",
         "x-ms-version": "2020-06-12"
@@ -327,64 +216,40 @@
         "Content-Length": "128",
         "Content-Range": "bytes 0-127/1024",
         "Content-Type": "application/octet-stream",
-<<<<<<< HEAD
-        "Date": "Wed, 03 Feb 2021 02:10:10 GMT",
-        "ETag": "\u00220x8D8C7E8D61DAA10\u0022",
-        "Last-Modified": "Wed, 03 Feb 2021 02:10:11 GMT",
-=======
-        "Date": "Wed, 17 Feb 2021 22:30:45 GMT",
-        "ETag": "\u00220x8D8D393AB3697C1\u0022",
-        "Last-Modified": "Wed, 17 Feb 2021 22:30:45 GMT",
->>>>>>> 1814567d
-        "Server": [
-          "Windows-Azure-Blob/1.0",
-          "Microsoft-HTTPAPI/2.0"
-        ],
-        "x-ms-blob-type": "BlockBlob",
-        "x-ms-client-request-id": "1c487069-b3d5-dad8-6e99-d1840ea4e202",
-<<<<<<< HEAD
-        "x-ms-creation-time": "Wed, 03 Feb 2021 02:10:10 GMT",
-=======
-        "x-ms-creation-time": "Wed, 17 Feb 2021 22:30:45 GMT",
->>>>>>> 1814567d
-        "x-ms-group": "$superuser",
-        "x-ms-lease-state": "available",
-        "x-ms-lease-status": "unlocked",
-        "x-ms-owner": "$superuser",
-        "x-ms-permissions": "rw-r-----",
-<<<<<<< HEAD
-        "x-ms-request-id": "7c53af53-a01e-0013-09d1-f95b53000000",
-=======
-        "x-ms-request-id": "8c3d6a82-601e-00a5-5d7c-052925000000",
->>>>>>> 1814567d
-        "x-ms-server-encrypted": "true",
-        "x-ms-version": "2020-06-12"
-      },
-      "ResponseBody": "t9gnclEjgSP6umNkEkdIqwUpY24sifIsz7KNbuvNjdgki9X2YVSmEpiOVvQFKOkSen98yp6TSi7m\u002B6OelRI4LSyLP4dyUkqwg1DVnTL9JqbJevRsUMM5kUGmD2axB3yGVinHeuhinyc0y0ZNvaz86dT81Rody9xpUa5FzELk/3s="
-    },
-    {
-      "RequestUri": "https://seannse.blob.core.windows.net/test-filesystem-3e3b4a3a-148b-17d4-34cc-229888dedaa1/test-file-88cbc908-ee49-3a60-e952-23fe359d4c8e",
-      "RequestMethod": "GET",
-      "RequestHeaders": {
-        "Accept": "application/xml",
-        "Authorization": "Sanitized",
-<<<<<<< HEAD
-        "If-Match": "0x8D8C7E8D61DAA10",
-        "User-Agent": [
-          "azsdk-net-Storage.Files.DataLake/12.7.0-alpha.20210202.1",
-          "(.NET Framework 4.8.4250.0; Microsoft Windows 10.0.19042 )"
-        ],
-        "x-ms-client-request-id": "882f7ca4-b43d-38a2-9085-82b0a7b23b14",
-        "x-ms-date": "Wed, 03 Feb 2021 02:10:10 GMT",
-=======
-        "If-Match": "0x8D8D393AB3697C1",
-        "User-Agent": [
-          "azsdk-net-Storage.Files.DataLake/12.7.0-alpha.20210217.1",
-          "(.NET 5.0.3; Microsoft Windows 10.0.19042)"
-        ],
-        "x-ms-client-request-id": "882f7ca4-b43d-38a2-9085-82b0a7b23b14",
-        "x-ms-date": "Wed, 17 Feb 2021 22:30:46 GMT",
->>>>>>> 1814567d
+        "Date": "Fri, 19 Feb 2021 19:11:28 GMT",
+        "ETag": "\u00220x8D8D50A28A6259E\u0022",
+        "Last-Modified": "Fri, 19 Feb 2021 19:11:28 GMT",
+        "Server": [
+          "Windows-Azure-Blob/1.0",
+          "Microsoft-HTTPAPI/2.0"
+        ],
+        "x-ms-blob-type": "BlockBlob",
+        "x-ms-client-request-id": "c35ce370-0aeb-c41c-d1fb-cb3777c98774",
+        "x-ms-creation-time": "Fri, 19 Feb 2021 19:11:27 GMT",
+        "x-ms-group": "$superuser",
+        "x-ms-lease-state": "available",
+        "x-ms-lease-status": "unlocked",
+        "x-ms-owner": "$superuser",
+        "x-ms-permissions": "rw-r-----",
+        "x-ms-request-id": "2e688a88-201e-00a4-35f3-0676f9000000",
+        "x-ms-server-encrypted": "true",
+        "x-ms-version": "2020-06-12"
+      },
+      "ResponseBody": "u0vS30S/aE7Ko\u002Bxjd0ARLeYOe\u002B2CkhtJh6TAsyFkumjtlujGbkoNOtd/1RMSkDsWwD6W9R60sygviFef/rQsZemEduBYSr\u002BcAEAVAr0IN/dpqfPjzsRJOeO/luXybjsiU3ApjRpavnV\u002B\u002BvTdnrBrJ1FgNlTBSZYlOjz9mLPaqZI="
+    },
+    {
+      "RequestUri": "https://seannse.blob.core.windows.net/test-filesystem-ee62acdb-43f1-23e4-6e0f-60742c5032d2/test-file-78913fef-3d98-fa14-b10a-f1aae7804b10",
+      "RequestMethod": "GET",
+      "RequestHeaders": {
+        "Accept": "application/xml",
+        "Authorization": "Sanitized",
+        "If-Match": "0x8D8D50A28A6259E",
+        "User-Agent": [
+          "azsdk-net-Storage.Files.DataLake/12.7.0-alpha.20210219.1",
+          "(.NET 5.0.3; Microsoft Windows 10.0.19041)"
+        ],
+        "x-ms-client-request-id": "1fd27c37-deb3-c70a-884b-8583d2408e4d",
+        "x-ms-date": "Fri, 19 Feb 2021 19:11:29 GMT",
         "x-ms-range": "bytes=128-255",
         "x-ms-return-client-request-id": "true",
         "x-ms-version": "2020-06-12"
@@ -396,64 +261,40 @@
         "Content-Length": "128",
         "Content-Range": "bytes 128-255/1024",
         "Content-Type": "application/octet-stream",
-<<<<<<< HEAD
-        "Date": "Wed, 03 Feb 2021 02:10:11 GMT",
-        "ETag": "\u00220x8D8C7E8D61DAA10\u0022",
-        "Last-Modified": "Wed, 03 Feb 2021 02:10:11 GMT",
-=======
-        "Date": "Wed, 17 Feb 2021 22:30:45 GMT",
-        "ETag": "\u00220x8D8D393AB3697C1\u0022",
-        "Last-Modified": "Wed, 17 Feb 2021 22:30:45 GMT",
->>>>>>> 1814567d
-        "Server": [
-          "Windows-Azure-Blob/1.0",
-          "Microsoft-HTTPAPI/2.0"
-        ],
-        "x-ms-blob-type": "BlockBlob",
-        "x-ms-client-request-id": "882f7ca4-b43d-38a2-9085-82b0a7b23b14",
-<<<<<<< HEAD
-        "x-ms-creation-time": "Wed, 03 Feb 2021 02:10:10 GMT",
-=======
-        "x-ms-creation-time": "Wed, 17 Feb 2021 22:30:45 GMT",
->>>>>>> 1814567d
-        "x-ms-group": "$superuser",
-        "x-ms-lease-state": "available",
-        "x-ms-lease-status": "unlocked",
-        "x-ms-owner": "$superuser",
-        "x-ms-permissions": "rw-r-----",
-<<<<<<< HEAD
-        "x-ms-request-id": "7c53afc8-a01e-0013-73d1-f95b53000000",
-=======
-        "x-ms-request-id": "8c3d6af4-601e-00a5-487c-052925000000",
->>>>>>> 1814567d
-        "x-ms-server-encrypted": "true",
-        "x-ms-version": "2020-06-12"
-      },
-      "ResponseBody": "1E9HCDWsvmbbzTeEfOzTlKomkbQxYWmKTV4pOhzT5FDMy3luZfOzKD5uP0\u002BTV\u002B1k2rAhG1JKSXLlvLrXg4NJB\u002BjmuLFzZS\u002B3cml2wiIZ9vZxxF9rssn\u002BgoEGiKk43KS6JTdnrJ488XWBaqjo1IZQzMXEZb8j3lUf6DYvbNyGfpY="
-    },
-    {
-      "RequestUri": "https://seannse.blob.core.windows.net/test-filesystem-3e3b4a3a-148b-17d4-34cc-229888dedaa1/test-file-88cbc908-ee49-3a60-e952-23fe359d4c8e",
-      "RequestMethod": "GET",
-      "RequestHeaders": {
-        "Accept": "application/xml",
-        "Authorization": "Sanitized",
-<<<<<<< HEAD
-        "If-Match": "0x8D8C7E8D61DAA10",
-        "User-Agent": [
-          "azsdk-net-Storage.Files.DataLake/12.7.0-alpha.20210202.1",
-          "(.NET Framework 4.8.4250.0; Microsoft Windows 10.0.19042 )"
-        ],
-        "x-ms-client-request-id": "92df89e6-5975-05c4-729e-f092ca4e2040",
-        "x-ms-date": "Wed, 03 Feb 2021 02:10:10 GMT",
-=======
-        "If-Match": "0x8D8D393AB3697C1",
-        "User-Agent": [
-          "azsdk-net-Storage.Files.DataLake/12.7.0-alpha.20210217.1",
-          "(.NET 5.0.3; Microsoft Windows 10.0.19042)"
-        ],
-        "x-ms-client-request-id": "92df89e6-5975-05c4-729e-f092ca4e2040",
-        "x-ms-date": "Wed, 17 Feb 2021 22:30:46 GMT",
->>>>>>> 1814567d
+        "Date": "Fri, 19 Feb 2021 19:11:28 GMT",
+        "ETag": "\u00220x8D8D50A28A6259E\u0022",
+        "Last-Modified": "Fri, 19 Feb 2021 19:11:28 GMT",
+        "Server": [
+          "Windows-Azure-Blob/1.0",
+          "Microsoft-HTTPAPI/2.0"
+        ],
+        "x-ms-blob-type": "BlockBlob",
+        "x-ms-client-request-id": "1fd27c37-deb3-c70a-884b-8583d2408e4d",
+        "x-ms-creation-time": "Fri, 19 Feb 2021 19:11:27 GMT",
+        "x-ms-group": "$superuser",
+        "x-ms-lease-state": "available",
+        "x-ms-lease-status": "unlocked",
+        "x-ms-owner": "$superuser",
+        "x-ms-permissions": "rw-r-----",
+        "x-ms-request-id": "2e688b6b-201e-00a4-11f3-0676f9000000",
+        "x-ms-server-encrypted": "true",
+        "x-ms-version": "2020-06-12"
+      },
+      "ResponseBody": "BfOvTN6p3A7rfWTTz2yaMlRvk5I352EJ2QRT3VwlwqRRYtiqAR5Ip4MnaUPkw1XNoctEREYWWx6SpXPaVv\u002BxxbvAgm2U8DA2JusPD30dJBauhTuR4X5eOge6F1yqblGDdqOIJEDoObGaDR1aBkugdIBdK9HEIOM8Ykdm2tjUi7c="
+    },
+    {
+      "RequestUri": "https://seannse.blob.core.windows.net/test-filesystem-ee62acdb-43f1-23e4-6e0f-60742c5032d2/test-file-78913fef-3d98-fa14-b10a-f1aae7804b10",
+      "RequestMethod": "GET",
+      "RequestHeaders": {
+        "Accept": "application/xml",
+        "Authorization": "Sanitized",
+        "If-Match": "0x8D8D50A28A6259E",
+        "User-Agent": [
+          "azsdk-net-Storage.Files.DataLake/12.7.0-alpha.20210219.1",
+          "(.NET 5.0.3; Microsoft Windows 10.0.19041)"
+        ],
+        "x-ms-client-request-id": "fa001d09-68f6-15c1-ac95-be63cb213236",
+        "x-ms-date": "Fri, 19 Feb 2021 19:11:29 GMT",
         "x-ms-range": "bytes=256-383",
         "x-ms-return-client-request-id": "true",
         "x-ms-version": "2020-06-12"
@@ -465,64 +306,40 @@
         "Content-Length": "128",
         "Content-Range": "bytes 256-383/1024",
         "Content-Type": "application/octet-stream",
-<<<<<<< HEAD
-        "Date": "Wed, 03 Feb 2021 02:10:11 GMT",
-        "ETag": "\u00220x8D8C7E8D61DAA10\u0022",
-        "Last-Modified": "Wed, 03 Feb 2021 02:10:11 GMT",
-=======
-        "Date": "Wed, 17 Feb 2021 22:30:45 GMT",
-        "ETag": "\u00220x8D8D393AB3697C1\u0022",
-        "Last-Modified": "Wed, 17 Feb 2021 22:30:45 GMT",
->>>>>>> 1814567d
-        "Server": [
-          "Windows-Azure-Blob/1.0",
-          "Microsoft-HTTPAPI/2.0"
-        ],
-        "x-ms-blob-type": "BlockBlob",
-        "x-ms-client-request-id": "92df89e6-5975-05c4-729e-f092ca4e2040",
-<<<<<<< HEAD
-        "x-ms-creation-time": "Wed, 03 Feb 2021 02:10:10 GMT",
-=======
-        "x-ms-creation-time": "Wed, 17 Feb 2021 22:30:45 GMT",
->>>>>>> 1814567d
-        "x-ms-group": "$superuser",
-        "x-ms-lease-state": "available",
-        "x-ms-lease-status": "unlocked",
-        "x-ms-owner": "$superuser",
-        "x-ms-permissions": "rw-r-----",
-<<<<<<< HEAD
-        "x-ms-request-id": "7c53b01a-a01e-0013-3fd1-f95b53000000",
-=======
-        "x-ms-request-id": "8c3d6b5c-601e-00a5-267c-052925000000",
->>>>>>> 1814567d
-        "x-ms-server-encrypted": "true",
-        "x-ms-version": "2020-06-12"
-      },
-      "ResponseBody": "xLud6rFJVzTS6upIIBWu\u002BrW843N25ZZH4kjEaAyEmPvrEiMY6GYbe20w7DnzDf/ShzS3IKIKH98kVgdphe4oTVHvXA3xlRFOoWgGRfhdU9VJ8eHXzXhY4PNE85JfsfZ/CJ/nBLDx4PIiaX86BNnmxgMyH5MNUIDZlnsaraF/7\u002B8="
-    },
-    {
-      "RequestUri": "https://seannse.blob.core.windows.net/test-filesystem-3e3b4a3a-148b-17d4-34cc-229888dedaa1/test-file-88cbc908-ee49-3a60-e952-23fe359d4c8e",
-      "RequestMethod": "GET",
-      "RequestHeaders": {
-        "Accept": "application/xml",
-        "Authorization": "Sanitized",
-<<<<<<< HEAD
-        "If-Match": "0x8D8C7E8D61DAA10",
-        "User-Agent": [
-          "azsdk-net-Storage.Files.DataLake/12.7.0-alpha.20210202.1",
-          "(.NET Framework 4.8.4250.0; Microsoft Windows 10.0.19042 )"
-        ],
-        "x-ms-client-request-id": "1eca3e19-a9d2-bc9e-20f7-f3a403e25023",
-        "x-ms-date": "Wed, 03 Feb 2021 02:10:10 GMT",
-=======
-        "If-Match": "0x8D8D393AB3697C1",
-        "User-Agent": [
-          "azsdk-net-Storage.Files.DataLake/12.7.0-alpha.20210217.1",
-          "(.NET 5.0.3; Microsoft Windows 10.0.19042)"
-        ],
-        "x-ms-client-request-id": "1eca3e19-a9d2-bc9e-20f7-f3a403e25023",
-        "x-ms-date": "Wed, 17 Feb 2021 22:30:46 GMT",
->>>>>>> 1814567d
+        "Date": "Fri, 19 Feb 2021 19:11:28 GMT",
+        "ETag": "\u00220x8D8D50A28A6259E\u0022",
+        "Last-Modified": "Fri, 19 Feb 2021 19:11:28 GMT",
+        "Server": [
+          "Windows-Azure-Blob/1.0",
+          "Microsoft-HTTPAPI/2.0"
+        ],
+        "x-ms-blob-type": "BlockBlob",
+        "x-ms-client-request-id": "fa001d09-68f6-15c1-ac95-be63cb213236",
+        "x-ms-creation-time": "Fri, 19 Feb 2021 19:11:27 GMT",
+        "x-ms-group": "$superuser",
+        "x-ms-lease-state": "available",
+        "x-ms-lease-status": "unlocked",
+        "x-ms-owner": "$superuser",
+        "x-ms-permissions": "rw-r-----",
+        "x-ms-request-id": "2e688c38-201e-00a4-57f3-0676f9000000",
+        "x-ms-server-encrypted": "true",
+        "x-ms-version": "2020-06-12"
+      },
+      "ResponseBody": "mouZ2ZUA1cZLifbTYAM0uxmj201DgL9Vv0vC\u002BYJf2MaCZsB6scbfgIdkhTopENxeE6rANfk9cxnMQxpKPdxE7LAwUfpDuQlTw1vF3vqFK69vY\u002BXXn6PNRPKmrm2slUKrIJmJ\u002Bb7hG1mgbXGdeJUfRhhq29n2bE0NYwwInAubpi4="
+    },
+    {
+      "RequestUri": "https://seannse.blob.core.windows.net/test-filesystem-ee62acdb-43f1-23e4-6e0f-60742c5032d2/test-file-78913fef-3d98-fa14-b10a-f1aae7804b10",
+      "RequestMethod": "GET",
+      "RequestHeaders": {
+        "Accept": "application/xml",
+        "Authorization": "Sanitized",
+        "If-Match": "0x8D8D50A28A6259E",
+        "User-Agent": [
+          "azsdk-net-Storage.Files.DataLake/12.7.0-alpha.20210219.1",
+          "(.NET 5.0.3; Microsoft Windows 10.0.19041)"
+        ],
+        "x-ms-client-request-id": "b57aca66-9340-be56-f7e8-6ca0d54a541c",
+        "x-ms-date": "Fri, 19 Feb 2021 19:11:29 GMT",
         "x-ms-range": "bytes=384-511",
         "x-ms-return-client-request-id": "true",
         "x-ms-version": "2020-06-12"
@@ -534,64 +351,40 @@
         "Content-Length": "128",
         "Content-Range": "bytes 384-511/1024",
         "Content-Type": "application/octet-stream",
-<<<<<<< HEAD
-        "Date": "Wed, 03 Feb 2021 02:10:11 GMT",
-        "ETag": "\u00220x8D8C7E8D61DAA10\u0022",
-        "Last-Modified": "Wed, 03 Feb 2021 02:10:11 GMT",
-=======
-        "Date": "Wed, 17 Feb 2021 22:30:45 GMT",
-        "ETag": "\u00220x8D8D393AB3697C1\u0022",
-        "Last-Modified": "Wed, 17 Feb 2021 22:30:45 GMT",
->>>>>>> 1814567d
-        "Server": [
-          "Windows-Azure-Blob/1.0",
-          "Microsoft-HTTPAPI/2.0"
-        ],
-        "x-ms-blob-type": "BlockBlob",
-        "x-ms-client-request-id": "1eca3e19-a9d2-bc9e-20f7-f3a403e25023",
-<<<<<<< HEAD
-        "x-ms-creation-time": "Wed, 03 Feb 2021 02:10:10 GMT",
-=======
-        "x-ms-creation-time": "Wed, 17 Feb 2021 22:30:45 GMT",
->>>>>>> 1814567d
-        "x-ms-group": "$superuser",
-        "x-ms-lease-state": "available",
-        "x-ms-lease-status": "unlocked",
-        "x-ms-owner": "$superuser",
-        "x-ms-permissions": "rw-r-----",
-<<<<<<< HEAD
-        "x-ms-request-id": "7c53b062-a01e-0013-01d1-f95b53000000",
-=======
-        "x-ms-request-id": "8c3d6bb6-601e-00a5-797c-052925000000",
->>>>>>> 1814567d
-        "x-ms-server-encrypted": "true",
-        "x-ms-version": "2020-06-12"
-      },
-      "ResponseBody": "cYY9WXZOJVcQ7rRk\u002BR7cGV4tji2SYnK3Hg5uNNczUKN5kMh9nIxQtAzIgh6cHOB4nwBOdPHCXQ8UhTpo4PB/3Z4R6mhVX33R3NkgyeBTGwIt9ZXX5NuxtzO5aBZS6NMcSKV/ijJ3Ij\u002BCfZcXoZMuwGo4OupbqPjCXzI1nPZnfvQ="
-    },
-    {
-      "RequestUri": "https://seannse.blob.core.windows.net/test-filesystem-3e3b4a3a-148b-17d4-34cc-229888dedaa1/test-file-88cbc908-ee49-3a60-e952-23fe359d4c8e",
-      "RequestMethod": "GET",
-      "RequestHeaders": {
-        "Accept": "application/xml",
-        "Authorization": "Sanitized",
-<<<<<<< HEAD
-        "If-Match": "0x8D8C7E8D61DAA10",
-        "User-Agent": [
-          "azsdk-net-Storage.Files.DataLake/12.7.0-alpha.20210202.1",
-          "(.NET Framework 4.8.4250.0; Microsoft Windows 10.0.19042 )"
-        ],
-        "x-ms-client-request-id": "8c79e4d5-0283-076e-9082-69355861ad25",
-        "x-ms-date": "Wed, 03 Feb 2021 02:10:10 GMT",
-=======
-        "If-Match": "0x8D8D393AB3697C1",
-        "User-Agent": [
-          "azsdk-net-Storage.Files.DataLake/12.7.0-alpha.20210217.1",
-          "(.NET 5.0.3; Microsoft Windows 10.0.19042)"
-        ],
-        "x-ms-client-request-id": "8c79e4d5-0283-076e-9082-69355861ad25",
-        "x-ms-date": "Wed, 17 Feb 2021 22:30:46 GMT",
->>>>>>> 1814567d
+        "Date": "Fri, 19 Feb 2021 19:11:28 GMT",
+        "ETag": "\u00220x8D8D50A28A6259E\u0022",
+        "Last-Modified": "Fri, 19 Feb 2021 19:11:28 GMT",
+        "Server": [
+          "Windows-Azure-Blob/1.0",
+          "Microsoft-HTTPAPI/2.0"
+        ],
+        "x-ms-blob-type": "BlockBlob",
+        "x-ms-client-request-id": "b57aca66-9340-be56-f7e8-6ca0d54a541c",
+        "x-ms-creation-time": "Fri, 19 Feb 2021 19:11:27 GMT",
+        "x-ms-group": "$superuser",
+        "x-ms-lease-state": "available",
+        "x-ms-lease-status": "unlocked",
+        "x-ms-owner": "$superuser",
+        "x-ms-permissions": "rw-r-----",
+        "x-ms-request-id": "2e688d1d-201e-00a4-34f3-0676f9000000",
+        "x-ms-server-encrypted": "true",
+        "x-ms-version": "2020-06-12"
+      },
+      "ResponseBody": "GBq9Yfwy8I1IjDYxMS/MXIdnVUK6abWzTHuVstl/TgTGQ4Ve171K5XlNkWk2G9s0P6sVo0ZkdK5kChSAnD6zyT0ya\u002B6pboXJHW/IbNhLfTGfYXIuaaq\u002BYc/X\u002Bc2pyUk6msgrA6/titElS4XWmwjWGIzj4TrLhF\u002BTcwoe0nS3IFQ="
+    },
+    {
+      "RequestUri": "https://seannse.blob.core.windows.net/test-filesystem-ee62acdb-43f1-23e4-6e0f-60742c5032d2/test-file-78913fef-3d98-fa14-b10a-f1aae7804b10",
+      "RequestMethod": "GET",
+      "RequestHeaders": {
+        "Accept": "application/xml",
+        "Authorization": "Sanitized",
+        "If-Match": "0x8D8D50A28A6259E",
+        "User-Agent": [
+          "azsdk-net-Storage.Files.DataLake/12.7.0-alpha.20210219.1",
+          "(.NET 5.0.3; Microsoft Windows 10.0.19041)"
+        ],
+        "x-ms-client-request-id": "00fd5e96-7da7-26f6-9d0f-2f306bd6ce84",
+        "x-ms-date": "Fri, 19 Feb 2021 19:11:29 GMT",
         "x-ms-range": "bytes=512-639",
         "x-ms-return-client-request-id": "true",
         "x-ms-version": "2020-06-12"
@@ -603,64 +396,40 @@
         "Content-Length": "128",
         "Content-Range": "bytes 512-639/1024",
         "Content-Type": "application/octet-stream",
-<<<<<<< HEAD
-        "Date": "Wed, 03 Feb 2021 02:10:11 GMT",
-        "ETag": "\u00220x8D8C7E8D61DAA10\u0022",
-        "Last-Modified": "Wed, 03 Feb 2021 02:10:11 GMT",
-=======
-        "Date": "Wed, 17 Feb 2021 22:30:45 GMT",
-        "ETag": "\u00220x8D8D393AB3697C1\u0022",
-        "Last-Modified": "Wed, 17 Feb 2021 22:30:45 GMT",
->>>>>>> 1814567d
-        "Server": [
-          "Windows-Azure-Blob/1.0",
-          "Microsoft-HTTPAPI/2.0"
-        ],
-        "x-ms-blob-type": "BlockBlob",
-        "x-ms-client-request-id": "8c79e4d5-0283-076e-9082-69355861ad25",
-<<<<<<< HEAD
-        "x-ms-creation-time": "Wed, 03 Feb 2021 02:10:10 GMT",
-=======
-        "x-ms-creation-time": "Wed, 17 Feb 2021 22:30:45 GMT",
->>>>>>> 1814567d
-        "x-ms-group": "$superuser",
-        "x-ms-lease-state": "available",
-        "x-ms-lease-status": "unlocked",
-        "x-ms-owner": "$superuser",
-        "x-ms-permissions": "rw-r-----",
-<<<<<<< HEAD
-        "x-ms-request-id": "7c53b0c0-a01e-0013-55d1-f95b53000000",
-=======
-        "x-ms-request-id": "8c3d6c0e-601e-00a5-4d7c-052925000000",
->>>>>>> 1814567d
-        "x-ms-server-encrypted": "true",
-        "x-ms-version": "2020-06-12"
-      },
-      "ResponseBody": "BQSAOtSQ0LbTVVRnRJoWn4qnqxqt6cCgrb0q/0GGSBv\u002BohGdEvTs2WeDFwVTkX7FHJYRT7tkRhxD4I0XZdF0TQ04aKGJeI2Wu9KyKtG7TRs\u002BZeOrdPlgmlv0WTFm1XSWDsr4GijcO6MIe5PosRxLh5Nx2P/tydkT2M5FlB5bMOY="
-    },
-    {
-      "RequestUri": "https://seannse.blob.core.windows.net/test-filesystem-3e3b4a3a-148b-17d4-34cc-229888dedaa1/test-file-88cbc908-ee49-3a60-e952-23fe359d4c8e",
-      "RequestMethod": "GET",
-      "RequestHeaders": {
-        "Accept": "application/xml",
-        "Authorization": "Sanitized",
-<<<<<<< HEAD
-        "If-Match": "0x8D8C7E8D61DAA10",
-        "User-Agent": [
-          "azsdk-net-Storage.Files.DataLake/12.7.0-alpha.20210202.1",
-          "(.NET Framework 4.8.4250.0; Microsoft Windows 10.0.19042 )"
-        ],
-        "x-ms-client-request-id": "1ece3b7d-c469-5d9f-7a30-b0c178e14121",
-        "x-ms-date": "Wed, 03 Feb 2021 02:10:10 GMT",
-=======
-        "If-Match": "0x8D8D393AB3697C1",
-        "User-Agent": [
-          "azsdk-net-Storage.Files.DataLake/12.7.0-alpha.20210217.1",
-          "(.NET 5.0.3; Microsoft Windows 10.0.19042)"
-        ],
-        "x-ms-client-request-id": "1ece3b7d-c469-5d9f-7a30-b0c178e14121",
-        "x-ms-date": "Wed, 17 Feb 2021 22:30:46 GMT",
->>>>>>> 1814567d
+        "Date": "Fri, 19 Feb 2021 19:11:28 GMT",
+        "ETag": "\u00220x8D8D50A28A6259E\u0022",
+        "Last-Modified": "Fri, 19 Feb 2021 19:11:28 GMT",
+        "Server": [
+          "Windows-Azure-Blob/1.0",
+          "Microsoft-HTTPAPI/2.0"
+        ],
+        "x-ms-blob-type": "BlockBlob",
+        "x-ms-client-request-id": "00fd5e96-7da7-26f6-9d0f-2f306bd6ce84",
+        "x-ms-creation-time": "Fri, 19 Feb 2021 19:11:27 GMT",
+        "x-ms-group": "$superuser",
+        "x-ms-lease-state": "available",
+        "x-ms-lease-status": "unlocked",
+        "x-ms-owner": "$superuser",
+        "x-ms-permissions": "rw-r-----",
+        "x-ms-request-id": "2e688df2-201e-00a4-05f3-0676f9000000",
+        "x-ms-server-encrypted": "true",
+        "x-ms-version": "2020-06-12"
+      },
+      "ResponseBody": "Jo3REB95gbHWoQgeJejFxwDgQcXnDm8VaJiQpc64XG4rMK8NNsb4EmEvYyp7QW2LRFfSk3ZabBceu6eH6dziHkSa8vQ4t5A56C5kuKtEmicqBGB35sj30cSY73ofcSmFTEXl4U55UozHmKtI9bRs2SGAXOR7azd7oyEwoMgWGnY="
+    },
+    {
+      "RequestUri": "https://seannse.blob.core.windows.net/test-filesystem-ee62acdb-43f1-23e4-6e0f-60742c5032d2/test-file-78913fef-3d98-fa14-b10a-f1aae7804b10",
+      "RequestMethod": "GET",
+      "RequestHeaders": {
+        "Accept": "application/xml",
+        "Authorization": "Sanitized",
+        "If-Match": "0x8D8D50A28A6259E",
+        "User-Agent": [
+          "azsdk-net-Storage.Files.DataLake/12.7.0-alpha.20210219.1",
+          "(.NET 5.0.3; Microsoft Windows 10.0.19041)"
+        ],
+        "x-ms-client-request-id": "770a2665-544c-a675-1fc4-354b8e71c6d0",
+        "x-ms-date": "Fri, 19 Feb 2021 19:11:29 GMT",
         "x-ms-range": "bytes=640-767",
         "x-ms-return-client-request-id": "true",
         "x-ms-version": "2020-06-12"
@@ -672,64 +441,40 @@
         "Content-Length": "128",
         "Content-Range": "bytes 640-767/1024",
         "Content-Type": "application/octet-stream",
-<<<<<<< HEAD
-        "Date": "Wed, 03 Feb 2021 02:10:11 GMT",
-        "ETag": "\u00220x8D8C7E8D61DAA10\u0022",
-        "Last-Modified": "Wed, 03 Feb 2021 02:10:11 GMT",
-=======
-        "Date": "Wed, 17 Feb 2021 22:30:45 GMT",
-        "ETag": "\u00220x8D8D393AB3697C1\u0022",
-        "Last-Modified": "Wed, 17 Feb 2021 22:30:45 GMT",
->>>>>>> 1814567d
-        "Server": [
-          "Windows-Azure-Blob/1.0",
-          "Microsoft-HTTPAPI/2.0"
-        ],
-        "x-ms-blob-type": "BlockBlob",
-        "x-ms-client-request-id": "1ece3b7d-c469-5d9f-7a30-b0c178e14121",
-<<<<<<< HEAD
-        "x-ms-creation-time": "Wed, 03 Feb 2021 02:10:10 GMT",
-=======
-        "x-ms-creation-time": "Wed, 17 Feb 2021 22:30:45 GMT",
->>>>>>> 1814567d
-        "x-ms-group": "$superuser",
-        "x-ms-lease-state": "available",
-        "x-ms-lease-status": "unlocked",
-        "x-ms-owner": "$superuser",
-        "x-ms-permissions": "rw-r-----",
-<<<<<<< HEAD
-        "x-ms-request-id": "7c53b124-a01e-0013-2dd1-f95b53000000",
-=======
-        "x-ms-request-id": "8c3d6c64-601e-00a5-207c-052925000000",
->>>>>>> 1814567d
-        "x-ms-server-encrypted": "true",
-        "x-ms-version": "2020-06-12"
-      },
-      "ResponseBody": "XRwbB8My8mIpP6L4ZXfoPqnSnvT8dKhF8eRCWpanhK1LrYuVAUTDYH921a4m4K1g5QbrTLw76el01Rbf8JjLgrr1rLfsUj1kDj11hp76HxA24XSQuzjwD8ShISwt5HDmqlPzMTP1dJLJhj5/xmJLerYGqA4jO8eCBJzzSzEQNyk="
-    },
-    {
-      "RequestUri": "https://seannse.blob.core.windows.net/test-filesystem-3e3b4a3a-148b-17d4-34cc-229888dedaa1/test-file-88cbc908-ee49-3a60-e952-23fe359d4c8e",
-      "RequestMethod": "GET",
-      "RequestHeaders": {
-        "Accept": "application/xml",
-        "Authorization": "Sanitized",
-<<<<<<< HEAD
-        "If-Match": "0x8D8C7E8D61DAA10",
-        "User-Agent": [
-          "azsdk-net-Storage.Files.DataLake/12.7.0-alpha.20210202.1",
-          "(.NET Framework 4.8.4250.0; Microsoft Windows 10.0.19042 )"
-        ],
-        "x-ms-client-request-id": "1db85008-8e93-febc-5400-2851d605be45",
-        "x-ms-date": "Wed, 03 Feb 2021 02:10:10 GMT",
-=======
-        "If-Match": "0x8D8D393AB3697C1",
-        "User-Agent": [
-          "azsdk-net-Storage.Files.DataLake/12.7.0-alpha.20210217.1",
-          "(.NET 5.0.3; Microsoft Windows 10.0.19042)"
-        ],
-        "x-ms-client-request-id": "1db85008-8e93-febc-5400-2851d605be45",
-        "x-ms-date": "Wed, 17 Feb 2021 22:30:46 GMT",
->>>>>>> 1814567d
+        "Date": "Fri, 19 Feb 2021 19:11:28 GMT",
+        "ETag": "\u00220x8D8D50A28A6259E\u0022",
+        "Last-Modified": "Fri, 19 Feb 2021 19:11:28 GMT",
+        "Server": [
+          "Windows-Azure-Blob/1.0",
+          "Microsoft-HTTPAPI/2.0"
+        ],
+        "x-ms-blob-type": "BlockBlob",
+        "x-ms-client-request-id": "770a2665-544c-a675-1fc4-354b8e71c6d0",
+        "x-ms-creation-time": "Fri, 19 Feb 2021 19:11:27 GMT",
+        "x-ms-group": "$superuser",
+        "x-ms-lease-state": "available",
+        "x-ms-lease-status": "unlocked",
+        "x-ms-owner": "$superuser",
+        "x-ms-permissions": "rw-r-----",
+        "x-ms-request-id": "2e688ef0-201e-00a4-78f3-0676f9000000",
+        "x-ms-server-encrypted": "true",
+        "x-ms-version": "2020-06-12"
+      },
+      "ResponseBody": "Bd9rZV652LGx07BOHa/bDysVWJ4VRAngDWo9LUmyxLB9NUIWSAZ7aKiqMqe76V7zRSB0s717YcHVi1f0e6pn/g//0OdsxMckmvD2ahFiJCQLSecpPhHyAdOBQb2vhu39QjOYvBl2h4FZTxjNhfevcmYz6THCPsD9DM4U64IKdRM="
+    },
+    {
+      "RequestUri": "https://seannse.blob.core.windows.net/test-filesystem-ee62acdb-43f1-23e4-6e0f-60742c5032d2/test-file-78913fef-3d98-fa14-b10a-f1aae7804b10",
+      "RequestMethod": "GET",
+      "RequestHeaders": {
+        "Accept": "application/xml",
+        "Authorization": "Sanitized",
+        "If-Match": "0x8D8D50A28A6259E",
+        "User-Agent": [
+          "azsdk-net-Storage.Files.DataLake/12.7.0-alpha.20210219.1",
+          "(.NET 5.0.3; Microsoft Windows 10.0.19041)"
+        ],
+        "x-ms-client-request-id": "45cb9dd8-56cb-0937-4f91-5cb8f6b919b7",
+        "x-ms-date": "Fri, 19 Feb 2021 19:11:29 GMT",
         "x-ms-range": "bytes=768-895",
         "x-ms-return-client-request-id": "true",
         "x-ms-version": "2020-06-12"
@@ -741,64 +486,40 @@
         "Content-Length": "128",
         "Content-Range": "bytes 768-895/1024",
         "Content-Type": "application/octet-stream",
-<<<<<<< HEAD
-        "Date": "Wed, 03 Feb 2021 02:10:11 GMT",
-        "ETag": "\u00220x8D8C7E8D61DAA10\u0022",
-        "Last-Modified": "Wed, 03 Feb 2021 02:10:11 GMT",
-=======
-        "Date": "Wed, 17 Feb 2021 22:30:45 GMT",
-        "ETag": "\u00220x8D8D393AB3697C1\u0022",
-        "Last-Modified": "Wed, 17 Feb 2021 22:30:45 GMT",
->>>>>>> 1814567d
-        "Server": [
-          "Windows-Azure-Blob/1.0",
-          "Microsoft-HTTPAPI/2.0"
-        ],
-        "x-ms-blob-type": "BlockBlob",
-        "x-ms-client-request-id": "1db85008-8e93-febc-5400-2851d605be45",
-<<<<<<< HEAD
-        "x-ms-creation-time": "Wed, 03 Feb 2021 02:10:10 GMT",
-=======
-        "x-ms-creation-time": "Wed, 17 Feb 2021 22:30:45 GMT",
->>>>>>> 1814567d
-        "x-ms-group": "$superuser",
-        "x-ms-lease-state": "available",
-        "x-ms-lease-status": "unlocked",
-        "x-ms-owner": "$superuser",
-        "x-ms-permissions": "rw-r-----",
-<<<<<<< HEAD
-        "x-ms-request-id": "7c53b176-a01e-0013-7ad1-f95b53000000",
-=======
-        "x-ms-request-id": "8c3d6cad-601e-00a5-657c-052925000000",
->>>>>>> 1814567d
-        "x-ms-server-encrypted": "true",
-        "x-ms-version": "2020-06-12"
-      },
-      "ResponseBody": "zI7bSwbt3EFt4cY0\u002BnFJYVandic8YcNvi3EslgIoYblPFLI3h/9zyClnoUF0koiSU5H1ipoP7WrKa7\u002BUwEU\u002BRIAN5eW\u002BEtpWM63\u002B1MCC\u002BvnpmkNwM9YePyZHbBs/3gfjKFzAZ62i00G3nlftERiqSHDGqyYCzhGq7qW\u002Bd6W\u002BFlQ="
-    },
-    {
-      "RequestUri": "https://seannse.blob.core.windows.net/test-filesystem-3e3b4a3a-148b-17d4-34cc-229888dedaa1/test-file-88cbc908-ee49-3a60-e952-23fe359d4c8e",
-      "RequestMethod": "GET",
-      "RequestHeaders": {
-        "Accept": "application/xml",
-        "Authorization": "Sanitized",
-<<<<<<< HEAD
-        "If-Match": "0x8D8C7E8D61DAA10",
-        "User-Agent": [
-          "azsdk-net-Storage.Files.DataLake/12.7.0-alpha.20210202.1",
-          "(.NET Framework 4.8.4250.0; Microsoft Windows 10.0.19042 )"
-        ],
-        "x-ms-client-request-id": "28b95d47-2429-f38e-a9a0-f8a8aee67717",
-        "x-ms-date": "Wed, 03 Feb 2021 02:10:11 GMT",
-=======
-        "If-Match": "0x8D8D393AB3697C1",
-        "User-Agent": [
-          "azsdk-net-Storage.Files.DataLake/12.7.0-alpha.20210217.1",
-          "(.NET 5.0.3; Microsoft Windows 10.0.19042)"
-        ],
-        "x-ms-client-request-id": "28b95d47-2429-f38e-a9a0-f8a8aee67717",
-        "x-ms-date": "Wed, 17 Feb 2021 22:30:46 GMT",
->>>>>>> 1814567d
+        "Date": "Fri, 19 Feb 2021 19:11:28 GMT",
+        "ETag": "\u00220x8D8D50A28A6259E\u0022",
+        "Last-Modified": "Fri, 19 Feb 2021 19:11:28 GMT",
+        "Server": [
+          "Windows-Azure-Blob/1.0",
+          "Microsoft-HTTPAPI/2.0"
+        ],
+        "x-ms-blob-type": "BlockBlob",
+        "x-ms-client-request-id": "45cb9dd8-56cb-0937-4f91-5cb8f6b919b7",
+        "x-ms-creation-time": "Fri, 19 Feb 2021 19:11:27 GMT",
+        "x-ms-group": "$superuser",
+        "x-ms-lease-state": "available",
+        "x-ms-lease-status": "unlocked",
+        "x-ms-owner": "$superuser",
+        "x-ms-permissions": "rw-r-----",
+        "x-ms-request-id": "2e688fcf-201e-00a4-49f3-0676f9000000",
+        "x-ms-server-encrypted": "true",
+        "x-ms-version": "2020-06-12"
+      },
+      "ResponseBody": "Avgn3cpoCpTCZs/v\u002BCV83NHPVnucuzsEc5qvS2Kb/k7ZBMqMz9Go/ihUbltv0ATnUTcZs7P5d0e9I2ovuL8yJ2eBFfNa7wwAJlhTR0zflaKVyPkqgkub342Dz6xneUZoIkf07bsQjGIrGYxbpi/63Y7Hme/GB6Qc5TVm1x9fma0="
+    },
+    {
+      "RequestUri": "https://seannse.blob.core.windows.net/test-filesystem-ee62acdb-43f1-23e4-6e0f-60742c5032d2/test-file-78913fef-3d98-fa14-b10a-f1aae7804b10",
+      "RequestMethod": "GET",
+      "RequestHeaders": {
+        "Accept": "application/xml",
+        "Authorization": "Sanitized",
+        "If-Match": "0x8D8D50A28A6259E",
+        "User-Agent": [
+          "azsdk-net-Storage.Files.DataLake/12.7.0-alpha.20210219.1",
+          "(.NET 5.0.3; Microsoft Windows 10.0.19041)"
+        ],
+        "x-ms-client-request-id": "f073aa05-81a6-3704-6fdc-739bab1074a0",
+        "x-ms-date": "Fri, 19 Feb 2021 19:11:29 GMT",
         "x-ms-range": "bytes=896-1023",
         "x-ms-return-client-request-id": "true",
         "x-ms-version": "2020-06-12"
@@ -810,64 +531,40 @@
         "Content-Length": "128",
         "Content-Range": "bytes 896-1023/1024",
         "Content-Type": "application/octet-stream",
-<<<<<<< HEAD
-        "Date": "Wed, 03 Feb 2021 02:10:11 GMT",
-        "ETag": "\u00220x8D8C7E8D61DAA10\u0022",
-        "Last-Modified": "Wed, 03 Feb 2021 02:10:11 GMT",
-=======
-        "Date": "Wed, 17 Feb 2021 22:30:45 GMT",
-        "ETag": "\u00220x8D8D393AB3697C1\u0022",
-        "Last-Modified": "Wed, 17 Feb 2021 22:30:45 GMT",
->>>>>>> 1814567d
-        "Server": [
-          "Windows-Azure-Blob/1.0",
-          "Microsoft-HTTPAPI/2.0"
-        ],
-        "x-ms-blob-type": "BlockBlob",
-        "x-ms-client-request-id": "28b95d47-2429-f38e-a9a0-f8a8aee67717",
-<<<<<<< HEAD
-        "x-ms-creation-time": "Wed, 03 Feb 2021 02:10:10 GMT",
-=======
-        "x-ms-creation-time": "Wed, 17 Feb 2021 22:30:45 GMT",
->>>>>>> 1814567d
-        "x-ms-group": "$superuser",
-        "x-ms-lease-state": "available",
-        "x-ms-lease-status": "unlocked",
-        "x-ms-owner": "$superuser",
-        "x-ms-permissions": "rw-r-----",
-<<<<<<< HEAD
-        "x-ms-request-id": "7c53b1c5-a01e-0013-45d1-f95b53000000",
-=======
-        "x-ms-request-id": "8c3d6d06-601e-00a5-397c-052925000000",
->>>>>>> 1814567d
-        "x-ms-server-encrypted": "true",
-        "x-ms-version": "2020-06-12"
-      },
-      "ResponseBody": "pRqrY8GTTEbGAriVfjEuDp0jqnkz4OFaSxZ5B\u002BNcm/iIA0f2bEaH3XplYP8Veyu9drDagROdIcQ4URiqGURiaWa/DXvqN6FWnMz/zYDiRM/qvJAzghrl6uKCvRsu3MQ1AveYVm6w0j4Pg\u002BVHnlNEVg1Iv12zL\u002BdM2iKZZ3qGKL8="
-    },
-    {
-      "RequestUri": "https://seannse.blob.core.windows.net/test-filesystem-3e3b4a3a-148b-17d4-34cc-229888dedaa1?restype=container",
+        "Date": "Fri, 19 Feb 2021 19:11:28 GMT",
+        "ETag": "\u00220x8D8D50A28A6259E\u0022",
+        "Last-Modified": "Fri, 19 Feb 2021 19:11:28 GMT",
+        "Server": [
+          "Windows-Azure-Blob/1.0",
+          "Microsoft-HTTPAPI/2.0"
+        ],
+        "x-ms-blob-type": "BlockBlob",
+        "x-ms-client-request-id": "f073aa05-81a6-3704-6fdc-739bab1074a0",
+        "x-ms-creation-time": "Fri, 19 Feb 2021 19:11:27 GMT",
+        "x-ms-group": "$superuser",
+        "x-ms-lease-state": "available",
+        "x-ms-lease-status": "unlocked",
+        "x-ms-owner": "$superuser",
+        "x-ms-permissions": "rw-r-----",
+        "x-ms-request-id": "2e68907e-201e-00a4-6cf3-0676f9000000",
+        "x-ms-server-encrypted": "true",
+        "x-ms-version": "2020-06-12"
+      },
+      "ResponseBody": "EeolBOun54U8l/9pvj85XojyHp/fVqIbotcIhaq0QsuA30m8CfXy5\u002BAUsy8IO16m/AdOLUH5zbtICmETnmHah1Qz6N71fVSSADe\u002By6NzEmd5YYmjZhSKhhKOc/\u002BT3kh/OSva1VJ/sH6yuy0JOwEX1ff6mj3YNiFAqGLMZglV/yE="
+    },
+    {
+      "RequestUri": "https://seannse.blob.core.windows.net/test-filesystem-ee62acdb-43f1-23e4-6e0f-60742c5032d2?restype=container",
       "RequestMethod": "DELETE",
       "RequestHeaders": {
         "Accept": "application/xml",
         "Authorization": "Sanitized",
-<<<<<<< HEAD
-        "traceparent": "00-e5ff5261bb30a0409254a152c9835b56-056240af6d0b5f46-00",
-        "User-Agent": [
-          "azsdk-net-Storage.Files.DataLake/12.7.0-alpha.20210202.1",
-          "(.NET Framework 4.8.4250.0; Microsoft Windows 10.0.19042 )"
-        ],
-        "x-ms-client-request-id": "79097a0b-964c-c91c-ea2c-10fe33c6f71d",
-        "x-ms-date": "Wed, 03 Feb 2021 02:10:11 GMT",
-=======
-        "traceparent": "00-6fca272b3efc224ea2bfd4848c1b9963-9247dc4b3948d044-00",
-        "User-Agent": [
-          "azsdk-net-Storage.Files.DataLake/12.7.0-alpha.20210217.1",
-          "(.NET 5.0.3; Microsoft Windows 10.0.19042)"
-        ],
-        "x-ms-client-request-id": "79097a0b-964c-c91c-ea2c-10fe33c6f71d",
-        "x-ms-date": "Wed, 17 Feb 2021 22:30:46 GMT",
->>>>>>> 1814567d
+        "traceparent": "00-02497f99fbe2a7439acc69105f011c32-5bc0a202b96b514c-00",
+        "User-Agent": [
+          "azsdk-net-Storage.Files.DataLake/12.7.0-alpha.20210219.1",
+          "(.NET 5.0.3; Microsoft Windows 10.0.19041)"
+        ],
+        "x-ms-client-request-id": "4bb34e59-2946-0111-391e-4f5001c9b24c",
+        "x-ms-date": "Fri, 19 Feb 2021 19:11:29 GMT",
         "x-ms-return-client-request-id": "true",
         "x-ms-version": "2020-06-12"
       },
@@ -875,28 +572,20 @@
       "StatusCode": 202,
       "ResponseHeaders": {
         "Content-Length": "0",
-<<<<<<< HEAD
-        "Date": "Wed, 03 Feb 2021 02:10:11 GMT",
-=======
-        "Date": "Wed, 17 Feb 2021 22:30:45 GMT",
->>>>>>> 1814567d
-        "Server": [
-          "Windows-Azure-Blob/1.0",
-          "Microsoft-HTTPAPI/2.0"
-        ],
-        "x-ms-client-request-id": "79097a0b-964c-c91c-ea2c-10fe33c6f71d",
-<<<<<<< HEAD
-        "x-ms-request-id": "7c53b219-a01e-0013-0cd1-f95b53000000",
-=======
-        "x-ms-request-id": "8c3d6d6c-601e-00a5-147c-052925000000",
->>>>>>> 1814567d
+        "Date": "Fri, 19 Feb 2021 19:11:28 GMT",
+        "Server": [
+          "Windows-Azure-Blob/1.0",
+          "Microsoft-HTTPAPI/2.0"
+        ],
+        "x-ms-client-request-id": "4bb34e59-2946-0111-391e-4f5001c9b24c",
+        "x-ms-request-id": "2e689154-201e-00a4-3cf3-0676f9000000",
         "x-ms-version": "2020-06-12"
       },
       "ResponseBody": []
     }
   ],
   "Variables": {
-    "RandomSeed": "137856277",
+    "RandomSeed": "1842919495",
     "Storage_TestConfigHierarchicalNamespace": "NamespaceTenant\nseannse\nU2FuaXRpemVk\nhttps://seannse.blob.core.windows.net\nhttps://seannse.file.core.windows.net\nhttps://seannse.queue.core.windows.net\nhttps://seannse.table.core.windows.net\n\n\n\n\nhttps://seannse-secondary.blob.core.windows.net\nhttps://seannse-secondary.file.core.windows.net\nhttps://seannse-secondary.queue.core.windows.net\nhttps://seannse-secondary.table.core.windows.net\n68390a19-a643-458b-b726-408abf67b4fc\nSanitized\n72f988bf-86f1-41af-91ab-2d7cd011db47\nhttps://login.microsoftonline.com/\nCloud\nBlobEndpoint=https://seannse.blob.core.windows.net/;QueueEndpoint=https://seannse.queue.core.windows.net/;FileEndpoint=https://seannse.file.core.windows.net/;BlobSecondaryEndpoint=https://seannse-secondary.blob.core.windows.net/;QueueSecondaryEndpoint=https://seannse-secondary.queue.core.windows.net/;FileSecondaryEndpoint=https://seannse-secondary.file.core.windows.net/;AccountName=seannse;AccountKey=Sanitized\n"
   }
 }