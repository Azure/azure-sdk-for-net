{
  "Entries": [
    {
      "RequestUri": "https://seannsecanary.blob.core.windows.net/test-filesystem-8c5a2264-e469-67c5-7a5b-2563e8fe0cf5?restype=container",
      "RequestMethod": "PUT",
      "RequestHeaders": {
        "Authorization": "Sanitized",
        "traceparent": "00-8ed34a7bfb51424199d279f8d4da7aac-52b37fb359e5aa48-00",
        "User-Agent": [
          "azsdk-net-Storage.Files.DataLake/12.3.0-dev.20200601.1",
          "(.NET Core 4.6.28619.01; Microsoft Windows 10.0.18362 )"
        ],
        "x-ms-blob-public-access": "container",
        "x-ms-client-request-id": "b94acdae-4247-1189-910c-ba09e2ccdeaa",
        "x-ms-date": "Mon, 01 Jun 2020 20:25:43 GMT",
        "x-ms-return-client-request-id": "true",
<<<<<<< HEAD
        "x-ms-version": "2019-12-12"
=======
        "x-ms-version": "2020-02-10"
>>>>>>> 60f4876e
      },
      "RequestBody": null,
      "StatusCode": 201,
      "ResponseHeaders": {
        "Content-Length": "0",
        "Date": "Mon, 01 Jun 2020 20:25:43 GMT",
        "ETag": "\u00220x8D80669F605E1EA\u0022",
        "Last-Modified": "Mon, 01 Jun 2020 20:25:44 GMT",
        "Server": [
          "Windows-Azure-Blob/1.0",
          "Microsoft-HTTPAPI/2.0"
        ],
        "x-ms-client-request-id": "b94acdae-4247-1189-910c-ba09e2ccdeaa",
        "x-ms-request-id": "05baeafe-101e-0025-3552-38e4dc000000",
<<<<<<< HEAD
        "x-ms-version": "2019-12-12"
=======
        "x-ms-version": "2020-02-10"
>>>>>>> 60f4876e
      },
      "ResponseBody": []
    },
    {
      "RequestUri": "https://seannsecanary.dfs.core.windows.net/test-filesystem-8c5a2264-e469-67c5-7a5b-2563e8fe0cf5/test-directory-0ed0f5c6-521d-a16d-311d-93e07611ac57?resource=directory",
      "RequestMethod": "PUT",
      "RequestHeaders": {
        "Authorization": "Sanitized",
        "traceparent": "00-b06f454c00f7e7409ef0fb5023511771-75be37a1decdb945-00",
        "User-Agent": [
          "azsdk-net-Storage.Files.DataLake/12.3.0-dev.20200601.1",
          "(.NET Core 4.6.28619.01; Microsoft Windows 10.0.18362 )"
        ],
        "x-ms-client-request-id": "f4f20723-373c-478e-62b5-0d532df62fe8",
        "x-ms-date": "Mon, 01 Jun 2020 20:25:43 GMT",
        "x-ms-return-client-request-id": "true",
<<<<<<< HEAD
        "x-ms-version": "2019-12-12"
=======
        "x-ms-version": "2020-02-10"
>>>>>>> 60f4876e
      },
      "RequestBody": null,
      "StatusCode": 201,
      "ResponseHeaders": {
        "Content-Length": "0",
        "Date": "Mon, 01 Jun 2020 20:25:43 GMT",
        "ETag": "\u00220x8D80669F629A2C8\u0022",
        "Last-Modified": "Mon, 01 Jun 2020 20:25:44 GMT",
        "Server": [
          "Windows-Azure-HDFS/1.0",
          "Microsoft-HTTPAPI/2.0"
        ],
        "x-ms-client-request-id": "f4f20723-373c-478e-62b5-0d532df62fe8",
        "x-ms-request-id": "131a3bf2-f01f-004f-2452-383cf4000000",
<<<<<<< HEAD
        "x-ms-version": "2019-12-12"
=======
        "x-ms-version": "2020-02-10"
>>>>>>> 60f4876e
      },
      "ResponseBody": []
    },
    {
      "RequestUri": "https://seannsecanary.dfs.core.windows.net/test-filesystem-8c5a2264-e469-67c5-7a5b-2563e8fe0cf5/test-directory-0ed0f5c6-521d-a16d-311d-93e07611ac57/test-file-cab72f19-b56c-c464-5314-70a1c286f0d5?resource=file",
      "RequestMethod": "PUT",
      "RequestHeaders": {
        "Authorization": "Sanitized",
        "User-Agent": [
          "azsdk-net-Storage.Files.DataLake/12.3.0-dev.20200601.1",
          "(.NET Core 4.6.28619.01; Microsoft Windows 10.0.18362 )"
        ],
        "x-ms-client-request-id": "dbe54d97-e9d9-f46d-2f0f-2994ffa40439",
        "x-ms-date": "Mon, 01 Jun 2020 20:25:43 GMT",
        "x-ms-return-client-request-id": "true",
<<<<<<< HEAD
        "x-ms-version": "2019-12-12"
=======
        "x-ms-version": "2020-02-10"
>>>>>>> 60f4876e
      },
      "RequestBody": null,
      "StatusCode": 201,
      "ResponseHeaders": {
        "Content-Length": "0",
        "Date": "Mon, 01 Jun 2020 20:25:43 GMT",
        "ETag": "\u00220x8D80669F6330B14\u0022",
        "Last-Modified": "Mon, 01 Jun 2020 20:25:44 GMT",
        "Server": [
          "Windows-Azure-HDFS/1.0",
          "Microsoft-HTTPAPI/2.0"
        ],
        "x-ms-client-request-id": "dbe54d97-e9d9-f46d-2f0f-2994ffa40439",
        "x-ms-request-id": "131a3bf3-f01f-004f-2552-383cf4000000",
<<<<<<< HEAD
        "x-ms-version": "2019-12-12"
=======
        "x-ms-version": "2020-02-10"
>>>>>>> 60f4876e
      },
      "ResponseBody": []
    },
    {
<<<<<<< HEAD
      "RequestUri": "https://seannsecanary.dfs.core.windows.net/test-filesystem-8c5a2264-e469-67c5-7a5b-2563e8fe0cf5/test-directory-0ed0f5c6-521d-a16d-311d-93e07611ac57/test-file-cab72f19-b56c-c464-5314-70a1c286f0d5?sv=2019-12-12\u0026st=2020-06-01T19%3A25%3A43Z\u0026se=2020-06-01T21%3A25%3A43Z\u0026sr=c\u0026sp=racwdl\u0026sig=Sanitized\u0026action=getAccessControl",
=======
      "RequestUri": "https://seannsecanary.dfs.core.windows.net/test-filesystem-8c5a2264-e469-67c5-7a5b-2563e8fe0cf5/test-directory-0ed0f5c6-521d-a16d-311d-93e07611ac57/test-file-cab72f19-b56c-c464-5314-70a1c286f0d5?sv=2020-02-10\u0026st=2020-06-01T19%3A25%3A43Z\u0026se=2020-06-01T21%3A25%3A43Z\u0026sr=c\u0026sp=racwdl\u0026sig=Sanitized\u0026action=getAccessControl",
>>>>>>> 60f4876e
      "RequestMethod": "HEAD",
      "RequestHeaders": {
        "traceparent": "00-361d75d717f18746bf4ee9cb4bfc57f3-dc25d01a58734944-00",
        "User-Agent": [
          "azsdk-net-Storage.Files.DataLake/12.3.0-dev.20200601.1",
          "(.NET Core 4.6.28619.01; Microsoft Windows 10.0.18362 )"
        ],
        "x-ms-client-request-id": "e0bb93ff-5410-f00f-432c-637f3c8aa131",
        "x-ms-return-client-request-id": "true",
<<<<<<< HEAD
        "x-ms-version": "2019-12-12"
=======
        "x-ms-version": "2020-02-10"
>>>>>>> 60f4876e
      },
      "RequestBody": null,
      "StatusCode": 200,
      "ResponseHeaders": {
        "Date": "Mon, 01 Jun 2020 20:25:44 GMT",
        "ETag": "\u00220x8D80669F6330B14\u0022",
        "Last-Modified": "Mon, 01 Jun 2020 20:25:44 GMT",
        "Server": [
          "Windows-Azure-HDFS/1.0",
          "Microsoft-HTTPAPI/2.0"
        ],
        "x-ms-acl": "user::rw-,group::r--,other::---",
        "x-ms-client-request-id": "e0bb93ff-5410-f00f-432c-637f3c8aa131",
        "x-ms-group": "$superuser",
        "x-ms-owner": "$superuser",
        "x-ms-permissions": "rw-r-----",
        "x-ms-request-id": "05cb77d8-001f-0029-0852-3873d4000000",
<<<<<<< HEAD
        "x-ms-version": "2019-12-12"
=======
        "x-ms-version": "2020-02-10"
>>>>>>> 60f4876e
      },
      "ResponseBody": []
    },
    {
      "RequestUri": "https://seannsecanary.blob.core.windows.net/test-filesystem-8c5a2264-e469-67c5-7a5b-2563e8fe0cf5?restype=container",
      "RequestMethod": "DELETE",
      "RequestHeaders": {
        "Authorization": "Sanitized",
        "traceparent": "00-8d391c5d4c881347a0b3fc53fc5c7378-a53e73883578a84a-00",
        "User-Agent": [
          "azsdk-net-Storage.Files.DataLake/12.3.0-dev.20200601.1",
          "(.NET Core 4.6.28619.01; Microsoft Windows 10.0.18362 )"
        ],
        "x-ms-client-request-id": "6b959df5-24e8-1f28-1ee8-66cb7d5f825d",
        "x-ms-date": "Mon, 01 Jun 2020 20:25:43 GMT",
        "x-ms-return-client-request-id": "true",
<<<<<<< HEAD
        "x-ms-version": "2019-12-12"
=======
        "x-ms-version": "2020-02-10"
>>>>>>> 60f4876e
      },
      "RequestBody": null,
      "StatusCode": 202,
      "ResponseHeaders": {
        "Content-Length": "0",
        "Date": "Mon, 01 Jun 2020 20:25:44 GMT",
        "Server": [
          "Windows-Azure-Blob/1.0",
          "Microsoft-HTTPAPI/2.0"
        ],
        "x-ms-client-request-id": "6b959df5-24e8-1f28-1ee8-66cb7d5f825d",
        "x-ms-request-id": "05baebbe-101e-0025-5952-38e4dc000000",
<<<<<<< HEAD
        "x-ms-version": "2019-12-12"
=======
        "x-ms-version": "2020-02-10"
>>>>>>> 60f4876e
      },
      "ResponseBody": []
    }
  ],
  "Variables": {
    "DateTimeOffsetNow": "2020-06-01T15:25:43.5673602-05:00",
    "RandomSeed": "266356458",
    "Storage_TestConfigHierarchicalNamespace": "NamespaceTenant\nseannsecanary\nU2FuaXRpemVk\nhttps://seannsecanary.blob.core.windows.net\nhttps://seannsecanary.file.core.windows.net\nhttps://seannsecanary.queue.core.windows.net\nhttps://seannsecanary.table.core.windows.net\n\n\n\n\nhttps://seannsecanary-secondary.blob.core.windows.net\nhttps://seannsecanary-secondary.file.core.windows.net\nhttps://seannsecanary-secondary.queue.core.windows.net\nhttps://seannsecanary-secondary.table.core.windows.net\n68390a19-a643-458b-b726-408abf67b4fc\nSanitized\n72f988bf-86f1-41af-91ab-2d7cd011db47\nhttps://login.microsoftonline.com/\nCloud\nBlobEndpoint=https://seannsecanary.blob.core.windows.net/;QueueEndpoint=https://seannsecanary.queue.core.windows.net/;FileEndpoint=https://seannsecanary.file.core.windows.net/;BlobSecondaryEndpoint=https://seannsecanary-secondary.blob.core.windows.net/;QueueSecondaryEndpoint=https://seannsecanary-secondary.queue.core.windows.net/;FileSecondaryEndpoint=https://seannsecanary-secondary.file.core.windows.net/;AccountName=seannsecanary;AccountKey=Sanitized\n"
  }
}<|MERGE_RESOLUTION|>--- conflicted
+++ resolved
@@ -14,11 +14,7 @@
         "x-ms-client-request-id": "b94acdae-4247-1189-910c-ba09e2ccdeaa",
         "x-ms-date": "Mon, 01 Jun 2020 20:25:43 GMT",
         "x-ms-return-client-request-id": "true",
-<<<<<<< HEAD
-        "x-ms-version": "2019-12-12"
-=======
         "x-ms-version": "2020-02-10"
->>>>>>> 60f4876e
       },
       "RequestBody": null,
       "StatusCode": 201,
@@ -33,11 +29,7 @@
         ],
         "x-ms-client-request-id": "b94acdae-4247-1189-910c-ba09e2ccdeaa",
         "x-ms-request-id": "05baeafe-101e-0025-3552-38e4dc000000",
-<<<<<<< HEAD
-        "x-ms-version": "2019-12-12"
-=======
         "x-ms-version": "2020-02-10"
->>>>>>> 60f4876e
       },
       "ResponseBody": []
     },
@@ -54,11 +46,7 @@
         "x-ms-client-request-id": "f4f20723-373c-478e-62b5-0d532df62fe8",
         "x-ms-date": "Mon, 01 Jun 2020 20:25:43 GMT",
         "x-ms-return-client-request-id": "true",
-<<<<<<< HEAD
-        "x-ms-version": "2019-12-12"
-=======
         "x-ms-version": "2020-02-10"
->>>>>>> 60f4876e
       },
       "RequestBody": null,
       "StatusCode": 201,
@@ -73,11 +61,7 @@
         ],
         "x-ms-client-request-id": "f4f20723-373c-478e-62b5-0d532df62fe8",
         "x-ms-request-id": "131a3bf2-f01f-004f-2452-383cf4000000",
-<<<<<<< HEAD
-        "x-ms-version": "2019-12-12"
-=======
         "x-ms-version": "2020-02-10"
->>>>>>> 60f4876e
       },
       "ResponseBody": []
     },
@@ -93,11 +77,7 @@
         "x-ms-client-request-id": "dbe54d97-e9d9-f46d-2f0f-2994ffa40439",
         "x-ms-date": "Mon, 01 Jun 2020 20:25:43 GMT",
         "x-ms-return-client-request-id": "true",
-<<<<<<< HEAD
-        "x-ms-version": "2019-12-12"
-=======
         "x-ms-version": "2020-02-10"
->>>>>>> 60f4876e
       },
       "RequestBody": null,
       "StatusCode": 201,
@@ -112,20 +92,12 @@
         ],
         "x-ms-client-request-id": "dbe54d97-e9d9-f46d-2f0f-2994ffa40439",
         "x-ms-request-id": "131a3bf3-f01f-004f-2552-383cf4000000",
-<<<<<<< HEAD
-        "x-ms-version": "2019-12-12"
-=======
         "x-ms-version": "2020-02-10"
->>>>>>> 60f4876e
       },
       "ResponseBody": []
     },
     {
-<<<<<<< HEAD
-      "RequestUri": "https://seannsecanary.dfs.core.windows.net/test-filesystem-8c5a2264-e469-67c5-7a5b-2563e8fe0cf5/test-directory-0ed0f5c6-521d-a16d-311d-93e07611ac57/test-file-cab72f19-b56c-c464-5314-70a1c286f0d5?sv=2019-12-12\u0026st=2020-06-01T19%3A25%3A43Z\u0026se=2020-06-01T21%3A25%3A43Z\u0026sr=c\u0026sp=racwdl\u0026sig=Sanitized\u0026action=getAccessControl",
-=======
       "RequestUri": "https://seannsecanary.dfs.core.windows.net/test-filesystem-8c5a2264-e469-67c5-7a5b-2563e8fe0cf5/test-directory-0ed0f5c6-521d-a16d-311d-93e07611ac57/test-file-cab72f19-b56c-c464-5314-70a1c286f0d5?sv=2020-02-10\u0026st=2020-06-01T19%3A25%3A43Z\u0026se=2020-06-01T21%3A25%3A43Z\u0026sr=c\u0026sp=racwdl\u0026sig=Sanitized\u0026action=getAccessControl",
->>>>>>> 60f4876e
       "RequestMethod": "HEAD",
       "RequestHeaders": {
         "traceparent": "00-361d75d717f18746bf4ee9cb4bfc57f3-dc25d01a58734944-00",
@@ -135,11 +107,7 @@
         ],
         "x-ms-client-request-id": "e0bb93ff-5410-f00f-432c-637f3c8aa131",
         "x-ms-return-client-request-id": "true",
-<<<<<<< HEAD
-        "x-ms-version": "2019-12-12"
-=======
         "x-ms-version": "2020-02-10"
->>>>>>> 60f4876e
       },
       "RequestBody": null,
       "StatusCode": 200,
@@ -157,11 +125,7 @@
         "x-ms-owner": "$superuser",
         "x-ms-permissions": "rw-r-----",
         "x-ms-request-id": "05cb77d8-001f-0029-0852-3873d4000000",
-<<<<<<< HEAD
-        "x-ms-version": "2019-12-12"
-=======
         "x-ms-version": "2020-02-10"
->>>>>>> 60f4876e
       },
       "ResponseBody": []
     },
@@ -178,11 +142,7 @@
         "x-ms-client-request-id": "6b959df5-24e8-1f28-1ee8-66cb7d5f825d",
         "x-ms-date": "Mon, 01 Jun 2020 20:25:43 GMT",
         "x-ms-return-client-request-id": "true",
-<<<<<<< HEAD
-        "x-ms-version": "2019-12-12"
-=======
         "x-ms-version": "2020-02-10"
->>>>>>> 60f4876e
       },
       "RequestBody": null,
       "StatusCode": 202,
@@ -195,11 +155,7 @@
         ],
         "x-ms-client-request-id": "6b959df5-24e8-1f28-1ee8-66cb7d5f825d",
         "x-ms-request-id": "05baebbe-101e-0025-5952-38e4dc000000",
-<<<<<<< HEAD
-        "x-ms-version": "2019-12-12"
-=======
         "x-ms-version": "2020-02-10"
->>>>>>> 60f4876e
       },
       "ResponseBody": []
     }
