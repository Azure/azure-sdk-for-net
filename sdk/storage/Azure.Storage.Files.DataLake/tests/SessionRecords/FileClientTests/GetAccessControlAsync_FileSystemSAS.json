{
  "Entries": [
    {
      "RequestUri": "https://seannse.blob.core.windows.net/test-filesystem-8c5a2264-e469-67c5-7a5b-2563e8fe0cf5?restype=container",
      "RequestMethod": "PUT",
      "RequestHeaders": {
        "Accept": "application/xml",
        "Authorization": "Sanitized",
<<<<<<< HEAD
        "traceparent": "00-72c6684285281a46946f2ee4475122a8-92983cfab8f8d244-00",
        "User-Agent": [
          "azsdk-net-Storage.Files.DataLake/12.7.0-alpha.20210202.1",
          "(.NET 5.0.2; Microsoft Windows 10.0.19042)"
        ],
        "x-ms-blob-public-access": "container",
        "x-ms-client-request-id": "b94acdae-4247-1189-910c-ba09e2ccdeaa",
        "x-ms-date": "Tue, 02 Feb 2021 21:37:04 GMT",
=======
        "traceparent": "00-f82967197f298f49867c35e47d22f2e9-20e800d0d648304b-00",
        "User-Agent": [
          "azsdk-net-Storage.Files.DataLake/12.7.0-alpha.20210217.1",
          "(.NET 5.0.3; Microsoft Windows 10.0.19042)"
        ],
        "x-ms-blob-public-access": "container",
        "x-ms-client-request-id": "b94acdae-4247-1189-910c-ba09e2ccdeaa",
        "x-ms-date": "Wed, 17 Feb 2021 22:26:40 GMT",
>>>>>>> 1814567d
        "x-ms-return-client-request-id": "true",
        "x-ms-version": "2020-06-12"
      },
      "RequestBody": null,
      "StatusCode": 201,
      "ResponseHeaders": {
        "Content-Length": "0",
<<<<<<< HEAD
        "Date": "Tue, 02 Feb 2021 21:37:05 GMT",
        "ETag": "\u00220x8D8C7C2AF915FE0\u0022",
        "Last-Modified": "Tue, 02 Feb 2021 21:37:05 GMT",
=======
        "Date": "Wed, 17 Feb 2021 22:26:40 GMT",
        "ETag": "\u00220x8D8D3931933319F\u0022",
        "Last-Modified": "Wed, 17 Feb 2021 22:26:40 GMT",
>>>>>>> 1814567d
        "Server": [
          "Windows-Azure-Blob/1.0",
          "Microsoft-HTTPAPI/2.0"
        ],
        "x-ms-client-request-id": "b94acdae-4247-1189-910c-ba09e2ccdeaa",
<<<<<<< HEAD
        "x-ms-request-id": "10915383-f01e-0098-76ab-f95f3e000000",
=======
        "x-ms-request-id": "3d94f5dd-701e-0072-1b7b-057810000000",
>>>>>>> 1814567d
        "x-ms-version": "2020-06-12"
      },
      "ResponseBody": []
    },
    {
      "RequestUri": "https://seannse.dfs.core.windows.net/test-filesystem-8c5a2264-e469-67c5-7a5b-2563e8fe0cf5/test-directory-0ed0f5c6-521d-a16d-311d-93e07611ac57?resource=directory",
      "RequestMethod": "PUT",
      "RequestHeaders": {
        "Accept": "application/json",
        "Authorization": "Sanitized",
<<<<<<< HEAD
        "traceparent": "00-d950cb8c66dff94a8c1db793f0a3ae5a-6779a63d97867e44-00",
        "User-Agent": [
          "azsdk-net-Storage.Files.DataLake/12.7.0-alpha.20210202.1",
          "(.NET 5.0.2; Microsoft Windows 10.0.19042)"
        ],
        "x-ms-client-request-id": "f4f20723-373c-478e-62b5-0d532df62fe8",
        "x-ms-date": "Tue, 02 Feb 2021 21:37:05 GMT",
=======
        "traceparent": "00-1179dda4dea79149b05bf61141ad5b0d-7f976a960199d542-00",
        "User-Agent": [
          "azsdk-net-Storage.Files.DataLake/12.7.0-alpha.20210217.1",
          "(.NET 5.0.3; Microsoft Windows 10.0.19042)"
        ],
        "x-ms-client-request-id": "f4f20723-373c-478e-62b5-0d532df62fe8",
        "x-ms-date": "Wed, 17 Feb 2021 22:26:41 GMT",
>>>>>>> 1814567d
        "x-ms-return-client-request-id": "true",
        "x-ms-version": "2020-06-12"
      },
      "RequestBody": null,
      "StatusCode": 201,
      "ResponseHeaders": {
        "Content-Length": "0",
<<<<<<< HEAD
        "Date": "Tue, 02 Feb 2021 21:37:05 GMT",
        "ETag": "\u00220x8D8C7C2AFD14A1C\u0022",
        "Last-Modified": "Tue, 02 Feb 2021 21:37:06 GMT",
=======
        "Date": "Wed, 17 Feb 2021 22:26:40 GMT",
        "ETag": "\u00220x8D8D3931967A97C\u0022",
        "Last-Modified": "Wed, 17 Feb 2021 22:26:41 GMT",
>>>>>>> 1814567d
        "Server": [
          "Windows-Azure-HDFS/1.0",
          "Microsoft-HTTPAPI/2.0"
        ],
        "x-ms-client-request-id": "f4f20723-373c-478e-62b5-0d532df62fe8",
<<<<<<< HEAD
        "x-ms-request-id": "9002e034-701f-0062-05ab-f9bd78000000",
=======
        "x-ms-request-id": "6c3bbb69-901f-0055-447b-056fd4000000",
>>>>>>> 1814567d
        "x-ms-version": "2020-06-12"
      },
      "ResponseBody": []
    },
    {
      "RequestUri": "https://seannse.dfs.core.windows.net/test-filesystem-8c5a2264-e469-67c5-7a5b-2563e8fe0cf5/test-directory-0ed0f5c6-521d-a16d-311d-93e07611ac57/test-file-cab72f19-b56c-c464-5314-70a1c286f0d5?resource=file",
      "RequestMethod": "PUT",
      "RequestHeaders": {
        "Accept": "application/json",
        "Authorization": "Sanitized",
        "User-Agent": [
<<<<<<< HEAD
          "azsdk-net-Storage.Files.DataLake/12.7.0-alpha.20210202.1",
          "(.NET 5.0.2; Microsoft Windows 10.0.19042)"
        ],
        "x-ms-client-request-id": "dbe54d97-e9d9-f46d-2f0f-2994ffa40439",
        "x-ms-date": "Tue, 02 Feb 2021 21:37:05 GMT",
=======
          "azsdk-net-Storage.Files.DataLake/12.7.0-alpha.20210217.1",
          "(.NET 5.0.3; Microsoft Windows 10.0.19042)"
        ],
        "x-ms-client-request-id": "dbe54d97-e9d9-f46d-2f0f-2994ffa40439",
        "x-ms-date": "Wed, 17 Feb 2021 22:26:41 GMT",
>>>>>>> 1814567d
        "x-ms-return-client-request-id": "true",
        "x-ms-version": "2020-06-12"
      },
      "RequestBody": null,
      "StatusCode": 201,
      "ResponseHeaders": {
        "Content-Length": "0",
<<<<<<< HEAD
        "Date": "Tue, 02 Feb 2021 21:37:05 GMT",
        "ETag": "\u00220x8D8C7C2AFE2738D\u0022",
        "Last-Modified": "Tue, 02 Feb 2021 21:37:06 GMT",
=======
        "Date": "Wed, 17 Feb 2021 22:26:40 GMT",
        "ETag": "\u00220x8D8D3931975A82B\u0022",
        "Last-Modified": "Wed, 17 Feb 2021 22:26:41 GMT",
>>>>>>> 1814567d
        "Server": [
          "Windows-Azure-HDFS/1.0",
          "Microsoft-HTTPAPI/2.0"
        ],
        "x-ms-client-request-id": "dbe54d97-e9d9-f46d-2f0f-2994ffa40439",
<<<<<<< HEAD
        "x-ms-request-id": "9002e049-701f-0062-19ab-f9bd78000000",
=======
        "x-ms-request-id": "6c3bbb71-901f-0055-4c7b-056fd4000000",
>>>>>>> 1814567d
        "x-ms-version": "2020-06-12"
      },
      "ResponseBody": []
    },
    {
<<<<<<< HEAD
      "RequestUri": "https://seannse.dfs.core.windows.net/test-filesystem-8c5a2264-e469-67c5-7a5b-2563e8fe0cf5/test-directory-0ed0f5c6-521d-a16d-311d-93e07611ac57/test-file-cab72f19-b56c-c464-5314-70a1c286f0d5?sv=2020-06-12\u0026st=2021-02-02T20%3A37%3A05Z\u0026se=2021-02-02T22%3A37%3A05Z\u0026sr=c\u0026sp=racwdlmeop\u0026sig=Sanitized\u0026action=getAccessControl",
      "RequestMethod": "HEAD",
      "RequestHeaders": {
        "Accept": "application/json",
        "traceparent": "00-25458c307233ad4aba1292ac690a381b-8af3c1a0dedeee4b-00",
        "User-Agent": [
          "azsdk-net-Storage.Files.DataLake/12.7.0-alpha.20210202.1",
          "(.NET 5.0.2; Microsoft Windows 10.0.19042)"
=======
      "RequestUri": "https://seannse.dfs.core.windows.net/test-filesystem-8c5a2264-e469-67c5-7a5b-2563e8fe0cf5/test-directory-0ed0f5c6-521d-a16d-311d-93e07611ac57/test-file-cab72f19-b56c-c464-5314-70a1c286f0d5?sv=2020-06-12\u0026st=2021-02-17T21%3A26%3A41Z\u0026se=2021-02-17T23%3A26%3A41Z\u0026sr=c\u0026sp=racwdlmeop\u0026sig=Sanitized\u0026action=getAccessControl",
      "RequestMethod": "HEAD",
      "RequestHeaders": {
        "traceparent": "00-96f6f6e07c96f84299fbef88584ca9de-2375fb86b5a60a4d-00",
        "User-Agent": [
          "azsdk-net-Storage.Files.DataLake/12.7.0-alpha.20210217.1",
          "(.NET 5.0.3; Microsoft Windows 10.0.19042)"
>>>>>>> 1814567d
        ],
        "x-ms-client-request-id": "e0bb93ff-5410-f00f-432c-637f3c8aa131",
        "x-ms-return-client-request-id": "true",
        "x-ms-version": "2020-06-12"
      },
      "RequestBody": null,
      "StatusCode": 200,
      "ResponseHeaders": {
<<<<<<< HEAD
        "Date": "Tue, 02 Feb 2021 21:37:05 GMT",
        "ETag": "\u00220x8D8C7C2AFE2738D\u0022",
        "Last-Modified": "Tue, 02 Feb 2021 21:37:06 GMT",
=======
        "Date": "Wed, 17 Feb 2021 22:26:41 GMT",
        "ETag": "\u00220x8D8D3931975A82B\u0022",
        "Last-Modified": "Wed, 17 Feb 2021 22:26:41 GMT",
>>>>>>> 1814567d
        "Server": [
          "Windows-Azure-HDFS/1.0",
          "Microsoft-HTTPAPI/2.0"
        ],
        "x-ms-acl": "user::rw-,group::r--,other::---",
        "x-ms-client-request-id": "e0bb93ff-5410-f00f-432c-637f3c8aa131",
        "x-ms-group": "$superuser",
        "x-ms-owner": "$superuser",
        "x-ms-permissions": "rw-r-----",
<<<<<<< HEAD
        "x-ms-request-id": "6f05d7bf-601f-0033-5eab-f920f4000000",
=======
        "x-ms-request-id": "1ded6fd3-d01f-0054-0d7b-053008000000",
>>>>>>> 1814567d
        "x-ms-version": "2020-06-12"
      },
      "ResponseBody": []
    },
    {
      "RequestUri": "https://seannse.blob.core.windows.net/test-filesystem-8c5a2264-e469-67c5-7a5b-2563e8fe0cf5?restype=container",
      "RequestMethod": "DELETE",
      "RequestHeaders": {
        "Accept": "application/xml",
        "Authorization": "Sanitized",
<<<<<<< HEAD
        "traceparent": "00-4b4475f3ec398941ba125f9fc237e024-f2f0440d94971944-00",
        "User-Agent": [
          "azsdk-net-Storage.Files.DataLake/12.7.0-alpha.20210202.1",
          "(.NET 5.0.2; Microsoft Windows 10.0.19042)"
        ],
        "x-ms-client-request-id": "6b959df5-24e8-1f28-1ee8-66cb7d5f825d",
        "x-ms-date": "Tue, 02 Feb 2021 21:37:05 GMT",
=======
        "traceparent": "00-a9ad0fa772b5014a91e2c8a660060bde-7fd5d7d696cc2344-00",
        "User-Agent": [
          "azsdk-net-Storage.Files.DataLake/12.7.0-alpha.20210217.1",
          "(.NET 5.0.3; Microsoft Windows 10.0.19042)"
        ],
        "x-ms-client-request-id": "6b959df5-24e8-1f28-1ee8-66cb7d5f825d",
        "x-ms-date": "Wed, 17 Feb 2021 22:26:41 GMT",
>>>>>>> 1814567d
        "x-ms-return-client-request-id": "true",
        "x-ms-version": "2020-06-12"
      },
      "RequestBody": null,
      "StatusCode": 202,
      "ResponseHeaders": {
        "Content-Length": "0",
<<<<<<< HEAD
        "Date": "Tue, 02 Feb 2021 21:37:06 GMT",
=======
        "Date": "Wed, 17 Feb 2021 22:26:41 GMT",
>>>>>>> 1814567d
        "Server": [
          "Windows-Azure-Blob/1.0",
          "Microsoft-HTTPAPI/2.0"
        ],
        "x-ms-client-request-id": "6b959df5-24e8-1f28-1ee8-66cb7d5f825d",
<<<<<<< HEAD
        "x-ms-request-id": "109159af-f01e-0098-69ab-f95f3e000000",
=======
        "x-ms-request-id": "3d94f6e6-701e-0072-017b-057810000000",
>>>>>>> 1814567d
        "x-ms-version": "2020-06-12"
      },
      "ResponseBody": []
    }
  ],
  "Variables": {
<<<<<<< HEAD
    "DateTimeOffsetNow": "2021-02-02T15:37:05.5910281-06:00",
=======
    "DateTimeOffsetNow": "2021-02-17T16:26:41.5248662-06:00",
>>>>>>> 1814567d
    "RandomSeed": "266356458",
    "Storage_TestConfigHierarchicalNamespace": "NamespaceTenant\nseannse\nU2FuaXRpemVk\nhttps://seannse.blob.core.windows.net\nhttps://seannse.file.core.windows.net\nhttps://seannse.queue.core.windows.net\nhttps://seannse.table.core.windows.net\n\n\n\n\nhttps://seannse-secondary.blob.core.windows.net\nhttps://seannse-secondary.file.core.windows.net\nhttps://seannse-secondary.queue.core.windows.net\nhttps://seannse-secondary.table.core.windows.net\n68390a19-a643-458b-b726-408abf67b4fc\nSanitized\n72f988bf-86f1-41af-91ab-2d7cd011db47\nhttps://login.microsoftonline.com/\nCloud\nBlobEndpoint=https://seannse.blob.core.windows.net/;QueueEndpoint=https://seannse.queue.core.windows.net/;FileEndpoint=https://seannse.file.core.windows.net/;BlobSecondaryEndpoint=https://seannse-secondary.blob.core.windows.net/;QueueSecondaryEndpoint=https://seannse-secondary.queue.core.windows.net/;FileSecondaryEndpoint=https://seannse-secondary.file.core.windows.net/;AccountName=seannse;AccountKey=Sanitized\n"
  }
}<|MERGE_RESOLUTION|>--- conflicted
+++ resolved
@@ -1,30 +1,19 @@
 {
   "Entries": [
     {
-      "RequestUri": "https://seannse.blob.core.windows.net/test-filesystem-8c5a2264-e469-67c5-7a5b-2563e8fe0cf5?restype=container",
+      "RequestUri": "https://seannse.blob.core.windows.net/test-filesystem-7f746b9b-a2e1-c453-49a8-41ced017f877?restype=container",
       "RequestMethod": "PUT",
       "RequestHeaders": {
         "Accept": "application/xml",
         "Authorization": "Sanitized",
-<<<<<<< HEAD
-        "traceparent": "00-72c6684285281a46946f2ee4475122a8-92983cfab8f8d244-00",
+        "traceparent": "00-c3e4f3c3432240488879f7fc04e539ff-24ea5be9b4040244-00",
         "User-Agent": [
-          "azsdk-net-Storage.Files.DataLake/12.7.0-alpha.20210202.1",
-          "(.NET 5.0.2; Microsoft Windows 10.0.19042)"
+          "azsdk-net-Storage.Files.DataLake/12.7.0-alpha.20210219.1",
+          "(.NET 5.0.3; Microsoft Windows 10.0.19041)"
         ],
         "x-ms-blob-public-access": "container",
-        "x-ms-client-request-id": "b94acdae-4247-1189-910c-ba09e2ccdeaa",
-        "x-ms-date": "Tue, 02 Feb 2021 21:37:04 GMT",
-=======
-        "traceparent": "00-f82967197f298f49867c35e47d22f2e9-20e800d0d648304b-00",
-        "User-Agent": [
-          "azsdk-net-Storage.Files.DataLake/12.7.0-alpha.20210217.1",
-          "(.NET 5.0.3; Microsoft Windows 10.0.19042)"
-        ],
-        "x-ms-blob-public-access": "container",
-        "x-ms-client-request-id": "b94acdae-4247-1189-910c-ba09e2ccdeaa",
-        "x-ms-date": "Wed, 17 Feb 2021 22:26:40 GMT",
->>>>>>> 1814567d
+        "x-ms-client-request-id": "c03d3fea-1951-a292-fb6b-7b5cfdb035f5",
+        "x-ms-date": "Fri, 19 Feb 2021 19:09:31 GMT",
         "x-ms-return-client-request-id": "true",
         "x-ms-version": "2020-06-12"
       },
@@ -32,52 +21,32 @@
       "StatusCode": 201,
       "ResponseHeaders": {
         "Content-Length": "0",
-<<<<<<< HEAD
-        "Date": "Tue, 02 Feb 2021 21:37:05 GMT",
-        "ETag": "\u00220x8D8C7C2AF915FE0\u0022",
-        "Last-Modified": "Tue, 02 Feb 2021 21:37:05 GMT",
-=======
-        "Date": "Wed, 17 Feb 2021 22:26:40 GMT",
-        "ETag": "\u00220x8D8D3931933319F\u0022",
-        "Last-Modified": "Wed, 17 Feb 2021 22:26:40 GMT",
->>>>>>> 1814567d
+        "Date": "Fri, 19 Feb 2021 19:09:30 GMT",
+        "ETag": "\u00220x8D8D509E2C7527C\u0022",
+        "Last-Modified": "Fri, 19 Feb 2021 19:09:30 GMT",
         "Server": [
           "Windows-Azure-Blob/1.0",
           "Microsoft-HTTPAPI/2.0"
         ],
-        "x-ms-client-request-id": "b94acdae-4247-1189-910c-ba09e2ccdeaa",
-<<<<<<< HEAD
-        "x-ms-request-id": "10915383-f01e-0098-76ab-f95f3e000000",
-=======
-        "x-ms-request-id": "3d94f5dd-701e-0072-1b7b-057810000000",
->>>>>>> 1814567d
+        "x-ms-client-request-id": "c03d3fea-1951-a292-fb6b-7b5cfdb035f5",
+        "x-ms-request-id": "2e64088e-201e-00a4-27f2-0676f9000000",
         "x-ms-version": "2020-06-12"
       },
       "ResponseBody": []
     },
     {
-      "RequestUri": "https://seannse.dfs.core.windows.net/test-filesystem-8c5a2264-e469-67c5-7a5b-2563e8fe0cf5/test-directory-0ed0f5c6-521d-a16d-311d-93e07611ac57?resource=directory",
+      "RequestUri": "https://seannse.dfs.core.windows.net/test-filesystem-7f746b9b-a2e1-c453-49a8-41ced017f877/test-directory-0301b466-54ce-02fe-cc84-7eec5eb8bd01?resource=directory",
       "RequestMethod": "PUT",
       "RequestHeaders": {
         "Accept": "application/json",
         "Authorization": "Sanitized",
-<<<<<<< HEAD
-        "traceparent": "00-d950cb8c66dff94a8c1db793f0a3ae5a-6779a63d97867e44-00",
+        "traceparent": "00-77295c284fb1c441968ee4428eeeed18-cb9003afeec9b54c-00",
         "User-Agent": [
-          "azsdk-net-Storage.Files.DataLake/12.7.0-alpha.20210202.1",
-          "(.NET 5.0.2; Microsoft Windows 10.0.19042)"
+          "azsdk-net-Storage.Files.DataLake/12.7.0-alpha.20210219.1",
+          "(.NET 5.0.3; Microsoft Windows 10.0.19041)"
         ],
-        "x-ms-client-request-id": "f4f20723-373c-478e-62b5-0d532df62fe8",
-        "x-ms-date": "Tue, 02 Feb 2021 21:37:05 GMT",
-=======
-        "traceparent": "00-1179dda4dea79149b05bf61141ad5b0d-7f976a960199d542-00",
-        "User-Agent": [
-          "azsdk-net-Storage.Files.DataLake/12.7.0-alpha.20210217.1",
-          "(.NET 5.0.3; Microsoft Windows 10.0.19042)"
-        ],
-        "x-ms-client-request-id": "f4f20723-373c-478e-62b5-0d532df62fe8",
-        "x-ms-date": "Wed, 17 Feb 2021 22:26:41 GMT",
->>>>>>> 1814567d
+        "x-ms-client-request-id": "8d64c60b-9899-78ca-56d4-8e11ca9d4abb",
+        "x-ms-date": "Fri, 19 Feb 2021 19:09:31 GMT",
         "x-ms-return-client-request-id": "true",
         "x-ms-version": "2020-06-12"
       },
@@ -85,49 +54,31 @@
       "StatusCode": 201,
       "ResponseHeaders": {
         "Content-Length": "0",
-<<<<<<< HEAD
-        "Date": "Tue, 02 Feb 2021 21:37:05 GMT",
-        "ETag": "\u00220x8D8C7C2AFD14A1C\u0022",
-        "Last-Modified": "Tue, 02 Feb 2021 21:37:06 GMT",
-=======
-        "Date": "Wed, 17 Feb 2021 22:26:40 GMT",
-        "ETag": "\u00220x8D8D3931967A97C\u0022",
-        "Last-Modified": "Wed, 17 Feb 2021 22:26:41 GMT",
->>>>>>> 1814567d
+        "Date": "Fri, 19 Feb 2021 19:09:30 GMT",
+        "ETag": "\u00220x8D8D509E2D57C2C\u0022",
+        "Last-Modified": "Fri, 19 Feb 2021 19:09:30 GMT",
         "Server": [
           "Windows-Azure-HDFS/1.0",
           "Microsoft-HTTPAPI/2.0"
         ],
-        "x-ms-client-request-id": "f4f20723-373c-478e-62b5-0d532df62fe8",
-<<<<<<< HEAD
-        "x-ms-request-id": "9002e034-701f-0062-05ab-f9bd78000000",
-=======
-        "x-ms-request-id": "6c3bbb69-901f-0055-447b-056fd4000000",
->>>>>>> 1814567d
+        "x-ms-client-request-id": "8d64c60b-9899-78ca-56d4-8e11ca9d4abb",
+        "x-ms-request-id": "6f4b0c45-e01f-004f-54f2-060e0b000000",
         "x-ms-version": "2020-06-12"
       },
       "ResponseBody": []
     },
     {
-      "RequestUri": "https://seannse.dfs.core.windows.net/test-filesystem-8c5a2264-e469-67c5-7a5b-2563e8fe0cf5/test-directory-0ed0f5c6-521d-a16d-311d-93e07611ac57/test-file-cab72f19-b56c-c464-5314-70a1c286f0d5?resource=file",
+      "RequestUri": "https://seannse.dfs.core.windows.net/test-filesystem-7f746b9b-a2e1-c453-49a8-41ced017f877/test-directory-0301b466-54ce-02fe-cc84-7eec5eb8bd01/test-file-dfc60f90-c3e4-96b8-8771-574ecdd6581c?resource=file",
       "RequestMethod": "PUT",
       "RequestHeaders": {
         "Accept": "application/json",
         "Authorization": "Sanitized",
         "User-Agent": [
-<<<<<<< HEAD
-          "azsdk-net-Storage.Files.DataLake/12.7.0-alpha.20210202.1",
-          "(.NET 5.0.2; Microsoft Windows 10.0.19042)"
+          "azsdk-net-Storage.Files.DataLake/12.7.0-alpha.20210219.1",
+          "(.NET 5.0.3; Microsoft Windows 10.0.19041)"
         ],
-        "x-ms-client-request-id": "dbe54d97-e9d9-f46d-2f0f-2994ffa40439",
-        "x-ms-date": "Tue, 02 Feb 2021 21:37:05 GMT",
-=======
-          "azsdk-net-Storage.Files.DataLake/12.7.0-alpha.20210217.1",
-          "(.NET 5.0.3; Microsoft Windows 10.0.19042)"
-        ],
-        "x-ms-client-request-id": "dbe54d97-e9d9-f46d-2f0f-2994ffa40439",
-        "x-ms-date": "Wed, 17 Feb 2021 22:26:41 GMT",
->>>>>>> 1814567d
+        "x-ms-client-request-id": "36505af9-a84c-935b-96e2-1f6ca4737f78",
+        "x-ms-date": "Fri, 19 Feb 2021 19:09:31 GMT",
         "x-ms-return-client-request-id": "true",
         "x-ms-version": "2020-06-12"
       },
@@ -135,106 +86,66 @@
       "StatusCode": 201,
       "ResponseHeaders": {
         "Content-Length": "0",
-<<<<<<< HEAD
-        "Date": "Tue, 02 Feb 2021 21:37:05 GMT",
-        "ETag": "\u00220x8D8C7C2AFE2738D\u0022",
-        "Last-Modified": "Tue, 02 Feb 2021 21:37:06 GMT",
-=======
-        "Date": "Wed, 17 Feb 2021 22:26:40 GMT",
-        "ETag": "\u00220x8D8D3931975A82B\u0022",
-        "Last-Modified": "Wed, 17 Feb 2021 22:26:41 GMT",
->>>>>>> 1814567d
+        "Date": "Fri, 19 Feb 2021 19:09:30 GMT",
+        "ETag": "\u00220x8D8D509E2E0C206\u0022",
+        "Last-Modified": "Fri, 19 Feb 2021 19:09:31 GMT",
         "Server": [
           "Windows-Azure-HDFS/1.0",
           "Microsoft-HTTPAPI/2.0"
         ],
-        "x-ms-client-request-id": "dbe54d97-e9d9-f46d-2f0f-2994ffa40439",
-<<<<<<< HEAD
-        "x-ms-request-id": "9002e049-701f-0062-19ab-f9bd78000000",
-=======
-        "x-ms-request-id": "6c3bbb71-901f-0055-4c7b-056fd4000000",
->>>>>>> 1814567d
+        "x-ms-client-request-id": "36505af9-a84c-935b-96e2-1f6ca4737f78",
+        "x-ms-request-id": "6f4b0c5a-e01f-004f-69f2-060e0b000000",
         "x-ms-version": "2020-06-12"
       },
       "ResponseBody": []
     },
     {
-<<<<<<< HEAD
-      "RequestUri": "https://seannse.dfs.core.windows.net/test-filesystem-8c5a2264-e469-67c5-7a5b-2563e8fe0cf5/test-directory-0ed0f5c6-521d-a16d-311d-93e07611ac57/test-file-cab72f19-b56c-c464-5314-70a1c286f0d5?sv=2020-06-12\u0026st=2021-02-02T20%3A37%3A05Z\u0026se=2021-02-02T22%3A37%3A05Z\u0026sr=c\u0026sp=racwdlmeop\u0026sig=Sanitized\u0026action=getAccessControl",
+      "RequestUri": "https://seannse.dfs.core.windows.net/test-filesystem-7f746b9b-a2e1-c453-49a8-41ced017f877/test-directory-0301b466-54ce-02fe-cc84-7eec5eb8bd01/test-file-dfc60f90-c3e4-96b8-8771-574ecdd6581c?sv=2020-06-12\u0026st=2021-02-19T18%3A09%3A31Z\u0026se=2021-02-19T20%3A09%3A31Z\u0026sr=c\u0026sp=racwdlmeop\u0026sig=Sanitized\u0026action=getAccessControl",
       "RequestMethod": "HEAD",
       "RequestHeaders": {
         "Accept": "application/json",
-        "traceparent": "00-25458c307233ad4aba1292ac690a381b-8af3c1a0dedeee4b-00",
+        "traceparent": "00-2400d55b16fb74468d6ca90e406d7cc6-68692bfc1d94244b-00",
         "User-Agent": [
-          "azsdk-net-Storage.Files.DataLake/12.7.0-alpha.20210202.1",
-          "(.NET 5.0.2; Microsoft Windows 10.0.19042)"
-=======
-      "RequestUri": "https://seannse.dfs.core.windows.net/test-filesystem-8c5a2264-e469-67c5-7a5b-2563e8fe0cf5/test-directory-0ed0f5c6-521d-a16d-311d-93e07611ac57/test-file-cab72f19-b56c-c464-5314-70a1c286f0d5?sv=2020-06-12\u0026st=2021-02-17T21%3A26%3A41Z\u0026se=2021-02-17T23%3A26%3A41Z\u0026sr=c\u0026sp=racwdlmeop\u0026sig=Sanitized\u0026action=getAccessControl",
-      "RequestMethod": "HEAD",
-      "RequestHeaders": {
-        "traceparent": "00-96f6f6e07c96f84299fbef88584ca9de-2375fb86b5a60a4d-00",
-        "User-Agent": [
-          "azsdk-net-Storage.Files.DataLake/12.7.0-alpha.20210217.1",
-          "(.NET 5.0.3; Microsoft Windows 10.0.19042)"
->>>>>>> 1814567d
+          "azsdk-net-Storage.Files.DataLake/12.7.0-alpha.20210219.1",
+          "(.NET 5.0.3; Microsoft Windows 10.0.19041)"
         ],
-        "x-ms-client-request-id": "e0bb93ff-5410-f00f-432c-637f3c8aa131",
+        "x-ms-client-request-id": "6f17ee42-134c-936f-609d-2c28d1e21247",
         "x-ms-return-client-request-id": "true",
         "x-ms-version": "2020-06-12"
       },
       "RequestBody": null,
       "StatusCode": 200,
       "ResponseHeaders": {
-<<<<<<< HEAD
-        "Date": "Tue, 02 Feb 2021 21:37:05 GMT",
-        "ETag": "\u00220x8D8C7C2AFE2738D\u0022",
-        "Last-Modified": "Tue, 02 Feb 2021 21:37:06 GMT",
-=======
-        "Date": "Wed, 17 Feb 2021 22:26:41 GMT",
-        "ETag": "\u00220x8D8D3931975A82B\u0022",
-        "Last-Modified": "Wed, 17 Feb 2021 22:26:41 GMT",
->>>>>>> 1814567d
+        "Date": "Fri, 19 Feb 2021 19:09:30 GMT",
+        "ETag": "\u00220x8D8D509E2E0C206\u0022",
+        "Last-Modified": "Fri, 19 Feb 2021 19:09:31 GMT",
         "Server": [
           "Windows-Azure-HDFS/1.0",
           "Microsoft-HTTPAPI/2.0"
         ],
         "x-ms-acl": "user::rw-,group::r--,other::---",
-        "x-ms-client-request-id": "e0bb93ff-5410-f00f-432c-637f3c8aa131",
+        "x-ms-client-request-id": "6f17ee42-134c-936f-609d-2c28d1e21247",
         "x-ms-group": "$superuser",
         "x-ms-owner": "$superuser",
         "x-ms-permissions": "rw-r-----",
-<<<<<<< HEAD
-        "x-ms-request-id": "6f05d7bf-601f-0033-5eab-f920f4000000",
-=======
-        "x-ms-request-id": "1ded6fd3-d01f-0054-0d7b-053008000000",
->>>>>>> 1814567d
+        "x-ms-request-id": "6f4b0c6e-e01f-004f-7df2-060e0b000000",
         "x-ms-version": "2020-06-12"
       },
       "ResponseBody": []
     },
     {
-      "RequestUri": "https://seannse.blob.core.windows.net/test-filesystem-8c5a2264-e469-67c5-7a5b-2563e8fe0cf5?restype=container",
+      "RequestUri": "https://seannse.blob.core.windows.net/test-filesystem-7f746b9b-a2e1-c453-49a8-41ced017f877?restype=container",
       "RequestMethod": "DELETE",
       "RequestHeaders": {
         "Accept": "application/xml",
         "Authorization": "Sanitized",
-<<<<<<< HEAD
-        "traceparent": "00-4b4475f3ec398941ba125f9fc237e024-f2f0440d94971944-00",
+        "traceparent": "00-7dd45e03f6842c428f0a6da1ec3a4bcd-6ca251c9f5afab49-00",
         "User-Agent": [
-          "azsdk-net-Storage.Files.DataLake/12.7.0-alpha.20210202.1",
-          "(.NET 5.0.2; Microsoft Windows 10.0.19042)"
+          "azsdk-net-Storage.Files.DataLake/12.7.0-alpha.20210219.1",
+          "(.NET 5.0.3; Microsoft Windows 10.0.19041)"
         ],
-        "x-ms-client-request-id": "6b959df5-24e8-1f28-1ee8-66cb7d5f825d",
-        "x-ms-date": "Tue, 02 Feb 2021 21:37:05 GMT",
-=======
-        "traceparent": "00-a9ad0fa772b5014a91e2c8a660060bde-7fd5d7d696cc2344-00",
-        "User-Agent": [
-          "azsdk-net-Storage.Files.DataLake/12.7.0-alpha.20210217.1",
-          "(.NET 5.0.3; Microsoft Windows 10.0.19042)"
-        ],
-        "x-ms-client-request-id": "6b959df5-24e8-1f28-1ee8-66cb7d5f825d",
-        "x-ms-date": "Wed, 17 Feb 2021 22:26:41 GMT",
->>>>>>> 1814567d
+        "x-ms-client-request-id": "b52ae710-0f5c-202b-47a4-f38c80ec4a93",
+        "x-ms-date": "Fri, 19 Feb 2021 19:09:31 GMT",
         "x-ms-return-client-request-id": "true",
         "x-ms-version": "2020-06-12"
       },
@@ -242,33 +153,21 @@
       "StatusCode": 202,
       "ResponseHeaders": {
         "Content-Length": "0",
-<<<<<<< HEAD
-        "Date": "Tue, 02 Feb 2021 21:37:06 GMT",
-=======
-        "Date": "Wed, 17 Feb 2021 22:26:41 GMT",
->>>>>>> 1814567d
+        "Date": "Fri, 19 Feb 2021 19:09:31 GMT",
         "Server": [
           "Windows-Azure-Blob/1.0",
           "Microsoft-HTTPAPI/2.0"
         ],
-        "x-ms-client-request-id": "6b959df5-24e8-1f28-1ee8-66cb7d5f825d",
-<<<<<<< HEAD
-        "x-ms-request-id": "109159af-f01e-0098-69ab-f95f3e000000",
-=======
-        "x-ms-request-id": "3d94f6e6-701e-0072-017b-057810000000",
->>>>>>> 1814567d
+        "x-ms-client-request-id": "b52ae710-0f5c-202b-47a4-f38c80ec4a93",
+        "x-ms-request-id": "2e640c36-201e-00a4-1ef2-0676f9000000",
         "x-ms-version": "2020-06-12"
       },
       "ResponseBody": []
     }
   ],
   "Variables": {
-<<<<<<< HEAD
-    "DateTimeOffsetNow": "2021-02-02T15:37:05.5910281-06:00",
-=======
-    "DateTimeOffsetNow": "2021-02-17T16:26:41.5248662-06:00",
->>>>>>> 1814567d
-    "RandomSeed": "266356458",
+    "DateTimeOffsetNow": "2021-02-19T13:09:31.8338729-06:00",
+    "RandomSeed": "1994599570",
     "Storage_TestConfigHierarchicalNamespace": "NamespaceTenant\nseannse\nU2FuaXRpemVk\nhttps://seannse.blob.core.windows.net\nhttps://seannse.file.core.windows.net\nhttps://seannse.queue.core.windows.net\nhttps://seannse.table.core.windows.net\n\n\n\n\nhttps://seannse-secondary.blob.core.windows.net\nhttps://seannse-secondary.file.core.windows.net\nhttps://seannse-secondary.queue.core.windows.net\nhttps://seannse-secondary.table.core.windows.net\n68390a19-a643-458b-b726-408abf67b4fc\nSanitized\n72f988bf-86f1-41af-91ab-2d7cd011db47\nhttps://login.microsoftonline.com/\nCloud\nBlobEndpoint=https://seannse.blob.core.windows.net/;QueueEndpoint=https://seannse.queue.core.windows.net/;FileEndpoint=https://seannse.file.core.windows.net/;BlobSecondaryEndpoint=https://seannse-secondary.blob.core.windows.net/;QueueSecondaryEndpoint=https://seannse-secondary.queue.core.windows.net/;FileSecondaryEndpoint=https://seannse-secondary.file.core.windows.net/;AccountName=seannse;AccountKey=Sanitized\n"
   }
 }