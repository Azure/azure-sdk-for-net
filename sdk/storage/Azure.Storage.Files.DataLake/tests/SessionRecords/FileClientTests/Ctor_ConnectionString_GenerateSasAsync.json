﻿{
  "Entries": [
    {
      "RequestUri": "https://seannse.blob.core.windows.net/test-filesystem-a8dfc548-d1ce-08fd-2a67-8c23b012ad0e?restype=container",
      "RequestMethod": "PUT",
      "RequestHeaders": {
        "Accept": "application/xml",
        "Authorization": "Sanitized",
        "traceparent": "00-989ce387a1249d4a9e100af01f8e9bf1-cbfe731ef0a1384d-00",
        "User-Agent": [
          "azsdk-net-Storage.Files.DataLake/12.7.0-alpha.20210219.1",
          "(.NET 5.0.3; Microsoft Windows 10.0.19041)"
        ],
        "x-ms-blob-public-access": "container",
        "x-ms-client-request-id": "d03f7d70-8bbe-69bf-cf0b-0ec66dfa6e5d",
        "x-ms-date": "Fri, 19 Feb 2021 19:12:15 GMT",
        "x-ms-return-client-request-id": "true",
<<<<<<< HEAD
        "x-ms-version": "2020-12-06"
=======
        "x-ms-version": "2021-02-12"
>>>>>>> 7e782c87
      },
      "RequestBody": null,
      "StatusCode": 201,
      "ResponseHeaders": {
        "Content-Length": "0",
        "Date": "Fri, 19 Feb 2021 19:12:14 GMT",
        "ETag": "\"0x8D8D50A4468AAE8\"",
        "Last-Modified": "Fri, 19 Feb 2021 19:12:14 GMT",
        "Server": [
          "Windows-Azure-Blob/1.0",
          "Microsoft-HTTPAPI/2.0"
        ],
        "x-ms-client-request-id": "d03f7d70-8bbe-69bf-cf0b-0ec66dfa6e5d",
        "x-ms-request-id": "2e6a5fed-201e-00a4-46f3-0676f9000000",
<<<<<<< HEAD
        "x-ms-version": "2020-12-06"
=======
        "x-ms-version": "2021-02-12"
>>>>>>> 7e782c87
      },
      "ResponseBody": []
    },
    {
      "RequestUri": "https://seannse.dfs.core.windows.net/test-filesystem-a8dfc548-d1ce-08fd-2a67-8c23b012ad0e/test-directory-59020a84-df7d-d3f5-9907-63029acc46b6?resource=directory",
      "RequestMethod": "PUT",
      "RequestHeaders": {
        "Accept": "application/json",
        "Authorization": "Sanitized",
        "traceparent": "00-5adf9923d4d73243a8095382fb1e653b-14d66bf8be10cd48-00",
        "User-Agent": [
          "azsdk-net-Storage.Files.DataLake/12.7.0-alpha.20210219.1",
          "(.NET 5.0.3; Microsoft Windows 10.0.19041)"
        ],
        "x-ms-client-request-id": "1c92bc64-758d-4cf7-68a6-2eddcf918991",
        "x-ms-date": "Fri, 19 Feb 2021 19:12:15 GMT",
        "x-ms-return-client-request-id": "true",
<<<<<<< HEAD
        "x-ms-version": "2020-12-06"
=======
        "x-ms-version": "2021-02-12"
>>>>>>> 7e782c87
      },
      "RequestBody": null,
      "StatusCode": 201,
      "ResponseHeaders": {
        "Content-Length": "0",
        "Date": "Fri, 19 Feb 2021 19:12:14 GMT",
        "ETag": "\"0x8D8D50A4476F46A\"",
        "Last-Modified": "Fri, 19 Feb 2021 19:12:14 GMT",
        "Server": [
          "Windows-Azure-HDFS/1.0",
          "Microsoft-HTTPAPI/2.0"
        ],
        "x-ms-client-request-id": "1c92bc64-758d-4cf7-68a6-2eddcf918991",
        "x-ms-request-id": "6f4b89b3-e01f-004f-3ef3-060e0b000000",
<<<<<<< HEAD
        "x-ms-version": "2020-12-06"
=======
        "x-ms-version": "2021-02-12"
>>>>>>> 7e782c87
      },
      "ResponseBody": []
    },
    {
<<<<<<< HEAD
      "RequestUri": "https://seannse.blob.core.windows.net/test-filesystem-a8dfc548-d1ce-08fd-2a67-8c23b012ad0e/test-directory-59020a84-df7d-d3f5-9907-63029acc46b6?sv=2020-12-06&se=2021-02-20T19%3A12%3A15Z&sr=b&sp=racwdlmeop&sig=Sanitized",
=======
      "RequestUri": "https://seannse.blob.core.windows.net/test-filesystem-a8dfc548-d1ce-08fd-2a67-8c23b012ad0e/test-directory-59020a84-df7d-d3f5-9907-63029acc46b6?sv=2021-02-12&se=2021-02-20T19%3A12%3A15Z&sr=b&sp=racwdlmeop&sig=Sanitized",
>>>>>>> 7e782c87
      "RequestMethod": "HEAD",
      "RequestHeaders": {
        "Accept": "application/xml",
        "traceparent": "00-db448a5bf2ead44990968fc3d9577a3e-6580fdf2fc696f41-00",
        "User-Agent": [
          "azsdk-net-Storage.Files.DataLake/12.7.0-alpha.20210219.1",
          "(.NET 5.0.3; Microsoft Windows 10.0.19041)"
        ],
        "x-ms-client-request-id": "b162532e-5168-abd0-de00-205c8047d820",
        "x-ms-return-client-request-id": "true",
<<<<<<< HEAD
        "x-ms-version": "2020-12-06"
=======
        "x-ms-version": "2021-02-12"
>>>>>>> 7e782c87
      },
      "RequestBody": null,
      "StatusCode": 200,
      "ResponseHeaders": {
        "Accept-Ranges": "bytes",
        "Content-Length": "0",
        "Content-Type": "application/octet-stream",
        "Date": "Fri, 19 Feb 2021 19:12:14 GMT",
        "ETag": "\"0x8D8D50A4476F46A\"",
        "Last-Modified": "Fri, 19 Feb 2021 19:12:14 GMT",
        "Server": [
          "Windows-Azure-Blob/1.0",
          "Microsoft-HTTPAPI/2.0"
        ],
        "x-ms-access-tier": "Hot",
        "x-ms-access-tier-inferred": "true",
        "x-ms-blob-type": "BlockBlob",
        "x-ms-client-request-id": "b162532e-5168-abd0-de00-205c8047d820",
        "x-ms-creation-time": "Fri, 19 Feb 2021 19:12:14 GMT",
        "x-ms-group": "$superuser",
        "x-ms-lease-state": "available",
        "x-ms-lease-status": "unlocked",
        "x-ms-meta-hdi_isfolder": "true",
        "x-ms-owner": "$superuser",
        "x-ms-permissions": "rwxr-x---",
        "x-ms-request-id": "2e6a61a5-201e-00a4-56f3-0676f9000000",
        "x-ms-server-encrypted": "true",
<<<<<<< HEAD
        "x-ms-version": "2020-12-06"
=======
        "x-ms-version": "2021-02-12"
>>>>>>> 7e782c87
      },
      "ResponseBody": []
    },
    {
<<<<<<< HEAD
      "RequestUri": "https://seannse.dfs.core.windows.net/test-filesystem-a8dfc548-d1ce-08fd-2a67-8c23b012ad0e/test-directory-59020a84-df7d-d3f5-9907-63029acc46b6?sv=2020-12-06&se=2021-02-20T19%3A12%3A15Z&sr=b&sp=racwdlmeop&sig=Sanitized&action=getAccessControl",
=======
      "RequestUri": "https://seannse.dfs.core.windows.net/test-filesystem-a8dfc548-d1ce-08fd-2a67-8c23b012ad0e/test-directory-59020a84-df7d-d3f5-9907-63029acc46b6?sv=2021-02-12&se=2021-02-20T19%3A12%3A15Z&sr=b&sp=racwdlmeop&sig=Sanitized&action=getAccessControl",
>>>>>>> 7e782c87
      "RequestMethod": "HEAD",
      "RequestHeaders": {
        "Accept": "application/json",
        "traceparent": "00-48ee2a166161bc46a8b696de90b084dd-e2804ed5313bcd42-00",
        "User-Agent": [
          "azsdk-net-Storage.Files.DataLake/12.7.0-alpha.20210219.1",
          "(.NET 5.0.3; Microsoft Windows 10.0.19041)"
        ],
        "x-ms-client-request-id": "7bae6a5b-d72f-c428-911d-4192f9474010",
        "x-ms-return-client-request-id": "true",
<<<<<<< HEAD
        "x-ms-version": "2020-12-06"
=======
        "x-ms-version": "2021-02-12"
>>>>>>> 7e782c87
      },
      "RequestBody": null,
      "StatusCode": 200,
      "ResponseHeaders": {
        "Date": "Fri, 19 Feb 2021 19:12:14 GMT",
        "ETag": "\"0x8D8D50A4476F46A\"",
        "Last-Modified": "Fri, 19 Feb 2021 19:12:14 GMT",
        "Server": [
          "Windows-Azure-HDFS/1.0",
          "Microsoft-HTTPAPI/2.0"
        ],
        "x-ms-acl": "user::rwx,group::r-x,other::---",
        "x-ms-client-request-id": "7bae6a5b-d72f-c428-911d-4192f9474010",
        "x-ms-group": "$superuser",
        "x-ms-owner": "$superuser",
        "x-ms-permissions": "rwxr-x---",
        "x-ms-request-id": "6f4b89da-e01f-004f-65f3-060e0b000000",
<<<<<<< HEAD
        "x-ms-version": "2020-12-06"
=======
        "x-ms-version": "2021-02-12"
>>>>>>> 7e782c87
      },
      "ResponseBody": []
    },
    {
      "RequestUri": "https://seannse.blob.core.windows.net/test-filesystem-a8dfc548-d1ce-08fd-2a67-8c23b012ad0e?restype=container",
      "RequestMethod": "DELETE",
      "RequestHeaders": {
        "Accept": "application/xml",
        "Authorization": "Sanitized",
        "traceparent": "00-901f77d66f891c46b17fba5f0fa572db-df33560ea10a4141-00",
        "User-Agent": [
          "azsdk-net-Storage.Files.DataLake/12.7.0-alpha.20210219.1",
          "(.NET 5.0.3; Microsoft Windows 10.0.19041)"
        ],
        "x-ms-client-request-id": "16017f71-5d98-a9f0-131c-2b247a9450cf",
        "x-ms-date": "Fri, 19 Feb 2021 19:12:15 GMT",
        "x-ms-return-client-request-id": "true",
<<<<<<< HEAD
        "x-ms-version": "2020-12-06"
=======
        "x-ms-version": "2021-02-12"
>>>>>>> 7e782c87
      },
      "RequestBody": null,
      "StatusCode": 202,
      "ResponseHeaders": {
        "Content-Length": "0",
        "Date": "Fri, 19 Feb 2021 19:12:14 GMT",
        "Server": [
          "Windows-Azure-Blob/1.0",
          "Microsoft-HTTPAPI/2.0"
        ],
        "x-ms-client-request-id": "16017f71-5d98-a9f0-131c-2b247a9450cf",
        "x-ms-request-id": "2e6a6345-201e-00a4-55f3-0676f9000000",
<<<<<<< HEAD
        "x-ms-version": "2020-12-06"
=======
        "x-ms-version": "2021-02-12"
>>>>>>> 7e782c87
      },
      "ResponseBody": []
    }
  ],
  "Variables": {
    "DateTimeOffsetNow": "2021-02-19T13:12:15.5591025-06:00",
    "RandomSeed": "1719111256",
    "Storage_TestConfigHierarchicalNamespace": "NamespaceTenant\nseannse\nU2FuaXRpemVk\nhttps://seannse.blob.core.windows.net\nhttps://seannse.file.core.windows.net\nhttps://seannse.queue.core.windows.net\nhttps://seannse.table.core.windows.net\n\n\n\n\nhttps://seannse-secondary.blob.core.windows.net\nhttps://seannse-secondary.file.core.windows.net\nhttps://seannse-secondary.queue.core.windows.net\nhttps://seannse-secondary.table.core.windows.net\n68390a19-a643-458b-b726-408abf67b4fc\nSanitized\n72f988bf-86f1-41af-91ab-2d7cd011db47\nhttps://login.microsoftonline.com/\nCloud\nBlobEndpoint=https://seannse.blob.core.windows.net/;QueueEndpoint=https://seannse.queue.core.windows.net/;FileEndpoint=https://seannse.file.core.windows.net/;BlobSecondaryEndpoint=https://seannse-secondary.blob.core.windows.net/;QueueSecondaryEndpoint=https://seannse-secondary.queue.core.windows.net/;FileSecondaryEndpoint=https://seannse-secondary.file.core.windows.net/;AccountName=seannse;AccountKey=Sanitized\n\n\n"
  }
}<|MERGE_RESOLUTION|>--- conflicted
+++ resolved
@@ -15,11 +15,7 @@
         "x-ms-client-request-id": "d03f7d70-8bbe-69bf-cf0b-0ec66dfa6e5d",
         "x-ms-date": "Fri, 19 Feb 2021 19:12:15 GMT",
         "x-ms-return-client-request-id": "true",
-<<<<<<< HEAD
-        "x-ms-version": "2020-12-06"
-=======
         "x-ms-version": "2021-02-12"
->>>>>>> 7e782c87
       },
       "RequestBody": null,
       "StatusCode": 201,
@@ -34,11 +30,7 @@
         ],
         "x-ms-client-request-id": "d03f7d70-8bbe-69bf-cf0b-0ec66dfa6e5d",
         "x-ms-request-id": "2e6a5fed-201e-00a4-46f3-0676f9000000",
-<<<<<<< HEAD
-        "x-ms-version": "2020-12-06"
-=======
         "x-ms-version": "2021-02-12"
->>>>>>> 7e782c87
       },
       "ResponseBody": []
     },
@@ -56,11 +48,7 @@
         "x-ms-client-request-id": "1c92bc64-758d-4cf7-68a6-2eddcf918991",
         "x-ms-date": "Fri, 19 Feb 2021 19:12:15 GMT",
         "x-ms-return-client-request-id": "true",
-<<<<<<< HEAD
-        "x-ms-version": "2020-12-06"
-=======
         "x-ms-version": "2021-02-12"
->>>>>>> 7e782c87
       },
       "RequestBody": null,
       "StatusCode": 201,
@@ -75,20 +63,12 @@
         ],
         "x-ms-client-request-id": "1c92bc64-758d-4cf7-68a6-2eddcf918991",
         "x-ms-request-id": "6f4b89b3-e01f-004f-3ef3-060e0b000000",
-<<<<<<< HEAD
-        "x-ms-version": "2020-12-06"
-=======
         "x-ms-version": "2021-02-12"
->>>>>>> 7e782c87
       },
       "ResponseBody": []
     },
     {
-<<<<<<< HEAD
-      "RequestUri": "https://seannse.blob.core.windows.net/test-filesystem-a8dfc548-d1ce-08fd-2a67-8c23b012ad0e/test-directory-59020a84-df7d-d3f5-9907-63029acc46b6?sv=2020-12-06&se=2021-02-20T19%3A12%3A15Z&sr=b&sp=racwdlmeop&sig=Sanitized",
-=======
       "RequestUri": "https://seannse.blob.core.windows.net/test-filesystem-a8dfc548-d1ce-08fd-2a67-8c23b012ad0e/test-directory-59020a84-df7d-d3f5-9907-63029acc46b6?sv=2021-02-12&se=2021-02-20T19%3A12%3A15Z&sr=b&sp=racwdlmeop&sig=Sanitized",
->>>>>>> 7e782c87
       "RequestMethod": "HEAD",
       "RequestHeaders": {
         "Accept": "application/xml",
@@ -99,11 +79,7 @@
         ],
         "x-ms-client-request-id": "b162532e-5168-abd0-de00-205c8047d820",
         "x-ms-return-client-request-id": "true",
-<<<<<<< HEAD
-        "x-ms-version": "2020-12-06"
-=======
         "x-ms-version": "2021-02-12"
->>>>>>> 7e782c87
       },
       "RequestBody": null,
       "StatusCode": 200,
@@ -131,20 +107,12 @@
         "x-ms-permissions": "rwxr-x---",
         "x-ms-request-id": "2e6a61a5-201e-00a4-56f3-0676f9000000",
         "x-ms-server-encrypted": "true",
-<<<<<<< HEAD
-        "x-ms-version": "2020-12-06"
-=======
         "x-ms-version": "2021-02-12"
->>>>>>> 7e782c87
       },
       "ResponseBody": []
     },
     {
-<<<<<<< HEAD
-      "RequestUri": "https://seannse.dfs.core.windows.net/test-filesystem-a8dfc548-d1ce-08fd-2a67-8c23b012ad0e/test-directory-59020a84-df7d-d3f5-9907-63029acc46b6?sv=2020-12-06&se=2021-02-20T19%3A12%3A15Z&sr=b&sp=racwdlmeop&sig=Sanitized&action=getAccessControl",
-=======
       "RequestUri": "https://seannse.dfs.core.windows.net/test-filesystem-a8dfc548-d1ce-08fd-2a67-8c23b012ad0e/test-directory-59020a84-df7d-d3f5-9907-63029acc46b6?sv=2021-02-12&se=2021-02-20T19%3A12%3A15Z&sr=b&sp=racwdlmeop&sig=Sanitized&action=getAccessControl",
->>>>>>> 7e782c87
       "RequestMethod": "HEAD",
       "RequestHeaders": {
         "Accept": "application/json",
@@ -155,11 +123,7 @@
         ],
         "x-ms-client-request-id": "7bae6a5b-d72f-c428-911d-4192f9474010",
         "x-ms-return-client-request-id": "true",
-<<<<<<< HEAD
-        "x-ms-version": "2020-12-06"
-=======
         "x-ms-version": "2021-02-12"
->>>>>>> 7e782c87
       },
       "RequestBody": null,
       "StatusCode": 200,
@@ -177,11 +141,7 @@
         "x-ms-owner": "$superuser",
         "x-ms-permissions": "rwxr-x---",
         "x-ms-request-id": "6f4b89da-e01f-004f-65f3-060e0b000000",
-<<<<<<< HEAD
-        "x-ms-version": "2020-12-06"
-=======
         "x-ms-version": "2021-02-12"
->>>>>>> 7e782c87
       },
       "ResponseBody": []
     },
@@ -199,11 +159,7 @@
         "x-ms-client-request-id": "16017f71-5d98-a9f0-131c-2b247a9450cf",
         "x-ms-date": "Fri, 19 Feb 2021 19:12:15 GMT",
         "x-ms-return-client-request-id": "true",
-<<<<<<< HEAD
-        "x-ms-version": "2020-12-06"
-=======
         "x-ms-version": "2021-02-12"
->>>>>>> 7e782c87
       },
       "RequestBody": null,
       "StatusCode": 202,
@@ -216,11 +172,7 @@
         ],
         "x-ms-client-request-id": "16017f71-5d98-a9f0-131c-2b247a9450cf",
         "x-ms-request-id": "2e6a6345-201e-00a4-55f3-0676f9000000",
-<<<<<<< HEAD
-        "x-ms-version": "2020-12-06"
-=======
         "x-ms-version": "2021-02-12"
->>>>>>> 7e782c87
       },
       "ResponseBody": []
     }
