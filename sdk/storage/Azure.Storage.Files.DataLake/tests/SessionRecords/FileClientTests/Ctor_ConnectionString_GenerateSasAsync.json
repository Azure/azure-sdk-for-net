{
  "Entries": [
    {
      "RequestUri": "https://seannse.blob.core.windows.net/test-filesystem-89e942a8-624a-52ca-38b0-9716ceb5e0b3?restype=container",
      "RequestMethod": "PUT",
      "RequestHeaders": {
        "Accept": "application/xml",
        "Authorization": "Sanitized",
<<<<<<< HEAD
        "traceparent": "00-96cb15f50f29504f8849f5a18ce32338-1a0b1fcc00a69e4e-00",
        "User-Agent": [
          "azsdk-net-Storage.Files.DataLake/12.7.0-alpha.20210202.1",
          "(.NET 5.0.2; Microsoft Windows 10.0.19042)"
        ],
        "x-ms-blob-public-access": "container",
        "x-ms-client-request-id": "27150cab-56ea-ff5d-4846-d9c9c77cf628",
        "x-ms-date": "Tue, 02 Feb 2021 21:28:00 GMT",
=======
        "traceparent": "00-6cef83d4a670db4ebe715a7f78637ce6-c15e751eb50ccd4a-00",
        "User-Agent": [
          "azsdk-net-Storage.Files.DataLake/12.7.0-alpha.20210217.1",
          "(.NET 5.0.3; Microsoft Windows 10.0.19042)"
        ],
        "x-ms-blob-public-access": "container",
        "x-ms-client-request-id": "27150cab-56ea-ff5d-4846-d9c9c77cf628",
        "x-ms-date": "Wed, 17 Feb 2021 22:32:26 GMT",
>>>>>>> 1814567d
        "x-ms-return-client-request-id": "true",
        "x-ms-version": "2020-06-12"
      },
      "RequestBody": null,
      "StatusCode": 201,
      "ResponseHeaders": {
        "Content-Length": "0",
<<<<<<< HEAD
        "Date": "Tue, 02 Feb 2021 21:28:01 GMT",
        "ETag": "\u00220x8D8C7C16B38E71E\u0022",
        "Last-Modified": "Tue, 02 Feb 2021 21:28:01 GMT",
=======
        "Date": "Wed, 17 Feb 2021 22:32:26 GMT",
        "ETag": "\u00220x8D8D393E73884C1\u0022",
        "Last-Modified": "Wed, 17 Feb 2021 22:32:26 GMT",
>>>>>>> 1814567d
        "Server": [
          "Windows-Azure-Blob/1.0",
          "Microsoft-HTTPAPI/2.0"
        ],
        "x-ms-client-request-id": "27150cab-56ea-ff5d-4846-d9c9c77cf628",
<<<<<<< HEAD
        "x-ms-request-id": "8f085fb7-f01e-0031-0caa-f99e4c000000",
=======
        "x-ms-request-id": "4311c394-501e-0017-4d7c-05d654000000",
>>>>>>> 1814567d
        "x-ms-version": "2020-06-12"
      },
      "ResponseBody": []
    },
    {
      "RequestUri": "https://seannse.dfs.core.windows.net/test-filesystem-89e942a8-624a-52ca-38b0-9716ceb5e0b3/test-directory-2bf5e681-a869-a3f9-b081-9a4d5c107218?resource=directory",
      "RequestMethod": "PUT",
      "RequestHeaders": {
        "Accept": "application/json",
        "Authorization": "Sanitized",
<<<<<<< HEAD
        "traceparent": "00-44b3526013cbc14fbe8ad9b326fb3b6c-07ac85e691ce4a42-00",
        "User-Agent": [
          "azsdk-net-Storage.Files.DataLake/12.7.0-alpha.20210202.1",
          "(.NET 5.0.2; Microsoft Windows 10.0.19042)"
        ],
        "x-ms-client-request-id": "4fa18f6b-4bfa-242e-149f-631a656b85d2",
        "x-ms-date": "Tue, 02 Feb 2021 21:28:00 GMT",
=======
        "traceparent": "00-cdf6647126091d4fa48be97748919358-06a636d7f276bd4d-00",
        "User-Agent": [
          "azsdk-net-Storage.Files.DataLake/12.7.0-alpha.20210217.1",
          "(.NET 5.0.3; Microsoft Windows 10.0.19042)"
        ],
        "x-ms-client-request-id": "4fa18f6b-4bfa-242e-149f-631a656b85d2",
        "x-ms-date": "Wed, 17 Feb 2021 22:32:26 GMT",
>>>>>>> 1814567d
        "x-ms-return-client-request-id": "true",
        "x-ms-version": "2020-06-12"
      },
      "RequestBody": null,
      "StatusCode": 201,
      "ResponseHeaders": {
        "Content-Length": "0",
<<<<<<< HEAD
        "Date": "Tue, 02 Feb 2021 21:28:01 GMT",
        "ETag": "\u00220x8D8C7C16B6F0734\u0022",
        "Last-Modified": "Tue, 02 Feb 2021 21:28:01 GMT",
=======
        "Date": "Wed, 17 Feb 2021 22:32:26 GMT",
        "ETag": "\u00220x8D8D393E76D2A05\u0022",
        "Last-Modified": "Wed, 17 Feb 2021 22:32:26 GMT",
>>>>>>> 1814567d
        "Server": [
          "Windows-Azure-HDFS/1.0",
          "Microsoft-HTTPAPI/2.0"
        ],
        "x-ms-client-request-id": "4fa18f6b-4bfa-242e-149f-631a656b85d2",
<<<<<<< HEAD
        "x-ms-request-id": "3b083eb5-e01f-005f-80aa-f9cb63000000",
=======
        "x-ms-request-id": "45ecc430-b01f-0042-377c-05c6df000000",
>>>>>>> 1814567d
        "x-ms-version": "2020-06-12"
      },
      "ResponseBody": []
    },
    {
<<<<<<< HEAD
      "RequestUri": "https://seannse.blob.core.windows.net/test-filesystem-89e942a8-624a-52ca-38b0-9716ceb5e0b3/test-directory-2bf5e681-a869-a3f9-b081-9a4d5c107218?sv=2020-06-12\u0026se=2021-02-03T21%3A28%3A01Z\u0026sr=b\u0026sp=racwdlmeop\u0026sig=Sanitized",
      "RequestMethod": "HEAD",
      "RequestHeaders": {
        "traceparent": "00-896088aa0c2ea04b9c420cf1260c28e6-b66afcd7ffa2264b-00",
        "User-Agent": [
          "azsdk-net-Storage.Files.DataLake/12.7.0-alpha.20210202.1",
          "(.NET 5.0.2; Microsoft Windows 10.0.19042)"
=======
      "RequestUri": "https://seannse.blob.core.windows.net/test-filesystem-89e942a8-624a-52ca-38b0-9716ceb5e0b3/test-directory-2bf5e681-a869-a3f9-b081-9a4d5c107218?sv=2020-06-12\u0026se=2021-02-18T22%3A32%3A27Z\u0026sr=b\u0026sp=racwdlmeop\u0026sig=Sanitized",
      "RequestMethod": "HEAD",
      "RequestHeaders": {
        "Accept": "application/xml",
        "traceparent": "00-3c932116d239d343a81f5ed8a75fb840-822393966a785440-00",
        "User-Agent": [
          "azsdk-net-Storage.Files.DataLake/12.7.0-alpha.20210217.1",
          "(.NET 5.0.3; Microsoft Windows 10.0.19042)"
>>>>>>> 1814567d
        ],
        "x-ms-client-request-id": "375d76fd-a6da-f22d-5077-4877d138de46",
        "x-ms-return-client-request-id": "true",
        "x-ms-version": "2020-06-12"
      },
      "RequestBody": null,
      "StatusCode": 200,
      "ResponseHeaders": {
        "Accept-Ranges": "bytes",
        "Content-Length": "0",
        "Content-Type": "application/octet-stream",
<<<<<<< HEAD
        "Date": "Tue, 02 Feb 2021 21:28:01 GMT",
        "ETag": "\u00220x8D8C7C16B6F0734\u0022",
        "Last-Modified": "Tue, 02 Feb 2021 21:28:01 GMT",
=======
        "Date": "Wed, 17 Feb 2021 22:32:26 GMT",
        "ETag": "\u00220x8D8D393E76D2A05\u0022",
        "Last-Modified": "Wed, 17 Feb 2021 22:32:26 GMT",
>>>>>>> 1814567d
        "Server": [
          "Windows-Azure-Blob/1.0",
          "Microsoft-HTTPAPI/2.0"
        ],
        "x-ms-access-tier": "Hot",
        "x-ms-access-tier-inferred": "true",
        "x-ms-blob-type": "BlockBlob",
        "x-ms-client-request-id": "375d76fd-a6da-f22d-5077-4877d138de46",
<<<<<<< HEAD
        "x-ms-creation-time": "Tue, 02 Feb 2021 21:28:01 GMT",
=======
        "x-ms-creation-time": "Wed, 17 Feb 2021 22:32:26 GMT",
>>>>>>> 1814567d
        "x-ms-group": "$superuser",
        "x-ms-lease-state": "available",
        "x-ms-lease-status": "unlocked",
        "x-ms-meta-hdi_isfolder": "true",
        "x-ms-owner": "$superuser",
        "x-ms-permissions": "rwxr-x---",
<<<<<<< HEAD
        "x-ms-request-id": "5010bd4b-f01e-00a7-24aa-f9979d000000",
=======
        "x-ms-request-id": "c16a7197-501e-0028-657c-051ef7000000",
>>>>>>> 1814567d
        "x-ms-server-encrypted": "true",
        "x-ms-version": "2020-06-12"
      },
      "ResponseBody": []
    },
    {
<<<<<<< HEAD
      "RequestUri": "https://seannse.dfs.core.windows.net/test-filesystem-89e942a8-624a-52ca-38b0-9716ceb5e0b3/test-directory-2bf5e681-a869-a3f9-b081-9a4d5c107218?sv=2020-06-12\u0026se=2021-02-03T21%3A28%3A01Z\u0026sr=b\u0026sp=racwdlmeop\u0026sig=Sanitized\u0026action=getAccessControl",
      "RequestMethod": "HEAD",
      "RequestHeaders": {
        "Accept": "application/json",
        "traceparent": "00-d5e5967473082145b2d660f22190090c-f49a6422d1483941-00",
        "User-Agent": [
          "azsdk-net-Storage.Files.DataLake/12.7.0-alpha.20210202.1",
          "(.NET 5.0.2; Microsoft Windows 10.0.19042)"
=======
      "RequestUri": "https://seannse.dfs.core.windows.net/test-filesystem-89e942a8-624a-52ca-38b0-9716ceb5e0b3/test-directory-2bf5e681-a869-a3f9-b081-9a4d5c107218?sv=2020-06-12\u0026se=2021-02-18T22%3A32%3A27Z\u0026sr=b\u0026sp=racwdlmeop\u0026sig=Sanitized\u0026action=getAccessControl",
      "RequestMethod": "HEAD",
      "RequestHeaders": {
        "traceparent": "00-3fe1fe36fba7464c93279228d2d0c115-5fdb486f2c18a94f-00",
        "User-Agent": [
          "azsdk-net-Storage.Files.DataLake/12.7.0-alpha.20210217.1",
          "(.NET 5.0.3; Microsoft Windows 10.0.19042)"
>>>>>>> 1814567d
        ],
        "x-ms-client-request-id": "ee1cf6d3-4e0d-d5f7-1eed-8b3a707da580",
        "x-ms-return-client-request-id": "true",
        "x-ms-version": "2020-06-12"
      },
      "RequestBody": null,
      "StatusCode": 200,
      "ResponseHeaders": {
<<<<<<< HEAD
        "Date": "Tue, 02 Feb 2021 21:28:01 GMT",
        "ETag": "\u00220x8D8C7C16B6F0734\u0022",
        "Last-Modified": "Tue, 02 Feb 2021 21:28:01 GMT",
=======
        "Date": "Wed, 17 Feb 2021 22:32:26 GMT",
        "ETag": "\u00220x8D8D393E76D2A05\u0022",
        "Last-Modified": "Wed, 17 Feb 2021 22:32:26 GMT",
>>>>>>> 1814567d
        "Server": [
          "Windows-Azure-HDFS/1.0",
          "Microsoft-HTTPAPI/2.0"
        ],
        "x-ms-acl": "user::rwx,group::r-x,other::---",
        "x-ms-client-request-id": "ee1cf6d3-4e0d-d5f7-1eed-8b3a707da580",
        "x-ms-group": "$superuser",
        "x-ms-owner": "$superuser",
        "x-ms-permissions": "rwxr-x---",
<<<<<<< HEAD
        "x-ms-request-id": "9ad66019-b01f-0089-5caa-f9c58a000000",
=======
        "x-ms-request-id": "ceebac30-101f-005b-427c-054664000000",
>>>>>>> 1814567d
        "x-ms-version": "2020-06-12"
      },
      "ResponseBody": []
    },
    {
      "RequestUri": "https://seannse.blob.core.windows.net/test-filesystem-89e942a8-624a-52ca-38b0-9716ceb5e0b3?restype=container",
      "RequestMethod": "DELETE",
      "RequestHeaders": {
        "Accept": "application/xml",
        "Authorization": "Sanitized",
<<<<<<< HEAD
        "traceparent": "00-93deab1c83ee3d44aa001454268a5e66-8e36d211a7651a4b-00",
        "User-Agent": [
          "azsdk-net-Storage.Files.DataLake/12.7.0-alpha.20210202.1",
          "(.NET 5.0.2; Microsoft Windows 10.0.19042)"
        ],
        "x-ms-client-request-id": "daa39acc-ef1c-d438-13a6-c90fe076431d",
        "x-ms-date": "Tue, 02 Feb 2021 21:28:01 GMT",
=======
        "traceparent": "00-0b7344453db4a047bb15ae52834f82bc-267658fa4b08b543-00",
        "User-Agent": [
          "azsdk-net-Storage.Files.DataLake/12.7.0-alpha.20210217.1",
          "(.NET 5.0.3; Microsoft Windows 10.0.19042)"
        ],
        "x-ms-client-request-id": "daa39acc-ef1c-d438-13a6-c90fe076431d",
        "x-ms-date": "Wed, 17 Feb 2021 22:32:27 GMT",
>>>>>>> 1814567d
        "x-ms-return-client-request-id": "true",
        "x-ms-version": "2020-06-12"
      },
      "RequestBody": null,
      "StatusCode": 202,
      "ResponseHeaders": {
        "Content-Length": "0",
<<<<<<< HEAD
        "Date": "Tue, 02 Feb 2021 21:28:02 GMT",
=======
        "Date": "Wed, 17 Feb 2021 22:32:27 GMT",
>>>>>>> 1814567d
        "Server": [
          "Windows-Azure-Blob/1.0",
          "Microsoft-HTTPAPI/2.0"
        ],
        "x-ms-client-request-id": "daa39acc-ef1c-d438-13a6-c90fe076431d",
<<<<<<< HEAD
        "x-ms-request-id": "8f086089-f01e-0031-40aa-f99e4c000000",
=======
        "x-ms-request-id": "4311c620-501e-0017-287c-05d654000000",
>>>>>>> 1814567d
        "x-ms-version": "2020-06-12"
      },
      "ResponseBody": []
    }
  ],
  "Variables": {
<<<<<<< HEAD
    "DateTimeOffsetNow": "2021-02-02T15:28:01.2450003-06:00",
=======
    "DateTimeOffsetNow": "2021-02-17T16:32:27.0867287-06:00",
>>>>>>> 1814567d
    "RandomSeed": "69425846",
    "Storage_TestConfigHierarchicalNamespace": "NamespaceTenant\nseannse\nU2FuaXRpemVk\nhttps://seannse.blob.core.windows.net\nhttps://seannse.file.core.windows.net\nhttps://seannse.queue.core.windows.net\nhttps://seannse.table.core.windows.net\n\n\n\n\nhttps://seannse-secondary.blob.core.windows.net\nhttps://seannse-secondary.file.core.windows.net\nhttps://seannse-secondary.queue.core.windows.net\nhttps://seannse-secondary.table.core.windows.net\n68390a19-a643-458b-b726-408abf67b4fc\nSanitized\n72f988bf-86f1-41af-91ab-2d7cd011db47\nhttps://login.microsoftonline.com/\nCloud\nBlobEndpoint=https://seannse.blob.core.windows.net/;QueueEndpoint=https://seannse.queue.core.windows.net/;FileEndpoint=https://seannse.file.core.windows.net/;BlobSecondaryEndpoint=https://seannse-secondary.blob.core.windows.net/;QueueSecondaryEndpoint=https://seannse-secondary.queue.core.windows.net/;FileSecondaryEndpoint=https://seannse-secondary.file.core.windows.net/;AccountName=seannse;AccountKey=Sanitized\n"
  }
}<|MERGE_RESOLUTION|>--- conflicted
+++ resolved
@@ -1,30 +1,19 @@
 {
   "Entries": [
     {
-      "RequestUri": "https://seannse.blob.core.windows.net/test-filesystem-89e942a8-624a-52ca-38b0-9716ceb5e0b3?restype=container",
+      "RequestUri": "https://seannse.blob.core.windows.net/test-filesystem-a8dfc548-d1ce-08fd-2a67-8c23b012ad0e?restype=container",
       "RequestMethod": "PUT",
       "RequestHeaders": {
         "Accept": "application/xml",
         "Authorization": "Sanitized",
-<<<<<<< HEAD
-        "traceparent": "00-96cb15f50f29504f8849f5a18ce32338-1a0b1fcc00a69e4e-00",
+        "traceparent": "00-989ce387a1249d4a9e100af01f8e9bf1-cbfe731ef0a1384d-00",
         "User-Agent": [
-          "azsdk-net-Storage.Files.DataLake/12.7.0-alpha.20210202.1",
-          "(.NET 5.0.2; Microsoft Windows 10.0.19042)"
+          "azsdk-net-Storage.Files.DataLake/12.7.0-alpha.20210219.1",
+          "(.NET 5.0.3; Microsoft Windows 10.0.19041)"
         ],
         "x-ms-blob-public-access": "container",
-        "x-ms-client-request-id": "27150cab-56ea-ff5d-4846-d9c9c77cf628",
-        "x-ms-date": "Tue, 02 Feb 2021 21:28:00 GMT",
-=======
-        "traceparent": "00-6cef83d4a670db4ebe715a7f78637ce6-c15e751eb50ccd4a-00",
-        "User-Agent": [
-          "azsdk-net-Storage.Files.DataLake/12.7.0-alpha.20210217.1",
-          "(.NET 5.0.3; Microsoft Windows 10.0.19042)"
-        ],
-        "x-ms-blob-public-access": "container",
-        "x-ms-client-request-id": "27150cab-56ea-ff5d-4846-d9c9c77cf628",
-        "x-ms-date": "Wed, 17 Feb 2021 22:32:26 GMT",
->>>>>>> 1814567d
+        "x-ms-client-request-id": "d03f7d70-8bbe-69bf-cf0b-0ec66dfa6e5d",
+        "x-ms-date": "Fri, 19 Feb 2021 19:12:15 GMT",
         "x-ms-return-client-request-id": "true",
         "x-ms-version": "2020-06-12"
       },
@@ -32,52 +21,32 @@
       "StatusCode": 201,
       "ResponseHeaders": {
         "Content-Length": "0",
-<<<<<<< HEAD
-        "Date": "Tue, 02 Feb 2021 21:28:01 GMT",
-        "ETag": "\u00220x8D8C7C16B38E71E\u0022",
-        "Last-Modified": "Tue, 02 Feb 2021 21:28:01 GMT",
-=======
-        "Date": "Wed, 17 Feb 2021 22:32:26 GMT",
-        "ETag": "\u00220x8D8D393E73884C1\u0022",
-        "Last-Modified": "Wed, 17 Feb 2021 22:32:26 GMT",
->>>>>>> 1814567d
+        "Date": "Fri, 19 Feb 2021 19:12:14 GMT",
+        "ETag": "\u00220x8D8D50A4468AAE8\u0022",
+        "Last-Modified": "Fri, 19 Feb 2021 19:12:14 GMT",
         "Server": [
           "Windows-Azure-Blob/1.0",
           "Microsoft-HTTPAPI/2.0"
         ],
-        "x-ms-client-request-id": "27150cab-56ea-ff5d-4846-d9c9c77cf628",
-<<<<<<< HEAD
-        "x-ms-request-id": "8f085fb7-f01e-0031-0caa-f99e4c000000",
-=======
-        "x-ms-request-id": "4311c394-501e-0017-4d7c-05d654000000",
->>>>>>> 1814567d
+        "x-ms-client-request-id": "d03f7d70-8bbe-69bf-cf0b-0ec66dfa6e5d",
+        "x-ms-request-id": "2e6a5fed-201e-00a4-46f3-0676f9000000",
         "x-ms-version": "2020-06-12"
       },
       "ResponseBody": []
     },
     {
-      "RequestUri": "https://seannse.dfs.core.windows.net/test-filesystem-89e942a8-624a-52ca-38b0-9716ceb5e0b3/test-directory-2bf5e681-a869-a3f9-b081-9a4d5c107218?resource=directory",
+      "RequestUri": "https://seannse.dfs.core.windows.net/test-filesystem-a8dfc548-d1ce-08fd-2a67-8c23b012ad0e/test-directory-59020a84-df7d-d3f5-9907-63029acc46b6?resource=directory",
       "RequestMethod": "PUT",
       "RequestHeaders": {
         "Accept": "application/json",
         "Authorization": "Sanitized",
-<<<<<<< HEAD
-        "traceparent": "00-44b3526013cbc14fbe8ad9b326fb3b6c-07ac85e691ce4a42-00",
+        "traceparent": "00-5adf9923d4d73243a8095382fb1e653b-14d66bf8be10cd48-00",
         "User-Agent": [
-          "azsdk-net-Storage.Files.DataLake/12.7.0-alpha.20210202.1",
-          "(.NET 5.0.2; Microsoft Windows 10.0.19042)"
+          "azsdk-net-Storage.Files.DataLake/12.7.0-alpha.20210219.1",
+          "(.NET 5.0.3; Microsoft Windows 10.0.19041)"
         ],
-        "x-ms-client-request-id": "4fa18f6b-4bfa-242e-149f-631a656b85d2",
-        "x-ms-date": "Tue, 02 Feb 2021 21:28:00 GMT",
-=======
-        "traceparent": "00-cdf6647126091d4fa48be97748919358-06a636d7f276bd4d-00",
-        "User-Agent": [
-          "azsdk-net-Storage.Files.DataLake/12.7.0-alpha.20210217.1",
-          "(.NET 5.0.3; Microsoft Windows 10.0.19042)"
-        ],
-        "x-ms-client-request-id": "4fa18f6b-4bfa-242e-149f-631a656b85d2",
-        "x-ms-date": "Wed, 17 Feb 2021 22:32:26 GMT",
->>>>>>> 1814567d
+        "x-ms-client-request-id": "1c92bc64-758d-4cf7-68a6-2eddcf918991",
+        "x-ms-date": "Fri, 19 Feb 2021 19:12:15 GMT",
         "x-ms-return-client-request-id": "true",
         "x-ms-version": "2020-06-12"
       },
@@ -85,50 +54,30 @@
       "StatusCode": 201,
       "ResponseHeaders": {
         "Content-Length": "0",
-<<<<<<< HEAD
-        "Date": "Tue, 02 Feb 2021 21:28:01 GMT",
-        "ETag": "\u00220x8D8C7C16B6F0734\u0022",
-        "Last-Modified": "Tue, 02 Feb 2021 21:28:01 GMT",
-=======
-        "Date": "Wed, 17 Feb 2021 22:32:26 GMT",
-        "ETag": "\u00220x8D8D393E76D2A05\u0022",
-        "Last-Modified": "Wed, 17 Feb 2021 22:32:26 GMT",
->>>>>>> 1814567d
+        "Date": "Fri, 19 Feb 2021 19:12:14 GMT",
+        "ETag": "\u00220x8D8D50A4476F46A\u0022",
+        "Last-Modified": "Fri, 19 Feb 2021 19:12:14 GMT",
         "Server": [
           "Windows-Azure-HDFS/1.0",
           "Microsoft-HTTPAPI/2.0"
         ],
-        "x-ms-client-request-id": "4fa18f6b-4bfa-242e-149f-631a656b85d2",
-<<<<<<< HEAD
-        "x-ms-request-id": "3b083eb5-e01f-005f-80aa-f9cb63000000",
-=======
-        "x-ms-request-id": "45ecc430-b01f-0042-377c-05c6df000000",
->>>>>>> 1814567d
+        "x-ms-client-request-id": "1c92bc64-758d-4cf7-68a6-2eddcf918991",
+        "x-ms-request-id": "6f4b89b3-e01f-004f-3ef3-060e0b000000",
         "x-ms-version": "2020-06-12"
       },
       "ResponseBody": []
     },
     {
-<<<<<<< HEAD
-      "RequestUri": "https://seannse.blob.core.windows.net/test-filesystem-89e942a8-624a-52ca-38b0-9716ceb5e0b3/test-directory-2bf5e681-a869-a3f9-b081-9a4d5c107218?sv=2020-06-12\u0026se=2021-02-03T21%3A28%3A01Z\u0026sr=b\u0026sp=racwdlmeop\u0026sig=Sanitized",
-      "RequestMethod": "HEAD",
-      "RequestHeaders": {
-        "traceparent": "00-896088aa0c2ea04b9c420cf1260c28e6-b66afcd7ffa2264b-00",
-        "User-Agent": [
-          "azsdk-net-Storage.Files.DataLake/12.7.0-alpha.20210202.1",
-          "(.NET 5.0.2; Microsoft Windows 10.0.19042)"
-=======
-      "RequestUri": "https://seannse.blob.core.windows.net/test-filesystem-89e942a8-624a-52ca-38b0-9716ceb5e0b3/test-directory-2bf5e681-a869-a3f9-b081-9a4d5c107218?sv=2020-06-12\u0026se=2021-02-18T22%3A32%3A27Z\u0026sr=b\u0026sp=racwdlmeop\u0026sig=Sanitized",
+      "RequestUri": "https://seannse.blob.core.windows.net/test-filesystem-a8dfc548-d1ce-08fd-2a67-8c23b012ad0e/test-directory-59020a84-df7d-d3f5-9907-63029acc46b6?sv=2020-06-12\u0026se=2021-02-20T19%3A12%3A15Z\u0026sr=b\u0026sp=racwdlmeop\u0026sig=Sanitized",
       "RequestMethod": "HEAD",
       "RequestHeaders": {
         "Accept": "application/xml",
-        "traceparent": "00-3c932116d239d343a81f5ed8a75fb840-822393966a785440-00",
+        "traceparent": "00-db448a5bf2ead44990968fc3d9577a3e-6580fdf2fc696f41-00",
         "User-Agent": [
-          "azsdk-net-Storage.Files.DataLake/12.7.0-alpha.20210217.1",
-          "(.NET 5.0.3; Microsoft Windows 10.0.19042)"
->>>>>>> 1814567d
+          "azsdk-net-Storage.Files.DataLake/12.7.0-alpha.20210219.1",
+          "(.NET 5.0.3; Microsoft Windows 10.0.19041)"
         ],
-        "x-ms-client-request-id": "375d76fd-a6da-f22d-5077-4877d138de46",
+        "x-ms-client-request-id": "b162532e-5168-abd0-de00-205c8047d820",
         "x-ms-return-client-request-id": "true",
         "x-ms-version": "2020-06-12"
       },
@@ -138,15 +87,9 @@
         "Accept-Ranges": "bytes",
         "Content-Length": "0",
         "Content-Type": "application/octet-stream",
-<<<<<<< HEAD
-        "Date": "Tue, 02 Feb 2021 21:28:01 GMT",
-        "ETag": "\u00220x8D8C7C16B6F0734\u0022",
-        "Last-Modified": "Tue, 02 Feb 2021 21:28:01 GMT",
-=======
-        "Date": "Wed, 17 Feb 2021 22:32:26 GMT",
-        "ETag": "\u00220x8D8D393E76D2A05\u0022",
-        "Last-Modified": "Wed, 17 Feb 2021 22:32:26 GMT",
->>>>>>> 1814567d
+        "Date": "Fri, 19 Feb 2021 19:12:14 GMT",
+        "ETag": "\u00220x8D8D50A4476F46A\u0022",
+        "Last-Modified": "Fri, 19 Feb 2021 19:12:14 GMT",
         "Server": [
           "Windows-Azure-Blob/1.0",
           "Microsoft-HTTPAPI/2.0"
@@ -154,105 +97,67 @@
         "x-ms-access-tier": "Hot",
         "x-ms-access-tier-inferred": "true",
         "x-ms-blob-type": "BlockBlob",
-        "x-ms-client-request-id": "375d76fd-a6da-f22d-5077-4877d138de46",
-<<<<<<< HEAD
-        "x-ms-creation-time": "Tue, 02 Feb 2021 21:28:01 GMT",
-=======
-        "x-ms-creation-time": "Wed, 17 Feb 2021 22:32:26 GMT",
->>>>>>> 1814567d
+        "x-ms-client-request-id": "b162532e-5168-abd0-de00-205c8047d820",
+        "x-ms-creation-time": "Fri, 19 Feb 2021 19:12:14 GMT",
         "x-ms-group": "$superuser",
         "x-ms-lease-state": "available",
         "x-ms-lease-status": "unlocked",
         "x-ms-meta-hdi_isfolder": "true",
         "x-ms-owner": "$superuser",
         "x-ms-permissions": "rwxr-x---",
-<<<<<<< HEAD
-        "x-ms-request-id": "5010bd4b-f01e-00a7-24aa-f9979d000000",
-=======
-        "x-ms-request-id": "c16a7197-501e-0028-657c-051ef7000000",
->>>>>>> 1814567d
+        "x-ms-request-id": "2e6a61a5-201e-00a4-56f3-0676f9000000",
         "x-ms-server-encrypted": "true",
         "x-ms-version": "2020-06-12"
       },
       "ResponseBody": []
     },
     {
-<<<<<<< HEAD
-      "RequestUri": "https://seannse.dfs.core.windows.net/test-filesystem-89e942a8-624a-52ca-38b0-9716ceb5e0b3/test-directory-2bf5e681-a869-a3f9-b081-9a4d5c107218?sv=2020-06-12\u0026se=2021-02-03T21%3A28%3A01Z\u0026sr=b\u0026sp=racwdlmeop\u0026sig=Sanitized\u0026action=getAccessControl",
+      "RequestUri": "https://seannse.dfs.core.windows.net/test-filesystem-a8dfc548-d1ce-08fd-2a67-8c23b012ad0e/test-directory-59020a84-df7d-d3f5-9907-63029acc46b6?sv=2020-06-12\u0026se=2021-02-20T19%3A12%3A15Z\u0026sr=b\u0026sp=racwdlmeop\u0026sig=Sanitized\u0026action=getAccessControl",
       "RequestMethod": "HEAD",
       "RequestHeaders": {
         "Accept": "application/json",
-        "traceparent": "00-d5e5967473082145b2d660f22190090c-f49a6422d1483941-00",
+        "traceparent": "00-48ee2a166161bc46a8b696de90b084dd-e2804ed5313bcd42-00",
         "User-Agent": [
-          "azsdk-net-Storage.Files.DataLake/12.7.0-alpha.20210202.1",
-          "(.NET 5.0.2; Microsoft Windows 10.0.19042)"
-=======
-      "RequestUri": "https://seannse.dfs.core.windows.net/test-filesystem-89e942a8-624a-52ca-38b0-9716ceb5e0b3/test-directory-2bf5e681-a869-a3f9-b081-9a4d5c107218?sv=2020-06-12\u0026se=2021-02-18T22%3A32%3A27Z\u0026sr=b\u0026sp=racwdlmeop\u0026sig=Sanitized\u0026action=getAccessControl",
-      "RequestMethod": "HEAD",
-      "RequestHeaders": {
-        "traceparent": "00-3fe1fe36fba7464c93279228d2d0c115-5fdb486f2c18a94f-00",
-        "User-Agent": [
-          "azsdk-net-Storage.Files.DataLake/12.7.0-alpha.20210217.1",
-          "(.NET 5.0.3; Microsoft Windows 10.0.19042)"
->>>>>>> 1814567d
+          "azsdk-net-Storage.Files.DataLake/12.7.0-alpha.20210219.1",
+          "(.NET 5.0.3; Microsoft Windows 10.0.19041)"
         ],
-        "x-ms-client-request-id": "ee1cf6d3-4e0d-d5f7-1eed-8b3a707da580",
+        "x-ms-client-request-id": "7bae6a5b-d72f-c428-911d-4192f9474010",
         "x-ms-return-client-request-id": "true",
         "x-ms-version": "2020-06-12"
       },
       "RequestBody": null,
       "StatusCode": 200,
       "ResponseHeaders": {
-<<<<<<< HEAD
-        "Date": "Tue, 02 Feb 2021 21:28:01 GMT",
-        "ETag": "\u00220x8D8C7C16B6F0734\u0022",
-        "Last-Modified": "Tue, 02 Feb 2021 21:28:01 GMT",
-=======
-        "Date": "Wed, 17 Feb 2021 22:32:26 GMT",
-        "ETag": "\u00220x8D8D393E76D2A05\u0022",
-        "Last-Modified": "Wed, 17 Feb 2021 22:32:26 GMT",
->>>>>>> 1814567d
+        "Date": "Fri, 19 Feb 2021 19:12:14 GMT",
+        "ETag": "\u00220x8D8D50A4476F46A\u0022",
+        "Last-Modified": "Fri, 19 Feb 2021 19:12:14 GMT",
         "Server": [
           "Windows-Azure-HDFS/1.0",
           "Microsoft-HTTPAPI/2.0"
         ],
         "x-ms-acl": "user::rwx,group::r-x,other::---",
-        "x-ms-client-request-id": "ee1cf6d3-4e0d-d5f7-1eed-8b3a707da580",
+        "x-ms-client-request-id": "7bae6a5b-d72f-c428-911d-4192f9474010",
         "x-ms-group": "$superuser",
         "x-ms-owner": "$superuser",
         "x-ms-permissions": "rwxr-x---",
-<<<<<<< HEAD
-        "x-ms-request-id": "9ad66019-b01f-0089-5caa-f9c58a000000",
-=======
-        "x-ms-request-id": "ceebac30-101f-005b-427c-054664000000",
->>>>>>> 1814567d
+        "x-ms-request-id": "6f4b89da-e01f-004f-65f3-060e0b000000",
         "x-ms-version": "2020-06-12"
       },
       "ResponseBody": []
     },
     {
-      "RequestUri": "https://seannse.blob.core.windows.net/test-filesystem-89e942a8-624a-52ca-38b0-9716ceb5e0b3?restype=container",
+      "RequestUri": "https://seannse.blob.core.windows.net/test-filesystem-a8dfc548-d1ce-08fd-2a67-8c23b012ad0e?restype=container",
       "RequestMethod": "DELETE",
       "RequestHeaders": {
         "Accept": "application/xml",
         "Authorization": "Sanitized",
-<<<<<<< HEAD
-        "traceparent": "00-93deab1c83ee3d44aa001454268a5e66-8e36d211a7651a4b-00",
+        "traceparent": "00-901f77d66f891c46b17fba5f0fa572db-df33560ea10a4141-00",
         "User-Agent": [
-          "azsdk-net-Storage.Files.DataLake/12.7.0-alpha.20210202.1",
-          "(.NET 5.0.2; Microsoft Windows 10.0.19042)"
+          "azsdk-net-Storage.Files.DataLake/12.7.0-alpha.20210219.1",
+          "(.NET 5.0.3; Microsoft Windows 10.0.19041)"
         ],
-        "x-ms-client-request-id": "daa39acc-ef1c-d438-13a6-c90fe076431d",
-        "x-ms-date": "Tue, 02 Feb 2021 21:28:01 GMT",
-=======
-        "traceparent": "00-0b7344453db4a047bb15ae52834f82bc-267658fa4b08b543-00",
-        "User-Agent": [
-          "azsdk-net-Storage.Files.DataLake/12.7.0-alpha.20210217.1",
-          "(.NET 5.0.3; Microsoft Windows 10.0.19042)"
-        ],
-        "x-ms-client-request-id": "daa39acc-ef1c-d438-13a6-c90fe076431d",
-        "x-ms-date": "Wed, 17 Feb 2021 22:32:27 GMT",
->>>>>>> 1814567d
+        "x-ms-client-request-id": "16017f71-5d98-a9f0-131c-2b247a9450cf",
+        "x-ms-date": "Fri, 19 Feb 2021 19:12:15 GMT",
         "x-ms-return-client-request-id": "true",
         "x-ms-version": "2020-06-12"
       },
@@ -260,33 +165,21 @@
       "StatusCode": 202,
       "ResponseHeaders": {
         "Content-Length": "0",
-<<<<<<< HEAD
-        "Date": "Tue, 02 Feb 2021 21:28:02 GMT",
-=======
-        "Date": "Wed, 17 Feb 2021 22:32:27 GMT",
->>>>>>> 1814567d
+        "Date": "Fri, 19 Feb 2021 19:12:14 GMT",
         "Server": [
           "Windows-Azure-Blob/1.0",
           "Microsoft-HTTPAPI/2.0"
         ],
-        "x-ms-client-request-id": "daa39acc-ef1c-d438-13a6-c90fe076431d",
-<<<<<<< HEAD
-        "x-ms-request-id": "8f086089-f01e-0031-40aa-f99e4c000000",
-=======
-        "x-ms-request-id": "4311c620-501e-0017-287c-05d654000000",
->>>>>>> 1814567d
+        "x-ms-client-request-id": "16017f71-5d98-a9f0-131c-2b247a9450cf",
+        "x-ms-request-id": "2e6a6345-201e-00a4-55f3-0676f9000000",
         "x-ms-version": "2020-06-12"
       },
       "ResponseBody": []
     }
   ],
   "Variables": {
-<<<<<<< HEAD
-    "DateTimeOffsetNow": "2021-02-02T15:28:01.2450003-06:00",
-=======
-    "DateTimeOffsetNow": "2021-02-17T16:32:27.0867287-06:00",
->>>>>>> 1814567d
-    "RandomSeed": "69425846",
+    "DateTimeOffsetNow": "2021-02-19T13:12:15.5591025-06:00",
+    "RandomSeed": "1719111256",
     "Storage_TestConfigHierarchicalNamespace": "NamespaceTenant\nseannse\nU2FuaXRpemVk\nhttps://seannse.blob.core.windows.net\nhttps://seannse.file.core.windows.net\nhttps://seannse.queue.core.windows.net\nhttps://seannse.table.core.windows.net\n\n\n\n\nhttps://seannse-secondary.blob.core.windows.net\nhttps://seannse-secondary.file.core.windows.net\nhttps://seannse-secondary.queue.core.windows.net\nhttps://seannse-secondary.table.core.windows.net\n68390a19-a643-458b-b726-408abf67b4fc\nSanitized\n72f988bf-86f1-41af-91ab-2d7cd011db47\nhttps://login.microsoftonline.com/\nCloud\nBlobEndpoint=https://seannse.blob.core.windows.net/;QueueEndpoint=https://seannse.queue.core.windows.net/;FileEndpoint=https://seannse.file.core.windows.net/;BlobSecondaryEndpoint=https://seannse-secondary.blob.core.windows.net/;QueueSecondaryEndpoint=https://seannse-secondary.queue.core.windows.net/;FileSecondaryEndpoint=https://seannse-secondary.file.core.windows.net/;AccountName=seannse;AccountKey=Sanitized\n"
   }
 }