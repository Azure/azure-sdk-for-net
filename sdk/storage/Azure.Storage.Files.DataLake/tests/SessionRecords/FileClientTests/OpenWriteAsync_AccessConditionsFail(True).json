﻿{
  "Entries": [
    {
      "RequestUri": "https://seannse.blob.core.windows.net/test-filesystem-02245743-d188-1e45-3b95-3387363a380e?restype=container",
      "RequestMethod": "PUT",
      "RequestHeaders": {
        "Accept": "application/xml",
        "Authorization": "Sanitized",
        "traceparent": "00-705521ad5020eb49b2bc876f002708ee-eeef24a733f4c14a-00",
        "User-Agent": [
          "azsdk-net-Storage.Files.DataLake/12.7.0-alpha.20210219.1",
          "(.NET 5.0.3; Microsoft Windows 10.0.19041)"
        ],
        "x-ms-blob-public-access": "container",
        "x-ms-client-request-id": "5630f7e3-edba-3880-40fb-702d54ef2b2d",
        "x-ms-date": "Fri, 19 Feb 2021 19:08:35 GMT",
        "x-ms-return-client-request-id": "true",
<<<<<<< HEAD
        "x-ms-version": "2020-12-06"
=======
        "x-ms-version": "2021-02-12"
>>>>>>> 7e782c87
      },
      "RequestBody": null,
      "StatusCode": 201,
      "ResponseHeaders": {
        "Content-Length": "0",
        "Date": "Fri, 19 Feb 2021 19:08:35 GMT",
        "ETag": "\"0x8D8D509C1A296B1\"",
        "Last-Modified": "Fri, 19 Feb 2021 19:08:35 GMT",
        "Server": [
          "Windows-Azure-Blob/1.0",
          "Microsoft-HTTPAPI/2.0"
        ],
        "x-ms-client-request-id": "5630f7e3-edba-3880-40fb-702d54ef2b2d",
        "x-ms-request-id": "2e61f1a2-201e-00a4-38f2-0676f9000000",
<<<<<<< HEAD
        "x-ms-version": "2020-12-06"
=======
        "x-ms-version": "2021-02-12"
>>>>>>> 7e782c87
      },
      "ResponseBody": []
    },
    {
      "RequestUri": "https://seannse.dfs.core.windows.net/test-filesystem-02245743-d188-1e45-3b95-3387363a380e/test-file-cb0701a0-eb5a-e404-1726-dc8429ee3133?resource=file",
      "RequestMethod": "PUT",
      "RequestHeaders": {
        "Accept": "application/json",
        "Authorization": "Sanitized",
        "traceparent": "00-ddc890b455ca2448a4145d8e39c3876c-aaae71de50314b48-00",
        "User-Agent": [
          "azsdk-net-Storage.Files.DataLake/12.7.0-alpha.20210219.1",
          "(.NET 5.0.3; Microsoft Windows 10.0.19041)"
        ],
        "x-ms-client-request-id": "eab67ad8-ec00-f704-f34c-3e9411fc0e51",
        "x-ms-date": "Fri, 19 Feb 2021 19:08:36 GMT",
        "x-ms-return-client-request-id": "true",
<<<<<<< HEAD
        "x-ms-version": "2020-12-06"
=======
        "x-ms-version": "2021-02-12"
>>>>>>> 7e782c87
      },
      "RequestBody": null,
      "StatusCode": 201,
      "ResponseHeaders": {
        "Content-Length": "0",
        "Date": "Fri, 19 Feb 2021 19:08:34 GMT",
        "ETag": "\"0x8D8D509C1B633CD\"",
        "Last-Modified": "Fri, 19 Feb 2021 19:08:35 GMT",
        "Server": [
          "Windows-Azure-HDFS/1.0",
          "Microsoft-HTTPAPI/2.0"
        ],
        "x-ms-client-request-id": "eab67ad8-ec00-f704-f34c-3e9411fc0e51",
        "x-ms-request-id": "6f4ae671-e01f-004f-30f2-060e0b000000",
<<<<<<< HEAD
        "x-ms-version": "2020-12-06"
=======
        "x-ms-version": "2021-02-12"
>>>>>>> 7e782c87
      },
      "ResponseBody": []
    },
    {
      "RequestUri": "https://seannse.dfs.core.windows.net/test-filesystem-02245743-d188-1e45-3b95-3387363a380e/test-file-cb0701a0-eb5a-e404-1726-dc8429ee3133?resource=file",
      "RequestMethod": "PUT",
      "RequestHeaders": {
        "Accept": "application/json",
        "Authorization": "Sanitized",
        "If-Modified-Since": "Sat, 20 Feb 2021 19:08:35 GMT",
        "User-Agent": [
          "azsdk-net-Storage.Files.DataLake/12.7.0-alpha.20210219.1",
          "(.NET 5.0.3; Microsoft Windows 10.0.19041)"
        ],
        "x-ms-client-request-id": "7afa4b67-1f9a-4a18-36cb-c36fe7da967f",
        "x-ms-date": "Fri, 19 Feb 2021 19:08:36 GMT",
        "x-ms-return-client-request-id": "true",
<<<<<<< HEAD
        "x-ms-version": "2020-12-06"
=======
        "x-ms-version": "2021-02-12"
>>>>>>> 7e782c87
      },
      "RequestBody": null,
      "StatusCode": 412,
      "ResponseHeaders": {
        "Content-Length": "200",
        "Content-Type": "application/json; charset=utf-8",
        "Date": "Fri, 19 Feb 2021 19:08:34 GMT",
        "Server": [
          "Windows-Azure-HDFS/1.0",
          "Microsoft-HTTPAPI/2.0"
        ],
        "x-ms-client-request-id": "7afa4b67-1f9a-4a18-36cb-c36fe7da967f",
        "x-ms-error-code": "ConditionNotMet",
        "x-ms-request-id": "6f4ae67d-e01f-004f-3cf2-060e0b000000",
<<<<<<< HEAD
        "x-ms-version": "2020-12-06"
=======
        "x-ms-version": "2021-02-12"
>>>>>>> 7e782c87
      },
      "ResponseBody": {
        "error": {
          "code": "ConditionNotMet",
          "message": "The condition specified using HTTP conditional header(s) is not met.\nRequestId:6f4ae67d-e01f-004f-3cf2-060e0b000000\nTime:2021-02-19T19:08:35.5210306Z"
        }
      }
    },
    {
      "RequestUri": "https://seannse.blob.core.windows.net/test-filesystem-02245743-d188-1e45-3b95-3387363a380e?restype=container",
      "RequestMethod": "DELETE",
      "RequestHeaders": {
        "Accept": "application/xml",
        "Authorization": "Sanitized",
        "traceparent": "00-6d90dcd683af8b4bbc820da3554f7e5b-25aba8b9ddf71444-00",
        "User-Agent": [
          "azsdk-net-Storage.Files.DataLake/12.7.0-alpha.20210219.1",
          "(.NET 5.0.3; Microsoft Windows 10.0.19041)"
        ],
        "x-ms-client-request-id": "791fa0bd-e790-73c8-04cb-35fdc2a3daaf",
        "x-ms-date": "Fri, 19 Feb 2021 19:08:36 GMT",
        "x-ms-return-client-request-id": "true",
<<<<<<< HEAD
        "x-ms-version": "2020-12-06"
=======
        "x-ms-version": "2021-02-12"
>>>>>>> 7e782c87
      },
      "RequestBody": null,
      "StatusCode": 202,
      "ResponseHeaders": {
        "Content-Length": "0",
        "Date": "Fri, 19 Feb 2021 19:08:35 GMT",
        "Server": [
          "Windows-Azure-Blob/1.0",
          "Microsoft-HTTPAPI/2.0"
        ],
        "x-ms-client-request-id": "791fa0bd-e790-73c8-04cb-35fdc2a3daaf",
        "x-ms-request-id": "2e61f463-201e-00a4-5af2-0676f9000000",
<<<<<<< HEAD
        "x-ms-version": "2020-12-06"
=======
        "x-ms-version": "2021-02-12"
>>>>>>> 7e782c87
      },
      "ResponseBody": []
    },
    {
      "RequestUri": "https://seannse.blob.core.windows.net/test-filesystem-58f3c1d7-a081-b868-a68c-bdc97ebdef1f?restype=container",
      "RequestMethod": "PUT",
      "RequestHeaders": {
        "Accept": "application/xml",
        "Authorization": "Sanitized",
        "traceparent": "00-a7bb44be69161d40b48ec708cd6d4eb3-12016af61e085749-00",
        "User-Agent": [
          "azsdk-net-Storage.Files.DataLake/12.7.0-alpha.20210219.1",
          "(.NET 5.0.3; Microsoft Windows 10.0.19041)"
        ],
        "x-ms-blob-public-access": "container",
        "x-ms-client-request-id": "9982f2f6-3822-1d5f-3766-d20329fef447",
        "x-ms-date": "Fri, 19 Feb 2021 19:08:36 GMT",
        "x-ms-return-client-request-id": "true",
<<<<<<< HEAD
        "x-ms-version": "2020-12-06"
=======
        "x-ms-version": "2021-02-12"
>>>>>>> 7e782c87
      },
      "RequestBody": null,
      "StatusCode": 201,
      "ResponseHeaders": {
        "Content-Length": "0",
        "Date": "Fri, 19 Feb 2021 19:08:35 GMT",
        "ETag": "\"0x8D8D509C1DF3603\"",
        "Last-Modified": "Fri, 19 Feb 2021 19:08:35 GMT",
        "Server": [
          "Windows-Azure-Blob/1.0",
          "Microsoft-HTTPAPI/2.0"
        ],
        "x-ms-client-request-id": "9982f2f6-3822-1d5f-3766-d20329fef447",
        "x-ms-request-id": "2e61f545-201e-00a4-32f2-0676f9000000",
<<<<<<< HEAD
        "x-ms-version": "2020-12-06"
=======
        "x-ms-version": "2021-02-12"
>>>>>>> 7e782c87
      },
      "ResponseBody": []
    },
    {
      "RequestUri": "https://seannse.dfs.core.windows.net/test-filesystem-58f3c1d7-a081-b868-a68c-bdc97ebdef1f/test-file-dec216db-93f1-baf4-d2a8-287be0ca40ff?resource=file",
      "RequestMethod": "PUT",
      "RequestHeaders": {
        "Accept": "application/json",
        "Authorization": "Sanitized",
        "traceparent": "00-d6e006197df97245b4dd7cf0bb7c01a8-3340ebef376dce43-00",
        "User-Agent": [
          "azsdk-net-Storage.Files.DataLake/12.7.0-alpha.20210219.1",
          "(.NET 5.0.3; Microsoft Windows 10.0.19041)"
        ],
        "x-ms-client-request-id": "62c17811-cce4-6227-fdc8-c77a0fe43c6c",
        "x-ms-date": "Fri, 19 Feb 2021 19:08:36 GMT",
        "x-ms-return-client-request-id": "true",
<<<<<<< HEAD
        "x-ms-version": "2020-12-06"
=======
        "x-ms-version": "2021-02-12"
>>>>>>> 7e782c87
      },
      "RequestBody": null,
      "StatusCode": 201,
      "ResponseHeaders": {
        "Content-Length": "0",
        "Date": "Fri, 19 Feb 2021 19:08:35 GMT",
        "ETag": "\"0x8D8D509C1F1BCA6\"",
        "Last-Modified": "Fri, 19 Feb 2021 19:08:35 GMT",
        "Server": [
          "Windows-Azure-HDFS/1.0",
          "Microsoft-HTTPAPI/2.0"
        ],
        "x-ms-client-request-id": "62c17811-cce4-6227-fdc8-c77a0fe43c6c",
        "x-ms-request-id": "6f4ae6a4-e01f-004f-63f2-060e0b000000",
<<<<<<< HEAD
        "x-ms-version": "2020-12-06"
=======
        "x-ms-version": "2021-02-12"
>>>>>>> 7e782c87
      },
      "ResponseBody": []
    },
    {
      "RequestUri": "https://seannse.dfs.core.windows.net/test-filesystem-58f3c1d7-a081-b868-a68c-bdc97ebdef1f/test-file-dec216db-93f1-baf4-d2a8-287be0ca40ff?resource=file",
      "RequestMethod": "PUT",
      "RequestHeaders": {
        "Accept": "application/json",
        "Authorization": "Sanitized",
        "If-Unmodified-Since": "Thu, 18 Feb 2021 19:08:35 GMT",
        "User-Agent": [
          "azsdk-net-Storage.Files.DataLake/12.7.0-alpha.20210219.1",
          "(.NET 5.0.3; Microsoft Windows 10.0.19041)"
        ],
        "x-ms-client-request-id": "3fed3483-ed13-f257-5a86-504019e1e131",
        "x-ms-date": "Fri, 19 Feb 2021 19:08:36 GMT",
        "x-ms-return-client-request-id": "true",
<<<<<<< HEAD
        "x-ms-version": "2020-12-06"
=======
        "x-ms-version": "2021-02-12"
>>>>>>> 7e782c87
      },
      "RequestBody": null,
      "StatusCode": 412,
      "ResponseHeaders": {
        "Content-Length": "200",
        "Content-Type": "application/json; charset=utf-8",
        "Date": "Fri, 19 Feb 2021 19:08:35 GMT",
        "Server": [
          "Windows-Azure-HDFS/1.0",
          "Microsoft-HTTPAPI/2.0"
        ],
        "x-ms-client-request-id": "3fed3483-ed13-f257-5a86-504019e1e131",
        "x-ms-error-code": "ConditionNotMet",
        "x-ms-request-id": "6f4ae6bc-e01f-004f-7bf2-060e0b000000",
<<<<<<< HEAD
        "x-ms-version": "2020-12-06"
=======
        "x-ms-version": "2021-02-12"
>>>>>>> 7e782c87
      },
      "ResponseBody": {
        "error": {
          "code": "ConditionNotMet",
          "message": "The condition specified using HTTP conditional header(s) is not met.\nRequestId:6f4ae6bc-e01f-004f-7bf2-060e0b000000\nTime:2021-02-19T19:08:35.9042998Z"
        }
      }
    },
    {
      "RequestUri": "https://seannse.blob.core.windows.net/test-filesystem-58f3c1d7-a081-b868-a68c-bdc97ebdef1f?restype=container",
      "RequestMethod": "DELETE",
      "RequestHeaders": {
        "Accept": "application/xml",
        "Authorization": "Sanitized",
        "traceparent": "00-1d9c26ca3b36594093f4ca02e32740a0-d0ceac9ca7a9ff46-00",
        "User-Agent": [
          "azsdk-net-Storage.Files.DataLake/12.7.0-alpha.20210219.1",
          "(.NET 5.0.3; Microsoft Windows 10.0.19041)"
        ],
        "x-ms-client-request-id": "b06170bd-e8d3-58b6-af49-d7bf4b9eafd8",
        "x-ms-date": "Fri, 19 Feb 2021 19:08:36 GMT",
        "x-ms-return-client-request-id": "true",
<<<<<<< HEAD
        "x-ms-version": "2020-12-06"
=======
        "x-ms-version": "2021-02-12"
>>>>>>> 7e782c87
      },
      "RequestBody": null,
      "StatusCode": 202,
      "ResponseHeaders": {
        "Content-Length": "0",
        "Date": "Fri, 19 Feb 2021 19:08:35 GMT",
        "Server": [
          "Windows-Azure-Blob/1.0",
          "Microsoft-HTTPAPI/2.0"
        ],
        "x-ms-client-request-id": "b06170bd-e8d3-58b6-af49-d7bf4b9eafd8",
        "x-ms-request-id": "2e61f81c-201e-00a4-6af2-0676f9000000",
<<<<<<< HEAD
        "x-ms-version": "2020-12-06"
=======
        "x-ms-version": "2021-02-12"
>>>>>>> 7e782c87
      },
      "ResponseBody": []
    },
    {
      "RequestUri": "https://seannse.blob.core.windows.net/test-filesystem-9715e36e-0536-f4a2-ed66-b25c66976aec?restype=container",
      "RequestMethod": "PUT",
      "RequestHeaders": {
        "Accept": "application/xml",
        "Authorization": "Sanitized",
        "traceparent": "00-2337f44b86b1af4289f6f0fccbedd156-8401f0890e01724f-00",
        "User-Agent": [
          "azsdk-net-Storage.Files.DataLake/12.7.0-alpha.20210219.1",
          "(.NET 5.0.3; Microsoft Windows 10.0.19041)"
        ],
        "x-ms-blob-public-access": "container",
        "x-ms-client-request-id": "a451ad07-ce58-b7b5-ce6d-c36c355af217",
        "x-ms-date": "Fri, 19 Feb 2021 19:08:36 GMT",
        "x-ms-return-client-request-id": "true",
<<<<<<< HEAD
        "x-ms-version": "2020-12-06"
=======
        "x-ms-version": "2021-02-12"
>>>>>>> 7e782c87
      },
      "RequestBody": null,
      "StatusCode": 201,
      "ResponseHeaders": {
        "Content-Length": "0",
        "Date": "Fri, 19 Feb 2021 19:08:36 GMT",
        "ETag": "\"0x8D8D509C217B5FD\"",
        "Last-Modified": "Fri, 19 Feb 2021 19:08:36 GMT",
        "Server": [
          "Windows-Azure-Blob/1.0",
          "Microsoft-HTTPAPI/2.0"
        ],
        "x-ms-client-request-id": "a451ad07-ce58-b7b5-ce6d-c36c355af217",
        "x-ms-request-id": "2e61f8cf-201e-00a4-18f2-0676f9000000",
<<<<<<< HEAD
        "x-ms-version": "2020-12-06"
=======
        "x-ms-version": "2021-02-12"
>>>>>>> 7e782c87
      },
      "ResponseBody": []
    },
    {
      "RequestUri": "https://seannse.dfs.core.windows.net/test-filesystem-9715e36e-0536-f4a2-ed66-b25c66976aec/test-file-e79febde-061b-3d59-85cf-10acd02e3d65?resource=file",
      "RequestMethod": "PUT",
      "RequestHeaders": {
        "Accept": "application/json",
        "Authorization": "Sanitized",
        "traceparent": "00-9ad681c64eab3d47ab27d246b7cf2cd3-f99cf570ea389a41-00",
        "User-Agent": [
          "azsdk-net-Storage.Files.DataLake/12.7.0-alpha.20210219.1",
          "(.NET 5.0.3; Microsoft Windows 10.0.19041)"
        ],
        "x-ms-client-request-id": "cc941d97-55e8-00d2-5413-1f88bd09e79f",
        "x-ms-date": "Fri, 19 Feb 2021 19:08:36 GMT",
        "x-ms-return-client-request-id": "true",
<<<<<<< HEAD
        "x-ms-version": "2020-12-06"
=======
        "x-ms-version": "2021-02-12"
>>>>>>> 7e782c87
      },
      "RequestBody": null,
      "StatusCode": 201,
      "ResponseHeaders": {
        "Content-Length": "0",
        "Date": "Fri, 19 Feb 2021 19:08:35 GMT",
        "ETag": "\"0x8D8D509C227AB27\"",
        "Last-Modified": "Fri, 19 Feb 2021 19:08:36 GMT",
        "Server": [
          "Windows-Azure-HDFS/1.0",
          "Microsoft-HTTPAPI/2.0"
        ],
        "x-ms-client-request-id": "cc941d97-55e8-00d2-5413-1f88bd09e79f",
        "x-ms-request-id": "6f4ae70e-e01f-004f-4df2-060e0b000000",
<<<<<<< HEAD
        "x-ms-version": "2020-12-06"
=======
        "x-ms-version": "2021-02-12"
>>>>>>> 7e782c87
      },
      "ResponseBody": []
    },
    {
      "RequestUri": "https://seannse.dfs.core.windows.net/test-filesystem-9715e36e-0536-f4a2-ed66-b25c66976aec/test-file-e79febde-061b-3d59-85cf-10acd02e3d65?resource=file",
      "RequestMethod": "PUT",
      "RequestHeaders": {
        "Accept": "application/json",
        "Authorization": "Sanitized",
        "If-Match": "\"garbage\"",
        "User-Agent": [
          "azsdk-net-Storage.Files.DataLake/12.7.0-alpha.20210219.1",
          "(.NET 5.0.3; Microsoft Windows 10.0.19041)"
        ],
        "x-ms-client-request-id": "f86509c8-207b-98c5-6fa5-37f3d72b831f",
        "x-ms-date": "Fri, 19 Feb 2021 19:08:36 GMT",
        "x-ms-return-client-request-id": "true",
<<<<<<< HEAD
        "x-ms-version": "2020-12-06"
=======
        "x-ms-version": "2021-02-12"
>>>>>>> 7e782c87
      },
      "RequestBody": null,
      "StatusCode": 412,
      "ResponseHeaders": {
        "Content-Length": "200",
        "Content-Type": "application/json; charset=utf-8",
        "Date": "Fri, 19 Feb 2021 19:08:35 GMT",
        "Server": [
          "Windows-Azure-HDFS/1.0",
          "Microsoft-HTTPAPI/2.0"
        ],
        "x-ms-client-request-id": "f86509c8-207b-98c5-6fa5-37f3d72b831f",
        "x-ms-error-code": "ConditionNotMet",
        "x-ms-request-id": "6f4ae723-e01f-004f-62f2-060e0b000000",
<<<<<<< HEAD
        "x-ms-version": "2020-12-06"
=======
        "x-ms-version": "2021-02-12"
>>>>>>> 7e782c87
      },
      "ResponseBody": {
        "error": {
          "code": "ConditionNotMet",
          "message": "The condition specified using HTTP conditional header(s) is not met.\nRequestId:6f4ae723-e01f-004f-62f2-060e0b000000\nTime:2021-02-19T19:08:36.2525439Z"
        }
      }
    },
    {
      "RequestUri": "https://seannse.blob.core.windows.net/test-filesystem-9715e36e-0536-f4a2-ed66-b25c66976aec?restype=container",
      "RequestMethod": "DELETE",
      "RequestHeaders": {
        "Accept": "application/xml",
        "Authorization": "Sanitized",
        "traceparent": "00-e5b52da7cd7a264dae5e89fba501fa77-e9c46aa9c2d2b94f-00",
        "User-Agent": [
          "azsdk-net-Storage.Files.DataLake/12.7.0-alpha.20210219.1",
          "(.NET 5.0.3; Microsoft Windows 10.0.19041)"
        ],
        "x-ms-client-request-id": "cd2bab62-1cb3-4c69-bddf-fae9f73c1faf",
        "x-ms-date": "Fri, 19 Feb 2021 19:08:37 GMT",
        "x-ms-return-client-request-id": "true",
<<<<<<< HEAD
        "x-ms-version": "2020-12-06"
=======
        "x-ms-version": "2021-02-12"
>>>>>>> 7e782c87
      },
      "RequestBody": null,
      "StatusCode": 202,
      "ResponseHeaders": {
        "Content-Length": "0",
        "Date": "Fri, 19 Feb 2021 19:08:36 GMT",
        "Server": [
          "Windows-Azure-Blob/1.0",
          "Microsoft-HTTPAPI/2.0"
        ],
        "x-ms-client-request-id": "cd2bab62-1cb3-4c69-bddf-fae9f73c1faf",
        "x-ms-request-id": "2e61fb9a-201e-00a4-37f2-0676f9000000",
<<<<<<< HEAD
        "x-ms-version": "2020-12-06"
=======
        "x-ms-version": "2021-02-12"
>>>>>>> 7e782c87
      },
      "ResponseBody": []
    },
    {
      "RequestUri": "https://seannse.blob.core.windows.net/test-filesystem-93cc064e-64a2-ff8f-7db7-754c48291701?restype=container",
      "RequestMethod": "PUT",
      "RequestHeaders": {
        "Accept": "application/xml",
        "Authorization": "Sanitized",
        "traceparent": "00-24de72c3dbe42343858c47a6fd9013a5-c96c88908f75c643-00",
        "User-Agent": [
          "azsdk-net-Storage.Files.DataLake/12.7.0-alpha.20210219.1",
          "(.NET 5.0.3; Microsoft Windows 10.0.19041)"
        ],
        "x-ms-blob-public-access": "container",
        "x-ms-client-request-id": "7a4d290f-3ea1-fddb-1b2c-50fca61d0494",
        "x-ms-date": "Fri, 19 Feb 2021 19:08:37 GMT",
        "x-ms-return-client-request-id": "true",
<<<<<<< HEAD
        "x-ms-version": "2020-12-06"
=======
        "x-ms-version": "2021-02-12"
>>>>>>> 7e782c87
      },
      "RequestBody": null,
      "StatusCode": 201,
      "ResponseHeaders": {
        "Content-Length": "0",
        "Date": "Fri, 19 Feb 2021 19:08:36 GMT",
        "ETag": "\"0x8D8D509C24D0105\"",
        "Last-Modified": "Fri, 19 Feb 2021 19:08:36 GMT",
        "Server": [
          "Windows-Azure-Blob/1.0",
          "Microsoft-HTTPAPI/2.0"
        ],
        "x-ms-client-request-id": "7a4d290f-3ea1-fddb-1b2c-50fca61d0494",
        "x-ms-request-id": "2e61fc6f-201e-00a4-7ef2-0676f9000000",
<<<<<<< HEAD
        "x-ms-version": "2020-12-06"
=======
        "x-ms-version": "2021-02-12"
>>>>>>> 7e782c87
      },
      "ResponseBody": []
    },
    {
      "RequestUri": "https://seannse.dfs.core.windows.net/test-filesystem-93cc064e-64a2-ff8f-7db7-754c48291701/test-file-3d15f8c8-f3aa-99af-9a34-4bac97ba30db?resource=file",
      "RequestMethod": "PUT",
      "RequestHeaders": {
        "Accept": "application/json",
        "Authorization": "Sanitized",
        "traceparent": "00-c23cecdc752eda4ca650c66fe4a200ae-37a79e517787d448-00",
        "User-Agent": [
          "azsdk-net-Storage.Files.DataLake/12.7.0-alpha.20210219.1",
          "(.NET 5.0.3; Microsoft Windows 10.0.19041)"
        ],
        "x-ms-client-request-id": "d50d39f2-788c-1c9c-79b4-df6cf32f6661",
        "x-ms-date": "Fri, 19 Feb 2021 19:08:37 GMT",
        "x-ms-return-client-request-id": "true",
<<<<<<< HEAD
        "x-ms-version": "2020-12-06"
=======
        "x-ms-version": "2021-02-12"
>>>>>>> 7e782c87
      },
      "RequestBody": null,
      "StatusCode": 201,
      "ResponseHeaders": {
        "Content-Length": "0",
        "Date": "Fri, 19 Feb 2021 19:08:35 GMT",
        "ETag": "\"0x8D8D509C25C0851\"",
        "Last-Modified": "Fri, 19 Feb 2021 19:08:36 GMT",
        "Server": [
          "Windows-Azure-HDFS/1.0",
          "Microsoft-HTTPAPI/2.0"
        ],
        "x-ms-client-request-id": "d50d39f2-788c-1c9c-79b4-df6cf32f6661",
        "x-ms-request-id": "6f4ae749-e01f-004f-08f2-060e0b000000",
<<<<<<< HEAD
        "x-ms-version": "2020-12-06"
=======
        "x-ms-version": "2021-02-12"
>>>>>>> 7e782c87
      },
      "ResponseBody": []
    },
    {
      "RequestUri": "https://seannse.blob.core.windows.net/test-filesystem-93cc064e-64a2-ff8f-7db7-754c48291701/test-file-3d15f8c8-f3aa-99af-9a34-4bac97ba30db",
      "RequestMethod": "HEAD",
      "RequestHeaders": {
        "Accept": "application/xml",
        "Authorization": "Sanitized",
        "User-Agent": [
          "azsdk-net-Storage.Files.DataLake/12.7.0-alpha.20210219.1",
          "(.NET 5.0.3; Microsoft Windows 10.0.19041)"
        ],
        "x-ms-client-request-id": "5dba1f44-5aac-894e-9120-a427bdf4a1ae",
        "x-ms-date": "Fri, 19 Feb 2021 19:08:37 GMT",
        "x-ms-return-client-request-id": "true",
<<<<<<< HEAD
        "x-ms-version": "2020-12-06"
=======
        "x-ms-version": "2021-02-12"
>>>>>>> 7e782c87
      },
      "RequestBody": null,
      "StatusCode": 200,
      "ResponseHeaders": {
        "Accept-Ranges": "bytes",
        "Content-Length": "0",
        "Content-Type": "application/octet-stream",
        "Date": "Fri, 19 Feb 2021 19:08:36 GMT",
        "ETag": "\"0x8D8D509C25C0851\"",
        "Last-Modified": "Fri, 19 Feb 2021 19:08:36 GMT",
        "Server": [
          "Windows-Azure-Blob/1.0",
          "Microsoft-HTTPAPI/2.0"
        ],
        "x-ms-access-tier": "Hot",
        "x-ms-access-tier-inferred": "true",
        "x-ms-blob-type": "BlockBlob",
        "x-ms-client-request-id": "5dba1f44-5aac-894e-9120-a427bdf4a1ae",
        "x-ms-creation-time": "Fri, 19 Feb 2021 19:08:36 GMT",
        "x-ms-group": "$superuser",
        "x-ms-lease-state": "available",
        "x-ms-lease-status": "unlocked",
        "x-ms-owner": "$superuser",
        "x-ms-permissions": "rw-r-----",
        "x-ms-request-id": "2e61fe41-201e-00a4-36f2-0676f9000000",
        "x-ms-server-encrypted": "true",
<<<<<<< HEAD
        "x-ms-version": "2020-12-06"
=======
        "x-ms-version": "2021-02-12"
>>>>>>> 7e782c87
      },
      "ResponseBody": []
    },
    {
      "RequestUri": "https://seannse.dfs.core.windows.net/test-filesystem-93cc064e-64a2-ff8f-7db7-754c48291701/test-file-3d15f8c8-f3aa-99af-9a34-4bac97ba30db?resource=file",
      "RequestMethod": "PUT",
      "RequestHeaders": {
        "Accept": "application/json",
        "Authorization": "Sanitized",
        "If-None-Match": "0x8D8D509C25C0851",
        "User-Agent": [
          "azsdk-net-Storage.Files.DataLake/12.7.0-alpha.20210219.1",
          "(.NET 5.0.3; Microsoft Windows 10.0.19041)"
        ],
        "x-ms-client-request-id": "4a3a0213-e8f8-9e6b-4a96-64d4373b1a98",
        "x-ms-date": "Fri, 19 Feb 2021 19:08:37 GMT",
        "x-ms-return-client-request-id": "true",
<<<<<<< HEAD
        "x-ms-version": "2020-12-06"
=======
        "x-ms-version": "2021-02-12"
>>>>>>> 7e782c87
      },
      "RequestBody": null,
      "StatusCode": 412,
      "ResponseHeaders": {
        "Content-Length": "200",
        "Content-Type": "application/json; charset=utf-8",
        "Date": "Fri, 19 Feb 2021 19:08:36 GMT",
        "Server": [
          "Windows-Azure-HDFS/1.0",
          "Microsoft-HTTPAPI/2.0"
        ],
        "x-ms-client-request-id": "4a3a0213-e8f8-9e6b-4a96-64d4373b1a98",
        "x-ms-error-code": "ConditionNotMet",
        "x-ms-request-id": "6f4ae769-e01f-004f-28f2-060e0b000000",
<<<<<<< HEAD
        "x-ms-version": "2020-12-06"
=======
        "x-ms-version": "2021-02-12"
>>>>>>> 7e782c87
      },
      "ResponseBody": {
        "error": {
          "code": "ConditionNotMet",
          "message": "The condition specified using HTTP conditional header(s) is not met.\nRequestId:6f4ae769-e01f-004f-28f2-060e0b000000\nTime:2021-02-19T19:08:36.6978572Z"
        }
      }
    },
    {
      "RequestUri": "https://seannse.blob.core.windows.net/test-filesystem-93cc064e-64a2-ff8f-7db7-754c48291701?restype=container",
      "RequestMethod": "DELETE",
      "RequestHeaders": {
        "Accept": "application/xml",
        "Authorization": "Sanitized",
        "traceparent": "00-6c713bc59473fc4da8c5bfb1bc7aa6a5-690ada96b5696c42-00",
        "User-Agent": [
          "azsdk-net-Storage.Files.DataLake/12.7.0-alpha.20210219.1",
          "(.NET 5.0.3; Microsoft Windows 10.0.19041)"
        ],
        "x-ms-client-request-id": "8e7ae46f-a797-f2d5-31f0-38812639845f",
        "x-ms-date": "Fri, 19 Feb 2021 19:08:37 GMT",
        "x-ms-return-client-request-id": "true",
<<<<<<< HEAD
        "x-ms-version": "2020-12-06"
=======
        "x-ms-version": "2021-02-12"
>>>>>>> 7e782c87
      },
      "RequestBody": null,
      "StatusCode": 202,
      "ResponseHeaders": {
        "Content-Length": "0",
        "Date": "Fri, 19 Feb 2021 19:08:36 GMT",
        "Server": [
          "Windows-Azure-Blob/1.0",
          "Microsoft-HTTPAPI/2.0"
        ],
        "x-ms-client-request-id": "8e7ae46f-a797-f2d5-31f0-38812639845f",
        "x-ms-request-id": "2e61fffd-201e-00a4-4ff2-0676f9000000",
<<<<<<< HEAD
        "x-ms-version": "2020-12-06"
=======
        "x-ms-version": "2021-02-12"
>>>>>>> 7e782c87
      },
      "ResponseBody": []
    },
    {
      "RequestUri": "https://seannse.blob.core.windows.net/test-filesystem-c0fee5f3-14fd-b192-d1b2-66af46e80e52?restype=container",
      "RequestMethod": "PUT",
      "RequestHeaders": {
        "Accept": "application/xml",
        "Authorization": "Sanitized",
        "traceparent": "00-7000482c9d632144a2acec3f01b28d6e-d7fe8d0435746e41-00",
        "User-Agent": [
          "azsdk-net-Storage.Files.DataLake/12.7.0-alpha.20210219.1",
          "(.NET 5.0.3; Microsoft Windows 10.0.19041)"
        ],
        "x-ms-blob-public-access": "container",
        "x-ms-client-request-id": "aa9042c4-92f9-5b0c-52c9-bce54026ac48",
        "x-ms-date": "Fri, 19 Feb 2021 19:08:37 GMT",
        "x-ms-return-client-request-id": "true",
<<<<<<< HEAD
        "x-ms-version": "2020-12-06"
=======
        "x-ms-version": "2021-02-12"
>>>>>>> 7e782c87
      },
      "RequestBody": null,
      "StatusCode": 201,
      "ResponseHeaders": {
        "Content-Length": "0",
        "Date": "Fri, 19 Feb 2021 19:08:36 GMT",
        "ETag": "\"0x8D8D509C2998201\"",
        "Last-Modified": "Fri, 19 Feb 2021 19:08:36 GMT",
        "Server": [
          "Windows-Azure-Blob/1.0",
          "Microsoft-HTTPAPI/2.0"
        ],
        "x-ms-client-request-id": "aa9042c4-92f9-5b0c-52c9-bce54026ac48",
        "x-ms-request-id": "2e620156-201e-00a4-1cf2-0676f9000000",
<<<<<<< HEAD
        "x-ms-version": "2020-12-06"
=======
        "x-ms-version": "2021-02-12"
>>>>>>> 7e782c87
      },
      "ResponseBody": []
    },
    {
      "RequestUri": "https://seannse.dfs.core.windows.net/test-filesystem-c0fee5f3-14fd-b192-d1b2-66af46e80e52/test-file-cc3de5e1-32d4-679e-e4cb-b236d8898722?resource=file",
      "RequestMethod": "PUT",
      "RequestHeaders": {
        "Accept": "application/json",
        "Authorization": "Sanitized",
        "traceparent": "00-885ee61bfb805649bda597074167740e-bcc326da0f363a41-00",
        "User-Agent": [
          "azsdk-net-Storage.Files.DataLake/12.7.0-alpha.20210219.1",
          "(.NET 5.0.3; Microsoft Windows 10.0.19041)"
        ],
        "x-ms-client-request-id": "4427f31a-9571-92d5-a329-c52edfd682c9",
        "x-ms-date": "Fri, 19 Feb 2021 19:08:37 GMT",
        "x-ms-return-client-request-id": "true",
<<<<<<< HEAD
        "x-ms-version": "2020-12-06"
=======
        "x-ms-version": "2021-02-12"
>>>>>>> 7e782c87
      },
      "RequestBody": null,
      "StatusCode": 201,
      "ResponseHeaders": {
        "Content-Length": "0",
        "Date": "Fri, 19 Feb 2021 19:08:36 GMT",
        "ETag": "\"0x8D8D509C2A98158\"",
        "Last-Modified": "Fri, 19 Feb 2021 19:08:37 GMT",
        "Server": [
          "Windows-Azure-HDFS/1.0",
          "Microsoft-HTTPAPI/2.0"
        ],
        "x-ms-client-request-id": "4427f31a-9571-92d5-a329-c52edfd682c9",
        "x-ms-request-id": "6f4ae793-e01f-004f-52f2-060e0b000000",
<<<<<<< HEAD
        "x-ms-version": "2020-12-06"
=======
        "x-ms-version": "2021-02-12"
>>>>>>> 7e782c87
      },
      "ResponseBody": []
    },
    {
      "RequestUri": "https://seannse.dfs.core.windows.net/test-filesystem-c0fee5f3-14fd-b192-d1b2-66af46e80e52/test-file-cc3de5e1-32d4-679e-e4cb-b236d8898722?resource=file",
      "RequestMethod": "PUT",
      "RequestHeaders": {
        "Accept": "application/json",
        "Authorization": "Sanitized",
        "User-Agent": [
          "azsdk-net-Storage.Files.DataLake/12.7.0-alpha.20210219.1",
          "(.NET 5.0.3; Microsoft Windows 10.0.19041)"
        ],
        "x-ms-client-request-id": "755e971e-a0ea-0636-1247-1ccfea807f45",
        "x-ms-date": "Fri, 19 Feb 2021 19:08:37 GMT",
        "x-ms-lease-id": "ac198509-87c2-6276-67d9-0fa03235d86e",
        "x-ms-return-client-request-id": "true",
<<<<<<< HEAD
        "x-ms-version": "2020-12-06"
=======
        "x-ms-version": "2021-02-12"
>>>>>>> 7e782c87
      },
      "RequestBody": null,
      "StatusCode": 412,
      "ResponseHeaders": {
        "Content-Length": "176",
        "Content-Type": "application/json; charset=utf-8",
        "Date": "Fri, 19 Feb 2021 19:08:36 GMT",
        "Server": [
          "Windows-Azure-HDFS/1.0",
          "Microsoft-HTTPAPI/2.0"
        ],
        "x-ms-client-request-id": "755e971e-a0ea-0636-1247-1ccfea807f45",
        "x-ms-error-code": "LeaseNotPresent",
        "x-ms-request-id": "6f4ae7a3-e01f-004f-62f2-060e0b000000",
<<<<<<< HEAD
        "x-ms-version": "2020-12-06"
=======
        "x-ms-version": "2021-02-12"
>>>>>>> 7e782c87
      },
      "ResponseBody": {
        "error": {
          "code": "LeaseNotPresent",
          "message": "There is currently no lease on the resource.\nRequestId:6f4ae7a3-e01f-004f-62f2-060e0b000000\nTime:2021-02-19T19:08:37.1141508Z"
        }
      }
    },
    {
      "RequestUri": "https://seannse.blob.core.windows.net/test-filesystem-c0fee5f3-14fd-b192-d1b2-66af46e80e52?restype=container",
      "RequestMethod": "DELETE",
      "RequestHeaders": {
        "Accept": "application/xml",
        "Authorization": "Sanitized",
        "traceparent": "00-c4f102c4b950764d9c48c4cfef56d084-16aec8e3c5ec9141-00",
        "User-Agent": [
          "azsdk-net-Storage.Files.DataLake/12.7.0-alpha.20210219.1",
          "(.NET 5.0.3; Microsoft Windows 10.0.19041)"
        ],
        "x-ms-client-request-id": "b5cfc843-3ccf-e738-db1f-72dcfe03dfef",
        "x-ms-date": "Fri, 19 Feb 2021 19:08:37 GMT",
        "x-ms-return-client-request-id": "true",
<<<<<<< HEAD
        "x-ms-version": "2020-12-06"
=======
        "x-ms-version": "2021-02-12"
>>>>>>> 7e782c87
      },
      "RequestBody": null,
      "StatusCode": 202,
      "ResponseHeaders": {
        "Content-Length": "0",
        "Date": "Fri, 19 Feb 2021 19:08:37 GMT",
        "Server": [
          "Windows-Azure-Blob/1.0",
          "Microsoft-HTTPAPI/2.0"
        ],
        "x-ms-client-request-id": "b5cfc843-3ccf-e738-db1f-72dcfe03dfef",
        "x-ms-request-id": "2e62042f-201e-00a4-45f2-0676f9000000",
<<<<<<< HEAD
        "x-ms-version": "2020-12-06"
=======
        "x-ms-version": "2021-02-12"
>>>>>>> 7e782c87
      },
      "ResponseBody": []
    }
  ],
  "Variables": {
    "DateTimeOffsetNow": "2021-02-19T13:08:35.9872892-06:00",
    "RandomSeed": "1790747380",
    "Storage_TestConfigHierarchicalNamespace": "NamespaceTenant\nseannse\nU2FuaXRpemVk\nhttps://seannse.blob.core.windows.net\nhttps://seannse.file.core.windows.net\nhttps://seannse.queue.core.windows.net\nhttps://seannse.table.core.windows.net\n\n\n\n\nhttps://seannse-secondary.blob.core.windows.net\nhttps://seannse-secondary.file.core.windows.net\nhttps://seannse-secondary.queue.core.windows.net\nhttps://seannse-secondary.table.core.windows.net\n68390a19-a643-458b-b726-408abf67b4fc\nSanitized\n72f988bf-86f1-41af-91ab-2d7cd011db47\nhttps://login.microsoftonline.com/\nCloud\nBlobEndpoint=https://seannse.blob.core.windows.net/;QueueEndpoint=https://seannse.queue.core.windows.net/;FileEndpoint=https://seannse.file.core.windows.net/;BlobSecondaryEndpoint=https://seannse-secondary.blob.core.windows.net/;QueueSecondaryEndpoint=https://seannse-secondary.queue.core.windows.net/;FileSecondaryEndpoint=https://seannse-secondary.file.core.windows.net/;AccountName=seannse;AccountKey=Sanitized\n\n\n"
  }
}<|MERGE_RESOLUTION|>--- conflicted
+++ resolved
@@ -15,11 +15,7 @@
         "x-ms-client-request-id": "5630f7e3-edba-3880-40fb-702d54ef2b2d",
         "x-ms-date": "Fri, 19 Feb 2021 19:08:35 GMT",
         "x-ms-return-client-request-id": "true",
-<<<<<<< HEAD
-        "x-ms-version": "2020-12-06"
-=======
-        "x-ms-version": "2021-02-12"
->>>>>>> 7e782c87
+        "x-ms-version": "2021-02-12"
       },
       "RequestBody": null,
       "StatusCode": 201,
@@ -34,11 +30,7 @@
         ],
         "x-ms-client-request-id": "5630f7e3-edba-3880-40fb-702d54ef2b2d",
         "x-ms-request-id": "2e61f1a2-201e-00a4-38f2-0676f9000000",
-<<<<<<< HEAD
-        "x-ms-version": "2020-12-06"
-=======
-        "x-ms-version": "2021-02-12"
->>>>>>> 7e782c87
+        "x-ms-version": "2021-02-12"
       },
       "ResponseBody": []
     },
@@ -56,11 +48,7 @@
         "x-ms-client-request-id": "eab67ad8-ec00-f704-f34c-3e9411fc0e51",
         "x-ms-date": "Fri, 19 Feb 2021 19:08:36 GMT",
         "x-ms-return-client-request-id": "true",
-<<<<<<< HEAD
-        "x-ms-version": "2020-12-06"
-=======
-        "x-ms-version": "2021-02-12"
->>>>>>> 7e782c87
+        "x-ms-version": "2021-02-12"
       },
       "RequestBody": null,
       "StatusCode": 201,
@@ -75,11 +63,7 @@
         ],
         "x-ms-client-request-id": "eab67ad8-ec00-f704-f34c-3e9411fc0e51",
         "x-ms-request-id": "6f4ae671-e01f-004f-30f2-060e0b000000",
-<<<<<<< HEAD
-        "x-ms-version": "2020-12-06"
-=======
-        "x-ms-version": "2021-02-12"
->>>>>>> 7e782c87
+        "x-ms-version": "2021-02-12"
       },
       "ResponseBody": []
     },
@@ -97,11 +81,7 @@
         "x-ms-client-request-id": "7afa4b67-1f9a-4a18-36cb-c36fe7da967f",
         "x-ms-date": "Fri, 19 Feb 2021 19:08:36 GMT",
         "x-ms-return-client-request-id": "true",
-<<<<<<< HEAD
-        "x-ms-version": "2020-12-06"
-=======
-        "x-ms-version": "2021-02-12"
->>>>>>> 7e782c87
+        "x-ms-version": "2021-02-12"
       },
       "RequestBody": null,
       "StatusCode": 412,
@@ -116,11 +96,7 @@
         "x-ms-client-request-id": "7afa4b67-1f9a-4a18-36cb-c36fe7da967f",
         "x-ms-error-code": "ConditionNotMet",
         "x-ms-request-id": "6f4ae67d-e01f-004f-3cf2-060e0b000000",
-<<<<<<< HEAD
-        "x-ms-version": "2020-12-06"
-=======
-        "x-ms-version": "2021-02-12"
->>>>>>> 7e782c87
+        "x-ms-version": "2021-02-12"
       },
       "ResponseBody": {
         "error": {
@@ -143,11 +119,7 @@
         "x-ms-client-request-id": "791fa0bd-e790-73c8-04cb-35fdc2a3daaf",
         "x-ms-date": "Fri, 19 Feb 2021 19:08:36 GMT",
         "x-ms-return-client-request-id": "true",
-<<<<<<< HEAD
-        "x-ms-version": "2020-12-06"
-=======
-        "x-ms-version": "2021-02-12"
->>>>>>> 7e782c87
+        "x-ms-version": "2021-02-12"
       },
       "RequestBody": null,
       "StatusCode": 202,
@@ -160,11 +132,7 @@
         ],
         "x-ms-client-request-id": "791fa0bd-e790-73c8-04cb-35fdc2a3daaf",
         "x-ms-request-id": "2e61f463-201e-00a4-5af2-0676f9000000",
-<<<<<<< HEAD
-        "x-ms-version": "2020-12-06"
-=======
-        "x-ms-version": "2021-02-12"
->>>>>>> 7e782c87
+        "x-ms-version": "2021-02-12"
       },
       "ResponseBody": []
     },
@@ -183,11 +151,7 @@
         "x-ms-client-request-id": "9982f2f6-3822-1d5f-3766-d20329fef447",
         "x-ms-date": "Fri, 19 Feb 2021 19:08:36 GMT",
         "x-ms-return-client-request-id": "true",
-<<<<<<< HEAD
-        "x-ms-version": "2020-12-06"
-=======
-        "x-ms-version": "2021-02-12"
->>>>>>> 7e782c87
+        "x-ms-version": "2021-02-12"
       },
       "RequestBody": null,
       "StatusCode": 201,
@@ -202,11 +166,7 @@
         ],
         "x-ms-client-request-id": "9982f2f6-3822-1d5f-3766-d20329fef447",
         "x-ms-request-id": "2e61f545-201e-00a4-32f2-0676f9000000",
-<<<<<<< HEAD
-        "x-ms-version": "2020-12-06"
-=======
-        "x-ms-version": "2021-02-12"
->>>>>>> 7e782c87
+        "x-ms-version": "2021-02-12"
       },
       "ResponseBody": []
     },
@@ -224,11 +184,7 @@
         "x-ms-client-request-id": "62c17811-cce4-6227-fdc8-c77a0fe43c6c",
         "x-ms-date": "Fri, 19 Feb 2021 19:08:36 GMT",
         "x-ms-return-client-request-id": "true",
-<<<<<<< HEAD
-        "x-ms-version": "2020-12-06"
-=======
-        "x-ms-version": "2021-02-12"
->>>>>>> 7e782c87
+        "x-ms-version": "2021-02-12"
       },
       "RequestBody": null,
       "StatusCode": 201,
@@ -243,11 +199,7 @@
         ],
         "x-ms-client-request-id": "62c17811-cce4-6227-fdc8-c77a0fe43c6c",
         "x-ms-request-id": "6f4ae6a4-e01f-004f-63f2-060e0b000000",
-<<<<<<< HEAD
-        "x-ms-version": "2020-12-06"
-=======
-        "x-ms-version": "2021-02-12"
->>>>>>> 7e782c87
+        "x-ms-version": "2021-02-12"
       },
       "ResponseBody": []
     },
@@ -265,11 +217,7 @@
         "x-ms-client-request-id": "3fed3483-ed13-f257-5a86-504019e1e131",
         "x-ms-date": "Fri, 19 Feb 2021 19:08:36 GMT",
         "x-ms-return-client-request-id": "true",
-<<<<<<< HEAD
-        "x-ms-version": "2020-12-06"
-=======
-        "x-ms-version": "2021-02-12"
->>>>>>> 7e782c87
+        "x-ms-version": "2021-02-12"
       },
       "RequestBody": null,
       "StatusCode": 412,
@@ -284,11 +232,7 @@
         "x-ms-client-request-id": "3fed3483-ed13-f257-5a86-504019e1e131",
         "x-ms-error-code": "ConditionNotMet",
         "x-ms-request-id": "6f4ae6bc-e01f-004f-7bf2-060e0b000000",
-<<<<<<< HEAD
-        "x-ms-version": "2020-12-06"
-=======
-        "x-ms-version": "2021-02-12"
->>>>>>> 7e782c87
+        "x-ms-version": "2021-02-12"
       },
       "ResponseBody": {
         "error": {
@@ -311,11 +255,7 @@
         "x-ms-client-request-id": "b06170bd-e8d3-58b6-af49-d7bf4b9eafd8",
         "x-ms-date": "Fri, 19 Feb 2021 19:08:36 GMT",
         "x-ms-return-client-request-id": "true",
-<<<<<<< HEAD
-        "x-ms-version": "2020-12-06"
-=======
-        "x-ms-version": "2021-02-12"
->>>>>>> 7e782c87
+        "x-ms-version": "2021-02-12"
       },
       "RequestBody": null,
       "StatusCode": 202,
@@ -328,11 +268,7 @@
         ],
         "x-ms-client-request-id": "b06170bd-e8d3-58b6-af49-d7bf4b9eafd8",
         "x-ms-request-id": "2e61f81c-201e-00a4-6af2-0676f9000000",
-<<<<<<< HEAD
-        "x-ms-version": "2020-12-06"
-=======
-        "x-ms-version": "2021-02-12"
->>>>>>> 7e782c87
+        "x-ms-version": "2021-02-12"
       },
       "ResponseBody": []
     },
@@ -351,11 +287,7 @@
         "x-ms-client-request-id": "a451ad07-ce58-b7b5-ce6d-c36c355af217",
         "x-ms-date": "Fri, 19 Feb 2021 19:08:36 GMT",
         "x-ms-return-client-request-id": "true",
-<<<<<<< HEAD
-        "x-ms-version": "2020-12-06"
-=======
-        "x-ms-version": "2021-02-12"
->>>>>>> 7e782c87
+        "x-ms-version": "2021-02-12"
       },
       "RequestBody": null,
       "StatusCode": 201,
@@ -370,11 +302,7 @@
         ],
         "x-ms-client-request-id": "a451ad07-ce58-b7b5-ce6d-c36c355af217",
         "x-ms-request-id": "2e61f8cf-201e-00a4-18f2-0676f9000000",
-<<<<<<< HEAD
-        "x-ms-version": "2020-12-06"
-=======
-        "x-ms-version": "2021-02-12"
->>>>>>> 7e782c87
+        "x-ms-version": "2021-02-12"
       },
       "ResponseBody": []
     },
@@ -392,11 +320,7 @@
         "x-ms-client-request-id": "cc941d97-55e8-00d2-5413-1f88bd09e79f",
         "x-ms-date": "Fri, 19 Feb 2021 19:08:36 GMT",
         "x-ms-return-client-request-id": "true",
-<<<<<<< HEAD
-        "x-ms-version": "2020-12-06"
-=======
-        "x-ms-version": "2021-02-12"
->>>>>>> 7e782c87
+        "x-ms-version": "2021-02-12"
       },
       "RequestBody": null,
       "StatusCode": 201,
@@ -411,11 +335,7 @@
         ],
         "x-ms-client-request-id": "cc941d97-55e8-00d2-5413-1f88bd09e79f",
         "x-ms-request-id": "6f4ae70e-e01f-004f-4df2-060e0b000000",
-<<<<<<< HEAD
-        "x-ms-version": "2020-12-06"
-=======
-        "x-ms-version": "2021-02-12"
->>>>>>> 7e782c87
+        "x-ms-version": "2021-02-12"
       },
       "ResponseBody": []
     },
@@ -433,11 +353,7 @@
         "x-ms-client-request-id": "f86509c8-207b-98c5-6fa5-37f3d72b831f",
         "x-ms-date": "Fri, 19 Feb 2021 19:08:36 GMT",
         "x-ms-return-client-request-id": "true",
-<<<<<<< HEAD
-        "x-ms-version": "2020-12-06"
-=======
-        "x-ms-version": "2021-02-12"
->>>>>>> 7e782c87
+        "x-ms-version": "2021-02-12"
       },
       "RequestBody": null,
       "StatusCode": 412,
@@ -452,11 +368,7 @@
         "x-ms-client-request-id": "f86509c8-207b-98c5-6fa5-37f3d72b831f",
         "x-ms-error-code": "ConditionNotMet",
         "x-ms-request-id": "6f4ae723-e01f-004f-62f2-060e0b000000",
-<<<<<<< HEAD
-        "x-ms-version": "2020-12-06"
-=======
-        "x-ms-version": "2021-02-12"
->>>>>>> 7e782c87
+        "x-ms-version": "2021-02-12"
       },
       "ResponseBody": {
         "error": {
@@ -479,11 +391,7 @@
         "x-ms-client-request-id": "cd2bab62-1cb3-4c69-bddf-fae9f73c1faf",
         "x-ms-date": "Fri, 19 Feb 2021 19:08:37 GMT",
         "x-ms-return-client-request-id": "true",
-<<<<<<< HEAD
-        "x-ms-version": "2020-12-06"
-=======
-        "x-ms-version": "2021-02-12"
->>>>>>> 7e782c87
+        "x-ms-version": "2021-02-12"
       },
       "RequestBody": null,
       "StatusCode": 202,
@@ -496,11 +404,7 @@
         ],
         "x-ms-client-request-id": "cd2bab62-1cb3-4c69-bddf-fae9f73c1faf",
         "x-ms-request-id": "2e61fb9a-201e-00a4-37f2-0676f9000000",
-<<<<<<< HEAD
-        "x-ms-version": "2020-12-06"
-=======
-        "x-ms-version": "2021-02-12"
->>>>>>> 7e782c87
+        "x-ms-version": "2021-02-12"
       },
       "ResponseBody": []
     },
@@ -519,11 +423,7 @@
         "x-ms-client-request-id": "7a4d290f-3ea1-fddb-1b2c-50fca61d0494",
         "x-ms-date": "Fri, 19 Feb 2021 19:08:37 GMT",
         "x-ms-return-client-request-id": "true",
-<<<<<<< HEAD
-        "x-ms-version": "2020-12-06"
-=======
-        "x-ms-version": "2021-02-12"
->>>>>>> 7e782c87
+        "x-ms-version": "2021-02-12"
       },
       "RequestBody": null,
       "StatusCode": 201,
@@ -538,11 +438,7 @@
         ],
         "x-ms-client-request-id": "7a4d290f-3ea1-fddb-1b2c-50fca61d0494",
         "x-ms-request-id": "2e61fc6f-201e-00a4-7ef2-0676f9000000",
-<<<<<<< HEAD
-        "x-ms-version": "2020-12-06"
-=======
-        "x-ms-version": "2021-02-12"
->>>>>>> 7e782c87
+        "x-ms-version": "2021-02-12"
       },
       "ResponseBody": []
     },
@@ -560,11 +456,7 @@
         "x-ms-client-request-id": "d50d39f2-788c-1c9c-79b4-df6cf32f6661",
         "x-ms-date": "Fri, 19 Feb 2021 19:08:37 GMT",
         "x-ms-return-client-request-id": "true",
-<<<<<<< HEAD
-        "x-ms-version": "2020-12-06"
-=======
-        "x-ms-version": "2021-02-12"
->>>>>>> 7e782c87
+        "x-ms-version": "2021-02-12"
       },
       "RequestBody": null,
       "StatusCode": 201,
@@ -579,11 +471,7 @@
         ],
         "x-ms-client-request-id": "d50d39f2-788c-1c9c-79b4-df6cf32f6661",
         "x-ms-request-id": "6f4ae749-e01f-004f-08f2-060e0b000000",
-<<<<<<< HEAD
-        "x-ms-version": "2020-12-06"
-=======
-        "x-ms-version": "2021-02-12"
->>>>>>> 7e782c87
+        "x-ms-version": "2021-02-12"
       },
       "ResponseBody": []
     },
@@ -600,11 +488,7 @@
         "x-ms-client-request-id": "5dba1f44-5aac-894e-9120-a427bdf4a1ae",
         "x-ms-date": "Fri, 19 Feb 2021 19:08:37 GMT",
         "x-ms-return-client-request-id": "true",
-<<<<<<< HEAD
-        "x-ms-version": "2020-12-06"
-=======
-        "x-ms-version": "2021-02-12"
->>>>>>> 7e782c87
+        "x-ms-version": "2021-02-12"
       },
       "RequestBody": null,
       "StatusCode": 200,
@@ -631,11 +515,7 @@
         "x-ms-permissions": "rw-r-----",
         "x-ms-request-id": "2e61fe41-201e-00a4-36f2-0676f9000000",
         "x-ms-server-encrypted": "true",
-<<<<<<< HEAD
-        "x-ms-version": "2020-12-06"
-=======
-        "x-ms-version": "2021-02-12"
->>>>>>> 7e782c87
+        "x-ms-version": "2021-02-12"
       },
       "ResponseBody": []
     },
@@ -653,11 +533,7 @@
         "x-ms-client-request-id": "4a3a0213-e8f8-9e6b-4a96-64d4373b1a98",
         "x-ms-date": "Fri, 19 Feb 2021 19:08:37 GMT",
         "x-ms-return-client-request-id": "true",
-<<<<<<< HEAD
-        "x-ms-version": "2020-12-06"
-=======
-        "x-ms-version": "2021-02-12"
->>>>>>> 7e782c87
+        "x-ms-version": "2021-02-12"
       },
       "RequestBody": null,
       "StatusCode": 412,
@@ -672,11 +548,7 @@
         "x-ms-client-request-id": "4a3a0213-e8f8-9e6b-4a96-64d4373b1a98",
         "x-ms-error-code": "ConditionNotMet",
         "x-ms-request-id": "6f4ae769-e01f-004f-28f2-060e0b000000",
-<<<<<<< HEAD
-        "x-ms-version": "2020-12-06"
-=======
-        "x-ms-version": "2021-02-12"
->>>>>>> 7e782c87
+        "x-ms-version": "2021-02-12"
       },
       "ResponseBody": {
         "error": {
@@ -699,11 +571,7 @@
         "x-ms-client-request-id": "8e7ae46f-a797-f2d5-31f0-38812639845f",
         "x-ms-date": "Fri, 19 Feb 2021 19:08:37 GMT",
         "x-ms-return-client-request-id": "true",
-<<<<<<< HEAD
-        "x-ms-version": "2020-12-06"
-=======
-        "x-ms-version": "2021-02-12"
->>>>>>> 7e782c87
+        "x-ms-version": "2021-02-12"
       },
       "RequestBody": null,
       "StatusCode": 202,
@@ -716,11 +584,7 @@
         ],
         "x-ms-client-request-id": "8e7ae46f-a797-f2d5-31f0-38812639845f",
         "x-ms-request-id": "2e61fffd-201e-00a4-4ff2-0676f9000000",
-<<<<<<< HEAD
-        "x-ms-version": "2020-12-06"
-=======
-        "x-ms-version": "2021-02-12"
->>>>>>> 7e782c87
+        "x-ms-version": "2021-02-12"
       },
       "ResponseBody": []
     },
@@ -739,11 +603,7 @@
         "x-ms-client-request-id": "aa9042c4-92f9-5b0c-52c9-bce54026ac48",
         "x-ms-date": "Fri, 19 Feb 2021 19:08:37 GMT",
         "x-ms-return-client-request-id": "true",
-<<<<<<< HEAD
-        "x-ms-version": "2020-12-06"
-=======
-        "x-ms-version": "2021-02-12"
->>>>>>> 7e782c87
+        "x-ms-version": "2021-02-12"
       },
       "RequestBody": null,
       "StatusCode": 201,
@@ -758,11 +618,7 @@
         ],
         "x-ms-client-request-id": "aa9042c4-92f9-5b0c-52c9-bce54026ac48",
         "x-ms-request-id": "2e620156-201e-00a4-1cf2-0676f9000000",
-<<<<<<< HEAD
-        "x-ms-version": "2020-12-06"
-=======
-        "x-ms-version": "2021-02-12"
->>>>>>> 7e782c87
+        "x-ms-version": "2021-02-12"
       },
       "ResponseBody": []
     },
@@ -780,11 +636,7 @@
         "x-ms-client-request-id": "4427f31a-9571-92d5-a329-c52edfd682c9",
         "x-ms-date": "Fri, 19 Feb 2021 19:08:37 GMT",
         "x-ms-return-client-request-id": "true",
-<<<<<<< HEAD
-        "x-ms-version": "2020-12-06"
-=======
-        "x-ms-version": "2021-02-12"
->>>>>>> 7e782c87
+        "x-ms-version": "2021-02-12"
       },
       "RequestBody": null,
       "StatusCode": 201,
@@ -799,11 +651,7 @@
         ],
         "x-ms-client-request-id": "4427f31a-9571-92d5-a329-c52edfd682c9",
         "x-ms-request-id": "6f4ae793-e01f-004f-52f2-060e0b000000",
-<<<<<<< HEAD
-        "x-ms-version": "2020-12-06"
-=======
-        "x-ms-version": "2021-02-12"
->>>>>>> 7e782c87
+        "x-ms-version": "2021-02-12"
       },
       "ResponseBody": []
     },
@@ -821,11 +669,7 @@
         "x-ms-date": "Fri, 19 Feb 2021 19:08:37 GMT",
         "x-ms-lease-id": "ac198509-87c2-6276-67d9-0fa03235d86e",
         "x-ms-return-client-request-id": "true",
-<<<<<<< HEAD
-        "x-ms-version": "2020-12-06"
-=======
-        "x-ms-version": "2021-02-12"
->>>>>>> 7e782c87
+        "x-ms-version": "2021-02-12"
       },
       "RequestBody": null,
       "StatusCode": 412,
@@ -840,11 +684,7 @@
         "x-ms-client-request-id": "755e971e-a0ea-0636-1247-1ccfea807f45",
         "x-ms-error-code": "LeaseNotPresent",
         "x-ms-request-id": "6f4ae7a3-e01f-004f-62f2-060e0b000000",
-<<<<<<< HEAD
-        "x-ms-version": "2020-12-06"
-=======
-        "x-ms-version": "2021-02-12"
->>>>>>> 7e782c87
+        "x-ms-version": "2021-02-12"
       },
       "ResponseBody": {
         "error": {
@@ -867,11 +707,7 @@
         "x-ms-client-request-id": "b5cfc843-3ccf-e738-db1f-72dcfe03dfef",
         "x-ms-date": "Fri, 19 Feb 2021 19:08:37 GMT",
         "x-ms-return-client-request-id": "true",
-<<<<<<< HEAD
-        "x-ms-version": "2020-12-06"
-=======
-        "x-ms-version": "2021-02-12"
->>>>>>> 7e782c87
+        "x-ms-version": "2021-02-12"
       },
       "RequestBody": null,
       "StatusCode": 202,
@@ -884,11 +720,7 @@
         ],
         "x-ms-client-request-id": "b5cfc843-3ccf-e738-db1f-72dcfe03dfef",
         "x-ms-request-id": "2e62042f-201e-00a4-45f2-0676f9000000",
-<<<<<<< HEAD
-        "x-ms-version": "2020-12-06"
-=======
-        "x-ms-version": "2021-02-12"
->>>>>>> 7e782c87
+        "x-ms-version": "2021-02-12"
       },
       "ResponseBody": []
     }
