{
  "Entries": [
    {
      "RequestUri": "https://seannse.blob.core.windows.net/test-filesystem-9adbfe74-5bf6-a57d-be80-a97d660ede01?restype=container",
      "RequestMethod": "PUT",
      "RequestHeaders": {
        "Accept": "application/xml",
        "Authorization": "Sanitized",
<<<<<<< HEAD
        "traceparent": "00-58784cbf32cb3c46ab384f4e6779ecf3-41adf977db68d549-00",
        "User-Agent": [
          "azsdk-net-Storage.Files.DataLake/12.7.0-alpha.20210202.1",
          "(.NET Framework 4.8.4250.0; Microsoft Windows 10.0.19042 )"
        ],
        "x-ms-blob-public-access": "container",
        "x-ms-client-request-id": "37bbf22e-585b-14c9-90ec-8ed49e8ce216",
        "x-ms-date": "Wed, 03 Feb 2021 02:10:35 GMT",
=======
        "traceparent": "00-8d4804bed3bfc944872e9d33d16a1892-864d475f8a61f849-00",
        "User-Agent": [
          "azsdk-net-Storage.Files.DataLake/12.7.0-alpha.20210217.1",
          "(.NET 5.0.3; Microsoft Windows 10.0.19042)"
        ],
        "x-ms-blob-public-access": "container",
        "x-ms-client-request-id": "37bbf22e-585b-14c9-90ec-8ed49e8ce216",
        "x-ms-date": "Wed, 17 Feb 2021 22:31:26 GMT",
>>>>>>> 1814567d
        "x-ms-return-client-request-id": "true",
        "x-ms-version": "2020-06-12"
      },
      "RequestBody": null,
      "StatusCode": 201,
      "ResponseHeaders": {
        "Content-Length": "0",
<<<<<<< HEAD
        "Date": "Wed, 03 Feb 2021 02:10:35 GMT",
        "ETag": "\u00220x8D8C7E8E545272B\u0022",
        "Last-Modified": "Wed, 03 Feb 2021 02:10:36 GMT",
=======
        "Date": "Wed, 17 Feb 2021 22:31:26 GMT",
        "ETag": "\u00220x8D8D393C3AA6F46\u0022",
        "Last-Modified": "Wed, 17 Feb 2021 22:31:26 GMT",
>>>>>>> 1814567d
        "Server": [
          "Windows-Azure-Blob/1.0",
          "Microsoft-HTTPAPI/2.0"
        ],
        "x-ms-client-request-id": "37bbf22e-585b-14c9-90ec-8ed49e8ce216",
<<<<<<< HEAD
        "x-ms-request-id": "d64a0f78-f01e-0021-66d1-f95b24000000",
=======
        "x-ms-request-id": "89e9fae2-301e-003e-257c-05e820000000",
>>>>>>> 1814567d
        "x-ms-version": "2020-06-12"
      },
      "ResponseBody": []
    },
    {
      "RequestUri": "https://seannse.dfs.core.windows.net/test-filesystem-9adbfe74-5bf6-a57d-be80-a97d660ede01/test-file-7fa6d699-1908-0610-b053-f74c5491d3ca?resource=file",
      "RequestMethod": "PUT",
      "RequestHeaders": {
        "Accept": "application/json",
        "Authorization": "Sanitized",
        "If-None-Match": "*",
<<<<<<< HEAD
        "traceparent": "00-c774f62db137c34ba963240710b145f2-c6fae3b496e30541-00",
        "User-Agent": [
          "azsdk-net-Storage.Files.DataLake/12.7.0-alpha.20210202.1",
          "(.NET Framework 4.8.4250.0; Microsoft Windows 10.0.19042 )"
        ],
        "x-ms-client-request-id": "df8b17e2-3a17-2604-0987-577a15ded578",
        "x-ms-date": "Wed, 03 Feb 2021 02:10:35 GMT",
=======
        "traceparent": "00-b8853e08ce8bf34d9ac746641c31647a-6180ebe1708d0540-00",
        "User-Agent": [
          "azsdk-net-Storage.Files.DataLake/12.7.0-alpha.20210217.1",
          "(.NET 5.0.3; Microsoft Windows 10.0.19042)"
        ],
        "x-ms-client-request-id": "df8b17e2-3a17-2604-0987-577a15ded578",
        "x-ms-date": "Wed, 17 Feb 2021 22:31:27 GMT",
>>>>>>> 1814567d
        "x-ms-return-client-request-id": "true",
        "x-ms-version": "2020-06-12"
      },
      "RequestBody": null,
      "StatusCode": 201,
      "ResponseHeaders": {
        "Content-Length": "0",
<<<<<<< HEAD
        "Date": "Wed, 03 Feb 2021 02:10:36 GMT",
        "ETag": "\u00220x8D8C7E8E5939F71\u0022",
        "Last-Modified": "Wed, 03 Feb 2021 02:10:37 GMT",
=======
        "Date": "Wed, 17 Feb 2021 22:31:26 GMT",
        "ETag": "\u00220x8D8D393C3E76A5C\u0022",
        "Last-Modified": "Wed, 17 Feb 2021 22:31:27 GMT",
>>>>>>> 1814567d
        "Server": [
          "Windows-Azure-HDFS/1.0",
          "Microsoft-HTTPAPI/2.0"
        ],
        "x-ms-client-request-id": "df8b17e2-3a17-2604-0987-577a15ded578",
<<<<<<< HEAD
        "x-ms-request-id": "4dcf1543-501f-0007-26d1-f9133c000000",
=======
        "x-ms-request-id": "e6255416-f01f-0031-137c-059e4c000000",
>>>>>>> 1814567d
        "x-ms-version": "2020-06-12"
      },
      "ResponseBody": []
    },
    {
      "RequestUri": "https://seannse.dfs.core.windows.net/test-filesystem-9adbfe74-5bf6-a57d-be80-a97d660ede01/test-file-7fa6d699-1908-0610-b053-f74c5491d3ca?action=append\u0026position=0",
      "RequestMethod": "PATCH",
      "RequestHeaders": {
        "Accept": "application/json",
        "Authorization": "Sanitized",
<<<<<<< HEAD
        "Content-Length": "1840",
        "Content-Type": "application/json",
        "traceparent": "00-eb2ba3f4b64dd2479d86b54feda1d614-ace00868c877cb4a-00",
        "User-Agent": [
          "azsdk-net-Storage.Files.DataLake/12.7.0-alpha.20210202.1",
          "(.NET Framework 4.8.4250.0; Microsoft Windows 10.0.19042 )"
        ],
        "x-ms-client-request-id": "4562d3bf-08f0-46af-3244-a65c22978949",
        "x-ms-date": "Wed, 03 Feb 2021 02:10:36 GMT",
=======
        "Content-Length": "1024",
        "traceparent": "00-e36604d1c507ee4ab4f62051206d780f-be6c5d4eb7d83d49-00",
        "User-Agent": [
          "azsdk-net-Storage.Files.DataLake/12.7.0-alpha.20210217.1",
          "(.NET 5.0.3; Microsoft Windows 10.0.19042)"
        ],
        "x-ms-client-request-id": "4562d3bf-08f0-46af-3244-a65c22978949",
        "x-ms-date": "Wed, 17 Feb 2021 22:31:27 GMT",
>>>>>>> 1814567d
        "x-ms-return-client-request-id": "true",
        "x-ms-version": "2020-06-12"
      },
      "RequestBody": [
        "\uFFFD\uFFFDOtR\uFFFD\uFFFD\r",
        "\uFFFD\uFFFDr\uFFFD\uFFFDy\uFFFD\u0016\uFFFD\uFFFDR\uFFFDLi\uFFFD\u0014\u1D07\ba}\uFFFD\uFFFD\u0018\uFFFD=\uFFFD=m\uFFFD\uFFFD0\uFFFD\uFFFD\u0019\uFFFD8\u00277h\uFFFDd?\uFFFD~-\uFFFD:\uFFFD\uFFFD\u001F\uFFFD\uFFFDM/s\uFFFD\u001B;\b\uFFFDZ,\u0060\u02B3\uFFFD\uFFFDm\uFFFD\uFFFDO\uFFFD\uFFFD\uFFFD\\\uFFFD@F\u0010\u0007\u0003\uFFFD%\u0494\uFFFDh\uFFFD4x\f\uFFFD\u0060\b)7\uFFFD\r",
        "\uFFFDx\u000E\uFFFD\uFFFD\u0011\uFFFD\uFFFD\u002BS\u04B3\u007F\uFFFD\u002B\u0001\u0540\u0006\uFFFD6\uFFFDK\uFFFD90\uFFFDS?x\uFFFD$\uFFFD2{\uFFFD\uFFFD6\uFFFD\u0014\u0002\uFFFD\uFFFD\u0014\u0017\uFFFD\uFFFD7\uFFFD^3\uFFFD1P\uFFFD\u0002,.\uFFFD\uFFFD\uFFFD|\uFFFD\uFFFD\uFFFD\uFFFD\uFFFDLY\uFFFD\b\uFFFD\uFFFD\uFFFD\u00067\u02387J\uFFFD\uFFFDE%\uFFFD[xj\u02A15\uFFFD\uFFFD\uFFFD\r",
        "\uFFFDi\uFFFD\uFFFD\uFFFD\u003CV\uFFFD\u0019?\uFFFD7\uFFFD\uFFFDe\u06C2E\uFFFD\uFFFDm^\uFFFDB\uFFFD\uFFFD)=\uFFFDZm\u0006\uFFFD\uFFFD\uFFFD_\n",
        "\uFFFDlF\uFFFD\uFFFD\f\uFFFD\uFFFD#|ue\u01B2\u003E\uFFFD\uFFFD\uFFFD0\uFFFDj\uFFFD\uFFFD\u0013\u0019\uFFFD\uFFFD\u047Er\u0003M\u0005\uFFFD\uFFFD\u0672Q\uFFFDR\u0006w\uFFFDd\uFFFD\uFFFD6\uFFFD/y\uFFFDWw\uFFFD\uFFFD\uFFFDo2p\u001AM\uFFFD\f\uFFFDx\u0027_\uFFFD\uFFFDe\u066C\uFFFD\u07A7\uFFFD\uFFFD_A\u0060\u0017\uFFFDE\uFFFD\uFFFD\uFFFDT1*j\u007F\uFFFD\u0005$k\u001B\uFFFDxA\uFFFD\u029F\u001As\uFFFD\t\uFFFD\uFFFD\uFFFD\uFFFD.\uFFFD6@\uFFFD\u0005\uFFFDQ\u000B\u010F\uFFFDY\uFFFDB\u0643\uFFFD\u04ED\uFFFD\uFFFD\u001E*\u0625\uFFFD8=J\uFFFDK\uFFFD\uFFFD\uFFFD\uFFFD\uFFFD\uFFFD\u0016\u001F;m}]\uFFFDFO0\uFFFD\uFFFD$\n",
        "(\u0000e\uFFFD\u000Bh!s\uFFFD\u0013\uFFFD?Df\uFFFD\u0018Z\n",
        "\uFFFD\u4F4E\uFFFD\\\uFFFD\uFFFD\b_A\b}\uFFFD_Al\uFFFDMM\uFFFD{\uFFFD\uFFFD\uFFFD\u0027\uFFFD=\u0018i\uFFFD7\u05B5\uFFFD@M\uFFFDh\b\uFFFD\u003E_\uFFFD1\uFFFD\uFFFD\uFFFD\uFFFD\u0003\uFFFD\u0001\uFFFD\r",
        "F$a\u001A\u0002p\uFFFDc\uFFFD\uFFFD\uFFFD\n",
        "1\uFFFD\uFFFD\u001E\uFFFD\uFFFDBDS\uFFFD\u001C\uFFFDq\u0000\uFFFD\uFFFD]\u0015n\uFFFDl\uFFFDn\uFFFD\uFFFD3\uFFFD\uFFFDY\uFFFD\uFFFD\uFFFD\uFFFD\u0027Y\uFFFD\u001F\uFFFD\u000F\u0027\uFFFD\uFFFD\uFFFD\uFFFD\b\uFFFD\uFFFD\u0002\uFFFD\uFFFD\u0005\uFFFD1/\uFFFDiY\u001A?\uFFFD:J\uFFFD\uFFFD\\\uFFFDI\uFFFD\u0111\uFFFD\u0006F\uFFFD\uFFFD\u000E\uFFFD\uFFFD\u003C\uFFFD\uFFFD\u0019Z\uFFFD\uFFFD\u02C9\uFFFDt\u0005\uFFFDO\uFFFDt\uFFFD\uFFFD\u022B\uFFFD_\\\u001Amj\uFFFD\uFFFDW\uFFFD[\uFFFD_\u00025\uFFFD0\uFFFD\u002B\r",
        "\uFFFD\uFFFD\uFFFD\uFFFDP\uFFFD\u0019\uFFFDYcI\u0010\uFFFD\u000F_*8\uFFFD\uFFFD\u0026S\uFFFDt\u0415\u01E5\u007F\u0019GC\n",
        "\u04BB\uFFFD\u57E6\uFFFD\uFFFDP\uFFFD\uFFFDoK\uFFFDO\uFFFD\u000Bm1\uFFFD\u0004\uFFFD)\uFFFD\uFFFD \uFFFD\u669C\u0012 ?=(1y\uFFFD\uFFFD4\u000B\uFFFDr\u0014\uFFFDaJ\uFFFDU\uFFFD\u000E\uFFFD\u0011f\uFFFD\u0001\uFFFDa\uFFFD\uFFFDA\uFFFD\uFFFDE}\uFFFD/\r",
        "\uFFFD\u001E)\uFFFD\uFFFD\uFFFD\uFFFD.G\u0015\u0003\uFFFD\u058A\uFFFD\uFFFD\uFFFD8\u000E\uFFFDo\u0027}\u0018\uFFFD\r",
        "\uFFFD\u0011 ,\uFFFD\uFFFD1\u003C]7\uFFFD\uFFFD\uFFFD\u0014\u035F\uFFFD\uFFFD]\u0022\uFFFD\uFFFDi\uFFFD\uFFFDE\uFFFDV\uFFFDy\uFFFD\u0010\uFFFD\uFFFD\t\uFFFD\r",
        "\u001A~V[\uFFFD-Y\f\u00008\uFFFD\n",
        "\uFFFDl\u07FB\uFFFD]\u003C\uFFFD)uQ\uFFFD\u069E\u45E1\uFFFD2\n",
        "G\uFFFD\uFFFD\u001F\u0007\uFFFD\u0015\uFFFD\u0010\uFFFD\f\uFFFDK\uFFFD\f\uFFFDU\uFFFDo\uFFFD\uFFFD\uFFFD-m\uFFFD\uFFFDH\uFFFDj\u0018\u0005\uFFFD\uFFFD\u003E\uFFFD\uFFFD\uFFFD\uFFFDG\uFFFD\uFFFD?\uFFFDD\u001D\uFFFD\uFFFD\uFFFD\uFFFDL\uFFFD\uFFFD=h\uFFFD\uFFFD\uFFFDE\u001A@N\u007F\uFFFD\u0006\u06C7\uFFFD\u003E\u0000\uFFFD\uFFFD\u0027\u0019F\uFFFD\uFFFD\uFFFDO\uFFFD*p\uFFFD\u001E\u001FB\uFFFD[\uFFFD\uFFFD\uFFFD\u0019\uFFFD-sJ\uFFFD =B\u0006@\uFFFD\u056B\uFFFD\uFFFD#\u0022\t\u0013\bJS\uFFFD\uFFFDba~\uFFFD*,\uFFFDk2\uFFFDQ\uFFFD\uFFFD\uFFFD\uFFFD\u01AB\r",
        "\uFFFD\uFFFD\uFFFD\u0015s#\uFFFD\uFFFD9\uFFFD\uFFFD\uFFFD\uFFFDX\u003C\uFFFD\uFFFD^\uFFFDy\u0018\uFFFD@-\uFFFD#\uFFFD\uFFFD}%$M]=h\u0006\uFFFDM\uFFFD[\u001D\uFFFD\uFFFDy\uFFFDl\uFFFD\uFFFD\uFFFD\u0003\u0014\uFFFD$1\uFFFD\u0010\uFFFD\uFFFDqOx\u0005\u0010\u0013arh\uFFFD\uFFFD6\uFFFD\uFFFDpE\\|\uFFFD\uFFFD"
      ],
      "StatusCode": 202,
      "ResponseHeaders": {
        "Content-Length": "0",
<<<<<<< HEAD
        "Date": "Wed, 03 Feb 2021 02:10:36 GMT",
=======
        "Date": "Wed, 17 Feb 2021 22:31:27 GMT",
>>>>>>> 1814567d
        "Server": [
          "Windows-Azure-HDFS/1.0",
          "Microsoft-HTTPAPI/2.0"
        ],
        "x-ms-client-request-id": "4562d3bf-08f0-46af-3244-a65c22978949",
<<<<<<< HEAD
        "x-ms-request-id": "4dcf1555-501f-0007-38d1-f9133c000000",
=======
        "x-ms-request-id": "e625542d-f01f-0031-2a7c-059e4c000000",
>>>>>>> 1814567d
        "x-ms-request-server-encrypted": "true",
        "x-ms-version": "2020-06-12"
      },
      "ResponseBody": []
    },
    {
      "RequestUri": "https://seannse.dfs.core.windows.net/test-filesystem-9adbfe74-5bf6-a57d-be80-a97d660ede01/test-file-7fa6d699-1908-0610-b053-f74c5491d3ca?action=flush\u0026position=1024",
      "RequestMethod": "PATCH",
      "RequestHeaders": {
        "Accept": "application/json",
        "Authorization": "Sanitized",
<<<<<<< HEAD
        "traceparent": "00-47118e0e5f0d1a46afc6a323a3fb7526-25fcf5b8023aa54a-00",
        "User-Agent": [
          "azsdk-net-Storage.Files.DataLake/12.7.0-alpha.20210202.1",
          "(.NET Framework 4.8.4250.0; Microsoft Windows 10.0.19042 )"
        ],
        "x-ms-client-request-id": "41baf8ae-8f7c-2088-32e2-099f21c6746a",
        "x-ms-date": "Wed, 03 Feb 2021 02:10:36 GMT",
=======
        "Content-Length": "0",
        "traceparent": "00-c31748ce81ebd44b94171cf7fde4ab26-71a56e765b326440-00",
        "User-Agent": [
          "azsdk-net-Storage.Files.DataLake/12.7.0-alpha.20210217.1",
          "(.NET 5.0.3; Microsoft Windows 10.0.19042)"
        ],
        "x-ms-client-request-id": "41baf8ae-8f7c-2088-32e2-099f21c6746a",
        "x-ms-date": "Wed, 17 Feb 2021 22:31:27 GMT",
>>>>>>> 1814567d
        "x-ms-return-client-request-id": "true",
        "x-ms-version": "2020-06-12"
      },
      "RequestBody": null,
      "StatusCode": 200,
      "ResponseHeaders": {
        "Content-Length": "0",
<<<<<<< HEAD
        "Date": "Wed, 03 Feb 2021 02:10:36 GMT",
        "ETag": "\u00220x8D8C7E8E5BE4995\u0022",
        "Last-Modified": "Wed, 03 Feb 2021 02:10:37 GMT",
=======
        "Date": "Wed, 17 Feb 2021 22:31:27 GMT",
        "ETag": "\u00220x8D8D393C4030D4C\u0022",
        "Last-Modified": "Wed, 17 Feb 2021 22:31:27 GMT",
>>>>>>> 1814567d
        "Server": [
          "Windows-Azure-HDFS/1.0",
          "Microsoft-HTTPAPI/2.0"
        ],
        "x-ms-client-request-id": "41baf8ae-8f7c-2088-32e2-099f21c6746a",
<<<<<<< HEAD
        "x-ms-request-id": "4dcf1569-501f-0007-4cd1-f9133c000000",
=======
        "x-ms-request-id": "e6255438-f01f-0031-357c-059e4c000000",
>>>>>>> 1814567d
        "x-ms-request-server-encrypted": "false",
        "x-ms-version": "2020-06-12"
      },
      "ResponseBody": []
    },
    {
      "RequestUri": "https://seannse.blob.core.windows.net/test-filesystem-9adbfe74-5bf6-a57d-be80-a97d660ede01/test-file-7fa6d699-1908-0610-b053-f74c5491d3ca",
      "RequestMethod": "GET",
      "RequestHeaders": {
        "Accept": "application/xml",
        "Authorization": "Sanitized",
<<<<<<< HEAD
        "traceparent": "00-f7e2c64be778ce4a94449cab6f4db276-3f10073ae5f56f49-00",
        "User-Agent": [
          "azsdk-net-Storage.Files.DataLake/12.7.0-alpha.20210202.1",
          "(.NET Framework 4.8.4250.0; Microsoft Windows 10.0.19042 )"
        ],
        "x-ms-client-request-id": "2aad3467-47dc-c6cd-470d-48409619f92e",
        "x-ms-date": "Wed, 03 Feb 2021 02:10:36 GMT",
=======
        "traceparent": "00-7cc449e803131743bc5f3b1a133f62a9-eb7f5658abfb9d40-00",
        "User-Agent": [
          "azsdk-net-Storage.Files.DataLake/12.7.0-alpha.20210217.1",
          "(.NET 5.0.3; Microsoft Windows 10.0.19042)"
        ],
        "x-ms-client-request-id": "2aad3467-47dc-c6cd-470d-48409619f92e",
        "x-ms-date": "Wed, 17 Feb 2021 22:31:27 GMT",
>>>>>>> 1814567d
        "x-ms-range": "bytes=0-268435455",
        "x-ms-return-client-request-id": "true",
        "x-ms-version": "2020-06-12"
      },
      "RequestBody": null,
      "StatusCode": 206,
      "ResponseHeaders": {
        "Accept-Ranges": "bytes",
        "Content-Length": "1024",
        "Content-Range": "bytes 0-1023/1024",
        "Content-Type": "application/octet-stream",
<<<<<<< HEAD
        "Date": "Wed, 03 Feb 2021 02:10:36 GMT",
        "ETag": "\u00220x8D8C7E8E5BE4995\u0022",
        "Last-Modified": "Wed, 03 Feb 2021 02:10:37 GMT",
=======
        "Date": "Wed, 17 Feb 2021 22:31:26 GMT",
        "ETag": "\u00220x8D8D393C4030D4C\u0022",
        "Last-Modified": "Wed, 17 Feb 2021 22:31:27 GMT",
>>>>>>> 1814567d
        "Server": [
          "Windows-Azure-Blob/1.0",
          "Microsoft-HTTPAPI/2.0"
        ],
        "x-ms-blob-type": "BlockBlob",
        "x-ms-client-request-id": "2aad3467-47dc-c6cd-470d-48409619f92e",
<<<<<<< HEAD
        "x-ms-creation-time": "Wed, 03 Feb 2021 02:10:37 GMT",
=======
        "x-ms-creation-time": "Wed, 17 Feb 2021 22:31:27 GMT",
>>>>>>> 1814567d
        "x-ms-group": "$superuser",
        "x-ms-lease-state": "available",
        "x-ms-lease-status": "unlocked",
        "x-ms-owner": "$superuser",
        "x-ms-permissions": "rw-r-----",
<<<<<<< HEAD
        "x-ms-request-id": "d64a1482-f01e-0021-2dd1-f95b24000000",
=======
        "x-ms-request-id": "89e9fe22-301e-003e-367c-05e820000000",
>>>>>>> 1814567d
        "x-ms-server-encrypted": "true",
        "x-ms-version": "2020-06-12"
      },
      "ResponseBody": "l71PdFKnpQ3K73LY33nqFsfwUvtMaeMU4bSHCGF9wP4YxD3hPW3D8jCYtRmnOCc3aOCEZD/Yfi3ZOpOeH5ysTS9zvxs7CNhaLGDKs7TKbaiNT5\u002BA\u002BVy/QEYQBwPaJdKU7GjqNHgM\u002B2AIKTfeDcp4Ds3qEdD8K1PSs3/VKwHVgAaONsdL4DkwgVM/eM8k4DJ7l/k27xQCl8AUF4D5N9BeM6kxUNcCLC6Uuo98vbKErtJMWZMInpDyi58GN8i4N0qD4EUl85BbeGrKoTWEhdoNj2mtrN08VpQZP8Q3/PVl24JF\u002BdxtXrtC8OApPfxabQbE\u002BKdfCopsRoqxDLTLI3x1ZcayPoz\u002BoDCuarz9ExmXvtG\u002BcgNNBdH42bJRvFIGd8xktNc2py95xld3sZ/ObzJwGk3iDLF4J1/1umXZrOTep/PvmV9BYBeiRays1lQxKmp/4aEFJGsb64x4Qe3KnxpzmAms3tXTLrk2QMcFzFELxI/6WcpC2YOH063SyR4q2KWROD1KhEuUrLLoz\u002BOjFh87bX1dz0ZPML\u002BGJAooAGWbC2ghc5MTwD9EZq0YWgqf5L2Ol1yhzQhfQQh9xF9BbKtNTcN7gqKLJ6w9GGmYN9a150BNmWgI\u002BT5fwjGLlfzgA/oByw1GJGEaAnCvY7SfxgoxyN0e89JCRFOEHL9xAJGwXRVul2zIbsLeM5f4WZaKv/snWc0fwQ8nvoa6wgihqQLe/gWeMS\u002BeaVkaP8A6Suu8\u002BVzESabEkZsGRtjlDqy6PIqUGVqQ7I7LifB0BYFP7XSb/sir3V9cGm1qmOpXuFusXwI1pTCRKw3O\u002BMC1UIwZtlljSRDjD18qOP/sJlOkdNCVx6V/GUdDCtK73eWfpsrgUOGQ829LyU\u002BjC20xpAS5KYTvIIjmmpwSID89KDF5ipI0C9ZyFIBhSv5V2w7aEWbNAbNhsIVB\u002BrVFfdMvDaAeKYDa/ZguRxUDjdaKkL6OOA7Ybyd9GNoN8xEgLJatMTxdN7KN/xTNn7qeXSKvtmn2t0XEVp55oBCmzQmGDRp\u002BVluZLVkMADj5CtBs37u3XTyoKXVR6Nqe5Jeh5zIKR5GfHwfGFYkQ6rYMykvODMBV7m/N3uOlLW2B\u002BkjBahgF78M\u002BzcCz8UezmD\u002B\u002BRB2O0NfWTPnDPWiu\u002BvGaRRpATn\u002BeBtuHjz4Aof0nGUak5ulP8ipw6x4fQrFbkNPOGastc0q/ID1CBkCZ1av8myMiCRMISlPwz2JhfsQqLP9rModR\u002Bqb85MarDevp1xVzI6eNOYa/xc9YPKPnXqF5GNpALaMjqqF9JSRNXT1oBvdN7VsdnPJ5rGy4\u002Bb0DFIYkMfQQqapxT3gFEBNhcmiR7zasmnBFXHznxw=="
    },
    {
      "RequestUri": "https://seannse.blob.core.windows.net/test-filesystem-9adbfe74-5bf6-a57d-be80-a97d660ede01?restype=container",
      "RequestMethod": "DELETE",
      "RequestHeaders": {
        "Accept": "application/xml",
        "Authorization": "Sanitized",
<<<<<<< HEAD
        "traceparent": "00-5da8c11b99c72a44a4b38fba2383e700-48a6fe85979b2747-00",
        "User-Agent": [
          "azsdk-net-Storage.Files.DataLake/12.7.0-alpha.20210202.1",
          "(.NET Framework 4.8.4250.0; Microsoft Windows 10.0.19042 )"
        ],
        "x-ms-client-request-id": "ec389e8d-4919-f18d-3120-305b14fb8800",
        "x-ms-date": "Wed, 03 Feb 2021 02:10:36 GMT",
=======
        "traceparent": "00-b472b92bca75fc43954efb682a0bf528-7b3e8b6c2082ce4e-00",
        "User-Agent": [
          "azsdk-net-Storage.Files.DataLake/12.7.0-alpha.20210217.1",
          "(.NET 5.0.3; Microsoft Windows 10.0.19042)"
        ],
        "x-ms-client-request-id": "ec389e8d-4919-f18d-3120-305b14fb8800",
        "x-ms-date": "Wed, 17 Feb 2021 22:31:27 GMT",
>>>>>>> 1814567d
        "x-ms-return-client-request-id": "true",
        "x-ms-version": "2020-06-12"
      },
      "RequestBody": null,
      "StatusCode": 202,
      "ResponseHeaders": {
        "Content-Length": "0",
<<<<<<< HEAD
        "Date": "Wed, 03 Feb 2021 02:10:36 GMT",
=======
        "Date": "Wed, 17 Feb 2021 22:31:26 GMT",
>>>>>>> 1814567d
        "Server": [
          "Windows-Azure-Blob/1.0",
          "Microsoft-HTTPAPI/2.0"
        ],
        "x-ms-client-request-id": "ec389e8d-4919-f18d-3120-305b14fb8800",
<<<<<<< HEAD
        "x-ms-request-id": "d64a1509-f01e-0021-2bd1-f95b24000000",
=======
        "x-ms-request-id": "89e9fe8e-301e-003e-1e7c-05e820000000",
>>>>>>> 1814567d
        "x-ms-version": "2020-06-12"
      },
      "ResponseBody": []
    }
  ],
  "Variables": {
    "RandomSeed": "1259401429",
    "Storage_TestConfigHierarchicalNamespace": "NamespaceTenant\nseannse\nU2FuaXRpemVk\nhttps://seannse.blob.core.windows.net\nhttps://seannse.file.core.windows.net\nhttps://seannse.queue.core.windows.net\nhttps://seannse.table.core.windows.net\n\n\n\n\nhttps://seannse-secondary.blob.core.windows.net\nhttps://seannse-secondary.file.core.windows.net\nhttps://seannse-secondary.queue.core.windows.net\nhttps://seannse-secondary.table.core.windows.net\n68390a19-a643-458b-b726-408abf67b4fc\nSanitized\n72f988bf-86f1-41af-91ab-2d7cd011db47\nhttps://login.microsoftonline.com/\nCloud\nBlobEndpoint=https://seannse.blob.core.windows.net/;QueueEndpoint=https://seannse.queue.core.windows.net/;FileEndpoint=https://seannse.file.core.windows.net/;BlobSecondaryEndpoint=https://seannse-secondary.blob.core.windows.net/;QueueSecondaryEndpoint=https://seannse-secondary.queue.core.windows.net/;FileSecondaryEndpoint=https://seannse-secondary.file.core.windows.net/;AccountName=seannse;AccountKey=Sanitized\n"
  }
}<|MERGE_RESOLUTION|>--- conflicted
+++ resolved
@@ -1,30 +1,19 @@
 {
   "Entries": [
     {
-      "RequestUri": "https://seannse.blob.core.windows.net/test-filesystem-9adbfe74-5bf6-a57d-be80-a97d660ede01?restype=container",
+      "RequestUri": "https://seannse.blob.core.windows.net/test-filesystem-c0a5bfa4-1f71-bf6a-3869-aa5289014ec5?restype=container",
       "RequestMethod": "PUT",
       "RequestHeaders": {
         "Accept": "application/xml",
         "Authorization": "Sanitized",
-<<<<<<< HEAD
-        "traceparent": "00-58784cbf32cb3c46ab384f4e6779ecf3-41adf977db68d549-00",
-        "User-Agent": [
-          "azsdk-net-Storage.Files.DataLake/12.7.0-alpha.20210202.1",
-          "(.NET Framework 4.8.4250.0; Microsoft Windows 10.0.19042 )"
+        "traceparent": "00-4b7103c44db2614d819875392bed2445-4b8dea6de64c6949-00",
+        "User-Agent": [
+          "azsdk-net-Storage.Files.DataLake/12.7.0-alpha.20210219.1",
+          "(.NET 5.0.3; Microsoft Windows 10.0.19041)"
         ],
         "x-ms-blob-public-access": "container",
-        "x-ms-client-request-id": "37bbf22e-585b-14c9-90ec-8ed49e8ce216",
-        "x-ms-date": "Wed, 03 Feb 2021 02:10:35 GMT",
-=======
-        "traceparent": "00-8d4804bed3bfc944872e9d33d16a1892-864d475f8a61f849-00",
-        "User-Agent": [
-          "azsdk-net-Storage.Files.DataLake/12.7.0-alpha.20210217.1",
-          "(.NET 5.0.3; Microsoft Windows 10.0.19042)"
-        ],
-        "x-ms-blob-public-access": "container",
-        "x-ms-client-request-id": "37bbf22e-585b-14c9-90ec-8ed49e8ce216",
-        "x-ms-date": "Wed, 17 Feb 2021 22:31:26 GMT",
->>>>>>> 1814567d
+        "x-ms-client-request-id": "c69eb9cf-5e56-67c6-51fe-87f1bfa09c67",
+        "x-ms-date": "Fri, 19 Feb 2021 19:11:49 GMT",
         "x-ms-return-client-request-id": "true",
         "x-ms-version": "2020-06-12"
       },
@@ -32,53 +21,33 @@
       "StatusCode": 201,
       "ResponseHeaders": {
         "Content-Length": "0",
-<<<<<<< HEAD
-        "Date": "Wed, 03 Feb 2021 02:10:35 GMT",
-        "ETag": "\u00220x8D8C7E8E545272B\u0022",
-        "Last-Modified": "Wed, 03 Feb 2021 02:10:36 GMT",
-=======
-        "Date": "Wed, 17 Feb 2021 22:31:26 GMT",
-        "ETag": "\u00220x8D8D393C3AA6F46\u0022",
-        "Last-Modified": "Wed, 17 Feb 2021 22:31:26 GMT",
->>>>>>> 1814567d
+        "Date": "Fri, 19 Feb 2021 19:11:49 GMT",
+        "ETag": "\u00220x8D8D50A353535C0\u0022",
+        "Last-Modified": "Fri, 19 Feb 2021 19:11:49 GMT",
         "Server": [
           "Windows-Azure-Blob/1.0",
           "Microsoft-HTTPAPI/2.0"
         ],
-        "x-ms-client-request-id": "37bbf22e-585b-14c9-90ec-8ed49e8ce216",
-<<<<<<< HEAD
-        "x-ms-request-id": "d64a0f78-f01e-0021-66d1-f95b24000000",
-=======
-        "x-ms-request-id": "89e9fae2-301e-003e-257c-05e820000000",
->>>>>>> 1814567d
-        "x-ms-version": "2020-06-12"
-      },
-      "ResponseBody": []
-    },
-    {
-      "RequestUri": "https://seannse.dfs.core.windows.net/test-filesystem-9adbfe74-5bf6-a57d-be80-a97d660ede01/test-file-7fa6d699-1908-0610-b053-f74c5491d3ca?resource=file",
+        "x-ms-client-request-id": "c69eb9cf-5e56-67c6-51fe-87f1bfa09c67",
+        "x-ms-request-id": "2e695e16-201e-00a4-4ef3-0676f9000000",
+        "x-ms-version": "2020-06-12"
+      },
+      "ResponseBody": []
+    },
+    {
+      "RequestUri": "https://seannse.dfs.core.windows.net/test-filesystem-c0a5bfa4-1f71-bf6a-3869-aa5289014ec5/test-file-2515485e-d04d-659f-a546-01b04721b0ed?resource=file",
       "RequestMethod": "PUT",
       "RequestHeaders": {
         "Accept": "application/json",
         "Authorization": "Sanitized",
         "If-None-Match": "*",
-<<<<<<< HEAD
-        "traceparent": "00-c774f62db137c34ba963240710b145f2-c6fae3b496e30541-00",
-        "User-Agent": [
-          "azsdk-net-Storage.Files.DataLake/12.7.0-alpha.20210202.1",
-          "(.NET Framework 4.8.4250.0; Microsoft Windows 10.0.19042 )"
-        ],
-        "x-ms-client-request-id": "df8b17e2-3a17-2604-0987-577a15ded578",
-        "x-ms-date": "Wed, 03 Feb 2021 02:10:35 GMT",
-=======
-        "traceparent": "00-b8853e08ce8bf34d9ac746641c31647a-6180ebe1708d0540-00",
-        "User-Agent": [
-          "azsdk-net-Storage.Files.DataLake/12.7.0-alpha.20210217.1",
-          "(.NET 5.0.3; Microsoft Windows 10.0.19042)"
-        ],
-        "x-ms-client-request-id": "df8b17e2-3a17-2604-0987-577a15ded578",
-        "x-ms-date": "Wed, 17 Feb 2021 22:31:27 GMT",
->>>>>>> 1814567d
+        "traceparent": "00-0c44b90ff0080341923198d36014393d-104f4f467d6ab24f-00",
+        "User-Agent": [
+          "azsdk-net-Storage.Files.DataLake/12.7.0-alpha.20210219.1",
+          "(.NET 5.0.3; Microsoft Windows 10.0.19041)"
+        ],
+        "x-ms-client-request-id": "b6fef912-ea5e-329d-0ca7-73ca425372b7",
+        "x-ms-date": "Fri, 19 Feb 2021 19:11:49 GMT",
         "x-ms-return-client-request-id": "true",
         "x-ms-version": "2020-06-12"
       },
@@ -86,124 +55,75 @@
       "StatusCode": 201,
       "ResponseHeaders": {
         "Content-Length": "0",
-<<<<<<< HEAD
-        "Date": "Wed, 03 Feb 2021 02:10:36 GMT",
-        "ETag": "\u00220x8D8C7E8E5939F71\u0022",
-        "Last-Modified": "Wed, 03 Feb 2021 02:10:37 GMT",
-=======
-        "Date": "Wed, 17 Feb 2021 22:31:26 GMT",
-        "ETag": "\u00220x8D8D393C3E76A5C\u0022",
-        "Last-Modified": "Wed, 17 Feb 2021 22:31:27 GMT",
->>>>>>> 1814567d
+        "Date": "Fri, 19 Feb 2021 19:11:48 GMT",
+        "ETag": "\u00220x8D8D50A35459F1C\u0022",
+        "Last-Modified": "Fri, 19 Feb 2021 19:11:49 GMT",
         "Server": [
           "Windows-Azure-HDFS/1.0",
           "Microsoft-HTTPAPI/2.0"
         ],
-        "x-ms-client-request-id": "df8b17e2-3a17-2604-0987-577a15ded578",
-<<<<<<< HEAD
-        "x-ms-request-id": "4dcf1543-501f-0007-26d1-f9133c000000",
-=======
-        "x-ms-request-id": "e6255416-f01f-0031-137c-059e4c000000",
->>>>>>> 1814567d
-        "x-ms-version": "2020-06-12"
-      },
-      "ResponseBody": []
-    },
-    {
-      "RequestUri": "https://seannse.dfs.core.windows.net/test-filesystem-9adbfe74-5bf6-a57d-be80-a97d660ede01/test-file-7fa6d699-1908-0610-b053-f74c5491d3ca?action=append\u0026position=0",
+        "x-ms-client-request-id": "b6fef912-ea5e-329d-0ca7-73ca425372b7",
+        "x-ms-request-id": "6f4b76c7-e01f-004f-64f3-060e0b000000",
+        "x-ms-version": "2020-06-12"
+      },
+      "ResponseBody": []
+    },
+    {
+      "RequestUri": "https://seannse.dfs.core.windows.net/test-filesystem-c0a5bfa4-1f71-bf6a-3869-aa5289014ec5/test-file-2515485e-d04d-659f-a546-01b04721b0ed?action=append\u0026position=0",
       "RequestMethod": "PATCH",
       "RequestHeaders": {
         "Accept": "application/json",
         "Authorization": "Sanitized",
-<<<<<<< HEAD
-        "Content-Length": "1840",
+        "Content-Length": "1868",
         "Content-Type": "application/json",
-        "traceparent": "00-eb2ba3f4b64dd2479d86b54feda1d614-ace00868c877cb4a-00",
-        "User-Agent": [
-          "azsdk-net-Storage.Files.DataLake/12.7.0-alpha.20210202.1",
-          "(.NET Framework 4.8.4250.0; Microsoft Windows 10.0.19042 )"
-        ],
-        "x-ms-client-request-id": "4562d3bf-08f0-46af-3244-a65c22978949",
-        "x-ms-date": "Wed, 03 Feb 2021 02:10:36 GMT",
-=======
-        "Content-Length": "1024",
-        "traceparent": "00-e36604d1c507ee4ab4f62051206d780f-be6c5d4eb7d83d49-00",
-        "User-Agent": [
-          "azsdk-net-Storage.Files.DataLake/12.7.0-alpha.20210217.1",
-          "(.NET 5.0.3; Microsoft Windows 10.0.19042)"
-        ],
-        "x-ms-client-request-id": "4562d3bf-08f0-46af-3244-a65c22978949",
-        "x-ms-date": "Wed, 17 Feb 2021 22:31:27 GMT",
->>>>>>> 1814567d
+        "traceparent": "00-0daa1ce711bd35498d77950fe112c04c-8827d5260a183646-00",
+        "User-Agent": [
+          "azsdk-net-Storage.Files.DataLake/12.7.0-alpha.20210219.1",
+          "(.NET 5.0.3; Microsoft Windows 10.0.19041)"
+        ],
+        "x-ms-client-request-id": "14a8dce2-d2ad-f7bc-d2b4-596e492827d7",
+        "x-ms-date": "Fri, 19 Feb 2021 19:11:50 GMT",
         "x-ms-return-client-request-id": "true",
         "x-ms-version": "2020-06-12"
       },
       "RequestBody": [
-        "\uFFFD\uFFFDOtR\uFFFD\uFFFD\r",
-        "\uFFFD\uFFFDr\uFFFD\uFFFDy\uFFFD\u0016\uFFFD\uFFFDR\uFFFDLi\uFFFD\u0014\u1D07\ba}\uFFFD\uFFFD\u0018\uFFFD=\uFFFD=m\uFFFD\uFFFD0\uFFFD\uFFFD\u0019\uFFFD8\u00277h\uFFFDd?\uFFFD~-\uFFFD:\uFFFD\uFFFD\u001F\uFFFD\uFFFDM/s\uFFFD\u001B;\b\uFFFDZ,\u0060\u02B3\uFFFD\uFFFDm\uFFFD\uFFFDO\uFFFD\uFFFD\uFFFD\\\uFFFD@F\u0010\u0007\u0003\uFFFD%\u0494\uFFFDh\uFFFD4x\f\uFFFD\u0060\b)7\uFFFD\r",
-        "\uFFFDx\u000E\uFFFD\uFFFD\u0011\uFFFD\uFFFD\u002BS\u04B3\u007F\uFFFD\u002B\u0001\u0540\u0006\uFFFD6\uFFFDK\uFFFD90\uFFFDS?x\uFFFD$\uFFFD2{\uFFFD\uFFFD6\uFFFD\u0014\u0002\uFFFD\uFFFD\u0014\u0017\uFFFD\uFFFD7\uFFFD^3\uFFFD1P\uFFFD\u0002,.\uFFFD\uFFFD\uFFFD|\uFFFD\uFFFD\uFFFD\uFFFD\uFFFDLY\uFFFD\b\uFFFD\uFFFD\uFFFD\u00067\u02387J\uFFFD\uFFFDE%\uFFFD[xj\u02A15\uFFFD\uFFFD\uFFFD\r",
-        "\uFFFDi\uFFFD\uFFFD\uFFFD\u003CV\uFFFD\u0019?\uFFFD7\uFFFD\uFFFDe\u06C2E\uFFFD\uFFFDm^\uFFFDB\uFFFD\uFFFD)=\uFFFDZm\u0006\uFFFD\uFFFD\uFFFD_\n",
-        "\uFFFDlF\uFFFD\uFFFD\f\uFFFD\uFFFD#|ue\u01B2\u003E\uFFFD\uFFFD\uFFFD0\uFFFDj\uFFFD\uFFFD\u0013\u0019\uFFFD\uFFFD\u047Er\u0003M\u0005\uFFFD\uFFFD\u0672Q\uFFFDR\u0006w\uFFFDd\uFFFD\uFFFD6\uFFFD/y\uFFFDWw\uFFFD\uFFFD\uFFFDo2p\u001AM\uFFFD\f\uFFFDx\u0027_\uFFFD\uFFFDe\u066C\uFFFD\u07A7\uFFFD\uFFFD_A\u0060\u0017\uFFFDE\uFFFD\uFFFD\uFFFDT1*j\u007F\uFFFD\u0005$k\u001B\uFFFDxA\uFFFD\u029F\u001As\uFFFD\t\uFFFD\uFFFD\uFFFD\uFFFD.\uFFFD6@\uFFFD\u0005\uFFFDQ\u000B\u010F\uFFFDY\uFFFDB\u0643\uFFFD\u04ED\uFFFD\uFFFD\u001E*\u0625\uFFFD8=J\uFFFDK\uFFFD\uFFFD\uFFFD\uFFFD\uFFFD\uFFFD\u0016\u001F;m}]\uFFFDFO0\uFFFD\uFFFD$\n",
-        "(\u0000e\uFFFD\u000Bh!s\uFFFD\u0013\uFFFD?Df\uFFFD\u0018Z\n",
-        "\uFFFD\u4F4E\uFFFD\\\uFFFD\uFFFD\b_A\b}\uFFFD_Al\uFFFDMM\uFFFD{\uFFFD\uFFFD\uFFFD\u0027\uFFFD=\u0018i\uFFFD7\u05B5\uFFFD@M\uFFFDh\b\uFFFD\u003E_\uFFFD1\uFFFD\uFFFD\uFFFD\uFFFD\u0003\uFFFD\u0001\uFFFD\r",
-        "F$a\u001A\u0002p\uFFFDc\uFFFD\uFFFD\uFFFD\n",
-        "1\uFFFD\uFFFD\u001E\uFFFD\uFFFDBDS\uFFFD\u001C\uFFFDq\u0000\uFFFD\uFFFD]\u0015n\uFFFDl\uFFFDn\uFFFD\uFFFD3\uFFFD\uFFFDY\uFFFD\uFFFD\uFFFD\uFFFD\u0027Y\uFFFD\u001F\uFFFD\u000F\u0027\uFFFD\uFFFD\uFFFD\uFFFD\b\uFFFD\uFFFD\u0002\uFFFD\uFFFD\u0005\uFFFD1/\uFFFDiY\u001A?\uFFFD:J\uFFFD\uFFFD\\\uFFFDI\uFFFD\u0111\uFFFD\u0006F\uFFFD\uFFFD\u000E\uFFFD\uFFFD\u003C\uFFFD\uFFFD\u0019Z\uFFFD\uFFFD\u02C9\uFFFDt\u0005\uFFFDO\uFFFDt\uFFFD\uFFFD\u022B\uFFFD_\\\u001Amj\uFFFD\uFFFDW\uFFFD[\uFFFD_\u00025\uFFFD0\uFFFD\u002B\r",
-        "\uFFFD\uFFFD\uFFFD\uFFFDP\uFFFD\u0019\uFFFDYcI\u0010\uFFFD\u000F_*8\uFFFD\uFFFD\u0026S\uFFFDt\u0415\u01E5\u007F\u0019GC\n",
-        "\u04BB\uFFFD\u57E6\uFFFD\uFFFDP\uFFFD\uFFFDoK\uFFFDO\uFFFD\u000Bm1\uFFFD\u0004\uFFFD)\uFFFD\uFFFD \uFFFD\u669C\u0012 ?=(1y\uFFFD\uFFFD4\u000B\uFFFDr\u0014\uFFFDaJ\uFFFDU\uFFFD\u000E\uFFFD\u0011f\uFFFD\u0001\uFFFDa\uFFFD\uFFFDA\uFFFD\uFFFDE}\uFFFD/\r",
-        "\uFFFD\u001E)\uFFFD\uFFFD\uFFFD\uFFFD.G\u0015\u0003\uFFFD\u058A\uFFFD\uFFFD\uFFFD8\u000E\uFFFDo\u0027}\u0018\uFFFD\r",
-        "\uFFFD\u0011 ,\uFFFD\uFFFD1\u003C]7\uFFFD\uFFFD\uFFFD\u0014\u035F\uFFFD\uFFFD]\u0022\uFFFD\uFFFDi\uFFFD\uFFFDE\uFFFDV\uFFFDy\uFFFD\u0010\uFFFD\uFFFD\t\uFFFD\r",
-        "\u001A~V[\uFFFD-Y\f\u00008\uFFFD\n",
-        "\uFFFDl\u07FB\uFFFD]\u003C\uFFFD)uQ\uFFFD\u069E\u45E1\uFFFD2\n",
-        "G\uFFFD\uFFFD\u001F\u0007\uFFFD\u0015\uFFFD\u0010\uFFFD\f\uFFFDK\uFFFD\f\uFFFDU\uFFFDo\uFFFD\uFFFD\uFFFD-m\uFFFD\uFFFDH\uFFFDj\u0018\u0005\uFFFD\uFFFD\u003E\uFFFD\uFFFD\uFFFD\uFFFDG\uFFFD\uFFFD?\uFFFDD\u001D\uFFFD\uFFFD\uFFFD\uFFFDL\uFFFD\uFFFD=h\uFFFD\uFFFD\uFFFDE\u001A@N\u007F\uFFFD\u0006\u06C7\uFFFD\u003E\u0000\uFFFD\uFFFD\u0027\u0019F\uFFFD\uFFFD\uFFFDO\uFFFD*p\uFFFD\u001E\u001FB\uFFFD[\uFFFD\uFFFD\uFFFD\u0019\uFFFD-sJ\uFFFD =B\u0006@\uFFFD\u056B\uFFFD\uFFFD#\u0022\t\u0013\bJS\uFFFD\uFFFDba~\uFFFD*,\uFFFDk2\uFFFDQ\uFFFD\uFFFD\uFFFD\uFFFD\u01AB\r",
-        "\uFFFD\uFFFD\uFFFD\u0015s#\uFFFD\uFFFD9\uFFFD\uFFFD\uFFFD\uFFFDX\u003C\uFFFD\uFFFD^\uFFFDy\u0018\uFFFD@-\uFFFD#\uFFFD\uFFFD}%$M]=h\u0006\uFFFDM\uFFFD[\u001D\uFFFD\uFFFDy\uFFFDl\uFFFD\uFFFD\uFFFD\u0003\u0014\uFFFD$1\uFFFD\u0010\uFFFD\uFFFDqOx\u0005\u0010\u0013arh\uFFFD\uFFFD6\uFFFD\uFFFDpE\\|\uFFFD\uFFFD"
+        "\uFFFD{\uFFFD\uFFFDb\uFFFDo\u001C\uFFFD\uFFFD\u0012\u04F7(\uFFFD\u001E$o\uFFFD\uFFFD6o\uFFFD\uFFFD\u00199 \u000F\\\u0015\u001F/N\uFFFD\u001CD\u001C\uFFFD\u0004\uFFFD\uFFFD\uFFFD{w\uFFFD\u02EE|\uFFFD\uFFFD\uFFFD7\uFFFDe\uFFFD\uFFFD\uFFFD)g_\uFFFD\uFFFD\uFFFD\uFFFD\u001D\fY\u0001Wk\u0014\uFFFD=\uFFFDjAN\uFFFD\uFFFDgy\uFFFDG\uFFFDd\u2DEB\uFFFD\u0015\uFFFDnz9\uFFFD\uFFFD\uFFFDE\uFFFDpN\uFFFD4l#\uFFFDyp.Ch\uFFFD\uFFFD\uFFFDF\u000Bn\uFFFD :U\uFFFDhB\uFFFD\uFFFDr\u0004\f\uFFFDf\b\uFFFD3\u0018\uFFFDS\uFFFD\uFFFDhiF|U\uFFFD\u003C\uFFFD\uFFFD\uFFFD\uFFFDS\uFFFD$V\u001B\uFFFDx\uFFFD\uFFFD}\uFFFDuc\uFFFD\uFFFD_\uFFFD\uFFFD\u07EF\uFFFD\uFFFD\u0014\uFFFD\uFFFD\u000F0\u0013\uFFFDT\uFFFD\uFFFD\u00110Tu\uFFFD\u0018w\u001Ea\uFFFDW\uFFFD\uFFFD\uFFFD\uFFFDxN\uFFFD\u001A\uFFFDC$\uFFFD\uFFFDl\uFFFD\u000Bpe^\uFFFD\uFFFD\uFFFDd22g|\u0000xg\uFFFDV\uFFFD\uFFFD\uFFFD\uFFFD,:\uFFFDF\uFFFD\uFFFDL\uFFFD\f\uFFFD\uFFFDw\u001E\f\u0006\uFFFD\u0002v\uFFFDE\uFFFD\uFFFD\uFFFD\u0010\u0496\uFFFD;\uFFFD\uFFFD\u002B\u001E\uFFFD\uFFFD\uFFFD5\uFFFD\u0018\u02A2L\uFFFD\u0026\uFFFD\uFFFD\u0004\uFFFDla\uFFFDT\u001D\uFFFDO}v\uFFFDt\u0026?\u0011\u001A?hz\uFFFDw-\uFFFD\uFFFD\uFFFD2\uFFFD\uFFFD\uFFFD\u0026A\u03745\uFFFD\uFFFDy\r",
+        "6\uFFFDWb\uFFFD?\uFFFD\uFFFDc;|\uFFFD4T k?\uFFFD\uFFFDiq\uFFFD\uFFFDX\uFFFDPI\uFFFDr\t7@\uFFFD[C\uFFFD\u001F\uFFFD\u0011\uFFFDF\u0007\u03FDz\uFFFD\uFFFD\uFFFDH\uFFFDJ\uFFFD\u000F\uFFFD\uFFFDc\uFFFDno\uFFFD\uFFFD2Y\u0004;!\uFFFD\u0011;Lt~:\u0022j\uFFFD\uFFFD\uFFFDQ^\\\uFFFD)\u0013\uFFFDP\uFFFD\uFFFD\u0081 \\\uFFFD\uFFFDI\uFFFDv\uFFFD\u003E\uFFFD\u0017\uFFFDp\uFFFD\uFFFD\u02F5\uFFFD1\uFFFD\uFFFD!\u001D\u0010\uFFFD\u0002\bE\u0017\uFFFDk\u001AO\uFFFD\u002B\u0017\u06C1\u0654n$\uFFFD\uFFFDF\uFFFD\uFFFD-\uFFFD!\uFFFD\u020D%\uFFFD\uFFFD\u003E\uFFFD\u001FG\uFFFD0\uFFFDS\u0016\uFFFD\uFFFD\uFFFD\uFFFDi\uFFFD3\u0014\uFFFD-a\uFFFDM\uFFFD\u0018w\u06F4\uFFFDP\uFFFD\uFFFD)\uFFFD,\uFFFDIb\uFFFD\uFFFD\u003E\uFFFDK\uFFFDH\uFFFD\uFFFD\\\u00270f\uFFFD\uFFFD\uFFFD\uFFFD}\uFFFD\uFFFD\u0006\uFFFD\uFFFD|\uFFFD\u0003spc\uFFFD\uFFFD\uFFFD\uFFFD\u0442\uFFFD\uFFFD\uFFFD6\uFFFD\uFFFD$\uFFFD\u007F\uFFFD\uFFFD\uFFFD\uFFFD0%\uFFFD\uFFFD[\uFFFD\uFFFD\uFFFD\uFFFDHE\u0611\u07B7\uFFFD\uFFFD\uFFFD2\u001A\t\uFFFDF\\G\uFFFD-r\uFFFD\uFFFD\u0019\uFFFD\uFFFD2\uFFFD\uFFFD\uFFFD\u0026v\uFFFD\uFFFD-\u0006\uFFFDO\uFFFD\uFFFD\uFFFD\uFFFD\uFFFD;T\uFFFD\uFFFD\u0027ih\uFFFD8x\uFFFDd\uFFFD\uFFFD.\uFFFD\u0004_\r",
+        "\uFFFD\uFFFDb\u001Eq\u001B\u0735W\f\uFFFDPh\uFFFD\uFFFD\uFFFD\uFFFD\uFFFDQ\n",
+        "g\uFFFD\u001D\uFFFD\uFFFD,\uFFFD[\u0015\uFFFD\uFFFD\uFFFD3\uFFFD\u0006\b\uFFFD6JfK\uFFFD\u0010\u007F\uFFFD\u0027\u002B\uFFFD\uFFFDFi\uFFFD\uFFFDT\uFFFD3\uFFFDt\u001FD\uFFFD\uFFFD\uFFFD\uFFFD{\uFFFD\u001D\uFFFD\uFFFD\uFFFD\u048E\uFFFD\uBFF3|\uFFFDS\uFFFD\u0000\uFFFD\uFFFD\uFFFDV\uFFFD\uFFFD\uFFFD\u000F\uFFFD8c\u0017\u0005\uFFFD\uFFFD\u0014y\u0004\uFFFD\n",
+        "x\u0016\uFFFDs\uFFFDt\u01D5\uFFFD2!HD\uFFFD\uFFFD\uFFFD@\uFFFD\u0007\u003E\uFFFD\u0438nvz\u0005\uFFFD\uFFFD\u0002\uFFFD\uFFFD\u0307\u025A[{\u0027\u002BI\u001B\u001B\u0005B\uFFFD\uFFFDE\uFFFDC9%\uFFFD\uFFFD\uFFFDF/\u0005d\uFFFD\uFFFD\uFFFDT\uFFFD\uFFFDm{\uFFFD\uFFFDdt\u0177\uFFFD\uFFFD\uFFFD\uFFFD\uFFFD\u002B\uFFFD\uFFFD\uFFFD)[\uFFFDt\u001B\u0000\uFFFD\uFFFDjV\u0016.i\uFFFD\uFFFDfl\uFFFDS\u0004ng\uFFFDtn\uFFFD\uFFFDN\uFFFD}\u067D?\u0002w\uFFFD\uFFFD%Q{\n",
+        "S\uFFFD\u001E\uFFFD\uFFFDrM\uFFFDNEVT\uFFFDP\uFFFD\uFFFDU\u0005_*c\uFFFD\uFFFD}Y\uFFFDg0\uFFFD{G\uFFFD\uFFFD\uFFFD\u001Bm\uFFFD\uFFFD\uFFFDH\uFFFD\uFFFDA7\uFFFDi\uFFFD\uFFFD\uFFFDk\uFFFD\u001F\uFFFDP\uFFFD\u0060\f\uFFFDU\uFFFD\u000B\u001C\uFFFD\uFFFD\uFFFD\uFFFD{\uFFFD5T\u070F \u0016\uFFFD\u0570\uFFFD\uFFFD\uFFFDc\uFFFDzb\uFFFD(\uFFFD\uFFFDT\uFFFDa\u000FoL=l\uFFFDn9\uFFFD\uFFFD\uFFFD{a\uFFFD\u0005\uFFFD\u06AF\u046FU\uFFFDe5V\uFFFD\uFFFD\uFFFD\uFFFD@\uFFFDe{\uFFFD\uFFFD \uFFFD\uFFFD58B|J\u0002\uFFFD:\u0019\uFFFD\uFFFD)\uFFFD\u0603\n",
+        "\u000Bh\n",
+        "\u0016\uFFFD\uFFFD\u000E\uFFFDco\uFFFDk\u0000n\uFFFD\uFFFD*\u0000z\uFFFDm\uFFFD\\b\uFFFD\u001B\uFFFD\uFFFD\u000E\uFFFD\uFFFD\u001B"
       ],
       "StatusCode": 202,
       "ResponseHeaders": {
         "Content-Length": "0",
-<<<<<<< HEAD
-        "Date": "Wed, 03 Feb 2021 02:10:36 GMT",
-=======
-        "Date": "Wed, 17 Feb 2021 22:31:27 GMT",
->>>>>>> 1814567d
+        "Date": "Fri, 19 Feb 2021 19:11:48 GMT",
         "Server": [
           "Windows-Azure-HDFS/1.0",
           "Microsoft-HTTPAPI/2.0"
         ],
-        "x-ms-client-request-id": "4562d3bf-08f0-46af-3244-a65c22978949",
-<<<<<<< HEAD
-        "x-ms-request-id": "4dcf1555-501f-0007-38d1-f9133c000000",
-=======
-        "x-ms-request-id": "e625542d-f01f-0031-2a7c-059e4c000000",
->>>>>>> 1814567d
+        "x-ms-client-request-id": "14a8dce2-d2ad-f7bc-d2b4-596e492827d7",
+        "x-ms-request-id": "6f4b76dd-e01f-004f-7af3-060e0b000000",
         "x-ms-request-server-encrypted": "true",
         "x-ms-version": "2020-06-12"
       },
       "ResponseBody": []
     },
     {
-      "RequestUri": "https://seannse.dfs.core.windows.net/test-filesystem-9adbfe74-5bf6-a57d-be80-a97d660ede01/test-file-7fa6d699-1908-0610-b053-f74c5491d3ca?action=flush\u0026position=1024",
+      "RequestUri": "https://seannse.dfs.core.windows.net/test-filesystem-c0a5bfa4-1f71-bf6a-3869-aa5289014ec5/test-file-2515485e-d04d-659f-a546-01b04721b0ed?action=flush\u0026position=1024",
       "RequestMethod": "PATCH",
       "RequestHeaders": {
         "Accept": "application/json",
         "Authorization": "Sanitized",
-<<<<<<< HEAD
-        "traceparent": "00-47118e0e5f0d1a46afc6a323a3fb7526-25fcf5b8023aa54a-00",
-        "User-Agent": [
-          "azsdk-net-Storage.Files.DataLake/12.7.0-alpha.20210202.1",
-          "(.NET Framework 4.8.4250.0; Microsoft Windows 10.0.19042 )"
-        ],
-        "x-ms-client-request-id": "41baf8ae-8f7c-2088-32e2-099f21c6746a",
-        "x-ms-date": "Wed, 03 Feb 2021 02:10:36 GMT",
-=======
-        "Content-Length": "0",
-        "traceparent": "00-c31748ce81ebd44b94171cf7fde4ab26-71a56e765b326440-00",
-        "User-Agent": [
-          "azsdk-net-Storage.Files.DataLake/12.7.0-alpha.20210217.1",
-          "(.NET 5.0.3; Microsoft Windows 10.0.19042)"
-        ],
-        "x-ms-client-request-id": "41baf8ae-8f7c-2088-32e2-099f21c6746a",
-        "x-ms-date": "Wed, 17 Feb 2021 22:31:27 GMT",
->>>>>>> 1814567d
+        "traceparent": "00-07a782006824834c9a1e4ba2d59d4ed5-107b21e94da6cc45-00",
+        "User-Agent": [
+          "azsdk-net-Storage.Files.DataLake/12.7.0-alpha.20210219.1",
+          "(.NET 5.0.3; Microsoft Windows 10.0.19041)"
+        ],
+        "x-ms-client-request-id": "65e8f84d-5eaa-140a-2292-bdd1026023e5",
+        "x-ms-date": "Fri, 19 Feb 2021 19:11:50 GMT",
         "x-ms-return-client-request-id": "true",
         "x-ms-version": "2020-06-12"
       },
@@ -211,53 +131,33 @@
       "StatusCode": 200,
       "ResponseHeaders": {
         "Content-Length": "0",
-<<<<<<< HEAD
-        "Date": "Wed, 03 Feb 2021 02:10:36 GMT",
-        "ETag": "\u00220x8D8C7E8E5BE4995\u0022",
-        "Last-Modified": "Wed, 03 Feb 2021 02:10:37 GMT",
-=======
-        "Date": "Wed, 17 Feb 2021 22:31:27 GMT",
-        "ETag": "\u00220x8D8D393C4030D4C\u0022",
-        "Last-Modified": "Wed, 17 Feb 2021 22:31:27 GMT",
->>>>>>> 1814567d
+        "Date": "Fri, 19 Feb 2021 19:11:48 GMT",
+        "ETag": "\u00220x8D8D50A355C94CE\u0022",
+        "Last-Modified": "Fri, 19 Feb 2021 19:11:49 GMT",
         "Server": [
           "Windows-Azure-HDFS/1.0",
           "Microsoft-HTTPAPI/2.0"
         ],
-        "x-ms-client-request-id": "41baf8ae-8f7c-2088-32e2-099f21c6746a",
-<<<<<<< HEAD
-        "x-ms-request-id": "4dcf1569-501f-0007-4cd1-f9133c000000",
-=======
-        "x-ms-request-id": "e6255438-f01f-0031-357c-059e4c000000",
->>>>>>> 1814567d
+        "x-ms-client-request-id": "65e8f84d-5eaa-140a-2292-bdd1026023e5",
+        "x-ms-request-id": "6f4b76f1-e01f-004f-0ef3-060e0b000000",
         "x-ms-request-server-encrypted": "false",
         "x-ms-version": "2020-06-12"
       },
       "ResponseBody": []
     },
     {
-      "RequestUri": "https://seannse.blob.core.windows.net/test-filesystem-9adbfe74-5bf6-a57d-be80-a97d660ede01/test-file-7fa6d699-1908-0610-b053-f74c5491d3ca",
+      "RequestUri": "https://seannse.blob.core.windows.net/test-filesystem-c0a5bfa4-1f71-bf6a-3869-aa5289014ec5/test-file-2515485e-d04d-659f-a546-01b04721b0ed",
       "RequestMethod": "GET",
       "RequestHeaders": {
         "Accept": "application/xml",
         "Authorization": "Sanitized",
-<<<<<<< HEAD
-        "traceparent": "00-f7e2c64be778ce4a94449cab6f4db276-3f10073ae5f56f49-00",
-        "User-Agent": [
-          "azsdk-net-Storage.Files.DataLake/12.7.0-alpha.20210202.1",
-          "(.NET Framework 4.8.4250.0; Microsoft Windows 10.0.19042 )"
-        ],
-        "x-ms-client-request-id": "2aad3467-47dc-c6cd-470d-48409619f92e",
-        "x-ms-date": "Wed, 03 Feb 2021 02:10:36 GMT",
-=======
-        "traceparent": "00-7cc449e803131743bc5f3b1a133f62a9-eb7f5658abfb9d40-00",
-        "User-Agent": [
-          "azsdk-net-Storage.Files.DataLake/12.7.0-alpha.20210217.1",
-          "(.NET 5.0.3; Microsoft Windows 10.0.19042)"
-        ],
-        "x-ms-client-request-id": "2aad3467-47dc-c6cd-470d-48409619f92e",
-        "x-ms-date": "Wed, 17 Feb 2021 22:31:27 GMT",
->>>>>>> 1814567d
+        "traceparent": "00-1db44f15fc037b40ac4915072ceb03bb-a6684a985b38e04e-00",
+        "User-Agent": [
+          "azsdk-net-Storage.Files.DataLake/12.7.0-alpha.20210219.1",
+          "(.NET 5.0.3; Microsoft Windows 10.0.19041)"
+        ],
+        "x-ms-client-request-id": "5121ce42-c23f-ef2c-57df-070aec52b5c9",
+        "x-ms-date": "Fri, 19 Feb 2021 19:11:50 GMT",
         "x-ms-range": "bytes=0-268435455",
         "x-ms-return-client-request-id": "true",
         "x-ms-version": "2020-06-12"
@@ -269,64 +169,40 @@
         "Content-Length": "1024",
         "Content-Range": "bytes 0-1023/1024",
         "Content-Type": "application/octet-stream",
-<<<<<<< HEAD
-        "Date": "Wed, 03 Feb 2021 02:10:36 GMT",
-        "ETag": "\u00220x8D8C7E8E5BE4995\u0022",
-        "Last-Modified": "Wed, 03 Feb 2021 02:10:37 GMT",
-=======
-        "Date": "Wed, 17 Feb 2021 22:31:26 GMT",
-        "ETag": "\u00220x8D8D393C4030D4C\u0022",
-        "Last-Modified": "Wed, 17 Feb 2021 22:31:27 GMT",
->>>>>>> 1814567d
+        "Date": "Fri, 19 Feb 2021 19:11:49 GMT",
+        "ETag": "\u00220x8D8D50A355C94CE\u0022",
+        "Last-Modified": "Fri, 19 Feb 2021 19:11:49 GMT",
         "Server": [
           "Windows-Azure-Blob/1.0",
           "Microsoft-HTTPAPI/2.0"
         ],
         "x-ms-blob-type": "BlockBlob",
-        "x-ms-client-request-id": "2aad3467-47dc-c6cd-470d-48409619f92e",
-<<<<<<< HEAD
-        "x-ms-creation-time": "Wed, 03 Feb 2021 02:10:37 GMT",
-=======
-        "x-ms-creation-time": "Wed, 17 Feb 2021 22:31:27 GMT",
->>>>>>> 1814567d
+        "x-ms-client-request-id": "5121ce42-c23f-ef2c-57df-070aec52b5c9",
+        "x-ms-creation-time": "Fri, 19 Feb 2021 19:11:49 GMT",
         "x-ms-group": "$superuser",
         "x-ms-lease-state": "available",
         "x-ms-lease-status": "unlocked",
         "x-ms-owner": "$superuser",
         "x-ms-permissions": "rw-r-----",
-<<<<<<< HEAD
-        "x-ms-request-id": "d64a1482-f01e-0021-2dd1-f95b24000000",
-=======
-        "x-ms-request-id": "89e9fe22-301e-003e-367c-05e820000000",
->>>>>>> 1814567d
+        "x-ms-request-id": "2e696126-201e-00a4-32f3-0676f9000000",
         "x-ms-server-encrypted": "true",
         "x-ms-version": "2020-06-12"
       },
-      "ResponseBody": "l71PdFKnpQ3K73LY33nqFsfwUvtMaeMU4bSHCGF9wP4YxD3hPW3D8jCYtRmnOCc3aOCEZD/Yfi3ZOpOeH5ysTS9zvxs7CNhaLGDKs7TKbaiNT5\u002BA\u002BVy/QEYQBwPaJdKU7GjqNHgM\u002B2AIKTfeDcp4Ds3qEdD8K1PSs3/VKwHVgAaONsdL4DkwgVM/eM8k4DJ7l/k27xQCl8AUF4D5N9BeM6kxUNcCLC6Uuo98vbKErtJMWZMInpDyi58GN8i4N0qD4EUl85BbeGrKoTWEhdoNj2mtrN08VpQZP8Q3/PVl24JF\u002BdxtXrtC8OApPfxabQbE\u002BKdfCopsRoqxDLTLI3x1ZcayPoz\u002BoDCuarz9ExmXvtG\u002BcgNNBdH42bJRvFIGd8xktNc2py95xld3sZ/ObzJwGk3iDLF4J1/1umXZrOTep/PvmV9BYBeiRays1lQxKmp/4aEFJGsb64x4Qe3KnxpzmAms3tXTLrk2QMcFzFELxI/6WcpC2YOH063SyR4q2KWROD1KhEuUrLLoz\u002BOjFh87bX1dz0ZPML\u002BGJAooAGWbC2ghc5MTwD9EZq0YWgqf5L2Ol1yhzQhfQQh9xF9BbKtNTcN7gqKLJ6w9GGmYN9a150BNmWgI\u002BT5fwjGLlfzgA/oByw1GJGEaAnCvY7SfxgoxyN0e89JCRFOEHL9xAJGwXRVul2zIbsLeM5f4WZaKv/snWc0fwQ8nvoa6wgihqQLe/gWeMS\u002BeaVkaP8A6Suu8\u002BVzESabEkZsGRtjlDqy6PIqUGVqQ7I7LifB0BYFP7XSb/sir3V9cGm1qmOpXuFusXwI1pTCRKw3O\u002BMC1UIwZtlljSRDjD18qOP/sJlOkdNCVx6V/GUdDCtK73eWfpsrgUOGQ829LyU\u002BjC20xpAS5KYTvIIjmmpwSID89KDF5ipI0C9ZyFIBhSv5V2w7aEWbNAbNhsIVB\u002BrVFfdMvDaAeKYDa/ZguRxUDjdaKkL6OOA7Ybyd9GNoN8xEgLJatMTxdN7KN/xTNn7qeXSKvtmn2t0XEVp55oBCmzQmGDRp\u002BVluZLVkMADj5CtBs37u3XTyoKXVR6Nqe5Jeh5zIKR5GfHwfGFYkQ6rYMykvODMBV7m/N3uOlLW2B\u002BkjBahgF78M\u002BzcCz8UezmD\u002B\u002BRB2O0NfWTPnDPWiu\u002BvGaRRpATn\u002BeBtuHjz4Aof0nGUak5ulP8ipw6x4fQrFbkNPOGastc0q/ID1CBkCZ1av8myMiCRMISlPwz2JhfsQqLP9rModR\u002Bqb85MarDevp1xVzI6eNOYa/xc9YPKPnXqF5GNpALaMjqqF9JSRNXT1oBvdN7VsdnPJ5rGy4\u002Bb0DFIYkMfQQqapxT3gFEBNhcmiR7zasmnBFXHznxw=="
-    },
-    {
-      "RequestUri": "https://seannse.blob.core.windows.net/test-filesystem-9adbfe74-5bf6-a57d-be80-a97d660ede01?restype=container",
+      "ResponseBody": "1XuD0GKIbxyp1RLTtyieHiRv6sY2b\u002BH/GTkgD1wVHy9OmhxEHMwE1tn4e3e9y658qOOM2Dfpt2WZhLYpZ1\u002B/lLXihR0MWQFXaxTtPfRqQU6Lo2d5iEf4ZOK3q5gV2m56OefB20WQcE7hNGwj/HlwLkNonsP3Rgtu6iA6Va1oQpClcgQMqGYI\u002BjMYl1Pa1WhpRnxVrTyqgvLbU/AkVhuhePLcfYl1Y4bdX6SQ36\u002B3kxS40Q8wE5RU\u002BvARMFR146MYdx5h/lfe8\u002BL2eE6XGqNDJMDcbIULcGVeh4KZZDIyZ3wAeGeRVpS92d4sOptGvOBMzQyUmXceDAa4AnbVRY6vxBDSlqE7ss0rHpKn3zXKGMqiTJcmnc4E4mxh2FQd6JNPfXaKdCY/ERo/aHrkdy3R7uqsMvj3iSZBzbQ12tp5DTb/V2K/P6OkYzt85jRUIGs/kOlpcbWbWPNQSadyCTdAxVtD5R/KEa9GB8\u002B9eqLx7KxI9krwD5uBY/5ub/b8MlkEOyHZETtMdH46Imrl3d1RXlz6KRPtULW/woEgXKK5SdV2uD6BF9tw/IHLte0xnIYhHRCZAghFF\u002BtrGk\u002B6KxfbgdmUbiSez0aAii2RIZrIjSX7/z6SH0fMMKFTFv2MtdBp8DMUnS1hgk3JGHfbtPZQoowpvyzYSWKRxz6DS7lI9NRcJzBmtPD4mn3xyAbP8XyrA3NwY/akkafRgtXv3jaUgCSif4zF6e2cMCWu54BbwdbB10hF2JHet5aJlDIaCbtGXEfiLXLv5hmG1DLQ9akmdsD/LQbuT6iSxMf2O1S7gidpaIs4eJRk0vEuvwRfDcHtYh5xG9y1VwyeUGiq\u002BarEylEKZ40d7f4smlsVwJCkM7YGCNg2SmZLtBB/micruthGafSyVKYz0HQfRICBoJd7\u002Bh2yo/DSjoDrv7N8nVPXAOCCz1ac8t4P0jhjFwXlyhR5BJ8KeBbnc9t0x5XztzIhSESg/tBA3wc\u002Bo9C4bnZ6BfSfApmzzIfJmlt7JytJGxsFQs/BRctDOSWYy9VGLwVk\u002BcGgVLSZbXu81mR0xbfc9Ye1siunub8pW8l0GwCyg2pWFi5pqMdmbNVTBG5nznRuu9ZOkH3ZvT8Cd/jrJVF7ClP5Hq6Ick2/TkVWVLRQwY1VBV8qY/LtfVnuZzDOe0eD2PobbbDF5UiIjkE3gmmKsbVrlR/xUKZgDKFVmQsc8dP\u002B0nu5NVTcjyAWodWwtvrwY7V6YuUokodUumEPb0w9bJxuObDt0XthjgX\u002B2q/Rr1WmZTVWoY7t1UDzZXvyzSDU2TU4QnxKApI6GdPfKbfYgwoLaAoW5soOgGNv\u002BWsAbsDlKgB6mG3ZXGKiG4i7DqyIGw=="
+    },
+    {
+      "RequestUri": "https://seannse.blob.core.windows.net/test-filesystem-c0a5bfa4-1f71-bf6a-3869-aa5289014ec5?restype=container",
       "RequestMethod": "DELETE",
       "RequestHeaders": {
         "Accept": "application/xml",
         "Authorization": "Sanitized",
-<<<<<<< HEAD
-        "traceparent": "00-5da8c11b99c72a44a4b38fba2383e700-48a6fe85979b2747-00",
-        "User-Agent": [
-          "azsdk-net-Storage.Files.DataLake/12.7.0-alpha.20210202.1",
-          "(.NET Framework 4.8.4250.0; Microsoft Windows 10.0.19042 )"
-        ],
-        "x-ms-client-request-id": "ec389e8d-4919-f18d-3120-305b14fb8800",
-        "x-ms-date": "Wed, 03 Feb 2021 02:10:36 GMT",
-=======
-        "traceparent": "00-b472b92bca75fc43954efb682a0bf528-7b3e8b6c2082ce4e-00",
-        "User-Agent": [
-          "azsdk-net-Storage.Files.DataLake/12.7.0-alpha.20210217.1",
-          "(.NET 5.0.3; Microsoft Windows 10.0.19042)"
-        ],
-        "x-ms-client-request-id": "ec389e8d-4919-f18d-3120-305b14fb8800",
-        "x-ms-date": "Wed, 17 Feb 2021 22:31:27 GMT",
->>>>>>> 1814567d
+        "traceparent": "00-adbb925d38e6f24c955a6ba55085fd46-9417e678f1fc1144-00",
+        "User-Agent": [
+          "azsdk-net-Storage.Files.DataLake/12.7.0-alpha.20210219.1",
+          "(.NET 5.0.3; Microsoft Windows 10.0.19041)"
+        ],
+        "x-ms-client-request-id": "338fdc16-d13f-25a6-6b6d-05ae28d34c65",
+        "x-ms-date": "Fri, 19 Feb 2021 19:11:50 GMT",
         "x-ms-return-client-request-id": "true",
         "x-ms-version": "2020-06-12"
       },
@@ -334,28 +210,20 @@
       "StatusCode": 202,
       "ResponseHeaders": {
         "Content-Length": "0",
-<<<<<<< HEAD
-        "Date": "Wed, 03 Feb 2021 02:10:36 GMT",
-=======
-        "Date": "Wed, 17 Feb 2021 22:31:26 GMT",
->>>>>>> 1814567d
+        "Date": "Fri, 19 Feb 2021 19:11:49 GMT",
         "Server": [
           "Windows-Azure-Blob/1.0",
           "Microsoft-HTTPAPI/2.0"
         ],
-        "x-ms-client-request-id": "ec389e8d-4919-f18d-3120-305b14fb8800",
-<<<<<<< HEAD
-        "x-ms-request-id": "d64a1509-f01e-0021-2bd1-f95b24000000",
-=======
-        "x-ms-request-id": "89e9fe8e-301e-003e-1e7c-05e820000000",
->>>>>>> 1814567d
+        "x-ms-client-request-id": "338fdc16-d13f-25a6-6b6d-05ae28d34c65",
+        "x-ms-request-id": "2e6961ef-201e-00a4-6cf3-0676f9000000",
         "x-ms-version": "2020-06-12"
       },
       "ResponseBody": []
     }
   ],
   "Variables": {
-    "RandomSeed": "1259401429",
+    "RandomSeed": "1064911457",
     "Storage_TestConfigHierarchicalNamespace": "NamespaceTenant\nseannse\nU2FuaXRpemVk\nhttps://seannse.blob.core.windows.net\nhttps://seannse.file.core.windows.net\nhttps://seannse.queue.core.windows.net\nhttps://seannse.table.core.windows.net\n\n\n\n\nhttps://seannse-secondary.blob.core.windows.net\nhttps://seannse-secondary.file.core.windows.net\nhttps://seannse-secondary.queue.core.windows.net\nhttps://seannse-secondary.table.core.windows.net\n68390a19-a643-458b-b726-408abf67b4fc\nSanitized\n72f988bf-86f1-41af-91ab-2d7cd011db47\nhttps://login.microsoftonline.com/\nCloud\nBlobEndpoint=https://seannse.blob.core.windows.net/;QueueEndpoint=https://seannse.queue.core.windows.net/;FileEndpoint=https://seannse.file.core.windows.net/;BlobSecondaryEndpoint=https://seannse-secondary.blob.core.windows.net/;QueueSecondaryEndpoint=https://seannse-secondary.queue.core.windows.net/;FileSecondaryEndpoint=https://seannse-secondary.file.core.windows.net/;AccountName=seannse;AccountKey=Sanitized\n"
   }
 }