--- conflicted
+++ resolved
@@ -1,30 +1,19 @@
 {
   "Entries": [
     {
-      "RequestUri": "https://seannse.blob.core.windows.net/test-filesystem-a67ff8bb-7c22-3fc8-0113-0ebf0ee7b8ae?restype=container",
+      "RequestUri": "https://seannse.blob.core.windows.net/test-filesystem-93d44fdb-7141-1832-5502-5c0ebeb08cf2?restype=container",
       "RequestMethod": "PUT",
       "RequestHeaders": {
         "Accept": "application/xml",
         "Authorization": "Sanitized",
-<<<<<<< HEAD
-        "traceparent": "00-b2f46f050537864ea3f48095dbbcbb46-eb0534d91fe3cd4f-00",
-        "User-Agent": [
-          "azsdk-net-Storage.Files.DataLake/12.7.0-alpha.20210202.1",
-          "(.NET Framework 4.8.4250.0; Microsoft Windows 10.0.19042 )"
+        "traceparent": "00-14b2555fc397c64e86bef70ae730f23d-54b14cfb3acfe846-00",
+        "User-Agent": [
+          "azsdk-net-Storage.Files.DataLake/12.7.0-alpha.20210219.1",
+          "(.NET 5.0.3; Microsoft Windows 10.0.19041)"
         ],
         "x-ms-blob-public-access": "container",
-        "x-ms-client-request-id": "56e4a93b-2f04-b48a-380d-38b5b4600f76",
-        "x-ms-date": "Wed, 03 Feb 2021 02:11:48 GMT",
-=======
-        "traceparent": "00-855339afd8b71c45a69debd1197f49c0-d47c85f8a5a6074e-00",
-        "User-Agent": [
-          "azsdk-net-Storage.Files.DataLake/12.7.0-alpha.20210217.1",
-          "(.NET 5.0.3; Microsoft Windows 10.0.19042)"
-        ],
-        "x-ms-blob-public-access": "container",
-        "x-ms-client-request-id": "56e4a93b-2f04-b48a-380d-38b5b4600f76",
-        "x-ms-date": "Wed, 17 Feb 2021 22:27:38 GMT",
->>>>>>> 1814567d
+        "x-ms-client-request-id": "0a8588db-797e-6e0e-0e19-a7778153f60e",
+        "x-ms-date": "Fri, 19 Feb 2021 19:10:01 GMT",
         "x-ms-return-client-request-id": "true",
         "x-ms-version": "2020-06-12"
       },
@@ -32,53 +21,33 @@
       "StatusCode": 201,
       "ResponseHeaders": {
         "Content-Length": "0",
-<<<<<<< HEAD
-        "Date": "Wed, 03 Feb 2021 02:11:48 GMT",
-        "ETag": "\u00220x8D8C7E910ED2BB6\u0022",
-        "Last-Modified": "Wed, 03 Feb 2021 02:11:49 GMT",
-=======
-        "Date": "Wed, 17 Feb 2021 22:27:38 GMT",
-        "ETag": "\u00220x8D8D3933BB405B0\u0022",
-        "Last-Modified": "Wed, 17 Feb 2021 22:27:38 GMT",
->>>>>>> 1814567d
-        "Server": [
-          "Windows-Azure-Blob/1.0",
-          "Microsoft-HTTPAPI/2.0"
-        ],
-        "x-ms-client-request-id": "56e4a93b-2f04-b48a-380d-38b5b4600f76",
-<<<<<<< HEAD
-        "x-ms-request-id": "fee5dfd3-e01e-0084-5dd1-f90d5e000000",
-=======
-        "x-ms-request-id": "9a3a3d56-601e-0033-557c-0520f4000000",
->>>>>>> 1814567d
+        "Date": "Fri, 19 Feb 2021 19:10:00 GMT",
+        "ETag": "\u00220x8D8D509F4B3DD4B\u0022",
+        "Last-Modified": "Fri, 19 Feb 2021 19:10:00 GMT",
+        "Server": [
+          "Windows-Azure-Blob/1.0",
+          "Microsoft-HTTPAPI/2.0"
+        ],
+        "x-ms-client-request-id": "0a8588db-797e-6e0e-0e19-a7778153f60e",
+        "x-ms-request-id": "2e652e6b-201e-00a4-1ff2-0676f9000000",
         "x-ms-version": "2020-06-12"
       },
       "ResponseBody": []
     },
     {
-      "RequestUri": "https://seannse.dfs.core.windows.net/test-filesystem-a67ff8bb-7c22-3fc8-0113-0ebf0ee7b8ae/test-file-c3369f92-d238-f8be-0b53-f755a6bd4c01?resource=file",
+      "RequestUri": "https://seannse.dfs.core.windows.net/test-filesystem-93d44fdb-7141-1832-5502-5c0ebeb08cf2/test-file-1e5f18bc-f177-adf0-9cf9-8796e4fabe09?resource=file",
       "RequestMethod": "PUT",
       "RequestHeaders": {
         "Accept": "application/json",
         "Authorization": "Sanitized",
         "If-None-Match": "*",
-<<<<<<< HEAD
-        "traceparent": "00-5c838f072ab54e46a6f7ba7c4c2ffdd6-e51a94920bb94c44-00",
-        "User-Agent": [
-          "azsdk-net-Storage.Files.DataLake/12.7.0-alpha.20210202.1",
-          "(.NET Framework 4.8.4250.0; Microsoft Windows 10.0.19042 )"
-        ],
-        "x-ms-client-request-id": "10f29ffe-94d4-ab05-d432-cb3403cfc8ce",
-        "x-ms-date": "Wed, 03 Feb 2021 02:11:49 GMT",
-=======
-        "traceparent": "00-5d89e1152d74014f83fff3dc6ba58039-8e24d7f169b6ca49-00",
-        "User-Agent": [
-          "azsdk-net-Storage.Files.DataLake/12.7.0-alpha.20210217.1",
-          "(.NET 5.0.3; Microsoft Windows 10.0.19042)"
-        ],
-        "x-ms-client-request-id": "10f29ffe-94d4-ab05-d432-cb3403cfc8ce",
-        "x-ms-date": "Wed, 17 Feb 2021 22:27:38 GMT",
->>>>>>> 1814567d
+        "traceparent": "00-6159cf2101d0b047863a5e295a7ec9b5-e8fb4182e028ad48-00",
+        "User-Agent": [
+          "azsdk-net-Storage.Files.DataLake/12.7.0-alpha.20210219.1",
+          "(.NET 5.0.3; Microsoft Windows 10.0.19041)"
+        ],
+        "x-ms-client-request-id": "962d1136-9c1e-a937-9a68-72549cb64087",
+        "x-ms-date": "Fri, 19 Feb 2021 19:10:01 GMT",
         "x-ms-return-client-request-id": "true",
         "x-ms-version": "2020-06-12"
       },
@@ -86,191 +55,124 @@
       "StatusCode": 201,
       "ResponseHeaders": {
         "Content-Length": "0",
-<<<<<<< HEAD
-        "Date": "Wed, 03 Feb 2021 02:11:49 GMT",
-        "ETag": "\u00220x8D8C7E91124C58E\u0022",
-        "Last-Modified": "Wed, 03 Feb 2021 02:11:50 GMT",
-=======
-        "Date": "Wed, 17 Feb 2021 22:27:38 GMT",
-        "ETag": "\u00220x8D8D3933C1AF674\u0022",
-        "Last-Modified": "Wed, 17 Feb 2021 22:27:39 GMT",
->>>>>>> 1814567d
+        "Date": "Fri, 19 Feb 2021 19:10:00 GMT",
+        "ETag": "\u00220x8D8D509F4C37C1E\u0022",
+        "Last-Modified": "Fri, 19 Feb 2021 19:10:01 GMT",
         "Server": [
           "Windows-Azure-HDFS/1.0",
           "Microsoft-HTTPAPI/2.0"
         ],
-        "x-ms-client-request-id": "10f29ffe-94d4-ab05-d432-cb3403cfc8ce",
-<<<<<<< HEAD
-        "x-ms-request-id": "adc577c6-301f-002e-13d1-f92d48000000",
-=======
-        "x-ms-request-id": "5ba789a2-601f-0041-137c-0527bb000000",
->>>>>>> 1814567d
+        "x-ms-client-request-id": "962d1136-9c1e-a937-9a68-72549cb64087",
+        "x-ms-request-id": "6f4b20ee-e01f-004f-62f2-060e0b000000",
         "x-ms-version": "2020-06-12"
       },
       "ResponseBody": []
     },
     {
-      "RequestUri": "https://seannse.dfs.core.windows.net/test-filesystem-a67ff8bb-7c22-3fc8-0113-0ebf0ee7b8ae/test-file-c3369f92-d238-f8be-0b53-f755a6bd4c01?action=append\u0026position=0",
+      "RequestUri": "https://seannse.dfs.core.windows.net/test-filesystem-93d44fdb-7141-1832-5502-5c0ebeb08cf2/test-file-1e5f18bc-f177-adf0-9cf9-8796e4fabe09?action=append\u0026position=0",
       "RequestMethod": "PATCH",
       "RequestHeaders": {
         "Accept": "application/json",
         "Authorization": "Sanitized",
-<<<<<<< HEAD
-        "Content-Length": "1887",
+        "Content-Length": "1822",
         "Content-Type": "application/json",
-        "traceparent": "00-48d123f025ea1a4ab98d925425224417-270d6fa6f5de444f-00",
-        "User-Agent": [
-          "azsdk-net-Storage.Files.DataLake/12.7.0-alpha.20210202.1",
-          "(.NET Framework 4.8.4250.0; Microsoft Windows 10.0.19042 )"
-        ],
-        "x-ms-client-request-id": "0757495b-3bca-832d-21a0-4d3cd9236ed7",
-        "x-ms-date": "Wed, 03 Feb 2021 02:11:49 GMT",
-=======
-        "Content-Length": "1024",
-        "traceparent": "00-4c939333402f524c9e5c8863528eced9-9d523dd9a70fb945-00",
-        "User-Agent": [
-          "azsdk-net-Storage.Files.DataLake/12.7.0-alpha.20210217.1",
-          "(.NET 5.0.3; Microsoft Windows 10.0.19042)"
-        ],
-        "x-ms-client-request-id": "0757495b-3bca-832d-21a0-4d3cd9236ed7",
-        "x-ms-date": "Wed, 17 Feb 2021 22:27:39 GMT",
->>>>>>> 1814567d
+        "traceparent": "00-d0b9a37756e07a43813dc58159e06d88-43d96ee662d16d49-00",
+        "User-Agent": [
+          "azsdk-net-Storage.Files.DataLake/12.7.0-alpha.20210219.1",
+          "(.NET 5.0.3; Microsoft Windows 10.0.19041)"
+        ],
+        "x-ms-client-request-id": "d260f29a-28cd-8fea-0c46-8d232d3f75cb",
+        "x-ms-date": "Fri, 19 Feb 2021 19:10:01 GMT",
         "x-ms-return-client-request-id": "true",
         "x-ms-version": "2020-06-12"
       },
       "RequestBody": [
-        "\u000EC\u0010[\uFFFD]\uFFFDt.\uFFFDx\uFFFD\uFFFDb\uFFFD\u0404\uFFFDd\u0002b\uFFFD\uFFFD\uFFFD\uFFFD-\u06D4\u039C\uFFFD\uFFFD\n",
-        "\uFFFDZ\u8A18K\uFFFD\uFFFD\u05A5\u0011\uFFFDj\uFFFD\uFFFD\uFFFD/\u072As\uFFFD\uFFFD]w\uFFFDv\uFFFDY\uFFFD\uFFFD\uFFFD\uFFFD\uFFFD\uFFFD\uFFFD;\uFFFD\uFFFD\uFFFD\u0018\f\uFFFD\uFFFD\r",
-        "\uFFFD2\uFFFD1\uFFFD\uFFFDl\uFFFD\uFFFD?\uFFFD\uFFFDp\uFFFD!\u025C\u003CD\uFFFD3\u0248\uFFFDg\uFFFDS\uFFFDg\u002B\uFFFDO\uFFFD\u00F3Og\uFFFD$\uFFFD\uFFFDY\uFFFD\uFFFD=w*\uFFFDNoC\uFFFD5\uFFFDi:R\uFFFD\uFFFD\u0019\uFFFD]/\u00136\uFFFD\uFFFD\uFFFDmy5\u007F \uFFFDEp\uFFFD\u0012)\uFFFD)%B\uFFFD\uFFFD8\u001A\tYy\uFFFD\uFFFD\uFFFD\u000B\uFFFD\uFFFD)\uFFFD\uFFFD\uFFFD\uFFFD;\\\uFFFD:\uFFFDnIW\uFFFDU@ad\uFFFD\uFFFD\u001B8\u002B\uFFFD\uFFFD\uFFFD\uFFFD\uFFFD|Y\uFFFD\u0014\uFFFDGU{\uFFFD\uFFFD\uFFFD\uFFFDm\uFFFD#\uFFFD\u0431\u0060$\uFFFDyl\u001C2u\uFFFDc\uFFFD\uFFFD\uFFFDhX\uFFFD\u0016Y[\uFFFD\uFFFD\uFFFD\uFFFD\u020C\u0000\u0001\uFFFDz\b3\uFFFD\u000F4\uFFFD\uFFFD\uFFFD@\uFFFD\uFFFD@U\uFFFD\uFFFD\uFFFDH\u0060\u0015\uFFFD\r",
-        "pt\u000E\uFFFD$\uFFFD\uFFFD\uFFFD\u001B1\uFFFDv[d8\uFFFDq\uFFFD\uFFFD\u0000\uFFFDa\uFFFDb[\r",
-        "\uFFFD*\uFFFD\uFFFD\uFFFD\uFFFD\uFFFD\uFFFD\uFFFDN\u0000\uFFFD\uFFFD\uFFFD.\u0060\u070Ax\u0796\u007Fe\f\uFFFD\uFFFD}\uFFFD8\u000F\u056CR\u0017\u0017\uFFFD\u003Ec\uFFFD0\uFFFD\u0060\uFFFD\uFFFD\uFFFD\uFFFD\uFFFD\uFFFD\uFFFDt\uFFFD\u0014\uFFFD|v\u0060\u0155\uFFFD\uFFFD\u0019\uFFFD\u00B4yT3\uFFFD\uFFFD\uFFFD\u0022x\uFFFDG\u00045\uFFFD{/\uFFFD\u06EE\n",
-        "\u00C9\uFFFD\uFFFD\u0561\uFFFD\u00A9\uFFFD\uFFFD\u0017\u0019\uFFFD\uFFFDp\uFFFD\uFFFDX\u001E\u002BR\f\u001A\uFFFDw@\uFFFDIe\uFFFD\uFFFDk\uFFFD\uFFFD*\uFFFD\uFFFD]\uFFFD\uFFFD\uFFFDx\uFFFDC0\uFFFD\uFFFD\u000B\uFFFD4\uFFFD\uFFFD\uFFFDp}\uFFFD\u001F]\u00604xD\uFFFD\uFFFD\uFFFDd\uFFFD\u00B7\uFFFDZe\u0022F\uFFFD\u0016\uFFFDr\uFFFD\uFFFD\uFFFD=\uFFFD\uFFFDy\uFFFD\u058E\uFFFD\u0012q\uFFFD\uFFFD\uFFFDk4e\uFFFD\uFFFD\uFFFD\uFFFD/T\uFFFD\uFFFD\u001Em\uFFFD\uFFFDf\u03ED\u0437\uFFFD:\uFFFD\uFFFD@\u040D\u0011\u0016\uFFFD\uFFFDZ\uFFFD\\\u06A5\uFFFDM\uFFFD\u0006\uFFFD\u0060\uFFFD\u0010\uFFFDZm\u003E\uFFFDEC\uFFFD.\uFFFD!1\uFFFD\uFFFDH\uFFFD\uFFFD\uFFFD\u0019\uFFFD(\u007FL\u0010\uFFFD\uD998\uDCBE\uFFFD\u0005DPt\uFFFD\uFFFDbO\u001A\uFFFDa\uFFFD\u002B\uFFFD:\uFFFD\uFFFD\u001B\u0004:\r",
-        "\uFFFDG:\uFFFDd\u000E]\uFFFD\u0005\uFFFD\uFFFD\u0005d\uFFFD\uFFFD\uFFFD;\uFFFDbP\uFFFD\uFFFDHMfTU\uFFFD\u0013\uFFFD\uFFFD}\uFFFD\uFFFD:\uFFFD\u0016\uFFFD\uFFFD\uFFFD\u0005\uFFFD\u0014@\uFFFD\uFFFD\uFFFD ]\u027As\uFFFD\uFFFDc\uFFFD\uFFFD\uFFFD\u0010\uFFFD\uFFFDm\t\uFFFDC\uFFFD\uFFFD\uFFFD\uFFFD\u026E\u001E\uFFFDK\u0737\u0007\uFFFD\uFFFD\uFFFD5xIA\u0026\u06DAY;\uFFFD)\n",
-        "x\u001E~_\n",
-        "K]; \uFFFD|\u0000\u000BU\u0016\uFFFD\uFFFDF\uFFFD?\u05C3\uFFFD\u000E$\uFFFD\uFFFDg\uFFFDM_\u27E4\uFFFDl\uFFFD|\uFFFD\uFFFDOok\uFFFD\uFFFDI5\uFFFD\uFFFD\uFFFD\uFFFD\uFFFD\u0007\uFFFD3\uFFFD\uFFFDo;B}\uFFFDT\uFFFD$\uFFFD\u0060g\uFFFD\uFFFD\uFFFD\u000B\uFFFD:\uFFFDh\u0017\uFFFD\u0013\u0693\uFFFD\uFFFD\uFFFD{k\u06F5p\uFFFD\uFFFD]@j?Z\u001A\uFFFD\uFFFDa\uFFFD\uFFFD\u0022\u001A\u002B\uFFFDZ\uFFFD\uFFFD\uFFFD\uFFFD\uFFFD\\\u0060\uFFFD\uFFFDRkX\uFFFD\uFFFD\uFFFD\uFFFD\uFFFD\uFFFDs\uFFFD/\uFFFD\uFFFDN\u007FH\uFFFD\uFFFD\uFFFD\u0688\uFFFD\uFFFD\u0010\u000E\uFFFD\uFFFD\uFFFD\n",
-        "\u0001\u0EFE\b\uFFFD@\u0462?\uFFFD#A\uFFFD\uFFFD\u002B\uFFFDe}^\u007F\uFFFDo\uFFFD\u026D\uFFFD\uFFFD\uFFFD\uFFFDQ\u002B\uFFFDq\uFFFDt\u003C\uFFFD\uFFFD?v\u000E\uFFFD\uFFFDF\u0005\uFFFD\uFFFD=U\u0027t\uFFFDVp\uFFFD\u0019\u003E\u0001\uFFFD\u0027\uFFFDP\uFFFD\uFFFDsG\u0012\uFFFD\uFFFD\uFFFD\uFFFD\u001F\t\uFFFD\uFFFD\uFFFD\uE0A7\uFFFD\uFFFDr\uFFFD)\uFFFDC\u001Ay\uFFFD#M\uFFFD\uFFFDN\u001Bai\uFFFD\u04FE\uFFFD-\uFFFD|IU\uFFFD\uFFFD\uFFFD\uFFFD\u002B\uFFFDY\uFFFDb\u007F\uFFFD[@/,\uFFFD\u0014q\uFFFD@{\uFFFD\uFFFD[\uFFFD.\uFFFD\uFFFDI\uFFFD\uFFFD\u001C\uFFFDa\uFFFD_\uFFFD\uFFFD\uFFFD\uFFFDC\uFFFD\uB6EB\r",
-        "~\uFFFD\uFFFD\u000B\u00197\uFFFD\t\uFFFD\uFFFD:WB\uFFFD\fpe\u02F5\uFFFD{\uFFFDm\uFFFD\uFFFDFy\uFFFD\uFFFD\uFFFD\uFFFD\u4C05\uFFFD\n",
-        "X\u003E~\uFFFD\u002B\u05C7\uFFFD%o\uFFFD\uFFFD\uFFFD\u04CF \uFFFD\u0011"
+        "\uFFFD\u0014\uFFFD\uFFFDA\uFFFD\u003E\uFFFDqc\u0004A\uFFFD,*\uFFFD\uFFFD35\u002B\uFFFDsE\uFFFD\n",
+        "\u0015F\uFFFD-\uFFFD\uFFFDF\u0022\uFFFD\u0580tM\uFFFD\uFFFDF_\r",
+        "\u0015\n",
+        "-\\\uFFFD|\uFFFD\uFFFD\u001F\uFFFD\uFFFD\u0001\uFFFDee\uFFFD\u002BhJ|\uFFFD\uFFFD\uFFFD\u001F\uFFFDU\uFFFD04\uFFFD[\uFFFD\u0022f0y\u0779Yw[\u1F05?\uFFFD6\u001B\u000F\uFFFDnq\uFFFD\uFFFD|\uFFFDL\r",
+        "\uFFFD\uFFFD\u04A2\u02C6f\uFFFD\uFFFD95\uFFFDr\u000F\uFFFD!\uFFFD\uFFFD8\uFFFD\u001F\uFFFD j*\uFFFD\uFFFD\u003E\uFFFD,\uFFFD\u0012\u00A5\uFFFD\u00166\u001F@\u001C\uFFFD\uFFFD##\uFFFDb*\uFFFD\uFFFD\uFFFD\u0013,\uFFFDxD\uFFFD\u0060[|\u0016\uFFFDO\uFFFD\uFFFD\uFFFD_M,h\uFFFD\uFFFD\u0019\uFFFD\uFFFD\u0022\uFFFD\uFFFDG.\uFFFD\uFFFD|\u001C\uFFFD\u0019\uFFFD\u0026Ia6\uFFFD\u06A2*{\uFFFDScL\uFFFD\u0015\uFFFDY5/\uFFFD\uFFFDMU\uFFFD\uFFFD\u0019-\uFFFDX$2\uFFFD\uFFFD49\u0003\uFFFD1\uFFFDwu#uU\uFFFD\uFFFD\uFFFDp\uFFFD\u0022\uFFFD\u001F\u0015\uFFFD\uFFFD\u0172\uFFFD\uFFFD\uFFFD\uFFFDV{\uFFFD\uFFFD\u0018c\u00121(Sv\uFFFD\u0018*\uFFFDF\uFFFD\u001E\uFFFD\uFFFD\uFFFD\u0002J\u0005\uFFFD\u001E\u0060\u000F\u0006\u007FE\u000B\u02A2\uFFFD\uFFFD\uFFFD\uFFFD\uFFFD/^\uFFFD\uFFFD\uFFFD8\uFFFD\uFFFD\uFFFD\u0013\u007F\uFFFD}\u0012\u0027:T0\uFFFD6\uFFFD\u0002\u0003\u002B\uFFFD\u000Ej\uFFFDu^\uFFFD\u0010\u003Ck\u0026\b\b\uFFFD\uFFFD\uFFFD!\uFFFD\uFFFD\uFFFD\uFFFD\uFFFD\uFFFD\uFFFDgw\uFFFD\u001E\uFFFD\uFFFD-[cP\uFFFD\uFFFD\uFFFDO-\uFFFDA\uFFFD\u00001Lx\uFFFDL\uFFFDN\u0007\uFFFD\uFFFDGq\u0015\r",
+        "\uFFFD\u001CpkR\u003E\u02E5\uFFFD2\uFFFD\u0006\uFFFDd\u0396\u0002\uFFFDQ\uFFFD6\u002BQSW\u0010\uFFFDS\uFFFD\u0060=\\\uFFFDzh\u0010\u007FJ\uFFFDh5\uFFFD\uFFFDF\uFFFDF?\uFFFD9\u000E\uFFFD\uFFFD r\u05FB\uFFFD\u001C\u0014B\u0060w\uFFFDW\uFFFD\uFFFD7\u001E\uFFFD\uFFFD\u0016\uFFFD\uFFFD\uFFFDl\uFFFD\uFFFD\n",
+        "\uFFFD\u0011\uFFFD\uFFFD\u001A\uFFFDs{;\\\uFFFD\uFFFDEc5\uFFFD\b\uFFFD\uFFFD\u003CQ(\u000F!\uFFFD{\uFFFD4\u002B7\u0006-#\uFFFD\uFFFD\u0002pl]7\uFFFDxg\uFFFD{Nx\uFFFD\uFFFD\uFFFD\uFFFD\u0005[\uFFFD_\u0002\uFFFD\u0005\uFFFD\uFFFD\u003EP\u0004Uu\uFFFD\uFFFD\uFFFD2\u003C\uFFFDalW\uFFFD\uFFFD4\uFFFD\uFFFD\u0002E\uFFFDAVX\u0027\uFFFD\u00075\u0000\uFFFDf\uFFFD\uFFFD\uFFFD(b\uFFFD\u0005\uFFFD\uFFFD\uFFFDP\uFFFDDL\uFFFD\u0003\u07DE\uFFFD\n",
+        "f\uFFFDq\uFFFD\u000E\uFFFD\uFFFDM\uFFFD|\uFFFD2{5\uFFFD\uBC70^\uFFFD\uFFFD\uFFFD\u000E\u0060a\uFFFD\u0011\u000B\uFFFD\uFFFD\u0027\uFFFD2\uFFFD\u0000\u0022\u000E\u0018\u0019\uFFFD\uFFFD\uFFFD\u0003wL\u001D1\u000F\uFFFD\uFFFDR/@\u001Fj\uFFFD\uFFFD\u0011\u002Bz\uFFFD\uFFFD\uFFFDU\u0002\uFFFD\uFFFD4\uFFFD\u0758\uFFFD\uFFFD\u0027\uFFFD\u0597\u0014Cb\u0001a\uFFFDr\uFFFDV\u0013Kt\uFFFD\uFFFD\uFFFD\u0016\uFFFD\uFFFD\u0006!I\u001Dk\uFFFD)\u03F9\uFFFD\uFFFD\uFFFD\uFFFD\uFFFD\uFFFD\uFFFD\uFFFD\u0017\uFFFD\uFFFD\u070B\\\uFFFD\uFFFD{\uFFFD\uFFFD\uFFFD\uFFFD\uFFFD\uFFFD\uFFFD\uFFFDv\uFFFD%\uFFFD\u00267\u0012\uFFFDa\uFFFD\u001B\u023E\uFFFD\uFFFD\u0004\uFFFD{\u0004\u001Dz\u015E1\uFFFD\u001A?\uFFFD\r",
+        "\uFFFD\u0001e\uFFFD\uFFFD~3\uFFFD\u001FtY\uFFFD\uFFFD\uFFFD\uFFFD\u0472\u0001I\uFFFDr\u0018\uFFFD\uFFFDU\uFFFD\u002B\uFFFD\u0007\f\uFFFD#\uFFFD\u00BF\uFFFD3\uFFFD\u0022\uFFFDAf\u0006\uFFFDS\uFFFD\u0274_\u003C\u0018\uFFFD\u000Ef\u002B\uFFFD\uFFFD\u00CF\uFFFD\u0007\uFFFD\u0018ha\uFFFD\u00278*\u001B\u007F(\u0027\u0014e\u000B\u0012\uFFFD}\uFFFD\uFFFDv\uFFFD\uFFFD\uFFFD\u0002\u0014E\uFFFD\uFFFD\uFFFDpIT\uFFFDsN\uFFFDI\uFFFD\uFFFD\uFFFD\uFFFDD\uFFFD\uFFFD\uFFFD\uFFFD\u0000 \uFFFD\uFFFDE\uFFFD\uFFFD9Lu^\uFFFD\uFFFDT\u003C\u000E\uFFFD\uFFFDP\uFFFDt\uFFFD\uFFFD,U\uFFFDP\r",
+        "\u00034\u0019Dw\uFFFD\uFFFD*gm39\u0001\u0027\uFFFD\u001B\uFFFD\uFFFD5\u0007\uFFFD\u0010\uFFFD\uFFFD\r",
+        "bbYu\uFFFD\uFFFD\uFFFD\uFFFD?q*x\uFFFD*TQ\uFFFDwe\u001D\uFFFD\uFFFDL\uFFFD\uFFFD\uFFFDe\uFFFDH^\uFFFD9o7\u0014\uFFFD\uFFFD\uFFFD\uFFFD\u070EO\u00B6\uFFFD\uFFFD\u0001\uFFFD\uFFFD\u0298\uFFFD\uFFFDS\uFFFD\u0015\uFFFD\uFFFD\u0027*\uFFFD\uFFFD~\uFFFD\be\u0015\uFFFD\uFFFD/\u0188\uFFFDj\uFFFD\uFFFD\uFFFD\u0011\uFFFD\uFFFD\u0592\uFFFDZ\uFFFD\uFFFD\uFFFDl\uFFFD\uFFFD\uDAE7\uDCA2\uFFFD\uFFFD7\u03DA\uFFFD\uFFFD(\uFFFD\uFFFD\uFFFD\f\uFFFD\uFFFD~\uFFFD\uFFFD\uFFFD\uFFFD\u0016\u000EM$M%\uFFFD\uFFFD0\uFFFD\u003C\u003C\uFFFD\uFFFD"
       ],
       "StatusCode": 202,
       "ResponseHeaders": {
         "Content-Length": "0",
-<<<<<<< HEAD
-        "Date": "Wed, 03 Feb 2021 02:11:49 GMT",
-=======
-        "Date": "Wed, 17 Feb 2021 22:27:38 GMT",
->>>>>>> 1814567d
+        "Date": "Fri, 19 Feb 2021 19:10:00 GMT",
         "Server": [
           "Windows-Azure-HDFS/1.0",
           "Microsoft-HTTPAPI/2.0"
         ],
-        "x-ms-client-request-id": "0757495b-3bca-832d-21a0-4d3cd9236ed7",
-<<<<<<< HEAD
-        "x-ms-request-id": "adc577ce-301f-002e-1bd1-f92d48000000",
-=======
-        "x-ms-request-id": "5ba789c1-601f-0041-327c-0527bb000000",
->>>>>>> 1814567d
+        "x-ms-client-request-id": "d260f29a-28cd-8fea-0c46-8d232d3f75cb",
+        "x-ms-request-id": "6f4b2103-e01f-004f-77f2-060e0b000000",
         "x-ms-request-server-encrypted": "true",
         "x-ms-version": "2020-06-12"
       },
       "ResponseBody": []
     },
     {
-      "RequestUri": "https://seannse.dfs.core.windows.net/test-filesystem-a67ff8bb-7c22-3fc8-0113-0ebf0ee7b8ae/test-file-c3369f92-d238-f8be-0b53-f755a6bd4c01?action=flush\u0026position=1024",
+      "RequestUri": "https://seannse.dfs.core.windows.net/test-filesystem-93d44fdb-7141-1832-5502-5c0ebeb08cf2/test-file-1e5f18bc-f177-adf0-9cf9-8796e4fabe09?action=flush\u0026position=1024",
       "RequestMethod": "PATCH",
       "RequestHeaders": {
         "Accept": "application/json",
         "Authorization": "Sanitized",
-<<<<<<< HEAD
-        "traceparent": "00-0ba923ff0e9a2b43a9b80f9ac0de2859-a0c46e42f04ae44f-00",
-        "User-Agent": [
-          "azsdk-net-Storage.Files.DataLake/12.7.0-alpha.20210202.1",
-          "(.NET Framework 4.8.4250.0; Microsoft Windows 10.0.19042 )"
-        ],
-        "x-ms-client-request-id": "bad8e9ad-c178-7304-5537-463375661524",
-        "x-ms-date": "Wed, 03 Feb 2021 02:11:49 GMT",
-=======
+        "traceparent": "00-b836b45261206f4ba48acea83c4306c4-cf5390124475bb41-00",
+        "User-Agent": [
+          "azsdk-net-Storage.Files.DataLake/12.7.0-alpha.20210219.1",
+          "(.NET 5.0.3; Microsoft Windows 10.0.19041)"
+        ],
+        "x-ms-client-request-id": "aab9f4b3-6d56-c3ba-3b1d-eb06213def44",
+        "x-ms-date": "Fri, 19 Feb 2021 19:10:01 GMT",
+        "x-ms-return-client-request-id": "true",
+        "x-ms-version": "2020-06-12"
+      },
+      "RequestBody": null,
+      "StatusCode": 200,
+      "ResponseHeaders": {
         "Content-Length": "0",
-        "traceparent": "00-c7cd30fa2901a643a7c5e466e41c008e-f47a13b0a4f7db4f-00",
-        "User-Agent": [
-          "azsdk-net-Storage.Files.DataLake/12.7.0-alpha.20210217.1",
-          "(.NET 5.0.3; Microsoft Windows 10.0.19042)"
-        ],
-        "x-ms-client-request-id": "bad8e9ad-c178-7304-5537-463375661524",
-        "x-ms-date": "Wed, 17 Feb 2021 22:27:39 GMT",
->>>>>>> 1814567d
+        "Date": "Fri, 19 Feb 2021 19:10:00 GMT",
+        "ETag": "\u00220x8D8D509F4DBD670\u0022",
+        "Last-Modified": "Fri, 19 Feb 2021 19:10:01 GMT",
+        "Server": [
+          "Windows-Azure-HDFS/1.0",
+          "Microsoft-HTTPAPI/2.0"
+        ],
+        "x-ms-client-request-id": "aab9f4b3-6d56-c3ba-3b1d-eb06213def44",
+        "x-ms-request-id": "6f4b2116-e01f-004f-0af2-060e0b000000",
+        "x-ms-request-server-encrypted": "false",
+        "x-ms-version": "2020-06-12"
+      },
+      "ResponseBody": []
+    },
+    {
+      "RequestUri": "https://seannse.blob.core.windows.net/test-filesystem-93d44fdb-7141-1832-5502-5c0ebeb08cf2/test-file-1e5f18bc-f177-adf0-9cf9-8796e4fabe09",
+      "RequestMethod": "HEAD",
+      "RequestHeaders": {
+        "Accept": "application/xml",
+        "Authorization": "Sanitized",
+        "traceparent": "00-de5239ec021c82459679eb228266d62a-d115846f0008bf41-00",
+        "User-Agent": [
+          "azsdk-net-Storage.Files.DataLake/12.7.0-alpha.20210219.1",
+          "(.NET 5.0.3; Microsoft Windows 10.0.19041)"
+        ],
+        "x-ms-client-request-id": "386fdd75-ca86-c674-d858-96557b426673",
+        "x-ms-date": "Fri, 19 Feb 2021 19:10:02 GMT",
         "x-ms-return-client-request-id": "true",
         "x-ms-version": "2020-06-12"
       },
       "RequestBody": null,
       "StatusCode": 200,
       "ResponseHeaders": {
-        "Content-Length": "0",
-<<<<<<< HEAD
-        "Date": "Wed, 03 Feb 2021 02:11:49 GMT",
-        "ETag": "\u00220x8D8C7E9114D5B33\u0022",
-        "Last-Modified": "Wed, 03 Feb 2021 02:11:50 GMT",
-=======
-        "Date": "Wed, 17 Feb 2021 22:27:39 GMT",
-        "ETag": "\u00220x8D8D3933C34C73C\u0022",
-        "Last-Modified": "Wed, 17 Feb 2021 22:27:39 GMT",
->>>>>>> 1814567d
-        "Server": [
-          "Windows-Azure-HDFS/1.0",
-          "Microsoft-HTTPAPI/2.0"
-        ],
-        "x-ms-client-request-id": "bad8e9ad-c178-7304-5537-463375661524",
-<<<<<<< HEAD
-        "x-ms-request-id": "adc577d7-301f-002e-24d1-f92d48000000",
-=======
-        "x-ms-request-id": "5ba789ca-601f-0041-3b7c-0527bb000000",
->>>>>>> 1814567d
-        "x-ms-request-server-encrypted": "false",
-        "x-ms-version": "2020-06-12"
-      },
-      "ResponseBody": []
-    },
-    {
-      "RequestUri": "https://seannse.blob.core.windows.net/test-filesystem-a67ff8bb-7c22-3fc8-0113-0ebf0ee7b8ae/test-file-c3369f92-d238-f8be-0b53-f755a6bd4c01",
-      "RequestMethod": "HEAD",
-      "RequestHeaders": {
-        "Accept": "application/xml",
-        "Authorization": "Sanitized",
-<<<<<<< HEAD
-        "traceparent": "00-cdfc6b1a355ac14781c7222319bb264d-6776a994bf1f4340-00",
-        "User-Agent": [
-          "azsdk-net-Storage.Files.DataLake/12.7.0-alpha.20210202.1",
-          "(.NET Framework 4.8.4250.0; Microsoft Windows 10.0.19042 )"
-        ],
-        "x-ms-client-request-id": "ef8eb90d-b34a-d85e-e75a-9b3748a6c596",
-        "x-ms-date": "Wed, 03 Feb 2021 02:11:49 GMT",
-=======
-        "traceparent": "00-d2228c587745364a8a9f6faf9712ae66-fd08e760a30d1443-00",
-        "User-Agent": [
-          "azsdk-net-Storage.Files.DataLake/12.7.0-alpha.20210217.1",
-          "(.NET 5.0.3; Microsoft Windows 10.0.19042)"
-        ],
-        "x-ms-client-request-id": "ef8eb90d-b34a-d85e-e75a-9b3748a6c596",
-        "x-ms-date": "Wed, 17 Feb 2021 22:27:39 GMT",
->>>>>>> 1814567d
-        "x-ms-return-client-request-id": "true",
-        "x-ms-version": "2020-06-12"
-      },
-      "RequestBody": null,
-      "StatusCode": 200,
-      "ResponseHeaders": {
         "Accept-Ranges": "bytes",
         "Content-Length": "1024",
         "Content-Type": "application/octet-stream",
-<<<<<<< HEAD
-        "Date": "Wed, 03 Feb 2021 02:11:49 GMT",
-        "ETag": "\u00220x8D8C7E9114D5B33\u0022",
-        "Last-Modified": "Wed, 03 Feb 2021 02:11:50 GMT",
-=======
-        "Date": "Wed, 17 Feb 2021 22:27:39 GMT",
-        "ETag": "\u00220x8D8D3933C34C73C\u0022",
-        "Last-Modified": "Wed, 17 Feb 2021 22:27:39 GMT",
->>>>>>> 1814567d
+        "Date": "Fri, 19 Feb 2021 19:10:01 GMT",
+        "ETag": "\u00220x8D8D509F4DBD670\u0022",
+        "Last-Modified": "Fri, 19 Feb 2021 19:10:01 GMT",
         "Server": [
           "Windows-Azure-Blob/1.0",
           "Microsoft-HTTPAPI/2.0"
@@ -278,47 +180,31 @@
         "x-ms-access-tier": "Hot",
         "x-ms-access-tier-inferred": "true",
         "x-ms-blob-type": "BlockBlob",
-        "x-ms-client-request-id": "ef8eb90d-b34a-d85e-e75a-9b3748a6c596",
-<<<<<<< HEAD
-        "x-ms-creation-time": "Wed, 03 Feb 2021 02:11:50 GMT",
-=======
-        "x-ms-creation-time": "Wed, 17 Feb 2021 22:27:39 GMT",
->>>>>>> 1814567d
-        "x-ms-group": "$superuser",
-        "x-ms-lease-state": "available",
-        "x-ms-lease-status": "unlocked",
-        "x-ms-owner": "$superuser",
-        "x-ms-permissions": "rw-r-----",
-<<<<<<< HEAD
-        "x-ms-request-id": "fee5e18a-e01e-0084-55d1-f90d5e000000",
-=======
-        "x-ms-request-id": "9a3a3e38-601e-0033-0f7c-0520f4000000",
->>>>>>> 1814567d
+        "x-ms-client-request-id": "386fdd75-ca86-c674-d858-96557b426673",
+        "x-ms-creation-time": "Fri, 19 Feb 2021 19:10:01 GMT",
+        "x-ms-group": "$superuser",
+        "x-ms-lease-state": "available",
+        "x-ms-lease-status": "unlocked",
+        "x-ms-owner": "$superuser",
+        "x-ms-permissions": "rw-r-----",
+        "x-ms-request-id": "2e6531ee-201e-00a4-67f2-0676f9000000",
         "x-ms-server-encrypted": "true",
         "x-ms-version": "2020-06-12"
       },
       "ResponseBody": []
     },
     {
-      "RequestUri": "https://seannse.blob.core.windows.net/test-filesystem-a67ff8bb-7c22-3fc8-0113-0ebf0ee7b8ae/test-file-c3369f92-d238-f8be-0b53-f755a6bd4c01",
-      "RequestMethod": "GET",
-      "RequestHeaders": {
-        "Accept": "application/xml",
-        "Authorization": "Sanitized",
-        "User-Agent": [
-<<<<<<< HEAD
-          "azsdk-net-Storage.Files.DataLake/12.7.0-alpha.20210202.1",
-          "(.NET Framework 4.8.4250.0; Microsoft Windows 10.0.19042 )"
-        ],
-        "x-ms-client-request-id": "bb26542c-25d7-a3d9-e563-4517f83b84c7",
-        "x-ms-date": "Wed, 03 Feb 2021 02:11:49 GMT",
-=======
-          "azsdk-net-Storage.Files.DataLake/12.7.0-alpha.20210217.1",
-          "(.NET 5.0.3; Microsoft Windows 10.0.19042)"
-        ],
-        "x-ms-client-request-id": "bb26542c-25d7-a3d9-e563-4517f83b84c7",
-        "x-ms-date": "Wed, 17 Feb 2021 22:27:39 GMT",
->>>>>>> 1814567d
+      "RequestUri": "https://seannse.blob.core.windows.net/test-filesystem-93d44fdb-7141-1832-5502-5c0ebeb08cf2/test-file-1e5f18bc-f177-adf0-9cf9-8796e4fabe09",
+      "RequestMethod": "GET",
+      "RequestHeaders": {
+        "Accept": "application/xml",
+        "Authorization": "Sanitized",
+        "User-Agent": [
+          "azsdk-net-Storage.Files.DataLake/12.7.0-alpha.20210219.1",
+          "(.NET 5.0.3; Microsoft Windows 10.0.19041)"
+        ],
+        "x-ms-client-request-id": "4391138d-b6ce-0dbe-5d06-6d764cb6b866",
+        "x-ms-date": "Fri, 19 Feb 2021 19:10:02 GMT",
         "x-ms-range": "bytes=0-156",
         "x-ms-return-client-request-id": "true",
         "x-ms-version": "2020-06-12"
@@ -330,64 +216,40 @@
         "Content-Length": "157",
         "Content-Range": "bytes 0-156/1024",
         "Content-Type": "application/octet-stream",
-<<<<<<< HEAD
-        "Date": "Wed, 03 Feb 2021 02:11:49 GMT",
-        "ETag": "\u00220x8D8C7E9114D5B33\u0022",
-        "Last-Modified": "Wed, 03 Feb 2021 02:11:50 GMT",
-=======
-        "Date": "Wed, 17 Feb 2021 22:27:39 GMT",
-        "ETag": "\u00220x8D8D3933C34C73C\u0022",
-        "Last-Modified": "Wed, 17 Feb 2021 22:27:39 GMT",
->>>>>>> 1814567d
-        "Server": [
-          "Windows-Azure-Blob/1.0",
-          "Microsoft-HTTPAPI/2.0"
-        ],
-        "x-ms-blob-type": "BlockBlob",
-        "x-ms-client-request-id": "bb26542c-25d7-a3d9-e563-4517f83b84c7",
-<<<<<<< HEAD
-        "x-ms-creation-time": "Wed, 03 Feb 2021 02:11:50 GMT",
-=======
-        "x-ms-creation-time": "Wed, 17 Feb 2021 22:27:39 GMT",
->>>>>>> 1814567d
-        "x-ms-group": "$superuser",
-        "x-ms-lease-state": "available",
-        "x-ms-lease-status": "unlocked",
-        "x-ms-owner": "$superuser",
-        "x-ms-permissions": "rw-r-----",
-<<<<<<< HEAD
-        "x-ms-request-id": "fee5e1c9-e01e-0084-09d1-f90d5e000000",
-=======
-        "x-ms-request-id": "9a3a3e4b-601e-0033-1e7c-0520f4000000",
->>>>>>> 1814567d
-        "x-ms-server-encrypted": "true",
-        "x-ms-version": "2020-06-12"
-      },
-      "ResponseBody": "DkMQW\u002BKjXe50Lol4\u002B85iltCEhGQCYqmz4\u002Bwt25TOnLyaCuuYWuiomEv24talEblqqqLlL9yqc6yaXXf2doFZpZHN3fDiyjvn3OwYDIDTDdEywjHy6Gzg75c//f1wsiHJnDxE2DPJiN9n/VPwkWcrxk\u002Bmw7NPZ7wk7O5Zos09dyrKTm9DjjWdaTpSi\u002BoZ710vEzauye5teTV/IOtFcA=="
-    },
-    {
-      "RequestUri": "https://seannse.blob.core.windows.net/test-filesystem-a67ff8bb-7c22-3fc8-0113-0ebf0ee7b8ae/test-file-c3369f92-d238-f8be-0b53-f755a6bd4c01",
-      "RequestMethod": "GET",
-      "RequestHeaders": {
-        "Accept": "application/xml",
-        "Authorization": "Sanitized",
-<<<<<<< HEAD
-        "If-Match": "0x8D8C7E9114D5B33",
-        "User-Agent": [
-          "azsdk-net-Storage.Files.DataLake/12.7.0-alpha.20210202.1",
-          "(.NET Framework 4.8.4250.0; Microsoft Windows 10.0.19042 )"
-        ],
-        "x-ms-client-request-id": "f40a655a-097f-cabf-cb15-4e91200b213a",
-        "x-ms-date": "Wed, 03 Feb 2021 02:11:49 GMT",
-=======
-        "If-Match": "0x8D8D3933C34C73C",
-        "User-Agent": [
-          "azsdk-net-Storage.Files.DataLake/12.7.0-alpha.20210217.1",
-          "(.NET 5.0.3; Microsoft Windows 10.0.19042)"
-        ],
-        "x-ms-client-request-id": "f40a655a-097f-cabf-cb15-4e91200b213a",
-        "x-ms-date": "Wed, 17 Feb 2021 22:27:40 GMT",
->>>>>>> 1814567d
+        "Date": "Fri, 19 Feb 2021 19:10:01 GMT",
+        "ETag": "\u00220x8D8D509F4DBD670\u0022",
+        "Last-Modified": "Fri, 19 Feb 2021 19:10:01 GMT",
+        "Server": [
+          "Windows-Azure-Blob/1.0",
+          "Microsoft-HTTPAPI/2.0"
+        ],
+        "x-ms-blob-type": "BlockBlob",
+        "x-ms-client-request-id": "4391138d-b6ce-0dbe-5d06-6d764cb6b866",
+        "x-ms-creation-time": "Fri, 19 Feb 2021 19:10:01 GMT",
+        "x-ms-group": "$superuser",
+        "x-ms-lease-state": "available",
+        "x-ms-lease-status": "unlocked",
+        "x-ms-owner": "$superuser",
+        "x-ms-permissions": "rw-r-----",
+        "x-ms-request-id": "2e6532c1-201e-00a4-2df2-0676f9000000",
+        "x-ms-server-encrypted": "true",
+        "x-ms-version": "2020-06-12"
+      },
+      "ResponseBody": "gxSq6I1Brj6qcWMEQbIsKqSBMzUrgnNFgwoVRvQt4dxGIvzWgHRNmtpGXw0VCi1c7HzS/x/B4gGgZWWDK2hKfJCHvh\u002B1VaowNJlb5CJmMHnduVl3W\u002BG8hT/7NhsPyW5x/ON8jkwNppfSosuGZv7fOTXspnIP0iGuyjjguh\u002BOIGoq6eg\u002B6qEszxLCpbgWNh9AHPzmIyP8YirCzcMTLA=="
+    },
+    {
+      "RequestUri": "https://seannse.blob.core.windows.net/test-filesystem-93d44fdb-7141-1832-5502-5c0ebeb08cf2/test-file-1e5f18bc-f177-adf0-9cf9-8796e4fabe09",
+      "RequestMethod": "GET",
+      "RequestHeaders": {
+        "Accept": "application/xml",
+        "Authorization": "Sanitized",
+        "If-Match": "0x8D8D509F4DBD670",
+        "User-Agent": [
+          "azsdk-net-Storage.Files.DataLake/12.7.0-alpha.20210219.1",
+          "(.NET 5.0.3; Microsoft Windows 10.0.19041)"
+        ],
+        "x-ms-client-request-id": "67c774ab-22b1-6ba5-0eec-d0601e6b8532",
+        "x-ms-date": "Fri, 19 Feb 2021 19:10:02 GMT",
         "x-ms-range": "bytes=157-313",
         "x-ms-return-client-request-id": "true",
         "x-ms-version": "2020-06-12"
@@ -399,64 +261,40 @@
         "Content-Length": "157",
         "Content-Range": "bytes 157-313/1024",
         "Content-Type": "application/octet-stream",
-<<<<<<< HEAD
-        "Date": "Wed, 03 Feb 2021 02:11:49 GMT",
-        "ETag": "\u00220x8D8C7E9114D5B33\u0022",
-        "Last-Modified": "Wed, 03 Feb 2021 02:11:50 GMT",
-=======
-        "Date": "Wed, 17 Feb 2021 22:27:39 GMT",
-        "ETag": "\u00220x8D8D3933C34C73C\u0022",
-        "Last-Modified": "Wed, 17 Feb 2021 22:27:39 GMT",
->>>>>>> 1814567d
-        "Server": [
-          "Windows-Azure-Blob/1.0",
-          "Microsoft-HTTPAPI/2.0"
-        ],
-        "x-ms-blob-type": "BlockBlob",
-        "x-ms-client-request-id": "f40a655a-097f-cabf-cb15-4e91200b213a",
-<<<<<<< HEAD
-        "x-ms-creation-time": "Wed, 03 Feb 2021 02:11:50 GMT",
-=======
-        "x-ms-creation-time": "Wed, 17 Feb 2021 22:27:39 GMT",
->>>>>>> 1814567d
-        "x-ms-group": "$superuser",
-        "x-ms-lease-state": "available",
-        "x-ms-lease-status": "unlocked",
-        "x-ms-owner": "$superuser",
-        "x-ms-permissions": "rw-r-----",
-<<<<<<< HEAD
-        "x-ms-request-id": "fee5e210-e01e-0084-47d1-f90d5e000000",
-=======
-        "x-ms-request-id": "9a3a3e57-601e-0033-287c-0520f4000000",
->>>>>>> 1814567d
-        "x-ms-server-encrypted": "true",
-        "x-ms-version": "2020-06-12"
-      },
-      "ResponseBody": "5RIphiklQvfnOBoJWXn929EL/JApj5aPrjtc1DrEbklX\u002BVVAYWTvyhs4K/6TwJX0fFmtFO61R1V7mdjuyG29I8rQsWAkvHlsHDJ18WOX\u002B\u002B2laFjgFllborH/xMiMAAGteggzww800MDfQPi7QFXy5J3qSGAV3Q1wdA6uJPex4BsxyHZbZDjdcZiXANVhn2JbDeAqobihl5z6w04Ahg=="
-    },
-    {
-      "RequestUri": "https://seannse.blob.core.windows.net/test-filesystem-a67ff8bb-7c22-3fc8-0113-0ebf0ee7b8ae/test-file-c3369f92-d238-f8be-0b53-f755a6bd4c01",
-      "RequestMethod": "GET",
-      "RequestHeaders": {
-        "Accept": "application/xml",
-        "Authorization": "Sanitized",
-<<<<<<< HEAD
-        "If-Match": "0x8D8C7E9114D5B33",
-        "User-Agent": [
-          "azsdk-net-Storage.Files.DataLake/12.7.0-alpha.20210202.1",
-          "(.NET Framework 4.8.4250.0; Microsoft Windows 10.0.19042 )"
-        ],
-        "x-ms-client-request-id": "93bc9d41-9031-4c47-b50b-0251886d868c",
-        "x-ms-date": "Wed, 03 Feb 2021 02:11:49 GMT",
-=======
-        "If-Match": "0x8D8D3933C34C73C",
-        "User-Agent": [
-          "azsdk-net-Storage.Files.DataLake/12.7.0-alpha.20210217.1",
-          "(.NET 5.0.3; Microsoft Windows 10.0.19042)"
-        ],
-        "x-ms-client-request-id": "93bc9d41-9031-4c47-b50b-0251886d868c",
-        "x-ms-date": "Wed, 17 Feb 2021 22:27:40 GMT",
->>>>>>> 1814567d
+        "Date": "Fri, 19 Feb 2021 19:10:01 GMT",
+        "ETag": "\u00220x8D8D509F4DBD670\u0022",
+        "Last-Modified": "Fri, 19 Feb 2021 19:10:01 GMT",
+        "Server": [
+          "Windows-Azure-Blob/1.0",
+          "Microsoft-HTTPAPI/2.0"
+        ],
+        "x-ms-blob-type": "BlockBlob",
+        "x-ms-client-request-id": "67c774ab-22b1-6ba5-0eec-d0601e6b8532",
+        "x-ms-creation-time": "Fri, 19 Feb 2021 19:10:01 GMT",
+        "x-ms-group": "$superuser",
+        "x-ms-lease-state": "available",
+        "x-ms-lease-status": "unlocked",
+        "x-ms-owner": "$superuser",
+        "x-ms-permissions": "rw-r-----",
+        "x-ms-request-id": "2e653369-201e-00a4-49f2-0676f9000000",
+        "x-ms-server-encrypted": "true",
+        "x-ms-version": "2020-06-12"
+      },
+      "ResponseBody": "7HhEgWBbfBagT5O/1l9NLGiYlBmfniKo/Ucuhr18HN4ZoiZJYTa22qIqe61TY0ycFf1ZNS/5jU1Vm4QZLfZYJDK0pjQ5A8sx4bl3dSN1VZn6knDAIueuHxXY9MWynK2s0lZ7nr0YYxIxKFN2ghgq4EbrHpqFlwJKBYYeYA8Gf0ULyqLM\u002Brfb4i9ejvmTOJz9rRN/xn0SJzpUMJg2\u002BQ=="
+    },
+    {
+      "RequestUri": "https://seannse.blob.core.windows.net/test-filesystem-93d44fdb-7141-1832-5502-5c0ebeb08cf2/test-file-1e5f18bc-f177-adf0-9cf9-8796e4fabe09",
+      "RequestMethod": "GET",
+      "RequestHeaders": {
+        "Accept": "application/xml",
+        "Authorization": "Sanitized",
+        "If-Match": "0x8D8D509F4DBD670",
+        "User-Agent": [
+          "azsdk-net-Storage.Files.DataLake/12.7.0-alpha.20210219.1",
+          "(.NET 5.0.3; Microsoft Windows 10.0.19041)"
+        ],
+        "x-ms-client-request-id": "d7cb928c-50ef-4eb5-082e-3a33900fca90",
+        "x-ms-date": "Fri, 19 Feb 2021 19:10:02 GMT",
         "x-ms-range": "bytes=314-470",
         "x-ms-return-client-request-id": "true",
         "x-ms-version": "2020-06-12"
@@ -468,64 +306,40 @@
         "Content-Length": "157",
         "Content-Range": "bytes 314-470/1024",
         "Content-Type": "application/octet-stream",
-<<<<<<< HEAD
-        "Date": "Wed, 03 Feb 2021 02:11:49 GMT",
-        "ETag": "\u00220x8D8C7E9114D5B33\u0022",
-        "Last-Modified": "Wed, 03 Feb 2021 02:11:50 GMT",
-=======
-        "Date": "Wed, 17 Feb 2021 22:27:39 GMT",
-        "ETag": "\u00220x8D8D3933C34C73C\u0022",
-        "Last-Modified": "Wed, 17 Feb 2021 22:27:39 GMT",
->>>>>>> 1814567d
-        "Server": [
-          "Windows-Azure-Blob/1.0",
-          "Microsoft-HTTPAPI/2.0"
-        ],
-        "x-ms-blob-type": "BlockBlob",
-        "x-ms-client-request-id": "93bc9d41-9031-4c47-b50b-0251886d868c",
-<<<<<<< HEAD
-        "x-ms-creation-time": "Wed, 03 Feb 2021 02:11:50 GMT",
-=======
-        "x-ms-creation-time": "Wed, 17 Feb 2021 22:27:39 GMT",
->>>>>>> 1814567d
-        "x-ms-group": "$superuser",
-        "x-ms-lease-state": "available",
-        "x-ms-lease-status": "unlocked",
-        "x-ms-owner": "$superuser",
-        "x-ms-permissions": "rw-r-----",
-<<<<<<< HEAD
-        "x-ms-request-id": "fee5e25c-e01e-0084-09d1-f90d5e000000",
-=======
-        "x-ms-request-id": "9a3a3e6d-601e-0033-3b7c-0520f4000000",
->>>>>>> 1814567d
-        "x-ms-server-encrypted": "true",
-        "x-ms-version": "2020-06-12"
-      },
-      "ResponseBody": "q8guYNyKeN6Wf2UM18h93DgP1axSFxeHPmOQMNlgoend6\u002BzP0nSFFOp8dmDFleDYGcDCtHlUM5SxpiJ4\u002BkcENd57L\u002BzbrgrDicDC1aG2wqmDtxcZnuxwibdYHitSDBqid0CBSWXz/Wu1/yq4kV3z\u002B\u002BR49UMw65fxC6Y0g5DecH2mH11gNHhEj7qrZJ/Ct/daZSJG2RbWcoypjz2/vg=="
-    },
-    {
-      "RequestUri": "https://seannse.blob.core.windows.net/test-filesystem-a67ff8bb-7c22-3fc8-0113-0ebf0ee7b8ae/test-file-c3369f92-d238-f8be-0b53-f755a6bd4c01",
-      "RequestMethod": "GET",
-      "RequestHeaders": {
-        "Accept": "application/xml",
-        "Authorization": "Sanitized",
-<<<<<<< HEAD
-        "If-Match": "0x8D8C7E9114D5B33",
-        "User-Agent": [
-          "azsdk-net-Storage.Files.DataLake/12.7.0-alpha.20210202.1",
-          "(.NET Framework 4.8.4250.0; Microsoft Windows 10.0.19042 )"
-        ],
-        "x-ms-client-request-id": "834f6ad9-8e4e-f709-3cba-8d5c307ecce8",
-        "x-ms-date": "Wed, 03 Feb 2021 02:11:50 GMT",
-=======
-        "If-Match": "0x8D8D3933C34C73C",
-        "User-Agent": [
-          "azsdk-net-Storage.Files.DataLake/12.7.0-alpha.20210217.1",
-          "(.NET 5.0.3; Microsoft Windows 10.0.19042)"
-        ],
-        "x-ms-client-request-id": "834f6ad9-8e4e-f709-3cba-8d5c307ecce8",
-        "x-ms-date": "Wed, 17 Feb 2021 22:27:40 GMT",
->>>>>>> 1814567d
+        "Date": "Fri, 19 Feb 2021 19:10:01 GMT",
+        "ETag": "\u00220x8D8D509F4DBD670\u0022",
+        "Last-Modified": "Fri, 19 Feb 2021 19:10:01 GMT",
+        "Server": [
+          "Windows-Azure-Blob/1.0",
+          "Microsoft-HTTPAPI/2.0"
+        ],
+        "x-ms-blob-type": "BlockBlob",
+        "x-ms-client-request-id": "d7cb928c-50ef-4eb5-082e-3a33900fca90",
+        "x-ms-creation-time": "Fri, 19 Feb 2021 19:10:01 GMT",
+        "x-ms-group": "$superuser",
+        "x-ms-lease-state": "available",
+        "x-ms-lease-status": "unlocked",
+        "x-ms-owner": "$superuser",
+        "x-ms-permissions": "rw-r-----",
+        "x-ms-request-id": "2e65344b-201e-00a4-18f2-0676f9000000",
+        "x-ms-server-encrypted": "true",
+        "x-ms-version": "2020-06-12"
+      },
+      "ResponseBody": "AgMrqQ5quHVe5o8QPGsmCAi3zeohs/uGuMf4o2d3yR6k6S1bY1CFzeSITy3wtkGnADFMeMtM2E4HpPBHcRUN5hxwa1I\u002By6W4Mv8GmGTOlgKFUaI2K1FTVxDeU75gPVzOemgQf0ruaDWMlEbLRj/qOQ7twSBy17vLHBRCYHfnV/SjNx78vRa4lulsqpcKhxHR8xqvc3s7XKOtRWM1rA=="
+    },
+    {
+      "RequestUri": "https://seannse.blob.core.windows.net/test-filesystem-93d44fdb-7141-1832-5502-5c0ebeb08cf2/test-file-1e5f18bc-f177-adf0-9cf9-8796e4fabe09",
+      "RequestMethod": "GET",
+      "RequestHeaders": {
+        "Accept": "application/xml",
+        "Authorization": "Sanitized",
+        "If-Match": "0x8D8D509F4DBD670",
+        "User-Agent": [
+          "azsdk-net-Storage.Files.DataLake/12.7.0-alpha.20210219.1",
+          "(.NET 5.0.3; Microsoft Windows 10.0.19041)"
+        ],
+        "x-ms-client-request-id": "8bd469a8-ad9f-7d43-e4be-953428ce9c94",
+        "x-ms-date": "Fri, 19 Feb 2021 19:10:02 GMT",
         "x-ms-range": "bytes=471-627",
         "x-ms-return-client-request-id": "true",
         "x-ms-version": "2020-06-12"
@@ -537,64 +351,40 @@
         "Content-Length": "157",
         "Content-Range": "bytes 471-627/1024",
         "Content-Type": "application/octet-stream",
-<<<<<<< HEAD
-        "Date": "Wed, 03 Feb 2021 02:11:49 GMT",
-        "ETag": "\u00220x8D8C7E9114D5B33\u0022",
-        "Last-Modified": "Wed, 03 Feb 2021 02:11:50 GMT",
-=======
-        "Date": "Wed, 17 Feb 2021 22:27:39 GMT",
-        "ETag": "\u00220x8D8D3933C34C73C\u0022",
-        "Last-Modified": "Wed, 17 Feb 2021 22:27:39 GMT",
->>>>>>> 1814567d
-        "Server": [
-          "Windows-Azure-Blob/1.0",
-          "Microsoft-HTTPAPI/2.0"
-        ],
-        "x-ms-blob-type": "BlockBlob",
-        "x-ms-client-request-id": "834f6ad9-8e4e-f709-3cba-8d5c307ecce8",
-<<<<<<< HEAD
-        "x-ms-creation-time": "Wed, 03 Feb 2021 02:11:50 GMT",
-=======
-        "x-ms-creation-time": "Wed, 17 Feb 2021 22:27:39 GMT",
->>>>>>> 1814567d
-        "x-ms-group": "$superuser",
-        "x-ms-lease-state": "available",
-        "x-ms-lease-status": "unlocked",
-        "x-ms-owner": "$superuser",
-        "x-ms-permissions": "rw-r-----",
-<<<<<<< HEAD
-        "x-ms-request-id": "fee5e29d-e01e-0084-45d1-f90d5e000000",
-=======
-        "x-ms-request-id": "9a3a3e87-601e-0033-4f7c-0520f4000000",
->>>>>>> 1814567d
-        "x-ms-server-encrypted": "true",
-        "x-ms-version": "2020-06-12"
-      },
-      "ResponseBody": "edvWjqwScf\u002BSxms0ZYmEhvcvVK7aHm2YlmbPrdC3pDqE0UDQjREWpIZa0lzapbBN7gaxYOkQ41ptPvdFQ8Qu2yExr5RIs/jmGa8of0wQvfG2gr7KBURQdO3lYk8a0GHBK/Y6qfUbBDoNy0c66GQOXYEFj8AFZNbd4DunYlCpzEhNZlRV1RP7mn2EvTr8FoyJ1wXNFECgvMcgXcm6cw=="
-    },
-    {
-      "RequestUri": "https://seannse.blob.core.windows.net/test-filesystem-a67ff8bb-7c22-3fc8-0113-0ebf0ee7b8ae/test-file-c3369f92-d238-f8be-0b53-f755a6bd4c01",
-      "RequestMethod": "GET",
-      "RequestHeaders": {
-        "Accept": "application/xml",
-        "Authorization": "Sanitized",
-<<<<<<< HEAD
-        "If-Match": "0x8D8C7E9114D5B33",
-        "User-Agent": [
-          "azsdk-net-Storage.Files.DataLake/12.7.0-alpha.20210202.1",
-          "(.NET Framework 4.8.4250.0; Microsoft Windows 10.0.19042 )"
-        ],
-        "x-ms-client-request-id": "1d77d0ed-031d-c53d-35c0-a74050e4f717",
-        "x-ms-date": "Wed, 03 Feb 2021 02:11:50 GMT",
-=======
-        "If-Match": "0x8D8D3933C34C73C",
-        "User-Agent": [
-          "azsdk-net-Storage.Files.DataLake/12.7.0-alpha.20210217.1",
-          "(.NET 5.0.3; Microsoft Windows 10.0.19042)"
-        ],
-        "x-ms-client-request-id": "1d77d0ed-031d-c53d-35c0-a74050e4f717",
-        "x-ms-date": "Wed, 17 Feb 2021 22:27:40 GMT",
->>>>>>> 1814567d
+        "Date": "Fri, 19 Feb 2021 19:10:01 GMT",
+        "ETag": "\u00220x8D8D509F4DBD670\u0022",
+        "Last-Modified": "Fri, 19 Feb 2021 19:10:01 GMT",
+        "Server": [
+          "Windows-Azure-Blob/1.0",
+          "Microsoft-HTTPAPI/2.0"
+        ],
+        "x-ms-blob-type": "BlockBlob",
+        "x-ms-client-request-id": "8bd469a8-ad9f-7d43-e4be-953428ce9c94",
+        "x-ms-creation-time": "Fri, 19 Feb 2021 19:10:01 GMT",
+        "x-ms-group": "$superuser",
+        "x-ms-lease-state": "available",
+        "x-ms-lease-status": "unlocked",
+        "x-ms-owner": "$superuser",
+        "x-ms-permissions": "rw-r-----",
+        "x-ms-request-id": "2e6534ed-201e-00a4-2cf2-0676f9000000",
+        "x-ms-server-encrypted": "true",
+        "x-ms-version": "2020-06-12"
+      },
+      "ResponseBody": "CL6kPFEoDyHue/g0KzcGLSPAlAJwbF035Hhn23tOeLOD6eCuBVu4XwKwBZ63PlAEVXWJhM4yPJthbFfZwTSlnwJFsUFWWCfIBzUAwGa\u002BgKYoYoUFxfPkUK1ETJgD357OCmabcY0Orv1NwXyYMns1ouuxsF6un9oOYGGUEQuPxCeWMrUAIg4YGbOHuAN3TB0xD6msUi9AH2qMjBEreg=="
+    },
+    {
+      "RequestUri": "https://seannse.blob.core.windows.net/test-filesystem-93d44fdb-7141-1832-5502-5c0ebeb08cf2/test-file-1e5f18bc-f177-adf0-9cf9-8796e4fabe09",
+      "RequestMethod": "GET",
+      "RequestHeaders": {
+        "Accept": "application/xml",
+        "Authorization": "Sanitized",
+        "If-Match": "0x8D8D509F4DBD670",
+        "User-Agent": [
+          "azsdk-net-Storage.Files.DataLake/12.7.0-alpha.20210219.1",
+          "(.NET 5.0.3; Microsoft Windows 10.0.19041)"
+        ],
+        "x-ms-client-request-id": "278bea29-3e3b-6bf0-dab5-492a46411fa2",
+        "x-ms-date": "Fri, 19 Feb 2021 19:10:02 GMT",
         "x-ms-range": "bytes=628-784",
         "x-ms-return-client-request-id": "true",
         "x-ms-version": "2020-06-12"
@@ -606,64 +396,40 @@
         "Content-Length": "157",
         "Content-Range": "bytes 628-784/1024",
         "Content-Type": "application/octet-stream",
-<<<<<<< HEAD
-        "Date": "Wed, 03 Feb 2021 02:11:50 GMT",
-        "ETag": "\u00220x8D8C7E9114D5B33\u0022",
-        "Last-Modified": "Wed, 03 Feb 2021 02:11:50 GMT",
-=======
-        "Date": "Wed, 17 Feb 2021 22:27:39 GMT",
-        "ETag": "\u00220x8D8D3933C34C73C\u0022",
-        "Last-Modified": "Wed, 17 Feb 2021 22:27:39 GMT",
->>>>>>> 1814567d
-        "Server": [
-          "Windows-Azure-Blob/1.0",
-          "Microsoft-HTTPAPI/2.0"
-        ],
-        "x-ms-blob-type": "BlockBlob",
-        "x-ms-client-request-id": "1d77d0ed-031d-c53d-35c0-a74050e4f717",
-<<<<<<< HEAD
-        "x-ms-creation-time": "Wed, 03 Feb 2021 02:11:50 GMT",
-=======
-        "x-ms-creation-time": "Wed, 17 Feb 2021 22:27:39 GMT",
->>>>>>> 1814567d
-        "x-ms-group": "$superuser",
-        "x-ms-lease-state": "available",
-        "x-ms-lease-status": "unlocked",
-        "x-ms-owner": "$superuser",
-        "x-ms-permissions": "rw-r-----",
-<<<<<<< HEAD
-        "x-ms-request-id": "fee5e2e3-e01e-0084-06d1-f90d5e000000",
-=======
-        "x-ms-request-id": "9a3a3ea8-601e-0033-6d7c-0520f4000000",
->>>>>>> 1814567d
-        "x-ms-server-encrypted": "true",
-        "x-ms-version": "2020-06-12"
-      },
-      "ResponseBody": "oulj/v7sgRC4h20J9UOBp5vgya4ei0vctwetqow1eElBJtuaWTv\u002BKQp4Hn5fCktdOyCEfAALVRaeh0b2P9eDgw4kyM5n5k1f4p\u002BkpWzNfKy8T29rsPtJNdHE/NL0B\u002Boz9ZpvO0J99VTTJJpgZ6\u002Bq0AuZOu9oF9MT2pP9o\u002Bl7a9u1cLDRXUBqP1oamIth6c0iGivHWsz6y93HXGCvgA=="
-    },
-    {
-      "RequestUri": "https://seannse.blob.core.windows.net/test-filesystem-a67ff8bb-7c22-3fc8-0113-0ebf0ee7b8ae/test-file-c3369f92-d238-f8be-0b53-f755a6bd4c01",
-      "RequestMethod": "GET",
-      "RequestHeaders": {
-        "Accept": "application/xml",
-        "Authorization": "Sanitized",
-<<<<<<< HEAD
-        "If-Match": "0x8D8C7E9114D5B33",
-        "User-Agent": [
-          "azsdk-net-Storage.Files.DataLake/12.7.0-alpha.20210202.1",
-          "(.NET Framework 4.8.4250.0; Microsoft Windows 10.0.19042 )"
-        ],
-        "x-ms-client-request-id": "5f6e3552-ae06-f4cb-5b48-3821b0a71278",
-        "x-ms-date": "Wed, 03 Feb 2021 02:11:50 GMT",
-=======
-        "If-Match": "0x8D8D3933C34C73C",
-        "User-Agent": [
-          "azsdk-net-Storage.Files.DataLake/12.7.0-alpha.20210217.1",
-          "(.NET 5.0.3; Microsoft Windows 10.0.19042)"
-        ],
-        "x-ms-client-request-id": "5f6e3552-ae06-f4cb-5b48-3821b0a71278",
-        "x-ms-date": "Wed, 17 Feb 2021 22:27:40 GMT",
->>>>>>> 1814567d
+        "Date": "Fri, 19 Feb 2021 19:10:01 GMT",
+        "ETag": "\u00220x8D8D509F4DBD670\u0022",
+        "Last-Modified": "Fri, 19 Feb 2021 19:10:01 GMT",
+        "Server": [
+          "Windows-Azure-Blob/1.0",
+          "Microsoft-HTTPAPI/2.0"
+        ],
+        "x-ms-blob-type": "BlockBlob",
+        "x-ms-client-request-id": "278bea29-3e3b-6bf0-dab5-492a46411fa2",
+        "x-ms-creation-time": "Fri, 19 Feb 2021 19:10:01 GMT",
+        "x-ms-group": "$superuser",
+        "x-ms-lease-state": "available",
+        "x-ms-lease-status": "unlocked",
+        "x-ms-owner": "$superuser",
+        "x-ms-permissions": "rw-r-----",
+        "x-ms-request-id": "2e653596-201e-00a4-4bf2-0676f9000000",
+        "x-ms-server-encrypted": "true",
+        "x-ms-version": "2020-06-12"
+      },
+      "ResponseBody": "nfK\u002B/VUC/8Y0gN2Yl6on59aXFENiAWHicvhWE0t0lf3snhaV\u002BQYhSR1r2ynPuZeV94K19P3oF5uR3Itcq\u002Bx7wOrgq/mTku7Qdsol9yY3ErhhwRvIvqD/BIZ7BB16xZ4x7xo/7w2eAWWU5X4zwh90WcnS\u002B\u002BrRsgFJ4KdyGI7RVbAr9AcM\u002BCOrwr\u002B1M9kizEFmBqpTqMm0XzwY9Q5mKw=="
+    },
+    {
+      "RequestUri": "https://seannse.blob.core.windows.net/test-filesystem-93d44fdb-7141-1832-5502-5c0ebeb08cf2/test-file-1e5f18bc-f177-adf0-9cf9-8796e4fabe09",
+      "RequestMethod": "GET",
+      "RequestHeaders": {
+        "Accept": "application/xml",
+        "Authorization": "Sanitized",
+        "If-Match": "0x8D8D509F4DBD670",
+        "User-Agent": [
+          "azsdk-net-Storage.Files.DataLake/12.7.0-alpha.20210219.1",
+          "(.NET 5.0.3; Microsoft Windows 10.0.19041)"
+        ],
+        "x-ms-client-request-id": "3d0b024a-7543-9e59-c8ac-6ed5cc5468da",
+        "x-ms-date": "Fri, 19 Feb 2021 19:10:02 GMT",
         "x-ms-range": "bytes=785-941",
         "x-ms-return-client-request-id": "true",
         "x-ms-version": "2020-06-12"
@@ -675,64 +441,40 @@
         "Content-Length": "157",
         "Content-Range": "bytes 785-941/1024",
         "Content-Type": "application/octet-stream",
-<<<<<<< HEAD
-        "Date": "Wed, 03 Feb 2021 02:11:50 GMT",
-        "ETag": "\u00220x8D8C7E9114D5B33\u0022",
-        "Last-Modified": "Wed, 03 Feb 2021 02:11:50 GMT",
-=======
-        "Date": "Wed, 17 Feb 2021 22:27:39 GMT",
-        "ETag": "\u00220x8D8D3933C34C73C\u0022",
-        "Last-Modified": "Wed, 17 Feb 2021 22:27:39 GMT",
->>>>>>> 1814567d
-        "Server": [
-          "Windows-Azure-Blob/1.0",
-          "Microsoft-HTTPAPI/2.0"
-        ],
-        "x-ms-blob-type": "BlockBlob",
-        "x-ms-client-request-id": "5f6e3552-ae06-f4cb-5b48-3821b0a71278",
-<<<<<<< HEAD
-        "x-ms-creation-time": "Wed, 03 Feb 2021 02:11:50 GMT",
-=======
-        "x-ms-creation-time": "Wed, 17 Feb 2021 22:27:39 GMT",
->>>>>>> 1814567d
-        "x-ms-group": "$superuser",
-        "x-ms-lease-state": "available",
-        "x-ms-lease-status": "unlocked",
-        "x-ms-owner": "$superuser",
-        "x-ms-permissions": "rw-r-----",
-<<<<<<< HEAD
-        "x-ms-request-id": "fee5e322-e01e-0084-40d1-f90d5e000000",
-=======
-        "x-ms-request-id": "9a3a3ebe-601e-0033-017c-0520f4000000",
->>>>>>> 1814567d
-        "x-ms-server-encrypted": "true",
-        "x-ms-version": "2020-06-12"
-      },
-      "ResponseBody": "UmtYub6q9v7Yc8ov\u002B5ROf0ix8cXaiL6zEA67pdIKAeC7vgiuQNGiP9YjQbj8K9FlfV5/qm/qpcmtpKmw71ErznHqdDyMnz92DrHut0YFtuQ9VSd0ilZw0Rk\u002BAZsn8lCF93NHEreU2N4fCZy9\u002B\u002B6Cp\u002B3Fcpkpt0MaeaMjTZ2jThthab/TvqQtqHxJVYG6stUrvFmuYn\u002B2W0AvLJkUcQ=="
-    },
-    {
-      "RequestUri": "https://seannse.blob.core.windows.net/test-filesystem-a67ff8bb-7c22-3fc8-0113-0ebf0ee7b8ae/test-file-c3369f92-d238-f8be-0b53-f755a6bd4c01",
-      "RequestMethod": "GET",
-      "RequestHeaders": {
-        "Accept": "application/xml",
-        "Authorization": "Sanitized",
-<<<<<<< HEAD
-        "If-Match": "0x8D8C7E9114D5B33",
-        "User-Agent": [
-          "azsdk-net-Storage.Files.DataLake/12.7.0-alpha.20210202.1",
-          "(.NET Framework 4.8.4250.0; Microsoft Windows 10.0.19042 )"
-        ],
-        "x-ms-client-request-id": "1beeb3bb-9775-3a10-e913-f005782dd2da",
-        "x-ms-date": "Wed, 03 Feb 2021 02:11:50 GMT",
-=======
-        "If-Match": "0x8D8D3933C34C73C",
-        "User-Agent": [
-          "azsdk-net-Storage.Files.DataLake/12.7.0-alpha.20210217.1",
-          "(.NET 5.0.3; Microsoft Windows 10.0.19042)"
-        ],
-        "x-ms-client-request-id": "1beeb3bb-9775-3a10-e913-f005782dd2da",
-        "x-ms-date": "Wed, 17 Feb 2021 22:27:40 GMT",
->>>>>>> 1814567d
+        "Date": "Fri, 19 Feb 2021 19:10:01 GMT",
+        "ETag": "\u00220x8D8D509F4DBD670\u0022",
+        "Last-Modified": "Fri, 19 Feb 2021 19:10:01 GMT",
+        "Server": [
+          "Windows-Azure-Blob/1.0",
+          "Microsoft-HTTPAPI/2.0"
+        ],
+        "x-ms-blob-type": "BlockBlob",
+        "x-ms-client-request-id": "3d0b024a-7543-9e59-c8ac-6ed5cc5468da",
+        "x-ms-creation-time": "Fri, 19 Feb 2021 19:10:01 GMT",
+        "x-ms-group": "$superuser",
+        "x-ms-lease-state": "available",
+        "x-ms-lease-status": "unlocked",
+        "x-ms-owner": "$superuser",
+        "x-ms-permissions": "rw-r-----",
+        "x-ms-request-id": "2e653663-201e-00a4-09f2-0676f9000000",
+        "x-ms-server-encrypted": "true",
+        "x-ms-version": "2020-06-12"
+      },
+      "ResponseBody": "6dfDj80HzhhoYaYnOCobfygnFGULEuN9red2lMvzAhRFl9becElUxHNOnUmtgJGJRL3vzvoAINfzReLmkTlMdV6S4qFUPA7f01DyvXSa0CxV7FANAzQZRHf/6ypnbTM5ASfqG57vNQeuEPuqDWJiWXW1kKTpP3EqeJ0qVFHkd2UdubtMr7SOZbdIXvI5bzcUnZG0sdyOT8K2wKIBxQ=="
+    },
+    {
+      "RequestUri": "https://seannse.blob.core.windows.net/test-filesystem-93d44fdb-7141-1832-5502-5c0ebeb08cf2/test-file-1e5f18bc-f177-adf0-9cf9-8796e4fabe09",
+      "RequestMethod": "GET",
+      "RequestHeaders": {
+        "Accept": "application/xml",
+        "Authorization": "Sanitized",
+        "If-Match": "0x8D8D509F4DBD670",
+        "User-Agent": [
+          "azsdk-net-Storage.Files.DataLake/12.7.0-alpha.20210219.1",
+          "(.NET 5.0.3; Microsoft Windows 10.0.19041)"
+        ],
+        "x-ms-client-request-id": "44e011c5-e136-895f-d58c-59af4defc596",
+        "x-ms-date": "Fri, 19 Feb 2021 19:10:02 GMT",
         "x-ms-range": "bytes=942-1098",
         "x-ms-return-client-request-id": "true",
         "x-ms-version": "2020-06-12"
@@ -744,64 +486,40 @@
         "Content-Length": "82",
         "Content-Range": "bytes 942-1023/1024",
         "Content-Type": "application/octet-stream",
-<<<<<<< HEAD
-        "Date": "Wed, 03 Feb 2021 02:11:50 GMT",
-        "ETag": "\u00220x8D8C7E9114D5B33\u0022",
-        "Last-Modified": "Wed, 03 Feb 2021 02:11:50 GMT",
-=======
-        "Date": "Wed, 17 Feb 2021 22:27:39 GMT",
-        "ETag": "\u00220x8D8D3933C34C73C\u0022",
-        "Last-Modified": "Wed, 17 Feb 2021 22:27:39 GMT",
->>>>>>> 1814567d
-        "Server": [
-          "Windows-Azure-Blob/1.0",
-          "Microsoft-HTTPAPI/2.0"
-        ],
-        "x-ms-blob-type": "BlockBlob",
-        "x-ms-client-request-id": "1beeb3bb-9775-3a10-e913-f005782dd2da",
-<<<<<<< HEAD
-        "x-ms-creation-time": "Wed, 03 Feb 2021 02:11:50 GMT",
-=======
-        "x-ms-creation-time": "Wed, 17 Feb 2021 22:27:39 GMT",
->>>>>>> 1814567d
-        "x-ms-group": "$superuser",
-        "x-ms-lease-state": "available",
-        "x-ms-lease-status": "unlocked",
-        "x-ms-owner": "$superuser",
-        "x-ms-permissions": "rw-r-----",
-<<<<<<< HEAD
-        "x-ms-request-id": "fee5e35d-e01e-0084-75d1-f90d5e000000",
-=======
-        "x-ms-request-id": "9a3a3ee6-601e-0033-287c-0520f4000000",
->>>>>>> 1814567d
-        "x-ms-server-encrypted": "true",
-        "x-ms-version": "2020-06-12"
-      },
-      "ResponseBody": "ikB7uoBbki6v6UmXyhzgYcJfxs74kUP065urDX6kkQsZN/EJ2cY6V0L8DHBly7WZe99tzdJGefn9hs/ksIWvClg\u002BfpIr14f7JW\u002BL\u002B4XTjyDmEQ=="
-    },
-    {
-      "RequestUri": "https://seannse.blob.core.windows.net/test-filesystem-a67ff8bb-7c22-3fc8-0113-0ebf0ee7b8ae?restype=container",
+        "Date": "Fri, 19 Feb 2021 19:10:01 GMT",
+        "ETag": "\u00220x8D8D509F4DBD670\u0022",
+        "Last-Modified": "Fri, 19 Feb 2021 19:10:01 GMT",
+        "Server": [
+          "Windows-Azure-Blob/1.0",
+          "Microsoft-HTTPAPI/2.0"
+        ],
+        "x-ms-blob-type": "BlockBlob",
+        "x-ms-client-request-id": "44e011c5-e136-895f-d58c-59af4defc596",
+        "x-ms-creation-time": "Fri, 19 Feb 2021 19:10:01 GMT",
+        "x-ms-group": "$superuser",
+        "x-ms-lease-state": "available",
+        "x-ms-lease-status": "unlocked",
+        "x-ms-owner": "$superuser",
+        "x-ms-permissions": "rw-r-----",
+        "x-ms-request-id": "2e653720-201e-00a4-3ef2-0676f9000000",
+        "x-ms-server-encrypted": "true",
+        "x-ms-version": "2020-06-12"
+      },
+      "ResponseBody": "4LbKmJWMU6cVqsEnKuyh4X7xCGUVt78vxoiOavmW7hGMoNaSk1qj4\u002BNsh\u002BfzibKiruA3z5qbryj2mtIM/umufruvmooWDk0kTSWBqTDYPDzW7A=="
+    },
+    {
+      "RequestUri": "https://seannse.blob.core.windows.net/test-filesystem-93d44fdb-7141-1832-5502-5c0ebeb08cf2?restype=container",
       "RequestMethod": "DELETE",
       "RequestHeaders": {
         "Accept": "application/xml",
         "Authorization": "Sanitized",
-<<<<<<< HEAD
-        "traceparent": "00-8c8fb0924f29744ab8153b57e0c04d1f-e56c71ab1c1e944a-00",
-        "User-Agent": [
-          "azsdk-net-Storage.Files.DataLake/12.7.0-alpha.20210202.1",
-          "(.NET Framework 4.8.4250.0; Microsoft Windows 10.0.19042 )"
-        ],
-        "x-ms-client-request-id": "fd669013-f6b9-0602-d658-522c2a04c454",
-        "x-ms-date": "Wed, 03 Feb 2021 02:11:50 GMT",
-=======
-        "traceparent": "00-77238d005e1e734c9102157f525f8558-fc90a156c3fab049-00",
-        "User-Agent": [
-          "azsdk-net-Storage.Files.DataLake/12.7.0-alpha.20210217.1",
-          "(.NET 5.0.3; Microsoft Windows 10.0.19042)"
-        ],
-        "x-ms-client-request-id": "fd669013-f6b9-0602-d658-522c2a04c454",
-        "x-ms-date": "Wed, 17 Feb 2021 22:27:40 GMT",
->>>>>>> 1814567d
+        "traceparent": "00-d58571e92df36a43899332d292ef4643-6297e96be2173f4a-00",
+        "User-Agent": [
+          "azsdk-net-Storage.Files.DataLake/12.7.0-alpha.20210219.1",
+          "(.NET 5.0.3; Microsoft Windows 10.0.19041)"
+        ],
+        "x-ms-client-request-id": "bb108288-2474-82a4-63cd-87f4f9872035",
+        "x-ms-date": "Fri, 19 Feb 2021 19:10:02 GMT",
         "x-ms-return-client-request-id": "true",
         "x-ms-version": "2020-06-12"
       },
@@ -809,28 +527,20 @@
       "StatusCode": 202,
       "ResponseHeaders": {
         "Content-Length": "0",
-<<<<<<< HEAD
-        "Date": "Wed, 03 Feb 2021 02:11:50 GMT",
-=======
-        "Date": "Wed, 17 Feb 2021 22:27:40 GMT",
->>>>>>> 1814567d
-        "Server": [
-          "Windows-Azure-Blob/1.0",
-          "Microsoft-HTTPAPI/2.0"
-        ],
-        "x-ms-client-request-id": "fd669013-f6b9-0602-d658-522c2a04c454",
-<<<<<<< HEAD
-        "x-ms-request-id": "fee5e397-e01e-0084-29d1-f90d5e000000",
-=======
-        "x-ms-request-id": "9a3a3ef8-601e-0033-397c-0520f4000000",
->>>>>>> 1814567d
+        "Date": "Fri, 19 Feb 2021 19:10:01 GMT",
+        "Server": [
+          "Windows-Azure-Blob/1.0",
+          "Microsoft-HTTPAPI/2.0"
+        ],
+        "x-ms-client-request-id": "bb108288-2474-82a4-63cd-87f4f9872035",
+        "x-ms-request-id": "2e6537bf-201e-00a4-54f2-0676f9000000",
         "x-ms-version": "2020-06-12"
       },
       "ResponseBody": []
     }
   ],
   "Variables": {
-    "RandomSeed": "872521438",
+    "RandomSeed": "169910412",
     "Storage_TestConfigHierarchicalNamespace": "NamespaceTenant\nseannse\nU2FuaXRpemVk\nhttps://seannse.blob.core.windows.net\nhttps://seannse.file.core.windows.net\nhttps://seannse.queue.core.windows.net\nhttps://seannse.table.core.windows.net\n\n\n\n\nhttps://seannse-secondary.blob.core.windows.net\nhttps://seannse-secondary.file.core.windows.net\nhttps://seannse-secondary.queue.core.windows.net\nhttps://seannse-secondary.table.core.windows.net\n68390a19-a643-458b-b726-408abf67b4fc\nSanitized\n72f988bf-86f1-41af-91ab-2d7cd011db47\nhttps://login.microsoftonline.com/\nCloud\nBlobEndpoint=https://seannse.blob.core.windows.net/;QueueEndpoint=https://seannse.queue.core.windows.net/;FileEndpoint=https://seannse.file.core.windows.net/;BlobSecondaryEndpoint=https://seannse-secondary.blob.core.windows.net/;QueueSecondaryEndpoint=https://seannse-secondary.queue.core.windows.net/;FileSecondaryEndpoint=https://seannse-secondary.file.core.windows.net/;AccountName=seannse;AccountKey=Sanitized\n"
   }
 }