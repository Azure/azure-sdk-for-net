{
  "Entries": [
    {
      "RequestUri": "https://amandaadlscanary.blob.core.windows.net/test-filesystem-93d44fdb-7141-1832-5502-5c0ebeb08cf2?restype=container",
      "RequestMethod": "PUT",
      "RequestHeaders": {
        "Accept": "application/xml",
        "Authorization": "Sanitized",
        "traceparent": "00-81fb0c89814e4b459589040ac652b068-03d65c9afda23a49-00",
        "User-Agent": [
          "azsdk-net-Storage.Files.DataLake/12.9.0-alpha.20211020.1",
          "(.NET 5.0.11; Microsoft Windows 10.0.19043)"
        ],
        "x-ms-blob-public-access": "container",
        "x-ms-client-request-id": "0a8588db-797e-6e0e-0e19-a7778153f60e",
        "x-ms-date": "Wed, 20 Oct 2021 18:01:08 GMT",
        "x-ms-return-client-request-id": "true",
        "x-ms-version": "2021-02-12"
      },
      "RequestBody": null,
      "StatusCode": 201,
      "ResponseHeaders": {
        "Content-Length": "0",
        "Date": "Wed, 20 Oct 2021 18:01:08 GMT",
        "ETag": "\u00220x8D993F39806D3C4\u0022",
        "Last-Modified": "Wed, 20 Oct 2021 18:01:08 GMT",
        "Server": [
          "Windows-Azure-Blob/1.0",
          "Microsoft-HTTPAPI/2.0"
        ],
        "x-ms-client-request-id": "0a8588db-797e-6e0e-0e19-a7778153f60e",
<<<<<<< HEAD
        "x-ms-request-id": "6c713664-d01e-0027-3e21-afcd06000000",
        "x-ms-version": "2021-02-12"
=======
        "x-ms-request-id": "abb34770-901e-00ad-51dc-c5ba54000000",
        "x-ms-version": "2020-12-06"
>>>>>>> 6b7c7623
      },
      "ResponseBody": []
    },
    {
      "RequestUri": "https://amandaadlscanary.dfs.core.windows.net/test-filesystem-93d44fdb-7141-1832-5502-5c0ebeb08cf2/test-file-1e5f18bc-f177-adf0-9cf9-8796e4fabe09?resource=file",
      "RequestMethod": "PUT",
      "RequestHeaders": {
        "Accept": "application/json",
        "Authorization": "Sanitized",
        "If-None-Match": "*",
        "traceparent": "00-f4bf55aa5962454884fef93fcafbf9f2-f6aebb5e9f441a49-00",
        "User-Agent": [
          "azsdk-net-Storage.Files.DataLake/12.9.0-alpha.20211020.1",
          "(.NET 5.0.11; Microsoft Windows 10.0.19043)"
        ],
        "x-ms-client-request-id": "962d1136-9c1e-a937-9a68-72549cb64087",
        "x-ms-date": "Wed, 20 Oct 2021 18:01:08 GMT",
        "x-ms-return-client-request-id": "true",
        "x-ms-version": "2021-02-12"
      },
      "RequestBody": null,
      "StatusCode": 201,
      "ResponseHeaders": {
        "Content-Length": "0",
        "Date": "Wed, 20 Oct 2021 18:01:08 GMT",
        "ETag": "\u00220x8D993F3983D3FCF\u0022",
        "Last-Modified": "Wed, 20 Oct 2021 18:01:09 GMT",
        "Server": [
          "Windows-Azure-HDFS/1.0",
          "Microsoft-HTTPAPI/2.0"
        ],
        "x-ms-client-request-id": "962d1136-9c1e-a937-9a68-72549cb64087",
        "x-ms-request-id": "bfe1de45-b01f-0071-64dc-c5100a000000",
        "x-ms-request-server-encrypted": "true",
        "x-ms-version": "2021-02-12"
      },
      "ResponseBody": []
    },
    {
      "RequestUri": "https://amandaadlscanary.dfs.core.windows.net/test-filesystem-93d44fdb-7141-1832-5502-5c0ebeb08cf2/test-file-1e5f18bc-f177-adf0-9cf9-8796e4fabe09?action=append\u0026position=0",
      "RequestMethod": "PATCH",
      "RequestHeaders": {
        "Accept": "application/json",
        "Authorization": "Sanitized",
        "Content-Length": "1024",
        "Content-Type": "application/octet-stream",
        "traceparent": "00-074313684d7eb9418028a1e116667e8d-e497c7f124dd334f-00",
        "User-Agent": [
          "azsdk-net-Storage.Files.DataLake/12.9.0-alpha.20211020.1",
          "(.NET 5.0.11; Microsoft Windows 10.0.19043)"
        ],
        "x-ms-client-request-id": "d260f29a-28cd-8fea-0c46-8d232d3f75cb",
        "x-ms-date": "Wed, 20 Oct 2021 18:01:09 GMT",
        "x-ms-return-client-request-id": "true",
        "x-ms-version": "2021-02-12"
      },
      "RequestBody": "gxSq6I1Brj6qcWMEQbIsKqSBMzUrgnNFgwoVRvQt4dxGIvzWgHRNmtpGXw0VCi1c7HzS/x/B4gGgZWWDK2hKfJCHvh\u002B1VaowNJlb5CJmMHnduVl3W\u002BG8hT/7NhsPyW5x/ON8jkwNppfSosuGZv7fOTXspnIP0iGuyjjguh\u002BOIGoq6eg\u002B6qEszxLCpbgWNh9AHPzmIyP8YirCzcMTLOx4RIFgW3wWoE\u002BTv9ZfTSxomJQZn54iqP1HLoa9fBzeGaImSWE2ttqiKnutU2NMnBX9WTUv\u002BY1NVZuEGS32WCQytKY0OQPLMeG5d3UjdVWZ\u002BpJwwCLnrh8V2PTFspytrNJWe569GGMSMShTdoIYKuBG6x6ahZcCSgWGHmAPBn9FC8qizPq32\u002BIvXo75kzic/a0Tf8Z9Eic6VDCYNvkCAyupDmq4dV7mjxA8ayYICLfN6iGz\u002B4a4x/ijZ3fJHqTpLVtjUIXN5IhPLfC2QacAMUx4y0zYTgek8EdxFQ3mHHBrUj7Lpbgy/waYZM6WAoVRojYrUVNXEN5TvmA9XM56aBB/Su5oNYyURstGP\u002Bo5Du3BIHLXu8scFEJgd\u002BdX9KM3Hvy9FriW6WyqlwqHEdHzGq9zeztco61FYzWsCL6kPFEoDyHue/g0KzcGLSPAlAJwbF035Hhn23tOeLOD6eCuBVu4XwKwBZ63PlAEVXWJhM4yPJthbFfZwTSlnwJFsUFWWCfIBzUAwGa\u002BgKYoYoUFxfPkUK1ETJgD357OCmabcY0Orv1NwXyYMns1ouuxsF6un9oOYGGUEQuPxCeWMrUAIg4YGbOHuAN3TB0xD6msUi9AH2qMjBErep3yvv1VAv/GNIDdmJeqJ\u002BfWlxRDYgFh4nL4VhNLdJX97J4WlfkGIUkda9spz7mXlfeCtfT96BebkdyLXKvse8Dq4Kv5k5Lu0HbKJfcmNxK4YcEbyL6g/wSGewQdesWeMe8aP\u002B8NngFllOV\u002BM8IfdFnJ0vvq0bIBSeCnchiO0VWwK/QHDPgjq8K/tTPZIsxBZgaqU6jJtF88GPUOZivp18OPzQfOGGhhpic4Kht/KCcUZQsS432t53aUy/MCFEWX1t5wSVTEc06dSa2AkYlEve/O\u002BgAg1/NF4uaROUx1XpLioVQ8Dt/TUPK9dJrQLFXsUA0DNBlEd//rKmdtMzkBJ\u002Bobnu81B64Q\u002B6oNYmJZdbWQpOk/cSp4nSpUUeR3ZR25u0yvtI5lt0he8jlvNxSdkbSx3I5PwrbAogHF4LbKmJWMU6cVqsEnKuyh4X7xCGUVt78vxoiOavmW7hGMoNaSk1qj4\u002BNsh\u002BfzibKiruA3z5qbryj2mtIM/umufruvmooWDk0kTSWBqTDYPDzW7A==",
      "StatusCode": 202,
      "ResponseHeaders": {
        "Content-Length": "0",
        "Date": "Wed, 20 Oct 2021 18:01:09 GMT",
        "Server": [
          "Windows-Azure-HDFS/1.0",
          "Microsoft-HTTPAPI/2.0"
        ],
        "x-ms-client-request-id": "d260f29a-28cd-8fea-0c46-8d232d3f75cb",
        "x-ms-request-id": "bfe1de46-b01f-0071-65dc-c5100a000000",
        "x-ms-request-server-encrypted": "true",
        "x-ms-version": "2021-02-12"
      },
      "ResponseBody": []
    },
    {
      "RequestUri": "https://amandaadlscanary.dfs.core.windows.net/test-filesystem-93d44fdb-7141-1832-5502-5c0ebeb08cf2/test-file-1e5f18bc-f177-adf0-9cf9-8796e4fabe09?action=flush\u0026position=1024",
      "RequestMethod": "PATCH",
      "RequestHeaders": {
        "Accept": "application/json",
        "Authorization": "Sanitized",
        "traceparent": "00-43e7cb3ead3cc84c9d0d6090e69193ce-775fa9ab7cc1c74e-00",
        "User-Agent": [
          "azsdk-net-Storage.Files.DataLake/12.9.0-alpha.20211020.1",
          "(.NET 5.0.11; Microsoft Windows 10.0.19043)"
        ],
        "x-ms-client-request-id": "aab9f4b3-6d56-c3ba-3b1d-eb06213def44",
        "x-ms-date": "Wed, 20 Oct 2021 18:01:09 GMT",
        "x-ms-return-client-request-id": "true",
        "x-ms-version": "2021-02-12"
      },
      "RequestBody": null,
      "StatusCode": 200,
      "ResponseHeaders": {
        "Content-Length": "0",
        "Date": "Wed, 20 Oct 2021 18:01:09 GMT",
        "ETag": "\u00220x8D993F398569834\u0022",
        "Last-Modified": "Wed, 20 Oct 2021 18:01:09 GMT",
        "Server": [
          "Windows-Azure-HDFS/1.0",
          "Microsoft-HTTPAPI/2.0"
        ],
        "x-ms-client-request-id": "aab9f4b3-6d56-c3ba-3b1d-eb06213def44",
        "x-ms-request-id": "bfe1de47-b01f-0071-66dc-c5100a000000",
        "x-ms-request-server-encrypted": "false",
        "x-ms-version": "2021-02-12"
      },
      "ResponseBody": []
    },
    {
      "RequestUri": "https://amandaadlscanary.blob.core.windows.net/test-filesystem-93d44fdb-7141-1832-5502-5c0ebeb08cf2/test-file-1e5f18bc-f177-adf0-9cf9-8796e4fabe09",
      "RequestMethod": "HEAD",
      "RequestHeaders": {
        "Accept": "application/xml",
        "Authorization": "Sanitized",
        "traceparent": "00-20d5e341b137354399042502bb70a9cb-bce28d046a33d741-00",
        "User-Agent": [
          "azsdk-net-Storage.Files.DataLake/12.9.0-alpha.20211020.1",
          "(.NET 5.0.11; Microsoft Windows 10.0.19043)"
        ],
        "x-ms-client-request-id": "386fdd75-ca86-c674-d858-96557b426673",
        "x-ms-date": "Wed, 20 Oct 2021 18:01:09 GMT",
        "x-ms-return-client-request-id": "true",
        "x-ms-version": "2021-02-12"
      },
      "RequestBody": null,
      "StatusCode": 200,
      "ResponseHeaders": {
        "Accept-Ranges": "bytes",
        "Content-Length": "1024",
        "Content-Type": "application/octet-stream",
        "Date": "Wed, 20 Oct 2021 18:01:09 GMT",
        "ETag": "\u00220x8D993F398569834\u0022",
        "Last-Modified": "Wed, 20 Oct 2021 18:01:09 GMT",
        "Server": [
          "Windows-Azure-Blob/1.0",
          "Microsoft-HTTPAPI/2.0"
        ],
        "x-ms-access-tier": "Hot",
        "x-ms-access-tier-inferred": "true",
        "x-ms-blob-type": "BlockBlob",
        "x-ms-client-request-id": "386fdd75-ca86-c674-d858-96557b426673",
        "x-ms-creation-time": "Wed, 20 Oct 2021 18:01:09 GMT",
        "x-ms-group": "$superuser",
        "x-ms-lease-state": "available",
        "x-ms-lease-status": "unlocked",
        "x-ms-owner": "$superuser",
        "x-ms-permissions": "rw-r-----",
        "x-ms-request-id": "abb347e3-901e-00ad-38dc-c5ba54000000",
        "x-ms-resource-type": "file",
        "x-ms-server-encrypted": "true",
        "x-ms-version": "2021-02-12"
      },
      "ResponseBody": []
    },
    {
      "RequestUri": "https://amandaadlscanary.blob.core.windows.net/test-filesystem-93d44fdb-7141-1832-5502-5c0ebeb08cf2/test-file-1e5f18bc-f177-adf0-9cf9-8796e4fabe09",
      "RequestMethod": "GET",
      "RequestHeaders": {
        "Accept": "application/xml",
        "Authorization": "Sanitized",
        "If-Match": "\u00220x8D993F398569834\u0022",
        "User-Agent": [
          "azsdk-net-Storage.Files.DataLake/12.9.0-alpha.20211020.1",
          "(.NET 5.0.11; Microsoft Windows 10.0.19043)"
        ],
        "x-ms-client-request-id": "4391138d-b6ce-0dbe-5d06-6d764cb6b866",
        "x-ms-date": "Wed, 20 Oct 2021 18:01:09 GMT",
        "x-ms-range": "bytes=0-156",
        "x-ms-return-client-request-id": "true",
        "x-ms-version": "2021-02-12"
      },
      "RequestBody": null,
      "StatusCode": 206,
      "ResponseHeaders": {
        "Accept-Ranges": "bytes",
        "Content-Length": "157",
        "Content-Range": "bytes 0-156/1024",
        "Content-Type": "application/octet-stream",
        "Date": "Wed, 20 Oct 2021 18:01:09 GMT",
        "ETag": "\u00220x8D993F398569834\u0022",
        "Last-Modified": "Wed, 20 Oct 2021 18:01:09 GMT",
        "Server": [
          "Windows-Azure-Blob/1.0",
          "Microsoft-HTTPAPI/2.0"
        ],
        "x-ms-blob-type": "BlockBlob",
        "x-ms-client-request-id": "4391138d-b6ce-0dbe-5d06-6d764cb6b866",
        "x-ms-creation-time": "Wed, 20 Oct 2021 18:01:09 GMT",
        "x-ms-group": "$superuser",
        "x-ms-lease-state": "available",
        "x-ms-lease-status": "unlocked",
        "x-ms-owner": "$superuser",
        "x-ms-permissions": "rw-r-----",
        "x-ms-request-id": "abb347f4-901e-00ad-44dc-c5ba54000000",
        "x-ms-resource-type": "file",
        "x-ms-server-encrypted": "true",
        "x-ms-version": "2021-02-12"
      },
      "ResponseBody": "gxSq6I1Brj6qcWMEQbIsKqSBMzUrgnNFgwoVRvQt4dxGIvzWgHRNmtpGXw0VCi1c7HzS/x/B4gGgZWWDK2hKfJCHvh\u002B1VaowNJlb5CJmMHnduVl3W\u002BG8hT/7NhsPyW5x/ON8jkwNppfSosuGZv7fOTXspnIP0iGuyjjguh\u002BOIGoq6eg\u002B6qEszxLCpbgWNh9AHPzmIyP8YirCzcMTLA=="
    },
    {
      "RequestUri": "https://amandaadlscanary.blob.core.windows.net/test-filesystem-93d44fdb-7141-1832-5502-5c0ebeb08cf2/test-file-1e5f18bc-f177-adf0-9cf9-8796e4fabe09",
      "RequestMethod": "GET",
      "RequestHeaders": {
        "Accept": "application/xml",
        "Authorization": "Sanitized",
        "If-Match": "\u00220x8D993F398569834\u0022",
        "User-Agent": [
          "azsdk-net-Storage.Files.DataLake/12.9.0-alpha.20211020.1",
          "(.NET 5.0.11; Microsoft Windows 10.0.19043)"
        ],
        "x-ms-client-request-id": "67c774ab-22b1-6ba5-0eec-d0601e6b8532",
        "x-ms-date": "Wed, 20 Oct 2021 18:01:09 GMT",
        "x-ms-range": "bytes=157-313",
        "x-ms-return-client-request-id": "true",
        "x-ms-version": "2021-02-12"
      },
      "RequestBody": null,
      "StatusCode": 206,
      "ResponseHeaders": {
        "Accept-Ranges": "bytes",
        "Content-Length": "157",
        "Content-Range": "bytes 157-313/1024",
        "Content-Type": "application/octet-stream",
        "Date": "Wed, 20 Oct 2021 18:01:09 GMT",
        "ETag": "\u00220x8D993F398569834\u0022",
        "Last-Modified": "Wed, 20 Oct 2021 18:01:09 GMT",
        "Server": [
          "Windows-Azure-Blob/1.0",
          "Microsoft-HTTPAPI/2.0"
        ],
        "x-ms-blob-type": "BlockBlob",
        "x-ms-client-request-id": "67c774ab-22b1-6ba5-0eec-d0601e6b8532",
        "x-ms-creation-time": "Wed, 20 Oct 2021 18:01:09 GMT",
        "x-ms-group": "$superuser",
        "x-ms-lease-state": "available",
        "x-ms-lease-status": "unlocked",
        "x-ms-owner": "$superuser",
        "x-ms-permissions": "rw-r-----",
        "x-ms-request-id": "abb34805-901e-00ad-54dc-c5ba54000000",
        "x-ms-resource-type": "file",
        "x-ms-server-encrypted": "true",
        "x-ms-version": "2021-02-12"
      },
      "ResponseBody": "7HhEgWBbfBagT5O/1l9NLGiYlBmfniKo/Ucuhr18HN4ZoiZJYTa22qIqe61TY0ycFf1ZNS/5jU1Vm4QZLfZYJDK0pjQ5A8sx4bl3dSN1VZn6knDAIueuHxXY9MWynK2s0lZ7nr0YYxIxKFN2ghgq4EbrHpqFlwJKBYYeYA8Gf0ULyqLM\u002Brfb4i9ejvmTOJz9rRN/xn0SJzpUMJg2\u002BQ=="
    },
    {
      "RequestUri": "https://amandaadlscanary.blob.core.windows.net/test-filesystem-93d44fdb-7141-1832-5502-5c0ebeb08cf2/test-file-1e5f18bc-f177-adf0-9cf9-8796e4fabe09",
      "RequestMethod": "GET",
      "RequestHeaders": {
        "Accept": "application/xml",
        "Authorization": "Sanitized",
        "If-Match": "\u00220x8D993F398569834\u0022",
        "User-Agent": [
          "azsdk-net-Storage.Files.DataLake/12.9.0-alpha.20211020.1",
          "(.NET 5.0.11; Microsoft Windows 10.0.19043)"
        ],
        "x-ms-client-request-id": "d7cb928c-50ef-4eb5-082e-3a33900fca90",
        "x-ms-date": "Wed, 20 Oct 2021 18:01:09 GMT",
        "x-ms-range": "bytes=314-470",
        "x-ms-return-client-request-id": "true",
        "x-ms-version": "2021-02-12"
      },
      "RequestBody": null,
      "StatusCode": 206,
      "ResponseHeaders": {
        "Accept-Ranges": "bytes",
        "Content-Length": "157",
        "Content-Range": "bytes 314-470/1024",
        "Content-Type": "application/octet-stream",
        "Date": "Wed, 20 Oct 2021 18:01:09 GMT",
        "ETag": "\u00220x8D993F398569834\u0022",
        "Last-Modified": "Wed, 20 Oct 2021 18:01:09 GMT",
        "Server": [
          "Windows-Azure-Blob/1.0",
          "Microsoft-HTTPAPI/2.0"
        ],
        "x-ms-blob-type": "BlockBlob",
        "x-ms-client-request-id": "d7cb928c-50ef-4eb5-082e-3a33900fca90",
        "x-ms-creation-time": "Wed, 20 Oct 2021 18:01:09 GMT",
        "x-ms-group": "$superuser",
        "x-ms-lease-state": "available",
        "x-ms-lease-status": "unlocked",
        "x-ms-owner": "$superuser",
        "x-ms-permissions": "rw-r-----",
        "x-ms-request-id": "abb34810-901e-00ad-5fdc-c5ba54000000",
        "x-ms-resource-type": "file",
        "x-ms-server-encrypted": "true",
        "x-ms-version": "2021-02-12"
      },
      "ResponseBody": "AgMrqQ5quHVe5o8QPGsmCAi3zeohs/uGuMf4o2d3yR6k6S1bY1CFzeSITy3wtkGnADFMeMtM2E4HpPBHcRUN5hxwa1I\u002By6W4Mv8GmGTOlgKFUaI2K1FTVxDeU75gPVzOemgQf0ruaDWMlEbLRj/qOQ7twSBy17vLHBRCYHfnV/SjNx78vRa4lulsqpcKhxHR8xqvc3s7XKOtRWM1rA=="
    },
    {
      "RequestUri": "https://amandaadlscanary.blob.core.windows.net/test-filesystem-93d44fdb-7141-1832-5502-5c0ebeb08cf2/test-file-1e5f18bc-f177-adf0-9cf9-8796e4fabe09",
      "RequestMethod": "GET",
      "RequestHeaders": {
        "Accept": "application/xml",
        "Authorization": "Sanitized",
        "If-Match": "\u00220x8D993F398569834\u0022",
        "User-Agent": [
          "azsdk-net-Storage.Files.DataLake/12.9.0-alpha.20211020.1",
          "(.NET 5.0.11; Microsoft Windows 10.0.19043)"
        ],
        "x-ms-client-request-id": "8bd469a8-ad9f-7d43-e4be-953428ce9c94",
        "x-ms-date": "Wed, 20 Oct 2021 18:01:09 GMT",
        "x-ms-range": "bytes=471-627",
        "x-ms-return-client-request-id": "true",
        "x-ms-version": "2021-02-12"
      },
      "RequestBody": null,
      "StatusCode": 206,
      "ResponseHeaders": {
        "Accept-Ranges": "bytes",
        "Content-Length": "157",
        "Content-Range": "bytes 471-627/1024",
        "Content-Type": "application/octet-stream",
        "Date": "Wed, 20 Oct 2021 18:01:09 GMT",
        "ETag": "\u00220x8D993F398569834\u0022",
        "Last-Modified": "Wed, 20 Oct 2021 18:01:09 GMT",
        "Server": [
          "Windows-Azure-Blob/1.0",
          "Microsoft-HTTPAPI/2.0"
        ],
        "x-ms-blob-type": "BlockBlob",
        "x-ms-client-request-id": "8bd469a8-ad9f-7d43-e4be-953428ce9c94",
        "x-ms-creation-time": "Wed, 20 Oct 2021 18:01:09 GMT",
        "x-ms-group": "$superuser",
        "x-ms-lease-state": "available",
        "x-ms-lease-status": "unlocked",
        "x-ms-owner": "$superuser",
        "x-ms-permissions": "rw-r-----",
        "x-ms-request-id": "abb34820-901e-00ad-6ddc-c5ba54000000",
        "x-ms-resource-type": "file",
        "x-ms-server-encrypted": "true",
        "x-ms-version": "2021-02-12"
      },
      "ResponseBody": "CL6kPFEoDyHue/g0KzcGLSPAlAJwbF035Hhn23tOeLOD6eCuBVu4XwKwBZ63PlAEVXWJhM4yPJthbFfZwTSlnwJFsUFWWCfIBzUAwGa\u002BgKYoYoUFxfPkUK1ETJgD357OCmabcY0Orv1NwXyYMns1ouuxsF6un9oOYGGUEQuPxCeWMrUAIg4YGbOHuAN3TB0xD6msUi9AH2qMjBEreg=="
    },
    {
      "RequestUri": "https://amandaadlscanary.blob.core.windows.net/test-filesystem-93d44fdb-7141-1832-5502-5c0ebeb08cf2/test-file-1e5f18bc-f177-adf0-9cf9-8796e4fabe09",
      "RequestMethod": "GET",
      "RequestHeaders": {
        "Accept": "application/xml",
        "Authorization": "Sanitized",
        "If-Match": "\u00220x8D993F398569834\u0022",
        "User-Agent": [
          "azsdk-net-Storage.Files.DataLake/12.9.0-alpha.20211020.1",
          "(.NET 5.0.11; Microsoft Windows 10.0.19043)"
        ],
        "x-ms-client-request-id": "278bea29-3e3b-6bf0-dab5-492a46411fa2",
        "x-ms-date": "Wed, 20 Oct 2021 18:01:09 GMT",
        "x-ms-range": "bytes=628-784",
        "x-ms-return-client-request-id": "true",
        "x-ms-version": "2021-02-12"
      },
      "RequestBody": null,
      "StatusCode": 206,
      "ResponseHeaders": {
        "Accept-Ranges": "bytes",
        "Content-Length": "157",
        "Content-Range": "bytes 628-784/1024",
        "Content-Type": "application/octet-stream",
        "Date": "Wed, 20 Oct 2021 18:01:09 GMT",
        "ETag": "\u00220x8D993F398569834\u0022",
        "Last-Modified": "Wed, 20 Oct 2021 18:01:09 GMT",
        "Server": [
          "Windows-Azure-Blob/1.0",
          "Microsoft-HTTPAPI/2.0"
        ],
        "x-ms-blob-type": "BlockBlob",
        "x-ms-client-request-id": "278bea29-3e3b-6bf0-dab5-492a46411fa2",
        "x-ms-creation-time": "Wed, 20 Oct 2021 18:01:09 GMT",
        "x-ms-group": "$superuser",
        "x-ms-lease-state": "available",
        "x-ms-lease-status": "unlocked",
        "x-ms-owner": "$superuser",
        "x-ms-permissions": "rw-r-----",
        "x-ms-request-id": "abb3482c-901e-00ad-78dc-c5ba54000000",
        "x-ms-resource-type": "file",
        "x-ms-server-encrypted": "true",
        "x-ms-version": "2021-02-12"
      },
      "ResponseBody": "nfK\u002B/VUC/8Y0gN2Yl6on59aXFENiAWHicvhWE0t0lf3snhaV\u002BQYhSR1r2ynPuZeV94K19P3oF5uR3Itcq\u002Bx7wOrgq/mTku7Qdsol9yY3ErhhwRvIvqD/BIZ7BB16xZ4x7xo/7w2eAWWU5X4zwh90WcnS\u002B\u002BrRsgFJ4KdyGI7RVbAr9AcM\u002BCOrwr\u002B1M9kizEFmBqpTqMm0XzwY9Q5mKw=="
    },
    {
      "RequestUri": "https://amandaadlscanary.blob.core.windows.net/test-filesystem-93d44fdb-7141-1832-5502-5c0ebeb08cf2/test-file-1e5f18bc-f177-adf0-9cf9-8796e4fabe09",
      "RequestMethod": "GET",
      "RequestHeaders": {
        "Accept": "application/xml",
        "Authorization": "Sanitized",
        "If-Match": "\u00220x8D993F398569834\u0022",
        "User-Agent": [
          "azsdk-net-Storage.Files.DataLake/12.9.0-alpha.20211020.1",
          "(.NET 5.0.11; Microsoft Windows 10.0.19043)"
        ],
        "x-ms-client-request-id": "3d0b024a-7543-9e59-c8ac-6ed5cc5468da",
        "x-ms-date": "Wed, 20 Oct 2021 18:01:09 GMT",
        "x-ms-range": "bytes=785-941",
        "x-ms-return-client-request-id": "true",
        "x-ms-version": "2021-02-12"
      },
      "RequestBody": null,
      "StatusCode": 206,
      "ResponseHeaders": {
        "Accept-Ranges": "bytes",
        "Content-Length": "157",
        "Content-Range": "bytes 785-941/1024",
        "Content-Type": "application/octet-stream",
        "Date": "Wed, 20 Oct 2021 18:01:09 GMT",
        "ETag": "\u00220x8D993F398569834\u0022",
        "Last-Modified": "Wed, 20 Oct 2021 18:01:09 GMT",
        "Server": [
          "Windows-Azure-Blob/1.0",
          "Microsoft-HTTPAPI/2.0"
        ],
        "x-ms-blob-type": "BlockBlob",
        "x-ms-client-request-id": "3d0b024a-7543-9e59-c8ac-6ed5cc5468da",
        "x-ms-creation-time": "Wed, 20 Oct 2021 18:01:09 GMT",
        "x-ms-group": "$superuser",
        "x-ms-lease-state": "available",
        "x-ms-lease-status": "unlocked",
        "x-ms-owner": "$superuser",
        "x-ms-permissions": "rw-r-----",
        "x-ms-request-id": "abb3483c-901e-00ad-07dc-c5ba54000000",
        "x-ms-resource-type": "file",
        "x-ms-server-encrypted": "true",
        "x-ms-version": "2021-02-12"
      },
      "ResponseBody": "6dfDj80HzhhoYaYnOCobfygnFGULEuN9red2lMvzAhRFl9becElUxHNOnUmtgJGJRL3vzvoAINfzReLmkTlMdV6S4qFUPA7f01DyvXSa0CxV7FANAzQZRHf/6ypnbTM5ASfqG57vNQeuEPuqDWJiWXW1kKTpP3EqeJ0qVFHkd2UdubtMr7SOZbdIXvI5bzcUnZG0sdyOT8K2wKIBxQ=="
    },
    {
      "RequestUri": "https://amandaadlscanary.blob.core.windows.net/test-filesystem-93d44fdb-7141-1832-5502-5c0ebeb08cf2/test-file-1e5f18bc-f177-adf0-9cf9-8796e4fabe09",
      "RequestMethod": "GET",
      "RequestHeaders": {
        "Accept": "application/xml",
        "Authorization": "Sanitized",
        "If-Match": "\u00220x8D993F398569834\u0022",
        "User-Agent": [
          "azsdk-net-Storage.Files.DataLake/12.9.0-alpha.20211020.1",
          "(.NET 5.0.11; Microsoft Windows 10.0.19043)"
        ],
        "x-ms-client-request-id": "44e011c5-e136-895f-d58c-59af4defc596",
        "x-ms-date": "Wed, 20 Oct 2021 18:01:09 GMT",
        "x-ms-range": "bytes=942-1098",
        "x-ms-return-client-request-id": "true",
        "x-ms-version": "2021-02-12"
      },
      "RequestBody": null,
      "StatusCode": 206,
      "ResponseHeaders": {
        "Accept-Ranges": "bytes",
        "Content-Length": "82",
        "Content-Range": "bytes 942-1023/1024",
        "Content-Type": "application/octet-stream",
        "Date": "Wed, 20 Oct 2021 18:01:09 GMT",
        "ETag": "\u00220x8D993F398569834\u0022",
        "Last-Modified": "Wed, 20 Oct 2021 18:01:09 GMT",
        "Server": [
          "Windows-Azure-Blob/1.0",
          "Microsoft-HTTPAPI/2.0"
        ],
        "x-ms-blob-type": "BlockBlob",
        "x-ms-client-request-id": "44e011c5-e136-895f-d58c-59af4defc596",
        "x-ms-creation-time": "Wed, 20 Oct 2021 18:01:09 GMT",
        "x-ms-group": "$superuser",
        "x-ms-lease-state": "available",
        "x-ms-lease-status": "unlocked",
        "x-ms-owner": "$superuser",
        "x-ms-permissions": "rw-r-----",
        "x-ms-request-id": "abb34845-901e-00ad-10dc-c5ba54000000",
        "x-ms-resource-type": "file",
        "x-ms-server-encrypted": "true",
        "x-ms-version": "2021-02-12"
      },
      "ResponseBody": "4LbKmJWMU6cVqsEnKuyh4X7xCGUVt78vxoiOavmW7hGMoNaSk1qj4\u002BNsh\u002BfzibKiruA3z5qbryj2mtIM/umufruvmooWDk0kTSWBqTDYPDzW7A=="
    },
    {
      "RequestUri": "https://amandaadlscanary.blob.core.windows.net/test-filesystem-93d44fdb-7141-1832-5502-5c0ebeb08cf2?restype=container",
      "RequestMethod": "DELETE",
      "RequestHeaders": {
        "Accept": "application/xml",
        "Authorization": "Sanitized",
        "traceparent": "00-62f2a504ef045e4c98908ca12da4174a-2c89cce2edb3e546-00",
        "User-Agent": [
          "azsdk-net-Storage.Files.DataLake/12.9.0-alpha.20211020.1",
          "(.NET 5.0.11; Microsoft Windows 10.0.19043)"
        ],
        "x-ms-client-request-id": "bb108288-2474-82a4-63cd-87f4f9872035",
        "x-ms-date": "Wed, 20 Oct 2021 18:01:09 GMT",
        "x-ms-return-client-request-id": "true",
        "x-ms-version": "2021-02-12"
      },
      "RequestBody": null,
      "StatusCode": 202,
      "ResponseHeaders": {
        "Content-Length": "0",
        "Date": "Wed, 20 Oct 2021 18:01:09 GMT",
        "Server": [
          "Windows-Azure-Blob/1.0",
          "Microsoft-HTTPAPI/2.0"
        ],
        "x-ms-client-request-id": "bb108288-2474-82a4-63cd-87f4f9872035",
<<<<<<< HEAD
        "x-ms-request-id": "3a7d0bda-e01e-0095-0421-af3277000000",
        "x-ms-version": "2021-02-12"
=======
        "x-ms-request-id": "abb34853-901e-00ad-1edc-c5ba54000000",
        "x-ms-version": "2020-12-06"
>>>>>>> 6b7c7623
      },
      "ResponseBody": []
    }
  ],
  "Variables": {
    "RandomSeed": "169910412",
    "Storage_TestConfigHierarchicalNamespace": "NamespaceTenant\namandaadlscanary\nU2FuaXRpemVk\nhttps://amandaadlscanary.blob.core.windows.net\nhttps://amandaadlscanary.file.core.windows.net\nhttps://amandaadlscanary.queue.core.windows.net\nhttps://amandaadlscanary.table.core.windows.net\n\n\n\n\nhttps://amandaadlscanary-secondary.blob.core.windows.net\nhttps://amandaadlscanary-secondary.file.core.windows.net\nhttps://amandaadlscanary-secondary.queue.core.windows.net\n\n68390a19-a643-458b-b726-408abf67b4fc\nSanitized\n72f988bf-86f1-41af-91ab-2d7cd011db47\nhttps://login.microsoftonline.com/\nCloud\nBlobEndpoint=https://amandaadlscanary.blob.core.windows.net/;QueueEndpoint=https://amandaadlscanary.queue.core.windows.net/;FileEndpoint=https://amandaadlscanary.file.core.windows.net/;BlobSecondaryEndpoint=https://amandaadlscanary-secondary.blob.core.windows.net/;QueueSecondaryEndpoint=https://amandaadlscanary-secondary.queue.core.windows.net/;FileSecondaryEndpoint=https://amandaadlscanary-secondary.file.core.windows.net/;AccountName=amandaadlscanary;AccountKey=Sanitized\n\n\n"
  }
}<|MERGE_RESOLUTION|>--- conflicted
+++ resolved
@@ -29,13 +29,8 @@
           "Microsoft-HTTPAPI/2.0"
         ],
         "x-ms-client-request-id": "0a8588db-797e-6e0e-0e19-a7778153f60e",
-<<<<<<< HEAD
-        "x-ms-request-id": "6c713664-d01e-0027-3e21-afcd06000000",
-        "x-ms-version": "2021-02-12"
-=======
         "x-ms-request-id": "abb34770-901e-00ad-51dc-c5ba54000000",
-        "x-ms-version": "2020-12-06"
->>>>>>> 6b7c7623
+        "x-ms-version": "2021-02-12"
       },
       "ResponseBody": []
     },
@@ -536,13 +531,8 @@
           "Microsoft-HTTPAPI/2.0"
         ],
         "x-ms-client-request-id": "bb108288-2474-82a4-63cd-87f4f9872035",
-<<<<<<< HEAD
-        "x-ms-request-id": "3a7d0bda-e01e-0095-0421-af3277000000",
-        "x-ms-version": "2021-02-12"
-=======
         "x-ms-request-id": "abb34853-901e-00ad-1edc-c5ba54000000",
-        "x-ms-version": "2020-12-06"
->>>>>>> 6b7c7623
+        "x-ms-version": "2021-02-12"
       },
       "ResponseBody": []
     }
