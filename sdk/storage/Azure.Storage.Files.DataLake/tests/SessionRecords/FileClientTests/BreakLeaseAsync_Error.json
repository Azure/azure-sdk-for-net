{
  "Entries": [
    {
      "RequestUri": "http://seannsecanary.blob.core.windows.net/test-filesystem-decd0ba4-75ed-405a-11ff-e62ea18d0716?restype=container",
      "RequestMethod": "PUT",
      "RequestHeaders": {
        "Authorization": "Sanitized",
        "traceparent": "00-6cd6ddcf827ea745a32e334b2b46f578-7ed34c9089ef6746-00",
        "User-Agent": [
          "azsdk-net-Storage.Files.DataLake/12.1.0-dev.20200403.1",
          "(.NET Core 4.6.28325.01; Microsoft Windows 10.0.18362 )"
        ],
        "x-ms-blob-public-access": "container",
        "x-ms-client-request-id": "a1ac5c42-b6c4-3aeb-079a-3539c17e7f32",
        "x-ms-date": "Fri, 03 Apr 2020 20:58:58 GMT",
        "x-ms-return-client-request-id": "true",
        "x-ms-version": "2019-12-12"
      },
      "RequestBody": null,
      "StatusCode": 201,
      "ResponseHeaders": {
        "Content-Length": "0",
        "Date": "Fri, 03 Apr 2020 20:58:56 GMT",
        "ETag": "\u00220x8D7D811D3C0FFA9\u0022",
        "Last-Modified": "Fri, 03 Apr 2020 20:58:57 GMT",
        "Server": [
          "Windows-Azure-Blob/1.0",
          "Microsoft-HTTPAPI/2.0"
        ],
        "x-ms-client-request-id": "a1ac5c42-b6c4-3aeb-079a-3539c17e7f32",
<<<<<<< HEAD
        "x-ms-request-id": "0fb1465e-d01e-0015-4f3b-f38588000000",
=======
        "x-ms-request-id": "9621f9b3-f01e-0012-7dfa-093670000000",
>>>>>>> 8d420312
        "x-ms-version": "2019-12-12"
      },
      "ResponseBody": []
    },
    {
      "RequestUri": "http://seannsecanary.blob.core.windows.net/test-filesystem-decd0ba4-75ed-405a-11ff-e62ea18d0716/test-file-47629f3a-3c7a-ecf4-268f-61d4b6ed2bb1?comp=lease",
      "RequestMethod": "PUT",
      "RequestHeaders": {
        "Authorization": "Sanitized",
        "traceparent": "00-5ea23bd3a210f64cb6374ee99a8def5e-d0fb9e8853569f4a-00",
        "User-Agent": [
          "azsdk-net-Storage.Files.DataLake/12.1.0-dev.20200403.1",
          "(.NET Core 4.6.28325.01; Microsoft Windows 10.0.18362 )"
        ],
        "x-ms-client-request-id": "75328c99-c3fd-0612-67bf-7b345516841a",
        "x-ms-date": "Fri, 03 Apr 2020 20:58:59 GMT",
        "x-ms-lease-action": "break",
        "x-ms-return-client-request-id": "true",
        "x-ms-version": "2019-12-12"
      },
      "RequestBody": null,
      "StatusCode": 404,
      "ResponseHeaders": {
        "Content-Length": "215",
        "Content-Type": "application/xml",
        "Date": "Fri, 03 Apr 2020 20:58:56 GMT",
        "Server": [
          "Windows-Azure-Blob/1.0",
          "Microsoft-HTTPAPI/2.0"
        ],
        "x-ms-client-request-id": "75328c99-c3fd-0612-67bf-7b345516841a",
        "x-ms-error-code": "BlobNotFound",
<<<<<<< HEAD
        "x-ms-request-id": "0fb14667-d01e-0015-553b-f38588000000",
=======
        "x-ms-request-id": "9621f9bb-f01e-0012-04fa-093670000000",
>>>>>>> 8d420312
        "x-ms-version": "2019-12-12"
      },
      "ResponseBody": [
        "\uFEFF\u003C?xml version=\u00221.0\u0022 encoding=\u0022utf-8\u0022?\u003E\u003CError\u003E\u003CCode\u003EBlobNotFound\u003C/Code\u003E\u003CMessage\u003EThe specified blob does not exist.\n",
        "RequestId:9621f9bb-f01e-0012-04fa-093670000000\n",
        "Time:2020-04-03T20:58:57.5869804Z\u003C/Message\u003E\u003C/Error\u003E"
      ]
    },
    {
      "RequestUri": "http://seannsecanary.blob.core.windows.net/test-filesystem-decd0ba4-75ed-405a-11ff-e62ea18d0716?restype=container",
      "RequestMethod": "DELETE",
      "RequestHeaders": {
        "Authorization": "Sanitized",
        "traceparent": "00-15dbd1a6d3b007439182960ac6fbbae7-8f58cb0d1196904a-00",
        "User-Agent": [
          "azsdk-net-Storage.Files.DataLake/12.1.0-dev.20200403.1",
          "(.NET Core 4.6.28325.01; Microsoft Windows 10.0.18362 )"
        ],
        "x-ms-client-request-id": "293b6213-b5ba-2fb4-46e5-dd21ea1dc108",
        "x-ms-date": "Fri, 03 Apr 2020 20:58:59 GMT",
        "x-ms-return-client-request-id": "true",
        "x-ms-version": "2019-12-12"
      },
      "RequestBody": null,
      "StatusCode": 202,
      "ResponseHeaders": {
        "Content-Length": "0",
        "Date": "Fri, 03 Apr 2020 20:58:56 GMT",
        "Server": [
          "Windows-Azure-Blob/1.0",
          "Microsoft-HTTPAPI/2.0"
        ],
        "x-ms-client-request-id": "293b6213-b5ba-2fb4-46e5-dd21ea1dc108",
<<<<<<< HEAD
        "x-ms-request-id": "0fb1466e-d01e-0015-5c3b-f38588000000",
=======
        "x-ms-request-id": "9621f9c0-f01e-0012-09fa-093670000000",
>>>>>>> 8d420312
        "x-ms-version": "2019-12-12"
      },
      "ResponseBody": []
    }
  ],
  "Variables": {
    "RandomSeed": "1192918141",
    "Storage_TestConfigHierarchicalNamespace": "NamespaceTenant\nseannsecanary\nU2FuaXRpemVk\nhttp://seannsecanary.blob.core.windows.net\nhttp://seannsecanary.file.core.windows.net\nhttp://seannsecanary.queue.core.windows.net\nhttp://seannsecanary.table.core.windows.net\n\n\n\n\nhttp://seannsecanary-secondary.blob.core.windows.net\nhttp://seannsecanary-secondary.file.core.windows.net\nhttp://seannsecanary-secondary.queue.core.windows.net\nhttp://seannsecanary-secondary.table.core.windows.net\n68390a19-a643-458b-b726-408abf67b4fc\nSanitized\n72f988bf-86f1-41af-91ab-2d7cd011db47\nhttps://login.microsoftonline.com/\nCloud\nBlobEndpoint=http://seannsecanary.blob.core.windows.net/;QueueEndpoint=http://seannsecanary.queue.core.windows.net/;FileEndpoint=http://seannsecanary.file.core.windows.net/;BlobSecondaryEndpoint=http://seannsecanary-secondary.blob.core.windows.net/;QueueSecondaryEndpoint=http://seannsecanary-secondary.queue.core.windows.net/;FileSecondaryEndpoint=http://seannsecanary-secondary.file.core.windows.net/;AccountName=seannsecanary;AccountKey=Sanitized\n"
  }
}<|MERGE_RESOLUTION|>--- conflicted
+++ resolved
@@ -28,11 +28,7 @@
           "Microsoft-HTTPAPI/2.0"
         ],
         "x-ms-client-request-id": "a1ac5c42-b6c4-3aeb-079a-3539c17e7f32",
-<<<<<<< HEAD
-        "x-ms-request-id": "0fb1465e-d01e-0015-4f3b-f38588000000",
-=======
         "x-ms-request-id": "9621f9b3-f01e-0012-7dfa-093670000000",
->>>>>>> 8d420312
         "x-ms-version": "2019-12-12"
       },
       "ResponseBody": []
@@ -65,11 +61,7 @@
         ],
         "x-ms-client-request-id": "75328c99-c3fd-0612-67bf-7b345516841a",
         "x-ms-error-code": "BlobNotFound",
-<<<<<<< HEAD
-        "x-ms-request-id": "0fb14667-d01e-0015-553b-f38588000000",
-=======
         "x-ms-request-id": "9621f9bb-f01e-0012-04fa-093670000000",
->>>>>>> 8d420312
         "x-ms-version": "2019-12-12"
       },
       "ResponseBody": [
@@ -103,11 +95,7 @@
           "Microsoft-HTTPAPI/2.0"
         ],
         "x-ms-client-request-id": "293b6213-b5ba-2fb4-46e5-dd21ea1dc108",
-<<<<<<< HEAD
-        "x-ms-request-id": "0fb1466e-d01e-0015-5c3b-f38588000000",
-=======
         "x-ms-request-id": "9621f9c0-f01e-0012-09fa-093670000000",
->>>>>>> 8d420312
         "x-ms-version": "2019-12-12"
       },
       "ResponseBody": []
