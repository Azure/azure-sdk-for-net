﻿{
  "Entries": [
    {
      "RequestUri": "https://seannse.blob.core.windows.net/test-filesystem-decd0ba4-75ed-405a-11ff-e62ea18d0716?restype=container",
      "RequestMethod": "PUT",
      "RequestHeaders": {
        "Accept": "application/xml",
        "Authorization": "Sanitized",
        "traceparent": "00-b54c10e7312c214089367d81da26b544-20e82c4a6813af45-00",
        "User-Agent": [
          "azsdk-net-Storage.Files.DataLake/12.7.0-alpha.20210217.1",
          "(.NET 5.0.3; Microsoft Windows 10.0.19042)"
        ],
        "x-ms-blob-public-access": "container",
        "x-ms-client-request-id": "a1ac5c42-b6c4-3aeb-079a-3539c17e7f32",
        "x-ms-date": "Wed, 17 Feb 2021 22:25:16 GMT",
        "x-ms-return-client-request-id": "true",
<<<<<<< HEAD
        "x-ms-version": "2020-12-06"
=======
        "x-ms-version": "2021-02-12"
>>>>>>> 7e782c87
      },
      "RequestBody": null,
      "StatusCode": 201,
      "ResponseHeaders": {
        "Content-Length": "0",
        "Date": "Wed, 17 Feb 2021 22:25:16 GMT",
        "ETag": "\"0x8D8D392E7362F14\"",
        "Last-Modified": "Wed, 17 Feb 2021 22:25:17 GMT",
        "Server": [
          "Windows-Azure-Blob/1.0",
          "Microsoft-HTTPAPI/2.0"
        ],
        "x-ms-client-request-id": "a1ac5c42-b6c4-3aeb-079a-3539c17e7f32",
        "x-ms-request-id": "9e275786-f01e-00b7-737b-0552f5000000",
<<<<<<< HEAD
        "x-ms-version": "2020-12-06"
=======
        "x-ms-version": "2021-02-12"
>>>>>>> 7e782c87
      },
      "ResponseBody": []
    },
    {
      "RequestUri": "https://seannse.blob.core.windows.net/test-filesystem-decd0ba4-75ed-405a-11ff-e62ea18d0716/test-file-47629f3a-3c7a-ecf4-268f-61d4b6ed2bb1?comp=lease",
      "RequestMethod": "PUT",
      "RequestHeaders": {
        "Accept": "application/xml",
        "Authorization": "Sanitized",
        "traceparent": "00-c6e6bd8cd386b74ca2b247e705801dcb-f22ee1afade69849-00",
        "User-Agent": [
          "azsdk-net-Storage.Files.DataLake/12.7.0-alpha.20210217.1",
          "(.NET 5.0.3; Microsoft Windows 10.0.19042)"
        ],
        "x-ms-client-request-id": "75328c99-c3fd-0612-67bf-7b345516841a",
        "x-ms-date": "Wed, 17 Feb 2021 22:25:17 GMT",
        "x-ms-lease-action": "break",
        "x-ms-return-client-request-id": "true",
<<<<<<< HEAD
        "x-ms-version": "2020-12-06"
=======
        "x-ms-version": "2021-02-12"
>>>>>>> 7e782c87
      },
      "RequestBody": null,
      "StatusCode": 404,
      "ResponseHeaders": {
        "Content-Length": "215",
        "Content-Type": "application/xml",
        "Date": "Wed, 17 Feb 2021 22:25:16 GMT",
        "Server": [
          "Windows-Azure-Blob/1.0",
          "Microsoft-HTTPAPI/2.0"
        ],
        "x-ms-client-request-id": "75328c99-c3fd-0612-67bf-7b345516841a",
        "x-ms-error-code": "BlobNotFound",
        "x-ms-request-id": "9e275800-f01e-00b7-607b-0552f5000000",
<<<<<<< HEAD
        "x-ms-version": "2020-12-06"
=======
        "x-ms-version": "2021-02-12"
>>>>>>> 7e782c87
      },
      "ResponseBody": [
        "﻿<?xml version=\"1.0\" encoding=\"utf-8\"?><Error><Code>BlobNotFound</Code><Message>The specified blob does not exist.\n",
        "RequestId:9e275800-f01e-00b7-607b-0552f5000000\n",
        "Time:2021-02-17T22:25:17.1899917Z</Message></Error>"
      ]
    },
    {
      "RequestUri": "https://seannse.blob.core.windows.net/test-filesystem-decd0ba4-75ed-405a-11ff-e62ea18d0716?restype=container",
      "RequestMethod": "DELETE",
      "RequestHeaders": {
        "Accept": "application/xml",
        "Authorization": "Sanitized",
        "traceparent": "00-67b25a307635c64095da045f672e5798-df3bd4d8a728ac4f-00",
        "User-Agent": [
          "azsdk-net-Storage.Files.DataLake/12.7.0-alpha.20210217.1",
          "(.NET 5.0.3; Microsoft Windows 10.0.19042)"
        ],
        "x-ms-client-request-id": "293b6213-b5ba-2fb4-46e5-dd21ea1dc108",
        "x-ms-date": "Wed, 17 Feb 2021 22:25:17 GMT",
        "x-ms-return-client-request-id": "true",
<<<<<<< HEAD
        "x-ms-version": "2020-12-06"
=======
        "x-ms-version": "2021-02-12"
>>>>>>> 7e782c87
      },
      "RequestBody": null,
      "StatusCode": 202,
      "ResponseHeaders": {
        "Content-Length": "0",
        "Date": "Wed, 17 Feb 2021 22:25:16 GMT",
        "Server": [
          "Windows-Azure-Blob/1.0",
          "Microsoft-HTTPAPI/2.0"
        ],
        "x-ms-client-request-id": "293b6213-b5ba-2fb4-46e5-dd21ea1dc108",
        "x-ms-request-id": "9e275866-f01e-00b7-447b-0552f5000000",
<<<<<<< HEAD
        "x-ms-version": "2020-12-06"
=======
        "x-ms-version": "2021-02-12"
>>>>>>> 7e782c87
      },
      "ResponseBody": []
    }
  ],
  "Variables": {
    "RandomSeed": "1192918141",
    "Storage_TestConfigHierarchicalNamespace": "NamespaceTenant\nseannse\nU2FuaXRpemVk\nhttps://seannse.blob.core.windows.net\nhttps://seannse.file.core.windows.net\nhttps://seannse.queue.core.windows.net\nhttps://seannse.table.core.windows.net\n\n\n\n\nhttps://seannse-secondary.blob.core.windows.net\nhttps://seannse-secondary.file.core.windows.net\nhttps://seannse-secondary.queue.core.windows.net\nhttps://seannse-secondary.table.core.windows.net\n68390a19-a643-458b-b726-408abf67b4fc\nSanitized\n72f988bf-86f1-41af-91ab-2d7cd011db47\nhttps://login.microsoftonline.com/\nCloud\nBlobEndpoint=https://seannse.blob.core.windows.net/;QueueEndpoint=https://seannse.queue.core.windows.net/;FileEndpoint=https://seannse.file.core.windows.net/;BlobSecondaryEndpoint=https://seannse-secondary.blob.core.windows.net/;QueueSecondaryEndpoint=https://seannse-secondary.queue.core.windows.net/;FileSecondaryEndpoint=https://seannse-secondary.file.core.windows.net/;AccountName=seannse;AccountKey=Sanitized\n\n\n"
  }
}<|MERGE_RESOLUTION|>--- conflicted
+++ resolved
@@ -15,11 +15,7 @@
         "x-ms-client-request-id": "a1ac5c42-b6c4-3aeb-079a-3539c17e7f32",
         "x-ms-date": "Wed, 17 Feb 2021 22:25:16 GMT",
         "x-ms-return-client-request-id": "true",
-<<<<<<< HEAD
-        "x-ms-version": "2020-12-06"
-=======
         "x-ms-version": "2021-02-12"
->>>>>>> 7e782c87
       },
       "RequestBody": null,
       "StatusCode": 201,
@@ -34,11 +30,7 @@
         ],
         "x-ms-client-request-id": "a1ac5c42-b6c4-3aeb-079a-3539c17e7f32",
         "x-ms-request-id": "9e275786-f01e-00b7-737b-0552f5000000",
-<<<<<<< HEAD
-        "x-ms-version": "2020-12-06"
-=======
         "x-ms-version": "2021-02-12"
->>>>>>> 7e782c87
       },
       "ResponseBody": []
     },
@@ -57,11 +49,7 @@
         "x-ms-date": "Wed, 17 Feb 2021 22:25:17 GMT",
         "x-ms-lease-action": "break",
         "x-ms-return-client-request-id": "true",
-<<<<<<< HEAD
-        "x-ms-version": "2020-12-06"
-=======
         "x-ms-version": "2021-02-12"
->>>>>>> 7e782c87
       },
       "RequestBody": null,
       "StatusCode": 404,
@@ -76,11 +64,7 @@
         "x-ms-client-request-id": "75328c99-c3fd-0612-67bf-7b345516841a",
         "x-ms-error-code": "BlobNotFound",
         "x-ms-request-id": "9e275800-f01e-00b7-607b-0552f5000000",
-<<<<<<< HEAD
-        "x-ms-version": "2020-12-06"
-=======
         "x-ms-version": "2021-02-12"
->>>>>>> 7e782c87
       },
       "ResponseBody": [
         "﻿<?xml version=\"1.0\" encoding=\"utf-8\"?><Error><Code>BlobNotFound</Code><Message>The specified blob does not exist.\n",
@@ -102,11 +86,7 @@
         "x-ms-client-request-id": "293b6213-b5ba-2fb4-46e5-dd21ea1dc108",
         "x-ms-date": "Wed, 17 Feb 2021 22:25:17 GMT",
         "x-ms-return-client-request-id": "true",
-<<<<<<< HEAD
-        "x-ms-version": "2020-12-06"
-=======
         "x-ms-version": "2021-02-12"
->>>>>>> 7e782c87
       },
       "RequestBody": null,
       "StatusCode": 202,
@@ -119,11 +99,7 @@
         ],
         "x-ms-client-request-id": "293b6213-b5ba-2fb4-46e5-dd21ea1dc108",
         "x-ms-request-id": "9e275866-f01e-00b7-447b-0552f5000000",
-<<<<<<< HEAD
-        "x-ms-version": "2020-12-06"
-=======
         "x-ms-version": "2021-02-12"
->>>>>>> 7e782c87
       },
       "ResponseBody": []
     }
