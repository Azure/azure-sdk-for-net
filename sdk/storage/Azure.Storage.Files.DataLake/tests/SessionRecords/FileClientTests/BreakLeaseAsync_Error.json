--- conflicted
+++ resolved
@@ -14,11 +14,7 @@
         "x-ms-client-request-id": "a1ac5c42-b6c4-3aeb-079a-3539c17e7f32",
         "x-ms-date": "Fri, 03 Apr 2020 20:58:58 GMT",
         "x-ms-return-client-request-id": "true",
-<<<<<<< HEAD
-        "x-ms-version": "2019-12-12"
-=======
         "x-ms-version": "2020-02-10"
->>>>>>> 60f4876e
       },
       "RequestBody": null,
       "StatusCode": 201,
@@ -33,11 +29,7 @@
         ],
         "x-ms-client-request-id": "a1ac5c42-b6c4-3aeb-079a-3539c17e7f32",
         "x-ms-request-id": "9621f9b3-f01e-0012-7dfa-093670000000",
-<<<<<<< HEAD
-        "x-ms-version": "2019-12-12"
-=======
         "x-ms-version": "2020-02-10"
->>>>>>> 60f4876e
       },
       "ResponseBody": []
     },
@@ -55,11 +47,7 @@
         "x-ms-date": "Fri, 03 Apr 2020 20:58:59 GMT",
         "x-ms-lease-action": "break",
         "x-ms-return-client-request-id": "true",
-<<<<<<< HEAD
-        "x-ms-version": "2019-12-12"
-=======
         "x-ms-version": "2020-02-10"
->>>>>>> 60f4876e
       },
       "RequestBody": null,
       "StatusCode": 404,
@@ -74,11 +62,7 @@
         "x-ms-client-request-id": "75328c99-c3fd-0612-67bf-7b345516841a",
         "x-ms-error-code": "BlobNotFound",
         "x-ms-request-id": "9621f9bb-f01e-0012-04fa-093670000000",
-<<<<<<< HEAD
-        "x-ms-version": "2019-12-12"
-=======
         "x-ms-version": "2020-02-10"
->>>>>>> 60f4876e
       },
       "ResponseBody": [
         "\uFEFF\u003C?xml version=\u00221.0\u0022 encoding=\u0022utf-8\u0022?\u003E\u003CError\u003E\u003CCode\u003EBlobNotFound\u003C/Code\u003E\u003CMessage\u003EThe specified blob does not exist.\n",
@@ -99,11 +83,7 @@
         "x-ms-client-request-id": "293b6213-b5ba-2fb4-46e5-dd21ea1dc108",
         "x-ms-date": "Fri, 03 Apr 2020 20:58:59 GMT",
         "x-ms-return-client-request-id": "true",
-<<<<<<< HEAD
-        "x-ms-version": "2019-12-12"
-=======
         "x-ms-version": "2020-02-10"
->>>>>>> 60f4876e
       },
       "RequestBody": null,
       "StatusCode": 202,
@@ -116,11 +96,7 @@
         ],
         "x-ms-client-request-id": "293b6213-b5ba-2fb4-46e5-dd21ea1dc108",
         "x-ms-request-id": "9621f9c0-f01e-0012-09fa-093670000000",
-<<<<<<< HEAD
-        "x-ms-version": "2019-12-12"
-=======
         "x-ms-version": "2020-02-10"
->>>>>>> 60f4876e
       },
       "ResponseBody": []
     }
