--- conflicted
+++ resolved
@@ -15,11 +15,7 @@
         "x-ms-client-request-id": "4b8baf92-eb0b-7e29-90ea-1f98be1ddf61",
         "x-ms-date": "Fri, 19 Feb 2021 19:12:18 GMT",
         "x-ms-return-client-request-id": "true",
-<<<<<<< HEAD
-        "x-ms-version": "2020-12-06"
-=======
         "x-ms-version": "2021-02-12"
->>>>>>> 7e782c87
       },
       "RequestBody": null,
       "StatusCode": 201,
@@ -34,11 +30,7 @@
         ],
         "x-ms-client-request-id": "4b8baf92-eb0b-7e29-90ea-1f98be1ddf61",
         "x-ms-request-id": "2e6a7a22-201e-00a4-3ef3-0676f9000000",
-<<<<<<< HEAD
-        "x-ms-version": "2020-12-06"
-=======
         "x-ms-version": "2021-02-12"
->>>>>>> 7e782c87
       },
       "ResponseBody": []
     },
@@ -56,11 +48,7 @@
         "x-ms-client-request-id": "8dc69de1-b10d-c490-9985-c7729fd54ca9",
         "x-ms-date": "Fri, 19 Feb 2021 19:12:18 GMT",
         "x-ms-return-client-request-id": "true",
-<<<<<<< HEAD
-        "x-ms-version": "2020-12-06"
-=======
         "x-ms-version": "2021-02-12"
->>>>>>> 7e782c87
       },
       "RequestBody": null,
       "StatusCode": 201,
@@ -75,11 +63,7 @@
         ],
         "x-ms-client-request-id": "8dc69de1-b10d-c490-9985-c7729fd54ca9",
         "x-ms-request-id": "6f4b8c00-e01f-004f-0af3-060e0b000000",
-<<<<<<< HEAD
-        "x-ms-version": "2020-12-06"
-=======
         "x-ms-version": "2021-02-12"
->>>>>>> 7e782c87
       },
       "ResponseBody": []
     },
@@ -96,11 +80,7 @@
         "x-ms-client-request-id": "2e74afd0-188f-8a9d-3ba7-fdb483894e0a",
         "x-ms-date": "Fri, 19 Feb 2021 19:12:18 GMT",
         "x-ms-return-client-request-id": "true",
-<<<<<<< HEAD
-        "x-ms-version": "2020-12-06"
-=======
         "x-ms-version": "2021-02-12"
->>>>>>> 7e782c87
       },
       "RequestBody": null,
       "StatusCode": 201,
@@ -115,11 +95,7 @@
         ],
         "x-ms-client-request-id": "2e74afd0-188f-8a9d-3ba7-fdb483894e0a",
         "x-ms-request-id": "6f4b8c14-e01f-004f-1ef3-060e0b000000",
-<<<<<<< HEAD
-        "x-ms-version": "2020-12-06"
-=======
         "x-ms-version": "2021-02-12"
->>>>>>> 7e782c87
       },
       "ResponseBody": []
     },
@@ -136,11 +112,7 @@
         "x-ms-client-request-id": "c6369192-3b1a-dfed-02e8-59784df0ec1b",
         "x-ms-date": "Fri, 19 Feb 2021 19:12:18 GMT",
         "x-ms-return-client-request-id": "true",
-<<<<<<< HEAD
-        "x-ms-version": "2020-12-06"
-=======
         "x-ms-version": "2021-02-12"
->>>>>>> 7e782c87
       },
       "RequestBody": null,
       "StatusCode": 200,
@@ -153,11 +125,7 @@
         ],
         "x-ms-client-request-id": "c6369192-3b1a-dfed-02e8-59784df0ec1b",
         "x-ms-request-id": "6f4b8c25-e01f-004f-2ff3-060e0b000000",
-<<<<<<< HEAD
-        "x-ms-version": "2020-12-06"
-=======
         "x-ms-version": "2021-02-12"
->>>>>>> 7e782c87
       },
       "ResponseBody": []
     },
@@ -175,11 +143,7 @@
         "x-ms-client-request-id": "f12217a6-8753-e0f0-5d9a-fd795e117ad7",
         "x-ms-date": "Fri, 19 Feb 2021 19:12:18 GMT",
         "x-ms-return-client-request-id": "true",
-<<<<<<< HEAD
-        "x-ms-version": "2020-12-06"
-=======
         "x-ms-version": "2021-02-12"
->>>>>>> 7e782c87
       },
       "RequestBody": null,
       "StatusCode": 202,
@@ -192,11 +156,7 @@
         ],
         "x-ms-client-request-id": "f12217a6-8753-e0f0-5d9a-fd795e117ad7",
         "x-ms-request-id": "2e6a7cbc-201e-00a4-32f3-0676f9000000",
-<<<<<<< HEAD
-        "x-ms-version": "2020-12-06"
-=======
         "x-ms-version": "2021-02-12"
->>>>>>> 7e782c87
       },
       "ResponseBody": []
     }
