{
  "Entries": [
    {
      "RequestUri": "https://seannse.blob.core.windows.net/test-filesystem-bd0d9d13-d636-1b18-b6dc-81a119723df8?restype=container",
      "RequestMethod": "PUT",
      "RequestHeaders": {
        "Accept": "application/xml",
        "Authorization": "Sanitized",
<<<<<<< HEAD
        "traceparent": "00-afa0bb476ea14548ab54da9b85d5d0df-c86d4c3a38ae1142-00",
        "User-Agent": [
          "azsdk-net-Storage.Files.DataLake/12.7.0-alpha.20210202.1",
          "(.NET 5.0.2; Microsoft Windows 10.0.19042)"
        ],
        "x-ms-blob-public-access": "container",
        "x-ms-client-request-id": "93e7b0d1-e636-40d3-19dd-a2440a190672",
        "x-ms-date": "Tue, 02 Feb 2021 21:27:53 GMT",
=======
        "traceparent": "00-362ac4632bffd2468cb4817ac4c30f8d-194173b3ad802948-00",
        "User-Agent": [
          "azsdk-net-Storage.Files.DataLake/12.7.0-alpha.20210217.1",
          "(.NET 5.0.3; Microsoft Windows 10.0.19042)"
        ],
        "x-ms-blob-public-access": "container",
        "x-ms-client-request-id": "93e7b0d1-e636-40d3-19dd-a2440a190672",
        "x-ms-date": "Wed, 17 Feb 2021 22:32:21 GMT",
>>>>>>> 1814567d
        "x-ms-return-client-request-id": "true",
        "x-ms-version": "2020-06-12"
      },
      "RequestBody": null,
      "StatusCode": 201,
      "ResponseHeaders": {
        "Content-Length": "0",
<<<<<<< HEAD
        "Date": "Tue, 02 Feb 2021 21:27:53 GMT",
        "ETag": "\u00220x8D8C7C1673AF1DC\u0022",
        "Last-Modified": "Tue, 02 Feb 2021 21:27:54 GMT",
=======
        "Date": "Wed, 17 Feb 2021 22:32:20 GMT",
        "ETag": "\u00220x8D8D393E402BEED\u0022",
        "Last-Modified": "Wed, 17 Feb 2021 22:32:21 GMT",
>>>>>>> 1814567d
        "Server": [
          "Windows-Azure-Blob/1.0",
          "Microsoft-HTTPAPI/2.0"
        ],
        "x-ms-client-request-id": "93e7b0d1-e636-40d3-19dd-a2440a190672",
<<<<<<< HEAD
        "x-ms-request-id": "b659da5f-401e-0024-7faa-f989ff000000",
=======
        "x-ms-request-id": "b998ce6b-101e-0074-3e7c-054baf000000",
>>>>>>> 1814567d
        "x-ms-version": "2020-06-12"
      },
      "ResponseBody": []
    },
    {
      "RequestUri": "https://seannse.dfs.core.windows.net/test-filesystem-bd0d9d13-d636-1b18-b6dc-81a119723df8/test-directory-39310217-b49d-4e1f-c1e3-5db3cc949cd6?resource=directory",
      "RequestMethod": "PUT",
      "RequestHeaders": {
        "Accept": "application/json",
        "Authorization": "Sanitized",
<<<<<<< HEAD
        "traceparent": "00-78fbd964b797464a9d1a371cfb254a0a-792609d1d4daa247-00",
        "User-Agent": [
          "azsdk-net-Storage.Files.DataLake/12.7.0-alpha.20210202.1",
          "(.NET 5.0.2; Microsoft Windows 10.0.19042)"
        ],
        "x-ms-client-request-id": "7d6d987c-e6ae-1c29-9199-d25389207484",
        "x-ms-date": "Tue, 02 Feb 2021 21:27:54 GMT",
=======
        "traceparent": "00-0924f03b904dd14dae7133f0a8533f8f-4fd5838f20585748-00",
        "User-Agent": [
          "azsdk-net-Storage.Files.DataLake/12.7.0-alpha.20210217.1",
          "(.NET 5.0.3; Microsoft Windows 10.0.19042)"
        ],
        "x-ms-client-request-id": "7d6d987c-e6ae-1c29-9199-d25389207484",
        "x-ms-date": "Wed, 17 Feb 2021 22:32:21 GMT",
>>>>>>> 1814567d
        "x-ms-return-client-request-id": "true",
        "x-ms-version": "2020-06-12"
      },
      "RequestBody": null,
      "StatusCode": 201,
      "ResponseHeaders": {
        "Content-Length": "0",
<<<<<<< HEAD
        "Date": "Tue, 02 Feb 2021 21:27:54 GMT",
        "ETag": "\u00220x8D8C7C16772218C\u0022",
        "Last-Modified": "Tue, 02 Feb 2021 21:27:55 GMT",
=======
        "Date": "Wed, 17 Feb 2021 22:32:20 GMT",
        "ETag": "\u00220x8D8D393E43EB636\u0022",
        "Last-Modified": "Wed, 17 Feb 2021 22:32:21 GMT",
>>>>>>> 1814567d
        "Server": [
          "Windows-Azure-HDFS/1.0",
          "Microsoft-HTTPAPI/2.0"
        ],
        "x-ms-client-request-id": "7d6d987c-e6ae-1c29-9199-d25389207484",
<<<<<<< HEAD
        "x-ms-request-id": "9000d28d-701f-0062-22aa-f9bd78000000",
=======
        "x-ms-request-id": "f317dd8b-001f-0068-407c-0519cf000000",
>>>>>>> 1814567d
        "x-ms-version": "2020-06-12"
      },
      "ResponseBody": []
    },
    {
      "RequestUri": "https://seannse.dfs.core.windows.net/test-filesystem-bd0d9d13-d636-1b18-b6dc-81a119723df8/test-directory-39310217-b49d-4e1f-c1e3-5db3cc949cd6/test-file-5088cb40-9d4a-6de7-40df-395762642a29?resource=file",
      "RequestMethod": "PUT",
      "RequestHeaders": {
        "Accept": "application/json",
        "Authorization": "Sanitized",
<<<<<<< HEAD
        "traceparent": "00-fd56177e8acb6b489e73a1cda2f1404d-d99ad6cdc39ada40-00",
        "User-Agent": [
          "azsdk-net-Storage.Files.DataLake/12.7.0-alpha.20210202.1",
          "(.NET 5.0.2; Microsoft Windows 10.0.19042)"
        ],
        "x-ms-client-request-id": "577acdd1-cf0f-dffc-b1ff-3ccfadd1ba2c",
        "x-ms-date": "Tue, 02 Feb 2021 21:27:54 GMT",
=======
        "traceparent": "00-1511035154787049b78e6730d857f13b-798172f21859e94c-00",
        "User-Agent": [
          "azsdk-net-Storage.Files.DataLake/12.7.0-alpha.20210217.1",
          "(.NET 5.0.3; Microsoft Windows 10.0.19042)"
        ],
        "x-ms-client-request-id": "577acdd1-cf0f-dffc-b1ff-3ccfadd1ba2c",
        "x-ms-date": "Wed, 17 Feb 2021 22:32:21 GMT",
>>>>>>> 1814567d
        "x-ms-permissions": "0777",
        "x-ms-return-client-request-id": "true",
        "x-ms-umask": "0057",
        "x-ms-version": "2020-06-12"
      },
      "RequestBody": null,
      "StatusCode": 201,
      "ResponseHeaders": {
        "Content-Length": "0",
<<<<<<< HEAD
        "Date": "Tue, 02 Feb 2021 21:27:54 GMT",
        "ETag": "\u00220x8D8C7C167815BF3\u0022",
        "Last-Modified": "Tue, 02 Feb 2021 21:27:55 GMT",
=======
        "Date": "Wed, 17 Feb 2021 22:32:20 GMT",
        "ETag": "\u00220x8D8D393E44DC561\u0022",
        "Last-Modified": "Wed, 17 Feb 2021 22:32:21 GMT",
>>>>>>> 1814567d
        "Server": [
          "Windows-Azure-HDFS/1.0",
          "Microsoft-HTTPAPI/2.0"
        ],
        "x-ms-client-request-id": "577acdd1-cf0f-dffc-b1ff-3ccfadd1ba2c",
<<<<<<< HEAD
        "x-ms-request-id": "9000d2a8-701f-0062-35aa-f9bd78000000",
=======
        "x-ms-request-id": "f317dd98-001f-0068-4d7c-0519cf000000",
>>>>>>> 1814567d
        "x-ms-version": "2020-06-12"
      },
      "ResponseBody": []
    },
    {
      "RequestUri": "https://seannse.dfs.core.windows.net/test-filesystem-bd0d9d13-d636-1b18-b6dc-81a119723df8/test-directory-39310217-b49d-4e1f-c1e3-5db3cc949cd6/test-file-5088cb40-9d4a-6de7-40df-395762642a29?action=getAccessControl",
      "RequestMethod": "HEAD",
      "RequestHeaders": {
        "Accept": "application/json",
        "Authorization": "Sanitized",
<<<<<<< HEAD
        "traceparent": "00-83c420ddf7ec49409bdad7c79831e4cc-8f1bd25f28e6b346-00",
        "User-Agent": [
          "azsdk-net-Storage.Files.DataLake/12.7.0-alpha.20210202.1",
          "(.NET 5.0.2; Microsoft Windows 10.0.19042)"
        ],
        "x-ms-client-request-id": "95865916-d2ea-f51a-1a56-8227e25828be",
        "x-ms-date": "Tue, 02 Feb 2021 21:27:54 GMT",
=======
        "traceparent": "00-581863604bba5a41883ca1432d68ab54-77e42b3c679b2248-00",
        "User-Agent": [
          "azsdk-net-Storage.Files.DataLake/12.7.0-alpha.20210217.1",
          "(.NET 5.0.3; Microsoft Windows 10.0.19042)"
        ],
        "x-ms-client-request-id": "95865916-d2ea-f51a-1a56-8227e25828be",
        "x-ms-date": "Wed, 17 Feb 2021 22:32:21 GMT",
>>>>>>> 1814567d
        "x-ms-return-client-request-id": "true",
        "x-ms-version": "2020-06-12"
      },
      "RequestBody": null,
      "StatusCode": 200,
      "ResponseHeaders": {
<<<<<<< HEAD
        "Date": "Tue, 02 Feb 2021 21:27:55 GMT",
        "ETag": "\u00220x8D8C7C167815BF3\u0022",
        "Last-Modified": "Tue, 02 Feb 2021 21:27:55 GMT",
=======
        "Date": "Wed, 17 Feb 2021 22:32:20 GMT",
        "ETag": "\u00220x8D8D393E44DC561\u0022",
        "Last-Modified": "Wed, 17 Feb 2021 22:32:21 GMT",
>>>>>>> 1814567d
        "Server": [
          "Windows-Azure-HDFS/1.0",
          "Microsoft-HTTPAPI/2.0"
        ],
        "x-ms-acl": "user::rwx,group::-w-,other::---",
        "x-ms-client-request-id": "95865916-d2ea-f51a-1a56-8227e25828be",
        "x-ms-group": "$superuser",
        "x-ms-owner": "$superuser",
        "x-ms-permissions": "rwx-w----",
<<<<<<< HEAD
        "x-ms-request-id": "9000d2c5-701f-0062-51aa-f9bd78000000",
=======
        "x-ms-request-id": "f317dda1-001f-0068-567c-0519cf000000",
>>>>>>> 1814567d
        "x-ms-version": "2020-06-12"
      },
      "ResponseBody": []
    },
    {
      "RequestUri": "https://seannse.blob.core.windows.net/test-filesystem-bd0d9d13-d636-1b18-b6dc-81a119723df8?restype=container",
      "RequestMethod": "DELETE",
      "RequestHeaders": {
        "Accept": "application/xml",
        "Authorization": "Sanitized",
<<<<<<< HEAD
        "traceparent": "00-b1bdb1936aa7b4458a3f09ac489ef2da-f89beaea75273646-00",
        "User-Agent": [
          "azsdk-net-Storage.Files.DataLake/12.7.0-alpha.20210202.1",
          "(.NET 5.0.2; Microsoft Windows 10.0.19042)"
        ],
        "x-ms-client-request-id": "53b96a69-254b-9c42-8f99-5793bd363f4a",
        "x-ms-date": "Tue, 02 Feb 2021 21:27:54 GMT",
=======
        "traceparent": "00-d99d63f42bd87f4e80e85162400c123d-29083d650256524a-00",
        "User-Agent": [
          "azsdk-net-Storage.Files.DataLake/12.7.0-alpha.20210217.1",
          "(.NET 5.0.3; Microsoft Windows 10.0.19042)"
        ],
        "x-ms-client-request-id": "53b96a69-254b-9c42-8f99-5793bd363f4a",
        "x-ms-date": "Wed, 17 Feb 2021 22:32:21 GMT",
>>>>>>> 1814567d
        "x-ms-return-client-request-id": "true",
        "x-ms-version": "2020-06-12"
      },
      "RequestBody": null,
      "StatusCode": 202,
      "ResponseHeaders": {
        "Content-Length": "0",
<<<<<<< HEAD
        "Date": "Tue, 02 Feb 2021 21:27:54 GMT",
=======
        "Date": "Wed, 17 Feb 2021 22:32:20 GMT",
>>>>>>> 1814567d
        "Server": [
          "Windows-Azure-Blob/1.0",
          "Microsoft-HTTPAPI/2.0"
        ],
        "x-ms-client-request-id": "53b96a69-254b-9c42-8f99-5793bd363f4a",
<<<<<<< HEAD
        "x-ms-request-id": "b659dd91-401e-0024-6faa-f989ff000000",
=======
        "x-ms-request-id": "b998d1a8-101e-0074-287c-054baf000000",
>>>>>>> 1814567d
        "x-ms-version": "2020-06-12"
      },
      "ResponseBody": []
    }
  ],
  "Variables": {
    "RandomSeed": "769661337",
    "Storage_TestConfigHierarchicalNamespace": "NamespaceTenant\nseannse\nU2FuaXRpemVk\nhttps://seannse.blob.core.windows.net\nhttps://seannse.file.core.windows.net\nhttps://seannse.queue.core.windows.net\nhttps://seannse.table.core.windows.net\n\n\n\n\nhttps://seannse-secondary.blob.core.windows.net\nhttps://seannse-secondary.file.core.windows.net\nhttps://seannse-secondary.queue.core.windows.net\nhttps://seannse-secondary.table.core.windows.net\n68390a19-a643-458b-b726-408abf67b4fc\nSanitized\n72f988bf-86f1-41af-91ab-2d7cd011db47\nhttps://login.microsoftonline.com/\nCloud\nBlobEndpoint=https://seannse.blob.core.windows.net/;QueueEndpoint=https://seannse.queue.core.windows.net/;FileEndpoint=https://seannse.file.core.windows.net/;BlobSecondaryEndpoint=https://seannse-secondary.blob.core.windows.net/;QueueSecondaryEndpoint=https://seannse-secondary.queue.core.windows.net/;FileSecondaryEndpoint=https://seannse-secondary.file.core.windows.net/;AccountName=seannse;AccountKey=Sanitized\n"
  }
}<|MERGE_RESOLUTION|>--- conflicted
+++ resolved
@@ -1,30 +1,19 @@
 {
   "Entries": [
     {
-      "RequestUri": "https://seannse.blob.core.windows.net/test-filesystem-bd0d9d13-d636-1b18-b6dc-81a119723df8?restype=container",
+      "RequestUri": "https://seannse.blob.core.windows.net/test-filesystem-e8492e60-4628-c05a-6889-8d503ef8940a?restype=container",
       "RequestMethod": "PUT",
       "RequestHeaders": {
         "Accept": "application/xml",
         "Authorization": "Sanitized",
-<<<<<<< HEAD
-        "traceparent": "00-afa0bb476ea14548ab54da9b85d5d0df-c86d4c3a38ae1142-00",
+        "traceparent": "00-5c67fb5770a35546b4394b9579081157-9d942f8293b5b548-00",
         "User-Agent": [
-          "azsdk-net-Storage.Files.DataLake/12.7.0-alpha.20210202.1",
-          "(.NET 5.0.2; Microsoft Windows 10.0.19042)"
+          "azsdk-net-Storage.Files.DataLake/12.7.0-alpha.20210219.1",
+          "(.NET 5.0.3; Microsoft Windows 10.0.19041)"
         ],
         "x-ms-blob-public-access": "container",
-        "x-ms-client-request-id": "93e7b0d1-e636-40d3-19dd-a2440a190672",
-        "x-ms-date": "Tue, 02 Feb 2021 21:27:53 GMT",
-=======
-        "traceparent": "00-362ac4632bffd2468cb4817ac4c30f8d-194173b3ad802948-00",
-        "User-Agent": [
-          "azsdk-net-Storage.Files.DataLake/12.7.0-alpha.20210217.1",
-          "(.NET 5.0.3; Microsoft Windows 10.0.19042)"
-        ],
-        "x-ms-blob-public-access": "container",
-        "x-ms-client-request-id": "93e7b0d1-e636-40d3-19dd-a2440a190672",
-        "x-ms-date": "Wed, 17 Feb 2021 22:32:21 GMT",
->>>>>>> 1814567d
+        "x-ms-client-request-id": "acf906a5-0728-da8a-5930-012cd196f894",
+        "x-ms-date": "Fri, 19 Feb 2021 19:12:13 GMT",
         "x-ms-return-client-request-id": "true",
         "x-ms-version": "2020-06-12"
       },
@@ -32,52 +21,32 @@
       "StatusCode": 201,
       "ResponseHeaders": {
         "Content-Length": "0",
-<<<<<<< HEAD
-        "Date": "Tue, 02 Feb 2021 21:27:53 GMT",
-        "ETag": "\u00220x8D8C7C1673AF1DC\u0022",
-        "Last-Modified": "Tue, 02 Feb 2021 21:27:54 GMT",
-=======
-        "Date": "Wed, 17 Feb 2021 22:32:20 GMT",
-        "ETag": "\u00220x8D8D393E402BEED\u0022",
-        "Last-Modified": "Wed, 17 Feb 2021 22:32:21 GMT",
->>>>>>> 1814567d
+        "Date": "Fri, 19 Feb 2021 19:12:12 GMT",
+        "ETag": "\u00220x8D8D50A43483686\u0022",
+        "Last-Modified": "Fri, 19 Feb 2021 19:12:12 GMT",
         "Server": [
           "Windows-Azure-Blob/1.0",
           "Microsoft-HTTPAPI/2.0"
         ],
-        "x-ms-client-request-id": "93e7b0d1-e636-40d3-19dd-a2440a190672",
-<<<<<<< HEAD
-        "x-ms-request-id": "b659da5f-401e-0024-7faa-f989ff000000",
-=======
-        "x-ms-request-id": "b998ce6b-101e-0074-3e7c-054baf000000",
->>>>>>> 1814567d
+        "x-ms-client-request-id": "acf906a5-0728-da8a-5930-012cd196f894",
+        "x-ms-request-id": "2e6a4cef-201e-00a4-65f3-0676f9000000",
         "x-ms-version": "2020-06-12"
       },
       "ResponseBody": []
     },
     {
-      "RequestUri": "https://seannse.dfs.core.windows.net/test-filesystem-bd0d9d13-d636-1b18-b6dc-81a119723df8/test-directory-39310217-b49d-4e1f-c1e3-5db3cc949cd6?resource=directory",
+      "RequestUri": "https://seannse.dfs.core.windows.net/test-filesystem-e8492e60-4628-c05a-6889-8d503ef8940a/test-directory-e0492955-41ea-59a6-4255-d587e40a40c5?resource=directory",
       "RequestMethod": "PUT",
       "RequestHeaders": {
         "Accept": "application/json",
         "Authorization": "Sanitized",
-<<<<<<< HEAD
-        "traceparent": "00-78fbd964b797464a9d1a371cfb254a0a-792609d1d4daa247-00",
+        "traceparent": "00-de7252d5d6e63046bef8c41d0e470ee5-3b1d09c36d586242-00",
         "User-Agent": [
-          "azsdk-net-Storage.Files.DataLake/12.7.0-alpha.20210202.1",
-          "(.NET 5.0.2; Microsoft Windows 10.0.19042)"
+          "azsdk-net-Storage.Files.DataLake/12.7.0-alpha.20210219.1",
+          "(.NET 5.0.3; Microsoft Windows 10.0.19041)"
         ],
-        "x-ms-client-request-id": "7d6d987c-e6ae-1c29-9199-d25389207484",
-        "x-ms-date": "Tue, 02 Feb 2021 21:27:54 GMT",
-=======
-        "traceparent": "00-0924f03b904dd14dae7133f0a8533f8f-4fd5838f20585748-00",
-        "User-Agent": [
-          "azsdk-net-Storage.Files.DataLake/12.7.0-alpha.20210217.1",
-          "(.NET 5.0.3; Microsoft Windows 10.0.19042)"
-        ],
-        "x-ms-client-request-id": "7d6d987c-e6ae-1c29-9199-d25389207484",
-        "x-ms-date": "Wed, 17 Feb 2021 22:32:21 GMT",
->>>>>>> 1814567d
+        "x-ms-client-request-id": "55facca8-ba59-64b6-609f-6ad23202f54e",
+        "x-ms-date": "Fri, 19 Feb 2021 19:12:13 GMT",
         "x-ms-return-client-request-id": "true",
         "x-ms-version": "2020-06-12"
       },
@@ -85,52 +54,32 @@
       "StatusCode": 201,
       "ResponseHeaders": {
         "Content-Length": "0",
-<<<<<<< HEAD
-        "Date": "Tue, 02 Feb 2021 21:27:54 GMT",
-        "ETag": "\u00220x8D8C7C16772218C\u0022",
-        "Last-Modified": "Tue, 02 Feb 2021 21:27:55 GMT",
-=======
-        "Date": "Wed, 17 Feb 2021 22:32:20 GMT",
-        "ETag": "\u00220x8D8D393E43EB636\u0022",
-        "Last-Modified": "Wed, 17 Feb 2021 22:32:21 GMT",
->>>>>>> 1814567d
+        "Date": "Fri, 19 Feb 2021 19:12:12 GMT",
+        "ETag": "\u00220x8D8D50A4356BBF4\u0022",
+        "Last-Modified": "Fri, 19 Feb 2021 19:12:12 GMT",
         "Server": [
           "Windows-Azure-HDFS/1.0",
           "Microsoft-HTTPAPI/2.0"
         ],
-        "x-ms-client-request-id": "7d6d987c-e6ae-1c29-9199-d25389207484",
-<<<<<<< HEAD
-        "x-ms-request-id": "9000d28d-701f-0062-22aa-f9bd78000000",
-=======
-        "x-ms-request-id": "f317dd8b-001f-0068-407c-0519cf000000",
->>>>>>> 1814567d
+        "x-ms-client-request-id": "55facca8-ba59-64b6-609f-6ad23202f54e",
+        "x-ms-request-id": "6f4b87bd-e01f-004f-49f3-060e0b000000",
         "x-ms-version": "2020-06-12"
       },
       "ResponseBody": []
     },
     {
-      "RequestUri": "https://seannse.dfs.core.windows.net/test-filesystem-bd0d9d13-d636-1b18-b6dc-81a119723df8/test-directory-39310217-b49d-4e1f-c1e3-5db3cc949cd6/test-file-5088cb40-9d4a-6de7-40df-395762642a29?resource=file",
+      "RequestUri": "https://seannse.dfs.core.windows.net/test-filesystem-e8492e60-4628-c05a-6889-8d503ef8940a/test-directory-e0492955-41ea-59a6-4255-d587e40a40c5/test-file-e43d3cef-c0ec-6e95-4773-e9b79a235482?resource=file",
       "RequestMethod": "PUT",
       "RequestHeaders": {
         "Accept": "application/json",
         "Authorization": "Sanitized",
-<<<<<<< HEAD
-        "traceparent": "00-fd56177e8acb6b489e73a1cda2f1404d-d99ad6cdc39ada40-00",
+        "traceparent": "00-a92cf4f43c9cae40a33654703fef5786-d5ff04c1f5cbbb4d-00",
         "User-Agent": [
-          "azsdk-net-Storage.Files.DataLake/12.7.0-alpha.20210202.1",
-          "(.NET 5.0.2; Microsoft Windows 10.0.19042)"
+          "azsdk-net-Storage.Files.DataLake/12.7.0-alpha.20210219.1",
+          "(.NET 5.0.3; Microsoft Windows 10.0.19041)"
         ],
-        "x-ms-client-request-id": "577acdd1-cf0f-dffc-b1ff-3ccfadd1ba2c",
-        "x-ms-date": "Tue, 02 Feb 2021 21:27:54 GMT",
-=======
-        "traceparent": "00-1511035154787049b78e6730d857f13b-798172f21859e94c-00",
-        "User-Agent": [
-          "azsdk-net-Storage.Files.DataLake/12.7.0-alpha.20210217.1",
-          "(.NET 5.0.3; Microsoft Windows 10.0.19042)"
-        ],
-        "x-ms-client-request-id": "577acdd1-cf0f-dffc-b1ff-3ccfadd1ba2c",
-        "x-ms-date": "Wed, 17 Feb 2021 22:32:21 GMT",
->>>>>>> 1814567d
+        "x-ms-client-request-id": "c893583d-3d81-e790-378c-0ee6d0fec93c",
+        "x-ms-date": "Fri, 19 Feb 2021 19:12:13 GMT",
         "x-ms-permissions": "0777",
         "x-ms-return-client-request-id": "true",
         "x-ms-umask": "0057",
@@ -140,108 +89,68 @@
       "StatusCode": 201,
       "ResponseHeaders": {
         "Content-Length": "0",
-<<<<<<< HEAD
-        "Date": "Tue, 02 Feb 2021 21:27:54 GMT",
-        "ETag": "\u00220x8D8C7C167815BF3\u0022",
-        "Last-Modified": "Tue, 02 Feb 2021 21:27:55 GMT",
-=======
-        "Date": "Wed, 17 Feb 2021 22:32:20 GMT",
-        "ETag": "\u00220x8D8D393E44DC561\u0022",
-        "Last-Modified": "Wed, 17 Feb 2021 22:32:21 GMT",
->>>>>>> 1814567d
+        "Date": "Fri, 19 Feb 2021 19:12:12 GMT",
+        "ETag": "\u00220x8D8D50A4363B9EF\u0022",
+        "Last-Modified": "Fri, 19 Feb 2021 19:12:12 GMT",
         "Server": [
           "Windows-Azure-HDFS/1.0",
           "Microsoft-HTTPAPI/2.0"
         ],
-        "x-ms-client-request-id": "577acdd1-cf0f-dffc-b1ff-3ccfadd1ba2c",
-<<<<<<< HEAD
-        "x-ms-request-id": "9000d2a8-701f-0062-35aa-f9bd78000000",
-=======
-        "x-ms-request-id": "f317dd98-001f-0068-4d7c-0519cf000000",
->>>>>>> 1814567d
+        "x-ms-client-request-id": "c893583d-3d81-e790-378c-0ee6d0fec93c",
+        "x-ms-request-id": "6f4b87d0-e01f-004f-5cf3-060e0b000000",
         "x-ms-version": "2020-06-12"
       },
       "ResponseBody": []
     },
     {
-      "RequestUri": "https://seannse.dfs.core.windows.net/test-filesystem-bd0d9d13-d636-1b18-b6dc-81a119723df8/test-directory-39310217-b49d-4e1f-c1e3-5db3cc949cd6/test-file-5088cb40-9d4a-6de7-40df-395762642a29?action=getAccessControl",
+      "RequestUri": "https://seannse.dfs.core.windows.net/test-filesystem-e8492e60-4628-c05a-6889-8d503ef8940a/test-directory-e0492955-41ea-59a6-4255-d587e40a40c5/test-file-e43d3cef-c0ec-6e95-4773-e9b79a235482?action=getAccessControl",
       "RequestMethod": "HEAD",
       "RequestHeaders": {
         "Accept": "application/json",
         "Authorization": "Sanitized",
-<<<<<<< HEAD
-        "traceparent": "00-83c420ddf7ec49409bdad7c79831e4cc-8f1bd25f28e6b346-00",
+        "traceparent": "00-b63de2da2ef95f4298fd2be739dfeb43-8cb6a64b3752b94d-00",
         "User-Agent": [
-          "azsdk-net-Storage.Files.DataLake/12.7.0-alpha.20210202.1",
-          "(.NET 5.0.2; Microsoft Windows 10.0.19042)"
+          "azsdk-net-Storage.Files.DataLake/12.7.0-alpha.20210219.1",
+          "(.NET 5.0.3; Microsoft Windows 10.0.19041)"
         ],
-        "x-ms-client-request-id": "95865916-d2ea-f51a-1a56-8227e25828be",
-        "x-ms-date": "Tue, 02 Feb 2021 21:27:54 GMT",
-=======
-        "traceparent": "00-581863604bba5a41883ca1432d68ab54-77e42b3c679b2248-00",
-        "User-Agent": [
-          "azsdk-net-Storage.Files.DataLake/12.7.0-alpha.20210217.1",
-          "(.NET 5.0.3; Microsoft Windows 10.0.19042)"
-        ],
-        "x-ms-client-request-id": "95865916-d2ea-f51a-1a56-8227e25828be",
-        "x-ms-date": "Wed, 17 Feb 2021 22:32:21 GMT",
->>>>>>> 1814567d
+        "x-ms-client-request-id": "4179f6ce-8b8f-f600-c8f8-df84dc856338",
+        "x-ms-date": "Fri, 19 Feb 2021 19:12:13 GMT",
         "x-ms-return-client-request-id": "true",
         "x-ms-version": "2020-06-12"
       },
       "RequestBody": null,
       "StatusCode": 200,
       "ResponseHeaders": {
-<<<<<<< HEAD
-        "Date": "Tue, 02 Feb 2021 21:27:55 GMT",
-        "ETag": "\u00220x8D8C7C167815BF3\u0022",
-        "Last-Modified": "Tue, 02 Feb 2021 21:27:55 GMT",
-=======
-        "Date": "Wed, 17 Feb 2021 22:32:20 GMT",
-        "ETag": "\u00220x8D8D393E44DC561\u0022",
-        "Last-Modified": "Wed, 17 Feb 2021 22:32:21 GMT",
->>>>>>> 1814567d
+        "Date": "Fri, 19 Feb 2021 19:12:12 GMT",
+        "ETag": "\u00220x8D8D50A4363B9EF\u0022",
+        "Last-Modified": "Fri, 19 Feb 2021 19:12:12 GMT",
         "Server": [
           "Windows-Azure-HDFS/1.0",
           "Microsoft-HTTPAPI/2.0"
         ],
         "x-ms-acl": "user::rwx,group::-w-,other::---",
-        "x-ms-client-request-id": "95865916-d2ea-f51a-1a56-8227e25828be",
+        "x-ms-client-request-id": "4179f6ce-8b8f-f600-c8f8-df84dc856338",
         "x-ms-group": "$superuser",
         "x-ms-owner": "$superuser",
         "x-ms-permissions": "rwx-w----",
-<<<<<<< HEAD
-        "x-ms-request-id": "9000d2c5-701f-0062-51aa-f9bd78000000",
-=======
-        "x-ms-request-id": "f317dda1-001f-0068-567c-0519cf000000",
->>>>>>> 1814567d
+        "x-ms-request-id": "6f4b87e5-e01f-004f-71f3-060e0b000000",
         "x-ms-version": "2020-06-12"
       },
       "ResponseBody": []
     },
     {
-      "RequestUri": "https://seannse.blob.core.windows.net/test-filesystem-bd0d9d13-d636-1b18-b6dc-81a119723df8?restype=container",
+      "RequestUri": "https://seannse.blob.core.windows.net/test-filesystem-e8492e60-4628-c05a-6889-8d503ef8940a?restype=container",
       "RequestMethod": "DELETE",
       "RequestHeaders": {
         "Accept": "application/xml",
         "Authorization": "Sanitized",
-<<<<<<< HEAD
-        "traceparent": "00-b1bdb1936aa7b4458a3f09ac489ef2da-f89beaea75273646-00",
+        "traceparent": "00-2a29761667c7a44396566a2b673c378f-2c3fd599eca4ad43-00",
         "User-Agent": [
-          "azsdk-net-Storage.Files.DataLake/12.7.0-alpha.20210202.1",
-          "(.NET 5.0.2; Microsoft Windows 10.0.19042)"
+          "azsdk-net-Storage.Files.DataLake/12.7.0-alpha.20210219.1",
+          "(.NET 5.0.3; Microsoft Windows 10.0.19041)"
         ],
-        "x-ms-client-request-id": "53b96a69-254b-9c42-8f99-5793bd363f4a",
-        "x-ms-date": "Tue, 02 Feb 2021 21:27:54 GMT",
-=======
-        "traceparent": "00-d99d63f42bd87f4e80e85162400c123d-29083d650256524a-00",
-        "User-Agent": [
-          "azsdk-net-Storage.Files.DataLake/12.7.0-alpha.20210217.1",
-          "(.NET 5.0.3; Microsoft Windows 10.0.19042)"
-        ],
-        "x-ms-client-request-id": "53b96a69-254b-9c42-8f99-5793bd363f4a",
-        "x-ms-date": "Wed, 17 Feb 2021 22:32:21 GMT",
->>>>>>> 1814567d
+        "x-ms-client-request-id": "da17d59a-8785-bfac-e7a8-1029feba274b",
+        "x-ms-date": "Fri, 19 Feb 2021 19:12:13 GMT",
         "x-ms-return-client-request-id": "true",
         "x-ms-version": "2020-06-12"
       },
@@ -249,28 +158,20 @@
       "StatusCode": 202,
       "ResponseHeaders": {
         "Content-Length": "0",
-<<<<<<< HEAD
-        "Date": "Tue, 02 Feb 2021 21:27:54 GMT",
-=======
-        "Date": "Wed, 17 Feb 2021 22:32:20 GMT",
->>>>>>> 1814567d
+        "Date": "Fri, 19 Feb 2021 19:12:12 GMT",
         "Server": [
           "Windows-Azure-Blob/1.0",
           "Microsoft-HTTPAPI/2.0"
         ],
-        "x-ms-client-request-id": "53b96a69-254b-9c42-8f99-5793bd363f4a",
-<<<<<<< HEAD
-        "x-ms-request-id": "b659dd91-401e-0024-6faa-f989ff000000",
-=======
-        "x-ms-request-id": "b998d1a8-101e-0074-287c-054baf000000",
->>>>>>> 1814567d
+        "x-ms-client-request-id": "da17d59a-8785-bfac-e7a8-1029feba274b",
+        "x-ms-request-id": "2e6a5046-201e-00a4-0af3-0676f9000000",
         "x-ms-version": "2020-06-12"
       },
       "ResponseBody": []
     }
   ],
   "Variables": {
-    "RandomSeed": "769661337",
+    "RandomSeed": "655934059",
     "Storage_TestConfigHierarchicalNamespace": "NamespaceTenant\nseannse\nU2FuaXRpemVk\nhttps://seannse.blob.core.windows.net\nhttps://seannse.file.core.windows.net\nhttps://seannse.queue.core.windows.net\nhttps://seannse.table.core.windows.net\n\n\n\n\nhttps://seannse-secondary.blob.core.windows.net\nhttps://seannse-secondary.file.core.windows.net\nhttps://seannse-secondary.queue.core.windows.net\nhttps://seannse-secondary.table.core.windows.net\n68390a19-a643-458b-b726-408abf67b4fc\nSanitized\n72f988bf-86f1-41af-91ab-2d7cd011db47\nhttps://login.microsoftonline.com/\nCloud\nBlobEndpoint=https://seannse.blob.core.windows.net/;QueueEndpoint=https://seannse.queue.core.windows.net/;FileEndpoint=https://seannse.file.core.windows.net/;BlobSecondaryEndpoint=https://seannse-secondary.blob.core.windows.net/;QueueSecondaryEndpoint=https://seannse-secondary.queue.core.windows.net/;FileSecondaryEndpoint=https://seannse-secondary.file.core.windows.net/;AccountName=seannse;AccountKey=Sanitized\n"
   }
 }