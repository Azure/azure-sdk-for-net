{
  "Entries": [
    {
      "RequestUri": "https://amandaadlscanary.blob.core.windows.net/test-filesystem-f8fc6901-7ce4-4554-ae83-267de792d5e6?restype=container",
      "RequestMethod": "PUT",
      "RequestHeaders": {
        "Accept": "application/xml",
        "Authorization": "Sanitized",
        "traceparent": "00-cd2c3d0ff4e33e45aa3d3af98d8bc434-39ca4f2ac98eac48-00",
        "User-Agent": [
          "azsdk-net-Storage.Files.DataLake/12.8.0-alpha.20210820.1",
          "(.NET 5.0.9; Microsoft Windows 10.0.19043)"
        ],
        "x-ms-blob-public-access": "container",
        "x-ms-client-request-id": "941d6102-7b2d-e600-ca2e-0ecdd5ddd8f1",
        "x-ms-date": "Fri, 20 Aug 2021 22:57:26 GMT",
        "x-ms-return-client-request-id": "true",
        "x-ms-version": "2020-12-06"
      },
      "RequestBody": null,
      "StatusCode": 201,
      "ResponseHeaders": {
        "Content-Length": "0",
        "Date": "Fri, 20 Aug 2021 22:57:25 GMT",
        "ETag": "\u00220x8D9642DE138DB42\u0022",
        "Last-Modified": "Fri, 20 Aug 2021 22:57:26 GMT",
        "Server": [
          "Windows-Azure-Blob/1.0",
          "Microsoft-HTTPAPI/2.0"
        ],
        "x-ms-client-request-id": "941d6102-7b2d-e600-ca2e-0ecdd5ddd8f1",
<<<<<<< HEAD
        "x-ms-request-id": "53bbcdae-e01e-00d5-3516-9619ac000000",
        "x-ms-version": "2020-10-02"
=======
        "x-ms-request-id": "4690f865-401e-0056-01f9-068eb0000000",
        "x-ms-version": "2020-12-06"
>>>>>>> f7eb5f10
      },
      "ResponseBody": []
    },
    {
      "RequestUri": "https://amandaadlscanary.dfs.core.windows.net/test-filesystem-f8fc6901-7ce4-4554-ae83-267de792d5e6/test-file-2cd7d26a-aa09-6833-b7ad-426363937949?resource=file",
      "RequestMethod": "PUT",
      "RequestHeaders": {
        "Accept": "application/json",
        "Authorization": "Sanitized",
        "traceparent": "00-be5cdeb022aac44db6b165aec5f5dcca-a70b84bf7d644b48-00",
        "User-Agent": [
          "azsdk-net-Storage.Files.DataLake/12.8.0-alpha.20210820.1",
          "(.NET 5.0.9; Microsoft Windows 10.0.19043)"
        ],
        "x-ms-client-request-id": "f95728a8-5b8d-57b3-2db4-dd7f399c8336",
        "x-ms-date": "Fri, 20 Aug 2021 22:57:26 GMT",
        "x-ms-return-client-request-id": "true",
        "x-ms-version": "2020-12-06"
      },
      "RequestBody": null,
      "StatusCode": 201,
      "ResponseHeaders": {
        "Content-Length": "0",
        "Date": "Fri, 20 Aug 2021 22:57:26 GMT",
        "ETag": "\u00220x8D9642DE1715D5B\u0022",
        "Last-Modified": "Fri, 20 Aug 2021 22:57:26 GMT",
        "Server": [
          "Windows-Azure-HDFS/1.0",
          "Microsoft-HTTPAPI/2.0"
        ],
        "x-ms-client-request-id": "f95728a8-5b8d-57b3-2db4-dd7f399c8336",
<<<<<<< HEAD
        "x-ms-request-id": "25bb4e27-401f-00e3-7516-9694dc000000",
        "x-ms-request-server-encrypted": "true",
        "x-ms-version": "2020-10-02"
=======
        "x-ms-request-id": "d66a6612-f01f-0088-52f9-069a56000000",
        "x-ms-version": "2020-12-06"
>>>>>>> f7eb5f10
      },
      "ResponseBody": []
    },
    {
      "RequestUri": "https://amandaadlscanary.dfs.core.windows.net/test-filesystem-f8fc6901-7ce4-4554-ae83-267de792d5e6/test-file-2cd7d26a-aa09-6833-b7ad-426363937949?resource=file",
      "RequestMethod": "PUT",
      "RequestHeaders": {
        "Accept": "application/json",
        "Authorization": "Sanitized",
        "User-Agent": [
          "azsdk-net-Storage.Files.DataLake/12.8.0-alpha.20210820.1",
          "(.NET 5.0.9; Microsoft Windows 10.0.19043)"
        ],
        "x-ms-client-request-id": "ede346fb-5ed0-da20-7dc8-553864e8d4b1",
        "x-ms-date": "Fri, 20 Aug 2021 22:57:26 GMT",
        "x-ms-return-client-request-id": "true",
        "x-ms-version": "2020-12-06"
      },
      "RequestBody": null,
      "StatusCode": 201,
      "ResponseHeaders": {
        "Content-Length": "0",
        "Date": "Fri, 20 Aug 2021 22:57:26 GMT",
        "ETag": "\u00220x8D9642DE17ED825\u0022",
        "Last-Modified": "Fri, 20 Aug 2021 22:57:26 GMT",
        "Server": [
          "Windows-Azure-HDFS/1.0",
          "Microsoft-HTTPAPI/2.0"
        ],
        "x-ms-client-request-id": "ede346fb-5ed0-da20-7dc8-553864e8d4b1",
<<<<<<< HEAD
        "x-ms-request-id": "25bb4e29-401f-00e3-7716-9694dc000000",
        "x-ms-request-server-encrypted": "true",
        "x-ms-version": "2020-10-02"
=======
        "x-ms-request-id": "d66a661c-f01f-0088-5cf9-069a56000000",
        "x-ms-version": "2020-12-06"
>>>>>>> f7eb5f10
      },
      "ResponseBody": []
    },
    {
      "RequestUri": "https://amandaadlscanary.dfs.core.windows.net/test-filesystem-f8fc6901-7ce4-4554-ae83-267de792d5e6/test-file-2cd7d26a-aa09-6833-b7ad-426363937949?action=append\u0026position=0",
      "RequestMethod": "PATCH",
      "RequestHeaders": {
        "Accept": "application/json",
        "Authorization": "Sanitized",
        "Content-Length": "1024",
        "Content-Type": "application/octet-stream",
        "User-Agent": [
          "azsdk-net-Storage.Files.DataLake/12.8.0-alpha.20210820.1",
          "(.NET 5.0.9; Microsoft Windows 10.0.19043)"
        ],
        "x-ms-client-request-id": "8485efa2-ce4d-4846-1a15-7a5d9d01fcdd",
        "x-ms-date": "Fri, 20 Aug 2021 22:57:26 GMT",
        "x-ms-return-client-request-id": "true",
        "x-ms-version": "2020-12-06"
      },
      "RequestBody": "tMXRa2JSfCoZddzssmne0jNquzs8gLugtiNXwGM5KLOZwRbFEw11Vass3xd/x6XE1gpLzuBI\u002BjQJMbQ\u002B\u002BrvH4EwoUvBTGb8l9WaPD6GjIO99k\u002BpY7VrSUcbhu\u002BFZNlrvZf7KVnS0cbxLJdl6uOuTZRDEwGfRbvPyVQEqcV3dzL4Ln6mi2Mp7ySEtDMeAWJjaTlbRlHbzHvYL2AByigBebVkbbxlC8IxGSfdGo2Ircf1pUCIHDDdIGICylgDJCT8hz55tZel\u002BmF7Ki0t\u002BrHqU32YDCDndV2Eh0laYkFqLfD\u002B4JNTDvQwU67jEPYHsyWsFHbaaxgAFQ3c9TJKS5QcDPg8LxYim0SJZ7h2BGRrgNQnrknKj8bU/s\u002BFchXF5ggWwwP5y4ATjX0uUQNjigylcXBaJplKVYExZzBKmSUuw4GsY0VkbblUECDMnDrHcXDC4ACla8NyyG1\u002ByGBPxPBUA42BsyrHQQO7BhJ4fbVGbfHDi7kkiVe\u002BPZbb5aVZBEssdJitQcJF\u002B5787mWs\u002Bk60OFpujD07M3Y1w3GX71teYf3HSAUcmSwzeYwaK57yEUdIJ61O6ngN8UUmd4JMsghDoohr5a5Fm6MuPxatIQfbR7IqT8uuD3eBuVbD9iGp4suH1okShiuZBogKIK9lXNA9Sy/QJmY8kZMU5ixXgaF9gFhLKUp\u002BxMGGkUU/o\u002BrIHFyGgq712bxlR0D1/Z//QYDqjKBTGjOFwoJuSZEdAO2kTMnP0QL2h6af5eIFhMshi1PEVRdKdQIo/MAoi5ArREZTUbDWL2yB9Aj5tzRRgDm7SMJBVK/aWdfHptRCyfwWcJ2btjcaT1/jRl0KUL3N23yGbT7R6fOadPfZDoSYPyoM50KWtcoGnP1mXhJO0AkV\u002Bc9buFy9RIauAT1DQUDXSwc2/Wl/NyGyg9BBa4vdT6TqwxC5QIbNT6K76LSMx1\u002B8jxcLG9KjmsapqTiIf9j\u002BzLWUVIIsGgqAZbHKw05tIbx0gNx01jPWSyROD5tOQM/JvRgC\u002BG7ZjHUMirIc2Nt4PId4F/r8hfqBwg1d4gpzMiDl/QIybilNmvRnaEuBtW5I0dMT0izQzTshgTpdf65qnVSNOtvZSc5eLnkGlR2y/AijEQw7X2P0ETPLEOzu8B9F/Mry8HqWc4gAtaezyjgZboEtvm6eLz30mSmkEjThbzpdwJRSvAuSCKGANqm8QEb7raJvwTGwp82I/ltQ7l1TI0ZpVgmjxq51n7HJHfiUNFTirGCWda4ErRjGycGwPR5ALRNjUu49V\u002Bbz9iGD54nU9MYGbj38vK2YZKTs3PzsxV6XiOzpMOVqoVh5pn\u002BIhMmO8dD/qdLcR3Blxu5FTHbqByzG7Fw==",
      "StatusCode": 202,
      "ResponseHeaders": {
        "Content-Length": "0",
        "Date": "Fri, 20 Aug 2021 22:57:26 GMT",
        "Server": [
          "Windows-Azure-HDFS/1.0",
          "Microsoft-HTTPAPI/2.0"
        ],
        "x-ms-client-request-id": "8485efa2-ce4d-4846-1a15-7a5d9d01fcdd",
        "x-ms-request-id": "25bb4e2c-401f-00e3-7a16-9694dc000000",
        "x-ms-request-server-encrypted": "true",
        "x-ms-version": "2020-12-06"
      },
      "ResponseBody": []
    },
    {
      "RequestUri": "https://amandaadlscanary.dfs.core.windows.net/test-filesystem-f8fc6901-7ce4-4554-ae83-267de792d5e6/test-file-2cd7d26a-aa09-6833-b7ad-426363937949?action=flush\u0026position=1024",
      "RequestMethod": "PATCH",
      "RequestHeaders": {
        "Accept": "application/json",
        "Authorization": "Sanitized",
        "If-Match": "\u00220x8D9642DE17ED825\u0022",
        "User-Agent": [
          "azsdk-net-Storage.Files.DataLake/12.8.0-alpha.20210820.1",
          "(.NET 5.0.9; Microsoft Windows 10.0.19043)"
        ],
        "x-ms-client-request-id": "7495d92e-4f62-9763-d473-666ecd66e37d",
        "x-ms-date": "Fri, 20 Aug 2021 22:57:27 GMT",
        "x-ms-return-client-request-id": "true",
        "x-ms-version": "2020-12-06"
      },
      "RequestBody": null,
      "StatusCode": 200,
      "ResponseHeaders": {
        "Content-Length": "0",
        "Date": "Fri, 20 Aug 2021 22:57:26 GMT",
        "ETag": "\u00220x8D9642DE19AA2AE\u0022",
        "Last-Modified": "Fri, 20 Aug 2021 22:57:27 GMT",
        "Server": [
          "Windows-Azure-HDFS/1.0",
          "Microsoft-HTTPAPI/2.0"
        ],
        "x-ms-client-request-id": "7495d92e-4f62-9763-d473-666ecd66e37d",
        "x-ms-request-id": "25bb4e2f-401f-00e3-7d16-9694dc000000",
        "x-ms-request-server-encrypted": "false",
        "x-ms-version": "2020-12-06"
      },
      "ResponseBody": []
    },
    {
      "RequestUri": "https://amandaadlscanary.blob.core.windows.net/test-filesystem-f8fc6901-7ce4-4554-ae83-267de792d5e6/test-file-2cd7d26a-aa09-6833-b7ad-426363937949",
      "RequestMethod": "GET",
      "RequestHeaders": {
        "Accept": "application/xml",
        "Authorization": "Sanitized",
        "User-Agent": [
          "azsdk-net-Storage.Files.DataLake/12.8.0-alpha.20210820.1",
          "(.NET 5.0.9; Microsoft Windows 10.0.19043)"
        ],
        "x-ms-client-request-id": "c32ec028-876b-687b-6ffa-08a993d9e61c",
        "x-ms-date": "Fri, 20 Aug 2021 22:57:27 GMT",
        "x-ms-return-client-request-id": "true",
        "x-ms-version": "2020-12-06"
      },
      "RequestBody": null,
      "StatusCode": 200,
      "ResponseHeaders": {
        "Accept-Ranges": "bytes",
        "Content-Length": "1024",
        "Content-Type": "application/octet-stream",
        "Date": "Fri, 20 Aug 2021 22:57:26 GMT",
        "ETag": "\u00220x8D9642DE19AA2AE\u0022",
        "Last-Modified": "Fri, 20 Aug 2021 22:57:27 GMT",
        "Server": [
          "Windows-Azure-Blob/1.0",
          "Microsoft-HTTPAPI/2.0"
        ],
        "x-ms-blob-type": "BlockBlob",
        "x-ms-client-request-id": "c32ec028-876b-687b-6ffa-08a993d9e61c",
        "x-ms-creation-time": "Fri, 20 Aug 2021 22:57:26 GMT",
        "x-ms-group": "$superuser",
        "x-ms-lease-state": "available",
        "x-ms-lease-status": "unlocked",
        "x-ms-owner": "$superuser",
        "x-ms-permissions": "rw-r-----",
        "x-ms-request-id": "53bbce09-e01e-00d5-0916-9619ac000000",
        "x-ms-resource-type": "file",
        "x-ms-server-encrypted": "true",
        "x-ms-version": "2020-12-06"
      },
      "ResponseBody": "tMXRa2JSfCoZddzssmne0jNquzs8gLugtiNXwGM5KLOZwRbFEw11Vass3xd/x6XE1gpLzuBI\u002BjQJMbQ\u002B\u002BrvH4EwoUvBTGb8l9WaPD6GjIO99k\u002BpY7VrSUcbhu\u002BFZNlrvZf7KVnS0cbxLJdl6uOuTZRDEwGfRbvPyVQEqcV3dzL4Ln6mi2Mp7ySEtDMeAWJjaTlbRlHbzHvYL2AByigBebVkbbxlC8IxGSfdGo2Ircf1pUCIHDDdIGICylgDJCT8hz55tZel\u002BmF7Ki0t\u002BrHqU32YDCDndV2Eh0laYkFqLfD\u002B4JNTDvQwU67jEPYHsyWsFHbaaxgAFQ3c9TJKS5QcDPg8LxYim0SJZ7h2BGRrgNQnrknKj8bU/s\u002BFchXF5ggWwwP5y4ATjX0uUQNjigylcXBaJplKVYExZzBKmSUuw4GsY0VkbblUECDMnDrHcXDC4ACla8NyyG1\u002ByGBPxPBUA42BsyrHQQO7BhJ4fbVGbfHDi7kkiVe\u002BPZbb5aVZBEssdJitQcJF\u002B5787mWs\u002Bk60OFpujD07M3Y1w3GX71teYf3HSAUcmSwzeYwaK57yEUdIJ61O6ngN8UUmd4JMsghDoohr5a5Fm6MuPxatIQfbR7IqT8uuD3eBuVbD9iGp4suH1okShiuZBogKIK9lXNA9Sy/QJmY8kZMU5ixXgaF9gFhLKUp\u002BxMGGkUU/o\u002BrIHFyGgq712bxlR0D1/Z//QYDqjKBTGjOFwoJuSZEdAO2kTMnP0QL2h6af5eIFhMshi1PEVRdKdQIo/MAoi5ArREZTUbDWL2yB9Aj5tzRRgDm7SMJBVK/aWdfHptRCyfwWcJ2btjcaT1/jRl0KUL3N23yGbT7R6fOadPfZDoSYPyoM50KWtcoGnP1mXhJO0AkV\u002Bc9buFy9RIauAT1DQUDXSwc2/Wl/NyGyg9BBa4vdT6TqwxC5QIbNT6K76LSMx1\u002B8jxcLG9KjmsapqTiIf9j\u002BzLWUVIIsGgqAZbHKw05tIbx0gNx01jPWSyROD5tOQM/JvRgC\u002BG7ZjHUMirIc2Nt4PId4F/r8hfqBwg1d4gpzMiDl/QIybilNmvRnaEuBtW5I0dMT0izQzTshgTpdf65qnVSNOtvZSc5eLnkGlR2y/AijEQw7X2P0ETPLEOzu8B9F/Mry8HqWc4gAtaezyjgZboEtvm6eLz30mSmkEjThbzpdwJRSvAuSCKGANqm8QEb7raJvwTGwp82I/ltQ7l1TI0ZpVgmjxq51n7HJHfiUNFTirGCWda4ErRjGycGwPR5ALRNjUu49V\u002Bbz9iGD54nU9MYGbj38vK2YZKTs3PzsxV6XiOzpMOVqoVh5pn\u002BIhMmO8dD/qdLcR3Blxu5FTHbqByzG7Fw=="
    },
    {
      "RequestUri": "https://amandaadlscanary.blob.core.windows.net/test-filesystem-f8fc6901-7ce4-4554-ae83-267de792d5e6?restype=container",
      "RequestMethod": "DELETE",
      "RequestHeaders": {
        "Accept": "application/xml",
        "Authorization": "Sanitized",
        "traceparent": "00-c6b8bdd02076e942b4df2fc49d20ae7c-9f8b7edf444a3e42-00",
        "User-Agent": [
          "azsdk-net-Storage.Files.DataLake/12.8.0-alpha.20210820.1",
          "(.NET 5.0.9; Microsoft Windows 10.0.19043)"
        ],
        "x-ms-client-request-id": "0d45e072-1f37-2d11-be6d-aa37b4b515cf",
        "x-ms-date": "Fri, 20 Aug 2021 22:57:27 GMT",
        "x-ms-return-client-request-id": "true",
        "x-ms-version": "2020-12-06"
      },
      "RequestBody": null,
      "StatusCode": 202,
      "ResponseHeaders": {
        "Content-Length": "0",
        "Date": "Fri, 20 Aug 2021 22:57:26 GMT",
        "Server": [
          "Windows-Azure-Blob/1.0",
          "Microsoft-HTTPAPI/2.0"
        ],
        "x-ms-client-request-id": "0d45e072-1f37-2d11-be6d-aa37b4b515cf",
<<<<<<< HEAD
        "x-ms-request-id": "53bbce17-e01e-00d5-1616-9619ac000000",
        "x-ms-version": "2020-10-02"
=======
        "x-ms-request-id": "4690f9e1-401e-0056-54f9-068eb0000000",
        "x-ms-version": "2020-12-06"
>>>>>>> f7eb5f10
      },
      "ResponseBody": []
    },
    {
      "RequestUri": "https://amandaadlscanary.blob.core.windows.net/test-filesystem-6e6ee5ec-f2bc-55c9-38bd-487ebaea1bf8?restype=container",
      "RequestMethod": "PUT",
      "RequestHeaders": {
        "Accept": "application/xml",
        "Authorization": "Sanitized",
        "traceparent": "00-55d8037f89bb464991689a9a03a7cf91-1cf488333c681942-00",
        "User-Agent": [
          "azsdk-net-Storage.Files.DataLake/12.8.0-alpha.20210820.1",
          "(.NET 5.0.9; Microsoft Windows 10.0.19043)"
        ],
        "x-ms-blob-public-access": "container",
        "x-ms-client-request-id": "67a4fdd7-ca09-7fef-16f0-d47ad79272d3",
        "x-ms-date": "Fri, 20 Aug 2021 22:57:27 GMT",
        "x-ms-return-client-request-id": "true",
        "x-ms-version": "2020-12-06"
      },
      "RequestBody": null,
      "StatusCode": 201,
      "ResponseHeaders": {
        "Content-Length": "0",
        "Date": "Fri, 20 Aug 2021 22:57:26 GMT",
        "ETag": "\u00220x8D9642DE1C187B2\u0022",
        "Last-Modified": "Fri, 20 Aug 2021 22:57:27 GMT",
        "Server": [
          "Windows-Azure-Blob/1.0",
          "Microsoft-HTTPAPI/2.0"
        ],
        "x-ms-client-request-id": "67a4fdd7-ca09-7fef-16f0-d47ad79272d3",
<<<<<<< HEAD
        "x-ms-request-id": "53bbce25-e01e-00d5-2116-9619ac000000",
        "x-ms-version": "2020-10-02"
=======
        "x-ms-request-id": "4690fa1d-401e-0056-0df9-068eb0000000",
        "x-ms-version": "2020-12-06"
>>>>>>> f7eb5f10
      },
      "ResponseBody": []
    },
    {
      "RequestUri": "https://amandaadlscanary.dfs.core.windows.net/test-filesystem-6e6ee5ec-f2bc-55c9-38bd-487ebaea1bf8/test-file-5875b152-617d-133b-0010-8e80a1792ce7?resource=file",
      "RequestMethod": "PUT",
      "RequestHeaders": {
        "Accept": "application/json",
        "Authorization": "Sanitized",
        "traceparent": "00-a948fae08b203642ac23310f9ebe9fa8-468b9881248fba40-00",
        "User-Agent": [
          "azsdk-net-Storage.Files.DataLake/12.8.0-alpha.20210820.1",
          "(.NET 5.0.9; Microsoft Windows 10.0.19043)"
        ],
        "x-ms-client-request-id": "76fd7dc9-64da-7548-c190-66f93b6fde9d",
        "x-ms-date": "Fri, 20 Aug 2021 22:57:27 GMT",
        "x-ms-return-client-request-id": "true",
        "x-ms-version": "2020-12-06"
      },
      "RequestBody": null,
      "StatusCode": 201,
      "ResponseHeaders": {
        "Content-Length": "0",
        "Date": "Fri, 20 Aug 2021 22:57:27 GMT",
        "ETag": "\u00220x8D9642DE1FB7FC8\u0022",
        "Last-Modified": "Fri, 20 Aug 2021 22:57:27 GMT",
        "Server": [
          "Windows-Azure-HDFS/1.0",
          "Microsoft-HTTPAPI/2.0"
        ],
        "x-ms-client-request-id": "76fd7dc9-64da-7548-c190-66f93b6fde9d",
<<<<<<< HEAD
        "x-ms-request-id": "4f8fb634-401f-0091-3c16-969393000000",
        "x-ms-request-server-encrypted": "true",
        "x-ms-version": "2020-10-02"
=======
        "x-ms-request-id": "d66a6685-f01f-0088-44f9-069a56000000",
        "x-ms-version": "2020-12-06"
>>>>>>> f7eb5f10
      },
      "ResponseBody": []
    },
    {
      "RequestUri": "https://amandaadlscanary.dfs.core.windows.net/test-filesystem-6e6ee5ec-f2bc-55c9-38bd-487ebaea1bf8/test-file-5875b152-617d-133b-0010-8e80a1792ce7?resource=file",
      "RequestMethod": "PUT",
      "RequestHeaders": {
        "Accept": "application/json",
        "Authorization": "Sanitized",
        "If-Modified-Since": "Thu, 19 Aug 2021 22:57:26 GMT",
        "User-Agent": [
          "azsdk-net-Storage.Files.DataLake/12.8.0-alpha.20210820.1",
          "(.NET 5.0.9; Microsoft Windows 10.0.19043)"
        ],
        "x-ms-client-request-id": "c23bc670-748c-4e4a-04db-2eff23e7745b",
        "x-ms-date": "Fri, 20 Aug 2021 22:57:27 GMT",
        "x-ms-return-client-request-id": "true",
        "x-ms-version": "2020-12-06"
      },
      "RequestBody": null,
      "StatusCode": 201,
      "ResponseHeaders": {
        "Content-Length": "0",
        "Date": "Fri, 20 Aug 2021 22:57:27 GMT",
        "ETag": "\u00220x8D9642DE20B63B8\u0022",
        "Last-Modified": "Fri, 20 Aug 2021 22:57:27 GMT",
        "Server": [
          "Windows-Azure-HDFS/1.0",
          "Microsoft-HTTPAPI/2.0"
        ],
        "x-ms-client-request-id": "c23bc670-748c-4e4a-04db-2eff23e7745b",
<<<<<<< HEAD
        "x-ms-request-id": "4f8fb635-401f-0091-3d16-969393000000",
        "x-ms-request-server-encrypted": "true",
        "x-ms-version": "2020-10-02"
=======
        "x-ms-request-id": "d66a668f-f01f-0088-4ef9-069a56000000",
        "x-ms-version": "2020-12-06"
>>>>>>> f7eb5f10
      },
      "ResponseBody": []
    },
    {
      "RequestUri": "https://amandaadlscanary.dfs.core.windows.net/test-filesystem-6e6ee5ec-f2bc-55c9-38bd-487ebaea1bf8/test-file-5875b152-617d-133b-0010-8e80a1792ce7?action=append\u0026position=0",
      "RequestMethod": "PATCH",
      "RequestHeaders": {
        "Accept": "application/json",
        "Authorization": "Sanitized",
        "Content-Length": "1024",
        "Content-Type": "application/octet-stream",
        "User-Agent": [
          "azsdk-net-Storage.Files.DataLake/12.8.0-alpha.20210820.1",
          "(.NET 5.0.9; Microsoft Windows 10.0.19043)"
        ],
        "x-ms-client-request-id": "3d948e3a-8353-0360-154f-88ceef63625e",
        "x-ms-date": "Fri, 20 Aug 2021 22:57:27 GMT",
        "x-ms-return-client-request-id": "true",
        "x-ms-version": "2020-12-06"
      },
      "RequestBody": "w\u002Bx5VOu1jJ7CfezGxZgPlYlAtiR7tg2bOjH8tk32u/zZ/uAX8TJiFPFftFx4grAogdBv\u002B7i6Igzf3hm5uNZQzMHv7Ma496RX3aIyHAGwI7iB0zR9hsBDHtzTNxIYqFsbD\u002BiaiJXpcIkrGB0WhwYLL7thOOSh0kUBq87q5MCSPjRGFwwZFZojmGOqUW2iLJfWyAhXtnB2eTyimdzH/ovJmdro0HD58RkgPqCB9oHXXn42Exy3OofEz53Qdny9XJnY4beTuVwn3dbvNnjQ9YO7yjpdkOpuEV5SJAHSKXqdYuIGqRXJRKUiDzZFyAQP89oaFKtBX8uuadBYQZRbVLRbUdOVyUxu8oaVO4G0KEhaQjAnuBTPWwMWWEBEcAMQx7qC6ncweSqNrCIlrCRK\u002BkCH/v5kNJyfjPbQfnELKYGDhHPGMT7RKcgGmQzyqa/ezF7/vXIErJMd412AYPq5goKgoiexg8gBttQ2XZuQrONG8rITDGwPftjgqE7gUMnNTRaJUgeHLUmV/gadzk74jTZ6Om5IpXYWkCNP0dp6IGUKaBCEB1rbv8VofQ1lcbCJ5xsXZhZbhKegc8HjN1tvG92hk2Y\u002BdIbbnnqo4ChosB9zxum\u002BYrpPruNo45SZ\u002BIdp\u002BWIwxN5KSnOVPMebsqR/OMKhcHFysLgiUeSC1ZHyQabyP\u002BfFN\u002BxBKHt2KSbzs/w\u002B6arR\u002BIcW9kiqDXL5x3Xio/ohqXO9ugHVYEf2/IaSL57oROzmIEke3EieGyp5R2EFk4Ys0QqIgS\u002Bp\u002B5dAIPrCF93UEYOJ\u002B4OwAs0rHp7WXBjm8GgAZl2UX8K8PSSy3rtN3ANMpTXdfJgDe849XWKQ0p9\u002BWS\u002BSwrF/QLHAzL1f/iQR3UKbirfjCHPP/OqPVgJfLGuEM4SMuxlRzGWDHLDapH2pLIAg9Efom1C8wsXH8OmvYZ9S2sughSEoSr5SX\u002BvC9Vhs5SqBPzcjnJczz/lUidt71LsQiMmyCadf96qJljxk\u002Bc1sWgu\u002BLiFoLj4zbLUn08Dj1oowsWyPutuDIkiNmgVaztUs6C7PvaaZqFmLfpzxNyPppsCxNEdg3aAwOgvZ25Q42Z3f\u002B\u002BuRExnklgkSAzw\u002Bkusko/RFqJqNywuOn4KawM3FUqX/ETw3WJKmzZ4\u002BTtlj8aggtDef8zADUi/gAnOWStU7TLGWP4Cv7Ethntv8Tn0xKq7ZeguVJl91\u002B78MV1UeEILIAwEnzLEoccfsPVRUBwOxrtfFvc/KpSZSIUTAopX1Q45ZNEt7CV78sQlEqOgKIPS8Wql9WFKy/V3b1aptZ84y9/rG\u002B9O3NqR5yQzGhvw9SAFPBEfseOo7pjbtoDSzjkk6EbHuQyUhBCQEA45G7A==",
      "StatusCode": 202,
      "ResponseHeaders": {
        "Content-Length": "0",
        "Date": "Fri, 20 Aug 2021 22:57:27 GMT",
        "Server": [
          "Windows-Azure-HDFS/1.0",
          "Microsoft-HTTPAPI/2.0"
        ],
        "x-ms-client-request-id": "3d948e3a-8353-0360-154f-88ceef63625e",
        "x-ms-request-id": "4f8fb636-401f-0091-3e16-969393000000",
        "x-ms-request-server-encrypted": "true",
        "x-ms-version": "2020-12-06"
      },
      "ResponseBody": []
    },
    {
      "RequestUri": "https://amandaadlscanary.dfs.core.windows.net/test-filesystem-6e6ee5ec-f2bc-55c9-38bd-487ebaea1bf8/test-file-5875b152-617d-133b-0010-8e80a1792ce7?action=flush\u0026position=1024",
      "RequestMethod": "PATCH",
      "RequestHeaders": {
        "Accept": "application/json",
        "Authorization": "Sanitized",
        "If-Match": "\u00220x8D9642DE20B63B8\u0022",
        "User-Agent": [
          "azsdk-net-Storage.Files.DataLake/12.8.0-alpha.20210820.1",
          "(.NET 5.0.9; Microsoft Windows 10.0.19043)"
        ],
        "x-ms-client-request-id": "94c4a90a-3753-7108-5abb-77b31e3b8082",
        "x-ms-date": "Fri, 20 Aug 2021 22:57:27 GMT",
        "x-ms-return-client-request-id": "true",
        "x-ms-version": "2020-12-06"
      },
      "RequestBody": null,
      "StatusCode": 200,
      "ResponseHeaders": {
        "Content-Length": "0",
        "Date": "Fri, 20 Aug 2021 22:57:27 GMT",
        "ETag": "\u00220x8D9642DE2250F2E\u0022",
        "Last-Modified": "Fri, 20 Aug 2021 22:57:28 GMT",
        "Server": [
          "Windows-Azure-HDFS/1.0",
          "Microsoft-HTTPAPI/2.0"
        ],
        "x-ms-client-request-id": "94c4a90a-3753-7108-5abb-77b31e3b8082",
        "x-ms-request-id": "4f8fb639-401f-0091-4016-969393000000",
        "x-ms-request-server-encrypted": "false",
        "x-ms-version": "2020-12-06"
      },
      "ResponseBody": []
    },
    {
      "RequestUri": "https://amandaadlscanary.blob.core.windows.net/test-filesystem-6e6ee5ec-f2bc-55c9-38bd-487ebaea1bf8/test-file-5875b152-617d-133b-0010-8e80a1792ce7",
      "RequestMethod": "GET",
      "RequestHeaders": {
        "Accept": "application/xml",
        "Authorization": "Sanitized",
        "User-Agent": [
          "azsdk-net-Storage.Files.DataLake/12.8.0-alpha.20210820.1",
          "(.NET 5.0.9; Microsoft Windows 10.0.19043)"
        ],
        "x-ms-client-request-id": "46c33cdf-ce9f-d30a-ab23-4022c5dfaa81",
        "x-ms-date": "Fri, 20 Aug 2021 22:57:28 GMT",
        "x-ms-return-client-request-id": "true",
        "x-ms-version": "2020-12-06"
      },
      "RequestBody": null,
      "StatusCode": 200,
      "ResponseHeaders": {
        "Accept-Ranges": "bytes",
        "Content-Length": "1024",
        "Content-Type": "application/octet-stream",
        "Date": "Fri, 20 Aug 2021 22:57:27 GMT",
        "ETag": "\u00220x8D9642DE2250F2E\u0022",
        "Last-Modified": "Fri, 20 Aug 2021 22:57:28 GMT",
        "Server": [
          "Windows-Azure-Blob/1.0",
          "Microsoft-HTTPAPI/2.0"
        ],
        "x-ms-blob-type": "BlockBlob",
        "x-ms-client-request-id": "46c33cdf-ce9f-d30a-ab23-4022c5dfaa81",
        "x-ms-creation-time": "Fri, 20 Aug 2021 22:57:27 GMT",
        "x-ms-group": "$superuser",
        "x-ms-lease-state": "available",
        "x-ms-lease-status": "unlocked",
        "x-ms-owner": "$superuser",
        "x-ms-permissions": "rw-r-----",
        "x-ms-request-id": "53bbce85-e01e-00d5-6716-9619ac000000",
        "x-ms-resource-type": "file",
        "x-ms-server-encrypted": "true",
        "x-ms-version": "2020-12-06"
      },
      "ResponseBody": "w\u002Bx5VOu1jJ7CfezGxZgPlYlAtiR7tg2bOjH8tk32u/zZ/uAX8TJiFPFftFx4grAogdBv\u002B7i6Igzf3hm5uNZQzMHv7Ma496RX3aIyHAGwI7iB0zR9hsBDHtzTNxIYqFsbD\u002BiaiJXpcIkrGB0WhwYLL7thOOSh0kUBq87q5MCSPjRGFwwZFZojmGOqUW2iLJfWyAhXtnB2eTyimdzH/ovJmdro0HD58RkgPqCB9oHXXn42Exy3OofEz53Qdny9XJnY4beTuVwn3dbvNnjQ9YO7yjpdkOpuEV5SJAHSKXqdYuIGqRXJRKUiDzZFyAQP89oaFKtBX8uuadBYQZRbVLRbUdOVyUxu8oaVO4G0KEhaQjAnuBTPWwMWWEBEcAMQx7qC6ncweSqNrCIlrCRK\u002BkCH/v5kNJyfjPbQfnELKYGDhHPGMT7RKcgGmQzyqa/ezF7/vXIErJMd412AYPq5goKgoiexg8gBttQ2XZuQrONG8rITDGwPftjgqE7gUMnNTRaJUgeHLUmV/gadzk74jTZ6Om5IpXYWkCNP0dp6IGUKaBCEB1rbv8VofQ1lcbCJ5xsXZhZbhKegc8HjN1tvG92hk2Y\u002BdIbbnnqo4ChosB9zxum\u002BYrpPruNo45SZ\u002BIdp\u002BWIwxN5KSnOVPMebsqR/OMKhcHFysLgiUeSC1ZHyQabyP\u002BfFN\u002BxBKHt2KSbzs/w\u002B6arR\u002BIcW9kiqDXL5x3Xio/ohqXO9ugHVYEf2/IaSL57oROzmIEke3EieGyp5R2EFk4Ys0QqIgS\u002Bp\u002B5dAIPrCF93UEYOJ\u002B4OwAs0rHp7WXBjm8GgAZl2UX8K8PSSy3rtN3ANMpTXdfJgDe849XWKQ0p9\u002BWS\u002BSwrF/QLHAzL1f/iQR3UKbirfjCHPP/OqPVgJfLGuEM4SMuxlRzGWDHLDapH2pLIAg9Efom1C8wsXH8OmvYZ9S2sughSEoSr5SX\u002BvC9Vhs5SqBPzcjnJczz/lUidt71LsQiMmyCadf96qJljxk\u002Bc1sWgu\u002BLiFoLj4zbLUn08Dj1oowsWyPutuDIkiNmgVaztUs6C7PvaaZqFmLfpzxNyPppsCxNEdg3aAwOgvZ25Q42Z3f\u002B\u002BuRExnklgkSAzw\u002Bkusko/RFqJqNywuOn4KawM3FUqX/ETw3WJKmzZ4\u002BTtlj8aggtDef8zADUi/gAnOWStU7TLGWP4Cv7Ethntv8Tn0xKq7ZeguVJl91\u002B78MV1UeEILIAwEnzLEoccfsPVRUBwOxrtfFvc/KpSZSIUTAopX1Q45ZNEt7CV78sQlEqOgKIPS8Wql9WFKy/V3b1aptZ84y9/rG\u002B9O3NqR5yQzGhvw9SAFPBEfseOo7pjbtoDSzjkk6EbHuQyUhBCQEA45G7A=="
    },
    {
      "RequestUri": "https://amandaadlscanary.blob.core.windows.net/test-filesystem-6e6ee5ec-f2bc-55c9-38bd-487ebaea1bf8?restype=container",
      "RequestMethod": "DELETE",
      "RequestHeaders": {
        "Accept": "application/xml",
        "Authorization": "Sanitized",
        "traceparent": "00-a1108bd6f714d24e8a4be05a2c57a29d-6c2015e3c0f6f146-00",
        "User-Agent": [
          "azsdk-net-Storage.Files.DataLake/12.8.0-alpha.20210820.1",
          "(.NET 5.0.9; Microsoft Windows 10.0.19043)"
        ],
        "x-ms-client-request-id": "e2d47961-3978-82e2-6355-80fff584381c",
        "x-ms-date": "Fri, 20 Aug 2021 22:57:28 GMT",
        "x-ms-return-client-request-id": "true",
        "x-ms-version": "2020-12-06"
      },
      "RequestBody": null,
      "StatusCode": 202,
      "ResponseHeaders": {
        "Content-Length": "0",
        "Date": "Fri, 20 Aug 2021 22:57:27 GMT",
        "Server": [
          "Windows-Azure-Blob/1.0",
          "Microsoft-HTTPAPI/2.0"
        ],
        "x-ms-client-request-id": "e2d47961-3978-82e2-6355-80fff584381c",
<<<<<<< HEAD
        "x-ms-request-id": "53bbce98-e01e-00d5-7316-9619ac000000",
        "x-ms-version": "2020-10-02"
=======
        "x-ms-request-id": "4690fb3d-401e-0056-1af9-068eb0000000",
        "x-ms-version": "2020-12-06"
>>>>>>> f7eb5f10
      },
      "ResponseBody": []
    },
    {
      "RequestUri": "https://amandaadlscanary.blob.core.windows.net/test-filesystem-4c3cfe20-1e01-9b0e-14ee-43d835811c2b?restype=container",
      "RequestMethod": "PUT",
      "RequestHeaders": {
        "Accept": "application/xml",
        "Authorization": "Sanitized",
        "traceparent": "00-68205b2301450948aec6f103104c4de0-ffd1cbfac5d23040-00",
        "User-Agent": [
          "azsdk-net-Storage.Files.DataLake/12.8.0-alpha.20210820.1",
          "(.NET 5.0.9; Microsoft Windows 10.0.19043)"
        ],
        "x-ms-blob-public-access": "container",
        "x-ms-client-request-id": "b7677c8e-7e43-43d0-6a38-cd8af60a4de1",
        "x-ms-date": "Fri, 20 Aug 2021 22:57:28 GMT",
        "x-ms-return-client-request-id": "true",
        "x-ms-version": "2020-12-06"
      },
      "RequestBody": null,
      "StatusCode": 201,
      "ResponseHeaders": {
        "Content-Length": "0",
        "Date": "Fri, 20 Aug 2021 22:57:27 GMT",
        "ETag": "\u00220x8D9642DE24B6C84\u0022",
        "Last-Modified": "Fri, 20 Aug 2021 22:57:28 GMT",
        "Server": [
          "Windows-Azure-Blob/1.0",
          "Microsoft-HTTPAPI/2.0"
        ],
        "x-ms-client-request-id": "b7677c8e-7e43-43d0-6a38-cd8af60a4de1",
<<<<<<< HEAD
        "x-ms-request-id": "53bbcea5-e01e-00d5-7f16-9619ac000000",
        "x-ms-version": "2020-10-02"
=======
        "x-ms-request-id": "4690fb90-401e-0056-64f9-068eb0000000",
        "x-ms-version": "2020-12-06"
>>>>>>> f7eb5f10
      },
      "ResponseBody": []
    },
    {
      "RequestUri": "https://amandaadlscanary.dfs.core.windows.net/test-filesystem-4c3cfe20-1e01-9b0e-14ee-43d835811c2b/test-file-86a65438-ebc3-5810-f52b-d4fe4674d7eb?resource=file",
      "RequestMethod": "PUT",
      "RequestHeaders": {
        "Accept": "application/json",
        "Authorization": "Sanitized",
        "traceparent": "00-14606b788944fe4baebdddbd87d7b65a-0bafeb81f20dc241-00",
        "User-Agent": [
          "azsdk-net-Storage.Files.DataLake/12.8.0-alpha.20210820.1",
          "(.NET 5.0.9; Microsoft Windows 10.0.19043)"
        ],
        "x-ms-client-request-id": "6f61f7b5-5882-a2bb-6c0e-c117a9d2fcf5",
        "x-ms-date": "Fri, 20 Aug 2021 22:57:28 GMT",
        "x-ms-return-client-request-id": "true",
        "x-ms-version": "2020-12-06"
      },
      "RequestBody": null,
      "StatusCode": 201,
      "ResponseHeaders": {
        "Content-Length": "0",
        "Date": "Fri, 20 Aug 2021 22:57:28 GMT",
        "ETag": "\u00220x8D9642DE27D1AD0\u0022",
        "Last-Modified": "Fri, 20 Aug 2021 22:57:28 GMT",
        "Server": [
          "Windows-Azure-HDFS/1.0",
          "Microsoft-HTTPAPI/2.0"
        ],
        "x-ms-client-request-id": "6f61f7b5-5882-a2bb-6c0e-c117a9d2fcf5",
<<<<<<< HEAD
        "x-ms-request-id": "39b6d519-c01f-0009-1716-96b3f2000000",
        "x-ms-request-server-encrypted": "true",
        "x-ms-version": "2020-10-02"
=======
        "x-ms-request-id": "d66a66ff-f01f-0088-3ef9-069a56000000",
        "x-ms-version": "2020-12-06"
>>>>>>> f7eb5f10
      },
      "ResponseBody": []
    },
    {
      "RequestUri": "https://amandaadlscanary.dfs.core.windows.net/test-filesystem-4c3cfe20-1e01-9b0e-14ee-43d835811c2b/test-file-86a65438-ebc3-5810-f52b-d4fe4674d7eb?resource=file",
      "RequestMethod": "PUT",
      "RequestHeaders": {
        "Accept": "application/json",
        "Authorization": "Sanitized",
        "If-Unmodified-Since": "Sat, 21 Aug 2021 22:57:26 GMT",
        "User-Agent": [
          "azsdk-net-Storage.Files.DataLake/12.8.0-alpha.20210820.1",
          "(.NET 5.0.9; Microsoft Windows 10.0.19043)"
        ],
        "x-ms-client-request-id": "3c0ec93e-551d-7892-f9c2-ef3c13d78911",
        "x-ms-date": "Fri, 20 Aug 2021 22:57:28 GMT",
        "x-ms-return-client-request-id": "true",
        "x-ms-version": "2020-12-06"
      },
      "RequestBody": null,
      "StatusCode": 201,
      "ResponseHeaders": {
        "Content-Length": "0",
        "Date": "Fri, 20 Aug 2021 22:57:28 GMT",
        "ETag": "\u00220x8D9642DE28A2B75\u0022",
        "Last-Modified": "Fri, 20 Aug 2021 22:57:28 GMT",
        "Server": [
          "Windows-Azure-HDFS/1.0",
          "Microsoft-HTTPAPI/2.0"
        ],
        "x-ms-client-request-id": "3c0ec93e-551d-7892-f9c2-ef3c13d78911",
<<<<<<< HEAD
        "x-ms-request-id": "39b6d51a-c01f-0009-1816-96b3f2000000",
        "x-ms-request-server-encrypted": "true",
        "x-ms-version": "2020-10-02"
=======
        "x-ms-request-id": "d66a670b-f01f-0088-4af9-069a56000000",
        "x-ms-version": "2020-12-06"
>>>>>>> f7eb5f10
      },
      "ResponseBody": []
    },
    {
      "RequestUri": "https://amandaadlscanary.dfs.core.windows.net/test-filesystem-4c3cfe20-1e01-9b0e-14ee-43d835811c2b/test-file-86a65438-ebc3-5810-f52b-d4fe4674d7eb?action=append\u0026position=0",
      "RequestMethod": "PATCH",
      "RequestHeaders": {
        "Accept": "application/json",
        "Authorization": "Sanitized",
        "Content-Length": "1024",
        "Content-Type": "application/octet-stream",
        "User-Agent": [
          "azsdk-net-Storage.Files.DataLake/12.8.0-alpha.20210820.1",
          "(.NET 5.0.9; Microsoft Windows 10.0.19043)"
        ],
        "x-ms-client-request-id": "09da9b41-ac7c-a1ec-6147-f5fec7e4294e",
        "x-ms-date": "Fri, 20 Aug 2021 22:57:28 GMT",
        "x-ms-return-client-request-id": "true",
        "x-ms-version": "2020-12-06"
      },
      "RequestBody": "YeJ7McCVx9Nsy\u002BhFCT1edhBnSE8SZ2i2CadMC6PQMcyA7HEXA\u002BmsIDCOA7dwdZkusEoHQYmt4vl6xSgZSLsvm5kbxBzLRnMnuicfhGSwRZQNHlpYye9C0wl4nT7Bk9h0XmgdVLB9YmnX34Zijl6UyX\u002BTCyph19Gp2PESU6k1ZSdOqib8k/DjkLvwgelp4ESr5NS\u002BLYeuEoeWdHu\u002Bag/AoXpfE\u002BM4lzaPr3tucFXnQPitZm/VdzifoJeeZR50JSWsMN9vCcxgc0yeLn0MP6IxrzODEQSg6ypBv3JLmTIXGopWwT92dzcsTPMiN0i6k2H1bbbr8RMgDEW1LUlZFNoahhTytX1juzf8V8URfbThhywRVit7Kyl3NbX5wEnt0jcYCLA0x93jkbJ\u002B75pND4\u002BR06YdSL6unlvre4DIafruDoSN\u002BHQDrb9OLsR5/DyOKSUlaO2j0Il5amlUSUxdGii4kOAVwBcajSXmzhr5NaEfXFFaogEMSj76FI0Lr2Rz8ROcwGxbeWkOC9rHvAFvgDTHNez6A3cnq0WhGquJD97Bc9wGXHQ1w\u002BLoS5cmRY48i5NYQ3l3eO2bdBQnuV\u002B9hPz8BkklaSPAknEKErfgAWa3ZY8YMctkSfrvaudfDgmDKsebKT9EFyJwmLAIbWU2u3Oub1TPpVMwmLxONv47YIRnh\u002BjwRdcnc01tp5gbW9yVuK90sZ61s4VzapGC9eEjNDgsoOV8RXach/wGYv26FDzfuX1Px67lstNjfNpGpH1sSXNg77v2GHM42Cmhr1CHuFVUojtk1GyJRu4SGcibVeN\u002BmhmKWiWA6aEJFu\u002BFQwKD28SE8QFBB3QG1qjN5P6rnIJGIxQ2/V4v1LmaW759BALrjj0EF2ThPZOlg4R9swSiXXlsPiDuTN5lVB1Hp6y2idKl4VXBp4UdZeWBkXnZsiC1\u002BP1FEMXh/UJfnsNHmZbm7/qy19Ku4bb0T9k6bLtkjKH9kq6ucXgMw\u002BQTYQjC1stPmqJ/J9pNBhdGUMHrppCG\u002BhIhSgfnN36CpRPtmn\u002BuMXgO69IZ5WTGr4uXaCC3IBxUjWf2oYzDaGIk/YLHX2uXmB9I3bu\u002BbRWtWpp7T89eyoT2mQ0Yt5DsSoJv9Ojh/08fANAAbkNhlh9SSEbxRxmTxjL\u002B0MZdf\u002BCOXJI5Tngsy1pLXE/\u002BXVxAlQPuxm5J\u002BgNp3C624y\u002BJwYHvchGxJ0emJXzspuvJlGjVvTrCb7hxRWGP0HJKducrwprOD\u002BtLj227R6DxXVQXn0fF4Cb0xlLIfi2vIlfVXK\u002BVweNR\u002B4V9ii7MBycYf\u002BcNdzAqhJXBNvtHBZC9m2wW5uvxXJtwxaPCR1b3J78qsP5FoqonqtgZ04roCQ==",
      "StatusCode": 202,
      "ResponseHeaders": {
        "Content-Length": "0",
        "Date": "Fri, 20 Aug 2021 22:57:28 GMT",
        "Server": [
          "Windows-Azure-HDFS/1.0",
          "Microsoft-HTTPAPI/2.0"
        ],
        "x-ms-client-request-id": "09da9b41-ac7c-a1ec-6147-f5fec7e4294e",
        "x-ms-request-id": "39b6d51c-c01f-0009-1916-96b3f2000000",
        "x-ms-request-server-encrypted": "true",
        "x-ms-version": "2020-12-06"
      },
      "ResponseBody": []
    },
    {
      "RequestUri": "https://amandaadlscanary.dfs.core.windows.net/test-filesystem-4c3cfe20-1e01-9b0e-14ee-43d835811c2b/test-file-86a65438-ebc3-5810-f52b-d4fe4674d7eb?action=flush\u0026position=1024",
      "RequestMethod": "PATCH",
      "RequestHeaders": {
        "Accept": "application/json",
        "Authorization": "Sanitized",
        "If-Match": "\u00220x8D9642DE28A2B75\u0022",
        "User-Agent": [
          "azsdk-net-Storage.Files.DataLake/12.8.0-alpha.20210820.1",
          "(.NET 5.0.9; Microsoft Windows 10.0.19043)"
        ],
        "x-ms-client-request-id": "77fa55ca-7ffd-db94-cf0c-6c407237aabb",
        "x-ms-date": "Fri, 20 Aug 2021 22:57:28 GMT",
        "x-ms-return-client-request-id": "true",
        "x-ms-version": "2020-12-06"
      },
      "RequestBody": null,
      "StatusCode": 200,
      "ResponseHeaders": {
        "Content-Length": "0",
        "Date": "Fri, 20 Aug 2021 22:57:28 GMT",
        "ETag": "\u00220x8D9642DE2A1D18B\u0022",
        "Last-Modified": "Fri, 20 Aug 2021 22:57:28 GMT",
        "Server": [
          "Windows-Azure-HDFS/1.0",
          "Microsoft-HTTPAPI/2.0"
        ],
        "x-ms-client-request-id": "77fa55ca-7ffd-db94-cf0c-6c407237aabb",
        "x-ms-request-id": "39b6d51d-c01f-0009-1a16-96b3f2000000",
        "x-ms-request-server-encrypted": "false",
        "x-ms-version": "2020-12-06"
      },
      "ResponseBody": []
    },
    {
      "RequestUri": "https://amandaadlscanary.blob.core.windows.net/test-filesystem-4c3cfe20-1e01-9b0e-14ee-43d835811c2b/test-file-86a65438-ebc3-5810-f52b-d4fe4674d7eb",
      "RequestMethod": "GET",
      "RequestHeaders": {
        "Accept": "application/xml",
        "Authorization": "Sanitized",
        "User-Agent": [
          "azsdk-net-Storage.Files.DataLake/12.8.0-alpha.20210820.1",
          "(.NET 5.0.9; Microsoft Windows 10.0.19043)"
        ],
        "x-ms-client-request-id": "713401c8-b2e9-1951-a538-26d32d74655c",
        "x-ms-date": "Fri, 20 Aug 2021 22:57:28 GMT",
        "x-ms-return-client-request-id": "true",
        "x-ms-version": "2020-12-06"
      },
      "RequestBody": null,
      "StatusCode": 200,
      "ResponseHeaders": {
        "Accept-Ranges": "bytes",
        "Content-Length": "1024",
        "Content-Type": "application/octet-stream",
        "Date": "Fri, 20 Aug 2021 22:57:27 GMT",
        "ETag": "\u00220x8D9642DE2A1D18B\u0022",
        "Last-Modified": "Fri, 20 Aug 2021 22:57:28 GMT",
        "Server": [
          "Windows-Azure-Blob/1.0",
          "Microsoft-HTTPAPI/2.0"
        ],
        "x-ms-blob-type": "BlockBlob",
        "x-ms-client-request-id": "713401c8-b2e9-1951-a538-26d32d74655c",
        "x-ms-creation-time": "Fri, 20 Aug 2021 22:57:28 GMT",
        "x-ms-group": "$superuser",
        "x-ms-lease-state": "available",
        "x-ms-lease-status": "unlocked",
        "x-ms-owner": "$superuser",
        "x-ms-permissions": "rw-r-----",
        "x-ms-request-id": "53bbcee1-e01e-00d5-2a16-9619ac000000",
        "x-ms-resource-type": "file",
        "x-ms-server-encrypted": "true",
        "x-ms-version": "2020-12-06"
      },
      "ResponseBody": "YeJ7McCVx9Nsy\u002BhFCT1edhBnSE8SZ2i2CadMC6PQMcyA7HEXA\u002BmsIDCOA7dwdZkusEoHQYmt4vl6xSgZSLsvm5kbxBzLRnMnuicfhGSwRZQNHlpYye9C0wl4nT7Bk9h0XmgdVLB9YmnX34Zijl6UyX\u002BTCyph19Gp2PESU6k1ZSdOqib8k/DjkLvwgelp4ESr5NS\u002BLYeuEoeWdHu\u002Bag/AoXpfE\u002BM4lzaPr3tucFXnQPitZm/VdzifoJeeZR50JSWsMN9vCcxgc0yeLn0MP6IxrzODEQSg6ypBv3JLmTIXGopWwT92dzcsTPMiN0i6k2H1bbbr8RMgDEW1LUlZFNoahhTytX1juzf8V8URfbThhywRVit7Kyl3NbX5wEnt0jcYCLA0x93jkbJ\u002B75pND4\u002BR06YdSL6unlvre4DIafruDoSN\u002BHQDrb9OLsR5/DyOKSUlaO2j0Il5amlUSUxdGii4kOAVwBcajSXmzhr5NaEfXFFaogEMSj76FI0Lr2Rz8ROcwGxbeWkOC9rHvAFvgDTHNez6A3cnq0WhGquJD97Bc9wGXHQ1w\u002BLoS5cmRY48i5NYQ3l3eO2bdBQnuV\u002B9hPz8BkklaSPAknEKErfgAWa3ZY8YMctkSfrvaudfDgmDKsebKT9EFyJwmLAIbWU2u3Oub1TPpVMwmLxONv47YIRnh\u002BjwRdcnc01tp5gbW9yVuK90sZ61s4VzapGC9eEjNDgsoOV8RXach/wGYv26FDzfuX1Px67lstNjfNpGpH1sSXNg77v2GHM42Cmhr1CHuFVUojtk1GyJRu4SGcibVeN\u002BmhmKWiWA6aEJFu\u002BFQwKD28SE8QFBB3QG1qjN5P6rnIJGIxQ2/V4v1LmaW759BALrjj0EF2ThPZOlg4R9swSiXXlsPiDuTN5lVB1Hp6y2idKl4VXBp4UdZeWBkXnZsiC1\u002BP1FEMXh/UJfnsNHmZbm7/qy19Ku4bb0T9k6bLtkjKH9kq6ucXgMw\u002BQTYQjC1stPmqJ/J9pNBhdGUMHrppCG\u002BhIhSgfnN36CpRPtmn\u002BuMXgO69IZ5WTGr4uXaCC3IBxUjWf2oYzDaGIk/YLHX2uXmB9I3bu\u002BbRWtWpp7T89eyoT2mQ0Yt5DsSoJv9Ojh/08fANAAbkNhlh9SSEbxRxmTxjL\u002B0MZdf\u002BCOXJI5Tngsy1pLXE/\u002BXVxAlQPuxm5J\u002BgNp3C624y\u002BJwYHvchGxJ0emJXzspuvJlGjVvTrCb7hxRWGP0HJKducrwprOD\u002BtLj227R6DxXVQXn0fF4Cb0xlLIfi2vIlfVXK\u002BVweNR\u002B4V9ii7MBycYf\u002BcNdzAqhJXBNvtHBZC9m2wW5uvxXJtwxaPCR1b3J78qsP5FoqonqtgZ04roCQ=="
    },
    {
      "RequestUri": "https://amandaadlscanary.blob.core.windows.net/test-filesystem-4c3cfe20-1e01-9b0e-14ee-43d835811c2b?restype=container",
      "RequestMethod": "DELETE",
      "RequestHeaders": {
        "Accept": "application/xml",
        "Authorization": "Sanitized",
        "traceparent": "00-7a3f1b6de2ffac43971061262df2f826-40c86b65bfe4d645-00",
        "User-Agent": [
          "azsdk-net-Storage.Files.DataLake/12.8.0-alpha.20210820.1",
          "(.NET 5.0.9; Microsoft Windows 10.0.19043)"
        ],
        "x-ms-client-request-id": "7077c136-3803-11d1-e929-18b8dae67971",
        "x-ms-date": "Fri, 20 Aug 2021 22:57:28 GMT",
        "x-ms-return-client-request-id": "true",
        "x-ms-version": "2020-12-06"
      },
      "RequestBody": null,
      "StatusCode": 202,
      "ResponseHeaders": {
        "Content-Length": "0",
        "Date": "Fri, 20 Aug 2021 22:57:28 GMT",
        "Server": [
          "Windows-Azure-Blob/1.0",
          "Microsoft-HTTPAPI/2.0"
        ],
        "x-ms-client-request-id": "7077c136-3803-11d1-e929-18b8dae67971",
<<<<<<< HEAD
        "x-ms-request-id": "53bbcee8-e01e-00d5-3016-9619ac000000",
        "x-ms-version": "2020-10-02"
=======
        "x-ms-request-id": "4690fcec-401e-0056-1ff9-068eb0000000",
        "x-ms-version": "2020-12-06"
>>>>>>> f7eb5f10
      },
      "ResponseBody": []
    },
    {
      "RequestUri": "https://amandaadlscanary.blob.core.windows.net/test-filesystem-2ded1a9e-4550-0836-ff6a-d69521580ff0?restype=container",
      "RequestMethod": "PUT",
      "RequestHeaders": {
        "Accept": "application/xml",
        "Authorization": "Sanitized",
        "traceparent": "00-3ecf9d06a77ae64497a0325f20f65697-d5f1103b627b014c-00",
        "User-Agent": [
          "azsdk-net-Storage.Files.DataLake/12.8.0-alpha.20210820.1",
          "(.NET 5.0.9; Microsoft Windows 10.0.19043)"
        ],
        "x-ms-blob-public-access": "container",
        "x-ms-client-request-id": "ef5b1fd9-9fc8-f0c3-8a6f-7098613bf091",
        "x-ms-date": "Fri, 20 Aug 2021 22:57:29 GMT",
        "x-ms-return-client-request-id": "true",
        "x-ms-version": "2020-12-06"
      },
      "RequestBody": null,
      "StatusCode": 201,
      "ResponseHeaders": {
        "Content-Length": "0",
        "Date": "Fri, 20 Aug 2021 22:57:28 GMT",
        "ETag": "\u00220x8D9642DE2C8812F\u0022",
        "Last-Modified": "Fri, 20 Aug 2021 22:57:29 GMT",
        "Server": [
          "Windows-Azure-Blob/1.0",
          "Microsoft-HTTPAPI/2.0"
        ],
        "x-ms-client-request-id": "ef5b1fd9-9fc8-f0c3-8a6f-7098613bf091",
<<<<<<< HEAD
        "x-ms-request-id": "53bbcef8-e01e-00d5-3f16-9619ac000000",
        "x-ms-version": "2020-10-02"
=======
        "x-ms-request-id": "4690fd0c-401e-0056-3ef9-068eb0000000",
        "x-ms-version": "2020-12-06"
>>>>>>> f7eb5f10
      },
      "ResponseBody": []
    },
    {
      "RequestUri": "https://amandaadlscanary.dfs.core.windows.net/test-filesystem-2ded1a9e-4550-0836-ff6a-d69521580ff0/test-file-c74d2819-0d49-a974-c133-1cf69feb61b5?resource=file",
      "RequestMethod": "PUT",
      "RequestHeaders": {
        "Accept": "application/json",
        "Authorization": "Sanitized",
        "traceparent": "00-a4fd2f1474dda74f9eb8c6aef67b54f7-b1e900dd0111ee4c-00",
        "User-Agent": [
          "azsdk-net-Storage.Files.DataLake/12.8.0-alpha.20210820.1",
          "(.NET 5.0.9; Microsoft Windows 10.0.19043)"
        ],
        "x-ms-client-request-id": "7f311469-26fc-cc6a-aab1-2d9482cd509e",
        "x-ms-date": "Fri, 20 Aug 2021 22:57:29 GMT",
        "x-ms-return-client-request-id": "true",
        "x-ms-version": "2020-12-06"
      },
      "RequestBody": null,
      "StatusCode": 201,
      "ResponseHeaders": {
        "Content-Length": "0",
        "Date": "Fri, 20 Aug 2021 22:57:28 GMT",
        "ETag": "\u00220x8D9642DE2FBE122\u0022",
        "Last-Modified": "Fri, 20 Aug 2021 22:57:29 GMT",
        "Server": [
          "Windows-Azure-HDFS/1.0",
          "Microsoft-HTTPAPI/2.0"
        ],
        "x-ms-client-request-id": "7f311469-26fc-cc6a-aab1-2d9482cd509e",
<<<<<<< HEAD
        "x-ms-request-id": "b2f4568e-e01f-0088-5716-961328000000",
        "x-ms-request-server-encrypted": "true",
        "x-ms-version": "2020-10-02"
=======
        "x-ms-request-id": "d66a6772-f01f-0088-31f9-069a56000000",
        "x-ms-version": "2020-12-06"
>>>>>>> f7eb5f10
      },
      "ResponseBody": []
    },
    {
      "RequestUri": "https://amandaadlscanary.blob.core.windows.net/test-filesystem-2ded1a9e-4550-0836-ff6a-d69521580ff0/test-file-c74d2819-0d49-a974-c133-1cf69feb61b5",
      "RequestMethod": "HEAD",
      "RequestHeaders": {
        "Accept": "application/xml",
        "Authorization": "Sanitized",
        "User-Agent": [
          "azsdk-net-Storage.Files.DataLake/12.8.0-alpha.20210820.1",
          "(.NET 5.0.9; Microsoft Windows 10.0.19043)"
        ],
        "x-ms-client-request-id": "8a8c48db-e1ba-55b9-b7ef-574bf3934982",
        "x-ms-date": "Fri, 20 Aug 2021 22:57:29 GMT",
        "x-ms-return-client-request-id": "true",
        "x-ms-version": "2020-12-06"
      },
      "RequestBody": null,
      "StatusCode": 200,
      "ResponseHeaders": {
        "Accept-Ranges": "bytes",
        "Content-Length": "0",
        "Content-Type": "application/octet-stream",
        "Date": "Fri, 20 Aug 2021 22:57:28 GMT",
        "ETag": "\u00220x8D9642DE2FBE122\u0022",
        "Last-Modified": "Fri, 20 Aug 2021 22:57:29 GMT",
        "Server": [
          "Windows-Azure-Blob/1.0",
          "Microsoft-HTTPAPI/2.0"
        ],
        "x-ms-access-tier": "Hot",
        "x-ms-access-tier-inferred": "true",
        "x-ms-blob-type": "BlockBlob",
        "x-ms-client-request-id": "8a8c48db-e1ba-55b9-b7ef-574bf3934982",
        "x-ms-creation-time": "Fri, 20 Aug 2021 22:57:29 GMT",
        "x-ms-group": "$superuser",
        "x-ms-lease-state": "available",
        "x-ms-lease-status": "unlocked",
        "x-ms-owner": "$superuser",
        "x-ms-permissions": "rw-r-----",
        "x-ms-request-id": "53bbcf1e-e01e-00d5-6016-9619ac000000",
        "x-ms-resource-type": "file",
        "x-ms-server-encrypted": "true",
        "x-ms-version": "2020-12-06"
      },
      "ResponseBody": []
    },
    {
      "RequestUri": "https://amandaadlscanary.dfs.core.windows.net/test-filesystem-2ded1a9e-4550-0836-ff6a-d69521580ff0/test-file-c74d2819-0d49-a974-c133-1cf69feb61b5?resource=file",
      "RequestMethod": "PUT",
      "RequestHeaders": {
        "Accept": "application/json",
        "Authorization": "Sanitized",
        "If-Match": "0x8D9642DE2FBE122",
        "User-Agent": [
          "azsdk-net-Storage.Files.DataLake/12.8.0-alpha.20210820.1",
          "(.NET 5.0.9; Microsoft Windows 10.0.19043)"
        ],
        "x-ms-client-request-id": "af8d5841-0918-a9b0-940b-6ca07b1af21f",
        "x-ms-date": "Fri, 20 Aug 2021 22:57:29 GMT",
        "x-ms-return-client-request-id": "true",
        "x-ms-version": "2020-12-06"
      },
      "RequestBody": null,
      "StatusCode": 201,
      "ResponseHeaders": {
        "Content-Length": "0",
        "Date": "Fri, 20 Aug 2021 22:57:29 GMT",
        "ETag": "\u00220x8D9642DE3145EA6\u0022",
        "Last-Modified": "Fri, 20 Aug 2021 22:57:29 GMT",
        "Server": [
          "Windows-Azure-HDFS/1.0",
          "Microsoft-HTTPAPI/2.0"
        ],
        "x-ms-client-request-id": "af8d5841-0918-a9b0-940b-6ca07b1af21f",
<<<<<<< HEAD
        "x-ms-request-id": "b2f45690-e01f-0088-5916-961328000000",
        "x-ms-request-server-encrypted": "true",
        "x-ms-version": "2020-10-02"
=======
        "x-ms-request-id": "d66a678e-f01f-0088-4df9-069a56000000",
        "x-ms-version": "2020-12-06"
>>>>>>> f7eb5f10
      },
      "ResponseBody": []
    },
    {
      "RequestUri": "https://amandaadlscanary.dfs.core.windows.net/test-filesystem-2ded1a9e-4550-0836-ff6a-d69521580ff0/test-file-c74d2819-0d49-a974-c133-1cf69feb61b5?action=append\u0026position=0",
      "RequestMethod": "PATCH",
      "RequestHeaders": {
        "Accept": "application/json",
        "Authorization": "Sanitized",
        "Content-Length": "1024",
        "Content-Type": "application/octet-stream",
        "User-Agent": [
          "azsdk-net-Storage.Files.DataLake/12.8.0-alpha.20210820.1",
          "(.NET 5.0.9; Microsoft Windows 10.0.19043)"
        ],
        "x-ms-client-request-id": "423d3d5e-5973-df1b-0f55-0929c898af3e",
        "x-ms-date": "Fri, 20 Aug 2021 22:57:29 GMT",
        "x-ms-return-client-request-id": "true",
        "x-ms-version": "2020-12-06"
      },
      "RequestBody": "XEN/yaMYVHqAOX97rs6hw4ssuTpAxeQsAceHkJZIBWw39UDoZ1xdw/MRCoBiPqbpTZTAxtoPQZZeUsfckMTkNzQTRLiNuVsuzvVGL7tkycMgnkICiD6RJ7SpiRWVgDIvLdJMT/nuW5Q5kfjkyRLb\u002BogEvPKB4a/1gRwE5C9GmU7DFgHoF3rJMkKuyfdGrV6izo\u002BMkMQ/rksjVs7d6ndl8veqIbIQ8uIOOoqw0hi4r9O9YRWfugmJg2e2xcGs60jLSdb/nIysktutflY6j9sza6b6IIhhxTjuIJ1KWS0hYU9B5YlCuBNHEM468jyzT/OMg1kassu/aYOdEXvuYTitixwG\u002BKpS8LKTsg\u002B5JtP8O9CqvtbTB6\u002BDgnsGpKeXWa6WjGYfrFdJOpKnh/\u002B7BkKvoNWrRKNh2YRsg3UuS0wK\u002B1lgI5ps3Y94YIRELH\u002BvyHw4VwTS7BQLNLLisijhGu5FnIumWuKoQsNGMuMfHa0Evbr59vRIOA9EVe7niipml0aV/o/0CW2ZkBRAi7kw6xcE3fVu5yT6/WR8YQT0wbeZ35udiR4eELNMYGbfB6xVE2rX4q00\u002BK8hmwArd6dppc5dp6wek2L55sxCIYe\u002BGva3Jk2aHd4JZOfrfO4d85gL47uXgmAAN4AH3fvg8tYoY4AKc1FazojvU0LEMhdz2/MzNj7MJpiVt\u002B7Nkj/jKXIRwxhtEn9HsRQypy8eOwVplAIIrbuYWzzodbxijDxJDCrPs2/\u002BBsh07IUpmX9odnvpY/482nu2eWfbhZ3C5CTY6ZoFToeWao45lME2bsG9gP5AeSk9DDKuGDoHIoErsQdgUbDkYyjzU/hwAka6gAqmHgSegmv7m91oVzZNjkgNDuK51R0R2B3WTCUwzQnr85gvYQN8jC\u002BcZbbSfAvypsSwY/NjAavtlEbnyDVFy83TfWOdHS1EkYKzHXBmPlsR5KZhf2oWh/LtQsy9lMT5Vpno//\u002BoVIiWbNJxsOM6hlXq1uOO5EtjvfVxsNtghvy\u002BucbWfj9caJAdyhOXpNcOsrt30r3ga3JOhEIJN6OtNeXVs/YdZAgVjm1TcBk4yxgeYv4g6bM/3U5UiPn8UzHscJQtwvHg8U6yYURPjPpYFbkp6tSljEwyltWnyNwOGTs8ZgCFCwknPnCwbYdu71FU\u002B3NA0mhcR\u002BNH\u002BywbOChxpEgJEyX60wmvAqxj9R/Fw6eEU81ozUbS3x8cPRDcCwVIPsg\u002BZNsrWSdpkNC8\u002BFHEgjeFl\u002BVaCNYCNzQF3pb40/anG7dWhl7LWPqm/zx1FubOV7vYV3Qf7TXyPC2mJXuRcL3aFd2abvvZuT/rtAmZjSBON4baIHuChy6CZEowJDN\u002BFI5/mgEIMw==",
      "StatusCode": 202,
      "ResponseHeaders": {
        "Content-Length": "0",
        "Date": "Fri, 20 Aug 2021 22:57:29 GMT",
        "Server": [
          "Windows-Azure-HDFS/1.0",
          "Microsoft-HTTPAPI/2.0"
        ],
        "x-ms-client-request-id": "423d3d5e-5973-df1b-0f55-0929c898af3e",
        "x-ms-request-id": "b2f45692-e01f-0088-5b16-961328000000",
        "x-ms-request-server-encrypted": "true",
        "x-ms-version": "2020-12-06"
      },
      "ResponseBody": []
    },
    {
      "RequestUri": "https://amandaadlscanary.dfs.core.windows.net/test-filesystem-2ded1a9e-4550-0836-ff6a-d69521580ff0/test-file-c74d2819-0d49-a974-c133-1cf69feb61b5?action=flush\u0026position=1024",
      "RequestMethod": "PATCH",
      "RequestHeaders": {
        "Accept": "application/json",
        "Authorization": "Sanitized",
        "If-Match": "\u00220x8D9642DE3145EA6\u0022",
        "User-Agent": [
          "azsdk-net-Storage.Files.DataLake/12.8.0-alpha.20210820.1",
          "(.NET 5.0.9; Microsoft Windows 10.0.19043)"
        ],
        "x-ms-client-request-id": "3d41e1c6-b0dc-ebac-e8bd-0acbd3238a5c",
        "x-ms-date": "Fri, 20 Aug 2021 22:57:29 GMT",
        "x-ms-return-client-request-id": "true",
        "x-ms-version": "2020-12-06"
      },
      "RequestBody": null,
      "StatusCode": 200,
      "ResponseHeaders": {
        "Content-Length": "0",
        "Date": "Fri, 20 Aug 2021 22:57:29 GMT",
        "ETag": "\u00220x8D9642DE32E2886\u0022",
        "Last-Modified": "Fri, 20 Aug 2021 22:57:29 GMT",
        "Server": [
          "Windows-Azure-HDFS/1.0",
          "Microsoft-HTTPAPI/2.0"
        ],
        "x-ms-client-request-id": "3d41e1c6-b0dc-ebac-e8bd-0acbd3238a5c",
        "x-ms-request-id": "b2f45693-e01f-0088-5c16-961328000000",
        "x-ms-request-server-encrypted": "false",
        "x-ms-version": "2020-12-06"
      },
      "ResponseBody": []
    },
    {
      "RequestUri": "https://amandaadlscanary.blob.core.windows.net/test-filesystem-2ded1a9e-4550-0836-ff6a-d69521580ff0/test-file-c74d2819-0d49-a974-c133-1cf69feb61b5",
      "RequestMethod": "GET",
      "RequestHeaders": {
        "Accept": "application/xml",
        "Authorization": "Sanitized",
        "User-Agent": [
          "azsdk-net-Storage.Files.DataLake/12.8.0-alpha.20210820.1",
          "(.NET 5.0.9; Microsoft Windows 10.0.19043)"
        ],
        "x-ms-client-request-id": "e66240d0-7156-0c61-4027-0199916390e7",
        "x-ms-date": "Fri, 20 Aug 2021 22:57:29 GMT",
        "x-ms-return-client-request-id": "true",
        "x-ms-version": "2020-12-06"
      },
      "RequestBody": null,
      "StatusCode": 200,
      "ResponseHeaders": {
        "Accept-Ranges": "bytes",
        "Content-Length": "1024",
        "Content-Type": "application/octet-stream",
        "Date": "Fri, 20 Aug 2021 22:57:28 GMT",
        "ETag": "\u00220x8D9642DE32E2886\u0022",
        "Last-Modified": "Fri, 20 Aug 2021 22:57:29 GMT",
        "Server": [
          "Windows-Azure-Blob/1.0",
          "Microsoft-HTTPAPI/2.0"
        ],
        "x-ms-blob-type": "BlockBlob",
        "x-ms-client-request-id": "e66240d0-7156-0c61-4027-0199916390e7",
        "x-ms-creation-time": "Fri, 20 Aug 2021 22:57:29 GMT",
        "x-ms-group": "$superuser",
        "x-ms-lease-state": "available",
        "x-ms-lease-status": "unlocked",
        "x-ms-owner": "$superuser",
        "x-ms-permissions": "rw-r-----",
        "x-ms-request-id": "53bbcf39-e01e-00d5-7716-9619ac000000",
        "x-ms-resource-type": "file",
        "x-ms-server-encrypted": "true",
        "x-ms-version": "2020-12-06"
      },
      "ResponseBody": "XEN/yaMYVHqAOX97rs6hw4ssuTpAxeQsAceHkJZIBWw39UDoZ1xdw/MRCoBiPqbpTZTAxtoPQZZeUsfckMTkNzQTRLiNuVsuzvVGL7tkycMgnkICiD6RJ7SpiRWVgDIvLdJMT/nuW5Q5kfjkyRLb\u002BogEvPKB4a/1gRwE5C9GmU7DFgHoF3rJMkKuyfdGrV6izo\u002BMkMQ/rksjVs7d6ndl8veqIbIQ8uIOOoqw0hi4r9O9YRWfugmJg2e2xcGs60jLSdb/nIysktutflY6j9sza6b6IIhhxTjuIJ1KWS0hYU9B5YlCuBNHEM468jyzT/OMg1kassu/aYOdEXvuYTitixwG\u002BKpS8LKTsg\u002B5JtP8O9CqvtbTB6\u002BDgnsGpKeXWa6WjGYfrFdJOpKnh/\u002B7BkKvoNWrRKNh2YRsg3UuS0wK\u002B1lgI5ps3Y94YIRELH\u002BvyHw4VwTS7BQLNLLisijhGu5FnIumWuKoQsNGMuMfHa0Evbr59vRIOA9EVe7niipml0aV/o/0CW2ZkBRAi7kw6xcE3fVu5yT6/WR8YQT0wbeZ35udiR4eELNMYGbfB6xVE2rX4q00\u002BK8hmwArd6dppc5dp6wek2L55sxCIYe\u002BGva3Jk2aHd4JZOfrfO4d85gL47uXgmAAN4AH3fvg8tYoY4AKc1FazojvU0LEMhdz2/MzNj7MJpiVt\u002B7Nkj/jKXIRwxhtEn9HsRQypy8eOwVplAIIrbuYWzzodbxijDxJDCrPs2/\u002BBsh07IUpmX9odnvpY/482nu2eWfbhZ3C5CTY6ZoFToeWao45lME2bsG9gP5AeSk9DDKuGDoHIoErsQdgUbDkYyjzU/hwAka6gAqmHgSegmv7m91oVzZNjkgNDuK51R0R2B3WTCUwzQnr85gvYQN8jC\u002BcZbbSfAvypsSwY/NjAavtlEbnyDVFy83TfWOdHS1EkYKzHXBmPlsR5KZhf2oWh/LtQsy9lMT5Vpno//\u002BoVIiWbNJxsOM6hlXq1uOO5EtjvfVxsNtghvy\u002BucbWfj9caJAdyhOXpNcOsrt30r3ga3JOhEIJN6OtNeXVs/YdZAgVjm1TcBk4yxgeYv4g6bM/3U5UiPn8UzHscJQtwvHg8U6yYURPjPpYFbkp6tSljEwyltWnyNwOGTs8ZgCFCwknPnCwbYdu71FU\u002B3NA0mhcR\u002BNH\u002BywbOChxpEgJEyX60wmvAqxj9R/Fw6eEU81ozUbS3x8cPRDcCwVIPsg\u002BZNsrWSdpkNC8\u002BFHEgjeFl\u002BVaCNYCNzQF3pb40/anG7dWhl7LWPqm/zx1FubOV7vYV3Qf7TXyPC2mJXuRcL3aFd2abvvZuT/rtAmZjSBON4baIHuChy6CZEowJDN\u002BFI5/mgEIMw=="
    },
    {
      "RequestUri": "https://amandaadlscanary.blob.core.windows.net/test-filesystem-2ded1a9e-4550-0836-ff6a-d69521580ff0?restype=container",
      "RequestMethod": "DELETE",
      "RequestHeaders": {
        "Accept": "application/xml",
        "Authorization": "Sanitized",
        "traceparent": "00-37c2210baaa1804d88ff3dedb4f6186f-56de5e48de7f8645-00",
        "User-Agent": [
          "azsdk-net-Storage.Files.DataLake/12.8.0-alpha.20210820.1",
          "(.NET 5.0.9; Microsoft Windows 10.0.19043)"
        ],
        "x-ms-client-request-id": "93fa0fdc-a3c1-3405-6bd2-f6905a9a31aa",
        "x-ms-date": "Fri, 20 Aug 2021 22:57:29 GMT",
        "x-ms-return-client-request-id": "true",
        "x-ms-version": "2020-12-06"
      },
      "RequestBody": null,
      "StatusCode": 202,
      "ResponseHeaders": {
        "Content-Length": "0",
        "Date": "Fri, 20 Aug 2021 22:57:28 GMT",
        "Server": [
          "Windows-Azure-Blob/1.0",
          "Microsoft-HTTPAPI/2.0"
        ],
        "x-ms-client-request-id": "93fa0fdc-a3c1-3405-6bd2-f6905a9a31aa",
<<<<<<< HEAD
        "x-ms-request-id": "53bbcf3d-e01e-00d5-7b16-9619ac000000",
        "x-ms-version": "2020-10-02"
=======
        "x-ms-request-id": "4690fe5a-401e-0056-5ff9-068eb0000000",
        "x-ms-version": "2020-12-06"
>>>>>>> f7eb5f10
      },
      "ResponseBody": []
    },
    {
      "RequestUri": "https://amandaadlscanary.blob.core.windows.net/test-filesystem-41864e48-b03e-82c5-30f7-38d7425d93cb?restype=container",
      "RequestMethod": "PUT",
      "RequestHeaders": {
        "Accept": "application/xml",
        "Authorization": "Sanitized",
        "traceparent": "00-708e7a8796c7534296294cde4f4e0e90-79b6de6004be2441-00",
        "User-Agent": [
          "azsdk-net-Storage.Files.DataLake/12.8.0-alpha.20210820.1",
          "(.NET 5.0.9; Microsoft Windows 10.0.19043)"
        ],
        "x-ms-blob-public-access": "container",
        "x-ms-client-request-id": "2abb854e-0aee-2c50-4a78-63c96a2ef20e",
        "x-ms-date": "Fri, 20 Aug 2021 22:57:29 GMT",
        "x-ms-return-client-request-id": "true",
        "x-ms-version": "2020-12-06"
      },
      "RequestBody": null,
      "StatusCode": 201,
      "ResponseHeaders": {
        "Content-Length": "0",
        "Date": "Fri, 20 Aug 2021 22:57:29 GMT",
        "ETag": "\u00220x8D9642DE3554BFB\u0022",
        "Last-Modified": "Fri, 20 Aug 2021 22:57:29 GMT",
        "Server": [
          "Windows-Azure-Blob/1.0",
          "Microsoft-HTTPAPI/2.0"
        ],
        "x-ms-client-request-id": "2abb854e-0aee-2c50-4a78-63c96a2ef20e",
<<<<<<< HEAD
        "x-ms-request-id": "53bbcf43-e01e-00d5-0116-9619ac000000",
        "x-ms-version": "2020-10-02"
=======
        "x-ms-request-id": "4690fe95-401e-0056-13f9-068eb0000000",
        "x-ms-version": "2020-12-06"
>>>>>>> f7eb5f10
      },
      "ResponseBody": []
    },
    {
      "RequestUri": "https://amandaadlscanary.dfs.core.windows.net/test-filesystem-41864e48-b03e-82c5-30f7-38d7425d93cb/test-file-e8b52a3f-afdc-4a41-2878-e958ea612ab0?resource=file",
      "RequestMethod": "PUT",
      "RequestHeaders": {
        "Accept": "application/json",
        "Authorization": "Sanitized",
        "traceparent": "00-349aff3059f03a43b7a95801c380cc39-9e658085ca56d242-00",
        "User-Agent": [
          "azsdk-net-Storage.Files.DataLake/12.8.0-alpha.20210820.1",
          "(.NET 5.0.9; Microsoft Windows 10.0.19043)"
        ],
        "x-ms-client-request-id": "2d24b7f3-27ca-9e36-4371-027520f741e8",
        "x-ms-date": "Fri, 20 Aug 2021 22:57:30 GMT",
        "x-ms-return-client-request-id": "true",
        "x-ms-version": "2020-12-06"
      },
      "RequestBody": null,
      "StatusCode": 201,
      "ResponseHeaders": {
        "Content-Length": "0",
        "Date": "Fri, 20 Aug 2021 22:57:29 GMT",
        "ETag": "\u00220x8D9642DE38C039E\u0022",
        "Last-Modified": "Fri, 20 Aug 2021 22:57:30 GMT",
        "Server": [
          "Windows-Azure-HDFS/1.0",
          "Microsoft-HTTPAPI/2.0"
        ],
        "x-ms-client-request-id": "2d24b7f3-27ca-9e36-4371-027520f741e8",
<<<<<<< HEAD
        "x-ms-request-id": "1ee5ec5b-801f-0045-2516-9623c2000000",
        "x-ms-request-server-encrypted": "true",
        "x-ms-version": "2020-10-02"
=======
        "x-ms-request-id": "d66a67fb-f01f-0088-39f9-069a56000000",
        "x-ms-version": "2020-12-06"
>>>>>>> f7eb5f10
      },
      "ResponseBody": []
    },
    {
      "RequestUri": "https://amandaadlscanary.dfs.core.windows.net/test-filesystem-41864e48-b03e-82c5-30f7-38d7425d93cb/test-file-e8b52a3f-afdc-4a41-2878-e958ea612ab0?resource=file",
      "RequestMethod": "PUT",
      "RequestHeaders": {
        "Accept": "application/json",
        "Authorization": "Sanitized",
        "If-None-Match": "\u0022garbage\u0022",
        "User-Agent": [
          "azsdk-net-Storage.Files.DataLake/12.8.0-alpha.20210820.1",
          "(.NET 5.0.9; Microsoft Windows 10.0.19043)"
        ],
        "x-ms-client-request-id": "a318f973-ed32-4e14-816c-b9b51d3f2147",
        "x-ms-date": "Fri, 20 Aug 2021 22:57:30 GMT",
        "x-ms-return-client-request-id": "true",
        "x-ms-version": "2020-12-06"
      },
      "RequestBody": null,
      "StatusCode": 201,
      "ResponseHeaders": {
        "Content-Length": "0",
        "Date": "Fri, 20 Aug 2021 22:57:29 GMT",
        "ETag": "\u00220x8D9642DE3996D0C\u0022",
        "Last-Modified": "Fri, 20 Aug 2021 22:57:30 GMT",
        "Server": [
          "Windows-Azure-HDFS/1.0",
          "Microsoft-HTTPAPI/2.0"
        ],
        "x-ms-client-request-id": "a318f973-ed32-4e14-816c-b9b51d3f2147",
<<<<<<< HEAD
        "x-ms-request-id": "1ee5ec5d-801f-0045-2716-9623c2000000",
        "x-ms-request-server-encrypted": "true",
        "x-ms-version": "2020-10-02"
=======
        "x-ms-request-id": "d66a6811-f01f-0088-4ff9-069a56000000",
        "x-ms-version": "2020-12-06"
>>>>>>> f7eb5f10
      },
      "ResponseBody": []
    },
    {
      "RequestUri": "https://amandaadlscanary.dfs.core.windows.net/test-filesystem-41864e48-b03e-82c5-30f7-38d7425d93cb/test-file-e8b52a3f-afdc-4a41-2878-e958ea612ab0?action=append\u0026position=0",
      "RequestMethod": "PATCH",
      "RequestHeaders": {
        "Accept": "application/json",
        "Authorization": "Sanitized",
        "Content-Length": "1024",
        "Content-Type": "application/octet-stream",
        "User-Agent": [
          "azsdk-net-Storage.Files.DataLake/12.8.0-alpha.20210820.1",
          "(.NET 5.0.9; Microsoft Windows 10.0.19043)"
        ],
        "x-ms-client-request-id": "ffcec2c1-ae3f-7867-0f9a-0c24e71c13fe",
        "x-ms-date": "Fri, 20 Aug 2021 22:57:30 GMT",
        "x-ms-return-client-request-id": "true",
        "x-ms-version": "2020-12-06"
      },
      "RequestBody": "TbPhRaQ1bNZM5MZLeFCwytTAZTM8/eW/7up5MGVorypPTqLne16EvUpN4OVg6ibzwDehYJENq1DNIVa6uzxx5DSc/CmtyU92O6fp7x3/XwPDhm8txk\u002BYQaJSGVkHygEN3PuwxO78RffoKyXqJLwzzsJT9jXMQx7lBLqHW6/1bnCl2xMiTpsVx0B3RJsqrh3mH0qXtNTMQZjdy78zdepH87y0REipEYAnPi/0VP\u002BCu1adoTtlXrqc2Zp7RYLb4VFWMFHfdWnUPA7Kb3Wk1\u002ByZWg9pltSu4pUCF2quLsv9S13dniStokXsyWQtmu5E9wKu4upzckt9p0283F7/JQ5CzSQYxznH67fKfMxvgUemvR9oAEzhitkRX/bW8cbn7aNV6s3KLDDI5vYyqfZ\u002BDiYGFR8\u002BlyXCYEJKBmhC8fnx4o8pGZZ53JHvnxpVr\u002BDjk1HQ0NymqVV\u002Bk4qKfyXHhvX8QMZmVfSPjDmNTvcLbbBhZ3MXcSAdSzk5q4YM7lxrJxkkWG8afD5cQUOiGFpecyXZKRexsBTU3/WNLaltgp3cISbe5hVAR\u002Bs1ujDdejLe2zdhMsVEuncEUHh6jU\u002BU7r6lxvYzf4wQmOEsfPXk92TCrlFxDE/Yl2ev2pacxrqboctxN7Q7qlyrUJrkGD6BIFgUt9/9IuJvzS\u002BPhKX2dNInkNoqcsCwhwP1xru1838pLbk9hw7bnn/pAmmErCa2tNzIvIdjV62YYzDbCFsmudqwZlfruezDTPJbQHBXK9vcPhLe7Tb3xdYLpCPe/5UjwkmO1EXPy/rwBHCUCBY9QThU/slJSMujuKCA3xTI5E1dN34myFeVDXMX7ejGY72/zmPrigDM2np96xulTuvlKCAjN9CYFnjgvvFWMVrj3VXjwBGw3FpMkF0Eqdw78L\u002BHMcXIoivsJ7frC8sPdqkfmQ7Gwo3aNEvF1qZzlGybpc4xzv\u002BVGjop9plaxdGPPRqz5BDOdC0xrPx5A8uFeZNKT2X83aeqin/UncvzgG96NpmMv69czTCg/yECGxdvpHwGD3ZrkmByCVqQ\u002BddiPiyN/8wy\u002BLrj7YE1W92Fp25oZflO7XD4D6M5GbVUzNRZPsH0dBxKPKvCIiL1NTeC7WLrKJTdE1C8le8p\u002BN8EjiGt2x0ckDNSHihNi8pNA9lstixTaaM/eytxON8sIEPMvpMASFoaZlwumQpskIeFb5EWvUGysCV9bmDyqlhTJf3kgM02TLt/UlDPJNCZ0uuj68lNFmMBGQ1ug9r5J7sE23MNiA\u002B6TyLWl2rx44xV5Jt1Tr\u002BPBQ\u002BZ4me/yMnhhSqVy0lcjEnb6Jumd375EDWBGZ4\u002BhNn7dNVjc6ao\u002B4dY9RJAWxhC\u002BFdRmg==",
      "StatusCode": 202,
      "ResponseHeaders": {
        "Content-Length": "0",
        "Date": "Fri, 20 Aug 2021 22:57:29 GMT",
        "Server": [
          "Windows-Azure-HDFS/1.0",
          "Microsoft-HTTPAPI/2.0"
        ],
        "x-ms-client-request-id": "ffcec2c1-ae3f-7867-0f9a-0c24e71c13fe",
        "x-ms-request-id": "1ee5ec5e-801f-0045-2816-9623c2000000",
        "x-ms-request-server-encrypted": "true",
        "x-ms-version": "2020-12-06"
      },
      "ResponseBody": []
    },
    {
      "RequestUri": "https://amandaadlscanary.dfs.core.windows.net/test-filesystem-41864e48-b03e-82c5-30f7-38d7425d93cb/test-file-e8b52a3f-afdc-4a41-2878-e958ea612ab0?action=flush\u0026position=1024",
      "RequestMethod": "PATCH",
      "RequestHeaders": {
        "Accept": "application/json",
        "Authorization": "Sanitized",
        "If-Match": "\u00220x8D9642DE3996D0C\u0022",
        "User-Agent": [
          "azsdk-net-Storage.Files.DataLake/12.8.0-alpha.20210820.1",
          "(.NET 5.0.9; Microsoft Windows 10.0.19043)"
        ],
        "x-ms-client-request-id": "5af3ca5b-2270-3e07-83fb-c8f23aaeecb7",
        "x-ms-date": "Fri, 20 Aug 2021 22:57:30 GMT",
        "x-ms-return-client-request-id": "true",
        "x-ms-version": "2020-12-06"
      },
      "RequestBody": null,
      "StatusCode": 200,
      "ResponseHeaders": {
        "Content-Length": "0",
        "Date": "Fri, 20 Aug 2021 22:57:30 GMT",
        "ETag": "\u00220x8D9642DE3B418D0\u0022",
        "Last-Modified": "Fri, 20 Aug 2021 22:57:30 GMT",
        "Server": [
          "Windows-Azure-HDFS/1.0",
          "Microsoft-HTTPAPI/2.0"
        ],
        "x-ms-client-request-id": "5af3ca5b-2270-3e07-83fb-c8f23aaeecb7",
        "x-ms-request-id": "1ee5ec60-801f-0045-2a16-9623c2000000",
        "x-ms-request-server-encrypted": "false",
        "x-ms-version": "2020-12-06"
      },
      "ResponseBody": []
    },
    {
      "RequestUri": "https://amandaadlscanary.blob.core.windows.net/test-filesystem-41864e48-b03e-82c5-30f7-38d7425d93cb/test-file-e8b52a3f-afdc-4a41-2878-e958ea612ab0",
      "RequestMethod": "GET",
      "RequestHeaders": {
        "Accept": "application/xml",
        "Authorization": "Sanitized",
        "User-Agent": [
          "azsdk-net-Storage.Files.DataLake/12.8.0-alpha.20210820.1",
          "(.NET 5.0.9; Microsoft Windows 10.0.19043)"
        ],
        "x-ms-client-request-id": "1cc8dd7a-b828-6b8e-db78-93e3fad7f277",
        "x-ms-date": "Fri, 20 Aug 2021 22:57:30 GMT",
        "x-ms-return-client-request-id": "true",
        "x-ms-version": "2020-12-06"
      },
      "RequestBody": null,
      "StatusCode": 200,
      "ResponseHeaders": {
        "Accept-Ranges": "bytes",
        "Content-Length": "1024",
        "Content-Type": "application/octet-stream",
        "Date": "Fri, 20 Aug 2021 22:57:29 GMT",
        "ETag": "\u00220x8D9642DE3B418D0\u0022",
        "Last-Modified": "Fri, 20 Aug 2021 22:57:30 GMT",
        "Server": [
          "Windows-Azure-Blob/1.0",
          "Microsoft-HTTPAPI/2.0"
        ],
        "x-ms-blob-type": "BlockBlob",
        "x-ms-client-request-id": "1cc8dd7a-b828-6b8e-db78-93e3fad7f277",
        "x-ms-creation-time": "Fri, 20 Aug 2021 22:57:30 GMT",
        "x-ms-group": "$superuser",
        "x-ms-lease-state": "available",
        "x-ms-lease-status": "unlocked",
        "x-ms-owner": "$superuser",
        "x-ms-permissions": "rw-r-----",
        "x-ms-request-id": "53bbcf91-e01e-00d5-4116-9619ac000000",
        "x-ms-resource-type": "file",
        "x-ms-server-encrypted": "true",
        "x-ms-version": "2020-12-06"
      },
      "ResponseBody": "TbPhRaQ1bNZM5MZLeFCwytTAZTM8/eW/7up5MGVorypPTqLne16EvUpN4OVg6ibzwDehYJENq1DNIVa6uzxx5DSc/CmtyU92O6fp7x3/XwPDhm8txk\u002BYQaJSGVkHygEN3PuwxO78RffoKyXqJLwzzsJT9jXMQx7lBLqHW6/1bnCl2xMiTpsVx0B3RJsqrh3mH0qXtNTMQZjdy78zdepH87y0REipEYAnPi/0VP\u002BCu1adoTtlXrqc2Zp7RYLb4VFWMFHfdWnUPA7Kb3Wk1\u002ByZWg9pltSu4pUCF2quLsv9S13dniStokXsyWQtmu5E9wKu4upzckt9p0283F7/JQ5CzSQYxznH67fKfMxvgUemvR9oAEzhitkRX/bW8cbn7aNV6s3KLDDI5vYyqfZ\u002BDiYGFR8\u002BlyXCYEJKBmhC8fnx4o8pGZZ53JHvnxpVr\u002BDjk1HQ0NymqVV\u002Bk4qKfyXHhvX8QMZmVfSPjDmNTvcLbbBhZ3MXcSAdSzk5q4YM7lxrJxkkWG8afD5cQUOiGFpecyXZKRexsBTU3/WNLaltgp3cISbe5hVAR\u002Bs1ujDdejLe2zdhMsVEuncEUHh6jU\u002BU7r6lxvYzf4wQmOEsfPXk92TCrlFxDE/Yl2ev2pacxrqboctxN7Q7qlyrUJrkGD6BIFgUt9/9IuJvzS\u002BPhKX2dNInkNoqcsCwhwP1xru1838pLbk9hw7bnn/pAmmErCa2tNzIvIdjV62YYzDbCFsmudqwZlfruezDTPJbQHBXK9vcPhLe7Tb3xdYLpCPe/5UjwkmO1EXPy/rwBHCUCBY9QThU/slJSMujuKCA3xTI5E1dN34myFeVDXMX7ejGY72/zmPrigDM2np96xulTuvlKCAjN9CYFnjgvvFWMVrj3VXjwBGw3FpMkF0Eqdw78L\u002BHMcXIoivsJ7frC8sPdqkfmQ7Gwo3aNEvF1qZzlGybpc4xzv\u002BVGjop9plaxdGPPRqz5BDOdC0xrPx5A8uFeZNKT2X83aeqin/UncvzgG96NpmMv69czTCg/yECGxdvpHwGD3ZrkmByCVqQ\u002BddiPiyN/8wy\u002BLrj7YE1W92Fp25oZflO7XD4D6M5GbVUzNRZPsH0dBxKPKvCIiL1NTeC7WLrKJTdE1C8le8p\u002BN8EjiGt2x0ckDNSHihNi8pNA9lstixTaaM/eytxON8sIEPMvpMASFoaZlwumQpskIeFb5EWvUGysCV9bmDyqlhTJf3kgM02TLt/UlDPJNCZ0uuj68lNFmMBGQ1ug9r5J7sE23MNiA\u002B6TyLWl2rx44xV5Jt1Tr\u002BPBQ\u002BZ4me/yMnhhSqVy0lcjEnb6Jumd375EDWBGZ4\u002BhNn7dNVjc6ao\u002B4dY9RJAWxhC\u002BFdRmg=="
    },
    {
      "RequestUri": "https://amandaadlscanary.blob.core.windows.net/test-filesystem-41864e48-b03e-82c5-30f7-38d7425d93cb?restype=container",
      "RequestMethod": "DELETE",
      "RequestHeaders": {
        "Accept": "application/xml",
        "Authorization": "Sanitized",
        "traceparent": "00-8f9fd8ffa7f72146a86b39cc68220786-6f83c9c039698847-00",
        "User-Agent": [
          "azsdk-net-Storage.Files.DataLake/12.8.0-alpha.20210820.1",
          "(.NET 5.0.9; Microsoft Windows 10.0.19043)"
        ],
        "x-ms-client-request-id": "5c77f4b3-cfe6-aa8f-30df-6f23672d0321",
        "x-ms-date": "Fri, 20 Aug 2021 22:57:30 GMT",
        "x-ms-return-client-request-id": "true",
        "x-ms-version": "2020-12-06"
      },
      "RequestBody": null,
      "StatusCode": 202,
      "ResponseHeaders": {
        "Content-Length": "0",
        "Date": "Fri, 20 Aug 2021 22:57:29 GMT",
        "Server": [
          "Windows-Azure-Blob/1.0",
          "Microsoft-HTTPAPI/2.0"
        ],
        "x-ms-client-request-id": "5c77f4b3-cfe6-aa8f-30df-6f23672d0321",
<<<<<<< HEAD
        "x-ms-request-id": "53bbcf96-e01e-00d5-4516-9619ac000000",
        "x-ms-version": "2020-10-02"
=======
        "x-ms-request-id": "4690ff7e-401e-0056-68f9-068eb0000000",
        "x-ms-version": "2020-12-06"
>>>>>>> f7eb5f10
      },
      "ResponseBody": []
    },
    {
      "RequestUri": "https://amandaadlscanary.blob.core.windows.net/test-filesystem-c7a061ae-d553-a5e2-4967-633456c022cd?restype=container",
      "RequestMethod": "PUT",
      "RequestHeaders": {
        "Accept": "application/xml",
        "Authorization": "Sanitized",
        "traceparent": "00-a9669aa881b72145831ee24d39fc0ed7-c1d33920bf475440-00",
        "User-Agent": [
          "azsdk-net-Storage.Files.DataLake/12.8.0-alpha.20210820.1",
          "(.NET 5.0.9; Microsoft Windows 10.0.19043)"
        ],
        "x-ms-blob-public-access": "container",
        "x-ms-client-request-id": "e71f40f0-986d-dd83-12d2-127e6c5a5470",
        "x-ms-date": "Fri, 20 Aug 2021 22:57:30 GMT",
        "x-ms-return-client-request-id": "true",
        "x-ms-version": "2020-12-06"
      },
      "RequestBody": null,
      "StatusCode": 201,
      "ResponseHeaders": {
        "Content-Length": "0",
        "Date": "Fri, 20 Aug 2021 22:57:29 GMT",
        "ETag": "\u00220x8D9642DE3DBD5B4\u0022",
        "Last-Modified": "Fri, 20 Aug 2021 22:57:30 GMT",
        "Server": [
          "Windows-Azure-Blob/1.0",
          "Microsoft-HTTPAPI/2.0"
        ],
        "x-ms-client-request-id": "e71f40f0-986d-dd83-12d2-127e6c5a5470",
<<<<<<< HEAD
        "x-ms-request-id": "53bbcf9f-e01e-00d5-4e16-9619ac000000",
        "x-ms-version": "2020-10-02"
=======
        "x-ms-request-id": "4690ffac-401e-0056-12f9-068eb0000000",
        "x-ms-version": "2020-12-06"
>>>>>>> f7eb5f10
      },
      "ResponseBody": []
    },
    {
      "RequestUri": "https://amandaadlscanary.dfs.core.windows.net/test-filesystem-c7a061ae-d553-a5e2-4967-633456c022cd/test-file-ab0ba1bd-fdfd-18c1-d016-3fa694d03fda?resource=file",
      "RequestMethod": "PUT",
      "RequestHeaders": {
        "Accept": "application/json",
        "Authorization": "Sanitized",
        "traceparent": "00-a6c9e40db9be4e4b880de9fb466bb25e-aa7e93883a87b747-00",
        "User-Agent": [
          "azsdk-net-Storage.Files.DataLake/12.8.0-alpha.20210820.1",
          "(.NET 5.0.9; Microsoft Windows 10.0.19043)"
        ],
        "x-ms-client-request-id": "c454d158-4d64-f28e-7f06-175759dc4841",
        "x-ms-date": "Fri, 20 Aug 2021 22:57:30 GMT",
        "x-ms-return-client-request-id": "true",
        "x-ms-version": "2020-12-06"
      },
      "RequestBody": null,
      "StatusCode": 201,
      "ResponseHeaders": {
        "Content-Length": "0",
        "Date": "Fri, 20 Aug 2021 22:57:31 GMT",
        "ETag": "\u00220x8D9642DE4130B08\u0022",
        "Last-Modified": "Fri, 20 Aug 2021 22:57:31 GMT",
        "Server": [
          "Windows-Azure-HDFS/1.0",
          "Microsoft-HTTPAPI/2.0"
        ],
        "x-ms-client-request-id": "c454d158-4d64-f28e-7f06-175759dc4841",
<<<<<<< HEAD
        "x-ms-request-id": "89c5a85b-801f-00a1-5316-962d5c000000",
        "x-ms-request-server-encrypted": "true",
        "x-ms-version": "2020-10-02"
=======
        "x-ms-request-id": "d66a687a-f01f-0088-38f9-069a56000000",
        "x-ms-version": "2020-12-06"
>>>>>>> f7eb5f10
      },
      "ResponseBody": []
    },
    {
      "RequestUri": "https://amandaadlscanary.blob.core.windows.net/test-filesystem-c7a061ae-d553-a5e2-4967-633456c022cd/test-file-ab0ba1bd-fdfd-18c1-d016-3fa694d03fda?comp=lease",
      "RequestMethod": "PUT",
      "RequestHeaders": {
        "Accept": "application/xml",
        "Authorization": "Sanitized",
        "traceparent": "00-b8ee7c10bb12ce41a6bfaa578ceb10a8-ea77658e9c3e7943-00",
        "User-Agent": [
          "azsdk-net-Storage.Files.DataLake/12.8.0-alpha.20210820.1",
          "(.NET 5.0.9; Microsoft Windows 10.0.19043)"
        ],
        "x-ms-client-request-id": "4bfbb109-8802-1a15-01d1-81d9d9e3e84b",
        "x-ms-date": "Fri, 20 Aug 2021 22:57:31 GMT",
        "x-ms-lease-action": "acquire",
        "x-ms-lease-duration": "-1",
        "x-ms-proposed-lease-id": "95103892-3e17-82cf-428b-74aa0a3395bd",
        "x-ms-return-client-request-id": "true",
        "x-ms-version": "2020-12-06"
      },
      "RequestBody": null,
      "StatusCode": 201,
      "ResponseHeaders": {
        "Content-Length": "0",
        "Date": "Fri, 20 Aug 2021 22:57:30 GMT",
        "ETag": "\u00220x8D9642DE4130B08\u0022",
        "Last-Modified": "Fri, 20 Aug 2021 22:57:31 GMT",
        "Server": [
          "Windows-Azure-Blob/1.0",
          "Microsoft-HTTPAPI/2.0"
        ],
        "x-ms-client-request-id": "4bfbb109-8802-1a15-01d1-81d9d9e3e84b",
        "x-ms-lease-id": "95103892-3e17-82cf-428b-74aa0a3395bd",
<<<<<<< HEAD
        "x-ms-request-id": "53bbcfc9-e01e-00d5-7116-9619ac000000",
        "x-ms-version": "2020-10-02"
=======
        "x-ms-request-id": "46910010-401e-0056-6af9-068eb0000000",
        "x-ms-version": "2020-12-06"
>>>>>>> f7eb5f10
      },
      "ResponseBody": []
    },
    {
      "RequestUri": "https://amandaadlscanary.dfs.core.windows.net/test-filesystem-c7a061ae-d553-a5e2-4967-633456c022cd/test-file-ab0ba1bd-fdfd-18c1-d016-3fa694d03fda?resource=file",
      "RequestMethod": "PUT",
      "RequestHeaders": {
        "Accept": "application/json",
        "Authorization": "Sanitized",
        "User-Agent": [
          "azsdk-net-Storage.Files.DataLake/12.8.0-alpha.20210820.1",
          "(.NET 5.0.9; Microsoft Windows 10.0.19043)"
        ],
        "x-ms-client-request-id": "520ccd66-1658-87ee-9af5-a8e4b364503f",
        "x-ms-date": "Fri, 20 Aug 2021 22:57:31 GMT",
        "x-ms-lease-id": "95103892-3e17-82cf-428b-74aa0a3395bd",
        "x-ms-return-client-request-id": "true",
        "x-ms-version": "2020-12-06"
      },
      "RequestBody": null,
      "StatusCode": 201,
      "ResponseHeaders": {
        "Content-Length": "0",
        "Date": "Fri, 20 Aug 2021 22:57:31 GMT",
        "ETag": "\u00220x8D9642DE42E2A7E\u0022",
        "Last-Modified": "Fri, 20 Aug 2021 22:57:31 GMT",
        "Server": [
          "Windows-Azure-HDFS/1.0",
          "Microsoft-HTTPAPI/2.0"
        ],
        "x-ms-client-request-id": "520ccd66-1658-87ee-9af5-a8e4b364503f",
<<<<<<< HEAD
        "x-ms-request-id": "89c5a85c-801f-00a1-5416-962d5c000000",
        "x-ms-request-server-encrypted": "true",
        "x-ms-version": "2020-10-02"
=======
        "x-ms-request-id": "d66a68a3-f01f-0088-60f9-069a56000000",
        "x-ms-version": "2020-12-06"
>>>>>>> f7eb5f10
      },
      "ResponseBody": []
    },
    {
      "RequestUri": "https://amandaadlscanary.dfs.core.windows.net/test-filesystem-c7a061ae-d553-a5e2-4967-633456c022cd/test-file-ab0ba1bd-fdfd-18c1-d016-3fa694d03fda?action=append\u0026position=0",
      "RequestMethod": "PATCH",
      "RequestHeaders": {
        "Accept": "application/json",
        "Authorization": "Sanitized",
        "Content-Length": "1024",
        "Content-Type": "application/octet-stream",
        "User-Agent": [
          "azsdk-net-Storage.Files.DataLake/12.8.0-alpha.20210820.1",
          "(.NET 5.0.9; Microsoft Windows 10.0.19043)"
        ],
        "x-ms-client-request-id": "aa60b9e2-9398-d0e7-e485-52e40bcc90a3",
        "x-ms-date": "Fri, 20 Aug 2021 22:57:31 GMT",
        "x-ms-lease-id": "95103892-3e17-82cf-428b-74aa0a3395bd",
        "x-ms-return-client-request-id": "true",
        "x-ms-version": "2020-12-06"
      },
      "RequestBody": "cVlfR4\u002BFxBbC7k3HqDVeOWMZoVg3Sbpv\u002BzPCq/mdR2NnSifKqeDLhOzliRM7TnLLc0h1wEKPFCee70tbwxkcJKbpX10OlJCDTRxsUsCnM63B9jexJ4ch2Db/K7mUcMHSyGRsUu4Uvd\u002B38XImI8Fn97ydmszia/0eyIcnDmjX7t1amYpcOuG\u002BrDlY\u002BTYV\u002BrR1mDT89tX18FxnTYpn7a924AKVy4o2Cr3a3\u002B2TiXHHCc3SsXU02vcHZagt9exXVr\u002BK4Rkzfy8qPo52IRfnYWbrn0S8lTs5QgULjmXhCRTRg4guCadXk4qdp3PnvbngHwRBQlWomsGDUJ8UKPHKSTV5pZ2PuFi/kwu5H\u002B7IUoVMKm5hn8a\u002BKenHq7gIQmuZ0109bRcbUGargq5J7nrSu/4ayP2CaKluuny0xw2gtlCgIEuQiuRtMdkHtRwYdTpu9PC67npuFmqzz7KaZohZC8tdqc0vQjAZrJcjerONVkVBRdMd5cjWMQrh3Lsy0spQrqpQu8ttP7G/oELiS5u3JnlsWSC1PCUDhnjDTWZ159nN0swJPJp61AYhXUWG8\u002BZuKrVCxXmpm3KETTRTqfFLSbloFXjPrere8oQak97gfZOSVCOwMyFfIzZahO5mJyoU1hOLHd1tn3zKZNP1jweTpNCgwFXOmhaXCfJCdCn7d8taBb3KVF\u002B1JbWm5s9OapMuxuAexWbVRTv99BTrKipTzuwHmopKyU9w65ugKLRHSJ9eE65I3bFkhb\u002BBzWBLyfqKUxfiRs8J5P2RrtrLNR2Gtat0jRd8C/E6oxXKyPvvJCKhFdSdZALPVC6wty/XmVCi\u002Bhe01jziDUclp6O6PxsBoYm3KR9I6VGppTjozFTCYwnFJ83kOk3lvgiNd71eFRQTrxWlH28xWRHGCzED\u002BUHzY0SZ9BdNHGY70msXu3KUSo8j1Rw\u002BHEOalM68Hi8c4sTGmRN4xSD9xZKvaU0EGZ6fMcGh3yQktUYB/mBJkf43H\u002B\u002BmUCJeG4RvJg\u002BKj7L1lnowHextegKgouPMd8a/szSTd0pdXcl7QBY8MrkUmSWUC2jmGXQRyaXtBq0\u002BkaS\u002Br3Lb9hdolzmwtNzWMUdJiwi9OGte2ZrAgq6lcFYbPa9xfoNGOKIOK3MvNWSXOpddo3qlgFg4YNXYG3RpwyfilHctZbPEA1Jlrw34LqM1KEcWR8zbdrxWOR2tbRwupGdMTKHtadXkmKAoP9BLPzEyovMsUntaBh661iuVF5U1Nwulq\u002BECSL5yMq4sszbrC/nsesspAVHs8kaCMpKpToEK8gjFpZRPMFk0uiDNLVLnz8syqZzKCzW5ubmbfxYryOQsIcEuJWVlnEpx9UcxHsTzm2PHd6XlQA==",
      "StatusCode": 202,
      "ResponseHeaders": {
        "Content-Length": "0",
        "Date": "Fri, 20 Aug 2021 22:57:31 GMT",
        "Server": [
          "Windows-Azure-HDFS/1.0",
          "Microsoft-HTTPAPI/2.0"
        ],
        "x-ms-client-request-id": "aa60b9e2-9398-d0e7-e485-52e40bcc90a3",
        "x-ms-request-id": "89c5a85d-801f-00a1-5516-962d5c000000",
        "x-ms-request-server-encrypted": "true",
        "x-ms-version": "2020-12-06"
      },
      "ResponseBody": []
    },
    {
      "RequestUri": "https://amandaadlscanary.dfs.core.windows.net/test-filesystem-c7a061ae-d553-a5e2-4967-633456c022cd/test-file-ab0ba1bd-fdfd-18c1-d016-3fa694d03fda?action=flush\u0026position=1024",
      "RequestMethod": "PATCH",
      "RequestHeaders": {
        "Accept": "application/json",
        "Authorization": "Sanitized",
        "If-Match": "\u00220x8D9642DE42E2A7E\u0022",
        "User-Agent": [
          "azsdk-net-Storage.Files.DataLake/12.8.0-alpha.20210820.1",
          "(.NET 5.0.9; Microsoft Windows 10.0.19043)"
        ],
        "x-ms-client-request-id": "f901463c-a604-b4a6-f90b-779326a5ddcc",
        "x-ms-date": "Fri, 20 Aug 2021 22:57:31 GMT",
        "x-ms-lease-id": "95103892-3e17-82cf-428b-74aa0a3395bd",
        "x-ms-return-client-request-id": "true",
        "x-ms-version": "2020-12-06"
      },
      "RequestBody": null,
      "StatusCode": 200,
      "ResponseHeaders": {
        "Content-Length": "0",
        "Date": "Fri, 20 Aug 2021 22:57:31 GMT",
        "ETag": "\u00220x8D9642DE44A982C\u0022",
        "Last-Modified": "Fri, 20 Aug 2021 22:57:31 GMT",
        "Server": [
          "Windows-Azure-HDFS/1.0",
          "Microsoft-HTTPAPI/2.0"
        ],
        "x-ms-client-request-id": "f901463c-a604-b4a6-f90b-779326a5ddcc",
        "x-ms-request-id": "89c5a85f-801f-00a1-5716-962d5c000000",
        "x-ms-request-server-encrypted": "false",
        "x-ms-version": "2020-12-06"
      },
      "ResponseBody": []
    },
    {
      "RequestUri": "https://amandaadlscanary.blob.core.windows.net/test-filesystem-c7a061ae-d553-a5e2-4967-633456c022cd/test-file-ab0ba1bd-fdfd-18c1-d016-3fa694d03fda",
      "RequestMethod": "GET",
      "RequestHeaders": {
        "Accept": "application/xml",
        "Authorization": "Sanitized",
        "User-Agent": [
          "azsdk-net-Storage.Files.DataLake/12.8.0-alpha.20210820.1",
          "(.NET 5.0.9; Microsoft Windows 10.0.19043)"
        ],
        "x-ms-client-request-id": "c5a836f2-96cb-fb9f-56a4-31abe5fcc79c",
        "x-ms-date": "Fri, 20 Aug 2021 22:57:31 GMT",
        "x-ms-return-client-request-id": "true",
        "x-ms-version": "2020-12-06"
      },
      "RequestBody": null,
      "StatusCode": 200,
      "ResponseHeaders": {
        "Accept-Ranges": "bytes",
        "Content-Length": "1024",
        "Content-Type": "application/octet-stream",
        "Date": "Fri, 20 Aug 2021 22:57:30 GMT",
        "ETag": "\u00220x8D9642DE44A982C\u0022",
        "Last-Modified": "Fri, 20 Aug 2021 22:57:31 GMT",
        "Server": [
          "Windows-Azure-Blob/1.0",
          "Microsoft-HTTPAPI/2.0"
        ],
        "x-ms-blob-type": "BlockBlob",
        "x-ms-client-request-id": "c5a836f2-96cb-fb9f-56a4-31abe5fcc79c",
        "x-ms-creation-time": "Fri, 20 Aug 2021 22:57:31 GMT",
        "x-ms-group": "$superuser",
        "x-ms-lease-duration": "infinite",
        "x-ms-lease-state": "leased",
        "x-ms-lease-status": "locked",
        "x-ms-owner": "$superuser",
        "x-ms-permissions": "rw-r-----",
        "x-ms-request-id": "53bbcfdf-e01e-00d5-0516-9619ac000000",
        "x-ms-resource-type": "file",
        "x-ms-server-encrypted": "true",
        "x-ms-version": "2020-12-06"
      },
      "ResponseBody": "cVlfR4\u002BFxBbC7k3HqDVeOWMZoVg3Sbpv\u002BzPCq/mdR2NnSifKqeDLhOzliRM7TnLLc0h1wEKPFCee70tbwxkcJKbpX10OlJCDTRxsUsCnM63B9jexJ4ch2Db/K7mUcMHSyGRsUu4Uvd\u002B38XImI8Fn97ydmszia/0eyIcnDmjX7t1amYpcOuG\u002BrDlY\u002BTYV\u002BrR1mDT89tX18FxnTYpn7a924AKVy4o2Cr3a3\u002B2TiXHHCc3SsXU02vcHZagt9exXVr\u002BK4Rkzfy8qPo52IRfnYWbrn0S8lTs5QgULjmXhCRTRg4guCadXk4qdp3PnvbngHwRBQlWomsGDUJ8UKPHKSTV5pZ2PuFi/kwu5H\u002B7IUoVMKm5hn8a\u002BKenHq7gIQmuZ0109bRcbUGargq5J7nrSu/4ayP2CaKluuny0xw2gtlCgIEuQiuRtMdkHtRwYdTpu9PC67npuFmqzz7KaZohZC8tdqc0vQjAZrJcjerONVkVBRdMd5cjWMQrh3Lsy0spQrqpQu8ttP7G/oELiS5u3JnlsWSC1PCUDhnjDTWZ159nN0swJPJp61AYhXUWG8\u002BZuKrVCxXmpm3KETTRTqfFLSbloFXjPrere8oQak97gfZOSVCOwMyFfIzZahO5mJyoU1hOLHd1tn3zKZNP1jweTpNCgwFXOmhaXCfJCdCn7d8taBb3KVF\u002B1JbWm5s9OapMuxuAexWbVRTv99BTrKipTzuwHmopKyU9w65ugKLRHSJ9eE65I3bFkhb\u002BBzWBLyfqKUxfiRs8J5P2RrtrLNR2Gtat0jRd8C/E6oxXKyPvvJCKhFdSdZALPVC6wty/XmVCi\u002Bhe01jziDUclp6O6PxsBoYm3KR9I6VGppTjozFTCYwnFJ83kOk3lvgiNd71eFRQTrxWlH28xWRHGCzED\u002BUHzY0SZ9BdNHGY70msXu3KUSo8j1Rw\u002BHEOalM68Hi8c4sTGmRN4xSD9xZKvaU0EGZ6fMcGh3yQktUYB/mBJkf43H\u002B\u002BmUCJeG4RvJg\u002BKj7L1lnowHextegKgouPMd8a/szSTd0pdXcl7QBY8MrkUmSWUC2jmGXQRyaXtBq0\u002BkaS\u002Br3Lb9hdolzmwtNzWMUdJiwi9OGte2ZrAgq6lcFYbPa9xfoNGOKIOK3MvNWSXOpddo3qlgFg4YNXYG3RpwyfilHctZbPEA1Jlrw34LqM1KEcWR8zbdrxWOR2tbRwupGdMTKHtadXkmKAoP9BLPzEyovMsUntaBh661iuVF5U1Nwulq\u002BECSL5yMq4sszbrC/nsesspAVHs8kaCMpKpToEK8gjFpZRPMFk0uiDNLVLnz8syqZzKCzW5ubmbfxYryOQsIcEuJWVlnEpx9UcxHsTzm2PHd6XlQA=="
    },
    {
      "RequestUri": "https://amandaadlscanary.blob.core.windows.net/test-filesystem-c7a061ae-d553-a5e2-4967-633456c022cd?restype=container",
      "RequestMethod": "DELETE",
      "RequestHeaders": {
        "Accept": "application/xml",
        "Authorization": "Sanitized",
        "traceparent": "00-2b695d4964ff734982e19ba15088782d-6c1f1885c8ebfe44-00",
        "User-Agent": [
          "azsdk-net-Storage.Files.DataLake/12.8.0-alpha.20210820.1",
          "(.NET 5.0.9; Microsoft Windows 10.0.19043)"
        ],
        "x-ms-client-request-id": "efa02d63-17fd-0601-aab6-a1825cffa02c",
        "x-ms-date": "Fri, 20 Aug 2021 22:57:31 GMT",
        "x-ms-return-client-request-id": "true",
        "x-ms-version": "2020-12-06"
      },
      "RequestBody": null,
      "StatusCode": 202,
      "ResponseHeaders": {
        "Content-Length": "0",
        "Date": "Fri, 20 Aug 2021 22:57:30 GMT",
        "Server": [
          "Windows-Azure-Blob/1.0",
          "Microsoft-HTTPAPI/2.0"
        ],
        "x-ms-client-request-id": "efa02d63-17fd-0601-aab6-a1825cffa02c",
<<<<<<< HEAD
        "x-ms-request-id": "53bbcfea-e01e-00d5-0e16-9619ac000000",
        "x-ms-version": "2020-10-02"
=======
        "x-ms-request-id": "469100fe-401e-0056-42f9-068eb0000000",
        "x-ms-version": "2020-12-06"
>>>>>>> f7eb5f10
      },
      "ResponseBody": []
    }
  ],
  "Variables": {
    "DateTimeOffsetNow": "2021-08-20T15:57:26.4192855-07:00",
    "RandomSeed": "1195513189",
    "Storage_TestConfigHierarchicalNamespace": "NamespaceTenant\namandaadlscanary\nU2FuaXRpemVk\nhttps://amandaadlscanary.blob.core.windows.net\nhttps://amandaadlscanary.file.core.windows.net\nhttps://amandaadlscanary.queue.core.windows.net\nhttps://amandaadlscanary.table.core.windows.net\n\n\n\n\nhttps://amandaadlscanary-secondary.blob.core.windows.net\nhttps://amandaadlscanary-secondary.file.core.windows.net\nhttps://amandaadlscanary-secondary.queue.core.windows.net\n\n68390a19-a643-458b-b726-408abf67b4fc\nSanitized\n72f988bf-86f1-41af-91ab-2d7cd011db47\nhttps://login.microsoftonline.com/\nCloud\nBlobEndpoint=https://amandaadlscanary.blob.core.windows.net/;QueueEndpoint=https://amandaadlscanary.queue.core.windows.net/;FileEndpoint=https://amandaadlscanary.file.core.windows.net/;BlobSecondaryEndpoint=https://amandaadlscanary-secondary.blob.core.windows.net/;QueueSecondaryEndpoint=https://amandaadlscanary-secondary.queue.core.windows.net/;FileSecondaryEndpoint=https://amandaadlscanary-secondary.file.core.windows.net/;AccountName=amandaadlscanary;AccountKey=Sanitized\n\n\n"
  }
}<|MERGE_RESOLUTION|>--- conflicted
+++ resolved
@@ -1,123 +1,106 @@
-{
+﻿{
   "Entries": [
     {
-      "RequestUri": "https://amandaadlscanary.blob.core.windows.net/test-filesystem-f8fc6901-7ce4-4554-ae83-267de792d5e6?restype=container",
-      "RequestMethod": "PUT",
-      "RequestHeaders": {
-        "Accept": "application/xml",
-        "Authorization": "Sanitized",
-        "traceparent": "00-cd2c3d0ff4e33e45aa3d3af98d8bc434-39ca4f2ac98eac48-00",
-        "User-Agent": [
-          "azsdk-net-Storage.Files.DataLake/12.8.0-alpha.20210820.1",
-          "(.NET 5.0.9; Microsoft Windows 10.0.19043)"
+      "RequestUri": "https://seannse.blob.core.windows.net/test-filesystem-f8fc6901-7ce4-4554-ae83-267de792d5e6?restype=container",
+      "RequestMethod": "PUT",
+      "RequestHeaders": {
+        "Accept": "application/xml",
+        "Authorization": "Sanitized",
+        "traceparent": "00-83ddbdf2434b6643a8c39a5b00e4c095-7b2ce7ee1d755e4e-00",
+        "User-Agent": [
+          "azsdk-net-Storage.Files.DataLake/12.7.0-alpha.20210219.1",
+          "(.NET 5.0.3; Microsoft Windows 10.0.19041)"
         ],
         "x-ms-blob-public-access": "container",
         "x-ms-client-request-id": "941d6102-7b2d-e600-ca2e-0ecdd5ddd8f1",
-        "x-ms-date": "Fri, 20 Aug 2021 22:57:26 GMT",
-        "x-ms-return-client-request-id": "true",
-        "x-ms-version": "2020-12-06"
-      },
-      "RequestBody": null,
-      "StatusCode": 201,
-      "ResponseHeaders": {
-        "Content-Length": "0",
-        "Date": "Fri, 20 Aug 2021 22:57:25 GMT",
-        "ETag": "\u00220x8D9642DE138DB42\u0022",
-        "Last-Modified": "Fri, 20 Aug 2021 22:57:26 GMT",
+        "x-ms-date": "Fri, 19 Feb 2021 19:56:34 GMT",
+        "x-ms-return-client-request-id": "true",
+        "x-ms-version": "2020-12-06"
+      },
+      "RequestBody": null,
+      "StatusCode": 201,
+      "ResponseHeaders": {
+        "Content-Length": "0",
+        "Date": "Fri, 19 Feb 2021 19:56:33 GMT",
+        "ETag": "\"0x8D8D51075689F05\"",
+        "Last-Modified": "Fri, 19 Feb 2021 19:56:33 GMT",
         "Server": [
           "Windows-Azure-Blob/1.0",
           "Microsoft-HTTPAPI/2.0"
         ],
         "x-ms-client-request-id": "941d6102-7b2d-e600-ca2e-0ecdd5ddd8f1",
-<<<<<<< HEAD
-        "x-ms-request-id": "53bbcdae-e01e-00d5-3516-9619ac000000",
-        "x-ms-version": "2020-10-02"
-=======
         "x-ms-request-id": "4690f865-401e-0056-01f9-068eb0000000",
         "x-ms-version": "2020-12-06"
->>>>>>> f7eb5f10
-      },
-      "ResponseBody": []
-    },
-    {
-      "RequestUri": "https://amandaadlscanary.dfs.core.windows.net/test-filesystem-f8fc6901-7ce4-4554-ae83-267de792d5e6/test-file-2cd7d26a-aa09-6833-b7ad-426363937949?resource=file",
-      "RequestMethod": "PUT",
-      "RequestHeaders": {
-        "Accept": "application/json",
-        "Authorization": "Sanitized",
-        "traceparent": "00-be5cdeb022aac44db6b165aec5f5dcca-a70b84bf7d644b48-00",
-        "User-Agent": [
-          "azsdk-net-Storage.Files.DataLake/12.8.0-alpha.20210820.1",
-          "(.NET 5.0.9; Microsoft Windows 10.0.19043)"
+      },
+      "ResponseBody": []
+    },
+    {
+      "RequestUri": "https://seannse.dfs.core.windows.net/test-filesystem-f8fc6901-7ce4-4554-ae83-267de792d5e6/test-file-2cd7d26a-aa09-6833-b7ad-426363937949?resource=file",
+      "RequestMethod": "PUT",
+      "RequestHeaders": {
+        "Accept": "application/json",
+        "Authorization": "Sanitized",
+        "traceparent": "00-099477a680410447a38e588fbaad260f-b620e5643a40d94c-00",
+        "User-Agent": [
+          "azsdk-net-Storage.Files.DataLake/12.7.0-alpha.20210219.1",
+          "(.NET 5.0.3; Microsoft Windows 10.0.19041)"
         ],
         "x-ms-client-request-id": "f95728a8-5b8d-57b3-2db4-dd7f399c8336",
-        "x-ms-date": "Fri, 20 Aug 2021 22:57:26 GMT",
-        "x-ms-return-client-request-id": "true",
-        "x-ms-version": "2020-12-06"
-      },
-      "RequestBody": null,
-      "StatusCode": 201,
-      "ResponseHeaders": {
-        "Content-Length": "0",
-        "Date": "Fri, 20 Aug 2021 22:57:26 GMT",
-        "ETag": "\u00220x8D9642DE1715D5B\u0022",
-        "Last-Modified": "Fri, 20 Aug 2021 22:57:26 GMT",
+        "x-ms-date": "Fri, 19 Feb 2021 19:56:34 GMT",
+        "x-ms-return-client-request-id": "true",
+        "x-ms-version": "2020-12-06"
+      },
+      "RequestBody": null,
+      "StatusCode": 201,
+      "ResponseHeaders": {
+        "Content-Length": "0",
+        "Date": "Fri, 19 Feb 2021 19:56:33 GMT",
+        "ETag": "\"0x8D8D510757DA8F5\"",
+        "Last-Modified": "Fri, 19 Feb 2021 19:56:34 GMT",
         "Server": [
           "Windows-Azure-HDFS/1.0",
           "Microsoft-HTTPAPI/2.0"
         ],
         "x-ms-client-request-id": "f95728a8-5b8d-57b3-2db4-dd7f399c8336",
-<<<<<<< HEAD
-        "x-ms-request-id": "25bb4e27-401f-00e3-7516-9694dc000000",
-        "x-ms-request-server-encrypted": "true",
-        "x-ms-version": "2020-10-02"
-=======
         "x-ms-request-id": "d66a6612-f01f-0088-52f9-069a56000000",
         "x-ms-version": "2020-12-06"
->>>>>>> f7eb5f10
-      },
-      "ResponseBody": []
-    },
-    {
-      "RequestUri": "https://amandaadlscanary.dfs.core.windows.net/test-filesystem-f8fc6901-7ce4-4554-ae83-267de792d5e6/test-file-2cd7d26a-aa09-6833-b7ad-426363937949?resource=file",
-      "RequestMethod": "PUT",
-      "RequestHeaders": {
-        "Accept": "application/json",
-        "Authorization": "Sanitized",
-        "User-Agent": [
-          "azsdk-net-Storage.Files.DataLake/12.8.0-alpha.20210820.1",
-          "(.NET 5.0.9; Microsoft Windows 10.0.19043)"
+      },
+      "ResponseBody": []
+    },
+    {
+      "RequestUri": "https://seannse.dfs.core.windows.net/test-filesystem-f8fc6901-7ce4-4554-ae83-267de792d5e6/test-file-2cd7d26a-aa09-6833-b7ad-426363937949?resource=file",
+      "RequestMethod": "PUT",
+      "RequestHeaders": {
+        "Accept": "application/json",
+        "Authorization": "Sanitized",
+        "User-Agent": [
+          "azsdk-net-Storage.Files.DataLake/12.7.0-alpha.20210219.1",
+          "(.NET 5.0.3; Microsoft Windows 10.0.19041)"
         ],
         "x-ms-client-request-id": "ede346fb-5ed0-da20-7dc8-553864e8d4b1",
-        "x-ms-date": "Fri, 20 Aug 2021 22:57:26 GMT",
-        "x-ms-return-client-request-id": "true",
-        "x-ms-version": "2020-12-06"
-      },
-      "RequestBody": null,
-      "StatusCode": 201,
-      "ResponseHeaders": {
-        "Content-Length": "0",
-        "Date": "Fri, 20 Aug 2021 22:57:26 GMT",
-        "ETag": "\u00220x8D9642DE17ED825\u0022",
-        "Last-Modified": "Fri, 20 Aug 2021 22:57:26 GMT",
+        "x-ms-date": "Fri, 19 Feb 2021 19:56:34 GMT",
+        "x-ms-return-client-request-id": "true",
+        "x-ms-version": "2020-12-06"
+      },
+      "RequestBody": null,
+      "StatusCode": 201,
+      "ResponseHeaders": {
+        "Content-Length": "0",
+        "Date": "Fri, 19 Feb 2021 19:56:33 GMT",
+        "ETag": "\"0x8D8D510758B5C83\"",
+        "Last-Modified": "Fri, 19 Feb 2021 19:56:34 GMT",
         "Server": [
           "Windows-Azure-HDFS/1.0",
           "Microsoft-HTTPAPI/2.0"
         ],
         "x-ms-client-request-id": "ede346fb-5ed0-da20-7dc8-553864e8d4b1",
-<<<<<<< HEAD
-        "x-ms-request-id": "25bb4e29-401f-00e3-7716-9694dc000000",
-        "x-ms-request-server-encrypted": "true",
-        "x-ms-version": "2020-10-02"
-=======
         "x-ms-request-id": "d66a661c-f01f-0088-5cf9-069a56000000",
         "x-ms-version": "2020-12-06"
->>>>>>> f7eb5f10
-      },
-      "ResponseBody": []
-    },
-    {
-      "RequestUri": "https://amandaadlscanary.dfs.core.windows.net/test-filesystem-f8fc6901-7ce4-4554-ae83-267de792d5e6/test-file-2cd7d26a-aa09-6833-b7ad-426363937949?action=append\u0026position=0",
+      },
+      "ResponseBody": []
+    },
+    {
+      "RequestUri": "https://seannse.dfs.core.windows.net/test-filesystem-f8fc6901-7ce4-4554-ae83-267de792d5e6/test-file-2cd7d26a-aa09-6833-b7ad-426363937949?action=append&position=0",
       "RequestMethod": "PATCH",
       "RequestHeaders": {
         "Accept": "application/json",
@@ -125,43 +108,43 @@
         "Content-Length": "1024",
         "Content-Type": "application/octet-stream",
         "User-Agent": [
-          "azsdk-net-Storage.Files.DataLake/12.8.0-alpha.20210820.1",
-          "(.NET 5.0.9; Microsoft Windows 10.0.19043)"
+          "azsdk-net-Storage.Files.DataLake/12.7.0-alpha.20210219.1",
+          "(.NET 5.0.3; Microsoft Windows 10.0.19041)"
         ],
         "x-ms-client-request-id": "8485efa2-ce4d-4846-1a15-7a5d9d01fcdd",
-        "x-ms-date": "Fri, 20 Aug 2021 22:57:26 GMT",
-        "x-ms-return-client-request-id": "true",
-        "x-ms-version": "2020-12-06"
-      },
-      "RequestBody": "tMXRa2JSfCoZddzssmne0jNquzs8gLugtiNXwGM5KLOZwRbFEw11Vass3xd/x6XE1gpLzuBI\u002BjQJMbQ\u002B\u002BrvH4EwoUvBTGb8l9WaPD6GjIO99k\u002BpY7VrSUcbhu\u002BFZNlrvZf7KVnS0cbxLJdl6uOuTZRDEwGfRbvPyVQEqcV3dzL4Ln6mi2Mp7ySEtDMeAWJjaTlbRlHbzHvYL2AByigBebVkbbxlC8IxGSfdGo2Ircf1pUCIHDDdIGICylgDJCT8hz55tZel\u002BmF7Ki0t\u002BrHqU32YDCDndV2Eh0laYkFqLfD\u002B4JNTDvQwU67jEPYHsyWsFHbaaxgAFQ3c9TJKS5QcDPg8LxYim0SJZ7h2BGRrgNQnrknKj8bU/s\u002BFchXF5ggWwwP5y4ATjX0uUQNjigylcXBaJplKVYExZzBKmSUuw4GsY0VkbblUECDMnDrHcXDC4ACla8NyyG1\u002ByGBPxPBUA42BsyrHQQO7BhJ4fbVGbfHDi7kkiVe\u002BPZbb5aVZBEssdJitQcJF\u002B5787mWs\u002Bk60OFpujD07M3Y1w3GX71teYf3HSAUcmSwzeYwaK57yEUdIJ61O6ngN8UUmd4JMsghDoohr5a5Fm6MuPxatIQfbR7IqT8uuD3eBuVbD9iGp4suH1okShiuZBogKIK9lXNA9Sy/QJmY8kZMU5ixXgaF9gFhLKUp\u002BxMGGkUU/o\u002BrIHFyGgq712bxlR0D1/Z//QYDqjKBTGjOFwoJuSZEdAO2kTMnP0QL2h6af5eIFhMshi1PEVRdKdQIo/MAoi5ArREZTUbDWL2yB9Aj5tzRRgDm7SMJBVK/aWdfHptRCyfwWcJ2btjcaT1/jRl0KUL3N23yGbT7R6fOadPfZDoSYPyoM50KWtcoGnP1mXhJO0AkV\u002Bc9buFy9RIauAT1DQUDXSwc2/Wl/NyGyg9BBa4vdT6TqwxC5QIbNT6K76LSMx1\u002B8jxcLG9KjmsapqTiIf9j\u002BzLWUVIIsGgqAZbHKw05tIbx0gNx01jPWSyROD5tOQM/JvRgC\u002BG7ZjHUMirIc2Nt4PId4F/r8hfqBwg1d4gpzMiDl/QIybilNmvRnaEuBtW5I0dMT0izQzTshgTpdf65qnVSNOtvZSc5eLnkGlR2y/AijEQw7X2P0ETPLEOzu8B9F/Mry8HqWc4gAtaezyjgZboEtvm6eLz30mSmkEjThbzpdwJRSvAuSCKGANqm8QEb7raJvwTGwp82I/ltQ7l1TI0ZpVgmjxq51n7HJHfiUNFTirGCWda4ErRjGycGwPR5ALRNjUu49V\u002Bbz9iGD54nU9MYGbj38vK2YZKTs3PzsxV6XiOzpMOVqoVh5pn\u002BIhMmO8dD/qdLcR3Blxu5FTHbqByzG7Fw==",
+        "x-ms-date": "Fri, 19 Feb 2021 19:56:34 GMT",
+        "x-ms-return-client-request-id": "true",
+        "x-ms-version": "2020-12-06"
+      },
+      "RequestBody": "tMXRa2JSfCoZddzssmne0jNquzs8gLugtiNXwGM5KLOZwRbFEw11Vass3xd/x6XE1gpLzuBI+jQJMbQ++rvH4EwoUvBTGb8l9WaPD6GjIO99k+pY7VrSUcbhu+FZNlrvZf7KVnS0cbxLJdl6uOuTZRDEwGfRbvPyVQEqcV3dzL4Ln6mi2Mp7ySEtDMeAWJjaTlbRlHbzHvYL2AByigBebVkbbxlC8IxGSfdGo2Ircf1pUCIHDDdIGICylgDJCT8hz55tZel+mF7Ki0t+rHqU32YDCDndV2Eh0laYkFqLfD+4JNTDvQwU67jEPYHsyWsFHbaaxgAFQ3c9TJKS5QcDPg8LxYim0SJZ7h2BGRrgNQnrknKj8bU/s+FchXF5ggWwwP5y4ATjX0uUQNjigylcXBaJplKVYExZzBKmSUuw4GsY0VkbblUECDMnDrHcXDC4ACla8NyyG1+yGBPxPBUA42BsyrHQQO7BhJ4fbVGbfHDi7kkiVe+PZbb5aVZBEssdJitQcJF+5787mWs+k60OFpujD07M3Y1w3GX71teYf3HSAUcmSwzeYwaK57yEUdIJ61O6ngN8UUmd4JMsghDoohr5a5Fm6MuPxatIQfbR7IqT8uuD3eBuVbD9iGp4suH1okShiuZBogKIK9lXNA9Sy/QJmY8kZMU5ixXgaF9gFhLKUp+xMGGkUU/o+rIHFyGgq712bxlR0D1/Z//QYDqjKBTGjOFwoJuSZEdAO2kTMnP0QL2h6af5eIFhMshi1PEVRdKdQIo/MAoi5ArREZTUbDWL2yB9Aj5tzRRgDm7SMJBVK/aWdfHptRCyfwWcJ2btjcaT1/jRl0KUL3N23yGbT7R6fOadPfZDoSYPyoM50KWtcoGnP1mXhJO0AkV+c9buFy9RIauAT1DQUDXSwc2/Wl/NyGyg9BBa4vdT6TqwxC5QIbNT6K76LSMx1+8jxcLG9KjmsapqTiIf9j+zLWUVIIsGgqAZbHKw05tIbx0gNx01jPWSyROD5tOQM/JvRgC+G7ZjHUMirIc2Nt4PId4F/r8hfqBwg1d4gpzMiDl/QIybilNmvRnaEuBtW5I0dMT0izQzTshgTpdf65qnVSNOtvZSc5eLnkGlR2y/AijEQw7X2P0ETPLEOzu8B9F/Mry8HqWc4gAtaezyjgZboEtvm6eLz30mSmkEjThbzpdwJRSvAuSCKGANqm8QEb7raJvwTGwp82I/ltQ7l1TI0ZpVgmjxq51n7HJHfiUNFTirGCWda4ErRjGycGwPR5ALRNjUu49V+bz9iGD54nU9MYGbj38vK2YZKTs3PzsxV6XiOzpMOVqoVh5pn+IhMmO8dD/qdLcR3Blxu5FTHbqByzG7Fw==",
       "StatusCode": 202,
       "ResponseHeaders": {
         "Content-Length": "0",
-        "Date": "Fri, 20 Aug 2021 22:57:26 GMT",
+        "Date": "Fri, 19 Feb 2021 19:56:33 GMT",
         "Server": [
           "Windows-Azure-HDFS/1.0",
           "Microsoft-HTTPAPI/2.0"
         ],
         "x-ms-client-request-id": "8485efa2-ce4d-4846-1a15-7a5d9d01fcdd",
-        "x-ms-request-id": "25bb4e2c-401f-00e3-7a16-9694dc000000",
+        "x-ms-request-id": "d66a6624-f01f-0088-64f9-069a56000000",
         "x-ms-request-server-encrypted": "true",
         "x-ms-version": "2020-12-06"
       },
       "ResponseBody": []
     },
     {
-      "RequestUri": "https://amandaadlscanary.dfs.core.windows.net/test-filesystem-f8fc6901-7ce4-4554-ae83-267de792d5e6/test-file-2cd7d26a-aa09-6833-b7ad-426363937949?action=flush\u0026position=1024",
+      "RequestUri": "https://seannse.dfs.core.windows.net/test-filesystem-f8fc6901-7ce4-4554-ae83-267de792d5e6/test-file-2cd7d26a-aa09-6833-b7ad-426363937949?action=flush&position=1024",
       "RequestMethod": "PATCH",
       "RequestHeaders": {
         "Accept": "application/json",
         "Authorization": "Sanitized",
-        "If-Match": "\u00220x8D9642DE17ED825\u0022",
-        "User-Agent": [
-          "azsdk-net-Storage.Files.DataLake/12.8.0-alpha.20210820.1",
-          "(.NET 5.0.9; Microsoft Windows 10.0.19043)"
+        "If-Match": "0x8D8D510758B5C83",
+        "User-Agent": [
+          "azsdk-net-Storage.Files.DataLake/12.7.0-alpha.20210219.1",
+          "(.NET 5.0.3; Microsoft Windows 10.0.19041)"
         ],
         "x-ms-client-request-id": "7495d92e-4f62-9763-d473-666ecd66e37d",
-        "x-ms-date": "Fri, 20 Aug 2021 22:57:27 GMT",
+        "x-ms-date": "Fri, 19 Feb 2021 19:56:35 GMT",
         "x-ms-return-client-request-id": "true",
         "x-ms-version": "2020-12-06"
       },
@@ -169,32 +152,32 @@
       "StatusCode": 200,
       "ResponseHeaders": {
         "Content-Length": "0",
-        "Date": "Fri, 20 Aug 2021 22:57:26 GMT",
-        "ETag": "\u00220x8D9642DE19AA2AE\u0022",
-        "Last-Modified": "Fri, 20 Aug 2021 22:57:27 GMT",
+        "Date": "Fri, 19 Feb 2021 19:56:33 GMT",
+        "ETag": "\"0x8D8D51075A76A07\"",
+        "Last-Modified": "Fri, 19 Feb 2021 19:56:34 GMT",
         "Server": [
           "Windows-Azure-HDFS/1.0",
           "Microsoft-HTTPAPI/2.0"
         ],
         "x-ms-client-request-id": "7495d92e-4f62-9763-d473-666ecd66e37d",
-        "x-ms-request-id": "25bb4e2f-401f-00e3-7d16-9694dc000000",
+        "x-ms-request-id": "d66a6634-f01f-0088-74f9-069a56000000",
         "x-ms-request-server-encrypted": "false",
         "x-ms-version": "2020-12-06"
       },
       "ResponseBody": []
     },
     {
-      "RequestUri": "https://amandaadlscanary.blob.core.windows.net/test-filesystem-f8fc6901-7ce4-4554-ae83-267de792d5e6/test-file-2cd7d26a-aa09-6833-b7ad-426363937949",
+      "RequestUri": "https://seannse.blob.core.windows.net/test-filesystem-f8fc6901-7ce4-4554-ae83-267de792d5e6/test-file-2cd7d26a-aa09-6833-b7ad-426363937949",
       "RequestMethod": "GET",
       "RequestHeaders": {
         "Accept": "application/xml",
         "Authorization": "Sanitized",
         "User-Agent": [
-          "azsdk-net-Storage.Files.DataLake/12.8.0-alpha.20210820.1",
-          "(.NET 5.0.9; Microsoft Windows 10.0.19043)"
+          "azsdk-net-Storage.Files.DataLake/12.7.0-alpha.20210219.1",
+          "(.NET 5.0.3; Microsoft Windows 10.0.19041)"
         ],
         "x-ms-client-request-id": "c32ec028-876b-687b-6ffa-08a993d9e61c",
-        "x-ms-date": "Fri, 20 Aug 2021 22:57:27 GMT",
+        "x-ms-date": "Fri, 19 Feb 2021 19:56:35 GMT",
         "x-ms-return-client-request-id": "true",
         "x-ms-version": "2020-12-06"
       },
@@ -204,41 +187,40 @@
         "Accept-Ranges": "bytes",
         "Content-Length": "1024",
         "Content-Type": "application/octet-stream",
-        "Date": "Fri, 20 Aug 2021 22:57:26 GMT",
-        "ETag": "\u00220x8D9642DE19AA2AE\u0022",
-        "Last-Modified": "Fri, 20 Aug 2021 22:57:27 GMT",
+        "Date": "Fri, 19 Feb 2021 19:56:33 GMT",
+        "ETag": "\"0x8D8D51075A76A07\"",
+        "Last-Modified": "Fri, 19 Feb 2021 19:56:34 GMT",
         "Server": [
           "Windows-Azure-Blob/1.0",
           "Microsoft-HTTPAPI/2.0"
         ],
         "x-ms-blob-type": "BlockBlob",
         "x-ms-client-request-id": "c32ec028-876b-687b-6ffa-08a993d9e61c",
-        "x-ms-creation-time": "Fri, 20 Aug 2021 22:57:26 GMT",
+        "x-ms-creation-time": "Fri, 19 Feb 2021 19:56:34 GMT",
         "x-ms-group": "$superuser",
         "x-ms-lease-state": "available",
         "x-ms-lease-status": "unlocked",
         "x-ms-owner": "$superuser",
         "x-ms-permissions": "rw-r-----",
-        "x-ms-request-id": "53bbce09-e01e-00d5-0916-9619ac000000",
-        "x-ms-resource-type": "file",
+        "x-ms-request-id": "4690f99f-401e-0056-14f9-068eb0000000",
         "x-ms-server-encrypted": "true",
         "x-ms-version": "2020-12-06"
       },
-      "ResponseBody": "tMXRa2JSfCoZddzssmne0jNquzs8gLugtiNXwGM5KLOZwRbFEw11Vass3xd/x6XE1gpLzuBI\u002BjQJMbQ\u002B\u002BrvH4EwoUvBTGb8l9WaPD6GjIO99k\u002BpY7VrSUcbhu\u002BFZNlrvZf7KVnS0cbxLJdl6uOuTZRDEwGfRbvPyVQEqcV3dzL4Ln6mi2Mp7ySEtDMeAWJjaTlbRlHbzHvYL2AByigBebVkbbxlC8IxGSfdGo2Ircf1pUCIHDDdIGICylgDJCT8hz55tZel\u002BmF7Ki0t\u002BrHqU32YDCDndV2Eh0laYkFqLfD\u002B4JNTDvQwU67jEPYHsyWsFHbaaxgAFQ3c9TJKS5QcDPg8LxYim0SJZ7h2BGRrgNQnrknKj8bU/s\u002BFchXF5ggWwwP5y4ATjX0uUQNjigylcXBaJplKVYExZzBKmSUuw4GsY0VkbblUECDMnDrHcXDC4ACla8NyyG1\u002ByGBPxPBUA42BsyrHQQO7BhJ4fbVGbfHDi7kkiVe\u002BPZbb5aVZBEssdJitQcJF\u002B5787mWs\u002Bk60OFpujD07M3Y1w3GX71teYf3HSAUcmSwzeYwaK57yEUdIJ61O6ngN8UUmd4JMsghDoohr5a5Fm6MuPxatIQfbR7IqT8uuD3eBuVbD9iGp4suH1okShiuZBogKIK9lXNA9Sy/QJmY8kZMU5ixXgaF9gFhLKUp\u002BxMGGkUU/o\u002BrIHFyGgq712bxlR0D1/Z//QYDqjKBTGjOFwoJuSZEdAO2kTMnP0QL2h6af5eIFhMshi1PEVRdKdQIo/MAoi5ArREZTUbDWL2yB9Aj5tzRRgDm7SMJBVK/aWdfHptRCyfwWcJ2btjcaT1/jRl0KUL3N23yGbT7R6fOadPfZDoSYPyoM50KWtcoGnP1mXhJO0AkV\u002Bc9buFy9RIauAT1DQUDXSwc2/Wl/NyGyg9BBa4vdT6TqwxC5QIbNT6K76LSMx1\u002B8jxcLG9KjmsapqTiIf9j\u002BzLWUVIIsGgqAZbHKw05tIbx0gNx01jPWSyROD5tOQM/JvRgC\u002BG7ZjHUMirIc2Nt4PId4F/r8hfqBwg1d4gpzMiDl/QIybilNmvRnaEuBtW5I0dMT0izQzTshgTpdf65qnVSNOtvZSc5eLnkGlR2y/AijEQw7X2P0ETPLEOzu8B9F/Mry8HqWc4gAtaezyjgZboEtvm6eLz30mSmkEjThbzpdwJRSvAuSCKGANqm8QEb7raJvwTGwp82I/ltQ7l1TI0ZpVgmjxq51n7HJHfiUNFTirGCWda4ErRjGycGwPR5ALRNjUu49V\u002Bbz9iGD54nU9MYGbj38vK2YZKTs3PzsxV6XiOzpMOVqoVh5pn\u002BIhMmO8dD/qdLcR3Blxu5FTHbqByzG7Fw=="
-    },
-    {
-      "RequestUri": "https://amandaadlscanary.blob.core.windows.net/test-filesystem-f8fc6901-7ce4-4554-ae83-267de792d5e6?restype=container",
+      "ResponseBody": "tMXRa2JSfCoZddzssmne0jNquzs8gLugtiNXwGM5KLOZwRbFEw11Vass3xd/x6XE1gpLzuBI+jQJMbQ++rvH4EwoUvBTGb8l9WaPD6GjIO99k+pY7VrSUcbhu+FZNlrvZf7KVnS0cbxLJdl6uOuTZRDEwGfRbvPyVQEqcV3dzL4Ln6mi2Mp7ySEtDMeAWJjaTlbRlHbzHvYL2AByigBebVkbbxlC8IxGSfdGo2Ircf1pUCIHDDdIGICylgDJCT8hz55tZel+mF7Ki0t+rHqU32YDCDndV2Eh0laYkFqLfD+4JNTDvQwU67jEPYHsyWsFHbaaxgAFQ3c9TJKS5QcDPg8LxYim0SJZ7h2BGRrgNQnrknKj8bU/s+FchXF5ggWwwP5y4ATjX0uUQNjigylcXBaJplKVYExZzBKmSUuw4GsY0VkbblUECDMnDrHcXDC4ACla8NyyG1+yGBPxPBUA42BsyrHQQO7BhJ4fbVGbfHDi7kkiVe+PZbb5aVZBEssdJitQcJF+5787mWs+k60OFpujD07M3Y1w3GX71teYf3HSAUcmSwzeYwaK57yEUdIJ61O6ngN8UUmd4JMsghDoohr5a5Fm6MuPxatIQfbR7IqT8uuD3eBuVbD9iGp4suH1okShiuZBogKIK9lXNA9Sy/QJmY8kZMU5ixXgaF9gFhLKUp+xMGGkUU/o+rIHFyGgq712bxlR0D1/Z//QYDqjKBTGjOFwoJuSZEdAO2kTMnP0QL2h6af5eIFhMshi1PEVRdKdQIo/MAoi5ArREZTUbDWL2yB9Aj5tzRRgDm7SMJBVK/aWdfHptRCyfwWcJ2btjcaT1/jRl0KUL3N23yGbT7R6fOadPfZDoSYPyoM50KWtcoGnP1mXhJO0AkV+c9buFy9RIauAT1DQUDXSwc2/Wl/NyGyg9BBa4vdT6TqwxC5QIbNT6K76LSMx1+8jxcLG9KjmsapqTiIf9j+zLWUVIIsGgqAZbHKw05tIbx0gNx01jPWSyROD5tOQM/JvRgC+G7ZjHUMirIc2Nt4PId4F/r8hfqBwg1d4gpzMiDl/QIybilNmvRnaEuBtW5I0dMT0izQzTshgTpdf65qnVSNOtvZSc5eLnkGlR2y/AijEQw7X2P0ETPLEOzu8B9F/Mry8HqWc4gAtaezyjgZboEtvm6eLz30mSmkEjThbzpdwJRSvAuSCKGANqm8QEb7raJvwTGwp82I/ltQ7l1TI0ZpVgmjxq51n7HJHfiUNFTirGCWda4ErRjGycGwPR5ALRNjUu49V+bz9iGD54nU9MYGbj38vK2YZKTs3PzsxV6XiOzpMOVqoVh5pn+IhMmO8dD/qdLcR3Blxu5FTHbqByzG7Fw=="
+    },
+    {
+      "RequestUri": "https://seannse.blob.core.windows.net/test-filesystem-f8fc6901-7ce4-4554-ae83-267de792d5e6?restype=container",
       "RequestMethod": "DELETE",
       "RequestHeaders": {
         "Accept": "application/xml",
         "Authorization": "Sanitized",
-        "traceparent": "00-c6b8bdd02076e942b4df2fc49d20ae7c-9f8b7edf444a3e42-00",
-        "User-Agent": [
-          "azsdk-net-Storage.Files.DataLake/12.8.0-alpha.20210820.1",
-          "(.NET 5.0.9; Microsoft Windows 10.0.19043)"
+        "traceparent": "00-c311c9738583fd4a88af0c36ee49ae68-bd339a0eb75a514d-00",
+        "User-Agent": [
+          "azsdk-net-Storage.Files.DataLake/12.7.0-alpha.20210219.1",
+          "(.NET 5.0.3; Microsoft Windows 10.0.19041)"
         ],
         "x-ms-client-request-id": "0d45e072-1f37-2d11-be6d-aa37b4b515cf",
-        "x-ms-date": "Fri, 20 Aug 2021 22:57:27 GMT",
+        "x-ms-date": "Fri, 19 Feb 2021 19:56:35 GMT",
         "x-ms-return-client-request-id": "true",
         "x-ms-version": "2020-12-06"
       },
@@ -246,141 +228,119 @@
       "StatusCode": 202,
       "ResponseHeaders": {
         "Content-Length": "0",
-        "Date": "Fri, 20 Aug 2021 22:57:26 GMT",
+        "Date": "Fri, 19 Feb 2021 19:56:33 GMT",
         "Server": [
           "Windows-Azure-Blob/1.0",
           "Microsoft-HTTPAPI/2.0"
         ],
         "x-ms-client-request-id": "0d45e072-1f37-2d11-be6d-aa37b4b515cf",
-<<<<<<< HEAD
-        "x-ms-request-id": "53bbce17-e01e-00d5-1616-9619ac000000",
-        "x-ms-version": "2020-10-02"
-=======
         "x-ms-request-id": "4690f9e1-401e-0056-54f9-068eb0000000",
         "x-ms-version": "2020-12-06"
->>>>>>> f7eb5f10
-      },
-      "ResponseBody": []
-    },
-    {
-      "RequestUri": "https://amandaadlscanary.blob.core.windows.net/test-filesystem-6e6ee5ec-f2bc-55c9-38bd-487ebaea1bf8?restype=container",
-      "RequestMethod": "PUT",
-      "RequestHeaders": {
-        "Accept": "application/xml",
-        "Authorization": "Sanitized",
-        "traceparent": "00-55d8037f89bb464991689a9a03a7cf91-1cf488333c681942-00",
-        "User-Agent": [
-          "azsdk-net-Storage.Files.DataLake/12.8.0-alpha.20210820.1",
-          "(.NET 5.0.9; Microsoft Windows 10.0.19043)"
+      },
+      "ResponseBody": []
+    },
+    {
+      "RequestUri": "https://seannse.blob.core.windows.net/test-filesystem-6e6ee5ec-f2bc-55c9-38bd-487ebaea1bf8?restype=container",
+      "RequestMethod": "PUT",
+      "RequestHeaders": {
+        "Accept": "application/xml",
+        "Authorization": "Sanitized",
+        "traceparent": "00-57b1b94f4039654c9e07302dda2a7e60-de9361bb00361f41-00",
+        "User-Agent": [
+          "azsdk-net-Storage.Files.DataLake/12.7.0-alpha.20210219.1",
+          "(.NET 5.0.3; Microsoft Windows 10.0.19041)"
         ],
         "x-ms-blob-public-access": "container",
         "x-ms-client-request-id": "67a4fdd7-ca09-7fef-16f0-d47ad79272d3",
-        "x-ms-date": "Fri, 20 Aug 2021 22:57:27 GMT",
-        "x-ms-return-client-request-id": "true",
-        "x-ms-version": "2020-12-06"
-      },
-      "RequestBody": null,
-      "StatusCode": 201,
-      "ResponseHeaders": {
-        "Content-Length": "0",
-        "Date": "Fri, 20 Aug 2021 22:57:26 GMT",
-        "ETag": "\u00220x8D9642DE1C187B2\u0022",
-        "Last-Modified": "Fri, 20 Aug 2021 22:57:27 GMT",
+        "x-ms-date": "Fri, 19 Feb 2021 19:56:35 GMT",
+        "x-ms-return-client-request-id": "true",
+        "x-ms-version": "2020-12-06"
+      },
+      "RequestBody": null,
+      "StatusCode": 201,
+      "ResponseHeaders": {
+        "Content-Length": "0",
+        "Date": "Fri, 19 Feb 2021 19:56:33 GMT",
+        "ETag": "\"0x8D8D51075CD66C7\"",
+        "Last-Modified": "Fri, 19 Feb 2021 19:56:34 GMT",
         "Server": [
           "Windows-Azure-Blob/1.0",
           "Microsoft-HTTPAPI/2.0"
         ],
         "x-ms-client-request-id": "67a4fdd7-ca09-7fef-16f0-d47ad79272d3",
-<<<<<<< HEAD
-        "x-ms-request-id": "53bbce25-e01e-00d5-2116-9619ac000000",
-        "x-ms-version": "2020-10-02"
-=======
         "x-ms-request-id": "4690fa1d-401e-0056-0df9-068eb0000000",
         "x-ms-version": "2020-12-06"
->>>>>>> f7eb5f10
-      },
-      "ResponseBody": []
-    },
-    {
-      "RequestUri": "https://amandaadlscanary.dfs.core.windows.net/test-filesystem-6e6ee5ec-f2bc-55c9-38bd-487ebaea1bf8/test-file-5875b152-617d-133b-0010-8e80a1792ce7?resource=file",
-      "RequestMethod": "PUT",
-      "RequestHeaders": {
-        "Accept": "application/json",
-        "Authorization": "Sanitized",
-        "traceparent": "00-a948fae08b203642ac23310f9ebe9fa8-468b9881248fba40-00",
-        "User-Agent": [
-          "azsdk-net-Storage.Files.DataLake/12.8.0-alpha.20210820.1",
-          "(.NET 5.0.9; Microsoft Windows 10.0.19043)"
+      },
+      "ResponseBody": []
+    },
+    {
+      "RequestUri": "https://seannse.dfs.core.windows.net/test-filesystem-6e6ee5ec-f2bc-55c9-38bd-487ebaea1bf8/test-file-5875b152-617d-133b-0010-8e80a1792ce7?resource=file",
+      "RequestMethod": "PUT",
+      "RequestHeaders": {
+        "Accept": "application/json",
+        "Authorization": "Sanitized",
+        "traceparent": "00-866f897ae23ecb44a3c5ef28127e425e-3878825971c3414f-00",
+        "User-Agent": [
+          "azsdk-net-Storage.Files.DataLake/12.7.0-alpha.20210219.1",
+          "(.NET 5.0.3; Microsoft Windows 10.0.19041)"
         ],
         "x-ms-client-request-id": "76fd7dc9-64da-7548-c190-66f93b6fde9d",
-        "x-ms-date": "Fri, 20 Aug 2021 22:57:27 GMT",
-        "x-ms-return-client-request-id": "true",
-        "x-ms-version": "2020-12-06"
-      },
-      "RequestBody": null,
-      "StatusCode": 201,
-      "ResponseHeaders": {
-        "Content-Length": "0",
-        "Date": "Fri, 20 Aug 2021 22:57:27 GMT",
-        "ETag": "\u00220x8D9642DE1FB7FC8\u0022",
-        "Last-Modified": "Fri, 20 Aug 2021 22:57:27 GMT",
+        "x-ms-date": "Fri, 19 Feb 2021 19:56:35 GMT",
+        "x-ms-return-client-request-id": "true",
+        "x-ms-version": "2020-12-06"
+      },
+      "RequestBody": null,
+      "StatusCode": 201,
+      "ResponseHeaders": {
+        "Content-Length": "0",
+        "Date": "Fri, 19 Feb 2021 19:56:34 GMT",
+        "ETag": "\"0x8D8D51075DD42F7\"",
+        "Last-Modified": "Fri, 19 Feb 2021 19:56:34 GMT",
         "Server": [
           "Windows-Azure-HDFS/1.0",
           "Microsoft-HTTPAPI/2.0"
         ],
         "x-ms-client-request-id": "76fd7dc9-64da-7548-c190-66f93b6fde9d",
-<<<<<<< HEAD
-        "x-ms-request-id": "4f8fb634-401f-0091-3c16-969393000000",
-        "x-ms-request-server-encrypted": "true",
-        "x-ms-version": "2020-10-02"
-=======
         "x-ms-request-id": "d66a6685-f01f-0088-44f9-069a56000000",
         "x-ms-version": "2020-12-06"
->>>>>>> f7eb5f10
-      },
-      "ResponseBody": []
-    },
-    {
-      "RequestUri": "https://amandaadlscanary.dfs.core.windows.net/test-filesystem-6e6ee5ec-f2bc-55c9-38bd-487ebaea1bf8/test-file-5875b152-617d-133b-0010-8e80a1792ce7?resource=file",
-      "RequestMethod": "PUT",
-      "RequestHeaders": {
-        "Accept": "application/json",
-        "Authorization": "Sanitized",
-        "If-Modified-Since": "Thu, 19 Aug 2021 22:57:26 GMT",
-        "User-Agent": [
-          "azsdk-net-Storage.Files.DataLake/12.8.0-alpha.20210820.1",
-          "(.NET 5.0.9; Microsoft Windows 10.0.19043)"
+      },
+      "ResponseBody": []
+    },
+    {
+      "RequestUri": "https://seannse.dfs.core.windows.net/test-filesystem-6e6ee5ec-f2bc-55c9-38bd-487ebaea1bf8/test-file-5875b152-617d-133b-0010-8e80a1792ce7?resource=file",
+      "RequestMethod": "PUT",
+      "RequestHeaders": {
+        "Accept": "application/json",
+        "Authorization": "Sanitized",
+        "If-Modified-Since": "Thu, 18 Feb 2021 19:56:34 GMT",
+        "User-Agent": [
+          "azsdk-net-Storage.Files.DataLake/12.7.0-alpha.20210219.1",
+          "(.NET 5.0.3; Microsoft Windows 10.0.19041)"
         ],
         "x-ms-client-request-id": "c23bc670-748c-4e4a-04db-2eff23e7745b",
-        "x-ms-date": "Fri, 20 Aug 2021 22:57:27 GMT",
-        "x-ms-return-client-request-id": "true",
-        "x-ms-version": "2020-12-06"
-      },
-      "RequestBody": null,
-      "StatusCode": 201,
-      "ResponseHeaders": {
-        "Content-Length": "0",
-        "Date": "Fri, 20 Aug 2021 22:57:27 GMT",
-        "ETag": "\u00220x8D9642DE20B63B8\u0022",
-        "Last-Modified": "Fri, 20 Aug 2021 22:57:27 GMT",
+        "x-ms-date": "Fri, 19 Feb 2021 19:56:35 GMT",
+        "x-ms-return-client-request-id": "true",
+        "x-ms-version": "2020-12-06"
+      },
+      "RequestBody": null,
+      "StatusCode": 201,
+      "ResponseHeaders": {
+        "Content-Length": "0",
+        "Date": "Fri, 19 Feb 2021 19:56:34 GMT",
+        "ETag": "\"0x8D8D51075EA99AC\"",
+        "Last-Modified": "Fri, 19 Feb 2021 19:56:34 GMT",
         "Server": [
           "Windows-Azure-HDFS/1.0",
           "Microsoft-HTTPAPI/2.0"
         ],
         "x-ms-client-request-id": "c23bc670-748c-4e4a-04db-2eff23e7745b",
-<<<<<<< HEAD
-        "x-ms-request-id": "4f8fb635-401f-0091-3d16-969393000000",
-        "x-ms-request-server-encrypted": "true",
-        "x-ms-version": "2020-10-02"
-=======
         "x-ms-request-id": "d66a668f-f01f-0088-4ef9-069a56000000",
         "x-ms-version": "2020-12-06"
->>>>>>> f7eb5f10
-      },
-      "ResponseBody": []
-    },
-    {
-      "RequestUri": "https://amandaadlscanary.dfs.core.windows.net/test-filesystem-6e6ee5ec-f2bc-55c9-38bd-487ebaea1bf8/test-file-5875b152-617d-133b-0010-8e80a1792ce7?action=append\u0026position=0",
+      },
+      "ResponseBody": []
+    },
+    {
+      "RequestUri": "https://seannse.dfs.core.windows.net/test-filesystem-6e6ee5ec-f2bc-55c9-38bd-487ebaea1bf8/test-file-5875b152-617d-133b-0010-8e80a1792ce7?action=append&position=0",
       "RequestMethod": "PATCH",
       "RequestHeaders": {
         "Accept": "application/json",
@@ -388,43 +348,43 @@
         "Content-Length": "1024",
         "Content-Type": "application/octet-stream",
         "User-Agent": [
-          "azsdk-net-Storage.Files.DataLake/12.8.0-alpha.20210820.1",
-          "(.NET 5.0.9; Microsoft Windows 10.0.19043)"
+          "azsdk-net-Storage.Files.DataLake/12.7.0-alpha.20210219.1",
+          "(.NET 5.0.3; Microsoft Windows 10.0.19041)"
         ],
         "x-ms-client-request-id": "3d948e3a-8353-0360-154f-88ceef63625e",
-        "x-ms-date": "Fri, 20 Aug 2021 22:57:27 GMT",
-        "x-ms-return-client-request-id": "true",
-        "x-ms-version": "2020-12-06"
-      },
-      "RequestBody": "w\u002Bx5VOu1jJ7CfezGxZgPlYlAtiR7tg2bOjH8tk32u/zZ/uAX8TJiFPFftFx4grAogdBv\u002B7i6Igzf3hm5uNZQzMHv7Ma496RX3aIyHAGwI7iB0zR9hsBDHtzTNxIYqFsbD\u002BiaiJXpcIkrGB0WhwYLL7thOOSh0kUBq87q5MCSPjRGFwwZFZojmGOqUW2iLJfWyAhXtnB2eTyimdzH/ovJmdro0HD58RkgPqCB9oHXXn42Exy3OofEz53Qdny9XJnY4beTuVwn3dbvNnjQ9YO7yjpdkOpuEV5SJAHSKXqdYuIGqRXJRKUiDzZFyAQP89oaFKtBX8uuadBYQZRbVLRbUdOVyUxu8oaVO4G0KEhaQjAnuBTPWwMWWEBEcAMQx7qC6ncweSqNrCIlrCRK\u002BkCH/v5kNJyfjPbQfnELKYGDhHPGMT7RKcgGmQzyqa/ezF7/vXIErJMd412AYPq5goKgoiexg8gBttQ2XZuQrONG8rITDGwPftjgqE7gUMnNTRaJUgeHLUmV/gadzk74jTZ6Om5IpXYWkCNP0dp6IGUKaBCEB1rbv8VofQ1lcbCJ5xsXZhZbhKegc8HjN1tvG92hk2Y\u002BdIbbnnqo4ChosB9zxum\u002BYrpPruNo45SZ\u002BIdp\u002BWIwxN5KSnOVPMebsqR/OMKhcHFysLgiUeSC1ZHyQabyP\u002BfFN\u002BxBKHt2KSbzs/w\u002B6arR\u002BIcW9kiqDXL5x3Xio/ohqXO9ugHVYEf2/IaSL57oROzmIEke3EieGyp5R2EFk4Ys0QqIgS\u002Bp\u002B5dAIPrCF93UEYOJ\u002B4OwAs0rHp7WXBjm8GgAZl2UX8K8PSSy3rtN3ANMpTXdfJgDe849XWKQ0p9\u002BWS\u002BSwrF/QLHAzL1f/iQR3UKbirfjCHPP/OqPVgJfLGuEM4SMuxlRzGWDHLDapH2pLIAg9Efom1C8wsXH8OmvYZ9S2sughSEoSr5SX\u002BvC9Vhs5SqBPzcjnJczz/lUidt71LsQiMmyCadf96qJljxk\u002Bc1sWgu\u002BLiFoLj4zbLUn08Dj1oowsWyPutuDIkiNmgVaztUs6C7PvaaZqFmLfpzxNyPppsCxNEdg3aAwOgvZ25Q42Z3f\u002B\u002BuRExnklgkSAzw\u002Bkusko/RFqJqNywuOn4KawM3FUqX/ETw3WJKmzZ4\u002BTtlj8aggtDef8zADUi/gAnOWStU7TLGWP4Cv7Ethntv8Tn0xKq7ZeguVJl91\u002B78MV1UeEILIAwEnzLEoccfsPVRUBwOxrtfFvc/KpSZSIUTAopX1Q45ZNEt7CV78sQlEqOgKIPS8Wql9WFKy/V3b1aptZ84y9/rG\u002B9O3NqR5yQzGhvw9SAFPBEfseOo7pjbtoDSzjkk6EbHuQyUhBCQEA45G7A==",
+        "x-ms-date": "Fri, 19 Feb 2021 19:56:35 GMT",
+        "x-ms-return-client-request-id": "true",
+        "x-ms-version": "2020-12-06"
+      },
+      "RequestBody": "w+x5VOu1jJ7CfezGxZgPlYlAtiR7tg2bOjH8tk32u/zZ/uAX8TJiFPFftFx4grAogdBv+7i6Igzf3hm5uNZQzMHv7Ma496RX3aIyHAGwI7iB0zR9hsBDHtzTNxIYqFsbD+iaiJXpcIkrGB0WhwYLL7thOOSh0kUBq87q5MCSPjRGFwwZFZojmGOqUW2iLJfWyAhXtnB2eTyimdzH/ovJmdro0HD58RkgPqCB9oHXXn42Exy3OofEz53Qdny9XJnY4beTuVwn3dbvNnjQ9YO7yjpdkOpuEV5SJAHSKXqdYuIGqRXJRKUiDzZFyAQP89oaFKtBX8uuadBYQZRbVLRbUdOVyUxu8oaVO4G0KEhaQjAnuBTPWwMWWEBEcAMQx7qC6ncweSqNrCIlrCRK+kCH/v5kNJyfjPbQfnELKYGDhHPGMT7RKcgGmQzyqa/ezF7/vXIErJMd412AYPq5goKgoiexg8gBttQ2XZuQrONG8rITDGwPftjgqE7gUMnNTRaJUgeHLUmV/gadzk74jTZ6Om5IpXYWkCNP0dp6IGUKaBCEB1rbv8VofQ1lcbCJ5xsXZhZbhKegc8HjN1tvG92hk2Y+dIbbnnqo4ChosB9zxum+YrpPruNo45SZ+Idp+WIwxN5KSnOVPMebsqR/OMKhcHFysLgiUeSC1ZHyQabyP+fFN+xBKHt2KSbzs/w+6arR+IcW9kiqDXL5x3Xio/ohqXO9ugHVYEf2/IaSL57oROzmIEke3EieGyp5R2EFk4Ys0QqIgS+p+5dAIPrCF93UEYOJ+4OwAs0rHp7WXBjm8GgAZl2UX8K8PSSy3rtN3ANMpTXdfJgDe849XWKQ0p9+WS+SwrF/QLHAzL1f/iQR3UKbirfjCHPP/OqPVgJfLGuEM4SMuxlRzGWDHLDapH2pLIAg9Efom1C8wsXH8OmvYZ9S2sughSEoSr5SX+vC9Vhs5SqBPzcjnJczz/lUidt71LsQiMmyCadf96qJljxk+c1sWgu+LiFoLj4zbLUn08Dj1oowsWyPutuDIkiNmgVaztUs6C7PvaaZqFmLfpzxNyPppsCxNEdg3aAwOgvZ25Q42Z3f++uRExnklgkSAzw+kusko/RFqJqNywuOn4KawM3FUqX/ETw3WJKmzZ4+Ttlj8aggtDef8zADUi/gAnOWStU7TLGWP4Cv7Ethntv8Tn0xKq7ZeguVJl91+78MV1UeEILIAwEnzLEoccfsPVRUBwOxrtfFvc/KpSZSIUTAopX1Q45ZNEt7CV78sQlEqOgKIPS8Wql9WFKy/V3b1aptZ84y9/rG+9O3NqR5yQzGhvw9SAFPBEfseOo7pjbtoDSzjkk6EbHuQyUhBCQEA45G7A==",
       "StatusCode": 202,
       "ResponseHeaders": {
         "Content-Length": "0",
-        "Date": "Fri, 20 Aug 2021 22:57:27 GMT",
+        "Date": "Fri, 19 Feb 2021 19:56:34 GMT",
         "Server": [
           "Windows-Azure-HDFS/1.0",
           "Microsoft-HTTPAPI/2.0"
         ],
         "x-ms-client-request-id": "3d948e3a-8353-0360-154f-88ceef63625e",
-        "x-ms-request-id": "4f8fb636-401f-0091-3e16-969393000000",
+        "x-ms-request-id": "d66a669f-f01f-0088-5ef9-069a56000000",
         "x-ms-request-server-encrypted": "true",
         "x-ms-version": "2020-12-06"
       },
       "ResponseBody": []
     },
     {
-      "RequestUri": "https://amandaadlscanary.dfs.core.windows.net/test-filesystem-6e6ee5ec-f2bc-55c9-38bd-487ebaea1bf8/test-file-5875b152-617d-133b-0010-8e80a1792ce7?action=flush\u0026position=1024",
+      "RequestUri": "https://seannse.dfs.core.windows.net/test-filesystem-6e6ee5ec-f2bc-55c9-38bd-487ebaea1bf8/test-file-5875b152-617d-133b-0010-8e80a1792ce7?action=flush&position=1024",
       "RequestMethod": "PATCH",
       "RequestHeaders": {
         "Accept": "application/json",
         "Authorization": "Sanitized",
-        "If-Match": "\u00220x8D9642DE20B63B8\u0022",
-        "User-Agent": [
-          "azsdk-net-Storage.Files.DataLake/12.8.0-alpha.20210820.1",
-          "(.NET 5.0.9; Microsoft Windows 10.0.19043)"
+        "If-Match": "0x8D8D51075EA99AC",
+        "User-Agent": [
+          "azsdk-net-Storage.Files.DataLake/12.7.0-alpha.20210219.1",
+          "(.NET 5.0.3; Microsoft Windows 10.0.19041)"
         ],
         "x-ms-client-request-id": "94c4a90a-3753-7108-5abb-77b31e3b8082",
-        "x-ms-date": "Fri, 20 Aug 2021 22:57:27 GMT",
+        "x-ms-date": "Fri, 19 Feb 2021 19:56:35 GMT",
         "x-ms-return-client-request-id": "true",
         "x-ms-version": "2020-12-06"
       },
@@ -432,32 +392,32 @@
       "StatusCode": 200,
       "ResponseHeaders": {
         "Content-Length": "0",
-        "Date": "Fri, 20 Aug 2021 22:57:27 GMT",
-        "ETag": "\u00220x8D9642DE2250F2E\u0022",
-        "Last-Modified": "Fri, 20 Aug 2021 22:57:28 GMT",
+        "Date": "Fri, 19 Feb 2021 19:56:34 GMT",
+        "ETag": "\"0x8D8D5107604636D\"",
+        "Last-Modified": "Fri, 19 Feb 2021 19:56:34 GMT",
         "Server": [
           "Windows-Azure-HDFS/1.0",
           "Microsoft-HTTPAPI/2.0"
         ],
         "x-ms-client-request-id": "94c4a90a-3753-7108-5abb-77b31e3b8082",
-        "x-ms-request-id": "4f8fb639-401f-0091-4016-969393000000",
+        "x-ms-request-id": "d66a66ba-f01f-0088-79f9-069a56000000",
         "x-ms-request-server-encrypted": "false",
         "x-ms-version": "2020-12-06"
       },
       "ResponseBody": []
     },
     {
-      "RequestUri": "https://amandaadlscanary.blob.core.windows.net/test-filesystem-6e6ee5ec-f2bc-55c9-38bd-487ebaea1bf8/test-file-5875b152-617d-133b-0010-8e80a1792ce7",
+      "RequestUri": "https://seannse.blob.core.windows.net/test-filesystem-6e6ee5ec-f2bc-55c9-38bd-487ebaea1bf8/test-file-5875b152-617d-133b-0010-8e80a1792ce7",
       "RequestMethod": "GET",
       "RequestHeaders": {
         "Accept": "application/xml",
         "Authorization": "Sanitized",
         "User-Agent": [
-          "azsdk-net-Storage.Files.DataLake/12.8.0-alpha.20210820.1",
-          "(.NET 5.0.9; Microsoft Windows 10.0.19043)"
+          "azsdk-net-Storage.Files.DataLake/12.7.0-alpha.20210219.1",
+          "(.NET 5.0.3; Microsoft Windows 10.0.19041)"
         ],
         "x-ms-client-request-id": "46c33cdf-ce9f-d30a-ab23-4022c5dfaa81",
-        "x-ms-date": "Fri, 20 Aug 2021 22:57:28 GMT",
+        "x-ms-date": "Fri, 19 Feb 2021 19:56:35 GMT",
         "x-ms-return-client-request-id": "true",
         "x-ms-version": "2020-12-06"
       },
@@ -467,41 +427,40 @@
         "Accept-Ranges": "bytes",
         "Content-Length": "1024",
         "Content-Type": "application/octet-stream",
-        "Date": "Fri, 20 Aug 2021 22:57:27 GMT",
-        "ETag": "\u00220x8D9642DE2250F2E\u0022",
-        "Last-Modified": "Fri, 20 Aug 2021 22:57:28 GMT",
+        "Date": "Fri, 19 Feb 2021 19:56:34 GMT",
+        "ETag": "\"0x8D8D5107604636D\"",
+        "Last-Modified": "Fri, 19 Feb 2021 19:56:34 GMT",
         "Server": [
           "Windows-Azure-Blob/1.0",
           "Microsoft-HTTPAPI/2.0"
         ],
         "x-ms-blob-type": "BlockBlob",
         "x-ms-client-request-id": "46c33cdf-ce9f-d30a-ab23-4022c5dfaa81",
-        "x-ms-creation-time": "Fri, 20 Aug 2021 22:57:27 GMT",
+        "x-ms-creation-time": "Fri, 19 Feb 2021 19:56:34 GMT",
         "x-ms-group": "$superuser",
         "x-ms-lease-state": "available",
         "x-ms-lease-status": "unlocked",
         "x-ms-owner": "$superuser",
         "x-ms-permissions": "rw-r-----",
-        "x-ms-request-id": "53bbce85-e01e-00d5-6716-9619ac000000",
-        "x-ms-resource-type": "file",
+        "x-ms-request-id": "4690fafa-401e-0056-5bf9-068eb0000000",
         "x-ms-server-encrypted": "true",
         "x-ms-version": "2020-12-06"
       },
-      "ResponseBody": "w\u002Bx5VOu1jJ7CfezGxZgPlYlAtiR7tg2bOjH8tk32u/zZ/uAX8TJiFPFftFx4grAogdBv\u002B7i6Igzf3hm5uNZQzMHv7Ma496RX3aIyHAGwI7iB0zR9hsBDHtzTNxIYqFsbD\u002BiaiJXpcIkrGB0WhwYLL7thOOSh0kUBq87q5MCSPjRGFwwZFZojmGOqUW2iLJfWyAhXtnB2eTyimdzH/ovJmdro0HD58RkgPqCB9oHXXn42Exy3OofEz53Qdny9XJnY4beTuVwn3dbvNnjQ9YO7yjpdkOpuEV5SJAHSKXqdYuIGqRXJRKUiDzZFyAQP89oaFKtBX8uuadBYQZRbVLRbUdOVyUxu8oaVO4G0KEhaQjAnuBTPWwMWWEBEcAMQx7qC6ncweSqNrCIlrCRK\u002BkCH/v5kNJyfjPbQfnELKYGDhHPGMT7RKcgGmQzyqa/ezF7/vXIErJMd412AYPq5goKgoiexg8gBttQ2XZuQrONG8rITDGwPftjgqE7gUMnNTRaJUgeHLUmV/gadzk74jTZ6Om5IpXYWkCNP0dp6IGUKaBCEB1rbv8VofQ1lcbCJ5xsXZhZbhKegc8HjN1tvG92hk2Y\u002BdIbbnnqo4ChosB9zxum\u002BYrpPruNo45SZ\u002BIdp\u002BWIwxN5KSnOVPMebsqR/OMKhcHFysLgiUeSC1ZHyQabyP\u002BfFN\u002BxBKHt2KSbzs/w\u002B6arR\u002BIcW9kiqDXL5x3Xio/ohqXO9ugHVYEf2/IaSL57oROzmIEke3EieGyp5R2EFk4Ys0QqIgS\u002Bp\u002B5dAIPrCF93UEYOJ\u002B4OwAs0rHp7WXBjm8GgAZl2UX8K8PSSy3rtN3ANMpTXdfJgDe849XWKQ0p9\u002BWS\u002BSwrF/QLHAzL1f/iQR3UKbirfjCHPP/OqPVgJfLGuEM4SMuxlRzGWDHLDapH2pLIAg9Efom1C8wsXH8OmvYZ9S2sughSEoSr5SX\u002BvC9Vhs5SqBPzcjnJczz/lUidt71LsQiMmyCadf96qJljxk\u002Bc1sWgu\u002BLiFoLj4zbLUn08Dj1oowsWyPutuDIkiNmgVaztUs6C7PvaaZqFmLfpzxNyPppsCxNEdg3aAwOgvZ25Q42Z3f\u002B\u002BuRExnklgkSAzw\u002Bkusko/RFqJqNywuOn4KawM3FUqX/ETw3WJKmzZ4\u002BTtlj8aggtDef8zADUi/gAnOWStU7TLGWP4Cv7Ethntv8Tn0xKq7ZeguVJl91\u002B78MV1UeEILIAwEnzLEoccfsPVRUBwOxrtfFvc/KpSZSIUTAopX1Q45ZNEt7CV78sQlEqOgKIPS8Wql9WFKy/V3b1aptZ84y9/rG\u002B9O3NqR5yQzGhvw9SAFPBEfseOo7pjbtoDSzjkk6EbHuQyUhBCQEA45G7A=="
-    },
-    {
-      "RequestUri": "https://amandaadlscanary.blob.core.windows.net/test-filesystem-6e6ee5ec-f2bc-55c9-38bd-487ebaea1bf8?restype=container",
+      "ResponseBody": "w+x5VOu1jJ7CfezGxZgPlYlAtiR7tg2bOjH8tk32u/zZ/uAX8TJiFPFftFx4grAogdBv+7i6Igzf3hm5uNZQzMHv7Ma496RX3aIyHAGwI7iB0zR9hsBDHtzTNxIYqFsbD+iaiJXpcIkrGB0WhwYLL7thOOSh0kUBq87q5MCSPjRGFwwZFZojmGOqUW2iLJfWyAhXtnB2eTyimdzH/ovJmdro0HD58RkgPqCB9oHXXn42Exy3OofEz53Qdny9XJnY4beTuVwn3dbvNnjQ9YO7yjpdkOpuEV5SJAHSKXqdYuIGqRXJRKUiDzZFyAQP89oaFKtBX8uuadBYQZRbVLRbUdOVyUxu8oaVO4G0KEhaQjAnuBTPWwMWWEBEcAMQx7qC6ncweSqNrCIlrCRK+kCH/v5kNJyfjPbQfnELKYGDhHPGMT7RKcgGmQzyqa/ezF7/vXIErJMd412AYPq5goKgoiexg8gBttQ2XZuQrONG8rITDGwPftjgqE7gUMnNTRaJUgeHLUmV/gadzk74jTZ6Om5IpXYWkCNP0dp6IGUKaBCEB1rbv8VofQ1lcbCJ5xsXZhZbhKegc8HjN1tvG92hk2Y+dIbbnnqo4ChosB9zxum+YrpPruNo45SZ+Idp+WIwxN5KSnOVPMebsqR/OMKhcHFysLgiUeSC1ZHyQabyP+fFN+xBKHt2KSbzs/w+6arR+IcW9kiqDXL5x3Xio/ohqXO9ugHVYEf2/IaSL57oROzmIEke3EieGyp5R2EFk4Ys0QqIgS+p+5dAIPrCF93UEYOJ+4OwAs0rHp7WXBjm8GgAZl2UX8K8PSSy3rtN3ANMpTXdfJgDe849XWKQ0p9+WS+SwrF/QLHAzL1f/iQR3UKbirfjCHPP/OqPVgJfLGuEM4SMuxlRzGWDHLDapH2pLIAg9Efom1C8wsXH8OmvYZ9S2sughSEoSr5SX+vC9Vhs5SqBPzcjnJczz/lUidt71LsQiMmyCadf96qJljxk+c1sWgu+LiFoLj4zbLUn08Dj1oowsWyPutuDIkiNmgVaztUs6C7PvaaZqFmLfpzxNyPppsCxNEdg3aAwOgvZ25Q42Z3f++uRExnklgkSAzw+kusko/RFqJqNywuOn4KawM3FUqX/ETw3WJKmzZ4+Ttlj8aggtDef8zADUi/gAnOWStU7TLGWP4Cv7Ethntv8Tn0xKq7ZeguVJl91+78MV1UeEILIAwEnzLEoccfsPVRUBwOxrtfFvc/KpSZSIUTAopX1Q45ZNEt7CV78sQlEqOgKIPS8Wql9WFKy/V3b1aptZ84y9/rG+9O3NqR5yQzGhvw9SAFPBEfseOo7pjbtoDSzjkk6EbHuQyUhBCQEA45G7A=="
+    },
+    {
+      "RequestUri": "https://seannse.blob.core.windows.net/test-filesystem-6e6ee5ec-f2bc-55c9-38bd-487ebaea1bf8?restype=container",
       "RequestMethod": "DELETE",
       "RequestHeaders": {
         "Accept": "application/xml",
         "Authorization": "Sanitized",
-        "traceparent": "00-a1108bd6f714d24e8a4be05a2c57a29d-6c2015e3c0f6f146-00",
-        "User-Agent": [
-          "azsdk-net-Storage.Files.DataLake/12.8.0-alpha.20210820.1",
-          "(.NET 5.0.9; Microsoft Windows 10.0.19043)"
+        "traceparent": "00-2ee1b94f3394334a8ad50ea72c462a24-f4c43064cbecfa41-00",
+        "User-Agent": [
+          "azsdk-net-Storage.Files.DataLake/12.7.0-alpha.20210219.1",
+          "(.NET 5.0.3; Microsoft Windows 10.0.19041)"
         ],
         "x-ms-client-request-id": "e2d47961-3978-82e2-6355-80fff584381c",
-        "x-ms-date": "Fri, 20 Aug 2021 22:57:28 GMT",
+        "x-ms-date": "Fri, 19 Feb 2021 19:56:35 GMT",
         "x-ms-return-client-request-id": "true",
         "x-ms-version": "2020-12-06"
       },
@@ -509,141 +468,119 @@
       "StatusCode": 202,
       "ResponseHeaders": {
         "Content-Length": "0",
-        "Date": "Fri, 20 Aug 2021 22:57:27 GMT",
+        "Date": "Fri, 19 Feb 2021 19:56:34 GMT",
         "Server": [
           "Windows-Azure-Blob/1.0",
           "Microsoft-HTTPAPI/2.0"
         ],
         "x-ms-client-request-id": "e2d47961-3978-82e2-6355-80fff584381c",
-<<<<<<< HEAD
-        "x-ms-request-id": "53bbce98-e01e-00d5-7316-9619ac000000",
-        "x-ms-version": "2020-10-02"
-=======
         "x-ms-request-id": "4690fb3d-401e-0056-1af9-068eb0000000",
         "x-ms-version": "2020-12-06"
->>>>>>> f7eb5f10
-      },
-      "ResponseBody": []
-    },
-    {
-      "RequestUri": "https://amandaadlscanary.blob.core.windows.net/test-filesystem-4c3cfe20-1e01-9b0e-14ee-43d835811c2b?restype=container",
-      "RequestMethod": "PUT",
-      "RequestHeaders": {
-        "Accept": "application/xml",
-        "Authorization": "Sanitized",
-        "traceparent": "00-68205b2301450948aec6f103104c4de0-ffd1cbfac5d23040-00",
-        "User-Agent": [
-          "azsdk-net-Storage.Files.DataLake/12.8.0-alpha.20210820.1",
-          "(.NET 5.0.9; Microsoft Windows 10.0.19043)"
+      },
+      "ResponseBody": []
+    },
+    {
+      "RequestUri": "https://seannse.blob.core.windows.net/test-filesystem-4c3cfe20-1e01-9b0e-14ee-43d835811c2b?restype=container",
+      "RequestMethod": "PUT",
+      "RequestHeaders": {
+        "Accept": "application/xml",
+        "Authorization": "Sanitized",
+        "traceparent": "00-b515eec1a81f104eb44651cde077cd39-28feede113ec254a-00",
+        "User-Agent": [
+          "azsdk-net-Storage.Files.DataLake/12.7.0-alpha.20210219.1",
+          "(.NET 5.0.3; Microsoft Windows 10.0.19041)"
         ],
         "x-ms-blob-public-access": "container",
         "x-ms-client-request-id": "b7677c8e-7e43-43d0-6a38-cd8af60a4de1",
-        "x-ms-date": "Fri, 20 Aug 2021 22:57:28 GMT",
-        "x-ms-return-client-request-id": "true",
-        "x-ms-version": "2020-12-06"
-      },
-      "RequestBody": null,
-      "StatusCode": 201,
-      "ResponseHeaders": {
-        "Content-Length": "0",
-        "Date": "Fri, 20 Aug 2021 22:57:27 GMT",
-        "ETag": "\u00220x8D9642DE24B6C84\u0022",
-        "Last-Modified": "Fri, 20 Aug 2021 22:57:28 GMT",
+        "x-ms-date": "Fri, 19 Feb 2021 19:56:35 GMT",
+        "x-ms-return-client-request-id": "true",
+        "x-ms-version": "2020-12-06"
+      },
+      "RequestBody": null,
+      "StatusCode": 201,
+      "ResponseHeaders": {
+        "Content-Length": "0",
+        "Date": "Fri, 19 Feb 2021 19:56:34 GMT",
+        "ETag": "\"0x8D8D510762A16B7\"",
+        "Last-Modified": "Fri, 19 Feb 2021 19:56:35 GMT",
         "Server": [
           "Windows-Azure-Blob/1.0",
           "Microsoft-HTTPAPI/2.0"
         ],
         "x-ms-client-request-id": "b7677c8e-7e43-43d0-6a38-cd8af60a4de1",
-<<<<<<< HEAD
-        "x-ms-request-id": "53bbcea5-e01e-00d5-7f16-9619ac000000",
-        "x-ms-version": "2020-10-02"
-=======
         "x-ms-request-id": "4690fb90-401e-0056-64f9-068eb0000000",
         "x-ms-version": "2020-12-06"
->>>>>>> f7eb5f10
-      },
-      "ResponseBody": []
-    },
-    {
-      "RequestUri": "https://amandaadlscanary.dfs.core.windows.net/test-filesystem-4c3cfe20-1e01-9b0e-14ee-43d835811c2b/test-file-86a65438-ebc3-5810-f52b-d4fe4674d7eb?resource=file",
-      "RequestMethod": "PUT",
-      "RequestHeaders": {
-        "Accept": "application/json",
-        "Authorization": "Sanitized",
-        "traceparent": "00-14606b788944fe4baebdddbd87d7b65a-0bafeb81f20dc241-00",
-        "User-Agent": [
-          "azsdk-net-Storage.Files.DataLake/12.8.0-alpha.20210820.1",
-          "(.NET 5.0.9; Microsoft Windows 10.0.19043)"
+      },
+      "ResponseBody": []
+    },
+    {
+      "RequestUri": "https://seannse.dfs.core.windows.net/test-filesystem-4c3cfe20-1e01-9b0e-14ee-43d835811c2b/test-file-86a65438-ebc3-5810-f52b-d4fe4674d7eb?resource=file",
+      "RequestMethod": "PUT",
+      "RequestHeaders": {
+        "Accept": "application/json",
+        "Authorization": "Sanitized",
+        "traceparent": "00-e58c12551ea5d5438b46ef2cf2d930e7-3752a72325c22f42-00",
+        "User-Agent": [
+          "azsdk-net-Storage.Files.DataLake/12.7.0-alpha.20210219.1",
+          "(.NET 5.0.3; Microsoft Windows 10.0.19041)"
         ],
         "x-ms-client-request-id": "6f61f7b5-5882-a2bb-6c0e-c117a9d2fcf5",
-        "x-ms-date": "Fri, 20 Aug 2021 22:57:28 GMT",
-        "x-ms-return-client-request-id": "true",
-        "x-ms-version": "2020-12-06"
-      },
-      "RequestBody": null,
-      "StatusCode": 201,
-      "ResponseHeaders": {
-        "Content-Length": "0",
-        "Date": "Fri, 20 Aug 2021 22:57:28 GMT",
-        "ETag": "\u00220x8D9642DE27D1AD0\u0022",
-        "Last-Modified": "Fri, 20 Aug 2021 22:57:28 GMT",
+        "x-ms-date": "Fri, 19 Feb 2021 19:56:35 GMT",
+        "x-ms-return-client-request-id": "true",
+        "x-ms-version": "2020-12-06"
+      },
+      "RequestBody": null,
+      "StatusCode": 201,
+      "ResponseHeaders": {
+        "Content-Length": "0",
+        "Date": "Fri, 19 Feb 2021 19:56:34 GMT",
+        "ETag": "\"0x8D8D510763B12E0\"",
+        "Last-Modified": "Fri, 19 Feb 2021 19:56:35 GMT",
         "Server": [
           "Windows-Azure-HDFS/1.0",
           "Microsoft-HTTPAPI/2.0"
         ],
         "x-ms-client-request-id": "6f61f7b5-5882-a2bb-6c0e-c117a9d2fcf5",
-<<<<<<< HEAD
-        "x-ms-request-id": "39b6d519-c01f-0009-1716-96b3f2000000",
-        "x-ms-request-server-encrypted": "true",
-        "x-ms-version": "2020-10-02"
-=======
         "x-ms-request-id": "d66a66ff-f01f-0088-3ef9-069a56000000",
         "x-ms-version": "2020-12-06"
->>>>>>> f7eb5f10
-      },
-      "ResponseBody": []
-    },
-    {
-      "RequestUri": "https://amandaadlscanary.dfs.core.windows.net/test-filesystem-4c3cfe20-1e01-9b0e-14ee-43d835811c2b/test-file-86a65438-ebc3-5810-f52b-d4fe4674d7eb?resource=file",
-      "RequestMethod": "PUT",
-      "RequestHeaders": {
-        "Accept": "application/json",
-        "Authorization": "Sanitized",
-        "If-Unmodified-Since": "Sat, 21 Aug 2021 22:57:26 GMT",
-        "User-Agent": [
-          "azsdk-net-Storage.Files.DataLake/12.8.0-alpha.20210820.1",
-          "(.NET 5.0.9; Microsoft Windows 10.0.19043)"
+      },
+      "ResponseBody": []
+    },
+    {
+      "RequestUri": "https://seannse.dfs.core.windows.net/test-filesystem-4c3cfe20-1e01-9b0e-14ee-43d835811c2b/test-file-86a65438-ebc3-5810-f52b-d4fe4674d7eb?resource=file",
+      "RequestMethod": "PUT",
+      "RequestHeaders": {
+        "Accept": "application/json",
+        "Authorization": "Sanitized",
+        "If-Unmodified-Since": "Sat, 20 Feb 2021 19:56:34 GMT",
+        "User-Agent": [
+          "azsdk-net-Storage.Files.DataLake/12.7.0-alpha.20210219.1",
+          "(.NET 5.0.3; Microsoft Windows 10.0.19041)"
         ],
         "x-ms-client-request-id": "3c0ec93e-551d-7892-f9c2-ef3c13d78911",
-        "x-ms-date": "Fri, 20 Aug 2021 22:57:28 GMT",
-        "x-ms-return-client-request-id": "true",
-        "x-ms-version": "2020-12-06"
-      },
-      "RequestBody": null,
-      "StatusCode": 201,
-      "ResponseHeaders": {
-        "Content-Length": "0",
-        "Date": "Fri, 20 Aug 2021 22:57:28 GMT",
-        "ETag": "\u00220x8D9642DE28A2B75\u0022",
-        "Last-Modified": "Fri, 20 Aug 2021 22:57:28 GMT",
+        "x-ms-date": "Fri, 19 Feb 2021 19:56:36 GMT",
+        "x-ms-return-client-request-id": "true",
+        "x-ms-version": "2020-12-06"
+      },
+      "RequestBody": null,
+      "StatusCode": 201,
+      "ResponseHeaders": {
+        "Content-Length": "0",
+        "Date": "Fri, 19 Feb 2021 19:56:34 GMT",
+        "ETag": "\"0x8D8D51076478D4B\"",
+        "Last-Modified": "Fri, 19 Feb 2021 19:56:35 GMT",
         "Server": [
           "Windows-Azure-HDFS/1.0",
           "Microsoft-HTTPAPI/2.0"
         ],
         "x-ms-client-request-id": "3c0ec93e-551d-7892-f9c2-ef3c13d78911",
-<<<<<<< HEAD
-        "x-ms-request-id": "39b6d51a-c01f-0009-1816-96b3f2000000",
-        "x-ms-request-server-encrypted": "true",
-        "x-ms-version": "2020-10-02"
-=======
         "x-ms-request-id": "d66a670b-f01f-0088-4af9-069a56000000",
         "x-ms-version": "2020-12-06"
->>>>>>> f7eb5f10
-      },
-      "ResponseBody": []
-    },
-    {
-      "RequestUri": "https://amandaadlscanary.dfs.core.windows.net/test-filesystem-4c3cfe20-1e01-9b0e-14ee-43d835811c2b/test-file-86a65438-ebc3-5810-f52b-d4fe4674d7eb?action=append\u0026position=0",
+      },
+      "ResponseBody": []
+    },
+    {
+      "RequestUri": "https://seannse.dfs.core.windows.net/test-filesystem-4c3cfe20-1e01-9b0e-14ee-43d835811c2b/test-file-86a65438-ebc3-5810-f52b-d4fe4674d7eb?action=append&position=0",
       "RequestMethod": "PATCH",
       "RequestHeaders": {
         "Accept": "application/json",
@@ -651,43 +588,43 @@
         "Content-Length": "1024",
         "Content-Type": "application/octet-stream",
         "User-Agent": [
-          "azsdk-net-Storage.Files.DataLake/12.8.0-alpha.20210820.1",
-          "(.NET 5.0.9; Microsoft Windows 10.0.19043)"
+          "azsdk-net-Storage.Files.DataLake/12.7.0-alpha.20210219.1",
+          "(.NET 5.0.3; Microsoft Windows 10.0.19041)"
         ],
         "x-ms-client-request-id": "09da9b41-ac7c-a1ec-6147-f5fec7e4294e",
-        "x-ms-date": "Fri, 20 Aug 2021 22:57:28 GMT",
-        "x-ms-return-client-request-id": "true",
-        "x-ms-version": "2020-12-06"
-      },
-      "RequestBody": "YeJ7McCVx9Nsy\u002BhFCT1edhBnSE8SZ2i2CadMC6PQMcyA7HEXA\u002BmsIDCOA7dwdZkusEoHQYmt4vl6xSgZSLsvm5kbxBzLRnMnuicfhGSwRZQNHlpYye9C0wl4nT7Bk9h0XmgdVLB9YmnX34Zijl6UyX\u002BTCyph19Gp2PESU6k1ZSdOqib8k/DjkLvwgelp4ESr5NS\u002BLYeuEoeWdHu\u002Bag/AoXpfE\u002BM4lzaPr3tucFXnQPitZm/VdzifoJeeZR50JSWsMN9vCcxgc0yeLn0MP6IxrzODEQSg6ypBv3JLmTIXGopWwT92dzcsTPMiN0i6k2H1bbbr8RMgDEW1LUlZFNoahhTytX1juzf8V8URfbThhywRVit7Kyl3NbX5wEnt0jcYCLA0x93jkbJ\u002B75pND4\u002BR06YdSL6unlvre4DIafruDoSN\u002BHQDrb9OLsR5/DyOKSUlaO2j0Il5amlUSUxdGii4kOAVwBcajSXmzhr5NaEfXFFaogEMSj76FI0Lr2Rz8ROcwGxbeWkOC9rHvAFvgDTHNez6A3cnq0WhGquJD97Bc9wGXHQ1w\u002BLoS5cmRY48i5NYQ3l3eO2bdBQnuV\u002B9hPz8BkklaSPAknEKErfgAWa3ZY8YMctkSfrvaudfDgmDKsebKT9EFyJwmLAIbWU2u3Oub1TPpVMwmLxONv47YIRnh\u002BjwRdcnc01tp5gbW9yVuK90sZ61s4VzapGC9eEjNDgsoOV8RXach/wGYv26FDzfuX1Px67lstNjfNpGpH1sSXNg77v2GHM42Cmhr1CHuFVUojtk1GyJRu4SGcibVeN\u002BmhmKWiWA6aEJFu\u002BFQwKD28SE8QFBB3QG1qjN5P6rnIJGIxQ2/V4v1LmaW759BALrjj0EF2ThPZOlg4R9swSiXXlsPiDuTN5lVB1Hp6y2idKl4VXBp4UdZeWBkXnZsiC1\u002BP1FEMXh/UJfnsNHmZbm7/qy19Ku4bb0T9k6bLtkjKH9kq6ucXgMw\u002BQTYQjC1stPmqJ/J9pNBhdGUMHrppCG\u002BhIhSgfnN36CpRPtmn\u002BuMXgO69IZ5WTGr4uXaCC3IBxUjWf2oYzDaGIk/YLHX2uXmB9I3bu\u002BbRWtWpp7T89eyoT2mQ0Yt5DsSoJv9Ojh/08fANAAbkNhlh9SSEbxRxmTxjL\u002B0MZdf\u002BCOXJI5Tngsy1pLXE/\u002BXVxAlQPuxm5J\u002BgNp3C624y\u002BJwYHvchGxJ0emJXzspuvJlGjVvTrCb7hxRWGP0HJKducrwprOD\u002BtLj227R6DxXVQXn0fF4Cb0xlLIfi2vIlfVXK\u002BVweNR\u002B4V9ii7MBycYf\u002BcNdzAqhJXBNvtHBZC9m2wW5uvxXJtwxaPCR1b3J78qsP5FoqonqtgZ04roCQ==",
+        "x-ms-date": "Fri, 19 Feb 2021 19:56:36 GMT",
+        "x-ms-return-client-request-id": "true",
+        "x-ms-version": "2020-12-06"
+      },
+      "RequestBody": "YeJ7McCVx9Nsy+hFCT1edhBnSE8SZ2i2CadMC6PQMcyA7HEXA+msIDCOA7dwdZkusEoHQYmt4vl6xSgZSLsvm5kbxBzLRnMnuicfhGSwRZQNHlpYye9C0wl4nT7Bk9h0XmgdVLB9YmnX34Zijl6UyX+TCyph19Gp2PESU6k1ZSdOqib8k/DjkLvwgelp4ESr5NS+LYeuEoeWdHu+ag/AoXpfE+M4lzaPr3tucFXnQPitZm/VdzifoJeeZR50JSWsMN9vCcxgc0yeLn0MP6IxrzODEQSg6ypBv3JLmTIXGopWwT92dzcsTPMiN0i6k2H1bbbr8RMgDEW1LUlZFNoahhTytX1juzf8V8URfbThhywRVit7Kyl3NbX5wEnt0jcYCLA0x93jkbJ+75pND4+R06YdSL6unlvre4DIafruDoSN+HQDrb9OLsR5/DyOKSUlaO2j0Il5amlUSUxdGii4kOAVwBcajSXmzhr5NaEfXFFaogEMSj76FI0Lr2Rz8ROcwGxbeWkOC9rHvAFvgDTHNez6A3cnq0WhGquJD97Bc9wGXHQ1w+LoS5cmRY48i5NYQ3l3eO2bdBQnuV+9hPz8BkklaSPAknEKErfgAWa3ZY8YMctkSfrvaudfDgmDKsebKT9EFyJwmLAIbWU2u3Oub1TPpVMwmLxONv47YIRnh+jwRdcnc01tp5gbW9yVuK90sZ61s4VzapGC9eEjNDgsoOV8RXach/wGYv26FDzfuX1Px67lstNjfNpGpH1sSXNg77v2GHM42Cmhr1CHuFVUojtk1GyJRu4SGcibVeN+mhmKWiWA6aEJFu+FQwKD28SE8QFBB3QG1qjN5P6rnIJGIxQ2/V4v1LmaW759BALrjj0EF2ThPZOlg4R9swSiXXlsPiDuTN5lVB1Hp6y2idKl4VXBp4UdZeWBkXnZsiC1+P1FEMXh/UJfnsNHmZbm7/qy19Ku4bb0T9k6bLtkjKH9kq6ucXgMw+QTYQjC1stPmqJ/J9pNBhdGUMHrppCG+hIhSgfnN36CpRPtmn+uMXgO69IZ5WTGr4uXaCC3IBxUjWf2oYzDaGIk/YLHX2uXmB9I3bu+bRWtWpp7T89eyoT2mQ0Yt5DsSoJv9Ojh/08fANAAbkNhlh9SSEbxRxmTxjL+0MZdf+COXJI5Tngsy1pLXE/+XVxAlQPuxm5J+gNp3C624y+JwYHvchGxJ0emJXzspuvJlGjVvTrCb7hxRWGP0HJKducrwprOD+tLj227R6DxXVQXn0fF4Cb0xlLIfi2vIlfVXK+VweNR+4V9ii7MBycYf+cNdzAqhJXBNvtHBZC9m2wW5uvxXJtwxaPCR1b3J78qsP5FoqonqtgZ04roCQ==",
       "StatusCode": 202,
       "ResponseHeaders": {
         "Content-Length": "0",
-        "Date": "Fri, 20 Aug 2021 22:57:28 GMT",
+        "Date": "Fri, 19 Feb 2021 19:56:34 GMT",
         "Server": [
           "Windows-Azure-HDFS/1.0",
           "Microsoft-HTTPAPI/2.0"
         ],
         "x-ms-client-request-id": "09da9b41-ac7c-a1ec-6147-f5fec7e4294e",
-        "x-ms-request-id": "39b6d51c-c01f-0009-1916-96b3f2000000",
+        "x-ms-request-id": "d66a6719-f01f-0088-58f9-069a56000000",
         "x-ms-request-server-encrypted": "true",
         "x-ms-version": "2020-12-06"
       },
       "ResponseBody": []
     },
     {
-      "RequestUri": "https://amandaadlscanary.dfs.core.windows.net/test-filesystem-4c3cfe20-1e01-9b0e-14ee-43d835811c2b/test-file-86a65438-ebc3-5810-f52b-d4fe4674d7eb?action=flush\u0026position=1024",
+      "RequestUri": "https://seannse.dfs.core.windows.net/test-filesystem-4c3cfe20-1e01-9b0e-14ee-43d835811c2b/test-file-86a65438-ebc3-5810-f52b-d4fe4674d7eb?action=flush&position=1024",
       "RequestMethod": "PATCH",
       "RequestHeaders": {
         "Accept": "application/json",
         "Authorization": "Sanitized",
-        "If-Match": "\u00220x8D9642DE28A2B75\u0022",
-        "User-Agent": [
-          "azsdk-net-Storage.Files.DataLake/12.8.0-alpha.20210820.1",
-          "(.NET 5.0.9; Microsoft Windows 10.0.19043)"
+        "If-Match": "0x8D8D51076478D4B",
+        "User-Agent": [
+          "azsdk-net-Storage.Files.DataLake/12.7.0-alpha.20210219.1",
+          "(.NET 5.0.3; Microsoft Windows 10.0.19041)"
         ],
         "x-ms-client-request-id": "77fa55ca-7ffd-db94-cf0c-6c407237aabb",
-        "x-ms-date": "Fri, 20 Aug 2021 22:57:28 GMT",
+        "x-ms-date": "Fri, 19 Feb 2021 19:56:36 GMT",
         "x-ms-return-client-request-id": "true",
         "x-ms-version": "2020-12-06"
       },
@@ -695,32 +632,32 @@
       "StatusCode": 200,
       "ResponseHeaders": {
         "Content-Length": "0",
-        "Date": "Fri, 20 Aug 2021 22:57:28 GMT",
-        "ETag": "\u00220x8D9642DE2A1D18B\u0022",
-        "Last-Modified": "Fri, 20 Aug 2021 22:57:28 GMT",
+        "Date": "Fri, 19 Feb 2021 19:56:34 GMT",
+        "ETag": "\"0x8D8D5107661B3C3\"",
+        "Last-Modified": "Fri, 19 Feb 2021 19:56:35 GMT",
         "Server": [
           "Windows-Azure-HDFS/1.0",
           "Microsoft-HTTPAPI/2.0"
         ],
         "x-ms-client-request-id": "77fa55ca-7ffd-db94-cf0c-6c407237aabb",
-        "x-ms-request-id": "39b6d51d-c01f-0009-1a16-96b3f2000000",
+        "x-ms-request-id": "d66a6728-f01f-0088-67f9-069a56000000",
         "x-ms-request-server-encrypted": "false",
         "x-ms-version": "2020-12-06"
       },
       "ResponseBody": []
     },
     {
-      "RequestUri": "https://amandaadlscanary.blob.core.windows.net/test-filesystem-4c3cfe20-1e01-9b0e-14ee-43d835811c2b/test-file-86a65438-ebc3-5810-f52b-d4fe4674d7eb",
+      "RequestUri": "https://seannse.blob.core.windows.net/test-filesystem-4c3cfe20-1e01-9b0e-14ee-43d835811c2b/test-file-86a65438-ebc3-5810-f52b-d4fe4674d7eb",
       "RequestMethod": "GET",
       "RequestHeaders": {
         "Accept": "application/xml",
         "Authorization": "Sanitized",
         "User-Agent": [
-          "azsdk-net-Storage.Files.DataLake/12.8.0-alpha.20210820.1",
-          "(.NET 5.0.9; Microsoft Windows 10.0.19043)"
+          "azsdk-net-Storage.Files.DataLake/12.7.0-alpha.20210219.1",
+          "(.NET 5.0.3; Microsoft Windows 10.0.19041)"
         ],
         "x-ms-client-request-id": "713401c8-b2e9-1951-a538-26d32d74655c",
-        "x-ms-date": "Fri, 20 Aug 2021 22:57:28 GMT",
+        "x-ms-date": "Fri, 19 Feb 2021 19:56:36 GMT",
         "x-ms-return-client-request-id": "true",
         "x-ms-version": "2020-12-06"
       },
@@ -730,41 +667,40 @@
         "Accept-Ranges": "bytes",
         "Content-Length": "1024",
         "Content-Type": "application/octet-stream",
-        "Date": "Fri, 20 Aug 2021 22:57:27 GMT",
-        "ETag": "\u00220x8D9642DE2A1D18B\u0022",
-        "Last-Modified": "Fri, 20 Aug 2021 22:57:28 GMT",
+        "Date": "Fri, 19 Feb 2021 19:56:34 GMT",
+        "ETag": "\"0x8D8D5107661B3C3\"",
+        "Last-Modified": "Fri, 19 Feb 2021 19:56:35 GMT",
         "Server": [
           "Windows-Azure-Blob/1.0",
           "Microsoft-HTTPAPI/2.0"
         ],
         "x-ms-blob-type": "BlockBlob",
         "x-ms-client-request-id": "713401c8-b2e9-1951-a538-26d32d74655c",
-        "x-ms-creation-time": "Fri, 20 Aug 2021 22:57:28 GMT",
+        "x-ms-creation-time": "Fri, 19 Feb 2021 19:56:35 GMT",
         "x-ms-group": "$superuser",
         "x-ms-lease-state": "available",
         "x-ms-lease-status": "unlocked",
         "x-ms-owner": "$superuser",
         "x-ms-permissions": "rw-r-----",
-        "x-ms-request-id": "53bbcee1-e01e-00d5-2a16-9619ac000000",
-        "x-ms-resource-type": "file",
+        "x-ms-request-id": "4690fcba-401e-0056-71f9-068eb0000000",
         "x-ms-server-encrypted": "true",
         "x-ms-version": "2020-12-06"
       },
-      "ResponseBody": "YeJ7McCVx9Nsy\u002BhFCT1edhBnSE8SZ2i2CadMC6PQMcyA7HEXA\u002BmsIDCOA7dwdZkusEoHQYmt4vl6xSgZSLsvm5kbxBzLRnMnuicfhGSwRZQNHlpYye9C0wl4nT7Bk9h0XmgdVLB9YmnX34Zijl6UyX\u002BTCyph19Gp2PESU6k1ZSdOqib8k/DjkLvwgelp4ESr5NS\u002BLYeuEoeWdHu\u002Bag/AoXpfE\u002BM4lzaPr3tucFXnQPitZm/VdzifoJeeZR50JSWsMN9vCcxgc0yeLn0MP6IxrzODEQSg6ypBv3JLmTIXGopWwT92dzcsTPMiN0i6k2H1bbbr8RMgDEW1LUlZFNoahhTytX1juzf8V8URfbThhywRVit7Kyl3NbX5wEnt0jcYCLA0x93jkbJ\u002B75pND4\u002BR06YdSL6unlvre4DIafruDoSN\u002BHQDrb9OLsR5/DyOKSUlaO2j0Il5amlUSUxdGii4kOAVwBcajSXmzhr5NaEfXFFaogEMSj76FI0Lr2Rz8ROcwGxbeWkOC9rHvAFvgDTHNez6A3cnq0WhGquJD97Bc9wGXHQ1w\u002BLoS5cmRY48i5NYQ3l3eO2bdBQnuV\u002B9hPz8BkklaSPAknEKErfgAWa3ZY8YMctkSfrvaudfDgmDKsebKT9EFyJwmLAIbWU2u3Oub1TPpVMwmLxONv47YIRnh\u002BjwRdcnc01tp5gbW9yVuK90sZ61s4VzapGC9eEjNDgsoOV8RXach/wGYv26FDzfuX1Px67lstNjfNpGpH1sSXNg77v2GHM42Cmhr1CHuFVUojtk1GyJRu4SGcibVeN\u002BmhmKWiWA6aEJFu\u002BFQwKD28SE8QFBB3QG1qjN5P6rnIJGIxQ2/V4v1LmaW759BALrjj0EF2ThPZOlg4R9swSiXXlsPiDuTN5lVB1Hp6y2idKl4VXBp4UdZeWBkXnZsiC1\u002BP1FEMXh/UJfnsNHmZbm7/qy19Ku4bb0T9k6bLtkjKH9kq6ucXgMw\u002BQTYQjC1stPmqJ/J9pNBhdGUMHrppCG\u002BhIhSgfnN36CpRPtmn\u002BuMXgO69IZ5WTGr4uXaCC3IBxUjWf2oYzDaGIk/YLHX2uXmB9I3bu\u002BbRWtWpp7T89eyoT2mQ0Yt5DsSoJv9Ojh/08fANAAbkNhlh9SSEbxRxmTxjL\u002B0MZdf\u002BCOXJI5Tngsy1pLXE/\u002BXVxAlQPuxm5J\u002BgNp3C624y\u002BJwYHvchGxJ0emJXzspuvJlGjVvTrCb7hxRWGP0HJKducrwprOD\u002BtLj227R6DxXVQXn0fF4Cb0xlLIfi2vIlfVXK\u002BVweNR\u002B4V9ii7MBycYf\u002BcNdzAqhJXBNvtHBZC9m2wW5uvxXJtwxaPCR1b3J78qsP5FoqonqtgZ04roCQ=="
-    },
-    {
-      "RequestUri": "https://amandaadlscanary.blob.core.windows.net/test-filesystem-4c3cfe20-1e01-9b0e-14ee-43d835811c2b?restype=container",
+      "ResponseBody": "YeJ7McCVx9Nsy+hFCT1edhBnSE8SZ2i2CadMC6PQMcyA7HEXA+msIDCOA7dwdZkusEoHQYmt4vl6xSgZSLsvm5kbxBzLRnMnuicfhGSwRZQNHlpYye9C0wl4nT7Bk9h0XmgdVLB9YmnX34Zijl6UyX+TCyph19Gp2PESU6k1ZSdOqib8k/DjkLvwgelp4ESr5NS+LYeuEoeWdHu+ag/AoXpfE+M4lzaPr3tucFXnQPitZm/VdzifoJeeZR50JSWsMN9vCcxgc0yeLn0MP6IxrzODEQSg6ypBv3JLmTIXGopWwT92dzcsTPMiN0i6k2H1bbbr8RMgDEW1LUlZFNoahhTytX1juzf8V8URfbThhywRVit7Kyl3NbX5wEnt0jcYCLA0x93jkbJ+75pND4+R06YdSL6unlvre4DIafruDoSN+HQDrb9OLsR5/DyOKSUlaO2j0Il5amlUSUxdGii4kOAVwBcajSXmzhr5NaEfXFFaogEMSj76FI0Lr2Rz8ROcwGxbeWkOC9rHvAFvgDTHNez6A3cnq0WhGquJD97Bc9wGXHQ1w+LoS5cmRY48i5NYQ3l3eO2bdBQnuV+9hPz8BkklaSPAknEKErfgAWa3ZY8YMctkSfrvaudfDgmDKsebKT9EFyJwmLAIbWU2u3Oub1TPpVMwmLxONv47YIRnh+jwRdcnc01tp5gbW9yVuK90sZ61s4VzapGC9eEjNDgsoOV8RXach/wGYv26FDzfuX1Px67lstNjfNpGpH1sSXNg77v2GHM42Cmhr1CHuFVUojtk1GyJRu4SGcibVeN+mhmKWiWA6aEJFu+FQwKD28SE8QFBB3QG1qjN5P6rnIJGIxQ2/V4v1LmaW759BALrjj0EF2ThPZOlg4R9swSiXXlsPiDuTN5lVB1Hp6y2idKl4VXBp4UdZeWBkXnZsiC1+P1FEMXh/UJfnsNHmZbm7/qy19Ku4bb0T9k6bLtkjKH9kq6ucXgMw+QTYQjC1stPmqJ/J9pNBhdGUMHrppCG+hIhSgfnN36CpRPtmn+uMXgO69IZ5WTGr4uXaCC3IBxUjWf2oYzDaGIk/YLHX2uXmB9I3bu+bRWtWpp7T89eyoT2mQ0Yt5DsSoJv9Ojh/08fANAAbkNhlh9SSEbxRxmTxjL+0MZdf+COXJI5Tngsy1pLXE/+XVxAlQPuxm5J+gNp3C624y+JwYHvchGxJ0emJXzspuvJlGjVvTrCb7hxRWGP0HJKducrwprOD+tLj227R6DxXVQXn0fF4Cb0xlLIfi2vIlfVXK+VweNR+4V9ii7MBycYf+cNdzAqhJXBNvtHBZC9m2wW5uvxXJtwxaPCR1b3J78qsP5FoqonqtgZ04roCQ=="
+    },
+    {
+      "RequestUri": "https://seannse.blob.core.windows.net/test-filesystem-4c3cfe20-1e01-9b0e-14ee-43d835811c2b?restype=container",
       "RequestMethod": "DELETE",
       "RequestHeaders": {
         "Accept": "application/xml",
         "Authorization": "Sanitized",
-        "traceparent": "00-7a3f1b6de2ffac43971061262df2f826-40c86b65bfe4d645-00",
-        "User-Agent": [
-          "azsdk-net-Storage.Files.DataLake/12.8.0-alpha.20210820.1",
-          "(.NET 5.0.9; Microsoft Windows 10.0.19043)"
+        "traceparent": "00-f6f51e1171be254a80db81959f13c5b0-ec32da20706af54b-00",
+        "User-Agent": [
+          "azsdk-net-Storage.Files.DataLake/12.7.0-alpha.20210219.1",
+          "(.NET 5.0.3; Microsoft Windows 10.0.19041)"
         ],
         "x-ms-client-request-id": "7077c136-3803-11d1-e929-18b8dae67971",
-        "x-ms-date": "Fri, 20 Aug 2021 22:57:28 GMT",
+        "x-ms-date": "Fri, 19 Feb 2021 19:56:36 GMT",
         "x-ms-return-client-request-id": "true",
         "x-ms-version": "2020-12-06"
       },
@@ -772,112 +708,96 @@
       "StatusCode": 202,
       "ResponseHeaders": {
         "Content-Length": "0",
-        "Date": "Fri, 20 Aug 2021 22:57:28 GMT",
+        "Date": "Fri, 19 Feb 2021 19:56:34 GMT",
         "Server": [
           "Windows-Azure-Blob/1.0",
           "Microsoft-HTTPAPI/2.0"
         ],
         "x-ms-client-request-id": "7077c136-3803-11d1-e929-18b8dae67971",
-<<<<<<< HEAD
-        "x-ms-request-id": "53bbcee8-e01e-00d5-3016-9619ac000000",
-        "x-ms-version": "2020-10-02"
-=======
         "x-ms-request-id": "4690fcec-401e-0056-1ff9-068eb0000000",
         "x-ms-version": "2020-12-06"
->>>>>>> f7eb5f10
-      },
-      "ResponseBody": []
-    },
-    {
-      "RequestUri": "https://amandaadlscanary.blob.core.windows.net/test-filesystem-2ded1a9e-4550-0836-ff6a-d69521580ff0?restype=container",
-      "RequestMethod": "PUT",
-      "RequestHeaders": {
-        "Accept": "application/xml",
-        "Authorization": "Sanitized",
-        "traceparent": "00-3ecf9d06a77ae64497a0325f20f65697-d5f1103b627b014c-00",
-        "User-Agent": [
-          "azsdk-net-Storage.Files.DataLake/12.8.0-alpha.20210820.1",
-          "(.NET 5.0.9; Microsoft Windows 10.0.19043)"
+      },
+      "ResponseBody": []
+    },
+    {
+      "RequestUri": "https://seannse.blob.core.windows.net/test-filesystem-2ded1a9e-4550-0836-ff6a-d69521580ff0?restype=container",
+      "RequestMethod": "PUT",
+      "RequestHeaders": {
+        "Accept": "application/xml",
+        "Authorization": "Sanitized",
+        "traceparent": "00-bc9e78de6b939b418bcb3218f2f51a95-e5538829e71db74b-00",
+        "User-Agent": [
+          "azsdk-net-Storage.Files.DataLake/12.7.0-alpha.20210219.1",
+          "(.NET 5.0.3; Microsoft Windows 10.0.19041)"
         ],
         "x-ms-blob-public-access": "container",
         "x-ms-client-request-id": "ef5b1fd9-9fc8-f0c3-8a6f-7098613bf091",
-        "x-ms-date": "Fri, 20 Aug 2021 22:57:29 GMT",
-        "x-ms-return-client-request-id": "true",
-        "x-ms-version": "2020-12-06"
-      },
-      "RequestBody": null,
-      "StatusCode": 201,
-      "ResponseHeaders": {
-        "Content-Length": "0",
-        "Date": "Fri, 20 Aug 2021 22:57:28 GMT",
-        "ETag": "\u00220x8D9642DE2C8812F\u0022",
-        "Last-Modified": "Fri, 20 Aug 2021 22:57:29 GMT",
+        "x-ms-date": "Fri, 19 Feb 2021 19:56:36 GMT",
+        "x-ms-return-client-request-id": "true",
+        "x-ms-version": "2020-12-06"
+      },
+      "RequestBody": null,
+      "StatusCode": 201,
+      "ResponseHeaders": {
+        "Content-Length": "0",
+        "Date": "Fri, 19 Feb 2021 19:56:35 GMT",
+        "ETag": "\"0x8D8D510768FC92B\"",
+        "Last-Modified": "Fri, 19 Feb 2021 19:56:35 GMT",
         "Server": [
           "Windows-Azure-Blob/1.0",
           "Microsoft-HTTPAPI/2.0"
         ],
         "x-ms-client-request-id": "ef5b1fd9-9fc8-f0c3-8a6f-7098613bf091",
-<<<<<<< HEAD
-        "x-ms-request-id": "53bbcef8-e01e-00d5-3f16-9619ac000000",
-        "x-ms-version": "2020-10-02"
-=======
         "x-ms-request-id": "4690fd0c-401e-0056-3ef9-068eb0000000",
         "x-ms-version": "2020-12-06"
->>>>>>> f7eb5f10
-      },
-      "ResponseBody": []
-    },
-    {
-      "RequestUri": "https://amandaadlscanary.dfs.core.windows.net/test-filesystem-2ded1a9e-4550-0836-ff6a-d69521580ff0/test-file-c74d2819-0d49-a974-c133-1cf69feb61b5?resource=file",
-      "RequestMethod": "PUT",
-      "RequestHeaders": {
-        "Accept": "application/json",
-        "Authorization": "Sanitized",
-        "traceparent": "00-a4fd2f1474dda74f9eb8c6aef67b54f7-b1e900dd0111ee4c-00",
-        "User-Agent": [
-          "azsdk-net-Storage.Files.DataLake/12.8.0-alpha.20210820.1",
-          "(.NET 5.0.9; Microsoft Windows 10.0.19043)"
+      },
+      "ResponseBody": []
+    },
+    {
+      "RequestUri": "https://seannse.dfs.core.windows.net/test-filesystem-2ded1a9e-4550-0836-ff6a-d69521580ff0/test-file-c74d2819-0d49-a974-c133-1cf69feb61b5?resource=file",
+      "RequestMethod": "PUT",
+      "RequestHeaders": {
+        "Accept": "application/json",
+        "Authorization": "Sanitized",
+        "traceparent": "00-238853ae214570408fc6b6c4ec4fb9ea-af73eaa1e2191847-00",
+        "User-Agent": [
+          "azsdk-net-Storage.Files.DataLake/12.7.0-alpha.20210219.1",
+          "(.NET 5.0.3; Microsoft Windows 10.0.19041)"
         ],
         "x-ms-client-request-id": "7f311469-26fc-cc6a-aab1-2d9482cd509e",
-        "x-ms-date": "Fri, 20 Aug 2021 22:57:29 GMT",
-        "x-ms-return-client-request-id": "true",
-        "x-ms-version": "2020-12-06"
-      },
-      "RequestBody": null,
-      "StatusCode": 201,
-      "ResponseHeaders": {
-        "Content-Length": "0",
-        "Date": "Fri, 20 Aug 2021 22:57:28 GMT",
-        "ETag": "\u00220x8D9642DE2FBE122\u0022",
-        "Last-Modified": "Fri, 20 Aug 2021 22:57:29 GMT",
+        "x-ms-date": "Fri, 19 Feb 2021 19:56:36 GMT",
+        "x-ms-return-client-request-id": "true",
+        "x-ms-version": "2020-12-06"
+      },
+      "RequestBody": null,
+      "StatusCode": 201,
+      "ResponseHeaders": {
+        "Content-Length": "0",
+        "Date": "Fri, 19 Feb 2021 19:56:35 GMT",
+        "ETag": "\"0x8D8D510769FE12E\"",
+        "Last-Modified": "Fri, 19 Feb 2021 19:56:35 GMT",
         "Server": [
           "Windows-Azure-HDFS/1.0",
           "Microsoft-HTTPAPI/2.0"
         ],
         "x-ms-client-request-id": "7f311469-26fc-cc6a-aab1-2d9482cd509e",
-<<<<<<< HEAD
-        "x-ms-request-id": "b2f4568e-e01f-0088-5716-961328000000",
-        "x-ms-request-server-encrypted": "true",
-        "x-ms-version": "2020-10-02"
-=======
         "x-ms-request-id": "d66a6772-f01f-0088-31f9-069a56000000",
         "x-ms-version": "2020-12-06"
->>>>>>> f7eb5f10
-      },
-      "ResponseBody": []
-    },
-    {
-      "RequestUri": "https://amandaadlscanary.blob.core.windows.net/test-filesystem-2ded1a9e-4550-0836-ff6a-d69521580ff0/test-file-c74d2819-0d49-a974-c133-1cf69feb61b5",
+      },
+      "ResponseBody": []
+    },
+    {
+      "RequestUri": "https://seannse.blob.core.windows.net/test-filesystem-2ded1a9e-4550-0836-ff6a-d69521580ff0/test-file-c74d2819-0d49-a974-c133-1cf69feb61b5",
       "RequestMethod": "HEAD",
       "RequestHeaders": {
         "Accept": "application/xml",
         "Authorization": "Sanitized",
         "User-Agent": [
-          "azsdk-net-Storage.Files.DataLake/12.8.0-alpha.20210820.1",
-          "(.NET 5.0.9; Microsoft Windows 10.0.19043)"
+          "azsdk-net-Storage.Files.DataLake/12.7.0-alpha.20210219.1",
+          "(.NET 5.0.3; Microsoft Windows 10.0.19041)"
         ],
         "x-ms-client-request-id": "8a8c48db-e1ba-55b9-b7ef-574bf3934982",
-        "x-ms-date": "Fri, 20 Aug 2021 22:57:29 GMT",
+        "x-ms-date": "Fri, 19 Feb 2021 19:56:36 GMT",
         "x-ms-return-client-request-id": "true",
         "x-ms-version": "2020-12-06"
       },
@@ -887,9 +807,9 @@
         "Accept-Ranges": "bytes",
         "Content-Length": "0",
         "Content-Type": "application/octet-stream",
-        "Date": "Fri, 20 Aug 2021 22:57:28 GMT",
-        "ETag": "\u00220x8D9642DE2FBE122\u0022",
-        "Last-Modified": "Fri, 20 Aug 2021 22:57:29 GMT",
+        "Date": "Fri, 19 Feb 2021 19:56:35 GMT",
+        "ETag": "\"0x8D8D510769FE12E\"",
+        "Last-Modified": "Fri, 19 Feb 2021 19:56:35 GMT",
         "Server": [
           "Windows-Azure-Blob/1.0",
           "Microsoft-HTTPAPI/2.0"
@@ -898,60 +818,53 @@
         "x-ms-access-tier-inferred": "true",
         "x-ms-blob-type": "BlockBlob",
         "x-ms-client-request-id": "8a8c48db-e1ba-55b9-b7ef-574bf3934982",
-        "x-ms-creation-time": "Fri, 20 Aug 2021 22:57:29 GMT",
+        "x-ms-creation-time": "Fri, 19 Feb 2021 19:56:35 GMT",
         "x-ms-group": "$superuser",
         "x-ms-lease-state": "available",
         "x-ms-lease-status": "unlocked",
         "x-ms-owner": "$superuser",
         "x-ms-permissions": "rw-r-----",
-        "x-ms-request-id": "53bbcf1e-e01e-00d5-6016-9619ac000000",
-        "x-ms-resource-type": "file",
+        "x-ms-request-id": "4690fd6f-401e-0056-11f9-068eb0000000",
         "x-ms-server-encrypted": "true",
         "x-ms-version": "2020-12-06"
       },
       "ResponseBody": []
     },
     {
-      "RequestUri": "https://amandaadlscanary.dfs.core.windows.net/test-filesystem-2ded1a9e-4550-0836-ff6a-d69521580ff0/test-file-c74d2819-0d49-a974-c133-1cf69feb61b5?resource=file",
-      "RequestMethod": "PUT",
-      "RequestHeaders": {
-        "Accept": "application/json",
-        "Authorization": "Sanitized",
-        "If-Match": "0x8D9642DE2FBE122",
-        "User-Agent": [
-          "azsdk-net-Storage.Files.DataLake/12.8.0-alpha.20210820.1",
-          "(.NET 5.0.9; Microsoft Windows 10.0.19043)"
+      "RequestUri": "https://seannse.dfs.core.windows.net/test-filesystem-2ded1a9e-4550-0836-ff6a-d69521580ff0/test-file-c74d2819-0d49-a974-c133-1cf69feb61b5?resource=file",
+      "RequestMethod": "PUT",
+      "RequestHeaders": {
+        "Accept": "application/json",
+        "Authorization": "Sanitized",
+        "If-Match": "0x8D8D510769FE12E",
+        "User-Agent": [
+          "azsdk-net-Storage.Files.DataLake/12.7.0-alpha.20210219.1",
+          "(.NET 5.0.3; Microsoft Windows 10.0.19041)"
         ],
         "x-ms-client-request-id": "af8d5841-0918-a9b0-940b-6ca07b1af21f",
-        "x-ms-date": "Fri, 20 Aug 2021 22:57:29 GMT",
-        "x-ms-return-client-request-id": "true",
-        "x-ms-version": "2020-12-06"
-      },
-      "RequestBody": null,
-      "StatusCode": 201,
-      "ResponseHeaders": {
-        "Content-Length": "0",
-        "Date": "Fri, 20 Aug 2021 22:57:29 GMT",
-        "ETag": "\u00220x8D9642DE3145EA6\u0022",
-        "Last-Modified": "Fri, 20 Aug 2021 22:57:29 GMT",
+        "x-ms-date": "Fri, 19 Feb 2021 19:56:36 GMT",
+        "x-ms-return-client-request-id": "true",
+        "x-ms-version": "2020-12-06"
+      },
+      "RequestBody": null,
+      "StatusCode": 201,
+      "ResponseHeaders": {
+        "Content-Length": "0",
+        "Date": "Fri, 19 Feb 2021 19:56:35 GMT",
+        "ETag": "\"0x8D8D51076B9612A\"",
+        "Last-Modified": "Fri, 19 Feb 2021 19:56:36 GMT",
         "Server": [
           "Windows-Azure-HDFS/1.0",
           "Microsoft-HTTPAPI/2.0"
         ],
         "x-ms-client-request-id": "af8d5841-0918-a9b0-940b-6ca07b1af21f",
-<<<<<<< HEAD
-        "x-ms-request-id": "b2f45690-e01f-0088-5916-961328000000",
-        "x-ms-request-server-encrypted": "true",
-        "x-ms-version": "2020-10-02"
-=======
         "x-ms-request-id": "d66a678e-f01f-0088-4df9-069a56000000",
         "x-ms-version": "2020-12-06"
->>>>>>> f7eb5f10
-      },
-      "ResponseBody": []
-    },
-    {
-      "RequestUri": "https://amandaadlscanary.dfs.core.windows.net/test-filesystem-2ded1a9e-4550-0836-ff6a-d69521580ff0/test-file-c74d2819-0d49-a974-c133-1cf69feb61b5?action=append\u0026position=0",
+      },
+      "ResponseBody": []
+    },
+    {
+      "RequestUri": "https://seannse.dfs.core.windows.net/test-filesystem-2ded1a9e-4550-0836-ff6a-d69521580ff0/test-file-c74d2819-0d49-a974-c133-1cf69feb61b5?action=append&position=0",
       "RequestMethod": "PATCH",
       "RequestHeaders": {
         "Accept": "application/json",
@@ -959,43 +872,43 @@
         "Content-Length": "1024",
         "Content-Type": "application/octet-stream",
         "User-Agent": [
-          "azsdk-net-Storage.Files.DataLake/12.8.0-alpha.20210820.1",
-          "(.NET 5.0.9; Microsoft Windows 10.0.19043)"
+          "azsdk-net-Storage.Files.DataLake/12.7.0-alpha.20210219.1",
+          "(.NET 5.0.3; Microsoft Windows 10.0.19041)"
         ],
         "x-ms-client-request-id": "423d3d5e-5973-df1b-0f55-0929c898af3e",
-        "x-ms-date": "Fri, 20 Aug 2021 22:57:29 GMT",
-        "x-ms-return-client-request-id": "true",
-        "x-ms-version": "2020-12-06"
-      },
-      "RequestBody": "XEN/yaMYVHqAOX97rs6hw4ssuTpAxeQsAceHkJZIBWw39UDoZ1xdw/MRCoBiPqbpTZTAxtoPQZZeUsfckMTkNzQTRLiNuVsuzvVGL7tkycMgnkICiD6RJ7SpiRWVgDIvLdJMT/nuW5Q5kfjkyRLb\u002BogEvPKB4a/1gRwE5C9GmU7DFgHoF3rJMkKuyfdGrV6izo\u002BMkMQ/rksjVs7d6ndl8veqIbIQ8uIOOoqw0hi4r9O9YRWfugmJg2e2xcGs60jLSdb/nIysktutflY6j9sza6b6IIhhxTjuIJ1KWS0hYU9B5YlCuBNHEM468jyzT/OMg1kassu/aYOdEXvuYTitixwG\u002BKpS8LKTsg\u002B5JtP8O9CqvtbTB6\u002BDgnsGpKeXWa6WjGYfrFdJOpKnh/\u002B7BkKvoNWrRKNh2YRsg3UuS0wK\u002B1lgI5ps3Y94YIRELH\u002BvyHw4VwTS7BQLNLLisijhGu5FnIumWuKoQsNGMuMfHa0Evbr59vRIOA9EVe7niipml0aV/o/0CW2ZkBRAi7kw6xcE3fVu5yT6/WR8YQT0wbeZ35udiR4eELNMYGbfB6xVE2rX4q00\u002BK8hmwArd6dppc5dp6wek2L55sxCIYe\u002BGva3Jk2aHd4JZOfrfO4d85gL47uXgmAAN4AH3fvg8tYoY4AKc1FazojvU0LEMhdz2/MzNj7MJpiVt\u002B7Nkj/jKXIRwxhtEn9HsRQypy8eOwVplAIIrbuYWzzodbxijDxJDCrPs2/\u002BBsh07IUpmX9odnvpY/482nu2eWfbhZ3C5CTY6ZoFToeWao45lME2bsG9gP5AeSk9DDKuGDoHIoErsQdgUbDkYyjzU/hwAka6gAqmHgSegmv7m91oVzZNjkgNDuK51R0R2B3WTCUwzQnr85gvYQN8jC\u002BcZbbSfAvypsSwY/NjAavtlEbnyDVFy83TfWOdHS1EkYKzHXBmPlsR5KZhf2oWh/LtQsy9lMT5Vpno//\u002BoVIiWbNJxsOM6hlXq1uOO5EtjvfVxsNtghvy\u002BucbWfj9caJAdyhOXpNcOsrt30r3ga3JOhEIJN6OtNeXVs/YdZAgVjm1TcBk4yxgeYv4g6bM/3U5UiPn8UzHscJQtwvHg8U6yYURPjPpYFbkp6tSljEwyltWnyNwOGTs8ZgCFCwknPnCwbYdu71FU\u002B3NA0mhcR\u002BNH\u002BywbOChxpEgJEyX60wmvAqxj9R/Fw6eEU81ozUbS3x8cPRDcCwVIPsg\u002BZNsrWSdpkNC8\u002BFHEgjeFl\u002BVaCNYCNzQF3pb40/anG7dWhl7LWPqm/zx1FubOV7vYV3Qf7TXyPC2mJXuRcL3aFd2abvvZuT/rtAmZjSBON4baIHuChy6CZEowJDN\u002BFI5/mgEIMw==",
+        "x-ms-date": "Fri, 19 Feb 2021 19:56:36 GMT",
+        "x-ms-return-client-request-id": "true",
+        "x-ms-version": "2020-12-06"
+      },
+      "RequestBody": "XEN/yaMYVHqAOX97rs6hw4ssuTpAxeQsAceHkJZIBWw39UDoZ1xdw/MRCoBiPqbpTZTAxtoPQZZeUsfckMTkNzQTRLiNuVsuzvVGL7tkycMgnkICiD6RJ7SpiRWVgDIvLdJMT/nuW5Q5kfjkyRLb+ogEvPKB4a/1gRwE5C9GmU7DFgHoF3rJMkKuyfdGrV6izo+MkMQ/rksjVs7d6ndl8veqIbIQ8uIOOoqw0hi4r9O9YRWfugmJg2e2xcGs60jLSdb/nIysktutflY6j9sza6b6IIhhxTjuIJ1KWS0hYU9B5YlCuBNHEM468jyzT/OMg1kassu/aYOdEXvuYTitixwG+KpS8LKTsg+5JtP8O9CqvtbTB6+DgnsGpKeXWa6WjGYfrFdJOpKnh/+7BkKvoNWrRKNh2YRsg3UuS0wK+1lgI5ps3Y94YIRELH+vyHw4VwTS7BQLNLLisijhGu5FnIumWuKoQsNGMuMfHa0Evbr59vRIOA9EVe7niipml0aV/o/0CW2ZkBRAi7kw6xcE3fVu5yT6/WR8YQT0wbeZ35udiR4eELNMYGbfB6xVE2rX4q00+K8hmwArd6dppc5dp6wek2L55sxCIYe+Gva3Jk2aHd4JZOfrfO4d85gL47uXgmAAN4AH3fvg8tYoY4AKc1FazojvU0LEMhdz2/MzNj7MJpiVt+7Nkj/jKXIRwxhtEn9HsRQypy8eOwVplAIIrbuYWzzodbxijDxJDCrPs2/+Bsh07IUpmX9odnvpY/482nu2eWfbhZ3C5CTY6ZoFToeWao45lME2bsG9gP5AeSk9DDKuGDoHIoErsQdgUbDkYyjzU/hwAka6gAqmHgSegmv7m91oVzZNjkgNDuK51R0R2B3WTCUwzQnr85gvYQN8jC+cZbbSfAvypsSwY/NjAavtlEbnyDVFy83TfWOdHS1EkYKzHXBmPlsR5KZhf2oWh/LtQsy9lMT5Vpno//+oVIiWbNJxsOM6hlXq1uOO5EtjvfVxsNtghvy+ucbWfj9caJAdyhOXpNcOsrt30r3ga3JOhEIJN6OtNeXVs/YdZAgVjm1TcBk4yxgeYv4g6bM/3U5UiPn8UzHscJQtwvHg8U6yYURPjPpYFbkp6tSljEwyltWnyNwOGTs8ZgCFCwknPnCwbYdu71FU+3NA0mhcR+NH+ywbOChxpEgJEyX60wmvAqxj9R/Fw6eEU81ozUbS3x8cPRDcCwVIPsg+ZNsrWSdpkNC8+FHEgjeFl+VaCNYCNzQF3pb40/anG7dWhl7LWPqm/zx1FubOV7vYV3Qf7TXyPC2mJXuRcL3aFd2abvvZuT/rtAmZjSBON4baIHuChy6CZEowJDN+FI5/mgEIMw==",
       "StatusCode": 202,
       "ResponseHeaders": {
         "Content-Length": "0",
-        "Date": "Fri, 20 Aug 2021 22:57:29 GMT",
+        "Date": "Fri, 19 Feb 2021 19:56:35 GMT",
         "Server": [
           "Windows-Azure-HDFS/1.0",
           "Microsoft-HTTPAPI/2.0"
         ],
         "x-ms-client-request-id": "423d3d5e-5973-df1b-0f55-0929c898af3e",
-        "x-ms-request-id": "b2f45692-e01f-0088-5b16-961328000000",
+        "x-ms-request-id": "d66a679f-f01f-0088-5ef9-069a56000000",
         "x-ms-request-server-encrypted": "true",
         "x-ms-version": "2020-12-06"
       },
       "ResponseBody": []
     },
     {
-      "RequestUri": "https://amandaadlscanary.dfs.core.windows.net/test-filesystem-2ded1a9e-4550-0836-ff6a-d69521580ff0/test-file-c74d2819-0d49-a974-c133-1cf69feb61b5?action=flush\u0026position=1024",
+      "RequestUri": "https://seannse.dfs.core.windows.net/test-filesystem-2ded1a9e-4550-0836-ff6a-d69521580ff0/test-file-c74d2819-0d49-a974-c133-1cf69feb61b5?action=flush&position=1024",
       "RequestMethod": "PATCH",
       "RequestHeaders": {
         "Accept": "application/json",
         "Authorization": "Sanitized",
-        "If-Match": "\u00220x8D9642DE3145EA6\u0022",
-        "User-Agent": [
-          "azsdk-net-Storage.Files.DataLake/12.8.0-alpha.20210820.1",
-          "(.NET 5.0.9; Microsoft Windows 10.0.19043)"
+        "If-Match": "0x8D8D51076B9612A",
+        "User-Agent": [
+          "azsdk-net-Storage.Files.DataLake/12.7.0-alpha.20210219.1",
+          "(.NET 5.0.3; Microsoft Windows 10.0.19041)"
         ],
         "x-ms-client-request-id": "3d41e1c6-b0dc-ebac-e8bd-0acbd3238a5c",
-        "x-ms-date": "Fri, 20 Aug 2021 22:57:29 GMT",
+        "x-ms-date": "Fri, 19 Feb 2021 19:56:36 GMT",
         "x-ms-return-client-request-id": "true",
         "x-ms-version": "2020-12-06"
       },
@@ -1003,32 +916,32 @@
       "StatusCode": 200,
       "ResponseHeaders": {
         "Content-Length": "0",
-        "Date": "Fri, 20 Aug 2021 22:57:29 GMT",
-        "ETag": "\u00220x8D9642DE32E2886\u0022",
-        "Last-Modified": "Fri, 20 Aug 2021 22:57:29 GMT",
+        "Date": "Fri, 19 Feb 2021 19:56:35 GMT",
+        "ETag": "\"0x8D8D51076D42329\"",
+        "Last-Modified": "Fri, 19 Feb 2021 19:56:36 GMT",
         "Server": [
           "Windows-Azure-HDFS/1.0",
           "Microsoft-HTTPAPI/2.0"
         ],
         "x-ms-client-request-id": "3d41e1c6-b0dc-ebac-e8bd-0acbd3238a5c",
-        "x-ms-request-id": "b2f45693-e01f-0088-5c16-961328000000",
+        "x-ms-request-id": "d66a67b2-f01f-0088-71f9-069a56000000",
         "x-ms-request-server-encrypted": "false",
         "x-ms-version": "2020-12-06"
       },
       "ResponseBody": []
     },
     {
-      "RequestUri": "https://amandaadlscanary.blob.core.windows.net/test-filesystem-2ded1a9e-4550-0836-ff6a-d69521580ff0/test-file-c74d2819-0d49-a974-c133-1cf69feb61b5",
+      "RequestUri": "https://seannse.blob.core.windows.net/test-filesystem-2ded1a9e-4550-0836-ff6a-d69521580ff0/test-file-c74d2819-0d49-a974-c133-1cf69feb61b5",
       "RequestMethod": "GET",
       "RequestHeaders": {
         "Accept": "application/xml",
         "Authorization": "Sanitized",
         "User-Agent": [
-          "azsdk-net-Storage.Files.DataLake/12.8.0-alpha.20210820.1",
-          "(.NET 5.0.9; Microsoft Windows 10.0.19043)"
+          "azsdk-net-Storage.Files.DataLake/12.7.0-alpha.20210219.1",
+          "(.NET 5.0.3; Microsoft Windows 10.0.19041)"
         ],
         "x-ms-client-request-id": "e66240d0-7156-0c61-4027-0199916390e7",
-        "x-ms-date": "Fri, 20 Aug 2021 22:57:29 GMT",
+        "x-ms-date": "Fri, 19 Feb 2021 19:56:37 GMT",
         "x-ms-return-client-request-id": "true",
         "x-ms-version": "2020-12-06"
       },
@@ -1038,41 +951,40 @@
         "Accept-Ranges": "bytes",
         "Content-Length": "1024",
         "Content-Type": "application/octet-stream",
-        "Date": "Fri, 20 Aug 2021 22:57:28 GMT",
-        "ETag": "\u00220x8D9642DE32E2886\u0022",
-        "Last-Modified": "Fri, 20 Aug 2021 22:57:29 GMT",
+        "Date": "Fri, 19 Feb 2021 19:56:35 GMT",
+        "ETag": "\"0x8D8D51076D42329\"",
+        "Last-Modified": "Fri, 19 Feb 2021 19:56:36 GMT",
         "Server": [
           "Windows-Azure-Blob/1.0",
           "Microsoft-HTTPAPI/2.0"
         ],
         "x-ms-blob-type": "BlockBlob",
         "x-ms-client-request-id": "e66240d0-7156-0c61-4027-0199916390e7",
-        "x-ms-creation-time": "Fri, 20 Aug 2021 22:57:29 GMT",
+        "x-ms-creation-time": "Fri, 19 Feb 2021 19:56:36 GMT",
         "x-ms-group": "$superuser",
         "x-ms-lease-state": "available",
         "x-ms-lease-status": "unlocked",
         "x-ms-owner": "$superuser",
         "x-ms-permissions": "rw-r-----",
-        "x-ms-request-id": "53bbcf39-e01e-00d5-7716-9619ac000000",
-        "x-ms-resource-type": "file",
+        "x-ms-request-id": "4690fe2f-401e-0056-38f9-068eb0000000",
         "x-ms-server-encrypted": "true",
         "x-ms-version": "2020-12-06"
       },
-      "ResponseBody": "XEN/yaMYVHqAOX97rs6hw4ssuTpAxeQsAceHkJZIBWw39UDoZ1xdw/MRCoBiPqbpTZTAxtoPQZZeUsfckMTkNzQTRLiNuVsuzvVGL7tkycMgnkICiD6RJ7SpiRWVgDIvLdJMT/nuW5Q5kfjkyRLb\u002BogEvPKB4a/1gRwE5C9GmU7DFgHoF3rJMkKuyfdGrV6izo\u002BMkMQ/rksjVs7d6ndl8veqIbIQ8uIOOoqw0hi4r9O9YRWfugmJg2e2xcGs60jLSdb/nIysktutflY6j9sza6b6IIhhxTjuIJ1KWS0hYU9B5YlCuBNHEM468jyzT/OMg1kassu/aYOdEXvuYTitixwG\u002BKpS8LKTsg\u002B5JtP8O9CqvtbTB6\u002BDgnsGpKeXWa6WjGYfrFdJOpKnh/\u002B7BkKvoNWrRKNh2YRsg3UuS0wK\u002B1lgI5ps3Y94YIRELH\u002BvyHw4VwTS7BQLNLLisijhGu5FnIumWuKoQsNGMuMfHa0Evbr59vRIOA9EVe7niipml0aV/o/0CW2ZkBRAi7kw6xcE3fVu5yT6/WR8YQT0wbeZ35udiR4eELNMYGbfB6xVE2rX4q00\u002BK8hmwArd6dppc5dp6wek2L55sxCIYe\u002BGva3Jk2aHd4JZOfrfO4d85gL47uXgmAAN4AH3fvg8tYoY4AKc1FazojvU0LEMhdz2/MzNj7MJpiVt\u002B7Nkj/jKXIRwxhtEn9HsRQypy8eOwVplAIIrbuYWzzodbxijDxJDCrPs2/\u002BBsh07IUpmX9odnvpY/482nu2eWfbhZ3C5CTY6ZoFToeWao45lME2bsG9gP5AeSk9DDKuGDoHIoErsQdgUbDkYyjzU/hwAka6gAqmHgSegmv7m91oVzZNjkgNDuK51R0R2B3WTCUwzQnr85gvYQN8jC\u002BcZbbSfAvypsSwY/NjAavtlEbnyDVFy83TfWOdHS1EkYKzHXBmPlsR5KZhf2oWh/LtQsy9lMT5Vpno//\u002BoVIiWbNJxsOM6hlXq1uOO5EtjvfVxsNtghvy\u002BucbWfj9caJAdyhOXpNcOsrt30r3ga3JOhEIJN6OtNeXVs/YdZAgVjm1TcBk4yxgeYv4g6bM/3U5UiPn8UzHscJQtwvHg8U6yYURPjPpYFbkp6tSljEwyltWnyNwOGTs8ZgCFCwknPnCwbYdu71FU\u002B3NA0mhcR\u002BNH\u002BywbOChxpEgJEyX60wmvAqxj9R/Fw6eEU81ozUbS3x8cPRDcCwVIPsg\u002BZNsrWSdpkNC8\u002BFHEgjeFl\u002BVaCNYCNzQF3pb40/anG7dWhl7LWPqm/zx1FubOV7vYV3Qf7TXyPC2mJXuRcL3aFd2abvvZuT/rtAmZjSBON4baIHuChy6CZEowJDN\u002BFI5/mgEIMw=="
-    },
-    {
-      "RequestUri": "https://amandaadlscanary.blob.core.windows.net/test-filesystem-2ded1a9e-4550-0836-ff6a-d69521580ff0?restype=container",
+      "ResponseBody": "XEN/yaMYVHqAOX97rs6hw4ssuTpAxeQsAceHkJZIBWw39UDoZ1xdw/MRCoBiPqbpTZTAxtoPQZZeUsfckMTkNzQTRLiNuVsuzvVGL7tkycMgnkICiD6RJ7SpiRWVgDIvLdJMT/nuW5Q5kfjkyRLb+ogEvPKB4a/1gRwE5C9GmU7DFgHoF3rJMkKuyfdGrV6izo+MkMQ/rksjVs7d6ndl8veqIbIQ8uIOOoqw0hi4r9O9YRWfugmJg2e2xcGs60jLSdb/nIysktutflY6j9sza6b6IIhhxTjuIJ1KWS0hYU9B5YlCuBNHEM468jyzT/OMg1kassu/aYOdEXvuYTitixwG+KpS8LKTsg+5JtP8O9CqvtbTB6+DgnsGpKeXWa6WjGYfrFdJOpKnh/+7BkKvoNWrRKNh2YRsg3UuS0wK+1lgI5ps3Y94YIRELH+vyHw4VwTS7BQLNLLisijhGu5FnIumWuKoQsNGMuMfHa0Evbr59vRIOA9EVe7niipml0aV/o/0CW2ZkBRAi7kw6xcE3fVu5yT6/WR8YQT0wbeZ35udiR4eELNMYGbfB6xVE2rX4q00+K8hmwArd6dppc5dp6wek2L55sxCIYe+Gva3Jk2aHd4JZOfrfO4d85gL47uXgmAAN4AH3fvg8tYoY4AKc1FazojvU0LEMhdz2/MzNj7MJpiVt+7Nkj/jKXIRwxhtEn9HsRQypy8eOwVplAIIrbuYWzzodbxijDxJDCrPs2/+Bsh07IUpmX9odnvpY/482nu2eWfbhZ3C5CTY6ZoFToeWao45lME2bsG9gP5AeSk9DDKuGDoHIoErsQdgUbDkYyjzU/hwAka6gAqmHgSegmv7m91oVzZNjkgNDuK51R0R2B3WTCUwzQnr85gvYQN8jC+cZbbSfAvypsSwY/NjAavtlEbnyDVFy83TfWOdHS1EkYKzHXBmPlsR5KZhf2oWh/LtQsy9lMT5Vpno//+oVIiWbNJxsOM6hlXq1uOO5EtjvfVxsNtghvy+ucbWfj9caJAdyhOXpNcOsrt30r3ga3JOhEIJN6OtNeXVs/YdZAgVjm1TcBk4yxgeYv4g6bM/3U5UiPn8UzHscJQtwvHg8U6yYURPjPpYFbkp6tSljEwyltWnyNwOGTs8ZgCFCwknPnCwbYdu71FU+3NA0mhcR+NH+ywbOChxpEgJEyX60wmvAqxj9R/Fw6eEU81ozUbS3x8cPRDcCwVIPsg+ZNsrWSdpkNC8+FHEgjeFl+VaCNYCNzQF3pb40/anG7dWhl7LWPqm/zx1FubOV7vYV3Qf7TXyPC2mJXuRcL3aFd2abvvZuT/rtAmZjSBON4baIHuChy6CZEowJDN+FI5/mgEIMw=="
+    },
+    {
+      "RequestUri": "https://seannse.blob.core.windows.net/test-filesystem-2ded1a9e-4550-0836-ff6a-d69521580ff0?restype=container",
       "RequestMethod": "DELETE",
       "RequestHeaders": {
         "Accept": "application/xml",
         "Authorization": "Sanitized",
-        "traceparent": "00-37c2210baaa1804d88ff3dedb4f6186f-56de5e48de7f8645-00",
-        "User-Agent": [
-          "azsdk-net-Storage.Files.DataLake/12.8.0-alpha.20210820.1",
-          "(.NET 5.0.9; Microsoft Windows 10.0.19043)"
+        "traceparent": "00-7dce23cc7bac7247ac382433a104d7d1-8ffc1a3370c08041-00",
+        "User-Agent": [
+          "azsdk-net-Storage.Files.DataLake/12.7.0-alpha.20210219.1",
+          "(.NET 5.0.3; Microsoft Windows 10.0.19041)"
         ],
         "x-ms-client-request-id": "93fa0fdc-a3c1-3405-6bd2-f6905a9a31aa",
-        "x-ms-date": "Fri, 20 Aug 2021 22:57:29 GMT",
+        "x-ms-date": "Fri, 19 Feb 2021 19:56:37 GMT",
         "x-ms-return-client-request-id": "true",
         "x-ms-version": "2020-12-06"
       },
@@ -1080,141 +992,119 @@
       "StatusCode": 202,
       "ResponseHeaders": {
         "Content-Length": "0",
-        "Date": "Fri, 20 Aug 2021 22:57:28 GMT",
+        "Date": "Fri, 19 Feb 2021 19:56:35 GMT",
         "Server": [
           "Windows-Azure-Blob/1.0",
           "Microsoft-HTTPAPI/2.0"
         ],
         "x-ms-client-request-id": "93fa0fdc-a3c1-3405-6bd2-f6905a9a31aa",
-<<<<<<< HEAD
-        "x-ms-request-id": "53bbcf3d-e01e-00d5-7b16-9619ac000000",
-        "x-ms-version": "2020-10-02"
-=======
         "x-ms-request-id": "4690fe5a-401e-0056-5ff9-068eb0000000",
         "x-ms-version": "2020-12-06"
->>>>>>> f7eb5f10
-      },
-      "ResponseBody": []
-    },
-    {
-      "RequestUri": "https://amandaadlscanary.blob.core.windows.net/test-filesystem-41864e48-b03e-82c5-30f7-38d7425d93cb?restype=container",
-      "RequestMethod": "PUT",
-      "RequestHeaders": {
-        "Accept": "application/xml",
-        "Authorization": "Sanitized",
-        "traceparent": "00-708e7a8796c7534296294cde4f4e0e90-79b6de6004be2441-00",
-        "User-Agent": [
-          "azsdk-net-Storage.Files.DataLake/12.8.0-alpha.20210820.1",
-          "(.NET 5.0.9; Microsoft Windows 10.0.19043)"
+      },
+      "ResponseBody": []
+    },
+    {
+      "RequestUri": "https://seannse.blob.core.windows.net/test-filesystem-41864e48-b03e-82c5-30f7-38d7425d93cb?restype=container",
+      "RequestMethod": "PUT",
+      "RequestHeaders": {
+        "Accept": "application/xml",
+        "Authorization": "Sanitized",
+        "traceparent": "00-1ad3de07bca86746946335cda9c03244-aa491734abd62a4f-00",
+        "User-Agent": [
+          "azsdk-net-Storage.Files.DataLake/12.7.0-alpha.20210219.1",
+          "(.NET 5.0.3; Microsoft Windows 10.0.19041)"
         ],
         "x-ms-blob-public-access": "container",
         "x-ms-client-request-id": "2abb854e-0aee-2c50-4a78-63c96a2ef20e",
-        "x-ms-date": "Fri, 20 Aug 2021 22:57:29 GMT",
-        "x-ms-return-client-request-id": "true",
-        "x-ms-version": "2020-12-06"
-      },
-      "RequestBody": null,
-      "StatusCode": 201,
-      "ResponseHeaders": {
-        "Content-Length": "0",
-        "Date": "Fri, 20 Aug 2021 22:57:29 GMT",
-        "ETag": "\u00220x8D9642DE3554BFB\u0022",
-        "Last-Modified": "Fri, 20 Aug 2021 22:57:29 GMT",
+        "x-ms-date": "Fri, 19 Feb 2021 19:56:37 GMT",
+        "x-ms-return-client-request-id": "true",
+        "x-ms-version": "2020-12-06"
+      },
+      "RequestBody": null,
+      "StatusCode": 201,
+      "ResponseHeaders": {
+        "Content-Length": "0",
+        "Date": "Fri, 19 Feb 2021 19:56:35 GMT",
+        "ETag": "\"0x8D8D51076FDBA60\"",
+        "Last-Modified": "Fri, 19 Feb 2021 19:56:36 GMT",
         "Server": [
           "Windows-Azure-Blob/1.0",
           "Microsoft-HTTPAPI/2.0"
         ],
         "x-ms-client-request-id": "2abb854e-0aee-2c50-4a78-63c96a2ef20e",
-<<<<<<< HEAD
-        "x-ms-request-id": "53bbcf43-e01e-00d5-0116-9619ac000000",
-        "x-ms-version": "2020-10-02"
-=======
         "x-ms-request-id": "4690fe95-401e-0056-13f9-068eb0000000",
         "x-ms-version": "2020-12-06"
->>>>>>> f7eb5f10
-      },
-      "ResponseBody": []
-    },
-    {
-      "RequestUri": "https://amandaadlscanary.dfs.core.windows.net/test-filesystem-41864e48-b03e-82c5-30f7-38d7425d93cb/test-file-e8b52a3f-afdc-4a41-2878-e958ea612ab0?resource=file",
-      "RequestMethod": "PUT",
-      "RequestHeaders": {
-        "Accept": "application/json",
-        "Authorization": "Sanitized",
-        "traceparent": "00-349aff3059f03a43b7a95801c380cc39-9e658085ca56d242-00",
-        "User-Agent": [
-          "azsdk-net-Storage.Files.DataLake/12.8.0-alpha.20210820.1",
-          "(.NET 5.0.9; Microsoft Windows 10.0.19043)"
+      },
+      "ResponseBody": []
+    },
+    {
+      "RequestUri": "https://seannse.dfs.core.windows.net/test-filesystem-41864e48-b03e-82c5-30f7-38d7425d93cb/test-file-e8b52a3f-afdc-4a41-2878-e958ea612ab0?resource=file",
+      "RequestMethod": "PUT",
+      "RequestHeaders": {
+        "Accept": "application/json",
+        "Authorization": "Sanitized",
+        "traceparent": "00-28ad0ff552a2e644906b0ce4b6c5a928-f8183b7f888b0d4e-00",
+        "User-Agent": [
+          "azsdk-net-Storage.Files.DataLake/12.7.0-alpha.20210219.1",
+          "(.NET 5.0.3; Microsoft Windows 10.0.19041)"
         ],
         "x-ms-client-request-id": "2d24b7f3-27ca-9e36-4371-027520f741e8",
-        "x-ms-date": "Fri, 20 Aug 2021 22:57:30 GMT",
-        "x-ms-return-client-request-id": "true",
-        "x-ms-version": "2020-12-06"
-      },
-      "RequestBody": null,
-      "StatusCode": 201,
-      "ResponseHeaders": {
-        "Content-Length": "0",
-        "Date": "Fri, 20 Aug 2021 22:57:29 GMT",
-        "ETag": "\u00220x8D9642DE38C039E\u0022",
-        "Last-Modified": "Fri, 20 Aug 2021 22:57:30 GMT",
+        "x-ms-date": "Fri, 19 Feb 2021 19:56:37 GMT",
+        "x-ms-return-client-request-id": "true",
+        "x-ms-version": "2020-12-06"
+      },
+      "RequestBody": null,
+      "StatusCode": 201,
+      "ResponseHeaders": {
+        "Content-Length": "0",
+        "Date": "Fri, 19 Feb 2021 19:56:36 GMT",
+        "ETag": "\"0x8D8D510770EAA47\"",
+        "Last-Modified": "Fri, 19 Feb 2021 19:56:36 GMT",
         "Server": [
           "Windows-Azure-HDFS/1.0",
           "Microsoft-HTTPAPI/2.0"
         ],
         "x-ms-client-request-id": "2d24b7f3-27ca-9e36-4371-027520f741e8",
-<<<<<<< HEAD
-        "x-ms-request-id": "1ee5ec5b-801f-0045-2516-9623c2000000",
-        "x-ms-request-server-encrypted": "true",
-        "x-ms-version": "2020-10-02"
-=======
         "x-ms-request-id": "d66a67fb-f01f-0088-39f9-069a56000000",
         "x-ms-version": "2020-12-06"
->>>>>>> f7eb5f10
-      },
-      "ResponseBody": []
-    },
-    {
-      "RequestUri": "https://amandaadlscanary.dfs.core.windows.net/test-filesystem-41864e48-b03e-82c5-30f7-38d7425d93cb/test-file-e8b52a3f-afdc-4a41-2878-e958ea612ab0?resource=file",
-      "RequestMethod": "PUT",
-      "RequestHeaders": {
-        "Accept": "application/json",
-        "Authorization": "Sanitized",
-        "If-None-Match": "\u0022garbage\u0022",
-        "User-Agent": [
-          "azsdk-net-Storage.Files.DataLake/12.8.0-alpha.20210820.1",
-          "(.NET 5.0.9; Microsoft Windows 10.0.19043)"
+      },
+      "ResponseBody": []
+    },
+    {
+      "RequestUri": "https://seannse.dfs.core.windows.net/test-filesystem-41864e48-b03e-82c5-30f7-38d7425d93cb/test-file-e8b52a3f-afdc-4a41-2878-e958ea612ab0?resource=file",
+      "RequestMethod": "PUT",
+      "RequestHeaders": {
+        "Accept": "application/json",
+        "Authorization": "Sanitized",
+        "If-None-Match": "\"garbage\"",
+        "User-Agent": [
+          "azsdk-net-Storage.Files.DataLake/12.7.0-alpha.20210219.1",
+          "(.NET 5.0.3; Microsoft Windows 10.0.19041)"
         ],
         "x-ms-client-request-id": "a318f973-ed32-4e14-816c-b9b51d3f2147",
-        "x-ms-date": "Fri, 20 Aug 2021 22:57:30 GMT",
-        "x-ms-return-client-request-id": "true",
-        "x-ms-version": "2020-12-06"
-      },
-      "RequestBody": null,
-      "StatusCode": 201,
-      "ResponseHeaders": {
-        "Content-Length": "0",
-        "Date": "Fri, 20 Aug 2021 22:57:29 GMT",
-        "ETag": "\u00220x8D9642DE3996D0C\u0022",
-        "Last-Modified": "Fri, 20 Aug 2021 22:57:30 GMT",
+        "x-ms-date": "Fri, 19 Feb 2021 19:56:37 GMT",
+        "x-ms-return-client-request-id": "true",
+        "x-ms-version": "2020-12-06"
+      },
+      "RequestBody": null,
+      "StatusCode": 201,
+      "ResponseHeaders": {
+        "Content-Length": "0",
+        "Date": "Fri, 19 Feb 2021 19:56:36 GMT",
+        "ETag": "\"0x8D8D510771BF8C7\"",
+        "Last-Modified": "Fri, 19 Feb 2021 19:56:36 GMT",
         "Server": [
           "Windows-Azure-HDFS/1.0",
           "Microsoft-HTTPAPI/2.0"
         ],
         "x-ms-client-request-id": "a318f973-ed32-4e14-816c-b9b51d3f2147",
-<<<<<<< HEAD
-        "x-ms-request-id": "1ee5ec5d-801f-0045-2716-9623c2000000",
-        "x-ms-request-server-encrypted": "true",
-        "x-ms-version": "2020-10-02"
-=======
         "x-ms-request-id": "d66a6811-f01f-0088-4ff9-069a56000000",
         "x-ms-version": "2020-12-06"
->>>>>>> f7eb5f10
-      },
-      "ResponseBody": []
-    },
-    {
-      "RequestUri": "https://amandaadlscanary.dfs.core.windows.net/test-filesystem-41864e48-b03e-82c5-30f7-38d7425d93cb/test-file-e8b52a3f-afdc-4a41-2878-e958ea612ab0?action=append\u0026position=0",
+      },
+      "ResponseBody": []
+    },
+    {
+      "RequestUri": "https://seannse.dfs.core.windows.net/test-filesystem-41864e48-b03e-82c5-30f7-38d7425d93cb/test-file-e8b52a3f-afdc-4a41-2878-e958ea612ab0?action=append&position=0",
       "RequestMethod": "PATCH",
       "RequestHeaders": {
         "Accept": "application/json",
@@ -1222,43 +1112,43 @@
         "Content-Length": "1024",
         "Content-Type": "application/octet-stream",
         "User-Agent": [
-          "azsdk-net-Storage.Files.DataLake/12.8.0-alpha.20210820.1",
-          "(.NET 5.0.9; Microsoft Windows 10.0.19043)"
+          "azsdk-net-Storage.Files.DataLake/12.7.0-alpha.20210219.1",
+          "(.NET 5.0.3; Microsoft Windows 10.0.19041)"
         ],
         "x-ms-client-request-id": "ffcec2c1-ae3f-7867-0f9a-0c24e71c13fe",
-        "x-ms-date": "Fri, 20 Aug 2021 22:57:30 GMT",
-        "x-ms-return-client-request-id": "true",
-        "x-ms-version": "2020-12-06"
-      },
-      "RequestBody": "TbPhRaQ1bNZM5MZLeFCwytTAZTM8/eW/7up5MGVorypPTqLne16EvUpN4OVg6ibzwDehYJENq1DNIVa6uzxx5DSc/CmtyU92O6fp7x3/XwPDhm8txk\u002BYQaJSGVkHygEN3PuwxO78RffoKyXqJLwzzsJT9jXMQx7lBLqHW6/1bnCl2xMiTpsVx0B3RJsqrh3mH0qXtNTMQZjdy78zdepH87y0REipEYAnPi/0VP\u002BCu1adoTtlXrqc2Zp7RYLb4VFWMFHfdWnUPA7Kb3Wk1\u002ByZWg9pltSu4pUCF2quLsv9S13dniStokXsyWQtmu5E9wKu4upzckt9p0283F7/JQ5CzSQYxznH67fKfMxvgUemvR9oAEzhitkRX/bW8cbn7aNV6s3KLDDI5vYyqfZ\u002BDiYGFR8\u002BlyXCYEJKBmhC8fnx4o8pGZZ53JHvnxpVr\u002BDjk1HQ0NymqVV\u002Bk4qKfyXHhvX8QMZmVfSPjDmNTvcLbbBhZ3MXcSAdSzk5q4YM7lxrJxkkWG8afD5cQUOiGFpecyXZKRexsBTU3/WNLaltgp3cISbe5hVAR\u002Bs1ujDdejLe2zdhMsVEuncEUHh6jU\u002BU7r6lxvYzf4wQmOEsfPXk92TCrlFxDE/Yl2ev2pacxrqboctxN7Q7qlyrUJrkGD6BIFgUt9/9IuJvzS\u002BPhKX2dNInkNoqcsCwhwP1xru1838pLbk9hw7bnn/pAmmErCa2tNzIvIdjV62YYzDbCFsmudqwZlfruezDTPJbQHBXK9vcPhLe7Tb3xdYLpCPe/5UjwkmO1EXPy/rwBHCUCBY9QThU/slJSMujuKCA3xTI5E1dN34myFeVDXMX7ejGY72/zmPrigDM2np96xulTuvlKCAjN9CYFnjgvvFWMVrj3VXjwBGw3FpMkF0Eqdw78L\u002BHMcXIoivsJ7frC8sPdqkfmQ7Gwo3aNEvF1qZzlGybpc4xzv\u002BVGjop9plaxdGPPRqz5BDOdC0xrPx5A8uFeZNKT2X83aeqin/UncvzgG96NpmMv69czTCg/yECGxdvpHwGD3ZrkmByCVqQ\u002BddiPiyN/8wy\u002BLrj7YE1W92Fp25oZflO7XD4D6M5GbVUzNRZPsH0dBxKPKvCIiL1NTeC7WLrKJTdE1C8le8p\u002BN8EjiGt2x0ckDNSHihNi8pNA9lstixTaaM/eytxON8sIEPMvpMASFoaZlwumQpskIeFb5EWvUGysCV9bmDyqlhTJf3kgM02TLt/UlDPJNCZ0uuj68lNFmMBGQ1ug9r5J7sE23MNiA\u002B6TyLWl2rx44xV5Jt1Tr\u002BPBQ\u002BZ4me/yMnhhSqVy0lcjEnb6Jumd375EDWBGZ4\u002BhNn7dNVjc6ao\u002B4dY9RJAWxhC\u002BFdRmg==",
+        "x-ms-date": "Fri, 19 Feb 2021 19:56:37 GMT",
+        "x-ms-return-client-request-id": "true",
+        "x-ms-version": "2020-12-06"
+      },
+      "RequestBody": "TbPhRaQ1bNZM5MZLeFCwytTAZTM8/eW/7up5MGVorypPTqLne16EvUpN4OVg6ibzwDehYJENq1DNIVa6uzxx5DSc/CmtyU92O6fp7x3/XwPDhm8txk+YQaJSGVkHygEN3PuwxO78RffoKyXqJLwzzsJT9jXMQx7lBLqHW6/1bnCl2xMiTpsVx0B3RJsqrh3mH0qXtNTMQZjdy78zdepH87y0REipEYAnPi/0VP+Cu1adoTtlXrqc2Zp7RYLb4VFWMFHfdWnUPA7Kb3Wk1+yZWg9pltSu4pUCF2quLsv9S13dniStokXsyWQtmu5E9wKu4upzckt9p0283F7/JQ5CzSQYxznH67fKfMxvgUemvR9oAEzhitkRX/bW8cbn7aNV6s3KLDDI5vYyqfZ+DiYGFR8+lyXCYEJKBmhC8fnx4o8pGZZ53JHvnxpVr+Djk1HQ0NymqVV+k4qKfyXHhvX8QMZmVfSPjDmNTvcLbbBhZ3MXcSAdSzk5q4YM7lxrJxkkWG8afD5cQUOiGFpecyXZKRexsBTU3/WNLaltgp3cISbe5hVAR+s1ujDdejLe2zdhMsVEuncEUHh6jU+U7r6lxvYzf4wQmOEsfPXk92TCrlFxDE/Yl2ev2pacxrqboctxN7Q7qlyrUJrkGD6BIFgUt9/9IuJvzS+PhKX2dNInkNoqcsCwhwP1xru1838pLbk9hw7bnn/pAmmErCa2tNzIvIdjV62YYzDbCFsmudqwZlfruezDTPJbQHBXK9vcPhLe7Tb3xdYLpCPe/5UjwkmO1EXPy/rwBHCUCBY9QThU/slJSMujuKCA3xTI5E1dN34myFeVDXMX7ejGY72/zmPrigDM2np96xulTuvlKCAjN9CYFnjgvvFWMVrj3VXjwBGw3FpMkF0Eqdw78L+HMcXIoivsJ7frC8sPdqkfmQ7Gwo3aNEvF1qZzlGybpc4xzv+VGjop9plaxdGPPRqz5BDOdC0xrPx5A8uFeZNKT2X83aeqin/UncvzgG96NpmMv69czTCg/yECGxdvpHwGD3ZrkmByCVqQ+ddiPiyN/8wy+Lrj7YE1W92Fp25oZflO7XD4D6M5GbVUzNRZPsH0dBxKPKvCIiL1NTeC7WLrKJTdE1C8le8p+N8EjiGt2x0ckDNSHihNi8pNA9lstixTaaM/eytxON8sIEPMvpMASFoaZlwumQpskIeFb5EWvUGysCV9bmDyqlhTJf3kgM02TLt/UlDPJNCZ0uuj68lNFmMBGQ1ug9r5J7sE23MNiA+6TyLWl2rx44xV5Jt1Tr+PBQ+Z4me/yMnhhSqVy0lcjEnb6Jumd375EDWBGZ4+hNn7dNVjc6ao+4dY9RJAWxhC+FdRmg==",
       "StatusCode": 202,
       "ResponseHeaders": {
         "Content-Length": "0",
-        "Date": "Fri, 20 Aug 2021 22:57:29 GMT",
+        "Date": "Fri, 19 Feb 2021 19:56:36 GMT",
         "Server": [
           "Windows-Azure-HDFS/1.0",
           "Microsoft-HTTPAPI/2.0"
         ],
         "x-ms-client-request-id": "ffcec2c1-ae3f-7867-0f9a-0c24e71c13fe",
-        "x-ms-request-id": "1ee5ec5e-801f-0045-2816-9623c2000000",
+        "x-ms-request-id": "d66a681c-f01f-0088-5af9-069a56000000",
         "x-ms-request-server-encrypted": "true",
         "x-ms-version": "2020-12-06"
       },
       "ResponseBody": []
     },
     {
-      "RequestUri": "https://amandaadlscanary.dfs.core.windows.net/test-filesystem-41864e48-b03e-82c5-30f7-38d7425d93cb/test-file-e8b52a3f-afdc-4a41-2878-e958ea612ab0?action=flush\u0026position=1024",
+      "RequestUri": "https://seannse.dfs.core.windows.net/test-filesystem-41864e48-b03e-82c5-30f7-38d7425d93cb/test-file-e8b52a3f-afdc-4a41-2878-e958ea612ab0?action=flush&position=1024",
       "RequestMethod": "PATCH",
       "RequestHeaders": {
         "Accept": "application/json",
         "Authorization": "Sanitized",
-        "If-Match": "\u00220x8D9642DE3996D0C\u0022",
-        "User-Agent": [
-          "azsdk-net-Storage.Files.DataLake/12.8.0-alpha.20210820.1",
-          "(.NET 5.0.9; Microsoft Windows 10.0.19043)"
+        "If-Match": "0x8D8D510771BF8C7",
+        "User-Agent": [
+          "azsdk-net-Storage.Files.DataLake/12.7.0-alpha.20210219.1",
+          "(.NET 5.0.3; Microsoft Windows 10.0.19041)"
         ],
         "x-ms-client-request-id": "5af3ca5b-2270-3e07-83fb-c8f23aaeecb7",
-        "x-ms-date": "Fri, 20 Aug 2021 22:57:30 GMT",
+        "x-ms-date": "Fri, 19 Feb 2021 19:56:37 GMT",
         "x-ms-return-client-request-id": "true",
         "x-ms-version": "2020-12-06"
       },
@@ -1266,32 +1156,32 @@
       "StatusCode": 200,
       "ResponseHeaders": {
         "Content-Length": "0",
-        "Date": "Fri, 20 Aug 2021 22:57:30 GMT",
-        "ETag": "\u00220x8D9642DE3B418D0\u0022",
-        "Last-Modified": "Fri, 20 Aug 2021 22:57:30 GMT",
+        "Date": "Fri, 19 Feb 2021 19:56:36 GMT",
+        "ETag": "\"0x8D8D5107736F9D0\"",
+        "Last-Modified": "Fri, 19 Feb 2021 19:56:36 GMT",
         "Server": [
           "Windows-Azure-HDFS/1.0",
           "Microsoft-HTTPAPI/2.0"
         ],
         "x-ms-client-request-id": "5af3ca5b-2270-3e07-83fb-c8f23aaeecb7",
-        "x-ms-request-id": "1ee5ec60-801f-0045-2a16-9623c2000000",
+        "x-ms-request-id": "d66a682e-f01f-0088-6cf9-069a56000000",
         "x-ms-request-server-encrypted": "false",
         "x-ms-version": "2020-12-06"
       },
       "ResponseBody": []
     },
     {
-      "RequestUri": "https://amandaadlscanary.blob.core.windows.net/test-filesystem-41864e48-b03e-82c5-30f7-38d7425d93cb/test-file-e8b52a3f-afdc-4a41-2878-e958ea612ab0",
+      "RequestUri": "https://seannse.blob.core.windows.net/test-filesystem-41864e48-b03e-82c5-30f7-38d7425d93cb/test-file-e8b52a3f-afdc-4a41-2878-e958ea612ab0",
       "RequestMethod": "GET",
       "RequestHeaders": {
         "Accept": "application/xml",
         "Authorization": "Sanitized",
         "User-Agent": [
-          "azsdk-net-Storage.Files.DataLake/12.8.0-alpha.20210820.1",
-          "(.NET 5.0.9; Microsoft Windows 10.0.19043)"
+          "azsdk-net-Storage.Files.DataLake/12.7.0-alpha.20210219.1",
+          "(.NET 5.0.3; Microsoft Windows 10.0.19041)"
         ],
         "x-ms-client-request-id": "1cc8dd7a-b828-6b8e-db78-93e3fad7f277",
-        "x-ms-date": "Fri, 20 Aug 2021 22:57:30 GMT",
+        "x-ms-date": "Fri, 19 Feb 2021 19:56:37 GMT",
         "x-ms-return-client-request-id": "true",
         "x-ms-version": "2020-12-06"
       },
@@ -1301,41 +1191,40 @@
         "Accept-Ranges": "bytes",
         "Content-Length": "1024",
         "Content-Type": "application/octet-stream",
-        "Date": "Fri, 20 Aug 2021 22:57:29 GMT",
-        "ETag": "\u00220x8D9642DE3B418D0\u0022",
-        "Last-Modified": "Fri, 20 Aug 2021 22:57:30 GMT",
+        "Date": "Fri, 19 Feb 2021 19:56:36 GMT",
+        "ETag": "\"0x8D8D5107736F9D0\"",
+        "Last-Modified": "Fri, 19 Feb 2021 19:56:36 GMT",
         "Server": [
           "Windows-Azure-Blob/1.0",
           "Microsoft-HTTPAPI/2.0"
         ],
         "x-ms-blob-type": "BlockBlob",
         "x-ms-client-request-id": "1cc8dd7a-b828-6b8e-db78-93e3fad7f277",
-        "x-ms-creation-time": "Fri, 20 Aug 2021 22:57:30 GMT",
+        "x-ms-creation-time": "Fri, 19 Feb 2021 19:56:36 GMT",
         "x-ms-group": "$superuser",
         "x-ms-lease-state": "available",
         "x-ms-lease-status": "unlocked",
         "x-ms-owner": "$superuser",
         "x-ms-permissions": "rw-r-----",
-        "x-ms-request-id": "53bbcf91-e01e-00d5-4116-9619ac000000",
-        "x-ms-resource-type": "file",
+        "x-ms-request-id": "4690ff4e-401e-0056-3df9-068eb0000000",
         "x-ms-server-encrypted": "true",
         "x-ms-version": "2020-12-06"
       },
-      "ResponseBody": "TbPhRaQ1bNZM5MZLeFCwytTAZTM8/eW/7up5MGVorypPTqLne16EvUpN4OVg6ibzwDehYJENq1DNIVa6uzxx5DSc/CmtyU92O6fp7x3/XwPDhm8txk\u002BYQaJSGVkHygEN3PuwxO78RffoKyXqJLwzzsJT9jXMQx7lBLqHW6/1bnCl2xMiTpsVx0B3RJsqrh3mH0qXtNTMQZjdy78zdepH87y0REipEYAnPi/0VP\u002BCu1adoTtlXrqc2Zp7RYLb4VFWMFHfdWnUPA7Kb3Wk1\u002ByZWg9pltSu4pUCF2quLsv9S13dniStokXsyWQtmu5E9wKu4upzckt9p0283F7/JQ5CzSQYxznH67fKfMxvgUemvR9oAEzhitkRX/bW8cbn7aNV6s3KLDDI5vYyqfZ\u002BDiYGFR8\u002BlyXCYEJKBmhC8fnx4o8pGZZ53JHvnxpVr\u002BDjk1HQ0NymqVV\u002Bk4qKfyXHhvX8QMZmVfSPjDmNTvcLbbBhZ3MXcSAdSzk5q4YM7lxrJxkkWG8afD5cQUOiGFpecyXZKRexsBTU3/WNLaltgp3cISbe5hVAR\u002Bs1ujDdejLe2zdhMsVEuncEUHh6jU\u002BU7r6lxvYzf4wQmOEsfPXk92TCrlFxDE/Yl2ev2pacxrqboctxN7Q7qlyrUJrkGD6BIFgUt9/9IuJvzS\u002BPhKX2dNInkNoqcsCwhwP1xru1838pLbk9hw7bnn/pAmmErCa2tNzIvIdjV62YYzDbCFsmudqwZlfruezDTPJbQHBXK9vcPhLe7Tb3xdYLpCPe/5UjwkmO1EXPy/rwBHCUCBY9QThU/slJSMujuKCA3xTI5E1dN34myFeVDXMX7ejGY72/zmPrigDM2np96xulTuvlKCAjN9CYFnjgvvFWMVrj3VXjwBGw3FpMkF0Eqdw78L\u002BHMcXIoivsJ7frC8sPdqkfmQ7Gwo3aNEvF1qZzlGybpc4xzv\u002BVGjop9plaxdGPPRqz5BDOdC0xrPx5A8uFeZNKT2X83aeqin/UncvzgG96NpmMv69czTCg/yECGxdvpHwGD3ZrkmByCVqQ\u002BddiPiyN/8wy\u002BLrj7YE1W92Fp25oZflO7XD4D6M5GbVUzNRZPsH0dBxKPKvCIiL1NTeC7WLrKJTdE1C8le8p\u002BN8EjiGt2x0ckDNSHihNi8pNA9lstixTaaM/eytxON8sIEPMvpMASFoaZlwumQpskIeFb5EWvUGysCV9bmDyqlhTJf3kgM02TLt/UlDPJNCZ0uuj68lNFmMBGQ1ug9r5J7sE23MNiA\u002B6TyLWl2rx44xV5Jt1Tr\u002BPBQ\u002BZ4me/yMnhhSqVy0lcjEnb6Jumd375EDWBGZ4\u002BhNn7dNVjc6ao\u002B4dY9RJAWxhC\u002BFdRmg=="
-    },
-    {
-      "RequestUri": "https://amandaadlscanary.blob.core.windows.net/test-filesystem-41864e48-b03e-82c5-30f7-38d7425d93cb?restype=container",
+      "ResponseBody": "TbPhRaQ1bNZM5MZLeFCwytTAZTM8/eW/7up5MGVorypPTqLne16EvUpN4OVg6ibzwDehYJENq1DNIVa6uzxx5DSc/CmtyU92O6fp7x3/XwPDhm8txk+YQaJSGVkHygEN3PuwxO78RffoKyXqJLwzzsJT9jXMQx7lBLqHW6/1bnCl2xMiTpsVx0B3RJsqrh3mH0qXtNTMQZjdy78zdepH87y0REipEYAnPi/0VP+Cu1adoTtlXrqc2Zp7RYLb4VFWMFHfdWnUPA7Kb3Wk1+yZWg9pltSu4pUCF2quLsv9S13dniStokXsyWQtmu5E9wKu4upzckt9p0283F7/JQ5CzSQYxznH67fKfMxvgUemvR9oAEzhitkRX/bW8cbn7aNV6s3KLDDI5vYyqfZ+DiYGFR8+lyXCYEJKBmhC8fnx4o8pGZZ53JHvnxpVr+Djk1HQ0NymqVV+k4qKfyXHhvX8QMZmVfSPjDmNTvcLbbBhZ3MXcSAdSzk5q4YM7lxrJxkkWG8afD5cQUOiGFpecyXZKRexsBTU3/WNLaltgp3cISbe5hVAR+s1ujDdejLe2zdhMsVEuncEUHh6jU+U7r6lxvYzf4wQmOEsfPXk92TCrlFxDE/Yl2ev2pacxrqboctxN7Q7qlyrUJrkGD6BIFgUt9/9IuJvzS+PhKX2dNInkNoqcsCwhwP1xru1838pLbk9hw7bnn/pAmmErCa2tNzIvIdjV62YYzDbCFsmudqwZlfruezDTPJbQHBXK9vcPhLe7Tb3xdYLpCPe/5UjwkmO1EXPy/rwBHCUCBY9QThU/slJSMujuKCA3xTI5E1dN34myFeVDXMX7ejGY72/zmPrigDM2np96xulTuvlKCAjN9CYFnjgvvFWMVrj3VXjwBGw3FpMkF0Eqdw78L+HMcXIoivsJ7frC8sPdqkfmQ7Gwo3aNEvF1qZzlGybpc4xzv+VGjop9plaxdGPPRqz5BDOdC0xrPx5A8uFeZNKT2X83aeqin/UncvzgG96NpmMv69czTCg/yECGxdvpHwGD3ZrkmByCVqQ+ddiPiyN/8wy+Lrj7YE1W92Fp25oZflO7XD4D6M5GbVUzNRZPsH0dBxKPKvCIiL1NTeC7WLrKJTdE1C8le8p+N8EjiGt2x0ckDNSHihNi8pNA9lstixTaaM/eytxON8sIEPMvpMASFoaZlwumQpskIeFb5EWvUGysCV9bmDyqlhTJf3kgM02TLt/UlDPJNCZ0uuj68lNFmMBGQ1ug9r5J7sE23MNiA+6TyLWl2rx44xV5Jt1Tr+PBQ+Z4me/yMnhhSqVy0lcjEnb6Jumd375EDWBGZ4+hNn7dNVjc6ao+4dY9RJAWxhC+FdRmg=="
+    },
+    {
+      "RequestUri": "https://seannse.blob.core.windows.net/test-filesystem-41864e48-b03e-82c5-30f7-38d7425d93cb?restype=container",
       "RequestMethod": "DELETE",
       "RequestHeaders": {
         "Accept": "application/xml",
         "Authorization": "Sanitized",
-        "traceparent": "00-8f9fd8ffa7f72146a86b39cc68220786-6f83c9c039698847-00",
-        "User-Agent": [
-          "azsdk-net-Storage.Files.DataLake/12.8.0-alpha.20210820.1",
-          "(.NET 5.0.9; Microsoft Windows 10.0.19043)"
+        "traceparent": "00-2f2e667a49e3a240931db004082b6627-bb469fd9948aff4b-00",
+        "User-Agent": [
+          "azsdk-net-Storage.Files.DataLake/12.7.0-alpha.20210219.1",
+          "(.NET 5.0.3; Microsoft Windows 10.0.19041)"
         ],
         "x-ms-client-request-id": "5c77f4b3-cfe6-aa8f-30df-6f23672d0321",
-        "x-ms-date": "Fri, 20 Aug 2021 22:57:30 GMT",
+        "x-ms-date": "Fri, 19 Feb 2021 19:56:37 GMT",
         "x-ms-return-client-request-id": "true",
         "x-ms-version": "2020-12-06"
       },
@@ -1343,113 +1232,97 @@
       "StatusCode": 202,
       "ResponseHeaders": {
         "Content-Length": "0",
-        "Date": "Fri, 20 Aug 2021 22:57:29 GMT",
+        "Date": "Fri, 19 Feb 2021 19:56:36 GMT",
         "Server": [
           "Windows-Azure-Blob/1.0",
           "Microsoft-HTTPAPI/2.0"
         ],
         "x-ms-client-request-id": "5c77f4b3-cfe6-aa8f-30df-6f23672d0321",
-<<<<<<< HEAD
-        "x-ms-request-id": "53bbcf96-e01e-00d5-4516-9619ac000000",
-        "x-ms-version": "2020-10-02"
-=======
         "x-ms-request-id": "4690ff7e-401e-0056-68f9-068eb0000000",
         "x-ms-version": "2020-12-06"
->>>>>>> f7eb5f10
-      },
-      "ResponseBody": []
-    },
-    {
-      "RequestUri": "https://amandaadlscanary.blob.core.windows.net/test-filesystem-c7a061ae-d553-a5e2-4967-633456c022cd?restype=container",
-      "RequestMethod": "PUT",
-      "RequestHeaders": {
-        "Accept": "application/xml",
-        "Authorization": "Sanitized",
-        "traceparent": "00-a9669aa881b72145831ee24d39fc0ed7-c1d33920bf475440-00",
-        "User-Agent": [
-          "azsdk-net-Storage.Files.DataLake/12.8.0-alpha.20210820.1",
-          "(.NET 5.0.9; Microsoft Windows 10.0.19043)"
+      },
+      "ResponseBody": []
+    },
+    {
+      "RequestUri": "https://seannse.blob.core.windows.net/test-filesystem-c7a061ae-d553-a5e2-4967-633456c022cd?restype=container",
+      "RequestMethod": "PUT",
+      "RequestHeaders": {
+        "Accept": "application/xml",
+        "Authorization": "Sanitized",
+        "traceparent": "00-21a2576a56dfd84c969670bc5651c422-799ba1cf64b1e441-00",
+        "User-Agent": [
+          "azsdk-net-Storage.Files.DataLake/12.7.0-alpha.20210219.1",
+          "(.NET 5.0.3; Microsoft Windows 10.0.19041)"
         ],
         "x-ms-blob-public-access": "container",
         "x-ms-client-request-id": "e71f40f0-986d-dd83-12d2-127e6c5a5470",
-        "x-ms-date": "Fri, 20 Aug 2021 22:57:30 GMT",
-        "x-ms-return-client-request-id": "true",
-        "x-ms-version": "2020-12-06"
-      },
-      "RequestBody": null,
-      "StatusCode": 201,
-      "ResponseHeaders": {
-        "Content-Length": "0",
-        "Date": "Fri, 20 Aug 2021 22:57:29 GMT",
-        "ETag": "\u00220x8D9642DE3DBD5B4\u0022",
-        "Last-Modified": "Fri, 20 Aug 2021 22:57:30 GMT",
+        "x-ms-date": "Fri, 19 Feb 2021 19:56:37 GMT",
+        "x-ms-return-client-request-id": "true",
+        "x-ms-version": "2020-12-06"
+      },
+      "RequestBody": null,
+      "StatusCode": 201,
+      "ResponseHeaders": {
+        "Content-Length": "0",
+        "Date": "Fri, 19 Feb 2021 19:56:36 GMT",
+        "ETag": "\"0x8D8D510775ADF99\"",
+        "Last-Modified": "Fri, 19 Feb 2021 19:56:37 GMT",
         "Server": [
           "Windows-Azure-Blob/1.0",
           "Microsoft-HTTPAPI/2.0"
         ],
         "x-ms-client-request-id": "e71f40f0-986d-dd83-12d2-127e6c5a5470",
-<<<<<<< HEAD
-        "x-ms-request-id": "53bbcf9f-e01e-00d5-4e16-9619ac000000",
-        "x-ms-version": "2020-10-02"
-=======
         "x-ms-request-id": "4690ffac-401e-0056-12f9-068eb0000000",
         "x-ms-version": "2020-12-06"
->>>>>>> f7eb5f10
-      },
-      "ResponseBody": []
-    },
-    {
-      "RequestUri": "https://amandaadlscanary.dfs.core.windows.net/test-filesystem-c7a061ae-d553-a5e2-4967-633456c022cd/test-file-ab0ba1bd-fdfd-18c1-d016-3fa694d03fda?resource=file",
-      "RequestMethod": "PUT",
-      "RequestHeaders": {
-        "Accept": "application/json",
-        "Authorization": "Sanitized",
-        "traceparent": "00-a6c9e40db9be4e4b880de9fb466bb25e-aa7e93883a87b747-00",
-        "User-Agent": [
-          "azsdk-net-Storage.Files.DataLake/12.8.0-alpha.20210820.1",
-          "(.NET 5.0.9; Microsoft Windows 10.0.19043)"
+      },
+      "ResponseBody": []
+    },
+    {
+      "RequestUri": "https://seannse.dfs.core.windows.net/test-filesystem-c7a061ae-d553-a5e2-4967-633456c022cd/test-file-ab0ba1bd-fdfd-18c1-d016-3fa694d03fda?resource=file",
+      "RequestMethod": "PUT",
+      "RequestHeaders": {
+        "Accept": "application/json",
+        "Authorization": "Sanitized",
+        "traceparent": "00-ce2b8b96f492b340b6f8348f4b6d40a5-a2765a1cc8b8e34f-00",
+        "User-Agent": [
+          "azsdk-net-Storage.Files.DataLake/12.7.0-alpha.20210219.1",
+          "(.NET 5.0.3; Microsoft Windows 10.0.19041)"
         ],
         "x-ms-client-request-id": "c454d158-4d64-f28e-7f06-175759dc4841",
-        "x-ms-date": "Fri, 20 Aug 2021 22:57:30 GMT",
-        "x-ms-return-client-request-id": "true",
-        "x-ms-version": "2020-12-06"
-      },
-      "RequestBody": null,
-      "StatusCode": 201,
-      "ResponseHeaders": {
-        "Content-Length": "0",
-        "Date": "Fri, 20 Aug 2021 22:57:31 GMT",
-        "ETag": "\u00220x8D9642DE4130B08\u0022",
-        "Last-Modified": "Fri, 20 Aug 2021 22:57:31 GMT",
+        "x-ms-date": "Fri, 19 Feb 2021 19:56:37 GMT",
+        "x-ms-return-client-request-id": "true",
+        "x-ms-version": "2020-12-06"
+      },
+      "RequestBody": null,
+      "StatusCode": 201,
+      "ResponseHeaders": {
+        "Content-Length": "0",
+        "Date": "Fri, 19 Feb 2021 19:56:36 GMT",
+        "ETag": "\"0x8D8D510776EAE10\"",
+        "Last-Modified": "Fri, 19 Feb 2021 19:56:37 GMT",
         "Server": [
           "Windows-Azure-HDFS/1.0",
           "Microsoft-HTTPAPI/2.0"
         ],
         "x-ms-client-request-id": "c454d158-4d64-f28e-7f06-175759dc4841",
-<<<<<<< HEAD
-        "x-ms-request-id": "89c5a85b-801f-00a1-5316-962d5c000000",
-        "x-ms-request-server-encrypted": "true",
-        "x-ms-version": "2020-10-02"
-=======
         "x-ms-request-id": "d66a687a-f01f-0088-38f9-069a56000000",
         "x-ms-version": "2020-12-06"
->>>>>>> f7eb5f10
-      },
-      "ResponseBody": []
-    },
-    {
-      "RequestUri": "https://amandaadlscanary.blob.core.windows.net/test-filesystem-c7a061ae-d553-a5e2-4967-633456c022cd/test-file-ab0ba1bd-fdfd-18c1-d016-3fa694d03fda?comp=lease",
-      "RequestMethod": "PUT",
-      "RequestHeaders": {
-        "Accept": "application/xml",
-        "Authorization": "Sanitized",
-        "traceparent": "00-b8ee7c10bb12ce41a6bfaa578ceb10a8-ea77658e9c3e7943-00",
-        "User-Agent": [
-          "azsdk-net-Storage.Files.DataLake/12.8.0-alpha.20210820.1",
-          "(.NET 5.0.9; Microsoft Windows 10.0.19043)"
+      },
+      "ResponseBody": []
+    },
+    {
+      "RequestUri": "https://seannse.blob.core.windows.net/test-filesystem-c7a061ae-d553-a5e2-4967-633456c022cd/test-file-ab0ba1bd-fdfd-18c1-d016-3fa694d03fda?comp=lease",
+      "RequestMethod": "PUT",
+      "RequestHeaders": {
+        "Accept": "application/xml",
+        "Authorization": "Sanitized",
+        "traceparent": "00-ee8189190d305049bfc5feb6cbb9098b-07d370bbe5485a4a-00",
+        "User-Agent": [
+          "azsdk-net-Storage.Files.DataLake/12.7.0-alpha.20210219.1",
+          "(.NET 5.0.3; Microsoft Windows 10.0.19041)"
         ],
         "x-ms-client-request-id": "4bfbb109-8802-1a15-01d1-81d9d9e3e84b",
-        "x-ms-date": "Fri, 20 Aug 2021 22:57:31 GMT",
+        "x-ms-date": "Fri, 19 Feb 2021 19:56:38 GMT",
         "x-ms-lease-action": "acquire",
         "x-ms-lease-duration": "-1",
         "x-ms-proposed-lease-id": "95103892-3e17-82cf-428b-74aa0a3395bd",
@@ -1460,37 +1333,32 @@
       "StatusCode": 201,
       "ResponseHeaders": {
         "Content-Length": "0",
-        "Date": "Fri, 20 Aug 2021 22:57:30 GMT",
-        "ETag": "\u00220x8D9642DE4130B08\u0022",
-        "Last-Modified": "Fri, 20 Aug 2021 22:57:31 GMT",
+        "Date": "Fri, 19 Feb 2021 19:56:36 GMT",
+        "ETag": "\"0x8D8D510776EAE10\"",
+        "Last-Modified": "Fri, 19 Feb 2021 19:56:37 GMT",
         "Server": [
           "Windows-Azure-Blob/1.0",
           "Microsoft-HTTPAPI/2.0"
         ],
         "x-ms-client-request-id": "4bfbb109-8802-1a15-01d1-81d9d9e3e84b",
         "x-ms-lease-id": "95103892-3e17-82cf-428b-74aa0a3395bd",
-<<<<<<< HEAD
-        "x-ms-request-id": "53bbcfc9-e01e-00d5-7116-9619ac000000",
-        "x-ms-version": "2020-10-02"
-=======
         "x-ms-request-id": "46910010-401e-0056-6af9-068eb0000000",
         "x-ms-version": "2020-12-06"
->>>>>>> f7eb5f10
-      },
-      "ResponseBody": []
-    },
-    {
-      "RequestUri": "https://amandaadlscanary.dfs.core.windows.net/test-filesystem-c7a061ae-d553-a5e2-4967-633456c022cd/test-file-ab0ba1bd-fdfd-18c1-d016-3fa694d03fda?resource=file",
-      "RequestMethod": "PUT",
-      "RequestHeaders": {
-        "Accept": "application/json",
-        "Authorization": "Sanitized",
-        "User-Agent": [
-          "azsdk-net-Storage.Files.DataLake/12.8.0-alpha.20210820.1",
-          "(.NET 5.0.9; Microsoft Windows 10.0.19043)"
+      },
+      "ResponseBody": []
+    },
+    {
+      "RequestUri": "https://seannse.dfs.core.windows.net/test-filesystem-c7a061ae-d553-a5e2-4967-633456c022cd/test-file-ab0ba1bd-fdfd-18c1-d016-3fa694d03fda?resource=file",
+      "RequestMethod": "PUT",
+      "RequestHeaders": {
+        "Accept": "application/json",
+        "Authorization": "Sanitized",
+        "User-Agent": [
+          "azsdk-net-Storage.Files.DataLake/12.7.0-alpha.20210219.1",
+          "(.NET 5.0.3; Microsoft Windows 10.0.19041)"
         ],
         "x-ms-client-request-id": "520ccd66-1658-87ee-9af5-a8e4b364503f",
-        "x-ms-date": "Fri, 20 Aug 2021 22:57:31 GMT",
+        "x-ms-date": "Fri, 19 Feb 2021 19:56:38 GMT",
         "x-ms-lease-id": "95103892-3e17-82cf-428b-74aa0a3395bd",
         "x-ms-return-client-request-id": "true",
         "x-ms-version": "2020-12-06"
@@ -1499,27 +1367,21 @@
       "StatusCode": 201,
       "ResponseHeaders": {
         "Content-Length": "0",
-        "Date": "Fri, 20 Aug 2021 22:57:31 GMT",
-        "ETag": "\u00220x8D9642DE42E2A7E\u0022",
-        "Last-Modified": "Fri, 20 Aug 2021 22:57:31 GMT",
+        "Date": "Fri, 19 Feb 2021 19:56:36 GMT",
+        "ETag": "\"0x8D8D510778801D0\"",
+        "Last-Modified": "Fri, 19 Feb 2021 19:56:37 GMT",
         "Server": [
           "Windows-Azure-HDFS/1.0",
           "Microsoft-HTTPAPI/2.0"
         ],
         "x-ms-client-request-id": "520ccd66-1658-87ee-9af5-a8e4b364503f",
-<<<<<<< HEAD
-        "x-ms-request-id": "89c5a85c-801f-00a1-5416-962d5c000000",
-        "x-ms-request-server-encrypted": "true",
-        "x-ms-version": "2020-10-02"
-=======
         "x-ms-request-id": "d66a68a3-f01f-0088-60f9-069a56000000",
         "x-ms-version": "2020-12-06"
->>>>>>> f7eb5f10
-      },
-      "ResponseBody": []
-    },
-    {
-      "RequestUri": "https://amandaadlscanary.dfs.core.windows.net/test-filesystem-c7a061ae-d553-a5e2-4967-633456c022cd/test-file-ab0ba1bd-fdfd-18c1-d016-3fa694d03fda?action=append\u0026position=0",
+      },
+      "ResponseBody": []
+    },
+    {
+      "RequestUri": "https://seannse.dfs.core.windows.net/test-filesystem-c7a061ae-d553-a5e2-4967-633456c022cd/test-file-ab0ba1bd-fdfd-18c1-d016-3fa694d03fda?action=append&position=0",
       "RequestMethod": "PATCH",
       "RequestHeaders": {
         "Accept": "application/json",
@@ -1527,44 +1389,44 @@
         "Content-Length": "1024",
         "Content-Type": "application/octet-stream",
         "User-Agent": [
-          "azsdk-net-Storage.Files.DataLake/12.8.0-alpha.20210820.1",
-          "(.NET 5.0.9; Microsoft Windows 10.0.19043)"
+          "azsdk-net-Storage.Files.DataLake/12.7.0-alpha.20210219.1",
+          "(.NET 5.0.3; Microsoft Windows 10.0.19041)"
         ],
         "x-ms-client-request-id": "aa60b9e2-9398-d0e7-e485-52e40bcc90a3",
-        "x-ms-date": "Fri, 20 Aug 2021 22:57:31 GMT",
+        "x-ms-date": "Fri, 19 Feb 2021 19:56:38 GMT",
         "x-ms-lease-id": "95103892-3e17-82cf-428b-74aa0a3395bd",
         "x-ms-return-client-request-id": "true",
         "x-ms-version": "2020-12-06"
       },
-      "RequestBody": "cVlfR4\u002BFxBbC7k3HqDVeOWMZoVg3Sbpv\u002BzPCq/mdR2NnSifKqeDLhOzliRM7TnLLc0h1wEKPFCee70tbwxkcJKbpX10OlJCDTRxsUsCnM63B9jexJ4ch2Db/K7mUcMHSyGRsUu4Uvd\u002B38XImI8Fn97ydmszia/0eyIcnDmjX7t1amYpcOuG\u002BrDlY\u002BTYV\u002BrR1mDT89tX18FxnTYpn7a924AKVy4o2Cr3a3\u002B2TiXHHCc3SsXU02vcHZagt9exXVr\u002BK4Rkzfy8qPo52IRfnYWbrn0S8lTs5QgULjmXhCRTRg4guCadXk4qdp3PnvbngHwRBQlWomsGDUJ8UKPHKSTV5pZ2PuFi/kwu5H\u002B7IUoVMKm5hn8a\u002BKenHq7gIQmuZ0109bRcbUGargq5J7nrSu/4ayP2CaKluuny0xw2gtlCgIEuQiuRtMdkHtRwYdTpu9PC67npuFmqzz7KaZohZC8tdqc0vQjAZrJcjerONVkVBRdMd5cjWMQrh3Lsy0spQrqpQu8ttP7G/oELiS5u3JnlsWSC1PCUDhnjDTWZ159nN0swJPJp61AYhXUWG8\u002BZuKrVCxXmpm3KETTRTqfFLSbloFXjPrere8oQak97gfZOSVCOwMyFfIzZahO5mJyoU1hOLHd1tn3zKZNP1jweTpNCgwFXOmhaXCfJCdCn7d8taBb3KVF\u002B1JbWm5s9OapMuxuAexWbVRTv99BTrKipTzuwHmopKyU9w65ugKLRHSJ9eE65I3bFkhb\u002BBzWBLyfqKUxfiRs8J5P2RrtrLNR2Gtat0jRd8C/E6oxXKyPvvJCKhFdSdZALPVC6wty/XmVCi\u002Bhe01jziDUclp6O6PxsBoYm3KR9I6VGppTjozFTCYwnFJ83kOk3lvgiNd71eFRQTrxWlH28xWRHGCzED\u002BUHzY0SZ9BdNHGY70msXu3KUSo8j1Rw\u002BHEOalM68Hi8c4sTGmRN4xSD9xZKvaU0EGZ6fMcGh3yQktUYB/mBJkf43H\u002B\u002BmUCJeG4RvJg\u002BKj7L1lnowHextegKgouPMd8a/szSTd0pdXcl7QBY8MrkUmSWUC2jmGXQRyaXtBq0\u002BkaS\u002Br3Lb9hdolzmwtNzWMUdJiwi9OGte2ZrAgq6lcFYbPa9xfoNGOKIOK3MvNWSXOpddo3qlgFg4YNXYG3RpwyfilHctZbPEA1Jlrw34LqM1KEcWR8zbdrxWOR2tbRwupGdMTKHtadXkmKAoP9BLPzEyovMsUntaBh661iuVF5U1Nwulq\u002BECSL5yMq4sszbrC/nsesspAVHs8kaCMpKpToEK8gjFpZRPMFk0uiDNLVLnz8syqZzKCzW5ubmbfxYryOQsIcEuJWVlnEpx9UcxHsTzm2PHd6XlQA==",
+      "RequestBody": "cVlfR4+FxBbC7k3HqDVeOWMZoVg3Sbpv+zPCq/mdR2NnSifKqeDLhOzliRM7TnLLc0h1wEKPFCee70tbwxkcJKbpX10OlJCDTRxsUsCnM63B9jexJ4ch2Db/K7mUcMHSyGRsUu4Uvd+38XImI8Fn97ydmszia/0eyIcnDmjX7t1amYpcOuG+rDlY+TYV+rR1mDT89tX18FxnTYpn7a924AKVy4o2Cr3a3+2TiXHHCc3SsXU02vcHZagt9exXVr+K4Rkzfy8qPo52IRfnYWbrn0S8lTs5QgULjmXhCRTRg4guCadXk4qdp3PnvbngHwRBQlWomsGDUJ8UKPHKSTV5pZ2PuFi/kwu5H+7IUoVMKm5hn8a+KenHq7gIQmuZ0109bRcbUGargq5J7nrSu/4ayP2CaKluuny0xw2gtlCgIEuQiuRtMdkHtRwYdTpu9PC67npuFmqzz7KaZohZC8tdqc0vQjAZrJcjerONVkVBRdMd5cjWMQrh3Lsy0spQrqpQu8ttP7G/oELiS5u3JnlsWSC1PCUDhnjDTWZ159nN0swJPJp61AYhXUWG8+ZuKrVCxXmpm3KETTRTqfFLSbloFXjPrere8oQak97gfZOSVCOwMyFfIzZahO5mJyoU1hOLHd1tn3zKZNP1jweTpNCgwFXOmhaXCfJCdCn7d8taBb3KVF+1JbWm5s9OapMuxuAexWbVRTv99BTrKipTzuwHmopKyU9w65ugKLRHSJ9eE65I3bFkhb+BzWBLyfqKUxfiRs8J5P2RrtrLNR2Gtat0jRd8C/E6oxXKyPvvJCKhFdSdZALPVC6wty/XmVCi+he01jziDUclp6O6PxsBoYm3KR9I6VGppTjozFTCYwnFJ83kOk3lvgiNd71eFRQTrxWlH28xWRHGCzED+UHzY0SZ9BdNHGY70msXu3KUSo8j1Rw+HEOalM68Hi8c4sTGmRN4xSD9xZKvaU0EGZ6fMcGh3yQktUYB/mBJkf43H++mUCJeG4RvJg+Kj7L1lnowHextegKgouPMd8a/szSTd0pdXcl7QBY8MrkUmSWUC2jmGXQRyaXtBq0+kaS+r3Lb9hdolzmwtNzWMUdJiwi9OGte2ZrAgq6lcFYbPa9xfoNGOKIOK3MvNWSXOpddo3qlgFg4YNXYG3RpwyfilHctZbPEA1Jlrw34LqM1KEcWR8zbdrxWOR2tbRwupGdMTKHtadXkmKAoP9BLPzEyovMsUntaBh661iuVF5U1Nwulq+ECSL5yMq4sszbrC/nsesspAVHs8kaCMpKpToEK8gjFpZRPMFk0uiDNLVLnz8syqZzKCzW5ubmbfxYryOQsIcEuJWVlnEpx9UcxHsTzm2PHd6XlQA==",
       "StatusCode": 202,
       "ResponseHeaders": {
         "Content-Length": "0",
-        "Date": "Fri, 20 Aug 2021 22:57:31 GMT",
+        "Date": "Fri, 19 Feb 2021 19:56:36 GMT",
         "Server": [
           "Windows-Azure-HDFS/1.0",
           "Microsoft-HTTPAPI/2.0"
         ],
         "x-ms-client-request-id": "aa60b9e2-9398-d0e7-e485-52e40bcc90a3",
-        "x-ms-request-id": "89c5a85d-801f-00a1-5516-962d5c000000",
+        "x-ms-request-id": "d66a68b6-f01f-0088-73f9-069a56000000",
         "x-ms-request-server-encrypted": "true",
         "x-ms-version": "2020-12-06"
       },
       "ResponseBody": []
     },
     {
-      "RequestUri": "https://amandaadlscanary.dfs.core.windows.net/test-filesystem-c7a061ae-d553-a5e2-4967-633456c022cd/test-file-ab0ba1bd-fdfd-18c1-d016-3fa694d03fda?action=flush\u0026position=1024",
+      "RequestUri": "https://seannse.dfs.core.windows.net/test-filesystem-c7a061ae-d553-a5e2-4967-633456c022cd/test-file-ab0ba1bd-fdfd-18c1-d016-3fa694d03fda?action=flush&position=1024",
       "RequestMethod": "PATCH",
       "RequestHeaders": {
         "Accept": "application/json",
         "Authorization": "Sanitized",
-        "If-Match": "\u00220x8D9642DE42E2A7E\u0022",
-        "User-Agent": [
-          "azsdk-net-Storage.Files.DataLake/12.8.0-alpha.20210820.1",
-          "(.NET 5.0.9; Microsoft Windows 10.0.19043)"
+        "If-Match": "0x8D8D510778801D0",
+        "User-Agent": [
+          "azsdk-net-Storage.Files.DataLake/12.7.0-alpha.20210219.1",
+          "(.NET 5.0.3; Microsoft Windows 10.0.19041)"
         ],
         "x-ms-client-request-id": "f901463c-a604-b4a6-f90b-779326a5ddcc",
-        "x-ms-date": "Fri, 20 Aug 2021 22:57:31 GMT",
+        "x-ms-date": "Fri, 19 Feb 2021 19:56:38 GMT",
         "x-ms-lease-id": "95103892-3e17-82cf-428b-74aa0a3395bd",
         "x-ms-return-client-request-id": "true",
         "x-ms-version": "2020-12-06"
@@ -1573,32 +1435,32 @@
       "StatusCode": 200,
       "ResponseHeaders": {
         "Content-Length": "0",
-        "Date": "Fri, 20 Aug 2021 22:57:31 GMT",
-        "ETag": "\u00220x8D9642DE44A982C\u0022",
-        "Last-Modified": "Fri, 20 Aug 2021 22:57:31 GMT",
+        "Date": "Fri, 19 Feb 2021 19:56:37 GMT",
+        "ETag": "\"0x8D8D51077A3E673\"",
+        "Last-Modified": "Fri, 19 Feb 2021 19:56:37 GMT",
         "Server": [
           "Windows-Azure-HDFS/1.0",
           "Microsoft-HTTPAPI/2.0"
         ],
         "x-ms-client-request-id": "f901463c-a604-b4a6-f90b-779326a5ddcc",
-        "x-ms-request-id": "89c5a85f-801f-00a1-5716-962d5c000000",
+        "x-ms-request-id": "d66a68c8-f01f-0088-05f9-069a56000000",
         "x-ms-request-server-encrypted": "false",
         "x-ms-version": "2020-12-06"
       },
       "ResponseBody": []
     },
     {
-      "RequestUri": "https://amandaadlscanary.blob.core.windows.net/test-filesystem-c7a061ae-d553-a5e2-4967-633456c022cd/test-file-ab0ba1bd-fdfd-18c1-d016-3fa694d03fda",
+      "RequestUri": "https://seannse.blob.core.windows.net/test-filesystem-c7a061ae-d553-a5e2-4967-633456c022cd/test-file-ab0ba1bd-fdfd-18c1-d016-3fa694d03fda",
       "RequestMethod": "GET",
       "RequestHeaders": {
         "Accept": "application/xml",
         "Authorization": "Sanitized",
         "User-Agent": [
-          "azsdk-net-Storage.Files.DataLake/12.8.0-alpha.20210820.1",
-          "(.NET 5.0.9; Microsoft Windows 10.0.19043)"
+          "azsdk-net-Storage.Files.DataLake/12.7.0-alpha.20210219.1",
+          "(.NET 5.0.3; Microsoft Windows 10.0.19041)"
         ],
         "x-ms-client-request-id": "c5a836f2-96cb-fb9f-56a4-31abe5fcc79c",
-        "x-ms-date": "Fri, 20 Aug 2021 22:57:31 GMT",
+        "x-ms-date": "Fri, 19 Feb 2021 19:56:38 GMT",
         "x-ms-return-client-request-id": "true",
         "x-ms-version": "2020-12-06"
       },
@@ -1608,42 +1470,41 @@
         "Accept-Ranges": "bytes",
         "Content-Length": "1024",
         "Content-Type": "application/octet-stream",
-        "Date": "Fri, 20 Aug 2021 22:57:30 GMT",
-        "ETag": "\u00220x8D9642DE44A982C\u0022",
-        "Last-Modified": "Fri, 20 Aug 2021 22:57:31 GMT",
+        "Date": "Fri, 19 Feb 2021 19:56:36 GMT",
+        "ETag": "\"0x8D8D51077A3E673\"",
+        "Last-Modified": "Fri, 19 Feb 2021 19:56:37 GMT",
         "Server": [
           "Windows-Azure-Blob/1.0",
           "Microsoft-HTTPAPI/2.0"
         ],
         "x-ms-blob-type": "BlockBlob",
         "x-ms-client-request-id": "c5a836f2-96cb-fb9f-56a4-31abe5fcc79c",
-        "x-ms-creation-time": "Fri, 20 Aug 2021 22:57:31 GMT",
+        "x-ms-creation-time": "Fri, 19 Feb 2021 19:56:37 GMT",
         "x-ms-group": "$superuser",
         "x-ms-lease-duration": "infinite",
         "x-ms-lease-state": "leased",
         "x-ms-lease-status": "locked",
         "x-ms-owner": "$superuser",
         "x-ms-permissions": "rw-r-----",
-        "x-ms-request-id": "53bbcfdf-e01e-00d5-0516-9619ac000000",
-        "x-ms-resource-type": "file",
+        "x-ms-request-id": "469100cd-401e-0056-16f9-068eb0000000",
         "x-ms-server-encrypted": "true",
         "x-ms-version": "2020-12-06"
       },
-      "ResponseBody": "cVlfR4\u002BFxBbC7k3HqDVeOWMZoVg3Sbpv\u002BzPCq/mdR2NnSifKqeDLhOzliRM7TnLLc0h1wEKPFCee70tbwxkcJKbpX10OlJCDTRxsUsCnM63B9jexJ4ch2Db/K7mUcMHSyGRsUu4Uvd\u002B38XImI8Fn97ydmszia/0eyIcnDmjX7t1amYpcOuG\u002BrDlY\u002BTYV\u002BrR1mDT89tX18FxnTYpn7a924AKVy4o2Cr3a3\u002B2TiXHHCc3SsXU02vcHZagt9exXVr\u002BK4Rkzfy8qPo52IRfnYWbrn0S8lTs5QgULjmXhCRTRg4guCadXk4qdp3PnvbngHwRBQlWomsGDUJ8UKPHKSTV5pZ2PuFi/kwu5H\u002B7IUoVMKm5hn8a\u002BKenHq7gIQmuZ0109bRcbUGargq5J7nrSu/4ayP2CaKluuny0xw2gtlCgIEuQiuRtMdkHtRwYdTpu9PC67npuFmqzz7KaZohZC8tdqc0vQjAZrJcjerONVkVBRdMd5cjWMQrh3Lsy0spQrqpQu8ttP7G/oELiS5u3JnlsWSC1PCUDhnjDTWZ159nN0swJPJp61AYhXUWG8\u002BZuKrVCxXmpm3KETTRTqfFLSbloFXjPrere8oQak97gfZOSVCOwMyFfIzZahO5mJyoU1hOLHd1tn3zKZNP1jweTpNCgwFXOmhaXCfJCdCn7d8taBb3KVF\u002B1JbWm5s9OapMuxuAexWbVRTv99BTrKipTzuwHmopKyU9w65ugKLRHSJ9eE65I3bFkhb\u002BBzWBLyfqKUxfiRs8J5P2RrtrLNR2Gtat0jRd8C/E6oxXKyPvvJCKhFdSdZALPVC6wty/XmVCi\u002Bhe01jziDUclp6O6PxsBoYm3KR9I6VGppTjozFTCYwnFJ83kOk3lvgiNd71eFRQTrxWlH28xWRHGCzED\u002BUHzY0SZ9BdNHGY70msXu3KUSo8j1Rw\u002BHEOalM68Hi8c4sTGmRN4xSD9xZKvaU0EGZ6fMcGh3yQktUYB/mBJkf43H\u002B\u002BmUCJeG4RvJg\u002BKj7L1lnowHextegKgouPMd8a/szSTd0pdXcl7QBY8MrkUmSWUC2jmGXQRyaXtBq0\u002BkaS\u002Br3Lb9hdolzmwtNzWMUdJiwi9OGte2ZrAgq6lcFYbPa9xfoNGOKIOK3MvNWSXOpddo3qlgFg4YNXYG3RpwyfilHctZbPEA1Jlrw34LqM1KEcWR8zbdrxWOR2tbRwupGdMTKHtadXkmKAoP9BLPzEyovMsUntaBh661iuVF5U1Nwulq\u002BECSL5yMq4sszbrC/nsesspAVHs8kaCMpKpToEK8gjFpZRPMFk0uiDNLVLnz8syqZzKCzW5ubmbfxYryOQsIcEuJWVlnEpx9UcxHsTzm2PHd6XlQA=="
-    },
-    {
-      "RequestUri": "https://amandaadlscanary.blob.core.windows.net/test-filesystem-c7a061ae-d553-a5e2-4967-633456c022cd?restype=container",
+      "ResponseBody": "cVlfR4+FxBbC7k3HqDVeOWMZoVg3Sbpv+zPCq/mdR2NnSifKqeDLhOzliRM7TnLLc0h1wEKPFCee70tbwxkcJKbpX10OlJCDTRxsUsCnM63B9jexJ4ch2Db/K7mUcMHSyGRsUu4Uvd+38XImI8Fn97ydmszia/0eyIcnDmjX7t1amYpcOuG+rDlY+TYV+rR1mDT89tX18FxnTYpn7a924AKVy4o2Cr3a3+2TiXHHCc3SsXU02vcHZagt9exXVr+K4Rkzfy8qPo52IRfnYWbrn0S8lTs5QgULjmXhCRTRg4guCadXk4qdp3PnvbngHwRBQlWomsGDUJ8UKPHKSTV5pZ2PuFi/kwu5H+7IUoVMKm5hn8a+KenHq7gIQmuZ0109bRcbUGargq5J7nrSu/4ayP2CaKluuny0xw2gtlCgIEuQiuRtMdkHtRwYdTpu9PC67npuFmqzz7KaZohZC8tdqc0vQjAZrJcjerONVkVBRdMd5cjWMQrh3Lsy0spQrqpQu8ttP7G/oELiS5u3JnlsWSC1PCUDhnjDTWZ159nN0swJPJp61AYhXUWG8+ZuKrVCxXmpm3KETTRTqfFLSbloFXjPrere8oQak97gfZOSVCOwMyFfIzZahO5mJyoU1hOLHd1tn3zKZNP1jweTpNCgwFXOmhaXCfJCdCn7d8taBb3KVF+1JbWm5s9OapMuxuAexWbVRTv99BTrKipTzuwHmopKyU9w65ugKLRHSJ9eE65I3bFkhb+BzWBLyfqKUxfiRs8J5P2RrtrLNR2Gtat0jRd8C/E6oxXKyPvvJCKhFdSdZALPVC6wty/XmVCi+he01jziDUclp6O6PxsBoYm3KR9I6VGppTjozFTCYwnFJ83kOk3lvgiNd71eFRQTrxWlH28xWRHGCzED+UHzY0SZ9BdNHGY70msXu3KUSo8j1Rw+HEOalM68Hi8c4sTGmRN4xSD9xZKvaU0EGZ6fMcGh3yQktUYB/mBJkf43H++mUCJeG4RvJg+Kj7L1lnowHextegKgouPMd8a/szSTd0pdXcl7QBY8MrkUmSWUC2jmGXQRyaXtBq0+kaS+r3Lb9hdolzmwtNzWMUdJiwi9OGte2ZrAgq6lcFYbPa9xfoNGOKIOK3MvNWSXOpddo3qlgFg4YNXYG3RpwyfilHctZbPEA1Jlrw34LqM1KEcWR8zbdrxWOR2tbRwupGdMTKHtadXkmKAoP9BLPzEyovMsUntaBh661iuVF5U1Nwulq+ECSL5yMq4sszbrC/nsesspAVHs8kaCMpKpToEK8gjFpZRPMFk0uiDNLVLnz8syqZzKCzW5ubmbfxYryOQsIcEuJWVlnEpx9UcxHsTzm2PHd6XlQA=="
+    },
+    {
+      "RequestUri": "https://seannse.blob.core.windows.net/test-filesystem-c7a061ae-d553-a5e2-4967-633456c022cd?restype=container",
       "RequestMethod": "DELETE",
       "RequestHeaders": {
         "Accept": "application/xml",
         "Authorization": "Sanitized",
-        "traceparent": "00-2b695d4964ff734982e19ba15088782d-6c1f1885c8ebfe44-00",
-        "User-Agent": [
-          "azsdk-net-Storage.Files.DataLake/12.8.0-alpha.20210820.1",
-          "(.NET 5.0.9; Microsoft Windows 10.0.19043)"
+        "traceparent": "00-e1545401e978cb408df999167d87960c-857c657a2507e944-00",
+        "User-Agent": [
+          "azsdk-net-Storage.Files.DataLake/12.7.0-alpha.20210219.1",
+          "(.NET 5.0.3; Microsoft Windows 10.0.19041)"
         ],
         "x-ms-client-request-id": "efa02d63-17fd-0601-aab6-a1825cffa02c",
-        "x-ms-date": "Fri, 20 Aug 2021 22:57:31 GMT",
+        "x-ms-date": "Fri, 19 Feb 2021 19:56:38 GMT",
         "x-ms-return-client-request-id": "true",
         "x-ms-version": "2020-12-06"
       },
@@ -1651,26 +1512,21 @@
       "StatusCode": 202,
       "ResponseHeaders": {
         "Content-Length": "0",
-        "Date": "Fri, 20 Aug 2021 22:57:30 GMT",
+        "Date": "Fri, 19 Feb 2021 19:56:36 GMT",
         "Server": [
           "Windows-Azure-Blob/1.0",
           "Microsoft-HTTPAPI/2.0"
         ],
         "x-ms-client-request-id": "efa02d63-17fd-0601-aab6-a1825cffa02c",
-<<<<<<< HEAD
-        "x-ms-request-id": "53bbcfea-e01e-00d5-0e16-9619ac000000",
-        "x-ms-version": "2020-10-02"
-=======
         "x-ms-request-id": "469100fe-401e-0056-42f9-068eb0000000",
         "x-ms-version": "2020-12-06"
->>>>>>> f7eb5f10
       },
       "ResponseBody": []
     }
   ],
   "Variables": {
-    "DateTimeOffsetNow": "2021-08-20T15:57:26.4192855-07:00",
+    "DateTimeOffsetNow": "2021-02-19T13:56:34.6061013-06:00",
     "RandomSeed": "1195513189",
-    "Storage_TestConfigHierarchicalNamespace": "NamespaceTenant\namandaadlscanary\nU2FuaXRpemVk\nhttps://amandaadlscanary.blob.core.windows.net\nhttps://amandaadlscanary.file.core.windows.net\nhttps://amandaadlscanary.queue.core.windows.net\nhttps://amandaadlscanary.table.core.windows.net\n\n\n\n\nhttps://amandaadlscanary-secondary.blob.core.windows.net\nhttps://amandaadlscanary-secondary.file.core.windows.net\nhttps://amandaadlscanary-secondary.queue.core.windows.net\n\n68390a19-a643-458b-b726-408abf67b4fc\nSanitized\n72f988bf-86f1-41af-91ab-2d7cd011db47\nhttps://login.microsoftonline.com/\nCloud\nBlobEndpoint=https://amandaadlscanary.blob.core.windows.net/;QueueEndpoint=https://amandaadlscanary.queue.core.windows.net/;FileEndpoint=https://amandaadlscanary.file.core.windows.net/;BlobSecondaryEndpoint=https://amandaadlscanary-secondary.blob.core.windows.net/;QueueSecondaryEndpoint=https://amandaadlscanary-secondary.queue.core.windows.net/;FileSecondaryEndpoint=https://amandaadlscanary-secondary.file.core.windows.net/;AccountName=amandaadlscanary;AccountKey=Sanitized\n\n\n"
+    "Storage_TestConfigHierarchicalNamespace": "NamespaceTenant\nseannse\nU2FuaXRpemVk\nhttps://seannse.blob.core.windows.net\nhttps://seannse.file.core.windows.net\nhttps://seannse.queue.core.windows.net\nhttps://seannse.table.core.windows.net\n\n\n\n\nhttps://seannse-secondary.blob.core.windows.net\nhttps://seannse-secondary.file.core.windows.net\nhttps://seannse-secondary.queue.core.windows.net\nhttps://seannse-secondary.table.core.windows.net\n68390a19-a643-458b-b726-408abf67b4fc\nSanitized\n72f988bf-86f1-41af-91ab-2d7cd011db47\nhttps://login.microsoftonline.com/\nCloud\nBlobEndpoint=https://seannse.blob.core.windows.net/;QueueEndpoint=https://seannse.queue.core.windows.net/;FileEndpoint=https://seannse.file.core.windows.net/;BlobSecondaryEndpoint=https://seannse-secondary.blob.core.windows.net/;QueueSecondaryEndpoint=https://seannse-secondary.queue.core.windows.net/;FileSecondaryEndpoint=https://seannse-secondary.file.core.windows.net/;AccountName=seannse;AccountKey=Sanitized\n\n\n"
   }
 }