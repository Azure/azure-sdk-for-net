﻿{
  "Entries": [
    {
      "RequestUri": "https://seannse.blob.core.windows.net/test-filesystem-1d448e3d-ddb4-a322-af21-aadd66efb49f?restype=container",
      "RequestMethod": "PUT",
      "RequestHeaders": {
        "Accept": "application/xml",
        "Authorization": "Sanitized",
        "traceparent": "00-a02ad2e986b1b24c818ac14c97dcba58-6c26c5a9a17d8941-00",
        "User-Agent": [
          "azsdk-net-Storage.Files.DataLake/12.7.0-alpha.20210219.1",
          "(.NET 5.0.3; Microsoft Windows 10.0.19041)"
        ],
        "x-ms-blob-public-access": "container",
        "x-ms-client-request-id": "2b49b9c3-9b70-a330-c1ed-ea83eb63d9ec",
        "x-ms-date": "Fri, 19 Feb 2021 19:13:41 GMT",
        "x-ms-return-client-request-id": "true",
<<<<<<< HEAD
        "x-ms-version": "2020-12-06"
=======
        "x-ms-version": "2021-02-12"
>>>>>>> 7e782c87
      },
      "RequestBody": null,
      "StatusCode": 201,
      "ResponseHeaders": {
        "Content-Length": "0",
        "Date": "Fri, 19 Feb 2021 19:13:40 GMT",
        "ETag": "\"0x8D8D50A77BF9344\"",
        "Last-Modified": "Fri, 19 Feb 2021 19:13:40 GMT",
        "Server": [
          "Windows-Azure-Blob/1.0",
          "Microsoft-HTTPAPI/2.0"
        ],
        "x-ms-client-request-id": "2b49b9c3-9b70-a330-c1ed-ea83eb63d9ec",
        "x-ms-request-id": "2e6d79c5-201e-00a4-78f3-0676f9000000",
<<<<<<< HEAD
        "x-ms-version": "2020-12-06"
=======
        "x-ms-version": "2021-02-12"
>>>>>>> 7e782c87
      },
      "ResponseBody": []
    },
    {
      "RequestUri": "https://seannse.blob.core.windows.net/test-filesystem-9e756490-9fd4-ec09-36e9-662d0a28d8eb?restype=container",
      "RequestMethod": "PUT",
      "RequestHeaders": {
        "Accept": "application/xml",
        "Authorization": "Sanitized",
        "traceparent": "00-099c8552c042c84ea44e71b0527f7f2c-3f88eb5a012d0a45-00",
        "User-Agent": [
          "azsdk-net-Storage.Files.DataLake/12.7.0-alpha.20210219.1",
          "(.NET 5.0.3; Microsoft Windows 10.0.19041)"
        ],
        "x-ms-blob-public-access": "container",
        "x-ms-client-request-id": "6769e6ac-c64e-24da-af5d-f58734029998",
        "x-ms-date": "Fri, 19 Feb 2021 19:13:41 GMT",
        "x-ms-return-client-request-id": "true",
<<<<<<< HEAD
        "x-ms-version": "2020-12-06"
=======
        "x-ms-version": "2021-02-12"
>>>>>>> 7e782c87
      },
      "RequestBody": null,
      "StatusCode": 201,
      "ResponseHeaders": {
        "Content-Length": "0",
        "Date": "Fri, 19 Feb 2021 19:13:40 GMT",
        "ETag": "\"0x8D8D50A77CD789A\"",
        "Last-Modified": "Fri, 19 Feb 2021 19:13:40 GMT",
        "Server": [
          "Windows-Azure-Blob/1.0",
          "Microsoft-HTTPAPI/2.0"
        ],
        "x-ms-client-request-id": "6769e6ac-c64e-24da-af5d-f58734029998",
        "x-ms-request-id": "2e6d7aae-201e-00a4-4ef3-0676f9000000",
<<<<<<< HEAD
        "x-ms-version": "2020-12-06"
=======
        "x-ms-version": "2021-02-12"
>>>>>>> 7e782c87
      },
      "ResponseBody": []
    },
    {
      "RequestUri": "https://seannse.dfs.core.windows.net/test-filesystem-1d448e3d-ddb4-a322-af21-aadd66efb49f/test-file-f0c5fe15-2c49-0745-351b-b4acb7d28561?resource=file",
      "RequestMethod": "PUT",
      "RequestHeaders": {
        "Accept": "application/json",
        "Authorization": "Sanitized",
        "traceparent": "00-430e652a5bfc3c46b299c9354edf7758-c7c2d901025a0d49-00",
        "User-Agent": [
          "azsdk-net-Storage.Files.DataLake/12.7.0-alpha.20210219.1",
          "(.NET 5.0.3; Microsoft Windows 10.0.19041)"
        ],
        "x-ms-client-request-id": "67214f8f-7e0f-8009-a061-3133112e6ddd",
        "x-ms-date": "Fri, 19 Feb 2021 19:13:41 GMT",
        "x-ms-return-client-request-id": "true",
<<<<<<< HEAD
        "x-ms-version": "2020-12-06"
=======
        "x-ms-version": "2021-02-12"
>>>>>>> 7e782c87
      },
      "RequestBody": null,
      "StatusCode": 201,
      "ResponseHeaders": {
        "Content-Length": "0",
        "Date": "Fri, 19 Feb 2021 19:13:40 GMT",
        "ETag": "\"0x8D8D50A77DC36F9\"",
        "Last-Modified": "Fri, 19 Feb 2021 19:13:41 GMT",
        "Server": [
          "Windows-Azure-HDFS/1.0",
          "Microsoft-HTTPAPI/2.0"
        ],
        "x-ms-client-request-id": "67214f8f-7e0f-8009-a061-3133112e6ddd",
        "x-ms-request-id": "6f4bce48-e01f-004f-08f3-060e0b000000",
<<<<<<< HEAD
        "x-ms-version": "2020-12-06"
=======
        "x-ms-version": "2021-02-12"
>>>>>>> 7e782c87
      },
      "ResponseBody": []
    },
    {
      "RequestUri": "https://seannse.dfs.core.windows.net/test-filesystem-9e756490-9fd4-ec09-36e9-662d0a28d8eb/test-directory-200d93d7-7582-a3d9-62cf-d0542ffc738d?mode=legacy",
      "RequestMethod": "PUT",
      "RequestHeaders": {
        "Accept": "application/json",
        "Authorization": "Sanitized",
        "User-Agent": [
          "azsdk-net-Storage.Files.DataLake/12.7.0-alpha.20210219.1",
          "(.NET 5.0.3; Microsoft Windows 10.0.19041)"
        ],
        "x-ms-client-request-id": "ff712088-0599-1a63-767d-0540adb450a4",
        "x-ms-date": "Fri, 19 Feb 2021 19:13:41 GMT",
        "x-ms-rename-source": "%2Ftest-filesystem-1d448e3d-ddb4-a322-af21-aadd66efb49f%2Ftest-file-f0c5fe15-2c49-0745-351b-b4acb7d28561=",
        "x-ms-return-client-request-id": "true",
<<<<<<< HEAD
        "x-ms-version": "2020-12-06"
=======
        "x-ms-version": "2021-02-12"
>>>>>>> 7e782c87
      },
      "RequestBody": null,
      "StatusCode": 201,
      "ResponseHeaders": {
        "Content-Length": "0",
        "Date": "Fri, 19 Feb 2021 19:13:40 GMT",
        "Server": [
          "Windows-Azure-HDFS/1.0",
          "Microsoft-HTTPAPI/2.0"
        ],
        "x-ms-client-request-id": "ff712088-0599-1a63-767d-0540adb450a4",
        "x-ms-request-id": "6f4bce56-e01f-004f-16f3-060e0b000000",
<<<<<<< HEAD
        "x-ms-version": "2020-12-06"
=======
        "x-ms-version": "2021-02-12"
>>>>>>> 7e782c87
      },
      "ResponseBody": []
    },
    {
      "RequestUri": "https://seannse.blob.core.windows.net/test-filesystem-9e756490-9fd4-ec09-36e9-662d0a28d8eb/test-directory-200d93d7-7582-a3d9-62cf-d0542ffc738d",
      "RequestMethod": "HEAD",
      "RequestHeaders": {
        "Accept": "application/xml",
        "Authorization": "Sanitized",
        "User-Agent": [
          "azsdk-net-Storage.Files.DataLake/12.7.0-alpha.20210219.1",
          "(.NET 5.0.3; Microsoft Windows 10.0.19041)"
        ],
        "x-ms-client-request-id": "0ecbdfe9-738a-f0f4-6a02-f03218124d55",
        "x-ms-date": "Fri, 19 Feb 2021 19:13:41 GMT",
        "x-ms-return-client-request-id": "true",
<<<<<<< HEAD
        "x-ms-version": "2020-12-06"
=======
        "x-ms-version": "2021-02-12"
>>>>>>> 7e782c87
      },
      "RequestBody": null,
      "StatusCode": 200,
      "ResponseHeaders": {
        "Accept-Ranges": "bytes",
        "Content-Length": "0",
        "Content-Type": "application/octet-stream",
        "Date": "Fri, 19 Feb 2021 19:13:40 GMT",
        "ETag": "\"0x8D8D50A77DC36F9\"",
        "Last-Modified": "Fri, 19 Feb 2021 19:13:41 GMT",
        "Server": [
          "Windows-Azure-Blob/1.0",
          "Microsoft-HTTPAPI/2.0"
        ],
        "x-ms-access-tier": "Hot",
        "x-ms-access-tier-inferred": "true",
        "x-ms-blob-type": "BlockBlob",
        "x-ms-client-request-id": "0ecbdfe9-738a-f0f4-6a02-f03218124d55",
        "x-ms-creation-time": "Fri, 19 Feb 2021 19:13:41 GMT",
        "x-ms-group": "$superuser",
        "x-ms-lease-state": "available",
        "x-ms-lease-status": "unlocked",
        "x-ms-owner": "$superuser",
        "x-ms-permissions": "rw-r-----",
        "x-ms-request-id": "2e6d7dba-201e-00a4-34f3-0676f9000000",
        "x-ms-server-encrypted": "true",
<<<<<<< HEAD
        "x-ms-version": "2020-12-06"
=======
        "x-ms-version": "2021-02-12"
>>>>>>> 7e782c87
      },
      "ResponseBody": []
    },
    {
      "RequestUri": "https://seannse.blob.core.windows.net/test-filesystem-9e756490-9fd4-ec09-36e9-662d0a28d8eb?restype=container",
      "RequestMethod": "DELETE",
      "RequestHeaders": {
        "Accept": "application/xml",
        "Authorization": "Sanitized",
        "traceparent": "00-cc8ff038cfbd224784cbea40d50d9d56-56cd2af75aaba647-00",
        "User-Agent": [
          "azsdk-net-Storage.Files.DataLake/12.7.0-alpha.20210219.1",
          "(.NET 5.0.3; Microsoft Windows 10.0.19041)"
        ],
        "x-ms-client-request-id": "ce560c19-42e9-7919-af4d-d80e14f9a12f",
        "x-ms-date": "Fri, 19 Feb 2021 19:13:41 GMT",
        "x-ms-return-client-request-id": "true",
<<<<<<< HEAD
        "x-ms-version": "2020-12-06"
=======
        "x-ms-version": "2021-02-12"
>>>>>>> 7e782c87
      },
      "RequestBody": null,
      "StatusCode": 202,
      "ResponseHeaders": {
        "Content-Length": "0",
        "Date": "Fri, 19 Feb 2021 19:13:41 GMT",
        "Server": [
          "Windows-Azure-Blob/1.0",
          "Microsoft-HTTPAPI/2.0"
        ],
        "x-ms-client-request-id": "ce560c19-42e9-7919-af4d-d80e14f9a12f",
        "x-ms-request-id": "2e6d7eb3-201e-00a4-23f3-0676f9000000",
<<<<<<< HEAD
        "x-ms-version": "2020-12-06"
=======
        "x-ms-version": "2021-02-12"
>>>>>>> 7e782c87
      },
      "ResponseBody": []
    },
    {
      "RequestUri": "https://seannse.blob.core.windows.net/test-filesystem-1d448e3d-ddb4-a322-af21-aadd66efb49f?restype=container",
      "RequestMethod": "DELETE",
      "RequestHeaders": {
        "Accept": "application/xml",
        "Authorization": "Sanitized",
        "traceparent": "00-8b46a45854cd4a4784db4a079b768a0f-10ae3ed212f8b942-00",
        "User-Agent": [
          "azsdk-net-Storage.Files.DataLake/12.7.0-alpha.20210219.1",
          "(.NET 5.0.3; Microsoft Windows 10.0.19041)"
        ],
        "x-ms-client-request-id": "0b19f5da-7fbb-6d6c-c6f5-ecdecad06efa",
        "x-ms-date": "Fri, 19 Feb 2021 19:13:42 GMT",
        "x-ms-return-client-request-id": "true",
<<<<<<< HEAD
        "x-ms-version": "2020-12-06"
=======
        "x-ms-version": "2021-02-12"
>>>>>>> 7e782c87
      },
      "RequestBody": null,
      "StatusCode": 202,
      "ResponseHeaders": {
        "Content-Length": "0",
        "Date": "Fri, 19 Feb 2021 19:13:41 GMT",
        "Server": [
          "Windows-Azure-Blob/1.0",
          "Microsoft-HTTPAPI/2.0"
        ],
        "x-ms-client-request-id": "0b19f5da-7fbb-6d6c-c6f5-ecdecad06efa",
        "x-ms-request-id": "2e6d7f9c-201e-00a4-80f3-0676f9000000",
<<<<<<< HEAD
        "x-ms-version": "2020-12-06"
=======
        "x-ms-version": "2021-02-12"
>>>>>>> 7e782c87
      },
      "ResponseBody": []
    }
  ],
  "Variables": {
    "RandomSeed": "75174682",
    "Storage_TestConfigHierarchicalNamespace": "NamespaceTenant\nseannse\nU2FuaXRpemVk\nhttps://seannse.blob.core.windows.net\nhttps://seannse.file.core.windows.net\nhttps://seannse.queue.core.windows.net\nhttps://seannse.table.core.windows.net\n\n\n\n\nhttps://seannse-secondary.blob.core.windows.net\nhttps://seannse-secondary.file.core.windows.net\nhttps://seannse-secondary.queue.core.windows.net\nhttps://seannse-secondary.table.core.windows.net\n68390a19-a643-458b-b726-408abf67b4fc\nSanitized\n72f988bf-86f1-41af-91ab-2d7cd011db47\nhttps://login.microsoftonline.com/\nCloud\nBlobEndpoint=https://seannse.blob.core.windows.net/;QueueEndpoint=https://seannse.queue.core.windows.net/;FileEndpoint=https://seannse.file.core.windows.net/;BlobSecondaryEndpoint=https://seannse-secondary.blob.core.windows.net/;QueueSecondaryEndpoint=https://seannse-secondary.queue.core.windows.net/;FileSecondaryEndpoint=https://seannse-secondary.file.core.windows.net/;AccountName=seannse;AccountKey=Sanitized\n\n\n"
  }
}<|MERGE_RESOLUTION|>--- conflicted
+++ resolved
@@ -15,11 +15,7 @@
         "x-ms-client-request-id": "2b49b9c3-9b70-a330-c1ed-ea83eb63d9ec",
         "x-ms-date": "Fri, 19 Feb 2021 19:13:41 GMT",
         "x-ms-return-client-request-id": "true",
-<<<<<<< HEAD
-        "x-ms-version": "2020-12-06"
-=======
-        "x-ms-version": "2021-02-12"
->>>>>>> 7e782c87
+        "x-ms-version": "2021-02-12"
       },
       "RequestBody": null,
       "StatusCode": 201,
@@ -34,11 +30,7 @@
         ],
         "x-ms-client-request-id": "2b49b9c3-9b70-a330-c1ed-ea83eb63d9ec",
         "x-ms-request-id": "2e6d79c5-201e-00a4-78f3-0676f9000000",
-<<<<<<< HEAD
-        "x-ms-version": "2020-12-06"
-=======
-        "x-ms-version": "2021-02-12"
->>>>>>> 7e782c87
+        "x-ms-version": "2021-02-12"
       },
       "ResponseBody": []
     },
@@ -57,11 +49,7 @@
         "x-ms-client-request-id": "6769e6ac-c64e-24da-af5d-f58734029998",
         "x-ms-date": "Fri, 19 Feb 2021 19:13:41 GMT",
         "x-ms-return-client-request-id": "true",
-<<<<<<< HEAD
-        "x-ms-version": "2020-12-06"
-=======
-        "x-ms-version": "2021-02-12"
->>>>>>> 7e782c87
+        "x-ms-version": "2021-02-12"
       },
       "RequestBody": null,
       "StatusCode": 201,
@@ -76,11 +64,7 @@
         ],
         "x-ms-client-request-id": "6769e6ac-c64e-24da-af5d-f58734029998",
         "x-ms-request-id": "2e6d7aae-201e-00a4-4ef3-0676f9000000",
-<<<<<<< HEAD
-        "x-ms-version": "2020-12-06"
-=======
-        "x-ms-version": "2021-02-12"
->>>>>>> 7e782c87
+        "x-ms-version": "2021-02-12"
       },
       "ResponseBody": []
     },
@@ -98,11 +82,7 @@
         "x-ms-client-request-id": "67214f8f-7e0f-8009-a061-3133112e6ddd",
         "x-ms-date": "Fri, 19 Feb 2021 19:13:41 GMT",
         "x-ms-return-client-request-id": "true",
-<<<<<<< HEAD
-        "x-ms-version": "2020-12-06"
-=======
-        "x-ms-version": "2021-02-12"
->>>>>>> 7e782c87
+        "x-ms-version": "2021-02-12"
       },
       "RequestBody": null,
       "StatusCode": 201,
@@ -117,11 +97,7 @@
         ],
         "x-ms-client-request-id": "67214f8f-7e0f-8009-a061-3133112e6ddd",
         "x-ms-request-id": "6f4bce48-e01f-004f-08f3-060e0b000000",
-<<<<<<< HEAD
-        "x-ms-version": "2020-12-06"
-=======
-        "x-ms-version": "2021-02-12"
->>>>>>> 7e782c87
+        "x-ms-version": "2021-02-12"
       },
       "ResponseBody": []
     },
@@ -139,11 +115,7 @@
         "x-ms-date": "Fri, 19 Feb 2021 19:13:41 GMT",
         "x-ms-rename-source": "%2Ftest-filesystem-1d448e3d-ddb4-a322-af21-aadd66efb49f%2Ftest-file-f0c5fe15-2c49-0745-351b-b4acb7d28561=",
         "x-ms-return-client-request-id": "true",
-<<<<<<< HEAD
-        "x-ms-version": "2020-12-06"
-=======
-        "x-ms-version": "2021-02-12"
->>>>>>> 7e782c87
+        "x-ms-version": "2021-02-12"
       },
       "RequestBody": null,
       "StatusCode": 201,
@@ -156,11 +128,7 @@
         ],
         "x-ms-client-request-id": "ff712088-0599-1a63-767d-0540adb450a4",
         "x-ms-request-id": "6f4bce56-e01f-004f-16f3-060e0b000000",
-<<<<<<< HEAD
-        "x-ms-version": "2020-12-06"
-=======
-        "x-ms-version": "2021-02-12"
->>>>>>> 7e782c87
+        "x-ms-version": "2021-02-12"
       },
       "ResponseBody": []
     },
@@ -177,11 +145,7 @@
         "x-ms-client-request-id": "0ecbdfe9-738a-f0f4-6a02-f03218124d55",
         "x-ms-date": "Fri, 19 Feb 2021 19:13:41 GMT",
         "x-ms-return-client-request-id": "true",
-<<<<<<< HEAD
-        "x-ms-version": "2020-12-06"
-=======
-        "x-ms-version": "2021-02-12"
->>>>>>> 7e782c87
+        "x-ms-version": "2021-02-12"
       },
       "RequestBody": null,
       "StatusCode": 200,
@@ -208,11 +172,7 @@
         "x-ms-permissions": "rw-r-----",
         "x-ms-request-id": "2e6d7dba-201e-00a4-34f3-0676f9000000",
         "x-ms-server-encrypted": "true",
-<<<<<<< HEAD
-        "x-ms-version": "2020-12-06"
-=======
-        "x-ms-version": "2021-02-12"
->>>>>>> 7e782c87
+        "x-ms-version": "2021-02-12"
       },
       "ResponseBody": []
     },
@@ -230,11 +190,7 @@
         "x-ms-client-request-id": "ce560c19-42e9-7919-af4d-d80e14f9a12f",
         "x-ms-date": "Fri, 19 Feb 2021 19:13:41 GMT",
         "x-ms-return-client-request-id": "true",
-<<<<<<< HEAD
-        "x-ms-version": "2020-12-06"
-=======
-        "x-ms-version": "2021-02-12"
->>>>>>> 7e782c87
+        "x-ms-version": "2021-02-12"
       },
       "RequestBody": null,
       "StatusCode": 202,
@@ -247,11 +203,7 @@
         ],
         "x-ms-client-request-id": "ce560c19-42e9-7919-af4d-d80e14f9a12f",
         "x-ms-request-id": "2e6d7eb3-201e-00a4-23f3-0676f9000000",
-<<<<<<< HEAD
-        "x-ms-version": "2020-12-06"
-=======
-        "x-ms-version": "2021-02-12"
->>>>>>> 7e782c87
+        "x-ms-version": "2021-02-12"
       },
       "ResponseBody": []
     },
@@ -269,11 +221,7 @@
         "x-ms-client-request-id": "0b19f5da-7fbb-6d6c-c6f5-ecdecad06efa",
         "x-ms-date": "Fri, 19 Feb 2021 19:13:42 GMT",
         "x-ms-return-client-request-id": "true",
-<<<<<<< HEAD
-        "x-ms-version": "2020-12-06"
-=======
-        "x-ms-version": "2021-02-12"
->>>>>>> 7e782c87
+        "x-ms-version": "2021-02-12"
       },
       "RequestBody": null,
       "StatusCode": 202,
@@ -286,11 +234,7 @@
         ],
         "x-ms-client-request-id": "0b19f5da-7fbb-6d6c-c6f5-ecdecad06efa",
         "x-ms-request-id": "2e6d7f9c-201e-00a4-80f3-0676f9000000",
-<<<<<<< HEAD
-        "x-ms-version": "2020-12-06"
-=======
-        "x-ms-version": "2021-02-12"
->>>>>>> 7e782c87
+        "x-ms-version": "2021-02-12"
       },
       "ResponseBody": []
     }
