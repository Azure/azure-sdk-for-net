--- conflicted
+++ resolved
@@ -1,30 +1,19 @@
 {
   "Entries": [
     {
-      "RequestUri": "https://seannse.blob.core.windows.net/test-filesystem-ba2d8b29-2fa1-a886-3689-2e8ad295f197?restype=container",
+      "RequestUri": "https://seannse.blob.core.windows.net/test-filesystem-5ce4ec83-065e-47cd-e10b-68d8ee88ad60?restype=container",
       "RequestMethod": "PUT",
       "RequestHeaders": {
         "Accept": "application/xml",
         "Authorization": "Sanitized",
-<<<<<<< HEAD
-        "traceparent": "00-fcfbf06eef967f4f8d66e5d62871151d-b5d42e953ad53f48-00",
+        "traceparent": "00-60a1297160611d4f884fe70a0bcc4444-9b5f637b25caab49-00",
         "User-Agent": [
-          "azsdk-net-Storage.Files.DataLake/12.7.0-alpha.20210202.1",
-          "(.NET 5.0.2; Microsoft Windows 10.0.19042)"
+          "azsdk-net-Storage.Files.DataLake/12.7.0-alpha.20210219.1",
+          "(.NET 5.0.3; Microsoft Windows 10.0.19041)"
         ],
         "x-ms-blob-public-access": "container",
-        "x-ms-client-request-id": "73d77a9b-0fcb-4a50-4218-4b38580d3da3",
-        "x-ms-date": "Tue, 02 Feb 2021 21:27:57 GMT",
-=======
-        "traceparent": "00-8338e093864830408cd710cb89c9d90e-f6f54e47f7fdf54a-00",
-        "User-Agent": [
-          "azsdk-net-Storage.Files.DataLake/12.7.0-alpha.20210217.1",
-          "(.NET 5.0.3; Microsoft Windows 10.0.19042)"
-        ],
-        "x-ms-blob-public-access": "container",
-        "x-ms-client-request-id": "73d77a9b-0fcb-4a50-4218-4b38580d3da3",
-        "x-ms-date": "Wed, 17 Feb 2021 22:32:24 GMT",
->>>>>>> 1814567d
+        "x-ms-client-request-id": "29b5c4b6-a36e-6577-5ee0-9ae07501c803",
+        "x-ms-date": "Fri, 19 Feb 2021 19:12:14 GMT",
         "x-ms-return-client-request-id": "true",
         "x-ms-version": "2020-06-12"
       },
@@ -32,52 +21,32 @@
       "StatusCode": 201,
       "ResponseHeaders": {
         "Content-Length": "0",
-<<<<<<< HEAD
-        "Date": "Tue, 02 Feb 2021 21:27:57 GMT",
-        "ETag": "\u00220x8D8C7C1694B8F0D\u0022",
-        "Last-Modified": "Tue, 02 Feb 2021 21:27:58 GMT",
-=======
-        "Date": "Wed, 17 Feb 2021 22:32:23 GMT",
-        "ETag": "\u00220x8D8D393E5CB7C7C\u0022",
-        "Last-Modified": "Wed, 17 Feb 2021 22:32:24 GMT",
->>>>>>> 1814567d
+        "Date": "Fri, 19 Feb 2021 19:12:13 GMT",
+        "ETag": "\u00220x8D8D50A43FA6A9F\u0022",
+        "Last-Modified": "Fri, 19 Feb 2021 19:12:13 GMT",
         "Server": [
           "Windows-Azure-Blob/1.0",
           "Microsoft-HTTPAPI/2.0"
         ],
-        "x-ms-client-request-id": "73d77a9b-0fcb-4a50-4218-4b38580d3da3",
-<<<<<<< HEAD
-        "x-ms-request-id": "0e2f8221-a01e-0095-47aa-f997ea000000",
-=======
-        "x-ms-request-id": "607892d1-701e-002f-237c-057294000000",
->>>>>>> 1814567d
+        "x-ms-client-request-id": "29b5c4b6-a36e-6577-5ee0-9ae07501c803",
+        "x-ms-request-id": "2e6a58a2-201e-00a4-7ef3-0676f9000000",
         "x-ms-version": "2020-06-12"
       },
       "ResponseBody": []
     },
     {
-      "RequestUri": "https://seannse.dfs.core.windows.net/test-filesystem-ba2d8b29-2fa1-a886-3689-2e8ad295f197/test-directory-02439390-35bb-9286-6a72-8f8820491f02?resource=directory",
+      "RequestUri": "https://seannse.dfs.core.windows.net/test-filesystem-5ce4ec83-065e-47cd-e10b-68d8ee88ad60/test-directory-6e977126-b16b-9a46-3dc4-c174c5039219?resource=directory",
       "RequestMethod": "PUT",
       "RequestHeaders": {
         "Accept": "application/json",
         "Authorization": "Sanitized",
-<<<<<<< HEAD
-        "traceparent": "00-783de4e9d166384cac7529b00f3805fc-42ebddbada02964a-00",
+        "traceparent": "00-6444f25d18ff4343b1daf2cd7b121114-3e7e9399e2a5cf43-00",
         "User-Agent": [
-          "azsdk-net-Storage.Files.DataLake/12.7.0-alpha.20210202.1",
-          "(.NET 5.0.2; Microsoft Windows 10.0.19042)"
+          "azsdk-net-Storage.Files.DataLake/12.7.0-alpha.20210219.1",
+          "(.NET 5.0.3; Microsoft Windows 10.0.19041)"
         ],
-        "x-ms-client-request-id": "f5ad6bdb-f3f1-6598-f445-085980c829f9",
-        "x-ms-date": "Tue, 02 Feb 2021 21:27:57 GMT",
-=======
-        "traceparent": "00-b0cb0ac4d118ac40b20c334183e2df87-9710785d1ba4a147-00",
-        "User-Agent": [
-          "azsdk-net-Storage.Files.DataLake/12.7.0-alpha.20210217.1",
-          "(.NET 5.0.3; Microsoft Windows 10.0.19042)"
-        ],
-        "x-ms-client-request-id": "f5ad6bdb-f3f1-6598-f445-085980c829f9",
-        "x-ms-date": "Wed, 17 Feb 2021 22:32:24 GMT",
->>>>>>> 1814567d
+        "x-ms-client-request-id": "43a33c21-0331-04bd-7d1a-eca9e1039f5a",
+        "x-ms-date": "Fri, 19 Feb 2021 19:12:14 GMT",
         "x-ms-return-client-request-id": "true",
         "x-ms-version": "2020-06-12"
       },
@@ -85,53 +54,33 @@
       "StatusCode": 201,
       "ResponseHeaders": {
         "Content-Length": "0",
-<<<<<<< HEAD
-        "Date": "Tue, 02 Feb 2021 21:27:58 GMT",
-        "ETag": "\u00220x8D8C7C169857B1D\u0022",
-        "Last-Modified": "Tue, 02 Feb 2021 21:27:58 GMT",
-=======
-        "Date": "Wed, 17 Feb 2021 22:32:23 GMT",
-        "ETag": "\u00220x8D8D393E5FD8A31\u0022",
-        "Last-Modified": "Wed, 17 Feb 2021 22:32:24 GMT",
->>>>>>> 1814567d
+        "Date": "Fri, 19 Feb 2021 19:12:13 GMT",
+        "ETag": "\u00220x8D8D50A440A24EE\u0022",
+        "Last-Modified": "Fri, 19 Feb 2021 19:12:14 GMT",
         "Server": [
           "Windows-Azure-HDFS/1.0",
           "Microsoft-HTTPAPI/2.0"
         ],
-        "x-ms-client-request-id": "f5ad6bdb-f3f1-6598-f445-085980c829f9",
-<<<<<<< HEAD
-        "x-ms-request-id": "02c0783d-f01f-0021-70aa-f95b24000000",
-=======
-        "x-ms-request-id": "6cb5ba51-a01f-0071-6c7c-059974000000",
->>>>>>> 1814567d
+        "x-ms-client-request-id": "43a33c21-0331-04bd-7d1a-eca9e1039f5a",
+        "x-ms-request-id": "6f4b88e8-e01f-004f-73f3-060e0b000000",
         "x-ms-version": "2020-06-12"
       },
       "ResponseBody": []
     },
     {
-      "RequestUri": "https://seannse.dfs.core.windows.net/test-filesystem-ba2d8b29-2fa1-a886-3689-2e8ad295f197/test-directory-02439390-35bb-9286-6a72-8f8820491f02/test-file-7da549f8-e51e-12e6-c7dd-872d83f34782?resource=file",
+      "RequestUri": "https://seannse.dfs.core.windows.net/test-filesystem-5ce4ec83-065e-47cd-e10b-68d8ee88ad60/test-directory-6e977126-b16b-9a46-3dc4-c174c5039219/test-file-3547804e-9fdf-a231-7f87-764508f04c6f?resource=file",
       "RequestMethod": "PUT",
       "RequestHeaders": {
         "Accept": "application/json",
         "Authorization": "Sanitized",
         "If-None-Match": "*",
-<<<<<<< HEAD
-        "traceparent": "00-940f8a3bd0a65d479976e77135e06186-ab86b7b1473a514f-00",
+        "traceparent": "00-81e781d93026ea4d9bbf3686f5815e05-244eb2d8868a7345-00",
         "User-Agent": [
-          "azsdk-net-Storage.Files.DataLake/12.7.0-alpha.20210202.1",
-          "(.NET 5.0.2; Microsoft Windows 10.0.19042)"
+          "azsdk-net-Storage.Files.DataLake/12.7.0-alpha.20210219.1",
+          "(.NET 5.0.3; Microsoft Windows 10.0.19041)"
         ],
-        "x-ms-client-request-id": "029ab964-e543-f6fe-859b-2e146c6be200",
-        "x-ms-date": "Tue, 02 Feb 2021 21:27:58 GMT",
-=======
-        "traceparent": "00-6d2bde63b6c20c43bda0377d99c89204-ebcaf65673c6414a-00",
-        "User-Agent": [
-          "azsdk-net-Storage.Files.DataLake/12.7.0-alpha.20210217.1",
-          "(.NET 5.0.3; Microsoft Windows 10.0.19042)"
-        ],
-        "x-ms-client-request-id": "029ab964-e543-f6fe-859b-2e146c6be200",
-        "x-ms-date": "Wed, 17 Feb 2021 22:32:24 GMT",
->>>>>>> 1814567d
+        "x-ms-client-request-id": "cd074f86-7487-81bb-0b00-c3a98c77fc8c",
+        "x-ms-date": "Fri, 19 Feb 2021 19:12:14 GMT",
         "x-ms-return-client-request-id": "true",
         "x-ms-version": "2020-06-12"
       },
@@ -139,52 +88,32 @@
       "StatusCode": 201,
       "ResponseHeaders": {
         "Content-Length": "0",
-<<<<<<< HEAD
-        "Date": "Tue, 02 Feb 2021 21:27:58 GMT",
-        "ETag": "\u00220x8D8C7C169946684\u0022",
-        "Last-Modified": "Tue, 02 Feb 2021 21:27:58 GMT",
-=======
-        "Date": "Wed, 17 Feb 2021 22:32:23 GMT",
-        "ETag": "\u00220x8D8D393E60A8BE6\u0022",
-        "Last-Modified": "Wed, 17 Feb 2021 22:32:24 GMT",
->>>>>>> 1814567d
+        "Date": "Fri, 19 Feb 2021 19:12:13 GMT",
+        "ETag": "\u00220x8D8D50A441680D2\u0022",
+        "Last-Modified": "Fri, 19 Feb 2021 19:12:14 GMT",
         "Server": [
           "Windows-Azure-HDFS/1.0",
           "Microsoft-HTTPAPI/2.0"
         ],
-        "x-ms-client-request-id": "029ab964-e543-f6fe-859b-2e146c6be200",
-<<<<<<< HEAD
-        "x-ms-request-id": "02c0785e-f01f-0021-11aa-f95b24000000",
-=======
-        "x-ms-request-id": "6cb5ba67-a01f-0071-027c-059974000000",
->>>>>>> 1814567d
+        "x-ms-client-request-id": "cd074f86-7487-81bb-0b00-c3a98c77fc8c",
+        "x-ms-request-id": "6f4b8900-e01f-004f-0bf3-060e0b000000",
         "x-ms-version": "2020-06-12"
       },
       "ResponseBody": []
     },
     {
-      "RequestUri": "https://seannse.blob.core.windows.net/test-filesystem-ba2d8b29-2fa1-a886-3689-2e8ad295f197?restype=container",
+      "RequestUri": "https://seannse.blob.core.windows.net/test-filesystem-5ce4ec83-065e-47cd-e10b-68d8ee88ad60?restype=container",
       "RequestMethod": "DELETE",
       "RequestHeaders": {
         "Accept": "application/xml",
         "Authorization": "Sanitized",
-<<<<<<< HEAD
-        "traceparent": "00-35b125f139df454681c85d42d2797a6c-7b06ac63228c574e-00",
+        "traceparent": "00-253befd7121b8f4bbc792072ff41783e-7de2ce5100bffd4f-00",
         "User-Agent": [
-          "azsdk-net-Storage.Files.DataLake/12.7.0-alpha.20210202.1",
-          "(.NET 5.0.2; Microsoft Windows 10.0.19042)"
+          "azsdk-net-Storage.Files.DataLake/12.7.0-alpha.20210219.1",
+          "(.NET 5.0.3; Microsoft Windows 10.0.19041)"
         ],
-        "x-ms-client-request-id": "cac8d4f6-4458-293f-73b6-3001fbfc33d6",
-        "x-ms-date": "Tue, 02 Feb 2021 21:27:58 GMT",
-=======
-        "traceparent": "00-0cbd920f1a77c742815b91ff77bfe3b7-e1f7feb7d94c7f43-00",
-        "User-Agent": [
-          "azsdk-net-Storage.Files.DataLake/12.7.0-alpha.20210217.1",
-          "(.NET 5.0.3; Microsoft Windows 10.0.19042)"
-        ],
-        "x-ms-client-request-id": "cac8d4f6-4458-293f-73b6-3001fbfc33d6",
-        "x-ms-date": "Wed, 17 Feb 2021 22:32:24 GMT",
->>>>>>> 1814567d
+        "x-ms-client-request-id": "b9be8259-7ee9-a6e7-6cd1-7c608b3d0909",
+        "x-ms-date": "Fri, 19 Feb 2021 19:12:14 GMT",
         "x-ms-return-client-request-id": "true",
         "x-ms-version": "2020-06-12"
       },
@@ -192,28 +121,20 @@
       "StatusCode": 202,
       "ResponseHeaders": {
         "Content-Length": "0",
-<<<<<<< HEAD
-        "Date": "Tue, 02 Feb 2021 21:27:58 GMT",
-=======
-        "Date": "Wed, 17 Feb 2021 22:32:24 GMT",
->>>>>>> 1814567d
+        "Date": "Fri, 19 Feb 2021 19:12:14 GMT",
         "Server": [
           "Windows-Azure-Blob/1.0",
           "Microsoft-HTTPAPI/2.0"
         ],
-        "x-ms-client-request-id": "cac8d4f6-4458-293f-73b6-3001fbfc33d6",
-<<<<<<< HEAD
-        "x-ms-request-id": "0e2f833a-a01e-0095-3faa-f997ea000000",
-=======
-        "x-ms-request-id": "60789462-701e-002f-017c-057294000000",
->>>>>>> 1814567d
+        "x-ms-client-request-id": "b9be8259-7ee9-a6e7-6cd1-7c608b3d0909",
+        "x-ms-request-id": "2e6a5b25-201e-00a4-5bf3-0676f9000000",
         "x-ms-version": "2020-06-12"
       },
       "ResponseBody": []
     }
   ],
   "Variables": {
-    "RandomSeed": "1647628186",
+    "RandomSeed": "200501564",
     "Storage_TestConfigHierarchicalNamespace": "NamespaceTenant\nseannse\nU2FuaXRpemVk\nhttps://seannse.blob.core.windows.net\nhttps://seannse.file.core.windows.net\nhttps://seannse.queue.core.windows.net\nhttps://seannse.table.core.windows.net\n\n\n\n\nhttps://seannse-secondary.blob.core.windows.net\nhttps://seannse-secondary.file.core.windows.net\nhttps://seannse-secondary.queue.core.windows.net\nhttps://seannse-secondary.table.core.windows.net\n68390a19-a643-458b-b726-408abf67b4fc\nSanitized\n72f988bf-86f1-41af-91ab-2d7cd011db47\nhttps://login.microsoftonline.com/\nCloud\nBlobEndpoint=https://seannse.blob.core.windows.net/;QueueEndpoint=https://seannse.queue.core.windows.net/;FileEndpoint=https://seannse.file.core.windows.net/;BlobSecondaryEndpoint=https://seannse-secondary.blob.core.windows.net/;QueueSecondaryEndpoint=https://seannse-secondary.queue.core.windows.net/;FileSecondaryEndpoint=https://seannse-secondary.file.core.windows.net/;AccountName=seannse;AccountKey=Sanitized\n"
   }
 }