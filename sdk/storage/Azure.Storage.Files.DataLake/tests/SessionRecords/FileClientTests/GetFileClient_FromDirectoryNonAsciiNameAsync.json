--- conflicted
+++ resolved
@@ -1,30 +1,19 @@
 {
   "Entries": [
     {
-      "RequestUri": "https://seannse.blob.core.windows.net/test-filesystem-cf02eed2-a163-c6cf-dc4f-f86e40cb68a3?restype=container",
+      "RequestUri": "https://seannse.blob.core.windows.net/test-filesystem-b81f10ef-8014-d858-3f37-0de1cc94d2ec?restype=container",
       "RequestMethod": "PUT",
       "RequestHeaders": {
         "Accept": "application/xml",
         "Authorization": "Sanitized",
-<<<<<<< HEAD
-        "traceparent": "00-75c21759e725de44ba324ccac67d7936-2a0d4c0213859c41-00",
+        "traceparent": "00-c98a816c7d6a324d880779ff0dc099be-7eaa943ef5f2cf49-00",
         "User-Agent": [
-          "azsdk-net-Storage.Files.DataLake/12.7.0-alpha.20210202.1",
-          "(.NET 5.0.2; Microsoft Windows 10.0.19042)"
+          "azsdk-net-Storage.Files.DataLake/12.7.0-alpha.20210219.1",
+          "(.NET 5.0.3; Microsoft Windows 10.0.19041)"
         ],
         "x-ms-blob-public-access": "container",
-        "x-ms-client-request-id": "16efcc3d-f4fe-8787-5d76-dce50223be7a",
-        "x-ms-date": "Tue, 02 Feb 2021 21:29:04 GMT",
-=======
-        "traceparent": "00-0be6c0c69b32d245a46b576ebeccb278-82a9dfe180c56d4a-00",
-        "User-Agent": [
-          "azsdk-net-Storage.Files.DataLake/12.7.0-alpha.20210217.1",
-          "(.NET 5.0.3; Microsoft Windows 10.0.19042)"
-        ],
-        "x-ms-blob-public-access": "container",
-        "x-ms-client-request-id": "16efcc3d-f4fe-8787-5d76-dce50223be7a",
-        "x-ms-date": "Wed, 17 Feb 2021 22:33:24 GMT",
->>>>>>> 1814567d
+        "x-ms-client-request-id": "b44daa89-c457-ec6b-4a47-658c36dbc718",
+        "x-ms-date": "Fri, 19 Feb 2021 19:12:38 GMT",
         "x-ms-return-client-request-id": "true",
         "x-ms-version": "2020-06-12"
       },
@@ -32,52 +21,32 @@
       "StatusCode": 201,
       "ResponseHeaders": {
         "Content-Length": "0",
-<<<<<<< HEAD
-        "Date": "Tue, 02 Feb 2021 21:29:04 GMT",
-        "ETag": "\u00220x8D8C7C19111BF91\u0022",
-        "Last-Modified": "Tue, 02 Feb 2021 21:29:04 GMT",
-=======
-        "Date": "Wed, 17 Feb 2021 22:33:24 GMT",
-        "ETag": "\u00220x8D8D3940A13656A\u0022",
-        "Last-Modified": "Wed, 17 Feb 2021 22:33:25 GMT",
->>>>>>> 1814567d
+        "Date": "Fri, 19 Feb 2021 19:12:38 GMT",
+        "ETag": "\u00220x8D8D50A526FE9A8\u0022",
+        "Last-Modified": "Fri, 19 Feb 2021 19:12:38 GMT",
         "Server": [
           "Windows-Azure-Blob/1.0",
           "Microsoft-HTTPAPI/2.0"
         ],
-        "x-ms-client-request-id": "16efcc3d-f4fe-8787-5d76-dce50223be7a",
-<<<<<<< HEAD
-        "x-ms-request-id": "e351d5ea-301e-00b8-11aa-f92499000000",
-=======
-        "x-ms-request-id": "4746f6d9-401e-009d-1d7c-058de5000000",
->>>>>>> 1814567d
+        "x-ms-client-request-id": "b44daa89-c457-ec6b-4a47-658c36dbc718",
+        "x-ms-request-id": "2e6b4021-201e-00a4-54f3-0676f9000000",
         "x-ms-version": "2020-06-12"
       },
       "ResponseBody": []
     },
     {
-      "RequestUri": "https://seannse.dfs.core.windows.net/test-filesystem-cf02eed2-a163-c6cf-dc4f-f86e40cb68a3/test-directory-62c192cd-5c59-2d59-0a43-0bc77dfed7f1?resource=directory",
+      "RequestUri": "https://seannse.dfs.core.windows.net/test-filesystem-b81f10ef-8014-d858-3f37-0de1cc94d2ec/test-directory-20d08785-14d9-8779-cdd4-794e2427309a?resource=directory",
       "RequestMethod": "PUT",
       "RequestHeaders": {
         "Accept": "application/json",
         "Authorization": "Sanitized",
-<<<<<<< HEAD
-        "traceparent": "00-7b6d98e190f62e41ae947b9bc906389c-13de7c7ed546eb4e-00",
+        "traceparent": "00-07c0c4b0cdba4d4d832b7f53f490e7a0-616ae373d129ec42-00",
         "User-Agent": [
-          "azsdk-net-Storage.Files.DataLake/12.7.0-alpha.20210202.1",
-          "(.NET 5.0.2; Microsoft Windows 10.0.19042)"
+          "azsdk-net-Storage.Files.DataLake/12.7.0-alpha.20210219.1",
+          "(.NET 5.0.3; Microsoft Windows 10.0.19041)"
         ],
-        "x-ms-client-request-id": "06e5ea9f-4bf2-7b9e-ed18-d03245b6640a",
-        "x-ms-date": "Tue, 02 Feb 2021 21:29:04 GMT",
-=======
-        "traceparent": "00-e7fea6f129232645893d22a098f8bde2-233d22bd9104c642-00",
-        "User-Agent": [
-          "azsdk-net-Storage.Files.DataLake/12.7.0-alpha.20210217.1",
-          "(.NET 5.0.3; Microsoft Windows 10.0.19042)"
-        ],
-        "x-ms-client-request-id": "06e5ea9f-4bf2-7b9e-ed18-d03245b6640a",
-        "x-ms-date": "Wed, 17 Feb 2021 22:33:25 GMT",
->>>>>>> 1814567d
+        "x-ms-client-request-id": "2598cb16-a583-67d1-f2a9-20bae73b8417",
+        "x-ms-date": "Fri, 19 Feb 2021 19:12:39 GMT",
         "x-ms-return-client-request-id": "true",
         "x-ms-version": "2020-06-12"
       },
@@ -85,49 +54,31 @@
       "StatusCode": 201,
       "ResponseHeaders": {
         "Content-Length": "0",
-<<<<<<< HEAD
-        "Date": "Tue, 02 Feb 2021 21:29:04 GMT",
-        "ETag": "\u00220x8D8C7C1914809D4\u0022",
-        "Last-Modified": "Tue, 02 Feb 2021 21:29:05 GMT",
-=======
-        "Date": "Wed, 17 Feb 2021 22:33:24 GMT",
-        "ETag": "\u00220x8D8D3940A4838C1\u0022",
-        "Last-Modified": "Wed, 17 Feb 2021 22:33:25 GMT",
->>>>>>> 1814567d
+        "Date": "Fri, 19 Feb 2021 19:12:37 GMT",
+        "ETag": "\u00220x8D8D50A527E58F4\u0022",
+        "Last-Modified": "Fri, 19 Feb 2021 19:12:38 GMT",
         "Server": [
           "Windows-Azure-HDFS/1.0",
           "Microsoft-HTTPAPI/2.0"
         ],
-        "x-ms-client-request-id": "06e5ea9f-4bf2-7b9e-ed18-d03245b6640a",
-<<<<<<< HEAD
-        "x-ms-request-id": "95f95109-401f-000b-74aa-f98434000000",
-=======
-        "x-ms-request-id": "f31805b3-001f-0068-317c-0519cf000000",
->>>>>>> 1814567d
+        "x-ms-client-request-id": "2598cb16-a583-67d1-f2a9-20bae73b8417",
+        "x-ms-request-id": "6f4b9f1b-e01f-004f-11f3-060e0b000000",
         "x-ms-version": "2020-06-12"
       },
       "ResponseBody": []
     },
     {
-      "RequestUri": "https://seannse.dfs.core.windows.net/test-filesystem-cf02eed2-a163-c6cf-dc4f-f86e40cb68a3/test-directory-62c192cd-5c59-2d59-0a43-0bc77dfed7f1/test-\u0192\u00A1\u00A3\u20AC\u203D%253A-7330fb00-52dc-a9a4-9226-17a3c8ffbca0?resource=file",
+      "RequestUri": "https://seannse.dfs.core.windows.net/test-filesystem-b81f10ef-8014-d858-3f37-0de1cc94d2ec/test-directory-20d08785-14d9-8779-cdd4-794e2427309a/test-\u0192\u00A1\u00A3\u20AC\u203D%253A-225711f4-1d47-2695-ff1e-2c3e02b61362?resource=file",
       "RequestMethod": "PUT",
       "RequestHeaders": {
         "Accept": "application/json",
         "Authorization": "Sanitized",
         "User-Agent": [
-<<<<<<< HEAD
-          "azsdk-net-Storage.Files.DataLake/12.7.0-alpha.20210202.1",
-          "(.NET 5.0.2; Microsoft Windows 10.0.19042)"
+          "azsdk-net-Storage.Files.DataLake/12.7.0-alpha.20210219.1",
+          "(.NET 5.0.3; Microsoft Windows 10.0.19041)"
         ],
-        "x-ms-client-request-id": "dd03b81c-b61a-91ae-0b87-6e101c719bbc",
-        "x-ms-date": "Tue, 02 Feb 2021 21:29:04 GMT",
-=======
-          "azsdk-net-Storage.Files.DataLake/12.7.0-alpha.20210217.1",
-          "(.NET 5.0.3; Microsoft Windows 10.0.19042)"
-        ],
-        "x-ms-client-request-id": "dd03b81c-b61a-91ae-0b87-6e101c719bbc",
-        "x-ms-date": "Wed, 17 Feb 2021 22:33:25 GMT",
->>>>>>> 1814567d
+        "x-ms-client-request-id": "37270956-ee1e-58de-7243-2d2b02688df5",
+        "x-ms-date": "Fri, 19 Feb 2021 19:12:39 GMT",
         "x-ms-return-client-request-id": "true",
         "x-ms-version": "2020-06-12"
       },
@@ -135,49 +86,31 @@
       "StatusCode": 201,
       "ResponseHeaders": {
         "Content-Length": "0",
-<<<<<<< HEAD
-        "Date": "Tue, 02 Feb 2021 21:29:05 GMT",
-        "ETag": "\u00220x8D8C7C191635920\u0022",
-        "Last-Modified": "Tue, 02 Feb 2021 21:29:05 GMT",
-=======
-        "Date": "Wed, 17 Feb 2021 22:33:24 GMT",
-        "ETag": "\u00220x8D8D3940A57768C\u0022",
-        "Last-Modified": "Wed, 17 Feb 2021 22:33:25 GMT",
->>>>>>> 1814567d
+        "Date": "Fri, 19 Feb 2021 19:12:37 GMT",
+        "ETag": "\u00220x8D8D50A528A23C7\u0022",
+        "Last-Modified": "Fri, 19 Feb 2021 19:12:38 GMT",
         "Server": [
           "Windows-Azure-HDFS/1.0",
           "Microsoft-HTTPAPI/2.0"
         ],
-        "x-ms-client-request-id": "dd03b81c-b61a-91ae-0b87-6e101c719bbc",
-<<<<<<< HEAD
-        "x-ms-request-id": "95f95115-401f-000b-80aa-f98434000000",
-=======
-        "x-ms-request-id": "f31805c8-001f-0068-467c-0519cf000000",
->>>>>>> 1814567d
+        "x-ms-client-request-id": "37270956-ee1e-58de-7243-2d2b02688df5",
+        "x-ms-request-id": "6f4b9f32-e01f-004f-28f3-060e0b000000",
         "x-ms-version": "2020-06-12"
       },
       "ResponseBody": []
     },
     {
-      "RequestUri": "https://seannse.dfs.core.windows.net/test-filesystem-cf02eed2-a163-c6cf-dc4f-f86e40cb68a3?resource=filesystem\u0026recursive=true\u0026upn=false",
+      "RequestUri": "https://seannse.dfs.core.windows.net/test-filesystem-b81f10ef-8014-d858-3f37-0de1cc94d2ec?resource=filesystem\u0026recursive=true\u0026upn=false",
       "RequestMethod": "GET",
       "RequestHeaders": {
         "Accept": "application/json",
         "Authorization": "Sanitized",
         "User-Agent": [
-<<<<<<< HEAD
-          "azsdk-net-Storage.Files.DataLake/12.7.0-alpha.20210202.1",
-          "(.NET 5.0.2; Microsoft Windows 10.0.19042)"
+          "azsdk-net-Storage.Files.DataLake/12.7.0-alpha.20210219.1",
+          "(.NET 5.0.3; Microsoft Windows 10.0.19041)"
         ],
-        "x-ms-client-request-id": "8d16fd58-87b2-cff0-bc59-c8730cb7f6e5",
-        "x-ms-date": "Tue, 02 Feb 2021 21:29:04 GMT",
-=======
-          "azsdk-net-Storage.Files.DataLake/12.7.0-alpha.20210217.1",
-          "(.NET 5.0.3; Microsoft Windows 10.0.19042)"
-        ],
-        "x-ms-client-request-id": "8d16fd58-87b2-cff0-bc59-c8730cb7f6e5",
-        "x-ms-date": "Wed, 17 Feb 2021 22:33:25 GMT",
->>>>>>> 1814567d
+        "x-ms-client-request-id": "de643dcd-4d13-d2f9-38f8-6e37e399cd86",
+        "x-ms-date": "Fri, 19 Feb 2021 19:12:39 GMT",
         "x-ms-return-client-request-id": "true",
         "x-ms-version": "2020-06-12"
       },
@@ -185,55 +118,33 @@
       "StatusCode": 200,
       "ResponseHeaders": {
         "Content-Type": "application/json; charset=utf-8",
-<<<<<<< HEAD
-        "Date": "Tue, 02 Feb 2021 21:29:05 GMT",
-=======
-        "Date": "Wed, 17 Feb 2021 22:33:24 GMT",
->>>>>>> 1814567d
+        "Date": "Fri, 19 Feb 2021 19:12:37 GMT",
         "Server": [
           "Windows-Azure-HDFS/1.0",
           "Microsoft-HTTPAPI/2.0"
         ],
         "Transfer-Encoding": "chunked",
-        "x-ms-client-request-id": "8d16fd58-87b2-cff0-bc59-c8730cb7f6e5",
-<<<<<<< HEAD
-        "x-ms-request-id": "95f95124-401f-000b-0faa-f98434000000",
+        "x-ms-client-request-id": "de643dcd-4d13-d2f9-38f8-6e37e399cd86",
+        "x-ms-request-id": "6f4b9f46-e01f-004f-3cf3-060e0b000000",
         "x-ms-version": "2020-06-12"
       },
       "ResponseBody": [
-        "{\u0022paths\u0022:[{\u0022contentLength\u0022:\u00220\u0022,\u0022creationTime\u0022:\u0022132567749452958164\u0022,\u0022etag\u0022:\u00220x8D8C7C1914809D4\u0022,\u0022group\u0022:\u0022$superuser\u0022,\u0022isDirectory\u0022:\u0022true\u0022,\u0022lastModified\u0022:\u0022Tue, 02 Feb 2021 21:29:05 GMT\u0022,\u0022name\u0022:\u0022test-directory-62c192cd-5c59-2d59-0a43-0bc77dfed7f1\u0022,\u0022owner\u0022:\u0022$superuser\u0022,\u0022permissions\u0022:\u0022rwxr-x---\u0022},{\u0022contentLength\u0022:\u00220\u0022,\u0022creationTime\u0022:\u0022132567749454747936\u0022,\u0022etag\u0022:\u00220x8D8C7C191635920\u0022,\u0022group\u0022:\u0022$superuser\u0022,\u0022lastModified\u0022:\u0022Tue, 02 Feb 2021 21:29:05 GMT\u0022,\u0022name\u0022:\u0022test-directory-62c192cd-5c59-2d59-0a43-0bc77dfed7f1/test-\u0192\u00A1\u00A3\u20AC\u203D%3A-7330fb00-52dc-a9a4-9226-17a3c8ffbca0\u0022,\u0022owner\u0022:\u0022$superuser\u0022,\u0022permissions\u0022:\u0022rw-r-----\u0022}]}\n"
-=======
-        "x-ms-request-id": "f31805d6-001f-0068-547c-0519cf000000",
-        "x-ms-version": "2020-06-12"
-      },
-      "ResponseBody": [
-        "{\u0022paths\u0022:[{\u0022contentLength\u0022:\u00220\u0022,\u0022creationTime\u0022:\u0022132580748054051009\u0022,\u0022etag\u0022:\u00220x8D8D3940A4838C1\u0022,\u0022group\u0022:\u0022$superuser\u0022,\u0022isDirectory\u0022:\u0022true\u0022,\u0022lastModified\u0022:\u0022Wed, 17 Feb 2021 22:33:25 GMT\u0022,\u0022name\u0022:\u0022test-directory-62c192cd-5c59-2d59-0a43-0bc77dfed7f1\u0022,\u0022owner\u0022:\u0022$superuser\u0022,\u0022permissions\u0022:\u0022rwxr-x---\u0022},{\u0022contentLength\u0022:\u00220\u0022,\u0022creationTime\u0022:\u0022132580748055049868\u0022,\u0022etag\u0022:\u00220x8D8D3940A57768C\u0022,\u0022group\u0022:\u0022$superuser\u0022,\u0022lastModified\u0022:\u0022Wed, 17 Feb 2021 22:33:25 GMT\u0022,\u0022name\u0022:\u0022test-directory-62c192cd-5c59-2d59-0a43-0bc77dfed7f1/test-\u0192\u00A1\u00A3\u20AC\u203D%3A-7330fb00-52dc-a9a4-9226-17a3c8ffbca0\u0022,\u0022owner\u0022:\u0022$superuser\u0022,\u0022permissions\u0022:\u0022rw-r-----\u0022}]}\n"
->>>>>>> 1814567d
+        "{\u0022paths\u0022:[{\u0022contentLength\u0022:\u00220\u0022,\u0022creationTime\u0022:\u0022132582355583326452\u0022,\u0022etag\u0022:\u00220x8D8D50A527E58F4\u0022,\u0022group\u0022:\u0022$superuser\u0022,\u0022isDirectory\u0022:\u0022true\u0022,\u0022lastModified\u0022:\u0022Fri, 19 Feb 2021 19:12:38 GMT\u0022,\u0022name\u0022:\u0022test-directory-20d08785-14d9-8779-cdd4-794e2427309a\u0022,\u0022owner\u0022:\u0022$superuser\u0022,\u0022permissions\u0022:\u0022rwxr-x---\u0022},{\u0022contentLength\u0022:\u00220\u0022,\u0022creationTime\u0022:\u0022132582355584099271\u0022,\u0022etag\u0022:\u00220x8D8D50A528A23C7\u0022,\u0022group\u0022:\u0022$superuser\u0022,\u0022lastModified\u0022:\u0022Fri, 19 Feb 2021 19:12:38 GMT\u0022,\u0022name\u0022:\u0022test-directory-20d08785-14d9-8779-cdd4-794e2427309a/test-\u0192\u00A1\u00A3\u20AC\u203D%3A-225711f4-1d47-2695-ff1e-2c3e02b61362\u0022,\u0022owner\u0022:\u0022$superuser\u0022,\u0022permissions\u0022:\u0022rw-r-----\u0022}]}\n"
       ]
     },
     {
-      "RequestUri": "https://seannse.blob.core.windows.net/test-filesystem-cf02eed2-a163-c6cf-dc4f-f86e40cb68a3?restype=container",
+      "RequestUri": "https://seannse.blob.core.windows.net/test-filesystem-b81f10ef-8014-d858-3f37-0de1cc94d2ec?restype=container",
       "RequestMethod": "DELETE",
       "RequestHeaders": {
         "Accept": "application/xml",
         "Authorization": "Sanitized",
-<<<<<<< HEAD
-        "traceparent": "00-1519c5aa303a7148a14605513dbc25a2-0ca7e7cd02da6a40-00",
+        "traceparent": "00-d08e0e600a439c488b7f9248ecb970ab-fdfafd170b2ed840-00",
         "User-Agent": [
-          "azsdk-net-Storage.Files.DataLake/12.7.0-alpha.20210202.1",
-          "(.NET 5.0.2; Microsoft Windows 10.0.19042)"
+          "azsdk-net-Storage.Files.DataLake/12.7.0-alpha.20210219.1",
+          "(.NET 5.0.3; Microsoft Windows 10.0.19041)"
         ],
-        "x-ms-client-request-id": "1fb76952-0d5b-d609-1065-c27b6ff0176b",
-        "x-ms-date": "Tue, 02 Feb 2021 21:29:05 GMT",
-=======
-        "traceparent": "00-2584def968ac6d41a121fb5d24bac862-3c59cfe691988243-00",
-        "User-Agent": [
-          "azsdk-net-Storage.Files.DataLake/12.7.0-alpha.20210217.1",
-          "(.NET 5.0.3; Microsoft Windows 10.0.19042)"
-        ],
-        "x-ms-client-request-id": "1fb76952-0d5b-d609-1065-c27b6ff0176b",
-        "x-ms-date": "Wed, 17 Feb 2021 22:33:25 GMT",
->>>>>>> 1814567d
+        "x-ms-client-request-id": "c55e4d13-af03-f3e2-d5ef-fbd37970226c",
+        "x-ms-date": "Fri, 19 Feb 2021 19:12:39 GMT",
         "x-ms-return-client-request-id": "true",
         "x-ms-version": "2020-06-12"
       },
@@ -241,28 +152,20 @@
       "StatusCode": 202,
       "ResponseHeaders": {
         "Content-Length": "0",
-<<<<<<< HEAD
-        "Date": "Tue, 02 Feb 2021 21:29:05 GMT",
-=======
-        "Date": "Wed, 17 Feb 2021 22:33:24 GMT",
->>>>>>> 1814567d
+        "Date": "Fri, 19 Feb 2021 19:12:38 GMT",
         "Server": [
           "Windows-Azure-Blob/1.0",
           "Microsoft-HTTPAPI/2.0"
         ],
-        "x-ms-client-request-id": "1fb76952-0d5b-d609-1065-c27b6ff0176b",
-<<<<<<< HEAD
-        "x-ms-request-id": "e351da5e-301e-00b8-7caa-f92499000000",
-=======
-        "x-ms-request-id": "4746f7d0-401e-009d-757c-058de5000000",
->>>>>>> 1814567d
+        "x-ms-client-request-id": "c55e4d13-af03-f3e2-d5ef-fbd37970226c",
+        "x-ms-request-id": "2e6b4349-201e-00a4-45f3-0676f9000000",
         "x-ms-version": "2020-06-12"
       },
       "ResponseBody": []
     }
   ],
   "Variables": {
-    "RandomSeed": "300069817",
+    "RandomSeed": "1163836434",
     "Storage_TestConfigHierarchicalNamespace": "NamespaceTenant\nseannse\nU2FuaXRpemVk\nhttps://seannse.blob.core.windows.net\nhttps://seannse.file.core.windows.net\nhttps://seannse.queue.core.windows.net\nhttps://seannse.table.core.windows.net\n\n\n\n\nhttps://seannse-secondary.blob.core.windows.net\nhttps://seannse-secondary.file.core.windows.net\nhttps://seannse-secondary.queue.core.windows.net\nhttps://seannse-secondary.table.core.windows.net\n68390a19-a643-458b-b726-408abf67b4fc\nSanitized\n72f988bf-86f1-41af-91ab-2d7cd011db47\nhttps://login.microsoftonline.com/\nCloud\nBlobEndpoint=https://seannse.blob.core.windows.net/;QueueEndpoint=https://seannse.queue.core.windows.net/;FileEndpoint=https://seannse.file.core.windows.net/;BlobSecondaryEndpoint=https://seannse-secondary.blob.core.windows.net/;QueueSecondaryEndpoint=https://seannse-secondary.queue.core.windows.net/;FileSecondaryEndpoint=https://seannse-secondary.file.core.windows.net/;AccountName=seannse;AccountKey=Sanitized\n"
   }
 }