--- conflicted
+++ resolved
@@ -14,11 +14,7 @@
         "x-ms-client-request-id": "16efcc3d-f4fe-8787-5d76-dce50223be7a",
         "x-ms-date": "Wed, 10 Jun 2020 19:46:59 GMT",
         "x-ms-return-client-request-id": "true",
-<<<<<<< HEAD
-        "x-ms-version": "2019-12-12"
-=======
         "x-ms-version": "2020-02-10"
->>>>>>> 60f4876e
       },
       "RequestBody": null,
       "StatusCode": 201,
@@ -33,11 +29,7 @@
         ],
         "x-ms-client-request-id": "16efcc3d-f4fe-8787-5d76-dce50223be7a",
         "x-ms-request-id": "b49519c3-f01e-0094-125f-3ffac9000000",
-<<<<<<< HEAD
-        "x-ms-version": "2019-12-12"
-=======
         "x-ms-version": "2020-02-10"
->>>>>>> 60f4876e
       },
       "ResponseBody": []
     },
@@ -54,11 +46,7 @@
         "x-ms-client-request-id": "06e5ea9f-4bf2-7b9e-ed18-d03245b6640a",
         "x-ms-date": "Wed, 10 Jun 2020 19:46:59 GMT",
         "x-ms-return-client-request-id": "true",
-<<<<<<< HEAD
-        "x-ms-version": "2019-12-12"
-=======
         "x-ms-version": "2020-02-10"
->>>>>>> 60f4876e
       },
       "RequestBody": null,
       "StatusCode": 201,
@@ -73,11 +61,7 @@
         ],
         "x-ms-client-request-id": "06e5ea9f-4bf2-7b9e-ed18-d03245b6640a",
         "x-ms-request-id": "84620e9c-401f-005a-235f-3f2b47000000",
-<<<<<<< HEAD
-        "x-ms-version": "2019-12-12"
-=======
         "x-ms-version": "2020-02-10"
->>>>>>> 60f4876e
       },
       "ResponseBody": []
     },
@@ -93,11 +77,7 @@
         "x-ms-client-request-id": "dd03b81c-b61a-91ae-0b87-6e101c719bbc",
         "x-ms-date": "Wed, 10 Jun 2020 19:47:00 GMT",
         "x-ms-return-client-request-id": "true",
-<<<<<<< HEAD
-        "x-ms-version": "2019-12-12"
-=======
         "x-ms-version": "2020-02-10"
->>>>>>> 60f4876e
       },
       "RequestBody": null,
       "StatusCode": 201,
@@ -112,11 +92,7 @@
         ],
         "x-ms-client-request-id": "dd03b81c-b61a-91ae-0b87-6e101c719bbc",
         "x-ms-request-id": "84620e9d-401f-005a-245f-3f2b47000000",
-<<<<<<< HEAD
-        "x-ms-version": "2019-12-12"
-=======
         "x-ms-version": "2020-02-10"
->>>>>>> 60f4876e
       },
       "ResponseBody": []
     },
@@ -132,11 +108,7 @@
         "x-ms-client-request-id": "8d16fd58-87b2-cff0-bc59-c8730cb7f6e5",
         "x-ms-date": "Wed, 10 Jun 2020 19:47:00 GMT",
         "x-ms-return-client-request-id": "true",
-<<<<<<< HEAD
-        "x-ms-version": "2019-12-12"
-=======
         "x-ms-version": "2020-02-10"
->>>>>>> 60f4876e
       },
       "RequestBody": null,
       "StatusCode": 200,
@@ -150,11 +122,7 @@
         "Transfer-Encoding": "chunked",
         "x-ms-client-request-id": "8d16fd58-87b2-cff0-bc59-c8730cb7f6e5",
         "x-ms-request-id": "84620e9e-401f-005a-255f-3f2b47000000",
-<<<<<<< HEAD
-        "x-ms-version": "2019-12-12"
-=======
         "x-ms-version": "2020-02-10"
->>>>>>> 60f4876e
       },
       "ResponseBody": [
         "{\u0022paths\u0022:[{\u0022contentLength\u0022:\u00220\u0022,\u0022etag\u0022:\u00220x8D80D770A91A9ED\u0022,\u0022group\u0022:\u0022$superuser\u0022,\u0022isDirectory\u0022:\u0022true\u0022,\u0022lastModified\u0022:\u0022Wed, 10 Jun 2020 19:47:00 GMT\u0022,\u0022name\u0022:\u0022test-directory-62c192cd-5c59-2d59-0a43-0bc77dfed7f1\u0022,\u0022owner\u0022:\u0022$superuser\u0022,\u0022permissions\u0022:\u0022rwxr-x---\u0022},{\u0022contentLength\u0022:\u00220\u0022,\u0022etag\u0022:\u00220x8D80D770A9AD2DA\u0022,\u0022group\u0022:\u0022$superuser\u0022,\u0022lastModified\u0022:\u0022Wed, 10 Jun 2020 19:47:00 GMT\u0022,\u0022name\u0022:\u0022test-directory-62c192cd-5c59-2d59-0a43-0bc77dfed7f1/test-\u0192\u00A1\u00A3\u20AC\u203D%3A-7330fb00-52dc-a9a4-9226-17a3c8ffbca0\u0022,\u0022owner\u0022:\u0022$superuser\u0022,\u0022permissions\u0022:\u0022rw-r-----\u0022}]}\n"
@@ -173,11 +141,7 @@
         "x-ms-client-request-id": "1fb76952-0d5b-d609-1065-c27b6ff0176b",
         "x-ms-date": "Wed, 10 Jun 2020 19:47:00 GMT",
         "x-ms-return-client-request-id": "true",
-<<<<<<< HEAD
-        "x-ms-version": "2019-12-12"
-=======
         "x-ms-version": "2020-02-10"
->>>>>>> 60f4876e
       },
       "RequestBody": null,
       "StatusCode": 202,
@@ -190,11 +154,7 @@
         ],
         "x-ms-client-request-id": "1fb76952-0d5b-d609-1065-c27b6ff0176b",
         "x-ms-request-id": "b4951a14-f01e-0094-5d5f-3ffac9000000",
-<<<<<<< HEAD
-        "x-ms-version": "2019-12-12"
-=======
         "x-ms-version": "2020-02-10"
->>>>>>> 60f4876e
       },
       "ResponseBody": []
     }
