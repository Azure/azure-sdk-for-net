{
  "Entries": [
    {
      "RequestUri": "https://seannse.blob.core.windows.net/test-filesystem-b71aa3a2-d5fa-365b-eb06-21d75af8e703?restype=container",
      "RequestMethod": "PUT",
      "RequestHeaders": {
        "Accept": "application/xml",
        "Authorization": "Sanitized",
<<<<<<< HEAD
        "traceparent": "00-cf8822cfb1d70e40a79ba5c550ee35a5-55579d686df7734d-00",
        "User-Agent": [
          "azsdk-net-Storage.Files.DataLake/12.7.0-alpha.20210202.1",
          "(.NET 5.0.2; Microsoft Windows 10.0.19042)"
        ],
        "x-ms-blob-public-access": "container",
        "x-ms-client-request-id": "ab6aeee6-a59d-cede-c7e5-2a82f27f7004",
        "x-ms-date": "Tue, 02 Feb 2021 21:30:27 GMT",
=======
        "traceparent": "00-cb3d3c60f9e6a041bf0b2324ccbcba30-2cc0d4dbe8a16c48-00",
        "User-Agent": [
          "azsdk-net-Storage.Files.DataLake/12.7.0-alpha.20210217.1",
          "(.NET 5.0.3; Microsoft Windows 10.0.19042)"
        ],
        "x-ms-blob-public-access": "container",
        "x-ms-client-request-id": "ab6aeee6-a59d-cede-c7e5-2a82f27f7004",
        "x-ms-date": "Wed, 17 Feb 2021 22:34:43 GMT",
>>>>>>> 1814567d
        "x-ms-return-client-request-id": "true",
        "x-ms-version": "2020-06-12"
      },
      "RequestBody": null,
      "StatusCode": 201,
      "ResponseHeaders": {
        "Content-Length": "0",
<<<<<<< HEAD
        "Date": "Tue, 02 Feb 2021 21:30:28 GMT",
        "ETag": "\u00220x8D8C7C1C2FBA50A\u0022",
        "Last-Modified": "Tue, 02 Feb 2021 21:30:28 GMT",
=======
        "Date": "Wed, 17 Feb 2021 22:34:43 GMT",
        "ETag": "\u00220x8D8D394393B9A83\u0022",
        "Last-Modified": "Wed, 17 Feb 2021 22:34:44 GMT",
>>>>>>> 1814567d
        "Server": [
          "Windows-Azure-Blob/1.0",
          "Microsoft-HTTPAPI/2.0"
        ],
        "x-ms-client-request-id": "ab6aeee6-a59d-cede-c7e5-2a82f27f7004",
<<<<<<< HEAD
        "x-ms-request-id": "a7be120b-701e-00a9-1eaa-f9be2d000000",
=======
        "x-ms-request-id": "77a7fc4a-b01e-0099-6b7d-0500e2000000",
>>>>>>> 1814567d
        "x-ms-version": "2020-06-12"
      },
      "ResponseBody": []
    },
    {
      "RequestUri": "https://seannse.dfs.core.windows.net/test-filesystem-b71aa3a2-d5fa-365b-eb06-21d75af8e703/test-file-a919346b-67b1-febd-c07e-f642b870a69d?resource=file",
      "RequestMethod": "PUT",
      "RequestHeaders": {
        "Accept": "application/json",
        "Authorization": "Sanitized",
        "If-None-Match": "*",
<<<<<<< HEAD
        "traceparent": "00-0b3c6470b198d24fbd73c6a0b7d4489b-2da0ee922108fa4b-00",
        "User-Agent": [
          "azsdk-net-Storage.Files.DataLake/12.7.0-alpha.20210202.1",
          "(.NET 5.0.2; Microsoft Windows 10.0.19042)"
        ],
        "x-ms-client-request-id": "5b7f1847-d734-7e70-316b-eb1fae9b1656",
        "x-ms-date": "Tue, 02 Feb 2021 21:30:28 GMT",
=======
        "traceparent": "00-dbae46256561014a93681657e22ab551-3eed867a4323f246-00",
        "User-Agent": [
          "azsdk-net-Storage.Files.DataLake/12.7.0-alpha.20210217.1",
          "(.NET 5.0.3; Microsoft Windows 10.0.19042)"
        ],
        "x-ms-client-request-id": "5b7f1847-d734-7e70-316b-eb1fae9b1656",
        "x-ms-date": "Wed, 17 Feb 2021 22:34:44 GMT",
>>>>>>> 1814567d
        "x-ms-return-client-request-id": "true",
        "x-ms-version": "2020-06-12"
      },
      "RequestBody": null,
      "StatusCode": 201,
      "ResponseHeaders": {
        "Content-Length": "0",
<<<<<<< HEAD
        "Date": "Tue, 02 Feb 2021 21:30:28 GMT",
        "ETag": "\u00220x8D8C7C1C33B5C7A\u0022",
        "Last-Modified": "Tue, 02 Feb 2021 21:30:29 GMT",
=======
        "Date": "Wed, 17 Feb 2021 22:34:43 GMT",
        "ETag": "\u00220x8D8D39439732F43\u0022",
        "Last-Modified": "Wed, 17 Feb 2021 22:34:44 GMT",
>>>>>>> 1814567d
        "Server": [
          "Windows-Azure-HDFS/1.0",
          "Microsoft-HTTPAPI/2.0"
        ],
        "x-ms-client-request-id": "5b7f1847-d734-7e70-316b-eb1fae9b1656",
<<<<<<< HEAD
        "x-ms-request-id": "6f169876-a01f-0003-5daa-f99e3b000000",
=======
        "x-ms-request-id": "21782722-701f-005d-577d-0575db000000",
>>>>>>> 1814567d
        "x-ms-version": "2020-06-12"
      },
      "ResponseBody": []
    },
    {
      "RequestUri": "https://seannse.dfs.core.windows.net/test-filesystem-b71aa3a2-d5fa-365b-eb06-21d75af8e703/test-file-a919346b-67b1-febd-c07e-f642b870a69d?action=append\u0026position=0",
      "RequestMethod": "PATCH",
      "RequestHeaders": {
        "Accept": "application/json",
        "Authorization": "Sanitized",
        "Content-Length": "1024",
<<<<<<< HEAD
        "Content-Type": "application/json",
        "traceparent": "00-2a3d789eceb7c94d8aad52505114cb5c-16a21a3704c74d4f-00",
        "User-Agent": [
          "azsdk-net-Storage.Files.DataLake/12.7.0-alpha.20210202.1",
          "(.NET 5.0.2; Microsoft Windows 10.0.19042)"
        ],
        "x-ms-client-request-id": "a0fab4d3-4af0-ad68-8e72-3a2150463fc6",
        "x-ms-date": "Tue, 02 Feb 2021 21:30:28 GMT",
=======
        "traceparent": "00-0304665156f4704fac3a7a1949f4dc25-3bb762823e3b7a43-00",
        "User-Agent": [
          "azsdk-net-Storage.Files.DataLake/12.7.0-alpha.20210217.1",
          "(.NET 5.0.3; Microsoft Windows 10.0.19042)"
        ],
        "x-ms-client-request-id": "a0fab4d3-4af0-ad68-8e72-3a2150463fc6",
        "x-ms-date": "Wed, 17 Feb 2021 22:34:44 GMT",
>>>>>>> 1814567d
        "x-ms-return-client-request-id": "true",
        "x-ms-version": "2020-06-12"
      },
      "RequestBody": [
        "100,200,300,400\n",
        "300,400,500,600\n",
        "100,200,300,400\n",
        "300,400,500,600\n",
        "100,200,300,400\n",
        "300,400,500,600\n",
        "100,200,300,400\n",
        "300,400,500,600\n",
        "100,200,300,400\n",
        "300,400,500,600\n",
        "100,200,300,400\n",
        "300,400,500,600\n",
        "100,200,300,400\n",
        "300,400,500,600\n",
        "100,200,300,400\n",
        "300,400,500,600\n",
        "100,200,300,400\n",
        "300,400,500,600\n",
        "100,200,300,400\n",
        "300,400,500,600\n",
        "100,200,300,400\n",
        "300,400,500,600\n",
        "100,200,300,400\n",
        "300,400,500,600\n",
        "100,200,300,400\n",
        "300,400,500,600\n",
        "100,200,300,400\n",
        "300,400,500,600\n",
        "100,200,300,400\n",
        "300,400,500,600\n",
        "100,200,300,400\n",
        "300,400,500,600\n",
        "100,200,300,400\n",
        "300,400,500,600\n",
        "100,200,300,400\n",
        "300,400,500,600\n",
        "100,200,300,400\n",
        "300,400,500,600\n",
        "100,200,300,400\n",
        "300,400,500,600\n",
        "100,200,300,400\n",
        "300,400,500,600\n",
        "100,200,300,400\n",
        "300,400,500,600\n",
        "100,200,300,400\n",
        "300,400,500,600\n",
        "100,200,300,400\n",
        "300,400,500,600\n",
        "100,200,300,400\n",
        "300,400,500,600\n",
        "100,200,300,400\n",
        "300,400,500,600\n",
        "100,200,300,400\n",
        "300,400,500,600\n",
        "100,200,300,400\n",
        "300,400,500,600\n",
        "100,200,300,400\n",
        "300,400,500,600\n",
        "100,200,300,400\n",
        "300,400,500,600\n",
        "100,200,300,400\n",
        "300,400,500,600\n",
        "100,200,300,400\n",
        "300,400,500,600\n"
      ],
      "StatusCode": 202,
      "ResponseHeaders": {
        "Content-Length": "0",
<<<<<<< HEAD
        "Date": "Tue, 02 Feb 2021 21:30:28 GMT",
=======
        "Date": "Wed, 17 Feb 2021 22:34:43 GMT",
>>>>>>> 1814567d
        "Server": [
          "Windows-Azure-HDFS/1.0",
          "Microsoft-HTTPAPI/2.0"
        ],
        "x-ms-client-request-id": "a0fab4d3-4af0-ad68-8e72-3a2150463fc6",
<<<<<<< HEAD
        "x-ms-request-id": "6f169883-a01f-0003-6aaa-f99e3b000000",
=======
        "x-ms-request-id": "2178273b-701f-005d-707d-0575db000000",
>>>>>>> 1814567d
        "x-ms-request-server-encrypted": "true",
        "x-ms-version": "2020-06-12"
      },
      "ResponseBody": []
    },
    {
      "RequestUri": "https://seannse.dfs.core.windows.net/test-filesystem-b71aa3a2-d5fa-365b-eb06-21d75af8e703/test-file-a919346b-67b1-febd-c07e-f642b870a69d?action=flush\u0026position=1024",
      "RequestMethod": "PATCH",
      "RequestHeaders": {
        "Accept": "application/json",
        "Authorization": "Sanitized",
<<<<<<< HEAD
        "traceparent": "00-9be27ffa6fb710468919dd994b908620-e6825ae5f2c6464e-00",
        "User-Agent": [
          "azsdk-net-Storage.Files.DataLake/12.7.0-alpha.20210202.1",
          "(.NET 5.0.2; Microsoft Windows 10.0.19042)"
        ],
        "x-ms-client-request-id": "fa4b8be5-75a1-f465-244e-641bc955e087",
        "x-ms-date": "Tue, 02 Feb 2021 21:30:28 GMT",
=======
        "Content-Length": "0",
        "traceparent": "00-c8441e85d960d146aecbff2ebce9445d-ab0daf4e87ce0345-00",
        "User-Agent": [
          "azsdk-net-Storage.Files.DataLake/12.7.0-alpha.20210217.1",
          "(.NET 5.0.3; Microsoft Windows 10.0.19042)"
        ],
        "x-ms-client-request-id": "fa4b8be5-75a1-f465-244e-641bc955e087",
        "x-ms-date": "Wed, 17 Feb 2021 22:34:44 GMT",
>>>>>>> 1814567d
        "x-ms-return-client-request-id": "true",
        "x-ms-version": "2020-06-12"
      },
      "RequestBody": null,
      "StatusCode": 200,
      "ResponseHeaders": {
        "Content-Length": "0",
<<<<<<< HEAD
        "Date": "Tue, 02 Feb 2021 21:30:28 GMT",
        "ETag": "\u00220x8D8C7C1C35E734E\u0022",
        "Last-Modified": "Tue, 02 Feb 2021 21:30:29 GMT",
=======
        "Date": "Wed, 17 Feb 2021 22:34:43 GMT",
        "ETag": "\u00220x8D8D394398F5EE9\u0022",
        "Last-Modified": "Wed, 17 Feb 2021 22:34:44 GMT",
>>>>>>> 1814567d
        "Server": [
          "Windows-Azure-HDFS/1.0",
          "Microsoft-HTTPAPI/2.0"
        ],
        "x-ms-client-request-id": "fa4b8be5-75a1-f465-244e-641bc955e087",
<<<<<<< HEAD
        "x-ms-request-id": "6f16989e-a01f-0003-05aa-f99e3b000000",
=======
        "x-ms-request-id": "2178274d-701f-005d-027d-0575db000000",
>>>>>>> 1814567d
        "x-ms-request-server-encrypted": "false",
        "x-ms-version": "2020-06-12"
      },
      "ResponseBody": []
    },
    {
      "RequestUri": "https://seannse.blob.core.windows.net/test-filesystem-b71aa3a2-d5fa-365b-eb06-21d75af8e703?restype=container",
      "RequestMethod": "DELETE",
      "RequestHeaders": {
        "Accept": "application/xml",
        "Authorization": "Sanitized",
<<<<<<< HEAD
        "traceparent": "00-11d3114cbd0cff4195516e97615fe4a6-9b2c54ea62724341-00",
        "User-Agent": [
          "azsdk-net-Storage.Files.DataLake/12.7.0-alpha.20210202.1",
          "(.NET 5.0.2; Microsoft Windows 10.0.19042)"
        ],
        "x-ms-client-request-id": "c53cd220-44fa-1725-7dbf-c7145399794b",
        "x-ms-date": "Tue, 02 Feb 2021 21:30:28 GMT",
=======
        "traceparent": "00-0cafba7f0faeb94c804646889a6e65b4-25fef5e9e73bc042-00",
        "User-Agent": [
          "azsdk-net-Storage.Files.DataLake/12.7.0-alpha.20210217.1",
          "(.NET 5.0.3; Microsoft Windows 10.0.19042)"
        ],
        "x-ms-client-request-id": "c53cd220-44fa-1725-7dbf-c7145399794b",
        "x-ms-date": "Wed, 17 Feb 2021 22:34:44 GMT",
>>>>>>> 1814567d
        "x-ms-return-client-request-id": "true",
        "x-ms-version": "2020-06-12"
      },
      "RequestBody": null,
      "StatusCode": 202,
      "ResponseHeaders": {
        "Content-Length": "0",
<<<<<<< HEAD
        "Date": "Tue, 02 Feb 2021 21:30:29 GMT",
=======
        "Date": "Wed, 17 Feb 2021 22:34:44 GMT",
>>>>>>> 1814567d
        "Server": [
          "Windows-Azure-Blob/1.0",
          "Microsoft-HTTPAPI/2.0"
        ],
        "x-ms-client-request-id": "c53cd220-44fa-1725-7dbf-c7145399794b",
<<<<<<< HEAD
        "x-ms-request-id": "a7be1656-701e-00a9-31aa-f9be2d000000",
=======
        "x-ms-request-id": "77a7fd8f-b01e-0099-137d-0500e2000000",
>>>>>>> 1814567d
        "x-ms-version": "2020-06-12"
      },
      "ResponseBody": []
    }
  ],
  "Variables": {
    "RandomSeed": "1641304600",
    "Storage_TestConfigHierarchicalNamespace": "NamespaceTenant\nseannse\nU2FuaXRpemVk\nhttps://seannse.blob.core.windows.net\nhttps://seannse.file.core.windows.net\nhttps://seannse.queue.core.windows.net\nhttps://seannse.table.core.windows.net\n\n\n\n\nhttps://seannse-secondary.blob.core.windows.net\nhttps://seannse-secondary.file.core.windows.net\nhttps://seannse-secondary.queue.core.windows.net\nhttps://seannse-secondary.table.core.windows.net\n68390a19-a643-458b-b726-408abf67b4fc\nSanitized\n72f988bf-86f1-41af-91ab-2d7cd011db47\nhttps://login.microsoftonline.com/\nCloud\nBlobEndpoint=https://seannse.blob.core.windows.net/;QueueEndpoint=https://seannse.queue.core.windows.net/;FileEndpoint=https://seannse.file.core.windows.net/;BlobSecondaryEndpoint=https://seannse-secondary.blob.core.windows.net/;QueueSecondaryEndpoint=https://seannse-secondary.queue.core.windows.net/;FileSecondaryEndpoint=https://seannse-secondary.file.core.windows.net/;AccountName=seannse;AccountKey=Sanitized\n"
  }
}<|MERGE_RESOLUTION|>--- conflicted
+++ resolved
@@ -1,30 +1,19 @@
 {
   "Entries": [
     {
-      "RequestUri": "https://seannse.blob.core.windows.net/test-filesystem-b71aa3a2-d5fa-365b-eb06-21d75af8e703?restype=container",
+      "RequestUri": "https://seannse.blob.core.windows.net/test-filesystem-814cad9a-7f17-07f5-ae7b-54a2f709719e?restype=container",
       "RequestMethod": "PUT",
       "RequestHeaders": {
         "Accept": "application/xml",
         "Authorization": "Sanitized",
-<<<<<<< HEAD
-        "traceparent": "00-cf8822cfb1d70e40a79ba5c550ee35a5-55579d686df7734d-00",
-        "User-Agent": [
-          "azsdk-net-Storage.Files.DataLake/12.7.0-alpha.20210202.1",
-          "(.NET 5.0.2; Microsoft Windows 10.0.19042)"
+        "traceparent": "00-441a734126816a45933621d7285aa3b4-ae19270022c09b49-00",
+        "User-Agent": [
+          "azsdk-net-Storage.Files.DataLake/12.7.0-alpha.20210219.1",
+          "(.NET 5.0.3; Microsoft Windows 10.0.19041)"
         ],
         "x-ms-blob-public-access": "container",
-        "x-ms-client-request-id": "ab6aeee6-a59d-cede-c7e5-2a82f27f7004",
-        "x-ms-date": "Tue, 02 Feb 2021 21:30:27 GMT",
-=======
-        "traceparent": "00-cb3d3c60f9e6a041bf0b2324ccbcba30-2cc0d4dbe8a16c48-00",
-        "User-Agent": [
-          "azsdk-net-Storage.Files.DataLake/12.7.0-alpha.20210217.1",
-          "(.NET 5.0.3; Microsoft Windows 10.0.19042)"
-        ],
-        "x-ms-blob-public-access": "container",
-        "x-ms-client-request-id": "ab6aeee6-a59d-cede-c7e5-2a82f27f7004",
-        "x-ms-date": "Wed, 17 Feb 2021 22:34:43 GMT",
->>>>>>> 1814567d
+        "x-ms-client-request-id": "45743074-8a88-f46c-8c14-f3ccf02db042",
+        "x-ms-date": "Fri, 19 Feb 2021 19:13:19 GMT",
         "x-ms-return-client-request-id": "true",
         "x-ms-version": "2020-06-12"
       },
@@ -32,53 +21,33 @@
       "StatusCode": 201,
       "ResponseHeaders": {
         "Content-Length": "0",
-<<<<<<< HEAD
-        "Date": "Tue, 02 Feb 2021 21:30:28 GMT",
-        "ETag": "\u00220x8D8C7C1C2FBA50A\u0022",
-        "Last-Modified": "Tue, 02 Feb 2021 21:30:28 GMT",
-=======
-        "Date": "Wed, 17 Feb 2021 22:34:43 GMT",
-        "ETag": "\u00220x8D8D394393B9A83\u0022",
-        "Last-Modified": "Wed, 17 Feb 2021 22:34:44 GMT",
->>>>>>> 1814567d
+        "Date": "Fri, 19 Feb 2021 19:13:18 GMT",
+        "ETag": "\u00220x8D8D50A6AC62754\u0022",
+        "Last-Modified": "Fri, 19 Feb 2021 19:13:19 GMT",
         "Server": [
           "Windows-Azure-Blob/1.0",
           "Microsoft-HTTPAPI/2.0"
         ],
-        "x-ms-client-request-id": "ab6aeee6-a59d-cede-c7e5-2a82f27f7004",
-<<<<<<< HEAD
-        "x-ms-request-id": "a7be120b-701e-00a9-1eaa-f9be2d000000",
-=======
-        "x-ms-request-id": "77a7fc4a-b01e-0099-6b7d-0500e2000000",
->>>>>>> 1814567d
-        "x-ms-version": "2020-06-12"
-      },
-      "ResponseBody": []
-    },
-    {
-      "RequestUri": "https://seannse.dfs.core.windows.net/test-filesystem-b71aa3a2-d5fa-365b-eb06-21d75af8e703/test-file-a919346b-67b1-febd-c07e-f642b870a69d?resource=file",
+        "x-ms-client-request-id": "45743074-8a88-f46c-8c14-f3ccf02db042",
+        "x-ms-request-id": "2e6cb06d-201e-00a4-21f3-0676f9000000",
+        "x-ms-version": "2020-06-12"
+      },
+      "ResponseBody": []
+    },
+    {
+      "RequestUri": "https://seannse.dfs.core.windows.net/test-filesystem-814cad9a-7f17-07f5-ae7b-54a2f709719e/test-file-8b88f6c0-a215-a004-5165-5aaaea9329f7?resource=file",
       "RequestMethod": "PUT",
       "RequestHeaders": {
         "Accept": "application/json",
         "Authorization": "Sanitized",
         "If-None-Match": "*",
-<<<<<<< HEAD
-        "traceparent": "00-0b3c6470b198d24fbd73c6a0b7d4489b-2da0ee922108fa4b-00",
-        "User-Agent": [
-          "azsdk-net-Storage.Files.DataLake/12.7.0-alpha.20210202.1",
-          "(.NET 5.0.2; Microsoft Windows 10.0.19042)"
-        ],
-        "x-ms-client-request-id": "5b7f1847-d734-7e70-316b-eb1fae9b1656",
-        "x-ms-date": "Tue, 02 Feb 2021 21:30:28 GMT",
-=======
-        "traceparent": "00-dbae46256561014a93681657e22ab551-3eed867a4323f246-00",
-        "User-Agent": [
-          "azsdk-net-Storage.Files.DataLake/12.7.0-alpha.20210217.1",
-          "(.NET 5.0.3; Microsoft Windows 10.0.19042)"
-        ],
-        "x-ms-client-request-id": "5b7f1847-d734-7e70-316b-eb1fae9b1656",
-        "x-ms-date": "Wed, 17 Feb 2021 22:34:44 GMT",
->>>>>>> 1814567d
+        "traceparent": "00-17ecf47c228e294f9f06c9e54d863f33-9678d26555dae245-00",
+        "User-Agent": [
+          "azsdk-net-Storage.Files.DataLake/12.7.0-alpha.20210219.1",
+          "(.NET 5.0.3; Microsoft Windows 10.0.19041)"
+        ],
+        "x-ms-client-request-id": "e6a152bc-f62e-d17e-2cd3-f4222fc109f9",
+        "x-ms-date": "Fri, 19 Feb 2021 19:13:19 GMT",
         "x-ms-return-client-request-id": "true",
         "x-ms-version": "2020-06-12"
       },
@@ -86,54 +55,34 @@
       "StatusCode": 201,
       "ResponseHeaders": {
         "Content-Length": "0",
-<<<<<<< HEAD
-        "Date": "Tue, 02 Feb 2021 21:30:28 GMT",
-        "ETag": "\u00220x8D8C7C1C33B5C7A\u0022",
-        "Last-Modified": "Tue, 02 Feb 2021 21:30:29 GMT",
-=======
-        "Date": "Wed, 17 Feb 2021 22:34:43 GMT",
-        "ETag": "\u00220x8D8D39439732F43\u0022",
-        "Last-Modified": "Wed, 17 Feb 2021 22:34:44 GMT",
->>>>>>> 1814567d
+        "Date": "Fri, 19 Feb 2021 19:13:18 GMT",
+        "ETag": "\u00220x8D8D50A6AD45420\u0022",
+        "Last-Modified": "Fri, 19 Feb 2021 19:13:19 GMT",
         "Server": [
           "Windows-Azure-HDFS/1.0",
           "Microsoft-HTTPAPI/2.0"
         ],
-        "x-ms-client-request-id": "5b7f1847-d734-7e70-316b-eb1fae9b1656",
-<<<<<<< HEAD
-        "x-ms-request-id": "6f169876-a01f-0003-5daa-f99e3b000000",
-=======
-        "x-ms-request-id": "21782722-701f-005d-577d-0575db000000",
->>>>>>> 1814567d
-        "x-ms-version": "2020-06-12"
-      },
-      "ResponseBody": []
-    },
-    {
-      "RequestUri": "https://seannse.dfs.core.windows.net/test-filesystem-b71aa3a2-d5fa-365b-eb06-21d75af8e703/test-file-a919346b-67b1-febd-c07e-f642b870a69d?action=append\u0026position=0",
+        "x-ms-client-request-id": "e6a152bc-f62e-d17e-2cd3-f4222fc109f9",
+        "x-ms-request-id": "6f4bc0cd-e01f-004f-1ef3-060e0b000000",
+        "x-ms-version": "2020-06-12"
+      },
+      "ResponseBody": []
+    },
+    {
+      "RequestUri": "https://seannse.dfs.core.windows.net/test-filesystem-814cad9a-7f17-07f5-ae7b-54a2f709719e/test-file-8b88f6c0-a215-a004-5165-5aaaea9329f7?action=append\u0026position=0",
       "RequestMethod": "PATCH",
       "RequestHeaders": {
         "Accept": "application/json",
         "Authorization": "Sanitized",
         "Content-Length": "1024",
-<<<<<<< HEAD
         "Content-Type": "application/json",
-        "traceparent": "00-2a3d789eceb7c94d8aad52505114cb5c-16a21a3704c74d4f-00",
-        "User-Agent": [
-          "azsdk-net-Storage.Files.DataLake/12.7.0-alpha.20210202.1",
-          "(.NET 5.0.2; Microsoft Windows 10.0.19042)"
-        ],
-        "x-ms-client-request-id": "a0fab4d3-4af0-ad68-8e72-3a2150463fc6",
-        "x-ms-date": "Tue, 02 Feb 2021 21:30:28 GMT",
-=======
-        "traceparent": "00-0304665156f4704fac3a7a1949f4dc25-3bb762823e3b7a43-00",
-        "User-Agent": [
-          "azsdk-net-Storage.Files.DataLake/12.7.0-alpha.20210217.1",
-          "(.NET 5.0.3; Microsoft Windows 10.0.19042)"
-        ],
-        "x-ms-client-request-id": "a0fab4d3-4af0-ad68-8e72-3a2150463fc6",
-        "x-ms-date": "Wed, 17 Feb 2021 22:34:44 GMT",
->>>>>>> 1814567d
+        "traceparent": "00-cdc86700a5400f43a7bf824b1ff17b8b-fde971fe8dd50d44-00",
+        "User-Agent": [
+          "azsdk-net-Storage.Files.DataLake/12.7.0-alpha.20210219.1",
+          "(.NET 5.0.3; Microsoft Windows 10.0.19041)"
+        ],
+        "x-ms-client-request-id": "97ee616f-43f2-02c8-415c-99c137f4fe9a",
+        "x-ms-date": "Fri, 19 Feb 2021 19:13:19 GMT",
         "x-ms-return-client-request-id": "true",
         "x-ms-version": "2020-06-12"
       },
@@ -206,50 +155,31 @@
       "StatusCode": 202,
       "ResponseHeaders": {
         "Content-Length": "0",
-<<<<<<< HEAD
-        "Date": "Tue, 02 Feb 2021 21:30:28 GMT",
-=======
-        "Date": "Wed, 17 Feb 2021 22:34:43 GMT",
->>>>>>> 1814567d
+        "Date": "Fri, 19 Feb 2021 19:13:18 GMT",
         "Server": [
           "Windows-Azure-HDFS/1.0",
           "Microsoft-HTTPAPI/2.0"
         ],
-        "x-ms-client-request-id": "a0fab4d3-4af0-ad68-8e72-3a2150463fc6",
-<<<<<<< HEAD
-        "x-ms-request-id": "6f169883-a01f-0003-6aaa-f99e3b000000",
-=======
-        "x-ms-request-id": "2178273b-701f-005d-707d-0575db000000",
->>>>>>> 1814567d
+        "x-ms-client-request-id": "97ee616f-43f2-02c8-415c-99c137f4fe9a",
+        "x-ms-request-id": "6f4bc0e7-e01f-004f-38f3-060e0b000000",
         "x-ms-request-server-encrypted": "true",
         "x-ms-version": "2020-06-12"
       },
       "ResponseBody": []
     },
     {
-      "RequestUri": "https://seannse.dfs.core.windows.net/test-filesystem-b71aa3a2-d5fa-365b-eb06-21d75af8e703/test-file-a919346b-67b1-febd-c07e-f642b870a69d?action=flush\u0026position=1024",
+      "RequestUri": "https://seannse.dfs.core.windows.net/test-filesystem-814cad9a-7f17-07f5-ae7b-54a2f709719e/test-file-8b88f6c0-a215-a004-5165-5aaaea9329f7?action=flush\u0026position=1024",
       "RequestMethod": "PATCH",
       "RequestHeaders": {
         "Accept": "application/json",
         "Authorization": "Sanitized",
-<<<<<<< HEAD
-        "traceparent": "00-9be27ffa6fb710468919dd994b908620-e6825ae5f2c6464e-00",
-        "User-Agent": [
-          "azsdk-net-Storage.Files.DataLake/12.7.0-alpha.20210202.1",
-          "(.NET 5.0.2; Microsoft Windows 10.0.19042)"
-        ],
-        "x-ms-client-request-id": "fa4b8be5-75a1-f465-244e-641bc955e087",
-        "x-ms-date": "Tue, 02 Feb 2021 21:30:28 GMT",
-=======
-        "Content-Length": "0",
-        "traceparent": "00-c8441e85d960d146aecbff2ebce9445d-ab0daf4e87ce0345-00",
-        "User-Agent": [
-          "azsdk-net-Storage.Files.DataLake/12.7.0-alpha.20210217.1",
-          "(.NET 5.0.3; Microsoft Windows 10.0.19042)"
-        ],
-        "x-ms-client-request-id": "fa4b8be5-75a1-f465-244e-641bc955e087",
-        "x-ms-date": "Wed, 17 Feb 2021 22:34:44 GMT",
->>>>>>> 1814567d
+        "traceparent": "00-ccd05626b17a9842a90a5c97a0ee8e6c-c99a7140a4d5954e-00",
+        "User-Agent": [
+          "azsdk-net-Storage.Files.DataLake/12.7.0-alpha.20210219.1",
+          "(.NET 5.0.3; Microsoft Windows 10.0.19041)"
+        ],
+        "x-ms-client-request-id": "cdb23139-72d3-a607-33d1-eea24fec5ceb",
+        "x-ms-date": "Fri, 19 Feb 2021 19:13:19 GMT",
         "x-ms-return-client-request-id": "true",
         "x-ms-version": "2020-06-12"
       },
@@ -257,53 +187,33 @@
       "StatusCode": 200,
       "ResponseHeaders": {
         "Content-Length": "0",
-<<<<<<< HEAD
-        "Date": "Tue, 02 Feb 2021 21:30:28 GMT",
-        "ETag": "\u00220x8D8C7C1C35E734E\u0022",
-        "Last-Modified": "Tue, 02 Feb 2021 21:30:29 GMT",
-=======
-        "Date": "Wed, 17 Feb 2021 22:34:43 GMT",
-        "ETag": "\u00220x8D8D394398F5EE9\u0022",
-        "Last-Modified": "Wed, 17 Feb 2021 22:34:44 GMT",
->>>>>>> 1814567d
+        "Date": "Fri, 19 Feb 2021 19:13:18 GMT",
+        "ETag": "\u00220x8D8D50A6AEB6739\u0022",
+        "Last-Modified": "Fri, 19 Feb 2021 19:13:19 GMT",
         "Server": [
           "Windows-Azure-HDFS/1.0",
           "Microsoft-HTTPAPI/2.0"
         ],
-        "x-ms-client-request-id": "fa4b8be5-75a1-f465-244e-641bc955e087",
-<<<<<<< HEAD
-        "x-ms-request-id": "6f16989e-a01f-0003-05aa-f99e3b000000",
-=======
-        "x-ms-request-id": "2178274d-701f-005d-027d-0575db000000",
->>>>>>> 1814567d
+        "x-ms-client-request-id": "cdb23139-72d3-a607-33d1-eea24fec5ceb",
+        "x-ms-request-id": "6f4bc0f8-e01f-004f-49f3-060e0b000000",
         "x-ms-request-server-encrypted": "false",
         "x-ms-version": "2020-06-12"
       },
       "ResponseBody": []
     },
     {
-      "RequestUri": "https://seannse.blob.core.windows.net/test-filesystem-b71aa3a2-d5fa-365b-eb06-21d75af8e703?restype=container",
+      "RequestUri": "https://seannse.blob.core.windows.net/test-filesystem-814cad9a-7f17-07f5-ae7b-54a2f709719e?restype=container",
       "RequestMethod": "DELETE",
       "RequestHeaders": {
         "Accept": "application/xml",
         "Authorization": "Sanitized",
-<<<<<<< HEAD
-        "traceparent": "00-11d3114cbd0cff4195516e97615fe4a6-9b2c54ea62724341-00",
-        "User-Agent": [
-          "azsdk-net-Storage.Files.DataLake/12.7.0-alpha.20210202.1",
-          "(.NET 5.0.2; Microsoft Windows 10.0.19042)"
-        ],
-        "x-ms-client-request-id": "c53cd220-44fa-1725-7dbf-c7145399794b",
-        "x-ms-date": "Tue, 02 Feb 2021 21:30:28 GMT",
-=======
-        "traceparent": "00-0cafba7f0faeb94c804646889a6e65b4-25fef5e9e73bc042-00",
-        "User-Agent": [
-          "azsdk-net-Storage.Files.DataLake/12.7.0-alpha.20210217.1",
-          "(.NET 5.0.3; Microsoft Windows 10.0.19042)"
-        ],
-        "x-ms-client-request-id": "c53cd220-44fa-1725-7dbf-c7145399794b",
-        "x-ms-date": "Wed, 17 Feb 2021 22:34:44 GMT",
->>>>>>> 1814567d
+        "traceparent": "00-48e229dab3e3764ba6461090ecca3de4-e9dcb6075a16e343-00",
+        "User-Agent": [
+          "azsdk-net-Storage.Files.DataLake/12.7.0-alpha.20210219.1",
+          "(.NET 5.0.3; Microsoft Windows 10.0.19041)"
+        ],
+        "x-ms-client-request-id": "05881866-3042-bcc7-c6c7-d7ead75782b8",
+        "x-ms-date": "Fri, 19 Feb 2021 19:13:20 GMT",
         "x-ms-return-client-request-id": "true",
         "x-ms-version": "2020-06-12"
       },
@@ -311,28 +221,20 @@
       "StatusCode": 202,
       "ResponseHeaders": {
         "Content-Length": "0",
-<<<<<<< HEAD
-        "Date": "Tue, 02 Feb 2021 21:30:29 GMT",
-=======
-        "Date": "Wed, 17 Feb 2021 22:34:44 GMT",
->>>>>>> 1814567d
+        "Date": "Fri, 19 Feb 2021 19:13:19 GMT",
         "Server": [
           "Windows-Azure-Blob/1.0",
           "Microsoft-HTTPAPI/2.0"
         ],
-        "x-ms-client-request-id": "c53cd220-44fa-1725-7dbf-c7145399794b",
-<<<<<<< HEAD
-        "x-ms-request-id": "a7be1656-701e-00a9-31aa-f9be2d000000",
-=======
-        "x-ms-request-id": "77a7fd8f-b01e-0099-137d-0500e2000000",
->>>>>>> 1814567d
+        "x-ms-client-request-id": "05881866-3042-bcc7-c6c7-d7ead75782b8",
+        "x-ms-request-id": "2e6cb354-201e-00a4-5df3-0676f9000000",
         "x-ms-version": "2020-06-12"
       },
       "ResponseBody": []
     }
   ],
   "Variables": {
-    "RandomSeed": "1641304600",
+    "RandomSeed": "42867214",
     "Storage_TestConfigHierarchicalNamespace": "NamespaceTenant\nseannse\nU2FuaXRpemVk\nhttps://seannse.blob.core.windows.net\nhttps://seannse.file.core.windows.net\nhttps://seannse.queue.core.windows.net\nhttps://seannse.table.core.windows.net\n\n\n\n\nhttps://seannse-secondary.blob.core.windows.net\nhttps://seannse-secondary.file.core.windows.net\nhttps://seannse-secondary.queue.core.windows.net\nhttps://seannse-secondary.table.core.windows.net\n68390a19-a643-458b-b726-408abf67b4fc\nSanitized\n72f988bf-86f1-41af-91ab-2d7cd011db47\nhttps://login.microsoftonline.com/\nCloud\nBlobEndpoint=https://seannse.blob.core.windows.net/;QueueEndpoint=https://seannse.queue.core.windows.net/;FileEndpoint=https://seannse.file.core.windows.net/;BlobSecondaryEndpoint=https://seannse-secondary.blob.core.windows.net/;QueueSecondaryEndpoint=https://seannse-secondary.queue.core.windows.net/;FileSecondaryEndpoint=https://seannse-secondary.file.core.windows.net/;AccountName=seannse;AccountKey=Sanitized\n"
   }
 }