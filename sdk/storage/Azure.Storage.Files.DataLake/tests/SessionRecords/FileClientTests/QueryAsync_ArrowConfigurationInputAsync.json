﻿{
  "Entries": [
    {
      "RequestUri": "https://seannse.blob.core.windows.net/test-filesystem-814cad9a-7f17-07f5-ae7b-54a2f709719e?restype=container",
      "RequestMethod": "PUT",
      "RequestHeaders": {
        "Accept": "application/xml",
        "Authorization": "Sanitized",
        "traceparent": "00-47e535e151a9464ab7f73611a7f3ab11-3a3655fbb394b743-00",
        "User-Agent": [
          "azsdk-net-Storage.Files.DataLake/12.7.0-alpha.20210219.1",
          "(.NET 5.0.3; Microsoft Windows 10.0.19041)"
        ],
        "x-ms-blob-public-access": "container",
        "x-ms-client-request-id": "45743074-8a88-f46c-8c14-f3ccf02db042",
        "x-ms-date": "Fri, 19 Feb 2021 19:59:07 GMT",
        "x-ms-return-client-request-id": "true",
<<<<<<< HEAD
        "x-ms-version": "2020-12-06"
=======
        "x-ms-version": "2021-02-12"
>>>>>>> 7e782c87
      },
      "RequestBody": null,
      "StatusCode": 201,
      "ResponseHeaders": {
        "Content-Length": "0",
        "Date": "Fri, 19 Feb 2021 19:59:05 GMT",
        "ETag": "\"0x8D8D510D0687BA9\"",
        "Last-Modified": "Fri, 19 Feb 2021 19:59:06 GMT",
        "Server": [
          "Windows-Azure-Blob/1.0",
          "Microsoft-HTTPAPI/2.0"
        ],
        "x-ms-client-request-id": "45743074-8a88-f46c-8c14-f3ccf02db042",
        "x-ms-request-id": "46926e8f-401e-0056-11f9-068eb0000000",
<<<<<<< HEAD
        "x-ms-version": "2020-12-06"
=======
        "x-ms-version": "2021-02-12"
>>>>>>> 7e782c87
      },
      "ResponseBody": []
    },
    {
      "RequestUri": "https://seannse.dfs.core.windows.net/test-filesystem-814cad9a-7f17-07f5-ae7b-54a2f709719e/test-file-8b88f6c0-a215-a004-5165-5aaaea9329f7?resource=file",
      "RequestMethod": "PUT",
      "RequestHeaders": {
        "Accept": "application/json",
        "Authorization": "Sanitized",
        "If-None-Match": "*",
        "traceparent": "00-9f6e87434f395745a203feb1c964d80d-7b1ccaf8329fe54a-00",
        "User-Agent": [
          "azsdk-net-Storage.Files.DataLake/12.7.0-alpha.20210219.1",
          "(.NET 5.0.3; Microsoft Windows 10.0.19041)"
        ],
        "x-ms-client-request-id": "e6a152bc-f62e-d17e-2cd3-f4222fc109f9",
        "x-ms-date": "Fri, 19 Feb 2021 19:59:07 GMT",
        "x-ms-return-client-request-id": "true",
<<<<<<< HEAD
        "x-ms-version": "2020-12-06"
=======
        "x-ms-version": "2021-02-12"
>>>>>>> 7e782c87
      },
      "RequestBody": null,
      "StatusCode": 201,
      "ResponseHeaders": {
        "Content-Length": "0",
        "Date": "Fri, 19 Feb 2021 19:59:05 GMT",
        "ETag": "\"0x8D8D510D0794F46\"",
        "Last-Modified": "Fri, 19 Feb 2021 19:59:06 GMT",
        "Server": [
          "Windows-Azure-HDFS/1.0",
          "Microsoft-HTTPAPI/2.0"
        ],
        "x-ms-client-request-id": "e6a152bc-f62e-d17e-2cd3-f4222fc109f9",
        "x-ms-request-id": "d66acaaa-f01f-0088-6cf9-069a56000000",
<<<<<<< HEAD
        "x-ms-version": "2020-12-06"
=======
        "x-ms-version": "2021-02-12"
>>>>>>> 7e782c87
      },
      "ResponseBody": []
    },
    {
      "RequestUri": "https://seannse.dfs.core.windows.net/test-filesystem-814cad9a-7f17-07f5-ae7b-54a2f709719e/test-file-8b88f6c0-a215-a004-5165-5aaaea9329f7?action=append&position=0",
      "RequestMethod": "PATCH",
      "RequestHeaders": {
        "Accept": "application/json",
        "Authorization": "Sanitized",
        "Content-Length": "1024",
        "Content-Type": "application/octet-stream",
        "traceparent": "00-b0ee6a6475b2724e948ea8a1bdedb71c-324252c1ced75045-00",
        "User-Agent": [
          "azsdk-net-Storage.Files.DataLake/12.7.0-alpha.20210219.1",
          "(.NET 5.0.3; Microsoft Windows 10.0.19041)"
        ],
        "x-ms-client-request-id": "97ee616f-43f2-02c8-415c-99c137f4fe9a",
        "x-ms-date": "Fri, 19 Feb 2021 19:59:07 GMT",
        "x-ms-return-client-request-id": "true",
<<<<<<< HEAD
        "x-ms-version": "2020-12-06"
=======
        "x-ms-version": "2021-02-12"
>>>>>>> 7e782c87
      },
      "RequestBody": "MTAwLDIwMCwzMDAsNDAwCjMwMCw0MDAsNTAwLDYwMAoxMDAsMjAwLDMwMCw0MDAKMzAwLDQwMCw1MDAsNjAwCjEwMCwyMDAsMzAwLDQwMAozMDAsNDAwLDUwMCw2MDAKMTAwLDIwMCwzMDAsNDAwCjMwMCw0MDAsNTAwLDYwMAoxMDAsMjAwLDMwMCw0MDAKMzAwLDQwMCw1MDAsNjAwCjEwMCwyMDAsMzAwLDQwMAozMDAsNDAwLDUwMCw2MDAKMTAwLDIwMCwzMDAsNDAwCjMwMCw0MDAsNTAwLDYwMAoxMDAsMjAwLDMwMCw0MDAKMzAwLDQwMCw1MDAsNjAwCjEwMCwyMDAsMzAwLDQwMAozMDAsNDAwLDUwMCw2MDAKMTAwLDIwMCwzMDAsNDAwCjMwMCw0MDAsNTAwLDYwMAoxMDAsMjAwLDMwMCw0MDAKMzAwLDQwMCw1MDAsNjAwCjEwMCwyMDAsMzAwLDQwMAozMDAsNDAwLDUwMCw2MDAKMTAwLDIwMCwzMDAsNDAwCjMwMCw0MDAsNTAwLDYwMAoxMDAsMjAwLDMwMCw0MDAKMzAwLDQwMCw1MDAsNjAwCjEwMCwyMDAsMzAwLDQwMAozMDAsNDAwLDUwMCw2MDAKMTAwLDIwMCwzMDAsNDAwCjMwMCw0MDAsNTAwLDYwMAoxMDAsMjAwLDMwMCw0MDAKMzAwLDQwMCw1MDAsNjAwCjEwMCwyMDAsMzAwLDQwMAozMDAsNDAwLDUwMCw2MDAKMTAwLDIwMCwzMDAsNDAwCjMwMCw0MDAsNTAwLDYwMAoxMDAsMjAwLDMwMCw0MDAKMzAwLDQwMCw1MDAsNjAwCjEwMCwyMDAsMzAwLDQwMAozMDAsNDAwLDUwMCw2MDAKMTAwLDIwMCwzMDAsNDAwCjMwMCw0MDAsNTAwLDYwMAoxMDAsMjAwLDMwMCw0MDAKMzAwLDQwMCw1MDAsNjAwCjEwMCwyMDAsMzAwLDQwMAozMDAsNDAwLDUwMCw2MDAKMTAwLDIwMCwzMDAsNDAwCjMwMCw0MDAsNTAwLDYwMAoxMDAsMjAwLDMwMCw0MDAKMzAwLDQwMCw1MDAsNjAwCjEwMCwyMDAsMzAwLDQwMAozMDAsNDAwLDUwMCw2MDAKMTAwLDIwMCwzMDAsNDAwCjMwMCw0MDAsNTAwLDYwMAoxMDAsMjAwLDMwMCw0MDAKMzAwLDQwMCw1MDAsNjAwCjEwMCwyMDAsMzAwLDQwMAozMDAsNDAwLDUwMCw2MDAKMTAwLDIwMCwzMDAsNDAwCjMwMCw0MDAsNTAwLDYwMAoxMDAsMjAwLDMwMCw0MDAKMzAwLDQwMCw1MDAsNjAwCg==",
      "StatusCode": 202,
      "ResponseHeaders": {
        "Content-Length": "0",
        "Date": "Fri, 19 Feb 2021 19:59:05 GMT",
        "Server": [
          "Windows-Azure-HDFS/1.0",
          "Microsoft-HTTPAPI/2.0"
        ],
        "x-ms-client-request-id": "97ee616f-43f2-02c8-415c-99c137f4fe9a",
        "x-ms-request-id": "d66acaba-f01f-0088-7bf9-069a56000000",
        "x-ms-request-server-encrypted": "true",
<<<<<<< HEAD
        "x-ms-version": "2020-12-06"
=======
        "x-ms-version": "2021-02-12"
>>>>>>> 7e782c87
      },
      "ResponseBody": []
    },
    {
      "RequestUri": "https://seannse.dfs.core.windows.net/test-filesystem-814cad9a-7f17-07f5-ae7b-54a2f709719e/test-file-8b88f6c0-a215-a004-5165-5aaaea9329f7?action=flush&position=1024",
      "RequestMethod": "PATCH",
      "RequestHeaders": {
        "Accept": "application/json",
        "Authorization": "Sanitized",
        "traceparent": "00-442e45660f8dd64889a6fcfcb01f95c9-7422f940506b6f45-00",
        "User-Agent": [
          "azsdk-net-Storage.Files.DataLake/12.7.0-alpha.20210219.1",
          "(.NET 5.0.3; Microsoft Windows 10.0.19041)"
        ],
        "x-ms-client-request-id": "cdb23139-72d3-a607-33d1-eea24fec5ceb",
        "x-ms-date": "Fri, 19 Feb 2021 19:59:07 GMT",
        "x-ms-return-client-request-id": "true",
<<<<<<< HEAD
        "x-ms-version": "2020-12-06"
=======
        "x-ms-version": "2021-02-12"
>>>>>>> 7e782c87
      },
      "RequestBody": null,
      "StatusCode": 200,
      "ResponseHeaders": {
        "Content-Length": "0",
        "Date": "Fri, 19 Feb 2021 19:59:06 GMT",
        "ETag": "\"0x8D8D510D092E280\"",
        "Last-Modified": "Fri, 19 Feb 2021 19:59:06 GMT",
        "Server": [
          "Windows-Azure-HDFS/1.0",
          "Microsoft-HTTPAPI/2.0"
        ],
        "x-ms-client-request-id": "cdb23139-72d3-a607-33d1-eea24fec5ceb",
        "x-ms-request-id": "d66acaca-f01f-0088-0bf9-069a56000000",
        "x-ms-request-server-encrypted": "false",
<<<<<<< HEAD
        "x-ms-version": "2020-12-06"
=======
        "x-ms-version": "2021-02-12"
>>>>>>> 7e782c87
      },
      "ResponseBody": []
    },
    {
      "RequestUri": "https://seannse.blob.core.windows.net/test-filesystem-814cad9a-7f17-07f5-ae7b-54a2f709719e?restype=container",
      "RequestMethod": "DELETE",
      "RequestHeaders": {
        "Accept": "application/xml",
        "Authorization": "Sanitized",
        "traceparent": "00-2f45e989860cf54ea20e5d2904b1ac04-e475d7fa74ea5c4f-00",
        "User-Agent": [
          "azsdk-net-Storage.Files.DataLake/12.7.0-alpha.20210219.1",
          "(.NET 5.0.3; Microsoft Windows 10.0.19041)"
        ],
        "x-ms-client-request-id": "05881866-3042-bcc7-c6c7-d7ead75782b8",
        "x-ms-date": "Fri, 19 Feb 2021 19:59:07 GMT",
        "x-ms-return-client-request-id": "true",
<<<<<<< HEAD
        "x-ms-version": "2020-12-06"
=======
        "x-ms-version": "2021-02-12"
>>>>>>> 7e782c87
      },
      "RequestBody": null,
      "StatusCode": 202,
      "ResponseHeaders": {
        "Content-Length": "0",
        "Date": "Fri, 19 Feb 2021 19:59:05 GMT",
        "Server": [
          "Windows-Azure-Blob/1.0",
          "Microsoft-HTTPAPI/2.0"
        ],
        "x-ms-client-request-id": "05881866-3042-bcc7-c6c7-d7ead75782b8",
        "x-ms-request-id": "46926f79-401e-0056-6ff9-068eb0000000",
<<<<<<< HEAD
        "x-ms-version": "2020-12-06"
=======
        "x-ms-version": "2021-02-12"
>>>>>>> 7e782c87
      },
      "ResponseBody": []
    }
  ],
  "Variables": {
    "RandomSeed": "42867214",
    "Storage_TestConfigHierarchicalNamespace": "NamespaceTenant\nseannse\nU2FuaXRpemVk\nhttps://seannse.blob.core.windows.net\nhttps://seannse.file.core.windows.net\nhttps://seannse.queue.core.windows.net\nhttps://seannse.table.core.windows.net\n\n\n\n\nhttps://seannse-secondary.blob.core.windows.net\nhttps://seannse-secondary.file.core.windows.net\nhttps://seannse-secondary.queue.core.windows.net\nhttps://seannse-secondary.table.core.windows.net\n68390a19-a643-458b-b726-408abf67b4fc\nSanitized\n72f988bf-86f1-41af-91ab-2d7cd011db47\nhttps://login.microsoftonline.com/\nCloud\nBlobEndpoint=https://seannse.blob.core.windows.net/;QueueEndpoint=https://seannse.queue.core.windows.net/;FileEndpoint=https://seannse.file.core.windows.net/;BlobSecondaryEndpoint=https://seannse-secondary.blob.core.windows.net/;QueueSecondaryEndpoint=https://seannse-secondary.queue.core.windows.net/;FileSecondaryEndpoint=https://seannse-secondary.file.core.windows.net/;AccountName=seannse;AccountKey=Sanitized\n\n\n"
  }
}<|MERGE_RESOLUTION|>--- conflicted
+++ resolved
@@ -15,11 +15,7 @@
         "x-ms-client-request-id": "45743074-8a88-f46c-8c14-f3ccf02db042",
         "x-ms-date": "Fri, 19 Feb 2021 19:59:07 GMT",
         "x-ms-return-client-request-id": "true",
-<<<<<<< HEAD
-        "x-ms-version": "2020-12-06"
-=======
         "x-ms-version": "2021-02-12"
->>>>>>> 7e782c87
       },
       "RequestBody": null,
       "StatusCode": 201,
@@ -34,11 +30,7 @@
         ],
         "x-ms-client-request-id": "45743074-8a88-f46c-8c14-f3ccf02db042",
         "x-ms-request-id": "46926e8f-401e-0056-11f9-068eb0000000",
-<<<<<<< HEAD
-        "x-ms-version": "2020-12-06"
-=======
         "x-ms-version": "2021-02-12"
->>>>>>> 7e782c87
       },
       "ResponseBody": []
     },
@@ -57,11 +49,7 @@
         "x-ms-client-request-id": "e6a152bc-f62e-d17e-2cd3-f4222fc109f9",
         "x-ms-date": "Fri, 19 Feb 2021 19:59:07 GMT",
         "x-ms-return-client-request-id": "true",
-<<<<<<< HEAD
-        "x-ms-version": "2020-12-06"
-=======
         "x-ms-version": "2021-02-12"
->>>>>>> 7e782c87
       },
       "RequestBody": null,
       "StatusCode": 201,
@@ -76,11 +64,7 @@
         ],
         "x-ms-client-request-id": "e6a152bc-f62e-d17e-2cd3-f4222fc109f9",
         "x-ms-request-id": "d66acaaa-f01f-0088-6cf9-069a56000000",
-<<<<<<< HEAD
-        "x-ms-version": "2020-12-06"
-=======
         "x-ms-version": "2021-02-12"
->>>>>>> 7e782c87
       },
       "ResponseBody": []
     },
@@ -100,11 +84,7 @@
         "x-ms-client-request-id": "97ee616f-43f2-02c8-415c-99c137f4fe9a",
         "x-ms-date": "Fri, 19 Feb 2021 19:59:07 GMT",
         "x-ms-return-client-request-id": "true",
-<<<<<<< HEAD
-        "x-ms-version": "2020-12-06"
-=======
         "x-ms-version": "2021-02-12"
->>>>>>> 7e782c87
       },
       "RequestBody": "MTAwLDIwMCwzMDAsNDAwCjMwMCw0MDAsNTAwLDYwMAoxMDAsMjAwLDMwMCw0MDAKMzAwLDQwMCw1MDAsNjAwCjEwMCwyMDAsMzAwLDQwMAozMDAsNDAwLDUwMCw2MDAKMTAwLDIwMCwzMDAsNDAwCjMwMCw0MDAsNTAwLDYwMAoxMDAsMjAwLDMwMCw0MDAKMzAwLDQwMCw1MDAsNjAwCjEwMCwyMDAsMzAwLDQwMAozMDAsNDAwLDUwMCw2MDAKMTAwLDIwMCwzMDAsNDAwCjMwMCw0MDAsNTAwLDYwMAoxMDAsMjAwLDMwMCw0MDAKMzAwLDQwMCw1MDAsNjAwCjEwMCwyMDAsMzAwLDQwMAozMDAsNDAwLDUwMCw2MDAKMTAwLDIwMCwzMDAsNDAwCjMwMCw0MDAsNTAwLDYwMAoxMDAsMjAwLDMwMCw0MDAKMzAwLDQwMCw1MDAsNjAwCjEwMCwyMDAsMzAwLDQwMAozMDAsNDAwLDUwMCw2MDAKMTAwLDIwMCwzMDAsNDAwCjMwMCw0MDAsNTAwLDYwMAoxMDAsMjAwLDMwMCw0MDAKMzAwLDQwMCw1MDAsNjAwCjEwMCwyMDAsMzAwLDQwMAozMDAsNDAwLDUwMCw2MDAKMTAwLDIwMCwzMDAsNDAwCjMwMCw0MDAsNTAwLDYwMAoxMDAsMjAwLDMwMCw0MDAKMzAwLDQwMCw1MDAsNjAwCjEwMCwyMDAsMzAwLDQwMAozMDAsNDAwLDUwMCw2MDAKMTAwLDIwMCwzMDAsNDAwCjMwMCw0MDAsNTAwLDYwMAoxMDAsMjAwLDMwMCw0MDAKMzAwLDQwMCw1MDAsNjAwCjEwMCwyMDAsMzAwLDQwMAozMDAsNDAwLDUwMCw2MDAKMTAwLDIwMCwzMDAsNDAwCjMwMCw0MDAsNTAwLDYwMAoxMDAsMjAwLDMwMCw0MDAKMzAwLDQwMCw1MDAsNjAwCjEwMCwyMDAsMzAwLDQwMAozMDAsNDAwLDUwMCw2MDAKMTAwLDIwMCwzMDAsNDAwCjMwMCw0MDAsNTAwLDYwMAoxMDAsMjAwLDMwMCw0MDAKMzAwLDQwMCw1MDAsNjAwCjEwMCwyMDAsMzAwLDQwMAozMDAsNDAwLDUwMCw2MDAKMTAwLDIwMCwzMDAsNDAwCjMwMCw0MDAsNTAwLDYwMAoxMDAsMjAwLDMwMCw0MDAKMzAwLDQwMCw1MDAsNjAwCjEwMCwyMDAsMzAwLDQwMAozMDAsNDAwLDUwMCw2MDAKMTAwLDIwMCwzMDAsNDAwCjMwMCw0MDAsNTAwLDYwMAoxMDAsMjAwLDMwMCw0MDAKMzAwLDQwMCw1MDAsNjAwCg==",
       "StatusCode": 202,
@@ -118,11 +98,7 @@
         "x-ms-client-request-id": "97ee616f-43f2-02c8-415c-99c137f4fe9a",
         "x-ms-request-id": "d66acaba-f01f-0088-7bf9-069a56000000",
         "x-ms-request-server-encrypted": "true",
-<<<<<<< HEAD
-        "x-ms-version": "2020-12-06"
-=======
         "x-ms-version": "2021-02-12"
->>>>>>> 7e782c87
       },
       "ResponseBody": []
     },
@@ -140,11 +116,7 @@
         "x-ms-client-request-id": "cdb23139-72d3-a607-33d1-eea24fec5ceb",
         "x-ms-date": "Fri, 19 Feb 2021 19:59:07 GMT",
         "x-ms-return-client-request-id": "true",
-<<<<<<< HEAD
-        "x-ms-version": "2020-12-06"
-=======
         "x-ms-version": "2021-02-12"
->>>>>>> 7e782c87
       },
       "RequestBody": null,
       "StatusCode": 200,
@@ -160,11 +132,7 @@
         "x-ms-client-request-id": "cdb23139-72d3-a607-33d1-eea24fec5ceb",
         "x-ms-request-id": "d66acaca-f01f-0088-0bf9-069a56000000",
         "x-ms-request-server-encrypted": "false",
-<<<<<<< HEAD
-        "x-ms-version": "2020-12-06"
-=======
         "x-ms-version": "2021-02-12"
->>>>>>> 7e782c87
       },
       "ResponseBody": []
     },
@@ -182,11 +150,7 @@
         "x-ms-client-request-id": "05881866-3042-bcc7-c6c7-d7ead75782b8",
         "x-ms-date": "Fri, 19 Feb 2021 19:59:07 GMT",
         "x-ms-return-client-request-id": "true",
-<<<<<<< HEAD
-        "x-ms-version": "2020-12-06"
-=======
         "x-ms-version": "2021-02-12"
->>>>>>> 7e782c87
       },
       "RequestBody": null,
       "StatusCode": 202,
@@ -199,11 +163,7 @@
         ],
         "x-ms-client-request-id": "05881866-3042-bcc7-c6c7-d7ead75782b8",
         "x-ms-request-id": "46926f79-401e-0056-6ff9-068eb0000000",
-<<<<<<< HEAD
-        "x-ms-version": "2020-12-06"
-=======
         "x-ms-version": "2021-02-12"
->>>>>>> 7e782c87
       },
       "ResponseBody": []
     }
