--- conflicted
+++ resolved
@@ -1,30 +1,19 @@
 {
   "Entries": [
     {
-      "RequestUri": "https://seannse.blob.core.windows.net/test-filesystem-fa9da4a4-8b51-fb08-91e0-8dec00666047?restype=container",
+      "RequestUri": "https://seannse.blob.core.windows.net/test-filesystem-b53e5b9a-82ca-ab4c-a7a2-0b66460d4a4f?restype=container",
       "RequestMethod": "PUT",
       "RequestHeaders": {
         "Accept": "application/xml",
         "Authorization": "Sanitized",
-<<<<<<< HEAD
-        "traceparent": "00-febd7c6803f1ee4f98e135a66a93b164-3713ef9ecdf5c248-00",
+        "traceparent": "00-7388c708107c234f9ad97b4e97fa4041-289ac6c0608d954a-00",
         "User-Agent": [
-          "azsdk-net-Storage.Files.DataLake/12.7.0-alpha.20210202.1",
-          "(.NET 5.0.2; Microsoft Windows 10.0.19042)"
+          "azsdk-net-Storage.Files.DataLake/12.7.0-alpha.20210219.1",
+          "(.NET 5.0.3; Microsoft Windows 10.0.19041)"
         ],
         "x-ms-blob-public-access": "container",
-        "x-ms-client-request-id": "cb43ce48-6035-2fa4-830f-507eee1455c3",
-        "x-ms-date": "Tue, 02 Feb 2021 21:37:29 GMT",
-=======
-        "traceparent": "00-28b8ac3c20f35a448208ffbefd35d4cd-8f76840f93d5ab4d-00",
-        "User-Agent": [
-          "azsdk-net-Storage.Files.DataLake/12.7.0-alpha.20210217.1",
-          "(.NET 5.0.3; Microsoft Windows 10.0.19042)"
-        ],
-        "x-ms-blob-public-access": "container",
-        "x-ms-client-request-id": "cb43ce48-6035-2fa4-830f-507eee1455c3",
-        "x-ms-date": "Wed, 17 Feb 2021 22:27:03 GMT",
->>>>>>> 1814567d
+        "x-ms-client-request-id": "660f1327-4174-9114-e81c-4d7272c00287",
+        "x-ms-date": "Fri, 19 Feb 2021 19:09:40 GMT",
         "x-ms-return-client-request-id": "true",
         "x-ms-version": "2020-06-12"
       },
@@ -32,52 +21,32 @@
       "StatusCode": 201,
       "ResponseHeaders": {
         "Content-Length": "0",
-<<<<<<< HEAD
-        "Date": "Tue, 02 Feb 2021 21:37:30 GMT",
-        "ETag": "\u00220x8D8C7C2BE940EA1\u0022",
-        "Last-Modified": "Tue, 02 Feb 2021 21:37:30 GMT",
-=======
-        "Date": "Wed, 17 Feb 2021 22:27:03 GMT",
-        "ETag": "\u00220x8D8D39326CC8DC5\u0022",
-        "Last-Modified": "Wed, 17 Feb 2021 22:27:03 GMT",
->>>>>>> 1814567d
+        "Date": "Fri, 19 Feb 2021 19:09:39 GMT",
+        "ETag": "\u00220x8D8D509E8074093\u0022",
+        "Last-Modified": "Fri, 19 Feb 2021 19:09:39 GMT",
         "Server": [
           "Windows-Azure-Blob/1.0",
           "Microsoft-HTTPAPI/2.0"
         ],
-        "x-ms-client-request-id": "cb43ce48-6035-2fa4-830f-507eee1455c3",
-<<<<<<< HEAD
-        "x-ms-request-id": "f1c0c35b-b01e-006d-0bab-f9cb14000000",
-=======
-        "x-ms-request-id": "30f18c49-901e-00a1-277c-05a422000000",
->>>>>>> 1814567d
+        "x-ms-client-request-id": "660f1327-4174-9114-e81c-4d7272c00287",
+        "x-ms-request-id": "2e645f80-201e-00a4-22f2-0676f9000000",
         "x-ms-version": "2020-06-12"
       },
       "ResponseBody": []
     },
     {
-      "RequestUri": "https://seannse.dfs.core.windows.net/test-filesystem-fa9da4a4-8b51-fb08-91e0-8dec00666047/test-directory-13678cd9-487f-6aca-516c-7a6c23d998bf?resource=directory",
+      "RequestUri": "https://seannse.dfs.core.windows.net/test-filesystem-b53e5b9a-82ca-ab4c-a7a2-0b66460d4a4f/test-directory-9bf2af81-88e4-d5fa-aa21-f3c599ad7bf7?resource=directory",
       "RequestMethod": "PUT",
       "RequestHeaders": {
         "Accept": "application/json",
         "Authorization": "Sanitized",
-<<<<<<< HEAD
-        "traceparent": "00-7a22d6e52c716843b85c9968c0c261a6-633b44092af50946-00",
+        "traceparent": "00-d585ac857014044b97c41258b24c7820-479e9a9cad175c46-00",
         "User-Agent": [
-          "azsdk-net-Storage.Files.DataLake/12.7.0-alpha.20210202.1",
-          "(.NET 5.0.2; Microsoft Windows 10.0.19042)"
+          "azsdk-net-Storage.Files.DataLake/12.7.0-alpha.20210219.1",
+          "(.NET 5.0.3; Microsoft Windows 10.0.19041)"
         ],
-        "x-ms-client-request-id": "466da12a-6e4a-697f-6166-1e69a4296dc5",
-        "x-ms-date": "Tue, 02 Feb 2021 21:37:30 GMT",
-=======
-        "traceparent": "00-5aa17b27addc934fab055a00cb9b721a-a2c283fe9ac4bb40-00",
-        "User-Agent": [
-          "azsdk-net-Storage.Files.DataLake/12.7.0-alpha.20210217.1",
-          "(.NET 5.0.3; Microsoft Windows 10.0.19042)"
-        ],
-        "x-ms-client-request-id": "466da12a-6e4a-697f-6166-1e69a4296dc5",
-        "x-ms-date": "Wed, 17 Feb 2021 22:27:03 GMT",
->>>>>>> 1814567d
+        "x-ms-client-request-id": "bf121c60-6613-5ed2-1184-67ddeec99ea0",
+        "x-ms-date": "Fri, 19 Feb 2021 19:09:40 GMT",
         "x-ms-return-client-request-id": "true",
         "x-ms-version": "2020-06-12"
       },
@@ -85,49 +54,31 @@
       "StatusCode": 201,
       "ResponseHeaders": {
         "Content-Length": "0",
-<<<<<<< HEAD
-        "Date": "Tue, 02 Feb 2021 21:37:31 GMT",
-        "ETag": "\u00220x8D8C7C2BECAC04C\u0022",
-        "Last-Modified": "Tue, 02 Feb 2021 21:37:31 GMT",
-=======
-        "Date": "Wed, 17 Feb 2021 22:27:04 GMT",
-        "ETag": "\u00220x8D8D3932706C784\u0022",
-        "Last-Modified": "Wed, 17 Feb 2021 22:27:04 GMT",
->>>>>>> 1814567d
+        "Date": "Fri, 19 Feb 2021 19:09:39 GMT",
+        "ETag": "\u00220x8D8D509E815C9C4\u0022",
+        "Last-Modified": "Fri, 19 Feb 2021 19:09:39 GMT",
         "Server": [
           "Windows-Azure-HDFS/1.0",
           "Microsoft-HTTPAPI/2.0"
         ],
-        "x-ms-client-request-id": "466da12a-6e4a-697f-6166-1e69a4296dc5",
-<<<<<<< HEAD
-        "x-ms-request-id": "7a70b84e-201f-0032-6bab-f97f28000000",
-=======
-        "x-ms-request-id": "1bbebccd-301f-0087-2b7c-05ec3a000000",
->>>>>>> 1814567d
+        "x-ms-client-request-id": "bf121c60-6613-5ed2-1184-67ddeec99ea0",
+        "x-ms-request-id": "6f4b1315-e01f-004f-1ff2-060e0b000000",
         "x-ms-version": "2020-06-12"
       },
       "ResponseBody": []
     },
     {
-      "RequestUri": "https://seannse.dfs.core.windows.net/test-filesystem-fa9da4a4-8b51-fb08-91e0-8dec00666047/test-directory-13678cd9-487f-6aca-516c-7a6c23d998bf/test-file-ff3035a9-a9a2-5709-c201-59b5158e39b5?resource=file",
+      "RequestUri": "https://seannse.dfs.core.windows.net/test-filesystem-b53e5b9a-82ca-ab4c-a7a2-0b66460d4a4f/test-directory-9bf2af81-88e4-d5fa-aa21-f3c599ad7bf7/test-file-0999df57-f03b-d5c7-4e71-1639d223cd46?resource=file",
       "RequestMethod": "PUT",
       "RequestHeaders": {
         "Accept": "application/json",
         "Authorization": "Sanitized",
         "User-Agent": [
-<<<<<<< HEAD
-          "azsdk-net-Storage.Files.DataLake/12.7.0-alpha.20210202.1",
-          "(.NET 5.0.2; Microsoft Windows 10.0.19042)"
+          "azsdk-net-Storage.Files.DataLake/12.7.0-alpha.20210219.1",
+          "(.NET 5.0.3; Microsoft Windows 10.0.19041)"
         ],
-        "x-ms-client-request-id": "4d5329c8-0ea7-c378-4639-bbdcd7dc0f64",
-        "x-ms-date": "Tue, 02 Feb 2021 21:37:30 GMT",
-=======
-          "azsdk-net-Storage.Files.DataLake/12.7.0-alpha.20210217.1",
-          "(.NET 5.0.3; Microsoft Windows 10.0.19042)"
-        ],
-        "x-ms-client-request-id": "4d5329c8-0ea7-c378-4639-bbdcd7dc0f64",
-        "x-ms-date": "Wed, 17 Feb 2021 22:27:04 GMT",
->>>>>>> 1814567d
+        "x-ms-client-request-id": "561286d5-42ae-ed73-dac6-6313c4202dd9",
+        "x-ms-date": "Fri, 19 Feb 2021 19:09:40 GMT",
         "x-ms-return-client-request-id": "true",
         "x-ms-version": "2020-06-12"
       },
@@ -135,49 +86,31 @@
       "StatusCode": 201,
       "ResponseHeaders": {
         "Content-Length": "0",
-<<<<<<< HEAD
-        "Date": "Tue, 02 Feb 2021 21:37:31 GMT",
-        "ETag": "\u00220x8D8C7C2BED898F8\u0022",
-        "Last-Modified": "Tue, 02 Feb 2021 21:37:31 GMT",
-=======
-        "Date": "Wed, 17 Feb 2021 22:27:04 GMT",
-        "ETag": "\u00220x8D8D39327157027\u0022",
-        "Last-Modified": "Wed, 17 Feb 2021 22:27:04 GMT",
->>>>>>> 1814567d
+        "Date": "Fri, 19 Feb 2021 19:09:39 GMT",
+        "ETag": "\u00220x8D8D509E8218B96\u0022",
+        "Last-Modified": "Fri, 19 Feb 2021 19:09:39 GMT",
         "Server": [
           "Windows-Azure-HDFS/1.0",
           "Microsoft-HTTPAPI/2.0"
         ],
-        "x-ms-client-request-id": "4d5329c8-0ea7-c378-4639-bbdcd7dc0f64",
-<<<<<<< HEAD
-        "x-ms-request-id": "7a70b86c-201f-0032-09ab-f97f28000000",
-=======
-        "x-ms-request-id": "1bbebcd7-301f-0087-357c-05ec3a000000",
->>>>>>> 1814567d
+        "x-ms-client-request-id": "561286d5-42ae-ed73-dac6-6313c4202dd9",
+        "x-ms-request-id": "6f4b131f-e01f-004f-29f2-060e0b000000",
         "x-ms-version": "2020-06-12"
       },
       "ResponseBody": []
     },
     {
-      "RequestUri": "https://seannse.blob.core.windows.net/test-filesystem-fa9da4a4-8b51-fb08-91e0-8dec00666047/test-directory-13678cd9-487f-6aca-516c-7a6c23d998bf/test-file-ff3035a9-a9a2-5709-c201-59b5158e39b5",
+      "RequestUri": "https://seannse.blob.core.windows.net/test-filesystem-b53e5b9a-82ca-ab4c-a7a2-0b66460d4a4f/test-directory-9bf2af81-88e4-d5fa-aa21-f3c599ad7bf7/test-file-0999df57-f03b-d5c7-4e71-1639d223cd46",
       "RequestMethod": "HEAD",
       "RequestHeaders": {
         "Accept": "application/xml",
         "Authorization": "Sanitized",
         "User-Agent": [
-<<<<<<< HEAD
-          "azsdk-net-Storage.Files.DataLake/12.7.0-alpha.20210202.1",
-          "(.NET 5.0.2; Microsoft Windows 10.0.19042)"
+          "azsdk-net-Storage.Files.DataLake/12.7.0-alpha.20210219.1",
+          "(.NET 5.0.3; Microsoft Windows 10.0.19041)"
         ],
-        "x-ms-client-request-id": "7ba1be36-1fd5-cf1e-6eef-04c0fe9879ac",
-        "x-ms-date": "Tue, 02 Feb 2021 21:37:30 GMT",
-=======
-          "azsdk-net-Storage.Files.DataLake/12.7.0-alpha.20210217.1",
-          "(.NET 5.0.3; Microsoft Windows 10.0.19042)"
-        ],
-        "x-ms-client-request-id": "7ba1be36-1fd5-cf1e-6eef-04c0fe9879ac",
-        "x-ms-date": "Wed, 17 Feb 2021 22:27:04 GMT",
->>>>>>> 1814567d
+        "x-ms-client-request-id": "67089cd8-48b7-23f1-1068-079b394e38f4",
+        "x-ms-date": "Fri, 19 Feb 2021 19:09:40 GMT",
         "x-ms-return-client-request-id": "true",
         "x-ms-version": "2020-06-12"
       },
@@ -187,15 +120,9 @@
         "Accept-Ranges": "bytes",
         "Content-Length": "0",
         "Content-Type": "application/octet-stream",
-<<<<<<< HEAD
-        "Date": "Tue, 02 Feb 2021 21:37:30 GMT",
-        "ETag": "\u00220x8D8C7C2BED898F8\u0022",
-        "Last-Modified": "Tue, 02 Feb 2021 21:37:31 GMT",
-=======
-        "Date": "Wed, 17 Feb 2021 22:27:03 GMT",
-        "ETag": "\u00220x8D8D39327157027\u0022",
-        "Last-Modified": "Wed, 17 Feb 2021 22:27:04 GMT",
->>>>>>> 1814567d
+        "Date": "Fri, 19 Feb 2021 19:09:39 GMT",
+        "ETag": "\u00220x8D8D509E8218B96\u0022",
+        "Last-Modified": "Fri, 19 Feb 2021 19:09:39 GMT",
         "Server": [
           "Windows-Azure-Blob/1.0",
           "Microsoft-HTTPAPI/2.0"
@@ -203,50 +130,32 @@
         "x-ms-access-tier": "Hot",
         "x-ms-access-tier-inferred": "true",
         "x-ms-blob-type": "BlockBlob",
-        "x-ms-client-request-id": "7ba1be36-1fd5-cf1e-6eef-04c0fe9879ac",
-<<<<<<< HEAD
-        "x-ms-creation-time": "Tue, 02 Feb 2021 21:37:31 GMT",
-=======
-        "x-ms-creation-time": "Wed, 17 Feb 2021 22:27:04 GMT",
->>>>>>> 1814567d
+        "x-ms-client-request-id": "67089cd8-48b7-23f1-1068-079b394e38f4",
+        "x-ms-creation-time": "Fri, 19 Feb 2021 19:09:39 GMT",
         "x-ms-group": "$superuser",
         "x-ms-lease-state": "available",
         "x-ms-lease-status": "unlocked",
         "x-ms-owner": "$superuser",
         "x-ms-permissions": "rw-r-----",
-<<<<<<< HEAD
-        "x-ms-request-id": "f1c0c484-b01e-006d-0eab-f9cb14000000",
-=======
-        "x-ms-request-id": "30f18da0-901e-00a1-6b7c-05a422000000",
->>>>>>> 1814567d
+        "x-ms-request-id": "2e6461e5-201e-00a4-6af2-0676f9000000",
         "x-ms-server-encrypted": "true",
         "x-ms-version": "2020-06-12"
       },
       "ResponseBody": []
     },
     {
-      "RequestUri": "https://seannse.blob.core.windows.net/test-filesystem-fa9da4a4-8b51-fb08-91e0-8dec00666047?restype=container",
+      "RequestUri": "https://seannse.blob.core.windows.net/test-filesystem-b53e5b9a-82ca-ab4c-a7a2-0b66460d4a4f?restype=container",
       "RequestMethod": "DELETE",
       "RequestHeaders": {
         "Accept": "application/xml",
         "Authorization": "Sanitized",
-<<<<<<< HEAD
-        "traceparent": "00-61d073c78b0c94459f0f7c557e0e36e3-1892e51d97610149-00",
+        "traceparent": "00-e5b3f7b64bdf0242b4efa5191777666d-109eeb12a133bd43-00",
         "User-Agent": [
-          "azsdk-net-Storage.Files.DataLake/12.7.0-alpha.20210202.1",
-          "(.NET 5.0.2; Microsoft Windows 10.0.19042)"
+          "azsdk-net-Storage.Files.DataLake/12.7.0-alpha.20210219.1",
+          "(.NET 5.0.3; Microsoft Windows 10.0.19041)"
         ],
-        "x-ms-client-request-id": "18a58f0c-943a-478e-40c3-ab81f86d7193",
-        "x-ms-date": "Tue, 02 Feb 2021 21:37:30 GMT",
-=======
-        "traceparent": "00-1f432621bc9efc45b7561cddf7427a0e-81056314936d2f46-00",
-        "User-Agent": [
-          "azsdk-net-Storage.Files.DataLake/12.7.0-alpha.20210217.1",
-          "(.NET 5.0.3; Microsoft Windows 10.0.19042)"
-        ],
-        "x-ms-client-request-id": "18a58f0c-943a-478e-40c3-ab81f86d7193",
-        "x-ms-date": "Wed, 17 Feb 2021 22:27:04 GMT",
->>>>>>> 1814567d
+        "x-ms-client-request-id": "273b9300-c618-a022-1648-505f5dc9896b",
+        "x-ms-date": "Fri, 19 Feb 2021 19:09:40 GMT",
         "x-ms-return-client-request-id": "true",
         "x-ms-version": "2020-06-12"
       },
@@ -254,28 +163,20 @@
       "StatusCode": 202,
       "ResponseHeaders": {
         "Content-Length": "0",
-<<<<<<< HEAD
-        "Date": "Tue, 02 Feb 2021 21:37:30 GMT",
-=======
-        "Date": "Wed, 17 Feb 2021 22:27:03 GMT",
->>>>>>> 1814567d
+        "Date": "Fri, 19 Feb 2021 19:09:39 GMT",
         "Server": [
           "Windows-Azure-Blob/1.0",
           "Microsoft-HTTPAPI/2.0"
         ],
-        "x-ms-client-request-id": "18a58f0c-943a-478e-40c3-ab81f86d7193",
-<<<<<<< HEAD
-        "x-ms-request-id": "f1c0c4ca-b01e-006d-4dab-f9cb14000000",
-=======
-        "x-ms-request-id": "30f18dd5-901e-00a1-1e7c-05a422000000",
->>>>>>> 1814567d
+        "x-ms-client-request-id": "273b9300-c618-a022-1648-505f5dc9896b",
+        "x-ms-request-id": "2e64629c-201e-00a4-1ef2-0676f9000000",
         "x-ms-version": "2020-06-12"
       },
       "ResponseBody": []
     }
   ],
   "Variables": {
-    "RandomSeed": "2084611501",
+    "RandomSeed": "1890830547",
     "Storage_TestConfigHierarchicalNamespace": "NamespaceTenant\nseannse\nU2FuaXRpemVk\nhttps://seannse.blob.core.windows.net\nhttps://seannse.file.core.windows.net\nhttps://seannse.queue.core.windows.net\nhttps://seannse.table.core.windows.net\n\n\n\n\nhttps://seannse-secondary.blob.core.windows.net\nhttps://seannse-secondary.file.core.windows.net\nhttps://seannse-secondary.queue.core.windows.net\nhttps://seannse-secondary.table.core.windows.net\n68390a19-a643-458b-b726-408abf67b4fc\nSanitized\n72f988bf-86f1-41af-91ab-2d7cd011db47\nhttps://login.microsoftonline.com/\nCloud\nBlobEndpoint=https://seannse.blob.core.windows.net/;QueueEndpoint=https://seannse.queue.core.windows.net/;FileEndpoint=https://seannse.file.core.windows.net/;BlobSecondaryEndpoint=https://seannse-secondary.blob.core.windows.net/;QueueSecondaryEndpoint=https://seannse-secondary.queue.core.windows.net/;FileSecondaryEndpoint=https://seannse-secondary.file.core.windows.net/;AccountName=seannse;AccountKey=Sanitized\n"
   }
 }