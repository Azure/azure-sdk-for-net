--- conflicted
+++ resolved
@@ -1,30 +1,19 @@
 {
   "Entries": [
     {
-      "RequestUri": "https://seannse.blob.core.windows.net/test-filesystem-d953b095-31e1-8024-8ca3-fe31b065b066?restype=container",
+      "RequestUri": "https://seannse.blob.core.windows.net/test-filesystem-ef2904d7-4e99-cb46-acd3-a88c7a055491?restype=container",
       "RequestMethod": "PUT",
       "RequestHeaders": {
         "Accept": "application/xml",
         "Authorization": "Sanitized",
-<<<<<<< HEAD
-        "traceparent": "00-6b07b465f5559a4f91d837c681d1a115-9777e55785af7749-00",
-        "User-Agent": [
-          "azsdk-net-Storage.Files.DataLake/12.7.0-alpha.20210202.1",
-          "(.NET Framework 4.8.4250.0; Microsoft Windows 10.0.19042 )"
+        "traceparent": "00-b7f1db5056d1394289ab49bd2c74b1ac-fbff53125f9d4e4a-00",
+        "User-Agent": [
+          "azsdk-net-Storage.Files.DataLake/12.7.0-alpha.20210219.1",
+          "(.NET 5.0.3; Microsoft Windows 10.0.19041)"
         ],
         "x-ms-blob-public-access": "container",
-        "x-ms-client-request-id": "405babe3-64d6-f90f-81d3-7fd488eb395d",
-        "x-ms-date": "Wed, 03 Feb 2021 02:08:51 GMT",
-=======
-        "traceparent": "00-4191224487b05a429f013ae60e1e5fc3-d8f962312aac0540-00",
-        "User-Agent": [
-          "azsdk-net-Storage.Files.DataLake/12.7.0-alpha.20210217.1",
-          "(.NET 5.0.3; Microsoft Windows 10.0.19042)"
-        ],
-        "x-ms-blob-public-access": "container",
-        "x-ms-client-request-id": "405babe3-64d6-f90f-81d3-7fd488eb395d",
-        "x-ms-date": "Wed, 17 Feb 2021 22:34:09 GMT",
->>>>>>> 1814567d
+        "x-ms-client-request-id": "eea20fcb-ad74-35e3-174c-066de0bb3618",
+        "x-ms-date": "Fri, 19 Feb 2021 19:13:01 GMT",
         "x-ms-return-client-request-id": "true",
         "x-ms-version": "2020-06-12"
       },
@@ -32,53 +21,33 @@
       "StatusCode": 201,
       "ResponseHeaders": {
         "Content-Length": "0",
-<<<<<<< HEAD
-        "Date": "Wed, 03 Feb 2021 02:08:52 GMT",
-        "ETag": "\u00220x8D8C7E8A70F91CB\u0022",
-        "Last-Modified": "Wed, 03 Feb 2021 02:08:52 GMT",
-=======
-        "Date": "Wed, 17 Feb 2021 22:34:08 GMT",
-        "ETag": "\u00220x8D8D394249B235A\u0022",
-        "Last-Modified": "Wed, 17 Feb 2021 22:34:09 GMT",
->>>>>>> 1814567d
-        "Server": [
-          "Windows-Azure-Blob/1.0",
-          "Microsoft-HTTPAPI/2.0"
-        ],
-        "x-ms-client-request-id": "405babe3-64d6-f90f-81d3-7fd488eb395d",
-<<<<<<< HEAD
-        "x-ms-request-id": "2837c3d1-d01e-007b-0fd1-f93dc3000000",
-=======
-        "x-ms-request-id": "28e360db-901e-0037-687d-05adf3000000",
->>>>>>> 1814567d
-        "x-ms-version": "2020-06-12"
-      },
-      "ResponseBody": []
-    },
-    {
-      "RequestUri": "https://seannse.dfs.core.windows.net/test-filesystem-d953b095-31e1-8024-8ca3-fe31b065b066/test-file-051a645a-2963-e798-ac55-e15828e12644?resource=file",
+        "Date": "Fri, 19 Feb 2021 19:13:00 GMT",
+        "ETag": "\u00220x8D8D50A5FC73ED8\u0022",
+        "Last-Modified": "Fri, 19 Feb 2021 19:13:00 GMT",
+        "Server": [
+          "Windows-Azure-Blob/1.0",
+          "Microsoft-HTTPAPI/2.0"
+        ],
+        "x-ms-client-request-id": "eea20fcb-ad74-35e3-174c-066de0bb3618",
+        "x-ms-request-id": "2e6c0980-201e-00a4-66f3-0676f9000000",
+        "x-ms-version": "2020-06-12"
+      },
+      "ResponseBody": []
+    },
+    {
+      "RequestUri": "https://seannse.dfs.core.windows.net/test-filesystem-ef2904d7-4e99-cb46-acd3-a88c7a055491/test-file-4fecec68-3275-7d5b-5d65-f87994baf855?resource=file",
       "RequestMethod": "PUT",
       "RequestHeaders": {
         "Accept": "application/json",
         "Authorization": "Sanitized",
         "If-None-Match": "*",
-<<<<<<< HEAD
-        "traceparent": "00-d7cd6b6c1f0db642b2cbaf3abe7f6be2-323bf1d78beeff4f-00",
-        "User-Agent": [
-          "azsdk-net-Storage.Files.DataLake/12.7.0-alpha.20210202.1",
-          "(.NET Framework 4.8.4250.0; Microsoft Windows 10.0.19042 )"
-        ],
-        "x-ms-client-request-id": "459cbdd5-b9a1-16e7-b1ac-b72f0513d576",
-        "x-ms-date": "Wed, 03 Feb 2021 02:08:51 GMT",
-=======
-        "traceparent": "00-1ca101e4e629db4988c3949ff457ca94-7f559cf8b863d64b-00",
-        "User-Agent": [
-          "azsdk-net-Storage.Files.DataLake/12.7.0-alpha.20210217.1",
-          "(.NET 5.0.3; Microsoft Windows 10.0.19042)"
-        ],
-        "x-ms-client-request-id": "459cbdd5-b9a1-16e7-b1ac-b72f0513d576",
-        "x-ms-date": "Wed, 17 Feb 2021 22:34:09 GMT",
->>>>>>> 1814567d
+        "traceparent": "00-146c975ce7adf54fa0fe1690355821bc-a523a1f8b9ea104c-00",
+        "User-Agent": [
+          "azsdk-net-Storage.Files.DataLake/12.7.0-alpha.20210219.1",
+          "(.NET 5.0.3; Microsoft Windows 10.0.19041)"
+        ],
+        "x-ms-client-request-id": "b3ae6f64-b7b7-45d5-3224-50a9feaa5e3c",
+        "x-ms-date": "Fri, 19 Feb 2021 19:13:01 GMT",
         "x-ms-return-client-request-id": "true",
         "x-ms-version": "2020-06-12"
       },
@@ -86,109 +55,71 @@
       "StatusCode": 201,
       "ResponseHeaders": {
         "Content-Length": "0",
-<<<<<<< HEAD
-        "Date": "Wed, 03 Feb 2021 02:08:52 GMT",
-        "ETag": "\u00220x8D8C7E8A74E3849\u0022",
-        "Last-Modified": "Wed, 03 Feb 2021 02:08:52 GMT",
-=======
-        "Date": "Wed, 17 Feb 2021 22:34:09 GMT",
-        "ETag": "\u00220x8D8D39424D2F203\u0022",
-        "Last-Modified": "Wed, 17 Feb 2021 22:34:09 GMT",
->>>>>>> 1814567d
-        "Server": [
-          "Windows-Azure-HDFS/1.0",
-          "Microsoft-HTTPAPI/2.0"
-        ],
-        "x-ms-client-request-id": "459cbdd5-b9a1-16e7-b1ac-b72f0513d576",
-<<<<<<< HEAD
-        "x-ms-request-id": "4ac2a543-201f-001d-7ad1-f972e3000000",
-=======
-        "x-ms-request-id": "d95584fa-a01f-0085-3a7d-055282000000",
->>>>>>> 1814567d
-        "x-ms-version": "2020-06-12"
-      },
-      "ResponseBody": []
-    },
-    {
-      "RequestUri": "https://seannse.dfs.core.windows.net/test-filesystem-d953b095-31e1-8024-8ca3-fe31b065b066/test-file-051a645a-2963-e798-ac55-e15828e12644?action=append\u0026position=0",
+        "Date": "Fri, 19 Feb 2021 19:12:59 GMT",
+        "ETag": "\u00220x8D8D50A5FD68808\u0022",
+        "Last-Modified": "Fri, 19 Feb 2021 19:13:00 GMT",
+        "Server": [
+          "Windows-Azure-HDFS/1.0",
+          "Microsoft-HTTPAPI/2.0"
+        ],
+        "x-ms-client-request-id": "b3ae6f64-b7b7-45d5-3224-50a9feaa5e3c",
+        "x-ms-request-id": "6f4bb24a-e01f-004f-2ef3-060e0b000000",
+        "x-ms-version": "2020-06-12"
+      },
+      "ResponseBody": []
+    },
+    {
+      "RequestUri": "https://seannse.dfs.core.windows.net/test-filesystem-ef2904d7-4e99-cb46-acd3-a88c7a055491/test-file-4fecec68-3275-7d5b-5d65-f87994baf855?action=append\u0026position=0",
       "RequestMethod": "PATCH",
       "RequestHeaders": {
         "Accept": "application/json",
         "Authorization": "Sanitized",
-<<<<<<< HEAD
-        "Content-Length": "1828",
+        "Content-Length": "1882",
         "Content-Type": "application/json",
-        "traceparent": "00-9f931596b1bd2f4e9a409ce2c3546805-aed8661ada62184c-00",
-        "User-Agent": [
-          "azsdk-net-Storage.Files.DataLake/12.7.0-alpha.20210202.1",
-          "(.NET Framework 4.8.4250.0; Microsoft Windows 10.0.19042 )"
-        ],
-        "x-ms-client-request-id": "af272244-b36a-1ff6-5654-edfab4851b91",
-        "x-ms-date": "Wed, 03 Feb 2021 02:08:51 GMT",
-=======
-        "Content-Length": "1024",
-        "traceparent": "00-9474cfb30a4a4844a73722e348a95526-35fa4aeb1383444e-00",
-        "User-Agent": [
-          "azsdk-net-Storage.Files.DataLake/12.7.0-alpha.20210217.1",
-          "(.NET 5.0.3; Microsoft Windows 10.0.19042)"
-        ],
-        "x-ms-client-request-id": "af272244-b36a-1ff6-5654-edfab4851b91",
-        "x-ms-date": "Wed, 17 Feb 2021 22:34:10 GMT",
->>>>>>> 1814567d
+        "traceparent": "00-037ae9a2aa1ba54dbf1a3a3b0a65e86d-6c18b6f5bc9f3c4b-00",
+        "User-Agent": [
+          "azsdk-net-Storage.Files.DataLake/12.7.0-alpha.20210219.1",
+          "(.NET 5.0.3; Microsoft Windows 10.0.19041)"
+        ],
+        "x-ms-client-request-id": "9c17fcc4-d4ed-3906-18bd-cae3bdcb5409",
+        "x-ms-date": "Fri, 19 Feb 2021 19:13:01 GMT",
         "x-ms-return-client-request-id": "true",
         "x-ms-version": "2020-06-12"
       },
       "RequestBody": [
-        "\uFFFD6M\u0005\to\uFFFD\uFFFD\uFFFD\uFFFD\uFFFD\u0060/.t\fN\uFFFD\uFFFD\uFFFD-\uFFFDe\uFFFD\u0012t\uFFFD\uFFFD\uFFFD\uFFFD\u045F\uFFFD;\u002BR\uFFFD4S\uFFFD\u0508P\uFFFDn7\uFFFD~\uFFFD\uFFFD\t|\uFFFD1\u0016\uFFFD\u0452\uFFFD\uFFFD\u000F\u000E\uFFFD\uFFFD\u001B\uFFFD\uFFFD\u0003\u0022n\u001AX\uFFFD!\uFFFD\uFFFD\uFFFDK\u06FC\u0015\uFFFD\uFFFD\uFFFDT\uFFFDz$v\uFFFD\u000BA\uFFFD\u000E\uFFFDzR\uFFFDS\uFFFD\uFFFDz\uFFFDf\uFFFD$\uFFFD\u0010r\u0011\u0015G\u0017\uFFFD\uFFFDo_P\uFFFDt9\u03CD\uFFFDc\u065A\uFFFD\\*P\uFFFD\uFFFDX\uFFFD\uFFFD\uFFFDG\uFFFD0\uFFFDj\uFFFDdl\uFFFD*\uFFFDHU\u001A\u0002\u002B\uFFFDI\uFFFD\uFFFD\u001E\u0003\u0015\uFFFD\f\uFFFDH\uFFFD\u0018N\uFFFD\uFFFD*\uFFFD\u0017\uFFFDd\uFFFD\uFFFD\u001D(4\uFFFD\uFFFD\uFFFD\uFFFD\u0006\u000FN\uFFFD\u001A\u000F\u0004\uFFFD\uFFFDD\uFFFD\uFFFD\uFFFD\uFFFDi\uFFFDSuk\u0005\u001D\uFFFD\u0002q\uFFFD\u0015z\uFFFD\uFFFD\uFFFDcf\uFFFDf\uFFFD8rH4\uFFFD\uFFFD|\uFFFD\uFFFD\uFFFD*\u0018\uFFFD\uFFFD\uFFFD*B\uFFFD\uFFFD@\f\uFFFD\t\u0005\uFFFD-\uFFFD\uFFFD\uFFFDB\uFFFD8\b01\u000B@\uFFFD)\uFFFD\uFFFD/\uFFFD\t\uFFFDa\u0022@\t9#\u0026\uFFFDm,\uFFFD\u003E/\u001A\uFFFD\uFFFD\uFFFD\uFFFD\uFFFD\uFFFD\u0010\uFFFDR\uFFFD\u9185\uFFFDE\uFFFDS\uFFFD\u001A3\u000B\uFFFD\u03E7\u001E\uFFFDZ\uFFFD\u0004\uFFFD\uFFFD\u0011\uFFFD{\u000E\b\u003C\uFFFD\u001D\uFFFDQ\uFFFD\uFFFD4P\uFFFD\uFFFD\uFFFD\u0027OB\u003E\u0014\uFFFD\uFFFD#K\uFFFDA\uFFFDt~\uFFFD\b\uFFFD\uFFFD\t\uFFFD=\uFFFDo\uFFFD \uFFFDl\uFFFD\uFFFDW\uFFFD\tbs\uFFFDY\uFFFD\uFFFD\uFFFD\uFFFD$\uFFFD\uFFFD]\uFFFDa\uFFFD 8\u002Bx\uFFFD\uFFFD\u001F\uFFFD\uFFFD\\\uFFFD\u00066/\uFFFD\uFFFD\u000574\u0000\uFFFD\\{\uFFFD*1\uFFFDX\uFFFD\u0012\u0006\uFFFD\u0004L\uFFFDo\uFFFD\uFFFDrC\uFFFD\u0005\uFFFD1\t\uFFFD\uFFFD\uFFFD[\uFFFDW\uFFFD-\uFFFDV\u072F\uFFFD\uFFFDfl\uFFFD\u0000\uFFFDU4\u0001\uFFFD\u0018\u0016\u003E\uFFFD\uFFFDw\uFFFD\uFFFDI\uFFFDv\uFFFD\uFFFD\uFFFD\uFFFD\uFFFDb\uFFFD\u0027\uFFFD\uFFFD\uFFFD?9\f\uFFFD\uFFFD\u0005\uFFFD\uFFFD\u0532\uFFFDGC\uFFFD\u0019\uFFFD;e\uFFFD\u0007e\uFFFD\u0017\u05EE\uFFFDN\u0006\uFFFD\uFFFD\uFFFD\bX\uFFFD\u0004\uFFFD\u0019\u007F\uFFFD\u0010n\uFFFD\uFFFD\uFFFDu\uFFFD\u02E1\uFFFDU\uFFFDc\uFFFDZq!5)b\uFFFD\uFFFD\uFFFD0\uFFFD\uFFFD?\uFFFD\u000F\u0014\u0026\u0022\uFFFD\uFFFD\uFFFD\uFFFD\uFFFDR\u00018\u0682epM\u0017\uFFFDj\uFFFDd\uFFFD\uFFFD\u001D\u0007Q\uFFFD\uFFFD\uFFFD\u00116\u03FB\uFFFD\\3\u070F\uFFFDb\uFFFD\uFFFD3\uFFFD4Yv\uFFFD\uFFFD3\uFFFD\uFFFD1\uFFFD1\uFFFD\u0325p\u0005f\uFFFD\u0001\u000B\uFFFD\uFFFD\u0014\u0019:\u0001\u011B\uFFFD\u0013P\u0000\uFFFD\uFFFD\uFFFD\u0010\uFFFD*\uFFFDb\uFFFD\u0010Z\uFFFD\u0002\u0013\uFFFD\u0000\uFFFDhB\uFFFD|m\uFFFDb\u02462\u0010P\uFFFD\u001DS03\uFFFD\uFFFD\u0060\u001D\u003C\u0013\uFFFD\u0027\uFFFD}[\u0017\u0027=\u00E8(\uFFFD\r",
-        "\u0011\u0018eu\uFFFD\u001E\uFFFD\uFFFDQ\uFFFD)=f\uFFFD\uFFFD\uFFFDR\uFFFD~,/NT\uFFFD\u0004\u0007\uFFFD_\uFFFDL\uFFFD\uFFFDrF\u001F\u001A\uFFFD9\uFFFD\uFFFD\uFFFDhM\uFFFD\uFFFD@\uFFFDEGsq\u0016\uFFFD\u007F\uFFFD\uFFFD\u012Dq\uFFFDmD\uFFFD\u0005\uFFFDj\uFFFD \uFFFD\uFFFD6\u0018\uFFFD\u007F\uFFFD\uFFFD\u0000\uFFFD*\uFFFD\u0011k\u0018\uFFFD\u06D1\u0014\uFFFDh\\V\uFFFD\uFFFD\u000B\uFFFDT\uFFFDH\uFFFD\u0022u\u0553\uFFFD=X6*\uFFFD\u0015\uFFFD\u0004\uFFFD\uFFFD\uFFFD\u0001\u002B4)YV\u05F7UnOP\uFFFD\uFFFD?\u0015\uFFFD\u0015\bN\u003C\u0616D\uFFFDZ\uFFFD\u0007R\uFFFDQd\u001Aw\uFFFD(}\u001FP\u02DE\u001D\u003E\u0012\uFFFD\u0007b\u003C\uFFFD\u0000\t\uFFFDy_W)\uFFFD\uFFFD\uFFFDm\uFFFDd\uFFFD\u001D\uFFFD6\\^\u0017\uFFFD\uFFFD\uFFFD=\uFFFD\u001E\uFFFD\uFFFDV{\uFFFD\uFFFD\\R\uFFFDa\uFFFD\u001Fg\uFFFD\uFFFDxP]\u03B9\uFFFD\uFFFD\u0001\uFFFD\u0006\u0794gp*;\uFFFD8\uFFFD\u0010\uFFFD\u002B\u0007\uFFFDs\u0011)\uFFFD\u0001z=\uFFFD\uFFFD\f t\uFFFD\uFFFDe\u0015\uFFFDU\uFFFD\uFFFD\uFFFD\uFFFD\uFFFD 7\uFFFD\f\uFFFD\u05C3\uFFFDMI\uFFFDZ\uFFFDZ9\u0000V\uFFFD\uFFFD\u0010[P\uFFFD[\uFFFD\uFFFDy\uFFFDD\uFFFD\u0016\uFFFD\u0027\t\uFFFDRnV\u001F\uFFFD\u001A\uFFFD\u002BB\uFFFD\uFFFD\uFFFDUUS(\u8D8E\u03C0R\u003E\u0013]\u0002\uFFFD\uFFFD2\uFFFD\uFFFD\uFFFDP\uFFFD\uFFFD\uFFFDr\uFFFD\u0011A}\uFFFD\u0018F\u0015\uFFFD,\uFFFD.\uFFFD\t\uFFFD\uFFFD:\u0003\u00000B\uFFFD\uFFFDl\u0007\uFFFD\uFFFD"
+        "W\uFFFD\uFFFDkce\u001D\uFFFDbc|\uFFFDR9\uFFFD;\uFFFD#\uFFFDj\u002B\uFFFD\uFFFD\uFFFD$\uFFFD\u000E\uFFFDj\uFFFD\\S\uFFFD\u0016G\uFFFD\u02F5\u0002\uFFFD\uFFFD\uFFFD\u0011\uFFFD\uFFFD\u002B$\uFFFD\uFFFD\uFFFD\uFFFD\u0012\uFFFD\u002B\uFFFD\u0027\uFFFD\u003E\uFFFD\u000E:\uFFFD\uFFFD q\uFFFD#\uFFFD@\u001F\uFFFD \u0016m\u003E\uFFFD\uFFFD\u001D\uFFFDl\uFFFD\uFFFD\u06EE\uFFFDA\uFFFD\uFFFDH\uFFFD\u0013w-\uFFFD\uFFFD\uFFFDN\uFFFD#\uFFFD\u0001\uFFFD|o\u0006v\uFFFD~\uFFFDvC\uFFFDDh\uFFFDB\u001C\u0014Z0\uFFFD8Sm\u000Bu\uFFFDV\uFFFDH9N\uFFFDpk\uFFFD{k\uFFFDNFF\uFFFD\u048Ez2\uFFFD?\uFFFD\uFFFD::\uFFFD\u0212\u000Fc\uFFFD\uFFFD\uFFFD\u0524\u003C\uFFFD\uFFFD\uFFFD\uFFFD\uFFFD\u01B0l\f\uFFFD\u003C\uFFFD\u0791B,\u0016)p\uFFFD\u0014\u0006\u00E3\u0014l\b\u0017\u0261rX\uFFFD\uFFFD\uFFFD^\uFFFDe\uFFFD\u0027\uFFFD.\n",
+        "\u0016\uFFFD\u00120\uFFFDNX\uFFFD\uFFFD4=\uFFFD\uFFFD\u0010X\uFFFDZ\uFFFDTBG#\uFFFD\uFFFDD\uFFFD\uFFFDc\uFFFDpH0\uFFFD\uFFFD\uFFFD\u0017\u0002;6\uFFFDq\u0013\uFFFD#Y\uFFFDBMp\uFFFD^\u007Fy\uFFFD\uFFFD\uFFFD\u0027\uFFFD\u001Bj\uFFFD\uFFFD:\uFFFD\f\uFFFD\uFFFDdA\uFFFD\u001Fr\uFFFD\uFFFD4[\uFFFD\uFFFD\uFFFDs\uFFFD\uFFFD\u0011\u0011\u0277\uFFFD:\uFFFDo\uFFFDN\u001A^|6\uFFFD8L\uFFFD\uFFFD\uFFFD.\uFFFD?\f\uFFFD\u001B\uFFFD\uFFFD\uFFFD\u0060\uFFFD\uFFFD\u0002\uFFFD)!U\u0001a\uFFFD\uFFFD\uFFFD\uFFFDW,S\uFFFD\u0387D\uFFFD\u032D\uFFFD4\u047C\uFFFD\u076C#\uFFFDD\uFFFDr\uFFFDzkd\u0016\uFFFD\uFFFDE\u003E\\\uFFFDn\uFFFD\uFFFD\u020F\uFFFD_R\uFFFD\uFFFD%\u003E\uFFFDWd\uFFFD#\uFFFD\uFFFDJ\uFFFD\uFFFD\uFFFD\u0652ipL\u000F\uFFFDnf@b\u0007\b\u0015\u001DZ(\uFFFDY\uFFFDe;\uFFFD\r",
+        "\uFFFDk\uFFFD\uFFFD\uFFFD\u0012P\uFFFD\uFFFD\u001F\uFFFD\uFFFD_\uFFFD\u0005\uFFFDU\uFFFD\uFFFDU\uFFFD]\uFFFD\u000E\uFFFD,\u0022\uFFFD\uFFFDO;\uFFFD\uFFFD[\uFFFD\uFFFDu\uFFFD\uFFFDT\uFFFD\uFFFD8\uFFFD\u0026 \uFFFD9\uFFFD\uFFFDA\uFFFDc~\u0019T\uFFFD\uFFFD\uFFFD\uFFFD\u0003\u007F\uFFFDP\u003E\u0003/$\u000F_\uFFFD\uFFFDe\u001D$\uFFFD\uFFFDv1\uFFFD\u01B4\u000E\uFFFD:?Bj\uFFFD\uFFFD\uFFFD,cR\u04F8\u0004\uFFFD\uFFFD\uFFFD\t\uFFFD\uFFFD\uFFFD\uFFFD\u0019\uFFFD/K\uFFFD\uFFFDX\u0007\uFFFDNpV\u0015\uFFFD\uFFFD\uFFFD*\u0026d\uFFFD\u001F\u0012Il\uFFFD\u0010\uFFFD:\uFFFD\uFFFD\uFFFD-\uFFFDZ%F:\uFFFDDw\uFFFD\\|\uFFFDG\uFFFD\uFFFD\uFFFD5C\uFFFD\uFFFD|\uFFFD\uFFFD\u0006\uFFFD\u00F5\uFFFD\uFFFD\u001E\u0027\uFFFD_Cy\uFFFD\uFFFD{\uFFFD|\uFFFD\uFFFD\uFFFD\u0096\uFFFD$\uFFFDO\uFFFD\u0004\uFFFDbP\uFFFD\u0000\uFFFD\u001F\uFFFDw\uFFFD\uFFFD\uFFFD\uFFFD5\uFFFD%\u00044\u0006\b\uFFFD\uFFFD \uFFFD\uFFFD\uFFFD\uFFFDp\uFFFD\uFFFDD:\u0019\uFFFDt\u000E\uFFFDx \uFFFD\uFFFD\u0013\uFFFD0cI\uFFFD\uFFFD \uFFFDH\uFFFDJ\uFFFDB\uFFFD!#\uFFFD\uFFFD\uFFFD\uFFFD,kN\uFFFD\uFFFD0\u0017q\uFFFD\uFFFDM\u0525\uFFFD\uFFFD,\uFFFDp\u007FM\u007F\u0017\uFFFD\uFFFD\u03E72zqU\uFFFD\u000B?;V\uFFFD\u0014\uFFFD\uFFFD\uFFFD\uFFFD\uFFFD\uFFFDb]v=\uFFFD\u0006\uFFFD\uFFFD,/YX\u0015o\uFFFD\uFFFD\u0002\uFFFD\uFFFD\u0000f\u0060B\uFFFDjF\uFFFD\u0017\u633F\uFFFD\uFFFD\u001F\uFFFD2Xi\uFFFDs|\uFFFDX\uFFFD\uFFFD\uFFFDAUU\uFFFD\uFFFD\uFFFD\uBB92\u0001\u001A\uFFFD\uFFFD^\u003E\u0768\uFFFDo\uFFFD\uFFFD\uFFFD\u054Bt\uFFFDp(\uFFFD\uFFFD\bf\uFFFD\uFFFD\u0005r\uFFFD\u0006\uFFFD\uFFFD\uFFFD\u0022\uFFFD\uFFFD\u0018w\uFFFD/4\uFFFD\u001D\uFFFDlRZJ\u007F\uFFFDlGP\uFFFD*\uFFFD\uFFFD\uFFFD3LX\uFFFD\u001B\uFFFD\uFFFDr\uFFFDei=s\uFFFD\u0003A\uFFFD\uFFFDN\uFFFD[-\uFFFD\uFFFD\uFFFD\uFFFDd\uFFFD\u0017\uFFFD\uFFFD\uFFFDcCI\uFFFDh\uFFFD{\uFFFD\uFFFD\uFFFD\uFFFD\uFFFDAVoD\u000F\uFFFDEo\uFFFD\uFFFD\uFFFD\u001F\uFFFD\uFFFD$\b\uFFFD\u0161m\u039F\u0010\uFFFD\uFFFDk\uFFFDb\u0006\uFFFD\uFFFD\uFFFD8\u0671\uFFFD* \uFFFDI\uFFFD\u002B\uFFFDk*8\uFFFD^r64\uFFFD\uFFFD\u0013\uFFFDF\uFFFD\uFFFD\uFFFDC\uFFFDh!\uFFFD\u0016\uFFFD\uFFFD\u0026\uFFFD\uFFFDn\u0027X\uFFFD\uFFFD\uFFFDgM\uFFFD2\uFFFD\u0003\uFFFDR\uFFFD\u0271\uFFFD\u000F[t\uFFFD\uFFFD\u0005\uFFFD\uFFFD\uFFFD\uFFFDUCti\u0714\uFFFD\r",
+        "\uFFFD\uFFFDp\uFFFD\uFFFDh\uFFFDqH\uFFFD\uFFFD\uFFFD\uFFFDM5\uFFFD\u0017\u0027j\uFFFD.R\uFFFD\uFFFD\uFFFDy\uFFFDL\uFFFD\uFFFD\u0027\uFFFD\uFFFD\uFFFD(\uFFFDU\u0019|\u000B\uFFFD\uFFFD\uFFFD"
       ],
       "StatusCode": 202,
       "ResponseHeaders": {
         "Content-Length": "0",
-<<<<<<< HEAD
-        "Date": "Wed, 03 Feb 2021 02:08:52 GMT",
-=======
-        "Date": "Wed, 17 Feb 2021 22:34:09 GMT",
->>>>>>> 1814567d
-        "Server": [
-          "Windows-Azure-HDFS/1.0",
-          "Microsoft-HTTPAPI/2.0"
-        ],
-        "x-ms-client-request-id": "af272244-b36a-1ff6-5654-edfab4851b91",
-<<<<<<< HEAD
-        "x-ms-request-id": "4ac2a55d-201f-001d-13d1-f972e3000000",
-=======
-        "x-ms-request-id": "d9558507-a01f-0085-477d-055282000000",
->>>>>>> 1814567d
+        "Date": "Fri, 19 Feb 2021 19:12:59 GMT",
+        "Server": [
+          "Windows-Azure-HDFS/1.0",
+          "Microsoft-HTTPAPI/2.0"
+        ],
+        "x-ms-client-request-id": "9c17fcc4-d4ed-3906-18bd-cae3bdcb5409",
+        "x-ms-request-id": "6f4bb261-e01f-004f-45f3-060e0b000000",
         "x-ms-request-server-encrypted": "true",
         "x-ms-version": "2020-06-12"
       },
       "ResponseBody": []
     },
     {
-      "RequestUri": "https://seannse.dfs.core.windows.net/test-filesystem-d953b095-31e1-8024-8ca3-fe31b065b066/test-file-051a645a-2963-e798-ac55-e15828e12644?action=flush\u0026position=1024",
+      "RequestUri": "https://seannse.dfs.core.windows.net/test-filesystem-ef2904d7-4e99-cb46-acd3-a88c7a055491/test-file-4fecec68-3275-7d5b-5d65-f87994baf855?action=flush\u0026position=1024",
       "RequestMethod": "PATCH",
       "RequestHeaders": {
         "Accept": "application/json",
         "Authorization": "Sanitized",
-<<<<<<< HEAD
-        "traceparent": "00-00563dddf0c0f144a062bc0a76b16ee6-51f4692cacfa2e4e-00",
-        "User-Agent": [
-          "azsdk-net-Storage.Files.DataLake/12.7.0-alpha.20210202.1",
-          "(.NET Framework 4.8.4250.0; Microsoft Windows 10.0.19042 )"
-        ],
-        "x-ms-client-request-id": "e2eb7fe5-25ec-df0b-8b4e-81ff9f4d0eb2",
-        "x-ms-date": "Wed, 03 Feb 2021 02:08:52 GMT",
-=======
-        "Content-Length": "0",
-        "traceparent": "00-86314e9f14796344a3191c05a389ceff-f9c40939cf77e94e-00",
-        "User-Agent": [
-          "azsdk-net-Storage.Files.DataLake/12.7.0-alpha.20210217.1",
-          "(.NET 5.0.3; Microsoft Windows 10.0.19042)"
-        ],
-        "x-ms-client-request-id": "e2eb7fe5-25ec-df0b-8b4e-81ff9f4d0eb2",
-        "x-ms-date": "Wed, 17 Feb 2021 22:34:10 GMT",
->>>>>>> 1814567d
+        "traceparent": "00-034847f279bf874285d20aa2e23647cc-0c8ccb68195ebd41-00",
+        "User-Agent": [
+          "azsdk-net-Storage.Files.DataLake/12.7.0-alpha.20210219.1",
+          "(.NET 5.0.3; Microsoft Windows 10.0.19041)"
+        ],
+        "x-ms-client-request-id": "01e54f49-c292-d24f-8ebf-da1ab20c807d",
+        "x-ms-date": "Fri, 19 Feb 2021 19:13:01 GMT",
         "x-ms-return-client-request-id": "true",
         "x-ms-version": "2020-06-12"
       },
@@ -196,53 +127,33 @@
       "StatusCode": 200,
       "ResponseHeaders": {
         "Content-Length": "0",
-<<<<<<< HEAD
-        "Date": "Wed, 03 Feb 2021 02:08:52 GMT",
-        "ETag": "\u00220x8D8C7E8A778ABD1\u0022",
-        "Last-Modified": "Wed, 03 Feb 2021 02:08:52 GMT",
-=======
-        "Date": "Wed, 17 Feb 2021 22:34:09 GMT",
-        "ETag": "\u00220x8D8D39424ED6D9B\u0022",
-        "Last-Modified": "Wed, 17 Feb 2021 22:34:10 GMT",
->>>>>>> 1814567d
-        "Server": [
-          "Windows-Azure-HDFS/1.0",
-          "Microsoft-HTTPAPI/2.0"
-        ],
-        "x-ms-client-request-id": "e2eb7fe5-25ec-df0b-8b4e-81ff9f4d0eb2",
-<<<<<<< HEAD
-        "x-ms-request-id": "4ac2a583-201f-001d-35d1-f972e3000000",
-=======
-        "x-ms-request-id": "d9558510-a01f-0085-507d-055282000000",
->>>>>>> 1814567d
+        "Date": "Fri, 19 Feb 2021 19:13:00 GMT",
+        "ETag": "\u00220x8D8D50A5FECA20E\u0022",
+        "Last-Modified": "Fri, 19 Feb 2021 19:13:00 GMT",
+        "Server": [
+          "Windows-Azure-HDFS/1.0",
+          "Microsoft-HTTPAPI/2.0"
+        ],
+        "x-ms-client-request-id": "01e54f49-c292-d24f-8ebf-da1ab20c807d",
+        "x-ms-request-id": "6f4bb271-e01f-004f-55f3-060e0b000000",
         "x-ms-request-server-encrypted": "false",
         "x-ms-version": "2020-06-12"
       },
       "ResponseBody": []
     },
     {
-      "RequestUri": "https://seannse.blob.core.windows.net/test-filesystem-d953b095-31e1-8024-8ca3-fe31b065b066/test-file-051a645a-2963-e798-ac55-e15828e12644",
+      "RequestUri": "https://seannse.blob.core.windows.net/test-filesystem-ef2904d7-4e99-cb46-acd3-a88c7a055491/test-file-4fecec68-3275-7d5b-5d65-f87994baf855",
       "RequestMethod": "HEAD",
       "RequestHeaders": {
         "Accept": "application/xml",
         "Authorization": "Sanitized",
-<<<<<<< HEAD
-        "traceparent": "00-fd79e9d26a2beb42b53277bb3d85db46-4a0a0cbc880a4048-00",
-        "User-Agent": [
-          "azsdk-net-Storage.Files.DataLake/12.7.0-alpha.20210202.1",
-          "(.NET Framework 4.8.4250.0; Microsoft Windows 10.0.19042 )"
-        ],
-        "x-ms-client-request-id": "35144926-389a-52a5-cf82-2c3ca54ca927",
-        "x-ms-date": "Wed, 03 Feb 2021 02:08:52 GMT",
-=======
-        "traceparent": "00-31685b1494b2b047b1f88931f4d62a8b-fbc353fdb50a2947-00",
-        "User-Agent": [
-          "azsdk-net-Storage.Files.DataLake/12.7.0-alpha.20210217.1",
-          "(.NET 5.0.3; Microsoft Windows 10.0.19042)"
-        ],
-        "x-ms-client-request-id": "35144926-389a-52a5-cf82-2c3ca54ca927",
-        "x-ms-date": "Wed, 17 Feb 2021 22:34:10 GMT",
->>>>>>> 1814567d
+        "traceparent": "00-86b5a6d6c5efd64eaf8f9bfb494e0c88-77bebe67332ba448-00",
+        "User-Agent": [
+          "azsdk-net-Storage.Files.DataLake/12.7.0-alpha.20210219.1",
+          "(.NET 5.0.3; Microsoft Windows 10.0.19041)"
+        ],
+        "x-ms-client-request-id": "6d997612-52e6-0877-6365-2a2ac3293572",
+        "x-ms-date": "Fri, 19 Feb 2021 19:13:01 GMT",
         "x-ms-return-client-request-id": "true",
         "x-ms-version": "2020-06-12"
       },
@@ -252,15 +163,9 @@
         "Accept-Ranges": "bytes",
         "Content-Length": "1024",
         "Content-Type": "application/octet-stream",
-<<<<<<< HEAD
-        "Date": "Wed, 03 Feb 2021 02:08:52 GMT",
-        "ETag": "\u00220x8D8C7E8A778ABD1\u0022",
-        "Last-Modified": "Wed, 03 Feb 2021 02:08:52 GMT",
-=======
-        "Date": "Wed, 17 Feb 2021 22:34:09 GMT",
-        "ETag": "\u00220x8D8D39424ED6D9B\u0022",
-        "Last-Modified": "Wed, 17 Feb 2021 22:34:10 GMT",
->>>>>>> 1814567d
+        "Date": "Fri, 19 Feb 2021 19:13:00 GMT",
+        "ETag": "\u00220x8D8D50A5FECA20E\u0022",
+        "Last-Modified": "Fri, 19 Feb 2021 19:13:00 GMT",
         "Server": [
           "Windows-Azure-Blob/1.0",
           "Microsoft-HTTPAPI/2.0"
@@ -268,47 +173,31 @@
         "x-ms-access-tier": "Hot",
         "x-ms-access-tier-inferred": "true",
         "x-ms-blob-type": "BlockBlob",
-        "x-ms-client-request-id": "35144926-389a-52a5-cf82-2c3ca54ca927",
-<<<<<<< HEAD
-        "x-ms-creation-time": "Wed, 03 Feb 2021 02:08:52 GMT",
-=======
-        "x-ms-creation-time": "Wed, 17 Feb 2021 22:34:09 GMT",
->>>>>>> 1814567d
+        "x-ms-client-request-id": "6d997612-52e6-0877-6365-2a2ac3293572",
+        "x-ms-creation-time": "Fri, 19 Feb 2021 19:13:00 GMT",
         "x-ms-group": "$superuser",
         "x-ms-lease-state": "available",
         "x-ms-lease-status": "unlocked",
         "x-ms-owner": "$superuser",
         "x-ms-permissions": "rw-r-----",
-<<<<<<< HEAD
-        "x-ms-request-id": "2837c525-d01e-007b-41d1-f93dc3000000",
-=======
-        "x-ms-request-id": "28e362e7-901e-0037-4e7d-05adf3000000",
->>>>>>> 1814567d
+        "x-ms-request-id": "2e6c0c00-201e-00a4-37f3-0676f9000000",
         "x-ms-server-encrypted": "true",
         "x-ms-version": "2020-06-12"
       },
       "ResponseBody": []
     },
     {
-      "RequestUri": "https://seannse.blob.core.windows.net/test-filesystem-d953b095-31e1-8024-8ca3-fe31b065b066/test-file-051a645a-2963-e798-ac55-e15828e12644",
+      "RequestUri": "https://seannse.blob.core.windows.net/test-filesystem-ef2904d7-4e99-cb46-acd3-a88c7a055491/test-file-4fecec68-3275-7d5b-5d65-f87994baf855",
       "RequestMethod": "GET",
       "RequestHeaders": {
         "Accept": "application/xml",
         "Authorization": "Sanitized",
         "User-Agent": [
-<<<<<<< HEAD
-          "azsdk-net-Storage.Files.DataLake/12.7.0-alpha.20210202.1",
-          "(.NET Framework 4.8.4250.0; Microsoft Windows 10.0.19042 )"
-        ],
-        "x-ms-client-request-id": "55d8c698-d938-9518-1981-3e29e171788a",
-        "x-ms-date": "Wed, 03 Feb 2021 02:08:52 GMT",
-=======
-          "azsdk-net-Storage.Files.DataLake/12.7.0-alpha.20210217.1",
-          "(.NET 5.0.3; Microsoft Windows 10.0.19042)"
-        ],
-        "x-ms-client-request-id": "55d8c698-d938-9518-1981-3e29e171788a",
-        "x-ms-date": "Wed, 17 Feb 2021 22:34:10 GMT",
->>>>>>> 1814567d
+          "azsdk-net-Storage.Files.DataLake/12.7.0-alpha.20210219.1",
+          "(.NET 5.0.3; Microsoft Windows 10.0.19041)"
+        ],
+        "x-ms-client-request-id": "3c08c1cb-1273-9796-f102-8440f6ed638e",
+        "x-ms-date": "Fri, 19 Feb 2021 19:13:01 GMT",
         "x-ms-range": "bytes=0-511",
         "x-ms-return-client-request-id": "true",
         "x-ms-version": "2020-06-12"
@@ -320,121 +209,79 @@
         "Content-Length": "512",
         "Content-Range": "bytes 0-511/1024",
         "Content-Type": "application/octet-stream",
-<<<<<<< HEAD
-        "Date": "Wed, 03 Feb 2021 02:08:52 GMT",
-        "ETag": "\u00220x8D8C7E8A778ABD1\u0022",
-        "Last-Modified": "Wed, 03 Feb 2021 02:08:52 GMT",
-=======
-        "Date": "Wed, 17 Feb 2021 22:34:09 GMT",
-        "ETag": "\u00220x8D8D39424ED6D9B\u0022",
-        "Last-Modified": "Wed, 17 Feb 2021 22:34:10 GMT",
->>>>>>> 1814567d
+        "Date": "Fri, 19 Feb 2021 19:13:00 GMT",
+        "ETag": "\u00220x8D8D50A5FECA20E\u0022",
+        "Last-Modified": "Fri, 19 Feb 2021 19:13:00 GMT",
         "Server": [
           "Windows-Azure-Blob/1.0",
           "Microsoft-HTTPAPI/2.0"
         ],
         "x-ms-blob-type": "BlockBlob",
-        "x-ms-client-request-id": "55d8c698-d938-9518-1981-3e29e171788a",
-<<<<<<< HEAD
-        "x-ms-creation-time": "Wed, 03 Feb 2021 02:08:52 GMT",
-=======
-        "x-ms-creation-time": "Wed, 17 Feb 2021 22:34:09 GMT",
->>>>>>> 1814567d
+        "x-ms-client-request-id": "3c08c1cb-1273-9796-f102-8440f6ed638e",
+        "x-ms-creation-time": "Fri, 19 Feb 2021 19:13:00 GMT",
         "x-ms-group": "$superuser",
         "x-ms-lease-state": "available",
         "x-ms-lease-status": "unlocked",
         "x-ms-owner": "$superuser",
         "x-ms-permissions": "rw-r-----",
-<<<<<<< HEAD
-        "x-ms-request-id": "2837c54c-d01e-007b-61d1-f93dc3000000",
-=======
-        "x-ms-request-id": "28e3631f-901e-0037-7d7d-05adf3000000",
->>>>>>> 1814567d
+        "x-ms-request-id": "2e6c0cac-201e-00a4-5cf3-0676f9000000",
         "x-ms-server-encrypted": "true",
         "x-ms-version": "2020-06-12"
       },
-      "ResponseBody": "qTZNBQlvkJG1urtgLy50DE6r6PUt9GW6EnSTgIO30Z\u002BsOytSnjRT6tSIUKhuN7h\u002B4NUJfPgxFrXRkvKV3A8O/ekbtPQDIm4aWP0hpKO8S9u8FZ\u002BurVSmeiR2gQtBvg7EelK/U4LEer5m7iT7EHIRFUcX2MZvX1CUdDnPjaBj2ZruXCpQ/PhY\u002BJvhR74wq2qxZGzDKuVIVRoCK95J9O0eAxWJDLRIwBhOvuAqjheRZMnPHSg0n660pgYPTtAaDwSuwkSppp\u002B2aaRTdWsFHcYCcccVetbE6mNm1WatOHJINK/cfMvT6L0qGLSE4CpCrohADNwJBZQt6djgQtE4CDAxC0C8KaH7L4kJ6mEiQAk5IybebSyVPi8arpLy8qXs8RCDUtXphoXmRdxT/xozC6nPpx6qWpsEnMwRoXsOCDzjHflRn\u002B40UJ2h9ydPQj4U56LpI0uGQZd0frUI1\u002BQJ2D2gb\u002BIg4Wy6m1eACWJztFmN/bnYJOTxXdth3SA4K3i5lx/qr9Nc8wY2L4j0BTc0AMlce9oqMbNYrhIGvgRMgW/ex3JDiQWGMQmzovVb/FekLdxW3K\u002BejmZskQDBVTQB6a0YFj7F8XfE1UnQdo69/bK6YpEn9aTAPzkM1/cFxdvUsrhHQ\u002BYZ3ztlkgdlzRfXrpROBvOj2fQIWNYEuBl/vhBu/MQ="
-    },
-    {
-      "RequestUri": "https://seannse.dfs.core.windows.net/test-filesystem-d953b095-31e1-8024-8ca3-fe31b065b066/test-file-051a645a-2963-e798-ac55-e15828e12644?action=append\u0026position=1024",
+      "ResponseBody": "V5nAa2NlHe9iY3zFUjnjO\u002BqhI\u002BZqK5qZsySQDrVqoVxTsBZH\u002Bsu1As/87RG1lSskgb2O8pcS6yv\u002BJ7c\u002B1A46\u002BMIgcaEjm0Af7CAWbT6I4x35bI34267FQcXqSNITdy3AwvVOlSOJAeV8bwZ2\u002B37tdkOZRGiBQhwUWjDcOFNtC3XyVqpIOU76cGune2uoTkZG/NKOejLFP4DYOjrzrMiSD2OQhKXUpDz1n9T82sawbAzpljyA3pFCLBYpcP8UBsOjFGwIF8mhcliWmdteyWW5J84uChaMEjDSTliOqjQ94JgQWMVaqFRCRyPk6kS25GOxcEgw5fysFwI7NshxE8gjWblCTXCfXn957MLypyfsG2r13DrrDPqbZEHDH3KL0DRbwJGLc5byERHJt/k6uW/aThpefDaNOEy\u002Bp\u002Bku3D8M7RuNlueWYKjTAsspIVUBYarS6NBXLFP\u002BzodEzMytwzTRvMndrCOHRO1yi3prZBb3vUU\u002BXPRutcDIj8hfUpTbJT6WV2SMI7SHSqTi5aHZkmlwTA\u002BGbmZAYgcIFR1aKPFZlmU71A2xa5mRtxJQjM8f7vxf7gWFVbbXVfRdhA6XLCKyiE87nr1bv\u002BF19bdU8NY46CYg\u002Bjnr1EGuY34ZVOeL\u002BorwnQN/41A\u002BAy8kD1//g2UdJJvndjHpxrQOjDo/Qmr56fs="
+    },
+    {
+      "RequestUri": "https://seannse.dfs.core.windows.net/test-filesystem-ef2904d7-4e99-cb46-acd3-a88c7a055491/test-file-4fecec68-3275-7d5b-5d65-f87994baf855?action=append\u0026position=1024",
       "RequestMethod": "PATCH",
       "RequestHeaders": {
         "Accept": "application/json",
         "Authorization": "Sanitized",
-<<<<<<< HEAD
-        "Content-Length": "1828",
+        "Content-Length": "1882",
         "Content-Type": "application/json",
-        "traceparent": "00-82646fed329a914d86150f11e2aeb21a-bafd58bd9490124b-00",
-        "User-Agent": [
-          "azsdk-net-Storage.Files.DataLake/12.7.0-alpha.20210202.1",
-          "(.NET Framework 4.8.4250.0; Microsoft Windows 10.0.19042 )"
-        ],
-        "x-ms-client-request-id": "dea3de48-5374-f0ef-4256-9247e1cff560",
-        "x-ms-date": "Wed, 03 Feb 2021 02:08:52 GMT",
-=======
-        "Content-Length": "1024",
-        "traceparent": "00-de480dcd9a89a24ba80f5c49d5ac7ac4-e50bed16a5477747-00",
-        "User-Agent": [
-          "azsdk-net-Storage.Files.DataLake/12.7.0-alpha.20210217.1",
-          "(.NET 5.0.3; Microsoft Windows 10.0.19042)"
-        ],
-        "x-ms-client-request-id": "dea3de48-5374-f0ef-4256-9247e1cff560",
-        "x-ms-date": "Wed, 17 Feb 2021 22:34:10 GMT",
->>>>>>> 1814567d
+        "traceparent": "00-e21cc9a424ef9a48abe5f6e716d2fd4a-fbb5d2d37847ac4e-00",
+        "User-Agent": [
+          "azsdk-net-Storage.Files.DataLake/12.7.0-alpha.20210219.1",
+          "(.NET 5.0.3; Microsoft Windows 10.0.19041)"
+        ],
+        "x-ms-client-request-id": "025e29fd-f921-deff-56f6-eaf13d6c324a",
+        "x-ms-date": "Fri, 19 Feb 2021 19:13:01 GMT",
         "x-ms-return-client-request-id": "true",
         "x-ms-version": "2020-06-12"
       },
       "RequestBody": [
-        "\uFFFD6M\u0005\to\uFFFD\uFFFD\uFFFD\uFFFD\uFFFD\u0060/.t\fN\uFFFD\uFFFD\uFFFD-\uFFFDe\uFFFD\u0012t\uFFFD\uFFFD\uFFFD\uFFFD\u045F\uFFFD;\u002BR\uFFFD4S\uFFFD\u0508P\uFFFDn7\uFFFD~\uFFFD\uFFFD\t|\uFFFD1\u0016\uFFFD\u0452\uFFFD\uFFFD\u000F\u000E\uFFFD\uFFFD\u001B\uFFFD\uFFFD\u0003\u0022n\u001AX\uFFFD!\uFFFD\uFFFD\uFFFDK\u06FC\u0015\uFFFD\uFFFD\uFFFDT\uFFFDz$v\uFFFD\u000BA\uFFFD\u000E\uFFFDzR\uFFFDS\uFFFD\uFFFDz\uFFFDf\uFFFD$\uFFFD\u0010r\u0011\u0015G\u0017\uFFFD\uFFFDo_P\uFFFDt9\u03CD\uFFFDc\u065A\uFFFD\\*P\uFFFD\uFFFDX\uFFFD\uFFFD\uFFFDG\uFFFD0\uFFFDj\uFFFDdl\uFFFD*\uFFFDHU\u001A\u0002\u002B\uFFFDI\uFFFD\uFFFD\u001E\u0003\u0015\uFFFD\f\uFFFDH\uFFFD\u0018N\uFFFD\uFFFD*\uFFFD\u0017\uFFFDd\uFFFD\uFFFD\u001D(4\uFFFD\uFFFD\uFFFD\uFFFD\u0006\u000FN\uFFFD\u001A\u000F\u0004\uFFFD\uFFFDD\uFFFD\uFFFD\uFFFD\uFFFDi\uFFFDSuk\u0005\u001D\uFFFD\u0002q\uFFFD\u0015z\uFFFD\uFFFD\uFFFDcf\uFFFDf\uFFFD8rH4\uFFFD\uFFFD|\uFFFD\uFFFD\uFFFD*\u0018\uFFFD\uFFFD\uFFFD*B\uFFFD\uFFFD@\f\uFFFD\t\u0005\uFFFD-\uFFFD\uFFFD\uFFFDB\uFFFD8\b01\u000B@\uFFFD)\uFFFD\uFFFD/\uFFFD\t\uFFFDa\u0022@\t9#\u0026\uFFFDm,\uFFFD\u003E/\u001A\uFFFD\uFFFD\uFFFD\uFFFD\uFFFD\uFFFD\u0010\uFFFDR\uFFFD\u9185\uFFFDE\uFFFDS\uFFFD\u001A3\u000B\uFFFD\u03E7\u001E\uFFFDZ\uFFFD\u0004\uFFFD\uFFFD\u0011\uFFFD{\u000E\b\u003C\uFFFD\u001D\uFFFDQ\uFFFD\uFFFD4P\uFFFD\uFFFD\uFFFD\u0027OB\u003E\u0014\uFFFD\uFFFD#K\uFFFDA\uFFFDt~\uFFFD\b\uFFFD\uFFFD\t\uFFFD=\uFFFDo\uFFFD \uFFFDl\uFFFD\uFFFDW\uFFFD\tbs\uFFFDY\uFFFD\uFFFD\uFFFD\uFFFD$\uFFFD\uFFFD]\uFFFDa\uFFFD 8\u002Bx\uFFFD\uFFFD\u001F\uFFFD\uFFFD\\\uFFFD\u00066/\uFFFD\uFFFD\u000574\u0000\uFFFD\\{\uFFFD*1\uFFFDX\uFFFD\u0012\u0006\uFFFD\u0004L\uFFFDo\uFFFD\uFFFDrC\uFFFD\u0005\uFFFD1\t\uFFFD\uFFFD\uFFFD[\uFFFDW\uFFFD-\uFFFDV\u072F\uFFFD\uFFFDfl\uFFFD\u0000\uFFFDU4\u0001\uFFFD\u0018\u0016\u003E\uFFFD\uFFFDw\uFFFD\uFFFDI\uFFFDv\uFFFD\uFFFD\uFFFD\uFFFD\uFFFDb\uFFFD\u0027\uFFFD\uFFFD\uFFFD?9\f\uFFFD\uFFFD\u0005\uFFFD\uFFFD\u0532\uFFFDGC\uFFFD\u0019\uFFFD;e\uFFFD\u0007e\uFFFD\u0017\u05EE\uFFFDN\u0006\uFFFD\uFFFD\uFFFD\bX\uFFFD\u0004\uFFFD\u0019\u007F\uFFFD\u0010n\uFFFD\uFFFD\uFFFDu\uFFFD\u02E1\uFFFDU\uFFFDc\uFFFDZq!5)b\uFFFD\uFFFD\uFFFD0\uFFFD\uFFFD?\uFFFD\u000F\u0014\u0026\u0022\uFFFD\uFFFD\uFFFD\uFFFD\uFFFDR\u00018\u0682epM\u0017\uFFFDj\uFFFDd\uFFFD\uFFFD\u001D\u0007Q\uFFFD\uFFFD\uFFFD\u00116\u03FB\uFFFD\\3\u070F\uFFFDb\uFFFD\uFFFD3\uFFFD4Yv\uFFFD\uFFFD3\uFFFD\uFFFD1\uFFFD1\uFFFD\u0325p\u0005f\uFFFD\u0001\u000B\uFFFD\uFFFD\u0014\u0019:\u0001\u011B\uFFFD\u0013P\u0000\uFFFD\uFFFD\uFFFD\u0010\uFFFD*\uFFFDb\uFFFD\u0010Z\uFFFD\u0002\u0013\uFFFD\u0000\uFFFDhB\uFFFD|m\uFFFDb\u02462\u0010P\uFFFD\u001DS03\uFFFD\uFFFD\u0060\u001D\u003C\u0013\uFFFD\u0027\uFFFD}[\u0017\u0027=\u00E8(\uFFFD\r",
-        "\u0011\u0018eu\uFFFD\u001E\uFFFD\uFFFDQ\uFFFD)=f\uFFFD\uFFFD\uFFFDR\uFFFD~,/NT\uFFFD\u0004\u0007\uFFFD_\uFFFDL\uFFFD\uFFFDrF\u001F\u001A\uFFFD9\uFFFD\uFFFD\uFFFDhM\uFFFD\uFFFD@\uFFFDEGsq\u0016\uFFFD\u007F\uFFFD\uFFFD\u012Dq\uFFFDmD\uFFFD\u0005\uFFFDj\uFFFD \uFFFD\uFFFD6\u0018\uFFFD\u007F\uFFFD\uFFFD\u0000\uFFFD*\uFFFD\u0011k\u0018\uFFFD\u06D1\u0014\uFFFDh\\V\uFFFD\uFFFD\u000B\uFFFDT\uFFFDH\uFFFD\u0022u\u0553\uFFFD=X6*\uFFFD\u0015\uFFFD\u0004\uFFFD\uFFFD\uFFFD\u0001\u002B4)YV\u05F7UnOP\uFFFD\uFFFD?\u0015\uFFFD\u0015\bN\u003C\u0616D\uFFFDZ\uFFFD\u0007R\uFFFDQd\u001Aw\uFFFD(}\u001FP\u02DE\u001D\u003E\u0012\uFFFD\u0007b\u003C\uFFFD\u0000\t\uFFFDy_W)\uFFFD\uFFFD\uFFFDm\uFFFDd\uFFFD\u001D\uFFFD6\\^\u0017\uFFFD\uFFFD\uFFFD=\uFFFD\u001E\uFFFD\uFFFDV{\uFFFD\uFFFD\\R\uFFFDa\uFFFD\u001Fg\uFFFD\uFFFDxP]\u03B9\uFFFD\uFFFD\u0001\uFFFD\u0006\u0794gp*;\uFFFD8\uFFFD\u0010\uFFFD\u002B\u0007\uFFFDs\u0011)\uFFFD\u0001z=\uFFFD\uFFFD\f t\uFFFD\uFFFDe\u0015\uFFFDU\uFFFD\uFFFD\uFFFD\uFFFD\uFFFD 7\uFFFD\f\uFFFD\u05C3\uFFFDMI\uFFFDZ\uFFFDZ9\u0000V\uFFFD\uFFFD\u0010[P\uFFFD[\uFFFD\uFFFDy\uFFFDD\uFFFD\u0016\uFFFD\u0027\t\uFFFDRnV\u001F\uFFFD\u001A\uFFFD\u002BB\uFFFD\uFFFD\uFFFDUUS(\u8D8E\u03C0R\u003E\u0013]\u0002\uFFFD\uFFFD2\uFFFD\uFFFD\uFFFDP\uFFFD\uFFFD\uFFFDr\uFFFD\u0011A}\uFFFD\u0018F\u0015\uFFFD,\uFFFD.\uFFFD\t\uFFFD\uFFFD:\u0003\u00000B\uFFFD\uFFFDl\u0007\uFFFD\uFFFD"
+        "W\uFFFD\uFFFDkce\u001D\uFFFDbc|\uFFFDR9\uFFFD;\uFFFD#\uFFFDj\u002B\uFFFD\uFFFD\uFFFD$\uFFFD\u000E\uFFFDj\uFFFD\\S\uFFFD\u0016G\uFFFD\u02F5\u0002\uFFFD\uFFFD\uFFFD\u0011\uFFFD\uFFFD\u002B$\uFFFD\uFFFD\uFFFD\uFFFD\u0012\uFFFD\u002B\uFFFD\u0027\uFFFD\u003E\uFFFD\u000E:\uFFFD\uFFFD q\uFFFD#\uFFFD@\u001F\uFFFD \u0016m\u003E\uFFFD\uFFFD\u001D\uFFFDl\uFFFD\uFFFD\u06EE\uFFFDA\uFFFD\uFFFDH\uFFFD\u0013w-\uFFFD\uFFFD\uFFFDN\uFFFD#\uFFFD\u0001\uFFFD|o\u0006v\uFFFD~\uFFFDvC\uFFFDDh\uFFFDB\u001C\u0014Z0\uFFFD8Sm\u000Bu\uFFFDV\uFFFDH9N\uFFFDpk\uFFFD{k\uFFFDNFF\uFFFD\u048Ez2\uFFFD?\uFFFD\uFFFD::\uFFFD\u0212\u000Fc\uFFFD\uFFFD\uFFFD\u0524\u003C\uFFFD\uFFFD\uFFFD\uFFFD\uFFFD\u01B0l\f\uFFFD\u003C\uFFFD\u0791B,\u0016)p\uFFFD\u0014\u0006\u00E3\u0014l\b\u0017\u0261rX\uFFFD\uFFFD\uFFFD^\uFFFDe\uFFFD\u0027\uFFFD.\n",
+        "\u0016\uFFFD\u00120\uFFFDNX\uFFFD\uFFFD4=\uFFFD\uFFFD\u0010X\uFFFDZ\uFFFDTBG#\uFFFD\uFFFDD\uFFFD\uFFFDc\uFFFDpH0\uFFFD\uFFFD\uFFFD\u0017\u0002;6\uFFFDq\u0013\uFFFD#Y\uFFFDBMp\uFFFD^\u007Fy\uFFFD\uFFFD\uFFFD\u0027\uFFFD\u001Bj\uFFFD\uFFFD:\uFFFD\f\uFFFD\uFFFDdA\uFFFD\u001Fr\uFFFD\uFFFD4[\uFFFD\uFFFD\uFFFDs\uFFFD\uFFFD\u0011\u0011\u0277\uFFFD:\uFFFDo\uFFFDN\u001A^|6\uFFFD8L\uFFFD\uFFFD\uFFFD.\uFFFD?\f\uFFFD\u001B\uFFFD\uFFFD\uFFFD\u0060\uFFFD\uFFFD\u0002\uFFFD)!U\u0001a\uFFFD\uFFFD\uFFFD\uFFFDW,S\uFFFD\u0387D\uFFFD\u032D\uFFFD4\u047C\uFFFD\u076C#\uFFFDD\uFFFDr\uFFFDzkd\u0016\uFFFD\uFFFDE\u003E\\\uFFFDn\uFFFD\uFFFD\u020F\uFFFD_R\uFFFD\uFFFD%\u003E\uFFFDWd\uFFFD#\uFFFD\uFFFDJ\uFFFD\uFFFD\uFFFD\u0652ipL\u000F\uFFFDnf@b\u0007\b\u0015\u001DZ(\uFFFDY\uFFFDe;\uFFFD\r",
+        "\uFFFDk\uFFFD\uFFFD\uFFFD\u0012P\uFFFD\uFFFD\u001F\uFFFD\uFFFD_\uFFFD\u0005\uFFFDU\uFFFD\uFFFDU\uFFFD]\uFFFD\u000E\uFFFD,\u0022\uFFFD\uFFFDO;\uFFFD\uFFFD[\uFFFD\uFFFDu\uFFFD\uFFFDT\uFFFD\uFFFD8\uFFFD\u0026 \uFFFD9\uFFFD\uFFFDA\uFFFDc~\u0019T\uFFFD\uFFFD\uFFFD\uFFFD\u0003\u007F\uFFFDP\u003E\u0003/$\u000F_\uFFFD\uFFFDe\u001D$\uFFFD\uFFFDv1\uFFFD\u01B4\u000E\uFFFD:?Bj\uFFFD\uFFFD\uFFFD,cR\u04F8\u0004\uFFFD\uFFFD\uFFFD\t\uFFFD\uFFFD\uFFFD\uFFFD\u0019\uFFFD/K\uFFFD\uFFFDX\u0007\uFFFDNpV\u0015\uFFFD\uFFFD\uFFFD*\u0026d\uFFFD\u001F\u0012Il\uFFFD\u0010\uFFFD:\uFFFD\uFFFD\uFFFD-\uFFFDZ%F:\uFFFDDw\uFFFD\\|\uFFFDG\uFFFD\uFFFD\uFFFD5C\uFFFD\uFFFD|\uFFFD\uFFFD\u0006\uFFFD\u00F5\uFFFD\uFFFD\u001E\u0027\uFFFD_Cy\uFFFD\uFFFD{\uFFFD|\uFFFD\uFFFD\uFFFD\u0096\uFFFD$\uFFFDO\uFFFD\u0004\uFFFDbP\uFFFD\u0000\uFFFD\u001F\uFFFDw\uFFFD\uFFFD\uFFFD\uFFFD5\uFFFD%\u00044\u0006\b\uFFFD\uFFFD \uFFFD\uFFFD\uFFFD\uFFFDp\uFFFD\uFFFDD:\u0019\uFFFDt\u000E\uFFFDx \uFFFD\uFFFD\u0013\uFFFD0cI\uFFFD\uFFFD \uFFFDH\uFFFDJ\uFFFDB\uFFFD!#\uFFFD\uFFFD\uFFFD\uFFFD,kN\uFFFD\uFFFD0\u0017q\uFFFD\uFFFDM\u0525\uFFFD\uFFFD,\uFFFDp\u007FM\u007F\u0017\uFFFD\uFFFD\u03E72zqU\uFFFD\u000B?;V\uFFFD\u0014\uFFFD\uFFFD\uFFFD\uFFFD\uFFFD\uFFFDb]v=\uFFFD\u0006\uFFFD\uFFFD,/YX\u0015o\uFFFD\uFFFD\u0002\uFFFD\uFFFD\u0000f\u0060B\uFFFDjF\uFFFD\u0017\u633F\uFFFD\uFFFD\u001F\uFFFD2Xi\uFFFDs|\uFFFDX\uFFFD\uFFFD\uFFFDAUU\uFFFD\uFFFD\uFFFD\uBB92\u0001\u001A\uFFFD\uFFFD^\u003E\u0768\uFFFDo\uFFFD\uFFFD\uFFFD\u054Bt\uFFFDp(\uFFFD\uFFFD\bf\uFFFD\uFFFD\u0005r\uFFFD\u0006\uFFFD\uFFFD\uFFFD\u0022\uFFFD\uFFFD\u0018w\uFFFD/4\uFFFD\u001D\uFFFDlRZJ\u007F\uFFFDlGP\uFFFD*\uFFFD\uFFFD\uFFFD3LX\uFFFD\u001B\uFFFD\uFFFDr\uFFFDei=s\uFFFD\u0003A\uFFFD\uFFFDN\uFFFD[-\uFFFD\uFFFD\uFFFD\uFFFDd\uFFFD\u0017\uFFFD\uFFFD\uFFFDcCI\uFFFDh\uFFFD{\uFFFD\uFFFD\uFFFD\uFFFD\uFFFDAVoD\u000F\uFFFDEo\uFFFD\uFFFD\uFFFD\u001F\uFFFD\uFFFD$\b\uFFFD\u0161m\u039F\u0010\uFFFD\uFFFDk\uFFFDb\u0006\uFFFD\uFFFD\uFFFD8\u0671\uFFFD* \uFFFDI\uFFFD\u002B\uFFFDk*8\uFFFD^r64\uFFFD\uFFFD\u0013\uFFFDF\uFFFD\uFFFD\uFFFDC\uFFFDh!\uFFFD\u0016\uFFFD\uFFFD\u0026\uFFFD\uFFFDn\u0027X\uFFFD\uFFFD\uFFFDgM\uFFFD2\uFFFD\u0003\uFFFDR\uFFFD\u0271\uFFFD\u000F[t\uFFFD\uFFFD\u0005\uFFFD\uFFFD\uFFFD\uFFFDUCti\u0714\uFFFD\r",
+        "\uFFFD\uFFFDp\uFFFD\uFFFDh\uFFFDqH\uFFFD\uFFFD\uFFFD\uFFFDM5\uFFFD\u0017\u0027j\uFFFD.R\uFFFD\uFFFD\uFFFDy\uFFFDL\uFFFD\uFFFD\u0027\uFFFD\uFFFD\uFFFD(\uFFFDU\u0019|\u000B\uFFFD\uFFFD\uFFFD"
       ],
       "StatusCode": 202,
       "ResponseHeaders": {
         "Content-Length": "0",
-<<<<<<< HEAD
-        "Date": "Wed, 03 Feb 2021 02:08:53 GMT",
-=======
-        "Date": "Wed, 17 Feb 2021 22:34:09 GMT",
->>>>>>> 1814567d
-        "Server": [
-          "Windows-Azure-HDFS/1.0",
-          "Microsoft-HTTPAPI/2.0"
-        ],
-        "x-ms-client-request-id": "dea3de48-5374-f0ef-4256-9247e1cff560",
-<<<<<<< HEAD
-        "x-ms-request-id": "4ac2a5c0-201f-001d-6dd1-f972e3000000",
-=======
-        "x-ms-request-id": "d955853d-a01f-0085-7c7d-055282000000",
->>>>>>> 1814567d
+        "Date": "Fri, 19 Feb 2021 19:13:00 GMT",
+        "Server": [
+          "Windows-Azure-HDFS/1.0",
+          "Microsoft-HTTPAPI/2.0"
+        ],
+        "x-ms-client-request-id": "025e29fd-f921-deff-56f6-eaf13d6c324a",
+        "x-ms-request-id": "6f4bb2a1-e01f-004f-05f3-060e0b000000",
         "x-ms-request-server-encrypted": "true",
         "x-ms-version": "2020-06-12"
       },
       "ResponseBody": []
     },
     {
-      "RequestUri": "https://seannse.dfs.core.windows.net/test-filesystem-d953b095-31e1-8024-8ca3-fe31b065b066/test-file-051a645a-2963-e798-ac55-e15828e12644?action=flush\u0026position=2048",
+      "RequestUri": "https://seannse.dfs.core.windows.net/test-filesystem-ef2904d7-4e99-cb46-acd3-a88c7a055491/test-file-4fecec68-3275-7d5b-5d65-f87994baf855?action=flush\u0026position=2048",
       "RequestMethod": "PATCH",
       "RequestHeaders": {
         "Accept": "application/json",
         "Authorization": "Sanitized",
-<<<<<<< HEAD
-        "traceparent": "00-77bbc55296e1f343b1b0cf50eddd40ff-500ffd345d15dd4f-00",
-        "User-Agent": [
-          "azsdk-net-Storage.Files.DataLake/12.7.0-alpha.20210202.1",
-          "(.NET Framework 4.8.4250.0; Microsoft Windows 10.0.19042 )"
-        ],
-        "x-ms-client-request-id": "03e0e81b-99cd-e116-22d5-09fb78aa2582",
-        "x-ms-date": "Wed, 03 Feb 2021 02:08:52 GMT",
-=======
-        "Content-Length": "0",
-        "traceparent": "00-db73fd4c00cf5a4aa5ab7ec1b1f52923-543d6526e31b764e-00",
-        "User-Agent": [
-          "azsdk-net-Storage.Files.DataLake/12.7.0-alpha.20210217.1",
-          "(.NET 5.0.3; Microsoft Windows 10.0.19042)"
-        ],
-        "x-ms-client-request-id": "03e0e81b-99cd-e116-22d5-09fb78aa2582",
-        "x-ms-date": "Wed, 17 Feb 2021 22:34:10 GMT",
->>>>>>> 1814567d
+        "traceparent": "00-9a2d35ab9f74e144a4d1357aa43c1462-476c3c38e96d5b41-00",
+        "User-Agent": [
+          "azsdk-net-Storage.Files.DataLake/12.7.0-alpha.20210219.1",
+          "(.NET 5.0.3; Microsoft Windows 10.0.19041)"
+        ],
+        "x-ms-client-request-id": "cc43f39f-608f-006c-abae-26082c33125c",
+        "x-ms-date": "Fri, 19 Feb 2021 19:13:01 GMT",
         "x-ms-return-client-request-id": "true",
         "x-ms-version": "2020-06-12"
       },
@@ -442,53 +289,33 @@
       "StatusCode": 200,
       "ResponseHeaders": {
         "Content-Length": "0",
-<<<<<<< HEAD
-        "Date": "Wed, 03 Feb 2021 02:08:53 GMT",
-        "ETag": "\u00220x8D8C7E8A7C8F439\u0022",
-        "Last-Modified": "Wed, 03 Feb 2021 02:08:53 GMT",
-=======
-        "Date": "Wed, 17 Feb 2021 22:34:09 GMT",
-        "ETag": "\u00220x8D8D394253F0B21\u0022",
-        "Last-Modified": "Wed, 17 Feb 2021 22:34:10 GMT",
->>>>>>> 1814567d
-        "Server": [
-          "Windows-Azure-HDFS/1.0",
-          "Microsoft-HTTPAPI/2.0"
-        ],
-        "x-ms-client-request-id": "03e0e81b-99cd-e116-22d5-09fb78aa2582",
-<<<<<<< HEAD
-        "x-ms-request-id": "4ac2a5e3-201f-001d-0ed1-f972e3000000",
-=======
-        "x-ms-request-id": "d9558548-a01f-0085-067d-055282000000",
->>>>>>> 1814567d
+        "Date": "Fri, 19 Feb 2021 19:13:00 GMT",
+        "ETag": "\u00220x8D8D50A601E6C3C\u0022",
+        "Last-Modified": "Fri, 19 Feb 2021 19:13:01 GMT",
+        "Server": [
+          "Windows-Azure-HDFS/1.0",
+          "Microsoft-HTTPAPI/2.0"
+        ],
+        "x-ms-client-request-id": "cc43f39f-608f-006c-abae-26082c33125c",
+        "x-ms-request-id": "6f4bb2b6-e01f-004f-1af3-060e0b000000",
         "x-ms-request-server-encrypted": "false",
         "x-ms-version": "2020-06-12"
       },
       "ResponseBody": []
     },
     {
-      "RequestUri": "https://seannse.blob.core.windows.net/test-filesystem-d953b095-31e1-8024-8ca3-fe31b065b066/test-file-051a645a-2963-e798-ac55-e15828e12644",
+      "RequestUri": "https://seannse.blob.core.windows.net/test-filesystem-ef2904d7-4e99-cb46-acd3-a88c7a055491/test-file-4fecec68-3275-7d5b-5d65-f87994baf855",
       "RequestMethod": "GET",
       "RequestHeaders": {
         "Accept": "application/xml",
         "Authorization": "Sanitized",
-<<<<<<< HEAD
-        "If-Match": "0x8D8C7E8A778ABD1",
-        "User-Agent": [
-          "azsdk-net-Storage.Files.DataLake/12.7.0-alpha.20210202.1",
-          "(.NET Framework 4.8.4250.0; Microsoft Windows 10.0.19042 )"
-        ],
-        "x-ms-client-request-id": "f82c10ed-f1ee-bb92-6bf7-b7dee400162a",
-        "x-ms-date": "Wed, 03 Feb 2021 02:08:52 GMT",
-=======
-        "If-Match": "0x8D8D39424ED6D9B",
-        "User-Agent": [
-          "azsdk-net-Storage.Files.DataLake/12.7.0-alpha.20210217.1",
-          "(.NET 5.0.3; Microsoft Windows 10.0.19042)"
-        ],
-        "x-ms-client-request-id": "f82c10ed-f1ee-bb92-6bf7-b7dee400162a",
-        "x-ms-date": "Wed, 17 Feb 2021 22:34:10 GMT",
->>>>>>> 1814567d
+        "If-Match": "0x8D8D50A5FECA20E",
+        "User-Agent": [
+          "azsdk-net-Storage.Files.DataLake/12.7.0-alpha.20210219.1",
+          "(.NET 5.0.3; Microsoft Windows 10.0.19041)"
+        ],
+        "x-ms-client-request-id": "4a510c69-6529-fabb-4d69-4f97c5f98768",
+        "x-ms-date": "Fri, 19 Feb 2021 19:13:01 GMT",
         "x-ms-range": "bytes=512-1023",
         "x-ms-return-client-request-id": "true",
         "x-ms-version": "2020-06-12"
@@ -498,58 +325,35 @@
       "ResponseHeaders": {
         "Content-Length": "252",
         "Content-Type": "application/xml",
-<<<<<<< HEAD
-        "Date": "Wed, 03 Feb 2021 02:08:53 GMT",
-=======
-        "Date": "Wed, 17 Feb 2021 22:34:09 GMT",
->>>>>>> 1814567d
-        "Server": [
-          "Windows-Azure-Blob/1.0",
-          "Microsoft-HTTPAPI/2.0"
-        ],
-        "x-ms-client-request-id": "f82c10ed-f1ee-bb92-6bf7-b7dee400162a",
+        "Date": "Fri, 19 Feb 2021 19:13:01 GMT",
+        "Server": [
+          "Windows-Azure-Blob/1.0",
+          "Microsoft-HTTPAPI/2.0"
+        ],
+        "x-ms-client-request-id": "4a510c69-6529-fabb-4d69-4f97c5f98768",
         "x-ms-error-code": "ConditionNotMet",
-<<<<<<< HEAD
-        "x-ms-request-id": "2837c62c-d01e-007b-1cd1-f93dc3000000",
-=======
-        "x-ms-request-id": "28e363ee-901e-0037-377d-05adf3000000",
->>>>>>> 1814567d
+        "x-ms-request-id": "2e6c0f1c-201e-00a4-18f3-0676f9000000",
         "x-ms-version": "2020-06-12"
       },
       "ResponseBody": [
         "\uFEFF\u003C?xml version=\u00221.0\u0022 encoding=\u0022utf-8\u0022?\u003E\u003CError\u003E\u003CCode\u003EConditionNotMet\u003C/Code\u003E\u003CMessage\u003EThe condition specified using HTTP conditional header(s) is not met.\n",
-<<<<<<< HEAD
-        "RequestId:2837c62c-d01e-007b-1cd1-f93dc3000000\n",
-        "Time:2021-02-03T02:08:53.5179942Z\u003C/Message\u003E\u003C/Error\u003E"
-=======
-        "RequestId:28e363ee-901e-0037-377d-05adf3000000\n",
-        "Time:2021-02-17T22:34:10.7330972Z\u003C/Message\u003E\u003C/Error\u003E"
->>>>>>> 1814567d
+        "RequestId:2e6c0f1c-201e-00a4-18f3-0676f9000000\n",
+        "Time:2021-02-19T19:13:01.2662525Z\u003C/Message\u003E\u003C/Error\u003E"
       ]
     },
     {
-      "RequestUri": "https://seannse.blob.core.windows.net/test-filesystem-d953b095-31e1-8024-8ca3-fe31b065b066?restype=container",
+      "RequestUri": "https://seannse.blob.core.windows.net/test-filesystem-ef2904d7-4e99-cb46-acd3-a88c7a055491?restype=container",
       "RequestMethod": "DELETE",
       "RequestHeaders": {
         "Accept": "application/xml",
         "Authorization": "Sanitized",
-<<<<<<< HEAD
-        "traceparent": "00-788067208190d14b91d67aeab2359d59-b4713e8e72aba14c-00",
-        "User-Agent": [
-          "azsdk-net-Storage.Files.DataLake/12.7.0-alpha.20210202.1",
-          "(.NET Framework 4.8.4250.0; Microsoft Windows 10.0.19042 )"
-        ],
-        "x-ms-client-request-id": "680d125b-2d7e-5693-6fbb-3fc6d4c276e1",
-        "x-ms-date": "Wed, 03 Feb 2021 02:08:52 GMT",
-=======
-        "traceparent": "00-a019e7af38541d4a89843d5fbdfde298-3d2fa6d8a2ec6342-00",
-        "User-Agent": [
-          "azsdk-net-Storage.Files.DataLake/12.7.0-alpha.20210217.1",
-          "(.NET 5.0.3; Microsoft Windows 10.0.19042)"
-        ],
-        "x-ms-client-request-id": "680d125b-2d7e-5693-6fbb-3fc6d4c276e1",
-        "x-ms-date": "Wed, 17 Feb 2021 22:34:10 GMT",
->>>>>>> 1814567d
+        "traceparent": "00-ecb96644eef57642a01a552b596e0a97-348ab591c94aa641-00",
+        "User-Agent": [
+          "azsdk-net-Storage.Files.DataLake/12.7.0-alpha.20210219.1",
+          "(.NET 5.0.3; Microsoft Windows 10.0.19041)"
+        ],
+        "x-ms-client-request-id": "209f3fac-c7e1-d933-2fd1-014019b34d2e",
+        "x-ms-date": "Fri, 19 Feb 2021 19:13:02 GMT",
         "x-ms-return-client-request-id": "true",
         "x-ms-version": "2020-06-12"
       },
@@ -557,28 +361,20 @@
       "StatusCode": 202,
       "ResponseHeaders": {
         "Content-Length": "0",
-<<<<<<< HEAD
-        "Date": "Wed, 03 Feb 2021 02:08:53 GMT",
-=======
-        "Date": "Wed, 17 Feb 2021 22:34:10 GMT",
->>>>>>> 1814567d
-        "Server": [
-          "Windows-Azure-Blob/1.0",
-          "Microsoft-HTTPAPI/2.0"
-        ],
-        "x-ms-client-request-id": "680d125b-2d7e-5693-6fbb-3fc6d4c276e1",
-<<<<<<< HEAD
-        "x-ms-request-id": "2837c660-d01e-007b-45d1-f93dc3000000",
-=======
-        "x-ms-request-id": "28e3641a-901e-0037-5f7d-05adf3000000",
->>>>>>> 1814567d
+        "Date": "Fri, 19 Feb 2021 19:13:01 GMT",
+        "Server": [
+          "Windows-Azure-Blob/1.0",
+          "Microsoft-HTTPAPI/2.0"
+        ],
+        "x-ms-client-request-id": "209f3fac-c7e1-d933-2fd1-014019b34d2e",
+        "x-ms-request-id": "2e6c0fd8-201e-00a4-4ef3-0676f9000000",
         "x-ms-version": "2020-06-12"
       },
       "ResponseBody": []
     }
   ],
   "Variables": {
-    "RandomSeed": "420370482",
+    "RandomSeed": "1770894297",
     "Storage_TestConfigHierarchicalNamespace": "NamespaceTenant\nseannse\nU2FuaXRpemVk\nhttps://seannse.blob.core.windows.net\nhttps://seannse.file.core.windows.net\nhttps://seannse.queue.core.windows.net\nhttps://seannse.table.core.windows.net\n\n\n\n\nhttps://seannse-secondary.blob.core.windows.net\nhttps://seannse-secondary.file.core.windows.net\nhttps://seannse-secondary.queue.core.windows.net\nhttps://seannse-secondary.table.core.windows.net\n68390a19-a643-458b-b726-408abf67b4fc\nSanitized\n72f988bf-86f1-41af-91ab-2d7cd011db47\nhttps://login.microsoftonline.com/\nCloud\nBlobEndpoint=https://seannse.blob.core.windows.net/;QueueEndpoint=https://seannse.queue.core.windows.net/;FileEndpoint=https://seannse.file.core.windows.net/;BlobSecondaryEndpoint=https://seannse-secondary.blob.core.windows.net/;QueueSecondaryEndpoint=https://seannse-secondary.queue.core.windows.net/;FileSecondaryEndpoint=https://seannse-secondary.file.core.windows.net/;AccountName=seannse;AccountKey=Sanitized\n"
   }
 }