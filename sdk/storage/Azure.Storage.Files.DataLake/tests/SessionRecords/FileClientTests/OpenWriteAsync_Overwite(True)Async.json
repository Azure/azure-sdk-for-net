﻿{
  "Entries": [
    {
      "RequestUri": "https://seannse.blob.core.windows.net/test-filesystem-1bcf5083-ac8b-4a3a-49cd-63d40a1a7d21?restype=container",
      "RequestMethod": "PUT",
      "RequestHeaders": {
        "Accept": "application/xml",
        "Authorization": "Sanitized",
        "traceparent": "00-850eb79253a4ab458b48fcbc8524e036-f7a4c89ba84ea243-00",
        "User-Agent": [
          "azsdk-net-Storage.Files.DataLake/12.7.0-alpha.20210219.1",
          "(.NET 5.0.3; Microsoft Windows 10.0.19041)"
        ],
        "x-ms-blob-public-access": "container",
        "x-ms-client-request-id": "b749746f-c8d4-365f-9ba6-3a5f9fd23cca",
        "x-ms-date": "Fri, 19 Feb 2021 19:58:14 GMT",
        "x-ms-return-client-request-id": "true",
<<<<<<< HEAD
        "x-ms-version": "2020-12-06"
=======
        "x-ms-version": "2021-02-12"
>>>>>>> 7e782c87
      },
      "RequestBody": null,
      "StatusCode": 201,
      "ResponseHeaders": {
        "Content-Length": "0",
        "Date": "Fri, 19 Feb 2021 19:58:12 GMT",
        "ETag": "\"0x8D8D510B0CFC820\"",
        "Last-Modified": "Fri, 19 Feb 2021 19:58:13 GMT",
        "Server": [
          "Windows-Azure-Blob/1.0",
          "Microsoft-HTTPAPI/2.0"
        ],
        "x-ms-client-request-id": "b749746f-c8d4-365f-9ba6-3a5f9fd23cca",
        "x-ms-request-id": "4691ecd9-401e-0056-3ef9-068eb0000000",
<<<<<<< HEAD
        "x-ms-version": "2020-12-06"
=======
        "x-ms-version": "2021-02-12"
>>>>>>> 7e782c87
      },
      "ResponseBody": []
    },
    {
      "RequestUri": "https://seannse.dfs.core.windows.net/test-filesystem-1bcf5083-ac8b-4a3a-49cd-63d40a1a7d21/test-file-17683d25-2041-528b-9bf9-eebebba24d4f?resource=file",
      "RequestMethod": "PUT",
      "RequestHeaders": {
        "Accept": "application/json",
        "Authorization": "Sanitized",
        "traceparent": "00-e5e57f1667b007488fa24d3018783311-5270f53fde8f2647-00",
        "User-Agent": [
          "azsdk-net-Storage.Files.DataLake/12.7.0-alpha.20210219.1",
          "(.NET 5.0.3; Microsoft Windows 10.0.19041)"
        ],
        "x-ms-client-request-id": "bf722690-9891-4e8f-e8f6-1bdadaa17af9",
        "x-ms-date": "Fri, 19 Feb 2021 19:58:14 GMT",
        "x-ms-return-client-request-id": "true",
<<<<<<< HEAD
        "x-ms-version": "2020-12-06"
=======
        "x-ms-version": "2021-02-12"
>>>>>>> 7e782c87
      },
      "RequestBody": null,
      "StatusCode": 201,
      "ResponseHeaders": {
        "Content-Length": "0",
        "Date": "Fri, 19 Feb 2021 19:58:12 GMT",
        "ETag": "\"0x8D8D510B0E05AB3\"",
        "Last-Modified": "Fri, 19 Feb 2021 19:58:13 GMT",
        "Server": [
          "Windows-Azure-HDFS/1.0",
          "Microsoft-HTTPAPI/2.0"
        ],
        "x-ms-client-request-id": "bf722690-9891-4e8f-e8f6-1bdadaa17af9",
        "x-ms-request-id": "d66aac21-f01f-0088-0df9-069a56000000",
<<<<<<< HEAD
        "x-ms-version": "2020-12-06"
=======
        "x-ms-version": "2021-02-12"
>>>>>>> 7e782c87
      },
      "ResponseBody": []
    },
    {
      "RequestUri": "https://seannse.dfs.core.windows.net/test-filesystem-1bcf5083-ac8b-4a3a-49cd-63d40a1a7d21/test-file-17683d25-2041-528b-9bf9-eebebba24d4f?resource=file",
      "RequestMethod": "PUT",
      "RequestHeaders": {
        "Accept": "application/json",
        "Authorization": "Sanitized",
        "traceparent": "00-a16e2684f961864fa63d1649dba43125-895dc17129b7e64f-00",
        "User-Agent": [
          "azsdk-net-Storage.Files.DataLake/12.7.0-alpha.20210219.1",
          "(.NET 5.0.3; Microsoft Windows 10.0.19041)"
        ],
        "x-ms-client-request-id": "828bc607-7dff-b434-7ada-ea0441b43587",
        "x-ms-date": "Fri, 19 Feb 2021 19:58:14 GMT",
        "x-ms-return-client-request-id": "true",
<<<<<<< HEAD
        "x-ms-version": "2020-12-06"
=======
        "x-ms-version": "2021-02-12"
>>>>>>> 7e782c87
      },
      "RequestBody": null,
      "StatusCode": 201,
      "ResponseHeaders": {
        "Content-Length": "0",
        "Date": "Fri, 19 Feb 2021 19:58:13 GMT",
        "ETag": "\"0x8D8D510B0EDCB16\"",
        "Last-Modified": "Fri, 19 Feb 2021 19:58:13 GMT",
        "Server": [
          "Windows-Azure-HDFS/1.0",
          "Microsoft-HTTPAPI/2.0"
        ],
        "x-ms-client-request-id": "828bc607-7dff-b434-7ada-ea0441b43587",
        "x-ms-request-id": "d66aac32-f01f-0088-1ef9-069a56000000",
<<<<<<< HEAD
        "x-ms-version": "2020-12-06"
=======
        "x-ms-version": "2021-02-12"
>>>>>>> 7e782c87
      },
      "ResponseBody": []
    },
    {
      "RequestUri": "https://seannse.dfs.core.windows.net/test-filesystem-1bcf5083-ac8b-4a3a-49cd-63d40a1a7d21/test-file-17683d25-2041-528b-9bf9-eebebba24d4f?action=append&position=0",
      "RequestMethod": "PATCH",
      "RequestHeaders": {
        "Accept": "application/json",
        "Authorization": "Sanitized",
        "Content-Length": "1024",
        "Content-Type": "application/octet-stream",
        "User-Agent": [
          "azsdk-net-Storage.Files.DataLake/12.7.0-alpha.20210219.1",
          "(.NET 5.0.3; Microsoft Windows 10.0.19041)"
        ],
        "x-ms-client-request-id": "790f7132-792a-c36b-bd8a-cb23de739c55",
        "x-ms-date": "Fri, 19 Feb 2021 19:58:14 GMT",
        "x-ms-return-client-request-id": "true",
<<<<<<< HEAD
        "x-ms-version": "2020-12-06"
=======
        "x-ms-version": "2021-02-12"
>>>>>>> 7e782c87
      },
      "RequestBody": "WOtCDG6m+V/wwgckC/NcRcOTLZUvjb2EAxau2apyy22jHD8KEyrs6iwTz86Ra0P0mtYXRnTlycotvQhX9yC1fveZgO60UTGYp0JpHL7u85jSuT/TWoX5vlN03FYhlPIMXVHX9+pVQEikfp8xe6wLP8pvhT7g4SNyoMKaP3XbdhJPXL5tFvyufXn2Ltvlx0KmaJ2Msg+0K3wtZVYnugDTyQiM4h/unijNwAfE6rJIjNiA9NbXTsQDmjFCQLGlh8N4ImTTWeUjuMp1vvEH70DJ5dl9p8Yq/HpDiEftq113KDlETMhNdDLzXTsLYpDS+6vweVvXJ+D8TSXqj9GdNQxt/pa3w6N4e3CmikmKH5rqcI2c/TICnwBZR/6iY+VhVSgunmT6GzcHeP3qMJ2Wci6L/x5EATjaal6VXXyk1ReLRTUhW4A171VVlIU1F25jw9TPFmPGHVPvVDMFZL27YqLlX+tndBatVhDI7myzpVPwMpqn1b+0xCjhMQdNMIuYmTHiT7iD+06+IcBT/S7mPK/fFTEjE43jMZrDhkIOXyWEMFU70FWbbDdL6bP+YMf5+vRYbhpZdYWk/x0dwHQMr8Gaz8zZq2xZRKj61yra5NHTyYxOtvELKrvPltE4fazCPznxY5H6IE6I/ylxXp1byRpMSfbovvnQj6QRCRSbIMb8OJjw6YFA2ak9xbbImcwedM237DS12YBAIdTs6BY57d5idSUEauCYC3BNqvhCB/XX85VH4zSSRl8Xr8isU/CSBNjYZSOmGQntHuDEaC+I/hneFPSB8Qmq0C/G7LoY7Lh/u6UgaaHRMdqLWsVUzt0vj7GuzT77EBLPLpT03yxO1DEoRKyJaJR3DOMa9ZdDVQJRll0JaR55g6qTUTsN3VGtPIWTK4kxpiYcNsBb4Bt7i9iSokjPRWsTr8EC9hdZai+RbbgRryp5IPA27TJdHaKPF8VjejsJ3fcagHzILrAPw8yRynNiatuuGYJYmFg4tZEec95R9vD0iI/B9i+tsfFAJypmy1MvLK3ptGG4sEWf4svqqbvRvczcnUHjoXOsAGiQGHEu0ek+70YxZ0GOO9dKIhRjwwc1bmldii4RS4o5PbT4J5jTcBDhq7l1oFWLTWJqmH9eSD1gW6kI0Ea7LaS79yqNlhM+d7EDghdOwM4T0T3Mp7ML2vR3mMzvy5/JJn4Vuagr/rZOKyHOW8YlEZvb9P8J7obwsBw2Ff1GT6wROVuZOQYl6NOGfXuSPX8tUYYxE9agwDf4JAmM9Oi5B9t0vCFrjNiUtQsrgnEKXnKdCMR3FTzVcHkjoRX8mfTrzXWfHYBdwsWunF3LdT3G7cWW7uwkQfKfn0yoR+vDlxwXQLX8aw==",
      "StatusCode": 202,
      "ResponseHeaders": {
        "Content-Length": "0",
        "Date": "Fri, 19 Feb 2021 19:58:13 GMT",
        "Server": [
          "Windows-Azure-HDFS/1.0",
          "Microsoft-HTTPAPI/2.0"
        ],
        "x-ms-client-request-id": "790f7132-792a-c36b-bd8a-cb23de739c55",
        "x-ms-request-id": "d66aac43-f01f-0088-2ff9-069a56000000",
        "x-ms-request-server-encrypted": "true",
<<<<<<< HEAD
        "x-ms-version": "2020-12-06"
=======
        "x-ms-version": "2021-02-12"
>>>>>>> 7e782c87
      },
      "ResponseBody": []
    },
    {
      "RequestUri": "https://seannse.dfs.core.windows.net/test-filesystem-1bcf5083-ac8b-4a3a-49cd-63d40a1a7d21/test-file-17683d25-2041-528b-9bf9-eebebba24d4f?action=flush&position=1024",
      "RequestMethod": "PATCH",
      "RequestHeaders": {
        "Accept": "application/json",
        "Authorization": "Sanitized",
        "If-Match": "0x8D8D510B0EDCB16",
        "User-Agent": [
          "azsdk-net-Storage.Files.DataLake/12.7.0-alpha.20210219.1",
          "(.NET 5.0.3; Microsoft Windows 10.0.19041)"
        ],
        "x-ms-client-request-id": "cfd277a3-bca4-505d-16c0-e724da019a06",
        "x-ms-date": "Fri, 19 Feb 2021 19:58:14 GMT",
        "x-ms-return-client-request-id": "true",
<<<<<<< HEAD
        "x-ms-version": "2020-12-06"
=======
        "x-ms-version": "2021-02-12"
>>>>>>> 7e782c87
      },
      "RequestBody": null,
      "StatusCode": 200,
      "ResponseHeaders": {
        "Content-Length": "0",
        "Date": "Fri, 19 Feb 2021 19:58:13 GMT",
        "ETag": "\"0x8D8D510B1097F4F\"",
        "Last-Modified": "Fri, 19 Feb 2021 19:58:13 GMT",
        "Server": [
          "Windows-Azure-HDFS/1.0",
          "Microsoft-HTTPAPI/2.0"
        ],
        "x-ms-client-request-id": "cfd277a3-bca4-505d-16c0-e724da019a06",
        "x-ms-request-id": "d66aac5c-f01f-0088-48f9-069a56000000",
        "x-ms-request-server-encrypted": "false",
<<<<<<< HEAD
        "x-ms-version": "2020-12-06"
=======
        "x-ms-version": "2021-02-12"
>>>>>>> 7e782c87
      },
      "ResponseBody": []
    },
    {
      "RequestUri": "https://seannse.blob.core.windows.net/test-filesystem-1bcf5083-ac8b-4a3a-49cd-63d40a1a7d21/test-file-17683d25-2041-528b-9bf9-eebebba24d4f",
      "RequestMethod": "GET",
      "RequestHeaders": {
        "Accept": "application/xml",
        "Authorization": "Sanitized",
        "traceparent": "00-73058577904c5d45bffca3c5375e9697-3d0c030dd8cb0946-00",
        "User-Agent": [
          "azsdk-net-Storage.Files.DataLake/12.7.0-alpha.20210219.1",
          "(.NET 5.0.3; Microsoft Windows 10.0.19041)"
        ],
        "x-ms-client-request-id": "67803a43-cda0-09b1-5542-1b0ad9d6879f",
        "x-ms-date": "Fri, 19 Feb 2021 19:58:14 GMT",
        "x-ms-return-client-request-id": "true",
<<<<<<< HEAD
        "x-ms-version": "2020-12-06"
=======
        "x-ms-version": "2021-02-12"
>>>>>>> 7e782c87
      },
      "RequestBody": null,
      "StatusCode": 200,
      "ResponseHeaders": {
        "Accept-Ranges": "bytes",
        "Content-Length": "1024",
        "Content-Type": "application/octet-stream",
        "Date": "Fri, 19 Feb 2021 19:58:13 GMT",
        "ETag": "\"0x8D8D510B1097F4F\"",
        "Last-Modified": "Fri, 19 Feb 2021 19:58:13 GMT",
        "Server": [
          "Windows-Azure-Blob/1.0",
          "Microsoft-HTTPAPI/2.0"
        ],
        "x-ms-blob-type": "BlockBlob",
        "x-ms-client-request-id": "67803a43-cda0-09b1-5542-1b0ad9d6879f",
        "x-ms-creation-time": "Fri, 19 Feb 2021 19:58:13 GMT",
        "x-ms-group": "$superuser",
        "x-ms-lease-state": "available",
        "x-ms-lease-status": "unlocked",
        "x-ms-owner": "$superuser",
        "x-ms-permissions": "rw-r-----",
        "x-ms-request-id": "4691eda5-401e-0056-72f9-068eb0000000",
        "x-ms-server-encrypted": "true",
<<<<<<< HEAD
        "x-ms-version": "2020-12-06"
=======
        "x-ms-version": "2021-02-12"
>>>>>>> 7e782c87
      },
      "ResponseBody": "WOtCDG6m+V/wwgckC/NcRcOTLZUvjb2EAxau2apyy22jHD8KEyrs6iwTz86Ra0P0mtYXRnTlycotvQhX9yC1fveZgO60UTGYp0JpHL7u85jSuT/TWoX5vlN03FYhlPIMXVHX9+pVQEikfp8xe6wLP8pvhT7g4SNyoMKaP3XbdhJPXL5tFvyufXn2Ltvlx0KmaJ2Msg+0K3wtZVYnugDTyQiM4h/unijNwAfE6rJIjNiA9NbXTsQDmjFCQLGlh8N4ImTTWeUjuMp1vvEH70DJ5dl9p8Yq/HpDiEftq113KDlETMhNdDLzXTsLYpDS+6vweVvXJ+D8TSXqj9GdNQxt/pa3w6N4e3CmikmKH5rqcI2c/TICnwBZR/6iY+VhVSgunmT6GzcHeP3qMJ2Wci6L/x5EATjaal6VXXyk1ReLRTUhW4A171VVlIU1F25jw9TPFmPGHVPvVDMFZL27YqLlX+tndBatVhDI7myzpVPwMpqn1b+0xCjhMQdNMIuYmTHiT7iD+06+IcBT/S7mPK/fFTEjE43jMZrDhkIOXyWEMFU70FWbbDdL6bP+YMf5+vRYbhpZdYWk/x0dwHQMr8Gaz8zZq2xZRKj61yra5NHTyYxOtvELKrvPltE4fazCPznxY5H6IE6I/ylxXp1byRpMSfbovvnQj6QRCRSbIMb8OJjw6YFA2ak9xbbImcwedM237DS12YBAIdTs6BY57d5idSUEauCYC3BNqvhCB/XX85VH4zSSRl8Xr8isU/CSBNjYZSOmGQntHuDEaC+I/hneFPSB8Qmq0C/G7LoY7Lh/u6UgaaHRMdqLWsVUzt0vj7GuzT77EBLPLpT03yxO1DEoRKyJaJR3DOMa9ZdDVQJRll0JaR55g6qTUTsN3VGtPIWTK4kxpiYcNsBb4Bt7i9iSokjPRWsTr8EC9hdZai+RbbgRryp5IPA27TJdHaKPF8VjejsJ3fcagHzILrAPw8yRynNiatuuGYJYmFg4tZEec95R9vD0iI/B9i+tsfFAJypmy1MvLK3ptGG4sEWf4svqqbvRvczcnUHjoXOsAGiQGHEu0ek+70YxZ0GOO9dKIhRjwwc1bmldii4RS4o5PbT4J5jTcBDhq7l1oFWLTWJqmH9eSD1gW6kI0Ea7LaS79yqNlhM+d7EDghdOwM4T0T3Mp7ML2vR3mMzvy5/JJn4Vuagr/rZOKyHOW8YlEZvb9P8J7obwsBw2Ff1GT6wROVuZOQYl6NOGfXuSPX8tUYYxE9agwDf4JAmM9Oi5B9t0vCFrjNiUtQsrgnEKXnKdCMR3FTzVcHkjoRX8mfTrzXWfHYBdwsWunF3LdT3G7cWW7uwkQfKfn0yoR+vDlxwXQLX8aw=="
    },
    {
      "RequestUri": "https://seannse.blob.core.windows.net/test-filesystem-1bcf5083-ac8b-4a3a-49cd-63d40a1a7d21?restype=container",
      "RequestMethod": "DELETE",
      "RequestHeaders": {
        "Accept": "application/xml",
        "Authorization": "Sanitized",
        "traceparent": "00-ec906866b72188429e2cf0d27e9f7328-6f4dc503619cf641-00",
        "User-Agent": [
          "azsdk-net-Storage.Files.DataLake/12.7.0-alpha.20210219.1",
          "(.NET 5.0.3; Microsoft Windows 10.0.19041)"
        ],
        "x-ms-client-request-id": "9fe10ce4-3381-5765-8e81-6413ea9d97a0",
        "x-ms-date": "Fri, 19 Feb 2021 19:58:14 GMT",
        "x-ms-return-client-request-id": "true",
<<<<<<< HEAD
        "x-ms-version": "2020-12-06"
=======
        "x-ms-version": "2021-02-12"
>>>>>>> 7e782c87
      },
      "RequestBody": null,
      "StatusCode": 202,
      "ResponseHeaders": {
        "Content-Length": "0",
        "Date": "Fri, 19 Feb 2021 19:58:13 GMT",
        "Server": [
          "Windows-Azure-Blob/1.0",
          "Microsoft-HTTPAPI/2.0"
        ],
        "x-ms-client-request-id": "9fe10ce4-3381-5765-8e81-6413ea9d97a0",
        "x-ms-request-id": "4691ede2-401e-0056-2bf9-068eb0000000",
<<<<<<< HEAD
        "x-ms-version": "2020-12-06"
=======
        "x-ms-version": "2021-02-12"
>>>>>>> 7e782c87
      },
      "ResponseBody": []
    }
  ],
  "Variables": {
    "RandomSeed": "1806130402",
    "Storage_TestConfigHierarchicalNamespace": "NamespaceTenant\nseannse\nU2FuaXRpemVk\nhttps://seannse.blob.core.windows.net\nhttps://seannse.file.core.windows.net\nhttps://seannse.queue.core.windows.net\nhttps://seannse.table.core.windows.net\n\n\n\n\nhttps://seannse-secondary.blob.core.windows.net\nhttps://seannse-secondary.file.core.windows.net\nhttps://seannse-secondary.queue.core.windows.net\nhttps://seannse-secondary.table.core.windows.net\n68390a19-a643-458b-b726-408abf67b4fc\nSanitized\n72f988bf-86f1-41af-91ab-2d7cd011db47\nhttps://login.microsoftonline.com/\nCloud\nBlobEndpoint=https://seannse.blob.core.windows.net/;QueueEndpoint=https://seannse.queue.core.windows.net/;FileEndpoint=https://seannse.file.core.windows.net/;BlobSecondaryEndpoint=https://seannse-secondary.blob.core.windows.net/;QueueSecondaryEndpoint=https://seannse-secondary.queue.core.windows.net/;FileSecondaryEndpoint=https://seannse-secondary.file.core.windows.net/;AccountName=seannse;AccountKey=Sanitized\n\n\n"
  }
}<|MERGE_RESOLUTION|>--- conflicted
+++ resolved
@@ -15,11 +15,7 @@
         "x-ms-client-request-id": "b749746f-c8d4-365f-9ba6-3a5f9fd23cca",
         "x-ms-date": "Fri, 19 Feb 2021 19:58:14 GMT",
         "x-ms-return-client-request-id": "true",
-<<<<<<< HEAD
-        "x-ms-version": "2020-12-06"
-=======
-        "x-ms-version": "2021-02-12"
->>>>>>> 7e782c87
+        "x-ms-version": "2021-02-12"
       },
       "RequestBody": null,
       "StatusCode": 201,
@@ -34,11 +30,7 @@
         ],
         "x-ms-client-request-id": "b749746f-c8d4-365f-9ba6-3a5f9fd23cca",
         "x-ms-request-id": "4691ecd9-401e-0056-3ef9-068eb0000000",
-<<<<<<< HEAD
-        "x-ms-version": "2020-12-06"
-=======
-        "x-ms-version": "2021-02-12"
->>>>>>> 7e782c87
+        "x-ms-version": "2021-02-12"
       },
       "ResponseBody": []
     },
@@ -56,11 +48,7 @@
         "x-ms-client-request-id": "bf722690-9891-4e8f-e8f6-1bdadaa17af9",
         "x-ms-date": "Fri, 19 Feb 2021 19:58:14 GMT",
         "x-ms-return-client-request-id": "true",
-<<<<<<< HEAD
-        "x-ms-version": "2020-12-06"
-=======
-        "x-ms-version": "2021-02-12"
->>>>>>> 7e782c87
+        "x-ms-version": "2021-02-12"
       },
       "RequestBody": null,
       "StatusCode": 201,
@@ -75,11 +63,7 @@
         ],
         "x-ms-client-request-id": "bf722690-9891-4e8f-e8f6-1bdadaa17af9",
         "x-ms-request-id": "d66aac21-f01f-0088-0df9-069a56000000",
-<<<<<<< HEAD
-        "x-ms-version": "2020-12-06"
-=======
-        "x-ms-version": "2021-02-12"
->>>>>>> 7e782c87
+        "x-ms-version": "2021-02-12"
       },
       "ResponseBody": []
     },
@@ -97,11 +81,7 @@
         "x-ms-client-request-id": "828bc607-7dff-b434-7ada-ea0441b43587",
         "x-ms-date": "Fri, 19 Feb 2021 19:58:14 GMT",
         "x-ms-return-client-request-id": "true",
-<<<<<<< HEAD
-        "x-ms-version": "2020-12-06"
-=======
-        "x-ms-version": "2021-02-12"
->>>>>>> 7e782c87
+        "x-ms-version": "2021-02-12"
       },
       "RequestBody": null,
       "StatusCode": 201,
@@ -116,11 +96,7 @@
         ],
         "x-ms-client-request-id": "828bc607-7dff-b434-7ada-ea0441b43587",
         "x-ms-request-id": "d66aac32-f01f-0088-1ef9-069a56000000",
-<<<<<<< HEAD
-        "x-ms-version": "2020-12-06"
-=======
-        "x-ms-version": "2021-02-12"
->>>>>>> 7e782c87
+        "x-ms-version": "2021-02-12"
       },
       "ResponseBody": []
     },
@@ -139,11 +115,7 @@
         "x-ms-client-request-id": "790f7132-792a-c36b-bd8a-cb23de739c55",
         "x-ms-date": "Fri, 19 Feb 2021 19:58:14 GMT",
         "x-ms-return-client-request-id": "true",
-<<<<<<< HEAD
-        "x-ms-version": "2020-12-06"
-=======
-        "x-ms-version": "2021-02-12"
->>>>>>> 7e782c87
+        "x-ms-version": "2021-02-12"
       },
       "RequestBody": "WOtCDG6m+V/wwgckC/NcRcOTLZUvjb2EAxau2apyy22jHD8KEyrs6iwTz86Ra0P0mtYXRnTlycotvQhX9yC1fveZgO60UTGYp0JpHL7u85jSuT/TWoX5vlN03FYhlPIMXVHX9+pVQEikfp8xe6wLP8pvhT7g4SNyoMKaP3XbdhJPXL5tFvyufXn2Ltvlx0KmaJ2Msg+0K3wtZVYnugDTyQiM4h/unijNwAfE6rJIjNiA9NbXTsQDmjFCQLGlh8N4ImTTWeUjuMp1vvEH70DJ5dl9p8Yq/HpDiEftq113KDlETMhNdDLzXTsLYpDS+6vweVvXJ+D8TSXqj9GdNQxt/pa3w6N4e3CmikmKH5rqcI2c/TICnwBZR/6iY+VhVSgunmT6GzcHeP3qMJ2Wci6L/x5EATjaal6VXXyk1ReLRTUhW4A171VVlIU1F25jw9TPFmPGHVPvVDMFZL27YqLlX+tndBatVhDI7myzpVPwMpqn1b+0xCjhMQdNMIuYmTHiT7iD+06+IcBT/S7mPK/fFTEjE43jMZrDhkIOXyWEMFU70FWbbDdL6bP+YMf5+vRYbhpZdYWk/x0dwHQMr8Gaz8zZq2xZRKj61yra5NHTyYxOtvELKrvPltE4fazCPznxY5H6IE6I/ylxXp1byRpMSfbovvnQj6QRCRSbIMb8OJjw6YFA2ak9xbbImcwedM237DS12YBAIdTs6BY57d5idSUEauCYC3BNqvhCB/XX85VH4zSSRl8Xr8isU/CSBNjYZSOmGQntHuDEaC+I/hneFPSB8Qmq0C/G7LoY7Lh/u6UgaaHRMdqLWsVUzt0vj7GuzT77EBLPLpT03yxO1DEoRKyJaJR3DOMa9ZdDVQJRll0JaR55g6qTUTsN3VGtPIWTK4kxpiYcNsBb4Bt7i9iSokjPRWsTr8EC9hdZai+RbbgRryp5IPA27TJdHaKPF8VjejsJ3fcagHzILrAPw8yRynNiatuuGYJYmFg4tZEec95R9vD0iI/B9i+tsfFAJypmy1MvLK3ptGG4sEWf4svqqbvRvczcnUHjoXOsAGiQGHEu0ek+70YxZ0GOO9dKIhRjwwc1bmldii4RS4o5PbT4J5jTcBDhq7l1oFWLTWJqmH9eSD1gW6kI0Ea7LaS79yqNlhM+d7EDghdOwM4T0T3Mp7ML2vR3mMzvy5/JJn4Vuagr/rZOKyHOW8YlEZvb9P8J7obwsBw2Ff1GT6wROVuZOQYl6NOGfXuSPX8tUYYxE9agwDf4JAmM9Oi5B9t0vCFrjNiUtQsrgnEKXnKdCMR3FTzVcHkjoRX8mfTrzXWfHYBdwsWunF3LdT3G7cWW7uwkQfKfn0yoR+vDlxwXQLX8aw==",
       "StatusCode": 202,
@@ -157,11 +129,7 @@
         "x-ms-client-request-id": "790f7132-792a-c36b-bd8a-cb23de739c55",
         "x-ms-request-id": "d66aac43-f01f-0088-2ff9-069a56000000",
         "x-ms-request-server-encrypted": "true",
-<<<<<<< HEAD
-        "x-ms-version": "2020-12-06"
-=======
-        "x-ms-version": "2021-02-12"
->>>>>>> 7e782c87
+        "x-ms-version": "2021-02-12"
       },
       "ResponseBody": []
     },
@@ -179,11 +147,7 @@
         "x-ms-client-request-id": "cfd277a3-bca4-505d-16c0-e724da019a06",
         "x-ms-date": "Fri, 19 Feb 2021 19:58:14 GMT",
         "x-ms-return-client-request-id": "true",
-<<<<<<< HEAD
-        "x-ms-version": "2020-12-06"
-=======
-        "x-ms-version": "2021-02-12"
->>>>>>> 7e782c87
+        "x-ms-version": "2021-02-12"
       },
       "RequestBody": null,
       "StatusCode": 200,
@@ -199,11 +163,7 @@
         "x-ms-client-request-id": "cfd277a3-bca4-505d-16c0-e724da019a06",
         "x-ms-request-id": "d66aac5c-f01f-0088-48f9-069a56000000",
         "x-ms-request-server-encrypted": "false",
-<<<<<<< HEAD
-        "x-ms-version": "2020-12-06"
-=======
-        "x-ms-version": "2021-02-12"
->>>>>>> 7e782c87
+        "x-ms-version": "2021-02-12"
       },
       "ResponseBody": []
     },
@@ -221,11 +181,7 @@
         "x-ms-client-request-id": "67803a43-cda0-09b1-5542-1b0ad9d6879f",
         "x-ms-date": "Fri, 19 Feb 2021 19:58:14 GMT",
         "x-ms-return-client-request-id": "true",
-<<<<<<< HEAD
-        "x-ms-version": "2020-12-06"
-=======
-        "x-ms-version": "2021-02-12"
->>>>>>> 7e782c87
+        "x-ms-version": "2021-02-12"
       },
       "RequestBody": null,
       "StatusCode": 200,
@@ -250,11 +206,7 @@
         "x-ms-permissions": "rw-r-----",
         "x-ms-request-id": "4691eda5-401e-0056-72f9-068eb0000000",
         "x-ms-server-encrypted": "true",
-<<<<<<< HEAD
-        "x-ms-version": "2020-12-06"
-=======
-        "x-ms-version": "2021-02-12"
->>>>>>> 7e782c87
+        "x-ms-version": "2021-02-12"
       },
       "ResponseBody": "WOtCDG6m+V/wwgckC/NcRcOTLZUvjb2EAxau2apyy22jHD8KEyrs6iwTz86Ra0P0mtYXRnTlycotvQhX9yC1fveZgO60UTGYp0JpHL7u85jSuT/TWoX5vlN03FYhlPIMXVHX9+pVQEikfp8xe6wLP8pvhT7g4SNyoMKaP3XbdhJPXL5tFvyufXn2Ltvlx0KmaJ2Msg+0K3wtZVYnugDTyQiM4h/unijNwAfE6rJIjNiA9NbXTsQDmjFCQLGlh8N4ImTTWeUjuMp1vvEH70DJ5dl9p8Yq/HpDiEftq113KDlETMhNdDLzXTsLYpDS+6vweVvXJ+D8TSXqj9GdNQxt/pa3w6N4e3CmikmKH5rqcI2c/TICnwBZR/6iY+VhVSgunmT6GzcHeP3qMJ2Wci6L/x5EATjaal6VXXyk1ReLRTUhW4A171VVlIU1F25jw9TPFmPGHVPvVDMFZL27YqLlX+tndBatVhDI7myzpVPwMpqn1b+0xCjhMQdNMIuYmTHiT7iD+06+IcBT/S7mPK/fFTEjE43jMZrDhkIOXyWEMFU70FWbbDdL6bP+YMf5+vRYbhpZdYWk/x0dwHQMr8Gaz8zZq2xZRKj61yra5NHTyYxOtvELKrvPltE4fazCPznxY5H6IE6I/ylxXp1byRpMSfbovvnQj6QRCRSbIMb8OJjw6YFA2ak9xbbImcwedM237DS12YBAIdTs6BY57d5idSUEauCYC3BNqvhCB/XX85VH4zSSRl8Xr8isU/CSBNjYZSOmGQntHuDEaC+I/hneFPSB8Qmq0C/G7LoY7Lh/u6UgaaHRMdqLWsVUzt0vj7GuzT77EBLPLpT03yxO1DEoRKyJaJR3DOMa9ZdDVQJRll0JaR55g6qTUTsN3VGtPIWTK4kxpiYcNsBb4Bt7i9iSokjPRWsTr8EC9hdZai+RbbgRryp5IPA27TJdHaKPF8VjejsJ3fcagHzILrAPw8yRynNiatuuGYJYmFg4tZEec95R9vD0iI/B9i+tsfFAJypmy1MvLK3ptGG4sEWf4svqqbvRvczcnUHjoXOsAGiQGHEu0ek+70YxZ0GOO9dKIhRjwwc1bmldii4RS4o5PbT4J5jTcBDhq7l1oFWLTWJqmH9eSD1gW6kI0Ea7LaS79yqNlhM+d7EDghdOwM4T0T3Mp7ML2vR3mMzvy5/JJn4Vuagr/rZOKyHOW8YlEZvb9P8J7obwsBw2Ff1GT6wROVuZOQYl6NOGfXuSPX8tUYYxE9agwDf4JAmM9Oi5B9t0vCFrjNiUtQsrgnEKXnKdCMR3FTzVcHkjoRX8mfTrzXWfHYBdwsWunF3LdT3G7cWW7uwkQfKfn0yoR+vDlxwXQLX8aw=="
     },
@@ -272,11 +224,7 @@
         "x-ms-client-request-id": "9fe10ce4-3381-5765-8e81-6413ea9d97a0",
         "x-ms-date": "Fri, 19 Feb 2021 19:58:14 GMT",
         "x-ms-return-client-request-id": "true",
-<<<<<<< HEAD
-        "x-ms-version": "2020-12-06"
-=======
-        "x-ms-version": "2021-02-12"
->>>>>>> 7e782c87
+        "x-ms-version": "2021-02-12"
       },
       "RequestBody": null,
       "StatusCode": 202,
@@ -289,11 +237,7 @@
         ],
         "x-ms-client-request-id": "9fe10ce4-3381-5765-8e81-6413ea9d97a0",
         "x-ms-request-id": "4691ede2-401e-0056-2bf9-068eb0000000",
-<<<<<<< HEAD
-        "x-ms-version": "2020-12-06"
-=======
-        "x-ms-version": "2021-02-12"
->>>>>>> 7e782c87
+        "x-ms-version": "2021-02-12"
       },
       "ResponseBody": []
     }
