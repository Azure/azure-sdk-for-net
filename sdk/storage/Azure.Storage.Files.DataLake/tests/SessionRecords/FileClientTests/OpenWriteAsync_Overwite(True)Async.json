{
  "Entries": [
    {
      "RequestUri": "https://seannse.blob.core.windows.net/test-filesystem-41cbfb40-546f-278a-064a-8cc82a50a738?restype=container",
      "RequestMethod": "PUT",
      "RequestHeaders": {
        "Accept": "application/xml",
        "Authorization": "Sanitized",
<<<<<<< HEAD
        "traceparent": "00-2ad38ab4fccb274098989f2d8d8e151d-598b9cb6ace8e24d-00",
        "User-Agent": [
          "azsdk-net-Storage.Files.DataLake/12.7.0-alpha.20210202.1",
          "(.NET Framework 4.8.4250.0; Microsoft Windows 10.0.19042 )"
        ],
        "x-ms-blob-public-access": "container",
        "x-ms-client-request-id": "ec55664c-8584-a346-89d1-d9b6d4f5815a",
        "x-ms-date": "Wed, 03 Feb 2021 02:10:34 GMT",
=======
        "traceparent": "00-cedc281f555d3b4eb2715a9c6df5207e-28e7d9499f6ce94d-00",
        "User-Agent": [
          "azsdk-net-Storage.Files.DataLake/12.7.0-alpha.20210217.1",
          "(.NET 5.0.3; Microsoft Windows 10.0.19042)"
        ],
        "x-ms-blob-public-access": "container",
        "x-ms-client-request-id": "ec55664c-8584-a346-89d1-d9b6d4f5815a",
        "x-ms-date": "Wed, 17 Feb 2021 22:31:16 GMT",
>>>>>>> 1814567d
        "x-ms-return-client-request-id": "true",
        "x-ms-version": "2020-06-12"
      },
      "RequestBody": null,
      "StatusCode": 201,
      "ResponseHeaders": {
        "Content-Length": "0",
<<<<<<< HEAD
        "Date": "Wed, 03 Feb 2021 02:10:35 GMT",
        "ETag": "\u00220x8D8C7E8E473FBED\u0022",
        "Last-Modified": "Wed, 03 Feb 2021 02:10:35 GMT",
=======
        "Date": "Wed, 17 Feb 2021 22:31:16 GMT",
        "ETag": "\u00220x8D8D393BDBBB847\u0022",
        "Last-Modified": "Wed, 17 Feb 2021 22:31:16 GMT",
>>>>>>> 1814567d
        "Server": [
          "Windows-Azure-Blob/1.0",
          "Microsoft-HTTPAPI/2.0"
        ],
        "x-ms-client-request-id": "ec55664c-8584-a346-89d1-d9b6d4f5815a",
<<<<<<< HEAD
        "x-ms-request-id": "dadcb9d5-301e-0073-2dd1-f927cc000000",
=======
        "x-ms-request-id": "4800703c-801e-002b-6b7c-05ff93000000",
>>>>>>> 1814567d
        "x-ms-version": "2020-06-12"
      },
      "ResponseBody": []
    },
    {
      "RequestUri": "https://seannse.dfs.core.windows.net/test-filesystem-41cbfb40-546f-278a-064a-8cc82a50a738/test-file-8dfe23e4-9bb6-9f46-d3c0-8340e7d8a856?resource=file",
      "RequestMethod": "PUT",
      "RequestHeaders": {
        "Accept": "application/json",
        "Authorization": "Sanitized",
<<<<<<< HEAD
        "traceparent": "00-3a7162f242cf7e4697c98e90e05f6b3b-f0d69e90f9d04547-00",
        "User-Agent": [
          "azsdk-net-Storage.Files.DataLake/12.7.0-alpha.20210202.1",
          "(.NET Framework 4.8.4250.0; Microsoft Windows 10.0.19042 )"
        ],
        "x-ms-client-request-id": "5acd12ac-75b1-b09f-1fb6-19c30105bbb0",
        "x-ms-date": "Wed, 03 Feb 2021 02:10:34 GMT",
=======
        "traceparent": "00-359e21a0b8d05048aa58d821a670bcc2-6d53d5a3ff64694b-00",
        "User-Agent": [
          "azsdk-net-Storage.Files.DataLake/12.7.0-alpha.20210217.1",
          "(.NET 5.0.3; Microsoft Windows 10.0.19042)"
        ],
        "x-ms-client-request-id": "5acd12ac-75b1-b09f-1fb6-19c30105bbb0",
        "x-ms-date": "Wed, 17 Feb 2021 22:31:17 GMT",
>>>>>>> 1814567d
        "x-ms-return-client-request-id": "true",
        "x-ms-version": "2020-06-12"
      },
      "RequestBody": null,
      "StatusCode": 201,
      "ResponseHeaders": {
        "Content-Length": "0",
<<<<<<< HEAD
        "Date": "Wed, 03 Feb 2021 02:10:35 GMT",
        "ETag": "\u00220x8D8C7E8E4AEA7BD\u0022",
        "Last-Modified": "Wed, 03 Feb 2021 02:10:35 GMT",
=======
        "Date": "Wed, 17 Feb 2021 22:31:16 GMT",
        "ETag": "\u00220x8D8D393BDEF6B13\u0022",
        "Last-Modified": "Wed, 17 Feb 2021 22:31:17 GMT",
>>>>>>> 1814567d
        "Server": [
          "Windows-Azure-HDFS/1.0",
          "Microsoft-HTTPAPI/2.0"
        ],
        "x-ms-client-request-id": "5acd12ac-75b1-b09f-1fb6-19c30105bbb0",
<<<<<<< HEAD
        "x-ms-request-id": "b68b2a5b-101f-0016-02d1-f98988000000",
=======
        "x-ms-request-id": "a58eab15-601f-0023-6b7c-05e59c000000",
>>>>>>> 1814567d
        "x-ms-version": "2020-06-12"
      },
      "ResponseBody": []
    },
    {
      "RequestUri": "https://seannse.dfs.core.windows.net/test-filesystem-41cbfb40-546f-278a-064a-8cc82a50a738/test-file-8dfe23e4-9bb6-9f46-d3c0-8340e7d8a856?resource=file",
      "RequestMethod": "PUT",
      "RequestHeaders": {
        "Accept": "application/json",
        "Authorization": "Sanitized",
<<<<<<< HEAD
        "traceparent": "00-df5dc4d10014d845ba15d1b612d5d9c6-acac486a12c21543-00",
        "User-Agent": [
          "azsdk-net-Storage.Files.DataLake/12.7.0-alpha.20210202.1",
          "(.NET Framework 4.8.4250.0; Microsoft Windows 10.0.19042 )"
        ],
        "x-ms-client-request-id": "5b99c22a-ff81-987b-dae4-c6ed1cfa371b",
        "x-ms-date": "Wed, 03 Feb 2021 02:10:34 GMT",
=======
        "traceparent": "00-64abc2e501e2f948ac52c85bab1772cd-9a116c3600c27d45-00",
        "User-Agent": [
          "azsdk-net-Storage.Files.DataLake/12.7.0-alpha.20210217.1",
          "(.NET 5.0.3; Microsoft Windows 10.0.19042)"
        ],
        "x-ms-client-request-id": "5b99c22a-ff81-987b-dae4-c6ed1cfa371b",
        "x-ms-date": "Wed, 17 Feb 2021 22:31:17 GMT",
>>>>>>> 1814567d
        "x-ms-return-client-request-id": "true",
        "x-ms-version": "2020-06-12"
      },
      "RequestBody": null,
      "StatusCode": 201,
      "ResponseHeaders": {
        "Content-Length": "0",
<<<<<<< HEAD
        "Date": "Wed, 03 Feb 2021 02:10:35 GMT",
        "ETag": "\u00220x8D8C7E8E4BD9B03\u0022",
        "Last-Modified": "Wed, 03 Feb 2021 02:10:35 GMT",
=======
        "Date": "Wed, 17 Feb 2021 22:31:16 GMT",
        "ETag": "\u00220x8D8D393BDFF3200\u0022",
        "Last-Modified": "Wed, 17 Feb 2021 22:31:17 GMT",
>>>>>>> 1814567d
        "Server": [
          "Windows-Azure-HDFS/1.0",
          "Microsoft-HTTPAPI/2.0"
        ],
        "x-ms-client-request-id": "5b99c22a-ff81-987b-dae4-c6ed1cfa371b",
<<<<<<< HEAD
        "x-ms-request-id": "b68b2a6a-101f-0016-11d1-f98988000000",
=======
        "x-ms-request-id": "a58eab31-601f-0023-077c-05e59c000000",
>>>>>>> 1814567d
        "x-ms-version": "2020-06-12"
      },
      "ResponseBody": []
    },
    {
      "RequestUri": "https://seannse.dfs.core.windows.net/test-filesystem-41cbfb40-546f-278a-064a-8cc82a50a738/test-file-8dfe23e4-9bb6-9f46-d3c0-8340e7d8a856?action=append\u0026position=0",
      "RequestMethod": "PATCH",
      "RequestHeaders": {
        "Accept": "application/json",
        "Authorization": "Sanitized",
        "Content-Length": "1821",
        "Content-Type": "application/json",
        "User-Agent": [
<<<<<<< HEAD
          "azsdk-net-Storage.Files.DataLake/12.7.0-alpha.20210202.1",
          "(.NET Framework 4.8.4250.0; Microsoft Windows 10.0.19042 )"
        ],
        "x-ms-client-request-id": "ec04d824-ac04-1fa1-141f-b3f8b7248ac2",
        "x-ms-date": "Wed, 03 Feb 2021 02:10:34 GMT",
=======
          "azsdk-net-Storage.Files.DataLake/12.7.0-alpha.20210217.1",
          "(.NET 5.0.3; Microsoft Windows 10.0.19042)"
        ],
        "x-ms-client-request-id": "ec04d824-ac04-1fa1-141f-b3f8b7248ac2",
        "x-ms-date": "Wed, 17 Feb 2021 22:31:17 GMT",
>>>>>>> 1814567d
        "x-ms-return-client-request-id": "true",
        "x-ms-version": "2020-06-12"
      },
      "RequestBody": [
        ")\uFFFDo\uFFFDy\uFFFD_)nSf\u0026\uFFFD\uFFFD\uFFFDa\uFFFD\uFFFD\uFFFD\uFFFD\u000BM\uFFFD\u0495\u02E4C\uFFFD\uFFFD!\uFFFD\uFFFDpD\u0002\uFFFDO\uFFFD\uFFFD^\u000Fy\uFFFDs\u07B79Fq\uFFFD\uFFFD\u079C\b\uFFFD\u0017\u001B\uFFFD}\uFFFDDQ\u0014\u003C\uFFFD^\uFFFDl\uFFFD\u0022gaF\uFFFD\u001C\u001B1e\uFFFDc\uFFFD\uFFFDE\uFFFDee\uFFFD\uFFFD\u0617\u001Cn\uFFFD\uFFFD(\uFFFD7KXF\uFFFD\uFFFD\uFFFD=z\uFFFD\uFFFD\uFFFD\u6D9D\uFFFDE\uFFFDb\u03A7.\uFFFDd\uFFFD\u02CBK\uFFFD\uFFFD\uFFFD\u007F\uFFFD\u0019\uFFFDr\uFFFD\uFFFD*\b\u0019\u034B\uFFFD\u000F\uFFFD\uFFFD~\uFFFDo5\uFFFD\u030F\u001D_\uFFFD\u000F\u00019\uFFFD\u0007\uFFFD\uFFFD\u0013\uFFFD\u000BR\uFFFD\uFFFD8\u018Dal\u00BB\u066A\uFFFDH!\uFFFD-\uFFFDj\uFFFD1\uFFFDy\uFFFD\uFFFD\u0016\uFFFD\u016A\uFFFD\uFFFD\u0006CsV\uFFFD\uFFFD\uFFFD\u0006\u0001\uFFFD\uFFFD\u001ET(\uFFFD%?\uFFFD\u001E\uFFFD\u0060\uFFFD\uFFFD\uFFFD\uFFFDC\uFFFDG\uFFFD\uFFFD\uFFFD\uFFFD\u001A\uFFFD\uFFFDgY\uFFFDn?\uFFFD\uFFFDi@\u003Eq$\uFFFDb\uFFFDR\uFFFD\u071B\uFFFD\uFFFD\uFFFD\uFFFDo\uFFFDEV\u0005!0\u0004\uFFFDT\u0027\uFFFDMv\uFFFD\u002B\uFFFD\u0017\u0060\uFFFDP\u001E\u0018\u5FAA\uFFFD5=$N\u013F]\uFFFD\uFFFDZUd\u001E\r",
        "m\uFFFDd;$\u0004i\uFFFD\uFFFD\uFFFDmB\uFFFDCQ\uFFFD\u0060\uFFFDZf\uFFFD\uFFFDp\u0006b\f\uFFFDxQ\uFFFD_\uFFFDA\uFFFD\u33B3\uFFFD\uFFFD\uFFFDP\uFFFD\uFFFD=\uFFFD\uFFFD\u001A\uFFFD\uFFFD\uFFFD\uFFFD\t\uFFFD\u0012\uFFFD\u001E]\uFFFD\u0018\u0015\uFFFD[\uFFFD\uFFFD\u0000p\u0060\uFFFD\uFFFD\uFFFD\uFFFD\u0015s;2\u0026\uFFFDK\uFFFD\uFFFD_\u05A2\uFFFD\uFFFDz=oV\u0481\uFFFD_\u002B\uFFFD\uFFFD\u0026\uFFFDO\uFFFD\uFFFD\u000BD\uFFFDT\uFFFD\uFFFDk\uFFFD7\uFFFD\uFFFD@\u0027\uFFFD\t\uFFFD\u000Fv\uFFFD#S\uFFFD\uFFFD|%\uFFFDG\uFFFD{\uFFFD_\uFFFD\u001A\uFFFDT\uFFFD\uFFFDU\uFFFD\uFFFD\u0443\u001E\u06B5O8/\uFFFD\uFFFD\u0017\n",
        "Y\uFFFD\uFFFDz\u0060B/\uFFFDW\uFFFDp7\uFFFD\uFFFD%G\uFFFDw\u0000\uFFFD\uFFFD\u001AQ\uFFFDq\t\uFFFD\uFFFD~\u0018\uFFFD\uFFFDT\uFFFD\uFFFDH\uFFFD2\uFFFD\u0026\uFFFD\uFFFD\uFFFD\u0013\uFFFDA\uFFFD)\uFFFD)\uFFFD]{?F\uFFFD\bV{Yl?\uFFFD\uFFFDOD.\uFFFD\uFFFD\uFFFDE^\uFFFD\uFFFD\uFFFDZ\uFFFD\uFFFD\uFFFD\u1B0D\uFFFD\uFFFD\u04CA\uFFFDb=\uFFFD\uFFFD\uFFFD\u0026\u034FD\bI\uFFFD\uFFFD\uFFFD\uFFFD\uFFFD\uFFFDt\uFFFD\uFFFD\uFFFD\u000B}\uFFFD\uFFFD\uFFFD\u07AF)\uFFFD\uFFFDk\uFFFDd~\uFFFDi8\uFFFD\u0003QQr\uFFFD\uFFFD\u002B%\uFFFD\uFFFD\uFFFD_\uFFFD\uFFFDRtSL\uFFFD!\uFFFD\uFFFD\uFFFDT\u0492\uFFFD\u0022s\uFFFD{\u003C\u0005\uFFFDX\uFFFD\uFFFD\uFFFD\uFFFDn\uFFFDC\uFFFDI\uFFFD\u0005z\u0013\u0012\n",
        "\uFFFD\u001C\uFFFD\uFFFDR\uFFFDr\u001D!7@\u0003(\u0018c\u0022\uFFFD\n",
        "_\uFFFD\uFFFD\u0248\u001E\uFFFDm\uFFFD\uFFFD\uFFFD\uFFFD\u0017\uFFFD\u0010i\u0014_\uFFFDa\uFFFD\uFFFD\u0027{h\uFFFD-\uFFFD\u001A\uFFFD\uFFFDsKo\uFFFDY.\u07D4\uFFFD\t\uFFFD\uFFFD\uFFFD^S h\uFFFD\u0003\u0004\uFFFDXx\u0092_\u0060\uFFFD\uFFFD\u0016S\uFFFD\uFFFDK\uFFFD\uFFFD$\uFFFD:5\uFFFD\u0004X\uFFFD\uFFFDJ\u001C\u0014l\u0150[\uFFFD\uFFFD\uFFFD\uFFFD\uFFFD\uFFFD\uFFFD\uFFFD~\uFFFD\uFFFD\uFFFD\u0004\u002B\u0013\uFFFDxD\u003C\uFFFD\uFFFD9\uFFFD\uFFFD\uFFFD$GBL\uFFFD\u002B\uFFFD\uFFFD=\uFFFDj\uFFFD\uFFFD3\uFFFDj\uFFFD2he\u001C\uFFFD\u001E\tB\uFFFDT\uFFFD\uFFFDS\uFFFD-\uFFFD\u007F\uFFFD2\tpl\uFFFD\uFFFD\\\uFFFDB\uFFFD\u0011L\u001A\u0017\u0007%\uFFFD\uFFFD\uFFFD(8\t\uFFFD\uFFFD2!M\u0027\u0016\uFFFD\uFFFDfp\u0783(\uFFFD\uFFFD\uFFFD\uFFFD\uFFFD\u0060\u0000\u002Bo\b\uFFFD\u05E0-X\u007FAWS)o\uFFFD:wy4\uFFFD\uFFFDF\uFFFD\uFFFD\u003C\uFFFD\uFFFD.\uFFFD,\uFFFDf\uFFFD\tn;*fv\uFFFD\uFFFDC\u0002$\u0018\uFFFDZ\uFFFD1\uFFFD\n",
        "Y\uFFFD\uFFFDY\uFFFD\uFFFD,\u007FC\uFFFD\uFFFD\uFFFDS\uFFFD\uFFFD{\u001F\u0000\uFFFD\u0010\u0011\u0003\uFFFD\uFFFDcC\uFFFD\u00B19%\uFFFD\uFFFD!^\uFFFD\t\uFFFD\uFFFDv\uFFFD\uFFFD3\uFFFD\u932F\uFFFD\u0027\u000E:\uFFFD\uFFFD\uFFFD\uFFFDV\uFFFD\u0026\uFFFD\uFFFD\u003Ei\uFFFD\n",
        "\uFFFD\u0003\uFFFD1\u002B\u0017rpv\u0014\u0012*\uFFFD\uFFFD\u0593\uB6A2\uFFFDlT5)\b\uFFFD\uFFFD\uFFFD7\uFFFD\u0018(*\uFFFD~n\u000F\uFFFD\uFFFDA\uFFFD\uFFFD\u0346\uFFFDg \r",
        "R\uFFFD\u002B\f/\uFFFD\uFFFD\u0007#"
      ],
      "StatusCode": 202,
      "ResponseHeaders": {
        "Content-Length": "0",
<<<<<<< HEAD
        "Date": "Wed, 03 Feb 2021 02:10:35 GMT",
=======
        "Date": "Wed, 17 Feb 2021 22:31:17 GMT",
>>>>>>> 1814567d
        "Server": [
          "Windows-Azure-HDFS/1.0",
          "Microsoft-HTTPAPI/2.0"
        ],
        "x-ms-client-request-id": "ec04d824-ac04-1fa1-141f-b3f8b7248ac2",
<<<<<<< HEAD
        "x-ms-request-id": "b68b2a7d-101f-0016-24d1-f98988000000",
=======
        "x-ms-request-id": "a58eab4c-601f-0023-227c-05e59c000000",
>>>>>>> 1814567d
        "x-ms-request-server-encrypted": "true",
        "x-ms-version": "2020-06-12"
      },
      "ResponseBody": []
    },
    {
      "RequestUri": "https://seannse.dfs.core.windows.net/test-filesystem-41cbfb40-546f-278a-064a-8cc82a50a738/test-file-8dfe23e4-9bb6-9f46-d3c0-8340e7d8a856?action=flush\u0026position=1024",
      "RequestMethod": "PATCH",
      "RequestHeaders": {
        "Accept": "application/json",
        "Authorization": "Sanitized",
<<<<<<< HEAD
        "If-Match": "0x8D8C7E8E4BD9B03",
        "User-Agent": [
          "azsdk-net-Storage.Files.DataLake/12.7.0-alpha.20210202.1",
          "(.NET Framework 4.8.4250.0; Microsoft Windows 10.0.19042 )"
        ],
        "x-ms-client-request-id": "44c8820e-4bf5-ca16-a9d1-f8f2ffbd6697",
        "x-ms-date": "Wed, 03 Feb 2021 02:10:35 GMT",
=======
        "Content-Length": "0",
        "If-Match": "\u00220x8D8D393BDFF3200\u0022",
        "User-Agent": [
          "azsdk-net-Storage.Files.DataLake/12.7.0-alpha.20210217.1",
          "(.NET 5.0.3; Microsoft Windows 10.0.19042)"
        ],
        "x-ms-client-request-id": "44c8820e-4bf5-ca16-a9d1-f8f2ffbd6697",
        "x-ms-date": "Wed, 17 Feb 2021 22:31:17 GMT",
>>>>>>> 1814567d
        "x-ms-return-client-request-id": "true",
        "x-ms-version": "2020-06-12"
      },
      "RequestBody": null,
      "StatusCode": 200,
      "ResponseHeaders": {
        "Content-Length": "0",
<<<<<<< HEAD
        "Date": "Wed, 03 Feb 2021 02:10:35 GMT",
        "ETag": "\u00220x8D8C7E8E4E8674C\u0022",
        "Last-Modified": "Wed, 03 Feb 2021 02:10:35 GMT",
=======
        "Date": "Wed, 17 Feb 2021 22:31:17 GMT",
        "ETag": "\u00220x8D8D393BE19215A\u0022",
        "Last-Modified": "Wed, 17 Feb 2021 22:31:17 GMT",
>>>>>>> 1814567d
        "Server": [
          "Windows-Azure-HDFS/1.0",
          "Microsoft-HTTPAPI/2.0"
        ],
        "x-ms-client-request-id": "44c8820e-4bf5-ca16-a9d1-f8f2ffbd6697",
<<<<<<< HEAD
        "x-ms-request-id": "b68b2a9e-101f-0016-45d1-f98988000000",
=======
        "x-ms-request-id": "a58eab5e-601f-0023-347c-05e59c000000",
>>>>>>> 1814567d
        "x-ms-request-server-encrypted": "false",
        "x-ms-version": "2020-06-12"
      },
      "ResponseBody": []
    },
    {
      "RequestUri": "https://seannse.blob.core.windows.net/test-filesystem-41cbfb40-546f-278a-064a-8cc82a50a738/test-file-8dfe23e4-9bb6-9f46-d3c0-8340e7d8a856",
      "RequestMethod": "GET",
      "RequestHeaders": {
        "Accept": "application/xml",
        "Authorization": "Sanitized",
<<<<<<< HEAD
        "traceparent": "00-b4d86a2e4fb3d840a2404cdb2280631a-b27291a3fa9ff74b-00",
        "User-Agent": [
          "azsdk-net-Storage.Files.DataLake/12.7.0-alpha.20210202.1",
          "(.NET Framework 4.8.4250.0; Microsoft Windows 10.0.19042 )"
        ],
        "x-ms-client-request-id": "35e9d18a-465b-55cc-ead4-87c8012e784e",
        "x-ms-date": "Wed, 03 Feb 2021 02:10:35 GMT",
=======
        "traceparent": "00-246dea3d95a88b4788b0cdba738c25a8-4b8e6b98d61aa848-00",
        "User-Agent": [
          "azsdk-net-Storage.Files.DataLake/12.7.0-alpha.20210217.1",
          "(.NET 5.0.3; Microsoft Windows 10.0.19042)"
        ],
        "x-ms-client-request-id": "35e9d18a-465b-55cc-ead4-87c8012e784e",
        "x-ms-date": "Wed, 17 Feb 2021 22:31:17 GMT",
>>>>>>> 1814567d
        "x-ms-return-client-request-id": "true",
        "x-ms-version": "2020-06-12"
      },
      "RequestBody": null,
      "StatusCode": 200,
      "ResponseHeaders": {
        "Accept-Ranges": "bytes",
        "Content-Length": "1024",
        "Content-Type": "application/octet-stream",
<<<<<<< HEAD
        "Date": "Wed, 03 Feb 2021 02:10:36 GMT",
        "ETag": "\u00220x8D8C7E8E4E8674C\u0022",
        "Last-Modified": "Wed, 03 Feb 2021 02:10:35 GMT",
=======
        "Date": "Wed, 17 Feb 2021 22:31:16 GMT",
        "ETag": "\u00220x8D8D393BE19215A\u0022",
        "Last-Modified": "Wed, 17 Feb 2021 22:31:17 GMT",
>>>>>>> 1814567d
        "Server": [
          "Windows-Azure-Blob/1.0",
          "Microsoft-HTTPAPI/2.0"
        ],
        "x-ms-blob-type": "BlockBlob",
        "x-ms-client-request-id": "35e9d18a-465b-55cc-ead4-87c8012e784e",
<<<<<<< HEAD
        "x-ms-creation-time": "Wed, 03 Feb 2021 02:10:35 GMT",
=======
        "x-ms-creation-time": "Wed, 17 Feb 2021 22:31:17 GMT",
>>>>>>> 1814567d
        "x-ms-group": "$superuser",
        "x-ms-lease-state": "available",
        "x-ms-lease-status": "unlocked",
        "x-ms-owner": "$superuser",
        "x-ms-permissions": "rw-r-----",
<<<<<<< HEAD
        "x-ms-request-id": "dadcbd86-301e-0073-2ed1-f927cc000000",
=======
        "x-ms-request-id": "480071d7-801e-002b-627c-05ff93000000",
>>>>>>> 1814567d
        "x-ms-server-encrypted": "true",
        "x-ms-version": "2020-06-12"
      },
      "ResponseBody": "KYNvnnm8XyluU2Ym/6zXYYq7lNULTaTSlcukQ6HxqSHV63BEApdP8LKj7F4PebBz3rc5RnHmpdzenAitFxuHfalEURQ8k17ybKMiZ2FGwxwbMWXquGOw7kWUZWWOodiXHG61yiibN0tYRtrNxD16mNnskua2ncVFlGLOpy74ZMrLi0vykfjzf/oZkXKJ4ioIGc2LoQ/y4H6pbzXFzI8dX\u002BEPATnxiAfh\u002BRPrnAtSvLE4xo1hbMK72arMSCHDLbJq/DGQeeDwFpHFqqj8BkNzVrODjQYBvPMeVCiOJT/lHstggKDZwkPQR6/8m8Iav9NnWfJuP6CraUA\u002BcSS4YvFS4Izcm4WimZRvskVWBSEwBJVUJ8xNdt4rtBdgm1AeGOW\u002Bqro1PSROxL9d/oxaVWQeDW2PZDskBGmtseZtQv5DUZpgl1pm\u002B8ZwBmIM73hR0F\u002BzQY3jjrOqmaVQh4s94ILAGq3y\u002Br0JuBKmHl3YGBXxW\u002BCGuQBwYMLmtf61FXM7MibgS9TKX9aiqol6PW9W0oGPXyurtyaBT7rqC0S\u002BVKKfa\u002Bw398xAJ/wJ4w929iNTkON8JbZHj3v/X/sa31SS41Xn29GDHtq1TzgvodMXClmXl3pgQi/rV9twN5jQJUendwC5jxpRz3EJx9V\u002BGO6n6FShg0jZMqEm/IT2E\u002BZB5SnwhynTXXs/RsgIVntZbD/tyU9ELqL\u002BzUVekpKVWryLx\u002BGsjZDE04rYYj2A0dsmzY9ECEmX/baH8brkdMroqesLfY6ZrN6vKfXEa8tkfvxpOMUDUVFy88orJZvV31\u002B/8LhSdFNMjCGwld9U0pLqInO9ezwF5ViZmYnEboZD2UmWBXoTEgqpHKujUrtyHSE3QAMoGGMiuQpfudvJiB6abbyWvs0X1xBpFF\u002BQYZKdJ3tojC2DGsHlc0tvs1ku35SMCeT/3F5TIGjzvwMEkVh4wpJfYPvwFlP6sEuCpyS3OjXLBFitnkocFGzFkFu94eHz9/DGz36Ym/KRBCsT0XhEPIXOOY3/yiRHQkyOK4b3Pc9qj68z8Gq2MmhlHJkeCUL0gFTV76dT8y3Mf4wyCXBsmcdcqELIEUwaFwclmq6KKDgJmqoyIU0nFpyCZnDegyj3\u002BILSwmAAK28Iu9egLVh/QVdTKW/FOnd5NJGmRqrbPJTeLqEst2bYCW47KmZ2h\u002BlDAiQYilq5Mb4KWY3OWeXELH9Dwf\u002B2U4rxex8AihARA62oY0OGwrE5JfzjIV7ZCa\u002BJdv3mM8bpjK\u002BaJw46uKeu\u002BFbgJvahPmnOCpwD0zErF3JwdhQSKtDmvtaT65qi/mxUNSkI\u002BOK46DeUGCgq5rl\u002Bbg\u002BcykGSnM2G\u002BWcgDVLOKwwvrp0HIw=="
    },
    {
      "RequestUri": "https://seannse.blob.core.windows.net/test-filesystem-41cbfb40-546f-278a-064a-8cc82a50a738?restype=container",
      "RequestMethod": "DELETE",
      "RequestHeaders": {
        "Accept": "application/xml",
        "Authorization": "Sanitized",
<<<<<<< HEAD
        "traceparent": "00-53c39935b016a14883b444f4a4cc4423-e9f0e86c7a0e224b-00",
        "User-Agent": [
          "azsdk-net-Storage.Files.DataLake/12.7.0-alpha.20210202.1",
          "(.NET Framework 4.8.4250.0; Microsoft Windows 10.0.19042 )"
        ],
        "x-ms-client-request-id": "2d68d074-31d4-0d3b-ae98-17851ce02988",
        "x-ms-date": "Wed, 03 Feb 2021 02:10:35 GMT",
=======
        "traceparent": "00-6090473b00b753458ec7805c300b8322-2e399d975a197b45-00",
        "User-Agent": [
          "azsdk-net-Storage.Files.DataLake/12.7.0-alpha.20210217.1",
          "(.NET 5.0.3; Microsoft Windows 10.0.19042)"
        ],
        "x-ms-client-request-id": "2d68d074-31d4-0d3b-ae98-17851ce02988",
        "x-ms-date": "Wed, 17 Feb 2021 22:31:17 GMT",
>>>>>>> 1814567d
        "x-ms-return-client-request-id": "true",
        "x-ms-version": "2020-06-12"
      },
      "RequestBody": null,
      "StatusCode": 202,
      "ResponseHeaders": {
        "Content-Length": "0",
<<<<<<< HEAD
        "Date": "Wed, 03 Feb 2021 02:10:36 GMT",
=======
        "Date": "Wed, 17 Feb 2021 22:31:16 GMT",
>>>>>>> 1814567d
        "Server": [
          "Windows-Azure-Blob/1.0",
          "Microsoft-HTTPAPI/2.0"
        ],
        "x-ms-client-request-id": "2d68d074-31d4-0d3b-ae98-17851ce02988",
<<<<<<< HEAD
        "x-ms-request-id": "dadcbdfb-301e-0073-1dd1-f927cc000000",
=======
        "x-ms-request-id": "48007201-801e-002b-087c-05ff93000000",
>>>>>>> 1814567d
        "x-ms-version": "2020-06-12"
      },
      "ResponseBody": []
    }
  ],
  "Variables": {
    "RandomSeed": "502127565",
    "Storage_TestConfigHierarchicalNamespace": "NamespaceTenant\nseannse\nU2FuaXRpemVk\nhttps://seannse.blob.core.windows.net\nhttps://seannse.file.core.windows.net\nhttps://seannse.queue.core.windows.net\nhttps://seannse.table.core.windows.net\n\n\n\n\nhttps://seannse-secondary.blob.core.windows.net\nhttps://seannse-secondary.file.core.windows.net\nhttps://seannse-secondary.queue.core.windows.net\nhttps://seannse-secondary.table.core.windows.net\n68390a19-a643-458b-b726-408abf67b4fc\nSanitized\n72f988bf-86f1-41af-91ab-2d7cd011db47\nhttps://login.microsoftonline.com/\nCloud\nBlobEndpoint=https://seannse.blob.core.windows.net/;QueueEndpoint=https://seannse.queue.core.windows.net/;FileEndpoint=https://seannse.file.core.windows.net/;BlobSecondaryEndpoint=https://seannse-secondary.blob.core.windows.net/;QueueSecondaryEndpoint=https://seannse-secondary.queue.core.windows.net/;FileSecondaryEndpoint=https://seannse-secondary.file.core.windows.net/;AccountName=seannse;AccountKey=Sanitized\n"
  }
}<|MERGE_RESOLUTION|>--- conflicted
+++ resolved
@@ -1,30 +1,19 @@
 {
   "Entries": [
     {
-      "RequestUri": "https://seannse.blob.core.windows.net/test-filesystem-41cbfb40-546f-278a-064a-8cc82a50a738?restype=container",
+      "RequestUri": "https://seannse.blob.core.windows.net/test-filesystem-1bcf5083-ac8b-4a3a-49cd-63d40a1a7d21?restype=container",
       "RequestMethod": "PUT",
       "RequestHeaders": {
         "Accept": "application/xml",
         "Authorization": "Sanitized",
-<<<<<<< HEAD
-        "traceparent": "00-2ad38ab4fccb274098989f2d8d8e151d-598b9cb6ace8e24d-00",
-        "User-Agent": [
-          "azsdk-net-Storage.Files.DataLake/12.7.0-alpha.20210202.1",
-          "(.NET Framework 4.8.4250.0; Microsoft Windows 10.0.19042 )"
+        "traceparent": "00-4ec13b558a2ae64e88d3b4d73748a12e-55ba2878706c5d44-00",
+        "User-Agent": [
+          "azsdk-net-Storage.Files.DataLake/12.7.0-alpha.20210219.1",
+          "(.NET 5.0.3; Microsoft Windows 10.0.19041)"
         ],
         "x-ms-blob-public-access": "container",
-        "x-ms-client-request-id": "ec55664c-8584-a346-89d1-d9b6d4f5815a",
-        "x-ms-date": "Wed, 03 Feb 2021 02:10:34 GMT",
-=======
-        "traceparent": "00-cedc281f555d3b4eb2715a9c6df5207e-28e7d9499f6ce94d-00",
-        "User-Agent": [
-          "azsdk-net-Storage.Files.DataLake/12.7.0-alpha.20210217.1",
-          "(.NET 5.0.3; Microsoft Windows 10.0.19042)"
-        ],
-        "x-ms-blob-public-access": "container",
-        "x-ms-client-request-id": "ec55664c-8584-a346-89d1-d9b6d4f5815a",
-        "x-ms-date": "Wed, 17 Feb 2021 22:31:16 GMT",
->>>>>>> 1814567d
+        "x-ms-client-request-id": "b749746f-c8d4-365f-9ba6-3a5f9fd23cca",
+        "x-ms-date": "Fri, 19 Feb 2021 19:11:44 GMT",
         "x-ms-return-client-request-id": "true",
         "x-ms-version": "2020-06-12"
       },
@@ -32,52 +21,32 @@
       "StatusCode": 201,
       "ResponseHeaders": {
         "Content-Length": "0",
-<<<<<<< HEAD
-        "Date": "Wed, 03 Feb 2021 02:10:35 GMT",
-        "ETag": "\u00220x8D8C7E8E473FBED\u0022",
-        "Last-Modified": "Wed, 03 Feb 2021 02:10:35 GMT",
-=======
-        "Date": "Wed, 17 Feb 2021 22:31:16 GMT",
-        "ETag": "\u00220x8D8D393BDBBB847\u0022",
-        "Last-Modified": "Wed, 17 Feb 2021 22:31:16 GMT",
->>>>>>> 1814567d
+        "Date": "Fri, 19 Feb 2021 19:11:44 GMT",
+        "ETag": "\u00220x8D8D50A323BAF5F\u0022",
+        "Last-Modified": "Fri, 19 Feb 2021 19:11:44 GMT",
         "Server": [
           "Windows-Azure-Blob/1.0",
           "Microsoft-HTTPAPI/2.0"
         ],
-        "x-ms-client-request-id": "ec55664c-8584-a346-89d1-d9b6d4f5815a",
-<<<<<<< HEAD
-        "x-ms-request-id": "dadcb9d5-301e-0073-2dd1-f927cc000000",
-=======
-        "x-ms-request-id": "4800703c-801e-002b-6b7c-05ff93000000",
->>>>>>> 1814567d
-        "x-ms-version": "2020-06-12"
-      },
-      "ResponseBody": []
-    },
-    {
-      "RequestUri": "https://seannse.dfs.core.windows.net/test-filesystem-41cbfb40-546f-278a-064a-8cc82a50a738/test-file-8dfe23e4-9bb6-9f46-d3c0-8340e7d8a856?resource=file",
+        "x-ms-client-request-id": "b749746f-c8d4-365f-9ba6-3a5f9fd23cca",
+        "x-ms-request-id": "2e692e70-201e-00a4-36f3-0676f9000000",
+        "x-ms-version": "2020-06-12"
+      },
+      "ResponseBody": []
+    },
+    {
+      "RequestUri": "https://seannse.dfs.core.windows.net/test-filesystem-1bcf5083-ac8b-4a3a-49cd-63d40a1a7d21/test-file-17683d25-2041-528b-9bf9-eebebba24d4f?resource=file",
       "RequestMethod": "PUT",
       "RequestHeaders": {
         "Accept": "application/json",
         "Authorization": "Sanitized",
-<<<<<<< HEAD
-        "traceparent": "00-3a7162f242cf7e4697c98e90e05f6b3b-f0d69e90f9d04547-00",
-        "User-Agent": [
-          "azsdk-net-Storage.Files.DataLake/12.7.0-alpha.20210202.1",
-          "(.NET Framework 4.8.4250.0; Microsoft Windows 10.0.19042 )"
-        ],
-        "x-ms-client-request-id": "5acd12ac-75b1-b09f-1fb6-19c30105bbb0",
-        "x-ms-date": "Wed, 03 Feb 2021 02:10:34 GMT",
-=======
-        "traceparent": "00-359e21a0b8d05048aa58d821a670bcc2-6d53d5a3ff64694b-00",
-        "User-Agent": [
-          "azsdk-net-Storage.Files.DataLake/12.7.0-alpha.20210217.1",
-          "(.NET 5.0.3; Microsoft Windows 10.0.19042)"
-        ],
-        "x-ms-client-request-id": "5acd12ac-75b1-b09f-1fb6-19c30105bbb0",
-        "x-ms-date": "Wed, 17 Feb 2021 22:31:17 GMT",
->>>>>>> 1814567d
+        "traceparent": "00-5112173281d4a84db169377ca499cf37-ac1b02e08a5eb844-00",
+        "User-Agent": [
+          "azsdk-net-Storage.Files.DataLake/12.7.0-alpha.20210219.1",
+          "(.NET 5.0.3; Microsoft Windows 10.0.19041)"
+        ],
+        "x-ms-client-request-id": "bf722690-9891-4e8f-e8f6-1bdadaa17af9",
+        "x-ms-date": "Fri, 19 Feb 2021 19:11:44 GMT",
         "x-ms-return-client-request-id": "true",
         "x-ms-version": "2020-06-12"
       },
@@ -85,52 +54,32 @@
       "StatusCode": 201,
       "ResponseHeaders": {
         "Content-Length": "0",
-<<<<<<< HEAD
-        "Date": "Wed, 03 Feb 2021 02:10:35 GMT",
-        "ETag": "\u00220x8D8C7E8E4AEA7BD\u0022",
-        "Last-Modified": "Wed, 03 Feb 2021 02:10:35 GMT",
-=======
-        "Date": "Wed, 17 Feb 2021 22:31:16 GMT",
-        "ETag": "\u00220x8D8D393BDEF6B13\u0022",
-        "Last-Modified": "Wed, 17 Feb 2021 22:31:17 GMT",
->>>>>>> 1814567d
-        "Server": [
-          "Windows-Azure-HDFS/1.0",
-          "Microsoft-HTTPAPI/2.0"
-        ],
-        "x-ms-client-request-id": "5acd12ac-75b1-b09f-1fb6-19c30105bbb0",
-<<<<<<< HEAD
-        "x-ms-request-id": "b68b2a5b-101f-0016-02d1-f98988000000",
-=======
-        "x-ms-request-id": "a58eab15-601f-0023-6b7c-05e59c000000",
->>>>>>> 1814567d
-        "x-ms-version": "2020-06-12"
-      },
-      "ResponseBody": []
-    },
-    {
-      "RequestUri": "https://seannse.dfs.core.windows.net/test-filesystem-41cbfb40-546f-278a-064a-8cc82a50a738/test-file-8dfe23e4-9bb6-9f46-d3c0-8340e7d8a856?resource=file",
+        "Date": "Fri, 19 Feb 2021 19:11:43 GMT",
+        "ETag": "\u00220x8D8D50A3249AEAB\u0022",
+        "Last-Modified": "Fri, 19 Feb 2021 19:11:44 GMT",
+        "Server": [
+          "Windows-Azure-HDFS/1.0",
+          "Microsoft-HTTPAPI/2.0"
+        ],
+        "x-ms-client-request-id": "bf722690-9891-4e8f-e8f6-1bdadaa17af9",
+        "x-ms-request-id": "6f4b736a-e01f-004f-0af3-060e0b000000",
+        "x-ms-version": "2020-06-12"
+      },
+      "ResponseBody": []
+    },
+    {
+      "RequestUri": "https://seannse.dfs.core.windows.net/test-filesystem-1bcf5083-ac8b-4a3a-49cd-63d40a1a7d21/test-file-17683d25-2041-528b-9bf9-eebebba24d4f?resource=file",
       "RequestMethod": "PUT",
       "RequestHeaders": {
         "Accept": "application/json",
         "Authorization": "Sanitized",
-<<<<<<< HEAD
-        "traceparent": "00-df5dc4d10014d845ba15d1b612d5d9c6-acac486a12c21543-00",
-        "User-Agent": [
-          "azsdk-net-Storage.Files.DataLake/12.7.0-alpha.20210202.1",
-          "(.NET Framework 4.8.4250.0; Microsoft Windows 10.0.19042 )"
-        ],
-        "x-ms-client-request-id": "5b99c22a-ff81-987b-dae4-c6ed1cfa371b",
-        "x-ms-date": "Wed, 03 Feb 2021 02:10:34 GMT",
-=======
-        "traceparent": "00-64abc2e501e2f948ac52c85bab1772cd-9a116c3600c27d45-00",
-        "User-Agent": [
-          "azsdk-net-Storage.Files.DataLake/12.7.0-alpha.20210217.1",
-          "(.NET 5.0.3; Microsoft Windows 10.0.19042)"
-        ],
-        "x-ms-client-request-id": "5b99c22a-ff81-987b-dae4-c6ed1cfa371b",
-        "x-ms-date": "Wed, 17 Feb 2021 22:31:17 GMT",
->>>>>>> 1814567d
+        "traceparent": "00-6f5b90bdd76a7145b43f21a1b42733a1-5ff90cc8b3b1f64d-00",
+        "User-Agent": [
+          "azsdk-net-Storage.Files.DataLake/12.7.0-alpha.20210219.1",
+          "(.NET 5.0.3; Microsoft Windows 10.0.19041)"
+        ],
+        "x-ms-client-request-id": "828bc607-7dff-b434-7ada-ea0441b43587",
+        "x-ms-date": "Fri, 19 Feb 2021 19:11:45 GMT",
         "x-ms-return-client-request-id": "true",
         "x-ms-version": "2020-06-12"
       },
@@ -138,111 +87,70 @@
       "StatusCode": 201,
       "ResponseHeaders": {
         "Content-Length": "0",
-<<<<<<< HEAD
-        "Date": "Wed, 03 Feb 2021 02:10:35 GMT",
-        "ETag": "\u00220x8D8C7E8E4BD9B03\u0022",
-        "Last-Modified": "Wed, 03 Feb 2021 02:10:35 GMT",
-=======
-        "Date": "Wed, 17 Feb 2021 22:31:16 GMT",
-        "ETag": "\u00220x8D8D393BDFF3200\u0022",
-        "Last-Modified": "Wed, 17 Feb 2021 22:31:17 GMT",
->>>>>>> 1814567d
-        "Server": [
-          "Windows-Azure-HDFS/1.0",
-          "Microsoft-HTTPAPI/2.0"
-        ],
-        "x-ms-client-request-id": "5b99c22a-ff81-987b-dae4-c6ed1cfa371b",
-<<<<<<< HEAD
-        "x-ms-request-id": "b68b2a6a-101f-0016-11d1-f98988000000",
-=======
-        "x-ms-request-id": "a58eab31-601f-0023-077c-05e59c000000",
->>>>>>> 1814567d
-        "x-ms-version": "2020-06-12"
-      },
-      "ResponseBody": []
-    },
-    {
-      "RequestUri": "https://seannse.dfs.core.windows.net/test-filesystem-41cbfb40-546f-278a-064a-8cc82a50a738/test-file-8dfe23e4-9bb6-9f46-d3c0-8340e7d8a856?action=append\u0026position=0",
+        "Date": "Fri, 19 Feb 2021 19:11:43 GMT",
+        "ETag": "\u00220x8D8D50A3254F19D\u0022",
+        "Last-Modified": "Fri, 19 Feb 2021 19:11:44 GMT",
+        "Server": [
+          "Windows-Azure-HDFS/1.0",
+          "Microsoft-HTTPAPI/2.0"
+        ],
+        "x-ms-client-request-id": "828bc607-7dff-b434-7ada-ea0441b43587",
+        "x-ms-request-id": "6f4b7377-e01f-004f-17f3-060e0b000000",
+        "x-ms-version": "2020-06-12"
+      },
+      "ResponseBody": []
+    },
+    {
+      "RequestUri": "https://seannse.dfs.core.windows.net/test-filesystem-1bcf5083-ac8b-4a3a-49cd-63d40a1a7d21/test-file-17683d25-2041-528b-9bf9-eebebba24d4f?action=append\u0026position=0",
       "RequestMethod": "PATCH",
       "RequestHeaders": {
         "Accept": "application/json",
         "Authorization": "Sanitized",
-        "Content-Length": "1821",
+        "Content-Length": "1864",
         "Content-Type": "application/json",
         "User-Agent": [
-<<<<<<< HEAD
-          "azsdk-net-Storage.Files.DataLake/12.7.0-alpha.20210202.1",
-          "(.NET Framework 4.8.4250.0; Microsoft Windows 10.0.19042 )"
-        ],
-        "x-ms-client-request-id": "ec04d824-ac04-1fa1-141f-b3f8b7248ac2",
-        "x-ms-date": "Wed, 03 Feb 2021 02:10:34 GMT",
-=======
-          "azsdk-net-Storage.Files.DataLake/12.7.0-alpha.20210217.1",
-          "(.NET 5.0.3; Microsoft Windows 10.0.19042)"
-        ],
-        "x-ms-client-request-id": "ec04d824-ac04-1fa1-141f-b3f8b7248ac2",
-        "x-ms-date": "Wed, 17 Feb 2021 22:31:17 GMT",
->>>>>>> 1814567d
+          "azsdk-net-Storage.Files.DataLake/12.7.0-alpha.20210219.1",
+          "(.NET 5.0.3; Microsoft Windows 10.0.19041)"
+        ],
+        "x-ms-client-request-id": "790f7132-792a-c36b-bd8a-cb23de739c55",
+        "x-ms-date": "Fri, 19 Feb 2021 19:11:45 GMT",
         "x-ms-return-client-request-id": "true",
         "x-ms-version": "2020-06-12"
       },
       "RequestBody": [
-        ")\uFFFDo\uFFFDy\uFFFD_)nSf\u0026\uFFFD\uFFFD\uFFFDa\uFFFD\uFFFD\uFFFD\uFFFD\u000BM\uFFFD\u0495\u02E4C\uFFFD\uFFFD!\uFFFD\uFFFDpD\u0002\uFFFDO\uFFFD\uFFFD^\u000Fy\uFFFDs\u07B79Fq\uFFFD\uFFFD\u079C\b\uFFFD\u0017\u001B\uFFFD}\uFFFDDQ\u0014\u003C\uFFFD^\uFFFDl\uFFFD\u0022gaF\uFFFD\u001C\u001B1e\uFFFDc\uFFFD\uFFFDE\uFFFDee\uFFFD\uFFFD\u0617\u001Cn\uFFFD\uFFFD(\uFFFD7KXF\uFFFD\uFFFD\uFFFD=z\uFFFD\uFFFD\uFFFD\u6D9D\uFFFDE\uFFFDb\u03A7.\uFFFDd\uFFFD\u02CBK\uFFFD\uFFFD\uFFFD\u007F\uFFFD\u0019\uFFFDr\uFFFD\uFFFD*\b\u0019\u034B\uFFFD\u000F\uFFFD\uFFFD~\uFFFDo5\uFFFD\u030F\u001D_\uFFFD\u000F\u00019\uFFFD\u0007\uFFFD\uFFFD\u0013\uFFFD\u000BR\uFFFD\uFFFD8\u018Dal\u00BB\u066A\uFFFDH!\uFFFD-\uFFFDj\uFFFD1\uFFFDy\uFFFD\uFFFD\u0016\uFFFD\u016A\uFFFD\uFFFD\u0006CsV\uFFFD\uFFFD\uFFFD\u0006\u0001\uFFFD\uFFFD\u001ET(\uFFFD%?\uFFFD\u001E\uFFFD\u0060\uFFFD\uFFFD\uFFFD\uFFFDC\uFFFDG\uFFFD\uFFFD\uFFFD\uFFFD\u001A\uFFFD\uFFFDgY\uFFFDn?\uFFFD\uFFFDi@\u003Eq$\uFFFDb\uFFFDR\uFFFD\u071B\uFFFD\uFFFD\uFFFD\uFFFDo\uFFFDEV\u0005!0\u0004\uFFFDT\u0027\uFFFDMv\uFFFD\u002B\uFFFD\u0017\u0060\uFFFDP\u001E\u0018\u5FAA\uFFFD5=$N\u013F]\uFFFD\uFFFDZUd\u001E\r",
-        "m\uFFFDd;$\u0004i\uFFFD\uFFFD\uFFFDmB\uFFFDCQ\uFFFD\u0060\uFFFDZf\uFFFD\uFFFDp\u0006b\f\uFFFDxQ\uFFFD_\uFFFDA\uFFFD\u33B3\uFFFD\uFFFD\uFFFDP\uFFFD\uFFFD=\uFFFD\uFFFD\u001A\uFFFD\uFFFD\uFFFD\uFFFD\t\uFFFD\u0012\uFFFD\u001E]\uFFFD\u0018\u0015\uFFFD[\uFFFD\uFFFD\u0000p\u0060\uFFFD\uFFFD\uFFFD\uFFFD\u0015s;2\u0026\uFFFDK\uFFFD\uFFFD_\u05A2\uFFFD\uFFFDz=oV\u0481\uFFFD_\u002B\uFFFD\uFFFD\u0026\uFFFDO\uFFFD\uFFFD\u000BD\uFFFDT\uFFFD\uFFFDk\uFFFD7\uFFFD\uFFFD@\u0027\uFFFD\t\uFFFD\u000Fv\uFFFD#S\uFFFD\uFFFD|%\uFFFDG\uFFFD{\uFFFD_\uFFFD\u001A\uFFFDT\uFFFD\uFFFDU\uFFFD\uFFFD\u0443\u001E\u06B5O8/\uFFFD\uFFFD\u0017\n",
-        "Y\uFFFD\uFFFDz\u0060B/\uFFFDW\uFFFDp7\uFFFD\uFFFD%G\uFFFDw\u0000\uFFFD\uFFFD\u001AQ\uFFFDq\t\uFFFD\uFFFD~\u0018\uFFFD\uFFFDT\uFFFD\uFFFDH\uFFFD2\uFFFD\u0026\uFFFD\uFFFD\uFFFD\u0013\uFFFDA\uFFFD)\uFFFD)\uFFFD]{?F\uFFFD\bV{Yl?\uFFFD\uFFFDOD.\uFFFD\uFFFD\uFFFDE^\uFFFD\uFFFD\uFFFDZ\uFFFD\uFFFD\uFFFD\u1B0D\uFFFD\uFFFD\u04CA\uFFFDb=\uFFFD\uFFFD\uFFFD\u0026\u034FD\bI\uFFFD\uFFFD\uFFFD\uFFFD\uFFFD\uFFFDt\uFFFD\uFFFD\uFFFD\u000B}\uFFFD\uFFFD\uFFFD\u07AF)\uFFFD\uFFFDk\uFFFDd~\uFFFDi8\uFFFD\u0003QQr\uFFFD\uFFFD\u002B%\uFFFD\uFFFD\uFFFD_\uFFFD\uFFFDRtSL\uFFFD!\uFFFD\uFFFD\uFFFDT\u0492\uFFFD\u0022s\uFFFD{\u003C\u0005\uFFFDX\uFFFD\uFFFD\uFFFD\uFFFDn\uFFFDC\uFFFDI\uFFFD\u0005z\u0013\u0012\n",
-        "\uFFFD\u001C\uFFFD\uFFFDR\uFFFDr\u001D!7@\u0003(\u0018c\u0022\uFFFD\n",
-        "_\uFFFD\uFFFD\u0248\u001E\uFFFDm\uFFFD\uFFFD\uFFFD\uFFFD\u0017\uFFFD\u0010i\u0014_\uFFFDa\uFFFD\uFFFD\u0027{h\uFFFD-\uFFFD\u001A\uFFFD\uFFFDsKo\uFFFDY.\u07D4\uFFFD\t\uFFFD\uFFFD\uFFFD^S h\uFFFD\u0003\u0004\uFFFDXx\u0092_\u0060\uFFFD\uFFFD\u0016S\uFFFD\uFFFDK\uFFFD\uFFFD$\uFFFD:5\uFFFD\u0004X\uFFFD\uFFFDJ\u001C\u0014l\u0150[\uFFFD\uFFFD\uFFFD\uFFFD\uFFFD\uFFFD\uFFFD\uFFFD~\uFFFD\uFFFD\uFFFD\u0004\u002B\u0013\uFFFDxD\u003C\uFFFD\uFFFD9\uFFFD\uFFFD\uFFFD$GBL\uFFFD\u002B\uFFFD\uFFFD=\uFFFDj\uFFFD\uFFFD3\uFFFDj\uFFFD2he\u001C\uFFFD\u001E\tB\uFFFDT\uFFFD\uFFFDS\uFFFD-\uFFFD\u007F\uFFFD2\tpl\uFFFD\uFFFD\\\uFFFDB\uFFFD\u0011L\u001A\u0017\u0007%\uFFFD\uFFFD\uFFFD(8\t\uFFFD\uFFFD2!M\u0027\u0016\uFFFD\uFFFDfp\u0783(\uFFFD\uFFFD\uFFFD\uFFFD\uFFFD\u0060\u0000\u002Bo\b\uFFFD\u05E0-X\u007FAWS)o\uFFFD:wy4\uFFFD\uFFFDF\uFFFD\uFFFD\u003C\uFFFD\uFFFD.\uFFFD,\uFFFDf\uFFFD\tn;*fv\uFFFD\uFFFDC\u0002$\u0018\uFFFDZ\uFFFD1\uFFFD\n",
-        "Y\uFFFD\uFFFDY\uFFFD\uFFFD,\u007FC\uFFFD\uFFFD\uFFFDS\uFFFD\uFFFD{\u001F\u0000\uFFFD\u0010\u0011\u0003\uFFFD\uFFFDcC\uFFFD\u00B19%\uFFFD\uFFFD!^\uFFFD\t\uFFFD\uFFFDv\uFFFD\uFFFD3\uFFFD\u932F\uFFFD\u0027\u000E:\uFFFD\uFFFD\uFFFD\uFFFDV\uFFFD\u0026\uFFFD\uFFFD\u003Ei\uFFFD\n",
-        "\uFFFD\u0003\uFFFD1\u002B\u0017rpv\u0014\u0012*\uFFFD\uFFFD\u0593\uB6A2\uFFFDlT5)\b\uFFFD\uFFFD\uFFFD7\uFFFD\u0018(*\uFFFD~n\u000F\uFFFD\uFFFDA\uFFFD\uFFFD\u0346\uFFFDg \r",
-        "R\uFFFD\u002B\f/\uFFFD\uFFFD\u0007#"
+        "X\uFFFDB\fn\uFFFD\uFFFD_\uFFFD\uFFFD\u0007$\u000B\uFFFD\\E\u00D3-\uFFFD/\uFFFD\uFFFD\uFFFD\u0003\u0016\uFFFD\u066Ar\uFFFDm\uFFFD\u001C?\n",
+        "\u0013*\uFFFD\uFFFD,\u0013\uFFFD\u0391kC\uFFFD\uFFFD\uFFFD\u0017Ft\uFFFD\uFFFD\uFFFD-\uFFFD\bW\uFFFD \uFFFD~\uFFFD\uFFFD\uFFFD\uFFFDQ1\uFFFD\uFFFDBi\u001C\uFFFD\uFFFD\uFFFD\u04B9?\uFFFDZ\uFFFD\uFFFD\uFFFDSt\uFFFDV!\uFFFD\uFFFD\f]Q\uFFFD\uFFFD\uFFFDU@H\uFFFD~\uFFFD1{\uFFFD\u000B?\uFFFDo\uFFFD\u003E\uFFFD\uFFFD#r\uFFFD\u009A?u\uFFFDv\u0012O\\\uFFFDm\u0016\uFFFD\uFFFD}y\uFFFD.\uFFFD\uFFFD\uFFFDB\uFFFDh\uFFFD\uFFFD\uFFFD\u000F\uFFFD\u002B|-eV\u0027\uFFFD\u0000\uFFFD\uFFFD\b\uFFFD\uFFFD\u001F\uFFFD(\uFFFD\uFFFD\u0007\uFFFD\uFFFDH\uFFFD\u0600\uFFFD\uFFFD\uFFFDN\uFFFD\u0003\uFFFD1B@\uFFFD\uFFFD\uFFFD\uFFFDx\u0022d\uFFFDY\uFFFD#\uFFFD\uFFFDu\uFFFD\uFFFD\u0007\uFFFD@\uFFFD\uFFFD\uFFFD}\uFFFD\uFFFD*\uFFFDzC\uFFFDG\uFFFD\uFFFD]w(9DL\uFFFDMt2\uFFFD];\u000Bb\uFFFD\uFFFD\uFFFD\uFFFD\uFFFDy[\uFFFD\u0027\uFFFD\uFFFDM%\uFFFD\u045D5\fm\uFFFD\uFFFD\uFFFD\u00E3x{p\uFFFD\uFFFDI\uFFFD\u001F\uFFFD\uFFFDp\uFFFD\uFFFD\uFFFD2\u0002\uFFFD\u0000YG\uFFFD\uFFFDc\uFFFDaU(.\uFFFDd\uFFFD\u001B7\u0007x\uFFFD\uFFFD0\uFFFD\uFFFDr.\uFFFD\uFFFD\u001ED\u00018\uFFFDj^\uFFFD]|\uFFFD\uFFFD\u0017\uFFFDE5![\uFFFD5\uFFFDUU\uFFFD\uFFFD5\u0017nc\uFFFD\uFFFD\uFFFD\u0016c\uFFFD\u001DS\uFFFDT3\u0005d\uFFFD\uFFFDb\uFFFD\uFFFD_\uFFFDgt\u0016\uFFFDV\u0010\uFFFD\uFFFDl\uFFFD\uFFFDS\uFFFD2\uFFFD\uFFFD\u057F\uFFFD\uFFFD(\uFFFD1\u0007M0\uFFFD\uFFFD\uFFFD1\uFFFDO\uFFFD\uFFFD\uFFFDN\uFFFD!\uFFFDS\uFFFD.\uFFFD\u003C\uFFFD\uFFFD\u00151#\u0013\uFFFD\uFFFD1\uFFFD\u00C6B\u000E_%\uFFFD0U;\uFFFDU\uFFFDl7K\uFFFD\uFFFD\u0060\uFFFD\uFFFD\uFFFD\uFFFDXn\u001AYu\uFFFD\uFFFD\uFFFD\u001D\u001D\uFFFDt\f\uFFFD\uFFFD\uFFFD\uFFFD\uFFFD\u066BlYD\uFFFD\uFFFD\uFFFD*\uFFFD\uFFFD\uFFFD\uFFFD\u024CN\uFFFD\uFFFD\u000B*\uFFFD\u03D6\uFFFD8}\uFFFD\uFFFD?9\uFFFDc\uFFFD\uFFFD N\uFFFD\uFFFD)q^\uFFFD[\uFFFD\u001ALI\uFFFD\uFFFD\uFFFD\u040F\uFFFD\u0011\t\u0014\uFFFD \uFFFD\uFFFD8\uFFFD\uFFFD\uFFFD@\u0669=\u0176\u0219\uFFFD\u001Et\u0377\uFFFD4\uFFFD\u0640@!\uFFFD\uFFFD\uFFFD\u00169\uFFFD\uFFFDbu%\u0004j\uFFFD\uFFFD\u000BpM\uFFFD\uFFFDB\u0007\uFFFD\uFFFD\uFFFDG\uFFFD4\uFFFDF_\u0017\uFFFD\u022CS\uFFFD\u0004\uFFFD\uFFFDe#\uFFFD\u0019\t\uFFFD\u001E\uFFFD\uFFFDh/\uFFFD\uFFFD\u0019\uFFFD\u0014\uFFFD\uFFFD\t\uFFFD\uFFFD/\uFFFD\uFFFD\u0018\uFFFD\u007F\uFFFD\uFFFD i\uFFFD\uFFFD1\u068BZ\uFFFDT\uFFFD\uFFFD/\uFFFD\uFFFD\uFFFD\uFFFD\u003E\uFFFD\u0010\u0012\uFFFD.\uFFFD\uFFFD\uFFFD,N\uFFFD1(D\uFFFD\uFFFDh\uFFFDw\f\uFFFD\u001A\uFFFD\uFFFDCU\u0002Q\uFFFD]\ti\u001Ey\uFFFD\uFFFD\uFFFDQ;\r",
+        "\uFFFDQ\uFFFD\u003C\uFFFD\uFFFD\u002B\uFFFD1\uFFFD\u0026\u001C6\uFFFD[\uFFFD\u001B{\uFFFD\u0612\uFFFDH\uFFFDEk\u0013\uFFFD\uFFFD\u0002\uFFFD\u0017Yj/\uFFFDm\uFFFD\u0011\uFFFD*y \uFFFD6\uFFFD2]\u001D\uFFFD\uFFFD\u0017\uFFFDcz;\t\uFFFD\uFFFD\u001A\uFFFD|\uFFFD.\uFFFD\u000F\uFFFD\u0311\uFFFDsbj\u06EE\u0019\uFFFDX\uFFFDX8\uFFFD\uFFFD\u001Es\uFFFDQ\uFFFD\uFFFD\uFFFD\uFFFD\uFFFD/\uFFFD\uFFFD\uFFFD@\u0027*f\uFFFDS/,\uFFFD\uFFFDa\uFFFD\uFFFDE\uFFFD\uFFFD\uFFFD\uAA7B\u047D\uFFFD\u071DA\uFFFDs\uFFFD\u0000h\uFFFD\u0018q.\uFFFD\uFFFD\u003E\uFFFDF1gA\uFFFD;\uFFFDJ\u0022\u0014c\uFFFD\u00075ni]\uFFFD.\u0011K\uFFFD9=\uFFFD\uFFFD\u0027\uFFFD\uFFFDp\u0010\u1AF9u\uFFFDU\uFFFDMbj\uFFFD\u007F^H=\u0060[\uFFFD\b\uFFFDF\uFFFD-\uFFFD\uFFFD\uFFFD*\uFFFD\uFFFD\u0013\u003Ew\uFFFD\u0003\uFFFD\u0017N\uFFFD\uFFFD\u0013\uFFFD=\u0327\uFFFD\u000B\uFFFD\uFFFDw\uFFFD\uFFFD\uFFFD\u02DF\uFFFD\u0026~\u0015\uFFFD\uFFFD\u002B\uFFFD\uFFFDN\u002B!\uFFFD[\uFFFD%\u0011\uFFFD\uFFFD\uFFFD\uFFFD\t\uFFFD\uFFFD\u001C6\u0015\uFFFDFO\uFFFD\u00119[\uFFFD9\u0006%\uFFFD\u04C6}{\uFFFD=\u007F-Q\uFFFD1\u0013\u05A0\uFFFD7\uFFFD$\t\uFFFD\uFFFD\uFFFD\u0007\uFFFDt\uFFFD!k\uFFFD\u0614\uFFFD\u000B\u002B\uFFFDq\n",
+        "^r\uFFFD\b\uFFFDw\u0015\u003C\uFFFDpy#\uFFFD\u0015\uFFFD\uFFFD\uFFFD\uFFFD\uFFFDu\uFFFD\u001D\uFFFD]\uFFFD\u016E\uFFFD]\uFFFDu=\uFFFD\uFFFD\u0156\uFFFD\uFFFD$A\uFFFDL\uFFFDG\uFFFD\u00D7\u001C\u0017@\uFFFD\uFFFDk"
       ],
       "StatusCode": 202,
       "ResponseHeaders": {
         "Content-Length": "0",
-<<<<<<< HEAD
-        "Date": "Wed, 03 Feb 2021 02:10:35 GMT",
-=======
-        "Date": "Wed, 17 Feb 2021 22:31:17 GMT",
->>>>>>> 1814567d
-        "Server": [
-          "Windows-Azure-HDFS/1.0",
-          "Microsoft-HTTPAPI/2.0"
-        ],
-        "x-ms-client-request-id": "ec04d824-ac04-1fa1-141f-b3f8b7248ac2",
-<<<<<<< HEAD
-        "x-ms-request-id": "b68b2a7d-101f-0016-24d1-f98988000000",
-=======
-        "x-ms-request-id": "a58eab4c-601f-0023-227c-05e59c000000",
->>>>>>> 1814567d
+        "Date": "Fri, 19 Feb 2021 19:11:43 GMT",
+        "Server": [
+          "Windows-Azure-HDFS/1.0",
+          "Microsoft-HTTPAPI/2.0"
+        ],
+        "x-ms-client-request-id": "790f7132-792a-c36b-bd8a-cb23de739c55",
+        "x-ms-request-id": "6f4b7382-e01f-004f-22f3-060e0b000000",
         "x-ms-request-server-encrypted": "true",
         "x-ms-version": "2020-06-12"
       },
       "ResponseBody": []
     },
     {
-      "RequestUri": "https://seannse.dfs.core.windows.net/test-filesystem-41cbfb40-546f-278a-064a-8cc82a50a738/test-file-8dfe23e4-9bb6-9f46-d3c0-8340e7d8a856?action=flush\u0026position=1024",
+      "RequestUri": "https://seannse.dfs.core.windows.net/test-filesystem-1bcf5083-ac8b-4a3a-49cd-63d40a1a7d21/test-file-17683d25-2041-528b-9bf9-eebebba24d4f?action=flush\u0026position=1024",
       "RequestMethod": "PATCH",
       "RequestHeaders": {
         "Accept": "application/json",
         "Authorization": "Sanitized",
-<<<<<<< HEAD
-        "If-Match": "0x8D8C7E8E4BD9B03",
-        "User-Agent": [
-          "azsdk-net-Storage.Files.DataLake/12.7.0-alpha.20210202.1",
-          "(.NET Framework 4.8.4250.0; Microsoft Windows 10.0.19042 )"
-        ],
-        "x-ms-client-request-id": "44c8820e-4bf5-ca16-a9d1-f8f2ffbd6697",
-        "x-ms-date": "Wed, 03 Feb 2021 02:10:35 GMT",
-=======
-        "Content-Length": "0",
-        "If-Match": "\u00220x8D8D393BDFF3200\u0022",
-        "User-Agent": [
-          "azsdk-net-Storage.Files.DataLake/12.7.0-alpha.20210217.1",
-          "(.NET 5.0.3; Microsoft Windows 10.0.19042)"
-        ],
-        "x-ms-client-request-id": "44c8820e-4bf5-ca16-a9d1-f8f2ffbd6697",
-        "x-ms-date": "Wed, 17 Feb 2021 22:31:17 GMT",
->>>>>>> 1814567d
+        "If-Match": "0x8D8D50A3254F19D",
+        "User-Agent": [
+          "azsdk-net-Storage.Files.DataLake/12.7.0-alpha.20210219.1",
+          "(.NET 5.0.3; Microsoft Windows 10.0.19041)"
+        ],
+        "x-ms-client-request-id": "cfd277a3-bca4-505d-16c0-e724da019a06",
+        "x-ms-date": "Fri, 19 Feb 2021 19:11:45 GMT",
         "x-ms-return-client-request-id": "true",
         "x-ms-version": "2020-06-12"
       },
@@ -250,53 +158,33 @@
       "StatusCode": 200,
       "ResponseHeaders": {
         "Content-Length": "0",
-<<<<<<< HEAD
-        "Date": "Wed, 03 Feb 2021 02:10:35 GMT",
-        "ETag": "\u00220x8D8C7E8E4E8674C\u0022",
-        "Last-Modified": "Wed, 03 Feb 2021 02:10:35 GMT",
-=======
-        "Date": "Wed, 17 Feb 2021 22:31:17 GMT",
-        "ETag": "\u00220x8D8D393BE19215A\u0022",
-        "Last-Modified": "Wed, 17 Feb 2021 22:31:17 GMT",
->>>>>>> 1814567d
-        "Server": [
-          "Windows-Azure-HDFS/1.0",
-          "Microsoft-HTTPAPI/2.0"
-        ],
-        "x-ms-client-request-id": "44c8820e-4bf5-ca16-a9d1-f8f2ffbd6697",
-<<<<<<< HEAD
-        "x-ms-request-id": "b68b2a9e-101f-0016-45d1-f98988000000",
-=======
-        "x-ms-request-id": "a58eab5e-601f-0023-347c-05e59c000000",
->>>>>>> 1814567d
+        "Date": "Fri, 19 Feb 2021 19:11:43 GMT",
+        "ETag": "\u00220x8D8D50A326DFB0D\u0022",
+        "Last-Modified": "Fri, 19 Feb 2021 19:11:44 GMT",
+        "Server": [
+          "Windows-Azure-HDFS/1.0",
+          "Microsoft-HTTPAPI/2.0"
+        ],
+        "x-ms-client-request-id": "cfd277a3-bca4-505d-16c0-e724da019a06",
+        "x-ms-request-id": "6f4b7393-e01f-004f-33f3-060e0b000000",
         "x-ms-request-server-encrypted": "false",
         "x-ms-version": "2020-06-12"
       },
       "ResponseBody": []
     },
     {
-      "RequestUri": "https://seannse.blob.core.windows.net/test-filesystem-41cbfb40-546f-278a-064a-8cc82a50a738/test-file-8dfe23e4-9bb6-9f46-d3c0-8340e7d8a856",
+      "RequestUri": "https://seannse.blob.core.windows.net/test-filesystem-1bcf5083-ac8b-4a3a-49cd-63d40a1a7d21/test-file-17683d25-2041-528b-9bf9-eebebba24d4f",
       "RequestMethod": "GET",
       "RequestHeaders": {
         "Accept": "application/xml",
         "Authorization": "Sanitized",
-<<<<<<< HEAD
-        "traceparent": "00-b4d86a2e4fb3d840a2404cdb2280631a-b27291a3fa9ff74b-00",
-        "User-Agent": [
-          "azsdk-net-Storage.Files.DataLake/12.7.0-alpha.20210202.1",
-          "(.NET Framework 4.8.4250.0; Microsoft Windows 10.0.19042 )"
-        ],
-        "x-ms-client-request-id": "35e9d18a-465b-55cc-ead4-87c8012e784e",
-        "x-ms-date": "Wed, 03 Feb 2021 02:10:35 GMT",
-=======
-        "traceparent": "00-246dea3d95a88b4788b0cdba738c25a8-4b8e6b98d61aa848-00",
-        "User-Agent": [
-          "azsdk-net-Storage.Files.DataLake/12.7.0-alpha.20210217.1",
-          "(.NET 5.0.3; Microsoft Windows 10.0.19042)"
-        ],
-        "x-ms-client-request-id": "35e9d18a-465b-55cc-ead4-87c8012e784e",
-        "x-ms-date": "Wed, 17 Feb 2021 22:31:17 GMT",
->>>>>>> 1814567d
+        "traceparent": "00-266b14ee7da8f047a3f286775e7f99ba-4157f2bd89328149-00",
+        "User-Agent": [
+          "azsdk-net-Storage.Files.DataLake/12.7.0-alpha.20210219.1",
+          "(.NET 5.0.3; Microsoft Windows 10.0.19041)"
+        ],
+        "x-ms-client-request-id": "67803a43-cda0-09b1-5542-1b0ad9d6879f",
+        "x-ms-date": "Fri, 19 Feb 2021 19:11:45 GMT",
         "x-ms-return-client-request-id": "true",
         "x-ms-version": "2020-06-12"
       },
@@ -306,64 +194,40 @@
         "Accept-Ranges": "bytes",
         "Content-Length": "1024",
         "Content-Type": "application/octet-stream",
-<<<<<<< HEAD
-        "Date": "Wed, 03 Feb 2021 02:10:36 GMT",
-        "ETag": "\u00220x8D8C7E8E4E8674C\u0022",
-        "Last-Modified": "Wed, 03 Feb 2021 02:10:35 GMT",
-=======
-        "Date": "Wed, 17 Feb 2021 22:31:16 GMT",
-        "ETag": "\u00220x8D8D393BE19215A\u0022",
-        "Last-Modified": "Wed, 17 Feb 2021 22:31:17 GMT",
->>>>>>> 1814567d
+        "Date": "Fri, 19 Feb 2021 19:11:44 GMT",
+        "ETag": "\u00220x8D8D50A326DFB0D\u0022",
+        "Last-Modified": "Fri, 19 Feb 2021 19:11:44 GMT",
         "Server": [
           "Windows-Azure-Blob/1.0",
           "Microsoft-HTTPAPI/2.0"
         ],
         "x-ms-blob-type": "BlockBlob",
-        "x-ms-client-request-id": "35e9d18a-465b-55cc-ead4-87c8012e784e",
-<<<<<<< HEAD
-        "x-ms-creation-time": "Wed, 03 Feb 2021 02:10:35 GMT",
-=======
-        "x-ms-creation-time": "Wed, 17 Feb 2021 22:31:17 GMT",
->>>>>>> 1814567d
+        "x-ms-client-request-id": "67803a43-cda0-09b1-5542-1b0ad9d6879f",
+        "x-ms-creation-time": "Fri, 19 Feb 2021 19:11:44 GMT",
         "x-ms-group": "$superuser",
         "x-ms-lease-state": "available",
         "x-ms-lease-status": "unlocked",
         "x-ms-owner": "$superuser",
         "x-ms-permissions": "rw-r-----",
-<<<<<<< HEAD
-        "x-ms-request-id": "dadcbd86-301e-0073-2ed1-f927cc000000",
-=======
-        "x-ms-request-id": "480071d7-801e-002b-627c-05ff93000000",
->>>>>>> 1814567d
+        "x-ms-request-id": "2e693258-201e-00a4-5af3-0676f9000000",
         "x-ms-server-encrypted": "true",
         "x-ms-version": "2020-06-12"
       },
-      "ResponseBody": "KYNvnnm8XyluU2Ym/6zXYYq7lNULTaTSlcukQ6HxqSHV63BEApdP8LKj7F4PebBz3rc5RnHmpdzenAitFxuHfalEURQ8k17ybKMiZ2FGwxwbMWXquGOw7kWUZWWOodiXHG61yiibN0tYRtrNxD16mNnskua2ncVFlGLOpy74ZMrLi0vykfjzf/oZkXKJ4ioIGc2LoQ/y4H6pbzXFzI8dX\u002BEPATnxiAfh\u002BRPrnAtSvLE4xo1hbMK72arMSCHDLbJq/DGQeeDwFpHFqqj8BkNzVrODjQYBvPMeVCiOJT/lHstggKDZwkPQR6/8m8Iav9NnWfJuP6CraUA\u002BcSS4YvFS4Izcm4WimZRvskVWBSEwBJVUJ8xNdt4rtBdgm1AeGOW\u002Bqro1PSROxL9d/oxaVWQeDW2PZDskBGmtseZtQv5DUZpgl1pm\u002B8ZwBmIM73hR0F\u002BzQY3jjrOqmaVQh4s94ILAGq3y\u002Br0JuBKmHl3YGBXxW\u002BCGuQBwYMLmtf61FXM7MibgS9TKX9aiqol6PW9W0oGPXyurtyaBT7rqC0S\u002BVKKfa\u002Bw398xAJ/wJ4w929iNTkON8JbZHj3v/X/sa31SS41Xn29GDHtq1TzgvodMXClmXl3pgQi/rV9twN5jQJUendwC5jxpRz3EJx9V\u002BGO6n6FShg0jZMqEm/IT2E\u002BZB5SnwhynTXXs/RsgIVntZbD/tyU9ELqL\u002BzUVekpKVWryLx\u002BGsjZDE04rYYj2A0dsmzY9ECEmX/baH8brkdMroqesLfY6ZrN6vKfXEa8tkfvxpOMUDUVFy88orJZvV31\u002B/8LhSdFNMjCGwld9U0pLqInO9ezwF5ViZmYnEboZD2UmWBXoTEgqpHKujUrtyHSE3QAMoGGMiuQpfudvJiB6abbyWvs0X1xBpFF\u002BQYZKdJ3tojC2DGsHlc0tvs1ku35SMCeT/3F5TIGjzvwMEkVh4wpJfYPvwFlP6sEuCpyS3OjXLBFitnkocFGzFkFu94eHz9/DGz36Ym/KRBCsT0XhEPIXOOY3/yiRHQkyOK4b3Pc9qj68z8Gq2MmhlHJkeCUL0gFTV76dT8y3Mf4wyCXBsmcdcqELIEUwaFwclmq6KKDgJmqoyIU0nFpyCZnDegyj3\u002BILSwmAAK28Iu9egLVh/QVdTKW/FOnd5NJGmRqrbPJTeLqEst2bYCW47KmZ2h\u002BlDAiQYilq5Mb4KWY3OWeXELH9Dwf\u002B2U4rxex8AihARA62oY0OGwrE5JfzjIV7ZCa\u002BJdv3mM8bpjK\u002BaJw46uKeu\u002BFbgJvahPmnOCpwD0zErF3JwdhQSKtDmvtaT65qi/mxUNSkI\u002BOK46DeUGCgq5rl\u002Bbg\u002BcykGSnM2G\u002BWcgDVLOKwwvrp0HIw=="
-    },
-    {
-      "RequestUri": "https://seannse.blob.core.windows.net/test-filesystem-41cbfb40-546f-278a-064a-8cc82a50a738?restype=container",
+      "ResponseBody": "WOtCDG6m\u002BV/wwgckC/NcRcOTLZUvjb2EAxau2apyy22jHD8KEyrs6iwTz86Ra0P0mtYXRnTlycotvQhX9yC1fveZgO60UTGYp0JpHL7u85jSuT/TWoX5vlN03FYhlPIMXVHX9\u002BpVQEikfp8xe6wLP8pvhT7g4SNyoMKaP3XbdhJPXL5tFvyufXn2Ltvlx0KmaJ2Msg\u002B0K3wtZVYnugDTyQiM4h/unijNwAfE6rJIjNiA9NbXTsQDmjFCQLGlh8N4ImTTWeUjuMp1vvEH70DJ5dl9p8Yq/HpDiEftq113KDlETMhNdDLzXTsLYpDS\u002B6vweVvXJ\u002BD8TSXqj9GdNQxt/pa3w6N4e3CmikmKH5rqcI2c/TICnwBZR/6iY\u002BVhVSgunmT6GzcHeP3qMJ2Wci6L/x5EATjaal6VXXyk1ReLRTUhW4A171VVlIU1F25jw9TPFmPGHVPvVDMFZL27YqLlX\u002BtndBatVhDI7myzpVPwMpqn1b\u002B0xCjhMQdNMIuYmTHiT7iD\u002B06\u002BIcBT/S7mPK/fFTEjE43jMZrDhkIOXyWEMFU70FWbbDdL6bP\u002BYMf5\u002BvRYbhpZdYWk/x0dwHQMr8Gaz8zZq2xZRKj61yra5NHTyYxOtvELKrvPltE4fazCPznxY5H6IE6I/ylxXp1byRpMSfbovvnQj6QRCRSbIMb8OJjw6YFA2ak9xbbImcwedM237DS12YBAIdTs6BY57d5idSUEauCYC3BNqvhCB/XX85VH4zSSRl8Xr8isU/CSBNjYZSOmGQntHuDEaC\u002BI/hneFPSB8Qmq0C/G7LoY7Lh/u6UgaaHRMdqLWsVUzt0vj7GuzT77EBLPLpT03yxO1DEoRKyJaJR3DOMa9ZdDVQJRll0JaR55g6qTUTsN3VGtPIWTK4kxpiYcNsBb4Bt7i9iSokjPRWsTr8EC9hdZai\u002BRbbgRryp5IPA27TJdHaKPF8VjejsJ3fcagHzILrAPw8yRynNiatuuGYJYmFg4tZEec95R9vD0iI/B9i\u002BtsfFAJypmy1MvLK3ptGG4sEWf4svqqbvRvczcnUHjoXOsAGiQGHEu0ek\u002B70YxZ0GOO9dKIhRjwwc1bmldii4RS4o5PbT4J5jTcBDhq7l1oFWLTWJqmH9eSD1gW6kI0Ea7LaS79yqNlhM\u002Bd7EDghdOwM4T0T3Mp7ML2vR3mMzvy5/JJn4Vuagr/rZOKyHOW8YlEZvb9P8J7obwsBw2Ff1GT6wROVuZOQYl6NOGfXuSPX8tUYYxE9agwDf4JAmM9Oi5B9t0vCFrjNiUtQsrgnEKXnKdCMR3FTzVcHkjoRX8mfTrzXWfHYBdwsWunF3LdT3G7cWW7uwkQfKfn0yoR\u002BvDlxwXQLX8aw=="
+    },
+    {
+      "RequestUri": "https://seannse.blob.core.windows.net/test-filesystem-1bcf5083-ac8b-4a3a-49cd-63d40a1a7d21?restype=container",
       "RequestMethod": "DELETE",
       "RequestHeaders": {
         "Accept": "application/xml",
         "Authorization": "Sanitized",
-<<<<<<< HEAD
-        "traceparent": "00-53c39935b016a14883b444f4a4cc4423-e9f0e86c7a0e224b-00",
-        "User-Agent": [
-          "azsdk-net-Storage.Files.DataLake/12.7.0-alpha.20210202.1",
-          "(.NET Framework 4.8.4250.0; Microsoft Windows 10.0.19042 )"
-        ],
-        "x-ms-client-request-id": "2d68d074-31d4-0d3b-ae98-17851ce02988",
-        "x-ms-date": "Wed, 03 Feb 2021 02:10:35 GMT",
-=======
-        "traceparent": "00-6090473b00b753458ec7805c300b8322-2e399d975a197b45-00",
-        "User-Agent": [
-          "azsdk-net-Storage.Files.DataLake/12.7.0-alpha.20210217.1",
-          "(.NET 5.0.3; Microsoft Windows 10.0.19042)"
-        ],
-        "x-ms-client-request-id": "2d68d074-31d4-0d3b-ae98-17851ce02988",
-        "x-ms-date": "Wed, 17 Feb 2021 22:31:17 GMT",
->>>>>>> 1814567d
+        "traceparent": "00-5b4c0cb842cf6e468e505a2e8145be72-f3f072d2ebf1454a-00",
+        "User-Agent": [
+          "azsdk-net-Storage.Files.DataLake/12.7.0-alpha.20210219.1",
+          "(.NET 5.0.3; Microsoft Windows 10.0.19041)"
+        ],
+        "x-ms-client-request-id": "9fe10ce4-3381-5765-8e81-6413ea9d97a0",
+        "x-ms-date": "Fri, 19 Feb 2021 19:11:45 GMT",
         "x-ms-return-client-request-id": "true",
         "x-ms-version": "2020-06-12"
       },
@@ -371,28 +235,20 @@
       "StatusCode": 202,
       "ResponseHeaders": {
         "Content-Length": "0",
-<<<<<<< HEAD
-        "Date": "Wed, 03 Feb 2021 02:10:36 GMT",
-=======
-        "Date": "Wed, 17 Feb 2021 22:31:16 GMT",
->>>>>>> 1814567d
+        "Date": "Fri, 19 Feb 2021 19:11:44 GMT",
         "Server": [
           "Windows-Azure-Blob/1.0",
           "Microsoft-HTTPAPI/2.0"
         ],
-        "x-ms-client-request-id": "2d68d074-31d4-0d3b-ae98-17851ce02988",
-<<<<<<< HEAD
-        "x-ms-request-id": "dadcbdfb-301e-0073-1dd1-f927cc000000",
-=======
-        "x-ms-request-id": "48007201-801e-002b-087c-05ff93000000",
->>>>>>> 1814567d
+        "x-ms-client-request-id": "9fe10ce4-3381-5765-8e81-6413ea9d97a0",
+        "x-ms-request-id": "2e693344-201e-00a4-34f3-0676f9000000",
         "x-ms-version": "2020-06-12"
       },
       "ResponseBody": []
     }
   ],
   "Variables": {
-    "RandomSeed": "502127565",
+    "RandomSeed": "1806130402",
     "Storage_TestConfigHierarchicalNamespace": "NamespaceTenant\nseannse\nU2FuaXRpemVk\nhttps://seannse.blob.core.windows.net\nhttps://seannse.file.core.windows.net\nhttps://seannse.queue.core.windows.net\nhttps://seannse.table.core.windows.net\n\n\n\n\nhttps://seannse-secondary.blob.core.windows.net\nhttps://seannse-secondary.file.core.windows.net\nhttps://seannse-secondary.queue.core.windows.net\nhttps://seannse-secondary.table.core.windows.net\n68390a19-a643-458b-b726-408abf67b4fc\nSanitized\n72f988bf-86f1-41af-91ab-2d7cd011db47\nhttps://login.microsoftonline.com/\nCloud\nBlobEndpoint=https://seannse.blob.core.windows.net/;QueueEndpoint=https://seannse.queue.core.windows.net/;FileEndpoint=https://seannse.file.core.windows.net/;BlobSecondaryEndpoint=https://seannse-secondary.blob.core.windows.net/;QueueSecondaryEndpoint=https://seannse-secondary.queue.core.windows.net/;FileSecondaryEndpoint=https://seannse-secondary.file.core.windows.net/;AccountName=seannse;AccountKey=Sanitized\n"
   }
 }