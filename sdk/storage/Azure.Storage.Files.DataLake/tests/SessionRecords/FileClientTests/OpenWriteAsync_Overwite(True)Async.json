--- conflicted
+++ resolved
@@ -1,19 +1,19 @@
-{
+﻿{
   "Entries": [
     {
-      "RequestUri": "https://amandaadlscanary.blob.core.windows.net/test-filesystem-1bcf5083-ac8b-4a3a-49cd-63d40a1a7d21?restype=container",
+      "RequestUri": "https://seannse.blob.core.windows.net/test-filesystem-1bcf5083-ac8b-4a3a-49cd-63d40a1a7d21?restype=container",
       "RequestMethod": "PUT",
       "RequestHeaders": {
         "Accept": "application/xml",
         "Authorization": "Sanitized",
-        "traceparent": "00-253653bf0426b248b5faecfc17da3149-09be9639de1ac94c-00",
-        "User-Agent": [
-          "azsdk-net-Storage.Files.DataLake/12.8.0-alpha.20210820.1",
-          "(.NET 5.0.9; Microsoft Windows 10.0.19043)"
+        "traceparent": "00-850eb79253a4ab458b48fcbc8524e036-f7a4c89ba84ea243-00",
+        "User-Agent": [
+          "azsdk-net-Storage.Files.DataLake/12.7.0-alpha.20210219.1",
+          "(.NET 5.0.3; Microsoft Windows 10.0.19041)"
         ],
         "x-ms-blob-public-access": "container",
         "x-ms-client-request-id": "b749746f-c8d4-365f-9ba6-3a5f9fd23cca",
-        "x-ms-date": "Fri, 20 Aug 2021 22:58:33 GMT",
+        "x-ms-date": "Fri, 19 Feb 2021 19:58:14 GMT",
         "x-ms-return-client-request-id": "true",
         "x-ms-version": "2020-12-06"
       },
@@ -21,37 +21,32 @@
       "StatusCode": 201,
       "ResponseHeaders": {
         "Content-Length": "0",
-        "Date": "Fri, 20 Aug 2021 22:58:33 GMT",
-        "ETag": "\u00220x8D9642E092921BE\u0022",
-        "Last-Modified": "Fri, 20 Aug 2021 22:58:33 GMT",
+        "Date": "Fri, 19 Feb 2021 19:58:12 GMT",
+        "ETag": "\"0x8D8D510B0CFC820\"",
+        "Last-Modified": "Fri, 19 Feb 2021 19:58:13 GMT",
         "Server": [
           "Windows-Azure-Blob/1.0",
           "Microsoft-HTTPAPI/2.0"
         ],
         "x-ms-client-request-id": "b749746f-c8d4-365f-9ba6-3a5f9fd23cca",
-<<<<<<< HEAD
-        "x-ms-request-id": "53bbe8fa-e01e-00d5-5816-9619ac000000",
-        "x-ms-version": "2020-10-02"
-=======
         "x-ms-request-id": "4691ecd9-401e-0056-3ef9-068eb0000000",
         "x-ms-version": "2020-12-06"
->>>>>>> f7eb5f10
-      },
-      "ResponseBody": []
-    },
-    {
-      "RequestUri": "https://amandaadlscanary.dfs.core.windows.net/test-filesystem-1bcf5083-ac8b-4a3a-49cd-63d40a1a7d21/test-file-17683d25-2041-528b-9bf9-eebebba24d4f?resource=file",
+      },
+      "ResponseBody": []
+    },
+    {
+      "RequestUri": "https://seannse.dfs.core.windows.net/test-filesystem-1bcf5083-ac8b-4a3a-49cd-63d40a1a7d21/test-file-17683d25-2041-528b-9bf9-eebebba24d4f?resource=file",
       "RequestMethod": "PUT",
       "RequestHeaders": {
         "Accept": "application/json",
         "Authorization": "Sanitized",
-        "traceparent": "00-2f845fd8bbb879408f8cd84668b5e5ed-48ad29ac2ab9a34a-00",
-        "User-Agent": [
-          "azsdk-net-Storage.Files.DataLake/12.8.0-alpha.20210820.1",
-          "(.NET 5.0.9; Microsoft Windows 10.0.19043)"
+        "traceparent": "00-e5e57f1667b007488fa24d3018783311-5270f53fde8f2647-00",
+        "User-Agent": [
+          "azsdk-net-Storage.Files.DataLake/12.7.0-alpha.20210219.1",
+          "(.NET 5.0.3; Microsoft Windows 10.0.19041)"
         ],
         "x-ms-client-request-id": "bf722690-9891-4e8f-e8f6-1bdadaa17af9",
-        "x-ms-date": "Fri, 20 Aug 2021 22:58:33 GMT",
+        "x-ms-date": "Fri, 19 Feb 2021 19:58:14 GMT",
         "x-ms-return-client-request-id": "true",
         "x-ms-version": "2020-12-06"
       },
@@ -59,38 +54,32 @@
       "StatusCode": 201,
       "ResponseHeaders": {
         "Content-Length": "0",
-        "Date": "Fri, 20 Aug 2021 22:58:33 GMT",
-        "ETag": "\u00220x8D9642E095D1D5E\u0022",
-        "Last-Modified": "Fri, 20 Aug 2021 22:58:33 GMT",
+        "Date": "Fri, 19 Feb 2021 19:58:12 GMT",
+        "ETag": "\"0x8D8D510B0E05AB3\"",
+        "Last-Modified": "Fri, 19 Feb 2021 19:58:13 GMT",
         "Server": [
           "Windows-Azure-HDFS/1.0",
           "Microsoft-HTTPAPI/2.0"
         ],
         "x-ms-client-request-id": "bf722690-9891-4e8f-e8f6-1bdadaa17af9",
-<<<<<<< HEAD
-        "x-ms-request-id": "f49a161d-701f-000c-5516-966129000000",
-        "x-ms-request-server-encrypted": "true",
-        "x-ms-version": "2020-10-02"
-=======
         "x-ms-request-id": "d66aac21-f01f-0088-0df9-069a56000000",
         "x-ms-version": "2020-12-06"
->>>>>>> f7eb5f10
-      },
-      "ResponseBody": []
-    },
-    {
-      "RequestUri": "https://amandaadlscanary.dfs.core.windows.net/test-filesystem-1bcf5083-ac8b-4a3a-49cd-63d40a1a7d21/test-file-17683d25-2041-528b-9bf9-eebebba24d4f?resource=file",
+      },
+      "ResponseBody": []
+    },
+    {
+      "RequestUri": "https://seannse.dfs.core.windows.net/test-filesystem-1bcf5083-ac8b-4a3a-49cd-63d40a1a7d21/test-file-17683d25-2041-528b-9bf9-eebebba24d4f?resource=file",
       "RequestMethod": "PUT",
       "RequestHeaders": {
         "Accept": "application/json",
         "Authorization": "Sanitized",
-        "traceparent": "00-4aed6969829f96438328a092e6279ae7-7f589738dfbfad4d-00",
-        "User-Agent": [
-          "azsdk-net-Storage.Files.DataLake/12.8.0-alpha.20210820.1",
-          "(.NET 5.0.9; Microsoft Windows 10.0.19043)"
+        "traceparent": "00-a16e2684f961864fa63d1649dba43125-895dc17129b7e64f-00",
+        "User-Agent": [
+          "azsdk-net-Storage.Files.DataLake/12.7.0-alpha.20210219.1",
+          "(.NET 5.0.3; Microsoft Windows 10.0.19041)"
         ],
         "x-ms-client-request-id": "828bc607-7dff-b434-7ada-ea0441b43587",
-        "x-ms-date": "Fri, 20 Aug 2021 22:58:33 GMT",
+        "x-ms-date": "Fri, 19 Feb 2021 19:58:14 GMT",
         "x-ms-return-client-request-id": "true",
         "x-ms-version": "2020-12-06"
       },
@@ -98,27 +87,21 @@
       "StatusCode": 201,
       "ResponseHeaders": {
         "Content-Length": "0",
-        "Date": "Fri, 20 Aug 2021 22:58:33 GMT",
-        "ETag": "\u00220x8D9642E096A4D6D\u0022",
-        "Last-Modified": "Fri, 20 Aug 2021 22:58:33 GMT",
+        "Date": "Fri, 19 Feb 2021 19:58:13 GMT",
+        "ETag": "\"0x8D8D510B0EDCB16\"",
+        "Last-Modified": "Fri, 19 Feb 2021 19:58:13 GMT",
         "Server": [
           "Windows-Azure-HDFS/1.0",
           "Microsoft-HTTPAPI/2.0"
         ],
         "x-ms-client-request-id": "828bc607-7dff-b434-7ada-ea0441b43587",
-<<<<<<< HEAD
-        "x-ms-request-id": "f49a161e-701f-000c-5616-966129000000",
-        "x-ms-request-server-encrypted": "true",
-        "x-ms-version": "2020-10-02"
-=======
         "x-ms-request-id": "d66aac32-f01f-0088-1ef9-069a56000000",
         "x-ms-version": "2020-12-06"
->>>>>>> f7eb5f10
-      },
-      "ResponseBody": []
-    },
-    {
-      "RequestUri": "https://amandaadlscanary.dfs.core.windows.net/test-filesystem-1bcf5083-ac8b-4a3a-49cd-63d40a1a7d21/test-file-17683d25-2041-528b-9bf9-eebebba24d4f?action=append\u0026position=0",
+      },
+      "ResponseBody": []
+    },
+    {
+      "RequestUri": "https://seannse.dfs.core.windows.net/test-filesystem-1bcf5083-ac8b-4a3a-49cd-63d40a1a7d21/test-file-17683d25-2041-528b-9bf9-eebebba24d4f?action=append&position=0",
       "RequestMethod": "PATCH",
       "RequestHeaders": {
         "Accept": "application/json",
@@ -126,43 +109,43 @@
         "Content-Length": "1024",
         "Content-Type": "application/octet-stream",
         "User-Agent": [
-          "azsdk-net-Storage.Files.DataLake/12.8.0-alpha.20210820.1",
-          "(.NET 5.0.9; Microsoft Windows 10.0.19043)"
+          "azsdk-net-Storage.Files.DataLake/12.7.0-alpha.20210219.1",
+          "(.NET 5.0.3; Microsoft Windows 10.0.19041)"
         ],
         "x-ms-client-request-id": "790f7132-792a-c36b-bd8a-cb23de739c55",
-        "x-ms-date": "Fri, 20 Aug 2021 22:58:33 GMT",
-        "x-ms-return-client-request-id": "true",
-        "x-ms-version": "2020-12-06"
-      },
-      "RequestBody": "WOtCDG6m\u002BV/wwgckC/NcRcOTLZUvjb2EAxau2apyy22jHD8KEyrs6iwTz86Ra0P0mtYXRnTlycotvQhX9yC1fveZgO60UTGYp0JpHL7u85jSuT/TWoX5vlN03FYhlPIMXVHX9\u002BpVQEikfp8xe6wLP8pvhT7g4SNyoMKaP3XbdhJPXL5tFvyufXn2Ltvlx0KmaJ2Msg\u002B0K3wtZVYnugDTyQiM4h/unijNwAfE6rJIjNiA9NbXTsQDmjFCQLGlh8N4ImTTWeUjuMp1vvEH70DJ5dl9p8Yq/HpDiEftq113KDlETMhNdDLzXTsLYpDS\u002B6vweVvXJ\u002BD8TSXqj9GdNQxt/pa3w6N4e3CmikmKH5rqcI2c/TICnwBZR/6iY\u002BVhVSgunmT6GzcHeP3qMJ2Wci6L/x5EATjaal6VXXyk1ReLRTUhW4A171VVlIU1F25jw9TPFmPGHVPvVDMFZL27YqLlX\u002BtndBatVhDI7myzpVPwMpqn1b\u002B0xCjhMQdNMIuYmTHiT7iD\u002B06\u002BIcBT/S7mPK/fFTEjE43jMZrDhkIOXyWEMFU70FWbbDdL6bP\u002BYMf5\u002BvRYbhpZdYWk/x0dwHQMr8Gaz8zZq2xZRKj61yra5NHTyYxOtvELKrvPltE4fazCPznxY5H6IE6I/ylxXp1byRpMSfbovvnQj6QRCRSbIMb8OJjw6YFA2ak9xbbImcwedM237DS12YBAIdTs6BY57d5idSUEauCYC3BNqvhCB/XX85VH4zSSRl8Xr8isU/CSBNjYZSOmGQntHuDEaC\u002BI/hneFPSB8Qmq0C/G7LoY7Lh/u6UgaaHRMdqLWsVUzt0vj7GuzT77EBLPLpT03yxO1DEoRKyJaJR3DOMa9ZdDVQJRll0JaR55g6qTUTsN3VGtPIWTK4kxpiYcNsBb4Bt7i9iSokjPRWsTr8EC9hdZai\u002BRbbgRryp5IPA27TJdHaKPF8VjejsJ3fcagHzILrAPw8yRynNiatuuGYJYmFg4tZEec95R9vD0iI/B9i\u002BtsfFAJypmy1MvLK3ptGG4sEWf4svqqbvRvczcnUHjoXOsAGiQGHEu0ek\u002B70YxZ0GOO9dKIhRjwwc1bmldii4RS4o5PbT4J5jTcBDhq7l1oFWLTWJqmH9eSD1gW6kI0Ea7LaS79yqNlhM\u002Bd7EDghdOwM4T0T3Mp7ML2vR3mMzvy5/JJn4Vuagr/rZOKyHOW8YlEZvb9P8J7obwsBw2Ff1GT6wROVuZOQYl6NOGfXuSPX8tUYYxE9agwDf4JAmM9Oi5B9t0vCFrjNiUtQsrgnEKXnKdCMR3FTzVcHkjoRX8mfTrzXWfHYBdwsWunF3LdT3G7cWW7uwkQfKfn0yoR\u002BvDlxwXQLX8aw==",
+        "x-ms-date": "Fri, 19 Feb 2021 19:58:14 GMT",
+        "x-ms-return-client-request-id": "true",
+        "x-ms-version": "2020-12-06"
+      },
+      "RequestBody": "WOtCDG6m+V/wwgckC/NcRcOTLZUvjb2EAxau2apyy22jHD8KEyrs6iwTz86Ra0P0mtYXRnTlycotvQhX9yC1fveZgO60UTGYp0JpHL7u85jSuT/TWoX5vlN03FYhlPIMXVHX9+pVQEikfp8xe6wLP8pvhT7g4SNyoMKaP3XbdhJPXL5tFvyufXn2Ltvlx0KmaJ2Msg+0K3wtZVYnugDTyQiM4h/unijNwAfE6rJIjNiA9NbXTsQDmjFCQLGlh8N4ImTTWeUjuMp1vvEH70DJ5dl9p8Yq/HpDiEftq113KDlETMhNdDLzXTsLYpDS+6vweVvXJ+D8TSXqj9GdNQxt/pa3w6N4e3CmikmKH5rqcI2c/TICnwBZR/6iY+VhVSgunmT6GzcHeP3qMJ2Wci6L/x5EATjaal6VXXyk1ReLRTUhW4A171VVlIU1F25jw9TPFmPGHVPvVDMFZL27YqLlX+tndBatVhDI7myzpVPwMpqn1b+0xCjhMQdNMIuYmTHiT7iD+06+IcBT/S7mPK/fFTEjE43jMZrDhkIOXyWEMFU70FWbbDdL6bP+YMf5+vRYbhpZdYWk/x0dwHQMr8Gaz8zZq2xZRKj61yra5NHTyYxOtvELKrvPltE4fazCPznxY5H6IE6I/ylxXp1byRpMSfbovvnQj6QRCRSbIMb8OJjw6YFA2ak9xbbImcwedM237DS12YBAIdTs6BY57d5idSUEauCYC3BNqvhCB/XX85VH4zSSRl8Xr8isU/CSBNjYZSOmGQntHuDEaC+I/hneFPSB8Qmq0C/G7LoY7Lh/u6UgaaHRMdqLWsVUzt0vj7GuzT77EBLPLpT03yxO1DEoRKyJaJR3DOMa9ZdDVQJRll0JaR55g6qTUTsN3VGtPIWTK4kxpiYcNsBb4Bt7i9iSokjPRWsTr8EC9hdZai+RbbgRryp5IPA27TJdHaKPF8VjejsJ3fcagHzILrAPw8yRynNiatuuGYJYmFg4tZEec95R9vD0iI/B9i+tsfFAJypmy1MvLK3ptGG4sEWf4svqqbvRvczcnUHjoXOsAGiQGHEu0ek+70YxZ0GOO9dKIhRjwwc1bmldii4RS4o5PbT4J5jTcBDhq7l1oFWLTWJqmH9eSD1gW6kI0Ea7LaS79yqNlhM+d7EDghdOwM4T0T3Mp7ML2vR3mMzvy5/JJn4Vuagr/rZOKyHOW8YlEZvb9P8J7obwsBw2Ff1GT6wROVuZOQYl6NOGfXuSPX8tUYYxE9agwDf4JAmM9Oi5B9t0vCFrjNiUtQsrgnEKXnKdCMR3FTzVcHkjoRX8mfTrzXWfHYBdwsWunF3LdT3G7cWW7uwkQfKfn0yoR+vDlxwXQLX8aw==",
       "StatusCode": 202,
       "ResponseHeaders": {
         "Content-Length": "0",
-        "Date": "Fri, 20 Aug 2021 22:58:33 GMT",
+        "Date": "Fri, 19 Feb 2021 19:58:13 GMT",
         "Server": [
           "Windows-Azure-HDFS/1.0",
           "Microsoft-HTTPAPI/2.0"
         ],
         "x-ms-client-request-id": "790f7132-792a-c36b-bd8a-cb23de739c55",
-        "x-ms-request-id": "f49a1622-701f-000c-5916-966129000000",
+        "x-ms-request-id": "d66aac43-f01f-0088-2ff9-069a56000000",
         "x-ms-request-server-encrypted": "true",
         "x-ms-version": "2020-12-06"
       },
       "ResponseBody": []
     },
     {
-      "RequestUri": "https://amandaadlscanary.dfs.core.windows.net/test-filesystem-1bcf5083-ac8b-4a3a-49cd-63d40a1a7d21/test-file-17683d25-2041-528b-9bf9-eebebba24d4f?action=flush\u0026position=1024",
+      "RequestUri": "https://seannse.dfs.core.windows.net/test-filesystem-1bcf5083-ac8b-4a3a-49cd-63d40a1a7d21/test-file-17683d25-2041-528b-9bf9-eebebba24d4f?action=flush&position=1024",
       "RequestMethod": "PATCH",
       "RequestHeaders": {
         "Accept": "application/json",
         "Authorization": "Sanitized",
-        "If-Match": "\u00220x8D9642E096A4D6D\u0022",
-        "User-Agent": [
-          "azsdk-net-Storage.Files.DataLake/12.8.0-alpha.20210820.1",
-          "(.NET 5.0.9; Microsoft Windows 10.0.19043)"
+        "If-Match": "0x8D8D510B0EDCB16",
+        "User-Agent": [
+          "azsdk-net-Storage.Files.DataLake/12.7.0-alpha.20210219.1",
+          "(.NET 5.0.3; Microsoft Windows 10.0.19041)"
         ],
         "x-ms-client-request-id": "cfd277a3-bca4-505d-16c0-e724da019a06",
-        "x-ms-date": "Fri, 20 Aug 2021 22:58:34 GMT",
+        "x-ms-date": "Fri, 19 Feb 2021 19:58:14 GMT",
         "x-ms-return-client-request-id": "true",
         "x-ms-version": "2020-12-06"
       },
@@ -170,33 +153,33 @@
       "StatusCode": 200,
       "ResponseHeaders": {
         "Content-Length": "0",
-        "Date": "Fri, 20 Aug 2021 22:58:33 GMT",
-        "ETag": "\u00220x8D9642E098DB29F\u0022",
-        "Last-Modified": "Fri, 20 Aug 2021 22:58:34 GMT",
+        "Date": "Fri, 19 Feb 2021 19:58:13 GMT",
+        "ETag": "\"0x8D8D510B1097F4F\"",
+        "Last-Modified": "Fri, 19 Feb 2021 19:58:13 GMT",
         "Server": [
           "Windows-Azure-HDFS/1.0",
           "Microsoft-HTTPAPI/2.0"
         ],
         "x-ms-client-request-id": "cfd277a3-bca4-505d-16c0-e724da019a06",
-        "x-ms-request-id": "f49a1623-701f-000c-5a16-966129000000",
+        "x-ms-request-id": "d66aac5c-f01f-0088-48f9-069a56000000",
         "x-ms-request-server-encrypted": "false",
         "x-ms-version": "2020-12-06"
       },
       "ResponseBody": []
     },
     {
-      "RequestUri": "https://amandaadlscanary.blob.core.windows.net/test-filesystem-1bcf5083-ac8b-4a3a-49cd-63d40a1a7d21/test-file-17683d25-2041-528b-9bf9-eebebba24d4f",
+      "RequestUri": "https://seannse.blob.core.windows.net/test-filesystem-1bcf5083-ac8b-4a3a-49cd-63d40a1a7d21/test-file-17683d25-2041-528b-9bf9-eebebba24d4f",
       "RequestMethod": "GET",
       "RequestHeaders": {
         "Accept": "application/xml",
         "Authorization": "Sanitized",
-        "traceparent": "00-c99f3a3f1478f24186898bb4e6ef681d-b16ce54ce05faf40-00",
-        "User-Agent": [
-          "azsdk-net-Storage.Files.DataLake/12.8.0-alpha.20210820.1",
-          "(.NET 5.0.9; Microsoft Windows 10.0.19043)"
+        "traceparent": "00-73058577904c5d45bffca3c5375e9697-3d0c030dd8cb0946-00",
+        "User-Agent": [
+          "azsdk-net-Storage.Files.DataLake/12.7.0-alpha.20210219.1",
+          "(.NET 5.0.3; Microsoft Windows 10.0.19041)"
         ],
         "x-ms-client-request-id": "67803a43-cda0-09b1-5542-1b0ad9d6879f",
-        "x-ms-date": "Fri, 20 Aug 2021 22:58:34 GMT",
+        "x-ms-date": "Fri, 19 Feb 2021 19:58:14 GMT",
         "x-ms-return-client-request-id": "true",
         "x-ms-version": "2020-12-06"
       },
@@ -206,41 +189,40 @@
         "Accept-Ranges": "bytes",
         "Content-Length": "1024",
         "Content-Type": "application/octet-stream",
-        "Date": "Fri, 20 Aug 2021 22:58:33 GMT",
-        "ETag": "\u00220x8D9642E098DB29F\u0022",
-        "Last-Modified": "Fri, 20 Aug 2021 22:58:34 GMT",
+        "Date": "Fri, 19 Feb 2021 19:58:13 GMT",
+        "ETag": "\"0x8D8D510B1097F4F\"",
+        "Last-Modified": "Fri, 19 Feb 2021 19:58:13 GMT",
         "Server": [
           "Windows-Azure-Blob/1.0",
           "Microsoft-HTTPAPI/2.0"
         ],
         "x-ms-blob-type": "BlockBlob",
         "x-ms-client-request-id": "67803a43-cda0-09b1-5542-1b0ad9d6879f",
-        "x-ms-creation-time": "Fri, 20 Aug 2021 22:58:33 GMT",
+        "x-ms-creation-time": "Fri, 19 Feb 2021 19:58:13 GMT",
         "x-ms-group": "$superuser",
         "x-ms-lease-state": "available",
         "x-ms-lease-status": "unlocked",
         "x-ms-owner": "$superuser",
         "x-ms-permissions": "rw-r-----",
-        "x-ms-request-id": "53bbe93c-e01e-00d5-0a16-9619ac000000",
-        "x-ms-resource-type": "file",
+        "x-ms-request-id": "4691eda5-401e-0056-72f9-068eb0000000",
         "x-ms-server-encrypted": "true",
         "x-ms-version": "2020-12-06"
       },
-      "ResponseBody": "WOtCDG6m\u002BV/wwgckC/NcRcOTLZUvjb2EAxau2apyy22jHD8KEyrs6iwTz86Ra0P0mtYXRnTlycotvQhX9yC1fveZgO60UTGYp0JpHL7u85jSuT/TWoX5vlN03FYhlPIMXVHX9\u002BpVQEikfp8xe6wLP8pvhT7g4SNyoMKaP3XbdhJPXL5tFvyufXn2Ltvlx0KmaJ2Msg\u002B0K3wtZVYnugDTyQiM4h/unijNwAfE6rJIjNiA9NbXTsQDmjFCQLGlh8N4ImTTWeUjuMp1vvEH70DJ5dl9p8Yq/HpDiEftq113KDlETMhNdDLzXTsLYpDS\u002B6vweVvXJ\u002BD8TSXqj9GdNQxt/pa3w6N4e3CmikmKH5rqcI2c/TICnwBZR/6iY\u002BVhVSgunmT6GzcHeP3qMJ2Wci6L/x5EATjaal6VXXyk1ReLRTUhW4A171VVlIU1F25jw9TPFmPGHVPvVDMFZL27YqLlX\u002BtndBatVhDI7myzpVPwMpqn1b\u002B0xCjhMQdNMIuYmTHiT7iD\u002B06\u002BIcBT/S7mPK/fFTEjE43jMZrDhkIOXyWEMFU70FWbbDdL6bP\u002BYMf5\u002BvRYbhpZdYWk/x0dwHQMr8Gaz8zZq2xZRKj61yra5NHTyYxOtvELKrvPltE4fazCPznxY5H6IE6I/ylxXp1byRpMSfbovvnQj6QRCRSbIMb8OJjw6YFA2ak9xbbImcwedM237DS12YBAIdTs6BY57d5idSUEauCYC3BNqvhCB/XX85VH4zSSRl8Xr8isU/CSBNjYZSOmGQntHuDEaC\u002BI/hneFPSB8Qmq0C/G7LoY7Lh/u6UgaaHRMdqLWsVUzt0vj7GuzT77EBLPLpT03yxO1DEoRKyJaJR3DOMa9ZdDVQJRll0JaR55g6qTUTsN3VGtPIWTK4kxpiYcNsBb4Bt7i9iSokjPRWsTr8EC9hdZai\u002BRbbgRryp5IPA27TJdHaKPF8VjejsJ3fcagHzILrAPw8yRynNiatuuGYJYmFg4tZEec95R9vD0iI/B9i\u002BtsfFAJypmy1MvLK3ptGG4sEWf4svqqbvRvczcnUHjoXOsAGiQGHEu0ek\u002B70YxZ0GOO9dKIhRjwwc1bmldii4RS4o5PbT4J5jTcBDhq7l1oFWLTWJqmH9eSD1gW6kI0Ea7LaS79yqNlhM\u002Bd7EDghdOwM4T0T3Mp7ML2vR3mMzvy5/JJn4Vuagr/rZOKyHOW8YlEZvb9P8J7obwsBw2Ff1GT6wROVuZOQYl6NOGfXuSPX8tUYYxE9agwDf4JAmM9Oi5B9t0vCFrjNiUtQsrgnEKXnKdCMR3FTzVcHkjoRX8mfTrzXWfHYBdwsWunF3LdT3G7cWW7uwkQfKfn0yoR\u002BvDlxwXQLX8aw=="
-    },
-    {
-      "RequestUri": "https://amandaadlscanary.blob.core.windows.net/test-filesystem-1bcf5083-ac8b-4a3a-49cd-63d40a1a7d21?restype=container",
+      "ResponseBody": "WOtCDG6m+V/wwgckC/NcRcOTLZUvjb2EAxau2apyy22jHD8KEyrs6iwTz86Ra0P0mtYXRnTlycotvQhX9yC1fveZgO60UTGYp0JpHL7u85jSuT/TWoX5vlN03FYhlPIMXVHX9+pVQEikfp8xe6wLP8pvhT7g4SNyoMKaP3XbdhJPXL5tFvyufXn2Ltvlx0KmaJ2Msg+0K3wtZVYnugDTyQiM4h/unijNwAfE6rJIjNiA9NbXTsQDmjFCQLGlh8N4ImTTWeUjuMp1vvEH70DJ5dl9p8Yq/HpDiEftq113KDlETMhNdDLzXTsLYpDS+6vweVvXJ+D8TSXqj9GdNQxt/pa3w6N4e3CmikmKH5rqcI2c/TICnwBZR/6iY+VhVSgunmT6GzcHeP3qMJ2Wci6L/x5EATjaal6VXXyk1ReLRTUhW4A171VVlIU1F25jw9TPFmPGHVPvVDMFZL27YqLlX+tndBatVhDI7myzpVPwMpqn1b+0xCjhMQdNMIuYmTHiT7iD+06+IcBT/S7mPK/fFTEjE43jMZrDhkIOXyWEMFU70FWbbDdL6bP+YMf5+vRYbhpZdYWk/x0dwHQMr8Gaz8zZq2xZRKj61yra5NHTyYxOtvELKrvPltE4fazCPznxY5H6IE6I/ylxXp1byRpMSfbovvnQj6QRCRSbIMb8OJjw6YFA2ak9xbbImcwedM237DS12YBAIdTs6BY57d5idSUEauCYC3BNqvhCB/XX85VH4zSSRl8Xr8isU/CSBNjYZSOmGQntHuDEaC+I/hneFPSB8Qmq0C/G7LoY7Lh/u6UgaaHRMdqLWsVUzt0vj7GuzT77EBLPLpT03yxO1DEoRKyJaJR3DOMa9ZdDVQJRll0JaR55g6qTUTsN3VGtPIWTK4kxpiYcNsBb4Bt7i9iSokjPRWsTr8EC9hdZai+RbbgRryp5IPA27TJdHaKPF8VjejsJ3fcagHzILrAPw8yRynNiatuuGYJYmFg4tZEec95R9vD0iI/B9i+tsfFAJypmy1MvLK3ptGG4sEWf4svqqbvRvczcnUHjoXOsAGiQGHEu0ek+70YxZ0GOO9dKIhRjwwc1bmldii4RS4o5PbT4J5jTcBDhq7l1oFWLTWJqmH9eSD1gW6kI0Ea7LaS79yqNlhM+d7EDghdOwM4T0T3Mp7ML2vR3mMzvy5/JJn4Vuagr/rZOKyHOW8YlEZvb9P8J7obwsBw2Ff1GT6wROVuZOQYl6NOGfXuSPX8tUYYxE9agwDf4JAmM9Oi5B9t0vCFrjNiUtQsrgnEKXnKdCMR3FTzVcHkjoRX8mfTrzXWfHYBdwsWunF3LdT3G7cWW7uwkQfKfn0yoR+vDlxwXQLX8aw=="
+    },
+    {
+      "RequestUri": "https://seannse.blob.core.windows.net/test-filesystem-1bcf5083-ac8b-4a3a-49cd-63d40a1a7d21?restype=container",
       "RequestMethod": "DELETE",
       "RequestHeaders": {
         "Accept": "application/xml",
         "Authorization": "Sanitized",
-        "traceparent": "00-545e78c9779f5742aed68855c806e915-426b1ebadf0df84b-00",
-        "User-Agent": [
-          "azsdk-net-Storage.Files.DataLake/12.8.0-alpha.20210820.1",
-          "(.NET 5.0.9; Microsoft Windows 10.0.19043)"
+        "traceparent": "00-ec906866b72188429e2cf0d27e9f7328-6f4dc503619cf641-00",
+        "User-Agent": [
+          "azsdk-net-Storage.Files.DataLake/12.7.0-alpha.20210219.1",
+          "(.NET 5.0.3; Microsoft Windows 10.0.19041)"
         ],
         "x-ms-client-request-id": "9fe10ce4-3381-5765-8e81-6413ea9d97a0",
-        "x-ms-date": "Fri, 20 Aug 2021 22:58:34 GMT",
+        "x-ms-date": "Fri, 19 Feb 2021 19:58:14 GMT",
         "x-ms-return-client-request-id": "true",
         "x-ms-version": "2020-12-06"
       },
@@ -248,25 +230,20 @@
       "StatusCode": 202,
       "ResponseHeaders": {
         "Content-Length": "0",
-        "Date": "Fri, 20 Aug 2021 22:58:34 GMT",
+        "Date": "Fri, 19 Feb 2021 19:58:13 GMT",
         "Server": [
           "Windows-Azure-Blob/1.0",
           "Microsoft-HTTPAPI/2.0"
         ],
         "x-ms-client-request-id": "9fe10ce4-3381-5765-8e81-6413ea9d97a0",
-<<<<<<< HEAD
-        "x-ms-request-id": "53bbe941-e01e-00d5-0d16-9619ac000000",
-        "x-ms-version": "2020-10-02"
-=======
         "x-ms-request-id": "4691ede2-401e-0056-2bf9-068eb0000000",
         "x-ms-version": "2020-12-06"
->>>>>>> f7eb5f10
       },
       "ResponseBody": []
     }
   ],
   "Variables": {
     "RandomSeed": "1806130402",
-    "Storage_TestConfigHierarchicalNamespace": "NamespaceTenant\namandaadlscanary\nU2FuaXRpemVk\nhttps://amandaadlscanary.blob.core.windows.net\nhttps://amandaadlscanary.file.core.windows.net\nhttps://amandaadlscanary.queue.core.windows.net\nhttps://amandaadlscanary.table.core.windows.net\n\n\n\n\nhttps://amandaadlscanary-secondary.blob.core.windows.net\nhttps://amandaadlscanary-secondary.file.core.windows.net\nhttps://amandaadlscanary-secondary.queue.core.windows.net\n\n68390a19-a643-458b-b726-408abf67b4fc\nSanitized\n72f988bf-86f1-41af-91ab-2d7cd011db47\nhttps://login.microsoftonline.com/\nCloud\nBlobEndpoint=https://amandaadlscanary.blob.core.windows.net/;QueueEndpoint=https://amandaadlscanary.queue.core.windows.net/;FileEndpoint=https://amandaadlscanary.file.core.windows.net/;BlobSecondaryEndpoint=https://amandaadlscanary-secondary.blob.core.windows.net/;QueueSecondaryEndpoint=https://amandaadlscanary-secondary.queue.core.windows.net/;FileSecondaryEndpoint=https://amandaadlscanary-secondary.file.core.windows.net/;AccountName=amandaadlscanary;AccountKey=Sanitized\n\n\n"
+    "Storage_TestConfigHierarchicalNamespace": "NamespaceTenant\nseannse\nU2FuaXRpemVk\nhttps://seannse.blob.core.windows.net\nhttps://seannse.file.core.windows.net\nhttps://seannse.queue.core.windows.net\nhttps://seannse.table.core.windows.net\n\n\n\n\nhttps://seannse-secondary.blob.core.windows.net\nhttps://seannse-secondary.file.core.windows.net\nhttps://seannse-secondary.queue.core.windows.net\nhttps://seannse-secondary.table.core.windows.net\n68390a19-a643-458b-b726-408abf67b4fc\nSanitized\n72f988bf-86f1-41af-91ab-2d7cd011db47\nhttps://login.microsoftonline.com/\nCloud\nBlobEndpoint=https://seannse.blob.core.windows.net/;QueueEndpoint=https://seannse.queue.core.windows.net/;FileEndpoint=https://seannse.file.core.windows.net/;BlobSecondaryEndpoint=https://seannse-secondary.blob.core.windows.net/;QueueSecondaryEndpoint=https://seannse-secondary.queue.core.windows.net/;FileSecondaryEndpoint=https://seannse-secondary.file.core.windows.net/;AccountName=seannse;AccountKey=Sanitized\n\n\n"
   }
 }