{
  "Entries": [
    {
      "RequestUri": "https://seannse.blob.core.windows.net/test-filesystem-7605de9b-a41a-0d33-3308-5a7df7093f2e?restype=container",
      "RequestMethod": "PUT",
      "RequestHeaders": {
        "Accept": "application/xml",
        "Authorization": "Sanitized",
<<<<<<< HEAD
        "traceparent": "00-a1e79b9faf0fe6479a5617e475121b23-e725566dc2d35444-00",
        "User-Agent": [
          "azsdk-net-Storage.Files.DataLake/12.7.0-alpha.20210202.1",
          "(.NET Framework 4.8.4250.0; Microsoft Windows 10.0.19042 )"
        ],
        "x-ms-blob-public-access": "container",
        "x-ms-client-request-id": "bd978aef-000a-f8f9-4519-bdd874c8d76b",
        "x-ms-date": "Wed, 03 Feb 2021 02:12:21 GMT",
=======
        "traceparent": "00-84925990f5ae114d870d60b5730f3913-32de5c0b49c2da49-00",
        "User-Agent": [
          "azsdk-net-Storage.Files.DataLake/12.7.0-alpha.20210217.1",
          "(.NET 5.0.3; Microsoft Windows 10.0.19042)"
        ],
        "x-ms-blob-public-access": "container",
        "x-ms-client-request-id": "bd978aef-000a-f8f9-4519-bdd874c8d76b",
        "x-ms-date": "Wed, 17 Feb 2021 22:28:26 GMT",
>>>>>>> 1814567d
        "x-ms-return-client-request-id": "true",
        "x-ms-version": "2020-06-12"
      },
      "RequestBody": null,
      "StatusCode": 201,
      "ResponseHeaders": {
        "Content-Length": "0",
<<<<<<< HEAD
        "Date": "Wed, 03 Feb 2021 02:12:22 GMT",
        "ETag": "\u00220x8D8C7E92464B26C\u0022",
        "Last-Modified": "Wed, 03 Feb 2021 02:12:22 GMT",
=======
        "Date": "Wed, 17 Feb 2021 22:28:25 GMT",
        "ETag": "\u00220x8D8D3935824C2EB\u0022",
        "Last-Modified": "Wed, 17 Feb 2021 22:28:26 GMT",
>>>>>>> 1814567d
        "Server": [
          "Windows-Azure-Blob/1.0",
          "Microsoft-HTTPAPI/2.0"
        ],
        "x-ms-client-request-id": "bd978aef-000a-f8f9-4519-bdd874c8d76b",
<<<<<<< HEAD
        "x-ms-request-id": "62318916-201e-00b4-54d2-f9b391000000",
=======
        "x-ms-request-id": "52cb9e77-b01e-000f-5d7c-050933000000",
>>>>>>> 1814567d
        "x-ms-version": "2020-06-12"
      },
      "ResponseBody": []
    },
    {
      "RequestUri": "https://seannse.dfs.core.windows.net/test-filesystem-7605de9b-a41a-0d33-3308-5a7df7093f2e/test-file-7162f15f-4f10-217c-f41f-61552fb005e9?resource=file",
      "RequestMethod": "PUT",
      "RequestHeaders": {
        "Accept": "application/json",
        "Authorization": "Sanitized",
<<<<<<< HEAD
        "traceparent": "00-cbc0bc688a87b5409b1e6ff72fba36f0-798c48443baff445-00",
        "User-Agent": [
          "azsdk-net-Storage.Files.DataLake/12.7.0-alpha.20210202.1",
          "(.NET Framework 4.8.4250.0; Microsoft Windows 10.0.19042 )"
        ],
        "x-ms-client-request-id": "8f80b794-d872-099f-d77b-36fcdc99dd2b",
        "x-ms-date": "Wed, 03 Feb 2021 02:12:21 GMT",
=======
        "traceparent": "00-c644a3ccb60fb0468d9c688fee6fedf5-46ac2436595a0747-00",
        "User-Agent": [
          "azsdk-net-Storage.Files.DataLake/12.7.0-alpha.20210217.1",
          "(.NET 5.0.3; Microsoft Windows 10.0.19042)"
        ],
        "x-ms-client-request-id": "8f80b794-d872-099f-d77b-36fcdc99dd2b",
        "x-ms-date": "Wed, 17 Feb 2021 22:28:26 GMT",
>>>>>>> 1814567d
        "x-ms-return-client-request-id": "true",
        "x-ms-version": "2020-06-12"
      },
      "RequestBody": null,
      "StatusCode": 201,
      "ResponseHeaders": {
        "Content-Length": "0",
<<<<<<< HEAD
        "Date": "Wed, 03 Feb 2021 02:12:21 GMT",
        "ETag": "\u00220x8D8C7E9249F5B09\u0022",
        "Last-Modified": "Wed, 03 Feb 2021 02:12:22 GMT",
=======
        "Date": "Wed, 17 Feb 2021 22:28:26 GMT",
        "ETag": "\u00220x8D8D39358616D46\u0022",
        "Last-Modified": "Wed, 17 Feb 2021 22:28:26 GMT",
>>>>>>> 1814567d
        "Server": [
          "Windows-Azure-HDFS/1.0",
          "Microsoft-HTTPAPI/2.0"
        ],
        "x-ms-client-request-id": "8f80b794-d872-099f-d77b-36fcdc99dd2b",
<<<<<<< HEAD
        "x-ms-request-id": "0617f308-201f-006f-75d2-f975ac000000",
=======
        "x-ms-request-id": "7d74ccf3-201f-001d-737c-0572e3000000",
>>>>>>> 1814567d
        "x-ms-version": "2020-06-12"
      },
      "ResponseBody": []
    },
    {
      "RequestUri": "https://seannse.dfs.core.windows.net/test-filesystem-7605de9b-a41a-0d33-3308-5a7df7093f2e/test-file-7162f15f-4f10-217c-f41f-61552fb005e9?action=append\u0026position=0",
      "RequestMethod": "PATCH",
      "RequestHeaders": {
        "Accept": "application/json",
        "Authorization": "Sanitized",
        "Content-Length": "1833",
        "Content-Type": "application/json",
        "User-Agent": [
<<<<<<< HEAD
          "azsdk-net-Storage.Files.DataLake/12.7.0-alpha.20210202.1",
          "(.NET Framework 4.8.4250.0; Microsoft Windows 10.0.19042 )"
        ],
        "x-ms-client-request-id": "77c0b899-752f-f877-4754-3a604d974d25",
        "x-ms-date": "Wed, 03 Feb 2021 02:12:22 GMT",
=======
          "azsdk-net-Storage.Files.DataLake/12.7.0-alpha.20210217.1",
          "(.NET 5.0.3; Microsoft Windows 10.0.19042)"
        ],
        "x-ms-client-request-id": "77c0b899-752f-f877-4754-3a604d974d25",
        "x-ms-date": "Wed, 17 Feb 2021 22:28:27 GMT",
>>>>>>> 1814567d
        "x-ms-return-client-request-id": "true",
        "x-ms-version": "2020-06-12"
      },
      "RequestBody": [
        "j4?:\uFFFD\uFFFDk\uFFFD:\uFFFD\uFFFD\uFFFDN\uFFFD\uFFFD\uFFFD\uFFFD7\uFFFDmr\uFFFD#\uFFFDE\uFFFD\u0060\u0016\u003C\uFFFD\uFFFD\f\uFFFD\uFFFD1\u0004\u000E\uFFFD%\u001E\u001E\uFFFD\uFFFDl^V\uFFFD\uFFFDE\uFFFD\b=;j\uFFFD\uFFFD\u0010\uFFFD\uFFFDupUeo\uFFFD\uFFFD\u0001ee\uFFFD\uFFFD\uFFFD\u0011oN}\uFFFD\uFFFD3\uFFFD\u07B2\uFFFDe\u00B5\uFFFD7\uFFFDH\uFFFDa\n",
        "\uFFFD\uFFFD\u024F\u0013\uFFFD\uFFFDUDHv\uFFFD6\u002B\uFFFD\u001B|\uFFFDYy\u0004\uFFFD\uFFFD\uFFFD\uFFFD\uFFFD\uFFFD\uFFFD\uFFFDu\u001C\uFFFDv\uFFFDb\uFFFD\uFFFD\uFFFD\uFFFD\uFFFDj\uFFFD\uFFFDjYf\uFFFD\uFFFD\u0005\u001Bs]\uFFFD\uFFFD\u0005\u0017\uFFFDD\uFFFDg\uFFFD\u0005\uFFFD\uFFFD\u002B\uFFFD\uFFFDn\uFFFD\n",
        "\uFFFD\uFFFD\u0000d\u000Fk\uFFFDR\u002B\uFFFD j\uFFFD\uFFFD\u0002\uFFFDA\uFFFD\uFFFDJ\uFFFDA^\uFFFD(d\u000E\uFFFD?\uFFFD\uFFFD\u001D\uFFFD\uFFFD\uFFFD\uFFFD]5\u0659\u0019\uFFFD\u0018\uFFFDGaG\uFFFD\uFFFDl[\uFFFD\uFFFD}9T0~;\uFFFD\\3\u0012n\uFFFD\u0002\uFFFD\uFFFD)\u001Da\u000B\uFFFD(13(g;\uFFFD\u001D1\uFFFD\uFFFDb\uFFFDqD\uFFFD0\uFFFD\uFFFD\uFFFD.\u003C\u52AA;D\uFFFD\uFFFD\uFFFD\uFFFD\n",
        "OE\uFFFDL\u0006,\uFFFDBt\uFFFD\u002B6?\u000B\u0591d\u0002\uFFFDi\uFFFD\u0012\uFFFD\uFFFDK\uFFFD},\uFFFD\r",
        "\uFFFD~N\uFFFD\u0013\uFFFD\uFFFD\uFFFD\uFFFD\u0004\uB704\uFFFD\u0011\uFFFDK\uFFFDd\uFFFDT\uFFFD\uFFFDE\uFFFD\u003C\uFFFD\uFFFD\u0001^\uFFFD\uFFFDLg\uFFFD\uFFFDu\uFFFD7\uFFFDlG\uFFFD~\uFFFD\uFFFD\u069B\\\uFFFD\uFFFDC\uFFFD\u0016\uFFFD\bA\uFFFD\uFFFDU\uFFFD[UNP\u001D\uFFFDd\uFFFD\u05A6-\u000F\uFFFD:\uFFFD\u01A2\uFFFD\u06BDe\u0002\uFFFD\uFFFD\t\uFFFD\uFFFD\uFFFD\uFFFD4!XMv\uFFFD0\uFFFDp7u\u04C68\uFFFD3\uFFFD\uFFFD\uFFFDA\uFFFD\u0027\u0004\uFFFD\uFFFDY\uFFFDyFo\uFFFDy\u9844\uFFFD\uFFFDqN)\uFFFD\f\u003E\uFFFDG\uFFFD{\uFFFD:\uFFFD\uFFFD\u0001\uF755\uFFFDS\uFFFD\uFFFD\u0017\uFFFDO\u0000g\uFFFD\uFFFD\uFFFD\uFFFDq_\uFFFD\u046B\uFFFD\uFFFDaP\uFFFD\uFFFD\uFFFD\u003Eq\uFFFD\u038AK\f\uFFFD\uFFFD\f\uFFFD\uFFFD\u0012\uFFFD=\u003CL\uFFFD\uFFFD\uFFFDuc}r\u001E\uFFFD\u0001\u0010\uFFFDd\uFFFD(w\uFFFDm\uFFFDq\uFFFD\uFFFD)De\uFFFD\u04BE\uFFFD\u05AC%\u0004WF\u000B\uFFFD\r",
        "\u0015[kY\n",
        "y\uFFFD\uFFFD\uFFFD\u0006\uFFFDh\uFFFD\u03E3\uFFFD\b\uFFFD\uFFFD0\uFFFD\uFFFD\uFFFD_\u0027\u002Bd\uFFFD_\uFFFDn\u001D\uFFFD\uFFFDX=\u0005D\u036F\uFFFD\uFFFD\u002B\uFFFD\uFFFDb\uFFFD\u0701*N\uFFFDP\uFFFD\u000Ek\uFFFD\u000B2\uFFFD\u0015\uFFFDH\u0019\uFFFD\u033A\u000Ewf\uFFFD\uFFFD\uFFFD\u000B{A~\u050B\uFFFD4\uFFFDK5\u003E\uFFFD\uFFFD\u0015\uFFFD\uFFFD\uFFFD\u0011\uFFFD\uFFFDu\u00123\u0007\uFFFD\uFFFDe\u001BU\uFFFD\uFFFDE\u001D\uFFFD\uFFFD\uFFFDm\uFFFD\uFFFDv\u0012\u06B2\u0000\uFFFDK\uFFFD\uFFFD\u06B2\u0002q\uFFFD\uFFFDk\uFFFD\uFFFD\u001DK\u0022/\uFFFDO\uFFFD\uFFFD\uFFFD\uFFFD\uFFFDy\uFFFDD\f|b8\uFFFD\u0007\u0002\uFFFD\uFFFD6z\u05D4\u04D6\u0000\uFFFDF\uFFFDP^kF2\u0026cy\uFFFDU\uFFFDJa\u000E\uFFFDe\n",
        "i3\u001F|\u001A\uFFFDG\uFFFDe\u073B\uFFFDa\uFFFD}S|T\uFFFD60\u0012\u001E\uFFFDUHO\uFFFD\u0019\uFFFD\uFFFDm\uFFFD\uFFFDM\u0027\uFFFD5\uFFFD#M\uFFFDI\uFFFD\uFFFDK_\r",
        "\uFFFD\uFFFD\uFFFD\uFFFD\uFFFD9!\u0000\uFFFD\uFFFDf\uFFFD\r",
        "K\u0012\uFFFDF\uFFFD_/\u002B\uFFFD\u001E4}\uFFFDb\uFFFDv\uFFFD\n",
        "\uFFFDB\uFFFD5\u000F\uFFFD\uFFFD\uFFFD\\,\u0027\uFFFDqJ\u002B@\uFFFD6\uFFFD~t\u0000\uFFFD\uFFFD\u86E4G\uFFFD\uFFFDX\uFFFD%\uFFFD}\uFFFD\u0018\u0015\u0002\uFFFD\u001F\u0003\u0003\u0004i\uFFFD\uFFFDQ\uFFFD\uFFFD\uFFFDJ\uFFFD\uFFFDe)LtWa\u02C5\u04DCm\uFFFD\uFFFDv\u0027l3\uFFFD\uFFFDT\uFFFD\uFFFD\uFFFD\u007F\uFFFD\uFFFDB\uFFFD\uFFFD\uFFFD\uFFFD#\uFFFDP\uFFFD\u024E\uFFFD\u003CT}/g\uFFFD\uFFFD\u001D\u06C1t]\uFFFDhA\uFFFDb\u0345\uFFFDk\uFFFD\uFFFD\f\u0192\uFFFD7\u00268\uFFFD\uFFFDH\uFFFD\u0000~\uFFFD_\uFFFD\uFFFD\uFFFD\u001A\uFFFD\uFFFDi\uFFFDr\uFFFD\u014C\uFFFD\t\uFFFD\uFFFD\uFFFD\uFFFD#\uFFFDia\uFFFDH\u04B8\uFFFD\uFFFD@l\uFFFD\u0002I\uFFFD\u0000P\uFFFD\u000E\uFFFD\uFFFD\u001F\uFFFD\uFFFD\u0060\uFFFD\uFFFD\uFFFDT\uFFFD4\uFFFD\uFFFD\uFFFD\u001A\uFFFD\uFFFDey\uFFFD\uFFFDh\uFFFD\uFFFD=\u42B2|\uFFFD\u007F\u0005\u07C1\uFFFDI\uFFFDXS\uFFFD\u002B\u001C\u003E\uFFFD\f\uFFFDYC/\uFFFDI\uFFFDM"
      ],
      "StatusCode": 202,
      "ResponseHeaders": {
        "Content-Length": "0",
<<<<<<< HEAD
        "Date": "Wed, 03 Feb 2021 02:12:22 GMT",
=======
        "Date": "Wed, 17 Feb 2021 22:28:26 GMT",
>>>>>>> 1814567d
        "Server": [
          "Windows-Azure-HDFS/1.0",
          "Microsoft-HTTPAPI/2.0"
        ],
        "x-ms-client-request-id": "77c0b899-752f-f877-4754-3a604d974d25",
<<<<<<< HEAD
        "x-ms-request-id": "0617f312-201f-006f-7fd2-f975ac000000",
=======
        "x-ms-request-id": "7d74cd0a-201f-001d-0a7c-0572e3000000",
>>>>>>> 1814567d
        "x-ms-request-server-encrypted": "true",
        "x-ms-version": "2020-06-12"
      },
      "ResponseBody": []
    },
    {
      "RequestUri": "https://seannse.dfs.core.windows.net/test-filesystem-7605de9b-a41a-0d33-3308-5a7df7093f2e/test-file-7162f15f-4f10-217c-f41f-61552fb005e9?action=flush\u0026position=1024",
      "RequestMethod": "PATCH",
      "RequestHeaders": {
        "Accept": "application/json",
        "Authorization": "Sanitized",
        "User-Agent": [
<<<<<<< HEAD
          "azsdk-net-Storage.Files.DataLake/12.7.0-alpha.20210202.1",
          "(.NET Framework 4.8.4250.0; Microsoft Windows 10.0.19042 )"
        ],
        "x-ms-client-request-id": "2463c5a2-66d9-defb-e165-c7969f108ec4",
        "x-ms-date": "Wed, 03 Feb 2021 02:12:22 GMT",
=======
          "azsdk-net-Storage.Files.DataLake/12.7.0-alpha.20210217.1",
          "(.NET 5.0.3; Microsoft Windows 10.0.19042)"
        ],
        "x-ms-client-request-id": "2463c5a2-66d9-defb-e165-c7969f108ec4",
        "x-ms-date": "Wed, 17 Feb 2021 22:28:27 GMT",
>>>>>>> 1814567d
        "x-ms-return-client-request-id": "true",
        "x-ms-version": "2020-06-12"
      },
      "RequestBody": null,
      "StatusCode": 200,
      "ResponseHeaders": {
        "Content-Length": "0",
<<<<<<< HEAD
        "Date": "Wed, 03 Feb 2021 02:12:22 GMT",
        "ETag": "\u00220x8D8C7E924C8629C\u0022",
        "Last-Modified": "Wed, 03 Feb 2021 02:12:23 GMT",
=======
        "Date": "Wed, 17 Feb 2021 22:28:26 GMT",
        "ETag": "\u00220x8D8D393587E9BDC\u0022",
        "Last-Modified": "Wed, 17 Feb 2021 22:28:27 GMT",
>>>>>>> 1814567d
        "Server": [
          "Windows-Azure-HDFS/1.0",
          "Microsoft-HTTPAPI/2.0"
        ],
        "x-ms-client-request-id": "2463c5a2-66d9-defb-e165-c7969f108ec4",
<<<<<<< HEAD
        "x-ms-request-id": "0617f33e-201f-006f-2bd2-f975ac000000",
=======
        "x-ms-request-id": "7d74cd29-201f-001d-297c-0572e3000000",
>>>>>>> 1814567d
        "x-ms-request-server-encrypted": "false",
        "x-ms-version": "2020-06-12"
      },
      "ResponseBody": []
    },
    {
      "RequestUri": "https://seannse.blob.core.windows.net/test-filesystem-7605de9b-a41a-0d33-3308-5a7df7093f2e/test-file-7162f15f-4f10-217c-f41f-61552fb005e9",
      "RequestMethod": "GET",
      "RequestHeaders": {
        "Accept": "application/xml",
        "Authorization": "Sanitized",
        "User-Agent": [
<<<<<<< HEAD
          "azsdk-net-Storage.Files.DataLake/12.7.0-alpha.20210202.1",
          "(.NET Framework 4.8.4250.0; Microsoft Windows 10.0.19042 )"
        ],
        "x-ms-client-request-id": "88be533a-2834-514c-3957-0cbfaf261b36",
        "x-ms-date": "Wed, 03 Feb 2021 02:12:22 GMT",
=======
          "azsdk-net-Storage.Files.DataLake/12.7.0-alpha.20210217.1",
          "(.NET 5.0.3; Microsoft Windows 10.0.19042)"
        ],
        "x-ms-client-request-id": "88be533a-2834-514c-3957-0cbfaf261b36",
        "x-ms-date": "Wed, 17 Feb 2021 22:28:27 GMT",
>>>>>>> 1814567d
        "x-ms-range": "bytes=256-767",
        "x-ms-range-get-content-md5": "true",
        "x-ms-return-client-request-id": "true",
        "x-ms-version": "2020-06-12"
      },
      "RequestBody": null,
      "StatusCode": 206,
      "ResponseHeaders": {
        "Accept-Ranges": "bytes",
        "Content-Length": "512",
        "Content-MD5": "V4\u002BQ/w7geC1ede9tCQsKSw==",
        "Content-Range": "bytes 256-767/1024",
        "Content-Type": "application/octet-stream",
<<<<<<< HEAD
        "Date": "Wed, 03 Feb 2021 02:12:22 GMT",
        "ETag": "\u00220x8D8C7E924C8629C\u0022",
        "Last-Modified": "Wed, 03 Feb 2021 02:12:23 GMT",
=======
        "Date": "Wed, 17 Feb 2021 22:28:26 GMT",
        "ETag": "\u00220x8D8D393587E9BDC\u0022",
        "Last-Modified": "Wed, 17 Feb 2021 22:28:27 GMT",
>>>>>>> 1814567d
        "Server": [
          "Windows-Azure-Blob/1.0",
          "Microsoft-HTTPAPI/2.0"
        ],
        "x-ms-blob-type": "BlockBlob",
        "x-ms-client-request-id": "88be533a-2834-514c-3957-0cbfaf261b36",
<<<<<<< HEAD
        "x-ms-creation-time": "Wed, 03 Feb 2021 02:12:22 GMT",
=======
        "x-ms-creation-time": "Wed, 17 Feb 2021 22:28:26 GMT",
>>>>>>> 1814567d
        "x-ms-group": "$superuser",
        "x-ms-lease-state": "available",
        "x-ms-lease-status": "unlocked",
        "x-ms-owner": "$superuser",
        "x-ms-permissions": "rw-r-----",
<<<<<<< HEAD
        "x-ms-request-id": "62318c1b-201e-00b4-02d2-f9b391000000",
=======
        "x-ms-request-id": "52cb9f1f-b01e-000f-6c7c-050933000000",
>>>>>>> 1814567d
        "x-ms-server-encrypted": "true",
        "x-ms-version": "2020-06-12"
      },
      "ResponseBody": "Ljzliqo7RLmEs68KT0WDTAYsyEJ0jSs2PwvWkWQC\u002BGmCEobrS6h9LPYNmH5OyROe7fe6BOuchKERr0ueZLNUgrtFhzy/lwFerpxMZ/St53X4N6NsR/N\u002B5Y3k2ptc3sdDuRbCCEHW31X2W1VOUB2tZMjWpi0P5zrHxqKu2r1lAs/VCa3d6t80IVhNduydMJVwN3XThjiaM9Hc\u002BkGfJwSYkVmGeUZvz3npoYTUwXFOKZYMPqNHkXuXOtXcAe\u002BdlfpTteSSF7ZPAGf76uSzxXFfjtGrk\u002BlhUP/d7z5xks6KSwyKgQyMuxLgvT08TKeW43VjfXIe8gEQ8mTltCh33m2YcZ7YKURl0tK\u002BytasJQRXRgvJDRVba1kKeY6npwbpaN/Po9oIvrow/qqgXycrZMxfjW4drtBYPQVEza\u002B1vSvM1GL33IEqTohQmA5ruwsy3xXBSBmYzLoOd2bUxPELe0F\u002B1IvFNIdLNT7mzBXC7IH6Ee6Z83USMwen6GUbVYqWRR3M7eeAbaqNdhLasgCkS4rk2rICcYfMa6CDHUsiL\u002BC0T4f39f\u002BaeaREDHxiOIEHAp3aNnrXlNOWAIFG/FBea0YyJmN5rFWLSmEOvmUKaTMffBquR/ll3LuzYfV9U3xU5aA2MBIejlVIT\u002BwZydVti5ZNJ4A1sCNNzUmnxUtfDffkutk="
    },
    {
      "RequestUri": "https://seannse.blob.core.windows.net/test-filesystem-7605de9b-a41a-0d33-3308-5a7df7093f2e?restype=container",
      "RequestMethod": "DELETE",
      "RequestHeaders": {
        "Accept": "application/xml",
        "Authorization": "Sanitized",
<<<<<<< HEAD
        "traceparent": "00-1010b01249f316478a76945e9fc71c56-640d123ddee31943-00",
        "User-Agent": [
          "azsdk-net-Storage.Files.DataLake/12.7.0-alpha.20210202.1",
          "(.NET Framework 4.8.4250.0; Microsoft Windows 10.0.19042 )"
        ],
        "x-ms-client-request-id": "4b5ba493-0651-c290-3f72-8063de8c71d3",
        "x-ms-date": "Wed, 03 Feb 2021 02:12:22 GMT",
=======
        "traceparent": "00-767fb6110df32f42b9f0c54731f9ae0b-52285be33ab0314e-00",
        "User-Agent": [
          "azsdk-net-Storage.Files.DataLake/12.7.0-alpha.20210217.1",
          "(.NET 5.0.3; Microsoft Windows 10.0.19042)"
        ],
        "x-ms-client-request-id": "4b5ba493-0651-c290-3f72-8063de8c71d3",
        "x-ms-date": "Wed, 17 Feb 2021 22:28:27 GMT",
>>>>>>> 1814567d
        "x-ms-return-client-request-id": "true",
        "x-ms-version": "2020-06-12"
      },
      "RequestBody": null,
      "StatusCode": 202,
      "ResponseHeaders": {
        "Content-Length": "0",
<<<<<<< HEAD
        "Date": "Wed, 03 Feb 2021 02:12:22 GMT",
=======
        "Date": "Wed, 17 Feb 2021 22:28:26 GMT",
>>>>>>> 1814567d
        "Server": [
          "Windows-Azure-Blob/1.0",
          "Microsoft-HTTPAPI/2.0"
        ],
        "x-ms-client-request-id": "4b5ba493-0651-c290-3f72-8063de8c71d3",
<<<<<<< HEAD
        "x-ms-request-id": "62318c96-201e-00b4-6dd2-f9b391000000",
=======
        "x-ms-request-id": "52cb9f30-b01e-000f-7d7c-050933000000",
>>>>>>> 1814567d
        "x-ms-version": "2020-06-12"
      },
      "ResponseBody": []
    }
  ],
  "Variables": {
    "RandomSeed": "1658296100",
    "Storage_TestConfigHierarchicalNamespace": "NamespaceTenant\nseannse\nU2FuaXRpemVk\nhttps://seannse.blob.core.windows.net\nhttps://seannse.file.core.windows.net\nhttps://seannse.queue.core.windows.net\nhttps://seannse.table.core.windows.net\n\n\n\n\nhttps://seannse-secondary.blob.core.windows.net\nhttps://seannse-secondary.file.core.windows.net\nhttps://seannse-secondary.queue.core.windows.net\nhttps://seannse-secondary.table.core.windows.net\n68390a19-a643-458b-b726-408abf67b4fc\nSanitized\n72f988bf-86f1-41af-91ab-2d7cd011db47\nhttps://login.microsoftonline.com/\nCloud\nBlobEndpoint=https://seannse.blob.core.windows.net/;QueueEndpoint=https://seannse.queue.core.windows.net/;FileEndpoint=https://seannse.file.core.windows.net/;BlobSecondaryEndpoint=https://seannse-secondary.blob.core.windows.net/;QueueSecondaryEndpoint=https://seannse-secondary.queue.core.windows.net/;FileSecondaryEndpoint=https://seannse-secondary.file.core.windows.net/;AccountName=seannse;AccountKey=Sanitized\n"
  }
}<|MERGE_RESOLUTION|>--- conflicted
+++ resolved
@@ -1,30 +1,19 @@
 {
   "Entries": [
     {
-      "RequestUri": "https://seannse.blob.core.windows.net/test-filesystem-7605de9b-a41a-0d33-3308-5a7df7093f2e?restype=container",
+      "RequestUri": "https://seannse.blob.core.windows.net/test-filesystem-39444aa9-72f6-f982-b3a6-5c213799dbe7?restype=container",
       "RequestMethod": "PUT",
       "RequestHeaders": {
         "Accept": "application/xml",
         "Authorization": "Sanitized",
-<<<<<<< HEAD
-        "traceparent": "00-a1e79b9faf0fe6479a5617e475121b23-e725566dc2d35444-00",
-        "User-Agent": [
-          "azsdk-net-Storage.Files.DataLake/12.7.0-alpha.20210202.1",
-          "(.NET Framework 4.8.4250.0; Microsoft Windows 10.0.19042 )"
+        "traceparent": "00-f4dc280e9d867646b00b22aa252f260d-9d25e295ca655742-00",
+        "User-Agent": [
+          "azsdk-net-Storage.Files.DataLake/12.7.0-alpha.20210219.1",
+          "(.NET 5.0.3; Microsoft Windows 10.0.19041)"
         ],
         "x-ms-blob-public-access": "container",
-        "x-ms-client-request-id": "bd978aef-000a-f8f9-4519-bdd874c8d76b",
-        "x-ms-date": "Wed, 03 Feb 2021 02:12:21 GMT",
-=======
-        "traceparent": "00-84925990f5ae114d870d60b5730f3913-32de5c0b49c2da49-00",
-        "User-Agent": [
-          "azsdk-net-Storage.Files.DataLake/12.7.0-alpha.20210217.1",
-          "(.NET 5.0.3; Microsoft Windows 10.0.19042)"
-        ],
-        "x-ms-blob-public-access": "container",
-        "x-ms-client-request-id": "bd978aef-000a-f8f9-4519-bdd874c8d76b",
-        "x-ms-date": "Wed, 17 Feb 2021 22:28:26 GMT",
->>>>>>> 1814567d
+        "x-ms-client-request-id": "4bc32056-983c-0cdd-28c6-482db4e26e5a",
+        "x-ms-date": "Fri, 19 Feb 2021 19:10:25 GMT",
         "x-ms-return-client-request-id": "true",
         "x-ms-version": "2020-06-12"
       },
@@ -32,52 +21,32 @@
       "StatusCode": 201,
       "ResponseHeaders": {
         "Content-Length": "0",
-<<<<<<< HEAD
-        "Date": "Wed, 03 Feb 2021 02:12:22 GMT",
-        "ETag": "\u00220x8D8C7E92464B26C\u0022",
-        "Last-Modified": "Wed, 03 Feb 2021 02:12:22 GMT",
-=======
-        "Date": "Wed, 17 Feb 2021 22:28:25 GMT",
-        "ETag": "\u00220x8D8D3935824C2EB\u0022",
-        "Last-Modified": "Wed, 17 Feb 2021 22:28:26 GMT",
->>>>>>> 1814567d
+        "Date": "Fri, 19 Feb 2021 19:10:24 GMT",
+        "ETag": "\u00220x8D8D50A02DDECE7\u0022",
+        "Last-Modified": "Fri, 19 Feb 2021 19:10:24 GMT",
         "Server": [
           "Windows-Azure-Blob/1.0",
           "Microsoft-HTTPAPI/2.0"
         ],
-        "x-ms-client-request-id": "bd978aef-000a-f8f9-4519-bdd874c8d76b",
-<<<<<<< HEAD
-        "x-ms-request-id": "62318916-201e-00b4-54d2-f9b391000000",
-=======
-        "x-ms-request-id": "52cb9e77-b01e-000f-5d7c-050933000000",
->>>>>>> 1814567d
-        "x-ms-version": "2020-06-12"
-      },
-      "ResponseBody": []
-    },
-    {
-      "RequestUri": "https://seannse.dfs.core.windows.net/test-filesystem-7605de9b-a41a-0d33-3308-5a7df7093f2e/test-file-7162f15f-4f10-217c-f41f-61552fb005e9?resource=file",
+        "x-ms-client-request-id": "4bc32056-983c-0cdd-28c6-482db4e26e5a",
+        "x-ms-request-id": "2e661570-201e-00a4-55f2-0676f9000000",
+        "x-ms-version": "2020-06-12"
+      },
+      "ResponseBody": []
+    },
+    {
+      "RequestUri": "https://seannse.dfs.core.windows.net/test-filesystem-39444aa9-72f6-f982-b3a6-5c213799dbe7/test-file-67df04de-a4d7-8b17-2c9c-18efb1b9a10c?resource=file",
       "RequestMethod": "PUT",
       "RequestHeaders": {
         "Accept": "application/json",
         "Authorization": "Sanitized",
-<<<<<<< HEAD
-        "traceparent": "00-cbc0bc688a87b5409b1e6ff72fba36f0-798c48443baff445-00",
-        "User-Agent": [
-          "azsdk-net-Storage.Files.DataLake/12.7.0-alpha.20210202.1",
-          "(.NET Framework 4.8.4250.0; Microsoft Windows 10.0.19042 )"
-        ],
-        "x-ms-client-request-id": "8f80b794-d872-099f-d77b-36fcdc99dd2b",
-        "x-ms-date": "Wed, 03 Feb 2021 02:12:21 GMT",
-=======
-        "traceparent": "00-c644a3ccb60fb0468d9c688fee6fedf5-46ac2436595a0747-00",
-        "User-Agent": [
-          "azsdk-net-Storage.Files.DataLake/12.7.0-alpha.20210217.1",
-          "(.NET 5.0.3; Microsoft Windows 10.0.19042)"
-        ],
-        "x-ms-client-request-id": "8f80b794-d872-099f-d77b-36fcdc99dd2b",
-        "x-ms-date": "Wed, 17 Feb 2021 22:28:26 GMT",
->>>>>>> 1814567d
+        "traceparent": "00-ac972657443e7e4cb8955c246ea81807-80fe599ac800e447-00",
+        "User-Agent": [
+          "azsdk-net-Storage.Files.DataLake/12.7.0-alpha.20210219.1",
+          "(.NET 5.0.3; Microsoft Windows 10.0.19041)"
+        ],
+        "x-ms-client-request-id": "321038bf-f9d6-e940-c65d-00b36b43db95",
+        "x-ms-date": "Fri, 19 Feb 2021 19:10:25 GMT",
         "x-ms-return-client-request-id": "true",
         "x-ms-version": "2020-06-12"
       },
@@ -85,110 +54,72 @@
       "StatusCode": 201,
       "ResponseHeaders": {
         "Content-Length": "0",
-<<<<<<< HEAD
-        "Date": "Wed, 03 Feb 2021 02:12:21 GMT",
-        "ETag": "\u00220x8D8C7E9249F5B09\u0022",
-        "Last-Modified": "Wed, 03 Feb 2021 02:12:22 GMT",
-=======
-        "Date": "Wed, 17 Feb 2021 22:28:26 GMT",
-        "ETag": "\u00220x8D8D39358616D46\u0022",
-        "Last-Modified": "Wed, 17 Feb 2021 22:28:26 GMT",
->>>>>>> 1814567d
+        "Date": "Fri, 19 Feb 2021 19:10:24 GMT",
+        "ETag": "\u00220x8D8D50A02ED3AC2\u0022",
+        "Last-Modified": "Fri, 19 Feb 2021 19:10:24 GMT",
         "Server": [
           "Windows-Azure-HDFS/1.0",
           "Microsoft-HTTPAPI/2.0"
         ],
-        "x-ms-client-request-id": "8f80b794-d872-099f-d77b-36fcdc99dd2b",
-<<<<<<< HEAD
-        "x-ms-request-id": "0617f308-201f-006f-75d2-f975ac000000",
-=======
-        "x-ms-request-id": "7d74ccf3-201f-001d-737c-0572e3000000",
->>>>>>> 1814567d
-        "x-ms-version": "2020-06-12"
-      },
-      "ResponseBody": []
-    },
-    {
-      "RequestUri": "https://seannse.dfs.core.windows.net/test-filesystem-7605de9b-a41a-0d33-3308-5a7df7093f2e/test-file-7162f15f-4f10-217c-f41f-61552fb005e9?action=append\u0026position=0",
+        "x-ms-client-request-id": "321038bf-f9d6-e940-c65d-00b36b43db95",
+        "x-ms-request-id": "6f4b314e-e01f-004f-33f2-060e0b000000",
+        "x-ms-version": "2020-06-12"
+      },
+      "ResponseBody": []
+    },
+    {
+      "RequestUri": "https://seannse.dfs.core.windows.net/test-filesystem-39444aa9-72f6-f982-b3a6-5c213799dbe7/test-file-67df04de-a4d7-8b17-2c9c-18efb1b9a10c?action=append\u0026position=0",
       "RequestMethod": "PATCH",
       "RequestHeaders": {
         "Accept": "application/json",
         "Authorization": "Sanitized",
-        "Content-Length": "1833",
+        "Content-Length": "1843",
         "Content-Type": "application/json",
         "User-Agent": [
-<<<<<<< HEAD
-          "azsdk-net-Storage.Files.DataLake/12.7.0-alpha.20210202.1",
-          "(.NET Framework 4.8.4250.0; Microsoft Windows 10.0.19042 )"
-        ],
-        "x-ms-client-request-id": "77c0b899-752f-f877-4754-3a604d974d25",
-        "x-ms-date": "Wed, 03 Feb 2021 02:12:22 GMT",
-=======
-          "azsdk-net-Storage.Files.DataLake/12.7.0-alpha.20210217.1",
-          "(.NET 5.0.3; Microsoft Windows 10.0.19042)"
-        ],
-        "x-ms-client-request-id": "77c0b899-752f-f877-4754-3a604d974d25",
-        "x-ms-date": "Wed, 17 Feb 2021 22:28:27 GMT",
->>>>>>> 1814567d
+          "azsdk-net-Storage.Files.DataLake/12.7.0-alpha.20210219.1",
+          "(.NET 5.0.3; Microsoft Windows 10.0.19041)"
+        ],
+        "x-ms-client-request-id": "7830efb6-6fa8-8c35-1758-5fe96c730f59",
+        "x-ms-date": "Fri, 19 Feb 2021 19:10:25 GMT",
         "x-ms-return-client-request-id": "true",
         "x-ms-version": "2020-06-12"
       },
       "RequestBody": [
-        "j4?:\uFFFD\uFFFDk\uFFFD:\uFFFD\uFFFD\uFFFDN\uFFFD\uFFFD\uFFFD\uFFFD7\uFFFDmr\uFFFD#\uFFFDE\uFFFD\u0060\u0016\u003C\uFFFD\uFFFD\f\uFFFD\uFFFD1\u0004\u000E\uFFFD%\u001E\u001E\uFFFD\uFFFDl^V\uFFFD\uFFFDE\uFFFD\b=;j\uFFFD\uFFFD\u0010\uFFFD\uFFFDupUeo\uFFFD\uFFFD\u0001ee\uFFFD\uFFFD\uFFFD\u0011oN}\uFFFD\uFFFD3\uFFFD\u07B2\uFFFDe\u00B5\uFFFD7\uFFFDH\uFFFDa\n",
-        "\uFFFD\uFFFD\u024F\u0013\uFFFD\uFFFDUDHv\uFFFD6\u002B\uFFFD\u001B|\uFFFDYy\u0004\uFFFD\uFFFD\uFFFD\uFFFD\uFFFD\uFFFD\uFFFD\uFFFDu\u001C\uFFFDv\uFFFDb\uFFFD\uFFFD\uFFFD\uFFFD\uFFFDj\uFFFD\uFFFDjYf\uFFFD\uFFFD\u0005\u001Bs]\uFFFD\uFFFD\u0005\u0017\uFFFDD\uFFFDg\uFFFD\u0005\uFFFD\uFFFD\u002B\uFFFD\uFFFDn\uFFFD\n",
-        "\uFFFD\uFFFD\u0000d\u000Fk\uFFFDR\u002B\uFFFD j\uFFFD\uFFFD\u0002\uFFFDA\uFFFD\uFFFDJ\uFFFDA^\uFFFD(d\u000E\uFFFD?\uFFFD\uFFFD\u001D\uFFFD\uFFFD\uFFFD\uFFFD]5\u0659\u0019\uFFFD\u0018\uFFFDGaG\uFFFD\uFFFDl[\uFFFD\uFFFD}9T0~;\uFFFD\\3\u0012n\uFFFD\u0002\uFFFD\uFFFD)\u001Da\u000B\uFFFD(13(g;\uFFFD\u001D1\uFFFD\uFFFDb\uFFFDqD\uFFFD0\uFFFD\uFFFD\uFFFD.\u003C\u52AA;D\uFFFD\uFFFD\uFFFD\uFFFD\n",
-        "OE\uFFFDL\u0006,\uFFFDBt\uFFFD\u002B6?\u000B\u0591d\u0002\uFFFDi\uFFFD\u0012\uFFFD\uFFFDK\uFFFD},\uFFFD\r",
-        "\uFFFD~N\uFFFD\u0013\uFFFD\uFFFD\uFFFD\uFFFD\u0004\uB704\uFFFD\u0011\uFFFDK\uFFFDd\uFFFDT\uFFFD\uFFFDE\uFFFD\u003C\uFFFD\uFFFD\u0001^\uFFFD\uFFFDLg\uFFFD\uFFFDu\uFFFD7\uFFFDlG\uFFFD~\uFFFD\uFFFD\u069B\\\uFFFD\uFFFDC\uFFFD\u0016\uFFFD\bA\uFFFD\uFFFDU\uFFFD[UNP\u001D\uFFFDd\uFFFD\u05A6-\u000F\uFFFD:\uFFFD\u01A2\uFFFD\u06BDe\u0002\uFFFD\uFFFD\t\uFFFD\uFFFD\uFFFD\uFFFD4!XMv\uFFFD0\uFFFDp7u\u04C68\uFFFD3\uFFFD\uFFFD\uFFFDA\uFFFD\u0027\u0004\uFFFD\uFFFDY\uFFFDyFo\uFFFDy\u9844\uFFFD\uFFFDqN)\uFFFD\f\u003E\uFFFDG\uFFFD{\uFFFD:\uFFFD\uFFFD\u0001\uF755\uFFFDS\uFFFD\uFFFD\u0017\uFFFDO\u0000g\uFFFD\uFFFD\uFFFD\uFFFDq_\uFFFD\u046B\uFFFD\uFFFDaP\uFFFD\uFFFD\uFFFD\u003Eq\uFFFD\u038AK\f\uFFFD\uFFFD\f\uFFFD\uFFFD\u0012\uFFFD=\u003CL\uFFFD\uFFFD\uFFFDuc}r\u001E\uFFFD\u0001\u0010\uFFFDd\uFFFD(w\uFFFDm\uFFFDq\uFFFD\uFFFD)De\uFFFD\u04BE\uFFFD\u05AC%\u0004WF\u000B\uFFFD\r",
-        "\u0015[kY\n",
-        "y\uFFFD\uFFFD\uFFFD\u0006\uFFFDh\uFFFD\u03E3\uFFFD\b\uFFFD\uFFFD0\uFFFD\uFFFD\uFFFD_\u0027\u002Bd\uFFFD_\uFFFDn\u001D\uFFFD\uFFFDX=\u0005D\u036F\uFFFD\uFFFD\u002B\uFFFD\uFFFDb\uFFFD\u0701*N\uFFFDP\uFFFD\u000Ek\uFFFD\u000B2\uFFFD\u0015\uFFFDH\u0019\uFFFD\u033A\u000Ewf\uFFFD\uFFFD\uFFFD\u000B{A~\u050B\uFFFD4\uFFFDK5\u003E\uFFFD\uFFFD\u0015\uFFFD\uFFFD\uFFFD\u0011\uFFFD\uFFFDu\u00123\u0007\uFFFD\uFFFDe\u001BU\uFFFD\uFFFDE\u001D\uFFFD\uFFFD\uFFFDm\uFFFD\uFFFDv\u0012\u06B2\u0000\uFFFDK\uFFFD\uFFFD\u06B2\u0002q\uFFFD\uFFFDk\uFFFD\uFFFD\u001DK\u0022/\uFFFDO\uFFFD\uFFFD\uFFFD\uFFFD\uFFFDy\uFFFDD\f|b8\uFFFD\u0007\u0002\uFFFD\uFFFD6z\u05D4\u04D6\u0000\uFFFDF\uFFFDP^kF2\u0026cy\uFFFDU\uFFFDJa\u000E\uFFFDe\n",
-        "i3\u001F|\u001A\uFFFDG\uFFFDe\u073B\uFFFDa\uFFFD}S|T\uFFFD60\u0012\u001E\uFFFDUHO\uFFFD\u0019\uFFFD\uFFFDm\uFFFD\uFFFDM\u0027\uFFFD5\uFFFD#M\uFFFDI\uFFFD\uFFFDK_\r",
-        "\uFFFD\uFFFD\uFFFD\uFFFD\uFFFD9!\u0000\uFFFD\uFFFDf\uFFFD\r",
-        "K\u0012\uFFFDF\uFFFD_/\u002B\uFFFD\u001E4}\uFFFDb\uFFFDv\uFFFD\n",
-        "\uFFFDB\uFFFD5\u000F\uFFFD\uFFFD\uFFFD\\,\u0027\uFFFDqJ\u002B@\uFFFD6\uFFFD~t\u0000\uFFFD\uFFFD\u86E4G\uFFFD\uFFFDX\uFFFD%\uFFFD}\uFFFD\u0018\u0015\u0002\uFFFD\u001F\u0003\u0003\u0004i\uFFFD\uFFFDQ\uFFFD\uFFFD\uFFFDJ\uFFFD\uFFFDe)LtWa\u02C5\u04DCm\uFFFD\uFFFDv\u0027l3\uFFFD\uFFFDT\uFFFD\uFFFD\uFFFD\u007F\uFFFD\uFFFDB\uFFFD\uFFFD\uFFFD\uFFFD#\uFFFDP\uFFFD\u024E\uFFFD\u003CT}/g\uFFFD\uFFFD\u001D\u06C1t]\uFFFDhA\uFFFDb\u0345\uFFFDk\uFFFD\uFFFD\f\u0192\uFFFD7\u00268\uFFFD\uFFFDH\uFFFD\u0000~\uFFFD_\uFFFD\uFFFD\uFFFD\u001A\uFFFD\uFFFDi\uFFFDr\uFFFD\u014C\uFFFD\t\uFFFD\uFFFD\uFFFD\uFFFD#\uFFFDia\uFFFDH\u04B8\uFFFD\uFFFD@l\uFFFD\u0002I\uFFFD\u0000P\uFFFD\u000E\uFFFD\uFFFD\u001F\uFFFD\uFFFD\u0060\uFFFD\uFFFD\uFFFDT\uFFFD4\uFFFD\uFFFD\uFFFD\u001A\uFFFD\uFFFDey\uFFFD\uFFFDh\uFFFD\uFFFD=\u42B2|\uFFFD\u007F\u0005\u07C1\uFFFDI\uFFFDXS\uFFFD\u002B\u001C\u003E\uFFFD\f\uFFFDYC/\uFFFDI\uFFFDM"
+        "\uFFFD\uFFFD\uFFFD\uFFFD\uFFFD\uFFFD\uFFFD\u0026\u0622a\u003C2=w\u0012\u06B7\uFFFD\u0017\u0590\uFFFD\uFFFD\u003C\uFFFDh\uFFFD:E\uFFFD\uFFFDK\u5A6E\uFFFD\uFFFD\u0011\uFFFD9\uFFFDs\uFFFD6\uFFFD\uFFFD\uFFFDO5S\uFFFD\u0018W\uFFFD\f*I\u00E8.C\uC4B5l\uFFFDL\uFFFD\uFFFDX\r",
+        "\uFFFD\u000B\uFFFD9\u001D\u0010f\uFFFD\u0011|T\u0005\uFFFD\uFFFD\uFFFD\uFFFDa\uFFFD\uFFFDp\ti\uFFFD\uFFFD\uFFFD\uFFFD\uFFFD\u0270\uFFFDW\uFFFD\uFFFDEX\fzJ\uFFFD\u0019\uFFFD(\uFFFD\uFFFD\uFFFD\uFFFD\u018F\uFFFD\uFFFD\uFFFDE\uFFFD\u0004\u003Cz\uFFFD\u003C\u002B\uFFFD\uFFFD$\uFFFD(\uFFFD\uFFFD\uFFFDx\u0016\uFFFDi\uFFFD\uFFFD\uFFFD\uFFFD\u0006\uFFFD@\u001E:\uFFFD\uFFFDa@\uFFFDA\u001B\uFFFD\uFFFD\u00B1\uFFFDF=\u0012\uFFFD!\uFFFD\uFFFD/\uFFFD\uFFFD\uFFFDH\uFFFDY\u0022j\uFFFD\uFFFD\uFFFD\fb9\uFFFD\u00CC3k{=\uFFFDS\uFFFD{G\uFFFD\uFFFDQ\uFFFD\u000BN\uFFFDz,\uFFFD\u0018e\uFFFD\u001E\uFFFD\uFFFD\uFFFD\u0003\uFFFD\uFFFD\uFFFD\u00041\u0254\uFFFD\uFFFD\uFFFD\uFFFD\uFFFD\uFFFDK\u0060\u0011~\uFFFDI\uFFFD\uFFFD\uFFFD\u001D\uFFFD\f\u0014\uFFFD\u0027\uFFFDL\uFFFDG1PF\uFFFDc\uFFFD\uFFFD\uFFFDP\uFFFD\uFFFD;\uFFFD\uFFFDK\uFFFD\u0005\uFFFD\uFFFD\u0006\uFFFD\uFFFDP\b\uFFFD\uFFFD\uFFFD\u001C\u001Em\uFFFD:\uFFFD:n0\u0004\u01ED\uFFFD\u001D\uFFFD\uFFFD2\uFFFD\uFFFD\uFFFD\uFFFD\uFFFD\u0022\r",
+        "\uFFFD\u00DAy\u0000\u003E\uFFFDg\uFFFDpj\u334CQ\uFFFD\u001C\u001A\uFFFD\u003E\uFFFD\uFFFD\uFFFD\uFFFD\r",
+        "\u001D!\uFFFD\u000EvT@J\uFFFD\u0026\uFFFD\uFFFD0\uFFFD\uFFFDF5\uFFFDV\u01E5Y\uFFFD/c\uFFFD\u0015\uFFFD0\uFFFD\u06AEl\uFFFD\u001C\uFFFDY2\u001C*\uFFFD\uFFFD\uFFFD*\u001F\u0027\uFFFD\u0001K\uFFFD\uFFFD\u003C\uFFFDFx\uFFFDR\uFFFD\u0012\uFFFD*f\uFFFD\uFFFDL\uFFFDM\uFFFD\u0001\uFFFD\u0003\uFFFD\u002B.\uFFFDZf\u0010\u003C\uFFFD\u0013\uFFFD\uFFFD_\uFFFD\u0019%jU\uFFFDz w\uFFFD2\uFFFD^\uFFFD.\uFFFD\uFFFDXI\uFFFD\uFFFD\uFFFDi\u0017zm\uFFFD\uFFFD\uFFFD\uFFFD\u0017\uFFFD\u001AA\uFFFD\uFFFDc\uFFFDTbs\uFFFD\u0018,\uFFFD\f\uFFFD\uFFFD\uFFFD\u0027\uFFFDO\uFFFD\uFFFD\uFFFD\u000E\uFFFD\u7CEBI\uFFFD\uFFFDd\uFFFD\u001C/V:\uFFFD\u0003\uFFFD5\uFFFD\uFFFD\u003C\u001Bnqc\uFFFD8\uFFFD[})j\uFFFD\u0027U\uFFFDl\uFFFD\u01D9\uFFFDD\uFFFD5\uFFFDX\uFFFDbm\uFFFDi\uFFFD1[r\uFFFDvO\uFFFD\u0011\u068C\u7B71q.\uFFFD\u01D66n\f\u0012\uFFFD\uFFFD8\uFFFD\u000Ba\uFFFDM\uFFFD\u0014m9b\uFFFDbp\uFFFD_\t\uFFFD\uFFFD\uFFFD\uFFFD\uFFFD.\uFFFD\\}\uFFFD!2M$IynI\uFFFDD];\uFFFD\uFFFD\uFFFD@w\u000Ey\uFFFDV\uFFFD\uFFFDd\uFFFDiA\u04F0b$\u0004X\uFFFD\uFFFD\uFFFD\u001F\u0015\u0019:\uFFFD\u0027\u0010\u001B\uFFFDK\u001B\uFFFD\uFFFDG\uFFFD\uFFFD\uFFFD\uFFFDO\uFFFD[\uFFFD\uFFFD8\uFFFD\uFFFD\uFFFD\u001FX\uFFFD\uFFFDg\uFFFD b\uFFFD?\uFFFD/\uFFFD\uFFFD\uFFFD9Nt\uFFFDi\uFFFDM!]X\u0001\uFFFD6v:\u0002X\uFFFD\uFFFD\uFFFDSh5f\uFFFD\u0026T\uFFFDk \uFFFD/e\uFFFD\u00E5.\uFFFD\uFFFD7\uFFFD\uFFFDek\uFFFD\uFFFD\u003C5\uFFFD\u0003\uFFFDe\uFFFD\u0018\r\n",
+        "CVk~\uFFFD7\u0012\uFFFD\u0007\u0010\uFFFD\u003E\uFFFD_\uFFFD)\u001C\uFFFD\u0001\uFFFD\u003Ch\u0026f5\uFFFD\uFFFD\uFFFD\u0294w\uFFFD\uFFFD\uFFFDg\uFFFD\uFFFDUS\uFFFD\uFFFD\uFFFD\u0012\uFFFD\uFFFD@N\uFFFDI\uFFFDp\f\uFFFD\u0007\uFFFDD\u0017\uFFFD\uFFFD%\u0007\u003C|1\uFFFD\u0018t3\uFFFDcNR\uFFFD\uFFFDY\uFFFD\u0014i\uFFFD?\uFFFDI\uFFFD\uFFFD\u0007\uFFFD\u0011\uFFFD#\uFFFD\u05DE-}\uFFFD^\uFFFDui\uFFFD\u001A\uFFFD\uFFFD\u001D^\uFFFD\uFFFD_/\uFFFD\bw\uFFFD\uFFFD\uFFFD\uFFFD)\uFFFD\u0007\uFFFD\uFFFD\uFFFD\uFFFDw\uFFFD\uFFFD\u007F\uFFFD.4\uFFFDIs\uFFFDt\uFFFD\u0005\uFFFDJ\uFFFD64\uFFFD\uFFFD\uFFFD\u0026\uFFFD\uFFFD\u91F6\uFFFDb\u003C{5$(i\uFFFD\r",
+        "\uFFFD1\uFFFD\uFFFD\uFFFD\u0004\u0003I\u0022\uFFFD@\uFFFD\uFFFDYk\uFFFD\u0368\uFFFD\u067F\u0266}^\uFFFD6\b?u\u0740lv;\u0003\uFFFD9\u000F\u0022\uFFFDv\u01F6v\u0001\uFFFD\uFFFD\u0010\uFFFDW\u007F\uFFFD\u0005M1\uFFFD}[\uFFFD\uFFFD\uFFFD\t\uFFFD\uFFFD(\f\u001Dg\uFFFD\uFFFD\uFFFDk5I\u0002\uFFFD\u0006\\\u0007R\uFFFD\uFFFD\u001E]\uFFFDg(\n",
+        "x{\uFFFD7S\uFFFDl\u001A\u00B7\uFFFD\uFFFD\u0168\uFFFD\uFFFD\uFFFDo\uFFFD\u0004.\uFFFDv\uFFFD\uFFFD{\u0003U\uFFFD\uFFFD\u001A\uFFFD\uFFFD\u0013\uFFFD6\uFFFD\u0060\u0018\uFFFD\uFFFD\uFFFD-O\uFFFD3\uFFFDO\uFFFD[v5\uFFFD$\uFFFD"
       ],
       "StatusCode": 202,
       "ResponseHeaders": {
         "Content-Length": "0",
-<<<<<<< HEAD
-        "Date": "Wed, 03 Feb 2021 02:12:22 GMT",
-=======
-        "Date": "Wed, 17 Feb 2021 22:28:26 GMT",
->>>>>>> 1814567d
+        "Date": "Fri, 19 Feb 2021 19:10:24 GMT",
         "Server": [
           "Windows-Azure-HDFS/1.0",
           "Microsoft-HTTPAPI/2.0"
         ],
-        "x-ms-client-request-id": "77c0b899-752f-f877-4754-3a604d974d25",
-<<<<<<< HEAD
-        "x-ms-request-id": "0617f312-201f-006f-7fd2-f975ac000000",
-=======
-        "x-ms-request-id": "7d74cd0a-201f-001d-0a7c-0572e3000000",
->>>>>>> 1814567d
+        "x-ms-client-request-id": "7830efb6-6fa8-8c35-1758-5fe96c730f59",
+        "x-ms-request-id": "6f4b3169-e01f-004f-4ef2-060e0b000000",
         "x-ms-request-server-encrypted": "true",
         "x-ms-version": "2020-06-12"
       },
       "ResponseBody": []
     },
     {
-      "RequestUri": "https://seannse.dfs.core.windows.net/test-filesystem-7605de9b-a41a-0d33-3308-5a7df7093f2e/test-file-7162f15f-4f10-217c-f41f-61552fb005e9?action=flush\u0026position=1024",
+      "RequestUri": "https://seannse.dfs.core.windows.net/test-filesystem-39444aa9-72f6-f982-b3a6-5c213799dbe7/test-file-67df04de-a4d7-8b17-2c9c-18efb1b9a10c?action=flush\u0026position=1024",
       "RequestMethod": "PATCH",
       "RequestHeaders": {
         "Accept": "application/json",
         "Authorization": "Sanitized",
         "User-Agent": [
-<<<<<<< HEAD
-          "azsdk-net-Storage.Files.DataLake/12.7.0-alpha.20210202.1",
-          "(.NET Framework 4.8.4250.0; Microsoft Windows 10.0.19042 )"
-        ],
-        "x-ms-client-request-id": "2463c5a2-66d9-defb-e165-c7969f108ec4",
-        "x-ms-date": "Wed, 03 Feb 2021 02:12:22 GMT",
-=======
-          "azsdk-net-Storage.Files.DataLake/12.7.0-alpha.20210217.1",
-          "(.NET 5.0.3; Microsoft Windows 10.0.19042)"
-        ],
-        "x-ms-client-request-id": "2463c5a2-66d9-defb-e165-c7969f108ec4",
-        "x-ms-date": "Wed, 17 Feb 2021 22:28:27 GMT",
->>>>>>> 1814567d
+          "azsdk-net-Storage.Files.DataLake/12.7.0-alpha.20210219.1",
+          "(.NET 5.0.3; Microsoft Windows 10.0.19041)"
+        ],
+        "x-ms-client-request-id": "7bfcf305-6313-caed-1863-c5fe9eab046a",
+        "x-ms-date": "Fri, 19 Feb 2021 19:10:25 GMT",
         "x-ms-return-client-request-id": "true",
         "x-ms-version": "2020-06-12"
       },
@@ -196,50 +127,32 @@
       "StatusCode": 200,
       "ResponseHeaders": {
         "Content-Length": "0",
-<<<<<<< HEAD
-        "Date": "Wed, 03 Feb 2021 02:12:22 GMT",
-        "ETag": "\u00220x8D8C7E924C8629C\u0022",
-        "Last-Modified": "Wed, 03 Feb 2021 02:12:23 GMT",
-=======
-        "Date": "Wed, 17 Feb 2021 22:28:26 GMT",
-        "ETag": "\u00220x8D8D393587E9BDC\u0022",
-        "Last-Modified": "Wed, 17 Feb 2021 22:28:27 GMT",
->>>>>>> 1814567d
+        "Date": "Fri, 19 Feb 2021 19:10:24 GMT",
+        "ETag": "\u00220x8D8D50A03038F05\u0022",
+        "Last-Modified": "Fri, 19 Feb 2021 19:10:24 GMT",
         "Server": [
           "Windows-Azure-HDFS/1.0",
           "Microsoft-HTTPAPI/2.0"
         ],
-        "x-ms-client-request-id": "2463c5a2-66d9-defb-e165-c7969f108ec4",
-<<<<<<< HEAD
-        "x-ms-request-id": "0617f33e-201f-006f-2bd2-f975ac000000",
-=======
-        "x-ms-request-id": "7d74cd29-201f-001d-297c-0572e3000000",
->>>>>>> 1814567d
+        "x-ms-client-request-id": "7bfcf305-6313-caed-1863-c5fe9eab046a",
+        "x-ms-request-id": "6f4b3186-e01f-004f-6bf2-060e0b000000",
         "x-ms-request-server-encrypted": "false",
         "x-ms-version": "2020-06-12"
       },
       "ResponseBody": []
     },
     {
-      "RequestUri": "https://seannse.blob.core.windows.net/test-filesystem-7605de9b-a41a-0d33-3308-5a7df7093f2e/test-file-7162f15f-4f10-217c-f41f-61552fb005e9",
+      "RequestUri": "https://seannse.blob.core.windows.net/test-filesystem-39444aa9-72f6-f982-b3a6-5c213799dbe7/test-file-67df04de-a4d7-8b17-2c9c-18efb1b9a10c",
       "RequestMethod": "GET",
       "RequestHeaders": {
         "Accept": "application/xml",
         "Authorization": "Sanitized",
         "User-Agent": [
-<<<<<<< HEAD
-          "azsdk-net-Storage.Files.DataLake/12.7.0-alpha.20210202.1",
-          "(.NET Framework 4.8.4250.0; Microsoft Windows 10.0.19042 )"
-        ],
-        "x-ms-client-request-id": "88be533a-2834-514c-3957-0cbfaf261b36",
-        "x-ms-date": "Wed, 03 Feb 2021 02:12:22 GMT",
-=======
-          "azsdk-net-Storage.Files.DataLake/12.7.0-alpha.20210217.1",
-          "(.NET 5.0.3; Microsoft Windows 10.0.19042)"
-        ],
-        "x-ms-client-request-id": "88be533a-2834-514c-3957-0cbfaf261b36",
-        "x-ms-date": "Wed, 17 Feb 2021 22:28:27 GMT",
->>>>>>> 1814567d
+          "azsdk-net-Storage.Files.DataLake/12.7.0-alpha.20210219.1",
+          "(.NET 5.0.3; Microsoft Windows 10.0.19041)"
+        ],
+        "x-ms-client-request-id": "78e3375f-9476-af45-3174-cccb42d423f9",
+        "x-ms-date": "Fri, 19 Feb 2021 19:10:25 GMT",
         "x-ms-range": "bytes=256-767",
         "x-ms-range-get-content-md5": "true",
         "x-ms-return-client-request-id": "true",
@@ -250,67 +163,43 @@
       "ResponseHeaders": {
         "Accept-Ranges": "bytes",
         "Content-Length": "512",
-        "Content-MD5": "V4\u002BQ/w7geC1ede9tCQsKSw==",
+        "Content-MD5": "s\u002BY0Zw8QYaWsn/JaOU0gDQ==",
         "Content-Range": "bytes 256-767/1024",
         "Content-Type": "application/octet-stream",
-<<<<<<< HEAD
-        "Date": "Wed, 03 Feb 2021 02:12:22 GMT",
-        "ETag": "\u00220x8D8C7E924C8629C\u0022",
-        "Last-Modified": "Wed, 03 Feb 2021 02:12:23 GMT",
-=======
-        "Date": "Wed, 17 Feb 2021 22:28:26 GMT",
-        "ETag": "\u00220x8D8D393587E9BDC\u0022",
-        "Last-Modified": "Wed, 17 Feb 2021 22:28:27 GMT",
->>>>>>> 1814567d
+        "Date": "Fri, 19 Feb 2021 19:10:24 GMT",
+        "ETag": "\u00220x8D8D50A03038F05\u0022",
+        "Last-Modified": "Fri, 19 Feb 2021 19:10:24 GMT",
         "Server": [
           "Windows-Azure-Blob/1.0",
           "Microsoft-HTTPAPI/2.0"
         ],
         "x-ms-blob-type": "BlockBlob",
-        "x-ms-client-request-id": "88be533a-2834-514c-3957-0cbfaf261b36",
-<<<<<<< HEAD
-        "x-ms-creation-time": "Wed, 03 Feb 2021 02:12:22 GMT",
-=======
-        "x-ms-creation-time": "Wed, 17 Feb 2021 22:28:26 GMT",
->>>>>>> 1814567d
+        "x-ms-client-request-id": "78e3375f-9476-af45-3174-cccb42d423f9",
+        "x-ms-creation-time": "Fri, 19 Feb 2021 19:10:24 GMT",
         "x-ms-group": "$superuser",
         "x-ms-lease-state": "available",
         "x-ms-lease-status": "unlocked",
         "x-ms-owner": "$superuser",
         "x-ms-permissions": "rw-r-----",
-<<<<<<< HEAD
-        "x-ms-request-id": "62318c1b-201e-00b4-02d2-f9b391000000",
-=======
-        "x-ms-request-id": "52cb9f1f-b01e-000f-6c7c-050933000000",
->>>>>>> 1814567d
+        "x-ms-request-id": "2e6618a7-201e-00a4-6af2-0676f9000000",
         "x-ms-server-encrypted": "true",
         "x-ms-version": "2020-06-12"
       },
-      "ResponseBody": "Ljzliqo7RLmEs68KT0WDTAYsyEJ0jSs2PwvWkWQC\u002BGmCEobrS6h9LPYNmH5OyROe7fe6BOuchKERr0ueZLNUgrtFhzy/lwFerpxMZ/St53X4N6NsR/N\u002B5Y3k2ptc3sdDuRbCCEHW31X2W1VOUB2tZMjWpi0P5zrHxqKu2r1lAs/VCa3d6t80IVhNduydMJVwN3XThjiaM9Hc\u002BkGfJwSYkVmGeUZvz3npoYTUwXFOKZYMPqNHkXuXOtXcAe\u002BdlfpTteSSF7ZPAGf76uSzxXFfjtGrk\u002BlhUP/d7z5xks6KSwyKgQyMuxLgvT08TKeW43VjfXIe8gEQ8mTltCh33m2YcZ7YKURl0tK\u002BytasJQRXRgvJDRVba1kKeY6npwbpaN/Po9oIvrow/qqgXycrZMxfjW4drtBYPQVEza\u002B1vSvM1GL33IEqTohQmA5ruwsy3xXBSBmYzLoOd2bUxPELe0F\u002B1IvFNIdLNT7mzBXC7IH6Ee6Z83USMwen6GUbVYqWRR3M7eeAbaqNdhLasgCkS4rk2rICcYfMa6CDHUsiL\u002BC0T4f39f\u002BaeaREDHxiOIEHAp3aNnrXlNOWAIFG/FBea0YyJmN5rFWLSmEOvmUKaTMffBquR/ll3LuzYfV9U3xU5aA2MBIejlVIT\u002BwZydVti5ZNJ4A1sCNNzUmnxUtfDffkutk="
-    },
-    {
-      "RequestUri": "https://seannse.blob.core.windows.net/test-filesystem-7605de9b-a41a-0d33-3308-5a7df7093f2e?restype=container",
+      "ResponseBody": "Y6CNiFCAxjv5i0vNBYqfBqy4UAjE/PccHm3zOuo6bjAEx63eHcGqMubh7oDI3SINrcOaeQA\u002B1GeocGrjjYxRvhwayD7cwenrDR0h4w52VEBK5o0mn/UwxvJGNaxWx6VZkC9jrhXkMOvarmziHPFZMhwqmKf/Kh8n6gFLlos8lUZ4x1LeEqUqZrWhTPGJTakB7QOPKy7\u002BWmYQPMMTmZpfnRklalWfeiB3/zLxXt4unpxYSaiIrWkXem3rztbhF80aQa7XY\u002BJUYnPiGCz8DPyI4p0nu0/x1vCvDvDns6tJlehk1hwvVjq5A\u002BY1pZU8G25xY\u002Bw4ult9KWq\u002BJ1XybK/HmYJElzXgWItibbhpuzFbcvKCdk\u002B\u002BEdqM562xcS7lx5Y2bgwS\u002BIM4kQth1U2jFG05YrRicPZfCYeot7CHLuZcfaUhMk0kSXluSeVEXTuN6dNAdw55glag12SFaUHTsGIkBFinguEfFRk69CcQG6tLG83dR7fX4vpPgFvon984m5iDH1jj5WfxIGL1P44vkLu4OU509mmrTSFdWAGGNnY6AliOjftTaDVm6yZU4qNrIO\u002BfL2WQw6Uu2NI3hY1la\u002Brruzw1oAO/ZdEYDQpDVmt\u002B8jcS5gcQqT6zX7UpHOKoAYA8aCZmNYDs38qUd7aa64FnuJNVU4Tj2xL9gkBOlknucAw="
+    },
+    {
+      "RequestUri": "https://seannse.blob.core.windows.net/test-filesystem-39444aa9-72f6-f982-b3a6-5c213799dbe7?restype=container",
       "RequestMethod": "DELETE",
       "RequestHeaders": {
         "Accept": "application/xml",
         "Authorization": "Sanitized",
-<<<<<<< HEAD
-        "traceparent": "00-1010b01249f316478a76945e9fc71c56-640d123ddee31943-00",
-        "User-Agent": [
-          "azsdk-net-Storage.Files.DataLake/12.7.0-alpha.20210202.1",
-          "(.NET Framework 4.8.4250.0; Microsoft Windows 10.0.19042 )"
-        ],
-        "x-ms-client-request-id": "4b5ba493-0651-c290-3f72-8063de8c71d3",
-        "x-ms-date": "Wed, 03 Feb 2021 02:12:22 GMT",
-=======
-        "traceparent": "00-767fb6110df32f42b9f0c54731f9ae0b-52285be33ab0314e-00",
-        "User-Agent": [
-          "azsdk-net-Storage.Files.DataLake/12.7.0-alpha.20210217.1",
-          "(.NET 5.0.3; Microsoft Windows 10.0.19042)"
-        ],
-        "x-ms-client-request-id": "4b5ba493-0651-c290-3f72-8063de8c71d3",
-        "x-ms-date": "Wed, 17 Feb 2021 22:28:27 GMT",
->>>>>>> 1814567d
+        "traceparent": "00-6c69e23997a72140a9cddc40e9fac847-305694f57f22814b-00",
+        "User-Agent": [
+          "azsdk-net-Storage.Files.DataLake/12.7.0-alpha.20210219.1",
+          "(.NET 5.0.3; Microsoft Windows 10.0.19041)"
+        ],
+        "x-ms-client-request-id": "669f0406-8cc7-bff4-2b27-a0eba5126b49",
+        "x-ms-date": "Fri, 19 Feb 2021 19:10:25 GMT",
         "x-ms-return-client-request-id": "true",
         "x-ms-version": "2020-06-12"
       },
@@ -318,28 +207,20 @@
       "StatusCode": 202,
       "ResponseHeaders": {
         "Content-Length": "0",
-<<<<<<< HEAD
-        "Date": "Wed, 03 Feb 2021 02:12:22 GMT",
-=======
-        "Date": "Wed, 17 Feb 2021 22:28:26 GMT",
->>>>>>> 1814567d
+        "Date": "Fri, 19 Feb 2021 19:10:25 GMT",
         "Server": [
           "Windows-Azure-Blob/1.0",
           "Microsoft-HTTPAPI/2.0"
         ],
-        "x-ms-client-request-id": "4b5ba493-0651-c290-3f72-8063de8c71d3",
-<<<<<<< HEAD
-        "x-ms-request-id": "62318c96-201e-00b4-6dd2-f9b391000000",
-=======
-        "x-ms-request-id": "52cb9f30-b01e-000f-7d7c-050933000000",
->>>>>>> 1814567d
+        "x-ms-client-request-id": "669f0406-8cc7-bff4-2b27-a0eba5126b49",
+        "x-ms-request-id": "2e661992-201e-00a4-4ef2-0676f9000000",
         "x-ms-version": "2020-06-12"
       },
       "ResponseBody": []
     }
   ],
   "Variables": {
-    "RandomSeed": "1658296100",
+    "RandomSeed": "957229164",
     "Storage_TestConfigHierarchicalNamespace": "NamespaceTenant\nseannse\nU2FuaXRpemVk\nhttps://seannse.blob.core.windows.net\nhttps://seannse.file.core.windows.net\nhttps://seannse.queue.core.windows.net\nhttps://seannse.table.core.windows.net\n\n\n\n\nhttps://seannse-secondary.blob.core.windows.net\nhttps://seannse-secondary.file.core.windows.net\nhttps://seannse-secondary.queue.core.windows.net\nhttps://seannse-secondary.table.core.windows.net\n68390a19-a643-458b-b726-408abf67b4fc\nSanitized\n72f988bf-86f1-41af-91ab-2d7cd011db47\nhttps://login.microsoftonline.com/\nCloud\nBlobEndpoint=https://seannse.blob.core.windows.net/;QueueEndpoint=https://seannse.queue.core.windows.net/;FileEndpoint=https://seannse.file.core.windows.net/;BlobSecondaryEndpoint=https://seannse-secondary.blob.core.windows.net/;QueueSecondaryEndpoint=https://seannse-secondary.queue.core.windows.net/;FileSecondaryEndpoint=https://seannse-secondary.file.core.windows.net/;AccountName=seannse;AccountKey=Sanitized\n"
   }
 }