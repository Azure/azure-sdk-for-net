--- conflicted
+++ resolved
@@ -14,11 +14,7 @@
         "x-ms-client-request-id": "02417fca-ae8c-60c1-0f39-bb75de52a292",
         "x-ms-date": "Fri, 03 Apr 2020 21:01:20 GMT",
         "x-ms-return-client-request-id": "true",
-<<<<<<< HEAD
-        "x-ms-version": "2019-12-12"
-=======
         "x-ms-version": "2020-02-10"
->>>>>>> 60f4876e
       },
       "RequestBody": null,
       "StatusCode": 201,
@@ -33,11 +29,7 @@
         ],
         "x-ms-client-request-id": "02417fca-ae8c-60c1-0f39-bb75de52a292",
         "x-ms-request-id": "9622353f-f01e-0012-3bfb-093670000000",
-<<<<<<< HEAD
-        "x-ms-version": "2019-12-12"
-=======
         "x-ms-version": "2020-02-10"
->>>>>>> 60f4876e
       },
       "ResponseBody": []
     },
@@ -54,11 +46,7 @@
         "x-ms-client-request-id": "63e8232c-c0e8-8901-a8df-006d570b1df0",
         "x-ms-date": "Fri, 03 Apr 2020 21:01:20 GMT",
         "x-ms-return-client-request-id": "true",
-<<<<<<< HEAD
-        "x-ms-version": "2019-12-12"
-=======
         "x-ms-version": "2020-02-10"
->>>>>>> 60f4876e
       },
       "RequestBody": null,
       "StatusCode": 201,
@@ -73,11 +61,7 @@
         ],
         "x-ms-client-request-id": "63e8232c-c0e8-8901-a8df-006d570b1df0",
         "x-ms-request-id": "fa4400ef-201f-0097-62fb-091bad000000",
-<<<<<<< HEAD
-        "x-ms-version": "2019-12-12"
-=======
         "x-ms-version": "2020-02-10"
->>>>>>> 60f4876e
       },
       "ResponseBody": []
     },
@@ -94,11 +78,7 @@
         "x-ms-date": "Fri, 03 Apr 2020 21:01:20 GMT",
         "x-ms-permissions": "rwxrwxrwx",
         "x-ms-return-client-request-id": "true",
-<<<<<<< HEAD
-        "x-ms-version": "2019-12-12"
-=======
         "x-ms-version": "2020-02-10"
->>>>>>> 60f4876e
       },
       "RequestBody": null,
       "StatusCode": 200,
@@ -114,11 +94,7 @@
         "x-ms-client-request-id": "1f8867a5-ac36-1342-be8e-7e3d28cee79b",
         "x-ms-namespace-enabled": "true",
         "x-ms-request-id": "fa4400f1-201f-0097-64fb-091bad000000",
-<<<<<<< HEAD
-        "x-ms-version": "2019-12-12"
-=======
         "x-ms-version": "2020-02-10"
->>>>>>> 60f4876e
       },
       "ResponseBody": []
     },
@@ -135,11 +111,7 @@
         "x-ms-client-request-id": "efc72864-fd82-7cb9-4d8e-5eacfd370be2",
         "x-ms-date": "Fri, 03 Apr 2020 21:01:20 GMT",
         "x-ms-return-client-request-id": "true",
-<<<<<<< HEAD
-        "x-ms-version": "2019-12-12"
-=======
         "x-ms-version": "2020-02-10"
->>>>>>> 60f4876e
       },
       "RequestBody": null,
       "StatusCode": 202,
@@ -152,11 +124,7 @@
         ],
         "x-ms-client-request-id": "efc72864-fd82-7cb9-4d8e-5eacfd370be2",
         "x-ms-request-id": "96223564-f01e-0012-57fb-093670000000",
-<<<<<<< HEAD
-        "x-ms-version": "2019-12-12"
-=======
         "x-ms-version": "2020-02-10"
->>>>>>> 60f4876e
       },
       "ResponseBody": []
     }
