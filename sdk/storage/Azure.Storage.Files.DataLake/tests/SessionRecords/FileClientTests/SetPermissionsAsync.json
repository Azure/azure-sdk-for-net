﻿{
  "Entries": [
    {
      "RequestUri": "https://seannse.blob.core.windows.net/test-filesystem-765d7010-ecce-0191-2af8-a161be93505b?restype=container",
      "RequestMethod": "PUT",
      "RequestHeaders": {
        "Accept": "application/xml",
        "Authorization": "Sanitized",
        "traceparent": "00-fe2884a03518e54e9ccbaf797569be5f-46326edd605d9f49-00",
        "User-Agent": [
          "azsdk-net-Storage.Files.DataLake/12.7.0-alpha.20210219.1",
          "(.NET 5.0.3; Microsoft Windows 10.0.19041)"
        ],
        "x-ms-blob-public-access": "container",
        "x-ms-client-request-id": "7d88aca3-3238-01d0-a81e-bdb79efd6fd7",
        "x-ms-date": "Fri, 19 Feb 2021 19:11:09 GMT",
        "x-ms-return-client-request-id": "true",
<<<<<<< HEAD
        "x-ms-version": "2020-12-06"
=======
        "x-ms-version": "2021-02-12"
>>>>>>> 7e782c87
      },
      "RequestBody": null,
      "StatusCode": 201,
      "ResponseHeaders": {
        "Content-Length": "0",
        "Date": "Fri, 19 Feb 2021 19:11:08 GMT",
        "ETag": "\"0x8D8D50A1D043A6A\"",
        "Last-Modified": "Fri, 19 Feb 2021 19:11:08 GMT",
        "Server": [
          "Windows-Azure-Blob/1.0",
          "Microsoft-HTTPAPI/2.0"
        ],
        "x-ms-client-request-id": "7d88aca3-3238-01d0-a81e-bdb79efd6fd7",
        "x-ms-request-id": "2e67cb10-201e-00a4-77f2-0676f9000000",
<<<<<<< HEAD
        "x-ms-version": "2020-12-06"
=======
        "x-ms-version": "2021-02-12"
>>>>>>> 7e782c87
      },
      "ResponseBody": []
    },
    {
      "RequestUri": "https://seannse.dfs.core.windows.net/test-filesystem-765d7010-ecce-0191-2af8-a161be93505b/test-file-500dc812-974e-2992-957f-eafe35915bb6?resource=file",
      "RequestMethod": "PUT",
      "RequestHeaders": {
        "Accept": "application/json",
        "Authorization": "Sanitized",
        "traceparent": "00-ef2dbddd58e74b4094e260177967cd19-a2d586f1f88c5144-00",
        "User-Agent": [
          "azsdk-net-Storage.Files.DataLake/12.7.0-alpha.20210219.1",
          "(.NET 5.0.3; Microsoft Windows 10.0.19041)"
        ],
        "x-ms-client-request-id": "ddeddf5f-7766-0c89-195e-e7b947d1cb16",
        "x-ms-date": "Fri, 19 Feb 2021 19:11:09 GMT",
        "x-ms-return-client-request-id": "true",
<<<<<<< HEAD
        "x-ms-version": "2020-12-06"
=======
        "x-ms-version": "2021-02-12"
>>>>>>> 7e782c87
      },
      "RequestBody": null,
      "StatusCode": 201,
      "ResponseHeaders": {
        "Content-Length": "0",
        "Date": "Fri, 19 Feb 2021 19:11:08 GMT",
        "ETag": "\"0x8D8D50A1D137657\"",
        "Last-Modified": "Fri, 19 Feb 2021 19:11:08 GMT",
        "Server": [
          "Windows-Azure-HDFS/1.0",
          "Microsoft-HTTPAPI/2.0"
        ],
        "x-ms-client-request-id": "ddeddf5f-7766-0c89-195e-e7b947d1cb16",
        "x-ms-request-id": "6f4b5846-e01f-004f-08f2-060e0b000000",
<<<<<<< HEAD
        "x-ms-version": "2020-12-06"
=======
        "x-ms-version": "2021-02-12"
>>>>>>> 7e782c87
      },
      "ResponseBody": []
    },
    {
      "RequestUri": "https://seannse.dfs.core.windows.net/test-filesystem-765d7010-ecce-0191-2af8-a161be93505b/test-file-500dc812-974e-2992-957f-eafe35915bb6?action=setAccessControl",
      "RequestMethod": "PATCH",
      "RequestHeaders": {
        "Accept": "application/json",
        "Authorization": "Sanitized",
        "User-Agent": [
          "azsdk-net-Storage.Files.DataLake/12.7.0-alpha.20210219.1",
          "(.NET 5.0.3; Microsoft Windows 10.0.19041)"
        ],
        "x-ms-client-request-id": "559f5c3f-7ea4-b850-3fb2-f8abeb6ad2eb",
        "x-ms-date": "Fri, 19 Feb 2021 19:11:09 GMT",
        "x-ms-permissions": "rwxrwxrwx",
        "x-ms-return-client-request-id": "true",
<<<<<<< HEAD
        "x-ms-version": "2020-12-06"
=======
        "x-ms-version": "2021-02-12"
>>>>>>> 7e782c87
      },
      "RequestBody": null,
      "StatusCode": 200,
      "ResponseHeaders": {
        "Content-Length": "0",
        "Date": "Fri, 19 Feb 2021 19:11:08 GMT",
        "ETag": "\"0x8D8D50A1D137657\"",
        "Last-Modified": "Fri, 19 Feb 2021 19:11:08 GMT",
        "Server": [
          "Windows-Azure-HDFS/1.0",
          "Microsoft-HTTPAPI/2.0"
        ],
        "x-ms-client-request-id": "559f5c3f-7ea4-b850-3fb2-f8abeb6ad2eb",
        "x-ms-namespace-enabled": "true",
        "x-ms-request-id": "6f4b5864-e01f-004f-26f2-060e0b000000",
<<<<<<< HEAD
        "x-ms-version": "2020-12-06"
=======
        "x-ms-version": "2021-02-12"
>>>>>>> 7e782c87
      },
      "ResponseBody": []
    },
    {
      "RequestUri": "https://seannse.blob.core.windows.net/test-filesystem-765d7010-ecce-0191-2af8-a161be93505b?restype=container",
      "RequestMethod": "DELETE",
      "RequestHeaders": {
        "Accept": "application/xml",
        "Authorization": "Sanitized",
        "traceparent": "00-45e35274a1ce9d4b8eb341fe4a3ef49a-f6427cd2254b1b4a-00",
        "User-Agent": [
          "azsdk-net-Storage.Files.DataLake/12.7.0-alpha.20210219.1",
          "(.NET 5.0.3; Microsoft Windows 10.0.19041)"
        ],
        "x-ms-client-request-id": "eb7a755d-7632-4572-b6ce-968c64205339",
        "x-ms-date": "Fri, 19 Feb 2021 19:11:09 GMT",
        "x-ms-return-client-request-id": "true",
<<<<<<< HEAD
        "x-ms-version": "2020-12-06"
=======
        "x-ms-version": "2021-02-12"
>>>>>>> 7e782c87
      },
      "RequestBody": null,
      "StatusCode": 202,
      "ResponseHeaders": {
        "Content-Length": "0",
        "Date": "Fri, 19 Feb 2021 19:11:08 GMT",
        "Server": [
          "Windows-Azure-Blob/1.0",
          "Microsoft-HTTPAPI/2.0"
        ],
        "x-ms-client-request-id": "eb7a755d-7632-4572-b6ce-968c64205339",
        "x-ms-request-id": "2e67cd8e-201e-00a4-56f2-0676f9000000",
<<<<<<< HEAD
        "x-ms-version": "2020-12-06"
=======
        "x-ms-version": "2021-02-12"
>>>>>>> 7e782c87
      },
      "ResponseBody": []
    }
  ],
  "Variables": {
    "RandomSeed": "1559729978",
    "Storage_TestConfigHierarchicalNamespace": "NamespaceTenant\nseannse\nU2FuaXRpemVk\nhttps://seannse.blob.core.windows.net\nhttps://seannse.file.core.windows.net\nhttps://seannse.queue.core.windows.net\nhttps://seannse.table.core.windows.net\n\n\n\n\nhttps://seannse-secondary.blob.core.windows.net\nhttps://seannse-secondary.file.core.windows.net\nhttps://seannse-secondary.queue.core.windows.net\nhttps://seannse-secondary.table.core.windows.net\n68390a19-a643-458b-b726-408abf67b4fc\nSanitized\n72f988bf-86f1-41af-91ab-2d7cd011db47\nhttps://login.microsoftonline.com/\nCloud\nBlobEndpoint=https://seannse.blob.core.windows.net/;QueueEndpoint=https://seannse.queue.core.windows.net/;FileEndpoint=https://seannse.file.core.windows.net/;BlobSecondaryEndpoint=https://seannse-secondary.blob.core.windows.net/;QueueSecondaryEndpoint=https://seannse-secondary.queue.core.windows.net/;FileSecondaryEndpoint=https://seannse-secondary.file.core.windows.net/;AccountName=seannse;AccountKey=Sanitized\n\n\n"
  }
}<|MERGE_RESOLUTION|>--- conflicted
+++ resolved
@@ -15,11 +15,7 @@
         "x-ms-client-request-id": "7d88aca3-3238-01d0-a81e-bdb79efd6fd7",
         "x-ms-date": "Fri, 19 Feb 2021 19:11:09 GMT",
         "x-ms-return-client-request-id": "true",
-<<<<<<< HEAD
-        "x-ms-version": "2020-12-06"
-=======
         "x-ms-version": "2021-02-12"
->>>>>>> 7e782c87
       },
       "RequestBody": null,
       "StatusCode": 201,
@@ -34,11 +30,7 @@
         ],
         "x-ms-client-request-id": "7d88aca3-3238-01d0-a81e-bdb79efd6fd7",
         "x-ms-request-id": "2e67cb10-201e-00a4-77f2-0676f9000000",
-<<<<<<< HEAD
-        "x-ms-version": "2020-12-06"
-=======
         "x-ms-version": "2021-02-12"
->>>>>>> 7e782c87
       },
       "ResponseBody": []
     },
@@ -56,11 +48,7 @@
         "x-ms-client-request-id": "ddeddf5f-7766-0c89-195e-e7b947d1cb16",
         "x-ms-date": "Fri, 19 Feb 2021 19:11:09 GMT",
         "x-ms-return-client-request-id": "true",
-<<<<<<< HEAD
-        "x-ms-version": "2020-12-06"
-=======
         "x-ms-version": "2021-02-12"
->>>>>>> 7e782c87
       },
       "RequestBody": null,
       "StatusCode": 201,
@@ -75,11 +63,7 @@
         ],
         "x-ms-client-request-id": "ddeddf5f-7766-0c89-195e-e7b947d1cb16",
         "x-ms-request-id": "6f4b5846-e01f-004f-08f2-060e0b000000",
-<<<<<<< HEAD
-        "x-ms-version": "2020-12-06"
-=======
         "x-ms-version": "2021-02-12"
->>>>>>> 7e782c87
       },
       "ResponseBody": []
     },
@@ -97,11 +81,7 @@
         "x-ms-date": "Fri, 19 Feb 2021 19:11:09 GMT",
         "x-ms-permissions": "rwxrwxrwx",
         "x-ms-return-client-request-id": "true",
-<<<<<<< HEAD
-        "x-ms-version": "2020-12-06"
-=======
         "x-ms-version": "2021-02-12"
->>>>>>> 7e782c87
       },
       "RequestBody": null,
       "StatusCode": 200,
@@ -117,11 +97,7 @@
         "x-ms-client-request-id": "559f5c3f-7ea4-b850-3fb2-f8abeb6ad2eb",
         "x-ms-namespace-enabled": "true",
         "x-ms-request-id": "6f4b5864-e01f-004f-26f2-060e0b000000",
-<<<<<<< HEAD
-        "x-ms-version": "2020-12-06"
-=======
         "x-ms-version": "2021-02-12"
->>>>>>> 7e782c87
       },
       "ResponseBody": []
     },
@@ -139,11 +115,7 @@
         "x-ms-client-request-id": "eb7a755d-7632-4572-b6ce-968c64205339",
         "x-ms-date": "Fri, 19 Feb 2021 19:11:09 GMT",
         "x-ms-return-client-request-id": "true",
-<<<<<<< HEAD
-        "x-ms-version": "2020-12-06"
-=======
         "x-ms-version": "2021-02-12"
->>>>>>> 7e782c87
       },
       "RequestBody": null,
       "StatusCode": 202,
@@ -156,11 +128,7 @@
         ],
         "x-ms-client-request-id": "eb7a755d-7632-4572-b6ce-968c64205339",
         "x-ms-request-id": "2e67cd8e-201e-00a4-56f2-0676f9000000",
-<<<<<<< HEAD
-        "x-ms-version": "2020-12-06"
-=======
         "x-ms-version": "2021-02-12"
->>>>>>> 7e782c87
       },
       "ResponseBody": []
     }
