--- conflicted
+++ resolved
@@ -15,11 +15,7 @@
         "x-ms-client-request-id": "5e05e22c-102c-5186-73f8-0157879302e8",
         "x-ms-date": "Fri, 19 Feb 2021 19:58:18 GMT",
         "x-ms-return-client-request-id": "true",
-<<<<<<< HEAD
-        "x-ms-version": "2020-12-06"
-=======
-        "x-ms-version": "2021-02-12"
->>>>>>> 7e782c87
+        "x-ms-version": "2021-02-12"
       },
       "RequestBody": null,
       "StatusCode": 201,
@@ -34,11 +30,7 @@
         ],
         "x-ms-client-request-id": "5e05e22c-102c-5186-73f8-0157879302e8",
         "x-ms-request-id": "4691f5be-401e-0056-6cf9-068eb0000000",
-<<<<<<< HEAD
-        "x-ms-version": "2020-12-06"
-=======
-        "x-ms-version": "2021-02-12"
->>>>>>> 7e782c87
+        "x-ms-version": "2021-02-12"
       },
       "ResponseBody": []
     },
@@ -57,11 +49,7 @@
         "x-ms-client-request-id": "81970973-d874-07e3-d6bd-6d2a1912616a",
         "x-ms-date": "Fri, 19 Feb 2021 19:58:18 GMT",
         "x-ms-return-client-request-id": "true",
-<<<<<<< HEAD
-        "x-ms-version": "2020-12-06"
-=======
-        "x-ms-version": "2021-02-12"
->>>>>>> 7e782c87
+        "x-ms-version": "2021-02-12"
       },
       "RequestBody": null,
       "StatusCode": 201,
@@ -76,11 +64,7 @@
         ],
         "x-ms-client-request-id": "81970973-d874-07e3-d6bd-6d2a1912616a",
         "x-ms-request-id": "d66aafb4-f01f-0088-1ef9-069a56000000",
-<<<<<<< HEAD
-        "x-ms-version": "2020-12-06"
-=======
-        "x-ms-version": "2021-02-12"
->>>>>>> 7e782c87
+        "x-ms-version": "2021-02-12"
       },
       "ResponseBody": []
     },
@@ -100,11 +84,7 @@
         "x-ms-client-request-id": "5e9bdf99-e057-29ea-c11f-e586c2f534c6",
         "x-ms-date": "Fri, 19 Feb 2021 19:58:18 GMT",
         "x-ms-return-client-request-id": "true",
-<<<<<<< HEAD
-        "x-ms-version": "2020-12-06"
-=======
-        "x-ms-version": "2021-02-12"
->>>>>>> 7e782c87
+        "x-ms-version": "2021-02-12"
       },
       "RequestBody": "f/oyBrgMwu0fFKsdiXksoayL/+Zx95NNndIfaIIyUeAkMREiHU+yZ0apYV8sxX5dkMx9jRJ7+Ydm5Wnm7Vlq7MLK+VdnCoRc2Jigx5YzINdTwti2tMTOqTiKuzfmzHrsP3WdYcwn9YZIILR62zHxM8SRkiuBtDj+/E8f3U9Mdgwds4gglr8KLMxSbpMPU80GmIdzVDpPaoo9nmV8Bxc3+6qoXCep0J0FhmVeL0Wk7qiCGUXH2SHRzkj94/dZjiW1G3LpZ/emXMfqbc7V8TtEmK+8+u7RbyKI1o7erO2mq/g/qRPTuoex27x+3WtT/N0MuEtHnZM346tQYZBox7DaQ8LWlUgncd0oCh8xU5K2Ndqx0vOiXg1lCMVogln3SRQMpJmpfGaU5EdtH5JzBZAYmiu1tvW8N+W0cYyCv++EMMELJK75DbhzHO2sND978QI1T+guQZIeT2y09AvZEiVX6O7RaODhH4xzQpkIEAKlOX+KTXAHVu8u7NVCRRismQrIVExQqYgiUy9buv/4Fj9pDruLT8S1UJL/onsLn9p0xqiPQLu2VI/3Z/lArJvvNtaV2DZcIUpFEwS5UQcMFrRV5vRXaNaDsrkslOfKdKP3D2yldcajF6VdSi23/QOH6lFF6sWml80AEiZ9MI1iep5gwUGbZqHtss9P+R6pzLS1pamWhYreUHefpWOgJucY+8+OVjvC7ISvWDj2V56uV0Vxx4vjy/UUgnHJ/ME9TYvnN/5PGnZ587gl5y1R5/nZ8E4eL15cNC/aetTK+O/CcgqsDiCfXzzP99PSvuTIwpp47wtzHx0siwPOdJ+hr/rIYnQipNnYOZERTzeLiXVLEbg6UQnkT1LsgIMc0eqdLUjYCVxvph3Bn7V6YdDmoQGNgmLnZ13x5BMiNSRVu2incyHusoAZ3GuaebJTae2CBt6Cj06Htsbr5yRJTXD5a+NN0+2u+O+BdKb3TO6qnXolny9G0ywZH71bAspbz477oA3OBpb/0w7vABqnkGnXQUmpI61Bs5i2M7MwU/UkJaQY/Kvg25fkJcsgVtIScY9Tg8GBsazgue11GNLizoAYytt1j5S992Wxxf3hIFzFpMIk3dAzonP4N0K+a8PFAVdLCIv3nOH6lYxc0Ouu/piQr3QQvvGv5ChnfVhR/4ui7MSmlhjQzgfgKUdE19KHSTiqLbtPtUJlnCNjjx6JqZYAuuMnCGh/wOFsMJWqawxV3zMfp9HQUjaBQfn0bT/oVoCxQx3uYEHPKm3Z44StuzAWDq/raQLEMGespcZui1Kig9kU+CjvZn7yUHxk9m+y1IbJ3V+P/e197RO1Qbt6YZ8aN1+rmMIIJ6cw+BmFYDn3+tFApa3zEw==",
       "StatusCode": 202,
@@ -118,11 +98,7 @@
         "x-ms-client-request-id": "5e9bdf99-e057-29ea-c11f-e586c2f534c6",
         "x-ms-request-id": "d66aafc4-f01f-0088-2ef9-069a56000000",
         "x-ms-request-server-encrypted": "true",
-<<<<<<< HEAD
-        "x-ms-version": "2020-12-06"
-=======
-        "x-ms-version": "2021-02-12"
->>>>>>> 7e782c87
+        "x-ms-version": "2021-02-12"
       },
       "ResponseBody": []
     },
@@ -142,11 +118,7 @@
         "x-ms-client-request-id": "27cf3364-c1b5-83fb-7bec-594a3ae885f0",
         "x-ms-date": "Fri, 19 Feb 2021 19:58:18 GMT",
         "x-ms-return-client-request-id": "true",
-<<<<<<< HEAD
-        "x-ms-version": "2020-12-06"
-=======
-        "x-ms-version": "2021-02-12"
->>>>>>> 7e782c87
+        "x-ms-version": "2021-02-12"
       },
       "RequestBody": "heyXCxQ5JcN37t1Jvw8HO8PBtrdeBdP4jNm9Ruo6vPEmJNq+Abbz7YJtgSqoFnro85V94/c7tIAYnn46e97ZPTLrI5o1SDkMzsg18YSpUHZf1VNUvNj66m9apWM4uHKjk0P3vPPfs6tbcBUuBsL8b04I26aKhYBa8Tgq2qLW1BZWkV5AsZSDfyKn+EzDy+SsXjYUMNzMGQ7Dncu7tNgIhJz/2HRku766hFyD44w0liVTfntswaQ5inhPfBPJyMpJnnSvxPNwSKJ4WquASDaCjwalZzZcnML4xU37FD+q8byROUQXhNIy4zbZ9Gb4uUFCze0MI2CT7AKxt/6ldTNjzWnu7g7xago0c4QAg6hb/wwMuEZRnc1b/kxBZszTjG0CdSb9CssyUGPi2LDckmlZVbjymbzsETCcku/BrwM9YeYW/Q2CXvRB2WfjbsUdf2vj6BAU4POxFmP1YHfbcaBgpXbJxZVb1/bDscBUCKNrfxKE3sfyKYHzZOeqjP59ZmjHgslOU7nWiBAaUS8zXQ3AieFkVpLZbXv11mCusEr4RktXjYXZHCtYrlW32NdRvwfZ6QIcGA/V7hVNWX1ZJ9fGIQvj28+H5m22C6c8IpWjoxZY1MZH2y07gp9wjMKt/4Z+8LbMbuQ3UQOVZgxnmMyAqbZnAFMQfkXdqFkwF1qqCAwhvjHe1zUyIYPDsXUh0+nT8OIMRv8zbnJx78WKBzqo610ARtqaotKBNN/PTMzQu9RvXSZ4nsIM7U+/bOdvpxlJGsYXIY0POE4PihEgYyGloTTwG6kTMEyb81iK2zXrEo3FhjEGuJpHYCTYaBOw7IouGcuyfotvNep6fC00hFwYI3iEWt3vn+maqbuFO8c46gbOXMFpOJMBVVFHjDtsEtvIv0WbK5KsPnriGNXQ6vojQZEnZiibr+vlgwSMqBKtLZbgvXuCnb90IR1Ghx+9MGtWI0qpRKyyLBBZtqiNIJZnNOs+8C1/oaPSs0QLVCfLJ1KZNYTIA+nqLZBqKOcX5gCH3lI0f0A914Kn15Fnp9jpjo5V9OsRnzECVMKdFHi8u81DhHXUlqgSW10CICtXgoW3gZlYwfEVdj8hMip9oMMK6hzDIyNjFPfmQ5iND34FqtI95ZLeY/nbLg42s2R9lLua+DYPk15iVG2hcX5Yh2bAHIhYQLowK4cj6PUVLWCTaa/d8xZI9RZz2pEkPfJ7gqandZbbJVMAac2v7KtpTCYMDgjOe5RQdyZx5GUoDO6Vp2VObrfJt0Rb3IlJmQlrCo1rFy/prAcSV/5wakDt2F3eGkRFG95vQlbEc54LBt4dBtrYvfS+q/teOxe5WU0DbQQran/FJe+v+9TYJThoB1AfUw==",
       "StatusCode": 202,
@@ -160,11 +132,7 @@
         "x-ms-client-request-id": "27cf3364-c1b5-83fb-7bec-594a3ae885f0",
         "x-ms-request-id": "d66aafd4-f01f-0088-3ef9-069a56000000",
         "x-ms-request-server-encrypted": "true",
-<<<<<<< HEAD
-        "x-ms-version": "2020-12-06"
-=======
-        "x-ms-version": "2021-02-12"
->>>>>>> 7e782c87
+        "x-ms-version": "2021-02-12"
       },
       "ResponseBody": []
     },
@@ -182,11 +150,7 @@
         "x-ms-client-request-id": "8f211533-0d26-d810-0b66-216c90781028",
         "x-ms-date": "Fri, 19 Feb 2021 19:58:18 GMT",
         "x-ms-return-client-request-id": "true",
-<<<<<<< HEAD
-        "x-ms-version": "2020-12-06"
-=======
-        "x-ms-version": "2021-02-12"
->>>>>>> 7e782c87
+        "x-ms-version": "2021-02-12"
       },
       "RequestBody": null,
       "StatusCode": 200,
@@ -202,11 +166,7 @@
         "x-ms-client-request-id": "8f211533-0d26-d810-0b66-216c90781028",
         "x-ms-request-id": "d66aafe5-f01f-0088-4ff9-069a56000000",
         "x-ms-request-server-encrypted": "false",
-<<<<<<< HEAD
-        "x-ms-version": "2020-12-06"
-=======
-        "x-ms-version": "2021-02-12"
->>>>>>> 7e782c87
+        "x-ms-version": "2021-02-12"
       },
       "ResponseBody": []
     },
@@ -225,11 +185,7 @@
         "x-ms-date": "Fri, 19 Feb 2021 19:58:18 GMT",
         "x-ms-range": "bytes=1024-2047",
         "x-ms-return-client-request-id": "true",
-<<<<<<< HEAD
-        "x-ms-version": "2020-12-06"
-=======
-        "x-ms-version": "2021-02-12"
->>>>>>> 7e782c87
+        "x-ms-version": "2021-02-12"
       },
       "RequestBody": null,
       "StatusCode": 206,
@@ -255,11 +211,7 @@
         "x-ms-permissions": "rw-r-----",
         "x-ms-request-id": "4691f6c3-401e-0056-4df9-068eb0000000",
         "x-ms-server-encrypted": "true",
-<<<<<<< HEAD
-        "x-ms-version": "2020-12-06"
-=======
-        "x-ms-version": "2021-02-12"
->>>>>>> 7e782c87
+        "x-ms-version": "2021-02-12"
       },
       "ResponseBody": "heyXCxQ5JcN37t1Jvw8HO8PBtrdeBdP4jNm9Ruo6vPEmJNq+Abbz7YJtgSqoFnro85V94/c7tIAYnn46e97ZPTLrI5o1SDkMzsg18YSpUHZf1VNUvNj66m9apWM4uHKjk0P3vPPfs6tbcBUuBsL8b04I26aKhYBa8Tgq2qLW1BZWkV5AsZSDfyKn+EzDy+SsXjYUMNzMGQ7Dncu7tNgIhJz/2HRku766hFyD44w0liVTfntswaQ5inhPfBPJyMpJnnSvxPNwSKJ4WquASDaCjwalZzZcnML4xU37FD+q8byROUQXhNIy4zbZ9Gb4uUFCze0MI2CT7AKxt/6ldTNjzWnu7g7xago0c4QAg6hb/wwMuEZRnc1b/kxBZszTjG0CdSb9CssyUGPi2LDckmlZVbjymbzsETCcku/BrwM9YeYW/Q2CXvRB2WfjbsUdf2vj6BAU4POxFmP1YHfbcaBgpXbJxZVb1/bDscBUCKNrfxKE3sfyKYHzZOeqjP59ZmjHgslOU7nWiBAaUS8zXQ3AieFkVpLZbXv11mCusEr4RktXjYXZHCtYrlW32NdRvwfZ6QIcGA/V7hVNWX1ZJ9fGIQvj28+H5m22C6c8IpWjoxZY1MZH2y07gp9wjMKt/4Z+8LbMbuQ3UQOVZgxnmMyAqbZnAFMQfkXdqFkwF1qqCAwhvjHe1zUyIYPDsXUh0+nT8OIMRv8zbnJx78WKBzqo610ARtqaotKBNN/PTMzQu9RvXSZ4nsIM7U+/bOdvpxlJGsYXIY0POE4PihEgYyGloTTwG6kTMEyb81iK2zXrEo3FhjEGuJpHYCTYaBOw7IouGcuyfotvNep6fC00hFwYI3iEWt3vn+maqbuFO8c46gbOXMFpOJMBVVFHjDtsEtvIv0WbK5KsPnriGNXQ6vojQZEnZiibr+vlgwSMqBKtLZbgvXuCnb90IR1Ghx+9MGtWI0qpRKyyLBBZtqiNIJZnNOs+8C1/oaPSs0QLVCfLJ1KZNYTIA+nqLZBqKOcX5gCH3lI0f0A914Kn15Fnp9jpjo5V9OsRnzECVMKdFHi8u81DhHXUlqgSW10CICtXgoW3gZlYwfEVdj8hMip9oMMK6hzDIyNjFPfmQ5iND34FqtI95ZLeY/nbLg42s2R9lLua+DYPk15iVG2hcX5Yh2bAHIhYQLowK4cj6PUVLWCTaa/d8xZI9RZz2pEkPfJ7gqandZbbJVMAac2v7KtpTCYMDgjOe5RQdyZx5GUoDO6Vp2VObrfJt0Rb3IlJmQlrCo1rFy/prAcSV/5wakDt2F3eGkRFG95vQlbEc54LBt4dBtrYvfS+q/teOxe5WU0DbQQran/FJe+v+9TYJThoB1AfUw=="
     },
@@ -277,11 +229,7 @@
         "x-ms-client-request-id": "b3c07f84-ec62-0060-83c8-f7e532fa3f44",
         "x-ms-date": "Fri, 19 Feb 2021 19:58:19 GMT",
         "x-ms-return-client-request-id": "true",
-<<<<<<< HEAD
-        "x-ms-version": "2020-12-06"
-=======
-        "x-ms-version": "2021-02-12"
->>>>>>> 7e782c87
+        "x-ms-version": "2021-02-12"
       },
       "RequestBody": null,
       "StatusCode": 202,
@@ -294,11 +242,7 @@
         ],
         "x-ms-client-request-id": "b3c07f84-ec62-0060-83c8-f7e532fa3f44",
         "x-ms-request-id": "4691f6e0-401e-0056-6af9-068eb0000000",
-<<<<<<< HEAD
-        "x-ms-version": "2020-12-06"
-=======
-        "x-ms-version": "2021-02-12"
->>>>>>> 7e782c87
+        "x-ms-version": "2021-02-12"
       },
       "ResponseBody": []
     }
