--- conflicted
+++ resolved
@@ -1,30 +1,19 @@
 {
   "Entries": [
     {
-      "RequestUri": "https://seannse.blob.core.windows.net/test-filesystem-c7afc143-91f5-fe3c-e33b-9e664d622684?restype=container",
+      "RequestUri": "https://seannse.blob.core.windows.net/test-filesystem-514fcbe1-e2f8-eaa8-8185-6b9152d4b1f7?restype=container",
       "RequestMethod": "PUT",
       "RequestHeaders": {
         "Accept": "application/xml",
         "Authorization": "Sanitized",
-<<<<<<< HEAD
-        "traceparent": "00-4d9d42b8517b2e45bdd036624c2eb0d9-d9ecf65fa742294a-00",
+        "traceparent": "00-7cb05787af045c45a6788d0c95b3505b-e30f8c85a13ece47-00",
         "User-Agent": [
-          "azsdk-net-Storage.Files.DataLake/12.7.0-alpha.20210202.1",
-          "(.NET 5.0.2; Microsoft Windows 10.0.19042)"
+          "azsdk-net-Storage.Files.DataLake/12.7.0-alpha.20210219.1",
+          "(.NET 5.0.3; Microsoft Windows 10.0.19041)"
         ],
         "x-ms-blob-public-access": "container",
-        "x-ms-client-request-id": "00d038e3-cf08-157b-5da4-2c1ad0ff0528",
-        "x-ms-date": "Tue, 02 Feb 2021 21:31:45 GMT",
-=======
-        "traceparent": "00-8ddd7487721dfe4f8ff1ca89ac31c68b-b2fab624ed7ff14a-00",
-        "User-Agent": [
-          "azsdk-net-Storage.Files.DataLake/12.7.0-alpha.20210217.1",
-          "(.NET 5.0.3; Microsoft Windows 10.0.19042)"
-        ],
-        "x-ms-blob-public-access": "container",
-        "x-ms-client-request-id": "00d038e3-cf08-157b-5da4-2c1ad0ff0528",
-        "x-ms-date": "Wed, 17 Feb 2021 22:35:59 GMT",
->>>>>>> 1814567d
+        "x-ms-client-request-id": "e6fcab1c-fe63-029f-2bac-182776744b53",
+        "x-ms-date": "Fri, 19 Feb 2021 19:13:52 GMT",
         "x-ms-return-client-request-id": "true",
         "x-ms-version": "2020-06-12"
       },
@@ -32,52 +21,32 @@
       "StatusCode": 201,
       "ResponseHeaders": {
         "Content-Length": "0",
-<<<<<<< HEAD
-        "Date": "Tue, 02 Feb 2021 21:31:45 GMT",
-        "ETag": "\u00220x8D8C7C1F1251E4D\u0022",
-        "Last-Modified": "Tue, 02 Feb 2021 21:31:46 GMT",
-=======
-        "Date": "Wed, 17 Feb 2021 22:35:59 GMT",
-        "ETag": "\u00220x8D8D3946642B451\u0022",
-        "Last-Modified": "Wed, 17 Feb 2021 22:35:59 GMT",
->>>>>>> 1814567d
+        "Date": "Fri, 19 Feb 2021 19:13:51 GMT",
+        "ETag": "\u00220x8D8D50A7DFDC108\u0022",
+        "Last-Modified": "Fri, 19 Feb 2021 19:13:51 GMT",
         "Server": [
           "Windows-Azure-Blob/1.0",
           "Microsoft-HTTPAPI/2.0"
         ],
-        "x-ms-client-request-id": "00d038e3-cf08-157b-5da4-2c1ad0ff0528",
-<<<<<<< HEAD
-        "x-ms-request-id": "6d9a43cf-901e-0055-20aa-f96fd4000000",
-=======
-        "x-ms-request-id": "e778e82b-001e-001a-5d7d-051e80000000",
->>>>>>> 1814567d
+        "x-ms-client-request-id": "e6fcab1c-fe63-029f-2bac-182776744b53",
+        "x-ms-request-id": "2e6dda5d-201e-00a4-45f3-0676f9000000",
         "x-ms-version": "2020-06-12"
       },
       "ResponseBody": []
     },
     {
-      "RequestUri": "https://seannse.dfs.core.windows.net/test-filesystem-c7afc143-91f5-fe3c-e33b-9e664d622684/test-file-03b3916b-d237-88c4-fa4c-50e464ed44f6?resource=file",
+      "RequestUri": "https://seannse.dfs.core.windows.net/test-filesystem-514fcbe1-e2f8-eaa8-8185-6b9152d4b1f7/test-file-d599ea31-923e-9346-ca52-a3846e9ef23e?resource=file",
       "RequestMethod": "PUT",
       "RequestHeaders": {
         "Accept": "application/json",
         "Authorization": "Sanitized",
-<<<<<<< HEAD
-        "traceparent": "00-9b660df864267b45b63a3c37612cb5a6-129370a4ad19c942-00",
+        "traceparent": "00-a7c64561a922f744bb5bfa6da47a470d-ad33c9d00799ff40-00",
         "User-Agent": [
-          "azsdk-net-Storage.Files.DataLake/12.7.0-alpha.20210202.1",
-          "(.NET 5.0.2; Microsoft Windows 10.0.19042)"
+          "azsdk-net-Storage.Files.DataLake/12.7.0-alpha.20210219.1",
+          "(.NET 5.0.3; Microsoft Windows 10.0.19041)"
         ],
-        "x-ms-client-request-id": "28e3030b-8d39-113d-7448-05bb7e97b06f",
-        "x-ms-date": "Tue, 02 Feb 2021 21:31:45 GMT",
-=======
-        "traceparent": "00-91ce330fe93afb4aaafaf7061d3276e3-2e9f12f4ccb85d48-00",
-        "User-Agent": [
-          "azsdk-net-Storage.Files.DataLake/12.7.0-alpha.20210217.1",
-          "(.NET 5.0.3; Microsoft Windows 10.0.19042)"
-        ],
-        "x-ms-client-request-id": "28e3030b-8d39-113d-7448-05bb7e97b06f",
-        "x-ms-date": "Wed, 17 Feb 2021 22:35:59 GMT",
->>>>>>> 1814567d
+        "x-ms-client-request-id": "0ed72028-37aa-8a5d-6569-1b115b1b948d",
+        "x-ms-date": "Fri, 19 Feb 2021 19:13:52 GMT",
         "x-ms-return-client-request-id": "true",
         "x-ms-version": "2020-06-12"
       },
@@ -85,49 +54,31 @@
       "StatusCode": 201,
       "ResponseHeaders": {
         "Content-Length": "0",
-<<<<<<< HEAD
-        "Date": "Tue, 02 Feb 2021 21:31:45 GMT",
-        "ETag": "\u00220x8D8C7C1F160B1C2\u0022",
-        "Last-Modified": "Tue, 02 Feb 2021 21:31:46 GMT",
-=======
-        "Date": "Wed, 17 Feb 2021 22:36:00 GMT",
-        "ETag": "\u00220x8D8D394668B9EDB\u0022",
-        "Last-Modified": "Wed, 17 Feb 2021 22:36:00 GMT",
->>>>>>> 1814567d
+        "Date": "Fri, 19 Feb 2021 19:13:50 GMT",
+        "ETag": "\u00220x8D8D50A7E0F8903\u0022",
+        "Last-Modified": "Fri, 19 Feb 2021 19:13:51 GMT",
         "Server": [
           "Windows-Azure-HDFS/1.0",
           "Microsoft-HTTPAPI/2.0"
         ],
-        "x-ms-client-request-id": "28e3030b-8d39-113d-7448-05bb7e97b06f",
-<<<<<<< HEAD
-        "x-ms-request-id": "4a995042-201f-001d-2eaa-f972e3000000",
-=======
-        "x-ms-request-id": "f31851aa-001f-0068-2a7d-0519cf000000",
->>>>>>> 1814567d
+        "x-ms-client-request-id": "0ed72028-37aa-8a5d-6569-1b115b1b948d",
+        "x-ms-request-id": "6f4bd3bf-e01f-004f-7bf3-060e0b000000",
         "x-ms-version": "2020-06-12"
       },
       "ResponseBody": []
     },
     {
-      "RequestUri": "https://seannse.blob.core.windows.net/test-filesystem-c7afc143-91f5-fe3c-e33b-9e664d622684/test-file-03b3916b-d237-88c4-fa4c-50e464ed44f6?comp=expiry",
+      "RequestUri": "https://seannse.blob.core.windows.net/test-filesystem-514fcbe1-e2f8-eaa8-8185-6b9152d4b1f7/test-file-d599ea31-923e-9346-ca52-a3846e9ef23e?comp=expiry",
       "RequestMethod": "PUT",
       "RequestHeaders": {
         "Accept": "application/json",
         "Authorization": "Sanitized",
         "User-Agent": [
-<<<<<<< HEAD
-          "azsdk-net-Storage.Files.DataLake/12.7.0-alpha.20210202.1",
-          "(.NET 5.0.2; Microsoft Windows 10.0.19042)"
+          "azsdk-net-Storage.Files.DataLake/12.7.0-alpha.20210219.1",
+          "(.NET 5.0.3; Microsoft Windows 10.0.19041)"
         ],
-        "x-ms-client-request-id": "60d9d8ba-1b0a-1cbd-eb71-a04920c138c0",
-        "x-ms-date": "Tue, 02 Feb 2021 21:31:45 GMT",
-=======
-          "azsdk-net-Storage.Files.DataLake/12.7.0-alpha.20210217.1",
-          "(.NET 5.0.3; Microsoft Windows 10.0.19042)"
-        ],
-        "x-ms-client-request-id": "60d9d8ba-1b0a-1cbd-eb71-a04920c138c0",
-        "x-ms-date": "Wed, 17 Feb 2021 22:36:00 GMT",
->>>>>>> 1814567d
+        "x-ms-client-request-id": "4d5c69cb-e4c7-4093-70ea-416eaf838f19",
+        "x-ms-date": "Fri, 19 Feb 2021 19:13:52 GMT",
         "x-ms-expiry-option": "Absolute",
         "x-ms-expiry-time": "Fri, 01 Jan 2100 00:00:00 GMT",
         "x-ms-return-client-request-id": "true",
@@ -137,49 +88,31 @@
       "StatusCode": 200,
       "ResponseHeaders": {
         "Content-Length": "0",
-<<<<<<< HEAD
-        "Date": "Tue, 02 Feb 2021 21:31:46 GMT",
-        "ETag": "\u00220x8D8C7C1F160B1C2\u0022",
-        "Last-Modified": "Tue, 02 Feb 2021 21:31:46 GMT",
-=======
-        "Date": "Wed, 17 Feb 2021 22:36:00 GMT",
-        "ETag": "\u00220x8D8D394668B9EDB\u0022",
-        "Last-Modified": "Wed, 17 Feb 2021 22:36:00 GMT",
->>>>>>> 1814567d
+        "Date": "Fri, 19 Feb 2021 19:13:51 GMT",
+        "ETag": "\u00220x8D8D50A7E0F8903\u0022",
+        "Last-Modified": "Fri, 19 Feb 2021 19:13:51 GMT",
         "Server": [
           "Windows-Azure-Blob/1.0",
           "Microsoft-HTTPAPI/2.0"
         ],
-        "x-ms-client-request-id": "60d9d8ba-1b0a-1cbd-eb71-a04920c138c0",
-<<<<<<< HEAD
-        "x-ms-request-id": "6d9a44d4-901e-0055-12aa-f96fd4000000",
-=======
-        "x-ms-request-id": "e778e93b-001e-001a-637d-051e80000000",
->>>>>>> 1814567d
+        "x-ms-client-request-id": "4d5c69cb-e4c7-4093-70ea-416eaf838f19",
+        "x-ms-request-id": "2e6ddc0a-201e-00a4-63f3-0676f9000000",
         "x-ms-version": "2020-06-12"
       },
       "ResponseBody": []
     },
     {
-      "RequestUri": "https://seannse.blob.core.windows.net/test-filesystem-c7afc143-91f5-fe3c-e33b-9e664d622684/test-file-03b3916b-d237-88c4-fa4c-50e464ed44f6",
+      "RequestUri": "https://seannse.blob.core.windows.net/test-filesystem-514fcbe1-e2f8-eaa8-8185-6b9152d4b1f7/test-file-d599ea31-923e-9346-ca52-a3846e9ef23e",
       "RequestMethod": "HEAD",
       "RequestHeaders": {
         "Accept": "application/xml",
         "Authorization": "Sanitized",
         "User-Agent": [
-<<<<<<< HEAD
-          "azsdk-net-Storage.Files.DataLake/12.7.0-alpha.20210202.1",
-          "(.NET 5.0.2; Microsoft Windows 10.0.19042)"
+          "azsdk-net-Storage.Files.DataLake/12.7.0-alpha.20210219.1",
+          "(.NET 5.0.3; Microsoft Windows 10.0.19041)"
         ],
-        "x-ms-client-request-id": "a600b74e-50bd-4465-7853-bb0a504d2453",
-        "x-ms-date": "Tue, 02 Feb 2021 21:31:46 GMT",
-=======
-          "azsdk-net-Storage.Files.DataLake/12.7.0-alpha.20210217.1",
-          "(.NET 5.0.3; Microsoft Windows 10.0.19042)"
-        ],
-        "x-ms-client-request-id": "a600b74e-50bd-4465-7853-bb0a504d2453",
-        "x-ms-date": "Wed, 17 Feb 2021 22:36:00 GMT",
->>>>>>> 1814567d
+        "x-ms-client-request-id": "f245290b-47bf-d5c5-466f-3715630db7d1",
+        "x-ms-date": "Fri, 19 Feb 2021 19:13:52 GMT",
         "x-ms-return-client-request-id": "true",
         "x-ms-version": "2020-06-12"
       },
@@ -189,15 +122,9 @@
         "Accept-Ranges": "bytes",
         "Content-Length": "0",
         "Content-Type": "application/octet-stream",
-<<<<<<< HEAD
-        "Date": "Tue, 02 Feb 2021 21:31:46 GMT",
-        "ETag": "\u00220x8D8C7C1F160B1C2\u0022",
-        "Last-Modified": "Tue, 02 Feb 2021 21:31:46 GMT",
-=======
-        "Date": "Wed, 17 Feb 2021 22:36:00 GMT",
-        "ETag": "\u00220x8D8D394668B9EDB\u0022",
-        "Last-Modified": "Wed, 17 Feb 2021 22:36:00 GMT",
->>>>>>> 1814567d
+        "Date": "Fri, 19 Feb 2021 19:13:51 GMT",
+        "ETag": "\u00220x8D8D50A7E0F8903\u0022",
+        "Last-Modified": "Fri, 19 Feb 2021 19:13:51 GMT",
         "Server": [
           "Windows-Azure-Blob/1.0",
           "Microsoft-HTTPAPI/2.0"
@@ -205,51 +132,33 @@
         "x-ms-access-tier": "Hot",
         "x-ms-access-tier-inferred": "true",
         "x-ms-blob-type": "BlockBlob",
-        "x-ms-client-request-id": "a600b74e-50bd-4465-7853-bb0a504d2453",
-<<<<<<< HEAD
-        "x-ms-creation-time": "Tue, 02 Feb 2021 21:31:46 GMT",
-=======
-        "x-ms-creation-time": "Wed, 17 Feb 2021 22:36:00 GMT",
->>>>>>> 1814567d
+        "x-ms-client-request-id": "f245290b-47bf-d5c5-466f-3715630db7d1",
+        "x-ms-creation-time": "Fri, 19 Feb 2021 19:13:51 GMT",
         "x-ms-expiry-time": "Fri, 01 Jan 2100 00:00:00 GMT",
         "x-ms-group": "$superuser",
         "x-ms-lease-state": "available",
         "x-ms-lease-status": "unlocked",
         "x-ms-owner": "$superuser",
         "x-ms-permissions": "rw-r-----",
-<<<<<<< HEAD
-        "x-ms-request-id": "6d9a4522-901e-0055-59aa-f96fd4000000",
-=======
-        "x-ms-request-id": "e778e973-001e-001a-147d-051e80000000",
->>>>>>> 1814567d
+        "x-ms-request-id": "2e6ddcb3-201e-00a4-80f3-0676f9000000",
         "x-ms-server-encrypted": "true",
         "x-ms-version": "2020-06-12"
       },
       "ResponseBody": []
     },
     {
-      "RequestUri": "https://seannse.blob.core.windows.net/test-filesystem-c7afc143-91f5-fe3c-e33b-9e664d622684?restype=container",
+      "RequestUri": "https://seannse.blob.core.windows.net/test-filesystem-514fcbe1-e2f8-eaa8-8185-6b9152d4b1f7?restype=container",
       "RequestMethod": "DELETE",
       "RequestHeaders": {
         "Accept": "application/xml",
         "Authorization": "Sanitized",
-<<<<<<< HEAD
-        "traceparent": "00-b71855ddca318740ba3445ee102584b6-a5cc89eae9e39940-00",
+        "traceparent": "00-2c5d5a506d19644a85284d8748b556f6-a0d4c14945692542-00",
         "User-Agent": [
-          "azsdk-net-Storage.Files.DataLake/12.7.0-alpha.20210202.1",
-          "(.NET 5.0.2; Microsoft Windows 10.0.19042)"
+          "azsdk-net-Storage.Files.DataLake/12.7.0-alpha.20210219.1",
+          "(.NET 5.0.3; Microsoft Windows 10.0.19041)"
         ],
-        "x-ms-client-request-id": "68fa0b2b-92c0-4a03-3340-dfe82ff0ca1f",
-        "x-ms-date": "Tue, 02 Feb 2021 21:31:46 GMT",
-=======
-        "traceparent": "00-3efa915cb6d3754380d3edbd2873ed0b-290dee5db42d4741-00",
-        "User-Agent": [
-          "azsdk-net-Storage.Files.DataLake/12.7.0-alpha.20210217.1",
-          "(.NET 5.0.3; Microsoft Windows 10.0.19042)"
-        ],
-        "x-ms-client-request-id": "68fa0b2b-92c0-4a03-3340-dfe82ff0ca1f",
-        "x-ms-date": "Wed, 17 Feb 2021 22:36:00 GMT",
->>>>>>> 1814567d
+        "x-ms-client-request-id": "85633ccb-9d3d-e85a-d458-14b9a6242098",
+        "x-ms-date": "Fri, 19 Feb 2021 19:13:52 GMT",
         "x-ms-return-client-request-id": "true",
         "x-ms-version": "2020-06-12"
       },
@@ -257,28 +166,20 @@
       "StatusCode": 202,
       "ResponseHeaders": {
         "Content-Length": "0",
-<<<<<<< HEAD
-        "Date": "Tue, 02 Feb 2021 21:31:46 GMT",
-=======
-        "Date": "Wed, 17 Feb 2021 22:36:00 GMT",
->>>>>>> 1814567d
+        "Date": "Fri, 19 Feb 2021 19:13:51 GMT",
         "Server": [
           "Windows-Azure-Blob/1.0",
           "Microsoft-HTTPAPI/2.0"
         ],
-        "x-ms-client-request-id": "68fa0b2b-92c0-4a03-3340-dfe82ff0ca1f",
-<<<<<<< HEAD
-        "x-ms-request-id": "6d9a456c-901e-0055-1daa-f96fd4000000",
-=======
-        "x-ms-request-id": "e778e9b3-001e-001a-4a7d-051e80000000",
->>>>>>> 1814567d
+        "x-ms-client-request-id": "85633ccb-9d3d-e85a-d458-14b9a6242098",
+        "x-ms-request-id": "2e6ddd49-201e-00a4-0bf3-0676f9000000",
         "x-ms-version": "2020-06-12"
       },
       "ResponseBody": []
     }
   ],
   "Variables": {
-    "RandomSeed": "1427660451",
+    "RandomSeed": "1286433925",
     "Storage_TestConfigHierarchicalNamespace": "NamespaceTenant\nseannse\nU2FuaXRpemVk\nhttps://seannse.blob.core.windows.net\nhttps://seannse.file.core.windows.net\nhttps://seannse.queue.core.windows.net\nhttps://seannse.table.core.windows.net\n\n\n\n\nhttps://seannse-secondary.blob.core.windows.net\nhttps://seannse-secondary.file.core.windows.net\nhttps://seannse-secondary.queue.core.windows.net\nhttps://seannse-secondary.table.core.windows.net\n68390a19-a643-458b-b726-408abf67b4fc\nSanitized\n72f988bf-86f1-41af-91ab-2d7cd011db47\nhttps://login.microsoftonline.com/\nCloud\nBlobEndpoint=https://seannse.blob.core.windows.net/;QueueEndpoint=https://seannse.queue.core.windows.net/;FileEndpoint=https://seannse.file.core.windows.net/;BlobSecondaryEndpoint=https://seannse-secondary.blob.core.windows.net/;QueueSecondaryEndpoint=https://seannse-secondary.queue.core.windows.net/;FileSecondaryEndpoint=https://seannse-secondary.file.core.windows.net/;AccountName=seannse;AccountKey=Sanitized\n"
   }
 }