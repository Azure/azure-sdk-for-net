--- conflicted
+++ resolved
@@ -15,11 +15,7 @@
         "x-ms-client-request-id": "e6fcab1c-fe63-029f-2bac-182776744b53",
         "x-ms-date": "Fri, 19 Feb 2021 19:13:52 GMT",
         "x-ms-return-client-request-id": "true",
-<<<<<<< HEAD
-        "x-ms-version": "2020-12-06"
-=======
         "x-ms-version": "2021-02-12"
->>>>>>> 7e782c87
       },
       "RequestBody": null,
       "StatusCode": 201,
@@ -34,11 +30,7 @@
         ],
         "x-ms-client-request-id": "e6fcab1c-fe63-029f-2bac-182776744b53",
         "x-ms-request-id": "2e6dda5d-201e-00a4-45f3-0676f9000000",
-<<<<<<< HEAD
-        "x-ms-version": "2020-12-06"
-=======
         "x-ms-version": "2021-02-12"
->>>>>>> 7e782c87
       },
       "ResponseBody": []
     },
@@ -56,11 +48,7 @@
         "x-ms-client-request-id": "0ed72028-37aa-8a5d-6569-1b115b1b948d",
         "x-ms-date": "Fri, 19 Feb 2021 19:13:52 GMT",
         "x-ms-return-client-request-id": "true",
-<<<<<<< HEAD
-        "x-ms-version": "2020-12-06"
-=======
         "x-ms-version": "2021-02-12"
->>>>>>> 7e782c87
       },
       "RequestBody": null,
       "StatusCode": 201,
@@ -75,11 +63,7 @@
         ],
         "x-ms-client-request-id": "0ed72028-37aa-8a5d-6569-1b115b1b948d",
         "x-ms-request-id": "6f4bd3bf-e01f-004f-7bf3-060e0b000000",
-<<<<<<< HEAD
-        "x-ms-version": "2020-12-06"
-=======
         "x-ms-version": "2021-02-12"
->>>>>>> 7e782c87
       },
       "ResponseBody": []
     },
@@ -98,11 +82,7 @@
         "x-ms-expiry-option": "Absolute",
         "x-ms-expiry-time": "Fri, 01 Jan 2100 00:00:00 GMT",
         "x-ms-return-client-request-id": "true",
-<<<<<<< HEAD
-        "x-ms-version": "2020-12-06"
-=======
         "x-ms-version": "2021-02-12"
->>>>>>> 7e782c87
       },
       "RequestBody": null,
       "StatusCode": 200,
@@ -117,11 +97,7 @@
         ],
         "x-ms-client-request-id": "4d5c69cb-e4c7-4093-70ea-416eaf838f19",
         "x-ms-request-id": "2e6ddc0a-201e-00a4-63f3-0676f9000000",
-<<<<<<< HEAD
-        "x-ms-version": "2020-12-06"
-=======
         "x-ms-version": "2021-02-12"
->>>>>>> 7e782c87
       },
       "ResponseBody": []
     },
@@ -138,11 +114,7 @@
         "x-ms-client-request-id": "f245290b-47bf-d5c5-466f-3715630db7d1",
         "x-ms-date": "Fri, 19 Feb 2021 19:13:52 GMT",
         "x-ms-return-client-request-id": "true",
-<<<<<<< HEAD
-        "x-ms-version": "2020-12-06"
-=======
         "x-ms-version": "2021-02-12"
->>>>>>> 7e782c87
       },
       "RequestBody": null,
       "StatusCode": 200,
@@ -170,11 +142,7 @@
         "x-ms-permissions": "rw-r-----",
         "x-ms-request-id": "2e6ddcb3-201e-00a4-80f3-0676f9000000",
         "x-ms-server-encrypted": "true",
-<<<<<<< HEAD
-        "x-ms-version": "2020-12-06"
-=======
         "x-ms-version": "2021-02-12"
->>>>>>> 7e782c87
       },
       "ResponseBody": []
     },
@@ -192,11 +160,7 @@
         "x-ms-client-request-id": "85633ccb-9d3d-e85a-d458-14b9a6242098",
         "x-ms-date": "Fri, 19 Feb 2021 19:13:52 GMT",
         "x-ms-return-client-request-id": "true",
-<<<<<<< HEAD
-        "x-ms-version": "2020-12-06"
-=======
         "x-ms-version": "2021-02-12"
->>>>>>> 7e782c87
       },
       "RequestBody": null,
       "StatusCode": 202,
@@ -209,11 +173,7 @@
         ],
         "x-ms-client-request-id": "85633ccb-9d3d-e85a-d458-14b9a6242098",
         "x-ms-request-id": "2e6ddd49-201e-00a4-0bf3-0676f9000000",
-<<<<<<< HEAD
-        "x-ms-version": "2020-12-06"
-=======
         "x-ms-version": "2021-02-12"
->>>>>>> 7e782c87
       },
       "ResponseBody": []
     }
