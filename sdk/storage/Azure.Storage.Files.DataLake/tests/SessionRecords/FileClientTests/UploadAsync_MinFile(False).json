--- conflicted
+++ resolved
@@ -15,11 +15,7 @@
         "x-ms-client-request-id": "68d6441b-4554-7d42-d9de-b487f7b14522",
         "x-ms-date": "Fri, 19 Feb 2021 19:56:40 GMT",
         "x-ms-return-client-request-id": "true",
-<<<<<<< HEAD
-        "x-ms-version": "2020-12-06"
-=======
-        "x-ms-version": "2021-02-12"
->>>>>>> 7e782c87
+        "x-ms-version": "2021-02-12"
       },
       "RequestBody": null,
       "StatusCode": 201,
@@ -34,11 +30,7 @@
         ],
         "x-ms-client-request-id": "68d6441b-4554-7d42-d9de-b487f7b14522",
         "x-ms-request-id": "46910551-401e-0056-3bf9-068eb0000000",
-<<<<<<< HEAD
-        "x-ms-version": "2020-12-06"
-=======
-        "x-ms-version": "2021-02-12"
->>>>>>> 7e782c87
+        "x-ms-version": "2021-02-12"
       },
       "ResponseBody": []
     },
@@ -57,11 +49,7 @@
         "x-ms-client-request-id": "31b5b600-3fec-586d-a922-baa65e2a44a0",
         "x-ms-date": "Fri, 19 Feb 2021 19:56:40 GMT",
         "x-ms-return-client-request-id": "true",
-<<<<<<< HEAD
-        "x-ms-version": "2020-12-06"
-=======
-        "x-ms-version": "2021-02-12"
->>>>>>> 7e782c87
+        "x-ms-version": "2021-02-12"
       },
       "RequestBody": null,
       "StatusCode": 201,
@@ -76,11 +64,7 @@
         ],
         "x-ms-client-request-id": "31b5b600-3fec-586d-a922-baa65e2a44a0",
         "x-ms-request-id": "d66a6a63-f01f-0088-1ef9-069a56000000",
-<<<<<<< HEAD
-        "x-ms-version": "2020-12-06"
-=======
-        "x-ms-version": "2021-02-12"
->>>>>>> 7e782c87
+        "x-ms-version": "2021-02-12"
       },
       "ResponseBody": []
     },
@@ -100,11 +84,7 @@
         "x-ms-client-request-id": "4f9b2d48-cf4e-7b6f-71e0-bdae6ecb8380",
         "x-ms-date": "Fri, 19 Feb 2021 19:56:40 GMT",
         "x-ms-return-client-request-id": "true",
-<<<<<<< HEAD
-        "x-ms-version": "2020-12-06"
-=======
-        "x-ms-version": "2021-02-12"
->>>>>>> 7e782c87
+        "x-ms-version": "2021-02-12"
       },
       "RequestBody": "wXlWmkix4DMqrde6iyzvMdT7Ajxu4yleb2lLzcQ/Bx0+mcZ+W6rZB5PVkq/lGuDwl1AuerljrN1P9yveZhJv66W5fPJmcNYqIfqpmVB6eVSJWjZzEYxk2+zoLmN/+qGAZacJK57tiiZ5BFm+uROM1X3WVQvc+9kZVKAFfUFyqidZKDOpcE62m88P+Q0zpiHYW1nmqKWVo2rN8Nb96A3lB1kxZJHg4mQuILk8zQHM5a5/LCHoiwKBxIXJ3H93ubPCKvK0AUGQ+Hn0t4jsWNZoAQsofrvr/HtXsJ8MFgbkt2YFeaMOGONs7jOo89R5lGyuYdt0Tjr41y13XVChhOJyDwAh5t4yWegnvI+HQgin3RszXbUrcGgsDaJ1l7uSympRNuTTWK6NewfyTZKqcJQk0H81bictRp+Y9dg8vcEtlPElNgwk04VtpuGtOSLVgZ0OUMc7XVxDJO9FO2LVUb5FxLmhhDqIAPz6x8dFfw19wnM7Lmz68jaV4hIc35gimFUiZ3RoNP1jhlDLQJaU/aTix3jvmSJSS9KDC6IoayFj1y9yIheYFI522KgcL7GgAOVtOhcgMv4y0Byi5ShbOhouaGhmItqMSrPpecF6Nhwg4wu9ujEKQqUxP1L79S9mG52N7cdIOd4K4e9jNrk9t5oAgQEdnYDpJCXDNeKIkFSDg14j7UhV2KkssthBpgvr9Ie3+3MtSH0co8mhhAT7gVCb4LNaGcpRq6lY8Ouop30Z10Fb0ZXhVTrhBkl/s1OkMTGIpsZYkdq9ZU/J1ViRdPxLiKzDoLC6uYp4eRKA0vdWs7+5IAG3wEZmnWtFF4DiT5JNMyqm4ZGAzew73xjHPJNYcyGZ2FT6k8dmXAJFdaIJlimAM57Mr9ItOFIUe+AunmDX7aNfSHc9UqBiP4SOO1hJMknuRwn1i8NPa58B5hjmOL6ibYf+qU2yQ+D+aW9Nn/36ykmXP1dW4mLgEN3YO2yHfAfG683QSoj7PAQo9iFTAsuhBhvPT/hmS4slHplw2Qd0du1nhrMvKoDAmwNSLutBjA4RNjRQuCwPYKBCqyvui2L8tIAz63sYctybDrP0Ex2f45KLXqPSI73BWCYT7H5U0RCgVXlrDaCS+cNYtap5GkyDoseZYy2/KpDCcpNVBYZdRzyjVL6jNNbx+WXfem4TRz3akEm3um7i4SvpqJsNPPQ9+m5t1saN327xp2nI37AiripVe3U8pozOwHKSuYs65Lxxon//pnF3TLDbxRMEGgJ7x/pxt8F/AVThnxVT+yXitsKsVzwwIgi43i/EYOB5yaVwF/KRyS378aEqHgdcI1CL+Q9QV8PFSqTyuNmSuqF0aNVv4+MyUOyVsWWbBQQAXA==",
       "StatusCode": 202,
@@ -118,11 +98,7 @@
         "x-ms-client-request-id": "4f9b2d48-cf4e-7b6f-71e0-bdae6ecb8380",
         "x-ms-request-id": "d66a6a6f-f01f-0088-29f9-069a56000000",
         "x-ms-request-server-encrypted": "true",
-<<<<<<< HEAD
-        "x-ms-version": "2020-12-06"
-=======
-        "x-ms-version": "2021-02-12"
->>>>>>> 7e782c87
+        "x-ms-version": "2021-02-12"
       },
       "ResponseBody": []
     },
@@ -140,11 +116,7 @@
         "x-ms-client-request-id": "305d7946-f58f-2152-eca2-43a07df4d099",
         "x-ms-date": "Fri, 19 Feb 2021 19:56:40 GMT",
         "x-ms-return-client-request-id": "true",
-<<<<<<< HEAD
-        "x-ms-version": "2020-12-06"
-=======
-        "x-ms-version": "2021-02-12"
->>>>>>> 7e782c87
+        "x-ms-version": "2021-02-12"
       },
       "RequestBody": null,
       "StatusCode": 200,
@@ -160,11 +132,7 @@
         "x-ms-client-request-id": "305d7946-f58f-2152-eca2-43a07df4d099",
         "x-ms-request-id": "d66a6a83-f01f-0088-3df9-069a56000000",
         "x-ms-request-server-encrypted": "false",
-<<<<<<< HEAD
-        "x-ms-version": "2020-12-06"
-=======
-        "x-ms-version": "2021-02-12"
->>>>>>> 7e782c87
+        "x-ms-version": "2021-02-12"
       },
       "ResponseBody": []
     },
@@ -183,11 +151,7 @@
         "x-ms-date": "Fri, 19 Feb 2021 19:56:40 GMT",
         "x-ms-range": "bytes=0-268435455",
         "x-ms-return-client-request-id": "true",
-<<<<<<< HEAD
-        "x-ms-version": "2020-12-06"
-=======
-        "x-ms-version": "2021-02-12"
->>>>>>> 7e782c87
+        "x-ms-version": "2021-02-12"
       },
       "RequestBody": null,
       "StatusCode": 206,
@@ -213,11 +177,7 @@
         "x-ms-permissions": "rw-r-----",
         "x-ms-request-id": "46910687-401e-0056-65f9-068eb0000000",
         "x-ms-server-encrypted": "true",
-<<<<<<< HEAD
-        "x-ms-version": "2020-12-06"
-=======
-        "x-ms-version": "2021-02-12"
->>>>>>> 7e782c87
+        "x-ms-version": "2021-02-12"
       },
       "ResponseBody": "wXlWmkix4DMqrde6iyzvMdT7Ajxu4yleb2lLzcQ/Bx0+mcZ+W6rZB5PVkq/lGuDwl1AuerljrN1P9yveZhJv66W5fPJmcNYqIfqpmVB6eVSJWjZzEYxk2+zoLmN/+qGAZacJK57tiiZ5BFm+uROM1X3WVQvc+9kZVKAFfUFyqidZKDOpcE62m88P+Q0zpiHYW1nmqKWVo2rN8Nb96A3lB1kxZJHg4mQuILk8zQHM5a5/LCHoiwKBxIXJ3H93ubPCKvK0AUGQ+Hn0t4jsWNZoAQsofrvr/HtXsJ8MFgbkt2YFeaMOGONs7jOo89R5lGyuYdt0Tjr41y13XVChhOJyDwAh5t4yWegnvI+HQgin3RszXbUrcGgsDaJ1l7uSympRNuTTWK6NewfyTZKqcJQk0H81bictRp+Y9dg8vcEtlPElNgwk04VtpuGtOSLVgZ0OUMc7XVxDJO9FO2LVUb5FxLmhhDqIAPz6x8dFfw19wnM7Lmz68jaV4hIc35gimFUiZ3RoNP1jhlDLQJaU/aTix3jvmSJSS9KDC6IoayFj1y9yIheYFI522KgcL7GgAOVtOhcgMv4y0Byi5ShbOhouaGhmItqMSrPpecF6Nhwg4wu9ujEKQqUxP1L79S9mG52N7cdIOd4K4e9jNrk9t5oAgQEdnYDpJCXDNeKIkFSDg14j7UhV2KkssthBpgvr9Ie3+3MtSH0co8mhhAT7gVCb4LNaGcpRq6lY8Ouop30Z10Fb0ZXhVTrhBkl/s1OkMTGIpsZYkdq9ZU/J1ViRdPxLiKzDoLC6uYp4eRKA0vdWs7+5IAG3wEZmnWtFF4DiT5JNMyqm4ZGAzew73xjHPJNYcyGZ2FT6k8dmXAJFdaIJlimAM57Mr9ItOFIUe+AunmDX7aNfSHc9UqBiP4SOO1hJMknuRwn1i8NPa58B5hjmOL6ibYf+qU2yQ+D+aW9Nn/36ykmXP1dW4mLgEN3YO2yHfAfG683QSoj7PAQo9iFTAsuhBhvPT/hmS4slHplw2Qd0du1nhrMvKoDAmwNSLutBjA4RNjRQuCwPYKBCqyvui2L8tIAz63sYctybDrP0Ex2f45KLXqPSI73BWCYT7H5U0RCgVXlrDaCS+cNYtap5GkyDoseZYy2/KpDCcpNVBYZdRzyjVL6jNNbx+WXfem4TRz3akEm3um7i4SvpqJsNPPQ9+m5t1saN327xp2nI37AiripVe3U8pozOwHKSuYs65Lxxon//pnF3TLDbxRMEGgJ7x/pxt8F/AVThnxVT+yXitsKsVzwwIgi43i/EYOB5yaVwF/KRyS378aEqHgdcI1CL+Q9QV8PFSqTyuNmSuqF0aNVv4+MyUOyVsWWbBQQAXA=="
     },
@@ -235,11 +195,7 @@
         "x-ms-client-request-id": "b732282c-db8d-b72b-c7fa-dd775c772362",
         "x-ms-date": "Fri, 19 Feb 2021 19:56:40 GMT",
         "x-ms-return-client-request-id": "true",
-<<<<<<< HEAD
-        "x-ms-version": "2020-12-06"
-=======
-        "x-ms-version": "2021-02-12"
->>>>>>> 7e782c87
+        "x-ms-version": "2021-02-12"
       },
       "RequestBody": null,
       "StatusCode": 202,
@@ -252,11 +208,7 @@
         ],
         "x-ms-client-request-id": "b732282c-db8d-b72b-c7fa-dd775c772362",
         "x-ms-request-id": "469106d9-401e-0056-36f9-068eb0000000",
-<<<<<<< HEAD
-        "x-ms-version": "2020-12-06"
-=======
-        "x-ms-version": "2021-02-12"
->>>>>>> 7e782c87
+        "x-ms-version": "2021-02-12"
       },
       "ResponseBody": []
     }
