{
  "Entries": [
    {
      "RequestUri": "https://seannse.blob.core.windows.net/test-filesystem-18282490-185e-8523-a6b7-145e3df5b7f7?restype=container",
      "RequestMethod": "PUT",
      "RequestHeaders": {
        "Accept": "application/xml",
        "Authorization": "Sanitized",
<<<<<<< HEAD
        "traceparent": "00-8d0d29ed13665944aed28adf0065116b-e00d8aa3708cee46-00",
        "User-Agent": [
          "azsdk-net-Storage.Files.DataLake/12.7.0-alpha.20210202.1",
          "(.NET 5.0.2; Microsoft Windows 10.0.19042)"
        ],
        "x-ms-blob-public-access": "container",
        "x-ms-client-request-id": "6e8a1f8d-4a18-cac2-664c-593819c065a2",
        "x-ms-date": "Tue, 02 Feb 2021 21:35:01 GMT",
=======
        "traceparent": "00-798005f106c12b4caa4b2df0577d64ac-5d5121c5b4414f4c-00",
        "User-Agent": [
          "azsdk-net-Storage.Files.DataLake/12.7.0-alpha.20210217.1",
          "(.NET 5.0.3; Microsoft Windows 10.0.19042)"
        ],
        "x-ms-blob-public-access": "container",
        "x-ms-client-request-id": "6e8a1f8d-4a18-cac2-664c-593819c065a2",
        "x-ms-date": "Wed, 17 Feb 2021 22:24:47 GMT",
>>>>>>> 1814567d
        "x-ms-return-client-request-id": "true",
        "x-ms-version": "2020-06-12"
      },
      "RequestBody": null,
      "StatusCode": 201,
      "ResponseHeaders": {
        "Content-Length": "0",
<<<<<<< HEAD
        "Date": "Tue, 02 Feb 2021 21:35:02 GMT",
        "ETag": "\u00220x8D8C7C2664D63E9\u0022",
        "Last-Modified": "Tue, 02 Feb 2021 21:35:02 GMT",
=======
        "Date": "Wed, 17 Feb 2021 22:24:46 GMT",
        "ETag": "\u00220x8D8D392D580A9F9\u0022",
        "Last-Modified": "Wed, 17 Feb 2021 22:24:47 GMT",
>>>>>>> 1814567d
        "Server": [
          "Windows-Azure-Blob/1.0",
          "Microsoft-HTTPAPI/2.0"
        ],
        "x-ms-client-request-id": "6e8a1f8d-4a18-cac2-664c-593819c065a2",
<<<<<<< HEAD
        "x-ms-request-id": "67b69213-601e-006e-56ab-f92a70000000",
=======
        "x-ms-request-id": "ae289eff-501e-0091-707b-051aed000000",
>>>>>>> 1814567d
        "x-ms-version": "2020-06-12"
      },
      "ResponseBody": []
    },
    {
      "RequestUri": "https://seannse.dfs.core.windows.net/test-filesystem-18282490-185e-8523-a6b7-145e3df5b7f7/test-file-58bc7888-d6f2-1a5d-6a79-375ccf4e250a?resource=file",
      "RequestMethod": "PUT",
      "RequestHeaders": {
        "Accept": "application/json",
        "Authorization": "Sanitized",
        "If-None-Match": "*",
<<<<<<< HEAD
        "traceparent": "00-c89d0ef02950b046af3e64deff754f40-6e63ae79bd9a3546-00",
        "User-Agent": [
          "azsdk-net-Storage.Files.DataLake/12.7.0-alpha.20210202.1",
          "(.NET 5.0.2; Microsoft Windows 10.0.19042)"
        ],
        "x-ms-client-request-id": "46310e84-220d-6679-ed21-1de37922426a",
        "x-ms-date": "Tue, 02 Feb 2021 21:35:02 GMT",
=======
        "traceparent": "00-ab8feac0fcc8f148ae6a268663064ee1-dce7cdc8bb0b7243-00",
        "User-Agent": [
          "azsdk-net-Storage.Files.DataLake/12.7.0-alpha.20210217.1",
          "(.NET 5.0.3; Microsoft Windows 10.0.19042)"
        ],
        "x-ms-client-request-id": "46310e84-220d-6679-ed21-1de37922426a",
        "x-ms-date": "Wed, 17 Feb 2021 22:24:47 GMT",
>>>>>>> 1814567d
        "x-ms-return-client-request-id": "true",
        "x-ms-version": "2020-06-12"
      },
      "RequestBody": null,
      "StatusCode": 201,
      "ResponseHeaders": {
        "Content-Length": "0",
<<<<<<< HEAD
        "Date": "Tue, 02 Feb 2021 21:35:02 GMT",
        "ETag": "\u00220x8D8C7C2668B0D8B\u0022",
        "Last-Modified": "Tue, 02 Feb 2021 21:35:03 GMT",
=======
        "Date": "Wed, 17 Feb 2021 22:24:47 GMT",
        "ETag": "\u00220x8D8D392D5B55EA1\u0022",
        "Last-Modified": "Wed, 17 Feb 2021 22:24:47 GMT",
>>>>>>> 1814567d
        "Server": [
          "Windows-Azure-HDFS/1.0",
          "Microsoft-HTTPAPI/2.0"
        ],
        "x-ms-client-request-id": "46310e84-220d-6679-ed21-1de37922426a",
<<<<<<< HEAD
        "x-ms-request-id": "e671c751-c01f-0048-77ab-f96268000000",
=======
        "x-ms-request-id": "e88646b2-701f-0010-787b-05ba37000000",
>>>>>>> 1814567d
        "x-ms-version": "2020-06-12"
      },
      "ResponseBody": []
    },
    {
      "RequestUri": "https://seannse.dfs.core.windows.net/test-filesystem-18282490-185e-8523-a6b7-145e3df5b7f7/test-file-58bc7888-d6f2-1a5d-6a79-375ccf4e250a?action=append\u0026position=0",
      "RequestMethod": "PATCH",
      "RequestHeaders": {
        "Accept": "application/json",
        "Authorization": "Sanitized",
<<<<<<< HEAD
        "Content-Length": "1848",
        "Content-Type": "application/json",
        "traceparent": "00-7dfea988a547844c86d7687dcaf2cf74-fb2caa2c27bc214d-00",
        "User-Agent": [
          "azsdk-net-Storage.Files.DataLake/12.7.0-alpha.20210202.1",
          "(.NET 5.0.2; Microsoft Windows 10.0.19042)"
        ],
        "x-ms-client-request-id": "7cedcca6-fad5-3d54-4fa3-1a275255d556",
        "x-ms-date": "Tue, 02 Feb 2021 21:35:02 GMT",
=======
        "Content-Length": "1024",
        "traceparent": "00-d267e282c8a5194cbf3942713bc3bd2f-dc4690182647e24e-00",
        "User-Agent": [
          "azsdk-net-Storage.Files.DataLake/12.7.0-alpha.20210217.1",
          "(.NET 5.0.3; Microsoft Windows 10.0.19042)"
        ],
        "x-ms-client-request-id": "7cedcca6-fad5-3d54-4fa3-1a275255d556",
        "x-ms-date": "Wed, 17 Feb 2021 22:24:47 GMT",
>>>>>>> 1814567d
        "x-ms-return-client-request-id": "true",
        "x-ms-version": "2020-06-12"
      },
      "RequestBody": [
        "\uFFFD\uFFFD\uFFFD\u001EjH\uFFFD\uFFFD\uFFFD\uFFFD\uFFFDM\u001D\uFFFD\uFFFD!\uFFFD\uFFFDL\uFFFD\u07CE\u0022\uFFFD\uFFFDp\u0004\uFFFD\u0013e\uFFFD\u0017\u0026Ng\u0019\uFFFDF8?\uFFFD\uFFFD\uFFFDG\uFFFD\u0010\uFFFD\uFFFD\uFFFD\u0016\uFFFD)\u0001\u003E\u002BB\uFFFD\u0019\\\uFFFDD@\uFFFD)\uFFFD\uFFFD\u0026\uFFFD\u0019|1Um\r",
        "N\uFFFD\uFFFD\uFFFD\u0172t\u001A\uFFFD\uFFFD\uFFFD\uFFFD\u0015\uFFFD#%;\uFFFD\uFFFD\u003E\uFFFDXL\uFFFD\uFFFD\u0022\uFFFD.\uFFFDf\uFFFDj\uFFFD\uFFFD\uFFFDF}\u0003T\uFFFD\uFFFD*\uFFFD\uFFFD\uFFFD\u0738\u003E\uFFFD\uFFFDA\\k.\u0013\uFFFD\uFFFD#A\uFFFD\uFFFDEJU\u0019:\u0015!\uFFFD\u07677\uFFFD?\uFFFD\uFFFD\u051C\u001C\uFFFDj\uFFFD\uFFFD\uFFFD$\uFFFD\uFFFD\uFFFD\uFFFD\uFFFD\uFFFDZ\u00B1\uFFFD?\uFFFD/\uFFFDI\u01D6D\uFFFDK\t\uFFFD\u002BuC\u0022\uFFFD\u0006\uFFFD8\u001D\uFFFDm0\uFFFD;\uFFFD@\u0000/Mu\uFFFD^y\uFFFD\u0005\uFFFD\uFFFD\uFFFDf\uFFFD\uFFFD\u001B\uFFFD\uFFFD\u0018\uFFFD\u05B1S=x\uFFFD|s\uFFFD\u0005\r",
        "\u003EVD\uFFFD\uFFFD\uFFFD\u000B\uFFFD\uFFFDS}\uFFFD3\uFFFDd\uFFFD\u000E\uFFFD\u0014\uFFFDhp\uFFFD*}\uFFFD7W\uFFFD\uFFFD|\uFFFD\uFFFD\u0176}!\u0016\uFFFD\uFFFD\uFFFD\u0006\u001CJY\uFFFD\u001F\uFFFD\u0014\u000Bm\uFFFD\uFFFD \uFFFD\u03B3\u0019 \u0005\\\uFFFD1\uFFFD\uFFFD\uFFFD\uFFFDn\uFFFD\uFFFD\uFFFDI\uFFFDCbSW\uFFFD\uFFFD\u0649B\uFFFD\uFFFD\uFFFD\uFFFD\u001F\uFFFD\uFFFD\b\uFFFD\uFFFD\u002B\uFFFD\uFFFD\u001Es\uFFFD\u00F1\uFFFD.uvM\\\uFFFDCz[H]\u002B\uFFFDq\uFFFDn\uFFFD\u001A\u0018N\uFFFD\u001C\uFFFD\u0001\uFFFDbU\uFFFD5\uFFFDO\uFFFD(\uFFFD\u0014\u001A\u0019\uFFFD\u0060\u0001\uFFFDmn\uFFFD\uFFFDbW{2\uFFFD\uFFFDg\uFFFDb\uFFFD\u0011\uFFFDt\uFFFD\uFFFD\uFFFD\uFFFDEw\uFFFD^\u0002\u001F]\uFFFDUX\uFFFD\u0017q\uFFFD\uFFFD\uFFFDiZ\n",
        "\uFFFD[\uFFFDa\uFFFDS\uFFFD\uFFFD\u00022\uFFFD\bfy\u0027\u0027\uFFFD\uFFFD9_8\u001D\uFFFDZ*\uFFFD\uFFFD\uFFFDbc\u0019\n",
        "5\uFFFDY\uFFFD\u0016\u0010\u000B\u003CQZU\uFFFDOT\uFFFDJ[\uFFFD\u00060\uFFFD\u04BC\uFFFD*6;\uFFFD\uFFFDl\uFFFD\u0018\uFFFD\uFFFDv\uFFFD\uFFFDf\uFFFD.\u0022\uFFFD\uFFFDT\uFFFD\uFFFDX\uFFFD\uFFFD\u0006\uFFFD\u0013\uFFFD:\u001D\uFFFD\uFFFD\uFFFDJg\uFFFD=\u0015}\uFFFD\uFFFD}\uFFFD\uFFFDP\u0002\uFFFD\uFFFD\uFFFD]\u007F[\uFFFD\uFFFD/e\uFFFD\u0005\uFFFD\uFFFDY\uFFFD%\uFFFD\u0001\uFFFD\uFFFD\u0001\u0007\u0016\uFFFD]z#(\u0011\uFFFD\uFFFD\uFFFDb1\uFFFDJ\u0016\uFFFD\uFFFD\u007F8\u007F\uFFFD7T\uFFFD\uFFFDW$\uFFFDo\u001F\u001C\uFFFD\uFFFDF\uFFFD\uFFFDh\uFFFD\u0006T B\uFFFD5\u0027\uFFFD\u06FA}\uFFFDc\uFFFD\uFFFD@\uFFFDAx\uFFFD-\uFFFD\uFFFD\uFFFDS\uFFFDEG\u0005\u0003\u002B\uFFFD\uFFFD\uFFFD1*\uFFFD\uFFFDk\uFFFD\\\u0011|jW\u007F\uFFFD\uFFFDh\uFFFDg\uFFFD\uFFFDrz5h!\uFFFD/\uFFFD\uFFFD\uFFFD\u05CE\uFFFDf\uFFFDQV\uFFFD\uFFFD\uFFFD\u0219\u001BS\uFFFD\uFFFD\uFFFD\uFFFD\uFFFD\uFFFDT\uFFFD\uFFFD\u0000\u0017]\uFFFD\u0085\u0005;\uFFFD{3\uFFFD\uFFFD_\u0019/H\u0011\u0017}\u04FC\uFFFD_\uFFFD\uFFFD{\u001B2C\u0002\uFFFD;\u000B\uFFFDN.U\uFFFD\u0013\uFFFD\u0007\u001E\u8BA6F\uFFFD\uFFFDc\uFFFD\u003C\u001E\uFFFDC?\uFFFD\u001A\uFFFD\n",
        "\uFFFD\t}y\uFFFDj\uFFFDg\uFFFD\u0001\uFFFD}\u0004\uFFFD9\uFFFD\uFFFDv3?4ae\uFFFD5M\u001C\\\uFFFD\u000F/:\uFFFD\t\uFFFD\uFFFD\uFFFD\uFFFD?C\uFFFD\uFFFD\uFFFD\uFFFDpO8\uFFFDu\uFFFD\uFFFD\uFFFD\uFFFD\u0548\uFFFD\uFFFDD[Ns\uFFFD\uFFFD\u0478\uFFFD\uFFFD\uFFFD\uFFFD*\u00157\uFFFDiTq\uFFFDn\uFFFD\u0015\uFFFD\uFFFD\u0026\uFFFD\uFFFDT\u001B4q\uFFFD\uFFFD_\uFFFD\uFFFDb-4\uFFFD\uFFFD\uFFFD\u003E\uFFFD\uFFFDdoP\uFFFD2\uFFFD\u0016\n",
        ".^E\uFFFD\uFFFD\uFFFD/)d\uFFFD\uFFFD-\uFFFD\u003C\uFFFDR\uFFFD\u0007\u0027=\uFFFD\uFFFD[\u05EF\u001B\uFFFD\u001BX]\uFFFDZ\uFFFD\u0001\uFFFD\u003E\u05A0\u0004\uFFFDT\uFFFDw\uFFFD\u000E\u0027\uFFFD\uFFFD\uFFFD*Y\uFFFDkx\u0002n\u0007p\uFFFD\u0014\uFFFD\u0007\uFFFD\u0013\uFFFD\uFFFD~\uFFFD\uFFFD\uFFFD1\uFFFD8\uFFFDbz_\uFFFD\r",
        "\uFFFDbZ\u0060\uFFFDY\uFFFDvF\uFFFD06e\uFFFD\uFFFD\uFFFDL!d\uFFFD2\uFFFD\u0003IA\uFFFD\u04A1\uFFFD\u0015\uFFFD\u000E\u0011c0\uFFFDv\uFFFD\u0001\uFFFDQe7\uFFFD\uFFFD\uFFFD\u02F0G\uFFFD\u0015Y\uFFFD\u000E\uFFFD\uFFFD_\u0011\u001E\u0107\uFFFD\uFFFD0u!%\u0002\uFFFD?\uFFFD\uFFFD \uFFFD\uFFFD\uFFFDqL\u017C.\u0022Z\uFFFD\uFFFD/\u0013\u0003\uFFFD?Re\uFFFD\u003C1r\uFFFD\u0006Ab"
      ],
      "StatusCode": 202,
      "ResponseHeaders": {
        "Content-Length": "0",
<<<<<<< HEAD
        "Date": "Tue, 02 Feb 2021 21:35:02 GMT",
=======
        "Date": "Wed, 17 Feb 2021 22:24:47 GMT",
>>>>>>> 1814567d
        "Server": [
          "Windows-Azure-HDFS/1.0",
          "Microsoft-HTTPAPI/2.0"
        ],
        "x-ms-client-request-id": "7cedcca6-fad5-3d54-4fa3-1a275255d556",
<<<<<<< HEAD
        "x-ms-request-id": "e671c761-c01f-0048-07ab-f96268000000",
=======
        "x-ms-request-id": "e88646c4-701f-0010-0a7b-05ba37000000",
>>>>>>> 1814567d
        "x-ms-request-server-encrypted": "true",
        "x-ms-version": "2020-06-12"
      },
      "ResponseBody": []
    },
    {
      "RequestUri": "https://seannse.dfs.core.windows.net/test-filesystem-18282490-185e-8523-a6b7-145e3df5b7f7/test-file-58bc7888-d6f2-1a5d-6a79-375ccf4e250a?action=flush\u0026position=1024",
      "RequestMethod": "PATCH",
      "RequestHeaders": {
        "Accept": "application/json",
        "Authorization": "Sanitized",
<<<<<<< HEAD
        "traceparent": "00-b4d757c06e5e44448ee3218acb5e00d0-e846dd8007980b42-00",
        "User-Agent": [
          "azsdk-net-Storage.Files.DataLake/12.7.0-alpha.20210202.1",
          "(.NET 5.0.2; Microsoft Windows 10.0.19042)"
        ],
        "x-ms-client-request-id": "ad3df607-c534-1094-0f20-1574385b3da0",
        "x-ms-date": "Tue, 02 Feb 2021 21:35:02 GMT",
=======
        "Content-Length": "0",
        "traceparent": "00-83a1f01463351e47bef7c0a4352a7adb-99d4f6fd1c5a8349-00",
        "User-Agent": [
          "azsdk-net-Storage.Files.DataLake/12.7.0-alpha.20210217.1",
          "(.NET 5.0.3; Microsoft Windows 10.0.19042)"
        ],
        "x-ms-client-request-id": "ad3df607-c534-1094-0f20-1574385b3da0",
        "x-ms-date": "Wed, 17 Feb 2021 22:24:47 GMT",
>>>>>>> 1814567d
        "x-ms-return-client-request-id": "true",
        "x-ms-version": "2020-06-12"
      },
      "RequestBody": null,
      "StatusCode": 200,
      "ResponseHeaders": {
        "Content-Length": "0",
<<<<<<< HEAD
        "Date": "Tue, 02 Feb 2021 21:35:02 GMT",
        "ETag": "\u00220x8D8C7C266A77C84\u0022",
        "Last-Modified": "Tue, 02 Feb 2021 21:35:03 GMT",
=======
        "Date": "Wed, 17 Feb 2021 22:24:47 GMT",
        "ETag": "\u00220x8D8D392D5D1263D\u0022",
        "Last-Modified": "Wed, 17 Feb 2021 22:24:47 GMT",
>>>>>>> 1814567d
        "Server": [
          "Windows-Azure-HDFS/1.0",
          "Microsoft-HTTPAPI/2.0"
        ],
        "x-ms-client-request-id": "ad3df607-c534-1094-0f20-1574385b3da0",
<<<<<<< HEAD
        "x-ms-request-id": "e671c774-c01f-0048-1aab-f96268000000",
=======
        "x-ms-request-id": "e88646d3-701f-0010-197b-05ba37000000",
>>>>>>> 1814567d
        "x-ms-request-server-encrypted": "false",
        "x-ms-version": "2020-06-12"
      },
      "ResponseBody": []
    },
    {
      "RequestUri": "https://seannse.blob.core.windows.net/test-filesystem-18282490-185e-8523-a6b7-145e3df5b7f7/test-file-58bc7888-d6f2-1a5d-6a79-375ccf4e250a",
      "RequestMethod": "GET",
      "RequestHeaders": {
        "Accept": "application/xml",
        "Authorization": "Sanitized",
<<<<<<< HEAD
        "traceparent": "00-ad8600e1f329ec4496caa6e67510cec1-c1b89fab4e784548-00",
        "User-Agent": [
          "azsdk-net-Storage.Files.DataLake/12.7.0-alpha.20210202.1",
          "(.NET 5.0.2; Microsoft Windows 10.0.19042)"
        ],
        "x-ms-client-request-id": "5b1f6cfd-2818-0521-80f6-d7e31ad8fa31",
        "x-ms-date": "Tue, 02 Feb 2021 21:35:02 GMT",
=======
        "traceparent": "00-6e9dbc254b86ce4d88369b075a5ff2cb-23733efa90b79143-00",
        "User-Agent": [
          "azsdk-net-Storage.Files.DataLake/12.7.0-alpha.20210217.1",
          "(.NET 5.0.3; Microsoft Windows 10.0.19042)"
        ],
        "x-ms-client-request-id": "5b1f6cfd-2818-0521-80f6-d7e31ad8fa31",
        "x-ms-date": "Wed, 17 Feb 2021 22:24:48 GMT",
>>>>>>> 1814567d
        "x-ms-range": "bytes=0-268435455",
        "x-ms-return-client-request-id": "true",
        "x-ms-version": "2020-06-12"
      },
      "RequestBody": null,
      "StatusCode": 206,
      "ResponseHeaders": {
        "Accept-Ranges": "bytes",
        "Content-Length": "1024",
        "Content-Range": "bytes 0-1023/1024",
        "Content-Type": "application/octet-stream",
<<<<<<< HEAD
        "Date": "Tue, 02 Feb 2021 21:35:03 GMT",
        "ETag": "\u00220x8D8C7C266A77C84\u0022",
        "Last-Modified": "Tue, 02 Feb 2021 21:35:03 GMT",
=======
        "Date": "Wed, 17 Feb 2021 22:24:47 GMT",
        "ETag": "\u00220x8D8D392D5D1263D\u0022",
        "Last-Modified": "Wed, 17 Feb 2021 22:24:47 GMT",
>>>>>>> 1814567d
        "Server": [
          "Windows-Azure-Blob/1.0",
          "Microsoft-HTTPAPI/2.0"
        ],
        "x-ms-blob-type": "BlockBlob",
        "x-ms-client-request-id": "5b1f6cfd-2818-0521-80f6-d7e31ad8fa31",
<<<<<<< HEAD
        "x-ms-creation-time": "Tue, 02 Feb 2021 21:35:03 GMT",
=======
        "x-ms-creation-time": "Wed, 17 Feb 2021 22:24:47 GMT",
>>>>>>> 1814567d
        "x-ms-group": "$superuser",
        "x-ms-lease-state": "available",
        "x-ms-lease-status": "unlocked",
        "x-ms-owner": "$superuser",
        "x-ms-permissions": "rw-r-----",
<<<<<<< HEAD
        "x-ms-request-id": "67b69347-601e-006e-66ab-f92a70000000",
=======
        "x-ms-request-id": "ae28a2d9-501e-0091-687b-051aed000000",
>>>>>>> 1814567d
        "x-ms-server-encrypted": "true",
        "x-ms-version": "2020-06-12"
      },
      "ResponseBody": "0P/QHmpI38GOquVNHYCVIZymTOffjiK2wnAEnxNl\u002BxcmTmcZ70Y4P5j6ykfwEPzp4xbAKQE\u002BK0LdGVz5RECtKa7OJs4ZfDFVbQ1O5cTaxbJ0Grv9pdEV6CMlO9XqPvpYTKCZIuku0Gbkarz070Z9A1SqhSqEsITcuD6r80Fcay4T9pgjQaLIRUpVGToVIfndpzeBP7nP1JwcvGqqgtwkh/6N4fitWsKx4T/gL5dJx5ZEzUsJ2yt1QyL7BoQ4HcNtMJE7iEAAL011z15576QF0/XUZrSRG6zTGJ3WsVM9eMN8c/4FDT5WRJ7\u002BlAvN\u002B1N99jOPZLcO3BTkaHCiKn35N1eb/Xym/8W2fSEWkoehBhxKWbsfrhQLbZbpIKXOsxkgBVy0Mf7W1/du2OaV90mNQ2JTV9HC2YlCj4/lvN4f6MkI9o0r7dQec4HDsdUudXZNXN1DeltIXSvTcaJu8BoYTvAcjQG8YlWNNeRP/iizFBoZmGAB3G1uv5hiV3syr4Jnq2LlEed0kPmHtUV3\u002BF4CH12IVVi6F3GDrs1pWgraW4Vh6FPFzgIypQhmeScn9sc5XzgdqVoqrJPwYmMZCjXvrVnAFhALPFFaVa9PVJ5KW7cGMPvSvLEqNjvA1WyfGJrSdszNZuC2LiLmw1Sq21j1pgarE9o6HfCnlt/VSmfluz0Vfd3RffXXUALY6/ldf1vjyy9l9AXAl1nbJdAB4eO7AQcWlV16IygR1MLXYjH3ShaD8X84f8c3VOWE9lck1W8fHOrxRur9aKcGVCBC6DUn5Nu6fe9jg4FA30F49i3Q7P5TuEVHBQMrhYnXMSqn9GuwXBF8ald/u5losWephXJ6NWgh7y/v4N7Xjvhmi1FWmerVyJkbU4Km0/2s3lScggAXXfzChQU7wHszpdtfGS9IERd907zYX\u002BHmexsyQwKKOwv4Ti5VlBPkmQce6K6mRrrNY8w8Hq9DP/4a3ArqCX15qGrQZ8oB830EmDm0unYzPzRhZd81TRxctA8vOrgJ\u002BpCKpD9D1t/vy3BPOIV1joSH5pzViKSdRFtOc7K60bjF\u002Bp6pKhU372lUcZlu5RWW5yaKqFQbNHHs7V/k9WItNPm4ij7ny2RvUPYygBYKLl5Ft4yMLylkqcYtvTy2UvoHJz2ftlvXrxvBG1hd6bNa4b4Bnj7WoATQVOF3uQ4nuP38KlnZa3gCbgdwyhTRB78T0tt\u002BtbO7MYY4z2J6X/UNmmJaYL5ZgHZG/jA2Zdbw/kwhZOcyqQNJQfnSoZsViA4RYzCxdqcBuVFlN7eDhMuwR9AVWfoO2vBfER7Eh9/aMHUhJQKlP4elIKuVzXFMxbwuIlrL/y8TA4k/UmWIPDFyiwZBYg=="
    },
    {
      "RequestUri": "https://seannse.blob.core.windows.net/test-filesystem-18282490-185e-8523-a6b7-145e3df5b7f7?restype=container",
      "RequestMethod": "DELETE",
      "RequestHeaders": {
        "Accept": "application/xml",
        "Authorization": "Sanitized",
<<<<<<< HEAD
        "traceparent": "00-a878fb26ddd0f542b48c39b59bf2cc09-8ed9572b44cf564a-00",
        "User-Agent": [
          "azsdk-net-Storage.Files.DataLake/12.7.0-alpha.20210202.1",
          "(.NET 5.0.2; Microsoft Windows 10.0.19042)"
        ],
        "x-ms-client-request-id": "cc76c27b-e13b-c788-12ad-2a425b3e5ba6",
        "x-ms-date": "Tue, 02 Feb 2021 21:35:02 GMT",
=======
        "traceparent": "00-4bba01d13711684d94e551a346a79c6a-682f7f6dd5df8a45-00",
        "User-Agent": [
          "azsdk-net-Storage.Files.DataLake/12.7.0-alpha.20210217.1",
          "(.NET 5.0.3; Microsoft Windows 10.0.19042)"
        ],
        "x-ms-client-request-id": "cc76c27b-e13b-c788-12ad-2a425b3e5ba6",
        "x-ms-date": "Wed, 17 Feb 2021 22:24:48 GMT",
>>>>>>> 1814567d
        "x-ms-return-client-request-id": "true",
        "x-ms-version": "2020-06-12"
      },
      "RequestBody": null,
      "StatusCode": 202,
      "ResponseHeaders": {
        "Content-Length": "0",
<<<<<<< HEAD
        "Date": "Tue, 02 Feb 2021 21:35:03 GMT",
=======
        "Date": "Wed, 17 Feb 2021 22:24:47 GMT",
>>>>>>> 1814567d
        "Server": [
          "Windows-Azure-Blob/1.0",
          "Microsoft-HTTPAPI/2.0"
        ],
        "x-ms-client-request-id": "cc76c27b-e13b-c788-12ad-2a425b3e5ba6",
<<<<<<< HEAD
        "x-ms-request-id": "67b69361-601e-006e-7fab-f92a70000000",
=======
        "x-ms-request-id": "ae28a394-501e-0091-177b-051aed000000",
>>>>>>> 1814567d
        "x-ms-version": "2020-06-12"
      },
      "ResponseBody": []
    }
  ],
  "Variables": {
    "RandomSeed": "1115631230",
    "Storage_TestConfigHierarchicalNamespace": "NamespaceTenant\nseannse\nU2FuaXRpemVk\nhttps://seannse.blob.core.windows.net\nhttps://seannse.file.core.windows.net\nhttps://seannse.queue.core.windows.net\nhttps://seannse.table.core.windows.net\n\n\n\n\nhttps://seannse-secondary.blob.core.windows.net\nhttps://seannse-secondary.file.core.windows.net\nhttps://seannse-secondary.queue.core.windows.net\nhttps://seannse-secondary.table.core.windows.net\n68390a19-a643-458b-b726-408abf67b4fc\nSanitized\n72f988bf-86f1-41af-91ab-2d7cd011db47\nhttps://login.microsoftonline.com/\nCloud\nBlobEndpoint=https://seannse.blob.core.windows.net/;QueueEndpoint=https://seannse.queue.core.windows.net/;FileEndpoint=https://seannse.file.core.windows.net/;BlobSecondaryEndpoint=https://seannse-secondary.blob.core.windows.net/;QueueSecondaryEndpoint=https://seannse-secondary.queue.core.windows.net/;FileSecondaryEndpoint=https://seannse-secondary.file.core.windows.net/;AccountName=seannse;AccountKey=Sanitized\n"
  }
}<|MERGE_RESOLUTION|>--- conflicted
+++ resolved
@@ -1,30 +1,19 @@
 {
   "Entries": [
     {
-      "RequestUri": "https://seannse.blob.core.windows.net/test-filesystem-18282490-185e-8523-a6b7-145e3df5b7f7?restype=container",
+      "RequestUri": "https://seannse.blob.core.windows.net/test-filesystem-646ed0ad-931d-4f76-9261-ff71df1e1a34?restype=container",
       "RequestMethod": "PUT",
       "RequestHeaders": {
         "Accept": "application/xml",
         "Authorization": "Sanitized",
-<<<<<<< HEAD
-        "traceparent": "00-8d0d29ed13665944aed28adf0065116b-e00d8aa3708cee46-00",
-        "User-Agent": [
-          "azsdk-net-Storage.Files.DataLake/12.7.0-alpha.20210202.1",
-          "(.NET 5.0.2; Microsoft Windows 10.0.19042)"
+        "traceparent": "00-23580e36e6b719479f501fc963a2acb8-6445b25e4fdb094f-00",
+        "User-Agent": [
+          "azsdk-net-Storage.Files.DataLake/12.7.0-alpha.20210219.1",
+          "(.NET 5.0.3; Microsoft Windows 10.0.19041)"
         ],
         "x-ms-blob-public-access": "container",
-        "x-ms-client-request-id": "6e8a1f8d-4a18-cac2-664c-593819c065a2",
-        "x-ms-date": "Tue, 02 Feb 2021 21:35:01 GMT",
-=======
-        "traceparent": "00-798005f106c12b4caa4b2df0577d64ac-5d5121c5b4414f4c-00",
-        "User-Agent": [
-          "azsdk-net-Storage.Files.DataLake/12.7.0-alpha.20210217.1",
-          "(.NET 5.0.3; Microsoft Windows 10.0.19042)"
-        ],
-        "x-ms-blob-public-access": "container",
-        "x-ms-client-request-id": "6e8a1f8d-4a18-cac2-664c-593819c065a2",
-        "x-ms-date": "Wed, 17 Feb 2021 22:24:47 GMT",
->>>>>>> 1814567d
+        "x-ms-client-request-id": "68d6441b-4554-7d42-d9de-b487f7b14522",
+        "x-ms-date": "Fri, 19 Feb 2021 19:08:43 GMT",
         "x-ms-return-client-request-id": "true",
         "x-ms-version": "2020-06-12"
       },
@@ -32,53 +21,33 @@
       "StatusCode": 201,
       "ResponseHeaders": {
         "Content-Length": "0",
-<<<<<<< HEAD
-        "Date": "Tue, 02 Feb 2021 21:35:02 GMT",
-        "ETag": "\u00220x8D8C7C2664D63E9\u0022",
-        "Last-Modified": "Tue, 02 Feb 2021 21:35:02 GMT",
-=======
-        "Date": "Wed, 17 Feb 2021 22:24:46 GMT",
-        "ETag": "\u00220x8D8D392D580A9F9\u0022",
-        "Last-Modified": "Wed, 17 Feb 2021 22:24:47 GMT",
->>>>>>> 1814567d
+        "Date": "Fri, 19 Feb 2021 19:08:43 GMT",
+        "ETag": "\u00220x8D8D509C6458A91\u0022",
+        "Last-Modified": "Fri, 19 Feb 2021 19:08:43 GMT",
         "Server": [
           "Windows-Azure-Blob/1.0",
           "Microsoft-HTTPAPI/2.0"
         ],
-        "x-ms-client-request-id": "6e8a1f8d-4a18-cac2-664c-593819c065a2",
-<<<<<<< HEAD
-        "x-ms-request-id": "67b69213-601e-006e-56ab-f92a70000000",
-=======
-        "x-ms-request-id": "ae289eff-501e-0091-707b-051aed000000",
->>>>>>> 1814567d
-        "x-ms-version": "2020-06-12"
-      },
-      "ResponseBody": []
-    },
-    {
-      "RequestUri": "https://seannse.dfs.core.windows.net/test-filesystem-18282490-185e-8523-a6b7-145e3df5b7f7/test-file-58bc7888-d6f2-1a5d-6a79-375ccf4e250a?resource=file",
+        "x-ms-client-request-id": "68d6441b-4554-7d42-d9de-b487f7b14522",
+        "x-ms-request-id": "2e623e0c-201e-00a4-65f2-0676f9000000",
+        "x-ms-version": "2020-06-12"
+      },
+      "ResponseBody": []
+    },
+    {
+      "RequestUri": "https://seannse.dfs.core.windows.net/test-filesystem-646ed0ad-931d-4f76-9261-ff71df1e1a34/test-file-bd0873b9-bc5c-6cd5-1d86-810376bb9f1b?resource=file",
       "RequestMethod": "PUT",
       "RequestHeaders": {
         "Accept": "application/json",
         "Authorization": "Sanitized",
         "If-None-Match": "*",
-<<<<<<< HEAD
-        "traceparent": "00-c89d0ef02950b046af3e64deff754f40-6e63ae79bd9a3546-00",
-        "User-Agent": [
-          "azsdk-net-Storage.Files.DataLake/12.7.0-alpha.20210202.1",
-          "(.NET 5.0.2; Microsoft Windows 10.0.19042)"
-        ],
-        "x-ms-client-request-id": "46310e84-220d-6679-ed21-1de37922426a",
-        "x-ms-date": "Tue, 02 Feb 2021 21:35:02 GMT",
-=======
-        "traceparent": "00-ab8feac0fcc8f148ae6a268663064ee1-dce7cdc8bb0b7243-00",
-        "User-Agent": [
-          "azsdk-net-Storage.Files.DataLake/12.7.0-alpha.20210217.1",
-          "(.NET 5.0.3; Microsoft Windows 10.0.19042)"
-        ],
-        "x-ms-client-request-id": "46310e84-220d-6679-ed21-1de37922426a",
-        "x-ms-date": "Wed, 17 Feb 2021 22:24:47 GMT",
->>>>>>> 1814567d
+        "traceparent": "00-96b5e03844ae374ca96ff814c67d961c-0de917835c25d34e-00",
+        "User-Agent": [
+          "azsdk-net-Storage.Files.DataLake/12.7.0-alpha.20210219.1",
+          "(.NET 5.0.3; Microsoft Windows 10.0.19041)"
+        ],
+        "x-ms-client-request-id": "31b5b600-3fec-586d-a922-baa65e2a44a0",
+        "x-ms-date": "Fri, 19 Feb 2021 19:08:43 GMT",
         "x-ms-return-client-request-id": "true",
         "x-ms-version": "2020-06-12"
       },
@@ -86,115 +55,76 @@
       "StatusCode": 201,
       "ResponseHeaders": {
         "Content-Length": "0",
-<<<<<<< HEAD
-        "Date": "Tue, 02 Feb 2021 21:35:02 GMT",
-        "ETag": "\u00220x8D8C7C2668B0D8B\u0022",
-        "Last-Modified": "Tue, 02 Feb 2021 21:35:03 GMT",
-=======
-        "Date": "Wed, 17 Feb 2021 22:24:47 GMT",
-        "ETag": "\u00220x8D8D392D5B55EA1\u0022",
-        "Last-Modified": "Wed, 17 Feb 2021 22:24:47 GMT",
->>>>>>> 1814567d
+        "Date": "Fri, 19 Feb 2021 19:08:42 GMT",
+        "ETag": "\u00220x8D8D509C655CC7E\u0022",
+        "Last-Modified": "Fri, 19 Feb 2021 19:08:43 GMT",
         "Server": [
           "Windows-Azure-HDFS/1.0",
           "Microsoft-HTTPAPI/2.0"
         ],
-        "x-ms-client-request-id": "46310e84-220d-6679-ed21-1de37922426a",
-<<<<<<< HEAD
-        "x-ms-request-id": "e671c751-c01f-0048-77ab-f96268000000",
-=======
-        "x-ms-request-id": "e88646b2-701f-0010-787b-05ba37000000",
->>>>>>> 1814567d
-        "x-ms-version": "2020-06-12"
-      },
-      "ResponseBody": []
-    },
-    {
-      "RequestUri": "https://seannse.dfs.core.windows.net/test-filesystem-18282490-185e-8523-a6b7-145e3df5b7f7/test-file-58bc7888-d6f2-1a5d-6a79-375ccf4e250a?action=append\u0026position=0",
+        "x-ms-client-request-id": "31b5b600-3fec-586d-a922-baa65e2a44a0",
+        "x-ms-request-id": "6f4aecdf-e01f-004f-19f2-060e0b000000",
+        "x-ms-version": "2020-06-12"
+      },
+      "ResponseBody": []
+    },
+    {
+      "RequestUri": "https://seannse.dfs.core.windows.net/test-filesystem-646ed0ad-931d-4f76-9261-ff71df1e1a34/test-file-bd0873b9-bc5c-6cd5-1d86-810376bb9f1b?action=append\u0026position=0",
       "RequestMethod": "PATCH",
       "RequestHeaders": {
         "Accept": "application/json",
         "Authorization": "Sanitized",
-<<<<<<< HEAD
-        "Content-Length": "1848",
+        "Content-Length": "1833",
         "Content-Type": "application/json",
-        "traceparent": "00-7dfea988a547844c86d7687dcaf2cf74-fb2caa2c27bc214d-00",
-        "User-Agent": [
-          "azsdk-net-Storage.Files.DataLake/12.7.0-alpha.20210202.1",
-          "(.NET 5.0.2; Microsoft Windows 10.0.19042)"
-        ],
-        "x-ms-client-request-id": "7cedcca6-fad5-3d54-4fa3-1a275255d556",
-        "x-ms-date": "Tue, 02 Feb 2021 21:35:02 GMT",
-=======
-        "Content-Length": "1024",
-        "traceparent": "00-d267e282c8a5194cbf3942713bc3bd2f-dc4690182647e24e-00",
-        "User-Agent": [
-          "azsdk-net-Storage.Files.DataLake/12.7.0-alpha.20210217.1",
-          "(.NET 5.0.3; Microsoft Windows 10.0.19042)"
-        ],
-        "x-ms-client-request-id": "7cedcca6-fad5-3d54-4fa3-1a275255d556",
-        "x-ms-date": "Wed, 17 Feb 2021 22:24:47 GMT",
->>>>>>> 1814567d
+        "traceparent": "00-bc7d146c94dc0748ac85fce61794d63b-dc5b53cdc4053243-00",
+        "User-Agent": [
+          "azsdk-net-Storage.Files.DataLake/12.7.0-alpha.20210219.1",
+          "(.NET 5.0.3; Microsoft Windows 10.0.19041)"
+        ],
+        "x-ms-client-request-id": "4f9b2d48-cf4e-7b6f-71e0-bdae6ecb8380",
+        "x-ms-date": "Fri, 19 Feb 2021 19:08:43 GMT",
         "x-ms-return-client-request-id": "true",
         "x-ms-version": "2020-06-12"
       },
       "RequestBody": [
-        "\uFFFD\uFFFD\uFFFD\u001EjH\uFFFD\uFFFD\uFFFD\uFFFD\uFFFDM\u001D\uFFFD\uFFFD!\uFFFD\uFFFDL\uFFFD\u07CE\u0022\uFFFD\uFFFDp\u0004\uFFFD\u0013e\uFFFD\u0017\u0026Ng\u0019\uFFFDF8?\uFFFD\uFFFD\uFFFDG\uFFFD\u0010\uFFFD\uFFFD\uFFFD\u0016\uFFFD)\u0001\u003E\u002BB\uFFFD\u0019\\\uFFFDD@\uFFFD)\uFFFD\uFFFD\u0026\uFFFD\u0019|1Um\r",
-        "N\uFFFD\uFFFD\uFFFD\u0172t\u001A\uFFFD\uFFFD\uFFFD\uFFFD\u0015\uFFFD#%;\uFFFD\uFFFD\u003E\uFFFDXL\uFFFD\uFFFD\u0022\uFFFD.\uFFFDf\uFFFDj\uFFFD\uFFFD\uFFFDF}\u0003T\uFFFD\uFFFD*\uFFFD\uFFFD\uFFFD\u0738\u003E\uFFFD\uFFFDA\\k.\u0013\uFFFD\uFFFD#A\uFFFD\uFFFDEJU\u0019:\u0015!\uFFFD\u07677\uFFFD?\uFFFD\uFFFD\u051C\u001C\uFFFDj\uFFFD\uFFFD\uFFFD$\uFFFD\uFFFD\uFFFD\uFFFD\uFFFD\uFFFDZ\u00B1\uFFFD?\uFFFD/\uFFFDI\u01D6D\uFFFDK\t\uFFFD\u002BuC\u0022\uFFFD\u0006\uFFFD8\u001D\uFFFDm0\uFFFD;\uFFFD@\u0000/Mu\uFFFD^y\uFFFD\u0005\uFFFD\uFFFD\uFFFDf\uFFFD\uFFFD\u001B\uFFFD\uFFFD\u0018\uFFFD\u05B1S=x\uFFFD|s\uFFFD\u0005\r",
-        "\u003EVD\uFFFD\uFFFD\uFFFD\u000B\uFFFD\uFFFDS}\uFFFD3\uFFFDd\uFFFD\u000E\uFFFD\u0014\uFFFDhp\uFFFD*}\uFFFD7W\uFFFD\uFFFD|\uFFFD\uFFFD\u0176}!\u0016\uFFFD\uFFFD\uFFFD\u0006\u001CJY\uFFFD\u001F\uFFFD\u0014\u000Bm\uFFFD\uFFFD \uFFFD\u03B3\u0019 \u0005\\\uFFFD1\uFFFD\uFFFD\uFFFD\uFFFDn\uFFFD\uFFFD\uFFFDI\uFFFDCbSW\uFFFD\uFFFD\u0649B\uFFFD\uFFFD\uFFFD\uFFFD\u001F\uFFFD\uFFFD\b\uFFFD\uFFFD\u002B\uFFFD\uFFFD\u001Es\uFFFD\u00F1\uFFFD.uvM\\\uFFFDCz[H]\u002B\uFFFDq\uFFFDn\uFFFD\u001A\u0018N\uFFFD\u001C\uFFFD\u0001\uFFFDbU\uFFFD5\uFFFDO\uFFFD(\uFFFD\u0014\u001A\u0019\uFFFD\u0060\u0001\uFFFDmn\uFFFD\uFFFDbW{2\uFFFD\uFFFDg\uFFFDb\uFFFD\u0011\uFFFDt\uFFFD\uFFFD\uFFFD\uFFFDEw\uFFFD^\u0002\u001F]\uFFFDUX\uFFFD\u0017q\uFFFD\uFFFD\uFFFDiZ\n",
-        "\uFFFD[\uFFFDa\uFFFDS\uFFFD\uFFFD\u00022\uFFFD\bfy\u0027\u0027\uFFFD\uFFFD9_8\u001D\uFFFDZ*\uFFFD\uFFFD\uFFFDbc\u0019\n",
-        "5\uFFFDY\uFFFD\u0016\u0010\u000B\u003CQZU\uFFFDOT\uFFFDJ[\uFFFD\u00060\uFFFD\u04BC\uFFFD*6;\uFFFD\uFFFDl\uFFFD\u0018\uFFFD\uFFFDv\uFFFD\uFFFDf\uFFFD.\u0022\uFFFD\uFFFDT\uFFFD\uFFFDX\uFFFD\uFFFD\u0006\uFFFD\u0013\uFFFD:\u001D\uFFFD\uFFFD\uFFFDJg\uFFFD=\u0015}\uFFFD\uFFFD}\uFFFD\uFFFDP\u0002\uFFFD\uFFFD\uFFFD]\u007F[\uFFFD\uFFFD/e\uFFFD\u0005\uFFFD\uFFFDY\uFFFD%\uFFFD\u0001\uFFFD\uFFFD\u0001\u0007\u0016\uFFFD]z#(\u0011\uFFFD\uFFFD\uFFFDb1\uFFFDJ\u0016\uFFFD\uFFFD\u007F8\u007F\uFFFD7T\uFFFD\uFFFDW$\uFFFDo\u001F\u001C\uFFFD\uFFFDF\uFFFD\uFFFDh\uFFFD\u0006T B\uFFFD5\u0027\uFFFD\u06FA}\uFFFDc\uFFFD\uFFFD@\uFFFDAx\uFFFD-\uFFFD\uFFFD\uFFFDS\uFFFDEG\u0005\u0003\u002B\uFFFD\uFFFD\uFFFD1*\uFFFD\uFFFDk\uFFFD\\\u0011|jW\u007F\uFFFD\uFFFDh\uFFFDg\uFFFD\uFFFDrz5h!\uFFFD/\uFFFD\uFFFD\uFFFD\u05CE\uFFFDf\uFFFDQV\uFFFD\uFFFD\uFFFD\u0219\u001BS\uFFFD\uFFFD\uFFFD\uFFFD\uFFFD\uFFFDT\uFFFD\uFFFD\u0000\u0017]\uFFFD\u0085\u0005;\uFFFD{3\uFFFD\uFFFD_\u0019/H\u0011\u0017}\u04FC\uFFFD_\uFFFD\uFFFD{\u001B2C\u0002\uFFFD;\u000B\uFFFDN.U\uFFFD\u0013\uFFFD\u0007\u001E\u8BA6F\uFFFD\uFFFDc\uFFFD\u003C\u001E\uFFFDC?\uFFFD\u001A\uFFFD\n",
-        "\uFFFD\t}y\uFFFDj\uFFFDg\uFFFD\u0001\uFFFD}\u0004\uFFFD9\uFFFD\uFFFDv3?4ae\uFFFD5M\u001C\\\uFFFD\u000F/:\uFFFD\t\uFFFD\uFFFD\uFFFD\uFFFD?C\uFFFD\uFFFD\uFFFD\uFFFDpO8\uFFFDu\uFFFD\uFFFD\uFFFD\uFFFD\u0548\uFFFD\uFFFDD[Ns\uFFFD\uFFFD\u0478\uFFFD\uFFFD\uFFFD\uFFFD*\u00157\uFFFDiTq\uFFFDn\uFFFD\u0015\uFFFD\uFFFD\u0026\uFFFD\uFFFDT\u001B4q\uFFFD\uFFFD_\uFFFD\uFFFDb-4\uFFFD\uFFFD\uFFFD\u003E\uFFFD\uFFFDdoP\uFFFD2\uFFFD\u0016\n",
-        ".^E\uFFFD\uFFFD\uFFFD/)d\uFFFD\uFFFD-\uFFFD\u003C\uFFFDR\uFFFD\u0007\u0027=\uFFFD\uFFFD[\u05EF\u001B\uFFFD\u001BX]\uFFFDZ\uFFFD\u0001\uFFFD\u003E\u05A0\u0004\uFFFDT\uFFFDw\uFFFD\u000E\u0027\uFFFD\uFFFD\uFFFD*Y\uFFFDkx\u0002n\u0007p\uFFFD\u0014\uFFFD\u0007\uFFFD\u0013\uFFFD\uFFFD~\uFFFD\uFFFD\uFFFD1\uFFFD8\uFFFDbz_\uFFFD\r",
-        "\uFFFDbZ\u0060\uFFFDY\uFFFDvF\uFFFD06e\uFFFD\uFFFD\uFFFDL!d\uFFFD2\uFFFD\u0003IA\uFFFD\u04A1\uFFFD\u0015\uFFFD\u000E\u0011c0\uFFFDv\uFFFD\u0001\uFFFDQe7\uFFFD\uFFFD\uFFFD\u02F0G\uFFFD\u0015Y\uFFFD\u000E\uFFFD\uFFFD_\u0011\u001E\u0107\uFFFD\uFFFD0u!%\u0002\uFFFD?\uFFFD\uFFFD \uFFFD\uFFFD\uFFFDqL\u017C.\u0022Z\uFFFD\uFFFD/\u0013\u0003\uFFFD?Re\uFFFD\u003C1r\uFFFD\u0006Ab"
+        "\uFFFDyV\uFFFDH\uFFFD\uFFFD3*\uFFFD\u05FA\uFFFD,\uFFFD1\uFFFD\uFFFD\u0002\u003Cn\uFFFD)^oiK\uFFFD\uFFFD?\u0007\u001D\u003E\uFFFD\uFFFD~[\uFFFD\uFFFD\u0007\uFFFD\u0552\uFFFD\uFFFD\u001A\uFFFD\uFFFDP.z\uFFFDc\uFFFD\uFFFDO\uFFFD\u002B\uFFFDf\u0012o\uB979|\uFFFDfp\uFFFD*!\uFFFD\uFFFD\uFFFDPzyT\uFFFDZ6s\u0011\uFFFDd\uFFFD\uFFFD\uFFFD.c\u007F\uFFFD\uFFFD\uFFFDe\uFFFD\t\u002B\uFFFD\uFFFD\u0026y\u0004Y\uFFFD\uFFFD\u0013\uFFFD\uFFFD}\uFFFDU\u000B\uFFFD\uFFFD\uFFFD\u0019T\uFFFD\u0005}Ar\uFFFD\u0027Y(3\uFFFDpN\uFFFD\uFFFD\uFFFD\u000F\uFFFD\r",
+        "3\uFFFD!\uFFFD[Y\u6A25\uFFFD\uFFFDj\uFFFD\uFFFD\uFFFD\uFFFD\uFFFD\r",
+        "\uFFFD\u0007Y1d\uFFFD\uFFFD\uFFFDd. \uFFFD\u003C\uFFFD\u0001\uFFFD\uFFFD\u007F,!\uFFFD\u0002\uFFFD\u0105\uFFFD\uFFFD\u007Fw\uFFFD\uFFFD\uFFFD*\uFFFD\u0001A\uFFFD\uFFFDy\uFFFD\uFFFD\uFFFD\uFFFDX\uFFFDh\u0001\u000B(~\uFFFD\uFFFD\uFFFD{W\uFFFD\uFFFD\f\u0016\u0006\uFFFDf\u0005y\uFFFD\u000E\u0018\uFFFDl\uFFFD3\uFFFD\uFFFD\uFFFDy\uFFFDl\uFFFDa\uFFFDtN:\uFFFD\uFFFD-w]P\uFFFD\uFFFD\uFFFDr\u000F\u0000!\uFFFD\uFFFD2Y\uFFFD\u0027\uFFFD\uFFFD\uFFFDB\b\uFFFD\uFFFD\u001B3]\uFFFD\u002Bph,\r",
+        "\uFFFDu\uFFFD\uFFFD\uFFFD\uFFFDjQ6\uFFFD\uFFFDX\uFFFD\uFFFD{\u0007\uFFFDM\uFFFD\uFFFDp\uFFFD$\uFFFD\u007F5n\u0027-F\uFFFD\uFFFD\uFFFD\uFFFD\u003C\uFFFD\uFFFD-\uFFFD\uFFFD%6\f$\u04C5m\uFFFD\uFFFD9\u0022\u0541\uFFFD\u000EP\uFFFD;]\\C$\uFFFDE;b\uFFFDQ\uFFFDE\u0139\uFFFD\uFFFD:\uFFFD\u0000\uFFFD\uFFFD\uFFFD\uFFFDE\u007F\r",
+        "}\uFFFDs;.l\uFFFD\uFFFD6\uFFFD\uFFFD\u0012\u001C\u07D8\u0022\uFFFDU\u0022gth4\uFFFDc\uFFFDP\uFFFD@\uFFFD\uFFFD\uFFFD\uFFFD\uFFFD\uFFFDx\uFFFD\u0022RK\u0483\u000B\uFFFD(k!c\uFFFD/r\u0022\u0017\uFFFD\u0014\uFFFDv\u0628\u001C/\uFFFD\uFFFD\u0000\uFFFDm:\u0017 2\uFFFD2\uFFFD\u001C\uFFFD\uFFFD([:\u001A.hhf\u0022\u068CJ\uFFFD\uFFFDy\uFFFDz6\u001C \uFFFD\u000B\uFFFD\uFFFD1\n",
+        "B\uFFFD1?R\uFFFD\uFFFD/f\u001B\uFFFD\uFFFD\uFFFD\uFFFDH9\uFFFD\n",
+        "\uFFFD\uFFFDc6\uFFFD=\uFFFD\uFFFD\u0000\uFFFD\u0001\u001D\uFFFD\uFFFD\uFFFD$%\uFFFD5\u2210T\uFFFD\uFFFD^#\uFFFDHU\u0629,\uFFFD\uFFFDA\uFFFD\u000B\uFFFD\uFFFD\uFFFDs-H}\u001C\uFFFD\u0261\uFFFD\u0004\uFFFD\uFFFDP\uFFFD\uFFFDZ\u0019\uFFFDQ\uFFFD\uFFFDX\uFFFD\uBA27}\u0019\uFFFDA[\u0455\uFFFDU:\uFFFD\u0006I\u007F\uFFFDS\uFFFD11\uFFFD\uFFFD\uFFFDX\uFFFD\u06BDeO\uFFFD\uFFFDX\uFFFDt\uFFFDK\uFFFD\uFFFD\u00E0\uFFFD\uFFFD\uFFFD\uFFFDxy\u0012\uFFFD\uFFFD\uFFFDV\uFFFD\uFFFD\uFFFD \u0001\uFFFD\uFFFDFf\uFFFDkE\u0017\uFFFD\uFFFDO\uFFFDM3*\uFFFD\u1440\uFFFD\uFFFD;\uFFFD\u0018\uFFFD\u003C\uFFFDXs!\uFFFD\uFFFDT\uFFFD\uFFFD\uFFFDf\\\u0002Eu\uFFFD\t\uFFFD)\uFFFD3\uFFFD\u032F\uFFFD-8R\u0014{\uFFFD.\uFFFD\u0060\uFFFD\uFFFD\uFFFD_Hw=R\uFFFDb?\uFFFD\uFFFD;XI2I\uFFFDG\t\uFFFD\uFFFD\uFFFDOk\uFFFD\u0001\uFFFD\u0018\uFFFD8\uFFFD\uFFFDm\uFFFD\uFFFD\uFFFDM\uFFFDC\uFFFD\uFFFDioM\uFFFD\uFFFD\uFFFD\uFFFDI\uFFFD?WV\uFFFDb\uFFFD\u0010\uFFFD\uFFFD;l\uFFFD|\u0007\uFFFD\uFFFD\uFFFD\uFFFDJ\uFFFD\uFFFD\u003C\u0004(\uFFFD!S\u0002\u02E1\u0006\u001B\uFFFDO\uFFFDfK\uFFFD%\u001E\uFFFDp\uFFFD\u0007tv\uFFFDg\uFFFD\uFFFD/*\uFFFD\uFFFD\uFFFD\u0003R.\uFFFDA\uFFFD\u000E\u001164P\uFFFD,\u000F\u0060\uFFFDB\uFFFD\u002B\uFFFDb\uFFFD\uFFFD\uFFFD3\uFFFD{\u0018r\u071B\u000E\uFFFD\uFFFD\u0013\u001D\uFFFD\u348B^\uFFFD\uFFFD#\uFFFD\uFFFDX\u0026\u0013\uFFFD~T\uFFFD\u0010\uFFFDUyk\r",
+        "\uFFFD\uFFFD\uFFFD\uFFFDX\uFFFD\uFFFDy\u001AL\uFFFD\uFFFD\u01D9c-\uFFFD*\uFFFD\uFFFDr\uFFFDU\u0005\uFFFD]G\u003C\uFFFDT\uFFFD\uFFFD4\uFFFD\uFFFD\uFFFDe\uFFFDzn\u0013G=\u0690I\uFFFD\uFFFDn\uFFFD\uFFFD\u002B\u9A1B\r",
+        "\u003C\uFFFD=\uFFFDnm\uFFFD\u018D\uFFFDn\uFFFDi\uFFFD\u07F0\u0022\uFFFD*U{u\u003C\uFFFD\uFFFD\uFFFD\uFFFDr\uFFFD\uFFFD\uFFFD:\uFFFDq\uFFFD\u007F\uFFFD\uFFFDqwL\uFFFD\uFFFD\uFFFD\u0013\u0004\u001A\u0002{\uFFFD\uFFFDq\uFFFD\uFFFD\u007F\u0001T\uFFFD\u0015S\uFFFD%\uFFFD\u00ACW\u003C0\u0022\b\uFFFD\uFFFD/\uFFFD\u0060\uFFFDy\u0265p\u0017\uFFFD\uFFFD-\uFFFD\uFFFD*\u001E\u0007\\#P\uFFFD\uFFFD\u000FPW\uFFFD\uFFFDJ\uFFFD\uFFFD\u0652\uFFFD\uFFFDth\uFFFDo\uFFFD\uFFFD2P\uC571e\uFFFD\u0005\u0004\u0000\\"
       ],
       "StatusCode": 202,
       "ResponseHeaders": {
         "Content-Length": "0",
-<<<<<<< HEAD
-        "Date": "Tue, 02 Feb 2021 21:35:02 GMT",
-=======
-        "Date": "Wed, 17 Feb 2021 22:24:47 GMT",
->>>>>>> 1814567d
+        "Date": "Fri, 19 Feb 2021 19:08:42 GMT",
         "Server": [
           "Windows-Azure-HDFS/1.0",
           "Microsoft-HTTPAPI/2.0"
         ],
-        "x-ms-client-request-id": "7cedcca6-fad5-3d54-4fa3-1a275255d556",
-<<<<<<< HEAD
-        "x-ms-request-id": "e671c761-c01f-0048-07ab-f96268000000",
-=======
-        "x-ms-request-id": "e88646c4-701f-0010-0a7b-05ba37000000",
->>>>>>> 1814567d
+        "x-ms-client-request-id": "4f9b2d48-cf4e-7b6f-71e0-bdae6ecb8380",
+        "x-ms-request-id": "6f4aed00-e01f-004f-3af2-060e0b000000",
         "x-ms-request-server-encrypted": "true",
         "x-ms-version": "2020-06-12"
       },
       "ResponseBody": []
     },
     {
-      "RequestUri": "https://seannse.dfs.core.windows.net/test-filesystem-18282490-185e-8523-a6b7-145e3df5b7f7/test-file-58bc7888-d6f2-1a5d-6a79-375ccf4e250a?action=flush\u0026position=1024",
+      "RequestUri": "https://seannse.dfs.core.windows.net/test-filesystem-646ed0ad-931d-4f76-9261-ff71df1e1a34/test-file-bd0873b9-bc5c-6cd5-1d86-810376bb9f1b?action=flush\u0026position=1024",
       "RequestMethod": "PATCH",
       "RequestHeaders": {
         "Accept": "application/json",
         "Authorization": "Sanitized",
-<<<<<<< HEAD
-        "traceparent": "00-b4d757c06e5e44448ee3218acb5e00d0-e846dd8007980b42-00",
-        "User-Agent": [
-          "azsdk-net-Storage.Files.DataLake/12.7.0-alpha.20210202.1",
-          "(.NET 5.0.2; Microsoft Windows 10.0.19042)"
-        ],
-        "x-ms-client-request-id": "ad3df607-c534-1094-0f20-1574385b3da0",
-        "x-ms-date": "Tue, 02 Feb 2021 21:35:02 GMT",
-=======
-        "Content-Length": "0",
-        "traceparent": "00-83a1f01463351e47bef7c0a4352a7adb-99d4f6fd1c5a8349-00",
-        "User-Agent": [
-          "azsdk-net-Storage.Files.DataLake/12.7.0-alpha.20210217.1",
-          "(.NET 5.0.3; Microsoft Windows 10.0.19042)"
-        ],
-        "x-ms-client-request-id": "ad3df607-c534-1094-0f20-1574385b3da0",
-        "x-ms-date": "Wed, 17 Feb 2021 22:24:47 GMT",
->>>>>>> 1814567d
+        "traceparent": "00-83712579fbc26f4a839ef9d7d5c0258e-1bd627223c6aac48-00",
+        "User-Agent": [
+          "azsdk-net-Storage.Files.DataLake/12.7.0-alpha.20210219.1",
+          "(.NET 5.0.3; Microsoft Windows 10.0.19041)"
+        ],
+        "x-ms-client-request-id": "305d7946-f58f-2152-eca2-43a07df4d099",
+        "x-ms-date": "Fri, 19 Feb 2021 19:08:44 GMT",
         "x-ms-return-client-request-id": "true",
         "x-ms-version": "2020-06-12"
       },
@@ -202,53 +132,33 @@
       "StatusCode": 200,
       "ResponseHeaders": {
         "Content-Length": "0",
-<<<<<<< HEAD
-        "Date": "Tue, 02 Feb 2021 21:35:02 GMT",
-        "ETag": "\u00220x8D8C7C266A77C84\u0022",
-        "Last-Modified": "Tue, 02 Feb 2021 21:35:03 GMT",
-=======
-        "Date": "Wed, 17 Feb 2021 22:24:47 GMT",
-        "ETag": "\u00220x8D8D392D5D1263D\u0022",
-        "Last-Modified": "Wed, 17 Feb 2021 22:24:47 GMT",
->>>>>>> 1814567d
+        "Date": "Fri, 19 Feb 2021 19:08:42 GMT",
+        "ETag": "\u00220x8D8D509C67114C1\u0022",
+        "Last-Modified": "Fri, 19 Feb 2021 19:08:43 GMT",
         "Server": [
           "Windows-Azure-HDFS/1.0",
           "Microsoft-HTTPAPI/2.0"
         ],
-        "x-ms-client-request-id": "ad3df607-c534-1094-0f20-1574385b3da0",
-<<<<<<< HEAD
-        "x-ms-request-id": "e671c774-c01f-0048-1aab-f96268000000",
-=======
-        "x-ms-request-id": "e88646d3-701f-0010-197b-05ba37000000",
->>>>>>> 1814567d
+        "x-ms-client-request-id": "305d7946-f58f-2152-eca2-43a07df4d099",
+        "x-ms-request-id": "6f4aed1a-e01f-004f-54f2-060e0b000000",
         "x-ms-request-server-encrypted": "false",
         "x-ms-version": "2020-06-12"
       },
       "ResponseBody": []
     },
     {
-      "RequestUri": "https://seannse.blob.core.windows.net/test-filesystem-18282490-185e-8523-a6b7-145e3df5b7f7/test-file-58bc7888-d6f2-1a5d-6a79-375ccf4e250a",
+      "RequestUri": "https://seannse.blob.core.windows.net/test-filesystem-646ed0ad-931d-4f76-9261-ff71df1e1a34/test-file-bd0873b9-bc5c-6cd5-1d86-810376bb9f1b",
       "RequestMethod": "GET",
       "RequestHeaders": {
         "Accept": "application/xml",
         "Authorization": "Sanitized",
-<<<<<<< HEAD
-        "traceparent": "00-ad8600e1f329ec4496caa6e67510cec1-c1b89fab4e784548-00",
-        "User-Agent": [
-          "azsdk-net-Storage.Files.DataLake/12.7.0-alpha.20210202.1",
-          "(.NET 5.0.2; Microsoft Windows 10.0.19042)"
-        ],
-        "x-ms-client-request-id": "5b1f6cfd-2818-0521-80f6-d7e31ad8fa31",
-        "x-ms-date": "Tue, 02 Feb 2021 21:35:02 GMT",
-=======
-        "traceparent": "00-6e9dbc254b86ce4d88369b075a5ff2cb-23733efa90b79143-00",
-        "User-Agent": [
-          "azsdk-net-Storage.Files.DataLake/12.7.0-alpha.20210217.1",
-          "(.NET 5.0.3; Microsoft Windows 10.0.19042)"
-        ],
-        "x-ms-client-request-id": "5b1f6cfd-2818-0521-80f6-d7e31ad8fa31",
-        "x-ms-date": "Wed, 17 Feb 2021 22:24:48 GMT",
->>>>>>> 1814567d
+        "traceparent": "00-f414bce827bb3640925953c8c3c4ced3-1b42981e1cab7949-00",
+        "User-Agent": [
+          "azsdk-net-Storage.Files.DataLake/12.7.0-alpha.20210219.1",
+          "(.NET 5.0.3; Microsoft Windows 10.0.19041)"
+        ],
+        "x-ms-client-request-id": "f567c56d-526d-93f1-5b8b-c9947115481e",
+        "x-ms-date": "Fri, 19 Feb 2021 19:08:44 GMT",
         "x-ms-range": "bytes=0-268435455",
         "x-ms-return-client-request-id": "true",
         "x-ms-version": "2020-06-12"
@@ -260,64 +170,40 @@
         "Content-Length": "1024",
         "Content-Range": "bytes 0-1023/1024",
         "Content-Type": "application/octet-stream",
-<<<<<<< HEAD
-        "Date": "Tue, 02 Feb 2021 21:35:03 GMT",
-        "ETag": "\u00220x8D8C7C266A77C84\u0022",
-        "Last-Modified": "Tue, 02 Feb 2021 21:35:03 GMT",
-=======
-        "Date": "Wed, 17 Feb 2021 22:24:47 GMT",
-        "ETag": "\u00220x8D8D392D5D1263D\u0022",
-        "Last-Modified": "Wed, 17 Feb 2021 22:24:47 GMT",
->>>>>>> 1814567d
+        "Date": "Fri, 19 Feb 2021 19:08:43 GMT",
+        "ETag": "\u00220x8D8D509C67114C1\u0022",
+        "Last-Modified": "Fri, 19 Feb 2021 19:08:43 GMT",
         "Server": [
           "Windows-Azure-Blob/1.0",
           "Microsoft-HTTPAPI/2.0"
         ],
         "x-ms-blob-type": "BlockBlob",
-        "x-ms-client-request-id": "5b1f6cfd-2818-0521-80f6-d7e31ad8fa31",
-<<<<<<< HEAD
-        "x-ms-creation-time": "Tue, 02 Feb 2021 21:35:03 GMT",
-=======
-        "x-ms-creation-time": "Wed, 17 Feb 2021 22:24:47 GMT",
->>>>>>> 1814567d
+        "x-ms-client-request-id": "f567c56d-526d-93f1-5b8b-c9947115481e",
+        "x-ms-creation-time": "Fri, 19 Feb 2021 19:08:43 GMT",
         "x-ms-group": "$superuser",
         "x-ms-lease-state": "available",
         "x-ms-lease-status": "unlocked",
         "x-ms-owner": "$superuser",
         "x-ms-permissions": "rw-r-----",
-<<<<<<< HEAD
-        "x-ms-request-id": "67b69347-601e-006e-66ab-f92a70000000",
-=======
-        "x-ms-request-id": "ae28a2d9-501e-0091-687b-051aed000000",
->>>>>>> 1814567d
+        "x-ms-request-id": "2e624185-201e-00a4-38f2-0676f9000000",
         "x-ms-server-encrypted": "true",
         "x-ms-version": "2020-06-12"
       },
-      "ResponseBody": "0P/QHmpI38GOquVNHYCVIZymTOffjiK2wnAEnxNl\u002BxcmTmcZ70Y4P5j6ykfwEPzp4xbAKQE\u002BK0LdGVz5RECtKa7OJs4ZfDFVbQ1O5cTaxbJ0Grv9pdEV6CMlO9XqPvpYTKCZIuku0Gbkarz070Z9A1SqhSqEsITcuD6r80Fcay4T9pgjQaLIRUpVGToVIfndpzeBP7nP1JwcvGqqgtwkh/6N4fitWsKx4T/gL5dJx5ZEzUsJ2yt1QyL7BoQ4HcNtMJE7iEAAL011z15576QF0/XUZrSRG6zTGJ3WsVM9eMN8c/4FDT5WRJ7\u002BlAvN\u002B1N99jOPZLcO3BTkaHCiKn35N1eb/Xym/8W2fSEWkoehBhxKWbsfrhQLbZbpIKXOsxkgBVy0Mf7W1/du2OaV90mNQ2JTV9HC2YlCj4/lvN4f6MkI9o0r7dQec4HDsdUudXZNXN1DeltIXSvTcaJu8BoYTvAcjQG8YlWNNeRP/iizFBoZmGAB3G1uv5hiV3syr4Jnq2LlEed0kPmHtUV3\u002BF4CH12IVVi6F3GDrs1pWgraW4Vh6FPFzgIypQhmeScn9sc5XzgdqVoqrJPwYmMZCjXvrVnAFhALPFFaVa9PVJ5KW7cGMPvSvLEqNjvA1WyfGJrSdszNZuC2LiLmw1Sq21j1pgarE9o6HfCnlt/VSmfluz0Vfd3RffXXUALY6/ldf1vjyy9l9AXAl1nbJdAB4eO7AQcWlV16IygR1MLXYjH3ShaD8X84f8c3VOWE9lck1W8fHOrxRur9aKcGVCBC6DUn5Nu6fe9jg4FA30F49i3Q7P5TuEVHBQMrhYnXMSqn9GuwXBF8ald/u5losWephXJ6NWgh7y/v4N7Xjvhmi1FWmerVyJkbU4Km0/2s3lScggAXXfzChQU7wHszpdtfGS9IERd907zYX\u002BHmexsyQwKKOwv4Ti5VlBPkmQce6K6mRrrNY8w8Hq9DP/4a3ArqCX15qGrQZ8oB830EmDm0unYzPzRhZd81TRxctA8vOrgJ\u002BpCKpD9D1t/vy3BPOIV1joSH5pzViKSdRFtOc7K60bjF\u002Bp6pKhU372lUcZlu5RWW5yaKqFQbNHHs7V/k9WItNPm4ij7ny2RvUPYygBYKLl5Ft4yMLylkqcYtvTy2UvoHJz2ftlvXrxvBG1hd6bNa4b4Bnj7WoATQVOF3uQ4nuP38KlnZa3gCbgdwyhTRB78T0tt\u002BtbO7MYY4z2J6X/UNmmJaYL5ZgHZG/jA2Zdbw/kwhZOcyqQNJQfnSoZsViA4RYzCxdqcBuVFlN7eDhMuwR9AVWfoO2vBfER7Eh9/aMHUhJQKlP4elIKuVzXFMxbwuIlrL/y8TA4k/UmWIPDFyiwZBYg=="
-    },
-    {
-      "RequestUri": "https://seannse.blob.core.windows.net/test-filesystem-18282490-185e-8523-a6b7-145e3df5b7f7?restype=container",
+      "ResponseBody": "wXlWmkix4DMqrde6iyzvMdT7Ajxu4yleb2lLzcQ/Bx0\u002BmcZ\u002BW6rZB5PVkq/lGuDwl1AuerljrN1P9yveZhJv66W5fPJmcNYqIfqpmVB6eVSJWjZzEYxk2\u002BzoLmN/\u002BqGAZacJK57tiiZ5BFm\u002BuROM1X3WVQvc\u002B9kZVKAFfUFyqidZKDOpcE62m88P\u002BQ0zpiHYW1nmqKWVo2rN8Nb96A3lB1kxZJHg4mQuILk8zQHM5a5/LCHoiwKBxIXJ3H93ubPCKvK0AUGQ\u002BHn0t4jsWNZoAQsofrvr/HtXsJ8MFgbkt2YFeaMOGONs7jOo89R5lGyuYdt0Tjr41y13XVChhOJyDwAh5t4yWegnvI\u002BHQgin3RszXbUrcGgsDaJ1l7uSympRNuTTWK6NewfyTZKqcJQk0H81bictRp\u002BY9dg8vcEtlPElNgwk04VtpuGtOSLVgZ0OUMc7XVxDJO9FO2LVUb5FxLmhhDqIAPz6x8dFfw19wnM7Lmz68jaV4hIc35gimFUiZ3RoNP1jhlDLQJaU/aTix3jvmSJSS9KDC6IoayFj1y9yIheYFI522KgcL7GgAOVtOhcgMv4y0Byi5ShbOhouaGhmItqMSrPpecF6Nhwg4wu9ujEKQqUxP1L79S9mG52N7cdIOd4K4e9jNrk9t5oAgQEdnYDpJCXDNeKIkFSDg14j7UhV2KkssthBpgvr9Ie3\u002B3MtSH0co8mhhAT7gVCb4LNaGcpRq6lY8Ouop30Z10Fb0ZXhVTrhBkl/s1OkMTGIpsZYkdq9ZU/J1ViRdPxLiKzDoLC6uYp4eRKA0vdWs7\u002B5IAG3wEZmnWtFF4DiT5JNMyqm4ZGAzew73xjHPJNYcyGZ2FT6k8dmXAJFdaIJlimAM57Mr9ItOFIUe\u002BAunmDX7aNfSHc9UqBiP4SOO1hJMknuRwn1i8NPa58B5hjmOL6ibYf\u002BqU2yQ\u002BD\u002BaW9Nn/36ykmXP1dW4mLgEN3YO2yHfAfG683QSoj7PAQo9iFTAsuhBhvPT/hmS4slHplw2Qd0du1nhrMvKoDAmwNSLutBjA4RNjRQuCwPYKBCqyvui2L8tIAz63sYctybDrP0Ex2f45KLXqPSI73BWCYT7H5U0RCgVXlrDaCS\u002BcNYtap5GkyDoseZYy2/KpDCcpNVBYZdRzyjVL6jNNbx\u002BWXfem4TRz3akEm3um7i4SvpqJsNPPQ9\u002Bm5t1saN327xp2nI37AiripVe3U8pozOwHKSuYs65Lxxon//pnF3TLDbxRMEGgJ7x/pxt8F/AVThnxVT\u002ByXitsKsVzwwIgi43i/EYOB5yaVwF/KRyS378aEqHgdcI1CL\u002BQ9QV8PFSqTyuNmSuqF0aNVv4\u002BMyUOyVsWWbBQQAXA=="
+    },
+    {
+      "RequestUri": "https://seannse.blob.core.windows.net/test-filesystem-646ed0ad-931d-4f76-9261-ff71df1e1a34?restype=container",
       "RequestMethod": "DELETE",
       "RequestHeaders": {
         "Accept": "application/xml",
         "Authorization": "Sanitized",
-<<<<<<< HEAD
-        "traceparent": "00-a878fb26ddd0f542b48c39b59bf2cc09-8ed9572b44cf564a-00",
-        "User-Agent": [
-          "azsdk-net-Storage.Files.DataLake/12.7.0-alpha.20210202.1",
-          "(.NET 5.0.2; Microsoft Windows 10.0.19042)"
-        ],
-        "x-ms-client-request-id": "cc76c27b-e13b-c788-12ad-2a425b3e5ba6",
-        "x-ms-date": "Tue, 02 Feb 2021 21:35:02 GMT",
-=======
-        "traceparent": "00-4bba01d13711684d94e551a346a79c6a-682f7f6dd5df8a45-00",
-        "User-Agent": [
-          "azsdk-net-Storage.Files.DataLake/12.7.0-alpha.20210217.1",
-          "(.NET 5.0.3; Microsoft Windows 10.0.19042)"
-        ],
-        "x-ms-client-request-id": "cc76c27b-e13b-c788-12ad-2a425b3e5ba6",
-        "x-ms-date": "Wed, 17 Feb 2021 22:24:48 GMT",
->>>>>>> 1814567d
+        "traceparent": "00-7b2bf06dc368f041898b039cb77a51a2-8757a9de914faa47-00",
+        "User-Agent": [
+          "azsdk-net-Storage.Files.DataLake/12.7.0-alpha.20210219.1",
+          "(.NET 5.0.3; Microsoft Windows 10.0.19041)"
+        ],
+        "x-ms-client-request-id": "b732282c-db8d-b72b-c7fa-dd775c772362",
+        "x-ms-date": "Fri, 19 Feb 2021 19:08:44 GMT",
         "x-ms-return-client-request-id": "true",
         "x-ms-version": "2020-06-12"
       },
@@ -325,28 +211,20 @@
       "StatusCode": 202,
       "ResponseHeaders": {
         "Content-Length": "0",
-<<<<<<< HEAD
-        "Date": "Tue, 02 Feb 2021 21:35:03 GMT",
-=======
-        "Date": "Wed, 17 Feb 2021 22:24:47 GMT",
->>>>>>> 1814567d
+        "Date": "Fri, 19 Feb 2021 19:08:43 GMT",
         "Server": [
           "Windows-Azure-Blob/1.0",
           "Microsoft-HTTPAPI/2.0"
         ],
-        "x-ms-client-request-id": "cc76c27b-e13b-c788-12ad-2a425b3e5ba6",
-<<<<<<< HEAD
-        "x-ms-request-id": "67b69361-601e-006e-7fab-f92a70000000",
-=======
-        "x-ms-request-id": "ae28a394-501e-0091-177b-051aed000000",
->>>>>>> 1814567d
+        "x-ms-client-request-id": "b732282c-db8d-b72b-c7fa-dd775c772362",
+        "x-ms-request-id": "2e624268-201e-00a4-12f2-0676f9000000",
         "x-ms-version": "2020-06-12"
       },
       "ResponseBody": []
     }
   ],
   "Variables": {
-    "RandomSeed": "1115631230",
+    "RandomSeed": "1980492086",
     "Storage_TestConfigHierarchicalNamespace": "NamespaceTenant\nseannse\nU2FuaXRpemVk\nhttps://seannse.blob.core.windows.net\nhttps://seannse.file.core.windows.net\nhttps://seannse.queue.core.windows.net\nhttps://seannse.table.core.windows.net\n\n\n\n\nhttps://seannse-secondary.blob.core.windows.net\nhttps://seannse-secondary.file.core.windows.net\nhttps://seannse-secondary.queue.core.windows.net\nhttps://seannse-secondary.table.core.windows.net\n68390a19-a643-458b-b726-408abf67b4fc\nSanitized\n72f988bf-86f1-41af-91ab-2d7cd011db47\nhttps://login.microsoftonline.com/\nCloud\nBlobEndpoint=https://seannse.blob.core.windows.net/;QueueEndpoint=https://seannse.queue.core.windows.net/;FileEndpoint=https://seannse.file.core.windows.net/;BlobSecondaryEndpoint=https://seannse-secondary.blob.core.windows.net/;QueueSecondaryEndpoint=https://seannse-secondary.queue.core.windows.net/;FileSecondaryEndpoint=https://seannse-secondary.file.core.windows.net/;AccountName=seannse;AccountKey=Sanitized\n"
   }
 }