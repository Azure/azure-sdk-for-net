﻿{
  "Entries": [
    {
      "RequestUri": "https://seannse.blob.core.windows.net/test-filesystem-1d9aa179-48c8-6c5f-1f8c-610f778099bd?restype=container",
      "RequestMethod": "PUT",
      "RequestHeaders": {
        "Accept": "application/xml",
        "Authorization": "Sanitized",
        "traceparent": "00-0dda5b3d3c04474daaae1df4e3591eeb-1e1608786732c24d-00",
        "User-Agent": [
          "azsdk-net-Storage.Files.DataLake/12.7.0-alpha.20210219.1",
          "(.NET 5.0.3; Microsoft Windows 10.0.19041)"
        ],
        "x-ms-blob-public-access": "container",
        "x-ms-client-request-id": "3e7432fb-29dc-01b7-6303-998b8752727b",
        "x-ms-date": "Fri, 19 Feb 2021 19:09:19 GMT",
        "x-ms-return-client-request-id": "true",
<<<<<<< HEAD
        "x-ms-version": "2020-12-06"
=======
        "x-ms-version": "2021-02-12"
>>>>>>> 7e782c87
      },
      "RequestBody": null,
      "StatusCode": 201,
      "ResponseHeaders": {
        "Content-Length": "0",
        "Date": "Fri, 19 Feb 2021 19:09:19 GMT",
        "ETag": "\"0x8D8D509DBCBF1F2\"",
        "Last-Modified": "Fri, 19 Feb 2021 19:09:19 GMT",
        "Server": [
          "Windows-Azure-Blob/1.0",
          "Microsoft-HTTPAPI/2.0"
        ],
        "x-ms-client-request-id": "3e7432fb-29dc-01b7-6303-998b8752727b",
        "x-ms-request-id": "2e639650-201e-00a4-7af2-0676f9000000",
<<<<<<< HEAD
        "x-ms-version": "2020-12-06"
=======
        "x-ms-version": "2021-02-12"
>>>>>>> 7e782c87
      },
      "ResponseBody": []
    },
    {
      "RequestUri": "https://seannse.dfs.core.windows.net/test-filesystem-1d9aa179-48c8-6c5f-1f8c-610f778099bd/test-directory-b7cafbf8-1add-d363-418d-bd5f9b3e86a6?resource=directory",
      "RequestMethod": "PUT",
      "RequestHeaders": {
        "Accept": "application/json",
        "Authorization": "Sanitized",
        "traceparent": "00-0c8ecbc87059be48ad31a8cf2850de5e-e567d5ebd5f9da4e-00",
        "User-Agent": [
          "azsdk-net-Storage.Files.DataLake/12.7.0-alpha.20210219.1",
          "(.NET 5.0.3; Microsoft Windows 10.0.19041)"
        ],
        "x-ms-client-request-id": "ea2831f7-17af-e05c-cfa0-fd4e6c586525",
        "x-ms-date": "Fri, 19 Feb 2021 19:09:19 GMT",
        "x-ms-return-client-request-id": "true",
<<<<<<< HEAD
        "x-ms-version": "2020-12-06"
=======
        "x-ms-version": "2021-02-12"
>>>>>>> 7e782c87
      },
      "RequestBody": null,
      "StatusCode": 201,
      "ResponseHeaders": {
        "Content-Length": "0",
        "Date": "Fri, 19 Feb 2021 19:09:18 GMT",
        "ETag": "\"0x8D8D509DBDC5A51\"",
        "Last-Modified": "Fri, 19 Feb 2021 19:09:19 GMT",
        "Server": [
          "Windows-Azure-HDFS/1.0",
          "Microsoft-HTTPAPI/2.0"
        ],
        "x-ms-client-request-id": "ea2831f7-17af-e05c-cfa0-fd4e6c586525",
        "x-ms-request-id": "6f4b03d2-e01f-004f-6bf2-060e0b000000",
<<<<<<< HEAD
        "x-ms-version": "2020-12-06"
=======
        "x-ms-version": "2021-02-12"
>>>>>>> 7e782c87
      },
      "ResponseBody": []
    },
    {
      "RequestUri": "https://seannse.blob.core.windows.net/test-filesystem-1d9aa179-48c8-6c5f-1f8c-610f778099bd/test-directory-b7cafbf8-1add-d363-418d-bd5f9b3e86a6/test-file-5fcdf27d-2d3e-9d6f-193b-ebcf29c1c76c",
      "RequestMethod": "HEAD",
      "RequestHeaders": {
        "Accept": "application/xml",
        "Authorization": "Sanitized",
        "traceparent": "00-f57abb44b28c7c4bae5ac288bffce336-c55aa34f11a25942-00",
        "User-Agent": [
          "azsdk-net-Storage.Files.DataLake/12.7.0-alpha.20210219.1",
          "(.NET 5.0.3; Microsoft Windows 10.0.19041)"
        ],
        "x-ms-client-request-id": "1924cba7-2506-c9ce-c28a-d1732b8db70e",
        "x-ms-date": "Fri, 19 Feb 2021 19:09:20 GMT",
        "x-ms-return-client-request-id": "true",
<<<<<<< HEAD
        "x-ms-version": "2020-12-06"
=======
        "x-ms-version": "2021-02-12"
>>>>>>> 7e782c87
      },
      "RequestBody": null,
      "StatusCode": 404,
      "ResponseHeaders": {
        "Date": "Fri, 19 Feb 2021 19:09:19 GMT",
        "Server": [
          "Windows-Azure-Blob/1.0",
          "Microsoft-HTTPAPI/2.0"
        ],
        "Transfer-Encoding": "chunked",
        "x-ms-client-request-id": "1924cba7-2506-c9ce-c28a-d1732b8db70e",
        "x-ms-error-code": "BlobNotFound",
        "x-ms-request-id": "2e639854-201e-00a4-5ef2-0676f9000000",
<<<<<<< HEAD
        "x-ms-version": "2020-12-06"
=======
        "x-ms-version": "2021-02-12"
>>>>>>> 7e782c87
      },
      "ResponseBody": []
    },
    {
      "RequestUri": "https://seannse.blob.core.windows.net/test-filesystem-1d9aa179-48c8-6c5f-1f8c-610f778099bd?restype=container",
      "RequestMethod": "DELETE",
      "RequestHeaders": {
        "Accept": "application/xml",
        "Authorization": "Sanitized",
        "traceparent": "00-a3a7cc9af9fc2b49a1c799e8c03ecb3f-d3067fc81f291d44-00",
        "User-Agent": [
          "azsdk-net-Storage.Files.DataLake/12.7.0-alpha.20210219.1",
          "(.NET 5.0.3; Microsoft Windows 10.0.19041)"
        ],
        "x-ms-client-request-id": "5e277819-ad9c-e265-e19e-a78bca837a3d",
        "x-ms-date": "Fri, 19 Feb 2021 19:09:20 GMT",
        "x-ms-return-client-request-id": "true",
<<<<<<< HEAD
        "x-ms-version": "2020-12-06"
=======
        "x-ms-version": "2021-02-12"
>>>>>>> 7e782c87
      },
      "RequestBody": null,
      "StatusCode": 202,
      "ResponseHeaders": {
        "Content-Length": "0",
        "Date": "Fri, 19 Feb 2021 19:09:19 GMT",
        "Server": [
          "Windows-Azure-Blob/1.0",
          "Microsoft-HTTPAPI/2.0"
        ],
        "x-ms-client-request-id": "5e277819-ad9c-e265-e19e-a78bca837a3d",
        "x-ms-request-id": "2e63991a-201e-00a4-20f2-0676f9000000",
<<<<<<< HEAD
        "x-ms-version": "2020-12-06"
=======
        "x-ms-version": "2021-02-12"
>>>>>>> 7e782c87
      },
      "ResponseBody": []
    }
  ],
  "Variables": {
    "RandomSeed": "322839199",
    "Storage_TestConfigHierarchicalNamespace": "NamespaceTenant\nseannse\nU2FuaXRpemVk\nhttps://seannse.blob.core.windows.net\nhttps://seannse.file.core.windows.net\nhttps://seannse.queue.core.windows.net\nhttps://seannse.table.core.windows.net\n\n\n\n\nhttps://seannse-secondary.blob.core.windows.net\nhttps://seannse-secondary.file.core.windows.net\nhttps://seannse-secondary.queue.core.windows.net\nhttps://seannse-secondary.table.core.windows.net\n68390a19-a643-458b-b726-408abf67b4fc\nSanitized\n72f988bf-86f1-41af-91ab-2d7cd011db47\nhttps://login.microsoftonline.com/\nCloud\nBlobEndpoint=https://seannse.blob.core.windows.net/;QueueEndpoint=https://seannse.queue.core.windows.net/;FileEndpoint=https://seannse.file.core.windows.net/;BlobSecondaryEndpoint=https://seannse-secondary.blob.core.windows.net/;QueueSecondaryEndpoint=https://seannse-secondary.queue.core.windows.net/;FileSecondaryEndpoint=https://seannse-secondary.file.core.windows.net/;AccountName=seannse;AccountKey=Sanitized\n\n\n"
  }
}<|MERGE_RESOLUTION|>--- conflicted
+++ resolved
@@ -15,11 +15,7 @@
         "x-ms-client-request-id": "3e7432fb-29dc-01b7-6303-998b8752727b",
         "x-ms-date": "Fri, 19 Feb 2021 19:09:19 GMT",
         "x-ms-return-client-request-id": "true",
-<<<<<<< HEAD
-        "x-ms-version": "2020-12-06"
-=======
         "x-ms-version": "2021-02-12"
->>>>>>> 7e782c87
       },
       "RequestBody": null,
       "StatusCode": 201,
@@ -34,11 +30,7 @@
         ],
         "x-ms-client-request-id": "3e7432fb-29dc-01b7-6303-998b8752727b",
         "x-ms-request-id": "2e639650-201e-00a4-7af2-0676f9000000",
-<<<<<<< HEAD
-        "x-ms-version": "2020-12-06"
-=======
         "x-ms-version": "2021-02-12"
->>>>>>> 7e782c87
       },
       "ResponseBody": []
     },
@@ -56,11 +48,7 @@
         "x-ms-client-request-id": "ea2831f7-17af-e05c-cfa0-fd4e6c586525",
         "x-ms-date": "Fri, 19 Feb 2021 19:09:19 GMT",
         "x-ms-return-client-request-id": "true",
-<<<<<<< HEAD
-        "x-ms-version": "2020-12-06"
-=======
         "x-ms-version": "2021-02-12"
->>>>>>> 7e782c87
       },
       "RequestBody": null,
       "StatusCode": 201,
@@ -75,11 +63,7 @@
         ],
         "x-ms-client-request-id": "ea2831f7-17af-e05c-cfa0-fd4e6c586525",
         "x-ms-request-id": "6f4b03d2-e01f-004f-6bf2-060e0b000000",
-<<<<<<< HEAD
-        "x-ms-version": "2020-12-06"
-=======
         "x-ms-version": "2021-02-12"
->>>>>>> 7e782c87
       },
       "ResponseBody": []
     },
@@ -97,11 +81,7 @@
         "x-ms-client-request-id": "1924cba7-2506-c9ce-c28a-d1732b8db70e",
         "x-ms-date": "Fri, 19 Feb 2021 19:09:20 GMT",
         "x-ms-return-client-request-id": "true",
-<<<<<<< HEAD
-        "x-ms-version": "2020-12-06"
-=======
         "x-ms-version": "2021-02-12"
->>>>>>> 7e782c87
       },
       "RequestBody": null,
       "StatusCode": 404,
@@ -115,11 +95,7 @@
         "x-ms-client-request-id": "1924cba7-2506-c9ce-c28a-d1732b8db70e",
         "x-ms-error-code": "BlobNotFound",
         "x-ms-request-id": "2e639854-201e-00a4-5ef2-0676f9000000",
-<<<<<<< HEAD
-        "x-ms-version": "2020-12-06"
-=======
         "x-ms-version": "2021-02-12"
->>>>>>> 7e782c87
       },
       "ResponseBody": []
     },
@@ -137,11 +113,7 @@
         "x-ms-client-request-id": "5e277819-ad9c-e265-e19e-a78bca837a3d",
         "x-ms-date": "Fri, 19 Feb 2021 19:09:20 GMT",
         "x-ms-return-client-request-id": "true",
-<<<<<<< HEAD
-        "x-ms-version": "2020-12-06"
-=======
         "x-ms-version": "2021-02-12"
->>>>>>> 7e782c87
       },
       "RequestBody": null,
       "StatusCode": 202,
@@ -154,11 +126,7 @@
         ],
         "x-ms-client-request-id": "5e277819-ad9c-e265-e19e-a78bca837a3d",
         "x-ms-request-id": "2e63991a-201e-00a4-20f2-0676f9000000",
-<<<<<<< HEAD
-        "x-ms-version": "2020-12-06"
-=======
         "x-ms-version": "2021-02-12"
->>>>>>> 7e782c87
       },
       "ResponseBody": []
     }
