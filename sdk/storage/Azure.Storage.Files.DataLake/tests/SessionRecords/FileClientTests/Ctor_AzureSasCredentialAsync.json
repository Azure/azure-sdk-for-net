--- conflicted
+++ resolved
@@ -1,30 +1,19 @@
 {
   "Entries": [
     {
-      "RequestUri": "https://seannse.blob.core.windows.net/test-filesystem-5e24ace2-8a5d-b7bd-a765-b8c9da9d835d?restype=container",
+      "RequestUri": "https://seannse.blob.core.windows.net/test-filesystem-cb0b8d57-5869-102f-ed28-ffc823d9e91a?restype=container",
       "RequestMethod": "PUT",
       "RequestHeaders": {
         "Accept": "application/xml",
         "Authorization": "Sanitized",
-<<<<<<< HEAD
-        "traceparent": "00-a112380eab0b9c44957a6e0ec00ad9cb-4106111176747048-00",
+        "traceparent": "00-95a001dd27bb7943948303a387648634-36388d43a1b00f40-00",
         "User-Agent": [
-          "azsdk-net-Storage.Files.DataLake/12.7.0-alpha.20210202.1",
-          "(.NET 5.0.2; Microsoft Windows 10.0.19042)"
+          "azsdk-net-Storage.Files.DataLake/12.7.0-alpha.20210219.1",
+          "(.NET 5.0.3; Microsoft Windows 10.0.19041)"
         ],
         "x-ms-blob-public-access": "container",
-        "x-ms-client-request-id": "cae53d67-cd31-1e68-2008-705740537628",
-        "x-ms-date": "Tue, 02 Feb 2021 21:27:58 GMT",
-=======
-        "traceparent": "00-f190897cb5c7374cbcad46ee4dd43e62-32556606d9ad9e46-00",
-        "User-Agent": [
-          "azsdk-net-Storage.Files.DataLake/12.7.0-alpha.20210217.1",
-          "(.NET 5.0.3; Microsoft Windows 10.0.19042)"
-        ],
-        "x-ms-blob-public-access": "container",
-        "x-ms-client-request-id": "cae53d67-cd31-1e68-2008-705740537628",
-        "x-ms-date": "Wed, 17 Feb 2021 22:32:24 GMT",
->>>>>>> 1814567d
+        "x-ms-client-request-id": "a077e9ba-d546-69b0-80a5-402d8701212a",
+        "x-ms-date": "Fri, 19 Feb 2021 19:12:15 GMT",
         "x-ms-return-client-request-id": "true",
         "x-ms-version": "2020-06-12"
       },
@@ -32,53 +21,33 @@
       "StatusCode": 201,
       "ResponseHeaders": {
         "Content-Length": "0",
-<<<<<<< HEAD
-        "Date": "Tue, 02 Feb 2021 21:27:58 GMT",
-        "ETag": "\u00220x8D8C7C169E57DA1\u0022",
-        "Last-Modified": "Tue, 02 Feb 2021 21:27:59 GMT",
-=======
-        "Date": "Wed, 17 Feb 2021 22:32:24 GMT",
-        "ETag": "\u00220x8D8D393E64D5146\u0022",
-        "Last-Modified": "Wed, 17 Feb 2021 22:32:25 GMT",
->>>>>>> 1814567d
+        "Date": "Fri, 19 Feb 2021 19:12:14 GMT",
+        "ETag": "\u00220x8D8D50A4430791D\u0022",
+        "Last-Modified": "Fri, 19 Feb 2021 19:12:14 GMT",
         "Server": [
           "Windows-Azure-Blob/1.0",
           "Microsoft-HTTPAPI/2.0"
         ],
-        "x-ms-client-request-id": "cae53d67-cd31-1e68-2008-705740537628",
-<<<<<<< HEAD
-        "x-ms-request-id": "a8dc625f-801e-002b-34aa-f9ff93000000",
-=======
-        "x-ms-request-id": "0b07cf3c-d01e-007b-187c-053dc3000000",
->>>>>>> 1814567d
+        "x-ms-client-request-id": "a077e9ba-d546-69b0-80a5-402d8701212a",
+        "x-ms-request-id": "2e6a5c2f-201e-00a4-55f3-0676f9000000",
         "x-ms-version": "2020-06-12"
       },
       "ResponseBody": []
     },
     {
-      "RequestUri": "https://seannse.dfs.core.windows.net/test-filesystem-5e24ace2-8a5d-b7bd-a765-b8c9da9d835d/test-file-41c32f98-8641-b608-36fc-96af404d6892?resource=file",
+      "RequestUri": "https://seannse.dfs.core.windows.net/test-filesystem-cb0b8d57-5869-102f-ed28-ffc823d9e91a/test-file-b25eab7d-e78d-dda3-8b10-7b2bcaeffb4d?resource=file",
       "RequestMethod": "PUT",
       "RequestHeaders": {
         "Accept": "application/json",
         "Authorization": "Sanitized",
         "If-None-Match": "*",
-<<<<<<< HEAD
-        "traceparent": "00-5e76337250147445ac733d786a51fcc7-705f6e54d7c40947-00",
+        "traceparent": "00-5a842c0fcebbf74c8c1668cdded8830b-44667e9cfde28245-00",
         "User-Agent": [
-          "azsdk-net-Storage.Files.DataLake/12.7.0-alpha.20210202.1",
-          "(.NET 5.0.2; Microsoft Windows 10.0.19042)"
+          "azsdk-net-Storage.Files.DataLake/12.7.0-alpha.20210219.1",
+          "(.NET 5.0.3; Microsoft Windows 10.0.19041)"
         ],
-        "x-ms-client-request-id": "1fd72137-e751-e126-352e-943536b9ded3",
-        "x-ms-date": "Tue, 02 Feb 2021 21:27:58 GMT",
-=======
-        "traceparent": "00-6168dacbc245fc489e7de8cfbe38de10-24b0d1fb03936244-00",
-        "User-Agent": [
-          "azsdk-net-Storage.Files.DataLake/12.7.0-alpha.20210217.1",
-          "(.NET 5.0.3; Microsoft Windows 10.0.19042)"
-        ],
-        "x-ms-client-request-id": "1fd72137-e751-e126-352e-943536b9ded3",
-        "x-ms-date": "Wed, 17 Feb 2021 22:32:25 GMT",
->>>>>>> 1814567d
+        "x-ms-client-request-id": "69c2631b-0f40-d3ba-4599-15355a849e90",
+        "x-ms-date": "Fri, 19 Feb 2021 19:12:15 GMT",
         "x-ms-return-client-request-id": "true",
         "x-ms-version": "2020-06-12"
       },
@@ -86,50 +55,30 @@
       "StatusCode": 201,
       "ResponseHeaders": {
         "Content-Length": "0",
-<<<<<<< HEAD
-        "Date": "Tue, 02 Feb 2021 21:28:00 GMT",
-        "ETag": "\u00220x8D8C7C16ABFC810\u0022",
-        "Last-Modified": "Tue, 02 Feb 2021 21:28:00 GMT",
-=======
-        "Date": "Wed, 17 Feb 2021 22:32:24 GMT",
-        "ETag": "\u00220x8D8D393E680BEA0\u0022",
-        "Last-Modified": "Wed, 17 Feb 2021 22:32:25 GMT",
->>>>>>> 1814567d
+        "Date": "Fri, 19 Feb 2021 19:12:13 GMT",
+        "ETag": "\u00220x8D8D50A4441132C\u0022",
+        "Last-Modified": "Fri, 19 Feb 2021 19:12:14 GMT",
         "Server": [
           "Windows-Azure-HDFS/1.0",
           "Microsoft-HTTPAPI/2.0"
         ],
-        "x-ms-client-request-id": "1fd72137-e751-e126-352e-943536b9ded3",
-<<<<<<< HEAD
-        "x-ms-request-id": "6f162a86-a01f-0003-07aa-f99e3b000000",
-=======
-        "x-ms-request-id": "75c45196-501f-0075-6d7c-051473000000",
->>>>>>> 1814567d
+        "x-ms-client-request-id": "69c2631b-0f40-d3ba-4599-15355a849e90",
+        "x-ms-request-id": "6f4b8948-e01f-004f-53f3-060e0b000000",
         "x-ms-version": "2020-06-12"
       },
       "ResponseBody": []
     },
     {
-<<<<<<< HEAD
-      "RequestUri": "https://seannse.blob.core.windows.net/test-filesystem-5e24ace2-8a5d-b7bd-a765-b8c9da9d835d/test-file-41c32f98-8641-b608-36fc-96af404d6892?sv=2020-06-12\u0026ss=b\u0026srt=sco\u0026st=2021-02-02T20%3A27%3A58Z\u0026se=2021-02-02T22%3A27%3A58Z\u0026sp=rwdlac\u0026sig=Sanitized",
-      "RequestMethod": "HEAD",
-      "RequestHeaders": {
-        "traceparent": "00-d308313a416a03499ea76e5b0bee4327-fc46d4019b3c594c-00",
-        "User-Agent": [
-          "azsdk-net-Storage.Files.DataLake/12.7.0-alpha.20210202.1",
-          "(.NET 5.0.2; Microsoft Windows 10.0.19042)"
-=======
-      "RequestUri": "https://seannse.blob.core.windows.net/test-filesystem-5e24ace2-8a5d-b7bd-a765-b8c9da9d835d/test-file-41c32f98-8641-b608-36fc-96af404d6892?sv=2020-06-12\u0026ss=b\u0026srt=sco\u0026st=2021-02-17T21%3A32%3A24Z\u0026se=2021-02-17T23%3A32%3A24Z\u0026sp=rwdlac\u0026sig=Sanitized",
+      "RequestUri": "https://seannse.blob.core.windows.net/test-filesystem-cb0b8d57-5869-102f-ed28-ffc823d9e91a/test-file-b25eab7d-e78d-dda3-8b10-7b2bcaeffb4d?sv=2020-06-12\u0026ss=b\u0026srt=sco\u0026st=2021-02-19T18%3A12%3A15Z\u0026se=2021-02-19T20%3A12%3A15Z\u0026sp=rwdlac\u0026sig=Sanitized",
       "RequestMethod": "HEAD",
       "RequestHeaders": {
         "Accept": "application/xml",
-        "traceparent": "00-7d09b7f6e3bfae4b986ee157bf493148-b95703fcfddf3d48-00",
+        "traceparent": "00-1dd224a183af304d808b2f16bdb10bd4-00f940fb0fbc0c44-00",
         "User-Agent": [
-          "azsdk-net-Storage.Files.DataLake/12.7.0-alpha.20210217.1",
-          "(.NET 5.0.3; Microsoft Windows 10.0.19042)"
->>>>>>> 1814567d
+          "azsdk-net-Storage.Files.DataLake/12.7.0-alpha.20210219.1",
+          "(.NET 5.0.3; Microsoft Windows 10.0.19041)"
         ],
-        "x-ms-client-request-id": "1e782115-4875-5641-2980-688a24f6c13e",
+        "x-ms-client-request-id": "67102c9b-912d-570c-fc3b-f4c8339ef6d3",
         "x-ms-return-client-request-id": "true",
         "x-ms-version": "2020-06-12"
       },
@@ -139,15 +88,9 @@
         "Accept-Ranges": "bytes",
         "Content-Length": "0",
         "Content-Type": "application/octet-stream",
-<<<<<<< HEAD
-        "Date": "Tue, 02 Feb 2021 21:28:00 GMT",
-        "ETag": "\u00220x8D8C7C16ABFC810\u0022",
-        "Last-Modified": "Tue, 02 Feb 2021 21:28:00 GMT",
-=======
-        "Date": "Wed, 17 Feb 2021 22:32:25 GMT",
-        "ETag": "\u00220x8D8D393E680BEA0\u0022",
-        "Last-Modified": "Wed, 17 Feb 2021 22:32:25 GMT",
->>>>>>> 1814567d
+        "Date": "Fri, 19 Feb 2021 19:12:14 GMT",
+        "ETag": "\u00220x8D8D50A4441132C\u0022",
+        "Last-Modified": "Fri, 19 Feb 2021 19:12:14 GMT",
         "Server": [
           "Windows-Azure-Blob/1.0",
           "Microsoft-HTTPAPI/2.0"
@@ -155,50 +98,32 @@
         "x-ms-access-tier": "Hot",
         "x-ms-access-tier-inferred": "true",
         "x-ms-blob-type": "BlockBlob",
-        "x-ms-client-request-id": "1e782115-4875-5641-2980-688a24f6c13e",
-<<<<<<< HEAD
-        "x-ms-creation-time": "Tue, 02 Feb 2021 21:28:00 GMT",
-=======
-        "x-ms-creation-time": "Wed, 17 Feb 2021 22:32:25 GMT",
->>>>>>> 1814567d
+        "x-ms-client-request-id": "67102c9b-912d-570c-fc3b-f4c8339ef6d3",
+        "x-ms-creation-time": "Fri, 19 Feb 2021 19:12:14 GMT",
         "x-ms-group": "$superuser",
         "x-ms-lease-state": "available",
         "x-ms-lease-status": "unlocked",
         "x-ms-owner": "$superuser",
         "x-ms-permissions": "rw-r-----",
-<<<<<<< HEAD
-        "x-ms-request-id": "c7973466-001e-001a-17aa-f91e80000000",
-=======
-        "x-ms-request-id": "35b87044-c01e-00ac-1e7c-056cf6000000",
->>>>>>> 1814567d
+        "x-ms-request-id": "2e6a5df2-201e-00a4-72f3-0676f9000000",
         "x-ms-server-encrypted": "true",
         "x-ms-version": "2020-06-12"
       },
       "ResponseBody": []
     },
     {
-      "RequestUri": "https://seannse.blob.core.windows.net/test-filesystem-5e24ace2-8a5d-b7bd-a765-b8c9da9d835d?restype=container",
+      "RequestUri": "https://seannse.blob.core.windows.net/test-filesystem-cb0b8d57-5869-102f-ed28-ffc823d9e91a?restype=container",
       "RequestMethod": "DELETE",
       "RequestHeaders": {
         "Accept": "application/xml",
         "Authorization": "Sanitized",
-<<<<<<< HEAD
-        "traceparent": "00-035aca7da552c849ae3a0c051cc2ce09-e9e4d5a75cf1224c-00",
+        "traceparent": "00-0f3a2c4a30bf9f429e4b3ae5916c400b-c22d53b71c7e4348-00",
         "User-Agent": [
-          "azsdk-net-Storage.Files.DataLake/12.7.0-alpha.20210202.1",
-          "(.NET 5.0.2; Microsoft Windows 10.0.19042)"
+          "azsdk-net-Storage.Files.DataLake/12.7.0-alpha.20210219.1",
+          "(.NET 5.0.3; Microsoft Windows 10.0.19041)"
         ],
-        "x-ms-client-request-id": "15207d34-bf41-575d-9bc4-c67171e5bc0b",
-        "x-ms-date": "Tue, 02 Feb 2021 21:28:00 GMT",
-=======
-        "traceparent": "00-8f0559c7d13ec04db18de6f3af78febb-7eb709ee2acbd649-00",
-        "User-Agent": [
-          "azsdk-net-Storage.Files.DataLake/12.7.0-alpha.20210217.1",
-          "(.NET 5.0.3; Microsoft Windows 10.0.19042)"
-        ],
-        "x-ms-client-request-id": "15207d34-bf41-575d-9bc4-c67171e5bc0b",
-        "x-ms-date": "Wed, 17 Feb 2021 22:32:25 GMT",
->>>>>>> 1814567d
+        "x-ms-client-request-id": "2e995ef4-3673-1963-e66e-d2b8f3ff0039",
+        "x-ms-date": "Fri, 19 Feb 2021 19:12:15 GMT",
         "x-ms-return-client-request-id": "true",
         "x-ms-version": "2020-06-12"
       },
@@ -206,33 +131,21 @@
       "StatusCode": 202,
       "ResponseHeaders": {
         "Content-Length": "0",
-<<<<<<< HEAD
-        "Date": "Tue, 02 Feb 2021 21:28:00 GMT",
-=======
-        "Date": "Wed, 17 Feb 2021 22:32:25 GMT",
->>>>>>> 1814567d
+        "Date": "Fri, 19 Feb 2021 19:12:14 GMT",
         "Server": [
           "Windows-Azure-Blob/1.0",
           "Microsoft-HTTPAPI/2.0"
         ],
-        "x-ms-client-request-id": "15207d34-bf41-575d-9bc4-c67171e5bc0b",
-<<<<<<< HEAD
-        "x-ms-request-id": "a8dc67b7-801e-002b-24aa-f9ff93000000",
-=======
-        "x-ms-request-id": "0b07d31a-d01e-007b-3e7c-053dc3000000",
->>>>>>> 1814567d
+        "x-ms-client-request-id": "2e995ef4-3673-1963-e66e-d2b8f3ff0039",
+        "x-ms-request-id": "2e6a5f07-201e-00a4-73f3-0676f9000000",
         "x-ms-version": "2020-06-12"
       },
       "ResponseBody": []
     }
   ],
   "Variables": {
-<<<<<<< HEAD
-    "DateTimeOffsetNow": "2021-02-02T15:27:58.3029932-06:00",
-=======
-    "DateTimeOffsetNow": "2021-02-17T16:32:24.8638828-06:00",
->>>>>>> 1814567d
-    "RandomSeed": "520864701",
+    "DateTimeOffsetNow": "2021-02-19T13:12:15.0237171-06:00",
+    "RandomSeed": "1698116544",
     "Storage_TestConfigHierarchicalNamespace": "NamespaceTenant\nseannse\nU2FuaXRpemVk\nhttps://seannse.blob.core.windows.net\nhttps://seannse.file.core.windows.net\nhttps://seannse.queue.core.windows.net\nhttps://seannse.table.core.windows.net\n\n\n\n\nhttps://seannse-secondary.blob.core.windows.net\nhttps://seannse-secondary.file.core.windows.net\nhttps://seannse-secondary.queue.core.windows.net\nhttps://seannse-secondary.table.core.windows.net\n68390a19-a643-458b-b726-408abf67b4fc\nSanitized\n72f988bf-86f1-41af-91ab-2d7cd011db47\nhttps://login.microsoftonline.com/\nCloud\nBlobEndpoint=https://seannse.blob.core.windows.net/;QueueEndpoint=https://seannse.queue.core.windows.net/;FileEndpoint=https://seannse.file.core.windows.net/;BlobSecondaryEndpoint=https://seannse-secondary.blob.core.windows.net/;QueueSecondaryEndpoint=https://seannse-secondary.queue.core.windows.net/;FileSecondaryEndpoint=https://seannse-secondary.file.core.windows.net/;AccountName=seannse;AccountKey=Sanitized\n"
   }
 }