--- conflicted
+++ resolved
@@ -1,30 +1,19 @@
 {
   "Entries": [
     {
-      "RequestUri": "https://seannse.blob.core.windows.net/test-filesystem-ffe27c0d-3b89-20b2-54c2-532c2d95c11f?restype=container",
+      "RequestUri": "https://seannse.blob.core.windows.net/test-filesystem-e905d939-d91d-4891-d8e5-87251c87ec36?restype=container",
       "RequestMethod": "PUT",
       "RequestHeaders": {
         "Accept": "application/xml",
         "Authorization": "Sanitized",
-<<<<<<< HEAD
-        "traceparent": "00-da1206e41ae1e24ca5a4d10bec28ae40-bb3a61e14e3f7d4c-00",
+        "traceparent": "00-449c89274d861d498c3613da0ad50a1f-bdbd4f0d89211b41-00",
         "User-Agent": [
-          "azsdk-net-Storage.Files.DataLake/12.7.0-alpha.20210202.1",
-          "(.NET 5.0.2; Microsoft Windows 10.0.19042)"
+          "azsdk-net-Storage.Files.DataLake/12.7.0-alpha.20210219.1",
+          "(.NET 5.0.3; Microsoft Windows 10.0.19041)"
         ],
         "x-ms-blob-public-access": "container",
-        "x-ms-client-request-id": "9088e909-15a6-cacc-78b3-b79a267b9b0d",
-        "x-ms-date": "Tue, 02 Feb 2021 21:39:14 GMT",
-=======
-        "traceparent": "00-4fe6607bc24288409d4c68f83cc2bcf4-998361e9ab1cb046-00",
-        "User-Agent": [
-          "azsdk-net-Storage.Files.DataLake/12.7.0-alpha.20210217.1",
-          "(.NET 5.0.3; Microsoft Windows 10.0.19042)"
-        ],
-        "x-ms-blob-public-access": "container",
-        "x-ms-client-request-id": "9088e909-15a6-cacc-78b3-b79a267b9b0d",
-        "x-ms-date": "Wed, 17 Feb 2021 22:28:41 GMT",
->>>>>>> 1814567d
+        "x-ms-client-request-id": "fa98a7d3-6dc1-232c-bae1-0802ea633699",
+        "x-ms-date": "Fri, 19 Feb 2021 19:10:32 GMT",
         "x-ms-return-client-request-id": "true",
         "x-ms-version": "2020-06-12"
       },
@@ -32,52 +21,32 @@
       "StatusCode": 201,
       "ResponseHeaders": {
         "Content-Length": "0",
-<<<<<<< HEAD
-        "Date": "Tue, 02 Feb 2021 21:39:14 GMT",
-        "ETag": "\u00220x8D8C7C2FCDD3473\u0022",
-        "Last-Modified": "Tue, 02 Feb 2021 21:39:15 GMT",
-=======
-        "Date": "Wed, 17 Feb 2021 22:28:41 GMT",
-        "ETag": "\u00220x8D8D393616EA7EF\u0022",
-        "Last-Modified": "Wed, 17 Feb 2021 22:28:42 GMT",
->>>>>>> 1814567d
+        "Date": "Fri, 19 Feb 2021 19:10:31 GMT",
+        "ETag": "\u00220x8D8D50A06E37131\u0022",
+        "Last-Modified": "Fri, 19 Feb 2021 19:10:31 GMT",
         "Server": [
           "Windows-Azure-Blob/1.0",
           "Microsoft-HTTPAPI/2.0"
         ],
-        "x-ms-client-request-id": "9088e909-15a6-cacc-78b3-b79a267b9b0d",
-<<<<<<< HEAD
-        "x-ms-request-id": "2068b6c1-d01e-008f-3aab-f9f635000000",
-=======
-        "x-ms-request-id": "8d77c276-201e-0032-2b7c-057f28000000",
->>>>>>> 1814567d
+        "x-ms-client-request-id": "fa98a7d3-6dc1-232c-bae1-0802ea633699",
+        "x-ms-request-id": "2e6658fa-201e-00a4-5af2-0676f9000000",
         "x-ms-version": "2020-06-12"
       },
       "ResponseBody": []
     },
     {
-      "RequestUri": "https://seannse.dfs.core.windows.net/test-filesystem-ffe27c0d-3b89-20b2-54c2-532c2d95c11f/test-directory-78a9610c-e1a0-274d-56a1-ad72640ca58b?resource=directory",
+      "RequestUri": "https://seannse.dfs.core.windows.net/test-filesystem-e905d939-d91d-4891-d8e5-87251c87ec36/test-directory-4e9b621c-70fb-cfaa-bb7e-2df07050a6bc?resource=directory",
       "RequestMethod": "PUT",
       "RequestHeaders": {
         "Accept": "application/json",
         "Authorization": "Sanitized",
-<<<<<<< HEAD
-        "traceparent": "00-25085481efb9c94da79ab2e04b2e7ed3-d7639b7bb4529f43-00",
+        "traceparent": "00-f9474439e3efd74aa85549ed74eae437-a74c51489e608547-00",
         "User-Agent": [
-          "azsdk-net-Storage.Files.DataLake/12.7.0-alpha.20210202.1",
-          "(.NET 5.0.2; Microsoft Windows 10.0.19042)"
+          "azsdk-net-Storage.Files.DataLake/12.7.0-alpha.20210219.1",
+          "(.NET 5.0.3; Microsoft Windows 10.0.19041)"
         ],
-        "x-ms-client-request-id": "1999c87c-7d1f-2870-9c60-3a056859656b",
-        "x-ms-date": "Tue, 02 Feb 2021 21:39:14 GMT",
-=======
-        "traceparent": "00-b40e367ffe722c48ba1cea9d1a7f4ab5-311a6cfb7e729148-00",
-        "User-Agent": [
-          "azsdk-net-Storage.Files.DataLake/12.7.0-alpha.20210217.1",
-          "(.NET 5.0.3; Microsoft Windows 10.0.19042)"
-        ],
-        "x-ms-client-request-id": "1999c87c-7d1f-2870-9c60-3a056859656b",
-        "x-ms-date": "Wed, 17 Feb 2021 22:28:42 GMT",
->>>>>>> 1814567d
+        "x-ms-client-request-id": "3f24d0f6-3880-6323-fdc8-3e423f3bb36a",
+        "x-ms-date": "Fri, 19 Feb 2021 19:10:32 GMT",
         "x-ms-return-client-request-id": "true",
         "x-ms-version": "2020-06-12"
       },
@@ -85,49 +54,31 @@
       "StatusCode": 201,
       "ResponseHeaders": {
         "Content-Length": "0",
-<<<<<<< HEAD
-        "Date": "Tue, 02 Feb 2021 21:39:14 GMT",
-        "ETag": "\u00220x8D8C7C2FD17DDF8\u0022",
-        "Last-Modified": "Tue, 02 Feb 2021 21:39:15 GMT",
-=======
-        "Date": "Wed, 17 Feb 2021 22:28:41 GMT",
-        "ETag": "\u00220x8D8D39361A3E6A7\u0022",
-        "Last-Modified": "Wed, 17 Feb 2021 22:28:42 GMT",
->>>>>>> 1814567d
+        "Date": "Fri, 19 Feb 2021 19:10:30 GMT",
+        "ETag": "\u00220x8D8D50A06F1AAA2\u0022",
+        "Last-Modified": "Fri, 19 Feb 2021 19:10:31 GMT",
         "Server": [
           "Windows-Azure-HDFS/1.0",
           "Microsoft-HTTPAPI/2.0"
         ],
-        "x-ms-client-request-id": "1999c87c-7d1f-2870-9c60-3a056859656b",
-<<<<<<< HEAD
-        "x-ms-request-id": "8d4c49ee-f01f-007c-45ab-f951a0000000",
-=======
-        "x-ms-request-id": "81900bfb-b01f-006d-627c-05cb14000000",
->>>>>>> 1814567d
+        "x-ms-client-request-id": "3f24d0f6-3880-6323-fdc8-3e423f3bb36a",
+        "x-ms-request-id": "6f4b391b-e01f-004f-7af2-060e0b000000",
         "x-ms-version": "2020-06-12"
       },
       "ResponseBody": []
     },
     {
-      "RequestUri": "https://seannse.dfs.core.windows.net/test-filesystem-ffe27c0d-3b89-20b2-54c2-532c2d95c11f/test-directory-78a9610c-e1a0-274d-56a1-ad72640ca58b/test-file-e4ce2c0d-5758-db00-e7b3-be8c5600f9cb?resource=file",
+      "RequestUri": "https://seannse.dfs.core.windows.net/test-filesystem-e905d939-d91d-4891-d8e5-87251c87ec36/test-directory-4e9b621c-70fb-cfaa-bb7e-2df07050a6bc/test-file-82a34c3a-c111-29aa-ed42-e959de626e9f?resource=file",
       "RequestMethod": "PUT",
       "RequestHeaders": {
         "Accept": "application/json",
         "Authorization": "Sanitized",
         "User-Agent": [
-<<<<<<< HEAD
-          "azsdk-net-Storage.Files.DataLake/12.7.0-alpha.20210202.1",
-          "(.NET 5.0.2; Microsoft Windows 10.0.19042)"
+          "azsdk-net-Storage.Files.DataLake/12.7.0-alpha.20210219.1",
+          "(.NET 5.0.3; Microsoft Windows 10.0.19041)"
         ],
-        "x-ms-client-request-id": "013f1fae-36bd-247e-c7be-316cbee3d19c",
-        "x-ms-date": "Tue, 02 Feb 2021 21:39:15 GMT",
-=======
-          "azsdk-net-Storage.Files.DataLake/12.7.0-alpha.20210217.1",
-          "(.NET 5.0.3; Microsoft Windows 10.0.19042)"
-        ],
-        "x-ms-client-request-id": "013f1fae-36bd-247e-c7be-316cbee3d19c",
-        "x-ms-date": "Wed, 17 Feb 2021 22:28:42 GMT",
->>>>>>> 1814567d
+        "x-ms-client-request-id": "150e27ee-1878-3546-25fa-523d4eca849a",
+        "x-ms-date": "Fri, 19 Feb 2021 19:10:32 GMT",
         "x-ms-return-client-request-id": "true",
         "x-ms-version": "2020-06-12"
       },
@@ -135,101 +86,64 @@
       "StatusCode": 201,
       "ResponseHeaders": {
         "Content-Length": "0",
-<<<<<<< HEAD
-        "Date": "Tue, 02 Feb 2021 21:39:14 GMT",
-        "ETag": "\u00220x8D8C7C2FD2641F6\u0022",
-        "Last-Modified": "Tue, 02 Feb 2021 21:39:15 GMT",
-=======
-        "Date": "Wed, 17 Feb 2021 22:28:41 GMT",
-        "ETag": "\u00220x8D8D39361B1EC8F\u0022",
-        "Last-Modified": "Wed, 17 Feb 2021 22:28:42 GMT",
->>>>>>> 1814567d
+        "Date": "Fri, 19 Feb 2021 19:10:30 GMT",
+        "ETag": "\u00220x8D8D50A06FD6B91\u0022",
+        "Last-Modified": "Fri, 19 Feb 2021 19:10:31 GMT",
         "Server": [
           "Windows-Azure-HDFS/1.0",
           "Microsoft-HTTPAPI/2.0"
         ],
-        "x-ms-client-request-id": "013f1fae-36bd-247e-c7be-316cbee3d19c",
-<<<<<<< HEAD
-        "x-ms-request-id": "8d4c49ff-f01f-007c-56ab-f951a0000000",
-=======
-        "x-ms-request-id": "81900c09-b01f-006d-707c-05cb14000000",
->>>>>>> 1814567d
+        "x-ms-client-request-id": "150e27ee-1878-3546-25fa-523d4eca849a",
+        "x-ms-request-id": "6f4b392a-e01f-004f-09f2-060e0b000000",
         "x-ms-version": "2020-06-12"
       },
       "ResponseBody": []
     },
     {
-      "RequestUri": "https://seannse.dfs.core.windows.net/test-filesystem-ffe27c0d-3b89-20b2-54c2-532c2d95c11f/test-directory-78a9610c-e1a0-274d-56a1-ad72640ca58b/test-file-e4ce2c0d-5758-db00-e7b3-be8c5600f9cb?action=setAccessControlRecursive\u0026mode=remove",
+      "RequestUri": "https://seannse.dfs.core.windows.net/test-filesystem-e905d939-d91d-4891-d8e5-87251c87ec36/test-directory-4e9b621c-70fb-cfaa-bb7e-2df07050a6bc/test-file-82a34c3a-c111-29aa-ed42-e959de626e9f?action=setAccessControlRecursive\u0026mode=remove",
       "RequestMethod": "PATCH",
       "RequestHeaders": {
         "Accept": "application/json",
         "Authorization": "Sanitized",
         "User-Agent": [
-<<<<<<< HEAD
-          "azsdk-net-Storage.Files.DataLake/12.7.0-alpha.20210202.1",
-          "(.NET 5.0.2; Microsoft Windows 10.0.19042)"
+          "azsdk-net-Storage.Files.DataLake/12.7.0-alpha.20210219.1",
+          "(.NET 5.0.3; Microsoft Windows 10.0.19041)"
         ],
         "x-ms-acl": "mask,default:user,default:group,user:ec3595d6-2c17-4696-8caa-7e139758d24a,group:ec3595d6-2c17-4696-8caa-7e139758d24a,default:user:ec3595d6-2c17-4696-8caa-7e139758d24a,default:group:ec3595d6-2c17-4696-8caa-7e139758d24a",
-        "x-ms-client-request-id": "36de5d25-f8c0-500d-57d1-d4b359fe90ed",
-        "x-ms-date": "Tue, 02 Feb 2021 21:39:15 GMT",
-=======
-          "azsdk-net-Storage.Files.DataLake/12.7.0-alpha.20210217.1",
-          "(.NET 5.0.3; Microsoft Windows 10.0.19042)"
-        ],
-        "x-ms-acl": "mask,default:user,default:group,user:ec3595d6-2c17-4696-8caa-7e139758d24a,group:ec3595d6-2c17-4696-8caa-7e139758d24a,default:user:ec3595d6-2c17-4696-8caa-7e139758d24a,default:group:ec3595d6-2c17-4696-8caa-7e139758d24a",
-        "x-ms-client-request-id": "36de5d25-f8c0-500d-57d1-d4b359fe90ed",
-        "x-ms-date": "Wed, 17 Feb 2021 22:28:42 GMT",
->>>>>>> 1814567d
+        "x-ms-client-request-id": "b76ac127-5853-ca27-8fc4-7a3015fdd679",
+        "x-ms-date": "Fri, 19 Feb 2021 19:10:32 GMT",
         "x-ms-return-client-request-id": "true",
         "x-ms-version": "2020-06-12"
       },
       "RequestBody": null,
       "StatusCode": 200,
       "ResponseHeaders": {
-<<<<<<< HEAD
-        "Date": "Tue, 02 Feb 2021 21:39:14 GMT",
-=======
-        "Date": "Wed, 17 Feb 2021 22:28:41 GMT",
->>>>>>> 1814567d
+        "Date": "Fri, 19 Feb 2021 19:10:31 GMT",
         "Server": [
           "Windows-Azure-HDFS/1.0",
           "Microsoft-HTTPAPI/2.0"
         ],
         "Transfer-Encoding": "chunked",
-        "x-ms-client-request-id": "36de5d25-f8c0-500d-57d1-d4b359fe90ed",
+        "x-ms-client-request-id": "b76ac127-5853-ca27-8fc4-7a3015fdd679",
         "x-ms-namespace-enabled": "true",
-<<<<<<< HEAD
-        "x-ms-request-id": "8d4c4a0e-f01f-007c-64ab-f951a0000000",
-=======
-        "x-ms-request-id": "81900c18-b01f-006d-7f7c-05cb14000000",
->>>>>>> 1814567d
+        "x-ms-request-id": "6f4b393f-e01f-004f-1ef2-060e0b000000",
         "x-ms-version": "2020-06-12"
       },
       "ResponseBody": "eyJkaXJlY3Rvcmllc1N1Y2Nlc3NmdWwiOjAsImZhaWxlZEVudHJpZXMiOltdLCJmYWlsdXJlQ291bnQiOjAsImZpbGVzU3VjY2Vzc2Z1bCI6MX0K"
     },
     {
-      "RequestUri": "https://seannse.blob.core.windows.net/test-filesystem-ffe27c0d-3b89-20b2-54c2-532c2d95c11f?restype=container",
+      "RequestUri": "https://seannse.blob.core.windows.net/test-filesystem-e905d939-d91d-4891-d8e5-87251c87ec36?restype=container",
       "RequestMethod": "DELETE",
       "RequestHeaders": {
         "Accept": "application/xml",
         "Authorization": "Sanitized",
-<<<<<<< HEAD
-        "traceparent": "00-8e4ed6000b0e6440bea89bd69cfd08f8-75384d5a6156e24f-00",
+        "traceparent": "00-f22de58b1c982748b64272e77c2e81df-28ac94f7fffa2748-00",
         "User-Agent": [
-          "azsdk-net-Storage.Files.DataLake/12.7.0-alpha.20210202.1",
-          "(.NET 5.0.2; Microsoft Windows 10.0.19042)"
+          "azsdk-net-Storage.Files.DataLake/12.7.0-alpha.20210219.1",
+          "(.NET 5.0.3; Microsoft Windows 10.0.19041)"
         ],
-        "x-ms-client-request-id": "6046bdd9-9b05-6edb-612e-3a92f54528c2",
-        "x-ms-date": "Tue, 02 Feb 2021 21:39:15 GMT",
-=======
-        "traceparent": "00-80f83609d828a4418560565da923a51a-1a51a209bc938b44-00",
-        "User-Agent": [
-          "azsdk-net-Storage.Files.DataLake/12.7.0-alpha.20210217.1",
-          "(.NET 5.0.3; Microsoft Windows 10.0.19042)"
-        ],
-        "x-ms-client-request-id": "6046bdd9-9b05-6edb-612e-3a92f54528c2",
-        "x-ms-date": "Wed, 17 Feb 2021 22:28:42 GMT",
->>>>>>> 1814567d
+        "x-ms-client-request-id": "8d159784-cc5f-0246-7693-d97e980ebd12",
+        "x-ms-date": "Fri, 19 Feb 2021 19:10:32 GMT",
         "x-ms-return-client-request-id": "true",
         "x-ms-version": "2020-06-12"
       },
@@ -237,28 +151,20 @@
       "StatusCode": 202,
       "ResponseHeaders": {
         "Content-Length": "0",
-<<<<<<< HEAD
-        "Date": "Tue, 02 Feb 2021 21:39:15 GMT",
-=======
-        "Date": "Wed, 17 Feb 2021 22:28:41 GMT",
->>>>>>> 1814567d
+        "Date": "Fri, 19 Feb 2021 19:10:31 GMT",
         "Server": [
           "Windows-Azure-Blob/1.0",
           "Microsoft-HTTPAPI/2.0"
         ],
-        "x-ms-client-request-id": "6046bdd9-9b05-6edb-612e-3a92f54528c2",
-<<<<<<< HEAD
-        "x-ms-request-id": "2068bb06-d01e-008f-3bab-f9f635000000",
-=======
-        "x-ms-request-id": "8d77c53d-201e-0032-4f7c-057f28000000",
->>>>>>> 1814567d
+        "x-ms-client-request-id": "8d159784-cc5f-0246-7693-d97e980ebd12",
+        "x-ms-request-id": "2e665b63-201e-00a4-19f2-0676f9000000",
         "x-ms-version": "2020-06-12"
       },
       "ResponseBody": []
     }
   ],
   "Variables": {
-    "RandomSeed": "580986375",
+    "RandomSeed": "671835419",
     "Storage_TestConfigHierarchicalNamespace": "NamespaceTenant\nseannse\nU2FuaXRpemVk\nhttps://seannse.blob.core.windows.net\nhttps://seannse.file.core.windows.net\nhttps://seannse.queue.core.windows.net\nhttps://seannse.table.core.windows.net\n\n\n\n\nhttps://seannse-secondary.blob.core.windows.net\nhttps://seannse-secondary.file.core.windows.net\nhttps://seannse-secondary.queue.core.windows.net\nhttps://seannse-secondary.table.core.windows.net\n68390a19-a643-458b-b726-408abf67b4fc\nSanitized\n72f988bf-86f1-41af-91ab-2d7cd011db47\nhttps://login.microsoftonline.com/\nCloud\nBlobEndpoint=https://seannse.blob.core.windows.net/;QueueEndpoint=https://seannse.queue.core.windows.net/;FileEndpoint=https://seannse.file.core.windows.net/;BlobSecondaryEndpoint=https://seannse-secondary.blob.core.windows.net/;QueueSecondaryEndpoint=https://seannse-secondary.queue.core.windows.net/;FileSecondaryEndpoint=https://seannse-secondary.file.core.windows.net/;AccountName=seannse;AccountKey=Sanitized\n"
   }
 }