﻿{
  "Entries": [
    {
      "RequestUri": "https://seannse.blob.core.windows.net/test-filesystem-e0ccd10a-960e-e617-0a91-ea4f83a4b2c2?restype=container",
      "RequestMethod": "PUT",
      "RequestHeaders": {
        "Accept": "application/xml",
        "Authorization": "Sanitized",
        "traceparent": "00-4e200cd1085a3045816d047502f99488-0769903a2fa47e4d-00",
        "User-Agent": [
          "azsdk-net-Storage.Files.DataLake/12.7.0-alpha.20210219.1",
          "(.NET 5.0.3; Microsoft Windows 10.0.19041)"
        ],
        "x-ms-blob-public-access": "container",
        "x-ms-client-request-id": "f90984c0-cec1-935b-7543-e8a76e316a65",
        "x-ms-date": "Fri, 19 Feb 2021 19:12:01 GMT",
        "x-ms-return-client-request-id": "true",
<<<<<<< HEAD
        "x-ms-version": "2020-12-06"
=======
        "x-ms-version": "2021-02-12"
>>>>>>> 7e782c87
      },
      "RequestBody": null,
      "StatusCode": 201,
      "ResponseHeaders": {
        "Content-Length": "0",
        "Date": "Fri, 19 Feb 2021 19:12:00 GMT",
        "ETag": "\"0x8D8D50A3BF6DD7D\"",
        "Last-Modified": "Fri, 19 Feb 2021 19:12:00 GMT",
        "Server": [
          "Windows-Azure-Blob/1.0",
          "Microsoft-HTTPAPI/2.0"
        ],
        "x-ms-client-request-id": "f90984c0-cec1-935b-7543-e8a76e316a65",
        "x-ms-request-id": "2e69c924-201e-00a4-73f3-0676f9000000",
<<<<<<< HEAD
        "x-ms-version": "2020-12-06"
=======
        "x-ms-version": "2021-02-12"
>>>>>>> 7e782c87
      },
      "ResponseBody": []
    },
    {
      "RequestUri": "https://seannse.dfs.core.windows.net/test-filesystem-e0ccd10a-960e-e617-0a91-ea4f83a4b2c2/test-file-de17fe12-5c33-4466-fb80-d41722b84763?resource=file",
      "RequestMethod": "PUT",
      "RequestHeaders": {
        "Accept": "application/json",
        "Authorization": "Sanitized",
        "traceparent": "00-62cdeb027107f3488a8f1540c1784f9e-bfa0600ce8b7db43-00",
        "User-Agent": [
          "azsdk-net-Storage.Files.DataLake/12.7.0-alpha.20210219.1",
          "(.NET 5.0.3; Microsoft Windows 10.0.19041)"
        ],
        "x-ms-client-request-id": "9f4b0e8d-f08e-64f5-1ec4-fd40f94471bc",
        "x-ms-date": "Fri, 19 Feb 2021 19:12:01 GMT",
        "x-ms-return-client-request-id": "true",
<<<<<<< HEAD
        "x-ms-version": "2020-12-06"
=======
        "x-ms-version": "2021-02-12"
>>>>>>> 7e782c87
      },
      "RequestBody": null,
      "StatusCode": 201,
      "ResponseHeaders": {
        "Content-Length": "0",
        "Date": "Fri, 19 Feb 2021 19:11:59 GMT",
        "ETag": "\"0x8D8D50A3C05F24B\"",
        "Last-Modified": "Fri, 19 Feb 2021 19:12:00 GMT",
        "Server": [
          "Windows-Azure-HDFS/1.0",
          "Microsoft-HTTPAPI/2.0"
        ],
        "x-ms-client-request-id": "9f4b0e8d-f08e-64f5-1ec4-fd40f94471bc",
        "x-ms-request-id": "6f4b7eeb-e01f-004f-7ff3-060e0b000000",
<<<<<<< HEAD
        "x-ms-version": "2020-12-06"
=======
        "x-ms-version": "2021-02-12"
>>>>>>> 7e782c87
      },
      "ResponseBody": []
    },
    {
      "RequestUri": "https://seannse.blob.core.windows.net/test-filesystem-e0ccd10a-960e-e617-0a91-ea4f83a4b2c2/test-file-de17fe12-5c33-4466-fb80-d41722b84763?comp=lease",
      "RequestMethod": "PUT",
      "RequestHeaders": {
        "Accept": "application/xml",
        "Authorization": "Sanitized",
        "traceparent": "00-16ef8bc8aaba86458ac1997ebb3db14a-c85047be9904ec44-00",
        "User-Agent": [
          "azsdk-net-Storage.Files.DataLake/12.7.0-alpha.20210219.1",
          "(.NET 5.0.3; Microsoft Windows 10.0.19041)"
        ],
        "x-ms-client-request-id": "592467bd-2e4a-2238-44f3-a2a9f4f12cd8",
        "x-ms-date": "Fri, 19 Feb 2021 19:12:01 GMT",
        "x-ms-lease-action": "acquire",
        "x-ms-lease-duration": "15",
        "x-ms-proposed-lease-id": "ade484fb-6ba1-58ca-fde5-fb04374667cc",
        "x-ms-return-client-request-id": "true",
<<<<<<< HEAD
        "x-ms-version": "2020-12-06"
=======
        "x-ms-version": "2021-02-12"
>>>>>>> 7e782c87
      },
      "RequestBody": null,
      "StatusCode": 201,
      "ResponseHeaders": {
        "Content-Length": "0",
        "Date": "Fri, 19 Feb 2021 19:12:00 GMT",
        "ETag": "\"0x8D8D50A3C05F24B\"",
        "Last-Modified": "Fri, 19 Feb 2021 19:12:00 GMT",
        "Server": [
          "Windows-Azure-Blob/1.0",
          "Microsoft-HTTPAPI/2.0"
        ],
        "x-ms-client-request-id": "592467bd-2e4a-2238-44f3-a2a9f4f12cd8",
        "x-ms-lease-id": "ade484fb-6ba1-58ca-fde5-fb04374667cc",
        "x-ms-request-id": "2e69caed-201e-00a4-1ff3-0676f9000000",
<<<<<<< HEAD
        "x-ms-version": "2020-12-06"
=======
        "x-ms-version": "2021-02-12"
>>>>>>> 7e782c87
      },
      "ResponseBody": []
    },
    {
      "RequestUri": "https://seannse.blob.core.windows.net/test-filesystem-e0ccd10a-960e-e617-0a91-ea4f83a4b2c2/test-file-de17fe12-5c33-4466-fb80-d41722b84763?comp=lease",
      "RequestMethod": "PUT",
      "RequestHeaders": {
        "Accept": "application/xml",
        "Authorization": "Sanitized",
        "If-Modified-Since": "Sat, 20 Feb 2021 19:12:01 GMT",
        "traceparent": "00-bd61ce0835fb624eb642c56f0a785a5e-4a3bf43f68233a49-00",
        "User-Agent": [
          "azsdk-net-Storage.Files.DataLake/12.7.0-alpha.20210219.1",
          "(.NET 5.0.3; Microsoft Windows 10.0.19041)"
        ],
        "x-ms-client-request-id": "cf465dad-0d21-7682-c267-cf79052bddda",
        "x-ms-date": "Fri, 19 Feb 2021 19:12:01 GMT",
        "x-ms-lease-action": "break",
        "x-ms-return-client-request-id": "true",
<<<<<<< HEAD
        "x-ms-version": "2020-12-06"
=======
        "x-ms-version": "2021-02-12"
>>>>>>> 7e782c87
      },
      "RequestBody": null,
      "StatusCode": 412,
      "ResponseHeaders": {
        "Content-Length": "252",
        "Content-Type": "application/xml",
        "Date": "Fri, 19 Feb 2021 19:12:00 GMT",
        "Server": [
          "Windows-Azure-Blob/1.0",
          "Microsoft-HTTPAPI/2.0"
        ],
        "x-ms-client-request-id": "cf465dad-0d21-7682-c267-cf79052bddda",
        "x-ms-error-code": "ConditionNotMet",
        "x-ms-request-id": "2e69cbb5-201e-00a4-57f3-0676f9000000",
<<<<<<< HEAD
        "x-ms-version": "2020-12-06"
=======
        "x-ms-version": "2021-02-12"
>>>>>>> 7e782c87
      },
      "ResponseBody": [
        "﻿<?xml version=\"1.0\" encoding=\"utf-8\"?><Error><Code>ConditionNotMet</Code><Message>The condition specified using HTTP conditional header(s) is not met.\n",
        "RequestId:2e69cbb5-201e-00a4-57f3-0676f9000000\n",
        "Time:2021-02-19T19:12:00.7940679Z</Message></Error>"
      ]
    },
    {
      "RequestUri": "https://seannse.blob.core.windows.net/test-filesystem-e0ccd10a-960e-e617-0a91-ea4f83a4b2c2?restype=container",
      "RequestMethod": "DELETE",
      "RequestHeaders": {
        "Accept": "application/xml",
        "Authorization": "Sanitized",
        "traceparent": "00-9838ca7200e4744299bcaccaba1845ac-3101852c6f9f7644-00",
        "User-Agent": [
          "azsdk-net-Storage.Files.DataLake/12.7.0-alpha.20210219.1",
          "(.NET 5.0.3; Microsoft Windows 10.0.19041)"
        ],
        "x-ms-client-request-id": "96fb6456-5daa-4fb6-ae25-3c528dd64e83",
        "x-ms-date": "Fri, 19 Feb 2021 19:12:01 GMT",
        "x-ms-return-client-request-id": "true",
<<<<<<< HEAD
        "x-ms-version": "2020-12-06"
=======
        "x-ms-version": "2021-02-12"
>>>>>>> 7e782c87
      },
      "RequestBody": null,
      "StatusCode": 202,
      "ResponseHeaders": {
        "Content-Length": "0",
        "Date": "Fri, 19 Feb 2021 19:12:00 GMT",
        "Server": [
          "Windows-Azure-Blob/1.0",
          "Microsoft-HTTPAPI/2.0"
        ],
        "x-ms-client-request-id": "96fb6456-5daa-4fb6-ae25-3c528dd64e83",
        "x-ms-request-id": "2e69cc85-201e-00a4-17f3-0676f9000000",
<<<<<<< HEAD
        "x-ms-version": "2020-12-06"
=======
        "x-ms-version": "2021-02-12"
>>>>>>> 7e782c87
      },
      "ResponseBody": []
    },
    {
      "RequestUri": "https://seannse.blob.core.windows.net/test-filesystem-82780734-1079-7419-79e6-b85164492900?restype=container",
      "RequestMethod": "PUT",
      "RequestHeaders": {
        "Accept": "application/xml",
        "Authorization": "Sanitized",
        "traceparent": "00-437340ff994d5d4492afeded2fb5a630-8e24f39ea5b0db44-00",
        "User-Agent": [
          "azsdk-net-Storage.Files.DataLake/12.7.0-alpha.20210219.1",
          "(.NET 5.0.3; Microsoft Windows 10.0.19041)"
        ],
        "x-ms-blob-public-access": "container",
        "x-ms-client-request-id": "45042582-1449-45d7-4b87-1dc3a465eb64",
        "x-ms-date": "Fri, 19 Feb 2021 19:12:01 GMT",
        "x-ms-return-client-request-id": "true",
<<<<<<< HEAD
        "x-ms-version": "2020-12-06"
=======
        "x-ms-version": "2021-02-12"
>>>>>>> 7e782c87
      },
      "RequestBody": null,
      "StatusCode": 201,
      "ResponseHeaders": {
        "Content-Length": "0",
        "Date": "Fri, 19 Feb 2021 19:12:00 GMT",
        "ETag": "\"0x8D8D50A3C36157C\"",
        "Last-Modified": "Fri, 19 Feb 2021 19:12:00 GMT",
        "Server": [
          "Windows-Azure-Blob/1.0",
          "Microsoft-HTTPAPI/2.0"
        ],
        "x-ms-client-request-id": "45042582-1449-45d7-4b87-1dc3a465eb64",
        "x-ms-request-id": "2e69cd31-201e-00a4-37f3-0676f9000000",
<<<<<<< HEAD
        "x-ms-version": "2020-12-06"
=======
        "x-ms-version": "2021-02-12"
>>>>>>> 7e782c87
      },
      "ResponseBody": []
    },
    {
      "RequestUri": "https://seannse.dfs.core.windows.net/test-filesystem-82780734-1079-7419-79e6-b85164492900/test-file-0f813bfc-adb4-ed53-d6d6-314f331a77e8?resource=file",
      "RequestMethod": "PUT",
      "RequestHeaders": {
        "Accept": "application/json",
        "Authorization": "Sanitized",
        "traceparent": "00-6febc359101c104e82278d08247d15b3-7f42adb5cf1e5242-00",
        "User-Agent": [
          "azsdk-net-Storage.Files.DataLake/12.7.0-alpha.20210219.1",
          "(.NET 5.0.3; Microsoft Windows 10.0.19041)"
        ],
        "x-ms-client-request-id": "c002783e-c20f-d58c-d217-6e72e3871230",
        "x-ms-date": "Fri, 19 Feb 2021 19:12:01 GMT",
        "x-ms-return-client-request-id": "true",
<<<<<<< HEAD
        "x-ms-version": "2020-12-06"
=======
        "x-ms-version": "2021-02-12"
>>>>>>> 7e782c87
      },
      "RequestBody": null,
      "StatusCode": 201,
      "ResponseHeaders": {
        "Content-Length": "0",
        "Date": "Fri, 19 Feb 2021 19:12:00 GMT",
        "ETag": "\"0x8D8D50A3C4629C9\"",
        "Last-Modified": "Fri, 19 Feb 2021 19:12:01 GMT",
        "Server": [
          "Windows-Azure-HDFS/1.0",
          "Microsoft-HTTPAPI/2.0"
        ],
        "x-ms-client-request-id": "c002783e-c20f-d58c-d217-6e72e3871230",
        "x-ms-request-id": "6f4b7f5a-e01f-004f-6ef3-060e0b000000",
<<<<<<< HEAD
        "x-ms-version": "2020-12-06"
=======
        "x-ms-version": "2021-02-12"
>>>>>>> 7e782c87
      },
      "ResponseBody": []
    },
    {
      "RequestUri": "https://seannse.blob.core.windows.net/test-filesystem-82780734-1079-7419-79e6-b85164492900/test-file-0f813bfc-adb4-ed53-d6d6-314f331a77e8?comp=lease",
      "RequestMethod": "PUT",
      "RequestHeaders": {
        "Accept": "application/xml",
        "Authorization": "Sanitized",
        "traceparent": "00-f98999c573cc724eacfdeded560d23ba-8442fe8248b63e4b-00",
        "User-Agent": [
          "azsdk-net-Storage.Files.DataLake/12.7.0-alpha.20210219.1",
          "(.NET 5.0.3; Microsoft Windows 10.0.19041)"
        ],
        "x-ms-client-request-id": "f49925ca-cfbd-9054-59ea-3c4a59b47e28",
        "x-ms-date": "Fri, 19 Feb 2021 19:12:01 GMT",
        "x-ms-lease-action": "acquire",
        "x-ms-lease-duration": "15",
        "x-ms-proposed-lease-id": "2daf350f-ad97-181e-84c5-68d757aac369",
        "x-ms-return-client-request-id": "true",
<<<<<<< HEAD
        "x-ms-version": "2020-12-06"
=======
        "x-ms-version": "2021-02-12"
>>>>>>> 7e782c87
      },
      "RequestBody": null,
      "StatusCode": 201,
      "ResponseHeaders": {
        "Content-Length": "0",
        "Date": "Fri, 19 Feb 2021 19:12:00 GMT",
        "ETag": "\"0x8D8D50A3C4629C9\"",
        "Last-Modified": "Fri, 19 Feb 2021 19:12:01 GMT",
        "Server": [
          "Windows-Azure-Blob/1.0",
          "Microsoft-HTTPAPI/2.0"
        ],
        "x-ms-client-request-id": "f49925ca-cfbd-9054-59ea-3c4a59b47e28",
        "x-ms-lease-id": "2daf350f-ad97-181e-84c5-68d757aac369",
        "x-ms-request-id": "2e69cf3c-201e-00a4-1ff3-0676f9000000",
<<<<<<< HEAD
        "x-ms-version": "2020-12-06"
=======
        "x-ms-version": "2021-02-12"
>>>>>>> 7e782c87
      },
      "ResponseBody": []
    },
    {
      "RequestUri": "https://seannse.blob.core.windows.net/test-filesystem-82780734-1079-7419-79e6-b85164492900/test-file-0f813bfc-adb4-ed53-d6d6-314f331a77e8?comp=lease",
      "RequestMethod": "PUT",
      "RequestHeaders": {
        "Accept": "application/xml",
        "Authorization": "Sanitized",
        "If-Unmodified-Since": "Thu, 18 Feb 2021 19:12:01 GMT",
        "traceparent": "00-37e7464ca326b14a99c563b05998d022-6c884e9b2462dd42-00",
        "User-Agent": [
          "azsdk-net-Storage.Files.DataLake/12.7.0-alpha.20210219.1",
          "(.NET 5.0.3; Microsoft Windows 10.0.19041)"
        ],
        "x-ms-client-request-id": "320d49ed-cf11-0bac-f080-612e7a8ef836",
        "x-ms-date": "Fri, 19 Feb 2021 19:12:01 GMT",
        "x-ms-lease-action": "break",
        "x-ms-return-client-request-id": "true",
<<<<<<< HEAD
        "x-ms-version": "2020-12-06"
=======
        "x-ms-version": "2021-02-12"
>>>>>>> 7e782c87
      },
      "RequestBody": null,
      "StatusCode": 412,
      "ResponseHeaders": {
        "Content-Length": "252",
        "Content-Type": "application/xml",
        "Date": "Fri, 19 Feb 2021 19:12:01 GMT",
        "Server": [
          "Windows-Azure-Blob/1.0",
          "Microsoft-HTTPAPI/2.0"
        ],
        "x-ms-client-request-id": "320d49ed-cf11-0bac-f080-612e7a8ef836",
        "x-ms-error-code": "ConditionNotMet",
        "x-ms-request-id": "2e69d020-201e-00a4-7bf3-0676f9000000",
<<<<<<< HEAD
        "x-ms-version": "2020-12-06"
=======
        "x-ms-version": "2021-02-12"
>>>>>>> 7e782c87
      },
      "ResponseBody": [
        "﻿<?xml version=\"1.0\" encoding=\"utf-8\"?><Error><Code>ConditionNotMet</Code><Message>The condition specified using HTTP conditional header(s) is not met.\n",
        "RequestId:2e69d020-201e-00a4-7bf3-0676f9000000\n",
        "Time:2021-02-19T19:12:01.2213876Z</Message></Error>"
      ]
    },
    {
      "RequestUri": "https://seannse.blob.core.windows.net/test-filesystem-82780734-1079-7419-79e6-b85164492900?restype=container",
      "RequestMethod": "DELETE",
      "RequestHeaders": {
        "Accept": "application/xml",
        "Authorization": "Sanitized",
        "traceparent": "00-d340756c2e75a64a8085c75b49700f8e-2d594fe0d1e6024c-00",
        "User-Agent": [
          "azsdk-net-Storage.Files.DataLake/12.7.0-alpha.20210219.1",
          "(.NET 5.0.3; Microsoft Windows 10.0.19041)"
        ],
        "x-ms-client-request-id": "105cfc47-4ca7-8416-588c-aef5f5eadece",
        "x-ms-date": "Fri, 19 Feb 2021 19:12:01 GMT",
        "x-ms-return-client-request-id": "true",
<<<<<<< HEAD
        "x-ms-version": "2020-12-06"
=======
        "x-ms-version": "2021-02-12"
>>>>>>> 7e782c87
      },
      "RequestBody": null,
      "StatusCode": 202,
      "ResponseHeaders": {
        "Content-Length": "0",
        "Date": "Fri, 19 Feb 2021 19:12:01 GMT",
        "Server": [
          "Windows-Azure-Blob/1.0",
          "Microsoft-HTTPAPI/2.0"
        ],
        "x-ms-client-request-id": "105cfc47-4ca7-8416-588c-aef5f5eadece",
        "x-ms-request-id": "2e69d0e6-201e-00a4-36f3-0676f9000000",
<<<<<<< HEAD
        "x-ms-version": "2020-12-06"
=======
        "x-ms-version": "2021-02-12"
>>>>>>> 7e782c87
      },
      "ResponseBody": []
    },
    {
      "RequestUri": "https://seannse.blob.core.windows.net/test-filesystem-fe230b65-3215-b392-a099-25d1374c7e39?restype=container",
      "RequestMethod": "PUT",
      "RequestHeaders": {
        "Accept": "application/xml",
        "Authorization": "Sanitized",
        "traceparent": "00-a893489c9b4627438b234396fff805aa-f1512588bcef514f-00",
        "User-Agent": [
          "azsdk-net-Storage.Files.DataLake/12.7.0-alpha.20210219.1",
          "(.NET 5.0.3; Microsoft Windows 10.0.19041)"
        ],
        "x-ms-blob-public-access": "container",
        "x-ms-client-request-id": "81fac861-5092-1453-6aa9-6f0d26454c0c",
        "x-ms-date": "Fri, 19 Feb 2021 19:12:02 GMT",
        "x-ms-return-client-request-id": "true",
<<<<<<< HEAD
        "x-ms-version": "2020-12-06"
=======
        "x-ms-version": "2021-02-12"
>>>>>>> 7e782c87
      },
      "RequestBody": null,
      "StatusCode": 201,
      "ResponseHeaders": {
        "Content-Length": "0",
        "Date": "Fri, 19 Feb 2021 19:12:01 GMT",
        "ETag": "\"0x8D8D50A3C7E28CF\"",
        "Last-Modified": "Fri, 19 Feb 2021 19:12:01 GMT",
        "Server": [
          "Windows-Azure-Blob/1.0",
          "Microsoft-HTTPAPI/2.0"
        ],
        "x-ms-client-request-id": "81fac861-5092-1453-6aa9-6f0d26454c0c",
        "x-ms-request-id": "2e69d1be-201e-00a4-06f3-0676f9000000",
<<<<<<< HEAD
        "x-ms-version": "2020-12-06"
=======
        "x-ms-version": "2021-02-12"
>>>>>>> 7e782c87
      },
      "ResponseBody": []
    },
    {
      "RequestUri": "https://seannse.dfs.core.windows.net/test-filesystem-fe230b65-3215-b392-a099-25d1374c7e39/test-file-fdc4740e-6103-7d9d-7bf5-d1bf1b7227ed?resource=file",
      "RequestMethod": "PUT",
      "RequestHeaders": {
        "Accept": "application/json",
        "Authorization": "Sanitized",
        "traceparent": "00-3003c4f10fcf04468f3d6d23f850fcbe-934eb1c5b43c9c48-00",
        "User-Agent": [
          "azsdk-net-Storage.Files.DataLake/12.7.0-alpha.20210219.1",
          "(.NET 5.0.3; Microsoft Windows 10.0.19041)"
        ],
        "x-ms-client-request-id": "16110a09-80ee-001f-2b7c-069d7f94f9f7",
        "x-ms-date": "Fri, 19 Feb 2021 19:12:02 GMT",
        "x-ms-return-client-request-id": "true",
<<<<<<< HEAD
        "x-ms-version": "2020-12-06"
=======
        "x-ms-version": "2021-02-12"
>>>>>>> 7e782c87
      },
      "RequestBody": null,
      "StatusCode": 201,
      "ResponseHeaders": {
        "Content-Length": "0",
        "Date": "Fri, 19 Feb 2021 19:12:00 GMT",
        "ETag": "\"0x8D8D50A3C8CFCC2\"",
        "Last-Modified": "Fri, 19 Feb 2021 19:12:01 GMT",
        "Server": [
          "Windows-Azure-HDFS/1.0",
          "Microsoft-HTTPAPI/2.0"
        ],
        "x-ms-client-request-id": "16110a09-80ee-001f-2b7c-069d7f94f9f7",
        "x-ms-request-id": "6f4b7fd2-e01f-004f-66f3-060e0b000000",
<<<<<<< HEAD
        "x-ms-version": "2020-12-06"
=======
        "x-ms-version": "2021-02-12"
>>>>>>> 7e782c87
      },
      "ResponseBody": []
    },
    {
      "RequestUri": "https://seannse.blob.core.windows.net/test-filesystem-fe230b65-3215-b392-a099-25d1374c7e39/test-file-fdc4740e-6103-7d9d-7bf5-d1bf1b7227ed?comp=lease",
      "RequestMethod": "PUT",
      "RequestHeaders": {
        "Accept": "application/xml",
        "Authorization": "Sanitized",
        "traceparent": "00-d6bbad178718a4408c519e3289864ed8-df6e5ea20d278e45-00",
        "User-Agent": [
          "azsdk-net-Storage.Files.DataLake/12.7.0-alpha.20210219.1",
          "(.NET 5.0.3; Microsoft Windows 10.0.19041)"
        ],
        "x-ms-client-request-id": "f7061bd9-e48f-2b11-50ff-480b26edb116",
        "x-ms-date": "Fri, 19 Feb 2021 19:12:02 GMT",
        "x-ms-lease-action": "acquire",
        "x-ms-lease-duration": "15",
        "x-ms-proposed-lease-id": "23f28181-ded5-11ba-cee3-59314e1404f9",
        "x-ms-return-client-request-id": "true",
<<<<<<< HEAD
        "x-ms-version": "2020-12-06"
=======
        "x-ms-version": "2021-02-12"
>>>>>>> 7e782c87
      },
      "RequestBody": null,
      "StatusCode": 201,
      "ResponseHeaders": {
        "Content-Length": "0",
        "Date": "Fri, 19 Feb 2021 19:12:01 GMT",
        "ETag": "\"0x8D8D50A3C8CFCC2\"",
        "Last-Modified": "Fri, 19 Feb 2021 19:12:01 GMT",
        "Server": [
          "Windows-Azure-Blob/1.0",
          "Microsoft-HTTPAPI/2.0"
        ],
        "x-ms-client-request-id": "f7061bd9-e48f-2b11-50ff-480b26edb116",
        "x-ms-lease-id": "23f28181-ded5-11ba-cee3-59314e1404f9",
        "x-ms-request-id": "2e69d3b8-201e-00a4-5bf3-0676f9000000",
<<<<<<< HEAD
        "x-ms-version": "2020-12-06"
=======
        "x-ms-version": "2021-02-12"
>>>>>>> 7e782c87
      },
      "ResponseBody": []
    },
    {
      "RequestUri": "https://seannse.blob.core.windows.net/test-filesystem-fe230b65-3215-b392-a099-25d1374c7e39/test-file-fdc4740e-6103-7d9d-7bf5-d1bf1b7227ed?comp=lease",
      "RequestMethod": "PUT",
      "RequestHeaders": {
        "Accept": "application/xml",
        "Authorization": "Sanitized",
        "If-Match": "\"garbage\"",
        "traceparent": "00-58002aa20b641b47a2af999e6a6f1f0b-1704e0df59e3444a-00",
        "User-Agent": [
          "azsdk-net-Storage.Files.DataLake/12.7.0-alpha.20210219.1",
          "(.NET 5.0.3; Microsoft Windows 10.0.19041)"
        ],
        "x-ms-client-request-id": "33584981-0d0e-0869-d88b-c062c7f374f5",
        "x-ms-date": "Fri, 19 Feb 2021 19:12:02 GMT",
        "x-ms-lease-action": "break",
        "x-ms-return-client-request-id": "true",
<<<<<<< HEAD
        "x-ms-version": "2020-12-06"
=======
        "x-ms-version": "2021-02-12"
>>>>>>> 7e782c87
      },
      "RequestBody": null,
      "StatusCode": 412,
      "ResponseHeaders": {
        "Content-Length": "252",
        "Content-Type": "application/xml",
        "Date": "Fri, 19 Feb 2021 19:12:01 GMT",
        "Server": [
          "Windows-Azure-Blob/1.0",
          "Microsoft-HTTPAPI/2.0"
        ],
        "x-ms-client-request-id": "33584981-0d0e-0869-d88b-c062c7f374f5",
        "x-ms-error-code": "ConditionNotMet",
        "x-ms-request-id": "2e69d49a-201e-00a4-33f3-0676f9000000",
<<<<<<< HEAD
        "x-ms-version": "2020-12-06"
=======
        "x-ms-version": "2021-02-12"
>>>>>>> 7e782c87
      },
      "ResponseBody": [
        "﻿<?xml version=\"1.0\" encoding=\"utf-8\"?><Error><Code>ConditionNotMet</Code><Message>The condition specified using HTTP conditional header(s) is not met.\n",
        "RequestId:2e69d49a-201e-00a4-33f3-0676f9000000\n",
        "Time:2021-02-19T19:12:01.6717249Z</Message></Error>"
      ]
    },
    {
      "RequestUri": "https://seannse.blob.core.windows.net/test-filesystem-fe230b65-3215-b392-a099-25d1374c7e39?restype=container",
      "RequestMethod": "DELETE",
      "RequestHeaders": {
        "Accept": "application/xml",
        "Authorization": "Sanitized",
        "traceparent": "00-4f07e73625e052468e697fc419d5c1b8-8853697ffb541041-00",
        "User-Agent": [
          "azsdk-net-Storage.Files.DataLake/12.7.0-alpha.20210219.1",
          "(.NET 5.0.3; Microsoft Windows 10.0.19041)"
        ],
        "x-ms-client-request-id": "dc8983e4-7e95-6b08-a2a8-bc522834a88e",
        "x-ms-date": "Fri, 19 Feb 2021 19:12:02 GMT",
        "x-ms-return-client-request-id": "true",
<<<<<<< HEAD
        "x-ms-version": "2020-12-06"
=======
        "x-ms-version": "2021-02-12"
>>>>>>> 7e782c87
      },
      "RequestBody": null,
      "StatusCode": 202,
      "ResponseHeaders": {
        "Content-Length": "0",
        "Date": "Fri, 19 Feb 2021 19:12:01 GMT",
        "Server": [
          "Windows-Azure-Blob/1.0",
          "Microsoft-HTTPAPI/2.0"
        ],
        "x-ms-client-request-id": "dc8983e4-7e95-6b08-a2a8-bc522834a88e",
        "x-ms-request-id": "2e69d589-201e-00a4-14f3-0676f9000000",
<<<<<<< HEAD
        "x-ms-version": "2020-12-06"
=======
        "x-ms-version": "2021-02-12"
>>>>>>> 7e782c87
      },
      "ResponseBody": []
    },
    {
      "RequestUri": "https://seannse.blob.core.windows.net/test-filesystem-6ea84ae3-3189-b46d-1767-ae779731642c?restype=container",
      "RequestMethod": "PUT",
      "RequestHeaders": {
        "Accept": "application/xml",
        "Authorization": "Sanitized",
        "traceparent": "00-2c6565c9e6a39a4e91b7788256b947e2-ef748bd44230084c-00",
        "User-Agent": [
          "azsdk-net-Storage.Files.DataLake/12.7.0-alpha.20210219.1",
          "(.NET 5.0.3; Microsoft Windows 10.0.19041)"
        ],
        "x-ms-blob-public-access": "container",
        "x-ms-client-request-id": "5955e7ed-2003-b3e1-15d4-c52dd090d370",
        "x-ms-date": "Fri, 19 Feb 2021 19:12:02 GMT",
        "x-ms-return-client-request-id": "true",
<<<<<<< HEAD
        "x-ms-version": "2020-12-06"
=======
        "x-ms-version": "2021-02-12"
>>>>>>> 7e782c87
      },
      "RequestBody": null,
      "StatusCode": 201,
      "ResponseHeaders": {
        "Content-Length": "0",
        "Date": "Fri, 19 Feb 2021 19:12:01 GMT",
        "ETag": "\"0x8D8D50A3CBDD61A\"",
        "Last-Modified": "Fri, 19 Feb 2021 19:12:01 GMT",
        "Server": [
          "Windows-Azure-Blob/1.0",
          "Microsoft-HTTPAPI/2.0"
        ],
        "x-ms-client-request-id": "5955e7ed-2003-b3e1-15d4-c52dd090d370",
        "x-ms-request-id": "2e69d68c-201e-00a4-02f3-0676f9000000",
<<<<<<< HEAD
        "x-ms-version": "2020-12-06"
=======
        "x-ms-version": "2021-02-12"
>>>>>>> 7e782c87
      },
      "ResponseBody": []
    },
    {
      "RequestUri": "https://seannse.dfs.core.windows.net/test-filesystem-6ea84ae3-3189-b46d-1767-ae779731642c/test-file-d2569043-64b6-4b24-e969-4b97e9bea437?resource=file",
      "RequestMethod": "PUT",
      "RequestHeaders": {
        "Accept": "application/json",
        "Authorization": "Sanitized",
        "traceparent": "00-56fae8c2aa322241bf006a4bb86e45b0-c2376d4841a0a042-00",
        "User-Agent": [
          "azsdk-net-Storage.Files.DataLake/12.7.0-alpha.20210219.1",
          "(.NET 5.0.3; Microsoft Windows 10.0.19041)"
        ],
        "x-ms-client-request-id": "7f6cd61d-f689-8899-c209-6f9ad54ac957",
        "x-ms-date": "Fri, 19 Feb 2021 19:12:02 GMT",
        "x-ms-return-client-request-id": "true",
<<<<<<< HEAD
        "x-ms-version": "2020-12-06"
=======
        "x-ms-version": "2021-02-12"
>>>>>>> 7e782c87
      },
      "RequestBody": null,
      "StatusCode": 201,
      "ResponseHeaders": {
        "Content-Length": "0",
        "Date": "Fri, 19 Feb 2021 19:12:01 GMT",
        "ETag": "\"0x8D8D50A3CCE89FC\"",
        "Last-Modified": "Fri, 19 Feb 2021 19:12:01 GMT",
        "Server": [
          "Windows-Azure-HDFS/1.0",
          "Microsoft-HTTPAPI/2.0"
        ],
        "x-ms-client-request-id": "7f6cd61d-f689-8899-c209-6f9ad54ac957",
        "x-ms-request-id": "6f4b8026-e01f-004f-3af3-060e0b000000",
<<<<<<< HEAD
        "x-ms-version": "2020-12-06"
=======
        "x-ms-version": "2021-02-12"
>>>>>>> 7e782c87
      },
      "ResponseBody": []
    },
    {
      "RequestUri": "https://seannse.blob.core.windows.net/test-filesystem-6ea84ae3-3189-b46d-1767-ae779731642c/test-file-d2569043-64b6-4b24-e969-4b97e9bea437",
      "RequestMethod": "HEAD",
      "RequestHeaders": {
        "Accept": "application/xml",
        "Authorization": "Sanitized",
        "User-Agent": [
          "azsdk-net-Storage.Files.DataLake/12.7.0-alpha.20210219.1",
          "(.NET 5.0.3; Microsoft Windows 10.0.19041)"
        ],
        "x-ms-client-request-id": "4464d601-fda5-fa8c-4234-170d98ae5232",
        "x-ms-date": "Fri, 19 Feb 2021 19:12:02 GMT",
        "x-ms-return-client-request-id": "true",
<<<<<<< HEAD
        "x-ms-version": "2020-12-06"
=======
        "x-ms-version": "2021-02-12"
>>>>>>> 7e782c87
      },
      "RequestBody": null,
      "StatusCode": 200,
      "ResponseHeaders": {
        "Accept-Ranges": "bytes",
        "Content-Length": "0",
        "Content-Type": "application/octet-stream",
        "Date": "Fri, 19 Feb 2021 19:12:01 GMT",
        "ETag": "\"0x8D8D50A3CCE89FC\"",
        "Last-Modified": "Fri, 19 Feb 2021 19:12:01 GMT",
        "Server": [
          "Windows-Azure-Blob/1.0",
          "Microsoft-HTTPAPI/2.0"
        ],
        "x-ms-access-tier": "Hot",
        "x-ms-access-tier-inferred": "true",
        "x-ms-blob-type": "BlockBlob",
        "x-ms-client-request-id": "4464d601-fda5-fa8c-4234-170d98ae5232",
        "x-ms-creation-time": "Fri, 19 Feb 2021 19:12:01 GMT",
        "x-ms-group": "$superuser",
        "x-ms-lease-state": "available",
        "x-ms-lease-status": "unlocked",
        "x-ms-owner": "$superuser",
        "x-ms-permissions": "rw-r-----",
        "x-ms-request-id": "2e69d889-201e-00a4-67f3-0676f9000000",
        "x-ms-server-encrypted": "true",
<<<<<<< HEAD
        "x-ms-version": "2020-12-06"
=======
        "x-ms-version": "2021-02-12"
>>>>>>> 7e782c87
      },
      "ResponseBody": []
    },
    {
      "RequestUri": "https://seannse.blob.core.windows.net/test-filesystem-6ea84ae3-3189-b46d-1767-ae779731642c/test-file-d2569043-64b6-4b24-e969-4b97e9bea437?comp=lease",
      "RequestMethod": "PUT",
      "RequestHeaders": {
        "Accept": "application/xml",
        "Authorization": "Sanitized",
        "traceparent": "00-04ea7168882f9544912ae9ae7b6b3b4b-329f01302ca65b4c-00",
        "User-Agent": [
          "azsdk-net-Storage.Files.DataLake/12.7.0-alpha.20210219.1",
          "(.NET 5.0.3; Microsoft Windows 10.0.19041)"
        ],
        "x-ms-client-request-id": "5fea3376-342a-fc11-2d7f-d01d0da01016",
        "x-ms-date": "Fri, 19 Feb 2021 19:12:02 GMT",
        "x-ms-lease-action": "acquire",
        "x-ms-lease-duration": "15",
        "x-ms-proposed-lease-id": "718d8d30-2306-3894-677c-5deb368f79b6",
        "x-ms-return-client-request-id": "true",
<<<<<<< HEAD
        "x-ms-version": "2020-12-06"
=======
        "x-ms-version": "2021-02-12"
>>>>>>> 7e782c87
      },
      "RequestBody": null,
      "StatusCode": 201,
      "ResponseHeaders": {
        "Content-Length": "0",
        "Date": "Fri, 19 Feb 2021 19:12:01 GMT",
        "ETag": "\"0x8D8D50A3CCE89FC\"",
        "Last-Modified": "Fri, 19 Feb 2021 19:12:01 GMT",
        "Server": [
          "Windows-Azure-Blob/1.0",
          "Microsoft-HTTPAPI/2.0"
        ],
        "x-ms-client-request-id": "5fea3376-342a-fc11-2d7f-d01d0da01016",
        "x-ms-lease-id": "718d8d30-2306-3894-677c-5deb368f79b6",
        "x-ms-request-id": "2e69d9f1-201e-00a4-38f3-0676f9000000",
<<<<<<< HEAD
        "x-ms-version": "2020-12-06"
=======
        "x-ms-version": "2021-02-12"
>>>>>>> 7e782c87
      },
      "ResponseBody": []
    },
    {
      "RequestUri": "https://seannse.blob.core.windows.net/test-filesystem-6ea84ae3-3189-b46d-1767-ae779731642c/test-file-d2569043-64b6-4b24-e969-4b97e9bea437?comp=lease",
      "RequestMethod": "PUT",
      "RequestHeaders": {
        "Accept": "application/xml",
        "Authorization": "Sanitized",
        "If-None-Match": "0x8D8D50A3CCE89FC",
        "traceparent": "00-a6d4c1a35e878c4abed5d0829e3a12bd-dc7cef027cc53742-00",
        "User-Agent": [
          "azsdk-net-Storage.Files.DataLake/12.7.0-alpha.20210219.1",
          "(.NET 5.0.3; Microsoft Windows 10.0.19041)"
        ],
        "x-ms-client-request-id": "65963d96-f3c3-5c07-a7a4-ee51e6e8fd3f",
        "x-ms-date": "Fri, 19 Feb 2021 19:12:02 GMT",
        "x-ms-lease-action": "break",
        "x-ms-return-client-request-id": "true",
<<<<<<< HEAD
        "x-ms-version": "2020-12-06"
=======
        "x-ms-version": "2021-02-12"
>>>>>>> 7e782c87
      },
      "RequestBody": null,
      "StatusCode": 412,
      "ResponseHeaders": {
        "Content-Length": "252",
        "Content-Type": "application/xml",
        "Date": "Fri, 19 Feb 2021 19:12:02 GMT",
        "Server": [
          "Windows-Azure-Blob/1.0",
          "Microsoft-HTTPAPI/2.0"
        ],
        "x-ms-client-request-id": "65963d96-f3c3-5c07-a7a4-ee51e6e8fd3f",
        "x-ms-error-code": "ConditionNotMet",
        "x-ms-request-id": "2e69db11-201e-00a4-46f3-0676f9000000",
<<<<<<< HEAD
        "x-ms-version": "2020-12-06"
=======
        "x-ms-version": "2021-02-12"
>>>>>>> 7e782c87
      },
      "ResponseBody": [
        "﻿<?xml version=\"1.0\" encoding=\"utf-8\"?><Error><Code>ConditionNotMet</Code><Message>The condition specified using HTTP conditional header(s) is not met.\n",
        "RequestId:2e69db11-201e-00a4-46f3-0676f9000000\n",
        "Time:2021-02-19T19:12:02.2041211Z</Message></Error>"
      ]
    },
    {
      "RequestUri": "https://seannse.blob.core.windows.net/test-filesystem-6ea84ae3-3189-b46d-1767-ae779731642c?restype=container",
      "RequestMethod": "DELETE",
      "RequestHeaders": {
        "Accept": "application/xml",
        "Authorization": "Sanitized",
        "traceparent": "00-e2ca4237e433d6468af46fde90a3ef91-ca039a630c47ea40-00",
        "User-Agent": [
          "azsdk-net-Storage.Files.DataLake/12.7.0-alpha.20210219.1",
          "(.NET 5.0.3; Microsoft Windows 10.0.19041)"
        ],
        "x-ms-client-request-id": "d0864eba-ab0a-bc53-b2e6-3948fa0863e8",
        "x-ms-date": "Fri, 19 Feb 2021 19:12:02 GMT",
        "x-ms-return-client-request-id": "true",
<<<<<<< HEAD
        "x-ms-version": "2020-12-06"
=======
        "x-ms-version": "2021-02-12"
>>>>>>> 7e782c87
      },
      "RequestBody": null,
      "StatusCode": 202,
      "ResponseHeaders": {
        "Content-Length": "0",
        "Date": "Fri, 19 Feb 2021 19:12:02 GMT",
        "Server": [
          "Windows-Azure-Blob/1.0",
          "Microsoft-HTTPAPI/2.0"
        ],
        "x-ms-client-request-id": "d0864eba-ab0a-bc53-b2e6-3948fa0863e8",
        "x-ms-request-id": "2e69dc1a-201e-00a4-41f3-0676f9000000",
<<<<<<< HEAD
        "x-ms-version": "2020-12-06"
=======
        "x-ms-version": "2021-02-12"
>>>>>>> 7e782c87
      },
      "ResponseBody": []
    }
  ],
  "Variables": {
    "DateTimeOffsetNow": "2021-02-19T13:12:01.2282967-06:00",
    "RandomSeed": "1776031606",
    "Storage_TestConfigHierarchicalNamespace": "NamespaceTenant\nseannse\nU2FuaXRpemVk\nhttps://seannse.blob.core.windows.net\nhttps://seannse.file.core.windows.net\nhttps://seannse.queue.core.windows.net\nhttps://seannse.table.core.windows.net\n\n\n\n\nhttps://seannse-secondary.blob.core.windows.net\nhttps://seannse-secondary.file.core.windows.net\nhttps://seannse-secondary.queue.core.windows.net\nhttps://seannse-secondary.table.core.windows.net\n68390a19-a643-458b-b726-408abf67b4fc\nSanitized\n72f988bf-86f1-41af-91ab-2d7cd011db47\nhttps://login.microsoftonline.com/\nCloud\nBlobEndpoint=https://seannse.blob.core.windows.net/;QueueEndpoint=https://seannse.queue.core.windows.net/;FileEndpoint=https://seannse.file.core.windows.net/;BlobSecondaryEndpoint=https://seannse-secondary.blob.core.windows.net/;QueueSecondaryEndpoint=https://seannse-secondary.queue.core.windows.net/;FileSecondaryEndpoint=https://seannse-secondary.file.core.windows.net/;AccountName=seannse;AccountKey=Sanitized\n\n\n"
  }
}<|MERGE_RESOLUTION|>--- conflicted
+++ resolved
@@ -15,11 +15,7 @@
         "x-ms-client-request-id": "f90984c0-cec1-935b-7543-e8a76e316a65",
         "x-ms-date": "Fri, 19 Feb 2021 19:12:01 GMT",
         "x-ms-return-client-request-id": "true",
-<<<<<<< HEAD
-        "x-ms-version": "2020-12-06"
-=======
-        "x-ms-version": "2021-02-12"
->>>>>>> 7e782c87
+        "x-ms-version": "2021-02-12"
       },
       "RequestBody": null,
       "StatusCode": 201,
@@ -34,11 +30,7 @@
         ],
         "x-ms-client-request-id": "f90984c0-cec1-935b-7543-e8a76e316a65",
         "x-ms-request-id": "2e69c924-201e-00a4-73f3-0676f9000000",
-<<<<<<< HEAD
-        "x-ms-version": "2020-12-06"
-=======
-        "x-ms-version": "2021-02-12"
->>>>>>> 7e782c87
+        "x-ms-version": "2021-02-12"
       },
       "ResponseBody": []
     },
@@ -56,11 +48,7 @@
         "x-ms-client-request-id": "9f4b0e8d-f08e-64f5-1ec4-fd40f94471bc",
         "x-ms-date": "Fri, 19 Feb 2021 19:12:01 GMT",
         "x-ms-return-client-request-id": "true",
-<<<<<<< HEAD
-        "x-ms-version": "2020-12-06"
-=======
-        "x-ms-version": "2021-02-12"
->>>>>>> 7e782c87
+        "x-ms-version": "2021-02-12"
       },
       "RequestBody": null,
       "StatusCode": 201,
@@ -75,11 +63,7 @@
         ],
         "x-ms-client-request-id": "9f4b0e8d-f08e-64f5-1ec4-fd40f94471bc",
         "x-ms-request-id": "6f4b7eeb-e01f-004f-7ff3-060e0b000000",
-<<<<<<< HEAD
-        "x-ms-version": "2020-12-06"
-=======
-        "x-ms-version": "2021-02-12"
->>>>>>> 7e782c87
+        "x-ms-version": "2021-02-12"
       },
       "ResponseBody": []
     },
@@ -100,11 +84,7 @@
         "x-ms-lease-duration": "15",
         "x-ms-proposed-lease-id": "ade484fb-6ba1-58ca-fde5-fb04374667cc",
         "x-ms-return-client-request-id": "true",
-<<<<<<< HEAD
-        "x-ms-version": "2020-12-06"
-=======
-        "x-ms-version": "2021-02-12"
->>>>>>> 7e782c87
+        "x-ms-version": "2021-02-12"
       },
       "RequestBody": null,
       "StatusCode": 201,
@@ -120,11 +100,7 @@
         "x-ms-client-request-id": "592467bd-2e4a-2238-44f3-a2a9f4f12cd8",
         "x-ms-lease-id": "ade484fb-6ba1-58ca-fde5-fb04374667cc",
         "x-ms-request-id": "2e69caed-201e-00a4-1ff3-0676f9000000",
-<<<<<<< HEAD
-        "x-ms-version": "2020-12-06"
-=======
-        "x-ms-version": "2021-02-12"
->>>>>>> 7e782c87
+        "x-ms-version": "2021-02-12"
       },
       "ResponseBody": []
     },
@@ -144,11 +120,7 @@
         "x-ms-date": "Fri, 19 Feb 2021 19:12:01 GMT",
         "x-ms-lease-action": "break",
         "x-ms-return-client-request-id": "true",
-<<<<<<< HEAD
-        "x-ms-version": "2020-12-06"
-=======
-        "x-ms-version": "2021-02-12"
->>>>>>> 7e782c87
+        "x-ms-version": "2021-02-12"
       },
       "RequestBody": null,
       "StatusCode": 412,
@@ -163,11 +135,7 @@
         "x-ms-client-request-id": "cf465dad-0d21-7682-c267-cf79052bddda",
         "x-ms-error-code": "ConditionNotMet",
         "x-ms-request-id": "2e69cbb5-201e-00a4-57f3-0676f9000000",
-<<<<<<< HEAD
-        "x-ms-version": "2020-12-06"
-=======
-        "x-ms-version": "2021-02-12"
->>>>>>> 7e782c87
+        "x-ms-version": "2021-02-12"
       },
       "ResponseBody": [
         "﻿<?xml version=\"1.0\" encoding=\"utf-8\"?><Error><Code>ConditionNotMet</Code><Message>The condition specified using HTTP conditional header(s) is not met.\n",
@@ -189,11 +157,7 @@
         "x-ms-client-request-id": "96fb6456-5daa-4fb6-ae25-3c528dd64e83",
         "x-ms-date": "Fri, 19 Feb 2021 19:12:01 GMT",
         "x-ms-return-client-request-id": "true",
-<<<<<<< HEAD
-        "x-ms-version": "2020-12-06"
-=======
-        "x-ms-version": "2021-02-12"
->>>>>>> 7e782c87
+        "x-ms-version": "2021-02-12"
       },
       "RequestBody": null,
       "StatusCode": 202,
@@ -206,11 +170,7 @@
         ],
         "x-ms-client-request-id": "96fb6456-5daa-4fb6-ae25-3c528dd64e83",
         "x-ms-request-id": "2e69cc85-201e-00a4-17f3-0676f9000000",
-<<<<<<< HEAD
-        "x-ms-version": "2020-12-06"
-=======
-        "x-ms-version": "2021-02-12"
->>>>>>> 7e782c87
+        "x-ms-version": "2021-02-12"
       },
       "ResponseBody": []
     },
@@ -229,11 +189,7 @@
         "x-ms-client-request-id": "45042582-1449-45d7-4b87-1dc3a465eb64",
         "x-ms-date": "Fri, 19 Feb 2021 19:12:01 GMT",
         "x-ms-return-client-request-id": "true",
-<<<<<<< HEAD
-        "x-ms-version": "2020-12-06"
-=======
-        "x-ms-version": "2021-02-12"
->>>>>>> 7e782c87
+        "x-ms-version": "2021-02-12"
       },
       "RequestBody": null,
       "StatusCode": 201,
@@ -248,11 +204,7 @@
         ],
         "x-ms-client-request-id": "45042582-1449-45d7-4b87-1dc3a465eb64",
         "x-ms-request-id": "2e69cd31-201e-00a4-37f3-0676f9000000",
-<<<<<<< HEAD
-        "x-ms-version": "2020-12-06"
-=======
-        "x-ms-version": "2021-02-12"
->>>>>>> 7e782c87
+        "x-ms-version": "2021-02-12"
       },
       "ResponseBody": []
     },
@@ -270,11 +222,7 @@
         "x-ms-client-request-id": "c002783e-c20f-d58c-d217-6e72e3871230",
         "x-ms-date": "Fri, 19 Feb 2021 19:12:01 GMT",
         "x-ms-return-client-request-id": "true",
-<<<<<<< HEAD
-        "x-ms-version": "2020-12-06"
-=======
-        "x-ms-version": "2021-02-12"
->>>>>>> 7e782c87
+        "x-ms-version": "2021-02-12"
       },
       "RequestBody": null,
       "StatusCode": 201,
@@ -289,11 +237,7 @@
         ],
         "x-ms-client-request-id": "c002783e-c20f-d58c-d217-6e72e3871230",
         "x-ms-request-id": "6f4b7f5a-e01f-004f-6ef3-060e0b000000",
-<<<<<<< HEAD
-        "x-ms-version": "2020-12-06"
-=======
-        "x-ms-version": "2021-02-12"
->>>>>>> 7e782c87
+        "x-ms-version": "2021-02-12"
       },
       "ResponseBody": []
     },
@@ -314,11 +258,7 @@
         "x-ms-lease-duration": "15",
         "x-ms-proposed-lease-id": "2daf350f-ad97-181e-84c5-68d757aac369",
         "x-ms-return-client-request-id": "true",
-<<<<<<< HEAD
-        "x-ms-version": "2020-12-06"
-=======
-        "x-ms-version": "2021-02-12"
->>>>>>> 7e782c87
+        "x-ms-version": "2021-02-12"
       },
       "RequestBody": null,
       "StatusCode": 201,
@@ -334,11 +274,7 @@
         "x-ms-client-request-id": "f49925ca-cfbd-9054-59ea-3c4a59b47e28",
         "x-ms-lease-id": "2daf350f-ad97-181e-84c5-68d757aac369",
         "x-ms-request-id": "2e69cf3c-201e-00a4-1ff3-0676f9000000",
-<<<<<<< HEAD
-        "x-ms-version": "2020-12-06"
-=======
-        "x-ms-version": "2021-02-12"
->>>>>>> 7e782c87
+        "x-ms-version": "2021-02-12"
       },
       "ResponseBody": []
     },
@@ -358,11 +294,7 @@
         "x-ms-date": "Fri, 19 Feb 2021 19:12:01 GMT",
         "x-ms-lease-action": "break",
         "x-ms-return-client-request-id": "true",
-<<<<<<< HEAD
-        "x-ms-version": "2020-12-06"
-=======
-        "x-ms-version": "2021-02-12"
->>>>>>> 7e782c87
+        "x-ms-version": "2021-02-12"
       },
       "RequestBody": null,
       "StatusCode": 412,
@@ -377,11 +309,7 @@
         "x-ms-client-request-id": "320d49ed-cf11-0bac-f080-612e7a8ef836",
         "x-ms-error-code": "ConditionNotMet",
         "x-ms-request-id": "2e69d020-201e-00a4-7bf3-0676f9000000",
-<<<<<<< HEAD
-        "x-ms-version": "2020-12-06"
-=======
-        "x-ms-version": "2021-02-12"
->>>>>>> 7e782c87
+        "x-ms-version": "2021-02-12"
       },
       "ResponseBody": [
         "﻿<?xml version=\"1.0\" encoding=\"utf-8\"?><Error><Code>ConditionNotMet</Code><Message>The condition specified using HTTP conditional header(s) is not met.\n",
@@ -403,11 +331,7 @@
         "x-ms-client-request-id": "105cfc47-4ca7-8416-588c-aef5f5eadece",
         "x-ms-date": "Fri, 19 Feb 2021 19:12:01 GMT",
         "x-ms-return-client-request-id": "true",
-<<<<<<< HEAD
-        "x-ms-version": "2020-12-06"
-=======
-        "x-ms-version": "2021-02-12"
->>>>>>> 7e782c87
+        "x-ms-version": "2021-02-12"
       },
       "RequestBody": null,
       "StatusCode": 202,
@@ -420,11 +344,7 @@
         ],
         "x-ms-client-request-id": "105cfc47-4ca7-8416-588c-aef5f5eadece",
         "x-ms-request-id": "2e69d0e6-201e-00a4-36f3-0676f9000000",
-<<<<<<< HEAD
-        "x-ms-version": "2020-12-06"
-=======
-        "x-ms-version": "2021-02-12"
->>>>>>> 7e782c87
+        "x-ms-version": "2021-02-12"
       },
       "ResponseBody": []
     },
@@ -443,11 +363,7 @@
         "x-ms-client-request-id": "81fac861-5092-1453-6aa9-6f0d26454c0c",
         "x-ms-date": "Fri, 19 Feb 2021 19:12:02 GMT",
         "x-ms-return-client-request-id": "true",
-<<<<<<< HEAD
-        "x-ms-version": "2020-12-06"
-=======
-        "x-ms-version": "2021-02-12"
->>>>>>> 7e782c87
+        "x-ms-version": "2021-02-12"
       },
       "RequestBody": null,
       "StatusCode": 201,
@@ -462,11 +378,7 @@
         ],
         "x-ms-client-request-id": "81fac861-5092-1453-6aa9-6f0d26454c0c",
         "x-ms-request-id": "2e69d1be-201e-00a4-06f3-0676f9000000",
-<<<<<<< HEAD
-        "x-ms-version": "2020-12-06"
-=======
-        "x-ms-version": "2021-02-12"
->>>>>>> 7e782c87
+        "x-ms-version": "2021-02-12"
       },
       "ResponseBody": []
     },
@@ -484,11 +396,7 @@
         "x-ms-client-request-id": "16110a09-80ee-001f-2b7c-069d7f94f9f7",
         "x-ms-date": "Fri, 19 Feb 2021 19:12:02 GMT",
         "x-ms-return-client-request-id": "true",
-<<<<<<< HEAD
-        "x-ms-version": "2020-12-06"
-=======
-        "x-ms-version": "2021-02-12"
->>>>>>> 7e782c87
+        "x-ms-version": "2021-02-12"
       },
       "RequestBody": null,
       "StatusCode": 201,
@@ -503,11 +411,7 @@
         ],
         "x-ms-client-request-id": "16110a09-80ee-001f-2b7c-069d7f94f9f7",
         "x-ms-request-id": "6f4b7fd2-e01f-004f-66f3-060e0b000000",
-<<<<<<< HEAD
-        "x-ms-version": "2020-12-06"
-=======
-        "x-ms-version": "2021-02-12"
->>>>>>> 7e782c87
+        "x-ms-version": "2021-02-12"
       },
       "ResponseBody": []
     },
@@ -528,11 +432,7 @@
         "x-ms-lease-duration": "15",
         "x-ms-proposed-lease-id": "23f28181-ded5-11ba-cee3-59314e1404f9",
         "x-ms-return-client-request-id": "true",
-<<<<<<< HEAD
-        "x-ms-version": "2020-12-06"
-=======
-        "x-ms-version": "2021-02-12"
->>>>>>> 7e782c87
+        "x-ms-version": "2021-02-12"
       },
       "RequestBody": null,
       "StatusCode": 201,
@@ -548,11 +448,7 @@
         "x-ms-client-request-id": "f7061bd9-e48f-2b11-50ff-480b26edb116",
         "x-ms-lease-id": "23f28181-ded5-11ba-cee3-59314e1404f9",
         "x-ms-request-id": "2e69d3b8-201e-00a4-5bf3-0676f9000000",
-<<<<<<< HEAD
-        "x-ms-version": "2020-12-06"
-=======
-        "x-ms-version": "2021-02-12"
->>>>>>> 7e782c87
+        "x-ms-version": "2021-02-12"
       },
       "ResponseBody": []
     },
@@ -572,11 +468,7 @@
         "x-ms-date": "Fri, 19 Feb 2021 19:12:02 GMT",
         "x-ms-lease-action": "break",
         "x-ms-return-client-request-id": "true",
-<<<<<<< HEAD
-        "x-ms-version": "2020-12-06"
-=======
-        "x-ms-version": "2021-02-12"
->>>>>>> 7e782c87
+        "x-ms-version": "2021-02-12"
       },
       "RequestBody": null,
       "StatusCode": 412,
@@ -591,11 +483,7 @@
         "x-ms-client-request-id": "33584981-0d0e-0869-d88b-c062c7f374f5",
         "x-ms-error-code": "ConditionNotMet",
         "x-ms-request-id": "2e69d49a-201e-00a4-33f3-0676f9000000",
-<<<<<<< HEAD
-        "x-ms-version": "2020-12-06"
-=======
-        "x-ms-version": "2021-02-12"
->>>>>>> 7e782c87
+        "x-ms-version": "2021-02-12"
       },
       "ResponseBody": [
         "﻿<?xml version=\"1.0\" encoding=\"utf-8\"?><Error><Code>ConditionNotMet</Code><Message>The condition specified using HTTP conditional header(s) is not met.\n",
@@ -617,11 +505,7 @@
         "x-ms-client-request-id": "dc8983e4-7e95-6b08-a2a8-bc522834a88e",
         "x-ms-date": "Fri, 19 Feb 2021 19:12:02 GMT",
         "x-ms-return-client-request-id": "true",
-<<<<<<< HEAD
-        "x-ms-version": "2020-12-06"
-=======
-        "x-ms-version": "2021-02-12"
->>>>>>> 7e782c87
+        "x-ms-version": "2021-02-12"
       },
       "RequestBody": null,
       "StatusCode": 202,
@@ -634,11 +518,7 @@
         ],
         "x-ms-client-request-id": "dc8983e4-7e95-6b08-a2a8-bc522834a88e",
         "x-ms-request-id": "2e69d589-201e-00a4-14f3-0676f9000000",
-<<<<<<< HEAD
-        "x-ms-version": "2020-12-06"
-=======
-        "x-ms-version": "2021-02-12"
->>>>>>> 7e782c87
+        "x-ms-version": "2021-02-12"
       },
       "ResponseBody": []
     },
@@ -657,11 +537,7 @@
         "x-ms-client-request-id": "5955e7ed-2003-b3e1-15d4-c52dd090d370",
         "x-ms-date": "Fri, 19 Feb 2021 19:12:02 GMT",
         "x-ms-return-client-request-id": "true",
-<<<<<<< HEAD
-        "x-ms-version": "2020-12-06"
-=======
-        "x-ms-version": "2021-02-12"
->>>>>>> 7e782c87
+        "x-ms-version": "2021-02-12"
       },
       "RequestBody": null,
       "StatusCode": 201,
@@ -676,11 +552,7 @@
         ],
         "x-ms-client-request-id": "5955e7ed-2003-b3e1-15d4-c52dd090d370",
         "x-ms-request-id": "2e69d68c-201e-00a4-02f3-0676f9000000",
-<<<<<<< HEAD
-        "x-ms-version": "2020-12-06"
-=======
-        "x-ms-version": "2021-02-12"
->>>>>>> 7e782c87
+        "x-ms-version": "2021-02-12"
       },
       "ResponseBody": []
     },
@@ -698,11 +570,7 @@
         "x-ms-client-request-id": "7f6cd61d-f689-8899-c209-6f9ad54ac957",
         "x-ms-date": "Fri, 19 Feb 2021 19:12:02 GMT",
         "x-ms-return-client-request-id": "true",
-<<<<<<< HEAD
-        "x-ms-version": "2020-12-06"
-=======
-        "x-ms-version": "2021-02-12"
->>>>>>> 7e782c87
+        "x-ms-version": "2021-02-12"
       },
       "RequestBody": null,
       "StatusCode": 201,
@@ -717,11 +585,7 @@
         ],
         "x-ms-client-request-id": "7f6cd61d-f689-8899-c209-6f9ad54ac957",
         "x-ms-request-id": "6f4b8026-e01f-004f-3af3-060e0b000000",
-<<<<<<< HEAD
-        "x-ms-version": "2020-12-06"
-=======
-        "x-ms-version": "2021-02-12"
->>>>>>> 7e782c87
+        "x-ms-version": "2021-02-12"
       },
       "ResponseBody": []
     },
@@ -738,11 +602,7 @@
         "x-ms-client-request-id": "4464d601-fda5-fa8c-4234-170d98ae5232",
         "x-ms-date": "Fri, 19 Feb 2021 19:12:02 GMT",
         "x-ms-return-client-request-id": "true",
-<<<<<<< HEAD
-        "x-ms-version": "2020-12-06"
-=======
-        "x-ms-version": "2021-02-12"
->>>>>>> 7e782c87
+        "x-ms-version": "2021-02-12"
       },
       "RequestBody": null,
       "StatusCode": 200,
@@ -769,11 +629,7 @@
         "x-ms-permissions": "rw-r-----",
         "x-ms-request-id": "2e69d889-201e-00a4-67f3-0676f9000000",
         "x-ms-server-encrypted": "true",
-<<<<<<< HEAD
-        "x-ms-version": "2020-12-06"
-=======
-        "x-ms-version": "2021-02-12"
->>>>>>> 7e782c87
+        "x-ms-version": "2021-02-12"
       },
       "ResponseBody": []
     },
@@ -794,11 +650,7 @@
         "x-ms-lease-duration": "15",
         "x-ms-proposed-lease-id": "718d8d30-2306-3894-677c-5deb368f79b6",
         "x-ms-return-client-request-id": "true",
-<<<<<<< HEAD
-        "x-ms-version": "2020-12-06"
-=======
-        "x-ms-version": "2021-02-12"
->>>>>>> 7e782c87
+        "x-ms-version": "2021-02-12"
       },
       "RequestBody": null,
       "StatusCode": 201,
@@ -814,11 +666,7 @@
         "x-ms-client-request-id": "5fea3376-342a-fc11-2d7f-d01d0da01016",
         "x-ms-lease-id": "718d8d30-2306-3894-677c-5deb368f79b6",
         "x-ms-request-id": "2e69d9f1-201e-00a4-38f3-0676f9000000",
-<<<<<<< HEAD
-        "x-ms-version": "2020-12-06"
-=======
-        "x-ms-version": "2021-02-12"
->>>>>>> 7e782c87
+        "x-ms-version": "2021-02-12"
       },
       "ResponseBody": []
     },
@@ -838,11 +686,7 @@
         "x-ms-date": "Fri, 19 Feb 2021 19:12:02 GMT",
         "x-ms-lease-action": "break",
         "x-ms-return-client-request-id": "true",
-<<<<<<< HEAD
-        "x-ms-version": "2020-12-06"
-=======
-        "x-ms-version": "2021-02-12"
->>>>>>> 7e782c87
+        "x-ms-version": "2021-02-12"
       },
       "RequestBody": null,
       "StatusCode": 412,
@@ -857,11 +701,7 @@
         "x-ms-client-request-id": "65963d96-f3c3-5c07-a7a4-ee51e6e8fd3f",
         "x-ms-error-code": "ConditionNotMet",
         "x-ms-request-id": "2e69db11-201e-00a4-46f3-0676f9000000",
-<<<<<<< HEAD
-        "x-ms-version": "2020-12-06"
-=======
-        "x-ms-version": "2021-02-12"
->>>>>>> 7e782c87
+        "x-ms-version": "2021-02-12"
       },
       "ResponseBody": [
         "﻿<?xml version=\"1.0\" encoding=\"utf-8\"?><Error><Code>ConditionNotMet</Code><Message>The condition specified using HTTP conditional header(s) is not met.\n",
@@ -883,11 +723,7 @@
         "x-ms-client-request-id": "d0864eba-ab0a-bc53-b2e6-3948fa0863e8",
         "x-ms-date": "Fri, 19 Feb 2021 19:12:02 GMT",
         "x-ms-return-client-request-id": "true",
-<<<<<<< HEAD
-        "x-ms-version": "2020-12-06"
-=======
-        "x-ms-version": "2021-02-12"
->>>>>>> 7e782c87
+        "x-ms-version": "2021-02-12"
       },
       "RequestBody": null,
       "StatusCode": 202,
@@ -900,11 +736,7 @@
         ],
         "x-ms-client-request-id": "d0864eba-ab0a-bc53-b2e6-3948fa0863e8",
         "x-ms-request-id": "2e69dc1a-201e-00a4-41f3-0676f9000000",
-<<<<<<< HEAD
-        "x-ms-version": "2020-12-06"
-=======
-        "x-ms-version": "2021-02-12"
->>>>>>> 7e782c87
+        "x-ms-version": "2021-02-12"
       },
       "ResponseBody": []
     }
