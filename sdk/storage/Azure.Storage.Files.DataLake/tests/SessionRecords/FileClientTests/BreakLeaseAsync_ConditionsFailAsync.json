{
  "Entries": [
    {
      "RequestUri": "http://seannsecanary.blob.core.windows.net/test-filesystem-cb5b4caa-391b-e6ba-f82a-7a067f198a1d?restype=container",
      "RequestMethod": "PUT",
      "RequestHeaders": {
        "Authorization": "Sanitized",
        "traceparent": "00-2d6c101c4d3b4d4ebffb89e541eca114-04d7893226f5a341-00",
        "User-Agent": [
          "azsdk-net-Storage.Files.DataLake/12.1.0-dev.20200403.1",
          "(.NET Core 4.6.28325.01; Microsoft Windows 10.0.18362 )"
        ],
        "x-ms-blob-public-access": "container",
        "x-ms-client-request-id": "85b5b33f-9e7e-cfbe-23d8-2ccf41e3ab3a",
        "x-ms-date": "Fri, 03 Apr 2020 21:01:38 GMT",
        "x-ms-return-client-request-id": "true",
<<<<<<< HEAD
        "x-ms-version": "2019-12-12"
=======
        "x-ms-version": "2020-02-10"
>>>>>>> 60f4876e
      },
      "RequestBody": null,
      "StatusCode": 201,
      "ResponseHeaders": {
        "Content-Length": "0",
        "Date": "Fri, 03 Apr 2020 21:01:36 GMT",
        "ETag": "\u00220x8D7D81232A48633\u0022",
        "Last-Modified": "Fri, 03 Apr 2020 21:01:36 GMT",
        "Server": [
          "Windows-Azure-Blob/1.0",
          "Microsoft-HTTPAPI/2.0"
        ],
        "x-ms-client-request-id": "85b5b33f-9e7e-cfbe-23d8-2ccf41e3ab3a",
        "x-ms-request-id": "96223cec-f01e-0012-79fb-093670000000",
<<<<<<< HEAD
        "x-ms-version": "2019-12-12"
=======
        "x-ms-version": "2020-02-10"
>>>>>>> 60f4876e
      },
      "ResponseBody": []
    },
    {
      "RequestUri": "http://seannsecanary.dfs.core.windows.net/test-filesystem-cb5b4caa-391b-e6ba-f82a-7a067f198a1d/test-file-8b713cc9-7050-5bdc-aaef-7a7f2f8eb04b?resource=file",
      "RequestMethod": "PUT",
      "RequestHeaders": {
        "Authorization": "Sanitized",
        "traceparent": "00-c00d502f0289314ca3a46d748595e1b5-46ad1cdb303bfd45-00",
        "User-Agent": [
          "azsdk-net-Storage.Files.DataLake/12.1.0-dev.20200403.1",
          "(.NET Core 4.6.28325.01; Microsoft Windows 10.0.18362 )"
        ],
        "x-ms-client-request-id": "f862cff0-d93c-cf18-d759-da8e243f9f95",
        "x-ms-date": "Fri, 03 Apr 2020 21:01:38 GMT",
        "x-ms-return-client-request-id": "true",
<<<<<<< HEAD
        "x-ms-version": "2019-12-12"
=======
        "x-ms-version": "2020-02-10"
>>>>>>> 60f4876e
      },
      "RequestBody": null,
      "StatusCode": 201,
      "ResponseHeaders": {
        "Content-Length": "0",
        "Date": "Fri, 03 Apr 2020 21:01:36 GMT",
        "ETag": "\u00220x8D7D81232B3B24D\u0022",
        "Last-Modified": "Fri, 03 Apr 2020 21:01:36 GMT",
        "Server": [
          "Windows-Azure-HDFS/1.0",
          "Microsoft-HTTPAPI/2.0"
        ],
        "x-ms-client-request-id": "f862cff0-d93c-cf18-d759-da8e243f9f95",
        "x-ms-request-id": "fa440150-201f-0097-2dfb-091bad000000",
<<<<<<< HEAD
        "x-ms-version": "2019-12-12"
=======
        "x-ms-version": "2020-02-10"
>>>>>>> 60f4876e
      },
      "ResponseBody": []
    },
    {
      "RequestUri": "http://seannsecanary.blob.core.windows.net/test-filesystem-cb5b4caa-391b-e6ba-f82a-7a067f198a1d/test-file-8b713cc9-7050-5bdc-aaef-7a7f2f8eb04b?comp=lease",
      "RequestMethod": "PUT",
      "RequestHeaders": {
        "Authorization": "Sanitized",
        "traceparent": "00-9b3361e3c2dcf74ca309576724d74192-faa9dcef64f43f44-00",
        "User-Agent": [
          "azsdk-net-Storage.Files.DataLake/12.1.0-dev.20200403.1",
          "(.NET Core 4.6.28325.01; Microsoft Windows 10.0.18362 )"
        ],
        "x-ms-client-request-id": "42a2861f-f9c8-1050-f89e-5a0c00877bc5",
        "x-ms-date": "Fri, 03 Apr 2020 21:01:38 GMT",
        "x-ms-lease-action": "acquire",
        "x-ms-lease-duration": "15",
        "x-ms-proposed-lease-id": "300ae027-e01d-c3d6-9d30-d990541137d7",
        "x-ms-return-client-request-id": "true",
<<<<<<< HEAD
        "x-ms-version": "2019-12-12"
=======
        "x-ms-version": "2020-02-10"
>>>>>>> 60f4876e
      },
      "RequestBody": null,
      "StatusCode": 201,
      "ResponseHeaders": {
        "Content-Length": "0",
        "Date": "Fri, 03 Apr 2020 21:01:36 GMT",
        "ETag": "\u00220x8D7D81232B3B24D\u0022",
        "Last-Modified": "Fri, 03 Apr 2020 21:01:36 GMT",
        "Server": [
          "Windows-Azure-Blob/1.0",
          "Microsoft-HTTPAPI/2.0"
        ],
        "x-ms-client-request-id": "42a2861f-f9c8-1050-f89e-5a0c00877bc5",
        "x-ms-lease-id": "300ae027-e01d-c3d6-9d30-d990541137d7",
        "x-ms-request-id": "96223d08-f01e-0012-0dfb-093670000000",
<<<<<<< HEAD
        "x-ms-version": "2019-12-12"
=======
        "x-ms-version": "2020-02-10"
>>>>>>> 60f4876e
      },
      "ResponseBody": []
    },
    {
      "RequestUri": "http://seannsecanary.blob.core.windows.net/test-filesystem-cb5b4caa-391b-e6ba-f82a-7a067f198a1d/test-file-8b713cc9-7050-5bdc-aaef-7a7f2f8eb04b?comp=lease",
      "RequestMethod": "PUT",
      "RequestHeaders": {
        "Authorization": "Sanitized",
        "If-Modified-Since": "Sat, 04 Apr 2020 21:01:38 GMT",
        "traceparent": "00-726cad77e891224884abd7819d0a2316-f142f476d44fad48-00",
        "User-Agent": [
          "azsdk-net-Storage.Files.DataLake/12.1.0-dev.20200403.1",
          "(.NET Core 4.6.28325.01; Microsoft Windows 10.0.18362 )"
        ],
        "x-ms-client-request-id": "cd706713-f56f-cc0f-bc7d-668c5c03ea70",
        "x-ms-date": "Fri, 03 Apr 2020 21:01:38 GMT",
        "x-ms-lease-action": "break",
        "x-ms-return-client-request-id": "true",
<<<<<<< HEAD
        "x-ms-version": "2019-12-12"
=======
        "x-ms-version": "2020-02-10"
>>>>>>> 60f4876e
      },
      "RequestBody": null,
      "StatusCode": 412,
      "ResponseHeaders": {
        "Content-Length": "252",
        "Content-Type": "application/xml",
        "Date": "Fri, 03 Apr 2020 21:01:36 GMT",
        "Server": [
          "Windows-Azure-Blob/1.0",
          "Microsoft-HTTPAPI/2.0"
        ],
        "x-ms-client-request-id": "cd706713-f56f-cc0f-bc7d-668c5c03ea70",
        "x-ms-error-code": "ConditionNotMet",
        "x-ms-request-id": "96223d0f-f01e-0012-12fb-093670000000",
<<<<<<< HEAD
        "x-ms-version": "2019-12-12"
=======
        "x-ms-version": "2020-02-10"
>>>>>>> 60f4876e
      },
      "ResponseBody": [
        "\uFEFF\u003C?xml version=\u00221.0\u0022 encoding=\u0022utf-8\u0022?\u003E\u003CError\u003E\u003CCode\u003EConditionNotMet\u003C/Code\u003E\u003CMessage\u003EThe condition specified using HTTP conditional header(s) is not met.\n",
        "RequestId:96223d0f-f01e-0012-12fb-093670000000\n",
        "Time:2020-04-03T21:01:36.9550455Z\u003C/Message\u003E\u003C/Error\u003E"
      ]
    },
    {
      "RequestUri": "http://seannsecanary.blob.core.windows.net/test-filesystem-cb5b4caa-391b-e6ba-f82a-7a067f198a1d?restype=container",
      "RequestMethod": "DELETE",
      "RequestHeaders": {
        "Authorization": "Sanitized",
        "traceparent": "00-f5d0054cd30e9c4fb50ce6ca32a1c7ab-3f0b612c5ea1e44c-00",
        "User-Agent": [
          "azsdk-net-Storage.Files.DataLake/12.1.0-dev.20200403.1",
          "(.NET Core 4.6.28325.01; Microsoft Windows 10.0.18362 )"
        ],
        "x-ms-client-request-id": "99f8cd05-ad16-2d56-f4fc-5a33d9dd13cd",
        "x-ms-date": "Fri, 03 Apr 2020 21:01:38 GMT",
        "x-ms-return-client-request-id": "true",
<<<<<<< HEAD
        "x-ms-version": "2019-12-12"
=======
        "x-ms-version": "2020-02-10"
>>>>>>> 60f4876e
      },
      "RequestBody": null,
      "StatusCode": 202,
      "ResponseHeaders": {
        "Content-Length": "0",
        "Date": "Fri, 03 Apr 2020 21:01:36 GMT",
        "Server": [
          "Windows-Azure-Blob/1.0",
          "Microsoft-HTTPAPI/2.0"
        ],
        "x-ms-client-request-id": "99f8cd05-ad16-2d56-f4fc-5a33d9dd13cd",
        "x-ms-request-id": "96223d17-f01e-0012-18fb-093670000000",
<<<<<<< HEAD
        "x-ms-version": "2019-12-12"
=======
        "x-ms-version": "2020-02-10"
>>>>>>> 60f4876e
      },
      "ResponseBody": []
    },
    {
      "RequestUri": "http://seannsecanary.blob.core.windows.net/test-filesystem-beaac734-71e3-0d46-a691-b03c83660b92?restype=container",
      "RequestMethod": "PUT",
      "RequestHeaders": {
        "Authorization": "Sanitized",
        "traceparent": "00-3ac8e58d026f4841a4acd1a2b47efd31-8d56c1d451789745-00",
        "User-Agent": [
          "azsdk-net-Storage.Files.DataLake/12.1.0-dev.20200403.1",
          "(.NET Core 4.6.28325.01; Microsoft Windows 10.0.18362 )"
        ],
        "x-ms-blob-public-access": "container",
        "x-ms-client-request-id": "f874a31e-657f-9449-86eb-f285fc19a98d",
        "x-ms-date": "Fri, 03 Apr 2020 21:01:38 GMT",
        "x-ms-return-client-request-id": "true",
<<<<<<< HEAD
        "x-ms-version": "2019-12-12"
=======
        "x-ms-version": "2020-02-10"
>>>>>>> 60f4876e
      },
      "RequestBody": null,
      "StatusCode": 201,
      "ResponseHeaders": {
        "Content-Length": "0",
        "Date": "Fri, 03 Apr 2020 21:01:37 GMT",
        "ETag": "\u00220x8D7D81232E915D4\u0022",
        "Last-Modified": "Fri, 03 Apr 2020 21:01:37 GMT",
        "Server": [
          "Windows-Azure-Blob/1.0",
          "Microsoft-HTTPAPI/2.0"
        ],
        "x-ms-client-request-id": "f874a31e-657f-9449-86eb-f285fc19a98d",
        "x-ms-request-id": "96223d29-f01e-0012-27fb-093670000000",
<<<<<<< HEAD
        "x-ms-version": "2019-12-12"
=======
        "x-ms-version": "2020-02-10"
>>>>>>> 60f4876e
      },
      "ResponseBody": []
    },
    {
      "RequestUri": "http://seannsecanary.dfs.core.windows.net/test-filesystem-beaac734-71e3-0d46-a691-b03c83660b92/test-file-9fd9c7f1-8456-e2c3-6edc-e7283efc6218?resource=file",
      "RequestMethod": "PUT",
      "RequestHeaders": {
        "Authorization": "Sanitized",
        "traceparent": "00-a47856a8687dcc4190125cfef0b0a1f0-f8e2e749343c9542-00",
        "User-Agent": [
          "azsdk-net-Storage.Files.DataLake/12.1.0-dev.20200403.1",
          "(.NET Core 4.6.28325.01; Microsoft Windows 10.0.18362 )"
        ],
        "x-ms-client-request-id": "e358a511-66b4-99e8-e091-8aa37e215589",
        "x-ms-date": "Fri, 03 Apr 2020 21:01:38 GMT",
        "x-ms-return-client-request-id": "true",
<<<<<<< HEAD
        "x-ms-version": "2019-12-12"
=======
        "x-ms-version": "2020-02-10"
>>>>>>> 60f4876e
      },
      "RequestBody": null,
      "StatusCode": 201,
      "ResponseHeaders": {
        "Content-Length": "0",
        "Date": "Fri, 03 Apr 2020 21:01:37 GMT",
        "ETag": "\u00220x8D7D81232FC2538\u0022",
        "Last-Modified": "Fri, 03 Apr 2020 21:01:37 GMT",
        "Server": [
          "Windows-Azure-HDFS/1.0",
          "Microsoft-HTTPAPI/2.0"
        ],
        "x-ms-client-request-id": "e358a511-66b4-99e8-e091-8aa37e215589",
        "x-ms-request-id": "fa440151-201f-0097-2efb-091bad000000",
<<<<<<< HEAD
        "x-ms-version": "2019-12-12"
=======
        "x-ms-version": "2020-02-10"
>>>>>>> 60f4876e
      },
      "ResponseBody": []
    },
    {
      "RequestUri": "http://seannsecanary.blob.core.windows.net/test-filesystem-beaac734-71e3-0d46-a691-b03c83660b92/test-file-9fd9c7f1-8456-e2c3-6edc-e7283efc6218?comp=lease",
      "RequestMethod": "PUT",
      "RequestHeaders": {
        "Authorization": "Sanitized",
        "traceparent": "00-96ed6c113be9f44c96554719369288d1-fca34247b3655947-00",
        "User-Agent": [
          "azsdk-net-Storage.Files.DataLake/12.1.0-dev.20200403.1",
          "(.NET Core 4.6.28325.01; Microsoft Windows 10.0.18362 )"
        ],
        "x-ms-client-request-id": "84967f9c-47da-47c1-0a79-2fceb6831e3c",
        "x-ms-date": "Fri, 03 Apr 2020 21:01:38 GMT",
        "x-ms-lease-action": "acquire",
        "x-ms-lease-duration": "15",
        "x-ms-proposed-lease-id": "8af9da88-cafb-de9a-b4e5-af647ba38499",
        "x-ms-return-client-request-id": "true",
<<<<<<< HEAD
        "x-ms-version": "2019-12-12"
=======
        "x-ms-version": "2020-02-10"
>>>>>>> 60f4876e
      },
      "RequestBody": null,
      "StatusCode": 201,
      "ResponseHeaders": {
        "Content-Length": "0",
        "Date": "Fri, 03 Apr 2020 21:01:37 GMT",
        "ETag": "\u00220x8D7D81232FC2538\u0022",
        "Last-Modified": "Fri, 03 Apr 2020 21:01:37 GMT",
        "Server": [
          "Windows-Azure-Blob/1.0",
          "Microsoft-HTTPAPI/2.0"
        ],
        "x-ms-client-request-id": "84967f9c-47da-47c1-0a79-2fceb6831e3c",
        "x-ms-lease-id": "8af9da88-cafb-de9a-b4e5-af647ba38499",
        "x-ms-request-id": "96223d42-f01e-0012-37fb-093670000000",
<<<<<<< HEAD
        "x-ms-version": "2019-12-12"
=======
        "x-ms-version": "2020-02-10"
>>>>>>> 60f4876e
      },
      "ResponseBody": []
    },
    {
      "RequestUri": "http://seannsecanary.blob.core.windows.net/test-filesystem-beaac734-71e3-0d46-a691-b03c83660b92/test-file-9fd9c7f1-8456-e2c3-6edc-e7283efc6218?comp=lease",
      "RequestMethod": "PUT",
      "RequestHeaders": {
        "Authorization": "Sanitized",
        "If-Unmodified-Since": "Thu, 02 Apr 2020 21:01:38 GMT",
        "traceparent": "00-8a40b4b45cc24e4fb5f2eb831597fd31-01bb2a00d1ad1446-00",
        "User-Agent": [
          "azsdk-net-Storage.Files.DataLake/12.1.0-dev.20200403.1",
          "(.NET Core 4.6.28325.01; Microsoft Windows 10.0.18362 )"
        ],
        "x-ms-client-request-id": "fcc7e070-ff0d-c2be-67cf-8d294f956e05",
        "x-ms-date": "Fri, 03 Apr 2020 21:01:38 GMT",
        "x-ms-lease-action": "break",
        "x-ms-return-client-request-id": "true",
<<<<<<< HEAD
        "x-ms-version": "2019-12-12"
=======
        "x-ms-version": "2020-02-10"
>>>>>>> 60f4876e
      },
      "RequestBody": null,
      "StatusCode": 412,
      "ResponseHeaders": {
        "Content-Length": "252",
        "Content-Type": "application/xml",
        "Date": "Fri, 03 Apr 2020 21:01:37 GMT",
        "Server": [
          "Windows-Azure-Blob/1.0",
          "Microsoft-HTTPAPI/2.0"
        ],
        "x-ms-client-request-id": "fcc7e070-ff0d-c2be-67cf-8d294f956e05",
        "x-ms-error-code": "ConditionNotMet",
        "x-ms-request-id": "96223d4c-f01e-0012-3ffb-093670000000",
<<<<<<< HEAD
        "x-ms-version": "2019-12-12"
=======
        "x-ms-version": "2020-02-10"
>>>>>>> 60f4876e
      },
      "ResponseBody": [
        "\uFEFF\u003C?xml version=\u00221.0\u0022 encoding=\u0022utf-8\u0022?\u003E\u003CError\u003E\u003CCode\u003EConditionNotMet\u003C/Code\u003E\u003CMessage\u003EThe condition specified using HTTP conditional header(s) is not met.\n",
        "RequestId:96223d4c-f01e-0012-3ffb-093670000000\n",
        "Time:2020-04-03T21:01:37.4313865Z\u003C/Message\u003E\u003C/Error\u003E"
      ]
    },
    {
      "RequestUri": "http://seannsecanary.blob.core.windows.net/test-filesystem-beaac734-71e3-0d46-a691-b03c83660b92?restype=container",
      "RequestMethod": "DELETE",
      "RequestHeaders": {
        "Authorization": "Sanitized",
        "traceparent": "00-cd5f363c85c0414abdb40016f830a910-f4e27ead73c9d24e-00",
        "User-Agent": [
          "azsdk-net-Storage.Files.DataLake/12.1.0-dev.20200403.1",
          "(.NET Core 4.6.28325.01; Microsoft Windows 10.0.18362 )"
        ],
        "x-ms-client-request-id": "d65eeb22-22bc-0c2f-32d6-ed3a2fbcb9e0",
        "x-ms-date": "Fri, 03 Apr 2020 21:01:38 GMT",
        "x-ms-return-client-request-id": "true",
<<<<<<< HEAD
        "x-ms-version": "2019-12-12"
=======
        "x-ms-version": "2020-02-10"
>>>>>>> 60f4876e
      },
      "RequestBody": null,
      "StatusCode": 202,
      "ResponseHeaders": {
        "Content-Length": "0",
        "Date": "Fri, 03 Apr 2020 21:01:37 GMT",
        "Server": [
          "Windows-Azure-Blob/1.0",
          "Microsoft-HTTPAPI/2.0"
        ],
        "x-ms-client-request-id": "d65eeb22-22bc-0c2f-32d6-ed3a2fbcb9e0",
        "x-ms-request-id": "96223d4f-f01e-0012-42fb-093670000000",
<<<<<<< HEAD
        "x-ms-version": "2019-12-12"
=======
        "x-ms-version": "2020-02-10"
>>>>>>> 60f4876e
      },
      "ResponseBody": []
    },
    {
      "RequestUri": "http://seannsecanary.blob.core.windows.net/test-filesystem-0810fb65-c0e4-4f6c-1be7-637ff1b87b1c?restype=container",
      "RequestMethod": "PUT",
      "RequestHeaders": {
        "Authorization": "Sanitized",
        "traceparent": "00-f4c0f5a866649f439e3ce14a1eba9c82-0cc4cfd7af66b543-00",
        "User-Agent": [
          "azsdk-net-Storage.Files.DataLake/12.1.0-dev.20200403.1",
          "(.NET Core 4.6.28325.01; Microsoft Windows 10.0.18362 )"
        ],
        "x-ms-blob-public-access": "container",
        "x-ms-client-request-id": "4ba12dd3-733a-62ec-7f0e-bad4beb01b7a",
        "x-ms-date": "Fri, 03 Apr 2020 21:01:39 GMT",
        "x-ms-return-client-request-id": "true",
<<<<<<< HEAD
        "x-ms-version": "2019-12-12"
=======
        "x-ms-version": "2020-02-10"
>>>>>>> 60f4876e
      },
      "RequestBody": null,
      "StatusCode": 201,
      "ResponseHeaders": {
        "Content-Length": "0",
        "Date": "Fri, 03 Apr 2020 21:01:37 GMT",
        "ETag": "\u00220x8D7D8123334D2B4\u0022",
        "Last-Modified": "Fri, 03 Apr 2020 21:01:37 GMT",
        "Server": [
          "Windows-Azure-Blob/1.0",
          "Microsoft-HTTPAPI/2.0"
        ],
        "x-ms-client-request-id": "4ba12dd3-733a-62ec-7f0e-bad4beb01b7a",
        "x-ms-request-id": "96223d58-f01e-0012-4afb-093670000000",
<<<<<<< HEAD
        "x-ms-version": "2019-12-12"
=======
        "x-ms-version": "2020-02-10"
>>>>>>> 60f4876e
      },
      "ResponseBody": []
    },
    {
      "RequestUri": "http://seannsecanary.dfs.core.windows.net/test-filesystem-0810fb65-c0e4-4f6c-1be7-637ff1b87b1c/test-file-73e7d05b-55b5-cca8-b1cc-759d5c6b1c91?resource=file",
      "RequestMethod": "PUT",
      "RequestHeaders": {
        "Authorization": "Sanitized",
        "traceparent": "00-7cdeafaa3fee0e47ac99f89fc9745296-6a2cba751e6ee346-00",
        "User-Agent": [
          "azsdk-net-Storage.Files.DataLake/12.1.0-dev.20200403.1",
          "(.NET Core 4.6.28325.01; Microsoft Windows 10.0.18362 )"
        ],
        "x-ms-client-request-id": "62a5e92c-3da2-7d27-84d4-9a6dfe4f0513",
        "x-ms-date": "Fri, 03 Apr 2020 21:01:39 GMT",
        "x-ms-return-client-request-id": "true",
<<<<<<< HEAD
        "x-ms-version": "2019-12-12"
=======
        "x-ms-version": "2020-02-10"
>>>>>>> 60f4876e
      },
      "RequestBody": null,
      "StatusCode": 201,
      "ResponseHeaders": {
        "Content-Length": "0",
        "Date": "Fri, 03 Apr 2020 21:01:37 GMT",
        "ETag": "\u00220x8D7D81233447A56\u0022",
        "Last-Modified": "Fri, 03 Apr 2020 21:01:37 GMT",
        "Server": [
          "Windows-Azure-HDFS/1.0",
          "Microsoft-HTTPAPI/2.0"
        ],
        "x-ms-client-request-id": "62a5e92c-3da2-7d27-84d4-9a6dfe4f0513",
        "x-ms-request-id": "fa440153-201f-0097-30fb-091bad000000",
<<<<<<< HEAD
        "x-ms-version": "2019-12-12"
=======
        "x-ms-version": "2020-02-10"
>>>>>>> 60f4876e
      },
      "ResponseBody": []
    },
    {
      "RequestUri": "http://seannsecanary.blob.core.windows.net/test-filesystem-0810fb65-c0e4-4f6c-1be7-637ff1b87b1c/test-file-73e7d05b-55b5-cca8-b1cc-759d5c6b1c91?comp=lease",
      "RequestMethod": "PUT",
      "RequestHeaders": {
        "Authorization": "Sanitized",
        "traceparent": "00-54cc97a013bad0448328294c5e947e38-7f4ab64be35dc848-00",
        "User-Agent": [
          "azsdk-net-Storage.Files.DataLake/12.1.0-dev.20200403.1",
          "(.NET Core 4.6.28325.01; Microsoft Windows 10.0.18362 )"
        ],
        "x-ms-client-request-id": "b437d09e-4cd8-d5de-8579-729a99170c04",
        "x-ms-date": "Fri, 03 Apr 2020 21:01:39 GMT",
        "x-ms-lease-action": "acquire",
        "x-ms-lease-duration": "15",
        "x-ms-proposed-lease-id": "389d29f1-5604-2b63-ef07-a310717fee3c",
        "x-ms-return-client-request-id": "true",
<<<<<<< HEAD
        "x-ms-version": "2019-12-12"
=======
        "x-ms-version": "2020-02-10"
>>>>>>> 60f4876e
      },
      "RequestBody": null,
      "StatusCode": 201,
      "ResponseHeaders": {
        "Content-Length": "0",
        "Date": "Fri, 03 Apr 2020 21:01:37 GMT",
        "ETag": "\u00220x8D7D81233447A56\u0022",
        "Last-Modified": "Fri, 03 Apr 2020 21:01:37 GMT",
        "Server": [
          "Windows-Azure-Blob/1.0",
          "Microsoft-HTTPAPI/2.0"
        ],
        "x-ms-client-request-id": "b437d09e-4cd8-d5de-8579-729a99170c04",
        "x-ms-lease-id": "389d29f1-5604-2b63-ef07-a310717fee3c",
        "x-ms-request-id": "96223d71-f01e-0012-5afb-093670000000",
<<<<<<< HEAD
        "x-ms-version": "2019-12-12"
=======
        "x-ms-version": "2020-02-10"
>>>>>>> 60f4876e
      },
      "ResponseBody": []
    },
    {
      "RequestUri": "http://seannsecanary.blob.core.windows.net/test-filesystem-0810fb65-c0e4-4f6c-1be7-637ff1b87b1c/test-file-73e7d05b-55b5-cca8-b1cc-759d5c6b1c91?comp=lease",
      "RequestMethod": "PUT",
      "RequestHeaders": {
        "Authorization": "Sanitized",
        "If-Match": "\u0022garbage\u0022",
        "traceparent": "00-155429c4942f6844b50c26e786ec3719-79c5350fa163b84a-00",
        "User-Agent": [
          "azsdk-net-Storage.Files.DataLake/12.1.0-dev.20200403.1",
          "(.NET Core 4.6.28325.01; Microsoft Windows 10.0.18362 )"
        ],
        "x-ms-client-request-id": "a1712325-3a48-fb63-b39b-ee4c47555f47",
        "x-ms-date": "Fri, 03 Apr 2020 21:01:39 GMT",
        "x-ms-lease-action": "break",
        "x-ms-return-client-request-id": "true",
<<<<<<< HEAD
        "x-ms-version": "2019-12-12"
=======
        "x-ms-version": "2020-02-10"
>>>>>>> 60f4876e
      },
      "RequestBody": null,
      "StatusCode": 412,
      "ResponseHeaders": {
        "Content-Length": "252",
        "Content-Type": "application/xml",
        "Date": "Fri, 03 Apr 2020 21:01:37 GMT",
        "Server": [
          "Windows-Azure-Blob/1.0",
          "Microsoft-HTTPAPI/2.0"
        ],
        "x-ms-client-request-id": "a1712325-3a48-fb63-b39b-ee4c47555f47",
        "x-ms-error-code": "ConditionNotMet",
        "x-ms-request-id": "96223d7d-f01e-0012-63fb-093670000000",
<<<<<<< HEAD
        "x-ms-version": "2019-12-12"
=======
        "x-ms-version": "2020-02-10"
>>>>>>> 60f4876e
      },
      "ResponseBody": [
        "\uFEFF\u003C?xml version=\u00221.0\u0022 encoding=\u0022utf-8\u0022?\u003E\u003CError\u003E\u003CCode\u003EConditionNotMet\u003C/Code\u003E\u003CMessage\u003EThe condition specified using HTTP conditional header(s) is not met.\n",
        "RequestId:96223d7d-f01e-0012-63fb-093670000000\n",
        "Time:2020-04-03T21:01:37.8907149Z\u003C/Message\u003E\u003C/Error\u003E"
      ]
    },
    {
      "RequestUri": "http://seannsecanary.blob.core.windows.net/test-filesystem-0810fb65-c0e4-4f6c-1be7-637ff1b87b1c?restype=container",
      "RequestMethod": "DELETE",
      "RequestHeaders": {
        "Authorization": "Sanitized",
        "traceparent": "00-9084ceb0f6a8ac49ba6c71c7c336a928-57b84b81507a6141-00",
        "User-Agent": [
          "azsdk-net-Storage.Files.DataLake/12.1.0-dev.20200403.1",
          "(.NET Core 4.6.28325.01; Microsoft Windows 10.0.18362 )"
        ],
        "x-ms-client-request-id": "7674f7e3-6ba5-abbc-fa2a-b743a300efe4",
        "x-ms-date": "Fri, 03 Apr 2020 21:01:39 GMT",
        "x-ms-return-client-request-id": "true",
<<<<<<< HEAD
        "x-ms-version": "2019-12-12"
=======
        "x-ms-version": "2020-02-10"
>>>>>>> 60f4876e
      },
      "RequestBody": null,
      "StatusCode": 202,
      "ResponseHeaders": {
        "Content-Length": "0",
        "Date": "Fri, 03 Apr 2020 21:01:37 GMT",
        "Server": [
          "Windows-Azure-Blob/1.0",
          "Microsoft-HTTPAPI/2.0"
        ],
        "x-ms-client-request-id": "7674f7e3-6ba5-abbc-fa2a-b743a300efe4",
        "x-ms-request-id": "96223d88-f01e-0012-6bfb-093670000000",
<<<<<<< HEAD
        "x-ms-version": "2019-12-12"
=======
        "x-ms-version": "2020-02-10"
>>>>>>> 60f4876e
      },
      "ResponseBody": []
    },
    {
      "RequestUri": "http://seannsecanary.blob.core.windows.net/test-filesystem-dcb59343-5ec4-af2d-8264-1e47be2e89ac?restype=container",
      "RequestMethod": "PUT",
      "RequestHeaders": {
        "Authorization": "Sanitized",
        "traceparent": "00-1d2cc47aa89ab0429d7753f63d0f1fd4-422ec12a19980340-00",
        "User-Agent": [
          "azsdk-net-Storage.Files.DataLake/12.1.0-dev.20200403.1",
          "(.NET Core 4.6.28325.01; Microsoft Windows 10.0.18362 )"
        ],
        "x-ms-blob-public-access": "container",
        "x-ms-client-request-id": "dff19611-e251-849f-cac4-f3414d74eccb",
        "x-ms-date": "Fri, 03 Apr 2020 21:01:39 GMT",
        "x-ms-return-client-request-id": "true",
<<<<<<< HEAD
        "x-ms-version": "2019-12-12"
=======
        "x-ms-version": "2020-02-10"
>>>>>>> 60f4876e
      },
      "RequestBody": null,
      "StatusCode": 201,
      "ResponseHeaders": {
        "Content-Length": "0",
        "Date": "Fri, 03 Apr 2020 21:01:38 GMT",
        "ETag": "\u00220x8D7D81233780284\u0022",
        "Last-Modified": "Fri, 03 Apr 2020 21:01:38 GMT",
        "Server": [
          "Windows-Azure-Blob/1.0",
          "Microsoft-HTTPAPI/2.0"
        ],
        "x-ms-client-request-id": "dff19611-e251-849f-cac4-f3414d74eccb",
        "x-ms-request-id": "96223d9c-f01e-0012-7cfb-093670000000",
<<<<<<< HEAD
        "x-ms-version": "2019-12-12"
=======
        "x-ms-version": "2020-02-10"
>>>>>>> 60f4876e
      },
      "ResponseBody": []
    },
    {
      "RequestUri": "http://seannsecanary.dfs.core.windows.net/test-filesystem-dcb59343-5ec4-af2d-8264-1e47be2e89ac/test-file-19670ba0-9e97-5a03-f1ff-5d132109f124?resource=file",
      "RequestMethod": "PUT",
      "RequestHeaders": {
        "Authorization": "Sanitized",
        "traceparent": "00-ac6c11b421e4a14887dd93c4e1427c21-b880d483ffcb3740-00",
        "User-Agent": [
          "azsdk-net-Storage.Files.DataLake/12.1.0-dev.20200403.1",
          "(.NET Core 4.6.28325.01; Microsoft Windows 10.0.18362 )"
        ],
        "x-ms-client-request-id": "b28371c4-50f6-72eb-9297-ed52848b63c0",
        "x-ms-date": "Fri, 03 Apr 2020 21:01:39 GMT",
        "x-ms-return-client-request-id": "true",
<<<<<<< HEAD
        "x-ms-version": "2019-12-12"
=======
        "x-ms-version": "2020-02-10"
>>>>>>> 60f4876e
      },
      "RequestBody": null,
      "StatusCode": 201,
      "ResponseHeaders": {
        "Content-Length": "0",
        "Date": "Fri, 03 Apr 2020 21:01:38 GMT",
        "ETag": "\u00220x8D7D8123388C777\u0022",
        "Last-Modified": "Fri, 03 Apr 2020 21:01:38 GMT",
        "Server": [
          "Windows-Azure-HDFS/1.0",
          "Microsoft-HTTPAPI/2.0"
        ],
        "x-ms-client-request-id": "b28371c4-50f6-72eb-9297-ed52848b63c0",
        "x-ms-request-id": "fa440155-201f-0097-32fb-091bad000000",
<<<<<<< HEAD
        "x-ms-version": "2019-12-12"
=======
        "x-ms-version": "2020-02-10"
>>>>>>> 60f4876e
      },
      "ResponseBody": []
    },
    {
      "RequestUri": "http://seannsecanary.blob.core.windows.net/test-filesystem-dcb59343-5ec4-af2d-8264-1e47be2e89ac/test-file-19670ba0-9e97-5a03-f1ff-5d132109f124",
      "RequestMethod": "HEAD",
      "RequestHeaders": {
        "Authorization": "Sanitized",
        "User-Agent": [
          "azsdk-net-Storage.Files.DataLake/12.1.0-dev.20200403.1",
          "(.NET Core 4.6.28325.01; Microsoft Windows 10.0.18362 )"
        ],
        "x-ms-client-request-id": "2648c580-b618-ffca-e38d-018922395aaa",
        "x-ms-date": "Fri, 03 Apr 2020 21:01:39 GMT",
        "x-ms-return-client-request-id": "true",
<<<<<<< HEAD
        "x-ms-version": "2019-12-12"
=======
        "x-ms-version": "2020-02-10"
>>>>>>> 60f4876e
      },
      "RequestBody": null,
      "StatusCode": 200,
      "ResponseHeaders": {
        "Accept-Ranges": "bytes",
        "Content-Length": "0",
        "Content-Type": "application/octet-stream",
        "Date": "Fri, 03 Apr 2020 21:01:38 GMT",
        "ETag": "\u00220x8D7D8123388C777\u0022",
        "Last-Modified": "Fri, 03 Apr 2020 21:01:38 GMT",
        "Server": [
          "Windows-Azure-Blob/1.0",
          "Microsoft-HTTPAPI/2.0"
        ],
        "x-ms-access-tier": "Hot",
        "x-ms-access-tier-inferred": "true",
        "x-ms-blob-type": "BlockBlob",
        "x-ms-client-request-id": "2648c580-b618-ffca-e38d-018922395aaa",
        "x-ms-creation-time": "Fri, 03 Apr 2020 21:01:38 GMT",
        "x-ms-lease-state": "available",
        "x-ms-lease-status": "unlocked",
        "x-ms-request-id": "96223dc0-f01e-0012-1bfb-093670000000",
        "x-ms-server-encrypted": "true",
<<<<<<< HEAD
        "x-ms-version": "2019-12-12"
=======
        "x-ms-version": "2020-02-10"
>>>>>>> 60f4876e
      },
      "ResponseBody": []
    },
    {
      "RequestUri": "http://seannsecanary.blob.core.windows.net/test-filesystem-dcb59343-5ec4-af2d-8264-1e47be2e89ac/test-file-19670ba0-9e97-5a03-f1ff-5d132109f124?comp=lease",
      "RequestMethod": "PUT",
      "RequestHeaders": {
        "Authorization": "Sanitized",
        "traceparent": "00-4f187f2e6ae73646ba9378460bd6c37a-6b9b164dac0aed41-00",
        "User-Agent": [
          "azsdk-net-Storage.Files.DataLake/12.1.0-dev.20200403.1",
          "(.NET Core 4.6.28325.01; Microsoft Windows 10.0.18362 )"
        ],
        "x-ms-client-request-id": "5231cef6-3d9f-e079-8950-ccf93da48876",
        "x-ms-date": "Fri, 03 Apr 2020 21:01:39 GMT",
        "x-ms-lease-action": "acquire",
        "x-ms-lease-duration": "15",
        "x-ms-proposed-lease-id": "b146cfd3-c43e-f68e-b16c-2eb218e76492",
        "x-ms-return-client-request-id": "true",
<<<<<<< HEAD
        "x-ms-version": "2019-12-12"
=======
        "x-ms-version": "2020-02-10"
>>>>>>> 60f4876e
      },
      "RequestBody": null,
      "StatusCode": 201,
      "ResponseHeaders": {
        "Content-Length": "0",
        "Date": "Fri, 03 Apr 2020 21:01:38 GMT",
        "ETag": "\u00220x8D7D8123388C777\u0022",
        "Last-Modified": "Fri, 03 Apr 2020 21:01:38 GMT",
        "Server": [
          "Windows-Azure-Blob/1.0",
          "Microsoft-HTTPAPI/2.0"
        ],
        "x-ms-client-request-id": "5231cef6-3d9f-e079-8950-ccf93da48876",
        "x-ms-lease-id": "b146cfd3-c43e-f68e-b16c-2eb218e76492",
        "x-ms-request-id": "96223dcf-f01e-0012-29fb-093670000000",
<<<<<<< HEAD
        "x-ms-version": "2019-12-12"
=======
        "x-ms-version": "2020-02-10"
>>>>>>> 60f4876e
      },
      "ResponseBody": []
    },
    {
      "RequestUri": "http://seannsecanary.blob.core.windows.net/test-filesystem-dcb59343-5ec4-af2d-8264-1e47be2e89ac/test-file-19670ba0-9e97-5a03-f1ff-5d132109f124?comp=lease",
      "RequestMethod": "PUT",
      "RequestHeaders": {
        "Authorization": "Sanitized",
        "If-None-Match": "\u00220x8D7D8123388C777\u0022",
        "traceparent": "00-e7406ab60e4a3d439c42d2ff6fcc92ed-823cf2960f0f5649-00",
        "User-Agent": [
          "azsdk-net-Storage.Files.DataLake/12.1.0-dev.20200403.1",
          "(.NET Core 4.6.28325.01; Microsoft Windows 10.0.18362 )"
        ],
        "x-ms-client-request-id": "53935754-0707-f50b-e1da-a6ebe74057fb",
        "x-ms-date": "Fri, 03 Apr 2020 21:01:39 GMT",
        "x-ms-lease-action": "break",
        "x-ms-return-client-request-id": "true",
<<<<<<< HEAD
        "x-ms-version": "2019-12-12"
=======
        "x-ms-version": "2020-02-10"
>>>>>>> 60f4876e
      },
      "RequestBody": null,
      "StatusCode": 412,
      "ResponseHeaders": {
        "Content-Length": "252",
        "Content-Type": "application/xml",
        "Date": "Fri, 03 Apr 2020 21:01:38 GMT",
        "Server": [
          "Windows-Azure-Blob/1.0",
          "Microsoft-HTTPAPI/2.0"
        ],
        "x-ms-client-request-id": "53935754-0707-f50b-e1da-a6ebe74057fb",
        "x-ms-error-code": "ConditionNotMet",
        "x-ms-request-id": "96223dd9-f01e-0012-31fb-093670000000",
<<<<<<< HEAD
        "x-ms-version": "2019-12-12"
=======
        "x-ms-version": "2020-02-10"
>>>>>>> 60f4876e
      },
      "ResponseBody": [
        "\uFEFF\u003C?xml version=\u00221.0\u0022 encoding=\u0022utf-8\u0022?\u003E\u003CError\u003E\u003CCode\u003EConditionNotMet\u003C/Code\u003E\u003CMessage\u003EThe condition specified using HTTP conditional header(s) is not met.\n",
        "RequestId:96223dd9-f01e-0012-31fb-093670000000\n",
        "Time:2020-04-03T21:01:38.4411088Z\u003C/Message\u003E\u003C/Error\u003E"
      ]
    },
    {
      "RequestUri": "http://seannsecanary.blob.core.windows.net/test-filesystem-dcb59343-5ec4-af2d-8264-1e47be2e89ac?restype=container",
      "RequestMethod": "DELETE",
      "RequestHeaders": {
        "Authorization": "Sanitized",
        "traceparent": "00-f34c1e50511f3f46a4801f276bc7970f-ec3c12af5bced243-00",
        "User-Agent": [
          "azsdk-net-Storage.Files.DataLake/12.1.0-dev.20200403.1",
          "(.NET Core 4.6.28325.01; Microsoft Windows 10.0.18362 )"
        ],
        "x-ms-client-request-id": "e5a5d17f-3511-616f-df7d-80729f38e44c",
        "x-ms-date": "Fri, 03 Apr 2020 21:01:39 GMT",
        "x-ms-return-client-request-id": "true",
<<<<<<< HEAD
        "x-ms-version": "2019-12-12"
=======
        "x-ms-version": "2020-02-10"
>>>>>>> 60f4876e
      },
      "RequestBody": null,
      "StatusCode": 202,
      "ResponseHeaders": {
        "Content-Length": "0",
        "Date": "Fri, 03 Apr 2020 21:01:38 GMT",
        "Server": [
          "Windows-Azure-Blob/1.0",
          "Microsoft-HTTPAPI/2.0"
        ],
        "x-ms-client-request-id": "e5a5d17f-3511-616f-df7d-80729f38e44c",
        "x-ms-request-id": "96223dde-f01e-0012-36fb-093670000000",
<<<<<<< HEAD
        "x-ms-version": "2019-12-12"
=======
        "x-ms-version": "2020-02-10"
>>>>>>> 60f4876e
      },
      "ResponseBody": []
    }
  ],
  "Variables": {
    "DateTimeOffsetNow": "2020-04-03T14:01:38.1283325-07:00",
    "RandomSeed": "792628737",
    "Storage_TestConfigHierarchicalNamespace": "NamespaceTenant\nseannsecanary\nU2FuaXRpemVk\nhttp://seannsecanary.blob.core.windows.net\nhttp://seannsecanary.file.core.windows.net\nhttp://seannsecanary.queue.core.windows.net\nhttp://seannsecanary.table.core.windows.net\n\n\n\n\nhttp://seannsecanary-secondary.blob.core.windows.net\nhttp://seannsecanary-secondary.file.core.windows.net\nhttp://seannsecanary-secondary.queue.core.windows.net\nhttp://seannsecanary-secondary.table.core.windows.net\n68390a19-a643-458b-b726-408abf67b4fc\nSanitized\n72f988bf-86f1-41af-91ab-2d7cd011db47\nhttps://login.microsoftonline.com/\nCloud\nBlobEndpoint=http://seannsecanary.blob.core.windows.net/;QueueEndpoint=http://seannsecanary.queue.core.windows.net/;FileEndpoint=http://seannsecanary.file.core.windows.net/;BlobSecondaryEndpoint=http://seannsecanary-secondary.blob.core.windows.net/;QueueSecondaryEndpoint=http://seannsecanary-secondary.queue.core.windows.net/;FileSecondaryEndpoint=http://seannsecanary-secondary.file.core.windows.net/;AccountName=seannsecanary;AccountKey=Sanitized\n"
  }
}<|MERGE_RESOLUTION|>--- conflicted
+++ resolved
@@ -14,11 +14,7 @@
         "x-ms-client-request-id": "85b5b33f-9e7e-cfbe-23d8-2ccf41e3ab3a",
         "x-ms-date": "Fri, 03 Apr 2020 21:01:38 GMT",
         "x-ms-return-client-request-id": "true",
-<<<<<<< HEAD
-        "x-ms-version": "2019-12-12"
-=======
-        "x-ms-version": "2020-02-10"
->>>>>>> 60f4876e
+        "x-ms-version": "2020-02-10"
       },
       "RequestBody": null,
       "StatusCode": 201,
@@ -33,11 +29,7 @@
         ],
         "x-ms-client-request-id": "85b5b33f-9e7e-cfbe-23d8-2ccf41e3ab3a",
         "x-ms-request-id": "96223cec-f01e-0012-79fb-093670000000",
-<<<<<<< HEAD
-        "x-ms-version": "2019-12-12"
-=======
-        "x-ms-version": "2020-02-10"
->>>>>>> 60f4876e
+        "x-ms-version": "2020-02-10"
       },
       "ResponseBody": []
     },
@@ -54,11 +46,7 @@
         "x-ms-client-request-id": "f862cff0-d93c-cf18-d759-da8e243f9f95",
         "x-ms-date": "Fri, 03 Apr 2020 21:01:38 GMT",
         "x-ms-return-client-request-id": "true",
-<<<<<<< HEAD
-        "x-ms-version": "2019-12-12"
-=======
-        "x-ms-version": "2020-02-10"
->>>>>>> 60f4876e
+        "x-ms-version": "2020-02-10"
       },
       "RequestBody": null,
       "StatusCode": 201,
@@ -73,11 +61,7 @@
         ],
         "x-ms-client-request-id": "f862cff0-d93c-cf18-d759-da8e243f9f95",
         "x-ms-request-id": "fa440150-201f-0097-2dfb-091bad000000",
-<<<<<<< HEAD
-        "x-ms-version": "2019-12-12"
-=======
-        "x-ms-version": "2020-02-10"
->>>>>>> 60f4876e
+        "x-ms-version": "2020-02-10"
       },
       "ResponseBody": []
     },
@@ -97,11 +81,7 @@
         "x-ms-lease-duration": "15",
         "x-ms-proposed-lease-id": "300ae027-e01d-c3d6-9d30-d990541137d7",
         "x-ms-return-client-request-id": "true",
-<<<<<<< HEAD
-        "x-ms-version": "2019-12-12"
-=======
-        "x-ms-version": "2020-02-10"
->>>>>>> 60f4876e
+        "x-ms-version": "2020-02-10"
       },
       "RequestBody": null,
       "StatusCode": 201,
@@ -117,11 +97,7 @@
         "x-ms-client-request-id": "42a2861f-f9c8-1050-f89e-5a0c00877bc5",
         "x-ms-lease-id": "300ae027-e01d-c3d6-9d30-d990541137d7",
         "x-ms-request-id": "96223d08-f01e-0012-0dfb-093670000000",
-<<<<<<< HEAD
-        "x-ms-version": "2019-12-12"
-=======
-        "x-ms-version": "2020-02-10"
->>>>>>> 60f4876e
+        "x-ms-version": "2020-02-10"
       },
       "ResponseBody": []
     },
@@ -140,11 +116,7 @@
         "x-ms-date": "Fri, 03 Apr 2020 21:01:38 GMT",
         "x-ms-lease-action": "break",
         "x-ms-return-client-request-id": "true",
-<<<<<<< HEAD
-        "x-ms-version": "2019-12-12"
-=======
-        "x-ms-version": "2020-02-10"
->>>>>>> 60f4876e
+        "x-ms-version": "2020-02-10"
       },
       "RequestBody": null,
       "StatusCode": 412,
@@ -159,11 +131,7 @@
         "x-ms-client-request-id": "cd706713-f56f-cc0f-bc7d-668c5c03ea70",
         "x-ms-error-code": "ConditionNotMet",
         "x-ms-request-id": "96223d0f-f01e-0012-12fb-093670000000",
-<<<<<<< HEAD
-        "x-ms-version": "2019-12-12"
-=======
-        "x-ms-version": "2020-02-10"
->>>>>>> 60f4876e
+        "x-ms-version": "2020-02-10"
       },
       "ResponseBody": [
         "\uFEFF\u003C?xml version=\u00221.0\u0022 encoding=\u0022utf-8\u0022?\u003E\u003CError\u003E\u003CCode\u003EConditionNotMet\u003C/Code\u003E\u003CMessage\u003EThe condition specified using HTTP conditional header(s) is not met.\n",
@@ -184,11 +152,7 @@
         "x-ms-client-request-id": "99f8cd05-ad16-2d56-f4fc-5a33d9dd13cd",
         "x-ms-date": "Fri, 03 Apr 2020 21:01:38 GMT",
         "x-ms-return-client-request-id": "true",
-<<<<<<< HEAD
-        "x-ms-version": "2019-12-12"
-=======
-        "x-ms-version": "2020-02-10"
->>>>>>> 60f4876e
+        "x-ms-version": "2020-02-10"
       },
       "RequestBody": null,
       "StatusCode": 202,
@@ -201,11 +165,7 @@
         ],
         "x-ms-client-request-id": "99f8cd05-ad16-2d56-f4fc-5a33d9dd13cd",
         "x-ms-request-id": "96223d17-f01e-0012-18fb-093670000000",
-<<<<<<< HEAD
-        "x-ms-version": "2019-12-12"
-=======
-        "x-ms-version": "2020-02-10"
->>>>>>> 60f4876e
+        "x-ms-version": "2020-02-10"
       },
       "ResponseBody": []
     },
@@ -223,11 +183,7 @@
         "x-ms-client-request-id": "f874a31e-657f-9449-86eb-f285fc19a98d",
         "x-ms-date": "Fri, 03 Apr 2020 21:01:38 GMT",
         "x-ms-return-client-request-id": "true",
-<<<<<<< HEAD
-        "x-ms-version": "2019-12-12"
-=======
-        "x-ms-version": "2020-02-10"
->>>>>>> 60f4876e
+        "x-ms-version": "2020-02-10"
       },
       "RequestBody": null,
       "StatusCode": 201,
@@ -242,11 +198,7 @@
         ],
         "x-ms-client-request-id": "f874a31e-657f-9449-86eb-f285fc19a98d",
         "x-ms-request-id": "96223d29-f01e-0012-27fb-093670000000",
-<<<<<<< HEAD
-        "x-ms-version": "2019-12-12"
-=======
-        "x-ms-version": "2020-02-10"
->>>>>>> 60f4876e
+        "x-ms-version": "2020-02-10"
       },
       "ResponseBody": []
     },
@@ -263,11 +215,7 @@
         "x-ms-client-request-id": "e358a511-66b4-99e8-e091-8aa37e215589",
         "x-ms-date": "Fri, 03 Apr 2020 21:01:38 GMT",
         "x-ms-return-client-request-id": "true",
-<<<<<<< HEAD
-        "x-ms-version": "2019-12-12"
-=======
-        "x-ms-version": "2020-02-10"
->>>>>>> 60f4876e
+        "x-ms-version": "2020-02-10"
       },
       "RequestBody": null,
       "StatusCode": 201,
@@ -282,11 +230,7 @@
         ],
         "x-ms-client-request-id": "e358a511-66b4-99e8-e091-8aa37e215589",
         "x-ms-request-id": "fa440151-201f-0097-2efb-091bad000000",
-<<<<<<< HEAD
-        "x-ms-version": "2019-12-12"
-=======
-        "x-ms-version": "2020-02-10"
->>>>>>> 60f4876e
+        "x-ms-version": "2020-02-10"
       },
       "ResponseBody": []
     },
@@ -306,11 +250,7 @@
         "x-ms-lease-duration": "15",
         "x-ms-proposed-lease-id": "8af9da88-cafb-de9a-b4e5-af647ba38499",
         "x-ms-return-client-request-id": "true",
-<<<<<<< HEAD
-        "x-ms-version": "2019-12-12"
-=======
-        "x-ms-version": "2020-02-10"
->>>>>>> 60f4876e
+        "x-ms-version": "2020-02-10"
       },
       "RequestBody": null,
       "StatusCode": 201,
@@ -326,11 +266,7 @@
         "x-ms-client-request-id": "84967f9c-47da-47c1-0a79-2fceb6831e3c",
         "x-ms-lease-id": "8af9da88-cafb-de9a-b4e5-af647ba38499",
         "x-ms-request-id": "96223d42-f01e-0012-37fb-093670000000",
-<<<<<<< HEAD
-        "x-ms-version": "2019-12-12"
-=======
-        "x-ms-version": "2020-02-10"
->>>>>>> 60f4876e
+        "x-ms-version": "2020-02-10"
       },
       "ResponseBody": []
     },
@@ -349,11 +285,7 @@
         "x-ms-date": "Fri, 03 Apr 2020 21:01:38 GMT",
         "x-ms-lease-action": "break",
         "x-ms-return-client-request-id": "true",
-<<<<<<< HEAD
-        "x-ms-version": "2019-12-12"
-=======
-        "x-ms-version": "2020-02-10"
->>>>>>> 60f4876e
+        "x-ms-version": "2020-02-10"
       },
       "RequestBody": null,
       "StatusCode": 412,
@@ -368,11 +300,7 @@
         "x-ms-client-request-id": "fcc7e070-ff0d-c2be-67cf-8d294f956e05",
         "x-ms-error-code": "ConditionNotMet",
         "x-ms-request-id": "96223d4c-f01e-0012-3ffb-093670000000",
-<<<<<<< HEAD
-        "x-ms-version": "2019-12-12"
-=======
-        "x-ms-version": "2020-02-10"
->>>>>>> 60f4876e
+        "x-ms-version": "2020-02-10"
       },
       "ResponseBody": [
         "\uFEFF\u003C?xml version=\u00221.0\u0022 encoding=\u0022utf-8\u0022?\u003E\u003CError\u003E\u003CCode\u003EConditionNotMet\u003C/Code\u003E\u003CMessage\u003EThe condition specified using HTTP conditional header(s) is not met.\n",
@@ -393,11 +321,7 @@
         "x-ms-client-request-id": "d65eeb22-22bc-0c2f-32d6-ed3a2fbcb9e0",
         "x-ms-date": "Fri, 03 Apr 2020 21:01:38 GMT",
         "x-ms-return-client-request-id": "true",
-<<<<<<< HEAD
-        "x-ms-version": "2019-12-12"
-=======
-        "x-ms-version": "2020-02-10"
->>>>>>> 60f4876e
+        "x-ms-version": "2020-02-10"
       },
       "RequestBody": null,
       "StatusCode": 202,
@@ -410,11 +334,7 @@
         ],
         "x-ms-client-request-id": "d65eeb22-22bc-0c2f-32d6-ed3a2fbcb9e0",
         "x-ms-request-id": "96223d4f-f01e-0012-42fb-093670000000",
-<<<<<<< HEAD
-        "x-ms-version": "2019-12-12"
-=======
-        "x-ms-version": "2020-02-10"
->>>>>>> 60f4876e
+        "x-ms-version": "2020-02-10"
       },
       "ResponseBody": []
     },
@@ -432,11 +352,7 @@
         "x-ms-client-request-id": "4ba12dd3-733a-62ec-7f0e-bad4beb01b7a",
         "x-ms-date": "Fri, 03 Apr 2020 21:01:39 GMT",
         "x-ms-return-client-request-id": "true",
-<<<<<<< HEAD
-        "x-ms-version": "2019-12-12"
-=======
-        "x-ms-version": "2020-02-10"
->>>>>>> 60f4876e
+        "x-ms-version": "2020-02-10"
       },
       "RequestBody": null,
       "StatusCode": 201,
@@ -451,11 +367,7 @@
         ],
         "x-ms-client-request-id": "4ba12dd3-733a-62ec-7f0e-bad4beb01b7a",
         "x-ms-request-id": "96223d58-f01e-0012-4afb-093670000000",
-<<<<<<< HEAD
-        "x-ms-version": "2019-12-12"
-=======
-        "x-ms-version": "2020-02-10"
->>>>>>> 60f4876e
+        "x-ms-version": "2020-02-10"
       },
       "ResponseBody": []
     },
@@ -472,11 +384,7 @@
         "x-ms-client-request-id": "62a5e92c-3da2-7d27-84d4-9a6dfe4f0513",
         "x-ms-date": "Fri, 03 Apr 2020 21:01:39 GMT",
         "x-ms-return-client-request-id": "true",
-<<<<<<< HEAD
-        "x-ms-version": "2019-12-12"
-=======
-        "x-ms-version": "2020-02-10"
->>>>>>> 60f4876e
+        "x-ms-version": "2020-02-10"
       },
       "RequestBody": null,
       "StatusCode": 201,
@@ -491,11 +399,7 @@
         ],
         "x-ms-client-request-id": "62a5e92c-3da2-7d27-84d4-9a6dfe4f0513",
         "x-ms-request-id": "fa440153-201f-0097-30fb-091bad000000",
-<<<<<<< HEAD
-        "x-ms-version": "2019-12-12"
-=======
-        "x-ms-version": "2020-02-10"
->>>>>>> 60f4876e
+        "x-ms-version": "2020-02-10"
       },
       "ResponseBody": []
     },
@@ -515,11 +419,7 @@
         "x-ms-lease-duration": "15",
         "x-ms-proposed-lease-id": "389d29f1-5604-2b63-ef07-a310717fee3c",
         "x-ms-return-client-request-id": "true",
-<<<<<<< HEAD
-        "x-ms-version": "2019-12-12"
-=======
-        "x-ms-version": "2020-02-10"
->>>>>>> 60f4876e
+        "x-ms-version": "2020-02-10"
       },
       "RequestBody": null,
       "StatusCode": 201,
@@ -535,11 +435,7 @@
         "x-ms-client-request-id": "b437d09e-4cd8-d5de-8579-729a99170c04",
         "x-ms-lease-id": "389d29f1-5604-2b63-ef07-a310717fee3c",
         "x-ms-request-id": "96223d71-f01e-0012-5afb-093670000000",
-<<<<<<< HEAD
-        "x-ms-version": "2019-12-12"
-=======
-        "x-ms-version": "2020-02-10"
->>>>>>> 60f4876e
+        "x-ms-version": "2020-02-10"
       },
       "ResponseBody": []
     },
@@ -558,11 +454,7 @@
         "x-ms-date": "Fri, 03 Apr 2020 21:01:39 GMT",
         "x-ms-lease-action": "break",
         "x-ms-return-client-request-id": "true",
-<<<<<<< HEAD
-        "x-ms-version": "2019-12-12"
-=======
-        "x-ms-version": "2020-02-10"
->>>>>>> 60f4876e
+        "x-ms-version": "2020-02-10"
       },
       "RequestBody": null,
       "StatusCode": 412,
@@ -577,11 +469,7 @@
         "x-ms-client-request-id": "a1712325-3a48-fb63-b39b-ee4c47555f47",
         "x-ms-error-code": "ConditionNotMet",
         "x-ms-request-id": "96223d7d-f01e-0012-63fb-093670000000",
-<<<<<<< HEAD
-        "x-ms-version": "2019-12-12"
-=======
-        "x-ms-version": "2020-02-10"
->>>>>>> 60f4876e
+        "x-ms-version": "2020-02-10"
       },
       "ResponseBody": [
         "\uFEFF\u003C?xml version=\u00221.0\u0022 encoding=\u0022utf-8\u0022?\u003E\u003CError\u003E\u003CCode\u003EConditionNotMet\u003C/Code\u003E\u003CMessage\u003EThe condition specified using HTTP conditional header(s) is not met.\n",
@@ -602,11 +490,7 @@
         "x-ms-client-request-id": "7674f7e3-6ba5-abbc-fa2a-b743a300efe4",
         "x-ms-date": "Fri, 03 Apr 2020 21:01:39 GMT",
         "x-ms-return-client-request-id": "true",
-<<<<<<< HEAD
-        "x-ms-version": "2019-12-12"
-=======
-        "x-ms-version": "2020-02-10"
->>>>>>> 60f4876e
+        "x-ms-version": "2020-02-10"
       },
       "RequestBody": null,
       "StatusCode": 202,
@@ -619,11 +503,7 @@
         ],
         "x-ms-client-request-id": "7674f7e3-6ba5-abbc-fa2a-b743a300efe4",
         "x-ms-request-id": "96223d88-f01e-0012-6bfb-093670000000",
-<<<<<<< HEAD
-        "x-ms-version": "2019-12-12"
-=======
-        "x-ms-version": "2020-02-10"
->>>>>>> 60f4876e
+        "x-ms-version": "2020-02-10"
       },
       "ResponseBody": []
     },
@@ -641,11 +521,7 @@
         "x-ms-client-request-id": "dff19611-e251-849f-cac4-f3414d74eccb",
         "x-ms-date": "Fri, 03 Apr 2020 21:01:39 GMT",
         "x-ms-return-client-request-id": "true",
-<<<<<<< HEAD
-        "x-ms-version": "2019-12-12"
-=======
-        "x-ms-version": "2020-02-10"
->>>>>>> 60f4876e
+        "x-ms-version": "2020-02-10"
       },
       "RequestBody": null,
       "StatusCode": 201,
@@ -660,11 +536,7 @@
         ],
         "x-ms-client-request-id": "dff19611-e251-849f-cac4-f3414d74eccb",
         "x-ms-request-id": "96223d9c-f01e-0012-7cfb-093670000000",
-<<<<<<< HEAD
-        "x-ms-version": "2019-12-12"
-=======
-        "x-ms-version": "2020-02-10"
->>>>>>> 60f4876e
+        "x-ms-version": "2020-02-10"
       },
       "ResponseBody": []
     },
@@ -681,11 +553,7 @@
         "x-ms-client-request-id": "b28371c4-50f6-72eb-9297-ed52848b63c0",
         "x-ms-date": "Fri, 03 Apr 2020 21:01:39 GMT",
         "x-ms-return-client-request-id": "true",
-<<<<<<< HEAD
-        "x-ms-version": "2019-12-12"
-=======
-        "x-ms-version": "2020-02-10"
->>>>>>> 60f4876e
+        "x-ms-version": "2020-02-10"
       },
       "RequestBody": null,
       "StatusCode": 201,
@@ -700,11 +568,7 @@
         ],
         "x-ms-client-request-id": "b28371c4-50f6-72eb-9297-ed52848b63c0",
         "x-ms-request-id": "fa440155-201f-0097-32fb-091bad000000",
-<<<<<<< HEAD
-        "x-ms-version": "2019-12-12"
-=======
-        "x-ms-version": "2020-02-10"
->>>>>>> 60f4876e
+        "x-ms-version": "2020-02-10"
       },
       "ResponseBody": []
     },
@@ -720,11 +584,7 @@
         "x-ms-client-request-id": "2648c580-b618-ffca-e38d-018922395aaa",
         "x-ms-date": "Fri, 03 Apr 2020 21:01:39 GMT",
         "x-ms-return-client-request-id": "true",
-<<<<<<< HEAD
-        "x-ms-version": "2019-12-12"
-=======
-        "x-ms-version": "2020-02-10"
->>>>>>> 60f4876e
+        "x-ms-version": "2020-02-10"
       },
       "RequestBody": null,
       "StatusCode": 200,
@@ -748,11 +608,7 @@
         "x-ms-lease-status": "unlocked",
         "x-ms-request-id": "96223dc0-f01e-0012-1bfb-093670000000",
         "x-ms-server-encrypted": "true",
-<<<<<<< HEAD
-        "x-ms-version": "2019-12-12"
-=======
-        "x-ms-version": "2020-02-10"
->>>>>>> 60f4876e
+        "x-ms-version": "2020-02-10"
       },
       "ResponseBody": []
     },
@@ -772,11 +628,7 @@
         "x-ms-lease-duration": "15",
         "x-ms-proposed-lease-id": "b146cfd3-c43e-f68e-b16c-2eb218e76492",
         "x-ms-return-client-request-id": "true",
-<<<<<<< HEAD
-        "x-ms-version": "2019-12-12"
-=======
-        "x-ms-version": "2020-02-10"
->>>>>>> 60f4876e
+        "x-ms-version": "2020-02-10"
       },
       "RequestBody": null,
       "StatusCode": 201,
@@ -792,11 +644,7 @@
         "x-ms-client-request-id": "5231cef6-3d9f-e079-8950-ccf93da48876",
         "x-ms-lease-id": "b146cfd3-c43e-f68e-b16c-2eb218e76492",
         "x-ms-request-id": "96223dcf-f01e-0012-29fb-093670000000",
-<<<<<<< HEAD
-        "x-ms-version": "2019-12-12"
-=======
-        "x-ms-version": "2020-02-10"
->>>>>>> 60f4876e
+        "x-ms-version": "2020-02-10"
       },
       "ResponseBody": []
     },
@@ -815,11 +663,7 @@
         "x-ms-date": "Fri, 03 Apr 2020 21:01:39 GMT",
         "x-ms-lease-action": "break",
         "x-ms-return-client-request-id": "true",
-<<<<<<< HEAD
-        "x-ms-version": "2019-12-12"
-=======
-        "x-ms-version": "2020-02-10"
->>>>>>> 60f4876e
+        "x-ms-version": "2020-02-10"
       },
       "RequestBody": null,
       "StatusCode": 412,
@@ -834,11 +678,7 @@
         "x-ms-client-request-id": "53935754-0707-f50b-e1da-a6ebe74057fb",
         "x-ms-error-code": "ConditionNotMet",
         "x-ms-request-id": "96223dd9-f01e-0012-31fb-093670000000",
-<<<<<<< HEAD
-        "x-ms-version": "2019-12-12"
-=======
-        "x-ms-version": "2020-02-10"
->>>>>>> 60f4876e
+        "x-ms-version": "2020-02-10"
       },
       "ResponseBody": [
         "\uFEFF\u003C?xml version=\u00221.0\u0022 encoding=\u0022utf-8\u0022?\u003E\u003CError\u003E\u003CCode\u003EConditionNotMet\u003C/Code\u003E\u003CMessage\u003EThe condition specified using HTTP conditional header(s) is not met.\n",
@@ -859,11 +699,7 @@
         "x-ms-client-request-id": "e5a5d17f-3511-616f-df7d-80729f38e44c",
         "x-ms-date": "Fri, 03 Apr 2020 21:01:39 GMT",
         "x-ms-return-client-request-id": "true",
-<<<<<<< HEAD
-        "x-ms-version": "2019-12-12"
-=======
-        "x-ms-version": "2020-02-10"
->>>>>>> 60f4876e
+        "x-ms-version": "2020-02-10"
       },
       "RequestBody": null,
       "StatusCode": 202,
@@ -876,11 +712,7 @@
         ],
         "x-ms-client-request-id": "e5a5d17f-3511-616f-df7d-80729f38e44c",
         "x-ms-request-id": "96223dde-f01e-0012-36fb-093670000000",
-<<<<<<< HEAD
-        "x-ms-version": "2019-12-12"
-=======
-        "x-ms-version": "2020-02-10"
->>>>>>> 60f4876e
+        "x-ms-version": "2020-02-10"
       },
       "ResponseBody": []
     }
