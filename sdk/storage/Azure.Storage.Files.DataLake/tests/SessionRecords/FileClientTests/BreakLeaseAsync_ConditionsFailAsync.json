{
  "Entries": [
    {
      "RequestUri": "https://seannse.blob.core.windows.net/test-filesystem-cb5b4caa-391b-e6ba-f82a-7a067f198a1d?restype=container",
      "RequestMethod": "PUT",
      "RequestHeaders": {
        "Accept": "application/xml",
        "Authorization": "Sanitized",
<<<<<<< HEAD
        "traceparent": "00-8d478626d44dd24aa3531d0d624e074c-d070b457bb41f640-00",
        "User-Agent": [
          "azsdk-net-Storage.Files.DataLake/12.7.0-alpha.20210202.1",
          "(.NET 5.0.2; Microsoft Windows 10.0.19042)"
        ],
        "x-ms-blob-public-access": "container",
        "x-ms-client-request-id": "85b5b33f-9e7e-cfbe-23d8-2ccf41e3ab3a",
        "x-ms-date": "Tue, 02 Feb 2021 21:27:23 GMT",
=======
        "traceparent": "00-da2e39e14bd1654fb01d8b1178888c82-cdf4d3f55860284c-00",
        "User-Agent": [
          "azsdk-net-Storage.Files.DataLake/12.7.0-alpha.20210217.1",
          "(.NET 5.0.3; Microsoft Windows 10.0.19042)"
        ],
        "x-ms-blob-public-access": "container",
        "x-ms-client-request-id": "85b5b33f-9e7e-cfbe-23d8-2ccf41e3ab3a",
        "x-ms-date": "Wed, 17 Feb 2021 22:31:52 GMT",
>>>>>>> 1814567d
        "x-ms-return-client-request-id": "true",
        "x-ms-version": "2020-06-12"
      },
      "RequestBody": null,
      "StatusCode": 201,
      "ResponseHeaders": {
        "Content-Length": "0",
<<<<<<< HEAD
        "Date": "Tue, 02 Feb 2021 21:27:23 GMT",
        "ETag": "\u00220x8D8C7C155397DA5\u0022",
        "Last-Modified": "Tue, 02 Feb 2021 21:27:24 GMT",
=======
        "Date": "Wed, 17 Feb 2021 22:31:52 GMT",
        "ETag": "\u00220x8D8D393D2CABFE1\u0022",
        "Last-Modified": "Wed, 17 Feb 2021 22:31:52 GMT",
>>>>>>> 1814567d
        "Server": [
          "Windows-Azure-Blob/1.0",
          "Microsoft-HTTPAPI/2.0"
        ],
        "x-ms-client-request-id": "85b5b33f-9e7e-cfbe-23d8-2ccf41e3ab3a",
<<<<<<< HEAD
        "x-ms-request-id": "ee2c2e38-101e-0064-6baa-f98ec7000000",
=======
        "x-ms-request-id": "896aee3e-501e-0007-487c-05133c000000",
>>>>>>> 1814567d
        "x-ms-version": "2020-06-12"
      },
      "ResponseBody": []
    },
    {
      "RequestUri": "https://seannse.dfs.core.windows.net/test-filesystem-cb5b4caa-391b-e6ba-f82a-7a067f198a1d/test-file-8b713cc9-7050-5bdc-aaef-7a7f2f8eb04b?resource=file",
      "RequestMethod": "PUT",
      "RequestHeaders": {
        "Accept": "application/json",
        "Authorization": "Sanitized",
<<<<<<< HEAD
        "traceparent": "00-5e71e3c974a2de4da5b9ef6fc5e71b9f-b0d18d0703e17841-00",
        "User-Agent": [
          "azsdk-net-Storage.Files.DataLake/12.7.0-alpha.20210202.1",
          "(.NET 5.0.2; Microsoft Windows 10.0.19042)"
        ],
        "x-ms-client-request-id": "f862cff0-d93c-cf18-d759-da8e243f9f95",
        "x-ms-date": "Tue, 02 Feb 2021 21:27:23 GMT",
=======
        "traceparent": "00-1852fcb999c03845a5b13193028b42ee-fc257de4fb420d4a-00",
        "User-Agent": [
          "azsdk-net-Storage.Files.DataLake/12.7.0-alpha.20210217.1",
          "(.NET 5.0.3; Microsoft Windows 10.0.19042)"
        ],
        "x-ms-client-request-id": "f862cff0-d93c-cf18-d759-da8e243f9f95",
        "x-ms-date": "Wed, 17 Feb 2021 22:31:52 GMT",
>>>>>>> 1814567d
        "x-ms-return-client-request-id": "true",
        "x-ms-version": "2020-06-12"
      },
      "RequestBody": null,
      "StatusCode": 201,
      "ResponseHeaders": {
        "Content-Length": "0",
<<<<<<< HEAD
        "Date": "Tue, 02 Feb 2021 21:27:24 GMT",
        "ETag": "\u00220x8D8C7C15572CB86\u0022",
        "Last-Modified": "Tue, 02 Feb 2021 21:27:24 GMT",
=======
        "Date": "Wed, 17 Feb 2021 22:31:52 GMT",
        "ETag": "\u00220x8D8D393D3008B0C\u0022",
        "Last-Modified": "Wed, 17 Feb 2021 22:31:52 GMT",
>>>>>>> 1814567d
        "Server": [
          "Windows-Azure-HDFS/1.0",
          "Microsoft-HTTPAPI/2.0"
        ],
        "x-ms-client-request-id": "f862cff0-d93c-cf18-d759-da8e243f9f95",
<<<<<<< HEAD
        "x-ms-request-id": "3b08189a-e01f-005f-10aa-f9cb63000000",
=======
        "x-ms-request-id": "33449148-101f-0039-1c7c-058443000000",
>>>>>>> 1814567d
        "x-ms-version": "2020-06-12"
      },
      "ResponseBody": []
    },
    {
      "RequestUri": "https://seannse.blob.core.windows.net/test-filesystem-cb5b4caa-391b-e6ba-f82a-7a067f198a1d/test-file-8b713cc9-7050-5bdc-aaef-7a7f2f8eb04b?comp=lease",
      "RequestMethod": "PUT",
      "RequestHeaders": {
        "Accept": "application/xml",
        "Authorization": "Sanitized",
<<<<<<< HEAD
        "traceparent": "00-7ad8b51de7e1bb42825bec9e7969e04d-36c94d4441ee2d4d-00",
        "User-Agent": [
          "azsdk-net-Storage.Files.DataLake/12.7.0-alpha.20210202.1",
          "(.NET 5.0.2; Microsoft Windows 10.0.19042)"
        ],
        "x-ms-client-request-id": "42a2861f-f9c8-1050-f89e-5a0c00877bc5",
        "x-ms-date": "Tue, 02 Feb 2021 21:27:24 GMT",
=======
        "traceparent": "00-3df5e4b947e53d41b2abecd84146edea-24336dac80a1e04b-00",
        "User-Agent": [
          "azsdk-net-Storage.Files.DataLake/12.7.0-alpha.20210217.1",
          "(.NET 5.0.3; Microsoft Windows 10.0.19042)"
        ],
        "x-ms-client-request-id": "42a2861f-f9c8-1050-f89e-5a0c00877bc5",
        "x-ms-date": "Wed, 17 Feb 2021 22:31:52 GMT",
>>>>>>> 1814567d
        "x-ms-lease-action": "acquire",
        "x-ms-lease-duration": "15",
        "x-ms-proposed-lease-id": "300ae027-e01d-c3d6-9d30-d990541137d7",
        "x-ms-return-client-request-id": "true",
        "x-ms-version": "2020-06-12"
      },
      "RequestBody": null,
      "StatusCode": 201,
      "ResponseHeaders": {
        "Content-Length": "0",
<<<<<<< HEAD
        "Date": "Tue, 02 Feb 2021 21:27:24 GMT",
        "ETag": "\u00220x8D8C7C15572CB86\u0022",
        "Last-Modified": "Tue, 02 Feb 2021 21:27:24 GMT",
=======
        "Date": "Wed, 17 Feb 2021 22:31:52 GMT",
        "ETag": "\u00220x8D8D393D3008B0C\u0022",
        "Last-Modified": "Wed, 17 Feb 2021 22:31:52 GMT",
>>>>>>> 1814567d
        "Server": [
          "Windows-Azure-Blob/1.0",
          "Microsoft-HTTPAPI/2.0"
        ],
        "x-ms-client-request-id": "42a2861f-f9c8-1050-f89e-5a0c00877bc5",
        "x-ms-lease-id": "300ae027-e01d-c3d6-9d30-d990541137d7",
<<<<<<< HEAD
        "x-ms-request-id": "ee2c2ea7-101e-0064-48aa-f98ec7000000",
=======
        "x-ms-request-id": "896af0ba-501e-0007-057c-05133c000000",
>>>>>>> 1814567d
        "x-ms-version": "2020-06-12"
      },
      "ResponseBody": []
    },
    {
      "RequestUri": "https://seannse.blob.core.windows.net/test-filesystem-cb5b4caa-391b-e6ba-f82a-7a067f198a1d/test-file-8b713cc9-7050-5bdc-aaef-7a7f2f8eb04b?comp=lease",
      "RequestMethod": "PUT",
      "RequestHeaders": {
        "Accept": "application/xml",
        "Authorization": "Sanitized",
<<<<<<< HEAD
        "If-Modified-Since": "Wed, 03 Feb 2021 21:27:23 GMT",
        "traceparent": "00-ea93b68941dd7f48b72d0e9156830d49-92305464fcfe3f4a-00",
        "User-Agent": [
          "azsdk-net-Storage.Files.DataLake/12.7.0-alpha.20210202.1",
          "(.NET 5.0.2; Microsoft Windows 10.0.19042)"
        ],
        "x-ms-client-request-id": "cd706713-f56f-cc0f-bc7d-668c5c03ea70",
        "x-ms-date": "Tue, 02 Feb 2021 21:27:24 GMT",
=======
        "If-Modified-Since": "Thu, 18 Feb 2021 22:31:52 GMT",
        "traceparent": "00-7377cc7415999c44ad593ed1e44c639e-59c9ad517ad86e44-00",
        "User-Agent": [
          "azsdk-net-Storage.Files.DataLake/12.7.0-alpha.20210217.1",
          "(.NET 5.0.3; Microsoft Windows 10.0.19042)"
        ],
        "x-ms-client-request-id": "cd706713-f56f-cc0f-bc7d-668c5c03ea70",
        "x-ms-date": "Wed, 17 Feb 2021 22:31:52 GMT",
>>>>>>> 1814567d
        "x-ms-lease-action": "break",
        "x-ms-return-client-request-id": "true",
        "x-ms-version": "2020-06-12"
      },
      "RequestBody": null,
      "StatusCode": 412,
      "ResponseHeaders": {
        "Content-Length": "252",
        "Content-Type": "application/xml",
<<<<<<< HEAD
        "Date": "Tue, 02 Feb 2021 21:27:24 GMT",
=======
        "Date": "Wed, 17 Feb 2021 22:31:52 GMT",
>>>>>>> 1814567d
        "Server": [
          "Windows-Azure-Blob/1.0",
          "Microsoft-HTTPAPI/2.0"
        ],
        "x-ms-client-request-id": "cd706713-f56f-cc0f-bc7d-668c5c03ea70",
        "x-ms-error-code": "ConditionNotMet",
<<<<<<< HEAD
        "x-ms-request-id": "ee2c2ecf-101e-0064-6aaa-f98ec7000000",
=======
        "x-ms-request-id": "896af141-501e-0007-7f7c-05133c000000",
>>>>>>> 1814567d
        "x-ms-version": "2020-06-12"
      },
      "ResponseBody": [
        "\uFEFF\u003C?xml version=\u00221.0\u0022 encoding=\u0022utf-8\u0022?\u003E\u003CError\u003E\u003CCode\u003EConditionNotMet\u003C/Code\u003E\u003CMessage\u003EThe condition specified using HTTP conditional header(s) is not met.\n",
<<<<<<< HEAD
        "RequestId:ee2c2ecf-101e-0064-6aaa-f98ec7000000\n",
        "Time:2021-02-02T21:27:25.0995810Z\u003C/Message\u003E\u003C/Error\u003E"
=======
        "RequestId:896af141-501e-0007-7f7c-05133c000000\n",
        "Time:2021-02-17T22:31:52.8545163Z\u003C/Message\u003E\u003C/Error\u003E"
>>>>>>> 1814567d
      ]
    },
    {
      "RequestUri": "https://seannse.blob.core.windows.net/test-filesystem-cb5b4caa-391b-e6ba-f82a-7a067f198a1d?restype=container",
      "RequestMethod": "DELETE",
      "RequestHeaders": {
        "Accept": "application/xml",
        "Authorization": "Sanitized",
<<<<<<< HEAD
        "traceparent": "00-0e3672aa8a69fb4db55d5347dfae9940-c8086df60395df44-00",
        "User-Agent": [
          "azsdk-net-Storage.Files.DataLake/12.7.0-alpha.20210202.1",
          "(.NET 5.0.2; Microsoft Windows 10.0.19042)"
        ],
        "x-ms-client-request-id": "99f8cd05-ad16-2d56-f4fc-5a33d9dd13cd",
        "x-ms-date": "Tue, 02 Feb 2021 21:27:24 GMT",
=======
        "traceparent": "00-9550881844f1fe4cbde499faaacd0743-aba006f30869534e-00",
        "User-Agent": [
          "azsdk-net-Storage.Files.DataLake/12.7.0-alpha.20210217.1",
          "(.NET 5.0.3; Microsoft Windows 10.0.19042)"
        ],
        "x-ms-client-request-id": "99f8cd05-ad16-2d56-f4fc-5a33d9dd13cd",
        "x-ms-date": "Wed, 17 Feb 2021 22:31:53 GMT",
>>>>>>> 1814567d
        "x-ms-return-client-request-id": "true",
        "x-ms-version": "2020-06-12"
      },
      "RequestBody": null,
      "StatusCode": 202,
      "ResponseHeaders": {
        "Content-Length": "0",
<<<<<<< HEAD
        "Date": "Tue, 02 Feb 2021 21:27:24 GMT",
=======
        "Date": "Wed, 17 Feb 2021 22:31:52 GMT",
>>>>>>> 1814567d
        "Server": [
          "Windows-Azure-Blob/1.0",
          "Microsoft-HTTPAPI/2.0"
        ],
        "x-ms-client-request-id": "99f8cd05-ad16-2d56-f4fc-5a33d9dd13cd",
<<<<<<< HEAD
        "x-ms-request-id": "ee2c2efd-101e-0064-17aa-f98ec7000000",
=======
        "x-ms-request-id": "896af1d6-501e-0007-0c7c-05133c000000",
>>>>>>> 1814567d
        "x-ms-version": "2020-06-12"
      },
      "ResponseBody": []
    },
    {
      "RequestUri": "https://seannse.blob.core.windows.net/test-filesystem-beaac734-71e3-0d46-a691-b03c83660b92?restype=container",
      "RequestMethod": "PUT",
      "RequestHeaders": {
        "Accept": "application/xml",
        "Authorization": "Sanitized",
<<<<<<< HEAD
        "traceparent": "00-9b5af13d909db24f9eeaa5738e237dca-b8c40eea76dda143-00",
        "User-Agent": [
          "azsdk-net-Storage.Files.DataLake/12.7.0-alpha.20210202.1",
          "(.NET 5.0.2; Microsoft Windows 10.0.19042)"
        ],
        "x-ms-blob-public-access": "container",
        "x-ms-client-request-id": "f874a31e-657f-9449-86eb-f285fc19a98d",
        "x-ms-date": "Tue, 02 Feb 2021 21:27:24 GMT",
=======
        "traceparent": "00-75d7afa0e3434e449bf366547da3b677-2b63439a62840c49-00",
        "User-Agent": [
          "azsdk-net-Storage.Files.DataLake/12.7.0-alpha.20210217.1",
          "(.NET 5.0.3; Microsoft Windows 10.0.19042)"
        ],
        "x-ms-blob-public-access": "container",
        "x-ms-client-request-id": "f874a31e-657f-9449-86eb-f285fc19a98d",
        "x-ms-date": "Wed, 17 Feb 2021 22:31:53 GMT",
>>>>>>> 1814567d
        "x-ms-return-client-request-id": "true",
        "x-ms-version": "2020-06-12"
      },
      "RequestBody": null,
      "StatusCode": 201,
      "ResponseHeaders": {
        "Content-Length": "0",
<<<<<<< HEAD
        "Date": "Tue, 02 Feb 2021 21:27:24 GMT",
        "ETag": "\u00220x8D8C7C155D8A08F\u0022",
        "Last-Modified": "Tue, 02 Feb 2021 21:27:25 GMT",
=======
        "Date": "Wed, 17 Feb 2021 22:31:52 GMT",
        "ETag": "\u00220x8D8D393D35AC9A9\u0022",
        "Last-Modified": "Wed, 17 Feb 2021 22:31:53 GMT",
>>>>>>> 1814567d
        "Server": [
          "Windows-Azure-Blob/1.0",
          "Microsoft-HTTPAPI/2.0"
        ],
        "x-ms-client-request-id": "f874a31e-657f-9449-86eb-f285fc19a98d",
<<<<<<< HEAD
        "x-ms-request-id": "01f6d731-b01e-001f-59aa-f9cc5b000000",
=======
        "x-ms-request-id": "2b94fed7-b01e-0030-617c-05c190000000",
>>>>>>> 1814567d
        "x-ms-version": "2020-06-12"
      },
      "ResponseBody": []
    },
    {
      "RequestUri": "https://seannse.dfs.core.windows.net/test-filesystem-beaac734-71e3-0d46-a691-b03c83660b92/test-file-9fd9c7f1-8456-e2c3-6edc-e7283efc6218?resource=file",
      "RequestMethod": "PUT",
      "RequestHeaders": {
        "Accept": "application/json",
        "Authorization": "Sanitized",
<<<<<<< HEAD
        "traceparent": "00-86ef340e63081e4fbced54c71aba4890-792c19c492342b4b-00",
        "User-Agent": [
          "azsdk-net-Storage.Files.DataLake/12.7.0-alpha.20210202.1",
          "(.NET 5.0.2; Microsoft Windows 10.0.19042)"
        ],
        "x-ms-client-request-id": "e358a511-66b4-99e8-e091-8aa37e215589",
        "x-ms-date": "Tue, 02 Feb 2021 21:27:25 GMT",
=======
        "traceparent": "00-5d0d29ed6e6daf478f1b4a8e67c15902-68d5f99421834f4a-00",
        "User-Agent": [
          "azsdk-net-Storage.Files.DataLake/12.7.0-alpha.20210217.1",
          "(.NET 5.0.3; Microsoft Windows 10.0.19042)"
        ],
        "x-ms-client-request-id": "e358a511-66b4-99e8-e091-8aa37e215589",
        "x-ms-date": "Wed, 17 Feb 2021 22:31:53 GMT",
>>>>>>> 1814567d
        "x-ms-return-client-request-id": "true",
        "x-ms-version": "2020-06-12"
      },
      "RequestBody": null,
      "StatusCode": 201,
      "ResponseHeaders": {
        "Content-Length": "0",
<<<<<<< HEAD
        "Date": "Tue, 02 Feb 2021 21:27:25 GMT",
        "ETag": "\u00220x8D8C7C15615DBA7\u0022",
        "Last-Modified": "Tue, 02 Feb 2021 21:27:25 GMT",
=======
        "Date": "Wed, 17 Feb 2021 22:31:53 GMT",
        "ETag": "\u00220x8D8D393D3957C3F\u0022",
        "Last-Modified": "Wed, 17 Feb 2021 22:31:53 GMT",
>>>>>>> 1814567d
        "Server": [
          "Windows-Azure-HDFS/1.0",
          "Microsoft-HTTPAPI/2.0"
        ],
        "x-ms-client-request-id": "e358a511-66b4-99e8-e091-8aa37e215589",
<<<<<<< HEAD
        "x-ms-request-id": "e6722332-301f-0001-22aa-f92083000000",
=======
        "x-ms-request-id": "1775e984-701f-002f-627c-057294000000",
>>>>>>> 1814567d
        "x-ms-version": "2020-06-12"
      },
      "ResponseBody": []
    },
    {
      "RequestUri": "https://seannse.blob.core.windows.net/test-filesystem-beaac734-71e3-0d46-a691-b03c83660b92/test-file-9fd9c7f1-8456-e2c3-6edc-e7283efc6218?comp=lease",
      "RequestMethod": "PUT",
      "RequestHeaders": {
        "Accept": "application/xml",
        "Authorization": "Sanitized",
<<<<<<< HEAD
        "traceparent": "00-21dc13f3a99d6b4cb6c893cfd44a325a-5639ce9f619dfb44-00",
        "User-Agent": [
          "azsdk-net-Storage.Files.DataLake/12.7.0-alpha.20210202.1",
          "(.NET 5.0.2; Microsoft Windows 10.0.19042)"
        ],
        "x-ms-client-request-id": "84967f9c-47da-47c1-0a79-2fceb6831e3c",
        "x-ms-date": "Tue, 02 Feb 2021 21:27:25 GMT",
=======
        "traceparent": "00-898ba5519cca5c44b1ab812c7b1041d0-01802bfaab890542-00",
        "User-Agent": [
          "azsdk-net-Storage.Files.DataLake/12.7.0-alpha.20210217.1",
          "(.NET 5.0.3; Microsoft Windows 10.0.19042)"
        ],
        "x-ms-client-request-id": "84967f9c-47da-47c1-0a79-2fceb6831e3c",
        "x-ms-date": "Wed, 17 Feb 2021 22:31:53 GMT",
>>>>>>> 1814567d
        "x-ms-lease-action": "acquire",
        "x-ms-lease-duration": "15",
        "x-ms-proposed-lease-id": "8af9da88-cafb-de9a-b4e5-af647ba38499",
        "x-ms-return-client-request-id": "true",
        "x-ms-version": "2020-06-12"
      },
      "RequestBody": null,
      "StatusCode": 201,
      "ResponseHeaders": {
        "Content-Length": "0",
<<<<<<< HEAD
        "Date": "Tue, 02 Feb 2021 21:27:25 GMT",
        "ETag": "\u00220x8D8C7C15615DBA7\u0022",
        "Last-Modified": "Tue, 02 Feb 2021 21:27:25 GMT",
=======
        "Date": "Wed, 17 Feb 2021 22:31:53 GMT",
        "ETag": "\u00220x8D8D393D3957C3F\u0022",
        "Last-Modified": "Wed, 17 Feb 2021 22:31:53 GMT",
>>>>>>> 1814567d
        "Server": [
          "Windows-Azure-Blob/1.0",
          "Microsoft-HTTPAPI/2.0"
        ],
        "x-ms-client-request-id": "84967f9c-47da-47c1-0a79-2fceb6831e3c",
        "x-ms-lease-id": "8af9da88-cafb-de9a-b4e5-af647ba38499",
<<<<<<< HEAD
        "x-ms-request-id": "01f6d7c0-b01e-001f-54aa-f9cc5b000000",
=======
        "x-ms-request-id": "2b950077-b01e-0030-627c-05c190000000",
>>>>>>> 1814567d
        "x-ms-version": "2020-06-12"
      },
      "ResponseBody": []
    },
    {
      "RequestUri": "https://seannse.blob.core.windows.net/test-filesystem-beaac734-71e3-0d46-a691-b03c83660b92/test-file-9fd9c7f1-8456-e2c3-6edc-e7283efc6218?comp=lease",
      "RequestMethod": "PUT",
      "RequestHeaders": {
        "Accept": "application/xml",
        "Authorization": "Sanitized",
<<<<<<< HEAD
        "If-Unmodified-Since": "Mon, 01 Feb 2021 21:27:23 GMT",
        "traceparent": "00-8da4220c4195244e8bfc1e93323a7b10-af7a1a24d3fcbd48-00",
        "User-Agent": [
          "azsdk-net-Storage.Files.DataLake/12.7.0-alpha.20210202.1",
          "(.NET 5.0.2; Microsoft Windows 10.0.19042)"
        ],
        "x-ms-client-request-id": "fcc7e070-ff0d-c2be-67cf-8d294f956e05",
        "x-ms-date": "Tue, 02 Feb 2021 21:27:25 GMT",
=======
        "If-Unmodified-Since": "Tue, 16 Feb 2021 22:31:52 GMT",
        "traceparent": "00-620fa87a754d674fa7944dff2051f77f-eb07c69231903945-00",
        "User-Agent": [
          "azsdk-net-Storage.Files.DataLake/12.7.0-alpha.20210217.1",
          "(.NET 5.0.3; Microsoft Windows 10.0.19042)"
        ],
        "x-ms-client-request-id": "fcc7e070-ff0d-c2be-67cf-8d294f956e05",
        "x-ms-date": "Wed, 17 Feb 2021 22:31:53 GMT",
>>>>>>> 1814567d
        "x-ms-lease-action": "break",
        "x-ms-return-client-request-id": "true",
        "x-ms-version": "2020-06-12"
      },
      "RequestBody": null,
      "StatusCode": 412,
      "ResponseHeaders": {
        "Content-Length": "252",
        "Content-Type": "application/xml",
<<<<<<< HEAD
        "Date": "Tue, 02 Feb 2021 21:27:25 GMT",
=======
        "Date": "Wed, 17 Feb 2021 22:31:53 GMT",
>>>>>>> 1814567d
        "Server": [
          "Windows-Azure-Blob/1.0",
          "Microsoft-HTTPAPI/2.0"
        ],
        "x-ms-client-request-id": "fcc7e070-ff0d-c2be-67cf-8d294f956e05",
        "x-ms-error-code": "ConditionNotMet",
<<<<<<< HEAD
        "x-ms-request-id": "01f6d7d9-b01e-001f-6caa-f9cc5b000000",
=======
        "x-ms-request-id": "2b9500c4-b01e-0030-2c7c-05c190000000",
>>>>>>> 1814567d
        "x-ms-version": "2020-06-12"
      },
      "ResponseBody": [
        "\uFEFF\u003C?xml version=\u00221.0\u0022 encoding=\u0022utf-8\u0022?\u003E\u003CError\u003E\u003CCode\u003EConditionNotMet\u003C/Code\u003E\u003CMessage\u003EThe condition specified using HTTP conditional header(s) is not met.\n",
<<<<<<< HEAD
        "RequestId:01f6d7d9-b01e-001f-6caa-f9cc5b000000\n",
        "Time:2021-02-02T21:27:26.1775298Z\u003C/Message\u003E\u003C/Error\u003E"
=======
        "RequestId:2b9500c4-b01e-0030-2c7c-05c190000000\n",
        "Time:2021-02-17T22:31:53.7984761Z\u003C/Message\u003E\u003C/Error\u003E"
>>>>>>> 1814567d
      ]
    },
    {
      "RequestUri": "https://seannse.blob.core.windows.net/test-filesystem-beaac734-71e3-0d46-a691-b03c83660b92?restype=container",
      "RequestMethod": "DELETE",
      "RequestHeaders": {
        "Accept": "application/xml",
        "Authorization": "Sanitized",
<<<<<<< HEAD
        "traceparent": "00-328928c5debcab4793d9e685012dec57-1dd3d6b878a41d4c-00",
        "User-Agent": [
          "azsdk-net-Storage.Files.DataLake/12.7.0-alpha.20210202.1",
          "(.NET 5.0.2; Microsoft Windows 10.0.19042)"
        ],
        "x-ms-client-request-id": "d65eeb22-22bc-0c2f-32d6-ed3a2fbcb9e0",
        "x-ms-date": "Tue, 02 Feb 2021 21:27:25 GMT",
=======
        "traceparent": "00-6c64284c44b56440be7e96c9a8607682-cb58d168fed89549-00",
        "User-Agent": [
          "azsdk-net-Storage.Files.DataLake/12.7.0-alpha.20210217.1",
          "(.NET 5.0.3; Microsoft Windows 10.0.19042)"
        ],
        "x-ms-client-request-id": "d65eeb22-22bc-0c2f-32d6-ed3a2fbcb9e0",
        "x-ms-date": "Wed, 17 Feb 2021 22:31:53 GMT",
>>>>>>> 1814567d
        "x-ms-return-client-request-id": "true",
        "x-ms-version": "2020-06-12"
      },
      "RequestBody": null,
      "StatusCode": 202,
      "ResponseHeaders": {
        "Content-Length": "0",
<<<<<<< HEAD
        "Date": "Tue, 02 Feb 2021 21:27:25 GMT",
=======
        "Date": "Wed, 17 Feb 2021 22:31:53 GMT",
>>>>>>> 1814567d
        "Server": [
          "Windows-Azure-Blob/1.0",
          "Microsoft-HTTPAPI/2.0"
        ],
        "x-ms-client-request-id": "d65eeb22-22bc-0c2f-32d6-ed3a2fbcb9e0",
<<<<<<< HEAD
        "x-ms-request-id": "01f6d7ee-b01e-001f-7caa-f9cc5b000000",
=======
        "x-ms-request-id": "2b95011c-b01e-0030-7f7c-05c190000000",
>>>>>>> 1814567d
        "x-ms-version": "2020-06-12"
      },
      "ResponseBody": []
    },
    {
      "RequestUri": "https://seannse.blob.core.windows.net/test-filesystem-0810fb65-c0e4-4f6c-1be7-637ff1b87b1c?restype=container",
      "RequestMethod": "PUT",
      "RequestHeaders": {
        "Accept": "application/xml",
        "Authorization": "Sanitized",
<<<<<<< HEAD
        "traceparent": "00-3e7b6524b7d9ee40a624873da0a6d153-bf261a8abff2cf48-00",
        "User-Agent": [
          "azsdk-net-Storage.Files.DataLake/12.7.0-alpha.20210202.1",
          "(.NET 5.0.2; Microsoft Windows 10.0.19042)"
        ],
        "x-ms-blob-public-access": "container",
        "x-ms-client-request-id": "4ba12dd3-733a-62ec-7f0e-bad4beb01b7a",
        "x-ms-date": "Tue, 02 Feb 2021 21:27:25 GMT",
=======
        "traceparent": "00-d36f3aee94c6544683c730a0b363f2f0-ce2647efffcdd44f-00",
        "User-Agent": [
          "azsdk-net-Storage.Files.DataLake/12.7.0-alpha.20210217.1",
          "(.NET 5.0.3; Microsoft Windows 10.0.19042)"
        ],
        "x-ms-blob-public-access": "container",
        "x-ms-client-request-id": "4ba12dd3-733a-62ec-7f0e-bad4beb01b7a",
        "x-ms-date": "Wed, 17 Feb 2021 22:31:54 GMT",
>>>>>>> 1814567d
        "x-ms-return-client-request-id": "true",
        "x-ms-version": "2020-06-12"
      },
      "RequestBody": null,
      "StatusCode": 201,
      "ResponseHeaders": {
        "Content-Length": "0",
<<<<<<< HEAD
        "Date": "Tue, 02 Feb 2021 21:27:26 GMT",
        "ETag": "\u00220x8D8C7C1567FCCCF\u0022",
        "Last-Modified": "Tue, 02 Feb 2021 21:27:26 GMT",
=======
        "Date": "Wed, 17 Feb 2021 22:31:53 GMT",
        "ETag": "\u00220x8D8D393D3EF84D0\u0022",
        "Last-Modified": "Wed, 17 Feb 2021 22:31:54 GMT",
>>>>>>> 1814567d
        "Server": [
          "Windows-Azure-Blob/1.0",
          "Microsoft-HTTPAPI/2.0"
        ],
        "x-ms-client-request-id": "4ba12dd3-733a-62ec-7f0e-bad4beb01b7a",
<<<<<<< HEAD
        "x-ms-request-id": "110f9319-601e-001c-30aa-f92d3f000000",
=======
        "x-ms-request-id": "33ecbb65-201e-0040-807c-057867000000",
>>>>>>> 1814567d
        "x-ms-version": "2020-06-12"
      },
      "ResponseBody": []
    },
    {
      "RequestUri": "https://seannse.dfs.core.windows.net/test-filesystem-0810fb65-c0e4-4f6c-1be7-637ff1b87b1c/test-file-73e7d05b-55b5-cca8-b1cc-759d5c6b1c91?resource=file",
      "RequestMethod": "PUT",
      "RequestHeaders": {
        "Accept": "application/json",
        "Authorization": "Sanitized",
<<<<<<< HEAD
        "traceparent": "00-4a6ef4b26e121e449a8eeaa75b1ab94c-d8641d3b0888fc4e-00",
        "User-Agent": [
          "azsdk-net-Storage.Files.DataLake/12.7.0-alpha.20210202.1",
          "(.NET 5.0.2; Microsoft Windows 10.0.19042)"
        ],
        "x-ms-client-request-id": "62a5e92c-3da2-7d27-84d4-9a6dfe4f0513",
        "x-ms-date": "Tue, 02 Feb 2021 21:27:26 GMT",
=======
        "traceparent": "00-7898038c38b0ff4780faa8152141a665-f052d7681ec53f45-00",
        "User-Agent": [
          "azsdk-net-Storage.Files.DataLake/12.7.0-alpha.20210217.1",
          "(.NET 5.0.3; Microsoft Windows 10.0.19042)"
        ],
        "x-ms-client-request-id": "62a5e92c-3da2-7d27-84d4-9a6dfe4f0513",
        "x-ms-date": "Wed, 17 Feb 2021 22:31:54 GMT",
>>>>>>> 1814567d
        "x-ms-return-client-request-id": "true",
        "x-ms-version": "2020-06-12"
      },
      "RequestBody": null,
      "StatusCode": 201,
      "ResponseHeaders": {
        "Content-Length": "0",
<<<<<<< HEAD
        "Date": "Tue, 02 Feb 2021 21:27:26 GMT",
        "ETag": "\u00220x8D8C7C156BD3CBF\u0022",
        "Last-Modified": "Tue, 02 Feb 2021 21:27:27 GMT",
=======
        "Date": "Wed, 17 Feb 2021 22:31:54 GMT",
        "ETag": "\u00220x8D8D393D421FF41\u0022",
        "Last-Modified": "Wed, 17 Feb 2021 22:31:54 GMT",
>>>>>>> 1814567d
        "Server": [
          "Windows-Azure-HDFS/1.0",
          "Microsoft-HTTPAPI/2.0"
        ],
        "x-ms-client-request-id": "62a5e92c-3da2-7d27-84d4-9a6dfe4f0513",
<<<<<<< HEAD
        "x-ms-request-id": "0317cac3-f01f-0088-60aa-f99a56000000",
=======
        "x-ms-request-id": "6e934da7-501f-0081-507c-05df85000000",
>>>>>>> 1814567d
        "x-ms-version": "2020-06-12"
      },
      "ResponseBody": []
    },
    {
      "RequestUri": "https://seannse.blob.core.windows.net/test-filesystem-0810fb65-c0e4-4f6c-1be7-637ff1b87b1c/test-file-73e7d05b-55b5-cca8-b1cc-759d5c6b1c91?comp=lease",
      "RequestMethod": "PUT",
      "RequestHeaders": {
        "Accept": "application/xml",
        "Authorization": "Sanitized",
<<<<<<< HEAD
        "traceparent": "00-ac6a023c484627409995d585ba81264d-0b4a457ee44fce42-00",
        "User-Agent": [
          "azsdk-net-Storage.Files.DataLake/12.7.0-alpha.20210202.1",
          "(.NET 5.0.2; Microsoft Windows 10.0.19042)"
        ],
        "x-ms-client-request-id": "b437d09e-4cd8-d5de-8579-729a99170c04",
        "x-ms-date": "Tue, 02 Feb 2021 21:27:26 GMT",
=======
        "traceparent": "00-8335f9d5ea8f0544a2361e65fdd980fd-b759e717be8e114e-00",
        "User-Agent": [
          "azsdk-net-Storage.Files.DataLake/12.7.0-alpha.20210217.1",
          "(.NET 5.0.3; Microsoft Windows 10.0.19042)"
        ],
        "x-ms-client-request-id": "b437d09e-4cd8-d5de-8579-729a99170c04",
        "x-ms-date": "Wed, 17 Feb 2021 22:31:54 GMT",
>>>>>>> 1814567d
        "x-ms-lease-action": "acquire",
        "x-ms-lease-duration": "15",
        "x-ms-proposed-lease-id": "389d29f1-5604-2b63-ef07-a310717fee3c",
        "x-ms-return-client-request-id": "true",
        "x-ms-version": "2020-06-12"
      },
      "RequestBody": null,
      "StatusCode": 201,
      "ResponseHeaders": {
        "Content-Length": "0",
<<<<<<< HEAD
        "Date": "Tue, 02 Feb 2021 21:27:27 GMT",
        "ETag": "\u00220x8D8C7C156BD3CBF\u0022",
        "Last-Modified": "Tue, 02 Feb 2021 21:27:27 GMT",
=======
        "Date": "Wed, 17 Feb 2021 22:31:54 GMT",
        "ETag": "\u00220x8D8D393D421FF41\u0022",
        "Last-Modified": "Wed, 17 Feb 2021 22:31:54 GMT",
>>>>>>> 1814567d
        "Server": [
          "Windows-Azure-Blob/1.0",
          "Microsoft-HTTPAPI/2.0"
        ],
        "x-ms-client-request-id": "b437d09e-4cd8-d5de-8579-729a99170c04",
        "x-ms-lease-id": "389d29f1-5604-2b63-ef07-a310717fee3c",
<<<<<<< HEAD
        "x-ms-request-id": "110f9408-601e-001c-0aaa-f92d3f000000",
=======
        "x-ms-request-id": "33ecbcd8-201e-0040-4b7c-057867000000",
>>>>>>> 1814567d
        "x-ms-version": "2020-06-12"
      },
      "ResponseBody": []
    },
    {
      "RequestUri": "https://seannse.blob.core.windows.net/test-filesystem-0810fb65-c0e4-4f6c-1be7-637ff1b87b1c/test-file-73e7d05b-55b5-cca8-b1cc-759d5c6b1c91?comp=lease",
      "RequestMethod": "PUT",
      "RequestHeaders": {
        "Accept": "application/xml",
        "Authorization": "Sanitized",
        "If-Match": "\u0022garbage\u0022",
<<<<<<< HEAD
        "traceparent": "00-05406556819ed5438fb3adceb2976915-ab2b54df782d3d43-00",
        "User-Agent": [
          "azsdk-net-Storage.Files.DataLake/12.7.0-alpha.20210202.1",
          "(.NET 5.0.2; Microsoft Windows 10.0.19042)"
        ],
        "x-ms-client-request-id": "a1712325-3a48-fb63-b39b-ee4c47555f47",
        "x-ms-date": "Tue, 02 Feb 2021 21:27:26 GMT",
=======
        "traceparent": "00-487602ff1a067a45b535eec95f30cd54-6f556ee8c29c3248-00",
        "User-Agent": [
          "azsdk-net-Storage.Files.DataLake/12.7.0-alpha.20210217.1",
          "(.NET 5.0.3; Microsoft Windows 10.0.19042)"
        ],
        "x-ms-client-request-id": "a1712325-3a48-fb63-b39b-ee4c47555f47",
        "x-ms-date": "Wed, 17 Feb 2021 22:31:54 GMT",
>>>>>>> 1814567d
        "x-ms-lease-action": "break",
        "x-ms-return-client-request-id": "true",
        "x-ms-version": "2020-06-12"
      },
      "RequestBody": null,
      "StatusCode": 412,
      "ResponseHeaders": {
        "Content-Length": "252",
        "Content-Type": "application/xml",
<<<<<<< HEAD
        "Date": "Tue, 02 Feb 2021 21:27:27 GMT",
=======
        "Date": "Wed, 17 Feb 2021 22:31:54 GMT",
>>>>>>> 1814567d
        "Server": [
          "Windows-Azure-Blob/1.0",
          "Microsoft-HTTPAPI/2.0"
        ],
        "x-ms-client-request-id": "a1712325-3a48-fb63-b39b-ee4c47555f47",
        "x-ms-error-code": "ConditionNotMet",
<<<<<<< HEAD
        "x-ms-request-id": "110f942a-601e-001c-2baa-f92d3f000000",
=======
        "x-ms-request-id": "33ecbd10-201e-0040-7e7c-057867000000",
>>>>>>> 1814567d
        "x-ms-version": "2020-06-12"
      },
      "ResponseBody": [
        "\uFEFF\u003C?xml version=\u00221.0\u0022 encoding=\u0022utf-8\u0022?\u003E\u003CError\u003E\u003CCode\u003EConditionNotMet\u003C/Code\u003E\u003CMessage\u003EThe condition specified using HTTP conditional header(s) is not met.\n",
<<<<<<< HEAD
        "RequestId:110f942a-601e-001c-2baa-f92d3f000000\n",
        "Time:2021-02-02T21:27:27.2691070Z\u003C/Message\u003E\u003C/Error\u003E"
=======
        "RequestId:33ecbd10-201e-0040-7e7c-057867000000\n",
        "Time:2021-02-17T22:31:54.7301661Z\u003C/Message\u003E\u003C/Error\u003E"
>>>>>>> 1814567d
      ]
    },
    {
      "RequestUri": "https://seannse.blob.core.windows.net/test-filesystem-0810fb65-c0e4-4f6c-1be7-637ff1b87b1c?restype=container",
      "RequestMethod": "DELETE",
      "RequestHeaders": {
        "Accept": "application/xml",
        "Authorization": "Sanitized",
<<<<<<< HEAD
        "traceparent": "00-d30eae3dd02034439d7f07e160af1ca7-c48e22f2a23be34e-00",
        "User-Agent": [
          "azsdk-net-Storage.Files.DataLake/12.7.0-alpha.20210202.1",
          "(.NET 5.0.2; Microsoft Windows 10.0.19042)"
        ],
        "x-ms-client-request-id": "7674f7e3-6ba5-abbc-fa2a-b743a300efe4",
        "x-ms-date": "Tue, 02 Feb 2021 21:27:26 GMT",
=======
        "traceparent": "00-ebf4130b5f51b7458915b49045c1b479-c1ef2bf1b6c8884d-00",
        "User-Agent": [
          "azsdk-net-Storage.Files.DataLake/12.7.0-alpha.20210217.1",
          "(.NET 5.0.3; Microsoft Windows 10.0.19042)"
        ],
        "x-ms-client-request-id": "7674f7e3-6ba5-abbc-fa2a-b743a300efe4",
        "x-ms-date": "Wed, 17 Feb 2021 22:31:54 GMT",
>>>>>>> 1814567d
        "x-ms-return-client-request-id": "true",
        "x-ms-version": "2020-06-12"
      },
      "RequestBody": null,
      "StatusCode": 202,
      "ResponseHeaders": {
        "Content-Length": "0",
<<<<<<< HEAD
        "Date": "Tue, 02 Feb 2021 21:27:27 GMT",
=======
        "Date": "Wed, 17 Feb 2021 22:31:54 GMT",
>>>>>>> 1814567d
        "Server": [
          "Windows-Azure-Blob/1.0",
          "Microsoft-HTTPAPI/2.0"
        ],
        "x-ms-client-request-id": "7674f7e3-6ba5-abbc-fa2a-b743a300efe4",
<<<<<<< HEAD
        "x-ms-request-id": "110f945d-601e-001c-5aaa-f92d3f000000",
=======
        "x-ms-request-id": "33ecbd6d-201e-0040-577c-057867000000",
>>>>>>> 1814567d
        "x-ms-version": "2020-06-12"
      },
      "ResponseBody": []
    },
    {
      "RequestUri": "https://seannse.blob.core.windows.net/test-filesystem-dcb59343-5ec4-af2d-8264-1e47be2e89ac?restype=container",
      "RequestMethod": "PUT",
      "RequestHeaders": {
        "Accept": "application/xml",
        "Authorization": "Sanitized",
<<<<<<< HEAD
        "traceparent": "00-28613c60fd65424fbf2f74fc4d0ecab5-4c5758471d0fcf4f-00",
        "User-Agent": [
          "azsdk-net-Storage.Files.DataLake/12.7.0-alpha.20210202.1",
          "(.NET 5.0.2; Microsoft Windows 10.0.19042)"
        ],
        "x-ms-blob-public-access": "container",
        "x-ms-client-request-id": "dff19611-e251-849f-cac4-f3414d74eccb",
        "x-ms-date": "Tue, 02 Feb 2021 21:27:26 GMT",
=======
        "traceparent": "00-c86d7f1e564d694693e6c13cf7d2c4cc-2100321d88661448-00",
        "User-Agent": [
          "azsdk-net-Storage.Files.DataLake/12.7.0-alpha.20210217.1",
          "(.NET 5.0.3; Microsoft Windows 10.0.19042)"
        ],
        "x-ms-blob-public-access": "container",
        "x-ms-client-request-id": "dff19611-e251-849f-cac4-f3414d74eccb",
        "x-ms-date": "Wed, 17 Feb 2021 22:31:54 GMT",
>>>>>>> 1814567d
        "x-ms-return-client-request-id": "true",
        "x-ms-version": "2020-06-12"
      },
      "RequestBody": null,
      "StatusCode": 201,
      "ResponseHeaders": {
        "Content-Length": "0",
<<<<<<< HEAD
        "Date": "Tue, 02 Feb 2021 21:27:27 GMT",
        "ETag": "\u00220x8D8C7C1572359E0\u0022",
        "Last-Modified": "Tue, 02 Feb 2021 21:27:27 GMT",
=======
        "Date": "Wed, 17 Feb 2021 22:31:54 GMT",
        "ETag": "\u00220x8D8D393D47C00DA\u0022",
        "Last-Modified": "Wed, 17 Feb 2021 22:31:55 GMT",
>>>>>>> 1814567d
        "Server": [
          "Windows-Azure-Blob/1.0",
          "Microsoft-HTTPAPI/2.0"
        ],
        "x-ms-client-request-id": "dff19611-e251-849f-cac4-f3414d74eccb",
<<<<<<< HEAD
        "x-ms-request-id": "6fdb7103-d01e-00b0-53aa-f93e96000000",
=======
        "x-ms-request-id": "65e430c7-a01e-005e-017c-0594bf000000",
>>>>>>> 1814567d
        "x-ms-version": "2020-06-12"
      },
      "ResponseBody": []
    },
    {
      "RequestUri": "https://seannse.dfs.core.windows.net/test-filesystem-dcb59343-5ec4-af2d-8264-1e47be2e89ac/test-file-19670ba0-9e97-5a03-f1ff-5d132109f124?resource=file",
      "RequestMethod": "PUT",
      "RequestHeaders": {
        "Accept": "application/json",
        "Authorization": "Sanitized",
<<<<<<< HEAD
        "traceparent": "00-20e7fd0f6c7b014e9a8f4c47ff14a602-f73e9181bdf7a843-00",
        "User-Agent": [
          "azsdk-net-Storage.Files.DataLake/12.7.0-alpha.20210202.1",
          "(.NET 5.0.2; Microsoft Windows 10.0.19042)"
        ],
        "x-ms-client-request-id": "b28371c4-50f6-72eb-9297-ed52848b63c0",
        "x-ms-date": "Tue, 02 Feb 2021 21:27:27 GMT",
=======
        "traceparent": "00-91c44c23d5acfa4a9f6bf8a8bd125f78-43741cd3766ae440-00",
        "User-Agent": [
          "azsdk-net-Storage.Files.DataLake/12.7.0-alpha.20210217.1",
          "(.NET 5.0.3; Microsoft Windows 10.0.19042)"
        ],
        "x-ms-client-request-id": "b28371c4-50f6-72eb-9297-ed52848b63c0",
        "x-ms-date": "Wed, 17 Feb 2021 22:31:55 GMT",
>>>>>>> 1814567d
        "x-ms-return-client-request-id": "true",
        "x-ms-version": "2020-06-12"
      },
      "RequestBody": null,
      "StatusCode": 201,
      "ResponseHeaders": {
        "Content-Length": "0",
<<<<<<< HEAD
        "Date": "Tue, 02 Feb 2021 21:27:27 GMT",
        "ETag": "\u00220x8D8C7C1575B1E85\u0022",
        "Last-Modified": "Tue, 02 Feb 2021 21:27:28 GMT",
=======
        "Date": "Wed, 17 Feb 2021 22:31:54 GMT",
        "ETag": "\u00220x8D8D393D4B27E8C\u0022",
        "Last-Modified": "Wed, 17 Feb 2021 22:31:55 GMT",
>>>>>>> 1814567d
        "Server": [
          "Windows-Azure-HDFS/1.0",
          "Microsoft-HTTPAPI/2.0"
        ],
        "x-ms-client-request-id": "b28371c4-50f6-72eb-9297-ed52848b63c0",
<<<<<<< HEAD
        "x-ms-request-id": "a624ea8e-401f-0046-05aa-f94bd8000000",
=======
        "x-ms-request-id": "17588e2d-901f-0037-287c-05adf3000000",
>>>>>>> 1814567d
        "x-ms-version": "2020-06-12"
      },
      "ResponseBody": []
    },
    {
      "RequestUri": "https://seannse.blob.core.windows.net/test-filesystem-dcb59343-5ec4-af2d-8264-1e47be2e89ac/test-file-19670ba0-9e97-5a03-f1ff-5d132109f124",
      "RequestMethod": "HEAD",
      "RequestHeaders": {
        "Accept": "application/xml",
        "Authorization": "Sanitized",
        "User-Agent": [
<<<<<<< HEAD
          "azsdk-net-Storage.Files.DataLake/12.7.0-alpha.20210202.1",
          "(.NET 5.0.2; Microsoft Windows 10.0.19042)"
        ],
        "x-ms-client-request-id": "2648c580-b618-ffca-e38d-018922395aaa",
        "x-ms-date": "Tue, 02 Feb 2021 21:27:27 GMT",
=======
          "azsdk-net-Storage.Files.DataLake/12.7.0-alpha.20210217.1",
          "(.NET 5.0.3; Microsoft Windows 10.0.19042)"
        ],
        "x-ms-client-request-id": "2648c580-b618-ffca-e38d-018922395aaa",
        "x-ms-date": "Wed, 17 Feb 2021 22:31:55 GMT",
>>>>>>> 1814567d
        "x-ms-return-client-request-id": "true",
        "x-ms-version": "2020-06-12"
      },
      "RequestBody": null,
      "StatusCode": 200,
      "ResponseHeaders": {
        "Accept-Ranges": "bytes",
        "Content-Length": "0",
        "Content-Type": "application/octet-stream",
<<<<<<< HEAD
        "Date": "Tue, 02 Feb 2021 21:27:27 GMT",
        "ETag": "\u00220x8D8C7C1575B1E85\u0022",
        "Last-Modified": "Tue, 02 Feb 2021 21:27:28 GMT",
=======
        "Date": "Wed, 17 Feb 2021 22:31:55 GMT",
        "ETag": "\u00220x8D8D393D4B27E8C\u0022",
        "Last-Modified": "Wed, 17 Feb 2021 22:31:55 GMT",
>>>>>>> 1814567d
        "Server": [
          "Windows-Azure-Blob/1.0",
          "Microsoft-HTTPAPI/2.0"
        ],
        "x-ms-access-tier": "Hot",
        "x-ms-access-tier-inferred": "true",
        "x-ms-blob-type": "BlockBlob",
        "x-ms-client-request-id": "2648c580-b618-ffca-e38d-018922395aaa",
<<<<<<< HEAD
        "x-ms-creation-time": "Tue, 02 Feb 2021 21:27:28 GMT",
=======
        "x-ms-creation-time": "Wed, 17 Feb 2021 22:31:55 GMT",
>>>>>>> 1814567d
        "x-ms-group": "$superuser",
        "x-ms-lease-state": "available",
        "x-ms-lease-status": "unlocked",
        "x-ms-owner": "$superuser",
        "x-ms-permissions": "rw-r-----",
<<<<<<< HEAD
        "x-ms-request-id": "6fdb737b-d01e-00b0-1faa-f93e96000000",
=======
        "x-ms-request-id": "65e431af-a01e-005e-547c-0594bf000000",
>>>>>>> 1814567d
        "x-ms-server-encrypted": "true",
        "x-ms-version": "2020-06-12"
      },
      "ResponseBody": []
    },
    {
      "RequestUri": "https://seannse.blob.core.windows.net/test-filesystem-dcb59343-5ec4-af2d-8264-1e47be2e89ac/test-file-19670ba0-9e97-5a03-f1ff-5d132109f124?comp=lease",
      "RequestMethod": "PUT",
      "RequestHeaders": {
        "Accept": "application/xml",
        "Authorization": "Sanitized",
<<<<<<< HEAD
        "traceparent": "00-9e8e3e29ce30c04c8d35d49506c753cb-c7e0b166b5529e47-00",
        "User-Agent": [
          "azsdk-net-Storage.Files.DataLake/12.7.0-alpha.20210202.1",
          "(.NET 5.0.2; Microsoft Windows 10.0.19042)"
        ],
        "x-ms-client-request-id": "5231cef6-3d9f-e079-8950-ccf93da48876",
        "x-ms-date": "Tue, 02 Feb 2021 21:27:27 GMT",
=======
        "traceparent": "00-8c61259378fb2241b6d6ea7ae1161b5f-5168279a54e3cf44-00",
        "User-Agent": [
          "azsdk-net-Storage.Files.DataLake/12.7.0-alpha.20210217.1",
          "(.NET 5.0.3; Microsoft Windows 10.0.19042)"
        ],
        "x-ms-client-request-id": "5231cef6-3d9f-e079-8950-ccf93da48876",
        "x-ms-date": "Wed, 17 Feb 2021 22:31:55 GMT",
>>>>>>> 1814567d
        "x-ms-lease-action": "acquire",
        "x-ms-lease-duration": "15",
        "x-ms-proposed-lease-id": "b146cfd3-c43e-f68e-b16c-2eb218e76492",
        "x-ms-return-client-request-id": "true",
        "x-ms-version": "2020-06-12"
      },
      "RequestBody": null,
      "StatusCode": 201,
      "ResponseHeaders": {
        "Content-Length": "0",
<<<<<<< HEAD
        "Date": "Tue, 02 Feb 2021 21:27:27 GMT",
        "ETag": "\u00220x8D8C7C1575B1E85\u0022",
        "Last-Modified": "Tue, 02 Feb 2021 21:27:28 GMT",
=======
        "Date": "Wed, 17 Feb 2021 22:31:55 GMT",
        "ETag": "\u00220x8D8D393D4B27E8C\u0022",
        "Last-Modified": "Wed, 17 Feb 2021 22:31:55 GMT",
>>>>>>> 1814567d
        "Server": [
          "Windows-Azure-Blob/1.0",
          "Microsoft-HTTPAPI/2.0"
        ],
        "x-ms-client-request-id": "5231cef6-3d9f-e079-8950-ccf93da48876",
        "x-ms-lease-id": "b146cfd3-c43e-f68e-b16c-2eb218e76492",
<<<<<<< HEAD
        "x-ms-request-id": "6fdb73e3-d01e-00b0-04aa-f93e96000000",
=======
        "x-ms-request-id": "65e431e7-a01e-005e-0c7c-0594bf000000",
>>>>>>> 1814567d
        "x-ms-version": "2020-06-12"
      },
      "ResponseBody": []
    },
    {
      "RequestUri": "https://seannse.blob.core.windows.net/test-filesystem-dcb59343-5ec4-af2d-8264-1e47be2e89ac/test-file-19670ba0-9e97-5a03-f1ff-5d132109f124?comp=lease",
      "RequestMethod": "PUT",
      "RequestHeaders": {
        "Accept": "application/xml",
        "Authorization": "Sanitized",
<<<<<<< HEAD
        "If-None-Match": "\u00220x8D8C7C1575B1E85\u0022",
        "traceparent": "00-88bd9e58e4a47343a73527ba357097da-e94030abbfe65e41-00",
        "User-Agent": [
          "azsdk-net-Storage.Files.DataLake/12.7.0-alpha.20210202.1",
          "(.NET 5.0.2; Microsoft Windows 10.0.19042)"
        ],
        "x-ms-client-request-id": "53935754-0707-f50b-e1da-a6ebe74057fb",
        "x-ms-date": "Tue, 02 Feb 2021 21:27:27 GMT",
=======
        "If-None-Match": "0x8D8D393D4B27E8C",
        "traceparent": "00-1a6d66fbf3844e4b92a737a7fbc77386-dfeef59b7646c743-00",
        "User-Agent": [
          "azsdk-net-Storage.Files.DataLake/12.7.0-alpha.20210217.1",
          "(.NET 5.0.3; Microsoft Windows 10.0.19042)"
        ],
        "x-ms-client-request-id": "53935754-0707-f50b-e1da-a6ebe74057fb",
        "x-ms-date": "Wed, 17 Feb 2021 22:31:55 GMT",
>>>>>>> 1814567d
        "x-ms-lease-action": "break",
        "x-ms-return-client-request-id": "true",
        "x-ms-version": "2020-06-12"
      },
      "RequestBody": null,
      "StatusCode": 412,
      "ResponseHeaders": {
        "Content-Length": "252",
        "Content-Type": "application/xml",
<<<<<<< HEAD
        "Date": "Tue, 02 Feb 2021 21:27:27 GMT",
=======
        "Date": "Wed, 17 Feb 2021 22:31:55 GMT",
>>>>>>> 1814567d
        "Server": [
          "Windows-Azure-Blob/1.0",
          "Microsoft-HTTPAPI/2.0"
        ],
        "x-ms-client-request-id": "53935754-0707-f50b-e1da-a6ebe74057fb",
        "x-ms-error-code": "ConditionNotMet",
<<<<<<< HEAD
        "x-ms-request-id": "6fdb7455-d01e-00b0-71aa-f93e96000000",
=======
        "x-ms-request-id": "65e4321c-a01e-005e-417c-0594bf000000",
>>>>>>> 1814567d
        "x-ms-version": "2020-06-12"
      },
      "ResponseBody": [
        "\uFEFF\u003C?xml version=\u00221.0\u0022 encoding=\u0022utf-8\u0022?\u003E\u003CError\u003E\u003CCode\u003EConditionNotMet\u003C/Code\u003E\u003CMessage\u003EThe condition specified using HTTP conditional header(s) is not met.\n",
<<<<<<< HEAD
        "RequestId:6fdb7455-d01e-00b0-71aa-f93e96000000\n",
        "Time:2021-02-02T21:27:28.3890039Z\u003C/Message\u003E\u003C/Error\u003E"
=======
        "RequestId:65e4321c-a01e-005e-417c-0594bf000000\n",
        "Time:2021-02-17T22:31:55.7719339Z\u003C/Message\u003E\u003C/Error\u003E"
>>>>>>> 1814567d
      ]
    },
    {
      "RequestUri": "https://seannse.blob.core.windows.net/test-filesystem-dcb59343-5ec4-af2d-8264-1e47be2e89ac?restype=container",
      "RequestMethod": "DELETE",
      "RequestHeaders": {
        "Accept": "application/xml",
        "Authorization": "Sanitized",
<<<<<<< HEAD
        "traceparent": "00-5782fc41fe3e1545840c34380f7c4de5-07d763efb519524f-00",
        "User-Agent": [
          "azsdk-net-Storage.Files.DataLake/12.7.0-alpha.20210202.1",
          "(.NET 5.0.2; Microsoft Windows 10.0.19042)"
        ],
        "x-ms-client-request-id": "e5a5d17f-3511-616f-df7d-80729f38e44c",
        "x-ms-date": "Tue, 02 Feb 2021 21:27:27 GMT",
=======
        "traceparent": "00-dc8132edc7a4504594fb2465a13b461b-4e0729a6a1db8441-00",
        "User-Agent": [
          "azsdk-net-Storage.Files.DataLake/12.7.0-alpha.20210217.1",
          "(.NET 5.0.3; Microsoft Windows 10.0.19042)"
        ],
        "x-ms-client-request-id": "e5a5d17f-3511-616f-df7d-80729f38e44c",
        "x-ms-date": "Wed, 17 Feb 2021 22:31:55 GMT",
>>>>>>> 1814567d
        "x-ms-return-client-request-id": "true",
        "x-ms-version": "2020-06-12"
      },
      "RequestBody": null,
      "StatusCode": 202,
      "ResponseHeaders": {
        "Content-Length": "0",
<<<<<<< HEAD
        "Date": "Tue, 02 Feb 2021 21:27:28 GMT",
=======
        "Date": "Wed, 17 Feb 2021 22:31:55 GMT",
>>>>>>> 1814567d
        "Server": [
          "Windows-Azure-Blob/1.0",
          "Microsoft-HTTPAPI/2.0"
        ],
        "x-ms-client-request-id": "e5a5d17f-3511-616f-df7d-80729f38e44c",
<<<<<<< HEAD
        "x-ms-request-id": "6fdb74bc-d01e-00b0-53aa-f93e96000000",
=======
        "x-ms-request-id": "65e43244-a01e-005e-697c-0594bf000000",
>>>>>>> 1814567d
        "x-ms-version": "2020-06-12"
      },
      "ResponseBody": []
    }
  ],
  "Variables": {
<<<<<<< HEAD
    "DateTimeOffsetNow": "2021-02-02T15:27:23.6457379-06:00",
=======
    "DateTimeOffsetNow": "2021-02-17T16:31:52.1467584-06:00",
>>>>>>> 1814567d
    "RandomSeed": "792628737",
    "Storage_TestConfigHierarchicalNamespace": "NamespaceTenant\nseannse\nU2FuaXRpemVk\nhttps://seannse.blob.core.windows.net\nhttps://seannse.file.core.windows.net\nhttps://seannse.queue.core.windows.net\nhttps://seannse.table.core.windows.net\n\n\n\n\nhttps://seannse-secondary.blob.core.windows.net\nhttps://seannse-secondary.file.core.windows.net\nhttps://seannse-secondary.queue.core.windows.net\nhttps://seannse-secondary.table.core.windows.net\n68390a19-a643-458b-b726-408abf67b4fc\nSanitized\n72f988bf-86f1-41af-91ab-2d7cd011db47\nhttps://login.microsoftonline.com/\nCloud\nBlobEndpoint=https://seannse.blob.core.windows.net/;QueueEndpoint=https://seannse.queue.core.windows.net/;FileEndpoint=https://seannse.file.core.windows.net/;BlobSecondaryEndpoint=https://seannse-secondary.blob.core.windows.net/;QueueSecondaryEndpoint=https://seannse-secondary.queue.core.windows.net/;FileSecondaryEndpoint=https://seannse-secondary.file.core.windows.net/;AccountName=seannse;AccountKey=Sanitized\n"
  }
}<|MERGE_RESOLUTION|>--- conflicted
+++ resolved
@@ -1,195 +1,123 @@
 {
   "Entries": [
     {
-      "RequestUri": "https://seannse.blob.core.windows.net/test-filesystem-cb5b4caa-391b-e6ba-f82a-7a067f198a1d?restype=container",
-      "RequestMethod": "PUT",
-      "RequestHeaders": {
-        "Accept": "application/xml",
-        "Authorization": "Sanitized",
-<<<<<<< HEAD
-        "traceparent": "00-8d478626d44dd24aa3531d0d624e074c-d070b457bb41f640-00",
-        "User-Agent": [
-          "azsdk-net-Storage.Files.DataLake/12.7.0-alpha.20210202.1",
-          "(.NET 5.0.2; Microsoft Windows 10.0.19042)"
+      "RequestUri": "https://seannse.blob.core.windows.net/test-filesystem-e0ccd10a-960e-e617-0a91-ea4f83a4b2c2?restype=container",
+      "RequestMethod": "PUT",
+      "RequestHeaders": {
+        "Accept": "application/xml",
+        "Authorization": "Sanitized",
+        "traceparent": "00-4e200cd1085a3045816d047502f99488-0769903a2fa47e4d-00",
+        "User-Agent": [
+          "azsdk-net-Storage.Files.DataLake/12.7.0-alpha.20210219.1",
+          "(.NET 5.0.3; Microsoft Windows 10.0.19041)"
         ],
         "x-ms-blob-public-access": "container",
-        "x-ms-client-request-id": "85b5b33f-9e7e-cfbe-23d8-2ccf41e3ab3a",
-        "x-ms-date": "Tue, 02 Feb 2021 21:27:23 GMT",
-=======
-        "traceparent": "00-da2e39e14bd1654fb01d8b1178888c82-cdf4d3f55860284c-00",
-        "User-Agent": [
-          "azsdk-net-Storage.Files.DataLake/12.7.0-alpha.20210217.1",
-          "(.NET 5.0.3; Microsoft Windows 10.0.19042)"
-        ],
-        "x-ms-blob-public-access": "container",
-        "x-ms-client-request-id": "85b5b33f-9e7e-cfbe-23d8-2ccf41e3ab3a",
-        "x-ms-date": "Wed, 17 Feb 2021 22:31:52 GMT",
->>>>>>> 1814567d
-        "x-ms-return-client-request-id": "true",
-        "x-ms-version": "2020-06-12"
-      },
-      "RequestBody": null,
-      "StatusCode": 201,
-      "ResponseHeaders": {
-        "Content-Length": "0",
-<<<<<<< HEAD
-        "Date": "Tue, 02 Feb 2021 21:27:23 GMT",
-        "ETag": "\u00220x8D8C7C155397DA5\u0022",
-        "Last-Modified": "Tue, 02 Feb 2021 21:27:24 GMT",
-=======
-        "Date": "Wed, 17 Feb 2021 22:31:52 GMT",
-        "ETag": "\u00220x8D8D393D2CABFE1\u0022",
-        "Last-Modified": "Wed, 17 Feb 2021 22:31:52 GMT",
->>>>>>> 1814567d
-        "Server": [
-          "Windows-Azure-Blob/1.0",
-          "Microsoft-HTTPAPI/2.0"
-        ],
-        "x-ms-client-request-id": "85b5b33f-9e7e-cfbe-23d8-2ccf41e3ab3a",
-<<<<<<< HEAD
-        "x-ms-request-id": "ee2c2e38-101e-0064-6baa-f98ec7000000",
-=======
-        "x-ms-request-id": "896aee3e-501e-0007-487c-05133c000000",
->>>>>>> 1814567d
-        "x-ms-version": "2020-06-12"
-      },
-      "ResponseBody": []
-    },
-    {
-      "RequestUri": "https://seannse.dfs.core.windows.net/test-filesystem-cb5b4caa-391b-e6ba-f82a-7a067f198a1d/test-file-8b713cc9-7050-5bdc-aaef-7a7f2f8eb04b?resource=file",
+        "x-ms-client-request-id": "f90984c0-cec1-935b-7543-e8a76e316a65",
+        "x-ms-date": "Fri, 19 Feb 2021 19:12:01 GMT",
+        "x-ms-return-client-request-id": "true",
+        "x-ms-version": "2020-06-12"
+      },
+      "RequestBody": null,
+      "StatusCode": 201,
+      "ResponseHeaders": {
+        "Content-Length": "0",
+        "Date": "Fri, 19 Feb 2021 19:12:00 GMT",
+        "ETag": "\u00220x8D8D50A3BF6DD7D\u0022",
+        "Last-Modified": "Fri, 19 Feb 2021 19:12:00 GMT",
+        "Server": [
+          "Windows-Azure-Blob/1.0",
+          "Microsoft-HTTPAPI/2.0"
+        ],
+        "x-ms-client-request-id": "f90984c0-cec1-935b-7543-e8a76e316a65",
+        "x-ms-request-id": "2e69c924-201e-00a4-73f3-0676f9000000",
+        "x-ms-version": "2020-06-12"
+      },
+      "ResponseBody": []
+    },
+    {
+      "RequestUri": "https://seannse.dfs.core.windows.net/test-filesystem-e0ccd10a-960e-e617-0a91-ea4f83a4b2c2/test-file-de17fe12-5c33-4466-fb80-d41722b84763?resource=file",
       "RequestMethod": "PUT",
       "RequestHeaders": {
         "Accept": "application/json",
         "Authorization": "Sanitized",
-<<<<<<< HEAD
-        "traceparent": "00-5e71e3c974a2de4da5b9ef6fc5e71b9f-b0d18d0703e17841-00",
-        "User-Agent": [
-          "azsdk-net-Storage.Files.DataLake/12.7.0-alpha.20210202.1",
-          "(.NET 5.0.2; Microsoft Windows 10.0.19042)"
-        ],
-        "x-ms-client-request-id": "f862cff0-d93c-cf18-d759-da8e243f9f95",
-        "x-ms-date": "Tue, 02 Feb 2021 21:27:23 GMT",
-=======
-        "traceparent": "00-1852fcb999c03845a5b13193028b42ee-fc257de4fb420d4a-00",
-        "User-Agent": [
-          "azsdk-net-Storage.Files.DataLake/12.7.0-alpha.20210217.1",
-          "(.NET 5.0.3; Microsoft Windows 10.0.19042)"
-        ],
-        "x-ms-client-request-id": "f862cff0-d93c-cf18-d759-da8e243f9f95",
-        "x-ms-date": "Wed, 17 Feb 2021 22:31:52 GMT",
->>>>>>> 1814567d
-        "x-ms-return-client-request-id": "true",
-        "x-ms-version": "2020-06-12"
-      },
-      "RequestBody": null,
-      "StatusCode": 201,
-      "ResponseHeaders": {
-        "Content-Length": "0",
-<<<<<<< HEAD
-        "Date": "Tue, 02 Feb 2021 21:27:24 GMT",
-        "ETag": "\u00220x8D8C7C15572CB86\u0022",
-        "Last-Modified": "Tue, 02 Feb 2021 21:27:24 GMT",
-=======
-        "Date": "Wed, 17 Feb 2021 22:31:52 GMT",
-        "ETag": "\u00220x8D8D393D3008B0C\u0022",
-        "Last-Modified": "Wed, 17 Feb 2021 22:31:52 GMT",
->>>>>>> 1814567d
+        "traceparent": "00-62cdeb027107f3488a8f1540c1784f9e-bfa0600ce8b7db43-00",
+        "User-Agent": [
+          "azsdk-net-Storage.Files.DataLake/12.7.0-alpha.20210219.1",
+          "(.NET 5.0.3; Microsoft Windows 10.0.19041)"
+        ],
+        "x-ms-client-request-id": "9f4b0e8d-f08e-64f5-1ec4-fd40f94471bc",
+        "x-ms-date": "Fri, 19 Feb 2021 19:12:01 GMT",
+        "x-ms-return-client-request-id": "true",
+        "x-ms-version": "2020-06-12"
+      },
+      "RequestBody": null,
+      "StatusCode": 201,
+      "ResponseHeaders": {
+        "Content-Length": "0",
+        "Date": "Fri, 19 Feb 2021 19:11:59 GMT",
+        "ETag": "\u00220x8D8D50A3C05F24B\u0022",
+        "Last-Modified": "Fri, 19 Feb 2021 19:12:00 GMT",
         "Server": [
           "Windows-Azure-HDFS/1.0",
           "Microsoft-HTTPAPI/2.0"
         ],
-        "x-ms-client-request-id": "f862cff0-d93c-cf18-d759-da8e243f9f95",
-<<<<<<< HEAD
-        "x-ms-request-id": "3b08189a-e01f-005f-10aa-f9cb63000000",
-=======
-        "x-ms-request-id": "33449148-101f-0039-1c7c-058443000000",
->>>>>>> 1814567d
-        "x-ms-version": "2020-06-12"
-      },
-      "ResponseBody": []
-    },
-    {
-      "RequestUri": "https://seannse.blob.core.windows.net/test-filesystem-cb5b4caa-391b-e6ba-f82a-7a067f198a1d/test-file-8b713cc9-7050-5bdc-aaef-7a7f2f8eb04b?comp=lease",
-      "RequestMethod": "PUT",
-      "RequestHeaders": {
-        "Accept": "application/xml",
-        "Authorization": "Sanitized",
-<<<<<<< HEAD
-        "traceparent": "00-7ad8b51de7e1bb42825bec9e7969e04d-36c94d4441ee2d4d-00",
-        "User-Agent": [
-          "azsdk-net-Storage.Files.DataLake/12.7.0-alpha.20210202.1",
-          "(.NET 5.0.2; Microsoft Windows 10.0.19042)"
-        ],
-        "x-ms-client-request-id": "42a2861f-f9c8-1050-f89e-5a0c00877bc5",
-        "x-ms-date": "Tue, 02 Feb 2021 21:27:24 GMT",
-=======
-        "traceparent": "00-3df5e4b947e53d41b2abecd84146edea-24336dac80a1e04b-00",
-        "User-Agent": [
-          "azsdk-net-Storage.Files.DataLake/12.7.0-alpha.20210217.1",
-          "(.NET 5.0.3; Microsoft Windows 10.0.19042)"
-        ],
-        "x-ms-client-request-id": "42a2861f-f9c8-1050-f89e-5a0c00877bc5",
-        "x-ms-date": "Wed, 17 Feb 2021 22:31:52 GMT",
->>>>>>> 1814567d
+        "x-ms-client-request-id": "9f4b0e8d-f08e-64f5-1ec4-fd40f94471bc",
+        "x-ms-request-id": "6f4b7eeb-e01f-004f-7ff3-060e0b000000",
+        "x-ms-version": "2020-06-12"
+      },
+      "ResponseBody": []
+    },
+    {
+      "RequestUri": "https://seannse.blob.core.windows.net/test-filesystem-e0ccd10a-960e-e617-0a91-ea4f83a4b2c2/test-file-de17fe12-5c33-4466-fb80-d41722b84763?comp=lease",
+      "RequestMethod": "PUT",
+      "RequestHeaders": {
+        "Accept": "application/xml",
+        "Authorization": "Sanitized",
+        "traceparent": "00-16ef8bc8aaba86458ac1997ebb3db14a-c85047be9904ec44-00",
+        "User-Agent": [
+          "azsdk-net-Storage.Files.DataLake/12.7.0-alpha.20210219.1",
+          "(.NET 5.0.3; Microsoft Windows 10.0.19041)"
+        ],
+        "x-ms-client-request-id": "592467bd-2e4a-2238-44f3-a2a9f4f12cd8",
+        "x-ms-date": "Fri, 19 Feb 2021 19:12:01 GMT",
         "x-ms-lease-action": "acquire",
         "x-ms-lease-duration": "15",
-        "x-ms-proposed-lease-id": "300ae027-e01d-c3d6-9d30-d990541137d7",
-        "x-ms-return-client-request-id": "true",
-        "x-ms-version": "2020-06-12"
-      },
-      "RequestBody": null,
-      "StatusCode": 201,
-      "ResponseHeaders": {
-        "Content-Length": "0",
-<<<<<<< HEAD
-        "Date": "Tue, 02 Feb 2021 21:27:24 GMT",
-        "ETag": "\u00220x8D8C7C15572CB86\u0022",
-        "Last-Modified": "Tue, 02 Feb 2021 21:27:24 GMT",
-=======
-        "Date": "Wed, 17 Feb 2021 22:31:52 GMT",
-        "ETag": "\u00220x8D8D393D3008B0C\u0022",
-        "Last-Modified": "Wed, 17 Feb 2021 22:31:52 GMT",
->>>>>>> 1814567d
-        "Server": [
-          "Windows-Azure-Blob/1.0",
-          "Microsoft-HTTPAPI/2.0"
-        ],
-        "x-ms-client-request-id": "42a2861f-f9c8-1050-f89e-5a0c00877bc5",
-        "x-ms-lease-id": "300ae027-e01d-c3d6-9d30-d990541137d7",
-<<<<<<< HEAD
-        "x-ms-request-id": "ee2c2ea7-101e-0064-48aa-f98ec7000000",
-=======
-        "x-ms-request-id": "896af0ba-501e-0007-057c-05133c000000",
->>>>>>> 1814567d
-        "x-ms-version": "2020-06-12"
-      },
-      "ResponseBody": []
-    },
-    {
-      "RequestUri": "https://seannse.blob.core.windows.net/test-filesystem-cb5b4caa-391b-e6ba-f82a-7a067f198a1d/test-file-8b713cc9-7050-5bdc-aaef-7a7f2f8eb04b?comp=lease",
-      "RequestMethod": "PUT",
-      "RequestHeaders": {
-        "Accept": "application/xml",
-        "Authorization": "Sanitized",
-<<<<<<< HEAD
-        "If-Modified-Since": "Wed, 03 Feb 2021 21:27:23 GMT",
-        "traceparent": "00-ea93b68941dd7f48b72d0e9156830d49-92305464fcfe3f4a-00",
-        "User-Agent": [
-          "azsdk-net-Storage.Files.DataLake/12.7.0-alpha.20210202.1",
-          "(.NET 5.0.2; Microsoft Windows 10.0.19042)"
-        ],
-        "x-ms-client-request-id": "cd706713-f56f-cc0f-bc7d-668c5c03ea70",
-        "x-ms-date": "Tue, 02 Feb 2021 21:27:24 GMT",
-=======
-        "If-Modified-Since": "Thu, 18 Feb 2021 22:31:52 GMT",
-        "traceparent": "00-7377cc7415999c44ad593ed1e44c639e-59c9ad517ad86e44-00",
-        "User-Agent": [
-          "azsdk-net-Storage.Files.DataLake/12.7.0-alpha.20210217.1",
-          "(.NET 5.0.3; Microsoft Windows 10.0.19042)"
-        ],
-        "x-ms-client-request-id": "cd706713-f56f-cc0f-bc7d-668c5c03ea70",
-        "x-ms-date": "Wed, 17 Feb 2021 22:31:52 GMT",
->>>>>>> 1814567d
+        "x-ms-proposed-lease-id": "ade484fb-6ba1-58ca-fde5-fb04374667cc",
+        "x-ms-return-client-request-id": "true",
+        "x-ms-version": "2020-06-12"
+      },
+      "RequestBody": null,
+      "StatusCode": 201,
+      "ResponseHeaders": {
+        "Content-Length": "0",
+        "Date": "Fri, 19 Feb 2021 19:12:00 GMT",
+        "ETag": "\u00220x8D8D50A3C05F24B\u0022",
+        "Last-Modified": "Fri, 19 Feb 2021 19:12:00 GMT",
+        "Server": [
+          "Windows-Azure-Blob/1.0",
+          "Microsoft-HTTPAPI/2.0"
+        ],
+        "x-ms-client-request-id": "592467bd-2e4a-2238-44f3-a2a9f4f12cd8",
+        "x-ms-lease-id": "ade484fb-6ba1-58ca-fde5-fb04374667cc",
+        "x-ms-request-id": "2e69caed-201e-00a4-1ff3-0676f9000000",
+        "x-ms-version": "2020-06-12"
+      },
+      "ResponseBody": []
+    },
+    {
+      "RequestUri": "https://seannse.blob.core.windows.net/test-filesystem-e0ccd10a-960e-e617-0a91-ea4f83a4b2c2/test-file-de17fe12-5c33-4466-fb80-d41722b84763?comp=lease",
+      "RequestMethod": "PUT",
+      "RequestHeaders": {
+        "Accept": "application/xml",
+        "Authorization": "Sanitized",
+        "If-Modified-Since": "Sat, 20 Feb 2021 19:12:01 GMT",
+        "traceparent": "00-bd61ce0835fb624eb642c56f0a785a5e-4a3bf43f68233a49-00",
+        "User-Agent": [
+          "azsdk-net-Storage.Files.DataLake/12.7.0-alpha.20210219.1",
+          "(.NET 5.0.3; Microsoft Windows 10.0.19041)"
+        ],
+        "x-ms-client-request-id": "cf465dad-0d21-7682-c267-cf79052bddda",
+        "x-ms-date": "Fri, 19 Feb 2021 19:12:01 GMT",
         "x-ms-lease-action": "break",
         "x-ms-return-client-request-id": "true",
         "x-ms-version": "2020-06-12"
@@ -199,58 +127,35 @@
       "ResponseHeaders": {
         "Content-Length": "252",
         "Content-Type": "application/xml",
-<<<<<<< HEAD
-        "Date": "Tue, 02 Feb 2021 21:27:24 GMT",
-=======
-        "Date": "Wed, 17 Feb 2021 22:31:52 GMT",
->>>>>>> 1814567d
-        "Server": [
-          "Windows-Azure-Blob/1.0",
-          "Microsoft-HTTPAPI/2.0"
-        ],
-        "x-ms-client-request-id": "cd706713-f56f-cc0f-bc7d-668c5c03ea70",
+        "Date": "Fri, 19 Feb 2021 19:12:00 GMT",
+        "Server": [
+          "Windows-Azure-Blob/1.0",
+          "Microsoft-HTTPAPI/2.0"
+        ],
+        "x-ms-client-request-id": "cf465dad-0d21-7682-c267-cf79052bddda",
         "x-ms-error-code": "ConditionNotMet",
-<<<<<<< HEAD
-        "x-ms-request-id": "ee2c2ecf-101e-0064-6aaa-f98ec7000000",
-=======
-        "x-ms-request-id": "896af141-501e-0007-7f7c-05133c000000",
->>>>>>> 1814567d
+        "x-ms-request-id": "2e69cbb5-201e-00a4-57f3-0676f9000000",
         "x-ms-version": "2020-06-12"
       },
       "ResponseBody": [
         "\uFEFF\u003C?xml version=\u00221.0\u0022 encoding=\u0022utf-8\u0022?\u003E\u003CError\u003E\u003CCode\u003EConditionNotMet\u003C/Code\u003E\u003CMessage\u003EThe condition specified using HTTP conditional header(s) is not met.\n",
-<<<<<<< HEAD
-        "RequestId:ee2c2ecf-101e-0064-6aaa-f98ec7000000\n",
-        "Time:2021-02-02T21:27:25.0995810Z\u003C/Message\u003E\u003C/Error\u003E"
-=======
-        "RequestId:896af141-501e-0007-7f7c-05133c000000\n",
-        "Time:2021-02-17T22:31:52.8545163Z\u003C/Message\u003E\u003C/Error\u003E"
->>>>>>> 1814567d
+        "RequestId:2e69cbb5-201e-00a4-57f3-0676f9000000\n",
+        "Time:2021-02-19T19:12:00.7940679Z\u003C/Message\u003E\u003C/Error\u003E"
       ]
     },
     {
-      "RequestUri": "https://seannse.blob.core.windows.net/test-filesystem-cb5b4caa-391b-e6ba-f82a-7a067f198a1d?restype=container",
+      "RequestUri": "https://seannse.blob.core.windows.net/test-filesystem-e0ccd10a-960e-e617-0a91-ea4f83a4b2c2?restype=container",
       "RequestMethod": "DELETE",
       "RequestHeaders": {
         "Accept": "application/xml",
         "Authorization": "Sanitized",
-<<<<<<< HEAD
-        "traceparent": "00-0e3672aa8a69fb4db55d5347dfae9940-c8086df60395df44-00",
-        "User-Agent": [
-          "azsdk-net-Storage.Files.DataLake/12.7.0-alpha.20210202.1",
-          "(.NET 5.0.2; Microsoft Windows 10.0.19042)"
-        ],
-        "x-ms-client-request-id": "99f8cd05-ad16-2d56-f4fc-5a33d9dd13cd",
-        "x-ms-date": "Tue, 02 Feb 2021 21:27:24 GMT",
-=======
-        "traceparent": "00-9550881844f1fe4cbde499faaacd0743-aba006f30869534e-00",
-        "User-Agent": [
-          "azsdk-net-Storage.Files.DataLake/12.7.0-alpha.20210217.1",
-          "(.NET 5.0.3; Microsoft Windows 10.0.19042)"
-        ],
-        "x-ms-client-request-id": "99f8cd05-ad16-2d56-f4fc-5a33d9dd13cd",
-        "x-ms-date": "Wed, 17 Feb 2021 22:31:53 GMT",
->>>>>>> 1814567d
+        "traceparent": "00-9838ca7200e4744299bcaccaba1845ac-3101852c6f9f7644-00",
+        "User-Agent": [
+          "azsdk-net-Storage.Files.DataLake/12.7.0-alpha.20210219.1",
+          "(.NET 5.0.3; Microsoft Windows 10.0.19041)"
+        ],
+        "x-ms-client-request-id": "96fb6456-5daa-4fb6-ae25-3c528dd64e83",
+        "x-ms-date": "Fri, 19 Feb 2021 19:12:01 GMT",
         "x-ms-return-client-request-id": "true",
         "x-ms-version": "2020-06-12"
       },
@@ -258,215 +163,135 @@
       "StatusCode": 202,
       "ResponseHeaders": {
         "Content-Length": "0",
-<<<<<<< HEAD
-        "Date": "Tue, 02 Feb 2021 21:27:24 GMT",
-=======
-        "Date": "Wed, 17 Feb 2021 22:31:52 GMT",
->>>>>>> 1814567d
-        "Server": [
-          "Windows-Azure-Blob/1.0",
-          "Microsoft-HTTPAPI/2.0"
-        ],
-        "x-ms-client-request-id": "99f8cd05-ad16-2d56-f4fc-5a33d9dd13cd",
-<<<<<<< HEAD
-        "x-ms-request-id": "ee2c2efd-101e-0064-17aa-f98ec7000000",
-=======
-        "x-ms-request-id": "896af1d6-501e-0007-0c7c-05133c000000",
->>>>>>> 1814567d
-        "x-ms-version": "2020-06-12"
-      },
-      "ResponseBody": []
-    },
-    {
-      "RequestUri": "https://seannse.blob.core.windows.net/test-filesystem-beaac734-71e3-0d46-a691-b03c83660b92?restype=container",
-      "RequestMethod": "PUT",
-      "RequestHeaders": {
-        "Accept": "application/xml",
-        "Authorization": "Sanitized",
-<<<<<<< HEAD
-        "traceparent": "00-9b5af13d909db24f9eeaa5738e237dca-b8c40eea76dda143-00",
-        "User-Agent": [
-          "azsdk-net-Storage.Files.DataLake/12.7.0-alpha.20210202.1",
-          "(.NET 5.0.2; Microsoft Windows 10.0.19042)"
+        "Date": "Fri, 19 Feb 2021 19:12:00 GMT",
+        "Server": [
+          "Windows-Azure-Blob/1.0",
+          "Microsoft-HTTPAPI/2.0"
+        ],
+        "x-ms-client-request-id": "96fb6456-5daa-4fb6-ae25-3c528dd64e83",
+        "x-ms-request-id": "2e69cc85-201e-00a4-17f3-0676f9000000",
+        "x-ms-version": "2020-06-12"
+      },
+      "ResponseBody": []
+    },
+    {
+      "RequestUri": "https://seannse.blob.core.windows.net/test-filesystem-82780734-1079-7419-79e6-b85164492900?restype=container",
+      "RequestMethod": "PUT",
+      "RequestHeaders": {
+        "Accept": "application/xml",
+        "Authorization": "Sanitized",
+        "traceparent": "00-437340ff994d5d4492afeded2fb5a630-8e24f39ea5b0db44-00",
+        "User-Agent": [
+          "azsdk-net-Storage.Files.DataLake/12.7.0-alpha.20210219.1",
+          "(.NET 5.0.3; Microsoft Windows 10.0.19041)"
         ],
         "x-ms-blob-public-access": "container",
-        "x-ms-client-request-id": "f874a31e-657f-9449-86eb-f285fc19a98d",
-        "x-ms-date": "Tue, 02 Feb 2021 21:27:24 GMT",
-=======
-        "traceparent": "00-75d7afa0e3434e449bf366547da3b677-2b63439a62840c49-00",
-        "User-Agent": [
-          "azsdk-net-Storage.Files.DataLake/12.7.0-alpha.20210217.1",
-          "(.NET 5.0.3; Microsoft Windows 10.0.19042)"
-        ],
-        "x-ms-blob-public-access": "container",
-        "x-ms-client-request-id": "f874a31e-657f-9449-86eb-f285fc19a98d",
-        "x-ms-date": "Wed, 17 Feb 2021 22:31:53 GMT",
->>>>>>> 1814567d
-        "x-ms-return-client-request-id": "true",
-        "x-ms-version": "2020-06-12"
-      },
-      "RequestBody": null,
-      "StatusCode": 201,
-      "ResponseHeaders": {
-        "Content-Length": "0",
-<<<<<<< HEAD
-        "Date": "Tue, 02 Feb 2021 21:27:24 GMT",
-        "ETag": "\u00220x8D8C7C155D8A08F\u0022",
-        "Last-Modified": "Tue, 02 Feb 2021 21:27:25 GMT",
-=======
-        "Date": "Wed, 17 Feb 2021 22:31:52 GMT",
-        "ETag": "\u00220x8D8D393D35AC9A9\u0022",
-        "Last-Modified": "Wed, 17 Feb 2021 22:31:53 GMT",
->>>>>>> 1814567d
-        "Server": [
-          "Windows-Azure-Blob/1.0",
-          "Microsoft-HTTPAPI/2.0"
-        ],
-        "x-ms-client-request-id": "f874a31e-657f-9449-86eb-f285fc19a98d",
-<<<<<<< HEAD
-        "x-ms-request-id": "01f6d731-b01e-001f-59aa-f9cc5b000000",
-=======
-        "x-ms-request-id": "2b94fed7-b01e-0030-617c-05c190000000",
->>>>>>> 1814567d
-        "x-ms-version": "2020-06-12"
-      },
-      "ResponseBody": []
-    },
-    {
-      "RequestUri": "https://seannse.dfs.core.windows.net/test-filesystem-beaac734-71e3-0d46-a691-b03c83660b92/test-file-9fd9c7f1-8456-e2c3-6edc-e7283efc6218?resource=file",
+        "x-ms-client-request-id": "45042582-1449-45d7-4b87-1dc3a465eb64",
+        "x-ms-date": "Fri, 19 Feb 2021 19:12:01 GMT",
+        "x-ms-return-client-request-id": "true",
+        "x-ms-version": "2020-06-12"
+      },
+      "RequestBody": null,
+      "StatusCode": 201,
+      "ResponseHeaders": {
+        "Content-Length": "0",
+        "Date": "Fri, 19 Feb 2021 19:12:00 GMT",
+        "ETag": "\u00220x8D8D50A3C36157C\u0022",
+        "Last-Modified": "Fri, 19 Feb 2021 19:12:00 GMT",
+        "Server": [
+          "Windows-Azure-Blob/1.0",
+          "Microsoft-HTTPAPI/2.0"
+        ],
+        "x-ms-client-request-id": "45042582-1449-45d7-4b87-1dc3a465eb64",
+        "x-ms-request-id": "2e69cd31-201e-00a4-37f3-0676f9000000",
+        "x-ms-version": "2020-06-12"
+      },
+      "ResponseBody": []
+    },
+    {
+      "RequestUri": "https://seannse.dfs.core.windows.net/test-filesystem-82780734-1079-7419-79e6-b85164492900/test-file-0f813bfc-adb4-ed53-d6d6-314f331a77e8?resource=file",
       "RequestMethod": "PUT",
       "RequestHeaders": {
         "Accept": "application/json",
         "Authorization": "Sanitized",
-<<<<<<< HEAD
-        "traceparent": "00-86ef340e63081e4fbced54c71aba4890-792c19c492342b4b-00",
-        "User-Agent": [
-          "azsdk-net-Storage.Files.DataLake/12.7.0-alpha.20210202.1",
-          "(.NET 5.0.2; Microsoft Windows 10.0.19042)"
-        ],
-        "x-ms-client-request-id": "e358a511-66b4-99e8-e091-8aa37e215589",
-        "x-ms-date": "Tue, 02 Feb 2021 21:27:25 GMT",
-=======
-        "traceparent": "00-5d0d29ed6e6daf478f1b4a8e67c15902-68d5f99421834f4a-00",
-        "User-Agent": [
-          "azsdk-net-Storage.Files.DataLake/12.7.0-alpha.20210217.1",
-          "(.NET 5.0.3; Microsoft Windows 10.0.19042)"
-        ],
-        "x-ms-client-request-id": "e358a511-66b4-99e8-e091-8aa37e215589",
-        "x-ms-date": "Wed, 17 Feb 2021 22:31:53 GMT",
->>>>>>> 1814567d
-        "x-ms-return-client-request-id": "true",
-        "x-ms-version": "2020-06-12"
-      },
-      "RequestBody": null,
-      "StatusCode": 201,
-      "ResponseHeaders": {
-        "Content-Length": "0",
-<<<<<<< HEAD
-        "Date": "Tue, 02 Feb 2021 21:27:25 GMT",
-        "ETag": "\u00220x8D8C7C15615DBA7\u0022",
-        "Last-Modified": "Tue, 02 Feb 2021 21:27:25 GMT",
-=======
-        "Date": "Wed, 17 Feb 2021 22:31:53 GMT",
-        "ETag": "\u00220x8D8D393D3957C3F\u0022",
-        "Last-Modified": "Wed, 17 Feb 2021 22:31:53 GMT",
->>>>>>> 1814567d
+        "traceparent": "00-6febc359101c104e82278d08247d15b3-7f42adb5cf1e5242-00",
+        "User-Agent": [
+          "azsdk-net-Storage.Files.DataLake/12.7.0-alpha.20210219.1",
+          "(.NET 5.0.3; Microsoft Windows 10.0.19041)"
+        ],
+        "x-ms-client-request-id": "c002783e-c20f-d58c-d217-6e72e3871230",
+        "x-ms-date": "Fri, 19 Feb 2021 19:12:01 GMT",
+        "x-ms-return-client-request-id": "true",
+        "x-ms-version": "2020-06-12"
+      },
+      "RequestBody": null,
+      "StatusCode": 201,
+      "ResponseHeaders": {
+        "Content-Length": "0",
+        "Date": "Fri, 19 Feb 2021 19:12:00 GMT",
+        "ETag": "\u00220x8D8D50A3C4629C9\u0022",
+        "Last-Modified": "Fri, 19 Feb 2021 19:12:01 GMT",
         "Server": [
           "Windows-Azure-HDFS/1.0",
           "Microsoft-HTTPAPI/2.0"
         ],
-        "x-ms-client-request-id": "e358a511-66b4-99e8-e091-8aa37e215589",
-<<<<<<< HEAD
-        "x-ms-request-id": "e6722332-301f-0001-22aa-f92083000000",
-=======
-        "x-ms-request-id": "1775e984-701f-002f-627c-057294000000",
->>>>>>> 1814567d
-        "x-ms-version": "2020-06-12"
-      },
-      "ResponseBody": []
-    },
-    {
-      "RequestUri": "https://seannse.blob.core.windows.net/test-filesystem-beaac734-71e3-0d46-a691-b03c83660b92/test-file-9fd9c7f1-8456-e2c3-6edc-e7283efc6218?comp=lease",
-      "RequestMethod": "PUT",
-      "RequestHeaders": {
-        "Accept": "application/xml",
-        "Authorization": "Sanitized",
-<<<<<<< HEAD
-        "traceparent": "00-21dc13f3a99d6b4cb6c893cfd44a325a-5639ce9f619dfb44-00",
-        "User-Agent": [
-          "azsdk-net-Storage.Files.DataLake/12.7.0-alpha.20210202.1",
-          "(.NET 5.0.2; Microsoft Windows 10.0.19042)"
-        ],
-        "x-ms-client-request-id": "84967f9c-47da-47c1-0a79-2fceb6831e3c",
-        "x-ms-date": "Tue, 02 Feb 2021 21:27:25 GMT",
-=======
-        "traceparent": "00-898ba5519cca5c44b1ab812c7b1041d0-01802bfaab890542-00",
-        "User-Agent": [
-          "azsdk-net-Storage.Files.DataLake/12.7.0-alpha.20210217.1",
-          "(.NET 5.0.3; Microsoft Windows 10.0.19042)"
-        ],
-        "x-ms-client-request-id": "84967f9c-47da-47c1-0a79-2fceb6831e3c",
-        "x-ms-date": "Wed, 17 Feb 2021 22:31:53 GMT",
->>>>>>> 1814567d
+        "x-ms-client-request-id": "c002783e-c20f-d58c-d217-6e72e3871230",
+        "x-ms-request-id": "6f4b7f5a-e01f-004f-6ef3-060e0b000000",
+        "x-ms-version": "2020-06-12"
+      },
+      "ResponseBody": []
+    },
+    {
+      "RequestUri": "https://seannse.blob.core.windows.net/test-filesystem-82780734-1079-7419-79e6-b85164492900/test-file-0f813bfc-adb4-ed53-d6d6-314f331a77e8?comp=lease",
+      "RequestMethod": "PUT",
+      "RequestHeaders": {
+        "Accept": "application/xml",
+        "Authorization": "Sanitized",
+        "traceparent": "00-f98999c573cc724eacfdeded560d23ba-8442fe8248b63e4b-00",
+        "User-Agent": [
+          "azsdk-net-Storage.Files.DataLake/12.7.0-alpha.20210219.1",
+          "(.NET 5.0.3; Microsoft Windows 10.0.19041)"
+        ],
+        "x-ms-client-request-id": "f49925ca-cfbd-9054-59ea-3c4a59b47e28",
+        "x-ms-date": "Fri, 19 Feb 2021 19:12:01 GMT",
         "x-ms-lease-action": "acquire",
         "x-ms-lease-duration": "15",
-        "x-ms-proposed-lease-id": "8af9da88-cafb-de9a-b4e5-af647ba38499",
-        "x-ms-return-client-request-id": "true",
-        "x-ms-version": "2020-06-12"
-      },
-      "RequestBody": null,
-      "StatusCode": 201,
-      "ResponseHeaders": {
-        "Content-Length": "0",
-<<<<<<< HEAD
-        "Date": "Tue, 02 Feb 2021 21:27:25 GMT",
-        "ETag": "\u00220x8D8C7C15615DBA7\u0022",
-        "Last-Modified": "Tue, 02 Feb 2021 21:27:25 GMT",
-=======
-        "Date": "Wed, 17 Feb 2021 22:31:53 GMT",
-        "ETag": "\u00220x8D8D393D3957C3F\u0022",
-        "Last-Modified": "Wed, 17 Feb 2021 22:31:53 GMT",
->>>>>>> 1814567d
-        "Server": [
-          "Windows-Azure-Blob/1.0",
-          "Microsoft-HTTPAPI/2.0"
-        ],
-        "x-ms-client-request-id": "84967f9c-47da-47c1-0a79-2fceb6831e3c",
-        "x-ms-lease-id": "8af9da88-cafb-de9a-b4e5-af647ba38499",
-<<<<<<< HEAD
-        "x-ms-request-id": "01f6d7c0-b01e-001f-54aa-f9cc5b000000",
-=======
-        "x-ms-request-id": "2b950077-b01e-0030-627c-05c190000000",
->>>>>>> 1814567d
-        "x-ms-version": "2020-06-12"
-      },
-      "ResponseBody": []
-    },
-    {
-      "RequestUri": "https://seannse.blob.core.windows.net/test-filesystem-beaac734-71e3-0d46-a691-b03c83660b92/test-file-9fd9c7f1-8456-e2c3-6edc-e7283efc6218?comp=lease",
-      "RequestMethod": "PUT",
-      "RequestHeaders": {
-        "Accept": "application/xml",
-        "Authorization": "Sanitized",
-<<<<<<< HEAD
-        "If-Unmodified-Since": "Mon, 01 Feb 2021 21:27:23 GMT",
-        "traceparent": "00-8da4220c4195244e8bfc1e93323a7b10-af7a1a24d3fcbd48-00",
-        "User-Agent": [
-          "azsdk-net-Storage.Files.DataLake/12.7.0-alpha.20210202.1",
-          "(.NET 5.0.2; Microsoft Windows 10.0.19042)"
-        ],
-        "x-ms-client-request-id": "fcc7e070-ff0d-c2be-67cf-8d294f956e05",
-        "x-ms-date": "Tue, 02 Feb 2021 21:27:25 GMT",
-=======
-        "If-Unmodified-Since": "Tue, 16 Feb 2021 22:31:52 GMT",
-        "traceparent": "00-620fa87a754d674fa7944dff2051f77f-eb07c69231903945-00",
-        "User-Agent": [
-          "azsdk-net-Storage.Files.DataLake/12.7.0-alpha.20210217.1",
-          "(.NET 5.0.3; Microsoft Windows 10.0.19042)"
-        ],
-        "x-ms-client-request-id": "fcc7e070-ff0d-c2be-67cf-8d294f956e05",
-        "x-ms-date": "Wed, 17 Feb 2021 22:31:53 GMT",
->>>>>>> 1814567d
+        "x-ms-proposed-lease-id": "2daf350f-ad97-181e-84c5-68d757aac369",
+        "x-ms-return-client-request-id": "true",
+        "x-ms-version": "2020-06-12"
+      },
+      "RequestBody": null,
+      "StatusCode": 201,
+      "ResponseHeaders": {
+        "Content-Length": "0",
+        "Date": "Fri, 19 Feb 2021 19:12:00 GMT",
+        "ETag": "\u00220x8D8D50A3C4629C9\u0022",
+        "Last-Modified": "Fri, 19 Feb 2021 19:12:01 GMT",
+        "Server": [
+          "Windows-Azure-Blob/1.0",
+          "Microsoft-HTTPAPI/2.0"
+        ],
+        "x-ms-client-request-id": "f49925ca-cfbd-9054-59ea-3c4a59b47e28",
+        "x-ms-lease-id": "2daf350f-ad97-181e-84c5-68d757aac369",
+        "x-ms-request-id": "2e69cf3c-201e-00a4-1ff3-0676f9000000",
+        "x-ms-version": "2020-06-12"
+      },
+      "ResponseBody": []
+    },
+    {
+      "RequestUri": "https://seannse.blob.core.windows.net/test-filesystem-82780734-1079-7419-79e6-b85164492900/test-file-0f813bfc-adb4-ed53-d6d6-314f331a77e8?comp=lease",
+      "RequestMethod": "PUT",
+      "RequestHeaders": {
+        "Accept": "application/xml",
+        "Authorization": "Sanitized",
+        "If-Unmodified-Since": "Thu, 18 Feb 2021 19:12:01 GMT",
+        "traceparent": "00-37e7464ca326b14a99c563b05998d022-6c884e9b2462dd42-00",
+        "User-Agent": [
+          "azsdk-net-Storage.Files.DataLake/12.7.0-alpha.20210219.1",
+          "(.NET 5.0.3; Microsoft Windows 10.0.19041)"
+        ],
+        "x-ms-client-request-id": "320d49ed-cf11-0bac-f080-612e7a8ef836",
+        "x-ms-date": "Fri, 19 Feb 2021 19:12:01 GMT",
         "x-ms-lease-action": "break",
         "x-ms-return-client-request-id": "true",
         "x-ms-version": "2020-06-12"
@@ -476,58 +301,35 @@
       "ResponseHeaders": {
         "Content-Length": "252",
         "Content-Type": "application/xml",
-<<<<<<< HEAD
-        "Date": "Tue, 02 Feb 2021 21:27:25 GMT",
-=======
-        "Date": "Wed, 17 Feb 2021 22:31:53 GMT",
->>>>>>> 1814567d
-        "Server": [
-          "Windows-Azure-Blob/1.0",
-          "Microsoft-HTTPAPI/2.0"
-        ],
-        "x-ms-client-request-id": "fcc7e070-ff0d-c2be-67cf-8d294f956e05",
+        "Date": "Fri, 19 Feb 2021 19:12:01 GMT",
+        "Server": [
+          "Windows-Azure-Blob/1.0",
+          "Microsoft-HTTPAPI/2.0"
+        ],
+        "x-ms-client-request-id": "320d49ed-cf11-0bac-f080-612e7a8ef836",
         "x-ms-error-code": "ConditionNotMet",
-<<<<<<< HEAD
-        "x-ms-request-id": "01f6d7d9-b01e-001f-6caa-f9cc5b000000",
-=======
-        "x-ms-request-id": "2b9500c4-b01e-0030-2c7c-05c190000000",
->>>>>>> 1814567d
+        "x-ms-request-id": "2e69d020-201e-00a4-7bf3-0676f9000000",
         "x-ms-version": "2020-06-12"
       },
       "ResponseBody": [
         "\uFEFF\u003C?xml version=\u00221.0\u0022 encoding=\u0022utf-8\u0022?\u003E\u003CError\u003E\u003CCode\u003EConditionNotMet\u003C/Code\u003E\u003CMessage\u003EThe condition specified using HTTP conditional header(s) is not met.\n",
-<<<<<<< HEAD
-        "RequestId:01f6d7d9-b01e-001f-6caa-f9cc5b000000\n",
-        "Time:2021-02-02T21:27:26.1775298Z\u003C/Message\u003E\u003C/Error\u003E"
-=======
-        "RequestId:2b9500c4-b01e-0030-2c7c-05c190000000\n",
-        "Time:2021-02-17T22:31:53.7984761Z\u003C/Message\u003E\u003C/Error\u003E"
->>>>>>> 1814567d
+        "RequestId:2e69d020-201e-00a4-7bf3-0676f9000000\n",
+        "Time:2021-02-19T19:12:01.2213876Z\u003C/Message\u003E\u003C/Error\u003E"
       ]
     },
     {
-      "RequestUri": "https://seannse.blob.core.windows.net/test-filesystem-beaac734-71e3-0d46-a691-b03c83660b92?restype=container",
+      "RequestUri": "https://seannse.blob.core.windows.net/test-filesystem-82780734-1079-7419-79e6-b85164492900?restype=container",
       "RequestMethod": "DELETE",
       "RequestHeaders": {
         "Accept": "application/xml",
         "Authorization": "Sanitized",
-<<<<<<< HEAD
-        "traceparent": "00-328928c5debcab4793d9e685012dec57-1dd3d6b878a41d4c-00",
-        "User-Agent": [
-          "azsdk-net-Storage.Files.DataLake/12.7.0-alpha.20210202.1",
-          "(.NET 5.0.2; Microsoft Windows 10.0.19042)"
-        ],
-        "x-ms-client-request-id": "d65eeb22-22bc-0c2f-32d6-ed3a2fbcb9e0",
-        "x-ms-date": "Tue, 02 Feb 2021 21:27:25 GMT",
-=======
-        "traceparent": "00-6c64284c44b56440be7e96c9a8607682-cb58d168fed89549-00",
-        "User-Agent": [
-          "azsdk-net-Storage.Files.DataLake/12.7.0-alpha.20210217.1",
-          "(.NET 5.0.3; Microsoft Windows 10.0.19042)"
-        ],
-        "x-ms-client-request-id": "d65eeb22-22bc-0c2f-32d6-ed3a2fbcb9e0",
-        "x-ms-date": "Wed, 17 Feb 2021 22:31:53 GMT",
->>>>>>> 1814567d
+        "traceparent": "00-d340756c2e75a64a8085c75b49700f8e-2d594fe0d1e6024c-00",
+        "User-Agent": [
+          "azsdk-net-Storage.Files.DataLake/12.7.0-alpha.20210219.1",
+          "(.NET 5.0.3; Microsoft Windows 10.0.19041)"
+        ],
+        "x-ms-client-request-id": "105cfc47-4ca7-8416-588c-aef5f5eadece",
+        "x-ms-date": "Fri, 19 Feb 2021 19:12:01 GMT",
         "x-ms-return-client-request-id": "true",
         "x-ms-version": "2020-06-12"
       },
@@ -535,214 +337,135 @@
       "StatusCode": 202,
       "ResponseHeaders": {
         "Content-Length": "0",
-<<<<<<< HEAD
-        "Date": "Tue, 02 Feb 2021 21:27:25 GMT",
-=======
-        "Date": "Wed, 17 Feb 2021 22:31:53 GMT",
->>>>>>> 1814567d
-        "Server": [
-          "Windows-Azure-Blob/1.0",
-          "Microsoft-HTTPAPI/2.0"
-        ],
-        "x-ms-client-request-id": "d65eeb22-22bc-0c2f-32d6-ed3a2fbcb9e0",
-<<<<<<< HEAD
-        "x-ms-request-id": "01f6d7ee-b01e-001f-7caa-f9cc5b000000",
-=======
-        "x-ms-request-id": "2b95011c-b01e-0030-7f7c-05c190000000",
->>>>>>> 1814567d
-        "x-ms-version": "2020-06-12"
-      },
-      "ResponseBody": []
-    },
-    {
-      "RequestUri": "https://seannse.blob.core.windows.net/test-filesystem-0810fb65-c0e4-4f6c-1be7-637ff1b87b1c?restype=container",
-      "RequestMethod": "PUT",
-      "RequestHeaders": {
-        "Accept": "application/xml",
-        "Authorization": "Sanitized",
-<<<<<<< HEAD
-        "traceparent": "00-3e7b6524b7d9ee40a624873da0a6d153-bf261a8abff2cf48-00",
-        "User-Agent": [
-          "azsdk-net-Storage.Files.DataLake/12.7.0-alpha.20210202.1",
-          "(.NET 5.0.2; Microsoft Windows 10.0.19042)"
+        "Date": "Fri, 19 Feb 2021 19:12:01 GMT",
+        "Server": [
+          "Windows-Azure-Blob/1.0",
+          "Microsoft-HTTPAPI/2.0"
+        ],
+        "x-ms-client-request-id": "105cfc47-4ca7-8416-588c-aef5f5eadece",
+        "x-ms-request-id": "2e69d0e6-201e-00a4-36f3-0676f9000000",
+        "x-ms-version": "2020-06-12"
+      },
+      "ResponseBody": []
+    },
+    {
+      "RequestUri": "https://seannse.blob.core.windows.net/test-filesystem-fe230b65-3215-b392-a099-25d1374c7e39?restype=container",
+      "RequestMethod": "PUT",
+      "RequestHeaders": {
+        "Accept": "application/xml",
+        "Authorization": "Sanitized",
+        "traceparent": "00-a893489c9b4627438b234396fff805aa-f1512588bcef514f-00",
+        "User-Agent": [
+          "azsdk-net-Storage.Files.DataLake/12.7.0-alpha.20210219.1",
+          "(.NET 5.0.3; Microsoft Windows 10.0.19041)"
         ],
         "x-ms-blob-public-access": "container",
-        "x-ms-client-request-id": "4ba12dd3-733a-62ec-7f0e-bad4beb01b7a",
-        "x-ms-date": "Tue, 02 Feb 2021 21:27:25 GMT",
-=======
-        "traceparent": "00-d36f3aee94c6544683c730a0b363f2f0-ce2647efffcdd44f-00",
-        "User-Agent": [
-          "azsdk-net-Storage.Files.DataLake/12.7.0-alpha.20210217.1",
-          "(.NET 5.0.3; Microsoft Windows 10.0.19042)"
-        ],
-        "x-ms-blob-public-access": "container",
-        "x-ms-client-request-id": "4ba12dd3-733a-62ec-7f0e-bad4beb01b7a",
-        "x-ms-date": "Wed, 17 Feb 2021 22:31:54 GMT",
->>>>>>> 1814567d
-        "x-ms-return-client-request-id": "true",
-        "x-ms-version": "2020-06-12"
-      },
-      "RequestBody": null,
-      "StatusCode": 201,
-      "ResponseHeaders": {
-        "Content-Length": "0",
-<<<<<<< HEAD
-        "Date": "Tue, 02 Feb 2021 21:27:26 GMT",
-        "ETag": "\u00220x8D8C7C1567FCCCF\u0022",
-        "Last-Modified": "Tue, 02 Feb 2021 21:27:26 GMT",
-=======
-        "Date": "Wed, 17 Feb 2021 22:31:53 GMT",
-        "ETag": "\u00220x8D8D393D3EF84D0\u0022",
-        "Last-Modified": "Wed, 17 Feb 2021 22:31:54 GMT",
->>>>>>> 1814567d
-        "Server": [
-          "Windows-Azure-Blob/1.0",
-          "Microsoft-HTTPAPI/2.0"
-        ],
-        "x-ms-client-request-id": "4ba12dd3-733a-62ec-7f0e-bad4beb01b7a",
-<<<<<<< HEAD
-        "x-ms-request-id": "110f9319-601e-001c-30aa-f92d3f000000",
-=======
-        "x-ms-request-id": "33ecbb65-201e-0040-807c-057867000000",
->>>>>>> 1814567d
-        "x-ms-version": "2020-06-12"
-      },
-      "ResponseBody": []
-    },
-    {
-      "RequestUri": "https://seannse.dfs.core.windows.net/test-filesystem-0810fb65-c0e4-4f6c-1be7-637ff1b87b1c/test-file-73e7d05b-55b5-cca8-b1cc-759d5c6b1c91?resource=file",
+        "x-ms-client-request-id": "81fac861-5092-1453-6aa9-6f0d26454c0c",
+        "x-ms-date": "Fri, 19 Feb 2021 19:12:02 GMT",
+        "x-ms-return-client-request-id": "true",
+        "x-ms-version": "2020-06-12"
+      },
+      "RequestBody": null,
+      "StatusCode": 201,
+      "ResponseHeaders": {
+        "Content-Length": "0",
+        "Date": "Fri, 19 Feb 2021 19:12:01 GMT",
+        "ETag": "\u00220x8D8D50A3C7E28CF\u0022",
+        "Last-Modified": "Fri, 19 Feb 2021 19:12:01 GMT",
+        "Server": [
+          "Windows-Azure-Blob/1.0",
+          "Microsoft-HTTPAPI/2.0"
+        ],
+        "x-ms-client-request-id": "81fac861-5092-1453-6aa9-6f0d26454c0c",
+        "x-ms-request-id": "2e69d1be-201e-00a4-06f3-0676f9000000",
+        "x-ms-version": "2020-06-12"
+      },
+      "ResponseBody": []
+    },
+    {
+      "RequestUri": "https://seannse.dfs.core.windows.net/test-filesystem-fe230b65-3215-b392-a099-25d1374c7e39/test-file-fdc4740e-6103-7d9d-7bf5-d1bf1b7227ed?resource=file",
       "RequestMethod": "PUT",
       "RequestHeaders": {
         "Accept": "application/json",
         "Authorization": "Sanitized",
-<<<<<<< HEAD
-        "traceparent": "00-4a6ef4b26e121e449a8eeaa75b1ab94c-d8641d3b0888fc4e-00",
-        "User-Agent": [
-          "azsdk-net-Storage.Files.DataLake/12.7.0-alpha.20210202.1",
-          "(.NET 5.0.2; Microsoft Windows 10.0.19042)"
-        ],
-        "x-ms-client-request-id": "62a5e92c-3da2-7d27-84d4-9a6dfe4f0513",
-        "x-ms-date": "Tue, 02 Feb 2021 21:27:26 GMT",
-=======
-        "traceparent": "00-7898038c38b0ff4780faa8152141a665-f052d7681ec53f45-00",
-        "User-Agent": [
-          "azsdk-net-Storage.Files.DataLake/12.7.0-alpha.20210217.1",
-          "(.NET 5.0.3; Microsoft Windows 10.0.19042)"
-        ],
-        "x-ms-client-request-id": "62a5e92c-3da2-7d27-84d4-9a6dfe4f0513",
-        "x-ms-date": "Wed, 17 Feb 2021 22:31:54 GMT",
->>>>>>> 1814567d
-        "x-ms-return-client-request-id": "true",
-        "x-ms-version": "2020-06-12"
-      },
-      "RequestBody": null,
-      "StatusCode": 201,
-      "ResponseHeaders": {
-        "Content-Length": "0",
-<<<<<<< HEAD
-        "Date": "Tue, 02 Feb 2021 21:27:26 GMT",
-        "ETag": "\u00220x8D8C7C156BD3CBF\u0022",
-        "Last-Modified": "Tue, 02 Feb 2021 21:27:27 GMT",
-=======
-        "Date": "Wed, 17 Feb 2021 22:31:54 GMT",
-        "ETag": "\u00220x8D8D393D421FF41\u0022",
-        "Last-Modified": "Wed, 17 Feb 2021 22:31:54 GMT",
->>>>>>> 1814567d
+        "traceparent": "00-3003c4f10fcf04468f3d6d23f850fcbe-934eb1c5b43c9c48-00",
+        "User-Agent": [
+          "azsdk-net-Storage.Files.DataLake/12.7.0-alpha.20210219.1",
+          "(.NET 5.0.3; Microsoft Windows 10.0.19041)"
+        ],
+        "x-ms-client-request-id": "16110a09-80ee-001f-2b7c-069d7f94f9f7",
+        "x-ms-date": "Fri, 19 Feb 2021 19:12:02 GMT",
+        "x-ms-return-client-request-id": "true",
+        "x-ms-version": "2020-06-12"
+      },
+      "RequestBody": null,
+      "StatusCode": 201,
+      "ResponseHeaders": {
+        "Content-Length": "0",
+        "Date": "Fri, 19 Feb 2021 19:12:00 GMT",
+        "ETag": "\u00220x8D8D50A3C8CFCC2\u0022",
+        "Last-Modified": "Fri, 19 Feb 2021 19:12:01 GMT",
         "Server": [
           "Windows-Azure-HDFS/1.0",
           "Microsoft-HTTPAPI/2.0"
         ],
-        "x-ms-client-request-id": "62a5e92c-3da2-7d27-84d4-9a6dfe4f0513",
-<<<<<<< HEAD
-        "x-ms-request-id": "0317cac3-f01f-0088-60aa-f99a56000000",
-=======
-        "x-ms-request-id": "6e934da7-501f-0081-507c-05df85000000",
->>>>>>> 1814567d
-        "x-ms-version": "2020-06-12"
-      },
-      "ResponseBody": []
-    },
-    {
-      "RequestUri": "https://seannse.blob.core.windows.net/test-filesystem-0810fb65-c0e4-4f6c-1be7-637ff1b87b1c/test-file-73e7d05b-55b5-cca8-b1cc-759d5c6b1c91?comp=lease",
-      "RequestMethod": "PUT",
-      "RequestHeaders": {
-        "Accept": "application/xml",
-        "Authorization": "Sanitized",
-<<<<<<< HEAD
-        "traceparent": "00-ac6a023c484627409995d585ba81264d-0b4a457ee44fce42-00",
-        "User-Agent": [
-          "azsdk-net-Storage.Files.DataLake/12.7.0-alpha.20210202.1",
-          "(.NET 5.0.2; Microsoft Windows 10.0.19042)"
-        ],
-        "x-ms-client-request-id": "b437d09e-4cd8-d5de-8579-729a99170c04",
-        "x-ms-date": "Tue, 02 Feb 2021 21:27:26 GMT",
-=======
-        "traceparent": "00-8335f9d5ea8f0544a2361e65fdd980fd-b759e717be8e114e-00",
-        "User-Agent": [
-          "azsdk-net-Storage.Files.DataLake/12.7.0-alpha.20210217.1",
-          "(.NET 5.0.3; Microsoft Windows 10.0.19042)"
-        ],
-        "x-ms-client-request-id": "b437d09e-4cd8-d5de-8579-729a99170c04",
-        "x-ms-date": "Wed, 17 Feb 2021 22:31:54 GMT",
->>>>>>> 1814567d
+        "x-ms-client-request-id": "16110a09-80ee-001f-2b7c-069d7f94f9f7",
+        "x-ms-request-id": "6f4b7fd2-e01f-004f-66f3-060e0b000000",
+        "x-ms-version": "2020-06-12"
+      },
+      "ResponseBody": []
+    },
+    {
+      "RequestUri": "https://seannse.blob.core.windows.net/test-filesystem-fe230b65-3215-b392-a099-25d1374c7e39/test-file-fdc4740e-6103-7d9d-7bf5-d1bf1b7227ed?comp=lease",
+      "RequestMethod": "PUT",
+      "RequestHeaders": {
+        "Accept": "application/xml",
+        "Authorization": "Sanitized",
+        "traceparent": "00-d6bbad178718a4408c519e3289864ed8-df6e5ea20d278e45-00",
+        "User-Agent": [
+          "azsdk-net-Storage.Files.DataLake/12.7.0-alpha.20210219.1",
+          "(.NET 5.0.3; Microsoft Windows 10.0.19041)"
+        ],
+        "x-ms-client-request-id": "f7061bd9-e48f-2b11-50ff-480b26edb116",
+        "x-ms-date": "Fri, 19 Feb 2021 19:12:02 GMT",
         "x-ms-lease-action": "acquire",
         "x-ms-lease-duration": "15",
-        "x-ms-proposed-lease-id": "389d29f1-5604-2b63-ef07-a310717fee3c",
-        "x-ms-return-client-request-id": "true",
-        "x-ms-version": "2020-06-12"
-      },
-      "RequestBody": null,
-      "StatusCode": 201,
-      "ResponseHeaders": {
-        "Content-Length": "0",
-<<<<<<< HEAD
-        "Date": "Tue, 02 Feb 2021 21:27:27 GMT",
-        "ETag": "\u00220x8D8C7C156BD3CBF\u0022",
-        "Last-Modified": "Tue, 02 Feb 2021 21:27:27 GMT",
-=======
-        "Date": "Wed, 17 Feb 2021 22:31:54 GMT",
-        "ETag": "\u00220x8D8D393D421FF41\u0022",
-        "Last-Modified": "Wed, 17 Feb 2021 22:31:54 GMT",
->>>>>>> 1814567d
-        "Server": [
-          "Windows-Azure-Blob/1.0",
-          "Microsoft-HTTPAPI/2.0"
-        ],
-        "x-ms-client-request-id": "b437d09e-4cd8-d5de-8579-729a99170c04",
-        "x-ms-lease-id": "389d29f1-5604-2b63-ef07-a310717fee3c",
-<<<<<<< HEAD
-        "x-ms-request-id": "110f9408-601e-001c-0aaa-f92d3f000000",
-=======
-        "x-ms-request-id": "33ecbcd8-201e-0040-4b7c-057867000000",
->>>>>>> 1814567d
-        "x-ms-version": "2020-06-12"
-      },
-      "ResponseBody": []
-    },
-    {
-      "RequestUri": "https://seannse.blob.core.windows.net/test-filesystem-0810fb65-c0e4-4f6c-1be7-637ff1b87b1c/test-file-73e7d05b-55b5-cca8-b1cc-759d5c6b1c91?comp=lease",
+        "x-ms-proposed-lease-id": "23f28181-ded5-11ba-cee3-59314e1404f9",
+        "x-ms-return-client-request-id": "true",
+        "x-ms-version": "2020-06-12"
+      },
+      "RequestBody": null,
+      "StatusCode": 201,
+      "ResponseHeaders": {
+        "Content-Length": "0",
+        "Date": "Fri, 19 Feb 2021 19:12:01 GMT",
+        "ETag": "\u00220x8D8D50A3C8CFCC2\u0022",
+        "Last-Modified": "Fri, 19 Feb 2021 19:12:01 GMT",
+        "Server": [
+          "Windows-Azure-Blob/1.0",
+          "Microsoft-HTTPAPI/2.0"
+        ],
+        "x-ms-client-request-id": "f7061bd9-e48f-2b11-50ff-480b26edb116",
+        "x-ms-lease-id": "23f28181-ded5-11ba-cee3-59314e1404f9",
+        "x-ms-request-id": "2e69d3b8-201e-00a4-5bf3-0676f9000000",
+        "x-ms-version": "2020-06-12"
+      },
+      "ResponseBody": []
+    },
+    {
+      "RequestUri": "https://seannse.blob.core.windows.net/test-filesystem-fe230b65-3215-b392-a099-25d1374c7e39/test-file-fdc4740e-6103-7d9d-7bf5-d1bf1b7227ed?comp=lease",
       "RequestMethod": "PUT",
       "RequestHeaders": {
         "Accept": "application/xml",
         "Authorization": "Sanitized",
         "If-Match": "\u0022garbage\u0022",
-<<<<<<< HEAD
-        "traceparent": "00-05406556819ed5438fb3adceb2976915-ab2b54df782d3d43-00",
-        "User-Agent": [
-          "azsdk-net-Storage.Files.DataLake/12.7.0-alpha.20210202.1",
-          "(.NET 5.0.2; Microsoft Windows 10.0.19042)"
-        ],
-        "x-ms-client-request-id": "a1712325-3a48-fb63-b39b-ee4c47555f47",
-        "x-ms-date": "Tue, 02 Feb 2021 21:27:26 GMT",
-=======
-        "traceparent": "00-487602ff1a067a45b535eec95f30cd54-6f556ee8c29c3248-00",
-        "User-Agent": [
-          "azsdk-net-Storage.Files.DataLake/12.7.0-alpha.20210217.1",
-          "(.NET 5.0.3; Microsoft Windows 10.0.19042)"
-        ],
-        "x-ms-client-request-id": "a1712325-3a48-fb63-b39b-ee4c47555f47",
-        "x-ms-date": "Wed, 17 Feb 2021 22:31:54 GMT",
->>>>>>> 1814567d
+        "traceparent": "00-58002aa20b641b47a2af999e6a6f1f0b-1704e0df59e3444a-00",
+        "User-Agent": [
+          "azsdk-net-Storage.Files.DataLake/12.7.0-alpha.20210219.1",
+          "(.NET 5.0.3; Microsoft Windows 10.0.19041)"
+        ],
+        "x-ms-client-request-id": "33584981-0d0e-0869-d88b-c062c7f374f5",
+        "x-ms-date": "Fri, 19 Feb 2021 19:12:02 GMT",
         "x-ms-lease-action": "break",
         "x-ms-return-client-request-id": "true",
         "x-ms-version": "2020-06-12"
@@ -752,58 +475,35 @@
       "ResponseHeaders": {
         "Content-Length": "252",
         "Content-Type": "application/xml",
-<<<<<<< HEAD
-        "Date": "Tue, 02 Feb 2021 21:27:27 GMT",
-=======
-        "Date": "Wed, 17 Feb 2021 22:31:54 GMT",
->>>>>>> 1814567d
-        "Server": [
-          "Windows-Azure-Blob/1.0",
-          "Microsoft-HTTPAPI/2.0"
-        ],
-        "x-ms-client-request-id": "a1712325-3a48-fb63-b39b-ee4c47555f47",
+        "Date": "Fri, 19 Feb 2021 19:12:01 GMT",
+        "Server": [
+          "Windows-Azure-Blob/1.0",
+          "Microsoft-HTTPAPI/2.0"
+        ],
+        "x-ms-client-request-id": "33584981-0d0e-0869-d88b-c062c7f374f5",
         "x-ms-error-code": "ConditionNotMet",
-<<<<<<< HEAD
-        "x-ms-request-id": "110f942a-601e-001c-2baa-f92d3f000000",
-=======
-        "x-ms-request-id": "33ecbd10-201e-0040-7e7c-057867000000",
->>>>>>> 1814567d
+        "x-ms-request-id": "2e69d49a-201e-00a4-33f3-0676f9000000",
         "x-ms-version": "2020-06-12"
       },
       "ResponseBody": [
         "\uFEFF\u003C?xml version=\u00221.0\u0022 encoding=\u0022utf-8\u0022?\u003E\u003CError\u003E\u003CCode\u003EConditionNotMet\u003C/Code\u003E\u003CMessage\u003EThe condition specified using HTTP conditional header(s) is not met.\n",
-<<<<<<< HEAD
-        "RequestId:110f942a-601e-001c-2baa-f92d3f000000\n",
-        "Time:2021-02-02T21:27:27.2691070Z\u003C/Message\u003E\u003C/Error\u003E"
-=======
-        "RequestId:33ecbd10-201e-0040-7e7c-057867000000\n",
-        "Time:2021-02-17T22:31:54.7301661Z\u003C/Message\u003E\u003C/Error\u003E"
->>>>>>> 1814567d
+        "RequestId:2e69d49a-201e-00a4-33f3-0676f9000000\n",
+        "Time:2021-02-19T19:12:01.6717249Z\u003C/Message\u003E\u003C/Error\u003E"
       ]
     },
     {
-      "RequestUri": "https://seannse.blob.core.windows.net/test-filesystem-0810fb65-c0e4-4f6c-1be7-637ff1b87b1c?restype=container",
+      "RequestUri": "https://seannse.blob.core.windows.net/test-filesystem-fe230b65-3215-b392-a099-25d1374c7e39?restype=container",
       "RequestMethod": "DELETE",
       "RequestHeaders": {
         "Accept": "application/xml",
         "Authorization": "Sanitized",
-<<<<<<< HEAD
-        "traceparent": "00-d30eae3dd02034439d7f07e160af1ca7-c48e22f2a23be34e-00",
-        "User-Agent": [
-          "azsdk-net-Storage.Files.DataLake/12.7.0-alpha.20210202.1",
-          "(.NET 5.0.2; Microsoft Windows 10.0.19042)"
-        ],
-        "x-ms-client-request-id": "7674f7e3-6ba5-abbc-fa2a-b743a300efe4",
-        "x-ms-date": "Tue, 02 Feb 2021 21:27:26 GMT",
-=======
-        "traceparent": "00-ebf4130b5f51b7458915b49045c1b479-c1ef2bf1b6c8884d-00",
-        "User-Agent": [
-          "azsdk-net-Storage.Files.DataLake/12.7.0-alpha.20210217.1",
-          "(.NET 5.0.3; Microsoft Windows 10.0.19042)"
-        ],
-        "x-ms-client-request-id": "7674f7e3-6ba5-abbc-fa2a-b743a300efe4",
-        "x-ms-date": "Wed, 17 Feb 2021 22:31:54 GMT",
->>>>>>> 1814567d
+        "traceparent": "00-4f07e73625e052468e697fc419d5c1b8-8853697ffb541041-00",
+        "User-Agent": [
+          "azsdk-net-Storage.Files.DataLake/12.7.0-alpha.20210219.1",
+          "(.NET 5.0.3; Microsoft Windows 10.0.19041)"
+        ],
+        "x-ms-client-request-id": "dc8983e4-7e95-6b08-a2a8-bc522834a88e",
+        "x-ms-date": "Fri, 19 Feb 2021 19:12:02 GMT",
         "x-ms-return-client-request-id": "true",
         "x-ms-version": "2020-06-12"
       },
@@ -811,153 +511,96 @@
       "StatusCode": 202,
       "ResponseHeaders": {
         "Content-Length": "0",
-<<<<<<< HEAD
-        "Date": "Tue, 02 Feb 2021 21:27:27 GMT",
-=======
-        "Date": "Wed, 17 Feb 2021 22:31:54 GMT",
->>>>>>> 1814567d
-        "Server": [
-          "Windows-Azure-Blob/1.0",
-          "Microsoft-HTTPAPI/2.0"
-        ],
-        "x-ms-client-request-id": "7674f7e3-6ba5-abbc-fa2a-b743a300efe4",
-<<<<<<< HEAD
-        "x-ms-request-id": "110f945d-601e-001c-5aaa-f92d3f000000",
-=======
-        "x-ms-request-id": "33ecbd6d-201e-0040-577c-057867000000",
->>>>>>> 1814567d
-        "x-ms-version": "2020-06-12"
-      },
-      "ResponseBody": []
-    },
-    {
-      "RequestUri": "https://seannse.blob.core.windows.net/test-filesystem-dcb59343-5ec4-af2d-8264-1e47be2e89ac?restype=container",
-      "RequestMethod": "PUT",
-      "RequestHeaders": {
-        "Accept": "application/xml",
-        "Authorization": "Sanitized",
-<<<<<<< HEAD
-        "traceparent": "00-28613c60fd65424fbf2f74fc4d0ecab5-4c5758471d0fcf4f-00",
-        "User-Agent": [
-          "azsdk-net-Storage.Files.DataLake/12.7.0-alpha.20210202.1",
-          "(.NET 5.0.2; Microsoft Windows 10.0.19042)"
+        "Date": "Fri, 19 Feb 2021 19:12:01 GMT",
+        "Server": [
+          "Windows-Azure-Blob/1.0",
+          "Microsoft-HTTPAPI/2.0"
+        ],
+        "x-ms-client-request-id": "dc8983e4-7e95-6b08-a2a8-bc522834a88e",
+        "x-ms-request-id": "2e69d589-201e-00a4-14f3-0676f9000000",
+        "x-ms-version": "2020-06-12"
+      },
+      "ResponseBody": []
+    },
+    {
+      "RequestUri": "https://seannse.blob.core.windows.net/test-filesystem-6ea84ae3-3189-b46d-1767-ae779731642c?restype=container",
+      "RequestMethod": "PUT",
+      "RequestHeaders": {
+        "Accept": "application/xml",
+        "Authorization": "Sanitized",
+        "traceparent": "00-2c6565c9e6a39a4e91b7788256b947e2-ef748bd44230084c-00",
+        "User-Agent": [
+          "azsdk-net-Storage.Files.DataLake/12.7.0-alpha.20210219.1",
+          "(.NET 5.0.3; Microsoft Windows 10.0.19041)"
         ],
         "x-ms-blob-public-access": "container",
-        "x-ms-client-request-id": "dff19611-e251-849f-cac4-f3414d74eccb",
-        "x-ms-date": "Tue, 02 Feb 2021 21:27:26 GMT",
-=======
-        "traceparent": "00-c86d7f1e564d694693e6c13cf7d2c4cc-2100321d88661448-00",
-        "User-Agent": [
-          "azsdk-net-Storage.Files.DataLake/12.7.0-alpha.20210217.1",
-          "(.NET 5.0.3; Microsoft Windows 10.0.19042)"
-        ],
-        "x-ms-blob-public-access": "container",
-        "x-ms-client-request-id": "dff19611-e251-849f-cac4-f3414d74eccb",
-        "x-ms-date": "Wed, 17 Feb 2021 22:31:54 GMT",
->>>>>>> 1814567d
-        "x-ms-return-client-request-id": "true",
-        "x-ms-version": "2020-06-12"
-      },
-      "RequestBody": null,
-      "StatusCode": 201,
-      "ResponseHeaders": {
-        "Content-Length": "0",
-<<<<<<< HEAD
-        "Date": "Tue, 02 Feb 2021 21:27:27 GMT",
-        "ETag": "\u00220x8D8C7C1572359E0\u0022",
-        "Last-Modified": "Tue, 02 Feb 2021 21:27:27 GMT",
-=======
-        "Date": "Wed, 17 Feb 2021 22:31:54 GMT",
-        "ETag": "\u00220x8D8D393D47C00DA\u0022",
-        "Last-Modified": "Wed, 17 Feb 2021 22:31:55 GMT",
->>>>>>> 1814567d
-        "Server": [
-          "Windows-Azure-Blob/1.0",
-          "Microsoft-HTTPAPI/2.0"
-        ],
-        "x-ms-client-request-id": "dff19611-e251-849f-cac4-f3414d74eccb",
-<<<<<<< HEAD
-        "x-ms-request-id": "6fdb7103-d01e-00b0-53aa-f93e96000000",
-=======
-        "x-ms-request-id": "65e430c7-a01e-005e-017c-0594bf000000",
->>>>>>> 1814567d
-        "x-ms-version": "2020-06-12"
-      },
-      "ResponseBody": []
-    },
-    {
-      "RequestUri": "https://seannse.dfs.core.windows.net/test-filesystem-dcb59343-5ec4-af2d-8264-1e47be2e89ac/test-file-19670ba0-9e97-5a03-f1ff-5d132109f124?resource=file",
+        "x-ms-client-request-id": "5955e7ed-2003-b3e1-15d4-c52dd090d370",
+        "x-ms-date": "Fri, 19 Feb 2021 19:12:02 GMT",
+        "x-ms-return-client-request-id": "true",
+        "x-ms-version": "2020-06-12"
+      },
+      "RequestBody": null,
+      "StatusCode": 201,
+      "ResponseHeaders": {
+        "Content-Length": "0",
+        "Date": "Fri, 19 Feb 2021 19:12:01 GMT",
+        "ETag": "\u00220x8D8D50A3CBDD61A\u0022",
+        "Last-Modified": "Fri, 19 Feb 2021 19:12:01 GMT",
+        "Server": [
+          "Windows-Azure-Blob/1.0",
+          "Microsoft-HTTPAPI/2.0"
+        ],
+        "x-ms-client-request-id": "5955e7ed-2003-b3e1-15d4-c52dd090d370",
+        "x-ms-request-id": "2e69d68c-201e-00a4-02f3-0676f9000000",
+        "x-ms-version": "2020-06-12"
+      },
+      "ResponseBody": []
+    },
+    {
+      "RequestUri": "https://seannse.dfs.core.windows.net/test-filesystem-6ea84ae3-3189-b46d-1767-ae779731642c/test-file-d2569043-64b6-4b24-e969-4b97e9bea437?resource=file",
       "RequestMethod": "PUT",
       "RequestHeaders": {
         "Accept": "application/json",
         "Authorization": "Sanitized",
-<<<<<<< HEAD
-        "traceparent": "00-20e7fd0f6c7b014e9a8f4c47ff14a602-f73e9181bdf7a843-00",
-        "User-Agent": [
-          "azsdk-net-Storage.Files.DataLake/12.7.0-alpha.20210202.1",
-          "(.NET 5.0.2; Microsoft Windows 10.0.19042)"
-        ],
-        "x-ms-client-request-id": "b28371c4-50f6-72eb-9297-ed52848b63c0",
-        "x-ms-date": "Tue, 02 Feb 2021 21:27:27 GMT",
-=======
-        "traceparent": "00-91c44c23d5acfa4a9f6bf8a8bd125f78-43741cd3766ae440-00",
-        "User-Agent": [
-          "azsdk-net-Storage.Files.DataLake/12.7.0-alpha.20210217.1",
-          "(.NET 5.0.3; Microsoft Windows 10.0.19042)"
-        ],
-        "x-ms-client-request-id": "b28371c4-50f6-72eb-9297-ed52848b63c0",
-        "x-ms-date": "Wed, 17 Feb 2021 22:31:55 GMT",
->>>>>>> 1814567d
-        "x-ms-return-client-request-id": "true",
-        "x-ms-version": "2020-06-12"
-      },
-      "RequestBody": null,
-      "StatusCode": 201,
-      "ResponseHeaders": {
-        "Content-Length": "0",
-<<<<<<< HEAD
-        "Date": "Tue, 02 Feb 2021 21:27:27 GMT",
-        "ETag": "\u00220x8D8C7C1575B1E85\u0022",
-        "Last-Modified": "Tue, 02 Feb 2021 21:27:28 GMT",
-=======
-        "Date": "Wed, 17 Feb 2021 22:31:54 GMT",
-        "ETag": "\u00220x8D8D393D4B27E8C\u0022",
-        "Last-Modified": "Wed, 17 Feb 2021 22:31:55 GMT",
->>>>>>> 1814567d
+        "traceparent": "00-56fae8c2aa322241bf006a4bb86e45b0-c2376d4841a0a042-00",
+        "User-Agent": [
+          "azsdk-net-Storage.Files.DataLake/12.7.0-alpha.20210219.1",
+          "(.NET 5.0.3; Microsoft Windows 10.0.19041)"
+        ],
+        "x-ms-client-request-id": "7f6cd61d-f689-8899-c209-6f9ad54ac957",
+        "x-ms-date": "Fri, 19 Feb 2021 19:12:02 GMT",
+        "x-ms-return-client-request-id": "true",
+        "x-ms-version": "2020-06-12"
+      },
+      "RequestBody": null,
+      "StatusCode": 201,
+      "ResponseHeaders": {
+        "Content-Length": "0",
+        "Date": "Fri, 19 Feb 2021 19:12:01 GMT",
+        "ETag": "\u00220x8D8D50A3CCE89FC\u0022",
+        "Last-Modified": "Fri, 19 Feb 2021 19:12:01 GMT",
         "Server": [
           "Windows-Azure-HDFS/1.0",
           "Microsoft-HTTPAPI/2.0"
         ],
-        "x-ms-client-request-id": "b28371c4-50f6-72eb-9297-ed52848b63c0",
-<<<<<<< HEAD
-        "x-ms-request-id": "a624ea8e-401f-0046-05aa-f94bd8000000",
-=======
-        "x-ms-request-id": "17588e2d-901f-0037-287c-05adf3000000",
->>>>>>> 1814567d
-        "x-ms-version": "2020-06-12"
-      },
-      "ResponseBody": []
-    },
-    {
-      "RequestUri": "https://seannse.blob.core.windows.net/test-filesystem-dcb59343-5ec4-af2d-8264-1e47be2e89ac/test-file-19670ba0-9e97-5a03-f1ff-5d132109f124",
+        "x-ms-client-request-id": "7f6cd61d-f689-8899-c209-6f9ad54ac957",
+        "x-ms-request-id": "6f4b8026-e01f-004f-3af3-060e0b000000",
+        "x-ms-version": "2020-06-12"
+      },
+      "ResponseBody": []
+    },
+    {
+      "RequestUri": "https://seannse.blob.core.windows.net/test-filesystem-6ea84ae3-3189-b46d-1767-ae779731642c/test-file-d2569043-64b6-4b24-e969-4b97e9bea437",
       "RequestMethod": "HEAD",
       "RequestHeaders": {
         "Accept": "application/xml",
         "Authorization": "Sanitized",
         "User-Agent": [
-<<<<<<< HEAD
-          "azsdk-net-Storage.Files.DataLake/12.7.0-alpha.20210202.1",
-          "(.NET 5.0.2; Microsoft Windows 10.0.19042)"
-        ],
-        "x-ms-client-request-id": "2648c580-b618-ffca-e38d-018922395aaa",
-        "x-ms-date": "Tue, 02 Feb 2021 21:27:27 GMT",
-=======
-          "azsdk-net-Storage.Files.DataLake/12.7.0-alpha.20210217.1",
-          "(.NET 5.0.3; Microsoft Windows 10.0.19042)"
-        ],
-        "x-ms-client-request-id": "2648c580-b618-ffca-e38d-018922395aaa",
-        "x-ms-date": "Wed, 17 Feb 2021 22:31:55 GMT",
->>>>>>> 1814567d
+          "azsdk-net-Storage.Files.DataLake/12.7.0-alpha.20210219.1",
+          "(.NET 5.0.3; Microsoft Windows 10.0.19041)"
+        ],
+        "x-ms-client-request-id": "4464d601-fda5-fa8c-4234-170d98ae5232",
+        "x-ms-date": "Fri, 19 Feb 2021 19:12:02 GMT",
         "x-ms-return-client-request-id": "true",
         "x-ms-version": "2020-06-12"
       },
@@ -967,15 +610,9 @@
         "Accept-Ranges": "bytes",
         "Content-Length": "0",
         "Content-Type": "application/octet-stream",
-<<<<<<< HEAD
-        "Date": "Tue, 02 Feb 2021 21:27:27 GMT",
-        "ETag": "\u00220x8D8C7C1575B1E85\u0022",
-        "Last-Modified": "Tue, 02 Feb 2021 21:27:28 GMT",
-=======
-        "Date": "Wed, 17 Feb 2021 22:31:55 GMT",
-        "ETag": "\u00220x8D8D393D4B27E8C\u0022",
-        "Last-Modified": "Wed, 17 Feb 2021 22:31:55 GMT",
->>>>>>> 1814567d
+        "Date": "Fri, 19 Feb 2021 19:12:01 GMT",
+        "ETag": "\u00220x8D8D50A3CCE89FC\u0022",
+        "Last-Modified": "Fri, 19 Feb 2021 19:12:01 GMT",
         "Server": [
           "Windows-Azure-Blob/1.0",
           "Microsoft-HTTPAPI/2.0"
@@ -983,109 +620,70 @@
         "x-ms-access-tier": "Hot",
         "x-ms-access-tier-inferred": "true",
         "x-ms-blob-type": "BlockBlob",
-        "x-ms-client-request-id": "2648c580-b618-ffca-e38d-018922395aaa",
-<<<<<<< HEAD
-        "x-ms-creation-time": "Tue, 02 Feb 2021 21:27:28 GMT",
-=======
-        "x-ms-creation-time": "Wed, 17 Feb 2021 22:31:55 GMT",
->>>>>>> 1814567d
+        "x-ms-client-request-id": "4464d601-fda5-fa8c-4234-170d98ae5232",
+        "x-ms-creation-time": "Fri, 19 Feb 2021 19:12:01 GMT",
         "x-ms-group": "$superuser",
         "x-ms-lease-state": "available",
         "x-ms-lease-status": "unlocked",
         "x-ms-owner": "$superuser",
         "x-ms-permissions": "rw-r-----",
-<<<<<<< HEAD
-        "x-ms-request-id": "6fdb737b-d01e-00b0-1faa-f93e96000000",
-=======
-        "x-ms-request-id": "65e431af-a01e-005e-547c-0594bf000000",
->>>>>>> 1814567d
+        "x-ms-request-id": "2e69d889-201e-00a4-67f3-0676f9000000",
         "x-ms-server-encrypted": "true",
         "x-ms-version": "2020-06-12"
       },
       "ResponseBody": []
     },
     {
-      "RequestUri": "https://seannse.blob.core.windows.net/test-filesystem-dcb59343-5ec4-af2d-8264-1e47be2e89ac/test-file-19670ba0-9e97-5a03-f1ff-5d132109f124?comp=lease",
-      "RequestMethod": "PUT",
-      "RequestHeaders": {
-        "Accept": "application/xml",
-        "Authorization": "Sanitized",
-<<<<<<< HEAD
-        "traceparent": "00-9e8e3e29ce30c04c8d35d49506c753cb-c7e0b166b5529e47-00",
-        "User-Agent": [
-          "azsdk-net-Storage.Files.DataLake/12.7.0-alpha.20210202.1",
-          "(.NET 5.0.2; Microsoft Windows 10.0.19042)"
-        ],
-        "x-ms-client-request-id": "5231cef6-3d9f-e079-8950-ccf93da48876",
-        "x-ms-date": "Tue, 02 Feb 2021 21:27:27 GMT",
-=======
-        "traceparent": "00-8c61259378fb2241b6d6ea7ae1161b5f-5168279a54e3cf44-00",
-        "User-Agent": [
-          "azsdk-net-Storage.Files.DataLake/12.7.0-alpha.20210217.1",
-          "(.NET 5.0.3; Microsoft Windows 10.0.19042)"
-        ],
-        "x-ms-client-request-id": "5231cef6-3d9f-e079-8950-ccf93da48876",
-        "x-ms-date": "Wed, 17 Feb 2021 22:31:55 GMT",
->>>>>>> 1814567d
+      "RequestUri": "https://seannse.blob.core.windows.net/test-filesystem-6ea84ae3-3189-b46d-1767-ae779731642c/test-file-d2569043-64b6-4b24-e969-4b97e9bea437?comp=lease",
+      "RequestMethod": "PUT",
+      "RequestHeaders": {
+        "Accept": "application/xml",
+        "Authorization": "Sanitized",
+        "traceparent": "00-04ea7168882f9544912ae9ae7b6b3b4b-329f01302ca65b4c-00",
+        "User-Agent": [
+          "azsdk-net-Storage.Files.DataLake/12.7.0-alpha.20210219.1",
+          "(.NET 5.0.3; Microsoft Windows 10.0.19041)"
+        ],
+        "x-ms-client-request-id": "5fea3376-342a-fc11-2d7f-d01d0da01016",
+        "x-ms-date": "Fri, 19 Feb 2021 19:12:02 GMT",
         "x-ms-lease-action": "acquire",
         "x-ms-lease-duration": "15",
-        "x-ms-proposed-lease-id": "b146cfd3-c43e-f68e-b16c-2eb218e76492",
-        "x-ms-return-client-request-id": "true",
-        "x-ms-version": "2020-06-12"
-      },
-      "RequestBody": null,
-      "StatusCode": 201,
-      "ResponseHeaders": {
-        "Content-Length": "0",
-<<<<<<< HEAD
-        "Date": "Tue, 02 Feb 2021 21:27:27 GMT",
-        "ETag": "\u00220x8D8C7C1575B1E85\u0022",
-        "Last-Modified": "Tue, 02 Feb 2021 21:27:28 GMT",
-=======
-        "Date": "Wed, 17 Feb 2021 22:31:55 GMT",
-        "ETag": "\u00220x8D8D393D4B27E8C\u0022",
-        "Last-Modified": "Wed, 17 Feb 2021 22:31:55 GMT",
->>>>>>> 1814567d
-        "Server": [
-          "Windows-Azure-Blob/1.0",
-          "Microsoft-HTTPAPI/2.0"
-        ],
-        "x-ms-client-request-id": "5231cef6-3d9f-e079-8950-ccf93da48876",
-        "x-ms-lease-id": "b146cfd3-c43e-f68e-b16c-2eb218e76492",
-<<<<<<< HEAD
-        "x-ms-request-id": "6fdb73e3-d01e-00b0-04aa-f93e96000000",
-=======
-        "x-ms-request-id": "65e431e7-a01e-005e-0c7c-0594bf000000",
->>>>>>> 1814567d
-        "x-ms-version": "2020-06-12"
-      },
-      "ResponseBody": []
-    },
-    {
-      "RequestUri": "https://seannse.blob.core.windows.net/test-filesystem-dcb59343-5ec4-af2d-8264-1e47be2e89ac/test-file-19670ba0-9e97-5a03-f1ff-5d132109f124?comp=lease",
-      "RequestMethod": "PUT",
-      "RequestHeaders": {
-        "Accept": "application/xml",
-        "Authorization": "Sanitized",
-<<<<<<< HEAD
-        "If-None-Match": "\u00220x8D8C7C1575B1E85\u0022",
-        "traceparent": "00-88bd9e58e4a47343a73527ba357097da-e94030abbfe65e41-00",
-        "User-Agent": [
-          "azsdk-net-Storage.Files.DataLake/12.7.0-alpha.20210202.1",
-          "(.NET 5.0.2; Microsoft Windows 10.0.19042)"
-        ],
-        "x-ms-client-request-id": "53935754-0707-f50b-e1da-a6ebe74057fb",
-        "x-ms-date": "Tue, 02 Feb 2021 21:27:27 GMT",
-=======
-        "If-None-Match": "0x8D8D393D4B27E8C",
-        "traceparent": "00-1a6d66fbf3844e4b92a737a7fbc77386-dfeef59b7646c743-00",
-        "User-Agent": [
-          "azsdk-net-Storage.Files.DataLake/12.7.0-alpha.20210217.1",
-          "(.NET 5.0.3; Microsoft Windows 10.0.19042)"
-        ],
-        "x-ms-client-request-id": "53935754-0707-f50b-e1da-a6ebe74057fb",
-        "x-ms-date": "Wed, 17 Feb 2021 22:31:55 GMT",
->>>>>>> 1814567d
+        "x-ms-proposed-lease-id": "718d8d30-2306-3894-677c-5deb368f79b6",
+        "x-ms-return-client-request-id": "true",
+        "x-ms-version": "2020-06-12"
+      },
+      "RequestBody": null,
+      "StatusCode": 201,
+      "ResponseHeaders": {
+        "Content-Length": "0",
+        "Date": "Fri, 19 Feb 2021 19:12:01 GMT",
+        "ETag": "\u00220x8D8D50A3CCE89FC\u0022",
+        "Last-Modified": "Fri, 19 Feb 2021 19:12:01 GMT",
+        "Server": [
+          "Windows-Azure-Blob/1.0",
+          "Microsoft-HTTPAPI/2.0"
+        ],
+        "x-ms-client-request-id": "5fea3376-342a-fc11-2d7f-d01d0da01016",
+        "x-ms-lease-id": "718d8d30-2306-3894-677c-5deb368f79b6",
+        "x-ms-request-id": "2e69d9f1-201e-00a4-38f3-0676f9000000",
+        "x-ms-version": "2020-06-12"
+      },
+      "ResponseBody": []
+    },
+    {
+      "RequestUri": "https://seannse.blob.core.windows.net/test-filesystem-6ea84ae3-3189-b46d-1767-ae779731642c/test-file-d2569043-64b6-4b24-e969-4b97e9bea437?comp=lease",
+      "RequestMethod": "PUT",
+      "RequestHeaders": {
+        "Accept": "application/xml",
+        "Authorization": "Sanitized",
+        "If-None-Match": "0x8D8D50A3CCE89FC",
+        "traceparent": "00-a6d4c1a35e878c4abed5d0829e3a12bd-dc7cef027cc53742-00",
+        "User-Agent": [
+          "azsdk-net-Storage.Files.DataLake/12.7.0-alpha.20210219.1",
+          "(.NET 5.0.3; Microsoft Windows 10.0.19041)"
+        ],
+        "x-ms-client-request-id": "65963d96-f3c3-5c07-a7a4-ee51e6e8fd3f",
+        "x-ms-date": "Fri, 19 Feb 2021 19:12:02 GMT",
         "x-ms-lease-action": "break",
         "x-ms-return-client-request-id": "true",
         "x-ms-version": "2020-06-12"
@@ -1095,58 +693,35 @@
       "ResponseHeaders": {
         "Content-Length": "252",
         "Content-Type": "application/xml",
-<<<<<<< HEAD
-        "Date": "Tue, 02 Feb 2021 21:27:27 GMT",
-=======
-        "Date": "Wed, 17 Feb 2021 22:31:55 GMT",
->>>>>>> 1814567d
-        "Server": [
-          "Windows-Azure-Blob/1.0",
-          "Microsoft-HTTPAPI/2.0"
-        ],
-        "x-ms-client-request-id": "53935754-0707-f50b-e1da-a6ebe74057fb",
+        "Date": "Fri, 19 Feb 2021 19:12:02 GMT",
+        "Server": [
+          "Windows-Azure-Blob/1.0",
+          "Microsoft-HTTPAPI/2.0"
+        ],
+        "x-ms-client-request-id": "65963d96-f3c3-5c07-a7a4-ee51e6e8fd3f",
         "x-ms-error-code": "ConditionNotMet",
-<<<<<<< HEAD
-        "x-ms-request-id": "6fdb7455-d01e-00b0-71aa-f93e96000000",
-=======
-        "x-ms-request-id": "65e4321c-a01e-005e-417c-0594bf000000",
->>>>>>> 1814567d
+        "x-ms-request-id": "2e69db11-201e-00a4-46f3-0676f9000000",
         "x-ms-version": "2020-06-12"
       },
       "ResponseBody": [
         "\uFEFF\u003C?xml version=\u00221.0\u0022 encoding=\u0022utf-8\u0022?\u003E\u003CError\u003E\u003CCode\u003EConditionNotMet\u003C/Code\u003E\u003CMessage\u003EThe condition specified using HTTP conditional header(s) is not met.\n",
-<<<<<<< HEAD
-        "RequestId:6fdb7455-d01e-00b0-71aa-f93e96000000\n",
-        "Time:2021-02-02T21:27:28.3890039Z\u003C/Message\u003E\u003C/Error\u003E"
-=======
-        "RequestId:65e4321c-a01e-005e-417c-0594bf000000\n",
-        "Time:2021-02-17T22:31:55.7719339Z\u003C/Message\u003E\u003C/Error\u003E"
->>>>>>> 1814567d
+        "RequestId:2e69db11-201e-00a4-46f3-0676f9000000\n",
+        "Time:2021-02-19T19:12:02.2041211Z\u003C/Message\u003E\u003C/Error\u003E"
       ]
     },
     {
-      "RequestUri": "https://seannse.blob.core.windows.net/test-filesystem-dcb59343-5ec4-af2d-8264-1e47be2e89ac?restype=container",
+      "RequestUri": "https://seannse.blob.core.windows.net/test-filesystem-6ea84ae3-3189-b46d-1767-ae779731642c?restype=container",
       "RequestMethod": "DELETE",
       "RequestHeaders": {
         "Accept": "application/xml",
         "Authorization": "Sanitized",
-<<<<<<< HEAD
-        "traceparent": "00-5782fc41fe3e1545840c34380f7c4de5-07d763efb519524f-00",
-        "User-Agent": [
-          "azsdk-net-Storage.Files.DataLake/12.7.0-alpha.20210202.1",
-          "(.NET 5.0.2; Microsoft Windows 10.0.19042)"
-        ],
-        "x-ms-client-request-id": "e5a5d17f-3511-616f-df7d-80729f38e44c",
-        "x-ms-date": "Tue, 02 Feb 2021 21:27:27 GMT",
-=======
-        "traceparent": "00-dc8132edc7a4504594fb2465a13b461b-4e0729a6a1db8441-00",
-        "User-Agent": [
-          "azsdk-net-Storage.Files.DataLake/12.7.0-alpha.20210217.1",
-          "(.NET 5.0.3; Microsoft Windows 10.0.19042)"
-        ],
-        "x-ms-client-request-id": "e5a5d17f-3511-616f-df7d-80729f38e44c",
-        "x-ms-date": "Wed, 17 Feb 2021 22:31:55 GMT",
->>>>>>> 1814567d
+        "traceparent": "00-e2ca4237e433d6468af46fde90a3ef91-ca039a630c47ea40-00",
+        "User-Agent": [
+          "azsdk-net-Storage.Files.DataLake/12.7.0-alpha.20210219.1",
+          "(.NET 5.0.3; Microsoft Windows 10.0.19041)"
+        ],
+        "x-ms-client-request-id": "d0864eba-ab0a-bc53-b2e6-3948fa0863e8",
+        "x-ms-date": "Fri, 19 Feb 2021 19:12:02 GMT",
         "x-ms-return-client-request-id": "true",
         "x-ms-version": "2020-06-12"
       },
@@ -1154,33 +729,21 @@
       "StatusCode": 202,
       "ResponseHeaders": {
         "Content-Length": "0",
-<<<<<<< HEAD
-        "Date": "Tue, 02 Feb 2021 21:27:28 GMT",
-=======
-        "Date": "Wed, 17 Feb 2021 22:31:55 GMT",
->>>>>>> 1814567d
-        "Server": [
-          "Windows-Azure-Blob/1.0",
-          "Microsoft-HTTPAPI/2.0"
-        ],
-        "x-ms-client-request-id": "e5a5d17f-3511-616f-df7d-80729f38e44c",
-<<<<<<< HEAD
-        "x-ms-request-id": "6fdb74bc-d01e-00b0-53aa-f93e96000000",
-=======
-        "x-ms-request-id": "65e43244-a01e-005e-697c-0594bf000000",
->>>>>>> 1814567d
+        "Date": "Fri, 19 Feb 2021 19:12:02 GMT",
+        "Server": [
+          "Windows-Azure-Blob/1.0",
+          "Microsoft-HTTPAPI/2.0"
+        ],
+        "x-ms-client-request-id": "d0864eba-ab0a-bc53-b2e6-3948fa0863e8",
+        "x-ms-request-id": "2e69dc1a-201e-00a4-41f3-0676f9000000",
         "x-ms-version": "2020-06-12"
       },
       "ResponseBody": []
     }
   ],
   "Variables": {
-<<<<<<< HEAD
-    "DateTimeOffsetNow": "2021-02-02T15:27:23.6457379-06:00",
-=======
-    "DateTimeOffsetNow": "2021-02-17T16:31:52.1467584-06:00",
->>>>>>> 1814567d
-    "RandomSeed": "792628737",
+    "DateTimeOffsetNow": "2021-02-19T13:12:01.2282967-06:00",
+    "RandomSeed": "1776031606",
     "Storage_TestConfigHierarchicalNamespace": "NamespaceTenant\nseannse\nU2FuaXRpemVk\nhttps://seannse.blob.core.windows.net\nhttps://seannse.file.core.windows.net\nhttps://seannse.queue.core.windows.net\nhttps://seannse.table.core.windows.net\n\n\n\n\nhttps://seannse-secondary.blob.core.windows.net\nhttps://seannse-secondary.file.core.windows.net\nhttps://seannse-secondary.queue.core.windows.net\nhttps://seannse-secondary.table.core.windows.net\n68390a19-a643-458b-b726-408abf67b4fc\nSanitized\n72f988bf-86f1-41af-91ab-2d7cd011db47\nhttps://login.microsoftonline.com/\nCloud\nBlobEndpoint=https://seannse.blob.core.windows.net/;QueueEndpoint=https://seannse.queue.core.windows.net/;FileEndpoint=https://seannse.file.core.windows.net/;BlobSecondaryEndpoint=https://seannse-secondary.blob.core.windows.net/;QueueSecondaryEndpoint=https://seannse-secondary.queue.core.windows.net/;FileSecondaryEndpoint=https://seannse-secondary.file.core.windows.net/;AccountName=seannse;AccountKey=Sanitized\n"
   }
 }