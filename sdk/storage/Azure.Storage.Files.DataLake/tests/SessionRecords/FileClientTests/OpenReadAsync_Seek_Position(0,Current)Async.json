--- conflicted
+++ resolved
@@ -29,13 +29,8 @@
           "Microsoft-HTTPAPI/2.0"
         ],
         "x-ms-client-request-id": "d813b347-97f9-2938-a808-f3da00debe0d",
-<<<<<<< HEAD
-        "x-ms-request-id": "3a7d1441-e01e-0095-4221-af3277000000",
-        "x-ms-version": "2021-02-12"
-=======
         "x-ms-request-id": "abb35dfb-901e-00ad-0fdc-c5ba54000000",
-        "x-ms-version": "2020-12-06"
->>>>>>> 6b7c7623
+        "x-ms-version": "2021-02-12"
       },
       "ResponseBody": []
     },
@@ -260,13 +255,8 @@
           "Microsoft-HTTPAPI/2.0"
         ],
         "x-ms-client-request-id": "400f798a-095e-0f66-a79b-3036119be3fb",
-<<<<<<< HEAD
-        "x-ms-request-id": "3a7d1546-e01e-0095-2721-af3277000000",
-        "x-ms-version": "2021-02-12"
-=======
         "x-ms-request-id": "abb35e9e-901e-00ad-1ddc-c5ba54000000",
-        "x-ms-version": "2020-12-06"
->>>>>>> 6b7c7623
+        "x-ms-version": "2021-02-12"
       },
       "ResponseBody": []
     }
