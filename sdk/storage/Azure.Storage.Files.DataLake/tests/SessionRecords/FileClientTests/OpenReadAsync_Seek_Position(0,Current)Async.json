{
  "Entries": [
    {
<<<<<<< HEAD
      "RequestUri": "https://amandaadlscanary.blob.core.windows.net/test-filesystem-a1996bde-c9c2-f59f-86a2-18f11ff97125?restype=container",
=======
      "RequestUri": "http://seanmcccanary3.blob.core.windows.net/test-filesystem-a1996bde-c9c2-f59f-86a2-18f11ff97125?restype=container",
>>>>>>> f7eb5f10
      "RequestMethod": "PUT",
      "RequestHeaders": {
        "Accept": "application/xml",
        "Authorization": "Sanitized",
<<<<<<< HEAD
        "traceparent": "00-b0febe75d720694cbec3529afa02e0a2-590892cc2dfba34d-00",
        "User-Agent": [
          "azsdk-net-Storage.Files.DataLake/12.8.0-alpha.20210820.1",
          "(.NET 5.0.9; Microsoft Windows 10.0.19043)"
        ],
        "x-ms-blob-public-access": "container",
        "x-ms-client-request-id": "d813b347-97f9-2938-a808-f3da00debe0d",
        "x-ms-date": "Fri, 20 Aug 2021 22:58:12 GMT",
=======
        "traceparent": "00-a8be3d600962f94daf98bcaf166a6df8-dec16f063825094f-00",
        "User-Agent": "azsdk-net-Storage.Files.DataLake/12.9.0-alpha.20210921.1 (.NET Framework 4.8.4300.0; Microsoft Windows 10.0.19043 )",
        "x-ms-blob-public-access": "container",
        "x-ms-client-request-id": "d813b347-97f9-2938-a808-f3da00debe0d",
        "x-ms-date": "Tue, 21 Sep 2021 19:48:36 GMT",
>>>>>>> f7eb5f10
        "x-ms-return-client-request-id": "true",
        "x-ms-version": "2020-12-06"
      },
      "RequestBody": null,
      "StatusCode": 201,
      "ResponseHeaders": {
        "Content-Length": "0",
<<<<<<< HEAD
        "Date": "Fri, 20 Aug 2021 22:58:12 GMT",
        "ETag": "\u00220x8D9642DFC820033\u0022",
        "Last-Modified": "Fri, 20 Aug 2021 22:58:12 GMT",
        "Server": [
          "Windows-Azure-Blob/1.0",
          "Microsoft-HTTPAPI/2.0"
        ],
        "x-ms-client-request-id": "d813b347-97f9-2938-a808-f3da00debe0d",
        "x-ms-request-id": "53bbe0dc-e01e-00d5-3816-9619ac000000",
        "x-ms-version": "2020-10-02"
=======
        "Date": "Tue, 21 Sep 2021 19:48:35 GMT",
        "ETag": "\u00220x8D97D38CD0CD751\u0022",
        "Last-Modified": "Tue, 21 Sep 2021 19:48:36 GMT",
        "Server": "Windows-Azure-Blob/1.0 Microsoft-HTTPAPI/2.0",
        "x-ms-client-request-id": "d813b347-97f9-2938-a808-f3da00debe0d",
        "x-ms-request-id": "3a7d1441-e01e-0095-4221-af3277000000",
        "x-ms-version": "2020-12-06"
>>>>>>> f7eb5f10
      },
      "ResponseBody": []
    },
    {
<<<<<<< HEAD
      "RequestUri": "https://amandaadlscanary.dfs.core.windows.net/test-filesystem-a1996bde-c9c2-f59f-86a2-18f11ff97125/test-file-305f8d9e-6141-78b5-7c48-124d8ae19a5f?resource=file",
=======
      "RequestUri": "http://seanmcccanary3.dfs.core.windows.net/test-filesystem-a1996bde-c9c2-f59f-86a2-18f11ff97125/test-file-305f8d9e-6141-78b5-7c48-124d8ae19a5f?resource=file",
>>>>>>> f7eb5f10
      "RequestMethod": "PUT",
      "RequestHeaders": {
        "Accept": "application/json",
        "Authorization": "Sanitized",
        "If-None-Match": "*",
<<<<<<< HEAD
        "traceparent": "00-31edb9cf7265cd4b8bf0cd4ead1741f8-fe4757aa094b354d-00",
        "User-Agent": [
          "azsdk-net-Storage.Files.DataLake/12.8.0-alpha.20210820.1",
          "(.NET 5.0.9; Microsoft Windows 10.0.19043)"
        ],
        "x-ms-client-request-id": "9b6f3ad2-da36-2675-3216-c4f1f3d5dd7b",
        "x-ms-date": "Fri, 20 Aug 2021 22:58:12 GMT",
=======
        "traceparent": "00-ffee50886bc3f54f806d9a8fbe7f166c-9638de93f99ab04c-00",
        "User-Agent": "azsdk-net-Storage.Files.DataLake/12.9.0-alpha.20210921.1 (.NET Framework 4.8.4300.0; Microsoft Windows 10.0.19043 )",
        "x-ms-client-request-id": "9b6f3ad2-da36-2675-3216-c4f1f3d5dd7b",
        "x-ms-date": "Tue, 21 Sep 2021 19:48:36 GMT",
>>>>>>> f7eb5f10
        "x-ms-return-client-request-id": "true",
        "x-ms-version": "2020-12-06"
      },
      "RequestBody": null,
      "StatusCode": 201,
      "ResponseHeaders": {
        "Content-Length": "0",
<<<<<<< HEAD
        "Date": "Fri, 20 Aug 2021 22:58:12 GMT",
        "ETag": "\u00220x8D9642DFCC90C73\u0022",
        "Last-Modified": "Fri, 20 Aug 2021 22:58:12 GMT",
        "Server": [
          "Windows-Azure-HDFS/1.0",
          "Microsoft-HTTPAPI/2.0"
        ],
        "x-ms-client-request-id": "9b6f3ad2-da36-2675-3216-c4f1f3d5dd7b",
        "x-ms-request-id": "4544890c-c01f-0054-5516-96b976000000",
=======
        "Date": "Tue, 21 Sep 2021 19:48:36 GMT",
        "ETag": "\u00220x8D97D38CD169D41\u0022",
        "Last-Modified": "Tue, 21 Sep 2021 19:48:36 GMT",
        "Server": "Windows-Azure-HDFS/1.0 Microsoft-HTTPAPI/2.0",
        "x-ms-client-request-id": "9b6f3ad2-da36-2675-3216-c4f1f3d5dd7b",
        "x-ms-request-id": "c8cf8c9f-b01f-007c-5a21-aff43d000000",
>>>>>>> f7eb5f10
        "x-ms-request-server-encrypted": "true",
        "x-ms-version": "2020-12-06"
      },
      "ResponseBody": []
    },
    {
<<<<<<< HEAD
      "RequestUri": "https://amandaadlscanary.dfs.core.windows.net/test-filesystem-a1996bde-c9c2-f59f-86a2-18f11ff97125/test-file-305f8d9e-6141-78b5-7c48-124d8ae19a5f?action=append\u0026position=0",
=======
      "RequestUri": "http://seanmcccanary3.dfs.core.windows.net/test-filesystem-a1996bde-c9c2-f59f-86a2-18f11ff97125/test-file-305f8d9e-6141-78b5-7c48-124d8ae19a5f?action=append\u0026position=0",
>>>>>>> f7eb5f10
      "RequestMethod": "PATCH",
      "RequestHeaders": {
        "Accept": "application/json",
        "Authorization": "Sanitized",
        "Content-Length": "1024",
        "Content-Type": "application/octet-stream",
<<<<<<< HEAD
        "traceparent": "00-2e8524b1991c044f9479c58b93cbefb3-05a6e528e6ee2f43-00",
        "User-Agent": [
          "azsdk-net-Storage.Files.DataLake/12.8.0-alpha.20210820.1",
          "(.NET 5.0.9; Microsoft Windows 10.0.19043)"
        ],
        "x-ms-client-request-id": "4f7b6887-ff71-7729-17c3-2a4b92370820",
        "x-ms-date": "Fri, 20 Aug 2021 22:58:12 GMT",
=======
        "traceparent": "00-f6f35a3b9d520a4d92aeff7a9bbb5a4c-635bffa8718bf840-00",
        "User-Agent": "azsdk-net-Storage.Files.DataLake/12.9.0-alpha.20210921.1 (.NET Framework 4.8.4300.0; Microsoft Windows 10.0.19043 )",
        "x-ms-client-request-id": "4f7b6887-ff71-7729-17c3-2a4b92370820",
        "x-ms-date": "Tue, 21 Sep 2021 19:48:36 GMT",
>>>>>>> f7eb5f10
        "x-ms-return-client-request-id": "true",
        "x-ms-version": "2020-12-06"
      },
      "RequestBody": "SlM\u002BjEjJkZ\u002BTst3SeOUA4PovqmvlmSzffofL5Ev\u002B5eUxQ2\u002BhZxugfSJ0REa6ZbHCBxPf0DRSKLEmXw7A/qxUlcz3oTR2X3jfji1JcVTlJRnWCNw3HhWx3hq9eggN4H51H695wsR8TKiaAEIHCLZdQDr16vbQHHa3RsIZueRw0q6u1FGkbGJUWbwznR7TqtZkXzrOGPaIpQI4wXwBY5LEKS6TWDRluNTXoJE5nH9Y5JvstVmqorm3JS9PbKrlUvUpb3PwP1Gh/qdl9ndlTgiD393gFa04GoZ03DIFFkwq8U2bDywLaKVKSrayRKxCUtYmy4zNBT1I8FXse2IenOhbOwQqyT/cd3c3lsr2htXaMYlb3kq/XOwQUh/XHuxCK67OVwmnGIiXSlMVlW5yUmp/EUrZw72enN4YGXcfBFiK9WscKC7MMxkAw5T2qcd9nQC0VwyiaWjwL7sqjv4Rd0X7i6ADVSk8st4w2P8pp/IXm3x2a6xL6IsCLPhyoqUb70xO\u002Bx4meUfXeKUucZBpxojIEvKBmgyYr6IUACkwyRA5Feiz2qzU8CE0n/MHHXb6mWZwqo\u002BymVQ/tUx7Engepq6U9Vyntevc8yLRTfoYkJIrGWbDwB\u002BAhnyTcyRgWd6oFflEcycaU\u002BR6lLZt4UtaJiW5T/gSW\u002BWPE27fE0LGfJpDKDcB1B1qEcaCSCxpE6UwOUz/pgnmlroTtF\u002B5Oj\u002BhsxgbKbgUWFIHTz4xjxK5JgDIr9r2xtWQXZF97R\u002B\u002BsdaH4ZQUTertG\u002BH5\u002BFbLtAenWo5f8Itlq\u002B1Ci8snlmszSZ1oqq1\u002BpdkV25P4/M5\u002BxamJ1pKRXsFLIjWn0cIfxoV1xq65YwlZKbW0SRT3bK8ew8YhncDYourcHYh41tMW9hUOgjYgxWGgMK3d3BSsU7aGiQ78/SjFnSPD3EaB4VLinVP/6el5/v1kgW0S\u002B8bWMMnR8UzEGvjsSeUSXOkbHk5a\u002Bj7BrGrMDYsQl3y7sqJd7at8r/AGHYNaEqADZqEUSGMetwCHFIRfBOPBtIJ8MZZDtG89nm5eVN27ZpnKyabp/E4YnPqi1dgnHaoMRGgA3uEJwLIy1qr0wGMizK7qlDs817gzY5SboN6WFoHDUQ90uoi4wAj0tyWkI9uXfwgqPIlv0G2wzHpMbSDTnMAoMW9TrRIlMtMzRx\u002BSjz\u002B4BCHVa9n4VICixO4Oa1PoIRtle/JsRNH2BAq1O4hNHT06lGn\u002B/TDmMNzusekjF8eASyYELRNNTMBP32fPQhj4VKax1Nbp6STrfkoVfZPo0\u002BxCNe9iSfAp7Eeprx7IFu7D9lxCckPwlmICGK7IN84tZgt6jA0plgq2h\u002BePQDkFImdcUYc2pWGoUg==",
      "StatusCode": 202,
      "ResponseHeaders": {
        "Content-Length": "0",
<<<<<<< HEAD
        "Date": "Fri, 20 Aug 2021 22:58:12 GMT",
        "Server": [
          "Windows-Azure-HDFS/1.0",
          "Microsoft-HTTPAPI/2.0"
        ],
        "x-ms-client-request-id": "4f7b6887-ff71-7729-17c3-2a4b92370820",
        "x-ms-request-id": "4544890d-c01f-0054-5616-96b976000000",
=======
        "Date": "Tue, 21 Sep 2021 19:48:36 GMT",
        "Server": "Windows-Azure-HDFS/1.0 Microsoft-HTTPAPI/2.0",
        "x-ms-client-request-id": "4f7b6887-ff71-7729-17c3-2a4b92370820",
        "x-ms-request-id": "c8cf8ca0-b01f-007c-5b21-aff43d000000",
>>>>>>> f7eb5f10
        "x-ms-request-server-encrypted": "true",
        "x-ms-version": "2020-12-06"
      },
      "ResponseBody": []
    },
    {
<<<<<<< HEAD
      "RequestUri": "https://amandaadlscanary.dfs.core.windows.net/test-filesystem-a1996bde-c9c2-f59f-86a2-18f11ff97125/test-file-305f8d9e-6141-78b5-7c48-124d8ae19a5f?action=flush\u0026position=1024",
=======
      "RequestUri": "http://seanmcccanary3.dfs.core.windows.net/test-filesystem-a1996bde-c9c2-f59f-86a2-18f11ff97125/test-file-305f8d9e-6141-78b5-7c48-124d8ae19a5f?action=flush\u0026position=1024",
>>>>>>> f7eb5f10
      "RequestMethod": "PATCH",
      "RequestHeaders": {
        "Accept": "application/json",
        "Authorization": "Sanitized",
<<<<<<< HEAD
        "traceparent": "00-6b66fc3b526ae447ab6b90f352815319-4777470ae1446e41-00",
        "User-Agent": [
          "azsdk-net-Storage.Files.DataLake/12.8.0-alpha.20210820.1",
          "(.NET 5.0.9; Microsoft Windows 10.0.19043)"
        ],
        "x-ms-client-request-id": "8a693ee4-8e5a-b709-fe6d-01b321a5b52d",
        "x-ms-date": "Fri, 20 Aug 2021 22:58:12 GMT",
=======
        "traceparent": "00-bb600945d1e3244c87d15638503e0a16-a5699346558ebe43-00",
        "User-Agent": "azsdk-net-Storage.Files.DataLake/12.9.0-alpha.20210921.1 (.NET Framework 4.8.4300.0; Microsoft Windows 10.0.19043 )",
        "x-ms-client-request-id": "8a693ee4-8e5a-b709-fe6d-01b321a5b52d",
        "x-ms-date": "Tue, 21 Sep 2021 19:48:36 GMT",
>>>>>>> f7eb5f10
        "x-ms-return-client-request-id": "true",
        "x-ms-version": "2020-12-06"
      },
      "RequestBody": null,
      "StatusCode": 200,
      "ResponseHeaders": {
        "Content-Length": "0",
<<<<<<< HEAD
        "Date": "Fri, 20 Aug 2021 22:58:12 GMT",
        "ETag": "\u00220x8D9642DFCE71F63\u0022",
        "Last-Modified": "Fri, 20 Aug 2021 22:58:12 GMT",
        "Server": [
          "Windows-Azure-HDFS/1.0",
          "Microsoft-HTTPAPI/2.0"
        ],
        "x-ms-client-request-id": "8a693ee4-8e5a-b709-fe6d-01b321a5b52d",
        "x-ms-request-id": "4544890e-c01f-0054-5716-96b976000000",
=======
        "Date": "Tue, 21 Sep 2021 19:48:36 GMT",
        "ETag": "\u00220x8D97D38CD2F51CB\u0022",
        "Last-Modified": "Tue, 21 Sep 2021 19:48:36 GMT",
        "Server": "Windows-Azure-HDFS/1.0 Microsoft-HTTPAPI/2.0",
        "x-ms-client-request-id": "8a693ee4-8e5a-b709-fe6d-01b321a5b52d",
        "x-ms-request-id": "c8cf8ca1-b01f-007c-5c21-aff43d000000",
>>>>>>> f7eb5f10
        "x-ms-request-server-encrypted": "false",
        "x-ms-version": "2020-12-06"
      },
      "ResponseBody": []
    },
    {
<<<<<<< HEAD
      "RequestUri": "https://amandaadlscanary.blob.core.windows.net/test-filesystem-a1996bde-c9c2-f59f-86a2-18f11ff97125/test-file-305f8d9e-6141-78b5-7c48-124d8ae19a5f",
=======
      "RequestUri": "http://seanmcccanary3.blob.core.windows.net/test-filesystem-a1996bde-c9c2-f59f-86a2-18f11ff97125/test-file-305f8d9e-6141-78b5-7c48-124d8ae19a5f",
>>>>>>> f7eb5f10
      "RequestMethod": "HEAD",
      "RequestHeaders": {
        "Accept": "application/xml",
        "Authorization": "Sanitized",
<<<<<<< HEAD
        "traceparent": "00-ac991e1541db9041b738a23b0bba2811-b8c55d7eb7e0164d-00",
        "User-Agent": [
          "azsdk-net-Storage.Files.DataLake/12.8.0-alpha.20210820.1",
          "(.NET 5.0.9; Microsoft Windows 10.0.19043)"
        ],
        "x-ms-client-request-id": "5366c792-7ecd-dbc6-e777-21a4a67f63a5",
        "x-ms-date": "Fri, 20 Aug 2021 22:58:12 GMT",
=======
        "traceparent": "00-df2f5d5cc3ef24499f7adf2163ba01d8-b67d9972f4f5b541-00",
        "User-Agent": "azsdk-net-Storage.Files.DataLake/12.9.0-alpha.20210921.1 (.NET Framework 4.8.4300.0; Microsoft Windows 10.0.19043 )",
        "x-ms-client-request-id": "5366c792-7ecd-dbc6-e777-21a4a67f63a5",
        "x-ms-date": "Tue, 21 Sep 2021 19:48:36 GMT",
>>>>>>> f7eb5f10
        "x-ms-return-client-request-id": "true",
        "x-ms-version": "2020-12-06"
      },
      "RequestBody": null,
      "StatusCode": 200,
      "ResponseHeaders": {
        "Accept-Ranges": "bytes",
        "Access-Control-Allow-Origin": "*",
        "Access-Control-Expose-Headers": "x-ms-request-id,x-ms-client-request-id,Server,x-ms-version,Content-Type,Last-Modified,ETag,x-ms-creation-time,x-ms-lease-status,x-ms-lease-state,x-ms-blob-type,x-ms-server-encrypted,x-ms-access-tier,x-ms-access-tier-inferred,Accept-Ranges,x-ms-last-access-time,Content-Length,Date,Transfer-Encoding",
        "Content-Length": "1024",
        "Content-Type": "application/octet-stream",
<<<<<<< HEAD
        "Date": "Fri, 20 Aug 2021 22:58:12 GMT",
        "ETag": "\u00220x8D9642DFCE71F63\u0022",
        "Last-Modified": "Fri, 20 Aug 2021 22:58:12 GMT",
        "Server": [
          "Windows-Azure-Blob/1.0",
          "Microsoft-HTTPAPI/2.0"
        ],
=======
        "Date": "Tue, 21 Sep 2021 19:48:35 GMT",
        "ETag": "\u00220x8D97D38CD2F51CB\u0022",
        "Last-Modified": "Tue, 21 Sep 2021 19:48:36 GMT",
        "Server": "Windows-Azure-Blob/1.0 Microsoft-HTTPAPI/2.0",
>>>>>>> f7eb5f10
        "x-ms-access-tier": "Hot",
        "x-ms-access-tier-inferred": "true",
        "x-ms-blob-type": "BlockBlob",
        "x-ms-client-request-id": "5366c792-7ecd-dbc6-e777-21a4a67f63a5",
<<<<<<< HEAD
        "x-ms-creation-time": "Fri, 20 Aug 2021 22:58:12 GMT",
        "x-ms-group": "$superuser",
        "x-ms-lease-state": "available",
        "x-ms-lease-status": "unlocked",
        "x-ms-owner": "$superuser",
        "x-ms-permissions": "rw-r-----",
        "x-ms-request-id": "53bbe120-e01e-00d5-6b16-9619ac000000",
        "x-ms-resource-type": "file",
=======
        "x-ms-creation-time": "Tue, 21 Sep 2021 19:48:36 GMT",
        "x-ms-last-access-time": "Tue, 21 Sep 2021 19:48:36 GMT",
        "x-ms-lease-state": "available",
        "x-ms-lease-status": "unlocked",
        "x-ms-request-id": "3a7d14ec-e01e-0095-5421-af3277000000",
>>>>>>> f7eb5f10
        "x-ms-server-encrypted": "true",
        "x-ms-version": "2020-12-06"
      },
      "ResponseBody": []
    },
    {
<<<<<<< HEAD
      "RequestUri": "https://amandaadlscanary.blob.core.windows.net/test-filesystem-a1996bde-c9c2-f59f-86a2-18f11ff97125/test-file-305f8d9e-6141-78b5-7c48-124d8ae19a5f",
=======
      "RequestUri": "http://seanmcccanary3.blob.core.windows.net/test-filesystem-a1996bde-c9c2-f59f-86a2-18f11ff97125/test-file-305f8d9e-6141-78b5-7c48-124d8ae19a5f",
>>>>>>> f7eb5f10
      "RequestMethod": "GET",
      "RequestHeaders": {
        "Accept": "application/xml",
        "Authorization": "Sanitized",
<<<<<<< HEAD
        "If-Match": "\u00220x8D9642DFCE71F63\u0022",
        "User-Agent": [
          "azsdk-net-Storage.Files.DataLake/12.8.0-alpha.20210820.1",
          "(.NET 5.0.9; Microsoft Windows 10.0.19043)"
        ],
        "x-ms-client-request-id": "5a216694-623e-dc60-54b4-1c27efcf38b5",
        "x-ms-date": "Fri, 20 Aug 2021 22:58:13 GMT",
=======
        "If-Match": "0x8D97D38CD2F51CB",
        "traceparent": "00-2c620a08042e5f41953115be05736ffe-df37b12baac96046-00",
        "User-Agent": "azsdk-net-Storage.Files.DataLake/12.9.0-alpha.20210921.1 (.NET Framework 4.8.4300.0; Microsoft Windows 10.0.19043 )",
        "x-ms-client-request-id": "5a216694-623e-dc60-54b4-1c27efcf38b5",
        "x-ms-date": "Tue, 21 Sep 2021 19:48:36 GMT",
>>>>>>> f7eb5f10
        "x-ms-range": "bytes=0-4194303",
        "x-ms-return-client-request-id": "true",
        "x-ms-version": "2020-12-06"
      },
      "RequestBody": null,
      "StatusCode": 206,
      "ResponseHeaders": {
        "Accept-Ranges": "bytes",
        "Access-Control-Allow-Origin": "*",
        "Access-Control-Expose-Headers": "x-ms-request-id,x-ms-client-request-id,Server,x-ms-version,Content-Type,Last-Modified,ETag,x-ms-creation-time,x-ms-lease-status,x-ms-lease-state,x-ms-blob-type,x-ms-server-encrypted,Accept-Ranges,x-ms-last-access-time,Content-Length,Date,Transfer-Encoding",
        "Content-Length": "1024",
        "Content-Range": "bytes 0-1023/1024",
        "Content-Type": "application/octet-stream",
<<<<<<< HEAD
        "Date": "Fri, 20 Aug 2021 22:58:12 GMT",
        "ETag": "\u00220x8D9642DFCE71F63\u0022",
        "Last-Modified": "Fri, 20 Aug 2021 22:58:12 GMT",
        "Server": [
          "Windows-Azure-Blob/1.0",
          "Microsoft-HTTPAPI/2.0"
        ],
        "x-ms-blob-type": "BlockBlob",
        "x-ms-client-request-id": "5a216694-623e-dc60-54b4-1c27efcf38b5",
        "x-ms-creation-time": "Fri, 20 Aug 2021 22:58:12 GMT",
        "x-ms-group": "$superuser",
        "x-ms-lease-state": "available",
        "x-ms-lease-status": "unlocked",
        "x-ms-owner": "$superuser",
        "x-ms-permissions": "rw-r-----",
        "x-ms-request-id": "53bbe124-e01e-00d5-6d16-9619ac000000",
        "x-ms-resource-type": "file",
=======
        "Date": "Tue, 21 Sep 2021 19:48:35 GMT",
        "ETag": "\u00220x8D97D38CD2F51CB\u0022",
        "Last-Modified": "Tue, 21 Sep 2021 19:48:36 GMT",
        "Server": "Windows-Azure-Blob/1.0 Microsoft-HTTPAPI/2.0",
        "x-ms-blob-type": "BlockBlob",
        "x-ms-client-request-id": "5a216694-623e-dc60-54b4-1c27efcf38b5",
        "x-ms-creation-time": "Tue, 21 Sep 2021 19:48:36 GMT",
        "x-ms-last-access-time": "Tue, 21 Sep 2021 19:48:36 GMT",
        "x-ms-lease-state": "available",
        "x-ms-lease-status": "unlocked",
        "x-ms-request-id": "3a7d152a-e01e-0095-1021-af3277000000",
>>>>>>> f7eb5f10
        "x-ms-server-encrypted": "true",
        "x-ms-version": "2020-12-06"
      },
      "ResponseBody": "SlM\u002BjEjJkZ\u002BTst3SeOUA4PovqmvlmSzffofL5Ev\u002B5eUxQ2\u002BhZxugfSJ0REa6ZbHCBxPf0DRSKLEmXw7A/qxUlcz3oTR2X3jfji1JcVTlJRnWCNw3HhWx3hq9eggN4H51H695wsR8TKiaAEIHCLZdQDr16vbQHHa3RsIZueRw0q6u1FGkbGJUWbwznR7TqtZkXzrOGPaIpQI4wXwBY5LEKS6TWDRluNTXoJE5nH9Y5JvstVmqorm3JS9PbKrlUvUpb3PwP1Gh/qdl9ndlTgiD393gFa04GoZ03DIFFkwq8U2bDywLaKVKSrayRKxCUtYmy4zNBT1I8FXse2IenOhbOwQqyT/cd3c3lsr2htXaMYlb3kq/XOwQUh/XHuxCK67OVwmnGIiXSlMVlW5yUmp/EUrZw72enN4YGXcfBFiK9WscKC7MMxkAw5T2qcd9nQC0VwyiaWjwL7sqjv4Rd0X7i6ADVSk8st4w2P8pp/IXm3x2a6xL6IsCLPhyoqUb70xO\u002Bx4meUfXeKUucZBpxojIEvKBmgyYr6IUACkwyRA5Feiz2qzU8CE0n/MHHXb6mWZwqo\u002BymVQ/tUx7Engepq6U9Vyntevc8yLRTfoYkJIrGWbDwB\u002BAhnyTcyRgWd6oFflEcycaU\u002BR6lLZt4UtaJiW5T/gSW\u002BWPE27fE0LGfJpDKDcB1B1qEcaCSCxpE6UwOUz/pgnmlroTtF\u002B5Oj\u002BhsxgbKbgUWFIHTz4xjxK5JgDIr9r2xtWQXZF97R\u002B\u002BsdaH4ZQUTertG\u002BH5\u002BFbLtAenWo5f8Itlq\u002B1Ci8snlmszSZ1oqq1\u002BpdkV25P4/M5\u002BxamJ1pKRXsFLIjWn0cIfxoV1xq65YwlZKbW0SRT3bK8ew8YhncDYourcHYh41tMW9hUOgjYgxWGgMK3d3BSsU7aGiQ78/SjFnSPD3EaB4VLinVP/6el5/v1kgW0S\u002B8bWMMnR8UzEGvjsSeUSXOkbHk5a\u002Bj7BrGrMDYsQl3y7sqJd7at8r/AGHYNaEqADZqEUSGMetwCHFIRfBOPBtIJ8MZZDtG89nm5eVN27ZpnKyabp/E4YnPqi1dgnHaoMRGgA3uEJwLIy1qr0wGMizK7qlDs817gzY5SboN6WFoHDUQ90uoi4wAj0tyWkI9uXfwgqPIlv0G2wzHpMbSDTnMAoMW9TrRIlMtMzRx\u002BSjz\u002B4BCHVa9n4VICixO4Oa1PoIRtle/JsRNH2BAq1O4hNHT06lGn\u002B/TDmMNzusekjF8eASyYELRNNTMBP32fPQhj4VKax1Nbp6STrfkoVfZPo0\u002BxCNe9iSfAp7Eeprx7IFu7D9lxCckPwlmICGK7IN84tZgt6jA0plgq2h\u002BePQDkFImdcUYc2pWGoUg=="
    },
    {
<<<<<<< HEAD
      "RequestUri": "https://amandaadlscanary.blob.core.windows.net/test-filesystem-a1996bde-c9c2-f59f-86a2-18f11ff97125?restype=container",
=======
      "RequestUri": "http://seanmcccanary3.blob.core.windows.net/test-filesystem-a1996bde-c9c2-f59f-86a2-18f11ff97125?restype=container",
>>>>>>> f7eb5f10
      "RequestMethod": "DELETE",
      "RequestHeaders": {
        "Accept": "application/xml",
        "Authorization": "Sanitized",
<<<<<<< HEAD
        "traceparent": "00-76d255fc65343240b9e2898bf4c5ab9f-6c4ed748c4e23746-00",
        "User-Agent": [
          "azsdk-net-Storage.Files.DataLake/12.8.0-alpha.20210820.1",
          "(.NET 5.0.9; Microsoft Windows 10.0.19043)"
        ],
        "x-ms-client-request-id": "400f798a-095e-0f66-a79b-3036119be3fb",
        "x-ms-date": "Fri, 20 Aug 2021 22:58:13 GMT",
=======
        "traceparent": "00-d6e2940ae6e9f241ad8022ccb7ed943d-fcc4e984a5e1a841-00",
        "User-Agent": "azsdk-net-Storage.Files.DataLake/12.9.0-alpha.20210921.1 (.NET Framework 4.8.4300.0; Microsoft Windows 10.0.19043 )",
        "x-ms-client-request-id": "400f798a-095e-0f66-a79b-3036119be3fb",
        "x-ms-date": "Tue, 21 Sep 2021 19:48:36 GMT",
>>>>>>> f7eb5f10
        "x-ms-return-client-request-id": "true",
        "x-ms-version": "2020-12-06"
      },
      "RequestBody": null,
      "StatusCode": 202,
      "ResponseHeaders": {
        "Content-Length": "0",
<<<<<<< HEAD
        "Date": "Fri, 20 Aug 2021 22:58:12 GMT",
        "Server": [
          "Windows-Azure-Blob/1.0",
          "Microsoft-HTTPAPI/2.0"
        ],
        "x-ms-client-request-id": "400f798a-095e-0f66-a79b-3036119be3fb",
        "x-ms-request-id": "53bbe138-e01e-00d5-8016-9619ac000000",
        "x-ms-version": "2020-10-02"
=======
        "Date": "Tue, 21 Sep 2021 19:48:35 GMT",
        "Server": "Windows-Azure-Blob/1.0 Microsoft-HTTPAPI/2.0",
        "x-ms-client-request-id": "400f798a-095e-0f66-a79b-3036119be3fb",
        "x-ms-request-id": "3a7d1546-e01e-0095-2721-af3277000000",
        "x-ms-version": "2020-12-06"
>>>>>>> f7eb5f10
      },
      "ResponseBody": []
    }
  ],
  "Variables": {
    "RandomSeed": "163080528",
<<<<<<< HEAD
    "Storage_TestConfigHierarchicalNamespace": "NamespaceTenant\namandaadlscanary\nU2FuaXRpemVk\nhttps://amandaadlscanary.blob.core.windows.net\nhttps://amandaadlscanary.file.core.windows.net\nhttps://amandaadlscanary.queue.core.windows.net\nhttps://amandaadlscanary.table.core.windows.net\n\n\n\n\nhttps://amandaadlscanary-secondary.blob.core.windows.net\nhttps://amandaadlscanary-secondary.file.core.windows.net\nhttps://amandaadlscanary-secondary.queue.core.windows.net\n\n68390a19-a643-458b-b726-408abf67b4fc\nSanitized\n72f988bf-86f1-41af-91ab-2d7cd011db47\nhttps://login.microsoftonline.com/\nCloud\nBlobEndpoint=https://amandaadlscanary.blob.core.windows.net/;QueueEndpoint=https://amandaadlscanary.queue.core.windows.net/;FileEndpoint=https://amandaadlscanary.file.core.windows.net/;BlobSecondaryEndpoint=https://amandaadlscanary-secondary.blob.core.windows.net/;QueueSecondaryEndpoint=https://amandaadlscanary-secondary.queue.core.windows.net/;FileSecondaryEndpoint=https://amandaadlscanary-secondary.file.core.windows.net/;AccountName=amandaadlscanary;AccountKey=Sanitized\n\n\n"
=======
    "Storage_TestConfigHierarchicalNamespace": "NamespaceTenant\nseanmcccanary3\nU2FuaXRpemVk\nhttp://seanmcccanary3.blob.core.windows.net\nhttp://seanmcccanary3.file.core.windows.net\nhttp://seanmcccanary3.queue.core.windows.net\nhttp://seanmcccanary3.table.core.windows.net\n\n\n\n\nhttp://seanmcccanary3-secondary.blob.core.windows.net\nhttp://seanmcccanary3-secondary.file.core.windows.net\nhttp://seanmcccanary3-secondary.queue.core.windows.net\nhttp://seanmcccanary3-secondary.table.core.windows.net\n\nSanitized\n\n\nCloud\nBlobEndpoint=http://seanmcccanary3.blob.core.windows.net/;QueueEndpoint=http://seanmcccanary3.queue.core.windows.net/;FileEndpoint=http://seanmcccanary3.file.core.windows.net/;BlobSecondaryEndpoint=http://seanmcccanary3-secondary.blob.core.windows.net/;QueueSecondaryEndpoint=http://seanmcccanary3-secondary.queue.core.windows.net/;FileSecondaryEndpoint=http://seanmcccanary3-secondary.file.core.windows.net/;AccountName=seanmcccanary3;AccountKey=Sanitized\n\n\n"
>>>>>>> f7eb5f10
  }
}<|MERGE_RESOLUTION|>--- conflicted
+++ resolved
@@ -1,31 +1,16 @@
 {
   "Entries": [
     {
-<<<<<<< HEAD
-      "RequestUri": "https://amandaadlscanary.blob.core.windows.net/test-filesystem-a1996bde-c9c2-f59f-86a2-18f11ff97125?restype=container",
-=======
       "RequestUri": "http://seanmcccanary3.blob.core.windows.net/test-filesystem-a1996bde-c9c2-f59f-86a2-18f11ff97125?restype=container",
->>>>>>> f7eb5f10
       "RequestMethod": "PUT",
       "RequestHeaders": {
         "Accept": "application/xml",
         "Authorization": "Sanitized",
-<<<<<<< HEAD
-        "traceparent": "00-b0febe75d720694cbec3529afa02e0a2-590892cc2dfba34d-00",
-        "User-Agent": [
-          "azsdk-net-Storage.Files.DataLake/12.8.0-alpha.20210820.1",
-          "(.NET 5.0.9; Microsoft Windows 10.0.19043)"
-        ],
+        "traceparent": "00-a8be3d600962f94daf98bcaf166a6df8-dec16f063825094f-00",
+        "User-Agent": "azsdk-net-Storage.Files.DataLake/12.9.0-alpha.20210921.1 (.NET Framework 4.8.4300.0; Microsoft Windows 10.0.19043 )",
         "x-ms-blob-public-access": "container",
         "x-ms-client-request-id": "d813b347-97f9-2938-a808-f3da00debe0d",
-        "x-ms-date": "Fri, 20 Aug 2021 22:58:12 GMT",
-=======
-        "traceparent": "00-a8be3d600962f94daf98bcaf166a6df8-dec16f063825094f-00",
-        "User-Agent": "azsdk-net-Storage.Files.DataLake/12.9.0-alpha.20210921.1 (.NET Framework 4.8.4300.0; Microsoft Windows 10.0.19043 )",
-        "x-ms-blob-public-access": "container",
-        "x-ms-client-request-id": "d813b347-97f9-2938-a808-f3da00debe0d",
-        "x-ms-date": "Tue, 21 Sep 2021 19:48:36 GMT",
->>>>>>> f7eb5f10
+        "x-ms-date": "Tue, 21 Sep 2021 19:48:36 GMT",
         "x-ms-return-client-request-id": "true",
         "x-ms-version": "2020-12-06"
       },
@@ -33,18 +18,6 @@
       "StatusCode": 201,
       "ResponseHeaders": {
         "Content-Length": "0",
-<<<<<<< HEAD
-        "Date": "Fri, 20 Aug 2021 22:58:12 GMT",
-        "ETag": "\u00220x8D9642DFC820033\u0022",
-        "Last-Modified": "Fri, 20 Aug 2021 22:58:12 GMT",
-        "Server": [
-          "Windows-Azure-Blob/1.0",
-          "Microsoft-HTTPAPI/2.0"
-        ],
-        "x-ms-client-request-id": "d813b347-97f9-2938-a808-f3da00debe0d",
-        "x-ms-request-id": "53bbe0dc-e01e-00d5-3816-9619ac000000",
-        "x-ms-version": "2020-10-02"
-=======
         "Date": "Tue, 21 Sep 2021 19:48:35 GMT",
         "ETag": "\u00220x8D97D38CD0CD751\u0022",
         "Last-Modified": "Tue, 21 Sep 2021 19:48:36 GMT",
@@ -52,35 +25,20 @@
         "x-ms-client-request-id": "d813b347-97f9-2938-a808-f3da00debe0d",
         "x-ms-request-id": "3a7d1441-e01e-0095-4221-af3277000000",
         "x-ms-version": "2020-12-06"
->>>>>>> f7eb5f10
-      },
-      "ResponseBody": []
-    },
-    {
-<<<<<<< HEAD
-      "RequestUri": "https://amandaadlscanary.dfs.core.windows.net/test-filesystem-a1996bde-c9c2-f59f-86a2-18f11ff97125/test-file-305f8d9e-6141-78b5-7c48-124d8ae19a5f?resource=file",
-=======
+      },
+      "ResponseBody": []
+    },
+    {
       "RequestUri": "http://seanmcccanary3.dfs.core.windows.net/test-filesystem-a1996bde-c9c2-f59f-86a2-18f11ff97125/test-file-305f8d9e-6141-78b5-7c48-124d8ae19a5f?resource=file",
->>>>>>> f7eb5f10
       "RequestMethod": "PUT",
       "RequestHeaders": {
         "Accept": "application/json",
         "Authorization": "Sanitized",
         "If-None-Match": "*",
-<<<<<<< HEAD
-        "traceparent": "00-31edb9cf7265cd4b8bf0cd4ead1741f8-fe4757aa094b354d-00",
-        "User-Agent": [
-          "azsdk-net-Storage.Files.DataLake/12.8.0-alpha.20210820.1",
-          "(.NET 5.0.9; Microsoft Windows 10.0.19043)"
-        ],
+        "traceparent": "00-ffee50886bc3f54f806d9a8fbe7f166c-9638de93f99ab04c-00",
+        "User-Agent": "azsdk-net-Storage.Files.DataLake/12.9.0-alpha.20210921.1 (.NET Framework 4.8.4300.0; Microsoft Windows 10.0.19043 )",
         "x-ms-client-request-id": "9b6f3ad2-da36-2675-3216-c4f1f3d5dd7b",
-        "x-ms-date": "Fri, 20 Aug 2021 22:58:12 GMT",
-=======
-        "traceparent": "00-ffee50886bc3f54f806d9a8fbe7f166c-9638de93f99ab04c-00",
-        "User-Agent": "azsdk-net-Storage.Files.DataLake/12.9.0-alpha.20210921.1 (.NET Framework 4.8.4300.0; Microsoft Windows 10.0.19043 )",
-        "x-ms-client-request-id": "9b6f3ad2-da36-2675-3216-c4f1f3d5dd7b",
-        "x-ms-date": "Tue, 21 Sep 2021 19:48:36 GMT",
->>>>>>> f7eb5f10
+        "x-ms-date": "Tue, 21 Sep 2021 19:48:36 GMT",
         "x-ms-return-client-request-id": "true",
         "x-ms-version": "2020-12-06"
       },
@@ -88,55 +46,29 @@
       "StatusCode": 201,
       "ResponseHeaders": {
         "Content-Length": "0",
-<<<<<<< HEAD
-        "Date": "Fri, 20 Aug 2021 22:58:12 GMT",
-        "ETag": "\u00220x8D9642DFCC90C73\u0022",
-        "Last-Modified": "Fri, 20 Aug 2021 22:58:12 GMT",
-        "Server": [
-          "Windows-Azure-HDFS/1.0",
-          "Microsoft-HTTPAPI/2.0"
-        ],
-        "x-ms-client-request-id": "9b6f3ad2-da36-2675-3216-c4f1f3d5dd7b",
-        "x-ms-request-id": "4544890c-c01f-0054-5516-96b976000000",
-=======
         "Date": "Tue, 21 Sep 2021 19:48:36 GMT",
         "ETag": "\u00220x8D97D38CD169D41\u0022",
         "Last-Modified": "Tue, 21 Sep 2021 19:48:36 GMT",
         "Server": "Windows-Azure-HDFS/1.0 Microsoft-HTTPAPI/2.0",
         "x-ms-client-request-id": "9b6f3ad2-da36-2675-3216-c4f1f3d5dd7b",
         "x-ms-request-id": "c8cf8c9f-b01f-007c-5a21-aff43d000000",
->>>>>>> f7eb5f10
         "x-ms-request-server-encrypted": "true",
         "x-ms-version": "2020-12-06"
       },
       "ResponseBody": []
     },
     {
-<<<<<<< HEAD
-      "RequestUri": "https://amandaadlscanary.dfs.core.windows.net/test-filesystem-a1996bde-c9c2-f59f-86a2-18f11ff97125/test-file-305f8d9e-6141-78b5-7c48-124d8ae19a5f?action=append\u0026position=0",
-=======
       "RequestUri": "http://seanmcccanary3.dfs.core.windows.net/test-filesystem-a1996bde-c9c2-f59f-86a2-18f11ff97125/test-file-305f8d9e-6141-78b5-7c48-124d8ae19a5f?action=append\u0026position=0",
->>>>>>> f7eb5f10
       "RequestMethod": "PATCH",
       "RequestHeaders": {
         "Accept": "application/json",
         "Authorization": "Sanitized",
         "Content-Length": "1024",
         "Content-Type": "application/octet-stream",
-<<<<<<< HEAD
-        "traceparent": "00-2e8524b1991c044f9479c58b93cbefb3-05a6e528e6ee2f43-00",
-        "User-Agent": [
-          "azsdk-net-Storage.Files.DataLake/12.8.0-alpha.20210820.1",
-          "(.NET 5.0.9; Microsoft Windows 10.0.19043)"
-        ],
+        "traceparent": "00-f6f35a3b9d520a4d92aeff7a9bbb5a4c-635bffa8718bf840-00",
+        "User-Agent": "azsdk-net-Storage.Files.DataLake/12.9.0-alpha.20210921.1 (.NET Framework 4.8.4300.0; Microsoft Windows 10.0.19043 )",
         "x-ms-client-request-id": "4f7b6887-ff71-7729-17c3-2a4b92370820",
-        "x-ms-date": "Fri, 20 Aug 2021 22:58:12 GMT",
-=======
-        "traceparent": "00-f6f35a3b9d520a4d92aeff7a9bbb5a4c-635bffa8718bf840-00",
-        "User-Agent": "azsdk-net-Storage.Files.DataLake/12.9.0-alpha.20210921.1 (.NET Framework 4.8.4300.0; Microsoft Windows 10.0.19043 )",
-        "x-ms-client-request-id": "4f7b6887-ff71-7729-17c3-2a4b92370820",
-        "x-ms-date": "Tue, 21 Sep 2021 19:48:36 GMT",
->>>>>>> f7eb5f10
+        "x-ms-date": "Tue, 21 Sep 2021 19:48:36 GMT",
         "x-ms-return-client-request-id": "true",
         "x-ms-version": "2020-12-06"
       },
@@ -144,49 +76,25 @@
       "StatusCode": 202,
       "ResponseHeaders": {
         "Content-Length": "0",
-<<<<<<< HEAD
-        "Date": "Fri, 20 Aug 2021 22:58:12 GMT",
-        "Server": [
-          "Windows-Azure-HDFS/1.0",
-          "Microsoft-HTTPAPI/2.0"
-        ],
-        "x-ms-client-request-id": "4f7b6887-ff71-7729-17c3-2a4b92370820",
-        "x-ms-request-id": "4544890d-c01f-0054-5616-96b976000000",
-=======
         "Date": "Tue, 21 Sep 2021 19:48:36 GMT",
         "Server": "Windows-Azure-HDFS/1.0 Microsoft-HTTPAPI/2.0",
         "x-ms-client-request-id": "4f7b6887-ff71-7729-17c3-2a4b92370820",
         "x-ms-request-id": "c8cf8ca0-b01f-007c-5b21-aff43d000000",
->>>>>>> f7eb5f10
         "x-ms-request-server-encrypted": "true",
         "x-ms-version": "2020-12-06"
       },
       "ResponseBody": []
     },
     {
-<<<<<<< HEAD
-      "RequestUri": "https://amandaadlscanary.dfs.core.windows.net/test-filesystem-a1996bde-c9c2-f59f-86a2-18f11ff97125/test-file-305f8d9e-6141-78b5-7c48-124d8ae19a5f?action=flush\u0026position=1024",
-=======
       "RequestUri": "http://seanmcccanary3.dfs.core.windows.net/test-filesystem-a1996bde-c9c2-f59f-86a2-18f11ff97125/test-file-305f8d9e-6141-78b5-7c48-124d8ae19a5f?action=flush\u0026position=1024",
->>>>>>> f7eb5f10
       "RequestMethod": "PATCH",
       "RequestHeaders": {
         "Accept": "application/json",
         "Authorization": "Sanitized",
-<<<<<<< HEAD
-        "traceparent": "00-6b66fc3b526ae447ab6b90f352815319-4777470ae1446e41-00",
-        "User-Agent": [
-          "azsdk-net-Storage.Files.DataLake/12.8.0-alpha.20210820.1",
-          "(.NET 5.0.9; Microsoft Windows 10.0.19043)"
-        ],
+        "traceparent": "00-bb600945d1e3244c87d15638503e0a16-a5699346558ebe43-00",
+        "User-Agent": "azsdk-net-Storage.Files.DataLake/12.9.0-alpha.20210921.1 (.NET Framework 4.8.4300.0; Microsoft Windows 10.0.19043 )",
         "x-ms-client-request-id": "8a693ee4-8e5a-b709-fe6d-01b321a5b52d",
-        "x-ms-date": "Fri, 20 Aug 2021 22:58:12 GMT",
-=======
-        "traceparent": "00-bb600945d1e3244c87d15638503e0a16-a5699346558ebe43-00",
-        "User-Agent": "azsdk-net-Storage.Files.DataLake/12.9.0-alpha.20210921.1 (.NET Framework 4.8.4300.0; Microsoft Windows 10.0.19043 )",
-        "x-ms-client-request-id": "8a693ee4-8e5a-b709-fe6d-01b321a5b52d",
-        "x-ms-date": "Tue, 21 Sep 2021 19:48:36 GMT",
->>>>>>> f7eb5f10
+        "x-ms-date": "Tue, 21 Sep 2021 19:48:36 GMT",
         "x-ms-return-client-request-id": "true",
         "x-ms-version": "2020-12-06"
       },
@@ -194,53 +102,27 @@
       "StatusCode": 200,
       "ResponseHeaders": {
         "Content-Length": "0",
-<<<<<<< HEAD
-        "Date": "Fri, 20 Aug 2021 22:58:12 GMT",
-        "ETag": "\u00220x8D9642DFCE71F63\u0022",
-        "Last-Modified": "Fri, 20 Aug 2021 22:58:12 GMT",
-        "Server": [
-          "Windows-Azure-HDFS/1.0",
-          "Microsoft-HTTPAPI/2.0"
-        ],
-        "x-ms-client-request-id": "8a693ee4-8e5a-b709-fe6d-01b321a5b52d",
-        "x-ms-request-id": "4544890e-c01f-0054-5716-96b976000000",
-=======
         "Date": "Tue, 21 Sep 2021 19:48:36 GMT",
         "ETag": "\u00220x8D97D38CD2F51CB\u0022",
         "Last-Modified": "Tue, 21 Sep 2021 19:48:36 GMT",
         "Server": "Windows-Azure-HDFS/1.0 Microsoft-HTTPAPI/2.0",
         "x-ms-client-request-id": "8a693ee4-8e5a-b709-fe6d-01b321a5b52d",
         "x-ms-request-id": "c8cf8ca1-b01f-007c-5c21-aff43d000000",
->>>>>>> f7eb5f10
         "x-ms-request-server-encrypted": "false",
         "x-ms-version": "2020-12-06"
       },
       "ResponseBody": []
     },
     {
-<<<<<<< HEAD
-      "RequestUri": "https://amandaadlscanary.blob.core.windows.net/test-filesystem-a1996bde-c9c2-f59f-86a2-18f11ff97125/test-file-305f8d9e-6141-78b5-7c48-124d8ae19a5f",
-=======
       "RequestUri": "http://seanmcccanary3.blob.core.windows.net/test-filesystem-a1996bde-c9c2-f59f-86a2-18f11ff97125/test-file-305f8d9e-6141-78b5-7c48-124d8ae19a5f",
->>>>>>> f7eb5f10
       "RequestMethod": "HEAD",
       "RequestHeaders": {
         "Accept": "application/xml",
         "Authorization": "Sanitized",
-<<<<<<< HEAD
-        "traceparent": "00-ac991e1541db9041b738a23b0bba2811-b8c55d7eb7e0164d-00",
-        "User-Agent": [
-          "azsdk-net-Storage.Files.DataLake/12.8.0-alpha.20210820.1",
-          "(.NET 5.0.9; Microsoft Windows 10.0.19043)"
-        ],
+        "traceparent": "00-df2f5d5cc3ef24499f7adf2163ba01d8-b67d9972f4f5b541-00",
+        "User-Agent": "azsdk-net-Storage.Files.DataLake/12.9.0-alpha.20210921.1 (.NET Framework 4.8.4300.0; Microsoft Windows 10.0.19043 )",
         "x-ms-client-request-id": "5366c792-7ecd-dbc6-e777-21a4a67f63a5",
-        "x-ms-date": "Fri, 20 Aug 2021 22:58:12 GMT",
-=======
-        "traceparent": "00-df2f5d5cc3ef24499f7adf2163ba01d8-b67d9972f4f5b541-00",
-        "User-Agent": "azsdk-net-Storage.Files.DataLake/12.9.0-alpha.20210921.1 (.NET Framework 4.8.4300.0; Microsoft Windows 10.0.19043 )",
-        "x-ms-client-request-id": "5366c792-7ecd-dbc6-e777-21a4a67f63a5",
-        "x-ms-date": "Tue, 21 Sep 2021 19:48:36 GMT",
->>>>>>> f7eb5f10
+        "x-ms-date": "Tue, 21 Sep 2021 19:48:36 GMT",
         "x-ms-return-client-request-id": "true",
         "x-ms-version": "2020-12-06"
       },
@@ -252,70 +134,35 @@
         "Access-Control-Expose-Headers": "x-ms-request-id,x-ms-client-request-id,Server,x-ms-version,Content-Type,Last-Modified,ETag,x-ms-creation-time,x-ms-lease-status,x-ms-lease-state,x-ms-blob-type,x-ms-server-encrypted,x-ms-access-tier,x-ms-access-tier-inferred,Accept-Ranges,x-ms-last-access-time,Content-Length,Date,Transfer-Encoding",
         "Content-Length": "1024",
         "Content-Type": "application/octet-stream",
-<<<<<<< HEAD
-        "Date": "Fri, 20 Aug 2021 22:58:12 GMT",
-        "ETag": "\u00220x8D9642DFCE71F63\u0022",
-        "Last-Modified": "Fri, 20 Aug 2021 22:58:12 GMT",
-        "Server": [
-          "Windows-Azure-Blob/1.0",
-          "Microsoft-HTTPAPI/2.0"
-        ],
-=======
         "Date": "Tue, 21 Sep 2021 19:48:35 GMT",
         "ETag": "\u00220x8D97D38CD2F51CB\u0022",
         "Last-Modified": "Tue, 21 Sep 2021 19:48:36 GMT",
         "Server": "Windows-Azure-Blob/1.0 Microsoft-HTTPAPI/2.0",
->>>>>>> f7eb5f10
         "x-ms-access-tier": "Hot",
         "x-ms-access-tier-inferred": "true",
         "x-ms-blob-type": "BlockBlob",
         "x-ms-client-request-id": "5366c792-7ecd-dbc6-e777-21a4a67f63a5",
-<<<<<<< HEAD
-        "x-ms-creation-time": "Fri, 20 Aug 2021 22:58:12 GMT",
-        "x-ms-group": "$superuser",
-        "x-ms-lease-state": "available",
-        "x-ms-lease-status": "unlocked",
-        "x-ms-owner": "$superuser",
-        "x-ms-permissions": "rw-r-----",
-        "x-ms-request-id": "53bbe120-e01e-00d5-6b16-9619ac000000",
-        "x-ms-resource-type": "file",
-=======
         "x-ms-creation-time": "Tue, 21 Sep 2021 19:48:36 GMT",
         "x-ms-last-access-time": "Tue, 21 Sep 2021 19:48:36 GMT",
         "x-ms-lease-state": "available",
         "x-ms-lease-status": "unlocked",
         "x-ms-request-id": "3a7d14ec-e01e-0095-5421-af3277000000",
->>>>>>> f7eb5f10
         "x-ms-server-encrypted": "true",
         "x-ms-version": "2020-12-06"
       },
       "ResponseBody": []
     },
     {
-<<<<<<< HEAD
-      "RequestUri": "https://amandaadlscanary.blob.core.windows.net/test-filesystem-a1996bde-c9c2-f59f-86a2-18f11ff97125/test-file-305f8d9e-6141-78b5-7c48-124d8ae19a5f",
-=======
       "RequestUri": "http://seanmcccanary3.blob.core.windows.net/test-filesystem-a1996bde-c9c2-f59f-86a2-18f11ff97125/test-file-305f8d9e-6141-78b5-7c48-124d8ae19a5f",
->>>>>>> f7eb5f10
       "RequestMethod": "GET",
       "RequestHeaders": {
         "Accept": "application/xml",
         "Authorization": "Sanitized",
-<<<<<<< HEAD
-        "If-Match": "\u00220x8D9642DFCE71F63\u0022",
-        "User-Agent": [
-          "azsdk-net-Storage.Files.DataLake/12.8.0-alpha.20210820.1",
-          "(.NET 5.0.9; Microsoft Windows 10.0.19043)"
-        ],
-        "x-ms-client-request-id": "5a216694-623e-dc60-54b4-1c27efcf38b5",
-        "x-ms-date": "Fri, 20 Aug 2021 22:58:13 GMT",
-=======
         "If-Match": "0x8D97D38CD2F51CB",
         "traceparent": "00-2c620a08042e5f41953115be05736ffe-df37b12baac96046-00",
         "User-Agent": "azsdk-net-Storage.Files.DataLake/12.9.0-alpha.20210921.1 (.NET Framework 4.8.4300.0; Microsoft Windows 10.0.19043 )",
         "x-ms-client-request-id": "5a216694-623e-dc60-54b4-1c27efcf38b5",
         "x-ms-date": "Tue, 21 Sep 2021 19:48:36 GMT",
->>>>>>> f7eb5f10
         "x-ms-range": "bytes=0-4194303",
         "x-ms-return-client-request-id": "true",
         "x-ms-version": "2020-12-06"
@@ -329,25 +176,6 @@
         "Content-Length": "1024",
         "Content-Range": "bytes 0-1023/1024",
         "Content-Type": "application/octet-stream",
-<<<<<<< HEAD
-        "Date": "Fri, 20 Aug 2021 22:58:12 GMT",
-        "ETag": "\u00220x8D9642DFCE71F63\u0022",
-        "Last-Modified": "Fri, 20 Aug 2021 22:58:12 GMT",
-        "Server": [
-          "Windows-Azure-Blob/1.0",
-          "Microsoft-HTTPAPI/2.0"
-        ],
-        "x-ms-blob-type": "BlockBlob",
-        "x-ms-client-request-id": "5a216694-623e-dc60-54b4-1c27efcf38b5",
-        "x-ms-creation-time": "Fri, 20 Aug 2021 22:58:12 GMT",
-        "x-ms-group": "$superuser",
-        "x-ms-lease-state": "available",
-        "x-ms-lease-status": "unlocked",
-        "x-ms-owner": "$superuser",
-        "x-ms-permissions": "rw-r-----",
-        "x-ms-request-id": "53bbe124-e01e-00d5-6d16-9619ac000000",
-        "x-ms-resource-type": "file",
-=======
         "Date": "Tue, 21 Sep 2021 19:48:35 GMT",
         "ETag": "\u00220x8D97D38CD2F51CB\u0022",
         "Last-Modified": "Tue, 21 Sep 2021 19:48:36 GMT",
@@ -359,36 +187,21 @@
         "x-ms-lease-state": "available",
         "x-ms-lease-status": "unlocked",
         "x-ms-request-id": "3a7d152a-e01e-0095-1021-af3277000000",
->>>>>>> f7eb5f10
         "x-ms-server-encrypted": "true",
         "x-ms-version": "2020-12-06"
       },
       "ResponseBody": "SlM\u002BjEjJkZ\u002BTst3SeOUA4PovqmvlmSzffofL5Ev\u002B5eUxQ2\u002BhZxugfSJ0REa6ZbHCBxPf0DRSKLEmXw7A/qxUlcz3oTR2X3jfji1JcVTlJRnWCNw3HhWx3hq9eggN4H51H695wsR8TKiaAEIHCLZdQDr16vbQHHa3RsIZueRw0q6u1FGkbGJUWbwznR7TqtZkXzrOGPaIpQI4wXwBY5LEKS6TWDRluNTXoJE5nH9Y5JvstVmqorm3JS9PbKrlUvUpb3PwP1Gh/qdl9ndlTgiD393gFa04GoZ03DIFFkwq8U2bDywLaKVKSrayRKxCUtYmy4zNBT1I8FXse2IenOhbOwQqyT/cd3c3lsr2htXaMYlb3kq/XOwQUh/XHuxCK67OVwmnGIiXSlMVlW5yUmp/EUrZw72enN4YGXcfBFiK9WscKC7MMxkAw5T2qcd9nQC0VwyiaWjwL7sqjv4Rd0X7i6ADVSk8st4w2P8pp/IXm3x2a6xL6IsCLPhyoqUb70xO\u002Bx4meUfXeKUucZBpxojIEvKBmgyYr6IUACkwyRA5Feiz2qzU8CE0n/MHHXb6mWZwqo\u002BymVQ/tUx7Engepq6U9Vyntevc8yLRTfoYkJIrGWbDwB\u002BAhnyTcyRgWd6oFflEcycaU\u002BR6lLZt4UtaJiW5T/gSW\u002BWPE27fE0LGfJpDKDcB1B1qEcaCSCxpE6UwOUz/pgnmlroTtF\u002B5Oj\u002BhsxgbKbgUWFIHTz4xjxK5JgDIr9r2xtWQXZF97R\u002B\u002BsdaH4ZQUTertG\u002BH5\u002BFbLtAenWo5f8Itlq\u002B1Ci8snlmszSZ1oqq1\u002BpdkV25P4/M5\u002BxamJ1pKRXsFLIjWn0cIfxoV1xq65YwlZKbW0SRT3bK8ew8YhncDYourcHYh41tMW9hUOgjYgxWGgMK3d3BSsU7aGiQ78/SjFnSPD3EaB4VLinVP/6el5/v1kgW0S\u002B8bWMMnR8UzEGvjsSeUSXOkbHk5a\u002Bj7BrGrMDYsQl3y7sqJd7at8r/AGHYNaEqADZqEUSGMetwCHFIRfBOPBtIJ8MZZDtG89nm5eVN27ZpnKyabp/E4YnPqi1dgnHaoMRGgA3uEJwLIy1qr0wGMizK7qlDs817gzY5SboN6WFoHDUQ90uoi4wAj0tyWkI9uXfwgqPIlv0G2wzHpMbSDTnMAoMW9TrRIlMtMzRx\u002BSjz\u002B4BCHVa9n4VICixO4Oa1PoIRtle/JsRNH2BAq1O4hNHT06lGn\u002B/TDmMNzusekjF8eASyYELRNNTMBP32fPQhj4VKax1Nbp6STrfkoVfZPo0\u002BxCNe9iSfAp7Eeprx7IFu7D9lxCckPwlmICGK7IN84tZgt6jA0plgq2h\u002BePQDkFImdcUYc2pWGoUg=="
     },
     {
-<<<<<<< HEAD
-      "RequestUri": "https://amandaadlscanary.blob.core.windows.net/test-filesystem-a1996bde-c9c2-f59f-86a2-18f11ff97125?restype=container",
-=======
       "RequestUri": "http://seanmcccanary3.blob.core.windows.net/test-filesystem-a1996bde-c9c2-f59f-86a2-18f11ff97125?restype=container",
->>>>>>> f7eb5f10
       "RequestMethod": "DELETE",
       "RequestHeaders": {
         "Accept": "application/xml",
         "Authorization": "Sanitized",
-<<<<<<< HEAD
-        "traceparent": "00-76d255fc65343240b9e2898bf4c5ab9f-6c4ed748c4e23746-00",
-        "User-Agent": [
-          "azsdk-net-Storage.Files.DataLake/12.8.0-alpha.20210820.1",
-          "(.NET 5.0.9; Microsoft Windows 10.0.19043)"
-        ],
+        "traceparent": "00-d6e2940ae6e9f241ad8022ccb7ed943d-fcc4e984a5e1a841-00",
+        "User-Agent": "azsdk-net-Storage.Files.DataLake/12.9.0-alpha.20210921.1 (.NET Framework 4.8.4300.0; Microsoft Windows 10.0.19043 )",
         "x-ms-client-request-id": "400f798a-095e-0f66-a79b-3036119be3fb",
-        "x-ms-date": "Fri, 20 Aug 2021 22:58:13 GMT",
-=======
-        "traceparent": "00-d6e2940ae6e9f241ad8022ccb7ed943d-fcc4e984a5e1a841-00",
-        "User-Agent": "azsdk-net-Storage.Files.DataLake/12.9.0-alpha.20210921.1 (.NET Framework 4.8.4300.0; Microsoft Windows 10.0.19043 )",
-        "x-ms-client-request-id": "400f798a-095e-0f66-a79b-3036119be3fb",
-        "x-ms-date": "Tue, 21 Sep 2021 19:48:36 GMT",
->>>>>>> f7eb5f10
+        "x-ms-date": "Tue, 21 Sep 2021 19:48:36 GMT",
         "x-ms-return-client-request-id": "true",
         "x-ms-version": "2020-12-06"
       },
@@ -396,32 +209,17 @@
       "StatusCode": 202,
       "ResponseHeaders": {
         "Content-Length": "0",
-<<<<<<< HEAD
-        "Date": "Fri, 20 Aug 2021 22:58:12 GMT",
-        "Server": [
-          "Windows-Azure-Blob/1.0",
-          "Microsoft-HTTPAPI/2.0"
-        ],
-        "x-ms-client-request-id": "400f798a-095e-0f66-a79b-3036119be3fb",
-        "x-ms-request-id": "53bbe138-e01e-00d5-8016-9619ac000000",
-        "x-ms-version": "2020-10-02"
-=======
         "Date": "Tue, 21 Sep 2021 19:48:35 GMT",
         "Server": "Windows-Azure-Blob/1.0 Microsoft-HTTPAPI/2.0",
         "x-ms-client-request-id": "400f798a-095e-0f66-a79b-3036119be3fb",
         "x-ms-request-id": "3a7d1546-e01e-0095-2721-af3277000000",
         "x-ms-version": "2020-12-06"
->>>>>>> f7eb5f10
       },
       "ResponseBody": []
     }
   ],
   "Variables": {
     "RandomSeed": "163080528",
-<<<<<<< HEAD
-    "Storage_TestConfigHierarchicalNamespace": "NamespaceTenant\namandaadlscanary\nU2FuaXRpemVk\nhttps://amandaadlscanary.blob.core.windows.net\nhttps://amandaadlscanary.file.core.windows.net\nhttps://amandaadlscanary.queue.core.windows.net\nhttps://amandaadlscanary.table.core.windows.net\n\n\n\n\nhttps://amandaadlscanary-secondary.blob.core.windows.net\nhttps://amandaadlscanary-secondary.file.core.windows.net\nhttps://amandaadlscanary-secondary.queue.core.windows.net\n\n68390a19-a643-458b-b726-408abf67b4fc\nSanitized\n72f988bf-86f1-41af-91ab-2d7cd011db47\nhttps://login.microsoftonline.com/\nCloud\nBlobEndpoint=https://amandaadlscanary.blob.core.windows.net/;QueueEndpoint=https://amandaadlscanary.queue.core.windows.net/;FileEndpoint=https://amandaadlscanary.file.core.windows.net/;BlobSecondaryEndpoint=https://amandaadlscanary-secondary.blob.core.windows.net/;QueueSecondaryEndpoint=https://amandaadlscanary-secondary.queue.core.windows.net/;FileSecondaryEndpoint=https://amandaadlscanary-secondary.file.core.windows.net/;AccountName=amandaadlscanary;AccountKey=Sanitized\n\n\n"
-=======
     "Storage_TestConfigHierarchicalNamespace": "NamespaceTenant\nseanmcccanary3\nU2FuaXRpemVk\nhttp://seanmcccanary3.blob.core.windows.net\nhttp://seanmcccanary3.file.core.windows.net\nhttp://seanmcccanary3.queue.core.windows.net\nhttp://seanmcccanary3.table.core.windows.net\n\n\n\n\nhttp://seanmcccanary3-secondary.blob.core.windows.net\nhttp://seanmcccanary3-secondary.file.core.windows.net\nhttp://seanmcccanary3-secondary.queue.core.windows.net\nhttp://seanmcccanary3-secondary.table.core.windows.net\n\nSanitized\n\n\nCloud\nBlobEndpoint=http://seanmcccanary3.blob.core.windows.net/;QueueEndpoint=http://seanmcccanary3.queue.core.windows.net/;FileEndpoint=http://seanmcccanary3.file.core.windows.net/;BlobSecondaryEndpoint=http://seanmcccanary3-secondary.blob.core.windows.net/;QueueSecondaryEndpoint=http://seanmcccanary3-secondary.queue.core.windows.net/;FileSecondaryEndpoint=http://seanmcccanary3-secondary.file.core.windows.net/;AccountName=seanmcccanary3;AccountKey=Sanitized\n\n\n"
->>>>>>> f7eb5f10
   }
 }