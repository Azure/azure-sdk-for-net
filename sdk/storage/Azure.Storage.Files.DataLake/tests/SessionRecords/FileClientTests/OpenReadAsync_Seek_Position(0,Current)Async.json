{
  "Entries": [
    {
      "RequestUri": "http://kasobolhnscanada.blob.core.windows.net/test-filesystem-a1996bde-c9c2-f59f-86a2-18f11ff97125?restype=container",
      "RequestMethod": "PUT",
      "RequestHeaders": {
        "Accept": "application/xml",
        "Authorization": "Sanitized",
        "traceparent": "00-e445a86910b9f44eb56f945edd89ae9f-842a15f662748148-00",
        "User-Agent": [
          "azsdk-net-Storage.Files.DataLake/12.7.0-alpha.20210524.1",
          "(.NET 5.0.6; Microsoft Windows 10.0.19043)"
        ],
        "x-ms-blob-public-access": "container",
        "x-ms-client-request-id": "d813b347-97f9-2938-a808-f3da00debe0d",
        "x-ms-date": "Tue, 25 May 2021 00:05:10 GMT",
        "x-ms-return-client-request-id": "true",
<<<<<<< HEAD
         "x-ms-version": "2020-10-02"
=======
        "x-ms-version": "2020-08-04"
>>>>>>> 41beb1fe
      },
      "RequestBody": null,
      "StatusCode": 201,
      "ResponseHeaders": {
        "Content-Length": "0",
        "Date": "Tue, 25 May 2021 00:05:09 GMT",
        "ETag": "\u00220x8D91F10C2D8787F\u0022",
        "Last-Modified": "Tue, 25 May 2021 00:05:09 GMT",
        "Server": [
          "Windows-Azure-Blob/1.0",
          "Microsoft-HTTPAPI/2.0"
        ],
        "x-ms-client-request-id": "d813b347-97f9-2938-a808-f3da00debe0d",
<<<<<<< HEAD
        "x-ms-request-id": "4691c540-401e-0056-7ef9-068eb0000000",
         "x-ms-version": "2020-10-02"
=======
        "x-ms-request-id": "b3241ea9-501e-004c-34f9-50ef82000000",
        "x-ms-version": "2020-08-04"
>>>>>>> 41beb1fe
      },
      "ResponseBody": []
    },
    {
      "RequestUri": "http://kasobolhnscanada.dfs.core.windows.net/test-filesystem-a1996bde-c9c2-f59f-86a2-18f11ff97125/test-file-305f8d9e-6141-78b5-7c48-124d8ae19a5f?resource=file",
      "RequestMethod": "PUT",
      "RequestHeaders": {
        "Accept": "application/json",
        "Authorization": "Sanitized",
        "If-None-Match": "*",
        "traceparent": "00-6ae3880af2e4d146ac5760e16bc4e733-582d5f63f0e6b640-00",
        "User-Agent": [
          "azsdk-net-Storage.Files.DataLake/12.7.0-alpha.20210524.1",
          "(.NET 5.0.6; Microsoft Windows 10.0.19043)"
        ],
        "x-ms-client-request-id": "9b6f3ad2-da36-2675-3216-c4f1f3d5dd7b",
        "x-ms-date": "Tue, 25 May 2021 00:05:10 GMT",
        "x-ms-return-client-request-id": "true",
<<<<<<< HEAD
         "x-ms-version": "2020-10-02"
=======
        "x-ms-version": "2020-08-04"
>>>>>>> 41beb1fe
      },
      "RequestBody": null,
      "StatusCode": 201,
      "ResponseHeaders": {
        "Content-Length": "0",
        "Date": "Tue, 25 May 2021 00:05:09 GMT",
        "ETag": "\u00220x8D91F10C2E75023\u0022",
        "Last-Modified": "Tue, 25 May 2021 00:05:09 GMT",
        "Server": [
          "Windows-Azure-HDFS/1.0",
          "Microsoft-HTTPAPI/2.0"
        ],
        "x-ms-client-request-id": "9b6f3ad2-da36-2675-3216-c4f1f3d5dd7b",
<<<<<<< HEAD
        "x-ms-request-id": "d66aa1bb-f01f-0088-34f9-069a56000000",
         "x-ms-version": "2020-10-02"
=======
        "x-ms-request-id": "da4c69ea-a01f-002a-34f9-50a0a2000000",
        "x-ms-request-server-encrypted": "true",
        "x-ms-version": "2020-08-04"
>>>>>>> 41beb1fe
      },
      "ResponseBody": []
    },
    {
      "RequestUri": "http://kasobolhnscanada.dfs.core.windows.net/test-filesystem-a1996bde-c9c2-f59f-86a2-18f11ff97125/test-file-305f8d9e-6141-78b5-7c48-124d8ae19a5f?action=append\u0026position=0",
      "RequestMethod": "PATCH",
      "RequestHeaders": {
        "Accept": "application/json",
        "Authorization": "Sanitized",
        "Content-Length": "1024",
        "Content-Type": "application/octet-stream",
        "traceparent": "00-e4159b789b5bfd4d9187dc14860d4347-558aef03e5499c43-00",
        "User-Agent": [
          "azsdk-net-Storage.Files.DataLake/12.7.0-alpha.20210524.1",
          "(.NET 5.0.6; Microsoft Windows 10.0.19043)"
        ],
        "x-ms-client-request-id": "4f7b6887-ff71-7729-17c3-2a4b92370820",
        "x-ms-date": "Tue, 25 May 2021 00:05:10 GMT",
        "x-ms-return-client-request-id": "true",
<<<<<<< HEAD
         "x-ms-version": "2020-10-02"
=======
        "x-ms-version": "2020-08-04"
>>>>>>> 41beb1fe
      },
      "RequestBody": "SlM\u002BjEjJkZ\u002BTst3SeOUA4PovqmvlmSzffofL5Ev\u002B5eUxQ2\u002BhZxugfSJ0REa6ZbHCBxPf0DRSKLEmXw7A/qxUlcz3oTR2X3jfji1JcVTlJRnWCNw3HhWx3hq9eggN4H51H695wsR8TKiaAEIHCLZdQDr16vbQHHa3RsIZueRw0q6u1FGkbGJUWbwznR7TqtZkXzrOGPaIpQI4wXwBY5LEKS6TWDRluNTXoJE5nH9Y5JvstVmqorm3JS9PbKrlUvUpb3PwP1Gh/qdl9ndlTgiD393gFa04GoZ03DIFFkwq8U2bDywLaKVKSrayRKxCUtYmy4zNBT1I8FXse2IenOhbOwQqyT/cd3c3lsr2htXaMYlb3kq/XOwQUh/XHuxCK67OVwmnGIiXSlMVlW5yUmp/EUrZw72enN4YGXcfBFiK9WscKC7MMxkAw5T2qcd9nQC0VwyiaWjwL7sqjv4Rd0X7i6ADVSk8st4w2P8pp/IXm3x2a6xL6IsCLPhyoqUb70xO\u002Bx4meUfXeKUucZBpxojIEvKBmgyYr6IUACkwyRA5Feiz2qzU8CE0n/MHHXb6mWZwqo\u002BymVQ/tUx7Engepq6U9Vyntevc8yLRTfoYkJIrGWbDwB\u002BAhnyTcyRgWd6oFflEcycaU\u002BR6lLZt4UtaJiW5T/gSW\u002BWPE27fE0LGfJpDKDcB1B1qEcaCSCxpE6UwOUz/pgnmlroTtF\u002B5Oj\u002BhsxgbKbgUWFIHTz4xjxK5JgDIr9r2xtWQXZF97R\u002B\u002BsdaH4ZQUTertG\u002BH5\u002BFbLtAenWo5f8Itlq\u002B1Ci8snlmszSZ1oqq1\u002BpdkV25P4/M5\u002BxamJ1pKRXsFLIjWn0cIfxoV1xq65YwlZKbW0SRT3bK8ew8YhncDYourcHYh41tMW9hUOgjYgxWGgMK3d3BSsU7aGiQ78/SjFnSPD3EaB4VLinVP/6el5/v1kgW0S\u002B8bWMMnR8UzEGvjsSeUSXOkbHk5a\u002Bj7BrGrMDYsQl3y7sqJd7at8r/AGHYNaEqADZqEUSGMetwCHFIRfBOPBtIJ8MZZDtG89nm5eVN27ZpnKyabp/E4YnPqi1dgnHaoMRGgA3uEJwLIy1qr0wGMizK7qlDs817gzY5SboN6WFoHDUQ90uoi4wAj0tyWkI9uXfwgqPIlv0G2wzHpMbSDTnMAoMW9TrRIlMtMzRx\u002BSjz\u002B4BCHVa9n4VICixO4Oa1PoIRtle/JsRNH2BAq1O4hNHT06lGn\u002B/TDmMNzusekjF8eASyYELRNNTMBP32fPQhj4VKax1Nbp6STrfkoVfZPo0\u002BxCNe9iSfAp7Eeprx7IFu7D9lxCckPwlmICGK7IN84tZgt6jA0plgq2h\u002BePQDkFImdcUYc2pWGoUg==",
      "StatusCode": 202,
      "ResponseHeaders": {
        "Content-Length": "0",
        "Date": "Tue, 25 May 2021 00:05:09 GMT",
        "Server": [
          "Windows-Azure-HDFS/1.0",
          "Microsoft-HTTPAPI/2.0"
        ],
        "x-ms-client-request-id": "4f7b6887-ff71-7729-17c3-2a4b92370820",
        "x-ms-request-id": "da4c69eb-a01f-002a-35f9-50a0a2000000",
        "x-ms-request-server-encrypted": "true",
<<<<<<< HEAD
         "x-ms-version": "2020-10-02"
=======
        "x-ms-version": "2020-08-04"
>>>>>>> 41beb1fe
      },
      "ResponseBody": []
    },
    {
      "RequestUri": "http://kasobolhnscanada.dfs.core.windows.net/test-filesystem-a1996bde-c9c2-f59f-86a2-18f11ff97125/test-file-305f8d9e-6141-78b5-7c48-124d8ae19a5f?action=flush\u0026position=1024",
      "RequestMethod": "PATCH",
      "RequestHeaders": {
        "Accept": "application/json",
        "Authorization": "Sanitized",
        "traceparent": "00-214e336317cfe345bdbb2ae8625cec3f-d8723e176edc3c41-00",
        "User-Agent": [
          "azsdk-net-Storage.Files.DataLake/12.7.0-alpha.20210524.1",
          "(.NET 5.0.6; Microsoft Windows 10.0.19043)"
        ],
        "x-ms-client-request-id": "8a693ee4-8e5a-b709-fe6d-01b321a5b52d",
        "x-ms-date": "Tue, 25 May 2021 00:05:10 GMT",
        "x-ms-return-client-request-id": "true",
<<<<<<< HEAD
         "x-ms-version": "2020-10-02"
=======
        "x-ms-version": "2020-08-04"
>>>>>>> 41beb1fe
      },
      "RequestBody": null,
      "StatusCode": 200,
      "ResponseHeaders": {
        "Content-Length": "0",
        "Date": "Tue, 25 May 2021 00:05:09 GMT",
        "ETag": "\u00220x8D91F10C301D1D5\u0022",
        "Last-Modified": "Tue, 25 May 2021 00:05:10 GMT",
        "Server": [
          "Windows-Azure-HDFS/1.0",
          "Microsoft-HTTPAPI/2.0"
        ],
        "x-ms-client-request-id": "8a693ee4-8e5a-b709-fe6d-01b321a5b52d",
        "x-ms-request-id": "da4c69ec-a01f-002a-36f9-50a0a2000000",
        "x-ms-request-server-encrypted": "false",
<<<<<<< HEAD
         "x-ms-version": "2020-10-02"
=======
        "x-ms-version": "2020-08-04"
>>>>>>> 41beb1fe
      },
      "ResponseBody": []
    },
    {
      "RequestUri": "http://kasobolhnscanada.blob.core.windows.net/test-filesystem-a1996bde-c9c2-f59f-86a2-18f11ff97125/test-file-305f8d9e-6141-78b5-7c48-124d8ae19a5f",
      "RequestMethod": "HEAD",
      "RequestHeaders": {
        "Accept": "application/xml",
        "Authorization": "Sanitized",
        "traceparent": "00-cd7e57c97789ec4e8d91a167a4e4a645-f10647c97b38b54f-00",
        "User-Agent": [
          "azsdk-net-Storage.Files.DataLake/12.7.0-alpha.20210524.1",
          "(.NET 5.0.6; Microsoft Windows 10.0.19043)"
        ],
        "x-ms-client-request-id": "5366c792-7ecd-dbc6-e777-21a4a67f63a5",
        "x-ms-date": "Tue, 25 May 2021 00:05:10 GMT",
        "x-ms-return-client-request-id": "true",
<<<<<<< HEAD
         "x-ms-version": "2020-10-02"
=======
        "x-ms-version": "2020-08-04"
>>>>>>> 41beb1fe
      },
      "RequestBody": null,
      "StatusCode": 200,
      "ResponseHeaders": {
        "Accept-Ranges": "bytes",
        "Content-Length": "1024",
        "Content-Type": "application/octet-stream",
        "Date": "Tue, 25 May 2021 00:05:09 GMT",
        "ETag": "\u00220x8D91F10C301D1D5\u0022",
        "Last-Modified": "Tue, 25 May 2021 00:05:10 GMT",
        "Server": [
          "Windows-Azure-Blob/1.0",
          "Microsoft-HTTPAPI/2.0"
        ],
        "x-ms-access-tier": "Hot",
        "x-ms-access-tier-inferred": "true",
        "x-ms-blob-type": "BlockBlob",
        "x-ms-client-request-id": "5366c792-7ecd-dbc6-e777-21a4a67f63a5",
        "x-ms-creation-time": "Tue, 25 May 2021 00:05:09 GMT",
        "x-ms-group": "$superuser",
        "x-ms-lease-state": "available",
        "x-ms-lease-status": "unlocked",
        "x-ms-owner": "$superuser",
        "x-ms-permissions": "rw-r-----",
        "x-ms-request-id": "b324200c-501e-004c-7ef9-50ef82000000",
        "x-ms-server-encrypted": "true",
<<<<<<< HEAD
         "x-ms-version": "2020-10-02"
=======
        "x-ms-version": "2020-08-04"
>>>>>>> 41beb1fe
      },
      "ResponseBody": []
    },
    {
      "RequestUri": "http://kasobolhnscanada.blob.core.windows.net/test-filesystem-a1996bde-c9c2-f59f-86a2-18f11ff97125/test-file-305f8d9e-6141-78b5-7c48-124d8ae19a5f",
      "RequestMethod": "GET",
      "RequestHeaders": {
        "Accept": "application/xml",
        "Authorization": "Sanitized",
        "If-Match": "0x8D91F10C301D1D5",
        "User-Agent": [
          "azsdk-net-Storage.Files.DataLake/12.7.0-alpha.20210524.1",
          "(.NET 5.0.6; Microsoft Windows 10.0.19043)"
        ],
        "x-ms-client-request-id": "5a216694-623e-dc60-54b4-1c27efcf38b5",
        "x-ms-date": "Tue, 25 May 2021 00:05:10 GMT",
        "x-ms-range": "bytes=0-4194303",
        "x-ms-return-client-request-id": "true",
<<<<<<< HEAD
         "x-ms-version": "2020-10-02"
=======
        "x-ms-version": "2020-08-04"
>>>>>>> 41beb1fe
      },
      "RequestBody": null,
      "StatusCode": 206,
      "ResponseHeaders": {
        "Accept-Ranges": "bytes",
        "Content-Length": "1024",
        "Content-Range": "bytes 0-1023/1024",
        "Content-Type": "application/octet-stream",
        "Date": "Tue, 25 May 2021 00:05:09 GMT",
        "ETag": "\u00220x8D91F10C301D1D5\u0022",
        "Last-Modified": "Tue, 25 May 2021 00:05:10 GMT",
        "Server": [
          "Windows-Azure-Blob/1.0",
          "Microsoft-HTTPAPI/2.0"
        ],
        "x-ms-blob-type": "BlockBlob",
        "x-ms-client-request-id": "5a216694-623e-dc60-54b4-1c27efcf38b5",
        "x-ms-creation-time": "Tue, 25 May 2021 00:05:09 GMT",
        "x-ms-group": "$superuser",
        "x-ms-lease-state": "available",
        "x-ms-lease-status": "unlocked",
        "x-ms-owner": "$superuser",
        "x-ms-permissions": "rw-r-----",
        "x-ms-request-id": "b324204f-501e-004c-3af9-50ef82000000",
        "x-ms-server-encrypted": "true",
<<<<<<< HEAD
         "x-ms-version": "2020-10-02"
=======
        "x-ms-version": "2020-08-04"
>>>>>>> 41beb1fe
      },
      "ResponseBody": "SlM\u002BjEjJkZ\u002BTst3SeOUA4PovqmvlmSzffofL5Ev\u002B5eUxQ2\u002BhZxugfSJ0REa6ZbHCBxPf0DRSKLEmXw7A/qxUlcz3oTR2X3jfji1JcVTlJRnWCNw3HhWx3hq9eggN4H51H695wsR8TKiaAEIHCLZdQDr16vbQHHa3RsIZueRw0q6u1FGkbGJUWbwznR7TqtZkXzrOGPaIpQI4wXwBY5LEKS6TWDRluNTXoJE5nH9Y5JvstVmqorm3JS9PbKrlUvUpb3PwP1Gh/qdl9ndlTgiD393gFa04GoZ03DIFFkwq8U2bDywLaKVKSrayRKxCUtYmy4zNBT1I8FXse2IenOhbOwQqyT/cd3c3lsr2htXaMYlb3kq/XOwQUh/XHuxCK67OVwmnGIiXSlMVlW5yUmp/EUrZw72enN4YGXcfBFiK9WscKC7MMxkAw5T2qcd9nQC0VwyiaWjwL7sqjv4Rd0X7i6ADVSk8st4w2P8pp/IXm3x2a6xL6IsCLPhyoqUb70xO\u002Bx4meUfXeKUucZBpxojIEvKBmgyYr6IUACkwyRA5Feiz2qzU8CE0n/MHHXb6mWZwqo\u002BymVQ/tUx7Engepq6U9Vyntevc8yLRTfoYkJIrGWbDwB\u002BAhnyTcyRgWd6oFflEcycaU\u002BR6lLZt4UtaJiW5T/gSW\u002BWPE27fE0LGfJpDKDcB1B1qEcaCSCxpE6UwOUz/pgnmlroTtF\u002B5Oj\u002BhsxgbKbgUWFIHTz4xjxK5JgDIr9r2xtWQXZF97R\u002B\u002BsdaH4ZQUTertG\u002BH5\u002BFbLtAenWo5f8Itlq\u002B1Ci8snlmszSZ1oqq1\u002BpdkV25P4/M5\u002BxamJ1pKRXsFLIjWn0cIfxoV1xq65YwlZKbW0SRT3bK8ew8YhncDYourcHYh41tMW9hUOgjYgxWGgMK3d3BSsU7aGiQ78/SjFnSPD3EaB4VLinVP/6el5/v1kgW0S\u002B8bWMMnR8UzEGvjsSeUSXOkbHk5a\u002Bj7BrGrMDYsQl3y7sqJd7at8r/AGHYNaEqADZqEUSGMetwCHFIRfBOPBtIJ8MZZDtG89nm5eVN27ZpnKyabp/E4YnPqi1dgnHaoMRGgA3uEJwLIy1qr0wGMizK7qlDs817gzY5SboN6WFoHDUQ90uoi4wAj0tyWkI9uXfwgqPIlv0G2wzHpMbSDTnMAoMW9TrRIlMtMzRx\u002BSjz\u002B4BCHVa9n4VICixO4Oa1PoIRtle/JsRNH2BAq1O4hNHT06lGn\u002B/TDmMNzusekjF8eASyYELRNNTMBP32fPQhj4VKax1Nbp6STrfkoVfZPo0\u002BxCNe9iSfAp7Eeprx7IFu7D9lxCckPwlmICGK7IN84tZgt6jA0plgq2h\u002BePQDkFImdcUYc2pWGoUg=="
    },
    {
      "RequestUri": "http://kasobolhnscanada.blob.core.windows.net/test-filesystem-a1996bde-c9c2-f59f-86a2-18f11ff97125?restype=container",
      "RequestMethod": "DELETE",
      "RequestHeaders": {
        "Accept": "application/xml",
        "Authorization": "Sanitized",
        "traceparent": "00-36d4c29af7590f49b23aeb8a5479252e-58b81ac86c1ab143-00",
        "User-Agent": [
          "azsdk-net-Storage.Files.DataLake/12.7.0-alpha.20210524.1",
          "(.NET 5.0.6; Microsoft Windows 10.0.19043)"
        ],
        "x-ms-client-request-id": "400f798a-095e-0f66-a79b-3036119be3fb",
        "x-ms-date": "Tue, 25 May 2021 00:05:10 GMT",
        "x-ms-return-client-request-id": "true",
<<<<<<< HEAD
         "x-ms-version": "2020-10-02"
=======
        "x-ms-version": "2020-08-04"
>>>>>>> 41beb1fe
      },
      "RequestBody": null,
      "StatusCode": 202,
      "ResponseHeaders": {
        "Content-Length": "0",
        "Date": "Tue, 25 May 2021 00:05:09 GMT",
        "Server": [
          "Windows-Azure-Blob/1.0",
          "Microsoft-HTTPAPI/2.0"
        ],
        "x-ms-client-request-id": "400f798a-095e-0f66-a79b-3036119be3fb",
<<<<<<< HEAD
        "x-ms-request-id": "4691c68a-401e-0056-35f9-068eb0000000",
         "x-ms-version": "2020-10-02"
=======
        "x-ms-request-id": "b324207a-501e-004c-62f9-50ef82000000",
        "x-ms-version": "2020-08-04"
>>>>>>> 41beb1fe
      },
      "ResponseBody": []
    }
  ],
  "Variables": {
    "RandomSeed": "163080528",
    "Storage_TestConfigHierarchicalNamespace": "NamespaceTenant\nkasobolhnscanada\nU2FuaXRpemVk\nhttp://kasobolhnscanada.blob.core.windows.net\nhttp://kasobolhnscanada.file.core.windows.net\nhttp://kasobolhnscanada.queue.core.windows.net\nhttp://kasobolhnscanada.table.core.windows.net\n\n\n\n\nhttp://kasobolhnscanada-secondary.blob.core.windows.net\nhttp://kasobolhnscanada-secondary.file.core.windows.net\nhttp://kasobolhnscanada-secondary.queue.core.windows.net\nhttp://kasobolhnscanada-secondary.table.core.windows.net\nc6b5fe1a-9b59-4975-92c4-d9f728c3c371\nSanitized\n72f988bf-86f1-41af-91ab-2d7cd011db47\nhttps://login.microsoftonline.com/\nCloud\nBlobEndpoint=http://kasobolhnscanada.blob.core.windows.net/;QueueEndpoint=http://kasobolhnscanada.queue.core.windows.net/;FileEndpoint=http://kasobolhnscanada.file.core.windows.net/;BlobSecondaryEndpoint=http://kasobolhnscanada-secondary.blob.core.windows.net/;QueueSecondaryEndpoint=http://kasobolhnscanada-secondary.queue.core.windows.net/;FileSecondaryEndpoint=http://kasobolhnscanada-secondary.file.core.windows.net/;AccountName=kasobolhnscanada;AccountKey=Sanitized\n"
  }
}<|MERGE_RESOLUTION|>--- conflicted
+++ resolved
@@ -15,11 +15,7 @@
         "x-ms-client-request-id": "d813b347-97f9-2938-a808-f3da00debe0d",
         "x-ms-date": "Tue, 25 May 2021 00:05:10 GMT",
         "x-ms-return-client-request-id": "true",
-<<<<<<< HEAD
-         "x-ms-version": "2020-10-02"
-=======
-        "x-ms-version": "2020-08-04"
->>>>>>> 41beb1fe
+        "x-ms-version": "2020-10-02"
       },
       "RequestBody": null,
       "StatusCode": 201,
@@ -33,13 +29,8 @@
           "Microsoft-HTTPAPI/2.0"
         ],
         "x-ms-client-request-id": "d813b347-97f9-2938-a808-f3da00debe0d",
-<<<<<<< HEAD
-        "x-ms-request-id": "4691c540-401e-0056-7ef9-068eb0000000",
-         "x-ms-version": "2020-10-02"
-=======
         "x-ms-request-id": "b3241ea9-501e-004c-34f9-50ef82000000",
-        "x-ms-version": "2020-08-04"
->>>>>>> 41beb1fe
+        "x-ms-version": "2020-10-02"
       },
       "ResponseBody": []
     },
@@ -58,11 +49,7 @@
         "x-ms-client-request-id": "9b6f3ad2-da36-2675-3216-c4f1f3d5dd7b",
         "x-ms-date": "Tue, 25 May 2021 00:05:10 GMT",
         "x-ms-return-client-request-id": "true",
-<<<<<<< HEAD
-         "x-ms-version": "2020-10-02"
-=======
-        "x-ms-version": "2020-08-04"
->>>>>>> 41beb1fe
+        "x-ms-version": "2020-10-02"
       },
       "RequestBody": null,
       "StatusCode": 201,
@@ -76,14 +63,9 @@
           "Microsoft-HTTPAPI/2.0"
         ],
         "x-ms-client-request-id": "9b6f3ad2-da36-2675-3216-c4f1f3d5dd7b",
-<<<<<<< HEAD
-        "x-ms-request-id": "d66aa1bb-f01f-0088-34f9-069a56000000",
-         "x-ms-version": "2020-10-02"
-=======
         "x-ms-request-id": "da4c69ea-a01f-002a-34f9-50a0a2000000",
         "x-ms-request-server-encrypted": "true",
-        "x-ms-version": "2020-08-04"
->>>>>>> 41beb1fe
+        "x-ms-version": "2020-10-02"
       },
       "ResponseBody": []
     },
@@ -103,11 +85,7 @@
         "x-ms-client-request-id": "4f7b6887-ff71-7729-17c3-2a4b92370820",
         "x-ms-date": "Tue, 25 May 2021 00:05:10 GMT",
         "x-ms-return-client-request-id": "true",
-<<<<<<< HEAD
-         "x-ms-version": "2020-10-02"
-=======
-        "x-ms-version": "2020-08-04"
->>>>>>> 41beb1fe
+        "x-ms-version": "2020-10-02"
       },
       "RequestBody": "SlM\u002BjEjJkZ\u002BTst3SeOUA4PovqmvlmSzffofL5Ev\u002B5eUxQ2\u002BhZxugfSJ0REa6ZbHCBxPf0DRSKLEmXw7A/qxUlcz3oTR2X3jfji1JcVTlJRnWCNw3HhWx3hq9eggN4H51H695wsR8TKiaAEIHCLZdQDr16vbQHHa3RsIZueRw0q6u1FGkbGJUWbwznR7TqtZkXzrOGPaIpQI4wXwBY5LEKS6TWDRluNTXoJE5nH9Y5JvstVmqorm3JS9PbKrlUvUpb3PwP1Gh/qdl9ndlTgiD393gFa04GoZ03DIFFkwq8U2bDywLaKVKSrayRKxCUtYmy4zNBT1I8FXse2IenOhbOwQqyT/cd3c3lsr2htXaMYlb3kq/XOwQUh/XHuxCK67OVwmnGIiXSlMVlW5yUmp/EUrZw72enN4YGXcfBFiK9WscKC7MMxkAw5T2qcd9nQC0VwyiaWjwL7sqjv4Rd0X7i6ADVSk8st4w2P8pp/IXm3x2a6xL6IsCLPhyoqUb70xO\u002Bx4meUfXeKUucZBpxojIEvKBmgyYr6IUACkwyRA5Feiz2qzU8CE0n/MHHXb6mWZwqo\u002BymVQ/tUx7Engepq6U9Vyntevc8yLRTfoYkJIrGWbDwB\u002BAhnyTcyRgWd6oFflEcycaU\u002BR6lLZt4UtaJiW5T/gSW\u002BWPE27fE0LGfJpDKDcB1B1qEcaCSCxpE6UwOUz/pgnmlroTtF\u002B5Oj\u002BhsxgbKbgUWFIHTz4xjxK5JgDIr9r2xtWQXZF97R\u002B\u002BsdaH4ZQUTertG\u002BH5\u002BFbLtAenWo5f8Itlq\u002B1Ci8snlmszSZ1oqq1\u002BpdkV25P4/M5\u002BxamJ1pKRXsFLIjWn0cIfxoV1xq65YwlZKbW0SRT3bK8ew8YhncDYourcHYh41tMW9hUOgjYgxWGgMK3d3BSsU7aGiQ78/SjFnSPD3EaB4VLinVP/6el5/v1kgW0S\u002B8bWMMnR8UzEGvjsSeUSXOkbHk5a\u002Bj7BrGrMDYsQl3y7sqJd7at8r/AGHYNaEqADZqEUSGMetwCHFIRfBOPBtIJ8MZZDtG89nm5eVN27ZpnKyabp/E4YnPqi1dgnHaoMRGgA3uEJwLIy1qr0wGMizK7qlDs817gzY5SboN6WFoHDUQ90uoi4wAj0tyWkI9uXfwgqPIlv0G2wzHpMbSDTnMAoMW9TrRIlMtMzRx\u002BSjz\u002B4BCHVa9n4VICixO4Oa1PoIRtle/JsRNH2BAq1O4hNHT06lGn\u002B/TDmMNzusekjF8eASyYELRNNTMBP32fPQhj4VKax1Nbp6STrfkoVfZPo0\u002BxCNe9iSfAp7Eeprx7IFu7D9lxCckPwlmICGK7IN84tZgt6jA0plgq2h\u002BePQDkFImdcUYc2pWGoUg==",
       "StatusCode": 202,
@@ -121,11 +99,7 @@
         "x-ms-client-request-id": "4f7b6887-ff71-7729-17c3-2a4b92370820",
         "x-ms-request-id": "da4c69eb-a01f-002a-35f9-50a0a2000000",
         "x-ms-request-server-encrypted": "true",
-<<<<<<< HEAD
-         "x-ms-version": "2020-10-02"
-=======
-        "x-ms-version": "2020-08-04"
->>>>>>> 41beb1fe
+        "x-ms-version": "2020-10-02"
       },
       "ResponseBody": []
     },
@@ -143,11 +117,7 @@
         "x-ms-client-request-id": "8a693ee4-8e5a-b709-fe6d-01b321a5b52d",
         "x-ms-date": "Tue, 25 May 2021 00:05:10 GMT",
         "x-ms-return-client-request-id": "true",
-<<<<<<< HEAD
-         "x-ms-version": "2020-10-02"
-=======
-        "x-ms-version": "2020-08-04"
->>>>>>> 41beb1fe
+        "x-ms-version": "2020-10-02"
       },
       "RequestBody": null,
       "StatusCode": 200,
@@ -163,11 +133,7 @@
         "x-ms-client-request-id": "8a693ee4-8e5a-b709-fe6d-01b321a5b52d",
         "x-ms-request-id": "da4c69ec-a01f-002a-36f9-50a0a2000000",
         "x-ms-request-server-encrypted": "false",
-<<<<<<< HEAD
-         "x-ms-version": "2020-10-02"
-=======
-        "x-ms-version": "2020-08-04"
->>>>>>> 41beb1fe
+        "x-ms-version": "2020-10-02"
       },
       "ResponseBody": []
     },
@@ -185,11 +151,7 @@
         "x-ms-client-request-id": "5366c792-7ecd-dbc6-e777-21a4a67f63a5",
         "x-ms-date": "Tue, 25 May 2021 00:05:10 GMT",
         "x-ms-return-client-request-id": "true",
-<<<<<<< HEAD
-         "x-ms-version": "2020-10-02"
-=======
-        "x-ms-version": "2020-08-04"
->>>>>>> 41beb1fe
+        "x-ms-version": "2020-10-02"
       },
       "RequestBody": null,
       "StatusCode": 200,
@@ -216,11 +178,7 @@
         "x-ms-permissions": "rw-r-----",
         "x-ms-request-id": "b324200c-501e-004c-7ef9-50ef82000000",
         "x-ms-server-encrypted": "true",
-<<<<<<< HEAD
-         "x-ms-version": "2020-10-02"
-=======
-        "x-ms-version": "2020-08-04"
->>>>>>> 41beb1fe
+        "x-ms-version": "2020-10-02"
       },
       "ResponseBody": []
     },
@@ -239,11 +197,7 @@
         "x-ms-date": "Tue, 25 May 2021 00:05:10 GMT",
         "x-ms-range": "bytes=0-4194303",
         "x-ms-return-client-request-id": "true",
-<<<<<<< HEAD
-         "x-ms-version": "2020-10-02"
-=======
-        "x-ms-version": "2020-08-04"
->>>>>>> 41beb1fe
+        "x-ms-version": "2020-10-02"
       },
       "RequestBody": null,
       "StatusCode": 206,
@@ -269,11 +223,7 @@
         "x-ms-permissions": "rw-r-----",
         "x-ms-request-id": "b324204f-501e-004c-3af9-50ef82000000",
         "x-ms-server-encrypted": "true",
-<<<<<<< HEAD
-         "x-ms-version": "2020-10-02"
-=======
-        "x-ms-version": "2020-08-04"
->>>>>>> 41beb1fe
+        "x-ms-version": "2020-10-02"
       },
       "ResponseBody": "SlM\u002BjEjJkZ\u002BTst3SeOUA4PovqmvlmSzffofL5Ev\u002B5eUxQ2\u002BhZxugfSJ0REa6ZbHCBxPf0DRSKLEmXw7A/qxUlcz3oTR2X3jfji1JcVTlJRnWCNw3HhWx3hq9eggN4H51H695wsR8TKiaAEIHCLZdQDr16vbQHHa3RsIZueRw0q6u1FGkbGJUWbwznR7TqtZkXzrOGPaIpQI4wXwBY5LEKS6TWDRluNTXoJE5nH9Y5JvstVmqorm3JS9PbKrlUvUpb3PwP1Gh/qdl9ndlTgiD393gFa04GoZ03DIFFkwq8U2bDywLaKVKSrayRKxCUtYmy4zNBT1I8FXse2IenOhbOwQqyT/cd3c3lsr2htXaMYlb3kq/XOwQUh/XHuxCK67OVwmnGIiXSlMVlW5yUmp/EUrZw72enN4YGXcfBFiK9WscKC7MMxkAw5T2qcd9nQC0VwyiaWjwL7sqjv4Rd0X7i6ADVSk8st4w2P8pp/IXm3x2a6xL6IsCLPhyoqUb70xO\u002Bx4meUfXeKUucZBpxojIEvKBmgyYr6IUACkwyRA5Feiz2qzU8CE0n/MHHXb6mWZwqo\u002BymVQ/tUx7Engepq6U9Vyntevc8yLRTfoYkJIrGWbDwB\u002BAhnyTcyRgWd6oFflEcycaU\u002BR6lLZt4UtaJiW5T/gSW\u002BWPE27fE0LGfJpDKDcB1B1qEcaCSCxpE6UwOUz/pgnmlroTtF\u002B5Oj\u002BhsxgbKbgUWFIHTz4xjxK5JgDIr9r2xtWQXZF97R\u002B\u002BsdaH4ZQUTertG\u002BH5\u002BFbLtAenWo5f8Itlq\u002B1Ci8snlmszSZ1oqq1\u002BpdkV25P4/M5\u002BxamJ1pKRXsFLIjWn0cIfxoV1xq65YwlZKbW0SRT3bK8ew8YhncDYourcHYh41tMW9hUOgjYgxWGgMK3d3BSsU7aGiQ78/SjFnSPD3EaB4VLinVP/6el5/v1kgW0S\u002B8bWMMnR8UzEGvjsSeUSXOkbHk5a\u002Bj7BrGrMDYsQl3y7sqJd7at8r/AGHYNaEqADZqEUSGMetwCHFIRfBOPBtIJ8MZZDtG89nm5eVN27ZpnKyabp/E4YnPqi1dgnHaoMRGgA3uEJwLIy1qr0wGMizK7qlDs817gzY5SboN6WFoHDUQ90uoi4wAj0tyWkI9uXfwgqPIlv0G2wzHpMbSDTnMAoMW9TrRIlMtMzRx\u002BSjz\u002B4BCHVa9n4VICixO4Oa1PoIRtle/JsRNH2BAq1O4hNHT06lGn\u002B/TDmMNzusekjF8eASyYELRNNTMBP32fPQhj4VKax1Nbp6STrfkoVfZPo0\u002BxCNe9iSfAp7Eeprx7IFu7D9lxCckPwlmICGK7IN84tZgt6jA0plgq2h\u002BePQDkFImdcUYc2pWGoUg=="
     },
@@ -291,11 +241,7 @@
         "x-ms-client-request-id": "400f798a-095e-0f66-a79b-3036119be3fb",
         "x-ms-date": "Tue, 25 May 2021 00:05:10 GMT",
         "x-ms-return-client-request-id": "true",
-<<<<<<< HEAD
-         "x-ms-version": "2020-10-02"
-=======
-        "x-ms-version": "2020-08-04"
->>>>>>> 41beb1fe
+        "x-ms-version": "2020-10-02"
       },
       "RequestBody": null,
       "StatusCode": 202,
@@ -307,13 +253,8 @@
           "Microsoft-HTTPAPI/2.0"
         ],
         "x-ms-client-request-id": "400f798a-095e-0f66-a79b-3036119be3fb",
-<<<<<<< HEAD
-        "x-ms-request-id": "4691c68a-401e-0056-35f9-068eb0000000",
-         "x-ms-version": "2020-10-02"
-=======
         "x-ms-request-id": "b324207a-501e-004c-62f9-50ef82000000",
-        "x-ms-version": "2020-08-04"
->>>>>>> 41beb1fe
+        "x-ms-version": "2020-10-02"
       },
       "ResponseBody": []
     }
