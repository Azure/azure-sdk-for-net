--- conflicted
+++ resolved
@@ -1,30 +1,19 @@
 {
   "Entries": [
     {
-      "RequestUri": "https://seannse.blob.core.windows.net/test-filesystem-3f3a093f-cb5c-ec5a-de37-7a3fd7edd46e?restype=container",
+      "RequestUri": "https://seannse.blob.core.windows.net/test-filesystem-a1996bde-c9c2-f59f-86a2-18f11ff97125?restype=container",
       "RequestMethod": "PUT",
       "RequestHeaders": {
         "Accept": "application/xml",
         "Authorization": "Sanitized",
-<<<<<<< HEAD
-        "traceparent": "00-6a06962694bed748a6bd6c2fbcd4affb-d6d33b6d8707c94e-00",
-        "User-Agent": [
-          "azsdk-net-Storage.Files.DataLake/12.7.0-alpha.20210202.1",
-          "(.NET Framework 4.8.4250.0; Microsoft Windows 10.0.19042 )"
+        "traceparent": "00-8b8d83e0cec92e46ade4b1b882c5eef2-e8bc046cefce9246-00",
+        "User-Agent": [
+          "azsdk-net-Storage.Files.DataLake/12.7.0-alpha.20210219.1",
+          "(.NET 5.0.3; Microsoft Windows 10.0.19041)"
         ],
         "x-ms-blob-public-access": "container",
-        "x-ms-client-request-id": "0f5cf899-bb9e-aa9c-6aed-6f528725c6b8",
-        "x-ms-date": "Wed, 03 Feb 2021 02:10:04 GMT",
-=======
-        "traceparent": "00-62a389133144f543bb303a7f7b27b7a0-06c8bf8a2bf50f49-00",
-        "User-Agent": [
-          "azsdk-net-Storage.Files.DataLake/12.7.0-alpha.20210217.1",
-          "(.NET 5.0.3; Microsoft Windows 10.0.19042)"
-        ],
-        "x-ms-blob-public-access": "container",
-        "x-ms-client-request-id": "0f5cf899-bb9e-aa9c-6aed-6f528725c6b8",
-        "x-ms-date": "Wed, 17 Feb 2021 22:30:40 GMT",
->>>>>>> 1814567d
+        "x-ms-client-request-id": "d813b347-97f9-2938-a808-f3da00debe0d",
+        "x-ms-date": "Fri, 19 Feb 2021 19:11:26 GMT",
         "x-ms-return-client-request-id": "true",
         "x-ms-version": "2020-06-12"
       },
@@ -32,53 +21,33 @@
       "StatusCode": 201,
       "ResponseHeaders": {
         "Content-Length": "0",
-<<<<<<< HEAD
-        "Date": "Wed, 03 Feb 2021 02:10:06 GMT",
-        "ETag": "\u00220x8D8C7E8D320B516\u0022",
-        "Last-Modified": "Wed, 03 Feb 2021 02:10:06 GMT",
-=======
-        "Date": "Wed, 17 Feb 2021 22:30:40 GMT",
-        "ETag": "\u00220x8D8D393A835CD9E\u0022",
-        "Last-Modified": "Wed, 17 Feb 2021 22:30:40 GMT",
->>>>>>> 1814567d
-        "Server": [
-          "Windows-Azure-Blob/1.0",
-          "Microsoft-HTTPAPI/2.0"
-        ],
-        "x-ms-client-request-id": "0f5cf899-bb9e-aa9c-6aed-6f528725c6b8",
-<<<<<<< HEAD
-        "x-ms-request-id": "8917154e-001e-0078-74d1-f9dca7000000",
-=======
-        "x-ms-request-id": "b203dc39-201e-0022-0d7c-05ba40000000",
->>>>>>> 1814567d
-        "x-ms-version": "2020-06-12"
-      },
-      "ResponseBody": []
-    },
-    {
-      "RequestUri": "https://seannse.dfs.core.windows.net/test-filesystem-3f3a093f-cb5c-ec5a-de37-7a3fd7edd46e/test-file-264b024a-367c-d0ae-c33c-b23411b7226d?resource=file",
+        "Date": "Fri, 19 Feb 2021 19:11:25 GMT",
+        "ETag": "\u00220x8D8D50A27186F0A\u0022",
+        "Last-Modified": "Fri, 19 Feb 2021 19:11:25 GMT",
+        "Server": [
+          "Windows-Azure-Blob/1.0",
+          "Microsoft-HTTPAPI/2.0"
+        ],
+        "x-ms-client-request-id": "d813b347-97f9-2938-a808-f3da00debe0d",
+        "x-ms-request-id": "2e687002-201e-00a4-5cf3-0676f9000000",
+        "x-ms-version": "2020-06-12"
+      },
+      "ResponseBody": []
+    },
+    {
+      "RequestUri": "https://seannse.dfs.core.windows.net/test-filesystem-a1996bde-c9c2-f59f-86a2-18f11ff97125/test-file-305f8d9e-6141-78b5-7c48-124d8ae19a5f?resource=file",
       "RequestMethod": "PUT",
       "RequestHeaders": {
         "Accept": "application/json",
         "Authorization": "Sanitized",
         "If-None-Match": "*",
-<<<<<<< HEAD
-        "traceparent": "00-f10c966f624e304a968f2745f8358f65-ae99627ca9362741-00",
-        "User-Agent": [
-          "azsdk-net-Storage.Files.DataLake/12.7.0-alpha.20210202.1",
-          "(.NET Framework 4.8.4250.0; Microsoft Windows 10.0.19042 )"
-        ],
-        "x-ms-client-request-id": "223ea1e6-1607-cd5a-2b6c-1eaf630bae64",
-        "x-ms-date": "Wed, 03 Feb 2021 02:10:05 GMT",
-=======
-        "traceparent": "00-2d576a7f1649384abe15f7283ce92311-61f1b0a431e87647-00",
-        "User-Agent": [
-          "azsdk-net-Storage.Files.DataLake/12.7.0-alpha.20210217.1",
-          "(.NET 5.0.3; Microsoft Windows 10.0.19042)"
-        ],
-        "x-ms-client-request-id": "223ea1e6-1607-cd5a-2b6c-1eaf630bae64",
-        "x-ms-date": "Wed, 17 Feb 2021 22:30:41 GMT",
->>>>>>> 1814567d
+        "traceparent": "00-5de649b6b33f6748811405e1c668354a-108fcd07b3686d41-00",
+        "User-Agent": [
+          "azsdk-net-Storage.Files.DataLake/12.7.0-alpha.20210219.1",
+          "(.NET 5.0.3; Microsoft Windows 10.0.19041)"
+        ],
+        "x-ms-client-request-id": "9b6f3ad2-da36-2675-3216-c4f1f3d5dd7b",
+        "x-ms-date": "Fri, 19 Feb 2021 19:11:26 GMT",
         "x-ms-return-client-request-id": "true",
         "x-ms-version": "2020-06-12"
       },
@@ -86,119 +55,73 @@
       "StatusCode": 201,
       "ResponseHeaders": {
         "Content-Length": "0",
-<<<<<<< HEAD
-        "Date": "Wed, 03 Feb 2021 02:10:05 GMT",
-        "ETag": "\u00220x8D8C7E8D3722D5C\u0022",
-        "Last-Modified": "Wed, 03 Feb 2021 02:10:06 GMT",
-=======
-        "Date": "Wed, 17 Feb 2021 22:30:40 GMT",
-        "ETag": "\u00220x8D8D393A867F5C3\u0022",
-        "Last-Modified": "Wed, 17 Feb 2021 22:30:41 GMT",
->>>>>>> 1814567d
+        "Date": "Fri, 19 Feb 2021 19:11:24 GMT",
+        "ETag": "\u00220x8D8D50A2727C2C3\u0022",
+        "Last-Modified": "Fri, 19 Feb 2021 19:11:25 GMT",
         "Server": [
           "Windows-Azure-HDFS/1.0",
           "Microsoft-HTTPAPI/2.0"
         ],
-        "x-ms-client-request-id": "223ea1e6-1607-cd5a-2b6c-1eaf630bae64",
-<<<<<<< HEAD
-        "x-ms-request-id": "02eb9dd6-f01f-0021-0fd1-f95b24000000",
-=======
-        "x-ms-request-id": "72304ba4-101f-0006-407c-054ce0000000",
->>>>>>> 1814567d
-        "x-ms-version": "2020-06-12"
-      },
-      "ResponseBody": []
-    },
-    {
-      "RequestUri": "https://seannse.dfs.core.windows.net/test-filesystem-3f3a093f-cb5c-ec5a-de37-7a3fd7edd46e/test-file-264b024a-367c-d0ae-c33c-b23411b7226d?action=append\u0026position=0",
+        "x-ms-client-request-id": "9b6f3ad2-da36-2675-3216-c4f1f3d5dd7b",
+        "x-ms-request-id": "6f4b64f5-e01f-004f-2af3-060e0b000000",
+        "x-ms-version": "2020-06-12"
+      },
+      "ResponseBody": []
+    },
+    {
+      "RequestUri": "https://seannse.dfs.core.windows.net/test-filesystem-a1996bde-c9c2-f59f-86a2-18f11ff97125/test-file-305f8d9e-6141-78b5-7c48-124d8ae19a5f?action=append\u0026position=0",
       "RequestMethod": "PATCH",
       "RequestHeaders": {
         "Accept": "application/json",
         "Authorization": "Sanitized",
-<<<<<<< HEAD
-        "Content-Length": "1776",
+        "Content-Length": "1862",
         "Content-Type": "application/json",
-        "traceparent": "00-a2879813a43239428ad2d73c625e10bc-43235d3aae672a47-00",
-        "User-Agent": [
-          "azsdk-net-Storage.Files.DataLake/12.7.0-alpha.20210202.1",
-          "(.NET Framework 4.8.4250.0; Microsoft Windows 10.0.19042 )"
-        ],
-        "x-ms-client-request-id": "704ebee6-0078-0065-abc4-74744d68b91e",
-        "x-ms-date": "Wed, 03 Feb 2021 02:10:05 GMT",
-=======
-        "Content-Length": "1024",
-        "traceparent": "00-c4b5575afb5f434dbaa97ef662554de2-cedfd5d73cba8642-00",
-        "User-Agent": [
-          "azsdk-net-Storage.Files.DataLake/12.7.0-alpha.20210217.1",
-          "(.NET 5.0.3; Microsoft Windows 10.0.19042)"
-        ],
-        "x-ms-client-request-id": "704ebee6-0078-0065-abc4-74744d68b91e",
-        "x-ms-date": "Wed, 17 Feb 2021 22:30:41 GMT",
->>>>>>> 1814567d
+        "traceparent": "00-221b9b1d6a46b541adb47500d90da095-128c63ece230a542-00",
+        "User-Agent": [
+          "azsdk-net-Storage.Files.DataLake/12.7.0-alpha.20210219.1",
+          "(.NET 5.0.3; Microsoft Windows 10.0.19041)"
+        ],
+        "x-ms-client-request-id": "4f7b6887-ff71-7729-17c3-2a4b92370820",
+        "x-ms-date": "Fri, 19 Feb 2021 19:11:26 GMT",
         "x-ms-return-client-request-id": "true",
         "x-ms-version": "2020-06-12"
       },
       "RequestBody": [
-        "\u0010\b\uFFFD\uFFFD\u0003J_S\uFFFD=\uFFFD\uFFFD\uFFFDW\uFFFDm\uFFFD\u07D1\uFFFD\uFFFD\uFFFD\u000B\uFFFD\uFFFD4\uFFFDW^\\XJX\u0011\uFFFD\uFFFD\u002B\uFFFD\uFFFD\u0011\uFFFDJ\uFFFD^\uFFFDx\u0019\u0018\uFFFD\u001A\u007F\uFFFD\u0026J8\uFFFD\uFFFDW\uFFFD\uFFFD\uFFFD\b\uFFFD\u0060\uFFFD~\uFFFD\u00B9\uFFFDB\uFFFD\uFFFD\u007F\u0015\uFFFD\uAB28\uFFFD\u001Am\uFFFDD\uFFFDq#\r",
-        "\u061E6\uFFFD)\u0026L\uFFFDU\uFFFDyb\uFFFDW_\uFFFD\u05FC\uFFFD\uFFFD4\uFFFD\u0014\uFFFD6\uFFFDXK\uFFFD\uFFFDtZ\uFFFD\uFFFD\u001A\uFFFDo\uFFFD\uFFFD2n/L3F\uFFFD\uFFFD\r",
-        "\u0006l t{\uFFFD%\uFFFDC$\uFFFDr\uFFFD\\\uFFFD\u001B\u0005\u0007SnD\th#8u\u0183\u023Fh\uFFFD\uFFFDJDDa\u0000\u07B2\u00D1hJ\uFFFDQ\u003E\u0012\uFFFD0.\u003EPU\uFFFD\uFFFD\u0004\uFFFD;\u0006\u0013\uFFFD\uFFFD\uFFFD\uFFFDa\uFFFD\uFFFD\u0017\u0060\uFFFD\u0004)\uFFFD\uFFFD\uFFFD\uFFFD\u001D~\uFFFD6\uFFFD\uFFFD\uFFFD\uFFFD*A\uFFFD\uFFFDH?d\uFFFD\u05DF \uFFFD\uFFFDC\u03D4\uFFFD)w)\u0015\uFFFD\uFFFD\u0017[\uFFFD~T\uFFFD_\uFFFD)\uFFFD\u001F\uFFFD)\uFFFD!U?Q\u0002\uFFFD\u2F0E:\u0017\uFFFD\uFFFD\uFFFD h\u0015\uFFFD\uFFFDi\uFFFDY\uFFFDq\u0007?w\uFFFD\uFFFD\uFFFD#\uFFFDj\u002B\b!\uFFFD\u00EC 5\uFFFDWD\u003C-\uFFFD\uFFFD\t\uFFFD{\uFFFD\uFFFD\uFFFD\uFFFD\uFFFDo\uFFFDI\uFFFD\u0012;\u02D1\u0016.8\uFFFD\uFFFD\uFFFD~Q\uFFFD\uFFFD4M\u0002\uFFFD4\u0699\uFFFD\uFFFDe\uFFFD\uFFFD\uFFFDHA\uFFFD\u001Ay\uFFFD\u000E\uFFFD\uFFFD\uFFFD-\u000E\uFFFD\u0019\u0013\n",
-        "\f*\uFFFD\u0026\uFFFD\uFFFD\uFFFD\u039Ao(t\uFFFDf\u000F\uFFFD;\uFFFDD\uFFFDLc\uFFFD\uFFFD\uFFFD:y\u003Ct%\u500A\uFFFDXW\uFFFD\uFFFD\u001D\uFFFD{\uFFFD\n",
-        "\u0099Zm\uFFFD\uFFFD\uFFFDf\u050D\uFFFD\uFFFDR\uFFFDeQ\u001C\uFFFDYt\uFFFD\uFFFD\uFFFD\f\r",
-        "\uFFFD\uFFFDoq\uFFFD\n",
-        "i\uFFFD\uFFFD8\u0027\uFFFD\u000B\uFFFD\uFFFDR~\uFFFD\uFFFD\u052F\u0005Bf\u02D6\uFFFD\u000B\uFFFD\u001A\uFFFDN\u0060\uFFFD\u001Ac\uFFFDB\uFFFDT\u0144s=q\u0010\u0002\uFFFD!\u000B\uFFFD\uFFFD8]\uFFFDO\b\uFFFD\uFFFD\u0017\uFFFD\uFFFDM\u001Ex\uFFFD\uFFFD\uFFFD\uFFFD\uFFFDiy\u007F\uFFFD\uFFFD(Y\uFFFD\uFFFD\uFFFD\uFFFDt\u001E\uFFFD\u0016\u0003K\uFFFDZOFlu\uFFFD7U\uFFFD\uFFFDez\uFFFD2\uFFFD\uFFFDs\uFFFDs2\uFFFD\uFFFDKv\u0027\uFFFD\uFFFD\uFFFD\u0000\uFFFD{\uFFFD\u003C\uFFFD:#\r",
-        "\t\uFFFDHxcy u\u0011\uFFFD\uFFFDM]\uFFFD\u0018Jz\u0003\uFFFDD\uFFFD\u0001^U\r",
-        "d\uFFFD=\u0004\uFFFDGne\uFFFDx\uFFFD\b|\uFFFDV\uFFFD\uFFFD5\uFFFDtj\u001D\u0018$\uFFFD\u001A6S\uFFFD|\uFFFD\uFFFD#V\u0014c7\r",
-        "\u001A\uFFFD\u001D\uFFFD\u0017.B\uFFFD1y\uFFFD\uFFFD\uFFFDx\uFFFDG\uFFFD\u0019m\uFFFD\u0010\u001B\uFFFD2~\u0000\uFFFD\u0026\uFFFD\uFFFDz\uFFFD\u001B;V\uFFFDn\u0001\uFFFDU\u001C\u0005\uFFFD5\uFFFD-pB\uFFFD\u037E\u001E\uFFFD\uFFFD\uFFFD\u0002J|\uFFFD.]\uFFFDt\uFFFD\u0018\uFFFD=\uFFFD \u0622#\u0018f\u000BAgmP\uFFFD\uFFFDs\uFFFD4\\(\uFFFD\uFFFDT7\uFFFDi\uFFFD\uFFFDE\uFFFDS\u001D\uFFFD|3\uFFFD\uFFFD\uFFFD\u001C\uFFFD\uFFFD0\uFFFD\uFFFD\uFFFD\u000FG\uFFFD\uFFFDc\uFFFDQ\uFFFD\uFFFD,\uFFFD6\uFFFD\uFFFD9[ !{\uFFFDI\uFFFD\uFFFD[\uFFFD\uFFFD\uFFFD\u0017a\uFFFDT\u0012\uFFFDT\uFFFD!(;\uFFFD\u000B\u0001\u0060\u0012P\uFFFD\uFFFD\uFFFD\u000E\uFFFDg\u000E\u0012\u04D9ysC\u04C2\uFFFD:Z$\u05C9\uFFFD\uFFFD\u0002\u00173\uFFFD@p\uFFFD\u90C3\uFFFDf7\uFFFD4\uFFFD9E\u0000\uFFFD\uFFFDj\uFFFD\uFFFDh^\uFFFD\uFFFD\u0006\uFFFDy\r",
-        "\uFFFD\u0015\f\uFFFDk\uFFFD\u03A2\uFFFD\uFFFD\uFFFD~lJ\uFFFD\u0006\uFFFD\uA449\uFFFD\u0658iN}\uFFFD\uFFFD%\uFFFD\t\uFFFD\uFFFD\u0022\uFFFDgV\uFFFDw]\uFFFD\n",
-        "s\uFFFDf\uFFFD\u0014\uFFFD\uFFFDn\u0003\uFFFD\uFFFD;sb\u001D\u0003\uFFFD\uFFFD\uFFFDa\uFFFD\uFFFD\uFFFD\u0027\uFFFD\uFFFDA2\u001A\u002B\b\uFFFD$\uFFFD\uFFFD\uFFFD\fdt\uFFFD!4\uFFFD\uFFFDl\u00059\uFFFD\uFFFD\uFFFD\u0018\u003C\u0012\u059F\u0015\uFFFD%\u0022,\uFFFD\uFFFDW\uFFFDlO\uFFFD4\uFFFD \uFFFD]X\uFFFD\u0112[@P\uFFFD\u0007~\uFFFD\uFFFD\uFFFD\u0012\uFFFDHl\uFFFD\uFFFDAG\uFFFDT\u0715z\u001DN\u00042i\u0004\uFFFD\uFFFDA\u0011\f\uFFFD\uFFFD\u0509%S=\uFFFD\u0003\uFFFD\u003C\uFFFD\uFFFD\u0015?\uFFFD\u001C\u0011\u0010p\uFFFD\uFFFD\uFFFD3"
+        "JS\u003E\uFFFDH\u0251\uFFFD\uFFFD\uFFFD\uFFFD\uFFFDx\uFFFD\u0000\uFFFD\uFFFD/\uFFFDk\uFFFD,\uFFFD~\uFFFD\uFFFD\uFFFDK\uFFFD\uFFFD\uFFFD1Co\uFFFDg\u001B\uFFFD}\u0022tDF\uFFFDe\uFFFD\uFFFD\u0007\u0013\uFFFD\uFFFD4R(\uFFFD\u0026_\u000E\uFFFD\uFFFD\uFFFDT\uFFFD\uFFFD\uFFFD\uFFFD4v_x\u07CE-IqT\uFFFD%\u0019\uFFFD\b\uFFFD7\u001E\u0015\uFFFD\uFFFD\u001A\uFFFDz\b\r",
+        "\uFFFD~u\u001F\uFFFDy\uFFFD\uFFFD|L\uFFFD\uFFFD\u0000B\u0007\b\uFFFD]@:\uFFFD\uFFFD\uFFFD\uFFFD\u001Cv\uFFFDF\uFFFD\u0019\uFFFD\uFFFDp\u04AE\uFFFD\uFFFDQ\uFFFDlbTY\uFFFD3\uFFFD\u001E\u04EA\uFFFDd_:\uFFFD\u0018\uFFFD\uFFFD\uFFFD\u00028\uFFFD|\u0001c\uFFFD\uFFFD).\uFFFDX4e\uFFFD\uFFFD\u05E0\uFFFD9\uFFFD\u007FX\uFFFD\uFFFDY\uFFFD\uFFFD\uFFFD\uFFFD%/Ol\uFFFD\uFFFDR\uFFFD)os\uFFFD?Q\uFFFD\uFFFD\uFFFDe\uFFFDweN\b\uFFFD\uFFFD\uFFFD\uFFFD\u0015\uFFFD8\u001A\uFFFDt\uFFFD2\u0005\u0016L*\uFFFDM\uFFFD\u000F,\u000Bh\uFFFDJJ\uFFFD\uFFFDD\uFFFDBR\uFFFD\u0026\u02CC\uFFFD\u0005=H\uFFFDU\uFFFD{b\u001E\uFFFD\uFFFD[;\u0004*\uFFFD?\uFFFDww7\uFFFD\uFFFD\uFFFD\uFFFD\uFFFD\uFFFD1\uFFFD[\uFFFDJ\uFFFD\\\uFFFD\u0010R\u001F\uFFFD\u001E\uFFFDB\u002B\uFFFD\uFFFDW\t\uFFFD\u0018\uFFFD\uFFFDJS\u0015\uFFFDnrRj\u007F\u0011J\uFFFD\u00FD\uFFFD\uFFFD\uFFFD\u0018\u0019w\u001F\u0004X\uFFFD\uFFFDk\u001C(.\uFFFD3\u0019\u0000\u00D4\uFFFD\uFFFD\uFFFD}\uFFFD\u0000\uFFFDW\f\uFFFDih\uFFFD/\uFFFD*\uFFFD\uFFFD\u0011wE\uFFFD\uFFFD\uFFFD\u0003U)\u003C\uFFFD\uFFFD0\uFFFD\uFFFD)\uFFFD\uFFFD\u0017\uFFFD|vk\uFFFDK\uFFFD\u0002,\uFFFDr\uFFFD\uFFFD\u001B\uFFFDLN\uFFFD\u001E\u0026yG\uFFFDx\uFFFD.q\uFFFDi\u0188\uFFFD\u0012\uFFFD\f\uFFFD\uFFFD\uFFFD\u0014\u0000)0\uFFFD\u00109\u0015\uFFFD\u06AC\uFFFD\uFFFD!4\uFFFD\uFFFD\u0007\u001Dv\uFFFD\uFFFDfp\uFFFD\uFFFD\uFFFD\uFFFDT?\uFFFDL{\u0012x\u001E\uFFFD\uFFFD\uFFFD\uFFFD\\\uFFFD\uFFFD\uFFFD\uFFFD\uFFFD\u0022\uFFFDM\uFFFD\u0018\uFFFD\uFFFD\u002B\u0019f\uFFFD\uFFFD\u001F\uFFFD\uFFFD|\uFFFDs$\u0060Y\u07A8\u0015\uFFFDDs\u0027\u001AS\uFFFDz\uFFFD\uFFFDm\uFFFDKZ\u0026%\uFFFDO\uFFFD\u0012[\uFFFD\u0013n\uFFFD\u0013B\uFFFD|\uFFFDC(7\u0001\uFFFD\u001Dj\u0011\u0182H,i\u0013\uFFFD09L\uFFFD\uFFFD\t\u65BA\u0013\uFFFD_\uFFFD:?\uFFFD\uFFFD\u0018\u001B)\uFFFD\u0014XR\u0007O\u003E1\uFFFD\u0012\uFFFD\u0026\u0000\u022F\uFFFD\uFFFD\uFFFD\u0550]\uFFFD}\uFFFD\u001F\uFFFD\uFFFD\u0587\uFFFD\u0014M\uFFFD\uFFFD\u001B\uFFFD\uFFFD\uFFFDV\u02F4\u0007\uFFFDZ\uFFFD_\uFFFD\uFFFDe\uFFFD\uFFFDB\uFFFD\uFFFD\u0027\uFFFDk3I\uFFFDh\uFFFD\uFFFD~\uFFFD\uFFFD\u0015\u06D3\uFFFD\uFFFD\uFFFD~\u0169\uFFFD\u0592\uFFFD^\uFFFDK\u00225\uFFFD\uFFFD\uFFFD\u001F\u0185u\u01AE\uFFFDc\tY)\uFFFD\uFFFDI\u0014\uFFFDl\uFFFD\u001E\uFFFD\uFFFD!\uFFFD\uFFFD\u0622\uFFFD\uFFFD\u001D\uFFFDx\uFFFD\uFFFD\u0016\uFFFD\u0015\u000E\uFFFD6 \uFFFDa\uFFFD0\uFFFD\uFFFD\uFFFD\u0014\uFFFDS\uFFFD\uFFFD\uFFFD\u000E\uFFFD\uFFFD(\u015D#\uFFFD\uFFFDF\uFFFD\uFFFDR\uFFFDS\uFFFD\uFFFD\uFFFDy\uFFFD\uFFFDd\uFFFDm\u0012\uFFFD\uFFFD\uFFFD0\uFFFD\uFFFD\uFFFDL\uFFFD\u001A\uFFFD\uFFFDI\uFFFD\u0012\\\uFFFD\u001B\u001ENZ\uFFFD\u003E\uFFFD\uFFFDj\uFFFD\r",
+        "\uFFFD\u0010\uFFFD|\uFFFD\uFFFD\uFFFD]\uFFFD\uFFFD|\uFFFD\uFFFD\u0006\u001D\uFFFDZ\u0012\uFFFD\u0003f\uFFFD\u0014Hc\u001E\uFFFD\u0000\uFFFD\u0014\uFFFD_\u0004\uFFFD\uFFFD\uFFFD\uFFFD|1\uFFFDC\uFFFDo=\uFFFDn^T\u077Bf\uFFFD\uFFFD\u0266\uFFFD\uFFFDN\u0018\uFFFD\uFFFD\uFFFD\uFFFD\uFFFD\u0027\u001D\uFFFD\fDh\u0000\uFFFD\uFFFD\t\uFFFD\uFFFD2\u05AA\uFFFD\uFFFDc\u0022\u032E\uFFFD;\u003C\u05F83c\uFFFD\uFFFD\uFFFD\u0796\u0016\uFFFD\uFFFDQ\u000Ft\uFFFD\uFFFD\uFFFD\uFFFD\b\uFFFD\uFFFD%\uFFFD#\u06D7\u007F\b*\u003C\uFFFDo\uFFFDm\uFFFD\uFFFDzLm \u04DC\uFFFD(1oS\uFFFD\u0012%2\uFFFD3G\u001F\uFFFD\uFFFD?\uFFFD\u0004!\uFFFDk\uFFFD\uFFFDT\uFFFD\uFFFD\uFFFD\uFFFD\u000EkS\uFFFD!\u001Be{\uFFFDlD\uFFFD\uFFFD\u0004\n",
+        "\uFFFD;\uFFFDM\u001D=:\uFFFDi\uFFFD\uFFFD0\uFFFD0\uFFFD\uFFFD\uFFFD#\u0017\u01C0K\u0026\u0004-\u0013ML\uFFFDO\uFFFDg\uFFFDB\u0018\uFFFDT\uFFFD\uFFFD\uFFFD\uFFFD\uFFFD\uFFFD$\uFFFD~J\u0015}\uFFFD\uFFFD\uFFFD\uFFFDB5\uFFFDbI\uFFFD)\uFFFDG\uFFFD\uFFFD\u001E\uFFFD\u0016\uFFFD\uFFFD\uFFFD\\BrC\uFFFDb\u0002\u0018\uFFFD\uFFFD7\uFFFD-f\u000Bz\uFFFD\r",
+        ")\uFFFD\n",
+        "\uFFFD\uFFFD\uFFFD@9\u0005\u0022g\\Q\uFFFD6\uFFFDa\uFFFDR"
       ],
       "StatusCode": 202,
       "ResponseHeaders": {
         "Content-Length": "0",
-<<<<<<< HEAD
-        "Date": "Wed, 03 Feb 2021 02:10:05 GMT",
-=======
-        "Date": "Wed, 17 Feb 2021 22:30:40 GMT",
->>>>>>> 1814567d
+        "Date": "Fri, 19 Feb 2021 19:11:24 GMT",
         "Server": [
           "Windows-Azure-HDFS/1.0",
           "Microsoft-HTTPAPI/2.0"
         ],
-        "x-ms-client-request-id": "704ebee6-0078-0065-abc4-74744d68b91e",
-<<<<<<< HEAD
-        "x-ms-request-id": "02eb9de4-f01f-0021-1dd1-f95b24000000",
-=======
-        "x-ms-request-id": "72304bad-101f-0006-497c-054ce0000000",
->>>>>>> 1814567d
+        "x-ms-client-request-id": "4f7b6887-ff71-7729-17c3-2a4b92370820",
+        "x-ms-request-id": "6f4b650f-e01f-004f-44f3-060e0b000000",
         "x-ms-request-server-encrypted": "true",
         "x-ms-version": "2020-06-12"
       },
       "ResponseBody": []
     },
     {
-      "RequestUri": "https://seannse.dfs.core.windows.net/test-filesystem-3f3a093f-cb5c-ec5a-de37-7a3fd7edd46e/test-file-264b024a-367c-d0ae-c33c-b23411b7226d?action=flush\u0026position=1024",
+      "RequestUri": "https://seannse.dfs.core.windows.net/test-filesystem-a1996bde-c9c2-f59f-86a2-18f11ff97125/test-file-305f8d9e-6141-78b5-7c48-124d8ae19a5f?action=flush\u0026position=1024",
       "RequestMethod": "PATCH",
       "RequestHeaders": {
         "Accept": "application/json",
         "Authorization": "Sanitized",
-<<<<<<< HEAD
-        "traceparent": "00-bb024bc751b9d945a21f74c80a04c3f5-16faaf7dc29bcd4b-00",
-        "User-Agent": [
-          "azsdk-net-Storage.Files.DataLake/12.7.0-alpha.20210202.1",
-          "(.NET Framework 4.8.4250.0; Microsoft Windows 10.0.19042 )"
-        ],
-        "x-ms-client-request-id": "a4c9fdcd-3ebd-edec-3d59-066fb0de9181",
-        "x-ms-date": "Wed, 03 Feb 2021 02:10:06 GMT",
-=======
-        "Content-Length": "0",
-        "traceparent": "00-55b74ec01b1c1f44a74c65aa77db26d4-36952da69de24f42-00",
-        "User-Agent": [
-          "azsdk-net-Storage.Files.DataLake/12.7.0-alpha.20210217.1",
-          "(.NET 5.0.3; Microsoft Windows 10.0.19042)"
-        ],
-        "x-ms-client-request-id": "a4c9fdcd-3ebd-edec-3d59-066fb0de9181",
-        "x-ms-date": "Wed, 17 Feb 2021 22:30:41 GMT",
->>>>>>> 1814567d
+        "traceparent": "00-86c1e945594a244da64365f5cc206b7f-e0e4e6c6ec79744f-00",
+        "User-Agent": [
+          "azsdk-net-Storage.Files.DataLake/12.7.0-alpha.20210219.1",
+          "(.NET 5.0.3; Microsoft Windows 10.0.19041)"
+        ],
+        "x-ms-client-request-id": "8a693ee4-8e5a-b709-fe6d-01b321a5b52d",
+        "x-ms-date": "Fri, 19 Feb 2021 19:11:26 GMT",
         "x-ms-return-client-request-id": "true",
         "x-ms-version": "2020-06-12"
       },
@@ -206,53 +129,33 @@
       "StatusCode": 200,
       "ResponseHeaders": {
         "Content-Length": "0",
-<<<<<<< HEAD
-        "Date": "Wed, 03 Feb 2021 02:10:06 GMT",
-        "ETag": "\u00220x8D8C7E8D3A08839\u0022",
-        "Last-Modified": "Wed, 03 Feb 2021 02:10:06 GMT",
-=======
-        "Date": "Wed, 17 Feb 2021 22:30:40 GMT",
-        "ETag": "\u00220x8D8D393A88042EF\u0022",
-        "Last-Modified": "Wed, 17 Feb 2021 22:30:41 GMT",
->>>>>>> 1814567d
+        "Date": "Fri, 19 Feb 2021 19:11:25 GMT",
+        "ETag": "\u00220x8D8D50A273F05B4\u0022",
+        "Last-Modified": "Fri, 19 Feb 2021 19:11:25 GMT",
         "Server": [
           "Windows-Azure-HDFS/1.0",
           "Microsoft-HTTPAPI/2.0"
         ],
-        "x-ms-client-request-id": "a4c9fdcd-3ebd-edec-3d59-066fb0de9181",
-<<<<<<< HEAD
-        "x-ms-request-id": "02eb9df4-f01f-0021-2dd1-f95b24000000",
-=======
-        "x-ms-request-id": "72304bb3-101f-0006-4f7c-054ce0000000",
->>>>>>> 1814567d
+        "x-ms-client-request-id": "8a693ee4-8e5a-b709-fe6d-01b321a5b52d",
+        "x-ms-request-id": "6f4b6520-e01f-004f-55f3-060e0b000000",
         "x-ms-request-server-encrypted": "false",
         "x-ms-version": "2020-06-12"
       },
       "ResponseBody": []
     },
     {
-      "RequestUri": "https://seannse.blob.core.windows.net/test-filesystem-3f3a093f-cb5c-ec5a-de37-7a3fd7edd46e/test-file-264b024a-367c-d0ae-c33c-b23411b7226d",
+      "RequestUri": "https://seannse.blob.core.windows.net/test-filesystem-a1996bde-c9c2-f59f-86a2-18f11ff97125/test-file-305f8d9e-6141-78b5-7c48-124d8ae19a5f",
       "RequestMethod": "HEAD",
       "RequestHeaders": {
         "Accept": "application/xml",
         "Authorization": "Sanitized",
-<<<<<<< HEAD
-        "traceparent": "00-9dd1ce84c730794e8edce044cf7a56aa-e4e413122aaaf148-00",
-        "User-Agent": [
-          "azsdk-net-Storage.Files.DataLake/12.7.0-alpha.20210202.1",
-          "(.NET Framework 4.8.4250.0; Microsoft Windows 10.0.19042 )"
-        ],
-        "x-ms-client-request-id": "50a7258f-149f-5760-4df7-51ef9e500f70",
-        "x-ms-date": "Wed, 03 Feb 2021 02:10:06 GMT",
-=======
-        "traceparent": "00-a76aaf5d2c3c6b4abd38c403eb4f6e1a-70704a31618ff34a-00",
-        "User-Agent": [
-          "azsdk-net-Storage.Files.DataLake/12.7.0-alpha.20210217.1",
-          "(.NET 5.0.3; Microsoft Windows 10.0.19042)"
-        ],
-        "x-ms-client-request-id": "50a7258f-149f-5760-4df7-51ef9e500f70",
-        "x-ms-date": "Wed, 17 Feb 2021 22:30:41 GMT",
->>>>>>> 1814567d
+        "traceparent": "00-217b866f0d164f4a897ad83a8118d1e0-e2110fa5d9324349-00",
+        "User-Agent": [
+          "azsdk-net-Storage.Files.DataLake/12.7.0-alpha.20210219.1",
+          "(.NET 5.0.3; Microsoft Windows 10.0.19041)"
+        ],
+        "x-ms-client-request-id": "5366c792-7ecd-dbc6-e777-21a4a67f63a5",
+        "x-ms-date": "Fri, 19 Feb 2021 19:11:26 GMT",
         "x-ms-return-client-request-id": "true",
         "x-ms-version": "2020-06-12"
       },
@@ -262,15 +165,9 @@
         "Accept-Ranges": "bytes",
         "Content-Length": "1024",
         "Content-Type": "application/octet-stream",
-<<<<<<< HEAD
-        "Date": "Wed, 03 Feb 2021 02:10:07 GMT",
-        "ETag": "\u00220x8D8C7E8D3A08839\u0022",
-        "Last-Modified": "Wed, 03 Feb 2021 02:10:06 GMT",
-=======
-        "Date": "Wed, 17 Feb 2021 22:30:40 GMT",
-        "ETag": "\u00220x8D8D393A88042EF\u0022",
-        "Last-Modified": "Wed, 17 Feb 2021 22:30:41 GMT",
->>>>>>> 1814567d
+        "Date": "Fri, 19 Feb 2021 19:11:25 GMT",
+        "ETag": "\u00220x8D8D50A273F05B4\u0022",
+        "Last-Modified": "Fri, 19 Feb 2021 19:11:25 GMT",
         "Server": [
           "Windows-Azure-Blob/1.0",
           "Microsoft-HTTPAPI/2.0"
@@ -278,47 +175,31 @@
         "x-ms-access-tier": "Hot",
         "x-ms-access-tier-inferred": "true",
         "x-ms-blob-type": "BlockBlob",
-        "x-ms-client-request-id": "50a7258f-149f-5760-4df7-51ef9e500f70",
-<<<<<<< HEAD
-        "x-ms-creation-time": "Wed, 03 Feb 2021 02:10:06 GMT",
-=======
-        "x-ms-creation-time": "Wed, 17 Feb 2021 22:30:41 GMT",
->>>>>>> 1814567d
+        "x-ms-client-request-id": "5366c792-7ecd-dbc6-e777-21a4a67f63a5",
+        "x-ms-creation-time": "Fri, 19 Feb 2021 19:11:25 GMT",
         "x-ms-group": "$superuser",
         "x-ms-lease-state": "available",
         "x-ms-lease-status": "unlocked",
         "x-ms-owner": "$superuser",
         "x-ms-permissions": "rw-r-----",
-<<<<<<< HEAD
-        "x-ms-request-id": "891719c9-001e-0078-1ed1-f9dca7000000",
-=======
-        "x-ms-request-id": "b203de3d-201e-0022-5f7c-05ba40000000",
->>>>>>> 1814567d
+        "x-ms-request-id": "2e687394-201e-00a4-48f3-0676f9000000",
         "x-ms-server-encrypted": "true",
         "x-ms-version": "2020-06-12"
       },
       "ResponseBody": []
     },
     {
-      "RequestUri": "https://seannse.blob.core.windows.net/test-filesystem-3f3a093f-cb5c-ec5a-de37-7a3fd7edd46e/test-file-264b024a-367c-d0ae-c33c-b23411b7226d",
+      "RequestUri": "https://seannse.blob.core.windows.net/test-filesystem-a1996bde-c9c2-f59f-86a2-18f11ff97125/test-file-305f8d9e-6141-78b5-7c48-124d8ae19a5f",
       "RequestMethod": "GET",
       "RequestHeaders": {
         "Accept": "application/xml",
         "Authorization": "Sanitized",
         "User-Agent": [
-<<<<<<< HEAD
-          "azsdk-net-Storage.Files.DataLake/12.7.0-alpha.20210202.1",
-          "(.NET Framework 4.8.4250.0; Microsoft Windows 10.0.19042 )"
-        ],
-        "x-ms-client-request-id": "8bdf7c73-4136-60e2-7d4b-1000beeaa3ae",
-        "x-ms-date": "Wed, 03 Feb 2021 02:10:06 GMT",
-=======
-          "azsdk-net-Storage.Files.DataLake/12.7.0-alpha.20210217.1",
-          "(.NET 5.0.3; Microsoft Windows 10.0.19042)"
-        ],
-        "x-ms-client-request-id": "8bdf7c73-4136-60e2-7d4b-1000beeaa3ae",
-        "x-ms-date": "Wed, 17 Feb 2021 22:30:41 GMT",
->>>>>>> 1814567d
+          "azsdk-net-Storage.Files.DataLake/12.7.0-alpha.20210219.1",
+          "(.NET 5.0.3; Microsoft Windows 10.0.19041)"
+        ],
+        "x-ms-client-request-id": "5a216694-623e-dc60-54b4-1c27efcf38b5",
+        "x-ms-date": "Fri, 19 Feb 2021 19:11:26 GMT",
         "x-ms-range": "bytes=0-4194303",
         "x-ms-return-client-request-id": "true",
         "x-ms-version": "2020-06-12"
@@ -330,64 +211,40 @@
         "Content-Length": "1024",
         "Content-Range": "bytes 0-1023/1024",
         "Content-Type": "application/octet-stream",
-<<<<<<< HEAD
-        "Date": "Wed, 03 Feb 2021 02:10:07 GMT",
-        "ETag": "\u00220x8D8C7E8D3A08839\u0022",
-        "Last-Modified": "Wed, 03 Feb 2021 02:10:06 GMT",
-=======
-        "Date": "Wed, 17 Feb 2021 22:30:40 GMT",
-        "ETag": "\u00220x8D8D393A88042EF\u0022",
-        "Last-Modified": "Wed, 17 Feb 2021 22:30:41 GMT",
->>>>>>> 1814567d
+        "Date": "Fri, 19 Feb 2021 19:11:25 GMT",
+        "ETag": "\u00220x8D8D50A273F05B4\u0022",
+        "Last-Modified": "Fri, 19 Feb 2021 19:11:25 GMT",
         "Server": [
           "Windows-Azure-Blob/1.0",
           "Microsoft-HTTPAPI/2.0"
         ],
         "x-ms-blob-type": "BlockBlob",
-        "x-ms-client-request-id": "8bdf7c73-4136-60e2-7d4b-1000beeaa3ae",
-<<<<<<< HEAD
-        "x-ms-creation-time": "Wed, 03 Feb 2021 02:10:06 GMT",
-=======
-        "x-ms-creation-time": "Wed, 17 Feb 2021 22:30:41 GMT",
->>>>>>> 1814567d
+        "x-ms-client-request-id": "5a216694-623e-dc60-54b4-1c27efcf38b5",
+        "x-ms-creation-time": "Fri, 19 Feb 2021 19:11:25 GMT",
         "x-ms-group": "$superuser",
         "x-ms-lease-state": "available",
         "x-ms-lease-status": "unlocked",
         "x-ms-owner": "$superuser",
         "x-ms-permissions": "rw-r-----",
-<<<<<<< HEAD
-        "x-ms-request-id": "89171a5b-001e-0078-27d1-f9dca7000000",
-=======
-        "x-ms-request-id": "b203de75-201e-0022-137c-05ba40000000",
->>>>>>> 1814567d
+        "x-ms-request-id": "2e68745a-201e-00a4-07f3-0676f9000000",
         "x-ms-server-encrypted": "true",
         "x-ms-version": "2020-06-12"
       },
-      "ResponseBody": "EAjpqeG2A0pfU7w9yPHTV7htpt\u002BRxdDpC4n8NIVXXlxYSlgRndUr4/QRr0r\u002BXuF4GRiZGn/nJko4/55Xuc7FCPVg5X6ZwrnjQsLqfxWF6qyogxptvUTdcSMN2J420ykmTKdVnnli31dftte8/ac0shTyrjazWEuwgnRai\u002BkarG\u002BYxDJuL0wzRqTDDQZsIHR72SWJQyTzcvRcpRsFB1NuRAloIzh1xoPIv2iR8EpERGEA3rLDkWhKpVE\u002BEoowLj5QVcn8BP07BhOiwYS7YYGqF2C5BCmhqrKgHX7nNrP4l5EqQZuASD9kxdefINDkjkPPlPopdykVrqoXW\u002BZ\u002BVNBfqSnzkR/mKc8hVT9RAonivI46F6K4zyBoFZLwaexZ5XEHP3em8P0j6WorCCHpw6wgNZ9XRDwtptoJi3uN9sDix2/OScISO8uRFi44jcb\u002BflHlzzRNAqE02pmdnWWBlvKpSEGxGnnqDvnTxS0O9RkTCgwqpyaMlcXOmm8odJ5mD4A7jkSFTGPX\u002BsE6eTx0JeWAipJYV\u002B7MHbJ744AKwplabbas0mbUjb6pUqxlURyIWXSKqOoMDbiRb3GSCmnjzTgn4AuGx1J\u002BrP3UrwVCZsuW8okLgBquTmD\u002BGmP1QoNUxYRzPXEQApIhC/vtOF2yTwil\u002Bxff100eeJGriKzviWl5f\u002BmAzihZhfD36nQewRYDS8taT0Zsde43VcXgZXrlMoGSc7hzMoHgS3Yn6O3YALd7qDzhlDojDQn7SHhjeSB1EbfyjE1djxhKegPPRI0BXlUNZLw9BJ1HbmWueOkIfNFWsdY15nRqHRgklxo2U8h8\u002BekjVhRjNw0aqh3nrhcuQv0xeZO2zHjgo0ekGW2DEBucMn4A5Ca883rJGztWgm4B9lUcBdk1xS1wQrLNvh6glpoCSnyYLl3XdIYY7bA9iiDYoiMYZgtBZ21Qj6Fz7zRcKIShVDfyacf3RZBTHdd8M7iS9Bz6hzCOwOMPR5\u002B8Y4VRvMUsnDbo5jlbICF77UmV01vo4foXYaBUEpNU4yEoO\u002BELAWASUJaCqQ7jn2cOEtOZeXND04KKOlok14milAIXM\u002BVAcOzpg4PEZjfsNMI5RQDAumqu5GhegMcG7nkN3xUMzGuBzqLmsPbwfmxKnQaY6pGJ4tmYaU594e8l4pQJt4Yi4GdWuHdd2QpzvWb7FOPBbgPng/07c2IdA\u002B2ywc1h5sblJ72eQTIaKwjPJKvogswMZHSRITSJ52wFObSKqhg8EtafFewlIizRzVf0bE\u002B3NIEgpl1Y0MSSW0BQmQd\u002BkIDwkhLVSGzg5kFHwFTclXodTgQyaQS640ERDLqs1IklUz3WA9o84uwVP8AcERBwtsbGMw=="
-    },
-    {
-      "RequestUri": "https://seannse.blob.core.windows.net/test-filesystem-3f3a093f-cb5c-ec5a-de37-7a3fd7edd46e?restype=container",
+      "ResponseBody": "SlM\u002BjEjJkZ\u002BTst3SeOUA4PovqmvlmSzffofL5Ev\u002B5eUxQ2\u002BhZxugfSJ0REa6ZbHCBxPf0DRSKLEmXw7A/qxUlcz3oTR2X3jfji1JcVTlJRnWCNw3HhWx3hq9eggN4H51H695wsR8TKiaAEIHCLZdQDr16vbQHHa3RsIZueRw0q6u1FGkbGJUWbwznR7TqtZkXzrOGPaIpQI4wXwBY5LEKS6TWDRluNTXoJE5nH9Y5JvstVmqorm3JS9PbKrlUvUpb3PwP1Gh/qdl9ndlTgiD393gFa04GoZ03DIFFkwq8U2bDywLaKVKSrayRKxCUtYmy4zNBT1I8FXse2IenOhbOwQqyT/cd3c3lsr2htXaMYlb3kq/XOwQUh/XHuxCK67OVwmnGIiXSlMVlW5yUmp/EUrZw72enN4YGXcfBFiK9WscKC7MMxkAw5T2qcd9nQC0VwyiaWjwL7sqjv4Rd0X7i6ADVSk8st4w2P8pp/IXm3x2a6xL6IsCLPhyoqUb70xO\u002Bx4meUfXeKUucZBpxojIEvKBmgyYr6IUACkwyRA5Feiz2qzU8CE0n/MHHXb6mWZwqo\u002BymVQ/tUx7Engepq6U9Vyntevc8yLRTfoYkJIrGWbDwB\u002BAhnyTcyRgWd6oFflEcycaU\u002BR6lLZt4UtaJiW5T/gSW\u002BWPE27fE0LGfJpDKDcB1B1qEcaCSCxpE6UwOUz/pgnmlroTtF\u002B5Oj\u002BhsxgbKbgUWFIHTz4xjxK5JgDIr9r2xtWQXZF97R\u002B\u002BsdaH4ZQUTertG\u002BH5\u002BFbLtAenWo5f8Itlq\u002B1Ci8snlmszSZ1oqq1\u002BpdkV25P4/M5\u002BxamJ1pKRXsFLIjWn0cIfxoV1xq65YwlZKbW0SRT3bK8ew8YhncDYourcHYh41tMW9hUOgjYgxWGgMK3d3BSsU7aGiQ78/SjFnSPD3EaB4VLinVP/6el5/v1kgW0S\u002B8bWMMnR8UzEGvjsSeUSXOkbHk5a\u002Bj7BrGrMDYsQl3y7sqJd7at8r/AGHYNaEqADZqEUSGMetwCHFIRfBOPBtIJ8MZZDtG89nm5eVN27ZpnKyabp/E4YnPqi1dgnHaoMRGgA3uEJwLIy1qr0wGMizK7qlDs817gzY5SboN6WFoHDUQ90uoi4wAj0tyWkI9uXfwgqPIlv0G2wzHpMbSDTnMAoMW9TrRIlMtMzRx\u002BSjz\u002B4BCHVa9n4VICixO4Oa1PoIRtle/JsRNH2BAq1O4hNHT06lGn\u002B/TDmMNzusekjF8eASyYELRNNTMBP32fPQhj4VKax1Nbp6STrfkoVfZPo0\u002BxCNe9iSfAp7Eeprx7IFu7D9lxCckPwlmICGK7IN84tZgt6jA0plgq2h\u002BePQDkFImdcUYc2pWGoUg=="
+    },
+    {
+      "RequestUri": "https://seannse.blob.core.windows.net/test-filesystem-a1996bde-c9c2-f59f-86a2-18f11ff97125?restype=container",
       "RequestMethod": "DELETE",
       "RequestHeaders": {
         "Accept": "application/xml",
         "Authorization": "Sanitized",
-<<<<<<< HEAD
-        "traceparent": "00-6e023e9bc4a2db409f353093cc8ea35f-06de99625613124f-00",
-        "User-Agent": [
-          "azsdk-net-Storage.Files.DataLake/12.7.0-alpha.20210202.1",
-          "(.NET Framework 4.8.4250.0; Microsoft Windows 10.0.19042 )"
-        ],
-        "x-ms-client-request-id": "217ba1d2-8470-8d39-d402-be32c757fe38",
-        "x-ms-date": "Wed, 03 Feb 2021 02:10:06 GMT",
-=======
-        "traceparent": "00-a433923960004946b1d1f9e71ac08dec-4d8aff82d4625f43-00",
-        "User-Agent": [
-          "azsdk-net-Storage.Files.DataLake/12.7.0-alpha.20210217.1",
-          "(.NET 5.0.3; Microsoft Windows 10.0.19042)"
-        ],
-        "x-ms-client-request-id": "217ba1d2-8470-8d39-d402-be32c757fe38",
-        "x-ms-date": "Wed, 17 Feb 2021 22:30:41 GMT",
->>>>>>> 1814567d
+        "traceparent": "00-386ef8ec5e0bdf40b4e102b4c7864cb6-c20da8bd1d2bc746-00",
+        "User-Agent": [
+          "azsdk-net-Storage.Files.DataLake/12.7.0-alpha.20210219.1",
+          "(.NET 5.0.3; Microsoft Windows 10.0.19041)"
+        ],
+        "x-ms-client-request-id": "400f798a-095e-0f66-a79b-3036119be3fb",
+        "x-ms-date": "Fri, 19 Feb 2021 19:11:26 GMT",
         "x-ms-return-client-request-id": "true",
         "x-ms-version": "2020-06-12"
       },
@@ -395,28 +252,20 @@
       "StatusCode": 202,
       "ResponseHeaders": {
         "Content-Length": "0",
-<<<<<<< HEAD
-        "Date": "Wed, 03 Feb 2021 02:10:07 GMT",
-=======
-        "Date": "Wed, 17 Feb 2021 22:30:40 GMT",
->>>>>>> 1814567d
-        "Server": [
-          "Windows-Azure-Blob/1.0",
-          "Microsoft-HTTPAPI/2.0"
-        ],
-        "x-ms-client-request-id": "217ba1d2-8470-8d39-d402-be32c757fe38",
-<<<<<<< HEAD
-        "x-ms-request-id": "89171add-001e-0078-23d1-f9dca7000000",
-=======
-        "x-ms-request-id": "b203dec0-201e-0022-567c-05ba40000000",
->>>>>>> 1814567d
+        "Date": "Fri, 19 Feb 2021 19:11:25 GMT",
+        "Server": [
+          "Windows-Azure-Blob/1.0",
+          "Microsoft-HTTPAPI/2.0"
+        ],
+        "x-ms-client-request-id": "400f798a-095e-0f66-a79b-3036119be3fb",
+        "x-ms-request-id": "2e687517-201e-00a4-40f3-0676f9000000",
         "x-ms-version": "2020-06-12"
       },
       "ResponseBody": []
     }
   ],
   "Variables": {
-    "RandomSeed": "1355142804",
+    "RandomSeed": "163080528",
     "Storage_TestConfigHierarchicalNamespace": "NamespaceTenant\nseannse\nU2FuaXRpemVk\nhttps://seannse.blob.core.windows.net\nhttps://seannse.file.core.windows.net\nhttps://seannse.queue.core.windows.net\nhttps://seannse.table.core.windows.net\n\n\n\n\nhttps://seannse-secondary.blob.core.windows.net\nhttps://seannse-secondary.file.core.windows.net\nhttps://seannse-secondary.queue.core.windows.net\nhttps://seannse-secondary.table.core.windows.net\n68390a19-a643-458b-b726-408abf67b4fc\nSanitized\n72f988bf-86f1-41af-91ab-2d7cd011db47\nhttps://login.microsoftonline.com/\nCloud\nBlobEndpoint=https://seannse.blob.core.windows.net/;QueueEndpoint=https://seannse.queue.core.windows.net/;FileEndpoint=https://seannse.file.core.windows.net/;BlobSecondaryEndpoint=https://seannse-secondary.blob.core.windows.net/;QueueSecondaryEndpoint=https://seannse-secondary.queue.core.windows.net/;FileSecondaryEndpoint=https://seannse-secondary.file.core.windows.net/;AccountName=seannse;AccountKey=Sanitized\n"
   }
 }