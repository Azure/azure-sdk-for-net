{
  "Entries": [
    {
      "RequestUri": "http://seannsecanary.blob.core.windows.net/test-filesystem-fe941376-b1a3-909e-45b8-c782b34039e8?restype=container",
      "RequestMethod": "PUT",
      "RequestHeaders": {
        "Authorization": "Sanitized",
        "traceparent": "00-a3b8950d14d1e547b7d738a78ab6911d-6183b16bdf355a49-00",
        "User-Agent": [
          "azsdk-net-Storage.Files.DataLake/12.1.0-dev.20200403.1",
          "(.NET Core 4.6.28325.01; Microsoft Windows 10.0.18362 )"
        ],
        "x-ms-blob-public-access": "container",
        "x-ms-client-request-id": "d9a7f3a0-a8f3-f70a-42a3-f1ad604fb20e",
        "x-ms-date": "Fri, 03 Apr 2020 21:02:02 GMT",
        "x-ms-return-client-request-id": "true",
<<<<<<< HEAD
        "x-ms-version": "2019-12-12"
=======
        "x-ms-version": "2020-02-10"
>>>>>>> 60f4876e
      },
      "RequestBody": null,
      "StatusCode": 201,
      "ResponseHeaders": {
        "Content-Length": "0",
        "Date": "Fri, 03 Apr 2020 21:02:01 GMT",
        "ETag": "\u00220x8D7D812413F5063\u0022",
        "Last-Modified": "Fri, 03 Apr 2020 21:02:01 GMT",
        "Server": [
          "Windows-Azure-Blob/1.0",
          "Microsoft-HTTPAPI/2.0"
        ],
        "x-ms-client-request-id": "d9a7f3a0-a8f3-f70a-42a3-f1ad604fb20e",
        "x-ms-request-id": "962247e6-f01e-0012-7ffb-093670000000",
<<<<<<< HEAD
        "x-ms-version": "2019-12-12"
=======
        "x-ms-version": "2020-02-10"
>>>>>>> 60f4876e
      },
      "ResponseBody": []
    },
    {
      "RequestUri": "http://seannsecanary.dfs.core.windows.net/test-filesystem-fe941376-b1a3-909e-45b8-c782b34039e8/test-directory-cde1c065-ef9d-4795-9323-4644985e1c5a?resource=directory",
      "RequestMethod": "PUT",
      "RequestHeaders": {
        "Authorization": "Sanitized",
        "traceparent": "00-339fe67b833c374ca6830daef86402c1-845d0345fdc57045-00",
        "User-Agent": [
          "azsdk-net-Storage.Files.DataLake/12.1.0-dev.20200403.1",
          "(.NET Core 4.6.28325.01; Microsoft Windows 10.0.18362 )"
        ],
        "x-ms-client-request-id": "b3da0bad-f108-b121-5e5f-46cf61c65ee3",
        "x-ms-date": "Fri, 03 Apr 2020 21:02:02 GMT",
        "x-ms-return-client-request-id": "true",
<<<<<<< HEAD
        "x-ms-version": "2019-12-12"
=======
        "x-ms-version": "2020-02-10"
>>>>>>> 60f4876e
      },
      "RequestBody": null,
      "StatusCode": 201,
      "ResponseHeaders": {
        "Content-Length": "0",
        "Date": "Fri, 03 Apr 2020 21:02:01 GMT",
        "ETag": "\u00220x8D7D812414D96FF\u0022",
        "Last-Modified": "Fri, 03 Apr 2020 21:02:01 GMT",
        "Server": [
          "Windows-Azure-HDFS/1.0",
          "Microsoft-HTTPAPI/2.0"
        ],
        "x-ms-client-request-id": "b3da0bad-f108-b121-5e5f-46cf61c65ee3",
        "x-ms-request-id": "fa4401c4-201f-0097-17fb-091bad000000",
<<<<<<< HEAD
        "x-ms-version": "2019-12-12"
=======
        "x-ms-version": "2020-02-10"
>>>>>>> 60f4876e
      },
      "ResponseBody": []
    },
    {
      "RequestUri": "http://seannsecanary.dfs.core.windows.net/test-filesystem-fe941376-b1a3-909e-45b8-c782b34039e8/test-directory-cde1c065-ef9d-4795-9323-4644985e1c5a/test-file-58b59687-f26d-0575-cba6-f822a4110ac0",
      "RequestMethod": "DELETE",
      "RequestHeaders": {
        "Authorization": "Sanitized",
        "traceparent": "00-c3840c6a53dfa24f8bfc7673fc38971a-bfdaf0e7efec3842-00",
        "User-Agent": [
          "azsdk-net-Storage.Files.DataLake/12.1.0-dev.20200403.1",
          "(.NET Core 4.6.28325.01; Microsoft Windows 10.0.18362 )"
        ],
        "x-ms-client-request-id": "a7fd671b-b71d-baf9-96d4-e862f9fe0d4c",
        "x-ms-date": "Fri, 03 Apr 2020 21:02:02 GMT",
        "x-ms-return-client-request-id": "true",
<<<<<<< HEAD
        "x-ms-version": "2019-12-12"
=======
        "x-ms-version": "2020-02-10"
>>>>>>> 60f4876e
      },
      "RequestBody": null,
      "StatusCode": 404,
      "ResponseHeaders": {
        "Content-Length": "163",
        "Content-Type": "application/json; charset=utf-8",
        "Date": "Fri, 03 Apr 2020 21:02:01 GMT",
        "Server": [
          "Windows-Azure-HDFS/1.0",
          "Microsoft-HTTPAPI/2.0"
        ],
        "x-ms-client-request-id": "a7fd671b-b71d-baf9-96d4-e862f9fe0d4c",
        "x-ms-error-code": "PathNotFound",
        "x-ms-request-id": "fa4401c5-201f-0097-18fb-091bad000000",
<<<<<<< HEAD
        "x-ms-version": "2019-12-12"
=======
        "x-ms-version": "2020-02-10"
>>>>>>> 60f4876e
      },
      "ResponseBody": {
        "error": {
          "code": "PathNotFound",
          "message": "The specified path does not exist.\nRequestId:fa4401c5-201f-0097-18fb-091bad000000\nTime:2020-04-03T21:02:01.3605372Z"
        }
      }
    },
    {
      "RequestUri": "http://seannsecanary.blob.core.windows.net/test-filesystem-fe941376-b1a3-909e-45b8-c782b34039e8?restype=container",
      "RequestMethod": "DELETE",
      "RequestHeaders": {
        "Authorization": "Sanitized",
        "traceparent": "00-be9e0f659d0b37449f6c38eff71bd929-e9ec90f76e332d4e-00",
        "User-Agent": [
          "azsdk-net-Storage.Files.DataLake/12.1.0-dev.20200403.1",
          "(.NET Core 4.6.28325.01; Microsoft Windows 10.0.18362 )"
        ],
        "x-ms-client-request-id": "3d06e9cb-6313-5ca2-e5dc-f6b080ef0ee9",
        "x-ms-date": "Fri, 03 Apr 2020 21:02:02 GMT",
        "x-ms-return-client-request-id": "true",
<<<<<<< HEAD
        "x-ms-version": "2019-12-12"
=======
        "x-ms-version": "2020-02-10"
>>>>>>> 60f4876e
      },
      "RequestBody": null,
      "StatusCode": 202,
      "ResponseHeaders": {
        "Content-Length": "0",
        "Date": "Fri, 03 Apr 2020 21:02:01 GMT",
        "Server": [
          "Windows-Azure-Blob/1.0",
          "Microsoft-HTTPAPI/2.0"
        ],
        "x-ms-client-request-id": "3d06e9cb-6313-5ca2-e5dc-f6b080ef0ee9",
        "x-ms-request-id": "962247fb-f01e-0012-0afb-093670000000",
<<<<<<< HEAD
        "x-ms-version": "2019-12-12"
=======
        "x-ms-version": "2020-02-10"
>>>>>>> 60f4876e
      },
      "ResponseBody": []
    }
  ],
  "Variables": {
    "RandomSeed": "1777215019",
    "Storage_TestConfigHierarchicalNamespace": "NamespaceTenant\nseannsecanary\nU2FuaXRpemVk\nhttp://seannsecanary.blob.core.windows.net\nhttp://seannsecanary.file.core.windows.net\nhttp://seannsecanary.queue.core.windows.net\nhttp://seannsecanary.table.core.windows.net\n\n\n\n\nhttp://seannsecanary-secondary.blob.core.windows.net\nhttp://seannsecanary-secondary.file.core.windows.net\nhttp://seannsecanary-secondary.queue.core.windows.net\nhttp://seannsecanary-secondary.table.core.windows.net\n68390a19-a643-458b-b726-408abf67b4fc\nSanitized\n72f988bf-86f1-41af-91ab-2d7cd011db47\nhttps://login.microsoftonline.com/\nCloud\nBlobEndpoint=http://seannsecanary.blob.core.windows.net/;QueueEndpoint=http://seannsecanary.queue.core.windows.net/;FileEndpoint=http://seannsecanary.file.core.windows.net/;BlobSecondaryEndpoint=http://seannsecanary-secondary.blob.core.windows.net/;QueueSecondaryEndpoint=http://seannsecanary-secondary.queue.core.windows.net/;FileSecondaryEndpoint=http://seannsecanary-secondary.file.core.windows.net/;AccountName=seannsecanary;AccountKey=Sanitized\n"
  }
}<|MERGE_RESOLUTION|>--- conflicted
+++ resolved
@@ -14,11 +14,7 @@
         "x-ms-client-request-id": "d9a7f3a0-a8f3-f70a-42a3-f1ad604fb20e",
         "x-ms-date": "Fri, 03 Apr 2020 21:02:02 GMT",
         "x-ms-return-client-request-id": "true",
-<<<<<<< HEAD
-        "x-ms-version": "2019-12-12"
-=======
         "x-ms-version": "2020-02-10"
->>>>>>> 60f4876e
       },
       "RequestBody": null,
       "StatusCode": 201,
@@ -33,11 +29,7 @@
         ],
         "x-ms-client-request-id": "d9a7f3a0-a8f3-f70a-42a3-f1ad604fb20e",
         "x-ms-request-id": "962247e6-f01e-0012-7ffb-093670000000",
-<<<<<<< HEAD
-        "x-ms-version": "2019-12-12"
-=======
         "x-ms-version": "2020-02-10"
->>>>>>> 60f4876e
       },
       "ResponseBody": []
     },
@@ -54,11 +46,7 @@
         "x-ms-client-request-id": "b3da0bad-f108-b121-5e5f-46cf61c65ee3",
         "x-ms-date": "Fri, 03 Apr 2020 21:02:02 GMT",
         "x-ms-return-client-request-id": "true",
-<<<<<<< HEAD
-        "x-ms-version": "2019-12-12"
-=======
         "x-ms-version": "2020-02-10"
->>>>>>> 60f4876e
       },
       "RequestBody": null,
       "StatusCode": 201,
@@ -73,11 +61,7 @@
         ],
         "x-ms-client-request-id": "b3da0bad-f108-b121-5e5f-46cf61c65ee3",
         "x-ms-request-id": "fa4401c4-201f-0097-17fb-091bad000000",
-<<<<<<< HEAD
-        "x-ms-version": "2019-12-12"
-=======
         "x-ms-version": "2020-02-10"
->>>>>>> 60f4876e
       },
       "ResponseBody": []
     },
@@ -94,11 +78,7 @@
         "x-ms-client-request-id": "a7fd671b-b71d-baf9-96d4-e862f9fe0d4c",
         "x-ms-date": "Fri, 03 Apr 2020 21:02:02 GMT",
         "x-ms-return-client-request-id": "true",
-<<<<<<< HEAD
-        "x-ms-version": "2019-12-12"
-=======
         "x-ms-version": "2020-02-10"
->>>>>>> 60f4876e
       },
       "RequestBody": null,
       "StatusCode": 404,
@@ -113,11 +93,7 @@
         "x-ms-client-request-id": "a7fd671b-b71d-baf9-96d4-e862f9fe0d4c",
         "x-ms-error-code": "PathNotFound",
         "x-ms-request-id": "fa4401c5-201f-0097-18fb-091bad000000",
-<<<<<<< HEAD
-        "x-ms-version": "2019-12-12"
-=======
         "x-ms-version": "2020-02-10"
->>>>>>> 60f4876e
       },
       "ResponseBody": {
         "error": {
@@ -139,11 +115,7 @@
         "x-ms-client-request-id": "3d06e9cb-6313-5ca2-e5dc-f6b080ef0ee9",
         "x-ms-date": "Fri, 03 Apr 2020 21:02:02 GMT",
         "x-ms-return-client-request-id": "true",
-<<<<<<< HEAD
-        "x-ms-version": "2019-12-12"
-=======
         "x-ms-version": "2020-02-10"
->>>>>>> 60f4876e
       },
       "RequestBody": null,
       "StatusCode": 202,
@@ -156,11 +128,7 @@
         ],
         "x-ms-client-request-id": "3d06e9cb-6313-5ca2-e5dc-f6b080ef0ee9",
         "x-ms-request-id": "962247fb-f01e-0012-0afb-093670000000",
-<<<<<<< HEAD
-        "x-ms-version": "2019-12-12"
-=======
         "x-ms-version": "2020-02-10"
->>>>>>> 60f4876e
       },
       "ResponseBody": []
     }
