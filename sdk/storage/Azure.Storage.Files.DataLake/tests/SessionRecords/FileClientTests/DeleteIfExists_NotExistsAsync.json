{
  "Entries": [
    {
      "RequestUri": "https://seannse.blob.core.windows.net/test-filesystem-fe941376-b1a3-909e-45b8-c782b34039e8?restype=container",
      "RequestMethod": "PUT",
      "RequestHeaders": {
        "Accept": "application/xml",
        "Authorization": "Sanitized",
<<<<<<< HEAD
        "traceparent": "00-f954306be0dc6f47993afec8343e5e60-41526d5ee853dd4f-00",
        "User-Agent": [
          "azsdk-net-Storage.Files.DataLake/12.7.0-alpha.20210202.1",
          "(.NET 5.0.2; Microsoft Windows 10.0.19042)"
        ],
        "x-ms-blob-public-access": "container",
        "x-ms-client-request-id": "d9a7f3a0-a8f3-f70a-42a3-f1ad604fb20e",
        "x-ms-date": "Tue, 02 Feb 2021 21:28:21 GMT",
=======
        "traceparent": "00-536c1243efe3484b8393c87e51ea84d3-0aa1a54ac5574342-00",
        "User-Agent": [
          "azsdk-net-Storage.Files.DataLake/12.7.0-alpha.20210217.1",
          "(.NET 5.0.3; Microsoft Windows 10.0.19042)"
        ],
        "x-ms-blob-public-access": "container",
        "x-ms-client-request-id": "d9a7f3a0-a8f3-f70a-42a3-f1ad604fb20e",
        "x-ms-date": "Wed, 17 Feb 2021 22:32:46 GMT",
>>>>>>> 1814567d
        "x-ms-return-client-request-id": "true",
        "x-ms-version": "2020-06-12"
      },
      "RequestBody": null,
      "StatusCode": 201,
      "ResponseHeaders": {
        "Content-Length": "0",
<<<<<<< HEAD
        "Date": "Tue, 02 Feb 2021 21:28:21 GMT",
        "ETag": "\u00220x8D8C7C177F253FA\u0022",
        "Last-Modified": "Tue, 02 Feb 2021 21:28:22 GMT",
=======
        "Date": "Wed, 17 Feb 2021 22:32:45 GMT",
        "ETag": "\u00220x8D8D393F305F8B5\u0022",
        "Last-Modified": "Wed, 17 Feb 2021 22:32:46 GMT",
>>>>>>> 1814567d
        "Server": [
          "Windows-Azure-Blob/1.0",
          "Microsoft-HTTPAPI/2.0"
        ],
        "x-ms-client-request-id": "d9a7f3a0-a8f3-f70a-42a3-f1ad604fb20e",
<<<<<<< HEAD
        "x-ms-request-id": "1e9c8d06-e01e-0070-2baa-f9c6a8000000",
=======
        "x-ms-request-id": "2741ee86-201e-009b-137c-05be5a000000",
>>>>>>> 1814567d
        "x-ms-version": "2020-06-12"
      },
      "ResponseBody": []
    },
    {
      "RequestUri": "https://seannse.dfs.core.windows.net/test-filesystem-fe941376-b1a3-909e-45b8-c782b34039e8/test-directory-cde1c065-ef9d-4795-9323-4644985e1c5a?resource=directory",
      "RequestMethod": "PUT",
      "RequestHeaders": {
        "Accept": "application/json",
        "Authorization": "Sanitized",
<<<<<<< HEAD
        "traceparent": "00-f7d0e2e15861414c982203f6d3a0462b-72da420ba8b05d4b-00",
        "User-Agent": [
          "azsdk-net-Storage.Files.DataLake/12.7.0-alpha.20210202.1",
          "(.NET 5.0.2; Microsoft Windows 10.0.19042)"
        ],
        "x-ms-client-request-id": "b3da0bad-f108-b121-5e5f-46cf61c65ee3",
        "x-ms-date": "Tue, 02 Feb 2021 21:28:22 GMT",
=======
        "traceparent": "00-e692566b29c75e418a1ffc7d2f83694c-3e6506248ce58d46-00",
        "User-Agent": [
          "azsdk-net-Storage.Files.DataLake/12.7.0-alpha.20210217.1",
          "(.NET 5.0.3; Microsoft Windows 10.0.19042)"
        ],
        "x-ms-client-request-id": "b3da0bad-f108-b121-5e5f-46cf61c65ee3",
        "x-ms-date": "Wed, 17 Feb 2021 22:32:46 GMT",
>>>>>>> 1814567d
        "x-ms-return-client-request-id": "true",
        "x-ms-version": "2020-06-12"
      },
      "RequestBody": null,
      "StatusCode": 201,
      "ResponseHeaders": {
        "Content-Length": "0",
<<<<<<< HEAD
        "Date": "Tue, 02 Feb 2021 21:28:22 GMT",
        "ETag": "\u00220x8D8C7C1782B1B78\u0022",
        "Last-Modified": "Tue, 02 Feb 2021 21:28:23 GMT",
=======
        "Date": "Wed, 17 Feb 2021 22:32:46 GMT",
        "ETag": "\u00220x8D8D393F33E11E0\u0022",
        "Last-Modified": "Wed, 17 Feb 2021 22:32:46 GMT",
>>>>>>> 1814567d
        "Server": [
          "Windows-Azure-HDFS/1.0",
          "Microsoft-HTTPAPI/2.0"
        ],
        "x-ms-client-request-id": "b3da0bad-f108-b121-5e5f-46cf61c65ee3",
<<<<<<< HEAD
        "x-ms-request-id": "bb2a6e55-d01f-0054-37aa-f93008000000",
=======
        "x-ms-request-id": "5385df94-601f-006e-247c-052a70000000",
>>>>>>> 1814567d
        "x-ms-version": "2020-06-12"
      },
      "ResponseBody": []
    },
    {
      "RequestUri": "https://seannse.dfs.core.windows.net/test-filesystem-fe941376-b1a3-909e-45b8-c782b34039e8/test-directory-cde1c065-ef9d-4795-9323-4644985e1c5a/test-file-58b59687-f26d-0575-cba6-f822a4110ac0",
      "RequestMethod": "DELETE",
      "RequestHeaders": {
        "Accept": "application/json",
        "Authorization": "Sanitized",
<<<<<<< HEAD
        "traceparent": "00-705abfa389b897479a91e806a2892319-72d7d48632356c42-00",
        "User-Agent": [
          "azsdk-net-Storage.Files.DataLake/12.7.0-alpha.20210202.1",
          "(.NET 5.0.2; Microsoft Windows 10.0.19042)"
        ],
        "x-ms-client-request-id": "a7fd671b-b71d-baf9-96d4-e862f9fe0d4c",
        "x-ms-date": "Tue, 02 Feb 2021 21:28:22 GMT",
=======
        "traceparent": "00-aa7b572c229b9f459d28046cc4a3b763-6a927ef0ff8b274d-00",
        "User-Agent": [
          "azsdk-net-Storage.Files.DataLake/12.7.0-alpha.20210217.1",
          "(.NET 5.0.3; Microsoft Windows 10.0.19042)"
        ],
        "x-ms-client-request-id": "a7fd671b-b71d-baf9-96d4-e862f9fe0d4c",
        "x-ms-date": "Wed, 17 Feb 2021 22:32:46 GMT",
>>>>>>> 1814567d
        "x-ms-return-client-request-id": "true",
        "x-ms-version": "2020-06-12"
      },
      "RequestBody": null,
      "StatusCode": 404,
      "ResponseHeaders": {
        "Content-Length": "163",
        "Content-Type": "application/json; charset=utf-8",
<<<<<<< HEAD
        "Date": "Tue, 02 Feb 2021 21:28:22 GMT",
=======
        "Date": "Wed, 17 Feb 2021 22:32:46 GMT",
>>>>>>> 1814567d
        "Server": [
          "Windows-Azure-HDFS/1.0",
          "Microsoft-HTTPAPI/2.0"
        ],
        "x-ms-client-request-id": "a7fd671b-b71d-baf9-96d4-e862f9fe0d4c",
        "x-ms-error-code": "PathNotFound",
<<<<<<< HEAD
        "x-ms-request-id": "bb2a6e87-d01f-0054-69aa-f93008000000",
=======
        "x-ms-request-id": "5385dfa4-601f-006e-337c-052a70000000",
>>>>>>> 1814567d
        "x-ms-version": "2020-06-12"
      },
      "ResponseBody": {
        "error": {
          "code": "PathNotFound",
<<<<<<< HEAD
          "message": "The specified path does not exist.\nRequestId:bb2a6e87-d01f-0054-69aa-f93008000000\nTime:2021-02-02T21:28:23.2566427Z"
=======
          "message": "The specified path does not exist.\nRequestId:5385dfa4-601f-006e-337c-052a70000000\nTime:2021-02-17T22:32:46.8427590Z"
>>>>>>> 1814567d
        }
      }
    },
    {
      "RequestUri": "https://seannse.blob.core.windows.net/test-filesystem-fe941376-b1a3-909e-45b8-c782b34039e8?restype=container",
      "RequestMethod": "DELETE",
      "RequestHeaders": {
        "Accept": "application/xml",
        "Authorization": "Sanitized",
<<<<<<< HEAD
        "traceparent": "00-4d2f7e8242c3464b93c20c44e40c6fa4-47b3691bc8f8b24b-00",
        "User-Agent": [
          "azsdk-net-Storage.Files.DataLake/12.7.0-alpha.20210202.1",
          "(.NET 5.0.2; Microsoft Windows 10.0.19042)"
        ],
        "x-ms-client-request-id": "3d06e9cb-6313-5ca2-e5dc-f6b080ef0ee9",
        "x-ms-date": "Tue, 02 Feb 2021 21:28:22 GMT",
=======
        "traceparent": "00-2dadf6a9f8f9d740be78536a5c7c8b76-ff3fa7a68af69b45-00",
        "User-Agent": [
          "azsdk-net-Storage.Files.DataLake/12.7.0-alpha.20210217.1",
          "(.NET 5.0.3; Microsoft Windows 10.0.19042)"
        ],
        "x-ms-client-request-id": "3d06e9cb-6313-5ca2-e5dc-f6b080ef0ee9",
        "x-ms-date": "Wed, 17 Feb 2021 22:32:47 GMT",
>>>>>>> 1814567d
        "x-ms-return-client-request-id": "true",
        "x-ms-version": "2020-06-12"
      },
      "RequestBody": null,
      "StatusCode": 202,
      "ResponseHeaders": {
        "Content-Length": "0",
<<<<<<< HEAD
        "Date": "Tue, 02 Feb 2021 21:28:22 GMT",
=======
        "Date": "Wed, 17 Feb 2021 22:32:46 GMT",
>>>>>>> 1814567d
        "Server": [
          "Windows-Azure-Blob/1.0",
          "Microsoft-HTTPAPI/2.0"
        ],
        "x-ms-client-request-id": "3d06e9cb-6313-5ca2-e5dc-f6b080ef0ee9",
<<<<<<< HEAD
        "x-ms-request-id": "1e9c8d41-e01e-0070-57aa-f9c6a8000000",
=======
        "x-ms-request-id": "2741f0de-201e-009b-3a7c-05be5a000000",
>>>>>>> 1814567d
        "x-ms-version": "2020-06-12"
      },
      "ResponseBody": []
    }
  ],
  "Variables": {
    "RandomSeed": "1777215019",
    "Storage_TestConfigHierarchicalNamespace": "NamespaceTenant\nseannse\nU2FuaXRpemVk\nhttps://seannse.blob.core.windows.net\nhttps://seannse.file.core.windows.net\nhttps://seannse.queue.core.windows.net\nhttps://seannse.table.core.windows.net\n\n\n\n\nhttps://seannse-secondary.blob.core.windows.net\nhttps://seannse-secondary.file.core.windows.net\nhttps://seannse-secondary.queue.core.windows.net\nhttps://seannse-secondary.table.core.windows.net\n68390a19-a643-458b-b726-408abf67b4fc\nSanitized\n72f988bf-86f1-41af-91ab-2d7cd011db47\nhttps://login.microsoftonline.com/\nCloud\nBlobEndpoint=https://seannse.blob.core.windows.net/;QueueEndpoint=https://seannse.queue.core.windows.net/;FileEndpoint=https://seannse.file.core.windows.net/;BlobSecondaryEndpoint=https://seannse-secondary.blob.core.windows.net/;QueueSecondaryEndpoint=https://seannse-secondary.queue.core.windows.net/;FileSecondaryEndpoint=https://seannse-secondary.file.core.windows.net/;AccountName=seannse;AccountKey=Sanitized\n"
  }
}<|MERGE_RESOLUTION|>--- conflicted
+++ resolved
@@ -1,30 +1,19 @@
 {
   "Entries": [
     {
-      "RequestUri": "https://seannse.blob.core.windows.net/test-filesystem-fe941376-b1a3-909e-45b8-c782b34039e8?restype=container",
+      "RequestUri": "https://seannse.blob.core.windows.net/test-filesystem-286dff87-cdeb-97e5-8505-b28660a006ce?restype=container",
       "RequestMethod": "PUT",
       "RequestHeaders": {
         "Accept": "application/xml",
         "Authorization": "Sanitized",
-<<<<<<< HEAD
-        "traceparent": "00-f954306be0dc6f47993afec8343e5e60-41526d5ee853dd4f-00",
+        "traceparent": "00-6d7d9e532812ef4c91aba557aa3b0461-3ef1d23137d4c744-00",
         "User-Agent": [
-          "azsdk-net-Storage.Files.DataLake/12.7.0-alpha.20210202.1",
-          "(.NET 5.0.2; Microsoft Windows 10.0.19042)"
+          "azsdk-net-Storage.Files.DataLake/12.7.0-alpha.20210219.1",
+          "(.NET 5.0.3; Microsoft Windows 10.0.19041)"
         ],
         "x-ms-blob-public-access": "container",
-        "x-ms-client-request-id": "d9a7f3a0-a8f3-f70a-42a3-f1ad604fb20e",
-        "x-ms-date": "Tue, 02 Feb 2021 21:28:21 GMT",
-=======
-        "traceparent": "00-536c1243efe3484b8393c87e51ea84d3-0aa1a54ac5574342-00",
-        "User-Agent": [
-          "azsdk-net-Storage.Files.DataLake/12.7.0-alpha.20210217.1",
-          "(.NET 5.0.3; Microsoft Windows 10.0.19042)"
-        ],
-        "x-ms-blob-public-access": "container",
-        "x-ms-client-request-id": "d9a7f3a0-a8f3-f70a-42a3-f1ad604fb20e",
-        "x-ms-date": "Wed, 17 Feb 2021 22:32:46 GMT",
->>>>>>> 1814567d
+        "x-ms-client-request-id": "dcbce9fa-d51f-2b67-86fa-39aee90aeb59",
+        "x-ms-date": "Fri, 19 Feb 2021 19:12:23 GMT",
         "x-ms-return-client-request-id": "true",
         "x-ms-version": "2020-06-12"
       },
@@ -32,52 +21,32 @@
       "StatusCode": 201,
       "ResponseHeaders": {
         "Content-Length": "0",
-<<<<<<< HEAD
-        "Date": "Tue, 02 Feb 2021 21:28:21 GMT",
-        "ETag": "\u00220x8D8C7C177F253FA\u0022",
-        "Last-Modified": "Tue, 02 Feb 2021 21:28:22 GMT",
-=======
-        "Date": "Wed, 17 Feb 2021 22:32:45 GMT",
-        "ETag": "\u00220x8D8D393F305F8B5\u0022",
-        "Last-Modified": "Wed, 17 Feb 2021 22:32:46 GMT",
->>>>>>> 1814567d
+        "Date": "Fri, 19 Feb 2021 19:12:22 GMT",
+        "ETag": "\u00220x8D8D50A49116C2A\u0022",
+        "Last-Modified": "Fri, 19 Feb 2021 19:12:22 GMT",
         "Server": [
           "Windows-Azure-Blob/1.0",
           "Microsoft-HTTPAPI/2.0"
         ],
-        "x-ms-client-request-id": "d9a7f3a0-a8f3-f70a-42a3-f1ad604fb20e",
-<<<<<<< HEAD
-        "x-ms-request-id": "1e9c8d06-e01e-0070-2baa-f9c6a8000000",
-=======
-        "x-ms-request-id": "2741ee86-201e-009b-137c-05be5a000000",
->>>>>>> 1814567d
+        "x-ms-client-request-id": "dcbce9fa-d51f-2b67-86fa-39aee90aeb59",
+        "x-ms-request-id": "2e6aabbb-201e-00a4-1ef3-0676f9000000",
         "x-ms-version": "2020-06-12"
       },
       "ResponseBody": []
     },
     {
-      "RequestUri": "https://seannse.dfs.core.windows.net/test-filesystem-fe941376-b1a3-909e-45b8-c782b34039e8/test-directory-cde1c065-ef9d-4795-9323-4644985e1c5a?resource=directory",
+      "RequestUri": "https://seannse.dfs.core.windows.net/test-filesystem-286dff87-cdeb-97e5-8505-b28660a006ce/test-directory-9826c293-102e-3245-b102-9cc41b8a1eaf?resource=directory",
       "RequestMethod": "PUT",
       "RequestHeaders": {
         "Accept": "application/json",
         "Authorization": "Sanitized",
-<<<<<<< HEAD
-        "traceparent": "00-f7d0e2e15861414c982203f6d3a0462b-72da420ba8b05d4b-00",
+        "traceparent": "00-6fa056ffadb4cd41a6430121513d4899-c2081b1b28947842-00",
         "User-Agent": [
-          "azsdk-net-Storage.Files.DataLake/12.7.0-alpha.20210202.1",
-          "(.NET 5.0.2; Microsoft Windows 10.0.19042)"
+          "azsdk-net-Storage.Files.DataLake/12.7.0-alpha.20210219.1",
+          "(.NET 5.0.3; Microsoft Windows 10.0.19041)"
         ],
-        "x-ms-client-request-id": "b3da0bad-f108-b121-5e5f-46cf61c65ee3",
-        "x-ms-date": "Tue, 02 Feb 2021 21:28:22 GMT",
-=======
-        "traceparent": "00-e692566b29c75e418a1ffc7d2f83694c-3e6506248ce58d46-00",
-        "User-Agent": [
-          "azsdk-net-Storage.Files.DataLake/12.7.0-alpha.20210217.1",
-          "(.NET 5.0.3; Microsoft Windows 10.0.19042)"
-        ],
-        "x-ms-client-request-id": "b3da0bad-f108-b121-5e5f-46cf61c65ee3",
-        "x-ms-date": "Wed, 17 Feb 2021 22:32:46 GMT",
->>>>>>> 1814567d
+        "x-ms-client-request-id": "b6c8583b-a3af-e9de-a48a-2b1c39a20ffc",
+        "x-ms-date": "Fri, 19 Feb 2021 19:12:23 GMT",
         "x-ms-return-client-request-id": "true",
         "x-ms-version": "2020-06-12"
       },
@@ -85,52 +54,32 @@
       "StatusCode": 201,
       "ResponseHeaders": {
         "Content-Length": "0",
-<<<<<<< HEAD
-        "Date": "Tue, 02 Feb 2021 21:28:22 GMT",
-        "ETag": "\u00220x8D8C7C1782B1B78\u0022",
-        "Last-Modified": "Tue, 02 Feb 2021 21:28:23 GMT",
-=======
-        "Date": "Wed, 17 Feb 2021 22:32:46 GMT",
-        "ETag": "\u00220x8D8D393F33E11E0\u0022",
-        "Last-Modified": "Wed, 17 Feb 2021 22:32:46 GMT",
->>>>>>> 1814567d
+        "Date": "Fri, 19 Feb 2021 19:12:21 GMT",
+        "ETag": "\u00220x8D8D50A49213050\u0022",
+        "Last-Modified": "Fri, 19 Feb 2021 19:12:22 GMT",
         "Server": [
           "Windows-Azure-HDFS/1.0",
           "Microsoft-HTTPAPI/2.0"
         ],
-        "x-ms-client-request-id": "b3da0bad-f108-b121-5e5f-46cf61c65ee3",
-<<<<<<< HEAD
-        "x-ms-request-id": "bb2a6e55-d01f-0054-37aa-f93008000000",
-=======
-        "x-ms-request-id": "5385df94-601f-006e-247c-052a70000000",
->>>>>>> 1814567d
+        "x-ms-client-request-id": "b6c8583b-a3af-e9de-a48a-2b1c39a20ffc",
+        "x-ms-request-id": "6f4b9117-e01f-004f-20f3-060e0b000000",
         "x-ms-version": "2020-06-12"
       },
       "ResponseBody": []
     },
     {
-      "RequestUri": "https://seannse.dfs.core.windows.net/test-filesystem-fe941376-b1a3-909e-45b8-c782b34039e8/test-directory-cde1c065-ef9d-4795-9323-4644985e1c5a/test-file-58b59687-f26d-0575-cba6-f822a4110ac0",
+      "RequestUri": "https://seannse.dfs.core.windows.net/test-filesystem-286dff87-cdeb-97e5-8505-b28660a006ce/test-directory-9826c293-102e-3245-b102-9cc41b8a1eaf/test-file-43e589dc-747e-6975-121d-95d98b6c1611",
       "RequestMethod": "DELETE",
       "RequestHeaders": {
         "Accept": "application/json",
         "Authorization": "Sanitized",
-<<<<<<< HEAD
-        "traceparent": "00-705abfa389b897479a91e806a2892319-72d7d48632356c42-00",
+        "traceparent": "00-561f91da32d7d14db329555757ad2c3f-11e9c93fad78064d-00",
         "User-Agent": [
-          "azsdk-net-Storage.Files.DataLake/12.7.0-alpha.20210202.1",
-          "(.NET 5.0.2; Microsoft Windows 10.0.19042)"
+          "azsdk-net-Storage.Files.DataLake/12.7.0-alpha.20210219.1",
+          "(.NET 5.0.3; Microsoft Windows 10.0.19041)"
         ],
-        "x-ms-client-request-id": "a7fd671b-b71d-baf9-96d4-e862f9fe0d4c",
-        "x-ms-date": "Tue, 02 Feb 2021 21:28:22 GMT",
-=======
-        "traceparent": "00-aa7b572c229b9f459d28046cc4a3b763-6a927ef0ff8b274d-00",
-        "User-Agent": [
-          "azsdk-net-Storage.Files.DataLake/12.7.0-alpha.20210217.1",
-          "(.NET 5.0.3; Microsoft Windows 10.0.19042)"
-        ],
-        "x-ms-client-request-id": "a7fd671b-b71d-baf9-96d4-e862f9fe0d4c",
-        "x-ms-date": "Wed, 17 Feb 2021 22:32:46 GMT",
->>>>>>> 1814567d
+        "x-ms-client-request-id": "91fd8844-3eba-c603-e35e-a3910d055d37",
+        "x-ms-date": "Fri, 19 Feb 2021 19:12:23 GMT",
         "x-ms-return-client-request-id": "true",
         "x-ms-version": "2020-06-12"
       },
@@ -139,58 +88,36 @@
       "ResponseHeaders": {
         "Content-Length": "163",
         "Content-Type": "application/json; charset=utf-8",
-<<<<<<< HEAD
-        "Date": "Tue, 02 Feb 2021 21:28:22 GMT",
-=======
-        "Date": "Wed, 17 Feb 2021 22:32:46 GMT",
->>>>>>> 1814567d
+        "Date": "Fri, 19 Feb 2021 19:12:21 GMT",
         "Server": [
           "Windows-Azure-HDFS/1.0",
           "Microsoft-HTTPAPI/2.0"
         ],
-        "x-ms-client-request-id": "a7fd671b-b71d-baf9-96d4-e862f9fe0d4c",
+        "x-ms-client-request-id": "91fd8844-3eba-c603-e35e-a3910d055d37",
         "x-ms-error-code": "PathNotFound",
-<<<<<<< HEAD
-        "x-ms-request-id": "bb2a6e87-d01f-0054-69aa-f93008000000",
-=======
-        "x-ms-request-id": "5385dfa4-601f-006e-337c-052a70000000",
->>>>>>> 1814567d
+        "x-ms-request-id": "6f4b9126-e01f-004f-2ff3-060e0b000000",
         "x-ms-version": "2020-06-12"
       },
       "ResponseBody": {
         "error": {
           "code": "PathNotFound",
-<<<<<<< HEAD
-          "message": "The specified path does not exist.\nRequestId:bb2a6e87-d01f-0054-69aa-f93008000000\nTime:2021-02-02T21:28:23.2566427Z"
-=======
-          "message": "The specified path does not exist.\nRequestId:5385dfa4-601f-006e-337c-052a70000000\nTime:2021-02-17T22:32:46.8427590Z"
->>>>>>> 1814567d
+          "message": "The specified path does not exist.\nRequestId:6f4b9126-e01f-004f-2ff3-060e0b000000\nTime:2021-02-19T19:12:22.6969194Z"
         }
       }
     },
     {
-      "RequestUri": "https://seannse.blob.core.windows.net/test-filesystem-fe941376-b1a3-909e-45b8-c782b34039e8?restype=container",
+      "RequestUri": "https://seannse.blob.core.windows.net/test-filesystem-286dff87-cdeb-97e5-8505-b28660a006ce?restype=container",
       "RequestMethod": "DELETE",
       "RequestHeaders": {
         "Accept": "application/xml",
         "Authorization": "Sanitized",
-<<<<<<< HEAD
-        "traceparent": "00-4d2f7e8242c3464b93c20c44e40c6fa4-47b3691bc8f8b24b-00",
+        "traceparent": "00-d1bcdae0ba9b69448491226acbccc4fa-de40dfd08b39674f-00",
         "User-Agent": [
-          "azsdk-net-Storage.Files.DataLake/12.7.0-alpha.20210202.1",
-          "(.NET 5.0.2; Microsoft Windows 10.0.19042)"
+          "azsdk-net-Storage.Files.DataLake/12.7.0-alpha.20210219.1",
+          "(.NET 5.0.3; Microsoft Windows 10.0.19041)"
         ],
-        "x-ms-client-request-id": "3d06e9cb-6313-5ca2-e5dc-f6b080ef0ee9",
-        "x-ms-date": "Tue, 02 Feb 2021 21:28:22 GMT",
-=======
-        "traceparent": "00-2dadf6a9f8f9d740be78536a5c7c8b76-ff3fa7a68af69b45-00",
-        "User-Agent": [
-          "azsdk-net-Storage.Files.DataLake/12.7.0-alpha.20210217.1",
-          "(.NET 5.0.3; Microsoft Windows 10.0.19042)"
-        ],
-        "x-ms-client-request-id": "3d06e9cb-6313-5ca2-e5dc-f6b080ef0ee9",
-        "x-ms-date": "Wed, 17 Feb 2021 22:32:47 GMT",
->>>>>>> 1814567d
+        "x-ms-client-request-id": "0294344f-846f-4257-16c3-df62c46d18c1",
+        "x-ms-date": "Fri, 19 Feb 2021 19:12:23 GMT",
         "x-ms-return-client-request-id": "true",
         "x-ms-version": "2020-06-12"
       },
@@ -198,28 +125,20 @@
       "StatusCode": 202,
       "ResponseHeaders": {
         "Content-Length": "0",
-<<<<<<< HEAD
-        "Date": "Tue, 02 Feb 2021 21:28:22 GMT",
-=======
-        "Date": "Wed, 17 Feb 2021 22:32:46 GMT",
->>>>>>> 1814567d
+        "Date": "Fri, 19 Feb 2021 19:12:22 GMT",
         "Server": [
           "Windows-Azure-Blob/1.0",
           "Microsoft-HTTPAPI/2.0"
         ],
-        "x-ms-client-request-id": "3d06e9cb-6313-5ca2-e5dc-f6b080ef0ee9",
-<<<<<<< HEAD
-        "x-ms-request-id": "1e9c8d41-e01e-0070-57aa-f9c6a8000000",
-=======
-        "x-ms-request-id": "2741f0de-201e-009b-3a7c-05be5a000000",
->>>>>>> 1814567d
+        "x-ms-client-request-id": "0294344f-846f-4257-16c3-df62c46d18c1",
+        "x-ms-request-id": "2e6aae2b-201e-00a4-72f3-0676f9000000",
         "x-ms-version": "2020-06-12"
       },
       "ResponseBody": []
     }
   ],
   "Variables": {
-    "RandomSeed": "1777215019",
+    "RandomSeed": "1285140695",
     "Storage_TestConfigHierarchicalNamespace": "NamespaceTenant\nseannse\nU2FuaXRpemVk\nhttps://seannse.blob.core.windows.net\nhttps://seannse.file.core.windows.net\nhttps://seannse.queue.core.windows.net\nhttps://seannse.table.core.windows.net\n\n\n\n\nhttps://seannse-secondary.blob.core.windows.net\nhttps://seannse-secondary.file.core.windows.net\nhttps://seannse-secondary.queue.core.windows.net\nhttps://seannse-secondary.table.core.windows.net\n68390a19-a643-458b-b726-408abf67b4fc\nSanitized\n72f988bf-86f1-41af-91ab-2d7cd011db47\nhttps://login.microsoftonline.com/\nCloud\nBlobEndpoint=https://seannse.blob.core.windows.net/;QueueEndpoint=https://seannse.queue.core.windows.net/;FileEndpoint=https://seannse.file.core.windows.net/;BlobSecondaryEndpoint=https://seannse-secondary.blob.core.windows.net/;QueueSecondaryEndpoint=https://seannse-secondary.queue.core.windows.net/;FileSecondaryEndpoint=https://seannse-secondary.file.core.windows.net/;AccountName=seannse;AccountKey=Sanitized\n"
   }
 }