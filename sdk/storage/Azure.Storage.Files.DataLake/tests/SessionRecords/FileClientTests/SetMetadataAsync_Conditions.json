{
  "Entries": [
    {
      "RequestUri": "http://seannsecanary.blob.core.windows.net/test-filesystem-144a4d26-28e6-aa85-3bda-5ff37d63a4c8?restype=container",
      "RequestMethod": "PUT",
      "RequestHeaders": {
        "Authorization": "Sanitized",
        "traceparent": "00-6939a65d5d51a74fb173a753793c1e46-e63f9252b6ff1145-00",
        "User-Agent": [
          "azsdk-net-Storage.Files.DataLake/12.1.0-dev.20200403.1",
          "(.NET Core 4.6.28325.01; Microsoft Windows 10.0.18362 )"
        ],
        "x-ms-blob-public-access": "container",
        "x-ms-client-request-id": "74115780-8afd-c4e5-cfc1-fa28ce82e03f",
        "x-ms-date": "Fri, 03 Apr 2020 21:01:13 GMT",
        "x-ms-return-client-request-id": "true",
        "x-ms-version": "2019-12-12"
      },
      "RequestBody": null,
      "StatusCode": 201,
      "ResponseHeaders": {
        "Content-Length": "0",
        "Date": "Fri, 03 Apr 2020 21:01:11 GMT",
        "ETag": "\u00220x8D7D81223B4874A\u0022",
        "Last-Modified": "Fri, 03 Apr 2020 21:01:11 GMT",
        "Server": [
          "Windows-Azure-Blob/1.0",
          "Microsoft-HTTPAPI/2.0"
        ],
        "x-ms-client-request-id": "74115780-8afd-c4e5-cfc1-fa28ce82e03f",
<<<<<<< HEAD
        "x-ms-request-id": "9c498c72-601e-0000-1c3c-f3923b000000",
=======
        "x-ms-request-id": "962231f5-f01e-0012-29fb-093670000000",
>>>>>>> 8d420312
        "x-ms-version": "2019-12-12"
      },
      "ResponseBody": []
    },
    {
      "RequestUri": "http://seannsecanary.dfs.core.windows.net/test-filesystem-144a4d26-28e6-aa85-3bda-5ff37d63a4c8/test-file-82c7f4c1-7a23-a49b-d057-7788fb83b233?resource=file",
      "RequestMethod": "PUT",
      "RequestHeaders": {
        "Authorization": "Sanitized",
        "traceparent": "00-38072cb70dbe2143b5e05348c569f160-33a9e8798a84e844-00",
        "User-Agent": [
          "azsdk-net-Storage.Files.DataLake/12.1.0-dev.20200403.1",
          "(.NET Core 4.6.28325.01; Microsoft Windows 10.0.18362 )"
        ],
        "x-ms-client-request-id": "0340ec7e-d940-06f3-bc6c-a3a5135dc84c",
        "x-ms-date": "Fri, 03 Apr 2020 21:01:13 GMT",
        "x-ms-return-client-request-id": "true",
        "x-ms-version": "2019-12-12"
      },
      "RequestBody": null,
      "StatusCode": 201,
      "ResponseHeaders": {
        "Content-Length": "0",
        "Date": "Fri, 03 Apr 2020 21:01:10 GMT",
        "ETag": "\u00220x8D7D81223C80148\u0022",
        "Last-Modified": "Fri, 03 Apr 2020 21:01:11 GMT",
        "Server": [
          "Windows-Azure-HDFS/1.0",
          "Microsoft-HTTPAPI/2.0"
        ],
        "x-ms-client-request-id": "0340ec7e-d940-06f3-bc6c-a3a5135dc84c",
<<<<<<< HEAD
        "x-ms-request-id": "5d58606e-101f-000a-653c-f3368c000000",
=======
        "x-ms-request-id": "fa4400d6-201f-0097-4bfb-091bad000000",
>>>>>>> 8d420312
        "x-ms-version": "2019-12-12"
      },
      "ResponseBody": []
    },
    {
      "RequestUri": "http://seannsecanary.blob.core.windows.net/test-filesystem-144a4d26-28e6-aa85-3bda-5ff37d63a4c8/test-file-82c7f4c1-7a23-a49b-d057-7788fb83b233?comp=metadata",
      "RequestMethod": "PUT",
      "RequestHeaders": {
        "Authorization": "Sanitized",
        "User-Agent": [
          "azsdk-net-Storage.Files.DataLake/12.1.0-dev.20200403.1",
          "(.NET Core 4.6.28325.01; Microsoft Windows 10.0.18362 )"
        ],
        "x-ms-client-request-id": "0e095b34-ae42-a4f3-556c-69e58c263ab7",
        "x-ms-date": "Fri, 03 Apr 2020 21:01:13 GMT",
        "x-ms-meta-Capital": "letter",
        "x-ms-meta-foo": "bar",
        "x-ms-meta-meta": "data",
        "x-ms-meta-UPPER": "case",
        "x-ms-return-client-request-id": "true",
        "x-ms-version": "2019-12-12"
      },
      "RequestBody": null,
      "StatusCode": 200,
      "ResponseHeaders": {
        "Content-Length": "0",
        "Date": "Fri, 03 Apr 2020 21:01:11 GMT",
        "ETag": "\u00220x8D7D81223D4A03B\u0022",
        "Last-Modified": "Fri, 03 Apr 2020 21:01:11 GMT",
        "Server": [
          "Windows-Azure-Blob/1.0",
          "Microsoft-HTTPAPI/2.0"
        ],
        "x-ms-client-request-id": "0e095b34-ae42-a4f3-556c-69e58c263ab7",
        "x-ms-request-id": "96223210-f01e-0012-3afb-093670000000",
        "x-ms-request-server-encrypted": "true",
        "x-ms-version": "2019-12-12"
      },
      "ResponseBody": []
    },
    {
      "RequestUri": "http://seannsecanary.blob.core.windows.net/test-filesystem-144a4d26-28e6-aa85-3bda-5ff37d63a4c8?restype=container",
      "RequestMethod": "DELETE",
      "RequestHeaders": {
        "Authorization": "Sanitized",
        "traceparent": "00-cd1d2cbdf17a8c45bd156ce3bd62a926-855e4e777b359343-00",
        "User-Agent": [
          "azsdk-net-Storage.Files.DataLake/12.1.0-dev.20200403.1",
          "(.NET Core 4.6.28325.01; Microsoft Windows 10.0.18362 )"
        ],
        "x-ms-client-request-id": "b771284e-b953-6009-d305-30a351090503",
        "x-ms-date": "Fri, 03 Apr 2020 21:01:13 GMT",
        "x-ms-return-client-request-id": "true",
        "x-ms-version": "2019-12-12"
      },
      "RequestBody": null,
      "StatusCode": 202,
      "ResponseHeaders": {
        "Content-Length": "0",
        "Date": "Fri, 03 Apr 2020 21:01:11 GMT",
        "Server": [
          "Windows-Azure-Blob/1.0",
          "Microsoft-HTTPAPI/2.0"
        ],
        "x-ms-client-request-id": "b771284e-b953-6009-d305-30a351090503",
<<<<<<< HEAD
        "x-ms-request-id": "9c498c79-601e-0000-213c-f3923b000000",
=======
        "x-ms-request-id": "96223219-f01e-0012-42fb-093670000000",
>>>>>>> 8d420312
        "x-ms-version": "2019-12-12"
      },
      "ResponseBody": []
    },
    {
      "RequestUri": "http://seannsecanary.blob.core.windows.net/test-filesystem-4579b53e-5dc0-96d0-4f45-1093d42c38cd?restype=container",
      "RequestMethod": "PUT",
      "RequestHeaders": {
        "Authorization": "Sanitized",
        "traceparent": "00-ef99e9b29094d042bb8623ab3a081c38-0c9ab42c9c4fa04b-00",
        "User-Agent": [
          "azsdk-net-Storage.Files.DataLake/12.1.0-dev.20200403.1",
          "(.NET Core 4.6.28325.01; Microsoft Windows 10.0.18362 )"
        ],
        "x-ms-blob-public-access": "container",
        "x-ms-client-request-id": "b688d7a9-870f-f1d5-58da-670ea9768ba6",
        "x-ms-date": "Fri, 03 Apr 2020 21:01:13 GMT",
        "x-ms-return-client-request-id": "true",
        "x-ms-version": "2019-12-12"
      },
      "RequestBody": null,
      "StatusCode": 201,
      "ResponseHeaders": {
        "Content-Length": "0",
        "Date": "Fri, 03 Apr 2020 21:01:12 GMT",
        "ETag": "\u00220x8D7D81223EE3F82\u0022",
        "Last-Modified": "Fri, 03 Apr 2020 21:01:12 GMT",
        "Server": [
          "Windows-Azure-Blob/1.0",
          "Microsoft-HTTPAPI/2.0"
        ],
        "x-ms-client-request-id": "b688d7a9-870f-f1d5-58da-670ea9768ba6",
<<<<<<< HEAD
        "x-ms-request-id": "64e3fc01-b01e-0003-283c-f3735f000000",
=======
        "x-ms-request-id": "96223225-f01e-0012-4dfb-093670000000",
>>>>>>> 8d420312
        "x-ms-version": "2019-12-12"
      },
      "ResponseBody": []
    },
    {
      "RequestUri": "http://seannsecanary.dfs.core.windows.net/test-filesystem-4579b53e-5dc0-96d0-4f45-1093d42c38cd/test-file-7e0363cc-a172-bb4d-5142-5bba712b29e6?resource=file",
      "RequestMethod": "PUT",
      "RequestHeaders": {
        "Authorization": "Sanitized",
        "traceparent": "00-62fd9fdd5cc2ed4eb377f00432c306a3-52530e9f58ac9c47-00",
        "User-Agent": [
          "azsdk-net-Storage.Files.DataLake/12.1.0-dev.20200403.1",
          "(.NET Core 4.6.28325.01; Microsoft Windows 10.0.18362 )"
        ],
        "x-ms-client-request-id": "09d84579-f465-0882-89cc-64cd2b1b802d",
        "x-ms-date": "Fri, 03 Apr 2020 21:01:13 GMT",
        "x-ms-return-client-request-id": "true",
        "x-ms-version": "2019-12-12"
      },
      "RequestBody": null,
      "StatusCode": 201,
      "ResponseHeaders": {
        "Content-Length": "0",
        "Date": "Fri, 03 Apr 2020 21:01:11 GMT",
        "ETag": "\u00220x8D7D8122401D298\u0022",
        "Last-Modified": "Fri, 03 Apr 2020 21:01:12 GMT",
        "Server": [
          "Windows-Azure-HDFS/1.0",
          "Microsoft-HTTPAPI/2.0"
        ],
        "x-ms-client-request-id": "09d84579-f465-0882-89cc-64cd2b1b802d",
<<<<<<< HEAD
        "x-ms-request-id": "5a9dcb0f-201f-0001-643c-f3cde7000000",
=======
        "x-ms-request-id": "fa4400d7-201f-0097-4cfb-091bad000000",
>>>>>>> 8d420312
        "x-ms-version": "2019-12-12"
      },
      "ResponseBody": []
    },
    {
      "RequestUri": "http://seannsecanary.blob.core.windows.net/test-filesystem-4579b53e-5dc0-96d0-4f45-1093d42c38cd/test-file-7e0363cc-a172-bb4d-5142-5bba712b29e6?comp=metadata",
      "RequestMethod": "PUT",
      "RequestHeaders": {
        "Authorization": "Sanitized",
        "If-Modified-Since": "Thu, 02 Apr 2020 21:01:13 GMT",
        "User-Agent": [
          "azsdk-net-Storage.Files.DataLake/12.1.0-dev.20200403.1",
          "(.NET Core 4.6.28325.01; Microsoft Windows 10.0.18362 )"
        ],
        "x-ms-client-request-id": "2b41e8b4-1f52-de81-97e1-73d71cefece1",
        "x-ms-date": "Fri, 03 Apr 2020 21:01:13 GMT",
        "x-ms-meta-Capital": "letter",
        "x-ms-meta-foo": "bar",
        "x-ms-meta-meta": "data",
        "x-ms-meta-UPPER": "case",
        "x-ms-return-client-request-id": "true",
        "x-ms-version": "2019-12-12"
      },
      "RequestBody": null,
      "StatusCode": 200,
      "ResponseHeaders": {
        "Content-Length": "0",
        "Date": "Fri, 03 Apr 2020 21:01:12 GMT",
        "ETag": "\u00220x8D7D812240E6F12\u0022",
        "Last-Modified": "Fri, 03 Apr 2020 21:01:12 GMT",
        "Server": [
          "Windows-Azure-Blob/1.0",
          "Microsoft-HTTPAPI/2.0"
        ],
        "x-ms-client-request-id": "2b41e8b4-1f52-de81-97e1-73d71cefece1",
        "x-ms-request-id": "96223242-f01e-0012-67fb-093670000000",
        "x-ms-request-server-encrypted": "true",
        "x-ms-version": "2019-12-12"
      },
      "ResponseBody": []
    },
    {
      "RequestUri": "http://seannsecanary.blob.core.windows.net/test-filesystem-4579b53e-5dc0-96d0-4f45-1093d42c38cd?restype=container",
      "RequestMethod": "DELETE",
      "RequestHeaders": {
        "Authorization": "Sanitized",
        "traceparent": "00-0c4ca26a73b5194a9547ec44bd4c91bc-111e5798c9b87145-00",
        "User-Agent": [
          "azsdk-net-Storage.Files.DataLake/12.1.0-dev.20200403.1",
          "(.NET Core 4.6.28325.01; Microsoft Windows 10.0.18362 )"
        ],
        "x-ms-client-request-id": "4319682d-54d9-90da-005d-f7ac1b2b2eb6",
        "x-ms-date": "Fri, 03 Apr 2020 21:01:13 GMT",
        "x-ms-return-client-request-id": "true",
        "x-ms-version": "2019-12-12"
      },
      "RequestBody": null,
      "StatusCode": 202,
      "ResponseHeaders": {
        "Content-Length": "0",
        "Date": "Fri, 03 Apr 2020 21:01:12 GMT",
        "Server": [
          "Windows-Azure-Blob/1.0",
          "Microsoft-HTTPAPI/2.0"
        ],
        "x-ms-client-request-id": "4319682d-54d9-90da-005d-f7ac1b2b2eb6",
<<<<<<< HEAD
        "x-ms-request-id": "64e3fc0d-b01e-0003-2f3c-f3735f000000",
=======
        "x-ms-request-id": "9622325c-f01e-0012-79fb-093670000000",
>>>>>>> 8d420312
        "x-ms-version": "2019-12-12"
      },
      "ResponseBody": []
    },
    {
      "RequestUri": "http://seannsecanary.blob.core.windows.net/test-filesystem-b8a89fff-0448-b5e2-0256-e8c5bb076ae2?restype=container",
      "RequestMethod": "PUT",
      "RequestHeaders": {
        "Authorization": "Sanitized",
        "traceparent": "00-47f4c5ee79471349a71472fdc5152c43-b76f4f001d70a94d-00",
        "User-Agent": [
          "azsdk-net-Storage.Files.DataLake/12.1.0-dev.20200403.1",
          "(.NET Core 4.6.28325.01; Microsoft Windows 10.0.18362 )"
        ],
        "x-ms-blob-public-access": "container",
        "x-ms-client-request-id": "d47aad5e-b90c-28cd-8563-41836c15d5f8",
        "x-ms-date": "Fri, 03 Apr 2020 21:01:13 GMT",
        "x-ms-return-client-request-id": "true",
        "x-ms-version": "2019-12-12"
      },
      "RequestBody": null,
      "StatusCode": 201,
      "ResponseHeaders": {
        "Content-Length": "0",
        "Date": "Fri, 03 Apr 2020 21:01:12 GMT",
        "ETag": "\u00220x8D7D812243C94E9\u0022",
        "Last-Modified": "Fri, 03 Apr 2020 21:01:12 GMT",
        "Server": [
          "Windows-Azure-Blob/1.0",
          "Microsoft-HTTPAPI/2.0"
        ],
        "x-ms-client-request-id": "d47aad5e-b90c-28cd-8563-41836c15d5f8",
<<<<<<< HEAD
        "x-ms-request-id": "c8d81bff-701e-000c-123c-f30533000000",
=======
        "x-ms-request-id": "96223265-f01e-0012-02fb-093670000000",
>>>>>>> 8d420312
        "x-ms-version": "2019-12-12"
      },
      "ResponseBody": []
    },
    {
      "RequestUri": "http://seannsecanary.dfs.core.windows.net/test-filesystem-b8a89fff-0448-b5e2-0256-e8c5bb076ae2/test-file-bd3c14f3-7a81-56df-97d8-b4af6a26aec8?resource=file",
      "RequestMethod": "PUT",
      "RequestHeaders": {
        "Authorization": "Sanitized",
        "traceparent": "00-06012d5f786c5b48afd4f4277392aa39-88ec85107d4cbf49-00",
        "User-Agent": [
          "azsdk-net-Storage.Files.DataLake/12.1.0-dev.20200403.1",
          "(.NET Core 4.6.28325.01; Microsoft Windows 10.0.18362 )"
        ],
        "x-ms-client-request-id": "f3c9a1c4-11fd-e396-ce23-3c33051ebd5f",
        "x-ms-date": "Fri, 03 Apr 2020 21:01:14 GMT",
        "x-ms-return-client-request-id": "true",
        "x-ms-version": "2019-12-12"
      },
      "RequestBody": null,
      "StatusCode": 201,
      "ResponseHeaders": {
        "Content-Length": "0",
        "Date": "Fri, 03 Apr 2020 21:01:11 GMT",
        "ETag": "\u00220x8D7D812244BCCF4\u0022",
        "Last-Modified": "Fri, 03 Apr 2020 21:01:12 GMT",
        "Server": [
          "Windows-Azure-HDFS/1.0",
          "Microsoft-HTTPAPI/2.0"
        ],
        "x-ms-client-request-id": "f3c9a1c4-11fd-e396-ce23-3c33051ebd5f",
<<<<<<< HEAD
        "x-ms-request-id": "b8ff4a81-d01f-0015-5c3c-f38588000000",
=======
        "x-ms-request-id": "fa4400d9-201f-0097-4dfb-091bad000000",
>>>>>>> 8d420312
        "x-ms-version": "2019-12-12"
      },
      "ResponseBody": []
    },
    {
      "RequestUri": "http://seannsecanary.blob.core.windows.net/test-filesystem-b8a89fff-0448-b5e2-0256-e8c5bb076ae2/test-file-bd3c14f3-7a81-56df-97d8-b4af6a26aec8?comp=metadata",
      "RequestMethod": "PUT",
      "RequestHeaders": {
        "Authorization": "Sanitized",
        "If-Unmodified-Since": "Sat, 04 Apr 2020 21:01:13 GMT",
        "User-Agent": [
          "azsdk-net-Storage.Files.DataLake/12.1.0-dev.20200403.1",
          "(.NET Core 4.6.28325.01; Microsoft Windows 10.0.18362 )"
        ],
        "x-ms-client-request-id": "c8ebc573-bb5d-74ca-3983-3f695aa2b071",
        "x-ms-date": "Fri, 03 Apr 2020 21:01:14 GMT",
        "x-ms-meta-Capital": "letter",
        "x-ms-meta-foo": "bar",
        "x-ms-meta-meta": "data",
        "x-ms-meta-UPPER": "case",
        "x-ms-return-client-request-id": "true",
        "x-ms-version": "2019-12-12"
      },
      "RequestBody": null,
      "StatusCode": 200,
      "ResponseHeaders": {
        "Content-Length": "0",
        "Date": "Fri, 03 Apr 2020 21:01:12 GMT",
        "ETag": "\u00220x8D7D81224581B10\u0022",
        "Last-Modified": "Fri, 03 Apr 2020 21:01:12 GMT",
        "Server": [
          "Windows-Azure-Blob/1.0",
          "Microsoft-HTTPAPI/2.0"
        ],
        "x-ms-client-request-id": "c8ebc573-bb5d-74ca-3983-3f695aa2b071",
        "x-ms-request-id": "9622327e-f01e-0012-17fb-093670000000",
        "x-ms-request-server-encrypted": "true",
        "x-ms-version": "2019-12-12"
      },
      "ResponseBody": []
    },
    {
      "RequestUri": "http://seannsecanary.blob.core.windows.net/test-filesystem-b8a89fff-0448-b5e2-0256-e8c5bb076ae2?restype=container",
      "RequestMethod": "DELETE",
      "RequestHeaders": {
        "Authorization": "Sanitized",
        "traceparent": "00-0a1ca007663013408daee30e761debd4-f6e6ded498711144-00",
        "User-Agent": [
          "azsdk-net-Storage.Files.DataLake/12.1.0-dev.20200403.1",
          "(.NET Core 4.6.28325.01; Microsoft Windows 10.0.18362 )"
        ],
        "x-ms-client-request-id": "3fbf2935-f432-fa02-ae88-612a8701029b",
        "x-ms-date": "Fri, 03 Apr 2020 21:01:14 GMT",
        "x-ms-return-client-request-id": "true",
        "x-ms-version": "2019-12-12"
      },
      "RequestBody": null,
      "StatusCode": 202,
      "ResponseHeaders": {
        "Content-Length": "0",
        "Date": "Fri, 03 Apr 2020 21:01:12 GMT",
        "Server": [
          "Windows-Azure-Blob/1.0",
          "Microsoft-HTTPAPI/2.0"
        ],
        "x-ms-client-request-id": "3fbf2935-f432-fa02-ae88-612a8701029b",
<<<<<<< HEAD
        "x-ms-request-id": "c8d81c06-701e-000c-173c-f30533000000",
=======
        "x-ms-request-id": "96223286-f01e-0012-1dfb-093670000000",
>>>>>>> 8d420312
        "x-ms-version": "2019-12-12"
      },
      "ResponseBody": []
    },
    {
      "RequestUri": "http://seannsecanary.blob.core.windows.net/test-filesystem-7d3bbcd5-ffae-ab8b-85ee-92f0065390a2?restype=container",
      "RequestMethod": "PUT",
      "RequestHeaders": {
        "Authorization": "Sanitized",
        "traceparent": "00-50341864ba49d7479f4e7944f078537d-6d1ff9e187f0a446-00",
        "User-Agent": [
          "azsdk-net-Storage.Files.DataLake/12.1.0-dev.20200403.1",
          "(.NET Core 4.6.28325.01; Microsoft Windows 10.0.18362 )"
        ],
        "x-ms-blob-public-access": "container",
        "x-ms-client-request-id": "27a1196a-195b-36b3-9d14-ba446212f35b",
        "x-ms-date": "Fri, 03 Apr 2020 21:01:14 GMT",
        "x-ms-return-client-request-id": "true",
        "x-ms-version": "2019-12-12"
      },
      "RequestBody": null,
      "StatusCode": 201,
      "ResponseHeaders": {
        "Content-Length": "0",
        "Date": "Fri, 03 Apr 2020 21:01:12 GMT",
        "ETag": "\u00220x8D7D81224731836\u0022",
        "Last-Modified": "Fri, 03 Apr 2020 21:01:12 GMT",
        "Server": [
          "Windows-Azure-Blob/1.0",
          "Microsoft-HTTPAPI/2.0"
        ],
        "x-ms-client-request-id": "27a1196a-195b-36b3-9d14-ba446212f35b",
<<<<<<< HEAD
        "x-ms-request-id": "d522e554-301e-0022-483c-f35724000000",
=======
        "x-ms-request-id": "9622328d-f01e-0012-24fb-093670000000",
>>>>>>> 8d420312
        "x-ms-version": "2019-12-12"
      },
      "ResponseBody": []
    },
    {
      "RequestUri": "http://seannsecanary.dfs.core.windows.net/test-filesystem-7d3bbcd5-ffae-ab8b-85ee-92f0065390a2/test-file-a83ebef7-d1cd-64b8-7d6c-b0eabf8c436f?resource=file",
      "RequestMethod": "PUT",
      "RequestHeaders": {
        "Authorization": "Sanitized",
        "traceparent": "00-dec491db41bd3e429e17c8ca475a8188-fe7291db1693f44a-00",
        "User-Agent": [
          "azsdk-net-Storage.Files.DataLake/12.1.0-dev.20200403.1",
          "(.NET Core 4.6.28325.01; Microsoft Windows 10.0.18362 )"
        ],
        "x-ms-client-request-id": "a808e4cf-cdd6-9868-603d-a9ef69c87610",
        "x-ms-date": "Fri, 03 Apr 2020 21:01:14 GMT",
        "x-ms-return-client-request-id": "true",
        "x-ms-version": "2019-12-12"
      },
      "RequestBody": null,
      "StatusCode": 201,
      "ResponseHeaders": {
        "Content-Length": "0",
        "Date": "Fri, 03 Apr 2020 21:01:12 GMT",
        "ETag": "\u00220x8D7D8122482DC1E\u0022",
        "Last-Modified": "Fri, 03 Apr 2020 21:01:12 GMT",
        "Server": [
          "Windows-Azure-HDFS/1.0",
          "Microsoft-HTTPAPI/2.0"
        ],
        "x-ms-client-request-id": "a808e4cf-cdd6-9868-603d-a9ef69c87610",
<<<<<<< HEAD
        "x-ms-request-id": "3ab45dda-601f-002f-043c-f39ff0000000",
=======
        "x-ms-request-id": "fa4400da-201f-0097-4efb-091bad000000",
>>>>>>> 8d420312
        "x-ms-version": "2019-12-12"
      },
      "ResponseBody": []
    },
    {
      "RequestUri": "http://seannsecanary.blob.core.windows.net/test-filesystem-7d3bbcd5-ffae-ab8b-85ee-92f0065390a2/test-file-a83ebef7-d1cd-64b8-7d6c-b0eabf8c436f",
      "RequestMethod": "HEAD",
      "RequestHeaders": {
        "Authorization": "Sanitized",
        "User-Agent": [
          "azsdk-net-Storage.Files.DataLake/12.1.0-dev.20200403.1",
          "(.NET Core 4.6.28325.01; Microsoft Windows 10.0.18362 )"
        ],
        "x-ms-client-request-id": "db1bf6ff-9b84-ab98-f4ed-8c74bf576862",
        "x-ms-date": "Fri, 03 Apr 2020 21:01:14 GMT",
        "x-ms-return-client-request-id": "true",
        "x-ms-version": "2019-12-12"
      },
      "RequestBody": null,
      "StatusCode": 200,
      "ResponseHeaders": {
        "Accept-Ranges": "bytes",
        "Content-Length": "0",
        "Content-Type": "application/octet-stream",
        "Date": "Fri, 03 Apr 2020 21:01:13 GMT",
        "ETag": "\u00220x8D7D8122482DC1E\u0022",
        "Last-Modified": "Fri, 03 Apr 2020 21:01:12 GMT",
        "Server": [
          "Windows-Azure-Blob/1.0",
          "Microsoft-HTTPAPI/2.0"
        ],
        "x-ms-access-tier": "Hot",
        "x-ms-access-tier-inferred": "true",
        "x-ms-blob-type": "BlockBlob",
        "x-ms-client-request-id": "db1bf6ff-9b84-ab98-f4ed-8c74bf576862",
        "x-ms-creation-time": "Fri, 03 Apr 2020 21:01:12 GMT",
        "x-ms-lease-state": "available",
        "x-ms-lease-status": "unlocked",
        "x-ms-request-id": "9622329c-f01e-0012-2efb-093670000000",
        "x-ms-server-encrypted": "true",
        "x-ms-version": "2019-12-12"
      },
      "ResponseBody": []
    },
    {
      "RequestUri": "http://seannsecanary.blob.core.windows.net/test-filesystem-7d3bbcd5-ffae-ab8b-85ee-92f0065390a2/test-file-a83ebef7-d1cd-64b8-7d6c-b0eabf8c436f?comp=metadata",
      "RequestMethod": "PUT",
      "RequestHeaders": {
        "Authorization": "Sanitized",
        "If-Match": "\u00220x8D7D8122482DC1E\u0022",
        "User-Agent": [
          "azsdk-net-Storage.Files.DataLake/12.1.0-dev.20200403.1",
          "(.NET Core 4.6.28325.01; Microsoft Windows 10.0.18362 )"
        ],
        "x-ms-client-request-id": "72ef278f-9bad-358b-b220-119e7a35ce20",
        "x-ms-date": "Fri, 03 Apr 2020 21:01:14 GMT",
        "x-ms-meta-Capital": "letter",
        "x-ms-meta-foo": "bar",
        "x-ms-meta-meta": "data",
        "x-ms-meta-UPPER": "case",
        "x-ms-return-client-request-id": "true",
        "x-ms-version": "2019-12-12"
      },
      "RequestBody": null,
      "StatusCode": 200,
      "ResponseHeaders": {
        "Content-Length": "0",
        "Date": "Fri, 03 Apr 2020 21:01:13 GMT",
        "ETag": "\u00220x8D7D812249B34C9\u0022",
        "Last-Modified": "Fri, 03 Apr 2020 21:01:13 GMT",
        "Server": [
          "Windows-Azure-Blob/1.0",
          "Microsoft-HTTPAPI/2.0"
        ],
        "x-ms-client-request-id": "72ef278f-9bad-358b-b220-119e7a35ce20",
        "x-ms-request-id": "962232a4-f01e-0012-34fb-093670000000",
        "x-ms-request-server-encrypted": "true",
        "x-ms-version": "2019-12-12"
      },
      "ResponseBody": []
    },
    {
      "RequestUri": "http://seannsecanary.blob.core.windows.net/test-filesystem-7d3bbcd5-ffae-ab8b-85ee-92f0065390a2?restype=container",
      "RequestMethod": "DELETE",
      "RequestHeaders": {
        "Authorization": "Sanitized",
        "traceparent": "00-713c0223d07da04ca104c38facfd3430-f75a4cbbe90c7648-00",
        "User-Agent": [
          "azsdk-net-Storage.Files.DataLake/12.1.0-dev.20200403.1",
          "(.NET Core 4.6.28325.01; Microsoft Windows 10.0.18362 )"
        ],
        "x-ms-client-request-id": "98e51692-f667-ebb5-f7c7-b90d548f4d04",
        "x-ms-date": "Fri, 03 Apr 2020 21:01:14 GMT",
        "x-ms-return-client-request-id": "true",
        "x-ms-version": "2019-12-12"
      },
      "RequestBody": null,
      "StatusCode": 202,
      "ResponseHeaders": {
        "Content-Length": "0",
        "Date": "Fri, 03 Apr 2020 21:01:13 GMT",
        "Server": [
          "Windows-Azure-Blob/1.0",
          "Microsoft-HTTPAPI/2.0"
        ],
        "x-ms-client-request-id": "98e51692-f667-ebb5-f7c7-b90d548f4d04",
<<<<<<< HEAD
        "x-ms-request-id": "d522e563-301e-0022-523c-f35724000000",
=======
        "x-ms-request-id": "962232ae-f01e-0012-3dfb-093670000000",
>>>>>>> 8d420312
        "x-ms-version": "2019-12-12"
      },
      "ResponseBody": []
    },
    {
      "RequestUri": "http://seannsecanary.blob.core.windows.net/test-filesystem-346610ac-a14f-4c87-d255-ab5afa82cb83?restype=container",
      "RequestMethod": "PUT",
      "RequestHeaders": {
        "Authorization": "Sanitized",
        "traceparent": "00-d8dbcf63e021ea49be30bd092bc41045-a60fbae0cad48b4a-00",
        "User-Agent": [
          "azsdk-net-Storage.Files.DataLake/12.1.0-dev.20200403.1",
          "(.NET Core 4.6.28325.01; Microsoft Windows 10.0.18362 )"
        ],
        "x-ms-blob-public-access": "container",
        "x-ms-client-request-id": "5a5d9c04-28c8-f00c-8e99-c5114a5bf175",
        "x-ms-date": "Fri, 03 Apr 2020 21:01:14 GMT",
        "x-ms-return-client-request-id": "true",
        "x-ms-version": "2019-12-12"
      },
      "RequestBody": null,
      "StatusCode": 201,
      "ResponseHeaders": {
        "Content-Length": "0",
        "Date": "Fri, 03 Apr 2020 21:01:13 GMT",
        "ETag": "\u00220x8D7D81224B84433\u0022",
        "Last-Modified": "Fri, 03 Apr 2020 21:01:13 GMT",
        "Server": [
          "Windows-Azure-Blob/1.0",
          "Microsoft-HTTPAPI/2.0"
        ],
        "x-ms-client-request-id": "5a5d9c04-28c8-f00c-8e99-c5114a5bf175",
<<<<<<< HEAD
        "x-ms-request-id": "b2d65267-501e-0034-333c-f3a1f3000000",
=======
        "x-ms-request-id": "962232ba-f01e-0012-48fb-093670000000",
>>>>>>> 8d420312
        "x-ms-version": "2019-12-12"
      },
      "ResponseBody": []
    },
    {
      "RequestUri": "http://seannsecanary.dfs.core.windows.net/test-filesystem-346610ac-a14f-4c87-d255-ab5afa82cb83/test-file-9f4835fb-e983-76b4-5758-cef2df60c38c?resource=file",
      "RequestMethod": "PUT",
      "RequestHeaders": {
        "Authorization": "Sanitized",
        "traceparent": "00-70545cc835d5cb4491904b27bb07e39a-8154a64ae76fc34f-00",
        "User-Agent": [
          "azsdk-net-Storage.Files.DataLake/12.1.0-dev.20200403.1",
          "(.NET Core 4.6.28325.01; Microsoft Windows 10.0.18362 )"
        ],
        "x-ms-client-request-id": "532b4c6b-a6fd-1bb4-e7e6-036f591a112e",
        "x-ms-date": "Fri, 03 Apr 2020 21:01:14 GMT",
        "x-ms-return-client-request-id": "true",
        "x-ms-version": "2019-12-12"
      },
      "RequestBody": null,
      "StatusCode": 201,
      "ResponseHeaders": {
        "Content-Length": "0",
        "Date": "Fri, 03 Apr 2020 21:01:12 GMT",
        "ETag": "\u00220x8D7D81224CAA162\u0022",
        "Last-Modified": "Fri, 03 Apr 2020 21:01:13 GMT",
        "Server": [
          "Windows-Azure-HDFS/1.0",
          "Microsoft-HTTPAPI/2.0"
        ],
        "x-ms-client-request-id": "532b4c6b-a6fd-1bb4-e7e6-036f591a112e",
<<<<<<< HEAD
        "x-ms-request-id": "bc4e6dec-801f-0018-0b3c-f34d5c000000",
=======
        "x-ms-request-id": "fa4400db-201f-0097-4ffb-091bad000000",
>>>>>>> 8d420312
        "x-ms-version": "2019-12-12"
      },
      "ResponseBody": []
    },
    {
      "RequestUri": "http://seannsecanary.blob.core.windows.net/test-filesystem-346610ac-a14f-4c87-d255-ab5afa82cb83/test-file-9f4835fb-e983-76b4-5758-cef2df60c38c?comp=metadata",
      "RequestMethod": "PUT",
      "RequestHeaders": {
        "Authorization": "Sanitized",
        "If-None-Match": "\u0022garbage\u0022",
        "User-Agent": [
          "azsdk-net-Storage.Files.DataLake/12.1.0-dev.20200403.1",
          "(.NET Core 4.6.28325.01; Microsoft Windows 10.0.18362 )"
        ],
        "x-ms-client-request-id": "9286c495-6f35-6a8e-be3a-763e6d4b438e",
        "x-ms-date": "Fri, 03 Apr 2020 21:01:14 GMT",
        "x-ms-meta-Capital": "letter",
        "x-ms-meta-foo": "bar",
        "x-ms-meta-meta": "data",
        "x-ms-meta-UPPER": "case",
        "x-ms-return-client-request-id": "true",
        "x-ms-version": "2019-12-12"
      },
      "RequestBody": null,
      "StatusCode": 200,
      "ResponseHeaders": {
        "Content-Length": "0",
        "Date": "Fri, 03 Apr 2020 21:01:13 GMT",
        "ETag": "\u00220x8D7D81224D710F9\u0022",
        "Last-Modified": "Fri, 03 Apr 2020 21:01:13 GMT",
        "Server": [
          "Windows-Azure-Blob/1.0",
          "Microsoft-HTTPAPI/2.0"
        ],
        "x-ms-client-request-id": "9286c495-6f35-6a8e-be3a-763e6d4b438e",
        "x-ms-request-id": "962232cf-f01e-0012-58fb-093670000000",
        "x-ms-request-server-encrypted": "true",
        "x-ms-version": "2019-12-12"
      },
      "ResponseBody": []
    },
    {
      "RequestUri": "http://seannsecanary.blob.core.windows.net/test-filesystem-346610ac-a14f-4c87-d255-ab5afa82cb83?restype=container",
      "RequestMethod": "DELETE",
      "RequestHeaders": {
        "Authorization": "Sanitized",
        "traceparent": "00-16d48b98a313d549bc6ce373ed4fdb39-bebae7741c0b2a4d-00",
        "User-Agent": [
          "azsdk-net-Storage.Files.DataLake/12.1.0-dev.20200403.1",
          "(.NET Core 4.6.28325.01; Microsoft Windows 10.0.18362 )"
        ],
        "x-ms-client-request-id": "94da53df-7f93-66f9-ab96-19ca1d121e2f",
        "x-ms-date": "Fri, 03 Apr 2020 21:01:15 GMT",
        "x-ms-return-client-request-id": "true",
        "x-ms-version": "2019-12-12"
      },
      "RequestBody": null,
      "StatusCode": 202,
      "ResponseHeaders": {
        "Content-Length": "0",
        "Date": "Fri, 03 Apr 2020 21:01:13 GMT",
        "Server": [
          "Windows-Azure-Blob/1.0",
          "Microsoft-HTTPAPI/2.0"
        ],
        "x-ms-client-request-id": "94da53df-7f93-66f9-ab96-19ca1d121e2f",
<<<<<<< HEAD
        "x-ms-request-id": "b2d65275-501e-0034-3b3c-f3a1f3000000",
=======
        "x-ms-request-id": "962232dc-f01e-0012-62fb-093670000000",
>>>>>>> 8d420312
        "x-ms-version": "2019-12-12"
      },
      "ResponseBody": []
    },
    {
      "RequestUri": "http://seannsecanary.blob.core.windows.net/test-filesystem-6c5c6868-d01d-aa09-bfaf-9695953cbb70?restype=container",
      "RequestMethod": "PUT",
      "RequestHeaders": {
        "Authorization": "Sanitized",
        "traceparent": "00-25f6f699681fe44e955dc531e63189ce-f08f49ae74936147-00",
        "User-Agent": [
          "azsdk-net-Storage.Files.DataLake/12.1.0-dev.20200403.1",
          "(.NET Core 4.6.28325.01; Microsoft Windows 10.0.18362 )"
        ],
        "x-ms-blob-public-access": "container",
        "x-ms-client-request-id": "47e9aa81-9af1-0ecc-4a2f-d4e4e863d16f",
        "x-ms-date": "Fri, 03 Apr 2020 21:01:15 GMT",
        "x-ms-return-client-request-id": "true",
        "x-ms-version": "2019-12-12"
      },
      "RequestBody": null,
      "StatusCode": 201,
      "ResponseHeaders": {
        "Content-Length": "0",
        "Date": "Fri, 03 Apr 2020 21:01:13 GMT",
        "ETag": "\u00220x8D7D81224F24A91\u0022",
        "Last-Modified": "Fri, 03 Apr 2020 21:01:13 GMT",
        "Server": [
          "Windows-Azure-Blob/1.0",
          "Microsoft-HTTPAPI/2.0"
        ],
        "x-ms-client-request-id": "47e9aa81-9af1-0ecc-4a2f-d4e4e863d16f",
<<<<<<< HEAD
        "x-ms-request-id": "09ae928b-001e-0029-723c-f3ac4f000000",
=======
        "x-ms-request-id": "962232e6-f01e-0012-6bfb-093670000000",
>>>>>>> 8d420312
        "x-ms-version": "2019-12-12"
      },
      "ResponseBody": []
    },
    {
      "RequestUri": "http://seannsecanary.dfs.core.windows.net/test-filesystem-6c5c6868-d01d-aa09-bfaf-9695953cbb70/test-file-9197a9da-04b4-b9be-6dd1-bea345f8d885?resource=file",
      "RequestMethod": "PUT",
      "RequestHeaders": {
        "Authorization": "Sanitized",
        "traceparent": "00-5f93fcc41b5d7e419a8f93871873ad15-5ac62c24c1c10848-00",
        "User-Agent": [
          "azsdk-net-Storage.Files.DataLake/12.1.0-dev.20200403.1",
          "(.NET Core 4.6.28325.01; Microsoft Windows 10.0.18362 )"
        ],
        "x-ms-client-request-id": "28351ba8-28a2-7d34-ec30-da1fdc29c951",
        "x-ms-date": "Fri, 03 Apr 2020 21:01:15 GMT",
        "x-ms-return-client-request-id": "true",
        "x-ms-version": "2019-12-12"
      },
      "RequestBody": null,
      "StatusCode": 201,
      "ResponseHeaders": {
        "Content-Length": "0",
        "Date": "Fri, 03 Apr 2020 21:01:12 GMT",
        "ETag": "\u00220x8D7D81225013F09\u0022",
        "Last-Modified": "Fri, 03 Apr 2020 21:01:13 GMT",
        "Server": [
          "Windows-Azure-HDFS/1.0",
          "Microsoft-HTTPAPI/2.0"
        ],
        "x-ms-client-request-id": "28351ba8-28a2-7d34-ec30-da1fdc29c951",
<<<<<<< HEAD
        "x-ms-request-id": "1ea16efb-701f-000c-1a3c-f30533000000",
=======
        "x-ms-request-id": "fa4400dc-201f-0097-50fb-091bad000000",
>>>>>>> 8d420312
        "x-ms-version": "2019-12-12"
      },
      "ResponseBody": []
    },
    {
      "RequestUri": "http://seannsecanary.blob.core.windows.net/test-filesystem-6c5c6868-d01d-aa09-bfaf-9695953cbb70/test-file-9197a9da-04b4-b9be-6dd1-bea345f8d885?comp=lease",
      "RequestMethod": "PUT",
      "RequestHeaders": {
        "Authorization": "Sanitized",
        "traceparent": "00-66a026083b750446b6d5c810b5550446-c0270665c7405749-00",
        "User-Agent": [
          "azsdk-net-Storage.Files.DataLake/12.1.0-dev.20200403.1",
          "(.NET Core 4.6.28325.01; Microsoft Windows 10.0.18362 )"
        ],
        "x-ms-client-request-id": "8be97d86-6727-c2fa-ffce-fea257d0476f",
        "x-ms-date": "Fri, 03 Apr 2020 21:01:15 GMT",
        "x-ms-lease-action": "acquire",
        "x-ms-lease-duration": "-1",
        "x-ms-proposed-lease-id": "3aef4f57-e64f-671c-29ff-d164357dde56",
        "x-ms-return-client-request-id": "true",
        "x-ms-version": "2019-12-12"
      },
      "RequestBody": null,
      "StatusCode": 201,
      "ResponseHeaders": {
        "Content-Length": "0",
        "Date": "Fri, 03 Apr 2020 21:01:13 GMT",
        "ETag": "\u00220x8D7D81225013F09\u0022",
        "Last-Modified": "Fri, 03 Apr 2020 21:01:13 GMT",
        "Server": [
          "Windows-Azure-Blob/1.0",
          "Microsoft-HTTPAPI/2.0"
        ],
        "x-ms-client-request-id": "8be97d86-6727-c2fa-ffce-fea257d0476f",
        "x-ms-lease-id": "3aef4f57-e64f-671c-29ff-d164357dde56",
<<<<<<< HEAD
        "x-ms-request-id": "09ae928f-001e-0029-743c-f3ac4f000000",
=======
        "x-ms-request-id": "96223301-f01e-0012-80fb-093670000000",
>>>>>>> 8d420312
        "x-ms-version": "2019-12-12"
      },
      "ResponseBody": []
    },
    {
      "RequestUri": "http://seannsecanary.blob.core.windows.net/test-filesystem-6c5c6868-d01d-aa09-bfaf-9695953cbb70/test-file-9197a9da-04b4-b9be-6dd1-bea345f8d885?comp=metadata",
      "RequestMethod": "PUT",
      "RequestHeaders": {
        "Authorization": "Sanitized",
        "User-Agent": [
          "azsdk-net-Storage.Files.DataLake/12.1.0-dev.20200403.1",
          "(.NET Core 4.6.28325.01; Microsoft Windows 10.0.18362 )"
        ],
        "x-ms-client-request-id": "b7dd3b43-5393-c72f-7a38-2af5b14074a7",
        "x-ms-date": "Fri, 03 Apr 2020 21:01:15 GMT",
        "x-ms-lease-id": "3aef4f57-e64f-671c-29ff-d164357dde56",
        "x-ms-meta-Capital": "letter",
        "x-ms-meta-foo": "bar",
        "x-ms-meta-meta": "data",
        "x-ms-meta-UPPER": "case",
        "x-ms-return-client-request-id": "true",
        "x-ms-version": "2019-12-12"
      },
      "RequestBody": null,
      "StatusCode": 200,
      "ResponseHeaders": {
        "Content-Length": "0",
        "Date": "Fri, 03 Apr 2020 21:01:13 GMT",
        "ETag": "\u00220x8D7D812251E7B36\u0022",
        "Last-Modified": "Fri, 03 Apr 2020 21:01:13 GMT",
        "Server": [
          "Windows-Azure-Blob/1.0",
          "Microsoft-HTTPAPI/2.0"
        ],
        "x-ms-client-request-id": "b7dd3b43-5393-c72f-7a38-2af5b14074a7",
        "x-ms-request-id": "96223310-f01e-0012-0bfb-093670000000",
        "x-ms-request-server-encrypted": "true",
        "x-ms-version": "2019-12-12"
      },
      "ResponseBody": []
    },
    {
      "RequestUri": "http://seannsecanary.blob.core.windows.net/test-filesystem-6c5c6868-d01d-aa09-bfaf-9695953cbb70?restype=container",
      "RequestMethod": "DELETE",
      "RequestHeaders": {
        "Authorization": "Sanitized",
        "traceparent": "00-95fe346117065b40ba4bda3d6924ebd6-29e45abfa788214f-00",
        "User-Agent": [
          "azsdk-net-Storage.Files.DataLake/12.1.0-dev.20200403.1",
          "(.NET Core 4.6.28325.01; Microsoft Windows 10.0.18362 )"
        ],
        "x-ms-client-request-id": "1b5e3401-90f3-fedb-5428-ecf77598f52c",
        "x-ms-date": "Fri, 03 Apr 2020 21:01:15 GMT",
        "x-ms-return-client-request-id": "true",
        "x-ms-version": "2019-12-12"
      },
      "RequestBody": null,
      "StatusCode": 202,
      "ResponseHeaders": {
        "Content-Length": "0",
        "Date": "Fri, 03 Apr 2020 21:01:14 GMT",
        "Server": [
          "Windows-Azure-Blob/1.0",
          "Microsoft-HTTPAPI/2.0"
        ],
        "x-ms-client-request-id": "1b5e3401-90f3-fedb-5428-ecf77598f52c",
<<<<<<< HEAD
        "x-ms-request-id": "09ae9293-001e-0029-773c-f3ac4f000000",
=======
        "x-ms-request-id": "9622331e-f01e-0012-17fb-093670000000",
>>>>>>> 8d420312
        "x-ms-version": "2019-12-12"
      },
      "ResponseBody": []
    }
  ],
  "Variables": {
    "DateTimeOffsetNow": "2020-04-03T14:01:13.0648620-07:00",
    "RandomSeed": "1192761322",
    "Storage_TestConfigHierarchicalNamespace": "NamespaceTenant\nseannsecanary\nU2FuaXRpemVk\nhttp://seannsecanary.blob.core.windows.net\nhttp://seannsecanary.file.core.windows.net\nhttp://seannsecanary.queue.core.windows.net\nhttp://seannsecanary.table.core.windows.net\n\n\n\n\nhttp://seannsecanary-secondary.blob.core.windows.net\nhttp://seannsecanary-secondary.file.core.windows.net\nhttp://seannsecanary-secondary.queue.core.windows.net\nhttp://seannsecanary-secondary.table.core.windows.net\n68390a19-a643-458b-b726-408abf67b4fc\nSanitized\n72f988bf-86f1-41af-91ab-2d7cd011db47\nhttps://login.microsoftonline.com/\nCloud\nBlobEndpoint=http://seannsecanary.blob.core.windows.net/;QueueEndpoint=http://seannsecanary.queue.core.windows.net/;FileEndpoint=http://seannsecanary.file.core.windows.net/;BlobSecondaryEndpoint=http://seannsecanary-secondary.blob.core.windows.net/;QueueSecondaryEndpoint=http://seannsecanary-secondary.queue.core.windows.net/;FileSecondaryEndpoint=http://seannsecanary-secondary.file.core.windows.net/;AccountName=seannsecanary;AccountKey=Sanitized\n"
  }
}<|MERGE_RESOLUTION|>--- conflicted
+++ resolved
@@ -28,11 +28,7 @@
           "Microsoft-HTTPAPI/2.0"
         ],
         "x-ms-client-request-id": "74115780-8afd-c4e5-cfc1-fa28ce82e03f",
-<<<<<<< HEAD
-        "x-ms-request-id": "9c498c72-601e-0000-1c3c-f3923b000000",
-=======
         "x-ms-request-id": "962231f5-f01e-0012-29fb-093670000000",
->>>>>>> 8d420312
         "x-ms-version": "2019-12-12"
       },
       "ResponseBody": []
@@ -64,11 +60,7 @@
           "Microsoft-HTTPAPI/2.0"
         ],
         "x-ms-client-request-id": "0340ec7e-d940-06f3-bc6c-a3a5135dc84c",
-<<<<<<< HEAD
-        "x-ms-request-id": "5d58606e-101f-000a-653c-f3368c000000",
-=======
         "x-ms-request-id": "fa4400d6-201f-0097-4bfb-091bad000000",
->>>>>>> 8d420312
         "x-ms-version": "2019-12-12"
       },
       "ResponseBody": []
@@ -134,11 +126,7 @@
           "Microsoft-HTTPAPI/2.0"
         ],
         "x-ms-client-request-id": "b771284e-b953-6009-d305-30a351090503",
-<<<<<<< HEAD
-        "x-ms-request-id": "9c498c79-601e-0000-213c-f3923b000000",
-=======
         "x-ms-request-id": "96223219-f01e-0012-42fb-093670000000",
->>>>>>> 8d420312
         "x-ms-version": "2019-12-12"
       },
       "ResponseBody": []
@@ -171,11 +159,7 @@
           "Microsoft-HTTPAPI/2.0"
         ],
         "x-ms-client-request-id": "b688d7a9-870f-f1d5-58da-670ea9768ba6",
-<<<<<<< HEAD
-        "x-ms-request-id": "64e3fc01-b01e-0003-283c-f3735f000000",
-=======
         "x-ms-request-id": "96223225-f01e-0012-4dfb-093670000000",
->>>>>>> 8d420312
         "x-ms-version": "2019-12-12"
       },
       "ResponseBody": []
@@ -207,11 +191,7 @@
           "Microsoft-HTTPAPI/2.0"
         ],
         "x-ms-client-request-id": "09d84579-f465-0882-89cc-64cd2b1b802d",
-<<<<<<< HEAD
-        "x-ms-request-id": "5a9dcb0f-201f-0001-643c-f3cde7000000",
-=======
         "x-ms-request-id": "fa4400d7-201f-0097-4cfb-091bad000000",
->>>>>>> 8d420312
         "x-ms-version": "2019-12-12"
       },
       "ResponseBody": []
@@ -278,11 +258,7 @@
           "Microsoft-HTTPAPI/2.0"
         ],
         "x-ms-client-request-id": "4319682d-54d9-90da-005d-f7ac1b2b2eb6",
-<<<<<<< HEAD
-        "x-ms-request-id": "64e3fc0d-b01e-0003-2f3c-f3735f000000",
-=======
         "x-ms-request-id": "9622325c-f01e-0012-79fb-093670000000",
->>>>>>> 8d420312
         "x-ms-version": "2019-12-12"
       },
       "ResponseBody": []
@@ -315,11 +291,7 @@
           "Microsoft-HTTPAPI/2.0"
         ],
         "x-ms-client-request-id": "d47aad5e-b90c-28cd-8563-41836c15d5f8",
-<<<<<<< HEAD
-        "x-ms-request-id": "c8d81bff-701e-000c-123c-f30533000000",
-=======
         "x-ms-request-id": "96223265-f01e-0012-02fb-093670000000",
->>>>>>> 8d420312
         "x-ms-version": "2019-12-12"
       },
       "ResponseBody": []
@@ -351,11 +323,7 @@
           "Microsoft-HTTPAPI/2.0"
         ],
         "x-ms-client-request-id": "f3c9a1c4-11fd-e396-ce23-3c33051ebd5f",
-<<<<<<< HEAD
-        "x-ms-request-id": "b8ff4a81-d01f-0015-5c3c-f38588000000",
-=======
         "x-ms-request-id": "fa4400d9-201f-0097-4dfb-091bad000000",
->>>>>>> 8d420312
         "x-ms-version": "2019-12-12"
       },
       "ResponseBody": []
@@ -422,11 +390,7 @@
           "Microsoft-HTTPAPI/2.0"
         ],
         "x-ms-client-request-id": "3fbf2935-f432-fa02-ae88-612a8701029b",
-<<<<<<< HEAD
-        "x-ms-request-id": "c8d81c06-701e-000c-173c-f30533000000",
-=======
         "x-ms-request-id": "96223286-f01e-0012-1dfb-093670000000",
->>>>>>> 8d420312
         "x-ms-version": "2019-12-12"
       },
       "ResponseBody": []
@@ -459,11 +423,7 @@
           "Microsoft-HTTPAPI/2.0"
         ],
         "x-ms-client-request-id": "27a1196a-195b-36b3-9d14-ba446212f35b",
-<<<<<<< HEAD
-        "x-ms-request-id": "d522e554-301e-0022-483c-f35724000000",
-=======
         "x-ms-request-id": "9622328d-f01e-0012-24fb-093670000000",
->>>>>>> 8d420312
         "x-ms-version": "2019-12-12"
       },
       "ResponseBody": []
@@ -495,11 +455,7 @@
           "Microsoft-HTTPAPI/2.0"
         ],
         "x-ms-client-request-id": "a808e4cf-cdd6-9868-603d-a9ef69c87610",
-<<<<<<< HEAD
-        "x-ms-request-id": "3ab45dda-601f-002f-043c-f39ff0000000",
-=======
         "x-ms-request-id": "fa4400da-201f-0097-4efb-091bad000000",
->>>>>>> 8d420312
         "x-ms-version": "2019-12-12"
       },
       "ResponseBody": []
@@ -606,11 +562,7 @@
           "Microsoft-HTTPAPI/2.0"
         ],
         "x-ms-client-request-id": "98e51692-f667-ebb5-f7c7-b90d548f4d04",
-<<<<<<< HEAD
-        "x-ms-request-id": "d522e563-301e-0022-523c-f35724000000",
-=======
         "x-ms-request-id": "962232ae-f01e-0012-3dfb-093670000000",
->>>>>>> 8d420312
         "x-ms-version": "2019-12-12"
       },
       "ResponseBody": []
@@ -643,11 +595,7 @@
           "Microsoft-HTTPAPI/2.0"
         ],
         "x-ms-client-request-id": "5a5d9c04-28c8-f00c-8e99-c5114a5bf175",
-<<<<<<< HEAD
-        "x-ms-request-id": "b2d65267-501e-0034-333c-f3a1f3000000",
-=======
         "x-ms-request-id": "962232ba-f01e-0012-48fb-093670000000",
->>>>>>> 8d420312
         "x-ms-version": "2019-12-12"
       },
       "ResponseBody": []
@@ -679,11 +627,7 @@
           "Microsoft-HTTPAPI/2.0"
         ],
         "x-ms-client-request-id": "532b4c6b-a6fd-1bb4-e7e6-036f591a112e",
-<<<<<<< HEAD
-        "x-ms-request-id": "bc4e6dec-801f-0018-0b3c-f34d5c000000",
-=======
         "x-ms-request-id": "fa4400db-201f-0097-4ffb-091bad000000",
->>>>>>> 8d420312
         "x-ms-version": "2019-12-12"
       },
       "ResponseBody": []
@@ -750,11 +694,7 @@
           "Microsoft-HTTPAPI/2.0"
         ],
         "x-ms-client-request-id": "94da53df-7f93-66f9-ab96-19ca1d121e2f",
-<<<<<<< HEAD
-        "x-ms-request-id": "b2d65275-501e-0034-3b3c-f3a1f3000000",
-=======
         "x-ms-request-id": "962232dc-f01e-0012-62fb-093670000000",
->>>>>>> 8d420312
         "x-ms-version": "2019-12-12"
       },
       "ResponseBody": []
@@ -787,11 +727,7 @@
           "Microsoft-HTTPAPI/2.0"
         ],
         "x-ms-client-request-id": "47e9aa81-9af1-0ecc-4a2f-d4e4e863d16f",
-<<<<<<< HEAD
-        "x-ms-request-id": "09ae928b-001e-0029-723c-f3ac4f000000",
-=======
         "x-ms-request-id": "962232e6-f01e-0012-6bfb-093670000000",
->>>>>>> 8d420312
         "x-ms-version": "2019-12-12"
       },
       "ResponseBody": []
@@ -823,11 +759,7 @@
           "Microsoft-HTTPAPI/2.0"
         ],
         "x-ms-client-request-id": "28351ba8-28a2-7d34-ec30-da1fdc29c951",
-<<<<<<< HEAD
-        "x-ms-request-id": "1ea16efb-701f-000c-1a3c-f30533000000",
-=======
         "x-ms-request-id": "fa4400dc-201f-0097-50fb-091bad000000",
->>>>>>> 8d420312
         "x-ms-version": "2019-12-12"
       },
       "ResponseBody": []
@@ -863,11 +795,7 @@
         ],
         "x-ms-client-request-id": "8be97d86-6727-c2fa-ffce-fea257d0476f",
         "x-ms-lease-id": "3aef4f57-e64f-671c-29ff-d164357dde56",
-<<<<<<< HEAD
-        "x-ms-request-id": "09ae928f-001e-0029-743c-f3ac4f000000",
-=======
         "x-ms-request-id": "96223301-f01e-0012-80fb-093670000000",
->>>>>>> 8d420312
         "x-ms-version": "2019-12-12"
       },
       "ResponseBody": []
@@ -934,11 +862,7 @@
           "Microsoft-HTTPAPI/2.0"
         ],
         "x-ms-client-request-id": "1b5e3401-90f3-fedb-5428-ecf77598f52c",
-<<<<<<< HEAD
-        "x-ms-request-id": "09ae9293-001e-0029-773c-f3ac4f000000",
-=======
         "x-ms-request-id": "9622331e-f01e-0012-17fb-093670000000",
->>>>>>> 8d420312
         "x-ms-version": "2019-12-12"
       },
       "ResponseBody": []
