--- conflicted
+++ resolved
@@ -1,30 +1,19 @@
 {
   "Entries": [
     {
-      "RequestUri": "https://seannse.blob.core.windows.net/test-filesystem-1eff1104-dcc9-7b17-910e-0bb0a74fad21?restype=container",
+      "RequestUri": "https://seannse.blob.core.windows.net/test-filesystem-2a7c50ce-dacf-1518-895a-d216b25f0689?restype=container",
       "RequestMethod": "PUT",
       "RequestHeaders": {
         "Accept": "application/xml",
         "Authorization": "Sanitized",
-<<<<<<< HEAD
-        "traceparent": "00-85e386ff6f8cb64f8d1c72558f81f76a-15354bf527b0d448-00",
-        "User-Agent": [
-          "azsdk-net-Storage.Files.DataLake/12.7.0-alpha.20210202.1",
-          "(.NET 5.0.2; Microsoft Windows 10.0.19042)"
+        "traceparent": "00-19a19ad10dde204095c9d4e43fb027e3-d99fbedd282b2945-00",
+        "User-Agent": [
+          "azsdk-net-Storage.Files.DataLake/12.7.0-alpha.20210219.1",
+          "(.NET 5.0.3; Microsoft Windows 10.0.19041)"
         ],
         "x-ms-blob-public-access": "container",
-        "x-ms-client-request-id": "96738bd5-5ff6-3c30-5ce1-87fd890fc7a1",
-        "x-ms-date": "Tue, 02 Feb 2021 21:31:49 GMT",
-=======
-        "traceparent": "00-186ed219971eb14b9069642c9f551fc7-f51710f895abaf4c-00",
-        "User-Agent": [
-          "azsdk-net-Storage.Files.DataLake/12.7.0-alpha.20210217.1",
-          "(.NET 5.0.3; Microsoft Windows 10.0.19042)"
-        ],
-        "x-ms-blob-public-access": "container",
-        "x-ms-client-request-id": "96738bd5-5ff6-3c30-5ce1-87fd890fc7a1",
-        "x-ms-date": "Wed, 17 Feb 2021 22:36:04 GMT",
->>>>>>> 1814567d
+        "x-ms-client-request-id": "f09b0d97-2805-ba4f-273e-5cec09203c17",
+        "x-ms-date": "Fri, 19 Feb 2021 19:13:54 GMT",
         "x-ms-return-client-request-id": "true",
         "x-ms-version": "2020-06-12"
       },
@@ -32,52 +21,32 @@
       "StatusCode": 201,
       "ResponseHeaders": {
         "Content-Length": "0",
-<<<<<<< HEAD
-        "Date": "Tue, 02 Feb 2021 21:31:50 GMT",
-        "ETag": "\u00220x8D8C7C1F3F52CF1\u0022",
-        "Last-Modified": "Tue, 02 Feb 2021 21:31:50 GMT",
-=======
-        "Date": "Wed, 17 Feb 2021 22:36:03 GMT",
-        "ETag": "\u00220x8D8D3946915CDF0\u0022",
-        "Last-Modified": "Wed, 17 Feb 2021 22:36:04 GMT",
->>>>>>> 1814567d
-        "Server": [
-          "Windows-Azure-Blob/1.0",
-          "Microsoft-HTTPAPI/2.0"
-        ],
-        "x-ms-client-request-id": "96738bd5-5ff6-3c30-5ce1-87fd890fc7a1",
-<<<<<<< HEAD
-        "x-ms-request-id": "0e312d08-a01e-0095-1faa-f997ea000000",
-=======
-        "x-ms-request-id": "64afe502-401e-0069-747d-054613000000",
->>>>>>> 1814567d
-        "x-ms-version": "2020-06-12"
-      },
-      "ResponseBody": []
-    },
-    {
-      "RequestUri": "https://seannse.dfs.core.windows.net/test-filesystem-1eff1104-dcc9-7b17-910e-0bb0a74fad21/test-file-1bd58cb3-c187-c499-263c-f9c153da2adc?resource=file",
+        "Date": "Fri, 19 Feb 2021 19:13:53 GMT",
+        "ETag": "\u00220x8D8D50A7F876B7F\u0022",
+        "Last-Modified": "Fri, 19 Feb 2021 19:13:53 GMT",
+        "Server": [
+          "Windows-Azure-Blob/1.0",
+          "Microsoft-HTTPAPI/2.0"
+        ],
+        "x-ms-client-request-id": "f09b0d97-2805-ba4f-273e-5cec09203c17",
+        "x-ms-request-id": "2e6df207-201e-00a4-47f3-0676f9000000",
+        "x-ms-version": "2020-06-12"
+      },
+      "ResponseBody": []
+    },
+    {
+      "RequestUri": "https://seannse.dfs.core.windows.net/test-filesystem-2a7c50ce-dacf-1518-895a-d216b25f0689/test-file-3c1d3fe4-cba5-fcbd-fc5c-3de6adeff4f5?resource=file",
       "RequestMethod": "PUT",
       "RequestHeaders": {
         "Accept": "application/json",
         "Authorization": "Sanitized",
-<<<<<<< HEAD
-        "traceparent": "00-ee8649733a02f6408c1027680da55246-59057fdbabec2d47-00",
-        "User-Agent": [
-          "azsdk-net-Storage.Files.DataLake/12.7.0-alpha.20210202.1",
-          "(.NET 5.0.2; Microsoft Windows 10.0.19042)"
-        ],
-        "x-ms-client-request-id": "c489e740-48e0-137f-f1af-70b9656ee982",
-        "x-ms-date": "Tue, 02 Feb 2021 21:31:50 GMT",
-=======
-        "traceparent": "00-59fad05308f1ce47858a011b1d5603a7-298b9bd1a8d7d945-00",
-        "User-Agent": [
-          "azsdk-net-Storage.Files.DataLake/12.7.0-alpha.20210217.1",
-          "(.NET 5.0.3; Microsoft Windows 10.0.19042)"
-        ],
-        "x-ms-client-request-id": "c489e740-48e0-137f-f1af-70b9656ee982",
-        "x-ms-date": "Wed, 17 Feb 2021 22:36:04 GMT",
->>>>>>> 1814567d
+        "traceparent": "00-1e37066e9aa0bd44acd37185efc8d934-b03bf2341aa7154e-00",
+        "User-Agent": [
+          "azsdk-net-Storage.Files.DataLake/12.7.0-alpha.20210219.1",
+          "(.NET 5.0.3; Microsoft Windows 10.0.19041)"
+        ],
+        "x-ms-client-request-id": "e24416ac-5d76-cc94-4f9e-f4a9ea680c38",
+        "x-ms-date": "Fri, 19 Feb 2021 19:13:54 GMT",
         "x-ms-return-client-request-id": "true",
         "x-ms-version": "2020-06-12"
       },
@@ -85,49 +54,31 @@
       "StatusCode": 201,
       "ResponseHeaders": {
         "Content-Length": "0",
-<<<<<<< HEAD
-        "Date": "Tue, 02 Feb 2021 21:31:51 GMT",
-        "ETag": "\u00220x8D8C7C1F42F95FC\u0022",
-        "Last-Modified": "Tue, 02 Feb 2021 21:31:51 GMT",
-=======
-        "Date": "Wed, 17 Feb 2021 22:36:03 GMT",
-        "ETag": "\u00220x8D8D3946949B016\u0022",
-        "Last-Modified": "Wed, 17 Feb 2021 22:36:04 GMT",
->>>>>>> 1814567d
+        "Date": "Fri, 19 Feb 2021 19:13:53 GMT",
+        "ETag": "\u00220x8D8D50A7F959A6A\u0022",
+        "Last-Modified": "Fri, 19 Feb 2021 19:13:53 GMT",
         "Server": [
           "Windows-Azure-HDFS/1.0",
           "Microsoft-HTTPAPI/2.0"
         ],
-        "x-ms-client-request-id": "c489e740-48e0-137f-f1af-70b9656ee982",
-<<<<<<< HEAD
-        "x-ms-request-id": "1c9faf3e-a01f-0085-68aa-f95282000000",
-=======
-        "x-ms-request-id": "75c4c0e7-501f-0075-807d-051473000000",
->>>>>>> 1814567d
-        "x-ms-version": "2020-06-12"
-      },
-      "ResponseBody": []
-    },
-    {
-      "RequestUri": "https://seannse.blob.core.windows.net/test-filesystem-1eff1104-dcc9-7b17-910e-0bb0a74fad21/test-file-1bd58cb3-c187-c499-263c-f9c153da2adc?comp=expiry",
+        "x-ms-client-request-id": "e24416ac-5d76-cc94-4f9e-f4a9ea680c38",
+        "x-ms-request-id": "6f4bd5c3-e01f-004f-7cf3-060e0b000000",
+        "x-ms-version": "2020-06-12"
+      },
+      "ResponseBody": []
+    },
+    {
+      "RequestUri": "https://seannse.blob.core.windows.net/test-filesystem-2a7c50ce-dacf-1518-895a-d216b25f0689/test-file-3c1d3fe4-cba5-fcbd-fc5c-3de6adeff4f5?comp=expiry",
       "RequestMethod": "PUT",
       "RequestHeaders": {
         "Accept": "application/json",
         "Authorization": "Sanitized",
         "User-Agent": [
-<<<<<<< HEAD
-          "azsdk-net-Storage.Files.DataLake/12.7.0-alpha.20210202.1",
-          "(.NET 5.0.2; Microsoft Windows 10.0.19042)"
-        ],
-        "x-ms-client-request-id": "6b81e303-6550-61fb-84c7-2a2ca6708408",
-        "x-ms-date": "Tue, 02 Feb 2021 21:31:50 GMT",
-=======
-          "azsdk-net-Storage.Files.DataLake/12.7.0-alpha.20210217.1",
-          "(.NET 5.0.3; Microsoft Windows 10.0.19042)"
-        ],
-        "x-ms-client-request-id": "6b81e303-6550-61fb-84c7-2a2ca6708408",
-        "x-ms-date": "Wed, 17 Feb 2021 22:36:04 GMT",
->>>>>>> 1814567d
+          "azsdk-net-Storage.Files.DataLake/12.7.0-alpha.20210219.1",
+          "(.NET 5.0.3; Microsoft Windows 10.0.19041)"
+        ],
+        "x-ms-client-request-id": "973a7046-11aa-637e-05b2-542522db429a",
+        "x-ms-date": "Fri, 19 Feb 2021 19:13:54 GMT",
         "x-ms-expiry-option": "Absolute",
         "x-ms-expiry-time": "Fri, 01 Jan 2100 00:00:00 GMT",
         "x-ms-return-client-request-id": "true",
@@ -137,49 +88,31 @@
       "StatusCode": 200,
       "ResponseHeaders": {
         "Content-Length": "0",
-<<<<<<< HEAD
-        "Date": "Tue, 02 Feb 2021 21:31:50 GMT",
-        "ETag": "\u00220x8D8C7C1F42F95FC\u0022",
-        "Last-Modified": "Tue, 02 Feb 2021 21:31:51 GMT",
-=======
-        "Date": "Wed, 17 Feb 2021 22:36:03 GMT",
-        "ETag": "\u00220x8D8D3946949B016\u0022",
-        "Last-Modified": "Wed, 17 Feb 2021 22:36:04 GMT",
->>>>>>> 1814567d
-        "Server": [
-          "Windows-Azure-Blob/1.0",
-          "Microsoft-HTTPAPI/2.0"
-        ],
-        "x-ms-client-request-id": "6b81e303-6550-61fb-84c7-2a2ca6708408",
-<<<<<<< HEAD
-        "x-ms-request-id": "0e312dfa-a01e-0095-69aa-f997ea000000",
-=======
-        "x-ms-request-id": "64afe5cd-401e-0069-207d-054613000000",
->>>>>>> 1814567d
-        "x-ms-version": "2020-06-12"
-      },
-      "ResponseBody": []
-    },
-    {
-      "RequestUri": "https://seannse.blob.core.windows.net/test-filesystem-1eff1104-dcc9-7b17-910e-0bb0a74fad21/test-file-1bd58cb3-c187-c499-263c-f9c153da2adc?comp=expiry",
+        "Date": "Fri, 19 Feb 2021 19:13:53 GMT",
+        "ETag": "\u00220x8D8D50A7F959A6A\u0022",
+        "Last-Modified": "Fri, 19 Feb 2021 19:13:53 GMT",
+        "Server": [
+          "Windows-Azure-Blob/1.0",
+          "Microsoft-HTTPAPI/2.0"
+        ],
+        "x-ms-client-request-id": "973a7046-11aa-637e-05b2-542522db429a",
+        "x-ms-request-id": "2e6df353-201e-00a4-03f3-0676f9000000",
+        "x-ms-version": "2020-06-12"
+      },
+      "ResponseBody": []
+    },
+    {
+      "RequestUri": "https://seannse.blob.core.windows.net/test-filesystem-2a7c50ce-dacf-1518-895a-d216b25f0689/test-file-3c1d3fe4-cba5-fcbd-fc5c-3de6adeff4f5?comp=expiry",
       "RequestMethod": "PUT",
       "RequestHeaders": {
         "Accept": "application/json",
         "Authorization": "Sanitized",
         "User-Agent": [
-<<<<<<< HEAD
-          "azsdk-net-Storage.Files.DataLake/12.7.0-alpha.20210202.1",
-          "(.NET 5.0.2; Microsoft Windows 10.0.19042)"
-        ],
-        "x-ms-client-request-id": "81b638a2-7eed-5131-aff1-006c8099f5f1",
-        "x-ms-date": "Tue, 02 Feb 2021 21:31:50 GMT",
-=======
-          "azsdk-net-Storage.Files.DataLake/12.7.0-alpha.20210217.1",
-          "(.NET 5.0.3; Microsoft Windows 10.0.19042)"
-        ],
-        "x-ms-client-request-id": "81b638a2-7eed-5131-aff1-006c8099f5f1",
-        "x-ms-date": "Wed, 17 Feb 2021 22:36:05 GMT",
->>>>>>> 1814567d
+          "azsdk-net-Storage.Files.DataLake/12.7.0-alpha.20210219.1",
+          "(.NET 5.0.3; Microsoft Windows 10.0.19041)"
+        ],
+        "x-ms-client-request-id": "7a626016-752d-388d-e9c8-6aef422dace0",
+        "x-ms-date": "Fri, 19 Feb 2021 19:13:54 GMT",
         "x-ms-expiry-option": "NeverExpire",
         "x-ms-return-client-request-id": "true",
         "x-ms-version": "2020-06-12"
@@ -188,49 +121,31 @@
       "StatusCode": 200,
       "ResponseHeaders": {
         "Content-Length": "0",
-<<<<<<< HEAD
-        "Date": "Tue, 02 Feb 2021 21:31:50 GMT",
-        "ETag": "\u00220x8D8C7C1F42F95FC\u0022",
-        "Last-Modified": "Tue, 02 Feb 2021 21:31:51 GMT",
-=======
-        "Date": "Wed, 17 Feb 2021 22:36:04 GMT",
-        "ETag": "\u00220x8D8D3946949B016\u0022",
-        "Last-Modified": "Wed, 17 Feb 2021 22:36:04 GMT",
->>>>>>> 1814567d
-        "Server": [
-          "Windows-Azure-Blob/1.0",
-          "Microsoft-HTTPAPI/2.0"
-        ],
-        "x-ms-client-request-id": "81b638a2-7eed-5131-aff1-006c8099f5f1",
-<<<<<<< HEAD
-        "x-ms-request-id": "0e312e92-a01e-0095-74aa-f997ea000000",
-=======
-        "x-ms-request-id": "64afe605-401e-0069-4c7d-054613000000",
->>>>>>> 1814567d
-        "x-ms-version": "2020-06-12"
-      },
-      "ResponseBody": []
-    },
-    {
-      "RequestUri": "https://seannse.blob.core.windows.net/test-filesystem-1eff1104-dcc9-7b17-910e-0bb0a74fad21/test-file-1bd58cb3-c187-c499-263c-f9c153da2adc",
+        "Date": "Fri, 19 Feb 2021 19:13:53 GMT",
+        "ETag": "\u00220x8D8D50A7F959A6A\u0022",
+        "Last-Modified": "Fri, 19 Feb 2021 19:13:53 GMT",
+        "Server": [
+          "Windows-Azure-Blob/1.0",
+          "Microsoft-HTTPAPI/2.0"
+        ],
+        "x-ms-client-request-id": "7a626016-752d-388d-e9c8-6aef422dace0",
+        "x-ms-request-id": "2e6df42d-201e-00a4-54f3-0676f9000000",
+        "x-ms-version": "2020-06-12"
+      },
+      "ResponseBody": []
+    },
+    {
+      "RequestUri": "https://seannse.blob.core.windows.net/test-filesystem-2a7c50ce-dacf-1518-895a-d216b25f0689/test-file-3c1d3fe4-cba5-fcbd-fc5c-3de6adeff4f5",
       "RequestMethod": "HEAD",
       "RequestHeaders": {
         "Accept": "application/xml",
         "Authorization": "Sanitized",
         "User-Agent": [
-<<<<<<< HEAD
-          "azsdk-net-Storage.Files.DataLake/12.7.0-alpha.20210202.1",
-          "(.NET 5.0.2; Microsoft Windows 10.0.19042)"
-        ],
-        "x-ms-client-request-id": "6d8a23eb-02b9-d41a-d5a6-5eaab4741587",
-        "x-ms-date": "Tue, 02 Feb 2021 21:31:50 GMT",
-=======
-          "azsdk-net-Storage.Files.DataLake/12.7.0-alpha.20210217.1",
-          "(.NET 5.0.3; Microsoft Windows 10.0.19042)"
-        ],
-        "x-ms-client-request-id": "6d8a23eb-02b9-d41a-d5a6-5eaab4741587",
-        "x-ms-date": "Wed, 17 Feb 2021 22:36:05 GMT",
->>>>>>> 1814567d
+          "azsdk-net-Storage.Files.DataLake/12.7.0-alpha.20210219.1",
+          "(.NET 5.0.3; Microsoft Windows 10.0.19041)"
+        ],
+        "x-ms-client-request-id": "c20e9646-c778-f76d-a5a8-23733b3bd294",
+        "x-ms-date": "Fri, 19 Feb 2021 19:13:54 GMT",
         "x-ms-return-client-request-id": "true",
         "x-ms-version": "2020-06-12"
       },
@@ -240,15 +155,9 @@
         "Accept-Ranges": "bytes",
         "Content-Length": "0",
         "Content-Type": "application/octet-stream",
-<<<<<<< HEAD
-        "Date": "Tue, 02 Feb 2021 21:31:50 GMT",
-        "ETag": "\u00220x8D8C7C1F42F95FC\u0022",
-        "Last-Modified": "Tue, 02 Feb 2021 21:31:51 GMT",
-=======
-        "Date": "Wed, 17 Feb 2021 22:36:04 GMT",
-        "ETag": "\u00220x8D8D3946949B016\u0022",
-        "Last-Modified": "Wed, 17 Feb 2021 22:36:04 GMT",
->>>>>>> 1814567d
+        "Date": "Fri, 19 Feb 2021 19:13:53 GMT",
+        "ETag": "\u00220x8D8D50A7F959A6A\u0022",
+        "Last-Modified": "Fri, 19 Feb 2021 19:13:53 GMT",
         "Server": [
           "Windows-Azure-Blob/1.0",
           "Microsoft-HTTPAPI/2.0"
@@ -256,50 +165,32 @@
         "x-ms-access-tier": "Hot",
         "x-ms-access-tier-inferred": "true",
         "x-ms-blob-type": "BlockBlob",
-        "x-ms-client-request-id": "6d8a23eb-02b9-d41a-d5a6-5eaab4741587",
-<<<<<<< HEAD
-        "x-ms-creation-time": "Tue, 02 Feb 2021 21:31:51 GMT",
-=======
-        "x-ms-creation-time": "Wed, 17 Feb 2021 22:36:04 GMT",
->>>>>>> 1814567d
+        "x-ms-client-request-id": "c20e9646-c778-f76d-a5a8-23733b3bd294",
+        "x-ms-creation-time": "Fri, 19 Feb 2021 19:13:53 GMT",
         "x-ms-group": "$superuser",
         "x-ms-lease-state": "available",
         "x-ms-lease-status": "unlocked",
         "x-ms-owner": "$superuser",
         "x-ms-permissions": "rw-r-----",
-<<<<<<< HEAD
-        "x-ms-request-id": "0e312ed2-a01e-0095-33aa-f997ea000000",
-=======
-        "x-ms-request-id": "64afe652-401e-0069-0c7d-054613000000",
->>>>>>> 1814567d
+        "x-ms-request-id": "2e6df4fe-201e-00a4-1ef3-0676f9000000",
         "x-ms-server-encrypted": "true",
         "x-ms-version": "2020-06-12"
       },
       "ResponseBody": []
     },
     {
-      "RequestUri": "https://seannse.blob.core.windows.net/test-filesystem-1eff1104-dcc9-7b17-910e-0bb0a74fad21?restype=container",
+      "RequestUri": "https://seannse.blob.core.windows.net/test-filesystem-2a7c50ce-dacf-1518-895a-d216b25f0689?restype=container",
       "RequestMethod": "DELETE",
       "RequestHeaders": {
         "Accept": "application/xml",
         "Authorization": "Sanitized",
-<<<<<<< HEAD
-        "traceparent": "00-4cb62d1afad2fe4184cdf13f1f711c1a-bd38847d80b1cf43-00",
-        "User-Agent": [
-          "azsdk-net-Storage.Files.DataLake/12.7.0-alpha.20210202.1",
-          "(.NET 5.0.2; Microsoft Windows 10.0.19042)"
-        ],
-        "x-ms-client-request-id": "5c81b034-870f-6238-8124-5a4ea1f19a8d",
-        "x-ms-date": "Tue, 02 Feb 2021 21:31:51 GMT",
-=======
-        "traceparent": "00-e6eb5296b506b746b34c7efbbd5e666e-46715b02b9ae6449-00",
-        "User-Agent": [
-          "azsdk-net-Storage.Files.DataLake/12.7.0-alpha.20210217.1",
-          "(.NET 5.0.3; Microsoft Windows 10.0.19042)"
-        ],
-        "x-ms-client-request-id": "5c81b034-870f-6238-8124-5a4ea1f19a8d",
-        "x-ms-date": "Wed, 17 Feb 2021 22:36:05 GMT",
->>>>>>> 1814567d
+        "traceparent": "00-2a1f30dcdf188b459afb7dd141f6fdfb-231d3a3c76b15c40-00",
+        "User-Agent": [
+          "azsdk-net-Storage.Files.DataLake/12.7.0-alpha.20210219.1",
+          "(.NET 5.0.3; Microsoft Windows 10.0.19041)"
+        ],
+        "x-ms-client-request-id": "aca9ce88-ea1e-e667-30c6-880757e46509",
+        "x-ms-date": "Fri, 19 Feb 2021 19:13:54 GMT",
         "x-ms-return-client-request-id": "true",
         "x-ms-version": "2020-06-12"
       },
@@ -307,28 +198,20 @@
       "StatusCode": 202,
       "ResponseHeaders": {
         "Content-Length": "0",
-<<<<<<< HEAD
-        "Date": "Tue, 02 Feb 2021 21:31:50 GMT",
-=======
-        "Date": "Wed, 17 Feb 2021 22:36:04 GMT",
->>>>>>> 1814567d
-        "Server": [
-          "Windows-Azure-Blob/1.0",
-          "Microsoft-HTTPAPI/2.0"
-        ],
-        "x-ms-client-request-id": "5c81b034-870f-6238-8124-5a4ea1f19a8d",
-<<<<<<< HEAD
-        "x-ms-request-id": "0e312f14-a01e-0095-73aa-f997ea000000",
-=======
-        "x-ms-request-id": "64afe691-401e-0069-417d-054613000000",
->>>>>>> 1814567d
+        "Date": "Fri, 19 Feb 2021 19:13:54 GMT",
+        "Server": [
+          "Windows-Azure-Blob/1.0",
+          "Microsoft-HTTPAPI/2.0"
+        ],
+        "x-ms-client-request-id": "aca9ce88-ea1e-e667-30c6-880757e46509",
+        "x-ms-request-id": "2e6df59f-201e-00a4-38f3-0676f9000000",
         "x-ms-version": "2020-06-12"
       },
       "ResponseBody": []
     }
   ],
   "Variables": {
-    "RandomSeed": "1342193189",
+    "RandomSeed": "1350599384",
     "Storage_TestConfigHierarchicalNamespace": "NamespaceTenant\nseannse\nU2FuaXRpemVk\nhttps://seannse.blob.core.windows.net\nhttps://seannse.file.core.windows.net\nhttps://seannse.queue.core.windows.net\nhttps://seannse.table.core.windows.net\n\n\n\n\nhttps://seannse-secondary.blob.core.windows.net\nhttps://seannse-secondary.file.core.windows.net\nhttps://seannse-secondary.queue.core.windows.net\nhttps://seannse-secondary.table.core.windows.net\n68390a19-a643-458b-b726-408abf67b4fc\nSanitized\n72f988bf-86f1-41af-91ab-2d7cd011db47\nhttps://login.microsoftonline.com/\nCloud\nBlobEndpoint=https://seannse.blob.core.windows.net/;QueueEndpoint=https://seannse.queue.core.windows.net/;FileEndpoint=https://seannse.file.core.windows.net/;BlobSecondaryEndpoint=https://seannse-secondary.blob.core.windows.net/;QueueSecondaryEndpoint=https://seannse-secondary.queue.core.windows.net/;FileSecondaryEndpoint=https://seannse-secondary.file.core.windows.net/;AccountName=seannse;AccountKey=Sanitized\n"
   }
 }