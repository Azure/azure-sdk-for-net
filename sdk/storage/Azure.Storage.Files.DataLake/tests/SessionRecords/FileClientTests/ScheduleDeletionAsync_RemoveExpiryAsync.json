﻿{
  "Entries": [
    {
      "RequestUri": "https://seannse.blob.core.windows.net/test-filesystem-2a7c50ce-dacf-1518-895a-d216b25f0689?restype=container",
      "RequestMethod": "PUT",
      "RequestHeaders": {
        "Accept": "application/xml",
        "Authorization": "Sanitized",
        "traceparent": "00-19a19ad10dde204095c9d4e43fb027e3-d99fbedd282b2945-00",
        "User-Agent": [
          "azsdk-net-Storage.Files.DataLake/12.7.0-alpha.20210219.1",
          "(.NET 5.0.3; Microsoft Windows 10.0.19041)"
        ],
        "x-ms-blob-public-access": "container",
        "x-ms-client-request-id": "f09b0d97-2805-ba4f-273e-5cec09203c17",
        "x-ms-date": "Fri, 19 Feb 2021 19:13:54 GMT",
        "x-ms-return-client-request-id": "true",
<<<<<<< HEAD
        "x-ms-version": "2020-12-06"
=======
        "x-ms-version": "2021-02-12"
>>>>>>> 7e782c87
      },
      "RequestBody": null,
      "StatusCode": 201,
      "ResponseHeaders": {
        "Content-Length": "0",
        "Date": "Fri, 19 Feb 2021 19:13:53 GMT",
        "ETag": "\"0x8D8D50A7F876B7F\"",
        "Last-Modified": "Fri, 19 Feb 2021 19:13:53 GMT",
        "Server": [
          "Windows-Azure-Blob/1.0",
          "Microsoft-HTTPAPI/2.0"
        ],
        "x-ms-client-request-id": "f09b0d97-2805-ba4f-273e-5cec09203c17",
        "x-ms-request-id": "2e6df207-201e-00a4-47f3-0676f9000000",
<<<<<<< HEAD
        "x-ms-version": "2020-12-06"
=======
        "x-ms-version": "2021-02-12"
>>>>>>> 7e782c87
      },
      "ResponseBody": []
    },
    {
      "RequestUri": "https://seannse.dfs.core.windows.net/test-filesystem-2a7c50ce-dacf-1518-895a-d216b25f0689/test-file-3c1d3fe4-cba5-fcbd-fc5c-3de6adeff4f5?resource=file",
      "RequestMethod": "PUT",
      "RequestHeaders": {
        "Accept": "application/json",
        "Authorization": "Sanitized",
        "traceparent": "00-1e37066e9aa0bd44acd37185efc8d934-b03bf2341aa7154e-00",
        "User-Agent": [
          "azsdk-net-Storage.Files.DataLake/12.7.0-alpha.20210219.1",
          "(.NET 5.0.3; Microsoft Windows 10.0.19041)"
        ],
        "x-ms-client-request-id": "e24416ac-5d76-cc94-4f9e-f4a9ea680c38",
        "x-ms-date": "Fri, 19 Feb 2021 19:13:54 GMT",
        "x-ms-return-client-request-id": "true",
<<<<<<< HEAD
        "x-ms-version": "2020-12-06"
=======
        "x-ms-version": "2021-02-12"
>>>>>>> 7e782c87
      },
      "RequestBody": null,
      "StatusCode": 201,
      "ResponseHeaders": {
        "Content-Length": "0",
        "Date": "Fri, 19 Feb 2021 19:13:53 GMT",
        "ETag": "\"0x8D8D50A7F959A6A\"",
        "Last-Modified": "Fri, 19 Feb 2021 19:13:53 GMT",
        "Server": [
          "Windows-Azure-HDFS/1.0",
          "Microsoft-HTTPAPI/2.0"
        ],
        "x-ms-client-request-id": "e24416ac-5d76-cc94-4f9e-f4a9ea680c38",
        "x-ms-request-id": "6f4bd5c3-e01f-004f-7cf3-060e0b000000",
<<<<<<< HEAD
        "x-ms-version": "2020-12-06"
=======
        "x-ms-version": "2021-02-12"
>>>>>>> 7e782c87
      },
      "ResponseBody": []
    },
    {
      "RequestUri": "https://seannse.blob.core.windows.net/test-filesystem-2a7c50ce-dacf-1518-895a-d216b25f0689/test-file-3c1d3fe4-cba5-fcbd-fc5c-3de6adeff4f5?comp=expiry",
      "RequestMethod": "PUT",
      "RequestHeaders": {
        "Accept": "application/json",
        "Authorization": "Sanitized",
        "User-Agent": [
          "azsdk-net-Storage.Files.DataLake/12.7.0-alpha.20210219.1",
          "(.NET 5.0.3; Microsoft Windows 10.0.19041)"
        ],
        "x-ms-client-request-id": "973a7046-11aa-637e-05b2-542522db429a",
        "x-ms-date": "Fri, 19 Feb 2021 19:13:54 GMT",
        "x-ms-expiry-option": "Absolute",
        "x-ms-expiry-time": "Fri, 01 Jan 2100 00:00:00 GMT",
        "x-ms-return-client-request-id": "true",
<<<<<<< HEAD
        "x-ms-version": "2020-12-06"
=======
        "x-ms-version": "2021-02-12"
>>>>>>> 7e782c87
      },
      "RequestBody": null,
      "StatusCode": 200,
      "ResponseHeaders": {
        "Content-Length": "0",
        "Date": "Fri, 19 Feb 2021 19:13:53 GMT",
        "ETag": "\"0x8D8D50A7F959A6A\"",
        "Last-Modified": "Fri, 19 Feb 2021 19:13:53 GMT",
        "Server": [
          "Windows-Azure-Blob/1.0",
          "Microsoft-HTTPAPI/2.0"
        ],
        "x-ms-client-request-id": "973a7046-11aa-637e-05b2-542522db429a",
        "x-ms-request-id": "2e6df353-201e-00a4-03f3-0676f9000000",
<<<<<<< HEAD
        "x-ms-version": "2020-12-06"
=======
        "x-ms-version": "2021-02-12"
>>>>>>> 7e782c87
      },
      "ResponseBody": []
    },
    {
      "RequestUri": "https://seannse.blob.core.windows.net/test-filesystem-2a7c50ce-dacf-1518-895a-d216b25f0689/test-file-3c1d3fe4-cba5-fcbd-fc5c-3de6adeff4f5?comp=expiry",
      "RequestMethod": "PUT",
      "RequestHeaders": {
        "Accept": "application/json",
        "Authorization": "Sanitized",
        "User-Agent": [
          "azsdk-net-Storage.Files.DataLake/12.7.0-alpha.20210219.1",
          "(.NET 5.0.3; Microsoft Windows 10.0.19041)"
        ],
        "x-ms-client-request-id": "7a626016-752d-388d-e9c8-6aef422dace0",
        "x-ms-date": "Fri, 19 Feb 2021 19:13:54 GMT",
        "x-ms-expiry-option": "NeverExpire",
        "x-ms-return-client-request-id": "true",
<<<<<<< HEAD
        "x-ms-version": "2020-12-06"
=======
        "x-ms-version": "2021-02-12"
>>>>>>> 7e782c87
      },
      "RequestBody": null,
      "StatusCode": 200,
      "ResponseHeaders": {
        "Content-Length": "0",
        "Date": "Fri, 19 Feb 2021 19:13:53 GMT",
        "ETag": "\"0x8D8D50A7F959A6A\"",
        "Last-Modified": "Fri, 19 Feb 2021 19:13:53 GMT",
        "Server": [
          "Windows-Azure-Blob/1.0",
          "Microsoft-HTTPAPI/2.0"
        ],
        "x-ms-client-request-id": "7a626016-752d-388d-e9c8-6aef422dace0",
        "x-ms-request-id": "2e6df42d-201e-00a4-54f3-0676f9000000",
<<<<<<< HEAD
        "x-ms-version": "2020-12-06"
=======
        "x-ms-version": "2021-02-12"
>>>>>>> 7e782c87
      },
      "ResponseBody": []
    },
    {
      "RequestUri": "https://seannse.blob.core.windows.net/test-filesystem-2a7c50ce-dacf-1518-895a-d216b25f0689/test-file-3c1d3fe4-cba5-fcbd-fc5c-3de6adeff4f5",
      "RequestMethod": "HEAD",
      "RequestHeaders": {
        "Accept": "application/xml",
        "Authorization": "Sanitized",
        "User-Agent": [
          "azsdk-net-Storage.Files.DataLake/12.7.0-alpha.20210219.1",
          "(.NET 5.0.3; Microsoft Windows 10.0.19041)"
        ],
        "x-ms-client-request-id": "c20e9646-c778-f76d-a5a8-23733b3bd294",
        "x-ms-date": "Fri, 19 Feb 2021 19:13:54 GMT",
        "x-ms-return-client-request-id": "true",
<<<<<<< HEAD
        "x-ms-version": "2020-12-06"
=======
        "x-ms-version": "2021-02-12"
>>>>>>> 7e782c87
      },
      "RequestBody": null,
      "StatusCode": 200,
      "ResponseHeaders": {
        "Accept-Ranges": "bytes",
        "Content-Length": "0",
        "Content-Type": "application/octet-stream",
        "Date": "Fri, 19 Feb 2021 19:13:53 GMT",
        "ETag": "\"0x8D8D50A7F959A6A\"",
        "Last-Modified": "Fri, 19 Feb 2021 19:13:53 GMT",
        "Server": [
          "Windows-Azure-Blob/1.0",
          "Microsoft-HTTPAPI/2.0"
        ],
        "x-ms-access-tier": "Hot",
        "x-ms-access-tier-inferred": "true",
        "x-ms-blob-type": "BlockBlob",
        "x-ms-client-request-id": "c20e9646-c778-f76d-a5a8-23733b3bd294",
        "x-ms-creation-time": "Fri, 19 Feb 2021 19:13:53 GMT",
        "x-ms-group": "$superuser",
        "x-ms-lease-state": "available",
        "x-ms-lease-status": "unlocked",
        "x-ms-owner": "$superuser",
        "x-ms-permissions": "rw-r-----",
        "x-ms-request-id": "2e6df4fe-201e-00a4-1ef3-0676f9000000",
        "x-ms-server-encrypted": "true",
<<<<<<< HEAD
        "x-ms-version": "2020-12-06"
=======
        "x-ms-version": "2021-02-12"
>>>>>>> 7e782c87
      },
      "ResponseBody": []
    },
    {
      "RequestUri": "https://seannse.blob.core.windows.net/test-filesystem-2a7c50ce-dacf-1518-895a-d216b25f0689?restype=container",
      "RequestMethod": "DELETE",
      "RequestHeaders": {
        "Accept": "application/xml",
        "Authorization": "Sanitized",
        "traceparent": "00-2a1f30dcdf188b459afb7dd141f6fdfb-231d3a3c76b15c40-00",
        "User-Agent": [
          "azsdk-net-Storage.Files.DataLake/12.7.0-alpha.20210219.1",
          "(.NET 5.0.3; Microsoft Windows 10.0.19041)"
        ],
        "x-ms-client-request-id": "aca9ce88-ea1e-e667-30c6-880757e46509",
        "x-ms-date": "Fri, 19 Feb 2021 19:13:54 GMT",
        "x-ms-return-client-request-id": "true",
<<<<<<< HEAD
        "x-ms-version": "2020-12-06"
=======
        "x-ms-version": "2021-02-12"
>>>>>>> 7e782c87
      },
      "RequestBody": null,
      "StatusCode": 202,
      "ResponseHeaders": {
        "Content-Length": "0",
        "Date": "Fri, 19 Feb 2021 19:13:54 GMT",
        "Server": [
          "Windows-Azure-Blob/1.0",
          "Microsoft-HTTPAPI/2.0"
        ],
        "x-ms-client-request-id": "aca9ce88-ea1e-e667-30c6-880757e46509",
        "x-ms-request-id": "2e6df59f-201e-00a4-38f3-0676f9000000",
<<<<<<< HEAD
        "x-ms-version": "2020-12-06"
=======
        "x-ms-version": "2021-02-12"
>>>>>>> 7e782c87
      },
      "ResponseBody": []
    }
  ],
  "Variables": {
    "RandomSeed": "1350599384",
    "Storage_TestConfigHierarchicalNamespace": "NamespaceTenant\nseannse\nU2FuaXRpemVk\nhttps://seannse.blob.core.windows.net\nhttps://seannse.file.core.windows.net\nhttps://seannse.queue.core.windows.net\nhttps://seannse.table.core.windows.net\n\n\n\n\nhttps://seannse-secondary.blob.core.windows.net\nhttps://seannse-secondary.file.core.windows.net\nhttps://seannse-secondary.queue.core.windows.net\nhttps://seannse-secondary.table.core.windows.net\n68390a19-a643-458b-b726-408abf67b4fc\nSanitized\n72f988bf-86f1-41af-91ab-2d7cd011db47\nhttps://login.microsoftonline.com/\nCloud\nBlobEndpoint=https://seannse.blob.core.windows.net/;QueueEndpoint=https://seannse.queue.core.windows.net/;FileEndpoint=https://seannse.file.core.windows.net/;BlobSecondaryEndpoint=https://seannse-secondary.blob.core.windows.net/;QueueSecondaryEndpoint=https://seannse-secondary.queue.core.windows.net/;FileSecondaryEndpoint=https://seannse-secondary.file.core.windows.net/;AccountName=seannse;AccountKey=Sanitized\n\n\n"
  }
}<|MERGE_RESOLUTION|>--- conflicted
+++ resolved
@@ -15,11 +15,7 @@
         "x-ms-client-request-id": "f09b0d97-2805-ba4f-273e-5cec09203c17",
         "x-ms-date": "Fri, 19 Feb 2021 19:13:54 GMT",
         "x-ms-return-client-request-id": "true",
-<<<<<<< HEAD
-        "x-ms-version": "2020-12-06"
-=======
-        "x-ms-version": "2021-02-12"
->>>>>>> 7e782c87
+        "x-ms-version": "2021-02-12"
       },
       "RequestBody": null,
       "StatusCode": 201,
@@ -34,11 +30,7 @@
         ],
         "x-ms-client-request-id": "f09b0d97-2805-ba4f-273e-5cec09203c17",
         "x-ms-request-id": "2e6df207-201e-00a4-47f3-0676f9000000",
-<<<<<<< HEAD
-        "x-ms-version": "2020-12-06"
-=======
-        "x-ms-version": "2021-02-12"
->>>>>>> 7e782c87
+        "x-ms-version": "2021-02-12"
       },
       "ResponseBody": []
     },
@@ -56,11 +48,7 @@
         "x-ms-client-request-id": "e24416ac-5d76-cc94-4f9e-f4a9ea680c38",
         "x-ms-date": "Fri, 19 Feb 2021 19:13:54 GMT",
         "x-ms-return-client-request-id": "true",
-<<<<<<< HEAD
-        "x-ms-version": "2020-12-06"
-=======
-        "x-ms-version": "2021-02-12"
->>>>>>> 7e782c87
+        "x-ms-version": "2021-02-12"
       },
       "RequestBody": null,
       "StatusCode": 201,
@@ -75,11 +63,7 @@
         ],
         "x-ms-client-request-id": "e24416ac-5d76-cc94-4f9e-f4a9ea680c38",
         "x-ms-request-id": "6f4bd5c3-e01f-004f-7cf3-060e0b000000",
-<<<<<<< HEAD
-        "x-ms-version": "2020-12-06"
-=======
-        "x-ms-version": "2021-02-12"
->>>>>>> 7e782c87
+        "x-ms-version": "2021-02-12"
       },
       "ResponseBody": []
     },
@@ -98,11 +82,7 @@
         "x-ms-expiry-option": "Absolute",
         "x-ms-expiry-time": "Fri, 01 Jan 2100 00:00:00 GMT",
         "x-ms-return-client-request-id": "true",
-<<<<<<< HEAD
-        "x-ms-version": "2020-12-06"
-=======
-        "x-ms-version": "2021-02-12"
->>>>>>> 7e782c87
+        "x-ms-version": "2021-02-12"
       },
       "RequestBody": null,
       "StatusCode": 200,
@@ -117,11 +97,7 @@
         ],
         "x-ms-client-request-id": "973a7046-11aa-637e-05b2-542522db429a",
         "x-ms-request-id": "2e6df353-201e-00a4-03f3-0676f9000000",
-<<<<<<< HEAD
-        "x-ms-version": "2020-12-06"
-=======
-        "x-ms-version": "2021-02-12"
->>>>>>> 7e782c87
+        "x-ms-version": "2021-02-12"
       },
       "ResponseBody": []
     },
@@ -139,11 +115,7 @@
         "x-ms-date": "Fri, 19 Feb 2021 19:13:54 GMT",
         "x-ms-expiry-option": "NeverExpire",
         "x-ms-return-client-request-id": "true",
-<<<<<<< HEAD
-        "x-ms-version": "2020-12-06"
-=======
-        "x-ms-version": "2021-02-12"
->>>>>>> 7e782c87
+        "x-ms-version": "2021-02-12"
       },
       "RequestBody": null,
       "StatusCode": 200,
@@ -158,11 +130,7 @@
         ],
         "x-ms-client-request-id": "7a626016-752d-388d-e9c8-6aef422dace0",
         "x-ms-request-id": "2e6df42d-201e-00a4-54f3-0676f9000000",
-<<<<<<< HEAD
-        "x-ms-version": "2020-12-06"
-=======
-        "x-ms-version": "2021-02-12"
->>>>>>> 7e782c87
+        "x-ms-version": "2021-02-12"
       },
       "ResponseBody": []
     },
@@ -179,11 +147,7 @@
         "x-ms-client-request-id": "c20e9646-c778-f76d-a5a8-23733b3bd294",
         "x-ms-date": "Fri, 19 Feb 2021 19:13:54 GMT",
         "x-ms-return-client-request-id": "true",
-<<<<<<< HEAD
-        "x-ms-version": "2020-12-06"
-=======
-        "x-ms-version": "2021-02-12"
->>>>>>> 7e782c87
+        "x-ms-version": "2021-02-12"
       },
       "RequestBody": null,
       "StatusCode": 200,
@@ -210,11 +174,7 @@
         "x-ms-permissions": "rw-r-----",
         "x-ms-request-id": "2e6df4fe-201e-00a4-1ef3-0676f9000000",
         "x-ms-server-encrypted": "true",
-<<<<<<< HEAD
-        "x-ms-version": "2020-12-06"
-=======
-        "x-ms-version": "2021-02-12"
->>>>>>> 7e782c87
+        "x-ms-version": "2021-02-12"
       },
       "ResponseBody": []
     },
@@ -232,11 +192,7 @@
         "x-ms-client-request-id": "aca9ce88-ea1e-e667-30c6-880757e46509",
         "x-ms-date": "Fri, 19 Feb 2021 19:13:54 GMT",
         "x-ms-return-client-request-id": "true",
-<<<<<<< HEAD
-        "x-ms-version": "2020-12-06"
-=======
-        "x-ms-version": "2021-02-12"
->>>>>>> 7e782c87
+        "x-ms-version": "2021-02-12"
       },
       "RequestBody": null,
       "StatusCode": 202,
@@ -249,11 +205,7 @@
         ],
         "x-ms-client-request-id": "aca9ce88-ea1e-e667-30c6-880757e46509",
         "x-ms-request-id": "2e6df59f-201e-00a4-38f3-0676f9000000",
-<<<<<<< HEAD
-        "x-ms-version": "2020-12-06"
-=======
-        "x-ms-version": "2021-02-12"
->>>>>>> 7e782c87
+        "x-ms-version": "2021-02-12"
       },
       "ResponseBody": []
     }
