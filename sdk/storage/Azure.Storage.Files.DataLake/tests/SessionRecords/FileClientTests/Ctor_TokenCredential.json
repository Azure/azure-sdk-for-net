{
  "Entries": [
    {
      "RequestUri": "http://seannsecanary.blob.core.windows.net/test-filesystem-b17e88ba-e3bc-5dce-d57d-1dc4435fa83b?restype=container",
      "RequestMethod": "PUT",
      "RequestHeaders": {
        "Authorization": "Sanitized",
        "traceparent": "00-b7ceadfb85fcdb43a0a1592b8067731b-93f27e38a187354e-00",
        "User-Agent": [
          "azsdk-net-Storage.Files.DataLake/12.1.0-dev.20200403.1",
          "(.NET Core 4.6.28325.01; Microsoft Windows 10.0.18362 )"
        ],
        "x-ms-blob-public-access": "container",
        "x-ms-client-request-id": "ec49e5a1-0d5b-ebf1-6240-9d20b1ebb4c6",
        "x-ms-date": "Fri, 03 Apr 2020 20:59:12 GMT",
        "x-ms-return-client-request-id": "true",
<<<<<<< HEAD
        "x-ms-version": "2019-12-12"
=======
        "x-ms-version": "2020-02-10"
>>>>>>> 60f4876e
      },
      "RequestBody": null,
      "StatusCode": 201,
      "ResponseHeaders": {
        "Content-Length": "0",
        "Date": "Fri, 03 Apr 2020 20:59:10 GMT",
        "ETag": "\u00220x8D7D811DC1D81C3\u0022",
        "Last-Modified": "Fri, 03 Apr 2020 20:59:11 GMT",
        "Server": [
          "Windows-Azure-Blob/1.0",
          "Microsoft-HTTPAPI/2.0"
        ],
        "x-ms-client-request-id": "ec49e5a1-0d5b-ebf1-6240-9d20b1ebb4c6",
        "x-ms-request-id": "9622008c-f01e-0012-2afa-093670000000",
<<<<<<< HEAD
        "x-ms-version": "2019-12-12"
=======
        "x-ms-version": "2020-02-10"
>>>>>>> 60f4876e
      },
      "ResponseBody": []
    },
    {
      "RequestUri": "http://seannsecanary.dfs.core.windows.net/test-filesystem-b17e88ba-e3bc-5dce-d57d-1dc4435fa83b/test-directory-951892d2-2009-6495-26b9-70c271bfdb37?resource=directory",
      "RequestMethod": "PUT",
      "RequestHeaders": {
        "Authorization": "Sanitized",
        "traceparent": "00-ddb810eaf10e9e4db6c478aee7c5a3a9-64e1fd553d3f734d-00",
        "User-Agent": [
          "azsdk-net-Storage.Files.DataLake/12.1.0-dev.20200403.1",
          "(.NET Core 4.6.28325.01; Microsoft Windows 10.0.18362 )"
        ],
        "x-ms-client-request-id": "ca0959fd-eb16-4c78-05c0-b67b5218e807",
        "x-ms-date": "Fri, 03 Apr 2020 20:59:13 GMT",
        "x-ms-return-client-request-id": "true",
<<<<<<< HEAD
        "x-ms-version": "2019-12-12"
=======
        "x-ms-version": "2020-02-10"
>>>>>>> 60f4876e
      },
      "RequestBody": null,
      "StatusCode": 201,
      "ResponseHeaders": {
        "Content-Length": "0",
        "Date": "Fri, 03 Apr 2020 20:59:10 GMT",
        "ETag": "\u00220x8D7D811DC2BEFDF\u0022",
        "Last-Modified": "Fri, 03 Apr 2020 20:59:11 GMT",
        "Server": [
          "Windows-Azure-HDFS/1.0",
          "Microsoft-HTTPAPI/2.0"
        ],
        "x-ms-client-request-id": "ca0959fd-eb16-4c78-05c0-b67b5218e807",
        "x-ms-request-id": "fa43ff2b-201f-0097-6ffa-091bad000000",
<<<<<<< HEAD
        "x-ms-version": "2019-12-12"
=======
        "x-ms-version": "2020-02-10"
>>>>>>> 60f4876e
      },
      "ResponseBody": []
    },
    {
      "RequestUri": "http://seannsecanary.dfs.core.windows.net/test-filesystem-b17e88ba-e3bc-5dce-d57d-1dc4435fa83b/test-directory-951892d2-2009-6495-26b9-70c271bfdb37/test-file-9b03577b-e74a-d72f-f8e9-6faab05fd7d4?resource=file",
      "RequestMethod": "PUT",
      "RequestHeaders": {
        "Authorization": "Sanitized",
        "User-Agent": [
          "azsdk-net-Storage.Files.DataLake/12.1.0-dev.20200403.1",
          "(.NET Core 4.6.28325.01; Microsoft Windows 10.0.18362 )"
        ],
        "x-ms-client-request-id": "5823b0dc-e9e2-f6b0-221c-75540b003906",
        "x-ms-date": "Fri, 03 Apr 2020 20:59:13 GMT",
        "x-ms-return-client-request-id": "true",
<<<<<<< HEAD
        "x-ms-version": "2019-12-12"
=======
        "x-ms-version": "2020-02-10"
>>>>>>> 60f4876e
      },
      "RequestBody": null,
      "StatusCode": 201,
      "ResponseHeaders": {
        "Content-Length": "0",
        "Date": "Fri, 03 Apr 2020 20:59:10 GMT",
        "ETag": "\u00220x8D7D811DC39138B\u0022",
        "Last-Modified": "Fri, 03 Apr 2020 20:59:11 GMT",
        "Server": [
          "Windows-Azure-HDFS/1.0",
          "Microsoft-HTTPAPI/2.0"
        ],
        "x-ms-client-request-id": "5823b0dc-e9e2-f6b0-221c-75540b003906",
        "x-ms-request-id": "fa43ff2c-201f-0097-70fa-091bad000000",
<<<<<<< HEAD
        "x-ms-version": "2019-12-12"
=======
        "x-ms-version": "2020-02-10"
>>>>>>> 60f4876e
      },
      "ResponseBody": []
    },
    {
      "RequestUri": "https://login.microsoftonline.com/72f988bf-86f1-41af-91ab-2d7cd011db47/oauth2/v2.0/token",
      "RequestMethod": "POST",
      "RequestHeaders": {
        "Content-Length": "169",
        "Content-Type": "application/x-www-form-urlencoded",
        "traceparent": "00-3503b71424f1bc4d8785da20e2088913-e57524b6b4c65842-00",
        "User-Agent": [
          "azsdk-net-Identity/1.1.1",
          "(.NET Core 4.6.28325.01; Microsoft Windows 10.0.18362 )"
        ],
        "x-ms-client-request-id": "c170c783f8f64f2b659601b88856d99c",
        "x-ms-return-client-request-id": "true"
      },
      "RequestBody": "response_type=token\u0026grant_type=client_credentials\u0026client_id=68390a19-a643-458b-b726-408abf67b4fc\u0026client_secret=Sanitized\u0026scope=https%3A%2F%2Fstorage.azure.com%2F.default",
      "StatusCode": 200,
      "ResponseHeaders": {
        "Cache-Control": "no-store, no-cache",
        "Content-Length": "92",
        "Content-Type": "application/json; charset=utf-8",
        "Date": "Fri, 03 Apr 2020 20:59:11 GMT",
        "Expires": "-1",
        "P3P": "CP=\u0022DSP CUR OTPi IND OTRi ONL FIN\u0022",
        "Pragma": "no-cache",
        "Set-Cookie": [
          "fpc=AqcVJRfL1vVIpIdKRB0uyLDeSEc1AQAAAJ-aGdYOAAAA; expires=Sun, 03-May-2020 20:59:11 GMT; path=/; secure; HttpOnly; SameSite=None",
          "x-ms-gateway-slice=prod; path=/; SameSite=None; secure; HttpOnly",
          "stsservicecookie=ests; path=/; SameSite=None; secure; HttpOnly"
        ],
        "Strict-Transport-Security": "max-age=31536000; includeSubDomains",
        "X-Content-Type-Options": "nosniff",
        "x-ms-ests-server": "2.1.10321.6 - SAN ProdSlices",
        "x-ms-request-id": "52f83add-9827-4c0f-ba52-90ad5eea0700"
      },
      "ResponseBody": {
        "token_type": "Bearer",
        "expires_in": 86399,
        "ext_expires_in": 86399,
        "access_token": "Sanitized"
      }
    },
    {
      "RequestUri": "https://seannsecanary.blob.core.windows.net/test-filesystem-b17e88ba-e3bc-5dce-d57d-1dc4435fa83b/test-directory-951892d2-2009-6495-26b9-70c271bfdb37/test-file-9b03577b-e74a-d72f-f8e9-6faab05fd7d4",
      "RequestMethod": "HEAD",
      "RequestHeaders": {
        "Authorization": "Sanitized",
        "traceparent": "00-3503b71424f1bc4d8785da20e2088913-593a88a1a4a95645-00",
        "User-Agent": [
          "azsdk-net-Storage.Files.DataLake/12.1.0-dev.20200403.1",
          "(.NET Core 4.6.28325.01; Microsoft Windows 10.0.18362 )"
        ],
        "x-ms-client-request-id": "a29f8030-8ff4-7c25-142a-b485fbaed368",
        "x-ms-return-client-request-id": "true",
<<<<<<< HEAD
        "x-ms-version": "2019-12-12"
=======
        "x-ms-version": "2020-02-10"
>>>>>>> 60f4876e
      },
      "RequestBody": null,
      "StatusCode": 200,
      "ResponseHeaders": {
        "Accept-Ranges": "bytes",
        "Content-Length": "0",
        "Content-Type": "application/octet-stream",
        "Date": "Fri, 03 Apr 2020 20:59:12 GMT",
        "ETag": "\u00220x8D7D811DC39138B\u0022",
        "Last-Modified": "Fri, 03 Apr 2020 20:59:11 GMT",
        "Server": [
          "Windows-Azure-Blob/1.0",
          "Microsoft-HTTPAPI/2.0"
        ],
        "x-ms-access-tier": "Hot",
        "x-ms-access-tier-inferred": "true",
        "x-ms-blob-type": "BlockBlob",
        "x-ms-client-request-id": "a29f8030-8ff4-7c25-142a-b485fbaed368",
        "x-ms-creation-time": "Fri, 03 Apr 2020 20:59:11 GMT",
        "x-ms-lease-state": "available",
        "x-ms-lease-status": "unlocked",
        "x-ms-request-id": "097cd2da-d01e-003a-26fa-0957d8000000",
        "x-ms-server-encrypted": "true",
<<<<<<< HEAD
        "x-ms-version": "2019-12-12"
=======
        "x-ms-version": "2020-02-10"
>>>>>>> 60f4876e
      },
      "ResponseBody": []
    },
    {
      "RequestUri": "http://seannsecanary.blob.core.windows.net/test-filesystem-b17e88ba-e3bc-5dce-d57d-1dc4435fa83b?restype=container",
      "RequestMethod": "DELETE",
      "RequestHeaders": {
        "Authorization": "Sanitized",
        "traceparent": "00-9daeb6728a384a42b2cd81609c47dba6-810deae33695544a-00",
        "User-Agent": [
          "azsdk-net-Storage.Files.DataLake/12.1.0-dev.20200403.1",
          "(.NET Core 4.6.28325.01; Microsoft Windows 10.0.18362 )"
        ],
        "x-ms-client-request-id": "55d5f855-2616-384e-554f-3d5e8d6cf3bd",
        "x-ms-date": "Fri, 03 Apr 2020 20:59:14 GMT",
        "x-ms-return-client-request-id": "true",
<<<<<<< HEAD
        "x-ms-version": "2019-12-12"
=======
        "x-ms-version": "2020-02-10"
>>>>>>> 60f4876e
      },
      "RequestBody": null,
      "StatusCode": 202,
      "ResponseHeaders": {
        "Content-Length": "0",
        "Date": "Fri, 03 Apr 2020 20:59:12 GMT",
        "Server": [
          "Windows-Azure-Blob/1.0",
          "Microsoft-HTTPAPI/2.0"
        ],
        "x-ms-client-request-id": "55d5f855-2616-384e-554f-3d5e8d6cf3bd",
        "x-ms-request-id": "96220144-f01e-0012-43fa-093670000000",
<<<<<<< HEAD
        "x-ms-version": "2019-12-12"
=======
        "x-ms-version": "2020-02-10"
>>>>>>> 60f4876e
      },
      "ResponseBody": []
    }
  ],
  "Variables": {
    "RandomSeed": "1879298461",
    "Storage_TestConfigHierarchicalNamespace": "NamespaceTenant\nseannsecanary\nU2FuaXRpemVk\nhttp://seannsecanary.blob.core.windows.net\nhttp://seannsecanary.file.core.windows.net\nhttp://seannsecanary.queue.core.windows.net\nhttp://seannsecanary.table.core.windows.net\n\n\n\n\nhttp://seannsecanary-secondary.blob.core.windows.net\nhttp://seannsecanary-secondary.file.core.windows.net\nhttp://seannsecanary-secondary.queue.core.windows.net\nhttp://seannsecanary-secondary.table.core.windows.net\n68390a19-a643-458b-b726-408abf67b4fc\nSanitized\n72f988bf-86f1-41af-91ab-2d7cd011db47\nhttps://login.microsoftonline.com/\nCloud\nBlobEndpoint=http://seannsecanary.blob.core.windows.net/;QueueEndpoint=http://seannsecanary.queue.core.windows.net/;FileEndpoint=http://seannsecanary.file.core.windows.net/;BlobSecondaryEndpoint=http://seannsecanary-secondary.blob.core.windows.net/;QueueSecondaryEndpoint=http://seannsecanary-secondary.queue.core.windows.net/;FileSecondaryEndpoint=http://seannsecanary-secondary.file.core.windows.net/;AccountName=seannsecanary;AccountKey=Sanitized\n"
  }
}<|MERGE_RESOLUTION|>--- conflicted
+++ resolved
@@ -14,11 +14,7 @@
         "x-ms-client-request-id": "ec49e5a1-0d5b-ebf1-6240-9d20b1ebb4c6",
         "x-ms-date": "Fri, 03 Apr 2020 20:59:12 GMT",
         "x-ms-return-client-request-id": "true",
-<<<<<<< HEAD
-        "x-ms-version": "2019-12-12"
-=======
-        "x-ms-version": "2020-02-10"
->>>>>>> 60f4876e
+        "x-ms-version": "2020-02-10"
       },
       "RequestBody": null,
       "StatusCode": 201,
@@ -33,11 +29,7 @@
         ],
         "x-ms-client-request-id": "ec49e5a1-0d5b-ebf1-6240-9d20b1ebb4c6",
         "x-ms-request-id": "9622008c-f01e-0012-2afa-093670000000",
-<<<<<<< HEAD
-        "x-ms-version": "2019-12-12"
-=======
-        "x-ms-version": "2020-02-10"
->>>>>>> 60f4876e
+        "x-ms-version": "2020-02-10"
       },
       "ResponseBody": []
     },
@@ -54,11 +46,7 @@
         "x-ms-client-request-id": "ca0959fd-eb16-4c78-05c0-b67b5218e807",
         "x-ms-date": "Fri, 03 Apr 2020 20:59:13 GMT",
         "x-ms-return-client-request-id": "true",
-<<<<<<< HEAD
-        "x-ms-version": "2019-12-12"
-=======
-        "x-ms-version": "2020-02-10"
->>>>>>> 60f4876e
+        "x-ms-version": "2020-02-10"
       },
       "RequestBody": null,
       "StatusCode": 201,
@@ -73,11 +61,7 @@
         ],
         "x-ms-client-request-id": "ca0959fd-eb16-4c78-05c0-b67b5218e807",
         "x-ms-request-id": "fa43ff2b-201f-0097-6ffa-091bad000000",
-<<<<<<< HEAD
-        "x-ms-version": "2019-12-12"
-=======
-        "x-ms-version": "2020-02-10"
->>>>>>> 60f4876e
+        "x-ms-version": "2020-02-10"
       },
       "ResponseBody": []
     },
@@ -93,11 +77,7 @@
         "x-ms-client-request-id": "5823b0dc-e9e2-f6b0-221c-75540b003906",
         "x-ms-date": "Fri, 03 Apr 2020 20:59:13 GMT",
         "x-ms-return-client-request-id": "true",
-<<<<<<< HEAD
-        "x-ms-version": "2019-12-12"
-=======
-        "x-ms-version": "2020-02-10"
->>>>>>> 60f4876e
+        "x-ms-version": "2020-02-10"
       },
       "RequestBody": null,
       "StatusCode": 201,
@@ -112,11 +92,7 @@
         ],
         "x-ms-client-request-id": "5823b0dc-e9e2-f6b0-221c-75540b003906",
         "x-ms-request-id": "fa43ff2c-201f-0097-70fa-091bad000000",
-<<<<<<< HEAD
-        "x-ms-version": "2019-12-12"
-=======
-        "x-ms-version": "2020-02-10"
->>>>>>> 60f4876e
+        "x-ms-version": "2020-02-10"
       },
       "ResponseBody": []
     },
@@ -173,11 +149,7 @@
         ],
         "x-ms-client-request-id": "a29f8030-8ff4-7c25-142a-b485fbaed368",
         "x-ms-return-client-request-id": "true",
-<<<<<<< HEAD
-        "x-ms-version": "2019-12-12"
-=======
-        "x-ms-version": "2020-02-10"
->>>>>>> 60f4876e
+        "x-ms-version": "2020-02-10"
       },
       "RequestBody": null,
       "StatusCode": 200,
@@ -201,11 +173,7 @@
         "x-ms-lease-status": "unlocked",
         "x-ms-request-id": "097cd2da-d01e-003a-26fa-0957d8000000",
         "x-ms-server-encrypted": "true",
-<<<<<<< HEAD
-        "x-ms-version": "2019-12-12"
-=======
-        "x-ms-version": "2020-02-10"
->>>>>>> 60f4876e
+        "x-ms-version": "2020-02-10"
       },
       "ResponseBody": []
     },
@@ -222,11 +190,7 @@
         "x-ms-client-request-id": "55d5f855-2616-384e-554f-3d5e8d6cf3bd",
         "x-ms-date": "Fri, 03 Apr 2020 20:59:14 GMT",
         "x-ms-return-client-request-id": "true",
-<<<<<<< HEAD
-        "x-ms-version": "2019-12-12"
-=======
-        "x-ms-version": "2020-02-10"
->>>>>>> 60f4876e
+        "x-ms-version": "2020-02-10"
       },
       "RequestBody": null,
       "StatusCode": 202,
@@ -239,11 +203,7 @@
         ],
         "x-ms-client-request-id": "55d5f855-2616-384e-554f-3d5e8d6cf3bd",
         "x-ms-request-id": "96220144-f01e-0012-43fa-093670000000",
-<<<<<<< HEAD
-        "x-ms-version": "2019-12-12"
-=======
-        "x-ms-version": "2020-02-10"
->>>>>>> 60f4876e
+        "x-ms-version": "2020-02-10"
       },
       "ResponseBody": []
     }
