﻿{
  "Entries": [
    {
      "RequestUri": "https://seannse.blob.core.windows.net/test-filesystem-fe395a8d-0293-c727-8938-9c6d369e1ae7?restype=container",
      "RequestMethod": "PUT",
      "RequestHeaders": {
        "Accept": "application/xml",
        "Authorization": "Sanitized",
        "traceparent": "00-492a4e26fc5c6d4498eae3f3db5cfa74-ffcffe573028db45-00",
        "User-Agent": [
          "azsdk-net-Storage.Files.DataLake/12.7.0-alpha.20210219.1",
          "(.NET 5.0.3; Microsoft Windows 10.0.19041)"
        ],
        "x-ms-blob-public-access": "container",
        "x-ms-client-request-id": "5d7d1093-081a-d459-ce86-9344027e1a40",
        "x-ms-date": "Fri, 19 Feb 2021 19:09:11 GMT",
        "x-ms-return-client-request-id": "true",
<<<<<<< HEAD
        "x-ms-version": "2020-12-06"
=======
        "x-ms-version": "2021-02-12"
>>>>>>> 7e782c87
      },
      "RequestBody": null,
      "StatusCode": 201,
      "ResponseHeaders": {
        "Content-Length": "0",
        "Date": "Fri, 19 Feb 2021 19:09:10 GMT",
        "ETag": "\"0x8D8D509D6B67769\"",
        "Last-Modified": "Fri, 19 Feb 2021 19:09:10 GMT",
        "Server": [
          "Windows-Azure-Blob/1.0",
          "Microsoft-HTTPAPI/2.0"
        ],
        "x-ms-client-request-id": "5d7d1093-081a-d459-ce86-9344027e1a40",
        "x-ms-request-id": "2e6344b3-201e-00a4-62f2-0676f9000000",
<<<<<<< HEAD
        "x-ms-version": "2020-12-06"
=======
        "x-ms-version": "2021-02-12"
>>>>>>> 7e782c87
      },
      "ResponseBody": []
    },
    {
      "RequestUri": "https://seannse.dfs.core.windows.net/test-filesystem-fe395a8d-0293-c727-8938-9c6d369e1ae7/test-directory-f2c70aea-0414-b464-5121-f54dcd6ba58c?resource=directory",
      "RequestMethod": "PUT",
      "RequestHeaders": {
        "Accept": "application/json",
        "Authorization": "Sanitized",
        "traceparent": "00-7606976d571654498dbeabd20274cbe1-28a03b216ee35f43-00",
        "User-Agent": [
          "azsdk-net-Storage.Files.DataLake/12.7.0-alpha.20210219.1",
          "(.NET 5.0.3; Microsoft Windows 10.0.19041)"
        ],
        "x-ms-client-request-id": "8952e3d6-aa93-d0a4-4188-1865e9f68677",
        "x-ms-date": "Fri, 19 Feb 2021 19:09:11 GMT",
        "x-ms-return-client-request-id": "true",
<<<<<<< HEAD
        "x-ms-version": "2020-12-06"
=======
        "x-ms-version": "2021-02-12"
>>>>>>> 7e782c87
      },
      "RequestBody": null,
      "StatusCode": 201,
      "ResponseHeaders": {
        "Content-Length": "0",
        "Date": "Fri, 19 Feb 2021 19:09:10 GMT",
        "ETag": "\"0x8D8D509D6C4C678\"",
        "Last-Modified": "Fri, 19 Feb 2021 19:09:10 GMT",
        "Server": [
          "Windows-Azure-HDFS/1.0",
          "Microsoft-HTTPAPI/2.0"
        ],
        "x-ms-client-request-id": "8952e3d6-aa93-d0a4-4188-1865e9f68677",
        "x-ms-request-id": "6f4afead-e01f-004f-49f2-060e0b000000",
<<<<<<< HEAD
        "x-ms-version": "2020-12-06"
=======
        "x-ms-version": "2021-02-12"
>>>>>>> 7e782c87
      },
      "ResponseBody": []
    },
    {
      "RequestUri": "https://seannse.dfs.core.windows.net/test-filesystem-fe395a8d-0293-c727-8938-9c6d369e1ae7/test-directory-f2c70aea-0414-b464-5121-f54dcd6ba58c/test-file-1183d9ef-168e-413c-5ecf-01e59a1107be?resource=file",
      "RequestMethod": "PUT",
      "RequestHeaders": {
        "Accept": "application/json",
        "Authorization": "Sanitized",
        "User-Agent": [
          "azsdk-net-Storage.Files.DataLake/12.7.0-alpha.20210219.1",
          "(.NET 5.0.3; Microsoft Windows 10.0.19041)"
        ],
        "x-ms-client-request-id": "1f6d0e51-902c-6fad-92a4-f287a63a88a7",
        "x-ms-date": "Fri, 19 Feb 2021 19:09:11 GMT",
        "x-ms-return-client-request-id": "true",
<<<<<<< HEAD
        "x-ms-version": "2020-12-06"
=======
        "x-ms-version": "2021-02-12"
>>>>>>> 7e782c87
      },
      "RequestBody": null,
      "StatusCode": 201,
      "ResponseHeaders": {
        "Content-Length": "0",
        "Date": "Fri, 19 Feb 2021 19:09:10 GMT",
        "ETag": "\"0x8D8D509D6D2514F\"",
        "Last-Modified": "Fri, 19 Feb 2021 19:09:10 GMT",
        "Server": [
          "Windows-Azure-HDFS/1.0",
          "Microsoft-HTTPAPI/2.0"
        ],
        "x-ms-client-request-id": "1f6d0e51-902c-6fad-92a4-f287a63a88a7",
        "x-ms-request-id": "6f4afec3-e01f-004f-5ff2-060e0b000000",
<<<<<<< HEAD
        "x-ms-version": "2020-12-06"
=======
        "x-ms-version": "2021-02-12"
>>>>>>> 7e782c87
      },
      "ResponseBody": []
    },
    {
      "RequestUri": "https://seannse.blob.core.windows.net/test-filesystem-fe395a8d-0293-c727-8938-9c6d369e1ae7/test-directory-f2c70aea-0414-b464-5121-f54dcd6ba58c/test-file-1183d9ef-168e-413c-5ecf-01e59a1107be",
      "RequestMethod": "HEAD",
      "RequestHeaders": {
        "Accept": "application/xml",
        "Authorization": "Sanitized",
        "traceparent": "00-ec342f4b8b979d4fb2fcd07dd2192921-0c7f4f5918970f4c-00",
        "User-Agent": [
          "azsdk-net-Storage.Files.DataLake/12.7.0-alpha.20210219.1",
          "(.NET 5.0.3; Microsoft Windows 10.0.19041)"
        ],
        "x-ms-client-request-id": "da13141d-6789-da4a-bfe8-43c0d3862e35",
        "x-ms-return-client-request-id": "true",
<<<<<<< HEAD
        "x-ms-version": "2020-12-06"
=======
        "x-ms-version": "2021-02-12"
>>>>>>> 7e782c87
      },
      "RequestBody": null,
      "StatusCode": 200,
      "ResponseHeaders": {
        "Accept-Ranges": "bytes",
        "Content-Length": "0",
        "Content-Type": "application/octet-stream",
        "Date": "Fri, 19 Feb 2021 19:09:11 GMT",
        "ETag": "\"0x8D8D509D6D2514F\"",
        "Last-Modified": "Fri, 19 Feb 2021 19:09:10 GMT",
        "Server": [
          "Windows-Azure-Blob/1.0",
          "Microsoft-HTTPAPI/2.0"
        ],
        "x-ms-access-tier": "Hot",
        "x-ms-access-tier-inferred": "true",
        "x-ms-blob-type": "BlockBlob",
        "x-ms-client-request-id": "da13141d-6789-da4a-bfe8-43c0d3862e35",
        "x-ms-creation-time": "Fri, 19 Feb 2021 19:09:10 GMT",
        "x-ms-group": "$superuser",
        "x-ms-lease-state": "available",
        "x-ms-lease-status": "unlocked",
        "x-ms-owner": "$superuser",
        "x-ms-permissions": "rw-r-----",
        "x-ms-request-id": "2e634e5d-201e-00a4-24f2-0676f9000000",
        "x-ms-server-encrypted": "true",
<<<<<<< HEAD
        "x-ms-version": "2020-12-06"
=======
        "x-ms-version": "2021-02-12"
>>>>>>> 7e782c87
      },
      "ResponseBody": []
    },
    {
      "RequestUri": "https://seannse.blob.core.windows.net/test-filesystem-fe395a8d-0293-c727-8938-9c6d369e1ae7?restype=container",
      "RequestMethod": "DELETE",
      "RequestHeaders": {
        "Accept": "application/xml",
        "Authorization": "Sanitized",
        "traceparent": "00-06312cf3fe484c4085e9980350ca5a7d-f001ba5854d7cf45-00",
        "User-Agent": [
          "azsdk-net-Storage.Files.DataLake/12.7.0-alpha.20210219.1",
          "(.NET 5.0.3; Microsoft Windows 10.0.19041)"
        ],
        "x-ms-client-request-id": "926a01c0-ae26-0b1e-59c3-3d891b603c4e",
        "x-ms-date": "Fri, 19 Feb 2021 19:09:12 GMT",
        "x-ms-return-client-request-id": "true",
<<<<<<< HEAD
        "x-ms-version": "2020-12-06"
=======
        "x-ms-version": "2021-02-12"
>>>>>>> 7e782c87
      },
      "RequestBody": null,
      "StatusCode": 202,
      "ResponseHeaders": {
        "Content-Length": "0",
        "Date": "Fri, 19 Feb 2021 19:09:11 GMT",
        "Server": [
          "Windows-Azure-Blob/1.0",
          "Microsoft-HTTPAPI/2.0"
        ],
        "x-ms-client-request-id": "926a01c0-ae26-0b1e-59c3-3d891b603c4e",
        "x-ms-request-id": "2e634f41-201e-00a4-02f2-0676f9000000",
<<<<<<< HEAD
        "x-ms-version": "2020-12-06"
=======
        "x-ms-version": "2021-02-12"
>>>>>>> 7e782c87
      },
      "ResponseBody": []
    }
  ],
  "Variables": {
    "RandomSeed": "1824208583",
    "Storage_TestConfigHierarchicalNamespace": "NamespaceTenant\nseannse\nU2FuaXRpemVk\nhttps://seannse.blob.core.windows.net\nhttps://seannse.file.core.windows.net\nhttps://seannse.queue.core.windows.net\nhttps://seannse.table.core.windows.net\n\n\n\n\nhttps://seannse-secondary.blob.core.windows.net\nhttps://seannse-secondary.file.core.windows.net\nhttps://seannse-secondary.queue.core.windows.net\nhttps://seannse-secondary.table.core.windows.net\n68390a19-a643-458b-b726-408abf67b4fc\nSanitized\n72f988bf-86f1-41af-91ab-2d7cd011db47\nhttps://login.microsoftonline.com/\nCloud\nBlobEndpoint=https://seannse.blob.core.windows.net/;QueueEndpoint=https://seannse.queue.core.windows.net/;FileEndpoint=https://seannse.file.core.windows.net/;BlobSecondaryEndpoint=https://seannse-secondary.blob.core.windows.net/;QueueSecondaryEndpoint=https://seannse-secondary.queue.core.windows.net/;FileSecondaryEndpoint=https://seannse-secondary.file.core.windows.net/;AccountName=seannse;AccountKey=Sanitized\n\n\n"
  }
}<|MERGE_RESOLUTION|>--- conflicted
+++ resolved
@@ -15,11 +15,7 @@
         "x-ms-client-request-id": "5d7d1093-081a-d459-ce86-9344027e1a40",
         "x-ms-date": "Fri, 19 Feb 2021 19:09:11 GMT",
         "x-ms-return-client-request-id": "true",
-<<<<<<< HEAD
-        "x-ms-version": "2020-12-06"
-=======
         "x-ms-version": "2021-02-12"
->>>>>>> 7e782c87
       },
       "RequestBody": null,
       "StatusCode": 201,
@@ -34,11 +30,7 @@
         ],
         "x-ms-client-request-id": "5d7d1093-081a-d459-ce86-9344027e1a40",
         "x-ms-request-id": "2e6344b3-201e-00a4-62f2-0676f9000000",
-<<<<<<< HEAD
-        "x-ms-version": "2020-12-06"
-=======
         "x-ms-version": "2021-02-12"
->>>>>>> 7e782c87
       },
       "ResponseBody": []
     },
@@ -56,11 +48,7 @@
         "x-ms-client-request-id": "8952e3d6-aa93-d0a4-4188-1865e9f68677",
         "x-ms-date": "Fri, 19 Feb 2021 19:09:11 GMT",
         "x-ms-return-client-request-id": "true",
-<<<<<<< HEAD
-        "x-ms-version": "2020-12-06"
-=======
         "x-ms-version": "2021-02-12"
->>>>>>> 7e782c87
       },
       "RequestBody": null,
       "StatusCode": 201,
@@ -75,11 +63,7 @@
         ],
         "x-ms-client-request-id": "8952e3d6-aa93-d0a4-4188-1865e9f68677",
         "x-ms-request-id": "6f4afead-e01f-004f-49f2-060e0b000000",
-<<<<<<< HEAD
-        "x-ms-version": "2020-12-06"
-=======
         "x-ms-version": "2021-02-12"
->>>>>>> 7e782c87
       },
       "ResponseBody": []
     },
@@ -96,11 +80,7 @@
         "x-ms-client-request-id": "1f6d0e51-902c-6fad-92a4-f287a63a88a7",
         "x-ms-date": "Fri, 19 Feb 2021 19:09:11 GMT",
         "x-ms-return-client-request-id": "true",
-<<<<<<< HEAD
-        "x-ms-version": "2020-12-06"
-=======
         "x-ms-version": "2021-02-12"
->>>>>>> 7e782c87
       },
       "RequestBody": null,
       "StatusCode": 201,
@@ -115,11 +95,7 @@
         ],
         "x-ms-client-request-id": "1f6d0e51-902c-6fad-92a4-f287a63a88a7",
         "x-ms-request-id": "6f4afec3-e01f-004f-5ff2-060e0b000000",
-<<<<<<< HEAD
-        "x-ms-version": "2020-12-06"
-=======
         "x-ms-version": "2021-02-12"
->>>>>>> 7e782c87
       },
       "ResponseBody": []
     },
@@ -136,11 +112,7 @@
         ],
         "x-ms-client-request-id": "da13141d-6789-da4a-bfe8-43c0d3862e35",
         "x-ms-return-client-request-id": "true",
-<<<<<<< HEAD
-        "x-ms-version": "2020-12-06"
-=======
         "x-ms-version": "2021-02-12"
->>>>>>> 7e782c87
       },
       "RequestBody": null,
       "StatusCode": 200,
@@ -167,11 +139,7 @@
         "x-ms-permissions": "rw-r-----",
         "x-ms-request-id": "2e634e5d-201e-00a4-24f2-0676f9000000",
         "x-ms-server-encrypted": "true",
-<<<<<<< HEAD
-        "x-ms-version": "2020-12-06"
-=======
         "x-ms-version": "2021-02-12"
->>>>>>> 7e782c87
       },
       "ResponseBody": []
     },
@@ -189,11 +157,7 @@
         "x-ms-client-request-id": "926a01c0-ae26-0b1e-59c3-3d891b603c4e",
         "x-ms-date": "Fri, 19 Feb 2021 19:09:12 GMT",
         "x-ms-return-client-request-id": "true",
-<<<<<<< HEAD
-        "x-ms-version": "2020-12-06"
-=======
         "x-ms-version": "2021-02-12"
->>>>>>> 7e782c87
       },
       "RequestBody": null,
       "StatusCode": 202,
@@ -206,11 +170,7 @@
         ],
         "x-ms-client-request-id": "926a01c0-ae26-0b1e-59c3-3d891b603c4e",
         "x-ms-request-id": "2e634f41-201e-00a4-02f2-0676f9000000",
-<<<<<<< HEAD
-        "x-ms-version": "2020-12-06"
-=======
         "x-ms-version": "2021-02-12"
->>>>>>> 7e782c87
       },
       "ResponseBody": []
     }
