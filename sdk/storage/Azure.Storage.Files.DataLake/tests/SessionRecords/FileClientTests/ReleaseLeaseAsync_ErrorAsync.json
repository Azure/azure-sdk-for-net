--- conflicted
+++ resolved
@@ -14,11 +14,7 @@
         "x-ms-client-request-id": "cbd8c4a8-eaf6-256c-2196-21ddbc13cddc",
         "x-ms-date": "Fri, 03 Apr 2020 21:02:48 GMT",
         "x-ms-return-client-request-id": "true",
-<<<<<<< HEAD
-        "x-ms-version": "2019-12-12"
-=======
         "x-ms-version": "2020-02-10"
->>>>>>> 60f4876e
       },
       "RequestBody": null,
       "StatusCode": 201,
@@ -33,11 +29,7 @@
         ],
         "x-ms-client-request-id": "cbd8c4a8-eaf6-256c-2196-21ddbc13cddc",
         "x-ms-request-id": "96225ca9-f01e-0012-18fb-093670000000",
-<<<<<<< HEAD
-        "x-ms-version": "2019-12-12"
-=======
         "x-ms-version": "2020-02-10"
->>>>>>> 60f4876e
       },
       "ResponseBody": []
     },
@@ -56,11 +48,7 @@
         "x-ms-lease-action": "renew",
         "x-ms-lease-id": "f444aad2-625f-4cf0-08dd-0d69d3aa165b",
         "x-ms-return-client-request-id": "true",
-<<<<<<< HEAD
-        "x-ms-version": "2019-12-12"
-=======
         "x-ms-version": "2020-02-10"
->>>>>>> 60f4876e
       },
       "RequestBody": null,
       "StatusCode": 404,
@@ -75,11 +63,7 @@
         "x-ms-client-request-id": "120beb9d-d9ce-7b7d-28bc-17de4f6654ca",
         "x-ms-error-code": "BlobNotFound",
         "x-ms-request-id": "96225cbd-f01e-0012-29fb-093670000000",
-<<<<<<< HEAD
-        "x-ms-version": "2019-12-12"
-=======
         "x-ms-version": "2020-02-10"
->>>>>>> 60f4876e
       },
       "ResponseBody": [
         "\uFEFF\u003C?xml version=\u00221.0\u0022 encoding=\u0022utf-8\u0022?\u003E\u003CError\u003E\u003CCode\u003EBlobNotFound\u003C/Code\u003E\u003CMessage\u003EThe specified blob does not exist.\n",
@@ -100,11 +84,7 @@
         "x-ms-client-request-id": "e7cc415c-039f-3b8c-20be-58105fedfb8f",
         "x-ms-date": "Fri, 03 Apr 2020 21:02:49 GMT",
         "x-ms-return-client-request-id": "true",
-<<<<<<< HEAD
-        "x-ms-version": "2019-12-12"
-=======
         "x-ms-version": "2020-02-10"
->>>>>>> 60f4876e
       },
       "RequestBody": null,
       "StatusCode": 202,
@@ -117,11 +97,7 @@
         ],
         "x-ms-client-request-id": "e7cc415c-039f-3b8c-20be-58105fedfb8f",
         "x-ms-request-id": "96225cc7-f01e-0012-33fb-093670000000",
-<<<<<<< HEAD
-        "x-ms-version": "2019-12-12"
-=======
         "x-ms-version": "2020-02-10"
->>>>>>> 60f4876e
       },
       "ResponseBody": []
     }
