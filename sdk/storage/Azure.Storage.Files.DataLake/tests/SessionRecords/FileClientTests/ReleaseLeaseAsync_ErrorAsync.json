﻿{
  "Entries": [
    {
      "RequestUri": "https://seannse.blob.core.windows.net/test-filesystem-6d1bfe1c-1ed0-936d-0c68-31edb8382de6?restype=container",
      "RequestMethod": "PUT",
      "RequestHeaders": {
        "Accept": "application/xml",
        "Authorization": "Sanitized",
        "traceparent": "00-af452e9dcfd7df4493ca5211e052075c-ffaeb5005657a44c-00",
        "User-Agent": [
          "azsdk-net-Storage.Files.DataLake/12.7.0-alpha.20210217.1",
          "(.NET 5.0.3; Microsoft Windows 10.0.19042)"
        ],
        "x-ms-blob-public-access": "container",
        "x-ms-client-request-id": "cbd8c4a8-eaf6-256c-2196-21ddbc13cddc",
        "x-ms-date": "Wed, 17 Feb 2021 22:35:19 GMT",
        "x-ms-return-client-request-id": "true",
<<<<<<< HEAD
        "x-ms-version": "2020-12-06"
=======
        "x-ms-version": "2021-02-12"
>>>>>>> 7e782c87
      },
      "RequestBody": null,
      "StatusCode": 201,
      "ResponseHeaders": {
        "Content-Length": "0",
        "Date": "Wed, 17 Feb 2021 22:35:18 GMT",
        "ETag": "\"0x8D8D3944E3A130F\"",
        "Last-Modified": "Wed, 17 Feb 2021 22:35:19 GMT",
        "Server": [
          "Windows-Azure-Blob/1.0",
          "Microsoft-HTTPAPI/2.0"
        ],
        "x-ms-client-request-id": "cbd8c4a8-eaf6-256c-2196-21ddbc13cddc",
        "x-ms-request-id": "effc1daf-901e-0008-7e7d-056550000000",
<<<<<<< HEAD
        "x-ms-version": "2020-12-06"
=======
        "x-ms-version": "2021-02-12"
>>>>>>> 7e782c87
      },
      "ResponseBody": []
    },
    {
      "RequestUri": "https://seannse.blob.core.windows.net/test-filesystem-6d1bfe1c-1ed0-936d-0c68-31edb8382de6/test-file-1f0818de-5dbb-28cf-7548-feeea455f935?comp=lease",
      "RequestMethod": "PUT",
      "RequestHeaders": {
        "Accept": "application/xml",
        "Authorization": "Sanitized",
        "traceparent": "00-4379d732168747498fbe29480bdd2e1e-a0d9a4cc6898b143-00",
        "User-Agent": [
          "azsdk-net-Storage.Files.DataLake/12.7.0-alpha.20210217.1",
          "(.NET 5.0.3; Microsoft Windows 10.0.19042)"
        ],
        "x-ms-client-request-id": "120beb9d-d9ce-7b7d-28bc-17de4f6654ca",
        "x-ms-date": "Wed, 17 Feb 2021 22:35:19 GMT",
        "x-ms-lease-action": "renew",
        "x-ms-lease-id": "f444aad2-625f-4cf0-08dd-0d69d3aa165b",
        "x-ms-return-client-request-id": "true",
<<<<<<< HEAD
        "x-ms-version": "2020-12-06"
=======
        "x-ms-version": "2021-02-12"
>>>>>>> 7e782c87
      },
      "RequestBody": null,
      "StatusCode": 404,
      "ResponseHeaders": {
        "Content-Length": "215",
        "Content-Type": "application/xml",
        "Date": "Wed, 17 Feb 2021 22:35:18 GMT",
        "Server": [
          "Windows-Azure-Blob/1.0",
          "Microsoft-HTTPAPI/2.0"
        ],
        "x-ms-client-request-id": "120beb9d-d9ce-7b7d-28bc-17de4f6654ca",
        "x-ms-error-code": "BlobNotFound",
        "x-ms-request-id": "effc1de7-901e-0008-307d-056550000000",
<<<<<<< HEAD
        "x-ms-version": "2020-12-06"
=======
        "x-ms-version": "2021-02-12"
>>>>>>> 7e782c87
      },
      "ResponseBody": [
        "﻿<?xml version=\"1.0\" encoding=\"utf-8\"?><Error><Code>BlobNotFound</Code><Message>The specified blob does not exist.\n",
        "RequestId:effc1de7-901e-0008-307d-056550000000\n",
        "Time:2021-02-17T22:35:19.5165387Z</Message></Error>"
      ]
    },
    {
      "RequestUri": "https://seannse.blob.core.windows.net/test-filesystem-6d1bfe1c-1ed0-936d-0c68-31edb8382de6?restype=container",
      "RequestMethod": "DELETE",
      "RequestHeaders": {
        "Accept": "application/xml",
        "Authorization": "Sanitized",
        "traceparent": "00-65a99253ad7e3241ae4ead23fa3c4e3a-03bc56f728627347-00",
        "User-Agent": [
          "azsdk-net-Storage.Files.DataLake/12.7.0-alpha.20210217.1",
          "(.NET 5.0.3; Microsoft Windows 10.0.19042)"
        ],
        "x-ms-client-request-id": "e7cc415c-039f-3b8c-20be-58105fedfb8f",
        "x-ms-date": "Wed, 17 Feb 2021 22:35:19 GMT",
        "x-ms-return-client-request-id": "true",
<<<<<<< HEAD
        "x-ms-version": "2020-12-06"
=======
        "x-ms-version": "2021-02-12"
>>>>>>> 7e782c87
      },
      "RequestBody": null,
      "StatusCode": 202,
      "ResponseHeaders": {
        "Content-Length": "0",
        "Date": "Wed, 17 Feb 2021 22:35:19 GMT",
        "Server": [
          "Windows-Azure-Blob/1.0",
          "Microsoft-HTTPAPI/2.0"
        ],
        "x-ms-client-request-id": "e7cc415c-039f-3b8c-20be-58105fedfb8f",
        "x-ms-request-id": "effc1e07-901e-0008-4f7d-056550000000",
<<<<<<< HEAD
        "x-ms-version": "2020-12-06"
=======
        "x-ms-version": "2021-02-12"
>>>>>>> 7e782c87
      },
      "ResponseBody": []
    }
  ],
  "Variables": {
    "RandomSeed": "1558878014",
    "Storage_TestConfigHierarchicalNamespace": "NamespaceTenant\nseannse\nU2FuaXRpemVk\nhttps://seannse.blob.core.windows.net\nhttps://seannse.file.core.windows.net\nhttps://seannse.queue.core.windows.net\nhttps://seannse.table.core.windows.net\n\n\n\n\nhttps://seannse-secondary.blob.core.windows.net\nhttps://seannse-secondary.file.core.windows.net\nhttps://seannse-secondary.queue.core.windows.net\nhttps://seannse-secondary.table.core.windows.net\n68390a19-a643-458b-b726-408abf67b4fc\nSanitized\n72f988bf-86f1-41af-91ab-2d7cd011db47\nhttps://login.microsoftonline.com/\nCloud\nBlobEndpoint=https://seannse.blob.core.windows.net/;QueueEndpoint=https://seannse.queue.core.windows.net/;FileEndpoint=https://seannse.file.core.windows.net/;BlobSecondaryEndpoint=https://seannse-secondary.blob.core.windows.net/;QueueSecondaryEndpoint=https://seannse-secondary.queue.core.windows.net/;FileSecondaryEndpoint=https://seannse-secondary.file.core.windows.net/;AccountName=seannse;AccountKey=Sanitized\n\n\n"
  }
}<|MERGE_RESOLUTION|>--- conflicted
+++ resolved
@@ -15,11 +15,7 @@
         "x-ms-client-request-id": "cbd8c4a8-eaf6-256c-2196-21ddbc13cddc",
         "x-ms-date": "Wed, 17 Feb 2021 22:35:19 GMT",
         "x-ms-return-client-request-id": "true",
-<<<<<<< HEAD
-        "x-ms-version": "2020-12-06"
-=======
         "x-ms-version": "2021-02-12"
->>>>>>> 7e782c87
       },
       "RequestBody": null,
       "StatusCode": 201,
@@ -34,11 +30,7 @@
         ],
         "x-ms-client-request-id": "cbd8c4a8-eaf6-256c-2196-21ddbc13cddc",
         "x-ms-request-id": "effc1daf-901e-0008-7e7d-056550000000",
-<<<<<<< HEAD
-        "x-ms-version": "2020-12-06"
-=======
         "x-ms-version": "2021-02-12"
->>>>>>> 7e782c87
       },
       "ResponseBody": []
     },
@@ -58,11 +50,7 @@
         "x-ms-lease-action": "renew",
         "x-ms-lease-id": "f444aad2-625f-4cf0-08dd-0d69d3aa165b",
         "x-ms-return-client-request-id": "true",
-<<<<<<< HEAD
-        "x-ms-version": "2020-12-06"
-=======
         "x-ms-version": "2021-02-12"
->>>>>>> 7e782c87
       },
       "RequestBody": null,
       "StatusCode": 404,
@@ -77,11 +65,7 @@
         "x-ms-client-request-id": "120beb9d-d9ce-7b7d-28bc-17de4f6654ca",
         "x-ms-error-code": "BlobNotFound",
         "x-ms-request-id": "effc1de7-901e-0008-307d-056550000000",
-<<<<<<< HEAD
-        "x-ms-version": "2020-12-06"
-=======
         "x-ms-version": "2021-02-12"
->>>>>>> 7e782c87
       },
       "ResponseBody": [
         "﻿<?xml version=\"1.0\" encoding=\"utf-8\"?><Error><Code>BlobNotFound</Code><Message>The specified blob does not exist.\n",
@@ -103,11 +87,7 @@
         "x-ms-client-request-id": "e7cc415c-039f-3b8c-20be-58105fedfb8f",
         "x-ms-date": "Wed, 17 Feb 2021 22:35:19 GMT",
         "x-ms-return-client-request-id": "true",
-<<<<<<< HEAD
-        "x-ms-version": "2020-12-06"
-=======
         "x-ms-version": "2021-02-12"
->>>>>>> 7e782c87
       },
       "RequestBody": null,
       "StatusCode": 202,
@@ -120,11 +100,7 @@
         ],
         "x-ms-client-request-id": "e7cc415c-039f-3b8c-20be-58105fedfb8f",
         "x-ms-request-id": "effc1e07-901e-0008-4f7d-056550000000",
-<<<<<<< HEAD
-        "x-ms-version": "2020-12-06"
-=======
         "x-ms-version": "2021-02-12"
->>>>>>> 7e782c87
       },
       "ResponseBody": []
     }
