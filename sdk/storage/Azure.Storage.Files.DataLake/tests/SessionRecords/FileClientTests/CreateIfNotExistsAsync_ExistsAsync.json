{
  "Entries": [
    {
      "RequestUri": "http://seannsecanary.blob.core.windows.net/test-filesystem-9002a241-0203-6bd1-0f61-821fe48e779f?restype=container",
      "RequestMethod": "PUT",
      "RequestHeaders": {
        "Authorization": "Sanitized",
        "traceparent": "00-6c409341b03c20428daa4be98b5cfede-7558d30d2645474c-00",
        "User-Agent": [
          "azsdk-net-Storage.Files.DataLake/12.1.0-dev.20200403.1",
          "(.NET Core 4.6.28325.01; Microsoft Windows 10.0.18362 )"
        ],
        "x-ms-blob-public-access": "container",
        "x-ms-client-request-id": "acc658c1-5204-7220-bfc9-b734e2368d67",
        "x-ms-date": "Fri, 03 Apr 2020 21:01:54 GMT",
        "x-ms-return-client-request-id": "true",
<<<<<<< HEAD
        "x-ms-version": "2019-12-12"
=======
        "x-ms-version": "2020-02-10"
>>>>>>> 60f4876e
      },
      "RequestBody": null,
      "StatusCode": 201,
      "ResponseHeaders": {
        "Content-Length": "0",
        "Date": "Fri, 03 Apr 2020 21:01:52 GMT",
        "ETag": "\u00220x8D7D8123C2B6723\u0022",
        "Last-Modified": "Fri, 03 Apr 2020 21:01:52 GMT",
        "Server": [
          "Windows-Azure-Blob/1.0",
          "Microsoft-HTTPAPI/2.0"
        ],
        "x-ms-client-request-id": "acc658c1-5204-7220-bfc9-b734e2368d67",
        "x-ms-request-id": "96224422-f01e-0012-62fb-093670000000",
<<<<<<< HEAD
        "x-ms-version": "2019-12-12"
=======
        "x-ms-version": "2020-02-10"
>>>>>>> 60f4876e
      },
      "ResponseBody": []
    },
    {
      "RequestUri": "http://seannsecanary.dfs.core.windows.net/test-filesystem-9002a241-0203-6bd1-0f61-821fe48e779f/test-directory-c61da910-021d-b977-b71e-0df05932d74f?resource=directory",
      "RequestMethod": "PUT",
      "RequestHeaders": {
        "Authorization": "Sanitized",
        "traceparent": "00-f999d57e7a113b44955b5272c5eccd98-74b6883815268045-00",
        "User-Agent": [
          "azsdk-net-Storage.Files.DataLake/12.1.0-dev.20200403.1",
          "(.NET Core 4.6.28325.01; Microsoft Windows 10.0.18362 )"
        ],
        "x-ms-client-request-id": "ea8f4286-a5a2-bf5b-e10c-f4e64430198d",
        "x-ms-date": "Fri, 03 Apr 2020 21:01:54 GMT",
        "x-ms-return-client-request-id": "true",
<<<<<<< HEAD
        "x-ms-version": "2019-12-12"
=======
        "x-ms-version": "2020-02-10"
>>>>>>> 60f4876e
      },
      "RequestBody": null,
      "StatusCode": 201,
      "ResponseHeaders": {
        "Content-Length": "0",
        "Date": "Fri, 03 Apr 2020 21:01:52 GMT",
        "ETag": "\u00220x8D7D8123C43ECA7\u0022",
        "Last-Modified": "Fri, 03 Apr 2020 21:01:52 GMT",
        "Server": [
          "Windows-Azure-HDFS/1.0",
          "Microsoft-HTTPAPI/2.0"
        ],
        "x-ms-client-request-id": "ea8f4286-a5a2-bf5b-e10c-f4e64430198d",
        "x-ms-request-id": "fa440196-201f-0097-6cfb-091bad000000",
<<<<<<< HEAD
        "x-ms-version": "2019-12-12"
=======
        "x-ms-version": "2020-02-10"
>>>>>>> 60f4876e
      },
      "ResponseBody": []
    },
    {
      "RequestUri": "http://seannsecanary.dfs.core.windows.net/test-filesystem-9002a241-0203-6bd1-0f61-821fe48e779f/test-directory-c61da910-021d-b977-b71e-0df05932d74f/test-file-d83e68f2-00d8-459f-0e01-bf133805e901?resource=file",
      "RequestMethod": "PUT",
      "RequestHeaders": {
        "Authorization": "Sanitized",
        "traceparent": "00-6d58b2ec6c0fda42906f8f9f629d1e85-9d36971cff172a40-00",
        "User-Agent": [
          "azsdk-net-Storage.Files.DataLake/12.1.0-dev.20200403.1",
          "(.NET Core 4.6.28325.01; Microsoft Windows 10.0.18362 )"
        ],
        "x-ms-client-request-id": "677f3cf1-2978-8573-a249-dba0e54786dc",
        "x-ms-date": "Fri, 03 Apr 2020 21:01:54 GMT",
        "x-ms-return-client-request-id": "true",
<<<<<<< HEAD
        "x-ms-version": "2019-12-12"
=======
        "x-ms-version": "2020-02-10"
>>>>>>> 60f4876e
      },
      "RequestBody": null,
      "StatusCode": 201,
      "ResponseHeaders": {
        "Content-Length": "0",
        "Date": "Fri, 03 Apr 2020 21:01:52 GMT",
        "ETag": "\u00220x8D7D8123C527EB0\u0022",
        "Last-Modified": "Fri, 03 Apr 2020 21:01:52 GMT",
        "Server": [
          "Windows-Azure-HDFS/1.0",
          "Microsoft-HTTPAPI/2.0"
        ],
        "x-ms-client-request-id": "677f3cf1-2978-8573-a249-dba0e54786dc",
        "x-ms-request-id": "fa440197-201f-0097-6dfb-091bad000000",
<<<<<<< HEAD
        "x-ms-version": "2019-12-12"
=======
        "x-ms-version": "2020-02-10"
>>>>>>> 60f4876e
      },
      "ResponseBody": []
    },
    {
      "RequestUri": "http://seannsecanary.dfs.core.windows.net/test-filesystem-9002a241-0203-6bd1-0f61-821fe48e779f/test-directory-c61da910-021d-b977-b71e-0df05932d74f/test-file-d83e68f2-00d8-459f-0e01-bf133805e901?resource=file",
      "RequestMethod": "PUT",
      "RequestHeaders": {
        "Authorization": "Sanitized",
        "If-None-Match": "*",
        "traceparent": "00-f5ed8f347f3c534ea7ed005f6b39c718-96dd41a583866744-00",
        "User-Agent": [
          "azsdk-net-Storage.Files.DataLake/12.1.0-dev.20200403.1",
          "(.NET Core 4.6.28325.01; Microsoft Windows 10.0.18362 )"
        ],
        "x-ms-client-request-id": "fb22e92a-8285-f289-4de4-7459110b6967",
        "x-ms-date": "Fri, 03 Apr 2020 21:01:54 GMT",
        "x-ms-return-client-request-id": "true",
<<<<<<< HEAD
        "x-ms-version": "2019-12-12"
=======
        "x-ms-version": "2020-02-10"
>>>>>>> 60f4876e
      },
      "RequestBody": null,
      "StatusCode": 409,
      "ResponseHeaders": {
        "Content-Length": "168",
        "Content-Type": "application/json; charset=utf-8",
        "Date": "Fri, 03 Apr 2020 21:01:52 GMT",
        "Server": [
          "Windows-Azure-HDFS/1.0",
          "Microsoft-HTTPAPI/2.0"
        ],
        "x-ms-client-request-id": "fb22e92a-8285-f289-4de4-7459110b6967",
        "x-ms-error-code": "PathAlreadyExists",
        "x-ms-request-id": "fa440198-201f-0097-6efb-091bad000000",
<<<<<<< HEAD
        "x-ms-version": "2019-12-12"
=======
        "x-ms-version": "2020-02-10"
>>>>>>> 60f4876e
      },
      "ResponseBody": {
        "error": {
          "code": "PathAlreadyExists",
          "message": "The specified path already exists.\nRequestId:fa440198-201f-0097-6efb-091bad000000\nTime:2020-04-03T21:01:53.0155911Z"
        }
      }
    },
    {
      "RequestUri": "http://seannsecanary.blob.core.windows.net/test-filesystem-9002a241-0203-6bd1-0f61-821fe48e779f?restype=container",
      "RequestMethod": "DELETE",
      "RequestHeaders": {
        "Authorization": "Sanitized",
        "traceparent": "00-6a621704fd879a41bb6db40d2edb99f8-533ee1e29c003341-00",
        "User-Agent": [
          "azsdk-net-Storage.Files.DataLake/12.1.0-dev.20200403.1",
          "(.NET Core 4.6.28325.01; Microsoft Windows 10.0.18362 )"
        ],
        "x-ms-client-request-id": "fc7681da-8a24-9f56-69d7-36e18e91f2b0",
        "x-ms-date": "Fri, 03 Apr 2020 21:01:54 GMT",
        "x-ms-return-client-request-id": "true",
<<<<<<< HEAD
        "x-ms-version": "2019-12-12"
=======
        "x-ms-version": "2020-02-10"
>>>>>>> 60f4876e
      },
      "RequestBody": null,
      "StatusCode": 202,
      "ResponseHeaders": {
        "Content-Length": "0",
        "Date": "Fri, 03 Apr 2020 21:01:53 GMT",
        "Server": [
          "Windows-Azure-Blob/1.0",
          "Microsoft-HTTPAPI/2.0"
        ],
        "x-ms-client-request-id": "fc7681da-8a24-9f56-69d7-36e18e91f2b0",
        "x-ms-request-id": "96224456-f01e-0012-0cfb-093670000000",
<<<<<<< HEAD
        "x-ms-version": "2019-12-12"
=======
        "x-ms-version": "2020-02-10"
>>>>>>> 60f4876e
      },
      "ResponseBody": []
    }
  ],
  "Variables": {
    "RandomSeed": "1380889928",
    "Storage_TestConfigHierarchicalNamespace": "NamespaceTenant\nseannsecanary\nU2FuaXRpemVk\nhttp://seannsecanary.blob.core.windows.net\nhttp://seannsecanary.file.core.windows.net\nhttp://seannsecanary.queue.core.windows.net\nhttp://seannsecanary.table.core.windows.net\n\n\n\n\nhttp://seannsecanary-secondary.blob.core.windows.net\nhttp://seannsecanary-secondary.file.core.windows.net\nhttp://seannsecanary-secondary.queue.core.windows.net\nhttp://seannsecanary-secondary.table.core.windows.net\n68390a19-a643-458b-b726-408abf67b4fc\nSanitized\n72f988bf-86f1-41af-91ab-2d7cd011db47\nhttps://login.microsoftonline.com/\nCloud\nBlobEndpoint=http://seannsecanary.blob.core.windows.net/;QueueEndpoint=http://seannsecanary.queue.core.windows.net/;FileEndpoint=http://seannsecanary.file.core.windows.net/;BlobSecondaryEndpoint=http://seannsecanary-secondary.blob.core.windows.net/;QueueSecondaryEndpoint=http://seannsecanary-secondary.queue.core.windows.net/;FileSecondaryEndpoint=http://seannsecanary-secondary.file.core.windows.net/;AccountName=seannsecanary;AccountKey=Sanitized\n"
  }
}<|MERGE_RESOLUTION|>--- conflicted
+++ resolved
@@ -14,11 +14,7 @@
         "x-ms-client-request-id": "acc658c1-5204-7220-bfc9-b734e2368d67",
         "x-ms-date": "Fri, 03 Apr 2020 21:01:54 GMT",
         "x-ms-return-client-request-id": "true",
-<<<<<<< HEAD
-        "x-ms-version": "2019-12-12"
-=======
         "x-ms-version": "2020-02-10"
->>>>>>> 60f4876e
       },
       "RequestBody": null,
       "StatusCode": 201,
@@ -33,11 +29,7 @@
         ],
         "x-ms-client-request-id": "acc658c1-5204-7220-bfc9-b734e2368d67",
         "x-ms-request-id": "96224422-f01e-0012-62fb-093670000000",
-<<<<<<< HEAD
-        "x-ms-version": "2019-12-12"
-=======
         "x-ms-version": "2020-02-10"
->>>>>>> 60f4876e
       },
       "ResponseBody": []
     },
@@ -54,11 +46,7 @@
         "x-ms-client-request-id": "ea8f4286-a5a2-bf5b-e10c-f4e64430198d",
         "x-ms-date": "Fri, 03 Apr 2020 21:01:54 GMT",
         "x-ms-return-client-request-id": "true",
-<<<<<<< HEAD
-        "x-ms-version": "2019-12-12"
-=======
         "x-ms-version": "2020-02-10"
->>>>>>> 60f4876e
       },
       "RequestBody": null,
       "StatusCode": 201,
@@ -73,11 +61,7 @@
         ],
         "x-ms-client-request-id": "ea8f4286-a5a2-bf5b-e10c-f4e64430198d",
         "x-ms-request-id": "fa440196-201f-0097-6cfb-091bad000000",
-<<<<<<< HEAD
-        "x-ms-version": "2019-12-12"
-=======
         "x-ms-version": "2020-02-10"
->>>>>>> 60f4876e
       },
       "ResponseBody": []
     },
@@ -94,11 +78,7 @@
         "x-ms-client-request-id": "677f3cf1-2978-8573-a249-dba0e54786dc",
         "x-ms-date": "Fri, 03 Apr 2020 21:01:54 GMT",
         "x-ms-return-client-request-id": "true",
-<<<<<<< HEAD
-        "x-ms-version": "2019-12-12"
-=======
         "x-ms-version": "2020-02-10"
->>>>>>> 60f4876e
       },
       "RequestBody": null,
       "StatusCode": 201,
@@ -113,11 +93,7 @@
         ],
         "x-ms-client-request-id": "677f3cf1-2978-8573-a249-dba0e54786dc",
         "x-ms-request-id": "fa440197-201f-0097-6dfb-091bad000000",
-<<<<<<< HEAD
-        "x-ms-version": "2019-12-12"
-=======
         "x-ms-version": "2020-02-10"
->>>>>>> 60f4876e
       },
       "ResponseBody": []
     },
@@ -135,11 +111,7 @@
         "x-ms-client-request-id": "fb22e92a-8285-f289-4de4-7459110b6967",
         "x-ms-date": "Fri, 03 Apr 2020 21:01:54 GMT",
         "x-ms-return-client-request-id": "true",
-<<<<<<< HEAD
-        "x-ms-version": "2019-12-12"
-=======
         "x-ms-version": "2020-02-10"
->>>>>>> 60f4876e
       },
       "RequestBody": null,
       "StatusCode": 409,
@@ -154,11 +126,7 @@
         "x-ms-client-request-id": "fb22e92a-8285-f289-4de4-7459110b6967",
         "x-ms-error-code": "PathAlreadyExists",
         "x-ms-request-id": "fa440198-201f-0097-6efb-091bad000000",
-<<<<<<< HEAD
-        "x-ms-version": "2019-12-12"
-=======
         "x-ms-version": "2020-02-10"
->>>>>>> 60f4876e
       },
       "ResponseBody": {
         "error": {
@@ -180,11 +148,7 @@
         "x-ms-client-request-id": "fc7681da-8a24-9f56-69d7-36e18e91f2b0",
         "x-ms-date": "Fri, 03 Apr 2020 21:01:54 GMT",
         "x-ms-return-client-request-id": "true",
-<<<<<<< HEAD
-        "x-ms-version": "2019-12-12"
-=======
         "x-ms-version": "2020-02-10"
->>>>>>> 60f4876e
       },
       "RequestBody": null,
       "StatusCode": 202,
@@ -197,11 +161,7 @@
         ],
         "x-ms-client-request-id": "fc7681da-8a24-9f56-69d7-36e18e91f2b0",
         "x-ms-request-id": "96224456-f01e-0012-0cfb-093670000000",
-<<<<<<< HEAD
-        "x-ms-version": "2019-12-12"
-=======
         "x-ms-version": "2020-02-10"
->>>>>>> 60f4876e
       },
       "ResponseBody": []
     }
