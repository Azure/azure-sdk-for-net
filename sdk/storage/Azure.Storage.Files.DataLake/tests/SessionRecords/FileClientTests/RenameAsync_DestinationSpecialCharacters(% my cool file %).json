--- conflicted
+++ resolved
@@ -29,13 +29,8 @@
           "Microsoft-HTTPAPI/2.0"
         ],
         "x-ms-client-request-id": "3db1404b-5ae1-2450-b7a3-99079e1eaba8",
-<<<<<<< HEAD
-        "x-ms-request-id": "2e621cbb-201e-00a4-1bf2-0676f9000000",
-        "x-ms-version": "2020-12-06"
-=======
         "x-ms-request-id": "9b798c4a-101e-0010-20c8-88bada000000",
-        "x-ms-version": "2020-10-02"
->>>>>>> 303b7534
+        "x-ms-version": "2020-12-06"
       },
       "ResponseBody": []
     },
@@ -67,14 +62,9 @@
           "Microsoft-HTTPAPI/2.0"
         ],
         "x-ms-client-request-id": "0d9e6745-9ba8-3850-a7a7-0343bcf7a9e2",
-<<<<<<< HEAD
-        "x-ms-request-id": "6f4ae9e7-e01f-004f-22f2-060e0b000000",
-        "x-ms-version": "2020-12-06"
-=======
         "x-ms-request-id": "83a0329a-201f-0069-32c8-8846fe000000",
         "x-ms-request-server-encrypted": "true",
-        "x-ms-version": "2020-10-02"
->>>>>>> 303b7534
+        "x-ms-version": "2020-12-06"
       },
       "ResponseBody": []
     },
@@ -106,14 +96,9 @@
           "Microsoft-HTTPAPI/2.0"
         ],
         "x-ms-client-request-id": "a492ed44-39ef-8005-f45a-652db174f53f",
-<<<<<<< HEAD
-        "x-ms-request-id": "6f4ae9f3-e01f-004f-2ef2-060e0b000000",
-        "x-ms-version": "2020-12-06"
-=======
         "x-ms-request-id": "83a0329b-201f-0069-33c8-8846fe000000",
         "x-ms-request-server-encrypted": "true",
-        "x-ms-version": "2020-10-02"
->>>>>>> 303b7534
+        "x-ms-version": "2020-12-06"
       },
       "ResponseBody": []
     },
@@ -145,13 +130,8 @@
           "Microsoft-HTTPAPI/2.0"
         ],
         "x-ms-client-request-id": "54981549-b8d5-e45f-6a94-1edc91babf94",
-<<<<<<< HEAD
-        "x-ms-request-id": "6f4aea04-e01f-004f-3ef2-060e0b000000",
-        "x-ms-version": "2020-12-06"
-=======
         "x-ms-request-id": "83a0329c-201f-0069-34c8-8846fe000000",
-        "x-ms-version": "2020-10-02"
->>>>>>> 303b7534
+        "x-ms-version": "2020-12-06"
       },
       "ResponseBody": []
     },
@@ -226,13 +206,8 @@
           "Microsoft-HTTPAPI/2.0"
         ],
         "x-ms-client-request-id": "03f40f99-23d6-28b8-95b3-c86903a33374",
-<<<<<<< HEAD
-        "x-ms-request-id": "2e62218d-201e-00a4-33f2-0676f9000000",
-        "x-ms-version": "2020-12-06"
-=======
         "x-ms-request-id": "9b798d3f-101e-0010-78c8-88bada000000",
-        "x-ms-version": "2020-10-02"
->>>>>>> 303b7534
+        "x-ms-version": "2020-12-06"
       },
       "ResponseBody": []
     }
