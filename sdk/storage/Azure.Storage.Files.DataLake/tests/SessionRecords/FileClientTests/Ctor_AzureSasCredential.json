--- conflicted
+++ resolved
@@ -1,30 +1,19 @@
 {
   "Entries": [
     {
-      "RequestUri": "https://seannse.blob.core.windows.net/test-filesystem-0c753d90-339f-c341-d211-d133c58f9126?restype=container",
+      "RequestUri": "https://seannse.blob.core.windows.net/test-filesystem-021f452f-97db-f018-a271-120b0e0b3349?restype=container",
       "RequestMethod": "PUT",
       "RequestHeaders": {
         "Accept": "application/xml",
         "Authorization": "Sanitized",
-<<<<<<< HEAD
-        "traceparent": "00-4ad3a2341b50b34eb7db2f5d82eea4b4-6bff1a70746cc744-00",
+        "traceparent": "00-cfa9c06c9011484780bffa4dffca2cdf-af996a96461a614a-00",
         "User-Agent": [
-          "azsdk-net-Storage.Files.DataLake/12.7.0-alpha.20210202.1",
-          "(.NET 5.0.2; Microsoft Windows 10.0.19042)"
+          "azsdk-net-Storage.Files.DataLake/12.7.0-alpha.20210219.1",
+          "(.NET 5.0.3; Microsoft Windows 10.0.19041)"
         ],
         "x-ms-blob-public-access": "container",
-        "x-ms-client-request-id": "62bf499f-6b03-40a2-dd3e-b61dd09724c9",
-        "x-ms-date": "Tue, 02 Feb 2021 21:36:06 GMT",
-=======
-        "traceparent": "00-f1764917086be84fb7590f7637d42715-baab6e825a48d04a-00",
-        "User-Agent": [
-          "azsdk-net-Storage.Files.DataLake/12.7.0-alpha.20210217.1",
-          "(.NET 5.0.3; Microsoft Windows 10.0.19042)"
-        ],
-        "x-ms-blob-public-access": "container",
-        "x-ms-client-request-id": "62bf499f-6b03-40a2-dd3e-b61dd09724c9",
-        "x-ms-date": "Wed, 17 Feb 2021 22:25:45 GMT",
->>>>>>> 1814567d
+        "x-ms-client-request-id": "2e3e0e3c-57bd-b700-d4e1-d46848ce1db2",
+        "x-ms-date": "Fri, 19 Feb 2021 19:09:09 GMT",
         "x-ms-return-client-request-id": "true",
         "x-ms-version": "2020-06-12"
       },
@@ -32,53 +21,33 @@
       "StatusCode": 201,
       "ResponseHeaders": {
         "Content-Length": "0",
-<<<<<<< HEAD
-        "Date": "Tue, 02 Feb 2021 21:36:06 GMT",
-        "ETag": "\u00220x8D8C7C28C9B8D2B\u0022",
-        "Last-Modified": "Tue, 02 Feb 2021 21:36:06 GMT",
-=======
-        "Date": "Wed, 17 Feb 2021 22:25:45 GMT",
-        "ETag": "\u00220x8D8D392F8462BCB\u0022",
-        "Last-Modified": "Wed, 17 Feb 2021 22:25:45 GMT",
->>>>>>> 1814567d
+        "Date": "Fri, 19 Feb 2021 19:09:08 GMT",
+        "ETag": "\u00220x8D8D509D5AA523C\u0022",
+        "Last-Modified": "Fri, 19 Feb 2021 19:09:08 GMT",
         "Server": [
           "Windows-Azure-Blob/1.0",
           "Microsoft-HTTPAPI/2.0"
         ],
-        "x-ms-client-request-id": "62bf499f-6b03-40a2-dd3e-b61dd09724c9",
-<<<<<<< HEAD
-        "x-ms-request-id": "97f9dd27-901e-0037-6aab-f9adf3000000",
-=======
-        "x-ms-request-id": "65e1fa24-a01e-005e-017b-0594bf000000",
->>>>>>> 1814567d
+        "x-ms-client-request-id": "2e3e0e3c-57bd-b700-d4e1-d46848ce1db2",
+        "x-ms-request-id": "2e63342c-201e-00a4-3af2-0676f9000000",
         "x-ms-version": "2020-06-12"
       },
       "ResponseBody": []
     },
     {
-      "RequestUri": "https://seannse.dfs.core.windows.net/test-filesystem-0c753d90-339f-c341-d211-d133c58f9126/test-file-0a1e640e-a06f-9bda-4365-a90b07a45831?resource=file",
+      "RequestUri": "https://seannse.dfs.core.windows.net/test-filesystem-021f452f-97db-f018-a271-120b0e0b3349/test-file-797b96d4-01c7-181f-485b-7dd8f60c3023?resource=file",
       "RequestMethod": "PUT",
       "RequestHeaders": {
         "Accept": "application/json",
         "Authorization": "Sanitized",
         "If-None-Match": "*",
-<<<<<<< HEAD
-        "traceparent": "00-b21659e8836e1f429e3f81eceeea3539-a4acb2d0d7fe7143-00",
+        "traceparent": "00-e9cfe5673b0c53439710407fdbc39470-e5bdbb2ce9ce4a40-00",
         "User-Agent": [
-          "azsdk-net-Storage.Files.DataLake/12.7.0-alpha.20210202.1",
-          "(.NET 5.0.2; Microsoft Windows 10.0.19042)"
+          "azsdk-net-Storage.Files.DataLake/12.7.0-alpha.20210219.1",
+          "(.NET 5.0.3; Microsoft Windows 10.0.19041)"
         ],
-        "x-ms-client-request-id": "068f626e-5b82-fe72-6e24-1f9ec1963938",
-        "x-ms-date": "Tue, 02 Feb 2021 21:36:06 GMT",
-=======
-        "traceparent": "00-f8aa8102bb197e429a34651bca244354-34272636f9b53646-00",
-        "User-Agent": [
-          "azsdk-net-Storage.Files.DataLake/12.7.0-alpha.20210217.1",
-          "(.NET 5.0.3; Microsoft Windows 10.0.19042)"
-        ],
-        "x-ms-client-request-id": "068f626e-5b82-fe72-6e24-1f9ec1963938",
-        "x-ms-date": "Wed, 17 Feb 2021 22:25:45 GMT",
->>>>>>> 1814567d
+        "x-ms-client-request-id": "2837eee5-3403-3b37-ef25-e562d928c0c8",
+        "x-ms-date": "Fri, 19 Feb 2021 19:09:09 GMT",
         "x-ms-return-client-request-id": "true",
         "x-ms-version": "2020-06-12"
       },
@@ -86,50 +55,30 @@
       "StatusCode": 201,
       "ResponseHeaders": {
         "Content-Length": "0",
-<<<<<<< HEAD
-        "Date": "Tue, 02 Feb 2021 21:36:06 GMT",
-        "ETag": "\u00220x8D8C7C28CD7DA07\u0022",
-        "Last-Modified": "Tue, 02 Feb 2021 21:36:07 GMT",
-=======
-        "Date": "Wed, 17 Feb 2021 22:25:45 GMT",
-        "ETag": "\u00220x8D8D392F87BDC98\u0022",
-        "Last-Modified": "Wed, 17 Feb 2021 22:25:46 GMT",
->>>>>>> 1814567d
+        "Date": "Fri, 19 Feb 2021 19:09:08 GMT",
+        "ETag": "\u00220x8D8D509D5B9CFAA\u0022",
+        "Last-Modified": "Fri, 19 Feb 2021 19:09:09 GMT",
         "Server": [
           "Windows-Azure-HDFS/1.0",
           "Microsoft-HTTPAPI/2.0"
         ],
-        "x-ms-client-request-id": "068f626e-5b82-fe72-6e24-1f9ec1963938",
-<<<<<<< HEAD
-        "x-ms-request-id": "95fa9884-401f-000b-43ab-f98434000000",
-=======
-        "x-ms-request-id": "ae9f8859-401f-0034-667b-054c97000000",
->>>>>>> 1814567d
+        "x-ms-client-request-id": "2837eee5-3403-3b37-ef25-e562d928c0c8",
+        "x-ms-request-id": "6f4afd30-e01f-004f-4ff2-060e0b000000",
         "x-ms-version": "2020-06-12"
       },
       "ResponseBody": []
     },
     {
-<<<<<<< HEAD
-      "RequestUri": "https://seannse.blob.core.windows.net/test-filesystem-0c753d90-339f-c341-d211-d133c58f9126/test-file-0a1e640e-a06f-9bda-4365-a90b07a45831?sv=2020-06-12\u0026ss=b\u0026srt=sco\u0026st=2021-02-02T20%3A36%3A06Z\u0026se=2021-02-02T22%3A36%3A06Z\u0026sp=rwdlac\u0026sig=Sanitized",
-      "RequestMethod": "HEAD",
-      "RequestHeaders": {
-        "traceparent": "00-4cb3f51573ee354bb4f2c1a81a558f20-e97fcfde133da343-00",
-        "User-Agent": [
-          "azsdk-net-Storage.Files.DataLake/12.7.0-alpha.20210202.1",
-          "(.NET 5.0.2; Microsoft Windows 10.0.19042)"
-=======
-      "RequestUri": "https://seannse.blob.core.windows.net/test-filesystem-0c753d90-339f-c341-d211-d133c58f9126/test-file-0a1e640e-a06f-9bda-4365-a90b07a45831?sv=2020-06-12\u0026ss=b\u0026srt=sco\u0026st=2021-02-17T21%3A25%3A45Z\u0026se=2021-02-17T23%3A25%3A45Z\u0026sp=rwdlac\u0026sig=Sanitized",
+      "RequestUri": "https://seannse.blob.core.windows.net/test-filesystem-021f452f-97db-f018-a271-120b0e0b3349/test-file-797b96d4-01c7-181f-485b-7dd8f60c3023?sv=2020-06-12\u0026ss=b\u0026srt=sco\u0026st=2021-02-19T18%3A09%3A09Z\u0026se=2021-02-19T20%3A09%3A09Z\u0026sp=rwdlac\u0026sig=Sanitized",
       "RequestMethod": "HEAD",
       "RequestHeaders": {
         "Accept": "application/xml",
-        "traceparent": "00-0a206d75c1ddf542a1f70be48800b6b8-edb874169886b746-00",
+        "traceparent": "00-6c543755526807448e2ab690cd172476-062cb42f88976445-00",
         "User-Agent": [
-          "azsdk-net-Storage.Files.DataLake/12.7.0-alpha.20210217.1",
-          "(.NET 5.0.3; Microsoft Windows 10.0.19042)"
->>>>>>> 1814567d
+          "azsdk-net-Storage.Files.DataLake/12.7.0-alpha.20210219.1",
+          "(.NET 5.0.3; Microsoft Windows 10.0.19041)"
         ],
-        "x-ms-client-request-id": "a59cdf26-5214-50af-7c94-0dab0f845173",
+        "x-ms-client-request-id": "08f2c7e0-07d5-8e1f-db93-10a71f29244c",
         "x-ms-return-client-request-id": "true",
         "x-ms-version": "2020-06-12"
       },
@@ -139,15 +88,9 @@
         "Accept-Ranges": "bytes",
         "Content-Length": "0",
         "Content-Type": "application/octet-stream",
-<<<<<<< HEAD
-        "Date": "Tue, 02 Feb 2021 21:36:06 GMT",
-        "ETag": "\u00220x8D8C7C28CD7DA07\u0022",
-        "Last-Modified": "Tue, 02 Feb 2021 21:36:07 GMT",
-=======
-        "Date": "Wed, 17 Feb 2021 22:25:45 GMT",
-        "ETag": "\u00220x8D8D392F87BDC98\u0022",
-        "Last-Modified": "Wed, 17 Feb 2021 22:25:46 GMT",
->>>>>>> 1814567d
+        "Date": "Fri, 19 Feb 2021 19:09:09 GMT",
+        "ETag": "\u00220x8D8D509D5B9CFAA\u0022",
+        "Last-Modified": "Fri, 19 Feb 2021 19:09:09 GMT",
         "Server": [
           "Windows-Azure-Blob/1.0",
           "Microsoft-HTTPAPI/2.0"
@@ -155,50 +98,32 @@
         "x-ms-access-tier": "Hot",
         "x-ms-access-tier-inferred": "true",
         "x-ms-blob-type": "BlockBlob",
-        "x-ms-client-request-id": "a59cdf26-5214-50af-7c94-0dab0f845173",
-<<<<<<< HEAD
-        "x-ms-creation-time": "Tue, 02 Feb 2021 21:36:07 GMT",
-=======
-        "x-ms-creation-time": "Wed, 17 Feb 2021 22:25:46 GMT",
->>>>>>> 1814567d
+        "x-ms-client-request-id": "08f2c7e0-07d5-8e1f-db93-10a71f29244c",
+        "x-ms-creation-time": "Fri, 19 Feb 2021 19:09:09 GMT",
         "x-ms-group": "$superuser",
         "x-ms-lease-state": "available",
         "x-ms-lease-status": "unlocked",
         "x-ms-owner": "$superuser",
         "x-ms-permissions": "rw-r-----",
-<<<<<<< HEAD
-        "x-ms-request-id": "ac6c4995-201e-001d-3bab-f972e3000000",
-=======
-        "x-ms-request-id": "aeb08c73-a01e-003c-467b-055698000000",
->>>>>>> 1814567d
+        "x-ms-request-id": "2e6335fe-201e-00a4-6cf2-0676f9000000",
         "x-ms-server-encrypted": "true",
         "x-ms-version": "2020-06-12"
       },
       "ResponseBody": []
     },
     {
-      "RequestUri": "https://seannse.blob.core.windows.net/test-filesystem-0c753d90-339f-c341-d211-d133c58f9126?restype=container",
+      "RequestUri": "https://seannse.blob.core.windows.net/test-filesystem-021f452f-97db-f018-a271-120b0e0b3349?restype=container",
       "RequestMethod": "DELETE",
       "RequestHeaders": {
         "Accept": "application/xml",
         "Authorization": "Sanitized",
-<<<<<<< HEAD
-        "traceparent": "00-5f5d622e6a994b42b6fa7f95ae3075bf-aafeecb5ec70b846-00",
+        "traceparent": "00-da28176cec2e374ba9f549d09eeae1cc-7177b04473df1b4a-00",
         "User-Agent": [
-          "azsdk-net-Storage.Files.DataLake/12.7.0-alpha.20210202.1",
-          "(.NET 5.0.2; Microsoft Windows 10.0.19042)"
+          "azsdk-net-Storage.Files.DataLake/12.7.0-alpha.20210219.1",
+          "(.NET 5.0.3; Microsoft Windows 10.0.19041)"
         ],
-        "x-ms-client-request-id": "e277b7c7-93f9-9224-d521-656f9b4dcfbc",
-        "x-ms-date": "Tue, 02 Feb 2021 21:36:07 GMT",
-=======
-        "traceparent": "00-4fd6710eecbe944ebd5a795f2468ef6b-561363b77eb79d4d-00",
-        "User-Agent": [
-          "azsdk-net-Storage.Files.DataLake/12.7.0-alpha.20210217.1",
-          "(.NET 5.0.3; Microsoft Windows 10.0.19042)"
-        ],
-        "x-ms-client-request-id": "e277b7c7-93f9-9224-d521-656f9b4dcfbc",
-        "x-ms-date": "Wed, 17 Feb 2021 22:25:46 GMT",
->>>>>>> 1814567d
+        "x-ms-client-request-id": "1281314f-b736-a9f2-9116-596d0c3eafe2",
+        "x-ms-date": "Fri, 19 Feb 2021 19:09:09 GMT",
         "x-ms-return-client-request-id": "true",
         "x-ms-version": "2020-06-12"
       },
@@ -206,33 +131,21 @@
       "StatusCode": 202,
       "ResponseHeaders": {
         "Content-Length": "0",
-<<<<<<< HEAD
-        "Date": "Tue, 02 Feb 2021 21:36:07 GMT",
-=======
-        "Date": "Wed, 17 Feb 2021 22:25:46 GMT",
->>>>>>> 1814567d
+        "Date": "Fri, 19 Feb 2021 19:09:09 GMT",
         "Server": [
           "Windows-Azure-Blob/1.0",
           "Microsoft-HTTPAPI/2.0"
         ],
-        "x-ms-client-request-id": "e277b7c7-93f9-9224-d521-656f9b4dcfbc",
-<<<<<<< HEAD
-        "x-ms-request-id": "97f9e05a-901e-0037-50ab-f9adf3000000",
-=======
-        "x-ms-request-id": "65e1fb2f-a01e-005e-6f7b-0594bf000000",
->>>>>>> 1814567d
+        "x-ms-client-request-id": "1281314f-b736-a9f2-9116-596d0c3eafe2",
+        "x-ms-request-id": "2e6336cf-201e-00a4-32f2-0676f9000000",
         "x-ms-version": "2020-06-12"
       },
       "ResponseBody": []
     }
   ],
   "Variables": {
-<<<<<<< HEAD
-    "DateTimeOffsetNow": "2021-02-02T15:36:06.0431208-06:00",
-=======
-    "DateTimeOffsetNow": "2021-02-17T16:25:45.5140457-06:00",
->>>>>>> 1814567d
-    "RandomSeed": "1036000503",
+    "DateTimeOffsetNow": "2021-02-19T13:09:09.5877088-06:00",
+    "RandomSeed": "1564905455",
     "Storage_TestConfigHierarchicalNamespace": "NamespaceTenant\nseannse\nU2FuaXRpemVk\nhttps://seannse.blob.core.windows.net\nhttps://seannse.file.core.windows.net\nhttps://seannse.queue.core.windows.net\nhttps://seannse.table.core.windows.net\n\n\n\n\nhttps://seannse-secondary.blob.core.windows.net\nhttps://seannse-secondary.file.core.windows.net\nhttps://seannse-secondary.queue.core.windows.net\nhttps://seannse-secondary.table.core.windows.net\n68390a19-a643-458b-b726-408abf67b4fc\nSanitized\n72f988bf-86f1-41af-91ab-2d7cd011db47\nhttps://login.microsoftonline.com/\nCloud\nBlobEndpoint=https://seannse.blob.core.windows.net/;QueueEndpoint=https://seannse.queue.core.windows.net/;FileEndpoint=https://seannse.file.core.windows.net/;BlobSecondaryEndpoint=https://seannse-secondary.blob.core.windows.net/;QueueSecondaryEndpoint=https://seannse-secondary.queue.core.windows.net/;FileSecondaryEndpoint=https://seannse-secondary.file.core.windows.net/;AccountName=seannse;AccountKey=Sanitized\n"
   }
 }