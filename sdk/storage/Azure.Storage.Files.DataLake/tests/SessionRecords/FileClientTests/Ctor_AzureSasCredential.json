﻿{
  "Entries": [
    {
      "RequestUri": "https://seannse.blob.core.windows.net/test-filesystem-021f452f-97db-f018-a271-120b0e0b3349?restype=container",
      "RequestMethod": "PUT",
      "RequestHeaders": {
        "Accept": "application/xml",
        "Authorization": "Sanitized",
        "traceparent": "00-cfa9c06c9011484780bffa4dffca2cdf-af996a96461a614a-00",
        "User-Agent": [
          "azsdk-net-Storage.Files.DataLake/12.7.0-alpha.20210219.1",
          "(.NET 5.0.3; Microsoft Windows 10.0.19041)"
        ],
        "x-ms-blob-public-access": "container",
        "x-ms-client-request-id": "2e3e0e3c-57bd-b700-d4e1-d46848ce1db2",
        "x-ms-date": "Fri, 19 Feb 2021 19:09:09 GMT",
        "x-ms-return-client-request-id": "true",
<<<<<<< HEAD
        "x-ms-version": "2020-12-06"
=======
        "x-ms-version": "2021-02-12"
>>>>>>> 7e782c87
      },
      "RequestBody": null,
      "StatusCode": 201,
      "ResponseHeaders": {
        "Content-Length": "0",
        "Date": "Fri, 19 Feb 2021 19:09:08 GMT",
        "ETag": "\"0x8D8D509D5AA523C\"",
        "Last-Modified": "Fri, 19 Feb 2021 19:09:08 GMT",
        "Server": [
          "Windows-Azure-Blob/1.0",
          "Microsoft-HTTPAPI/2.0"
        ],
        "x-ms-client-request-id": "2e3e0e3c-57bd-b700-d4e1-d46848ce1db2",
        "x-ms-request-id": "2e63342c-201e-00a4-3af2-0676f9000000",
<<<<<<< HEAD
        "x-ms-version": "2020-12-06"
=======
        "x-ms-version": "2021-02-12"
>>>>>>> 7e782c87
      },
      "ResponseBody": []
    },
    {
      "RequestUri": "https://seannse.dfs.core.windows.net/test-filesystem-021f452f-97db-f018-a271-120b0e0b3349/test-file-797b96d4-01c7-181f-485b-7dd8f60c3023?resource=file",
      "RequestMethod": "PUT",
      "RequestHeaders": {
        "Accept": "application/json",
        "Authorization": "Sanitized",
        "If-None-Match": "*",
        "traceparent": "00-e9cfe5673b0c53439710407fdbc39470-e5bdbb2ce9ce4a40-00",
        "User-Agent": [
          "azsdk-net-Storage.Files.DataLake/12.7.0-alpha.20210219.1",
          "(.NET 5.0.3; Microsoft Windows 10.0.19041)"
        ],
        "x-ms-client-request-id": "2837eee5-3403-3b37-ef25-e562d928c0c8",
        "x-ms-date": "Fri, 19 Feb 2021 19:09:09 GMT",
        "x-ms-return-client-request-id": "true",
<<<<<<< HEAD
        "x-ms-version": "2020-12-06"
=======
        "x-ms-version": "2021-02-12"
>>>>>>> 7e782c87
      },
      "RequestBody": null,
      "StatusCode": 201,
      "ResponseHeaders": {
        "Content-Length": "0",
        "Date": "Fri, 19 Feb 2021 19:09:08 GMT",
        "ETag": "\"0x8D8D509D5B9CFAA\"",
        "Last-Modified": "Fri, 19 Feb 2021 19:09:09 GMT",
        "Server": [
          "Windows-Azure-HDFS/1.0",
          "Microsoft-HTTPAPI/2.0"
        ],
        "x-ms-client-request-id": "2837eee5-3403-3b37-ef25-e562d928c0c8",
        "x-ms-request-id": "6f4afd30-e01f-004f-4ff2-060e0b000000",
<<<<<<< HEAD
        "x-ms-version": "2020-12-06"
=======
        "x-ms-version": "2021-02-12"
>>>>>>> 7e782c87
      },
      "ResponseBody": []
    },
    {
<<<<<<< HEAD
      "RequestUri": "https://seannse.blob.core.windows.net/test-filesystem-021f452f-97db-f018-a271-120b0e0b3349/test-file-797b96d4-01c7-181f-485b-7dd8f60c3023?sv=2020-12-06&ss=b&srt=sco&st=2021-02-19T18%3A09%3A09Z&se=2021-02-19T20%3A09%3A09Z&sp=rwdlac&sig=Sanitized",
=======
      "RequestUri": "https://seannse.blob.core.windows.net/test-filesystem-021f452f-97db-f018-a271-120b0e0b3349/test-file-797b96d4-01c7-181f-485b-7dd8f60c3023?sv=2021-02-12&ss=b&srt=sco&st=2021-02-19T18%3A09%3A09Z&se=2021-02-19T20%3A09%3A09Z&sp=rwdlac&sig=Sanitized",
>>>>>>> 7e782c87
      "RequestMethod": "HEAD",
      "RequestHeaders": {
        "Accept": "application/xml",
        "traceparent": "00-6c543755526807448e2ab690cd172476-062cb42f88976445-00",
        "User-Agent": [
          "azsdk-net-Storage.Files.DataLake/12.7.0-alpha.20210219.1",
          "(.NET 5.0.3; Microsoft Windows 10.0.19041)"
        ],
        "x-ms-client-request-id": "08f2c7e0-07d5-8e1f-db93-10a71f29244c",
        "x-ms-return-client-request-id": "true",
<<<<<<< HEAD
        "x-ms-version": "2020-12-06"
=======
        "x-ms-version": "2021-02-12"
>>>>>>> 7e782c87
      },
      "RequestBody": null,
      "StatusCode": 200,
      "ResponseHeaders": {
        "Accept-Ranges": "bytes",
        "Content-Length": "0",
        "Content-Type": "application/octet-stream",
        "Date": "Fri, 19 Feb 2021 19:09:09 GMT",
        "ETag": "\"0x8D8D509D5B9CFAA\"",
        "Last-Modified": "Fri, 19 Feb 2021 19:09:09 GMT",
        "Server": [
          "Windows-Azure-Blob/1.0",
          "Microsoft-HTTPAPI/2.0"
        ],
        "x-ms-access-tier": "Hot",
        "x-ms-access-tier-inferred": "true",
        "x-ms-blob-type": "BlockBlob",
        "x-ms-client-request-id": "08f2c7e0-07d5-8e1f-db93-10a71f29244c",
        "x-ms-creation-time": "Fri, 19 Feb 2021 19:09:09 GMT",
        "x-ms-group": "$superuser",
        "x-ms-lease-state": "available",
        "x-ms-lease-status": "unlocked",
        "x-ms-owner": "$superuser",
        "x-ms-permissions": "rw-r-----",
        "x-ms-request-id": "2e6335fe-201e-00a4-6cf2-0676f9000000",
        "x-ms-server-encrypted": "true",
<<<<<<< HEAD
        "x-ms-version": "2020-12-06"
=======
        "x-ms-version": "2021-02-12"
>>>>>>> 7e782c87
      },
      "ResponseBody": []
    },
    {
      "RequestUri": "https://seannse.blob.core.windows.net/test-filesystem-021f452f-97db-f018-a271-120b0e0b3349?restype=container",
      "RequestMethod": "DELETE",
      "RequestHeaders": {
        "Accept": "application/xml",
        "Authorization": "Sanitized",
        "traceparent": "00-da28176cec2e374ba9f549d09eeae1cc-7177b04473df1b4a-00",
        "User-Agent": [
          "azsdk-net-Storage.Files.DataLake/12.7.0-alpha.20210219.1",
          "(.NET 5.0.3; Microsoft Windows 10.0.19041)"
        ],
        "x-ms-client-request-id": "1281314f-b736-a9f2-9116-596d0c3eafe2",
        "x-ms-date": "Fri, 19 Feb 2021 19:09:09 GMT",
        "x-ms-return-client-request-id": "true",
<<<<<<< HEAD
        "x-ms-version": "2020-12-06"
=======
        "x-ms-version": "2021-02-12"
>>>>>>> 7e782c87
      },
      "RequestBody": null,
      "StatusCode": 202,
      "ResponseHeaders": {
        "Content-Length": "0",
        "Date": "Fri, 19 Feb 2021 19:09:09 GMT",
        "Server": [
          "Windows-Azure-Blob/1.0",
          "Microsoft-HTTPAPI/2.0"
        ],
        "x-ms-client-request-id": "1281314f-b736-a9f2-9116-596d0c3eafe2",
        "x-ms-request-id": "2e6336cf-201e-00a4-32f2-0676f9000000",
<<<<<<< HEAD
        "x-ms-version": "2020-12-06"
=======
        "x-ms-version": "2021-02-12"
>>>>>>> 7e782c87
      },
      "ResponseBody": []
    }
  ],
  "Variables": {
    "DateTimeOffsetNow": "2021-02-19T13:09:09.5877088-06:00",
    "RandomSeed": "1564905455",
    "Storage_TestConfigHierarchicalNamespace": "NamespaceTenant\nseannse\nU2FuaXRpemVk\nhttps://seannse.blob.core.windows.net\nhttps://seannse.file.core.windows.net\nhttps://seannse.queue.core.windows.net\nhttps://seannse.table.core.windows.net\n\n\n\n\nhttps://seannse-secondary.blob.core.windows.net\nhttps://seannse-secondary.file.core.windows.net\nhttps://seannse-secondary.queue.core.windows.net\nhttps://seannse-secondary.table.core.windows.net\n68390a19-a643-458b-b726-408abf67b4fc\nSanitized\n72f988bf-86f1-41af-91ab-2d7cd011db47\nhttps://login.microsoftonline.com/\nCloud\nBlobEndpoint=https://seannse.blob.core.windows.net/;QueueEndpoint=https://seannse.queue.core.windows.net/;FileEndpoint=https://seannse.file.core.windows.net/;BlobSecondaryEndpoint=https://seannse-secondary.blob.core.windows.net/;QueueSecondaryEndpoint=https://seannse-secondary.queue.core.windows.net/;FileSecondaryEndpoint=https://seannse-secondary.file.core.windows.net/;AccountName=seannse;AccountKey=Sanitized\n\n\n"
  }
}<|MERGE_RESOLUTION|>--- conflicted
+++ resolved
@@ -15,11 +15,7 @@
         "x-ms-client-request-id": "2e3e0e3c-57bd-b700-d4e1-d46848ce1db2",
         "x-ms-date": "Fri, 19 Feb 2021 19:09:09 GMT",
         "x-ms-return-client-request-id": "true",
-<<<<<<< HEAD
-        "x-ms-version": "2020-12-06"
-=======
         "x-ms-version": "2021-02-12"
->>>>>>> 7e782c87
       },
       "RequestBody": null,
       "StatusCode": 201,
@@ -34,11 +30,7 @@
         ],
         "x-ms-client-request-id": "2e3e0e3c-57bd-b700-d4e1-d46848ce1db2",
         "x-ms-request-id": "2e63342c-201e-00a4-3af2-0676f9000000",
-<<<<<<< HEAD
-        "x-ms-version": "2020-12-06"
-=======
         "x-ms-version": "2021-02-12"
->>>>>>> 7e782c87
       },
       "ResponseBody": []
     },
@@ -57,11 +49,7 @@
         "x-ms-client-request-id": "2837eee5-3403-3b37-ef25-e562d928c0c8",
         "x-ms-date": "Fri, 19 Feb 2021 19:09:09 GMT",
         "x-ms-return-client-request-id": "true",
-<<<<<<< HEAD
-        "x-ms-version": "2020-12-06"
-=======
         "x-ms-version": "2021-02-12"
->>>>>>> 7e782c87
       },
       "RequestBody": null,
       "StatusCode": 201,
@@ -76,20 +64,12 @@
         ],
         "x-ms-client-request-id": "2837eee5-3403-3b37-ef25-e562d928c0c8",
         "x-ms-request-id": "6f4afd30-e01f-004f-4ff2-060e0b000000",
-<<<<<<< HEAD
-        "x-ms-version": "2020-12-06"
-=======
         "x-ms-version": "2021-02-12"
->>>>>>> 7e782c87
       },
       "ResponseBody": []
     },
     {
-<<<<<<< HEAD
-      "RequestUri": "https://seannse.blob.core.windows.net/test-filesystem-021f452f-97db-f018-a271-120b0e0b3349/test-file-797b96d4-01c7-181f-485b-7dd8f60c3023?sv=2020-12-06&ss=b&srt=sco&st=2021-02-19T18%3A09%3A09Z&se=2021-02-19T20%3A09%3A09Z&sp=rwdlac&sig=Sanitized",
-=======
       "RequestUri": "https://seannse.blob.core.windows.net/test-filesystem-021f452f-97db-f018-a271-120b0e0b3349/test-file-797b96d4-01c7-181f-485b-7dd8f60c3023?sv=2021-02-12&ss=b&srt=sco&st=2021-02-19T18%3A09%3A09Z&se=2021-02-19T20%3A09%3A09Z&sp=rwdlac&sig=Sanitized",
->>>>>>> 7e782c87
       "RequestMethod": "HEAD",
       "RequestHeaders": {
         "Accept": "application/xml",
@@ -100,11 +80,7 @@
         ],
         "x-ms-client-request-id": "08f2c7e0-07d5-8e1f-db93-10a71f29244c",
         "x-ms-return-client-request-id": "true",
-<<<<<<< HEAD
-        "x-ms-version": "2020-12-06"
-=======
         "x-ms-version": "2021-02-12"
->>>>>>> 7e782c87
       },
       "RequestBody": null,
       "StatusCode": 200,
@@ -131,11 +107,7 @@
         "x-ms-permissions": "rw-r-----",
         "x-ms-request-id": "2e6335fe-201e-00a4-6cf2-0676f9000000",
         "x-ms-server-encrypted": "true",
-<<<<<<< HEAD
-        "x-ms-version": "2020-12-06"
-=======
         "x-ms-version": "2021-02-12"
->>>>>>> 7e782c87
       },
       "ResponseBody": []
     },
@@ -153,11 +125,7 @@
         "x-ms-client-request-id": "1281314f-b736-a9f2-9116-596d0c3eafe2",
         "x-ms-date": "Fri, 19 Feb 2021 19:09:09 GMT",
         "x-ms-return-client-request-id": "true",
-<<<<<<< HEAD
-        "x-ms-version": "2020-12-06"
-=======
         "x-ms-version": "2021-02-12"
->>>>>>> 7e782c87
       },
       "RequestBody": null,
       "StatusCode": 202,
@@ -170,11 +138,7 @@
         ],
         "x-ms-client-request-id": "1281314f-b736-a9f2-9116-596d0c3eafe2",
         "x-ms-request-id": "2e6336cf-201e-00a4-32f2-0676f9000000",
-<<<<<<< HEAD
-        "x-ms-version": "2020-12-06"
-=======
         "x-ms-version": "2021-02-12"
->>>>>>> 7e782c87
       },
       "ResponseBody": []
     }
