{
  "Entries": [
    {
      "RequestUri": "https://seannse.blob.core.windows.net/test-filesystem-befe4804-5232-74da-734b-e67320f85105?restype=container",
      "RequestMethod": "PUT",
      "RequestHeaders": {
        "Accept": "application/xml",
        "Authorization": "Sanitized",
<<<<<<< HEAD
        "traceparent": "00-4b33e7602127cc40b6271c131b0b6e1e-809b9597c9664241-00",
        "User-Agent": [
          "azsdk-net-Storage.Files.DataLake/12.7.0-alpha.20210202.1",
          "(.NET 5.0.2; Microsoft Windows 10.0.19042)"
        ],
        "x-ms-blob-public-access": "container",
        "x-ms-client-request-id": "6ef1a5a7-1071-912a-5cac-a7aa05558822",
        "x-ms-date": "Tue, 02 Feb 2021 21:36:28 GMT",
=======
        "traceparent": "00-9dff5173897cac41bc3beea5b17b679d-694057b268d91a48-00",
        "User-Agent": [
          "azsdk-net-Storage.Files.DataLake/12.7.0-alpha.20210217.1",
          "(.NET 5.0.3; Microsoft Windows 10.0.19042)"
        ],
        "x-ms-blob-public-access": "container",
        "x-ms-client-request-id": "6ef1a5a7-1071-912a-5cac-a7aa05558822",
        "x-ms-date": "Wed, 17 Feb 2021 22:26:08 GMT",
>>>>>>> 1814567d
        "x-ms-return-client-request-id": "true",
        "x-ms-version": "2020-06-12"
      },
      "RequestBody": null,
      "StatusCode": 201,
      "ResponseHeaders": {
        "Content-Length": "0",
<<<<<<< HEAD
        "Date": "Tue, 02 Feb 2021 21:36:28 GMT",
        "ETag": "\u00220x8D8C7C299E204D9\u0022",
        "Last-Modified": "Tue, 02 Feb 2021 21:36:29 GMT",
=======
        "Date": "Wed, 17 Feb 2021 22:26:07 GMT",
        "ETag": "\u00220x8D8D39305CF50E3\u0022",
        "Last-Modified": "Wed, 17 Feb 2021 22:26:08 GMT",
>>>>>>> 1814567d
        "Server": [
          "Windows-Azure-Blob/1.0",
          "Microsoft-HTTPAPI/2.0"
        ],
        "x-ms-client-request-id": "6ef1a5a7-1071-912a-5cac-a7aa05558822",
<<<<<<< HEAD
        "x-ms-request-id": "7df84318-901e-008e-27ab-f9a9e9000000",
=======
        "x-ms-request-id": "8b084486-401e-000b-4f7b-058434000000",
>>>>>>> 1814567d
        "x-ms-version": "2020-06-12"
      },
      "ResponseBody": []
    },
    {
      "RequestUri": "https://seannse.dfs.core.windows.net/test-filesystem-befe4804-5232-74da-734b-e67320f85105/test-directory-768998bd-0e73-2f3b-d323-ca1bd1728ec8?resource=directory",
      "RequestMethod": "PUT",
      "RequestHeaders": {
        "Accept": "application/json",
        "Authorization": "Sanitized",
<<<<<<< HEAD
        "traceparent": "00-dd7387f7d242bf459ea7a141375fc418-6a0427ba2ab51a43-00",
        "User-Agent": [
          "azsdk-net-Storage.Files.DataLake/12.7.0-alpha.20210202.1",
          "(.NET 5.0.2; Microsoft Windows 10.0.19042)"
        ],
        "x-ms-client-request-id": "4caa5e8d-9020-98cf-69c2-9a4d460fc0e9",
        "x-ms-date": "Tue, 02 Feb 2021 21:36:28 GMT",
=======
        "traceparent": "00-7f2db6e8310f164cb9584bd3020cc676-6c2357399c284c45-00",
        "User-Agent": [
          "azsdk-net-Storage.Files.DataLake/12.7.0-alpha.20210217.1",
          "(.NET 5.0.3; Microsoft Windows 10.0.19042)"
        ],
        "x-ms-client-request-id": "4caa5e8d-9020-98cf-69c2-9a4d460fc0e9",
        "x-ms-date": "Wed, 17 Feb 2021 22:26:08 GMT",
>>>>>>> 1814567d
        "x-ms-return-client-request-id": "true",
        "x-ms-version": "2020-06-12"
      },
      "RequestBody": null,
      "StatusCode": 201,
      "ResponseHeaders": {
        "Content-Length": "0",
<<<<<<< HEAD
        "Date": "Tue, 02 Feb 2021 21:36:28 GMT",
        "ETag": "\u00220x8D8C7C29A1BEABF\u0022",
        "Last-Modified": "Tue, 02 Feb 2021 21:36:29 GMT",
=======
        "Date": "Wed, 17 Feb 2021 22:26:08 GMT",
        "ETag": "\u00220x8D8D3930600EE31\u0022",
        "Last-Modified": "Wed, 17 Feb 2021 22:26:08 GMT",
>>>>>>> 1814567d
        "Server": [
          "Windows-Azure-HDFS/1.0",
          "Microsoft-HTTPAPI/2.0"
        ],
        "x-ms-client-request-id": "4caa5e8d-9020-98cf-69c2-9a4d460fc0e9",
<<<<<<< HEAD
        "x-ms-request-id": "0cb58ada-d01f-006b-75ab-f9f8ab000000",
=======
        "x-ms-request-id": "5ba7515e-601f-0041-127b-0527bb000000",
>>>>>>> 1814567d
        "x-ms-version": "2020-06-12"
      },
      "ResponseBody": []
    },
    {
      "RequestUri": "https://seannse.dfs.core.windows.net/test-filesystem-befe4804-5232-74da-734b-e67320f85105/test-directory-768998bd-0e73-2f3b-d323-ca1bd1728ec8/test-file-6166de1e-0d8a-d91c-0437-059aafd80108",
      "RequestMethod": "DELETE",
      "RequestHeaders": {
        "Accept": "application/json",
        "Authorization": "Sanitized",
<<<<<<< HEAD
        "traceparent": "00-b3da55b71bbe5d4eb405112b3ca14d3d-055c9962aac28a4c-00",
        "User-Agent": [
          "azsdk-net-Storage.Files.DataLake/12.7.0-alpha.20210202.1",
          "(.NET 5.0.2; Microsoft Windows 10.0.19042)"
        ],
        "x-ms-client-request-id": "4f457517-7464-8014-42d0-47e98a34e990",
        "x-ms-date": "Tue, 02 Feb 2021 21:36:29 GMT",
=======
        "traceparent": "00-ca568e14a85a4d498bc5f4b1f3bf8046-c8e9ab3fca4ce84f-00",
        "User-Agent": [
          "azsdk-net-Storage.Files.DataLake/12.7.0-alpha.20210217.1",
          "(.NET 5.0.3; Microsoft Windows 10.0.19042)"
        ],
        "x-ms-client-request-id": "4f457517-7464-8014-42d0-47e98a34e990",
        "x-ms-date": "Wed, 17 Feb 2021 22:26:08 GMT",
>>>>>>> 1814567d
        "x-ms-return-client-request-id": "true",
        "x-ms-version": "2020-06-12"
      },
      "RequestBody": null,
      "StatusCode": 404,
      "ResponseHeaders": {
        "Content-Length": "163",
        "Content-Type": "application/json; charset=utf-8",
<<<<<<< HEAD
        "Date": "Tue, 02 Feb 2021 21:36:28 GMT",
=======
        "Date": "Wed, 17 Feb 2021 22:26:08 GMT",
>>>>>>> 1814567d
        "Server": [
          "Windows-Azure-HDFS/1.0",
          "Microsoft-HTTPAPI/2.0"
        ],
        "x-ms-client-request-id": "4f457517-7464-8014-42d0-47e98a34e990",
        "x-ms-error-code": "PathNotFound",
<<<<<<< HEAD
        "x-ms-request-id": "0cb58afd-d01f-006b-18ab-f9f8ab000000",
=======
        "x-ms-request-id": "5ba75168-601f-0041-1c7b-0527bb000000",
>>>>>>> 1814567d
        "x-ms-version": "2020-06-12"
      },
      "ResponseBody": {
        "error": {
          "code": "PathNotFound",
<<<<<<< HEAD
          "message": "The specified path does not exist.\nRequestId:0cb58afd-d01f-006b-18ab-f9f8ab000000\nTime:2021-02-02T21:36:29.6968991Z"
=======
          "message": "The specified path does not exist.\nRequestId:5ba75168-601f-0041-1c7b-0527bb000000\nTime:2021-02-17T22:26:08.8106718Z"
>>>>>>> 1814567d
        }
      }
    },
    {
      "RequestUri": "https://seannse.blob.core.windows.net/test-filesystem-befe4804-5232-74da-734b-e67320f85105?restype=container",
      "RequestMethod": "DELETE",
      "RequestHeaders": {
        "Accept": "application/xml",
        "Authorization": "Sanitized",
<<<<<<< HEAD
        "traceparent": "00-89def0951ed5eb48aff05dcde7a2d9a5-a95d6e214b0f9e40-00",
        "User-Agent": [
          "azsdk-net-Storage.Files.DataLake/12.7.0-alpha.20210202.1",
          "(.NET 5.0.2; Microsoft Windows 10.0.19042)"
        ],
        "x-ms-client-request-id": "3a83a32b-b293-d9a4-170d-30f7f9be28a1",
        "x-ms-date": "Tue, 02 Feb 2021 21:36:29 GMT",
=======
        "traceparent": "00-0ccd7527ded75d4799079ea9eac75aac-30eeb2fa6d35ab4e-00",
        "User-Agent": [
          "azsdk-net-Storage.Files.DataLake/12.7.0-alpha.20210217.1",
          "(.NET 5.0.3; Microsoft Windows 10.0.19042)"
        ],
        "x-ms-client-request-id": "3a83a32b-b293-d9a4-170d-30f7f9be28a1",
        "x-ms-date": "Wed, 17 Feb 2021 22:26:08 GMT",
>>>>>>> 1814567d
        "x-ms-return-client-request-id": "true",
        "x-ms-version": "2020-06-12"
      },
      "RequestBody": null,
      "StatusCode": 202,
      "ResponseHeaders": {
        "Content-Length": "0",
<<<<<<< HEAD
        "Date": "Tue, 02 Feb 2021 21:36:29 GMT",
=======
        "Date": "Wed, 17 Feb 2021 22:26:07 GMT",
>>>>>>> 1814567d
        "Server": [
          "Windows-Azure-Blob/1.0",
          "Microsoft-HTTPAPI/2.0"
        ],
        "x-ms-client-request-id": "3a83a32b-b293-d9a4-170d-30f7f9be28a1",
<<<<<<< HEAD
        "x-ms-request-id": "7df8452f-901e-008e-0bab-f9a9e9000000",
=======
        "x-ms-request-id": "8b0844cb-401e-000b-057b-058434000000",
>>>>>>> 1814567d
        "x-ms-version": "2020-06-12"
      },
      "ResponseBody": []
    }
  ],
  "Variables": {
    "RandomSeed": "135047397",
    "Storage_TestConfigHierarchicalNamespace": "NamespaceTenant\nseannse\nU2FuaXRpemVk\nhttps://seannse.blob.core.windows.net\nhttps://seannse.file.core.windows.net\nhttps://seannse.queue.core.windows.net\nhttps://seannse.table.core.windows.net\n\n\n\n\nhttps://seannse-secondary.blob.core.windows.net\nhttps://seannse-secondary.file.core.windows.net\nhttps://seannse-secondary.queue.core.windows.net\nhttps://seannse-secondary.table.core.windows.net\n68390a19-a643-458b-b726-408abf67b4fc\nSanitized\n72f988bf-86f1-41af-91ab-2d7cd011db47\nhttps://login.microsoftonline.com/\nCloud\nBlobEndpoint=https://seannse.blob.core.windows.net/;QueueEndpoint=https://seannse.queue.core.windows.net/;FileEndpoint=https://seannse.file.core.windows.net/;BlobSecondaryEndpoint=https://seannse-secondary.blob.core.windows.net/;QueueSecondaryEndpoint=https://seannse-secondary.queue.core.windows.net/;FileSecondaryEndpoint=https://seannse-secondary.file.core.windows.net/;AccountName=seannse;AccountKey=Sanitized\n"
  }
}<|MERGE_RESOLUTION|>--- conflicted
+++ resolved
@@ -1,30 +1,19 @@
 {
   "Entries": [
     {
-      "RequestUri": "https://seannse.blob.core.windows.net/test-filesystem-befe4804-5232-74da-734b-e67320f85105?restype=container",
+      "RequestUri": "https://seannse.blob.core.windows.net/test-filesystem-bbacc686-10f3-731c-d5b1-be54779ce9d2?restype=container",
       "RequestMethod": "PUT",
       "RequestHeaders": {
         "Accept": "application/xml",
         "Authorization": "Sanitized",
-<<<<<<< HEAD
-        "traceparent": "00-4b33e7602127cc40b6271c131b0b6e1e-809b9597c9664241-00",
+        "traceparent": "00-c8ca4a95fa34fd4eb35a5ae819f84f2e-e8c24406a7247243-00",
         "User-Agent": [
-          "azsdk-net-Storage.Files.DataLake/12.7.0-alpha.20210202.1",
-          "(.NET 5.0.2; Microsoft Windows 10.0.19042)"
+          "azsdk-net-Storage.Files.DataLake/12.7.0-alpha.20210219.1",
+          "(.NET 5.0.3; Microsoft Windows 10.0.19041)"
         ],
         "x-ms-blob-public-access": "container",
-        "x-ms-client-request-id": "6ef1a5a7-1071-912a-5cac-a7aa05558822",
-        "x-ms-date": "Tue, 02 Feb 2021 21:36:28 GMT",
-=======
-        "traceparent": "00-9dff5173897cac41bc3beea5b17b679d-694057b268d91a48-00",
-        "User-Agent": [
-          "azsdk-net-Storage.Files.DataLake/12.7.0-alpha.20210217.1",
-          "(.NET 5.0.3; Microsoft Windows 10.0.19042)"
-        ],
-        "x-ms-blob-public-access": "container",
-        "x-ms-client-request-id": "6ef1a5a7-1071-912a-5cac-a7aa05558822",
-        "x-ms-date": "Wed, 17 Feb 2021 22:26:08 GMT",
->>>>>>> 1814567d
+        "x-ms-client-request-id": "129cf81f-b93e-40c7-b98d-bdd8a9bb5976",
+        "x-ms-date": "Fri, 19 Feb 2021 19:09:18 GMT",
         "x-ms-return-client-request-id": "true",
         "x-ms-version": "2020-06-12"
       },
@@ -32,52 +21,32 @@
       "StatusCode": 201,
       "ResponseHeaders": {
         "Content-Length": "0",
-<<<<<<< HEAD
-        "Date": "Tue, 02 Feb 2021 21:36:28 GMT",
-        "ETag": "\u00220x8D8C7C299E204D9\u0022",
-        "Last-Modified": "Tue, 02 Feb 2021 21:36:29 GMT",
-=======
-        "Date": "Wed, 17 Feb 2021 22:26:07 GMT",
-        "ETag": "\u00220x8D8D39305CF50E3\u0022",
-        "Last-Modified": "Wed, 17 Feb 2021 22:26:08 GMT",
->>>>>>> 1814567d
+        "Date": "Fri, 19 Feb 2021 19:09:17 GMT",
+        "ETag": "\u00220x8D8D509DAE5D2E0\u0022",
+        "Last-Modified": "Fri, 19 Feb 2021 19:09:17 GMT",
         "Server": [
           "Windows-Azure-Blob/1.0",
           "Microsoft-HTTPAPI/2.0"
         ],
-        "x-ms-client-request-id": "6ef1a5a7-1071-912a-5cac-a7aa05558822",
-<<<<<<< HEAD
-        "x-ms-request-id": "7df84318-901e-008e-27ab-f9a9e9000000",
-=======
-        "x-ms-request-id": "8b084486-401e-000b-4f7b-058434000000",
->>>>>>> 1814567d
+        "x-ms-client-request-id": "129cf81f-b93e-40c7-b98d-bdd8a9bb5976",
+        "x-ms-request-id": "2e6387ee-201e-00a4-79f2-0676f9000000",
         "x-ms-version": "2020-06-12"
       },
       "ResponseBody": []
     },
     {
-      "RequestUri": "https://seannse.dfs.core.windows.net/test-filesystem-befe4804-5232-74da-734b-e67320f85105/test-directory-768998bd-0e73-2f3b-d323-ca1bd1728ec8?resource=directory",
+      "RequestUri": "https://seannse.dfs.core.windows.net/test-filesystem-bbacc686-10f3-731c-d5b1-be54779ce9d2/test-directory-980b563f-01ce-abbf-38a0-8282240f5d90?resource=directory",
       "RequestMethod": "PUT",
       "RequestHeaders": {
         "Accept": "application/json",
         "Authorization": "Sanitized",
-<<<<<<< HEAD
-        "traceparent": "00-dd7387f7d242bf459ea7a141375fc418-6a0427ba2ab51a43-00",
+        "traceparent": "00-7d298d55b1dd1948925540580328b0bd-94ea7da80d7dd147-00",
         "User-Agent": [
-          "azsdk-net-Storage.Files.DataLake/12.7.0-alpha.20210202.1",
-          "(.NET 5.0.2; Microsoft Windows 10.0.19042)"
+          "azsdk-net-Storage.Files.DataLake/12.7.0-alpha.20210219.1",
+          "(.NET 5.0.3; Microsoft Windows 10.0.19041)"
         ],
-        "x-ms-client-request-id": "4caa5e8d-9020-98cf-69c2-9a4d460fc0e9",
-        "x-ms-date": "Tue, 02 Feb 2021 21:36:28 GMT",
-=======
-        "traceparent": "00-7f2db6e8310f164cb9584bd3020cc676-6c2357399c284c45-00",
-        "User-Agent": [
-          "azsdk-net-Storage.Files.DataLake/12.7.0-alpha.20210217.1",
-          "(.NET 5.0.3; Microsoft Windows 10.0.19042)"
-        ],
-        "x-ms-client-request-id": "4caa5e8d-9020-98cf-69c2-9a4d460fc0e9",
-        "x-ms-date": "Wed, 17 Feb 2021 22:26:08 GMT",
->>>>>>> 1814567d
+        "x-ms-client-request-id": "bfcd7616-5238-1e26-38f1-d99d36451ca9",
+        "x-ms-date": "Fri, 19 Feb 2021 19:09:18 GMT",
         "x-ms-return-client-request-id": "true",
         "x-ms-version": "2020-06-12"
       },
@@ -85,52 +54,32 @@
       "StatusCode": 201,
       "ResponseHeaders": {
         "Content-Length": "0",
-<<<<<<< HEAD
-        "Date": "Tue, 02 Feb 2021 21:36:28 GMT",
-        "ETag": "\u00220x8D8C7C29A1BEABF\u0022",
-        "Last-Modified": "Tue, 02 Feb 2021 21:36:29 GMT",
-=======
-        "Date": "Wed, 17 Feb 2021 22:26:08 GMT",
-        "ETag": "\u00220x8D8D3930600EE31\u0022",
-        "Last-Modified": "Wed, 17 Feb 2021 22:26:08 GMT",
->>>>>>> 1814567d
+        "Date": "Fri, 19 Feb 2021 19:09:17 GMT",
+        "ETag": "\u00220x8D8D509DAF4503D\u0022",
+        "Last-Modified": "Fri, 19 Feb 2021 19:09:17 GMT",
         "Server": [
           "Windows-Azure-HDFS/1.0",
           "Microsoft-HTTPAPI/2.0"
         ],
-        "x-ms-client-request-id": "4caa5e8d-9020-98cf-69c2-9a4d460fc0e9",
-<<<<<<< HEAD
-        "x-ms-request-id": "0cb58ada-d01f-006b-75ab-f9f8ab000000",
-=======
-        "x-ms-request-id": "5ba7515e-601f-0041-127b-0527bb000000",
->>>>>>> 1814567d
+        "x-ms-client-request-id": "bfcd7616-5238-1e26-38f1-d99d36451ca9",
+        "x-ms-request-id": "6f4b02fd-e01f-004f-17f2-060e0b000000",
         "x-ms-version": "2020-06-12"
       },
       "ResponseBody": []
     },
     {
-      "RequestUri": "https://seannse.dfs.core.windows.net/test-filesystem-befe4804-5232-74da-734b-e67320f85105/test-directory-768998bd-0e73-2f3b-d323-ca1bd1728ec8/test-file-6166de1e-0d8a-d91c-0437-059aafd80108",
+      "RequestUri": "https://seannse.dfs.core.windows.net/test-filesystem-bbacc686-10f3-731c-d5b1-be54779ce9d2/test-directory-980b563f-01ce-abbf-38a0-8282240f5d90/test-file-df122c30-db86-6975-c2a8-c28fbc6d8d84",
       "RequestMethod": "DELETE",
       "RequestHeaders": {
         "Accept": "application/json",
         "Authorization": "Sanitized",
-<<<<<<< HEAD
-        "traceparent": "00-b3da55b71bbe5d4eb405112b3ca14d3d-055c9962aac28a4c-00",
+        "traceparent": "00-c9047dac5f823948ad623d2041c1c432-08ccc67da1b8a146-00",
         "User-Agent": [
-          "azsdk-net-Storage.Files.DataLake/12.7.0-alpha.20210202.1",
-          "(.NET 5.0.2; Microsoft Windows 10.0.19042)"
+          "azsdk-net-Storage.Files.DataLake/12.7.0-alpha.20210219.1",
+          "(.NET 5.0.3; Microsoft Windows 10.0.19041)"
         ],
-        "x-ms-client-request-id": "4f457517-7464-8014-42d0-47e98a34e990",
-        "x-ms-date": "Tue, 02 Feb 2021 21:36:29 GMT",
-=======
-        "traceparent": "00-ca568e14a85a4d498bc5f4b1f3bf8046-c8e9ab3fca4ce84f-00",
-        "User-Agent": [
-          "azsdk-net-Storage.Files.DataLake/12.7.0-alpha.20210217.1",
-          "(.NET 5.0.3; Microsoft Windows 10.0.19042)"
-        ],
-        "x-ms-client-request-id": "4f457517-7464-8014-42d0-47e98a34e990",
-        "x-ms-date": "Wed, 17 Feb 2021 22:26:08 GMT",
->>>>>>> 1814567d
+        "x-ms-client-request-id": "f0229b22-82a2-3bf6-0064-fc90909662cb",
+        "x-ms-date": "Fri, 19 Feb 2021 19:09:18 GMT",
         "x-ms-return-client-request-id": "true",
         "x-ms-version": "2020-06-12"
       },
@@ -139,58 +88,36 @@
       "ResponseHeaders": {
         "Content-Length": "163",
         "Content-Type": "application/json; charset=utf-8",
-<<<<<<< HEAD
-        "Date": "Tue, 02 Feb 2021 21:36:28 GMT",
-=======
-        "Date": "Wed, 17 Feb 2021 22:26:08 GMT",
->>>>>>> 1814567d
+        "Date": "Fri, 19 Feb 2021 19:09:17 GMT",
         "Server": [
           "Windows-Azure-HDFS/1.0",
           "Microsoft-HTTPAPI/2.0"
         ],
-        "x-ms-client-request-id": "4f457517-7464-8014-42d0-47e98a34e990",
+        "x-ms-client-request-id": "f0229b22-82a2-3bf6-0064-fc90909662cb",
         "x-ms-error-code": "PathNotFound",
-<<<<<<< HEAD
-        "x-ms-request-id": "0cb58afd-d01f-006b-18ab-f9f8ab000000",
-=======
-        "x-ms-request-id": "5ba75168-601f-0041-1c7b-0527bb000000",
->>>>>>> 1814567d
+        "x-ms-request-id": "6f4b030a-e01f-004f-24f2-060e0b000000",
         "x-ms-version": "2020-06-12"
       },
       "ResponseBody": {
         "error": {
           "code": "PathNotFound",
-<<<<<<< HEAD
-          "message": "The specified path does not exist.\nRequestId:0cb58afd-d01f-006b-18ab-f9f8ab000000\nTime:2021-02-02T21:36:29.6968991Z"
-=======
-          "message": "The specified path does not exist.\nRequestId:5ba75168-601f-0041-1c7b-0527bb000000\nTime:2021-02-17T22:26:08.8106718Z"
->>>>>>> 1814567d
+          "message": "The specified path does not exist.\nRequestId:6f4b030a-e01f-004f-24f2-060e0b000000\nTime:2021-02-19T19:09:17.8598296Z"
         }
       }
     },
     {
-      "RequestUri": "https://seannse.blob.core.windows.net/test-filesystem-befe4804-5232-74da-734b-e67320f85105?restype=container",
+      "RequestUri": "https://seannse.blob.core.windows.net/test-filesystem-bbacc686-10f3-731c-d5b1-be54779ce9d2?restype=container",
       "RequestMethod": "DELETE",
       "RequestHeaders": {
         "Accept": "application/xml",
         "Authorization": "Sanitized",
-<<<<<<< HEAD
-        "traceparent": "00-89def0951ed5eb48aff05dcde7a2d9a5-a95d6e214b0f9e40-00",
+        "traceparent": "00-4e0bb9301e5fba46986a64e6e0d07d53-4242a4ea40c60847-00",
         "User-Agent": [
-          "azsdk-net-Storage.Files.DataLake/12.7.0-alpha.20210202.1",
-          "(.NET 5.0.2; Microsoft Windows 10.0.19042)"
+          "azsdk-net-Storage.Files.DataLake/12.7.0-alpha.20210219.1",
+          "(.NET 5.0.3; Microsoft Windows 10.0.19041)"
         ],
-        "x-ms-client-request-id": "3a83a32b-b293-d9a4-170d-30f7f9be28a1",
-        "x-ms-date": "Tue, 02 Feb 2021 21:36:29 GMT",
-=======
-        "traceparent": "00-0ccd7527ded75d4799079ea9eac75aac-30eeb2fa6d35ab4e-00",
-        "User-Agent": [
-          "azsdk-net-Storage.Files.DataLake/12.7.0-alpha.20210217.1",
-          "(.NET 5.0.3; Microsoft Windows 10.0.19042)"
-        ],
-        "x-ms-client-request-id": "3a83a32b-b293-d9a4-170d-30f7f9be28a1",
-        "x-ms-date": "Wed, 17 Feb 2021 22:26:08 GMT",
->>>>>>> 1814567d
+        "x-ms-client-request-id": "206d317b-9c4a-bbe1-0e2f-addea2c7e30d",
+        "x-ms-date": "Fri, 19 Feb 2021 19:09:18 GMT",
         "x-ms-return-client-request-id": "true",
         "x-ms-version": "2020-06-12"
       },
@@ -198,28 +125,20 @@
       "StatusCode": 202,
       "ResponseHeaders": {
         "Content-Length": "0",
-<<<<<<< HEAD
-        "Date": "Tue, 02 Feb 2021 21:36:29 GMT",
-=======
-        "Date": "Wed, 17 Feb 2021 22:26:07 GMT",
->>>>>>> 1814567d
+        "Date": "Fri, 19 Feb 2021 19:09:17 GMT",
         "Server": [
           "Windows-Azure-Blob/1.0",
           "Microsoft-HTTPAPI/2.0"
         ],
-        "x-ms-client-request-id": "3a83a32b-b293-d9a4-170d-30f7f9be28a1",
-<<<<<<< HEAD
-        "x-ms-request-id": "7df8452f-901e-008e-0bab-f9a9e9000000",
-=======
-        "x-ms-request-id": "8b0844cb-401e-000b-057b-058434000000",
->>>>>>> 1814567d
+        "x-ms-client-request-id": "206d317b-9c4a-bbe1-0e2f-addea2c7e30d",
+        "x-ms-request-id": "2e638a44-201e-00a4-25f2-0676f9000000",
         "x-ms-version": "2020-06-12"
       },
       "ResponseBody": []
     }
   ],
   "Variables": {
-    "RandomSeed": "135047397",
+    "RandomSeed": "534381975",
     "Storage_TestConfigHierarchicalNamespace": "NamespaceTenant\nseannse\nU2FuaXRpemVk\nhttps://seannse.blob.core.windows.net\nhttps://seannse.file.core.windows.net\nhttps://seannse.queue.core.windows.net\nhttps://seannse.table.core.windows.net\n\n\n\n\nhttps://seannse-secondary.blob.core.windows.net\nhttps://seannse-secondary.file.core.windows.net\nhttps://seannse-secondary.queue.core.windows.net\nhttps://seannse-secondary.table.core.windows.net\n68390a19-a643-458b-b726-408abf67b4fc\nSanitized\n72f988bf-86f1-41af-91ab-2d7cd011db47\nhttps://login.microsoftonline.com/\nCloud\nBlobEndpoint=https://seannse.blob.core.windows.net/;QueueEndpoint=https://seannse.queue.core.windows.net/;FileEndpoint=https://seannse.file.core.windows.net/;BlobSecondaryEndpoint=https://seannse-secondary.blob.core.windows.net/;QueueSecondaryEndpoint=https://seannse-secondary.queue.core.windows.net/;FileSecondaryEndpoint=https://seannse-secondary.file.core.windows.net/;AccountName=seannse;AccountKey=Sanitized\n"
   }
 }