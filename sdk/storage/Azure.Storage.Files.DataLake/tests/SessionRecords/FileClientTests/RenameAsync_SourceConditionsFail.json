{
  "Entries": [
    {
      "RequestUri": "https://seannsecanary.blob.core.windows.net/test-filesystem-7bbf3f53-fd80-dc3d-c168-0e5e170dac35?restype=container",
      "RequestMethod": "PUT",
      "RequestHeaders": {
        "Authorization": "Sanitized",
        "traceparent": "00-eadf9496f0916c4981f2c5c9f15d517c-5c185d773e3e0e44-00",
        "User-Agent": [
          "azsdk-net-Storage.Files.DataLake/12.2.0-dev.20200430.1",
          "(.NET Core 4.6.28325.01; Microsoft Windows 10.0.18362 )"
        ],
        "x-ms-blob-public-access": "container",
        "x-ms-client-request-id": "5115386b-5359-c1ce-80fa-70ab6c1ee5aa",
        "x-ms-date": "Fri, 01 May 2020 01:05:13 GMT",
        "x-ms-return-client-request-id": "true",
        "x-ms-version": "2019-12-12"
      },
      "RequestBody": null,
      "StatusCode": 201,
      "ResponseHeaders": {
        "Content-Length": "0",
        "Date": "Fri, 01 May 2020 01:05:13 GMT",
        "ETag": "\u00220x8D7ED6BB45613EE\u0022",
        "Last-Modified": "Fri, 01 May 2020 01:05:13 GMT",
        "Server": [
          "Windows-Azure-Blob/1.0",
          "Microsoft-HTTPAPI/2.0"
        ],
<<<<<<< HEAD
        "x-ms-client-request-id": "86704baf-8ff0-eb82-00d8-dd6be5b639fe",
        "x-ms-request-id": "1985b94b-201e-0011-5d3b-f3088f000000",
=======
        "x-ms-client-request-id": "5115386b-5359-c1ce-80fa-70ab6c1ee5aa",
        "x-ms-request-id": "4c1c0b73-801e-0055-4954-1f5d2b000000",
>>>>>>> 8d420312
        "x-ms-version": "2019-12-12"
      },
      "ResponseBody": []
    },
    {
      "RequestUri": "https://seannsecanary.dfs.core.windows.net/test-filesystem-7bbf3f53-fd80-dc3d-c168-0e5e170dac35/test-file-e44ea4db-ed7c-b759-299d-6cbafb4315ae?resource=file",
      "RequestMethod": "PUT",
      "RequestHeaders": {
        "Authorization": "Sanitized",
        "traceparent": "00-df9ecfd410b3584e9102bc6fa0c15cb5-95cedb5e609c964d-00",
        "User-Agent": [
          "azsdk-net-Storage.Files.DataLake/12.2.0-dev.20200430.1",
          "(.NET Core 4.6.28325.01; Microsoft Windows 10.0.18362 )"
        ],
        "x-ms-client-request-id": "231e57e0-91c4-7d12-df5d-28bce713c63d",
        "x-ms-date": "Fri, 01 May 2020 01:05:13 GMT",
        "x-ms-return-client-request-id": "true",
        "x-ms-version": "2019-12-12"
      },
      "RequestBody": null,
      "StatusCode": 201,
      "ResponseHeaders": {
        "Content-Length": "0",
        "Date": "Fri, 01 May 2020 01:05:13 GMT",
        "ETag": "\u00220x8D7ED6BB48CDE2B\u0022",
        "Last-Modified": "Fri, 01 May 2020 01:05:14 GMT",
        "Server": [
          "Windows-Azure-HDFS/1.0",
          "Microsoft-HTTPAPI/2.0"
        ],
<<<<<<< HEAD
        "x-ms-client-request-id": "fc80f105-88b5-0c89-7de4-bf05e2eca0e9",
        "x-ms-request-id": "91ed5a5a-401f-0017-053b-f33b30000000",
=======
        "x-ms-client-request-id": "231e57e0-91c4-7d12-df5d-28bce713c63d",
        "x-ms-request-id": "9f3c18eb-c01f-008f-4254-1fc4ca000000",
>>>>>>> 8d420312
        "x-ms-version": "2019-12-12"
      },
      "ResponseBody": []
    },
    {
      "RequestUri": "https://seannsecanary.dfs.core.windows.net/test-filesystem-7bbf3f53-fd80-dc3d-c168-0e5e170dac35/test-file-edb9c2e5-062a-80b3-c897-86778b4d8bbe?resource=file",
      "RequestMethod": "PUT",
      "RequestHeaders": {
        "Authorization": "Sanitized",
        "traceparent": "00-0fe4c6f5e9d97645a12723d9fc1fcbe5-636e7a1c18da674c-00",
        "User-Agent": [
          "azsdk-net-Storage.Files.DataLake/12.2.0-dev.20200430.1",
          "(.NET Core 4.6.28325.01; Microsoft Windows 10.0.18362 )"
        ],
        "x-ms-client-request-id": "6926253e-c7b0-dac5-a49e-5a2c0b9bf292",
        "x-ms-date": "Fri, 01 May 2020 01:05:13 GMT",
        "x-ms-return-client-request-id": "true",
        "x-ms-version": "2019-12-12"
      },
      "RequestBody": null,
      "StatusCode": 201,
      "ResponseHeaders": {
        "Content-Length": "0",
        "Date": "Fri, 01 May 2020 01:05:13 GMT",
        "ETag": "\u00220x8D7ED6BB49A785B\u0022",
        "Last-Modified": "Fri, 01 May 2020 01:05:14 GMT",
        "Server": [
          "Windows-Azure-HDFS/1.0",
          "Microsoft-HTTPAPI/2.0"
        ],
<<<<<<< HEAD
        "x-ms-client-request-id": "573c107e-34db-3acc-b727-18e448926203",
        "x-ms-request-id": "91ed5a5b-401f-0017-063b-f33b30000000",
=======
        "x-ms-client-request-id": "6926253e-c7b0-dac5-a49e-5a2c0b9bf292",
        "x-ms-request-id": "9f3c18ed-c01f-008f-4454-1fc4ca000000",
>>>>>>> 8d420312
        "x-ms-version": "2019-12-12"
      },
      "ResponseBody": []
    },
    {
      "RequestUri": "https://seannsecanary.dfs.core.windows.net/test-filesystem-7bbf3f53-fd80-dc3d-c168-0e5e170dac35/test-file-edb9c2e5-062a-80b3-c897-86778b4d8bbe?mode=legacy",
      "RequestMethod": "PUT",
      "RequestHeaders": {
        "Authorization": "Sanitized",
        "User-Agent": [
          "azsdk-net-Storage.Files.DataLake/12.2.0-dev.20200430.1",
          "(.NET Core 4.6.28325.01; Microsoft Windows 10.0.18362 )"
        ],
        "x-ms-client-request-id": "66393bc8-2227-200d-b6ff-fe8697bd54d0",
        "x-ms-date": "Fri, 01 May 2020 01:05:13 GMT",
        "x-ms-rename-source": "%2Ftest-filesystem-7bbf3f53-fd80-dc3d-c168-0e5e170dac35%2Ftest-file-e44ea4db-ed7c-b759-299d-6cbafb4315ae=",
        "x-ms-return-client-request-id": "true",
<<<<<<< HEAD
        "x-ms-source-if-modified-since": "Fri, 06 Mar 2020 22:18:07 GMT",
=======
        "x-ms-source-if-modified-since": "Sat, 02 May 2020 01:05:13 GMT",
>>>>>>> 8d420312
        "x-ms-version": "2019-12-12"
      },
      "RequestBody": null,
      "StatusCode": 412,
      "ResponseHeaders": {
        "Content-Length": "213",
        "Content-Type": "application/json; charset=utf-8",
        "Date": "Fri, 01 May 2020 01:05:14 GMT",
        "Server": [
          "Windows-Azure-HDFS/1.0",
          "Microsoft-HTTPAPI/2.0"
        ],
        "x-ms-client-request-id": "66393bc8-2227-200d-b6ff-fe8697bd54d0",
        "x-ms-error-code": "SourceConditionNotMet",
<<<<<<< HEAD
        "x-ms-request-id": "91ed5a5c-401f-0017-073b-f33b30000000",
=======
        "x-ms-request-id": "9f3c18ee-c01f-008f-4554-1fc4ca000000",
>>>>>>> 8d420312
        "x-ms-version": "2019-12-12"
      },
      "ResponseBody": {
        "error": {
          "code": "SourceConditionNotMet",
          "message": "The source condition specified using HTTP conditional header(s) is not met.\nRequestId:9f3c18ee-c01f-008f-4554-1fc4ca000000\nTime:2020-05-01T01:05:14.4498113Z"
        }
      }
    },
    {
      "RequestUri": "https://seannsecanary.blob.core.windows.net/test-filesystem-7bbf3f53-fd80-dc3d-c168-0e5e170dac35?restype=container",
      "RequestMethod": "DELETE",
      "RequestHeaders": {
        "Authorization": "Sanitized",
        "traceparent": "00-564f9535b5eed94cb7ffc449b7bc525f-ef3d15d257128049-00",
        "User-Agent": [
          "azsdk-net-Storage.Files.DataLake/12.2.0-dev.20200430.1",
          "(.NET Core 4.6.28325.01; Microsoft Windows 10.0.18362 )"
        ],
        "x-ms-client-request-id": "d064b050-8c61-af6a-5bb4-b33924925c1a",
        "x-ms-date": "Fri, 01 May 2020 01:05:13 GMT",
        "x-ms-return-client-request-id": "true",
        "x-ms-version": "2019-12-12"
      },
      "RequestBody": null,
      "StatusCode": 202,
      "ResponseHeaders": {
        "Content-Length": "0",
        "Date": "Fri, 01 May 2020 01:05:13 GMT",
        "Server": [
          "Windows-Azure-Blob/1.0",
          "Microsoft-HTTPAPI/2.0"
        ],
<<<<<<< HEAD
        "x-ms-client-request-id": "fceb9775-c81a-76c5-3ea7-3804a4e5a58b",
        "x-ms-request-id": "1985b97e-201e-0011-093b-f3088f000000",
=======
        "x-ms-client-request-id": "d064b050-8c61-af6a-5bb4-b33924925c1a",
        "x-ms-request-id": "4c1c0bf3-801e-0055-3754-1f5d2b000000",
>>>>>>> 8d420312
        "x-ms-version": "2019-12-12"
      },
      "ResponseBody": []
    },
    {
      "RequestUri": "https://seannsecanary.blob.core.windows.net/test-filesystem-992fb004-8351-635e-2a1d-59f491b6daa5?restype=container",
      "RequestMethod": "PUT",
      "RequestHeaders": {
        "Authorization": "Sanitized",
        "traceparent": "00-33c0b671c54d0a4fa45cdf92a54d09c0-82e06a2ade2d294f-00",
        "User-Agent": [
          "azsdk-net-Storage.Files.DataLake/12.2.0-dev.20200430.1",
          "(.NET Core 4.6.28325.01; Microsoft Windows 10.0.18362 )"
        ],
        "x-ms-blob-public-access": "container",
        "x-ms-client-request-id": "955376d6-39e2-cc39-5201-a54432751ea5",
        "x-ms-date": "Fri, 01 May 2020 01:05:14 GMT",
        "x-ms-return-client-request-id": "true",
        "x-ms-version": "2019-12-12"
      },
      "RequestBody": null,
      "StatusCode": 201,
      "ResponseHeaders": {
        "Content-Length": "0",
        "Date": "Fri, 01 May 2020 01:05:14 GMT",
        "ETag": "\u00220x8D7ED6BB4F1036F\u0022",
        "Last-Modified": "Fri, 01 May 2020 01:05:14 GMT",
        "Server": [
          "Windows-Azure-Blob/1.0",
          "Microsoft-HTTPAPI/2.0"
        ],
<<<<<<< HEAD
        "x-ms-client-request-id": "15874e45-732f-d8e3-3e20-49daeb72c42e",
        "x-ms-request-id": "9d99c88e-f01e-0002-583b-f32c83000000",
=======
        "x-ms-client-request-id": "955376d6-39e2-cc39-5201-a54432751ea5",
        "x-ms-request-id": "a82e9208-a01e-0052-7254-1f3148000000",
>>>>>>> 8d420312
        "x-ms-version": "2019-12-12"
      },
      "ResponseBody": []
    },
    {
      "RequestUri": "https://seannsecanary.dfs.core.windows.net/test-filesystem-992fb004-8351-635e-2a1d-59f491b6daa5/test-file-b00d0ed9-755c-7fc2-4137-973916c7b153?resource=file",
      "RequestMethod": "PUT",
      "RequestHeaders": {
        "Authorization": "Sanitized",
        "traceparent": "00-2869b9b7b0139b459c5ec32edbfdfd1d-c4ef1c77d1f4ab46-00",
        "User-Agent": [
          "azsdk-net-Storage.Files.DataLake/12.2.0-dev.20200430.1",
          "(.NET Core 4.6.28325.01; Microsoft Windows 10.0.18362 )"
        ],
        "x-ms-client-request-id": "a3bdc8f9-46c9-611d-b3d3-53aaa100b68a",
        "x-ms-date": "Fri, 01 May 2020 01:05:14 GMT",
        "x-ms-return-client-request-id": "true",
        "x-ms-version": "2019-12-12"
      },
      "RequestBody": null,
      "StatusCode": 201,
      "ResponseHeaders": {
        "Content-Length": "0",
        "Date": "Fri, 01 May 2020 01:05:14 GMT",
        "ETag": "\u00220x8D7ED6BB5299EDB\u0022",
        "Last-Modified": "Fri, 01 May 2020 01:05:15 GMT",
        "Server": [
          "Windows-Azure-HDFS/1.0",
          "Microsoft-HTTPAPI/2.0"
        ],
<<<<<<< HEAD
        "x-ms-client-request-id": "01b6a7a3-3387-b4ea-c9ac-370daed01164",
        "x-ms-request-id": "2891cf99-f01f-002d-423b-f32148000000",
=======
        "x-ms-client-request-id": "a3bdc8f9-46c9-611d-b3d3-53aaa100b68a",
        "x-ms-request-id": "df95e293-401f-005a-0654-1f2b47000000",
>>>>>>> 8d420312
        "x-ms-version": "2019-12-12"
      },
      "ResponseBody": []
    },
    {
      "RequestUri": "https://seannsecanary.dfs.core.windows.net/test-filesystem-992fb004-8351-635e-2a1d-59f491b6daa5/test-file-531d524f-0357-9442-4b1a-76f4e06ba017?resource=file",
      "RequestMethod": "PUT",
      "RequestHeaders": {
        "Authorization": "Sanitized",
        "traceparent": "00-0d06f082e9588b4a857dffd8314d6367-7826390f0f4ad147-00",
        "User-Agent": [
          "azsdk-net-Storage.Files.DataLake/12.2.0-dev.20200430.1",
          "(.NET Core 4.6.28325.01; Microsoft Windows 10.0.18362 )"
        ],
        "x-ms-client-request-id": "8c0709b1-710c-f535-8628-57afd0298048",
        "x-ms-date": "Fri, 01 May 2020 01:05:14 GMT",
        "x-ms-return-client-request-id": "true",
        "x-ms-version": "2019-12-12"
      },
      "RequestBody": null,
      "StatusCode": 201,
      "ResponseHeaders": {
        "Content-Length": "0",
        "Date": "Fri, 01 May 2020 01:05:14 GMT",
        "ETag": "\u00220x8D7ED6BB536A409\u0022",
        "Last-Modified": "Fri, 01 May 2020 01:05:15 GMT",
        "Server": [
          "Windows-Azure-HDFS/1.0",
          "Microsoft-HTTPAPI/2.0"
        ],
<<<<<<< HEAD
        "x-ms-client-request-id": "6a97710e-09b8-4050-01b5-1ffd321dfa28",
        "x-ms-request-id": "2891cf9a-f01f-002d-433b-f32148000000",
=======
        "x-ms-client-request-id": "8c0709b1-710c-f535-8628-57afd0298048",
        "x-ms-request-id": "df95e294-401f-005a-0754-1f2b47000000",
>>>>>>> 8d420312
        "x-ms-version": "2019-12-12"
      },
      "ResponseBody": []
    },
    {
      "RequestUri": "https://seannsecanary.dfs.core.windows.net/test-filesystem-992fb004-8351-635e-2a1d-59f491b6daa5/test-file-531d524f-0357-9442-4b1a-76f4e06ba017?mode=legacy",
      "RequestMethod": "PUT",
      "RequestHeaders": {
        "Authorization": "Sanitized",
        "User-Agent": [
          "azsdk-net-Storage.Files.DataLake/12.2.0-dev.20200430.1",
          "(.NET Core 4.6.28325.01; Microsoft Windows 10.0.18362 )"
        ],
        "x-ms-client-request-id": "d6423dc8-1364-ff0a-d54a-c7e1b7d90f97",
        "x-ms-date": "Fri, 01 May 2020 01:05:14 GMT",
        "x-ms-rename-source": "%2Ftest-filesystem-992fb004-8351-635e-2a1d-59f491b6daa5%2Ftest-file-b00d0ed9-755c-7fc2-4137-973916c7b153=",
        "x-ms-return-client-request-id": "true",
<<<<<<< HEAD
        "x-ms-source-if-unmodified-since": "Wed, 04 Mar 2020 22:18:07 GMT",
=======
        "x-ms-source-if-unmodified-since": "Thu, 30 Apr 2020 01:05:13 GMT",
>>>>>>> 8d420312
        "x-ms-version": "2019-12-12"
      },
      "RequestBody": null,
      "StatusCode": 412,
      "ResponseHeaders": {
        "Content-Length": "213",
        "Content-Type": "application/json; charset=utf-8",
        "Date": "Fri, 01 May 2020 01:05:14 GMT",
        "Server": [
          "Windows-Azure-HDFS/1.0",
          "Microsoft-HTTPAPI/2.0"
        ],
        "x-ms-client-request-id": "d6423dc8-1364-ff0a-d54a-c7e1b7d90f97",
        "x-ms-error-code": "SourceConditionNotMet",
<<<<<<< HEAD
        "x-ms-request-id": "2891cf9b-f01f-002d-443b-f32148000000",
=======
        "x-ms-request-id": "df95e295-401f-005a-0854-1f2b47000000",
>>>>>>> 8d420312
        "x-ms-version": "2019-12-12"
      },
      "ResponseBody": {
        "error": {
          "code": "SourceConditionNotMet",
          "message": "The source condition specified using HTTP conditional header(s) is not met.\nRequestId:df95e295-401f-005a-0854-1f2b47000000\nTime:2020-05-01T01:05:15.4620709Z"
        }
      }
    },
    {
      "RequestUri": "https://seannsecanary.blob.core.windows.net/test-filesystem-992fb004-8351-635e-2a1d-59f491b6daa5?restype=container",
      "RequestMethod": "DELETE",
      "RequestHeaders": {
        "Authorization": "Sanitized",
        "traceparent": "00-8d74afa8257d354baffea716c557a653-16d2ca08684e5444-00",
        "User-Agent": [
          "azsdk-net-Storage.Files.DataLake/12.2.0-dev.20200430.1",
          "(.NET Core 4.6.28325.01; Microsoft Windows 10.0.18362 )"
        ],
        "x-ms-client-request-id": "93e72486-a9e6-1fe3-3139-c075a19e89f0",
        "x-ms-date": "Fri, 01 May 2020 01:05:14 GMT",
        "x-ms-return-client-request-id": "true",
        "x-ms-version": "2019-12-12"
      },
      "RequestBody": null,
      "StatusCode": 202,
      "ResponseHeaders": {
        "Content-Length": "0",
        "Date": "Fri, 01 May 2020 01:05:15 GMT",
        "Server": [
          "Windows-Azure-Blob/1.0",
          "Microsoft-HTTPAPI/2.0"
        ],
<<<<<<< HEAD
        "x-ms-client-request-id": "c1494346-b160-8d20-00ae-e033d5d3cafd",
        "x-ms-request-id": "9d99c899-f01e-0002-603b-f32c83000000",
=======
        "x-ms-client-request-id": "93e72486-a9e6-1fe3-3139-c075a19e89f0",
        "x-ms-request-id": "a82e9264-a01e-0052-3454-1f3148000000",
>>>>>>> 8d420312
        "x-ms-version": "2019-12-12"
      },
      "ResponseBody": []
    },
    {
      "RequestUri": "https://seannsecanary.blob.core.windows.net/test-filesystem-7f5cfa2f-ec55-0d54-c3fa-4c9e503c2039?restype=container",
      "RequestMethod": "PUT",
      "RequestHeaders": {
        "Authorization": "Sanitized",
        "traceparent": "00-46626cddf277ce4c88ef5792557357cd-85ee32ea8cc07a4c-00",
        "User-Agent": [
          "azsdk-net-Storage.Files.DataLake/12.2.0-dev.20200430.1",
          "(.NET Core 4.6.28325.01; Microsoft Windows 10.0.18362 )"
        ],
        "x-ms-blob-public-access": "container",
        "x-ms-client-request-id": "e59ed33c-d83f-997d-cfda-cfec5d45cef5",
        "x-ms-date": "Fri, 01 May 2020 01:05:15 GMT",
        "x-ms-return-client-request-id": "true",
        "x-ms-version": "2019-12-12"
      },
      "RequestBody": null,
      "StatusCode": 201,
      "ResponseHeaders": {
        "Content-Length": "0",
        "Date": "Fri, 01 May 2020 01:05:15 GMT",
        "ETag": "\u00220x8D7ED6BB59AB909\u0022",
        "Last-Modified": "Fri, 01 May 2020 01:05:16 GMT",
        "Server": [
          "Windows-Azure-Blob/1.0",
          "Microsoft-HTTPAPI/2.0"
        ],
<<<<<<< HEAD
        "x-ms-client-request-id": "7495d651-1e97-2ae1-94ca-7ebe9a3288c5",
        "x-ms-request-id": "a52952b9-401e-0007-763b-f3fe58000000",
=======
        "x-ms-client-request-id": "e59ed33c-d83f-997d-cfda-cfec5d45cef5",
        "x-ms-request-id": "a5ccecfc-301e-0050-7854-1f8ff0000000",
>>>>>>> 8d420312
        "x-ms-version": "2019-12-12"
      },
      "ResponseBody": []
    },
    {
      "RequestUri": "https://seannsecanary.dfs.core.windows.net/test-filesystem-7f5cfa2f-ec55-0d54-c3fa-4c9e503c2039/test-file-ae838619-f642-b3fe-49c9-441767af13c0?resource=file",
      "RequestMethod": "PUT",
      "RequestHeaders": {
        "Authorization": "Sanitized",
        "traceparent": "00-f9c53389518f4240bf02498e68931698-dde0d16c23e9364b-00",
        "User-Agent": [
          "azsdk-net-Storage.Files.DataLake/12.2.0-dev.20200430.1",
          "(.NET Core 4.6.28325.01; Microsoft Windows 10.0.18362 )"
        ],
        "x-ms-client-request-id": "738b8f6f-f880-45a9-d5ea-9c7594663120",
        "x-ms-date": "Fri, 01 May 2020 01:05:15 GMT",
        "x-ms-return-client-request-id": "true",
        "x-ms-version": "2019-12-12"
      },
      "RequestBody": null,
      "StatusCode": 201,
      "ResponseHeaders": {
        "Content-Length": "0",
        "Date": "Fri, 01 May 2020 01:05:16 GMT",
        "ETag": "\u00220x8D7ED6BB5D338A8\u0022",
        "Last-Modified": "Fri, 01 May 2020 01:05:16 GMT",
        "Server": [
          "Windows-Azure-HDFS/1.0",
          "Microsoft-HTTPAPI/2.0"
        ],
<<<<<<< HEAD
        "x-ms-client-request-id": "efba8c5d-567d-f6b0-27ac-489814715f63",
        "x-ms-request-id": "66a93ebe-b01f-0003-233b-f3735f000000",
=======
        "x-ms-client-request-id": "738b8f6f-f880-45a9-d5ea-9c7594663120",
        "x-ms-request-id": "7c5b817c-201f-004c-2d54-1fdd90000000",
>>>>>>> 8d420312
        "x-ms-version": "2019-12-12"
      },
      "ResponseBody": []
    },
    {
      "RequestUri": "https://seannsecanary.dfs.core.windows.net/test-filesystem-7f5cfa2f-ec55-0d54-c3fa-4c9e503c2039/test-file-fc990fc6-50e3-de57-8c69-388033e60785?resource=file",
      "RequestMethod": "PUT",
      "RequestHeaders": {
        "Authorization": "Sanitized",
        "traceparent": "00-7d04a2da19b0e54a982a97aff540315a-5b87ee74c7f39649-00",
        "User-Agent": [
          "azsdk-net-Storage.Files.DataLake/12.2.0-dev.20200430.1",
          "(.NET Core 4.6.28325.01; Microsoft Windows 10.0.18362 )"
        ],
        "x-ms-client-request-id": "9d51a390-392a-1e12-37ad-e716c02911ee",
        "x-ms-date": "Fri, 01 May 2020 01:05:15 GMT",
        "x-ms-return-client-request-id": "true",
        "x-ms-version": "2019-12-12"
      },
      "RequestBody": null,
      "StatusCode": 201,
      "ResponseHeaders": {
        "Content-Length": "0",
        "Date": "Fri, 01 May 2020 01:05:16 GMT",
        "ETag": "\u00220x8D7ED6BB5E028E4\u0022",
        "Last-Modified": "Fri, 01 May 2020 01:05:16 GMT",
        "Server": [
          "Windows-Azure-HDFS/1.0",
          "Microsoft-HTTPAPI/2.0"
        ],
<<<<<<< HEAD
        "x-ms-client-request-id": "d0e3779d-327d-0385-6d6c-6d986bff75fc",
        "x-ms-request-id": "66a93ebf-b01f-0003-243b-f3735f000000",
=======
        "x-ms-client-request-id": "9d51a390-392a-1e12-37ad-e716c02911ee",
        "x-ms-request-id": "7c5b817d-201f-004c-2e54-1fdd90000000",
>>>>>>> 8d420312
        "x-ms-version": "2019-12-12"
      },
      "ResponseBody": []
    },
    {
      "RequestUri": "https://seannsecanary.dfs.core.windows.net/test-filesystem-7f5cfa2f-ec55-0d54-c3fa-4c9e503c2039/test-file-fc990fc6-50e3-de57-8c69-388033e60785?mode=legacy",
      "RequestMethod": "PUT",
      "RequestHeaders": {
        "Authorization": "Sanitized",
        "User-Agent": [
          "azsdk-net-Storage.Files.DataLake/12.2.0-dev.20200430.1",
          "(.NET Core 4.6.28325.01; Microsoft Windows 10.0.18362 )"
        ],
        "x-ms-client-request-id": "8fef28e4-6994-5a5a-3d89-a176b9299a8d",
        "x-ms-date": "Fri, 01 May 2020 01:05:15 GMT",
        "x-ms-rename-source": "%2Ftest-filesystem-7f5cfa2f-ec55-0d54-c3fa-4c9e503c2039%2Ftest-file-ae838619-f642-b3fe-49c9-441767af13c0=",
        "x-ms-return-client-request-id": "true",
        "x-ms-source-if-match": "\u0022garbage\u0022",
        "x-ms-version": "2019-12-12"
      },
      "RequestBody": null,
      "StatusCode": 412,
      "ResponseHeaders": {
        "Content-Length": "213",
        "Content-Type": "application/json; charset=utf-8",
        "Date": "Fri, 01 May 2020 01:05:16 GMT",
        "Server": [
          "Windows-Azure-HDFS/1.0",
          "Microsoft-HTTPAPI/2.0"
        ],
        "x-ms-client-request-id": "8fef28e4-6994-5a5a-3d89-a176b9299a8d",
        "x-ms-error-code": "SourceConditionNotMet",
<<<<<<< HEAD
        "x-ms-request-id": "66a93ec0-b01f-0003-253b-f3735f000000",
=======
        "x-ms-request-id": "7c5b817e-201f-004c-2f54-1fdd90000000",
>>>>>>> 8d420312
        "x-ms-version": "2019-12-12"
      },
      "ResponseBody": {
        "error": {
          "code": "SourceConditionNotMet",
          "message": "The source condition specified using HTTP conditional header(s) is not met.\nRequestId:7c5b817e-201f-004c-2f54-1fdd90000000\nTime:2020-05-01T01:05:16.5936515Z"
        }
      }
    },
    {
      "RequestUri": "https://seannsecanary.blob.core.windows.net/test-filesystem-7f5cfa2f-ec55-0d54-c3fa-4c9e503c2039?restype=container",
      "RequestMethod": "DELETE",
      "RequestHeaders": {
        "Authorization": "Sanitized",
        "traceparent": "00-061ebf416f2bdb4f9377bd814412ae2e-c9b52570d0c0554c-00",
        "User-Agent": [
          "azsdk-net-Storage.Files.DataLake/12.2.0-dev.20200430.1",
          "(.NET Core 4.6.28325.01; Microsoft Windows 10.0.18362 )"
        ],
        "x-ms-client-request-id": "9732e06d-813a-7959-bc86-0634b7866ca5",
        "x-ms-date": "Fri, 01 May 2020 01:05:16 GMT",
        "x-ms-return-client-request-id": "true",
        "x-ms-version": "2019-12-12"
      },
      "RequestBody": null,
      "StatusCode": 202,
      "ResponseHeaders": {
        "Content-Length": "0",
        "Date": "Fri, 01 May 2020 01:05:16 GMT",
        "Server": [
          "Windows-Azure-Blob/1.0",
          "Microsoft-HTTPAPI/2.0"
        ],
<<<<<<< HEAD
        "x-ms-client-request-id": "1338354d-6ceb-b6b5-2bf3-c15250e49b36",
        "x-ms-request-id": "a52952ca-401e-0007-033b-f3fe58000000",
=======
        "x-ms-client-request-id": "9732e06d-813a-7959-bc86-0634b7866ca5",
        "x-ms-request-id": "a5cced67-301e-0050-4754-1f8ff0000000",
>>>>>>> 8d420312
        "x-ms-version": "2019-12-12"
      },
      "ResponseBody": []
    },
    {
      "RequestUri": "https://seannsecanary.blob.core.windows.net/test-filesystem-eebab7a4-b8d5-a362-d6b7-e9699b6e66f1?restype=container",
      "RequestMethod": "PUT",
      "RequestHeaders": {
        "Authorization": "Sanitized",
        "traceparent": "00-f6362957f2b00540b8978b2a54e17ce7-5d86717ebab49c4f-00",
        "User-Agent": [
          "azsdk-net-Storage.Files.DataLake/12.2.0-dev.20200430.1",
          "(.NET Core 4.6.28325.01; Microsoft Windows 10.0.18362 )"
        ],
        "x-ms-blob-public-access": "container",
        "x-ms-client-request-id": "3c4728be-8891-b5bd-7d8e-c18298f0dd4d",
        "x-ms-date": "Fri, 01 May 2020 01:05:16 GMT",
        "x-ms-return-client-request-id": "true",
        "x-ms-version": "2019-12-12"
      },
      "RequestBody": null,
      "StatusCode": 201,
      "ResponseHeaders": {
        "Content-Length": "0",
        "Date": "Fri, 01 May 2020 01:05:16 GMT",
        "ETag": "\u00220x8D7ED6BB63B455B\u0022",
        "Last-Modified": "Fri, 01 May 2020 01:05:17 GMT",
        "Server": [
          "Windows-Azure-Blob/1.0",
          "Microsoft-HTTPAPI/2.0"
        ],
<<<<<<< HEAD
        "x-ms-client-request-id": "925f30e0-66d4-5f53-9a34-ee53ece80a7d",
        "x-ms-request-id": "958361ce-601e-0010-1a3b-f35753000000",
=======
        "x-ms-client-request-id": "3c4728be-8891-b5bd-7d8e-c18298f0dd4d",
        "x-ms-request-id": "94d21bbd-a01e-0089-2254-1ff775000000",
>>>>>>> 8d420312
        "x-ms-version": "2019-12-12"
      },
      "ResponseBody": []
    },
    {
      "RequestUri": "https://seannsecanary.dfs.core.windows.net/test-filesystem-eebab7a4-b8d5-a362-d6b7-e9699b6e66f1/test-file-a921151f-947e-a2ae-6331-8e7fec4569b8?resource=file",
      "RequestMethod": "PUT",
      "RequestHeaders": {
        "Authorization": "Sanitized",
        "traceparent": "00-3f733442b9d5c1458b1ae91bf6bfb998-30520e955c108f46-00",
        "User-Agent": [
          "azsdk-net-Storage.Files.DataLake/12.2.0-dev.20200430.1",
          "(.NET Core 4.6.28325.01; Microsoft Windows 10.0.18362 )"
        ],
        "x-ms-client-request-id": "24fd7d77-d6fc-2aa1-7aa4-d85ffa3dc838",
        "x-ms-date": "Fri, 01 May 2020 01:05:16 GMT",
        "x-ms-return-client-request-id": "true",
        "x-ms-version": "2019-12-12"
      },
      "RequestBody": null,
      "StatusCode": 201,
      "ResponseHeaders": {
        "Content-Length": "0",
        "Date": "Fri, 01 May 2020 01:05:17 GMT",
        "ETag": "\u00220x8D7ED6BB672AAA7\u0022",
        "Last-Modified": "Fri, 01 May 2020 01:05:17 GMT",
        "Server": [
          "Windows-Azure-HDFS/1.0",
          "Microsoft-HTTPAPI/2.0"
        ],
<<<<<<< HEAD
        "x-ms-client-request-id": "aa138970-63ec-db7d-f324-e7d871d979ab",
        "x-ms-request-id": "3ab45dc2-601f-002f-763b-f39ff0000000",
=======
        "x-ms-client-request-id": "24fd7d77-d6fc-2aa1-7aa4-d85ffa3dc838",
        "x-ms-request-id": "4c5faeb8-001f-0064-0854-1fbc38000000",
>>>>>>> 8d420312
        "x-ms-version": "2019-12-12"
      },
      "ResponseBody": []
    },
    {
      "RequestUri": "https://seannsecanary.dfs.core.windows.net/test-filesystem-eebab7a4-b8d5-a362-d6b7-e9699b6e66f1/test-file-ce4a0924-6a44-f526-b597-582a39456192?resource=file",
      "RequestMethod": "PUT",
      "RequestHeaders": {
        "Authorization": "Sanitized",
        "traceparent": "00-400b964c41e9834b89efd27657698e7e-20afddfa218c2948-00",
        "User-Agent": [
          "azsdk-net-Storage.Files.DataLake/12.2.0-dev.20200430.1",
          "(.NET Core 4.6.28325.01; Microsoft Windows 10.0.18362 )"
        ],
        "x-ms-client-request-id": "3743228a-2287-0d2b-5707-6f657d76f034",
        "x-ms-date": "Fri, 01 May 2020 01:05:16 GMT",
        "x-ms-return-client-request-id": "true",
        "x-ms-version": "2019-12-12"
      },
      "RequestBody": null,
      "StatusCode": 201,
      "ResponseHeaders": {
        "Content-Length": "0",
        "Date": "Fri, 01 May 2020 01:05:17 GMT",
        "ETag": "\u00220x8D7ED6BB6800A8B\u0022",
        "Last-Modified": "Fri, 01 May 2020 01:05:17 GMT",
        "Server": [
          "Windows-Azure-HDFS/1.0",
          "Microsoft-HTTPAPI/2.0"
        ],
<<<<<<< HEAD
        "x-ms-client-request-id": "edfa50e2-c4e3-e16e-5b45-b8efd1b1d27d",
        "x-ms-request-id": "3ab45dc3-601f-002f-773b-f39ff0000000",
=======
        "x-ms-client-request-id": "3743228a-2287-0d2b-5707-6f657d76f034",
        "x-ms-request-id": "4c5faebb-001f-0064-0b54-1fbc38000000",
>>>>>>> 8d420312
        "x-ms-version": "2019-12-12"
      },
      "ResponseBody": []
    },
    {
      "RequestUri": "https://seannsecanary.blob.core.windows.net/test-filesystem-eebab7a4-b8d5-a362-d6b7-e9699b6e66f1/test-file-a921151f-947e-a2ae-6331-8e7fec4569b8",
      "RequestMethod": "HEAD",
      "RequestHeaders": {
        "Authorization": "Sanitized",
        "User-Agent": [
          "azsdk-net-Storage.Files.DataLake/12.2.0-dev.20200430.1",
          "(.NET Core 4.6.28325.01; Microsoft Windows 10.0.18362 )"
        ],
        "x-ms-client-request-id": "169f4507-2a02-1e0b-f3fa-1640d556e4b2",
        "x-ms-date": "Fri, 01 May 2020 01:05:17 GMT",
        "x-ms-return-client-request-id": "true",
        "x-ms-version": "2019-12-12"
      },
      "RequestBody": null,
      "StatusCode": 200,
      "ResponseHeaders": {
        "Accept-Ranges": "bytes",
        "Content-Length": "0",
        "Content-Type": "application/octet-stream",
        "Date": "Fri, 01 May 2020 01:05:17 GMT",
        "ETag": "\u00220x8D7ED6BB672AAA7\u0022",
        "Last-Modified": "Fri, 01 May 2020 01:05:17 GMT",
        "Server": [
          "Windows-Azure-Blob/1.0",
          "Microsoft-HTTPAPI/2.0"
        ],
        "x-ms-access-tier": "Hot",
        "x-ms-access-tier-inferred": "true",
        "x-ms-blob-type": "BlockBlob",
        "x-ms-client-request-id": "169f4507-2a02-1e0b-f3fa-1640d556e4b2",
        "x-ms-creation-time": "Fri, 01 May 2020 01:05:17 GMT",
        "x-ms-lease-state": "available",
        "x-ms-lease-status": "unlocked",
        "x-ms-request-id": "94d21c2f-a01e-0089-0654-1ff775000000",
        "x-ms-server-encrypted": "true",
        "x-ms-version": "2019-12-12"
      },
      "ResponseBody": []
    },
    {
      "RequestUri": "https://seannsecanary.dfs.core.windows.net/test-filesystem-eebab7a4-b8d5-a362-d6b7-e9699b6e66f1/test-file-ce4a0924-6a44-f526-b597-582a39456192?mode=legacy",
      "RequestMethod": "PUT",
      "RequestHeaders": {
        "Authorization": "Sanitized",
        "User-Agent": [
          "azsdk-net-Storage.Files.DataLake/12.2.0-dev.20200430.1",
          "(.NET Core 4.6.28325.01; Microsoft Windows 10.0.18362 )"
        ],
        "x-ms-client-request-id": "385dbb64-dad6-1832-3aff-e83a42af0af8",
        "x-ms-date": "Fri, 01 May 2020 01:05:17 GMT",
        "x-ms-rename-source": "%2Ftest-filesystem-eebab7a4-b8d5-a362-d6b7-e9699b6e66f1%2Ftest-file-a921151f-947e-a2ae-6331-8e7fec4569b8=",
        "x-ms-return-client-request-id": "true",
<<<<<<< HEAD
        "x-ms-source-if-none-match": "\u00220x8D7C15316C81BD7\u0022",
=======
        "x-ms-source-if-none-match": "\u00220x8D7ED6BB672AAA7\u0022",
>>>>>>> 8d420312
        "x-ms-version": "2019-12-12"
      },
      "RequestBody": null,
      "StatusCode": 412,
      "ResponseHeaders": {
        "Content-Length": "213",
        "Content-Type": "application/json; charset=utf-8",
        "Date": "Fri, 01 May 2020 01:05:17 GMT",
        "Server": [
          "Windows-Azure-HDFS/1.0",
          "Microsoft-HTTPAPI/2.0"
        ],
        "x-ms-client-request-id": "385dbb64-dad6-1832-3aff-e83a42af0af8",
        "x-ms-error-code": "SourceConditionNotMet",
<<<<<<< HEAD
        "x-ms-request-id": "3ab45dc4-601f-002f-783b-f39ff0000000",
=======
        "x-ms-request-id": "4c5faebc-001f-0064-0c54-1fbc38000000",
>>>>>>> 8d420312
        "x-ms-version": "2019-12-12"
      },
      "ResponseBody": {
        "error": {
          "code": "SourceConditionNotMet",
          "message": "The source condition specified using HTTP conditional header(s) is not met.\nRequestId:4c5faebc-001f-0064-0c54-1fbc38000000\nTime:2020-05-01T01:05:17.7101402Z"
        }
      }
    },
    {
      "RequestUri": "https://seannsecanary.blob.core.windows.net/test-filesystem-eebab7a4-b8d5-a362-d6b7-e9699b6e66f1?restype=container",
      "RequestMethod": "DELETE",
      "RequestHeaders": {
        "Authorization": "Sanitized",
        "traceparent": "00-97a0aaf4e4eca54085c78844484d0eb5-0ddd76adff1c5c4e-00",
        "User-Agent": [
          "azsdk-net-Storage.Files.DataLake/12.2.0-dev.20200430.1",
          "(.NET Core 4.6.28325.01; Microsoft Windows 10.0.18362 )"
        ],
        "x-ms-client-request-id": "1adc625f-acf8-b6db-9226-d1e2caa4ee82",
        "x-ms-date": "Fri, 01 May 2020 01:05:17 GMT",
        "x-ms-return-client-request-id": "true",
        "x-ms-version": "2019-12-12"
      },
      "RequestBody": null,
      "StatusCode": 202,
      "ResponseHeaders": {
        "Content-Length": "0",
        "Date": "Fri, 01 May 2020 01:05:17 GMT",
        "Server": [
          "Windows-Azure-Blob/1.0",
          "Microsoft-HTTPAPI/2.0"
        ],
<<<<<<< HEAD
        "x-ms-client-request-id": "1a3da94d-9cf0-23e1-08d9-cb1dcfe1ab49",
        "x-ms-request-id": "958361e6-601e-0010-273b-f35753000000",
=======
        "x-ms-client-request-id": "1adc625f-acf8-b6db-9226-d1e2caa4ee82",
        "x-ms-request-id": "94d21c59-a01e-0089-2954-1ff775000000",
>>>>>>> 8d420312
        "x-ms-version": "2019-12-12"
      },
      "ResponseBody": []
    },
    {
      "RequestUri": "https://seannsecanary.blob.core.windows.net/test-filesystem-8a9bf059-ee37-cc4f-e909-d167f694d6cf?restype=container",
      "RequestMethod": "PUT",
      "RequestHeaders": {
        "Authorization": "Sanitized",
        "traceparent": "00-78d2a226d50ab544a2105e9a70392b96-7482cdce6e909a41-00",
        "User-Agent": [
          "azsdk-net-Storage.Files.DataLake/12.2.0-dev.20200430.1",
          "(.NET Core 4.6.28325.01; Microsoft Windows 10.0.18362 )"
        ],
        "x-ms-blob-public-access": "container",
        "x-ms-client-request-id": "51456180-16cf-7053-130f-31efdb73c0fe",
        "x-ms-date": "Fri, 01 May 2020 01:05:17 GMT",
        "x-ms-return-client-request-id": "true",
        "x-ms-version": "2019-12-12"
      },
      "RequestBody": null,
      "StatusCode": 201,
      "ResponseHeaders": {
        "Content-Length": "0",
        "Date": "Fri, 01 May 2020 01:05:17 GMT",
        "ETag": "\u00220x8D7ED6BB6F27B6F\u0022",
        "Last-Modified": "Fri, 01 May 2020 01:05:18 GMT",
        "Server": [
          "Windows-Azure-Blob/1.0",
          "Microsoft-HTTPAPI/2.0"
        ],
<<<<<<< HEAD
        "x-ms-client-request-id": "6ba6ec76-559a-71c2-abf7-8b52ac3b3f95",
        "x-ms-request-id": "5f1b164f-901e-003b-643b-f3d79f000000",
=======
        "x-ms-client-request-id": "51456180-16cf-7053-130f-31efdb73c0fe",
        "x-ms-request-id": "afece205-c01e-007b-2554-1f0f3c000000",
>>>>>>> 8d420312
        "x-ms-version": "2019-12-12"
      },
      "ResponseBody": []
    },
    {
      "RequestUri": "https://seannsecanary.dfs.core.windows.net/test-filesystem-8a9bf059-ee37-cc4f-e909-d167f694d6cf/test-file-6c830150-0ec9-68ae-f145-73bbd41206f9?resource=file",
      "RequestMethod": "PUT",
      "RequestHeaders": {
        "Authorization": "Sanitized",
        "traceparent": "00-6ee4cbdaead44549b2a0d0f75fd3b841-17f162c0180ac64a-00",
        "User-Agent": [
          "azsdk-net-Storage.Files.DataLake/12.2.0-dev.20200430.1",
          "(.NET Core 4.6.28325.01; Microsoft Windows 10.0.18362 )"
        ],
        "x-ms-client-request-id": "c4ed1cba-1c6b-72f9-b3dc-608aa2979b01",
        "x-ms-date": "Fri, 01 May 2020 01:05:17 GMT",
        "x-ms-return-client-request-id": "true",
        "x-ms-version": "2019-12-12"
      },
      "RequestBody": null,
      "StatusCode": 201,
      "ResponseHeaders": {
        "Content-Length": "0",
        "Date": "Fri, 01 May 2020 01:05:17 GMT",
        "ETag": "\u00220x8D7ED6BB7264188\u0022",
        "Last-Modified": "Fri, 01 May 2020 01:05:18 GMT",
        "Server": [
          "Windows-Azure-HDFS/1.0",
          "Microsoft-HTTPAPI/2.0"
        ],
<<<<<<< HEAD
        "x-ms-client-request-id": "925c5f4b-7021-3c43-9eaa-b74984788a2f",
        "x-ms-request-id": "c41c3d29-301f-0022-4c3b-f35724000000",
=======
        "x-ms-client-request-id": "c4ed1cba-1c6b-72f9-b3dc-608aa2979b01",
        "x-ms-request-id": "b104dc5c-101f-0078-6f54-1fee58000000",
>>>>>>> 8d420312
        "x-ms-version": "2019-12-12"
      },
      "ResponseBody": []
    },
    {
      "RequestUri": "https://seannsecanary.dfs.core.windows.net/test-filesystem-8a9bf059-ee37-cc4f-e909-d167f694d6cf/test-file-cb703708-2c8c-caaf-023b-615e41eaa9e1?resource=file",
      "RequestMethod": "PUT",
      "RequestHeaders": {
        "Authorization": "Sanitized",
        "traceparent": "00-d7614c7968e30f44af16db15cfa1f461-69ea99acc264a547-00",
        "User-Agent": [
          "azsdk-net-Storage.Files.DataLake/12.2.0-dev.20200430.1",
          "(.NET Core 4.6.28325.01; Microsoft Windows 10.0.18362 )"
        ],
        "x-ms-client-request-id": "88bbcbce-af9f-8e16-6c22-c230bb9a31c8",
        "x-ms-date": "Fri, 01 May 2020 01:05:18 GMT",
        "x-ms-return-client-request-id": "true",
        "x-ms-version": "2019-12-12"
      },
      "RequestBody": null,
      "StatusCode": 201,
      "ResponseHeaders": {
        "Content-Length": "0",
        "Date": "Fri, 01 May 2020 01:05:17 GMT",
        "ETag": "\u00220x8D7ED6BB73330C8\u0022",
        "Last-Modified": "Fri, 01 May 2020 01:05:18 GMT",
        "Server": [
          "Windows-Azure-HDFS/1.0",
          "Microsoft-HTTPAPI/2.0"
        ],
<<<<<<< HEAD
        "x-ms-client-request-id": "2408955f-d7e8-04e5-967f-59ae4aa7c753",
        "x-ms-request-id": "c41c3d2a-301f-0022-4d3b-f35724000000",
=======
        "x-ms-client-request-id": "88bbcbce-af9f-8e16-6c22-c230bb9a31c8",
        "x-ms-request-id": "b104dc5e-101f-0078-7054-1fee58000000",
>>>>>>> 8d420312
        "x-ms-version": "2019-12-12"
      },
      "ResponseBody": []
    },
    {
      "RequestUri": "https://seannsecanary.dfs.core.windows.net/test-filesystem-8a9bf059-ee37-cc4f-e909-d167f694d6cf/test-file-cb703708-2c8c-caaf-023b-615e41eaa9e1?mode=legacy",
      "RequestMethod": "PUT",
      "RequestHeaders": {
        "Authorization": "Sanitized",
        "User-Agent": [
          "azsdk-net-Storage.Files.DataLake/12.2.0-dev.20200430.1",
          "(.NET Core 4.6.28325.01; Microsoft Windows 10.0.18362 )"
        ],
        "x-ms-client-request-id": "758fed95-212f-1941-b971-4b017f5da67b",
        "x-ms-date": "Fri, 01 May 2020 01:05:18 GMT",
        "x-ms-rename-source": "%2Ftest-filesystem-8a9bf059-ee37-cc4f-e909-d167f694d6cf%2Ftest-file-6c830150-0ec9-68ae-f145-73bbd41206f9=",
        "x-ms-return-client-request-id": "true",
<<<<<<< HEAD
        "x-ms-source-lease-id": "a7e35727-7bc3-f277-34ab-a7d2851e9dfb",
=======
        "x-ms-source-lease-id": "32d7bdbf-7a13-fd7d-b787-da581043cf60",
>>>>>>> 8d420312
        "x-ms-version": "2019-12-12"
      },
      "RequestBody": null,
      "StatusCode": 412,
      "ResponseHeaders": {
        "Content-Length": "176",
        "Content-Type": "application/json; charset=utf-8",
        "Date": "Fri, 01 May 2020 01:05:17 GMT",
        "Server": [
          "Windows-Azure-HDFS/1.0",
          "Microsoft-HTTPAPI/2.0"
        ],
        "x-ms-client-request-id": "758fed95-212f-1941-b971-4b017f5da67b",
        "x-ms-error-code": "LeaseNotPresent",
<<<<<<< HEAD
        "x-ms-request-id": "c41c3d2b-301f-0022-4e3b-f35724000000",
=======
        "x-ms-request-id": "b104dc5f-101f-0078-7154-1fee58000000",
>>>>>>> 8d420312
        "x-ms-version": "2019-12-12"
      },
      "ResponseBody": {
        "error": {
          "code": "LeaseNotPresent",
          "message": "There is currently no lease on the resource.\nRequestId:b104dc5f-101f-0078-7154-1fee58000000\nTime:2020-05-01T01:05:18.7954940Z"
        }
      }
    },
    {
      "RequestUri": "https://seannsecanary.blob.core.windows.net/test-filesystem-8a9bf059-ee37-cc4f-e909-d167f694d6cf?restype=container",
      "RequestMethod": "DELETE",
      "RequestHeaders": {
        "Authorization": "Sanitized",
        "traceparent": "00-aeebc39ddb8bea41b5d5574ce5b6b4b5-abddd48a790b8048-00",
        "User-Agent": [
          "azsdk-net-Storage.Files.DataLake/12.2.0-dev.20200430.1",
          "(.NET Core 4.6.28325.01; Microsoft Windows 10.0.18362 )"
        ],
        "x-ms-client-request-id": "ce9a347d-bb0a-1299-3da7-192498da474c",
        "x-ms-date": "Fri, 01 May 2020 01:05:18 GMT",
        "x-ms-return-client-request-id": "true",
        "x-ms-version": "2019-12-12"
      },
      "RequestBody": null,
      "StatusCode": 202,
      "ResponseHeaders": {
        "Content-Length": "0",
        "Date": "Fri, 01 May 2020 01:05:18 GMT",
        "Server": [
          "Windows-Azure-Blob/1.0",
          "Microsoft-HTTPAPI/2.0"
        ],
<<<<<<< HEAD
        "x-ms-client-request-id": "1e625335-e76b-9711-863b-ac7e116f7f8d",
        "x-ms-request-id": "5f1b165a-901e-003b-6c3b-f3d79f000000",
=======
        "x-ms-client-request-id": "ce9a347d-bb0a-1299-3da7-192498da474c",
        "x-ms-request-id": "afece24b-c01e-007b-6054-1f0f3c000000",
>>>>>>> 8d420312
        "x-ms-version": "2019-12-12"
      },
      "ResponseBody": []
    }
  ],
  "Variables": {
    "DateTimeOffsetNow": "2020-04-30T18:05:13.0754460-07:00",
    "RandomSeed": "655346341",
    "Storage_TestConfigHierarchicalNamespace": "NamespaceTenant\nseannsecanary\nU2FuaXRpemVk\nhttps://seannsecanary.blob.core.windows.net\nhttps://seannsecanary.file.core.windows.net\nhttps://seannsecanary.queue.core.windows.net\nhttps://seannsecanary.table.core.windows.net\n\n\n\n\nhttps://seannsecanary-secondary.blob.core.windows.net\nhttps://seannsecanary-secondary.file.core.windows.net\nhttps://seannsecanary-secondary.queue.core.windows.net\nhttps://seannsecanary-secondary.table.core.windows.net\n68390a19-a643-458b-b726-408abf67b4fc\nSanitized\n72f988bf-86f1-41af-91ab-2d7cd011db47\nhttps://login.microsoftonline.com/\nCloud\nBlobEndpoint=https://seannsecanary.blob.core.windows.net/;QueueEndpoint=https://seannsecanary.queue.core.windows.net/;FileEndpoint=https://seannsecanary.file.core.windows.net/;BlobSecondaryEndpoint=https://seannsecanary-secondary.blob.core.windows.net/;QueueSecondaryEndpoint=https://seannsecanary-secondary.queue.core.windows.net/;FileSecondaryEndpoint=https://seannsecanary-secondary.file.core.windows.net/;AccountName=seannsecanary;AccountKey=Sanitized\n"
  }
}<|MERGE_RESOLUTION|>--- conflicted
+++ resolved
@@ -27,13 +27,8 @@
           "Windows-Azure-Blob/1.0",
           "Microsoft-HTTPAPI/2.0"
         ],
-<<<<<<< HEAD
-        "x-ms-client-request-id": "86704baf-8ff0-eb82-00d8-dd6be5b639fe",
-        "x-ms-request-id": "1985b94b-201e-0011-5d3b-f3088f000000",
-=======
         "x-ms-client-request-id": "5115386b-5359-c1ce-80fa-70ab6c1ee5aa",
         "x-ms-request-id": "4c1c0b73-801e-0055-4954-1f5d2b000000",
->>>>>>> 8d420312
         "x-ms-version": "2019-12-12"
       },
       "ResponseBody": []
@@ -64,13 +59,8 @@
           "Windows-Azure-HDFS/1.0",
           "Microsoft-HTTPAPI/2.0"
         ],
-<<<<<<< HEAD
-        "x-ms-client-request-id": "fc80f105-88b5-0c89-7de4-bf05e2eca0e9",
-        "x-ms-request-id": "91ed5a5a-401f-0017-053b-f33b30000000",
-=======
         "x-ms-client-request-id": "231e57e0-91c4-7d12-df5d-28bce713c63d",
         "x-ms-request-id": "9f3c18eb-c01f-008f-4254-1fc4ca000000",
->>>>>>> 8d420312
         "x-ms-version": "2019-12-12"
       },
       "ResponseBody": []
@@ -101,13 +91,8 @@
           "Windows-Azure-HDFS/1.0",
           "Microsoft-HTTPAPI/2.0"
         ],
-<<<<<<< HEAD
-        "x-ms-client-request-id": "573c107e-34db-3acc-b727-18e448926203",
-        "x-ms-request-id": "91ed5a5b-401f-0017-063b-f33b30000000",
-=======
         "x-ms-client-request-id": "6926253e-c7b0-dac5-a49e-5a2c0b9bf292",
         "x-ms-request-id": "9f3c18ed-c01f-008f-4454-1fc4ca000000",
->>>>>>> 8d420312
         "x-ms-version": "2019-12-12"
       },
       "ResponseBody": []
@@ -125,11 +110,7 @@
         "x-ms-date": "Fri, 01 May 2020 01:05:13 GMT",
         "x-ms-rename-source": "%2Ftest-filesystem-7bbf3f53-fd80-dc3d-c168-0e5e170dac35%2Ftest-file-e44ea4db-ed7c-b759-299d-6cbafb4315ae=",
         "x-ms-return-client-request-id": "true",
-<<<<<<< HEAD
-        "x-ms-source-if-modified-since": "Fri, 06 Mar 2020 22:18:07 GMT",
-=======
         "x-ms-source-if-modified-since": "Sat, 02 May 2020 01:05:13 GMT",
->>>>>>> 8d420312
         "x-ms-version": "2019-12-12"
       },
       "RequestBody": null,
@@ -144,11 +125,7 @@
         ],
         "x-ms-client-request-id": "66393bc8-2227-200d-b6ff-fe8697bd54d0",
         "x-ms-error-code": "SourceConditionNotMet",
-<<<<<<< HEAD
-        "x-ms-request-id": "91ed5a5c-401f-0017-073b-f33b30000000",
-=======
         "x-ms-request-id": "9f3c18ee-c01f-008f-4554-1fc4ca000000",
->>>>>>> 8d420312
         "x-ms-version": "2019-12-12"
       },
       "ResponseBody": {
@@ -182,13 +159,8 @@
           "Windows-Azure-Blob/1.0",
           "Microsoft-HTTPAPI/2.0"
         ],
-<<<<<<< HEAD
-        "x-ms-client-request-id": "fceb9775-c81a-76c5-3ea7-3804a4e5a58b",
-        "x-ms-request-id": "1985b97e-201e-0011-093b-f3088f000000",
-=======
         "x-ms-client-request-id": "d064b050-8c61-af6a-5bb4-b33924925c1a",
         "x-ms-request-id": "4c1c0bf3-801e-0055-3754-1f5d2b000000",
->>>>>>> 8d420312
         "x-ms-version": "2019-12-12"
       },
       "ResponseBody": []
@@ -220,13 +192,8 @@
           "Windows-Azure-Blob/1.0",
           "Microsoft-HTTPAPI/2.0"
         ],
-<<<<<<< HEAD
-        "x-ms-client-request-id": "15874e45-732f-d8e3-3e20-49daeb72c42e",
-        "x-ms-request-id": "9d99c88e-f01e-0002-583b-f32c83000000",
-=======
         "x-ms-client-request-id": "955376d6-39e2-cc39-5201-a54432751ea5",
         "x-ms-request-id": "a82e9208-a01e-0052-7254-1f3148000000",
->>>>>>> 8d420312
         "x-ms-version": "2019-12-12"
       },
       "ResponseBody": []
@@ -257,13 +224,8 @@
           "Windows-Azure-HDFS/1.0",
           "Microsoft-HTTPAPI/2.0"
         ],
-<<<<<<< HEAD
-        "x-ms-client-request-id": "01b6a7a3-3387-b4ea-c9ac-370daed01164",
-        "x-ms-request-id": "2891cf99-f01f-002d-423b-f32148000000",
-=======
         "x-ms-client-request-id": "a3bdc8f9-46c9-611d-b3d3-53aaa100b68a",
         "x-ms-request-id": "df95e293-401f-005a-0654-1f2b47000000",
->>>>>>> 8d420312
         "x-ms-version": "2019-12-12"
       },
       "ResponseBody": []
@@ -294,13 +256,8 @@
           "Windows-Azure-HDFS/1.0",
           "Microsoft-HTTPAPI/2.0"
         ],
-<<<<<<< HEAD
-        "x-ms-client-request-id": "6a97710e-09b8-4050-01b5-1ffd321dfa28",
-        "x-ms-request-id": "2891cf9a-f01f-002d-433b-f32148000000",
-=======
         "x-ms-client-request-id": "8c0709b1-710c-f535-8628-57afd0298048",
         "x-ms-request-id": "df95e294-401f-005a-0754-1f2b47000000",
->>>>>>> 8d420312
         "x-ms-version": "2019-12-12"
       },
       "ResponseBody": []
@@ -318,11 +275,7 @@
         "x-ms-date": "Fri, 01 May 2020 01:05:14 GMT",
         "x-ms-rename-source": "%2Ftest-filesystem-992fb004-8351-635e-2a1d-59f491b6daa5%2Ftest-file-b00d0ed9-755c-7fc2-4137-973916c7b153=",
         "x-ms-return-client-request-id": "true",
-<<<<<<< HEAD
-        "x-ms-source-if-unmodified-since": "Wed, 04 Mar 2020 22:18:07 GMT",
-=======
         "x-ms-source-if-unmodified-since": "Thu, 30 Apr 2020 01:05:13 GMT",
->>>>>>> 8d420312
         "x-ms-version": "2019-12-12"
       },
       "RequestBody": null,
@@ -337,11 +290,7 @@
         ],
         "x-ms-client-request-id": "d6423dc8-1364-ff0a-d54a-c7e1b7d90f97",
         "x-ms-error-code": "SourceConditionNotMet",
-<<<<<<< HEAD
-        "x-ms-request-id": "2891cf9b-f01f-002d-443b-f32148000000",
-=======
         "x-ms-request-id": "df95e295-401f-005a-0854-1f2b47000000",
->>>>>>> 8d420312
         "x-ms-version": "2019-12-12"
       },
       "ResponseBody": {
@@ -375,13 +324,8 @@
           "Windows-Azure-Blob/1.0",
           "Microsoft-HTTPAPI/2.0"
         ],
-<<<<<<< HEAD
-        "x-ms-client-request-id": "c1494346-b160-8d20-00ae-e033d5d3cafd",
-        "x-ms-request-id": "9d99c899-f01e-0002-603b-f32c83000000",
-=======
         "x-ms-client-request-id": "93e72486-a9e6-1fe3-3139-c075a19e89f0",
         "x-ms-request-id": "a82e9264-a01e-0052-3454-1f3148000000",
->>>>>>> 8d420312
         "x-ms-version": "2019-12-12"
       },
       "ResponseBody": []
@@ -413,13 +357,8 @@
           "Windows-Azure-Blob/1.0",
           "Microsoft-HTTPAPI/2.0"
         ],
-<<<<<<< HEAD
-        "x-ms-client-request-id": "7495d651-1e97-2ae1-94ca-7ebe9a3288c5",
-        "x-ms-request-id": "a52952b9-401e-0007-763b-f3fe58000000",
-=======
         "x-ms-client-request-id": "e59ed33c-d83f-997d-cfda-cfec5d45cef5",
         "x-ms-request-id": "a5ccecfc-301e-0050-7854-1f8ff0000000",
->>>>>>> 8d420312
         "x-ms-version": "2019-12-12"
       },
       "ResponseBody": []
@@ -450,13 +389,8 @@
           "Windows-Azure-HDFS/1.0",
           "Microsoft-HTTPAPI/2.0"
         ],
-<<<<<<< HEAD
-        "x-ms-client-request-id": "efba8c5d-567d-f6b0-27ac-489814715f63",
-        "x-ms-request-id": "66a93ebe-b01f-0003-233b-f3735f000000",
-=======
         "x-ms-client-request-id": "738b8f6f-f880-45a9-d5ea-9c7594663120",
         "x-ms-request-id": "7c5b817c-201f-004c-2d54-1fdd90000000",
->>>>>>> 8d420312
         "x-ms-version": "2019-12-12"
       },
       "ResponseBody": []
@@ -487,13 +421,8 @@
           "Windows-Azure-HDFS/1.0",
           "Microsoft-HTTPAPI/2.0"
         ],
-<<<<<<< HEAD
-        "x-ms-client-request-id": "d0e3779d-327d-0385-6d6c-6d986bff75fc",
-        "x-ms-request-id": "66a93ebf-b01f-0003-243b-f3735f000000",
-=======
         "x-ms-client-request-id": "9d51a390-392a-1e12-37ad-e716c02911ee",
         "x-ms-request-id": "7c5b817d-201f-004c-2e54-1fdd90000000",
->>>>>>> 8d420312
         "x-ms-version": "2019-12-12"
       },
       "ResponseBody": []
@@ -526,11 +455,7 @@
         ],
         "x-ms-client-request-id": "8fef28e4-6994-5a5a-3d89-a176b9299a8d",
         "x-ms-error-code": "SourceConditionNotMet",
-<<<<<<< HEAD
-        "x-ms-request-id": "66a93ec0-b01f-0003-253b-f3735f000000",
-=======
         "x-ms-request-id": "7c5b817e-201f-004c-2f54-1fdd90000000",
->>>>>>> 8d420312
         "x-ms-version": "2019-12-12"
       },
       "ResponseBody": {
@@ -564,13 +489,8 @@
           "Windows-Azure-Blob/1.0",
           "Microsoft-HTTPAPI/2.0"
         ],
-<<<<<<< HEAD
-        "x-ms-client-request-id": "1338354d-6ceb-b6b5-2bf3-c15250e49b36",
-        "x-ms-request-id": "a52952ca-401e-0007-033b-f3fe58000000",
-=======
         "x-ms-client-request-id": "9732e06d-813a-7959-bc86-0634b7866ca5",
         "x-ms-request-id": "a5cced67-301e-0050-4754-1f8ff0000000",
->>>>>>> 8d420312
         "x-ms-version": "2019-12-12"
       },
       "ResponseBody": []
@@ -602,13 +522,8 @@
           "Windows-Azure-Blob/1.0",
           "Microsoft-HTTPAPI/2.0"
         ],
-<<<<<<< HEAD
-        "x-ms-client-request-id": "925f30e0-66d4-5f53-9a34-ee53ece80a7d",
-        "x-ms-request-id": "958361ce-601e-0010-1a3b-f35753000000",
-=======
         "x-ms-client-request-id": "3c4728be-8891-b5bd-7d8e-c18298f0dd4d",
         "x-ms-request-id": "94d21bbd-a01e-0089-2254-1ff775000000",
->>>>>>> 8d420312
         "x-ms-version": "2019-12-12"
       },
       "ResponseBody": []
@@ -639,13 +554,8 @@
           "Windows-Azure-HDFS/1.0",
           "Microsoft-HTTPAPI/2.0"
         ],
-<<<<<<< HEAD
-        "x-ms-client-request-id": "aa138970-63ec-db7d-f324-e7d871d979ab",
-        "x-ms-request-id": "3ab45dc2-601f-002f-763b-f39ff0000000",
-=======
         "x-ms-client-request-id": "24fd7d77-d6fc-2aa1-7aa4-d85ffa3dc838",
         "x-ms-request-id": "4c5faeb8-001f-0064-0854-1fbc38000000",
->>>>>>> 8d420312
         "x-ms-version": "2019-12-12"
       },
       "ResponseBody": []
@@ -676,13 +586,8 @@
           "Windows-Azure-HDFS/1.0",
           "Microsoft-HTTPAPI/2.0"
         ],
-<<<<<<< HEAD
-        "x-ms-client-request-id": "edfa50e2-c4e3-e16e-5b45-b8efd1b1d27d",
-        "x-ms-request-id": "3ab45dc3-601f-002f-773b-f39ff0000000",
-=======
         "x-ms-client-request-id": "3743228a-2287-0d2b-5707-6f657d76f034",
         "x-ms-request-id": "4c5faebb-001f-0064-0b54-1fbc38000000",
->>>>>>> 8d420312
         "x-ms-version": "2019-12-12"
       },
       "ResponseBody": []
@@ -740,11 +645,7 @@
         "x-ms-date": "Fri, 01 May 2020 01:05:17 GMT",
         "x-ms-rename-source": "%2Ftest-filesystem-eebab7a4-b8d5-a362-d6b7-e9699b6e66f1%2Ftest-file-a921151f-947e-a2ae-6331-8e7fec4569b8=",
         "x-ms-return-client-request-id": "true",
-<<<<<<< HEAD
-        "x-ms-source-if-none-match": "\u00220x8D7C15316C81BD7\u0022",
-=======
         "x-ms-source-if-none-match": "\u00220x8D7ED6BB672AAA7\u0022",
->>>>>>> 8d420312
         "x-ms-version": "2019-12-12"
       },
       "RequestBody": null,
@@ -759,11 +660,7 @@
         ],
         "x-ms-client-request-id": "385dbb64-dad6-1832-3aff-e83a42af0af8",
         "x-ms-error-code": "SourceConditionNotMet",
-<<<<<<< HEAD
-        "x-ms-request-id": "3ab45dc4-601f-002f-783b-f39ff0000000",
-=======
         "x-ms-request-id": "4c5faebc-001f-0064-0c54-1fbc38000000",
->>>>>>> 8d420312
         "x-ms-version": "2019-12-12"
       },
       "ResponseBody": {
@@ -797,13 +694,8 @@
           "Windows-Azure-Blob/1.0",
           "Microsoft-HTTPAPI/2.0"
         ],
-<<<<<<< HEAD
-        "x-ms-client-request-id": "1a3da94d-9cf0-23e1-08d9-cb1dcfe1ab49",
-        "x-ms-request-id": "958361e6-601e-0010-273b-f35753000000",
-=======
         "x-ms-client-request-id": "1adc625f-acf8-b6db-9226-d1e2caa4ee82",
         "x-ms-request-id": "94d21c59-a01e-0089-2954-1ff775000000",
->>>>>>> 8d420312
         "x-ms-version": "2019-12-12"
       },
       "ResponseBody": []
@@ -835,13 +727,8 @@
           "Windows-Azure-Blob/1.0",
           "Microsoft-HTTPAPI/2.0"
         ],
-<<<<<<< HEAD
-        "x-ms-client-request-id": "6ba6ec76-559a-71c2-abf7-8b52ac3b3f95",
-        "x-ms-request-id": "5f1b164f-901e-003b-643b-f3d79f000000",
-=======
         "x-ms-client-request-id": "51456180-16cf-7053-130f-31efdb73c0fe",
         "x-ms-request-id": "afece205-c01e-007b-2554-1f0f3c000000",
->>>>>>> 8d420312
         "x-ms-version": "2019-12-12"
       },
       "ResponseBody": []
@@ -872,13 +759,8 @@
           "Windows-Azure-HDFS/1.0",
           "Microsoft-HTTPAPI/2.0"
         ],
-<<<<<<< HEAD
-        "x-ms-client-request-id": "925c5f4b-7021-3c43-9eaa-b74984788a2f",
-        "x-ms-request-id": "c41c3d29-301f-0022-4c3b-f35724000000",
-=======
         "x-ms-client-request-id": "c4ed1cba-1c6b-72f9-b3dc-608aa2979b01",
         "x-ms-request-id": "b104dc5c-101f-0078-6f54-1fee58000000",
->>>>>>> 8d420312
         "x-ms-version": "2019-12-12"
       },
       "ResponseBody": []
@@ -909,13 +791,8 @@
           "Windows-Azure-HDFS/1.0",
           "Microsoft-HTTPAPI/2.0"
         ],
-<<<<<<< HEAD
-        "x-ms-client-request-id": "2408955f-d7e8-04e5-967f-59ae4aa7c753",
-        "x-ms-request-id": "c41c3d2a-301f-0022-4d3b-f35724000000",
-=======
         "x-ms-client-request-id": "88bbcbce-af9f-8e16-6c22-c230bb9a31c8",
         "x-ms-request-id": "b104dc5e-101f-0078-7054-1fee58000000",
->>>>>>> 8d420312
         "x-ms-version": "2019-12-12"
       },
       "ResponseBody": []
@@ -933,11 +810,7 @@
         "x-ms-date": "Fri, 01 May 2020 01:05:18 GMT",
         "x-ms-rename-source": "%2Ftest-filesystem-8a9bf059-ee37-cc4f-e909-d167f694d6cf%2Ftest-file-6c830150-0ec9-68ae-f145-73bbd41206f9=",
         "x-ms-return-client-request-id": "true",
-<<<<<<< HEAD
-        "x-ms-source-lease-id": "a7e35727-7bc3-f277-34ab-a7d2851e9dfb",
-=======
         "x-ms-source-lease-id": "32d7bdbf-7a13-fd7d-b787-da581043cf60",
->>>>>>> 8d420312
         "x-ms-version": "2019-12-12"
       },
       "RequestBody": null,
@@ -952,11 +825,7 @@
         ],
         "x-ms-client-request-id": "758fed95-212f-1941-b971-4b017f5da67b",
         "x-ms-error-code": "LeaseNotPresent",
-<<<<<<< HEAD
-        "x-ms-request-id": "c41c3d2b-301f-0022-4e3b-f35724000000",
-=======
         "x-ms-request-id": "b104dc5f-101f-0078-7154-1fee58000000",
->>>>>>> 8d420312
         "x-ms-version": "2019-12-12"
       },
       "ResponseBody": {
@@ -990,13 +859,8 @@
           "Windows-Azure-Blob/1.0",
           "Microsoft-HTTPAPI/2.0"
         ],
-<<<<<<< HEAD
-        "x-ms-client-request-id": "1e625335-e76b-9711-863b-ac7e116f7f8d",
-        "x-ms-request-id": "5f1b165a-901e-003b-6c3b-f3d79f000000",
-=======
         "x-ms-client-request-id": "ce9a347d-bb0a-1299-3da7-192498da474c",
         "x-ms-request-id": "afece24b-c01e-007b-6054-1f0f3c000000",
->>>>>>> 8d420312
         "x-ms-version": "2019-12-12"
       },
       "ResponseBody": []
