--- conflicted
+++ resolved
@@ -14,11 +14,7 @@
         "x-ms-client-request-id": "108abe9d-0b68-16be-732d-fa97fc6eb8d3",
         "x-ms-date": "Tue, 02 Feb 2021 21:35:59 GMT",
         "x-ms-return-client-request-id": "true",
-<<<<<<< HEAD
-        "x-ms-version": "2020-12-06"
-=======
         "x-ms-version": "2021-02-12"
->>>>>>> 7e782c87
       },
       "RequestBody": null,
       "StatusCode": 404,
@@ -33,11 +29,7 @@
         "x-ms-client-request-id": "108abe9d-0b68-16be-732d-fa97fc6eb8d3",
         "x-ms-error-code": "FilesystemNotFound",
         "x-ms-request-id": "99dc2162-701f-004d-33ab-f9b0b3000000",
-<<<<<<< HEAD
-        "x-ms-version": "2020-12-06"
-=======
         "x-ms-version": "2021-02-12"
->>>>>>> 7e782c87
       },
       "ResponseBody": {
         "error": {
