--- conflicted
+++ resolved
@@ -14,11 +14,7 @@
         "x-ms-client-request-id": "29dcb3a8-389e-ae9c-e334-bce64b22f6b0",
         "x-ms-date": "Fri, 03 Apr 2020 21:02:22 GMT",
         "x-ms-return-client-request-id": "true",
-<<<<<<< HEAD
-        "x-ms-version": "2019-12-12"
-=======
-        "x-ms-version": "2020-02-10"
->>>>>>> 60f4876e
+        "x-ms-version": "2020-02-10"
       },
       "RequestBody": null,
       "StatusCode": 201,
@@ -33,11 +29,7 @@
         ],
         "x-ms-client-request-id": "29dcb3a8-389e-ae9c-e334-bce64b22f6b0",
         "x-ms-request-id": "962250f7-f01e-0012-23fb-093670000000",
-<<<<<<< HEAD
-        "x-ms-version": "2019-12-12"
-=======
-        "x-ms-version": "2020-02-10"
->>>>>>> 60f4876e
+        "x-ms-version": "2020-02-10"
       },
       "ResponseBody": []
     },
@@ -54,11 +46,7 @@
         "x-ms-client-request-id": "d43cd592-9c0b-8015-6a2e-36f5c15276c0",
         "x-ms-date": "Fri, 03 Apr 2020 21:02:22 GMT",
         "x-ms-return-client-request-id": "true",
-<<<<<<< HEAD
-        "x-ms-version": "2019-12-12"
-=======
-        "x-ms-version": "2020-02-10"
->>>>>>> 60f4876e
+        "x-ms-version": "2020-02-10"
       },
       "RequestBody": null,
       "StatusCode": 201,
@@ -73,11 +61,7 @@
         ],
         "x-ms-client-request-id": "d43cd592-9c0b-8015-6a2e-36f5c15276c0",
         "x-ms-request-id": "fa44022c-201f-0097-68fb-091bad000000",
-<<<<<<< HEAD
-        "x-ms-version": "2019-12-12"
-=======
-        "x-ms-version": "2020-02-10"
->>>>>>> 60f4876e
+        "x-ms-version": "2020-02-10"
       },
       "ResponseBody": []
     },
@@ -93,11 +77,7 @@
         "x-ms-client-request-id": "7553506c-21e6-28a4-2f6e-2bbc63576366",
         "x-ms-date": "Fri, 03 Apr 2020 21:02:22 GMT",
         "x-ms-return-client-request-id": "true",
-<<<<<<< HEAD
-        "x-ms-version": "2019-12-12"
-=======
-        "x-ms-version": "2020-02-10"
->>>>>>> 60f4876e
+        "x-ms-version": "2020-02-10"
       },
       "RequestBody": null,
       "StatusCode": 201,
@@ -112,11 +92,7 @@
         ],
         "x-ms-client-request-id": "7553506c-21e6-28a4-2f6e-2bbc63576366",
         "x-ms-request-id": "fa44022d-201f-0097-69fb-091bad000000",
-<<<<<<< HEAD
-        "x-ms-version": "2019-12-12"
-=======
-        "x-ms-version": "2020-02-10"
->>>>>>> 60f4876e
+        "x-ms-version": "2020-02-10"
       },
       "ResponseBody": []
     },
@@ -171,11 +147,7 @@
         ],
         "x-ms-client-request-id": "708841e5-00fe-9ada-1629-c94ccbd0ac0e",
         "x-ms-return-client-request-id": "true",
-<<<<<<< HEAD
-        "x-ms-version": "2019-12-12"
-=======
-        "x-ms-version": "2020-02-10"
->>>>>>> 60f4876e
+        "x-ms-version": "2020-02-10"
       },
       "RequestBody": null,
       "StatusCode": 200,
@@ -193,11 +165,7 @@
         "x-ms-owner": "$superuser",
         "x-ms-permissions": "rw-r-----",
         "x-ms-request-id": "42df160d-101f-0047-62fb-0926fb000000",
-<<<<<<< HEAD
-        "x-ms-version": "2019-12-12"
-=======
-        "x-ms-version": "2020-02-10"
->>>>>>> 60f4876e
+        "x-ms-version": "2020-02-10"
       },
       "ResponseBody": []
     },
@@ -214,11 +182,7 @@
         "x-ms-client-request-id": "20fd607f-18ad-48f1-e8eb-cf47d320e8c4",
         "x-ms-date": "Fri, 03 Apr 2020 21:02:23 GMT",
         "x-ms-return-client-request-id": "true",
-<<<<<<< HEAD
-        "x-ms-version": "2019-12-12"
-=======
-        "x-ms-version": "2020-02-10"
->>>>>>> 60f4876e
+        "x-ms-version": "2020-02-10"
       },
       "RequestBody": null,
       "StatusCode": 202,
@@ -231,11 +195,7 @@
         ],
         "x-ms-client-request-id": "20fd607f-18ad-48f1-e8eb-cf47d320e8c4",
         "x-ms-request-id": "96225162-f01e-0012-6ffb-093670000000",
-<<<<<<< HEAD
-        "x-ms-version": "2019-12-12"
-=======
-        "x-ms-version": "2020-02-10"
->>>>>>> 60f4876e
+        "x-ms-version": "2020-02-10"
       },
       "ResponseBody": []
     }
