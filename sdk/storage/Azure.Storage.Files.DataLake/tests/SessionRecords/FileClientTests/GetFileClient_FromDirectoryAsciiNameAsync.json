--- conflicted
+++ resolved
@@ -15,11 +15,7 @@
         "x-ms-client-request-id": "e4c2fab1-d6ce-2f33-3ace-a4c2cfe03cea",
         "x-ms-date": "Fri, 19 Feb 2021 19:12:38 GMT",
         "x-ms-return-client-request-id": "true",
-<<<<<<< HEAD
-        "x-ms-version": "2020-12-06"
-=======
         "x-ms-version": "2021-02-12"
->>>>>>> 7e782c87
       },
       "RequestBody": null,
       "StatusCode": 201,
@@ -34,11 +30,7 @@
         ],
         "x-ms-client-request-id": "e4c2fab1-d6ce-2f33-3ace-a4c2cfe03cea",
         "x-ms-request-id": "2e6b3be1-201e-00a4-57f3-0676f9000000",
-<<<<<<< HEAD
-        "x-ms-version": "2020-12-06"
-=======
         "x-ms-version": "2021-02-12"
->>>>>>> 7e782c87
       },
       "ResponseBody": []
     },
@@ -56,11 +48,7 @@
         "x-ms-client-request-id": "a9475f4f-24fe-ab82-10b0-e7b627acd857",
         "x-ms-date": "Fri, 19 Feb 2021 19:12:38 GMT",
         "x-ms-return-client-request-id": "true",
-<<<<<<< HEAD
-        "x-ms-version": "2020-12-06"
-=======
         "x-ms-version": "2021-02-12"
->>>>>>> 7e782c87
       },
       "RequestBody": null,
       "StatusCode": 201,
@@ -75,11 +63,7 @@
         ],
         "x-ms-client-request-id": "a9475f4f-24fe-ab82-10b0-e7b627acd857",
         "x-ms-request-id": "6f4b9ecf-e01f-004f-45f3-060e0b000000",
-<<<<<<< HEAD
-        "x-ms-version": "2020-12-06"
-=======
         "x-ms-version": "2021-02-12"
->>>>>>> 7e782c87
       },
       "ResponseBody": []
     },
@@ -96,11 +80,7 @@
         "x-ms-client-request-id": "4b9cb349-b87c-be8b-6cac-faa79c6c30b4",
         "x-ms-date": "Fri, 19 Feb 2021 19:12:38 GMT",
         "x-ms-return-client-request-id": "true",
-<<<<<<< HEAD
-        "x-ms-version": "2020-12-06"
-=======
         "x-ms-version": "2021-02-12"
->>>>>>> 7e782c87
       },
       "RequestBody": null,
       "StatusCode": 201,
@@ -115,11 +95,7 @@
         ],
         "x-ms-client-request-id": "4b9cb349-b87c-be8b-6cac-faa79c6c30b4",
         "x-ms-request-id": "6f4b9ede-e01f-004f-54f3-060e0b000000",
-<<<<<<< HEAD
-        "x-ms-version": "2020-12-06"
-=======
         "x-ms-version": "2021-02-12"
->>>>>>> 7e782c87
       },
       "ResponseBody": []
     },
@@ -136,11 +112,7 @@
         "x-ms-client-request-id": "746db783-8d10-f4db-7b5f-32b779445c96",
         "x-ms-date": "Fri, 19 Feb 2021 19:12:38 GMT",
         "x-ms-return-client-request-id": "true",
-<<<<<<< HEAD
-        "x-ms-version": "2020-12-06"
-=======
         "x-ms-version": "2021-02-12"
->>>>>>> 7e782c87
       },
       "RequestBody": null,
       "StatusCode": 200,
@@ -154,11 +126,7 @@
         "Transfer-Encoding": "chunked",
         "x-ms-client-request-id": "746db783-8d10-f4db-7b5f-32b779445c96",
         "x-ms-request-id": "6f4b9ee6-e01f-004f-5cf3-060e0b000000",
-<<<<<<< HEAD
-        "x-ms-version": "2020-12-06"
-=======
         "x-ms-version": "2021-02-12"
->>>>>>> 7e782c87
       },
       "ResponseBody": [
         "{\"paths\":[{\"contentLength\":\"0\",\"creationTime\":\"132582355578901499\",\"etag\":\"0x8D8D50A523AD3FB\",\"group\":\"$superuser\",\"isDirectory\":\"true\",\"lastModified\":\"Fri, 19 Feb 2021 19:12:37 GMT\",\"name\":\"test-directory-492158c3-5aa1-8399-1a0f-91008ebb7e44\",\"owner\":\"$superuser\",\"permissions\":\"rwxr-x---\"},{\"contentLength\":\"0\",\"creationTime\":\"132582355579665877\",\"etag\":\"0x8D8D50A52467DD5\",\"group\":\"$superuser\",\"lastModified\":\"Fri, 19 Feb 2021 19:12:37 GMT\",\"name\":\"test-directory-492158c3-5aa1-8399-1a0f-91008ebb7e44/test-file-18e1257b-1767-7048-61ea-32ecabc3628a\",\"owner\":\"$superuser\",\"permissions\":\"rw-r-----\"}]}\n"
@@ -178,11 +146,7 @@
         "x-ms-client-request-id": "e423744e-bbff-daa4-961d-c1b5ce63622e",
         "x-ms-date": "Fri, 19 Feb 2021 19:12:38 GMT",
         "x-ms-return-client-request-id": "true",
-<<<<<<< HEAD
-        "x-ms-version": "2020-12-06"
-=======
         "x-ms-version": "2021-02-12"
->>>>>>> 7e782c87
       },
       "RequestBody": null,
       "StatusCode": 202,
@@ -195,11 +159,7 @@
         ],
         "x-ms-client-request-id": "e423744e-bbff-daa4-961d-c1b5ce63622e",
         "x-ms-request-id": "2e6b3ed0-201e-00a4-1af3-0676f9000000",
-<<<<<<< HEAD
-        "x-ms-version": "2020-12-06"
-=======
         "x-ms-version": "2021-02-12"
->>>>>>> 7e782c87
       },
       "ResponseBody": []
     }
