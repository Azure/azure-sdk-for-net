{
  "Entries": [
    {
      "RequestUri": "https://seannsecanary.blob.core.windows.net/test-filesystem-2506f85d-52c4-b529-acec-78ff914558a9?restype=container",
      "RequestMethod": "PUT",
      "RequestHeaders": {
        "Authorization": "Sanitized",
        "traceparent": "00-3a2d7f22774d9448bc6b6d48d442d41f-6627a791adf2f144-00",
        "User-Agent": [
          "azsdk-net-Storage.Files.DataLake/12.3.0-dev.20200610.1",
          "(.NET Core 4.6.28801.04; Microsoft Windows 10.0.18362 )"
        ],
        "x-ms-blob-public-access": "container",
        "x-ms-client-request-id": "50db8106-99e2-faf5-9d47-03f95ff5b36a",
        "x-ms-date": "Wed, 10 Jun 2020 19:46:58 GMT",
        "x-ms-return-client-request-id": "true",
<<<<<<< HEAD
        "x-ms-version": "2019-12-12"
=======
        "x-ms-version": "2020-02-10"
>>>>>>> 60f4876e
      },
      "RequestBody": null,
      "StatusCode": 201,
      "ResponseHeaders": {
        "Content-Length": "0",
        "Date": "Wed, 10 Jun 2020 19:46:58 GMT",
        "ETag": "\u00220x8D80D7709C332B0\u0022",
        "Last-Modified": "Wed, 10 Jun 2020 19:46:58 GMT",
        "Server": [
          "Windows-Azure-Blob/1.0",
          "Microsoft-HTTPAPI/2.0"
        ],
        "x-ms-client-request-id": "50db8106-99e2-faf5-9d47-03f95ff5b36a",
        "x-ms-request-id": "3a359e31-401e-0075-255f-3f268c000000",
<<<<<<< HEAD
        "x-ms-version": "2019-12-12"
=======
        "x-ms-version": "2020-02-10"
>>>>>>> 60f4876e
      },
      "ResponseBody": []
    },
    {
      "RequestUri": "https://seannsecanary.dfs.core.windows.net/test-filesystem-2506f85d-52c4-b529-acec-78ff914558a9/test-directory-af855e62-fcb2-70b8-cd27-78e33e7dd1c6?resource=directory",
      "RequestMethod": "PUT",
      "RequestHeaders": {
        "Authorization": "Sanitized",
        "traceparent": "00-c9303345758127498b63552249d3c554-c2b71fc77f775f4b-00",
        "User-Agent": [
          "azsdk-net-Storage.Files.DataLake/12.3.0-dev.20200610.1",
          "(.NET Core 4.6.28801.04; Microsoft Windows 10.0.18362 )"
        ],
        "x-ms-client-request-id": "9b8d3d76-a3fc-5b00-97dd-4dd04267869b",
        "x-ms-date": "Wed, 10 Jun 2020 19:46:58 GMT",
        "x-ms-return-client-request-id": "true",
<<<<<<< HEAD
        "x-ms-version": "2019-12-12"
=======
        "x-ms-version": "2020-02-10"
>>>>>>> 60f4876e
      },
      "RequestBody": null,
      "StatusCode": 201,
      "ResponseHeaders": {
        "Content-Length": "0",
        "Date": "Wed, 10 Jun 2020 19:46:58 GMT",
        "ETag": "\u00220x8D80D770A1E0B43\u0022",
        "Last-Modified": "Wed, 10 Jun 2020 19:46:59 GMT",
        "Server": [
          "Windows-Azure-HDFS/1.0",
          "Microsoft-HTTPAPI/2.0"
        ],
        "x-ms-client-request-id": "9b8d3d76-a3fc-5b00-97dd-4dd04267869b",
        "x-ms-request-id": "984f0484-801f-0008-615f-3f57af000000",
<<<<<<< HEAD
        "x-ms-version": "2019-12-12"
=======
        "x-ms-version": "2020-02-10"
>>>>>>> 60f4876e
      },
      "ResponseBody": []
    },
    {
      "RequestUri": "https://seannsecanary.dfs.core.windows.net/test-filesystem-2506f85d-52c4-b529-acec-78ff914558a9/test-directory-af855e62-fcb2-70b8-cd27-78e33e7dd1c6/test-file-10f8c46b-0769-a7c7-62e1-ba50e9317eb7?resource=file",
      "RequestMethod": "PUT",
      "RequestHeaders": {
        "Authorization": "Sanitized",
        "User-Agent": [
          "azsdk-net-Storage.Files.DataLake/12.3.0-dev.20200610.1",
          "(.NET Core 4.6.28801.04; Microsoft Windows 10.0.18362 )"
        ],
        "x-ms-client-request-id": "acda9a26-e3a4-8abb-a9ee-ed828330c762",
        "x-ms-date": "Wed, 10 Jun 2020 19:46:59 GMT",
        "x-ms-return-client-request-id": "true",
<<<<<<< HEAD
        "x-ms-version": "2019-12-12"
=======
        "x-ms-version": "2020-02-10"
>>>>>>> 60f4876e
      },
      "RequestBody": null,
      "StatusCode": 201,
      "ResponseHeaders": {
        "Content-Length": "0",
        "Date": "Wed, 10 Jun 2020 19:46:58 GMT",
        "ETag": "\u00220x8D80D770A27CADC\u0022",
        "Last-Modified": "Wed, 10 Jun 2020 19:46:59 GMT",
        "Server": [
          "Windows-Azure-HDFS/1.0",
          "Microsoft-HTTPAPI/2.0"
        ],
        "x-ms-client-request-id": "acda9a26-e3a4-8abb-a9ee-ed828330c762",
        "x-ms-request-id": "984f0485-801f-0008-625f-3f57af000000",
<<<<<<< HEAD
        "x-ms-version": "2019-12-12"
=======
        "x-ms-version": "2020-02-10"
>>>>>>> 60f4876e
      },
      "ResponseBody": []
    },
    {
      "RequestUri": "https://seannsecanary.dfs.core.windows.net/test-filesystem-2506f85d-52c4-b529-acec-78ff914558a9?resource=filesystem\u0026recursive=true\u0026upn=false",
      "RequestMethod": "GET",
      "RequestHeaders": {
        "Authorization": "Sanitized",
        "User-Agent": [
          "azsdk-net-Storage.Files.DataLake/12.3.0-dev.20200610.1",
          "(.NET Core 4.6.28801.04; Microsoft Windows 10.0.18362 )"
        ],
        "x-ms-client-request-id": "a7aafd56-da8c-c6f6-052b-eb465fe21793",
        "x-ms-date": "Wed, 10 Jun 2020 19:46:59 GMT",
        "x-ms-return-client-request-id": "true",
<<<<<<< HEAD
        "x-ms-version": "2019-12-12"
=======
        "x-ms-version": "2020-02-10"
>>>>>>> 60f4876e
      },
      "RequestBody": null,
      "StatusCode": 200,
      "ResponseHeaders": {
        "Content-Type": "application/json; charset=utf-8",
        "Date": "Wed, 10 Jun 2020 19:46:58 GMT",
        "Server": [
          "Windows-Azure-HDFS/1.0",
          "Microsoft-HTTPAPI/2.0"
        ],
        "Transfer-Encoding": "chunked",
        "x-ms-client-request-id": "a7aafd56-da8c-c6f6-052b-eb465fe21793",
        "x-ms-request-id": "984f0486-801f-0008-635f-3f57af000000",
<<<<<<< HEAD
        "x-ms-version": "2019-12-12"
=======
        "x-ms-version": "2020-02-10"
>>>>>>> 60f4876e
      },
      "ResponseBody": [
        "{\u0022paths\u0022:[{\u0022contentLength\u0022:\u00220\u0022,\u0022etag\u0022:\u00220x8D80D770A1E0B43\u0022,\u0022group\u0022:\u0022$superuser\u0022,\u0022isDirectory\u0022:\u0022true\u0022,\u0022lastModified\u0022:\u0022Wed, 10 Jun 2020 19:46:59 GMT\u0022,\u0022name\u0022:\u0022test-directory-af855e62-fcb2-70b8-cd27-78e33e7dd1c6\u0022,\u0022owner\u0022:\u0022$superuser\u0022,\u0022permissions\u0022:\u0022rwxr-x---\u0022},{\u0022contentLength\u0022:\u00220\u0022,\u0022etag\u0022:\u00220x8D80D770A27CADC\u0022,\u0022group\u0022:\u0022$superuser\u0022,\u0022lastModified\u0022:\u0022Wed, 10 Jun 2020 19:46:59 GMT\u0022,\u0022name\u0022:\u0022test-directory-af855e62-fcb2-70b8-cd27-78e33e7dd1c6/test-file-10f8c46b-0769-a7c7-62e1-ba50e9317eb7\u0022,\u0022owner\u0022:\u0022$superuser\u0022,\u0022permissions\u0022:\u0022rw-r-----\u0022}]}\n"
      ]
    },
    {
      "RequestUri": "https://seannsecanary.blob.core.windows.net/test-filesystem-2506f85d-52c4-b529-acec-78ff914558a9?restype=container",
      "RequestMethod": "DELETE",
      "RequestHeaders": {
        "Authorization": "Sanitized",
        "traceparent": "00-1f168b415933fb4aab325d278b8f7874-98198a30c82af940-00",
        "User-Agent": [
          "azsdk-net-Storage.Files.DataLake/12.3.0-dev.20200610.1",
          "(.NET Core 4.6.28801.04; Microsoft Windows 10.0.18362 )"
        ],
        "x-ms-client-request-id": "852c6117-1f85-09d5-f14a-5a313ba5c9f4",
        "x-ms-date": "Wed, 10 Jun 2020 19:46:59 GMT",
        "x-ms-return-client-request-id": "true",
<<<<<<< HEAD
        "x-ms-version": "2019-12-12"
=======
        "x-ms-version": "2020-02-10"
>>>>>>> 60f4876e
      },
      "RequestBody": null,
      "StatusCode": 202,
      "ResponseHeaders": {
        "Content-Length": "0",
        "Date": "Wed, 10 Jun 2020 19:46:59 GMT",
        "Server": [
          "Windows-Azure-Blob/1.0",
          "Microsoft-HTTPAPI/2.0"
        ],
        "x-ms-client-request-id": "852c6117-1f85-09d5-f14a-5a313ba5c9f4",
        "x-ms-request-id": "3a359f60-401e-0075-1c5f-3f268c000000",
<<<<<<< HEAD
        "x-ms-version": "2019-12-12"
=======
        "x-ms-version": "2020-02-10"
>>>>>>> 60f4876e
      },
      "ResponseBody": []
    }
  ],
  "Variables": {
    "RandomSeed": "494872270",
    "Storage_TestConfigHierarchicalNamespace": "NamespaceTenant\nseannsecanary\nU2FuaXRpemVk\nhttps://seannsecanary.blob.core.windows.net\nhttps://seannsecanary.file.core.windows.net\nhttps://seannsecanary.queue.core.windows.net\nhttps://seannsecanary.table.core.windows.net\n\n\n\n\nhttps://seannsecanary-secondary.blob.core.windows.net\nhttps://seannsecanary-secondary.file.core.windows.net\nhttps://seannsecanary-secondary.queue.core.windows.net\nhttps://seannsecanary-secondary.table.core.windows.net\n68390a19-a643-458b-b726-408abf67b4fc\nSanitized\n72f988bf-86f1-41af-91ab-2d7cd011db47\nhttps://login.microsoftonline.com/\nCloud\nBlobEndpoint=https://seannsecanary.blob.core.windows.net/;QueueEndpoint=https://seannsecanary.queue.core.windows.net/;FileEndpoint=https://seannsecanary.file.core.windows.net/;BlobSecondaryEndpoint=https://seannsecanary-secondary.blob.core.windows.net/;QueueSecondaryEndpoint=https://seannsecanary-secondary.queue.core.windows.net/;FileSecondaryEndpoint=https://seannsecanary-secondary.file.core.windows.net/;AccountName=seannsecanary;AccountKey=Sanitized\n"
  }
}<|MERGE_RESOLUTION|>--- conflicted
+++ resolved
@@ -14,11 +14,7 @@
         "x-ms-client-request-id": "50db8106-99e2-faf5-9d47-03f95ff5b36a",
         "x-ms-date": "Wed, 10 Jun 2020 19:46:58 GMT",
         "x-ms-return-client-request-id": "true",
-<<<<<<< HEAD
-        "x-ms-version": "2019-12-12"
-=======
         "x-ms-version": "2020-02-10"
->>>>>>> 60f4876e
       },
       "RequestBody": null,
       "StatusCode": 201,
@@ -33,11 +29,7 @@
         ],
         "x-ms-client-request-id": "50db8106-99e2-faf5-9d47-03f95ff5b36a",
         "x-ms-request-id": "3a359e31-401e-0075-255f-3f268c000000",
-<<<<<<< HEAD
-        "x-ms-version": "2019-12-12"
-=======
         "x-ms-version": "2020-02-10"
->>>>>>> 60f4876e
       },
       "ResponseBody": []
     },
@@ -54,11 +46,7 @@
         "x-ms-client-request-id": "9b8d3d76-a3fc-5b00-97dd-4dd04267869b",
         "x-ms-date": "Wed, 10 Jun 2020 19:46:58 GMT",
         "x-ms-return-client-request-id": "true",
-<<<<<<< HEAD
-        "x-ms-version": "2019-12-12"
-=======
         "x-ms-version": "2020-02-10"
->>>>>>> 60f4876e
       },
       "RequestBody": null,
       "StatusCode": 201,
@@ -73,11 +61,7 @@
         ],
         "x-ms-client-request-id": "9b8d3d76-a3fc-5b00-97dd-4dd04267869b",
         "x-ms-request-id": "984f0484-801f-0008-615f-3f57af000000",
-<<<<<<< HEAD
-        "x-ms-version": "2019-12-12"
-=======
         "x-ms-version": "2020-02-10"
->>>>>>> 60f4876e
       },
       "ResponseBody": []
     },
@@ -93,11 +77,7 @@
         "x-ms-client-request-id": "acda9a26-e3a4-8abb-a9ee-ed828330c762",
         "x-ms-date": "Wed, 10 Jun 2020 19:46:59 GMT",
         "x-ms-return-client-request-id": "true",
-<<<<<<< HEAD
-        "x-ms-version": "2019-12-12"
-=======
         "x-ms-version": "2020-02-10"
->>>>>>> 60f4876e
       },
       "RequestBody": null,
       "StatusCode": 201,
@@ -112,11 +92,7 @@
         ],
         "x-ms-client-request-id": "acda9a26-e3a4-8abb-a9ee-ed828330c762",
         "x-ms-request-id": "984f0485-801f-0008-625f-3f57af000000",
-<<<<<<< HEAD
-        "x-ms-version": "2019-12-12"
-=======
         "x-ms-version": "2020-02-10"
->>>>>>> 60f4876e
       },
       "ResponseBody": []
     },
@@ -132,11 +108,7 @@
         "x-ms-client-request-id": "a7aafd56-da8c-c6f6-052b-eb465fe21793",
         "x-ms-date": "Wed, 10 Jun 2020 19:46:59 GMT",
         "x-ms-return-client-request-id": "true",
-<<<<<<< HEAD
-        "x-ms-version": "2019-12-12"
-=======
         "x-ms-version": "2020-02-10"
->>>>>>> 60f4876e
       },
       "RequestBody": null,
       "StatusCode": 200,
@@ -150,11 +122,7 @@
         "Transfer-Encoding": "chunked",
         "x-ms-client-request-id": "a7aafd56-da8c-c6f6-052b-eb465fe21793",
         "x-ms-request-id": "984f0486-801f-0008-635f-3f57af000000",
-<<<<<<< HEAD
-        "x-ms-version": "2019-12-12"
-=======
         "x-ms-version": "2020-02-10"
->>>>>>> 60f4876e
       },
       "ResponseBody": [
         "{\u0022paths\u0022:[{\u0022contentLength\u0022:\u00220\u0022,\u0022etag\u0022:\u00220x8D80D770A1E0B43\u0022,\u0022group\u0022:\u0022$superuser\u0022,\u0022isDirectory\u0022:\u0022true\u0022,\u0022lastModified\u0022:\u0022Wed, 10 Jun 2020 19:46:59 GMT\u0022,\u0022name\u0022:\u0022test-directory-af855e62-fcb2-70b8-cd27-78e33e7dd1c6\u0022,\u0022owner\u0022:\u0022$superuser\u0022,\u0022permissions\u0022:\u0022rwxr-x---\u0022},{\u0022contentLength\u0022:\u00220\u0022,\u0022etag\u0022:\u00220x8D80D770A27CADC\u0022,\u0022group\u0022:\u0022$superuser\u0022,\u0022lastModified\u0022:\u0022Wed, 10 Jun 2020 19:46:59 GMT\u0022,\u0022name\u0022:\u0022test-directory-af855e62-fcb2-70b8-cd27-78e33e7dd1c6/test-file-10f8c46b-0769-a7c7-62e1-ba50e9317eb7\u0022,\u0022owner\u0022:\u0022$superuser\u0022,\u0022permissions\u0022:\u0022rw-r-----\u0022}]}\n"
@@ -173,11 +141,7 @@
         "x-ms-client-request-id": "852c6117-1f85-09d5-f14a-5a313ba5c9f4",
         "x-ms-date": "Wed, 10 Jun 2020 19:46:59 GMT",
         "x-ms-return-client-request-id": "true",
-<<<<<<< HEAD
-        "x-ms-version": "2019-12-12"
-=======
         "x-ms-version": "2020-02-10"
->>>>>>> 60f4876e
       },
       "RequestBody": null,
       "StatusCode": 202,
@@ -190,11 +154,7 @@
         ],
         "x-ms-client-request-id": "852c6117-1f85-09d5-f14a-5a313ba5c9f4",
         "x-ms-request-id": "3a359f60-401e-0075-1c5f-3f268c000000",
-<<<<<<< HEAD
-        "x-ms-version": "2019-12-12"
-=======
         "x-ms-version": "2020-02-10"
->>>>>>> 60f4876e
       },
       "ResponseBody": []
     }
