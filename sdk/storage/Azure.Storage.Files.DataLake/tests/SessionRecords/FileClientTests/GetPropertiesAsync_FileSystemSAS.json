{
  "Entries": [
    {
      "RequestUri": "https://seannsecanary.blob.core.windows.net/test-filesystem-6fa7afe5-3550-ec01-fbf6-3987c30c6f07?restype=container",
      "RequestMethod": "PUT",
      "RequestHeaders": {
        "Authorization": "Sanitized",
        "traceparent": "00-71242b8aae692f4db36b24f899c446aa-770bffff0a3ad340-00",
        "User-Agent": [
          "azsdk-net-Storage.Files.DataLake/12.3.0-dev.20200601.1",
          "(.NET Core 4.6.28619.01; Microsoft Windows 10.0.18362 )"
        ],
        "x-ms-blob-public-access": "container",
        "x-ms-client-request-id": "d8261af5-5459-a0be-363d-9e10cdb20796",
        "x-ms-date": "Mon, 01 Jun 2020 20:25:48 GMT",
        "x-ms-return-client-request-id": "true",
<<<<<<< HEAD
        "x-ms-version": "2019-12-12"
=======
        "x-ms-version": "2020-02-10"
>>>>>>> 60f4876e
      },
      "RequestBody": null,
      "StatusCode": 201,
      "ResponseHeaders": {
        "Content-Length": "0",
        "Date": "Mon, 01 Jun 2020 20:25:49 GMT",
        "ETag": "\u00220x8D80669F97F9A06\u0022",
        "Last-Modified": "Mon, 01 Jun 2020 20:25:50 GMT",
        "Server": [
          "Windows-Azure-Blob/1.0",
          "Microsoft-HTTPAPI/2.0"
        ],
        "x-ms-client-request-id": "d8261af5-5459-a0be-363d-9e10cdb20796",
        "x-ms-request-id": "0c9d0f8d-401e-0091-7452-382812000000",
<<<<<<< HEAD
        "x-ms-version": "2019-12-12"
=======
        "x-ms-version": "2020-02-10"
>>>>>>> 60f4876e
      },
      "ResponseBody": []
    },
    {
      "RequestUri": "https://seannsecanary.dfs.core.windows.net/test-filesystem-6fa7afe5-3550-ec01-fbf6-3987c30c6f07/test-directory-0bad0445-9df9-7fbb-25db-e71da0a2011f?resource=directory",
      "RequestMethod": "PUT",
      "RequestHeaders": {
        "Authorization": "Sanitized",
        "traceparent": "00-8cbe596c1dc2574dbf1760e5aaf2def2-4e57ca4907fabd43-00",
        "User-Agent": [
          "azsdk-net-Storage.Files.DataLake/12.3.0-dev.20200601.1",
          "(.NET Core 4.6.28619.01; Microsoft Windows 10.0.18362 )"
        ],
        "x-ms-client-request-id": "5d13779d-fd67-6d30-25f4-3eaaf9ae7a41",
        "x-ms-date": "Mon, 01 Jun 2020 20:25:49 GMT",
        "x-ms-return-client-request-id": "true",
<<<<<<< HEAD
        "x-ms-version": "2019-12-12"
=======
        "x-ms-version": "2020-02-10"
>>>>>>> 60f4876e
      },
      "RequestBody": null,
      "StatusCode": 201,
      "ResponseHeaders": {
        "Content-Length": "0",
        "Date": "Mon, 01 Jun 2020 20:25:49 GMT",
        "ETag": "\u00220x8D80669F9A46F9D\u0022",
        "Last-Modified": "Mon, 01 Jun 2020 20:25:50 GMT",
        "Server": [
          "Windows-Azure-HDFS/1.0",
          "Microsoft-HTTPAPI/2.0"
        ],
        "x-ms-client-request-id": "5d13779d-fd67-6d30-25f4-3eaaf9ae7a41",
        "x-ms-request-id": "185ca2ac-e01f-0098-3752-386dc1000000",
<<<<<<< HEAD
        "x-ms-version": "2019-12-12"
=======
        "x-ms-version": "2020-02-10"
>>>>>>> 60f4876e
      },
      "ResponseBody": []
    },
    {
      "RequestUri": "https://seannsecanary.dfs.core.windows.net/test-filesystem-6fa7afe5-3550-ec01-fbf6-3987c30c6f07/test-directory-0bad0445-9df9-7fbb-25db-e71da0a2011f/test-file-1bb2eb61-a548-70ce-6ce8-d008788ed589?resource=file",
      "RequestMethod": "PUT",
      "RequestHeaders": {
        "Authorization": "Sanitized",
        "User-Agent": [
          "azsdk-net-Storage.Files.DataLake/12.3.0-dev.20200601.1",
          "(.NET Core 4.6.28619.01; Microsoft Windows 10.0.18362 )"
        ],
        "x-ms-client-request-id": "5572161b-a99f-082e-2ded-96194d8cd07e",
        "x-ms-date": "Mon, 01 Jun 2020 20:25:49 GMT",
        "x-ms-return-client-request-id": "true",
<<<<<<< HEAD
        "x-ms-version": "2019-12-12"
=======
        "x-ms-version": "2020-02-10"
>>>>>>> 60f4876e
      },
      "RequestBody": null,
      "StatusCode": 201,
      "ResponseHeaders": {
        "Content-Length": "0",
        "Date": "Mon, 01 Jun 2020 20:25:49 GMT",
        "ETag": "\u00220x8D80669F9ADC1BD\u0022",
        "Last-Modified": "Mon, 01 Jun 2020 20:25:50 GMT",
        "Server": [
          "Windows-Azure-HDFS/1.0",
          "Microsoft-HTTPAPI/2.0"
        ],
        "x-ms-client-request-id": "5572161b-a99f-082e-2ded-96194d8cd07e",
        "x-ms-request-id": "185ca2ad-e01f-0098-3852-386dc1000000",
<<<<<<< HEAD
        "x-ms-version": "2019-12-12"
=======
        "x-ms-version": "2020-02-10"
>>>>>>> 60f4876e
      },
      "ResponseBody": []
    },
    {
<<<<<<< HEAD
      "RequestUri": "https://seannsecanary.blob.core.windows.net/test-filesystem-6fa7afe5-3550-ec01-fbf6-3987c30c6f07/test-directory-0bad0445-9df9-7fbb-25db-e71da0a2011f/test-file-1bb2eb61-a548-70ce-6ce8-d008788ed589?sv=2019-12-12\u0026st=2020-06-01T19%3A25%3A49Z\u0026se=2020-06-01T21%3A25%3A49Z\u0026sr=c\u0026sp=racwdl\u0026sig=Sanitized",
=======
      "RequestUri": "https://seannsecanary.blob.core.windows.net/test-filesystem-6fa7afe5-3550-ec01-fbf6-3987c30c6f07/test-directory-0bad0445-9df9-7fbb-25db-e71da0a2011f/test-file-1bb2eb61-a548-70ce-6ce8-d008788ed589?sv=2020-02-10\u0026st=2020-06-01T19%3A25%3A49Z\u0026se=2020-06-01T21%3A25%3A49Z\u0026sr=c\u0026sp=racwdl\u0026sig=Sanitized",
>>>>>>> 60f4876e
      "RequestMethod": "HEAD",
      "RequestHeaders": {
        "traceparent": "00-5542958b6f2e664bb4e5078aa5e828b5-3f783f78ff29b940-00",
        "User-Agent": [
          "azsdk-net-Storage.Files.DataLake/12.3.0-dev.20200601.1",
          "(.NET Core 4.6.28619.01; Microsoft Windows 10.0.18362 )"
        ],
        "x-ms-client-request-id": "e38f60af-243b-76a2-8467-c39bf8311c56",
        "x-ms-return-client-request-id": "true",
<<<<<<< HEAD
        "x-ms-version": "2019-12-12"
=======
        "x-ms-version": "2020-02-10"
>>>>>>> 60f4876e
      },
      "RequestBody": null,
      "StatusCode": 200,
      "ResponseHeaders": {
        "Accept-Ranges": "bytes",
        "Content-Length": "0",
        "Content-Type": "application/octet-stream",
        "Date": "Mon, 01 Jun 2020 20:25:50 GMT",
        "ETag": "\u00220x8D80669F9ADC1BD\u0022",
        "Last-Modified": "Mon, 01 Jun 2020 20:25:50 GMT",
        "Server": [
          "Windows-Azure-Blob/1.0",
          "Microsoft-HTTPAPI/2.0"
        ],
        "x-ms-access-tier": "Hot",
        "x-ms-access-tier-inferred": "true",
        "x-ms-blob-type": "BlockBlob",
        "x-ms-client-request-id": "e38f60af-243b-76a2-8467-c39bf8311c56",
        "x-ms-creation-time": "Mon, 01 Jun 2020 20:25:50 GMT",
        "x-ms-lease-state": "available",
        "x-ms-lease-status": "unlocked",
        "x-ms-request-id": "117c521a-f01e-0060-5552-38313f000000",
        "x-ms-server-encrypted": "true",
<<<<<<< HEAD
        "x-ms-version": "2019-12-12"
=======
        "x-ms-version": "2020-02-10"
>>>>>>> 60f4876e
      },
      "ResponseBody": []
    },
    {
      "RequestUri": "https://seannsecanary.blob.core.windows.net/test-filesystem-6fa7afe5-3550-ec01-fbf6-3987c30c6f07?restype=container",
      "RequestMethod": "DELETE",
      "RequestHeaders": {
        "Authorization": "Sanitized",
        "traceparent": "00-bd4e137e5e657c44aca30a65782373ae-f48b13145a9e9047-00",
        "User-Agent": [
          "azsdk-net-Storage.Files.DataLake/12.3.0-dev.20200601.1",
          "(.NET Core 4.6.28619.01; Microsoft Windows 10.0.18362 )"
        ],
        "x-ms-client-request-id": "ec690fac-ecfc-cb43-438a-23816d6415fb",
        "x-ms-date": "Mon, 01 Jun 2020 20:25:49 GMT",
        "x-ms-return-client-request-id": "true",
<<<<<<< HEAD
        "x-ms-version": "2019-12-12"
=======
        "x-ms-version": "2020-02-10"
>>>>>>> 60f4876e
      },
      "RequestBody": null,
      "StatusCode": 202,
      "ResponseHeaders": {
        "Content-Length": "0",
        "Date": "Mon, 01 Jun 2020 20:25:50 GMT",
        "Server": [
          "Windows-Azure-Blob/1.0",
          "Microsoft-HTTPAPI/2.0"
        ],
        "x-ms-client-request-id": "ec690fac-ecfc-cb43-438a-23816d6415fb",
        "x-ms-request-id": "0c9d0fe3-401e-0091-3b52-382812000000",
<<<<<<< HEAD
        "x-ms-version": "2019-12-12"
=======
        "x-ms-version": "2020-02-10"
>>>>>>> 60f4876e
      },
      "ResponseBody": []
    }
  ],
  "Variables": {
    "DateTimeOffsetNow": "2020-06-01T15:25:49.4034319-05:00",
    "RandomSeed": "1915831279",
    "Storage_TestConfigHierarchicalNamespace": "NamespaceTenant\nseannsecanary\nU2FuaXRpemVk\nhttps://seannsecanary.blob.core.windows.net\nhttps://seannsecanary.file.core.windows.net\nhttps://seannsecanary.queue.core.windows.net\nhttps://seannsecanary.table.core.windows.net\n\n\n\n\nhttps://seannsecanary-secondary.blob.core.windows.net\nhttps://seannsecanary-secondary.file.core.windows.net\nhttps://seannsecanary-secondary.queue.core.windows.net\nhttps://seannsecanary-secondary.table.core.windows.net\n68390a19-a643-458b-b726-408abf67b4fc\nSanitized\n72f988bf-86f1-41af-91ab-2d7cd011db47\nhttps://login.microsoftonline.com/\nCloud\nBlobEndpoint=https://seannsecanary.blob.core.windows.net/;QueueEndpoint=https://seannsecanary.queue.core.windows.net/;FileEndpoint=https://seannsecanary.file.core.windows.net/;BlobSecondaryEndpoint=https://seannsecanary-secondary.blob.core.windows.net/;QueueSecondaryEndpoint=https://seannsecanary-secondary.queue.core.windows.net/;FileSecondaryEndpoint=https://seannsecanary-secondary.file.core.windows.net/;AccountName=seannsecanary;AccountKey=Sanitized\n"
  }
}<|MERGE_RESOLUTION|>--- conflicted
+++ resolved
@@ -14,11 +14,7 @@
         "x-ms-client-request-id": "d8261af5-5459-a0be-363d-9e10cdb20796",
         "x-ms-date": "Mon, 01 Jun 2020 20:25:48 GMT",
         "x-ms-return-client-request-id": "true",
-<<<<<<< HEAD
-        "x-ms-version": "2019-12-12"
-=======
         "x-ms-version": "2020-02-10"
->>>>>>> 60f4876e
       },
       "RequestBody": null,
       "StatusCode": 201,
@@ -33,11 +29,7 @@
         ],
         "x-ms-client-request-id": "d8261af5-5459-a0be-363d-9e10cdb20796",
         "x-ms-request-id": "0c9d0f8d-401e-0091-7452-382812000000",
-<<<<<<< HEAD
-        "x-ms-version": "2019-12-12"
-=======
         "x-ms-version": "2020-02-10"
->>>>>>> 60f4876e
       },
       "ResponseBody": []
     },
@@ -54,11 +46,7 @@
         "x-ms-client-request-id": "5d13779d-fd67-6d30-25f4-3eaaf9ae7a41",
         "x-ms-date": "Mon, 01 Jun 2020 20:25:49 GMT",
         "x-ms-return-client-request-id": "true",
-<<<<<<< HEAD
-        "x-ms-version": "2019-12-12"
-=======
         "x-ms-version": "2020-02-10"
->>>>>>> 60f4876e
       },
       "RequestBody": null,
       "StatusCode": 201,
@@ -73,11 +61,7 @@
         ],
         "x-ms-client-request-id": "5d13779d-fd67-6d30-25f4-3eaaf9ae7a41",
         "x-ms-request-id": "185ca2ac-e01f-0098-3752-386dc1000000",
-<<<<<<< HEAD
-        "x-ms-version": "2019-12-12"
-=======
         "x-ms-version": "2020-02-10"
->>>>>>> 60f4876e
       },
       "ResponseBody": []
     },
@@ -93,11 +77,7 @@
         "x-ms-client-request-id": "5572161b-a99f-082e-2ded-96194d8cd07e",
         "x-ms-date": "Mon, 01 Jun 2020 20:25:49 GMT",
         "x-ms-return-client-request-id": "true",
-<<<<<<< HEAD
-        "x-ms-version": "2019-12-12"
-=======
         "x-ms-version": "2020-02-10"
->>>>>>> 60f4876e
       },
       "RequestBody": null,
       "StatusCode": 201,
@@ -112,20 +92,12 @@
         ],
         "x-ms-client-request-id": "5572161b-a99f-082e-2ded-96194d8cd07e",
         "x-ms-request-id": "185ca2ad-e01f-0098-3852-386dc1000000",
-<<<<<<< HEAD
-        "x-ms-version": "2019-12-12"
-=======
         "x-ms-version": "2020-02-10"
->>>>>>> 60f4876e
       },
       "ResponseBody": []
     },
     {
-<<<<<<< HEAD
-      "RequestUri": "https://seannsecanary.blob.core.windows.net/test-filesystem-6fa7afe5-3550-ec01-fbf6-3987c30c6f07/test-directory-0bad0445-9df9-7fbb-25db-e71da0a2011f/test-file-1bb2eb61-a548-70ce-6ce8-d008788ed589?sv=2019-12-12\u0026st=2020-06-01T19%3A25%3A49Z\u0026se=2020-06-01T21%3A25%3A49Z\u0026sr=c\u0026sp=racwdl\u0026sig=Sanitized",
-=======
       "RequestUri": "https://seannsecanary.blob.core.windows.net/test-filesystem-6fa7afe5-3550-ec01-fbf6-3987c30c6f07/test-directory-0bad0445-9df9-7fbb-25db-e71da0a2011f/test-file-1bb2eb61-a548-70ce-6ce8-d008788ed589?sv=2020-02-10\u0026st=2020-06-01T19%3A25%3A49Z\u0026se=2020-06-01T21%3A25%3A49Z\u0026sr=c\u0026sp=racwdl\u0026sig=Sanitized",
->>>>>>> 60f4876e
       "RequestMethod": "HEAD",
       "RequestHeaders": {
         "traceparent": "00-5542958b6f2e664bb4e5078aa5e828b5-3f783f78ff29b940-00",
@@ -135,11 +107,7 @@
         ],
         "x-ms-client-request-id": "e38f60af-243b-76a2-8467-c39bf8311c56",
         "x-ms-return-client-request-id": "true",
-<<<<<<< HEAD
-        "x-ms-version": "2019-12-12"
-=======
         "x-ms-version": "2020-02-10"
->>>>>>> 60f4876e
       },
       "RequestBody": null,
       "StatusCode": 200,
@@ -163,11 +131,7 @@
         "x-ms-lease-status": "unlocked",
         "x-ms-request-id": "117c521a-f01e-0060-5552-38313f000000",
         "x-ms-server-encrypted": "true",
-<<<<<<< HEAD
-        "x-ms-version": "2019-12-12"
-=======
         "x-ms-version": "2020-02-10"
->>>>>>> 60f4876e
       },
       "ResponseBody": []
     },
@@ -184,11 +148,7 @@
         "x-ms-client-request-id": "ec690fac-ecfc-cb43-438a-23816d6415fb",
         "x-ms-date": "Mon, 01 Jun 2020 20:25:49 GMT",
         "x-ms-return-client-request-id": "true",
-<<<<<<< HEAD
-        "x-ms-version": "2019-12-12"
-=======
         "x-ms-version": "2020-02-10"
->>>>>>> 60f4876e
       },
       "RequestBody": null,
       "StatusCode": 202,
@@ -201,11 +161,7 @@
         ],
         "x-ms-client-request-id": "ec690fac-ecfc-cb43-438a-23816d6415fb",
         "x-ms-request-id": "0c9d0fe3-401e-0091-3b52-382812000000",
-<<<<<<< HEAD
-        "x-ms-version": "2019-12-12"
-=======
         "x-ms-version": "2020-02-10"
->>>>>>> 60f4876e
       },
       "ResponseBody": []
     }
