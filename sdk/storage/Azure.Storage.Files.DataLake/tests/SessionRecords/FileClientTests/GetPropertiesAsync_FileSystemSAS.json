{
  "Entries": [
    {
      "RequestUri": "https://seannse.blob.core.windows.net/test-filesystem-6fa7afe5-3550-ec01-fbf6-3987c30c6f07?restype=container",
      "RequestMethod": "PUT",
      "RequestHeaders": {
        "Accept": "application/xml",
        "Authorization": "Sanitized",
<<<<<<< HEAD
        "traceparent": "00-6b953057143a7a4eb6b9b68e916a3a8a-e4151d2725b3ab4f-00",
        "User-Agent": [
          "azsdk-net-Storage.Files.DataLake/12.7.0-alpha.20210202.1",
          "(.NET 5.0.2; Microsoft Windows 10.0.19042)"
        ],
        "x-ms-blob-public-access": "container",
        "x-ms-client-request-id": "d8261af5-5459-a0be-363d-9e10cdb20796",
        "x-ms-date": "Tue, 02 Feb 2021 21:37:28 GMT",
=======
        "traceparent": "00-64d89297934edf4a8478e2a5706b7bed-e523837404b03941-00",
        "User-Agent": [
          "azsdk-net-Storage.Files.DataLake/12.7.0-alpha.20210217.1",
          "(.NET 5.0.3; Microsoft Windows 10.0.19042)"
        ],
        "x-ms-blob-public-access": "container",
        "x-ms-client-request-id": "d8261af5-5459-a0be-363d-9e10cdb20796",
        "x-ms-date": "Wed, 17 Feb 2021 22:27:02 GMT",
>>>>>>> 1814567d
        "x-ms-return-client-request-id": "true",
        "x-ms-version": "2020-06-12"
      },
      "RequestBody": null,
      "StatusCode": 201,
      "ResponseHeaders": {
        "Content-Length": "0",
<<<<<<< HEAD
        "Date": "Tue, 02 Feb 2021 21:37:29 GMT",
        "ETag": "\u00220x8D8C7C2BDBEF42D\u0022",
        "Last-Modified": "Tue, 02 Feb 2021 21:37:29 GMT",
=======
        "Date": "Wed, 17 Feb 2021 22:27:01 GMT",
        "ETag": "\u00220x8D8D3932616C377\u0022",
        "Last-Modified": "Wed, 17 Feb 2021 22:27:02 GMT",
>>>>>>> 1814567d
        "Server": [
          "Windows-Azure-Blob/1.0",
          "Microsoft-HTTPAPI/2.0"
        ],
        "x-ms-client-request-id": "d8261af5-5459-a0be-363d-9e10cdb20796",
<<<<<<< HEAD
        "x-ms-request-id": "1fb81f78-e01e-003d-35ab-f90944000000",
=======
        "x-ms-request-id": "beaeb0a8-d01e-0019-527c-05ffe4000000",
>>>>>>> 1814567d
        "x-ms-version": "2020-06-12"
      },
      "ResponseBody": []
    },
    {
      "RequestUri": "https://seannse.dfs.core.windows.net/test-filesystem-6fa7afe5-3550-ec01-fbf6-3987c30c6f07/test-directory-0bad0445-9df9-7fbb-25db-e71da0a2011f?resource=directory",
      "RequestMethod": "PUT",
      "RequestHeaders": {
        "Accept": "application/json",
        "Authorization": "Sanitized",
<<<<<<< HEAD
        "traceparent": "00-0c3a64396ba3814a82e2755fa8b08d21-b9c3788852fa3341-00",
        "User-Agent": [
          "azsdk-net-Storage.Files.DataLake/12.7.0-alpha.20210202.1",
          "(.NET 5.0.2; Microsoft Windows 10.0.19042)"
        ],
        "x-ms-client-request-id": "5d13779d-fd67-6d30-25f4-3eaaf9ae7a41",
        "x-ms-date": "Tue, 02 Feb 2021 21:37:28 GMT",
=======
        "traceparent": "00-04d03a4d728ca04481f80cc53714d89a-fa734463bad00d4a-00",
        "User-Agent": [
          "azsdk-net-Storage.Files.DataLake/12.7.0-alpha.20210217.1",
          "(.NET 5.0.3; Microsoft Windows 10.0.19042)"
        ],
        "x-ms-client-request-id": "5d13779d-fd67-6d30-25f4-3eaaf9ae7a41",
        "x-ms-date": "Wed, 17 Feb 2021 22:27:02 GMT",
>>>>>>> 1814567d
        "x-ms-return-client-request-id": "true",
        "x-ms-version": "2020-06-12"
      },
      "RequestBody": null,
      "StatusCode": 201,
      "ResponseHeaders": {
        "Content-Length": "0",
<<<<<<< HEAD
        "Date": "Tue, 02 Feb 2021 21:37:29 GMT",
        "ETag": "\u00220x8D8C7C2BDF7E444\u0022",
        "Last-Modified": "Tue, 02 Feb 2021 21:37:29 GMT",
=======
        "Date": "Wed, 17 Feb 2021 22:27:02 GMT",
        "ETag": "\u00220x8D8D393265009BA\u0022",
        "Last-Modified": "Wed, 17 Feb 2021 22:27:02 GMT",
>>>>>>> 1814567d
        "Server": [
          "Windows-Azure-HDFS/1.0",
          "Microsoft-HTTPAPI/2.0"
        ],
        "x-ms-client-request-id": "5d13779d-fd67-6d30-25f4-3eaaf9ae7a41",
<<<<<<< HEAD
        "x-ms-request-id": "3b4dfbd8-001f-0025-61ab-f9d623000000",
=======
        "x-ms-request-id": "d8895cec-201f-0040-287c-057867000000",
>>>>>>> 1814567d
        "x-ms-version": "2020-06-12"
      },
      "ResponseBody": []
    },
    {
      "RequestUri": "https://seannse.dfs.core.windows.net/test-filesystem-6fa7afe5-3550-ec01-fbf6-3987c30c6f07/test-directory-0bad0445-9df9-7fbb-25db-e71da0a2011f/test-file-1bb2eb61-a548-70ce-6ce8-d008788ed589?resource=file",
      "RequestMethod": "PUT",
      "RequestHeaders": {
        "Accept": "application/json",
        "Authorization": "Sanitized",
        "User-Agent": [
<<<<<<< HEAD
          "azsdk-net-Storage.Files.DataLake/12.7.0-alpha.20210202.1",
          "(.NET 5.0.2; Microsoft Windows 10.0.19042)"
        ],
        "x-ms-client-request-id": "5572161b-a99f-082e-2ded-96194d8cd07e",
        "x-ms-date": "Tue, 02 Feb 2021 21:37:29 GMT",
=======
          "azsdk-net-Storage.Files.DataLake/12.7.0-alpha.20210217.1",
          "(.NET 5.0.3; Microsoft Windows 10.0.19042)"
        ],
        "x-ms-client-request-id": "5572161b-a99f-082e-2ded-96194d8cd07e",
        "x-ms-date": "Wed, 17 Feb 2021 22:27:03 GMT",
>>>>>>> 1814567d
        "x-ms-return-client-request-id": "true",
        "x-ms-version": "2020-06-12"
      },
      "RequestBody": null,
      "StatusCode": 201,
      "ResponseHeaders": {
        "Content-Length": "0",
<<<<<<< HEAD
        "Date": "Tue, 02 Feb 2021 21:37:29 GMT",
        "ETag": "\u00220x8D8C7C2BE0754C6\u0022",
        "Last-Modified": "Tue, 02 Feb 2021 21:37:29 GMT",
=======
        "Date": "Wed, 17 Feb 2021 22:27:02 GMT",
        "ETag": "\u00220x8D8D393265EB7A1\u0022",
        "Last-Modified": "Wed, 17 Feb 2021 22:27:03 GMT",
>>>>>>> 1814567d
        "Server": [
          "Windows-Azure-HDFS/1.0",
          "Microsoft-HTTPAPI/2.0"
        ],
        "x-ms-client-request-id": "5572161b-a99f-082e-2ded-96194d8cd07e",
<<<<<<< HEAD
        "x-ms-request-id": "3b4dfbeb-001f-0025-74ab-f9d623000000",
=======
        "x-ms-request-id": "d8895cf9-201f-0040-357c-057867000000",
>>>>>>> 1814567d
        "x-ms-version": "2020-06-12"
      },
      "ResponseBody": []
    },
    {
<<<<<<< HEAD
      "RequestUri": "https://seannse.blob.core.windows.net/test-filesystem-6fa7afe5-3550-ec01-fbf6-3987c30c6f07/test-directory-0bad0445-9df9-7fbb-25db-e71da0a2011f/test-file-1bb2eb61-a548-70ce-6ce8-d008788ed589?sv=2020-06-12\u0026st=2021-02-02T20%3A37%3A29Z\u0026se=2021-02-02T22%3A37%3A29Z\u0026sr=c\u0026sp=racwdlmeop\u0026sig=Sanitized",
      "RequestMethod": "HEAD",
      "RequestHeaders": {
        "traceparent": "00-5d5cc20ac296f8428e54d1148b0299a3-1a68c5a3d147e34d-00",
        "User-Agent": [
          "azsdk-net-Storage.Files.DataLake/12.7.0-alpha.20210202.1",
          "(.NET 5.0.2; Microsoft Windows 10.0.19042)"
=======
      "RequestUri": "https://seannse.blob.core.windows.net/test-filesystem-6fa7afe5-3550-ec01-fbf6-3987c30c6f07/test-directory-0bad0445-9df9-7fbb-25db-e71da0a2011f/test-file-1bb2eb61-a548-70ce-6ce8-d008788ed589?sv=2020-06-12\u0026st=2021-02-17T21%3A27%3A03Z\u0026se=2021-02-17T23%3A27%3A03Z\u0026sr=c\u0026sp=racwdlmeop\u0026sig=Sanitized",
      "RequestMethod": "HEAD",
      "RequestHeaders": {
        "Accept": "application/xml",
        "traceparent": "00-01aed118e8703941a14706d15070a4a9-150d136cf31d6d4d-00",
        "User-Agent": [
          "azsdk-net-Storage.Files.DataLake/12.7.0-alpha.20210217.1",
          "(.NET 5.0.3; Microsoft Windows 10.0.19042)"
>>>>>>> 1814567d
        ],
        "x-ms-client-request-id": "e38f60af-243b-76a2-8467-c39bf8311c56",
        "x-ms-return-client-request-id": "true",
        "x-ms-version": "2020-06-12"
      },
      "RequestBody": null,
      "StatusCode": 200,
      "ResponseHeaders": {
        "Accept-Ranges": "bytes",
        "Content-Length": "0",
        "Content-Type": "application/octet-stream",
<<<<<<< HEAD
        "Date": "Tue, 02 Feb 2021 21:37:29 GMT",
        "ETag": "\u00220x8D8C7C2BE0754C6\u0022",
        "Last-Modified": "Tue, 02 Feb 2021 21:37:29 GMT",
=======
        "Date": "Wed, 17 Feb 2021 22:27:03 GMT",
        "ETag": "\u00220x8D8D393265EB7A1\u0022",
        "Last-Modified": "Wed, 17 Feb 2021 22:27:03 GMT",
>>>>>>> 1814567d
        "Server": [
          "Windows-Azure-Blob/1.0",
          "Microsoft-HTTPAPI/2.0"
        ],
        "x-ms-access-tier": "Hot",
        "x-ms-access-tier-inferred": "true",
        "x-ms-blob-type": "BlockBlob",
        "x-ms-client-request-id": "e38f60af-243b-76a2-8467-c39bf8311c56",
<<<<<<< HEAD
        "x-ms-creation-time": "Tue, 02 Feb 2021 21:37:29 GMT",
=======
        "x-ms-creation-time": "Wed, 17 Feb 2021 22:27:03 GMT",
>>>>>>> 1814567d
        "x-ms-group": "$superuser",
        "x-ms-lease-state": "available",
        "x-ms-lease-status": "unlocked",
        "x-ms-owner": "$superuser",
        "x-ms-permissions": "rw-r-----",
<<<<<<< HEAD
        "x-ms-request-id": "a3d69ba1-d01e-0054-6aab-f93008000000",
=======
        "x-ms-request-id": "9a708165-e01e-002d-297c-05cc2c000000",
>>>>>>> 1814567d
        "x-ms-server-encrypted": "true",
        "x-ms-version": "2020-06-12"
      },
      "ResponseBody": []
    },
    {
      "RequestUri": "https://seannse.blob.core.windows.net/test-filesystem-6fa7afe5-3550-ec01-fbf6-3987c30c6f07?restype=container",
      "RequestMethod": "DELETE",
      "RequestHeaders": {
        "Accept": "application/xml",
        "Authorization": "Sanitized",
<<<<<<< HEAD
        "traceparent": "00-3e6c4e0c1e204742b21bdb666708ed16-8713d52d59eeac4a-00",
        "User-Agent": [
          "azsdk-net-Storage.Files.DataLake/12.7.0-alpha.20210202.1",
          "(.NET 5.0.2; Microsoft Windows 10.0.19042)"
        ],
        "x-ms-client-request-id": "ec690fac-ecfc-cb43-438a-23816d6415fb",
        "x-ms-date": "Tue, 02 Feb 2021 21:37:29 GMT",
=======
        "traceparent": "00-6b94a68838e3a54bb3fe4d546bbb2dc2-d6a1aff8db042b47-00",
        "User-Agent": [
          "azsdk-net-Storage.Files.DataLake/12.7.0-alpha.20210217.1",
          "(.NET 5.0.3; Microsoft Windows 10.0.19042)"
        ],
        "x-ms-client-request-id": "ec690fac-ecfc-cb43-438a-23816d6415fb",
        "x-ms-date": "Wed, 17 Feb 2021 22:27:03 GMT",
>>>>>>> 1814567d
        "x-ms-return-client-request-id": "true",
        "x-ms-version": "2020-06-12"
      },
      "RequestBody": null,
      "StatusCode": 202,
      "ResponseHeaders": {
        "Content-Length": "0",
<<<<<<< HEAD
        "Date": "Tue, 02 Feb 2021 21:37:30 GMT",
=======
        "Date": "Wed, 17 Feb 2021 22:27:02 GMT",
>>>>>>> 1814567d
        "Server": [
          "Windows-Azure-Blob/1.0",
          "Microsoft-HTTPAPI/2.0"
        ],
        "x-ms-client-request-id": "ec690fac-ecfc-cb43-438a-23816d6415fb",
<<<<<<< HEAD
        "x-ms-request-id": "1fb82392-e01e-003d-79ab-f90944000000",
=======
        "x-ms-request-id": "beaeb25f-d01e-0019-4d7c-05ffe4000000",
>>>>>>> 1814567d
        "x-ms-version": "2020-06-12"
      },
      "ResponseBody": []
    }
  ],
  "Variables": {
<<<<<<< HEAD
    "DateTimeOffsetNow": "2021-02-02T15:37:29.3235429-06:00",
=======
    "DateTimeOffsetNow": "2021-02-17T16:27:03.1947670-06:00",
>>>>>>> 1814567d
    "RandomSeed": "1915831279",
    "Storage_TestConfigHierarchicalNamespace": "NamespaceTenant\nseannse\nU2FuaXRpemVk\nhttps://seannse.blob.core.windows.net\nhttps://seannse.file.core.windows.net\nhttps://seannse.queue.core.windows.net\nhttps://seannse.table.core.windows.net\n\n\n\n\nhttps://seannse-secondary.blob.core.windows.net\nhttps://seannse-secondary.file.core.windows.net\nhttps://seannse-secondary.queue.core.windows.net\nhttps://seannse-secondary.table.core.windows.net\n68390a19-a643-458b-b726-408abf67b4fc\nSanitized\n72f988bf-86f1-41af-91ab-2d7cd011db47\nhttps://login.microsoftonline.com/\nCloud\nBlobEndpoint=https://seannse.blob.core.windows.net/;QueueEndpoint=https://seannse.queue.core.windows.net/;FileEndpoint=https://seannse.file.core.windows.net/;BlobSecondaryEndpoint=https://seannse-secondary.blob.core.windows.net/;QueueSecondaryEndpoint=https://seannse-secondary.queue.core.windows.net/;FileSecondaryEndpoint=https://seannse-secondary.file.core.windows.net/;AccountName=seannse;AccountKey=Sanitized\n"
  }
}<|MERGE_RESOLUTION|>--- conflicted
+++ resolved
@@ -1,30 +1,19 @@
 {
   "Entries": [
     {
-      "RequestUri": "https://seannse.blob.core.windows.net/test-filesystem-6fa7afe5-3550-ec01-fbf6-3987c30c6f07?restype=container",
+      "RequestUri": "https://seannse.blob.core.windows.net/test-filesystem-a96ec72d-fd58-aa46-5ddc-c67ab2f01a5b?restype=container",
       "RequestMethod": "PUT",
       "RequestHeaders": {
         "Accept": "application/xml",
         "Authorization": "Sanitized",
-<<<<<<< HEAD
-        "traceparent": "00-6b953057143a7a4eb6b9b68e916a3a8a-e4151d2725b3ab4f-00",
+        "traceparent": "00-6936a6d705fb644ebfaecc9c67395fbf-ce55a00a4405d94d-00",
         "User-Agent": [
-          "azsdk-net-Storage.Files.DataLake/12.7.0-alpha.20210202.1",
-          "(.NET 5.0.2; Microsoft Windows 10.0.19042)"
+          "azsdk-net-Storage.Files.DataLake/12.7.0-alpha.20210219.1",
+          "(.NET 5.0.3; Microsoft Windows 10.0.19041)"
         ],
         "x-ms-blob-public-access": "container",
-        "x-ms-client-request-id": "d8261af5-5459-a0be-363d-9e10cdb20796",
-        "x-ms-date": "Tue, 02 Feb 2021 21:37:28 GMT",
-=======
-        "traceparent": "00-64d89297934edf4a8478e2a5706b7bed-e523837404b03941-00",
-        "User-Agent": [
-          "azsdk-net-Storage.Files.DataLake/12.7.0-alpha.20210217.1",
-          "(.NET 5.0.3; Microsoft Windows 10.0.19042)"
-        ],
-        "x-ms-blob-public-access": "container",
-        "x-ms-client-request-id": "d8261af5-5459-a0be-363d-9e10cdb20796",
-        "x-ms-date": "Wed, 17 Feb 2021 22:27:02 GMT",
->>>>>>> 1814567d
+        "x-ms-client-request-id": "8bca6b94-a85f-3b79-e8be-811a0befe39a",
+        "x-ms-date": "Fri, 19 Feb 2021 19:09:39 GMT",
         "x-ms-return-client-request-id": "true",
         "x-ms-version": "2020-06-12"
       },
@@ -32,52 +21,32 @@
       "StatusCode": 201,
       "ResponseHeaders": {
         "Content-Length": "0",
-<<<<<<< HEAD
-        "Date": "Tue, 02 Feb 2021 21:37:29 GMT",
-        "ETag": "\u00220x8D8C7C2BDBEF42D\u0022",
-        "Last-Modified": "Tue, 02 Feb 2021 21:37:29 GMT",
-=======
-        "Date": "Wed, 17 Feb 2021 22:27:01 GMT",
-        "ETag": "\u00220x8D8D3932616C377\u0022",
-        "Last-Modified": "Wed, 17 Feb 2021 22:27:02 GMT",
->>>>>>> 1814567d
+        "Date": "Fri, 19 Feb 2021 19:09:39 GMT",
+        "ETag": "\u00220x8D8D509E7C856CB\u0022",
+        "Last-Modified": "Fri, 19 Feb 2021 19:09:39 GMT",
         "Server": [
           "Windows-Azure-Blob/1.0",
           "Microsoft-HTTPAPI/2.0"
         ],
-        "x-ms-client-request-id": "d8261af5-5459-a0be-363d-9e10cdb20796",
-<<<<<<< HEAD
-        "x-ms-request-id": "1fb81f78-e01e-003d-35ab-f90944000000",
-=======
-        "x-ms-request-id": "beaeb0a8-d01e-0019-527c-05ffe4000000",
->>>>>>> 1814567d
+        "x-ms-client-request-id": "8bca6b94-a85f-3b79-e8be-811a0befe39a",
+        "x-ms-request-id": "2e645b5a-201e-00a4-2bf2-0676f9000000",
         "x-ms-version": "2020-06-12"
       },
       "ResponseBody": []
     },
     {
-      "RequestUri": "https://seannse.dfs.core.windows.net/test-filesystem-6fa7afe5-3550-ec01-fbf6-3987c30c6f07/test-directory-0bad0445-9df9-7fbb-25db-e71da0a2011f?resource=directory",
+      "RequestUri": "https://seannse.dfs.core.windows.net/test-filesystem-a96ec72d-fd58-aa46-5ddc-c67ab2f01a5b/test-directory-d62a3620-acbd-6ca3-53a2-6e16a0f6475a?resource=directory",
       "RequestMethod": "PUT",
       "RequestHeaders": {
         "Accept": "application/json",
         "Authorization": "Sanitized",
-<<<<<<< HEAD
-        "traceparent": "00-0c3a64396ba3814a82e2755fa8b08d21-b9c3788852fa3341-00",
+        "traceparent": "00-dd1c340b0fa93e45aa49fea35ef16b95-51da746f00c59845-00",
         "User-Agent": [
-          "azsdk-net-Storage.Files.DataLake/12.7.0-alpha.20210202.1",
-          "(.NET 5.0.2; Microsoft Windows 10.0.19042)"
+          "azsdk-net-Storage.Files.DataLake/12.7.0-alpha.20210219.1",
+          "(.NET 5.0.3; Microsoft Windows 10.0.19041)"
         ],
-        "x-ms-client-request-id": "5d13779d-fd67-6d30-25f4-3eaaf9ae7a41",
-        "x-ms-date": "Tue, 02 Feb 2021 21:37:28 GMT",
-=======
-        "traceparent": "00-04d03a4d728ca04481f80cc53714d89a-fa734463bad00d4a-00",
-        "User-Agent": [
-          "azsdk-net-Storage.Files.DataLake/12.7.0-alpha.20210217.1",
-          "(.NET 5.0.3; Microsoft Windows 10.0.19042)"
-        ],
-        "x-ms-client-request-id": "5d13779d-fd67-6d30-25f4-3eaaf9ae7a41",
-        "x-ms-date": "Wed, 17 Feb 2021 22:27:02 GMT",
->>>>>>> 1814567d
+        "x-ms-client-request-id": "1e1f3a99-e8ee-1739-aa53-d9c9270a7534",
+        "x-ms-date": "Fri, 19 Feb 2021 19:09:40 GMT",
         "x-ms-return-client-request-id": "true",
         "x-ms-version": "2020-06-12"
       },
@@ -85,49 +54,31 @@
       "StatusCode": 201,
       "ResponseHeaders": {
         "Content-Length": "0",
-<<<<<<< HEAD
-        "Date": "Tue, 02 Feb 2021 21:37:29 GMT",
-        "ETag": "\u00220x8D8C7C2BDF7E444\u0022",
-        "Last-Modified": "Tue, 02 Feb 2021 21:37:29 GMT",
-=======
-        "Date": "Wed, 17 Feb 2021 22:27:02 GMT",
-        "ETag": "\u00220x8D8D393265009BA\u0022",
-        "Last-Modified": "Wed, 17 Feb 2021 22:27:02 GMT",
->>>>>>> 1814567d
+        "Date": "Fri, 19 Feb 2021 19:09:38 GMT",
+        "ETag": "\u00220x8D8D509E7D8FAEC\u0022",
+        "Last-Modified": "Fri, 19 Feb 2021 19:09:39 GMT",
         "Server": [
           "Windows-Azure-HDFS/1.0",
           "Microsoft-HTTPAPI/2.0"
         ],
-        "x-ms-client-request-id": "5d13779d-fd67-6d30-25f4-3eaaf9ae7a41",
-<<<<<<< HEAD
-        "x-ms-request-id": "3b4dfbd8-001f-0025-61ab-f9d623000000",
-=======
-        "x-ms-request-id": "d8895cec-201f-0040-287c-057867000000",
->>>>>>> 1814567d
+        "x-ms-client-request-id": "1e1f3a99-e8ee-1739-aa53-d9c9270a7534",
+        "x-ms-request-id": "6f4b12c8-e01f-004f-53f2-060e0b000000",
         "x-ms-version": "2020-06-12"
       },
       "ResponseBody": []
     },
     {
-      "RequestUri": "https://seannse.dfs.core.windows.net/test-filesystem-6fa7afe5-3550-ec01-fbf6-3987c30c6f07/test-directory-0bad0445-9df9-7fbb-25db-e71da0a2011f/test-file-1bb2eb61-a548-70ce-6ce8-d008788ed589?resource=file",
+      "RequestUri": "https://seannse.dfs.core.windows.net/test-filesystem-a96ec72d-fd58-aa46-5ddc-c67ab2f01a5b/test-directory-d62a3620-acbd-6ca3-53a2-6e16a0f6475a/test-file-719127af-e5e1-6b4e-55a3-a1b389b87499?resource=file",
       "RequestMethod": "PUT",
       "RequestHeaders": {
         "Accept": "application/json",
         "Authorization": "Sanitized",
         "User-Agent": [
-<<<<<<< HEAD
-          "azsdk-net-Storage.Files.DataLake/12.7.0-alpha.20210202.1",
-          "(.NET 5.0.2; Microsoft Windows 10.0.19042)"
+          "azsdk-net-Storage.Files.DataLake/12.7.0-alpha.20210219.1",
+          "(.NET 5.0.3; Microsoft Windows 10.0.19041)"
         ],
-        "x-ms-client-request-id": "5572161b-a99f-082e-2ded-96194d8cd07e",
-        "x-ms-date": "Tue, 02 Feb 2021 21:37:29 GMT",
-=======
-          "azsdk-net-Storage.Files.DataLake/12.7.0-alpha.20210217.1",
-          "(.NET 5.0.3; Microsoft Windows 10.0.19042)"
-        ],
-        "x-ms-client-request-id": "5572161b-a99f-082e-2ded-96194d8cd07e",
-        "x-ms-date": "Wed, 17 Feb 2021 22:27:03 GMT",
->>>>>>> 1814567d
+        "x-ms-client-request-id": "d0805ce1-c4d0-45ac-9a3f-d214ac0adef7",
+        "x-ms-date": "Fri, 19 Feb 2021 19:09:40 GMT",
         "x-ms-return-client-request-id": "true",
         "x-ms-version": "2020-06-12"
       },
@@ -135,50 +86,30 @@
       "StatusCode": 201,
       "ResponseHeaders": {
         "Content-Length": "0",
-<<<<<<< HEAD
-        "Date": "Tue, 02 Feb 2021 21:37:29 GMT",
-        "ETag": "\u00220x8D8C7C2BE0754C6\u0022",
-        "Last-Modified": "Tue, 02 Feb 2021 21:37:29 GMT",
-=======
-        "Date": "Wed, 17 Feb 2021 22:27:02 GMT",
-        "ETag": "\u00220x8D8D393265EB7A1\u0022",
-        "Last-Modified": "Wed, 17 Feb 2021 22:27:03 GMT",
->>>>>>> 1814567d
+        "Date": "Fri, 19 Feb 2021 19:09:38 GMT",
+        "ETag": "\u00220x8D8D509E7E4BEEA\u0022",
+        "Last-Modified": "Fri, 19 Feb 2021 19:09:39 GMT",
         "Server": [
           "Windows-Azure-HDFS/1.0",
           "Microsoft-HTTPAPI/2.0"
         ],
-        "x-ms-client-request-id": "5572161b-a99f-082e-2ded-96194d8cd07e",
-<<<<<<< HEAD
-        "x-ms-request-id": "3b4dfbeb-001f-0025-74ab-f9d623000000",
-=======
-        "x-ms-request-id": "d8895cf9-201f-0040-357c-057867000000",
->>>>>>> 1814567d
+        "x-ms-client-request-id": "d0805ce1-c4d0-45ac-9a3f-d214ac0adef7",
+        "x-ms-request-id": "6f4b12d4-e01f-004f-5ff2-060e0b000000",
         "x-ms-version": "2020-06-12"
       },
       "ResponseBody": []
     },
     {
-<<<<<<< HEAD
-      "RequestUri": "https://seannse.blob.core.windows.net/test-filesystem-6fa7afe5-3550-ec01-fbf6-3987c30c6f07/test-directory-0bad0445-9df9-7fbb-25db-e71da0a2011f/test-file-1bb2eb61-a548-70ce-6ce8-d008788ed589?sv=2020-06-12\u0026st=2021-02-02T20%3A37%3A29Z\u0026se=2021-02-02T22%3A37%3A29Z\u0026sr=c\u0026sp=racwdlmeop\u0026sig=Sanitized",
-      "RequestMethod": "HEAD",
-      "RequestHeaders": {
-        "traceparent": "00-5d5cc20ac296f8428e54d1148b0299a3-1a68c5a3d147e34d-00",
-        "User-Agent": [
-          "azsdk-net-Storage.Files.DataLake/12.7.0-alpha.20210202.1",
-          "(.NET 5.0.2; Microsoft Windows 10.0.19042)"
-=======
-      "RequestUri": "https://seannse.blob.core.windows.net/test-filesystem-6fa7afe5-3550-ec01-fbf6-3987c30c6f07/test-directory-0bad0445-9df9-7fbb-25db-e71da0a2011f/test-file-1bb2eb61-a548-70ce-6ce8-d008788ed589?sv=2020-06-12\u0026st=2021-02-17T21%3A27%3A03Z\u0026se=2021-02-17T23%3A27%3A03Z\u0026sr=c\u0026sp=racwdlmeop\u0026sig=Sanitized",
+      "RequestUri": "https://seannse.blob.core.windows.net/test-filesystem-a96ec72d-fd58-aa46-5ddc-c67ab2f01a5b/test-directory-d62a3620-acbd-6ca3-53a2-6e16a0f6475a/test-file-719127af-e5e1-6b4e-55a3-a1b389b87499?sv=2020-06-12\u0026st=2021-02-19T18%3A09%3A40Z\u0026se=2021-02-19T20%3A09%3A40Z\u0026sr=c\u0026sp=racwdlmeop\u0026sig=Sanitized",
       "RequestMethod": "HEAD",
       "RequestHeaders": {
         "Accept": "application/xml",
-        "traceparent": "00-01aed118e8703941a14706d15070a4a9-150d136cf31d6d4d-00",
+        "traceparent": "00-d9cd693c97025d4cbb222a6a52fca4a9-61eefbfa82d7aa44-00",
         "User-Agent": [
-          "azsdk-net-Storage.Files.DataLake/12.7.0-alpha.20210217.1",
-          "(.NET 5.0.3; Microsoft Windows 10.0.19042)"
->>>>>>> 1814567d
+          "azsdk-net-Storage.Files.DataLake/12.7.0-alpha.20210219.1",
+          "(.NET 5.0.3; Microsoft Windows 10.0.19041)"
         ],
-        "x-ms-client-request-id": "e38f60af-243b-76a2-8467-c39bf8311c56",
+        "x-ms-client-request-id": "cbe78aa7-a589-5964-1042-209abbea628d",
         "x-ms-return-client-request-id": "true",
         "x-ms-version": "2020-06-12"
       },
@@ -188,15 +119,9 @@
         "Accept-Ranges": "bytes",
         "Content-Length": "0",
         "Content-Type": "application/octet-stream",
-<<<<<<< HEAD
-        "Date": "Tue, 02 Feb 2021 21:37:29 GMT",
-        "ETag": "\u00220x8D8C7C2BE0754C6\u0022",
-        "Last-Modified": "Tue, 02 Feb 2021 21:37:29 GMT",
-=======
-        "Date": "Wed, 17 Feb 2021 22:27:03 GMT",
-        "ETag": "\u00220x8D8D393265EB7A1\u0022",
-        "Last-Modified": "Wed, 17 Feb 2021 22:27:03 GMT",
->>>>>>> 1814567d
+        "Date": "Fri, 19 Feb 2021 19:09:39 GMT",
+        "ETag": "\u00220x8D8D509E7E4BEEA\u0022",
+        "Last-Modified": "Fri, 19 Feb 2021 19:09:39 GMT",
         "Server": [
           "Windows-Azure-Blob/1.0",
           "Microsoft-HTTPAPI/2.0"
@@ -204,50 +129,32 @@
         "x-ms-access-tier": "Hot",
         "x-ms-access-tier-inferred": "true",
         "x-ms-blob-type": "BlockBlob",
-        "x-ms-client-request-id": "e38f60af-243b-76a2-8467-c39bf8311c56",
-<<<<<<< HEAD
-        "x-ms-creation-time": "Tue, 02 Feb 2021 21:37:29 GMT",
-=======
-        "x-ms-creation-time": "Wed, 17 Feb 2021 22:27:03 GMT",
->>>>>>> 1814567d
+        "x-ms-client-request-id": "cbe78aa7-a589-5964-1042-209abbea628d",
+        "x-ms-creation-time": "Fri, 19 Feb 2021 19:09:39 GMT",
         "x-ms-group": "$superuser",
         "x-ms-lease-state": "available",
         "x-ms-lease-status": "unlocked",
         "x-ms-owner": "$superuser",
         "x-ms-permissions": "rw-r-----",
-<<<<<<< HEAD
-        "x-ms-request-id": "a3d69ba1-d01e-0054-6aab-f93008000000",
-=======
-        "x-ms-request-id": "9a708165-e01e-002d-297c-05cc2c000000",
->>>>>>> 1814567d
+        "x-ms-request-id": "2e645dd4-201e-00a4-07f2-0676f9000000",
         "x-ms-server-encrypted": "true",
         "x-ms-version": "2020-06-12"
       },
       "ResponseBody": []
     },
     {
-      "RequestUri": "https://seannse.blob.core.windows.net/test-filesystem-6fa7afe5-3550-ec01-fbf6-3987c30c6f07?restype=container",
+      "RequestUri": "https://seannse.blob.core.windows.net/test-filesystem-a96ec72d-fd58-aa46-5ddc-c67ab2f01a5b?restype=container",
       "RequestMethod": "DELETE",
       "RequestHeaders": {
         "Accept": "application/xml",
         "Authorization": "Sanitized",
-<<<<<<< HEAD
-        "traceparent": "00-3e6c4e0c1e204742b21bdb666708ed16-8713d52d59eeac4a-00",
+        "traceparent": "00-4d49683a1cc1ca459d2e6b6865d78671-32ab53e86b334248-00",
         "User-Agent": [
-          "azsdk-net-Storage.Files.DataLake/12.7.0-alpha.20210202.1",
-          "(.NET 5.0.2; Microsoft Windows 10.0.19042)"
+          "azsdk-net-Storage.Files.DataLake/12.7.0-alpha.20210219.1",
+          "(.NET 5.0.3; Microsoft Windows 10.0.19041)"
         ],
-        "x-ms-client-request-id": "ec690fac-ecfc-cb43-438a-23816d6415fb",
-        "x-ms-date": "Tue, 02 Feb 2021 21:37:29 GMT",
-=======
-        "traceparent": "00-6b94a68838e3a54bb3fe4d546bbb2dc2-d6a1aff8db042b47-00",
-        "User-Agent": [
-          "azsdk-net-Storage.Files.DataLake/12.7.0-alpha.20210217.1",
-          "(.NET 5.0.3; Microsoft Windows 10.0.19042)"
-        ],
-        "x-ms-client-request-id": "ec690fac-ecfc-cb43-438a-23816d6415fb",
-        "x-ms-date": "Wed, 17 Feb 2021 22:27:03 GMT",
->>>>>>> 1814567d
+        "x-ms-client-request-id": "226cc183-1323-f56d-b467-c2ce01b05051",
+        "x-ms-date": "Fri, 19 Feb 2021 19:09:40 GMT",
         "x-ms-return-client-request-id": "true",
         "x-ms-version": "2020-06-12"
       },
@@ -255,33 +162,21 @@
       "StatusCode": 202,
       "ResponseHeaders": {
         "Content-Length": "0",
-<<<<<<< HEAD
-        "Date": "Tue, 02 Feb 2021 21:37:30 GMT",
-=======
-        "Date": "Wed, 17 Feb 2021 22:27:02 GMT",
->>>>>>> 1814567d
+        "Date": "Fri, 19 Feb 2021 19:09:39 GMT",
         "Server": [
           "Windows-Azure-Blob/1.0",
           "Microsoft-HTTPAPI/2.0"
         ],
-        "x-ms-client-request-id": "ec690fac-ecfc-cb43-438a-23816d6415fb",
-<<<<<<< HEAD
-        "x-ms-request-id": "1fb82392-e01e-003d-79ab-f90944000000",
-=======
-        "x-ms-request-id": "beaeb25f-d01e-0019-4d7c-05ffe4000000",
->>>>>>> 1814567d
+        "x-ms-client-request-id": "226cc183-1323-f56d-b467-c2ce01b05051",
+        "x-ms-request-id": "2e645eb2-201e-00a4-60f2-0676f9000000",
         "x-ms-version": "2020-06-12"
       },
       "ResponseBody": []
     }
   ],
   "Variables": {
-<<<<<<< HEAD
-    "DateTimeOffsetNow": "2021-02-02T15:37:29.3235429-06:00",
-=======
-    "DateTimeOffsetNow": "2021-02-17T16:27:03.1947670-06:00",
->>>>>>> 1814567d
-    "RandomSeed": "1915831279",
+    "DateTimeOffsetNow": "2021-02-19T13:09:40.2476020-06:00",
+    "RandomSeed": "1880139605",
     "Storage_TestConfigHierarchicalNamespace": "NamespaceTenant\nseannse\nU2FuaXRpemVk\nhttps://seannse.blob.core.windows.net\nhttps://seannse.file.core.windows.net\nhttps://seannse.queue.core.windows.net\nhttps://seannse.table.core.windows.net\n\n\n\n\nhttps://seannse-secondary.blob.core.windows.net\nhttps://seannse-secondary.file.core.windows.net\nhttps://seannse-secondary.queue.core.windows.net\nhttps://seannse-secondary.table.core.windows.net\n68390a19-a643-458b-b726-408abf67b4fc\nSanitized\n72f988bf-86f1-41af-91ab-2d7cd011db47\nhttps://login.microsoftonline.com/\nCloud\nBlobEndpoint=https://seannse.blob.core.windows.net/;QueueEndpoint=https://seannse.queue.core.windows.net/;FileEndpoint=https://seannse.file.core.windows.net/;BlobSecondaryEndpoint=https://seannse-secondary.blob.core.windows.net/;QueueSecondaryEndpoint=https://seannse-secondary.queue.core.windows.net/;FileSecondaryEndpoint=https://seannse-secondary.file.core.windows.net/;AccountName=seannse;AccountKey=Sanitized\n"
   }
 }