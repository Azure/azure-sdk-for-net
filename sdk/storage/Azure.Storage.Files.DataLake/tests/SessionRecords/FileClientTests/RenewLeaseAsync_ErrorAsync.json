{
  "Entries": [
    {
      "RequestUri": "http://seannsecanary.blob.core.windows.net/test-filesystem-0d4c953f-ffaa-0ded-6d9c-1156bed5e2b5?restype=container",
      "RequestMethod": "PUT",
      "RequestHeaders": {
        "Authorization": "Sanitized",
        "traceparent": "00-995904a1830a2648a668b506a4cb23ef-c68f71bdf90f884d-00",
        "User-Agent": [
          "azsdk-net-Storage.Files.DataLake/12.1.0-dev.20200403.1",
          "(.NET Core 4.6.28325.01; Microsoft Windows 10.0.18362 )"
        ],
        "x-ms-blob-public-access": "container",
        "x-ms-client-request-id": "0c6ea827-b06f-efc7-acc0-b29836a1c117",
        "x-ms-date": "Fri, 03 Apr 2020 21:03:11 GMT",
        "x-ms-return-client-request-id": "true",
<<<<<<< HEAD
        "x-ms-version": "2019-12-12"
=======
        "x-ms-version": "2020-02-10"
>>>>>>> 60f4876e
      },
      "RequestBody": null,
      "StatusCode": 201,
      "ResponseHeaders": {
        "Content-Length": "0",
        "Date": "Fri, 03 Apr 2020 21:03:10 GMT",
        "ETag": "\u00220x8D7D8126A927601\u0022",
        "Last-Modified": "Fri, 03 Apr 2020 21:03:10 GMT",
        "Server": [
          "Windows-Azure-Blob/1.0",
          "Microsoft-HTTPAPI/2.0"
        ],
        "x-ms-client-request-id": "0c6ea827-b06f-efc7-acc0-b29836a1c117",
        "x-ms-request-id": "9622684c-f01e-0012-55fb-093670000000",
<<<<<<< HEAD
        "x-ms-version": "2019-12-12"
=======
        "x-ms-version": "2020-02-10"
>>>>>>> 60f4876e
      },
      "ResponseBody": []
    },
    {
      "RequestUri": "http://seannsecanary.blob.core.windows.net/test-filesystem-0d4c953f-ffaa-0ded-6d9c-1156bed5e2b5/test-file-e70cb8e4-77b1-36b0-ab31-ecb6ccadd231?comp=lease",
      "RequestMethod": "PUT",
      "RequestHeaders": {
        "Authorization": "Sanitized",
        "traceparent": "00-e6adb849aeeffb4f95caacc9e105546f-a26e4caca557df41-00",
        "User-Agent": [
          "azsdk-net-Storage.Files.DataLake/12.1.0-dev.20200403.1",
          "(.NET Core 4.6.28325.01; Microsoft Windows 10.0.18362 )"
        ],
        "x-ms-client-request-id": "f23e80ed-ab72-0db1-72f4-cbde32a3e059",
        "x-ms-date": "Fri, 03 Apr 2020 21:03:12 GMT",
        "x-ms-lease-action": "release",
        "x-ms-lease-id": "162e445a-d666-1745-1bd2-440c5651e480",
        "x-ms-return-client-request-id": "true",
<<<<<<< HEAD
        "x-ms-version": "2019-12-12"
=======
        "x-ms-version": "2020-02-10"
>>>>>>> 60f4876e
      },
      "RequestBody": null,
      "StatusCode": 404,
      "ResponseHeaders": {
        "Content-Length": "215",
        "Content-Type": "application/xml",
        "Date": "Fri, 03 Apr 2020 21:03:10 GMT",
        "Server": [
          "Windows-Azure-Blob/1.0",
          "Microsoft-HTTPAPI/2.0"
        ],
        "x-ms-client-request-id": "f23e80ed-ab72-0db1-72f4-cbde32a3e059",
        "x-ms-error-code": "BlobNotFound",
        "x-ms-request-id": "9622685f-f01e-0012-65fb-093670000000",
<<<<<<< HEAD
        "x-ms-version": "2019-12-12"
=======
        "x-ms-version": "2020-02-10"
>>>>>>> 60f4876e
      },
      "ResponseBody": [
        "\uFEFF\u003C?xml version=\u00221.0\u0022 encoding=\u0022utf-8\u0022?\u003E\u003CError\u003E\u003CCode\u003EBlobNotFound\u003C/Code\u003E\u003CMessage\u003EThe specified blob does not exist.\n",
        "RequestId:9622685f-f01e-0012-65fb-093670000000\n",
        "Time:2020-04-03T21:03:10.7090172Z\u003C/Message\u003E\u003C/Error\u003E"
      ]
    },
    {
      "RequestUri": "http://seannsecanary.blob.core.windows.net/test-filesystem-0d4c953f-ffaa-0ded-6d9c-1156bed5e2b5?restype=container",
      "RequestMethod": "DELETE",
      "RequestHeaders": {
        "Authorization": "Sanitized",
        "traceparent": "00-e838a99fa0addb44b741b1e3f1655756-b6ce4f6b6d5c3c43-00",
        "User-Agent": [
          "azsdk-net-Storage.Files.DataLake/12.1.0-dev.20200403.1",
          "(.NET Core 4.6.28325.01; Microsoft Windows 10.0.18362 )"
        ],
        "x-ms-client-request-id": "d51e46af-f213-870d-694d-0f3a8f3d7d53",
        "x-ms-date": "Fri, 03 Apr 2020 21:03:12 GMT",
        "x-ms-return-client-request-id": "true",
<<<<<<< HEAD
        "x-ms-version": "2019-12-12"
=======
        "x-ms-version": "2020-02-10"
>>>>>>> 60f4876e
      },
      "RequestBody": null,
      "StatusCode": 202,
      "ResponseHeaders": {
        "Content-Length": "0",
        "Date": "Fri, 03 Apr 2020 21:03:10 GMT",
        "Server": [
          "Windows-Azure-Blob/1.0",
          "Microsoft-HTTPAPI/2.0"
        ],
        "x-ms-client-request-id": "d51e46af-f213-870d-694d-0f3a8f3d7d53",
        "x-ms-request-id": "9622686a-f01e-0012-6ffb-093670000000",
<<<<<<< HEAD
        "x-ms-version": "2019-12-12"
=======
        "x-ms-version": "2020-02-10"
>>>>>>> 60f4876e
      },
      "ResponseBody": []
    }
  ],
  "Variables": {
    "RandomSeed": "1467974069",
    "Storage_TestConfigHierarchicalNamespace": "NamespaceTenant\nseannsecanary\nU2FuaXRpemVk\nhttp://seannsecanary.blob.core.windows.net\nhttp://seannsecanary.file.core.windows.net\nhttp://seannsecanary.queue.core.windows.net\nhttp://seannsecanary.table.core.windows.net\n\n\n\n\nhttp://seannsecanary-secondary.blob.core.windows.net\nhttp://seannsecanary-secondary.file.core.windows.net\nhttp://seannsecanary-secondary.queue.core.windows.net\nhttp://seannsecanary-secondary.table.core.windows.net\n68390a19-a643-458b-b726-408abf67b4fc\nSanitized\n72f988bf-86f1-41af-91ab-2d7cd011db47\nhttps://login.microsoftonline.com/\nCloud\nBlobEndpoint=http://seannsecanary.blob.core.windows.net/;QueueEndpoint=http://seannsecanary.queue.core.windows.net/;FileEndpoint=http://seannsecanary.file.core.windows.net/;BlobSecondaryEndpoint=http://seannsecanary-secondary.blob.core.windows.net/;QueueSecondaryEndpoint=http://seannsecanary-secondary.queue.core.windows.net/;FileSecondaryEndpoint=http://seannsecanary-secondary.file.core.windows.net/;AccountName=seannsecanary;AccountKey=Sanitized\n"
  }
}<|MERGE_RESOLUTION|>--- conflicted
+++ resolved
@@ -14,11 +14,7 @@
         "x-ms-client-request-id": "0c6ea827-b06f-efc7-acc0-b29836a1c117",
         "x-ms-date": "Fri, 03 Apr 2020 21:03:11 GMT",
         "x-ms-return-client-request-id": "true",
-<<<<<<< HEAD
-        "x-ms-version": "2019-12-12"
-=======
         "x-ms-version": "2020-02-10"
->>>>>>> 60f4876e
       },
       "RequestBody": null,
       "StatusCode": 201,
@@ -33,11 +29,7 @@
         ],
         "x-ms-client-request-id": "0c6ea827-b06f-efc7-acc0-b29836a1c117",
         "x-ms-request-id": "9622684c-f01e-0012-55fb-093670000000",
-<<<<<<< HEAD
-        "x-ms-version": "2019-12-12"
-=======
         "x-ms-version": "2020-02-10"
->>>>>>> 60f4876e
       },
       "ResponseBody": []
     },
@@ -56,11 +48,7 @@
         "x-ms-lease-action": "release",
         "x-ms-lease-id": "162e445a-d666-1745-1bd2-440c5651e480",
         "x-ms-return-client-request-id": "true",
-<<<<<<< HEAD
-        "x-ms-version": "2019-12-12"
-=======
         "x-ms-version": "2020-02-10"
->>>>>>> 60f4876e
       },
       "RequestBody": null,
       "StatusCode": 404,
@@ -75,11 +63,7 @@
         "x-ms-client-request-id": "f23e80ed-ab72-0db1-72f4-cbde32a3e059",
         "x-ms-error-code": "BlobNotFound",
         "x-ms-request-id": "9622685f-f01e-0012-65fb-093670000000",
-<<<<<<< HEAD
-        "x-ms-version": "2019-12-12"
-=======
         "x-ms-version": "2020-02-10"
->>>>>>> 60f4876e
       },
       "ResponseBody": [
         "\uFEFF\u003C?xml version=\u00221.0\u0022 encoding=\u0022utf-8\u0022?\u003E\u003CError\u003E\u003CCode\u003EBlobNotFound\u003C/Code\u003E\u003CMessage\u003EThe specified blob does not exist.\n",
@@ -100,11 +84,7 @@
         "x-ms-client-request-id": "d51e46af-f213-870d-694d-0f3a8f3d7d53",
         "x-ms-date": "Fri, 03 Apr 2020 21:03:12 GMT",
         "x-ms-return-client-request-id": "true",
-<<<<<<< HEAD
-        "x-ms-version": "2019-12-12"
-=======
         "x-ms-version": "2020-02-10"
->>>>>>> 60f4876e
       },
       "RequestBody": null,
       "StatusCode": 202,
@@ -117,11 +97,7 @@
         ],
         "x-ms-client-request-id": "d51e46af-f213-870d-694d-0f3a8f3d7d53",
         "x-ms-request-id": "9622686a-f01e-0012-6ffb-093670000000",
-<<<<<<< HEAD
-        "x-ms-version": "2019-12-12"
-=======
         "x-ms-version": "2020-02-10"
->>>>>>> 60f4876e
       },
       "ResponseBody": []
     }
