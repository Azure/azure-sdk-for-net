--- conflicted
+++ resolved
@@ -1,30 +1,19 @@
 {
   "Entries": [
     {
-      "RequestUri": "https://seannse.blob.core.windows.net/test-filesystem-6f413fa3-9fd5-f234-15c6-f27013710e93?restype=container",
+      "RequestUri": "https://seannse.blob.core.windows.net/test-filesystem-fcf90a0f-e486-8219-cf36-eb009dc7c053?restype=container",
       "RequestMethod": "PUT",
       "RequestHeaders": {
         "Accept": "application/xml",
         "Authorization": "Sanitized",
-<<<<<<< HEAD
-        "traceparent": "00-67579a9c3578614299b6cff75fc80226-62070323f8050947-00",
+        "traceparent": "00-624930d463da7742bee8c99fe459a866-fd27edc81b66294a-00",
         "User-Agent": [
-          "azsdk-net-Storage.Files.DataLake/12.7.0-alpha.20210202.1",
-          "(.NET 5.0.2; Microsoft Windows 10.0.19042)"
+          "azsdk-net-Storage.Files.DataLake/12.7.0-alpha.20210219.1",
+          "(.NET 5.0.3; Microsoft Windows 10.0.19041)"
         ],
         "x-ms-blob-public-access": "container",
-        "x-ms-client-request-id": "5f7e9c74-4b03-6270-80b7-caca04a4ed51",
-        "x-ms-date": "Tue, 02 Feb 2021 21:37:32 GMT",
-=======
-        "traceparent": "00-3cb28cc2fa9a8f46a2df51016992929b-91595c27bf238249-00",
-        "User-Agent": [
-          "azsdk-net-Storage.Files.DataLake/12.7.0-alpha.20210217.1",
-          "(.NET 5.0.3; Microsoft Windows 10.0.19042)"
-        ],
-        "x-ms-blob-public-access": "container",
-        "x-ms-client-request-id": "5f7e9c74-4b03-6270-80b7-caca04a4ed51",
-        "x-ms-date": "Wed, 17 Feb 2021 22:27:06 GMT",
->>>>>>> 1814567d
+        "x-ms-client-request-id": "8f16a467-29b8-30e5-476b-c04eee17128d",
+        "x-ms-date": "Fri, 19 Feb 2021 19:09:41 GMT",
         "x-ms-return-client-request-id": "true",
         "x-ms-version": "2020-06-12"
       },
@@ -32,52 +21,32 @@
       "StatusCode": 201,
       "ResponseHeaders": {
         "Content-Length": "0",
-<<<<<<< HEAD
-        "Date": "Tue, 02 Feb 2021 21:37:32 GMT",
-        "ETag": "\u00220x8D8C7C2C04AEB56\u0022",
-        "Last-Modified": "Tue, 02 Feb 2021 21:37:33 GMT",
-=======
-        "Date": "Wed, 17 Feb 2021 22:27:06 GMT",
-        "ETag": "\u00220x8D8D3932874C57F\u0022",
-        "Last-Modified": "Wed, 17 Feb 2021 22:27:06 GMT",
->>>>>>> 1814567d
+        "Date": "Fri, 19 Feb 2021 19:09:40 GMT",
+        "ETag": "\u00220x8D8D509E8B35908\u0022",
+        "Last-Modified": "Fri, 19 Feb 2021 19:09:40 GMT",
         "Server": [
           "Windows-Azure-Blob/1.0",
           "Microsoft-HTTPAPI/2.0"
         ],
-        "x-ms-client-request-id": "5f7e9c74-4b03-6270-80b7-caca04a4ed51",
-<<<<<<< HEAD
-        "x-ms-request-id": "a8327aeb-901e-00b1-4cab-f9614a000000",
-=======
-        "x-ms-request-id": "430e9971-501e-0017-797c-05d654000000",
->>>>>>> 1814567d
+        "x-ms-client-request-id": "8f16a467-29b8-30e5-476b-c04eee17128d",
+        "x-ms-request-id": "2e6469c7-201e-00a4-7ef2-0676f9000000",
         "x-ms-version": "2020-06-12"
       },
       "ResponseBody": []
     },
     {
-      "RequestUri": "https://seannse.dfs.core.windows.net/test-filesystem-6f413fa3-9fd5-f234-15c6-f27013710e93/test-directory-f7d3b96e-4aa5-fd1c-329b-8f7760a55155?resource=directory",
+      "RequestUri": "https://seannse.dfs.core.windows.net/test-filesystem-fcf90a0f-e486-8219-cf36-eb009dc7c053/test-directory-2d5f58ab-51d6-846c-2a91-ac5d3450ce47?resource=directory",
       "RequestMethod": "PUT",
       "RequestHeaders": {
         "Accept": "application/json",
         "Authorization": "Sanitized",
-<<<<<<< HEAD
-        "traceparent": "00-b233de8268016945b14750d6018b836b-3cb8eee2bf730c43-00",
+        "traceparent": "00-88dbfd196e98ad4db68926ff6d049ecb-1fc950168359c947-00",
         "User-Agent": [
-          "azsdk-net-Storage.Files.DataLake/12.7.0-alpha.20210202.1",
-          "(.NET 5.0.2; Microsoft Windows 10.0.19042)"
+          "azsdk-net-Storage.Files.DataLake/12.7.0-alpha.20210219.1",
+          "(.NET 5.0.3; Microsoft Windows 10.0.19041)"
         ],
-        "x-ms-client-request-id": "7303d648-f463-f68b-9c32-13b1eb27547e",
-        "x-ms-date": "Tue, 02 Feb 2021 21:37:33 GMT",
-=======
-        "traceparent": "00-5e45ec682a1ccb438b39bb84f8153ac5-04bef301a093814f-00",
-        "User-Agent": [
-          "azsdk-net-Storage.Files.DataLake/12.7.0-alpha.20210217.1",
-          "(.NET 5.0.3; Microsoft Windows 10.0.19042)"
-        ],
-        "x-ms-client-request-id": "7303d648-f463-f68b-9c32-13b1eb27547e",
-        "x-ms-date": "Wed, 17 Feb 2021 22:27:06 GMT",
->>>>>>> 1814567d
+        "x-ms-client-request-id": "ceede23a-e386-806e-fece-377608c9cf86",
+        "x-ms-date": "Fri, 19 Feb 2021 19:09:41 GMT",
         "x-ms-return-client-request-id": "true",
         "x-ms-version": "2020-06-12"
       },
@@ -85,49 +54,31 @@
       "StatusCode": 201,
       "ResponseHeaders": {
         "Content-Length": "0",
-<<<<<<< HEAD
-        "Date": "Tue, 02 Feb 2021 21:37:33 GMT",
-        "ETag": "\u00220x8D8C7C2C08BDAB5\u0022",
-        "Last-Modified": "Tue, 02 Feb 2021 21:37:34 GMT",
-=======
-        "Date": "Wed, 17 Feb 2021 22:27:06 GMT",
-        "ETag": "\u00220x8D8D39328AF83D8\u0022",
-        "Last-Modified": "Wed, 17 Feb 2021 22:27:06 GMT",
->>>>>>> 1814567d
+        "Date": "Fri, 19 Feb 2021 19:09:40 GMT",
+        "ETag": "\u00220x8D8D509E8C12DBB\u0022",
+        "Last-Modified": "Fri, 19 Feb 2021 19:09:40 GMT",
         "Server": [
           "Windows-Azure-HDFS/1.0",
           "Microsoft-HTTPAPI/2.0"
         ],
-        "x-ms-client-request-id": "7303d648-f463-f68b-9c32-13b1eb27547e",
-<<<<<<< HEAD
-        "x-ms-request-id": "2ceb045f-601f-001c-75ab-f92d3f000000",
-=======
-        "x-ms-request-id": "a8fc5baf-701f-0072-787c-057810000000",
->>>>>>> 1814567d
+        "x-ms-client-request-id": "ceede23a-e386-806e-fece-377608c9cf86",
+        "x-ms-request-id": "6f4b13a2-e01f-004f-2bf2-060e0b000000",
         "x-ms-version": "2020-06-12"
       },
       "ResponseBody": []
     },
     {
-      "RequestUri": "https://seannse.dfs.core.windows.net/test-filesystem-6f413fa3-9fd5-f234-15c6-f27013710e93/test-directory-f7d3b96e-4aa5-fd1c-329b-8f7760a55155/test-file-c26eb3f2-0c22-1c39-2dda-46780fe1548e?resource=file",
+      "RequestUri": "https://seannse.dfs.core.windows.net/test-filesystem-fcf90a0f-e486-8219-cf36-eb009dc7c053/test-directory-2d5f58ab-51d6-846c-2a91-ac5d3450ce47/test-file-960e0eea-7a6e-f310-6c88-6255729c7327?resource=file",
       "RequestMethod": "PUT",
       "RequestHeaders": {
         "Accept": "application/json",
         "Authorization": "Sanitized",
         "User-Agent": [
-<<<<<<< HEAD
-          "azsdk-net-Storage.Files.DataLake/12.7.0-alpha.20210202.1",
-          "(.NET 5.0.2; Microsoft Windows 10.0.19042)"
+          "azsdk-net-Storage.Files.DataLake/12.7.0-alpha.20210219.1",
+          "(.NET 5.0.3; Microsoft Windows 10.0.19041)"
         ],
-        "x-ms-client-request-id": "2d825aab-7aa0-53ed-753f-b6ddaa3b5198",
-        "x-ms-date": "Tue, 02 Feb 2021 21:37:33 GMT",
-=======
-          "azsdk-net-Storage.Files.DataLake/12.7.0-alpha.20210217.1",
-          "(.NET 5.0.3; Microsoft Windows 10.0.19042)"
-        ],
-        "x-ms-client-request-id": "2d825aab-7aa0-53ed-753f-b6ddaa3b5198",
-        "x-ms-date": "Wed, 17 Feb 2021 22:27:07 GMT",
->>>>>>> 1814567d
+        "x-ms-client-request-id": "0b130faf-4329-3a07-1633-528216ef182d",
+        "x-ms-date": "Fri, 19 Feb 2021 19:09:41 GMT",
         "x-ms-return-client-request-id": "true",
         "x-ms-version": "2020-06-12"
       },
@@ -135,50 +86,30 @@
       "StatusCode": 201,
       "ResponseHeaders": {
         "Content-Length": "0",
-<<<<<<< HEAD
-        "Date": "Tue, 02 Feb 2021 21:37:33 GMT",
-        "ETag": "\u00220x8D8C7C2C09E9BBD\u0022",
-        "Last-Modified": "Tue, 02 Feb 2021 21:37:34 GMT",
-=======
-        "Date": "Wed, 17 Feb 2021 22:27:06 GMT",
-        "ETag": "\u00220x8D8D39328BCE417\u0022",
-        "Last-Modified": "Wed, 17 Feb 2021 22:27:07 GMT",
->>>>>>> 1814567d
+        "Date": "Fri, 19 Feb 2021 19:09:40 GMT",
+        "ETag": "\u00220x8D8D509E8CED807\u0022",
+        "Last-Modified": "Fri, 19 Feb 2021 19:09:41 GMT",
         "Server": [
           "Windows-Azure-HDFS/1.0",
           "Microsoft-HTTPAPI/2.0"
         ],
-        "x-ms-client-request-id": "2d825aab-7aa0-53ed-753f-b6ddaa3b5198",
-<<<<<<< HEAD
-        "x-ms-request-id": "2ceb0467-601f-001c-7dab-f92d3f000000",
-=======
-        "x-ms-request-id": "a8fc5bc1-701f-0072-0a7c-057810000000",
->>>>>>> 1814567d
+        "x-ms-client-request-id": "0b130faf-4329-3a07-1633-528216ef182d",
+        "x-ms-request-id": "6f4b13b6-e01f-004f-3ff2-060e0b000000",
         "x-ms-version": "2020-06-12"
       },
       "ResponseBody": []
     },
     {
-<<<<<<< HEAD
-      "RequestUri": "https://seannse.blob.core.windows.net/test-filesystem-6f413fa3-9fd5-f234-15c6-f27013710e93/test-directory-f7d3b96e-4aa5-fd1c-329b-8f7760a55155/test-file-c26eb3f2-0c22-1c39-2dda-46780fe1548e?sv=2020-06-12\u0026st=2021-02-02T20%3A37%3A33Z\u0026se=2021-02-02T22%3A37%3A33Z\u0026sr=b\u0026sp=racwd\u0026sig=Sanitized",
-      "RequestMethod": "HEAD",
-      "RequestHeaders": {
-        "traceparent": "00-7275a5e9f8e67740879da81927d47fbd-c5763ca27ef4df4e-00",
-        "User-Agent": [
-          "azsdk-net-Storage.Files.DataLake/12.7.0-alpha.20210202.1",
-          "(.NET 5.0.2; Microsoft Windows 10.0.19042)"
-=======
-      "RequestUri": "https://seannse.blob.core.windows.net/test-filesystem-6f413fa3-9fd5-f234-15c6-f27013710e93/test-directory-f7d3b96e-4aa5-fd1c-329b-8f7760a55155/test-file-c26eb3f2-0c22-1c39-2dda-46780fe1548e?sv=2020-06-12\u0026st=2021-02-17T21%3A27%3A07Z\u0026se=2021-02-17T23%3A27%3A07Z\u0026sr=b\u0026sp=racwd\u0026sig=Sanitized",
+      "RequestUri": "https://seannse.blob.core.windows.net/test-filesystem-fcf90a0f-e486-8219-cf36-eb009dc7c053/test-directory-2d5f58ab-51d6-846c-2a91-ac5d3450ce47/test-file-960e0eea-7a6e-f310-6c88-6255729c7327?sv=2020-06-12\u0026st=2021-02-19T18%3A09%3A41Z\u0026se=2021-02-19T20%3A09%3A41Z\u0026sr=b\u0026sp=racwd\u0026sig=Sanitized",
       "RequestMethod": "HEAD",
       "RequestHeaders": {
         "Accept": "application/xml",
-        "traceparent": "00-fc65067a0064c943abe5a6aa357ed395-30e40e3e04aa3240-00",
+        "traceparent": "00-3c105aecbab2c04eab88013b373ce36a-fa848bb83cb2d04f-00",
         "User-Agent": [
-          "azsdk-net-Storage.Files.DataLake/12.7.0-alpha.20210217.1",
-          "(.NET 5.0.3; Microsoft Windows 10.0.19042)"
->>>>>>> 1814567d
+          "azsdk-net-Storage.Files.DataLake/12.7.0-alpha.20210219.1",
+          "(.NET 5.0.3; Microsoft Windows 10.0.19041)"
         ],
-        "x-ms-client-request-id": "9106929f-26a4-dbde-fd9e-984788820d74",
+        "x-ms-client-request-id": "f9c60a46-c3b5-1f5c-3d9d-9cd4aaac014e",
         "x-ms-return-client-request-id": "true",
         "x-ms-version": "2020-06-12"
       },
@@ -188,15 +119,9 @@
         "Accept-Ranges": "bytes",
         "Content-Length": "0",
         "Content-Type": "application/octet-stream",
-<<<<<<< HEAD
-        "Date": "Tue, 02 Feb 2021 21:37:34 GMT",
-        "ETag": "\u00220x8D8C7C2C09E9BBD\u0022",
-        "Last-Modified": "Tue, 02 Feb 2021 21:37:34 GMT",
-=======
-        "Date": "Wed, 17 Feb 2021 22:27:06 GMT",
-        "ETag": "\u00220x8D8D39328BCE417\u0022",
-        "Last-Modified": "Wed, 17 Feb 2021 22:27:07 GMT",
->>>>>>> 1814567d
+        "Date": "Fri, 19 Feb 2021 19:09:41 GMT",
+        "ETag": "\u00220x8D8D509E8CED807\u0022",
+        "Last-Modified": "Fri, 19 Feb 2021 19:09:41 GMT",
         "Server": [
           "Windows-Azure-Blob/1.0",
           "Microsoft-HTTPAPI/2.0"
@@ -204,50 +129,32 @@
         "x-ms-access-tier": "Hot",
         "x-ms-access-tier-inferred": "true",
         "x-ms-blob-type": "BlockBlob",
-        "x-ms-client-request-id": "9106929f-26a4-dbde-fd9e-984788820d74",
-<<<<<<< HEAD
-        "x-ms-creation-time": "Tue, 02 Feb 2021 21:37:34 GMT",
-=======
-        "x-ms-creation-time": "Wed, 17 Feb 2021 22:27:07 GMT",
->>>>>>> 1814567d
+        "x-ms-client-request-id": "f9c60a46-c3b5-1f5c-3d9d-9cd4aaac014e",
+        "x-ms-creation-time": "Fri, 19 Feb 2021 19:09:41 GMT",
         "x-ms-group": "$superuser",
         "x-ms-lease-state": "available",
         "x-ms-lease-status": "unlocked",
         "x-ms-owner": "$superuser",
         "x-ms-permissions": "rw-r-----",
-<<<<<<< HEAD
-        "x-ms-request-id": "9830f461-101e-00af-21ab-f98d92000000",
-=======
-        "x-ms-request-id": "64a43d68-001e-00a3-1e7c-051a9a000000",
->>>>>>> 1814567d
+        "x-ms-request-id": "2e646c15-201e-00a4-2cf2-0676f9000000",
         "x-ms-server-encrypted": "true",
         "x-ms-version": "2020-06-12"
       },
       "ResponseBody": []
     },
     {
-      "RequestUri": "https://seannse.blob.core.windows.net/test-filesystem-6f413fa3-9fd5-f234-15c6-f27013710e93?restype=container",
+      "RequestUri": "https://seannse.blob.core.windows.net/test-filesystem-fcf90a0f-e486-8219-cf36-eb009dc7c053?restype=container",
       "RequestMethod": "DELETE",
       "RequestHeaders": {
         "Accept": "application/xml",
         "Authorization": "Sanitized",
-<<<<<<< HEAD
-        "traceparent": "00-06c8d7d24bf388468bcf277e667c2241-2f07d733077c094d-00",
+        "traceparent": "00-8541be1e6626654ab44b19138a3bd24d-3caf0bdf6c90b94a-00",
         "User-Agent": [
-          "azsdk-net-Storage.Files.DataLake/12.7.0-alpha.20210202.1",
-          "(.NET 5.0.2; Microsoft Windows 10.0.19042)"
+          "azsdk-net-Storage.Files.DataLake/12.7.0-alpha.20210219.1",
+          "(.NET 5.0.3; Microsoft Windows 10.0.19041)"
         ],
-        "x-ms-client-request-id": "173dacf4-c034-9af4-43ad-e57064a080f3",
-        "x-ms-date": "Tue, 02 Feb 2021 21:37:34 GMT",
-=======
-        "traceparent": "00-eed549972de08b44833e64e6a3a228af-484c5a869ddc0c40-00",
-        "User-Agent": [
-          "azsdk-net-Storage.Files.DataLake/12.7.0-alpha.20210217.1",
-          "(.NET 5.0.3; Microsoft Windows 10.0.19042)"
-        ],
-        "x-ms-client-request-id": "173dacf4-c034-9af4-43ad-e57064a080f3",
-        "x-ms-date": "Wed, 17 Feb 2021 22:27:07 GMT",
->>>>>>> 1814567d
+        "x-ms-client-request-id": "0b3c40e4-1f29-bd78-1575-26a66cd49208",
+        "x-ms-date": "Fri, 19 Feb 2021 19:09:41 GMT",
         "x-ms-return-client-request-id": "true",
         "x-ms-version": "2020-06-12"
       },
@@ -255,33 +162,21 @@
       "StatusCode": 202,
       "ResponseHeaders": {
         "Content-Length": "0",
-<<<<<<< HEAD
-        "Date": "Tue, 02 Feb 2021 21:37:33 GMT",
-=======
-        "Date": "Wed, 17 Feb 2021 22:27:07 GMT",
->>>>>>> 1814567d
+        "Date": "Fri, 19 Feb 2021 19:09:41 GMT",
         "Server": [
           "Windows-Azure-Blob/1.0",
           "Microsoft-HTTPAPI/2.0"
         ],
-        "x-ms-client-request-id": "173dacf4-c034-9af4-43ad-e57064a080f3",
-<<<<<<< HEAD
-        "x-ms-request-id": "a83281a8-901e-00b1-1bab-f9614a000000",
-=======
-        "x-ms-request-id": "430e9d06-501e-0017-447c-05d654000000",
->>>>>>> 1814567d
+        "x-ms-client-request-id": "0b3c40e4-1f29-bd78-1575-26a66cd49208",
+        "x-ms-request-id": "2e646cfb-201e-00a4-08f2-0676f9000000",
         "x-ms-version": "2020-06-12"
       },
       "ResponseBody": []
     }
   ],
   "Variables": {
-<<<<<<< HEAD
-    "DateTimeOffsetNow": "2021-02-02T15:37:33.6580527-06:00",
-=======
-    "DateTimeOffsetNow": "2021-02-17T16:27:07.1694619-06:00",
->>>>>>> 1814567d
-    "RandomSeed": "1067322005",
+    "DateTimeOffsetNow": "2021-02-19T13:09:41.7823168-06:00",
+    "RandomSeed": "721223201",
     "Storage_TestConfigHierarchicalNamespace": "NamespaceTenant\nseannse\nU2FuaXRpemVk\nhttps://seannse.blob.core.windows.net\nhttps://seannse.file.core.windows.net\nhttps://seannse.queue.core.windows.net\nhttps://seannse.table.core.windows.net\n\n\n\n\nhttps://seannse-secondary.blob.core.windows.net\nhttps://seannse-secondary.file.core.windows.net\nhttps://seannse-secondary.queue.core.windows.net\nhttps://seannse-secondary.table.core.windows.net\n68390a19-a643-458b-b726-408abf67b4fc\nSanitized\n72f988bf-86f1-41af-91ab-2d7cd011db47\nhttps://login.microsoftonline.com/\nCloud\nBlobEndpoint=https://seannse.blob.core.windows.net/;QueueEndpoint=https://seannse.queue.core.windows.net/;FileEndpoint=https://seannse.file.core.windows.net/;BlobSecondaryEndpoint=https://seannse-secondary.blob.core.windows.net/;QueueSecondaryEndpoint=https://seannse-secondary.queue.core.windows.net/;FileSecondaryEndpoint=https://seannse-secondary.file.core.windows.net/;AccountName=seannse;AccountKey=Sanitized\n"
   }
 }