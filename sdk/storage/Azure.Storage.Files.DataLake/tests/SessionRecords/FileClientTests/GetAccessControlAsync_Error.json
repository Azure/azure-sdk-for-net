{
  "Entries": [
    {
      "RequestUri": "http://seannsecanary.blob.core.windows.net/test-filesystem-4aea2606-5931-e2b5-2f98-e7d363c25d33?restype=container",
      "RequestMethod": "PUT",
      "RequestHeaders": {
        "Authorization": "Sanitized",
        "traceparent": "00-0bfe30f90375e841a48bfbda068d5542-671ac3c6d73a0d47-00",
        "User-Agent": [
          "azsdk-net-Storage.Files.DataLake/12.1.0-dev.20200403.1",
          "(.NET Core 4.6.28325.01; Microsoft Windows 10.0.18362 )"
        ],
        "x-ms-blob-public-access": "container",
        "x-ms-client-request-id": "c6afcfaa-301a-d895-28e4-8693a2fb2aa8",
        "x-ms-date": "Fri, 03 Apr 2020 20:59:33 GMT",
        "x-ms-return-client-request-id": "true",
<<<<<<< HEAD
        "x-ms-version": "2019-12-12"
=======
        "x-ms-version": "2020-02-10"
>>>>>>> 60f4876e
      },
      "RequestBody": null,
      "StatusCode": 201,
      "ResponseHeaders": {
        "Content-Length": "0",
        "Date": "Fri, 03 Apr 2020 20:59:31 GMT",
        "ETag": "\u00220x8D7D811E861E09A\u0022",
        "Last-Modified": "Fri, 03 Apr 2020 20:59:32 GMT",
        "Server": [
          "Windows-Azure-Blob/1.0",
          "Microsoft-HTTPAPI/2.0"
        ],
        "x-ms-client-request-id": "c6afcfaa-301a-d895-28e4-8693a2fb2aa8",
        "x-ms-request-id": "96220997-f01e-0012-24fa-093670000000",
<<<<<<< HEAD
        "x-ms-version": "2019-12-12"
=======
        "x-ms-version": "2020-02-10"
>>>>>>> 60f4876e
      },
      "ResponseBody": []
    },
    {
      "RequestUri": "http://seannsecanary.dfs.core.windows.net/test-filesystem-4aea2606-5931-e2b5-2f98-e7d363c25d33/test-file-9722052c-e43b-d474-0869-b4bb1892b46c?action=getAccessControl",
      "RequestMethod": "HEAD",
      "RequestHeaders": {
        "Authorization": "Sanitized",
        "traceparent": "00-088f575a2fb4284285aad05e015eab5e-6f991156687a3344-00",
        "User-Agent": [
          "azsdk-net-Storage.Files.DataLake/12.1.0-dev.20200403.1",
          "(.NET Core 4.6.28325.01; Microsoft Windows 10.0.18362 )"
        ],
        "x-ms-client-request-id": "29f7984c-d6a1-c6f7-5bdb-bdb07bdac096",
        "x-ms-date": "Fri, 03 Apr 2020 20:59:33 GMT",
        "x-ms-return-client-request-id": "true",
<<<<<<< HEAD
        "x-ms-version": "2019-12-12"
=======
        "x-ms-version": "2020-02-10"
>>>>>>> 60f4876e
      },
      "RequestBody": null,
      "StatusCode": 404,
      "ResponseHeaders": {
        "Date": "Fri, 03 Apr 2020 20:59:31 GMT",
        "Server": [
          "Windows-Azure-HDFS/1.0",
          "Microsoft-HTTPAPI/2.0"
        ],
        "x-ms-client-request-id": "29f7984c-d6a1-c6f7-5bdb-bdb07bdac096",
        "x-ms-error-code": "PathNotFound",
        "x-ms-request-id": "fa43ffa1-201f-0097-5efa-091bad000000",
<<<<<<< HEAD
        "x-ms-version": "2019-12-12"
=======
        "x-ms-version": "2020-02-10"
>>>>>>> 60f4876e
      },
      "ResponseBody": []
    },
    {
      "RequestUri": "http://seannsecanary.blob.core.windows.net/test-filesystem-4aea2606-5931-e2b5-2f98-e7d363c25d33?restype=container",
      "RequestMethod": "DELETE",
      "RequestHeaders": {
        "Authorization": "Sanitized",
        "traceparent": "00-33da21ca906d7b47a35f9358747a4dbc-acff3a470fa08043-00",
        "User-Agent": [
          "azsdk-net-Storage.Files.DataLake/12.1.0-dev.20200403.1",
          "(.NET Core 4.6.28325.01; Microsoft Windows 10.0.18362 )"
        ],
        "x-ms-client-request-id": "806e1b8a-8a9a-53ca-bd62-3837d968e9ee",
        "x-ms-date": "Fri, 03 Apr 2020 20:59:33 GMT",
        "x-ms-return-client-request-id": "true",
<<<<<<< HEAD
        "x-ms-version": "2019-12-12"
=======
        "x-ms-version": "2020-02-10"
>>>>>>> 60f4876e
      },
      "RequestBody": null,
      "StatusCode": 202,
      "ResponseHeaders": {
        "Content-Length": "0",
        "Date": "Fri, 03 Apr 2020 20:59:31 GMT",
        "Server": [
          "Windows-Azure-Blob/1.0",
          "Microsoft-HTTPAPI/2.0"
        ],
        "x-ms-client-request-id": "806e1b8a-8a9a-53ca-bd62-3837d968e9ee",
        "x-ms-request-id": "962209ae-f01e-0012-33fa-093670000000",
<<<<<<< HEAD
        "x-ms-version": "2019-12-12"
=======
        "x-ms-version": "2020-02-10"
>>>>>>> 60f4876e
      },
      "ResponseBody": []
    }
  ],
  "Variables": {
    "RandomSeed": "1197089999",
    "Storage_TestConfigHierarchicalNamespace": "NamespaceTenant\nseannsecanary\nU2FuaXRpemVk\nhttp://seannsecanary.blob.core.windows.net\nhttp://seannsecanary.file.core.windows.net\nhttp://seannsecanary.queue.core.windows.net\nhttp://seannsecanary.table.core.windows.net\n\n\n\n\nhttp://seannsecanary-secondary.blob.core.windows.net\nhttp://seannsecanary-secondary.file.core.windows.net\nhttp://seannsecanary-secondary.queue.core.windows.net\nhttp://seannsecanary-secondary.table.core.windows.net\n68390a19-a643-458b-b726-408abf67b4fc\nSanitized\n72f988bf-86f1-41af-91ab-2d7cd011db47\nhttps://login.microsoftonline.com/\nCloud\nBlobEndpoint=http://seannsecanary.blob.core.windows.net/;QueueEndpoint=http://seannsecanary.queue.core.windows.net/;FileEndpoint=http://seannsecanary.file.core.windows.net/;BlobSecondaryEndpoint=http://seannsecanary-secondary.blob.core.windows.net/;QueueSecondaryEndpoint=http://seannsecanary-secondary.queue.core.windows.net/;FileSecondaryEndpoint=http://seannsecanary-secondary.file.core.windows.net/;AccountName=seannsecanary;AccountKey=Sanitized\n"
  }
}<|MERGE_RESOLUTION|>--- conflicted
+++ resolved
@@ -14,11 +14,7 @@
         "x-ms-client-request-id": "c6afcfaa-301a-d895-28e4-8693a2fb2aa8",
         "x-ms-date": "Fri, 03 Apr 2020 20:59:33 GMT",
         "x-ms-return-client-request-id": "true",
-<<<<<<< HEAD
-        "x-ms-version": "2019-12-12"
-=======
         "x-ms-version": "2020-02-10"
->>>>>>> 60f4876e
       },
       "RequestBody": null,
       "StatusCode": 201,
@@ -33,11 +29,7 @@
         ],
         "x-ms-client-request-id": "c6afcfaa-301a-d895-28e4-8693a2fb2aa8",
         "x-ms-request-id": "96220997-f01e-0012-24fa-093670000000",
-<<<<<<< HEAD
-        "x-ms-version": "2019-12-12"
-=======
         "x-ms-version": "2020-02-10"
->>>>>>> 60f4876e
       },
       "ResponseBody": []
     },
@@ -54,11 +46,7 @@
         "x-ms-client-request-id": "29f7984c-d6a1-c6f7-5bdb-bdb07bdac096",
         "x-ms-date": "Fri, 03 Apr 2020 20:59:33 GMT",
         "x-ms-return-client-request-id": "true",
-<<<<<<< HEAD
-        "x-ms-version": "2019-12-12"
-=======
         "x-ms-version": "2020-02-10"
->>>>>>> 60f4876e
       },
       "RequestBody": null,
       "StatusCode": 404,
@@ -71,11 +59,7 @@
         "x-ms-client-request-id": "29f7984c-d6a1-c6f7-5bdb-bdb07bdac096",
         "x-ms-error-code": "PathNotFound",
         "x-ms-request-id": "fa43ffa1-201f-0097-5efa-091bad000000",
-<<<<<<< HEAD
-        "x-ms-version": "2019-12-12"
-=======
         "x-ms-version": "2020-02-10"
->>>>>>> 60f4876e
       },
       "ResponseBody": []
     },
@@ -92,11 +76,7 @@
         "x-ms-client-request-id": "806e1b8a-8a9a-53ca-bd62-3837d968e9ee",
         "x-ms-date": "Fri, 03 Apr 2020 20:59:33 GMT",
         "x-ms-return-client-request-id": "true",
-<<<<<<< HEAD
-        "x-ms-version": "2019-12-12"
-=======
         "x-ms-version": "2020-02-10"
->>>>>>> 60f4876e
       },
       "RequestBody": null,
       "StatusCode": 202,
@@ -109,11 +89,7 @@
         ],
         "x-ms-client-request-id": "806e1b8a-8a9a-53ca-bd62-3837d968e9ee",
         "x-ms-request-id": "962209ae-f01e-0012-33fa-093670000000",
-<<<<<<< HEAD
-        "x-ms-version": "2019-12-12"
-=======
         "x-ms-version": "2020-02-10"
->>>>>>> 60f4876e
       },
       "ResponseBody": []
     }
