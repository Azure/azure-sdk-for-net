{
  "Entries": [
    {
      "RequestUri": "https://seannsecanary.blob.core.windows.net/test-filesystem-f777f69d-ebbf-f742-f237-1beb19eec6a1?restype=container",
      "RequestMethod": "PUT",
      "RequestHeaders": {
        "Accept": "application/xml",
        "Authorization": "Sanitized",
        "traceparent": "00-e8f7a1bfde695a4096a5095bb36c9781-b2510c1209581d47-00",
        "User-Agent": [
          "azsdk-net-Storage.Files.DataLake/12.8.0-alpha.20210824.1",
          "(.NET 5.0.9; Microsoft Windows 10.0.19043)"
        ],
        "x-ms-blob-public-access": "container",
        "x-ms-client-request-id": "b74e2661-cde9-2c40-d43a-26661b6981e6",
        "x-ms-date": "Tue, 24 Aug 2021 19:05:36 GMT",
        "x-ms-return-client-request-id": "true",
<<<<<<< HEAD
        "x-ms-version": "2020-12-06"
=======
        "x-ms-version": "2021-02-12"
>>>>>>> 7e782c87
      },
      "RequestBody": null,
      "StatusCode": 201,
      "ResponseHeaders": {
        "Content-Length": "0",
<<<<<<< HEAD
        "Date": "Mon, 26 Apr 2021 22:12:21 GMT",
        "ETag": "\"0x8D909005CBA4192\"",
        "Last-Modified": "Mon, 26 Apr 2021 22:12:20 GMT",
        "Server": "Windows-Azure-Blob/1.0 Microsoft-HTTPAPI/2.0",
        "x-ms-client-request-id": "a1c6ee19-3886-820a-3457-dc561138cfe1",
        "x-ms-request-id": "b09e7171-001e-000c-43e9-3ae8ba000000",
        "x-ms-version": "2020-12-06"
=======
        "Date": "Tue, 24 Aug 2021 19:05:35 GMT",
        "ETag": "\u00220x8D967322794B196\u0022",
        "Last-Modified": "Tue, 24 Aug 2021 19:05:35 GMT",
        "Server": [
          "Windows-Azure-Blob/1.0",
          "Microsoft-HTTPAPI/2.0"
        ],
        "x-ms-client-request-id": "b74e2661-cde9-2c40-d43a-26661b6981e6",
        "x-ms-request-id": "7f8ba7a5-f01e-0060-5b1b-99313f000000",
        "x-ms-version": "2021-02-12"
>>>>>>> 7e782c87
      },
      "ResponseBody": []
    },
    {
      "RequestUri": "https://seannsecanary.dfs.core.windows.net/test-filesystem-f777f69d-ebbf-f742-f237-1beb19eec6a1/test-file-fbce5625-9656-4609-1a21-e6871b61673e?resource=file",
      "RequestMethod": "PUT",
      "RequestHeaders": {
        "Accept": "application/json",
        "Authorization": "Sanitized",
        "traceparent": "00-f4448a5531b3184aac491340f0ce9c25-28eed2121a64014b-00",
        "User-Agent": [
          "azsdk-net-Storage.Files.DataLake/12.8.0-alpha.20210824.1",
          "(.NET 5.0.9; Microsoft Windows 10.0.19043)"
        ],
        "x-ms-client-request-id": "39bce8b6-4de5-cbd3-1c08-9cc7e7b81173",
        "x-ms-date": "Tue, 24 Aug 2021 19:05:36 GMT",
        "x-ms-return-client-request-id": "true",
<<<<<<< HEAD
        "x-ms-version": "2020-12-06"
=======
        "x-ms-version": "2021-02-12"
>>>>>>> 7e782c87
      },
      "RequestBody": null,
      "StatusCode": 201,
      "ResponseHeaders": {
        "Content-Length": "0",
<<<<<<< HEAD
        "Date": "Mon, 26 Apr 2021 22:12:20 GMT",
        "ETag": "\"0x8D909005CE26DAE\"",
        "Last-Modified": "Mon, 26 Apr 2021 22:12:21 GMT",
        "Server": "Windows-Azure-HDFS/1.0 Microsoft-HTTPAPI/2.0",
        "x-ms-client-request-id": "3e67611b-f1ee-f389-a00f-b8b9f8ddaefa",
        "x-ms-request-id": "496474e9-501f-0011-75e9-3ae506000000",
        "x-ms-version": "2020-12-06"
=======
        "Date": "Tue, 24 Aug 2021 19:05:35 GMT",
        "ETag": "\u00220x8D9673227A2C70B\u0022",
        "Last-Modified": "Tue, 24 Aug 2021 19:05:36 GMT",
        "Server": [
          "Windows-Azure-HDFS/1.0",
          "Microsoft-HTTPAPI/2.0"
        ],
        "x-ms-client-request-id": "39bce8b6-4de5-cbd3-1c08-9cc7e7b81173",
        "x-ms-request-id": "6826518f-c01f-0019-7d1b-99cd1b000000",
        "x-ms-request-server-encrypted": "true",
        "x-ms-version": "2021-02-12"
>>>>>>> 7e782c87
      },
      "ResponseBody": []
    },
    {
      "RequestUri": "https://seannsecanary.blob.core.windows.net/test-filesystem-f777f69d-ebbf-f742-f237-1beb19eec6a1/test-file-fbce5625-9656-4609-1a21-e6871b61673e?comp=properties",
      "RequestMethod": "PUT",
      "RequestHeaders": {
        "Accept": "application/xml",
        "Authorization": "Sanitized",
        "If-Modified-Since": "Wed, 25 Aug 2021 19:05:36 GMT",
        "User-Agent": [
          "azsdk-net-Storage.Files.DataLake/12.8.0-alpha.20210824.1",
          "(.NET 5.0.9; Microsoft Windows 10.0.19043)"
        ],
        "x-ms-blob-cache-control": "hshuqtelkiwrhwwebram",
        "x-ms-blob-content-disposition": "nqhmnaxwdmuqcdktriee",
        "x-ms-blob-content-encoding": "lxnmcbdexovvfmlqkthp",
        "x-ms-blob-content-language": "uhixmgodmdlrnvbpcujl",
        "x-ms-blob-content-md5": "L3SS/9Rb89AM6GcIXgn8iA==",
        "x-ms-blob-content-type": "wsynqykoqtiwbnieppyv",
        "x-ms-client-request-id": "33d13ee6-2ea4-a159-1ebe-d69772f0d23f",
        "x-ms-date": "Tue, 24 Aug 2021 19:05:36 GMT",
        "x-ms-return-client-request-id": "true",
<<<<<<< HEAD
        "x-ms-version": "2020-12-06"
=======
        "x-ms-version": "2021-02-12"
>>>>>>> 7e782c87
      },
      "RequestBody": null,
      "StatusCode": 412,
      "ResponseHeaders": {
        "Content-Length": "252",
        "Content-Type": "application/xml",
        "Date": "Tue, 24 Aug 2021 19:05:35 GMT",
        "Server": [
          "Windows-Azure-Blob/1.0",
          "Microsoft-HTTPAPI/2.0"
        ],
        "x-ms-client-request-id": "33d13ee6-2ea4-a159-1ebe-d69772f0d23f",
        "x-ms-error-code": "ConditionNotMet",
<<<<<<< HEAD
        "x-ms-request-id": "b09e7186-001e-000c-54e9-3ae8ba000000",
        "x-ms-version": "2020-12-06"
=======
        "x-ms-request-id": "7f8ba7b0-f01e-0060-651b-99313f000000",
        "x-ms-version": "2021-02-12"
>>>>>>> 7e782c87
      },
      "ResponseBody": [
        "\uFEFF\u003C?xml version=\u00221.0\u0022 encoding=\u0022utf-8\u0022?\u003E\u003CError\u003E\u003CCode\u003EConditionNotMet\u003C/Code\u003E\u003CMessage\u003EThe condition specified using HTTP conditional header(s) is not met.\n",
        "RequestId:7f8ba7b0-f01e-0060-651b-99313f000000\n",
        "Time:2021-08-24T19:05:36.1196938Z\u003C/Message\u003E\u003C/Error\u003E"
      ]
    },
    {
      "RequestUri": "https://seannsecanary.blob.core.windows.net/test-filesystem-f777f69d-ebbf-f742-f237-1beb19eec6a1?restype=container",
      "RequestMethod": "DELETE",
      "RequestHeaders": {
        "Accept": "application/xml",
        "Authorization": "Sanitized",
        "traceparent": "00-352e689d8902ee4a86e4516ea22cc71f-11e49adc80a3324e-00",
        "User-Agent": [
          "azsdk-net-Storage.Files.DataLake/12.8.0-alpha.20210824.1",
          "(.NET 5.0.9; Microsoft Windows 10.0.19043)"
        ],
        "x-ms-client-request-id": "a8e1f7f2-dee7-a5ce-8dd6-0b21b7aea3ae",
        "x-ms-date": "Tue, 24 Aug 2021 19:05:36 GMT",
        "x-ms-return-client-request-id": "true",
<<<<<<< HEAD
        "x-ms-version": "2020-12-06"
=======
        "x-ms-version": "2021-02-12"
>>>>>>> 7e782c87
      },
      "RequestBody": null,
      "StatusCode": 202,
      "ResponseHeaders": {
        "Content-Length": "0",
<<<<<<< HEAD
        "Date": "Mon, 26 Apr 2021 22:12:21 GMT",
        "Server": "Windows-Azure-Blob/1.0 Microsoft-HTTPAPI/2.0",
        "x-ms-client-request-id": "3fd2f072-3bcc-4a27-fd10-c827a1a69ad0",
        "x-ms-request-id": "b09e7197-001e-000c-61e9-3ae8ba000000",
        "x-ms-version": "2020-12-06"
=======
        "Date": "Tue, 24 Aug 2021 19:05:35 GMT",
        "Server": [
          "Windows-Azure-Blob/1.0",
          "Microsoft-HTTPAPI/2.0"
        ],
        "x-ms-client-request-id": "a8e1f7f2-dee7-a5ce-8dd6-0b21b7aea3ae",
        "x-ms-request-id": "7f8ba7b9-f01e-0060-6a1b-99313f000000",
        "x-ms-version": "2021-02-12"
>>>>>>> 7e782c87
      },
      "ResponseBody": []
    },
    {
      "RequestUri": "https://seannsecanary.blob.core.windows.net/test-filesystem-abadc342-cbe8-d5a7-76a9-91fe938857c4?restype=container",
      "RequestMethod": "PUT",
      "RequestHeaders": {
        "Accept": "application/xml",
        "Authorization": "Sanitized",
        "traceparent": "00-bf4a9a6d2273f148ae33e9f1cedf399f-2449d4a0235c684a-00",
        "User-Agent": [
          "azsdk-net-Storage.Files.DataLake/12.8.0-alpha.20210824.1",
          "(.NET 5.0.9; Microsoft Windows 10.0.19043)"
        ],
        "x-ms-blob-public-access": "container",
        "x-ms-client-request-id": "868eec02-37ac-2724-4f0b-323d4ccf1104",
        "x-ms-date": "Tue, 24 Aug 2021 19:05:36 GMT",
        "x-ms-return-client-request-id": "true",
<<<<<<< HEAD
        "x-ms-version": "2020-12-06"
=======
        "x-ms-version": "2021-02-12"
>>>>>>> 7e782c87
      },
      "RequestBody": null,
      "StatusCode": 201,
      "ResponseHeaders": {
        "Content-Length": "0",
<<<<<<< HEAD
        "Date": "Mon, 26 Apr 2021 22:12:21 GMT",
        "ETag": "\"0x8D909005D355429\"",
        "Last-Modified": "Mon, 26 Apr 2021 22:12:21 GMT",
        "Server": "Windows-Azure-Blob/1.0 Microsoft-HTTPAPI/2.0",
        "x-ms-client-request-id": "c4578893-c9da-7aa4-0e29-58ee6d82bc26",
        "x-ms-request-id": "b09e71b4-001e-000c-7ce9-3ae8ba000000",
        "x-ms-version": "2020-12-06"
=======
        "Date": "Tue, 24 Aug 2021 19:05:35 GMT",
        "ETag": "\u00220x8D9673227BC09F1\u0022",
        "Last-Modified": "Tue, 24 Aug 2021 19:05:36 GMT",
        "Server": [
          "Windows-Azure-Blob/1.0",
          "Microsoft-HTTPAPI/2.0"
        ],
        "x-ms-client-request-id": "868eec02-37ac-2724-4f0b-323d4ccf1104",
        "x-ms-request-id": "7f8ba7bb-f01e-0060-6c1b-99313f000000",
        "x-ms-version": "2021-02-12"
>>>>>>> 7e782c87
      },
      "ResponseBody": []
    },
    {
      "RequestUri": "https://seannsecanary.dfs.core.windows.net/test-filesystem-abadc342-cbe8-d5a7-76a9-91fe938857c4/test-file-ed46467f-290a-199f-6bbf-3e650e81d0cf?resource=file",
      "RequestMethod": "PUT",
      "RequestHeaders": {
        "Accept": "application/json",
        "Authorization": "Sanitized",
        "traceparent": "00-aabb3d93a3e44e48bf1a59eb368d1bc6-aa5035a22595c447-00",
        "User-Agent": [
          "azsdk-net-Storage.Files.DataLake/12.8.0-alpha.20210824.1",
          "(.NET 5.0.9; Microsoft Windows 10.0.19043)"
        ],
        "x-ms-client-request-id": "bea7b770-8160-d8e8-4d74-1bedf9bf18ce",
        "x-ms-date": "Tue, 24 Aug 2021 19:05:36 GMT",
        "x-ms-return-client-request-id": "true",
<<<<<<< HEAD
        "x-ms-version": "2020-12-06"
=======
        "x-ms-version": "2021-02-12"
>>>>>>> 7e782c87
      },
      "RequestBody": null,
      "StatusCode": 201,
      "ResponseHeaders": {
        "Content-Length": "0",
<<<<<<< HEAD
        "Date": "Mon, 26 Apr 2021 22:12:21 GMT",
        "ETag": "\"0x8D909005D442906\"",
        "Last-Modified": "Mon, 26 Apr 2021 22:12:21 GMT",
        "Server": "Windows-Azure-HDFS/1.0 Microsoft-HTTPAPI/2.0",
        "x-ms-client-request-id": "cfd0810e-9e3a-a6fc-fad0-17a2a47d2a03",
        "x-ms-request-id": "496474ea-501f-0011-76e9-3ae506000000",
        "x-ms-version": "2020-12-06"
=======
        "Date": "Tue, 24 Aug 2021 19:05:36 GMT",
        "ETag": "\u00220x8D9673227C752BC\u0022",
        "Last-Modified": "Tue, 24 Aug 2021 19:05:36 GMT",
        "Server": [
          "Windows-Azure-HDFS/1.0",
          "Microsoft-HTTPAPI/2.0"
        ],
        "x-ms-client-request-id": "bea7b770-8160-d8e8-4d74-1bedf9bf18ce",
        "x-ms-request-id": "68265190-c01f-0019-7e1b-99cd1b000000",
        "x-ms-request-server-encrypted": "true",
        "x-ms-version": "2021-02-12"
>>>>>>> 7e782c87
      },
      "ResponseBody": []
    },
    {
      "RequestUri": "https://seannsecanary.blob.core.windows.net/test-filesystem-abadc342-cbe8-d5a7-76a9-91fe938857c4/test-file-ed46467f-290a-199f-6bbf-3e650e81d0cf?comp=properties",
      "RequestMethod": "PUT",
      "RequestHeaders": {
        "Accept": "application/xml",
        "Authorization": "Sanitized",
        "If-Unmodified-Since": "Mon, 23 Aug 2021 19:05:36 GMT",
        "User-Agent": [
          "azsdk-net-Storage.Files.DataLake/12.8.0-alpha.20210824.1",
          "(.NET 5.0.9; Microsoft Windows 10.0.19043)"
        ],
        "x-ms-blob-cache-control": "hshuqtelkiwrhwwebram",
        "x-ms-blob-content-disposition": "nqhmnaxwdmuqcdktriee",
        "x-ms-blob-content-encoding": "lxnmcbdexovvfmlqkthp",
        "x-ms-blob-content-language": "uhixmgodmdlrnvbpcujl",
        "x-ms-blob-content-md5": "L3SS/9Rb89AM6GcIXgn8iA==",
        "x-ms-blob-content-type": "wsynqykoqtiwbnieppyv",
        "x-ms-client-request-id": "57f5a01d-12da-b86f-b624-5986b52aa9e5",
        "x-ms-date": "Tue, 24 Aug 2021 19:05:36 GMT",
        "x-ms-return-client-request-id": "true",
<<<<<<< HEAD
        "x-ms-version": "2020-12-06"
=======
        "x-ms-version": "2021-02-12"
>>>>>>> 7e782c87
      },
      "RequestBody": null,
      "StatusCode": 412,
      "ResponseHeaders": {
        "Content-Length": "252",
        "Content-Type": "application/xml",
        "Date": "Tue, 24 Aug 2021 19:05:35 GMT",
        "Server": [
          "Windows-Azure-Blob/1.0",
          "Microsoft-HTTPAPI/2.0"
        ],
        "x-ms-client-request-id": "57f5a01d-12da-b86f-b624-5986b52aa9e5",
        "x-ms-error-code": "ConditionNotMet",
<<<<<<< HEAD
        "x-ms-request-id": "b09e71bf-001e-000c-05e9-3ae8ba000000",
        "x-ms-version": "2020-12-06"
=======
        "x-ms-request-id": "7f8ba7c7-f01e-0060-741b-99313f000000",
        "x-ms-version": "2021-02-12"
>>>>>>> 7e782c87
      },
      "ResponseBody": [
        "\uFEFF\u003C?xml version=\u00221.0\u0022 encoding=\u0022utf-8\u0022?\u003E\u003CError\u003E\u003CCode\u003EConditionNotMet\u003C/Code\u003E\u003CMessage\u003EThe condition specified using HTTP conditional header(s) is not met.\n",
        "RequestId:7f8ba7c7-f01e-0060-741b-99313f000000\n",
        "Time:2021-08-24T19:05:36.3605560Z\u003C/Message\u003E\u003C/Error\u003E"
      ]
    },
    {
      "RequestUri": "https://seannsecanary.blob.core.windows.net/test-filesystem-abadc342-cbe8-d5a7-76a9-91fe938857c4?restype=container",
      "RequestMethod": "DELETE",
      "RequestHeaders": {
        "Accept": "application/xml",
        "Authorization": "Sanitized",
        "traceparent": "00-3efc0269d642f9468069f02e8c1625aa-86f6d1021384024d-00",
        "User-Agent": [
          "azsdk-net-Storage.Files.DataLake/12.8.0-alpha.20210824.1",
          "(.NET 5.0.9; Microsoft Windows 10.0.19043)"
        ],
        "x-ms-client-request-id": "58cfca51-c1c9-28f4-f34a-f8ae1284f904",
        "x-ms-date": "Tue, 24 Aug 2021 19:05:36 GMT",
        "x-ms-return-client-request-id": "true",
<<<<<<< HEAD
        "x-ms-version": "2020-12-06"
=======
        "x-ms-version": "2021-02-12"
>>>>>>> 7e782c87
      },
      "RequestBody": null,
      "StatusCode": 202,
      "ResponseHeaders": {
        "Content-Length": "0",
<<<<<<< HEAD
        "Date": "Mon, 26 Apr 2021 22:12:22 GMT",
        "Server": "Windows-Azure-Blob/1.0 Microsoft-HTTPAPI/2.0",
        "x-ms-client-request-id": "e5a92ab5-5c64-93c8-18f3-ca04adf88fbc",
        "x-ms-request-id": "b09e71c3-001e-000c-09e9-3ae8ba000000",
        "x-ms-version": "2020-12-06"
=======
        "Date": "Tue, 24 Aug 2021 19:05:35 GMT",
        "Server": [
          "Windows-Azure-Blob/1.0",
          "Microsoft-HTTPAPI/2.0"
        ],
        "x-ms-client-request-id": "58cfca51-c1c9-28f4-f34a-f8ae1284f904",
        "x-ms-request-id": "7f8ba7cd-f01e-0060-7a1b-99313f000000",
        "x-ms-version": "2021-02-12"
>>>>>>> 7e782c87
      },
      "ResponseBody": []
    },
    {
      "RequestUri": "https://seannsecanary.blob.core.windows.net/test-filesystem-a22863fa-8fd3-2a38-d5f0-aae182b37f5a?restype=container",
      "RequestMethod": "PUT",
      "RequestHeaders": {
        "Accept": "application/xml",
        "Authorization": "Sanitized",
        "traceparent": "00-7a9f1a6fece6514f840dafbbd72f95be-4486627ba60cfe4e-00",
        "User-Agent": [
          "azsdk-net-Storage.Files.DataLake/12.8.0-alpha.20210824.1",
          "(.NET 5.0.9; Microsoft Windows 10.0.19043)"
        ],
        "x-ms-blob-public-access": "container",
        "x-ms-client-request-id": "d5c18aff-3633-c1dd-92a4-82d81712a540",
        "x-ms-date": "Tue, 24 Aug 2021 19:05:36 GMT",
        "x-ms-return-client-request-id": "true",
<<<<<<< HEAD
        "x-ms-version": "2020-12-06"
=======
        "x-ms-version": "2021-02-12"
>>>>>>> 7e782c87
      },
      "RequestBody": null,
      "StatusCode": 201,
      "ResponseHeaders": {
        "Content-Length": "0",
<<<<<<< HEAD
        "Date": "Mon, 26 Apr 2021 22:12:22 GMT",
        "ETag": "\"0x8D909005D674298\"",
        "Last-Modified": "Mon, 26 Apr 2021 22:12:22 GMT",
        "Server": "Windows-Azure-Blob/1.0 Microsoft-HTTPAPI/2.0",
        "x-ms-client-request-id": "5a7fb382-a74a-ea34-5b51-1ca2679f9fcd",
        "x-ms-request-id": "b09e71c6-001e-000c-0ce9-3ae8ba000000",
        "x-ms-version": "2020-12-06"
=======
        "Date": "Tue, 24 Aug 2021 19:05:35 GMT",
        "ETag": "\u00220x8D9673227E0A399\u0022",
        "Last-Modified": "Tue, 24 Aug 2021 19:05:36 GMT",
        "Server": [
          "Windows-Azure-Blob/1.0",
          "Microsoft-HTTPAPI/2.0"
        ],
        "x-ms-client-request-id": "d5c18aff-3633-c1dd-92a4-82d81712a540",
        "x-ms-request-id": "7f8ba7d0-f01e-0060-7c1b-99313f000000",
        "x-ms-version": "2021-02-12"
>>>>>>> 7e782c87
      },
      "ResponseBody": []
    },
    {
      "RequestUri": "https://seannsecanary.dfs.core.windows.net/test-filesystem-a22863fa-8fd3-2a38-d5f0-aae182b37f5a/test-file-6a649dcb-0e4f-a8a9-4685-3a34f06b2fb9?resource=file",
      "RequestMethod": "PUT",
      "RequestHeaders": {
        "Accept": "application/json",
        "Authorization": "Sanitized",
        "traceparent": "00-95ee2ffc3b6ea5408c28e12c476c9dd3-a7fdfab57eebab41-00",
        "User-Agent": [
          "azsdk-net-Storage.Files.DataLake/12.8.0-alpha.20210824.1",
          "(.NET 5.0.9; Microsoft Windows 10.0.19043)"
        ],
        "x-ms-client-request-id": "5d015ef9-87b7-f0d8-e118-8eadfca9d127",
        "x-ms-date": "Tue, 24 Aug 2021 19:05:36 GMT",
        "x-ms-return-client-request-id": "true",
<<<<<<< HEAD
        "x-ms-version": "2020-12-06"
=======
        "x-ms-version": "2021-02-12"
>>>>>>> 7e782c87
      },
      "RequestBody": null,
      "StatusCode": 201,
      "ResponseHeaders": {
        "Content-Length": "0",
<<<<<<< HEAD
        "Date": "Mon, 26 Apr 2021 22:12:21 GMT",
        "ETag": "\"0x8D909005D775CFF\"",
        "Last-Modified": "Mon, 26 Apr 2021 22:12:22 GMT",
        "Server": "Windows-Azure-HDFS/1.0 Microsoft-HTTPAPI/2.0",
        "x-ms-client-request-id": "b92f6bf0-81fe-f8e2-f1a9-2713ca7258b6",
        "x-ms-request-id": "496474eb-501f-0011-77e9-3ae506000000",
        "x-ms-version": "2020-12-06"
=======
        "Date": "Tue, 24 Aug 2021 19:05:36 GMT",
        "ETag": "\u00220x8D9673227EC6379\u0022",
        "Last-Modified": "Tue, 24 Aug 2021 19:05:36 GMT",
        "Server": [
          "Windows-Azure-HDFS/1.0",
          "Microsoft-HTTPAPI/2.0"
        ],
        "x-ms-client-request-id": "5d015ef9-87b7-f0d8-e118-8eadfca9d127",
        "x-ms-request-id": "68265191-c01f-0019-7f1b-99cd1b000000",
        "x-ms-request-server-encrypted": "true",
        "x-ms-version": "2021-02-12"
>>>>>>> 7e782c87
      },
      "ResponseBody": []
    },
    {
      "RequestUri": "https://seannsecanary.blob.core.windows.net/test-filesystem-a22863fa-8fd3-2a38-d5f0-aae182b37f5a/test-file-6a649dcb-0e4f-a8a9-4685-3a34f06b2fb9?comp=properties",
      "RequestMethod": "PUT",
      "RequestHeaders": {
        "Accept": "application/xml",
        "Authorization": "Sanitized",
        "If-Match": "\u0022garbage\u0022",
        "User-Agent": [
          "azsdk-net-Storage.Files.DataLake/12.8.0-alpha.20210824.1",
          "(.NET 5.0.9; Microsoft Windows 10.0.19043)"
        ],
        "x-ms-blob-cache-control": "hshuqtelkiwrhwwebram",
        "x-ms-blob-content-disposition": "nqhmnaxwdmuqcdktriee",
        "x-ms-blob-content-encoding": "lxnmcbdexovvfmlqkthp",
        "x-ms-blob-content-language": "uhixmgodmdlrnvbpcujl",
        "x-ms-blob-content-md5": "L3SS/9Rb89AM6GcIXgn8iA==",
        "x-ms-blob-content-type": "wsynqykoqtiwbnieppyv",
        "x-ms-client-request-id": "913ae5fa-d169-7701-a8f1-16d81a791721",
        "x-ms-date": "Tue, 24 Aug 2021 19:05:36 GMT",
        "x-ms-return-client-request-id": "true",
<<<<<<< HEAD
        "x-ms-version": "2020-12-06"
=======
        "x-ms-version": "2021-02-12"
>>>>>>> 7e782c87
      },
      "RequestBody": null,
      "StatusCode": 412,
      "ResponseHeaders": {
        "Content-Length": "252",
        "Content-Type": "application/xml",
        "Date": "Tue, 24 Aug 2021 19:05:36 GMT",
        "Server": [
          "Windows-Azure-Blob/1.0",
          "Microsoft-HTTPAPI/2.0"
        ],
        "x-ms-client-request-id": "913ae5fa-d169-7701-a8f1-16d81a791721",
        "x-ms-error-code": "ConditionNotMet",
<<<<<<< HEAD
        "x-ms-request-id": "b09e71cd-001e-000c-11e9-3ae8ba000000",
        "x-ms-version": "2020-12-06"
=======
        "x-ms-request-id": "7f8ba7e0-f01e-0060-081b-99313f000000",
        "x-ms-version": "2021-02-12"
>>>>>>> 7e782c87
      },
      "ResponseBody": [
        "\uFEFF\u003C?xml version=\u00221.0\u0022 encoding=\u0022utf-8\u0022?\u003E\u003CError\u003E\u003CCode\u003EConditionNotMet\u003C/Code\u003E\u003CMessage\u003EThe condition specified using HTTP conditional header(s) is not met.\n",
        "RequestId:7f8ba7e0-f01e-0060-081b-99313f000000\n",
        "Time:2021-08-24T19:05:36.6014182Z\u003C/Message\u003E\u003C/Error\u003E"
      ]
    },
    {
      "RequestUri": "https://seannsecanary.blob.core.windows.net/test-filesystem-a22863fa-8fd3-2a38-d5f0-aae182b37f5a?restype=container",
      "RequestMethod": "DELETE",
      "RequestHeaders": {
        "Accept": "application/xml",
        "Authorization": "Sanitized",
        "traceparent": "00-772d4e3a5441594fafb2140bdb443227-1d97198d2f9fa848-00",
        "User-Agent": [
          "azsdk-net-Storage.Files.DataLake/12.8.0-alpha.20210824.1",
          "(.NET 5.0.9; Microsoft Windows 10.0.19043)"
        ],
        "x-ms-client-request-id": "16b28b3f-3f6e-a3bd-c662-ec3e977707fc",
        "x-ms-date": "Tue, 24 Aug 2021 19:05:37 GMT",
        "x-ms-return-client-request-id": "true",
<<<<<<< HEAD
        "x-ms-version": "2020-12-06"
=======
        "x-ms-version": "2021-02-12"
>>>>>>> 7e782c87
      },
      "RequestBody": null,
      "StatusCode": 202,
      "ResponseHeaders": {
        "Content-Length": "0",
<<<<<<< HEAD
        "Date": "Mon, 26 Apr 2021 22:12:22 GMT",
        "Server": "Windows-Azure-Blob/1.0 Microsoft-HTTPAPI/2.0",
        "x-ms-client-request-id": "2117791a-30a0-0641-6af6-244b0edfe667",
        "x-ms-request-id": "b09e71ce-001e-000c-12e9-3ae8ba000000",
        "x-ms-version": "2020-12-06"
=======
        "Date": "Tue, 24 Aug 2021 19:05:36 GMT",
        "Server": [
          "Windows-Azure-Blob/1.0",
          "Microsoft-HTTPAPI/2.0"
        ],
        "x-ms-client-request-id": "16b28b3f-3f6e-a3bd-c662-ec3e977707fc",
        "x-ms-request-id": "7f8ba7e3-f01e-0060-0a1b-99313f000000",
        "x-ms-version": "2021-02-12"
>>>>>>> 7e782c87
      },
      "ResponseBody": []
    },
    {
      "RequestUri": "https://seannsecanary.blob.core.windows.net/test-filesystem-853c7e39-d3b0-0498-c0ef-8389eb9a90ad?restype=container",
      "RequestMethod": "PUT",
      "RequestHeaders": {
        "Accept": "application/xml",
        "Authorization": "Sanitized",
        "traceparent": "00-4974ffde3f21fe41bf3870214850f2d1-a48dc12116fbba42-00",
        "User-Agent": [
          "azsdk-net-Storage.Files.DataLake/12.8.0-alpha.20210824.1",
          "(.NET 5.0.9; Microsoft Windows 10.0.19043)"
        ],
        "x-ms-blob-public-access": "container",
        "x-ms-client-request-id": "682de9d8-b5be-6b3e-f3ae-567ebc34b72b",
        "x-ms-date": "Tue, 24 Aug 2021 19:05:37 GMT",
        "x-ms-return-client-request-id": "true",
<<<<<<< HEAD
        "x-ms-version": "2020-12-06"
=======
        "x-ms-version": "2021-02-12"
>>>>>>> 7e782c87
      },
      "RequestBody": null,
      "StatusCode": 201,
      "ResponseHeaders": {
        "Content-Length": "0",
<<<<<<< HEAD
        "Date": "Mon, 26 Apr 2021 22:12:22 GMT",
        "ETag": "\"0x8D909005D9ADF08\"",
        "Last-Modified": "Mon, 26 Apr 2021 22:12:22 GMT",
        "Server": "Windows-Azure-Blob/1.0 Microsoft-HTTPAPI/2.0",
        "x-ms-client-request-id": "ad909aeb-26b6-8e99-c700-b361739e4007",
        "x-ms-request-id": "b09e71d7-001e-000c-1ae9-3ae8ba000000",
        "x-ms-version": "2020-12-06"
=======
        "Date": "Tue, 24 Aug 2021 19:05:36 GMT",
        "ETag": "\u00220x8D9673228056446\u0022",
        "Last-Modified": "Tue, 24 Aug 2021 19:05:36 GMT",
        "Server": [
          "Windows-Azure-Blob/1.0",
          "Microsoft-HTTPAPI/2.0"
        ],
        "x-ms-client-request-id": "682de9d8-b5be-6b3e-f3ae-567ebc34b72b",
        "x-ms-request-id": "7f8ba7ea-f01e-0060-0e1b-99313f000000",
        "x-ms-version": "2021-02-12"
>>>>>>> 7e782c87
      },
      "ResponseBody": []
    },
    {
      "RequestUri": "https://seannsecanary.dfs.core.windows.net/test-filesystem-853c7e39-d3b0-0498-c0ef-8389eb9a90ad/test-file-71883fd1-78de-3935-cbdb-12129391fada?resource=file",
      "RequestMethod": "PUT",
      "RequestHeaders": {
        "Accept": "application/json",
        "Authorization": "Sanitized",
        "traceparent": "00-3680c24bb5c7c04da79195462459f813-5812d6e81953794e-00",
        "User-Agent": [
          "azsdk-net-Storage.Files.DataLake/12.8.0-alpha.20210824.1",
          "(.NET 5.0.9; Microsoft Windows 10.0.19043)"
        ],
        "x-ms-client-request-id": "ca3614e6-425e-5fb8-b3f3-9ce3a32cd861",
        "x-ms-date": "Tue, 24 Aug 2021 19:05:37 GMT",
        "x-ms-return-client-request-id": "true",
<<<<<<< HEAD
        "x-ms-version": "2020-12-06"
=======
        "x-ms-version": "2021-02-12"
>>>>>>> 7e782c87
      },
      "RequestBody": null,
      "StatusCode": 201,
      "ResponseHeaders": {
        "Content-Length": "0",
<<<<<<< HEAD
        "Date": "Mon, 26 Apr 2021 22:12:22 GMT",
        "ETag": "\"0x8D909005DA93323\"",
        "Last-Modified": "Mon, 26 Apr 2021 22:12:22 GMT",
        "Server": "Windows-Azure-HDFS/1.0 Microsoft-HTTPAPI/2.0",
        "x-ms-client-request-id": "dafa9193-ec3b-01b1-6d28-ee01e72d9b18",
        "x-ms-request-id": "49647500-501f-0011-78e9-3ae506000000",
        "x-ms-version": "2020-12-06"
=======
        "Date": "Tue, 24 Aug 2021 19:05:36 GMT",
        "ETag": "\u00220x8D96732281108A2\u0022",
        "Last-Modified": "Tue, 24 Aug 2021 19:05:36 GMT",
        "Server": [
          "Windows-Azure-HDFS/1.0",
          "Microsoft-HTTPAPI/2.0"
        ],
        "x-ms-client-request-id": "ca3614e6-425e-5fb8-b3f3-9ce3a32cd861",
        "x-ms-request-id": "68265193-c01f-0019-801b-99cd1b000000",
        "x-ms-request-server-encrypted": "true",
        "x-ms-version": "2021-02-12"
>>>>>>> 7e782c87
      },
      "ResponseBody": []
    },
    {
      "RequestUri": "https://seannsecanary.blob.core.windows.net/test-filesystem-853c7e39-d3b0-0498-c0ef-8389eb9a90ad/test-file-71883fd1-78de-3935-cbdb-12129391fada",
      "RequestMethod": "HEAD",
      "RequestHeaders": {
        "Accept": "application/xml",
        "Authorization": "Sanitized",
        "User-Agent": [
          "azsdk-net-Storage.Files.DataLake/12.8.0-alpha.20210824.1",
          "(.NET 5.0.9; Microsoft Windows 10.0.19043)"
        ],
        "x-ms-client-request-id": "7e2bd336-305b-f87c-3351-4d798b0a5dba",
        "x-ms-date": "Tue, 24 Aug 2021 19:05:37 GMT",
        "x-ms-return-client-request-id": "true",
<<<<<<< HEAD
        "x-ms-version": "2020-12-06"
=======
        "x-ms-version": "2021-02-12"
>>>>>>> 7e782c87
      },
      "RequestBody": null,
      "StatusCode": 200,
      "ResponseHeaders": {
        "Accept-Ranges": "bytes",
        "Access-Control-Allow-Origin": "*",
        "Access-Control-Expose-Headers": "x-ms-request-id,x-ms-client-request-id,Server,x-ms-version,x-ms-resource-type,Content-Type,Last-Modified,ETag,x-ms-creation-time,x-ms-lease-status,x-ms-lease-state,x-ms-blob-type,x-ms-server-encrypted,x-ms-access-tier,x-ms-access-tier-inferred,Accept-Ranges,x-ms-owner,x-ms-group,x-ms-permissions,Content-Length,Date,Transfer-Encoding",
        "Content-Length": "0",
        "Content-Type": "application/octet-stream",
        "Date": "Tue, 24 Aug 2021 19:05:36 GMT",
        "ETag": "\u00220x8D96732281108A2\u0022",
        "Last-Modified": "Tue, 24 Aug 2021 19:05:36 GMT",
        "Server": [
          "Windows-Azure-Blob/1.0",
          "Microsoft-HTTPAPI/2.0"
        ],
        "x-ms-access-tier": "Hot",
        "x-ms-access-tier-inferred": "true",
        "x-ms-blob-type": "BlockBlob",
        "x-ms-client-request-id": "7e2bd336-305b-f87c-3351-4d798b0a5dba",
        "x-ms-creation-time": "Tue, 24 Aug 2021 19:05:36 GMT",
        "x-ms-group": "$superuser",
        "x-ms-lease-state": "available",
        "x-ms-lease-status": "unlocked",
        "x-ms-owner": "$superuser",
        "x-ms-permissions": "rw-r-----",
        "x-ms-request-id": "7f8ba7f4-f01e-0060-171b-99313f000000",
        "x-ms-resource-type": "file",
        "x-ms-server-encrypted": "true",
<<<<<<< HEAD
        "x-ms-version": "2020-12-06"
=======
        "x-ms-version": "2021-02-12"
>>>>>>> 7e782c87
      },
      "ResponseBody": []
    },
    {
      "RequestUri": "https://seannsecanary.blob.core.windows.net/test-filesystem-853c7e39-d3b0-0498-c0ef-8389eb9a90ad/test-file-71883fd1-78de-3935-cbdb-12129391fada?comp=properties",
      "RequestMethod": "PUT",
      "RequestHeaders": {
        "Accept": "application/xml",
        "Authorization": "Sanitized",
        "If-None-Match": "0x8D96732281108A2",
        "User-Agent": [
          "azsdk-net-Storage.Files.DataLake/12.8.0-alpha.20210824.1",
          "(.NET 5.0.9; Microsoft Windows 10.0.19043)"
        ],
        "x-ms-blob-cache-control": "hshuqtelkiwrhwwebram",
        "x-ms-blob-content-disposition": "nqhmnaxwdmuqcdktriee",
        "x-ms-blob-content-encoding": "lxnmcbdexovvfmlqkthp",
        "x-ms-blob-content-language": "uhixmgodmdlrnvbpcujl",
        "x-ms-blob-content-md5": "L3SS/9Rb89AM6GcIXgn8iA==",
        "x-ms-blob-content-type": "wsynqykoqtiwbnieppyv",
        "x-ms-client-request-id": "d0ac0564-5901-8306-ff4a-9d3068441d46",
        "x-ms-date": "Tue, 24 Aug 2021 19:05:37 GMT",
        "x-ms-return-client-request-id": "true",
<<<<<<< HEAD
        "x-ms-version": "2020-12-06"
=======
        "x-ms-version": "2021-02-12"
>>>>>>> 7e782c87
      },
      "RequestBody": null,
      "StatusCode": 412,
      "ResponseHeaders": {
        "Content-Length": "252",
        "Content-Type": "application/xml",
        "Date": "Tue, 24 Aug 2021 19:05:36 GMT",
        "Server": [
          "Windows-Azure-Blob/1.0",
          "Microsoft-HTTPAPI/2.0"
        ],
        "x-ms-client-request-id": "d0ac0564-5901-8306-ff4a-9d3068441d46",
        "x-ms-error-code": "ConditionNotMet",
<<<<<<< HEAD
        "x-ms-request-id": "b09e71e2-001e-000c-23e9-3ae8ba000000",
        "x-ms-version": "2020-12-06"
=======
        "x-ms-request-id": "7f8ba7f9-f01e-0060-1a1b-99313f000000",
        "x-ms-version": "2021-02-12"
>>>>>>> 7e782c87
      },
      "ResponseBody": [
        "\uFEFF\u003C?xml version=\u00221.0\u0022 encoding=\u0022utf-8\u0022?\u003E\u003CError\u003E\u003CCode\u003EConditionNotMet\u003C/Code\u003E\u003CMessage\u003EThe condition specified using HTTP conditional header(s) is not met.\n",
        "RequestId:7f8ba7f9-f01e-0060-1a1b-99313f000000\n",
        "Time:2021-08-24T19:05:36.9112409Z\u003C/Message\u003E\u003C/Error\u003E"
      ]
    },
    {
      "RequestUri": "https://seannsecanary.blob.core.windows.net/test-filesystem-853c7e39-d3b0-0498-c0ef-8389eb9a90ad?restype=container",
      "RequestMethod": "DELETE",
      "RequestHeaders": {
        "Accept": "application/xml",
        "Authorization": "Sanitized",
        "traceparent": "00-4b8dbb62085eec4b8133e36013ad8f43-859075aa9551754b-00",
        "User-Agent": [
          "azsdk-net-Storage.Files.DataLake/12.8.0-alpha.20210824.1",
          "(.NET 5.0.9; Microsoft Windows 10.0.19043)"
        ],
        "x-ms-client-request-id": "8515b7cf-8d5e-fab9-32e0-2da7378bc711",
        "x-ms-date": "Tue, 24 Aug 2021 19:05:37 GMT",
        "x-ms-return-client-request-id": "true",
<<<<<<< HEAD
        "x-ms-version": "2020-12-06"
=======
        "x-ms-version": "2021-02-12"
>>>>>>> 7e782c87
      },
      "RequestBody": null,
      "StatusCode": 202,
      "ResponseHeaders": {
        "Content-Length": "0",
<<<<<<< HEAD
        "Date": "Mon, 26 Apr 2021 22:12:22 GMT",
        "Server": "Windows-Azure-Blob/1.0 Microsoft-HTTPAPI/2.0",
        "x-ms-client-request-id": "461d4468-ce29-a35c-b962-a56217fb28ce",
        "x-ms-request-id": "b09e71e5-001e-000c-26e9-3ae8ba000000",
        "x-ms-version": "2020-12-06"
=======
        "Date": "Tue, 24 Aug 2021 19:05:36 GMT",
        "Server": [
          "Windows-Azure-Blob/1.0",
          "Microsoft-HTTPAPI/2.0"
        ],
        "x-ms-client-request-id": "8515b7cf-8d5e-fab9-32e0-2da7378bc711",
        "x-ms-request-id": "7f8ba7fa-f01e-0060-1b1b-99313f000000",
        "x-ms-version": "2021-02-12"
>>>>>>> 7e782c87
      },
      "ResponseBody": []
    },
    {
      "RequestUri": "https://seannsecanary.blob.core.windows.net/test-filesystem-eaae336e-deaa-02dd-6049-b8053138cc5a?restype=container",
      "RequestMethod": "PUT",
      "RequestHeaders": {
        "Accept": "application/xml",
        "Authorization": "Sanitized",
        "traceparent": "00-7edfaacc348c6c43b36b03a0a6062460-4392ea73dd821648-00",
        "User-Agent": [
          "azsdk-net-Storage.Files.DataLake/12.8.0-alpha.20210824.1",
          "(.NET 5.0.9; Microsoft Windows 10.0.19043)"
        ],
        "x-ms-blob-public-access": "container",
        "x-ms-client-request-id": "845f1633-55f6-f080-da13-2514d4b4c9fa",
        "x-ms-date": "Tue, 24 Aug 2021 19:05:37 GMT",
        "x-ms-return-client-request-id": "true",
<<<<<<< HEAD
        "x-ms-version": "2020-12-06"
=======
        "x-ms-version": "2021-02-12"
>>>>>>> 7e782c87
      },
      "RequestBody": null,
      "StatusCode": 201,
      "ResponseHeaders": {
        "Content-Length": "0",
<<<<<<< HEAD
        "Date": "Mon, 26 Apr 2021 22:12:23 GMT",
        "ETag": "\"0x8D909005DEDF003\"",
        "Last-Modified": "Mon, 26 Apr 2021 22:12:23 GMT",
        "Server": "Windows-Azure-Blob/1.0 Microsoft-HTTPAPI/2.0",
        "x-ms-client-request-id": "5acc3831-710a-b161-2f98-e79b146270d8",
        "x-ms-request-id": "b09e71f4-001e-000c-33e9-3ae8ba000000",
        "x-ms-version": "2020-12-06"
=======
        "Date": "Tue, 24 Aug 2021 19:05:36 GMT",
        "ETag": "\u00220x8D9673228371B5D\u0022",
        "Last-Modified": "Tue, 24 Aug 2021 19:05:37 GMT",
        "Server": [
          "Windows-Azure-Blob/1.0",
          "Microsoft-HTTPAPI/2.0"
        ],
        "x-ms-client-request-id": "845f1633-55f6-f080-da13-2514d4b4c9fa",
        "x-ms-request-id": "7f8ba7fb-f01e-0060-1c1b-99313f000000",
        "x-ms-version": "2021-02-12"
>>>>>>> 7e782c87
      },
      "ResponseBody": []
    },
    {
      "RequestUri": "https://seannsecanary.dfs.core.windows.net/test-filesystem-eaae336e-deaa-02dd-6049-b8053138cc5a/test-file-c59dd213-1629-d6e2-4b12-d5486d04cd62?resource=file",
      "RequestMethod": "PUT",
      "RequestHeaders": {
        "Accept": "application/json",
        "Authorization": "Sanitized",
        "traceparent": "00-24dd15db5521e047a6340e26c2ba916b-eb3832804f286b49-00",
        "User-Agent": [
          "azsdk-net-Storage.Files.DataLake/12.8.0-alpha.20210824.1",
          "(.NET 5.0.9; Microsoft Windows 10.0.19043)"
        ],
        "x-ms-client-request-id": "61c47699-6560-1d62-3389-38e47f3782d5",
        "x-ms-date": "Tue, 24 Aug 2021 19:05:37 GMT",
        "x-ms-return-client-request-id": "true",
<<<<<<< HEAD
        "x-ms-version": "2020-12-06"
=======
        "x-ms-version": "2021-02-12"
>>>>>>> 7e782c87
      },
      "RequestBody": null,
      "StatusCode": 201,
      "ResponseHeaders": {
        "Content-Length": "0",
<<<<<<< HEAD
        "Date": "Mon, 26 Apr 2021 22:12:22 GMT",
        "ETag": "\"0x8D909005DFEAC79\"",
        "Last-Modified": "Mon, 26 Apr 2021 22:12:23 GMT",
        "Server": "Windows-Azure-HDFS/1.0 Microsoft-HTTPAPI/2.0",
        "x-ms-client-request-id": "62cd046d-2d1e-1ad1-d848-63b5f071d71b",
        "x-ms-request-id": "49647506-501f-0011-79e9-3ae506000000",
        "x-ms-version": "2020-12-06"
=======
        "Date": "Tue, 24 Aug 2021 19:05:36 GMT",
        "ETag": "\u00220x8D967322843FCE5\u0022",
        "Last-Modified": "Tue, 24 Aug 2021 19:05:37 GMT",
        "Server": [
          "Windows-Azure-HDFS/1.0",
          "Microsoft-HTTPAPI/2.0"
        ],
        "x-ms-client-request-id": "61c47699-6560-1d62-3389-38e47f3782d5",
        "x-ms-request-id": "68265194-c01f-0019-011b-99cd1b000000",
        "x-ms-request-server-encrypted": "true",
        "x-ms-version": "2021-02-12"
>>>>>>> 7e782c87
      },
      "ResponseBody": []
    },
    {
      "RequestUri": "https://seannsecanary.blob.core.windows.net/test-filesystem-eaae336e-deaa-02dd-6049-b8053138cc5a/test-file-c59dd213-1629-d6e2-4b12-d5486d04cd62?comp=properties",
      "RequestMethod": "PUT",
      "RequestHeaders": {
        "Accept": "application/xml",
        "Authorization": "Sanitized",
        "User-Agent": [
          "azsdk-net-Storage.Files.DataLake/12.8.0-alpha.20210824.1",
          "(.NET 5.0.9; Microsoft Windows 10.0.19043)"
        ],
        "x-ms-blob-cache-control": "hshuqtelkiwrhwwebram",
        "x-ms-blob-content-disposition": "nqhmnaxwdmuqcdktriee",
        "x-ms-blob-content-encoding": "lxnmcbdexovvfmlqkthp",
        "x-ms-blob-content-language": "uhixmgodmdlrnvbpcujl",
        "x-ms-blob-content-md5": "L3SS/9Rb89AM6GcIXgn8iA==",
        "x-ms-blob-content-type": "wsynqykoqtiwbnieppyv",
        "x-ms-client-request-id": "f7af744b-6b3f-b801-cab4-e64f0f7f35b8",
        "x-ms-date": "Tue, 24 Aug 2021 19:05:37 GMT",
        "x-ms-lease-id": "18321617-369e-9b54-d5eb-f7543360193e",
        "x-ms-return-client-request-id": "true",
<<<<<<< HEAD
        "x-ms-version": "2020-12-06"
=======
        "x-ms-version": "2021-02-12"
>>>>>>> 7e782c87
      },
      "RequestBody": null,
      "StatusCode": 412,
      "ResponseHeaders": {
        "Content-Length": "241",
        "Content-Type": "application/xml",
        "Date": "Tue, 24 Aug 2021 19:05:36 GMT",
        "Server": [
          "Windows-Azure-Blob/1.0",
          "Microsoft-HTTPAPI/2.0"
        ],
        "x-ms-client-request-id": "f7af744b-6b3f-b801-cab4-e64f0f7f35b8",
        "x-ms-error-code": "LeaseNotPresentWithBlobOperation",
<<<<<<< HEAD
        "x-ms-request-id": "b09e7200-001e-000c-3be9-3ae8ba000000",
        "x-ms-version": "2020-12-06"
=======
        "x-ms-request-id": "7f8ba80d-f01e-0060-281b-99313f000000",
        "x-ms-version": "2021-02-12"
>>>>>>> 7e782c87
      },
      "ResponseBody": [
        "\uFEFF\u003C?xml version=\u00221.0\u0022 encoding=\u0022utf-8\u0022?\u003E\u003CError\u003E\u003CCode\u003ELeaseNotPresentWithBlobOperation\u003C/Code\u003E\u003CMessage\u003EThere is currently no lease on the blob.\n",
        "RequestId:7f8ba80d-f01e-0060-281b-99313f000000\n",
        "Time:2021-08-24T19:05:37.2440503Z\u003C/Message\u003E\u003C/Error\u003E"
      ]
    },
    {
      "RequestUri": "https://seannsecanary.blob.core.windows.net/test-filesystem-eaae336e-deaa-02dd-6049-b8053138cc5a?restype=container",
      "RequestMethod": "DELETE",
      "RequestHeaders": {
        "Accept": "application/xml",
        "Authorization": "Sanitized",
        "traceparent": "00-512fd5d1d6c0dc4885e2f07541a65f85-d04f402378a35d40-00",
        "User-Agent": [
          "azsdk-net-Storage.Files.DataLake/12.8.0-alpha.20210824.1",
          "(.NET 5.0.9; Microsoft Windows 10.0.19043)"
        ],
        "x-ms-client-request-id": "0a98c025-8b88-da96-c13d-dd2dc7d2bbef",
        "x-ms-date": "Tue, 24 Aug 2021 19:05:37 GMT",
        "x-ms-return-client-request-id": "true",
<<<<<<< HEAD
        "x-ms-version": "2020-12-06"
=======
        "x-ms-version": "2021-02-12"
>>>>>>> 7e782c87
      },
      "RequestBody": null,
      "StatusCode": 202,
      "ResponseHeaders": {
        "Content-Length": "0",
<<<<<<< HEAD
        "Date": "Mon, 26 Apr 2021 22:12:23 GMT",
        "Server": "Windows-Azure-Blob/1.0 Microsoft-HTTPAPI/2.0",
        "x-ms-client-request-id": "b8357f0f-01ef-afd5-dd1e-7eea55f9f378",
        "x-ms-request-id": "b09e7202-001e-000c-3de9-3ae8ba000000",
        "x-ms-version": "2020-12-06"
=======
        "Date": "Tue, 24 Aug 2021 19:05:36 GMT",
        "Server": [
          "Windows-Azure-Blob/1.0",
          "Microsoft-HTTPAPI/2.0"
        ],
        "x-ms-client-request-id": "0a98c025-8b88-da96-c13d-dd2dc7d2bbef",
        "x-ms-request-id": "7f8ba813-f01e-0060-2d1b-99313f000000",
        "x-ms-version": "2021-02-12"
>>>>>>> 7e782c87
      },
      "ResponseBody": []
    }
  ],
  "Variables": {
    "DateTimeOffsetNow": "2021-08-24T14:05:36.3374068-05:00",
    "RandomSeed": "1960223532",
    "Storage_TestConfigHierarchicalNamespace": "NamespaceTenant\nseannsecanary\nU2FuaXRpemVk\nhttps://seannsecanary.blob.core.windows.net\nhttps://seannsecanary.file.core.windows.net\nhttps://seannsecanary.queue.core.windows.net\nhttps://seannsecanary.table.core.windows.net\n\n\n\n\nhttps://seannsecanary-secondary.blob.core.windows.net\nhttps://seannsecanary-secondary.file.core.windows.net\nhttps://seannsecanary-secondary.queue.core.windows.net\nhttps://seannsecanary-secondary.table.core.windows.net\n68390a19-a643-458b-b726-408abf67b4fc\nSanitized\n72f988bf-86f1-41af-91ab-2d7cd011db47\nhttps://login.microsoftonline.com/\nCloud\nBlobEndpoint=https://seannsecanary.blob.core.windows.net/;QueueEndpoint=https://seannsecanary.queue.core.windows.net/;FileEndpoint=https://seannsecanary.file.core.windows.net/;BlobSecondaryEndpoint=https://seannsecanary-secondary.blob.core.windows.net/;QueueSecondaryEndpoint=https://seannsecanary-secondary.queue.core.windows.net/;FileSecondaryEndpoint=https://seannsecanary-secondary.file.core.windows.net/;AccountName=seannsecanary;AccountKey=Sanitized\n\nXClient\n"
  }
}<|MERGE_RESOLUTION|>--- conflicted
+++ resolved
@@ -15,25 +15,12 @@
         "x-ms-client-request-id": "b74e2661-cde9-2c40-d43a-26661b6981e6",
         "x-ms-date": "Tue, 24 Aug 2021 19:05:36 GMT",
         "x-ms-return-client-request-id": "true",
-<<<<<<< HEAD
-        "x-ms-version": "2020-12-06"
-=======
-        "x-ms-version": "2021-02-12"
->>>>>>> 7e782c87
-      },
-      "RequestBody": null,
-      "StatusCode": 201,
-      "ResponseHeaders": {
-        "Content-Length": "0",
-<<<<<<< HEAD
-        "Date": "Mon, 26 Apr 2021 22:12:21 GMT",
-        "ETag": "\"0x8D909005CBA4192\"",
-        "Last-Modified": "Mon, 26 Apr 2021 22:12:20 GMT",
-        "Server": "Windows-Azure-Blob/1.0 Microsoft-HTTPAPI/2.0",
-        "x-ms-client-request-id": "a1c6ee19-3886-820a-3457-dc561138cfe1",
-        "x-ms-request-id": "b09e7171-001e-000c-43e9-3ae8ba000000",
-        "x-ms-version": "2020-12-06"
-=======
+        "x-ms-version": "2021-02-12"
+      },
+      "RequestBody": null,
+      "StatusCode": 201,
+      "ResponseHeaders": {
+        "Content-Length": "0",
         "Date": "Tue, 24 Aug 2021 19:05:35 GMT",
         "ETag": "\u00220x8D967322794B196\u0022",
         "Last-Modified": "Tue, 24 Aug 2021 19:05:35 GMT",
@@ -44,7 +31,6 @@
         "x-ms-client-request-id": "b74e2661-cde9-2c40-d43a-26661b6981e6",
         "x-ms-request-id": "7f8ba7a5-f01e-0060-5b1b-99313f000000",
         "x-ms-version": "2021-02-12"
->>>>>>> 7e782c87
       },
       "ResponseBody": []
     },
@@ -62,25 +48,12 @@
         "x-ms-client-request-id": "39bce8b6-4de5-cbd3-1c08-9cc7e7b81173",
         "x-ms-date": "Tue, 24 Aug 2021 19:05:36 GMT",
         "x-ms-return-client-request-id": "true",
-<<<<<<< HEAD
-        "x-ms-version": "2020-12-06"
-=======
-        "x-ms-version": "2021-02-12"
->>>>>>> 7e782c87
-      },
-      "RequestBody": null,
-      "StatusCode": 201,
-      "ResponseHeaders": {
-        "Content-Length": "0",
-<<<<<<< HEAD
-        "Date": "Mon, 26 Apr 2021 22:12:20 GMT",
-        "ETag": "\"0x8D909005CE26DAE\"",
-        "Last-Modified": "Mon, 26 Apr 2021 22:12:21 GMT",
-        "Server": "Windows-Azure-HDFS/1.0 Microsoft-HTTPAPI/2.0",
-        "x-ms-client-request-id": "3e67611b-f1ee-f389-a00f-b8b9f8ddaefa",
-        "x-ms-request-id": "496474e9-501f-0011-75e9-3ae506000000",
-        "x-ms-version": "2020-12-06"
-=======
+        "x-ms-version": "2021-02-12"
+      },
+      "RequestBody": null,
+      "StatusCode": 201,
+      "ResponseHeaders": {
+        "Content-Length": "0",
         "Date": "Tue, 24 Aug 2021 19:05:35 GMT",
         "ETag": "\u00220x8D9673227A2C70B\u0022",
         "Last-Modified": "Tue, 24 Aug 2021 19:05:36 GMT",
@@ -92,7 +65,6 @@
         "x-ms-request-id": "6826518f-c01f-0019-7d1b-99cd1b000000",
         "x-ms-request-server-encrypted": "true",
         "x-ms-version": "2021-02-12"
->>>>>>> 7e782c87
       },
       "ResponseBody": []
     },
@@ -116,11 +88,7 @@
         "x-ms-client-request-id": "33d13ee6-2ea4-a159-1ebe-d69772f0d23f",
         "x-ms-date": "Tue, 24 Aug 2021 19:05:36 GMT",
         "x-ms-return-client-request-id": "true",
-<<<<<<< HEAD
-        "x-ms-version": "2020-12-06"
-=======
-        "x-ms-version": "2021-02-12"
->>>>>>> 7e782c87
+        "x-ms-version": "2021-02-12"
       },
       "RequestBody": null,
       "StatusCode": 412,
@@ -134,13 +102,8 @@
         ],
         "x-ms-client-request-id": "33d13ee6-2ea4-a159-1ebe-d69772f0d23f",
         "x-ms-error-code": "ConditionNotMet",
-<<<<<<< HEAD
-        "x-ms-request-id": "b09e7186-001e-000c-54e9-3ae8ba000000",
-        "x-ms-version": "2020-12-06"
-=======
         "x-ms-request-id": "7f8ba7b0-f01e-0060-651b-99313f000000",
         "x-ms-version": "2021-02-12"
->>>>>>> 7e782c87
       },
       "ResponseBody": [
         "\uFEFF\u003C?xml version=\u00221.0\u0022 encoding=\u0022utf-8\u0022?\u003E\u003CError\u003E\u003CCode\u003EConditionNotMet\u003C/Code\u003E\u003CMessage\u003EThe condition specified using HTTP conditional header(s) is not met.\n",
@@ -162,23 +125,12 @@
         "x-ms-client-request-id": "a8e1f7f2-dee7-a5ce-8dd6-0b21b7aea3ae",
         "x-ms-date": "Tue, 24 Aug 2021 19:05:36 GMT",
         "x-ms-return-client-request-id": "true",
-<<<<<<< HEAD
-        "x-ms-version": "2020-12-06"
-=======
-        "x-ms-version": "2021-02-12"
->>>>>>> 7e782c87
+        "x-ms-version": "2021-02-12"
       },
       "RequestBody": null,
       "StatusCode": 202,
       "ResponseHeaders": {
         "Content-Length": "0",
-<<<<<<< HEAD
-        "Date": "Mon, 26 Apr 2021 22:12:21 GMT",
-        "Server": "Windows-Azure-Blob/1.0 Microsoft-HTTPAPI/2.0",
-        "x-ms-client-request-id": "3fd2f072-3bcc-4a27-fd10-c827a1a69ad0",
-        "x-ms-request-id": "b09e7197-001e-000c-61e9-3ae8ba000000",
-        "x-ms-version": "2020-12-06"
-=======
         "Date": "Tue, 24 Aug 2021 19:05:35 GMT",
         "Server": [
           "Windows-Azure-Blob/1.0",
@@ -187,7 +139,6 @@
         "x-ms-client-request-id": "a8e1f7f2-dee7-a5ce-8dd6-0b21b7aea3ae",
         "x-ms-request-id": "7f8ba7b9-f01e-0060-6a1b-99313f000000",
         "x-ms-version": "2021-02-12"
->>>>>>> 7e782c87
       },
       "ResponseBody": []
     },
@@ -206,25 +157,12 @@
         "x-ms-client-request-id": "868eec02-37ac-2724-4f0b-323d4ccf1104",
         "x-ms-date": "Tue, 24 Aug 2021 19:05:36 GMT",
         "x-ms-return-client-request-id": "true",
-<<<<<<< HEAD
-        "x-ms-version": "2020-12-06"
-=======
-        "x-ms-version": "2021-02-12"
->>>>>>> 7e782c87
-      },
-      "RequestBody": null,
-      "StatusCode": 201,
-      "ResponseHeaders": {
-        "Content-Length": "0",
-<<<<<<< HEAD
-        "Date": "Mon, 26 Apr 2021 22:12:21 GMT",
-        "ETag": "\"0x8D909005D355429\"",
-        "Last-Modified": "Mon, 26 Apr 2021 22:12:21 GMT",
-        "Server": "Windows-Azure-Blob/1.0 Microsoft-HTTPAPI/2.0",
-        "x-ms-client-request-id": "c4578893-c9da-7aa4-0e29-58ee6d82bc26",
-        "x-ms-request-id": "b09e71b4-001e-000c-7ce9-3ae8ba000000",
-        "x-ms-version": "2020-12-06"
-=======
+        "x-ms-version": "2021-02-12"
+      },
+      "RequestBody": null,
+      "StatusCode": 201,
+      "ResponseHeaders": {
+        "Content-Length": "0",
         "Date": "Tue, 24 Aug 2021 19:05:35 GMT",
         "ETag": "\u00220x8D9673227BC09F1\u0022",
         "Last-Modified": "Tue, 24 Aug 2021 19:05:36 GMT",
@@ -235,7 +173,6 @@
         "x-ms-client-request-id": "868eec02-37ac-2724-4f0b-323d4ccf1104",
         "x-ms-request-id": "7f8ba7bb-f01e-0060-6c1b-99313f000000",
         "x-ms-version": "2021-02-12"
->>>>>>> 7e782c87
       },
       "ResponseBody": []
     },
@@ -253,25 +190,12 @@
         "x-ms-client-request-id": "bea7b770-8160-d8e8-4d74-1bedf9bf18ce",
         "x-ms-date": "Tue, 24 Aug 2021 19:05:36 GMT",
         "x-ms-return-client-request-id": "true",
-<<<<<<< HEAD
-        "x-ms-version": "2020-12-06"
-=======
-        "x-ms-version": "2021-02-12"
->>>>>>> 7e782c87
-      },
-      "RequestBody": null,
-      "StatusCode": 201,
-      "ResponseHeaders": {
-        "Content-Length": "0",
-<<<<<<< HEAD
-        "Date": "Mon, 26 Apr 2021 22:12:21 GMT",
-        "ETag": "\"0x8D909005D442906\"",
-        "Last-Modified": "Mon, 26 Apr 2021 22:12:21 GMT",
-        "Server": "Windows-Azure-HDFS/1.0 Microsoft-HTTPAPI/2.0",
-        "x-ms-client-request-id": "cfd0810e-9e3a-a6fc-fad0-17a2a47d2a03",
-        "x-ms-request-id": "496474ea-501f-0011-76e9-3ae506000000",
-        "x-ms-version": "2020-12-06"
-=======
+        "x-ms-version": "2021-02-12"
+      },
+      "RequestBody": null,
+      "StatusCode": 201,
+      "ResponseHeaders": {
+        "Content-Length": "0",
         "Date": "Tue, 24 Aug 2021 19:05:36 GMT",
         "ETag": "\u00220x8D9673227C752BC\u0022",
         "Last-Modified": "Tue, 24 Aug 2021 19:05:36 GMT",
@@ -283,7 +207,6 @@
         "x-ms-request-id": "68265190-c01f-0019-7e1b-99cd1b000000",
         "x-ms-request-server-encrypted": "true",
         "x-ms-version": "2021-02-12"
->>>>>>> 7e782c87
       },
       "ResponseBody": []
     },
@@ -307,11 +230,7 @@
         "x-ms-client-request-id": "57f5a01d-12da-b86f-b624-5986b52aa9e5",
         "x-ms-date": "Tue, 24 Aug 2021 19:05:36 GMT",
         "x-ms-return-client-request-id": "true",
-<<<<<<< HEAD
-        "x-ms-version": "2020-12-06"
-=======
-        "x-ms-version": "2021-02-12"
->>>>>>> 7e782c87
+        "x-ms-version": "2021-02-12"
       },
       "RequestBody": null,
       "StatusCode": 412,
@@ -325,13 +244,8 @@
         ],
         "x-ms-client-request-id": "57f5a01d-12da-b86f-b624-5986b52aa9e5",
         "x-ms-error-code": "ConditionNotMet",
-<<<<<<< HEAD
-        "x-ms-request-id": "b09e71bf-001e-000c-05e9-3ae8ba000000",
-        "x-ms-version": "2020-12-06"
-=======
         "x-ms-request-id": "7f8ba7c7-f01e-0060-741b-99313f000000",
         "x-ms-version": "2021-02-12"
->>>>>>> 7e782c87
       },
       "ResponseBody": [
         "\uFEFF\u003C?xml version=\u00221.0\u0022 encoding=\u0022utf-8\u0022?\u003E\u003CError\u003E\u003CCode\u003EConditionNotMet\u003C/Code\u003E\u003CMessage\u003EThe condition specified using HTTP conditional header(s) is not met.\n",
@@ -353,23 +267,12 @@
         "x-ms-client-request-id": "58cfca51-c1c9-28f4-f34a-f8ae1284f904",
         "x-ms-date": "Tue, 24 Aug 2021 19:05:36 GMT",
         "x-ms-return-client-request-id": "true",
-<<<<<<< HEAD
-        "x-ms-version": "2020-12-06"
-=======
-        "x-ms-version": "2021-02-12"
->>>>>>> 7e782c87
+        "x-ms-version": "2021-02-12"
       },
       "RequestBody": null,
       "StatusCode": 202,
       "ResponseHeaders": {
         "Content-Length": "0",
-<<<<<<< HEAD
-        "Date": "Mon, 26 Apr 2021 22:12:22 GMT",
-        "Server": "Windows-Azure-Blob/1.0 Microsoft-HTTPAPI/2.0",
-        "x-ms-client-request-id": "e5a92ab5-5c64-93c8-18f3-ca04adf88fbc",
-        "x-ms-request-id": "b09e71c3-001e-000c-09e9-3ae8ba000000",
-        "x-ms-version": "2020-12-06"
-=======
         "Date": "Tue, 24 Aug 2021 19:05:35 GMT",
         "Server": [
           "Windows-Azure-Blob/1.0",
@@ -378,7 +281,6 @@
         "x-ms-client-request-id": "58cfca51-c1c9-28f4-f34a-f8ae1284f904",
         "x-ms-request-id": "7f8ba7cd-f01e-0060-7a1b-99313f000000",
         "x-ms-version": "2021-02-12"
->>>>>>> 7e782c87
       },
       "ResponseBody": []
     },
@@ -397,25 +299,12 @@
         "x-ms-client-request-id": "d5c18aff-3633-c1dd-92a4-82d81712a540",
         "x-ms-date": "Tue, 24 Aug 2021 19:05:36 GMT",
         "x-ms-return-client-request-id": "true",
-<<<<<<< HEAD
-        "x-ms-version": "2020-12-06"
-=======
-        "x-ms-version": "2021-02-12"
->>>>>>> 7e782c87
-      },
-      "RequestBody": null,
-      "StatusCode": 201,
-      "ResponseHeaders": {
-        "Content-Length": "0",
-<<<<<<< HEAD
-        "Date": "Mon, 26 Apr 2021 22:12:22 GMT",
-        "ETag": "\"0x8D909005D674298\"",
-        "Last-Modified": "Mon, 26 Apr 2021 22:12:22 GMT",
-        "Server": "Windows-Azure-Blob/1.0 Microsoft-HTTPAPI/2.0",
-        "x-ms-client-request-id": "5a7fb382-a74a-ea34-5b51-1ca2679f9fcd",
-        "x-ms-request-id": "b09e71c6-001e-000c-0ce9-3ae8ba000000",
-        "x-ms-version": "2020-12-06"
-=======
+        "x-ms-version": "2021-02-12"
+      },
+      "RequestBody": null,
+      "StatusCode": 201,
+      "ResponseHeaders": {
+        "Content-Length": "0",
         "Date": "Tue, 24 Aug 2021 19:05:35 GMT",
         "ETag": "\u00220x8D9673227E0A399\u0022",
         "Last-Modified": "Tue, 24 Aug 2021 19:05:36 GMT",
@@ -426,7 +315,6 @@
         "x-ms-client-request-id": "d5c18aff-3633-c1dd-92a4-82d81712a540",
         "x-ms-request-id": "7f8ba7d0-f01e-0060-7c1b-99313f000000",
         "x-ms-version": "2021-02-12"
->>>>>>> 7e782c87
       },
       "ResponseBody": []
     },
@@ -444,25 +332,12 @@
         "x-ms-client-request-id": "5d015ef9-87b7-f0d8-e118-8eadfca9d127",
         "x-ms-date": "Tue, 24 Aug 2021 19:05:36 GMT",
         "x-ms-return-client-request-id": "true",
-<<<<<<< HEAD
-        "x-ms-version": "2020-12-06"
-=======
-        "x-ms-version": "2021-02-12"
->>>>>>> 7e782c87
-      },
-      "RequestBody": null,
-      "StatusCode": 201,
-      "ResponseHeaders": {
-        "Content-Length": "0",
-<<<<<<< HEAD
-        "Date": "Mon, 26 Apr 2021 22:12:21 GMT",
-        "ETag": "\"0x8D909005D775CFF\"",
-        "Last-Modified": "Mon, 26 Apr 2021 22:12:22 GMT",
-        "Server": "Windows-Azure-HDFS/1.0 Microsoft-HTTPAPI/2.0",
-        "x-ms-client-request-id": "b92f6bf0-81fe-f8e2-f1a9-2713ca7258b6",
-        "x-ms-request-id": "496474eb-501f-0011-77e9-3ae506000000",
-        "x-ms-version": "2020-12-06"
-=======
+        "x-ms-version": "2021-02-12"
+      },
+      "RequestBody": null,
+      "StatusCode": 201,
+      "ResponseHeaders": {
+        "Content-Length": "0",
         "Date": "Tue, 24 Aug 2021 19:05:36 GMT",
         "ETag": "\u00220x8D9673227EC6379\u0022",
         "Last-Modified": "Tue, 24 Aug 2021 19:05:36 GMT",
@@ -474,7 +349,6 @@
         "x-ms-request-id": "68265191-c01f-0019-7f1b-99cd1b000000",
         "x-ms-request-server-encrypted": "true",
         "x-ms-version": "2021-02-12"
->>>>>>> 7e782c87
       },
       "ResponseBody": []
     },
@@ -498,11 +372,7 @@
         "x-ms-client-request-id": "913ae5fa-d169-7701-a8f1-16d81a791721",
         "x-ms-date": "Tue, 24 Aug 2021 19:05:36 GMT",
         "x-ms-return-client-request-id": "true",
-<<<<<<< HEAD
-        "x-ms-version": "2020-12-06"
-=======
-        "x-ms-version": "2021-02-12"
->>>>>>> 7e782c87
+        "x-ms-version": "2021-02-12"
       },
       "RequestBody": null,
       "StatusCode": 412,
@@ -516,13 +386,8 @@
         ],
         "x-ms-client-request-id": "913ae5fa-d169-7701-a8f1-16d81a791721",
         "x-ms-error-code": "ConditionNotMet",
-<<<<<<< HEAD
-        "x-ms-request-id": "b09e71cd-001e-000c-11e9-3ae8ba000000",
-        "x-ms-version": "2020-12-06"
-=======
         "x-ms-request-id": "7f8ba7e0-f01e-0060-081b-99313f000000",
         "x-ms-version": "2021-02-12"
->>>>>>> 7e782c87
       },
       "ResponseBody": [
         "\uFEFF\u003C?xml version=\u00221.0\u0022 encoding=\u0022utf-8\u0022?\u003E\u003CError\u003E\u003CCode\u003EConditionNotMet\u003C/Code\u003E\u003CMessage\u003EThe condition specified using HTTP conditional header(s) is not met.\n",
@@ -544,23 +409,12 @@
         "x-ms-client-request-id": "16b28b3f-3f6e-a3bd-c662-ec3e977707fc",
         "x-ms-date": "Tue, 24 Aug 2021 19:05:37 GMT",
         "x-ms-return-client-request-id": "true",
-<<<<<<< HEAD
-        "x-ms-version": "2020-12-06"
-=======
-        "x-ms-version": "2021-02-12"
->>>>>>> 7e782c87
+        "x-ms-version": "2021-02-12"
       },
       "RequestBody": null,
       "StatusCode": 202,
       "ResponseHeaders": {
         "Content-Length": "0",
-<<<<<<< HEAD
-        "Date": "Mon, 26 Apr 2021 22:12:22 GMT",
-        "Server": "Windows-Azure-Blob/1.0 Microsoft-HTTPAPI/2.0",
-        "x-ms-client-request-id": "2117791a-30a0-0641-6af6-244b0edfe667",
-        "x-ms-request-id": "b09e71ce-001e-000c-12e9-3ae8ba000000",
-        "x-ms-version": "2020-12-06"
-=======
         "Date": "Tue, 24 Aug 2021 19:05:36 GMT",
         "Server": [
           "Windows-Azure-Blob/1.0",
@@ -569,7 +423,6 @@
         "x-ms-client-request-id": "16b28b3f-3f6e-a3bd-c662-ec3e977707fc",
         "x-ms-request-id": "7f8ba7e3-f01e-0060-0a1b-99313f000000",
         "x-ms-version": "2021-02-12"
->>>>>>> 7e782c87
       },
       "ResponseBody": []
     },
@@ -588,25 +441,12 @@
         "x-ms-client-request-id": "682de9d8-b5be-6b3e-f3ae-567ebc34b72b",
         "x-ms-date": "Tue, 24 Aug 2021 19:05:37 GMT",
         "x-ms-return-client-request-id": "true",
-<<<<<<< HEAD
-        "x-ms-version": "2020-12-06"
-=======
-        "x-ms-version": "2021-02-12"
->>>>>>> 7e782c87
-      },
-      "RequestBody": null,
-      "StatusCode": 201,
-      "ResponseHeaders": {
-        "Content-Length": "0",
-<<<<<<< HEAD
-        "Date": "Mon, 26 Apr 2021 22:12:22 GMT",
-        "ETag": "\"0x8D909005D9ADF08\"",
-        "Last-Modified": "Mon, 26 Apr 2021 22:12:22 GMT",
-        "Server": "Windows-Azure-Blob/1.0 Microsoft-HTTPAPI/2.0",
-        "x-ms-client-request-id": "ad909aeb-26b6-8e99-c700-b361739e4007",
-        "x-ms-request-id": "b09e71d7-001e-000c-1ae9-3ae8ba000000",
-        "x-ms-version": "2020-12-06"
-=======
+        "x-ms-version": "2021-02-12"
+      },
+      "RequestBody": null,
+      "StatusCode": 201,
+      "ResponseHeaders": {
+        "Content-Length": "0",
         "Date": "Tue, 24 Aug 2021 19:05:36 GMT",
         "ETag": "\u00220x8D9673228056446\u0022",
         "Last-Modified": "Tue, 24 Aug 2021 19:05:36 GMT",
@@ -617,7 +457,6 @@
         "x-ms-client-request-id": "682de9d8-b5be-6b3e-f3ae-567ebc34b72b",
         "x-ms-request-id": "7f8ba7ea-f01e-0060-0e1b-99313f000000",
         "x-ms-version": "2021-02-12"
->>>>>>> 7e782c87
       },
       "ResponseBody": []
     },
@@ -635,25 +474,12 @@
         "x-ms-client-request-id": "ca3614e6-425e-5fb8-b3f3-9ce3a32cd861",
         "x-ms-date": "Tue, 24 Aug 2021 19:05:37 GMT",
         "x-ms-return-client-request-id": "true",
-<<<<<<< HEAD
-        "x-ms-version": "2020-12-06"
-=======
-        "x-ms-version": "2021-02-12"
->>>>>>> 7e782c87
-      },
-      "RequestBody": null,
-      "StatusCode": 201,
-      "ResponseHeaders": {
-        "Content-Length": "0",
-<<<<<<< HEAD
-        "Date": "Mon, 26 Apr 2021 22:12:22 GMT",
-        "ETag": "\"0x8D909005DA93323\"",
-        "Last-Modified": "Mon, 26 Apr 2021 22:12:22 GMT",
-        "Server": "Windows-Azure-HDFS/1.0 Microsoft-HTTPAPI/2.0",
-        "x-ms-client-request-id": "dafa9193-ec3b-01b1-6d28-ee01e72d9b18",
-        "x-ms-request-id": "49647500-501f-0011-78e9-3ae506000000",
-        "x-ms-version": "2020-12-06"
-=======
+        "x-ms-version": "2021-02-12"
+      },
+      "RequestBody": null,
+      "StatusCode": 201,
+      "ResponseHeaders": {
+        "Content-Length": "0",
         "Date": "Tue, 24 Aug 2021 19:05:36 GMT",
         "ETag": "\u00220x8D96732281108A2\u0022",
         "Last-Modified": "Tue, 24 Aug 2021 19:05:36 GMT",
@@ -665,7 +491,6 @@
         "x-ms-request-id": "68265193-c01f-0019-801b-99cd1b000000",
         "x-ms-request-server-encrypted": "true",
         "x-ms-version": "2021-02-12"
->>>>>>> 7e782c87
       },
       "ResponseBody": []
     },
@@ -682,11 +507,7 @@
         "x-ms-client-request-id": "7e2bd336-305b-f87c-3351-4d798b0a5dba",
         "x-ms-date": "Tue, 24 Aug 2021 19:05:37 GMT",
         "x-ms-return-client-request-id": "true",
-<<<<<<< HEAD
-        "x-ms-version": "2020-12-06"
-=======
-        "x-ms-version": "2021-02-12"
->>>>>>> 7e782c87
+        "x-ms-version": "2021-02-12"
       },
       "RequestBody": null,
       "StatusCode": 200,
@@ -716,11 +537,7 @@
         "x-ms-request-id": "7f8ba7f4-f01e-0060-171b-99313f000000",
         "x-ms-resource-type": "file",
         "x-ms-server-encrypted": "true",
-<<<<<<< HEAD
-        "x-ms-version": "2020-12-06"
-=======
-        "x-ms-version": "2021-02-12"
->>>>>>> 7e782c87
+        "x-ms-version": "2021-02-12"
       },
       "ResponseBody": []
     },
@@ -744,11 +561,7 @@
         "x-ms-client-request-id": "d0ac0564-5901-8306-ff4a-9d3068441d46",
         "x-ms-date": "Tue, 24 Aug 2021 19:05:37 GMT",
         "x-ms-return-client-request-id": "true",
-<<<<<<< HEAD
-        "x-ms-version": "2020-12-06"
-=======
-        "x-ms-version": "2021-02-12"
->>>>>>> 7e782c87
+        "x-ms-version": "2021-02-12"
       },
       "RequestBody": null,
       "StatusCode": 412,
@@ -762,13 +575,8 @@
         ],
         "x-ms-client-request-id": "d0ac0564-5901-8306-ff4a-9d3068441d46",
         "x-ms-error-code": "ConditionNotMet",
-<<<<<<< HEAD
-        "x-ms-request-id": "b09e71e2-001e-000c-23e9-3ae8ba000000",
-        "x-ms-version": "2020-12-06"
-=======
         "x-ms-request-id": "7f8ba7f9-f01e-0060-1a1b-99313f000000",
         "x-ms-version": "2021-02-12"
->>>>>>> 7e782c87
       },
       "ResponseBody": [
         "\uFEFF\u003C?xml version=\u00221.0\u0022 encoding=\u0022utf-8\u0022?\u003E\u003CError\u003E\u003CCode\u003EConditionNotMet\u003C/Code\u003E\u003CMessage\u003EThe condition specified using HTTP conditional header(s) is not met.\n",
@@ -790,23 +598,12 @@
         "x-ms-client-request-id": "8515b7cf-8d5e-fab9-32e0-2da7378bc711",
         "x-ms-date": "Tue, 24 Aug 2021 19:05:37 GMT",
         "x-ms-return-client-request-id": "true",
-<<<<<<< HEAD
-        "x-ms-version": "2020-12-06"
-=======
-        "x-ms-version": "2021-02-12"
->>>>>>> 7e782c87
+        "x-ms-version": "2021-02-12"
       },
       "RequestBody": null,
       "StatusCode": 202,
       "ResponseHeaders": {
         "Content-Length": "0",
-<<<<<<< HEAD
-        "Date": "Mon, 26 Apr 2021 22:12:22 GMT",
-        "Server": "Windows-Azure-Blob/1.0 Microsoft-HTTPAPI/2.0",
-        "x-ms-client-request-id": "461d4468-ce29-a35c-b962-a56217fb28ce",
-        "x-ms-request-id": "b09e71e5-001e-000c-26e9-3ae8ba000000",
-        "x-ms-version": "2020-12-06"
-=======
         "Date": "Tue, 24 Aug 2021 19:05:36 GMT",
         "Server": [
           "Windows-Azure-Blob/1.0",
@@ -815,7 +612,6 @@
         "x-ms-client-request-id": "8515b7cf-8d5e-fab9-32e0-2da7378bc711",
         "x-ms-request-id": "7f8ba7fa-f01e-0060-1b1b-99313f000000",
         "x-ms-version": "2021-02-12"
->>>>>>> 7e782c87
       },
       "ResponseBody": []
     },
@@ -834,25 +630,12 @@
         "x-ms-client-request-id": "845f1633-55f6-f080-da13-2514d4b4c9fa",
         "x-ms-date": "Tue, 24 Aug 2021 19:05:37 GMT",
         "x-ms-return-client-request-id": "true",
-<<<<<<< HEAD
-        "x-ms-version": "2020-12-06"
-=======
-        "x-ms-version": "2021-02-12"
->>>>>>> 7e782c87
-      },
-      "RequestBody": null,
-      "StatusCode": 201,
-      "ResponseHeaders": {
-        "Content-Length": "0",
-<<<<<<< HEAD
-        "Date": "Mon, 26 Apr 2021 22:12:23 GMT",
-        "ETag": "\"0x8D909005DEDF003\"",
-        "Last-Modified": "Mon, 26 Apr 2021 22:12:23 GMT",
-        "Server": "Windows-Azure-Blob/1.0 Microsoft-HTTPAPI/2.0",
-        "x-ms-client-request-id": "5acc3831-710a-b161-2f98-e79b146270d8",
-        "x-ms-request-id": "b09e71f4-001e-000c-33e9-3ae8ba000000",
-        "x-ms-version": "2020-12-06"
-=======
+        "x-ms-version": "2021-02-12"
+      },
+      "RequestBody": null,
+      "StatusCode": 201,
+      "ResponseHeaders": {
+        "Content-Length": "0",
         "Date": "Tue, 24 Aug 2021 19:05:36 GMT",
         "ETag": "\u00220x8D9673228371B5D\u0022",
         "Last-Modified": "Tue, 24 Aug 2021 19:05:37 GMT",
@@ -863,7 +646,6 @@
         "x-ms-client-request-id": "845f1633-55f6-f080-da13-2514d4b4c9fa",
         "x-ms-request-id": "7f8ba7fb-f01e-0060-1c1b-99313f000000",
         "x-ms-version": "2021-02-12"
->>>>>>> 7e782c87
       },
       "ResponseBody": []
     },
@@ -881,25 +663,12 @@
         "x-ms-client-request-id": "61c47699-6560-1d62-3389-38e47f3782d5",
         "x-ms-date": "Tue, 24 Aug 2021 19:05:37 GMT",
         "x-ms-return-client-request-id": "true",
-<<<<<<< HEAD
-        "x-ms-version": "2020-12-06"
-=======
-        "x-ms-version": "2021-02-12"
->>>>>>> 7e782c87
-      },
-      "RequestBody": null,
-      "StatusCode": 201,
-      "ResponseHeaders": {
-        "Content-Length": "0",
-<<<<<<< HEAD
-        "Date": "Mon, 26 Apr 2021 22:12:22 GMT",
-        "ETag": "\"0x8D909005DFEAC79\"",
-        "Last-Modified": "Mon, 26 Apr 2021 22:12:23 GMT",
-        "Server": "Windows-Azure-HDFS/1.0 Microsoft-HTTPAPI/2.0",
-        "x-ms-client-request-id": "62cd046d-2d1e-1ad1-d848-63b5f071d71b",
-        "x-ms-request-id": "49647506-501f-0011-79e9-3ae506000000",
-        "x-ms-version": "2020-12-06"
-=======
+        "x-ms-version": "2021-02-12"
+      },
+      "RequestBody": null,
+      "StatusCode": 201,
+      "ResponseHeaders": {
+        "Content-Length": "0",
         "Date": "Tue, 24 Aug 2021 19:05:36 GMT",
         "ETag": "\u00220x8D967322843FCE5\u0022",
         "Last-Modified": "Tue, 24 Aug 2021 19:05:37 GMT",
@@ -911,7 +680,6 @@
         "x-ms-request-id": "68265194-c01f-0019-011b-99cd1b000000",
         "x-ms-request-server-encrypted": "true",
         "x-ms-version": "2021-02-12"
->>>>>>> 7e782c87
       },
       "ResponseBody": []
     },
@@ -935,11 +703,7 @@
         "x-ms-date": "Tue, 24 Aug 2021 19:05:37 GMT",
         "x-ms-lease-id": "18321617-369e-9b54-d5eb-f7543360193e",
         "x-ms-return-client-request-id": "true",
-<<<<<<< HEAD
-        "x-ms-version": "2020-12-06"
-=======
-        "x-ms-version": "2021-02-12"
->>>>>>> 7e782c87
+        "x-ms-version": "2021-02-12"
       },
       "RequestBody": null,
       "StatusCode": 412,
@@ -953,13 +717,8 @@
         ],
         "x-ms-client-request-id": "f7af744b-6b3f-b801-cab4-e64f0f7f35b8",
         "x-ms-error-code": "LeaseNotPresentWithBlobOperation",
-<<<<<<< HEAD
-        "x-ms-request-id": "b09e7200-001e-000c-3be9-3ae8ba000000",
-        "x-ms-version": "2020-12-06"
-=======
         "x-ms-request-id": "7f8ba80d-f01e-0060-281b-99313f000000",
         "x-ms-version": "2021-02-12"
->>>>>>> 7e782c87
       },
       "ResponseBody": [
         "\uFEFF\u003C?xml version=\u00221.0\u0022 encoding=\u0022utf-8\u0022?\u003E\u003CError\u003E\u003CCode\u003ELeaseNotPresentWithBlobOperation\u003C/Code\u003E\u003CMessage\u003EThere is currently no lease on the blob.\n",
@@ -981,23 +740,12 @@
         "x-ms-client-request-id": "0a98c025-8b88-da96-c13d-dd2dc7d2bbef",
         "x-ms-date": "Tue, 24 Aug 2021 19:05:37 GMT",
         "x-ms-return-client-request-id": "true",
-<<<<<<< HEAD
-        "x-ms-version": "2020-12-06"
-=======
-        "x-ms-version": "2021-02-12"
->>>>>>> 7e782c87
+        "x-ms-version": "2021-02-12"
       },
       "RequestBody": null,
       "StatusCode": 202,
       "ResponseHeaders": {
         "Content-Length": "0",
-<<<<<<< HEAD
-        "Date": "Mon, 26 Apr 2021 22:12:23 GMT",
-        "Server": "Windows-Azure-Blob/1.0 Microsoft-HTTPAPI/2.0",
-        "x-ms-client-request-id": "b8357f0f-01ef-afd5-dd1e-7eea55f9f378",
-        "x-ms-request-id": "b09e7202-001e-000c-3de9-3ae8ba000000",
-        "x-ms-version": "2020-12-06"
-=======
         "Date": "Tue, 24 Aug 2021 19:05:36 GMT",
         "Server": [
           "Windows-Azure-Blob/1.0",
@@ -1006,7 +754,6 @@
         "x-ms-client-request-id": "0a98c025-8b88-da96-c13d-dd2dc7d2bbef",
         "x-ms-request-id": "7f8ba813-f01e-0060-2d1b-99313f000000",
         "x-ms-version": "2021-02-12"
->>>>>>> 7e782c87
       },
       "ResponseBody": []
     }
