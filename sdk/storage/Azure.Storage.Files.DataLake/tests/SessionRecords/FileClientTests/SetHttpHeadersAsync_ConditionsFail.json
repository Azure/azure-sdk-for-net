{
  "Entries": [
    {
      "RequestUri": "https://seannse.blob.core.windows.net/test-filesystem-97926c11-082c-1538-5f91-371f3c4b4c66?restype=container",
      "RequestMethod": "PUT",
      "RequestHeaders": {
        "Accept": "application/xml",
        "Authorization": "Sanitized",
<<<<<<< HEAD
        "traceparent": "00-83fa770d7647da4cb0f807f9e29ce4c9-e3aa72e77b5d2247-00",
        "User-Agent": [
          "azsdk-net-Storage.Files.DataLake/12.7.0-alpha.20210202.1",
          "(.NET 5.0.2; Microsoft Windows 10.0.19042)"
        ],
        "x-ms-blob-public-access": "container",
        "x-ms-client-request-id": "3233deb3-5aba-5bc2-ec7e-46b20b61f51d",
        "x-ms-date": "Tue, 02 Feb 2021 21:40:22 GMT",
=======
        "traceparent": "00-39b32c5fbc23c84f9a23fd8759146161-ba0977309949cd4f-00",
        "User-Agent": [
          "azsdk-net-Storage.Files.DataLake/12.7.0-alpha.20210217.1",
          "(.NET 5.0.3; Microsoft Windows 10.0.19042)"
        ],
        "x-ms-blob-public-access": "container",
        "x-ms-client-request-id": "3233deb3-5aba-5bc2-ec7e-46b20b61f51d",
        "x-ms-date": "Wed, 17 Feb 2021 22:29:44 GMT",
>>>>>>> 1814567d
        "x-ms-return-client-request-id": "true",
        "x-ms-version": "2020-06-12"
      },
      "RequestBody": null,
      "StatusCode": 201,
      "ResponseHeaders": {
        "Content-Length": "0",
<<<<<<< HEAD
        "Date": "Tue, 02 Feb 2021 21:40:22 GMT",
        "ETag": "\u00220x8D8C7C32560F55B\u0022",
        "Last-Modified": "Tue, 02 Feb 2021 21:40:23 GMT",
=======
        "Date": "Wed, 17 Feb 2021 22:29:44 GMT",
        "ETag": "\u00220x8D8D39386CBEE32\u0022",
        "Last-Modified": "Wed, 17 Feb 2021 22:29:44 GMT",
>>>>>>> 1814567d
        "Server": [
          "Windows-Azure-Blob/1.0",
          "Microsoft-HTTPAPI/2.0"
        ],
        "x-ms-client-request-id": "3233deb3-5aba-5bc2-ec7e-46b20b61f51d",
<<<<<<< HEAD
        "x-ms-request-id": "470f1b9b-101e-004b-14ac-f9830c000000",
=======
        "x-ms-request-id": "179048b3-901e-006a-607c-05a777000000",
>>>>>>> 1814567d
        "x-ms-version": "2020-06-12"
      },
      "ResponseBody": []
    },
    {
      "RequestUri": "https://seannse.dfs.core.windows.net/test-filesystem-97926c11-082c-1538-5f91-371f3c4b4c66/test-file-1cb6fbac-8646-7785-54b0-583f2b89dc0d?resource=file",
      "RequestMethod": "PUT",
      "RequestHeaders": {
        "Accept": "application/json",
        "Authorization": "Sanitized",
<<<<<<< HEAD
        "traceparent": "00-64276317dce9564dba9a7d024cd99a49-3773c02efb1b6745-00",
        "User-Agent": [
          "azsdk-net-Storage.Files.DataLake/12.7.0-alpha.20210202.1",
          "(.NET 5.0.2; Microsoft Windows 10.0.19042)"
        ],
        "x-ms-client-request-id": "3d01bff7-039b-2c71-59bb-dd0a02832f62",
        "x-ms-date": "Tue, 02 Feb 2021 21:40:22 GMT",
=======
        "traceparent": "00-6809204fac0bb744bd4f27091b40bd54-25332e74ec91664b-00",
        "User-Agent": [
          "azsdk-net-Storage.Files.DataLake/12.7.0-alpha.20210217.1",
          "(.NET 5.0.3; Microsoft Windows 10.0.19042)"
        ],
        "x-ms-client-request-id": "3d01bff7-039b-2c71-59bb-dd0a02832f62",
        "x-ms-date": "Wed, 17 Feb 2021 22:29:44 GMT",
>>>>>>> 1814567d
        "x-ms-return-client-request-id": "true",
        "x-ms-version": "2020-06-12"
      },
      "RequestBody": null,
      "StatusCode": 201,
      "ResponseHeaders": {
        "Content-Length": "0",
<<<<<<< HEAD
        "Date": "Tue, 02 Feb 2021 21:40:23 GMT",
        "ETag": "\u00220x8D8C7C3259A7941\u0022",
        "Last-Modified": "Tue, 02 Feb 2021 21:40:23 GMT",
=======
        "Date": "Wed, 17 Feb 2021 22:29:44 GMT",
        "ETag": "\u00220x8D8D39387075D4F\u0022",
        "Last-Modified": "Wed, 17 Feb 2021 22:29:45 GMT",
>>>>>>> 1814567d
        "Server": [
          "Windows-Azure-HDFS/1.0",
          "Microsoft-HTTPAPI/2.0"
        ],
        "x-ms-client-request-id": "3d01bff7-039b-2c71-59bb-dd0a02832f62",
<<<<<<< HEAD
        "x-ms-request-id": "a98d79d1-101f-0039-39ac-f98443000000",
=======
        "x-ms-request-id": "6e92f363-501f-0081-7a7c-05df85000000",
>>>>>>> 1814567d
        "x-ms-version": "2020-06-12"
      },
      "ResponseBody": []
    },
    {
      "RequestUri": "https://seannse.blob.core.windows.net/test-filesystem-97926c11-082c-1538-5f91-371f3c4b4c66/test-file-1cb6fbac-8646-7785-54b0-583f2b89dc0d?comp=properties",
      "RequestMethod": "PUT",
      "RequestHeaders": {
        "Accept": "application/xml",
        "Authorization": "Sanitized",
<<<<<<< HEAD
        "If-Modified-Since": "Wed, 03 Feb 2021 21:40:22 GMT",
        "User-Agent": [
          "azsdk-net-Storage.Files.DataLake/12.7.0-alpha.20210202.1",
          "(.NET 5.0.2; Microsoft Windows 10.0.19042)"
=======
        "If-Modified-Since": "Thu, 18 Feb 2021 22:29:44 GMT",
        "User-Agent": [
          "azsdk-net-Storage.Files.DataLake/12.7.0-alpha.20210217.1",
          "(.NET 5.0.3; Microsoft Windows 10.0.19042)"
>>>>>>> 1814567d
        ],
        "x-ms-blob-cache-control": "sdqcgxgsprxrfkqgxmne",
        "x-ms-blob-content-disposition": "eaagfiqueuwkrkirefge",
        "x-ms-blob-content-encoding": "aqfgyscihhspggdscjvx",
        "x-ms-blob-content-language": "gknttnatcybrfiemushm",
        "x-ms-blob-content-md5": "VFO3x/rXDNxiyKZhd565uA==",
        "x-ms-blob-content-type": "fimvcgdlhpoujixodkmk",
        "x-ms-client-request-id": "6b487ad8-9f88-6d71-0e40-035b3da1da35",
<<<<<<< HEAD
        "x-ms-date": "Tue, 02 Feb 2021 21:40:23 GMT",
=======
        "x-ms-date": "Wed, 17 Feb 2021 22:29:45 GMT",
>>>>>>> 1814567d
        "x-ms-return-client-request-id": "true",
        "x-ms-version": "2020-06-12"
      },
      "RequestBody": null,
      "StatusCode": 412,
      "ResponseHeaders": {
        "Content-Length": "252",
        "Content-Type": "application/xml",
<<<<<<< HEAD
        "Date": "Tue, 02 Feb 2021 21:40:23 GMT",
=======
        "Date": "Wed, 17 Feb 2021 22:29:44 GMT",
>>>>>>> 1814567d
        "Server": [
          "Windows-Azure-Blob/1.0",
          "Microsoft-HTTPAPI/2.0"
        ],
        "x-ms-client-request-id": "6b487ad8-9f88-6d71-0e40-035b3da1da35",
        "x-ms-error-code": "ConditionNotMet",
<<<<<<< HEAD
        "x-ms-request-id": "470f1db3-101e-004b-05ac-f9830c000000",
=======
        "x-ms-request-id": "179049a8-901e-006a-377c-05a777000000",
>>>>>>> 1814567d
        "x-ms-version": "2020-06-12"
      },
      "ResponseBody": [
        "\uFEFF\u003C?xml version=\u00221.0\u0022 encoding=\u0022utf-8\u0022?\u003E\u003CError\u003E\u003CCode\u003EConditionNotMet\u003C/Code\u003E\u003CMessage\u003EThe condition specified using HTTP conditional header(s) is not met.\n",
<<<<<<< HEAD
        "RequestId:470f1db3-101e-004b-05ac-f9830c000000\n",
        "Time:2021-02-02T21:40:23.7189888Z\u003C/Message\u003E\u003C/Error\u003E"
=======
        "RequestId:179049a8-901e-006a-377c-05a777000000\n",
        "Time:2021-02-17T22:29:45.2823601Z\u003C/Message\u003E\u003C/Error\u003E"
>>>>>>> 1814567d
      ]
    },
    {
      "RequestUri": "https://seannse.blob.core.windows.net/test-filesystem-97926c11-082c-1538-5f91-371f3c4b4c66?restype=container",
      "RequestMethod": "DELETE",
      "RequestHeaders": {
        "Accept": "application/xml",
        "Authorization": "Sanitized",
<<<<<<< HEAD
        "traceparent": "00-09b463e59c054548857b4d9bce936e8e-f94c00699222cb4c-00",
        "User-Agent": [
          "azsdk-net-Storage.Files.DataLake/12.7.0-alpha.20210202.1",
          "(.NET 5.0.2; Microsoft Windows 10.0.19042)"
        ],
        "x-ms-client-request-id": "8731ed97-c43b-01da-c8d4-7db495a954ad",
        "x-ms-date": "Tue, 02 Feb 2021 21:40:23 GMT",
=======
        "traceparent": "00-62c451d0ca655d40b3dcfed51e96f213-03481d01f8d5ec4b-00",
        "User-Agent": [
          "azsdk-net-Storage.Files.DataLake/12.7.0-alpha.20210217.1",
          "(.NET 5.0.3; Microsoft Windows 10.0.19042)"
        ],
        "x-ms-client-request-id": "8731ed97-c43b-01da-c8d4-7db495a954ad",
        "x-ms-date": "Wed, 17 Feb 2021 22:29:45 GMT",
>>>>>>> 1814567d
        "x-ms-return-client-request-id": "true",
        "x-ms-version": "2020-06-12"
      },
      "RequestBody": null,
      "StatusCode": 202,
      "ResponseHeaders": {
        "Content-Length": "0",
<<<<<<< HEAD
        "Date": "Tue, 02 Feb 2021 21:40:23 GMT",
=======
        "Date": "Wed, 17 Feb 2021 22:29:44 GMT",
>>>>>>> 1814567d
        "Server": [
          "Windows-Azure-Blob/1.0",
          "Microsoft-HTTPAPI/2.0"
        ],
        "x-ms-client-request-id": "8731ed97-c43b-01da-c8d4-7db495a954ad",
<<<<<<< HEAD
        "x-ms-request-id": "470f1e15-101e-004b-64ac-f9830c000000",
=======
        "x-ms-request-id": "179049e0-901e-006a-6c7c-05a777000000",
>>>>>>> 1814567d
        "x-ms-version": "2020-06-12"
      },
      "ResponseBody": []
    },
    {
      "RequestUri": "https://seannse.blob.core.windows.net/test-filesystem-30ce2dff-0aec-8dcc-91e9-b118b1aecc0e?restype=container",
      "RequestMethod": "PUT",
      "RequestHeaders": {
        "Accept": "application/xml",
        "Authorization": "Sanitized",
<<<<<<< HEAD
        "traceparent": "00-0ba4ddc71c40b84e8487ff233d068069-708c792263e8a544-00",
        "User-Agent": [
          "azsdk-net-Storage.Files.DataLake/12.7.0-alpha.20210202.1",
          "(.NET 5.0.2; Microsoft Windows 10.0.19042)"
        ],
        "x-ms-blob-public-access": "container",
        "x-ms-client-request-id": "72c2411b-5130-8c85-20a3-f55112c15019",
        "x-ms-date": "Tue, 02 Feb 2021 21:40:23 GMT",
=======
        "traceparent": "00-8ab2de96efe04644bf18ad1505be4b2e-a6c5f438639f564f-00",
        "User-Agent": [
          "azsdk-net-Storage.Files.DataLake/12.7.0-alpha.20210217.1",
          "(.NET 5.0.3; Microsoft Windows 10.0.19042)"
        ],
        "x-ms-blob-public-access": "container",
        "x-ms-client-request-id": "72c2411b-5130-8c85-20a3-f55112c15019",
        "x-ms-date": "Wed, 17 Feb 2021 22:29:45 GMT",
>>>>>>> 1814567d
        "x-ms-return-client-request-id": "true",
        "x-ms-version": "2020-06-12"
      },
      "RequestBody": null,
      "StatusCode": 201,
      "ResponseHeaders": {
        "Content-Length": "0",
<<<<<<< HEAD
        "Date": "Tue, 02 Feb 2021 21:40:23 GMT",
        "ETag": "\u00220x8D8C7C325E90ECC\u0022",
        "Last-Modified": "Tue, 02 Feb 2021 21:40:24 GMT",
=======
        "Date": "Wed, 17 Feb 2021 22:29:45 GMT",
        "ETag": "\u00220x8D8D39387522B7C\u0022",
        "Last-Modified": "Wed, 17 Feb 2021 22:29:45 GMT",
>>>>>>> 1814567d
        "Server": [
          "Windows-Azure-Blob/1.0",
          "Microsoft-HTTPAPI/2.0"
        ],
        "x-ms-client-request-id": "72c2411b-5130-8c85-20a3-f55112c15019",
<<<<<<< HEAD
        "x-ms-request-id": "36f7a668-c01e-0067-4eac-f96fa3000000",
=======
        "x-ms-request-id": "f27ddeda-001e-009c-347c-05d239000000",
>>>>>>> 1814567d
        "x-ms-version": "2020-06-12"
      },
      "ResponseBody": []
    },
    {
      "RequestUri": "https://seannse.dfs.core.windows.net/test-filesystem-30ce2dff-0aec-8dcc-91e9-b118b1aecc0e/test-file-03f66e07-04e4-ac3c-33ee-91f2b87ebf5c?resource=file",
      "RequestMethod": "PUT",
      "RequestHeaders": {
        "Accept": "application/json",
        "Authorization": "Sanitized",
<<<<<<< HEAD
        "traceparent": "00-5caa15401cdd994387d5556d88dd0aff-1e85eab86cf04047-00",
        "User-Agent": [
          "azsdk-net-Storage.Files.DataLake/12.7.0-alpha.20210202.1",
          "(.NET 5.0.2; Microsoft Windows 10.0.19042)"
        ],
        "x-ms-client-request-id": "5e4638a9-c63d-162c-0416-3e42c092d3a2",
        "x-ms-date": "Tue, 02 Feb 2021 21:40:23 GMT",
=======
        "traceparent": "00-b596519d0efc7f4b80c86c9c27b66705-792b47eb921df84c-00",
        "User-Agent": [
          "azsdk-net-Storage.Files.DataLake/12.7.0-alpha.20210217.1",
          "(.NET 5.0.3; Microsoft Windows 10.0.19042)"
        ],
        "x-ms-client-request-id": "5e4638a9-c63d-162c-0416-3e42c092d3a2",
        "x-ms-date": "Wed, 17 Feb 2021 22:29:45 GMT",
>>>>>>> 1814567d
        "x-ms-return-client-request-id": "true",
        "x-ms-version": "2020-06-12"
      },
      "RequestBody": null,
      "StatusCode": 201,
      "ResponseHeaders": {
        "Content-Length": "0",
<<<<<<< HEAD
        "Date": "Tue, 02 Feb 2021 21:40:24 GMT",
        "ETag": "\u00220x8D8C7C3262096D1\u0022",
        "Last-Modified": "Tue, 02 Feb 2021 21:40:24 GMT",
=======
        "Date": "Wed, 17 Feb 2021 22:29:45 GMT",
        "ETag": "\u00220x8D8D393878525D7\u0022",
        "Last-Modified": "Wed, 17 Feb 2021 22:29:46 GMT",
>>>>>>> 1814567d
        "Server": [
          "Windows-Azure-HDFS/1.0",
          "Microsoft-HTTPAPI/2.0"
        ],
        "x-ms-client-request-id": "5e4638a9-c63d-162c-0416-3e42c092d3a2",
<<<<<<< HEAD
        "x-ms-request-id": "2831fcc0-f01f-006c-71ac-f994c8000000",
=======
        "x-ms-request-id": "dea91b97-801f-0066-687c-05307f000000",
>>>>>>> 1814567d
        "x-ms-version": "2020-06-12"
      },
      "ResponseBody": []
    },
    {
      "RequestUri": "https://seannse.blob.core.windows.net/test-filesystem-30ce2dff-0aec-8dcc-91e9-b118b1aecc0e/test-file-03f66e07-04e4-ac3c-33ee-91f2b87ebf5c?comp=properties",
      "RequestMethod": "PUT",
      "RequestHeaders": {
        "Accept": "application/xml",
        "Authorization": "Sanitized",
<<<<<<< HEAD
        "If-Unmodified-Since": "Mon, 01 Feb 2021 21:40:22 GMT",
        "User-Agent": [
          "azsdk-net-Storage.Files.DataLake/12.7.0-alpha.20210202.1",
          "(.NET 5.0.2; Microsoft Windows 10.0.19042)"
=======
        "If-Unmodified-Since": "Tue, 16 Feb 2021 22:29:44 GMT",
        "User-Agent": [
          "azsdk-net-Storage.Files.DataLake/12.7.0-alpha.20210217.1",
          "(.NET 5.0.3; Microsoft Windows 10.0.19042)"
>>>>>>> 1814567d
        ],
        "x-ms-blob-cache-control": "sdqcgxgsprxrfkqgxmne",
        "x-ms-blob-content-disposition": "eaagfiqueuwkrkirefge",
        "x-ms-blob-content-encoding": "aqfgyscihhspggdscjvx",
        "x-ms-blob-content-language": "gknttnatcybrfiemushm",
        "x-ms-blob-content-md5": "VFO3x/rXDNxiyKZhd565uA==",
        "x-ms-blob-content-type": "fimvcgdlhpoujixodkmk",
        "x-ms-client-request-id": "8048b322-6137-581e-73e6-6bd51c9bab79",
<<<<<<< HEAD
        "x-ms-date": "Tue, 02 Feb 2021 21:40:23 GMT",
=======
        "x-ms-date": "Wed, 17 Feb 2021 22:29:46 GMT",
>>>>>>> 1814567d
        "x-ms-return-client-request-id": "true",
        "x-ms-version": "2020-06-12"
      },
      "RequestBody": null,
      "StatusCode": 412,
      "ResponseHeaders": {
        "Content-Length": "252",
        "Content-Type": "application/xml",
<<<<<<< HEAD
        "Date": "Tue, 02 Feb 2021 21:40:24 GMT",
=======
        "Date": "Wed, 17 Feb 2021 22:29:45 GMT",
>>>>>>> 1814567d
        "Server": [
          "Windows-Azure-Blob/1.0",
          "Microsoft-HTTPAPI/2.0"
        ],
        "x-ms-client-request-id": "8048b322-6137-581e-73e6-6bd51c9bab79",
        "x-ms-error-code": "ConditionNotMet",
<<<<<<< HEAD
        "x-ms-request-id": "36f7a842-c01e-0067-0dac-f96fa3000000",
=======
        "x-ms-request-id": "f27de10f-001e-009c-417c-05d239000000",
>>>>>>> 1814567d
        "x-ms-version": "2020-06-12"
      },
      "ResponseBody": [
        "\uFEFF\u003C?xml version=\u00221.0\u0022 encoding=\u0022utf-8\u0022?\u003E\u003CError\u003E\u003CCode\u003EConditionNotMet\u003C/Code\u003E\u003CMessage\u003EThe condition specified using HTTP conditional header(s) is not met.\n",
<<<<<<< HEAD
        "RequestId:36f7a842-c01e-0067-0dac-f96fa3000000\n",
        "Time:2021-02-02T21:40:24.5949120Z\u003C/Message\u003E\u003C/Error\u003E"
=======
        "RequestId:f27de10f-001e-009c-417c-05d239000000\n",
        "Time:2021-02-17T22:29:46.1060749Z\u003C/Message\u003E\u003C/Error\u003E"
>>>>>>> 1814567d
      ]
    },
    {
      "RequestUri": "https://seannse.blob.core.windows.net/test-filesystem-30ce2dff-0aec-8dcc-91e9-b118b1aecc0e?restype=container",
      "RequestMethod": "DELETE",
      "RequestHeaders": {
        "Accept": "application/xml",
        "Authorization": "Sanitized",
<<<<<<< HEAD
        "traceparent": "00-e734779b0f6e6e47b9e6a5a4d4854e23-6c0bef6c7405f640-00",
        "User-Agent": [
          "azsdk-net-Storage.Files.DataLake/12.7.0-alpha.20210202.1",
          "(.NET 5.0.2; Microsoft Windows 10.0.19042)"
        ],
        "x-ms-client-request-id": "0c20b3c6-534a-826b-7ad9-ffdd735790f5",
        "x-ms-date": "Tue, 02 Feb 2021 21:40:24 GMT",
=======
        "traceparent": "00-7d736bd06ea5c547913f54d635f0314b-963d84dd1ff0424a-00",
        "User-Agent": [
          "azsdk-net-Storage.Files.DataLake/12.7.0-alpha.20210217.1",
          "(.NET 5.0.3; Microsoft Windows 10.0.19042)"
        ],
        "x-ms-client-request-id": "0c20b3c6-534a-826b-7ad9-ffdd735790f5",
        "x-ms-date": "Wed, 17 Feb 2021 22:29:46 GMT",
>>>>>>> 1814567d
        "x-ms-return-client-request-id": "true",
        "x-ms-version": "2020-06-12"
      },
      "RequestBody": null,
      "StatusCode": 202,
      "ResponseHeaders": {
        "Content-Length": "0",
<<<<<<< HEAD
        "Date": "Tue, 02 Feb 2021 21:40:24 GMT",
=======
        "Date": "Wed, 17 Feb 2021 22:29:45 GMT",
>>>>>>> 1814567d
        "Server": [
          "Windows-Azure-Blob/1.0",
          "Microsoft-HTTPAPI/2.0"
        ],
        "x-ms-client-request-id": "0c20b3c6-534a-826b-7ad9-ffdd735790f5",
<<<<<<< HEAD
        "x-ms-request-id": "36f7a894-c01e-0067-5bac-f96fa3000000",
=======
        "x-ms-request-id": "f27de165-001e-009c-107c-05d239000000",
>>>>>>> 1814567d
        "x-ms-version": "2020-06-12"
      },
      "ResponseBody": []
    },
    {
      "RequestUri": "https://seannse.blob.core.windows.net/test-filesystem-49487cde-8c86-c815-9a7e-759d936b89f4?restype=container",
      "RequestMethod": "PUT",
      "RequestHeaders": {
        "Accept": "application/xml",
        "Authorization": "Sanitized",
<<<<<<< HEAD
        "traceparent": "00-1c8daf0fdb6c574c8273c8f465be4bfd-98569575b0ae3d43-00",
        "User-Agent": [
          "azsdk-net-Storage.Files.DataLake/12.7.0-alpha.20210202.1",
          "(.NET 5.0.2; Microsoft Windows 10.0.19042)"
        ],
        "x-ms-blob-public-access": "container",
        "x-ms-client-request-id": "52d4d709-f736-3a0e-9e57-71ccddceee0e",
        "x-ms-date": "Tue, 02 Feb 2021 21:40:24 GMT",
=======
        "traceparent": "00-41587216c2cf7c43b2526880133e4116-d6d4866750b1304e-00",
        "User-Agent": [
          "azsdk-net-Storage.Files.DataLake/12.7.0-alpha.20210217.1",
          "(.NET 5.0.3; Microsoft Windows 10.0.19042)"
        ],
        "x-ms-blob-public-access": "container",
        "x-ms-client-request-id": "52d4d709-f736-3a0e-9e57-71ccddceee0e",
        "x-ms-date": "Wed, 17 Feb 2021 22:29:46 GMT",
>>>>>>> 1814567d
        "x-ms-return-client-request-id": "true",
        "x-ms-version": "2020-06-12"
      },
      "RequestBody": null,
      "StatusCode": 201,
      "ResponseHeaders": {
        "Content-Length": "0",
<<<<<<< HEAD
        "Date": "Tue, 02 Feb 2021 21:40:24 GMT",
        "ETag": "\u00220x8D8C7C3267D6732\u0022",
        "Last-Modified": "Tue, 02 Feb 2021 21:40:25 GMT",
=======
        "Date": "Wed, 17 Feb 2021 22:29:46 GMT",
        "ETag": "\u00220x8D8D39387CDABFB\u0022",
        "Last-Modified": "Wed, 17 Feb 2021 22:29:46 GMT",
>>>>>>> 1814567d
        "Server": [
          "Windows-Azure-Blob/1.0",
          "Microsoft-HTTPAPI/2.0"
        ],
        "x-ms-client-request-id": "52d4d709-f736-3a0e-9e57-71ccddceee0e",
<<<<<<< HEAD
        "x-ms-request-id": "f42ba633-401e-0046-32ac-f94bd8000000",
=======
        "x-ms-request-id": "70cb7eb8-501e-0075-117c-051473000000",
>>>>>>> 1814567d
        "x-ms-version": "2020-06-12"
      },
      "ResponseBody": []
    },
    {
      "RequestUri": "https://seannse.dfs.core.windows.net/test-filesystem-49487cde-8c86-c815-9a7e-759d936b89f4/test-file-9d370b50-2748-3f7a-4d38-281f42786d5f?resource=file",
      "RequestMethod": "PUT",
      "RequestHeaders": {
        "Accept": "application/json",
        "Authorization": "Sanitized",
<<<<<<< HEAD
        "traceparent": "00-d9effa5edaec3c4ba99b07dfcdd20ca1-dc5c75bd5cfa7c47-00",
        "User-Agent": [
          "azsdk-net-Storage.Files.DataLake/12.7.0-alpha.20210202.1",
          "(.NET 5.0.2; Microsoft Windows 10.0.19042)"
        ],
        "x-ms-client-request-id": "4f4c3b77-b903-e16a-5d95-05feceeff725",
        "x-ms-date": "Tue, 02 Feb 2021 21:40:24 GMT",
=======
        "traceparent": "00-0f3946a3537cc8478f68c00f8c5ec323-26e3bd7fcd197e41-00",
        "User-Agent": [
          "azsdk-net-Storage.Files.DataLake/12.7.0-alpha.20210217.1",
          "(.NET 5.0.3; Microsoft Windows 10.0.19042)"
        ],
        "x-ms-client-request-id": "4f4c3b77-b903-e16a-5d95-05feceeff725",
        "x-ms-date": "Wed, 17 Feb 2021 22:29:46 GMT",
>>>>>>> 1814567d
        "x-ms-return-client-request-id": "true",
        "x-ms-version": "2020-06-12"
      },
      "RequestBody": null,
      "StatusCode": 201,
      "ResponseHeaders": {
        "Content-Length": "0",
<<<<<<< HEAD
        "Date": "Tue, 02 Feb 2021 21:40:25 GMT",
        "ETag": "\u00220x8D8C7C326B97444\u0022",
        "Last-Modified": "Tue, 02 Feb 2021 21:40:25 GMT",
=======
        "Date": "Wed, 17 Feb 2021 22:29:46 GMT",
        "ETag": "\u00220x8D8D393880D3322\u0022",
        "Last-Modified": "Wed, 17 Feb 2021 22:29:46 GMT",
>>>>>>> 1814567d
        "Server": [
          "Windows-Azure-HDFS/1.0",
          "Microsoft-HTTPAPI/2.0"
        ],
        "x-ms-client-request-id": "4f4c3b77-b903-e16a-5d95-05feceeff725",
<<<<<<< HEAD
        "x-ms-request-id": "e6747941-301f-0001-05ac-f92083000000",
=======
        "x-ms-request-id": "e7aa684f-201f-000d-6f7c-05b78b000000",
>>>>>>> 1814567d
        "x-ms-version": "2020-06-12"
      },
      "ResponseBody": []
    },
    {
      "RequestUri": "https://seannse.blob.core.windows.net/test-filesystem-49487cde-8c86-c815-9a7e-759d936b89f4/test-file-9d370b50-2748-3f7a-4d38-281f42786d5f?comp=properties",
      "RequestMethod": "PUT",
      "RequestHeaders": {
        "Accept": "application/xml",
        "Authorization": "Sanitized",
        "If-Match": "\u0022garbage\u0022",
        "User-Agent": [
<<<<<<< HEAD
          "azsdk-net-Storage.Files.DataLake/12.7.0-alpha.20210202.1",
          "(.NET 5.0.2; Microsoft Windows 10.0.19042)"
=======
          "azsdk-net-Storage.Files.DataLake/12.7.0-alpha.20210217.1",
          "(.NET 5.0.3; Microsoft Windows 10.0.19042)"
>>>>>>> 1814567d
        ],
        "x-ms-blob-cache-control": "sdqcgxgsprxrfkqgxmne",
        "x-ms-blob-content-disposition": "eaagfiqueuwkrkirefge",
        "x-ms-blob-content-encoding": "aqfgyscihhspggdscjvx",
        "x-ms-blob-content-language": "gknttnatcybrfiemushm",
        "x-ms-blob-content-md5": "VFO3x/rXDNxiyKZhd565uA==",
        "x-ms-blob-content-type": "fimvcgdlhpoujixodkmk",
        "x-ms-client-request-id": "07a7d605-1e2c-6e5c-58b2-5f0130bedfd8",
<<<<<<< HEAD
        "x-ms-date": "Tue, 02 Feb 2021 21:40:24 GMT",
=======
        "x-ms-date": "Wed, 17 Feb 2021 22:29:47 GMT",
>>>>>>> 1814567d
        "x-ms-return-client-request-id": "true",
        "x-ms-version": "2020-06-12"
      },
      "RequestBody": null,
      "StatusCode": 412,
      "ResponseHeaders": {
        "Content-Length": "252",
        "Content-Type": "application/xml",
<<<<<<< HEAD
        "Date": "Tue, 02 Feb 2021 21:40:25 GMT",
=======
        "Date": "Wed, 17 Feb 2021 22:29:46 GMT",
>>>>>>> 1814567d
        "Server": [
          "Windows-Azure-Blob/1.0",
          "Microsoft-HTTPAPI/2.0"
        ],
        "x-ms-client-request-id": "07a7d605-1e2c-6e5c-58b2-5f0130bedfd8",
        "x-ms-error-code": "ConditionNotMet",
<<<<<<< HEAD
        "x-ms-request-id": "f42ba6e4-401e-0046-50ac-f94bd8000000",
=======
        "x-ms-request-id": "70cb8011-501e-0075-507c-051473000000",
>>>>>>> 1814567d
        "x-ms-version": "2020-06-12"
      },
      "ResponseBody": [
        "\uFEFF\u003C?xml version=\u00221.0\u0022 encoding=\u0022utf-8\u0022?\u003E\u003CError\u003E\u003CCode\u003EConditionNotMet\u003C/Code\u003E\u003CMessage\u003EThe condition specified using HTTP conditional header(s) is not met.\n",
<<<<<<< HEAD
        "RequestId:f42ba6e4-401e-0046-50ac-f94bd8000000\n",
        "Time:2021-02-02T21:40:25.6061430Z\u003C/Message\u003E\u003C/Error\u003E"
=======
        "RequestId:70cb8011-501e-0075-507c-051473000000\n",
        "Time:2021-02-17T22:29:46.9885024Z\u003C/Message\u003E\u003C/Error\u003E"
>>>>>>> 1814567d
      ]
    },
    {
      "RequestUri": "https://seannse.blob.core.windows.net/test-filesystem-49487cde-8c86-c815-9a7e-759d936b89f4?restype=container",
      "RequestMethod": "DELETE",
      "RequestHeaders": {
        "Accept": "application/xml",
        "Authorization": "Sanitized",
<<<<<<< HEAD
        "traceparent": "00-022d95a8bc2ab84f8e10063bb3e4b81c-ca5f01f3cbaa5d49-00",
        "User-Agent": [
          "azsdk-net-Storage.Files.DataLake/12.7.0-alpha.20210202.1",
          "(.NET 5.0.2; Microsoft Windows 10.0.19042)"
        ],
        "x-ms-client-request-id": "f8f81c84-f047-cbf9-b536-c287d376e98f",
        "x-ms-date": "Tue, 02 Feb 2021 21:40:25 GMT",
=======
        "traceparent": "00-ff3931fdce63414eaf6baac52b6b15b7-cc0b39cc0f75cf49-00",
        "User-Agent": [
          "azsdk-net-Storage.Files.DataLake/12.7.0-alpha.20210217.1",
          "(.NET 5.0.3; Microsoft Windows 10.0.19042)"
        ],
        "x-ms-client-request-id": "f8f81c84-f047-cbf9-b536-c287d376e98f",
        "x-ms-date": "Wed, 17 Feb 2021 22:29:47 GMT",
>>>>>>> 1814567d
        "x-ms-return-client-request-id": "true",
        "x-ms-version": "2020-06-12"
      },
      "RequestBody": null,
      "StatusCode": 202,
      "ResponseHeaders": {
        "Content-Length": "0",
<<<<<<< HEAD
        "Date": "Tue, 02 Feb 2021 21:40:25 GMT",
=======
        "Date": "Wed, 17 Feb 2021 22:29:46 GMT",
>>>>>>> 1814567d
        "Server": [
          "Windows-Azure-Blob/1.0",
          "Microsoft-HTTPAPI/2.0"
        ],
        "x-ms-client-request-id": "f8f81c84-f047-cbf9-b536-c287d376e98f",
<<<<<<< HEAD
        "x-ms-request-id": "f42ba708-401e-0046-73ac-f94bd8000000",
=======
        "x-ms-request-id": "70cb8045-501e-0075-017c-051473000000",
>>>>>>> 1814567d
        "x-ms-version": "2020-06-12"
      },
      "ResponseBody": []
    },
    {
      "RequestUri": "https://seannse.blob.core.windows.net/test-filesystem-b996fca9-f41d-ed2a-be63-43fa1de28a61?restype=container",
      "RequestMethod": "PUT",
      "RequestHeaders": {
        "Accept": "application/xml",
        "Authorization": "Sanitized",
<<<<<<< HEAD
        "traceparent": "00-005079aac7d0184fb7df0f66d6b8699f-7b0a851312abb849-00",
        "User-Agent": [
          "azsdk-net-Storage.Files.DataLake/12.7.0-alpha.20210202.1",
          "(.NET 5.0.2; Microsoft Windows 10.0.19042)"
        ],
        "x-ms-blob-public-access": "container",
        "x-ms-client-request-id": "e7d07248-ca60-8fe8-f20a-3ae4acffadd3",
        "x-ms-date": "Tue, 02 Feb 2021 21:40:25 GMT",
=======
        "traceparent": "00-3e85172a44a4984bbcef22ac13209be4-3be8875eb0afd046-00",
        "User-Agent": [
          "azsdk-net-Storage.Files.DataLake/12.7.0-alpha.20210217.1",
          "(.NET 5.0.3; Microsoft Windows 10.0.19042)"
        ],
        "x-ms-blob-public-access": "container",
        "x-ms-client-request-id": "e7d07248-ca60-8fe8-f20a-3ae4acffadd3",
        "x-ms-date": "Wed, 17 Feb 2021 22:29:47 GMT",
>>>>>>> 1814567d
        "x-ms-return-client-request-id": "true",
        "x-ms-version": "2020-06-12"
      },
      "RequestBody": null,
      "StatusCode": 201,
      "ResponseHeaders": {
        "Content-Length": "0",
<<<<<<< HEAD
        "Date": "Tue, 02 Feb 2021 21:40:25 GMT",
        "ETag": "\u00220x8D8C7C3271057E3\u0022",
        "Last-Modified": "Tue, 02 Feb 2021 21:40:26 GMT",
=======
        "Date": "Wed, 17 Feb 2021 22:29:47 GMT",
        "ETag": "\u00220x8D8D3938859037C\u0022",
        "Last-Modified": "Wed, 17 Feb 2021 22:29:47 GMT",
>>>>>>> 1814567d
        "Server": [
          "Windows-Azure-Blob/1.0",
          "Microsoft-HTTPAPI/2.0"
        ],
        "x-ms-client-request-id": "e7d07248-ca60-8fe8-f20a-3ae4acffadd3",
<<<<<<< HEAD
        "x-ms-request-id": "206a6b07-d01e-008f-5bac-f9f635000000",
=======
        "x-ms-request-id": "6f280e2d-401e-0024-1c7c-0589ff000000",
>>>>>>> 1814567d
        "x-ms-version": "2020-06-12"
      },
      "ResponseBody": []
    },
    {
      "RequestUri": "https://seannse.dfs.core.windows.net/test-filesystem-b996fca9-f41d-ed2a-be63-43fa1de28a61/test-file-7a5960ab-d5f9-c1c8-6ba9-0eaf8ea1982d?resource=file",
      "RequestMethod": "PUT",
      "RequestHeaders": {
        "Accept": "application/json",
        "Authorization": "Sanitized",
<<<<<<< HEAD
        "traceparent": "00-e36953360e2a7a48bee3775ce12a6a2c-cc65902ba5ce3b44-00",
        "User-Agent": [
          "azsdk-net-Storage.Files.DataLake/12.7.0-alpha.20210202.1",
          "(.NET 5.0.2; Microsoft Windows 10.0.19042)"
        ],
        "x-ms-client-request-id": "f4dd92c0-f637-7353-a90e-7cb6bc380051",
        "x-ms-date": "Tue, 02 Feb 2021 21:40:25 GMT",
=======
        "traceparent": "00-febf4abc5bf05a4c90d2adf0b351e47f-bcb0e51a3d43744b-00",
        "User-Agent": [
          "azsdk-net-Storage.Files.DataLake/12.7.0-alpha.20210217.1",
          "(.NET 5.0.3; Microsoft Windows 10.0.19042)"
        ],
        "x-ms-client-request-id": "f4dd92c0-f637-7353-a90e-7cb6bc380051",
        "x-ms-date": "Wed, 17 Feb 2021 22:29:47 GMT",
>>>>>>> 1814567d
        "x-ms-return-client-request-id": "true",
        "x-ms-version": "2020-06-12"
      },
      "RequestBody": null,
      "StatusCode": 201,
      "ResponseHeaders": {
        "Content-Length": "0",
<<<<<<< HEAD
        "Date": "Tue, 02 Feb 2021 21:40:25 GMT",
        "ETag": "\u00220x8D8C7C3274D69DE\u0022",
        "Last-Modified": "Tue, 02 Feb 2021 21:40:26 GMT",
=======
        "Date": "Wed, 17 Feb 2021 22:29:46 GMT",
        "ETag": "\u00220x8D8D39388941C63\u0022",
        "Last-Modified": "Wed, 17 Feb 2021 22:29:47 GMT",
>>>>>>> 1814567d
        "Server": [
          "Windows-Azure-HDFS/1.0",
          "Microsoft-HTTPAPI/2.0"
        ],
        "x-ms-client-request-id": "f4dd92c0-f637-7353-a90e-7cb6bc380051",
<<<<<<< HEAD
        "x-ms-request-id": "bb2cb66a-d01f-0054-5cac-f93008000000",
=======
        "x-ms-request-id": "fb717358-301f-0073-587c-0527cc000000",
>>>>>>> 1814567d
        "x-ms-version": "2020-06-12"
      },
      "ResponseBody": []
    },
    {
      "RequestUri": "https://seannse.blob.core.windows.net/test-filesystem-b996fca9-f41d-ed2a-be63-43fa1de28a61/test-file-7a5960ab-d5f9-c1c8-6ba9-0eaf8ea1982d",
      "RequestMethod": "HEAD",
      "RequestHeaders": {
        "Accept": "application/xml",
        "Authorization": "Sanitized",
        "User-Agent": [
<<<<<<< HEAD
          "azsdk-net-Storage.Files.DataLake/12.7.0-alpha.20210202.1",
          "(.NET 5.0.2; Microsoft Windows 10.0.19042)"
        ],
        "x-ms-client-request-id": "fbef626a-a4c3-faf6-a33d-0202264ba739",
        "x-ms-date": "Tue, 02 Feb 2021 21:40:25 GMT",
=======
          "azsdk-net-Storage.Files.DataLake/12.7.0-alpha.20210217.1",
          "(.NET 5.0.3; Microsoft Windows 10.0.19042)"
        ],
        "x-ms-client-request-id": "fbef626a-a4c3-faf6-a33d-0202264ba739",
        "x-ms-date": "Wed, 17 Feb 2021 22:29:47 GMT",
>>>>>>> 1814567d
        "x-ms-return-client-request-id": "true",
        "x-ms-version": "2020-06-12"
      },
      "RequestBody": null,
      "StatusCode": 200,
      "ResponseHeaders": {
        "Accept-Ranges": "bytes",
        "Content-Length": "0",
        "Content-Type": "application/octet-stream",
<<<<<<< HEAD
        "Date": "Tue, 02 Feb 2021 21:40:26 GMT",
        "ETag": "\u00220x8D8C7C3274D69DE\u0022",
        "Last-Modified": "Tue, 02 Feb 2021 21:40:26 GMT",
=======
        "Date": "Wed, 17 Feb 2021 22:29:47 GMT",
        "ETag": "\u00220x8D8D39388941C63\u0022",
        "Last-Modified": "Wed, 17 Feb 2021 22:29:47 GMT",
>>>>>>> 1814567d
        "Server": [
          "Windows-Azure-Blob/1.0",
          "Microsoft-HTTPAPI/2.0"
        ],
        "x-ms-access-tier": "Hot",
        "x-ms-access-tier-inferred": "true",
        "x-ms-blob-type": "BlockBlob",
        "x-ms-client-request-id": "fbef626a-a4c3-faf6-a33d-0202264ba739",
<<<<<<< HEAD
        "x-ms-creation-time": "Tue, 02 Feb 2021 21:40:26 GMT",
=======
        "x-ms-creation-time": "Wed, 17 Feb 2021 22:29:47 GMT",
>>>>>>> 1814567d
        "x-ms-group": "$superuser",
        "x-ms-lease-state": "available",
        "x-ms-lease-status": "unlocked",
        "x-ms-owner": "$superuser",
        "x-ms-permissions": "rw-r-----",
<<<<<<< HEAD
        "x-ms-request-id": "206a6dea-d01e-008f-09ac-f9f635000000",
=======
        "x-ms-request-id": "6f280f9b-401e-0024-797c-0589ff000000",
>>>>>>> 1814567d
        "x-ms-server-encrypted": "true",
        "x-ms-version": "2020-06-12"
      },
      "ResponseBody": []
    },
    {
      "RequestUri": "https://seannse.blob.core.windows.net/test-filesystem-b996fca9-f41d-ed2a-be63-43fa1de28a61/test-file-7a5960ab-d5f9-c1c8-6ba9-0eaf8ea1982d?comp=properties",
      "RequestMethod": "PUT",
      "RequestHeaders": {
        "Accept": "application/xml",
        "Authorization": "Sanitized",
<<<<<<< HEAD
        "If-None-Match": "\u00220x8D8C7C3274D69DE\u0022",
        "User-Agent": [
          "azsdk-net-Storage.Files.DataLake/12.7.0-alpha.20210202.1",
          "(.NET 5.0.2; Microsoft Windows 10.0.19042)"
=======
        "If-None-Match": "0x8D8D39388941C63",
        "User-Agent": [
          "azsdk-net-Storage.Files.DataLake/12.7.0-alpha.20210217.1",
          "(.NET 5.0.3; Microsoft Windows 10.0.19042)"
>>>>>>> 1814567d
        ],
        "x-ms-blob-cache-control": "sdqcgxgsprxrfkqgxmne",
        "x-ms-blob-content-disposition": "eaagfiqueuwkrkirefge",
        "x-ms-blob-content-encoding": "aqfgyscihhspggdscjvx",
        "x-ms-blob-content-language": "gknttnatcybrfiemushm",
        "x-ms-blob-content-md5": "VFO3x/rXDNxiyKZhd565uA==",
        "x-ms-blob-content-type": "fimvcgdlhpoujixodkmk",
        "x-ms-client-request-id": "5a4cbefa-0548-cd8d-15f7-1210ffbfe214",
<<<<<<< HEAD
        "x-ms-date": "Tue, 02 Feb 2021 21:40:26 GMT",
=======
        "x-ms-date": "Wed, 17 Feb 2021 22:29:48 GMT",
>>>>>>> 1814567d
        "x-ms-return-client-request-id": "true",
        "x-ms-version": "2020-06-12"
      },
      "RequestBody": null,
      "StatusCode": 412,
      "ResponseHeaders": {
        "Content-Length": "252",
        "Content-Type": "application/xml",
<<<<<<< HEAD
        "Date": "Tue, 02 Feb 2021 21:40:26 GMT",
=======
        "Date": "Wed, 17 Feb 2021 22:29:47 GMT",
>>>>>>> 1814567d
        "Server": [
          "Windows-Azure-Blob/1.0",
          "Microsoft-HTTPAPI/2.0"
        ],
        "x-ms-client-request-id": "5a4cbefa-0548-cd8d-15f7-1210ffbfe214",
        "x-ms-error-code": "ConditionNotMet",
<<<<<<< HEAD
        "x-ms-request-id": "206a6e81-d01e-008f-17ac-f9f635000000",
=======
        "x-ms-request-id": "6f280fe6-401e-0024-437c-0589ff000000",
>>>>>>> 1814567d
        "x-ms-version": "2020-06-12"
      },
      "ResponseBody": [
        "\uFEFF\u003C?xml version=\u00221.0\u0022 encoding=\u0022utf-8\u0022?\u003E\u003CError\u003E\u003CCode\u003EConditionNotMet\u003C/Code\u003E\u003CMessage\u003EThe condition specified using HTTP conditional header(s) is not met.\n",
<<<<<<< HEAD
        "RequestId:206a6e81-d01e-008f-17ac-f9f635000000\n",
        "Time:2021-02-02T21:40:26.6782299Z\u003C/Message\u003E\u003C/Error\u003E"
=======
        "RequestId:6f280fe6-401e-0024-437c-0589ff000000\n",
        "Time:2021-02-17T22:29:47.9747346Z\u003C/Message\u003E\u003C/Error\u003E"
>>>>>>> 1814567d
      ]
    },
    {
      "RequestUri": "https://seannse.blob.core.windows.net/test-filesystem-b996fca9-f41d-ed2a-be63-43fa1de28a61?restype=container",
      "RequestMethod": "DELETE",
      "RequestHeaders": {
        "Accept": "application/xml",
        "Authorization": "Sanitized",
<<<<<<< HEAD
        "traceparent": "00-cdd27afac46b854f83f440b0b41bf09e-240eb4a5d53dbd42-00",
        "User-Agent": [
          "azsdk-net-Storage.Files.DataLake/12.7.0-alpha.20210202.1",
          "(.NET 5.0.2; Microsoft Windows 10.0.19042)"
        ],
        "x-ms-client-request-id": "6808677d-4cfe-e7f0-437b-8bc3774ebe11",
        "x-ms-date": "Tue, 02 Feb 2021 21:40:26 GMT",
=======
        "traceparent": "00-b435643cf8639949afc2de7248c66412-471f761cebad3047-00",
        "User-Agent": [
          "azsdk-net-Storage.Files.DataLake/12.7.0-alpha.20210217.1",
          "(.NET 5.0.3; Microsoft Windows 10.0.19042)"
        ],
        "x-ms-client-request-id": "6808677d-4cfe-e7f0-437b-8bc3774ebe11",
        "x-ms-date": "Wed, 17 Feb 2021 22:29:48 GMT",
>>>>>>> 1814567d
        "x-ms-return-client-request-id": "true",
        "x-ms-version": "2020-06-12"
      },
      "RequestBody": null,
      "StatusCode": 202,
      "ResponseHeaders": {
        "Content-Length": "0",
<<<<<<< HEAD
        "Date": "Tue, 02 Feb 2021 21:40:26 GMT",
=======
        "Date": "Wed, 17 Feb 2021 22:29:47 GMT",
>>>>>>> 1814567d
        "Server": [
          "Windows-Azure-Blob/1.0",
          "Microsoft-HTTPAPI/2.0"
        ],
        "x-ms-client-request-id": "6808677d-4cfe-e7f0-437b-8bc3774ebe11",
<<<<<<< HEAD
        "x-ms-request-id": "206a6ef4-d01e-008f-03ac-f9f635000000",
=======
        "x-ms-request-id": "6f281040-401e-0024-177c-0589ff000000",
>>>>>>> 1814567d
        "x-ms-version": "2020-06-12"
      },
      "ResponseBody": []
    },
    {
      "RequestUri": "https://seannse.blob.core.windows.net/test-filesystem-1df380f1-dd29-87d6-ba6b-5617da9dbd61?restype=container",
      "RequestMethod": "PUT",
      "RequestHeaders": {
        "Accept": "application/xml",
        "Authorization": "Sanitized",
<<<<<<< HEAD
        "traceparent": "00-9e8ee10603edf34e947ad4ede1649436-0239cb294817c64a-00",
        "User-Agent": [
          "azsdk-net-Storage.Files.DataLake/12.7.0-alpha.20210202.1",
          "(.NET 5.0.2; Microsoft Windows 10.0.19042)"
        ],
        "x-ms-blob-public-access": "container",
        "x-ms-client-request-id": "90fe1872-efc1-9f31-9081-ad93f5d90da5",
        "x-ms-date": "Tue, 02 Feb 2021 21:40:26 GMT",
=======
        "traceparent": "00-8afd556fafa4ec458026066e2045409b-9338757990d8584d-00",
        "User-Agent": [
          "azsdk-net-Storage.Files.DataLake/12.7.0-alpha.20210217.1",
          "(.NET 5.0.3; Microsoft Windows 10.0.19042)"
        ],
        "x-ms-blob-public-access": "container",
        "x-ms-client-request-id": "90fe1872-efc1-9f31-9081-ad93f5d90da5",
        "x-ms-date": "Wed, 17 Feb 2021 22:29:48 GMT",
>>>>>>> 1814567d
        "x-ms-return-client-request-id": "true",
        "x-ms-version": "2020-06-12"
      },
      "RequestBody": null,
      "StatusCode": 201,
      "ResponseHeaders": {
        "Content-Length": "0",
<<<<<<< HEAD
        "Date": "Tue, 02 Feb 2021 21:40:26 GMT",
        "ETag": "\u00220x8D8C7C327B18FC5\u0022",
        "Last-Modified": "Tue, 02 Feb 2021 21:40:27 GMT",
=======
        "Date": "Wed, 17 Feb 2021 22:29:48 GMT",
        "ETag": "\u00220x8D8D39388F07361\u0022",
        "Last-Modified": "Wed, 17 Feb 2021 22:29:48 GMT",
>>>>>>> 1814567d
        "Server": [
          "Windows-Azure-Blob/1.0",
          "Microsoft-HTTPAPI/2.0"
        ],
        "x-ms-client-request-id": "90fe1872-efc1-9f31-9081-ad93f5d90da5",
<<<<<<< HEAD
        "x-ms-request-id": "cf4403c6-001e-009c-66ac-f9d239000000",
=======
        "x-ms-request-id": "eff9a5d8-901e-0008-777c-056550000000",
>>>>>>> 1814567d
        "x-ms-version": "2020-06-12"
      },
      "ResponseBody": []
    },
    {
      "RequestUri": "https://seannse.dfs.core.windows.net/test-filesystem-1df380f1-dd29-87d6-ba6b-5617da9dbd61/test-file-bfd92abe-26bb-775b-6af1-3ef23e8da07b?resource=file",
      "RequestMethod": "PUT",
      "RequestHeaders": {
        "Accept": "application/json",
        "Authorization": "Sanitized",
<<<<<<< HEAD
        "traceparent": "00-e85016d9400cd14790d50a0dec925bea-49713586fd99db41-00",
        "User-Agent": [
          "azsdk-net-Storage.Files.DataLake/12.7.0-alpha.20210202.1",
          "(.NET 5.0.2; Microsoft Windows 10.0.19042)"
        ],
        "x-ms-client-request-id": "bd8af929-a966-4cfa-bd87-25d0b13e6102",
        "x-ms-date": "Tue, 02 Feb 2021 21:40:26 GMT",
=======
        "traceparent": "00-ce791de951efba4491bcfd2d6e59eedb-864c383316286a40-00",
        "User-Agent": [
          "azsdk-net-Storage.Files.DataLake/12.7.0-alpha.20210217.1",
          "(.NET 5.0.3; Microsoft Windows 10.0.19042)"
        ],
        "x-ms-client-request-id": "bd8af929-a966-4cfa-bd87-25d0b13e6102",
        "x-ms-date": "Wed, 17 Feb 2021 22:29:48 GMT",
>>>>>>> 1814567d
        "x-ms-return-client-request-id": "true",
        "x-ms-version": "2020-06-12"
      },
      "RequestBody": null,
      "StatusCode": 201,
      "ResponseHeaders": {
        "Content-Length": "0",
<<<<<<< HEAD
        "Date": "Tue, 02 Feb 2021 21:40:27 GMT",
        "ETag": "\u00220x8D8C7C327F13BFF\u0022",
        "Last-Modified": "Tue, 02 Feb 2021 21:40:27 GMT",
=======
        "Date": "Wed, 17 Feb 2021 22:29:48 GMT",
        "ETag": "\u00220x8D8D393892A5F26\u0022",
        "Last-Modified": "Wed, 17 Feb 2021 22:29:48 GMT",
>>>>>>> 1814567d
        "Server": [
          "Windows-Azure-HDFS/1.0",
          "Microsoft-HTTPAPI/2.0"
        ],
        "x-ms-client-request-id": "bd8af929-a966-4cfa-bd87-25d0b13e6102",
<<<<<<< HEAD
        "x-ms-request-id": "fcfd44a5-701f-0000-5fac-f97f5f000000",
=======
        "x-ms-request-id": "87d480a8-f01f-006c-047c-0594c8000000",
>>>>>>> 1814567d
        "x-ms-version": "2020-06-12"
      },
      "ResponseBody": []
    },
    {
      "RequestUri": "https://seannse.blob.core.windows.net/test-filesystem-1df380f1-dd29-87d6-ba6b-5617da9dbd61/test-file-bfd92abe-26bb-775b-6af1-3ef23e8da07b?comp=properties",
      "RequestMethod": "PUT",
      "RequestHeaders": {
        "Accept": "application/xml",
        "Authorization": "Sanitized",
        "User-Agent": [
<<<<<<< HEAD
          "azsdk-net-Storage.Files.DataLake/12.7.0-alpha.20210202.1",
          "(.NET 5.0.2; Microsoft Windows 10.0.19042)"
=======
          "azsdk-net-Storage.Files.DataLake/12.7.0-alpha.20210217.1",
          "(.NET 5.0.3; Microsoft Windows 10.0.19042)"
>>>>>>> 1814567d
        ],
        "x-ms-blob-cache-control": "sdqcgxgsprxrfkqgxmne",
        "x-ms-blob-content-disposition": "eaagfiqueuwkrkirefge",
        "x-ms-blob-content-encoding": "aqfgyscihhspggdscjvx",
        "x-ms-blob-content-language": "gknttnatcybrfiemushm",
        "x-ms-blob-content-md5": "VFO3x/rXDNxiyKZhd565uA==",
        "x-ms-blob-content-type": "fimvcgdlhpoujixodkmk",
        "x-ms-client-request-id": "44c937e4-e203-5914-a657-041707cf4947",
<<<<<<< HEAD
        "x-ms-date": "Tue, 02 Feb 2021 21:40:27 GMT",
=======
        "x-ms-date": "Wed, 17 Feb 2021 22:29:48 GMT",
>>>>>>> 1814567d
        "x-ms-lease-id": "a5932464-4344-3181-68f9-61ed98754ea0",
        "x-ms-return-client-request-id": "true",
        "x-ms-version": "2020-06-12"
      },
      "RequestBody": null,
      "StatusCode": 412,
      "ResponseHeaders": {
        "Content-Length": "241",
        "Content-Type": "application/xml",
<<<<<<< HEAD
        "Date": "Tue, 02 Feb 2021 21:40:26 GMT",
=======
        "Date": "Wed, 17 Feb 2021 22:29:48 GMT",
>>>>>>> 1814567d
        "Server": [
          "Windows-Azure-Blob/1.0",
          "Microsoft-HTTPAPI/2.0"
        ],
        "x-ms-client-request-id": "44c937e4-e203-5914-a657-041707cf4947",
        "x-ms-error-code": "LeaseNotPresentWithBlobOperation",
<<<<<<< HEAD
        "x-ms-request-id": "cf440792-001e-009c-02ac-f9d239000000",
=======
        "x-ms-request-id": "eff9a70a-901e-0008-1a7c-056550000000",
>>>>>>> 1814567d
        "x-ms-version": "2020-06-12"
      },
      "ResponseBody": [
        "\uFEFF\u003C?xml version=\u00221.0\u0022 encoding=\u0022utf-8\u0022?\u003E\u003CError\u003E\u003CCode\u003ELeaseNotPresentWithBlobOperation\u003C/Code\u003E\u003CMessage\u003EThere is currently no lease on the blob.\n",
<<<<<<< HEAD
        "RequestId:cf440792-001e-009c-02ac-f9d239000000\n",
        "Time:2021-02-02T21:40:27.6507183Z\u003C/Message\u003E\u003C/Error\u003E"
=======
        "RequestId:eff9a70a-901e-0008-1a7c-056550000000\n",
        "Time:2021-02-17T22:29:48.8741331Z\u003C/Message\u003E\u003C/Error\u003E"
>>>>>>> 1814567d
      ]
    },
    {
      "RequestUri": "https://seannse.blob.core.windows.net/test-filesystem-1df380f1-dd29-87d6-ba6b-5617da9dbd61?restype=container",
      "RequestMethod": "DELETE",
      "RequestHeaders": {
        "Accept": "application/xml",
        "Authorization": "Sanitized",
<<<<<<< HEAD
        "traceparent": "00-d03fa36008d3dd4eade3b084f2bdf3b7-b618fcd6d210cf40-00",
        "User-Agent": [
          "azsdk-net-Storage.Files.DataLake/12.7.0-alpha.20210202.1",
          "(.NET 5.0.2; Microsoft Windows 10.0.19042)"
        ],
        "x-ms-client-request-id": "79eb3ddc-1c75-fefe-1d37-addc46ef8abb",
        "x-ms-date": "Tue, 02 Feb 2021 21:40:27 GMT",
=======
        "traceparent": "00-fed8db576aaff740b4b94bda9875075b-41765d387d41584b-00",
        "User-Agent": [
          "azsdk-net-Storage.Files.DataLake/12.7.0-alpha.20210217.1",
          "(.NET 5.0.3; Microsoft Windows 10.0.19042)"
        ],
        "x-ms-client-request-id": "79eb3ddc-1c75-fefe-1d37-addc46ef8abb",
        "x-ms-date": "Wed, 17 Feb 2021 22:29:49 GMT",
>>>>>>> 1814567d
        "x-ms-return-client-request-id": "true",
        "x-ms-version": "2020-06-12"
      },
      "RequestBody": null,
      "StatusCode": 202,
      "ResponseHeaders": {
        "Content-Length": "0",
<<<<<<< HEAD
        "Date": "Tue, 02 Feb 2021 21:40:26 GMT",
=======
        "Date": "Wed, 17 Feb 2021 22:29:48 GMT",
>>>>>>> 1814567d
        "Server": [
          "Windows-Azure-Blob/1.0",
          "Microsoft-HTTPAPI/2.0"
        ],
        "x-ms-client-request-id": "79eb3ddc-1c75-fefe-1d37-addc46ef8abb",
<<<<<<< HEAD
        "x-ms-request-id": "cf44088e-001e-009c-6cac-f9d239000000",
=======
        "x-ms-request-id": "eff9a737-901e-0008-427c-056550000000",
>>>>>>> 1814567d
        "x-ms-version": "2020-06-12"
      },
      "ResponseBody": []
    }
  ],
  "Variables": {
<<<<<<< HEAD
    "DateTimeOffsetNow": "2021-02-02T15:40:22.3893291-06:00",
=======
    "DateTimeOffsetNow": "2021-02-17T16:29:44.6514789-06:00",
>>>>>>> 1814567d
    "RandomSeed": "487430496",
    "Storage_TestConfigHierarchicalNamespace": "NamespaceTenant\nseannse\nU2FuaXRpemVk\nhttps://seannse.blob.core.windows.net\nhttps://seannse.file.core.windows.net\nhttps://seannse.queue.core.windows.net\nhttps://seannse.table.core.windows.net\n\n\n\n\nhttps://seannse-secondary.blob.core.windows.net\nhttps://seannse-secondary.file.core.windows.net\nhttps://seannse-secondary.queue.core.windows.net\nhttps://seannse-secondary.table.core.windows.net\n68390a19-a643-458b-b726-408abf67b4fc\nSanitized\n72f988bf-86f1-41af-91ab-2d7cd011db47\nhttps://login.microsoftonline.com/\nCloud\nBlobEndpoint=https://seannse.blob.core.windows.net/;QueueEndpoint=https://seannse.queue.core.windows.net/;FileEndpoint=https://seannse.file.core.windows.net/;BlobSecondaryEndpoint=https://seannse-secondary.blob.core.windows.net/;QueueSecondaryEndpoint=https://seannse-secondary.queue.core.windows.net/;FileSecondaryEndpoint=https://seannse-secondary.file.core.windows.net/;AccountName=seannse;AccountKey=Sanitized\n"
  }
}<|MERGE_RESOLUTION|>--- conflicted
+++ resolved
@@ -1,143 +1,91 @@
 {
   "Entries": [
     {
-      "RequestUri": "https://seannse.blob.core.windows.net/test-filesystem-97926c11-082c-1538-5f91-371f3c4b4c66?restype=container",
-      "RequestMethod": "PUT",
-      "RequestHeaders": {
-        "Accept": "application/xml",
-        "Authorization": "Sanitized",
-<<<<<<< HEAD
-        "traceparent": "00-83fa770d7647da4cb0f807f9e29ce4c9-e3aa72e77b5d2247-00",
-        "User-Agent": [
-          "azsdk-net-Storage.Files.DataLake/12.7.0-alpha.20210202.1",
-          "(.NET 5.0.2; Microsoft Windows 10.0.19042)"
+      "RequestUri": "https://seannse.blob.core.windows.net/test-filesystem-f777f69d-ebbf-f742-f237-1beb19eec6a1?restype=container",
+      "RequestMethod": "PUT",
+      "RequestHeaders": {
+        "Accept": "application/xml",
+        "Authorization": "Sanitized",
+        "traceparent": "00-5b3405fe374d5149914759cd34d87314-c6240da3b639104d-00",
+        "User-Agent": [
+          "azsdk-net-Storage.Files.DataLake/12.7.0-alpha.20210219.1",
+          "(.NET 5.0.3; Microsoft Windows 10.0.19041)"
         ],
         "x-ms-blob-public-access": "container",
-        "x-ms-client-request-id": "3233deb3-5aba-5bc2-ec7e-46b20b61f51d",
-        "x-ms-date": "Tue, 02 Feb 2021 21:40:22 GMT",
-=======
-        "traceparent": "00-39b32c5fbc23c84f9a23fd8759146161-ba0977309949cd4f-00",
-        "User-Agent": [
-          "azsdk-net-Storage.Files.DataLake/12.7.0-alpha.20210217.1",
-          "(.NET 5.0.3; Microsoft Windows 10.0.19042)"
-        ],
-        "x-ms-blob-public-access": "container",
-        "x-ms-client-request-id": "3233deb3-5aba-5bc2-ec7e-46b20b61f51d",
-        "x-ms-date": "Wed, 17 Feb 2021 22:29:44 GMT",
->>>>>>> 1814567d
-        "x-ms-return-client-request-id": "true",
-        "x-ms-version": "2020-06-12"
-      },
-      "RequestBody": null,
-      "StatusCode": 201,
-      "ResponseHeaders": {
-        "Content-Length": "0",
-<<<<<<< HEAD
-        "Date": "Tue, 02 Feb 2021 21:40:22 GMT",
-        "ETag": "\u00220x8D8C7C32560F55B\u0022",
-        "Last-Modified": "Tue, 02 Feb 2021 21:40:23 GMT",
-=======
-        "Date": "Wed, 17 Feb 2021 22:29:44 GMT",
-        "ETag": "\u00220x8D8D39386CBEE32\u0022",
-        "Last-Modified": "Wed, 17 Feb 2021 22:29:44 GMT",
->>>>>>> 1814567d
-        "Server": [
-          "Windows-Azure-Blob/1.0",
-          "Microsoft-HTTPAPI/2.0"
-        ],
-        "x-ms-client-request-id": "3233deb3-5aba-5bc2-ec7e-46b20b61f51d",
-<<<<<<< HEAD
-        "x-ms-request-id": "470f1b9b-101e-004b-14ac-f9830c000000",
-=======
-        "x-ms-request-id": "179048b3-901e-006a-607c-05a777000000",
->>>>>>> 1814567d
-        "x-ms-version": "2020-06-12"
-      },
-      "ResponseBody": []
-    },
-    {
-      "RequestUri": "https://seannse.dfs.core.windows.net/test-filesystem-97926c11-082c-1538-5f91-371f3c4b4c66/test-file-1cb6fbac-8646-7785-54b0-583f2b89dc0d?resource=file",
+        "x-ms-client-request-id": "b74e2661-cde9-2c40-d43a-26661b6981e6",
+        "x-ms-date": "Fri, 19 Feb 2021 19:11:00 GMT",
+        "x-ms-return-client-request-id": "true",
+        "x-ms-version": "2020-06-12"
+      },
+      "RequestBody": null,
+      "StatusCode": 201,
+      "ResponseHeaders": {
+        "Content-Length": "0",
+        "Date": "Fri, 19 Feb 2021 19:10:59 GMT",
+        "ETag": "\u00220x8D8D50A17BA5F61\u0022",
+        "Last-Modified": "Fri, 19 Feb 2021 19:10:59 GMT",
+        "Server": [
+          "Windows-Azure-Blob/1.0",
+          "Microsoft-HTTPAPI/2.0"
+        ],
+        "x-ms-client-request-id": "b74e2661-cde9-2c40-d43a-26661b6981e6",
+        "x-ms-request-id": "2e677466-201e-00a4-04f2-0676f9000000",
+        "x-ms-version": "2020-06-12"
+      },
+      "ResponseBody": []
+    },
+    {
+      "RequestUri": "https://seannse.dfs.core.windows.net/test-filesystem-f777f69d-ebbf-f742-f237-1beb19eec6a1/test-file-fbce5625-9656-4609-1a21-e6871b61673e?resource=file",
       "RequestMethod": "PUT",
       "RequestHeaders": {
         "Accept": "application/json",
         "Authorization": "Sanitized",
-<<<<<<< HEAD
-        "traceparent": "00-64276317dce9564dba9a7d024cd99a49-3773c02efb1b6745-00",
-        "User-Agent": [
-          "azsdk-net-Storage.Files.DataLake/12.7.0-alpha.20210202.1",
-          "(.NET 5.0.2; Microsoft Windows 10.0.19042)"
-        ],
-        "x-ms-client-request-id": "3d01bff7-039b-2c71-59bb-dd0a02832f62",
-        "x-ms-date": "Tue, 02 Feb 2021 21:40:22 GMT",
-=======
-        "traceparent": "00-6809204fac0bb744bd4f27091b40bd54-25332e74ec91664b-00",
-        "User-Agent": [
-          "azsdk-net-Storage.Files.DataLake/12.7.0-alpha.20210217.1",
-          "(.NET 5.0.3; Microsoft Windows 10.0.19042)"
-        ],
-        "x-ms-client-request-id": "3d01bff7-039b-2c71-59bb-dd0a02832f62",
-        "x-ms-date": "Wed, 17 Feb 2021 22:29:44 GMT",
->>>>>>> 1814567d
-        "x-ms-return-client-request-id": "true",
-        "x-ms-version": "2020-06-12"
-      },
-      "RequestBody": null,
-      "StatusCode": 201,
-      "ResponseHeaders": {
-        "Content-Length": "0",
-<<<<<<< HEAD
-        "Date": "Tue, 02 Feb 2021 21:40:23 GMT",
-        "ETag": "\u00220x8D8C7C3259A7941\u0022",
-        "Last-Modified": "Tue, 02 Feb 2021 21:40:23 GMT",
-=======
-        "Date": "Wed, 17 Feb 2021 22:29:44 GMT",
-        "ETag": "\u00220x8D8D39387075D4F\u0022",
-        "Last-Modified": "Wed, 17 Feb 2021 22:29:45 GMT",
->>>>>>> 1814567d
+        "traceparent": "00-a547f4b57ff11945b85c857e69adad0c-96da7ceca1fc084e-00",
+        "User-Agent": [
+          "azsdk-net-Storage.Files.DataLake/12.7.0-alpha.20210219.1",
+          "(.NET 5.0.3; Microsoft Windows 10.0.19041)"
+        ],
+        "x-ms-client-request-id": "39bce8b6-4de5-cbd3-1c08-9cc7e7b81173",
+        "x-ms-date": "Fri, 19 Feb 2021 19:11:00 GMT",
+        "x-ms-return-client-request-id": "true",
+        "x-ms-version": "2020-06-12"
+      },
+      "RequestBody": null,
+      "StatusCode": 201,
+      "ResponseHeaders": {
+        "Content-Length": "0",
+        "Date": "Fri, 19 Feb 2021 19:10:59 GMT",
+        "ETag": "\u00220x8D8D50A17C96AAE\u0022",
+        "Last-Modified": "Fri, 19 Feb 2021 19:10:59 GMT",
         "Server": [
           "Windows-Azure-HDFS/1.0",
           "Microsoft-HTTPAPI/2.0"
         ],
-        "x-ms-client-request-id": "3d01bff7-039b-2c71-59bb-dd0a02832f62",
-<<<<<<< HEAD
-        "x-ms-request-id": "a98d79d1-101f-0039-39ac-f98443000000",
-=======
-        "x-ms-request-id": "6e92f363-501f-0081-7a7c-05df85000000",
->>>>>>> 1814567d
-        "x-ms-version": "2020-06-12"
-      },
-      "ResponseBody": []
-    },
-    {
-      "RequestUri": "https://seannse.blob.core.windows.net/test-filesystem-97926c11-082c-1538-5f91-371f3c4b4c66/test-file-1cb6fbac-8646-7785-54b0-583f2b89dc0d?comp=properties",
-      "RequestMethod": "PUT",
-      "RequestHeaders": {
-        "Accept": "application/xml",
-        "Authorization": "Sanitized",
-<<<<<<< HEAD
-        "If-Modified-Since": "Wed, 03 Feb 2021 21:40:22 GMT",
-        "User-Agent": [
-          "azsdk-net-Storage.Files.DataLake/12.7.0-alpha.20210202.1",
-          "(.NET 5.0.2; Microsoft Windows 10.0.19042)"
-=======
-        "If-Modified-Since": "Thu, 18 Feb 2021 22:29:44 GMT",
-        "User-Agent": [
-          "azsdk-net-Storage.Files.DataLake/12.7.0-alpha.20210217.1",
-          "(.NET 5.0.3; Microsoft Windows 10.0.19042)"
->>>>>>> 1814567d
-        ],
-        "x-ms-blob-cache-control": "sdqcgxgsprxrfkqgxmne",
-        "x-ms-blob-content-disposition": "eaagfiqueuwkrkirefge",
-        "x-ms-blob-content-encoding": "aqfgyscihhspggdscjvx",
-        "x-ms-blob-content-language": "gknttnatcybrfiemushm",
-        "x-ms-blob-content-md5": "VFO3x/rXDNxiyKZhd565uA==",
-        "x-ms-blob-content-type": "fimvcgdlhpoujixodkmk",
-        "x-ms-client-request-id": "6b487ad8-9f88-6d71-0e40-035b3da1da35",
-<<<<<<< HEAD
-        "x-ms-date": "Tue, 02 Feb 2021 21:40:23 GMT",
-=======
-        "x-ms-date": "Wed, 17 Feb 2021 22:29:45 GMT",
->>>>>>> 1814567d
+        "x-ms-client-request-id": "39bce8b6-4de5-cbd3-1c08-9cc7e7b81173",
+        "x-ms-request-id": "6f4b5203-e01f-004f-47f2-060e0b000000",
+        "x-ms-version": "2020-06-12"
+      },
+      "ResponseBody": []
+    },
+    {
+      "RequestUri": "https://seannse.blob.core.windows.net/test-filesystem-f777f69d-ebbf-f742-f237-1beb19eec6a1/test-file-fbce5625-9656-4609-1a21-e6871b61673e?comp=properties",
+      "RequestMethod": "PUT",
+      "RequestHeaders": {
+        "Accept": "application/xml",
+        "Authorization": "Sanitized",
+        "If-Modified-Since": "Sat, 20 Feb 2021 19:11:00 GMT",
+        "User-Agent": [
+          "azsdk-net-Storage.Files.DataLake/12.7.0-alpha.20210219.1",
+          "(.NET 5.0.3; Microsoft Windows 10.0.19041)"
+        ],
+        "x-ms-blob-cache-control": "hshuqtelkiwrhwwebram",
+        "x-ms-blob-content-disposition": "nqhmnaxwdmuqcdktriee",
+        "x-ms-blob-content-encoding": "lxnmcbdexovvfmlqkthp",
+        "x-ms-blob-content-language": "uhixmgodmdlrnvbpcujl",
+        "x-ms-blob-content-md5": "L3SS/9Rb89AM6GcIXgn8iA==",
+        "x-ms-blob-content-type": "wsynqykoqtiwbnieppyv",
+        "x-ms-client-request-id": "33d13ee6-2ea4-a159-1ebe-d69772f0d23f",
+        "x-ms-date": "Fri, 19 Feb 2021 19:11:00 GMT",
         "x-ms-return-client-request-id": "true",
         "x-ms-version": "2020-06-12"
       },
@@ -146,58 +94,35 @@
       "ResponseHeaders": {
         "Content-Length": "252",
         "Content-Type": "application/xml",
-<<<<<<< HEAD
-        "Date": "Tue, 02 Feb 2021 21:40:23 GMT",
-=======
-        "Date": "Wed, 17 Feb 2021 22:29:44 GMT",
->>>>>>> 1814567d
-        "Server": [
-          "Windows-Azure-Blob/1.0",
-          "Microsoft-HTTPAPI/2.0"
-        ],
-        "x-ms-client-request-id": "6b487ad8-9f88-6d71-0e40-035b3da1da35",
+        "Date": "Fri, 19 Feb 2021 19:10:59 GMT",
+        "Server": [
+          "Windows-Azure-Blob/1.0",
+          "Microsoft-HTTPAPI/2.0"
+        ],
+        "x-ms-client-request-id": "33d13ee6-2ea4-a159-1ebe-d69772f0d23f",
         "x-ms-error-code": "ConditionNotMet",
-<<<<<<< HEAD
-        "x-ms-request-id": "470f1db3-101e-004b-05ac-f9830c000000",
-=======
-        "x-ms-request-id": "179049a8-901e-006a-377c-05a777000000",
->>>>>>> 1814567d
+        "x-ms-request-id": "2e6775e7-201e-00a4-70f2-0676f9000000",
         "x-ms-version": "2020-06-12"
       },
       "ResponseBody": [
         "\uFEFF\u003C?xml version=\u00221.0\u0022 encoding=\u0022utf-8\u0022?\u003E\u003CError\u003E\u003CCode\u003EConditionNotMet\u003C/Code\u003E\u003CMessage\u003EThe condition specified using HTTP conditional header(s) is not met.\n",
-<<<<<<< HEAD
-        "RequestId:470f1db3-101e-004b-05ac-f9830c000000\n",
-        "Time:2021-02-02T21:40:23.7189888Z\u003C/Message\u003E\u003C/Error\u003E"
-=======
-        "RequestId:179049a8-901e-006a-377c-05a777000000\n",
-        "Time:2021-02-17T22:29:45.2823601Z\u003C/Message\u003E\u003C/Error\u003E"
->>>>>>> 1814567d
+        "RequestId:2e6775e7-201e-00a4-70f2-0676f9000000\n",
+        "Time:2021-02-19T19:10:59.9115789Z\u003C/Message\u003E\u003C/Error\u003E"
       ]
     },
     {
-      "RequestUri": "https://seannse.blob.core.windows.net/test-filesystem-97926c11-082c-1538-5f91-371f3c4b4c66?restype=container",
+      "RequestUri": "https://seannse.blob.core.windows.net/test-filesystem-f777f69d-ebbf-f742-f237-1beb19eec6a1?restype=container",
       "RequestMethod": "DELETE",
       "RequestHeaders": {
         "Accept": "application/xml",
         "Authorization": "Sanitized",
-<<<<<<< HEAD
-        "traceparent": "00-09b463e59c054548857b4d9bce936e8e-f94c00699222cb4c-00",
-        "User-Agent": [
-          "azsdk-net-Storage.Files.DataLake/12.7.0-alpha.20210202.1",
-          "(.NET 5.0.2; Microsoft Windows 10.0.19042)"
-        ],
-        "x-ms-client-request-id": "8731ed97-c43b-01da-c8d4-7db495a954ad",
-        "x-ms-date": "Tue, 02 Feb 2021 21:40:23 GMT",
-=======
-        "traceparent": "00-62c451d0ca655d40b3dcfed51e96f213-03481d01f8d5ec4b-00",
-        "User-Agent": [
-          "azsdk-net-Storage.Files.DataLake/12.7.0-alpha.20210217.1",
-          "(.NET 5.0.3; Microsoft Windows 10.0.19042)"
-        ],
-        "x-ms-client-request-id": "8731ed97-c43b-01da-c8d4-7db495a954ad",
-        "x-ms-date": "Wed, 17 Feb 2021 22:29:45 GMT",
->>>>>>> 1814567d
+        "traceparent": "00-7c830d6fa2f9814e815d49f3ae6bf5d0-1b93552448e03944-00",
+        "User-Agent": [
+          "azsdk-net-Storage.Files.DataLake/12.7.0-alpha.20210219.1",
+          "(.NET 5.0.3; Microsoft Windows 10.0.19041)"
+        ],
+        "x-ms-client-request-id": "a8e1f7f2-dee7-a5ce-8dd6-0b21b7aea3ae",
+        "x-ms-date": "Fri, 19 Feb 2021 19:11:00 GMT",
         "x-ms-return-client-request-id": "true",
         "x-ms-version": "2020-06-12"
       },
@@ -205,163 +130,103 @@
       "StatusCode": 202,
       "ResponseHeaders": {
         "Content-Length": "0",
-<<<<<<< HEAD
-        "Date": "Tue, 02 Feb 2021 21:40:23 GMT",
-=======
-        "Date": "Wed, 17 Feb 2021 22:29:44 GMT",
->>>>>>> 1814567d
-        "Server": [
-          "Windows-Azure-Blob/1.0",
-          "Microsoft-HTTPAPI/2.0"
-        ],
-        "x-ms-client-request-id": "8731ed97-c43b-01da-c8d4-7db495a954ad",
-<<<<<<< HEAD
-        "x-ms-request-id": "470f1e15-101e-004b-64ac-f9830c000000",
-=======
-        "x-ms-request-id": "179049e0-901e-006a-6c7c-05a777000000",
->>>>>>> 1814567d
-        "x-ms-version": "2020-06-12"
-      },
-      "ResponseBody": []
-    },
-    {
-      "RequestUri": "https://seannse.blob.core.windows.net/test-filesystem-30ce2dff-0aec-8dcc-91e9-b118b1aecc0e?restype=container",
-      "RequestMethod": "PUT",
-      "RequestHeaders": {
-        "Accept": "application/xml",
-        "Authorization": "Sanitized",
-<<<<<<< HEAD
-        "traceparent": "00-0ba4ddc71c40b84e8487ff233d068069-708c792263e8a544-00",
-        "User-Agent": [
-          "azsdk-net-Storage.Files.DataLake/12.7.0-alpha.20210202.1",
-          "(.NET 5.0.2; Microsoft Windows 10.0.19042)"
+        "Date": "Fri, 19 Feb 2021 19:10:59 GMT",
+        "Server": [
+          "Windows-Azure-Blob/1.0",
+          "Microsoft-HTTPAPI/2.0"
+        ],
+        "x-ms-client-request-id": "a8e1f7f2-dee7-a5ce-8dd6-0b21b7aea3ae",
+        "x-ms-request-id": "2e677683-201e-00a4-80f2-0676f9000000",
+        "x-ms-version": "2020-06-12"
+      },
+      "ResponseBody": []
+    },
+    {
+      "RequestUri": "https://seannse.blob.core.windows.net/test-filesystem-abadc342-cbe8-d5a7-76a9-91fe938857c4?restype=container",
+      "RequestMethod": "PUT",
+      "RequestHeaders": {
+        "Accept": "application/xml",
+        "Authorization": "Sanitized",
+        "traceparent": "00-d485217323d7b04fa29f5b0f292325c6-d3e844c5c89c454c-00",
+        "User-Agent": [
+          "azsdk-net-Storage.Files.DataLake/12.7.0-alpha.20210219.1",
+          "(.NET 5.0.3; Microsoft Windows 10.0.19041)"
         ],
         "x-ms-blob-public-access": "container",
-        "x-ms-client-request-id": "72c2411b-5130-8c85-20a3-f55112c15019",
-        "x-ms-date": "Tue, 02 Feb 2021 21:40:23 GMT",
-=======
-        "traceparent": "00-8ab2de96efe04644bf18ad1505be4b2e-a6c5f438639f564f-00",
-        "User-Agent": [
-          "azsdk-net-Storage.Files.DataLake/12.7.0-alpha.20210217.1",
-          "(.NET 5.0.3; Microsoft Windows 10.0.19042)"
-        ],
-        "x-ms-blob-public-access": "container",
-        "x-ms-client-request-id": "72c2411b-5130-8c85-20a3-f55112c15019",
-        "x-ms-date": "Wed, 17 Feb 2021 22:29:45 GMT",
->>>>>>> 1814567d
-        "x-ms-return-client-request-id": "true",
-        "x-ms-version": "2020-06-12"
-      },
-      "RequestBody": null,
-      "StatusCode": 201,
-      "ResponseHeaders": {
-        "Content-Length": "0",
-<<<<<<< HEAD
-        "Date": "Tue, 02 Feb 2021 21:40:23 GMT",
-        "ETag": "\u00220x8D8C7C325E90ECC\u0022",
-        "Last-Modified": "Tue, 02 Feb 2021 21:40:24 GMT",
-=======
-        "Date": "Wed, 17 Feb 2021 22:29:45 GMT",
-        "ETag": "\u00220x8D8D39387522B7C\u0022",
-        "Last-Modified": "Wed, 17 Feb 2021 22:29:45 GMT",
->>>>>>> 1814567d
-        "Server": [
-          "Windows-Azure-Blob/1.0",
-          "Microsoft-HTTPAPI/2.0"
-        ],
-        "x-ms-client-request-id": "72c2411b-5130-8c85-20a3-f55112c15019",
-<<<<<<< HEAD
-        "x-ms-request-id": "36f7a668-c01e-0067-4eac-f96fa3000000",
-=======
-        "x-ms-request-id": "f27ddeda-001e-009c-347c-05d239000000",
->>>>>>> 1814567d
-        "x-ms-version": "2020-06-12"
-      },
-      "ResponseBody": []
-    },
-    {
-      "RequestUri": "https://seannse.dfs.core.windows.net/test-filesystem-30ce2dff-0aec-8dcc-91e9-b118b1aecc0e/test-file-03f66e07-04e4-ac3c-33ee-91f2b87ebf5c?resource=file",
+        "x-ms-client-request-id": "868eec02-37ac-2724-4f0b-323d4ccf1104",
+        "x-ms-date": "Fri, 19 Feb 2021 19:11:00 GMT",
+        "x-ms-return-client-request-id": "true",
+        "x-ms-version": "2020-06-12"
+      },
+      "RequestBody": null,
+      "StatusCode": 201,
+      "ResponseHeaders": {
+        "Content-Length": "0",
+        "Date": "Fri, 19 Feb 2021 19:10:59 GMT",
+        "ETag": "\u00220x8D8D50A17EE98B8\u0022",
+        "Last-Modified": "Fri, 19 Feb 2021 19:11:00 GMT",
+        "Server": [
+          "Windows-Azure-Blob/1.0",
+          "Microsoft-HTTPAPI/2.0"
+        ],
+        "x-ms-client-request-id": "868eec02-37ac-2724-4f0b-323d4ccf1104",
+        "x-ms-request-id": "2e6777a0-201e-00a4-77f2-0676f9000000",
+        "x-ms-version": "2020-06-12"
+      },
+      "ResponseBody": []
+    },
+    {
+      "RequestUri": "https://seannse.dfs.core.windows.net/test-filesystem-abadc342-cbe8-d5a7-76a9-91fe938857c4/test-file-ed46467f-290a-199f-6bbf-3e650e81d0cf?resource=file",
       "RequestMethod": "PUT",
       "RequestHeaders": {
         "Accept": "application/json",
         "Authorization": "Sanitized",
-<<<<<<< HEAD
-        "traceparent": "00-5caa15401cdd994387d5556d88dd0aff-1e85eab86cf04047-00",
-        "User-Agent": [
-          "azsdk-net-Storage.Files.DataLake/12.7.0-alpha.20210202.1",
-          "(.NET 5.0.2; Microsoft Windows 10.0.19042)"
-        ],
-        "x-ms-client-request-id": "5e4638a9-c63d-162c-0416-3e42c092d3a2",
-        "x-ms-date": "Tue, 02 Feb 2021 21:40:23 GMT",
-=======
-        "traceparent": "00-b596519d0efc7f4b80c86c9c27b66705-792b47eb921df84c-00",
-        "User-Agent": [
-          "azsdk-net-Storage.Files.DataLake/12.7.0-alpha.20210217.1",
-          "(.NET 5.0.3; Microsoft Windows 10.0.19042)"
-        ],
-        "x-ms-client-request-id": "5e4638a9-c63d-162c-0416-3e42c092d3a2",
-        "x-ms-date": "Wed, 17 Feb 2021 22:29:45 GMT",
->>>>>>> 1814567d
-        "x-ms-return-client-request-id": "true",
-        "x-ms-version": "2020-06-12"
-      },
-      "RequestBody": null,
-      "StatusCode": 201,
-      "ResponseHeaders": {
-        "Content-Length": "0",
-<<<<<<< HEAD
-        "Date": "Tue, 02 Feb 2021 21:40:24 GMT",
-        "ETag": "\u00220x8D8C7C3262096D1\u0022",
-        "Last-Modified": "Tue, 02 Feb 2021 21:40:24 GMT",
-=======
-        "Date": "Wed, 17 Feb 2021 22:29:45 GMT",
-        "ETag": "\u00220x8D8D393878525D7\u0022",
-        "Last-Modified": "Wed, 17 Feb 2021 22:29:46 GMT",
->>>>>>> 1814567d
+        "traceparent": "00-caf00c9e8f9d084abab081acb59e3bea-91fd596bbafee044-00",
+        "User-Agent": [
+          "azsdk-net-Storage.Files.DataLake/12.7.0-alpha.20210219.1",
+          "(.NET 5.0.3; Microsoft Windows 10.0.19041)"
+        ],
+        "x-ms-client-request-id": "bea7b770-8160-d8e8-4d74-1bedf9bf18ce",
+        "x-ms-date": "Fri, 19 Feb 2021 19:11:00 GMT",
+        "x-ms-return-client-request-id": "true",
+        "x-ms-version": "2020-06-12"
+      },
+      "RequestBody": null,
+      "StatusCode": 201,
+      "ResponseHeaders": {
+        "Content-Length": "0",
+        "Date": "Fri, 19 Feb 2021 19:10:59 GMT",
+        "ETag": "\u00220x8D8D50A17FE0857\u0022",
+        "Last-Modified": "Fri, 19 Feb 2021 19:11:00 GMT",
         "Server": [
           "Windows-Azure-HDFS/1.0",
           "Microsoft-HTTPAPI/2.0"
         ],
-        "x-ms-client-request-id": "5e4638a9-c63d-162c-0416-3e42c092d3a2",
-<<<<<<< HEAD
-        "x-ms-request-id": "2831fcc0-f01f-006c-71ac-f994c8000000",
-=======
-        "x-ms-request-id": "dea91b97-801f-0066-687c-05307f000000",
->>>>>>> 1814567d
-        "x-ms-version": "2020-06-12"
-      },
-      "ResponseBody": []
-    },
-    {
-      "RequestUri": "https://seannse.blob.core.windows.net/test-filesystem-30ce2dff-0aec-8dcc-91e9-b118b1aecc0e/test-file-03f66e07-04e4-ac3c-33ee-91f2b87ebf5c?comp=properties",
-      "RequestMethod": "PUT",
-      "RequestHeaders": {
-        "Accept": "application/xml",
-        "Authorization": "Sanitized",
-<<<<<<< HEAD
-        "If-Unmodified-Since": "Mon, 01 Feb 2021 21:40:22 GMT",
-        "User-Agent": [
-          "azsdk-net-Storage.Files.DataLake/12.7.0-alpha.20210202.1",
-          "(.NET 5.0.2; Microsoft Windows 10.0.19042)"
-=======
-        "If-Unmodified-Since": "Tue, 16 Feb 2021 22:29:44 GMT",
-        "User-Agent": [
-          "azsdk-net-Storage.Files.DataLake/12.7.0-alpha.20210217.1",
-          "(.NET 5.0.3; Microsoft Windows 10.0.19042)"
->>>>>>> 1814567d
-        ],
-        "x-ms-blob-cache-control": "sdqcgxgsprxrfkqgxmne",
-        "x-ms-blob-content-disposition": "eaagfiqueuwkrkirefge",
-        "x-ms-blob-content-encoding": "aqfgyscihhspggdscjvx",
-        "x-ms-blob-content-language": "gknttnatcybrfiemushm",
-        "x-ms-blob-content-md5": "VFO3x/rXDNxiyKZhd565uA==",
-        "x-ms-blob-content-type": "fimvcgdlhpoujixodkmk",
-        "x-ms-client-request-id": "8048b322-6137-581e-73e6-6bd51c9bab79",
-<<<<<<< HEAD
-        "x-ms-date": "Tue, 02 Feb 2021 21:40:23 GMT",
-=======
-        "x-ms-date": "Wed, 17 Feb 2021 22:29:46 GMT",
->>>>>>> 1814567d
+        "x-ms-client-request-id": "bea7b770-8160-d8e8-4d74-1bedf9bf18ce",
+        "x-ms-request-id": "6f4b5234-e01f-004f-78f2-060e0b000000",
+        "x-ms-version": "2020-06-12"
+      },
+      "ResponseBody": []
+    },
+    {
+      "RequestUri": "https://seannse.blob.core.windows.net/test-filesystem-abadc342-cbe8-d5a7-76a9-91fe938857c4/test-file-ed46467f-290a-199f-6bbf-3e650e81d0cf?comp=properties",
+      "RequestMethod": "PUT",
+      "RequestHeaders": {
+        "Accept": "application/xml",
+        "Authorization": "Sanitized",
+        "If-Unmodified-Since": "Thu, 18 Feb 2021 19:11:00 GMT",
+        "User-Agent": [
+          "azsdk-net-Storage.Files.DataLake/12.7.0-alpha.20210219.1",
+          "(.NET 5.0.3; Microsoft Windows 10.0.19041)"
+        ],
+        "x-ms-blob-cache-control": "hshuqtelkiwrhwwebram",
+        "x-ms-blob-content-disposition": "nqhmnaxwdmuqcdktriee",
+        "x-ms-blob-content-encoding": "lxnmcbdexovvfmlqkthp",
+        "x-ms-blob-content-language": "uhixmgodmdlrnvbpcujl",
+        "x-ms-blob-content-md5": "L3SS/9Rb89AM6GcIXgn8iA==",
+        "x-ms-blob-content-type": "wsynqykoqtiwbnieppyv",
+        "x-ms-client-request-id": "57f5a01d-12da-b86f-b624-5986b52aa9e5",
+        "x-ms-date": "Fri, 19 Feb 2021 19:11:00 GMT",
         "x-ms-return-client-request-id": "true",
         "x-ms-version": "2020-06-12"
       },
@@ -370,58 +235,35 @@
       "ResponseHeaders": {
         "Content-Length": "252",
         "Content-Type": "application/xml",
-<<<<<<< HEAD
-        "Date": "Tue, 02 Feb 2021 21:40:24 GMT",
-=======
-        "Date": "Wed, 17 Feb 2021 22:29:45 GMT",
->>>>>>> 1814567d
-        "Server": [
-          "Windows-Azure-Blob/1.0",
-          "Microsoft-HTTPAPI/2.0"
-        ],
-        "x-ms-client-request-id": "8048b322-6137-581e-73e6-6bd51c9bab79",
+        "Date": "Fri, 19 Feb 2021 19:11:00 GMT",
+        "Server": [
+          "Windows-Azure-Blob/1.0",
+          "Microsoft-HTTPAPI/2.0"
+        ],
+        "x-ms-client-request-id": "57f5a01d-12da-b86f-b624-5986b52aa9e5",
         "x-ms-error-code": "ConditionNotMet",
-<<<<<<< HEAD
-        "x-ms-request-id": "36f7a842-c01e-0067-0dac-f96fa3000000",
-=======
-        "x-ms-request-id": "f27de10f-001e-009c-417c-05d239000000",
->>>>>>> 1814567d
+        "x-ms-request-id": "2e6779b5-201e-00a4-65f2-0676f9000000",
         "x-ms-version": "2020-06-12"
       },
       "ResponseBody": [
         "\uFEFF\u003C?xml version=\u00221.0\u0022 encoding=\u0022utf-8\u0022?\u003E\u003CError\u003E\u003CCode\u003EConditionNotMet\u003C/Code\u003E\u003CMessage\u003EThe condition specified using HTTP conditional header(s) is not met.\n",
-<<<<<<< HEAD
-        "RequestId:36f7a842-c01e-0067-0dac-f96fa3000000\n",
-        "Time:2021-02-02T21:40:24.5949120Z\u003C/Message\u003E\u003C/Error\u003E"
-=======
-        "RequestId:f27de10f-001e-009c-417c-05d239000000\n",
-        "Time:2021-02-17T22:29:46.1060749Z\u003C/Message\u003E\u003C/Error\u003E"
->>>>>>> 1814567d
+        "RequestId:2e6779b5-201e-00a4-65f2-0676f9000000\n",
+        "Time:2021-02-19T19:11:00.2718465Z\u003C/Message\u003E\u003C/Error\u003E"
       ]
     },
     {
-      "RequestUri": "https://seannse.blob.core.windows.net/test-filesystem-30ce2dff-0aec-8dcc-91e9-b118b1aecc0e?restype=container",
+      "RequestUri": "https://seannse.blob.core.windows.net/test-filesystem-abadc342-cbe8-d5a7-76a9-91fe938857c4?restype=container",
       "RequestMethod": "DELETE",
       "RequestHeaders": {
         "Accept": "application/xml",
         "Authorization": "Sanitized",
-<<<<<<< HEAD
-        "traceparent": "00-e734779b0f6e6e47b9e6a5a4d4854e23-6c0bef6c7405f640-00",
-        "User-Agent": [
-          "azsdk-net-Storage.Files.DataLake/12.7.0-alpha.20210202.1",
-          "(.NET 5.0.2; Microsoft Windows 10.0.19042)"
-        ],
-        "x-ms-client-request-id": "0c20b3c6-534a-826b-7ad9-ffdd735790f5",
-        "x-ms-date": "Tue, 02 Feb 2021 21:40:24 GMT",
-=======
-        "traceparent": "00-7d736bd06ea5c547913f54d635f0314b-963d84dd1ff0424a-00",
-        "User-Agent": [
-          "azsdk-net-Storage.Files.DataLake/12.7.0-alpha.20210217.1",
-          "(.NET 5.0.3; Microsoft Windows 10.0.19042)"
-        ],
-        "x-ms-client-request-id": "0c20b3c6-534a-826b-7ad9-ffdd735790f5",
-        "x-ms-date": "Wed, 17 Feb 2021 22:29:46 GMT",
->>>>>>> 1814567d
+        "traceparent": "00-4637e8912784334ba4347722b198255a-6b20730fa95bb34a-00",
+        "User-Agent": [
+          "azsdk-net-Storage.Files.DataLake/12.7.0-alpha.20210219.1",
+          "(.NET 5.0.3; Microsoft Windows 10.0.19041)"
+        ],
+        "x-ms-client-request-id": "58cfca51-c1c9-28f4-f34a-f8ae1284f904",
+        "x-ms-date": "Fri, 19 Feb 2021 19:11:01 GMT",
         "x-ms-return-client-request-id": "true",
         "x-ms-version": "2020-06-12"
       },
@@ -429,161 +271,103 @@
       "StatusCode": 202,
       "ResponseHeaders": {
         "Content-Length": "0",
-<<<<<<< HEAD
-        "Date": "Tue, 02 Feb 2021 21:40:24 GMT",
-=======
-        "Date": "Wed, 17 Feb 2021 22:29:45 GMT",
->>>>>>> 1814567d
-        "Server": [
-          "Windows-Azure-Blob/1.0",
-          "Microsoft-HTTPAPI/2.0"
-        ],
-        "x-ms-client-request-id": "0c20b3c6-534a-826b-7ad9-ffdd735790f5",
-<<<<<<< HEAD
-        "x-ms-request-id": "36f7a894-c01e-0067-5bac-f96fa3000000",
-=======
-        "x-ms-request-id": "f27de165-001e-009c-107c-05d239000000",
->>>>>>> 1814567d
-        "x-ms-version": "2020-06-12"
-      },
-      "ResponseBody": []
-    },
-    {
-      "RequestUri": "https://seannse.blob.core.windows.net/test-filesystem-49487cde-8c86-c815-9a7e-759d936b89f4?restype=container",
-      "RequestMethod": "PUT",
-      "RequestHeaders": {
-        "Accept": "application/xml",
-        "Authorization": "Sanitized",
-<<<<<<< HEAD
-        "traceparent": "00-1c8daf0fdb6c574c8273c8f465be4bfd-98569575b0ae3d43-00",
-        "User-Agent": [
-          "azsdk-net-Storage.Files.DataLake/12.7.0-alpha.20210202.1",
-          "(.NET 5.0.2; Microsoft Windows 10.0.19042)"
+        "Date": "Fri, 19 Feb 2021 19:11:00 GMT",
+        "Server": [
+          "Windows-Azure-Blob/1.0",
+          "Microsoft-HTTPAPI/2.0"
+        ],
+        "x-ms-client-request-id": "58cfca51-c1c9-28f4-f34a-f8ae1284f904",
+        "x-ms-request-id": "2e677a6a-201e-00a4-0bf2-0676f9000000",
+        "x-ms-version": "2020-06-12"
+      },
+      "ResponseBody": []
+    },
+    {
+      "RequestUri": "https://seannse.blob.core.windows.net/test-filesystem-a22863fa-8fd3-2a38-d5f0-aae182b37f5a?restype=container",
+      "RequestMethod": "PUT",
+      "RequestHeaders": {
+        "Accept": "application/xml",
+        "Authorization": "Sanitized",
+        "traceparent": "00-ffb21678e6226a4eaca80b51ddbb6bf0-6858a7cfe6d12b45-00",
+        "User-Agent": [
+          "azsdk-net-Storage.Files.DataLake/12.7.0-alpha.20210219.1",
+          "(.NET 5.0.3; Microsoft Windows 10.0.19041)"
         ],
         "x-ms-blob-public-access": "container",
-        "x-ms-client-request-id": "52d4d709-f736-3a0e-9e57-71ccddceee0e",
-        "x-ms-date": "Tue, 02 Feb 2021 21:40:24 GMT",
-=======
-        "traceparent": "00-41587216c2cf7c43b2526880133e4116-d6d4866750b1304e-00",
-        "User-Agent": [
-          "azsdk-net-Storage.Files.DataLake/12.7.0-alpha.20210217.1",
-          "(.NET 5.0.3; Microsoft Windows 10.0.19042)"
-        ],
-        "x-ms-blob-public-access": "container",
-        "x-ms-client-request-id": "52d4d709-f736-3a0e-9e57-71ccddceee0e",
-        "x-ms-date": "Wed, 17 Feb 2021 22:29:46 GMT",
->>>>>>> 1814567d
-        "x-ms-return-client-request-id": "true",
-        "x-ms-version": "2020-06-12"
-      },
-      "RequestBody": null,
-      "StatusCode": 201,
-      "ResponseHeaders": {
-        "Content-Length": "0",
-<<<<<<< HEAD
-        "Date": "Tue, 02 Feb 2021 21:40:24 GMT",
-        "ETag": "\u00220x8D8C7C3267D6732\u0022",
-        "Last-Modified": "Tue, 02 Feb 2021 21:40:25 GMT",
-=======
-        "Date": "Wed, 17 Feb 2021 22:29:46 GMT",
-        "ETag": "\u00220x8D8D39387CDABFB\u0022",
-        "Last-Modified": "Wed, 17 Feb 2021 22:29:46 GMT",
->>>>>>> 1814567d
-        "Server": [
-          "Windows-Azure-Blob/1.0",
-          "Microsoft-HTTPAPI/2.0"
-        ],
-        "x-ms-client-request-id": "52d4d709-f736-3a0e-9e57-71ccddceee0e",
-<<<<<<< HEAD
-        "x-ms-request-id": "f42ba633-401e-0046-32ac-f94bd8000000",
-=======
-        "x-ms-request-id": "70cb7eb8-501e-0075-117c-051473000000",
->>>>>>> 1814567d
-        "x-ms-version": "2020-06-12"
-      },
-      "ResponseBody": []
-    },
-    {
-      "RequestUri": "https://seannse.dfs.core.windows.net/test-filesystem-49487cde-8c86-c815-9a7e-759d936b89f4/test-file-9d370b50-2748-3f7a-4d38-281f42786d5f?resource=file",
+        "x-ms-client-request-id": "d5c18aff-3633-c1dd-92a4-82d81712a540",
+        "x-ms-date": "Fri, 19 Feb 2021 19:11:01 GMT",
+        "x-ms-return-client-request-id": "true",
+        "x-ms-version": "2020-06-12"
+      },
+      "RequestBody": null,
+      "StatusCode": 201,
+      "ResponseHeaders": {
+        "Content-Length": "0",
+        "Date": "Fri, 19 Feb 2021 19:11:00 GMT",
+        "ETag": "\u00220x8D8D50A18234748\u0022",
+        "Last-Modified": "Fri, 19 Feb 2021 19:11:00 GMT",
+        "Server": [
+          "Windows-Azure-Blob/1.0",
+          "Microsoft-HTTPAPI/2.0"
+        ],
+        "x-ms-client-request-id": "d5c18aff-3633-c1dd-92a4-82d81712a540",
+        "x-ms-request-id": "2e677b17-201e-00a4-31f2-0676f9000000",
+        "x-ms-version": "2020-06-12"
+      },
+      "ResponseBody": []
+    },
+    {
+      "RequestUri": "https://seannse.dfs.core.windows.net/test-filesystem-a22863fa-8fd3-2a38-d5f0-aae182b37f5a/test-file-6a649dcb-0e4f-a8a9-4685-3a34f06b2fb9?resource=file",
       "RequestMethod": "PUT",
       "RequestHeaders": {
         "Accept": "application/json",
         "Authorization": "Sanitized",
-<<<<<<< HEAD
-        "traceparent": "00-d9effa5edaec3c4ba99b07dfcdd20ca1-dc5c75bd5cfa7c47-00",
-        "User-Agent": [
-          "azsdk-net-Storage.Files.DataLake/12.7.0-alpha.20210202.1",
-          "(.NET 5.0.2; Microsoft Windows 10.0.19042)"
-        ],
-        "x-ms-client-request-id": "4f4c3b77-b903-e16a-5d95-05feceeff725",
-        "x-ms-date": "Tue, 02 Feb 2021 21:40:24 GMT",
-=======
-        "traceparent": "00-0f3946a3537cc8478f68c00f8c5ec323-26e3bd7fcd197e41-00",
-        "User-Agent": [
-          "azsdk-net-Storage.Files.DataLake/12.7.0-alpha.20210217.1",
-          "(.NET 5.0.3; Microsoft Windows 10.0.19042)"
-        ],
-        "x-ms-client-request-id": "4f4c3b77-b903-e16a-5d95-05feceeff725",
-        "x-ms-date": "Wed, 17 Feb 2021 22:29:46 GMT",
->>>>>>> 1814567d
-        "x-ms-return-client-request-id": "true",
-        "x-ms-version": "2020-06-12"
-      },
-      "RequestBody": null,
-      "StatusCode": 201,
-      "ResponseHeaders": {
-        "Content-Length": "0",
-<<<<<<< HEAD
-        "Date": "Tue, 02 Feb 2021 21:40:25 GMT",
-        "ETag": "\u00220x8D8C7C326B97444\u0022",
-        "Last-Modified": "Tue, 02 Feb 2021 21:40:25 GMT",
-=======
-        "Date": "Wed, 17 Feb 2021 22:29:46 GMT",
-        "ETag": "\u00220x8D8D393880D3322\u0022",
-        "Last-Modified": "Wed, 17 Feb 2021 22:29:46 GMT",
->>>>>>> 1814567d
+        "traceparent": "00-f5d26829212f1e468576595a1fd601e9-c189bc2c0f186a43-00",
+        "User-Agent": [
+          "azsdk-net-Storage.Files.DataLake/12.7.0-alpha.20210219.1",
+          "(.NET 5.0.3; Microsoft Windows 10.0.19041)"
+        ],
+        "x-ms-client-request-id": "5d015ef9-87b7-f0d8-e118-8eadfca9d127",
+        "x-ms-date": "Fri, 19 Feb 2021 19:11:01 GMT",
+        "x-ms-return-client-request-id": "true",
+        "x-ms-version": "2020-06-12"
+      },
+      "RequestBody": null,
+      "StatusCode": 201,
+      "ResponseHeaders": {
+        "Content-Length": "0",
+        "Date": "Fri, 19 Feb 2021 19:10:59 GMT",
+        "ETag": "\u00220x8D8D50A1831C731\u0022",
+        "Last-Modified": "Fri, 19 Feb 2021 19:11:00 GMT",
         "Server": [
           "Windows-Azure-HDFS/1.0",
           "Microsoft-HTTPAPI/2.0"
         ],
-        "x-ms-client-request-id": "4f4c3b77-b903-e16a-5d95-05feceeff725",
-<<<<<<< HEAD
-        "x-ms-request-id": "e6747941-301f-0001-05ac-f92083000000",
-=======
-        "x-ms-request-id": "e7aa684f-201f-000d-6f7c-05b78b000000",
->>>>>>> 1814567d
-        "x-ms-version": "2020-06-12"
-      },
-      "ResponseBody": []
-    },
-    {
-      "RequestUri": "https://seannse.blob.core.windows.net/test-filesystem-49487cde-8c86-c815-9a7e-759d936b89f4/test-file-9d370b50-2748-3f7a-4d38-281f42786d5f?comp=properties",
+        "x-ms-client-request-id": "5d015ef9-87b7-f0d8-e118-8eadfca9d127",
+        "x-ms-request-id": "6f4b527c-e01f-004f-40f2-060e0b000000",
+        "x-ms-version": "2020-06-12"
+      },
+      "ResponseBody": []
+    },
+    {
+      "RequestUri": "https://seannse.blob.core.windows.net/test-filesystem-a22863fa-8fd3-2a38-d5f0-aae182b37f5a/test-file-6a649dcb-0e4f-a8a9-4685-3a34f06b2fb9?comp=properties",
       "RequestMethod": "PUT",
       "RequestHeaders": {
         "Accept": "application/xml",
         "Authorization": "Sanitized",
         "If-Match": "\u0022garbage\u0022",
         "User-Agent": [
-<<<<<<< HEAD
-          "azsdk-net-Storage.Files.DataLake/12.7.0-alpha.20210202.1",
-          "(.NET 5.0.2; Microsoft Windows 10.0.19042)"
-=======
-          "azsdk-net-Storage.Files.DataLake/12.7.0-alpha.20210217.1",
-          "(.NET 5.0.3; Microsoft Windows 10.0.19042)"
->>>>>>> 1814567d
-        ],
-        "x-ms-blob-cache-control": "sdqcgxgsprxrfkqgxmne",
-        "x-ms-blob-content-disposition": "eaagfiqueuwkrkirefge",
-        "x-ms-blob-content-encoding": "aqfgyscihhspggdscjvx",
-        "x-ms-blob-content-language": "gknttnatcybrfiemushm",
-        "x-ms-blob-content-md5": "VFO3x/rXDNxiyKZhd565uA==",
-        "x-ms-blob-content-type": "fimvcgdlhpoujixodkmk",
-        "x-ms-client-request-id": "07a7d605-1e2c-6e5c-58b2-5f0130bedfd8",
-<<<<<<< HEAD
-        "x-ms-date": "Tue, 02 Feb 2021 21:40:24 GMT",
-=======
-        "x-ms-date": "Wed, 17 Feb 2021 22:29:47 GMT",
->>>>>>> 1814567d
+          "azsdk-net-Storage.Files.DataLake/12.7.0-alpha.20210219.1",
+          "(.NET 5.0.3; Microsoft Windows 10.0.19041)"
+        ],
+        "x-ms-blob-cache-control": "hshuqtelkiwrhwwebram",
+        "x-ms-blob-content-disposition": "nqhmnaxwdmuqcdktriee",
+        "x-ms-blob-content-encoding": "lxnmcbdexovvfmlqkthp",
+        "x-ms-blob-content-language": "uhixmgodmdlrnvbpcujl",
+        "x-ms-blob-content-md5": "L3SS/9Rb89AM6GcIXgn8iA==",
+        "x-ms-blob-content-type": "wsynqykoqtiwbnieppyv",
+        "x-ms-client-request-id": "913ae5fa-d169-7701-a8f1-16d81a791721",
+        "x-ms-date": "Fri, 19 Feb 2021 19:11:01 GMT",
         "x-ms-return-client-request-id": "true",
         "x-ms-version": "2020-06-12"
       },
@@ -592,58 +376,35 @@
       "ResponseHeaders": {
         "Content-Length": "252",
         "Content-Type": "application/xml",
-<<<<<<< HEAD
-        "Date": "Tue, 02 Feb 2021 21:40:25 GMT",
-=======
-        "Date": "Wed, 17 Feb 2021 22:29:46 GMT",
->>>>>>> 1814567d
-        "Server": [
-          "Windows-Azure-Blob/1.0",
-          "Microsoft-HTTPAPI/2.0"
-        ],
-        "x-ms-client-request-id": "07a7d605-1e2c-6e5c-58b2-5f0130bedfd8",
+        "Date": "Fri, 19 Feb 2021 19:11:00 GMT",
+        "Server": [
+          "Windows-Azure-Blob/1.0",
+          "Microsoft-HTTPAPI/2.0"
+        ],
+        "x-ms-client-request-id": "913ae5fa-d169-7701-a8f1-16d81a791721",
         "x-ms-error-code": "ConditionNotMet",
-<<<<<<< HEAD
-        "x-ms-request-id": "f42ba6e4-401e-0046-50ac-f94bd8000000",
-=======
-        "x-ms-request-id": "70cb8011-501e-0075-507c-051473000000",
->>>>>>> 1814567d
+        "x-ms-request-id": "2e677ca1-201e-00a4-1ff2-0676f9000000",
         "x-ms-version": "2020-06-12"
       },
       "ResponseBody": [
         "\uFEFF\u003C?xml version=\u00221.0\u0022 encoding=\u0022utf-8\u0022?\u003E\u003CError\u003E\u003CCode\u003EConditionNotMet\u003C/Code\u003E\u003CMessage\u003EThe condition specified using HTTP conditional header(s) is not met.\n",
-<<<<<<< HEAD
-        "RequestId:f42ba6e4-401e-0046-50ac-f94bd8000000\n",
-        "Time:2021-02-02T21:40:25.6061430Z\u003C/Message\u003E\u003C/Error\u003E"
-=======
-        "RequestId:70cb8011-501e-0075-507c-051473000000\n",
-        "Time:2021-02-17T22:29:46.9885024Z\u003C/Message\u003E\u003C/Error\u003E"
->>>>>>> 1814567d
+        "RequestId:2e677ca1-201e-00a4-1ff2-0676f9000000\n",
+        "Time:2021-02-19T19:11:00.5940858Z\u003C/Message\u003E\u003C/Error\u003E"
       ]
     },
     {
-      "RequestUri": "https://seannse.blob.core.windows.net/test-filesystem-49487cde-8c86-c815-9a7e-759d936b89f4?restype=container",
+      "RequestUri": "https://seannse.blob.core.windows.net/test-filesystem-a22863fa-8fd3-2a38-d5f0-aae182b37f5a?restype=container",
       "RequestMethod": "DELETE",
       "RequestHeaders": {
         "Accept": "application/xml",
         "Authorization": "Sanitized",
-<<<<<<< HEAD
-        "traceparent": "00-022d95a8bc2ab84f8e10063bb3e4b81c-ca5f01f3cbaa5d49-00",
-        "User-Agent": [
-          "azsdk-net-Storage.Files.DataLake/12.7.0-alpha.20210202.1",
-          "(.NET 5.0.2; Microsoft Windows 10.0.19042)"
-        ],
-        "x-ms-client-request-id": "f8f81c84-f047-cbf9-b536-c287d376e98f",
-        "x-ms-date": "Tue, 02 Feb 2021 21:40:25 GMT",
-=======
-        "traceparent": "00-ff3931fdce63414eaf6baac52b6b15b7-cc0b39cc0f75cf49-00",
-        "User-Agent": [
-          "azsdk-net-Storage.Files.DataLake/12.7.0-alpha.20210217.1",
-          "(.NET 5.0.3; Microsoft Windows 10.0.19042)"
-        ],
-        "x-ms-client-request-id": "f8f81c84-f047-cbf9-b536-c287d376e98f",
-        "x-ms-date": "Wed, 17 Feb 2021 22:29:47 GMT",
->>>>>>> 1814567d
+        "traceparent": "00-e691f0713f296b418ab17bf9f6995c8c-3f5ce0049628c24b-00",
+        "User-Agent": [
+          "azsdk-net-Storage.Files.DataLake/12.7.0-alpha.20210219.1",
+          "(.NET 5.0.3; Microsoft Windows 10.0.19041)"
+        ],
+        "x-ms-client-request-id": "16b28b3f-3f6e-a3bd-c662-ec3e977707fc",
+        "x-ms-date": "Fri, 19 Feb 2021 19:11:01 GMT",
         "x-ms-return-client-request-id": "true",
         "x-ms-version": "2020-06-12"
       },
@@ -651,153 +412,96 @@
       "StatusCode": 202,
       "ResponseHeaders": {
         "Content-Length": "0",
-<<<<<<< HEAD
-        "Date": "Tue, 02 Feb 2021 21:40:25 GMT",
-=======
-        "Date": "Wed, 17 Feb 2021 22:29:46 GMT",
->>>>>>> 1814567d
-        "Server": [
-          "Windows-Azure-Blob/1.0",
-          "Microsoft-HTTPAPI/2.0"
-        ],
-        "x-ms-client-request-id": "f8f81c84-f047-cbf9-b536-c287d376e98f",
-<<<<<<< HEAD
-        "x-ms-request-id": "f42ba708-401e-0046-73ac-f94bd8000000",
-=======
-        "x-ms-request-id": "70cb8045-501e-0075-017c-051473000000",
->>>>>>> 1814567d
-        "x-ms-version": "2020-06-12"
-      },
-      "ResponseBody": []
-    },
-    {
-      "RequestUri": "https://seannse.blob.core.windows.net/test-filesystem-b996fca9-f41d-ed2a-be63-43fa1de28a61?restype=container",
-      "RequestMethod": "PUT",
-      "RequestHeaders": {
-        "Accept": "application/xml",
-        "Authorization": "Sanitized",
-<<<<<<< HEAD
-        "traceparent": "00-005079aac7d0184fb7df0f66d6b8699f-7b0a851312abb849-00",
-        "User-Agent": [
-          "azsdk-net-Storage.Files.DataLake/12.7.0-alpha.20210202.1",
-          "(.NET 5.0.2; Microsoft Windows 10.0.19042)"
+        "Date": "Fri, 19 Feb 2021 19:11:00 GMT",
+        "Server": [
+          "Windows-Azure-Blob/1.0",
+          "Microsoft-HTTPAPI/2.0"
+        ],
+        "x-ms-client-request-id": "16b28b3f-3f6e-a3bd-c662-ec3e977707fc",
+        "x-ms-request-id": "2e677d60-201e-00a4-53f2-0676f9000000",
+        "x-ms-version": "2020-06-12"
+      },
+      "ResponseBody": []
+    },
+    {
+      "RequestUri": "https://seannse.blob.core.windows.net/test-filesystem-853c7e39-d3b0-0498-c0ef-8389eb9a90ad?restype=container",
+      "RequestMethod": "PUT",
+      "RequestHeaders": {
+        "Accept": "application/xml",
+        "Authorization": "Sanitized",
+        "traceparent": "00-c396f0b0f99b0d40a9bd18c650b3d688-afe20c518aecdb42-00",
+        "User-Agent": [
+          "azsdk-net-Storage.Files.DataLake/12.7.0-alpha.20210219.1",
+          "(.NET 5.0.3; Microsoft Windows 10.0.19041)"
         ],
         "x-ms-blob-public-access": "container",
-        "x-ms-client-request-id": "e7d07248-ca60-8fe8-f20a-3ae4acffadd3",
-        "x-ms-date": "Tue, 02 Feb 2021 21:40:25 GMT",
-=======
-        "traceparent": "00-3e85172a44a4984bbcef22ac13209be4-3be8875eb0afd046-00",
-        "User-Agent": [
-          "azsdk-net-Storage.Files.DataLake/12.7.0-alpha.20210217.1",
-          "(.NET 5.0.3; Microsoft Windows 10.0.19042)"
-        ],
-        "x-ms-blob-public-access": "container",
-        "x-ms-client-request-id": "e7d07248-ca60-8fe8-f20a-3ae4acffadd3",
-        "x-ms-date": "Wed, 17 Feb 2021 22:29:47 GMT",
->>>>>>> 1814567d
-        "x-ms-return-client-request-id": "true",
-        "x-ms-version": "2020-06-12"
-      },
-      "RequestBody": null,
-      "StatusCode": 201,
-      "ResponseHeaders": {
-        "Content-Length": "0",
-<<<<<<< HEAD
-        "Date": "Tue, 02 Feb 2021 21:40:25 GMT",
-        "ETag": "\u00220x8D8C7C3271057E3\u0022",
-        "Last-Modified": "Tue, 02 Feb 2021 21:40:26 GMT",
-=======
-        "Date": "Wed, 17 Feb 2021 22:29:47 GMT",
-        "ETag": "\u00220x8D8D3938859037C\u0022",
-        "Last-Modified": "Wed, 17 Feb 2021 22:29:47 GMT",
->>>>>>> 1814567d
-        "Server": [
-          "Windows-Azure-Blob/1.0",
-          "Microsoft-HTTPAPI/2.0"
-        ],
-        "x-ms-client-request-id": "e7d07248-ca60-8fe8-f20a-3ae4acffadd3",
-<<<<<<< HEAD
-        "x-ms-request-id": "206a6b07-d01e-008f-5bac-f9f635000000",
-=======
-        "x-ms-request-id": "6f280e2d-401e-0024-1c7c-0589ff000000",
->>>>>>> 1814567d
-        "x-ms-version": "2020-06-12"
-      },
-      "ResponseBody": []
-    },
-    {
-      "RequestUri": "https://seannse.dfs.core.windows.net/test-filesystem-b996fca9-f41d-ed2a-be63-43fa1de28a61/test-file-7a5960ab-d5f9-c1c8-6ba9-0eaf8ea1982d?resource=file",
+        "x-ms-client-request-id": "682de9d8-b5be-6b3e-f3ae-567ebc34b72b",
+        "x-ms-date": "Fri, 19 Feb 2021 19:11:01 GMT",
+        "x-ms-return-client-request-id": "true",
+        "x-ms-version": "2020-06-12"
+      },
+      "RequestBody": null,
+      "StatusCode": 201,
+      "ResponseHeaders": {
+        "Content-Length": "0",
+        "Date": "Fri, 19 Feb 2021 19:11:00 GMT",
+        "ETag": "\u00220x8D8D50A18542493\u0022",
+        "Last-Modified": "Fri, 19 Feb 2021 19:11:00 GMT",
+        "Server": [
+          "Windows-Azure-Blob/1.0",
+          "Microsoft-HTTPAPI/2.0"
+        ],
+        "x-ms-client-request-id": "682de9d8-b5be-6b3e-f3ae-567ebc34b72b",
+        "x-ms-request-id": "2e677e18-201e-00a4-01f2-0676f9000000",
+        "x-ms-version": "2020-06-12"
+      },
+      "ResponseBody": []
+    },
+    {
+      "RequestUri": "https://seannse.dfs.core.windows.net/test-filesystem-853c7e39-d3b0-0498-c0ef-8389eb9a90ad/test-file-71883fd1-78de-3935-cbdb-12129391fada?resource=file",
       "RequestMethod": "PUT",
       "RequestHeaders": {
         "Accept": "application/json",
         "Authorization": "Sanitized",
-<<<<<<< HEAD
-        "traceparent": "00-e36953360e2a7a48bee3775ce12a6a2c-cc65902ba5ce3b44-00",
-        "User-Agent": [
-          "azsdk-net-Storage.Files.DataLake/12.7.0-alpha.20210202.1",
-          "(.NET 5.0.2; Microsoft Windows 10.0.19042)"
-        ],
-        "x-ms-client-request-id": "f4dd92c0-f637-7353-a90e-7cb6bc380051",
-        "x-ms-date": "Tue, 02 Feb 2021 21:40:25 GMT",
-=======
-        "traceparent": "00-febf4abc5bf05a4c90d2adf0b351e47f-bcb0e51a3d43744b-00",
-        "User-Agent": [
-          "azsdk-net-Storage.Files.DataLake/12.7.0-alpha.20210217.1",
-          "(.NET 5.0.3; Microsoft Windows 10.0.19042)"
-        ],
-        "x-ms-client-request-id": "f4dd92c0-f637-7353-a90e-7cb6bc380051",
-        "x-ms-date": "Wed, 17 Feb 2021 22:29:47 GMT",
->>>>>>> 1814567d
-        "x-ms-return-client-request-id": "true",
-        "x-ms-version": "2020-06-12"
-      },
-      "RequestBody": null,
-      "StatusCode": 201,
-      "ResponseHeaders": {
-        "Content-Length": "0",
-<<<<<<< HEAD
-        "Date": "Tue, 02 Feb 2021 21:40:25 GMT",
-        "ETag": "\u00220x8D8C7C3274D69DE\u0022",
-        "Last-Modified": "Tue, 02 Feb 2021 21:40:26 GMT",
-=======
-        "Date": "Wed, 17 Feb 2021 22:29:46 GMT",
-        "ETag": "\u00220x8D8D39388941C63\u0022",
-        "Last-Modified": "Wed, 17 Feb 2021 22:29:47 GMT",
->>>>>>> 1814567d
+        "traceparent": "00-9eef483e70250f4794c2e911c90be8fa-80378f8904d59b4a-00",
+        "User-Agent": [
+          "azsdk-net-Storage.Files.DataLake/12.7.0-alpha.20210219.1",
+          "(.NET 5.0.3; Microsoft Windows 10.0.19041)"
+        ],
+        "x-ms-client-request-id": "ca3614e6-425e-5fb8-b3f3-9ce3a32cd861",
+        "x-ms-date": "Fri, 19 Feb 2021 19:11:01 GMT",
+        "x-ms-return-client-request-id": "true",
+        "x-ms-version": "2020-06-12"
+      },
+      "RequestBody": null,
+      "StatusCode": 201,
+      "ResponseHeaders": {
+        "Content-Length": "0",
+        "Date": "Fri, 19 Feb 2021 19:11:00 GMT",
+        "ETag": "\u00220x8D8D50A1862ACBE\u0022",
+        "Last-Modified": "Fri, 19 Feb 2021 19:11:00 GMT",
         "Server": [
           "Windows-Azure-HDFS/1.0",
           "Microsoft-HTTPAPI/2.0"
         ],
-        "x-ms-client-request-id": "f4dd92c0-f637-7353-a90e-7cb6bc380051",
-<<<<<<< HEAD
-        "x-ms-request-id": "bb2cb66a-d01f-0054-5cac-f93008000000",
-=======
-        "x-ms-request-id": "fb717358-301f-0073-587c-0527cc000000",
->>>>>>> 1814567d
-        "x-ms-version": "2020-06-12"
-      },
-      "ResponseBody": []
-    },
-    {
-      "RequestUri": "https://seannse.blob.core.windows.net/test-filesystem-b996fca9-f41d-ed2a-be63-43fa1de28a61/test-file-7a5960ab-d5f9-c1c8-6ba9-0eaf8ea1982d",
+        "x-ms-client-request-id": "ca3614e6-425e-5fb8-b3f3-9ce3a32cd861",
+        "x-ms-request-id": "6f4b52b7-e01f-004f-7bf2-060e0b000000",
+        "x-ms-version": "2020-06-12"
+      },
+      "ResponseBody": []
+    },
+    {
+      "RequestUri": "https://seannse.blob.core.windows.net/test-filesystem-853c7e39-d3b0-0498-c0ef-8389eb9a90ad/test-file-71883fd1-78de-3935-cbdb-12129391fada",
       "RequestMethod": "HEAD",
       "RequestHeaders": {
         "Accept": "application/xml",
         "Authorization": "Sanitized",
         "User-Agent": [
-<<<<<<< HEAD
-          "azsdk-net-Storage.Files.DataLake/12.7.0-alpha.20210202.1",
-          "(.NET 5.0.2; Microsoft Windows 10.0.19042)"
-        ],
-        "x-ms-client-request-id": "fbef626a-a4c3-faf6-a33d-0202264ba739",
-        "x-ms-date": "Tue, 02 Feb 2021 21:40:25 GMT",
-=======
-          "azsdk-net-Storage.Files.DataLake/12.7.0-alpha.20210217.1",
-          "(.NET 5.0.3; Microsoft Windows 10.0.19042)"
-        ],
-        "x-ms-client-request-id": "fbef626a-a4c3-faf6-a33d-0202264ba739",
-        "x-ms-date": "Wed, 17 Feb 2021 22:29:47 GMT",
->>>>>>> 1814567d
+          "azsdk-net-Storage.Files.DataLake/12.7.0-alpha.20210219.1",
+          "(.NET 5.0.3; Microsoft Windows 10.0.19041)"
+        ],
+        "x-ms-client-request-id": "7e2bd336-305b-f87c-3351-4d798b0a5dba",
+        "x-ms-date": "Fri, 19 Feb 2021 19:11:01 GMT",
         "x-ms-return-client-request-id": "true",
         "x-ms-version": "2020-06-12"
       },
@@ -807,15 +511,9 @@
         "Accept-Ranges": "bytes",
         "Content-Length": "0",
         "Content-Type": "application/octet-stream",
-<<<<<<< HEAD
-        "Date": "Tue, 02 Feb 2021 21:40:26 GMT",
-        "ETag": "\u00220x8D8C7C3274D69DE\u0022",
-        "Last-Modified": "Tue, 02 Feb 2021 21:40:26 GMT",
-=======
-        "Date": "Wed, 17 Feb 2021 22:29:47 GMT",
-        "ETag": "\u00220x8D8D39388941C63\u0022",
-        "Last-Modified": "Wed, 17 Feb 2021 22:29:47 GMT",
->>>>>>> 1814567d
+        "Date": "Fri, 19 Feb 2021 19:11:00 GMT",
+        "ETag": "\u00220x8D8D50A1862ACBE\u0022",
+        "Last-Modified": "Fri, 19 Feb 2021 19:11:00 GMT",
         "Server": [
           "Windows-Azure-Blob/1.0",
           "Microsoft-HTTPAPI/2.0"
@@ -823,57 +521,38 @@
         "x-ms-access-tier": "Hot",
         "x-ms-access-tier-inferred": "true",
         "x-ms-blob-type": "BlockBlob",
-        "x-ms-client-request-id": "fbef626a-a4c3-faf6-a33d-0202264ba739",
-<<<<<<< HEAD
-        "x-ms-creation-time": "Tue, 02 Feb 2021 21:40:26 GMT",
-=======
-        "x-ms-creation-time": "Wed, 17 Feb 2021 22:29:47 GMT",
->>>>>>> 1814567d
+        "x-ms-client-request-id": "7e2bd336-305b-f87c-3351-4d798b0a5dba",
+        "x-ms-creation-time": "Fri, 19 Feb 2021 19:11:00 GMT",
         "x-ms-group": "$superuser",
         "x-ms-lease-state": "available",
         "x-ms-lease-status": "unlocked",
         "x-ms-owner": "$superuser",
         "x-ms-permissions": "rw-r-----",
-<<<<<<< HEAD
-        "x-ms-request-id": "206a6dea-d01e-008f-09ac-f9f635000000",
-=======
-        "x-ms-request-id": "6f280f9b-401e-0024-797c-0589ff000000",
->>>>>>> 1814567d
+        "x-ms-request-id": "2e677fd1-201e-00a4-1ef2-0676f9000000",
         "x-ms-server-encrypted": "true",
         "x-ms-version": "2020-06-12"
       },
       "ResponseBody": []
     },
     {
-      "RequestUri": "https://seannse.blob.core.windows.net/test-filesystem-b996fca9-f41d-ed2a-be63-43fa1de28a61/test-file-7a5960ab-d5f9-c1c8-6ba9-0eaf8ea1982d?comp=properties",
-      "RequestMethod": "PUT",
-      "RequestHeaders": {
-        "Accept": "application/xml",
-        "Authorization": "Sanitized",
-<<<<<<< HEAD
-        "If-None-Match": "\u00220x8D8C7C3274D69DE\u0022",
-        "User-Agent": [
-          "azsdk-net-Storage.Files.DataLake/12.7.0-alpha.20210202.1",
-          "(.NET 5.0.2; Microsoft Windows 10.0.19042)"
-=======
-        "If-None-Match": "0x8D8D39388941C63",
-        "User-Agent": [
-          "azsdk-net-Storage.Files.DataLake/12.7.0-alpha.20210217.1",
-          "(.NET 5.0.3; Microsoft Windows 10.0.19042)"
->>>>>>> 1814567d
-        ],
-        "x-ms-blob-cache-control": "sdqcgxgsprxrfkqgxmne",
-        "x-ms-blob-content-disposition": "eaagfiqueuwkrkirefge",
-        "x-ms-blob-content-encoding": "aqfgyscihhspggdscjvx",
-        "x-ms-blob-content-language": "gknttnatcybrfiemushm",
-        "x-ms-blob-content-md5": "VFO3x/rXDNxiyKZhd565uA==",
-        "x-ms-blob-content-type": "fimvcgdlhpoujixodkmk",
-        "x-ms-client-request-id": "5a4cbefa-0548-cd8d-15f7-1210ffbfe214",
-<<<<<<< HEAD
-        "x-ms-date": "Tue, 02 Feb 2021 21:40:26 GMT",
-=======
-        "x-ms-date": "Wed, 17 Feb 2021 22:29:48 GMT",
->>>>>>> 1814567d
+      "RequestUri": "https://seannse.blob.core.windows.net/test-filesystem-853c7e39-d3b0-0498-c0ef-8389eb9a90ad/test-file-71883fd1-78de-3935-cbdb-12129391fada?comp=properties",
+      "RequestMethod": "PUT",
+      "RequestHeaders": {
+        "Accept": "application/xml",
+        "Authorization": "Sanitized",
+        "If-None-Match": "0x8D8D50A1862ACBE",
+        "User-Agent": [
+          "azsdk-net-Storage.Files.DataLake/12.7.0-alpha.20210219.1",
+          "(.NET 5.0.3; Microsoft Windows 10.0.19041)"
+        ],
+        "x-ms-blob-cache-control": "hshuqtelkiwrhwwebram",
+        "x-ms-blob-content-disposition": "nqhmnaxwdmuqcdktriee",
+        "x-ms-blob-content-encoding": "lxnmcbdexovvfmlqkthp",
+        "x-ms-blob-content-language": "uhixmgodmdlrnvbpcujl",
+        "x-ms-blob-content-md5": "L3SS/9Rb89AM6GcIXgn8iA==",
+        "x-ms-blob-content-type": "wsynqykoqtiwbnieppyv",
+        "x-ms-client-request-id": "d0ac0564-5901-8306-ff4a-9d3068441d46",
+        "x-ms-date": "Fri, 19 Feb 2021 19:11:01 GMT",
         "x-ms-return-client-request-id": "true",
         "x-ms-version": "2020-06-12"
       },
@@ -882,58 +561,35 @@
       "ResponseHeaders": {
         "Content-Length": "252",
         "Content-Type": "application/xml",
-<<<<<<< HEAD
-        "Date": "Tue, 02 Feb 2021 21:40:26 GMT",
-=======
-        "Date": "Wed, 17 Feb 2021 22:29:47 GMT",
->>>>>>> 1814567d
-        "Server": [
-          "Windows-Azure-Blob/1.0",
-          "Microsoft-HTTPAPI/2.0"
-        ],
-        "x-ms-client-request-id": "5a4cbefa-0548-cd8d-15f7-1210ffbfe214",
+        "Date": "Fri, 19 Feb 2021 19:11:00 GMT",
+        "Server": [
+          "Windows-Azure-Blob/1.0",
+          "Microsoft-HTTPAPI/2.0"
+        ],
+        "x-ms-client-request-id": "d0ac0564-5901-8306-ff4a-9d3068441d46",
         "x-ms-error-code": "ConditionNotMet",
-<<<<<<< HEAD
-        "x-ms-request-id": "206a6e81-d01e-008f-17ac-f9f635000000",
-=======
-        "x-ms-request-id": "6f280fe6-401e-0024-437c-0589ff000000",
->>>>>>> 1814567d
+        "x-ms-request-id": "2e678078-201e-00a4-3ef2-0676f9000000",
         "x-ms-version": "2020-06-12"
       },
       "ResponseBody": [
         "\uFEFF\u003C?xml version=\u00221.0\u0022 encoding=\u0022utf-8\u0022?\u003E\u003CError\u003E\u003CCode\u003EConditionNotMet\u003C/Code\u003E\u003CMessage\u003EThe condition specified using HTTP conditional header(s) is not met.\n",
-<<<<<<< HEAD
-        "RequestId:206a6e81-d01e-008f-17ac-f9f635000000\n",
-        "Time:2021-02-02T21:40:26.6782299Z\u003C/Message\u003E\u003C/Error\u003E"
-=======
-        "RequestId:6f280fe6-401e-0024-437c-0589ff000000\n",
-        "Time:2021-02-17T22:29:47.9747346Z\u003C/Message\u003E\u003C/Error\u003E"
->>>>>>> 1814567d
+        "RequestId:2e678078-201e-00a4-3ef2-0676f9000000\n",
+        "Time:2021-02-19T19:11:01.0053925Z\u003C/Message\u003E\u003C/Error\u003E"
       ]
     },
     {
-      "RequestUri": "https://seannse.blob.core.windows.net/test-filesystem-b996fca9-f41d-ed2a-be63-43fa1de28a61?restype=container",
+      "RequestUri": "https://seannse.blob.core.windows.net/test-filesystem-853c7e39-d3b0-0498-c0ef-8389eb9a90ad?restype=container",
       "RequestMethod": "DELETE",
       "RequestHeaders": {
         "Accept": "application/xml",
         "Authorization": "Sanitized",
-<<<<<<< HEAD
-        "traceparent": "00-cdd27afac46b854f83f440b0b41bf09e-240eb4a5d53dbd42-00",
-        "User-Agent": [
-          "azsdk-net-Storage.Files.DataLake/12.7.0-alpha.20210202.1",
-          "(.NET 5.0.2; Microsoft Windows 10.0.19042)"
-        ],
-        "x-ms-client-request-id": "6808677d-4cfe-e7f0-437b-8bc3774ebe11",
-        "x-ms-date": "Tue, 02 Feb 2021 21:40:26 GMT",
-=======
-        "traceparent": "00-b435643cf8639949afc2de7248c66412-471f761cebad3047-00",
-        "User-Agent": [
-          "azsdk-net-Storage.Files.DataLake/12.7.0-alpha.20210217.1",
-          "(.NET 5.0.3; Microsoft Windows 10.0.19042)"
-        ],
-        "x-ms-client-request-id": "6808677d-4cfe-e7f0-437b-8bc3774ebe11",
-        "x-ms-date": "Wed, 17 Feb 2021 22:29:48 GMT",
->>>>>>> 1814567d
+        "traceparent": "00-d902c229f4f6234f9686a08b507bf0df-5e8654d9a9355a40-00",
+        "User-Agent": [
+          "azsdk-net-Storage.Files.DataLake/12.7.0-alpha.20210219.1",
+          "(.NET 5.0.3; Microsoft Windows 10.0.19041)"
+        ],
+        "x-ms-client-request-id": "8515b7cf-8d5e-fab9-32e0-2da7378bc711",
+        "x-ms-date": "Fri, 19 Feb 2021 19:11:01 GMT",
         "x-ms-return-client-request-id": "true",
         "x-ms-version": "2020-06-12"
       },
@@ -941,161 +597,103 @@
       "StatusCode": 202,
       "ResponseHeaders": {
         "Content-Length": "0",
-<<<<<<< HEAD
-        "Date": "Tue, 02 Feb 2021 21:40:26 GMT",
-=======
-        "Date": "Wed, 17 Feb 2021 22:29:47 GMT",
->>>>>>> 1814567d
-        "Server": [
-          "Windows-Azure-Blob/1.0",
-          "Microsoft-HTTPAPI/2.0"
-        ],
-        "x-ms-client-request-id": "6808677d-4cfe-e7f0-437b-8bc3774ebe11",
-<<<<<<< HEAD
-        "x-ms-request-id": "206a6ef4-d01e-008f-03ac-f9f635000000",
-=======
-        "x-ms-request-id": "6f281040-401e-0024-177c-0589ff000000",
->>>>>>> 1814567d
-        "x-ms-version": "2020-06-12"
-      },
-      "ResponseBody": []
-    },
-    {
-      "RequestUri": "https://seannse.blob.core.windows.net/test-filesystem-1df380f1-dd29-87d6-ba6b-5617da9dbd61?restype=container",
-      "RequestMethod": "PUT",
-      "RequestHeaders": {
-        "Accept": "application/xml",
-        "Authorization": "Sanitized",
-<<<<<<< HEAD
-        "traceparent": "00-9e8ee10603edf34e947ad4ede1649436-0239cb294817c64a-00",
-        "User-Agent": [
-          "azsdk-net-Storage.Files.DataLake/12.7.0-alpha.20210202.1",
-          "(.NET 5.0.2; Microsoft Windows 10.0.19042)"
+        "Date": "Fri, 19 Feb 2021 19:11:00 GMT",
+        "Server": [
+          "Windows-Azure-Blob/1.0",
+          "Microsoft-HTTPAPI/2.0"
+        ],
+        "x-ms-client-request-id": "8515b7cf-8d5e-fab9-32e0-2da7378bc711",
+        "x-ms-request-id": "2e67814f-201e-00a4-09f2-0676f9000000",
+        "x-ms-version": "2020-06-12"
+      },
+      "ResponseBody": []
+    },
+    {
+      "RequestUri": "https://seannse.blob.core.windows.net/test-filesystem-eaae336e-deaa-02dd-6049-b8053138cc5a?restype=container",
+      "RequestMethod": "PUT",
+      "RequestHeaders": {
+        "Accept": "application/xml",
+        "Authorization": "Sanitized",
+        "traceparent": "00-676a35eb75fce945888fea83dd5374f1-6aa29e1bc4d7784f-00",
+        "User-Agent": [
+          "azsdk-net-Storage.Files.DataLake/12.7.0-alpha.20210219.1",
+          "(.NET 5.0.3; Microsoft Windows 10.0.19041)"
         ],
         "x-ms-blob-public-access": "container",
-        "x-ms-client-request-id": "90fe1872-efc1-9f31-9081-ad93f5d90da5",
-        "x-ms-date": "Tue, 02 Feb 2021 21:40:26 GMT",
-=======
-        "traceparent": "00-8afd556fafa4ec458026066e2045409b-9338757990d8584d-00",
-        "User-Agent": [
-          "azsdk-net-Storage.Files.DataLake/12.7.0-alpha.20210217.1",
-          "(.NET 5.0.3; Microsoft Windows 10.0.19042)"
-        ],
-        "x-ms-blob-public-access": "container",
-        "x-ms-client-request-id": "90fe1872-efc1-9f31-9081-ad93f5d90da5",
-        "x-ms-date": "Wed, 17 Feb 2021 22:29:48 GMT",
->>>>>>> 1814567d
-        "x-ms-return-client-request-id": "true",
-        "x-ms-version": "2020-06-12"
-      },
-      "RequestBody": null,
-      "StatusCode": 201,
-      "ResponseHeaders": {
-        "Content-Length": "0",
-<<<<<<< HEAD
-        "Date": "Tue, 02 Feb 2021 21:40:26 GMT",
-        "ETag": "\u00220x8D8C7C327B18FC5\u0022",
-        "Last-Modified": "Tue, 02 Feb 2021 21:40:27 GMT",
-=======
-        "Date": "Wed, 17 Feb 2021 22:29:48 GMT",
-        "ETag": "\u00220x8D8D39388F07361\u0022",
-        "Last-Modified": "Wed, 17 Feb 2021 22:29:48 GMT",
->>>>>>> 1814567d
-        "Server": [
-          "Windows-Azure-Blob/1.0",
-          "Microsoft-HTTPAPI/2.0"
-        ],
-        "x-ms-client-request-id": "90fe1872-efc1-9f31-9081-ad93f5d90da5",
-<<<<<<< HEAD
-        "x-ms-request-id": "cf4403c6-001e-009c-66ac-f9d239000000",
-=======
-        "x-ms-request-id": "eff9a5d8-901e-0008-777c-056550000000",
->>>>>>> 1814567d
-        "x-ms-version": "2020-06-12"
-      },
-      "ResponseBody": []
-    },
-    {
-      "RequestUri": "https://seannse.dfs.core.windows.net/test-filesystem-1df380f1-dd29-87d6-ba6b-5617da9dbd61/test-file-bfd92abe-26bb-775b-6af1-3ef23e8da07b?resource=file",
+        "x-ms-client-request-id": "845f1633-55f6-f080-da13-2514d4b4c9fa",
+        "x-ms-date": "Fri, 19 Feb 2021 19:11:01 GMT",
+        "x-ms-return-client-request-id": "true",
+        "x-ms-version": "2020-06-12"
+      },
+      "RequestBody": null,
+      "StatusCode": 201,
+      "ResponseHeaders": {
+        "Content-Length": "0",
+        "Date": "Fri, 19 Feb 2021 19:11:01 GMT",
+        "ETag": "\u00220x8D8D50A18935C92\u0022",
+        "Last-Modified": "Fri, 19 Feb 2021 19:11:01 GMT",
+        "Server": [
+          "Windows-Azure-Blob/1.0",
+          "Microsoft-HTTPAPI/2.0"
+        ],
+        "x-ms-client-request-id": "845f1633-55f6-f080-da13-2514d4b4c9fa",
+        "x-ms-request-id": "2e67825d-201e-00a4-01f2-0676f9000000",
+        "x-ms-version": "2020-06-12"
+      },
+      "ResponseBody": []
+    },
+    {
+      "RequestUri": "https://seannse.dfs.core.windows.net/test-filesystem-eaae336e-deaa-02dd-6049-b8053138cc5a/test-file-c59dd213-1629-d6e2-4b12-d5486d04cd62?resource=file",
       "RequestMethod": "PUT",
       "RequestHeaders": {
         "Accept": "application/json",
         "Authorization": "Sanitized",
-<<<<<<< HEAD
-        "traceparent": "00-e85016d9400cd14790d50a0dec925bea-49713586fd99db41-00",
-        "User-Agent": [
-          "azsdk-net-Storage.Files.DataLake/12.7.0-alpha.20210202.1",
-          "(.NET 5.0.2; Microsoft Windows 10.0.19042)"
-        ],
-        "x-ms-client-request-id": "bd8af929-a966-4cfa-bd87-25d0b13e6102",
-        "x-ms-date": "Tue, 02 Feb 2021 21:40:26 GMT",
-=======
-        "traceparent": "00-ce791de951efba4491bcfd2d6e59eedb-864c383316286a40-00",
-        "User-Agent": [
-          "azsdk-net-Storage.Files.DataLake/12.7.0-alpha.20210217.1",
-          "(.NET 5.0.3; Microsoft Windows 10.0.19042)"
-        ],
-        "x-ms-client-request-id": "bd8af929-a966-4cfa-bd87-25d0b13e6102",
-        "x-ms-date": "Wed, 17 Feb 2021 22:29:48 GMT",
->>>>>>> 1814567d
-        "x-ms-return-client-request-id": "true",
-        "x-ms-version": "2020-06-12"
-      },
-      "RequestBody": null,
-      "StatusCode": 201,
-      "ResponseHeaders": {
-        "Content-Length": "0",
-<<<<<<< HEAD
-        "Date": "Tue, 02 Feb 2021 21:40:27 GMT",
-        "ETag": "\u00220x8D8C7C327F13BFF\u0022",
-        "Last-Modified": "Tue, 02 Feb 2021 21:40:27 GMT",
-=======
-        "Date": "Wed, 17 Feb 2021 22:29:48 GMT",
-        "ETag": "\u00220x8D8D393892A5F26\u0022",
-        "Last-Modified": "Wed, 17 Feb 2021 22:29:48 GMT",
->>>>>>> 1814567d
+        "traceparent": "00-29f8ef069cdb994ab6547849a0f01de5-2daa59081a7ebe44-00",
+        "User-Agent": [
+          "azsdk-net-Storage.Files.DataLake/12.7.0-alpha.20210219.1",
+          "(.NET 5.0.3; Microsoft Windows 10.0.19041)"
+        ],
+        "x-ms-client-request-id": "61c47699-6560-1d62-3389-38e47f3782d5",
+        "x-ms-date": "Fri, 19 Feb 2021 19:11:01 GMT",
+        "x-ms-return-client-request-id": "true",
+        "x-ms-version": "2020-06-12"
+      },
+      "RequestBody": null,
+      "StatusCode": 201,
+      "ResponseHeaders": {
+        "Content-Length": "0",
+        "Date": "Fri, 19 Feb 2021 19:11:00 GMT",
+        "ETag": "\u00220x8D8D50A18A210BB\u0022",
+        "Last-Modified": "Fri, 19 Feb 2021 19:11:01 GMT",
         "Server": [
           "Windows-Azure-HDFS/1.0",
           "Microsoft-HTTPAPI/2.0"
         ],
-        "x-ms-client-request-id": "bd8af929-a966-4cfa-bd87-25d0b13e6102",
-<<<<<<< HEAD
-        "x-ms-request-id": "fcfd44a5-701f-0000-5fac-f97f5f000000",
-=======
-        "x-ms-request-id": "87d480a8-f01f-006c-047c-0594c8000000",
->>>>>>> 1814567d
-        "x-ms-version": "2020-06-12"
-      },
-      "ResponseBody": []
-    },
-    {
-      "RequestUri": "https://seannse.blob.core.windows.net/test-filesystem-1df380f1-dd29-87d6-ba6b-5617da9dbd61/test-file-bfd92abe-26bb-775b-6af1-3ef23e8da07b?comp=properties",
-      "RequestMethod": "PUT",
-      "RequestHeaders": {
-        "Accept": "application/xml",
-        "Authorization": "Sanitized",
-        "User-Agent": [
-<<<<<<< HEAD
-          "azsdk-net-Storage.Files.DataLake/12.7.0-alpha.20210202.1",
-          "(.NET 5.0.2; Microsoft Windows 10.0.19042)"
-=======
-          "azsdk-net-Storage.Files.DataLake/12.7.0-alpha.20210217.1",
-          "(.NET 5.0.3; Microsoft Windows 10.0.19042)"
->>>>>>> 1814567d
-        ],
-        "x-ms-blob-cache-control": "sdqcgxgsprxrfkqgxmne",
-        "x-ms-blob-content-disposition": "eaagfiqueuwkrkirefge",
-        "x-ms-blob-content-encoding": "aqfgyscihhspggdscjvx",
-        "x-ms-blob-content-language": "gknttnatcybrfiemushm",
-        "x-ms-blob-content-md5": "VFO3x/rXDNxiyKZhd565uA==",
-        "x-ms-blob-content-type": "fimvcgdlhpoujixodkmk",
-        "x-ms-client-request-id": "44c937e4-e203-5914-a657-041707cf4947",
-<<<<<<< HEAD
-        "x-ms-date": "Tue, 02 Feb 2021 21:40:27 GMT",
-=======
-        "x-ms-date": "Wed, 17 Feb 2021 22:29:48 GMT",
->>>>>>> 1814567d
-        "x-ms-lease-id": "a5932464-4344-3181-68f9-61ed98754ea0",
+        "x-ms-client-request-id": "61c47699-6560-1d62-3389-38e47f3782d5",
+        "x-ms-request-id": "6f4b52ee-e01f-004f-32f2-060e0b000000",
+        "x-ms-version": "2020-06-12"
+      },
+      "ResponseBody": []
+    },
+    {
+      "RequestUri": "https://seannse.blob.core.windows.net/test-filesystem-eaae336e-deaa-02dd-6049-b8053138cc5a/test-file-c59dd213-1629-d6e2-4b12-d5486d04cd62?comp=properties",
+      "RequestMethod": "PUT",
+      "RequestHeaders": {
+        "Accept": "application/xml",
+        "Authorization": "Sanitized",
+        "User-Agent": [
+          "azsdk-net-Storage.Files.DataLake/12.7.0-alpha.20210219.1",
+          "(.NET 5.0.3; Microsoft Windows 10.0.19041)"
+        ],
+        "x-ms-blob-cache-control": "hshuqtelkiwrhwwebram",
+        "x-ms-blob-content-disposition": "nqhmnaxwdmuqcdktriee",
+        "x-ms-blob-content-encoding": "lxnmcbdexovvfmlqkthp",
+        "x-ms-blob-content-language": "uhixmgodmdlrnvbpcujl",
+        "x-ms-blob-content-md5": "L3SS/9Rb89AM6GcIXgn8iA==",
+        "x-ms-blob-content-type": "wsynqykoqtiwbnieppyv",
+        "x-ms-client-request-id": "f7af744b-6b3f-b801-cab4-e64f0f7f35b8",
+        "x-ms-date": "Fri, 19 Feb 2021 19:11:02 GMT",
+        "x-ms-lease-id": "18321617-369e-9b54-d5eb-f7543360193e",
         "x-ms-return-client-request-id": "true",
         "x-ms-version": "2020-06-12"
       },
@@ -1104,58 +702,35 @@
       "ResponseHeaders": {
         "Content-Length": "241",
         "Content-Type": "application/xml",
-<<<<<<< HEAD
-        "Date": "Tue, 02 Feb 2021 21:40:26 GMT",
-=======
-        "Date": "Wed, 17 Feb 2021 22:29:48 GMT",
->>>>>>> 1814567d
-        "Server": [
-          "Windows-Azure-Blob/1.0",
-          "Microsoft-HTTPAPI/2.0"
-        ],
-        "x-ms-client-request-id": "44c937e4-e203-5914-a657-041707cf4947",
+        "Date": "Fri, 19 Feb 2021 19:11:01 GMT",
+        "Server": [
+          "Windows-Azure-Blob/1.0",
+          "Microsoft-HTTPAPI/2.0"
+        ],
+        "x-ms-client-request-id": "f7af744b-6b3f-b801-cab4-e64f0f7f35b8",
         "x-ms-error-code": "LeaseNotPresentWithBlobOperation",
-<<<<<<< HEAD
-        "x-ms-request-id": "cf440792-001e-009c-02ac-f9d239000000",
-=======
-        "x-ms-request-id": "eff9a70a-901e-0008-1a7c-056550000000",
->>>>>>> 1814567d
+        "x-ms-request-id": "2e678404-201e-00a4-0cf2-0676f9000000",
         "x-ms-version": "2020-06-12"
       },
       "ResponseBody": [
         "\uFEFF\u003C?xml version=\u00221.0\u0022 encoding=\u0022utf-8\u0022?\u003E\u003CError\u003E\u003CCode\u003ELeaseNotPresentWithBlobOperation\u003C/Code\u003E\u003CMessage\u003EThere is currently no lease on the blob.\n",
-<<<<<<< HEAD
-        "RequestId:cf440792-001e-009c-02ac-f9d239000000\n",
-        "Time:2021-02-02T21:40:27.6507183Z\u003C/Message\u003E\u003C/Error\u003E"
-=======
-        "RequestId:eff9a70a-901e-0008-1a7c-056550000000\n",
-        "Time:2021-02-17T22:29:48.8741331Z\u003C/Message\u003E\u003C/Error\u003E"
->>>>>>> 1814567d
+        "RequestId:2e678404-201e-00a4-0cf2-0676f9000000\n",
+        "Time:2021-02-19T19:11:01.3356399Z\u003C/Message\u003E\u003C/Error\u003E"
       ]
     },
     {
-      "RequestUri": "https://seannse.blob.core.windows.net/test-filesystem-1df380f1-dd29-87d6-ba6b-5617da9dbd61?restype=container",
+      "RequestUri": "https://seannse.blob.core.windows.net/test-filesystem-eaae336e-deaa-02dd-6049-b8053138cc5a?restype=container",
       "RequestMethod": "DELETE",
       "RequestHeaders": {
         "Accept": "application/xml",
         "Authorization": "Sanitized",
-<<<<<<< HEAD
-        "traceparent": "00-d03fa36008d3dd4eade3b084f2bdf3b7-b618fcd6d210cf40-00",
-        "User-Agent": [
-          "azsdk-net-Storage.Files.DataLake/12.7.0-alpha.20210202.1",
-          "(.NET 5.0.2; Microsoft Windows 10.0.19042)"
-        ],
-        "x-ms-client-request-id": "79eb3ddc-1c75-fefe-1d37-addc46ef8abb",
-        "x-ms-date": "Tue, 02 Feb 2021 21:40:27 GMT",
-=======
-        "traceparent": "00-fed8db576aaff740b4b94bda9875075b-41765d387d41584b-00",
-        "User-Agent": [
-          "azsdk-net-Storage.Files.DataLake/12.7.0-alpha.20210217.1",
-          "(.NET 5.0.3; Microsoft Windows 10.0.19042)"
-        ],
-        "x-ms-client-request-id": "79eb3ddc-1c75-fefe-1d37-addc46ef8abb",
-        "x-ms-date": "Wed, 17 Feb 2021 22:29:49 GMT",
->>>>>>> 1814567d
+        "traceparent": "00-1d9e0ab4a985804e9e13f04f087443ef-512b6c4993d63a4d-00",
+        "User-Agent": [
+          "azsdk-net-Storage.Files.DataLake/12.7.0-alpha.20210219.1",
+          "(.NET 5.0.3; Microsoft Windows 10.0.19041)"
+        ],
+        "x-ms-client-request-id": "0a98c025-8b88-da96-c13d-dd2dc7d2bbef",
+        "x-ms-date": "Fri, 19 Feb 2021 19:11:02 GMT",
         "x-ms-return-client-request-id": "true",
         "x-ms-version": "2020-06-12"
       },
@@ -1163,33 +738,21 @@
       "StatusCode": 202,
       "ResponseHeaders": {
         "Content-Length": "0",
-<<<<<<< HEAD
-        "Date": "Tue, 02 Feb 2021 21:40:26 GMT",
-=======
-        "Date": "Wed, 17 Feb 2021 22:29:48 GMT",
->>>>>>> 1814567d
-        "Server": [
-          "Windows-Azure-Blob/1.0",
-          "Microsoft-HTTPAPI/2.0"
-        ],
-        "x-ms-client-request-id": "79eb3ddc-1c75-fefe-1d37-addc46ef8abb",
-<<<<<<< HEAD
-        "x-ms-request-id": "cf44088e-001e-009c-6cac-f9d239000000",
-=======
-        "x-ms-request-id": "eff9a737-901e-0008-427c-056550000000",
->>>>>>> 1814567d
+        "Date": "Fri, 19 Feb 2021 19:11:01 GMT",
+        "Server": [
+          "Windows-Azure-Blob/1.0",
+          "Microsoft-HTTPAPI/2.0"
+        ],
+        "x-ms-client-request-id": "0a98c025-8b88-da96-c13d-dd2dc7d2bbef",
+        "x-ms-request-id": "2e6784da-201e-00a4-53f2-0676f9000000",
         "x-ms-version": "2020-06-12"
       },
       "ResponseBody": []
     }
   ],
   "Variables": {
-<<<<<<< HEAD
-    "DateTimeOffsetNow": "2021-02-02T15:40:22.3893291-06:00",
-=======
-    "DateTimeOffsetNow": "2021-02-17T16:29:44.6514789-06:00",
->>>>>>> 1814567d
-    "RandomSeed": "487430496",
+    "DateTimeOffsetNow": "2021-02-19T13:11:00.4317780-06:00",
+    "RandomSeed": "1960223532",
     "Storage_TestConfigHierarchicalNamespace": "NamespaceTenant\nseannse\nU2FuaXRpemVk\nhttps://seannse.blob.core.windows.net\nhttps://seannse.file.core.windows.net\nhttps://seannse.queue.core.windows.net\nhttps://seannse.table.core.windows.net\n\n\n\n\nhttps://seannse-secondary.blob.core.windows.net\nhttps://seannse-secondary.file.core.windows.net\nhttps://seannse-secondary.queue.core.windows.net\nhttps://seannse-secondary.table.core.windows.net\n68390a19-a643-458b-b726-408abf67b4fc\nSanitized\n72f988bf-86f1-41af-91ab-2d7cd011db47\nhttps://login.microsoftonline.com/\nCloud\nBlobEndpoint=https://seannse.blob.core.windows.net/;QueueEndpoint=https://seannse.queue.core.windows.net/;FileEndpoint=https://seannse.file.core.windows.net/;BlobSecondaryEndpoint=https://seannse-secondary.blob.core.windows.net/;QueueSecondaryEndpoint=https://seannse-secondary.queue.core.windows.net/;FileSecondaryEndpoint=https://seannse-secondary.file.core.windows.net/;AccountName=seannse;AccountKey=Sanitized\n"
   }
 }