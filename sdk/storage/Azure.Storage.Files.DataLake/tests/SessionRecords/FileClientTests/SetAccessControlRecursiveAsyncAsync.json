﻿{
  "Entries": [
    {
      "RequestUri": "https://seannse.blob.core.windows.net/test-filesystem-572f2265-9320-fa6a-2c60-9332cb5209c0?restype=container",
      "RequestMethod": "PUT",
      "RequestHeaders": {
        "Accept": "application/xml",
        "Authorization": "Sanitized",
        "traceparent": "00-9196da3d52d12b448f1ccbc54a25c084-ce7f8c486e24544a-00",
        "User-Agent": [
          "azsdk-net-Storage.Files.DataLake/12.7.0-alpha.20210219.1",
          "(.NET 5.0.3; Microsoft Windows 10.0.19041)"
        ],
        "x-ms-blob-public-access": "container",
        "x-ms-client-request-id": "7b64a95a-f680-8e65-a955-5ce1f9086457",
        "x-ms-date": "Fri, 19 Feb 2021 19:13:59 GMT",
        "x-ms-return-client-request-id": "true",
<<<<<<< HEAD
        "x-ms-version": "2020-12-06"
=======
        "x-ms-version": "2021-02-12"
>>>>>>> 7e782c87
      },
      "RequestBody": null,
      "StatusCode": 201,
      "ResponseHeaders": {
        "Content-Length": "0",
        "Date": "Fri, 19 Feb 2021 19:13:58 GMT",
        "ETag": "\"0x8D8D50A8258C897\"",
        "Last-Modified": "Fri, 19 Feb 2021 19:13:58 GMT",
        "Server": [
          "Windows-Azure-Blob/1.0",
          "Microsoft-HTTPAPI/2.0"
        ],
        "x-ms-client-request-id": "7b64a95a-f680-8e65-a955-5ce1f9086457",
        "x-ms-request-id": "2e6e1d66-201e-00a4-5ef3-0676f9000000",
<<<<<<< HEAD
        "x-ms-version": "2020-12-06"
=======
        "x-ms-version": "2021-02-12"
>>>>>>> 7e782c87
      },
      "ResponseBody": []
    },
    {
      "RequestUri": "https://seannse.dfs.core.windows.net/test-filesystem-572f2265-9320-fa6a-2c60-9332cb5209c0/test-directory-43246af7-dd56-2e06-b9ca-137e7607b5b9?resource=directory",
      "RequestMethod": "PUT",
      "RequestHeaders": {
        "Accept": "application/json",
        "Authorization": "Sanitized",
        "traceparent": "00-cf6e560b77e6cc428342450d91a5e894-4df154cf84021a48-00",
        "User-Agent": [
          "azsdk-net-Storage.Files.DataLake/12.7.0-alpha.20210219.1",
          "(.NET 5.0.3; Microsoft Windows 10.0.19041)"
        ],
        "x-ms-client-request-id": "db6bc43d-974e-7c77-a236-c1b5e2e717a2",
        "x-ms-date": "Fri, 19 Feb 2021 19:13:59 GMT",
        "x-ms-return-client-request-id": "true",
<<<<<<< HEAD
        "x-ms-version": "2020-12-06"
=======
        "x-ms-version": "2021-02-12"
>>>>>>> 7e782c87
      },
      "RequestBody": null,
      "StatusCode": 201,
      "ResponseHeaders": {
        "Content-Length": "0",
        "Date": "Fri, 19 Feb 2021 19:13:57 GMT",
        "ETag": "\"0x8D8D50A82675AFF\"",
        "Last-Modified": "Fri, 19 Feb 2021 19:13:58 GMT",
        "Server": [
          "Windows-Azure-HDFS/1.0",
          "Microsoft-HTTPAPI/2.0"
        ],
        "x-ms-client-request-id": "db6bc43d-974e-7c77-a236-c1b5e2e717a2",
        "x-ms-request-id": "6f4bdaa3-e01f-004f-5af3-060e0b000000",
<<<<<<< HEAD
        "x-ms-version": "2020-12-06"
=======
        "x-ms-version": "2021-02-12"
>>>>>>> 7e782c87
      },
      "ResponseBody": []
    },
    {
      "RequestUri": "https://seannse.dfs.core.windows.net/test-filesystem-572f2265-9320-fa6a-2c60-9332cb5209c0/test-directory-43246af7-dd56-2e06-b9ca-137e7607b5b9/test-file-345ca29f-4130-696a-29f4-b5559d3a5331?resource=file",
      "RequestMethod": "PUT",
      "RequestHeaders": {
        "Accept": "application/json",
        "Authorization": "Sanitized",
        "User-Agent": [
          "azsdk-net-Storage.Files.DataLake/12.7.0-alpha.20210219.1",
          "(.NET 5.0.3; Microsoft Windows 10.0.19041)"
        ],
        "x-ms-client-request-id": "382c9de8-362b-fb0a-5902-b159e222de68",
        "x-ms-date": "Fri, 19 Feb 2021 19:13:59 GMT",
        "x-ms-return-client-request-id": "true",
<<<<<<< HEAD
        "x-ms-version": "2020-12-06"
=======
        "x-ms-version": "2021-02-12"
>>>>>>> 7e782c87
      },
      "RequestBody": null,
      "StatusCode": 201,
      "ResponseHeaders": {
        "Content-Length": "0",
        "Date": "Fri, 19 Feb 2021 19:13:57 GMT",
        "ETag": "\"0x8D8D50A827316EF\"",
        "Last-Modified": "Fri, 19 Feb 2021 19:13:58 GMT",
        "Server": [
          "Windows-Azure-HDFS/1.0",
          "Microsoft-HTTPAPI/2.0"
        ],
        "x-ms-client-request-id": "382c9de8-362b-fb0a-5902-b159e222de68",
        "x-ms-request-id": "6f4bdab8-e01f-004f-6ff3-060e0b000000",
<<<<<<< HEAD
        "x-ms-version": "2020-12-06"
=======
        "x-ms-version": "2021-02-12"
>>>>>>> 7e782c87
      },
      "ResponseBody": []
    },
    {
      "RequestUri": "https://seannse.dfs.core.windows.net/test-filesystem-572f2265-9320-fa6a-2c60-9332cb5209c0/test-directory-43246af7-dd56-2e06-b9ca-137e7607b5b9/test-file-345ca29f-4130-696a-29f4-b5559d3a5331?action=setAccessControlRecursive&mode=set",
      "RequestMethod": "PATCH",
      "RequestHeaders": {
        "Accept": "application/json",
        "Authorization": "Sanitized",
        "User-Agent": [
          "azsdk-net-Storage.Files.DataLake/12.7.0-alpha.20210219.1",
          "(.NET 5.0.3; Microsoft Windows 10.0.19041)"
        ],
        "x-ms-acl": "user::rwx,group::r--,other::---,mask::rwx",
        "x-ms-client-request-id": "ff6c0ea7-1b0d-2806-ce44-599927120b2a",
        "x-ms-date": "Fri, 19 Feb 2021 19:13:59 GMT",
        "x-ms-return-client-request-id": "true",
<<<<<<< HEAD
        "x-ms-version": "2020-12-06"
=======
        "x-ms-version": "2021-02-12"
>>>>>>> 7e782c87
      },
      "RequestBody": null,
      "StatusCode": 200,
      "ResponseHeaders": {
        "Date": "Fri, 19 Feb 2021 19:13:57 GMT",
        "Server": [
          "Windows-Azure-HDFS/1.0",
          "Microsoft-HTTPAPI/2.0"
        ],
        "Transfer-Encoding": "chunked",
        "x-ms-client-request-id": "ff6c0ea7-1b0d-2806-ce44-599927120b2a",
        "x-ms-namespace-enabled": "true",
        "x-ms-request-id": "6f4bdace-e01f-004f-05f3-060e0b000000",
<<<<<<< HEAD
        "x-ms-version": "2020-12-06"
=======
        "x-ms-version": "2021-02-12"
>>>>>>> 7e782c87
      },
      "ResponseBody": "eyJkaXJlY3Rvcmllc1N1Y2Nlc3NmdWwiOjAsImZhaWxlZEVudHJpZXMiOltdLCJmYWlsdXJlQ291bnQiOjAsImZpbGVzU3VjY2Vzc2Z1bCI6MX0K"
    },
    {
      "RequestUri": "https://seannse.blob.core.windows.net/test-filesystem-572f2265-9320-fa6a-2c60-9332cb5209c0?restype=container",
      "RequestMethod": "DELETE",
      "RequestHeaders": {
        "Accept": "application/xml",
        "Authorization": "Sanitized",
        "traceparent": "00-7e090fd15c9f0f4e85891044632b48db-c5b614002e529c4f-00",
        "User-Agent": [
          "azsdk-net-Storage.Files.DataLake/12.7.0-alpha.20210219.1",
          "(.NET 5.0.3; Microsoft Windows 10.0.19041)"
        ],
        "x-ms-client-request-id": "d3b21264-deb5-c75a-8a2e-3b630c6d9e24",
        "x-ms-date": "Fri, 19 Feb 2021 19:13:59 GMT",
        "x-ms-return-client-request-id": "true",
<<<<<<< HEAD
        "x-ms-version": "2020-12-06"
=======
        "x-ms-version": "2021-02-12"
>>>>>>> 7e782c87
      },
      "RequestBody": null,
      "StatusCode": 202,
      "ResponseHeaders": {
        "Content-Length": "0",
        "Date": "Fri, 19 Feb 2021 19:13:58 GMT",
        "Server": [
          "Windows-Azure-Blob/1.0",
          "Microsoft-HTTPAPI/2.0"
        ],
        "x-ms-client-request-id": "d3b21264-deb5-c75a-8a2e-3b630c6d9e24",
        "x-ms-request-id": "2e6e2016-201e-00a4-68f3-0676f9000000",
<<<<<<< HEAD
        "x-ms-version": "2020-12-06"
=======
        "x-ms-version": "2021-02-12"
>>>>>>> 7e782c87
      },
      "ResponseBody": []
    }
  ],
  "Variables": {
    "RandomSeed": "1283793534",
    "Storage_TestConfigHierarchicalNamespace": "NamespaceTenant\nseannse\nU2FuaXRpemVk\nhttps://seannse.blob.core.windows.net\nhttps://seannse.file.core.windows.net\nhttps://seannse.queue.core.windows.net\nhttps://seannse.table.core.windows.net\n\n\n\n\nhttps://seannse-secondary.blob.core.windows.net\nhttps://seannse-secondary.file.core.windows.net\nhttps://seannse-secondary.queue.core.windows.net\nhttps://seannse-secondary.table.core.windows.net\n68390a19-a643-458b-b726-408abf67b4fc\nSanitized\n72f988bf-86f1-41af-91ab-2d7cd011db47\nhttps://login.microsoftonline.com/\nCloud\nBlobEndpoint=https://seannse.blob.core.windows.net/;QueueEndpoint=https://seannse.queue.core.windows.net/;FileEndpoint=https://seannse.file.core.windows.net/;BlobSecondaryEndpoint=https://seannse-secondary.blob.core.windows.net/;QueueSecondaryEndpoint=https://seannse-secondary.queue.core.windows.net/;FileSecondaryEndpoint=https://seannse-secondary.file.core.windows.net/;AccountName=seannse;AccountKey=Sanitized\n\n\n"
  }
}<|MERGE_RESOLUTION|>--- conflicted
+++ resolved
@@ -15,11 +15,7 @@
         "x-ms-client-request-id": "7b64a95a-f680-8e65-a955-5ce1f9086457",
         "x-ms-date": "Fri, 19 Feb 2021 19:13:59 GMT",
         "x-ms-return-client-request-id": "true",
-<<<<<<< HEAD
-        "x-ms-version": "2020-12-06"
-=======
         "x-ms-version": "2021-02-12"
->>>>>>> 7e782c87
       },
       "RequestBody": null,
       "StatusCode": 201,
@@ -34,11 +30,7 @@
         ],
         "x-ms-client-request-id": "7b64a95a-f680-8e65-a955-5ce1f9086457",
         "x-ms-request-id": "2e6e1d66-201e-00a4-5ef3-0676f9000000",
-<<<<<<< HEAD
-        "x-ms-version": "2020-12-06"
-=======
         "x-ms-version": "2021-02-12"
->>>>>>> 7e782c87
       },
       "ResponseBody": []
     },
@@ -56,11 +48,7 @@
         "x-ms-client-request-id": "db6bc43d-974e-7c77-a236-c1b5e2e717a2",
         "x-ms-date": "Fri, 19 Feb 2021 19:13:59 GMT",
         "x-ms-return-client-request-id": "true",
-<<<<<<< HEAD
-        "x-ms-version": "2020-12-06"
-=======
         "x-ms-version": "2021-02-12"
->>>>>>> 7e782c87
       },
       "RequestBody": null,
       "StatusCode": 201,
@@ -75,11 +63,7 @@
         ],
         "x-ms-client-request-id": "db6bc43d-974e-7c77-a236-c1b5e2e717a2",
         "x-ms-request-id": "6f4bdaa3-e01f-004f-5af3-060e0b000000",
-<<<<<<< HEAD
-        "x-ms-version": "2020-12-06"
-=======
         "x-ms-version": "2021-02-12"
->>>>>>> 7e782c87
       },
       "ResponseBody": []
     },
@@ -96,11 +80,7 @@
         "x-ms-client-request-id": "382c9de8-362b-fb0a-5902-b159e222de68",
         "x-ms-date": "Fri, 19 Feb 2021 19:13:59 GMT",
         "x-ms-return-client-request-id": "true",
-<<<<<<< HEAD
-        "x-ms-version": "2020-12-06"
-=======
         "x-ms-version": "2021-02-12"
->>>>>>> 7e782c87
       },
       "RequestBody": null,
       "StatusCode": 201,
@@ -115,11 +95,7 @@
         ],
         "x-ms-client-request-id": "382c9de8-362b-fb0a-5902-b159e222de68",
         "x-ms-request-id": "6f4bdab8-e01f-004f-6ff3-060e0b000000",
-<<<<<<< HEAD
-        "x-ms-version": "2020-12-06"
-=======
         "x-ms-version": "2021-02-12"
->>>>>>> 7e782c87
       },
       "ResponseBody": []
     },
@@ -137,11 +113,7 @@
         "x-ms-client-request-id": "ff6c0ea7-1b0d-2806-ce44-599927120b2a",
         "x-ms-date": "Fri, 19 Feb 2021 19:13:59 GMT",
         "x-ms-return-client-request-id": "true",
-<<<<<<< HEAD
-        "x-ms-version": "2020-12-06"
-=======
         "x-ms-version": "2021-02-12"
->>>>>>> 7e782c87
       },
       "RequestBody": null,
       "StatusCode": 200,
@@ -155,11 +127,7 @@
         "x-ms-client-request-id": "ff6c0ea7-1b0d-2806-ce44-599927120b2a",
         "x-ms-namespace-enabled": "true",
         "x-ms-request-id": "6f4bdace-e01f-004f-05f3-060e0b000000",
-<<<<<<< HEAD
-        "x-ms-version": "2020-12-06"
-=======
         "x-ms-version": "2021-02-12"
->>>>>>> 7e782c87
       },
       "ResponseBody": "eyJkaXJlY3Rvcmllc1N1Y2Nlc3NmdWwiOjAsImZhaWxlZEVudHJpZXMiOltdLCJmYWlsdXJlQ291bnQiOjAsImZpbGVzU3VjY2Vzc2Z1bCI6MX0K"
     },
@@ -177,11 +145,7 @@
         "x-ms-client-request-id": "d3b21264-deb5-c75a-8a2e-3b630c6d9e24",
         "x-ms-date": "Fri, 19 Feb 2021 19:13:59 GMT",
         "x-ms-return-client-request-id": "true",
-<<<<<<< HEAD
-        "x-ms-version": "2020-12-06"
-=======
         "x-ms-version": "2021-02-12"
->>>>>>> 7e782c87
       },
       "RequestBody": null,
       "StatusCode": 202,
@@ -194,11 +158,7 @@
         ],
         "x-ms-client-request-id": "d3b21264-deb5-c75a-8a2e-3b630c6d9e24",
         "x-ms-request-id": "2e6e2016-201e-00a4-68f3-0676f9000000",
-<<<<<<< HEAD
-        "x-ms-version": "2020-12-06"
-=======
         "x-ms-version": "2021-02-12"
->>>>>>> 7e782c87
       },
       "ResponseBody": []
     }
