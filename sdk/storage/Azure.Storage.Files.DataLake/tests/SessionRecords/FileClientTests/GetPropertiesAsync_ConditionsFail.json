--- conflicted
+++ resolved
@@ -1,186 +1,247 @@
 {
   "Entries": [
     {
-      "RequestUri": "https://seannse.blob.core.windows.net/test-filesystem-a9643739-be48-03d6-ee09-6558337527b3?restype=container",
-      "RequestMethod": "PUT",
-      "RequestHeaders": {
-        "Accept": "application/xml",
-        "Authorization": "Sanitized",
-<<<<<<< HEAD
-        "traceparent": "00-5d5dc2b0dd94ad47b5b221a948977961-362bbd877ffc204c-00",
-        "User-Agent": [
-          "azsdk-net-Storage.Files.DataLake/12.7.0-alpha.20210202.1",
-          "(.NET 5.0.2; Microsoft Windows 10.0.19042)"
+      "RequestUri": "https://seannse.blob.core.windows.net/test-filesystem-5198c5c4-0da2-fca5-551f-089e0189a35d?restype=container",
+      "RequestMethod": "PUT",
+      "RequestHeaders": {
+        "Accept": "application/xml",
+        "Authorization": "Sanitized",
+        "traceparent": "00-0e11462bd76fd94eb13a2dcc04c31638-45b217e7a231c24c-00",
+        "User-Agent": [
+          "azsdk-net-Storage.Files.DataLake/12.7.0-alpha.20210219.1",
+          "(.NET 5.0.3; Microsoft Windows 10.0.19041)"
         ],
         "x-ms-blob-public-access": "container",
-        "x-ms-client-request-id": "eeb71689-7a30-8dec-d9ac-8b408f40364c",
-        "x-ms-date": "Tue, 02 Feb 2021 21:37:21 GMT",
-=======
-        "traceparent": "00-d15f342c2ccdf44ebf7b74f5f1b51de8-59863ec5bcc5e541-00",
-        "User-Agent": [
-          "azsdk-net-Storage.Files.DataLake/12.7.0-alpha.20210217.1",
-          "(.NET 5.0.3; Microsoft Windows 10.0.19042)"
+        "x-ms-client-request-id": "8a78aaca-6442-1b04-4cbe-aa56ef3b1f4a",
+        "x-ms-date": "Fri, 19 Feb 2021 19:09:37 GMT",
+        "x-ms-return-client-request-id": "true",
+        "x-ms-version": "2020-06-12"
+      },
+      "RequestBody": null,
+      "StatusCode": 201,
+      "ResponseHeaders": {
+        "Content-Length": "0",
+        "Date": "Fri, 19 Feb 2021 19:09:36 GMT",
+        "ETag": "\u00220x8D8D509E64935B6\u0022",
+        "Last-Modified": "Fri, 19 Feb 2021 19:09:36 GMT",
+        "Server": [
+          "Windows-Azure-Blob/1.0",
+          "Microsoft-HTTPAPI/2.0"
+        ],
+        "x-ms-client-request-id": "8a78aaca-6442-1b04-4cbe-aa56ef3b1f4a",
+        "x-ms-request-id": "2e6442a5-201e-00a4-23f2-0676f9000000",
+        "x-ms-version": "2020-06-12"
+      },
+      "ResponseBody": []
+    },
+    {
+      "RequestUri": "https://seannse.dfs.core.windows.net/test-filesystem-5198c5c4-0da2-fca5-551f-089e0189a35d/test-file-54cb62a9-c55f-206c-8cd4-cd5908c46f2d?resource=file",
+      "RequestMethod": "PUT",
+      "RequestHeaders": {
+        "Accept": "application/json",
+        "Authorization": "Sanitized",
+        "traceparent": "00-a496577ff540f943a5005779cff07f8d-85043b0df46bd241-00",
+        "User-Agent": [
+          "azsdk-net-Storage.Files.DataLake/12.7.0-alpha.20210219.1",
+          "(.NET 5.0.3; Microsoft Windows 10.0.19041)"
+        ],
+        "x-ms-client-request-id": "2a36ba2a-ff5c-053c-3e57-fd6e97ab1387",
+        "x-ms-date": "Fri, 19 Feb 2021 19:09:37 GMT",
+        "x-ms-return-client-request-id": "true",
+        "x-ms-version": "2020-06-12"
+      },
+      "RequestBody": null,
+      "StatusCode": 201,
+      "ResponseHeaders": {
+        "Content-Length": "0",
+        "Date": "Fri, 19 Feb 2021 19:09:36 GMT",
+        "ETag": "\u00220x8D8D509E6598B5C\u0022",
+        "Last-Modified": "Fri, 19 Feb 2021 19:09:36 GMT",
+        "Server": [
+          "Windows-Azure-HDFS/1.0",
+          "Microsoft-HTTPAPI/2.0"
+        ],
+        "x-ms-client-request-id": "2a36ba2a-ff5c-053c-3e57-fd6e97ab1387",
+        "x-ms-request-id": "6f4b10ee-e01f-004f-7cf2-060e0b000000",
+        "x-ms-version": "2020-06-12"
+      },
+      "ResponseBody": []
+    },
+    {
+      "RequestUri": "https://seannse.blob.core.windows.net/test-filesystem-5198c5c4-0da2-fca5-551f-089e0189a35d/test-file-54cb62a9-c55f-206c-8cd4-cd5908c46f2d",
+      "RequestMethod": "HEAD",
+      "RequestHeaders": {
+        "Accept": "application/xml",
+        "Authorization": "Sanitized",
+        "If-Modified-Since": "Sat, 20 Feb 2021 19:09:37 GMT",
+        "User-Agent": [
+          "azsdk-net-Storage.Files.DataLake/12.7.0-alpha.20210219.1",
+          "(.NET 5.0.3; Microsoft Windows 10.0.19041)"
+        ],
+        "x-ms-client-request-id": "4e2e8500-448e-cbd0-30cf-19b91cac7de1",
+        "x-ms-date": "Fri, 19 Feb 2021 19:09:37 GMT",
+        "x-ms-return-client-request-id": "true",
+        "x-ms-version": "2020-06-12"
+      },
+      "RequestBody": null,
+      "StatusCode": 304,
+      "ResponseHeaders": {
+        "Content-Length": "0",
+        "Date": "Fri, 19 Feb 2021 19:09:36 GMT",
+        "Server": [
+          "Windows-Azure-Blob/1.0",
+          "Microsoft-HTTPAPI/2.0"
+        ],
+        "x-ms-client-request-id": "4e2e8500-448e-cbd0-30cf-19b91cac7de1",
+        "x-ms-error-code": "ConditionNotMet",
+        "x-ms-request-id": "2e644480-201e-00a4-67f2-0676f9000000",
+        "x-ms-version": "2020-06-12"
+      },
+      "ResponseBody": []
+    },
+    {
+      "RequestUri": "https://seannse.blob.core.windows.net/test-filesystem-5198c5c4-0da2-fca5-551f-089e0189a35d?restype=container",
+      "RequestMethod": "DELETE",
+      "RequestHeaders": {
+        "Accept": "application/xml",
+        "Authorization": "Sanitized",
+        "traceparent": "00-7e9249b2c0aafd4aac342384262dceda-71e4c694c66ade44-00",
+        "User-Agent": [
+          "azsdk-net-Storage.Files.DataLake/12.7.0-alpha.20210219.1",
+          "(.NET 5.0.3; Microsoft Windows 10.0.19041)"
+        ],
+        "x-ms-client-request-id": "116d5331-c47c-0af8-acbf-5197ae7f739a",
+        "x-ms-date": "Fri, 19 Feb 2021 19:09:37 GMT",
+        "x-ms-return-client-request-id": "true",
+        "x-ms-version": "2020-06-12"
+      },
+      "RequestBody": null,
+      "StatusCode": 202,
+      "ResponseHeaders": {
+        "Content-Length": "0",
+        "Date": "Fri, 19 Feb 2021 19:09:36 GMT",
+        "Server": [
+          "Windows-Azure-Blob/1.0",
+          "Microsoft-HTTPAPI/2.0"
+        ],
+        "x-ms-client-request-id": "116d5331-c47c-0af8-acbf-5197ae7f739a",
+        "x-ms-request-id": "2e644546-201e-00a4-28f2-0676f9000000",
+        "x-ms-version": "2020-06-12"
+      },
+      "ResponseBody": []
+    },
+    {
+      "RequestUri": "https://seannse.blob.core.windows.net/test-filesystem-201be639-a91b-ae53-a4cc-cde8612b94a8?restype=container",
+      "RequestMethod": "PUT",
+      "RequestHeaders": {
+        "Accept": "application/xml",
+        "Authorization": "Sanitized",
+        "traceparent": "00-1a00fae66d03b24f912ac5cc5e32d138-0250a9c2c9860d44-00",
+        "User-Agent": [
+          "azsdk-net-Storage.Files.DataLake/12.7.0-alpha.20210219.1",
+          "(.NET 5.0.3; Microsoft Windows 10.0.19041)"
         ],
         "x-ms-blob-public-access": "container",
-        "x-ms-client-request-id": "eeb71689-7a30-8dec-d9ac-8b408f40364c",
-        "x-ms-date": "Wed, 17 Feb 2021 22:26:55 GMT",
->>>>>>> 1814567d
-        "x-ms-return-client-request-id": "true",
-        "x-ms-version": "2020-06-12"
-      },
-      "RequestBody": null,
-      "StatusCode": 201,
-      "ResponseHeaders": {
-        "Content-Length": "0",
-<<<<<<< HEAD
-        "Date": "Tue, 02 Feb 2021 21:37:21 GMT",
-        "ETag": "\u00220x8D8C7C2B9A2C8A0\u0022",
-        "Last-Modified": "Tue, 02 Feb 2021 21:37:22 GMT",
-=======
-        "Date": "Wed, 17 Feb 2021 22:26:55 GMT",
-        "ETag": "\u00220x8D8D393221B357A\u0022",
-        "Last-Modified": "Wed, 17 Feb 2021 22:26:55 GMT",
->>>>>>> 1814567d
-        "Server": [
-          "Windows-Azure-Blob/1.0",
-          "Microsoft-HTTPAPI/2.0"
-        ],
-        "x-ms-client-request-id": "eeb71689-7a30-8dec-d9ac-8b408f40364c",
-<<<<<<< HEAD
-        "x-ms-request-id": "dc53790a-f01e-007c-75ab-f951a0000000",
-=======
-        "x-ms-request-id": "6a122ca6-601e-008a-6a7b-0524ee000000",
->>>>>>> 1814567d
-        "x-ms-version": "2020-06-12"
-      },
-      "ResponseBody": []
-    },
-    {
-      "RequestUri": "https://seannse.dfs.core.windows.net/test-filesystem-a9643739-be48-03d6-ee09-6558337527b3/test-file-5e6e18b3-d493-2bb3-4e12-96944eb33525?resource=file",
+        "x-ms-client-request-id": "506b4832-346d-8706-00bf-6daff710a981",
+        "x-ms-date": "Fri, 19 Feb 2021 19:09:37 GMT",
+        "x-ms-return-client-request-id": "true",
+        "x-ms-version": "2020-06-12"
+      },
+      "RequestBody": null,
+      "StatusCode": 201,
+      "ResponseHeaders": {
+        "Content-Length": "0",
+        "Date": "Fri, 19 Feb 2021 19:09:37 GMT",
+        "ETag": "\u00220x8D8D509E67FB968\u0022",
+        "Last-Modified": "Fri, 19 Feb 2021 19:09:37 GMT",
+        "Server": [
+          "Windows-Azure-Blob/1.0",
+          "Microsoft-HTTPAPI/2.0"
+        ],
+        "x-ms-client-request-id": "506b4832-346d-8706-00bf-6daff710a981",
+        "x-ms-request-id": "2e644649-201e-00a4-1df2-0676f9000000",
+        "x-ms-version": "2020-06-12"
+      },
+      "ResponseBody": []
+    },
+    {
+      "RequestUri": "https://seannse.dfs.core.windows.net/test-filesystem-201be639-a91b-ae53-a4cc-cde8612b94a8/test-file-b51ea92a-abf6-cd5c-8246-8b25d9bbae5a?resource=file",
       "RequestMethod": "PUT",
       "RequestHeaders": {
         "Accept": "application/json",
         "Authorization": "Sanitized",
-<<<<<<< HEAD
-        "traceparent": "00-6eaa5d421bb0894b97e58be2a616493f-f862f7b1c4d20345-00",
-        "User-Agent": [
-          "azsdk-net-Storage.Files.DataLake/12.7.0-alpha.20210202.1",
-          "(.NET 5.0.2; Microsoft Windows 10.0.19042)"
-        ],
-        "x-ms-client-request-id": "b66f227d-ec5a-b5f6-638b-a01ee4573f26",
-        "x-ms-date": "Tue, 02 Feb 2021 21:37:21 GMT",
-=======
-        "traceparent": "00-a9f862493e8c31459a25dac8de7d4d4c-93fe1028351e5948-00",
-        "User-Agent": [
-          "azsdk-net-Storage.Files.DataLake/12.7.0-alpha.20210217.1",
-          "(.NET 5.0.3; Microsoft Windows 10.0.19042)"
-        ],
-        "x-ms-client-request-id": "b66f227d-ec5a-b5f6-638b-a01ee4573f26",
-        "x-ms-date": "Wed, 17 Feb 2021 22:26:56 GMT",
->>>>>>> 1814567d
-        "x-ms-return-client-request-id": "true",
-        "x-ms-version": "2020-06-12"
-      },
-      "RequestBody": null,
-      "StatusCode": 201,
-      "ResponseHeaders": {
-        "Content-Length": "0",
-<<<<<<< HEAD
-        "Date": "Tue, 02 Feb 2021 21:37:22 GMT",
-        "ETag": "\u00220x8D8C7C2B9D9C02E\u0022",
-        "Last-Modified": "Tue, 02 Feb 2021 21:37:22 GMT",
-=======
-        "Date": "Wed, 17 Feb 2021 22:26:56 GMT",
-        "ETag": "\u00220x8D8D3932250E9E5\u0022",
-        "Last-Modified": "Wed, 17 Feb 2021 22:26:56 GMT",
->>>>>>> 1814567d
+        "traceparent": "00-1ce0c7093efd584a9f46041f0ebddbf1-43c58c510915af46-00",
+        "User-Agent": [
+          "azsdk-net-Storage.Files.DataLake/12.7.0-alpha.20210219.1",
+          "(.NET 5.0.3; Microsoft Windows 10.0.19041)"
+        ],
+        "x-ms-client-request-id": "576d4e4d-fe2b-870b-ec9e-cd26a9e0ad44",
+        "x-ms-date": "Fri, 19 Feb 2021 19:09:37 GMT",
+        "x-ms-return-client-request-id": "true",
+        "x-ms-version": "2020-06-12"
+      },
+      "RequestBody": null,
+      "StatusCode": 201,
+      "ResponseHeaders": {
+        "Content-Length": "0",
+        "Date": "Fri, 19 Feb 2021 19:09:36 GMT",
+        "ETag": "\u00220x8D8D509E68E573B\u0022",
+        "Last-Modified": "Fri, 19 Feb 2021 19:09:37 GMT",
         "Server": [
           "Windows-Azure-HDFS/1.0",
           "Microsoft-HTTPAPI/2.0"
         ],
-        "x-ms-client-request-id": "b66f227d-ec5a-b5f6-638b-a01ee4573f26",
-<<<<<<< HEAD
-        "x-ms-request-id": "e15fc7e1-701f-002f-17ab-f97294000000",
-=======
-        "x-ms-request-id": "5e72c301-e01f-004f-577b-050e0b000000",
->>>>>>> 1814567d
-        "x-ms-version": "2020-06-12"
-      },
-      "ResponseBody": []
-    },
-    {
-      "RequestUri": "https://seannse.blob.core.windows.net/test-filesystem-a9643739-be48-03d6-ee09-6558337527b3/test-file-5e6e18b3-d493-2bb3-4e12-96944eb33525",
+        "x-ms-client-request-id": "576d4e4d-fe2b-870b-ec9e-cd26a9e0ad44",
+        "x-ms-request-id": "6f4b111c-e01f-004f-2af2-060e0b000000",
+        "x-ms-version": "2020-06-12"
+      },
+      "ResponseBody": []
+    },
+    {
+      "RequestUri": "https://seannse.blob.core.windows.net/test-filesystem-201be639-a91b-ae53-a4cc-cde8612b94a8/test-file-b51ea92a-abf6-cd5c-8246-8b25d9bbae5a",
       "RequestMethod": "HEAD",
       "RequestHeaders": {
         "Accept": "application/xml",
         "Authorization": "Sanitized",
-<<<<<<< HEAD
-        "If-Modified-Since": "Wed, 03 Feb 2021 21:37:21 GMT",
-        "User-Agent": [
-          "azsdk-net-Storage.Files.DataLake/12.7.0-alpha.20210202.1",
-          "(.NET 5.0.2; Microsoft Windows 10.0.19042)"
-        ],
-        "x-ms-client-request-id": "2b16c24e-7e43-d2cb-e419-ba3297632bcc",
-        "x-ms-date": "Tue, 02 Feb 2021 21:37:22 GMT",
-=======
-        "If-Modified-Since": "Thu, 18 Feb 2021 22:26:55 GMT",
-        "User-Agent": [
-          "azsdk-net-Storage.Files.DataLake/12.7.0-alpha.20210217.1",
-          "(.NET 5.0.3; Microsoft Windows 10.0.19042)"
-        ],
-        "x-ms-client-request-id": "2b16c24e-7e43-d2cb-e419-ba3297632bcc",
-        "x-ms-date": "Wed, 17 Feb 2021 22:26:56 GMT",
->>>>>>> 1814567d
-        "x-ms-return-client-request-id": "true",
-        "x-ms-version": "2020-06-12"
-      },
-      "RequestBody": null,
-      "StatusCode": 304,
-      "ResponseHeaders": {
-        "Content-Length": "0",
-<<<<<<< HEAD
-        "Date": "Tue, 02 Feb 2021 21:37:22 GMT",
-=======
-        "Date": "Wed, 17 Feb 2021 22:26:55 GMT",
->>>>>>> 1814567d
-        "Server": [
-          "Windows-Azure-Blob/1.0",
-          "Microsoft-HTTPAPI/2.0"
-        ],
-        "x-ms-client-request-id": "2b16c24e-7e43-d2cb-e419-ba3297632bcc",
+        "If-Unmodified-Since": "Thu, 18 Feb 2021 19:09:37 GMT",
+        "User-Agent": [
+          "azsdk-net-Storage.Files.DataLake/12.7.0-alpha.20210219.1",
+          "(.NET 5.0.3; Microsoft Windows 10.0.19041)"
+        ],
+        "x-ms-client-request-id": "8bd7056a-564e-1a2f-bf2f-2b2176149a11",
+        "x-ms-date": "Fri, 19 Feb 2021 19:09:38 GMT",
+        "x-ms-return-client-request-id": "true",
+        "x-ms-version": "2020-06-12"
+      },
+      "RequestBody": null,
+      "StatusCode": 412,
+      "ResponseHeaders": {
+        "Date": "Fri, 19 Feb 2021 19:09:37 GMT",
+        "Server": [
+          "Windows-Azure-Blob/1.0",
+          "Microsoft-HTTPAPI/2.0"
+        ],
+        "Transfer-Encoding": "chunked",
+        "x-ms-client-request-id": "8bd7056a-564e-1a2f-bf2f-2b2176149a11",
         "x-ms-error-code": "ConditionNotMet",
-<<<<<<< HEAD
-        "x-ms-request-id": "dc537a46-f01e-007c-13ab-f951a0000000",
-=======
-        "x-ms-request-id": "6a122d6a-601e-008a-1c7b-0524ee000000",
->>>>>>> 1814567d
-        "x-ms-version": "2020-06-12"
-      },
-      "ResponseBody": []
-    },
-    {
-      "RequestUri": "https://seannse.blob.core.windows.net/test-filesystem-a9643739-be48-03d6-ee09-6558337527b3?restype=container",
+        "x-ms-request-id": "2e644822-201e-00a4-5ef2-0676f9000000",
+        "x-ms-version": "2020-06-12"
+      },
+      "ResponseBody": []
+    },
+    {
+      "RequestUri": "https://seannse.blob.core.windows.net/test-filesystem-201be639-a91b-ae53-a4cc-cde8612b94a8?restype=container",
       "RequestMethod": "DELETE",
       "RequestHeaders": {
         "Accept": "application/xml",
         "Authorization": "Sanitized",
-<<<<<<< HEAD
-        "traceparent": "00-8c7f1109fbbe7c459238474ea9e1ad41-86789583ee82e34b-00",
-        "User-Agent": [
-          "azsdk-net-Storage.Files.DataLake/12.7.0-alpha.20210202.1",
-          "(.NET 5.0.2; Microsoft Windows 10.0.19042)"
-        ],
-        "x-ms-client-request-id": "22cffbe2-1340-f8e3-9aaf-cf585f5be331",
-        "x-ms-date": "Tue, 02 Feb 2021 21:37:22 GMT",
-=======
-        "traceparent": "00-dca4efc3a09f084db1472bd8f060ba7c-71260d6eabb1dc42-00",
-        "User-Agent": [
-          "azsdk-net-Storage.Files.DataLake/12.7.0-alpha.20210217.1",
-          "(.NET 5.0.3; Microsoft Windows 10.0.19042)"
-        ],
-        "x-ms-client-request-id": "22cffbe2-1340-f8e3-9aaf-cf585f5be331",
-        "x-ms-date": "Wed, 17 Feb 2021 22:26:56 GMT",
->>>>>>> 1814567d
+        "traceparent": "00-8c4941b41ae5e042a9df60c868f96540-02f5f93ede14384b-00",
+        "User-Agent": [
+          "azsdk-net-Storage.Files.DataLake/12.7.0-alpha.20210219.1",
+          "(.NET 5.0.3; Microsoft Windows 10.0.19041)"
+        ],
+        "x-ms-client-request-id": "a3bcffce-2208-baf6-e27d-6d2a65a0705a",
+        "x-ms-date": "Fri, 19 Feb 2021 19:09:38 GMT",
         "x-ms-return-client-request-id": "true",
         "x-ms-version": "2020-06-12"
       },
@@ -188,565 +249,226 @@
       "StatusCode": 202,
       "ResponseHeaders": {
         "Content-Length": "0",
-<<<<<<< HEAD
-        "Date": "Tue, 02 Feb 2021 21:37:22 GMT",
-=======
-        "Date": "Wed, 17 Feb 2021 22:26:56 GMT",
->>>>>>> 1814567d
-        "Server": [
-          "Windows-Azure-Blob/1.0",
-          "Microsoft-HTTPAPI/2.0"
-        ],
-        "x-ms-client-request-id": "22cffbe2-1340-f8e3-9aaf-cf585f5be331",
-<<<<<<< HEAD
-        "x-ms-request-id": "dc537a7b-f01e-007c-45ab-f951a0000000",
-=======
-        "x-ms-request-id": "6a122da1-601e-008a-517b-0524ee000000",
->>>>>>> 1814567d
-        "x-ms-version": "2020-06-12"
-      },
-      "ResponseBody": []
-    },
-    {
-      "RequestUri": "https://seannse.blob.core.windows.net/test-filesystem-54c06d31-8cb1-3f7e-61b2-974f5dce2077?restype=container",
-      "RequestMethod": "PUT",
-      "RequestHeaders": {
-        "Accept": "application/xml",
-        "Authorization": "Sanitized",
-<<<<<<< HEAD
-        "traceparent": "00-8ba55e3404defd42a70c786071568b64-d75fb14db1581743-00",
-        "User-Agent": [
-          "azsdk-net-Storage.Files.DataLake/12.7.0-alpha.20210202.1",
-          "(.NET 5.0.2; Microsoft Windows 10.0.19042)"
+        "Date": "Fri, 19 Feb 2021 19:09:37 GMT",
+        "Server": [
+          "Windows-Azure-Blob/1.0",
+          "Microsoft-HTTPAPI/2.0"
+        ],
+        "x-ms-client-request-id": "a3bcffce-2208-baf6-e27d-6d2a65a0705a",
+        "x-ms-request-id": "2e6448c8-201e-00a4-7cf2-0676f9000000",
+        "x-ms-version": "2020-06-12"
+      },
+      "ResponseBody": []
+    },
+    {
+      "RequestUri": "https://seannse.blob.core.windows.net/test-filesystem-5ea0b23e-e26e-bab0-da1b-fec76edde0a7?restype=container",
+      "RequestMethod": "PUT",
+      "RequestHeaders": {
+        "Accept": "application/xml",
+        "Authorization": "Sanitized",
+        "traceparent": "00-acf735b230fe7a47a576b9b807800984-a8c1d66f8b983e43-00",
+        "User-Agent": [
+          "azsdk-net-Storage.Files.DataLake/12.7.0-alpha.20210219.1",
+          "(.NET 5.0.3; Microsoft Windows 10.0.19041)"
         ],
         "x-ms-blob-public-access": "container",
-        "x-ms-client-request-id": "43caef10-dfab-553a-7c90-c08e7c939bcb",
-        "x-ms-date": "Tue, 02 Feb 2021 21:37:22 GMT",
-=======
-        "traceparent": "00-9603f31b55a3994a96be3553edcfda8d-4d37417c47fd804f-00",
-        "User-Agent": [
-          "azsdk-net-Storage.Files.DataLake/12.7.0-alpha.20210217.1",
-          "(.NET 5.0.3; Microsoft Windows 10.0.19042)"
+        "x-ms-client-request-id": "87138e16-4676-eca1-4f01-c9ed232e4c05",
+        "x-ms-date": "Fri, 19 Feb 2021 19:09:38 GMT",
+        "x-ms-return-client-request-id": "true",
+        "x-ms-version": "2020-06-12"
+      },
+      "RequestBody": null,
+      "StatusCode": 201,
+      "ResponseHeaders": {
+        "Content-Length": "0",
+        "Date": "Fri, 19 Feb 2021 19:09:37 GMT",
+        "ETag": "\u00220x8D8D509E6B10BF9\u0022",
+        "Last-Modified": "Fri, 19 Feb 2021 19:09:37 GMT",
+        "Server": [
+          "Windows-Azure-Blob/1.0",
+          "Microsoft-HTTPAPI/2.0"
+        ],
+        "x-ms-client-request-id": "87138e16-4676-eca1-4f01-c9ed232e4c05",
+        "x-ms-request-id": "2e644992-201e-00a4-3df2-0676f9000000",
+        "x-ms-version": "2020-06-12"
+      },
+      "ResponseBody": []
+    },
+    {
+      "RequestUri": "https://seannse.dfs.core.windows.net/test-filesystem-5ea0b23e-e26e-bab0-da1b-fec76edde0a7/test-file-49a0c59c-fa4e-4702-aa6e-d0bad91077d9?resource=file",
+      "RequestMethod": "PUT",
+      "RequestHeaders": {
+        "Accept": "application/json",
+        "Authorization": "Sanitized",
+        "traceparent": "00-b5ead0526aa1df479101484bf0ba72cb-66cb704b0565f64b-00",
+        "User-Agent": [
+          "azsdk-net-Storage.Files.DataLake/12.7.0-alpha.20210219.1",
+          "(.NET 5.0.3; Microsoft Windows 10.0.19041)"
+        ],
+        "x-ms-client-request-id": "7d030467-0d60-1b9d-8ccc-dc0776e6123e",
+        "x-ms-date": "Fri, 19 Feb 2021 19:09:38 GMT",
+        "x-ms-return-client-request-id": "true",
+        "x-ms-version": "2020-06-12"
+      },
+      "RequestBody": null,
+      "StatusCode": 201,
+      "ResponseHeaders": {
+        "Content-Length": "0",
+        "Date": "Fri, 19 Feb 2021 19:09:36 GMT",
+        "ETag": "\u00220x8D8D509E6C1B524\u0022",
+        "Last-Modified": "Fri, 19 Feb 2021 19:09:37 GMT",
+        "Server": [
+          "Windows-Azure-HDFS/1.0",
+          "Microsoft-HTTPAPI/2.0"
+        ],
+        "x-ms-client-request-id": "7d030467-0d60-1b9d-8ccc-dc0776e6123e",
+        "x-ms-request-id": "6f4b1154-e01f-004f-62f2-060e0b000000",
+        "x-ms-version": "2020-06-12"
+      },
+      "ResponseBody": []
+    },
+    {
+      "RequestUri": "https://seannse.blob.core.windows.net/test-filesystem-5ea0b23e-e26e-bab0-da1b-fec76edde0a7/test-file-49a0c59c-fa4e-4702-aa6e-d0bad91077d9",
+      "RequestMethod": "HEAD",
+      "RequestHeaders": {
+        "Accept": "application/xml",
+        "Authorization": "Sanitized",
+        "If-Match": "\u0022garbage\u0022",
+        "User-Agent": [
+          "azsdk-net-Storage.Files.DataLake/12.7.0-alpha.20210219.1",
+          "(.NET 5.0.3; Microsoft Windows 10.0.19041)"
+        ],
+        "x-ms-client-request-id": "d5527161-fa0d-b779-7596-53fd7c29cd93",
+        "x-ms-date": "Fri, 19 Feb 2021 19:09:38 GMT",
+        "x-ms-return-client-request-id": "true",
+        "x-ms-version": "2020-06-12"
+      },
+      "RequestBody": null,
+      "StatusCode": 412,
+      "ResponseHeaders": {
+        "Date": "Fri, 19 Feb 2021 19:09:37 GMT",
+        "Server": [
+          "Windows-Azure-Blob/1.0",
+          "Microsoft-HTTPAPI/2.0"
+        ],
+        "Transfer-Encoding": "chunked",
+        "x-ms-client-request-id": "d5527161-fa0d-b779-7596-53fd7c29cd93",
+        "x-ms-error-code": "ConditionNotMet",
+        "x-ms-request-id": "2e644b49-201e-00a4-52f2-0676f9000000",
+        "x-ms-version": "2020-06-12"
+      },
+      "ResponseBody": []
+    },
+    {
+      "RequestUri": "https://seannse.blob.core.windows.net/test-filesystem-5ea0b23e-e26e-bab0-da1b-fec76edde0a7?restype=container",
+      "RequestMethod": "DELETE",
+      "RequestHeaders": {
+        "Accept": "application/xml",
+        "Authorization": "Sanitized",
+        "traceparent": "00-ebbda4e6af55d44f93b580f7da17bf46-5a78c27c1c84724a-00",
+        "User-Agent": [
+          "azsdk-net-Storage.Files.DataLake/12.7.0-alpha.20210219.1",
+          "(.NET 5.0.3; Microsoft Windows 10.0.19041)"
+        ],
+        "x-ms-client-request-id": "05a64cb2-3d93-8f30-7671-9be6193ec76a",
+        "x-ms-date": "Fri, 19 Feb 2021 19:09:38 GMT",
+        "x-ms-return-client-request-id": "true",
+        "x-ms-version": "2020-06-12"
+      },
+      "RequestBody": null,
+      "StatusCode": 202,
+      "ResponseHeaders": {
+        "Content-Length": "0",
+        "Date": "Fri, 19 Feb 2021 19:09:37 GMT",
+        "Server": [
+          "Windows-Azure-Blob/1.0",
+          "Microsoft-HTTPAPI/2.0"
+        ],
+        "x-ms-client-request-id": "05a64cb2-3d93-8f30-7671-9be6193ec76a",
+        "x-ms-request-id": "2e644c0e-201e-00a4-14f2-0676f9000000",
+        "x-ms-version": "2020-06-12"
+      },
+      "ResponseBody": []
+    },
+    {
+      "RequestUri": "https://seannse.blob.core.windows.net/test-filesystem-ea943b8e-dbdf-649d-8e57-0c4e117479c0?restype=container",
+      "RequestMethod": "PUT",
+      "RequestHeaders": {
+        "Accept": "application/xml",
+        "Authorization": "Sanitized",
+        "traceparent": "00-3e076b8ea3d2304c863169deaf6995ca-2c11578caeaa9247-00",
+        "User-Agent": [
+          "azsdk-net-Storage.Files.DataLake/12.7.0-alpha.20210219.1",
+          "(.NET 5.0.3; Microsoft Windows 10.0.19041)"
         ],
         "x-ms-blob-public-access": "container",
-        "x-ms-client-request-id": "43caef10-dfab-553a-7c90-c08e7c939bcb",
-        "x-ms-date": "Wed, 17 Feb 2021 22:26:56 GMT",
->>>>>>> 1814567d
-        "x-ms-return-client-request-id": "true",
-        "x-ms-version": "2020-06-12"
-      },
-      "RequestBody": null,
-      "StatusCode": 201,
-      "ResponseHeaders": {
-        "Content-Length": "0",
-<<<<<<< HEAD
-        "Date": "Tue, 02 Feb 2021 21:37:23 GMT",
-        "ETag": "\u00220x8D8C7C2BA2BCCC6\u0022",
-        "Last-Modified": "Tue, 02 Feb 2021 21:37:23 GMT",
-=======
-        "Date": "Wed, 17 Feb 2021 22:26:56 GMT",
-        "ETag": "\u00220x8D8D393229E0069\u0022",
-        "Last-Modified": "Wed, 17 Feb 2021 22:26:56 GMT",
->>>>>>> 1814567d
-        "Server": [
-          "Windows-Azure-Blob/1.0",
-          "Microsoft-HTTPAPI/2.0"
-        ],
-        "x-ms-client-request-id": "43caef10-dfab-553a-7c90-c08e7c939bcb",
-<<<<<<< HEAD
-        "x-ms-request-id": "faacbbe4-601e-0041-12ab-f927bb000000",
-=======
-        "x-ms-request-id": "b38bae88-201e-008b-507c-057b32000000",
->>>>>>> 1814567d
-        "x-ms-version": "2020-06-12"
-      },
-      "ResponseBody": []
-    },
-    {
-      "RequestUri": "https://seannse.dfs.core.windows.net/test-filesystem-54c06d31-8cb1-3f7e-61b2-974f5dce2077/test-file-9073588f-470a-279d-e10a-0ae40a08ff59?resource=file",
+        "x-ms-client-request-id": "02767ef7-5e1f-d700-af42-773b30e27d01",
+        "x-ms-date": "Fri, 19 Feb 2021 19:09:38 GMT",
+        "x-ms-return-client-request-id": "true",
+        "x-ms-version": "2020-06-12"
+      },
+      "RequestBody": null,
+      "StatusCode": 201,
+      "ResponseHeaders": {
+        "Content-Length": "0",
+        "Date": "Fri, 19 Feb 2021 19:09:37 GMT",
+        "ETag": "\u00220x8D8D509E6E5454F\u0022",
+        "Last-Modified": "Fri, 19 Feb 2021 19:09:37 GMT",
+        "Server": [
+          "Windows-Azure-Blob/1.0",
+          "Microsoft-HTTPAPI/2.0"
+        ],
+        "x-ms-client-request-id": "02767ef7-5e1f-d700-af42-773b30e27d01",
+        "x-ms-request-id": "2e644cdc-201e-00a4-59f2-0676f9000000",
+        "x-ms-version": "2020-06-12"
+      },
+      "ResponseBody": []
+    },
+    {
+      "RequestUri": "https://seannse.dfs.core.windows.net/test-filesystem-ea943b8e-dbdf-649d-8e57-0c4e117479c0/test-file-a699daf7-97f4-c5e7-3b7e-32a3141c0391?resource=file",
       "RequestMethod": "PUT",
       "RequestHeaders": {
         "Accept": "application/json",
         "Authorization": "Sanitized",
-<<<<<<< HEAD
-        "traceparent": "00-5153b19617f91d468545491eb93beac3-00ed0eb9749b224a-00",
-        "User-Agent": [
-          "azsdk-net-Storage.Files.DataLake/12.7.0-alpha.20210202.1",
-          "(.NET 5.0.2; Microsoft Windows 10.0.19042)"
-        ],
-        "x-ms-client-request-id": "e7e7b631-7495-c82e-51a3-62a1d4554a74",
-        "x-ms-date": "Tue, 02 Feb 2021 21:37:22 GMT",
-=======
-        "traceparent": "00-8fdf71653b28dd438f37a35913dc3bda-2ba0dbbd91f61e48-00",
-        "User-Agent": [
-          "azsdk-net-Storage.Files.DataLake/12.7.0-alpha.20210217.1",
-          "(.NET 5.0.3; Microsoft Windows 10.0.19042)"
-        ],
-        "x-ms-client-request-id": "e7e7b631-7495-c82e-51a3-62a1d4554a74",
-        "x-ms-date": "Wed, 17 Feb 2021 22:26:56 GMT",
->>>>>>> 1814567d
-        "x-ms-return-client-request-id": "true",
-        "x-ms-version": "2020-06-12"
-      },
-      "RequestBody": null,
-      "StatusCode": 201,
-      "ResponseHeaders": {
-        "Content-Length": "0",
-<<<<<<< HEAD
-        "Date": "Tue, 02 Feb 2021 21:37:23 GMT",
-        "ETag": "\u00220x8D8C7C2BA6CEB08\u0022",
-        "Last-Modified": "Tue, 02 Feb 2021 21:37:23 GMT",
-=======
-        "Date": "Wed, 17 Feb 2021 22:26:56 GMT",
-        "ETag": "\u00220x8D8D39322D58A7C\u0022",
-        "Last-Modified": "Wed, 17 Feb 2021 22:26:57 GMT",
->>>>>>> 1814567d
+        "traceparent": "00-140ead14c73bda4299d6d443b24586b2-406fb0bfd0f4dd49-00",
+        "User-Agent": [
+          "azsdk-net-Storage.Files.DataLake/12.7.0-alpha.20210219.1",
+          "(.NET 5.0.3; Microsoft Windows 10.0.19041)"
+        ],
+        "x-ms-client-request-id": "8689c5bf-3b63-6095-96b0-c6a12c5dc392",
+        "x-ms-date": "Fri, 19 Feb 2021 19:09:38 GMT",
+        "x-ms-return-client-request-id": "true",
+        "x-ms-version": "2020-06-12"
+      },
+      "RequestBody": null,
+      "StatusCode": 201,
+      "ResponseHeaders": {
+        "Content-Length": "0",
+        "Date": "Fri, 19 Feb 2021 19:09:37 GMT",
+        "ETag": "\u00220x8D8D509E6F46C33\u0022",
+        "Last-Modified": "Fri, 19 Feb 2021 19:09:37 GMT",
         "Server": [
           "Windows-Azure-HDFS/1.0",
           "Microsoft-HTTPAPI/2.0"
         ],
-        "x-ms-client-request-id": "e7e7b631-7495-c82e-51a3-62a1d4554a74",
-<<<<<<< HEAD
-        "x-ms-request-id": "cd727abe-401f-0069-2dab-f94613000000",
-=======
-        "x-ms-request-id": "abc2d3e9-201f-007f-767c-05b0c4000000",
->>>>>>> 1814567d
-        "x-ms-version": "2020-06-12"
-      },
-      "ResponseBody": []
-    },
-    {
-      "RequestUri": "https://seannse.blob.core.windows.net/test-filesystem-54c06d31-8cb1-3f7e-61b2-974f5dce2077/test-file-9073588f-470a-279d-e10a-0ae40a08ff59",
+        "x-ms-client-request-id": "8689c5bf-3b63-6095-96b0-c6a12c5dc392",
+        "x-ms-request-id": "6f4b1195-e01f-004f-23f2-060e0b000000",
+        "x-ms-version": "2020-06-12"
+      },
+      "ResponseBody": []
+    },
+    {
+      "RequestUri": "https://seannse.blob.core.windows.net/test-filesystem-ea943b8e-dbdf-649d-8e57-0c4e117479c0/test-file-a699daf7-97f4-c5e7-3b7e-32a3141c0391",
       "RequestMethod": "HEAD",
       "RequestHeaders": {
         "Accept": "application/xml",
         "Authorization": "Sanitized",
-<<<<<<< HEAD
-        "If-Unmodified-Since": "Mon, 01 Feb 2021 21:37:21 GMT",
-        "User-Agent": [
-          "azsdk-net-Storage.Files.DataLake/12.7.0-alpha.20210202.1",
-          "(.NET 5.0.2; Microsoft Windows 10.0.19042)"
-        ],
-        "x-ms-client-request-id": "54b254cf-1721-37c3-2f76-1c607a2b313e",
-        "x-ms-date": "Tue, 02 Feb 2021 21:37:23 GMT",
-=======
-        "If-Unmodified-Since": "Tue, 16 Feb 2021 22:26:55 GMT",
-        "User-Agent": [
-          "azsdk-net-Storage.Files.DataLake/12.7.0-alpha.20210217.1",
-          "(.NET 5.0.3; Microsoft Windows 10.0.19042)"
-        ],
-        "x-ms-client-request-id": "54b254cf-1721-37c3-2f76-1c607a2b313e",
-        "x-ms-date": "Wed, 17 Feb 2021 22:26:57 GMT",
->>>>>>> 1814567d
-        "x-ms-return-client-request-id": "true",
-        "x-ms-version": "2020-06-12"
-      },
-      "RequestBody": null,
-      "StatusCode": 412,
-      "ResponseHeaders": {
-<<<<<<< HEAD
-        "Date": "Tue, 02 Feb 2021 21:37:23 GMT",
-=======
-        "Date": "Wed, 17 Feb 2021 22:26:56 GMT",
->>>>>>> 1814567d
-        "Server": [
-          "Windows-Azure-Blob/1.0",
-          "Microsoft-HTTPAPI/2.0"
-        ],
-        "Transfer-Encoding": "chunked",
-        "x-ms-client-request-id": "54b254cf-1721-37c3-2f76-1c607a2b313e",
-        "x-ms-error-code": "ConditionNotMet",
-<<<<<<< HEAD
-        "x-ms-request-id": "faacbc15-601e-0041-35ab-f927bb000000",
-=======
-        "x-ms-request-id": "b38bafa2-201e-008b-547c-057b32000000",
->>>>>>> 1814567d
-        "x-ms-version": "2020-06-12"
-      },
-      "ResponseBody": []
-    },
-    {
-      "RequestUri": "https://seannse.blob.core.windows.net/test-filesystem-54c06d31-8cb1-3f7e-61b2-974f5dce2077?restype=container",
-      "RequestMethod": "DELETE",
-      "RequestHeaders": {
-        "Accept": "application/xml",
-        "Authorization": "Sanitized",
-<<<<<<< HEAD
-        "traceparent": "00-c5158602efd62f48b7da655e0313e66f-81c4480f1fc2d94e-00",
-        "User-Agent": [
-          "azsdk-net-Storage.Files.DataLake/12.7.0-alpha.20210202.1",
-          "(.NET 5.0.2; Microsoft Windows 10.0.19042)"
-        ],
-        "x-ms-client-request-id": "80d17ec4-f6a3-7a52-a3aa-eedd10663860",
-        "x-ms-date": "Tue, 02 Feb 2021 21:37:23 GMT",
-=======
-        "traceparent": "00-66be93de2f927541b8783cba801cfb5f-2a5b4a22853b6446-00",
-        "User-Agent": [
-          "azsdk-net-Storage.Files.DataLake/12.7.0-alpha.20210217.1",
-          "(.NET 5.0.3; Microsoft Windows 10.0.19042)"
-        ],
-        "x-ms-client-request-id": "80d17ec4-f6a3-7a52-a3aa-eedd10663860",
-        "x-ms-date": "Wed, 17 Feb 2021 22:26:57 GMT",
->>>>>>> 1814567d
-        "x-ms-return-client-request-id": "true",
-        "x-ms-version": "2020-06-12"
-      },
-      "RequestBody": null,
-      "StatusCode": 202,
-      "ResponseHeaders": {
-        "Content-Length": "0",
-<<<<<<< HEAD
-        "Date": "Tue, 02 Feb 2021 21:37:23 GMT",
-=======
-        "Date": "Wed, 17 Feb 2021 22:26:56 GMT",
->>>>>>> 1814567d
-        "Server": [
-          "Windows-Azure-Blob/1.0",
-          "Microsoft-HTTPAPI/2.0"
-        ],
-        "x-ms-client-request-id": "80d17ec4-f6a3-7a52-a3aa-eedd10663860",
-<<<<<<< HEAD
-        "x-ms-request-id": "faacbc21-601e-0041-3dab-f927bb000000",
-=======
-        "x-ms-request-id": "b38bafcf-201e-008b-7c7c-057b32000000",
->>>>>>> 1814567d
-        "x-ms-version": "2020-06-12"
-      },
-      "ResponseBody": []
-    },
-    {
-      "RequestUri": "https://seannse.blob.core.windows.net/test-filesystem-7c5ebe3b-fc28-b3c8-f2ad-65ecbb9bbf10?restype=container",
-      "RequestMethod": "PUT",
-      "RequestHeaders": {
-        "Accept": "application/xml",
-        "Authorization": "Sanitized",
-<<<<<<< HEAD
-        "traceparent": "00-4b9c82f58bf24143b9618e8c2a89f3ac-e0c688e85d499b47-00",
-        "User-Agent": [
-          "azsdk-net-Storage.Files.DataLake/12.7.0-alpha.20210202.1",
-          "(.NET 5.0.2; Microsoft Windows 10.0.19042)"
-        ],
-        "x-ms-blob-public-access": "container",
-        "x-ms-client-request-id": "b9ecfbfc-24c0-c88e-b61e-8ef59166be08",
-        "x-ms-date": "Tue, 02 Feb 2021 21:37:23 GMT",
-=======
-        "traceparent": "00-4bc256a7b1340944bfcea480c3371bbf-c4b1748661577b47-00",
-        "User-Agent": [
-          "azsdk-net-Storage.Files.DataLake/12.7.0-alpha.20210217.1",
-          "(.NET 5.0.3; Microsoft Windows 10.0.19042)"
-        ],
-        "x-ms-blob-public-access": "container",
-        "x-ms-client-request-id": "b9ecfbfc-24c0-c88e-b61e-8ef59166be08",
-        "x-ms-date": "Wed, 17 Feb 2021 22:26:57 GMT",
->>>>>>> 1814567d
-        "x-ms-return-client-request-id": "true",
-        "x-ms-version": "2020-06-12"
-      },
-      "RequestBody": null,
-      "StatusCode": 201,
-      "ResponseHeaders": {
-        "Content-Length": "0",
-<<<<<<< HEAD
-        "Date": "Tue, 02 Feb 2021 21:37:23 GMT",
-        "ETag": "\u00220x8D8C7C2BAC72480\u0022",
-        "Last-Modified": "Tue, 02 Feb 2021 21:37:24 GMT",
-=======
-        "Date": "Wed, 17 Feb 2021 22:26:57 GMT",
-        "ETag": "\u00220x8D8D393231D70B8\u0022",
-        "Last-Modified": "Wed, 17 Feb 2021 22:26:57 GMT",
->>>>>>> 1814567d
-        "Server": [
-          "Windows-Azure-Blob/1.0",
-          "Microsoft-HTTPAPI/2.0"
-        ],
-        "x-ms-client-request-id": "b9ecfbfc-24c0-c88e-b61e-8ef59166be08",
-<<<<<<< HEAD
-        "x-ms-request-id": "9617e2de-a01e-003c-05ab-f95698000000",
-=======
-        "x-ms-request-id": "ad13d90e-701e-00a9-737c-05be2d000000",
->>>>>>> 1814567d
-        "x-ms-version": "2020-06-12"
-      },
-      "ResponseBody": []
-    },
-    {
-      "RequestUri": "https://seannse.dfs.core.windows.net/test-filesystem-7c5ebe3b-fc28-b3c8-f2ad-65ecbb9bbf10/test-file-aa07deea-3cca-8a06-23a4-2331be56856d?resource=file",
-      "RequestMethod": "PUT",
-      "RequestHeaders": {
-        "Accept": "application/json",
-        "Authorization": "Sanitized",
-<<<<<<< HEAD
-        "traceparent": "00-039f9ac354d2d949b0c5f2223d1e969a-8297d771cfc9f04b-00",
-        "User-Agent": [
-          "azsdk-net-Storage.Files.DataLake/12.7.0-alpha.20210202.1",
-          "(.NET 5.0.2; Microsoft Windows 10.0.19042)"
-        ],
-        "x-ms-client-request-id": "4f873538-4a7d-c0bd-f462-951c015d0960",
-        "x-ms-date": "Tue, 02 Feb 2021 21:37:23 GMT",
-=======
-        "traceparent": "00-dfe37cf2c35dd947a0823f70748122f8-8eddf89be3435543-00",
-        "User-Agent": [
-          "azsdk-net-Storage.Files.DataLake/12.7.0-alpha.20210217.1",
-          "(.NET 5.0.3; Microsoft Windows 10.0.19042)"
-        ],
-        "x-ms-client-request-id": "4f873538-4a7d-c0bd-f462-951c015d0960",
-        "x-ms-date": "Wed, 17 Feb 2021 22:26:57 GMT",
->>>>>>> 1814567d
-        "x-ms-return-client-request-id": "true",
-        "x-ms-version": "2020-06-12"
-      },
-      "RequestBody": null,
-      "StatusCode": 201,
-      "ResponseHeaders": {
-        "Content-Length": "0",
-<<<<<<< HEAD
-        "Date": "Tue, 02 Feb 2021 21:37:24 GMT",
-        "ETag": "\u00220x8D8C7C2BB01515C\u0022",
-        "Last-Modified": "Tue, 02 Feb 2021 21:37:24 GMT",
-=======
-        "Date": "Wed, 17 Feb 2021 22:26:57 GMT",
-        "ETag": "\u00220x8D8D393235494F4\u0022",
-        "Last-Modified": "Wed, 17 Feb 2021 22:26:57 GMT",
->>>>>>> 1814567d
-        "Server": [
-          "Windows-Azure-HDFS/1.0",
-          "Microsoft-HTTPAPI/2.0"
-        ],
-        "x-ms-client-request-id": "4f873538-4a7d-c0bd-f462-951c015d0960",
-<<<<<<< HEAD
-        "x-ms-request-id": "026a205a-701f-0072-40ab-f97810000000",
-=======
-        "x-ms-request-id": "2636c5f6-d01f-0019-3d7c-05ffe4000000",
->>>>>>> 1814567d
-        "x-ms-version": "2020-06-12"
-      },
-      "ResponseBody": []
-    },
-    {
-      "RequestUri": "https://seannse.blob.core.windows.net/test-filesystem-7c5ebe3b-fc28-b3c8-f2ad-65ecbb9bbf10/test-file-aa07deea-3cca-8a06-23a4-2331be56856d",
-      "RequestMethod": "HEAD",
-      "RequestHeaders": {
-        "Accept": "application/xml",
-        "Authorization": "Sanitized",
-        "If-Match": "\u0022garbage\u0022",
-        "User-Agent": [
-<<<<<<< HEAD
-          "azsdk-net-Storage.Files.DataLake/12.7.0-alpha.20210202.1",
-          "(.NET 5.0.2; Microsoft Windows 10.0.19042)"
-        ],
-        "x-ms-client-request-id": "88f8307a-36ce-6eef-1f2f-cb4c7132b079",
-        "x-ms-date": "Tue, 02 Feb 2021 21:37:24 GMT",
-=======
-          "azsdk-net-Storage.Files.DataLake/12.7.0-alpha.20210217.1",
-          "(.NET 5.0.3; Microsoft Windows 10.0.19042)"
-        ],
-        "x-ms-client-request-id": "88f8307a-36ce-6eef-1f2f-cb4c7132b079",
-        "x-ms-date": "Wed, 17 Feb 2021 22:26:58 GMT",
->>>>>>> 1814567d
-        "x-ms-return-client-request-id": "true",
-        "x-ms-version": "2020-06-12"
-      },
-      "RequestBody": null,
-      "StatusCode": 412,
-      "ResponseHeaders": {
-<<<<<<< HEAD
-        "Date": "Tue, 02 Feb 2021 21:37:24 GMT",
-=======
-        "Date": "Wed, 17 Feb 2021 22:26:57 GMT",
->>>>>>> 1814567d
-        "Server": [
-          "Windows-Azure-Blob/1.0",
-          "Microsoft-HTTPAPI/2.0"
-        ],
-        "Transfer-Encoding": "chunked",
-        "x-ms-client-request-id": "88f8307a-36ce-6eef-1f2f-cb4c7132b079",
-        "x-ms-error-code": "ConditionNotMet",
-<<<<<<< HEAD
-        "x-ms-request-id": "9617e37a-a01e-003c-08ab-f95698000000",
-=======
-        "x-ms-request-id": "ad13daeb-701e-00a9-307c-05be2d000000",
->>>>>>> 1814567d
-        "x-ms-version": "2020-06-12"
-      },
-      "ResponseBody": []
-    },
-    {
-      "RequestUri": "https://seannse.blob.core.windows.net/test-filesystem-7c5ebe3b-fc28-b3c8-f2ad-65ecbb9bbf10?restype=container",
-      "RequestMethod": "DELETE",
-      "RequestHeaders": {
-        "Accept": "application/xml",
-        "Authorization": "Sanitized",
-<<<<<<< HEAD
-        "traceparent": "00-5cb0ebc6d289164bb6923b147a0806a8-756dfb6708e0e745-00",
-        "User-Agent": [
-          "azsdk-net-Storage.Files.DataLake/12.7.0-alpha.20210202.1",
-          "(.NET 5.0.2; Microsoft Windows 10.0.19042)"
-        ],
-        "x-ms-client-request-id": "d0a117fa-8164-6291-31ce-9447330d725c",
-        "x-ms-date": "Tue, 02 Feb 2021 21:37:24 GMT",
-=======
-        "traceparent": "00-bda341ec92c8d6438dd91ffc39a2302e-1e988a3fca6dc245-00",
-        "User-Agent": [
-          "azsdk-net-Storage.Files.DataLake/12.7.0-alpha.20210217.1",
-          "(.NET 5.0.3; Microsoft Windows 10.0.19042)"
-        ],
-        "x-ms-client-request-id": "d0a117fa-8164-6291-31ce-9447330d725c",
-        "x-ms-date": "Wed, 17 Feb 2021 22:26:58 GMT",
->>>>>>> 1814567d
-        "x-ms-return-client-request-id": "true",
-        "x-ms-version": "2020-06-12"
-      },
-      "RequestBody": null,
-      "StatusCode": 202,
-      "ResponseHeaders": {
-        "Content-Length": "0",
-<<<<<<< HEAD
-        "Date": "Tue, 02 Feb 2021 21:37:24 GMT",
-=======
-        "Date": "Wed, 17 Feb 2021 22:26:57 GMT",
->>>>>>> 1814567d
-        "Server": [
-          "Windows-Azure-Blob/1.0",
-          "Microsoft-HTTPAPI/2.0"
-        ],
-        "x-ms-client-request-id": "d0a117fa-8164-6291-31ce-9447330d725c",
-<<<<<<< HEAD
-        "x-ms-request-id": "9617e396-a01e-003c-22ab-f95698000000",
-=======
-        "x-ms-request-id": "ad13db55-701e-00a9-137c-05be2d000000",
->>>>>>> 1814567d
-        "x-ms-version": "2020-06-12"
-      },
-      "ResponseBody": []
-    },
-    {
-      "RequestUri": "https://seannse.blob.core.windows.net/test-filesystem-112c59a5-6528-0515-b5be-ac2b75c7f758?restype=container",
-      "RequestMethod": "PUT",
-      "RequestHeaders": {
-        "Accept": "application/xml",
-        "Authorization": "Sanitized",
-<<<<<<< HEAD
-        "traceparent": "00-0d00f7fe655db448be0e862924c396b1-c789a7a5a3d9af4e-00",
-        "User-Agent": [
-          "azsdk-net-Storage.Files.DataLake/12.7.0-alpha.20210202.1",
-          "(.NET 5.0.2; Microsoft Windows 10.0.19042)"
-        ],
-        "x-ms-blob-public-access": "container",
-        "x-ms-client-request-id": "1c836431-b899-9400-029c-1ba6d565ec6a",
-        "x-ms-date": "Tue, 02 Feb 2021 21:37:24 GMT",
-=======
-        "traceparent": "00-18f11b41e72994469d8a717886fbf38e-727feb22995a6240-00",
-        "User-Agent": [
-          "azsdk-net-Storage.Files.DataLake/12.7.0-alpha.20210217.1",
-          "(.NET 5.0.3; Microsoft Windows 10.0.19042)"
-        ],
-        "x-ms-blob-public-access": "container",
-        "x-ms-client-request-id": "1c836431-b899-9400-029c-1ba6d565ec6a",
-        "x-ms-date": "Wed, 17 Feb 2021 22:26:58 GMT",
->>>>>>> 1814567d
-        "x-ms-return-client-request-id": "true",
-        "x-ms-version": "2020-06-12"
-      },
-      "RequestBody": null,
-      "StatusCode": 201,
-      "ResponseHeaders": {
-        "Content-Length": "0",
-<<<<<<< HEAD
-        "Date": "Tue, 02 Feb 2021 21:37:25 GMT",
-        "ETag": "\u00220x8D8C7C2BB5813A7\u0022",
-        "Last-Modified": "Tue, 02 Feb 2021 21:37:25 GMT",
-=======
-        "Date": "Wed, 17 Feb 2021 22:26:57 GMT",
-        "ETag": "\u00220x8D8D39323A297ED\u0022",
-        "Last-Modified": "Wed, 17 Feb 2021 22:26:58 GMT",
->>>>>>> 1814567d
-        "Server": [
-          "Windows-Azure-Blob/1.0",
-          "Microsoft-HTTPAPI/2.0"
-        ],
-        "x-ms-client-request-id": "1c836431-b899-9400-029c-1ba6d565ec6a",
-<<<<<<< HEAD
-        "x-ms-request-id": "3cc68436-201e-0032-2bab-f97f28000000",
-=======
-        "x-ms-request-id": "e21712ca-601e-0041-567c-0527bb000000",
->>>>>>> 1814567d
-        "x-ms-version": "2020-06-12"
-      },
-      "ResponseBody": []
-    },
-    {
-      "RequestUri": "https://seannse.dfs.core.windows.net/test-filesystem-112c59a5-6528-0515-b5be-ac2b75c7f758/test-file-91e13bd6-18bc-c5cb-44e4-bde9957a2481?resource=file",
-      "RequestMethod": "PUT",
-      "RequestHeaders": {
-        "Accept": "application/json",
-        "Authorization": "Sanitized",
-<<<<<<< HEAD
-        "traceparent": "00-68c03260b9d67a40bc5a9f5ae59b4e2f-061287ba3f8ccc43-00",
-        "User-Agent": [
-          "azsdk-net-Storage.Files.DataLake/12.7.0-alpha.20210202.1",
-          "(.NET 5.0.2; Microsoft Windows 10.0.19042)"
-        ],
-        "x-ms-client-request-id": "a5c46652-7552-1911-99bd-d8b5fb17ff88",
-        "x-ms-date": "Tue, 02 Feb 2021 21:37:24 GMT",
-=======
-        "traceparent": "00-f0f9366cca4c4a499e158ea002ac91bc-cbbdee1c96f63243-00",
-        "User-Agent": [
-          "azsdk-net-Storage.Files.DataLake/12.7.0-alpha.20210217.1",
-          "(.NET 5.0.3; Microsoft Windows 10.0.19042)"
-        ],
-        "x-ms-client-request-id": "a5c46652-7552-1911-99bd-d8b5fb17ff88",
-        "x-ms-date": "Wed, 17 Feb 2021 22:26:58 GMT",
->>>>>>> 1814567d
-        "x-ms-return-client-request-id": "true",
-        "x-ms-version": "2020-06-12"
-      },
-      "RequestBody": null,
-      "StatusCode": 201,
-      "ResponseHeaders": {
-        "Content-Length": "0",
-<<<<<<< HEAD
-        "Date": "Tue, 02 Feb 2021 21:37:25 GMT",
-        "ETag": "\u00220x8D8C7C2BB8ECE0F\u0022",
-        "Last-Modified": "Tue, 02 Feb 2021 21:37:25 GMT",
-=======
-        "Date": "Wed, 17 Feb 2021 22:26:58 GMT",
-        "ETag": "\u00220x8D8D39323DC82F4\u0022",
-        "Last-Modified": "Wed, 17 Feb 2021 22:26:58 GMT",
->>>>>>> 1814567d
-        "Server": [
-          "Windows-Azure-HDFS/1.0",
-          "Microsoft-HTTPAPI/2.0"
-        ],
-        "x-ms-client-request-id": "a5c46652-7552-1911-99bd-d8b5fb17ff88",
-<<<<<<< HEAD
-        "x-ms-request-id": "348f70c0-101f-0080-15ab-f98059000000",
-=======
-        "x-ms-request-id": "a58dfabe-601f-0023-6c7c-05e59c000000",
->>>>>>> 1814567d
-        "x-ms-version": "2020-06-12"
-      },
-      "ResponseBody": []
-    },
-    {
-      "RequestUri": "https://seannse.blob.core.windows.net/test-filesystem-112c59a5-6528-0515-b5be-ac2b75c7f758/test-file-91e13bd6-18bc-c5cb-44e4-bde9957a2481",
-      "RequestMethod": "HEAD",
-      "RequestHeaders": {
-        "Accept": "application/xml",
-        "Authorization": "Sanitized",
-        "User-Agent": [
-<<<<<<< HEAD
-          "azsdk-net-Storage.Files.DataLake/12.7.0-alpha.20210202.1",
-          "(.NET 5.0.2; Microsoft Windows 10.0.19042)"
-        ],
-        "x-ms-client-request-id": "2e96ce71-7fb5-422f-ccdf-78860309b18b",
-        "x-ms-date": "Tue, 02 Feb 2021 21:37:25 GMT",
-=======
-          "azsdk-net-Storage.Files.DataLake/12.7.0-alpha.20210217.1",
-          "(.NET 5.0.3; Microsoft Windows 10.0.19042)"
-        ],
-        "x-ms-client-request-id": "2e96ce71-7fb5-422f-ccdf-78860309b18b",
-        "x-ms-date": "Wed, 17 Feb 2021 22:26:58 GMT",
->>>>>>> 1814567d
+        "User-Agent": [
+          "azsdk-net-Storage.Files.DataLake/12.7.0-alpha.20210219.1",
+          "(.NET 5.0.3; Microsoft Windows 10.0.19041)"
+        ],
+        "x-ms-client-request-id": "4ee45d99-7c92-3a2d-eef5-fd4eb0ffc214",
+        "x-ms-date": "Fri, 19 Feb 2021 19:09:38 GMT",
         "x-ms-return-client-request-id": "true",
         "x-ms-version": "2020-06-12"
       },
@@ -756,15 +478,9 @@
         "Accept-Ranges": "bytes",
         "Content-Length": "0",
         "Content-Type": "application/octet-stream",
-<<<<<<< HEAD
-        "Date": "Tue, 02 Feb 2021 21:37:25 GMT",
-        "ETag": "\u00220x8D8C7C2BB8ECE0F\u0022",
-        "Last-Modified": "Tue, 02 Feb 2021 21:37:25 GMT",
-=======
-        "Date": "Wed, 17 Feb 2021 22:26:58 GMT",
-        "ETag": "\u00220x8D8D39323DC82F4\u0022",
-        "Last-Modified": "Wed, 17 Feb 2021 22:26:58 GMT",
->>>>>>> 1814567d
+        "Date": "Fri, 19 Feb 2021 19:09:37 GMT",
+        "ETag": "\u00220x8D8D509E6F46C33\u0022",
+        "Last-Modified": "Fri, 19 Feb 2021 19:09:37 GMT",
         "Server": [
           "Windows-Azure-Blob/1.0",
           "Microsoft-HTTPAPI/2.0"
@@ -772,50 +488,32 @@
         "x-ms-access-tier": "Hot",
         "x-ms-access-tier-inferred": "true",
         "x-ms-blob-type": "BlockBlob",
-        "x-ms-client-request-id": "2e96ce71-7fb5-422f-ccdf-78860309b18b",
-<<<<<<< HEAD
-        "x-ms-creation-time": "Tue, 02 Feb 2021 21:37:25 GMT",
-=======
-        "x-ms-creation-time": "Wed, 17 Feb 2021 22:26:58 GMT",
->>>>>>> 1814567d
+        "x-ms-client-request-id": "4ee45d99-7c92-3a2d-eef5-fd4eb0ffc214",
+        "x-ms-creation-time": "Fri, 19 Feb 2021 19:09:37 GMT",
         "x-ms-group": "$superuser",
         "x-ms-lease-state": "available",
         "x-ms-lease-status": "unlocked",
         "x-ms-owner": "$superuser",
         "x-ms-permissions": "rw-r-----",
-<<<<<<< HEAD
-        "x-ms-request-id": "3cc68552-201e-0032-20ab-f97f28000000",
-=======
-        "x-ms-request-id": "e21713b7-601e-0041-347c-0527bb000000",
->>>>>>> 1814567d
+        "x-ms-request-id": "2e644e79-201e-00a4-69f2-0676f9000000",
         "x-ms-server-encrypted": "true",
         "x-ms-version": "2020-06-12"
       },
       "ResponseBody": []
     },
     {
-      "RequestUri": "https://seannse.blob.core.windows.net/test-filesystem-112c59a5-6528-0515-b5be-ac2b75c7f758/test-file-91e13bd6-18bc-c5cb-44e4-bde9957a2481",
+      "RequestUri": "https://seannse.blob.core.windows.net/test-filesystem-ea943b8e-dbdf-649d-8e57-0c4e117479c0/test-file-a699daf7-97f4-c5e7-3b7e-32a3141c0391",
       "RequestMethod": "HEAD",
       "RequestHeaders": {
         "Accept": "application/xml",
         "Authorization": "Sanitized",
-<<<<<<< HEAD
-        "If-None-Match": "\u00220x8D8C7C2BB8ECE0F\u0022",
-        "User-Agent": [
-          "azsdk-net-Storage.Files.DataLake/12.7.0-alpha.20210202.1",
-          "(.NET 5.0.2; Microsoft Windows 10.0.19042)"
-        ],
-        "x-ms-client-request-id": "2c4402bb-d080-f8d2-6bac-2b8c62a0f772",
-        "x-ms-date": "Tue, 02 Feb 2021 21:37:25 GMT",
-=======
-        "If-None-Match": "0x8D8D39323DC82F4",
-        "User-Agent": [
-          "azsdk-net-Storage.Files.DataLake/12.7.0-alpha.20210217.1",
-          "(.NET 5.0.3; Microsoft Windows 10.0.19042)"
-        ],
-        "x-ms-client-request-id": "2c4402bb-d080-f8d2-6bac-2b8c62a0f772",
-        "x-ms-date": "Wed, 17 Feb 2021 22:26:59 GMT",
->>>>>>> 1814567d
+        "If-None-Match": "0x8D8D509E6F46C33",
+        "User-Agent": [
+          "azsdk-net-Storage.Files.DataLake/12.7.0-alpha.20210219.1",
+          "(.NET 5.0.3; Microsoft Windows 10.0.19041)"
+        ],
+        "x-ms-client-request-id": "ce074f3c-7479-c200-b78b-bf96ecb5ce39",
+        "x-ms-date": "Fri, 19 Feb 2021 19:09:38 GMT",
         "x-ms-return-client-request-id": "true",
         "x-ms-version": "2020-06-12"
       },
@@ -823,49 +521,31 @@
       "StatusCode": 304,
       "ResponseHeaders": {
         "Content-Length": "0",
-<<<<<<< HEAD
-        "Date": "Tue, 02 Feb 2021 21:37:25 GMT",
-=======
-        "Date": "Wed, 17 Feb 2021 22:26:58 GMT",
->>>>>>> 1814567d
-        "Server": [
-          "Windows-Azure-Blob/1.0",
-          "Microsoft-HTTPAPI/2.0"
-        ],
-        "x-ms-client-request-id": "2c4402bb-d080-f8d2-6bac-2b8c62a0f772",
+        "Date": "Fri, 19 Feb 2021 19:09:38 GMT",
+        "Server": [
+          "Windows-Azure-Blob/1.0",
+          "Microsoft-HTTPAPI/2.0"
+        ],
+        "x-ms-client-request-id": "ce074f3c-7479-c200-b78b-bf96ecb5ce39",
         "x-ms-error-code": "ConditionNotMet",
-<<<<<<< HEAD
-        "x-ms-request-id": "3cc6859b-201e-0032-64ab-f97f28000000",
-=======
-        "x-ms-request-id": "e21713f1-601e-0041-6c7c-0527bb000000",
->>>>>>> 1814567d
-        "x-ms-version": "2020-06-12"
-      },
-      "ResponseBody": []
-    },
-    {
-      "RequestUri": "https://seannse.blob.core.windows.net/test-filesystem-112c59a5-6528-0515-b5be-ac2b75c7f758?restype=container",
+        "x-ms-request-id": "2e644f4e-201e-00a4-38f2-0676f9000000",
+        "x-ms-version": "2020-06-12"
+      },
+      "ResponseBody": []
+    },
+    {
+      "RequestUri": "https://seannse.blob.core.windows.net/test-filesystem-ea943b8e-dbdf-649d-8e57-0c4e117479c0?restype=container",
       "RequestMethod": "DELETE",
       "RequestHeaders": {
         "Accept": "application/xml",
         "Authorization": "Sanitized",
-<<<<<<< HEAD
-        "traceparent": "00-588981c4fe24434c912d10fb5902205c-c6319572b439e94e-00",
-        "User-Agent": [
-          "azsdk-net-Storage.Files.DataLake/12.7.0-alpha.20210202.1",
-          "(.NET 5.0.2; Microsoft Windows 10.0.19042)"
-        ],
-        "x-ms-client-request-id": "00cab686-85c5-ed0a-fd84-bed350f5159f",
-        "x-ms-date": "Tue, 02 Feb 2021 21:37:25 GMT",
-=======
-        "traceparent": "00-c18e2bd1b00fe24eb88e508b369c47b1-6f6d0cc1b56b1344-00",
-        "User-Agent": [
-          "azsdk-net-Storage.Files.DataLake/12.7.0-alpha.20210217.1",
-          "(.NET 5.0.3; Microsoft Windows 10.0.19042)"
-        ],
-        "x-ms-client-request-id": "00cab686-85c5-ed0a-fd84-bed350f5159f",
-        "x-ms-date": "Wed, 17 Feb 2021 22:26:59 GMT",
->>>>>>> 1814567d
+        "traceparent": "00-150fb26738c6e54e9b66e8e490071e08-abb2048b36e3a245-00",
+        "User-Agent": [
+          "azsdk-net-Storage.Files.DataLake/12.7.0-alpha.20210219.1",
+          "(.NET 5.0.3; Microsoft Windows 10.0.19041)"
+        ],
+        "x-ms-client-request-id": "61110eac-f3f8-3a9b-ed3f-b47278b1e80c",
+        "x-ms-date": "Fri, 19 Feb 2021 19:09:38 GMT",
         "x-ms-return-client-request-id": "true",
         "x-ms-version": "2020-06-12"
       },
@@ -873,204 +553,129 @@
       "StatusCode": 202,
       "ResponseHeaders": {
         "Content-Length": "0",
-<<<<<<< HEAD
-        "Date": "Tue, 02 Feb 2021 21:37:25 GMT",
-=======
-        "Date": "Wed, 17 Feb 2021 22:26:58 GMT",
->>>>>>> 1814567d
-        "Server": [
-          "Windows-Azure-Blob/1.0",
-          "Microsoft-HTTPAPI/2.0"
-        ],
-        "x-ms-client-request-id": "00cab686-85c5-ed0a-fd84-bed350f5159f",
-<<<<<<< HEAD
-        "x-ms-request-id": "3cc685ef-201e-0032-30ab-f97f28000000",
-=======
-        "x-ms-request-id": "e217143a-601e-0041-357c-0527bb000000",
->>>>>>> 1814567d
-        "x-ms-version": "2020-06-12"
-      },
-      "ResponseBody": []
-    },
-    {
-      "RequestUri": "https://seannse.blob.core.windows.net/test-filesystem-229ab6d1-69d1-e369-ac4e-e062e1e6a259?restype=container",
-      "RequestMethod": "PUT",
-      "RequestHeaders": {
-        "Accept": "application/xml",
-        "Authorization": "Sanitized",
-<<<<<<< HEAD
-        "traceparent": "00-3d4e2a34df7d28489e6b7cfa70ff83ea-1e7469cc41bcf946-00",
-        "User-Agent": [
-          "azsdk-net-Storage.Files.DataLake/12.7.0-alpha.20210202.1",
-          "(.NET 5.0.2; Microsoft Windows 10.0.19042)"
+        "Date": "Fri, 19 Feb 2021 19:09:38 GMT",
+        "Server": [
+          "Windows-Azure-Blob/1.0",
+          "Microsoft-HTTPAPI/2.0"
+        ],
+        "x-ms-client-request-id": "61110eac-f3f8-3a9b-ed3f-b47278b1e80c",
+        "x-ms-request-id": "2e645029-201e-00a4-08f2-0676f9000000",
+        "x-ms-version": "2020-06-12"
+      },
+      "ResponseBody": []
+    },
+    {
+      "RequestUri": "https://seannse.blob.core.windows.net/test-filesystem-e7d0133b-2041-344a-d7a5-b96ae8789342?restype=container",
+      "RequestMethod": "PUT",
+      "RequestHeaders": {
+        "Accept": "application/xml",
+        "Authorization": "Sanitized",
+        "traceparent": "00-9c7c2e7cebca6d498b5cea337e8752f4-0b9a366f4f0bd641-00",
+        "User-Agent": [
+          "azsdk-net-Storage.Files.DataLake/12.7.0-alpha.20210219.1",
+          "(.NET 5.0.3; Microsoft Windows 10.0.19041)"
         ],
         "x-ms-blob-public-access": "container",
-        "x-ms-client-request-id": "9f1a4e09-9877-1de7-4ce6-5476a5a70c17",
-        "x-ms-date": "Tue, 02 Feb 2021 21:37:25 GMT",
-=======
-        "traceparent": "00-804c6cfe3213b443b7c9780b739a7def-3b7cbe330edf5143-00",
-        "User-Agent": [
-          "azsdk-net-Storage.Files.DataLake/12.7.0-alpha.20210217.1",
-          "(.NET 5.0.3; Microsoft Windows 10.0.19042)"
-        ],
-        "x-ms-blob-public-access": "container",
-        "x-ms-client-request-id": "9f1a4e09-9877-1de7-4ce6-5476a5a70c17",
-        "x-ms-date": "Wed, 17 Feb 2021 22:26:59 GMT",
->>>>>>> 1814567d
-        "x-ms-return-client-request-id": "true",
-        "x-ms-version": "2020-06-12"
-      },
-      "RequestBody": null,
-      "StatusCode": 201,
-      "ResponseHeaders": {
-        "Content-Length": "0",
-<<<<<<< HEAD
-        "Date": "Tue, 02 Feb 2021 21:37:25 GMT",
-        "ETag": "\u00220x8D8C7C2BBF0755A\u0022",
-        "Last-Modified": "Tue, 02 Feb 2021 21:37:26 GMT",
-=======
-        "Date": "Wed, 17 Feb 2021 22:26:59 GMT",
-        "ETag": "\u00220x8D8D393243825C3\u0022",
-        "Last-Modified": "Wed, 17 Feb 2021 22:26:59 GMT",
->>>>>>> 1814567d
-        "Server": [
-          "Windows-Azure-Blob/1.0",
-          "Microsoft-HTTPAPI/2.0"
-        ],
-        "x-ms-client-request-id": "9f1a4e09-9877-1de7-4ce6-5476a5a70c17",
-<<<<<<< HEAD
-        "x-ms-request-id": "17717245-001e-0057-5dab-f9d16c000000",
-=======
-        "x-ms-request-id": "a1f66d89-d01e-008f-717c-05f635000000",
->>>>>>> 1814567d
-        "x-ms-version": "2020-06-12"
-      },
-      "ResponseBody": []
-    },
-    {
-      "RequestUri": "https://seannse.dfs.core.windows.net/test-filesystem-229ab6d1-69d1-e369-ac4e-e062e1e6a259/test-file-dfe364e2-68ef-dac9-089d-c97e7695c92b?resource=file",
+        "x-ms-client-request-id": "1b4c7f25-4ba4-8b99-c4dd-895239315275",
+        "x-ms-date": "Fri, 19 Feb 2021 19:09:38 GMT",
+        "x-ms-return-client-request-id": "true",
+        "x-ms-version": "2020-06-12"
+      },
+      "RequestBody": null,
+      "StatusCode": 201,
+      "ResponseHeaders": {
+        "Content-Length": "0",
+        "Date": "Fri, 19 Feb 2021 19:09:38 GMT",
+        "ETag": "\u00220x8D8D509E725B606\u0022",
+        "Last-Modified": "Fri, 19 Feb 2021 19:09:38 GMT",
+        "Server": [
+          "Windows-Azure-Blob/1.0",
+          "Microsoft-HTTPAPI/2.0"
+        ],
+        "x-ms-client-request-id": "1b4c7f25-4ba4-8b99-c4dd-895239315275",
+        "x-ms-request-id": "2e645103-201e-00a4-58f2-0676f9000000",
+        "x-ms-version": "2020-06-12"
+      },
+      "ResponseBody": []
+    },
+    {
+      "RequestUri": "https://seannse.dfs.core.windows.net/test-filesystem-e7d0133b-2041-344a-d7a5-b96ae8789342/test-file-931a72ac-0bc7-ce69-d2db-63a9e6e4e1d1?resource=file",
       "RequestMethod": "PUT",
       "RequestHeaders": {
         "Accept": "application/json",
         "Authorization": "Sanitized",
-<<<<<<< HEAD
-        "traceparent": "00-764e0ae74446db4bbb9e9d5c48348d3f-64148a424c88784a-00",
-        "User-Agent": [
-          "azsdk-net-Storage.Files.DataLake/12.7.0-alpha.20210202.1",
-          "(.NET 5.0.2; Microsoft Windows 10.0.19042)"
-        ],
-        "x-ms-client-request-id": "b5f1db47-c59e-a067-8540-97d9cf69a7b7",
-        "x-ms-date": "Tue, 02 Feb 2021 21:37:25 GMT",
-=======
-        "traceparent": "00-1e52b0380fe71244bc3fa735628c3920-3d24195e5774e145-00",
-        "User-Agent": [
-          "azsdk-net-Storage.Files.DataLake/12.7.0-alpha.20210217.1",
-          "(.NET 5.0.3; Microsoft Windows 10.0.19042)"
-        ],
-        "x-ms-client-request-id": "b5f1db47-c59e-a067-8540-97d9cf69a7b7",
-        "x-ms-date": "Wed, 17 Feb 2021 22:26:59 GMT",
->>>>>>> 1814567d
-        "x-ms-return-client-request-id": "true",
-        "x-ms-version": "2020-06-12"
-      },
-      "RequestBody": null,
-      "StatusCode": 201,
-      "ResponseHeaders": {
-        "Content-Length": "0",
-<<<<<<< HEAD
-        "Date": "Tue, 02 Feb 2021 21:37:25 GMT",
-        "ETag": "\u00220x8D8C7C2BC2DCADE\u0022",
-        "Last-Modified": "Tue, 02 Feb 2021 21:37:26 GMT",
-=======
-        "Date": "Wed, 17 Feb 2021 22:26:59 GMT",
-        "ETag": "\u00220x8D8D393246A9F0B\u0022",
-        "Last-Modified": "Wed, 17 Feb 2021 22:26:59 GMT",
->>>>>>> 1814567d
+        "traceparent": "00-8246682352f46b4f860d25f602c03fb5-40c331bb9bd3784f-00",
+        "User-Agent": [
+          "azsdk-net-Storage.Files.DataLake/12.7.0-alpha.20210219.1",
+          "(.NET 5.0.3; Microsoft Windows 10.0.19041)"
+        ],
+        "x-ms-client-request-id": "e1b9c544-56eb-1a9b-167d-49c8e8efa5df",
+        "x-ms-date": "Fri, 19 Feb 2021 19:09:39 GMT",
+        "x-ms-return-client-request-id": "true",
+        "x-ms-version": "2020-06-12"
+      },
+      "RequestBody": null,
+      "StatusCode": 201,
+      "ResponseHeaders": {
+        "Content-Length": "0",
+        "Date": "Fri, 19 Feb 2021 19:09:37 GMT",
+        "ETag": "\u00220x8D8D509E73489FF\u0022",
+        "Last-Modified": "Fri, 19 Feb 2021 19:09:38 GMT",
         "Server": [
           "Windows-Azure-HDFS/1.0",
           "Microsoft-HTTPAPI/2.0"
         ],
-        "x-ms-client-request-id": "b5f1db47-c59e-a067-8540-97d9cf69a7b7",
-<<<<<<< HEAD
-        "x-ms-request-id": "2503c1b6-001f-0078-42ab-f9dca7000000",
-=======
-        "x-ms-request-id": "7d7491cc-201f-001d-197c-0572e3000000",
->>>>>>> 1814567d
-        "x-ms-version": "2020-06-12"
-      },
-      "ResponseBody": []
-    },
-    {
-      "RequestUri": "https://seannse.blob.core.windows.net/test-filesystem-229ab6d1-69d1-e369-ac4e-e062e1e6a259/test-file-dfe364e2-68ef-dac9-089d-c97e7695c92b",
+        "x-ms-client-request-id": "e1b9c544-56eb-1a9b-167d-49c8e8efa5df",
+        "x-ms-request-id": "6f4b11e0-e01f-004f-6ef2-060e0b000000",
+        "x-ms-version": "2020-06-12"
+      },
+      "ResponseBody": []
+    },
+    {
+      "RequestUri": "https://seannse.blob.core.windows.net/test-filesystem-e7d0133b-2041-344a-d7a5-b96ae8789342/test-file-931a72ac-0bc7-ce69-d2db-63a9e6e4e1d1",
       "RequestMethod": "HEAD",
       "RequestHeaders": {
         "Accept": "application/xml",
         "Authorization": "Sanitized",
         "User-Agent": [
-<<<<<<< HEAD
-          "azsdk-net-Storage.Files.DataLake/12.7.0-alpha.20210202.1",
-          "(.NET 5.0.2; Microsoft Windows 10.0.19042)"
-        ],
-        "x-ms-client-request-id": "9a371744-13a3-e58c-21b9-0d8a6a088820",
-        "x-ms-date": "Tue, 02 Feb 2021 21:37:26 GMT",
-=======
-          "azsdk-net-Storage.Files.DataLake/12.7.0-alpha.20210217.1",
-          "(.NET 5.0.3; Microsoft Windows 10.0.19042)"
-        ],
-        "x-ms-client-request-id": "9a371744-13a3-e58c-21b9-0d8a6a088820",
-        "x-ms-date": "Wed, 17 Feb 2021 22:26:59 GMT",
->>>>>>> 1814567d
-        "x-ms-lease-id": "79b0af4b-f449-6a99-c1db-cbf96f29019c",
+          "azsdk-net-Storage.Files.DataLake/12.7.0-alpha.20210219.1",
+          "(.NET 5.0.3; Microsoft Windows 10.0.19041)"
+        ],
+        "x-ms-client-request-id": "21641121-ff2b-65e6-bb29-52ae2ed4245b",
+        "x-ms-date": "Fri, 19 Feb 2021 19:09:39 GMT",
+        "x-ms-lease-id": "00baf129-f875-21da-d44d-c045e626277a",
         "x-ms-return-client-request-id": "true",
         "x-ms-version": "2020-06-12"
       },
       "RequestBody": null,
       "StatusCode": 412,
       "ResponseHeaders": {
-<<<<<<< HEAD
-        "Date": "Tue, 02 Feb 2021 21:37:25 GMT",
-=======
-        "Date": "Wed, 17 Feb 2021 22:26:59 GMT",
->>>>>>> 1814567d
+        "Date": "Fri, 19 Feb 2021 19:09:38 GMT",
         "Server": [
           "Windows-Azure-Blob/1.0",
           "Microsoft-HTTPAPI/2.0"
         ],
         "Transfer-Encoding": "chunked",
-        "x-ms-client-request-id": "9a371744-13a3-e58c-21b9-0d8a6a088820",
+        "x-ms-client-request-id": "21641121-ff2b-65e6-bb29-52ae2ed4245b",
         "x-ms-error-code": "LeaseNotPresentWithBlobOperation",
-<<<<<<< HEAD
-        "x-ms-request-id": "177172b9-001e-0057-3eab-f9d16c000000",
-=======
-        "x-ms-request-id": "a1f67167-d01e-008f-0e7c-05f635000000",
->>>>>>> 1814567d
-        "x-ms-version": "2020-06-12"
-      },
-      "ResponseBody": []
-    },
-    {
-      "RequestUri": "https://seannse.blob.core.windows.net/test-filesystem-229ab6d1-69d1-e369-ac4e-e062e1e6a259?restype=container",
+        "x-ms-request-id": "2e645297-201e-00a4-57f2-0676f9000000",
+        "x-ms-version": "2020-06-12"
+      },
+      "ResponseBody": []
+    },
+    {
+      "RequestUri": "https://seannse.blob.core.windows.net/test-filesystem-e7d0133b-2041-344a-d7a5-b96ae8789342?restype=container",
       "RequestMethod": "DELETE",
       "RequestHeaders": {
         "Accept": "application/xml",
         "Authorization": "Sanitized",
-<<<<<<< HEAD
-        "traceparent": "00-a3f932c9bda715468ea3558e05636709-0a841486b7ca9643-00",
-        "User-Agent": [
-          "azsdk-net-Storage.Files.DataLake/12.7.0-alpha.20210202.1",
-          "(.NET 5.0.2; Microsoft Windows 10.0.19042)"
-        ],
-        "x-ms-client-request-id": "b895c608-0d32-0a13-9ce6-fa946cc17579",
-        "x-ms-date": "Tue, 02 Feb 2021 21:37:26 GMT",
-=======
-        "traceparent": "00-55f80022ffc820408f6ff5b153d2fbf1-8e5eb15b93617849-00",
-        "User-Agent": [
-          "azsdk-net-Storage.Files.DataLake/12.7.0-alpha.20210217.1",
-          "(.NET 5.0.3; Microsoft Windows 10.0.19042)"
-        ],
-        "x-ms-client-request-id": "b895c608-0d32-0a13-9ce6-fa946cc17579",
-        "x-ms-date": "Wed, 17 Feb 2021 22:26:59 GMT",
->>>>>>> 1814567d
+        "traceparent": "00-5fbbc3feebbf6f47b2366f4f11567f50-4b7b662be3c7d749-00",
+        "User-Agent": [
+          "azsdk-net-Storage.Files.DataLake/12.7.0-alpha.20210219.1",
+          "(.NET 5.0.3; Microsoft Windows 10.0.19041)"
+        ],
+        "x-ms-client-request-id": "d6a76593-848b-fbb3-d031-28c4979a06ff",
+        "x-ms-date": "Fri, 19 Feb 2021 19:09:39 GMT",
         "x-ms-return-client-request-id": "true",
         "x-ms-version": "2020-06-12"
       },
@@ -1078,33 +683,21 @@
       "StatusCode": 202,
       "ResponseHeaders": {
         "Content-Length": "0",
-<<<<<<< HEAD
-        "Date": "Tue, 02 Feb 2021 21:37:25 GMT",
-=======
-        "Date": "Wed, 17 Feb 2021 22:26:59 GMT",
->>>>>>> 1814567d
-        "Server": [
-          "Windows-Azure-Blob/1.0",
-          "Microsoft-HTTPAPI/2.0"
-        ],
-        "x-ms-client-request-id": "b895c608-0d32-0a13-9ce6-fa946cc17579",
-<<<<<<< HEAD
-        "x-ms-request-id": "177172c6-001e-0057-4aab-f9d16c000000",
-=======
-        "x-ms-request-id": "a1f67235-d01e-008f-4d7c-05f635000000",
->>>>>>> 1814567d
+        "Date": "Fri, 19 Feb 2021 19:09:38 GMT",
+        "Server": [
+          "Windows-Azure-Blob/1.0",
+          "Microsoft-HTTPAPI/2.0"
+        ],
+        "x-ms-client-request-id": "d6a76593-848b-fbb3-d031-28c4979a06ff",
+        "x-ms-request-id": "2e645368-201e-00a4-22f2-0676f9000000",
         "x-ms-version": "2020-06-12"
       },
       "ResponseBody": []
     }
   ],
   "Variables": {
-<<<<<<< HEAD
-    "DateTimeOffsetNow": "2021-02-02T15:37:21.6037534-06:00",
-=======
-    "DateTimeOffsetNow": "2021-02-17T16:26:55.5890170-06:00",
->>>>>>> 1814567d
-    "RandomSeed": "362164177",
+    "DateTimeOffsetNow": "2021-02-19T13:09:37.4785996-06:00",
+    "RandomSeed": "1681399851",
     "Storage_TestConfigHierarchicalNamespace": "NamespaceTenant\nseannse\nU2FuaXRpemVk\nhttps://seannse.blob.core.windows.net\nhttps://seannse.file.core.windows.net\nhttps://seannse.queue.core.windows.net\nhttps://seannse.table.core.windows.net\n\n\n\n\nhttps://seannse-secondary.blob.core.windows.net\nhttps://seannse-secondary.file.core.windows.net\nhttps://seannse-secondary.queue.core.windows.net\nhttps://seannse-secondary.table.core.windows.net\n68390a19-a643-458b-b726-408abf67b4fc\nSanitized\n72f988bf-86f1-41af-91ab-2d7cd011db47\nhttps://login.microsoftonline.com/\nCloud\nBlobEndpoint=https://seannse.blob.core.windows.net/;QueueEndpoint=https://seannse.queue.core.windows.net/;FileEndpoint=https://seannse.file.core.windows.net/;BlobSecondaryEndpoint=https://seannse-secondary.blob.core.windows.net/;QueueSecondaryEndpoint=https://seannse-secondary.queue.core.windows.net/;FileSecondaryEndpoint=https://seannse-secondary.file.core.windows.net/;AccountName=seannse;AccountKey=Sanitized\n"
   }
 }