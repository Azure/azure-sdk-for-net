{
  "Entries": [
    {
      "RequestUri": "https://seannse.blob.core.windows.net/test-filesystem-9222ae89-54ce-644e-1b33-a84c02b96873?restype=container",
      "RequestMethod": "PUT",
      "RequestHeaders": {
        "Accept": "application/xml",
        "Authorization": "Sanitized",
<<<<<<< HEAD
        "traceparent": "00-36291e32505b7f4bbc90457f2969512e-348c1b7915af3e42-00",
        "User-Agent": [
          "azsdk-net-Storage.Files.DataLake/12.7.0-alpha.20210202.1",
          "(.NET Framework 4.8.4250.0; Microsoft Windows 10.0.19042 )"
        ],
        "x-ms-blob-public-access": "container",
        "x-ms-client-request-id": "81f5cb5c-4ab2-2c1f-6484-d9cf530a4f20",
        "x-ms-date": "Wed, 03 Feb 2021 02:12:06 GMT",
=======
        "traceparent": "00-f6d872bacd585248b2b2eb87c53af680-947a70ae96c14349-00",
        "User-Agent": [
          "azsdk-net-Storage.Files.DataLake/12.7.0-alpha.20210217.1",
          "(.NET 5.0.3; Microsoft Windows 10.0.19042)"
        ],
        "x-ms-blob-public-access": "container",
        "x-ms-client-request-id": "81f5cb5c-4ab2-2c1f-6484-d9cf530a4f20",
        "x-ms-date": "Wed, 17 Feb 2021 22:28:12 GMT",
>>>>>>> 1814567d
        "x-ms-return-client-request-id": "true",
        "x-ms-version": "2020-06-12"
      },
      "RequestBody": null,
      "StatusCode": 201,
      "ResponseHeaders": {
        "Content-Length": "0",
<<<<<<< HEAD
        "Date": "Wed, 03 Feb 2021 02:12:07 GMT",
        "ETag": "\u00220x8D8C7E91BA6C4AB\u0022",
        "Last-Modified": "Wed, 03 Feb 2021 02:12:07 GMT",
=======
        "Date": "Wed, 17 Feb 2021 22:28:12 GMT",
        "ETag": "\u00220x8D8D393501FED86\u0022",
        "Last-Modified": "Wed, 17 Feb 2021 22:28:13 GMT",
>>>>>>> 1814567d
        "Server": [
          "Windows-Azure-Blob/1.0",
          "Microsoft-HTTPAPI/2.0"
        ],
        "x-ms-client-request-id": "81f5cb5c-4ab2-2c1f-6484-d9cf530a4f20",
<<<<<<< HEAD
        "x-ms-request-id": "a43437b4-101e-0029-6bd1-f9412b000000",
=======
        "x-ms-request-id": "c827c965-d01e-0044-767c-05f560000000",
>>>>>>> 1814567d
        "x-ms-version": "2020-06-12"
      },
      "ResponseBody": []
    },
    {
      "RequestUri": "https://seannse.dfs.core.windows.net/test-filesystem-9222ae89-54ce-644e-1b33-a84c02b96873/test-file-10af53cd-4529-acbf-b0fd-b0dce3f9dc49?resource=file",
      "RequestMethod": "PUT",
      "RequestHeaders": {
        "Accept": "application/json",
        "Authorization": "Sanitized",
<<<<<<< HEAD
        "traceparent": "00-35dbb0323829c848ba2efe9cc4db9fbf-34835402d1035549-00",
        "User-Agent": [
          "azsdk-net-Storage.Files.DataLake/12.7.0-alpha.20210202.1",
          "(.NET Framework 4.8.4250.0; Microsoft Windows 10.0.19042 )"
        ],
        "x-ms-client-request-id": "00f0d385-72cb-7b52-b818-0a475edf15ed",
        "x-ms-date": "Wed, 03 Feb 2021 02:12:07 GMT",
=======
        "traceparent": "00-ec4667a071e47d4a979c87ae09cc1a99-8a353430aa6a4842-00",
        "User-Agent": [
          "azsdk-net-Storage.Files.DataLake/12.7.0-alpha.20210217.1",
          "(.NET 5.0.3; Microsoft Windows 10.0.19042)"
        ],
        "x-ms-client-request-id": "00f0d385-72cb-7b52-b818-0a475edf15ed",
        "x-ms-date": "Wed, 17 Feb 2021 22:28:13 GMT",
>>>>>>> 1814567d
        "x-ms-return-client-request-id": "true",
        "x-ms-version": "2020-06-12"
      },
      "RequestBody": null,
      "StatusCode": 201,
      "ResponseHeaders": {
        "Content-Length": "0",
<<<<<<< HEAD
        "Date": "Wed, 03 Feb 2021 02:12:07 GMT",
        "ETag": "\u00220x8D8C7E91BE38F0E\u0022",
        "Last-Modified": "Wed, 03 Feb 2021 02:12:08 GMT",
=======
        "Date": "Wed, 17 Feb 2021 22:28:12 GMT",
        "ETag": "\u00220x8D8D393505618D0\u0022",
        "Last-Modified": "Wed, 17 Feb 2021 22:28:13 GMT",
>>>>>>> 1814567d
        "Server": [
          "Windows-Azure-HDFS/1.0",
          "Microsoft-HTTPAPI/2.0"
        ],
        "x-ms-client-request-id": "00f0d385-72cb-7b52-b818-0a475edf15ed",
<<<<<<< HEAD
        "x-ms-request-id": "ae64e04e-a01f-0061-4bd1-f95c1c000000",
=======
        "x-ms-request-id": "f2224ecb-201f-0022-447c-05ba40000000",
>>>>>>> 1814567d
        "x-ms-version": "2020-06-12"
      },
      "ResponseBody": []
    },
    {
      "RequestUri": "https://seannse.dfs.core.windows.net/test-filesystem-9222ae89-54ce-644e-1b33-a84c02b96873/test-file-10af53cd-4529-acbf-b0fd-b0dce3f9dc49?action=append\u0026position=0",
      "RequestMethod": "PATCH",
      "RequestHeaders": {
        "Accept": "application/json",
        "Authorization": "Sanitized",
        "Content-Length": "1847",
        "Content-Type": "application/json",
        "User-Agent": [
<<<<<<< HEAD
          "azsdk-net-Storage.Files.DataLake/12.7.0-alpha.20210202.1",
          "(.NET Framework 4.8.4250.0; Microsoft Windows 10.0.19042 )"
        ],
        "x-ms-client-request-id": "10577664-db09-467e-b955-e7151ec546d1",
        "x-ms-date": "Wed, 03 Feb 2021 02:12:07 GMT",
=======
          "azsdk-net-Storage.Files.DataLake/12.7.0-alpha.20210217.1",
          "(.NET 5.0.3; Microsoft Windows 10.0.19042)"
        ],
        "x-ms-client-request-id": "10577664-db09-467e-b955-e7151ec546d1",
        "x-ms-date": "Wed, 17 Feb 2021 22:28:13 GMT",
>>>>>>> 1814567d
        "x-ms-return-client-request-id": "true",
        "x-ms-version": "2020-06-12"
      },
      "RequestBody": [
        "9 \u001E\uFFFD\bQ\uFFFD\uFFFD\uFFFD\f\uFFFD\uFFFD#\uFFFD\uFFFD\t\uFFFD\uFFFD\uFFFD7\uFFFD\uFFFD\uFFFD\u0004t\uFFFDUo\uFFFD\u000B\uFFFD\uFFFD\uFFFD\u0010yp\uFFFD\u000B%\u0011\uFFFD\uFFFD\uFFFDm\b\u0270\uFFFD\u0007X\u001A\u0018\\R_\u0019m\u001B\uFFFD6\u0018\uFFFDJ\uFFFD\uFFFD\u0013!b\u0016=V\uFFFD\u0012\uFFFD8\u001A{\u0007\u42FE\uFFFD\u0003i\uFFFD\uFFFD\uFFFD\u0027\u0010\uFFFD\u001C\uFFFD\u000F\uFFFD\uFFFD\uFFFD[\uFFFD\uFFFD\uFFFD\uFFFDM\uFFFD\uFFFD\u00015\u0005\uFFFD\u0019E\uFFFDe6px\u001B\uFFFD\uFFFDM4\u0060\uFFFDR= \uFFFD\uFFFD#\uFFFDQ\uFFFD\uFFFD\uFFFD\uFFFDpD9gw\uFFFD\t\u000E\uFFFD;\uFFFDR\uFFFDv\uFFFD\u0022yAP\uFFFD\uFFFD\uFFFDz\uFFFD3_\uFFFD\uFFFD\u01C5\uFFFD\uFFFDF\uFFFD\u0007\u05CAy\u0546W\uFFFD\u0002i{7\uFFFD\uFFFD/F\uFFFD1[4u\u024F3\u0017\uFFFD\u0018FE\uFFFD\uFFFD\u000B\u0011n\u0006\uFFFD\uFFFDl\uFFFD=\uFFFDtx?\uFFFD(4\u0015\uFFFD?\u0005\uFFFD\uFFFDX\uFFFD\r",
        "\uFFFDF\uFFFD\uFFFD?\uFFFDAx\uFFFDp%\u003E\u0517F?g\u001Dr\u0000QP{\uFFFD\u0002\uFFFD\u0006\uFFFD\u0022 \uFFFD\uFFFD\uFFFD\uFFFD\uFFFD\uFFFD\u000E\uFFFD\u001D3\uFFFD\uFFFDH\u0002\uFFFD@\u0001\uFFFD\uFFFDJ\uFFFD\u54BC\uFFFD\uFFFD\uFFFD$\u003C\uFFFD:\uFFFDsPlb\uFFFD\uFFFD\uFFFD\uFFFDX\u001FU\uFFFDQ\uFFFD3\uFFFD\uFFFD\uFFFD\f\uFFFD\uFFFDR\uFFFDJ;\uFFFD\uFFFD\uFFFD\uFFFD\uFFFD%\uFFFD\f6\uFFFD\uFFFD\uFFFDd\u0007l4\uFFFD\uFFFDk\u0004\uFFFD\uFFFD{J-4\uFFFD\uFFFD\uFFFD\u0018\uFFFD\u0006\uFFFD\uFFFDn]/\uFFFDEp;U\u000E]\uFFFD\uFFFD\uFFFD\uFFFDB\uFFFD\uFFFD\uFFFDV\uFFFDgF\uFFFD\uFFFD\u061A\uFFFD\uFFFDz\uFFFD\u0000\u0340\uFFFDQ\u0060\uFFFD\u0026\uFFFD\\\uFFFDt\u001D\uFFFD\uFFFD\uFFFD\uFFFDZW\uFFFD\uFFFD\u0018G\uFFFD\u0006\u0016U\tm\uFFFDAY\uFFFD\uFFFD\uFFFD\uFFFD\tcR\u14EA[\uFFFDk\uFFFD(5=-\u47E4\uFFFD\uFFFD\uFFFD\uFFFD|:\u000B\u7E7D\u001B5\uFFFD\u0000\uFFFD\uFFFDR\bu\u0000$\uFFFDLN\u0012\uFFFD\u001F\uFFFD?\uD947\uDD2C\uFFFD\uFFFDLB\uFFFD\u0017\u05AB\uFFFD\uFFFD6\u0013\uFFFD4\uFFFD\uFFFD\uFFFD\uFFFD/\uFFFD\uFFFD\u002B9xiL\uFFFD\u001By\uFFFDy\uFFFD4\uFFFDDm^k\uFFFDT3\u001Fm\u0018\uFFFDJ\uFFFDH\uFFFD^\n",
        "\uFFFD\uFFFD\u0510\u0013\uFFFD|\uFFFD\uFFFDw\uFFFDe\uFFFD\uFFFD\uFFFD\uFFFD\u0016.\u0027\uFFFD\uFFFD\uFFFD\uFFFD\f\uFFFD\u0060j\u0001\u0000\uFFFD\uFFFDmo\uFFFDo\f\uFFFDY\uFFFD\uFFFD%\uFFFD\u013BN\u0007b \uFFFD\uFFFD2\uFFFD7c\uFFFD27\uFFFDGi\u0012\uFFFD\uAF2Fc\uFFFD\uFFFDp\uFFFD;\uFFFD\uFFFD8\uFFFD\uFFFD\uFFFD\uFFFD\uFFFD\uFFFDJy\u0004\uFFFDD6\u000B\u0006\u003C\uFFFD/\u0011\u002B\uFFFD[\uFFFD\u0007\u000B\uFFFD\u0011\uFFFD\uFFFD\uFFFD\uFFFDu\uFFFD\uFFFD\uFFFD\u0018cU\u0183k\uFFFDO\uFFFD\u001Cj-\uFFFD3\uFFFD\u000B\uFFFDn\\\u0026\u0012\uFFFD\uFFFD\u04F3V\uFFFD\uFFFDD\u002B[7(\uFFFD\uFFFD\u007Fh\uFFFD\uFFFD\u0013\u000B\uFFFD\uA83C\u0026\uFFFD|\uFFFD\uFFFDz\uFFFD\uFFFD\u0006\uFFFD\uFFFD\uFFFD\uFFFD\u0015.\uFFFD\uFFFD\uFFFD\u000E\uFFFD\uFFFD\uFFFDY\u0060\uFFFD\u001D\uFFFDI\u001A-\uFFFD4\u0016\uFFFDc\u001D\uFFFD\uFFFDa\uFFFDl\uFFFD=\uFFFDu\uFFFD\uFFFD\uFFFDbB\uFFFD\uFFFD\uFFFDc*#\uFFFD\u0012\uFFFD\uFFFDY\uFFFD\u063FK\uFFFDC\uFFFD\u0011\uFFFD\u0012\uFFFD,aU\uFFFD\u001Ca-a\u0006c\uFFFD\uFFFD\uFFFDO)8\uFFFD#}\uFFFD\u0017\u003C\uFFFD\u000E~\uFFFD\uFFFDy\uFFFD\uFFFDp0iee\r",
        "J\u00060\uFFFDK\uFFFD\uFFFD\uFFFD\uFFFD\u0729\uFFFD\u001Ay\u0017\u03D4\uFFFD\u0015%\uFFFD\u049D\uFFFD\uFFFD\uFFFD\u000F\uFFFDG\uFFFDy=\uFFFD\u001B\uFFFD\uFFFD\uFFFDjSG\uFFFD \uFFFD\n\n",
        "^}\uFFFD\uFFFD\uFFFD\uFFFDP?\uFFFDwh\uFFFDOc\uFFFDd\uFFFD3ck\uFFFD\uFFFD\uFFFD#\uFFFD\uFFFDp\uFFFD\u07AA\uFFFD\uFFFD\uFFFD\uFFFD\uFFFD\uFFFD\u04E6\u001E\uFFFD\uFFFD\uFFFDv\uFFFDoI\u0007\uFFFD\uFFFD\u003E\uFFFD?\uFFFDf_\uFFFD\u011F\u001E\uFFFDa\uFFFD\uFFFDm\uFFFD\uFFFD\uFFFD\u0022\uFFFD\uFFFD\u0015x~\uFFFDf\u0014\uFFFDk\uFFFDi\u0022\uFFFDk\u01BC\u0003$)\uFFFD:\uFFFD~\uFFFD^H\uFFFD\uFFFD\u001D\uFFFD\uFFFD-|QC\uFFFD\uFFFD m\uFFFD\uFFFD\uFFFDX\uFFFDkem\uFFFD\uFFFD\u071E\uFFFD\uFFFDV\u0019\uFFFD\uFFFD \uFFFD\uFFFDb|\uFFFD,\u003C\uFFFD\uFFFD\u0027\uFFFD\uFFFD\uFFFD/\uFFFD;\uFFFD\uFFFD\u0017\uFFFD\uFFFDR\uFFFDl\uFFFD\uFFFD}\uFFFD\uFFFD*?\u0019\u0000\uFFFDSz\uFFFD|\uFFFDw\u017AE\u000E\uFFFD\uFFFD\u703E\u001A\uFFFD\u0005\uFFFD-"
      ],
      "StatusCode": 202,
      "ResponseHeaders": {
        "Content-Length": "0",
<<<<<<< HEAD
        "Date": "Wed, 03 Feb 2021 02:12:07 GMT",
=======
        "Date": "Wed, 17 Feb 2021 22:28:12 GMT",
>>>>>>> 1814567d
        "Server": [
          "Windows-Azure-HDFS/1.0",
          "Microsoft-HTTPAPI/2.0"
        ],
        "x-ms-client-request-id": "10577664-db09-467e-b955-e7151ec546d1",
<<<<<<< HEAD
        "x-ms-request-id": "ae64e05b-a01f-0061-58d1-f95c1c000000",
=======
        "x-ms-request-id": "f2224ed2-201f-0022-4b7c-05ba40000000",
>>>>>>> 1814567d
        "x-ms-request-server-encrypted": "true",
        "x-ms-version": "2020-06-12"
      },
      "ResponseBody": []
    },
    {
      "RequestUri": "https://seannse.dfs.core.windows.net/test-filesystem-9222ae89-54ce-644e-1b33-a84c02b96873/test-file-10af53cd-4529-acbf-b0fd-b0dce3f9dc49?action=flush\u0026position=1024",
      "RequestMethod": "PATCH",
      "RequestHeaders": {
        "Accept": "application/json",
        "Authorization": "Sanitized",
        "User-Agent": [
<<<<<<< HEAD
          "azsdk-net-Storage.Files.DataLake/12.7.0-alpha.20210202.1",
          "(.NET Framework 4.8.4250.0; Microsoft Windows 10.0.19042 )"
        ],
        "x-ms-client-request-id": "e7e33aa8-0487-c7e3-f51b-cbdf0ce9867f",
        "x-ms-date": "Wed, 03 Feb 2021 02:12:07 GMT",
=======
          "azsdk-net-Storage.Files.DataLake/12.7.0-alpha.20210217.1",
          "(.NET 5.0.3; Microsoft Windows 10.0.19042)"
        ],
        "x-ms-client-request-id": "e7e33aa8-0487-c7e3-f51b-cbdf0ce9867f",
        "x-ms-date": "Wed, 17 Feb 2021 22:28:13 GMT",
>>>>>>> 1814567d
        "x-ms-return-client-request-id": "true",
        "x-ms-version": "2020-06-12"
      },
      "RequestBody": null,
      "StatusCode": 200,
      "ResponseHeaders": {
        "Content-Length": "0",
<<<<<<< HEAD
        "Date": "Wed, 03 Feb 2021 02:12:07 GMT",
        "ETag": "\u00220x8D8C7E91C10574B\u0022",
        "Last-Modified": "Wed, 03 Feb 2021 02:12:08 GMT",
=======
        "Date": "Wed, 17 Feb 2021 22:28:13 GMT",
        "ETag": "\u00220x8D8D3935071061A\u0022",
        "Last-Modified": "Wed, 17 Feb 2021 22:28:13 GMT",
>>>>>>> 1814567d
        "Server": [
          "Windows-Azure-HDFS/1.0",
          "Microsoft-HTTPAPI/2.0"
        ],
        "x-ms-client-request-id": "e7e33aa8-0487-c7e3-f51b-cbdf0ce9867f",
<<<<<<< HEAD
        "x-ms-request-id": "ae64e073-a01f-0061-6fd1-f95c1c000000",
=======
        "x-ms-request-id": "f2224ede-201f-0022-577c-05ba40000000",
>>>>>>> 1814567d
        "x-ms-request-server-encrypted": "false",
        "x-ms-version": "2020-06-12"
      },
      "ResponseBody": []
    },
    {
      "RequestUri": "https://seannse.blob.core.windows.net/test-filesystem-9222ae89-54ce-644e-1b33-a84c02b96873/test-file-10af53cd-4529-acbf-b0fd-b0dce3f9dc49",
      "RequestMethod": "GET",
      "RequestHeaders": {
        "Accept": "application/xml",
        "Authorization": "Sanitized",
        "User-Agent": [
<<<<<<< HEAD
          "azsdk-net-Storage.Files.DataLake/12.7.0-alpha.20210202.1",
          "(.NET Framework 4.8.4250.0; Microsoft Windows 10.0.19042 )"
        ],
        "x-ms-client-request-id": "e36df11f-5ee2-9f49-2e91-d263492583ea",
        "x-ms-date": "Wed, 03 Feb 2021 02:12:07 GMT",
=======
          "azsdk-net-Storage.Files.DataLake/12.7.0-alpha.20210217.1",
          "(.NET 5.0.3; Microsoft Windows 10.0.19042)"
        ],
        "x-ms-client-request-id": "e36df11f-5ee2-9f49-2e91-d263492583ea",
        "x-ms-date": "Wed, 17 Feb 2021 22:28:13 GMT",
>>>>>>> 1814567d
        "x-ms-return-client-request-id": "true",
        "x-ms-version": "2020-06-12"
      },
      "RequestBody": null,
      "StatusCode": 200,
      "ResponseHeaders": {
        "Accept-Ranges": "bytes",
        "Content-Length": "1024",
        "Content-Type": "application/octet-stream",
<<<<<<< HEAD
        "Date": "Wed, 03 Feb 2021 02:12:08 GMT",
        "ETag": "\u00220x8D8C7E91C10574B\u0022",
        "Last-Modified": "Wed, 03 Feb 2021 02:12:08 GMT",
=======
        "Date": "Wed, 17 Feb 2021 22:28:13 GMT",
        "ETag": "\u00220x8D8D3935071061A\u0022",
        "Last-Modified": "Wed, 17 Feb 2021 22:28:13 GMT",
>>>>>>> 1814567d
        "Server": [
          "Windows-Azure-Blob/1.0",
          "Microsoft-HTTPAPI/2.0"
        ],
        "x-ms-blob-type": "BlockBlob",
        "x-ms-client-request-id": "e36df11f-5ee2-9f49-2e91-d263492583ea",
<<<<<<< HEAD
        "x-ms-creation-time": "Wed, 03 Feb 2021 02:12:08 GMT",
=======
        "x-ms-creation-time": "Wed, 17 Feb 2021 22:28:13 GMT",
>>>>>>> 1814567d
        "x-ms-group": "$superuser",
        "x-ms-lease-state": "available",
        "x-ms-lease-status": "unlocked",
        "x-ms-owner": "$superuser",
        "x-ms-permissions": "rw-r-----",
<<<<<<< HEAD
        "x-ms-request-id": "a4343c35-101e-0029-06d1-f9412b000000",
=======
        "x-ms-request-id": "c827cbe2-d01e-0044-417c-05f560000000",
>>>>>>> 1814567d
        "x-ms-server-encrypted": "true",
        "x-ms-version": "2020-06-12"
      },
      "ResponseBody": "OSAe4ghRpePTDMGyI5vTCcf77zfE5sAEdO1Vb8sLwcfLEHlw84mkCyURrqWIbQjJsM8HWBoYXFJfGW0b/DYYx0r65xMhYhY9VuQSsjgaewfki778A2mss7MnENkciA/u\u002BeZbjoX1qE24ygE1BaoZRZ1lNnB4G8PhTTRg\u002BVI9IM3VI7lRv\u002B2C7\u002BNwRDlnd60JDss7t1Kedt0ieUFQlK77eqkzX\u002BHwx4Ww40aNB9eKedWGV\u002BuGAml7N63bL0arMVs0dcmPMxfLGEZFitMLEW4GmP9syT3CdHg/uCg0FZg/BbHrWJIN\u002Bka\u002Buz\u002BlQXiVcCU\u002B1JdGP2cdcgBRUHvulwKuBoQiILjc\u002BJ25rQ7\u002BHTP/qUgC9UAB\u002BcZKzeWSvKrKzyQ89zrzc1BsYtz5jZFYH1XMUaYz66HBrAy\u002B11LTSjvy7t3qwSX4DDb4lZNkB2w08a6QxWsEl\u002BSCe0otNJv9mRigBp6zbl0v1EVwO1UOXaWgiuajQoTQ7lb5Z0baytia\u002Bvx6xADNgINRYPEmk1yOdB2ljaq1WleTzxhHuQYWVQlt1kFZk5ik0wljUuGTqlv6a/MoNT0t5J\u002Bk5/Tohsd8Ogvnub0bNeCFALqgUgh1ACS8TE4S7h/MP/GhtKykvExC5hfWq/Gd3zYTozSDjZKXL\u002BfPKzl4aUzrG3nMeYA04URtXmvwnlQzH20Y/0rrSLFeCoXF1JATyXzL6pB30WW138LvFi4nppCSnAzLYGoBANPIbW/6bwy0WZTuJbTEu04HYiCH\u002BzKDN2P0MjeER2kSyeq8r2P2unC1O7yaOIHczuG9xP1KeQSgRDYLBjzVLxEr21vKBwvqEaew0sB16P7iGGNVxoNryE/lHGot67Qz4AurblwmEsfV07NWmadEK1s3KO3Zf2iNvxML5OqgvCbyfPK0ynqivAabgPPQFS6oofEO9sLHWWCiHa9JGi3cNBaNYx21j2HhlWzmPf91vKnlYkL5ksZjKiOREqzKWaHYv0vdQ7IR8hKPLGFV4BxhLWEGY7fq4qJPKTj6I321FzzKDn6zl3n303AwaWVlDUoGMORLxPXp7dypjRp5F8\u002BU2hUli9KdrZXnD5BHunk96hvu8/OYalNH4CCiCgpefbygm45QP4J3aINPY7RkojNja6P\u002BiyPb/HDB3qqy\u002B6KLiZLTph7q7aqYdopvSQee4j7sP55mX/GYxJ8ejmHYxG3gw9kikfsVeH75ZhSZa7JpIvxrxrwDJCmgOuF\u002BzF5IwLIdj4YtfFFD1sYgbfnc/1jttGtlbf6x3J6wgVYZl6wgsKVifNwsPKarJ\u002B/147cvwzuIkRfz41KzbLLnffr6Kj8ZAL1TeoJ8wHfFukUOu/jngL4akAWULQ=="
    },
    {
      "RequestUri": "https://seannse.blob.core.windows.net/test-filesystem-9222ae89-54ce-644e-1b33-a84c02b96873?restype=container",
      "RequestMethod": "DELETE",
      "RequestHeaders": {
        "Accept": "application/xml",
        "Authorization": "Sanitized",
<<<<<<< HEAD
        "traceparent": "00-8d0ef83567986746982c26d495fc8a99-c10ae7982fbbcf44-00",
        "User-Agent": [
          "azsdk-net-Storage.Files.DataLake/12.7.0-alpha.20210202.1",
          "(.NET Framework 4.8.4250.0; Microsoft Windows 10.0.19042 )"
        ],
        "x-ms-client-request-id": "1bc0f5e7-a37c-639d-432b-05d7d6ec054b",
        "x-ms-date": "Wed, 03 Feb 2021 02:12:07 GMT",
=======
        "traceparent": "00-87a84d6eff6c774aa727acd2e75dc65c-4f16d9d96c65c74e-00",
        "User-Agent": [
          "azsdk-net-Storage.Files.DataLake/12.7.0-alpha.20210217.1",
          "(.NET 5.0.3; Microsoft Windows 10.0.19042)"
        ],
        "x-ms-client-request-id": "1bc0f5e7-a37c-639d-432b-05d7d6ec054b",
        "x-ms-date": "Wed, 17 Feb 2021 22:28:13 GMT",
>>>>>>> 1814567d
        "x-ms-return-client-request-id": "true",
        "x-ms-version": "2020-06-12"
      },
      "RequestBody": null,
      "StatusCode": 202,
      "ResponseHeaders": {
        "Content-Length": "0",
<<<<<<< HEAD
        "Date": "Wed, 03 Feb 2021 02:12:08 GMT",
=======
        "Date": "Wed, 17 Feb 2021 22:28:13 GMT",
>>>>>>> 1814567d
        "Server": [
          "Windows-Azure-Blob/1.0",
          "Microsoft-HTTPAPI/2.0"
        ],
        "x-ms-client-request-id": "1bc0f5e7-a37c-639d-432b-05d7d6ec054b",
<<<<<<< HEAD
        "x-ms-request-id": "a4343ca2-101e-0029-68d1-f9412b000000",
=======
        "x-ms-request-id": "c827cc3b-d01e-0044-177c-05f560000000",
>>>>>>> 1814567d
        "x-ms-version": "2020-06-12"
      },
      "ResponseBody": []
    }
  ],
  "Variables": {
    "RandomSeed": "1736081200",
    "Storage_TestConfigHierarchicalNamespace": "NamespaceTenant\nseannse\nU2FuaXRpemVk\nhttps://seannse.blob.core.windows.net\nhttps://seannse.file.core.windows.net\nhttps://seannse.queue.core.windows.net\nhttps://seannse.table.core.windows.net\n\n\n\n\nhttps://seannse-secondary.blob.core.windows.net\nhttps://seannse-secondary.file.core.windows.net\nhttps://seannse-secondary.queue.core.windows.net\nhttps://seannse-secondary.table.core.windows.net\n68390a19-a643-458b-b726-408abf67b4fc\nSanitized\n72f988bf-86f1-41af-91ab-2d7cd011db47\nhttps://login.microsoftonline.com/\nCloud\nBlobEndpoint=https://seannse.blob.core.windows.net/;QueueEndpoint=https://seannse.queue.core.windows.net/;FileEndpoint=https://seannse.file.core.windows.net/;BlobSecondaryEndpoint=https://seannse-secondary.blob.core.windows.net/;QueueSecondaryEndpoint=https://seannse-secondary.queue.core.windows.net/;FileSecondaryEndpoint=https://seannse-secondary.file.core.windows.net/;AccountName=seannse;AccountKey=Sanitized\n"
  }
}<|MERGE_RESOLUTION|>--- conflicted
+++ resolved
@@ -1,30 +1,19 @@
 {
   "Entries": [
     {
-      "RequestUri": "https://seannse.blob.core.windows.net/test-filesystem-9222ae89-54ce-644e-1b33-a84c02b96873?restype=container",
+      "RequestUri": "https://seannse.blob.core.windows.net/test-filesystem-29f864e2-b50b-2071-2a21-f1cdf5d5acbb?restype=container",
       "RequestMethod": "PUT",
       "RequestHeaders": {
         "Accept": "application/xml",
         "Authorization": "Sanitized",
-<<<<<<< HEAD
-        "traceparent": "00-36291e32505b7f4bbc90457f2969512e-348c1b7915af3e42-00",
-        "User-Agent": [
-          "azsdk-net-Storage.Files.DataLake/12.7.0-alpha.20210202.1",
-          "(.NET Framework 4.8.4250.0; Microsoft Windows 10.0.19042 )"
+        "traceparent": "00-843bdf97f27fb149b2c0f222f50d1ba4-bfd6a5373402e64e-00",
+        "User-Agent": [
+          "azsdk-net-Storage.Files.DataLake/12.7.0-alpha.20210219.1",
+          "(.NET 5.0.3; Microsoft Windows 10.0.19041)"
         ],
         "x-ms-blob-public-access": "container",
-        "x-ms-client-request-id": "81f5cb5c-4ab2-2c1f-6484-d9cf530a4f20",
-        "x-ms-date": "Wed, 03 Feb 2021 02:12:06 GMT",
-=======
-        "traceparent": "00-f6d872bacd585248b2b2eb87c53af680-947a70ae96c14349-00",
-        "User-Agent": [
-          "azsdk-net-Storage.Files.DataLake/12.7.0-alpha.20210217.1",
-          "(.NET 5.0.3; Microsoft Windows 10.0.19042)"
-        ],
-        "x-ms-blob-public-access": "container",
-        "x-ms-client-request-id": "81f5cb5c-4ab2-2c1f-6484-d9cf530a4f20",
-        "x-ms-date": "Wed, 17 Feb 2021 22:28:12 GMT",
->>>>>>> 1814567d
+        "x-ms-client-request-id": "ba4f77c6-4548-5eff-578c-ab5ee70a0df2",
+        "x-ms-date": "Fri, 19 Feb 2021 19:10:19 GMT",
         "x-ms-return-client-request-id": "true",
         "x-ms-version": "2020-06-12"
       },
@@ -32,52 +21,32 @@
       "StatusCode": 201,
       "ResponseHeaders": {
         "Content-Length": "0",
-<<<<<<< HEAD
-        "Date": "Wed, 03 Feb 2021 02:12:07 GMT",
-        "ETag": "\u00220x8D8C7E91BA6C4AB\u0022",
-        "Last-Modified": "Wed, 03 Feb 2021 02:12:07 GMT",
-=======
-        "Date": "Wed, 17 Feb 2021 22:28:12 GMT",
-        "ETag": "\u00220x8D8D393501FED86\u0022",
-        "Last-Modified": "Wed, 17 Feb 2021 22:28:13 GMT",
->>>>>>> 1814567d
+        "Date": "Fri, 19 Feb 2021 19:10:18 GMT",
+        "ETag": "\u00220x8D8D509FF1975A9\u0022",
+        "Last-Modified": "Fri, 19 Feb 2021 19:10:18 GMT",
         "Server": [
           "Windows-Azure-Blob/1.0",
           "Microsoft-HTTPAPI/2.0"
         ],
-        "x-ms-client-request-id": "81f5cb5c-4ab2-2c1f-6484-d9cf530a4f20",
-<<<<<<< HEAD
-        "x-ms-request-id": "a43437b4-101e-0029-6bd1-f9412b000000",
-=======
-        "x-ms-request-id": "c827c965-d01e-0044-767c-05f560000000",
->>>>>>> 1814567d
-        "x-ms-version": "2020-06-12"
-      },
-      "ResponseBody": []
-    },
-    {
-      "RequestUri": "https://seannse.dfs.core.windows.net/test-filesystem-9222ae89-54ce-644e-1b33-a84c02b96873/test-file-10af53cd-4529-acbf-b0fd-b0dce3f9dc49?resource=file",
+        "x-ms-client-request-id": "ba4f77c6-4548-5eff-578c-ab5ee70a0df2",
+        "x-ms-request-id": "2e65d63a-201e-00a4-42f2-0676f9000000",
+        "x-ms-version": "2020-06-12"
+      },
+      "ResponseBody": []
+    },
+    {
+      "RequestUri": "https://seannse.dfs.core.windows.net/test-filesystem-29f864e2-b50b-2071-2a21-f1cdf5d5acbb/test-file-ca755df7-bae7-4540-d6ce-60a526a3425f?resource=file",
       "RequestMethod": "PUT",
       "RequestHeaders": {
         "Accept": "application/json",
         "Authorization": "Sanitized",
-<<<<<<< HEAD
-        "traceparent": "00-35dbb0323829c848ba2efe9cc4db9fbf-34835402d1035549-00",
-        "User-Agent": [
-          "azsdk-net-Storage.Files.DataLake/12.7.0-alpha.20210202.1",
-          "(.NET Framework 4.8.4250.0; Microsoft Windows 10.0.19042 )"
-        ],
-        "x-ms-client-request-id": "00f0d385-72cb-7b52-b818-0a475edf15ed",
-        "x-ms-date": "Wed, 03 Feb 2021 02:12:07 GMT",
-=======
-        "traceparent": "00-ec4667a071e47d4a979c87ae09cc1a99-8a353430aa6a4842-00",
-        "User-Agent": [
-          "azsdk-net-Storage.Files.DataLake/12.7.0-alpha.20210217.1",
-          "(.NET 5.0.3; Microsoft Windows 10.0.19042)"
-        ],
-        "x-ms-client-request-id": "00f0d385-72cb-7b52-b818-0a475edf15ed",
-        "x-ms-date": "Wed, 17 Feb 2021 22:28:13 GMT",
->>>>>>> 1814567d
+        "traceparent": "00-2c4fdad2d2441d4197a78661843e88e5-c5bcb03aa8ceb94d-00",
+        "User-Agent": [
+          "azsdk-net-Storage.Files.DataLake/12.7.0-alpha.20210219.1",
+          "(.NET 5.0.3; Microsoft Windows 10.0.19041)"
+        ],
+        "x-ms-client-request-id": "17263cf0-d3c7-0d8d-3e15-b3830ee07a85",
+        "x-ms-date": "Fri, 19 Feb 2021 19:10:19 GMT",
         "x-ms-return-client-request-id": "true",
         "x-ms-version": "2020-06-12"
       },
@@ -85,104 +54,73 @@
       "StatusCode": 201,
       "ResponseHeaders": {
         "Content-Length": "0",
-<<<<<<< HEAD
-        "Date": "Wed, 03 Feb 2021 02:12:07 GMT",
-        "ETag": "\u00220x8D8C7E91BE38F0E\u0022",
-        "Last-Modified": "Wed, 03 Feb 2021 02:12:08 GMT",
-=======
-        "Date": "Wed, 17 Feb 2021 22:28:12 GMT",
-        "ETag": "\u00220x8D8D393505618D0\u0022",
-        "Last-Modified": "Wed, 17 Feb 2021 22:28:13 GMT",
->>>>>>> 1814567d
+        "Date": "Fri, 19 Feb 2021 19:10:17 GMT",
+        "ETag": "\u00220x8D8D509FF288DB2\u0022",
+        "Last-Modified": "Fri, 19 Feb 2021 19:10:18 GMT",
         "Server": [
           "Windows-Azure-HDFS/1.0",
           "Microsoft-HTTPAPI/2.0"
         ],
-        "x-ms-client-request-id": "00f0d385-72cb-7b52-b818-0a475edf15ed",
-<<<<<<< HEAD
-        "x-ms-request-id": "ae64e04e-a01f-0061-4bd1-f95c1c000000",
-=======
-        "x-ms-request-id": "f2224ecb-201f-0022-447c-05ba40000000",
->>>>>>> 1814567d
-        "x-ms-version": "2020-06-12"
-      },
-      "ResponseBody": []
-    },
-    {
-      "RequestUri": "https://seannse.dfs.core.windows.net/test-filesystem-9222ae89-54ce-644e-1b33-a84c02b96873/test-file-10af53cd-4529-acbf-b0fd-b0dce3f9dc49?action=append\u0026position=0",
+        "x-ms-client-request-id": "17263cf0-d3c7-0d8d-3e15-b3830ee07a85",
+        "x-ms-request-id": "6f4b2bd4-e01f-004f-3ef2-060e0b000000",
+        "x-ms-version": "2020-06-12"
+      },
+      "ResponseBody": []
+    },
+    {
+      "RequestUri": "https://seannse.dfs.core.windows.net/test-filesystem-29f864e2-b50b-2071-2a21-f1cdf5d5acbb/test-file-ca755df7-bae7-4540-d6ce-60a526a3425f?action=append\u0026position=0",
       "RequestMethod": "PATCH",
       "RequestHeaders": {
         "Accept": "application/json",
         "Authorization": "Sanitized",
-        "Content-Length": "1847",
+        "Content-Length": "1898",
         "Content-Type": "application/json",
         "User-Agent": [
-<<<<<<< HEAD
-          "azsdk-net-Storage.Files.DataLake/12.7.0-alpha.20210202.1",
-          "(.NET Framework 4.8.4250.0; Microsoft Windows 10.0.19042 )"
-        ],
-        "x-ms-client-request-id": "10577664-db09-467e-b955-e7151ec546d1",
-        "x-ms-date": "Wed, 03 Feb 2021 02:12:07 GMT",
-=======
-          "azsdk-net-Storage.Files.DataLake/12.7.0-alpha.20210217.1",
-          "(.NET 5.0.3; Microsoft Windows 10.0.19042)"
-        ],
-        "x-ms-client-request-id": "10577664-db09-467e-b955-e7151ec546d1",
-        "x-ms-date": "Wed, 17 Feb 2021 22:28:13 GMT",
->>>>>>> 1814567d
+          "azsdk-net-Storage.Files.DataLake/12.7.0-alpha.20210219.1",
+          "(.NET 5.0.3; Microsoft Windows 10.0.19041)"
+        ],
+        "x-ms-client-request-id": "eab464fa-2a7c-c998-e3a7-f862f6f9d5ae",
+        "x-ms-date": "Fri, 19 Feb 2021 19:10:19 GMT",
         "x-ms-return-client-request-id": "true",
         "x-ms-version": "2020-06-12"
       },
       "RequestBody": [
-        "9 \u001E\uFFFD\bQ\uFFFD\uFFFD\uFFFD\f\uFFFD\uFFFD#\uFFFD\uFFFD\t\uFFFD\uFFFD\uFFFD7\uFFFD\uFFFD\uFFFD\u0004t\uFFFDUo\uFFFD\u000B\uFFFD\uFFFD\uFFFD\u0010yp\uFFFD\u000B%\u0011\uFFFD\uFFFD\uFFFDm\b\u0270\uFFFD\u0007X\u001A\u0018\\R_\u0019m\u001B\uFFFD6\u0018\uFFFDJ\uFFFD\uFFFD\u0013!b\u0016=V\uFFFD\u0012\uFFFD8\u001A{\u0007\u42FE\uFFFD\u0003i\uFFFD\uFFFD\uFFFD\u0027\u0010\uFFFD\u001C\uFFFD\u000F\uFFFD\uFFFD\uFFFD[\uFFFD\uFFFD\uFFFD\uFFFDM\uFFFD\uFFFD\u00015\u0005\uFFFD\u0019E\uFFFDe6px\u001B\uFFFD\uFFFDM4\u0060\uFFFDR= \uFFFD\uFFFD#\uFFFDQ\uFFFD\uFFFD\uFFFD\uFFFDpD9gw\uFFFD\t\u000E\uFFFD;\uFFFDR\uFFFDv\uFFFD\u0022yAP\uFFFD\uFFFD\uFFFDz\uFFFD3_\uFFFD\uFFFD\u01C5\uFFFD\uFFFDF\uFFFD\u0007\u05CAy\u0546W\uFFFD\u0002i{7\uFFFD\uFFFD/F\uFFFD1[4u\u024F3\u0017\uFFFD\u0018FE\uFFFD\uFFFD\u000B\u0011n\u0006\uFFFD\uFFFDl\uFFFD=\uFFFDtx?\uFFFD(4\u0015\uFFFD?\u0005\uFFFD\uFFFDX\uFFFD\r",
-        "\uFFFDF\uFFFD\uFFFD?\uFFFDAx\uFFFDp%\u003E\u0517F?g\u001Dr\u0000QP{\uFFFD\u0002\uFFFD\u0006\uFFFD\u0022 \uFFFD\uFFFD\uFFFD\uFFFD\uFFFD\uFFFD\u000E\uFFFD\u001D3\uFFFD\uFFFDH\u0002\uFFFD@\u0001\uFFFD\uFFFDJ\uFFFD\u54BC\uFFFD\uFFFD\uFFFD$\u003C\uFFFD:\uFFFDsPlb\uFFFD\uFFFD\uFFFD\uFFFDX\u001FU\uFFFDQ\uFFFD3\uFFFD\uFFFD\uFFFD\f\uFFFD\uFFFDR\uFFFDJ;\uFFFD\uFFFD\uFFFD\uFFFD\uFFFD%\uFFFD\f6\uFFFD\uFFFD\uFFFDd\u0007l4\uFFFD\uFFFDk\u0004\uFFFD\uFFFD{J-4\uFFFD\uFFFD\uFFFD\u0018\uFFFD\u0006\uFFFD\uFFFDn]/\uFFFDEp;U\u000E]\uFFFD\uFFFD\uFFFD\uFFFDB\uFFFD\uFFFD\uFFFDV\uFFFDgF\uFFFD\uFFFD\u061A\uFFFD\uFFFDz\uFFFD\u0000\u0340\uFFFDQ\u0060\uFFFD\u0026\uFFFD\\\uFFFDt\u001D\uFFFD\uFFFD\uFFFD\uFFFDZW\uFFFD\uFFFD\u0018G\uFFFD\u0006\u0016U\tm\uFFFDAY\uFFFD\uFFFD\uFFFD\uFFFD\tcR\u14EA[\uFFFDk\uFFFD(5=-\u47E4\uFFFD\uFFFD\uFFFD\uFFFD|:\u000B\u7E7D\u001B5\uFFFD\u0000\uFFFD\uFFFDR\bu\u0000$\uFFFDLN\u0012\uFFFD\u001F\uFFFD?\uD947\uDD2C\uFFFD\uFFFDLB\uFFFD\u0017\u05AB\uFFFD\uFFFD6\u0013\uFFFD4\uFFFD\uFFFD\uFFFD\uFFFD/\uFFFD\uFFFD\u002B9xiL\uFFFD\u001By\uFFFDy\uFFFD4\uFFFDDm^k\uFFFDT3\u001Fm\u0018\uFFFDJ\uFFFDH\uFFFD^\n",
-        "\uFFFD\uFFFD\u0510\u0013\uFFFD|\uFFFD\uFFFDw\uFFFDe\uFFFD\uFFFD\uFFFD\uFFFD\u0016.\u0027\uFFFD\uFFFD\uFFFD\uFFFD\f\uFFFD\u0060j\u0001\u0000\uFFFD\uFFFDmo\uFFFDo\f\uFFFDY\uFFFD\uFFFD%\uFFFD\u013BN\u0007b \uFFFD\uFFFD2\uFFFD7c\uFFFD27\uFFFDGi\u0012\uFFFD\uAF2Fc\uFFFD\uFFFDp\uFFFD;\uFFFD\uFFFD8\uFFFD\uFFFD\uFFFD\uFFFD\uFFFD\uFFFDJy\u0004\uFFFDD6\u000B\u0006\u003C\uFFFD/\u0011\u002B\uFFFD[\uFFFD\u0007\u000B\uFFFD\u0011\uFFFD\uFFFD\uFFFD\uFFFDu\uFFFD\uFFFD\uFFFD\u0018cU\u0183k\uFFFDO\uFFFD\u001Cj-\uFFFD3\uFFFD\u000B\uFFFDn\\\u0026\u0012\uFFFD\uFFFD\u04F3V\uFFFD\uFFFDD\u002B[7(\uFFFD\uFFFD\u007Fh\uFFFD\uFFFD\u0013\u000B\uFFFD\uA83C\u0026\uFFFD|\uFFFD\uFFFDz\uFFFD\uFFFD\u0006\uFFFD\uFFFD\uFFFD\uFFFD\u0015.\uFFFD\uFFFD\uFFFD\u000E\uFFFD\uFFFD\uFFFDY\u0060\uFFFD\u001D\uFFFDI\u001A-\uFFFD4\u0016\uFFFDc\u001D\uFFFD\uFFFDa\uFFFDl\uFFFD=\uFFFDu\uFFFD\uFFFD\uFFFDbB\uFFFD\uFFFD\uFFFDc*#\uFFFD\u0012\uFFFD\uFFFDY\uFFFD\u063FK\uFFFDC\uFFFD\u0011\uFFFD\u0012\uFFFD,aU\uFFFD\u001Ca-a\u0006c\uFFFD\uFFFD\uFFFDO)8\uFFFD#}\uFFFD\u0017\u003C\uFFFD\u000E~\uFFFD\uFFFDy\uFFFD\uFFFDp0iee\r",
-        "J\u00060\uFFFDK\uFFFD\uFFFD\uFFFD\uFFFD\u0729\uFFFD\u001Ay\u0017\u03D4\uFFFD\u0015%\uFFFD\u049D\uFFFD\uFFFD\uFFFD\u000F\uFFFDG\uFFFDy=\uFFFD\u001B\uFFFD\uFFFD\uFFFDjSG\uFFFD \uFFFD\n\n",
-        "^}\uFFFD\uFFFD\uFFFD\uFFFDP?\uFFFDwh\uFFFDOc\uFFFDd\uFFFD3ck\uFFFD\uFFFD\uFFFD#\uFFFD\uFFFDp\uFFFD\u07AA\uFFFD\uFFFD\uFFFD\uFFFD\uFFFD\uFFFD\u04E6\u001E\uFFFD\uFFFD\uFFFDv\uFFFDoI\u0007\uFFFD\uFFFD\u003E\uFFFD?\uFFFDf_\uFFFD\u011F\u001E\uFFFDa\uFFFD\uFFFDm\uFFFD\uFFFD\uFFFD\u0022\uFFFD\uFFFD\u0015x~\uFFFDf\u0014\uFFFDk\uFFFDi\u0022\uFFFDk\u01BC\u0003$)\uFFFD:\uFFFD~\uFFFD^H\uFFFD\uFFFD\u001D\uFFFD\uFFFD-|QC\uFFFD\uFFFD m\uFFFD\uFFFD\uFFFDX\uFFFDkem\uFFFD\uFFFD\u071E\uFFFD\uFFFDV\u0019\uFFFD\uFFFD \uFFFD\uFFFDb|\uFFFD,\u003C\uFFFD\uFFFD\u0027\uFFFD\uFFFD\uFFFD/\uFFFD;\uFFFD\uFFFD\u0017\uFFFD\uFFFDR\uFFFDl\uFFFD\uFFFD}\uFFFD\uFFFD*?\u0019\u0000\uFFFDSz\uFFFD|\uFFFDw\u017AE\u000E\uFFFD\uFFFD\u703E\u001A\uFFFD\u0005\uFFFD-"
+        "[O6#\uFFFD]\\\uFFFD,\uFFFD\uFFFDE\uFFFDU\u002B\u0001K\u0002\u0006~\uFFFD\uFFFDr\u0060u\n",
+        "W\u00E1\uFFFD?)\uFFFD\u0004\uFFFD\uFFFD\uFFFD6h\u001B\uFFFD\uFFFDvO\uFFFD\uFFFD\u0002a\uFFFD\u0012\uFFFD\u0003\uFFFDlj\uFFFD\u05AE\uFFFD\u0006\uFFFD\uFFFDR\uFFFD\u030D\uFFFD\uFFFD\uFFFD\u0010\uFFFD\u031Eb\uFFFDc\uFFFD\u0010\uFFFDkTa\uFFFD\uFFFD[\u0026\u0027\uFFFDV\uFFFD\u001B\u0005\uFFFDb\uFFFD\uFFFD;\uFFFD,\uFFFDm\u0759{\u0018d-\uFFFD\u0006\uFFFD\uFFFD\uFFFDB\uFFFD7\uFFFD\uFFFD6\uFFFDe!\u003E\uFFFD\uFFFD\uFFFDC;\uFFFD\u0005\u0027\u0017\uFFFD\uFFFD\uFFFD\uFFFD^KC\uFFFD\uFFFD\uFFFDO\uFFFDU\u0012F\uFFFDK\u02F0\uFFFD\uFFFD\uFFFD\uFFFD.\u0022\uFFFD\uFFFD\uFFFD)M\uFFFD\uFFFD\uFFFD7e\uFFFD\u0272\uFFFD?\uFFFD\uFFFDj*\uFFFD\u045F\uFFFD\uFFFD\uFFFD\uFFFD9wi\uFFFD\uFFFD\u00B9b\uFFFDcn\uFFFD\uFFFD\\o\u001F\u001D\uFFFD\uFFFD\uFFFD.p\uFFFD\uFFFD\\\uFFFD\u003EP\u0004h\u061D\uFFFDah\u0060\uFFFD\uFFFD\uFFFD\u0010P\uFFFD\u0705L\uFFFD\u0340\uFFFD\uFFFD\uFFFDq\uFFFD\uFFFD\u000B\u0006\uFFFD\uFFFDj)z\u0012\uFFFD\uFFFD\uFFFD\uFFFD\uFFFD\uFFFD\u0007\uFFFD\uFFFD\r",
+        "\uFFFD\uFFFDHJ\uFFFD4\uFFFD\uFFFD\u02FE\uFFFD\uFFFD\uFFFDf\uFFFD\uFFFDVa\uFFFD\uFFFD4\u0456=/\uFFFD\uFFFDQ\uFFFD\uFFFDx\uFFFD\uFFFD\uFFFD\uFFFD\u03B2\uFFFDr{\f\uFFFD]\uFFFDt2f.\u00008\uFFFD\uFFFD\u000E\uFFFD\u063E?\u000B\u001B\uFFFDDZ\uFFFD\uFFFDE\uFFFD\uFFFD\u0345*\t\uFFFD\uFFFD4\uFFFDjs\uFFFD\uFFFD\uFFFDz\uFFFDP\uFFFD/\uFFFD\uFFFD#\uFFFD#\uFFFD\uFFFD\uFFFD\uFFFD6\uFFFD\uFFFDfv\u02DC\uFFFD\uFFFD\uFFFD/\u000E\uFFFD\uFFFD\bnKeB\u001E8\uFFFD\tI\uFFFDr\uFFFDr\uFFFDa\uFFFDa\uFFFD/\uFFFD\u000Ew\fd\uFFFD_\uFFFD\u0018z_ \u001D\u000B\u001A\u007F\uFFFD)e\uFFFD\uFFFD\uFFFD\uFFFD\uFFFD\uFFFD\u0003\u0006*\uFFFDG9\uFFFD\u001E\uFFFD\uFFFD\uFFFD\uFFFD\u003E\u0001D\uFFFDVk\uFFFD\uFFFDU\uFFFDX_\uFFFDr\uFFFDi\uFFFDJe\uFFFDn\u0060\uFFFD5\u0026\uFFFD@\uFFFD\u0002\uFFFD/ \uFFFD\uFFFD\u0027!\uFFFD1H\u0019\uFFFD\uFFFD\uFFFDM\uFFFDZ\uFFFD\uFFFD\u0435\uFFFD\uFFFD\uFFFD)\u03E1M\uFFFD/\uFFFDNW\uFFFD\uFFFD\uFFFD7\uFFFD\uFFFDK\u06E1v\u0001L\r",
+        "x\uFFFD\uFFFDc\uFFFD\u0013y\uFFFDL\uFFFD\uFFFD\uFFFD_\u0206\uFFFD=\u0001\uFFFD\uFFFDhQ\uFFFD\u011A\uFFFD\uFFFD{\uFFFD\u0013j\uFFFDH\u001BW\uFFFD\u0026c\uFFFD\u0516X\n",
+        "\uFFFDw(\uFFFD\u0007dtS\uFFFD\uFFFD\u0027\uFFFD\uFFFD\uFFFDGH\uFFFD\uFFFD9K\u000FCCq\uFFFD.\u0017\uFFFD\u0027\uFFFD\uFFFD\uFFFD\uFFFD\uFFFD\uFFFD\r",
+        "\uFFFD\uFFFD\uFFFD\uFFFD;\uFFFDv0-\uFFFD\\\u001B\u003E\uFFFD\uFFFD\u001F\uFFFD\uFFFDh3\uFFFD.\uFFFDL\uFFFD,\uFFFD\uFFFD.\uFFFD\t\uFFFD:\uFFFDF\u070AU\uFFFD}\uFFFDAim\uFFFD\uFFFD\uFFFD\u001E\u0007\uFFFD%\u0000\uFFFD\uFFFD\uFFFD\u0015b\u001D\u000E9\uFFFD\u0001O\uFFFD\uFFFD\u15D0\uFFFDi\u0005\uFFFDfu\uFFFDj\uFFFDVCn\uFFFDT\uFFFD\tVa\uFFFD\uFFFD\uFFFD\u00278\uFFFDD)@\u0019\uFFFD9\uFFFDQ\uFFFD\u0019D\uFFFD\uFFFD\uFFFDru\u012B\uFFFD\uFFFD\uFFFD\uFFFD\u05EC\uFFFD\uFFFD\u002B\u007F\uFFFD\uFFFD\u0026l0?\uFFFD=5\uFFFD\uFFFDW\uFFFD\uFFFD\u07F2\u000F\uFFFD\u000E\uFFFD\uFFFDE\uFFFD\u001CWq\uFFFDxR\uFFFD\uFFFD\b\u000E t\uFFFD\uFFFD\u060C\uFFFD\uFFFD5@\u0019\uFFFDx\u0010\uFFFD\uFFFD$\uFFFD\uFFFD\uFFFDo\uFFFD\uFFFD\uFFFD\n",
+        "\u0015\uFFFDE.\uFFFD(\uFFFDI\uFFFD}#\uFFFD7oS\u0239\u0005\uFFFD%\uFFFD\u0060 \uFFFD-\uFFFD\uFFFDh\uFFFD\uFFFD\uFFFD\uFFFD\uFFFD\uFFFD\uFFFDu\uFFFDJ\uFFFD\uFFFDJ/{\\\uFFFDee,M\uFFFD\u0592\uFFFD\uFFFD6_%\uFFFD\uFFFD\uFFFDBD\uFFFD\u0006\uFFFD\u003E\uFFFDu\uFFFD\uFFFD\u0002ng\uFFFD\u06AF\uFFFD\uFFFD\uFFFD\u0210\uFFFD\u001A\uFFFD\uFFFDJ\uFFFD\u0003\uFFFDmP$\uFFFD\uFFFD\u0006\uFFFDt\uFFFD\uFFFD\uFFFD\uFFFD\uFFFDp\uFFFDh\u002B\b\n",
+        "\uFFFDya\uFFFD\uFFFD\u001C\uFFFD)\uFFFDMVR\uFFFD\uFFFD5\uFFFD\uFFFD\uFFFDu@\uFFFD)p\u0007;9\uFFFD/\uFFFDSP\u001E\uFFFD\uFFFD\u0004\uFFFD\uFFFDH\uFFFD\uFFFD\u0026\uFFFD\uFFFD\u0027e6\uFFFD\u0007T\uFFFD\u0187\uFFFD\uFFFD5]\tY\uFFFD\uFFFD|X~^\uFFFD8n\uFFFD\uFFFDA\uFFFD\uFFFDG\uFFFD\u001A\uFFFDUH\uFFFD\u0004\u007F\uFFFD\uFFFD\u01CC\uFFFDh\u001C\u0127\u95A8\uFFFDX\uFFFD^u*-\uFFFD\uFFFD#\u0012G1?\u0016\uFFFD=\u0007\uFFFD\uFFFD\uFFFD;\uFFFD}\uFFFD\uFFFD3\uFFFDR\u0015\u003CX\u0006\uFFFDiGL\uFFFD\uFFFD\u001Du\u003C\uFFFDt\uFFFD\u007FZ\uFFFDRn\uFFFD\uFFFD(\uFFFD\f\uFFFDsP\uFFFD\uFFFD"
       ],
       "StatusCode": 202,
       "ResponseHeaders": {
         "Content-Length": "0",
-<<<<<<< HEAD
-        "Date": "Wed, 03 Feb 2021 02:12:07 GMT",
-=======
-        "Date": "Wed, 17 Feb 2021 22:28:12 GMT",
->>>>>>> 1814567d
+        "Date": "Fri, 19 Feb 2021 19:10:17 GMT",
         "Server": [
           "Windows-Azure-HDFS/1.0",
           "Microsoft-HTTPAPI/2.0"
         ],
-        "x-ms-client-request-id": "10577664-db09-467e-b955-e7151ec546d1",
-<<<<<<< HEAD
-        "x-ms-request-id": "ae64e05b-a01f-0061-58d1-f95c1c000000",
-=======
-        "x-ms-request-id": "f2224ed2-201f-0022-4b7c-05ba40000000",
->>>>>>> 1814567d
+        "x-ms-client-request-id": "eab464fa-2a7c-c998-e3a7-f862f6f9d5ae",
+        "x-ms-request-id": "6f4b2bdf-e01f-004f-49f2-060e0b000000",
         "x-ms-request-server-encrypted": "true",
         "x-ms-version": "2020-06-12"
       },
       "ResponseBody": []
     },
     {
-      "RequestUri": "https://seannse.dfs.core.windows.net/test-filesystem-9222ae89-54ce-644e-1b33-a84c02b96873/test-file-10af53cd-4529-acbf-b0fd-b0dce3f9dc49?action=flush\u0026position=1024",
+      "RequestUri": "https://seannse.dfs.core.windows.net/test-filesystem-29f864e2-b50b-2071-2a21-f1cdf5d5acbb/test-file-ca755df7-bae7-4540-d6ce-60a526a3425f?action=flush\u0026position=1024",
       "RequestMethod": "PATCH",
       "RequestHeaders": {
         "Accept": "application/json",
         "Authorization": "Sanitized",
         "User-Agent": [
-<<<<<<< HEAD
-          "azsdk-net-Storage.Files.DataLake/12.7.0-alpha.20210202.1",
-          "(.NET Framework 4.8.4250.0; Microsoft Windows 10.0.19042 )"
-        ],
-        "x-ms-client-request-id": "e7e33aa8-0487-c7e3-f51b-cbdf0ce9867f",
-        "x-ms-date": "Wed, 03 Feb 2021 02:12:07 GMT",
-=======
-          "azsdk-net-Storage.Files.DataLake/12.7.0-alpha.20210217.1",
-          "(.NET 5.0.3; Microsoft Windows 10.0.19042)"
-        ],
-        "x-ms-client-request-id": "e7e33aa8-0487-c7e3-f51b-cbdf0ce9867f",
-        "x-ms-date": "Wed, 17 Feb 2021 22:28:13 GMT",
->>>>>>> 1814567d
+          "azsdk-net-Storage.Files.DataLake/12.7.0-alpha.20210219.1",
+          "(.NET 5.0.3; Microsoft Windows 10.0.19041)"
+        ],
+        "x-ms-client-request-id": "a988a3b0-8f2c-7109-133c-20f477ca56e6",
+        "x-ms-date": "Fri, 19 Feb 2021 19:10:19 GMT",
         "x-ms-return-client-request-id": "true",
         "x-ms-version": "2020-06-12"
       },
@@ -190,50 +128,32 @@
       "StatusCode": 200,
       "ResponseHeaders": {
         "Content-Length": "0",
-<<<<<<< HEAD
-        "Date": "Wed, 03 Feb 2021 02:12:07 GMT",
-        "ETag": "\u00220x8D8C7E91C10574B\u0022",
-        "Last-Modified": "Wed, 03 Feb 2021 02:12:08 GMT",
-=======
-        "Date": "Wed, 17 Feb 2021 22:28:13 GMT",
-        "ETag": "\u00220x8D8D3935071061A\u0022",
-        "Last-Modified": "Wed, 17 Feb 2021 22:28:13 GMT",
->>>>>>> 1814567d
+        "Date": "Fri, 19 Feb 2021 19:10:18 GMT",
+        "ETag": "\u00220x8D8D509FF417300\u0022",
+        "Last-Modified": "Fri, 19 Feb 2021 19:10:18 GMT",
         "Server": [
           "Windows-Azure-HDFS/1.0",
           "Microsoft-HTTPAPI/2.0"
         ],
-        "x-ms-client-request-id": "e7e33aa8-0487-c7e3-f51b-cbdf0ce9867f",
-<<<<<<< HEAD
-        "x-ms-request-id": "ae64e073-a01f-0061-6fd1-f95c1c000000",
-=======
-        "x-ms-request-id": "f2224ede-201f-0022-577c-05ba40000000",
->>>>>>> 1814567d
+        "x-ms-client-request-id": "a988a3b0-8f2c-7109-133c-20f477ca56e6",
+        "x-ms-request-id": "6f4b2be8-e01f-004f-52f2-060e0b000000",
         "x-ms-request-server-encrypted": "false",
         "x-ms-version": "2020-06-12"
       },
       "ResponseBody": []
     },
     {
-      "RequestUri": "https://seannse.blob.core.windows.net/test-filesystem-9222ae89-54ce-644e-1b33-a84c02b96873/test-file-10af53cd-4529-acbf-b0fd-b0dce3f9dc49",
+      "RequestUri": "https://seannse.blob.core.windows.net/test-filesystem-29f864e2-b50b-2071-2a21-f1cdf5d5acbb/test-file-ca755df7-bae7-4540-d6ce-60a526a3425f",
       "RequestMethod": "GET",
       "RequestHeaders": {
         "Accept": "application/xml",
         "Authorization": "Sanitized",
         "User-Agent": [
-<<<<<<< HEAD
-          "azsdk-net-Storage.Files.DataLake/12.7.0-alpha.20210202.1",
-          "(.NET Framework 4.8.4250.0; Microsoft Windows 10.0.19042 )"
-        ],
-        "x-ms-client-request-id": "e36df11f-5ee2-9f49-2e91-d263492583ea",
-        "x-ms-date": "Wed, 03 Feb 2021 02:12:07 GMT",
-=======
-          "azsdk-net-Storage.Files.DataLake/12.7.0-alpha.20210217.1",
-          "(.NET 5.0.3; Microsoft Windows 10.0.19042)"
-        ],
-        "x-ms-client-request-id": "e36df11f-5ee2-9f49-2e91-d263492583ea",
-        "x-ms-date": "Wed, 17 Feb 2021 22:28:13 GMT",
->>>>>>> 1814567d
+          "azsdk-net-Storage.Files.DataLake/12.7.0-alpha.20210219.1",
+          "(.NET 5.0.3; Microsoft Windows 10.0.19041)"
+        ],
+        "x-ms-client-request-id": "53b1d224-2b71-9182-a119-2083b06c0845",
+        "x-ms-date": "Fri, 19 Feb 2021 19:10:19 GMT",
         "x-ms-return-client-request-id": "true",
         "x-ms-version": "2020-06-12"
       },
@@ -243,64 +163,40 @@
         "Accept-Ranges": "bytes",
         "Content-Length": "1024",
         "Content-Type": "application/octet-stream",
-<<<<<<< HEAD
-        "Date": "Wed, 03 Feb 2021 02:12:08 GMT",
-        "ETag": "\u00220x8D8C7E91C10574B\u0022",
-        "Last-Modified": "Wed, 03 Feb 2021 02:12:08 GMT",
-=======
-        "Date": "Wed, 17 Feb 2021 22:28:13 GMT",
-        "ETag": "\u00220x8D8D3935071061A\u0022",
-        "Last-Modified": "Wed, 17 Feb 2021 22:28:13 GMT",
->>>>>>> 1814567d
+        "Date": "Fri, 19 Feb 2021 19:10:18 GMT",
+        "ETag": "\u00220x8D8D509FF417300\u0022",
+        "Last-Modified": "Fri, 19 Feb 2021 19:10:18 GMT",
         "Server": [
           "Windows-Azure-Blob/1.0",
           "Microsoft-HTTPAPI/2.0"
         ],
         "x-ms-blob-type": "BlockBlob",
-        "x-ms-client-request-id": "e36df11f-5ee2-9f49-2e91-d263492583ea",
-<<<<<<< HEAD
-        "x-ms-creation-time": "Wed, 03 Feb 2021 02:12:08 GMT",
-=======
-        "x-ms-creation-time": "Wed, 17 Feb 2021 22:28:13 GMT",
->>>>>>> 1814567d
+        "x-ms-client-request-id": "53b1d224-2b71-9182-a119-2083b06c0845",
+        "x-ms-creation-time": "Fri, 19 Feb 2021 19:10:18 GMT",
         "x-ms-group": "$superuser",
         "x-ms-lease-state": "available",
         "x-ms-lease-status": "unlocked",
         "x-ms-owner": "$superuser",
         "x-ms-permissions": "rw-r-----",
-<<<<<<< HEAD
-        "x-ms-request-id": "a4343c35-101e-0029-06d1-f9412b000000",
-=======
-        "x-ms-request-id": "c827cbe2-d01e-0044-417c-05f560000000",
->>>>>>> 1814567d
+        "x-ms-request-id": "2e65d934-201e-00a4-0ff2-0676f9000000",
         "x-ms-server-encrypted": "true",
         "x-ms-version": "2020-06-12"
       },
-      "ResponseBody": "OSAe4ghRpePTDMGyI5vTCcf77zfE5sAEdO1Vb8sLwcfLEHlw84mkCyURrqWIbQjJsM8HWBoYXFJfGW0b/DYYx0r65xMhYhY9VuQSsjgaewfki778A2mss7MnENkciA/u\u002BeZbjoX1qE24ygE1BaoZRZ1lNnB4G8PhTTRg\u002BVI9IM3VI7lRv\u002B2C7\u002BNwRDlnd60JDss7t1Kedt0ieUFQlK77eqkzX\u002BHwx4Ww40aNB9eKedWGV\u002BuGAml7N63bL0arMVs0dcmPMxfLGEZFitMLEW4GmP9syT3CdHg/uCg0FZg/BbHrWJIN\u002Bka\u002Buz\u002BlQXiVcCU\u002B1JdGP2cdcgBRUHvulwKuBoQiILjc\u002BJ25rQ7\u002BHTP/qUgC9UAB\u002BcZKzeWSvKrKzyQ89zrzc1BsYtz5jZFYH1XMUaYz66HBrAy\u002B11LTSjvy7t3qwSX4DDb4lZNkB2w08a6QxWsEl\u002BSCe0otNJv9mRigBp6zbl0v1EVwO1UOXaWgiuajQoTQ7lb5Z0baytia\u002Bvx6xADNgINRYPEmk1yOdB2ljaq1WleTzxhHuQYWVQlt1kFZk5ik0wljUuGTqlv6a/MoNT0t5J\u002Bk5/Tohsd8Ogvnub0bNeCFALqgUgh1ACS8TE4S7h/MP/GhtKykvExC5hfWq/Gd3zYTozSDjZKXL\u002BfPKzl4aUzrG3nMeYA04URtXmvwnlQzH20Y/0rrSLFeCoXF1JATyXzL6pB30WW138LvFi4nppCSnAzLYGoBANPIbW/6bwy0WZTuJbTEu04HYiCH\u002BzKDN2P0MjeER2kSyeq8r2P2unC1O7yaOIHczuG9xP1KeQSgRDYLBjzVLxEr21vKBwvqEaew0sB16P7iGGNVxoNryE/lHGot67Qz4AurblwmEsfV07NWmadEK1s3KO3Zf2iNvxML5OqgvCbyfPK0ynqivAabgPPQFS6oofEO9sLHWWCiHa9JGi3cNBaNYx21j2HhlWzmPf91vKnlYkL5ksZjKiOREqzKWaHYv0vdQ7IR8hKPLGFV4BxhLWEGY7fq4qJPKTj6I321FzzKDn6zl3n303AwaWVlDUoGMORLxPXp7dypjRp5F8\u002BU2hUli9KdrZXnD5BHunk96hvu8/OYalNH4CCiCgpefbygm45QP4J3aINPY7RkojNja6P\u002BiyPb/HDB3qqy\u002B6KLiZLTph7q7aqYdopvSQee4j7sP55mX/GYxJ8ejmHYxG3gw9kikfsVeH75ZhSZa7JpIvxrxrwDJCmgOuF\u002BzF5IwLIdj4YtfFFD1sYgbfnc/1jttGtlbf6x3J6wgVYZl6wgsKVifNwsPKarJ\u002B/147cvwzuIkRfz41KzbLLnffr6Kj8ZAL1TeoJ8wHfFukUOu/jngL4akAWULQ=="
-    },
-    {
-      "RequestUri": "https://seannse.blob.core.windows.net/test-filesystem-9222ae89-54ce-644e-1b33-a84c02b96873?restype=container",
+      "ResponseBody": "W082I7ddXJUs0vZFvlUrAUsCBn6G8XJgdQpXw6HaPym3BMCm8bM2aBu6jnZPup8CYakS5AOPbGrc1q6tBpjzUpLMjbqVhBCXzJ5iy2P7ELprVGH3x1smJ5hWyRsFiWKCxjvkgizlbd2ZexhkLaAG4MXzQrE3\u002B4s2pmUhPrr1kkM74AUnF42NheeEXktDwfr3T\u002BhVEkawS8uwrdzHwy4ipOjVKU2b38k3ZbzJsp0/8\u002BRqKu/Rn4D8i5Q5d2mxxsK5YrljbpitXG8fHayK5pgucLn4XJk\u002BUARo2J24YWhghp/6EFDj3IVMvc2AsoLUcaT7CwavuWopehK0\u002B5X69foHv5YNj9VISpQ0rJ/Lvp2ClGb5vFZhsM000ZY9L\u002BHvUcfTePPsxuHOssByewzKXbt0MmYuADikpQ7J2L4/CxuyRFrX90Wplc2FKgmV7zTAanPayPx6wVCOL9PlI\u002B4jjqelwDay8mZ2y5yZqdYvDrbZCG5LZUIeOIMJSchyxHLfYZxh7y/\u002BDncMZP1f4Rh6XyAdCxp/1yllhoezqKmdAwYqukc5zR6H2/r3PgFEv1Zrj\u002BmnVbhYX4py/GmnSmXNbmD2NSbQQJIClS8giJgnIccxSBm/9q5N0Vq8xtC14JCUKc\u002BhTYkvmk5Xpb\u002BJN9bxS9uhdgFMDXixqGPME3nBTLWei1/IhtM9Aa7KaFHuxJqEy3v1E2qOSBtX76QmY4bUllgK6qx3KMQHZHRTgqUnwuTJR0j9yzlLD0NDcZYuF50n9dL45NruDaK37q/1O8Z2MC3AXBs\u002B1sofv9poM7cu2EzXLIzTLt0J2zqmRtyKVdR9zEFpbbqB6R4H2SUAhdnriBViHQ45owFPt4Hhl5DtlGkF62Z1xGqRVkNuy1S4CVZhu73HJzjFRClAGbY5oFGOGUS8\u002BppydcSr0MfLy9esl64rf9zSJmwwP6Y9Naq0V7bx37IP\u002Bw6770X5HFdx\u002BnhSk4IIDiB0vPLYjLvzNUAZ9ngQ2esknZygb5CX2AoVv0Uu6qIorEmVfSO/N29TyLkF4CXeYCCNLfXmaJ\u002BP3OTowsx1xUqe8Eove1zIZWUsTafWkvfkNl8loLysQkSpBqA\u002B13Wi3QJuZ\u002B/ar\u002BXDxMiQuRr4uErsA4ttUCSN8a4GhXS7iY7wiXCkaCsICod5Ydv0HIgpsU1WUtPpNYzd4HVA1ClwBzs5ny\u002BqU1Ae4/kE8\u002B9ImdUm3dMnZTa6B1Tjxoe2xzVdCVmgunxYfl78OG7a5EGclEegGvdVSKIEf5fbx4zJaBzEp\u002BmWqN5YzV51Ki3I4CMSRzE/Fq09B8G3nDvkfbfRM89SFTxYBuxpR0yY4B11PJ50yH9aiVJuhqAo3gyic1Cnow=="
+    },
+    {
+      "RequestUri": "https://seannse.blob.core.windows.net/test-filesystem-29f864e2-b50b-2071-2a21-f1cdf5d5acbb?restype=container",
       "RequestMethod": "DELETE",
       "RequestHeaders": {
         "Accept": "application/xml",
         "Authorization": "Sanitized",
-<<<<<<< HEAD
-        "traceparent": "00-8d0ef83567986746982c26d495fc8a99-c10ae7982fbbcf44-00",
-        "User-Agent": [
-          "azsdk-net-Storage.Files.DataLake/12.7.0-alpha.20210202.1",
-          "(.NET Framework 4.8.4250.0; Microsoft Windows 10.0.19042 )"
-        ],
-        "x-ms-client-request-id": "1bc0f5e7-a37c-639d-432b-05d7d6ec054b",
-        "x-ms-date": "Wed, 03 Feb 2021 02:12:07 GMT",
-=======
-        "traceparent": "00-87a84d6eff6c774aa727acd2e75dc65c-4f16d9d96c65c74e-00",
-        "User-Agent": [
-          "azsdk-net-Storage.Files.DataLake/12.7.0-alpha.20210217.1",
-          "(.NET 5.0.3; Microsoft Windows 10.0.19042)"
-        ],
-        "x-ms-client-request-id": "1bc0f5e7-a37c-639d-432b-05d7d6ec054b",
-        "x-ms-date": "Wed, 17 Feb 2021 22:28:13 GMT",
->>>>>>> 1814567d
+        "traceparent": "00-79884c8d1480154daae42e298de5e8c5-03d5da795fc94940-00",
+        "User-Agent": [
+          "azsdk-net-Storage.Files.DataLake/12.7.0-alpha.20210219.1",
+          "(.NET 5.0.3; Microsoft Windows 10.0.19041)"
+        ],
+        "x-ms-client-request-id": "a4cf7e0c-0218-9074-0998-3f740fcc7997",
+        "x-ms-date": "Fri, 19 Feb 2021 19:10:19 GMT",
         "x-ms-return-client-request-id": "true",
         "x-ms-version": "2020-06-12"
       },
@@ -308,28 +204,20 @@
       "StatusCode": 202,
       "ResponseHeaders": {
         "Content-Length": "0",
-<<<<<<< HEAD
-        "Date": "Wed, 03 Feb 2021 02:12:08 GMT",
-=======
-        "Date": "Wed, 17 Feb 2021 22:28:13 GMT",
->>>>>>> 1814567d
+        "Date": "Fri, 19 Feb 2021 19:10:18 GMT",
         "Server": [
           "Windows-Azure-Blob/1.0",
           "Microsoft-HTTPAPI/2.0"
         ],
-        "x-ms-client-request-id": "1bc0f5e7-a37c-639d-432b-05d7d6ec054b",
-<<<<<<< HEAD
-        "x-ms-request-id": "a4343ca2-101e-0029-68d1-f9412b000000",
-=======
-        "x-ms-request-id": "c827cc3b-d01e-0044-177c-05f560000000",
->>>>>>> 1814567d
+        "x-ms-client-request-id": "a4cf7e0c-0218-9074-0998-3f740fcc7997",
+        "x-ms-request-id": "2e65d9cd-201e-00a4-24f2-0676f9000000",
         "x-ms-version": "2020-06-12"
       },
       "ResponseBody": []
     }
   ],
   "Variables": {
-    "RandomSeed": "1736081200",
+    "RandomSeed": "685890022",
     "Storage_TestConfigHierarchicalNamespace": "NamespaceTenant\nseannse\nU2FuaXRpemVk\nhttps://seannse.blob.core.windows.net\nhttps://seannse.file.core.windows.net\nhttps://seannse.queue.core.windows.net\nhttps://seannse.table.core.windows.net\n\n\n\n\nhttps://seannse-secondary.blob.core.windows.net\nhttps://seannse-secondary.file.core.windows.net\nhttps://seannse-secondary.queue.core.windows.net\nhttps://seannse-secondary.table.core.windows.net\n68390a19-a643-458b-b726-408abf67b4fc\nSanitized\n72f988bf-86f1-41af-91ab-2d7cd011db47\nhttps://login.microsoftonline.com/\nCloud\nBlobEndpoint=https://seannse.blob.core.windows.net/;QueueEndpoint=https://seannse.queue.core.windows.net/;FileEndpoint=https://seannse.file.core.windows.net/;BlobSecondaryEndpoint=https://seannse-secondary.blob.core.windows.net/;QueueSecondaryEndpoint=https://seannse-secondary.queue.core.windows.net/;FileSecondaryEndpoint=https://seannse-secondary.file.core.windows.net/;AccountName=seannse;AccountKey=Sanitized\n"
   }
 }