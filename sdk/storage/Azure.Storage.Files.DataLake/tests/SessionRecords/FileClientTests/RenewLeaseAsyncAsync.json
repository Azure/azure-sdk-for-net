﻿{
  "Entries": [
    {
      "RequestUri": "https://seannse.blob.core.windows.net/test-filesystem-68a26323-feaa-9724-f4f7-445f29a99234?restype=container",
      "RequestMethod": "PUT",
      "RequestHeaders": {
        "Accept": "application/xml",
        "Authorization": "Sanitized",
        "traceparent": "00-c48f8a5e99479e4e9cc0f4f30bbc7317-4ee71cb753ca8945-00",
        "User-Agent": [
          "azsdk-net-Storage.Files.DataLake/12.7.0-alpha.20210219.1",
          "(.NET 5.0.3; Microsoft Windows 10.0.19041)"
        ],
        "x-ms-blob-public-access": "container",
        "x-ms-client-request-id": "03b17e87-aa96-eb22-8963-58fae8231193",
        "x-ms-date": "Fri, 19 Feb 2021 19:13:47 GMT",
        "x-ms-return-client-request-id": "true",
<<<<<<< HEAD
        "x-ms-version": "2020-12-06"
=======
        "x-ms-version": "2021-02-12"
>>>>>>> 7e782c87
      },
      "RequestBody": null,
      "StatusCode": 201,
      "ResponseHeaders": {
        "Content-Length": "0",
        "Date": "Fri, 19 Feb 2021 19:13:46 GMT",
        "ETag": "\"0x8D8D50A7B67070B\"",
        "Last-Modified": "Fri, 19 Feb 2021 19:13:46 GMT",
        "Server": [
          "Windows-Azure-Blob/1.0",
          "Microsoft-HTTPAPI/2.0"
        ],
        "x-ms-client-request-id": "03b17e87-aa96-eb22-8963-58fae8231193",
        "x-ms-request-id": "2e6db137-201e-00a4-71f3-0676f9000000",
<<<<<<< HEAD
        "x-ms-version": "2020-12-06"
=======
        "x-ms-version": "2021-02-12"
>>>>>>> 7e782c87
      },
      "ResponseBody": []
    },
    {
      "RequestUri": "https://seannse.dfs.core.windows.net/test-filesystem-68a26323-feaa-9724-f4f7-445f29a99234/test-file-31a602db-3595-6b82-e468-99f1bec23c15?resource=file",
      "RequestMethod": "PUT",
      "RequestHeaders": {
        "Accept": "application/json",
        "Authorization": "Sanitized",
        "traceparent": "00-c5146bfc6f6c50488b4a019e111614c0-ea49995509270244-00",
        "User-Agent": [
          "azsdk-net-Storage.Files.DataLake/12.7.0-alpha.20210219.1",
          "(.NET 5.0.3; Microsoft Windows 10.0.19041)"
        ],
        "x-ms-client-request-id": "5887aca7-0f38-52f0-fb46-1e2e10302cc7",
        "x-ms-date": "Fri, 19 Feb 2021 19:13:47 GMT",
        "x-ms-return-client-request-id": "true",
<<<<<<< HEAD
        "x-ms-version": "2020-12-06"
=======
        "x-ms-version": "2021-02-12"
>>>>>>> 7e782c87
      },
      "RequestBody": null,
      "StatusCode": 201,
      "ResponseHeaders": {
        "Content-Length": "0",
        "Date": "Fri, 19 Feb 2021 19:13:46 GMT",
        "ETag": "\"0x8D8D50A7B75BC3A\"",
        "Last-Modified": "Fri, 19 Feb 2021 19:13:47 GMT",
        "Server": [
          "Windows-Azure-HDFS/1.0",
          "Microsoft-HTTPAPI/2.0"
        ],
        "x-ms-client-request-id": "5887aca7-0f38-52f0-fb46-1e2e10302cc7",
        "x-ms-request-id": "6f4bd0cf-e01f-004f-0df3-060e0b000000",
<<<<<<< HEAD
        "x-ms-version": "2020-12-06"
=======
        "x-ms-version": "2021-02-12"
>>>>>>> 7e782c87
      },
      "ResponseBody": []
    },
    {
      "RequestUri": "https://seannse.blob.core.windows.net/test-filesystem-68a26323-feaa-9724-f4f7-445f29a99234/test-file-31a602db-3595-6b82-e468-99f1bec23c15?comp=lease",
      "RequestMethod": "PUT",
      "RequestHeaders": {
        "Accept": "application/xml",
        "Authorization": "Sanitized",
        "traceparent": "00-4792f1b9bc6ed14f9e445cb1f4dee060-a2a9f74aa4d09a4c-00",
        "User-Agent": [
          "azsdk-net-Storage.Files.DataLake/12.7.0-alpha.20210219.1",
          "(.NET 5.0.3; Microsoft Windows 10.0.19041)"
        ],
        "x-ms-client-request-id": "1ce010b0-273f-415e-113b-f3196c38f580",
        "x-ms-date": "Fri, 19 Feb 2021 19:13:47 GMT",
        "x-ms-lease-action": "acquire",
        "x-ms-lease-duration": "15",
        "x-ms-proposed-lease-id": "29444327-664c-4c9a-651e-a2b85d7b0b61",
        "x-ms-return-client-request-id": "true",
<<<<<<< HEAD
        "x-ms-version": "2020-12-06"
=======
        "x-ms-version": "2021-02-12"
>>>>>>> 7e782c87
      },
      "RequestBody": null,
      "StatusCode": 201,
      "ResponseHeaders": {
        "Content-Length": "0",
        "Date": "Fri, 19 Feb 2021 19:13:46 GMT",
        "ETag": "\"0x8D8D50A7B75BC3A\"",
        "Last-Modified": "Fri, 19 Feb 2021 19:13:47 GMT",
        "Server": [
          "Windows-Azure-Blob/1.0",
          "Microsoft-HTTPAPI/2.0"
        ],
        "x-ms-client-request-id": "1ce010b0-273f-415e-113b-f3196c38f580",
        "x-ms-lease-id": "29444327-664c-4c9a-651e-a2b85d7b0b61",
        "x-ms-request-id": "2e6db320-201e-00a4-3af3-0676f9000000",
<<<<<<< HEAD
        "x-ms-version": "2020-12-06"
=======
        "x-ms-version": "2021-02-12"
>>>>>>> 7e782c87
      },
      "ResponseBody": []
    },
    {
      "RequestUri": "https://seannse.blob.core.windows.net/test-filesystem-68a26323-feaa-9724-f4f7-445f29a99234/test-file-31a602db-3595-6b82-e468-99f1bec23c15?comp=lease",
      "RequestMethod": "PUT",
      "RequestHeaders": {
        "Accept": "application/xml",
        "Authorization": "Sanitized",
        "traceparent": "00-8b7debe141967e4baa61c6a47a0ab57b-ed57327246355d42-00",
        "User-Agent": [
          "azsdk-net-Storage.Files.DataLake/12.7.0-alpha.20210219.1",
          "(.NET 5.0.3; Microsoft Windows 10.0.19041)"
        ],
        "x-ms-client-request-id": "4c0744a8-ef9a-ef22-8f08-fffff0c33a95",
        "x-ms-date": "Fri, 19 Feb 2021 19:13:47 GMT",
        "x-ms-lease-action": "renew",
        "x-ms-lease-id": "29444327-664c-4c9a-651e-a2b85d7b0b61",
        "x-ms-return-client-request-id": "true",
<<<<<<< HEAD
        "x-ms-version": "2020-12-06"
=======
        "x-ms-version": "2021-02-12"
>>>>>>> 7e782c87
      },
      "RequestBody": null,
      "StatusCode": 200,
      "ResponseHeaders": {
        "Content-Length": "0",
        "Date": "Fri, 19 Feb 2021 19:13:46 GMT",
        "ETag": "\"0x8D8D50A7B75BC3A\"",
        "Last-Modified": "Fri, 19 Feb 2021 19:13:47 GMT",
        "Server": [
          "Windows-Azure-Blob/1.0",
          "Microsoft-HTTPAPI/2.0"
        ],
        "x-ms-client-request-id": "4c0744a8-ef9a-ef22-8f08-fffff0c33a95",
        "x-ms-lease-id": "29444327-664c-4c9a-651e-a2b85d7b0b61",
        "x-ms-request-id": "2e6db416-201e-00a4-21f3-0676f9000000",
<<<<<<< HEAD
        "x-ms-version": "2020-12-06"
=======
        "x-ms-version": "2021-02-12"
>>>>>>> 7e782c87
      },
      "ResponseBody": []
    },
    {
      "RequestUri": "https://seannse.blob.core.windows.net/test-filesystem-68a26323-feaa-9724-f4f7-445f29a99234?restype=container",
      "RequestMethod": "DELETE",
      "RequestHeaders": {
        "Accept": "application/xml",
        "Authorization": "Sanitized",
        "traceparent": "00-687d5f8c1bf7d34cbbf8c4b1e4649c17-8ef9e082d8c60d4a-00",
        "User-Agent": [
          "azsdk-net-Storage.Files.DataLake/12.7.0-alpha.20210219.1",
          "(.NET 5.0.3; Microsoft Windows 10.0.19041)"
        ],
        "x-ms-client-request-id": "2871fd5f-a930-4be5-9b27-93de1b8c52a2",
        "x-ms-date": "Fri, 19 Feb 2021 19:13:47 GMT",
        "x-ms-return-client-request-id": "true",
<<<<<<< HEAD
        "x-ms-version": "2020-12-06"
=======
        "x-ms-version": "2021-02-12"
>>>>>>> 7e782c87
      },
      "RequestBody": null,
      "StatusCode": 202,
      "ResponseHeaders": {
        "Content-Length": "0",
        "Date": "Fri, 19 Feb 2021 19:13:47 GMT",
        "Server": [
          "Windows-Azure-Blob/1.0",
          "Microsoft-HTTPAPI/2.0"
        ],
        "x-ms-client-request-id": "2871fd5f-a930-4be5-9b27-93de1b8c52a2",
        "x-ms-request-id": "2e6db512-201e-00a4-11f3-0676f9000000",
<<<<<<< HEAD
        "x-ms-version": "2020-12-06"
=======
        "x-ms-version": "2021-02-12"
>>>>>>> 7e782c87
      },
      "ResponseBody": []
    }
  ],
  "Variables": {
    "RandomSeed": "8833255",
    "Storage_TestConfigHierarchicalNamespace": "NamespaceTenant\nseannse\nU2FuaXRpemVk\nhttps://seannse.blob.core.windows.net\nhttps://seannse.file.core.windows.net\nhttps://seannse.queue.core.windows.net\nhttps://seannse.table.core.windows.net\n\n\n\n\nhttps://seannse-secondary.blob.core.windows.net\nhttps://seannse-secondary.file.core.windows.net\nhttps://seannse-secondary.queue.core.windows.net\nhttps://seannse-secondary.table.core.windows.net\n68390a19-a643-458b-b726-408abf67b4fc\nSanitized\n72f988bf-86f1-41af-91ab-2d7cd011db47\nhttps://login.microsoftonline.com/\nCloud\nBlobEndpoint=https://seannse.blob.core.windows.net/;QueueEndpoint=https://seannse.queue.core.windows.net/;FileEndpoint=https://seannse.file.core.windows.net/;BlobSecondaryEndpoint=https://seannse-secondary.blob.core.windows.net/;QueueSecondaryEndpoint=https://seannse-secondary.queue.core.windows.net/;FileSecondaryEndpoint=https://seannse-secondary.file.core.windows.net/;AccountName=seannse;AccountKey=Sanitized\n\n\n"
  }
}<|MERGE_RESOLUTION|>--- conflicted
+++ resolved
@@ -15,11 +15,7 @@
         "x-ms-client-request-id": "03b17e87-aa96-eb22-8963-58fae8231193",
         "x-ms-date": "Fri, 19 Feb 2021 19:13:47 GMT",
         "x-ms-return-client-request-id": "true",
-<<<<<<< HEAD
-        "x-ms-version": "2020-12-06"
-=======
         "x-ms-version": "2021-02-12"
->>>>>>> 7e782c87
       },
       "RequestBody": null,
       "StatusCode": 201,
@@ -34,11 +30,7 @@
         ],
         "x-ms-client-request-id": "03b17e87-aa96-eb22-8963-58fae8231193",
         "x-ms-request-id": "2e6db137-201e-00a4-71f3-0676f9000000",
-<<<<<<< HEAD
-        "x-ms-version": "2020-12-06"
-=======
         "x-ms-version": "2021-02-12"
->>>>>>> 7e782c87
       },
       "ResponseBody": []
     },
@@ -56,11 +48,7 @@
         "x-ms-client-request-id": "5887aca7-0f38-52f0-fb46-1e2e10302cc7",
         "x-ms-date": "Fri, 19 Feb 2021 19:13:47 GMT",
         "x-ms-return-client-request-id": "true",
-<<<<<<< HEAD
-        "x-ms-version": "2020-12-06"
-=======
         "x-ms-version": "2021-02-12"
->>>>>>> 7e782c87
       },
       "RequestBody": null,
       "StatusCode": 201,
@@ -75,11 +63,7 @@
         ],
         "x-ms-client-request-id": "5887aca7-0f38-52f0-fb46-1e2e10302cc7",
         "x-ms-request-id": "6f4bd0cf-e01f-004f-0df3-060e0b000000",
-<<<<<<< HEAD
-        "x-ms-version": "2020-12-06"
-=======
         "x-ms-version": "2021-02-12"
->>>>>>> 7e782c87
       },
       "ResponseBody": []
     },
@@ -100,11 +84,7 @@
         "x-ms-lease-duration": "15",
         "x-ms-proposed-lease-id": "29444327-664c-4c9a-651e-a2b85d7b0b61",
         "x-ms-return-client-request-id": "true",
-<<<<<<< HEAD
-        "x-ms-version": "2020-12-06"
-=======
         "x-ms-version": "2021-02-12"
->>>>>>> 7e782c87
       },
       "RequestBody": null,
       "StatusCode": 201,
@@ -120,11 +100,7 @@
         "x-ms-client-request-id": "1ce010b0-273f-415e-113b-f3196c38f580",
         "x-ms-lease-id": "29444327-664c-4c9a-651e-a2b85d7b0b61",
         "x-ms-request-id": "2e6db320-201e-00a4-3af3-0676f9000000",
-<<<<<<< HEAD
-        "x-ms-version": "2020-12-06"
-=======
         "x-ms-version": "2021-02-12"
->>>>>>> 7e782c87
       },
       "ResponseBody": []
     },
@@ -144,11 +120,7 @@
         "x-ms-lease-action": "renew",
         "x-ms-lease-id": "29444327-664c-4c9a-651e-a2b85d7b0b61",
         "x-ms-return-client-request-id": "true",
-<<<<<<< HEAD
-        "x-ms-version": "2020-12-06"
-=======
         "x-ms-version": "2021-02-12"
->>>>>>> 7e782c87
       },
       "RequestBody": null,
       "StatusCode": 200,
@@ -164,11 +136,7 @@
         "x-ms-client-request-id": "4c0744a8-ef9a-ef22-8f08-fffff0c33a95",
         "x-ms-lease-id": "29444327-664c-4c9a-651e-a2b85d7b0b61",
         "x-ms-request-id": "2e6db416-201e-00a4-21f3-0676f9000000",
-<<<<<<< HEAD
-        "x-ms-version": "2020-12-06"
-=======
         "x-ms-version": "2021-02-12"
->>>>>>> 7e782c87
       },
       "ResponseBody": []
     },
@@ -186,11 +154,7 @@
         "x-ms-client-request-id": "2871fd5f-a930-4be5-9b27-93de1b8c52a2",
         "x-ms-date": "Fri, 19 Feb 2021 19:13:47 GMT",
         "x-ms-return-client-request-id": "true",
-<<<<<<< HEAD
-        "x-ms-version": "2020-12-06"
-=======
         "x-ms-version": "2021-02-12"
->>>>>>> 7e782c87
       },
       "RequestBody": null,
       "StatusCode": 202,
@@ -203,11 +167,7 @@
         ],
         "x-ms-client-request-id": "2871fd5f-a930-4be5-9b27-93de1b8c52a2",
         "x-ms-request-id": "2e6db512-201e-00a4-11f3-0676f9000000",
-<<<<<<< HEAD
-        "x-ms-version": "2020-12-06"
-=======
         "x-ms-version": "2021-02-12"
->>>>>>> 7e782c87
       },
       "ResponseBody": []
     }
