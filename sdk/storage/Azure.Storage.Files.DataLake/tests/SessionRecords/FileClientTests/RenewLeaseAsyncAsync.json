{
  "Entries": [
    {
      "RequestUri": "http://seannsecanary.blob.core.windows.net/test-filesystem-ecbb4dd0-b7ef-fc24-1d7b-688f8571d45d?restype=container",
      "RequestMethod": "PUT",
      "RequestHeaders": {
        "Authorization": "Sanitized",
        "traceparent": "00-d3a0f3eb036ee948b0b96932152755a6-adcb9ea99ec9484e-00",
        "User-Agent": [
          "azsdk-net-Storage.Files.DataLake/12.1.0-dev.20200403.1",
          "(.NET Core 4.6.28325.01; Microsoft Windows 10.0.18362 )"
        ],
        "x-ms-blob-public-access": "container",
        "x-ms-client-request-id": "cad7ff51-eb13-3079-8b75-a5b9647884a0",
        "x-ms-date": "Fri, 03 Apr 2020 21:03:05 GMT",
        "x-ms-return-client-request-id": "true",
        "x-ms-version": "2019-12-12"
      },
      "RequestBody": null,
      "StatusCode": 201,
      "ResponseHeaders": {
        "Content-Length": "0",
        "Date": "Fri, 03 Apr 2020 21:03:04 GMT",
        "ETag": "\u00220x8D7D81266DCD7DC\u0022",
        "Last-Modified": "Fri, 03 Apr 2020 21:03:04 GMT",
        "Server": [
          "Windows-Azure-Blob/1.0",
          "Microsoft-HTTPAPI/2.0"
        ],
        "x-ms-client-request-id": "cad7ff51-eb13-3079-8b75-a5b9647884a0",
<<<<<<< HEAD
        "x-ms-request-id": "09b600c6-a01e-0030-703c-f32cf4000000",
=======
        "x-ms-request-id": "96226574-f01e-0012-66fb-093670000000",
>>>>>>> 8d420312
        "x-ms-version": "2019-12-12"
      },
      "ResponseBody": []
    },
    {
      "RequestUri": "http://seannsecanary.dfs.core.windows.net/test-filesystem-ecbb4dd0-b7ef-fc24-1d7b-688f8571d45d/test-file-0172034c-4c3b-45d6-d911-47eb5b461ca2?resource=file",
      "RequestMethod": "PUT",
      "RequestHeaders": {
        "Authorization": "Sanitized",
        "traceparent": "00-73e1d953ad62404488df688f8adacff7-2858aa9c00318345-00",
        "User-Agent": [
          "azsdk-net-Storage.Files.DataLake/12.1.0-dev.20200403.1",
          "(.NET Core 4.6.28325.01; Microsoft Windows 10.0.18362 )"
        ],
        "x-ms-client-request-id": "dc92ba7f-a908-05d2-2992-f001a48ed444",
        "x-ms-date": "Fri, 03 Apr 2020 21:03:05 GMT",
        "x-ms-return-client-request-id": "true",
        "x-ms-version": "2019-12-12"
      },
      "RequestBody": null,
      "StatusCode": 201,
      "ResponseHeaders": {
        "Content-Length": "0",
        "Date": "Fri, 03 Apr 2020 21:03:04 GMT",
        "ETag": "\u00220x8D7D81266F2E429\u0022",
        "Last-Modified": "Fri, 03 Apr 2020 21:03:04 GMT",
        "Server": [
          "Windows-Azure-HDFS/1.0",
          "Microsoft-HTTPAPI/2.0"
        ],
        "x-ms-client-request-id": "dc92ba7f-a908-05d2-2992-f001a48ed444",
<<<<<<< HEAD
        "x-ms-request-id": "2891d010-f01f-002d-023c-f32148000000",
=======
        "x-ms-request-id": "fa4402e4-201f-0097-10fb-091bad000000",
>>>>>>> 8d420312
        "x-ms-version": "2019-12-12"
      },
      "ResponseBody": []
    },
    {
      "RequestUri": "http://seannsecanary.blob.core.windows.net/test-filesystem-ecbb4dd0-b7ef-fc24-1d7b-688f8571d45d/test-file-0172034c-4c3b-45d6-d911-47eb5b461ca2?comp=lease",
      "RequestMethod": "PUT",
      "RequestHeaders": {
        "Authorization": "Sanitized",
        "traceparent": "00-43c5e0ddf8464b4f98bdb51afe408ca0-bc9735abbcc02848-00",
        "User-Agent": [
          "azsdk-net-Storage.Files.DataLake/12.1.0-dev.20200403.1",
          "(.NET Core 4.6.28325.01; Microsoft Windows 10.0.18362 )"
        ],
        "x-ms-client-request-id": "e2f25930-3ad1-80f2-b34f-2491d59b569d",
        "x-ms-date": "Fri, 03 Apr 2020 21:03:05 GMT",
        "x-ms-lease-action": "acquire",
        "x-ms-lease-duration": "15",
        "x-ms-proposed-lease-id": "0ae80358-fe3a-4206-b876-d336ae8b5f1f",
        "x-ms-return-client-request-id": "true",
        "x-ms-version": "2019-12-12"
      },
      "RequestBody": null,
      "StatusCode": 201,
      "ResponseHeaders": {
        "Content-Length": "0",
        "Date": "Fri, 03 Apr 2020 21:03:04 GMT",
        "ETag": "\u00220x8D7D81266F2E429\u0022",
        "Last-Modified": "Fri, 03 Apr 2020 21:03:04 GMT",
        "Server": [
          "Windows-Azure-Blob/1.0",
          "Microsoft-HTTPAPI/2.0"
        ],
        "x-ms-client-request-id": "e2f25930-3ad1-80f2-b34f-2491d59b569d",
        "x-ms-lease-id": "0ae80358-fe3a-4206-b876-d336ae8b5f1f",
<<<<<<< HEAD
        "x-ms-request-id": "09b600cd-a01e-0030-763c-f32cf4000000",
=======
        "x-ms-request-id": "96226590-f01e-0012-7cfb-093670000000",
>>>>>>> 8d420312
        "x-ms-version": "2019-12-12"
      },
      "ResponseBody": []
    },
    {
      "RequestUri": "http://seannsecanary.blob.core.windows.net/test-filesystem-ecbb4dd0-b7ef-fc24-1d7b-688f8571d45d/test-file-0172034c-4c3b-45d6-d911-47eb5b461ca2?comp=lease",
      "RequestMethod": "PUT",
      "RequestHeaders": {
        "Authorization": "Sanitized",
        "traceparent": "00-517ef0d02be3cb42a94761ad6a9cdf40-ea3084de06f85c48-00",
        "User-Agent": [
          "azsdk-net-Storage.Files.DataLake/12.1.0-dev.20200403.1",
          "(.NET Core 4.6.28325.01; Microsoft Windows 10.0.18362 )"
        ],
        "x-ms-client-request-id": "5506331e-7d98-914d-27ea-ed651b0851eb",
        "x-ms-date": "Fri, 03 Apr 2020 21:03:06 GMT",
        "x-ms-lease-action": "renew",
        "x-ms-lease-id": "0ae80358-fe3a-4206-b876-d336ae8b5f1f",
        "x-ms-return-client-request-id": "true",
        "x-ms-version": "2019-12-12"
      },
      "RequestBody": null,
      "StatusCode": 200,
      "ResponseHeaders": {
        "Content-Length": "0",
        "Date": "Fri, 03 Apr 2020 21:03:04 GMT",
        "ETag": "\u00220x8D7D81266F2E429\u0022",
        "Last-Modified": "Fri, 03 Apr 2020 21:03:04 GMT",
        "Server": [
          "Windows-Azure-Blob/1.0",
          "Microsoft-HTTPAPI/2.0"
        ],
        "x-ms-client-request-id": "5506331e-7d98-914d-27ea-ed651b0851eb",
        "x-ms-lease-id": "0ae80358-fe3a-4206-b876-d336ae8b5f1f",
<<<<<<< HEAD
        "x-ms-request-id": "09b600d6-a01e-0030-7d3c-f32cf4000000",
=======
        "x-ms-request-id": "962265a1-f01e-0012-08fb-093670000000",
>>>>>>> 8d420312
        "x-ms-version": "2019-12-12"
      },
      "ResponseBody": []
    },
    {
      "RequestUri": "http://seannsecanary.blob.core.windows.net/test-filesystem-ecbb4dd0-b7ef-fc24-1d7b-688f8571d45d?restype=container",
      "RequestMethod": "DELETE",
      "RequestHeaders": {
        "Authorization": "Sanitized",
        "traceparent": "00-0523e715de7f264a978a3ea118f519e6-c59e8000fb641245-00",
        "User-Agent": [
          "azsdk-net-Storage.Files.DataLake/12.1.0-dev.20200403.1",
          "(.NET Core 4.6.28325.01; Microsoft Windows 10.0.18362 )"
        ],
        "x-ms-client-request-id": "a272b425-0195-b505-83a3-6238462afb60",
        "x-ms-date": "Fri, 03 Apr 2020 21:03:06 GMT",
        "x-ms-return-client-request-id": "true",
        "x-ms-version": "2019-12-12"
      },
      "RequestBody": null,
      "StatusCode": 202,
      "ResponseHeaders": {
        "Content-Length": "0",
        "Date": "Fri, 03 Apr 2020 21:03:04 GMT",
        "Server": [
          "Windows-Azure-Blob/1.0",
          "Microsoft-HTTPAPI/2.0"
        ],
        "x-ms-client-request-id": "a272b425-0195-b505-83a3-6238462afb60",
<<<<<<< HEAD
        "x-ms-request-id": "09b600d9-a01e-0030-803c-f32cf4000000",
=======
        "x-ms-request-id": "962265b4-f01e-0012-17fb-093670000000",
>>>>>>> 8d420312
        "x-ms-version": "2019-12-12"
      },
      "ResponseBody": []
    }
  ],
  "Variables": {
    "RandomSeed": "201207797",
    "Storage_TestConfigHierarchicalNamespace": "NamespaceTenant\nseannsecanary\nU2FuaXRpemVk\nhttp://seannsecanary.blob.core.windows.net\nhttp://seannsecanary.file.core.windows.net\nhttp://seannsecanary.queue.core.windows.net\nhttp://seannsecanary.table.core.windows.net\n\n\n\n\nhttp://seannsecanary-secondary.blob.core.windows.net\nhttp://seannsecanary-secondary.file.core.windows.net\nhttp://seannsecanary-secondary.queue.core.windows.net\nhttp://seannsecanary-secondary.table.core.windows.net\n68390a19-a643-458b-b726-408abf67b4fc\nSanitized\n72f988bf-86f1-41af-91ab-2d7cd011db47\nhttps://login.microsoftonline.com/\nCloud\nBlobEndpoint=http://seannsecanary.blob.core.windows.net/;QueueEndpoint=http://seannsecanary.queue.core.windows.net/;FileEndpoint=http://seannsecanary.file.core.windows.net/;BlobSecondaryEndpoint=http://seannsecanary-secondary.blob.core.windows.net/;QueueSecondaryEndpoint=http://seannsecanary-secondary.queue.core.windows.net/;FileSecondaryEndpoint=http://seannsecanary-secondary.file.core.windows.net/;AccountName=seannsecanary;AccountKey=Sanitized\n"
  }
}<|MERGE_RESOLUTION|>--- conflicted
+++ resolved
@@ -28,11 +28,7 @@
           "Microsoft-HTTPAPI/2.0"
         ],
         "x-ms-client-request-id": "cad7ff51-eb13-3079-8b75-a5b9647884a0",
-<<<<<<< HEAD
-        "x-ms-request-id": "09b600c6-a01e-0030-703c-f32cf4000000",
-=======
         "x-ms-request-id": "96226574-f01e-0012-66fb-093670000000",
->>>>>>> 8d420312
         "x-ms-version": "2019-12-12"
       },
       "ResponseBody": []
@@ -64,11 +60,7 @@
           "Microsoft-HTTPAPI/2.0"
         ],
         "x-ms-client-request-id": "dc92ba7f-a908-05d2-2992-f001a48ed444",
-<<<<<<< HEAD
-        "x-ms-request-id": "2891d010-f01f-002d-023c-f32148000000",
-=======
         "x-ms-request-id": "fa4402e4-201f-0097-10fb-091bad000000",
->>>>>>> 8d420312
         "x-ms-version": "2019-12-12"
       },
       "ResponseBody": []
@@ -104,11 +96,7 @@
         ],
         "x-ms-client-request-id": "e2f25930-3ad1-80f2-b34f-2491d59b569d",
         "x-ms-lease-id": "0ae80358-fe3a-4206-b876-d336ae8b5f1f",
-<<<<<<< HEAD
-        "x-ms-request-id": "09b600cd-a01e-0030-763c-f32cf4000000",
-=======
         "x-ms-request-id": "96226590-f01e-0012-7cfb-093670000000",
->>>>>>> 8d420312
         "x-ms-version": "2019-12-12"
       },
       "ResponseBody": []
@@ -143,11 +131,7 @@
         ],
         "x-ms-client-request-id": "5506331e-7d98-914d-27ea-ed651b0851eb",
         "x-ms-lease-id": "0ae80358-fe3a-4206-b876-d336ae8b5f1f",
-<<<<<<< HEAD
-        "x-ms-request-id": "09b600d6-a01e-0030-7d3c-f32cf4000000",
-=======
         "x-ms-request-id": "962265a1-f01e-0012-08fb-093670000000",
->>>>>>> 8d420312
         "x-ms-version": "2019-12-12"
       },
       "ResponseBody": []
@@ -177,11 +161,7 @@
           "Microsoft-HTTPAPI/2.0"
         ],
         "x-ms-client-request-id": "a272b425-0195-b505-83a3-6238462afb60",
-<<<<<<< HEAD
-        "x-ms-request-id": "09b600d9-a01e-0030-803c-f32cf4000000",
-=======
         "x-ms-request-id": "962265b4-f01e-0012-17fb-093670000000",
->>>>>>> 8d420312
         "x-ms-version": "2019-12-12"
       },
       "ResponseBody": []
