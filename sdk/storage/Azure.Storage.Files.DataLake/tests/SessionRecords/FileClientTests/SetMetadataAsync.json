--- conflicted
+++ resolved
@@ -15,11 +15,7 @@
         "x-ms-client-request-id": "1d4d7c23-912e-636f-3a3a-4b5506caed97",
         "x-ms-date": "Fri, 19 Feb 2021 19:11:02 GMT",
         "x-ms-return-client-request-id": "true",
-<<<<<<< HEAD
-        "x-ms-version": "2020-12-06"
-=======
         "x-ms-version": "2021-02-12"
->>>>>>> 7e782c87
       },
       "RequestBody": null,
       "StatusCode": 201,
@@ -34,11 +30,7 @@
         ],
         "x-ms-client-request-id": "1d4d7c23-912e-636f-3a3a-4b5506caed97",
         "x-ms-request-id": "2e6785c7-201e-00a4-36f2-0676f9000000",
-<<<<<<< HEAD
-        "x-ms-version": "2020-12-06"
-=======
         "x-ms-version": "2021-02-12"
->>>>>>> 7e782c87
       },
       "ResponseBody": []
     },
@@ -56,11 +48,7 @@
         "x-ms-client-request-id": "4db04c3d-04bf-e58e-a401-d6a541ea7ecf",
         "x-ms-date": "Fri, 19 Feb 2021 19:11:02 GMT",
         "x-ms-return-client-request-id": "true",
-<<<<<<< HEAD
-        "x-ms-version": "2020-12-06"
-=======
         "x-ms-version": "2021-02-12"
->>>>>>> 7e782c87
       },
       "RequestBody": null,
       "StatusCode": 201,
@@ -75,11 +63,7 @@
         ],
         "x-ms-client-request-id": "4db04c3d-04bf-e58e-a401-d6a541ea7ecf",
         "x-ms-request-id": "6f4b5322-e01f-004f-66f2-060e0b000000",
-<<<<<<< HEAD
-        "x-ms-version": "2020-12-06"
-=======
         "x-ms-version": "2021-02-12"
->>>>>>> 7e782c87
       },
       "ResponseBody": []
     },
@@ -100,11 +84,7 @@
         "x-ms-meta-meta": "data",
         "x-ms-meta-UPPER": "case",
         "x-ms-return-client-request-id": "true",
-<<<<<<< HEAD
-        "x-ms-version": "2020-12-06"
-=======
         "x-ms-version": "2021-02-12"
->>>>>>> 7e782c87
       },
       "RequestBody": null,
       "StatusCode": 200,
@@ -120,11 +100,7 @@
         "x-ms-client-request-id": "9847bae6-83ba-61e2-0530-77f505f1323d",
         "x-ms-request-id": "2e678755-201e-00a4-23f2-0676f9000000",
         "x-ms-request-server-encrypted": "true",
-<<<<<<< HEAD
-        "x-ms-version": "2020-12-06"
-=======
         "x-ms-version": "2021-02-12"
->>>>>>> 7e782c87
       },
       "ResponseBody": []
     },
@@ -141,11 +117,7 @@
         "x-ms-client-request-id": "87bf5349-e6a2-e614-c68d-6c8359aaa84c",
         "x-ms-date": "Fri, 19 Feb 2021 19:11:02 GMT",
         "x-ms-return-client-request-id": "true",
-<<<<<<< HEAD
-        "x-ms-version": "2020-12-06"
-=======
         "x-ms-version": "2021-02-12"
->>>>>>> 7e782c87
       },
       "RequestBody": null,
       "StatusCode": 200,
@@ -176,11 +148,7 @@
         "x-ms-permissions": "rw-r-----",
         "x-ms-request-id": "2e67882a-201e-00a4-6cf2-0676f9000000",
         "x-ms-server-encrypted": "true",
-<<<<<<< HEAD
-        "x-ms-version": "2020-12-06"
-=======
         "x-ms-version": "2021-02-12"
->>>>>>> 7e782c87
       },
       "ResponseBody": []
     },
@@ -198,11 +166,7 @@
         "x-ms-client-request-id": "b2abb9ed-aa31-459a-b7a1-2446c35d1301",
         "x-ms-date": "Fri, 19 Feb 2021 19:11:02 GMT",
         "x-ms-return-client-request-id": "true",
-<<<<<<< HEAD
-        "x-ms-version": "2020-12-06"
-=======
         "x-ms-version": "2021-02-12"
->>>>>>> 7e782c87
       },
       "RequestBody": null,
       "StatusCode": 202,
@@ -215,11 +179,7 @@
         ],
         "x-ms-client-request-id": "b2abb9ed-aa31-459a-b7a1-2446c35d1301",
         "x-ms-request-id": "2e6788d8-201e-00a4-0ef2-0676f9000000",
-<<<<<<< HEAD
-        "x-ms-version": "2020-12-06"
-=======
         "x-ms-version": "2021-02-12"
->>>>>>> 7e782c87
       },
       "ResponseBody": []
     }
