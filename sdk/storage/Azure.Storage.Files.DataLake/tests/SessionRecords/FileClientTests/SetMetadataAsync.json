{
  "Entries": [
    {
      "RequestUri": "https://seannse.blob.core.windows.net/test-filesystem-af5f0f4e-e14c-269b-d718-e4c5bc2fa27b?restype=container",
      "RequestMethod": "PUT",
      "RequestHeaders": {
        "Accept": "application/xml",
        "Authorization": "Sanitized",
<<<<<<< HEAD
        "traceparent": "00-91bda32f3d9ffb4db736e49957e713e9-9977ced21c44424e-00",
        "User-Agent": [
          "azsdk-net-Storage.Files.DataLake/12.7.0-alpha.20210202.1",
          "(.NET 5.0.2; Microsoft Windows 10.0.19042)"
        ],
        "x-ms-blob-public-access": "container",
        "x-ms-client-request-id": "024b296e-65b7-00e5-15a4-2ded0e7075dc",
        "x-ms-date": "Tue, 02 Feb 2021 21:40:27 GMT",
=======
        "traceparent": "00-1a090d7138191f4ca60ebec8ca64128e-4d73c76b5175624f-00",
        "User-Agent": [
          "azsdk-net-Storage.Files.DataLake/12.7.0-alpha.20210217.1",
          "(.NET 5.0.3; Microsoft Windows 10.0.19042)"
        ],
        "x-ms-blob-public-access": "container",
        "x-ms-client-request-id": "024b296e-65b7-00e5-15a4-2ded0e7075dc",
        "x-ms-date": "Wed, 17 Feb 2021 22:29:49 GMT",
>>>>>>> 1814567d
        "x-ms-return-client-request-id": "true",
        "x-ms-version": "2020-06-12"
      },
      "RequestBody": null,
      "StatusCode": 201,
      "ResponseHeaders": {
        "Content-Length": "0",
<<<<<<< HEAD
        "Date": "Tue, 02 Feb 2021 21:40:27 GMT",
        "ETag": "\u00220x8D8C7C3284F80E9\u0022",
        "Last-Modified": "Tue, 02 Feb 2021 21:40:28 GMT",
=======
        "Date": "Wed, 17 Feb 2021 22:29:49 GMT",
        "ETag": "\u00220x8D8D39389D5467C\u0022",
        "Last-Modified": "Wed, 17 Feb 2021 22:29:49 GMT",
>>>>>>> 1814567d
        "Server": [
          "Windows-Azure-Blob/1.0",
          "Microsoft-HTTPAPI/2.0"
        ],
        "x-ms-client-request-id": "024b296e-65b7-00e5-15a4-2ded0e7075dc",
<<<<<<< HEAD
        "x-ms-request-id": "6e4277de-501e-004a-29ac-f9dcd0000000",
=======
        "x-ms-request-id": "718aa9cc-d01e-0036-5b7c-05f22f000000",
>>>>>>> 1814567d
        "x-ms-version": "2020-06-12"
      },
      "ResponseBody": []
    },
    {
      "RequestUri": "https://seannse.dfs.core.windows.net/test-filesystem-af5f0f4e-e14c-269b-d718-e4c5bc2fa27b/test-file-3aa2cef4-271f-83af-53f6-8016d47aed9f?resource=file",
      "RequestMethod": "PUT",
      "RequestHeaders": {
        "Accept": "application/json",
        "Authorization": "Sanitized",
<<<<<<< HEAD
        "traceparent": "00-eac081c9d2252f4fac3f944d4a63382b-9d42d589bd6c5445-00",
        "User-Agent": [
          "azsdk-net-Storage.Files.DataLake/12.7.0-alpha.20210202.1",
          "(.NET 5.0.2; Microsoft Windows 10.0.19042)"
        ],
        "x-ms-client-request-id": "6a2c31bf-3094-4712-79c7-aec0e5ce2c9b",
        "x-ms-date": "Tue, 02 Feb 2021 21:40:27 GMT",
=======
        "traceparent": "00-e1fb5ae69086084e9eef0852ccb76a75-77dfa57e2303d748-00",
        "User-Agent": [
          "azsdk-net-Storage.Files.DataLake/12.7.0-alpha.20210217.1",
          "(.NET 5.0.3; Microsoft Windows 10.0.19042)"
        ],
        "x-ms-client-request-id": "6a2c31bf-3094-4712-79c7-aec0e5ce2c9b",
        "x-ms-date": "Wed, 17 Feb 2021 22:29:50 GMT",
>>>>>>> 1814567d
        "x-ms-return-client-request-id": "true",
        "x-ms-version": "2020-06-12"
      },
      "RequestBody": null,
      "StatusCode": 201,
      "ResponseHeaders": {
        "Content-Length": "0",
<<<<<<< HEAD
        "Date": "Tue, 02 Feb 2021 21:40:28 GMT",
        "ETag": "\u00220x8D8C7C3288DBF2D\u0022",
        "Last-Modified": "Tue, 02 Feb 2021 21:40:28 GMT",
=======
        "Date": "Wed, 17 Feb 2021 22:29:50 GMT",
        "ETag": "\u00220x8D8D3938A0EF8C4\u0022",
        "Last-Modified": "Wed, 17 Feb 2021 22:29:50 GMT",
>>>>>>> 1814567d
        "Server": [
          "Windows-Azure-HDFS/1.0",
          "Microsoft-HTTPAPI/2.0"
        ],
        "x-ms-client-request-id": "6a2c31bf-3094-4712-79c7-aec0e5ce2c9b",
<<<<<<< HEAD
        "x-ms-request-id": "ae3d21f0-a01f-0061-55ac-f95c1c000000",
=======
        "x-ms-request-id": "1d7d08b8-a01f-003c-567c-055698000000",
>>>>>>> 1814567d
        "x-ms-version": "2020-06-12"
      },
      "ResponseBody": []
    },
    {
      "RequestUri": "https://seannse.blob.core.windows.net/test-filesystem-af5f0f4e-e14c-269b-d718-e4c5bc2fa27b/test-file-3aa2cef4-271f-83af-53f6-8016d47aed9f?comp=metadata",
      "RequestMethod": "PUT",
      "RequestHeaders": {
        "Accept": "application/xml",
        "Authorization": "Sanitized",
        "User-Agent": [
<<<<<<< HEAD
          "azsdk-net-Storage.Files.DataLake/12.7.0-alpha.20210202.1",
          "(.NET 5.0.2; Microsoft Windows 10.0.19042)"
        ],
        "x-ms-client-request-id": "a356c29c-834d-7d0b-a00f-191cf1039b3e",
        "x-ms-date": "Tue, 02 Feb 2021 21:40:28 GMT",
=======
          "azsdk-net-Storage.Files.DataLake/12.7.0-alpha.20210217.1",
          "(.NET 5.0.3; Microsoft Windows 10.0.19042)"
        ],
        "x-ms-client-request-id": "a356c29c-834d-7d0b-a00f-191cf1039b3e",
        "x-ms-date": "Wed, 17 Feb 2021 22:29:50 GMT",
>>>>>>> 1814567d
        "x-ms-meta-Capital": "letter",
        "x-ms-meta-foo": "bar",
        "x-ms-meta-meta": "data",
        "x-ms-meta-UPPER": "case",
        "x-ms-return-client-request-id": "true",
        "x-ms-version": "2020-06-12"
      },
      "RequestBody": null,
      "StatusCode": 200,
      "ResponseHeaders": {
        "Content-Length": "0",
<<<<<<< HEAD
        "Date": "Tue, 02 Feb 2021 21:40:28 GMT",
        "ETag": "\u00220x8D8C7C3289DE7A1\u0022",
        "Last-Modified": "Tue, 02 Feb 2021 21:40:28 GMT",
=======
        "Date": "Wed, 17 Feb 2021 22:29:49 GMT",
        "ETag": "\u00220x8D8D3938A1E08D5\u0022",
        "Last-Modified": "Wed, 17 Feb 2021 22:29:50 GMT",
>>>>>>> 1814567d
        "Server": [
          "Windows-Azure-Blob/1.0",
          "Microsoft-HTTPAPI/2.0"
        ],
        "x-ms-client-request-id": "a356c29c-834d-7d0b-a00f-191cf1039b3e",
<<<<<<< HEAD
        "x-ms-request-id": "6e427899-501e-004a-4aac-f9dcd0000000",
=======
        "x-ms-request-id": "718aaa5c-d01e-0036-557c-05f22f000000",
>>>>>>> 1814567d
        "x-ms-request-server-encrypted": "true",
        "x-ms-version": "2020-06-12"
      },
      "ResponseBody": []
    },
    {
      "RequestUri": "https://seannse.blob.core.windows.net/test-filesystem-af5f0f4e-e14c-269b-d718-e4c5bc2fa27b/test-file-3aa2cef4-271f-83af-53f6-8016d47aed9f",
      "RequestMethod": "HEAD",
      "RequestHeaders": {
        "Accept": "application/xml",
        "Authorization": "Sanitized",
        "User-Agent": [
<<<<<<< HEAD
          "azsdk-net-Storage.Files.DataLake/12.7.0-alpha.20210202.1",
          "(.NET 5.0.2; Microsoft Windows 10.0.19042)"
        ],
        "x-ms-client-request-id": "222328e1-8877-334d-82c1-bb09c8db6207",
        "x-ms-date": "Tue, 02 Feb 2021 21:40:28 GMT",
=======
          "azsdk-net-Storage.Files.DataLake/12.7.0-alpha.20210217.1",
          "(.NET 5.0.3; Microsoft Windows 10.0.19042)"
        ],
        "x-ms-client-request-id": "222328e1-8877-334d-82c1-bb09c8db6207",
        "x-ms-date": "Wed, 17 Feb 2021 22:29:50 GMT",
>>>>>>> 1814567d
        "x-ms-return-client-request-id": "true",
        "x-ms-version": "2020-06-12"
      },
      "RequestBody": null,
      "StatusCode": 200,
      "ResponseHeaders": {
        "Accept-Ranges": "bytes",
        "Content-Length": "0",
        "Content-Type": "application/octet-stream",
<<<<<<< HEAD
        "Date": "Tue, 02 Feb 2021 21:40:28 GMT",
        "ETag": "\u00220x8D8C7C3289DE7A1\u0022",
        "Last-Modified": "Tue, 02 Feb 2021 21:40:28 GMT",
=======
        "Date": "Wed, 17 Feb 2021 22:29:50 GMT",
        "ETag": "\u00220x8D8D3938A1E08D5\u0022",
        "Last-Modified": "Wed, 17 Feb 2021 22:29:50 GMT",
>>>>>>> 1814567d
        "Server": [
          "Windows-Azure-Blob/1.0",
          "Microsoft-HTTPAPI/2.0"
        ],
        "x-ms-access-tier": "Hot",
        "x-ms-access-tier-inferred": "true",
        "x-ms-blob-type": "BlockBlob",
        "x-ms-client-request-id": "222328e1-8877-334d-82c1-bb09c8db6207",
<<<<<<< HEAD
        "x-ms-creation-time": "Tue, 02 Feb 2021 21:40:28 GMT",
=======
        "x-ms-creation-time": "Wed, 17 Feb 2021 22:29:50 GMT",
>>>>>>> 1814567d
        "x-ms-group": "$superuser",
        "x-ms-lease-state": "available",
        "x-ms-lease-status": "unlocked",
        "x-ms-meta-Capital": "letter",
        "x-ms-meta-foo": "bar",
        "x-ms-meta-meta": "data",
        "x-ms-meta-UPPER": "case",
        "x-ms-owner": "$superuser",
        "x-ms-permissions": "rw-r-----",
<<<<<<< HEAD
        "x-ms-request-id": "6e4278bb-501e-004a-6bac-f9dcd0000000",
=======
        "x-ms-request-id": "718aaa72-d01e-0036-6a7c-05f22f000000",
>>>>>>> 1814567d
        "x-ms-server-encrypted": "true",
        "x-ms-version": "2020-06-12"
      },
      "ResponseBody": []
    },
    {
      "RequestUri": "https://seannse.blob.core.windows.net/test-filesystem-af5f0f4e-e14c-269b-d718-e4c5bc2fa27b?restype=container",
      "RequestMethod": "DELETE",
      "RequestHeaders": {
        "Accept": "application/xml",
        "Authorization": "Sanitized",
<<<<<<< HEAD
        "traceparent": "00-40e595046e815547a34d75869e01dbc2-2640476cd8711f4b-00",
        "User-Agent": [
          "azsdk-net-Storage.Files.DataLake/12.7.0-alpha.20210202.1",
          "(.NET 5.0.2; Microsoft Windows 10.0.19042)"
        ],
        "x-ms-client-request-id": "c83a0bc0-79df-b4c6-4659-8ccb429b155c",
        "x-ms-date": "Tue, 02 Feb 2021 21:40:28 GMT",
=======
        "traceparent": "00-29e42514ad01a244af4e37b8e5a81a15-d2845575f4a0874a-00",
        "User-Agent": [
          "azsdk-net-Storage.Files.DataLake/12.7.0-alpha.20210217.1",
          "(.NET 5.0.3; Microsoft Windows 10.0.19042)"
        ],
        "x-ms-client-request-id": "c83a0bc0-79df-b4c6-4659-8ccb429b155c",
        "x-ms-date": "Wed, 17 Feb 2021 22:29:50 GMT",
>>>>>>> 1814567d
        "x-ms-return-client-request-id": "true",
        "x-ms-version": "2020-06-12"
      },
      "RequestBody": null,
      "StatusCode": 202,
      "ResponseHeaders": {
        "Content-Length": "0",
<<<<<<< HEAD
        "Date": "Tue, 02 Feb 2021 21:40:28 GMT",
=======
        "Date": "Wed, 17 Feb 2021 22:29:50 GMT",
>>>>>>> 1814567d
        "Server": [
          "Windows-Azure-Blob/1.0",
          "Microsoft-HTTPAPI/2.0"
        ],
        "x-ms-client-request-id": "c83a0bc0-79df-b4c6-4659-8ccb429b155c",
<<<<<<< HEAD
        "x-ms-request-id": "6e4278e7-501e-004a-16ac-f9dcd0000000",
=======
        "x-ms-request-id": "718aaa88-d01e-0036-7c7c-05f22f000000",
>>>>>>> 1814567d
        "x-ms-version": "2020-06-12"
      },
      "ResponseBody": []
    }
  ],
  "Variables": {
    "RandomSeed": "1083995068",
    "Storage_TestConfigHierarchicalNamespace": "NamespaceTenant\nseannse\nU2FuaXRpemVk\nhttps://seannse.blob.core.windows.net\nhttps://seannse.file.core.windows.net\nhttps://seannse.queue.core.windows.net\nhttps://seannse.table.core.windows.net\n\n\n\n\nhttps://seannse-secondary.blob.core.windows.net\nhttps://seannse-secondary.file.core.windows.net\nhttps://seannse-secondary.queue.core.windows.net\nhttps://seannse-secondary.table.core.windows.net\n68390a19-a643-458b-b726-408abf67b4fc\nSanitized\n72f988bf-86f1-41af-91ab-2d7cd011db47\nhttps://login.microsoftonline.com/\nCloud\nBlobEndpoint=https://seannse.blob.core.windows.net/;QueueEndpoint=https://seannse.queue.core.windows.net/;FileEndpoint=https://seannse.file.core.windows.net/;BlobSecondaryEndpoint=https://seannse-secondary.blob.core.windows.net/;QueueSecondaryEndpoint=https://seannse-secondary.queue.core.windows.net/;FileSecondaryEndpoint=https://seannse-secondary.file.core.windows.net/;AccountName=seannse;AccountKey=Sanitized\n"
  }
}<|MERGE_RESOLUTION|>--- conflicted
+++ resolved
@@ -1,30 +1,19 @@
 {
   "Entries": [
     {
-      "RequestUri": "https://seannse.blob.core.windows.net/test-filesystem-af5f0f4e-e14c-269b-d718-e4c5bc2fa27b?restype=container",
+      "RequestUri": "https://seannse.blob.core.windows.net/test-filesystem-af31602d-c8b0-f2a6-1894-f3399945f9c5?restype=container",
       "RequestMethod": "PUT",
       "RequestHeaders": {
         "Accept": "application/xml",
         "Authorization": "Sanitized",
-<<<<<<< HEAD
-        "traceparent": "00-91bda32f3d9ffb4db736e49957e713e9-9977ced21c44424e-00",
+        "traceparent": "00-5805778871a7314fb63dd0d3f1a5d673-352b1efeeeb7374b-00",
         "User-Agent": [
-          "azsdk-net-Storage.Files.DataLake/12.7.0-alpha.20210202.1",
-          "(.NET 5.0.2; Microsoft Windows 10.0.19042)"
+          "azsdk-net-Storage.Files.DataLake/12.7.0-alpha.20210219.1",
+          "(.NET 5.0.3; Microsoft Windows 10.0.19041)"
         ],
         "x-ms-blob-public-access": "container",
-        "x-ms-client-request-id": "024b296e-65b7-00e5-15a4-2ded0e7075dc",
-        "x-ms-date": "Tue, 02 Feb 2021 21:40:27 GMT",
-=======
-        "traceparent": "00-1a090d7138191f4ca60ebec8ca64128e-4d73c76b5175624f-00",
-        "User-Agent": [
-          "azsdk-net-Storage.Files.DataLake/12.7.0-alpha.20210217.1",
-          "(.NET 5.0.3; Microsoft Windows 10.0.19042)"
-        ],
-        "x-ms-blob-public-access": "container",
-        "x-ms-client-request-id": "024b296e-65b7-00e5-15a4-2ded0e7075dc",
-        "x-ms-date": "Wed, 17 Feb 2021 22:29:49 GMT",
->>>>>>> 1814567d
+        "x-ms-client-request-id": "1d4d7c23-912e-636f-3a3a-4b5506caed97",
+        "x-ms-date": "Fri, 19 Feb 2021 19:11:02 GMT",
         "x-ms-return-client-request-id": "true",
         "x-ms-version": "2020-06-12"
       },
@@ -32,52 +21,32 @@
       "StatusCode": 201,
       "ResponseHeaders": {
         "Content-Length": "0",
-<<<<<<< HEAD
-        "Date": "Tue, 02 Feb 2021 21:40:27 GMT",
-        "ETag": "\u00220x8D8C7C3284F80E9\u0022",
-        "Last-Modified": "Tue, 02 Feb 2021 21:40:28 GMT",
-=======
-        "Date": "Wed, 17 Feb 2021 22:29:49 GMT",
-        "ETag": "\u00220x8D8D39389D5467C\u0022",
-        "Last-Modified": "Wed, 17 Feb 2021 22:29:49 GMT",
->>>>>>> 1814567d
+        "Date": "Fri, 19 Feb 2021 19:11:01 GMT",
+        "ETag": "\u00220x8D8D50A18C91CDD\u0022",
+        "Last-Modified": "Fri, 19 Feb 2021 19:11:01 GMT",
         "Server": [
           "Windows-Azure-Blob/1.0",
           "Microsoft-HTTPAPI/2.0"
         ],
-        "x-ms-client-request-id": "024b296e-65b7-00e5-15a4-2ded0e7075dc",
-<<<<<<< HEAD
-        "x-ms-request-id": "6e4277de-501e-004a-29ac-f9dcd0000000",
-=======
-        "x-ms-request-id": "718aa9cc-d01e-0036-5b7c-05f22f000000",
->>>>>>> 1814567d
+        "x-ms-client-request-id": "1d4d7c23-912e-636f-3a3a-4b5506caed97",
+        "x-ms-request-id": "2e6785c7-201e-00a4-36f2-0676f9000000",
         "x-ms-version": "2020-06-12"
       },
       "ResponseBody": []
     },
     {
-      "RequestUri": "https://seannse.dfs.core.windows.net/test-filesystem-af5f0f4e-e14c-269b-d718-e4c5bc2fa27b/test-file-3aa2cef4-271f-83af-53f6-8016d47aed9f?resource=file",
+      "RequestUri": "https://seannse.dfs.core.windows.net/test-filesystem-af31602d-c8b0-f2a6-1894-f3399945f9c5/test-file-29b6d48a-3ed0-4cd7-4688-4f85e46bd0a2?resource=file",
       "RequestMethod": "PUT",
       "RequestHeaders": {
         "Accept": "application/json",
         "Authorization": "Sanitized",
-<<<<<<< HEAD
-        "traceparent": "00-eac081c9d2252f4fac3f944d4a63382b-9d42d589bd6c5445-00",
+        "traceparent": "00-c6f25f8ce1181546879ff676a0d17368-36e13c3f0e551242-00",
         "User-Agent": [
-          "azsdk-net-Storage.Files.DataLake/12.7.0-alpha.20210202.1",
-          "(.NET 5.0.2; Microsoft Windows 10.0.19042)"
+          "azsdk-net-Storage.Files.DataLake/12.7.0-alpha.20210219.1",
+          "(.NET 5.0.3; Microsoft Windows 10.0.19041)"
         ],
-        "x-ms-client-request-id": "6a2c31bf-3094-4712-79c7-aec0e5ce2c9b",
-        "x-ms-date": "Tue, 02 Feb 2021 21:40:27 GMT",
-=======
-        "traceparent": "00-e1fb5ae69086084e9eef0852ccb76a75-77dfa57e2303d748-00",
-        "User-Agent": [
-          "azsdk-net-Storage.Files.DataLake/12.7.0-alpha.20210217.1",
-          "(.NET 5.0.3; Microsoft Windows 10.0.19042)"
-        ],
-        "x-ms-client-request-id": "6a2c31bf-3094-4712-79c7-aec0e5ce2c9b",
-        "x-ms-date": "Wed, 17 Feb 2021 22:29:50 GMT",
->>>>>>> 1814567d
+        "x-ms-client-request-id": "4db04c3d-04bf-e58e-a401-d6a541ea7ecf",
+        "x-ms-date": "Fri, 19 Feb 2021 19:11:02 GMT",
         "x-ms-return-client-request-id": "true",
         "x-ms-version": "2020-06-12"
       },
@@ -85,49 +54,31 @@
       "StatusCode": 201,
       "ResponseHeaders": {
         "Content-Length": "0",
-<<<<<<< HEAD
-        "Date": "Tue, 02 Feb 2021 21:40:28 GMT",
-        "ETag": "\u00220x8D8C7C3288DBF2D\u0022",
-        "Last-Modified": "Tue, 02 Feb 2021 21:40:28 GMT",
-=======
-        "Date": "Wed, 17 Feb 2021 22:29:50 GMT",
-        "ETag": "\u00220x8D8D3938A0EF8C4\u0022",
-        "Last-Modified": "Wed, 17 Feb 2021 22:29:50 GMT",
->>>>>>> 1814567d
+        "Date": "Fri, 19 Feb 2021 19:11:00 GMT",
+        "ETag": "\u00220x8D8D50A18D9D9A5\u0022",
+        "Last-Modified": "Fri, 19 Feb 2021 19:11:01 GMT",
         "Server": [
           "Windows-Azure-HDFS/1.0",
           "Microsoft-HTTPAPI/2.0"
         ],
-        "x-ms-client-request-id": "6a2c31bf-3094-4712-79c7-aec0e5ce2c9b",
-<<<<<<< HEAD
-        "x-ms-request-id": "ae3d21f0-a01f-0061-55ac-f95c1c000000",
-=======
-        "x-ms-request-id": "1d7d08b8-a01f-003c-567c-055698000000",
->>>>>>> 1814567d
+        "x-ms-client-request-id": "4db04c3d-04bf-e58e-a401-d6a541ea7ecf",
+        "x-ms-request-id": "6f4b5322-e01f-004f-66f2-060e0b000000",
         "x-ms-version": "2020-06-12"
       },
       "ResponseBody": []
     },
     {
-      "RequestUri": "https://seannse.blob.core.windows.net/test-filesystem-af5f0f4e-e14c-269b-d718-e4c5bc2fa27b/test-file-3aa2cef4-271f-83af-53f6-8016d47aed9f?comp=metadata",
+      "RequestUri": "https://seannse.blob.core.windows.net/test-filesystem-af31602d-c8b0-f2a6-1894-f3399945f9c5/test-file-29b6d48a-3ed0-4cd7-4688-4f85e46bd0a2?comp=metadata",
       "RequestMethod": "PUT",
       "RequestHeaders": {
         "Accept": "application/xml",
         "Authorization": "Sanitized",
         "User-Agent": [
-<<<<<<< HEAD
-          "azsdk-net-Storage.Files.DataLake/12.7.0-alpha.20210202.1",
-          "(.NET 5.0.2; Microsoft Windows 10.0.19042)"
+          "azsdk-net-Storage.Files.DataLake/12.7.0-alpha.20210219.1",
+          "(.NET 5.0.3; Microsoft Windows 10.0.19041)"
         ],
-        "x-ms-client-request-id": "a356c29c-834d-7d0b-a00f-191cf1039b3e",
-        "x-ms-date": "Tue, 02 Feb 2021 21:40:28 GMT",
-=======
-          "azsdk-net-Storage.Files.DataLake/12.7.0-alpha.20210217.1",
-          "(.NET 5.0.3; Microsoft Windows 10.0.19042)"
-        ],
-        "x-ms-client-request-id": "a356c29c-834d-7d0b-a00f-191cf1039b3e",
-        "x-ms-date": "Wed, 17 Feb 2021 22:29:50 GMT",
->>>>>>> 1814567d
+        "x-ms-client-request-id": "9847bae6-83ba-61e2-0530-77f505f1323d",
+        "x-ms-date": "Fri, 19 Feb 2021 19:11:02 GMT",
         "x-ms-meta-Capital": "letter",
         "x-ms-meta-foo": "bar",
         "x-ms-meta-meta": "data",
@@ -139,50 +90,32 @@
       "StatusCode": 200,
       "ResponseHeaders": {
         "Content-Length": "0",
-<<<<<<< HEAD
-        "Date": "Tue, 02 Feb 2021 21:40:28 GMT",
-        "ETag": "\u00220x8D8C7C3289DE7A1\u0022",
-        "Last-Modified": "Tue, 02 Feb 2021 21:40:28 GMT",
-=======
-        "Date": "Wed, 17 Feb 2021 22:29:49 GMT",
-        "ETag": "\u00220x8D8D3938A1E08D5\u0022",
-        "Last-Modified": "Wed, 17 Feb 2021 22:29:50 GMT",
->>>>>>> 1814567d
+        "Date": "Fri, 19 Feb 2021 19:11:01 GMT",
+        "ETag": "\u00220x8D8D50A18E6396A\u0022",
+        "Last-Modified": "Fri, 19 Feb 2021 19:11:01 GMT",
         "Server": [
           "Windows-Azure-Blob/1.0",
           "Microsoft-HTTPAPI/2.0"
         ],
-        "x-ms-client-request-id": "a356c29c-834d-7d0b-a00f-191cf1039b3e",
-<<<<<<< HEAD
-        "x-ms-request-id": "6e427899-501e-004a-4aac-f9dcd0000000",
-=======
-        "x-ms-request-id": "718aaa5c-d01e-0036-557c-05f22f000000",
->>>>>>> 1814567d
+        "x-ms-client-request-id": "9847bae6-83ba-61e2-0530-77f505f1323d",
+        "x-ms-request-id": "2e678755-201e-00a4-23f2-0676f9000000",
         "x-ms-request-server-encrypted": "true",
         "x-ms-version": "2020-06-12"
       },
       "ResponseBody": []
     },
     {
-      "RequestUri": "https://seannse.blob.core.windows.net/test-filesystem-af5f0f4e-e14c-269b-d718-e4c5bc2fa27b/test-file-3aa2cef4-271f-83af-53f6-8016d47aed9f",
+      "RequestUri": "https://seannse.blob.core.windows.net/test-filesystem-af31602d-c8b0-f2a6-1894-f3399945f9c5/test-file-29b6d48a-3ed0-4cd7-4688-4f85e46bd0a2",
       "RequestMethod": "HEAD",
       "RequestHeaders": {
         "Accept": "application/xml",
         "Authorization": "Sanitized",
         "User-Agent": [
-<<<<<<< HEAD
-          "azsdk-net-Storage.Files.DataLake/12.7.0-alpha.20210202.1",
-          "(.NET 5.0.2; Microsoft Windows 10.0.19042)"
+          "azsdk-net-Storage.Files.DataLake/12.7.0-alpha.20210219.1",
+          "(.NET 5.0.3; Microsoft Windows 10.0.19041)"
         ],
-        "x-ms-client-request-id": "222328e1-8877-334d-82c1-bb09c8db6207",
-        "x-ms-date": "Tue, 02 Feb 2021 21:40:28 GMT",
-=======
-          "azsdk-net-Storage.Files.DataLake/12.7.0-alpha.20210217.1",
-          "(.NET 5.0.3; Microsoft Windows 10.0.19042)"
-        ],
-        "x-ms-client-request-id": "222328e1-8877-334d-82c1-bb09c8db6207",
-        "x-ms-date": "Wed, 17 Feb 2021 22:29:50 GMT",
->>>>>>> 1814567d
+        "x-ms-client-request-id": "87bf5349-e6a2-e614-c68d-6c8359aaa84c",
+        "x-ms-date": "Fri, 19 Feb 2021 19:11:02 GMT",
         "x-ms-return-client-request-id": "true",
         "x-ms-version": "2020-06-12"
       },
@@ -192,15 +125,9 @@
         "Accept-Ranges": "bytes",
         "Content-Length": "0",
         "Content-Type": "application/octet-stream",
-<<<<<<< HEAD
-        "Date": "Tue, 02 Feb 2021 21:40:28 GMT",
-        "ETag": "\u00220x8D8C7C3289DE7A1\u0022",
-        "Last-Modified": "Tue, 02 Feb 2021 21:40:28 GMT",
-=======
-        "Date": "Wed, 17 Feb 2021 22:29:50 GMT",
-        "ETag": "\u00220x8D8D3938A1E08D5\u0022",
-        "Last-Modified": "Wed, 17 Feb 2021 22:29:50 GMT",
->>>>>>> 1814567d
+        "Date": "Fri, 19 Feb 2021 19:11:01 GMT",
+        "ETag": "\u00220x8D8D50A18E6396A\u0022",
+        "Last-Modified": "Fri, 19 Feb 2021 19:11:01 GMT",
         "Server": [
           "Windows-Azure-Blob/1.0",
           "Microsoft-HTTPAPI/2.0"
@@ -208,12 +135,8 @@
         "x-ms-access-tier": "Hot",
         "x-ms-access-tier-inferred": "true",
         "x-ms-blob-type": "BlockBlob",
-        "x-ms-client-request-id": "222328e1-8877-334d-82c1-bb09c8db6207",
-<<<<<<< HEAD
-        "x-ms-creation-time": "Tue, 02 Feb 2021 21:40:28 GMT",
-=======
-        "x-ms-creation-time": "Wed, 17 Feb 2021 22:29:50 GMT",
->>>>>>> 1814567d
+        "x-ms-client-request-id": "87bf5349-e6a2-e614-c68d-6c8359aaa84c",
+        "x-ms-creation-time": "Fri, 19 Feb 2021 19:11:01 GMT",
         "x-ms-group": "$superuser",
         "x-ms-lease-state": "available",
         "x-ms-lease-status": "unlocked",
@@ -223,39 +146,25 @@
         "x-ms-meta-UPPER": "case",
         "x-ms-owner": "$superuser",
         "x-ms-permissions": "rw-r-----",
-<<<<<<< HEAD
-        "x-ms-request-id": "6e4278bb-501e-004a-6bac-f9dcd0000000",
-=======
-        "x-ms-request-id": "718aaa72-d01e-0036-6a7c-05f22f000000",
->>>>>>> 1814567d
+        "x-ms-request-id": "2e67882a-201e-00a4-6cf2-0676f9000000",
         "x-ms-server-encrypted": "true",
         "x-ms-version": "2020-06-12"
       },
       "ResponseBody": []
     },
     {
-      "RequestUri": "https://seannse.blob.core.windows.net/test-filesystem-af5f0f4e-e14c-269b-d718-e4c5bc2fa27b?restype=container",
+      "RequestUri": "https://seannse.blob.core.windows.net/test-filesystem-af31602d-c8b0-f2a6-1894-f3399945f9c5?restype=container",
       "RequestMethod": "DELETE",
       "RequestHeaders": {
         "Accept": "application/xml",
         "Authorization": "Sanitized",
-<<<<<<< HEAD
-        "traceparent": "00-40e595046e815547a34d75869e01dbc2-2640476cd8711f4b-00",
+        "traceparent": "00-237d023bc2682147b651e09a8c15b978-fbfa98c84a86ba40-00",
         "User-Agent": [
-          "azsdk-net-Storage.Files.DataLake/12.7.0-alpha.20210202.1",
-          "(.NET 5.0.2; Microsoft Windows 10.0.19042)"
+          "azsdk-net-Storage.Files.DataLake/12.7.0-alpha.20210219.1",
+          "(.NET 5.0.3; Microsoft Windows 10.0.19041)"
         ],
-        "x-ms-client-request-id": "c83a0bc0-79df-b4c6-4659-8ccb429b155c",
-        "x-ms-date": "Tue, 02 Feb 2021 21:40:28 GMT",
-=======
-        "traceparent": "00-29e42514ad01a244af4e37b8e5a81a15-d2845575f4a0874a-00",
-        "User-Agent": [
-          "azsdk-net-Storage.Files.DataLake/12.7.0-alpha.20210217.1",
-          "(.NET 5.0.3; Microsoft Windows 10.0.19042)"
-        ],
-        "x-ms-client-request-id": "c83a0bc0-79df-b4c6-4659-8ccb429b155c",
-        "x-ms-date": "Wed, 17 Feb 2021 22:29:50 GMT",
->>>>>>> 1814567d
+        "x-ms-client-request-id": "b2abb9ed-aa31-459a-b7a1-2446c35d1301",
+        "x-ms-date": "Fri, 19 Feb 2021 19:11:02 GMT",
         "x-ms-return-client-request-id": "true",
         "x-ms-version": "2020-06-12"
       },
@@ -263,28 +172,20 @@
       "StatusCode": 202,
       "ResponseHeaders": {
         "Content-Length": "0",
-<<<<<<< HEAD
-        "Date": "Tue, 02 Feb 2021 21:40:28 GMT",
-=======
-        "Date": "Wed, 17 Feb 2021 22:29:50 GMT",
->>>>>>> 1814567d
+        "Date": "Fri, 19 Feb 2021 19:11:01 GMT",
         "Server": [
           "Windows-Azure-Blob/1.0",
           "Microsoft-HTTPAPI/2.0"
         ],
-        "x-ms-client-request-id": "c83a0bc0-79df-b4c6-4659-8ccb429b155c",
-<<<<<<< HEAD
-        "x-ms-request-id": "6e4278e7-501e-004a-16ac-f9dcd0000000",
-=======
-        "x-ms-request-id": "718aaa88-d01e-0036-7c7c-05f22f000000",
->>>>>>> 1814567d
+        "x-ms-client-request-id": "b2abb9ed-aa31-459a-b7a1-2446c35d1301",
+        "x-ms-request-id": "2e6788d8-201e-00a4-0ef2-0676f9000000",
         "x-ms-version": "2020-06-12"
       },
       "ResponseBody": []
     }
   ],
   "Variables": {
-    "RandomSeed": "1083995068",
+    "RandomSeed": "863159380",
     "Storage_TestConfigHierarchicalNamespace": "NamespaceTenant\nseannse\nU2FuaXRpemVk\nhttps://seannse.blob.core.windows.net\nhttps://seannse.file.core.windows.net\nhttps://seannse.queue.core.windows.net\nhttps://seannse.table.core.windows.net\n\n\n\n\nhttps://seannse-secondary.blob.core.windows.net\nhttps://seannse-secondary.file.core.windows.net\nhttps://seannse-secondary.queue.core.windows.net\nhttps://seannse-secondary.table.core.windows.net\n68390a19-a643-458b-b726-408abf67b4fc\nSanitized\n72f988bf-86f1-41af-91ab-2d7cd011db47\nhttps://login.microsoftonline.com/\nCloud\nBlobEndpoint=https://seannse.blob.core.windows.net/;QueueEndpoint=https://seannse.queue.core.windows.net/;FileEndpoint=https://seannse.file.core.windows.net/;BlobSecondaryEndpoint=https://seannse-secondary.blob.core.windows.net/;QueueSecondaryEndpoint=https://seannse-secondary.queue.core.windows.net/;FileSecondaryEndpoint=https://seannse-secondary.file.core.windows.net/;AccountName=seannse;AccountKey=Sanitized\n"
   }
 }