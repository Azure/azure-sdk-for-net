--- conflicted
+++ resolved
@@ -14,11 +14,7 @@
         "x-ms-client-request-id": "024b296e-65b7-00e5-15a4-2ded0e7075dc",
         "x-ms-date": "Fri, 03 Apr 2020 21:01:12 GMT",
         "x-ms-return-client-request-id": "true",
-<<<<<<< HEAD
-        "x-ms-version": "2019-12-12"
-=======
         "x-ms-version": "2020-02-10"
->>>>>>> 60f4876e
       },
       "RequestBody": null,
       "StatusCode": 201,
@@ -33,11 +29,7 @@
         ],
         "x-ms-client-request-id": "024b296e-65b7-00e5-15a4-2ded0e7075dc",
         "x-ms-request-id": "962231ce-f01e-0012-05fb-093670000000",
-<<<<<<< HEAD
-        "x-ms-version": "2019-12-12"
-=======
         "x-ms-version": "2020-02-10"
->>>>>>> 60f4876e
       },
       "ResponseBody": []
     },
@@ -54,11 +46,7 @@
         "x-ms-client-request-id": "6a2c31bf-3094-4712-79c7-aec0e5ce2c9b",
         "x-ms-date": "Fri, 03 Apr 2020 21:01:12 GMT",
         "x-ms-return-client-request-id": "true",
-<<<<<<< HEAD
-        "x-ms-version": "2019-12-12"
-=======
         "x-ms-version": "2020-02-10"
->>>>>>> 60f4876e
       },
       "RequestBody": null,
       "StatusCode": 201,
@@ -73,11 +61,7 @@
         ],
         "x-ms-client-request-id": "6a2c31bf-3094-4712-79c7-aec0e5ce2c9b",
         "x-ms-request-id": "fa4400d5-201f-0097-4afb-091bad000000",
-<<<<<<< HEAD
-        "x-ms-version": "2019-12-12"
-=======
         "x-ms-version": "2020-02-10"
->>>>>>> 60f4876e
       },
       "ResponseBody": []
     },
@@ -97,11 +81,7 @@
         "x-ms-meta-meta": "data",
         "x-ms-meta-UPPER": "case",
         "x-ms-return-client-request-id": "true",
-<<<<<<< HEAD
-        "x-ms-version": "2019-12-12"
-=======
         "x-ms-version": "2020-02-10"
->>>>>>> 60f4876e
       },
       "RequestBody": null,
       "StatusCode": 200,
@@ -117,11 +97,7 @@
         "x-ms-client-request-id": "a356c29c-834d-7d0b-a00f-191cf1039b3e",
         "x-ms-request-id": "962231df-f01e-0012-14fb-093670000000",
         "x-ms-request-server-encrypted": "true",
-<<<<<<< HEAD
-        "x-ms-version": "2019-12-12"
-=======
         "x-ms-version": "2020-02-10"
->>>>>>> 60f4876e
       },
       "ResponseBody": []
     },
@@ -137,11 +113,7 @@
         "x-ms-client-request-id": "222328e1-8877-334d-82c1-bb09c8db6207",
         "x-ms-date": "Fri, 03 Apr 2020 21:01:12 GMT",
         "x-ms-return-client-request-id": "true",
-<<<<<<< HEAD
-        "x-ms-version": "2019-12-12"
-=======
         "x-ms-version": "2020-02-10"
->>>>>>> 60f4876e
       },
       "RequestBody": null,
       "StatusCode": 200,
@@ -169,11 +141,7 @@
         "x-ms-meta-UPPER": "case",
         "x-ms-request-id": "962231e3-f01e-0012-18fb-093670000000",
         "x-ms-server-encrypted": "true",
-<<<<<<< HEAD
-        "x-ms-version": "2019-12-12"
-=======
         "x-ms-version": "2020-02-10"
->>>>>>> 60f4876e
       },
       "ResponseBody": []
     },
@@ -190,11 +158,7 @@
         "x-ms-client-request-id": "c83a0bc0-79df-b4c6-4659-8ccb429b155c",
         "x-ms-date": "Fri, 03 Apr 2020 21:01:12 GMT",
         "x-ms-return-client-request-id": "true",
-<<<<<<< HEAD
-        "x-ms-version": "2019-12-12"
-=======
         "x-ms-version": "2020-02-10"
->>>>>>> 60f4876e
       },
       "RequestBody": null,
       "StatusCode": 202,
@@ -207,11 +171,7 @@
         ],
         "x-ms-client-request-id": "c83a0bc0-79df-b4c6-4659-8ccb429b155c",
         "x-ms-request-id": "962231e9-f01e-0012-1efb-093670000000",
-<<<<<<< HEAD
-        "x-ms-version": "2019-12-12"
-=======
         "x-ms-version": "2020-02-10"
->>>>>>> 60f4876e
       },
       "ResponseBody": []
     }
