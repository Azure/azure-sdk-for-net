--- conflicted
+++ resolved
@@ -15,11 +15,7 @@
         "x-ms-client-request-id": "0e2a4a95-4b33-c514-0b39-7cb2961fab98",
         "x-ms-date": "Fri, 19 Feb 2021 19:12:38 GMT",
         "x-ms-return-client-request-id": "true",
-<<<<<<< HEAD
-        "x-ms-version": "2020-12-06"
-=======
         "x-ms-version": "2021-02-12"
->>>>>>> 7e782c87
       },
       "RequestBody": null,
       "StatusCode": 201,
@@ -34,11 +30,7 @@
         ],
         "x-ms-client-request-id": "0e2a4a95-4b33-c514-0b39-7cb2961fab98",
         "x-ms-request-id": "2e6b3830-201e-00a4-5df3-0676f9000000",
-<<<<<<< HEAD
-        "x-ms-version": "2020-12-06"
-=======
         "x-ms-version": "2021-02-12"
->>>>>>> 7e782c87
       },
       "ResponseBody": []
     },
@@ -56,11 +48,7 @@
         "x-ms-client-request-id": "91fca187-d643-ad56-a481-02e651043ae1",
         "x-ms-date": "Fri, 19 Feb 2021 19:12:38 GMT",
         "x-ms-return-client-request-id": "true",
-<<<<<<< HEAD
-        "x-ms-version": "2020-12-06"
-=======
         "x-ms-version": "2021-02-12"
->>>>>>> 7e782c87
       },
       "RequestBody": null,
       "StatusCode": 201,
@@ -75,11 +63,7 @@
         ],
         "x-ms-client-request-id": "91fca187-d643-ad56-a481-02e651043ae1",
         "x-ms-request-id": "6f4b9e75-e01f-004f-6bf3-060e0b000000",
-<<<<<<< HEAD
-        "x-ms-version": "2020-12-06"
-=======
         "x-ms-version": "2021-02-12"
->>>>>>> 7e782c87
       },
       "ResponseBody": []
     },
@@ -96,11 +80,7 @@
         "x-ms-client-request-id": "f52b4f13-1923-e854-7380-d303d67c41b6",
         "x-ms-date": "Fri, 19 Feb 2021 19:12:38 GMT",
         "x-ms-return-client-request-id": "true",
-<<<<<<< HEAD
-        "x-ms-version": "2020-12-06"
-=======
         "x-ms-version": "2021-02-12"
->>>>>>> 7e782c87
       },
       "RequestBody": null,
       "StatusCode": 201,
@@ -115,20 +95,12 @@
         ],
         "x-ms-client-request-id": "f52b4f13-1923-e854-7380-d303d67c41b6",
         "x-ms-request-id": "6f4b9e82-e01f-004f-78f3-060e0b000000",
-<<<<<<< HEAD
-        "x-ms-version": "2020-12-06"
-=======
         "x-ms-version": "2021-02-12"
->>>>>>> 7e782c87
       },
       "ResponseBody": []
     },
     {
-<<<<<<< HEAD
-      "RequestUri": "https://seannse.dfs.core.windows.net/test-filesystem-dc12b2b6-9b01-1ff2-797d-cd8b817f13a9/test-directory-74a8893b-e527-87b1-06a3-542731cbe782/test-file-c84c7261-7595-6e7e-f874-4f92dc6ee48a?sv=2020-12-06&st=2021-02-19T18%3A12%3A38Z&se=2021-02-19T20%3A12%3A38Z&sr=b&sp=racwd&sig=Sanitized&action=getAccessControl",
-=======
       "RequestUri": "https://seannse.dfs.core.windows.net/test-filesystem-dc12b2b6-9b01-1ff2-797d-cd8b817f13a9/test-directory-74a8893b-e527-87b1-06a3-542731cbe782/test-file-c84c7261-7595-6e7e-f874-4f92dc6ee48a?sv=2021-02-12&st=2021-02-19T18%3A12%3A38Z&se=2021-02-19T20%3A12%3A38Z&sr=b&sp=racwd&sig=Sanitized&action=getAccessControl",
->>>>>>> 7e782c87
       "RequestMethod": "HEAD",
       "RequestHeaders": {
         "Accept": "application/json",
@@ -139,11 +111,7 @@
         ],
         "x-ms-client-request-id": "02d3165a-44d8-c4be-e8b7-081ca027e56a",
         "x-ms-return-client-request-id": "true",
-<<<<<<< HEAD
-        "x-ms-version": "2020-12-06"
-=======
         "x-ms-version": "2021-02-12"
->>>>>>> 7e782c87
       },
       "RequestBody": null,
       "StatusCode": 200,
@@ -161,11 +129,7 @@
         "x-ms-owner": "$superuser",
         "x-ms-permissions": "rw-r-----",
         "x-ms-request-id": "6f4b9e95-e01f-004f-0bf3-060e0b000000",
-<<<<<<< HEAD
-        "x-ms-version": "2020-12-06"
-=======
         "x-ms-version": "2021-02-12"
->>>>>>> 7e782c87
       },
       "ResponseBody": []
     },
@@ -183,11 +147,7 @@
         "x-ms-client-request-id": "bfa83856-3fa9-fcde-2867-7ac8a173714f",
         "x-ms-date": "Fri, 19 Feb 2021 19:12:38 GMT",
         "x-ms-return-client-request-id": "true",
-<<<<<<< HEAD
-        "x-ms-version": "2020-12-06"
-=======
         "x-ms-version": "2021-02-12"
->>>>>>> 7e782c87
       },
       "RequestBody": null,
       "StatusCode": 202,
@@ -200,11 +160,7 @@
         ],
         "x-ms-client-request-id": "bfa83856-3fa9-fcde-2867-7ac8a173714f",
         "x-ms-request-id": "2e6b3b19-201e-00a4-19f3-0676f9000000",
-<<<<<<< HEAD
-        "x-ms-version": "2020-12-06"
-=======
         "x-ms-version": "2021-02-12"
->>>>>>> 7e782c87
       },
       "ResponseBody": []
     }
