{
  "Entries": [
    {
      "RequestUri": "https://seannse.blob.core.windows.net/test-filesystem-b8d9b734-0402-15c5-3fb8-23e7d5a7b2a1?restype=container",
      "RequestMethod": "PUT",
      "RequestHeaders": {
        "Accept": "application/xml",
        "Authorization": "Sanitized",
<<<<<<< HEAD
        "traceparent": "00-332239e67347ad4fae46e510cecea8ff-48acaeccab494042-00",
        "User-Agent": [
          "azsdk-net-Storage.Files.DataLake/12.7.0-alpha.20210202.1",
          "(.NET 5.0.2; Microsoft Windows 10.0.19042)"
        ],
        "x-ms-blob-public-access": "container",
        "x-ms-client-request-id": "a1f538e3-a82b-ecbf-e508-c0de5213ab48",
        "x-ms-date": "Tue, 02 Feb 2021 21:29:01 GMT",
=======
        "traceparent": "00-197c37f352d1c14999d34034f15c2486-4443380420b02c42-00",
        "User-Agent": [
          "azsdk-net-Storage.Files.DataLake/12.7.0-alpha.20210217.1",
          "(.NET 5.0.3; Microsoft Windows 10.0.19042)"
        ],
        "x-ms-blob-public-access": "container",
        "x-ms-client-request-id": "a1f538e3-a82b-ecbf-e508-c0de5213ab48",
        "x-ms-date": "Wed, 17 Feb 2021 22:33:22 GMT",
>>>>>>> 1814567d
        "x-ms-return-client-request-id": "true",
        "x-ms-version": "2020-06-12"
      },
      "RequestBody": null,
      "StatusCode": 201,
      "ResponseHeaders": {
        "Content-Length": "0",
<<<<<<< HEAD
        "Date": "Tue, 02 Feb 2021 21:29:01 GMT",
        "ETag": "\u00220x8D8C7C18FABA074\u0022",
        "Last-Modified": "Tue, 02 Feb 2021 21:29:02 GMT",
=======
        "Date": "Wed, 17 Feb 2021 22:33:22 GMT",
        "ETag": "\u00220x8D8D39408C864C2\u0022",
        "Last-Modified": "Wed, 17 Feb 2021 22:33:22 GMT",
>>>>>>> 1814567d
        "Server": [
          "Windows-Azure-Blob/1.0",
          "Microsoft-HTTPAPI/2.0"
        ],
        "x-ms-client-request-id": "a1f538e3-a82b-ecbf-e508-c0de5213ab48",
<<<<<<< HEAD
        "x-ms-request-id": "01f75339-b01e-001f-4daa-f9cc5b000000",
=======
        "x-ms-request-id": "93f0cac3-c01e-0058-5e7c-05a700000000",
>>>>>>> 1814567d
        "x-ms-version": "2020-06-12"
      },
      "ResponseBody": []
    },
    {
      "RequestUri": "https://seannse.dfs.core.windows.net/test-filesystem-b8d9b734-0402-15c5-3fb8-23e7d5a7b2a1/test-directory-e7f6f409-4488-eea2-0ff5-9bd47dc6d5ea?resource=directory",
      "RequestMethod": "PUT",
      "RequestHeaders": {
        "Accept": "application/json",
        "Authorization": "Sanitized",
<<<<<<< HEAD
        "traceparent": "00-d791d664e051c448bfdb34e8110ab5f6-14c0ea44dfe76446-00",
        "User-Agent": [
          "azsdk-net-Storage.Files.DataLake/12.7.0-alpha.20210202.1",
          "(.NET 5.0.2; Microsoft Windows 10.0.19042)"
        ],
        "x-ms-client-request-id": "0aab7811-9fd1-6dbb-f850-785d8a5a9d01",
        "x-ms-date": "Tue, 02 Feb 2021 21:29:02 GMT",
=======
        "traceparent": "00-b2e93207c1ffd748af992775c3a22fec-fb366060a7a0264c-00",
        "User-Agent": [
          "azsdk-net-Storage.Files.DataLake/12.7.0-alpha.20210217.1",
          "(.NET 5.0.3; Microsoft Windows 10.0.19042)"
        ],
        "x-ms-client-request-id": "0aab7811-9fd1-6dbb-f850-785d8a5a9d01",
        "x-ms-date": "Wed, 17 Feb 2021 22:33:23 GMT",
>>>>>>> 1814567d
        "x-ms-return-client-request-id": "true",
        "x-ms-version": "2020-06-12"
      },
      "RequestBody": null,
      "StatusCode": 201,
      "ResponseHeaders": {
        "Content-Length": "0",
<<<<<<< HEAD
        "Date": "Tue, 02 Feb 2021 21:29:02 GMT",
        "ETag": "\u00220x8D8C7C18FE005E8\u0022",
        "Last-Modified": "Tue, 02 Feb 2021 21:29:02 GMT",
=======
        "Date": "Wed, 17 Feb 2021 22:33:22 GMT",
        "ETag": "\u00220x8D8D394090287A2\u0022",
        "Last-Modified": "Wed, 17 Feb 2021 22:33:23 GMT",
>>>>>>> 1814567d
        "Server": [
          "Windows-Azure-HDFS/1.0",
          "Microsoft-HTTPAPI/2.0"
        ],
        "x-ms-client-request-id": "0aab7811-9fd1-6dbb-f850-785d8a5a9d01",
<<<<<<< HEAD
        "x-ms-request-id": "84543dc1-501f-0075-2baa-f91473000000",
=======
        "x-ms-request-id": "a58efc44-601f-0023-357c-05e59c000000",
>>>>>>> 1814567d
        "x-ms-version": "2020-06-12"
      },
      "ResponseBody": []
    },
    {
      "RequestUri": "https://seannse.dfs.core.windows.net/test-filesystem-b8d9b734-0402-15c5-3fb8-23e7d5a7b2a1/test-directory-e7f6f409-4488-eea2-0ff5-9bd47dc6d5ea/test-file-0a7b33f1-1de2-ed0e-27a9-f28e43c641e7?resource=file",
      "RequestMethod": "PUT",
      "RequestHeaders": {
        "Accept": "application/json",
        "Authorization": "Sanitized",
        "User-Agent": [
<<<<<<< HEAD
          "azsdk-net-Storage.Files.DataLake/12.7.0-alpha.20210202.1",
          "(.NET 5.0.2; Microsoft Windows 10.0.19042)"
        ],
        "x-ms-client-request-id": "d9cc8983-a067-1477-f851-cc37fd261c9f",
        "x-ms-date": "Tue, 02 Feb 2021 21:29:02 GMT",
=======
          "azsdk-net-Storage.Files.DataLake/12.7.0-alpha.20210217.1",
          "(.NET 5.0.3; Microsoft Windows 10.0.19042)"
        ],
        "x-ms-client-request-id": "d9cc8983-a067-1477-f851-cc37fd261c9f",
        "x-ms-date": "Wed, 17 Feb 2021 22:33:23 GMT",
>>>>>>> 1814567d
        "x-ms-return-client-request-id": "true",
        "x-ms-version": "2020-06-12"
      },
      "RequestBody": null,
      "StatusCode": 201,
      "ResponseHeaders": {
        "Content-Length": "0",
<<<<<<< HEAD
        "Date": "Tue, 02 Feb 2021 21:29:02 GMT",
        "ETag": "\u00220x8D8C7C18FECEA7E\u0022",
        "Last-Modified": "Tue, 02 Feb 2021 21:29:03 GMT",
=======
        "Date": "Wed, 17 Feb 2021 22:33:22 GMT",
        "ETag": "\u00220x8D8D39409111BB8\u0022",
        "Last-Modified": "Wed, 17 Feb 2021 22:33:23 GMT",
>>>>>>> 1814567d
        "Server": [
          "Windows-Azure-HDFS/1.0",
          "Microsoft-HTTPAPI/2.0"
        ],
        "x-ms-client-request-id": "d9cc8983-a067-1477-f851-cc37fd261c9f",
<<<<<<< HEAD
        "x-ms-request-id": "84543dcd-501f-0075-37aa-f91473000000",
=======
        "x-ms-request-id": "a58efc53-601f-0023-447c-05e59c000000",
>>>>>>> 1814567d
        "x-ms-version": "2020-06-12"
      },
      "ResponseBody": []
    },
    {
<<<<<<< HEAD
      "RequestUri": "https://seannse.dfs.core.windows.net/test-filesystem-b8d9b734-0402-15c5-3fb8-23e7d5a7b2a1/test-directory-e7f6f409-4488-eea2-0ff5-9bd47dc6d5ea/test-file-0a7b33f1-1de2-ed0e-27a9-f28e43c641e7?sv=2020-06-12\u0026st=2021-02-02T20%3A29%3A02Z\u0026se=2021-02-02T22%3A29%3A02Z\u0026sr=b\u0026sp=racwd\u0026sig=Sanitized\u0026action=getAccessControl",
      "RequestMethod": "HEAD",
      "RequestHeaders": {
        "Accept": "application/json",
        "traceparent": "00-f9857cb66ec8e4428a61cbb5f7d8b88a-4aa62c609792a44d-00",
        "User-Agent": [
          "azsdk-net-Storage.Files.DataLake/12.7.0-alpha.20210202.1",
          "(.NET 5.0.2; Microsoft Windows 10.0.19042)"
=======
      "RequestUri": "https://seannse.dfs.core.windows.net/test-filesystem-b8d9b734-0402-15c5-3fb8-23e7d5a7b2a1/test-directory-e7f6f409-4488-eea2-0ff5-9bd47dc6d5ea/test-file-0a7b33f1-1de2-ed0e-27a9-f28e43c641e7?sv=2020-06-12\u0026st=2021-02-17T21%3A33%3A23Z\u0026se=2021-02-17T23%3A33%3A23Z\u0026sr=b\u0026sp=racwd\u0026sig=Sanitized\u0026action=getAccessControl",
      "RequestMethod": "HEAD",
      "RequestHeaders": {
        "traceparent": "00-d49f4cc01f70a748a9f3741b12a3fbdc-7d29ea761a982e4d-00",
        "User-Agent": [
          "azsdk-net-Storage.Files.DataLake/12.7.0-alpha.20210217.1",
          "(.NET 5.0.3; Microsoft Windows 10.0.19042)"
>>>>>>> 1814567d
        ],
        "x-ms-client-request-id": "01d995d8-c38d-9f99-e942-bce005b86f8e",
        "x-ms-return-client-request-id": "true",
        "x-ms-version": "2020-06-12"
      },
      "RequestBody": null,
      "StatusCode": 200,
      "ResponseHeaders": {
<<<<<<< HEAD
        "Date": "Tue, 02 Feb 2021 21:29:03 GMT",
        "ETag": "\u00220x8D8C7C18FECEA7E\u0022",
        "Last-Modified": "Tue, 02 Feb 2021 21:29:03 GMT",
=======
        "Date": "Wed, 17 Feb 2021 22:33:22 GMT",
        "ETag": "\u00220x8D8D39409111BB8\u0022",
        "Last-Modified": "Wed, 17 Feb 2021 22:33:23 GMT",
>>>>>>> 1814567d
        "Server": [
          "Windows-Azure-HDFS/1.0",
          "Microsoft-HTTPAPI/2.0"
        ],
        "x-ms-acl": "user::rw-,group::r--,other::---",
        "x-ms-client-request-id": "01d995d8-c38d-9f99-e942-bce005b86f8e",
        "x-ms-group": "$superuser",
        "x-ms-owner": "$superuser",
        "x-ms-permissions": "rw-r-----",
<<<<<<< HEAD
        "x-ms-request-id": "e28580c5-201f-008b-7eaa-f97b32000000",
=======
        "x-ms-request-id": "7a8b213a-301f-0063-447c-05e2a4000000",
>>>>>>> 1814567d
        "x-ms-version": "2020-06-12"
      },
      "ResponseBody": []
    },
    {
      "RequestUri": "https://seannse.blob.core.windows.net/test-filesystem-b8d9b734-0402-15c5-3fb8-23e7d5a7b2a1?restype=container",
      "RequestMethod": "DELETE",
      "RequestHeaders": {
        "Accept": "application/xml",
        "Authorization": "Sanitized",
<<<<<<< HEAD
        "traceparent": "00-14b94fa989483d4db494ddb2a68b4b1b-5fc39ce8eac09548-00",
        "User-Agent": [
          "azsdk-net-Storage.Files.DataLake/12.7.0-alpha.20210202.1",
          "(.NET 5.0.2; Microsoft Windows 10.0.19042)"
        ],
        "x-ms-client-request-id": "685f9b95-1a4c-2b11-5a17-2967132439d0",
        "x-ms-date": "Tue, 02 Feb 2021 21:29:02 GMT",
=======
        "traceparent": "00-44d0c067c5e76b40875fd0a7ae9fd73b-39c15acb2cdf0b42-00",
        "User-Agent": [
          "azsdk-net-Storage.Files.DataLake/12.7.0-alpha.20210217.1",
          "(.NET 5.0.3; Microsoft Windows 10.0.19042)"
        ],
        "x-ms-client-request-id": "685f9b95-1a4c-2b11-5a17-2967132439d0",
        "x-ms-date": "Wed, 17 Feb 2021 22:33:23 GMT",
>>>>>>> 1814567d
        "x-ms-return-client-request-id": "true",
        "x-ms-version": "2020-06-12"
      },
      "RequestBody": null,
      "StatusCode": 202,
      "ResponseHeaders": {
        "Content-Length": "0",
<<<<<<< HEAD
        "Date": "Tue, 02 Feb 2021 21:29:02 GMT",
=======
        "Date": "Wed, 17 Feb 2021 22:33:23 GMT",
>>>>>>> 1814567d
        "Server": [
          "Windows-Azure-Blob/1.0",
          "Microsoft-HTTPAPI/2.0"
        ],
        "x-ms-client-request-id": "685f9b95-1a4c-2b11-5a17-2967132439d0",
<<<<<<< HEAD
        "x-ms-request-id": "01f753ff-b01e-001f-7baa-f9cc5b000000",
=======
        "x-ms-request-id": "93f0cbef-c01e-0058-667c-05a700000000",
>>>>>>> 1814567d
        "x-ms-version": "2020-06-12"
      },
      "ResponseBody": []
    }
  ],
  "Variables": {
<<<<<<< HEAD
    "DateTimeOffsetNow": "2021-02-02T15:29:02.4614173-06:00",
=======
    "DateTimeOffsetNow": "2021-02-17T16:33:23.5330897-06:00",
>>>>>>> 1814567d
    "RandomSeed": "911916563",
    "Storage_TestConfigHierarchicalNamespace": "NamespaceTenant\nseannse\nU2FuaXRpemVk\nhttps://seannse.blob.core.windows.net\nhttps://seannse.file.core.windows.net\nhttps://seannse.queue.core.windows.net\nhttps://seannse.table.core.windows.net\n\n\n\n\nhttps://seannse-secondary.blob.core.windows.net\nhttps://seannse-secondary.file.core.windows.net\nhttps://seannse-secondary.queue.core.windows.net\nhttps://seannse-secondary.table.core.windows.net\n68390a19-a643-458b-b726-408abf67b4fc\nSanitized\n72f988bf-86f1-41af-91ab-2d7cd011db47\nhttps://login.microsoftonline.com/\nCloud\nBlobEndpoint=https://seannse.blob.core.windows.net/;QueueEndpoint=https://seannse.queue.core.windows.net/;FileEndpoint=https://seannse.file.core.windows.net/;BlobSecondaryEndpoint=https://seannse-secondary.blob.core.windows.net/;QueueSecondaryEndpoint=https://seannse-secondary.queue.core.windows.net/;FileSecondaryEndpoint=https://seannse-secondary.file.core.windows.net/;AccountName=seannse;AccountKey=Sanitized\n"
  }
}<|MERGE_RESOLUTION|>--- conflicted
+++ resolved
@@ -1,30 +1,19 @@
 {
   "Entries": [
     {
-      "RequestUri": "https://seannse.blob.core.windows.net/test-filesystem-b8d9b734-0402-15c5-3fb8-23e7d5a7b2a1?restype=container",
+      "RequestUri": "https://seannse.blob.core.windows.net/test-filesystem-dc12b2b6-9b01-1ff2-797d-cd8b817f13a9?restype=container",
       "RequestMethod": "PUT",
       "RequestHeaders": {
         "Accept": "application/xml",
         "Authorization": "Sanitized",
-<<<<<<< HEAD
-        "traceparent": "00-332239e67347ad4fae46e510cecea8ff-48acaeccab494042-00",
+        "traceparent": "00-a97e46d03a0d494098462d6a4b0ca135-5a8256a5658a7b4a-00",
         "User-Agent": [
-          "azsdk-net-Storage.Files.DataLake/12.7.0-alpha.20210202.1",
-          "(.NET 5.0.2; Microsoft Windows 10.0.19042)"
+          "azsdk-net-Storage.Files.DataLake/12.7.0-alpha.20210219.1",
+          "(.NET 5.0.3; Microsoft Windows 10.0.19041)"
         ],
         "x-ms-blob-public-access": "container",
-        "x-ms-client-request-id": "a1f538e3-a82b-ecbf-e508-c0de5213ab48",
-        "x-ms-date": "Tue, 02 Feb 2021 21:29:01 GMT",
-=======
-        "traceparent": "00-197c37f352d1c14999d34034f15c2486-4443380420b02c42-00",
-        "User-Agent": [
-          "azsdk-net-Storage.Files.DataLake/12.7.0-alpha.20210217.1",
-          "(.NET 5.0.3; Microsoft Windows 10.0.19042)"
-        ],
-        "x-ms-blob-public-access": "container",
-        "x-ms-client-request-id": "a1f538e3-a82b-ecbf-e508-c0de5213ab48",
-        "x-ms-date": "Wed, 17 Feb 2021 22:33:22 GMT",
->>>>>>> 1814567d
+        "x-ms-client-request-id": "0e2a4a95-4b33-c514-0b39-7cb2961fab98",
+        "x-ms-date": "Fri, 19 Feb 2021 19:12:38 GMT",
         "x-ms-return-client-request-id": "true",
         "x-ms-version": "2020-06-12"
       },
@@ -32,52 +21,32 @@
       "StatusCode": 201,
       "ResponseHeaders": {
         "Content-Length": "0",
-<<<<<<< HEAD
-        "Date": "Tue, 02 Feb 2021 21:29:01 GMT",
-        "ETag": "\u00220x8D8C7C18FABA074\u0022",
-        "Last-Modified": "Tue, 02 Feb 2021 21:29:02 GMT",
-=======
-        "Date": "Wed, 17 Feb 2021 22:33:22 GMT",
-        "ETag": "\u00220x8D8D39408C864C2\u0022",
-        "Last-Modified": "Wed, 17 Feb 2021 22:33:22 GMT",
->>>>>>> 1814567d
+        "Date": "Fri, 19 Feb 2021 19:12:37 GMT",
+        "ETag": "\u00220x8D8D50A51EAE8D1\u0022",
+        "Last-Modified": "Fri, 19 Feb 2021 19:12:37 GMT",
         "Server": [
           "Windows-Azure-Blob/1.0",
           "Microsoft-HTTPAPI/2.0"
         ],
-        "x-ms-client-request-id": "a1f538e3-a82b-ecbf-e508-c0de5213ab48",
-<<<<<<< HEAD
-        "x-ms-request-id": "01f75339-b01e-001f-4daa-f9cc5b000000",
-=======
-        "x-ms-request-id": "93f0cac3-c01e-0058-5e7c-05a700000000",
->>>>>>> 1814567d
+        "x-ms-client-request-id": "0e2a4a95-4b33-c514-0b39-7cb2961fab98",
+        "x-ms-request-id": "2e6b3830-201e-00a4-5df3-0676f9000000",
         "x-ms-version": "2020-06-12"
       },
       "ResponseBody": []
     },
     {
-      "RequestUri": "https://seannse.dfs.core.windows.net/test-filesystem-b8d9b734-0402-15c5-3fb8-23e7d5a7b2a1/test-directory-e7f6f409-4488-eea2-0ff5-9bd47dc6d5ea?resource=directory",
+      "RequestUri": "https://seannse.dfs.core.windows.net/test-filesystem-dc12b2b6-9b01-1ff2-797d-cd8b817f13a9/test-directory-74a8893b-e527-87b1-06a3-542731cbe782?resource=directory",
       "RequestMethod": "PUT",
       "RequestHeaders": {
         "Accept": "application/json",
         "Authorization": "Sanitized",
-<<<<<<< HEAD
-        "traceparent": "00-d791d664e051c448bfdb34e8110ab5f6-14c0ea44dfe76446-00",
+        "traceparent": "00-4210eb4fa1ac9642b5f3da598d5d2cac-017eb1fdfb9a8647-00",
         "User-Agent": [
-          "azsdk-net-Storage.Files.DataLake/12.7.0-alpha.20210202.1",
-          "(.NET 5.0.2; Microsoft Windows 10.0.19042)"
+          "azsdk-net-Storage.Files.DataLake/12.7.0-alpha.20210219.1",
+          "(.NET 5.0.3; Microsoft Windows 10.0.19041)"
         ],
-        "x-ms-client-request-id": "0aab7811-9fd1-6dbb-f850-785d8a5a9d01",
-        "x-ms-date": "Tue, 02 Feb 2021 21:29:02 GMT",
-=======
-        "traceparent": "00-b2e93207c1ffd748af992775c3a22fec-fb366060a7a0264c-00",
-        "User-Agent": [
-          "azsdk-net-Storage.Files.DataLake/12.7.0-alpha.20210217.1",
-          "(.NET 5.0.3; Microsoft Windows 10.0.19042)"
-        ],
-        "x-ms-client-request-id": "0aab7811-9fd1-6dbb-f850-785d8a5a9d01",
-        "x-ms-date": "Wed, 17 Feb 2021 22:33:23 GMT",
->>>>>>> 1814567d
+        "x-ms-client-request-id": "91fca187-d643-ad56-a481-02e651043ae1",
+        "x-ms-date": "Fri, 19 Feb 2021 19:12:38 GMT",
         "x-ms-return-client-request-id": "true",
         "x-ms-version": "2020-06-12"
       },
@@ -85,49 +54,31 @@
       "StatusCode": 201,
       "ResponseHeaders": {
         "Content-Length": "0",
-<<<<<<< HEAD
-        "Date": "Tue, 02 Feb 2021 21:29:02 GMT",
-        "ETag": "\u00220x8D8C7C18FE005E8\u0022",
-        "Last-Modified": "Tue, 02 Feb 2021 21:29:02 GMT",
-=======
-        "Date": "Wed, 17 Feb 2021 22:33:22 GMT",
-        "ETag": "\u00220x8D8D394090287A2\u0022",
-        "Last-Modified": "Wed, 17 Feb 2021 22:33:23 GMT",
->>>>>>> 1814567d
+        "Date": "Fri, 19 Feb 2021 19:12:36 GMT",
+        "ETag": "\u00220x8D8D50A51F97851\u0022",
+        "Last-Modified": "Fri, 19 Feb 2021 19:12:37 GMT",
         "Server": [
           "Windows-Azure-HDFS/1.0",
           "Microsoft-HTTPAPI/2.0"
         ],
-        "x-ms-client-request-id": "0aab7811-9fd1-6dbb-f850-785d8a5a9d01",
-<<<<<<< HEAD
-        "x-ms-request-id": "84543dc1-501f-0075-2baa-f91473000000",
-=======
-        "x-ms-request-id": "a58efc44-601f-0023-357c-05e59c000000",
->>>>>>> 1814567d
+        "x-ms-client-request-id": "91fca187-d643-ad56-a481-02e651043ae1",
+        "x-ms-request-id": "6f4b9e75-e01f-004f-6bf3-060e0b000000",
         "x-ms-version": "2020-06-12"
       },
       "ResponseBody": []
     },
     {
-      "RequestUri": "https://seannse.dfs.core.windows.net/test-filesystem-b8d9b734-0402-15c5-3fb8-23e7d5a7b2a1/test-directory-e7f6f409-4488-eea2-0ff5-9bd47dc6d5ea/test-file-0a7b33f1-1de2-ed0e-27a9-f28e43c641e7?resource=file",
+      "RequestUri": "https://seannse.dfs.core.windows.net/test-filesystem-dc12b2b6-9b01-1ff2-797d-cd8b817f13a9/test-directory-74a8893b-e527-87b1-06a3-542731cbe782/test-file-c84c7261-7595-6e7e-f874-4f92dc6ee48a?resource=file",
       "RequestMethod": "PUT",
       "RequestHeaders": {
         "Accept": "application/json",
         "Authorization": "Sanitized",
         "User-Agent": [
-<<<<<<< HEAD
-          "azsdk-net-Storage.Files.DataLake/12.7.0-alpha.20210202.1",
-          "(.NET 5.0.2; Microsoft Windows 10.0.19042)"
+          "azsdk-net-Storage.Files.DataLake/12.7.0-alpha.20210219.1",
+          "(.NET 5.0.3; Microsoft Windows 10.0.19041)"
         ],
-        "x-ms-client-request-id": "d9cc8983-a067-1477-f851-cc37fd261c9f",
-        "x-ms-date": "Tue, 02 Feb 2021 21:29:02 GMT",
-=======
-          "azsdk-net-Storage.Files.DataLake/12.7.0-alpha.20210217.1",
-          "(.NET 5.0.3; Microsoft Windows 10.0.19042)"
-        ],
-        "x-ms-client-request-id": "d9cc8983-a067-1477-f851-cc37fd261c9f",
-        "x-ms-date": "Wed, 17 Feb 2021 22:33:23 GMT",
->>>>>>> 1814567d
+        "x-ms-client-request-id": "f52b4f13-1923-e854-7380-d303d67c41b6",
+        "x-ms-date": "Fri, 19 Feb 2021 19:12:38 GMT",
         "x-ms-return-client-request-id": "true",
         "x-ms-version": "2020-06-12"
       },
@@ -135,106 +86,66 @@
       "StatusCode": 201,
       "ResponseHeaders": {
         "Content-Length": "0",
-<<<<<<< HEAD
-        "Date": "Tue, 02 Feb 2021 21:29:02 GMT",
-        "ETag": "\u00220x8D8C7C18FECEA7E\u0022",
-        "Last-Modified": "Tue, 02 Feb 2021 21:29:03 GMT",
-=======
-        "Date": "Wed, 17 Feb 2021 22:33:22 GMT",
-        "ETag": "\u00220x8D8D39409111BB8\u0022",
-        "Last-Modified": "Wed, 17 Feb 2021 22:33:23 GMT",
->>>>>>> 1814567d
+        "Date": "Fri, 19 Feb 2021 19:12:36 GMT",
+        "ETag": "\u00220x8D8D50A5205EB3F\u0022",
+        "Last-Modified": "Fri, 19 Feb 2021 19:12:37 GMT",
         "Server": [
           "Windows-Azure-HDFS/1.0",
           "Microsoft-HTTPAPI/2.0"
         ],
-        "x-ms-client-request-id": "d9cc8983-a067-1477-f851-cc37fd261c9f",
-<<<<<<< HEAD
-        "x-ms-request-id": "84543dcd-501f-0075-37aa-f91473000000",
-=======
-        "x-ms-request-id": "a58efc53-601f-0023-447c-05e59c000000",
->>>>>>> 1814567d
+        "x-ms-client-request-id": "f52b4f13-1923-e854-7380-d303d67c41b6",
+        "x-ms-request-id": "6f4b9e82-e01f-004f-78f3-060e0b000000",
         "x-ms-version": "2020-06-12"
       },
       "ResponseBody": []
     },
     {
-<<<<<<< HEAD
-      "RequestUri": "https://seannse.dfs.core.windows.net/test-filesystem-b8d9b734-0402-15c5-3fb8-23e7d5a7b2a1/test-directory-e7f6f409-4488-eea2-0ff5-9bd47dc6d5ea/test-file-0a7b33f1-1de2-ed0e-27a9-f28e43c641e7?sv=2020-06-12\u0026st=2021-02-02T20%3A29%3A02Z\u0026se=2021-02-02T22%3A29%3A02Z\u0026sr=b\u0026sp=racwd\u0026sig=Sanitized\u0026action=getAccessControl",
+      "RequestUri": "https://seannse.dfs.core.windows.net/test-filesystem-dc12b2b6-9b01-1ff2-797d-cd8b817f13a9/test-directory-74a8893b-e527-87b1-06a3-542731cbe782/test-file-c84c7261-7595-6e7e-f874-4f92dc6ee48a?sv=2020-06-12\u0026st=2021-02-19T18%3A12%3A38Z\u0026se=2021-02-19T20%3A12%3A38Z\u0026sr=b\u0026sp=racwd\u0026sig=Sanitized\u0026action=getAccessControl",
       "RequestMethod": "HEAD",
       "RequestHeaders": {
         "Accept": "application/json",
-        "traceparent": "00-f9857cb66ec8e4428a61cbb5f7d8b88a-4aa62c609792a44d-00",
+        "traceparent": "00-fcd94c7dd2783d47b1620fcd974ae40c-0969a4c150657941-00",
         "User-Agent": [
-          "azsdk-net-Storage.Files.DataLake/12.7.0-alpha.20210202.1",
-          "(.NET 5.0.2; Microsoft Windows 10.0.19042)"
-=======
-      "RequestUri": "https://seannse.dfs.core.windows.net/test-filesystem-b8d9b734-0402-15c5-3fb8-23e7d5a7b2a1/test-directory-e7f6f409-4488-eea2-0ff5-9bd47dc6d5ea/test-file-0a7b33f1-1de2-ed0e-27a9-f28e43c641e7?sv=2020-06-12\u0026st=2021-02-17T21%3A33%3A23Z\u0026se=2021-02-17T23%3A33%3A23Z\u0026sr=b\u0026sp=racwd\u0026sig=Sanitized\u0026action=getAccessControl",
-      "RequestMethod": "HEAD",
-      "RequestHeaders": {
-        "traceparent": "00-d49f4cc01f70a748a9f3741b12a3fbdc-7d29ea761a982e4d-00",
-        "User-Agent": [
-          "azsdk-net-Storage.Files.DataLake/12.7.0-alpha.20210217.1",
-          "(.NET 5.0.3; Microsoft Windows 10.0.19042)"
->>>>>>> 1814567d
+          "azsdk-net-Storage.Files.DataLake/12.7.0-alpha.20210219.1",
+          "(.NET 5.0.3; Microsoft Windows 10.0.19041)"
         ],
-        "x-ms-client-request-id": "01d995d8-c38d-9f99-e942-bce005b86f8e",
+        "x-ms-client-request-id": "02d3165a-44d8-c4be-e8b7-081ca027e56a",
         "x-ms-return-client-request-id": "true",
         "x-ms-version": "2020-06-12"
       },
       "RequestBody": null,
       "StatusCode": 200,
       "ResponseHeaders": {
-<<<<<<< HEAD
-        "Date": "Tue, 02 Feb 2021 21:29:03 GMT",
-        "ETag": "\u00220x8D8C7C18FECEA7E\u0022",
-        "Last-Modified": "Tue, 02 Feb 2021 21:29:03 GMT",
-=======
-        "Date": "Wed, 17 Feb 2021 22:33:22 GMT",
-        "ETag": "\u00220x8D8D39409111BB8\u0022",
-        "Last-Modified": "Wed, 17 Feb 2021 22:33:23 GMT",
->>>>>>> 1814567d
+        "Date": "Fri, 19 Feb 2021 19:12:36 GMT",
+        "ETag": "\u00220x8D8D50A5205EB3F\u0022",
+        "Last-Modified": "Fri, 19 Feb 2021 19:12:37 GMT",
         "Server": [
           "Windows-Azure-HDFS/1.0",
           "Microsoft-HTTPAPI/2.0"
         ],
         "x-ms-acl": "user::rw-,group::r--,other::---",
-        "x-ms-client-request-id": "01d995d8-c38d-9f99-e942-bce005b86f8e",
+        "x-ms-client-request-id": "02d3165a-44d8-c4be-e8b7-081ca027e56a",
         "x-ms-group": "$superuser",
         "x-ms-owner": "$superuser",
         "x-ms-permissions": "rw-r-----",
-<<<<<<< HEAD
-        "x-ms-request-id": "e28580c5-201f-008b-7eaa-f97b32000000",
-=======
-        "x-ms-request-id": "7a8b213a-301f-0063-447c-05e2a4000000",
->>>>>>> 1814567d
+        "x-ms-request-id": "6f4b9e95-e01f-004f-0bf3-060e0b000000",
         "x-ms-version": "2020-06-12"
       },
       "ResponseBody": []
     },
     {
-      "RequestUri": "https://seannse.blob.core.windows.net/test-filesystem-b8d9b734-0402-15c5-3fb8-23e7d5a7b2a1?restype=container",
+      "RequestUri": "https://seannse.blob.core.windows.net/test-filesystem-dc12b2b6-9b01-1ff2-797d-cd8b817f13a9?restype=container",
       "RequestMethod": "DELETE",
       "RequestHeaders": {
         "Accept": "application/xml",
         "Authorization": "Sanitized",
-<<<<<<< HEAD
-        "traceparent": "00-14b94fa989483d4db494ddb2a68b4b1b-5fc39ce8eac09548-00",
+        "traceparent": "00-753094994732ac4eb0b80b52a7c64bf3-68a13efb164a1a4d-00",
         "User-Agent": [
-          "azsdk-net-Storage.Files.DataLake/12.7.0-alpha.20210202.1",
-          "(.NET 5.0.2; Microsoft Windows 10.0.19042)"
+          "azsdk-net-Storage.Files.DataLake/12.7.0-alpha.20210219.1",
+          "(.NET 5.0.3; Microsoft Windows 10.0.19041)"
         ],
-        "x-ms-client-request-id": "685f9b95-1a4c-2b11-5a17-2967132439d0",
-        "x-ms-date": "Tue, 02 Feb 2021 21:29:02 GMT",
-=======
-        "traceparent": "00-44d0c067c5e76b40875fd0a7ae9fd73b-39c15acb2cdf0b42-00",
-        "User-Agent": [
-          "azsdk-net-Storage.Files.DataLake/12.7.0-alpha.20210217.1",
-          "(.NET 5.0.3; Microsoft Windows 10.0.19042)"
-        ],
-        "x-ms-client-request-id": "685f9b95-1a4c-2b11-5a17-2967132439d0",
-        "x-ms-date": "Wed, 17 Feb 2021 22:33:23 GMT",
->>>>>>> 1814567d
+        "x-ms-client-request-id": "bfa83856-3fa9-fcde-2867-7ac8a173714f",
+        "x-ms-date": "Fri, 19 Feb 2021 19:12:38 GMT",
         "x-ms-return-client-request-id": "true",
         "x-ms-version": "2020-06-12"
       },
@@ -242,33 +153,21 @@
       "StatusCode": 202,
       "ResponseHeaders": {
         "Content-Length": "0",
-<<<<<<< HEAD
-        "Date": "Tue, 02 Feb 2021 21:29:02 GMT",
-=======
-        "Date": "Wed, 17 Feb 2021 22:33:23 GMT",
->>>>>>> 1814567d
+        "Date": "Fri, 19 Feb 2021 19:12:37 GMT",
         "Server": [
           "Windows-Azure-Blob/1.0",
           "Microsoft-HTTPAPI/2.0"
         ],
-        "x-ms-client-request-id": "685f9b95-1a4c-2b11-5a17-2967132439d0",
-<<<<<<< HEAD
-        "x-ms-request-id": "01f753ff-b01e-001f-7baa-f9cc5b000000",
-=======
-        "x-ms-request-id": "93f0cbef-c01e-0058-667c-05a700000000",
->>>>>>> 1814567d
+        "x-ms-client-request-id": "bfa83856-3fa9-fcde-2867-7ac8a173714f",
+        "x-ms-request-id": "2e6b3b19-201e-00a4-19f3-0676f9000000",
         "x-ms-version": "2020-06-12"
       },
       "ResponseBody": []
     }
   ],
   "Variables": {
-<<<<<<< HEAD
-    "DateTimeOffsetNow": "2021-02-02T15:29:02.4614173-06:00",
-=======
-    "DateTimeOffsetNow": "2021-02-17T16:33:23.5330897-06:00",
->>>>>>> 1814567d
-    "RandomSeed": "911916563",
+    "DateTimeOffsetNow": "2021-02-19T13:12:38.3061268-06:00",
+    "RandomSeed": "868802951",
     "Storage_TestConfigHierarchicalNamespace": "NamespaceTenant\nseannse\nU2FuaXRpemVk\nhttps://seannse.blob.core.windows.net\nhttps://seannse.file.core.windows.net\nhttps://seannse.queue.core.windows.net\nhttps://seannse.table.core.windows.net\n\n\n\n\nhttps://seannse-secondary.blob.core.windows.net\nhttps://seannse-secondary.file.core.windows.net\nhttps://seannse-secondary.queue.core.windows.net\nhttps://seannse-secondary.table.core.windows.net\n68390a19-a643-458b-b726-408abf67b4fc\nSanitized\n72f988bf-86f1-41af-91ab-2d7cd011db47\nhttps://login.microsoftonline.com/\nCloud\nBlobEndpoint=https://seannse.blob.core.windows.net/;QueueEndpoint=https://seannse.queue.core.windows.net/;FileEndpoint=https://seannse.file.core.windows.net/;BlobSecondaryEndpoint=https://seannse-secondary.blob.core.windows.net/;QueueSecondaryEndpoint=https://seannse-secondary.queue.core.windows.net/;FileSecondaryEndpoint=https://seannse-secondary.file.core.windows.net/;AccountName=seannse;AccountKey=Sanitized\n"
   }
 }