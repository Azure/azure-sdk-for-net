--- conflicted
+++ resolved
@@ -1,233 +1,148 @@
 {
   "Entries": [
     {
-      "RequestUri": "https://seannse.blob.core.windows.net/test-filesystem-463e81fe-1d0b-b031-9c43-7ed1567afa59?restype=container",
-      "RequestMethod": "PUT",
-      "RequestHeaders": {
-        "Accept": "application/xml",
-        "Authorization": "Sanitized",
-<<<<<<< HEAD
-        "traceparent": "00-7a13893f67fd6b4b934e302b2b010f90-1edf3d90b36bf743-00",
-        "User-Agent": [
-          "azsdk-net-Storage.Files.DataLake/12.7.0-alpha.20210202.1",
-          "(.NET 5.0.2; Microsoft Windows 10.0.19042)"
+      "RequestUri": "https://seannse.blob.core.windows.net/test-filesystem-890e6c79-d806-8aa8-f0a1-3ec86d1265be?restype=container",
+      "RequestMethod": "PUT",
+      "RequestHeaders": {
+        "Accept": "application/xml",
+        "Authorization": "Sanitized",
+        "traceparent": "00-f794f2ad4f08f7459006260a5b4b94a7-ccda766694b9f94a-00",
+        "User-Agent": [
+          "azsdk-net-Storage.Files.DataLake/12.7.0-alpha.20210219.1",
+          "(.NET 5.0.3; Microsoft Windows 10.0.19041)"
         ],
         "x-ms-blob-public-access": "container",
-        "x-ms-client-request-id": "c7d76c9a-65d3-b7c5-54aa-a5e90921b6ff",
-        "x-ms-date": "Tue, 02 Feb 2021 21:39:32 GMT",
-=======
-        "traceparent": "00-b12136492d431a42b3577f120880c70b-f36968580fe85b42-00",
-        "User-Agent": [
-          "azsdk-net-Storage.Files.DataLake/12.7.0-alpha.20210217.1",
-          "(.NET 5.0.3; Microsoft Windows 10.0.19042)"
-        ],
-        "x-ms-blob-public-access": "container",
-        "x-ms-client-request-id": "c7d76c9a-65d3-b7c5-54aa-a5e90921b6ff",
-        "x-ms-date": "Wed, 17 Feb 2021 22:28:58 GMT",
->>>>>>> 1814567d
-        "x-ms-return-client-request-id": "true",
-        "x-ms-version": "2020-06-12"
-      },
-      "RequestBody": null,
-      "StatusCode": 201,
-      "ResponseHeaders": {
-        "Content-Length": "0",
-<<<<<<< HEAD
-        "Date": "Tue, 02 Feb 2021 21:39:32 GMT",
-        "ETag": "\u00220x8D8C7C30785DDB4\u0022",
-        "Last-Modified": "Tue, 02 Feb 2021 21:39:33 GMT",
-=======
-        "Date": "Wed, 17 Feb 2021 22:28:58 GMT",
-        "ETag": "\u00220x8D8D3936B59506D\u0022",
-        "Last-Modified": "Wed, 17 Feb 2021 22:28:58 GMT",
->>>>>>> 1814567d
-        "Server": [
-          "Windows-Azure-Blob/1.0",
-          "Microsoft-HTTPAPI/2.0"
-        ],
-        "x-ms-client-request-id": "c7d76c9a-65d3-b7c5-54aa-a5e90921b6ff",
-<<<<<<< HEAD
-        "x-ms-request-id": "c8b14b23-001e-00a3-35ab-f91a9a000000",
-=======
-        "x-ms-request-id": "9d331615-201e-00a4-1a7c-0576f9000000",
->>>>>>> 1814567d
-        "x-ms-version": "2020-06-12"
-      },
-      "ResponseBody": []
-    },
-    {
-      "RequestUri": "https://seannse.dfs.core.windows.net/test-filesystem-463e81fe-1d0b-b031-9c43-7ed1567afa59/test-file-4e6e1668-db37-7d3c-416e-1dd4398034dc?resource=file",
-      "RequestMethod": "PUT",
-      "RequestHeaders": {
-        "Accept": "application/json",
-        "Authorization": "Sanitized",
-<<<<<<< HEAD
-        "traceparent": "00-7a9c92a64ff4464a9f1072a5e6497ead-3d684df5a803074b-00",
-        "User-Agent": [
-          "azsdk-net-Storage.Files.DataLake/12.7.0-alpha.20210202.1",
-          "(.NET 5.0.2; Microsoft Windows 10.0.19042)"
-        ],
-        "x-ms-client-request-id": "6548e580-ca51-bf71-305a-856548f07ed4",
-        "x-ms-date": "Tue, 02 Feb 2021 21:39:32 GMT",
-=======
-        "traceparent": "00-2dc4108a711aae47b2d141be154eaf32-4a5f081a9369754e-00",
-        "User-Agent": [
-          "azsdk-net-Storage.Files.DataLake/12.7.0-alpha.20210217.1",
-          "(.NET 5.0.3; Microsoft Windows 10.0.19042)"
-        ],
-        "x-ms-client-request-id": "6548e580-ca51-bf71-305a-856548f07ed4",
-        "x-ms-date": "Wed, 17 Feb 2021 22:28:58 GMT",
->>>>>>> 1814567d
-        "x-ms-return-client-request-id": "true",
-        "x-ms-version": "2020-06-12"
-      },
-      "RequestBody": null,
-      "StatusCode": 201,
-      "ResponseHeaders": {
-        "Content-Length": "0",
-<<<<<<< HEAD
-        "Date": "Tue, 02 Feb 2021 21:39:33 GMT",
-        "ETag": "\u00220x8D8C7C307C163B9\u0022",
-        "Last-Modified": "Tue, 02 Feb 2021 21:39:33 GMT",
-=======
-        "Date": "Wed, 17 Feb 2021 22:28:58 GMT",
-        "ETag": "\u00220x8D8D3936B8AE12A\u0022",
-        "Last-Modified": "Wed, 17 Feb 2021 22:28:59 GMT",
->>>>>>> 1814567d
-        "Server": [
-          "Windows-Azure-HDFS/1.0",
-          "Microsoft-HTTPAPI/2.0"
-        ],
-        "x-ms-client-request-id": "6548e580-ca51-bf71-305a-856548f07ed4",
-<<<<<<< HEAD
-        "x-ms-request-id": "9003494a-701f-0062-10ab-f9bd78000000",
-=======
-        "x-ms-request-id": "87d45515-f01f-006c-1a7c-0594c8000000",
->>>>>>> 1814567d
-        "x-ms-version": "2020-06-12"
-      },
-      "ResponseBody": []
-    },
-    {
-      "RequestUri": "https://seannse.dfs.core.windows.net/test-filesystem-463e81fe-1d0b-b031-9c43-7ed1567afa59/test-file-34bfc875-ccea-355c-8f62-fab376efa1eb?resource=file",
-      "RequestMethod": "PUT",
-      "RequestHeaders": {
-        "Accept": "application/json",
-        "Authorization": "Sanitized",
-<<<<<<< HEAD
-        "traceparent": "00-f0a9bbb20bdde347813c65a2482f81ed-d3d69f0c6521f640-00",
-        "User-Agent": [
-          "azsdk-net-Storage.Files.DataLake/12.7.0-alpha.20210202.1",
-          "(.NET 5.0.2; Microsoft Windows 10.0.19042)"
-        ],
-        "x-ms-client-request-id": "13d79004-9196-b31c-8813-d5eed0bd4941",
-        "x-ms-date": "Tue, 02 Feb 2021 21:39:33 GMT",
-=======
-        "traceparent": "00-b51c4e52b7bda944aede39b4b3fa4aea-6468eaf582dedb46-00",
-        "User-Agent": [
-          "azsdk-net-Storage.Files.DataLake/12.7.0-alpha.20210217.1",
-          "(.NET 5.0.3; Microsoft Windows 10.0.19042)"
-        ],
-        "x-ms-client-request-id": "13d79004-9196-b31c-8813-d5eed0bd4941",
-        "x-ms-date": "Wed, 17 Feb 2021 22:28:59 GMT",
->>>>>>> 1814567d
-        "x-ms-return-client-request-id": "true",
-        "x-ms-version": "2020-06-12"
-      },
-      "RequestBody": null,
-      "StatusCode": 201,
-      "ResponseHeaders": {
-        "Content-Length": "0",
-<<<<<<< HEAD
-        "Date": "Tue, 02 Feb 2021 21:39:33 GMT",
-        "ETag": "\u00220x8D8C7C307D05542\u0022",
-        "Last-Modified": "Tue, 02 Feb 2021 21:39:33 GMT",
-=======
-        "Date": "Wed, 17 Feb 2021 22:28:58 GMT",
-        "ETag": "\u00220x8D8D3936B981FC3\u0022",
-        "Last-Modified": "Wed, 17 Feb 2021 22:28:59 GMT",
->>>>>>> 1814567d
-        "Server": [
-          "Windows-Azure-HDFS/1.0",
-          "Microsoft-HTTPAPI/2.0"
-        ],
-        "x-ms-client-request-id": "13d79004-9196-b31c-8813-d5eed0bd4941",
-<<<<<<< HEAD
-        "x-ms-request-id": "9003495c-701f-0062-22ab-f9bd78000000",
-=======
-        "x-ms-request-id": "87d45521-f01f-006c-267c-0594c8000000",
->>>>>>> 1814567d
-        "x-ms-version": "2020-06-12"
-      },
-      "ResponseBody": []
-    },
-    {
-      "RequestUri": "https://seannse.dfs.core.windows.net/test-filesystem-463e81fe-1d0b-b031-9c43-7ed1567afa59/test-file-34bfc875-ccea-355c-8f62-fab376efa1eb?mode=legacy",
-      "RequestMethod": "PUT",
-      "RequestHeaders": {
-        "Accept": "application/json",
-        "Authorization": "Sanitized",
-        "User-Agent": [
-<<<<<<< HEAD
-          "azsdk-net-Storage.Files.DataLake/12.7.0-alpha.20210202.1",
-          "(.NET 5.0.2; Microsoft Windows 10.0.19042)"
-        ],
-        "x-ms-client-request-id": "e5af969f-8e17-1554-faa0-ca24fa9c8fa7",
-        "x-ms-date": "Tue, 02 Feb 2021 21:39:33 GMT",
-=======
-          "azsdk-net-Storage.Files.DataLake/12.7.0-alpha.20210217.1",
-          "(.NET 5.0.3; Microsoft Windows 10.0.19042)"
-        ],
-        "x-ms-client-request-id": "e5af969f-8e17-1554-faa0-ca24fa9c8fa7",
-        "x-ms-date": "Wed, 17 Feb 2021 22:28:59 GMT",
->>>>>>> 1814567d
-        "x-ms-rename-source": "%2Ftest-filesystem-463e81fe-1d0b-b031-9c43-7ed1567afa59%2Ftest-file-4e6e1668-db37-7d3c-416e-1dd4398034dc=",
-        "x-ms-return-client-request-id": "true",
-        "x-ms-version": "2020-06-12"
-      },
-      "RequestBody": null,
-      "StatusCode": 201,
-      "ResponseHeaders": {
-        "Content-Length": "0",
-<<<<<<< HEAD
-        "Date": "Tue, 02 Feb 2021 21:39:33 GMT",
-=======
-        "Date": "Wed, 17 Feb 2021 22:28:58 GMT",
->>>>>>> 1814567d
-        "Server": [
-          "Windows-Azure-HDFS/1.0",
-          "Microsoft-HTTPAPI/2.0"
-        ],
-        "x-ms-client-request-id": "e5af969f-8e17-1554-faa0-ca24fa9c8fa7",
-<<<<<<< HEAD
-        "x-ms-request-id": "90034971-701f-0062-37ab-f9bd78000000",
-=======
-        "x-ms-request-id": "87d45531-f01f-006c-367c-0594c8000000",
->>>>>>> 1814567d
-        "x-ms-version": "2020-06-12"
-      },
-      "ResponseBody": []
-    },
-    {
-      "RequestUri": "https://seannse.blob.core.windows.net/test-filesystem-463e81fe-1d0b-b031-9c43-7ed1567afa59/test-file-34bfc875-ccea-355c-8f62-fab376efa1eb",
+        "x-ms-client-request-id": "88e774de-68bf-dd8e-12f0-f40fbc66ecd7",
+        "x-ms-date": "Fri, 19 Feb 2021 19:10:39 GMT",
+        "x-ms-return-client-request-id": "true",
+        "x-ms-version": "2020-06-12"
+      },
+      "RequestBody": null,
+      "StatusCode": 201,
+      "ResponseHeaders": {
+        "Content-Length": "0",
+        "Date": "Fri, 19 Feb 2021 19:10:38 GMT",
+        "ETag": "\u00220x8D8D50A0B4B2586\u0022",
+        "Last-Modified": "Fri, 19 Feb 2021 19:10:38 GMT",
+        "Server": [
+          "Windows-Azure-Blob/1.0",
+          "Microsoft-HTTPAPI/2.0"
+        ],
+        "x-ms-client-request-id": "88e774de-68bf-dd8e-12f0-f40fbc66ecd7",
+        "x-ms-request-id": "2e66a2a5-201e-00a4-34f2-0676f9000000",
+        "x-ms-version": "2020-06-12"
+      },
+      "ResponseBody": []
+    },
+    {
+      "RequestUri": "https://seannse.dfs.core.windows.net/test-filesystem-890e6c79-d806-8aa8-f0a1-3ec86d1265be/test-file-bd7691a4-4018-500e-7d84-ab87580c0a51?resource=file",
+      "RequestMethod": "PUT",
+      "RequestHeaders": {
+        "Accept": "application/json",
+        "Authorization": "Sanitized",
+        "traceparent": "00-ad0b6f8784c1df44a35c1f1df2a7e15d-d1df8f12708ab54d-00",
+        "User-Agent": [
+          "azsdk-net-Storage.Files.DataLake/12.7.0-alpha.20210219.1",
+          "(.NET 5.0.3; Microsoft Windows 10.0.19041)"
+        ],
+        "x-ms-client-request-id": "edf7a892-1328-9e94-6696-0a3abc068406",
+        "x-ms-date": "Fri, 19 Feb 2021 19:10:39 GMT",
+        "x-ms-return-client-request-id": "true",
+        "x-ms-version": "2020-06-12"
+      },
+      "RequestBody": null,
+      "StatusCode": 201,
+      "ResponseHeaders": {
+        "Content-Length": "0",
+        "Date": "Fri, 19 Feb 2021 19:10:38 GMT",
+        "ETag": "\u00220x8D8D50A0B5AF393\u0022",
+        "Last-Modified": "Fri, 19 Feb 2021 19:10:38 GMT",
+        "Server": [
+          "Windows-Azure-HDFS/1.0",
+          "Microsoft-HTTPAPI/2.0"
+        ],
+        "x-ms-client-request-id": "edf7a892-1328-9e94-6696-0a3abc068406",
+        "x-ms-request-id": "6f4b3ed2-e01f-004f-2ef2-060e0b000000",
+        "x-ms-version": "2020-06-12"
+      },
+      "ResponseBody": []
+    },
+    {
+      "RequestUri": "https://seannse.dfs.core.windows.net/test-filesystem-890e6c79-d806-8aa8-f0a1-3ec86d1265be/test-file-2a3ea2e6-f27d-c7ac-93f6-2a33c7c51c9d?resource=file",
+      "RequestMethod": "PUT",
+      "RequestHeaders": {
+        "Accept": "application/json",
+        "Authorization": "Sanitized",
+        "traceparent": "00-948bd8b632fe484a9d73ab08dd80bb56-290ae5aa4b96624b-00",
+        "User-Agent": [
+          "azsdk-net-Storage.Files.DataLake/12.7.0-alpha.20210219.1",
+          "(.NET 5.0.3; Microsoft Windows 10.0.19041)"
+        ],
+        "x-ms-client-request-id": "91627360-a2a0-9ff9-fb2f-5a32e860d6a0",
+        "x-ms-date": "Fri, 19 Feb 2021 19:10:39 GMT",
+        "x-ms-return-client-request-id": "true",
+        "x-ms-version": "2020-06-12"
+      },
+      "RequestBody": null,
+      "StatusCode": 201,
+      "ResponseHeaders": {
+        "Content-Length": "0",
+        "Date": "Fri, 19 Feb 2021 19:10:38 GMT",
+        "ETag": "\u00220x8D8D50A0B66552C\u0022",
+        "Last-Modified": "Fri, 19 Feb 2021 19:10:39 GMT",
+        "Server": [
+          "Windows-Azure-HDFS/1.0",
+          "Microsoft-HTTPAPI/2.0"
+        ],
+        "x-ms-client-request-id": "91627360-a2a0-9ff9-fb2f-5a32e860d6a0",
+        "x-ms-request-id": "6f4b3ee5-e01f-004f-41f2-060e0b000000",
+        "x-ms-version": "2020-06-12"
+      },
+      "ResponseBody": []
+    },
+    {
+      "RequestUri": "https://seannse.dfs.core.windows.net/test-filesystem-890e6c79-d806-8aa8-f0a1-3ec86d1265be/test-file-2a3ea2e6-f27d-c7ac-93f6-2a33c7c51c9d?mode=legacy",
+      "RequestMethod": "PUT",
+      "RequestHeaders": {
+        "Accept": "application/json",
+        "Authorization": "Sanitized",
+        "User-Agent": [
+          "azsdk-net-Storage.Files.DataLake/12.7.0-alpha.20210219.1",
+          "(.NET 5.0.3; Microsoft Windows 10.0.19041)"
+        ],
+        "x-ms-client-request-id": "54d39f32-8a62-14fc-3a55-b5e5c2f7d49c",
+        "x-ms-date": "Fri, 19 Feb 2021 19:10:39 GMT",
+        "x-ms-rename-source": "%2Ftest-filesystem-890e6c79-d806-8aa8-f0a1-3ec86d1265be%2Ftest-file-bd7691a4-4018-500e-7d84-ab87580c0a51=",
+        "x-ms-return-client-request-id": "true",
+        "x-ms-version": "2020-06-12"
+      },
+      "RequestBody": null,
+      "StatusCode": 201,
+      "ResponseHeaders": {
+        "Content-Length": "0",
+        "Date": "Fri, 19 Feb 2021 19:10:38 GMT",
+        "Server": [
+          "Windows-Azure-HDFS/1.0",
+          "Microsoft-HTTPAPI/2.0"
+        ],
+        "x-ms-client-request-id": "54d39f32-8a62-14fc-3a55-b5e5c2f7d49c",
+        "x-ms-request-id": "6f4b3efe-e01f-004f-5af2-060e0b000000",
+        "x-ms-version": "2020-06-12"
+      },
+      "ResponseBody": []
+    },
+    {
+      "RequestUri": "https://seannse.blob.core.windows.net/test-filesystem-890e6c79-d806-8aa8-f0a1-3ec86d1265be/test-file-2a3ea2e6-f27d-c7ac-93f6-2a33c7c51c9d",
       "RequestMethod": "HEAD",
       "RequestHeaders": {
         "Accept": "application/xml",
         "Authorization": "Sanitized",
         "User-Agent": [
-<<<<<<< HEAD
-          "azsdk-net-Storage.Files.DataLake/12.7.0-alpha.20210202.1",
-          "(.NET 5.0.2; Microsoft Windows 10.0.19042)"
-        ],
-        "x-ms-client-request-id": "394e668b-630e-2a29-46a7-37fb6077aca1",
-        "x-ms-date": "Tue, 02 Feb 2021 21:39:33 GMT",
-=======
-          "azsdk-net-Storage.Files.DataLake/12.7.0-alpha.20210217.1",
-          "(.NET 5.0.3; Microsoft Windows 10.0.19042)"
-        ],
-        "x-ms-client-request-id": "394e668b-630e-2a29-46a7-37fb6077aca1",
-        "x-ms-date": "Wed, 17 Feb 2021 22:28:59 GMT",
->>>>>>> 1814567d
+          "azsdk-net-Storage.Files.DataLake/12.7.0-alpha.20210219.1",
+          "(.NET 5.0.3; Microsoft Windows 10.0.19041)"
+        ],
+        "x-ms-client-request-id": "49ff8b39-828d-f03d-706f-4dbc1e0b0681",
+        "x-ms-date": "Fri, 19 Feb 2021 19:10:39 GMT",
         "x-ms-return-client-request-id": "true",
         "x-ms-version": "2020-06-12"
       },
@@ -237,15 +152,9 @@
         "Accept-Ranges": "bytes",
         "Content-Length": "0",
         "Content-Type": "application/octet-stream",
-<<<<<<< HEAD
-        "Date": "Tue, 02 Feb 2021 21:39:33 GMT",
-        "ETag": "\u00220x8D8C7C307C163B9\u0022",
-        "Last-Modified": "Tue, 02 Feb 2021 21:39:33 GMT",
-=======
-        "Date": "Wed, 17 Feb 2021 22:28:59 GMT",
-        "ETag": "\u00220x8D8D3936B8AE12A\u0022",
-        "Last-Modified": "Wed, 17 Feb 2021 22:28:59 GMT",
->>>>>>> 1814567d
+        "Date": "Fri, 19 Feb 2021 19:10:39 GMT",
+        "ETag": "\u00220x8D8D50A0B5AF393\u0022",
+        "Last-Modified": "Fri, 19 Feb 2021 19:10:38 GMT",
         "Server": [
           "Windows-Azure-Blob/1.0",
           "Microsoft-HTTPAPI/2.0"
@@ -253,50 +162,32 @@
         "x-ms-access-tier": "Hot",
         "x-ms-access-tier-inferred": "true",
         "x-ms-blob-type": "BlockBlob",
-        "x-ms-client-request-id": "394e668b-630e-2a29-46a7-37fb6077aca1",
-<<<<<<< HEAD
-        "x-ms-creation-time": "Tue, 02 Feb 2021 21:39:33 GMT",
-=======
-        "x-ms-creation-time": "Wed, 17 Feb 2021 22:28:59 GMT",
->>>>>>> 1814567d
+        "x-ms-client-request-id": "49ff8b39-828d-f03d-706f-4dbc1e0b0681",
+        "x-ms-creation-time": "Fri, 19 Feb 2021 19:10:38 GMT",
         "x-ms-group": "$superuser",
         "x-ms-lease-state": "available",
         "x-ms-lease-status": "unlocked",
         "x-ms-owner": "$superuser",
         "x-ms-permissions": "rw-r-----",
-<<<<<<< HEAD
-        "x-ms-request-id": "c8b14df8-001e-00a3-4fab-f91a9a000000",
-=======
-        "x-ms-request-id": "9d3316a7-201e-00a4-0e7c-0576f9000000",
->>>>>>> 1814567d
+        "x-ms-request-id": "2e66a63c-201e-00a4-23f2-0676f9000000",
         "x-ms-server-encrypted": "true",
         "x-ms-version": "2020-06-12"
       },
       "ResponseBody": []
     },
     {
-      "RequestUri": "https://seannse.blob.core.windows.net/test-filesystem-463e81fe-1d0b-b031-9c43-7ed1567afa59?restype=container",
+      "RequestUri": "https://seannse.blob.core.windows.net/test-filesystem-890e6c79-d806-8aa8-f0a1-3ec86d1265be?restype=container",
       "RequestMethod": "DELETE",
       "RequestHeaders": {
         "Accept": "application/xml",
         "Authorization": "Sanitized",
-<<<<<<< HEAD
-        "traceparent": "00-65c7d873f180604dbe7dc081c255b4a2-4e8d4f293f62b04a-00",
-        "User-Agent": [
-          "azsdk-net-Storage.Files.DataLake/12.7.0-alpha.20210202.1",
-          "(.NET 5.0.2; Microsoft Windows 10.0.19042)"
-        ],
-        "x-ms-client-request-id": "939956fe-554d-ca98-5064-cbbc5acc797d",
-        "x-ms-date": "Tue, 02 Feb 2021 21:39:33 GMT",
-=======
-        "traceparent": "00-944af7a57603924e87e5dc7de1b4918a-8c14f436b301594b-00",
-        "User-Agent": [
-          "azsdk-net-Storage.Files.DataLake/12.7.0-alpha.20210217.1",
-          "(.NET 5.0.3; Microsoft Windows 10.0.19042)"
-        ],
-        "x-ms-client-request-id": "939956fe-554d-ca98-5064-cbbc5acc797d",
-        "x-ms-date": "Wed, 17 Feb 2021 22:28:59 GMT",
->>>>>>> 1814567d
+        "traceparent": "00-53bc54584ded824aab654a324ca6e9b4-72a0cdd26b79cd4b-00",
+        "User-Agent": [
+          "azsdk-net-Storage.Files.DataLake/12.7.0-alpha.20210219.1",
+          "(.NET 5.0.3; Microsoft Windows 10.0.19041)"
+        ],
+        "x-ms-client-request-id": "37abd214-8bf7-f10f-b528-f5d1eebd6e75",
+        "x-ms-date": "Fri, 19 Feb 2021 19:10:40 GMT",
         "x-ms-return-client-request-id": "true",
         "x-ms-version": "2020-06-12"
       },
@@ -304,257 +195,161 @@
       "StatusCode": 202,
       "ResponseHeaders": {
         "Content-Length": "0",
-<<<<<<< HEAD
-        "Date": "Tue, 02 Feb 2021 21:39:33 GMT",
-=======
-        "Date": "Wed, 17 Feb 2021 22:28:59 GMT",
->>>>>>> 1814567d
-        "Server": [
-          "Windows-Azure-Blob/1.0",
-          "Microsoft-HTTPAPI/2.0"
-        ],
-        "x-ms-client-request-id": "939956fe-554d-ca98-5064-cbbc5acc797d",
-<<<<<<< HEAD
-        "x-ms-request-id": "c8b14e58-001e-00a3-2cab-f91a9a000000",
-=======
-        "x-ms-request-id": "9d3316b3-201e-00a4-187c-0576f9000000",
->>>>>>> 1814567d
-        "x-ms-version": "2020-06-12"
-      },
-      "ResponseBody": []
-    },
-    {
-      "RequestUri": "https://seannse.blob.core.windows.net/test-filesystem-99643484-0964-14ef-5c40-6a3873427227?restype=container",
-      "RequestMethod": "PUT",
-      "RequestHeaders": {
-        "Accept": "application/xml",
-        "Authorization": "Sanitized",
-<<<<<<< HEAD
-        "traceparent": "00-cd4277267d09f8448ed709aff5d4e30c-baf5060668ff8746-00",
-        "User-Agent": [
-          "azsdk-net-Storage.Files.DataLake/12.7.0-alpha.20210202.1",
-          "(.NET 5.0.2; Microsoft Windows 10.0.19042)"
+        "Date": "Fri, 19 Feb 2021 19:10:39 GMT",
+        "Server": [
+          "Windows-Azure-Blob/1.0",
+          "Microsoft-HTTPAPI/2.0"
+        ],
+        "x-ms-client-request-id": "37abd214-8bf7-f10f-b528-f5d1eebd6e75",
+        "x-ms-request-id": "2e66a700-201e-00a4-5cf2-0676f9000000",
+        "x-ms-version": "2020-06-12"
+      },
+      "ResponseBody": []
+    },
+    {
+      "RequestUri": "https://seannse.blob.core.windows.net/test-filesystem-e4729793-d40b-a9e2-fd09-2447b0747f92?restype=container",
+      "RequestMethod": "PUT",
+      "RequestHeaders": {
+        "Accept": "application/xml",
+        "Authorization": "Sanitized",
+        "traceparent": "00-4582e2e4a9e53f4a9b5c2801b29e29d0-38be1dc6c452e24e-00",
+        "User-Agent": [
+          "azsdk-net-Storage.Files.DataLake/12.7.0-alpha.20210219.1",
+          "(.NET 5.0.3; Microsoft Windows 10.0.19041)"
         ],
         "x-ms-blob-public-access": "container",
-        "x-ms-client-request-id": "8362725b-baba-f5ec-6684-370ceb5f560d",
-        "x-ms-date": "Tue, 02 Feb 2021 21:39:33 GMT",
-=======
-        "traceparent": "00-fe5a7a74ba3fcd49ac4f44be6f98863e-d36a26d18ed37843-00",
-        "User-Agent": [
-          "azsdk-net-Storage.Files.DataLake/12.7.0-alpha.20210217.1",
-          "(.NET 5.0.3; Microsoft Windows 10.0.19042)"
-        ],
-        "x-ms-blob-public-access": "container",
-        "x-ms-client-request-id": "8362725b-baba-f5ec-6684-370ceb5f560d",
-        "x-ms-date": "Wed, 17 Feb 2021 22:28:59 GMT",
->>>>>>> 1814567d
-        "x-ms-return-client-request-id": "true",
-        "x-ms-version": "2020-06-12"
-      },
-      "RequestBody": null,
-      "StatusCode": 201,
-      "ResponseHeaders": {
-        "Content-Length": "0",
-<<<<<<< HEAD
-        "Date": "Tue, 02 Feb 2021 21:39:34 GMT",
-        "ETag": "\u00220x8D8C7C30834878A\u0022",
-        "Last-Modified": "Tue, 02 Feb 2021 21:39:34 GMT",
-=======
-        "Date": "Wed, 17 Feb 2021 22:28:59 GMT",
-        "ETag": "\u00220x8D8D3936BF3EE97\u0022",
-        "Last-Modified": "Wed, 17 Feb 2021 22:28:59 GMT",
->>>>>>> 1814567d
-        "Server": [
-          "Windows-Azure-Blob/1.0",
-          "Microsoft-HTTPAPI/2.0"
-        ],
-        "x-ms-client-request-id": "8362725b-baba-f5ec-6684-370ceb5f560d",
-<<<<<<< HEAD
-        "x-ms-request-id": "f1f8e059-201e-0040-64ab-f97867000000",
-=======
-        "x-ms-request-id": "58ae7c41-401e-0079-6f7c-05837b000000",
->>>>>>> 1814567d
-        "x-ms-version": "2020-06-12"
-      },
-      "ResponseBody": []
-    },
-    {
-      "RequestUri": "https://seannse.dfs.core.windows.net/test-filesystem-99643484-0964-14ef-5c40-6a3873427227/test-file-7368a4f2-6fd0-6c9f-e0e8-09e9c1cf6a0e?resource=file",
-      "RequestMethod": "PUT",
-      "RequestHeaders": {
-        "Accept": "application/json",
-        "Authorization": "Sanitized",
-<<<<<<< HEAD
-        "traceparent": "00-473f2ee3c696d34e839fb9a727617cba-bbb585f82a414142-00",
-        "User-Agent": [
-          "azsdk-net-Storage.Files.DataLake/12.7.0-alpha.20210202.1",
-          "(.NET 5.0.2; Microsoft Windows 10.0.19042)"
-        ],
-        "x-ms-client-request-id": "062d3a24-40e5-ec32-d2f5-a2d1b0023497",
-        "x-ms-date": "Tue, 02 Feb 2021 21:39:33 GMT",
-=======
-        "traceparent": "00-e8645dc7c0ce28448dc4c8d60db53318-12b3aab7e98c344f-00",
-        "User-Agent": [
-          "azsdk-net-Storage.Files.DataLake/12.7.0-alpha.20210217.1",
-          "(.NET 5.0.3; Microsoft Windows 10.0.19042)"
-        ],
-        "x-ms-client-request-id": "062d3a24-40e5-ec32-d2f5-a2d1b0023497",
-        "x-ms-date": "Wed, 17 Feb 2021 22:28:59 GMT",
->>>>>>> 1814567d
-        "x-ms-return-client-request-id": "true",
-        "x-ms-version": "2020-06-12"
-      },
-      "RequestBody": null,
-      "StatusCode": 201,
-      "ResponseHeaders": {
-        "Content-Length": "0",
-<<<<<<< HEAD
-        "Date": "Tue, 02 Feb 2021 21:39:33 GMT",
-        "ETag": "\u00220x8D8C7C30868B94A\u0022",
-        "Last-Modified": "Tue, 02 Feb 2021 21:39:34 GMT",
-=======
-        "Date": "Wed, 17 Feb 2021 22:28:59 GMT",
-        "ETag": "\u00220x8D8D3936C2944FC\u0022",
-        "Last-Modified": "Wed, 17 Feb 2021 22:29:00 GMT",
->>>>>>> 1814567d
-        "Server": [
-          "Windows-Azure-HDFS/1.0",
-          "Microsoft-HTTPAPI/2.0"
-        ],
-        "x-ms-client-request-id": "062d3a24-40e5-ec32-d2f5-a2d1b0023497",
-<<<<<<< HEAD
-        "x-ms-request-id": "124fcde6-a01f-002c-7fab-f993f0000000",
-=======
-        "x-ms-request-id": "9d7765d3-701f-0062-3c7c-05bd78000000",
->>>>>>> 1814567d
-        "x-ms-version": "2020-06-12"
-      },
-      "ResponseBody": []
-    },
-    {
-      "RequestUri": "https://seannse.dfs.core.windows.net/test-filesystem-99643484-0964-14ef-5c40-6a3873427227/test-file-8480291a-5582-042d-36cf-78c9cd468a99?resource=file",
-      "RequestMethod": "PUT",
-      "RequestHeaders": {
-        "Accept": "application/json",
-        "Authorization": "Sanitized",
-<<<<<<< HEAD
-        "traceparent": "00-dc35e29c06b3d041955573164c6ec21c-1df3b7f5e94f464e-00",
-        "User-Agent": [
-          "azsdk-net-Storage.Files.DataLake/12.7.0-alpha.20210202.1",
-          "(.NET 5.0.2; Microsoft Windows 10.0.19042)"
-        ],
-        "x-ms-client-request-id": "b83e0bd2-0cc6-cead-0d29-cf15c8681e8c",
-        "x-ms-date": "Tue, 02 Feb 2021 21:39:34 GMT",
-=======
-        "traceparent": "00-673c780758b50e469e290bf64d1f0d1e-e7f8e70ccbdcb246-00",
-        "User-Agent": [
-          "azsdk-net-Storage.Files.DataLake/12.7.0-alpha.20210217.1",
-          "(.NET 5.0.3; Microsoft Windows 10.0.19042)"
-        ],
-        "x-ms-client-request-id": "b83e0bd2-0cc6-cead-0d29-cf15c8681e8c",
-        "x-ms-date": "Wed, 17 Feb 2021 22:29:00 GMT",
->>>>>>> 1814567d
-        "x-ms-return-client-request-id": "true",
-        "x-ms-version": "2020-06-12"
-      },
-      "RequestBody": null,
-      "StatusCode": 201,
-      "ResponseHeaders": {
-        "Content-Length": "0",
-<<<<<<< HEAD
-        "Date": "Tue, 02 Feb 2021 21:39:33 GMT",
-        "ETag": "\u00220x8D8C7C30875652A\u0022",
-        "Last-Modified": "Tue, 02 Feb 2021 21:39:34 GMT",
-=======
-        "Date": "Wed, 17 Feb 2021 22:28:59 GMT",
-        "ETag": "\u00220x8D8D3936C366779\u0022",
-        "Last-Modified": "Wed, 17 Feb 2021 22:29:00 GMT",
->>>>>>> 1814567d
-        "Server": [
-          "Windows-Azure-HDFS/1.0",
-          "Microsoft-HTTPAPI/2.0"
-        ],
-        "x-ms-client-request-id": "b83e0bd2-0cc6-cead-0d29-cf15c8681e8c",
-<<<<<<< HEAD
-        "x-ms-request-id": "124fce00-a01f-002c-19ab-f993f0000000",
-=======
-        "x-ms-request-id": "9d7765d8-701f-0062-417c-05bd78000000",
->>>>>>> 1814567d
-        "x-ms-version": "2020-06-12"
-      },
-      "ResponseBody": []
-    },
-    {
-      "RequestUri": "https://seannse.dfs.core.windows.net/test-filesystem-99643484-0964-14ef-5c40-6a3873427227/test-file-8480291a-5582-042d-36cf-78c9cd468a99?mode=legacy",
-      "RequestMethod": "PUT",
-      "RequestHeaders": {
-        "Accept": "application/json",
-        "Authorization": "Sanitized",
-        "User-Agent": [
-<<<<<<< HEAD
-          "azsdk-net-Storage.Files.DataLake/12.7.0-alpha.20210202.1",
-          "(.NET 5.0.2; Microsoft Windows 10.0.19042)"
-        ],
-        "x-ms-client-request-id": "c1f780e7-d207-4cd2-2bf6-7979941382cc",
-        "x-ms-date": "Tue, 02 Feb 2021 21:39:34 GMT",
-        "x-ms-rename-source": "%2Ftest-filesystem-99643484-0964-14ef-5c40-6a3873427227%2Ftest-file-7368a4f2-6fd0-6c9f-e0e8-09e9c1cf6a0e=",
-        "x-ms-return-client-request-id": "true",
-        "x-ms-source-if-modified-since": "Mon, 01 Feb 2021 21:39:32 GMT",
-=======
-          "azsdk-net-Storage.Files.DataLake/12.7.0-alpha.20210217.1",
-          "(.NET 5.0.3; Microsoft Windows 10.0.19042)"
-        ],
-        "x-ms-client-request-id": "c1f780e7-d207-4cd2-2bf6-7979941382cc",
-        "x-ms-date": "Wed, 17 Feb 2021 22:29:00 GMT",
-        "x-ms-rename-source": "%2Ftest-filesystem-99643484-0964-14ef-5c40-6a3873427227%2Ftest-file-7368a4f2-6fd0-6c9f-e0e8-09e9c1cf6a0e=",
-        "x-ms-return-client-request-id": "true",
-        "x-ms-source-if-modified-since": "Tue, 16 Feb 2021 22:28:58 GMT",
->>>>>>> 1814567d
-        "x-ms-version": "2020-06-12"
-      },
-      "RequestBody": null,
-      "StatusCode": 201,
-      "ResponseHeaders": {
-        "Content-Length": "0",
-<<<<<<< HEAD
-        "Date": "Tue, 02 Feb 2021 21:39:33 GMT",
-=======
-        "Date": "Wed, 17 Feb 2021 22:28:59 GMT",
->>>>>>> 1814567d
-        "Server": [
-          "Windows-Azure-HDFS/1.0",
-          "Microsoft-HTTPAPI/2.0"
-        ],
-        "x-ms-client-request-id": "c1f780e7-d207-4cd2-2bf6-7979941382cc",
-<<<<<<< HEAD
-        "x-ms-request-id": "124fce16-a01f-002c-2fab-f993f0000000",
-=======
-        "x-ms-request-id": "9d7765e1-701f-0062-4a7c-05bd78000000",
->>>>>>> 1814567d
-        "x-ms-version": "2020-06-12"
-      },
-      "ResponseBody": []
-    },
-    {
-      "RequestUri": "https://seannse.blob.core.windows.net/test-filesystem-99643484-0964-14ef-5c40-6a3873427227/test-file-8480291a-5582-042d-36cf-78c9cd468a99",
+        "x-ms-client-request-id": "da365cd7-b96b-3f67-f002-39ee66c84141",
+        "x-ms-date": "Fri, 19 Feb 2021 19:10:40 GMT",
+        "x-ms-return-client-request-id": "true",
+        "x-ms-version": "2020-06-12"
+      },
+      "RequestBody": null,
+      "StatusCode": 201,
+      "ResponseHeaders": {
+        "Content-Length": "0",
+        "Date": "Fri, 19 Feb 2021 19:10:39 GMT",
+        "ETag": "\u00220x8D8D50A0B9F7031\u0022",
+        "Last-Modified": "Fri, 19 Feb 2021 19:10:39 GMT",
+        "Server": [
+          "Windows-Azure-Blob/1.0",
+          "Microsoft-HTTPAPI/2.0"
+        ],
+        "x-ms-client-request-id": "da365cd7-b96b-3f67-f002-39ee66c84141",
+        "x-ms-request-id": "2e66a7e7-201e-00a4-3ef2-0676f9000000",
+        "x-ms-version": "2020-06-12"
+      },
+      "ResponseBody": []
+    },
+    {
+      "RequestUri": "https://seannse.dfs.core.windows.net/test-filesystem-e4729793-d40b-a9e2-fd09-2447b0747f92/test-file-140062a9-2315-c315-0d50-633f1d0a0e40?resource=file",
+      "RequestMethod": "PUT",
+      "RequestHeaders": {
+        "Accept": "application/json",
+        "Authorization": "Sanitized",
+        "traceparent": "00-fe4537632816d540a4144f78f036e69d-eac34f42afe73341-00",
+        "User-Agent": [
+          "azsdk-net-Storage.Files.DataLake/12.7.0-alpha.20210219.1",
+          "(.NET 5.0.3; Microsoft Windows 10.0.19041)"
+        ],
+        "x-ms-client-request-id": "382e7589-f3bc-b452-4772-cc1a562722e6",
+        "x-ms-date": "Fri, 19 Feb 2021 19:10:40 GMT",
+        "x-ms-return-client-request-id": "true",
+        "x-ms-version": "2020-06-12"
+      },
+      "RequestBody": null,
+      "StatusCode": 201,
+      "ResponseHeaders": {
+        "Content-Length": "0",
+        "Date": "Fri, 19 Feb 2021 19:10:38 GMT",
+        "ETag": "\u00220x8D8D50A0BAF7601\u0022",
+        "Last-Modified": "Fri, 19 Feb 2021 19:10:39 GMT",
+        "Server": [
+          "Windows-Azure-HDFS/1.0",
+          "Microsoft-HTTPAPI/2.0"
+        ],
+        "x-ms-client-request-id": "382e7589-f3bc-b452-4772-cc1a562722e6",
+        "x-ms-request-id": "6f4b3f67-e01f-004f-42f2-060e0b000000",
+        "x-ms-version": "2020-06-12"
+      },
+      "ResponseBody": []
+    },
+    {
+      "RequestUri": "https://seannse.dfs.core.windows.net/test-filesystem-e4729793-d40b-a9e2-fd09-2447b0747f92/test-file-a9ecf9f3-ee58-0403-3bea-a1acc8b72e71?resource=file",
+      "RequestMethod": "PUT",
+      "RequestHeaders": {
+        "Accept": "application/json",
+        "Authorization": "Sanitized",
+        "traceparent": "00-b75126623d8d204dac5a96630a7f162e-4aa7bb7d2d06ec49-00",
+        "User-Agent": [
+          "azsdk-net-Storage.Files.DataLake/12.7.0-alpha.20210219.1",
+          "(.NET 5.0.3; Microsoft Windows 10.0.19041)"
+        ],
+        "x-ms-client-request-id": "9b6a7446-11af-9b60-722a-fdd151a6eb8f",
+        "x-ms-date": "Fri, 19 Feb 2021 19:10:40 GMT",
+        "x-ms-return-client-request-id": "true",
+        "x-ms-version": "2020-06-12"
+      },
+      "RequestBody": null,
+      "StatusCode": 201,
+      "ResponseHeaders": {
+        "Content-Length": "0",
+        "Date": "Fri, 19 Feb 2021 19:10:38 GMT",
+        "ETag": "\u00220x8D8D50A0BBADB94\u0022",
+        "Last-Modified": "Fri, 19 Feb 2021 19:10:39 GMT",
+        "Server": [
+          "Windows-Azure-HDFS/1.0",
+          "Microsoft-HTTPAPI/2.0"
+        ],
+        "x-ms-client-request-id": "9b6a7446-11af-9b60-722a-fdd151a6eb8f",
+        "x-ms-request-id": "6f4b3f79-e01f-004f-54f2-060e0b000000",
+        "x-ms-version": "2020-06-12"
+      },
+      "ResponseBody": []
+    },
+    {
+      "RequestUri": "https://seannse.dfs.core.windows.net/test-filesystem-e4729793-d40b-a9e2-fd09-2447b0747f92/test-file-a9ecf9f3-ee58-0403-3bea-a1acc8b72e71?mode=legacy",
+      "RequestMethod": "PUT",
+      "RequestHeaders": {
+        "Accept": "application/json",
+        "Authorization": "Sanitized",
+        "User-Agent": [
+          "azsdk-net-Storage.Files.DataLake/12.7.0-alpha.20210219.1",
+          "(.NET 5.0.3; Microsoft Windows 10.0.19041)"
+        ],
+        "x-ms-client-request-id": "5365552a-934d-83c1-4b1b-35b1d8b2bdc4",
+        "x-ms-date": "Fri, 19 Feb 2021 19:10:40 GMT",
+        "x-ms-rename-source": "%2Ftest-filesystem-e4729793-d40b-a9e2-fd09-2447b0747f92%2Ftest-file-140062a9-2315-c315-0d50-633f1d0a0e40=",
+        "x-ms-return-client-request-id": "true",
+        "x-ms-source-if-modified-since": "Thu, 18 Feb 2021 19:10:39 GMT",
+        "x-ms-version": "2020-06-12"
+      },
+      "RequestBody": null,
+      "StatusCode": 201,
+      "ResponseHeaders": {
+        "Content-Length": "0",
+        "Date": "Fri, 19 Feb 2021 19:10:39 GMT",
+        "Server": [
+          "Windows-Azure-HDFS/1.0",
+          "Microsoft-HTTPAPI/2.0"
+        ],
+        "x-ms-client-request-id": "5365552a-934d-83c1-4b1b-35b1d8b2bdc4",
+        "x-ms-request-id": "6f4b3f8c-e01f-004f-67f2-060e0b000000",
+        "x-ms-version": "2020-06-12"
+      },
+      "ResponseBody": []
+    },
+    {
+      "RequestUri": "https://seannse.blob.core.windows.net/test-filesystem-e4729793-d40b-a9e2-fd09-2447b0747f92/test-file-a9ecf9f3-ee58-0403-3bea-a1acc8b72e71",
       "RequestMethod": "HEAD",
       "RequestHeaders": {
         "Accept": "application/xml",
         "Authorization": "Sanitized",
         "User-Agent": [
-<<<<<<< HEAD
-          "azsdk-net-Storage.Files.DataLake/12.7.0-alpha.20210202.1",
-          "(.NET 5.0.2; Microsoft Windows 10.0.19042)"
-        ],
-        "x-ms-client-request-id": "482e3471-5d71-9784-362d-ac46347b21ec",
-        "x-ms-date": "Tue, 02 Feb 2021 21:39:34 GMT",
-=======
-          "azsdk-net-Storage.Files.DataLake/12.7.0-alpha.20210217.1",
-          "(.NET 5.0.3; Microsoft Windows 10.0.19042)"
-        ],
-        "x-ms-client-request-id": "482e3471-5d71-9784-362d-ac46347b21ec",
-        "x-ms-date": "Wed, 17 Feb 2021 22:29:00 GMT",
->>>>>>> 1814567d
+          "azsdk-net-Storage.Files.DataLake/12.7.0-alpha.20210219.1",
+          "(.NET 5.0.3; Microsoft Windows 10.0.19041)"
+        ],
+        "x-ms-client-request-id": "fba7cffe-9740-b042-9901-5f55445745c3",
+        "x-ms-date": "Fri, 19 Feb 2021 19:10:40 GMT",
         "x-ms-return-client-request-id": "true",
         "x-ms-version": "2020-06-12"
       },
@@ -564,15 +359,9 @@
         "Accept-Ranges": "bytes",
         "Content-Length": "0",
         "Content-Type": "application/octet-stream",
-<<<<<<< HEAD
-        "Date": "Tue, 02 Feb 2021 21:39:34 GMT",
-        "ETag": "\u00220x8D8C7C30868B94A\u0022",
-        "Last-Modified": "Tue, 02 Feb 2021 21:39:34 GMT",
-=======
-        "Date": "Wed, 17 Feb 2021 22:29:00 GMT",
-        "ETag": "\u00220x8D8D3936C2944FC\u0022",
-        "Last-Modified": "Wed, 17 Feb 2021 22:29:00 GMT",
->>>>>>> 1814567d
+        "Date": "Fri, 19 Feb 2021 19:10:39 GMT",
+        "ETag": "\u00220x8D8D50A0BAF7601\u0022",
+        "Last-Modified": "Fri, 19 Feb 2021 19:10:39 GMT",
         "Server": [
           "Windows-Azure-Blob/1.0",
           "Microsoft-HTTPAPI/2.0"
@@ -580,50 +369,32 @@
         "x-ms-access-tier": "Hot",
         "x-ms-access-tier-inferred": "true",
         "x-ms-blob-type": "BlockBlob",
-        "x-ms-client-request-id": "482e3471-5d71-9784-362d-ac46347b21ec",
-<<<<<<< HEAD
-        "x-ms-creation-time": "Tue, 02 Feb 2021 21:39:34 GMT",
-=======
-        "x-ms-creation-time": "Wed, 17 Feb 2021 22:29:00 GMT",
->>>>>>> 1814567d
+        "x-ms-client-request-id": "fba7cffe-9740-b042-9901-5f55445745c3",
+        "x-ms-creation-time": "Fri, 19 Feb 2021 19:10:39 GMT",
         "x-ms-group": "$superuser",
         "x-ms-lease-state": "available",
         "x-ms-lease-status": "unlocked",
         "x-ms-owner": "$superuser",
         "x-ms-permissions": "rw-r-----",
-<<<<<<< HEAD
-        "x-ms-request-id": "f1f8e15b-201e-0040-38ab-f97867000000",
-=======
-        "x-ms-request-id": "58ae7cdb-401e-0079-787c-05837b000000",
->>>>>>> 1814567d
+        "x-ms-request-id": "2e66ab68-201e-00a4-1cf2-0676f9000000",
         "x-ms-server-encrypted": "true",
         "x-ms-version": "2020-06-12"
       },
       "ResponseBody": []
     },
     {
-      "RequestUri": "https://seannse.blob.core.windows.net/test-filesystem-99643484-0964-14ef-5c40-6a3873427227?restype=container",
+      "RequestUri": "https://seannse.blob.core.windows.net/test-filesystem-e4729793-d40b-a9e2-fd09-2447b0747f92?restype=container",
       "RequestMethod": "DELETE",
       "RequestHeaders": {
         "Accept": "application/xml",
         "Authorization": "Sanitized",
-<<<<<<< HEAD
-        "traceparent": "00-08dfa1d663d6464eb22bc511555dab1b-1d494cc06ef75c4f-00",
-        "User-Agent": [
-          "azsdk-net-Storage.Files.DataLake/12.7.0-alpha.20210202.1",
-          "(.NET 5.0.2; Microsoft Windows 10.0.19042)"
-        ],
-        "x-ms-client-request-id": "5f08ae4e-3ae4-755b-1de7-0cf46374ef9b",
-        "x-ms-date": "Tue, 02 Feb 2021 21:39:34 GMT",
-=======
-        "traceparent": "00-07d9cc259b80d949bdd471633267c915-54ce2d453220f240-00",
-        "User-Agent": [
-          "azsdk-net-Storage.Files.DataLake/12.7.0-alpha.20210217.1",
-          "(.NET 5.0.3; Microsoft Windows 10.0.19042)"
-        ],
-        "x-ms-client-request-id": "5f08ae4e-3ae4-755b-1de7-0cf46374ef9b",
-        "x-ms-date": "Wed, 17 Feb 2021 22:29:00 GMT",
->>>>>>> 1814567d
+        "traceparent": "00-ed538ac15bdda748a5828fb5be0ac1f6-d157aa7421a1ad4a-00",
+        "User-Agent": [
+          "azsdk-net-Storage.Files.DataLake/12.7.0-alpha.20210219.1",
+          "(.NET 5.0.3; Microsoft Windows 10.0.19041)"
+        ],
+        "x-ms-client-request-id": "08b3fb62-c10a-3883-3ad7-e386b5848712",
+        "x-ms-date": "Fri, 19 Feb 2021 19:10:40 GMT",
         "x-ms-return-client-request-id": "true",
         "x-ms-version": "2020-06-12"
       },
@@ -631,257 +402,161 @@
       "StatusCode": 202,
       "ResponseHeaders": {
         "Content-Length": "0",
-<<<<<<< HEAD
-        "Date": "Tue, 02 Feb 2021 21:39:34 GMT",
-=======
-        "Date": "Wed, 17 Feb 2021 22:29:00 GMT",
->>>>>>> 1814567d
-        "Server": [
-          "Windows-Azure-Blob/1.0",
-          "Microsoft-HTTPAPI/2.0"
-        ],
-        "x-ms-client-request-id": "5f08ae4e-3ae4-755b-1de7-0cf46374ef9b",
-<<<<<<< HEAD
-        "x-ms-request-id": "f1f8e18f-201e-0040-64ab-f97867000000",
-=======
-        "x-ms-request-id": "58ae7ce4-401e-0079-017c-05837b000000",
->>>>>>> 1814567d
-        "x-ms-version": "2020-06-12"
-      },
-      "ResponseBody": []
-    },
-    {
-      "RequestUri": "https://seannse.blob.core.windows.net/test-filesystem-3ae0cb66-235c-fb08-bb57-839eb1047cf5?restype=container",
-      "RequestMethod": "PUT",
-      "RequestHeaders": {
-        "Accept": "application/xml",
-        "Authorization": "Sanitized",
-<<<<<<< HEAD
-        "traceparent": "00-50ddb69124e74d4caeafa373207fca00-d08e19ef66483344-00",
-        "User-Agent": [
-          "azsdk-net-Storage.Files.DataLake/12.7.0-alpha.20210202.1",
-          "(.NET 5.0.2; Microsoft Windows 10.0.19042)"
+        "Date": "Fri, 19 Feb 2021 19:10:39 GMT",
+        "Server": [
+          "Windows-Azure-Blob/1.0",
+          "Microsoft-HTTPAPI/2.0"
+        ],
+        "x-ms-client-request-id": "08b3fb62-c10a-3883-3ad7-e386b5848712",
+        "x-ms-request-id": "2e66ac0c-201e-00a4-37f2-0676f9000000",
+        "x-ms-version": "2020-06-12"
+      },
+      "ResponseBody": []
+    },
+    {
+      "RequestUri": "https://seannse.blob.core.windows.net/test-filesystem-56b26207-52f6-4f89-2993-80a6ae4142aa?restype=container",
+      "RequestMethod": "PUT",
+      "RequestHeaders": {
+        "Accept": "application/xml",
+        "Authorization": "Sanitized",
+        "traceparent": "00-1fee1df0c6ca2147aab596f9ce019f37-0ed55c41c340984c-00",
+        "User-Agent": [
+          "azsdk-net-Storage.Files.DataLake/12.7.0-alpha.20210219.1",
+          "(.NET 5.0.3; Microsoft Windows 10.0.19041)"
         ],
         "x-ms-blob-public-access": "container",
-        "x-ms-client-request-id": "4f1810e2-5560-2bb2-a60c-a38cb6bcc318",
-        "x-ms-date": "Tue, 02 Feb 2021 21:39:34 GMT",
-=======
-        "traceparent": "00-78536d0fd77ff84f82be5d753f5a1051-e82fe76f33d3614a-00",
-        "User-Agent": [
-          "azsdk-net-Storage.Files.DataLake/12.7.0-alpha.20210217.1",
-          "(.NET 5.0.3; Microsoft Windows 10.0.19042)"
-        ],
-        "x-ms-blob-public-access": "container",
-        "x-ms-client-request-id": "4f1810e2-5560-2bb2-a60c-a38cb6bcc318",
-        "x-ms-date": "Wed, 17 Feb 2021 22:29:00 GMT",
->>>>>>> 1814567d
-        "x-ms-return-client-request-id": "true",
-        "x-ms-version": "2020-06-12"
-      },
-      "RequestBody": null,
-      "StatusCode": 201,
-      "ResponseHeaders": {
-        "Content-Length": "0",
-<<<<<<< HEAD
-        "Date": "Tue, 02 Feb 2021 21:39:35 GMT",
-        "ETag": "\u00220x8D8C7C308D7A613\u0022",
-        "Last-Modified": "Tue, 02 Feb 2021 21:39:35 GMT",
-=======
-        "Date": "Wed, 17 Feb 2021 22:29:00 GMT",
-        "ETag": "\u00220x8D8D3936C9170BF\u0022",
-        "Last-Modified": "Wed, 17 Feb 2021 22:29:00 GMT",
->>>>>>> 1814567d
-        "Server": [
-          "Windows-Azure-Blob/1.0",
-          "Microsoft-HTTPAPI/2.0"
-        ],
-        "x-ms-client-request-id": "4f1810e2-5560-2bb2-a60c-a38cb6bcc318",
-<<<<<<< HEAD
-        "x-ms-request-id": "13c79a36-f01e-001e-1cab-f99387000000",
-=======
-        "x-ms-request-id": "79bd3b84-001e-000a-797c-05dbe8000000",
->>>>>>> 1814567d
-        "x-ms-version": "2020-06-12"
-      },
-      "ResponseBody": []
-    },
-    {
-      "RequestUri": "https://seannse.dfs.core.windows.net/test-filesystem-3ae0cb66-235c-fb08-bb57-839eb1047cf5/test-file-c556176b-697d-a428-c369-1212bc2d9338?resource=file",
-      "RequestMethod": "PUT",
-      "RequestHeaders": {
-        "Accept": "application/json",
-        "Authorization": "Sanitized",
-<<<<<<< HEAD
-        "traceparent": "00-cf3a935d6128b240959bcfdd875bbb90-1bfccf7077104c4a-00",
-        "User-Agent": [
-          "azsdk-net-Storage.Files.DataLake/12.7.0-alpha.20210202.1",
-          "(.NET 5.0.2; Microsoft Windows 10.0.19042)"
-        ],
-        "x-ms-client-request-id": "506f4d87-ad2d-79d2-e874-8cf742a06e78",
-        "x-ms-date": "Tue, 02 Feb 2021 21:39:34 GMT",
-=======
-        "traceparent": "00-803dc12e52ab084e9a42550007a3cbbc-ae2bc8b3a5673248-00",
-        "User-Agent": [
-          "azsdk-net-Storage.Files.DataLake/12.7.0-alpha.20210217.1",
-          "(.NET 5.0.3; Microsoft Windows 10.0.19042)"
-        ],
-        "x-ms-client-request-id": "506f4d87-ad2d-79d2-e874-8cf742a06e78",
-        "x-ms-date": "Wed, 17 Feb 2021 22:29:00 GMT",
->>>>>>> 1814567d
-        "x-ms-return-client-request-id": "true",
-        "x-ms-version": "2020-06-12"
-      },
-      "RequestBody": null,
-      "StatusCode": 201,
-      "ResponseHeaders": {
-        "Content-Length": "0",
-<<<<<<< HEAD
-        "Date": "Tue, 02 Feb 2021 21:39:35 GMT",
-        "ETag": "\u00220x8D8C7C3090FCE02\u0022",
-        "Last-Modified": "Tue, 02 Feb 2021 21:39:35 GMT",
-=======
-        "Date": "Wed, 17 Feb 2021 22:29:00 GMT",
-        "ETag": "\u00220x8D8D3936CC65016\u0022",
-        "Last-Modified": "Wed, 17 Feb 2021 22:29:01 GMT",
->>>>>>> 1814567d
-        "Server": [
-          "Windows-Azure-HDFS/1.0",
-          "Microsoft-HTTPAPI/2.0"
-        ],
-        "x-ms-client-request-id": "506f4d87-ad2d-79d2-e874-8cf742a06e78",
-<<<<<<< HEAD
-        "x-ms-request-id": "c30a8b33-801f-0059-04ab-f9f8dc000000",
-=======
-        "x-ms-request-id": "a8fca0a3-701f-0072-057c-057810000000",
->>>>>>> 1814567d
-        "x-ms-version": "2020-06-12"
-      },
-      "ResponseBody": []
-    },
-    {
-      "RequestUri": "https://seannse.dfs.core.windows.net/test-filesystem-3ae0cb66-235c-fb08-bb57-839eb1047cf5/test-file-82a76b78-2100-3e2c-830d-dab089c18548?resource=file",
-      "RequestMethod": "PUT",
-      "RequestHeaders": {
-        "Accept": "application/json",
-        "Authorization": "Sanitized",
-<<<<<<< HEAD
-        "traceparent": "00-beb0bc254091d04692bb87399a91ce64-862c6b6b48f6e74c-00",
-        "User-Agent": [
-          "azsdk-net-Storage.Files.DataLake/12.7.0-alpha.20210202.1",
-          "(.NET 5.0.2; Microsoft Windows 10.0.19042)"
-        ],
-        "x-ms-client-request-id": "b2ee675d-3dd2-6569-2131-cc1fd222ef26",
-        "x-ms-date": "Tue, 02 Feb 2021 21:39:35 GMT",
-=======
-        "traceparent": "00-e9e03098ff1eaf42b30856c0e184c316-1485eb5a78621c4c-00",
-        "User-Agent": [
-          "azsdk-net-Storage.Files.DataLake/12.7.0-alpha.20210217.1",
-          "(.NET 5.0.3; Microsoft Windows 10.0.19042)"
-        ],
-        "x-ms-client-request-id": "b2ee675d-3dd2-6569-2131-cc1fd222ef26",
-        "x-ms-date": "Wed, 17 Feb 2021 22:29:01 GMT",
->>>>>>> 1814567d
-        "x-ms-return-client-request-id": "true",
-        "x-ms-version": "2020-06-12"
-      },
-      "RequestBody": null,
-      "StatusCode": 201,
-      "ResponseHeaders": {
-        "Content-Length": "0",
-<<<<<<< HEAD
-        "Date": "Tue, 02 Feb 2021 21:39:35 GMT",
-        "ETag": "\u00220x8D8C7C30920BC6E\u0022",
-        "Last-Modified": "Tue, 02 Feb 2021 21:39:35 GMT",
-=======
-        "Date": "Wed, 17 Feb 2021 22:29:01 GMT",
-        "ETag": "\u00220x8D8D3936CD35D9E\u0022",
-        "Last-Modified": "Wed, 17 Feb 2021 22:29:01 GMT",
->>>>>>> 1814567d
-        "Server": [
-          "Windows-Azure-HDFS/1.0",
-          "Microsoft-HTTPAPI/2.0"
-        ],
-        "x-ms-client-request-id": "b2ee675d-3dd2-6569-2131-cc1fd222ef26",
-<<<<<<< HEAD
-        "x-ms-request-id": "c30a8b3a-801f-0059-0bab-f9f8dc000000",
-=======
-        "x-ms-request-id": "a8fca0a7-701f-0072-097c-057810000000",
->>>>>>> 1814567d
-        "x-ms-version": "2020-06-12"
-      },
-      "ResponseBody": []
-    },
-    {
-      "RequestUri": "https://seannse.dfs.core.windows.net/test-filesystem-3ae0cb66-235c-fb08-bb57-839eb1047cf5/test-file-82a76b78-2100-3e2c-830d-dab089c18548?mode=legacy",
-      "RequestMethod": "PUT",
-      "RequestHeaders": {
-        "Accept": "application/json",
-        "Authorization": "Sanitized",
-        "User-Agent": [
-<<<<<<< HEAD
-          "azsdk-net-Storage.Files.DataLake/12.7.0-alpha.20210202.1",
-          "(.NET 5.0.2; Microsoft Windows 10.0.19042)"
-        ],
-        "x-ms-client-request-id": "22528f06-d3d3-6a75-3d25-4d8c76eb653f",
-        "x-ms-date": "Tue, 02 Feb 2021 21:39:35 GMT",
-        "x-ms-rename-source": "%2Ftest-filesystem-3ae0cb66-235c-fb08-bb57-839eb1047cf5%2Ftest-file-c556176b-697d-a428-c369-1212bc2d9338=",
-        "x-ms-return-client-request-id": "true",
-        "x-ms-source-if-unmodified-since": "Wed, 03 Feb 2021 21:39:32 GMT",
-=======
-          "azsdk-net-Storage.Files.DataLake/12.7.0-alpha.20210217.1",
-          "(.NET 5.0.3; Microsoft Windows 10.0.19042)"
-        ],
-        "x-ms-client-request-id": "22528f06-d3d3-6a75-3d25-4d8c76eb653f",
-        "x-ms-date": "Wed, 17 Feb 2021 22:29:01 GMT",
-        "x-ms-rename-source": "%2Ftest-filesystem-3ae0cb66-235c-fb08-bb57-839eb1047cf5%2Ftest-file-c556176b-697d-a428-c369-1212bc2d9338=",
-        "x-ms-return-client-request-id": "true",
-        "x-ms-source-if-unmodified-since": "Thu, 18 Feb 2021 22:28:58 GMT",
->>>>>>> 1814567d
-        "x-ms-version": "2020-06-12"
-      },
-      "RequestBody": null,
-      "StatusCode": 201,
-      "ResponseHeaders": {
-        "Content-Length": "0",
-<<<<<<< HEAD
-        "Date": "Tue, 02 Feb 2021 21:39:35 GMT",
-=======
-        "Date": "Wed, 17 Feb 2021 22:29:01 GMT",
->>>>>>> 1814567d
-        "Server": [
-          "Windows-Azure-HDFS/1.0",
-          "Microsoft-HTTPAPI/2.0"
-        ],
-        "x-ms-client-request-id": "22528f06-d3d3-6a75-3d25-4d8c76eb653f",
-<<<<<<< HEAD
-        "x-ms-request-id": "c30a8b44-801f-0059-13ab-f9f8dc000000",
-=======
-        "x-ms-request-id": "a8fca0ae-701f-0072-107c-057810000000",
->>>>>>> 1814567d
-        "x-ms-version": "2020-06-12"
-      },
-      "ResponseBody": []
-    },
-    {
-      "RequestUri": "https://seannse.blob.core.windows.net/test-filesystem-3ae0cb66-235c-fb08-bb57-839eb1047cf5/test-file-82a76b78-2100-3e2c-830d-dab089c18548",
+        "x-ms-client-request-id": "0bf8d611-5c3d-0f91-7263-df7741dd89f8",
+        "x-ms-date": "Fri, 19 Feb 2021 19:10:40 GMT",
+        "x-ms-return-client-request-id": "true",
+        "x-ms-version": "2020-06-12"
+      },
+      "RequestBody": null,
+      "StatusCode": 201,
+      "ResponseHeaders": {
+        "Content-Length": "0",
+        "Date": "Fri, 19 Feb 2021 19:10:39 GMT",
+        "ETag": "\u00220x8D8D50A0BF14954\u0022",
+        "Last-Modified": "Fri, 19 Feb 2021 19:10:39 GMT",
+        "Server": [
+          "Windows-Azure-Blob/1.0",
+          "Microsoft-HTTPAPI/2.0"
+        ],
+        "x-ms-client-request-id": "0bf8d611-5c3d-0f91-7263-df7741dd89f8",
+        "x-ms-request-id": "2e66acd1-201e-00a4-70f2-0676f9000000",
+        "x-ms-version": "2020-06-12"
+      },
+      "ResponseBody": []
+    },
+    {
+      "RequestUri": "https://seannse.dfs.core.windows.net/test-filesystem-56b26207-52f6-4f89-2993-80a6ae4142aa/test-file-dd373994-3e90-cb6e-a953-5e6227af8409?resource=file",
+      "RequestMethod": "PUT",
+      "RequestHeaders": {
+        "Accept": "application/json",
+        "Authorization": "Sanitized",
+        "traceparent": "00-4ff04fa697fc444b88fa8c0d876ff207-09f313cb263f8f4f-00",
+        "User-Agent": [
+          "azsdk-net-Storage.Files.DataLake/12.7.0-alpha.20210219.1",
+          "(.NET 5.0.3; Microsoft Windows 10.0.19041)"
+        ],
+        "x-ms-client-request-id": "9145320a-81e7-d266-682d-61e9fd2fe7c2",
+        "x-ms-date": "Fri, 19 Feb 2021 19:10:40 GMT",
+        "x-ms-return-client-request-id": "true",
+        "x-ms-version": "2020-06-12"
+      },
+      "RequestBody": null,
+      "StatusCode": 201,
+      "ResponseHeaders": {
+        "Content-Length": "0",
+        "Date": "Fri, 19 Feb 2021 19:10:39 GMT",
+        "ETag": "\u00220x8D8D50A0C0384B8\u0022",
+        "Last-Modified": "Fri, 19 Feb 2021 19:10:40 GMT",
+        "Server": [
+          "Windows-Azure-HDFS/1.0",
+          "Microsoft-HTTPAPI/2.0"
+        ],
+        "x-ms-client-request-id": "9145320a-81e7-d266-682d-61e9fd2fe7c2",
+        "x-ms-request-id": "6f4b4046-e01f-004f-20f2-060e0b000000",
+        "x-ms-version": "2020-06-12"
+      },
+      "ResponseBody": []
+    },
+    {
+      "RequestUri": "https://seannse.dfs.core.windows.net/test-filesystem-56b26207-52f6-4f89-2993-80a6ae4142aa/test-file-b842d5de-b147-5db0-cc45-96ad682d6e67?resource=file",
+      "RequestMethod": "PUT",
+      "RequestHeaders": {
+        "Accept": "application/json",
+        "Authorization": "Sanitized",
+        "traceparent": "00-cfb7fdc078b84f40a28638c0a80df8a1-62e4070dd25e1945-00",
+        "User-Agent": [
+          "azsdk-net-Storage.Files.DataLake/12.7.0-alpha.20210219.1",
+          "(.NET 5.0.3; Microsoft Windows 10.0.19041)"
+        ],
+        "x-ms-client-request-id": "876213fb-65fe-59d2-81e8-c5a2eab96a3a",
+        "x-ms-date": "Fri, 19 Feb 2021 19:10:40 GMT",
+        "x-ms-return-client-request-id": "true",
+        "x-ms-version": "2020-06-12"
+      },
+      "RequestBody": null,
+      "StatusCode": 201,
+      "ResponseHeaders": {
+        "Content-Length": "0",
+        "Date": "Fri, 19 Feb 2021 19:10:39 GMT",
+        "ETag": "\u00220x8D8D50A0C0F6E07\u0022",
+        "Last-Modified": "Fri, 19 Feb 2021 19:10:40 GMT",
+        "Server": [
+          "Windows-Azure-HDFS/1.0",
+          "Microsoft-HTTPAPI/2.0"
+        ],
+        "x-ms-client-request-id": "876213fb-65fe-59d2-81e8-c5a2eab96a3a",
+        "x-ms-request-id": "6f4b405a-e01f-004f-33f2-060e0b000000",
+        "x-ms-version": "2020-06-12"
+      },
+      "ResponseBody": []
+    },
+    {
+      "RequestUri": "https://seannse.dfs.core.windows.net/test-filesystem-56b26207-52f6-4f89-2993-80a6ae4142aa/test-file-b842d5de-b147-5db0-cc45-96ad682d6e67?mode=legacy",
+      "RequestMethod": "PUT",
+      "RequestHeaders": {
+        "Accept": "application/json",
+        "Authorization": "Sanitized",
+        "User-Agent": [
+          "azsdk-net-Storage.Files.DataLake/12.7.0-alpha.20210219.1",
+          "(.NET 5.0.3; Microsoft Windows 10.0.19041)"
+        ],
+        "x-ms-client-request-id": "54b17e50-e7cb-cf68-71fe-73822e7fc967",
+        "x-ms-date": "Fri, 19 Feb 2021 19:10:40 GMT",
+        "x-ms-rename-source": "%2Ftest-filesystem-56b26207-52f6-4f89-2993-80a6ae4142aa%2Ftest-file-dd373994-3e90-cb6e-a953-5e6227af8409=",
+        "x-ms-return-client-request-id": "true",
+        "x-ms-source-if-unmodified-since": "Sat, 20 Feb 2021 19:10:39 GMT",
+        "x-ms-version": "2020-06-12"
+      },
+      "RequestBody": null,
+      "StatusCode": 201,
+      "ResponseHeaders": {
+        "Content-Length": "0",
+        "Date": "Fri, 19 Feb 2021 19:10:39 GMT",
+        "Server": [
+          "Windows-Azure-HDFS/1.0",
+          "Microsoft-HTTPAPI/2.0"
+        ],
+        "x-ms-client-request-id": "54b17e50-e7cb-cf68-71fe-73822e7fc967",
+        "x-ms-request-id": "6f4b406d-e01f-004f-46f2-060e0b000000",
+        "x-ms-version": "2020-06-12"
+      },
+      "ResponseBody": []
+    },
+    {
+      "RequestUri": "https://seannse.blob.core.windows.net/test-filesystem-56b26207-52f6-4f89-2993-80a6ae4142aa/test-file-b842d5de-b147-5db0-cc45-96ad682d6e67",
       "RequestMethod": "HEAD",
       "RequestHeaders": {
         "Accept": "application/xml",
         "Authorization": "Sanitized",
         "User-Agent": [
-<<<<<<< HEAD
-          "azsdk-net-Storage.Files.DataLake/12.7.0-alpha.20210202.1",
-          "(.NET 5.0.2; Microsoft Windows 10.0.19042)"
-        ],
-        "x-ms-client-request-id": "4318e693-cdcf-1b53-cee4-5defb32ebd74",
-        "x-ms-date": "Tue, 02 Feb 2021 21:39:35 GMT",
-=======
-          "azsdk-net-Storage.Files.DataLake/12.7.0-alpha.20210217.1",
-          "(.NET 5.0.3; Microsoft Windows 10.0.19042)"
-        ],
-        "x-ms-client-request-id": "4318e693-cdcf-1b53-cee4-5defb32ebd74",
-        "x-ms-date": "Wed, 17 Feb 2021 22:29:01 GMT",
->>>>>>> 1814567d
+          "azsdk-net-Storage.Files.DataLake/12.7.0-alpha.20210219.1",
+          "(.NET 5.0.3; Microsoft Windows 10.0.19041)"
+        ],
+        "x-ms-client-request-id": "6b517c60-1608-d86f-91e4-49d97ed5bd33",
+        "x-ms-date": "Fri, 19 Feb 2021 19:10:41 GMT",
         "x-ms-return-client-request-id": "true",
         "x-ms-version": "2020-06-12"
       },
@@ -891,15 +566,9 @@
         "Accept-Ranges": "bytes",
         "Content-Length": "0",
         "Content-Type": "application/octet-stream",
-<<<<<<< HEAD
-        "Date": "Tue, 02 Feb 2021 21:39:36 GMT",
-        "ETag": "\u00220x8D8C7C3090FCE02\u0022",
-        "Last-Modified": "Tue, 02 Feb 2021 21:39:35 GMT",
-=======
-        "Date": "Wed, 17 Feb 2021 22:29:01 GMT",
-        "ETag": "\u00220x8D8D3936CC65016\u0022",
-        "Last-Modified": "Wed, 17 Feb 2021 22:29:01 GMT",
->>>>>>> 1814567d
+        "Date": "Fri, 19 Feb 2021 19:10:40 GMT",
+        "ETag": "\u00220x8D8D50A0C0384B8\u0022",
+        "Last-Modified": "Fri, 19 Feb 2021 19:10:40 GMT",
         "Server": [
           "Windows-Azure-Blob/1.0",
           "Microsoft-HTTPAPI/2.0"
@@ -907,50 +576,32 @@
         "x-ms-access-tier": "Hot",
         "x-ms-access-tier-inferred": "true",
         "x-ms-blob-type": "BlockBlob",
-        "x-ms-client-request-id": "4318e693-cdcf-1b53-cee4-5defb32ebd74",
-<<<<<<< HEAD
-        "x-ms-creation-time": "Tue, 02 Feb 2021 21:39:35 GMT",
-=======
-        "x-ms-creation-time": "Wed, 17 Feb 2021 22:29:01 GMT",
->>>>>>> 1814567d
+        "x-ms-client-request-id": "6b517c60-1608-d86f-91e4-49d97ed5bd33",
+        "x-ms-creation-time": "Fri, 19 Feb 2021 19:10:40 GMT",
         "x-ms-group": "$superuser",
         "x-ms-lease-state": "available",
         "x-ms-lease-status": "unlocked",
         "x-ms-owner": "$superuser",
         "x-ms-permissions": "rw-r-----",
-<<<<<<< HEAD
-        "x-ms-request-id": "13c79d5e-f01e-001e-80ab-f99387000000",
-=======
-        "x-ms-request-id": "79bd3ea8-001e-000a-547c-05dbe8000000",
->>>>>>> 1814567d
+        "x-ms-request-id": "2e66b0e3-201e-00a4-53f2-0676f9000000",
         "x-ms-server-encrypted": "true",
         "x-ms-version": "2020-06-12"
       },
       "ResponseBody": []
     },
     {
-      "RequestUri": "https://seannse.blob.core.windows.net/test-filesystem-3ae0cb66-235c-fb08-bb57-839eb1047cf5?restype=container",
+      "RequestUri": "https://seannse.blob.core.windows.net/test-filesystem-56b26207-52f6-4f89-2993-80a6ae4142aa?restype=container",
       "RequestMethod": "DELETE",
       "RequestHeaders": {
         "Accept": "application/xml",
         "Authorization": "Sanitized",
-<<<<<<< HEAD
-        "traceparent": "00-f98a8cec17c3684f9a3919ffa2aa0c18-bfe52fe3cb041448-00",
-        "User-Agent": [
-          "azsdk-net-Storage.Files.DataLake/12.7.0-alpha.20210202.1",
-          "(.NET 5.0.2; Microsoft Windows 10.0.19042)"
-        ],
-        "x-ms-client-request-id": "90f9e128-22d2-856f-3f6c-8e690e46aa7d",
-        "x-ms-date": "Tue, 02 Feb 2021 21:39:35 GMT",
-=======
-        "traceparent": "00-5745b3f51550c945b58e20e423a50248-e2a9cca8ef3bae4e-00",
-        "User-Agent": [
-          "azsdk-net-Storage.Files.DataLake/12.7.0-alpha.20210217.1",
-          "(.NET 5.0.3; Microsoft Windows 10.0.19042)"
-        ],
-        "x-ms-client-request-id": "90f9e128-22d2-856f-3f6c-8e690e46aa7d",
-        "x-ms-date": "Wed, 17 Feb 2021 22:29:01 GMT",
->>>>>>> 1814567d
+        "traceparent": "00-f1a866bd4d12064885ac62b5c9c213a0-042c03d158bea344-00",
+        "User-Agent": [
+          "azsdk-net-Storage.Files.DataLake/12.7.0-alpha.20210219.1",
+          "(.NET 5.0.3; Microsoft Windows 10.0.19041)"
+        ],
+        "x-ms-client-request-id": "b12187e6-5d2d-415e-c583-4ae9f1668be5",
+        "x-ms-date": "Fri, 19 Feb 2021 19:10:41 GMT",
         "x-ms-return-client-request-id": "true",
         "x-ms-version": "2020-06-12"
       },
@@ -958,206 +609,129 @@
       "StatusCode": 202,
       "ResponseHeaders": {
         "Content-Length": "0",
-<<<<<<< HEAD
-        "Date": "Tue, 02 Feb 2021 21:39:36 GMT",
-=======
-        "Date": "Wed, 17 Feb 2021 22:29:01 GMT",
->>>>>>> 1814567d
-        "Server": [
-          "Windows-Azure-Blob/1.0",
-          "Microsoft-HTTPAPI/2.0"
-        ],
-        "x-ms-client-request-id": "90f9e128-22d2-856f-3f6c-8e690e46aa7d",
-<<<<<<< HEAD
-        "x-ms-request-id": "13c79dc2-f01e-001e-5aab-f99387000000",
-=======
-        "x-ms-request-id": "79bd3ee1-001e-000a-0a7c-05dbe8000000",
->>>>>>> 1814567d
-        "x-ms-version": "2020-06-12"
-      },
-      "ResponseBody": []
-    },
-    {
-      "RequestUri": "https://seannse.blob.core.windows.net/test-filesystem-3a57defb-273f-513e-4d7d-e9da56399bbb?restype=container",
-      "RequestMethod": "PUT",
-      "RequestHeaders": {
-        "Accept": "application/xml",
-        "Authorization": "Sanitized",
-<<<<<<< HEAD
-        "traceparent": "00-d73a6366fb4aac44bbac33953300a79a-5751042b8c8a8647-00",
-        "User-Agent": [
-          "azsdk-net-Storage.Files.DataLake/12.7.0-alpha.20210202.1",
-          "(.NET 5.0.2; Microsoft Windows 10.0.19042)"
+        "Date": "Fri, 19 Feb 2021 19:10:40 GMT",
+        "Server": [
+          "Windows-Azure-Blob/1.0",
+          "Microsoft-HTTPAPI/2.0"
+        ],
+        "x-ms-client-request-id": "b12187e6-5d2d-415e-c583-4ae9f1668be5",
+        "x-ms-request-id": "2e66b1b7-201e-00a4-23f2-0676f9000000",
+        "x-ms-version": "2020-06-12"
+      },
+      "ResponseBody": []
+    },
+    {
+      "RequestUri": "https://seannse.blob.core.windows.net/test-filesystem-9ea99fb9-0a20-b4b2-023c-2c617e1bc498?restype=container",
+      "RequestMethod": "PUT",
+      "RequestHeaders": {
+        "Accept": "application/xml",
+        "Authorization": "Sanitized",
+        "traceparent": "00-05a8f28e632e444a81a278824016daf7-dfe1421706e9a744-00",
+        "User-Agent": [
+          "azsdk-net-Storage.Files.DataLake/12.7.0-alpha.20210219.1",
+          "(.NET 5.0.3; Microsoft Windows 10.0.19041)"
         ],
         "x-ms-blob-public-access": "container",
-        "x-ms-client-request-id": "a21ef94b-13bb-0052-a3a7-425539942f06",
-        "x-ms-date": "Tue, 02 Feb 2021 21:39:35 GMT",
-=======
-        "traceparent": "00-005271c6f0e64b4597cda5a94d502e3d-973a1be829d3c741-00",
-        "User-Agent": [
-          "azsdk-net-Storage.Files.DataLake/12.7.0-alpha.20210217.1",
-          "(.NET 5.0.3; Microsoft Windows 10.0.19042)"
-        ],
-        "x-ms-blob-public-access": "container",
-        "x-ms-client-request-id": "a21ef94b-13bb-0052-a3a7-425539942f06",
-        "x-ms-date": "Wed, 17 Feb 2021 22:29:01 GMT",
->>>>>>> 1814567d
-        "x-ms-return-client-request-id": "true",
-        "x-ms-version": "2020-06-12"
-      },
-      "RequestBody": null,
-      "StatusCode": 201,
-      "ResponseHeaders": {
-        "Content-Length": "0",
-<<<<<<< HEAD
-        "Date": "Tue, 02 Feb 2021 21:39:36 GMT",
-        "ETag": "\u00220x8D8C7C3099E680C\u0022",
-        "Last-Modified": "Tue, 02 Feb 2021 21:39:36 GMT",
-=======
-        "Date": "Wed, 17 Feb 2021 22:29:01 GMT",
-        "ETag": "\u00220x8D8D3936D36527C\u0022",
-        "Last-Modified": "Wed, 17 Feb 2021 22:29:01 GMT",
->>>>>>> 1814567d
-        "Server": [
-          "Windows-Azure-Blob/1.0",
-          "Microsoft-HTTPAPI/2.0"
-        ],
-        "x-ms-client-request-id": "a21ef94b-13bb-0052-a3a7-425539942f06",
-<<<<<<< HEAD
-        "x-ms-request-id": "97fcc67f-901e-0037-38ab-f9adf3000000",
-=======
-        "x-ms-request-id": "430fb453-501e-0017-7d7c-05d654000000",
->>>>>>> 1814567d
-        "x-ms-version": "2020-06-12"
-      },
-      "ResponseBody": []
-    },
-    {
-      "RequestUri": "https://seannse.dfs.core.windows.net/test-filesystem-3a57defb-273f-513e-4d7d-e9da56399bbb/test-file-43d2d2d1-d97f-ce48-3c6f-c759927e9d1e?resource=file",
-      "RequestMethod": "PUT",
-      "RequestHeaders": {
-        "Accept": "application/json",
-        "Authorization": "Sanitized",
-<<<<<<< HEAD
-        "traceparent": "00-b59a8c7925e82f4c8965d5f9ea63b727-873317e9f4751149-00",
-        "User-Agent": [
-          "azsdk-net-Storage.Files.DataLake/12.7.0-alpha.20210202.1",
-          "(.NET 5.0.2; Microsoft Windows 10.0.19042)"
-        ],
-        "x-ms-client-request-id": "e0ee8eb6-485c-7194-b050-654b4cf86e24",
-        "x-ms-date": "Tue, 02 Feb 2021 21:39:36 GMT",
-=======
-        "traceparent": "00-3c07671094c9994aab563c46ad5115d7-512608773a0e3f4c-00",
-        "User-Agent": [
-          "azsdk-net-Storage.Files.DataLake/12.7.0-alpha.20210217.1",
-          "(.NET 5.0.3; Microsoft Windows 10.0.19042)"
-        ],
-        "x-ms-client-request-id": "e0ee8eb6-485c-7194-b050-654b4cf86e24",
-        "x-ms-date": "Wed, 17 Feb 2021 22:29:02 GMT",
->>>>>>> 1814567d
-        "x-ms-return-client-request-id": "true",
-        "x-ms-version": "2020-06-12"
-      },
-      "RequestBody": null,
-      "StatusCode": 201,
-      "ResponseHeaders": {
-        "Content-Length": "0",
-<<<<<<< HEAD
-        "Date": "Tue, 02 Feb 2021 21:39:36 GMT",
-        "ETag": "\u00220x8D8C7C309D91692\u0022",
-        "Last-Modified": "Tue, 02 Feb 2021 21:39:37 GMT",
-=======
-        "Date": "Wed, 17 Feb 2021 22:29:01 GMT",
-        "ETag": "\u00220x8D8D3936D74A573\u0022",
-        "Last-Modified": "Wed, 17 Feb 2021 22:29:02 GMT",
->>>>>>> 1814567d
-        "Server": [
-          "Windows-Azure-HDFS/1.0",
-          "Microsoft-HTTPAPI/2.0"
-        ],
-        "x-ms-client-request-id": "e0ee8eb6-485c-7194-b050-654b4cf86e24",
-<<<<<<< HEAD
-        "x-ms-request-id": "d2dc5823-501f-0028-47ab-f91ef7000000",
-=======
-        "x-ms-request-id": "84709dd4-001f-000a-617c-05dbe8000000",
->>>>>>> 1814567d
-        "x-ms-version": "2020-06-12"
-      },
-      "ResponseBody": []
-    },
-    {
-      "RequestUri": "https://seannse.dfs.core.windows.net/test-filesystem-3a57defb-273f-513e-4d7d-e9da56399bbb/test-file-63632409-d105-d8eb-d24f-cab9abbae3f0?resource=file",
-      "RequestMethod": "PUT",
-      "RequestHeaders": {
-        "Accept": "application/json",
-        "Authorization": "Sanitized",
-<<<<<<< HEAD
-        "traceparent": "00-001f523f54636543a91dcbc69a2acda1-3e5111d00c53c142-00",
-        "User-Agent": [
-          "azsdk-net-Storage.Files.DataLake/12.7.0-alpha.20210202.1",
-          "(.NET 5.0.2; Microsoft Windows 10.0.19042)"
-        ],
-        "x-ms-client-request-id": "c6830957-4be9-e4d8-a215-0e0c7edac6f5",
-        "x-ms-date": "Tue, 02 Feb 2021 21:39:36 GMT",
-=======
-        "traceparent": "00-34aa3fabc30a6e4e9f819ac5d39b9225-c3600c214f5aa447-00",
-        "User-Agent": [
-          "azsdk-net-Storage.Files.DataLake/12.7.0-alpha.20210217.1",
-          "(.NET 5.0.3; Microsoft Windows 10.0.19042)"
-        ],
-        "x-ms-client-request-id": "c6830957-4be9-e4d8-a215-0e0c7edac6f5",
-        "x-ms-date": "Wed, 17 Feb 2021 22:29:02 GMT",
->>>>>>> 1814567d
-        "x-ms-return-client-request-id": "true",
-        "x-ms-version": "2020-06-12"
-      },
-      "RequestBody": null,
-      "StatusCode": 201,
-      "ResponseHeaders": {
-        "Content-Length": "0",
-<<<<<<< HEAD
-        "Date": "Tue, 02 Feb 2021 21:39:36 GMT",
-        "ETag": "\u00220x8D8C7C309EBAFF2\u0022",
-        "Last-Modified": "Tue, 02 Feb 2021 21:39:37 GMT",
-=======
-        "Date": "Wed, 17 Feb 2021 22:29:02 GMT",
-        "ETag": "\u00220x8D8D3936D82CB94\u0022",
-        "Last-Modified": "Wed, 17 Feb 2021 22:29:02 GMT",
->>>>>>> 1814567d
-        "Server": [
-          "Windows-Azure-HDFS/1.0",
-          "Microsoft-HTTPAPI/2.0"
-        ],
-        "x-ms-client-request-id": "c6830957-4be9-e4d8-a215-0e0c7edac6f5",
-<<<<<<< HEAD
-        "x-ms-request-id": "d2dc582c-501f-0028-4eab-f91ef7000000",
-=======
-        "x-ms-request-id": "84709de8-001f-000a-757c-05dbe8000000",
->>>>>>> 1814567d
-        "x-ms-version": "2020-06-12"
-      },
-      "ResponseBody": []
-    },
-    {
-      "RequestUri": "https://seannse.blob.core.windows.net/test-filesystem-3a57defb-273f-513e-4d7d-e9da56399bbb/test-file-43d2d2d1-d97f-ce48-3c6f-c759927e9d1e",
+        "x-ms-client-request-id": "749ab21b-634f-db03-d46d-aff131fcc3a9",
+        "x-ms-date": "Fri, 19 Feb 2021 19:10:41 GMT",
+        "x-ms-return-client-request-id": "true",
+        "x-ms-version": "2020-06-12"
+      },
+      "RequestBody": null,
+      "StatusCode": 201,
+      "ResponseHeaders": {
+        "Content-Length": "0",
+        "Date": "Fri, 19 Feb 2021 19:10:40 GMT",
+        "ETag": "\u00220x8D8D50A0C465754\u0022",
+        "Last-Modified": "Fri, 19 Feb 2021 19:10:40 GMT",
+        "Server": [
+          "Windows-Azure-Blob/1.0",
+          "Microsoft-HTTPAPI/2.0"
+        ],
+        "x-ms-client-request-id": "749ab21b-634f-db03-d46d-aff131fcc3a9",
+        "x-ms-request-id": "2e66b262-201e-00a4-48f2-0676f9000000",
+        "x-ms-version": "2020-06-12"
+      },
+      "ResponseBody": []
+    },
+    {
+      "RequestUri": "https://seannse.dfs.core.windows.net/test-filesystem-9ea99fb9-0a20-b4b2-023c-2c617e1bc498/test-file-cc06b2bf-9474-ae31-9940-cd34c3fc5271?resource=file",
+      "RequestMethod": "PUT",
+      "RequestHeaders": {
+        "Accept": "application/json",
+        "Authorization": "Sanitized",
+        "traceparent": "00-b8fe745859f5e34bb902c3ae9e3b224a-41991c4dc6e1f042-00",
+        "User-Agent": [
+          "azsdk-net-Storage.Files.DataLake/12.7.0-alpha.20210219.1",
+          "(.NET 5.0.3; Microsoft Windows 10.0.19041)"
+        ],
+        "x-ms-client-request-id": "aff69e28-578a-8663-81ec-db0f95cf18d8",
+        "x-ms-date": "Fri, 19 Feb 2021 19:10:41 GMT",
+        "x-ms-return-client-request-id": "true",
+        "x-ms-version": "2020-06-12"
+      },
+      "RequestBody": null,
+      "StatusCode": 201,
+      "ResponseHeaders": {
+        "Content-Length": "0",
+        "Date": "Fri, 19 Feb 2021 19:10:39 GMT",
+        "ETag": "\u00220x8D8D50A0C5572FB\u0022",
+        "Last-Modified": "Fri, 19 Feb 2021 19:10:40 GMT",
+        "Server": [
+          "Windows-Azure-HDFS/1.0",
+          "Microsoft-HTTPAPI/2.0"
+        ],
+        "x-ms-client-request-id": "aff69e28-578a-8663-81ec-db0f95cf18d8",
+        "x-ms-request-id": "6f4b40db-e01f-004f-34f2-060e0b000000",
+        "x-ms-version": "2020-06-12"
+      },
+      "ResponseBody": []
+    },
+    {
+      "RequestUri": "https://seannse.dfs.core.windows.net/test-filesystem-9ea99fb9-0a20-b4b2-023c-2c617e1bc498/test-file-dcd93e1a-f7b6-7028-6a86-aa5d72ea5285?resource=file",
+      "RequestMethod": "PUT",
+      "RequestHeaders": {
+        "Accept": "application/json",
+        "Authorization": "Sanitized",
+        "traceparent": "00-69f7437a94e2dd44b23278293ab3dc3d-2d9295d92b949041-00",
+        "User-Agent": [
+          "azsdk-net-Storage.Files.DataLake/12.7.0-alpha.20210219.1",
+          "(.NET 5.0.3; Microsoft Windows 10.0.19041)"
+        ],
+        "x-ms-client-request-id": "1d2c49fe-5b3a-301d-7586-4503ad061496",
+        "x-ms-date": "Fri, 19 Feb 2021 19:10:41 GMT",
+        "x-ms-return-client-request-id": "true",
+        "x-ms-version": "2020-06-12"
+      },
+      "RequestBody": null,
+      "StatusCode": 201,
+      "ResponseHeaders": {
+        "Content-Length": "0",
+        "Date": "Fri, 19 Feb 2021 19:10:40 GMT",
+        "ETag": "\u00220x8D8D50A0C614FB2\u0022",
+        "Last-Modified": "Fri, 19 Feb 2021 19:10:40 GMT",
+        "Server": [
+          "Windows-Azure-HDFS/1.0",
+          "Microsoft-HTTPAPI/2.0"
+        ],
+        "x-ms-client-request-id": "1d2c49fe-5b3a-301d-7586-4503ad061496",
+        "x-ms-request-id": "6f4b40f2-e01f-004f-4bf2-060e0b000000",
+        "x-ms-version": "2020-06-12"
+      },
+      "ResponseBody": []
+    },
+    {
+      "RequestUri": "https://seannse.blob.core.windows.net/test-filesystem-9ea99fb9-0a20-b4b2-023c-2c617e1bc498/test-file-cc06b2bf-9474-ae31-9940-cd34c3fc5271",
       "RequestMethod": "HEAD",
       "RequestHeaders": {
         "Accept": "application/xml",
         "Authorization": "Sanitized",
         "User-Agent": [
-<<<<<<< HEAD
-          "azsdk-net-Storage.Files.DataLake/12.7.0-alpha.20210202.1",
-          "(.NET 5.0.2; Microsoft Windows 10.0.19042)"
-        ],
-        "x-ms-client-request-id": "a1624919-1c37-7306-11be-607aaeb52a66",
-        "x-ms-date": "Tue, 02 Feb 2021 21:39:36 GMT",
-=======
-          "azsdk-net-Storage.Files.DataLake/12.7.0-alpha.20210217.1",
-          "(.NET 5.0.3; Microsoft Windows 10.0.19042)"
-        ],
-        "x-ms-client-request-id": "a1624919-1c37-7306-11be-607aaeb52a66",
-        "x-ms-date": "Wed, 17 Feb 2021 22:29:02 GMT",
->>>>>>> 1814567d
+          "azsdk-net-Storage.Files.DataLake/12.7.0-alpha.20210219.1",
+          "(.NET 5.0.3; Microsoft Windows 10.0.19041)"
+        ],
+        "x-ms-client-request-id": "295f579b-34be-ad4a-dbda-af7e5de312eb",
+        "x-ms-date": "Fri, 19 Feb 2021 19:10:41 GMT",
         "x-ms-return-client-request-id": "true",
         "x-ms-version": "2020-06-12"
       },
@@ -1167,15 +741,9 @@
         "Accept-Ranges": "bytes",
         "Content-Length": "0",
         "Content-Type": "application/octet-stream",
-<<<<<<< HEAD
-        "Date": "Tue, 02 Feb 2021 21:39:36 GMT",
-        "ETag": "\u00220x8D8C7C309D91692\u0022",
-        "Last-Modified": "Tue, 02 Feb 2021 21:39:37 GMT",
-=======
-        "Date": "Wed, 17 Feb 2021 22:29:02 GMT",
-        "ETag": "\u00220x8D8D3936D74A573\u0022",
-        "Last-Modified": "Wed, 17 Feb 2021 22:29:02 GMT",
->>>>>>> 1814567d
+        "Date": "Fri, 19 Feb 2021 19:10:40 GMT",
+        "ETag": "\u00220x8D8D50A0C5572FB\u0022",
+        "Last-Modified": "Fri, 19 Feb 2021 19:10:40 GMT",
         "Server": [
           "Windows-Azure-Blob/1.0",
           "Microsoft-HTTPAPI/2.0"
@@ -1183,98 +751,63 @@
         "x-ms-access-tier": "Hot",
         "x-ms-access-tier-inferred": "true",
         "x-ms-blob-type": "BlockBlob",
-        "x-ms-client-request-id": "a1624919-1c37-7306-11be-607aaeb52a66",
-<<<<<<< HEAD
-        "x-ms-creation-time": "Tue, 02 Feb 2021 21:39:37 GMT",
-=======
-        "x-ms-creation-time": "Wed, 17 Feb 2021 22:29:02 GMT",
->>>>>>> 1814567d
+        "x-ms-client-request-id": "295f579b-34be-ad4a-dbda-af7e5de312eb",
+        "x-ms-creation-time": "Fri, 19 Feb 2021 19:10:40 GMT",
         "x-ms-group": "$superuser",
         "x-ms-lease-state": "available",
         "x-ms-lease-status": "unlocked",
         "x-ms-owner": "$superuser",
         "x-ms-permissions": "rw-r-----",
-<<<<<<< HEAD
-        "x-ms-request-id": "97fcc8e9-901e-0037-72ab-f9adf3000000",
-=======
-        "x-ms-request-id": "430fb5f1-501e-0017-017c-05d654000000",
->>>>>>> 1814567d
+        "x-ms-request-id": "2e66b506-201e-00a4-53f2-0676f9000000",
         "x-ms-server-encrypted": "true",
         "x-ms-version": "2020-06-12"
       },
       "ResponseBody": []
     },
     {
-      "RequestUri": "https://seannse.dfs.core.windows.net/test-filesystem-3a57defb-273f-513e-4d7d-e9da56399bbb/test-file-63632409-d105-d8eb-d24f-cab9abbae3f0?mode=legacy",
-      "RequestMethod": "PUT",
-      "RequestHeaders": {
-        "Accept": "application/json",
-        "Authorization": "Sanitized",
-        "User-Agent": [
-<<<<<<< HEAD
-          "azsdk-net-Storage.Files.DataLake/12.7.0-alpha.20210202.1",
-          "(.NET 5.0.2; Microsoft Windows 10.0.19042)"
-        ],
-        "x-ms-client-request-id": "34f3f0d0-2578-50be-6e18-50960a199eac",
-        "x-ms-date": "Tue, 02 Feb 2021 21:39:36 GMT",
-        "x-ms-rename-source": "%2Ftest-filesystem-3a57defb-273f-513e-4d7d-e9da56399bbb%2Ftest-file-43d2d2d1-d97f-ce48-3c6f-c759927e9d1e=",
-        "x-ms-return-client-request-id": "true",
-        "x-ms-source-if-match": "\u00220x8D8C7C309D91692\u0022",
-=======
-          "azsdk-net-Storage.Files.DataLake/12.7.0-alpha.20210217.1",
-          "(.NET 5.0.3; Microsoft Windows 10.0.19042)"
-        ],
-        "x-ms-client-request-id": "34f3f0d0-2578-50be-6e18-50960a199eac",
-        "x-ms-date": "Wed, 17 Feb 2021 22:29:02 GMT",
-        "x-ms-rename-source": "%2Ftest-filesystem-3a57defb-273f-513e-4d7d-e9da56399bbb%2Ftest-file-43d2d2d1-d97f-ce48-3c6f-c759927e9d1e=",
-        "x-ms-return-client-request-id": "true",
-        "x-ms-source-if-match": "0x8D8D3936D74A573",
->>>>>>> 1814567d
-        "x-ms-version": "2020-06-12"
-      },
-      "RequestBody": null,
-      "StatusCode": 201,
-      "ResponseHeaders": {
-        "Content-Length": "0",
-<<<<<<< HEAD
-        "Date": "Tue, 02 Feb 2021 21:39:36 GMT",
-=======
-        "Date": "Wed, 17 Feb 2021 22:29:02 GMT",
->>>>>>> 1814567d
-        "Server": [
-          "Windows-Azure-HDFS/1.0",
-          "Microsoft-HTTPAPI/2.0"
-        ],
-        "x-ms-client-request-id": "34f3f0d0-2578-50be-6e18-50960a199eac",
-<<<<<<< HEAD
-        "x-ms-request-id": "d2dc5831-501f-0028-53ab-f91ef7000000",
-=======
-        "x-ms-request-id": "84709e0e-001f-000a-1b7c-05dbe8000000",
->>>>>>> 1814567d
-        "x-ms-version": "2020-06-12"
-      },
-      "ResponseBody": []
-    },
-    {
-      "RequestUri": "https://seannse.blob.core.windows.net/test-filesystem-3a57defb-273f-513e-4d7d-e9da56399bbb/test-file-63632409-d105-d8eb-d24f-cab9abbae3f0",
+      "RequestUri": "https://seannse.dfs.core.windows.net/test-filesystem-9ea99fb9-0a20-b4b2-023c-2c617e1bc498/test-file-dcd93e1a-f7b6-7028-6a86-aa5d72ea5285?mode=legacy",
+      "RequestMethod": "PUT",
+      "RequestHeaders": {
+        "Accept": "application/json",
+        "Authorization": "Sanitized",
+        "User-Agent": [
+          "azsdk-net-Storage.Files.DataLake/12.7.0-alpha.20210219.1",
+          "(.NET 5.0.3; Microsoft Windows 10.0.19041)"
+        ],
+        "x-ms-client-request-id": "5567148b-eaa6-65d8-0b58-c0e844541972",
+        "x-ms-date": "Fri, 19 Feb 2021 19:10:41 GMT",
+        "x-ms-rename-source": "%2Ftest-filesystem-9ea99fb9-0a20-b4b2-023c-2c617e1bc498%2Ftest-file-cc06b2bf-9474-ae31-9940-cd34c3fc5271=",
+        "x-ms-return-client-request-id": "true",
+        "x-ms-source-if-match": "0x8D8D50A0C5572FB",
+        "x-ms-version": "2020-06-12"
+      },
+      "RequestBody": null,
+      "StatusCode": 201,
+      "ResponseHeaders": {
+        "Content-Length": "0",
+        "Date": "Fri, 19 Feb 2021 19:10:40 GMT",
+        "Server": [
+          "Windows-Azure-HDFS/1.0",
+          "Microsoft-HTTPAPI/2.0"
+        ],
+        "x-ms-client-request-id": "5567148b-eaa6-65d8-0b58-c0e844541972",
+        "x-ms-request-id": "6f4b4115-e01f-004f-6ef2-060e0b000000",
+        "x-ms-version": "2020-06-12"
+      },
+      "ResponseBody": []
+    },
+    {
+      "RequestUri": "https://seannse.blob.core.windows.net/test-filesystem-9ea99fb9-0a20-b4b2-023c-2c617e1bc498/test-file-dcd93e1a-f7b6-7028-6a86-aa5d72ea5285",
       "RequestMethod": "HEAD",
       "RequestHeaders": {
         "Accept": "application/xml",
         "Authorization": "Sanitized",
         "User-Agent": [
-<<<<<<< HEAD
-          "azsdk-net-Storage.Files.DataLake/12.7.0-alpha.20210202.1",
-          "(.NET 5.0.2; Microsoft Windows 10.0.19042)"
-        ],
-        "x-ms-client-request-id": "bdaadfff-f5c2-31ee-f80c-af108395e15c",
-        "x-ms-date": "Tue, 02 Feb 2021 21:39:36 GMT",
-=======
-          "azsdk-net-Storage.Files.DataLake/12.7.0-alpha.20210217.1",
-          "(.NET 5.0.3; Microsoft Windows 10.0.19042)"
-        ],
-        "x-ms-client-request-id": "bdaadfff-f5c2-31ee-f80c-af108395e15c",
-        "x-ms-date": "Wed, 17 Feb 2021 22:29:02 GMT",
->>>>>>> 1814567d
+          "azsdk-net-Storage.Files.DataLake/12.7.0-alpha.20210219.1",
+          "(.NET 5.0.3; Microsoft Windows 10.0.19041)"
+        ],
+        "x-ms-client-request-id": "49f3cd57-bd7c-bf44-db94-12da8ca5c522",
+        "x-ms-date": "Fri, 19 Feb 2021 19:10:41 GMT",
         "x-ms-return-client-request-id": "true",
         "x-ms-version": "2020-06-12"
       },
@@ -1284,15 +817,9 @@
         "Accept-Ranges": "bytes",
         "Content-Length": "0",
         "Content-Type": "application/octet-stream",
-<<<<<<< HEAD
-        "Date": "Tue, 02 Feb 2021 21:39:37 GMT",
-        "ETag": "\u00220x8D8C7C309D91692\u0022",
-        "Last-Modified": "Tue, 02 Feb 2021 21:39:37 GMT",
-=======
-        "Date": "Wed, 17 Feb 2021 22:29:02 GMT",
-        "ETag": "\u00220x8D8D3936D74A573\u0022",
-        "Last-Modified": "Wed, 17 Feb 2021 22:29:02 GMT",
->>>>>>> 1814567d
+        "Date": "Fri, 19 Feb 2021 19:10:40 GMT",
+        "ETag": "\u00220x8D8D50A0C5572FB\u0022",
+        "Last-Modified": "Fri, 19 Feb 2021 19:10:40 GMT",
         "Server": [
           "Windows-Azure-Blob/1.0",
           "Microsoft-HTTPAPI/2.0"
@@ -1300,50 +827,32 @@
         "x-ms-access-tier": "Hot",
         "x-ms-access-tier-inferred": "true",
         "x-ms-blob-type": "BlockBlob",
-        "x-ms-client-request-id": "bdaadfff-f5c2-31ee-f80c-af108395e15c",
-<<<<<<< HEAD
-        "x-ms-creation-time": "Tue, 02 Feb 2021 21:39:37 GMT",
-=======
-        "x-ms-creation-time": "Wed, 17 Feb 2021 22:29:02 GMT",
->>>>>>> 1814567d
+        "x-ms-client-request-id": "49f3cd57-bd7c-bf44-db94-12da8ca5c522",
+        "x-ms-creation-time": "Fri, 19 Feb 2021 19:10:40 GMT",
         "x-ms-group": "$superuser",
         "x-ms-lease-state": "available",
         "x-ms-lease-status": "unlocked",
         "x-ms-owner": "$superuser",
         "x-ms-permissions": "rw-r-----",
-<<<<<<< HEAD
-        "x-ms-request-id": "97fcc9b3-901e-0037-30ab-f9adf3000000",
-=======
-        "x-ms-request-id": "430fb68a-501e-0017-157c-05d654000000",
->>>>>>> 1814567d
+        "x-ms-request-id": "2e66b6fc-201e-00a4-32f2-0676f9000000",
         "x-ms-server-encrypted": "true",
         "x-ms-version": "2020-06-12"
       },
       "ResponseBody": []
     },
     {
-      "RequestUri": "https://seannse.blob.core.windows.net/test-filesystem-3a57defb-273f-513e-4d7d-e9da56399bbb?restype=container",
+      "RequestUri": "https://seannse.blob.core.windows.net/test-filesystem-9ea99fb9-0a20-b4b2-023c-2c617e1bc498?restype=container",
       "RequestMethod": "DELETE",
       "RequestHeaders": {
         "Accept": "application/xml",
         "Authorization": "Sanitized",
-<<<<<<< HEAD
-        "traceparent": "00-ad7b535faa35f14391f815f8ec5b2a2d-be3e3ccfc87eaa45-00",
-        "User-Agent": [
-          "azsdk-net-Storage.Files.DataLake/12.7.0-alpha.20210202.1",
-          "(.NET 5.0.2; Microsoft Windows 10.0.19042)"
-        ],
-        "x-ms-client-request-id": "2b962fcd-e06e-9bea-cd60-76b778e5c188",
-        "x-ms-date": "Tue, 02 Feb 2021 21:39:36 GMT",
-=======
-        "traceparent": "00-06385116f8b3a24c877d86f48ae93874-41af42e9c69f4d43-00",
-        "User-Agent": [
-          "azsdk-net-Storage.Files.DataLake/12.7.0-alpha.20210217.1",
-          "(.NET 5.0.3; Microsoft Windows 10.0.19042)"
-        ],
-        "x-ms-client-request-id": "2b962fcd-e06e-9bea-cd60-76b778e5c188",
-        "x-ms-date": "Wed, 17 Feb 2021 22:29:02 GMT",
->>>>>>> 1814567d
+        "traceparent": "00-db91907d1250054a9aeac25fccda5d40-899405c18a5ed64e-00",
+        "User-Agent": [
+          "azsdk-net-Storage.Files.DataLake/12.7.0-alpha.20210219.1",
+          "(.NET 5.0.3; Microsoft Windows 10.0.19041)"
+        ],
+        "x-ms-client-request-id": "76910a1b-cf60-4af6-bb8d-1d06ca24c123",
+        "x-ms-date": "Fri, 19 Feb 2021 19:10:41 GMT",
         "x-ms-return-client-request-id": "true",
         "x-ms-version": "2020-06-12"
       },
@@ -1351,207 +860,130 @@
       "StatusCode": 202,
       "ResponseHeaders": {
         "Content-Length": "0",
-<<<<<<< HEAD
-        "Date": "Tue, 02 Feb 2021 21:39:37 GMT",
-=======
-        "Date": "Wed, 17 Feb 2021 22:29:02 GMT",
->>>>>>> 1814567d
-        "Server": [
-          "Windows-Azure-Blob/1.0",
-          "Microsoft-HTTPAPI/2.0"
-        ],
-        "x-ms-client-request-id": "2b962fcd-e06e-9bea-cd60-76b778e5c188",
-<<<<<<< HEAD
-        "x-ms-request-id": "97fcca04-901e-0037-79ab-f9adf3000000",
-=======
-        "x-ms-request-id": "430fb6c4-501e-0017-4c7c-05d654000000",
->>>>>>> 1814567d
-        "x-ms-version": "2020-06-12"
-      },
-      "ResponseBody": []
-    },
-    {
-      "RequestUri": "https://seannse.blob.core.windows.net/test-filesystem-ff69cf94-dc3a-aec3-2101-c313deec373b?restype=container",
-      "RequestMethod": "PUT",
-      "RequestHeaders": {
-        "Accept": "application/xml",
-        "Authorization": "Sanitized",
-<<<<<<< HEAD
-        "traceparent": "00-60fc535b9a383a4e879131661b04e6b6-541d00c50bb8af46-00",
-        "User-Agent": [
-          "azsdk-net-Storage.Files.DataLake/12.7.0-alpha.20210202.1",
-          "(.NET 5.0.2; Microsoft Windows 10.0.19042)"
+        "Date": "Fri, 19 Feb 2021 19:10:40 GMT",
+        "Server": [
+          "Windows-Azure-Blob/1.0",
+          "Microsoft-HTTPAPI/2.0"
+        ],
+        "x-ms-client-request-id": "76910a1b-cf60-4af6-bb8d-1d06ca24c123",
+        "x-ms-request-id": "2e66b7d1-201e-00a4-7ef2-0676f9000000",
+        "x-ms-version": "2020-06-12"
+      },
+      "ResponseBody": []
+    },
+    {
+      "RequestUri": "https://seannse.blob.core.windows.net/test-filesystem-186d9090-cc0f-cdde-8745-346230f2870d?restype=container",
+      "RequestMethod": "PUT",
+      "RequestHeaders": {
+        "Accept": "application/xml",
+        "Authorization": "Sanitized",
+        "traceparent": "00-ab23d9061790884d80896064148a3ff3-d8cbe5f3c6076541-00",
+        "User-Agent": [
+          "azsdk-net-Storage.Files.DataLake/12.7.0-alpha.20210219.1",
+          "(.NET 5.0.3; Microsoft Windows 10.0.19041)"
         ],
         "x-ms-blob-public-access": "container",
-        "x-ms-client-request-id": "296d8ded-9852-f05b-6be8-096d1dd7bce1",
-        "x-ms-date": "Tue, 02 Feb 2021 21:39:37 GMT",
-=======
-        "traceparent": "00-7f5d230837c4e64791739d50036de86d-6dd304ed335f7249-00",
-        "User-Agent": [
-          "azsdk-net-Storage.Files.DataLake/12.7.0-alpha.20210217.1",
-          "(.NET 5.0.3; Microsoft Windows 10.0.19042)"
-        ],
-        "x-ms-blob-public-access": "container",
-        "x-ms-client-request-id": "296d8ded-9852-f05b-6be8-096d1dd7bce1",
-        "x-ms-date": "Wed, 17 Feb 2021 22:29:02 GMT",
->>>>>>> 1814567d
-        "x-ms-return-client-request-id": "true",
-        "x-ms-version": "2020-06-12"
-      },
-      "RequestBody": null,
-      "StatusCode": 201,
-      "ResponseHeaders": {
-        "Content-Length": "0",
-<<<<<<< HEAD
-        "Date": "Tue, 02 Feb 2021 21:39:37 GMT",
-        "ETag": "\u00220x8D8C7C30A5D9974\u0022",
-        "Last-Modified": "Tue, 02 Feb 2021 21:39:37 GMT",
-=======
-        "Date": "Wed, 17 Feb 2021 22:29:02 GMT",
-        "ETag": "\u00220x8D8D3936DF4FD9C\u0022",
-        "Last-Modified": "Wed, 17 Feb 2021 22:29:03 GMT",
->>>>>>> 1814567d
-        "Server": [
-          "Windows-Azure-Blob/1.0",
-          "Microsoft-HTTPAPI/2.0"
-        ],
-        "x-ms-client-request-id": "296d8ded-9852-f05b-6be8-096d1dd7bce1",
-<<<<<<< HEAD
-        "x-ms-request-id": "cd357580-c01e-003a-44ab-f96527000000",
-=======
-        "x-ms-request-id": "8b0926c4-401e-000b-507c-058434000000",
->>>>>>> 1814567d
-        "x-ms-version": "2020-06-12"
-      },
-      "ResponseBody": []
-    },
-    {
-      "RequestUri": "https://seannse.dfs.core.windows.net/test-filesystem-ff69cf94-dc3a-aec3-2101-c313deec373b/test-file-5f423a28-6da2-de8a-e2b2-32383dc6d41b?resource=file",
-      "RequestMethod": "PUT",
-      "RequestHeaders": {
-        "Accept": "application/json",
-        "Authorization": "Sanitized",
-<<<<<<< HEAD
-        "traceparent": "00-3892dfb920358e4caafaced61c4a60dd-d794921193f4d047-00",
-        "User-Agent": [
-          "azsdk-net-Storage.Files.DataLake/12.7.0-alpha.20210202.1",
-          "(.NET 5.0.2; Microsoft Windows 10.0.19042)"
-        ],
-        "x-ms-client-request-id": "9fd4be45-d0c3-7f72-028f-47a06623b3a4",
-        "x-ms-date": "Tue, 02 Feb 2021 21:39:37 GMT",
-=======
-        "traceparent": "00-9646fee0e330bd47846f03d630e48885-e1ccd08a6a78be44-00",
-        "User-Agent": [
-          "azsdk-net-Storage.Files.DataLake/12.7.0-alpha.20210217.1",
-          "(.NET 5.0.3; Microsoft Windows 10.0.19042)"
-        ],
-        "x-ms-client-request-id": "9fd4be45-d0c3-7f72-028f-47a06623b3a4",
-        "x-ms-date": "Wed, 17 Feb 2021 22:29:03 GMT",
->>>>>>> 1814567d
-        "x-ms-return-client-request-id": "true",
-        "x-ms-version": "2020-06-12"
-      },
-      "RequestBody": null,
-      "StatusCode": 201,
-      "ResponseHeaders": {
-        "Content-Length": "0",
-<<<<<<< HEAD
-        "Date": "Tue, 02 Feb 2021 21:39:38 GMT",
-        "ETag": "\u00220x8D8C7C30AA76373\u0022",
-        "Last-Modified": "Tue, 02 Feb 2021 21:39:38 GMT",
-=======
-        "Date": "Wed, 17 Feb 2021 22:29:03 GMT",
-        "ETag": "\u00220x8D8D3936E2C508A\u0022",
-        "Last-Modified": "Wed, 17 Feb 2021 22:29:03 GMT",
->>>>>>> 1814567d
-        "Server": [
-          "Windows-Azure-HDFS/1.0",
-          "Microsoft-HTTPAPI/2.0"
-        ],
-        "x-ms-client-request-id": "9fd4be45-d0c3-7f72-028f-47a06623b3a4",
-<<<<<<< HEAD
-        "x-ms-request-id": "fe715a02-601f-0023-6dab-f9e59c000000",
-=======
-        "x-ms-request-id": "723019e5-101f-0006-537c-054ce0000000",
->>>>>>> 1814567d
-        "x-ms-version": "2020-06-12"
-      },
-      "ResponseBody": []
-    },
-    {
-      "RequestUri": "https://seannse.dfs.core.windows.net/test-filesystem-ff69cf94-dc3a-aec3-2101-c313deec373b/test-file-6f9bed13-6bb0-1a62-5167-a25084743162?resource=file",
-      "RequestMethod": "PUT",
-      "RequestHeaders": {
-        "Accept": "application/json",
-        "Authorization": "Sanitized",
-<<<<<<< HEAD
-        "traceparent": "00-02ef9f49c6b00a4bade7e1a174aa18b3-9c7260146f49be44-00",
-        "User-Agent": [
-          "azsdk-net-Storage.Files.DataLake/12.7.0-alpha.20210202.1",
-          "(.NET 5.0.2; Microsoft Windows 10.0.19042)"
-        ],
-        "x-ms-client-request-id": "bf02449e-2ae4-da45-5cb9-4d5c2e22fb8e",
-        "x-ms-date": "Tue, 02 Feb 2021 21:39:37 GMT",
-=======
-        "traceparent": "00-0c8d9cda95c5f34e8332534dc1c62d6e-a7dac53c9239d943-00",
-        "User-Agent": [
-          "azsdk-net-Storage.Files.DataLake/12.7.0-alpha.20210217.1",
-          "(.NET 5.0.3; Microsoft Windows 10.0.19042)"
-        ],
-        "x-ms-client-request-id": "bf02449e-2ae4-da45-5cb9-4d5c2e22fb8e",
-        "x-ms-date": "Wed, 17 Feb 2021 22:29:03 GMT",
->>>>>>> 1814567d
-        "x-ms-return-client-request-id": "true",
-        "x-ms-version": "2020-06-12"
-      },
-      "RequestBody": null,
-      "StatusCode": 201,
-      "ResponseHeaders": {
-        "Content-Length": "0",
-<<<<<<< HEAD
-        "Date": "Tue, 02 Feb 2021 21:39:38 GMT",
-        "ETag": "\u00220x8D8C7C30AB53A80\u0022",
-        "Last-Modified": "Tue, 02 Feb 2021 21:39:38 GMT",
-=======
-        "Date": "Wed, 17 Feb 2021 22:29:03 GMT",
-        "ETag": "\u00220x8D8D3936E3A9A11\u0022",
-        "Last-Modified": "Wed, 17 Feb 2021 22:29:03 GMT",
->>>>>>> 1814567d
-        "Server": [
-          "Windows-Azure-HDFS/1.0",
-          "Microsoft-HTTPAPI/2.0"
-        ],
-        "x-ms-client-request-id": "bf02449e-2ae4-da45-5cb9-4d5c2e22fb8e",
-<<<<<<< HEAD
-        "x-ms-request-id": "fe715a13-601f-0023-7eab-f9e59c000000",
-=======
-        "x-ms-request-id": "723019e7-101f-0006-557c-054ce0000000",
->>>>>>> 1814567d
-        "x-ms-version": "2020-06-12"
-      },
-      "ResponseBody": []
-    },
-    {
-      "RequestUri": "https://seannse.dfs.core.windows.net/test-filesystem-ff69cf94-dc3a-aec3-2101-c313deec373b/test-file-6f9bed13-6bb0-1a62-5167-a25084743162?mode=legacy",
-      "RequestMethod": "PUT",
-      "RequestHeaders": {
-        "Accept": "application/json",
-        "Authorization": "Sanitized",
-        "User-Agent": [
-<<<<<<< HEAD
-          "azsdk-net-Storage.Files.DataLake/12.7.0-alpha.20210202.1",
-          "(.NET 5.0.2; Microsoft Windows 10.0.19042)"
-        ],
-        "x-ms-client-request-id": "40b108f2-7272-ef7d-f617-2239e6fcd318",
-        "x-ms-date": "Tue, 02 Feb 2021 21:39:37 GMT",
-=======
-          "azsdk-net-Storage.Files.DataLake/12.7.0-alpha.20210217.1",
-          "(.NET 5.0.3; Microsoft Windows 10.0.19042)"
-        ],
-        "x-ms-client-request-id": "40b108f2-7272-ef7d-f617-2239e6fcd318",
-        "x-ms-date": "Wed, 17 Feb 2021 22:29:03 GMT",
->>>>>>> 1814567d
-        "x-ms-rename-source": "%2Ftest-filesystem-ff69cf94-dc3a-aec3-2101-c313deec373b%2Ftest-file-5f423a28-6da2-de8a-e2b2-32383dc6d41b=",
+        "x-ms-client-request-id": "a7c16957-df60-4ed2-2bc3-ef1a9b9319c8",
+        "x-ms-date": "Fri, 19 Feb 2021 19:10:41 GMT",
+        "x-ms-return-client-request-id": "true",
+        "x-ms-version": "2020-06-12"
+      },
+      "RequestBody": null,
+      "StatusCode": 201,
+      "ResponseHeaders": {
+        "Content-Length": "0",
+        "Date": "Fri, 19 Feb 2021 19:10:41 GMT",
+        "ETag": "\u00220x8D8D50A0CA292B3\u0022",
+        "Last-Modified": "Fri, 19 Feb 2021 19:10:41 GMT",
+        "Server": [
+          "Windows-Azure-Blob/1.0",
+          "Microsoft-HTTPAPI/2.0"
+        ],
+        "x-ms-client-request-id": "a7c16957-df60-4ed2-2bc3-ef1a9b9319c8",
+        "x-ms-request-id": "2e66b8c0-201e-00a4-64f2-0676f9000000",
+        "x-ms-version": "2020-06-12"
+      },
+      "ResponseBody": []
+    },
+    {
+      "RequestUri": "https://seannse.dfs.core.windows.net/test-filesystem-186d9090-cc0f-cdde-8745-346230f2870d/test-file-9a6a1005-3f65-410e-cea2-ba3f17946147?resource=file",
+      "RequestMethod": "PUT",
+      "RequestHeaders": {
+        "Accept": "application/json",
+        "Authorization": "Sanitized",
+        "traceparent": "00-54b56981c240644ca13b7017e5f21585-9cb7997751cd6f4e-00",
+        "User-Agent": [
+          "azsdk-net-Storage.Files.DataLake/12.7.0-alpha.20210219.1",
+          "(.NET 5.0.3; Microsoft Windows 10.0.19041)"
+        ],
+        "x-ms-client-request-id": "5b44ecb6-49d5-188b-5a7f-d8be25923796",
+        "x-ms-date": "Fri, 19 Feb 2021 19:10:41 GMT",
+        "x-ms-return-client-request-id": "true",
+        "x-ms-version": "2020-06-12"
+      },
+      "RequestBody": null,
+      "StatusCode": 201,
+      "ResponseHeaders": {
+        "Content-Length": "0",
+        "Date": "Fri, 19 Feb 2021 19:10:40 GMT",
+        "ETag": "\u00220x8D8D50A0CB137FA\u0022",
+        "Last-Modified": "Fri, 19 Feb 2021 19:10:41 GMT",
+        "Server": [
+          "Windows-Azure-HDFS/1.0",
+          "Microsoft-HTTPAPI/2.0"
+        ],
+        "x-ms-client-request-id": "5b44ecb6-49d5-188b-5a7f-d8be25923796",
+        "x-ms-request-id": "6f4b4169-e01f-004f-42f2-060e0b000000",
+        "x-ms-version": "2020-06-12"
+      },
+      "ResponseBody": []
+    },
+    {
+      "RequestUri": "https://seannse.dfs.core.windows.net/test-filesystem-186d9090-cc0f-cdde-8745-346230f2870d/test-file-57b8a862-5188-2597-64ae-3cf5e7bde227?resource=file",
+      "RequestMethod": "PUT",
+      "RequestHeaders": {
+        "Accept": "application/json",
+        "Authorization": "Sanitized",
+        "traceparent": "00-f1b2af3b650b3344b253bd77bf2562ea-18cdab5a0806b543-00",
+        "User-Agent": [
+          "azsdk-net-Storage.Files.DataLake/12.7.0-alpha.20210219.1",
+          "(.NET 5.0.3; Microsoft Windows 10.0.19041)"
+        ],
+        "x-ms-client-request-id": "b6eec038-d8ef-6442-541f-f7270c96309c",
+        "x-ms-date": "Fri, 19 Feb 2021 19:10:41 GMT",
+        "x-ms-return-client-request-id": "true",
+        "x-ms-version": "2020-06-12"
+      },
+      "RequestBody": null,
+      "StatusCode": 201,
+      "ResponseHeaders": {
+        "Content-Length": "0",
+        "Date": "Fri, 19 Feb 2021 19:10:40 GMT",
+        "ETag": "\u00220x8D8D50A0CBC8C20\u0022",
+        "Last-Modified": "Fri, 19 Feb 2021 19:10:41 GMT",
+        "Server": [
+          "Windows-Azure-HDFS/1.0",
+          "Microsoft-HTTPAPI/2.0"
+        ],
+        "x-ms-client-request-id": "b6eec038-d8ef-6442-541f-f7270c96309c",
+        "x-ms-request-id": "6f4b417f-e01f-004f-58f2-060e0b000000",
+        "x-ms-version": "2020-06-12"
+      },
+      "ResponseBody": []
+    },
+    {
+      "RequestUri": "https://seannse.dfs.core.windows.net/test-filesystem-186d9090-cc0f-cdde-8745-346230f2870d/test-file-57b8a862-5188-2597-64ae-3cf5e7bde227?mode=legacy",
+      "RequestMethod": "PUT",
+      "RequestHeaders": {
+        "Accept": "application/json",
+        "Authorization": "Sanitized",
+        "User-Agent": [
+          "azsdk-net-Storage.Files.DataLake/12.7.0-alpha.20210219.1",
+          "(.NET 5.0.3; Microsoft Windows 10.0.19041)"
+        ],
+        "x-ms-client-request-id": "27bc7116-2cce-9938-ac25-d6300e490c21",
+        "x-ms-date": "Fri, 19 Feb 2021 19:10:42 GMT",
+        "x-ms-rename-source": "%2Ftest-filesystem-186d9090-cc0f-cdde-8745-346230f2870d%2Ftest-file-9a6a1005-3f65-410e-cea2-ba3f17946147=",
         "x-ms-return-client-request-id": "true",
         "x-ms-source-if-none-match": "\u0022garbage\u0022",
         "x-ms-version": "2020-06-12"
@@ -1560,45 +992,29 @@
       "StatusCode": 201,
       "ResponseHeaders": {
         "Content-Length": "0",
-<<<<<<< HEAD
-        "Date": "Tue, 02 Feb 2021 21:39:38 GMT",
-=======
-        "Date": "Wed, 17 Feb 2021 22:29:03 GMT",
->>>>>>> 1814567d
-        "Server": [
-          "Windows-Azure-HDFS/1.0",
-          "Microsoft-HTTPAPI/2.0"
-        ],
-        "x-ms-client-request-id": "40b108f2-7272-ef7d-f617-2239e6fcd318",
-<<<<<<< HEAD
-        "x-ms-request-id": "fe715a19-601f-0023-04ab-f9e59c000000",
-=======
-        "x-ms-request-id": "723019ee-101f-0006-5c7c-054ce0000000",
->>>>>>> 1814567d
-        "x-ms-version": "2020-06-12"
-      },
-      "ResponseBody": []
-    },
-    {
-      "RequestUri": "https://seannse.blob.core.windows.net/test-filesystem-ff69cf94-dc3a-aec3-2101-c313deec373b/test-file-6f9bed13-6bb0-1a62-5167-a25084743162",
+        "Date": "Fri, 19 Feb 2021 19:10:40 GMT",
+        "Server": [
+          "Windows-Azure-HDFS/1.0",
+          "Microsoft-HTTPAPI/2.0"
+        ],
+        "x-ms-client-request-id": "27bc7116-2cce-9938-ac25-d6300e490c21",
+        "x-ms-request-id": "6f4b4194-e01f-004f-6df2-060e0b000000",
+        "x-ms-version": "2020-06-12"
+      },
+      "ResponseBody": []
+    },
+    {
+      "RequestUri": "https://seannse.blob.core.windows.net/test-filesystem-186d9090-cc0f-cdde-8745-346230f2870d/test-file-57b8a862-5188-2597-64ae-3cf5e7bde227",
       "RequestMethod": "HEAD",
       "RequestHeaders": {
         "Accept": "application/xml",
         "Authorization": "Sanitized",
         "User-Agent": [
-<<<<<<< HEAD
-          "azsdk-net-Storage.Files.DataLake/12.7.0-alpha.20210202.1",
-          "(.NET 5.0.2; Microsoft Windows 10.0.19042)"
-        ],
-        "x-ms-client-request-id": "25694466-ba70-ec1b-6797-33191278f899",
-        "x-ms-date": "Tue, 02 Feb 2021 21:39:38 GMT",
-=======
-          "azsdk-net-Storage.Files.DataLake/12.7.0-alpha.20210217.1",
-          "(.NET 5.0.3; Microsoft Windows 10.0.19042)"
-        ],
-        "x-ms-client-request-id": "25694466-ba70-ec1b-6797-33191278f899",
-        "x-ms-date": "Wed, 17 Feb 2021 22:29:03 GMT",
->>>>>>> 1814567d
+          "azsdk-net-Storage.Files.DataLake/12.7.0-alpha.20210219.1",
+          "(.NET 5.0.3; Microsoft Windows 10.0.19041)"
+        ],
+        "x-ms-client-request-id": "9a108100-08da-70ce-79b2-88e335164eec",
+        "x-ms-date": "Fri, 19 Feb 2021 19:10:42 GMT",
         "x-ms-return-client-request-id": "true",
         "x-ms-version": "2020-06-12"
       },
@@ -1608,15 +1024,9 @@
         "Accept-Ranges": "bytes",
         "Content-Length": "0",
         "Content-Type": "application/octet-stream",
-<<<<<<< HEAD
-        "Date": "Tue, 02 Feb 2021 21:39:38 GMT",
-        "ETag": "\u00220x8D8C7C30AA76373\u0022",
-        "Last-Modified": "Tue, 02 Feb 2021 21:39:38 GMT",
-=======
-        "Date": "Wed, 17 Feb 2021 22:29:03 GMT",
-        "ETag": "\u00220x8D8D3936E2C508A\u0022",
-        "Last-Modified": "Wed, 17 Feb 2021 22:29:03 GMT",
->>>>>>> 1814567d
+        "Date": "Fri, 19 Feb 2021 19:10:41 GMT",
+        "ETag": "\u00220x8D8D50A0CB137FA\u0022",
+        "Last-Modified": "Fri, 19 Feb 2021 19:10:41 GMT",
         "Server": [
           "Windows-Azure-Blob/1.0",
           "Microsoft-HTTPAPI/2.0"
@@ -1624,50 +1034,32 @@
         "x-ms-access-tier": "Hot",
         "x-ms-access-tier-inferred": "true",
         "x-ms-blob-type": "BlockBlob",
-        "x-ms-client-request-id": "25694466-ba70-ec1b-6797-33191278f899",
-<<<<<<< HEAD
-        "x-ms-creation-time": "Tue, 02 Feb 2021 21:39:38 GMT",
-=======
-        "x-ms-creation-time": "Wed, 17 Feb 2021 22:29:03 GMT",
->>>>>>> 1814567d
+        "x-ms-client-request-id": "9a108100-08da-70ce-79b2-88e335164eec",
+        "x-ms-creation-time": "Fri, 19 Feb 2021 19:10:41 GMT",
         "x-ms-group": "$superuser",
         "x-ms-lease-state": "available",
         "x-ms-lease-status": "unlocked",
         "x-ms-owner": "$superuser",
         "x-ms-permissions": "rw-r-----",
-<<<<<<< HEAD
-        "x-ms-request-id": "cd357882-c01e-003a-04ab-f96527000000",
-=======
-        "x-ms-request-id": "8b09273d-401e-000b-257c-058434000000",
->>>>>>> 1814567d
+        "x-ms-request-id": "2e66bc63-201e-00a4-5df2-0676f9000000",
         "x-ms-server-encrypted": "true",
         "x-ms-version": "2020-06-12"
       },
       "ResponseBody": []
     },
     {
-      "RequestUri": "https://seannse.blob.core.windows.net/test-filesystem-ff69cf94-dc3a-aec3-2101-c313deec373b?restype=container",
+      "RequestUri": "https://seannse.blob.core.windows.net/test-filesystem-186d9090-cc0f-cdde-8745-346230f2870d?restype=container",
       "RequestMethod": "DELETE",
       "RequestHeaders": {
         "Accept": "application/xml",
         "Authorization": "Sanitized",
-<<<<<<< HEAD
-        "traceparent": "00-8114f1295b008444ac3964f5bcda4ed0-d95d2904787d064c-00",
-        "User-Agent": [
-          "azsdk-net-Storage.Files.DataLake/12.7.0-alpha.20210202.1",
-          "(.NET 5.0.2; Microsoft Windows 10.0.19042)"
-        ],
-        "x-ms-client-request-id": "a2d2395b-ad92-f0a8-a3a5-7a2a174f5619",
-        "x-ms-date": "Tue, 02 Feb 2021 21:39:38 GMT",
-=======
-        "traceparent": "00-c971cb1735060044a9a30f302fa12302-d615fee067cced41-00",
-        "User-Agent": [
-          "azsdk-net-Storage.Files.DataLake/12.7.0-alpha.20210217.1",
-          "(.NET 5.0.3; Microsoft Windows 10.0.19042)"
-        ],
-        "x-ms-client-request-id": "a2d2395b-ad92-f0a8-a3a5-7a2a174f5619",
-        "x-ms-date": "Wed, 17 Feb 2021 22:29:03 GMT",
->>>>>>> 1814567d
+        "traceparent": "00-d4eaa9895b5442498c734ca626f2ea25-4ccfbb55bf43f243-00",
+        "User-Agent": [
+          "azsdk-net-Storage.Files.DataLake/12.7.0-alpha.20210219.1",
+          "(.NET 5.0.3; Microsoft Windows 10.0.19041)"
+        ],
+        "x-ms-client-request-id": "8d2f67a6-7139-ba47-01a5-dceed8def762",
+        "x-ms-date": "Fri, 19 Feb 2021 19:10:42 GMT",
         "x-ms-return-client-request-id": "true",
         "x-ms-version": "2020-06-12"
       },
@@ -1675,311 +1067,198 @@
       "StatusCode": 202,
       "ResponseHeaders": {
         "Content-Length": "0",
-<<<<<<< HEAD
-        "Date": "Tue, 02 Feb 2021 21:39:38 GMT",
-=======
-        "Date": "Wed, 17 Feb 2021 22:29:03 GMT",
->>>>>>> 1814567d
-        "Server": [
-          "Windows-Azure-Blob/1.0",
-          "Microsoft-HTTPAPI/2.0"
-        ],
-        "x-ms-client-request-id": "a2d2395b-ad92-f0a8-a3a5-7a2a174f5619",
-<<<<<<< HEAD
-        "x-ms-request-id": "cd3578f0-c01e-003a-6cab-f96527000000",
-=======
-        "x-ms-request-id": "8b092743-401e-000b-2b7c-058434000000",
->>>>>>> 1814567d
-        "x-ms-version": "2020-06-12"
-      },
-      "ResponseBody": []
-    },
-    {
-      "RequestUri": "https://seannse.blob.core.windows.net/test-filesystem-da848f2a-5fdb-f507-fdc3-86280ccca334?restype=container",
-      "RequestMethod": "PUT",
-      "RequestHeaders": {
-        "Accept": "application/xml",
-        "Authorization": "Sanitized",
-<<<<<<< HEAD
-        "traceparent": "00-2def223c10f1d54a83fc7ce7665c827c-be33f3fce141614d-00",
-        "User-Agent": [
-          "azsdk-net-Storage.Files.DataLake/12.7.0-alpha.20210202.1",
-          "(.NET 5.0.2; Microsoft Windows 10.0.19042)"
+        "Date": "Fri, 19 Feb 2021 19:10:41 GMT",
+        "Server": [
+          "Windows-Azure-Blob/1.0",
+          "Microsoft-HTTPAPI/2.0"
+        ],
+        "x-ms-client-request-id": "8d2f67a6-7139-ba47-01a5-dceed8def762",
+        "x-ms-request-id": "2e66bd14-201e-00a4-07f2-0676f9000000",
+        "x-ms-version": "2020-06-12"
+      },
+      "ResponseBody": []
+    },
+    {
+      "RequestUri": "https://seannse.blob.core.windows.net/test-filesystem-b9bd9344-6adb-379e-ab5a-eb4b5a91c491?restype=container",
+      "RequestMethod": "PUT",
+      "RequestHeaders": {
+        "Accept": "application/xml",
+        "Authorization": "Sanitized",
+        "traceparent": "00-7ea2de7c676ff04cbbc7b25a6602f81c-b6297ba8f2f5854c-00",
+        "User-Agent": [
+          "azsdk-net-Storage.Files.DataLake/12.7.0-alpha.20210219.1",
+          "(.NET 5.0.3; Microsoft Windows 10.0.19041)"
         ],
         "x-ms-blob-public-access": "container",
-        "x-ms-client-request-id": "b82494f1-1fae-fbdf-31dd-a4cf277fe3d7",
-        "x-ms-date": "Tue, 02 Feb 2021 21:39:38 GMT",
-=======
-        "traceparent": "00-27e178069d284d47a02302c6d7e077f7-1c13a190916e4042-00",
-        "User-Agent": [
-          "azsdk-net-Storage.Files.DataLake/12.7.0-alpha.20210217.1",
-          "(.NET 5.0.3; Microsoft Windows 10.0.19042)"
-        ],
-        "x-ms-blob-public-access": "container",
-        "x-ms-client-request-id": "b82494f1-1fae-fbdf-31dd-a4cf277fe3d7",
-        "x-ms-date": "Wed, 17 Feb 2021 22:29:04 GMT",
->>>>>>> 1814567d
-        "x-ms-return-client-request-id": "true",
-        "x-ms-version": "2020-06-12"
-      },
-      "RequestBody": null,
-      "StatusCode": 201,
-      "ResponseHeaders": {
-        "Content-Length": "0",
-<<<<<<< HEAD
-        "Date": "Tue, 02 Feb 2021 21:39:39 GMT",
-        "ETag": "\u00220x8D8C7C30B1BB5F2\u0022",
-        "Last-Modified": "Tue, 02 Feb 2021 21:39:39 GMT",
-=======
-        "Date": "Wed, 17 Feb 2021 22:29:03 GMT",
-        "ETag": "\u00220x8D8D3936E9A2763\u0022",
-        "Last-Modified": "Wed, 17 Feb 2021 22:29:04 GMT",
->>>>>>> 1814567d
-        "Server": [
-          "Windows-Azure-Blob/1.0",
-          "Microsoft-HTTPAPI/2.0"
-        ],
-        "x-ms-client-request-id": "b82494f1-1fae-fbdf-31dd-a4cf277fe3d7",
-<<<<<<< HEAD
-        "x-ms-request-id": "c8fcc2f1-d01e-0044-38ab-f9f560000000",
-=======
-        "x-ms-request-id": "d0d8fa57-401e-001b-537c-05415c000000",
->>>>>>> 1814567d
-        "x-ms-version": "2020-06-12"
-      },
-      "ResponseBody": []
-    },
-    {
-      "RequestUri": "https://seannse.dfs.core.windows.net/test-filesystem-da848f2a-5fdb-f507-fdc3-86280ccca334/test-file-a08c4602-7d91-d473-886b-676da5cbffe1?resource=file",
-      "RequestMethod": "PUT",
-      "RequestHeaders": {
-        "Accept": "application/json",
-        "Authorization": "Sanitized",
-<<<<<<< HEAD
-        "traceparent": "00-8d714ff5ca94e14eb8d8a64e42e56608-571c495cdf2f4743-00",
-        "User-Agent": [
-          "azsdk-net-Storage.Files.DataLake/12.7.0-alpha.20210202.1",
-          "(.NET 5.0.2; Microsoft Windows 10.0.19042)"
-        ],
-        "x-ms-client-request-id": "af39e28b-ee8f-74be-2050-3043b7725665",
-        "x-ms-date": "Tue, 02 Feb 2021 21:39:38 GMT",
-=======
-        "traceparent": "00-8f04fc0e4c2d3d4ba24f57f447227cf6-550ba14559e23c42-00",
-        "User-Agent": [
-          "azsdk-net-Storage.Files.DataLake/12.7.0-alpha.20210217.1",
-          "(.NET 5.0.3; Microsoft Windows 10.0.19042)"
-        ],
-        "x-ms-client-request-id": "af39e28b-ee8f-74be-2050-3043b7725665",
-        "x-ms-date": "Wed, 17 Feb 2021 22:29:04 GMT",
->>>>>>> 1814567d
-        "x-ms-return-client-request-id": "true",
-        "x-ms-version": "2020-06-12"
-      },
-      "RequestBody": null,
-      "StatusCode": 201,
-      "ResponseHeaders": {
-        "Content-Length": "0",
-<<<<<<< HEAD
-        "Date": "Tue, 02 Feb 2021 21:39:39 GMT",
-        "ETag": "\u00220x8D8C7C30B5AB261\u0022",
-        "Last-Modified": "Tue, 02 Feb 2021 21:39:39 GMT",
-=======
-        "Date": "Wed, 17 Feb 2021 22:29:03 GMT",
-        "ETag": "\u00220x8D8D3936ED26347\u0022",
-        "Last-Modified": "Wed, 17 Feb 2021 22:29:04 GMT",
->>>>>>> 1814567d
-        "Server": [
-          "Windows-Azure-HDFS/1.0",
-          "Microsoft-HTTPAPI/2.0"
-        ],
-        "x-ms-client-request-id": "af39e28b-ee8f-74be-2050-3043b7725665",
-<<<<<<< HEAD
-        "x-ms-request-id": "fcfd1981-701f-0000-70ab-f97f5f000000",
-=======
-        "x-ms-request-id": "b21ef826-b01f-0020-147c-0504f8000000",
->>>>>>> 1814567d
-        "x-ms-version": "2020-06-12"
-      },
-      "ResponseBody": []
-    },
-    {
-      "RequestUri": "https://seannse.dfs.core.windows.net/test-filesystem-da848f2a-5fdb-f507-fdc3-86280ccca334/test-file-f09bc3dd-6a48-172f-bf0d-08cfd4ab2250?resource=file",
-      "RequestMethod": "PUT",
-      "RequestHeaders": {
-        "Accept": "application/json",
-        "Authorization": "Sanitized",
-<<<<<<< HEAD
-        "traceparent": "00-c4e926c4a3cd394a8e458842e426be0a-54bf2179dd30da42-00",
-        "User-Agent": [
-          "azsdk-net-Storage.Files.DataLake/12.7.0-alpha.20210202.1",
-          "(.NET 5.0.2; Microsoft Windows 10.0.19042)"
-        ],
-        "x-ms-client-request-id": "eeea436b-009d-20aa-b322-f082e6ee9f74",
-        "x-ms-date": "Tue, 02 Feb 2021 21:39:39 GMT",
-=======
-        "traceparent": "00-8900096485835f4a81fff453a5bf8454-e08aaf1e8609304b-00",
-        "User-Agent": [
-          "azsdk-net-Storage.Files.DataLake/12.7.0-alpha.20210217.1",
-          "(.NET 5.0.3; Microsoft Windows 10.0.19042)"
-        ],
-        "x-ms-client-request-id": "eeea436b-009d-20aa-b322-f082e6ee9f74",
-        "x-ms-date": "Wed, 17 Feb 2021 22:29:04 GMT",
->>>>>>> 1814567d
-        "x-ms-return-client-request-id": "true",
-        "x-ms-version": "2020-06-12"
-      },
-      "RequestBody": null,
-      "StatusCode": 201,
-      "ResponseHeaders": {
-        "Content-Length": "0",
-<<<<<<< HEAD
-        "Date": "Tue, 02 Feb 2021 21:39:39 GMT",
-        "ETag": "\u00220x8D8C7C30B6A8129\u0022",
-        "Last-Modified": "Tue, 02 Feb 2021 21:39:39 GMT",
-=======
-        "Date": "Wed, 17 Feb 2021 22:29:03 GMT",
-        "ETag": "\u00220x8D8D3936EE163FF\u0022",
-        "Last-Modified": "Wed, 17 Feb 2021 22:29:04 GMT",
->>>>>>> 1814567d
-        "Server": [
-          "Windows-Azure-HDFS/1.0",
-          "Microsoft-HTTPAPI/2.0"
-        ],
-        "x-ms-client-request-id": "eeea436b-009d-20aa-b322-f082e6ee9f74",
-<<<<<<< HEAD
-        "x-ms-request-id": "fcfd1988-701f-0000-77ab-f97f5f000000",
-=======
-        "x-ms-request-id": "b21ef837-b01f-0020-257c-0504f8000000",
->>>>>>> 1814567d
-        "x-ms-version": "2020-06-12"
-      },
-      "ResponseBody": []
-    },
-    {
-      "RequestUri": "https://seannse.blob.core.windows.net/test-filesystem-da848f2a-5fdb-f507-fdc3-86280ccca334/test-file-a08c4602-7d91-d473-886b-676da5cbffe1?comp=lease",
-      "RequestMethod": "PUT",
-      "RequestHeaders": {
-        "Accept": "application/xml",
-        "Authorization": "Sanitized",
-<<<<<<< HEAD
-        "traceparent": "00-1a0a9e0cb192b04da7a090f3d74cba46-c5149b4bfe2b2946-00",
-        "User-Agent": [
-          "azsdk-net-Storage.Files.DataLake/12.7.0-alpha.20210202.1",
-          "(.NET 5.0.2; Microsoft Windows 10.0.19042)"
-        ],
-        "x-ms-client-request-id": "d92ae323-837a-d893-6f5c-7d4687250edb",
-        "x-ms-date": "Tue, 02 Feb 2021 21:39:39 GMT",
-=======
-        "traceparent": "00-ebca3699240b6545b00c116df571c7c7-ae27760c4b975544-00",
-        "User-Agent": [
-          "azsdk-net-Storage.Files.DataLake/12.7.0-alpha.20210217.1",
-          "(.NET 5.0.3; Microsoft Windows 10.0.19042)"
-        ],
-        "x-ms-client-request-id": "d92ae323-837a-d893-6f5c-7d4687250edb",
-        "x-ms-date": "Wed, 17 Feb 2021 22:29:04 GMT",
->>>>>>> 1814567d
+        "x-ms-client-request-id": "18f84b97-a72a-3c23-c8f8-e1de86fb6070",
+        "x-ms-date": "Fri, 19 Feb 2021 19:10:42 GMT",
+        "x-ms-return-client-request-id": "true",
+        "x-ms-version": "2020-06-12"
+      },
+      "RequestBody": null,
+      "StatusCode": 201,
+      "ResponseHeaders": {
+        "Content-Length": "0",
+        "Date": "Fri, 19 Feb 2021 19:10:41 GMT",
+        "ETag": "\u00220x8D8D50A0CF1AC3E\u0022",
+        "Last-Modified": "Fri, 19 Feb 2021 19:10:41 GMT",
+        "Server": [
+          "Windows-Azure-Blob/1.0",
+          "Microsoft-HTTPAPI/2.0"
+        ],
+        "x-ms-client-request-id": "18f84b97-a72a-3c23-c8f8-e1de86fb6070",
+        "x-ms-request-id": "2e66bdf0-201e-00a4-57f2-0676f9000000",
+        "x-ms-version": "2020-06-12"
+      },
+      "ResponseBody": []
+    },
+    {
+      "RequestUri": "https://seannse.dfs.core.windows.net/test-filesystem-b9bd9344-6adb-379e-ab5a-eb4b5a91c491/test-file-4e9d4be1-29a1-837b-e09c-82c356744ac5?resource=file",
+      "RequestMethod": "PUT",
+      "RequestHeaders": {
+        "Accept": "application/json",
+        "Authorization": "Sanitized",
+        "traceparent": "00-52977fcff6ef2940bb905e5b399d2ffd-e3679ecf54817948-00",
+        "User-Agent": [
+          "azsdk-net-Storage.Files.DataLake/12.7.0-alpha.20210219.1",
+          "(.NET 5.0.3; Microsoft Windows 10.0.19041)"
+        ],
+        "x-ms-client-request-id": "a149a3b7-8e49-6e30-d075-388e255fe554",
+        "x-ms-date": "Fri, 19 Feb 2021 19:10:42 GMT",
+        "x-ms-return-client-request-id": "true",
+        "x-ms-version": "2020-06-12"
+      },
+      "RequestBody": null,
+      "StatusCode": 201,
+      "ResponseHeaders": {
+        "Content-Length": "0",
+        "Date": "Fri, 19 Feb 2021 19:10:41 GMT",
+        "ETag": "\u00220x8D8D50A0D0094DF\u0022",
+        "Last-Modified": "Fri, 19 Feb 2021 19:10:41 GMT",
+        "Server": [
+          "Windows-Azure-HDFS/1.0",
+          "Microsoft-HTTPAPI/2.0"
+        ],
+        "x-ms-client-request-id": "a149a3b7-8e49-6e30-d075-388e255fe554",
+        "x-ms-request-id": "6f4b4209-e01f-004f-62f2-060e0b000000",
+        "x-ms-version": "2020-06-12"
+      },
+      "ResponseBody": []
+    },
+    {
+      "RequestUri": "https://seannse.dfs.core.windows.net/test-filesystem-b9bd9344-6adb-379e-ab5a-eb4b5a91c491/test-file-6d601cad-5148-35d7-e4f3-e7a0238da30b?resource=file",
+      "RequestMethod": "PUT",
+      "RequestHeaders": {
+        "Accept": "application/json",
+        "Authorization": "Sanitized",
+        "traceparent": "00-51c6a09ebf54e94fb60b64e4275e8ce7-d3a0d00b4bd22c4f-00",
+        "User-Agent": [
+          "azsdk-net-Storage.Files.DataLake/12.7.0-alpha.20210219.1",
+          "(.NET 5.0.3; Microsoft Windows 10.0.19041)"
+        ],
+        "x-ms-client-request-id": "c341b11b-2d74-65f3-cb13-bc55a7904b42",
+        "x-ms-date": "Fri, 19 Feb 2021 19:10:42 GMT",
+        "x-ms-return-client-request-id": "true",
+        "x-ms-version": "2020-06-12"
+      },
+      "RequestBody": null,
+      "StatusCode": 201,
+      "ResponseHeaders": {
+        "Content-Length": "0",
+        "Date": "Fri, 19 Feb 2021 19:10:41 GMT",
+        "ETag": "\u00220x8D8D50A0D0E01F1\u0022",
+        "Last-Modified": "Fri, 19 Feb 2021 19:10:41 GMT",
+        "Server": [
+          "Windows-Azure-HDFS/1.0",
+          "Microsoft-HTTPAPI/2.0"
+        ],
+        "x-ms-client-request-id": "c341b11b-2d74-65f3-cb13-bc55a7904b42",
+        "x-ms-request-id": "6f4b4224-e01f-004f-7df2-060e0b000000",
+        "x-ms-version": "2020-06-12"
+      },
+      "ResponseBody": []
+    },
+    {
+      "RequestUri": "https://seannse.blob.core.windows.net/test-filesystem-b9bd9344-6adb-379e-ab5a-eb4b5a91c491/test-file-4e9d4be1-29a1-837b-e09c-82c356744ac5?comp=lease",
+      "RequestMethod": "PUT",
+      "RequestHeaders": {
+        "Accept": "application/xml",
+        "Authorization": "Sanitized",
+        "traceparent": "00-1f7cad92d713854a917d1043abb6faba-9180f2e2eca46f47-00",
+        "User-Agent": [
+          "azsdk-net-Storage.Files.DataLake/12.7.0-alpha.20210219.1",
+          "(.NET 5.0.3; Microsoft Windows 10.0.19041)"
+        ],
+        "x-ms-client-request-id": "4552fbf8-a44b-e9b4-873d-2302a8ee5118",
+        "x-ms-date": "Fri, 19 Feb 2021 19:10:42 GMT",
         "x-ms-lease-action": "acquire",
         "x-ms-lease-duration": "-1",
-        "x-ms-proposed-lease-id": "44c9e02d-9391-8ed3-7156-788512d75d7b",
-        "x-ms-return-client-request-id": "true",
-        "x-ms-version": "2020-06-12"
-      },
-      "RequestBody": null,
-      "StatusCode": 201,
-      "ResponseHeaders": {
-        "Content-Length": "0",
-<<<<<<< HEAD
-        "Date": "Tue, 02 Feb 2021 21:39:39 GMT",
-        "ETag": "\u00220x8D8C7C30B5AB261\u0022",
-        "Last-Modified": "Tue, 02 Feb 2021 21:39:39 GMT",
-=======
-        "Date": "Wed, 17 Feb 2021 22:29:04 GMT",
-        "ETag": "\u00220x8D8D3936ED26347\u0022",
-        "Last-Modified": "Wed, 17 Feb 2021 22:29:04 GMT",
->>>>>>> 1814567d
-        "Server": [
-          "Windows-Azure-Blob/1.0",
-          "Microsoft-HTTPAPI/2.0"
-        ],
-        "x-ms-client-request-id": "d92ae323-837a-d893-6f5c-7d4687250edb",
-        "x-ms-lease-id": "44c9e02d-9391-8ed3-7156-788512d75d7b",
-<<<<<<< HEAD
-        "x-ms-request-id": "c8fcc524-d01e-0044-44ab-f9f560000000",
-=======
-        "x-ms-request-id": "d0d8fd06-401e-001b-637c-05415c000000",
->>>>>>> 1814567d
-        "x-ms-version": "2020-06-12"
-      },
-      "ResponseBody": []
-    },
-    {
-      "RequestUri": "https://seannse.dfs.core.windows.net/test-filesystem-da848f2a-5fdb-f507-fdc3-86280ccca334/test-file-f09bc3dd-6a48-172f-bf0d-08cfd4ab2250?mode=legacy",
-      "RequestMethod": "PUT",
-      "RequestHeaders": {
-        "Accept": "application/json",
-        "Authorization": "Sanitized",
-        "User-Agent": [
-<<<<<<< HEAD
-          "azsdk-net-Storage.Files.DataLake/12.7.0-alpha.20210202.1",
-          "(.NET 5.0.2; Microsoft Windows 10.0.19042)"
-        ],
-        "x-ms-client-request-id": "2e62eff7-83ad-c301-508b-2264b66cf1a3",
-        "x-ms-date": "Tue, 02 Feb 2021 21:39:39 GMT",
-=======
-          "azsdk-net-Storage.Files.DataLake/12.7.0-alpha.20210217.1",
-          "(.NET 5.0.3; Microsoft Windows 10.0.19042)"
-        ],
-        "x-ms-client-request-id": "2e62eff7-83ad-c301-508b-2264b66cf1a3",
-        "x-ms-date": "Wed, 17 Feb 2021 22:29:04 GMT",
->>>>>>> 1814567d
-        "x-ms-rename-source": "%2Ftest-filesystem-da848f2a-5fdb-f507-fdc3-86280ccca334%2Ftest-file-a08c4602-7d91-d473-886b-676da5cbffe1=",
-        "x-ms-return-client-request-id": "true",
-        "x-ms-source-lease-id": "44c9e02d-9391-8ed3-7156-788512d75d7b",
-        "x-ms-version": "2020-06-12"
-      },
-      "RequestBody": null,
-      "StatusCode": 201,
-      "ResponseHeaders": {
-        "Content-Length": "0",
-<<<<<<< HEAD
-        "Date": "Tue, 02 Feb 2021 21:39:39 GMT",
-=======
-        "Date": "Wed, 17 Feb 2021 22:29:03 GMT",
->>>>>>> 1814567d
-        "Server": [
-          "Windows-Azure-HDFS/1.0",
-          "Microsoft-HTTPAPI/2.0"
-        ],
-        "x-ms-client-request-id": "2e62eff7-83ad-c301-508b-2264b66cf1a3",
-<<<<<<< HEAD
-        "x-ms-request-id": "fcfd1998-701f-0000-07ab-f97f5f000000",
-=======
-        "x-ms-request-id": "b21ef841-b01f-0020-2f7c-0504f8000000",
->>>>>>> 1814567d
-        "x-ms-version": "2020-06-12"
-      },
-      "ResponseBody": []
-    },
-    {
-      "RequestUri": "https://seannse.blob.core.windows.net/test-filesystem-da848f2a-5fdb-f507-fdc3-86280ccca334/test-file-f09bc3dd-6a48-172f-bf0d-08cfd4ab2250",
+        "x-ms-proposed-lease-id": "de8b2dd1-3252-0329-a071-840413b3c30d",
+        "x-ms-return-client-request-id": "true",
+        "x-ms-version": "2020-06-12"
+      },
+      "RequestBody": null,
+      "StatusCode": 201,
+      "ResponseHeaders": {
+        "Content-Length": "0",
+        "Date": "Fri, 19 Feb 2021 19:10:41 GMT",
+        "ETag": "\u00220x8D8D50A0D0094DF\u0022",
+        "Last-Modified": "Fri, 19 Feb 2021 19:10:41 GMT",
+        "Server": [
+          "Windows-Azure-Blob/1.0",
+          "Microsoft-HTTPAPI/2.0"
+        ],
+        "x-ms-client-request-id": "4552fbf8-a44b-e9b4-873d-2302a8ee5118",
+        "x-ms-lease-id": "de8b2dd1-3252-0329-a071-840413b3c30d",
+        "x-ms-request-id": "2e66c07e-201e-00a4-4af2-0676f9000000",
+        "x-ms-version": "2020-06-12"
+      },
+      "ResponseBody": []
+    },
+    {
+      "RequestUri": "https://seannse.dfs.core.windows.net/test-filesystem-b9bd9344-6adb-379e-ab5a-eb4b5a91c491/test-file-6d601cad-5148-35d7-e4f3-e7a0238da30b?mode=legacy",
+      "RequestMethod": "PUT",
+      "RequestHeaders": {
+        "Accept": "application/json",
+        "Authorization": "Sanitized",
+        "User-Agent": [
+          "azsdk-net-Storage.Files.DataLake/12.7.0-alpha.20210219.1",
+          "(.NET 5.0.3; Microsoft Windows 10.0.19041)"
+        ],
+        "x-ms-client-request-id": "180b2b29-7e61-cbc1-2b9b-ea0ebc942c64",
+        "x-ms-date": "Fri, 19 Feb 2021 19:10:42 GMT",
+        "x-ms-rename-source": "%2Ftest-filesystem-b9bd9344-6adb-379e-ab5a-eb4b5a91c491%2Ftest-file-4e9d4be1-29a1-837b-e09c-82c356744ac5=",
+        "x-ms-return-client-request-id": "true",
+        "x-ms-source-lease-id": "de8b2dd1-3252-0329-a071-840413b3c30d",
+        "x-ms-version": "2020-06-12"
+      },
+      "RequestBody": null,
+      "StatusCode": 201,
+      "ResponseHeaders": {
+        "Content-Length": "0",
+        "Date": "Fri, 19 Feb 2021 19:10:41 GMT",
+        "Server": [
+          "Windows-Azure-HDFS/1.0",
+          "Microsoft-HTTPAPI/2.0"
+        ],
+        "x-ms-client-request-id": "180b2b29-7e61-cbc1-2b9b-ea0ebc942c64",
+        "x-ms-request-id": "6f4b4258-e01f-004f-31f2-060e0b000000",
+        "x-ms-version": "2020-06-12"
+      },
+      "ResponseBody": []
+    },
+    {
+      "RequestUri": "https://seannse.blob.core.windows.net/test-filesystem-b9bd9344-6adb-379e-ab5a-eb4b5a91c491/test-file-6d601cad-5148-35d7-e4f3-e7a0238da30b",
       "RequestMethod": "HEAD",
       "RequestHeaders": {
         "Accept": "application/xml",
         "Authorization": "Sanitized",
         "User-Agent": [
-<<<<<<< HEAD
-          "azsdk-net-Storage.Files.DataLake/12.7.0-alpha.20210202.1",
-          "(.NET 5.0.2; Microsoft Windows 10.0.19042)"
-        ],
-        "x-ms-client-request-id": "984fda2c-e0c2-412e-7378-b200ec4e43c1",
-        "x-ms-date": "Tue, 02 Feb 2021 21:39:39 GMT",
-=======
-          "azsdk-net-Storage.Files.DataLake/12.7.0-alpha.20210217.1",
-          "(.NET 5.0.3; Microsoft Windows 10.0.19042)"
-        ],
-        "x-ms-client-request-id": "984fda2c-e0c2-412e-7378-b200ec4e43c1",
-        "x-ms-date": "Wed, 17 Feb 2021 22:29:05 GMT",
->>>>>>> 1814567d
+          "azsdk-net-Storage.Files.DataLake/12.7.0-alpha.20210219.1",
+          "(.NET 5.0.3; Microsoft Windows 10.0.19041)"
+        ],
+        "x-ms-client-request-id": "7dd9a925-39e3-d1b7-ee1a-9c6fefe73501",
+        "x-ms-date": "Fri, 19 Feb 2021 19:10:42 GMT",
         "x-ms-return-client-request-id": "true",
         "x-ms-version": "2020-06-12"
       },
@@ -1989,15 +1268,9 @@
         "Accept-Ranges": "bytes",
         "Content-Length": "0",
         "Content-Type": "application/octet-stream",
-<<<<<<< HEAD
-        "Date": "Tue, 02 Feb 2021 21:39:39 GMT",
-        "ETag": "\u00220x8D8C7C30B5AB261\u0022",
-        "Last-Modified": "Tue, 02 Feb 2021 21:39:39 GMT",
-=======
-        "Date": "Wed, 17 Feb 2021 22:29:04 GMT",
-        "ETag": "\u00220x8D8D3936ED26347\u0022",
-        "Last-Modified": "Wed, 17 Feb 2021 22:29:04 GMT",
->>>>>>> 1814567d
+        "Date": "Fri, 19 Feb 2021 19:10:42 GMT",
+        "ETag": "\u00220x8D8D50A0D0094DF\u0022",
+        "Last-Modified": "Fri, 19 Feb 2021 19:10:41 GMT",
         "Server": [
           "Windows-Azure-Blob/1.0",
           "Microsoft-HTTPAPI/2.0"
@@ -2005,51 +1278,33 @@
         "x-ms-access-tier": "Hot",
         "x-ms-access-tier-inferred": "true",
         "x-ms-blob-type": "BlockBlob",
-        "x-ms-client-request-id": "984fda2c-e0c2-412e-7378-b200ec4e43c1",
-<<<<<<< HEAD
-        "x-ms-creation-time": "Tue, 02 Feb 2021 21:39:39 GMT",
-=======
-        "x-ms-creation-time": "Wed, 17 Feb 2021 22:29:04 GMT",
->>>>>>> 1814567d
+        "x-ms-client-request-id": "7dd9a925-39e3-d1b7-ee1a-9c6fefe73501",
+        "x-ms-creation-time": "Fri, 19 Feb 2021 19:10:41 GMT",
         "x-ms-group": "$superuser",
         "x-ms-lease-duration": "infinite",
         "x-ms-lease-state": "leased",
         "x-ms-lease-status": "locked",
         "x-ms-owner": "$superuser",
         "x-ms-permissions": "rw-r-----",
-<<<<<<< HEAD
-        "x-ms-request-id": "c8fcc5b5-d01e-0044-44ab-f9f560000000",
-=======
-        "x-ms-request-id": "d0d8fdf3-401e-001b-477c-05415c000000",
->>>>>>> 1814567d
+        "x-ms-request-id": "2e66c313-201e-00a4-36f2-0676f9000000",
         "x-ms-server-encrypted": "true",
         "x-ms-version": "2020-06-12"
       },
       "ResponseBody": []
     },
     {
-      "RequestUri": "https://seannse.blob.core.windows.net/test-filesystem-da848f2a-5fdb-f507-fdc3-86280ccca334?restype=container",
+      "RequestUri": "https://seannse.blob.core.windows.net/test-filesystem-b9bd9344-6adb-379e-ab5a-eb4b5a91c491?restype=container",
       "RequestMethod": "DELETE",
       "RequestHeaders": {
         "Accept": "application/xml",
         "Authorization": "Sanitized",
-<<<<<<< HEAD
-        "traceparent": "00-269d3d151b4df64397c3c052dec18e00-61339c42017b3244-00",
-        "User-Agent": [
-          "azsdk-net-Storage.Files.DataLake/12.7.0-alpha.20210202.1",
-          "(.NET 5.0.2; Microsoft Windows 10.0.19042)"
-        ],
-        "x-ms-client-request-id": "dc381636-591c-d1e0-0568-761ba9fd28e0",
-        "x-ms-date": "Tue, 02 Feb 2021 21:39:39 GMT",
-=======
-        "traceparent": "00-8885ed9acad6524cb2197960235634d5-f9081e841281154b-00",
-        "User-Agent": [
-          "azsdk-net-Storage.Files.DataLake/12.7.0-alpha.20210217.1",
-          "(.NET 5.0.3; Microsoft Windows 10.0.19042)"
-        ],
-        "x-ms-client-request-id": "dc381636-591c-d1e0-0568-761ba9fd28e0",
-        "x-ms-date": "Wed, 17 Feb 2021 22:29:05 GMT",
->>>>>>> 1814567d
+        "traceparent": "00-f956a8c1abbef141b5a0241a4a4c6db2-5dd3f8e2ee658b40-00",
+        "User-Agent": [
+          "azsdk-net-Storage.Files.DataLake/12.7.0-alpha.20210219.1",
+          "(.NET 5.0.3; Microsoft Windows 10.0.19041)"
+        ],
+        "x-ms-client-request-id": "12e876fc-aebb-1b81-17f4-4d27e4dd301c",
+        "x-ms-date": "Fri, 19 Feb 2021 19:10:42 GMT",
         "x-ms-return-client-request-id": "true",
         "x-ms-version": "2020-06-12"
       },
@@ -2057,33 +1312,21 @@
       "StatusCode": 202,
       "ResponseHeaders": {
         "Content-Length": "0",
-<<<<<<< HEAD
-        "Date": "Tue, 02 Feb 2021 21:39:40 GMT",
-=======
-        "Date": "Wed, 17 Feb 2021 22:29:04 GMT",
->>>>>>> 1814567d
-        "Server": [
-          "Windows-Azure-Blob/1.0",
-          "Microsoft-HTTPAPI/2.0"
-        ],
-        "x-ms-client-request-id": "dc381636-591c-d1e0-0568-761ba9fd28e0",
-<<<<<<< HEAD
-        "x-ms-request-id": "c8fcc5ef-d01e-0044-79ab-f9f560000000",
-=======
-        "x-ms-request-id": "d0d8fe50-401e-001b-227c-05415c000000",
->>>>>>> 1814567d
+        "Date": "Fri, 19 Feb 2021 19:10:42 GMT",
+        "Server": [
+          "Windows-Azure-Blob/1.0",
+          "Microsoft-HTTPAPI/2.0"
+        ],
+        "x-ms-client-request-id": "12e876fc-aebb-1b81-17f4-4d27e4dd301c",
+        "x-ms-request-id": "2e66c400-201e-00a4-1cf2-0676f9000000",
         "x-ms-version": "2020-06-12"
       },
       "ResponseBody": []
     }
   ],
   "Variables": {
-<<<<<<< HEAD
-    "DateTimeOffsetNow": "2021-02-02T15:39:32.2393631-06:00",
-=======
-    "DateTimeOffsetNow": "2021-02-17T16:28:58.5839170-06:00",
->>>>>>> 1814567d
-    "RandomSeed": "1878981144",
+    "DateTimeOffsetNow": "2021-02-19T13:10:39.5675034-06:00",
+    "RandomSeed": "682921257",
     "Storage_TestConfigHierarchicalNamespace": "NamespaceTenant\nseannse\nU2FuaXRpemVk\nhttps://seannse.blob.core.windows.net\nhttps://seannse.file.core.windows.net\nhttps://seannse.queue.core.windows.net\nhttps://seannse.table.core.windows.net\n\n\n\n\nhttps://seannse-secondary.blob.core.windows.net\nhttps://seannse-secondary.file.core.windows.net\nhttps://seannse-secondary.queue.core.windows.net\nhttps://seannse-secondary.table.core.windows.net\n68390a19-a643-458b-b726-408abf67b4fc\nSanitized\n72f988bf-86f1-41af-91ab-2d7cd011db47\nhttps://login.microsoftonline.com/\nCloud\nBlobEndpoint=https://seannse.blob.core.windows.net/;QueueEndpoint=https://seannse.queue.core.windows.net/;FileEndpoint=https://seannse.file.core.windows.net/;BlobSecondaryEndpoint=https://seannse-secondary.blob.core.windows.net/;QueueSecondaryEndpoint=https://seannse-secondary.queue.core.windows.net/;FileSecondaryEndpoint=https://seannse-secondary.file.core.windows.net/;AccountName=seannse;AccountKey=Sanitized\n"
   }
 }