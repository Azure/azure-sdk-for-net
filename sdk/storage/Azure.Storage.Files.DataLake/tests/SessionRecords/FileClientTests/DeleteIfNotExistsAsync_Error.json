--- conflicted
+++ resolved
@@ -15,11 +15,7 @@
         "x-ms-client-request-id": "f4107bf5-7dba-2990-8e9b-b8d1a629207e",
         "x-ms-date": "Fri, 19 Feb 2021 19:09:18 GMT",
         "x-ms-return-client-request-id": "true",
-<<<<<<< HEAD
-        "x-ms-version": "2020-12-06"
-=======
         "x-ms-version": "2021-02-12"
->>>>>>> 7e782c87
       },
       "RequestBody": null,
       "StatusCode": 201,
@@ -34,11 +30,7 @@
         ],
         "x-ms-client-request-id": "f4107bf5-7dba-2990-8e9b-b8d1a629207e",
         "x-ms-request-id": "2e638b5c-201e-00a4-2cf2-0676f9000000",
-<<<<<<< HEAD
-        "x-ms-version": "2020-12-06"
-=======
         "x-ms-version": "2021-02-12"
->>>>>>> 7e782c87
       },
       "ResponseBody": []
     },
@@ -56,11 +48,7 @@
         "x-ms-client-request-id": "bf6e4eef-a0f2-34b5-c938-7f5b6f3181b4",
         "x-ms-date": "Fri, 19 Feb 2021 19:09:18 GMT",
         "x-ms-return-client-request-id": "true",
-<<<<<<< HEAD
-        "x-ms-version": "2020-12-06"
-=======
         "x-ms-version": "2021-02-12"
->>>>>>> 7e782c87
       },
       "RequestBody": null,
       "StatusCode": 201,
@@ -75,11 +63,7 @@
         ],
         "x-ms-client-request-id": "bf6e4eef-a0f2-34b5-c938-7f5b6f3181b4",
         "x-ms-request-id": "6f4b033f-e01f-004f-59f2-060e0b000000",
-<<<<<<< HEAD
-        "x-ms-version": "2020-12-06"
-=======
         "x-ms-version": "2021-02-12"
->>>>>>> 7e782c87
       },
       "ResponseBody": []
     },
@@ -95,11 +79,7 @@
         ],
         "x-ms-client-request-id": "eeb22f5b-3231-19ec-50f4-50673c0e5875",
         "x-ms-return-client-request-id": "true",
-<<<<<<< HEAD
-        "x-ms-version": "2020-12-06"
-=======
         "x-ms-version": "2021-02-12"
->>>>>>> 7e782c87
       },
       "RequestBody": null,
       "StatusCode": 403,
@@ -114,11 +94,7 @@
         "x-ms-client-request-id": "eeb22f5b-3231-19ec-50f4-50673c0e5875",
         "x-ms-error-code": "AuthenticationFailed",
         "x-ms-request-id": "6f4b0351-e01f-004f-6bf2-060e0b000000",
-<<<<<<< HEAD
-        "x-ms-version": "2020-12-06"
-=======
         "x-ms-version": "2021-02-12"
->>>>>>> 7e782c87
       },
       "ResponseBody": {
         "error": {
@@ -141,11 +117,7 @@
         "x-ms-client-request-id": "ac4abc19-b5a2-ae6d-3a56-0978df165196",
         "x-ms-date": "Fri, 19 Feb 2021 19:09:19 GMT",
         "x-ms-return-client-request-id": "true",
-<<<<<<< HEAD
-        "x-ms-version": "2020-12-06"
-=======
         "x-ms-version": "2021-02-12"
->>>>>>> 7e782c87
       },
       "RequestBody": null,
       "StatusCode": 202,
@@ -158,11 +130,7 @@
         ],
         "x-ms-client-request-id": "ac4abc19-b5a2-ae6d-3a56-0978df165196",
         "x-ms-request-id": "2e638db5-201e-00a4-5af2-0676f9000000",
-<<<<<<< HEAD
-        "x-ms-version": "2020-12-06"
-=======
         "x-ms-version": "2021-02-12"
->>>>>>> 7e782c87
       },
       "ResponseBody": []
     }
