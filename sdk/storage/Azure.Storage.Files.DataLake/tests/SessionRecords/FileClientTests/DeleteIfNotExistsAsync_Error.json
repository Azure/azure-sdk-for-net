--- conflicted
+++ resolved
@@ -1,30 +1,19 @@
 {
   "Entries": [
     {
-      "RequestUri": "https://seannse.blob.core.windows.net/test-filesystem-62567673-935a-d01f-ed0d-dabcacd107e7?restype=container",
+      "RequestUri": "https://seannse.blob.core.windows.net/test-filesystem-1e831ac6-746f-8501-d10b-9223c490321f?restype=container",
       "RequestMethod": "PUT",
       "RequestHeaders": {
         "Accept": "application/xml",
         "Authorization": "Sanitized",
-<<<<<<< HEAD
-        "traceparent": "00-9af506fda6d57d40877a1c65de16a17f-4d4aa6d184cc2f47-00",
+        "traceparent": "00-6ad2c1c81cbf5b429978cf8aab647ad4-baf2dde3a0332049-00",
         "User-Agent": [
-          "azsdk-net-Storage.Files.DataLake/12.7.0-alpha.20210202.1",
-          "(.NET 5.0.2; Microsoft Windows 10.0.19042)"
+          "azsdk-net-Storage.Files.DataLake/12.7.0-alpha.20210219.1",
+          "(.NET 5.0.3; Microsoft Windows 10.0.19041)"
         ],
         "x-ms-blob-public-access": "container",
-        "x-ms-client-request-id": "fa152f9f-62ac-abcf-26a9-9be9b74ed22c",
-        "x-ms-date": "Tue, 02 Feb 2021 21:36:29 GMT",
-=======
-        "traceparent": "00-a6fd686f9a63cf488d2ab93705c29344-a99bfbfbc53f974c-00",
-        "User-Agent": [
-          "azsdk-net-Storage.Files.DataLake/12.7.0-alpha.20210217.1",
-          "(.NET 5.0.3; Microsoft Windows 10.0.19042)"
-        ],
-        "x-ms-blob-public-access": "container",
-        "x-ms-client-request-id": "fa152f9f-62ac-abcf-26a9-9be9b74ed22c",
-        "x-ms-date": "Wed, 17 Feb 2021 22:26:09 GMT",
->>>>>>> 1814567d
+        "x-ms-client-request-id": "f4107bf5-7dba-2990-8e9b-b8d1a629207e",
+        "x-ms-date": "Fri, 19 Feb 2021 19:09:18 GMT",
         "x-ms-return-client-request-id": "true",
         "x-ms-version": "2020-06-12"
       },
@@ -32,52 +21,32 @@
       "StatusCode": 201,
       "ResponseHeaders": {
         "Content-Length": "0",
-<<<<<<< HEAD
-        "Date": "Tue, 02 Feb 2021 21:36:30 GMT",
-        "ETag": "\u00220x8D8C7C29AA8D165\u0022",
-        "Last-Modified": "Tue, 02 Feb 2021 21:36:30 GMT",
-=======
-        "Date": "Wed, 17 Feb 2021 22:26:08 GMT",
-        "ETag": "\u00220x8D8D39306539E4B\u0022",
-        "Last-Modified": "Wed, 17 Feb 2021 22:26:09 GMT",
->>>>>>> 1814567d
+        "Date": "Fri, 19 Feb 2021 19:09:18 GMT",
+        "ETag": "\u00220x8D8D509DB1EC808\u0022",
+        "Last-Modified": "Fri, 19 Feb 2021 19:09:18 GMT",
         "Server": [
           "Windows-Azure-Blob/1.0",
           "Microsoft-HTTPAPI/2.0"
         ],
-        "x-ms-client-request-id": "fa152f9f-62ac-abcf-26a9-9be9b74ed22c",
-<<<<<<< HEAD
-        "x-ms-request-id": "87e8ca74-601e-0023-15ab-f9e59c000000",
-=======
-        "x-ms-request-id": "89650ecd-501e-0007-347b-05133c000000",
->>>>>>> 1814567d
+        "x-ms-client-request-id": "f4107bf5-7dba-2990-8e9b-b8d1a629207e",
+        "x-ms-request-id": "2e638b5c-201e-00a4-2cf2-0676f9000000",
         "x-ms-version": "2020-06-12"
       },
       "ResponseBody": []
     },
     {
-      "RequestUri": "https://seannse.dfs.core.windows.net/test-filesystem-62567673-935a-d01f-ed0d-dabcacd107e7/test-directory-d7e32f4b-1c91-9b75-4401-97c152b57edb?resource=directory",
+      "RequestUri": "https://seannse.dfs.core.windows.net/test-filesystem-1e831ac6-746f-8501-d10b-9223c490321f/test-directory-3c6dd5b8-c083-d8b1-745f-0e5fa8daef71?resource=directory",
       "RequestMethod": "PUT",
       "RequestHeaders": {
         "Accept": "application/json",
         "Authorization": "Sanitized",
-<<<<<<< HEAD
-        "traceparent": "00-898144eeef64f84abc36f1497d580c50-d5d69c24146bdd4a-00",
+        "traceparent": "00-7460c6b2ec7ab84ea99d50a92884f1b4-ea8628d87761a141-00",
         "User-Agent": [
-          "azsdk-net-Storage.Files.DataLake/12.7.0-alpha.20210202.1",
-          "(.NET 5.0.2; Microsoft Windows 10.0.19042)"
+          "azsdk-net-Storage.Files.DataLake/12.7.0-alpha.20210219.1",
+          "(.NET 5.0.3; Microsoft Windows 10.0.19041)"
         ],
-        "x-ms-client-request-id": "211e14c6-8f2e-839e-b979-b5abca0d5871",
-        "x-ms-date": "Tue, 02 Feb 2021 21:36:29 GMT",
-=======
-        "traceparent": "00-580db00ef8b9ef49be4a9c8397d9ab0c-2ae47258b1dfdb4b-00",
-        "User-Agent": [
-          "azsdk-net-Storage.Files.DataLake/12.7.0-alpha.20210217.1",
-          "(.NET 5.0.3; Microsoft Windows 10.0.19042)"
-        ],
-        "x-ms-client-request-id": "211e14c6-8f2e-839e-b979-b5abca0d5871",
-        "x-ms-date": "Wed, 17 Feb 2021 22:26:09 GMT",
->>>>>>> 1814567d
+        "x-ms-client-request-id": "bf6e4eef-a0f2-34b5-c938-7f5b6f3181b4",
+        "x-ms-date": "Fri, 19 Feb 2021 19:09:18 GMT",
         "x-ms-return-client-request-id": "true",
         "x-ms-version": "2020-06-12"
       },
@@ -85,47 +54,30 @@
       "StatusCode": 201,
       "ResponseHeaders": {
         "Content-Length": "0",
-<<<<<<< HEAD
-        "Date": "Tue, 02 Feb 2021 21:36:30 GMT",
-        "ETag": "\u00220x8D8C7C29AE52D9A\u0022",
-        "Last-Modified": "Tue, 02 Feb 2021 21:36:30 GMT",
-=======
-        "Date": "Wed, 17 Feb 2021 22:26:09 GMT",
-        "ETag": "\u00220x8D8D393068CB219\u0022",
-        "Last-Modified": "Wed, 17 Feb 2021 22:26:09 GMT",
->>>>>>> 1814567d
+        "Date": "Fri, 19 Feb 2021 19:09:17 GMT",
+        "ETag": "\u00220x8D8D509DB2DE6DA\u0022",
+        "Last-Modified": "Fri, 19 Feb 2021 19:09:18 GMT",
         "Server": [
           "Windows-Azure-HDFS/1.0",
           "Microsoft-HTTPAPI/2.0"
         ],
-        "x-ms-client-request-id": "211e14c6-8f2e-839e-b979-b5abca0d5871",
-<<<<<<< HEAD
-        "x-ms-request-id": "fcfc8e6a-701f-0000-1eab-f97f5f000000",
-=======
-        "x-ms-request-id": "457191c5-d01f-0044-0a7b-05f560000000",
->>>>>>> 1814567d
+        "x-ms-client-request-id": "bf6e4eef-a0f2-34b5-c938-7f5b6f3181b4",
+        "x-ms-request-id": "6f4b033f-e01f-004f-59f2-060e0b000000",
         "x-ms-version": "2020-06-12"
       },
       "ResponseBody": []
     },
     {
-      "RequestUri": "https://seannse.dfs.core.windows.net/test-filesystem-62567673-935a-d01f-ed0d-dabcacd107e7/test-directory-d7e32f4b-1c91-9b75-4401-97c152b57edb/test-file-0d43bf2a-5532-3d70-f430-d8d7f3e05efc",
+      "RequestUri": "https://seannse.dfs.core.windows.net/test-filesystem-1e831ac6-746f-8501-d10b-9223c490321f/test-directory-3c6dd5b8-c083-d8b1-745f-0e5fa8daef71/test-file-4ba346ab-d6fb-79fe-6f8b-63a6dc54a39f",
       "RequestMethod": "DELETE",
       "RequestHeaders": {
-<<<<<<< HEAD
         "Accept": "application/json",
-        "traceparent": "00-bfd94d9dbe0b8b44af447a2ce0eefe6a-d72dfee65f9a6e49-00",
+        "traceparent": "00-0561d803ac438f4f87a801845ad85b90-bcd47fc2f8d8434a-00",
         "User-Agent": [
-          "azsdk-net-Storage.Files.DataLake/12.7.0-alpha.20210202.1",
-          "(.NET 5.0.2; Microsoft Windows 10.0.19042)"
-=======
-        "traceparent": "00-7dc1b69af279c74b8ca6f00bee5745dd-6ed8f07a25cad34f-00",
-        "User-Agent": [
-          "azsdk-net-Storage.Files.DataLake/12.7.0-alpha.20210217.1",
-          "(.NET 5.0.3; Microsoft Windows 10.0.19042)"
->>>>>>> 1814567d
+          "azsdk-net-Storage.Files.DataLake/12.7.0-alpha.20210219.1",
+          "(.NET 5.0.3; Microsoft Windows 10.0.19041)"
         ],
-        "x-ms-client-request-id": "7c69b760-9004-7149-a3e0-2dfdb6c690d8",
+        "x-ms-client-request-id": "eeb22f5b-3231-19ec-50f4-50673c0e5875",
         "x-ms-return-client-request-id": "true",
         "x-ms-version": "2020-06-12"
       },
@@ -134,58 +86,36 @@
       "ResponseHeaders": {
         "Content-Length": "268",
         "Content-Type": "application/json; charset=utf-8",
-<<<<<<< HEAD
-        "Date": "Tue, 02 Feb 2021 21:36:30 GMT",
-=======
-        "Date": "Wed, 17 Feb 2021 22:26:09 GMT",
->>>>>>> 1814567d
+        "Date": "Fri, 19 Feb 2021 19:09:17 GMT",
         "Server": [
           "Windows-Azure-HDFS/1.0",
           "Microsoft-HTTPAPI/2.0"
         ],
-        "x-ms-client-request-id": "7c69b760-9004-7149-a3e0-2dfdb6c690d8",
+        "x-ms-client-request-id": "eeb22f5b-3231-19ec-50f4-50673c0e5875",
         "x-ms-error-code": "AuthenticationFailed",
-<<<<<<< HEAD
-        "x-ms-request-id": "c6cf854b-701f-0010-74ab-f9ba37000000",
-=======
-        "x-ms-request-id": "66314983-301f-0011-307b-05e5eb000000",
->>>>>>> 1814567d
+        "x-ms-request-id": "6f4b0351-e01f-004f-6bf2-060e0b000000",
         "x-ms-version": "2020-06-12"
       },
       "ResponseBody": {
         "error": {
           "code": "AuthenticationFailed",
-<<<<<<< HEAD
-          "message": "Server failed to authenticate the request. Make sure the value of Authorization header is formed correctly including the signature.\nRequestId:c6cf854b-701f-0010-74ab-f9ba37000000\nTime:2021-02-02T21:36:31.2893006Z"
-=======
-          "message": "Server failed to authenticate the request. Make sure the value of Authorization header is formed correctly including the signature.\nRequestId:66314983-301f-0011-307b-05e5eb000000\nTime:2021-02-17T22:26:09.9821424Z"
->>>>>>> 1814567d
+          "message": "Server failed to authenticate the request. Make sure the value of Authorization header is formed correctly including the signature.\nRequestId:6f4b0351-e01f-004f-6bf2-060e0b000000\nTime:2021-02-19T19:09:18.2320915Z"
         }
       }
     },
     {
-      "RequestUri": "https://seannse.blob.core.windows.net/test-filesystem-62567673-935a-d01f-ed0d-dabcacd107e7?restype=container",
+      "RequestUri": "https://seannse.blob.core.windows.net/test-filesystem-1e831ac6-746f-8501-d10b-9223c490321f?restype=container",
       "RequestMethod": "DELETE",
       "RequestHeaders": {
         "Accept": "application/xml",
         "Authorization": "Sanitized",
-<<<<<<< HEAD
-        "traceparent": "00-cd7e7c05e784a046baf20517f1832fca-d7ce52114b19594f-00",
+        "traceparent": "00-8dd852271931ee4f94db9fbff904e86f-bc979e35d1abad4f-00",
         "User-Agent": [
-          "azsdk-net-Storage.Files.DataLake/12.7.0-alpha.20210202.1",
-          "(.NET 5.0.2; Microsoft Windows 10.0.19042)"
+          "azsdk-net-Storage.Files.DataLake/12.7.0-alpha.20210219.1",
+          "(.NET 5.0.3; Microsoft Windows 10.0.19041)"
         ],
-        "x-ms-client-request-id": "3b77e748-e277-d3f7-d188-9ab62eaf5f46",
-        "x-ms-date": "Tue, 02 Feb 2021 21:36:30 GMT",
-=======
-        "traceparent": "00-b91051aa6ebc874583aea36faa44e2e0-5b8486443e2c994f-00",
-        "User-Agent": [
-          "azsdk-net-Storage.Files.DataLake/12.7.0-alpha.20210217.1",
-          "(.NET 5.0.3; Microsoft Windows 10.0.19042)"
-        ],
-        "x-ms-client-request-id": "3b77e748-e277-d3f7-d188-9ab62eaf5f46",
-        "x-ms-date": "Wed, 17 Feb 2021 22:26:10 GMT",
->>>>>>> 1814567d
+        "x-ms-client-request-id": "ac4abc19-b5a2-ae6d-3a56-0978df165196",
+        "x-ms-date": "Fri, 19 Feb 2021 19:09:19 GMT",
         "x-ms-return-client-request-id": "true",
         "x-ms-version": "2020-06-12"
       },
@@ -193,28 +123,20 @@
       "StatusCode": 202,
       "ResponseHeaders": {
         "Content-Length": "0",
-<<<<<<< HEAD
-        "Date": "Tue, 02 Feb 2021 21:36:31 GMT",
-=======
-        "Date": "Wed, 17 Feb 2021 22:26:09 GMT",
->>>>>>> 1814567d
+        "Date": "Fri, 19 Feb 2021 19:09:18 GMT",
         "Server": [
           "Windows-Azure-Blob/1.0",
           "Microsoft-HTTPAPI/2.0"
         ],
-        "x-ms-client-request-id": "3b77e748-e277-d3f7-d188-9ab62eaf5f46",
-<<<<<<< HEAD
-        "x-ms-request-id": "87e8cdc1-601e-0023-2cab-f9e59c000000",
-=======
-        "x-ms-request-id": "896511b9-501e-0007-4f7b-05133c000000",
->>>>>>> 1814567d
+        "x-ms-client-request-id": "ac4abc19-b5a2-ae6d-3a56-0978df165196",
+        "x-ms-request-id": "2e638db5-201e-00a4-5af2-0676f9000000",
         "x-ms-version": "2020-06-12"
       },
       "ResponseBody": []
     }
   ],
   "Variables": {
-    "RandomSeed": "1557851732",
+    "RandomSeed": "578839693",
     "Storage_TestConfigHierarchicalNamespace": "NamespaceTenant\nseannse\nU2FuaXRpemVk\nhttps://seannse.blob.core.windows.net\nhttps://seannse.file.core.windows.net\nhttps://seannse.queue.core.windows.net\nhttps://seannse.table.core.windows.net\n\n\n\n\nhttps://seannse-secondary.blob.core.windows.net\nhttps://seannse-secondary.file.core.windows.net\nhttps://seannse-secondary.queue.core.windows.net\nhttps://seannse-secondary.table.core.windows.net\n68390a19-a643-458b-b726-408abf67b4fc\nSanitized\n72f988bf-86f1-41af-91ab-2d7cd011db47\nhttps://login.microsoftonline.com/\nCloud\nBlobEndpoint=https://seannse.blob.core.windows.net/;QueueEndpoint=https://seannse.queue.core.windows.net/;FileEndpoint=https://seannse.file.core.windows.net/;BlobSecondaryEndpoint=https://seannse-secondary.blob.core.windows.net/;QueueSecondaryEndpoint=https://seannse-secondary.queue.core.windows.net/;FileSecondaryEndpoint=https://seannse-secondary.file.core.windows.net/;AccountName=seannse;AccountKey=Sanitized\n"
   }
 }