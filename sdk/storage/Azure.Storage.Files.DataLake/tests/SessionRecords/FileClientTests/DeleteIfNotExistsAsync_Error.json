{
  "Entries": [
    {
      "RequestUri": "http://seannsecanary.blob.core.windows.net/test-filesystem-62567673-935a-d01f-ed0d-dabcacd107e7?restype=container",
      "RequestMethod": "PUT",
      "RequestHeaders": {
        "Authorization": "Sanitized",
        "traceparent": "00-4162371f5ac0a64c955a43ffa442b83d-9186efd5fa64b54c-00",
        "User-Agent": [
          "azsdk-net-Storage.Files.DataLake/12.1.0-dev.20200403.1",
          "(.NET Core 4.6.28325.01; Microsoft Windows 10.0.18362 )"
        ],
        "x-ms-blob-public-access": "container",
        "x-ms-client-request-id": "fa152f9f-62ac-abcf-26a9-9be9b74ed22c",
        "x-ms-date": "Fri, 03 Apr 2020 20:59:21 GMT",
        "x-ms-return-client-request-id": "true",
<<<<<<< HEAD
        "x-ms-version": "2019-12-12"
=======
        "x-ms-version": "2020-02-10"
>>>>>>> 60f4876e
      },
      "RequestBody": null,
      "StatusCode": 201,
      "ResponseHeaders": {
        "Content-Length": "0",
        "Date": "Fri, 03 Apr 2020 20:59:19 GMT",
        "ETag": "\u00220x8D7D811E11A0E34\u0022",
        "Last-Modified": "Fri, 03 Apr 2020 20:59:19 GMT",
        "Server": [
          "Windows-Azure-Blob/1.0",
          "Microsoft-HTTPAPI/2.0"
        ],
        "x-ms-client-request-id": "fa152f9f-62ac-abcf-26a9-9be9b74ed22c",
        "x-ms-request-id": "962203f1-f01e-0012-62fa-093670000000",
<<<<<<< HEAD
        "x-ms-version": "2019-12-12"
=======
        "x-ms-version": "2020-02-10"
>>>>>>> 60f4876e
      },
      "ResponseBody": []
    },
    {
      "RequestUri": "http://seannsecanary.dfs.core.windows.net/test-filesystem-62567673-935a-d01f-ed0d-dabcacd107e7/test-directory-d7e32f4b-1c91-9b75-4401-97c152b57edb?resource=directory",
      "RequestMethod": "PUT",
      "RequestHeaders": {
        "Authorization": "Sanitized",
        "traceparent": "00-582da336b7971b4e81b468702ee6b4b0-545773dd1734ac41-00",
        "User-Agent": [
          "azsdk-net-Storage.Files.DataLake/12.1.0-dev.20200403.1",
          "(.NET Core 4.6.28325.01; Microsoft Windows 10.0.18362 )"
        ],
        "x-ms-client-request-id": "211e14c6-8f2e-839e-b979-b5abca0d5871",
        "x-ms-date": "Fri, 03 Apr 2020 20:59:21 GMT",
        "x-ms-return-client-request-id": "true",
<<<<<<< HEAD
        "x-ms-version": "2019-12-12"
=======
        "x-ms-version": "2020-02-10"
>>>>>>> 60f4876e
      },
      "RequestBody": null,
      "StatusCode": 201,
      "ResponseHeaders": {
        "Content-Length": "0",
        "Date": "Fri, 03 Apr 2020 20:59:19 GMT",
        "ETag": "\u00220x8D7D811E1283A9E\u0022",
        "Last-Modified": "Fri, 03 Apr 2020 20:59:19 GMT",
        "Server": [
          "Windows-Azure-HDFS/1.0",
          "Microsoft-HTTPAPI/2.0"
        ],
        "x-ms-client-request-id": "211e14c6-8f2e-839e-b979-b5abca0d5871",
        "x-ms-request-id": "fa43ff54-201f-0097-15fa-091bad000000",
<<<<<<< HEAD
        "x-ms-version": "2019-12-12"
=======
        "x-ms-version": "2020-02-10"
>>>>>>> 60f4876e
      },
      "ResponseBody": []
    },
    {
      "RequestUri": "http://seannsecanary.dfs.core.windows.net/test-filesystem-62567673-935a-d01f-ed0d-dabcacd107e7/test-directory-d7e32f4b-1c91-9b75-4401-97c152b57edb/test-file-0d43bf2a-5532-3d70-f430-d8d7f3e05efc",
      "RequestMethod": "DELETE",
      "RequestHeaders": {
        "traceparent": "00-d211ca4bbe5a684eaf2ddb856430094f-6c6694b07a93874e-00",
        "User-Agent": [
          "azsdk-net-Storage.Files.DataLake/12.1.0-dev.20200403.1",
          "(.NET Core 4.6.28325.01; Microsoft Windows 10.0.18362 )"
        ],
        "x-ms-client-request-id": "7c69b760-9004-7149-a3e0-2dfdb6c690d8",
        "x-ms-return-client-request-id": "true",
<<<<<<< HEAD
        "x-ms-version": "2019-12-12"
=======
        "x-ms-version": "2020-02-10"
>>>>>>> 60f4876e
      },
      "RequestBody": null,
      "StatusCode": 403,
      "ResponseHeaders": {
        "Content-Length": "268",
        "Content-Type": "application/json; charset=utf-8",
        "Date": "Fri, 03 Apr 2020 20:59:19 GMT",
        "Server": [
          "Windows-Azure-HDFS/1.0",
          "Microsoft-HTTPAPI/2.0"
        ],
        "x-ms-client-request-id": "7c69b760-9004-7149-a3e0-2dfdb6c690d8",
        "x-ms-error-code": "AuthenticationFailed",
        "x-ms-request-id": "fa43ff55-201f-0097-16fa-091bad000000",
<<<<<<< HEAD
        "x-ms-version": "2019-12-12"
=======
        "x-ms-version": "2020-02-10"
>>>>>>> 60f4876e
      },
      "ResponseBody": {
        "error": {
          "code": "AuthenticationFailed",
          "message": "Server failed to authenticate the request. Make sure the value of Authorization header is formed correctly including the signature.\nRequestId:fa43ff55-201f-0097-16fa-091bad000000\nTime:2020-04-03T20:59:20.1030056Z"
        }
      }
    },
    {
      "RequestUri": "http://seannsecanary.blob.core.windows.net/test-filesystem-62567673-935a-d01f-ed0d-dabcacd107e7?restype=container",
      "RequestMethod": "DELETE",
      "RequestHeaders": {
        "Authorization": "Sanitized",
        "traceparent": "00-a342e5497c35c240b9b4eb0c14484007-a014279056d59546-00",
        "User-Agent": [
          "azsdk-net-Storage.Files.DataLake/12.1.0-dev.20200403.1",
          "(.NET Core 4.6.28325.01; Microsoft Windows 10.0.18362 )"
        ],
        "x-ms-client-request-id": "3b77e748-e277-d3f7-d188-9ab62eaf5f46",
        "x-ms-date": "Fri, 03 Apr 2020 20:59:21 GMT",
        "x-ms-return-client-request-id": "true",
<<<<<<< HEAD
        "x-ms-version": "2019-12-12"
=======
        "x-ms-version": "2020-02-10"
>>>>>>> 60f4876e
      },
      "RequestBody": null,
      "StatusCode": 202,
      "ResponseHeaders": {
        "Content-Length": "0",
        "Date": "Fri, 03 Apr 2020 20:59:19 GMT",
        "Server": [
          "Windows-Azure-Blob/1.0",
          "Microsoft-HTTPAPI/2.0"
        ],
        "x-ms-client-request-id": "3b77e748-e277-d3f7-d188-9ab62eaf5f46",
        "x-ms-request-id": "96220411-f01e-0012-7afa-093670000000",
<<<<<<< HEAD
        "x-ms-version": "2019-12-12"
=======
        "x-ms-version": "2020-02-10"
>>>>>>> 60f4876e
      },
      "ResponseBody": []
    }
  ],
  "Variables": {
    "RandomSeed": "1557851732",
    "Storage_TestConfigHierarchicalNamespace": "NamespaceTenant\nseannsecanary\nU2FuaXRpemVk\nhttp://seannsecanary.blob.core.windows.net\nhttp://seannsecanary.file.core.windows.net\nhttp://seannsecanary.queue.core.windows.net\nhttp://seannsecanary.table.core.windows.net\n\n\n\n\nhttp://seannsecanary-secondary.blob.core.windows.net\nhttp://seannsecanary-secondary.file.core.windows.net\nhttp://seannsecanary-secondary.queue.core.windows.net\nhttp://seannsecanary-secondary.table.core.windows.net\n68390a19-a643-458b-b726-408abf67b4fc\nSanitized\n72f988bf-86f1-41af-91ab-2d7cd011db47\nhttps://login.microsoftonline.com/\nCloud\nBlobEndpoint=http://seannsecanary.blob.core.windows.net/;QueueEndpoint=http://seannsecanary.queue.core.windows.net/;FileEndpoint=http://seannsecanary.file.core.windows.net/;BlobSecondaryEndpoint=http://seannsecanary-secondary.blob.core.windows.net/;QueueSecondaryEndpoint=http://seannsecanary-secondary.queue.core.windows.net/;FileSecondaryEndpoint=http://seannsecanary-secondary.file.core.windows.net/;AccountName=seannsecanary;AccountKey=Sanitized\n"
  }
}<|MERGE_RESOLUTION|>--- conflicted
+++ resolved
@@ -14,11 +14,7 @@
         "x-ms-client-request-id": "fa152f9f-62ac-abcf-26a9-9be9b74ed22c",
         "x-ms-date": "Fri, 03 Apr 2020 20:59:21 GMT",
         "x-ms-return-client-request-id": "true",
-<<<<<<< HEAD
-        "x-ms-version": "2019-12-12"
-=======
         "x-ms-version": "2020-02-10"
->>>>>>> 60f4876e
       },
       "RequestBody": null,
       "StatusCode": 201,
@@ -33,11 +29,7 @@
         ],
         "x-ms-client-request-id": "fa152f9f-62ac-abcf-26a9-9be9b74ed22c",
         "x-ms-request-id": "962203f1-f01e-0012-62fa-093670000000",
-<<<<<<< HEAD
-        "x-ms-version": "2019-12-12"
-=======
         "x-ms-version": "2020-02-10"
->>>>>>> 60f4876e
       },
       "ResponseBody": []
     },
@@ -54,11 +46,7 @@
         "x-ms-client-request-id": "211e14c6-8f2e-839e-b979-b5abca0d5871",
         "x-ms-date": "Fri, 03 Apr 2020 20:59:21 GMT",
         "x-ms-return-client-request-id": "true",
-<<<<<<< HEAD
-        "x-ms-version": "2019-12-12"
-=======
         "x-ms-version": "2020-02-10"
->>>>>>> 60f4876e
       },
       "RequestBody": null,
       "StatusCode": 201,
@@ -73,11 +61,7 @@
         ],
         "x-ms-client-request-id": "211e14c6-8f2e-839e-b979-b5abca0d5871",
         "x-ms-request-id": "fa43ff54-201f-0097-15fa-091bad000000",
-<<<<<<< HEAD
-        "x-ms-version": "2019-12-12"
-=======
         "x-ms-version": "2020-02-10"
->>>>>>> 60f4876e
       },
       "ResponseBody": []
     },
@@ -92,11 +76,7 @@
         ],
         "x-ms-client-request-id": "7c69b760-9004-7149-a3e0-2dfdb6c690d8",
         "x-ms-return-client-request-id": "true",
-<<<<<<< HEAD
-        "x-ms-version": "2019-12-12"
-=======
         "x-ms-version": "2020-02-10"
->>>>>>> 60f4876e
       },
       "RequestBody": null,
       "StatusCode": 403,
@@ -111,11 +91,7 @@
         "x-ms-client-request-id": "7c69b760-9004-7149-a3e0-2dfdb6c690d8",
         "x-ms-error-code": "AuthenticationFailed",
         "x-ms-request-id": "fa43ff55-201f-0097-16fa-091bad000000",
-<<<<<<< HEAD
-        "x-ms-version": "2019-12-12"
-=======
         "x-ms-version": "2020-02-10"
->>>>>>> 60f4876e
       },
       "ResponseBody": {
         "error": {
@@ -137,11 +113,7 @@
         "x-ms-client-request-id": "3b77e748-e277-d3f7-d188-9ab62eaf5f46",
         "x-ms-date": "Fri, 03 Apr 2020 20:59:21 GMT",
         "x-ms-return-client-request-id": "true",
-<<<<<<< HEAD
-        "x-ms-version": "2019-12-12"
-=======
         "x-ms-version": "2020-02-10"
->>>>>>> 60f4876e
       },
       "RequestBody": null,
       "StatusCode": 202,
@@ -154,11 +126,7 @@
         ],
         "x-ms-client-request-id": "3b77e748-e277-d3f7-d188-9ab62eaf5f46",
         "x-ms-request-id": "96220411-f01e-0012-7afa-093670000000",
-<<<<<<< HEAD
-        "x-ms-version": "2019-12-12"
-=======
         "x-ms-version": "2020-02-10"
->>>>>>> 60f4876e
       },
       "ResponseBody": []
     }
