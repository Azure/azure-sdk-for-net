{
  "Entries": [
    {
      "RequestUri": "https://seannse.blob.core.windows.net/test-filesystem-4e95e34e-84a5-c514-42b3-c8d9b91e4872?restype=container",
      "RequestMethod": "PUT",
      "RequestHeaders": {
        "Accept": "application/xml",
        "Authorization": "Sanitized",
<<<<<<< HEAD
        "traceparent": "00-6d55f9ce9640a74a87bb74659fa0e96b-a28bd3176ca4414e-00",
        "User-Agent": [
          "azsdk-net-Storage.Files.DataLake/12.7.0-alpha.20210202.1",
          "(.NET 5.0.2; Microsoft Windows 10.0.19042)"
        ],
        "x-ms-blob-public-access": "container",
        "x-ms-client-request-id": "58524727-2f4b-cd61-30fa-8889ced5a462",
        "x-ms-date": "Tue, 02 Feb 2021 21:30:30 GMT",
=======
        "traceparent": "00-69b7b136656e4240ab82238818bdb082-5db5c87a76f4a346-00",
        "User-Agent": [
          "azsdk-net-Storage.Files.DataLake/12.7.0-alpha.20210217.1",
          "(.NET 5.0.3; Microsoft Windows 10.0.19042)"
        ],
        "x-ms-blob-public-access": "container",
        "x-ms-client-request-id": "58524727-2f4b-cd61-30fa-8889ced5a462",
        "x-ms-date": "Wed, 17 Feb 2021 22:34:47 GMT",
>>>>>>> 1814567d
        "x-ms-return-client-request-id": "true",
        "x-ms-version": "2020-06-12"
      },
      "RequestBody": null,
      "StatusCode": 201,
      "ResponseHeaders": {
        "Content-Length": "0",
<<<<<<< HEAD
        "Date": "Tue, 02 Feb 2021 21:30:31 GMT",
        "ETag": "\u00220x8D8C7C1C46908A9\u0022",
        "Last-Modified": "Tue, 02 Feb 2021 21:30:31 GMT",
=======
        "Date": "Wed, 17 Feb 2021 22:34:46 GMT",
        "ETag": "\u00220x8D8D3943B20A098\u0022",
        "Last-Modified": "Wed, 17 Feb 2021 22:34:47 GMT",
>>>>>>> 1814567d
        "Server": [
          "Windows-Azure-Blob/1.0",
          "Microsoft-HTTPAPI/2.0"
        ],
        "x-ms-client-request-id": "58524727-2f4b-cd61-30fa-8889ced5a462",
<<<<<<< HEAD
        "x-ms-request-id": "eea70479-e01e-0002-65aa-f9c1e7000000",
=======
        "x-ms-request-id": "17ff349f-f01e-00a7-3f7d-05979d000000",
>>>>>>> 1814567d
        "x-ms-version": "2020-06-12"
      },
      "ResponseBody": []
    },
    {
      "RequestUri": "https://seannse.dfs.core.windows.net/test-filesystem-4e95e34e-84a5-c514-42b3-c8d9b91e4872/test-file-cd89b820-c043-87f0-34e1-70362dd1b8d1?resource=file",
      "RequestMethod": "PUT",
      "RequestHeaders": {
        "Accept": "application/json",
        "Authorization": "Sanitized",
        "If-None-Match": "*",
<<<<<<< HEAD
        "traceparent": "00-ccc563cec2bbc248bc0b352dbf008d65-5c7b74a63b14144f-00",
        "User-Agent": [
          "azsdk-net-Storage.Files.DataLake/12.7.0-alpha.20210202.1",
          "(.NET 5.0.2; Microsoft Windows 10.0.19042)"
        ],
        "x-ms-client-request-id": "5421f4cb-dfe7-67cb-56ca-246abf2ba05e",
        "x-ms-date": "Tue, 02 Feb 2021 21:30:30 GMT",
=======
        "traceparent": "00-eebab61d4677324b968fd7b34b52978e-aebf0c3bd7d5dd4d-00",
        "User-Agent": [
          "azsdk-net-Storage.Files.DataLake/12.7.0-alpha.20210217.1",
          "(.NET 5.0.3; Microsoft Windows 10.0.19042)"
        ],
        "x-ms-client-request-id": "5421f4cb-dfe7-67cb-56ca-246abf2ba05e",
        "x-ms-date": "Wed, 17 Feb 2021 22:34:47 GMT",
>>>>>>> 1814567d
        "x-ms-return-client-request-id": "true",
        "x-ms-version": "2020-06-12"
      },
      "RequestBody": null,
      "StatusCode": 201,
      "ResponseHeaders": {
        "Content-Length": "0",
<<<<<<< HEAD
        "Date": "Tue, 02 Feb 2021 21:30:30 GMT",
        "ETag": "\u00220x8D8C7C1C4A86237\u0022",
        "Last-Modified": "Tue, 02 Feb 2021 21:30:31 GMT",
=======
        "Date": "Wed, 17 Feb 2021 22:34:47 GMT",
        "ETag": "\u00220x8D8D3943B58E821\u0022",
        "Last-Modified": "Wed, 17 Feb 2021 22:34:47 GMT",
>>>>>>> 1814567d
        "Server": [
          "Windows-Azure-HDFS/1.0",
          "Microsoft-HTTPAPI/2.0"
        ],
        "x-ms-client-request-id": "5421f4cb-dfe7-67cb-56ca-246abf2ba05e",
<<<<<<< HEAD
        "x-ms-request-id": "19c64919-001f-0057-2baa-f9d16c000000",
=======
        "x-ms-request-id": "5cca3fa4-001f-0078-427d-05dca7000000",
>>>>>>> 1814567d
        "x-ms-version": "2020-06-12"
      },
      "ResponseBody": []
    },
    {
      "RequestUri": "https://seannse.dfs.core.windows.net/test-filesystem-4e95e34e-84a5-c514-42b3-c8d9b91e4872/test-file-cd89b820-c043-87f0-34e1-70362dd1b8d1?action=append\u0026position=0",
      "RequestMethod": "PATCH",
      "RequestHeaders": {
        "Accept": "application/json",
        "Authorization": "Sanitized",
        "Content-Length": "34",
<<<<<<< HEAD
        "Content-Type": "application/json",
        "traceparent": "00-b822ac5ed3896844bd53119d1177c50e-7698cbd7b603174d-00",
        "User-Agent": [
          "azsdk-net-Storage.Files.DataLake/12.7.0-alpha.20210202.1",
          "(.NET 5.0.2; Microsoft Windows 10.0.19042)"
        ],
        "x-ms-client-request-id": "386a67fa-64af-27ea-ed4a-1b01cbbd289a",
        "x-ms-date": "Tue, 02 Feb 2021 21:30:30 GMT",
=======
        "traceparent": "00-2ad33c22d681c444bdefebf18149b608-fc17b62fef85c743-00",
        "User-Agent": [
          "azsdk-net-Storage.Files.DataLake/12.7.0-alpha.20210217.1",
          "(.NET 5.0.3; Microsoft Windows 10.0.19042)"
        ],
        "x-ms-client-request-id": "386a67fa-64af-27ea-ed4a-1b01cbbd289a",
        "x-ms-date": "Wed, 17 Feb 2021 22:34:47 GMT",
>>>>>>> 1814567d
        "x-ms-return-client-request-id": "true",
        "x-ms-version": "2020-06-12"
      },
      "RequestBody": [
        "100,pizza,300,400\n",
        "300,400,500,600\n"
      ],
      "StatusCode": 202,
      "ResponseHeaders": {
        "Content-Length": "0",
<<<<<<< HEAD
        "Date": "Tue, 02 Feb 2021 21:30:31 GMT",
=======
        "Date": "Wed, 17 Feb 2021 22:34:47 GMT",
>>>>>>> 1814567d
        "Server": [
          "Windows-Azure-HDFS/1.0",
          "Microsoft-HTTPAPI/2.0"
        ],
        "x-ms-client-request-id": "386a67fa-64af-27ea-ed4a-1b01cbbd289a",
<<<<<<< HEAD
        "x-ms-request-id": "19c64943-001f-0057-55aa-f9d16c000000",
=======
        "x-ms-request-id": "5cca3fac-001f-0078-4a7d-05dca7000000",
>>>>>>> 1814567d
        "x-ms-request-server-encrypted": "true",
        "x-ms-version": "2020-06-12"
      },
      "ResponseBody": []
    },
    {
      "RequestUri": "https://seannse.dfs.core.windows.net/test-filesystem-4e95e34e-84a5-c514-42b3-c8d9b91e4872/test-file-cd89b820-c043-87f0-34e1-70362dd1b8d1?action=flush\u0026position=34",
      "RequestMethod": "PATCH",
      "RequestHeaders": {
        "Accept": "application/json",
        "Authorization": "Sanitized",
<<<<<<< HEAD
        "traceparent": "00-66cd166dfe858e47bc4e5136b7434d45-ffda24e529fe9545-00",
        "User-Agent": [
          "azsdk-net-Storage.Files.DataLake/12.7.0-alpha.20210202.1",
          "(.NET 5.0.2; Microsoft Windows 10.0.19042)"
        ],
        "x-ms-client-request-id": "576f1682-68c1-ddaf-cb5b-27da169564d4",
        "x-ms-date": "Tue, 02 Feb 2021 21:30:31 GMT",
=======
        "Content-Length": "0",
        "traceparent": "00-f5d0f25baf3e1247bf71e67def6fb215-a74ce241f6fc494b-00",
        "User-Agent": [
          "azsdk-net-Storage.Files.DataLake/12.7.0-alpha.20210217.1",
          "(.NET 5.0.3; Microsoft Windows 10.0.19042)"
        ],
        "x-ms-client-request-id": "576f1682-68c1-ddaf-cb5b-27da169564d4",
        "x-ms-date": "Wed, 17 Feb 2021 22:34:47 GMT",
>>>>>>> 1814567d
        "x-ms-return-client-request-id": "true",
        "x-ms-version": "2020-06-12"
      },
      "RequestBody": null,
      "StatusCode": 200,
      "ResponseHeaders": {
        "Content-Length": "0",
<<<<<<< HEAD
        "Date": "Tue, 02 Feb 2021 21:30:31 GMT",
        "ETag": "\u00220x8D8C7C1C4C62D64\u0022",
        "Last-Modified": "Tue, 02 Feb 2021 21:30:31 GMT",
=======
        "Date": "Wed, 17 Feb 2021 22:34:47 GMT",
        "ETag": "\u00220x8D8D3943B73213C\u0022",
        "Last-Modified": "Wed, 17 Feb 2021 22:34:47 GMT",
>>>>>>> 1814567d
        "Server": [
          "Windows-Azure-HDFS/1.0",
          "Microsoft-HTTPAPI/2.0"
        ],
        "x-ms-client-request-id": "576f1682-68c1-ddaf-cb5b-27da169564d4",
<<<<<<< HEAD
        "x-ms-request-id": "19c64966-001f-0057-78aa-f9d16c000000",
=======
        "x-ms-request-id": "5cca3fba-001f-0078-587d-05dca7000000",
>>>>>>> 1814567d
        "x-ms-request-server-encrypted": "false",
        "x-ms-version": "2020-06-12"
      },
      "ResponseBody": []
    },
    {
      "RequestUri": "https://seannse.blob.core.windows.net/test-filesystem-4e95e34e-84a5-c514-42b3-c8d9b91e4872/test-file-cd89b820-c043-87f0-34e1-70362dd1b8d1?comp=query",
      "RequestMethod": "POST",
      "RequestHeaders": {
        "Accept": "application/xml",
        "Authorization": "Sanitized",
        "Content-Length": "128",
        "Content-Type": "application/xml",
<<<<<<< HEAD
        "traceparent": "00-01da0c94dd483d4981626babb7dd8055-b27ac6a5f5fd9c41-00",
        "User-Agent": [
          "azsdk-net-Storage.Files.DataLake/12.7.0-alpha.20210202.1",
          "(.NET 5.0.2; Microsoft Windows 10.0.19042)"
        ],
        "x-ms-client-request-id": "b57e5a61-d04d-abd9-333b-bc47a90982c9",
        "x-ms-date": "Tue, 02 Feb 2021 21:30:31 GMT",
=======
        "traceparent": "00-3712bd2cedad9e47b5952d3bd32e2991-944084cce47d734c-00",
        "User-Agent": [
          "azsdk-net-Storage.Files.DataLake/12.7.0-alpha.20210217.1",
          "(.NET 5.0.3; Microsoft Windows 10.0.19042)"
        ],
        "x-ms-client-request-id": "b57e5a61-d04d-abd9-333b-bc47a90982c9",
        "x-ms-date": "Wed, 17 Feb 2021 22:34:48 GMT",
>>>>>>> 1814567d
        "x-ms-return-client-request-id": "true",
        "x-ms-version": "2020-06-12"
      },
      "RequestBody": "\uFEFF\u003CQueryRequest\u003E\u003CQueryType\u003ESQL\u003C/QueryType\u003E\u003CExpression\u003ESELECT _1 from BlobStorage WHERE _2 \u0026gt; 250;\u003C/Expression\u003E\u003C/QueryRequest\u003E",
      "StatusCode": 200,
      "ResponseHeaders": {
        "Accept-Ranges": "bytes",
        "Content-Type": "avro/binary",
<<<<<<< HEAD
        "Date": "Tue, 02 Feb 2021 21:30:31 GMT",
        "ETag": "\u00220x8D8C7C1C4C62D64\u0022",
        "Last-Modified": "Tue, 02 Feb 2021 21:30:31 GMT",
=======
        "Date": "Wed, 17 Feb 2021 22:34:47 GMT",
        "ETag": "\u00220x8D8D3943B73213C\u0022",
        "Last-Modified": "Wed, 17 Feb 2021 22:34:47 GMT",
>>>>>>> 1814567d
        "Server": [
          "Windows-Azure-Blob/1.0",
          "Microsoft-HTTPAPI/2.0"
        ],
        "Transfer-Encoding": "chunked",
        "x-ms-blob-type": "BlockBlob",
        "x-ms-client-request-id": "b57e5a61-d04d-abd9-333b-bc47a90982c9",
<<<<<<< HEAD
        "x-ms-creation-time": "Tue, 02 Feb 2021 21:30:31 GMT",
        "x-ms-lease-state": "available",
        "x-ms-lease-status": "unlocked",
        "x-ms-request-id": "eea705e5-e01e-0002-38aa-f9c1e7000000",
        "x-ms-server-encrypted": "false",
        "x-ms-version": "2020-06-12"
      },
      "ResponseBody": "T2JqAQIWYXZyby5zY2hlbWG\u002BHlsKICB7CiAgICAidHlwZSI6ICJyZWNvcmQiLAogICAgIm5hbWUiOiAiY29tLm1pY3Jvc29mdC5henVyZS5zdG9yYWdlLnF1ZXJ5QmxvYkNvbnRlbnRzLnJlc3VsdERhdGEiLAogICAgImRvYyI6ICJIb2xkcyByZXN1bHQgZGF0YSBpbiB0aGUgZm9ybWF0IHNwZWNpZmllZCBmb3IgdGhpcyBxdWVyeSAoQ1NWLCBKU09OLCBldGMuKS4iLAogICAgImZpZWxkcyI6IFsKICAgICAgewogICAgICAgICJuYW1lIjogImRhdGEiLAogICAgICAgICJ0eXBlIjogImJ5dGVzIgogICAgICB9CiAgICBdCiAgfSwKICB7CiAgICAidHlwZSI6ICJyZWNvcmQiLAogICAgIm5hbWUiOiAiY29tLm1pY3Jvc29mdC5henVyZS5zdG9yYWdlLnF1ZXJ5QmxvYkNvbnRlbnRzLmVycm9yIiwKICAgICJkb2MiOiAiQW4gZXJyb3IgdGhhdCBvY2N1cnJlZCB3aGlsZSBwcm9jZXNzaW5nIHRoZSBxdWVyeS4iLAogICAgImZpZWxkcyI6IFsKICAgICAgewogICAgICAgICJuYW1lIjogImZhdGFsIiwKICAgICAgICAidHlwZSI6ICJib29sZWFuIiwKICAgICAgICAiZG9jIjogIklmIHRydWUsIHRoaXMgZXJyb3IgcHJldmVudHMgZnVydGhlciBxdWVyeSBwcm9jZXNzaW5nLiAgTW9yZSByZXN1bHQgZGF0YSBtYXkgYmUgcmV0dXJuZWQsIGJ1dCB0aGVyZSBpcyBubyBndWFyYW50ZWUgdGhhdCBhbGwgb2YgdGhlIG9yaWdpbmFsIGRhdGEgd2lsbCBiZSBwcm9jZXNzZWQuICBJZiBmYWxzZSwgdGhpcyBlcnJvciBkb2VzIG5vdCBwcmV2ZW50IGZ1cnRoZXIgcXVlcnkgcHJvY2Vzc2luZy4iCiAgICAgIH0sCiAgICAgIHsKICAgICAgICAibmFtZSI6ICJuYW1lIiwKICAgICAgICAidHlwZSI6ICJzdHJpbmciLAogICAgICAgICJkb2MiOiAiVGhlIG5hbWUgb2YgdGhlIGVycm9yIgogICAgICB9LAogICAgICB7CiAgICAgICAgIm5hbWUiOiAiZGVzY3JpcHRpb24iLAogICAgICAgICJ0eXBlIjogInN0cmluZyIsCiAgICAgICAgImRvYyI6ICJBIGRlc2NyaXB0aW9uIG9mIHRoZSBlcnJvciIKICAgICAgfSwKICAgICAgewogICAgICAgICJuYW1lIjogInBvc2l0aW9uIiwKICAgICAgICAidHlwZSI6ICJsb25nIiwKICAgICAgICAiZG9jIjogIlRoZSBibG9iIG9mZnNldCBhdCB3aGljaCB0aGUgZXJyb3Igb2NjdXJyZWQiCiAgICAgIH0KICAgIF0KICB9LAogIHsKICAgICJ0eXBlIjogInJlY29yZCIsCiAgICAibmFtZSI6ICJjb20ubWljcm9zb2Z0LmF6dXJlLnN0b3JhZ2UucXVlcnlCbG9iQ29udGVudHMucHJvZ3Jlc3MiLAogICAgImRvYyI6ICJJbmZvcm1hdGlvbiBhYm91dCB0aGUgcHJvZ3Jlc3Mgb2YgdGhlIHF1ZXJ5IiwKICAgICJmaWVsZHMiOiBbCiAgICAgIHsKICAgICAgICAibmFtZSI6ICJieXRlc1NjYW5uZWQiLAogICAgICAgICJ0eXBlIjogImxvbmciLAogICAgICAgICJkb2MiOiAiVGhlIG51bWJlciBvZiBieXRlcyB0aGF0IGhhdmUgYmVlbiBzY2FubmVkIgogICAgICB9LAogICAgICB7CiAgICAgICAgIm5hbWUiOiAidG90YWxCeXRlcyIsCiAgICAgICAgInR5cGUiOiAibG9uZyIsCiAgICAgICAgImRvYyI6ICJUaGUgdG90YWwgbnVtYmVyIG9mIGJ5dGVzIHRvIGJlIHNjYW5uZWQgaW4gdGhpcyBxdWVyeSIKICAgICAgfQogICAgXQogIH0sCiAgewogICAgInR5cGUiOiAicmVjb3JkIiwKICAgICJuYW1lIjogImNvbS5taWNyb3NvZnQuYXp1cmUuc3RvcmFnZS5xdWVyeUJsb2JDb250ZW50cy5lbmQiLAogICAgImRvYyI6ICJTZW50IGFzIHRoZSBmaW5hbCBtZXNzYWdlIG9mIHRoZSByZXNwb25zZSwgaW5kaWNhdGluZyB0aGF0IGFsbCByZXN1bHRzIGhhdmUgYmVlbiBzZW50LiIsCiAgICAiZmllbGRzIjogWwogICAgICB7CiAgICAgICAgIm5hbWUiOiAidG90YWxCeXRlcyIsCiAgICAgICAgInR5cGUiOiAibG9uZyIsCiAgICAgICAgImRvYyI6ICJUaGUgdG90YWwgbnVtYmVyIG9mIGJ5dGVzIHRvIGJlIHNjYW5uZWQgaW4gdGhpcyBxdWVyeSIKICAgICAgfQogICAgXQogIH0KXQoA3VELBnXoN0SuzaCuHaLFCgIMAAgzMDAK3VELBnXoN0SuzaCuHaLFCgJkAgAqSW52YWxpZFR5cGVDb252ZXJzaW9uMEludmFsaWQgdHlwZSBjb252ZXJzaW9uLgDdUQsGdeg3RK7NoK4dosUKAgYERETdUQsGdeg3RK7NoK4dosUKAgQGRN1RCwZ16DdErs2grh2ixQo="
=======
        "x-ms-creation-time": "Wed, 17 Feb 2021 22:34:47 GMT",
        "x-ms-lease-state": "available",
        "x-ms-lease-status": "unlocked",
        "x-ms-request-id": "17ff3828-f01e-00a7-0f7d-05979d000000",
        "x-ms-server-encrypted": "false",
        "x-ms-version": "2020-06-12"
      },
      "ResponseBody": "T2JqAQIWYXZyby5zY2hlbWG\u002BHlsKICB7CiAgICAidHlwZSI6ICJyZWNvcmQiLAogICAgIm5hbWUiOiAiY29tLm1pY3Jvc29mdC5henVyZS5zdG9yYWdlLnF1ZXJ5QmxvYkNvbnRlbnRzLnJlc3VsdERhdGEiLAogICAgImRvYyI6ICJIb2xkcyByZXN1bHQgZGF0YSBpbiB0aGUgZm9ybWF0IHNwZWNpZmllZCBmb3IgdGhpcyBxdWVyeSAoQ1NWLCBKU09OLCBldGMuKS4iLAogICAgImZpZWxkcyI6IFsKICAgICAgewogICAgICAgICJuYW1lIjogImRhdGEiLAogICAgICAgICJ0eXBlIjogImJ5dGVzIgogICAgICB9CiAgICBdCiAgfSwKICB7CiAgICAidHlwZSI6ICJyZWNvcmQiLAogICAgIm5hbWUiOiAiY29tLm1pY3Jvc29mdC5henVyZS5zdG9yYWdlLnF1ZXJ5QmxvYkNvbnRlbnRzLmVycm9yIiwKICAgICJkb2MiOiAiQW4gZXJyb3IgdGhhdCBvY2N1cnJlZCB3aGlsZSBwcm9jZXNzaW5nIHRoZSBxdWVyeS4iLAogICAgImZpZWxkcyI6IFsKICAgICAgewogICAgICAgICJuYW1lIjogImZhdGFsIiwKICAgICAgICAidHlwZSI6ICJib29sZWFuIiwKICAgICAgICAiZG9jIjogIklmIHRydWUsIHRoaXMgZXJyb3IgcHJldmVudHMgZnVydGhlciBxdWVyeSBwcm9jZXNzaW5nLiAgTW9yZSByZXN1bHQgZGF0YSBtYXkgYmUgcmV0dXJuZWQsIGJ1dCB0aGVyZSBpcyBubyBndWFyYW50ZWUgdGhhdCBhbGwgb2YgdGhlIG9yaWdpbmFsIGRhdGEgd2lsbCBiZSBwcm9jZXNzZWQuICBJZiBmYWxzZSwgdGhpcyBlcnJvciBkb2VzIG5vdCBwcmV2ZW50IGZ1cnRoZXIgcXVlcnkgcHJvY2Vzc2luZy4iCiAgICAgIH0sCiAgICAgIHsKICAgICAgICAibmFtZSI6ICJuYW1lIiwKICAgICAgICAidHlwZSI6ICJzdHJpbmciLAogICAgICAgICJkb2MiOiAiVGhlIG5hbWUgb2YgdGhlIGVycm9yIgogICAgICB9LAogICAgICB7CiAgICAgICAgIm5hbWUiOiAiZGVzY3JpcHRpb24iLAogICAgICAgICJ0eXBlIjogInN0cmluZyIsCiAgICAgICAgImRvYyI6ICJBIGRlc2NyaXB0aW9uIG9mIHRoZSBlcnJvciIKICAgICAgfSwKICAgICAgewogICAgICAgICJuYW1lIjogInBvc2l0aW9uIiwKICAgICAgICAidHlwZSI6ICJsb25nIiwKICAgICAgICAiZG9jIjogIlRoZSBibG9iIG9mZnNldCBhdCB3aGljaCB0aGUgZXJyb3Igb2NjdXJyZWQiCiAgICAgIH0KICAgIF0KICB9LAogIHsKICAgICJ0eXBlIjogInJlY29yZCIsCiAgICAibmFtZSI6ICJjb20ubWljcm9zb2Z0LmF6dXJlLnN0b3JhZ2UucXVlcnlCbG9iQ29udGVudHMucHJvZ3Jlc3MiLAogICAgImRvYyI6ICJJbmZvcm1hdGlvbiBhYm91dCB0aGUgcHJvZ3Jlc3Mgb2YgdGhlIHF1ZXJ5IiwKICAgICJmaWVsZHMiOiBbCiAgICAgIHsKICAgICAgICAibmFtZSI6ICJieXRlc1NjYW5uZWQiLAogICAgICAgICJ0eXBlIjogImxvbmciLAogICAgICAgICJkb2MiOiAiVGhlIG51bWJlciBvZiBieXRlcyB0aGF0IGhhdmUgYmVlbiBzY2FubmVkIgogICAgICB9LAogICAgICB7CiAgICAgICAgIm5hbWUiOiAidG90YWxCeXRlcyIsCiAgICAgICAgInR5cGUiOiAibG9uZyIsCiAgICAgICAgImRvYyI6ICJUaGUgdG90YWwgbnVtYmVyIG9mIGJ5dGVzIHRvIGJlIHNjYW5uZWQgaW4gdGhpcyBxdWVyeSIKICAgICAgfQogICAgXQogIH0sCiAgewogICAgInR5cGUiOiAicmVjb3JkIiwKICAgICJuYW1lIjogImNvbS5taWNyb3NvZnQuYXp1cmUuc3RvcmFnZS5xdWVyeUJsb2JDb250ZW50cy5lbmQiLAogICAgImRvYyI6ICJTZW50IGFzIHRoZSBmaW5hbCBtZXNzYWdlIG9mIHRoZSByZXNwb25zZSwgaW5kaWNhdGluZyB0aGF0IGFsbCByZXN1bHRzIGhhdmUgYmVlbiBzZW50LiIsCiAgICAiZmllbGRzIjogWwogICAgICB7CiAgICAgICAgIm5hbWUiOiAidG90YWxCeXRlcyIsCiAgICAgICAgInR5cGUiOiAibG9uZyIsCiAgICAgICAgImRvYyI6ICJUaGUgdG90YWwgbnVtYmVyIG9mIGJ5dGVzIHRvIGJlIHNjYW5uZWQgaW4gdGhpcyBxdWVyeSIKICAgICAgfQogICAgXQogIH0KXQoANcUCAl/gM0anuXjrTtFgqQIMAAgzMDAKNcUCAl/gM0anuXjrTtFgqQJkAgAqSW52YWxpZFR5cGVDb252ZXJzaW9uMEludmFsaWQgdHlwZSBjb252ZXJzaW9uLgA1xQICX\u002BAzRqe5eOtO0WCpAgYEREQ1xQICX\u002BAzRqe5eOtO0WCpAgQGRDXFAgJf4DNGp7l4607RYKk="
>>>>>>> 1814567d
    },
    {
      "RequestUri": "https://seannse.blob.core.windows.net/test-filesystem-4e95e34e-84a5-c514-42b3-c8d9b91e4872/test-file-cd89b820-c043-87f0-34e1-70362dd1b8d1?comp=query",
      "RequestMethod": "POST",
      "RequestHeaders": {
        "Accept": "application/xml",
        "Authorization": "Sanitized",
        "Content-Length": "128",
        "Content-Type": "application/xml",
<<<<<<< HEAD
        "traceparent": "00-ce8d0fbb6014e74ebe640e30965f4228-6f0b4b0af87ef640-00",
        "User-Agent": [
          "azsdk-net-Storage.Files.DataLake/12.7.0-alpha.20210202.1",
          "(.NET 5.0.2; Microsoft Windows 10.0.19042)"
        ],
        "x-ms-client-request-id": "bc78760b-af16-a986-94cf-684202238079",
        "x-ms-date": "Tue, 02 Feb 2021 21:30:31 GMT",
=======
        "traceparent": "00-bb69faf9540e9d4eaf9b19a15d1c81da-bc66bcfdce4c9941-00",
        "User-Agent": [
          "azsdk-net-Storage.Files.DataLake/12.7.0-alpha.20210217.1",
          "(.NET 5.0.3; Microsoft Windows 10.0.19042)"
        ],
        "x-ms-client-request-id": "bc78760b-af16-a986-94cf-684202238079",
        "x-ms-date": "Wed, 17 Feb 2021 22:34:48 GMT",
>>>>>>> 1814567d
        "x-ms-return-client-request-id": "true",
        "x-ms-version": "2020-06-12"
      },
      "RequestBody": "\uFEFF\u003CQueryRequest\u003E\u003CQueryType\u003ESQL\u003C/QueryType\u003E\u003CExpression\u003ESELECT _1 from BlobStorage WHERE _2 \u0026gt; 250;\u003C/Expression\u003E\u003C/QueryRequest\u003E",
      "StatusCode": 200,
      "ResponseHeaders": {
        "Accept-Ranges": "bytes",
        "Content-Type": "avro/binary",
<<<<<<< HEAD
        "Date": "Tue, 02 Feb 2021 21:30:31 GMT",
        "ETag": "\u00220x8D8C7C1C4C62D64\u0022",
        "Last-Modified": "Tue, 02 Feb 2021 21:30:31 GMT",
=======
        "Date": "Wed, 17 Feb 2021 22:34:47 GMT",
        "ETag": "\u00220x8D8D3943B73213C\u0022",
        "Last-Modified": "Wed, 17 Feb 2021 22:34:47 GMT",
>>>>>>> 1814567d
        "Server": [
          "Windows-Azure-Blob/1.0",
          "Microsoft-HTTPAPI/2.0"
        ],
        "Transfer-Encoding": "chunked",
        "x-ms-blob-type": "BlockBlob",
        "x-ms-client-request-id": "bc78760b-af16-a986-94cf-684202238079",
<<<<<<< HEAD
        "x-ms-creation-time": "Tue, 02 Feb 2021 21:30:31 GMT",
        "x-ms-lease-state": "available",
        "x-ms-lease-status": "unlocked",
        "x-ms-request-id": "eea7064b-e01e-0002-15aa-f9c1e7000000",
        "x-ms-server-encrypted": "false",
        "x-ms-version": "2020-06-12"
      },
      "ResponseBody": "T2JqAQIWYXZyby5zY2hlbWG\u002BHlsKICB7CiAgICAidHlwZSI6ICJyZWNvcmQiLAogICAgIm5hbWUiOiAiY29tLm1pY3Jvc29mdC5henVyZS5zdG9yYWdlLnF1ZXJ5QmxvYkNvbnRlbnRzLnJlc3VsdERhdGEiLAogICAgImRvYyI6ICJIb2xkcyByZXN1bHQgZGF0YSBpbiB0aGUgZm9ybWF0IHNwZWNpZmllZCBmb3IgdGhpcyBxdWVyeSAoQ1NWLCBKU09OLCBldGMuKS4iLAogICAgImZpZWxkcyI6IFsKICAgICAgewogICAgICAgICJuYW1lIjogImRhdGEiLAogICAgICAgICJ0eXBlIjogImJ5dGVzIgogICAgICB9CiAgICBdCiAgfSwKICB7CiAgICAidHlwZSI6ICJyZWNvcmQiLAogICAgIm5hbWUiOiAiY29tLm1pY3Jvc29mdC5henVyZS5zdG9yYWdlLnF1ZXJ5QmxvYkNvbnRlbnRzLmVycm9yIiwKICAgICJkb2MiOiAiQW4gZXJyb3IgdGhhdCBvY2N1cnJlZCB3aGlsZSBwcm9jZXNzaW5nIHRoZSBxdWVyeS4iLAogICAgImZpZWxkcyI6IFsKICAgICAgewogICAgICAgICJuYW1lIjogImZhdGFsIiwKICAgICAgICAidHlwZSI6ICJib29sZWFuIiwKICAgICAgICAiZG9jIjogIklmIHRydWUsIHRoaXMgZXJyb3IgcHJldmVudHMgZnVydGhlciBxdWVyeSBwcm9jZXNzaW5nLiAgTW9yZSByZXN1bHQgZGF0YSBtYXkgYmUgcmV0dXJuZWQsIGJ1dCB0aGVyZSBpcyBubyBndWFyYW50ZWUgdGhhdCBhbGwgb2YgdGhlIG9yaWdpbmFsIGRhdGEgd2lsbCBiZSBwcm9jZXNzZWQuICBJZiBmYWxzZSwgdGhpcyBlcnJvciBkb2VzIG5vdCBwcmV2ZW50IGZ1cnRoZXIgcXVlcnkgcHJvY2Vzc2luZy4iCiAgICAgIH0sCiAgICAgIHsKICAgICAgICAibmFtZSI6ICJuYW1lIiwKICAgICAgICAidHlwZSI6ICJzdHJpbmciLAogICAgICAgICJkb2MiOiAiVGhlIG5hbWUgb2YgdGhlIGVycm9yIgogICAgICB9LAogICAgICB7CiAgICAgICAgIm5hbWUiOiAiZGVzY3JpcHRpb24iLAogICAgICAgICJ0eXBlIjogInN0cmluZyIsCiAgICAgICAgImRvYyI6ICJBIGRlc2NyaXB0aW9uIG9mIHRoZSBlcnJvciIKICAgICAgfSwKICAgICAgewogICAgICAgICJuYW1lIjogInBvc2l0aW9uIiwKICAgICAgICAidHlwZSI6ICJsb25nIiwKICAgICAgICAiZG9jIjogIlRoZSBibG9iIG9mZnNldCBhdCB3aGljaCB0aGUgZXJyb3Igb2NjdXJyZWQiCiAgICAgIH0KICAgIF0KICB9LAogIHsKICAgICJ0eXBlIjogInJlY29yZCIsCiAgICAibmFtZSI6ICJjb20ubWljcm9zb2Z0LmF6dXJlLnN0b3JhZ2UucXVlcnlCbG9iQ29udGVudHMucHJvZ3Jlc3MiLAogICAgImRvYyI6ICJJbmZvcm1hdGlvbiBhYm91dCB0aGUgcHJvZ3Jlc3Mgb2YgdGhlIHF1ZXJ5IiwKICAgICJmaWVsZHMiOiBbCiAgICAgIHsKICAgICAgICAibmFtZSI6ICJieXRlc1NjYW5uZWQiLAogICAgICAgICJ0eXBlIjogImxvbmciLAogICAgICAgICJkb2MiOiAiVGhlIG51bWJlciBvZiBieXRlcyB0aGF0IGhhdmUgYmVlbiBzY2FubmVkIgogICAgICB9LAogICAgICB7CiAgICAgICAgIm5hbWUiOiAidG90YWxCeXRlcyIsCiAgICAgICAgInR5cGUiOiAibG9uZyIsCiAgICAgICAgImRvYyI6ICJUaGUgdG90YWwgbnVtYmVyIG9mIGJ5dGVzIHRvIGJlIHNjYW5uZWQgaW4gdGhpcyBxdWVyeSIKICAgICAgfQogICAgXQogIH0sCiAgewogICAgInR5cGUiOiAicmVjb3JkIiwKICAgICJuYW1lIjogImNvbS5taWNyb3NvZnQuYXp1cmUuc3RvcmFnZS5xdWVyeUJsb2JDb250ZW50cy5lbmQiLAogICAgImRvYyI6ICJTZW50IGFzIHRoZSBmaW5hbCBtZXNzYWdlIG9mIHRoZSByZXNwb25zZSwgaW5kaWNhdGluZyB0aGF0IGFsbCByZXN1bHRzIGhhdmUgYmVlbiBzZW50LiIsCiAgICAiZmllbGRzIjogWwogICAgICB7CiAgICAgICAgIm5hbWUiOiAidG90YWxCeXRlcyIsCiAgICAgICAgInR5cGUiOiAibG9uZyIsCiAgICAgICAgImRvYyI6ICJUaGUgdG90YWwgbnVtYmVyIG9mIGJ5dGVzIHRvIGJlIHNjYW5uZWQgaW4gdGhpcyBxdWVyeSIKICAgICAgfQogICAgXQogIH0KXQoAYqaO4E2YQkKoT5xi4X\u002Bb1QIMAAgzMDAKYqaO4E2YQkKoT5xi4X\u002Bb1QJkAgAqSW52YWxpZFR5cGVDb252ZXJzaW9uMEludmFsaWQgdHlwZSBjb252ZXJzaW9uLgBipo7gTZhCQqhPnGLhf5vVAgYERERipo7gTZhCQqhPnGLhf5vVAgQGRGKmjuBNmEJCqE\u002BcYuF/m9U="
=======
        "x-ms-creation-time": "Wed, 17 Feb 2021 22:34:47 GMT",
        "x-ms-lease-state": "available",
        "x-ms-lease-status": "unlocked",
        "x-ms-request-id": "17ff3a14-f01e-00a7-657d-05979d000000",
        "x-ms-server-encrypted": "false",
        "x-ms-version": "2020-06-12"
      },
      "ResponseBody": "T2JqAQIWYXZyby5zY2hlbWG\u002BHlsKICB7CiAgICAidHlwZSI6ICJyZWNvcmQiLAogICAgIm5hbWUiOiAiY29tLm1pY3Jvc29mdC5henVyZS5zdG9yYWdlLnF1ZXJ5QmxvYkNvbnRlbnRzLnJlc3VsdERhdGEiLAogICAgImRvYyI6ICJIb2xkcyByZXN1bHQgZGF0YSBpbiB0aGUgZm9ybWF0IHNwZWNpZmllZCBmb3IgdGhpcyBxdWVyeSAoQ1NWLCBKU09OLCBldGMuKS4iLAogICAgImZpZWxkcyI6IFsKICAgICAgewogICAgICAgICJuYW1lIjogImRhdGEiLAogICAgICAgICJ0eXBlIjogImJ5dGVzIgogICAgICB9CiAgICBdCiAgfSwKICB7CiAgICAidHlwZSI6ICJyZWNvcmQiLAogICAgIm5hbWUiOiAiY29tLm1pY3Jvc29mdC5henVyZS5zdG9yYWdlLnF1ZXJ5QmxvYkNvbnRlbnRzLmVycm9yIiwKICAgICJkb2MiOiAiQW4gZXJyb3IgdGhhdCBvY2N1cnJlZCB3aGlsZSBwcm9jZXNzaW5nIHRoZSBxdWVyeS4iLAogICAgImZpZWxkcyI6IFsKICAgICAgewogICAgICAgICJuYW1lIjogImZhdGFsIiwKICAgICAgICAidHlwZSI6ICJib29sZWFuIiwKICAgICAgICAiZG9jIjogIklmIHRydWUsIHRoaXMgZXJyb3IgcHJldmVudHMgZnVydGhlciBxdWVyeSBwcm9jZXNzaW5nLiAgTW9yZSByZXN1bHQgZGF0YSBtYXkgYmUgcmV0dXJuZWQsIGJ1dCB0aGVyZSBpcyBubyBndWFyYW50ZWUgdGhhdCBhbGwgb2YgdGhlIG9yaWdpbmFsIGRhdGEgd2lsbCBiZSBwcm9jZXNzZWQuICBJZiBmYWxzZSwgdGhpcyBlcnJvciBkb2VzIG5vdCBwcmV2ZW50IGZ1cnRoZXIgcXVlcnkgcHJvY2Vzc2luZy4iCiAgICAgIH0sCiAgICAgIHsKICAgICAgICAibmFtZSI6ICJuYW1lIiwKICAgICAgICAidHlwZSI6ICJzdHJpbmciLAogICAgICAgICJkb2MiOiAiVGhlIG5hbWUgb2YgdGhlIGVycm9yIgogICAgICB9LAogICAgICB7CiAgICAgICAgIm5hbWUiOiAiZGVzY3JpcHRpb24iLAogICAgICAgICJ0eXBlIjogInN0cmluZyIsCiAgICAgICAgImRvYyI6ICJBIGRlc2NyaXB0aW9uIG9mIHRoZSBlcnJvciIKICAgICAgfSwKICAgICAgewogICAgICAgICJuYW1lIjogInBvc2l0aW9uIiwKICAgICAgICAidHlwZSI6ICJsb25nIiwKICAgICAgICAiZG9jIjogIlRoZSBibG9iIG9mZnNldCBhdCB3aGljaCB0aGUgZXJyb3Igb2NjdXJyZWQiCiAgICAgIH0KICAgIF0KICB9LAogIHsKICAgICJ0eXBlIjogInJlY29yZCIsCiAgICAibmFtZSI6ICJjb20ubWljcm9zb2Z0LmF6dXJlLnN0b3JhZ2UucXVlcnlCbG9iQ29udGVudHMucHJvZ3Jlc3MiLAogICAgImRvYyI6ICJJbmZvcm1hdGlvbiBhYm91dCB0aGUgcHJvZ3Jlc3Mgb2YgdGhlIHF1ZXJ5IiwKICAgICJmaWVsZHMiOiBbCiAgICAgIHsKICAgICAgICAibmFtZSI6ICJieXRlc1NjYW5uZWQiLAogICAgICAgICJ0eXBlIjogImxvbmciLAogICAgICAgICJkb2MiOiAiVGhlIG51bWJlciBvZiBieXRlcyB0aGF0IGhhdmUgYmVlbiBzY2FubmVkIgogICAgICB9LAogICAgICB7CiAgICAgICAgIm5hbWUiOiAidG90YWxCeXRlcyIsCiAgICAgICAgInR5cGUiOiAibG9uZyIsCiAgICAgICAgImRvYyI6ICJUaGUgdG90YWwgbnVtYmVyIG9mIGJ5dGVzIHRvIGJlIHNjYW5uZWQgaW4gdGhpcyBxdWVyeSIKICAgICAgfQogICAgXQogIH0sCiAgewogICAgInR5cGUiOiAicmVjb3JkIiwKICAgICJuYW1lIjogImNvbS5taWNyb3NvZnQuYXp1cmUuc3RvcmFnZS5xdWVyeUJsb2JDb250ZW50cy5lbmQiLAogICAgImRvYyI6ICJTZW50IGFzIHRoZSBmaW5hbCBtZXNzYWdlIG9mIHRoZSByZXNwb25zZSwgaW5kaWNhdGluZyB0aGF0IGFsbCByZXN1bHRzIGhhdmUgYmVlbiBzZW50LiIsCiAgICAiZmllbGRzIjogWwogICAgICB7CiAgICAgICAgIm5hbWUiOiAidG90YWxCeXRlcyIsCiAgICAgICAgInR5cGUiOiAibG9uZyIsCiAgICAgICAgImRvYyI6ICJUaGUgdG90YWwgbnVtYmVyIG9mIGJ5dGVzIHRvIGJlIHNjYW5uZWQgaW4gdGhpcyBxdWVyeSIKICAgICAgfQogICAgXQogIH0KXQoAcpncQzONSU2IJ6TWzQ1JPgIMAAgzMDAKcpncQzONSU2IJ6TWzQ1JPgJkAgAqSW52YWxpZFR5cGVDb252ZXJzaW9uMEludmFsaWQgdHlwZSBjb252ZXJzaW9uLgBymdxDM41JTYgnpNbNDUk\u002BAgYERERymdxDM41JTYgnpNbNDUk\u002BAgQGRHKZ3EMzjUlNiCek1s0NST4="
>>>>>>> 1814567d
    },
    {
      "RequestUri": "https://seannse.blob.core.windows.net/test-filesystem-4e95e34e-84a5-c514-42b3-c8d9b91e4872?restype=container",
      "RequestMethod": "DELETE",
      "RequestHeaders": {
        "Accept": "application/xml",
        "Authorization": "Sanitized",
<<<<<<< HEAD
        "traceparent": "00-f804eff9fc55f64197417e1b64794334-65c6b22f6279b644-00",
        "User-Agent": [
          "azsdk-net-Storage.Files.DataLake/12.7.0-alpha.20210202.1",
          "(.NET 5.0.2; Microsoft Windows 10.0.19042)"
        ],
        "x-ms-client-request-id": "323c96fe-c691-ddb2-6821-d4f2e301bf87",
        "x-ms-date": "Tue, 02 Feb 2021 21:30:31 GMT",
=======
        "traceparent": "00-9c44a93f0d1eeb47b932972381effbb0-3752f63abd0fdb4a-00",
        "User-Agent": [
          "azsdk-net-Storage.Files.DataLake/12.7.0-alpha.20210217.1",
          "(.NET 5.0.3; Microsoft Windows 10.0.19042)"
        ],
        "x-ms-client-request-id": "323c96fe-c691-ddb2-6821-d4f2e301bf87",
        "x-ms-date": "Wed, 17 Feb 2021 22:34:48 GMT",
>>>>>>> 1814567d
        "x-ms-return-client-request-id": "true",
        "x-ms-version": "2020-06-12"
      },
      "RequestBody": null,
      "StatusCode": 202,
      "ResponseHeaders": {
        "Content-Length": "0",
<<<<<<< HEAD
        "Date": "Tue, 02 Feb 2021 21:30:32 GMT",
=======
        "Date": "Wed, 17 Feb 2021 22:34:47 GMT",
>>>>>>> 1814567d
        "Server": [
          "Windows-Azure-Blob/1.0",
          "Microsoft-HTTPAPI/2.0"
        ],
        "x-ms-client-request-id": "323c96fe-c691-ddb2-6821-d4f2e301bf87",
<<<<<<< HEAD
        "x-ms-request-id": "eea7069b-e01e-0002-5daa-f9c1e7000000",
=======
        "x-ms-request-id": "17ff3a89-f01e-00a7-567d-05979d000000",
>>>>>>> 1814567d
        "x-ms-version": "2020-06-12"
      },
      "ResponseBody": []
    }
  ],
  "Variables": {
    "RandomSeed": "1872428759",
    "Storage_TestConfigHierarchicalNamespace": "NamespaceTenant\nseannse\nU2FuaXRpemVk\nhttps://seannse.blob.core.windows.net\nhttps://seannse.file.core.windows.net\nhttps://seannse.queue.core.windows.net\nhttps://seannse.table.core.windows.net\n\n\n\n\nhttps://seannse-secondary.blob.core.windows.net\nhttps://seannse-secondary.file.core.windows.net\nhttps://seannse-secondary.queue.core.windows.net\nhttps://seannse-secondary.table.core.windows.net\n68390a19-a643-458b-b726-408abf67b4fc\nSanitized\n72f988bf-86f1-41af-91ab-2d7cd011db47\nhttps://login.microsoftonline.com/\nCloud\nBlobEndpoint=https://seannse.blob.core.windows.net/;QueueEndpoint=https://seannse.queue.core.windows.net/;FileEndpoint=https://seannse.file.core.windows.net/;BlobSecondaryEndpoint=https://seannse-secondary.blob.core.windows.net/;QueueSecondaryEndpoint=https://seannse-secondary.queue.core.windows.net/;FileSecondaryEndpoint=https://seannse-secondary.file.core.windows.net/;AccountName=seannse;AccountKey=Sanitized\n"
  }
}<|MERGE_RESOLUTION|>--- conflicted
+++ resolved
@@ -1,30 +1,19 @@
 {
   "Entries": [
     {
-      "RequestUri": "https://seannse.blob.core.windows.net/test-filesystem-4e95e34e-84a5-c514-42b3-c8d9b91e4872?restype=container",
+      "RequestUri": "https://seannse.blob.core.windows.net/test-filesystem-806c3a9f-e084-254d-d57b-4c3353fae666?restype=container",
       "RequestMethod": "PUT",
       "RequestHeaders": {
         "Accept": "application/xml",
         "Authorization": "Sanitized",
-<<<<<<< HEAD
-        "traceparent": "00-6d55f9ce9640a74a87bb74659fa0e96b-a28bd3176ca4414e-00",
-        "User-Agent": [
-          "azsdk-net-Storage.Files.DataLake/12.7.0-alpha.20210202.1",
-          "(.NET 5.0.2; Microsoft Windows 10.0.19042)"
+        "traceparent": "00-1b8cbd796388e7418625f67a3842a05c-43c84776ed3b6d41-00",
+        "User-Agent": [
+          "azsdk-net-Storage.Files.DataLake/12.7.0-alpha.20210219.1",
+          "(.NET 5.0.3; Microsoft Windows 10.0.19041)"
         ],
         "x-ms-blob-public-access": "container",
-        "x-ms-client-request-id": "58524727-2f4b-cd61-30fa-8889ced5a462",
-        "x-ms-date": "Tue, 02 Feb 2021 21:30:30 GMT",
-=======
-        "traceparent": "00-69b7b136656e4240ab82238818bdb082-5db5c87a76f4a346-00",
-        "User-Agent": [
-          "azsdk-net-Storage.Files.DataLake/12.7.0-alpha.20210217.1",
-          "(.NET 5.0.3; Microsoft Windows 10.0.19042)"
-        ],
-        "x-ms-blob-public-access": "container",
-        "x-ms-client-request-id": "58524727-2f4b-cd61-30fa-8889ced5a462",
-        "x-ms-date": "Wed, 17 Feb 2021 22:34:47 GMT",
->>>>>>> 1814567d
+        "x-ms-client-request-id": "ca6dcd2f-25ee-8c55-9955-090b051f3d3f",
+        "x-ms-date": "Fri, 19 Feb 2021 19:13:20 GMT",
         "x-ms-return-client-request-id": "true",
         "x-ms-version": "2020-06-12"
       },
@@ -32,53 +21,33 @@
       "StatusCode": 201,
       "ResponseHeaders": {
         "Content-Length": "0",
-<<<<<<< HEAD
-        "Date": "Tue, 02 Feb 2021 21:30:31 GMT",
-        "ETag": "\u00220x8D8C7C1C46908A9\u0022",
-        "Last-Modified": "Tue, 02 Feb 2021 21:30:31 GMT",
-=======
-        "Date": "Wed, 17 Feb 2021 22:34:46 GMT",
-        "ETag": "\u00220x8D8D3943B20A098\u0022",
-        "Last-Modified": "Wed, 17 Feb 2021 22:34:47 GMT",
->>>>>>> 1814567d
-        "Server": [
-          "Windows-Azure-Blob/1.0",
-          "Microsoft-HTTPAPI/2.0"
-        ],
-        "x-ms-client-request-id": "58524727-2f4b-cd61-30fa-8889ced5a462",
-<<<<<<< HEAD
-        "x-ms-request-id": "eea70479-e01e-0002-65aa-f9c1e7000000",
-=======
-        "x-ms-request-id": "17ff349f-f01e-00a7-3f7d-05979d000000",
->>>>>>> 1814567d
-        "x-ms-version": "2020-06-12"
-      },
-      "ResponseBody": []
-    },
-    {
-      "RequestUri": "https://seannse.dfs.core.windows.net/test-filesystem-4e95e34e-84a5-c514-42b3-c8d9b91e4872/test-file-cd89b820-c043-87f0-34e1-70362dd1b8d1?resource=file",
+        "Date": "Fri, 19 Feb 2021 19:13:19 GMT",
+        "ETag": "\u00220x8D8D50A6B4F20A9\u0022",
+        "Last-Modified": "Fri, 19 Feb 2021 19:13:19 GMT",
+        "Server": [
+          "Windows-Azure-Blob/1.0",
+          "Microsoft-HTTPAPI/2.0"
+        ],
+        "x-ms-client-request-id": "ca6dcd2f-25ee-8c55-9955-090b051f3d3f",
+        "x-ms-request-id": "2e6cb856-201e-00a4-18f3-0676f9000000",
+        "x-ms-version": "2020-06-12"
+      },
+      "ResponseBody": []
+    },
+    {
+      "RequestUri": "https://seannse.dfs.core.windows.net/test-filesystem-806c3a9f-e084-254d-d57b-4c3353fae666/test-file-e6aa51a6-a477-5546-0840-29cca70d427d?resource=file",
       "RequestMethod": "PUT",
       "RequestHeaders": {
         "Accept": "application/json",
         "Authorization": "Sanitized",
         "If-None-Match": "*",
-<<<<<<< HEAD
-        "traceparent": "00-ccc563cec2bbc248bc0b352dbf008d65-5c7b74a63b14144f-00",
-        "User-Agent": [
-          "azsdk-net-Storage.Files.DataLake/12.7.0-alpha.20210202.1",
-          "(.NET 5.0.2; Microsoft Windows 10.0.19042)"
-        ],
-        "x-ms-client-request-id": "5421f4cb-dfe7-67cb-56ca-246abf2ba05e",
-        "x-ms-date": "Tue, 02 Feb 2021 21:30:30 GMT",
-=======
-        "traceparent": "00-eebab61d4677324b968fd7b34b52978e-aebf0c3bd7d5dd4d-00",
-        "User-Agent": [
-          "azsdk-net-Storage.Files.DataLake/12.7.0-alpha.20210217.1",
-          "(.NET 5.0.3; Microsoft Windows 10.0.19042)"
-        ],
-        "x-ms-client-request-id": "5421f4cb-dfe7-67cb-56ca-246abf2ba05e",
-        "x-ms-date": "Wed, 17 Feb 2021 22:34:47 GMT",
->>>>>>> 1814567d
+        "traceparent": "00-f07d0eba11fd7b45b5e0b765cfaeb775-21ab5fdaefca094a-00",
+        "User-Agent": [
+          "azsdk-net-Storage.Files.DataLake/12.7.0-alpha.20210219.1",
+          "(.NET 5.0.3; Microsoft Windows 10.0.19041)"
+        ],
+        "x-ms-client-request-id": "9199fa7a-28ae-8be0-8617-c1adfc89e58c",
+        "x-ms-date": "Fri, 19 Feb 2021 19:13:20 GMT",
         "x-ms-return-client-request-id": "true",
         "x-ms-version": "2020-06-12"
       },
@@ -86,54 +55,34 @@
       "StatusCode": 201,
       "ResponseHeaders": {
         "Content-Length": "0",
-<<<<<<< HEAD
-        "Date": "Tue, 02 Feb 2021 21:30:30 GMT",
-        "ETag": "\u00220x8D8C7C1C4A86237\u0022",
-        "Last-Modified": "Tue, 02 Feb 2021 21:30:31 GMT",
-=======
-        "Date": "Wed, 17 Feb 2021 22:34:47 GMT",
-        "ETag": "\u00220x8D8D3943B58E821\u0022",
-        "Last-Modified": "Wed, 17 Feb 2021 22:34:47 GMT",
->>>>>>> 1814567d
+        "Date": "Fri, 19 Feb 2021 19:13:19 GMT",
+        "ETag": "\u00220x8D8D50A6B5DEA75\u0022",
+        "Last-Modified": "Fri, 19 Feb 2021 19:13:20 GMT",
         "Server": [
           "Windows-Azure-HDFS/1.0",
           "Microsoft-HTTPAPI/2.0"
         ],
-        "x-ms-client-request-id": "5421f4cb-dfe7-67cb-56ca-246abf2ba05e",
-<<<<<<< HEAD
-        "x-ms-request-id": "19c64919-001f-0057-2baa-f9d16c000000",
-=======
-        "x-ms-request-id": "5cca3fa4-001f-0078-427d-05dca7000000",
->>>>>>> 1814567d
-        "x-ms-version": "2020-06-12"
-      },
-      "ResponseBody": []
-    },
-    {
-      "RequestUri": "https://seannse.dfs.core.windows.net/test-filesystem-4e95e34e-84a5-c514-42b3-c8d9b91e4872/test-file-cd89b820-c043-87f0-34e1-70362dd1b8d1?action=append\u0026position=0",
+        "x-ms-client-request-id": "9199fa7a-28ae-8be0-8617-c1adfc89e58c",
+        "x-ms-request-id": "6f4bc1a8-e01f-004f-79f3-060e0b000000",
+        "x-ms-version": "2020-06-12"
+      },
+      "ResponseBody": []
+    },
+    {
+      "RequestUri": "https://seannse.dfs.core.windows.net/test-filesystem-806c3a9f-e084-254d-d57b-4c3353fae666/test-file-e6aa51a6-a477-5546-0840-29cca70d427d?action=append\u0026position=0",
       "RequestMethod": "PATCH",
       "RequestHeaders": {
         "Accept": "application/json",
         "Authorization": "Sanitized",
         "Content-Length": "34",
-<<<<<<< HEAD
         "Content-Type": "application/json",
-        "traceparent": "00-b822ac5ed3896844bd53119d1177c50e-7698cbd7b603174d-00",
-        "User-Agent": [
-          "azsdk-net-Storage.Files.DataLake/12.7.0-alpha.20210202.1",
-          "(.NET 5.0.2; Microsoft Windows 10.0.19042)"
-        ],
-        "x-ms-client-request-id": "386a67fa-64af-27ea-ed4a-1b01cbbd289a",
-        "x-ms-date": "Tue, 02 Feb 2021 21:30:30 GMT",
-=======
-        "traceparent": "00-2ad33c22d681c444bdefebf18149b608-fc17b62fef85c743-00",
-        "User-Agent": [
-          "azsdk-net-Storage.Files.DataLake/12.7.0-alpha.20210217.1",
-          "(.NET 5.0.3; Microsoft Windows 10.0.19042)"
-        ],
-        "x-ms-client-request-id": "386a67fa-64af-27ea-ed4a-1b01cbbd289a",
-        "x-ms-date": "Wed, 17 Feb 2021 22:34:47 GMT",
->>>>>>> 1814567d
+        "traceparent": "00-3c41878c7381cd419a625fb1979d7282-195f64b1acbbfe47-00",
+        "User-Agent": [
+          "azsdk-net-Storage.Files.DataLake/12.7.0-alpha.20210219.1",
+          "(.NET 5.0.3; Microsoft Windows 10.0.19041)"
+        ],
+        "x-ms-client-request-id": "ac51f21a-b174-44ce-1477-fe7659c957ca",
+        "x-ms-date": "Fri, 19 Feb 2021 19:13:20 GMT",
         "x-ms-return-client-request-id": "true",
         "x-ms-version": "2020-06-12"
       },
@@ -144,50 +93,31 @@
       "StatusCode": 202,
       "ResponseHeaders": {
         "Content-Length": "0",
-<<<<<<< HEAD
-        "Date": "Tue, 02 Feb 2021 21:30:31 GMT",
-=======
-        "Date": "Wed, 17 Feb 2021 22:34:47 GMT",
->>>>>>> 1814567d
+        "Date": "Fri, 19 Feb 2021 19:13:19 GMT",
         "Server": [
           "Windows-Azure-HDFS/1.0",
           "Microsoft-HTTPAPI/2.0"
         ],
-        "x-ms-client-request-id": "386a67fa-64af-27ea-ed4a-1b01cbbd289a",
-<<<<<<< HEAD
-        "x-ms-request-id": "19c64943-001f-0057-55aa-f9d16c000000",
-=======
-        "x-ms-request-id": "5cca3fac-001f-0078-4a7d-05dca7000000",
->>>>>>> 1814567d
+        "x-ms-client-request-id": "ac51f21a-b174-44ce-1477-fe7659c957ca",
+        "x-ms-request-id": "6f4bc1c4-e01f-004f-15f3-060e0b000000",
         "x-ms-request-server-encrypted": "true",
         "x-ms-version": "2020-06-12"
       },
       "ResponseBody": []
     },
     {
-      "RequestUri": "https://seannse.dfs.core.windows.net/test-filesystem-4e95e34e-84a5-c514-42b3-c8d9b91e4872/test-file-cd89b820-c043-87f0-34e1-70362dd1b8d1?action=flush\u0026position=34",
+      "RequestUri": "https://seannse.dfs.core.windows.net/test-filesystem-806c3a9f-e084-254d-d57b-4c3353fae666/test-file-e6aa51a6-a477-5546-0840-29cca70d427d?action=flush\u0026position=34",
       "RequestMethod": "PATCH",
       "RequestHeaders": {
         "Accept": "application/json",
         "Authorization": "Sanitized",
-<<<<<<< HEAD
-        "traceparent": "00-66cd166dfe858e47bc4e5136b7434d45-ffda24e529fe9545-00",
-        "User-Agent": [
-          "azsdk-net-Storage.Files.DataLake/12.7.0-alpha.20210202.1",
-          "(.NET 5.0.2; Microsoft Windows 10.0.19042)"
-        ],
-        "x-ms-client-request-id": "576f1682-68c1-ddaf-cb5b-27da169564d4",
-        "x-ms-date": "Tue, 02 Feb 2021 21:30:31 GMT",
-=======
-        "Content-Length": "0",
-        "traceparent": "00-f5d0f25baf3e1247bf71e67def6fb215-a74ce241f6fc494b-00",
-        "User-Agent": [
-          "azsdk-net-Storage.Files.DataLake/12.7.0-alpha.20210217.1",
-          "(.NET 5.0.3; Microsoft Windows 10.0.19042)"
-        ],
-        "x-ms-client-request-id": "576f1682-68c1-ddaf-cb5b-27da169564d4",
-        "x-ms-date": "Wed, 17 Feb 2021 22:34:47 GMT",
->>>>>>> 1814567d
+        "traceparent": "00-a0d10d67ab429e44b1c0f2a0b01e0dc2-a36a0a3b32880d42-00",
+        "User-Agent": [
+          "azsdk-net-Storage.Files.DataLake/12.7.0-alpha.20210219.1",
+          "(.NET 5.0.3; Microsoft Windows 10.0.19041)"
+        ],
+        "x-ms-client-request-id": "0993df01-3837-6117-bd5a-fca4b93b3010",
+        "x-ms-date": "Fri, 19 Feb 2021 19:13:20 GMT",
         "x-ms-return-client-request-id": "true",
         "x-ms-version": "2020-06-12"
       },
@@ -195,55 +125,35 @@
       "StatusCode": 200,
       "ResponseHeaders": {
         "Content-Length": "0",
-<<<<<<< HEAD
-        "Date": "Tue, 02 Feb 2021 21:30:31 GMT",
-        "ETag": "\u00220x8D8C7C1C4C62D64\u0022",
-        "Last-Modified": "Tue, 02 Feb 2021 21:30:31 GMT",
-=======
-        "Date": "Wed, 17 Feb 2021 22:34:47 GMT",
-        "ETag": "\u00220x8D8D3943B73213C\u0022",
-        "Last-Modified": "Wed, 17 Feb 2021 22:34:47 GMT",
->>>>>>> 1814567d
+        "Date": "Fri, 19 Feb 2021 19:13:19 GMT",
+        "ETag": "\u00220x8D8D50A6B75E5AC\u0022",
+        "Last-Modified": "Fri, 19 Feb 2021 19:13:20 GMT",
         "Server": [
           "Windows-Azure-HDFS/1.0",
           "Microsoft-HTTPAPI/2.0"
         ],
-        "x-ms-client-request-id": "576f1682-68c1-ddaf-cb5b-27da169564d4",
-<<<<<<< HEAD
-        "x-ms-request-id": "19c64966-001f-0057-78aa-f9d16c000000",
-=======
-        "x-ms-request-id": "5cca3fba-001f-0078-587d-05dca7000000",
->>>>>>> 1814567d
+        "x-ms-client-request-id": "0993df01-3837-6117-bd5a-fca4b93b3010",
+        "x-ms-request-id": "6f4bc1ea-e01f-004f-3bf3-060e0b000000",
         "x-ms-request-server-encrypted": "false",
         "x-ms-version": "2020-06-12"
       },
       "ResponseBody": []
     },
     {
-      "RequestUri": "https://seannse.blob.core.windows.net/test-filesystem-4e95e34e-84a5-c514-42b3-c8d9b91e4872/test-file-cd89b820-c043-87f0-34e1-70362dd1b8d1?comp=query",
+      "RequestUri": "https://seannse.blob.core.windows.net/test-filesystem-806c3a9f-e084-254d-d57b-4c3353fae666/test-file-e6aa51a6-a477-5546-0840-29cca70d427d?comp=query",
       "RequestMethod": "POST",
       "RequestHeaders": {
         "Accept": "application/xml",
         "Authorization": "Sanitized",
         "Content-Length": "128",
         "Content-Type": "application/xml",
-<<<<<<< HEAD
-        "traceparent": "00-01da0c94dd483d4981626babb7dd8055-b27ac6a5f5fd9c41-00",
-        "User-Agent": [
-          "azsdk-net-Storage.Files.DataLake/12.7.0-alpha.20210202.1",
-          "(.NET 5.0.2; Microsoft Windows 10.0.19042)"
-        ],
-        "x-ms-client-request-id": "b57e5a61-d04d-abd9-333b-bc47a90982c9",
-        "x-ms-date": "Tue, 02 Feb 2021 21:30:31 GMT",
-=======
-        "traceparent": "00-3712bd2cedad9e47b5952d3bd32e2991-944084cce47d734c-00",
-        "User-Agent": [
-          "azsdk-net-Storage.Files.DataLake/12.7.0-alpha.20210217.1",
-          "(.NET 5.0.3; Microsoft Windows 10.0.19042)"
-        ],
-        "x-ms-client-request-id": "b57e5a61-d04d-abd9-333b-bc47a90982c9",
-        "x-ms-date": "Wed, 17 Feb 2021 22:34:48 GMT",
->>>>>>> 1814567d
+        "traceparent": "00-8ac47fbbac5fda40a4e821a1f3358b20-3e7bf23bd0b50548-00",
+        "User-Agent": [
+          "azsdk-net-Storage.Files.DataLake/12.7.0-alpha.20210219.1",
+          "(.NET 5.0.3; Microsoft Windows 10.0.19041)"
+        ],
+        "x-ms-client-request-id": "7a7586ce-4d35-5f92-1ec3-f62d1976080c",
+        "x-ms-date": "Fri, 19 Feb 2021 19:13:20 GMT",
         "x-ms-return-client-request-id": "true",
         "x-ms-version": "2020-06-12"
       },
@@ -252,134 +162,80 @@
       "ResponseHeaders": {
         "Accept-Ranges": "bytes",
         "Content-Type": "avro/binary",
-<<<<<<< HEAD
-        "Date": "Tue, 02 Feb 2021 21:30:31 GMT",
-        "ETag": "\u00220x8D8C7C1C4C62D64\u0022",
-        "Last-Modified": "Tue, 02 Feb 2021 21:30:31 GMT",
-=======
-        "Date": "Wed, 17 Feb 2021 22:34:47 GMT",
-        "ETag": "\u00220x8D8D3943B73213C\u0022",
-        "Last-Modified": "Wed, 17 Feb 2021 22:34:47 GMT",
->>>>>>> 1814567d
+        "Date": "Fri, 19 Feb 2021 19:13:20 GMT",
+        "ETag": "\u00220x8D8D50A6B75E5AC\u0022",
+        "Last-Modified": "Fri, 19 Feb 2021 19:13:20 GMT",
         "Server": [
           "Windows-Azure-Blob/1.0",
           "Microsoft-HTTPAPI/2.0"
         ],
         "Transfer-Encoding": "chunked",
         "x-ms-blob-type": "BlockBlob",
-        "x-ms-client-request-id": "b57e5a61-d04d-abd9-333b-bc47a90982c9",
-<<<<<<< HEAD
-        "x-ms-creation-time": "Tue, 02 Feb 2021 21:30:31 GMT",
+        "x-ms-client-request-id": "7a7586ce-4d35-5f92-1ec3-f62d1976080c",
+        "x-ms-creation-time": "Fri, 19 Feb 2021 19:13:20 GMT",
         "x-ms-lease-state": "available",
         "x-ms-lease-status": "unlocked",
-        "x-ms-request-id": "eea705e5-e01e-0002-38aa-f9c1e7000000",
+        "x-ms-request-id": "2e6cbb80-201e-00a4-0df3-0676f9000000",
         "x-ms-server-encrypted": "false",
         "x-ms-version": "2020-06-12"
       },
-      "ResponseBody": "T2JqAQIWYXZyby5zY2hlbWG\u002BHlsKICB7CiAgICAidHlwZSI6ICJyZWNvcmQiLAogICAgIm5hbWUiOiAiY29tLm1pY3Jvc29mdC5henVyZS5zdG9yYWdlLnF1ZXJ5QmxvYkNvbnRlbnRzLnJlc3VsdERhdGEiLAogICAgImRvYyI6ICJIb2xkcyByZXN1bHQgZGF0YSBpbiB0aGUgZm9ybWF0IHNwZWNpZmllZCBmb3IgdGhpcyBxdWVyeSAoQ1NWLCBKU09OLCBldGMuKS4iLAogICAgImZpZWxkcyI6IFsKICAgICAgewogICAgICAgICJuYW1lIjogImRhdGEiLAogICAgICAgICJ0eXBlIjogImJ5dGVzIgogICAgICB9CiAgICBdCiAgfSwKICB7CiAgICAidHlwZSI6ICJyZWNvcmQiLAogICAgIm5hbWUiOiAiY29tLm1pY3Jvc29mdC5henVyZS5zdG9yYWdlLnF1ZXJ5QmxvYkNvbnRlbnRzLmVycm9yIiwKICAgICJkb2MiOiAiQW4gZXJyb3IgdGhhdCBvY2N1cnJlZCB3aGlsZSBwcm9jZXNzaW5nIHRoZSBxdWVyeS4iLAogICAgImZpZWxkcyI6IFsKICAgICAgewogICAgICAgICJuYW1lIjogImZhdGFsIiwKICAgICAgICAidHlwZSI6ICJib29sZWFuIiwKICAgICAgICAiZG9jIjogIklmIHRydWUsIHRoaXMgZXJyb3IgcHJldmVudHMgZnVydGhlciBxdWVyeSBwcm9jZXNzaW5nLiAgTW9yZSByZXN1bHQgZGF0YSBtYXkgYmUgcmV0dXJuZWQsIGJ1dCB0aGVyZSBpcyBubyBndWFyYW50ZWUgdGhhdCBhbGwgb2YgdGhlIG9yaWdpbmFsIGRhdGEgd2lsbCBiZSBwcm9jZXNzZWQuICBJZiBmYWxzZSwgdGhpcyBlcnJvciBkb2VzIG5vdCBwcmV2ZW50IGZ1cnRoZXIgcXVlcnkgcHJvY2Vzc2luZy4iCiAgICAgIH0sCiAgICAgIHsKICAgICAgICAibmFtZSI6ICJuYW1lIiwKICAgICAgICAidHlwZSI6ICJzdHJpbmciLAogICAgICAgICJkb2MiOiAiVGhlIG5hbWUgb2YgdGhlIGVycm9yIgogICAgICB9LAogICAgICB7CiAgICAgICAgIm5hbWUiOiAiZGVzY3JpcHRpb24iLAogICAgICAgICJ0eXBlIjogInN0cmluZyIsCiAgICAgICAgImRvYyI6ICJBIGRlc2NyaXB0aW9uIG9mIHRoZSBlcnJvciIKICAgICAgfSwKICAgICAgewogICAgICAgICJuYW1lIjogInBvc2l0aW9uIiwKICAgICAgICAidHlwZSI6ICJsb25nIiwKICAgICAgICAiZG9jIjogIlRoZSBibG9iIG9mZnNldCBhdCB3aGljaCB0aGUgZXJyb3Igb2NjdXJyZWQiCiAgICAgIH0KICAgIF0KICB9LAogIHsKICAgICJ0eXBlIjogInJlY29yZCIsCiAgICAibmFtZSI6ICJjb20ubWljcm9zb2Z0LmF6dXJlLnN0b3JhZ2UucXVlcnlCbG9iQ29udGVudHMucHJvZ3Jlc3MiLAogICAgImRvYyI6ICJJbmZvcm1hdGlvbiBhYm91dCB0aGUgcHJvZ3Jlc3Mgb2YgdGhlIHF1ZXJ5IiwKICAgICJmaWVsZHMiOiBbCiAgICAgIHsKICAgICAgICAibmFtZSI6ICJieXRlc1NjYW5uZWQiLAogICAgICAgICJ0eXBlIjogImxvbmciLAogICAgICAgICJkb2MiOiAiVGhlIG51bWJlciBvZiBieXRlcyB0aGF0IGhhdmUgYmVlbiBzY2FubmVkIgogICAgICB9LAogICAgICB7CiAgICAgICAgIm5hbWUiOiAidG90YWxCeXRlcyIsCiAgICAgICAgInR5cGUiOiAibG9uZyIsCiAgICAgICAgImRvYyI6ICJUaGUgdG90YWwgbnVtYmVyIG9mIGJ5dGVzIHRvIGJlIHNjYW5uZWQgaW4gdGhpcyBxdWVyeSIKICAgICAgfQogICAgXQogIH0sCiAgewogICAgInR5cGUiOiAicmVjb3JkIiwKICAgICJuYW1lIjogImNvbS5taWNyb3NvZnQuYXp1cmUuc3RvcmFnZS5xdWVyeUJsb2JDb250ZW50cy5lbmQiLAogICAgImRvYyI6ICJTZW50IGFzIHRoZSBmaW5hbCBtZXNzYWdlIG9mIHRoZSByZXNwb25zZSwgaW5kaWNhdGluZyB0aGF0IGFsbCByZXN1bHRzIGhhdmUgYmVlbiBzZW50LiIsCiAgICAiZmllbGRzIjogWwogICAgICB7CiAgICAgICAgIm5hbWUiOiAidG90YWxCeXRlcyIsCiAgICAgICAgInR5cGUiOiAibG9uZyIsCiAgICAgICAgImRvYyI6ICJUaGUgdG90YWwgbnVtYmVyIG9mIGJ5dGVzIHRvIGJlIHNjYW5uZWQgaW4gdGhpcyBxdWVyeSIKICAgICAgfQogICAgXQogIH0KXQoA3VELBnXoN0SuzaCuHaLFCgIMAAgzMDAK3VELBnXoN0SuzaCuHaLFCgJkAgAqSW52YWxpZFR5cGVDb252ZXJzaW9uMEludmFsaWQgdHlwZSBjb252ZXJzaW9uLgDdUQsGdeg3RK7NoK4dosUKAgYERETdUQsGdeg3RK7NoK4dosUKAgQGRN1RCwZ16DdErs2grh2ixQo="
-=======
-        "x-ms-creation-time": "Wed, 17 Feb 2021 22:34:47 GMT",
+      "ResponseBody": "T2JqAQIWYXZyby5zY2hlbWG\u002BHlsKICB7CiAgICAidHlwZSI6ICJyZWNvcmQiLAogICAgIm5hbWUiOiAiY29tLm1pY3Jvc29mdC5henVyZS5zdG9yYWdlLnF1ZXJ5QmxvYkNvbnRlbnRzLnJlc3VsdERhdGEiLAogICAgImRvYyI6ICJIb2xkcyByZXN1bHQgZGF0YSBpbiB0aGUgZm9ybWF0IHNwZWNpZmllZCBmb3IgdGhpcyBxdWVyeSAoQ1NWLCBKU09OLCBldGMuKS4iLAogICAgImZpZWxkcyI6IFsKICAgICAgewogICAgICAgICJuYW1lIjogImRhdGEiLAogICAgICAgICJ0eXBlIjogImJ5dGVzIgogICAgICB9CiAgICBdCiAgfSwKICB7CiAgICAidHlwZSI6ICJyZWNvcmQiLAogICAgIm5hbWUiOiAiY29tLm1pY3Jvc29mdC5henVyZS5zdG9yYWdlLnF1ZXJ5QmxvYkNvbnRlbnRzLmVycm9yIiwKICAgICJkb2MiOiAiQW4gZXJyb3IgdGhhdCBvY2N1cnJlZCB3aGlsZSBwcm9jZXNzaW5nIHRoZSBxdWVyeS4iLAogICAgImZpZWxkcyI6IFsKICAgICAgewogICAgICAgICJuYW1lIjogImZhdGFsIiwKICAgICAgICAidHlwZSI6ICJib29sZWFuIiwKICAgICAgICAiZG9jIjogIklmIHRydWUsIHRoaXMgZXJyb3IgcHJldmVudHMgZnVydGhlciBxdWVyeSBwcm9jZXNzaW5nLiAgTW9yZSByZXN1bHQgZGF0YSBtYXkgYmUgcmV0dXJuZWQsIGJ1dCB0aGVyZSBpcyBubyBndWFyYW50ZWUgdGhhdCBhbGwgb2YgdGhlIG9yaWdpbmFsIGRhdGEgd2lsbCBiZSBwcm9jZXNzZWQuICBJZiBmYWxzZSwgdGhpcyBlcnJvciBkb2VzIG5vdCBwcmV2ZW50IGZ1cnRoZXIgcXVlcnkgcHJvY2Vzc2luZy4iCiAgICAgIH0sCiAgICAgIHsKICAgICAgICAibmFtZSI6ICJuYW1lIiwKICAgICAgICAidHlwZSI6ICJzdHJpbmciLAogICAgICAgICJkb2MiOiAiVGhlIG5hbWUgb2YgdGhlIGVycm9yIgogICAgICB9LAogICAgICB7CiAgICAgICAgIm5hbWUiOiAiZGVzY3JpcHRpb24iLAogICAgICAgICJ0eXBlIjogInN0cmluZyIsCiAgICAgICAgImRvYyI6ICJBIGRlc2NyaXB0aW9uIG9mIHRoZSBlcnJvciIKICAgICAgfSwKICAgICAgewogICAgICAgICJuYW1lIjogInBvc2l0aW9uIiwKICAgICAgICAidHlwZSI6ICJsb25nIiwKICAgICAgICAiZG9jIjogIlRoZSBibG9iIG9mZnNldCBhdCB3aGljaCB0aGUgZXJyb3Igb2NjdXJyZWQiCiAgICAgIH0KICAgIF0KICB9LAogIHsKICAgICJ0eXBlIjogInJlY29yZCIsCiAgICAibmFtZSI6ICJjb20ubWljcm9zb2Z0LmF6dXJlLnN0b3JhZ2UucXVlcnlCbG9iQ29udGVudHMucHJvZ3Jlc3MiLAogICAgImRvYyI6ICJJbmZvcm1hdGlvbiBhYm91dCB0aGUgcHJvZ3Jlc3Mgb2YgdGhlIHF1ZXJ5IiwKICAgICJmaWVsZHMiOiBbCiAgICAgIHsKICAgICAgICAibmFtZSI6ICJieXRlc1NjYW5uZWQiLAogICAgICAgICJ0eXBlIjogImxvbmciLAogICAgICAgICJkb2MiOiAiVGhlIG51bWJlciBvZiBieXRlcyB0aGF0IGhhdmUgYmVlbiBzY2FubmVkIgogICAgICB9LAogICAgICB7CiAgICAgICAgIm5hbWUiOiAidG90YWxCeXRlcyIsCiAgICAgICAgInR5cGUiOiAibG9uZyIsCiAgICAgICAgImRvYyI6ICJUaGUgdG90YWwgbnVtYmVyIG9mIGJ5dGVzIHRvIGJlIHNjYW5uZWQgaW4gdGhpcyBxdWVyeSIKICAgICAgfQogICAgXQogIH0sCiAgewogICAgInR5cGUiOiAicmVjb3JkIiwKICAgICJuYW1lIjogImNvbS5taWNyb3NvZnQuYXp1cmUuc3RvcmFnZS5xdWVyeUJsb2JDb250ZW50cy5lbmQiLAogICAgImRvYyI6ICJTZW50IGFzIHRoZSBmaW5hbCBtZXNzYWdlIG9mIHRoZSByZXNwb25zZSwgaW5kaWNhdGluZyB0aGF0IGFsbCByZXN1bHRzIGhhdmUgYmVlbiBzZW50LiIsCiAgICAiZmllbGRzIjogWwogICAgICB7CiAgICAgICAgIm5hbWUiOiAidG90YWxCeXRlcyIsCiAgICAgICAgInR5cGUiOiAibG9uZyIsCiAgICAgICAgImRvYyI6ICJUaGUgdG90YWwgbnVtYmVyIG9mIGJ5dGVzIHRvIGJlIHNjYW5uZWQgaW4gdGhpcyBxdWVyeSIKICAgICAgfQogICAgXQogIH0KXQoARbzEwNZQ/ECO7vL74Bi5CQIMAAgzMDAKRbzEwNZQ/ECO7vL74Bi5CQJkAgAqSW52YWxpZFR5cGVDb252ZXJzaW9uMEludmFsaWQgdHlwZSBjb252ZXJzaW9uLgBFvMTA1lD8QI7u8vvgGLkJAgYERERFvMTA1lD8QI7u8vvgGLkJAgQGREW8xMDWUPxAju7y\u002B\u002BAYuQk="
+    },
+    {
+      "RequestUri": "https://seannse.blob.core.windows.net/test-filesystem-806c3a9f-e084-254d-d57b-4c3353fae666/test-file-e6aa51a6-a477-5546-0840-29cca70d427d?comp=query",
+      "RequestMethod": "POST",
+      "RequestHeaders": {
+        "Accept": "application/xml",
+        "Authorization": "Sanitized",
+        "Content-Length": "128",
+        "Content-Type": "application/xml",
+        "traceparent": "00-c88316128f429b44aa402812636a2b4c-bc541eeaadffa34d-00",
+        "User-Agent": [
+          "azsdk-net-Storage.Files.DataLake/12.7.0-alpha.20210219.1",
+          "(.NET 5.0.3; Microsoft Windows 10.0.19041)"
+        ],
+        "x-ms-client-request-id": "33d6cdab-b6c6-b2da-3503-8d266b2dea61",
+        "x-ms-date": "Fri, 19 Feb 2021 19:13:21 GMT",
+        "x-ms-return-client-request-id": "true",
+        "x-ms-version": "2020-06-12"
+      },
+      "RequestBody": "\uFEFF\u003CQueryRequest\u003E\u003CQueryType\u003ESQL\u003C/QueryType\u003E\u003CExpression\u003ESELECT _1 from BlobStorage WHERE _2 \u0026gt; 250;\u003C/Expression\u003E\u003C/QueryRequest\u003E",
+      "StatusCode": 200,
+      "ResponseHeaders": {
+        "Accept-Ranges": "bytes",
+        "Content-Type": "avro/binary",
+        "Date": "Fri, 19 Feb 2021 19:13:20 GMT",
+        "ETag": "\u00220x8D8D50A6B75E5AC\u0022",
+        "Last-Modified": "Fri, 19 Feb 2021 19:13:20 GMT",
+        "Server": [
+          "Windows-Azure-Blob/1.0",
+          "Microsoft-HTTPAPI/2.0"
+        ],
+        "Transfer-Encoding": "chunked",
+        "x-ms-blob-type": "BlockBlob",
+        "x-ms-client-request-id": "33d6cdab-b6c6-b2da-3503-8d266b2dea61",
+        "x-ms-creation-time": "Fri, 19 Feb 2021 19:13:20 GMT",
         "x-ms-lease-state": "available",
         "x-ms-lease-status": "unlocked",
-        "x-ms-request-id": "17ff3828-f01e-00a7-0f7d-05979d000000",
+        "x-ms-request-id": "2e6cbc56-201e-00a4-56f3-0676f9000000",
         "x-ms-server-encrypted": "false",
         "x-ms-version": "2020-06-12"
       },
-      "ResponseBody": "T2JqAQIWYXZyby5zY2hlbWG\u002BHlsKICB7CiAgICAidHlwZSI6ICJyZWNvcmQiLAogICAgIm5hbWUiOiAiY29tLm1pY3Jvc29mdC5henVyZS5zdG9yYWdlLnF1ZXJ5QmxvYkNvbnRlbnRzLnJlc3VsdERhdGEiLAogICAgImRvYyI6ICJIb2xkcyByZXN1bHQgZGF0YSBpbiB0aGUgZm9ybWF0IHNwZWNpZmllZCBmb3IgdGhpcyBxdWVyeSAoQ1NWLCBKU09OLCBldGMuKS4iLAogICAgImZpZWxkcyI6IFsKICAgICAgewogICAgICAgICJuYW1lIjogImRhdGEiLAogICAgICAgICJ0eXBlIjogImJ5dGVzIgogICAgICB9CiAgICBdCiAgfSwKICB7CiAgICAidHlwZSI6ICJyZWNvcmQiLAogICAgIm5hbWUiOiAiY29tLm1pY3Jvc29mdC5henVyZS5zdG9yYWdlLnF1ZXJ5QmxvYkNvbnRlbnRzLmVycm9yIiwKICAgICJkb2MiOiAiQW4gZXJyb3IgdGhhdCBvY2N1cnJlZCB3aGlsZSBwcm9jZXNzaW5nIHRoZSBxdWVyeS4iLAogICAgImZpZWxkcyI6IFsKICAgICAgewogICAgICAgICJuYW1lIjogImZhdGFsIiwKICAgICAgICAidHlwZSI6ICJib29sZWFuIiwKICAgICAgICAiZG9jIjogIklmIHRydWUsIHRoaXMgZXJyb3IgcHJldmVudHMgZnVydGhlciBxdWVyeSBwcm9jZXNzaW5nLiAgTW9yZSByZXN1bHQgZGF0YSBtYXkgYmUgcmV0dXJuZWQsIGJ1dCB0aGVyZSBpcyBubyBndWFyYW50ZWUgdGhhdCBhbGwgb2YgdGhlIG9yaWdpbmFsIGRhdGEgd2lsbCBiZSBwcm9jZXNzZWQuICBJZiBmYWxzZSwgdGhpcyBlcnJvciBkb2VzIG5vdCBwcmV2ZW50IGZ1cnRoZXIgcXVlcnkgcHJvY2Vzc2luZy4iCiAgICAgIH0sCiAgICAgIHsKICAgICAgICAibmFtZSI6ICJuYW1lIiwKICAgICAgICAidHlwZSI6ICJzdHJpbmciLAogICAgICAgICJkb2MiOiAiVGhlIG5hbWUgb2YgdGhlIGVycm9yIgogICAgICB9LAogICAgICB7CiAgICAgICAgIm5hbWUiOiAiZGVzY3JpcHRpb24iLAogICAgICAgICJ0eXBlIjogInN0cmluZyIsCiAgICAgICAgImRvYyI6ICJBIGRlc2NyaXB0aW9uIG9mIHRoZSBlcnJvciIKICAgICAgfSwKICAgICAgewogICAgICAgICJuYW1lIjogInBvc2l0aW9uIiwKICAgICAgICAidHlwZSI6ICJsb25nIiwKICAgICAgICAiZG9jIjogIlRoZSBibG9iIG9mZnNldCBhdCB3aGljaCB0aGUgZXJyb3Igb2NjdXJyZWQiCiAgICAgIH0KICAgIF0KICB9LAogIHsKICAgICJ0eXBlIjogInJlY29yZCIsCiAgICAibmFtZSI6ICJjb20ubWljcm9zb2Z0LmF6dXJlLnN0b3JhZ2UucXVlcnlCbG9iQ29udGVudHMucHJvZ3Jlc3MiLAogICAgImRvYyI6ICJJbmZvcm1hdGlvbiBhYm91dCB0aGUgcHJvZ3Jlc3Mgb2YgdGhlIHF1ZXJ5IiwKICAgICJmaWVsZHMiOiBbCiAgICAgIHsKICAgICAgICAibmFtZSI6ICJieXRlc1NjYW5uZWQiLAogICAgICAgICJ0eXBlIjogImxvbmciLAogICAgICAgICJkb2MiOiAiVGhlIG51bWJlciBvZiBieXRlcyB0aGF0IGhhdmUgYmVlbiBzY2FubmVkIgogICAgICB9LAogICAgICB7CiAgICAgICAgIm5hbWUiOiAidG90YWxCeXRlcyIsCiAgICAgICAgInR5cGUiOiAibG9uZyIsCiAgICAgICAgImRvYyI6ICJUaGUgdG90YWwgbnVtYmVyIG9mIGJ5dGVzIHRvIGJlIHNjYW5uZWQgaW4gdGhpcyBxdWVyeSIKICAgICAgfQogICAgXQogIH0sCiAgewogICAgInR5cGUiOiAicmVjb3JkIiwKICAgICJuYW1lIjogImNvbS5taWNyb3NvZnQuYXp1cmUuc3RvcmFnZS5xdWVyeUJsb2JDb250ZW50cy5lbmQiLAogICAgImRvYyI6ICJTZW50IGFzIHRoZSBmaW5hbCBtZXNzYWdlIG9mIHRoZSByZXNwb25zZSwgaW5kaWNhdGluZyB0aGF0IGFsbCByZXN1bHRzIGhhdmUgYmVlbiBzZW50LiIsCiAgICAiZmllbGRzIjogWwogICAgICB7CiAgICAgICAgIm5hbWUiOiAidG90YWxCeXRlcyIsCiAgICAgICAgInR5cGUiOiAibG9uZyIsCiAgICAgICAgImRvYyI6ICJUaGUgdG90YWwgbnVtYmVyIG9mIGJ5dGVzIHRvIGJlIHNjYW5uZWQgaW4gdGhpcyBxdWVyeSIKICAgICAgfQogICAgXQogIH0KXQoANcUCAl/gM0anuXjrTtFgqQIMAAgzMDAKNcUCAl/gM0anuXjrTtFgqQJkAgAqSW52YWxpZFR5cGVDb252ZXJzaW9uMEludmFsaWQgdHlwZSBjb252ZXJzaW9uLgA1xQICX\u002BAzRqe5eOtO0WCpAgYEREQ1xQICX\u002BAzRqe5eOtO0WCpAgQGRDXFAgJf4DNGp7l4607RYKk="
->>>>>>> 1814567d
-    },
-    {
-      "RequestUri": "https://seannse.blob.core.windows.net/test-filesystem-4e95e34e-84a5-c514-42b3-c8d9b91e4872/test-file-cd89b820-c043-87f0-34e1-70362dd1b8d1?comp=query",
-      "RequestMethod": "POST",
-      "RequestHeaders": {
-        "Accept": "application/xml",
-        "Authorization": "Sanitized",
-        "Content-Length": "128",
-        "Content-Type": "application/xml",
-<<<<<<< HEAD
-        "traceparent": "00-ce8d0fbb6014e74ebe640e30965f4228-6f0b4b0af87ef640-00",
-        "User-Agent": [
-          "azsdk-net-Storage.Files.DataLake/12.7.0-alpha.20210202.1",
-          "(.NET 5.0.2; Microsoft Windows 10.0.19042)"
-        ],
-        "x-ms-client-request-id": "bc78760b-af16-a986-94cf-684202238079",
-        "x-ms-date": "Tue, 02 Feb 2021 21:30:31 GMT",
-=======
-        "traceparent": "00-bb69faf9540e9d4eaf9b19a15d1c81da-bc66bcfdce4c9941-00",
-        "User-Agent": [
-          "azsdk-net-Storage.Files.DataLake/12.7.0-alpha.20210217.1",
-          "(.NET 5.0.3; Microsoft Windows 10.0.19042)"
-        ],
-        "x-ms-client-request-id": "bc78760b-af16-a986-94cf-684202238079",
-        "x-ms-date": "Wed, 17 Feb 2021 22:34:48 GMT",
->>>>>>> 1814567d
-        "x-ms-return-client-request-id": "true",
-        "x-ms-version": "2020-06-12"
-      },
-      "RequestBody": "\uFEFF\u003CQueryRequest\u003E\u003CQueryType\u003ESQL\u003C/QueryType\u003E\u003CExpression\u003ESELECT _1 from BlobStorage WHERE _2 \u0026gt; 250;\u003C/Expression\u003E\u003C/QueryRequest\u003E",
-      "StatusCode": 200,
-      "ResponseHeaders": {
-        "Accept-Ranges": "bytes",
-        "Content-Type": "avro/binary",
-<<<<<<< HEAD
-        "Date": "Tue, 02 Feb 2021 21:30:31 GMT",
-        "ETag": "\u00220x8D8C7C1C4C62D64\u0022",
-        "Last-Modified": "Tue, 02 Feb 2021 21:30:31 GMT",
-=======
-        "Date": "Wed, 17 Feb 2021 22:34:47 GMT",
-        "ETag": "\u00220x8D8D3943B73213C\u0022",
-        "Last-Modified": "Wed, 17 Feb 2021 22:34:47 GMT",
->>>>>>> 1814567d
-        "Server": [
-          "Windows-Azure-Blob/1.0",
-          "Microsoft-HTTPAPI/2.0"
-        ],
-        "Transfer-Encoding": "chunked",
-        "x-ms-blob-type": "BlockBlob",
-        "x-ms-client-request-id": "bc78760b-af16-a986-94cf-684202238079",
-<<<<<<< HEAD
-        "x-ms-creation-time": "Tue, 02 Feb 2021 21:30:31 GMT",
-        "x-ms-lease-state": "available",
-        "x-ms-lease-status": "unlocked",
-        "x-ms-request-id": "eea7064b-e01e-0002-15aa-f9c1e7000000",
-        "x-ms-server-encrypted": "false",
-        "x-ms-version": "2020-06-12"
-      },
-      "ResponseBody": "T2JqAQIWYXZyby5zY2hlbWG\u002BHlsKICB7CiAgICAidHlwZSI6ICJyZWNvcmQiLAogICAgIm5hbWUiOiAiY29tLm1pY3Jvc29mdC5henVyZS5zdG9yYWdlLnF1ZXJ5QmxvYkNvbnRlbnRzLnJlc3VsdERhdGEiLAogICAgImRvYyI6ICJIb2xkcyByZXN1bHQgZGF0YSBpbiB0aGUgZm9ybWF0IHNwZWNpZmllZCBmb3IgdGhpcyBxdWVyeSAoQ1NWLCBKU09OLCBldGMuKS4iLAogICAgImZpZWxkcyI6IFsKICAgICAgewogICAgICAgICJuYW1lIjogImRhdGEiLAogICAgICAgICJ0eXBlIjogImJ5dGVzIgogICAgICB9CiAgICBdCiAgfSwKICB7CiAgICAidHlwZSI6ICJyZWNvcmQiLAogICAgIm5hbWUiOiAiY29tLm1pY3Jvc29mdC5henVyZS5zdG9yYWdlLnF1ZXJ5QmxvYkNvbnRlbnRzLmVycm9yIiwKICAgICJkb2MiOiAiQW4gZXJyb3IgdGhhdCBvY2N1cnJlZCB3aGlsZSBwcm9jZXNzaW5nIHRoZSBxdWVyeS4iLAogICAgImZpZWxkcyI6IFsKICAgICAgewogICAgICAgICJuYW1lIjogImZhdGFsIiwKICAgICAgICAidHlwZSI6ICJib29sZWFuIiwKICAgICAgICAiZG9jIjogIklmIHRydWUsIHRoaXMgZXJyb3IgcHJldmVudHMgZnVydGhlciBxdWVyeSBwcm9jZXNzaW5nLiAgTW9yZSByZXN1bHQgZGF0YSBtYXkgYmUgcmV0dXJuZWQsIGJ1dCB0aGVyZSBpcyBubyBndWFyYW50ZWUgdGhhdCBhbGwgb2YgdGhlIG9yaWdpbmFsIGRhdGEgd2lsbCBiZSBwcm9jZXNzZWQuICBJZiBmYWxzZSwgdGhpcyBlcnJvciBkb2VzIG5vdCBwcmV2ZW50IGZ1cnRoZXIgcXVlcnkgcHJvY2Vzc2luZy4iCiAgICAgIH0sCiAgICAgIHsKICAgICAgICAibmFtZSI6ICJuYW1lIiwKICAgICAgICAidHlwZSI6ICJzdHJpbmciLAogICAgICAgICJkb2MiOiAiVGhlIG5hbWUgb2YgdGhlIGVycm9yIgogICAgICB9LAogICAgICB7CiAgICAgICAgIm5hbWUiOiAiZGVzY3JpcHRpb24iLAogICAgICAgICJ0eXBlIjogInN0cmluZyIsCiAgICAgICAgImRvYyI6ICJBIGRlc2NyaXB0aW9uIG9mIHRoZSBlcnJvciIKICAgICAgfSwKICAgICAgewogICAgICAgICJuYW1lIjogInBvc2l0aW9uIiwKICAgICAgICAidHlwZSI6ICJsb25nIiwKICAgICAgICAiZG9jIjogIlRoZSBibG9iIG9mZnNldCBhdCB3aGljaCB0aGUgZXJyb3Igb2NjdXJyZWQiCiAgICAgIH0KICAgIF0KICB9LAogIHsKICAgICJ0eXBlIjogInJlY29yZCIsCiAgICAibmFtZSI6ICJjb20ubWljcm9zb2Z0LmF6dXJlLnN0b3JhZ2UucXVlcnlCbG9iQ29udGVudHMucHJvZ3Jlc3MiLAogICAgImRvYyI6ICJJbmZvcm1hdGlvbiBhYm91dCB0aGUgcHJvZ3Jlc3Mgb2YgdGhlIHF1ZXJ5IiwKICAgICJmaWVsZHMiOiBbCiAgICAgIHsKICAgICAgICAibmFtZSI6ICJieXRlc1NjYW5uZWQiLAogICAgICAgICJ0eXBlIjogImxvbmciLAogICAgICAgICJkb2MiOiAiVGhlIG51bWJlciBvZiBieXRlcyB0aGF0IGhhdmUgYmVlbiBzY2FubmVkIgogICAgICB9LAogICAgICB7CiAgICAgICAgIm5hbWUiOiAidG90YWxCeXRlcyIsCiAgICAgICAgInR5cGUiOiAibG9uZyIsCiAgICAgICAgImRvYyI6ICJUaGUgdG90YWwgbnVtYmVyIG9mIGJ5dGVzIHRvIGJlIHNjYW5uZWQgaW4gdGhpcyBxdWVyeSIKICAgICAgfQogICAgXQogIH0sCiAgewogICAgInR5cGUiOiAicmVjb3JkIiwKICAgICJuYW1lIjogImNvbS5taWNyb3NvZnQuYXp1cmUuc3RvcmFnZS5xdWVyeUJsb2JDb250ZW50cy5lbmQiLAogICAgImRvYyI6ICJTZW50IGFzIHRoZSBmaW5hbCBtZXNzYWdlIG9mIHRoZSByZXNwb25zZSwgaW5kaWNhdGluZyB0aGF0IGFsbCByZXN1bHRzIGhhdmUgYmVlbiBzZW50LiIsCiAgICAiZmllbGRzIjogWwogICAgICB7CiAgICAgICAgIm5hbWUiOiAidG90YWxCeXRlcyIsCiAgICAgICAgInR5cGUiOiAibG9uZyIsCiAgICAgICAgImRvYyI6ICJUaGUgdG90YWwgbnVtYmVyIG9mIGJ5dGVzIHRvIGJlIHNjYW5uZWQgaW4gdGhpcyBxdWVyeSIKICAgICAgfQogICAgXQogIH0KXQoAYqaO4E2YQkKoT5xi4X\u002Bb1QIMAAgzMDAKYqaO4E2YQkKoT5xi4X\u002Bb1QJkAgAqSW52YWxpZFR5cGVDb252ZXJzaW9uMEludmFsaWQgdHlwZSBjb252ZXJzaW9uLgBipo7gTZhCQqhPnGLhf5vVAgYERERipo7gTZhCQqhPnGLhf5vVAgQGRGKmjuBNmEJCqE\u002BcYuF/m9U="
-=======
-        "x-ms-creation-time": "Wed, 17 Feb 2021 22:34:47 GMT",
-        "x-ms-lease-state": "available",
-        "x-ms-lease-status": "unlocked",
-        "x-ms-request-id": "17ff3a14-f01e-00a7-657d-05979d000000",
-        "x-ms-server-encrypted": "false",
-        "x-ms-version": "2020-06-12"
-      },
-      "ResponseBody": "T2JqAQIWYXZyby5zY2hlbWG\u002BHlsKICB7CiAgICAidHlwZSI6ICJyZWNvcmQiLAogICAgIm5hbWUiOiAiY29tLm1pY3Jvc29mdC5henVyZS5zdG9yYWdlLnF1ZXJ5QmxvYkNvbnRlbnRzLnJlc3VsdERhdGEiLAogICAgImRvYyI6ICJIb2xkcyByZXN1bHQgZGF0YSBpbiB0aGUgZm9ybWF0IHNwZWNpZmllZCBmb3IgdGhpcyBxdWVyeSAoQ1NWLCBKU09OLCBldGMuKS4iLAogICAgImZpZWxkcyI6IFsKICAgICAgewogICAgICAgICJuYW1lIjogImRhdGEiLAogICAgICAgICJ0eXBlIjogImJ5dGVzIgogICAgICB9CiAgICBdCiAgfSwKICB7CiAgICAidHlwZSI6ICJyZWNvcmQiLAogICAgIm5hbWUiOiAiY29tLm1pY3Jvc29mdC5henVyZS5zdG9yYWdlLnF1ZXJ5QmxvYkNvbnRlbnRzLmVycm9yIiwKICAgICJkb2MiOiAiQW4gZXJyb3IgdGhhdCBvY2N1cnJlZCB3aGlsZSBwcm9jZXNzaW5nIHRoZSBxdWVyeS4iLAogICAgImZpZWxkcyI6IFsKICAgICAgewogICAgICAgICJuYW1lIjogImZhdGFsIiwKICAgICAgICAidHlwZSI6ICJib29sZWFuIiwKICAgICAgICAiZG9jIjogIklmIHRydWUsIHRoaXMgZXJyb3IgcHJldmVudHMgZnVydGhlciBxdWVyeSBwcm9jZXNzaW5nLiAgTW9yZSByZXN1bHQgZGF0YSBtYXkgYmUgcmV0dXJuZWQsIGJ1dCB0aGVyZSBpcyBubyBndWFyYW50ZWUgdGhhdCBhbGwgb2YgdGhlIG9yaWdpbmFsIGRhdGEgd2lsbCBiZSBwcm9jZXNzZWQuICBJZiBmYWxzZSwgdGhpcyBlcnJvciBkb2VzIG5vdCBwcmV2ZW50IGZ1cnRoZXIgcXVlcnkgcHJvY2Vzc2luZy4iCiAgICAgIH0sCiAgICAgIHsKICAgICAgICAibmFtZSI6ICJuYW1lIiwKICAgICAgICAidHlwZSI6ICJzdHJpbmciLAogICAgICAgICJkb2MiOiAiVGhlIG5hbWUgb2YgdGhlIGVycm9yIgogICAgICB9LAogICAgICB7CiAgICAgICAgIm5hbWUiOiAiZGVzY3JpcHRpb24iLAogICAgICAgICJ0eXBlIjogInN0cmluZyIsCiAgICAgICAgImRvYyI6ICJBIGRlc2NyaXB0aW9uIG9mIHRoZSBlcnJvciIKICAgICAgfSwKICAgICAgewogICAgICAgICJuYW1lIjogInBvc2l0aW9uIiwKICAgICAgICAidHlwZSI6ICJsb25nIiwKICAgICAgICAiZG9jIjogIlRoZSBibG9iIG9mZnNldCBhdCB3aGljaCB0aGUgZXJyb3Igb2NjdXJyZWQiCiAgICAgIH0KICAgIF0KICB9LAogIHsKICAgICJ0eXBlIjogInJlY29yZCIsCiAgICAibmFtZSI6ICJjb20ubWljcm9zb2Z0LmF6dXJlLnN0b3JhZ2UucXVlcnlCbG9iQ29udGVudHMucHJvZ3Jlc3MiLAogICAgImRvYyI6ICJJbmZvcm1hdGlvbiBhYm91dCB0aGUgcHJvZ3Jlc3Mgb2YgdGhlIHF1ZXJ5IiwKICAgICJmaWVsZHMiOiBbCiAgICAgIHsKICAgICAgICAibmFtZSI6ICJieXRlc1NjYW5uZWQiLAogICAgICAgICJ0eXBlIjogImxvbmciLAogICAgICAgICJkb2MiOiAiVGhlIG51bWJlciBvZiBieXRlcyB0aGF0IGhhdmUgYmVlbiBzY2FubmVkIgogICAgICB9LAogICAgICB7CiAgICAgICAgIm5hbWUiOiAidG90YWxCeXRlcyIsCiAgICAgICAgInR5cGUiOiAibG9uZyIsCiAgICAgICAgImRvYyI6ICJUaGUgdG90YWwgbnVtYmVyIG9mIGJ5dGVzIHRvIGJlIHNjYW5uZWQgaW4gdGhpcyBxdWVyeSIKICAgICAgfQogICAgXQogIH0sCiAgewogICAgInR5cGUiOiAicmVjb3JkIiwKICAgICJuYW1lIjogImNvbS5taWNyb3NvZnQuYXp1cmUuc3RvcmFnZS5xdWVyeUJsb2JDb250ZW50cy5lbmQiLAogICAgImRvYyI6ICJTZW50IGFzIHRoZSBmaW5hbCBtZXNzYWdlIG9mIHRoZSByZXNwb25zZSwgaW5kaWNhdGluZyB0aGF0IGFsbCByZXN1bHRzIGhhdmUgYmVlbiBzZW50LiIsCiAgICAiZmllbGRzIjogWwogICAgICB7CiAgICAgICAgIm5hbWUiOiAidG90YWxCeXRlcyIsCiAgICAgICAgInR5cGUiOiAibG9uZyIsCiAgICAgICAgImRvYyI6ICJUaGUgdG90YWwgbnVtYmVyIG9mIGJ5dGVzIHRvIGJlIHNjYW5uZWQgaW4gdGhpcyBxdWVyeSIKICAgICAgfQogICAgXQogIH0KXQoAcpncQzONSU2IJ6TWzQ1JPgIMAAgzMDAKcpncQzONSU2IJ6TWzQ1JPgJkAgAqSW52YWxpZFR5cGVDb252ZXJzaW9uMEludmFsaWQgdHlwZSBjb252ZXJzaW9uLgBymdxDM41JTYgnpNbNDUk\u002BAgYERERymdxDM41JTYgnpNbNDUk\u002BAgQGRHKZ3EMzjUlNiCek1s0NST4="
->>>>>>> 1814567d
-    },
-    {
-      "RequestUri": "https://seannse.blob.core.windows.net/test-filesystem-4e95e34e-84a5-c514-42b3-c8d9b91e4872?restype=container",
+      "ResponseBody": "T2JqAQIWYXZyby5zY2hlbWG\u002BHlsKICB7CiAgICAidHlwZSI6ICJyZWNvcmQiLAogICAgIm5hbWUiOiAiY29tLm1pY3Jvc29mdC5henVyZS5zdG9yYWdlLnF1ZXJ5QmxvYkNvbnRlbnRzLnJlc3VsdERhdGEiLAogICAgImRvYyI6ICJIb2xkcyByZXN1bHQgZGF0YSBpbiB0aGUgZm9ybWF0IHNwZWNpZmllZCBmb3IgdGhpcyBxdWVyeSAoQ1NWLCBKU09OLCBldGMuKS4iLAogICAgImZpZWxkcyI6IFsKICAgICAgewogICAgICAgICJuYW1lIjogImRhdGEiLAogICAgICAgICJ0eXBlIjogImJ5dGVzIgogICAgICB9CiAgICBdCiAgfSwKICB7CiAgICAidHlwZSI6ICJyZWNvcmQiLAogICAgIm5hbWUiOiAiY29tLm1pY3Jvc29mdC5henVyZS5zdG9yYWdlLnF1ZXJ5QmxvYkNvbnRlbnRzLmVycm9yIiwKICAgICJkb2MiOiAiQW4gZXJyb3IgdGhhdCBvY2N1cnJlZCB3aGlsZSBwcm9jZXNzaW5nIHRoZSBxdWVyeS4iLAogICAgImZpZWxkcyI6IFsKICAgICAgewogICAgICAgICJuYW1lIjogImZhdGFsIiwKICAgICAgICAidHlwZSI6ICJib29sZWFuIiwKICAgICAgICAiZG9jIjogIklmIHRydWUsIHRoaXMgZXJyb3IgcHJldmVudHMgZnVydGhlciBxdWVyeSBwcm9jZXNzaW5nLiAgTW9yZSByZXN1bHQgZGF0YSBtYXkgYmUgcmV0dXJuZWQsIGJ1dCB0aGVyZSBpcyBubyBndWFyYW50ZWUgdGhhdCBhbGwgb2YgdGhlIG9yaWdpbmFsIGRhdGEgd2lsbCBiZSBwcm9jZXNzZWQuICBJZiBmYWxzZSwgdGhpcyBlcnJvciBkb2VzIG5vdCBwcmV2ZW50IGZ1cnRoZXIgcXVlcnkgcHJvY2Vzc2luZy4iCiAgICAgIH0sCiAgICAgIHsKICAgICAgICAibmFtZSI6ICJuYW1lIiwKICAgICAgICAidHlwZSI6ICJzdHJpbmciLAogICAgICAgICJkb2MiOiAiVGhlIG5hbWUgb2YgdGhlIGVycm9yIgogICAgICB9LAogICAgICB7CiAgICAgICAgIm5hbWUiOiAiZGVzY3JpcHRpb24iLAogICAgICAgICJ0eXBlIjogInN0cmluZyIsCiAgICAgICAgImRvYyI6ICJBIGRlc2NyaXB0aW9uIG9mIHRoZSBlcnJvciIKICAgICAgfSwKICAgICAgewogICAgICAgICJuYW1lIjogInBvc2l0aW9uIiwKICAgICAgICAidHlwZSI6ICJsb25nIiwKICAgICAgICAiZG9jIjogIlRoZSBibG9iIG9mZnNldCBhdCB3aGljaCB0aGUgZXJyb3Igb2NjdXJyZWQiCiAgICAgIH0KICAgIF0KICB9LAogIHsKICAgICJ0eXBlIjogInJlY29yZCIsCiAgICAibmFtZSI6ICJjb20ubWljcm9zb2Z0LmF6dXJlLnN0b3JhZ2UucXVlcnlCbG9iQ29udGVudHMucHJvZ3Jlc3MiLAogICAgImRvYyI6ICJJbmZvcm1hdGlvbiBhYm91dCB0aGUgcHJvZ3Jlc3Mgb2YgdGhlIHF1ZXJ5IiwKICAgICJmaWVsZHMiOiBbCiAgICAgIHsKICAgICAgICAibmFtZSI6ICJieXRlc1NjYW5uZWQiLAogICAgICAgICJ0eXBlIjogImxvbmciLAogICAgICAgICJkb2MiOiAiVGhlIG51bWJlciBvZiBieXRlcyB0aGF0IGhhdmUgYmVlbiBzY2FubmVkIgogICAgICB9LAogICAgICB7CiAgICAgICAgIm5hbWUiOiAidG90YWxCeXRlcyIsCiAgICAgICAgInR5cGUiOiAibG9uZyIsCiAgICAgICAgImRvYyI6ICJUaGUgdG90YWwgbnVtYmVyIG9mIGJ5dGVzIHRvIGJlIHNjYW5uZWQgaW4gdGhpcyBxdWVyeSIKICAgICAgfQogICAgXQogIH0sCiAgewogICAgInR5cGUiOiAicmVjb3JkIiwKICAgICJuYW1lIjogImNvbS5taWNyb3NvZnQuYXp1cmUuc3RvcmFnZS5xdWVyeUJsb2JDb250ZW50cy5lbmQiLAogICAgImRvYyI6ICJTZW50IGFzIHRoZSBmaW5hbCBtZXNzYWdlIG9mIHRoZSByZXNwb25zZSwgaW5kaWNhdGluZyB0aGF0IGFsbCByZXN1bHRzIGhhdmUgYmVlbiBzZW50LiIsCiAgICAiZmllbGRzIjogWwogICAgICB7CiAgICAgICAgIm5hbWUiOiAidG90YWxCeXRlcyIsCiAgICAgICAgInR5cGUiOiAibG9uZyIsCiAgICAgICAgImRvYyI6ICJUaGUgdG90YWwgbnVtYmVyIG9mIGJ5dGVzIHRvIGJlIHNjYW5uZWQgaW4gdGhpcyBxdWVyeSIKICAgICAgfQogICAgXQogIH0KXQoAGsPTHPYAf0qKonx4yRop3QIMAAgzMDAKGsPTHPYAf0qKonx4yRop3QJkAgAqSW52YWxpZFR5cGVDb252ZXJzaW9uMEludmFsaWQgdHlwZSBjb252ZXJzaW9uLgAaw9Mc9gB/SoqifHjJGindAgYEREQaw9Mc9gB/SoqifHjJGindAgQGRBrD0xz2AH9KiqJ8eMkaKd0="
+    },
+    {
+      "RequestUri": "https://seannse.blob.core.windows.net/test-filesystem-806c3a9f-e084-254d-d57b-4c3353fae666?restype=container",
       "RequestMethod": "DELETE",
       "RequestHeaders": {
         "Accept": "application/xml",
         "Authorization": "Sanitized",
-<<<<<<< HEAD
-        "traceparent": "00-f804eff9fc55f64197417e1b64794334-65c6b22f6279b644-00",
-        "User-Agent": [
-          "azsdk-net-Storage.Files.DataLake/12.7.0-alpha.20210202.1",
-          "(.NET 5.0.2; Microsoft Windows 10.0.19042)"
-        ],
-        "x-ms-client-request-id": "323c96fe-c691-ddb2-6821-d4f2e301bf87",
-        "x-ms-date": "Tue, 02 Feb 2021 21:30:31 GMT",
-=======
-        "traceparent": "00-9c44a93f0d1eeb47b932972381effbb0-3752f63abd0fdb4a-00",
-        "User-Agent": [
-          "azsdk-net-Storage.Files.DataLake/12.7.0-alpha.20210217.1",
-          "(.NET 5.0.3; Microsoft Windows 10.0.19042)"
-        ],
-        "x-ms-client-request-id": "323c96fe-c691-ddb2-6821-d4f2e301bf87",
-        "x-ms-date": "Wed, 17 Feb 2021 22:34:48 GMT",
->>>>>>> 1814567d
+        "traceparent": "00-bbfdf697cbf49d4b8d6c6754b3fa15e8-b857621a30963b45-00",
+        "User-Agent": [
+          "azsdk-net-Storage.Files.DataLake/12.7.0-alpha.20210219.1",
+          "(.NET 5.0.3; Microsoft Windows 10.0.19041)"
+        ],
+        "x-ms-client-request-id": "4b81b05c-d49f-2746-cba4-997e70673357",
+        "x-ms-date": "Fri, 19 Feb 2021 19:13:21 GMT",
         "x-ms-return-client-request-id": "true",
         "x-ms-version": "2020-06-12"
       },
@@ -387,28 +243,20 @@
       "StatusCode": 202,
       "ResponseHeaders": {
         "Content-Length": "0",
-<<<<<<< HEAD
-        "Date": "Tue, 02 Feb 2021 21:30:32 GMT",
-=======
-        "Date": "Wed, 17 Feb 2021 22:34:47 GMT",
->>>>>>> 1814567d
-        "Server": [
-          "Windows-Azure-Blob/1.0",
-          "Microsoft-HTTPAPI/2.0"
-        ],
-        "x-ms-client-request-id": "323c96fe-c691-ddb2-6821-d4f2e301bf87",
-<<<<<<< HEAD
-        "x-ms-request-id": "eea7069b-e01e-0002-5daa-f9c1e7000000",
-=======
-        "x-ms-request-id": "17ff3a89-f01e-00a7-567d-05979d000000",
->>>>>>> 1814567d
+        "Date": "Fri, 19 Feb 2021 19:13:20 GMT",
+        "Server": [
+          "Windows-Azure-Blob/1.0",
+          "Microsoft-HTTPAPI/2.0"
+        ],
+        "x-ms-client-request-id": "4b81b05c-d49f-2746-cba4-997e70673357",
+        "x-ms-request-id": "2e6cbd42-201e-00a4-39f3-0676f9000000",
         "x-ms-version": "2020-06-12"
       },
       "ResponseBody": []
     }
   ],
   "Variables": {
-    "RandomSeed": "1872428759",
+    "RandomSeed": "1091116173",
     "Storage_TestConfigHierarchicalNamespace": "NamespaceTenant\nseannse\nU2FuaXRpemVk\nhttps://seannse.blob.core.windows.net\nhttps://seannse.file.core.windows.net\nhttps://seannse.queue.core.windows.net\nhttps://seannse.table.core.windows.net\n\n\n\n\nhttps://seannse-secondary.blob.core.windows.net\nhttps://seannse-secondary.file.core.windows.net\nhttps://seannse-secondary.queue.core.windows.net\nhttps://seannse-secondary.table.core.windows.net\n68390a19-a643-458b-b726-408abf67b4fc\nSanitized\n72f988bf-86f1-41af-91ab-2d7cd011db47\nhttps://login.microsoftonline.com/\nCloud\nBlobEndpoint=https://seannse.blob.core.windows.net/;QueueEndpoint=https://seannse.queue.core.windows.net/;FileEndpoint=https://seannse.file.core.windows.net/;BlobSecondaryEndpoint=https://seannse-secondary.blob.core.windows.net/;QueueSecondaryEndpoint=https://seannse-secondary.queue.core.windows.net/;FileSecondaryEndpoint=https://seannse-secondary.file.core.windows.net/;AccountName=seannse;AccountKey=Sanitized\n"
   }
 }