--- conflicted
+++ resolved
@@ -15,11 +15,7 @@
         "x-ms-client-request-id": "ca6dcd2f-25ee-8c55-9955-090b051f3d3f",
         "x-ms-date": "Fri, 19 Feb 2021 19:59:08 GMT",
         "x-ms-return-client-request-id": "true",
-<<<<<<< HEAD
-        "x-ms-version": "2020-12-06"
-=======
-        "x-ms-version": "2021-02-12"
->>>>>>> 7e782c87
+        "x-ms-version": "2021-02-12"
       },
       "RequestBody": null,
       "StatusCode": 201,
@@ -34,11 +30,7 @@
         ],
         "x-ms-client-request-id": "ca6dcd2f-25ee-8c55-9955-090b051f3d3f",
         "x-ms-request-id": "4692713d-401e-0056-0ff9-068eb0000000",
-<<<<<<< HEAD
-        "x-ms-version": "2020-12-06"
-=======
-        "x-ms-version": "2021-02-12"
->>>>>>> 7e782c87
+        "x-ms-version": "2021-02-12"
       },
       "ResponseBody": []
     },
@@ -57,11 +49,7 @@
         "x-ms-client-request-id": "9199fa7a-28ae-8be0-8617-c1adfc89e58c",
         "x-ms-date": "Fri, 19 Feb 2021 19:59:08 GMT",
         "x-ms-return-client-request-id": "true",
-<<<<<<< HEAD
-        "x-ms-version": "2020-12-06"
-=======
-        "x-ms-version": "2021-02-12"
->>>>>>> 7e782c87
+        "x-ms-version": "2021-02-12"
       },
       "RequestBody": null,
       "StatusCode": 201,
@@ -76,11 +64,7 @@
         ],
         "x-ms-client-request-id": "9199fa7a-28ae-8be0-8617-c1adfc89e58c",
         "x-ms-request-id": "d66acb7e-f01f-0088-3ef9-069a56000000",
-<<<<<<< HEAD
-        "x-ms-version": "2020-12-06"
-=======
-        "x-ms-version": "2021-02-12"
->>>>>>> 7e782c87
+        "x-ms-version": "2021-02-12"
       },
       "ResponseBody": []
     },
@@ -100,11 +84,7 @@
         "x-ms-client-request-id": "ac51f21a-b174-44ce-1477-fe7659c957ca",
         "x-ms-date": "Fri, 19 Feb 2021 19:59:08 GMT",
         "x-ms-return-client-request-id": "true",
-<<<<<<< HEAD
-        "x-ms-version": "2020-12-06"
-=======
-        "x-ms-version": "2021-02-12"
->>>>>>> 7e782c87
+        "x-ms-version": "2021-02-12"
       },
       "RequestBody": "MTAwLHBpenphLDMwMCw0MDAKMzAwLDQwMCw1MDAsNjAwCg==",
       "StatusCode": 202,
@@ -118,11 +98,7 @@
         "x-ms-client-request-id": "ac51f21a-b174-44ce-1477-fe7659c957ca",
         "x-ms-request-id": "d66acb8b-f01f-0088-4bf9-069a56000000",
         "x-ms-request-server-encrypted": "true",
-<<<<<<< HEAD
-        "x-ms-version": "2020-12-06"
-=======
-        "x-ms-version": "2021-02-12"
->>>>>>> 7e782c87
+        "x-ms-version": "2021-02-12"
       },
       "ResponseBody": []
     },
@@ -140,11 +116,7 @@
         "x-ms-client-request-id": "0993df01-3837-6117-bd5a-fca4b93b3010",
         "x-ms-date": "Fri, 19 Feb 2021 19:59:08 GMT",
         "x-ms-return-client-request-id": "true",
-<<<<<<< HEAD
-        "x-ms-version": "2020-12-06"
-=======
-        "x-ms-version": "2021-02-12"
->>>>>>> 7e782c87
+        "x-ms-version": "2021-02-12"
       },
       "RequestBody": null,
       "StatusCode": 200,
@@ -160,11 +132,7 @@
         "x-ms-client-request-id": "0993df01-3837-6117-bd5a-fca4b93b3010",
         "x-ms-request-id": "d66acb96-f01f-0088-56f9-069a56000000",
         "x-ms-request-server-encrypted": "false",
-<<<<<<< HEAD
-        "x-ms-version": "2020-12-06"
-=======
-        "x-ms-version": "2021-02-12"
->>>>>>> 7e782c87
+        "x-ms-version": "2021-02-12"
       },
       "ResponseBody": []
     },
@@ -184,11 +152,7 @@
         "x-ms-client-request-id": "7a7586ce-4d35-5f92-1ec3-f62d1976080c",
         "x-ms-date": "Fri, 19 Feb 2021 19:59:08 GMT",
         "x-ms-return-client-request-id": "true",
-<<<<<<< HEAD
-        "x-ms-version": "2020-12-06"
-=======
-        "x-ms-version": "2021-02-12"
->>>>>>> 7e782c87
+        "x-ms-version": "2021-02-12"
       },
       "RequestBody": "﻿<QueryRequest><QueryType>SQL</QueryType><Expression>SELECT _1 from BlobStorage WHERE _2 &gt; 250;</Expression></QueryRequest>",
       "StatusCode": 200,
@@ -210,11 +174,7 @@
         "x-ms-lease-status": "unlocked",
         "x-ms-request-id": "46927245-401e-0056-80f9-068eb0000000",
         "x-ms-server-encrypted": "false",
-<<<<<<< HEAD
-        "x-ms-version": "2020-12-06"
-=======
-        "x-ms-version": "2021-02-12"
->>>>>>> 7e782c87
+        "x-ms-version": "2021-02-12"
       },
       "ResponseBody": "T2JqAQIWYXZyby5zY2hlbWG+HlsKICB7CiAgICAidHlwZSI6ICJyZWNvcmQiLAogICAgIm5hbWUiOiAiY29tLm1pY3Jvc29mdC5henVyZS5zdG9yYWdlLnF1ZXJ5QmxvYkNvbnRlbnRzLnJlc3VsdERhdGEiLAogICAgImRvYyI6ICJIb2xkcyByZXN1bHQgZGF0YSBpbiB0aGUgZm9ybWF0IHNwZWNpZmllZCBmb3IgdGhpcyBxdWVyeSAoQ1NWLCBKU09OLCBldGMuKS4iLAogICAgImZpZWxkcyI6IFsKICAgICAgewogICAgICAgICJuYW1lIjogImRhdGEiLAogICAgICAgICJ0eXBlIjogImJ5dGVzIgogICAgICB9CiAgICBdCiAgfSwKICB7CiAgICAidHlwZSI6ICJyZWNvcmQiLAogICAgIm5hbWUiOiAiY29tLm1pY3Jvc29mdC5henVyZS5zdG9yYWdlLnF1ZXJ5QmxvYkNvbnRlbnRzLmVycm9yIiwKICAgICJkb2MiOiAiQW4gZXJyb3IgdGhhdCBvY2N1cnJlZCB3aGlsZSBwcm9jZXNzaW5nIHRoZSBxdWVyeS4iLAogICAgImZpZWxkcyI6IFsKICAgICAgewogICAgICAgICJuYW1lIjogImZhdGFsIiwKICAgICAgICAidHlwZSI6ICJib29sZWFuIiwKICAgICAgICAiZG9jIjogIklmIHRydWUsIHRoaXMgZXJyb3IgcHJldmVudHMgZnVydGhlciBxdWVyeSBwcm9jZXNzaW5nLiAgTW9yZSByZXN1bHQgZGF0YSBtYXkgYmUgcmV0dXJuZWQsIGJ1dCB0aGVyZSBpcyBubyBndWFyYW50ZWUgdGhhdCBhbGwgb2YgdGhlIG9yaWdpbmFsIGRhdGEgd2lsbCBiZSBwcm9jZXNzZWQuICBJZiBmYWxzZSwgdGhpcyBlcnJvciBkb2VzIG5vdCBwcmV2ZW50IGZ1cnRoZXIgcXVlcnkgcHJvY2Vzc2luZy4iCiAgICAgIH0sCiAgICAgIHsKICAgICAgICAibmFtZSI6ICJuYW1lIiwKICAgICAgICAidHlwZSI6ICJzdHJpbmciLAogICAgICAgICJkb2MiOiAiVGhlIG5hbWUgb2YgdGhlIGVycm9yIgogICAgICB9LAogICAgICB7CiAgICAgICAgIm5hbWUiOiAiZGVzY3JpcHRpb24iLAogICAgICAgICJ0eXBlIjogInN0cmluZyIsCiAgICAgICAgImRvYyI6ICJBIGRlc2NyaXB0aW9uIG9mIHRoZSBlcnJvciIKICAgICAgfSwKICAgICAgewogICAgICAgICJuYW1lIjogInBvc2l0aW9uIiwKICAgICAgICAidHlwZSI6ICJsb25nIiwKICAgICAgICAiZG9jIjogIlRoZSBibG9iIG9mZnNldCBhdCB3aGljaCB0aGUgZXJyb3Igb2NjdXJyZWQiCiAgICAgIH0KICAgIF0KICB9LAogIHsKICAgICJ0eXBlIjogInJlY29yZCIsCiAgICAibmFtZSI6ICJjb20ubWljcm9zb2Z0LmF6dXJlLnN0b3JhZ2UucXVlcnlCbG9iQ29udGVudHMucHJvZ3Jlc3MiLAogICAgImRvYyI6ICJJbmZvcm1hdGlvbiBhYm91dCB0aGUgcHJvZ3Jlc3Mgb2YgdGhlIHF1ZXJ5IiwKICAgICJmaWVsZHMiOiBbCiAgICAgIHsKICAgICAgICAibmFtZSI6ICJieXRlc1NjYW5uZWQiLAogICAgICAgICJ0eXBlIjogImxvbmciLAogICAgICAgICJkb2MiOiAiVGhlIG51bWJlciBvZiBieXRlcyB0aGF0IGhhdmUgYmVlbiBzY2FubmVkIgogICAgICB9LAogICAgICB7CiAgICAgICAgIm5hbWUiOiAidG90YWxCeXRlcyIsCiAgICAgICAgInR5cGUiOiAibG9uZyIsCiAgICAgICAgImRvYyI6ICJUaGUgdG90YWwgbnVtYmVyIG9mIGJ5dGVzIHRvIGJlIHNjYW5uZWQgaW4gdGhpcyBxdWVyeSIKICAgICAgfQogICAgXQogIH0sCiAgewogICAgInR5cGUiOiAicmVjb3JkIiwKICAgICJuYW1lIjogImNvbS5taWNyb3NvZnQuYXp1cmUuc3RvcmFnZS5xdWVyeUJsb2JDb250ZW50cy5lbmQiLAogICAgImRvYyI6ICJTZW50IGFzIHRoZSBmaW5hbCBtZXNzYWdlIG9mIHRoZSByZXNwb25zZSwgaW5kaWNhdGluZyB0aGF0IGFsbCByZXN1bHRzIGhhdmUgYmVlbiBzZW50LiIsCiAgICAiZmllbGRzIjogWwogICAgICB7CiAgICAgICAgIm5hbWUiOiAidG90YWxCeXRlcyIsCiAgICAgICAgInR5cGUiOiAibG9uZyIsCiAgICAgICAgImRvYyI6ICJUaGUgdG90YWwgbnVtYmVyIG9mIGJ5dGVzIHRvIGJlIHNjYW5uZWQgaW4gdGhpcyBxdWVyeSIKICAgICAgfQogICAgXQogIH0KXQoAcOgqEeUGtEiHBmhIFILN4AIMAAgzMDAKcOgqEeUGtEiHBmhIFILN4AJkAgAqSW52YWxpZFR5cGVDb252ZXJzaW9uMEludmFsaWQgdHlwZSBjb252ZXJzaW9uLgBw6CoR5Qa0SIcGaEgUgs3gAgYERERw6CoR5Qa0SIcGaEgUgs3gAgQGRHDoKhHlBrRIhwZoSBSCzeA="
     },
@@ -234,11 +194,7 @@
         "x-ms-client-request-id": "33d6cdab-b6c6-b2da-3503-8d266b2dea61",
         "x-ms-date": "Fri, 19 Feb 2021 19:59:08 GMT",
         "x-ms-return-client-request-id": "true",
-<<<<<<< HEAD
-        "x-ms-version": "2020-12-06"
-=======
-        "x-ms-version": "2021-02-12"
->>>>>>> 7e782c87
+        "x-ms-version": "2021-02-12"
       },
       "RequestBody": "﻿<QueryRequest><QueryType>SQL</QueryType><Expression>SELECT _1 from BlobStorage WHERE _2 &gt; 250;</Expression></QueryRequest>",
       "StatusCode": 200,
@@ -260,11 +216,7 @@
         "x-ms-lease-status": "unlocked",
         "x-ms-request-id": "46927285-401e-0056-3af9-068eb0000000",
         "x-ms-server-encrypted": "false",
-<<<<<<< HEAD
-        "x-ms-version": "2020-12-06"
-=======
-        "x-ms-version": "2021-02-12"
->>>>>>> 7e782c87
+        "x-ms-version": "2021-02-12"
       },
       "ResponseBody": "T2JqAQIWYXZyby5zY2hlbWG+HlsKICB7CiAgICAidHlwZSI6ICJyZWNvcmQiLAogICAgIm5hbWUiOiAiY29tLm1pY3Jvc29mdC5henVyZS5zdG9yYWdlLnF1ZXJ5QmxvYkNvbnRlbnRzLnJlc3VsdERhdGEiLAogICAgImRvYyI6ICJIb2xkcyByZXN1bHQgZGF0YSBpbiB0aGUgZm9ybWF0IHNwZWNpZmllZCBmb3IgdGhpcyBxdWVyeSAoQ1NWLCBKU09OLCBldGMuKS4iLAogICAgImZpZWxkcyI6IFsKICAgICAgewogICAgICAgICJuYW1lIjogImRhdGEiLAogICAgICAgICJ0eXBlIjogImJ5dGVzIgogICAgICB9CiAgICBdCiAgfSwKICB7CiAgICAidHlwZSI6ICJyZWNvcmQiLAogICAgIm5hbWUiOiAiY29tLm1pY3Jvc29mdC5henVyZS5zdG9yYWdlLnF1ZXJ5QmxvYkNvbnRlbnRzLmVycm9yIiwKICAgICJkb2MiOiAiQW4gZXJyb3IgdGhhdCBvY2N1cnJlZCB3aGlsZSBwcm9jZXNzaW5nIHRoZSBxdWVyeS4iLAogICAgImZpZWxkcyI6IFsKICAgICAgewogICAgICAgICJuYW1lIjogImZhdGFsIiwKICAgICAgICAidHlwZSI6ICJib29sZWFuIiwKICAgICAgICAiZG9jIjogIklmIHRydWUsIHRoaXMgZXJyb3IgcHJldmVudHMgZnVydGhlciBxdWVyeSBwcm9jZXNzaW5nLiAgTW9yZSByZXN1bHQgZGF0YSBtYXkgYmUgcmV0dXJuZWQsIGJ1dCB0aGVyZSBpcyBubyBndWFyYW50ZWUgdGhhdCBhbGwgb2YgdGhlIG9yaWdpbmFsIGRhdGEgd2lsbCBiZSBwcm9jZXNzZWQuICBJZiBmYWxzZSwgdGhpcyBlcnJvciBkb2VzIG5vdCBwcmV2ZW50IGZ1cnRoZXIgcXVlcnkgcHJvY2Vzc2luZy4iCiAgICAgIH0sCiAgICAgIHsKICAgICAgICAibmFtZSI6ICJuYW1lIiwKICAgICAgICAidHlwZSI6ICJzdHJpbmciLAogICAgICAgICJkb2MiOiAiVGhlIG5hbWUgb2YgdGhlIGVycm9yIgogICAgICB9LAogICAgICB7CiAgICAgICAgIm5hbWUiOiAiZGVzY3JpcHRpb24iLAogICAgICAgICJ0eXBlIjogInN0cmluZyIsCiAgICAgICAgImRvYyI6ICJBIGRlc2NyaXB0aW9uIG9mIHRoZSBlcnJvciIKICAgICAgfSwKICAgICAgewogICAgICAgICJuYW1lIjogInBvc2l0aW9uIiwKICAgICAgICAidHlwZSI6ICJsb25nIiwKICAgICAgICAiZG9jIjogIlRoZSBibG9iIG9mZnNldCBhdCB3aGljaCB0aGUgZXJyb3Igb2NjdXJyZWQiCiAgICAgIH0KICAgIF0KICB9LAogIHsKICAgICJ0eXBlIjogInJlY29yZCIsCiAgICAibmFtZSI6ICJjb20ubWljcm9zb2Z0LmF6dXJlLnN0b3JhZ2UucXVlcnlCbG9iQ29udGVudHMucHJvZ3Jlc3MiLAogICAgImRvYyI6ICJJbmZvcm1hdGlvbiBhYm91dCB0aGUgcHJvZ3Jlc3Mgb2YgdGhlIHF1ZXJ5IiwKICAgICJmaWVsZHMiOiBbCiAgICAgIHsKICAgICAgICAibmFtZSI6ICJieXRlc1NjYW5uZWQiLAogICAgICAgICJ0eXBlIjogImxvbmciLAogICAgICAgICJkb2MiOiAiVGhlIG51bWJlciBvZiBieXRlcyB0aGF0IGhhdmUgYmVlbiBzY2FubmVkIgogICAgICB9LAogICAgICB7CiAgICAgICAgIm5hbWUiOiAidG90YWxCeXRlcyIsCiAgICAgICAgInR5cGUiOiAibG9uZyIsCiAgICAgICAgImRvYyI6ICJUaGUgdG90YWwgbnVtYmVyIG9mIGJ5dGVzIHRvIGJlIHNjYW5uZWQgaW4gdGhpcyBxdWVyeSIKICAgICAgfQogICAgXQogIH0sCiAgewogICAgInR5cGUiOiAicmVjb3JkIiwKICAgICJuYW1lIjogImNvbS5taWNyb3NvZnQuYXp1cmUuc3RvcmFnZS5xdWVyeUJsb2JDb250ZW50cy5lbmQiLAogICAgImRvYyI6ICJTZW50IGFzIHRoZSBmaW5hbCBtZXNzYWdlIG9mIHRoZSByZXNwb25zZSwgaW5kaWNhdGluZyB0aGF0IGFsbCByZXN1bHRzIGhhdmUgYmVlbiBzZW50LiIsCiAgICAiZmllbGRzIjogWwogICAgICB7CiAgICAgICAgIm5hbWUiOiAidG90YWxCeXRlcyIsCiAgICAgICAgInR5cGUiOiAibG9uZyIsCiAgICAgICAgImRvYyI6ICJUaGUgdG90YWwgbnVtYmVyIG9mIGJ5dGVzIHRvIGJlIHNjYW5uZWQgaW4gdGhpcyBxdWVyeSIKICAgICAgfQogICAgXQogIH0KXQoADozP/C1hO0a5abI7rUo07QIMAAgzMDAKDozP/C1hO0a5abI7rUo07QJkAgAqSW52YWxpZFR5cGVDb252ZXJzaW9uMEludmFsaWQgdHlwZSBjb252ZXJzaW9uLgAOjM/8LWE7RrlpsjutSjTtAgYEREQOjM/8LWE7RrlpsjutSjTtAgQGRA6Mz/wtYTtGuWmyO61KNO0="
     },
@@ -282,11 +234,7 @@
         "x-ms-client-request-id": "4b81b05c-d49f-2746-cba4-997e70673357",
         "x-ms-date": "Fri, 19 Feb 2021 19:59:08 GMT",
         "x-ms-return-client-request-id": "true",
-<<<<<<< HEAD
-        "x-ms-version": "2020-12-06"
-=======
-        "x-ms-version": "2021-02-12"
->>>>>>> 7e782c87
+        "x-ms-version": "2021-02-12"
       },
       "RequestBody": null,
       "StatusCode": 202,
@@ -299,11 +247,7 @@
         ],
         "x-ms-client-request-id": "4b81b05c-d49f-2746-cba4-997e70673357",
         "x-ms-request-id": "469272e2-401e-0056-0df9-068eb0000000",
-<<<<<<< HEAD
-        "x-ms-version": "2020-12-06"
-=======
-        "x-ms-version": "2021-02-12"
->>>>>>> 7e782c87
+        "x-ms-version": "2021-02-12"
       },
       "ResponseBody": []
     }
