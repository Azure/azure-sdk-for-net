{
  "Entries": [
    {
      "RequestUri": "https://seannse.blob.core.windows.net/test-filesystem-6cb7bc68-baaa-f60c-27c0-5853b0d63bb0?restype=container",
      "RequestMethod": "PUT",
      "RequestHeaders": {
        "Accept": "application/xml",
        "Authorization": "Sanitized",
<<<<<<< HEAD
        "traceparent": "00-caf0bf58a3bb4e4d9d102728c25127a4-3d4a3df85d35dd40-00",
        "User-Agent": [
          "azsdk-net-Storage.Files.DataLake/12.7.0-alpha.20210202.1",
          "(.NET Framework 4.8.4250.0; Microsoft Windows 10.0.19042 )"
        ],
        "x-ms-blob-public-access": "container",
        "x-ms-client-request-id": "2c8ed34c-3774-5d96-78b6-824325b2ff97",
        "x-ms-date": "Wed, 03 Feb 2021 02:08:02 GMT",
=======
        "traceparent": "00-2b19519c092c1f42bf9a77efbf9d57ea-b3ff7e3e9d330e43-00",
        "User-Agent": [
          "azsdk-net-Storage.Files.DataLake/12.7.0-alpha.20210217.1",
          "(.NET 5.0.3; Microsoft Windows 10.0.19042)"
        ],
        "x-ms-blob-public-access": "container",
        "x-ms-client-request-id": "2c8ed34c-3774-5d96-78b6-824325b2ff97",
        "x-ms-date": "Wed, 17 Feb 2021 22:32:54 GMT",
>>>>>>> 1814567d
        "x-ms-return-client-request-id": "true",
        "x-ms-version": "2020-06-12"
      },
      "RequestBody": null,
      "StatusCode": 201,
      "ResponseHeaders": {
        "Content-Length": "0",
<<<<<<< HEAD
        "Date": "Wed, 03 Feb 2021 02:08:03 GMT",
        "ETag": "\u00220x8D8C7E88A5C309B\u0022",
        "Last-Modified": "Wed, 03 Feb 2021 02:08:04 GMT",
=======
        "Date": "Wed, 17 Feb 2021 22:32:54 GMT",
        "ETag": "\u00220x8D8D393F813757B\u0022",
        "Last-Modified": "Wed, 17 Feb 2021 22:32:54 GMT",
>>>>>>> 1814567d
        "Server": [
          "Windows-Azure-Blob/1.0",
          "Microsoft-HTTPAPI/2.0"
        ],
        "x-ms-client-request-id": "2c8ed34c-3774-5d96-78b6-824325b2ff97",
<<<<<<< HEAD
        "x-ms-request-id": "8301db35-101e-0016-45d1-f98988000000",
=======
        "x-ms-request-id": "83c68d33-f01e-0088-3b7c-059a56000000",
>>>>>>> 1814567d
        "x-ms-version": "2020-06-12"
      },
      "ResponseBody": []
    },
    {
      "RequestUri": "https://seannse.dfs.core.windows.net/test-filesystem-6cb7bc68-baaa-f60c-27c0-5853b0d63bb0/test-file-a402c338-4cfd-c88d-e8ed-b61802836497?resource=file",
      "RequestMethod": "PUT",
      "RequestHeaders": {
        "Accept": "application/json",
        "Authorization": "Sanitized",
        "If-None-Match": "*",
<<<<<<< HEAD
        "traceparent": "00-265771dd64f3c447a632f616ffbf6642-2e12461a3ab63e4f-00",
        "User-Agent": [
          "azsdk-net-Storage.Files.DataLake/12.7.0-alpha.20210202.1",
          "(.NET Framework 4.8.4250.0; Microsoft Windows 10.0.19042 )"
        ],
        "x-ms-client-request-id": "ce502092-418d-ff35-46c5-4486807d5af4",
        "x-ms-date": "Wed, 03 Feb 2021 02:08:03 GMT",
=======
        "traceparent": "00-4d1b7c8183af2e4c9c2a00191951d40e-1b945a921603c44c-00",
        "User-Agent": [
          "azsdk-net-Storage.Files.DataLake/12.7.0-alpha.20210217.1",
          "(.NET 5.0.3; Microsoft Windows 10.0.19042)"
        ],
        "x-ms-client-request-id": "ce502092-418d-ff35-46c5-4486807d5af4",
        "x-ms-date": "Wed, 17 Feb 2021 22:32:55 GMT",
>>>>>>> 1814567d
        "x-ms-return-client-request-id": "true",
        "x-ms-version": "2020-06-12"
      },
      "RequestBody": null,
      "StatusCode": 201,
      "ResponseHeaders": {
        "Content-Length": "0",
<<<<<<< HEAD
        "Date": "Wed, 03 Feb 2021 02:08:04 GMT",
        "ETag": "\u00220x8D8C7E88A94CC3F\u0022",
        "Last-Modified": "Wed, 03 Feb 2021 02:08:04 GMT",
=======
        "Date": "Wed, 17 Feb 2021 22:32:54 GMT",
        "ETag": "\u00220x8D8D393F84B24DD\u0022",
        "Last-Modified": "Wed, 17 Feb 2021 22:32:55 GMT",
>>>>>>> 1814567d
        "Server": [
          "Windows-Azure-HDFS/1.0",
          "Microsoft-HTTPAPI/2.0"
        ],
        "x-ms-client-request-id": "ce502092-418d-ff35-46c5-4486807d5af4",
<<<<<<< HEAD
        "x-ms-request-id": "b9a256cd-901f-007a-2fd1-f9621f000000",
=======
        "x-ms-request-id": "f46c0c71-501f-0017-127c-05d654000000",
>>>>>>> 1814567d
        "x-ms-version": "2020-06-12"
      },
      "ResponseBody": []
    },
    {
      "RequestUri": "https://seannse.dfs.core.windows.net/test-filesystem-6cb7bc68-baaa-f60c-27c0-5853b0d63bb0/test-file-a402c338-4cfd-c88d-e8ed-b61802836497?action=append\u0026position=0",
      "RequestMethod": "PATCH",
      "RequestHeaders": {
        "Accept": "application/json",
        "Authorization": "Sanitized",
<<<<<<< HEAD
        "Content-Length": "1845",
        "Content-Type": "application/json",
        "traceparent": "00-defee932e326b243979bcb8d09343467-e03d08b98c3bb74d-00",
        "User-Agent": [
          "azsdk-net-Storage.Files.DataLake/12.7.0-alpha.20210202.1",
          "(.NET Framework 4.8.4250.0; Microsoft Windows 10.0.19042 )"
        ],
        "x-ms-client-request-id": "6f624bf4-262c-2654-a95b-4a6b788a4763",
        "x-ms-date": "Wed, 03 Feb 2021 02:08:03 GMT",
=======
        "Content-Length": "1024",
        "traceparent": "00-d99f3afeba874744a6b73dc223be2d55-4e6361941d673847-00",
        "User-Agent": [
          "azsdk-net-Storage.Files.DataLake/12.7.0-alpha.20210217.1",
          "(.NET 5.0.3; Microsoft Windows 10.0.19042)"
        ],
        "x-ms-client-request-id": "6f624bf4-262c-2654-a95b-4a6b788a4763",
        "x-ms-date": "Wed, 17 Feb 2021 22:32:55 GMT",
>>>>>>> 1814567d
        "x-ms-return-client-request-id": "true",
        "x-ms-version": "2020-06-12"
      },
      "RequestBody": [
        "R\uFFFDi\uFFFD\uFFFD\u0022O)\uFFFD,\uFFFD\uFFFD\uFFFD~\uFFFDWH\uFFFD\uFFFD\uFFFD3\uFFFD\n",
        "\uFFFD\uFFFD\u0006\uFFFD\uFFFD\u0275U\u007F\uFFFD\u04BB1\u0027\uFFFDXo\uFFFD\u0026Fa\uFFFDx{\uFFFD\u001A\uFFFD\u003E\uFFFD\uFFFDx\uFFFD\uFFFD\uFFFD\uFFFD\u000F\uFFFD\uFFFD\uFFFD\u0060\uFFFD\uFFFD(\u05F1\uFFFDz/\uFFFDZ\u0016\u0012\fO\uFFFD\uFFFDw\uFFFD\uFFFDg\uFFFDv\uFFFD\uFFFDm\u0011\uFFFDPW\uFFFD\uFFFD\uFFFD\u0002\uFFFDs\uFFFDq\uFFFD\uFFFD\u0004\uFFFD\uFFFD\uFFFDt\uFFFDf\uFFFDk7\u0418\u0018\uFFFDe\uFFFD[O\uFFFDi\uFFFD\uFFFD)\uFFFD\u000E\uFFFD2\u0010F\uFFFD\u001E\uFFFD\uFFFD\uFFFD\uFFFD\uFFFD\u001E\uFFFD\u0013\uFFFD\u0007[\uFFFD\u0019\uFFFD\uFFFD\uFFFD\u0026\uFFFDB\u0018;\uFFFD8(Av\uFFFD\u03AFUn\uFFFD\u0019B\uFFFDV\uFFFDe\u007F\u003C\uFFFDbD.\u0010Q\u0011\n",
        "\u000Bs\u0004\uFFFD\u2F1D\uFFFD\uFFFDQ8PD\uFFFD\uFFFD\uFFFD\u0003\uFFFDC:D3\uFFFD\u0719\uFFFD\uFFFD\uFFFD\uFFFD\u0012e\uFFFDy\u00E3\uFFFDj\uFFFD6\uFFFD$\uFFFDiL,.\uFFFD\u0004\uFFFDW*\u0010\r",
        "\uFFFD\uFFFD\uFFFDu()\uFFFD\uFFFD\u01F4v\uFFFD\u0581S\u03C27\u027D\u0015\uFFFD\u02B2\uFFFDk\u0007\uFFFD$\uFFFD\uFFFDU\uFFFD\uFFFD\uFFFD\uFFFDlB\uFFFDR\uFFFD\\\b\uFFFD\u0060\uFFFDWu\uFFFD\uFFFD\uFFFD\uFFFDFO\uFFFD?\r",
        "\uFFFDx\uFFFD\uFFFD\u0014\uFFFD(\uFFFD\uFFFD\u001D4\uFFFD\uFFFDc@\uFFFDw\u001E\uFFFD~\uFFFDQ\u0027\u0013\uFFFD!C\uFFFD\uFFFD\u000E7\u1F7D\uFFFD\uFFFD\uFFFDv\uFFFD\uFFFD\uFFFDd\uFFFDj#\uFFFD(~\uFFFD^\uFFFD1\b\uFFFD6qQ\uFFFDJ\uFFFD_p\uFFFD\uFFFD\uFFFDR\uFFFD\u02B9v\uFFFD\u0000\uFFFD\uFFFD\uFFFDr\uFFFD\uFFFD\uFFFD\uFFFD\uFFFD\u0022\uFFFD?\u0005\uFFFD\uFFFD\uFFFD7x8,\uFFFDZo\uFFFDB\uFFFD\uFFFD*^\uFFFD\u001F\uFFFD\u039E\b#\uFFFD\u953C\uFFFD\uFFFD\uFFFDN\u0004H\uFFFDy\uFFFDB\uFFFD\uFFFDx\uFFFD\uFFFD\uFFFD-\uFFFDE9\u001Ev\uFFFD\u0000\u0002\uFFFDpg\uFFFD\uFFFD\uFFFDN\uFFFD|\uFFFD\uFFFD\uFFFD \uFFFD\uFFFD\uFFFDW_\u001BB!4\uFFFD\uFFFDc\uFFFD\u001A\uFFFDZ\uFFFD3a\uFFFDK\u001C\uFFFDy\uFFFD\uFFFD~4\u0018\uFFFDQ^\uFFFD\r",
        "\uFFFDK\uFFFD\uFFFD\u0016}\uFFFD\uFFFDv\uFFFDm\u2A69\uFFFD\uFFFDO;\u0026\u0528\u0022)\uFFFDm\uFFFD\r",
        "\b8\uFFFDE}\uFFFD6X\uFFFD\uFFFD\u001C\uFFFD\uFFFDji\u0060\uFFFD;\u000F\u050A\uFFFD\u001D\u0001\u0022\uFFFD8;)l\u0018\uFFFD\uFFFD\uFFFDz\uFFFD~\uFFFD\uFFFDsP\uFFFD\b3XLj\u003E\uFFFDts]\u0203y\u001A\uFFFD#\uFFFD\uFFFD\uFFFD/X\uFFFDs\u0002(\uFFFD\uFFFD7J\u0016a9\uFFFD\u0015\uFFFD\uFFFDr\uFFFD\uFFFDg\uFFFD\uFFFDK\u0017.^\u0060([1Iw!lI\uFFFDU#\uFFFDO/\u003C(GgI\uFFFD\u0004\uFFFDYL\uFFFD\uFFFD\uFFFD_\u001A(\uFFFD\uFFFD4\uFFFDi\uFFFD\u0019\uFFFD\uFFFD\u0018]\uFFFD\u000EtN\uFFFD\uFFFD8\uFFFD{\u0003\uFFFD\uFFFD[O\u0001\uFFFDgwY\f/\uFFFDj(\uFFFD\uFFFD\uFFFD\u0060\u000Fz|1R8\uFFFD\uFFFD\uFFFD\uFFFDR\uFFFD\uFFFD\uFFFD$:\u0016\uFFFD3\u001A\uFFFD4er\uFFFDP\uFFFDw\n",
        "%S\uFFFDr[k\uFFFD3\uFFFD[#\uFFFD\u001D\uFFFD|$\uFFFDh\uFFFDr/\u0012\u001D\uFFFD\uFFFD\uFFFD\uFFFD\u0015\n",
        "r\u0002\uFFFDR\uFFFD\u0617g\u001CH2\uFFFD\u0007c*\u000F\uFFFD\uFFFDM\uFFFDM\uFFFD\uFFFD\u000B\u0004\uFFFD\u00136]\uFFFD\u0550s)@Y\uFFFD3D\u000E\u5F6C\u001F^\uFFFD\u0027\uFFFD\uFFFD~\u0017\u024D,\uFFFD|\u001A\uFFFDN\uFFFD\uFFFD\u0060\n",
        "Us\uFFFD\u0027\uFFFD\u0022\u0448\u0060x?\u0003\uFFFDH\u01ED,\uFFFDdC\u07F0\u000B\u0003Gl\uFFFD\u003E\uFFFD\uFFFDEJ\uFFFD\uFFFDW\uFFFD\uFFFD\uFFFDI\uFFFD!\uFFFD\uFFFDPN(\u002B3R\uFFFD\u0022J_\u001C*\uFFFDh\uFFFD\uFFFDq^\uFFFD\uFFFD|2\uFFFD~\uFFFD\uFFFD\u001C\uFFFD|i\uFFFD\u0022\uFFFD\uFFFD\uFFFD\uFFFD\u001E@\uFFFD\uFFFD\u0015\uFFFD\uFFFD\uFFFDh\uFFFD\uFFFDC\u001D\uFFFD\uFFFD.\uFFFDe:\u001EY\uFFFDNB6\uFFFD\uFFFD\uFFFDA\uFFFD\uFFFD\uFFFD\uFFFD0\u03A6z\uFFFD7\n",
        "\u0016U?\uFFFD\u052D\uFFFD\uFFFD\uFFFD\uFFFD\uFFFD\uFFFD[t\uFFFDM\uFFFD%\u001C\u001AcmF\u0007\uFFFD4\r",
        "\uFFFD\u0060\uFFFD\uFFFD\uFFFDO\uFFFD\uFFFD\u0003^\u001C\uFFFDO\uFFFDf\uFFFD\uFFFD\u0010\uFFFDM=\uFFFD\uFFFDT\uFFFD\u001C\uFFFD\uFFFD\u000E7A\uFFFD\uFFFD\uFFFDJ\uFFFD\uFFFD?\uFFFD\f\uFFFD\uFFFDJV\t$\u02C7\u0006\uFFFD\u001B\uFFFD\uFFFD\uFFFDi\uFFFD\uFFFD\uFFFD\uFFFD\u0269\uFFFD\uFFFD\uFFFD\u001C|Ye\uFFFD\uFFFD%\uFFFDY\uFFFDkC6\uFFFDKxQ\u001E\uFFFD\uFFFD\u001B\uFFFD"
      ],
      "StatusCode": 202,
      "ResponseHeaders": {
        "Content-Length": "0",
<<<<<<< HEAD
        "Date": "Wed, 03 Feb 2021 02:08:04 GMT",
=======
        "Date": "Wed, 17 Feb 2021 22:32:54 GMT",
>>>>>>> 1814567d
        "Server": [
          "Windows-Azure-HDFS/1.0",
          "Microsoft-HTTPAPI/2.0"
        ],
        "x-ms-client-request-id": "6f624bf4-262c-2654-a95b-4a6b788a4763",
<<<<<<< HEAD
        "x-ms-request-id": "b9a256e2-901f-007a-44d1-f9621f000000",
=======
        "x-ms-request-id": "f46c0c83-501f-0017-247c-05d654000000",
>>>>>>> 1814567d
        "x-ms-request-server-encrypted": "true",
        "x-ms-version": "2020-06-12"
      },
      "ResponseBody": []
    },
    {
      "RequestUri": "https://seannse.dfs.core.windows.net/test-filesystem-6cb7bc68-baaa-f60c-27c0-5853b0d63bb0/test-file-a402c338-4cfd-c88d-e8ed-b61802836497?action=flush\u0026position=1024",
      "RequestMethod": "PATCH",
      "RequestHeaders": {
        "Accept": "application/json",
        "Authorization": "Sanitized",
<<<<<<< HEAD
        "traceparent": "00-1360c2411bfd7443ae8498650af4c36d-c5867aae45a2854d-00",
        "User-Agent": [
          "azsdk-net-Storage.Files.DataLake/12.7.0-alpha.20210202.1",
          "(.NET Framework 4.8.4250.0; Microsoft Windows 10.0.19042 )"
        ],
        "x-ms-client-request-id": "572aeaad-ac24-d28e-8959-c058b7ef74d9",
        "x-ms-date": "Wed, 03 Feb 2021 02:08:03 GMT",
=======
        "Content-Length": "0",
        "traceparent": "00-750b9958ed2c6f43ba1ca3234e71e151-ec3894a763f16d41-00",
        "User-Agent": [
          "azsdk-net-Storage.Files.DataLake/12.7.0-alpha.20210217.1",
          "(.NET 5.0.3; Microsoft Windows 10.0.19042)"
        ],
        "x-ms-client-request-id": "572aeaad-ac24-d28e-8959-c058b7ef74d9",
        "x-ms-date": "Wed, 17 Feb 2021 22:32:55 GMT",
>>>>>>> 1814567d
        "x-ms-return-client-request-id": "true",
        "x-ms-version": "2020-06-12"
      },
      "RequestBody": null,
      "StatusCode": 200,
      "ResponseHeaders": {
        "Content-Length": "0",
<<<<<<< HEAD
        "Date": "Wed, 03 Feb 2021 02:08:04 GMT",
        "ETag": "\u00220x8D8C7E88ABD50DE\u0022",
        "Last-Modified": "Wed, 03 Feb 2021 02:08:04 GMT",
=======
        "Date": "Wed, 17 Feb 2021 22:32:55 GMT",
        "ETag": "\u00220x8D8D393F86762B6\u0022",
        "Last-Modified": "Wed, 17 Feb 2021 22:32:55 GMT",
>>>>>>> 1814567d
        "Server": [
          "Windows-Azure-HDFS/1.0",
          "Microsoft-HTTPAPI/2.0"
        ],
        "x-ms-client-request-id": "572aeaad-ac24-d28e-8959-c058b7ef74d9",
<<<<<<< HEAD
        "x-ms-request-id": "b9a2570b-901f-007a-6dd1-f9621f000000",
=======
        "x-ms-request-id": "f46c0c8d-501f-0017-2e7c-05d654000000",
>>>>>>> 1814567d
        "x-ms-request-server-encrypted": "false",
        "x-ms-version": "2020-06-12"
      },
      "ResponseBody": []
    },
    {
      "RequestUri": "https://seannse.blob.core.windows.net/test-filesystem-6cb7bc68-baaa-f60c-27c0-5853b0d63bb0?restype=container",
      "RequestMethod": "DELETE",
      "RequestHeaders": {
        "Accept": "application/xml",
        "Authorization": "Sanitized",
<<<<<<< HEAD
        "traceparent": "00-e90e8de5ef4e784bacf65a5fad2ff85b-85d20f0310f32046-00",
        "User-Agent": [
          "azsdk-net-Storage.Files.DataLake/12.7.0-alpha.20210202.1",
          "(.NET Framework 4.8.4250.0; Microsoft Windows 10.0.19042 )"
        ],
        "x-ms-client-request-id": "8dbe8bfb-f060-033f-d3b2-f08b67ae6b61",
        "x-ms-date": "Wed, 03 Feb 2021 02:08:03 GMT",
=======
        "traceparent": "00-7b765fe69432084d98313ed9a0aae767-6348f55406dafc44-00",
        "User-Agent": [
          "azsdk-net-Storage.Files.DataLake/12.7.0-alpha.20210217.1",
          "(.NET 5.0.3; Microsoft Windows 10.0.19042)"
        ],
        "x-ms-client-request-id": "8dbe8bfb-f060-033f-d3b2-f08b67ae6b61",
        "x-ms-date": "Wed, 17 Feb 2021 22:32:55 GMT",
>>>>>>> 1814567d
        "x-ms-return-client-request-id": "true",
        "x-ms-version": "2020-06-12"
      },
      "RequestBody": null,
      "StatusCode": 202,
      "ResponseHeaders": {
        "Content-Length": "0",
<<<<<<< HEAD
        "Date": "Wed, 03 Feb 2021 02:08:04 GMT",
=======
        "Date": "Wed, 17 Feb 2021 22:32:55 GMT",
>>>>>>> 1814567d
        "Server": [
          "Windows-Azure-Blob/1.0",
          "Microsoft-HTTPAPI/2.0"
        ],
        "x-ms-client-request-id": "8dbe8bfb-f060-033f-d3b2-f08b67ae6b61",
<<<<<<< HEAD
        "x-ms-request-id": "8301dc78-101e-0016-5fd1-f98988000000",
=======
        "x-ms-request-id": "83c68f44-f01e-0088-207c-059a56000000",
>>>>>>> 1814567d
        "x-ms-version": "2020-06-12"
      },
      "ResponseBody": []
    },
    {
      "RequestUri": "https://seannse.blob.core.windows.net/test-filesystem-89c544f9-88e8-5cb6-695d-13e58ecfc9a9?restype=container",
      "RequestMethod": "PUT",
      "RequestHeaders": {
        "Accept": "application/xml",
        "Authorization": "Sanitized",
<<<<<<< HEAD
        "traceparent": "00-269fba3a9e4503479cc221df35f21ee8-61121a691330a748-00",
        "User-Agent": [
          "azsdk-net-Storage.Files.DataLake/12.7.0-alpha.20210202.1",
          "(.NET Framework 4.8.4250.0; Microsoft Windows 10.0.19042 )"
        ],
        "x-ms-blob-public-access": "container",
        "x-ms-client-request-id": "c3c5bdd3-681a-720a-d562-2302dc5a7403",
        "x-ms-date": "Wed, 03 Feb 2021 02:08:03 GMT",
=======
        "traceparent": "00-be784bee5765114b86fda41a2f96738f-bfa9d9eda9890a49-00",
        "User-Agent": [
          "azsdk-net-Storage.Files.DataLake/12.7.0-alpha.20210217.1",
          "(.NET 5.0.3; Microsoft Windows 10.0.19042)"
        ],
        "x-ms-blob-public-access": "container",
        "x-ms-client-request-id": "c3c5bdd3-681a-720a-d562-2302dc5a7403",
        "x-ms-date": "Wed, 17 Feb 2021 22:32:55 GMT",
>>>>>>> 1814567d
        "x-ms-return-client-request-id": "true",
        "x-ms-version": "2020-06-12"
      },
      "RequestBody": null,
      "StatusCode": 201,
      "ResponseHeaders": {
        "Content-Length": "0",
<<<<<<< HEAD
        "Date": "Wed, 03 Feb 2021 02:08:04 GMT",
        "ETag": "\u00220x8D8C7E88B04A36B\u0022",
        "Last-Modified": "Wed, 03 Feb 2021 02:08:05 GMT",
=======
        "Date": "Wed, 17 Feb 2021 22:32:55 GMT",
        "ETag": "\u00220x8D8D393F8AB913B\u0022",
        "Last-Modified": "Wed, 17 Feb 2021 22:32:55 GMT",
>>>>>>> 1814567d
        "Server": [
          "Windows-Azure-Blob/1.0",
          "Microsoft-HTTPAPI/2.0"
        ],
        "x-ms-client-request-id": "c3c5bdd3-681a-720a-d562-2302dc5a7403",
<<<<<<< HEAD
        "x-ms-request-id": "477df0e3-601e-000c-7fd1-f9e857000000",
=======
        "x-ms-request-id": "c3bc8599-101e-0064-577c-058ec7000000",
>>>>>>> 1814567d
        "x-ms-version": "2020-06-12"
      },
      "ResponseBody": []
    },
    {
      "RequestUri": "https://seannse.dfs.core.windows.net/test-filesystem-89c544f9-88e8-5cb6-695d-13e58ecfc9a9/test-file-982247e8-3f50-122f-cb06-1d1b8360fc74?resource=file",
      "RequestMethod": "PUT",
      "RequestHeaders": {
        "Accept": "application/json",
        "Authorization": "Sanitized",
        "If-None-Match": "*",
<<<<<<< HEAD
        "traceparent": "00-b58d021d054755478d8e4b9e125fb066-85ac63c85bb3af45-00",
        "User-Agent": [
          "azsdk-net-Storage.Files.DataLake/12.7.0-alpha.20210202.1",
          "(.NET Framework 4.8.4250.0; Microsoft Windows 10.0.19042 )"
        ],
        "x-ms-client-request-id": "186d0157-cdd2-9444-8db2-f7144aeeee75",
        "x-ms-date": "Wed, 03 Feb 2021 02:08:04 GMT",
=======
        "traceparent": "00-8fc998924ee6c347b837ca4722d96483-bd63660e3f30ed49-00",
        "User-Agent": [
          "azsdk-net-Storage.Files.DataLake/12.7.0-alpha.20210217.1",
          "(.NET 5.0.3; Microsoft Windows 10.0.19042)"
        ],
        "x-ms-client-request-id": "186d0157-cdd2-9444-8db2-f7144aeeee75",
        "x-ms-date": "Wed, 17 Feb 2021 22:32:56 GMT",
>>>>>>> 1814567d
        "x-ms-return-client-request-id": "true",
        "x-ms-version": "2020-06-12"
      },
      "RequestBody": null,
      "StatusCode": 201,
      "ResponseHeaders": {
        "Content-Length": "0",
<<<<<<< HEAD
        "Date": "Wed, 03 Feb 2021 02:08:05 GMT",
        "ETag": "\u00220x8D8C7E88B45FB32\u0022",
        "Last-Modified": "Wed, 03 Feb 2021 02:08:05 GMT",
=======
        "Date": "Wed, 17 Feb 2021 22:32:55 GMT",
        "ETag": "\u00220x8D8D393F8F26B95\u0022",
        "Last-Modified": "Wed, 17 Feb 2021 22:32:56 GMT",
>>>>>>> 1814567d
        "Server": [
          "Windows-Azure-HDFS/1.0",
          "Microsoft-HTTPAPI/2.0"
        ],
        "x-ms-client-request-id": "186d0157-cdd2-9444-8db2-f7144aeeee75",
<<<<<<< HEAD
        "x-ms-request-id": "aa09524c-e01f-003d-11d1-f90944000000",
=======
        "x-ms-request-id": "272a056e-901f-006a-427c-05a777000000",
>>>>>>> 1814567d
        "x-ms-version": "2020-06-12"
      },
      "ResponseBody": []
    },
    {
      "RequestUri": "https://seannse.dfs.core.windows.net/test-filesystem-89c544f9-88e8-5cb6-695d-13e58ecfc9a9/test-file-982247e8-3f50-122f-cb06-1d1b8360fc74?action=append\u0026position=0",
      "RequestMethod": "PATCH",
      "RequestHeaders": {
        "Accept": "application/json",
        "Authorization": "Sanitized",
<<<<<<< HEAD
        "Content-Length": "1884",
        "Content-Type": "application/json",
        "traceparent": "00-504692dbdb41194681cf5f4c412da96a-a2c1b593a79bbf45-00",
        "User-Agent": [
          "azsdk-net-Storage.Files.DataLake/12.7.0-alpha.20210202.1",
          "(.NET Framework 4.8.4250.0; Microsoft Windows 10.0.19042 )"
        ],
        "x-ms-client-request-id": "b8e6f6d9-59df-9a2f-7da4-9c31fbe6ac1c",
        "x-ms-date": "Wed, 03 Feb 2021 02:08:04 GMT",
=======
        "Content-Length": "1024",
        "traceparent": "00-d609ddef8747b7428c04c8399b0971ed-409b78313abefd41-00",
        "User-Agent": [
          "azsdk-net-Storage.Files.DataLake/12.7.0-alpha.20210217.1",
          "(.NET 5.0.3; Microsoft Windows 10.0.19042)"
        ],
        "x-ms-client-request-id": "b8e6f6d9-59df-9a2f-7da4-9c31fbe6ac1c",
        "x-ms-date": "Wed, 17 Feb 2021 22:32:56 GMT",
>>>>>>> 1814567d
        "x-ms-return-client-request-id": "true",
        "x-ms-version": "2020-06-12"
      },
      "RequestBody": [
        "e\uFFFD\u000B^I\uFFFD\uFFFD\uFFFD\u0022\uFFFDe\uFFFD\u0060OU#\f\u0102\uFFFD\uFFFD*9}CW\u000Ez\uFFFD\uFFFD\uFFFD\uFFFDj\u0013j\uFFFD\u01F3\b\uFFFD\u0060\uFFFD\uFFFD\u07AB,b\uFFFD\uFFFD\u003E)l\uFFFD\uFFFD\r",
        "\uFFFD%\uFFFD\u0060\uFFFD\uFFFD=m\uFFFDh\u0007\uFFFD\u003C\uFFFDE\u0011yf\uFFFD\uFFFD1Z\uFFFD\u0016\uFFFDl\uFFFDw\uFFFD\uFFFD]\uFFFD\u0005\uFFFD^\uFFFDRf\uFFFD\u0022B\uFFFDv\uFFFD6\u0026\uFFFDP\uFFFD\u0018\uFFFD\u001D\uFFFD\u001C\uFFFD\uFFFD\uFFFDI\uFFFDg\uFFFD\uFFFDR\u0629\r",
        "6aAI\uFFFD\u0013\uFFFDa\uFFFD7\uFFFD-\uFFFD\u03B48~\uFFFD\uFFFD@\uFFFD\uFFFD\u0653\u0001\t\uFFFDPmK\uFFFD\uFFFD\uFFFD)\uFFFDU\u000F\uFFFDY\uFFFDn\uFFFDlx\uFFFD\uFFFDi\u07B3{x\uFFFD:i!L\uFFFD\uFFFDH\uFFFDY^\uFFFDc\uFFFDF3\uFFFD\uFFFD^)\uFFFD:\uFFFD\uFFFDP}\u0060\uFFFD5\uFFFD\u06DC\uFFFD\uFFFD\uFFFDc\uFFFD\u0007\uFFFD\uFFFDaf\uFFFD\uFFFD\u0010\uFFFD\b\u97D8\uFFFD\uFFFDTR\uFFFD\uFFFD{\uFFFD\uFFFD\uFFFD\u0027\u0000\u0013\u0016}\uFFFD\u0002\uFFFD\uFFFD\u38AF\u003C\uFFFD\uFFFDg\uFFFD8\uFFFD\uFFFDtw\u000E\uFFFD\uFFFD\uFFFDH\uFFFD)d\uFFFD\uFFFD5\u04E6aS\uFFFD\bO\uFFFDwB\uFFFD\uFFFD\u0002\uFFFD\u00CAA\uFFFDC\uFFFD(Z\uFFFD\uFFFDv)\uFFFDxbgA\uFFFD\uFFFDzi\uFFFDf\u0014\b/p\u0003\uFFFD4R\uFFFD\uFFFD\u0019\uFFFD\u0015\uFFFDv\uFFFD\u0022\fx\uFFFDo\uFFFDcg\uFFFDB\u0010\u0001\uFFFDK\uFFFDY\uFFFD#-\uFFFD\u0014f%]z\uFFFD\uFFFD@\uFFFD\uFFFDM\u007F\uFFFDW\uFFFDn\uFFFD\uFFFD\uFFFD6\uFFFD\u0219\uFFFD\uFFFD3\uFFFD\\a\uFFFD\uFFFD\uD9A9\uDC4F\uFFFD\uFFFD\u001A{\uFFFD\u000F#\uFFFD\uFFFD\uFFFD\uFFFD6h\uFFFD\u0019i\uFFFD,\uFFFDAK\uFFFDcpG\fr\uFFFD\uFFFDE[\uFFFD9\uFFFD\u02C7\uFFFDy%\u0026\uFFFD\uFFFD\uFFFD[\uFFFD*\uFFFDHV\uFFFD\uFFFD\uFFFDOD\uF0E94\u011DE\u0015\uFFFD\uFFFD\uFFFD\uFFFD\uFFFD\uFFFD\uFFFD\uFFFDi\u0007\uFFFD\uFFFDb\u0017\uFFFD\u0014J\uFFFD\u0696r{\uFFFD\u0001\uFFFD\uFFFD\u0004,Ea\uFFFD;\uFFFD\u00162\uFFFD\u0000\uFFFD\uFFFD\uFFFD\uFFFD\u0060\uFFFD\uFFFD\uFFFD\uFFFD\uFFFD\uFFFD\uFFFD\u00EE\uFFFD#\u0002\uFFFD\u0012\u001C\u001D\uFFFDf$\uFFFDG\uFFFD\uFFFD\u0001e\uFFFDJX;\uFFFD\u001B\uFFFD\u000F[\uFFFD\u0003\u0019\uFFFD[\u007F\u014C0\uFFFD/\uFFFD\uFFFDm\uFFFD\u0027\\;\u0018\uFFFD\tR\u05C5\u000F\uFFFD\uFFFD\uFFFD\uFFFD\uFFFD\b)\uFFFD\uFFFDz\u001At\uFFFD\uFFFD\u0026\uFFFD\uFFFD^\u000E6\uFFFD]\uBE78S\uFFFD\uFFFDcRO,\uFFFD\uFFFD\uFFFD\uFFFD=\uFFFD\u003C\uFFFD\u0006\u000B5\uFFFDf\uFFFD\uFFFDq\uFFFD*\u000F\uFFFD\uFFFDOPB\uFFFD\uFFFD\u0015\uFFFD(gVe\u002B\uFFFD\uFFFDH\u000E0C;!$/\uFFFD\u0027\uFFFDR\u0006\uFFFDn\uFFFD9B[cC6xWo\uFFFD\uFFFD\uFFFD\uFFFD\uFFFD\uFFFD\uFFFDx\uFFFDCb\uFFFD\uFFFD\uFFFD\u04A3\u001F\uFFFD\u001B\uFFFD{\u000F\u067A\uFFFD\u001C\u0022\u03CA\uFFFD\u0012\uFFFD\uFFFD\u04D2\uFFFDc\uFFFD\uFFFDW1\uFFFD4\uFFFD\u000B\r",
        "Sn\uFFFD\uFFFD$\uFFFD]\uFFFD\uFFFD\uFFFD\u0007\u0005\uFFFD\uFFFD\uFFFD\uFFFD30\uFFFD\uFFFD\u0012@L@\uFFFD\uFFFD\uFFFDt\uFFFD\uFFFDU\uFFFD\uFFFD\u0273F\uFFFDyy9\u0027\uFFFD\uFFFD\uFFFD\\\uFFFDh\uFFFD9\uFFFD\u0000R\u003E%@-\u003C~\uFFFD\uFFFD\uFFFD\u003CS\uFFFDmX{\uFFFD\uFFFD\uFFFD\u0022\uFFFD\uFFFD\uFFFD\uFFFD3G\uFFFD\uFFFD\u00025\u0018;\uFFFD\uFFFD\u0003oe\uFFFD\uFFFD\tL\uFFFD}\uFFFD\uFFFD:T\u0003\u0010\uFFFD\uFFFD\uFFFD\uFFFDF\uFFFD\uFFFDd\r",
        "\u6C99\uFFFD\u0181\u0000\uFFFD\uFFFDj\uFFFD\u0015Er\uFFFD\uFFFD\uFFFD:\uFFFD\u05A7\f5\uFFFD\uFFFDf\uFFFD\uFFFDh\uFFFD\u0001{\uFFFDW\uFFFDP\uFFFD\u001D\uFFFD\uFFFDU\uFFFD\u001B\uFFFDU\u003E\uFFFD\uFFFDo\u0060\uFFFD\uFFFDf\uFFFD|\uFFFD\uFFFD\u002B\u001BL\uFFFDQ\u0001#\u0014\uFFFD\uFFFDP#\uFFFD\uFFFD\uFFFD\uCEB6J\uFFFD\uFFFDE\u0027\uFFFD\uFFFD$\b\r",
        "s\u0014\uFFFD\uFFFD\uFFFD\uFFFD\uFFFD\u0001\uFFFD5\u0004\uFFFD\uFFFD\uFFFDk\uFFFD\uFFFD\uFFFD\uFFFD\u07E1\uFFFD#1\uFFFD\uFFFD\uFFFDx\uFFFD-\uFFFD\u0016\uFFFD\uFFFD\u000Et)\uFFFD\uFFFD\uFFFDO\uFFFD\uFFFDa\uFFFD\u0010\uFFFD\uFFFDD\u0022;\u002B-\uFFFDh\uFFFD\uFFFD\u0005\u0006\uFFFD\r",
        "$r\uFFFD\uFFFD\uFFFDF\uFFFD]\u001B\uFFFD\u0012\uFFFD\n",
        "Q%q\uFFFD\u0026\uFFFD\u002B83\uFFFD\uFFFD\uFFFD\uFFFD\uFFFDMk\uFFFD#\uFFFDT\uFFFD*\u0013\uFFFDr\uFFFD\uFFFD\uFFFD^)z(G\u0022\uFFFDB0\uFFFD\uFFFDlx\uFFFD\uFFFD\uFFFD\uFFFD!\uFFFDw\uFFFD\uFFFDP\uFFFDB\uFFFDC\u0026\u0012\uFFFD];\uFFFDF\uFFFD\n",
        "%\u0246\uFFFD"
      ],
      "StatusCode": 202,
      "ResponseHeaders": {
        "Content-Length": "0",
<<<<<<< HEAD
        "Date": "Wed, 03 Feb 2021 02:08:05 GMT",
=======
        "Date": "Wed, 17 Feb 2021 22:32:55 GMT",
>>>>>>> 1814567d
        "Server": [
          "Windows-Azure-HDFS/1.0",
          "Microsoft-HTTPAPI/2.0"
        ],
        "x-ms-client-request-id": "b8e6f6d9-59df-9a2f-7da4-9c31fbe6ac1c",
<<<<<<< HEAD
        "x-ms-request-id": "aa095258-e01f-003d-1dd1-f90944000000",
=======
        "x-ms-request-id": "272a0590-901f-006a-647c-05a777000000",
>>>>>>> 1814567d
        "x-ms-request-server-encrypted": "true",
        "x-ms-version": "2020-06-12"
      },
      "ResponseBody": []
    },
    {
      "RequestUri": "https://seannse.dfs.core.windows.net/test-filesystem-89c544f9-88e8-5cb6-695d-13e58ecfc9a9/test-file-982247e8-3f50-122f-cb06-1d1b8360fc74?action=flush\u0026position=1024",
      "RequestMethod": "PATCH",
      "RequestHeaders": {
        "Accept": "application/json",
        "Authorization": "Sanitized",
<<<<<<< HEAD
        "If-Modified-Since": "Tue, 02 Feb 2021 02:08:02 GMT",
        "traceparent": "00-e9c16ce26228da439c5cb31335e8bec2-9ea32537407ea442-00",
        "User-Agent": [
          "azsdk-net-Storage.Files.DataLake/12.7.0-alpha.20210202.1",
          "(.NET Framework 4.8.4250.0; Microsoft Windows 10.0.19042 )"
        ],
        "x-ms-client-request-id": "2f316de9-cde2-f4e5-daa0-739fc7aaf653",
        "x-ms-date": "Wed, 03 Feb 2021 02:08:04 GMT",
=======
        "Content-Length": "0",
        "If-Modified-Since": "Tue, 16 Feb 2021 22:32:54 GMT",
        "traceparent": "00-499d396539cc7b48bc752ba93219198c-cd456045a827c54c-00",
        "User-Agent": [
          "azsdk-net-Storage.Files.DataLake/12.7.0-alpha.20210217.1",
          "(.NET 5.0.3; Microsoft Windows 10.0.19042)"
        ],
        "x-ms-client-request-id": "2f316de9-cde2-f4e5-daa0-739fc7aaf653",
        "x-ms-date": "Wed, 17 Feb 2021 22:32:56 GMT",
>>>>>>> 1814567d
        "x-ms-return-client-request-id": "true",
        "x-ms-version": "2020-06-12"
      },
      "RequestBody": null,
      "StatusCode": 200,
      "ResponseHeaders": {
        "Content-Length": "0",
<<<<<<< HEAD
        "Date": "Wed, 03 Feb 2021 02:08:05 GMT",
        "ETag": "\u00220x8D8C7E88B73686F\u0022",
        "Last-Modified": "Wed, 03 Feb 2021 02:08:05 GMT",
=======
        "Date": "Wed, 17 Feb 2021 22:32:55 GMT",
        "ETag": "\u00220x8D8D393F90CA2D0\u0022",
        "Last-Modified": "Wed, 17 Feb 2021 22:32:56 GMT",
>>>>>>> 1814567d
        "Server": [
          "Windows-Azure-HDFS/1.0",
          "Microsoft-HTTPAPI/2.0"
        ],
        "x-ms-client-request-id": "2f316de9-cde2-f4e5-daa0-739fc7aaf653",
<<<<<<< HEAD
        "x-ms-request-id": "aa095277-e01f-003d-3bd1-f90944000000",
=======
        "x-ms-request-id": "272a05a3-901f-006a-777c-05a777000000",
>>>>>>> 1814567d
        "x-ms-request-server-encrypted": "false",
        "x-ms-version": "2020-06-12"
      },
      "ResponseBody": []
    },
    {
      "RequestUri": "https://seannse.blob.core.windows.net/test-filesystem-89c544f9-88e8-5cb6-695d-13e58ecfc9a9?restype=container",
      "RequestMethod": "DELETE",
      "RequestHeaders": {
        "Accept": "application/xml",
        "Authorization": "Sanitized",
<<<<<<< HEAD
        "traceparent": "00-a37bae67db4cf848b7e63e3ff431e4fc-a88aeed2ba4ac142-00",
        "User-Agent": [
          "azsdk-net-Storage.Files.DataLake/12.7.0-alpha.20210202.1",
          "(.NET Framework 4.8.4250.0; Microsoft Windows 10.0.19042 )"
        ],
        "x-ms-client-request-id": "8e471f5b-7cb4-cd39-4e34-a216eca01607",
        "x-ms-date": "Wed, 03 Feb 2021 02:08:05 GMT",
=======
        "traceparent": "00-ebd0e075fe1f3748855be6c5701d6a5a-7a2d589541b7c945-00",
        "User-Agent": [
          "azsdk-net-Storage.Files.DataLake/12.7.0-alpha.20210217.1",
          "(.NET 5.0.3; Microsoft Windows 10.0.19042)"
        ],
        "x-ms-client-request-id": "8e471f5b-7cb4-cd39-4e34-a216eca01607",
        "x-ms-date": "Wed, 17 Feb 2021 22:32:56 GMT",
>>>>>>> 1814567d
        "x-ms-return-client-request-id": "true",
        "x-ms-version": "2020-06-12"
      },
      "RequestBody": null,
      "StatusCode": 202,
      "ResponseHeaders": {
        "Content-Length": "0",
<<<<<<< HEAD
        "Date": "Wed, 03 Feb 2021 02:08:05 GMT",
=======
        "Date": "Wed, 17 Feb 2021 22:32:56 GMT",
>>>>>>> 1814567d
        "Server": [
          "Windows-Azure-Blob/1.0",
          "Microsoft-HTTPAPI/2.0"
        ],
        "x-ms-client-request-id": "8e471f5b-7cb4-cd39-4e34-a216eca01607",
<<<<<<< HEAD
        "x-ms-request-id": "477df28c-601e-000c-01d1-f9e857000000",
=======
        "x-ms-request-id": "c3bc8686-101e-0064-277c-058ec7000000",
>>>>>>> 1814567d
        "x-ms-version": "2020-06-12"
      },
      "ResponseBody": []
    },
    {
      "RequestUri": "https://seannse.blob.core.windows.net/test-filesystem-c63b985a-8a56-0a53-b7b8-78d9c757887b?restype=container",
      "RequestMethod": "PUT",
      "RequestHeaders": {
        "Accept": "application/xml",
        "Authorization": "Sanitized",
<<<<<<< HEAD
        "traceparent": "00-000a30e18e7d0340a71e53876d9d06ae-341c4da8ec473e40-00",
        "User-Agent": [
          "azsdk-net-Storage.Files.DataLake/12.7.0-alpha.20210202.1",
          "(.NET Framework 4.8.4250.0; Microsoft Windows 10.0.19042 )"
        ],
        "x-ms-blob-public-access": "container",
        "x-ms-client-request-id": "d334fef1-3322-d01a-cc3d-d7fc046006f7",
        "x-ms-date": "Wed, 03 Feb 2021 02:08:05 GMT",
=======
        "traceparent": "00-7885759c9f439d41a5cc82b764d2fcab-a7bbb5b2825bcb4c-00",
        "User-Agent": [
          "azsdk-net-Storage.Files.DataLake/12.7.0-alpha.20210217.1",
          "(.NET 5.0.3; Microsoft Windows 10.0.19042)"
        ],
        "x-ms-blob-public-access": "container",
        "x-ms-client-request-id": "d334fef1-3322-d01a-cc3d-d7fc046006f7",
        "x-ms-date": "Wed, 17 Feb 2021 22:32:56 GMT",
>>>>>>> 1814567d
        "x-ms-return-client-request-id": "true",
        "x-ms-version": "2020-06-12"
      },
      "RequestBody": null,
      "StatusCode": 201,
      "ResponseHeaders": {
        "Content-Length": "0",
<<<<<<< HEAD
        "Date": "Wed, 03 Feb 2021 02:08:05 GMT",
        "ETag": "\u00220x8D8C7E88BB8350E\u0022",
        "Last-Modified": "Wed, 03 Feb 2021 02:08:06 GMT",
=======
        "Date": "Wed, 17 Feb 2021 22:32:56 GMT",
        "ETag": "\u00220x8D8D393F94BBA87\u0022",
        "Last-Modified": "Wed, 17 Feb 2021 22:32:56 GMT",
>>>>>>> 1814567d
        "Server": [
          "Windows-Azure-Blob/1.0",
          "Microsoft-HTTPAPI/2.0"
        ],
        "x-ms-client-request-id": "d334fef1-3322-d01a-cc3d-d7fc046006f7",
<<<<<<< HEAD
        "x-ms-request-id": "b22936a9-301e-00a8-17d1-f9e1f1000000",
=======
        "x-ms-request-id": "effb190f-901e-0008-427c-056550000000",
>>>>>>> 1814567d
        "x-ms-version": "2020-06-12"
      },
      "ResponseBody": []
    },
    {
      "RequestUri": "https://seannse.dfs.core.windows.net/test-filesystem-c63b985a-8a56-0a53-b7b8-78d9c757887b/test-file-e97027ac-6f5b-f2a4-f923-276d1a5fce17?resource=file",
      "RequestMethod": "PUT",
      "RequestHeaders": {
        "Accept": "application/json",
        "Authorization": "Sanitized",
        "If-None-Match": "*",
<<<<<<< HEAD
        "traceparent": "00-5051aa21f625324a9721faab02a182c0-303445f14dd24a40-00",
        "User-Agent": [
          "azsdk-net-Storage.Files.DataLake/12.7.0-alpha.20210202.1",
          "(.NET Framework 4.8.4250.0; Microsoft Windows 10.0.19042 )"
        ],
        "x-ms-client-request-id": "154878e2-a22f-82ba-5941-daff0cadb56c",
        "x-ms-date": "Wed, 03 Feb 2021 02:08:05 GMT",
=======
        "traceparent": "00-744de2cb4f915142ad8a4dcc972e78d1-f38132543d2d2a41-00",
        "User-Agent": [
          "azsdk-net-Storage.Files.DataLake/12.7.0-alpha.20210217.1",
          "(.NET 5.0.3; Microsoft Windows 10.0.19042)"
        ],
        "x-ms-client-request-id": "154878e2-a22f-82ba-5941-daff0cadb56c",
        "x-ms-date": "Wed, 17 Feb 2021 22:32:57 GMT",
>>>>>>> 1814567d
        "x-ms-return-client-request-id": "true",
        "x-ms-version": "2020-06-12"
      },
      "RequestBody": null,
      "StatusCode": 201,
      "ResponseHeaders": {
        "Content-Length": "0",
<<<<<<< HEAD
        "Date": "Wed, 03 Feb 2021 02:08:05 GMT",
        "ETag": "\u00220x8D8C7E88BF692AD\u0022",
        "Last-Modified": "Wed, 03 Feb 2021 02:08:06 GMT",
=======
        "Date": "Wed, 17 Feb 2021 22:32:56 GMT",
        "ETag": "\u00220x8D8D393F9830B26\u0022",
        "Last-Modified": "Wed, 17 Feb 2021 22:32:57 GMT",
>>>>>>> 1814567d
        "Server": [
          "Windows-Azure-HDFS/1.0",
          "Microsoft-HTTPAPI/2.0"
        ],
        "x-ms-client-request-id": "154878e2-a22f-82ba-5941-daff0cadb56c",
<<<<<<< HEAD
        "x-ms-request-id": "55ee757c-e01f-0060-2bd1-f903c0000000",
=======
        "x-ms-request-id": "549660cd-e01f-005f-0c7c-05cb63000000",
>>>>>>> 1814567d
        "x-ms-version": "2020-06-12"
      },
      "ResponseBody": []
    },
    {
      "RequestUri": "https://seannse.dfs.core.windows.net/test-filesystem-c63b985a-8a56-0a53-b7b8-78d9c757887b/test-file-e97027ac-6f5b-f2a4-f923-276d1a5fce17?action=append\u0026position=0",
      "RequestMethod": "PATCH",
      "RequestHeaders": {
        "Accept": "application/json",
        "Authorization": "Sanitized",
<<<<<<< HEAD
        "Content-Length": "1845",
        "Content-Type": "application/json",
        "traceparent": "00-46b936f0b237aa4aa74aedb53d8897b4-09818e5616641849-00",
        "User-Agent": [
          "azsdk-net-Storage.Files.DataLake/12.7.0-alpha.20210202.1",
          "(.NET Framework 4.8.4250.0; Microsoft Windows 10.0.19042 )"
        ],
        "x-ms-client-request-id": "0fef873d-c79c-f8d5-1c0b-18f6dcf92ac3",
        "x-ms-date": "Wed, 03 Feb 2021 02:08:05 GMT",
=======
        "Content-Length": "1024",
        "traceparent": "00-02ef4553a850f94c81aecd34dc942696-de098755a3d91642-00",
        "User-Agent": [
          "azsdk-net-Storage.Files.DataLake/12.7.0-alpha.20210217.1",
          "(.NET 5.0.3; Microsoft Windows 10.0.19042)"
        ],
        "x-ms-client-request-id": "0fef873d-c79c-f8d5-1c0b-18f6dcf92ac3",
        "x-ms-date": "Wed, 17 Feb 2021 22:32:57 GMT",
>>>>>>> 1814567d
        "x-ms-return-client-request-id": "true",
        "x-ms-version": "2020-06-12"
      },
      "RequestBody": [
        "n\uFFFD\u0421x=\uFFFD\uFFFD\uFFFD\uFFFD\u0001\uFFFD~\u0060V\u000F\u72A2\u0016\uFFFD\u7227eo\uFFFD\uFFFDYf:\uFFFDn\uFFFD\uFFFD\uFFFDr\u01E5\uFFFDPG1\uFFFD\uFFFD\uFFFD\uFFFD\uFFFD\uFFFD$#\u0013V\uFFFD\uFFFDG\uFFFD\u0013\uFFFD\uFFFD\u001Dt\uFFFD\uFFFD)%\u01CF\uFFFD\uFFFD \uFFFD\uFFFD\uFFFDq\uFFFD\uFFFD\uFFFDv\uFFFD\u0000VjA\u0016\uFFFD\u0018\u0001\uFFFD\uFFFDw\uFFFD\u05F13\u04D8\u0668\uFFFD\u0012P\uFFFDQ\u0004\u003E\u0016\uFFFDD!_%\uFFFD:\uFFFD\uFFFD\tV\uFFFD\u007F\r",
        "\u0197\uFFFD\u0026k\r",
        "L\uFFFD\uFFFD\u001D\u000E\u002B\uFFFD\uFFFD\uFFFDW\u0018\u003C\u05D4\uFFFD\uFFFD\uFFFD\u002BQ\u0017\uFFFD\uFFFDm\uFFFDA()\uFFFDL\uFFFD\u0006\u002B\uFFFD1\uFFFD\uFFFD\uFFFD\u0004Q\uFFFD\uFFFDCn\uFFFD\u001A\uFFFD\uFFFD\t\uFFFD\uFFFD\uFFFDTp\uFFFD$\uFFFD\uFFFD\uFFFD\u0002\uFFFD4\uFFFDP\uFFFD\uFFFD\u0289\u0017\uFFFD\uFFFDW\u0027\uFFFDz\uFFFD\uFFFD\u0027P\u003E6C\uFFFD9VD\uFFFD\u003C\uFFFD\uFFFD(l\uFFFD\uFFFD\uFFFDN\u001E\u0003u2 \uFFFD\uFFFD\uFFFD\uFFFD|,\uFFFD\u0013%\uFFFD\uFFFD\uFFFD\u00FA\uFFFD\uFFFD\u0017\uFFFD_\u536FF\uFFFDm_(\u0060\u002B\uFFFD\u0572\u001E\u001E:P\u000BE\uFFFD\u00184(\uFFFD\uFFFDt\uFFFD4D\uFFFDR\u0007l\u0016L\uFFFDL\uFFFDC\uFFFD\u001D\u0003\u002B\uFFFDE\u0026\u0001w\uFFFD\u007F\uFFFD\uFFFD\u04BCG\uFFFDd\uFFFDr6\uFFFD*\uFFFD\uFFFD\uFFFD\uFFFDi\uFFFD\u044B\uFFFD\u01FE\uFFFD\u0014\tAn\uFFFDr_\uFFFD\uFFFD\uFFFDa5\uFFFD\u039B-P9\r",
        "\uFFFD\uFFFD \\\u000El\uFFFDf\uFFFD\u0019\uFFFD\uFFFD)\u0013\u00003\uFFFD#\uFFFD\uFFFD\uFFFD6\uFFFD\u001E\uFFFDx\uFFFD\uFFFD\uFFFD5^\uFFFDk\uFFFD\uFFFD\uFFFD\uFFFD3\u0002\uFFFD\f\uFFFDv4\uFFFD7!\uFFFD\uFFFD\uFFFD\t\uFFFDuI\uFFFDX\u0001}\uFFFD\uFFFD\u0003\uFFFDo\uFFFD\uFFFDnE6?\uFFFD\uFFFD\u04F8|$\uFFFD\uFFFD@\uFFFD\t1@T\uFFFD\uFFFDq\u0015q\uFFFD0\uFFFD9\uFFFDrJ\uFFFD@d\uFFFD\uFFFDx\\\uFFFD\u00198\uFFFD\uFFFD\u003C3\u0017\uFFFDTG\uFFFDh/g\u0019\uFFFD\uFFFD/\uFFFDM\uFFFDRQ\uFFFDE2i\uFFFD\uFFFDw\uFFFD\uFFFD\uFFFDD:\uFFFDT\uFFFD\uFFFD=\u06DCH\uFFFD\uFFFD\n",
        "\u001BS\u0027\uFFFD\u032C\uFFFD\u000F3\uFFFD\uFFFDK\n",
        "\uFFFDm\r",
        "\u0722h\uFFFD\uFFFD,wF\u001CW\uFFFDq\u002B\t_\uFFFD:\u0017\u0016\uFFFD\uFFFD\uFFFD\uFFFD\uFFFD\uFFFD\u0011s\uFFFD\uFFFD\uFFFD\uFFFDsn\uFFFDkO\uFFFDw0\u0026\uFFFD\uFFFD\uFFFDU*\uFFFD\u0007\uFFFD\uFFFD\uFFFD\u0010\uFFFD\uFFFDQ1\uFFFD\uFFFD\uFFFD\u0679\uFFFD\uFFFD\uFFFD\uFFFD\u0014\u0003\uFFFD\uFFFD\u000Fh\uFFFD\uFFFD\uFFFD\uFFFD8\uFFFD\uFFFD\uFFFD(\t\uFFFD2\u0404\u06BF\uFFFD\u003E:\uFFFD\u0000\uFFFDVl\uFFFD\uFFFD(\uFFFD\u0016\uFFFDk\u001Fw\u0060M\f\uFFFD\u0017\u00185\u0006\u05A3\uFFFD\u0003\uFFFD\uFFFD\u0003\uFFFDT\uFFFD^cig\u0017\uFFFD\uFFFD\uFFFDb\uFFFD\u05DD\uFFFD\uFFFD\uFFFD\uFFFDp6\uFFFD\uFFFDk%\u0005\uFFFD*\u0007\uFFFDig\uFFFD%\u001C\uFFFD\u0018\f\uFFFD\u000E\uFFFD6{A6\uFFFDb/9\u00142l\uFFFDl\uFFFD\uFFFDY\u00149]\uFFFD=\u000F\t\u0019yh\uFFFD\uFFFD\uFFFDv\uFFFD\u06ACw\u0000R\uFFFD5n\uFFFDp\uFFFD\uFFFDT\uFFFD\uFFFD\uFFFDX\u003Ch\u0004\uFFFD^D\uFFFD\u0026r(\uFFFDN\uFFFDt]\uFFFD\uFFFD\uFFFD#\uFFFD\u030E\uFFFD\uFFFD\u02BAYK\u001C\uFFFD\u001C\uFFFD\uFFFDU~sr\uFFFD{h\uFFFD\uFFFD\uFFFDx \uFFFD\uFFFD\uFFFDV\uFFFDjt\uFFFD\uFFFD\uFFFD\uFFFD$\t\uFFFD\uFFFDo\n",
        "\uFFFD\f\uFFFDr_\uFFFD\uFFFD\u002B\uFFFD\u0016\uFFFD9\uFFFD\fg\uFFFD\uFFFD]\uFFFD\uFFFD\u0003\uFFFDnD\uFFFD\u042AM\uFFFD\uFFFD}L\uFFFD#\uFFFD\uFFFD\uFFFD\uFFFD\u0006\uFFFD\u002B\uFFFDS\uFFFD^\uFFFD\u0000\uFFFD\uFFFD_\u060C\uFFFDD\uFFFDZk.\uFFFD$\u003E\uFFFD0?\u003C\uFFFD#\uFFFD\uFFFD\uFFFD\uFFFD;W\f\uFFFD4]\uFFFD\uFFFD/\uFFFD\uFFFDT\uFFFD\uFFFDj\u002B2\u007F\uFFFD\uFFFDkM\uFFFD\u0014|qvv5\uFFFDb\uFFFD5\uFFFD\uFFFD\uFFFD\uFFFD\uFFFDGgSQM\uFFFD@KX\uFFFD\u001F[\uFFFD|Bt\uFFFDM\uFFFDI8u\uFFFDY\uFFFD\uFFFD\uFFFDa\uFFFD\uFFFD\uFFFD\uFFFD.|8\uFFFD\uFFFD\u001A\uFFFD\uFFFD\uFFFD0\u0018\uFFFDW\uFFFD_\uFFFDZ\uFFFD\t\\\uFFFD~\u04AE\uFFFD\uFFFD\uFFFD\uFFFD\u07D0o\uFFFD9-\u0019D\uFFFD\uFFFDM\uFFFDv\u0007\\\uFFFD\u0002\uFFFD;\u000B\u0006\uFFFD\u07C5\uFFFDz\uFFFDe\u3502L\uFFFD\uFFFD\uFFFD\u0027\u001E\uFFFDF\uFFFD\uFFFD\u0683\u000F\u0018=vv\uFFFD\uFFFD\uFFFDw\uFFFD\u0615\uFFFD1A\uFFFD\u001B\uFFFD\uFFFDQ"
      ],
      "StatusCode": 202,
      "ResponseHeaders": {
        "Content-Length": "0",
<<<<<<< HEAD
        "Date": "Wed, 03 Feb 2021 02:08:06 GMT",
=======
        "Date": "Wed, 17 Feb 2021 22:32:56 GMT",
>>>>>>> 1814567d
        "Server": [
          "Windows-Azure-HDFS/1.0",
          "Microsoft-HTTPAPI/2.0"
        ],
        "x-ms-client-request-id": "0fef873d-c79c-f8d5-1c0b-18f6dcf92ac3",
<<<<<<< HEAD
        "x-ms-request-id": "55ee758b-e01f-0060-3ad1-f903c0000000",
=======
        "x-ms-request-id": "549660db-e01f-005f-1a7c-05cb63000000",
>>>>>>> 1814567d
        "x-ms-request-server-encrypted": "true",
        "x-ms-version": "2020-06-12"
      },
      "ResponseBody": []
    },
    {
      "RequestUri": "https://seannse.dfs.core.windows.net/test-filesystem-c63b985a-8a56-0a53-b7b8-78d9c757887b/test-file-e97027ac-6f5b-f2a4-f923-276d1a5fce17?action=flush\u0026position=1024",
      "RequestMethod": "PATCH",
      "RequestHeaders": {
        "Accept": "application/json",
        "Authorization": "Sanitized",
<<<<<<< HEAD
        "If-Unmodified-Since": "Thu, 04 Feb 2021 02:08:02 GMT",
        "traceparent": "00-0aa865fb71ffcb4db0b5321ae2951df5-fa458f445073fe42-00",
        "User-Agent": [
          "azsdk-net-Storage.Files.DataLake/12.7.0-alpha.20210202.1",
          "(.NET Framework 4.8.4250.0; Microsoft Windows 10.0.19042 )"
        ],
        "x-ms-client-request-id": "947562ba-bcef-3cb4-2b04-655a9bbc0738",
        "x-ms-date": "Wed, 03 Feb 2021 02:08:06 GMT",
=======
        "Content-Length": "0",
        "If-Unmodified-Since": "Thu, 18 Feb 2021 22:32:54 GMT",
        "traceparent": "00-9875ecbdb17ffa449aac86c001945d05-5404ba9ebe1b7b47-00",
        "User-Agent": [
          "azsdk-net-Storage.Files.DataLake/12.7.0-alpha.20210217.1",
          "(.NET 5.0.3; Microsoft Windows 10.0.19042)"
        ],
        "x-ms-client-request-id": "947562ba-bcef-3cb4-2b04-655a9bbc0738",
        "x-ms-date": "Wed, 17 Feb 2021 22:32:57 GMT",
>>>>>>> 1814567d
        "x-ms-return-client-request-id": "true",
        "x-ms-version": "2020-06-12"
      },
      "RequestBody": null,
      "StatusCode": 200,
      "ResponseHeaders": {
        "Content-Length": "0",
<<<<<<< HEAD
        "Date": "Wed, 03 Feb 2021 02:08:06 GMT",
        "ETag": "\u00220x8D8C7E88C257483\u0022",
        "Last-Modified": "Wed, 03 Feb 2021 02:08:07 GMT",
=======
        "Date": "Wed, 17 Feb 2021 22:32:56 GMT",
        "ETag": "\u00220x8D8D393F99BF8E4\u0022",
        "Last-Modified": "Wed, 17 Feb 2021 22:32:57 GMT",
>>>>>>> 1814567d
        "Server": [
          "Windows-Azure-HDFS/1.0",
          "Microsoft-HTTPAPI/2.0"
        ],
        "x-ms-client-request-id": "947562ba-bcef-3cb4-2b04-655a9bbc0738",
<<<<<<< HEAD
        "x-ms-request-id": "55ee75bd-e01f-0060-6cd1-f903c0000000",
=======
        "x-ms-request-id": "549660ec-e01f-005f-2b7c-05cb63000000",
>>>>>>> 1814567d
        "x-ms-request-server-encrypted": "false",
        "x-ms-version": "2020-06-12"
      },
      "ResponseBody": []
    },
    {
      "RequestUri": "https://seannse.blob.core.windows.net/test-filesystem-c63b985a-8a56-0a53-b7b8-78d9c757887b?restype=container",
      "RequestMethod": "DELETE",
      "RequestHeaders": {
        "Accept": "application/xml",
        "Authorization": "Sanitized",
<<<<<<< HEAD
        "traceparent": "00-dd3ede30ff244143aeeadc0d6e19d3bd-c055519ce7c8dc46-00",
        "User-Agent": [
          "azsdk-net-Storage.Files.DataLake/12.7.0-alpha.20210202.1",
          "(.NET Framework 4.8.4250.0; Microsoft Windows 10.0.19042 )"
        ],
        "x-ms-client-request-id": "7a3be397-9683-22d3-d343-e31756b52664",
        "x-ms-date": "Wed, 03 Feb 2021 02:08:06 GMT",
=======
        "traceparent": "00-7c0114a27956e442be1dc19bfc93025f-aa755634adaaea40-00",
        "User-Agent": [
          "azsdk-net-Storage.Files.DataLake/12.7.0-alpha.20210217.1",
          "(.NET 5.0.3; Microsoft Windows 10.0.19042)"
        ],
        "x-ms-client-request-id": "7a3be397-9683-22d3-d343-e31756b52664",
        "x-ms-date": "Wed, 17 Feb 2021 22:32:57 GMT",
>>>>>>> 1814567d
        "x-ms-return-client-request-id": "true",
        "x-ms-version": "2020-06-12"
      },
      "RequestBody": null,
      "StatusCode": 202,
      "ResponseHeaders": {
        "Content-Length": "0",
<<<<<<< HEAD
        "Date": "Wed, 03 Feb 2021 02:08:06 GMT",
=======
        "Date": "Wed, 17 Feb 2021 22:32:57 GMT",
>>>>>>> 1814567d
        "Server": [
          "Windows-Azure-Blob/1.0",
          "Microsoft-HTTPAPI/2.0"
        ],
        "x-ms-client-request-id": "7a3be397-9683-22d3-d343-e31756b52664",
<<<<<<< HEAD
        "x-ms-request-id": "b229382f-301e-00a8-7fd1-f9e1f1000000",
=======
        "x-ms-request-id": "effb1a4a-901e-0008-617c-056550000000",
>>>>>>> 1814567d
        "x-ms-version": "2020-06-12"
      },
      "ResponseBody": []
    },
    {
      "RequestUri": "https://seannse.blob.core.windows.net/test-filesystem-cfb74f0c-dcfe-5359-9ef4-1dc2cd2bfdd8?restype=container",
      "RequestMethod": "PUT",
      "RequestHeaders": {
        "Accept": "application/xml",
        "Authorization": "Sanitized",
<<<<<<< HEAD
        "traceparent": "00-715e8abc216363468948dc3c5a6c8213-9065fa822bfe7741-00",
        "User-Agent": [
          "azsdk-net-Storage.Files.DataLake/12.7.0-alpha.20210202.1",
          "(.NET Framework 4.8.4250.0; Microsoft Windows 10.0.19042 )"
        ],
        "x-ms-blob-public-access": "container",
        "x-ms-client-request-id": "ef7d8a06-b39b-baa0-8ae8-dc8f791154a8",
        "x-ms-date": "Wed, 03 Feb 2021 02:08:06 GMT",
=======
        "traceparent": "00-11d48a19e9a3e041a25eaf6612af8d8f-c5c90f25d442864f-00",
        "User-Agent": [
          "azsdk-net-Storage.Files.DataLake/12.7.0-alpha.20210217.1",
          "(.NET 5.0.3; Microsoft Windows 10.0.19042)"
        ],
        "x-ms-blob-public-access": "container",
        "x-ms-client-request-id": "ef7d8a06-b39b-baa0-8ae8-dc8f791154a8",
        "x-ms-date": "Wed, 17 Feb 2021 22:32:57 GMT",
>>>>>>> 1814567d
        "x-ms-return-client-request-id": "true",
        "x-ms-version": "2020-06-12"
      },
      "RequestBody": null,
      "StatusCode": 201,
      "ResponseHeaders": {
        "Content-Length": "0",
<<<<<<< HEAD
        "Date": "Wed, 03 Feb 2021 02:08:07 GMT",
        "ETag": "\u00220x8D8C7E88C66C9C2\u0022",
        "Last-Modified": "Wed, 03 Feb 2021 02:08:07 GMT",
=======
        "Date": "Wed, 17 Feb 2021 22:32:57 GMT",
        "ETag": "\u00220x8D8D393F9E46BF9\u0022",
        "Last-Modified": "Wed, 17 Feb 2021 22:32:57 GMT",
>>>>>>> 1814567d
        "Server": [
          "Windows-Azure-Blob/1.0",
          "Microsoft-HTTPAPI/2.0"
        ],
        "x-ms-client-request-id": "ef7d8a06-b39b-baa0-8ae8-dc8f791154a8",
<<<<<<< HEAD
        "x-ms-request-id": "2b28e419-701e-003f-1dd1-f9b7fc000000",
=======
        "x-ms-request-id": "a4a0f5ea-801e-0082-297c-053ee1000000",
>>>>>>> 1814567d
        "x-ms-version": "2020-06-12"
      },
      "ResponseBody": []
    },
    {
      "RequestUri": "https://seannse.dfs.core.windows.net/test-filesystem-cfb74f0c-dcfe-5359-9ef4-1dc2cd2bfdd8/test-file-90950b45-6ef1-7fe4-9a83-fda317c1cff2?resource=file",
      "RequestMethod": "PUT",
      "RequestHeaders": {
        "Accept": "application/json",
        "Authorization": "Sanitized",
        "If-None-Match": "*",
<<<<<<< HEAD
        "traceparent": "00-838900d973db044182ce02c01fa305e9-6dfeca55946e3643-00",
        "User-Agent": [
          "azsdk-net-Storage.Files.DataLake/12.7.0-alpha.20210202.1",
          "(.NET Framework 4.8.4250.0; Microsoft Windows 10.0.19042 )"
        ],
        "x-ms-client-request-id": "78521c06-9a16-98d0-a5fd-5417b5fda3c9",
        "x-ms-date": "Wed, 03 Feb 2021 02:08:06 GMT",
=======
        "traceparent": "00-6b6193c4c770cf42bf27160d3a456972-196e0d140f5dcf48-00",
        "User-Agent": [
          "azsdk-net-Storage.Files.DataLake/12.7.0-alpha.20210217.1",
          "(.NET 5.0.3; Microsoft Windows 10.0.19042)"
        ],
        "x-ms-client-request-id": "78521c06-9a16-98d0-a5fd-5417b5fda3c9",
        "x-ms-date": "Wed, 17 Feb 2021 22:32:58 GMT",
>>>>>>> 1814567d
        "x-ms-return-client-request-id": "true",
        "x-ms-version": "2020-06-12"
      },
      "RequestBody": null,
      "StatusCode": 201,
      "ResponseHeaders": {
        "Content-Length": "0",
<<<<<<< HEAD
        "Date": "Wed, 03 Feb 2021 02:08:07 GMT",
        "ETag": "\u00220x8D8C7E88C9CB9F5\u0022",
        "Last-Modified": "Wed, 03 Feb 2021 02:08:07 GMT",
=======
        "Date": "Wed, 17 Feb 2021 22:32:58 GMT",
        "ETag": "\u00220x8D8D393FA17370F\u0022",
        "Last-Modified": "Wed, 17 Feb 2021 22:32:58 GMT",
>>>>>>> 1814567d
        "Server": [
          "Windows-Azure-HDFS/1.0",
          "Microsoft-HTTPAPI/2.0"
        ],
        "x-ms-client-request-id": "78521c06-9a16-98d0-a5fd-5417b5fda3c9",
<<<<<<< HEAD
        "x-ms-request-id": "b3d62a04-701f-005d-2fd1-f975db000000",
=======
        "x-ms-request-id": "3344c99f-101f-0039-407c-058443000000",
>>>>>>> 1814567d
        "x-ms-version": "2020-06-12"
      },
      "ResponseBody": []
    },
    {
      "RequestUri": "https://seannse.dfs.core.windows.net/test-filesystem-cfb74f0c-dcfe-5359-9ef4-1dc2cd2bfdd8/test-file-90950b45-6ef1-7fe4-9a83-fda317c1cff2?action=append\u0026position=0",
      "RequestMethod": "PATCH",
      "RequestHeaders": {
        "Accept": "application/json",
        "Authorization": "Sanitized",
<<<<<<< HEAD
        "Content-Length": "1854",
        "Content-Type": "application/json",
        "traceparent": "00-e0a6f76034cd3146ab2a18bb8aa49fcb-e3cbc593768b5f45-00",
        "User-Agent": [
          "azsdk-net-Storage.Files.DataLake/12.7.0-alpha.20210202.1",
          "(.NET Framework 4.8.4250.0; Microsoft Windows 10.0.19042 )"
        ],
        "x-ms-client-request-id": "33c5dda8-7a9b-8b3a-f2b6-ebbf4949ad7c",
        "x-ms-date": "Wed, 03 Feb 2021 02:08:07 GMT",
=======
        "Content-Length": "1024",
        "traceparent": "00-62626a2538fd4540a84db8e85c53fe74-13cf8d41f3ae9649-00",
        "User-Agent": [
          "azsdk-net-Storage.Files.DataLake/12.7.0-alpha.20210217.1",
          "(.NET 5.0.3; Microsoft Windows 10.0.19042)"
        ],
        "x-ms-client-request-id": "33c5dda8-7a9b-8b3a-f2b6-ebbf4949ad7c",
        "x-ms-date": "Wed, 17 Feb 2021 22:32:58 GMT",
>>>>>>> 1814567d
        "x-ms-return-client-request-id": "true",
        "x-ms-version": "2020-06-12"
      },
      "RequestBody": [
        "\u0019\uFFFD\uFFFD\u001DU\u0010\uFFFD6\uFFFD\uFFFDk\uFFFD@L\uFFFDt\uFFFD\u003C\uFFFD\uFFFDnV\uFFFD.\uFFFD\u0022\uFFFD\uFFFD\uFFFD%\u0018\u0027ee~\uFFFD\u0060\uFFFDk\uFFFD\u0022\u001B\uFFFDN/\uFFFDXY-\uFFFDOx\u0060\uFFFDZ\uFFFD\u000E\uFFFD\uFFFD2sI|\uFFFD\uFFFDC\uFFFD\uFFFD\uFFFD\t\u0014*\u0466\uFFFDR\uFFFD\uFFFD\uFFFD\uFFFD\uFFFDC\uFFFD\uFFFD\u059F\u01FD\n",
        "\uFFFD\uFFFD\uFFFD\u000B8\uFFFD\u061F\u0002\uFFFD\uFFFDd}\uFFFD$\uFFFD$\uFFFD\uFFFD\uFFFD\b\u0017\uFFFD\uFFFD\uFFFDh/\u01E2\uFFFD\u0010|\uFFFD\uFFFD\u0011RK\u001F\uFFFD#\uFFFD\uFFFD\uFFFD\uFFFD\u0013?L\uFFFD^\u000E\uFFFD\uFFFD\f\uFFFD\u0002\uFFFD5/\u001D\uFFFDS\u0011\uFFFD1\uFFFDn\uFFFD\uFFFD{\uFFFD\u007F\u0005\r",
        "\uFFFD\uFFFDTn\uFFFD\uFFFD\uFFFD\u001Cwh\uFFFD\u001F\u0019o\uFFFD\uFFFDl\u001C\u001C\u0001\uFFFD\uFFFD\uFFFDx\u0060\uFFFD\uFFFD\uFFFD\u003C\uFFFD\uFFFD\uFFFD\uFFFDv\u001D\uFFFD6\uFFFD\uFFFDo\uFFFD\u06E9h\u0011t\uFFFD\uFFFD\uFFFD\u000E\uFFFDc\u0004C\uFFFD\uFFFD\uFFFD3\uFFFD\u000E|;\uFFFD\u0004q.\uFFFD\uFFFD 5{q\uFFFD\u0017\uFFFDDNf\uFFFD\uFFFD\uFFFD-\uFFFD\u002B\uFFFD\uFFFD\uFFFD;\u000F@m\uFFFDa6\uFFFD\uFFFDc\uFFFDF\u0005\u000F\uFFFD\uFFFD9\uFFFDr\u002B\u049DO\uFFFDH:6\uFFFD\r",
        "\u0005\uFFFD\u0207I}\u0011\uFFFD\u000E\uFFFD/\uFFFDSx\uFFFD\u01A5\uFFFD\uFFFD\u0002U\uFFFD96{\u079D\uFFFD\uFFFD%\uFFFD\u002By\uFFFD\u01CA\u05FE\uFFFD\uFFFD\uFFFD\uFFFD\u002BIBJ~%e\u02A2\uFFFDn\uFFFD\uFFFDg\uFFFD\uFFFD\u000Bj\uFFFDQD\uFFFD\u0019\u0004g\uFFFD\uFFFD\u0060\uFFFD\uFFFD\uFFFD7Uqr\uFFFD\uFFFD1_wZ\uFFFD\uFFFD\uFFFD\uFFFD_\uFFFDD\uFFFDQ\uFFFD[\uFFFDA0\u003E\uFFFDt\u0005\u06FC\uFFFD7eF\uFFFD\uFFFD\uFFFD\uFFFD\u000Bh\uFFFD^f$G\uFFFD\uFFFDQu\uFFFD3\uFFFD\uFFFD\uFFFD\uFFFD0\uFFFD\uFFFDN\uFFFD\u0003T\u000B\uFFFD\u003E\uFFFDY\uFFFDj:\uFFFD\uFFFDFHcA\uFFFD\f\uFFFD:\uFFFD\u0022\uFFFD0\uFFFD$\uFFFDkt\uFFFD\uFFFD\uFFFDhe\uFFFDR\uFFFD\uFFFD\uFFFDNP\uFFFD;\u0004ZK=\uFFFD\uFFFDU\uFFFD\uFFFD\u0013\uFFFD\uFFFD\uFFFD\uFFFD\u003C\u001A\uFFFD\uFFFD\u001F\uFFFDI\uFFFDL\uFFFD\uFFFD\uFFFD\uFFFD:\u00264\uFFFD;S,.\uFFFDs\uFFFD\uFFFDn=\u002Bx\uFFFD\uFFFD\uFFFDxc\uFFFD\uFFFD\u00601A\uFFFDI\r",
        "nZ\u0522\u001B\uFFFD\uFFFD(B\uFFFDq\uFFFD\u000EAa\u0019\u003C7\f\uFFFD\uFFFD\u003E]\uFFFDu\uFFFD[G\uFFFDV\uFFFDa\uFFFD j\u0018\u0000@R\uFFFD\uFFFDO\\\uFFFDl\uFFFDU\uFFFD\uFFFDG\uFFFD\t\uFFFD9/\uFFFD\uFFFD-E1A\uFFFD\uFFFD\u000F\uFFFD\uFFFD\uFFFDI\u0018\uFFFD\uFFFD\\\uFFFD\uFFFD|w\uFFFD\uFFFD\u043BDa\uFFFD{(\uFFFD;\u001A\u000F\u0013\r",
        "~\u0060\uFFFDq6\\\uFFFDh\uFFFDB.\uFFFD$\uFFFD\u0374M\uFFFDy\uFFFD\uFFFD\u0060\uFFFDY\uFFFD\uFFFD\uFFFD\uFFFD\u0005\uFFFD.\t\uFFFD\uFFFD\u074C\uFFFDpE\u001A\uFFFD\u0018\u001Dy\u0015i\uFFFD\uFFFD[2\uD655\uFFFDI\u001E\uFFFDY\uFFFD}\uFFFD\\b\u0017\u0014%\u0010N\uFFFDA\uFFFD\uFFFD;_\u056CB\fC \uFFFDF\u04EE\uFFFDsV\uFFFD\uFFFD\uFFFDw\uFFFD\uFFFDRO\uFFFD\u0006e\uFFFDY}E\u001AO\u000F]6\uFFFD\uFFFD\uFFFD\uFFFD\u0016\u018F\u0026\u0016\uFFFDh\u007F\uFFFD\uFFFD\uFFFD\uFFFDkTs\f\uFFFD\uFFFD;\uFFFDS\uFFFDo[\u002B\uFFFD\uFFFD7=\uFFFD\uFFFD\uFFFD\uFFFDa\uFFFD8\u002B9%\uFFFD\uFFFD\u003E\uFFFD\uFFFDX\uFFFD\uFFFD\uFFFD)6\uFFFD\uFFFD\u0027\uFFFD\uFFFD\u001F\uFFFD\uFFFD\u000B\uFFFDGt\u001E\uFFFD\n",
        "\uFFFD\t\uFFFD:\uFFFDL\u045D\uFFFD\u0015\u0027\uFFFD\u0003\uFFFD\uFFFD\uFFFDM\u0014dJC\uFFFD\uFFFD\uFFFD\u0018\u0060O\u0019\u055D\u0241\uFFFDM\uFFFD\uFFFD)\uFFFDH\uFFFD\uFFFD\u0002f\uFFFD\uFFFDm\uFFFDHk\uFFFD\uFFFD\u0060\uFFFD\uFFFD\uFFFD\uFFFDj\uFFFD!\uFFFD\uFFFD\uFFFD\uFFFD#K\uFFFD\u01B5\uFFFD\u017B\uFFFD\uFFFD{v@T\uFFFD\uBAD7\u0006\uFFFD\uFFFDi\uFFFDf\uFFFD\uFFFDpZ\uFFFD\uFFFD\uFFFD\u001B;Ba1\uFFFD\u0012\uFFFD\uFFFD)\\\uFFFD?\u0010\uFFFD\uFFFDw\uFFFDv\uFFFD\uFFFD\n",
        "\u0540\uFFFD\uFFFD\u0060/\uFFFDU\u0060\u0010\u0004\uFFFDZ\u0005\u0011\uFFFD\uFFFD\u0004\uFFFD\uFFFD\u0007\uFFFDF\u0547U\uFFFDG\uFFFDw\u0017\uFFFD\uFFFD\u0010e\uFFFD\u007FRF\uFFFDQ\uFFFDK\uFFFD\uFFFD\uFFFD\uFFFD\uFFFD\uFFFD)qds\u0003\r",
        "9\fW\n",
        "/\uFFFD]\uFFFD\uFFFD\u0027\uFFFDI\uFFFDO\u0010f\uFFFD\uFFFD\u07B5\uFFFD\uFFFDF\u061F}\uFFFD\u0010N\uFFFDy\uFFFD\fW\uFFFDs\uFFFD\u003C\uFFFD\u000E\uFFFD\uFFFDRh\u0013l\uFFFD\u003E\uFFFD\u00B3\u0094M\u000E\u003E\uFFFD~j\uFFFD"
      ],
      "StatusCode": 202,
      "ResponseHeaders": {
        "Content-Length": "0",
<<<<<<< HEAD
        "Date": "Wed, 03 Feb 2021 02:08:07 GMT",
=======
        "Date": "Wed, 17 Feb 2021 22:32:58 GMT",
>>>>>>> 1814567d
        "Server": [
          "Windows-Azure-HDFS/1.0",
          "Microsoft-HTTPAPI/2.0"
        ],
        "x-ms-client-request-id": "33c5dda8-7a9b-8b3a-f2b6-ebbf4949ad7c",
<<<<<<< HEAD
        "x-ms-request-id": "b3d62a13-701f-005d-3ed1-f975db000000",
=======
        "x-ms-request-id": "3344c9ac-101f-0039-4d7c-058443000000",
>>>>>>> 1814567d
        "x-ms-request-server-encrypted": "true",
        "x-ms-version": "2020-06-12"
      },
      "ResponseBody": []
    },
    {
      "RequestUri": "https://seannse.blob.core.windows.net/test-filesystem-cfb74f0c-dcfe-5359-9ef4-1dc2cd2bfdd8/test-file-90950b45-6ef1-7fe4-9a83-fda317c1cff2",
      "RequestMethod": "HEAD",
      "RequestHeaders": {
        "Accept": "application/xml",
        "Authorization": "Sanitized",
<<<<<<< HEAD
        "traceparent": "00-ccae144ada2d114f8d1fb59297c32c26-1357d5e7d510284a-00",
        "User-Agent": [
          "azsdk-net-Storage.Files.DataLake/12.7.0-alpha.20210202.1",
          "(.NET Framework 4.8.4250.0; Microsoft Windows 10.0.19042 )"
        ],
        "x-ms-client-request-id": "e896f18b-36b9-6216-110d-61f62f7dfe7d",
        "x-ms-date": "Wed, 03 Feb 2021 02:08:07 GMT",
=======
        "traceparent": "00-10d25d6fa000294683709b767f93f6b6-3728acd8dd3d9445-00",
        "User-Agent": [
          "azsdk-net-Storage.Files.DataLake/12.7.0-alpha.20210217.1",
          "(.NET 5.0.3; Microsoft Windows 10.0.19042)"
        ],
        "x-ms-client-request-id": "e896f18b-36b9-6216-110d-61f62f7dfe7d",
        "x-ms-date": "Wed, 17 Feb 2021 22:32:58 GMT",
>>>>>>> 1814567d
        "x-ms-return-client-request-id": "true",
        "x-ms-version": "2020-06-12"
      },
      "RequestBody": null,
      "StatusCode": 200,
      "ResponseHeaders": {
        "Accept-Ranges": "bytes",
        "Content-Length": "0",
        "Content-Type": "application/octet-stream",
<<<<<<< HEAD
        "Date": "Wed, 03 Feb 2021 02:08:07 GMT",
        "ETag": "\u00220x8D8C7E88C9CB9F5\u0022",
        "Last-Modified": "Wed, 03 Feb 2021 02:08:07 GMT",
=======
        "Date": "Wed, 17 Feb 2021 22:32:58 GMT",
        "ETag": "\u00220x8D8D393FA17370F\u0022",
        "Last-Modified": "Wed, 17 Feb 2021 22:32:58 GMT",
>>>>>>> 1814567d
        "Server": [
          "Windows-Azure-Blob/1.0",
          "Microsoft-HTTPAPI/2.0"
        ],
        "x-ms-access-tier": "Hot",
        "x-ms-access-tier-inferred": "true",
        "x-ms-blob-type": "BlockBlob",
        "x-ms-client-request-id": "e896f18b-36b9-6216-110d-61f62f7dfe7d",
<<<<<<< HEAD
        "x-ms-creation-time": "Wed, 03 Feb 2021 02:08:07 GMT",
=======
        "x-ms-creation-time": "Wed, 17 Feb 2021 22:32:58 GMT",
>>>>>>> 1814567d
        "x-ms-group": "$superuser",
        "x-ms-lease-state": "available",
        "x-ms-lease-status": "unlocked",
        "x-ms-owner": "$superuser",
        "x-ms-permissions": "rw-r-----",
<<<<<<< HEAD
        "x-ms-request-id": "2b28e662-701e-003f-2fd1-f9b7fc000000",
=======
        "x-ms-request-id": "a4a0f6f6-801e-0082-1f7c-053ee1000000",
>>>>>>> 1814567d
        "x-ms-server-encrypted": "true",
        "x-ms-version": "2020-06-12"
      },
      "ResponseBody": []
    },
    {
      "RequestUri": "https://seannse.dfs.core.windows.net/test-filesystem-cfb74f0c-dcfe-5359-9ef4-1dc2cd2bfdd8/test-file-90950b45-6ef1-7fe4-9a83-fda317c1cff2?action=flush\u0026position=1024",
      "RequestMethod": "PATCH",
      "RequestHeaders": {
        "Accept": "application/json",
        "Authorization": "Sanitized",
<<<<<<< HEAD
        "If-Match": "\u00220x8D8C7E88C9CB9F5\u0022",
        "traceparent": "00-70b0c387c8de9f42ac398b1045be39fc-84bbbea48b2deb4d-00",
        "User-Agent": [
          "azsdk-net-Storage.Files.DataLake/12.7.0-alpha.20210202.1",
          "(.NET Framework 4.8.4250.0; Microsoft Windows 10.0.19042 )"
        ],
        "x-ms-client-request-id": "573327e1-c5b3-9ac3-eace-95399cc4c7b2",
        "x-ms-date": "Wed, 03 Feb 2021 02:08:07 GMT",
=======
        "Content-Length": "0",
        "If-Match": "0x8D8D393FA17370F",
        "traceparent": "00-1aa6ff199acb0d4e9f578a25645c88b6-12b9c401e4f8ec42-00",
        "User-Agent": [
          "azsdk-net-Storage.Files.DataLake/12.7.0-alpha.20210217.1",
          "(.NET 5.0.3; Microsoft Windows 10.0.19042)"
        ],
        "x-ms-client-request-id": "573327e1-c5b3-9ac3-eace-95399cc4c7b2",
        "x-ms-date": "Wed, 17 Feb 2021 22:32:58 GMT",
>>>>>>> 1814567d
        "x-ms-return-client-request-id": "true",
        "x-ms-version": "2020-06-12"
      },
      "RequestBody": null,
      "StatusCode": 200,
      "ResponseHeaders": {
        "Content-Length": "0",
<<<<<<< HEAD
        "Date": "Wed, 03 Feb 2021 02:08:08 GMT",
        "ETag": "\u00220x8D8C7E88CD5563E\u0022",
        "Last-Modified": "Wed, 03 Feb 2021 02:08:08 GMT",
=======
        "Date": "Wed, 17 Feb 2021 22:32:58 GMT",
        "ETag": "\u00220x8D8D393FA39A5A9\u0022",
        "Last-Modified": "Wed, 17 Feb 2021 22:32:58 GMT",
>>>>>>> 1814567d
        "Server": [
          "Windows-Azure-HDFS/1.0",
          "Microsoft-HTTPAPI/2.0"
        ],
        "x-ms-client-request-id": "573327e1-c5b3-9ac3-eace-95399cc4c7b2",
<<<<<<< HEAD
        "x-ms-request-id": "b3d62a42-701f-005d-6dd1-f975db000000",
=======
        "x-ms-request-id": "3344c9bf-101f-0039-607c-058443000000",
>>>>>>> 1814567d
        "x-ms-request-server-encrypted": "false",
        "x-ms-version": "2020-06-12"
      },
      "ResponseBody": []
    },
    {
      "RequestUri": "https://seannse.blob.core.windows.net/test-filesystem-cfb74f0c-dcfe-5359-9ef4-1dc2cd2bfdd8?restype=container",
      "RequestMethod": "DELETE",
      "RequestHeaders": {
        "Accept": "application/xml",
        "Authorization": "Sanitized",
<<<<<<< HEAD
        "traceparent": "00-058fd2b5b602214f9244668c60916f2d-97cc77f8b7082843-00",
        "User-Agent": [
          "azsdk-net-Storage.Files.DataLake/12.7.0-alpha.20210202.1",
          "(.NET Framework 4.8.4250.0; Microsoft Windows 10.0.19042 )"
        ],
        "x-ms-client-request-id": "0814a0d8-a64a-29c9-2c15-00d1849c0d5f",
        "x-ms-date": "Wed, 03 Feb 2021 02:08:07 GMT",
=======
        "traceparent": "00-44c15fb7d77afc4696424f8fd13b9adb-ccd0dd874049b144-00",
        "User-Agent": [
          "azsdk-net-Storage.Files.DataLake/12.7.0-alpha.20210217.1",
          "(.NET 5.0.3; Microsoft Windows 10.0.19042)"
        ],
        "x-ms-client-request-id": "0814a0d8-a64a-29c9-2c15-00d1849c0d5f",
        "x-ms-date": "Wed, 17 Feb 2021 22:32:58 GMT",
>>>>>>> 1814567d
        "x-ms-return-client-request-id": "true",
        "x-ms-version": "2020-06-12"
      },
      "RequestBody": null,
      "StatusCode": 202,
      "ResponseHeaders": {
        "Content-Length": "0",
<<<<<<< HEAD
        "Date": "Wed, 03 Feb 2021 02:08:07 GMT",
=======
        "Date": "Wed, 17 Feb 2021 22:32:58 GMT",
>>>>>>> 1814567d
        "Server": [
          "Windows-Azure-Blob/1.0",
          "Microsoft-HTTPAPI/2.0"
        ],
        "x-ms-client-request-id": "0814a0d8-a64a-29c9-2c15-00d1849c0d5f",
<<<<<<< HEAD
        "x-ms-request-id": "2b28e722-701e-003f-4ad1-f9b7fc000000",
=======
        "x-ms-request-id": "a4a0f753-801e-0082-787c-053ee1000000",
>>>>>>> 1814567d
        "x-ms-version": "2020-06-12"
      },
      "ResponseBody": []
    },
    {
      "RequestUri": "https://seannse.blob.core.windows.net/test-filesystem-09635106-cdb6-f840-03c2-3cc800d867d4?restype=container",
      "RequestMethod": "PUT",
      "RequestHeaders": {
        "Accept": "application/xml",
        "Authorization": "Sanitized",
<<<<<<< HEAD
        "traceparent": "00-7eb07bbfd878004abb252338058fdaad-8c49b5c0db630d48-00",
        "User-Agent": [
          "azsdk-net-Storage.Files.DataLake/12.7.0-alpha.20210202.1",
          "(.NET Framework 4.8.4250.0; Microsoft Windows 10.0.19042 )"
        ],
        "x-ms-blob-public-access": "container",
        "x-ms-client-request-id": "e0e465de-55b2-0b5a-5f1c-058769012853",
        "x-ms-date": "Wed, 03 Feb 2021 02:08:07 GMT",
=======
        "traceparent": "00-10cb8ccaf2ada14ea90b92e077c1ab1b-228226e27eeaf445-00",
        "User-Agent": [
          "azsdk-net-Storage.Files.DataLake/12.7.0-alpha.20210217.1",
          "(.NET 5.0.3; Microsoft Windows 10.0.19042)"
        ],
        "x-ms-blob-public-access": "container",
        "x-ms-client-request-id": "e0e465de-55b2-0b5a-5f1c-058769012853",
        "x-ms-date": "Wed, 17 Feb 2021 22:32:58 GMT",
>>>>>>> 1814567d
        "x-ms-return-client-request-id": "true",
        "x-ms-version": "2020-06-12"
      },
      "RequestBody": null,
      "StatusCode": 201,
      "ResponseHeaders": {
        "Content-Length": "0",
<<<<<<< HEAD
        "Date": "Wed, 03 Feb 2021 02:08:08 GMT",
        "ETag": "\u00220x8D8C7E88D1EA72A\u0022",
        "Last-Modified": "Wed, 03 Feb 2021 02:08:08 GMT",
=======
        "Date": "Wed, 17 Feb 2021 22:32:58 GMT",
        "ETag": "\u00220x8D8D393FA73EB3F\u0022",
        "Last-Modified": "Wed, 17 Feb 2021 22:32:58 GMT",
>>>>>>> 1814567d
        "Server": [
          "Windows-Azure-Blob/1.0",
          "Microsoft-HTTPAPI/2.0"
        ],
        "x-ms-client-request-id": "e0e465de-55b2-0b5a-5f1c-058769012853",
<<<<<<< HEAD
        "x-ms-request-id": "cd914a29-701e-0072-32d1-f97810000000",
=======
        "x-ms-request-id": "b780da10-301e-005c-3c7c-052a07000000",
>>>>>>> 1814567d
        "x-ms-version": "2020-06-12"
      },
      "ResponseBody": []
    },
    {
      "RequestUri": "https://seannse.dfs.core.windows.net/test-filesystem-09635106-cdb6-f840-03c2-3cc800d867d4/test-file-00612cae-113b-46af-e96e-d99592d50faf?resource=file",
      "RequestMethod": "PUT",
      "RequestHeaders": {
        "Accept": "application/json",
        "Authorization": "Sanitized",
        "If-None-Match": "*",
<<<<<<< HEAD
        "traceparent": "00-c7a20c7d763c164c9c4241f625fbc88b-66c545d090659249-00",
        "User-Agent": [
          "azsdk-net-Storage.Files.DataLake/12.7.0-alpha.20210202.1",
          "(.NET Framework 4.8.4250.0; Microsoft Windows 10.0.19042 )"
        ],
        "x-ms-client-request-id": "bcbce7f8-ebf1-cd43-b69e-f7447cc57989",
        "x-ms-date": "Wed, 03 Feb 2021 02:08:07 GMT",
=======
        "traceparent": "00-6d3198901e1c1c40b939e5852d84a1ab-cb30811d8cc5524d-00",
        "User-Agent": [
          "azsdk-net-Storage.Files.DataLake/12.7.0-alpha.20210217.1",
          "(.NET 5.0.3; Microsoft Windows 10.0.19042)"
        ],
        "x-ms-client-request-id": "bcbce7f8-ebf1-cd43-b69e-f7447cc57989",
        "x-ms-date": "Wed, 17 Feb 2021 22:32:59 GMT",
>>>>>>> 1814567d
        "x-ms-return-client-request-id": "true",
        "x-ms-version": "2020-06-12"
      },
      "RequestBody": null,
      "StatusCode": 201,
      "ResponseHeaders": {
        "Content-Length": "0",
<<<<<<< HEAD
        "Date": "Wed, 03 Feb 2021 02:08:08 GMT",
        "ETag": "\u00220x8D8C7E88D5CF405\u0022",
        "Last-Modified": "Wed, 03 Feb 2021 02:08:09 GMT",
=======
        "Date": "Wed, 17 Feb 2021 22:32:58 GMT",
        "ETag": "\u00220x8D8D393FAAD83D7\u0022",
        "Last-Modified": "Wed, 17 Feb 2021 22:32:59 GMT",
>>>>>>> 1814567d
        "Server": [
          "Windows-Azure-HDFS/1.0",
          "Microsoft-HTTPAPI/2.0"
        ],
        "x-ms-client-request-id": "bcbce7f8-ebf1-cd43-b69e-f7447cc57989",
<<<<<<< HEAD
        "x-ms-request-id": "78cd770f-c01f-0048-52d1-f96268000000",
=======
        "x-ms-request-id": "7ab8bcdd-701f-0000-577c-057f5f000000",
>>>>>>> 1814567d
        "x-ms-version": "2020-06-12"
      },
      "ResponseBody": []
    },
    {
      "RequestUri": "https://seannse.dfs.core.windows.net/test-filesystem-09635106-cdb6-f840-03c2-3cc800d867d4/test-file-00612cae-113b-46af-e96e-d99592d50faf?action=append\u0026position=0",
      "RequestMethod": "PATCH",
      "RequestHeaders": {
        "Accept": "application/json",
        "Authorization": "Sanitized",
<<<<<<< HEAD
        "Content-Length": "1922",
        "Content-Type": "application/json",
        "traceparent": "00-7ed653a76ed91c42baa6058b8441fabd-5d8970c1208a444a-00",
        "User-Agent": [
          "azsdk-net-Storage.Files.DataLake/12.7.0-alpha.20210202.1",
          "(.NET Framework 4.8.4250.0; Microsoft Windows 10.0.19042 )"
        ],
        "x-ms-client-request-id": "141722ed-a48d-407a-d11c-fd7395a8e261",
        "x-ms-date": "Wed, 03 Feb 2021 02:08:08 GMT",
=======
        "Content-Length": "1024",
        "traceparent": "00-7ee84cef27f4f64ea2cfdefd53cb143f-43f65e91fe1ba448-00",
        "User-Agent": [
          "azsdk-net-Storage.Files.DataLake/12.7.0-alpha.20210217.1",
          "(.NET 5.0.3; Microsoft Windows 10.0.19042)"
        ],
        "x-ms-client-request-id": "141722ed-a48d-407a-d11c-fd7395a8e261",
        "x-ms-date": "Wed, 17 Feb 2021 22:32:59 GMT",
>>>>>>> 1814567d
        "x-ms-return-client-request-id": "true",
        "x-ms-version": "2020-06-12"
      },
      "RequestBody": [
        "\fU\uFFFD\uFFFD\u0017\uFFFD\u0060\u0027\n",
        "G\uFFFD\uFFFDt\u001C\uFFFD\t\u2A5D\uFFFD\u0019S\uFFFD\uFFFDz\u001C\uFFFDU\uFFFD\u075Ed\uFFFD\u0012\uFFFDe.\uFFFD\u0017j\uFFFD\uFFFD\uFFFD\uFFFD\u0015\\X\uFFFD\u0011\uFFFDb\uFFFD\u0027\uFFFDp\uFFFD\uFFFD\uFFFD0\uFFFD\uFFFD\n",
        "\uFFFD-\uFFFDr\n",
        "a\uFFFD\u0026\uFFFD\u0002\uFFFD3#\uFFFD\uFFFD\u0013\uFFFD\u001E\uFFFDKC\uFFFDz\uFFFD\u003C\f\uFFFD\uFFFD\uFFFDf\uFFFD\u001C\uFFFD|\uFFFD\uFFFD\u0001\uFFFDR\uFFFD\u0003\uFFFD\u0012_@\uFFFD\uFFFD\u0016\uFFFD\uFFFD\u00127^\uFFFD\uFFFD\uFFFD\uFFFD5\uFFFD\uFFFD\uFFFDYtSur\uFFFD\uFFFD\u001F\u00111\uFFFD\uFFFDGX\uFFFD\u001A\uFFFDH\u0060\uFFFD\uFFFDIs\uFFFD\uFFFDb\uFFFD\u0007\uFFFD$mT8\u003C\uFFFD\uFFFD\f\u02C2\u0005d\uFFFDq\uFFFDFk\u0016oe\uFFFDR\uFFFD\u0007\u000F\u000F\u0001\uFFFD\uFFFD\u000F\uFFFD\u007FN\uFFFD\uFFFDw\uFFFD\n",
        "\uFFFD\uFFFD\r",
        "\uFFFD\uFFFD[R\uFFFD\u05F2UyKE\uFFFD7\u0440\uFFFD1-\uFFFD\uFFFDV;r\u0013\u59C4\uFFFD\uFFFD\uFFFD\f\uFFFDs\uFFFD\uFFFD\u0026A\uFFFDM7O\u0060\u0017\u00EB\uFFFD\u0017\u001CC\uFFFDa\uFFFDCV\uFFFD\uFFFDSGl\u0019S\uFFFD\uFFFD\uFFFD?\uFFFD.\uFFFD\u003EYv{\uFFFDKL\uFFFD#\uFFFDg\u0007\uFFFDg\uFFFD\u000Fw/d\u001C\uFFFD\u000E\uFFFD\uFFFDH3\uFFFD\uFFFDv\uFFFD\u000E\uFFFDi\uFFFD\uFFFDI\uFFFD\uFFFD\uFFFD\n",
        "\uFFFD\u0060\uFFFD\uFFFDe\uFFFD\uFFFD\uFFFDv)\u000F8\u0011\uFFFD0\uFFFD|2\uFFFDg\uFFFD\u001B\uFFFD*YX\u0027\uFFFD\uFFFD\u01902k\u0012\u0011\uFFFD-\u0019\uFFFD\uFFFD\uFFFDbMt\u055E\uFFFD\uFFFDb\u0333P\uFFFDW\uFFFD\uFFFDz\uFFFD\faa,\uFFFD\uFFFD\uFFFD\uFFFD\uFFFD\u0243YbO\u0000p\u0014\uFFFD_\uFFFD\uFFFD\uFFFD\uFFFD\uFFFDm\uFFFD\uFFFD\uFFFD\u06FBk\uFFFD\uFFFD\uFFFD\uFFFDJ\uFFFDq\uFFFD\uFFFD\uFFFD\t\uFFFD\uFFFD)\ticO C\uFFFDT\uFFFD\u0002R\u01C3\uFFFD\uFFFD\uFFFD\uFFFD\uFFFDB^\uFFFD\uFFFD\uFFFDx\uFFFD\u06A2\u0006\uFFFD\u001Fz\u001A\u0534c\uFFFDz\uFFFD\uFFFDx~\uFFFD\uF404\uFFFD\u0012\uFFFD\uFFFD\uFFFD\uFFFD\u0017]e\uFFFDd\uFFFD\uFFFDF\uFFFD\u6AA4\uFFFD8\uFFFD\uFFFD[\u0026@h7\uFFFD\uFFFD\uFFFD\u003E\uFFFD4\uFFFD\uFFFD\n",
        "\uFFFD\uFFFDb\uFFFDn\u0015\uFFFD\uFFFD\uFFFD\uFFFDt\u05D7\uFFFDK\bK\uFFFDCV\u057A3\uFFFD\uFFFD\uFFFD\uFFFD\\\uFFFDd~\uFFFD\uFFFD\uFFFD!%{\uFFFD\uFFFD\\0\uFFFDo\uFFFD\uFFFDH\uFFFDj5\uFFFD\uFFFD\uFFFD\uFFFD5\uFFFDO\uFFFD*\uFFFDZP\uFFFD\uFFFD\uFFFD\uFFFD\u0027\uFFFD\u0000)\uFFFD\uFFFD\n",
        "\uFFFD\uFFFD\uFFFD\b\uFFFD\u001D\uFFFD=\uFFFDD\u0026O\uFFFD\uFFFD\u0017\uFFFD\u0005\u04A3P\uFFFD_\f\uFFFD\u001A\uFFFD\uFFFD\u02CC\uFFFD@R\u05DB\uFFFD\uFFFD\uFFFD\uFFFDd\uFFFD\uFFFD\uFFFD\u000BrG\uFFFD\uFFFD\u0010\u0015\uFFFDW@\uFFFDo)\uFFFD\r",
        "\uFFFD\uFFFDP\u0530\uFFFD\u0004\uFFFDw#\uFFFDx\u0016\u0018F\u003E\uFFFD\uFFFD\uFFFD\u0000$\uFFFD\u0005\u03FAv\uFFFD\uFFFD\u0011W\u002B\u04B1\uFFFD\uFFFD\uFFFD\u0013\uFFFD\uFFFD\uFFFD\u0007\uFFFD\u03F2\u0000\uFFFD\uFFFD\uFFFD\u0010\u0001\uFFFD\uFFFDT\uFFFD\uFFFD\u001A\uFFFD\u0019:\uFFFD\u001A\uFFFD \uFFFD*\u0193\u0018\uFFFD\u002B\u0010\uFFFD2\uFFFD\uFFFD\u0003S\uFFFD\u0022w\f\uFFFD\u0010\uFFFD\uFFFD}\u00D9\uFFFD\uFFFD\uFFFD\uFFFD\uFFFD\uFFFD\uFFFD\u06AF\uFFFD\uFFFD\uFFFDk\uFFFDn\u05A9\uFFFD\u0022\uFFFDb\u0017\uFFFD\uFFFD\uFFFD\uFFFD\uFFFDB\uFFFD\uFFFDL\uFFFD\u0002\uFFFD3\uFFFDt2\uFFFD\f\uFFFDS\uFFFD\uFFFDQ\fBj9\uFFFD\u001E[\uFFFD7\uFFFD2\uFFFD\uFFFD\uFFFD\uFFFD(,m\u0027\uFFFDq\uFFFD\uFFFD=5Z\uFFFD\uFFFD\uFFFD\uFFFD\uFFFD\uFFFD\uFFFD\uFFFD\uFFFDx\uFFFD.Q3\uFFFDd\uFFFD\uFFFD\uFFFD3\uFFFDa\uFFFD\u0027\u002B\u0482\uFFFD\uFFFD\uFFFD\uFFFD\uFFFD\uFFFD\uFFFD\uFFFD\n",
        "\u003C\u002B\uFFFDI\u0014\u04AF\uFFFD?\u055B\uFFFD2\u0747e\u0027\u03C52\uFFFD\uFFFD\uFFFD#\u001A\uFFFD\uFFFD|\uFFFDk\uFFFDKAZr\uFFFD\uFFFD\u9D4F\u050A\uFFFD\uFFFD\uFFFD\uFFFDy\u0000tY\uFFFD\uFFFDaNorG\uFFFD.\u0015\uFFFD2\uFFFD\uFFFDEOm\uFFFDj\uFFFD\uFFFD=\u001A\uFFFD^\u0010\uFFFD\uFFFD;.\uFFFD\uFFFD\u0007v\u03DE\uFFFD\uFFFD\uFFFD\uFFFDD\uFFFD\uFFFD\uFFFD\uFFFD\uFFFD\uFFFD\u0016\uFFFD\uFFFD~\uFFFD\uFFFDy\uFFFD]\uFFFDk\uFFFD^\uFFFDa\uFFFD\u0000\uFFFD\uFFFD\u002BV\u0005\uFFFDez\uFFFDk\uFFFD\uFFFD\uFFFDz=\uFFFDR\uFFFD.\uFFFD\uFFFD\uFFFDd\uFFFD\uFFFDq\uFFFD~\u0002\uFFFDk\uFFFDU\uFFFD\u000F\uFFFDvh\u0011\u00103\u0004\uFFFD*\uFFFD\u0027\uFFFD\\-3\f\uFFFD2\uFFFDP\uFFFDy\uFFFD\uFFFD\uFFFD\uFFFD\uFFFDwa\uFFFD\uFFFDH\uFFFDkbF\uFFFD\u001Eo\uFFFD09\u02C9\uFFFDkP\uFFFD\u007F\uFFFD\uFFFDY"
      ],
      "StatusCode": 202,
      "ResponseHeaders": {
        "Content-Length": "0",
<<<<<<< HEAD
        "Date": "Wed, 03 Feb 2021 02:08:08 GMT",
=======
        "Date": "Wed, 17 Feb 2021 22:32:58 GMT",
>>>>>>> 1814567d
        "Server": [
          "Windows-Azure-HDFS/1.0",
          "Microsoft-HTTPAPI/2.0"
        ],
        "x-ms-client-request-id": "141722ed-a48d-407a-d11c-fd7395a8e261",
<<<<<<< HEAD
        "x-ms-request-id": "78cd771e-c01f-0048-61d1-f96268000000",
=======
        "x-ms-request-id": "7ab8bce8-701f-0000-627c-057f5f000000",
>>>>>>> 1814567d
        "x-ms-request-server-encrypted": "true",
        "x-ms-version": "2020-06-12"
      },
      "ResponseBody": []
    },
    {
      "RequestUri": "https://seannse.dfs.core.windows.net/test-filesystem-09635106-cdb6-f840-03c2-3cc800d867d4/test-file-00612cae-113b-46af-e96e-d99592d50faf?action=flush\u0026position=1024",
      "RequestMethod": "PATCH",
      "RequestHeaders": {
        "Accept": "application/json",
        "Authorization": "Sanitized",
        "If-None-Match": "\u0022garbage\u0022",
<<<<<<< HEAD
        "traceparent": "00-0251a499549c67488a971e187ab7e4a1-8f511eddaed5d64e-00",
        "User-Agent": [
          "azsdk-net-Storage.Files.DataLake/12.7.0-alpha.20210202.1",
          "(.NET Framework 4.8.4250.0; Microsoft Windows 10.0.19042 )"
        ],
        "x-ms-client-request-id": "5ce1857a-9c87-c6cb-e821-07a67fbeb7e3",
        "x-ms-date": "Wed, 03 Feb 2021 02:08:08 GMT",
=======
        "traceparent": "00-c02ce99a70043b488e0dd6b388e97cc0-231bc8c27045f14f-00",
        "User-Agent": [
          "azsdk-net-Storage.Files.DataLake/12.7.0-alpha.20210217.1",
          "(.NET 5.0.3; Microsoft Windows 10.0.19042)"
        ],
        "x-ms-client-request-id": "5ce1857a-9c87-c6cb-e821-07a67fbeb7e3",
        "x-ms-date": "Wed, 17 Feb 2021 22:32:59 GMT",
>>>>>>> 1814567d
        "x-ms-return-client-request-id": "true",
        "x-ms-version": "2020-06-12"
      },
      "RequestBody": null,
      "StatusCode": 200,
      "ResponseHeaders": {
        "Content-Length": "0",
<<<<<<< HEAD
        "Date": "Wed, 03 Feb 2021 02:08:09 GMT",
        "ETag": "\u00220x8D8C7E88D873B43\u0022",
        "Last-Modified": "Wed, 03 Feb 2021 02:08:09 GMT",
=======
        "Date": "Wed, 17 Feb 2021 22:32:58 GMT",
        "ETag": "\u00220x8D8D393FAD02F7C\u0022",
        "Last-Modified": "Wed, 17 Feb 2021 22:32:59 GMT",
>>>>>>> 1814567d
        "Server": [
          "Windows-Azure-HDFS/1.0",
          "Microsoft-HTTPAPI/2.0"
        ],
        "x-ms-client-request-id": "5ce1857a-9c87-c6cb-e821-07a67fbeb7e3",
<<<<<<< HEAD
        "x-ms-request-id": "78cd773f-c01f-0048-02d1-f96268000000",
=======
        "x-ms-request-id": "7ab8bcf8-701f-0000-727c-057f5f000000",
>>>>>>> 1814567d
        "x-ms-request-server-encrypted": "false",
        "x-ms-version": "2020-06-12"
      },
      "ResponseBody": []
    },
    {
      "RequestUri": "https://seannse.blob.core.windows.net/test-filesystem-09635106-cdb6-f840-03c2-3cc800d867d4?restype=container",
      "RequestMethod": "DELETE",
      "RequestHeaders": {
        "Accept": "application/xml",
        "Authorization": "Sanitized",
<<<<<<< HEAD
        "traceparent": "00-c7a13a2d19f77347ae735fab782bbcb6-7eb0633aca898940-00",
        "User-Agent": [
          "azsdk-net-Storage.Files.DataLake/12.7.0-alpha.20210202.1",
          "(.NET Framework 4.8.4250.0; Microsoft Windows 10.0.19042 )"
        ],
        "x-ms-client-request-id": "10f87b72-86c6-87da-2395-1edf6580b82d",
        "x-ms-date": "Wed, 03 Feb 2021 02:08:08 GMT",
=======
        "traceparent": "00-21f6cdb3ae27e149a1e5d525867490e2-9dd12ffa8b414e40-00",
        "User-Agent": [
          "azsdk-net-Storage.Files.DataLake/12.7.0-alpha.20210217.1",
          "(.NET 5.0.3; Microsoft Windows 10.0.19042)"
        ],
        "x-ms-client-request-id": "10f87b72-86c6-87da-2395-1edf6580b82d",
        "x-ms-date": "Wed, 17 Feb 2021 22:32:59 GMT",
>>>>>>> 1814567d
        "x-ms-return-client-request-id": "true",
        "x-ms-version": "2020-06-12"
      },
      "RequestBody": null,
      "StatusCode": 202,
      "ResponseHeaders": {
        "Content-Length": "0",
<<<<<<< HEAD
        "Date": "Wed, 03 Feb 2021 02:08:08 GMT",
=======
        "Date": "Wed, 17 Feb 2021 22:32:58 GMT",
>>>>>>> 1814567d
        "Server": [
          "Windows-Azure-Blob/1.0",
          "Microsoft-HTTPAPI/2.0"
        ],
        "x-ms-client-request-id": "10f87b72-86c6-87da-2395-1edf6580b82d",
<<<<<<< HEAD
        "x-ms-request-id": "cd914ba6-701e-0072-65d1-f97810000000",
=======
        "x-ms-request-id": "b780dbcd-301e-005c-427c-052a07000000",
>>>>>>> 1814567d
        "x-ms-version": "2020-06-12"
      },
      "ResponseBody": []
    },
    {
      "RequestUri": "https://seannse.blob.core.windows.net/test-filesystem-456e3c6a-b912-91ca-bb61-60a77460414c?restype=container",
      "RequestMethod": "PUT",
      "RequestHeaders": {
        "Accept": "application/xml",
        "Authorization": "Sanitized",
<<<<<<< HEAD
        "traceparent": "00-df707632537c4b4997aa1414a35d2fb7-ff048b32bd0bf34b-00",
        "User-Agent": [
          "azsdk-net-Storage.Files.DataLake/12.7.0-alpha.20210202.1",
          "(.NET Framework 4.8.4250.0; Microsoft Windows 10.0.19042 )"
        ],
        "x-ms-blob-public-access": "container",
        "x-ms-client-request-id": "4800fa27-ec2e-b9e1-b166-5465253213c3",
        "x-ms-date": "Wed, 03 Feb 2021 02:08:08 GMT",
=======
        "traceparent": "00-819529227d6c4f46938e192990e28415-5e50a3b8b341d548-00",
        "User-Agent": [
          "azsdk-net-Storage.Files.DataLake/12.7.0-alpha.20210217.1",
          "(.NET 5.0.3; Microsoft Windows 10.0.19042)"
        ],
        "x-ms-blob-public-access": "container",
        "x-ms-client-request-id": "4800fa27-ec2e-b9e1-b166-5465253213c3",
        "x-ms-date": "Wed, 17 Feb 2021 22:32:59 GMT",
>>>>>>> 1814567d
        "x-ms-return-client-request-id": "true",
        "x-ms-version": "2020-06-12"
      },
      "RequestBody": null,
      "StatusCode": 201,
      "ResponseHeaders": {
        "Content-Length": "0",
<<<<<<< HEAD
        "Date": "Wed, 03 Feb 2021 02:08:09 GMT",
        "ETag": "\u00220x8D8C7E88DD3E39E\u0022",
        "Last-Modified": "Wed, 03 Feb 2021 02:08:09 GMT",
=======
        "Date": "Wed, 17 Feb 2021 22:32:59 GMT",
        "ETag": "\u00220x8D8D393FB119B86\u0022",
        "Last-Modified": "Wed, 17 Feb 2021 22:32:59 GMT",
>>>>>>> 1814567d
        "Server": [
          "Windows-Azure-Blob/1.0",
          "Microsoft-HTTPAPI/2.0"
        ],
        "x-ms-client-request-id": "4800fa27-ec2e-b9e1-b166-5465253213c3",
<<<<<<< HEAD
        "x-ms-request-id": "128ae5bd-801e-0004-0cd1-f9f258000000",
=======
        "x-ms-request-id": "d690f3d8-701e-0086-727c-05b3e6000000",
>>>>>>> 1814567d
        "x-ms-version": "2020-06-12"
      },
      "ResponseBody": []
    },
    {
      "RequestUri": "https://seannse.dfs.core.windows.net/test-filesystem-456e3c6a-b912-91ca-bb61-60a77460414c/test-file-52f0d253-b34d-c367-1f84-56cfeca7c7d2?resource=file",
      "RequestMethod": "PUT",
      "RequestHeaders": {
        "Accept": "application/json",
        "Authorization": "Sanitized",
        "If-None-Match": "*",
<<<<<<< HEAD
        "traceparent": "00-8967efecda22884584dcbf6661eb5e53-c0540d9e23154944-00",
        "User-Agent": [
          "azsdk-net-Storage.Files.DataLake/12.7.0-alpha.20210202.1",
          "(.NET Framework 4.8.4250.0; Microsoft Windows 10.0.19042 )"
        ],
        "x-ms-client-request-id": "f7ce092f-c8f9-732d-933d-28a99511cd0a",
        "x-ms-date": "Wed, 03 Feb 2021 02:08:09 GMT",
=======
        "traceparent": "00-dd9336017ab2654da0acfdb23ce34509-8441750371655f41-00",
        "User-Agent": [
          "azsdk-net-Storage.Files.DataLake/12.7.0-alpha.20210217.1",
          "(.NET 5.0.3; Microsoft Windows 10.0.19042)"
        ],
        "x-ms-client-request-id": "f7ce092f-c8f9-732d-933d-28a99511cd0a",
        "x-ms-date": "Wed, 17 Feb 2021 22:33:00 GMT",
>>>>>>> 1814567d
        "x-ms-return-client-request-id": "true",
        "x-ms-version": "2020-06-12"
      },
      "RequestBody": null,
      "StatusCode": 201,
      "ResponseHeaders": {
        "Content-Length": "0",
<<<<<<< HEAD
        "Date": "Wed, 03 Feb 2021 02:08:09 GMT",
        "ETag": "\u00220x8D8C7E88E0D5F95\u0022",
        "Last-Modified": "Wed, 03 Feb 2021 02:08:10 GMT",
=======
        "Date": "Wed, 17 Feb 2021 22:33:00 GMT",
        "ETag": "\u00220x8D8D393FB49C71C\u0022",
        "Last-Modified": "Wed, 17 Feb 2021 22:33:00 GMT",
>>>>>>> 1814567d
        "Server": [
          "Windows-Azure-HDFS/1.0",
          "Microsoft-HTTPAPI/2.0"
        ],
        "x-ms-client-request-id": "f7ce092f-c8f9-732d-933d-28a99511cd0a",
<<<<<<< HEAD
        "x-ms-request-id": "84c5756d-f01f-001e-1ed1-f99387000000",
=======
        "x-ms-request-id": "45ecd5c6-b01f-0042-377c-05c6df000000",
>>>>>>> 1814567d
        "x-ms-version": "2020-06-12"
      },
      "ResponseBody": []
    },
    {
      "RequestUri": "https://seannse.dfs.core.windows.net/test-filesystem-456e3c6a-b912-91ca-bb61-60a77460414c/test-file-52f0d253-b34d-c367-1f84-56cfeca7c7d2?action=append\u0026position=0",
      "RequestMethod": "PATCH",
      "RequestHeaders": {
        "Accept": "application/json",
        "Authorization": "Sanitized",
<<<<<<< HEAD
        "Content-Length": "1840",
        "Content-Type": "application/json",
        "traceparent": "00-223ddcaaa2d30a4eae205d36f869a652-bb0ce107ce163149-00",
        "User-Agent": [
          "azsdk-net-Storage.Files.DataLake/12.7.0-alpha.20210202.1",
          "(.NET Framework 4.8.4250.0; Microsoft Windows 10.0.19042 )"
        ],
        "x-ms-client-request-id": "ef93bfee-4bef-626f-be97-4fb0b33f06ec",
        "x-ms-date": "Wed, 03 Feb 2021 02:08:09 GMT",
=======
        "Content-Length": "1024",
        "traceparent": "00-50a6260fec01244199ab939a69328ad6-9cc596f9a38d8146-00",
        "User-Agent": [
          "azsdk-net-Storage.Files.DataLake/12.7.0-alpha.20210217.1",
          "(.NET 5.0.3; Microsoft Windows 10.0.19042)"
        ],
        "x-ms-client-request-id": "ef93bfee-4bef-626f-be97-4fb0b33f06ec",
        "x-ms-date": "Wed, 17 Feb 2021 22:33:00 GMT",
>>>>>>> 1814567d
        "x-ms-return-client-request-id": "true",
        "x-ms-version": "2020-06-12"
      },
      "RequestBody": [
        "\uFFFD\uFFFD\u001D?\uFFFD\uFFFDcZ\uFFFD\uFFFD\u001F\uFFFDa\u0007ph\uFFFD\uFFFD\uFFFD\uFFFD\uFFFD\uFFFD\uFFFD\u007F\uFFFD\r",
        "\uFFFD\u0022\uFFFDtn \uFFFDH\uFFFD\u0459\uFFFD\n",
        "\uFFFD\uFFFDtC\r",
        "\uFFFDY\u0011\uFFFD\uFFFD\uFFFD\uFFFD\uFFFDq\uFFFD1\u03E9\uFFFD\uFFFD\uFFFD\uFFFD@\uFFFD?}\uFFFD\u0027\u0019G\uFFFD\uFFFD\u003C\uFFFD\n",
        "=e\uFFFD\uFFFD\uFFFD_\uFFFDZU\u0010\uFFFDs\uFFFD\uFFFD\u0017\uFFFD\u0027\uFFFD\uFFFDf\uFFFDe\uFFFD\u0003\uFFFD\uFFFD2\uFFFDD.\uFFFDjf\uFFFD\uFFFDC\uFFFD\uFFFD(\uFFFDX\uFFFDz\uFFFD\n",
        "Od\u0002Vw\uFFFD\u003E*(\uFFFD{\uFFFD;-,\u0004\u0016\u0027\u001E\uFFFD\bI\u0016K\uFFFDH3\u057D\uFFFDyoP\uFFFDY\uFFFD\uFFFD\uFFFD\u001En@\u003E\uFFFDP\uFFFD\uFFFD\uFFFD\uFFFD\uFFFDB\uFFFD[\uFFFD\u0002\u0006N\uFFFD\uFFFD/\uFFFDil\uFFFD^\u000B7\uFFFD\uFFFD^\u000E(q\u0000p\uFFFD\u000BA\uFFFD\uFFFD\uFFFD\u0019F\uFFFD\u0013{\uFFFDS\uFFFD\u003ED\uFFFD~\u0004\u051FvD\uFFFD\uFFFD\u01DD\uFFFD\u001AR[c:\uFFFD\f\uFFFD\uFFFD\uFFFD\u0006\uFFFDRW\uFFFD\uFFFD\uFFFD4\u007F\uFFFD\uFFFD\uFFFD\uFFFDl\uFFFDk\u02F5n\uFFFD\uFFFD\u003C\uFFFD,c\uFFFD\u0017HXs\uFFFD\uFFFD\uFFFDwt\uFFFDG\uFFFDL\u01F9G\uFFFD\uFFFD6h\uFFFD\uFFFDF\uFFFD@\u0007I\uFFFD4T\uFFFD\u002BD?\uFFFD\uFFFD\u0027jNV\uFFFD\t\uFFFDq$\uFFFDi\uFFFD\uFFFD\uFFFD|\uFFFD\uFFFD\uFFFD\uFFFD \u0001\uFFFD2zC)C \uFFFD\u001C\uFFFD\f\u0022\uFFFD\u001FTw\uFFFD{\uFFFD\uFFFD\uFFFDkB\uFFFD\uFFFD\u052A\uFFFD\u000F4J\u0060\uFFFD\uFFFD^7\uFFFD\u0012\uFFFD\uFFFD\u063E\bu\\\uFFFD1j\u0027G\u0016\u007F\u000E!-^\uFFFD\u0720U\uFFFDH\uFFFD\uFFFD\u003E\uFFFD\uFFFD\uFFFD\uFFFD\u001D\uFFFD\u0378\t\u0026\u0016b\uFFFDA\u001E\uFFFD?\uFFFD\uFFFD\u001E\uFFFDRb\uFFFD\u0000G\uFFFDrm-\uFFFD\u0019 6\uFFFD\uFFFDM\uFFFD\n",
        "\uFFFDI\uFFFD\u0005\uFFFD\u0016\uFFFD!\uFFFD\uFFFD\uFFFDY\uFFFD\uFFFD\uFFFDsY:\u0026\uFFFD\u056C[J\u0717\uFFFDA\uFFFD\uFFFD7U\uFFFD\uFFFD\u0022\uFFFD\u0004Lh\uFFFD\u0005%\\\uFFFD\uFFFD\uFFFD\u003CX\uFFFDV\uFFFD\u0027\uFFFD5\uFFFD\uFFFD|)c\u001A\uFFFD\uFFFD\bK\\\uFFFD\uFFFD\uFFFD\uFFFDn\r",
        "\uFFFD\u007F\uFFFD\uFFFDOk\uFFFD\b\uFFFD\uFFFD\uFFFD\uFFFD;\uFFFD-\uFFFDo*\uFFFD\u0022\u0004\uFFFDK\uFFFDT\uFFFD\u0060\u0010\u0000\uFFFDeTH\u0668\u002B\uFFFD\uFFFD\uFFFD\uFFFD!\uFFFDY\u03F6\uFFFD\uFFFD.\u0014\uFFFD\uFFFD\u000B\uFFFD\uFFFD\uFFFD\uFFFDp\u0014\uFFFD\uFFFD.\uFFFD\uFFFD=\uFFFD\u007F\uDB88\uDD43\uFFFDe\uFFFD\u0001B2{\uFFFD\uFFFD1\uFFFDz\uFFFDYm^\n",
        "\uFFFD\uFFFDr\uFFFD\uFFFD\uFFFD(\u001F\u001CK6\uFFFD\u000E\uFFFD\uFFFD\uFFFD\u000E\uFFFDK\uFFFD\uFFFD\uFFFD/t\uFFFD\uFFFD\uFFFD\u0027K*\u0012\uFFFD\uFFFD\uFFFD\uFFFDv\u04EA\uFFFD\uFFFD#\u00160\uFFFD\uFFFD\u0549k\uFFFD\uFFFD!u\u007F\uFFFD\uFFFDB9\uFFFD\uFFFD,\uFFFD\uFFFD!$Df\uFFFD\uFFFD\u0026:\uFFFDp\u000Fh\uFFFD\u0101\uFFFD\u000Es\uFFFDJfv\uFFFD\u001F\u0027\uFFFD\u00044\uFFFD\uFFFD\u0018\uFFFD*E\u000E\uFFFDin\uFFFD\uFFFD\uFFFD\uFFFD\uFFFD\uFFFDf\u0017H\u0000\uFFFDs\uFFFDO\uFFFD\uFFFDj\uFFFD3$?\uFFFD\uFFFD\uFFFD\u0027Xb=f\uFFFD\uFFFD\\\uFFFD\uFFFD\uC4FC\uFFFD?\uFFFD\u0010\uFFFD\u0003s\u0026\r",
        "\uFFFD\u0012|\uFFFDdUE/\uFFFD\uFFFD\uFFFD\t\uFFFDX\u0004\uFFFD\uFFFDK\uFFFD\u0016\u0026\uFFFD\uFFFD\u001A\uFFFD\uFFFD\uFFFDj/f\uFFFD\u007Fy\u001A\uFFFDP\uFFFD\uFFFDQ\uFFFD\u0017q\u000B\n",
        "\u03B3/\uFFFD6\uFFFD\uFFFD\uFFFD\u0010\uFFFD;cb-xb\uFFFD\uFFFDP\u0022E\uFFFDv\u0273\u0018W\uFFFD\u0026\uFFFD\uFFFD\uFFFD\uFFFDK\uFFFD\uFFFD\f\uFFFD\uFFFD\uFFFD\u0006\uFFFDi3T\uFFFD_]\uFFFD?=q\uFFFD\uFFFD#\uFFFD\u001D\u0001\u001EZ\uFFFD\uFFFD\u00110\uFFFD\uFFFD\u00163\uFFFDU$\u0007\uFFFD\u001Bp\u0026Bu\u01F9\uFFFD \uFFFD\uFFFDD\u023B\uFFFD\uFFFD\u0003\uFFFD\uFFFDYGQX\u0003\uFFFD\u002BH)\u001C\uFFFD\u0018i\u001D\uFFFD\u0018\uFFFDv\uFFFD9d\u0060\uFFFD\uFFFDO\uFFFD\uFFFD\u0005T]\uFFFDfp,B\uFFFD\u001E\uFFFD?\u065Bq\uFFFD\u0004\uFFFD\uFFFD\u06AA\uFFFD\u064DGzu\uFFFD\uFFFD\uFFFD\t\u0017\uFFFD\u0026\uFFFD\uFFFDc\uFFFD\uFFFD\u003C\uFFFD\uFFFD\uFFFD.6\u039E\uDB01\uDE9F\uFFFD\u0011E\u0016\uFFFD\uFFFD\u002B\u001F\uFFFD\uFFFDI*h\uFFFD(.t}\u0003\uFFFDw\u0001\uFFFD\uFFFD\uFFFD\uFFFD\uFFFDVx\u0701h\u000F\u0016c\u0006e\u0010HG8e\uFFFD\uFFFD\uFFFD\u0391h\u000E\uFFFD)v\uFFFD\uFFFD\u0027\uFFFDrv \uFFFD\uFFFD\u0566\u001A5\uFFFD\u001ARa\u0022\uFFFDd"
      ],
      "StatusCode": 202,
      "ResponseHeaders": {
        "Content-Length": "0",
<<<<<<< HEAD
        "Date": "Wed, 03 Feb 2021 02:08:09 GMT",
=======
        "Date": "Wed, 17 Feb 2021 22:33:00 GMT",
>>>>>>> 1814567d
        "Server": [
          "Windows-Azure-HDFS/1.0",
          "Microsoft-HTTPAPI/2.0"
        ],
        "x-ms-client-request-id": "ef93bfee-4bef-626f-be97-4fb0b33f06ec",
<<<<<<< HEAD
        "x-ms-request-id": "84c57580-f01f-001e-31d1-f99387000000",
=======
        "x-ms-request-id": "45ecd5f5-b01f-0042-667c-05c6df000000",
>>>>>>> 1814567d
        "x-ms-request-server-encrypted": "true",
        "x-ms-version": "2020-06-12"
      },
      "ResponseBody": []
    },
    {
      "RequestUri": "https://seannse.blob.core.windows.net/test-filesystem-456e3c6a-b912-91ca-bb61-60a77460414c/test-file-52f0d253-b34d-c367-1f84-56cfeca7c7d2?comp=lease",
      "RequestMethod": "PUT",
      "RequestHeaders": {
        "Accept": "application/xml",
        "Authorization": "Sanitized",
<<<<<<< HEAD
        "traceparent": "00-a551d22fb3f62a409b45816f9cdac99c-f73b8872e64bdf42-00",
        "User-Agent": [
          "azsdk-net-Storage.Files.DataLake/12.7.0-alpha.20210202.1",
          "(.NET Framework 4.8.4250.0; Microsoft Windows 10.0.19042 )"
        ],
        "x-ms-client-request-id": "ee005c3b-09ca-d884-6b39-b6f66bd8d6f0",
        "x-ms-date": "Wed, 03 Feb 2021 02:08:09 GMT",
=======
        "traceparent": "00-302a068490d49c4e8b527fd72428a283-dc2e4121b4c05848-00",
        "User-Agent": [
          "azsdk-net-Storage.Files.DataLake/12.7.0-alpha.20210217.1",
          "(.NET 5.0.3; Microsoft Windows 10.0.19042)"
        ],
        "x-ms-client-request-id": "ee005c3b-09ca-d884-6b39-b6f66bd8d6f0",
        "x-ms-date": "Wed, 17 Feb 2021 22:33:00 GMT",
>>>>>>> 1814567d
        "x-ms-lease-action": "acquire",
        "x-ms-lease-duration": "-1",
        "x-ms-proposed-lease-id": "d141c4d8-1591-5a53-38f9-df968cce672a",
        "x-ms-return-client-request-id": "true",
        "x-ms-version": "2020-06-12"
      },
      "RequestBody": null,
      "StatusCode": 201,
      "ResponseHeaders": {
        "Content-Length": "0",
<<<<<<< HEAD
        "Date": "Wed, 03 Feb 2021 02:08:10 GMT",
        "ETag": "\u00220x8D8C7E88E0D5F95\u0022",
        "Last-Modified": "Wed, 03 Feb 2021 02:08:10 GMT",
=======
        "Date": "Wed, 17 Feb 2021 22:33:00 GMT",
        "ETag": "\u00220x8D8D393FB49C71C\u0022",
        "Last-Modified": "Wed, 17 Feb 2021 22:33:00 GMT",
>>>>>>> 1814567d
        "Server": [
          "Windows-Azure-Blob/1.0",
          "Microsoft-HTTPAPI/2.0"
        ],
        "x-ms-client-request-id": "ee005c3b-09ca-d884-6b39-b6f66bd8d6f0",
        "x-ms-lease-id": "d141c4d8-1591-5a53-38f9-df968cce672a",
<<<<<<< HEAD
        "x-ms-request-id": "128ae858-801e-0004-6fd1-f9f258000000",
=======
        "x-ms-request-id": "d690f4f1-701e-0086-6b7c-05b3e6000000",
>>>>>>> 1814567d
        "x-ms-version": "2020-06-12"
      },
      "ResponseBody": []
    },
    {
      "RequestUri": "https://seannse.dfs.core.windows.net/test-filesystem-456e3c6a-b912-91ca-bb61-60a77460414c/test-file-52f0d253-b34d-c367-1f84-56cfeca7c7d2?action=flush\u0026position=1024",
      "RequestMethod": "PATCH",
      "RequestHeaders": {
        "Accept": "application/json",
        "Authorization": "Sanitized",
<<<<<<< HEAD
        "traceparent": "00-60a2a0053523274787a1dd2961a375a9-659c46abcb43ba40-00",
        "User-Agent": [
          "azsdk-net-Storage.Files.DataLake/12.7.0-alpha.20210202.1",
          "(.NET Framework 4.8.4250.0; Microsoft Windows 10.0.19042 )"
        ],
        "x-ms-client-request-id": "305a0186-78ce-fc60-808b-3656217e7e73",
        "x-ms-date": "Wed, 03 Feb 2021 02:08:09 GMT",
=======
        "Content-Length": "0",
        "traceparent": "00-2af776615f11c84db95c0f728440f8b4-ea5e619f4bb43b48-00",
        "User-Agent": [
          "azsdk-net-Storage.Files.DataLake/12.7.0-alpha.20210217.1",
          "(.NET 5.0.3; Microsoft Windows 10.0.19042)"
        ],
        "x-ms-client-request-id": "305a0186-78ce-fc60-808b-3656217e7e73",
        "x-ms-date": "Wed, 17 Feb 2021 22:33:00 GMT",
>>>>>>> 1814567d
        "x-ms-lease-id": "d141c4d8-1591-5a53-38f9-df968cce672a",
        "x-ms-return-client-request-id": "true",
        "x-ms-version": "2020-06-12"
      },
      "RequestBody": null,
      "StatusCode": 200,
      "ResponseHeaders": {
        "Content-Length": "0",
<<<<<<< HEAD
        "Date": "Wed, 03 Feb 2021 02:08:09 GMT",
        "ETag": "\u00220x8D8C7E88E47ED3A\u0022",
        "Last-Modified": "Wed, 03 Feb 2021 02:08:10 GMT",
=======
        "Date": "Wed, 17 Feb 2021 22:33:00 GMT",
        "ETag": "\u00220x8D8D393FB728D85\u0022",
        "Last-Modified": "Wed, 17 Feb 2021 22:33:00 GMT",
>>>>>>> 1814567d
        "Server": [
          "Windows-Azure-HDFS/1.0",
          "Microsoft-HTTPAPI/2.0"
        ],
        "x-ms-client-request-id": "305a0186-78ce-fc60-808b-3656217e7e73",
<<<<<<< HEAD
        "x-ms-request-id": "84c575ad-f01f-001e-5ed1-f99387000000",
=======
        "x-ms-request-id": "45ecd623-b01f-0042-147c-05c6df000000",
>>>>>>> 1814567d
        "x-ms-request-server-encrypted": "false",
        "x-ms-version": "2020-06-12"
      },
      "ResponseBody": []
    },
    {
      "RequestUri": "https://seannse.blob.core.windows.net/test-filesystem-456e3c6a-b912-91ca-bb61-60a77460414c?restype=container",
      "RequestMethod": "DELETE",
      "RequestHeaders": {
        "Accept": "application/xml",
        "Authorization": "Sanitized",
<<<<<<< HEAD
        "traceparent": "00-b12f39a754bc104a8a8c91170cd317ff-69dc9e59e954e749-00",
        "User-Agent": [
          "azsdk-net-Storage.Files.DataLake/12.7.0-alpha.20210202.1",
          "(.NET Framework 4.8.4250.0; Microsoft Windows 10.0.19042 )"
        ],
        "x-ms-client-request-id": "69700ba8-a57e-b722-c5ad-2f4f2e06ddd1",
        "x-ms-date": "Wed, 03 Feb 2021 02:08:09 GMT",
=======
        "traceparent": "00-09be94481d07884f804cc94ac973a0ed-2e94b630a3d7524b-00",
        "User-Agent": [
          "azsdk-net-Storage.Files.DataLake/12.7.0-alpha.20210217.1",
          "(.NET 5.0.3; Microsoft Windows 10.0.19042)"
        ],
        "x-ms-client-request-id": "69700ba8-a57e-b722-c5ad-2f4f2e06ddd1",
        "x-ms-date": "Wed, 17 Feb 2021 22:33:00 GMT",
>>>>>>> 1814567d
        "x-ms-return-client-request-id": "true",
        "x-ms-version": "2020-06-12"
      },
      "RequestBody": null,
      "StatusCode": 202,
      "ResponseHeaders": {
        "Content-Length": "0",
<<<<<<< HEAD
        "Date": "Wed, 03 Feb 2021 02:08:10 GMT",
=======
        "Date": "Wed, 17 Feb 2021 22:33:00 GMT",
>>>>>>> 1814567d
        "Server": [
          "Windows-Azure-Blob/1.0",
          "Microsoft-HTTPAPI/2.0"
        ],
        "x-ms-client-request-id": "69700ba8-a57e-b722-c5ad-2f4f2e06ddd1",
<<<<<<< HEAD
        "x-ms-request-id": "128ae911-801e-0004-1cd1-f9f258000000",
=======
        "x-ms-request-id": "d690f53c-701e-0086-2e7c-05b3e6000000",
>>>>>>> 1814567d
        "x-ms-version": "2020-06-12"
      },
      "ResponseBody": []
    }
  ],
  "Variables": {
<<<<<<< HEAD
    "DateTimeOffsetNow": "2021-02-02T20:08:02.9234145-06:00",
=======
    "DateTimeOffsetNow": "2021-02-17T16:32:54.6885703-06:00",
>>>>>>> 1814567d
    "RandomSeed": "2010582",
    "Storage_TestConfigHierarchicalNamespace": "NamespaceTenant\nseannse\nU2FuaXRpemVk\nhttps://seannse.blob.core.windows.net\nhttps://seannse.file.core.windows.net\nhttps://seannse.queue.core.windows.net\nhttps://seannse.table.core.windows.net\n\n\n\n\nhttps://seannse-secondary.blob.core.windows.net\nhttps://seannse-secondary.file.core.windows.net\nhttps://seannse-secondary.queue.core.windows.net\nhttps://seannse-secondary.table.core.windows.net\n68390a19-a643-458b-b726-408abf67b4fc\nSanitized\n72f988bf-86f1-41af-91ab-2d7cd011db47\nhttps://login.microsoftonline.com/\nCloud\nBlobEndpoint=https://seannse.blob.core.windows.net/;QueueEndpoint=https://seannse.queue.core.windows.net/;FileEndpoint=https://seannse.file.core.windows.net/;BlobSecondaryEndpoint=https://seannse-secondary.blob.core.windows.net/;QueueSecondaryEndpoint=https://seannse-secondary.queue.core.windows.net/;FileSecondaryEndpoint=https://seannse-secondary.file.core.windows.net/;AccountName=seannse;AccountKey=Sanitized\n"
  }
}<|MERGE_RESOLUTION|>--- conflicted
+++ resolved
@@ -1,204 +1,129 @@
 {
   "Entries": [
     {
-      "RequestUri": "https://seannse.blob.core.windows.net/test-filesystem-6cb7bc68-baaa-f60c-27c0-5853b0d63bb0?restype=container",
-      "RequestMethod": "PUT",
-      "RequestHeaders": {
-        "Accept": "application/xml",
-        "Authorization": "Sanitized",
-<<<<<<< HEAD
-        "traceparent": "00-caf0bf58a3bb4e4d9d102728c25127a4-3d4a3df85d35dd40-00",
-        "User-Agent": [
-          "azsdk-net-Storage.Files.DataLake/12.7.0-alpha.20210202.1",
-          "(.NET Framework 4.8.4250.0; Microsoft Windows 10.0.19042 )"
+      "RequestUri": "https://seannse.blob.core.windows.net/test-filesystem-7a504a1e-c67e-a842-e8a9-e403f51108c2?restype=container",
+      "RequestMethod": "PUT",
+      "RequestHeaders": {
+        "Accept": "application/xml",
+        "Authorization": "Sanitized",
+        "traceparent": "00-34550006c7eec8409a802e9360989c2f-1aaad499b3773148-00",
+        "User-Agent": [
+          "azsdk-net-Storage.Files.DataLake/12.7.0-alpha.20210219.1",
+          "(.NET 5.0.3; Microsoft Windows 10.0.19041)"
         ],
         "x-ms-blob-public-access": "container",
-        "x-ms-client-request-id": "2c8ed34c-3774-5d96-78b6-824325b2ff97",
-        "x-ms-date": "Wed, 03 Feb 2021 02:08:02 GMT",
-=======
-        "traceparent": "00-2b19519c092c1f42bf9a77efbf9d57ea-b3ff7e3e9d330e43-00",
-        "User-Agent": [
-          "azsdk-net-Storage.Files.DataLake/12.7.0-alpha.20210217.1",
-          "(.NET 5.0.3; Microsoft Windows 10.0.19042)"
-        ],
-        "x-ms-blob-public-access": "container",
-        "x-ms-client-request-id": "2c8ed34c-3774-5d96-78b6-824325b2ff97",
-        "x-ms-date": "Wed, 17 Feb 2021 22:32:54 GMT",
->>>>>>> 1814567d
-        "x-ms-return-client-request-id": "true",
-        "x-ms-version": "2020-06-12"
-      },
-      "RequestBody": null,
-      "StatusCode": 201,
-      "ResponseHeaders": {
-        "Content-Length": "0",
-<<<<<<< HEAD
-        "Date": "Wed, 03 Feb 2021 02:08:03 GMT",
-        "ETag": "\u00220x8D8C7E88A5C309B\u0022",
-        "Last-Modified": "Wed, 03 Feb 2021 02:08:04 GMT",
-=======
-        "Date": "Wed, 17 Feb 2021 22:32:54 GMT",
-        "ETag": "\u00220x8D8D393F813757B\u0022",
-        "Last-Modified": "Wed, 17 Feb 2021 22:32:54 GMT",
->>>>>>> 1814567d
-        "Server": [
-          "Windows-Azure-Blob/1.0",
-          "Microsoft-HTTPAPI/2.0"
-        ],
-        "x-ms-client-request-id": "2c8ed34c-3774-5d96-78b6-824325b2ff97",
-<<<<<<< HEAD
-        "x-ms-request-id": "8301db35-101e-0016-45d1-f98988000000",
-=======
-        "x-ms-request-id": "83c68d33-f01e-0088-3b7c-059a56000000",
->>>>>>> 1814567d
-        "x-ms-version": "2020-06-12"
-      },
-      "ResponseBody": []
-    },
-    {
-      "RequestUri": "https://seannse.dfs.core.windows.net/test-filesystem-6cb7bc68-baaa-f60c-27c0-5853b0d63bb0/test-file-a402c338-4cfd-c88d-e8ed-b61802836497?resource=file",
+        "x-ms-client-request-id": "e10cfdec-0c42-9f88-1b20-26d922898187",
+        "x-ms-date": "Fri, 19 Feb 2021 19:12:26 GMT",
+        "x-ms-return-client-request-id": "true",
+        "x-ms-version": "2020-06-12"
+      },
+      "RequestBody": null,
+      "StatusCode": 201,
+      "ResponseHeaders": {
+        "Content-Length": "0",
+        "Date": "Fri, 19 Feb 2021 19:12:25 GMT",
+        "ETag": "\u00220x8D8D50A4AE96C99\u0022",
+        "Last-Modified": "Fri, 19 Feb 2021 19:12:25 GMT",
+        "Server": [
+          "Windows-Azure-Blob/1.0",
+          "Microsoft-HTTPAPI/2.0"
+        ],
+        "x-ms-client-request-id": "e10cfdec-0c42-9f88-1b20-26d922898187",
+        "x-ms-request-id": "2e6ac95d-201e-00a4-02f3-0676f9000000",
+        "x-ms-version": "2020-06-12"
+      },
+      "ResponseBody": []
+    },
+    {
+      "RequestUri": "https://seannse.dfs.core.windows.net/test-filesystem-7a504a1e-c67e-a842-e8a9-e403f51108c2/test-file-0d11cc1f-0014-4076-017d-c3f5655f4e2a?resource=file",
       "RequestMethod": "PUT",
       "RequestHeaders": {
         "Accept": "application/json",
         "Authorization": "Sanitized",
         "If-None-Match": "*",
-<<<<<<< HEAD
-        "traceparent": "00-265771dd64f3c447a632f616ffbf6642-2e12461a3ab63e4f-00",
-        "User-Agent": [
-          "azsdk-net-Storage.Files.DataLake/12.7.0-alpha.20210202.1",
-          "(.NET Framework 4.8.4250.0; Microsoft Windows 10.0.19042 )"
-        ],
-        "x-ms-client-request-id": "ce502092-418d-ff35-46c5-4486807d5af4",
-        "x-ms-date": "Wed, 03 Feb 2021 02:08:03 GMT",
-=======
-        "traceparent": "00-4d1b7c8183af2e4c9c2a00191951d40e-1b945a921603c44c-00",
-        "User-Agent": [
-          "azsdk-net-Storage.Files.DataLake/12.7.0-alpha.20210217.1",
-          "(.NET 5.0.3; Microsoft Windows 10.0.19042)"
-        ],
-        "x-ms-client-request-id": "ce502092-418d-ff35-46c5-4486807d5af4",
-        "x-ms-date": "Wed, 17 Feb 2021 22:32:55 GMT",
->>>>>>> 1814567d
-        "x-ms-return-client-request-id": "true",
-        "x-ms-version": "2020-06-12"
-      },
-      "RequestBody": null,
-      "StatusCode": 201,
-      "ResponseHeaders": {
-        "Content-Length": "0",
-<<<<<<< HEAD
-        "Date": "Wed, 03 Feb 2021 02:08:04 GMT",
-        "ETag": "\u00220x8D8C7E88A94CC3F\u0022",
-        "Last-Modified": "Wed, 03 Feb 2021 02:08:04 GMT",
-=======
-        "Date": "Wed, 17 Feb 2021 22:32:54 GMT",
-        "ETag": "\u00220x8D8D393F84B24DD\u0022",
-        "Last-Modified": "Wed, 17 Feb 2021 22:32:55 GMT",
->>>>>>> 1814567d
-        "Server": [
-          "Windows-Azure-HDFS/1.0",
-          "Microsoft-HTTPAPI/2.0"
-        ],
-        "x-ms-client-request-id": "ce502092-418d-ff35-46c5-4486807d5af4",
-<<<<<<< HEAD
-        "x-ms-request-id": "b9a256cd-901f-007a-2fd1-f9621f000000",
-=======
-        "x-ms-request-id": "f46c0c71-501f-0017-127c-05d654000000",
->>>>>>> 1814567d
-        "x-ms-version": "2020-06-12"
-      },
-      "ResponseBody": []
-    },
-    {
-      "RequestUri": "https://seannse.dfs.core.windows.net/test-filesystem-6cb7bc68-baaa-f60c-27c0-5853b0d63bb0/test-file-a402c338-4cfd-c88d-e8ed-b61802836497?action=append\u0026position=0",
+        "traceparent": "00-65ef4db7ecac934c9123665d87ee07ed-31fade590c8aa44e-00",
+        "User-Agent": [
+          "azsdk-net-Storage.Files.DataLake/12.7.0-alpha.20210219.1",
+          "(.NET 5.0.3; Microsoft Windows 10.0.19041)"
+        ],
+        "x-ms-client-request-id": "8dc3d907-d1ac-eb08-87cb-dfc449923abc",
+        "x-ms-date": "Fri, 19 Feb 2021 19:12:26 GMT",
+        "x-ms-return-client-request-id": "true",
+        "x-ms-version": "2020-06-12"
+      },
+      "RequestBody": null,
+      "StatusCode": 201,
+      "ResponseHeaders": {
+        "Content-Length": "0",
+        "Date": "Fri, 19 Feb 2021 19:12:24 GMT",
+        "ETag": "\u00220x8D8D50A4AF86A57\u0022",
+        "Last-Modified": "Fri, 19 Feb 2021 19:12:25 GMT",
+        "Server": [
+          "Windows-Azure-HDFS/1.0",
+          "Microsoft-HTTPAPI/2.0"
+        ],
+        "x-ms-client-request-id": "8dc3d907-d1ac-eb08-87cb-dfc449923abc",
+        "x-ms-request-id": "6f4b93e9-e01f-004f-6ef3-060e0b000000",
+        "x-ms-version": "2020-06-12"
+      },
+      "ResponseBody": []
+    },
+    {
+      "RequestUri": "https://seannse.dfs.core.windows.net/test-filesystem-7a504a1e-c67e-a842-e8a9-e403f51108c2/test-file-0d11cc1f-0014-4076-017d-c3f5655f4e2a?action=append\u0026position=0",
       "RequestMethod": "PATCH",
       "RequestHeaders": {
         "Accept": "application/json",
         "Authorization": "Sanitized",
-<<<<<<< HEAD
-        "Content-Length": "1845",
+        "Content-Length": "1843",
         "Content-Type": "application/json",
-        "traceparent": "00-defee932e326b243979bcb8d09343467-e03d08b98c3bb74d-00",
-        "User-Agent": [
-          "azsdk-net-Storage.Files.DataLake/12.7.0-alpha.20210202.1",
-          "(.NET Framework 4.8.4250.0; Microsoft Windows 10.0.19042 )"
-        ],
-        "x-ms-client-request-id": "6f624bf4-262c-2654-a95b-4a6b788a4763",
-        "x-ms-date": "Wed, 03 Feb 2021 02:08:03 GMT",
-=======
-        "Content-Length": "1024",
-        "traceparent": "00-d99f3afeba874744a6b73dc223be2d55-4e6361941d673847-00",
-        "User-Agent": [
-          "azsdk-net-Storage.Files.DataLake/12.7.0-alpha.20210217.1",
-          "(.NET 5.0.3; Microsoft Windows 10.0.19042)"
-        ],
-        "x-ms-client-request-id": "6f624bf4-262c-2654-a95b-4a6b788a4763",
-        "x-ms-date": "Wed, 17 Feb 2021 22:32:55 GMT",
->>>>>>> 1814567d
+        "traceparent": "00-e6e7eba8eb3b074fa5d172f3e631a41d-4b1475abfebd5044-00",
+        "User-Agent": [
+          "azsdk-net-Storage.Files.DataLake/12.7.0-alpha.20210219.1",
+          "(.NET 5.0.3; Microsoft Windows 10.0.19041)"
+        ],
+        "x-ms-client-request-id": "eaa551ef-2f87-3d86-1bb1-07ace78ec262",
+        "x-ms-date": "Fri, 19 Feb 2021 19:12:26 GMT",
         "x-ms-return-client-request-id": "true",
         "x-ms-version": "2020-06-12"
       },
       "RequestBody": [
-        "R\uFFFDi\uFFFD\uFFFD\u0022O)\uFFFD,\uFFFD\uFFFD\uFFFD~\uFFFDWH\uFFFD\uFFFD\uFFFD3\uFFFD\n",
-        "\uFFFD\uFFFD\u0006\uFFFD\uFFFD\u0275U\u007F\uFFFD\u04BB1\u0027\uFFFDXo\uFFFD\u0026Fa\uFFFDx{\uFFFD\u001A\uFFFD\u003E\uFFFD\uFFFDx\uFFFD\uFFFD\uFFFD\uFFFD\u000F\uFFFD\uFFFD\uFFFD\u0060\uFFFD\uFFFD(\u05F1\uFFFDz/\uFFFDZ\u0016\u0012\fO\uFFFD\uFFFDw\uFFFD\uFFFDg\uFFFDv\uFFFD\uFFFDm\u0011\uFFFDPW\uFFFD\uFFFD\uFFFD\u0002\uFFFDs\uFFFDq\uFFFD\uFFFD\u0004\uFFFD\uFFFD\uFFFDt\uFFFDf\uFFFDk7\u0418\u0018\uFFFDe\uFFFD[O\uFFFDi\uFFFD\uFFFD)\uFFFD\u000E\uFFFD2\u0010F\uFFFD\u001E\uFFFD\uFFFD\uFFFD\uFFFD\uFFFD\u001E\uFFFD\u0013\uFFFD\u0007[\uFFFD\u0019\uFFFD\uFFFD\uFFFD\u0026\uFFFDB\u0018;\uFFFD8(Av\uFFFD\u03AFUn\uFFFD\u0019B\uFFFDV\uFFFDe\u007F\u003C\uFFFDbD.\u0010Q\u0011\n",
-        "\u000Bs\u0004\uFFFD\u2F1D\uFFFD\uFFFDQ8PD\uFFFD\uFFFD\uFFFD\u0003\uFFFDC:D3\uFFFD\u0719\uFFFD\uFFFD\uFFFD\uFFFD\u0012e\uFFFDy\u00E3\uFFFDj\uFFFD6\uFFFD$\uFFFDiL,.\uFFFD\u0004\uFFFDW*\u0010\r",
-        "\uFFFD\uFFFD\uFFFDu()\uFFFD\uFFFD\u01F4v\uFFFD\u0581S\u03C27\u027D\u0015\uFFFD\u02B2\uFFFDk\u0007\uFFFD$\uFFFD\uFFFDU\uFFFD\uFFFD\uFFFD\uFFFDlB\uFFFDR\uFFFD\\\b\uFFFD\u0060\uFFFDWu\uFFFD\uFFFD\uFFFD\uFFFDFO\uFFFD?\r",
-        "\uFFFDx\uFFFD\uFFFD\u0014\uFFFD(\uFFFD\uFFFD\u001D4\uFFFD\uFFFDc@\uFFFDw\u001E\uFFFD~\uFFFDQ\u0027\u0013\uFFFD!C\uFFFD\uFFFD\u000E7\u1F7D\uFFFD\uFFFD\uFFFDv\uFFFD\uFFFD\uFFFDd\uFFFDj#\uFFFD(~\uFFFD^\uFFFD1\b\uFFFD6qQ\uFFFDJ\uFFFD_p\uFFFD\uFFFD\uFFFDR\uFFFD\u02B9v\uFFFD\u0000\uFFFD\uFFFD\uFFFDr\uFFFD\uFFFD\uFFFD\uFFFD\uFFFD\u0022\uFFFD?\u0005\uFFFD\uFFFD\uFFFD7x8,\uFFFDZo\uFFFDB\uFFFD\uFFFD*^\uFFFD\u001F\uFFFD\u039E\b#\uFFFD\u953C\uFFFD\uFFFD\uFFFDN\u0004H\uFFFDy\uFFFDB\uFFFD\uFFFDx\uFFFD\uFFFD\uFFFD-\uFFFDE9\u001Ev\uFFFD\u0000\u0002\uFFFDpg\uFFFD\uFFFD\uFFFDN\uFFFD|\uFFFD\uFFFD\uFFFD \uFFFD\uFFFD\uFFFDW_\u001BB!4\uFFFD\uFFFDc\uFFFD\u001A\uFFFDZ\uFFFD3a\uFFFDK\u001C\uFFFDy\uFFFD\uFFFD~4\u0018\uFFFDQ^\uFFFD\r",
-        "\uFFFDK\uFFFD\uFFFD\u0016}\uFFFD\uFFFDv\uFFFDm\u2A69\uFFFD\uFFFDO;\u0026\u0528\u0022)\uFFFDm\uFFFD\r",
-        "\b8\uFFFDE}\uFFFD6X\uFFFD\uFFFD\u001C\uFFFD\uFFFDji\u0060\uFFFD;\u000F\u050A\uFFFD\u001D\u0001\u0022\uFFFD8;)l\u0018\uFFFD\uFFFD\uFFFDz\uFFFD~\uFFFD\uFFFDsP\uFFFD\b3XLj\u003E\uFFFDts]\u0203y\u001A\uFFFD#\uFFFD\uFFFD\uFFFD/X\uFFFDs\u0002(\uFFFD\uFFFD7J\u0016a9\uFFFD\u0015\uFFFD\uFFFDr\uFFFD\uFFFDg\uFFFD\uFFFDK\u0017.^\u0060([1Iw!lI\uFFFDU#\uFFFDO/\u003C(GgI\uFFFD\u0004\uFFFDYL\uFFFD\uFFFD\uFFFD_\u001A(\uFFFD\uFFFD4\uFFFDi\uFFFD\u0019\uFFFD\uFFFD\u0018]\uFFFD\u000EtN\uFFFD\uFFFD8\uFFFD{\u0003\uFFFD\uFFFD[O\u0001\uFFFDgwY\f/\uFFFDj(\uFFFD\uFFFD\uFFFD\u0060\u000Fz|1R8\uFFFD\uFFFD\uFFFD\uFFFDR\uFFFD\uFFFD\uFFFD$:\u0016\uFFFD3\u001A\uFFFD4er\uFFFDP\uFFFDw\n",
-        "%S\uFFFDr[k\uFFFD3\uFFFD[#\uFFFD\u001D\uFFFD|$\uFFFDh\uFFFDr/\u0012\u001D\uFFFD\uFFFD\uFFFD\uFFFD\u0015\n",
-        "r\u0002\uFFFDR\uFFFD\u0617g\u001CH2\uFFFD\u0007c*\u000F\uFFFD\uFFFDM\uFFFDM\uFFFD\uFFFD\u000B\u0004\uFFFD\u00136]\uFFFD\u0550s)@Y\uFFFD3D\u000E\u5F6C\u001F^\uFFFD\u0027\uFFFD\uFFFD~\u0017\u024D,\uFFFD|\u001A\uFFFDN\uFFFD\uFFFD\u0060\n",
-        "Us\uFFFD\u0027\uFFFD\u0022\u0448\u0060x?\u0003\uFFFDH\u01ED,\uFFFDdC\u07F0\u000B\u0003Gl\uFFFD\u003E\uFFFD\uFFFDEJ\uFFFD\uFFFDW\uFFFD\uFFFD\uFFFDI\uFFFD!\uFFFD\uFFFDPN(\u002B3R\uFFFD\u0022J_\u001C*\uFFFDh\uFFFD\uFFFDq^\uFFFD\uFFFD|2\uFFFD~\uFFFD\uFFFD\u001C\uFFFD|i\uFFFD\u0022\uFFFD\uFFFD\uFFFD\uFFFD\u001E@\uFFFD\uFFFD\u0015\uFFFD\uFFFD\uFFFDh\uFFFD\uFFFDC\u001D\uFFFD\uFFFD.\uFFFDe:\u001EY\uFFFDNB6\uFFFD\uFFFD\uFFFDA\uFFFD\uFFFD\uFFFD\uFFFD0\u03A6z\uFFFD7\n",
-        "\u0016U?\uFFFD\u052D\uFFFD\uFFFD\uFFFD\uFFFD\uFFFD\uFFFD[t\uFFFDM\uFFFD%\u001C\u001AcmF\u0007\uFFFD4\r",
-        "\uFFFD\u0060\uFFFD\uFFFD\uFFFDO\uFFFD\uFFFD\u0003^\u001C\uFFFDO\uFFFDf\uFFFD\uFFFD\u0010\uFFFDM=\uFFFD\uFFFDT\uFFFD\u001C\uFFFD\uFFFD\u000E7A\uFFFD\uFFFD\uFFFDJ\uFFFD\uFFFD?\uFFFD\f\uFFFD\uFFFDJV\t$\u02C7\u0006\uFFFD\u001B\uFFFD\uFFFD\uFFFDi\uFFFD\uFFFD\uFFFD\uFFFD\u0269\uFFFD\uFFFD\uFFFD\u001C|Ye\uFFFD\uFFFD%\uFFFDY\uFFFDkC6\uFFFDKxQ\u001E\uFFFD\uFFFD\u001B\uFFFD"
+        "\uFFFD\uFFFD\r",
+        "[r\uFFFD\uFFFD\uFFFDL\u0010h\uFFFD\u002Bh\uFFFD\uFFFD\u0315\uE2DC\uFFFD}\uFFFD\uFFFD\u002Bp9G\uFFFD\uFFFD\u00113\u0018\u003C\uFFFDaU\uFFFD~X\uFFFDA\uFFFDhb\uFFFD\u001FCM\uFFFD\uFFFD\uFFFD\uFFFD\u001F\u0010~\u0013\uFFFDF\u0018G\uFFFD\uFFFDYVs\u0012,\uFFFD0v\uFFFDp3\uFFFD~\uFFFD\\kQ\uFFFD\uFFFD\uFFFD\u0002m\uFFFD\uFFFD\u002B=M\uFFFDue\u0010\u0019\uFFFDC\u0012\uFFFD\uFFFDv\u001C\uFFFD\uFFFD3|M\uFFFD\uFFFD\uFFFD@\uFFFD\uFFFDP\uFFFD\uFFFDV\uFFFD\uFFFD\u0019\u0000\uFFFD\uFFFDc\n",
+        "\u0022\uFFFD\u035E~m\uFFFD]\uFFFD\uFFFDB\u00279\u0007\uFFFD\uFFFD\uFFFD\uFFFDy\uFFFD\uFFFD\uFFFDb\uFFFD\uFFFD)\uFFFD\uFFFD\uFFFD\uFFFD:\uFFFDw(Y\uFFFD\uFFFD\uFFFD\u0003\uFFFD\u001Ci\uFFFD\u064A.\uFFFD\uFFFDmg\uFFFD\u0017D\uFFFDmbV\uFFFDUn\u002Bk\uFFFD\uFFFD\u007F\uFFFD\u0011\uFFFD\u0017\u0560\u01A6~4\uFFFDY\uFFFDy\u0017%\uFFFD\uFFFD\u0022~\uFFFD\uFFFD\uFFFD\u003E\uFFFDM\uFFFDd\uFFFD\uFFFD77\u000B\u007F\uFFFD9V\uFFFDNP\uFFFDK8s\u038F\uFFFD\uFFFDV\u0006\u07E1\uFFFD\u0000\u0001U\uFFFD\uFFFD\uFFFDR\u0018A\uFFFD5\uFFFDQN\u003E\uFFFD\uFFFD\uFFFD\uFFFD\uFFFD\uFFFD\uFFFDb\uFFFD\uFFFDpKZ\uFFFD\u000E\uFFFD\u001E\uFFFD\uFFFD\n",
+        "}H\uFFFD}\uFFFD\uFFFD8\\\uFFFD\u0002\uFFFD|A\uFFFD\uFFFDx7\uFFFD\uFFFD\uFFFD \uFFFD\uFFFD3i\uFFFD\uFFFDF3\uFFFD\u0017\u0022\uFFFDC\uFFFD\uFFFD[Qb\uFFFD\uFFFD\uFFFD\uFFFD\uFFFD\uFFFD\uFFFD\n",
+        "\uFFFD\u0496\uFFFD8\uFFFD\u0007\uFFFD\uFFFDvN\u0014\uFFFD\u0003\uFFFD)\u001B\uFFFD\uFFFD\uFFFD\uFFFDl\u001C\uFFFDL\u0015\uFFFD\uFFFDRlu\uFFFDRt\uFFFD\uFFFD\u07C6\uFFFDY\uFFFD\u001D\f\u003Cz\uFFFD\uFFFDZ\uFFFD\uFFFD.\u0010\f\uFFFDey\u0335O\uFFFDM\uFFFD#\uFFFDB\uFFFD|\uFFFD\u002B\u000B\u0011O\uFFFD\u000EO\u0010\uFFFD\b\uFFFDmAr\uFFFD=e\uFFFD\uFFFD\u000F#\u0022*7\uFFFD\u000B\u0002\uFFFD*\uFFFD8\uFFFD\u002B\uFFFD]\uFFFD\u001D\uFFFDh\uFFFD\u0015i#\uFFFD\uFFFD\uFFFD\u000Bof\uFFFD9\uFFFD\u0011mh\b\uFFFD\u06AE\uFFFD\fV\uFFFD\n",
+        "\u03EBAs\u00154 \uFFFD0\uFFFD\uFFFD\uFFFD\uFFFD}\uFFFD\u001C\uFFFD\uFFFD\uFFFD\uFFFDe\uFFFD\uFFFDeT\uFFFDB\u0013\u03D8\uFFFD\uFFFD\u0018\uFFFD\u0000B\uFFFDY1\uFFFD\uFFFDy\u0015t\uFFFD\tdP\uFFFD\uFFFDy\uFFFD\u0060\uFFFDA\u0104\u000E\uFFFD\uFFFD\u078Fab96\u6809\uFFFDg9a\u0001\uFFFD\u0015\uFFFDI\uFFFDJB\uFFFD6\u001F\uFFFD#r\uFFFD\u003C\uFFFD\uFFFD\uFFFD\uFFFD\uFFFD\u0006\u0018\uFFFD:x#\uFFFD\u01B81@a_\uFFFD\u002B\uFFFD:XvK\uFFFD\u000E*C\u003C\u0013s\u0004M\u001A\u0760\uFFFDZ\uFFFD\uFFFD\u001E\u000F=\u0027\u007F\u002B\uFFFD\u0004\u07DB\u00DCpI\uFFFD1!X\uFFFD\uFFFD\uFFFDo\uFFFDe\uFFFD\uFFFDy\uFFFDT\uFFFD\uFFFD\u0004\r",
+        "-\uFFFD\u002B\u001AO\uFFFD\uFFFDE\u0026d\uFFFDO\u05D4\u0004\uFFFD\uFFFD~f\uFFFD\uFFFD\u0010\uFFFD\u0010\uFFFDw\uFFFD\uFFFD\u002B\uFFFD?\uFFFD\uFFFD\uFFFDBsY\u0016\u048B\uFFFD\uFFFD\uFFFD\u000B\\\u0015\uFFFD*u\u0006\uFFFD!;c\u003C\u001D\u0026\u001AB\uFFFD\u000B\u000E\u0019u$\uFFFD\uFFFDHQ\uFFFD=\uFFFD\uFFFD\u06A7\u001EI\uFFFD\uFFFD\u009E\uFFFD\u003C$\b\u001E\uFFFD[R$M\u003E\uFFFD\uFFFD\u007F\uFFFDP\u6D44\uFFFD\uFFFD\uFFFD\uFFFD\u0012u\u0060\uFFFD\u001E\u0502f\u007F9v\uFFFD\uFFFDm\u0006\uFFFD5\uFFFD-C\uFFFD\uFFFD\uFFFDZ\uFFFD\uFFFD\uFFFD\uFFFD\uFFFD\u003E\r",
+        "\uFFFDX[\uFFFD\uFFFD\\\uFFFD4P\uFFFD\uFFFDU\uFFFD\t\u0019\uFFFD\uFFFD\uFFFD\uFFFDO\uFFFD\uFFFD\uFFFD\uFFFDR\uFFFD\u0006\uFFFD\uFFFD\uFFFD\uFFFDgA\u002B\uFFFDy\uFFFDw\\\uFFFD\uFFFD\uFFFD\uFFFDx\u0026k\uFFFDQ\uFFFD\uFFFD\u0015\uFFFD3\uFFFDs\u0012\uFFFD\uFFFD\uFFFD\uFFFDV\uFFFD\uFFFDu\u0004p\u0013\uFFFDQ\uFFFD\fk\uFFFD=\uFFFD\uFFFD\uFFFD(\uFFFD\uFFFD\u0434Z\uFFFD\uFFFD\uFFFD3S\uFFFD\uFFFD\uFFFD\u0007\uFFFDv7\uFFFD\u0026gt\uFFFDW]\u0000\u0004\u04E9Y\uFFFD3\uFFFDC\uFFFD\uFFFD\u0015\uFFFDG\uFFFD\u001C=\uFFFD\u06EA\uFFFD\u0004\uFFFD\f\u0005\u01B3g\uFFFD\uFFFDs\uFFFDU\uFFFD\u001D\uFFFD=\u001F\u001Fc5\u001B\u0016\u0060\uFFFD\uFFFDD\uFFFDXx\uFFFD\uFFFDU(\uFFFD\u0011M\uFFFDl\uFFFD\uFFFD\uFFFD\uFFFD-\uFFFD\uFFFD\uFFFD\uFFFD\uFFFD\uFFFD\uFFFD\uFFFD\uFFFDF\uFFFD\u906Bp\u001Bn\uFFFD\\v\uFFFD\uFFFD^,\u0017\fAL\uFFFD8\uFFFD\\\u001D\u8FA8\uFFFDH(\uFFFDx\uFFFD\uFFFD\u000E\uFFFD\u53E1\uFFFDQw,|\uFFFD4\uFFFD\uFFFD\uFFFD\uFFFDL\uFFFD\uF0FEJ\u02D8\uFFFD\uFFFDa\u0026\uFFFD\uFFFD\uFFFD\u0004\u002BP\uFFFD2}\uFFFD\uFFFD\u0060\uFFFD[\u07D7"
       ],
       "StatusCode": 202,
       "ResponseHeaders": {
         "Content-Length": "0",
-<<<<<<< HEAD
-        "Date": "Wed, 03 Feb 2021 02:08:04 GMT",
-=======
-        "Date": "Wed, 17 Feb 2021 22:32:54 GMT",
->>>>>>> 1814567d
-        "Server": [
-          "Windows-Azure-HDFS/1.0",
-          "Microsoft-HTTPAPI/2.0"
-        ],
-        "x-ms-client-request-id": "6f624bf4-262c-2654-a95b-4a6b788a4763",
-<<<<<<< HEAD
-        "x-ms-request-id": "b9a256e2-901f-007a-44d1-f9621f000000",
-=======
-        "x-ms-request-id": "f46c0c83-501f-0017-247c-05d654000000",
->>>>>>> 1814567d
+        "Date": "Fri, 19 Feb 2021 19:12:25 GMT",
+        "Server": [
+          "Windows-Azure-HDFS/1.0",
+          "Microsoft-HTTPAPI/2.0"
+        ],
+        "x-ms-client-request-id": "eaa551ef-2f87-3d86-1bb1-07ace78ec262",
+        "x-ms-request-id": "6f4b9401-e01f-004f-06f3-060e0b000000",
         "x-ms-request-server-encrypted": "true",
         "x-ms-version": "2020-06-12"
       },
       "ResponseBody": []
     },
     {
-      "RequestUri": "https://seannse.dfs.core.windows.net/test-filesystem-6cb7bc68-baaa-f60c-27c0-5853b0d63bb0/test-file-a402c338-4cfd-c88d-e8ed-b61802836497?action=flush\u0026position=1024",
+      "RequestUri": "https://seannse.dfs.core.windows.net/test-filesystem-7a504a1e-c67e-a842-e8a9-e403f51108c2/test-file-0d11cc1f-0014-4076-017d-c3f5655f4e2a?action=flush\u0026position=1024",
       "RequestMethod": "PATCH",
       "RequestHeaders": {
         "Accept": "application/json",
         "Authorization": "Sanitized",
-<<<<<<< HEAD
-        "traceparent": "00-1360c2411bfd7443ae8498650af4c36d-c5867aae45a2854d-00",
-        "User-Agent": [
-          "azsdk-net-Storage.Files.DataLake/12.7.0-alpha.20210202.1",
-          "(.NET Framework 4.8.4250.0; Microsoft Windows 10.0.19042 )"
-        ],
-        "x-ms-client-request-id": "572aeaad-ac24-d28e-8959-c058b7ef74d9",
-        "x-ms-date": "Wed, 03 Feb 2021 02:08:03 GMT",
-=======
-        "Content-Length": "0",
-        "traceparent": "00-750b9958ed2c6f43ba1ca3234e71e151-ec3894a763f16d41-00",
-        "User-Agent": [
-          "azsdk-net-Storage.Files.DataLake/12.7.0-alpha.20210217.1",
-          "(.NET 5.0.3; Microsoft Windows 10.0.19042)"
-        ],
-        "x-ms-client-request-id": "572aeaad-ac24-d28e-8959-c058b7ef74d9",
-        "x-ms-date": "Wed, 17 Feb 2021 22:32:55 GMT",
->>>>>>> 1814567d
+        "traceparent": "00-f913d0c3d8604c4fabbab7bdd94ec999-2efc73e282c4cf47-00",
+        "User-Agent": [
+          "azsdk-net-Storage.Files.DataLake/12.7.0-alpha.20210219.1",
+          "(.NET 5.0.3; Microsoft Windows 10.0.19041)"
+        ],
+        "x-ms-client-request-id": "6f7013ec-f4b6-840f-86dc-d8b39cd1dd76",
+        "x-ms-date": "Fri, 19 Feb 2021 19:12:26 GMT",
         "x-ms-return-client-request-id": "true",
         "x-ms-version": "2020-06-12"
       },
@@ -206,53 +131,33 @@
       "StatusCode": 200,
       "ResponseHeaders": {
         "Content-Length": "0",
-<<<<<<< HEAD
-        "Date": "Wed, 03 Feb 2021 02:08:04 GMT",
-        "ETag": "\u00220x8D8C7E88ABD50DE\u0022",
-        "Last-Modified": "Wed, 03 Feb 2021 02:08:04 GMT",
-=======
-        "Date": "Wed, 17 Feb 2021 22:32:55 GMT",
-        "ETag": "\u00220x8D8D393F86762B6\u0022",
-        "Last-Modified": "Wed, 17 Feb 2021 22:32:55 GMT",
->>>>>>> 1814567d
-        "Server": [
-          "Windows-Azure-HDFS/1.0",
-          "Microsoft-HTTPAPI/2.0"
-        ],
-        "x-ms-client-request-id": "572aeaad-ac24-d28e-8959-c058b7ef74d9",
-<<<<<<< HEAD
-        "x-ms-request-id": "b9a2570b-901f-007a-6dd1-f9621f000000",
-=======
-        "x-ms-request-id": "f46c0c8d-501f-0017-2e7c-05d654000000",
->>>>>>> 1814567d
+        "Date": "Fri, 19 Feb 2021 19:12:25 GMT",
+        "ETag": "\u00220x8D8D50A4B0EEED3\u0022",
+        "Last-Modified": "Fri, 19 Feb 2021 19:12:25 GMT",
+        "Server": [
+          "Windows-Azure-HDFS/1.0",
+          "Microsoft-HTTPAPI/2.0"
+        ],
+        "x-ms-client-request-id": "6f7013ec-f4b6-840f-86dc-d8b39cd1dd76",
+        "x-ms-request-id": "6f4b941b-e01f-004f-20f3-060e0b000000",
         "x-ms-request-server-encrypted": "false",
         "x-ms-version": "2020-06-12"
       },
       "ResponseBody": []
     },
     {
-      "RequestUri": "https://seannse.blob.core.windows.net/test-filesystem-6cb7bc68-baaa-f60c-27c0-5853b0d63bb0?restype=container",
+      "RequestUri": "https://seannse.blob.core.windows.net/test-filesystem-7a504a1e-c67e-a842-e8a9-e403f51108c2?restype=container",
       "RequestMethod": "DELETE",
       "RequestHeaders": {
         "Accept": "application/xml",
         "Authorization": "Sanitized",
-<<<<<<< HEAD
-        "traceparent": "00-e90e8de5ef4e784bacf65a5fad2ff85b-85d20f0310f32046-00",
-        "User-Agent": [
-          "azsdk-net-Storage.Files.DataLake/12.7.0-alpha.20210202.1",
-          "(.NET Framework 4.8.4250.0; Microsoft Windows 10.0.19042 )"
-        ],
-        "x-ms-client-request-id": "8dbe8bfb-f060-033f-d3b2-f08b67ae6b61",
-        "x-ms-date": "Wed, 03 Feb 2021 02:08:03 GMT",
-=======
-        "traceparent": "00-7b765fe69432084d98313ed9a0aae767-6348f55406dafc44-00",
-        "User-Agent": [
-          "azsdk-net-Storage.Files.DataLake/12.7.0-alpha.20210217.1",
-          "(.NET 5.0.3; Microsoft Windows 10.0.19042)"
-        ],
-        "x-ms-client-request-id": "8dbe8bfb-f060-033f-d3b2-f08b67ae6b61",
-        "x-ms-date": "Wed, 17 Feb 2021 22:32:55 GMT",
->>>>>>> 1814567d
+        "traceparent": "00-56c1d31f15d2324997890910cfb8ac75-f893b2d1abd8f943-00",
+        "User-Agent": [
+          "azsdk-net-Storage.Files.DataLake/12.7.0-alpha.20210219.1",
+          "(.NET 5.0.3; Microsoft Windows 10.0.19041)"
+        ],
+        "x-ms-client-request-id": "d4bf8098-531e-76ac-255f-5acf960e4642",
+        "x-ms-date": "Fri, 19 Feb 2021 19:12:26 GMT",
         "x-ms-return-client-request-id": "true",
         "x-ms-version": "2020-06-12"
       },
@@ -260,223 +165,147 @@
       "StatusCode": 202,
       "ResponseHeaders": {
         "Content-Length": "0",
-<<<<<<< HEAD
-        "Date": "Wed, 03 Feb 2021 02:08:04 GMT",
-=======
-        "Date": "Wed, 17 Feb 2021 22:32:55 GMT",
->>>>>>> 1814567d
-        "Server": [
-          "Windows-Azure-Blob/1.0",
-          "Microsoft-HTTPAPI/2.0"
-        ],
-        "x-ms-client-request-id": "8dbe8bfb-f060-033f-d3b2-f08b67ae6b61",
-<<<<<<< HEAD
-        "x-ms-request-id": "8301dc78-101e-0016-5fd1-f98988000000",
-=======
-        "x-ms-request-id": "83c68f44-f01e-0088-207c-059a56000000",
->>>>>>> 1814567d
-        "x-ms-version": "2020-06-12"
-      },
-      "ResponseBody": []
-    },
-    {
-      "RequestUri": "https://seannse.blob.core.windows.net/test-filesystem-89c544f9-88e8-5cb6-695d-13e58ecfc9a9?restype=container",
-      "RequestMethod": "PUT",
-      "RequestHeaders": {
-        "Accept": "application/xml",
-        "Authorization": "Sanitized",
-<<<<<<< HEAD
-        "traceparent": "00-269fba3a9e4503479cc221df35f21ee8-61121a691330a748-00",
-        "User-Agent": [
-          "azsdk-net-Storage.Files.DataLake/12.7.0-alpha.20210202.1",
-          "(.NET Framework 4.8.4250.0; Microsoft Windows 10.0.19042 )"
+        "Date": "Fri, 19 Feb 2021 19:12:25 GMT",
+        "Server": [
+          "Windows-Azure-Blob/1.0",
+          "Microsoft-HTTPAPI/2.0"
+        ],
+        "x-ms-client-request-id": "d4bf8098-531e-76ac-255f-5acf960e4642",
+        "x-ms-request-id": "2e6acc4e-201e-00a4-42f3-0676f9000000",
+        "x-ms-version": "2020-06-12"
+      },
+      "ResponseBody": []
+    },
+    {
+      "RequestUri": "https://seannse.blob.core.windows.net/test-filesystem-126a895c-34a6-1973-06ef-dff31dc154ea?restype=container",
+      "RequestMethod": "PUT",
+      "RequestHeaders": {
+        "Accept": "application/xml",
+        "Authorization": "Sanitized",
+        "traceparent": "00-780804e70dd43c46bb0d433d185c75af-b44d7aaa2c2f114a-00",
+        "User-Agent": [
+          "azsdk-net-Storage.Files.DataLake/12.7.0-alpha.20210219.1",
+          "(.NET 5.0.3; Microsoft Windows 10.0.19041)"
         ],
         "x-ms-blob-public-access": "container",
-        "x-ms-client-request-id": "c3c5bdd3-681a-720a-d562-2302dc5a7403",
-        "x-ms-date": "Wed, 03 Feb 2021 02:08:03 GMT",
-=======
-        "traceparent": "00-be784bee5765114b86fda41a2f96738f-bfa9d9eda9890a49-00",
-        "User-Agent": [
-          "azsdk-net-Storage.Files.DataLake/12.7.0-alpha.20210217.1",
-          "(.NET 5.0.3; Microsoft Windows 10.0.19042)"
-        ],
-        "x-ms-blob-public-access": "container",
-        "x-ms-client-request-id": "c3c5bdd3-681a-720a-d562-2302dc5a7403",
-        "x-ms-date": "Wed, 17 Feb 2021 22:32:55 GMT",
->>>>>>> 1814567d
-        "x-ms-return-client-request-id": "true",
-        "x-ms-version": "2020-06-12"
-      },
-      "RequestBody": null,
-      "StatusCode": 201,
-      "ResponseHeaders": {
-        "Content-Length": "0",
-<<<<<<< HEAD
-        "Date": "Wed, 03 Feb 2021 02:08:04 GMT",
-        "ETag": "\u00220x8D8C7E88B04A36B\u0022",
-        "Last-Modified": "Wed, 03 Feb 2021 02:08:05 GMT",
-=======
-        "Date": "Wed, 17 Feb 2021 22:32:55 GMT",
-        "ETag": "\u00220x8D8D393F8AB913B\u0022",
-        "Last-Modified": "Wed, 17 Feb 2021 22:32:55 GMT",
->>>>>>> 1814567d
-        "Server": [
-          "Windows-Azure-Blob/1.0",
-          "Microsoft-HTTPAPI/2.0"
-        ],
-        "x-ms-client-request-id": "c3c5bdd3-681a-720a-d562-2302dc5a7403",
-<<<<<<< HEAD
-        "x-ms-request-id": "477df0e3-601e-000c-7fd1-f9e857000000",
-=======
-        "x-ms-request-id": "c3bc8599-101e-0064-577c-058ec7000000",
->>>>>>> 1814567d
-        "x-ms-version": "2020-06-12"
-      },
-      "ResponseBody": []
-    },
-    {
-      "RequestUri": "https://seannse.dfs.core.windows.net/test-filesystem-89c544f9-88e8-5cb6-695d-13e58ecfc9a9/test-file-982247e8-3f50-122f-cb06-1d1b8360fc74?resource=file",
+        "x-ms-client-request-id": "a6f1937c-2b31-6301-0ca6-cd2e73b95863",
+        "x-ms-date": "Fri, 19 Feb 2021 19:12:26 GMT",
+        "x-ms-return-client-request-id": "true",
+        "x-ms-version": "2020-06-12"
+      },
+      "RequestBody": null,
+      "StatusCode": 201,
+      "ResponseHeaders": {
+        "Content-Length": "0",
+        "Date": "Fri, 19 Feb 2021 19:12:25 GMT",
+        "ETag": "\u00220x8D8D50A4B265A27\u0022",
+        "Last-Modified": "Fri, 19 Feb 2021 19:12:26 GMT",
+        "Server": [
+          "Windows-Azure-Blob/1.0",
+          "Microsoft-HTTPAPI/2.0"
+        ],
+        "x-ms-client-request-id": "a6f1937c-2b31-6301-0ca6-cd2e73b95863",
+        "x-ms-request-id": "2e6acd0a-201e-00a4-74f3-0676f9000000",
+        "x-ms-version": "2020-06-12"
+      },
+      "ResponseBody": []
+    },
+    {
+      "RequestUri": "https://seannse.dfs.core.windows.net/test-filesystem-126a895c-34a6-1973-06ef-dff31dc154ea/test-file-6630700b-2af3-5231-313e-d25075c1a0c9?resource=file",
       "RequestMethod": "PUT",
       "RequestHeaders": {
         "Accept": "application/json",
         "Authorization": "Sanitized",
         "If-None-Match": "*",
-<<<<<<< HEAD
-        "traceparent": "00-b58d021d054755478d8e4b9e125fb066-85ac63c85bb3af45-00",
-        "User-Agent": [
-          "azsdk-net-Storage.Files.DataLake/12.7.0-alpha.20210202.1",
-          "(.NET Framework 4.8.4250.0; Microsoft Windows 10.0.19042 )"
-        ],
-        "x-ms-client-request-id": "186d0157-cdd2-9444-8db2-f7144aeeee75",
-        "x-ms-date": "Wed, 03 Feb 2021 02:08:04 GMT",
-=======
-        "traceparent": "00-8fc998924ee6c347b837ca4722d96483-bd63660e3f30ed49-00",
-        "User-Agent": [
-          "azsdk-net-Storage.Files.DataLake/12.7.0-alpha.20210217.1",
-          "(.NET 5.0.3; Microsoft Windows 10.0.19042)"
-        ],
-        "x-ms-client-request-id": "186d0157-cdd2-9444-8db2-f7144aeeee75",
-        "x-ms-date": "Wed, 17 Feb 2021 22:32:56 GMT",
->>>>>>> 1814567d
-        "x-ms-return-client-request-id": "true",
-        "x-ms-version": "2020-06-12"
-      },
-      "RequestBody": null,
-      "StatusCode": 201,
-      "ResponseHeaders": {
-        "Content-Length": "0",
-<<<<<<< HEAD
-        "Date": "Wed, 03 Feb 2021 02:08:05 GMT",
-        "ETag": "\u00220x8D8C7E88B45FB32\u0022",
-        "Last-Modified": "Wed, 03 Feb 2021 02:08:05 GMT",
-=======
-        "Date": "Wed, 17 Feb 2021 22:32:55 GMT",
-        "ETag": "\u00220x8D8D393F8F26B95\u0022",
-        "Last-Modified": "Wed, 17 Feb 2021 22:32:56 GMT",
->>>>>>> 1814567d
-        "Server": [
-          "Windows-Azure-HDFS/1.0",
-          "Microsoft-HTTPAPI/2.0"
-        ],
-        "x-ms-client-request-id": "186d0157-cdd2-9444-8db2-f7144aeeee75",
-<<<<<<< HEAD
-        "x-ms-request-id": "aa09524c-e01f-003d-11d1-f90944000000",
-=======
-        "x-ms-request-id": "272a056e-901f-006a-427c-05a777000000",
->>>>>>> 1814567d
-        "x-ms-version": "2020-06-12"
-      },
-      "ResponseBody": []
-    },
-    {
-      "RequestUri": "https://seannse.dfs.core.windows.net/test-filesystem-89c544f9-88e8-5cb6-695d-13e58ecfc9a9/test-file-982247e8-3f50-122f-cb06-1d1b8360fc74?action=append\u0026position=0",
+        "traceparent": "00-1ed6a8fd6bd8154d93b447c34d675b97-2d1474f95b644248-00",
+        "User-Agent": [
+          "azsdk-net-Storage.Files.DataLake/12.7.0-alpha.20210219.1",
+          "(.NET 5.0.3; Microsoft Windows 10.0.19041)"
+        ],
+        "x-ms-client-request-id": "08a75bfd-850c-528e-629e-75f259b1ed4b",
+        "x-ms-date": "Fri, 19 Feb 2021 19:12:26 GMT",
+        "x-ms-return-client-request-id": "true",
+        "x-ms-version": "2020-06-12"
+      },
+      "RequestBody": null,
+      "StatusCode": 201,
+      "ResponseHeaders": {
+        "Content-Length": "0",
+        "Date": "Fri, 19 Feb 2021 19:12:25 GMT",
+        "ETag": "\u00220x8D8D50A4B364692\u0022",
+        "Last-Modified": "Fri, 19 Feb 2021 19:12:26 GMT",
+        "Server": [
+          "Windows-Azure-HDFS/1.0",
+          "Microsoft-HTTPAPI/2.0"
+        ],
+        "x-ms-client-request-id": "08a75bfd-850c-528e-629e-75f259b1ed4b",
+        "x-ms-request-id": "6f4b9459-e01f-004f-5ef3-060e0b000000",
+        "x-ms-version": "2020-06-12"
+      },
+      "ResponseBody": []
+    },
+    {
+      "RequestUri": "https://seannse.dfs.core.windows.net/test-filesystem-126a895c-34a6-1973-06ef-dff31dc154ea/test-file-6630700b-2af3-5231-313e-d25075c1a0c9?action=append\u0026position=0",
       "RequestMethod": "PATCH",
       "RequestHeaders": {
         "Accept": "application/json",
         "Authorization": "Sanitized",
-<<<<<<< HEAD
-        "Content-Length": "1884",
+        "Content-Length": "1815",
         "Content-Type": "application/json",
-        "traceparent": "00-504692dbdb41194681cf5f4c412da96a-a2c1b593a79bbf45-00",
-        "User-Agent": [
-          "azsdk-net-Storage.Files.DataLake/12.7.0-alpha.20210202.1",
-          "(.NET Framework 4.8.4250.0; Microsoft Windows 10.0.19042 )"
-        ],
-        "x-ms-client-request-id": "b8e6f6d9-59df-9a2f-7da4-9c31fbe6ac1c",
-        "x-ms-date": "Wed, 03 Feb 2021 02:08:04 GMT",
-=======
-        "Content-Length": "1024",
-        "traceparent": "00-d609ddef8747b7428c04c8399b0971ed-409b78313abefd41-00",
-        "User-Agent": [
-          "azsdk-net-Storage.Files.DataLake/12.7.0-alpha.20210217.1",
-          "(.NET 5.0.3; Microsoft Windows 10.0.19042)"
-        ],
-        "x-ms-client-request-id": "b8e6f6d9-59df-9a2f-7da4-9c31fbe6ac1c",
-        "x-ms-date": "Wed, 17 Feb 2021 22:32:56 GMT",
->>>>>>> 1814567d
+        "traceparent": "00-b7740f9ce8c31b48a8487ff8a997bcfb-e59d310ebde58140-00",
+        "User-Agent": [
+          "azsdk-net-Storage.Files.DataLake/12.7.0-alpha.20210219.1",
+          "(.NET 5.0.3; Microsoft Windows 10.0.19041)"
+        ],
+        "x-ms-client-request-id": "28389e88-6a79-8651-d9bf-09d3f6a16db0",
+        "x-ms-date": "Fri, 19 Feb 2021 19:12:26 GMT",
         "x-ms-return-client-request-id": "true",
         "x-ms-version": "2020-06-12"
       },
       "RequestBody": [
-        "e\uFFFD\u000B^I\uFFFD\uFFFD\uFFFD\u0022\uFFFDe\uFFFD\u0060OU#\f\u0102\uFFFD\uFFFD*9}CW\u000Ez\uFFFD\uFFFD\uFFFD\uFFFDj\u0013j\uFFFD\u01F3\b\uFFFD\u0060\uFFFD\uFFFD\u07AB,b\uFFFD\uFFFD\u003E)l\uFFFD\uFFFD\r",
-        "\uFFFD%\uFFFD\u0060\uFFFD\uFFFD=m\uFFFDh\u0007\uFFFD\u003C\uFFFDE\u0011yf\uFFFD\uFFFD1Z\uFFFD\u0016\uFFFDl\uFFFDw\uFFFD\uFFFD]\uFFFD\u0005\uFFFD^\uFFFDRf\uFFFD\u0022B\uFFFDv\uFFFD6\u0026\uFFFDP\uFFFD\u0018\uFFFD\u001D\uFFFD\u001C\uFFFD\uFFFD\uFFFDI\uFFFDg\uFFFD\uFFFDR\u0629\r",
-        "6aAI\uFFFD\u0013\uFFFDa\uFFFD7\uFFFD-\uFFFD\u03B48~\uFFFD\uFFFD@\uFFFD\uFFFD\u0653\u0001\t\uFFFDPmK\uFFFD\uFFFD\uFFFD)\uFFFDU\u000F\uFFFDY\uFFFDn\uFFFDlx\uFFFD\uFFFDi\u07B3{x\uFFFD:i!L\uFFFD\uFFFDH\uFFFDY^\uFFFDc\uFFFDF3\uFFFD\uFFFD^)\uFFFD:\uFFFD\uFFFDP}\u0060\uFFFD5\uFFFD\u06DC\uFFFD\uFFFD\uFFFDc\uFFFD\u0007\uFFFD\uFFFDaf\uFFFD\uFFFD\u0010\uFFFD\b\u97D8\uFFFD\uFFFDTR\uFFFD\uFFFD{\uFFFD\uFFFD\uFFFD\u0027\u0000\u0013\u0016}\uFFFD\u0002\uFFFD\uFFFD\u38AF\u003C\uFFFD\uFFFDg\uFFFD8\uFFFD\uFFFDtw\u000E\uFFFD\uFFFD\uFFFDH\uFFFD)d\uFFFD\uFFFD5\u04E6aS\uFFFD\bO\uFFFDwB\uFFFD\uFFFD\u0002\uFFFD\u00CAA\uFFFDC\uFFFD(Z\uFFFD\uFFFDv)\uFFFDxbgA\uFFFD\uFFFDzi\uFFFDf\u0014\b/p\u0003\uFFFD4R\uFFFD\uFFFD\u0019\uFFFD\u0015\uFFFDv\uFFFD\u0022\fx\uFFFDo\uFFFDcg\uFFFDB\u0010\u0001\uFFFDK\uFFFDY\uFFFD#-\uFFFD\u0014f%]z\uFFFD\uFFFD@\uFFFD\uFFFDM\u007F\uFFFDW\uFFFDn\uFFFD\uFFFD\uFFFD6\uFFFD\u0219\uFFFD\uFFFD3\uFFFD\\a\uFFFD\uFFFD\uD9A9\uDC4F\uFFFD\uFFFD\u001A{\uFFFD\u000F#\uFFFD\uFFFD\uFFFD\uFFFD6h\uFFFD\u0019i\uFFFD,\uFFFDAK\uFFFDcpG\fr\uFFFD\uFFFDE[\uFFFD9\uFFFD\u02C7\uFFFDy%\u0026\uFFFD\uFFFD\uFFFD[\uFFFD*\uFFFDHV\uFFFD\uFFFD\uFFFDOD\uF0E94\u011DE\u0015\uFFFD\uFFFD\uFFFD\uFFFD\uFFFD\uFFFD\uFFFD\uFFFDi\u0007\uFFFD\uFFFDb\u0017\uFFFD\u0014J\uFFFD\u0696r{\uFFFD\u0001\uFFFD\uFFFD\u0004,Ea\uFFFD;\uFFFD\u00162\uFFFD\u0000\uFFFD\uFFFD\uFFFD\uFFFD\u0060\uFFFD\uFFFD\uFFFD\uFFFD\uFFFD\uFFFD\uFFFD\u00EE\uFFFD#\u0002\uFFFD\u0012\u001C\u001D\uFFFDf$\uFFFDG\uFFFD\uFFFD\u0001e\uFFFDJX;\uFFFD\u001B\uFFFD\u000F[\uFFFD\u0003\u0019\uFFFD[\u007F\u014C0\uFFFD/\uFFFD\uFFFDm\uFFFD\u0027\\;\u0018\uFFFD\tR\u05C5\u000F\uFFFD\uFFFD\uFFFD\uFFFD\uFFFD\b)\uFFFD\uFFFDz\u001At\uFFFD\uFFFD\u0026\uFFFD\uFFFD^\u000E6\uFFFD]\uBE78S\uFFFD\uFFFDcRO,\uFFFD\uFFFD\uFFFD\uFFFD=\uFFFD\u003C\uFFFD\u0006\u000B5\uFFFDf\uFFFD\uFFFDq\uFFFD*\u000F\uFFFD\uFFFDOPB\uFFFD\uFFFD\u0015\uFFFD(gVe\u002B\uFFFD\uFFFDH\u000E0C;!$/\uFFFD\u0027\uFFFDR\u0006\uFFFDn\uFFFD9B[cC6xWo\uFFFD\uFFFD\uFFFD\uFFFD\uFFFD\uFFFD\uFFFDx\uFFFDCb\uFFFD\uFFFD\uFFFD\u04A3\u001F\uFFFD\u001B\uFFFD{\u000F\u067A\uFFFD\u001C\u0022\u03CA\uFFFD\u0012\uFFFD\uFFFD\u04D2\uFFFDc\uFFFD\uFFFDW1\uFFFD4\uFFFD\u000B\r",
-        "Sn\uFFFD\uFFFD$\uFFFD]\uFFFD\uFFFD\uFFFD\u0007\u0005\uFFFD\uFFFD\uFFFD\uFFFD30\uFFFD\uFFFD\u0012@L@\uFFFD\uFFFD\uFFFDt\uFFFD\uFFFDU\uFFFD\uFFFD\u0273F\uFFFDyy9\u0027\uFFFD\uFFFD\uFFFD\\\uFFFDh\uFFFD9\uFFFD\u0000R\u003E%@-\u003C~\uFFFD\uFFFD\uFFFD\u003CS\uFFFDmX{\uFFFD\uFFFD\uFFFD\u0022\uFFFD\uFFFD\uFFFD\uFFFD3G\uFFFD\uFFFD\u00025\u0018;\uFFFD\uFFFD\u0003oe\uFFFD\uFFFD\tL\uFFFD}\uFFFD\uFFFD:T\u0003\u0010\uFFFD\uFFFD\uFFFD\uFFFDF\uFFFD\uFFFDd\r",
-        "\u6C99\uFFFD\u0181\u0000\uFFFD\uFFFDj\uFFFD\u0015Er\uFFFD\uFFFD\uFFFD:\uFFFD\u05A7\f5\uFFFD\uFFFDf\uFFFD\uFFFDh\uFFFD\u0001{\uFFFDW\uFFFDP\uFFFD\u001D\uFFFD\uFFFDU\uFFFD\u001B\uFFFDU\u003E\uFFFD\uFFFDo\u0060\uFFFD\uFFFDf\uFFFD|\uFFFD\uFFFD\u002B\u001BL\uFFFDQ\u0001#\u0014\uFFFD\uFFFDP#\uFFFD\uFFFD\uFFFD\uCEB6J\uFFFD\uFFFDE\u0027\uFFFD\uFFFD$\b\r",
-        "s\u0014\uFFFD\uFFFD\uFFFD\uFFFD\uFFFD\u0001\uFFFD5\u0004\uFFFD\uFFFD\uFFFDk\uFFFD\uFFFD\uFFFD\uFFFD\u07E1\uFFFD#1\uFFFD\uFFFD\uFFFDx\uFFFD-\uFFFD\u0016\uFFFD\uFFFD\u000Et)\uFFFD\uFFFD\uFFFDO\uFFFD\uFFFDa\uFFFD\u0010\uFFFD\uFFFDD\u0022;\u002B-\uFFFDh\uFFFD\uFFFD\u0005\u0006\uFFFD\r",
-        "$r\uFFFD\uFFFD\uFFFDF\uFFFD]\u001B\uFFFD\u0012\uFFFD\n",
-        "Q%q\uFFFD\u0026\uFFFD\u002B83\uFFFD\uFFFD\uFFFD\uFFFD\uFFFDMk\uFFFD#\uFFFDT\uFFFD*\u0013\uFFFDr\uFFFD\uFFFD\uFFFD^)z(G\u0022\uFFFDB0\uFFFD\uFFFDlx\uFFFD\uFFFD\uFFFD\uFFFD!\uFFFDw\uFFFD\uFFFDP\uFFFDB\uFFFDC\u0026\u0012\uFFFD];\uFFFDF\uFFFD\n",
-        "%\u0246\uFFFD"
+        "\u0005\u0004\u002B\u0015B\u03D3^\uFFFD\uFFFD7;\u001B\uFFFD\u0016\b\uFFFDKS\u001A\u001A\uFFFD\uFFFD~\uFFFD$\u002717\uFFFD\u0019}\uFFFD\uFFFDe7\uFFFD\uFFFDC-\uFFFDHQOMR6\uFFFD\uFFFDml\r",
+        "]\uFFFD1mG\uFFFDF\u001E\uFFFDb\u0026\uFFFDrX\u0060\uFFFD\n",
+        "\uFFFD\u0007%S\uFFFDGm0{\uE2A9\uFFFDY\f\u001F\uFFFD\uFFFD\uFFFD\uFFFDQ[%\uFFFDd\u0022_\uFFFD\uFFFD\uFFFD\uFFFD;\uFFFDc\uFFFD\u00067\u007F_\u0026\uFFFD{\uFFFD/\u001D\uFFFD\\\uFFFD\uFFFD\uFFFD{\uFFFDh\uEE08\uFFFD\uFFFD\uFFFD\u009D\uFFFD\u000FO\u0000f\uFFFD\u0005\uFFFDv2\uFFFD\u0016\u0550\uFFFDh\uFFFD\uFFFD\uFFFD\u0014\uFFFDe\u0018\u04B9\uFFFD\u0000$\uFFFD\uFFFD\uFFFD\u003E\u0017\uFFFD/ \u0378\uFFFD\u0191\uFFFD\u0004\uFFFD\uFFFD\uFFFD\uFFFD\uFFFD\uFFFD7C\uFFFD\u001F\uFFFD\uFFFD5\uFFFD|F\uFFFD\uFFFD\uFFFDP\u5093\uFFFD\uFFFDa\u055A\uFFFD\uFFFD\u0001\uFFFDF\u0060\uFFFD\u003C\uFFFD\uFFFD\b8\u0060N\uFFFD\u001Fi8\uFFFD(Qr:\uFFFD\uFFFDb\u001F\u0010\u0003\uFFFD\uFFFD\u0016\uFFFDP\u0019\u001E*^\uFFFDq@d\uFFFD\u0228\uF5BBt\uFFFD\uFFFDf\uFFFDI\u007F\uFFFD\f\uFFFD\uFFFDAt8\b\uFFFDr\u0022\uFFFD\uFFFD\uFFFD\u0001?\uFFFD%\uFFFD\u0011\r",
+        "E,\br\uFFFDT\uFFFDC,/iS\u0403\u0011Xz\uFFFD\uFFFD\u0007[\u0017U\uFFFD,\uFFFD\u000EsU\uFFFDA\uFFFD8rO\uFFFD\uFFFDr\uFFFD \uFFFD\u012FC\uFFFDp-)\uFFFD\uFFFD_\uFFFD\uFFFD\t\uFFFD.\u05C1E\uFFFDE\u001C\uFFFDG\uFFFDt\u001B^31\uFFFD\b\uFFFD\uFFFD^\uFFFDg\u0012\u03BCk\uFFFDo\uFFFD\uFFFD:.\uFFFD!\bH,\uFFFD\u068D\uFFFDhUCT\uFFFD\uFFFD\uFFFDWV\uFFFD\u076B\u001A\uFFFD\u0173\uFFFD\uFFFD\u0060\uFFFD~\uFFFD\u003E9\uFFFD\u0012)F\uFFFD\u0010\u0002\uFFFD\uFFFD\uFFFD\uFFFD\uFFFDg\uFFFD\uFFFD\uFFFD\u0017/\uFFFD\\\uFFFD\uFFFDZC\uFFFD\uFFFDFz\uFFFDX\uFFFD\u0016\th0\uFFFD\u0011z\uFFFD\uFFFD\uFFFDZ\uFFFD\b)!\uFFFDo\uFFFDf\uFFFDG\uFFFDh\uFFFD\uFFFD\uFFFD9\u0288\uFFFDhW\uFFFD\uFFFD\uFFFDm\r",
+        "2\u0005\uFFFDO\uFFFD\uFFFDK\uFFFD:k\uFFFD\u0060\n",
+        "\u0022\uFFFD\u0015\uFFFD,\uFFFD7\u002B\uFFFD\u0060@\uFFFDS\uFFFD\uFFFDpb\uFFFD\u0022xa\uFFFDa\uFFFD\uFFFD[\uFFFD\uFFFD$\uFFFDE\uFFFDi}\uFFFDvB\uFFFDS\u00005\u2124tq-\uFFFDZ#\uFFFD\uFFFD^\u7A42\uFFFD8\uFFFD\uFFFD?\uFFFD\u0007\u0002\u001B\uFFFDs\uFFFDDz-\uFFFDU!C~\u001B\uFFFDh\uFFFD-\u0013R\u0000\u0481Y\uFFFD\uFFFD7\uFFFD\t\u0002\uFFFD\uFFFD\uFFFD\u06C2\uFFFD\uFFFD\uFFFDXg\uFFFD\uFFFDNm=\uFFFD*g\uFFFD\uFFFDO\uFFFD,8\u0006/\uFFFD/\uFFFD\u0002\r",
+        "\uFFFD$\uFFFD\uFFFDa\uFFFD\uFFFD\uFFFD2|\uFFFD\u056Bs\u000B\uFFFD\u0013\u001C\u07A9\uFFFD\u00128\uFFFD\u07D3p\uFFFDS\uFFFD\r",
+        "UZK\uFFFD\u019A\uFFFD\t\uFFFD\u03A1S\uFFFD\u0340\uFFFD\uFFFD\uFFFD\uFFFD\u0013\u0011X=\uFFFD\uFFFD\uFFFD\uFFFD\uFFFD)\uFFFDEC\uFFFDz\u007FP(;\uFFFDy@\uFFFD!\u0001q\uFFFD\uFFFD\u0011\u0012\uFFFD\u06A8i\uFFFD\uFFFD\uFFFD\u001D\uFFFD\uFFFD\uFFFD\u000E\u0E48]\uFFFDLM0\uFFFD\uFFFD\uFFFD\f\uFFFD\u003C7\u003C\u0010\b\uFFFD\uFFFD~\uFFFD\uFFFD\u0017~\uFFFD3^W\uFFFD\uFFFD1\uFFFDgx\u0013P\uFFFD\uFFFD\uFFFD\r",
+        "\u001A\uFFFD\\\u057F\uFFFD\uFFFD\uFFFD\t\uFFFDTb\uFFFD\uFFFD{\uFFFD\uFFFD\uFFFD\u003Eh\u0022:\uFFFDG\uFFFD\uFFFD\uFFFD\uFFFDH\u001E\uFFFDp\uFFFD\uFFFD}B\uFFFD\uFFFDR\uFFFD{\uFFFD\r",
+        "\u0713\uFFFD\uFFFD\uFFFD\uFFFD\uFFFD\uFFFD\uFFFD\u03B2\uFFFD\u00223w\uFFFD\u001D\uFFFD$\uFFFD\uFFFD}\uFFFD\uFFFD\u0007\u00059\r\r",
+        "\uFFFD\uFFFD\uFFFDa,\u0174.7l\uFFFDu%\uFFFD%K[\u000FH\uFFFD5\uFFFDV\uFFFDg_\uFFFD\uFFFD\uFFFD\uFFFD\uFFFD\uFFFD\uFFFD\u003C5\uFFFD6\uFFFDn\uFFFD\uFFFD\uFFFDOBL\uFFFD\uFFFDN\u023C\uFFFD*\uFFFDFt\uFFFD\uFFFDb\uFFFDe\u0012{\uFFFD\uFFFDF\uFFFD9\uFFFDl\u0060\u0015f\uFFFD\uFFFD\uFFFDO\uFFFD\u0013\uFFFD\uFFFD\uFFFDR\uFFFD\uFFFD\uFFFDq\uFFFD\uFFFD\u01C6.\uFFFD0\b\uFFFDL3m\uFFFD\uFFFDG\uFFFD\uFFFDg\uFFFDC\uFFFD@G%\u0014\uFFFD\uFFFD\u0751\uFFFD\uFFFD\uFFFD\u0000\u0571\uFFFD\uFFFD\uFFFD1A5\uFFFD\u0532\u001B,\u0017\u0017\uFFFD\uFFFDp\uFFFD\u0022\uFFFD\uFFFD]\uFFFDq\uFFFD$Rv\uFFFDJm\u0026\uFFFD\uFFFD\uFFFD5d\r",
+        "\uFFFDl\uFFFD\t\uFFFDj\uFFFD\u003E\uFFFDO\r",
+        "\uFFFDb\uFFFD\uFFFD6Iu\uFFFD\u001D\uFFFD!\uFFFD\uFFFD\u047F\uFFFD-\uFFFD\u000FuM\uFFFD\uFFFD\uFFFDQ\u0258\uFFFDA"
       ],
       "StatusCode": 202,
       "ResponseHeaders": {
         "Content-Length": "0",
-<<<<<<< HEAD
-        "Date": "Wed, 03 Feb 2021 02:08:05 GMT",
-=======
-        "Date": "Wed, 17 Feb 2021 22:32:55 GMT",
->>>>>>> 1814567d
-        "Server": [
-          "Windows-Azure-HDFS/1.0",
-          "Microsoft-HTTPAPI/2.0"
-        ],
-        "x-ms-client-request-id": "b8e6f6d9-59df-9a2f-7da4-9c31fbe6ac1c",
-<<<<<<< HEAD
-        "x-ms-request-id": "aa095258-e01f-003d-1dd1-f90944000000",
-=======
-        "x-ms-request-id": "272a0590-901f-006a-647c-05a777000000",
->>>>>>> 1814567d
+        "Date": "Fri, 19 Feb 2021 19:12:25 GMT",
+        "Server": [
+          "Windows-Azure-HDFS/1.0",
+          "Microsoft-HTTPAPI/2.0"
+        ],
+        "x-ms-client-request-id": "28389e88-6a79-8651-d9bf-09d3f6a16db0",
+        "x-ms-request-id": "6f4b9468-e01f-004f-6df3-060e0b000000",
         "x-ms-request-server-encrypted": "true",
         "x-ms-version": "2020-06-12"
       },
       "ResponseBody": []
     },
     {
-      "RequestUri": "https://seannse.dfs.core.windows.net/test-filesystem-89c544f9-88e8-5cb6-695d-13e58ecfc9a9/test-file-982247e8-3f50-122f-cb06-1d1b8360fc74?action=flush\u0026position=1024",
+      "RequestUri": "https://seannse.dfs.core.windows.net/test-filesystem-126a895c-34a6-1973-06ef-dff31dc154ea/test-file-6630700b-2af3-5231-313e-d25075c1a0c9?action=flush\u0026position=1024",
       "RequestMethod": "PATCH",
       "RequestHeaders": {
         "Accept": "application/json",
         "Authorization": "Sanitized",
-<<<<<<< HEAD
-        "If-Modified-Since": "Tue, 02 Feb 2021 02:08:02 GMT",
-        "traceparent": "00-e9c16ce26228da439c5cb31335e8bec2-9ea32537407ea442-00",
-        "User-Agent": [
-          "azsdk-net-Storage.Files.DataLake/12.7.0-alpha.20210202.1",
-          "(.NET Framework 4.8.4250.0; Microsoft Windows 10.0.19042 )"
-        ],
-        "x-ms-client-request-id": "2f316de9-cde2-f4e5-daa0-739fc7aaf653",
-        "x-ms-date": "Wed, 03 Feb 2021 02:08:04 GMT",
-=======
-        "Content-Length": "0",
-        "If-Modified-Since": "Tue, 16 Feb 2021 22:32:54 GMT",
-        "traceparent": "00-499d396539cc7b48bc752ba93219198c-cd456045a827c54c-00",
-        "User-Agent": [
-          "azsdk-net-Storage.Files.DataLake/12.7.0-alpha.20210217.1",
-          "(.NET 5.0.3; Microsoft Windows 10.0.19042)"
-        ],
-        "x-ms-client-request-id": "2f316de9-cde2-f4e5-daa0-739fc7aaf653",
-        "x-ms-date": "Wed, 17 Feb 2021 22:32:56 GMT",
->>>>>>> 1814567d
+        "If-Modified-Since": "Thu, 18 Feb 2021 19:12:26 GMT",
+        "traceparent": "00-a2e4a3c76c931e489622eacbdebcbd95-b262099cce69e149-00",
+        "User-Agent": [
+          "azsdk-net-Storage.Files.DataLake/12.7.0-alpha.20210219.1",
+          "(.NET 5.0.3; Microsoft Windows 10.0.19041)"
+        ],
+        "x-ms-client-request-id": "2ac92764-6060-21c7-c359-c7ef79364354",
+        "x-ms-date": "Fri, 19 Feb 2021 19:12:26 GMT",
         "x-ms-return-client-request-id": "true",
         "x-ms-version": "2020-06-12"
       },
@@ -484,53 +313,33 @@
       "StatusCode": 200,
       "ResponseHeaders": {
         "Content-Length": "0",
-<<<<<<< HEAD
-        "Date": "Wed, 03 Feb 2021 02:08:05 GMT",
-        "ETag": "\u00220x8D8C7E88B73686F\u0022",
-        "Last-Modified": "Wed, 03 Feb 2021 02:08:05 GMT",
-=======
-        "Date": "Wed, 17 Feb 2021 22:32:55 GMT",
-        "ETag": "\u00220x8D8D393F90CA2D0\u0022",
-        "Last-Modified": "Wed, 17 Feb 2021 22:32:56 GMT",
->>>>>>> 1814567d
-        "Server": [
-          "Windows-Azure-HDFS/1.0",
-          "Microsoft-HTTPAPI/2.0"
-        ],
-        "x-ms-client-request-id": "2f316de9-cde2-f4e5-daa0-739fc7aaf653",
-<<<<<<< HEAD
-        "x-ms-request-id": "aa095277-e01f-003d-3bd1-f90944000000",
-=======
-        "x-ms-request-id": "272a05a3-901f-006a-777c-05a777000000",
->>>>>>> 1814567d
+        "Date": "Fri, 19 Feb 2021 19:12:25 GMT",
+        "ETag": "\u00220x8D8D50A4B4EA020\u0022",
+        "Last-Modified": "Fri, 19 Feb 2021 19:12:26 GMT",
+        "Server": [
+          "Windows-Azure-HDFS/1.0",
+          "Microsoft-HTTPAPI/2.0"
+        ],
+        "x-ms-client-request-id": "2ac92764-6060-21c7-c359-c7ef79364354",
+        "x-ms-request-id": "6f4b947b-e01f-004f-80f3-060e0b000000",
         "x-ms-request-server-encrypted": "false",
         "x-ms-version": "2020-06-12"
       },
       "ResponseBody": []
     },
     {
-      "RequestUri": "https://seannse.blob.core.windows.net/test-filesystem-89c544f9-88e8-5cb6-695d-13e58ecfc9a9?restype=container",
+      "RequestUri": "https://seannse.blob.core.windows.net/test-filesystem-126a895c-34a6-1973-06ef-dff31dc154ea?restype=container",
       "RequestMethod": "DELETE",
       "RequestHeaders": {
         "Accept": "application/xml",
         "Authorization": "Sanitized",
-<<<<<<< HEAD
-        "traceparent": "00-a37bae67db4cf848b7e63e3ff431e4fc-a88aeed2ba4ac142-00",
-        "User-Agent": [
-          "azsdk-net-Storage.Files.DataLake/12.7.0-alpha.20210202.1",
-          "(.NET Framework 4.8.4250.0; Microsoft Windows 10.0.19042 )"
-        ],
-        "x-ms-client-request-id": "8e471f5b-7cb4-cd39-4e34-a216eca01607",
-        "x-ms-date": "Wed, 03 Feb 2021 02:08:05 GMT",
-=======
-        "traceparent": "00-ebd0e075fe1f3748855be6c5701d6a5a-7a2d589541b7c945-00",
-        "User-Agent": [
-          "azsdk-net-Storage.Files.DataLake/12.7.0-alpha.20210217.1",
-          "(.NET 5.0.3; Microsoft Windows 10.0.19042)"
-        ],
-        "x-ms-client-request-id": "8e471f5b-7cb4-cd39-4e34-a216eca01607",
-        "x-ms-date": "Wed, 17 Feb 2021 22:32:56 GMT",
->>>>>>> 1814567d
+        "traceparent": "00-498eb12604aabe40bca7db0ef96da6ea-bbeaa50dc37c8b48-00",
+        "User-Agent": [
+          "azsdk-net-Storage.Files.DataLake/12.7.0-alpha.20210219.1",
+          "(.NET 5.0.3; Microsoft Windows 10.0.19041)"
+        ],
+        "x-ms-client-request-id": "ce6e9322-43d8-8b50-7d6e-0be77a56d57e",
+        "x-ms-date": "Fri, 19 Feb 2021 19:12:27 GMT",
         "x-ms-return-client-request-id": "true",
         "x-ms-version": "2020-06-12"
       },
@@ -538,222 +347,141 @@
       "StatusCode": 202,
       "ResponseHeaders": {
         "Content-Length": "0",
-<<<<<<< HEAD
-        "Date": "Wed, 03 Feb 2021 02:08:05 GMT",
-=======
-        "Date": "Wed, 17 Feb 2021 22:32:56 GMT",
->>>>>>> 1814567d
-        "Server": [
-          "Windows-Azure-Blob/1.0",
-          "Microsoft-HTTPAPI/2.0"
-        ],
-        "x-ms-client-request-id": "8e471f5b-7cb4-cd39-4e34-a216eca01607",
-<<<<<<< HEAD
-        "x-ms-request-id": "477df28c-601e-000c-01d1-f9e857000000",
-=======
-        "x-ms-request-id": "c3bc8686-101e-0064-277c-058ec7000000",
->>>>>>> 1814567d
-        "x-ms-version": "2020-06-12"
-      },
-      "ResponseBody": []
-    },
-    {
-      "RequestUri": "https://seannse.blob.core.windows.net/test-filesystem-c63b985a-8a56-0a53-b7b8-78d9c757887b?restype=container",
-      "RequestMethod": "PUT",
-      "RequestHeaders": {
-        "Accept": "application/xml",
-        "Authorization": "Sanitized",
-<<<<<<< HEAD
-        "traceparent": "00-000a30e18e7d0340a71e53876d9d06ae-341c4da8ec473e40-00",
-        "User-Agent": [
-          "azsdk-net-Storage.Files.DataLake/12.7.0-alpha.20210202.1",
-          "(.NET Framework 4.8.4250.0; Microsoft Windows 10.0.19042 )"
+        "Date": "Fri, 19 Feb 2021 19:12:26 GMT",
+        "Server": [
+          "Windows-Azure-Blob/1.0",
+          "Microsoft-HTTPAPI/2.0"
+        ],
+        "x-ms-client-request-id": "ce6e9322-43d8-8b50-7d6e-0be77a56d57e",
+        "x-ms-request-id": "2e6ad07d-201e-00a4-49f3-0676f9000000",
+        "x-ms-version": "2020-06-12"
+      },
+      "ResponseBody": []
+    },
+    {
+      "RequestUri": "https://seannse.blob.core.windows.net/test-filesystem-7b61e373-3154-08be-9982-d176ec04eee2?restype=container",
+      "RequestMethod": "PUT",
+      "RequestHeaders": {
+        "Accept": "application/xml",
+        "Authorization": "Sanitized",
+        "traceparent": "00-3f9064c93de90a4baea8bbaa960f15c3-325db188a1ed9841-00",
+        "User-Agent": [
+          "azsdk-net-Storage.Files.DataLake/12.7.0-alpha.20210219.1",
+          "(.NET 5.0.3; Microsoft Windows 10.0.19041)"
         ],
         "x-ms-blob-public-access": "container",
-        "x-ms-client-request-id": "d334fef1-3322-d01a-cc3d-d7fc046006f7",
-        "x-ms-date": "Wed, 03 Feb 2021 02:08:05 GMT",
-=======
-        "traceparent": "00-7885759c9f439d41a5cc82b764d2fcab-a7bbb5b2825bcb4c-00",
-        "User-Agent": [
-          "azsdk-net-Storage.Files.DataLake/12.7.0-alpha.20210217.1",
-          "(.NET 5.0.3; Microsoft Windows 10.0.19042)"
-        ],
-        "x-ms-blob-public-access": "container",
-        "x-ms-client-request-id": "d334fef1-3322-d01a-cc3d-d7fc046006f7",
-        "x-ms-date": "Wed, 17 Feb 2021 22:32:56 GMT",
->>>>>>> 1814567d
-        "x-ms-return-client-request-id": "true",
-        "x-ms-version": "2020-06-12"
-      },
-      "RequestBody": null,
-      "StatusCode": 201,
-      "ResponseHeaders": {
-        "Content-Length": "0",
-<<<<<<< HEAD
-        "Date": "Wed, 03 Feb 2021 02:08:05 GMT",
-        "ETag": "\u00220x8D8C7E88BB8350E\u0022",
-        "Last-Modified": "Wed, 03 Feb 2021 02:08:06 GMT",
-=======
-        "Date": "Wed, 17 Feb 2021 22:32:56 GMT",
-        "ETag": "\u00220x8D8D393F94BBA87\u0022",
-        "Last-Modified": "Wed, 17 Feb 2021 22:32:56 GMT",
->>>>>>> 1814567d
-        "Server": [
-          "Windows-Azure-Blob/1.0",
-          "Microsoft-HTTPAPI/2.0"
-        ],
-        "x-ms-client-request-id": "d334fef1-3322-d01a-cc3d-d7fc046006f7",
-<<<<<<< HEAD
-        "x-ms-request-id": "b22936a9-301e-00a8-17d1-f9e1f1000000",
-=======
-        "x-ms-request-id": "effb190f-901e-0008-427c-056550000000",
->>>>>>> 1814567d
-        "x-ms-version": "2020-06-12"
-      },
-      "ResponseBody": []
-    },
-    {
-      "RequestUri": "https://seannse.dfs.core.windows.net/test-filesystem-c63b985a-8a56-0a53-b7b8-78d9c757887b/test-file-e97027ac-6f5b-f2a4-f923-276d1a5fce17?resource=file",
+        "x-ms-client-request-id": "504ef514-9f7f-f097-d466-355571da9f78",
+        "x-ms-date": "Fri, 19 Feb 2021 19:12:27 GMT",
+        "x-ms-return-client-request-id": "true",
+        "x-ms-version": "2020-06-12"
+      },
+      "RequestBody": null,
+      "StatusCode": 201,
+      "ResponseHeaders": {
+        "Content-Length": "0",
+        "Date": "Fri, 19 Feb 2021 19:12:26 GMT",
+        "ETag": "\u00220x8D8D50A4B662E85\u0022",
+        "Last-Modified": "Fri, 19 Feb 2021 19:12:26 GMT",
+        "Server": [
+          "Windows-Azure-Blob/1.0",
+          "Microsoft-HTTPAPI/2.0"
+        ],
+        "x-ms-client-request-id": "504ef514-9f7f-f097-d466-355571da9f78",
+        "x-ms-request-id": "2e6ad11e-201e-00a4-63f3-0676f9000000",
+        "x-ms-version": "2020-06-12"
+      },
+      "ResponseBody": []
+    },
+    {
+      "RequestUri": "https://seannse.dfs.core.windows.net/test-filesystem-7b61e373-3154-08be-9982-d176ec04eee2/test-file-9ea72980-ef89-feb5-6795-d9454476b7f2?resource=file",
       "RequestMethod": "PUT",
       "RequestHeaders": {
         "Accept": "application/json",
         "Authorization": "Sanitized",
         "If-None-Match": "*",
-<<<<<<< HEAD
-        "traceparent": "00-5051aa21f625324a9721faab02a182c0-303445f14dd24a40-00",
-        "User-Agent": [
-          "azsdk-net-Storage.Files.DataLake/12.7.0-alpha.20210202.1",
-          "(.NET Framework 4.8.4250.0; Microsoft Windows 10.0.19042 )"
-        ],
-        "x-ms-client-request-id": "154878e2-a22f-82ba-5941-daff0cadb56c",
-        "x-ms-date": "Wed, 03 Feb 2021 02:08:05 GMT",
-=======
-        "traceparent": "00-744de2cb4f915142ad8a4dcc972e78d1-f38132543d2d2a41-00",
-        "User-Agent": [
-          "azsdk-net-Storage.Files.DataLake/12.7.0-alpha.20210217.1",
-          "(.NET 5.0.3; Microsoft Windows 10.0.19042)"
-        ],
-        "x-ms-client-request-id": "154878e2-a22f-82ba-5941-daff0cadb56c",
-        "x-ms-date": "Wed, 17 Feb 2021 22:32:57 GMT",
->>>>>>> 1814567d
-        "x-ms-return-client-request-id": "true",
-        "x-ms-version": "2020-06-12"
-      },
-      "RequestBody": null,
-      "StatusCode": 201,
-      "ResponseHeaders": {
-        "Content-Length": "0",
-<<<<<<< HEAD
-        "Date": "Wed, 03 Feb 2021 02:08:05 GMT",
-        "ETag": "\u00220x8D8C7E88BF692AD\u0022",
-        "Last-Modified": "Wed, 03 Feb 2021 02:08:06 GMT",
-=======
-        "Date": "Wed, 17 Feb 2021 22:32:56 GMT",
-        "ETag": "\u00220x8D8D393F9830B26\u0022",
-        "Last-Modified": "Wed, 17 Feb 2021 22:32:57 GMT",
->>>>>>> 1814567d
-        "Server": [
-          "Windows-Azure-HDFS/1.0",
-          "Microsoft-HTTPAPI/2.0"
-        ],
-        "x-ms-client-request-id": "154878e2-a22f-82ba-5941-daff0cadb56c",
-<<<<<<< HEAD
-        "x-ms-request-id": "55ee757c-e01f-0060-2bd1-f903c0000000",
-=======
-        "x-ms-request-id": "549660cd-e01f-005f-0c7c-05cb63000000",
->>>>>>> 1814567d
-        "x-ms-version": "2020-06-12"
-      },
-      "ResponseBody": []
-    },
-    {
-      "RequestUri": "https://seannse.dfs.core.windows.net/test-filesystem-c63b985a-8a56-0a53-b7b8-78d9c757887b/test-file-e97027ac-6f5b-f2a4-f923-276d1a5fce17?action=append\u0026position=0",
+        "traceparent": "00-d3bd3ec05659ed4dac9e99432333cc89-80230de8fab5ac47-00",
+        "User-Agent": [
+          "azsdk-net-Storage.Files.DataLake/12.7.0-alpha.20210219.1",
+          "(.NET 5.0.3; Microsoft Windows 10.0.19041)"
+        ],
+        "x-ms-client-request-id": "27c8756f-2dff-2578-404f-e8e9c551ac5e",
+        "x-ms-date": "Fri, 19 Feb 2021 19:12:27 GMT",
+        "x-ms-return-client-request-id": "true",
+        "x-ms-version": "2020-06-12"
+      },
+      "RequestBody": null,
+      "StatusCode": 201,
+      "ResponseHeaders": {
+        "Content-Length": "0",
+        "Date": "Fri, 19 Feb 2021 19:12:25 GMT",
+        "ETag": "\u00220x8D8D50A4B7437C2\u0022",
+        "Last-Modified": "Fri, 19 Feb 2021 19:12:26 GMT",
+        "Server": [
+          "Windows-Azure-HDFS/1.0",
+          "Microsoft-HTTPAPI/2.0"
+        ],
+        "x-ms-client-request-id": "27c8756f-2dff-2578-404f-e8e9c551ac5e",
+        "x-ms-request-id": "6f4b94d2-e01f-004f-57f3-060e0b000000",
+        "x-ms-version": "2020-06-12"
+      },
+      "ResponseBody": []
+    },
+    {
+      "RequestUri": "https://seannse.dfs.core.windows.net/test-filesystem-7b61e373-3154-08be-9982-d176ec04eee2/test-file-9ea72980-ef89-feb5-6795-d9454476b7f2?action=append\u0026position=0",
       "RequestMethod": "PATCH",
       "RequestHeaders": {
         "Accept": "application/json",
         "Authorization": "Sanitized",
-<<<<<<< HEAD
-        "Content-Length": "1845",
+        "Content-Length": "1827",
         "Content-Type": "application/json",
-        "traceparent": "00-46b936f0b237aa4aa74aedb53d8897b4-09818e5616641849-00",
-        "User-Agent": [
-          "azsdk-net-Storage.Files.DataLake/12.7.0-alpha.20210202.1",
-          "(.NET Framework 4.8.4250.0; Microsoft Windows 10.0.19042 )"
-        ],
-        "x-ms-client-request-id": "0fef873d-c79c-f8d5-1c0b-18f6dcf92ac3",
-        "x-ms-date": "Wed, 03 Feb 2021 02:08:05 GMT",
-=======
-        "Content-Length": "1024",
-        "traceparent": "00-02ef4553a850f94c81aecd34dc942696-de098755a3d91642-00",
-        "User-Agent": [
-          "azsdk-net-Storage.Files.DataLake/12.7.0-alpha.20210217.1",
-          "(.NET 5.0.3; Microsoft Windows 10.0.19042)"
-        ],
-        "x-ms-client-request-id": "0fef873d-c79c-f8d5-1c0b-18f6dcf92ac3",
-        "x-ms-date": "Wed, 17 Feb 2021 22:32:57 GMT",
->>>>>>> 1814567d
+        "traceparent": "00-5cf6d844cbd1294b9b73fedd1f7bdc9d-18a4cef7464dc74c-00",
+        "User-Agent": [
+          "azsdk-net-Storage.Files.DataLake/12.7.0-alpha.20210219.1",
+          "(.NET 5.0.3; Microsoft Windows 10.0.19041)"
+        ],
+        "x-ms-client-request-id": "681e2527-dcbc-232c-33fb-c8a0c34c8656",
+        "x-ms-date": "Fri, 19 Feb 2021 19:12:27 GMT",
         "x-ms-return-client-request-id": "true",
         "x-ms-version": "2020-06-12"
       },
       "RequestBody": [
-        "n\uFFFD\u0421x=\uFFFD\uFFFD\uFFFD\uFFFD\u0001\uFFFD~\u0060V\u000F\u72A2\u0016\uFFFD\u7227eo\uFFFD\uFFFDYf:\uFFFDn\uFFFD\uFFFD\uFFFDr\u01E5\uFFFDPG1\uFFFD\uFFFD\uFFFD\uFFFD\uFFFD\uFFFD$#\u0013V\uFFFD\uFFFDG\uFFFD\u0013\uFFFD\uFFFD\u001Dt\uFFFD\uFFFD)%\u01CF\uFFFD\uFFFD \uFFFD\uFFFD\uFFFDq\uFFFD\uFFFD\uFFFDv\uFFFD\u0000VjA\u0016\uFFFD\u0018\u0001\uFFFD\uFFFDw\uFFFD\u05F13\u04D8\u0668\uFFFD\u0012P\uFFFDQ\u0004\u003E\u0016\uFFFDD!_%\uFFFD:\uFFFD\uFFFD\tV\uFFFD\u007F\r",
-        "\u0197\uFFFD\u0026k\r",
-        "L\uFFFD\uFFFD\u001D\u000E\u002B\uFFFD\uFFFD\uFFFDW\u0018\u003C\u05D4\uFFFD\uFFFD\uFFFD\u002BQ\u0017\uFFFD\uFFFDm\uFFFDA()\uFFFDL\uFFFD\u0006\u002B\uFFFD1\uFFFD\uFFFD\uFFFD\u0004Q\uFFFD\uFFFDCn\uFFFD\u001A\uFFFD\uFFFD\t\uFFFD\uFFFD\uFFFDTp\uFFFD$\uFFFD\uFFFD\uFFFD\u0002\uFFFD4\uFFFDP\uFFFD\uFFFD\u0289\u0017\uFFFD\uFFFDW\u0027\uFFFDz\uFFFD\uFFFD\u0027P\u003E6C\uFFFD9VD\uFFFD\u003C\uFFFD\uFFFD(l\uFFFD\uFFFD\uFFFDN\u001E\u0003u2 \uFFFD\uFFFD\uFFFD\uFFFD|,\uFFFD\u0013%\uFFFD\uFFFD\uFFFD\u00FA\uFFFD\uFFFD\u0017\uFFFD_\u536FF\uFFFDm_(\u0060\u002B\uFFFD\u0572\u001E\u001E:P\u000BE\uFFFD\u00184(\uFFFD\uFFFDt\uFFFD4D\uFFFDR\u0007l\u0016L\uFFFDL\uFFFDC\uFFFD\u001D\u0003\u002B\uFFFDE\u0026\u0001w\uFFFD\u007F\uFFFD\uFFFD\u04BCG\uFFFDd\uFFFDr6\uFFFD*\uFFFD\uFFFD\uFFFD\uFFFDi\uFFFD\u044B\uFFFD\u01FE\uFFFD\u0014\tAn\uFFFDr_\uFFFD\uFFFD\uFFFDa5\uFFFD\u039B-P9\r",
-        "\uFFFD\uFFFD \\\u000El\uFFFDf\uFFFD\u0019\uFFFD\uFFFD)\u0013\u00003\uFFFD#\uFFFD\uFFFD\uFFFD6\uFFFD\u001E\uFFFDx\uFFFD\uFFFD\uFFFD5^\uFFFDk\uFFFD\uFFFD\uFFFD\uFFFD3\u0002\uFFFD\f\uFFFDv4\uFFFD7!\uFFFD\uFFFD\uFFFD\t\uFFFDuI\uFFFDX\u0001}\uFFFD\uFFFD\u0003\uFFFDo\uFFFD\uFFFDnE6?\uFFFD\uFFFD\u04F8|$\uFFFD\uFFFD@\uFFFD\t1@T\uFFFD\uFFFDq\u0015q\uFFFD0\uFFFD9\uFFFDrJ\uFFFD@d\uFFFD\uFFFDx\\\uFFFD\u00198\uFFFD\uFFFD\u003C3\u0017\uFFFDTG\uFFFDh/g\u0019\uFFFD\uFFFD/\uFFFDM\uFFFDRQ\uFFFDE2i\uFFFD\uFFFDw\uFFFD\uFFFD\uFFFDD:\uFFFDT\uFFFD\uFFFD=\u06DCH\uFFFD\uFFFD\n",
-        "\u001BS\u0027\uFFFD\u032C\uFFFD\u000F3\uFFFD\uFFFDK\n",
-        "\uFFFDm\r",
-        "\u0722h\uFFFD\uFFFD,wF\u001CW\uFFFDq\u002B\t_\uFFFD:\u0017\u0016\uFFFD\uFFFD\uFFFD\uFFFD\uFFFD\uFFFD\u0011s\uFFFD\uFFFD\uFFFD\uFFFDsn\uFFFDkO\uFFFDw0\u0026\uFFFD\uFFFD\uFFFDU*\uFFFD\u0007\uFFFD\uFFFD\uFFFD\u0010\uFFFD\uFFFDQ1\uFFFD\uFFFD\uFFFD\u0679\uFFFD\uFFFD\uFFFD\uFFFD\u0014\u0003\uFFFD\uFFFD\u000Fh\uFFFD\uFFFD\uFFFD\uFFFD8\uFFFD\uFFFD\uFFFD(\t\uFFFD2\u0404\u06BF\uFFFD\u003E:\uFFFD\u0000\uFFFDVl\uFFFD\uFFFD(\uFFFD\u0016\uFFFDk\u001Fw\u0060M\f\uFFFD\u0017\u00185\u0006\u05A3\uFFFD\u0003\uFFFD\uFFFD\u0003\uFFFDT\uFFFD^cig\u0017\uFFFD\uFFFD\uFFFDb\uFFFD\u05DD\uFFFD\uFFFD\uFFFD\uFFFDp6\uFFFD\uFFFDk%\u0005\uFFFD*\u0007\uFFFDig\uFFFD%\u001C\uFFFD\u0018\f\uFFFD\u000E\uFFFD6{A6\uFFFDb/9\u00142l\uFFFDl\uFFFD\uFFFDY\u00149]\uFFFD=\u000F\t\u0019yh\uFFFD\uFFFD\uFFFDv\uFFFD\u06ACw\u0000R\uFFFD5n\uFFFDp\uFFFD\uFFFDT\uFFFD\uFFFD\uFFFDX\u003Ch\u0004\uFFFD^D\uFFFD\u0026r(\uFFFDN\uFFFDt]\uFFFD\uFFFD\uFFFD#\uFFFD\u030E\uFFFD\uFFFD\u02BAYK\u001C\uFFFD\u001C\uFFFD\uFFFDU~sr\uFFFD{h\uFFFD\uFFFD\uFFFDx \uFFFD\uFFFD\uFFFDV\uFFFDjt\uFFFD\uFFFD\uFFFD\uFFFD$\t\uFFFD\uFFFDo\n",
-        "\uFFFD\f\uFFFDr_\uFFFD\uFFFD\u002B\uFFFD\u0016\uFFFD9\uFFFD\fg\uFFFD\uFFFD]\uFFFD\uFFFD\u0003\uFFFDnD\uFFFD\u042AM\uFFFD\uFFFD}L\uFFFD#\uFFFD\uFFFD\uFFFD\uFFFD\u0006\uFFFD\u002B\uFFFDS\uFFFD^\uFFFD\u0000\uFFFD\uFFFD_\u060C\uFFFDD\uFFFDZk.\uFFFD$\u003E\uFFFD0?\u003C\uFFFD#\uFFFD\uFFFD\uFFFD\uFFFD;W\f\uFFFD4]\uFFFD\uFFFD/\uFFFD\uFFFDT\uFFFD\uFFFDj\u002B2\u007F\uFFFD\uFFFDkM\uFFFD\u0014|qvv5\uFFFDb\uFFFD5\uFFFD\uFFFD\uFFFD\uFFFD\uFFFDGgSQM\uFFFD@KX\uFFFD\u001F[\uFFFD|Bt\uFFFDM\uFFFDI8u\uFFFDY\uFFFD\uFFFD\uFFFDa\uFFFD\uFFFD\uFFFD\uFFFD.|8\uFFFD\uFFFD\u001A\uFFFD\uFFFD\uFFFD0\u0018\uFFFDW\uFFFD_\uFFFDZ\uFFFD\t\\\uFFFD~\u04AE\uFFFD\uFFFD\uFFFD\uFFFD\u07D0o\uFFFD9-\u0019D\uFFFD\uFFFDM\uFFFDv\u0007\\\uFFFD\u0002\uFFFD;\u000B\u0006\uFFFD\u07C5\uFFFDz\uFFFDe\u3502L\uFFFD\uFFFD\uFFFD\u0027\u001E\uFFFDF\uFFFD\uFFFD\u0683\u000F\u0018=vv\uFFFD\uFFFD\uFFFDw\uFFFD\u0615\uFFFD1A\uFFFD\u001B\uFFFD\uFFFDQ"
+        "\uFFFDC\uFFFD\uFFFDx\uFFFD\uFFFD\uFFFD\uFFFD\u0007Y\uFFFD\uFFFDS\uFFFDA;\u0012\uFFFD\u03AD\uFFFD\uFFFDW\u003C\uFFFDf\uFFFDx\uFFFD\uFFFD/\uFFFD\uFFFD\uFFFD\uFFFD\uFFFDN\u01B3\uFFFDa\uFFFD\uFFFD\uFFFDF\uD426\uFFFD\uFFFD{\u07B1\u001FP\u0014K;\uFFFD\\,N,e~,\uFFFD\u00FA\uFFFD\uFFFD\u000F\u001B\uFFFD.\uFFFD\uFFFD\uFFFD\uFFFD\uFFFD\uFFFD\u000E\uFFFD(wQ\u0001\uFFFD\uFFFDrk\u0012\uFFFDW\uFFFD\u0012\uFFFDnL\u001AM\uFFFD\uFFFD)\uFFFDk\uFFFD\uFFFD\uFFFDU_\uFFFDF*\uFFFD\u001E\uFFFD\u0004\uFFFD,\u002B\f\u0017H\u0019\uFFFD\u003C\uFFFD\r",
+        "\u001B/F?\uFFFD{\b\u0022\uFFFD8\u000B\uFFFD\u0017\uFFFDV\u0013\uFFFD\u0328\u041B\uFFFD\uFFFD\u007F \uFFFD@\uFFFD\uFFFD\u0010\u003E.\uFFFD\uFFFD\uFFFD%\u0018\u007Fj\uFFFD}\uFFFD\uFFFD\uFFFD\uFFFD\u0013j\uFFFD4l\uFFFD\uFFFDr\uFFFDh\uFFFD\u001F\uFFFD:S~\uFFFD\uFFFD\u070F;\uFFFD0\uFFFD,b\uFFFDR\uFFFD\uFFFD\uFFFD\uFFFD\uFFFD\uFFFD\uFFFD\uFFFDo\uFFFD[\uFFFD\u000BiH\uFFFDQ\u0060}t*}R\uFFFD\u0006\u000E\u061E\uFFFD9@\uFFFD\uFFFD\uFFFD\uFFFD\uFFFDm)\uFFFD\u0012d_\u000F\uFFFDB\uFFFD\u0443t\uFFFD\uFFFD\uFFFD(!X*\uFFFDr\u00027b5c\uFFFD\uFFFDk\uFFFDgO\u0027\uFFFDk\u0010\uFFFDme3\u010B\u0007\u001B\u001D\uFFFDs\uFFFD\u0015x\uFFFD\uFFFDC\uFFFD*\u0010,\uFFFD\u0689\uFFFDB\u0017;\u001C$\uFFFD\n",
+        "zu\\\uFFFD\uFFFD\uFFFD\uFFFD\uFFFD\uFFFD\u001CE\uFFFD\uFFFD?\uFFFD\uFFFD\uFFFD\uFFFD\f\uFFFD\uFFFD[\uFFFD\u0353\uFFFDo\uFFFDs\uFFFD\uFFFD\uFFFD\r",
+        "i!\uFFFD\u001B\uFFFD\uFFFDL\uFFFDC\u0014\u000F\uFFFD5\uFFFD\uFFFDW$W=\u0018\uFFFDs\u001F\uFFFD\uFFFD \u0018\uFFFDPt/\u001DL\uFFFD\uFFFD\u001EJ\uFFFD\uFFFDI\uFFFD\uFFFDTF\uFFFD\u0015]A\uFFFD*Os\uFFFD\uFFFD\u001F\uFFFD\u0001\u000E\uFFFD\uFFFD|\uFFFDp\uFFFD\uFFFD\uFFFDk\uFFFD\u0013f\fLp\uFFFDX\u001B\u001F\u063Dy\uFFFD\u05DC%%\uFFFD[lw\uFFFD\u001C\u003CK\n",
+        "\uFFFD\uFFFDb\uFFFD\u0060\u1ABF-\uFFFD\u001E\u0002\u0003\u0307\u0004\uFFFD(P\u0013\u0019\uFFFD(K\uFFFD)\uFFFD\uFFFD\u0027\uFFFDI\uFFFD\u0000e\u0027]\uFFFD\uFFFDx\uFFFD\uFFFD\u0004\uFFFD\u0017\u0007\u0022\uFFFD\uFFFD\uFFFDs\uFFFD\uFFFD\uFFFD7\uFFFD\u0027\uFFFD\u0017\uFFFD7I\uFFFD\uFFFD\uFFFD:M\u0001\uFFFD\uFFFD)K=\uFFFDtD\u0014\uFFFD\u0010D\uFFFDq\b\u0019\uFFFD\uFFFDV\uFFFD\uFFFDt\u0000\uFFFD\uFFFD\uFFFD@\uFFFD#l\uFFFD\u0739 \u0019\uFFFD\u0027|Bv\uFFFD\uFFFD,\uFFFD\uFFFDS\uFFFDA\uFFFD\uFFFD\uFFFD\uFFFDh8*\uFFFD\uFFFD\uFFFD~p\uFFFD!\uFFFD\uFFFD4\uFFFDgW\u001E^\uFFFDM\u0013n\u0597\uFFFD\uFFFD\uFFFDkzP\uFFFD\uFFFD\u001D\uFFFDQ\uFFFD\uFFFDD\u001D}\uFFFD\u0494\uFFFD4/\uFFFDH\uFFFDn\u00222V\uFFFD\uFFFD\uFFFDb\uFFFD\uFFFD\uFFFD\uFFFD\u0013\uFFFD\uFFFD\uFFFD\u001F\uFFFD;9\u007Fg\uFFFD@\u000FOA\uFFFD\u0004b\uFFFD=\uFFFD~\f.\u00602\uFFFD\u0027W\uFFFD\\tJ\uFFFD\uFFFD\uFFFD\u0003C\u0015PQ\u000Em\u0006H\uFFFDGD\uFFFD\u001F^0,\uFFFDT\uFFFD\uFFFDc.\uFFFDU\u0014\uFFFD\uFFFD\u000Bf\uFFFDldd\uFFFD\uFFFDMT\uFFFDx\u0011\u0006\uFFFDm\uFFFDD\uFFFD7\u0027,H\uFFFDNV\uFFFD\uFFFD\u0015\u0027\uFFFD=,s\uFFFD\uFFFD\uFFFD\uFFFD\uFFFD\u002BH\uFFFD\uFFFD\u05E9\u06C3\uFFFD}\uFFFD\u0003\u0010|\uFFFD\uFFFD\uFFFD\u001D@\u001E\u000Ep6\uFFFD\u0026X\uFFFDL\uFFFD\u000B\u0002q\u000Fdl\uFFFDJp\u000Br\uFFFD\u0011\u0022T$\uFFFD\uFFFD\uFFFD\uFFFD\u001C\u013B\uFFFD\u04BB\u0012\uFFFD\u007F\uFFFD\uFFFD\uFFFD\uFFFDzN\uFFFD\u000F\uFFFDH\uFFFD\uFFFD5\uFFFD;^\u0013V\u0001m\uFFFD\uFFFD\uFFFD\uFFFD\u003E\uFFFDR\uFFFD\uFFFD\u0717\uFFFD\uFFFD\u000F\uFFFD\uFFFD9\uFFFD\u00060?\uFFFD\uFFFDY\uFFFD\u0016\uFFFD\u0011\uFFFD\\\uFFFD\uFFFD\uFFFD\u0012\r",
+        "\uFFFD\uFFFD\uFFFD\u003C\uFFFD\uFFFD\u001A^\u07F0\u0006\uFFFD%\uFFFDN$kP\uFFFD-\u003C\u0005\uFFFDf\u00270A\uFFFDU\uFFFD\uFFFD\uFFFD\uFFFD\u0002\u001E\u0002Plm\uFFFD%R\u5A02Y\u0060HI7\uFFFDK\uFFFD\uFFFD\u047FG\uFFFD\u0014h\u0060\u001F\t\u0002\uFFFD3\uFFFD#\uFFFDK\uFFFD\uFFFD\uFFFDB\b\uFFFD\u001F\uFFFD\uFFFD\uFFFD\uFFFD\uFFFD\uFFFD\u001DH\uFFFD\uFFFD\uFFFD0^\uFFFD\uFFFDW\u0005.\u0005I\uFFFD\uFFFDNy\u003C\uFFFD\uFFFDc\uFFFDh\uFFFD\uFFFD\uFFFDL\uFFFDF\uFFFDgn\uFFFD\u0004J\uFFFD\uFFFDL\uFFFD\u0005\uFFFD\uFFFD\u0013\u0002\uFFFD\u003C\u0006\uFFFDT\uFFFD\\\uFFFD\uFFFD\uFFFDGA\u001BI\uFFFDn/\u0010l\u01D7])\uFFFD\u0004\uFFFDIPm]\uD2D4\uFFFDGdF\t\uFFFD\u0004\n",
+        "\uFFFD1\u0006\uFFFD\b\u02A9\uFFFD!\u0596pK"
       ],
       "StatusCode": 202,
       "ResponseHeaders": {
         "Content-Length": "0",
-<<<<<<< HEAD
-        "Date": "Wed, 03 Feb 2021 02:08:06 GMT",
-=======
-        "Date": "Wed, 17 Feb 2021 22:32:56 GMT",
->>>>>>> 1814567d
-        "Server": [
-          "Windows-Azure-HDFS/1.0",
-          "Microsoft-HTTPAPI/2.0"
-        ],
-        "x-ms-client-request-id": "0fef873d-c79c-f8d5-1c0b-18f6dcf92ac3",
-<<<<<<< HEAD
-        "x-ms-request-id": "55ee758b-e01f-0060-3ad1-f903c0000000",
-=======
-        "x-ms-request-id": "549660db-e01f-005f-1a7c-05cb63000000",
->>>>>>> 1814567d
+        "Date": "Fri, 19 Feb 2021 19:12:25 GMT",
+        "Server": [
+          "Windows-Azure-HDFS/1.0",
+          "Microsoft-HTTPAPI/2.0"
+        ],
+        "x-ms-client-request-id": "681e2527-dcbc-232c-33fb-c8a0c34c8656",
+        "x-ms-request-id": "6f4b94eb-e01f-004f-70f3-060e0b000000",
         "x-ms-request-server-encrypted": "true",
         "x-ms-version": "2020-06-12"
       },
       "ResponseBody": []
     },
     {
-      "RequestUri": "https://seannse.dfs.core.windows.net/test-filesystem-c63b985a-8a56-0a53-b7b8-78d9c757887b/test-file-e97027ac-6f5b-f2a4-f923-276d1a5fce17?action=flush\u0026position=1024",
+      "RequestUri": "https://seannse.dfs.core.windows.net/test-filesystem-7b61e373-3154-08be-9982-d176ec04eee2/test-file-9ea72980-ef89-feb5-6795-d9454476b7f2?action=flush\u0026position=1024",
       "RequestMethod": "PATCH",
       "RequestHeaders": {
         "Accept": "application/json",
         "Authorization": "Sanitized",
-<<<<<<< HEAD
-        "If-Unmodified-Since": "Thu, 04 Feb 2021 02:08:02 GMT",
-        "traceparent": "00-0aa865fb71ffcb4db0b5321ae2951df5-fa458f445073fe42-00",
-        "User-Agent": [
-          "azsdk-net-Storage.Files.DataLake/12.7.0-alpha.20210202.1",
-          "(.NET Framework 4.8.4250.0; Microsoft Windows 10.0.19042 )"
-        ],
-        "x-ms-client-request-id": "947562ba-bcef-3cb4-2b04-655a9bbc0738",
-        "x-ms-date": "Wed, 03 Feb 2021 02:08:06 GMT",
-=======
-        "Content-Length": "0",
-        "If-Unmodified-Since": "Thu, 18 Feb 2021 22:32:54 GMT",
-        "traceparent": "00-9875ecbdb17ffa449aac86c001945d05-5404ba9ebe1b7b47-00",
-        "User-Agent": [
-          "azsdk-net-Storage.Files.DataLake/12.7.0-alpha.20210217.1",
-          "(.NET 5.0.3; Microsoft Windows 10.0.19042)"
-        ],
-        "x-ms-client-request-id": "947562ba-bcef-3cb4-2b04-655a9bbc0738",
-        "x-ms-date": "Wed, 17 Feb 2021 22:32:57 GMT",
->>>>>>> 1814567d
+        "If-Unmodified-Since": "Sat, 20 Feb 2021 19:12:26 GMT",
+        "traceparent": "00-4240805f83340d43a3737b0ce8d3bcea-9f41ed8b5d93a543-00",
+        "User-Agent": [
+          "azsdk-net-Storage.Files.DataLake/12.7.0-alpha.20210219.1",
+          "(.NET 5.0.3; Microsoft Windows 10.0.19041)"
+        ],
+        "x-ms-client-request-id": "b0f933a7-0878-8e8f-16ef-e395f7a947f9",
+        "x-ms-date": "Fri, 19 Feb 2021 19:12:27 GMT",
         "x-ms-return-client-request-id": "true",
         "x-ms-version": "2020-06-12"
       },
@@ -761,53 +489,33 @@
       "StatusCode": 200,
       "ResponseHeaders": {
         "Content-Length": "0",
-<<<<<<< HEAD
-        "Date": "Wed, 03 Feb 2021 02:08:06 GMT",
-        "ETag": "\u00220x8D8C7E88C257483\u0022",
-        "Last-Modified": "Wed, 03 Feb 2021 02:08:07 GMT",
-=======
-        "Date": "Wed, 17 Feb 2021 22:32:56 GMT",
-        "ETag": "\u00220x8D8D393F99BF8E4\u0022",
-        "Last-Modified": "Wed, 17 Feb 2021 22:32:57 GMT",
->>>>>>> 1814567d
-        "Server": [
-          "Windows-Azure-HDFS/1.0",
-          "Microsoft-HTTPAPI/2.0"
-        ],
-        "x-ms-client-request-id": "947562ba-bcef-3cb4-2b04-655a9bbc0738",
-<<<<<<< HEAD
-        "x-ms-request-id": "55ee75bd-e01f-0060-6cd1-f903c0000000",
-=======
-        "x-ms-request-id": "549660ec-e01f-005f-2b7c-05cb63000000",
->>>>>>> 1814567d
+        "Date": "Fri, 19 Feb 2021 19:12:25 GMT",
+        "ETag": "\u00220x8D8D50A4B8CEF56\u0022",
+        "Last-Modified": "Fri, 19 Feb 2021 19:12:26 GMT",
+        "Server": [
+          "Windows-Azure-HDFS/1.0",
+          "Microsoft-HTTPAPI/2.0"
+        ],
+        "x-ms-client-request-id": "b0f933a7-0878-8e8f-16ef-e395f7a947f9",
+        "x-ms-request-id": "6f4b94fb-e01f-004f-80f3-060e0b000000",
         "x-ms-request-server-encrypted": "false",
         "x-ms-version": "2020-06-12"
       },
       "ResponseBody": []
     },
     {
-      "RequestUri": "https://seannse.blob.core.windows.net/test-filesystem-c63b985a-8a56-0a53-b7b8-78d9c757887b?restype=container",
+      "RequestUri": "https://seannse.blob.core.windows.net/test-filesystem-7b61e373-3154-08be-9982-d176ec04eee2?restype=container",
       "RequestMethod": "DELETE",
       "RequestHeaders": {
         "Accept": "application/xml",
         "Authorization": "Sanitized",
-<<<<<<< HEAD
-        "traceparent": "00-dd3ede30ff244143aeeadc0d6e19d3bd-c055519ce7c8dc46-00",
-        "User-Agent": [
-          "azsdk-net-Storage.Files.DataLake/12.7.0-alpha.20210202.1",
-          "(.NET Framework 4.8.4250.0; Microsoft Windows 10.0.19042 )"
-        ],
-        "x-ms-client-request-id": "7a3be397-9683-22d3-d343-e31756b52664",
-        "x-ms-date": "Wed, 03 Feb 2021 02:08:06 GMT",
-=======
-        "traceparent": "00-7c0114a27956e442be1dc19bfc93025f-aa755634adaaea40-00",
-        "User-Agent": [
-          "azsdk-net-Storage.Files.DataLake/12.7.0-alpha.20210217.1",
-          "(.NET 5.0.3; Microsoft Windows 10.0.19042)"
-        ],
-        "x-ms-client-request-id": "7a3be397-9683-22d3-d343-e31756b52664",
-        "x-ms-date": "Wed, 17 Feb 2021 22:32:57 GMT",
->>>>>>> 1814567d
+        "traceparent": "00-d68c3978ca9aab4aa2b3a461e6e662df-8e5ca0250377ef4c-00",
+        "User-Agent": [
+          "azsdk-net-Storage.Files.DataLake/12.7.0-alpha.20210219.1",
+          "(.NET 5.0.3; Microsoft Windows 10.0.19041)"
+        ],
+        "x-ms-client-request-id": "90f93f9f-d553-12de-b9e0-ee624de23912",
+        "x-ms-date": "Fri, 19 Feb 2021 19:12:27 GMT",
         "x-ms-return-client-request-id": "true",
         "x-ms-version": "2020-06-12"
       },
@@ -815,221 +523,137 @@
       "StatusCode": 202,
       "ResponseHeaders": {
         "Content-Length": "0",
-<<<<<<< HEAD
-        "Date": "Wed, 03 Feb 2021 02:08:06 GMT",
-=======
-        "Date": "Wed, 17 Feb 2021 22:32:57 GMT",
->>>>>>> 1814567d
-        "Server": [
-          "Windows-Azure-Blob/1.0",
-          "Microsoft-HTTPAPI/2.0"
-        ],
-        "x-ms-client-request-id": "7a3be397-9683-22d3-d343-e31756b52664",
-<<<<<<< HEAD
-        "x-ms-request-id": "b229382f-301e-00a8-7fd1-f9e1f1000000",
-=======
-        "x-ms-request-id": "effb1a4a-901e-0008-617c-056550000000",
->>>>>>> 1814567d
-        "x-ms-version": "2020-06-12"
-      },
-      "ResponseBody": []
-    },
-    {
-      "RequestUri": "https://seannse.blob.core.windows.net/test-filesystem-cfb74f0c-dcfe-5359-9ef4-1dc2cd2bfdd8?restype=container",
-      "RequestMethod": "PUT",
-      "RequestHeaders": {
-        "Accept": "application/xml",
-        "Authorization": "Sanitized",
-<<<<<<< HEAD
-        "traceparent": "00-715e8abc216363468948dc3c5a6c8213-9065fa822bfe7741-00",
-        "User-Agent": [
-          "azsdk-net-Storage.Files.DataLake/12.7.0-alpha.20210202.1",
-          "(.NET Framework 4.8.4250.0; Microsoft Windows 10.0.19042 )"
+        "Date": "Fri, 19 Feb 2021 19:12:26 GMT",
+        "Server": [
+          "Windows-Azure-Blob/1.0",
+          "Microsoft-HTTPAPI/2.0"
+        ],
+        "x-ms-client-request-id": "90f93f9f-d553-12de-b9e0-ee624de23912",
+        "x-ms-request-id": "2e6ad3bf-201e-00a4-5df3-0676f9000000",
+        "x-ms-version": "2020-06-12"
+      },
+      "ResponseBody": []
+    },
+    {
+      "RequestUri": "https://seannse.blob.core.windows.net/test-filesystem-d0fe7bb7-f860-aab7-2a01-038a5bd226be?restype=container",
+      "RequestMethod": "PUT",
+      "RequestHeaders": {
+        "Accept": "application/xml",
+        "Authorization": "Sanitized",
+        "traceparent": "00-cdc21abe3351894bb1bf67407697e28c-4bf4e7ec8338334a-00",
+        "User-Agent": [
+          "azsdk-net-Storage.Files.DataLake/12.7.0-alpha.20210219.1",
+          "(.NET 5.0.3; Microsoft Windows 10.0.19041)"
         ],
         "x-ms-blob-public-access": "container",
-        "x-ms-client-request-id": "ef7d8a06-b39b-baa0-8ae8-dc8f791154a8",
-        "x-ms-date": "Wed, 03 Feb 2021 02:08:06 GMT",
-=======
-        "traceparent": "00-11d48a19e9a3e041a25eaf6612af8d8f-c5c90f25d442864f-00",
-        "User-Agent": [
-          "azsdk-net-Storage.Files.DataLake/12.7.0-alpha.20210217.1",
-          "(.NET 5.0.3; Microsoft Windows 10.0.19042)"
-        ],
-        "x-ms-blob-public-access": "container",
-        "x-ms-client-request-id": "ef7d8a06-b39b-baa0-8ae8-dc8f791154a8",
-        "x-ms-date": "Wed, 17 Feb 2021 22:32:57 GMT",
->>>>>>> 1814567d
-        "x-ms-return-client-request-id": "true",
-        "x-ms-version": "2020-06-12"
-      },
-      "RequestBody": null,
-      "StatusCode": 201,
-      "ResponseHeaders": {
-        "Content-Length": "0",
-<<<<<<< HEAD
-        "Date": "Wed, 03 Feb 2021 02:08:07 GMT",
-        "ETag": "\u00220x8D8C7E88C66C9C2\u0022",
-        "Last-Modified": "Wed, 03 Feb 2021 02:08:07 GMT",
-=======
-        "Date": "Wed, 17 Feb 2021 22:32:57 GMT",
-        "ETag": "\u00220x8D8D393F9E46BF9\u0022",
-        "Last-Modified": "Wed, 17 Feb 2021 22:32:57 GMT",
->>>>>>> 1814567d
-        "Server": [
-          "Windows-Azure-Blob/1.0",
-          "Microsoft-HTTPAPI/2.0"
-        ],
-        "x-ms-client-request-id": "ef7d8a06-b39b-baa0-8ae8-dc8f791154a8",
-<<<<<<< HEAD
-        "x-ms-request-id": "2b28e419-701e-003f-1dd1-f9b7fc000000",
-=======
-        "x-ms-request-id": "a4a0f5ea-801e-0082-297c-053ee1000000",
->>>>>>> 1814567d
-        "x-ms-version": "2020-06-12"
-      },
-      "ResponseBody": []
-    },
-    {
-      "RequestUri": "https://seannse.dfs.core.windows.net/test-filesystem-cfb74f0c-dcfe-5359-9ef4-1dc2cd2bfdd8/test-file-90950b45-6ef1-7fe4-9a83-fda317c1cff2?resource=file",
+        "x-ms-client-request-id": "ec049bb3-1259-a7d2-884e-6651d253b7e7",
+        "x-ms-date": "Fri, 19 Feb 2021 19:12:27 GMT",
+        "x-ms-return-client-request-id": "true",
+        "x-ms-version": "2020-06-12"
+      },
+      "RequestBody": null,
+      "StatusCode": 201,
+      "ResponseHeaders": {
+        "Content-Length": "0",
+        "Date": "Fri, 19 Feb 2021 19:12:26 GMT",
+        "ETag": "\u00220x8D8D50A4BA454E0\u0022",
+        "Last-Modified": "Fri, 19 Feb 2021 19:12:26 GMT",
+        "Server": [
+          "Windows-Azure-Blob/1.0",
+          "Microsoft-HTTPAPI/2.0"
+        ],
+        "x-ms-client-request-id": "ec049bb3-1259-a7d2-884e-6651d253b7e7",
+        "x-ms-request-id": "2e6ad47d-201e-00a4-10f3-0676f9000000",
+        "x-ms-version": "2020-06-12"
+      },
+      "ResponseBody": []
+    },
+    {
+      "RequestUri": "https://seannse.dfs.core.windows.net/test-filesystem-d0fe7bb7-f860-aab7-2a01-038a5bd226be/test-file-9c5630ba-81ec-0062-d5fd-40d24dc69b83?resource=file",
       "RequestMethod": "PUT",
       "RequestHeaders": {
         "Accept": "application/json",
         "Authorization": "Sanitized",
         "If-None-Match": "*",
-<<<<<<< HEAD
-        "traceparent": "00-838900d973db044182ce02c01fa305e9-6dfeca55946e3643-00",
-        "User-Agent": [
-          "azsdk-net-Storage.Files.DataLake/12.7.0-alpha.20210202.1",
-          "(.NET Framework 4.8.4250.0; Microsoft Windows 10.0.19042 )"
-        ],
-        "x-ms-client-request-id": "78521c06-9a16-98d0-a5fd-5417b5fda3c9",
-        "x-ms-date": "Wed, 03 Feb 2021 02:08:06 GMT",
-=======
-        "traceparent": "00-6b6193c4c770cf42bf27160d3a456972-196e0d140f5dcf48-00",
-        "User-Agent": [
-          "azsdk-net-Storage.Files.DataLake/12.7.0-alpha.20210217.1",
-          "(.NET 5.0.3; Microsoft Windows 10.0.19042)"
-        ],
-        "x-ms-client-request-id": "78521c06-9a16-98d0-a5fd-5417b5fda3c9",
-        "x-ms-date": "Wed, 17 Feb 2021 22:32:58 GMT",
->>>>>>> 1814567d
-        "x-ms-return-client-request-id": "true",
-        "x-ms-version": "2020-06-12"
-      },
-      "RequestBody": null,
-      "StatusCode": 201,
-      "ResponseHeaders": {
-        "Content-Length": "0",
-<<<<<<< HEAD
-        "Date": "Wed, 03 Feb 2021 02:08:07 GMT",
-        "ETag": "\u00220x8D8C7E88C9CB9F5\u0022",
-        "Last-Modified": "Wed, 03 Feb 2021 02:08:07 GMT",
-=======
-        "Date": "Wed, 17 Feb 2021 22:32:58 GMT",
-        "ETag": "\u00220x8D8D393FA17370F\u0022",
-        "Last-Modified": "Wed, 17 Feb 2021 22:32:58 GMT",
->>>>>>> 1814567d
-        "Server": [
-          "Windows-Azure-HDFS/1.0",
-          "Microsoft-HTTPAPI/2.0"
-        ],
-        "x-ms-client-request-id": "78521c06-9a16-98d0-a5fd-5417b5fda3c9",
-<<<<<<< HEAD
-        "x-ms-request-id": "b3d62a04-701f-005d-2fd1-f975db000000",
-=======
-        "x-ms-request-id": "3344c99f-101f-0039-407c-058443000000",
->>>>>>> 1814567d
-        "x-ms-version": "2020-06-12"
-      },
-      "ResponseBody": []
-    },
-    {
-      "RequestUri": "https://seannse.dfs.core.windows.net/test-filesystem-cfb74f0c-dcfe-5359-9ef4-1dc2cd2bfdd8/test-file-90950b45-6ef1-7fe4-9a83-fda317c1cff2?action=append\u0026position=0",
+        "traceparent": "00-b56579356a4112448363fb16f4881eff-a5aa0222d01edc4f-00",
+        "User-Agent": [
+          "azsdk-net-Storage.Files.DataLake/12.7.0-alpha.20210219.1",
+          "(.NET 5.0.3; Microsoft Windows 10.0.19041)"
+        ],
+        "x-ms-client-request-id": "de36c3d5-0d50-32de-3804-175cd2ff59c2",
+        "x-ms-date": "Fri, 19 Feb 2021 19:12:27 GMT",
+        "x-ms-return-client-request-id": "true",
+        "x-ms-version": "2020-06-12"
+      },
+      "RequestBody": null,
+      "StatusCode": 201,
+      "ResponseHeaders": {
+        "Content-Length": "0",
+        "Date": "Fri, 19 Feb 2021 19:12:26 GMT",
+        "ETag": "\u00220x8D8D50A4BB379AE\u0022",
+        "Last-Modified": "Fri, 19 Feb 2021 19:12:26 GMT",
+        "Server": [
+          "Windows-Azure-HDFS/1.0",
+          "Microsoft-HTTPAPI/2.0"
+        ],
+        "x-ms-client-request-id": "de36c3d5-0d50-32de-3804-175cd2ff59c2",
+        "x-ms-request-id": "6f4b9540-e01f-004f-45f3-060e0b000000",
+        "x-ms-version": "2020-06-12"
+      },
+      "ResponseBody": []
+    },
+    {
+      "RequestUri": "https://seannse.dfs.core.windows.net/test-filesystem-d0fe7bb7-f860-aab7-2a01-038a5bd226be/test-file-9c5630ba-81ec-0062-d5fd-40d24dc69b83?action=append\u0026position=0",
       "RequestMethod": "PATCH",
       "RequestHeaders": {
         "Accept": "application/json",
         "Authorization": "Sanitized",
-<<<<<<< HEAD
-        "Content-Length": "1854",
+        "Content-Length": "1879",
         "Content-Type": "application/json",
-        "traceparent": "00-e0a6f76034cd3146ab2a18bb8aa49fcb-e3cbc593768b5f45-00",
-        "User-Agent": [
-          "azsdk-net-Storage.Files.DataLake/12.7.0-alpha.20210202.1",
-          "(.NET Framework 4.8.4250.0; Microsoft Windows 10.0.19042 )"
-        ],
-        "x-ms-client-request-id": "33c5dda8-7a9b-8b3a-f2b6-ebbf4949ad7c",
-        "x-ms-date": "Wed, 03 Feb 2021 02:08:07 GMT",
-=======
-        "Content-Length": "1024",
-        "traceparent": "00-62626a2538fd4540a84db8e85c53fe74-13cf8d41f3ae9649-00",
-        "User-Agent": [
-          "azsdk-net-Storage.Files.DataLake/12.7.0-alpha.20210217.1",
-          "(.NET 5.0.3; Microsoft Windows 10.0.19042)"
-        ],
-        "x-ms-client-request-id": "33c5dda8-7a9b-8b3a-f2b6-ebbf4949ad7c",
-        "x-ms-date": "Wed, 17 Feb 2021 22:32:58 GMT",
->>>>>>> 1814567d
+        "traceparent": "00-7b4e43f5fc248444aa0fc551d2ed1a8d-f7313cbdbad2274d-00",
+        "User-Agent": [
+          "azsdk-net-Storage.Files.DataLake/12.7.0-alpha.20210219.1",
+          "(.NET 5.0.3; Microsoft Windows 10.0.19041)"
+        ],
+        "x-ms-client-request-id": "3c2a416b-66d2-5d6b-aea2-98cd9b9c6adc",
+        "x-ms-date": "Fri, 19 Feb 2021 19:12:27 GMT",
         "x-ms-return-client-request-id": "true",
         "x-ms-version": "2020-06-12"
       },
       "RequestBody": [
-        "\u0019\uFFFD\uFFFD\u001DU\u0010\uFFFD6\uFFFD\uFFFDk\uFFFD@L\uFFFDt\uFFFD\u003C\uFFFD\uFFFDnV\uFFFD.\uFFFD\u0022\uFFFD\uFFFD\uFFFD%\u0018\u0027ee~\uFFFD\u0060\uFFFDk\uFFFD\u0022\u001B\uFFFDN/\uFFFDXY-\uFFFDOx\u0060\uFFFDZ\uFFFD\u000E\uFFFD\uFFFD2sI|\uFFFD\uFFFDC\uFFFD\uFFFD\uFFFD\t\u0014*\u0466\uFFFDR\uFFFD\uFFFD\uFFFD\uFFFD\uFFFDC\uFFFD\uFFFD\u059F\u01FD\n",
-        "\uFFFD\uFFFD\uFFFD\u000B8\uFFFD\u061F\u0002\uFFFD\uFFFDd}\uFFFD$\uFFFD$\uFFFD\uFFFD\uFFFD\b\u0017\uFFFD\uFFFD\uFFFDh/\u01E2\uFFFD\u0010|\uFFFD\uFFFD\u0011RK\u001F\uFFFD#\uFFFD\uFFFD\uFFFD\uFFFD\u0013?L\uFFFD^\u000E\uFFFD\uFFFD\f\uFFFD\u0002\uFFFD5/\u001D\uFFFDS\u0011\uFFFD1\uFFFDn\uFFFD\uFFFD{\uFFFD\u007F\u0005\r",
-        "\uFFFD\uFFFDTn\uFFFD\uFFFD\uFFFD\u001Cwh\uFFFD\u001F\u0019o\uFFFD\uFFFDl\u001C\u001C\u0001\uFFFD\uFFFD\uFFFDx\u0060\uFFFD\uFFFD\uFFFD\u003C\uFFFD\uFFFD\uFFFD\uFFFDv\u001D\uFFFD6\uFFFD\uFFFDo\uFFFD\u06E9h\u0011t\uFFFD\uFFFD\uFFFD\u000E\uFFFDc\u0004C\uFFFD\uFFFD\uFFFD3\uFFFD\u000E|;\uFFFD\u0004q.\uFFFD\uFFFD 5{q\uFFFD\u0017\uFFFDDNf\uFFFD\uFFFD\uFFFD-\uFFFD\u002B\uFFFD\uFFFD\uFFFD;\u000F@m\uFFFDa6\uFFFD\uFFFDc\uFFFDF\u0005\u000F\uFFFD\uFFFD9\uFFFDr\u002B\u049DO\uFFFDH:6\uFFFD\r",
-        "\u0005\uFFFD\u0207I}\u0011\uFFFD\u000E\uFFFD/\uFFFDSx\uFFFD\u01A5\uFFFD\uFFFD\u0002U\uFFFD96{\u079D\uFFFD\uFFFD%\uFFFD\u002By\uFFFD\u01CA\u05FE\uFFFD\uFFFD\uFFFD\uFFFD\u002BIBJ~%e\u02A2\uFFFDn\uFFFD\uFFFDg\uFFFD\uFFFD\u000Bj\uFFFDQD\uFFFD\u0019\u0004g\uFFFD\uFFFD\u0060\uFFFD\uFFFD\uFFFD7Uqr\uFFFD\uFFFD1_wZ\uFFFD\uFFFD\uFFFD\uFFFD_\uFFFDD\uFFFDQ\uFFFD[\uFFFDA0\u003E\uFFFDt\u0005\u06FC\uFFFD7eF\uFFFD\uFFFD\uFFFD\uFFFD\u000Bh\uFFFD^f$G\uFFFD\uFFFDQu\uFFFD3\uFFFD\uFFFD\uFFFD\uFFFD0\uFFFD\uFFFDN\uFFFD\u0003T\u000B\uFFFD\u003E\uFFFDY\uFFFDj:\uFFFD\uFFFDFHcA\uFFFD\f\uFFFD:\uFFFD\u0022\uFFFD0\uFFFD$\uFFFDkt\uFFFD\uFFFD\uFFFDhe\uFFFDR\uFFFD\uFFFD\uFFFDNP\uFFFD;\u0004ZK=\uFFFD\uFFFDU\uFFFD\uFFFD\u0013\uFFFD\uFFFD\uFFFD\uFFFD\u003C\u001A\uFFFD\uFFFD\u001F\uFFFDI\uFFFDL\uFFFD\uFFFD\uFFFD\uFFFD:\u00264\uFFFD;S,.\uFFFDs\uFFFD\uFFFDn=\u002Bx\uFFFD\uFFFD\uFFFDxc\uFFFD\uFFFD\u00601A\uFFFDI\r",
-        "nZ\u0522\u001B\uFFFD\uFFFD(B\uFFFDq\uFFFD\u000EAa\u0019\u003C7\f\uFFFD\uFFFD\u003E]\uFFFDu\uFFFD[G\uFFFDV\uFFFDa\uFFFD j\u0018\u0000@R\uFFFD\uFFFDO\\\uFFFDl\uFFFDU\uFFFD\uFFFDG\uFFFD\t\uFFFD9/\uFFFD\uFFFD-E1A\uFFFD\uFFFD\u000F\uFFFD\uFFFD\uFFFDI\u0018\uFFFD\uFFFD\\\uFFFD\uFFFD|w\uFFFD\uFFFD\u043BDa\uFFFD{(\uFFFD;\u001A\u000F\u0013\r",
-        "~\u0060\uFFFDq6\\\uFFFDh\uFFFDB.\uFFFD$\uFFFD\u0374M\uFFFDy\uFFFD\uFFFD\u0060\uFFFDY\uFFFD\uFFFD\uFFFD\uFFFD\u0005\uFFFD.\t\uFFFD\uFFFD\u074C\uFFFDpE\u001A\uFFFD\u0018\u001Dy\u0015i\uFFFD\uFFFD[2\uD655\uFFFDI\u001E\uFFFDY\uFFFD}\uFFFD\\b\u0017\u0014%\u0010N\uFFFDA\uFFFD\uFFFD;_\u056CB\fC \uFFFDF\u04EE\uFFFDsV\uFFFD\uFFFD\uFFFDw\uFFFD\uFFFDRO\uFFFD\u0006e\uFFFDY}E\u001AO\u000F]6\uFFFD\uFFFD\uFFFD\uFFFD\u0016\u018F\u0026\u0016\uFFFDh\u007F\uFFFD\uFFFD\uFFFD\uFFFDkTs\f\uFFFD\uFFFD;\uFFFDS\uFFFDo[\u002B\uFFFD\uFFFD7=\uFFFD\uFFFD\uFFFD\uFFFDa\uFFFD8\u002B9%\uFFFD\uFFFD\u003E\uFFFD\uFFFDX\uFFFD\uFFFD\uFFFD)6\uFFFD\uFFFD\u0027\uFFFD\uFFFD\u001F\uFFFD\uFFFD\u000B\uFFFDGt\u001E\uFFFD\n",
-        "\uFFFD\t\uFFFD:\uFFFDL\u045D\uFFFD\u0015\u0027\uFFFD\u0003\uFFFD\uFFFD\uFFFDM\u0014dJC\uFFFD\uFFFD\uFFFD\u0018\u0060O\u0019\u055D\u0241\uFFFDM\uFFFD\uFFFD)\uFFFDH\uFFFD\uFFFD\u0002f\uFFFD\uFFFDm\uFFFDHk\uFFFD\uFFFD\u0060\uFFFD\uFFFD\uFFFD\uFFFDj\uFFFD!\uFFFD\uFFFD\uFFFD\uFFFD#K\uFFFD\u01B5\uFFFD\u017B\uFFFD\uFFFD{v@T\uFFFD\uBAD7\u0006\uFFFD\uFFFDi\uFFFDf\uFFFD\uFFFDpZ\uFFFD\uFFFD\uFFFD\u001B;Ba1\uFFFD\u0012\uFFFD\uFFFD)\\\uFFFD?\u0010\uFFFD\uFFFDw\uFFFDv\uFFFD\uFFFD\n",
-        "\u0540\uFFFD\uFFFD\u0060/\uFFFDU\u0060\u0010\u0004\uFFFDZ\u0005\u0011\uFFFD\uFFFD\u0004\uFFFD\uFFFD\u0007\uFFFDF\u0547U\uFFFDG\uFFFDw\u0017\uFFFD\uFFFD\u0010e\uFFFD\u007FRF\uFFFDQ\uFFFDK\uFFFD\uFFFD\uFFFD\uFFFD\uFFFD\uFFFD)qds\u0003\r",
-        "9\fW\n",
-        "/\uFFFD]\uFFFD\uFFFD\u0027\uFFFDI\uFFFDO\u0010f\uFFFD\uFFFD\u07B5\uFFFD\uFFFDF\u061F}\uFFFD\u0010N\uFFFDy\uFFFD\fW\uFFFDs\uFFFD\u003C\uFFFD\u000E\uFFFD\uFFFDRh\u0013l\uFFFD\u003E\uFFFD\u00B3\u0094M\u000E\u003E\uFFFD~j\uFFFD"
+        "\uFFFD\uFFFD\uFFFD\uFFFD|\uFFFD\u0019\uFFFD\uFFFD\\\uFFFD\uFFFDQ\u0000\uFFFD\uFFFD\uFFFD\u0003\uFFFD\uFFFD\uFFFD\uFFFD2JY\uFFFD\uFFFD\uFFFD!\b\u0026\uFFFD\uFFFDm\uFFFDnZ\uFFFD\uFFFD\u0769\uFFFD\u0012\uFFFDOA\uFFFD8V\uFFFD\uFFFD\uFFFD\u0003\uFFFD2\uFFFD\uFFFD\uFFFD@\uFFFDpQ_\uFFFD5\u07E7\uFFFDS?\u0026=C\u001E\uFFFD\u06A9\u003E\uFFFD\u0017\uFFFDNr\uFFFD|W\uFFFD%:\uFFFD\uFFFD\uFFFDR\uFFFDmXVN\uFFFDo\uFFFD\uFFFD\uFFFD\u0016pN\uFFFD\uFFFD\uFFFDXMr\uFFFD(\u0015!\uFFFD\uFFFDG\uFFFD\u0004\uFFFD\uFFFD\uFFFD\uFFFD{\uFFFD[\uFFFD\uFFFD\uFFFD[\u007F\uFFFD}\uFFFDj\\\u0019-\uFFFD\uFFFD4\uFFFDhK\uFFFD)\uFFFDKy\uFFFD\u0006\uFFFDj\u0017RG\uFFFD\uFFFDd/3i\uFFFD\uFFFD\uFFFD(\uFFFDO\uFFFD\uFFFD\uFFFD\u001A\u0012\u000EM\uFFFD46\uFFFD\uFFFD\uFFFDf\r",
+        "\u0001T\uFFFD es#\uFFFD$\u025C\uFFFD\uFFFD\fvX\uFFFD~\uFFFD\uFFFD\uFFFD\uFFFD\uFFFD\uFFFD\\\u028A\u0012]p\uFFFD\uFFFD\uFFFD[\u04DES\u0007E\u06D4\uFFFD\uFFFDQuK\uFFFD\uFFFD\uFFFD\u07B7A\u0007\uFFFD\u0016:g\uFFFD\u011B\uFFFD\u0010j\uFFFD%\uFFFD\uFFFDp9\uFFFD\u0004\uFFFD9\uFFFD\uFFFD=0\uFFFDX\u0011H\uFFFDS~\uFFFDa\uFFFD\uFFFDD\uFFFD6\uFFFDC\uFFFD\uFFFDO\uFFFD\u002B\u007FU\u0011\uFFFD\uFFFD\uFFFD\uFFFD\b\u0060\uFFFD\uFFFD\t\uFFFDx\uFFFDS\u001B\uFFFD\uFFFD\uFFFD\uFFFDX\uFFFD\u002B\uFFFD\uFFFD\uFFFD\uFFFD\uFFFD\uFFFD{\uFFFDNo\u067C6Jl\uFFFD\uFFFDY=\u0027k\uFFFDi\n",
+        "\uFFFDV\uFFFD\uFFFDc\uFFFDh\u0026Z\uFFFD\uFFFDDWox\uFFFDW\uFFFD]\uFFFD\uFFFD\u001C\uFFFDPG2j\u001B\uFFFD\uFFFD\u00108x\uFFFD9\u0774\uFFFDf\u0007\uFFFDaPg(MX\uFFFD\uFFFD\u03C0\uFFFD\u000Bk\uFFFD9\u0005v\u001B\uFFFD\uFFFD\u000B\uFFFD%\uFFFD\f\uFFFD~\u003E\u03A3\u0060TV\uFFFD\uFFFDi(\uFFFD\u0689\uFFFD\u0003@\u003C,\r",
+        "U\uFFFD\uFFFD\u003Eo\uFFFD\t\uFFFD\uFFFD\u002B\uFFFD\u001Cm\u06A1\uFFFD,\u001F\u007F\uFFFD\u007F\u0006n\uFFFDN!\uFFFDt\uFFFD\uFFFD\uFFFD\uFFFD\uFFFD(?\uFFFDe\uFFFDMD\uFFFD\uFFFD\uFFFD\u000B\uFFFD\u0000\uFFFD\uFFFD\uFFFD \uFFFDw\uFFFDO\uFFFD\u003C\uFFFDM\u0594\u0027WE\u0000\u003C\uFFFD\uFFFDb\uFFFD\uFFFD-\uFFFDh;M\uFFFD\uFFFDB\uFFFD\u068C\uFFFD\uFFFD\uFFFD\uFFFDhD\u066D\uFFFDu\uFFFD\u02F8\u001Ca[\uFFFD\uFFFD\uFFFDN\uFFFD\uFFFD\u0010\uFFFD\uFFFD\u000FR\u0002\uFFFDu\uFFFD\uFFFD\uFFFD\bn\uFFFD\uFFFD(\uFFFDU\u0635\u0011Q\uFFFD\u0011\uFFFD\u001E\uFFFDr\uFFFDs\uFFFD\uFFFD\u0006\uFFFD\uFFFD\uFFFD\uFFFDY\uFFFD\uFFFD\uFFFDE\uFFFD\uFFFD\u03EF\uFFFD\uFFFD\u06EC\uFFFD\uFFFDv\uFFFD\uFFFDi\uFFFD_4\u0016Q\uFFFD:\u0014p\u0002\uFFFD\u0011\uFFFD/{c\u0000\uFFFD\u02C8\uFFFDA\u0000o6\uFFFDGx\u0007\u00156\uFFFD\uFFFDi)\uFFFD\uFFFD\uFFFD\uFFFD\u00CE\uFFFD_\uFFFD\uFFFD\uFFFD-|\u007F7u\u0004\u001F6\u030D_\uFFFD\u07F9:\uFFFD\f[\uFFFD\uFFFD6D\u0006\uFFFD\uFFFD?3\b\uFFFD\uFFFD\uFFFDRs\uFFFDj\uFFFD\uFFFD\u041F1\uFFFD\uFFFD\uFFFD\uFFFD\uFFFD\uFFFD\uFFFD\u0788\uFFFD\uFFFD\u0003\uFFFD\u0018l\uFFFDu\uFFFD\uFFFD5\uFFFD\u0017;\b\uFFFD\fQLOo\uFFFD\u003C\uFFFD\uFFFD2\uFFFD\uFFFDj\uFFFD^T\uFFFD-\uFFFD\uFFFDp[\u0026\uFFFDU\uFFFD\u003Ei_\uFFFDi\uFFFD\uD8FA\uDDD4\uFFFD\u0018\u0004\uFFFDGH\uFFFD\uFFFDA\u000B\u0015\uFFFD\uFFFD}\uFFFD\u000E\u0010\u02DB\uFFFD%\uFFFD\u001A\uFFFD\uFFFDR9\uFFFD(\u0013xY\u0007\uFFFD\uFFFDg)g\uFFFD(uK\u003EJ\uFFFD\\\uFFFD\uFFFD\u0001[\uFFFD\u0026\uFFFDo\uFFFD\uFFFD8\uFFFD\uFFFD\u000EK\uFFFD.\uFFFD\uFFFD\uFFFD\f\uFFFD/\uFFFD4s\uFFFD\u0650\uFFFD\uFFFD\uFFFDW\uFFFD\u034FRfVZ\u0004i\uFFFD\u0522\u001A)\uFFFD\u000F\uFFFD)\uFFFD\uFFFD)\uFFFDv\uFFFD\uFFFD\u007F0\uFFFD0-S\uFFFD4\uFFFD\uFFFD\uFFFD?V\uFFFD\uFFFD\uFFFD\uFFFD\uFFFD\u0512XVA\uFFFD\u0018\uFFFD :.\uFFFDW\uFFFD\u0060\uFFFD\u0026\uFFFD\uFFFD;\uFFFD\uFFFDmcw\uFFFDpx\uFFFD\uFFFD\uFFFDt\u000B\uFFFD\u0005_\u0026\uFFFDS\uFFFD\u0015\uFFFD\uFFFD\uFFFD\uFFFD\uFFFD\uFFFD\uFFFDn^\uFFFD\uFFFD\uFFFDW\uFFFD$\uFFFD\u07CF\u000F\uFFFD\uFFFD$h\uFFFD\uFFFD\u056F\u0000\uFFFDLq#\u0026\u0005\u0011s\u070C#\uFFFD\uFFFDd\uFFFD\u54C0)\u0014;1\uFFFD\u0120u\uFFFD\uFFFD\uFFFD\uFFFD.\uFFFD:\u07AD\u0011{\uFFFDcR\uFFFD\u0018Sk\uFFFD\u0006\uFFFD\uFFFD\uFFFD\u0026;\uFFFD\uFFFD\u014FS\uFFFD\uFFFD\uFFFDVc\uFFFD\u000E]jL\uFFFD\uFFFD\uFFFDi\uFFFD\u001D\uFFFD3\uFFFD\u0019\uFFFDX\u0017o\u002B\u0026\u000F\uFFFD\uFFFD\f\uFFFD\u0018\u001E\uFFFD\uFFFD9\uFFFD\uFFFD}\uFFFD"
       ],
       "StatusCode": 202,
       "ResponseHeaders": {
         "Content-Length": "0",
-<<<<<<< HEAD
-        "Date": "Wed, 03 Feb 2021 02:08:07 GMT",
-=======
-        "Date": "Wed, 17 Feb 2021 22:32:58 GMT",
->>>>>>> 1814567d
-        "Server": [
-          "Windows-Azure-HDFS/1.0",
-          "Microsoft-HTTPAPI/2.0"
-        ],
-        "x-ms-client-request-id": "33c5dda8-7a9b-8b3a-f2b6-ebbf4949ad7c",
-<<<<<<< HEAD
-        "x-ms-request-id": "b3d62a13-701f-005d-3ed1-f975db000000",
-=======
-        "x-ms-request-id": "3344c9ac-101f-0039-4d7c-058443000000",
->>>>>>> 1814567d
+        "Date": "Fri, 19 Feb 2021 19:12:26 GMT",
+        "Server": [
+          "Windows-Azure-HDFS/1.0",
+          "Microsoft-HTTPAPI/2.0"
+        ],
+        "x-ms-client-request-id": "3c2a416b-66d2-5d6b-aea2-98cd9b9c6adc",
+        "x-ms-request-id": "6f4b955d-e01f-004f-62f3-060e0b000000",
         "x-ms-request-server-encrypted": "true",
         "x-ms-version": "2020-06-12"
       },
       "ResponseBody": []
     },
     {
-      "RequestUri": "https://seannse.blob.core.windows.net/test-filesystem-cfb74f0c-dcfe-5359-9ef4-1dc2cd2bfdd8/test-file-90950b45-6ef1-7fe4-9a83-fda317c1cff2",
+      "RequestUri": "https://seannse.blob.core.windows.net/test-filesystem-d0fe7bb7-f860-aab7-2a01-038a5bd226be/test-file-9c5630ba-81ec-0062-d5fd-40d24dc69b83",
       "RequestMethod": "HEAD",
       "RequestHeaders": {
         "Accept": "application/xml",
         "Authorization": "Sanitized",
-<<<<<<< HEAD
-        "traceparent": "00-ccae144ada2d114f8d1fb59297c32c26-1357d5e7d510284a-00",
-        "User-Agent": [
-          "azsdk-net-Storage.Files.DataLake/12.7.0-alpha.20210202.1",
-          "(.NET Framework 4.8.4250.0; Microsoft Windows 10.0.19042 )"
-        ],
-        "x-ms-client-request-id": "e896f18b-36b9-6216-110d-61f62f7dfe7d",
-        "x-ms-date": "Wed, 03 Feb 2021 02:08:07 GMT",
-=======
-        "traceparent": "00-10d25d6fa000294683709b767f93f6b6-3728acd8dd3d9445-00",
-        "User-Agent": [
-          "azsdk-net-Storage.Files.DataLake/12.7.0-alpha.20210217.1",
-          "(.NET 5.0.3; Microsoft Windows 10.0.19042)"
-        ],
-        "x-ms-client-request-id": "e896f18b-36b9-6216-110d-61f62f7dfe7d",
-        "x-ms-date": "Wed, 17 Feb 2021 22:32:58 GMT",
->>>>>>> 1814567d
+        "traceparent": "00-c70afc247d507240b496b4a2192de3a3-4395f30a9e644949-00",
+        "User-Agent": [
+          "azsdk-net-Storage.Files.DataLake/12.7.0-alpha.20210219.1",
+          "(.NET 5.0.3; Microsoft Windows 10.0.19041)"
+        ],
+        "x-ms-client-request-id": "70ce7a11-40d0-a3fb-8aa3-8da9342e7db3",
+        "x-ms-date": "Fri, 19 Feb 2021 19:12:27 GMT",
         "x-ms-return-client-request-id": "true",
         "x-ms-version": "2020-06-12"
       },
@@ -1039,15 +663,9 @@
         "Accept-Ranges": "bytes",
         "Content-Length": "0",
         "Content-Type": "application/octet-stream",
-<<<<<<< HEAD
-        "Date": "Wed, 03 Feb 2021 02:08:07 GMT",
-        "ETag": "\u00220x8D8C7E88C9CB9F5\u0022",
-        "Last-Modified": "Wed, 03 Feb 2021 02:08:07 GMT",
-=======
-        "Date": "Wed, 17 Feb 2021 22:32:58 GMT",
-        "ETag": "\u00220x8D8D393FA17370F\u0022",
-        "Last-Modified": "Wed, 17 Feb 2021 22:32:58 GMT",
->>>>>>> 1814567d
+        "Date": "Fri, 19 Feb 2021 19:12:26 GMT",
+        "ETag": "\u00220x8D8D50A4BB379AE\u0022",
+        "Last-Modified": "Fri, 19 Feb 2021 19:12:26 GMT",
         "Server": [
           "Windows-Azure-Blob/1.0",
           "Microsoft-HTTPAPI/2.0"
@@ -1055,53 +673,33 @@
         "x-ms-access-tier": "Hot",
         "x-ms-access-tier-inferred": "true",
         "x-ms-blob-type": "BlockBlob",
-        "x-ms-client-request-id": "e896f18b-36b9-6216-110d-61f62f7dfe7d",
-<<<<<<< HEAD
-        "x-ms-creation-time": "Wed, 03 Feb 2021 02:08:07 GMT",
-=======
-        "x-ms-creation-time": "Wed, 17 Feb 2021 22:32:58 GMT",
->>>>>>> 1814567d
+        "x-ms-client-request-id": "70ce7a11-40d0-a3fb-8aa3-8da9342e7db3",
+        "x-ms-creation-time": "Fri, 19 Feb 2021 19:12:26 GMT",
         "x-ms-group": "$superuser",
         "x-ms-lease-state": "available",
         "x-ms-lease-status": "unlocked",
         "x-ms-owner": "$superuser",
         "x-ms-permissions": "rw-r-----",
-<<<<<<< HEAD
-        "x-ms-request-id": "2b28e662-701e-003f-2fd1-f9b7fc000000",
-=======
-        "x-ms-request-id": "a4a0f6f6-801e-0082-1f7c-053ee1000000",
->>>>>>> 1814567d
+        "x-ms-request-id": "2e6ad71b-201e-00a4-05f3-0676f9000000",
         "x-ms-server-encrypted": "true",
         "x-ms-version": "2020-06-12"
       },
       "ResponseBody": []
     },
     {
-      "RequestUri": "https://seannse.dfs.core.windows.net/test-filesystem-cfb74f0c-dcfe-5359-9ef4-1dc2cd2bfdd8/test-file-90950b45-6ef1-7fe4-9a83-fda317c1cff2?action=flush\u0026position=1024",
+      "RequestUri": "https://seannse.dfs.core.windows.net/test-filesystem-d0fe7bb7-f860-aab7-2a01-038a5bd226be/test-file-9c5630ba-81ec-0062-d5fd-40d24dc69b83?action=flush\u0026position=1024",
       "RequestMethod": "PATCH",
       "RequestHeaders": {
         "Accept": "application/json",
         "Authorization": "Sanitized",
-<<<<<<< HEAD
-        "If-Match": "\u00220x8D8C7E88C9CB9F5\u0022",
-        "traceparent": "00-70b0c387c8de9f42ac398b1045be39fc-84bbbea48b2deb4d-00",
-        "User-Agent": [
-          "azsdk-net-Storage.Files.DataLake/12.7.0-alpha.20210202.1",
-          "(.NET Framework 4.8.4250.0; Microsoft Windows 10.0.19042 )"
-        ],
-        "x-ms-client-request-id": "573327e1-c5b3-9ac3-eace-95399cc4c7b2",
-        "x-ms-date": "Wed, 03 Feb 2021 02:08:07 GMT",
-=======
-        "Content-Length": "0",
-        "If-Match": "0x8D8D393FA17370F",
-        "traceparent": "00-1aa6ff199acb0d4e9f578a25645c88b6-12b9c401e4f8ec42-00",
-        "User-Agent": [
-          "azsdk-net-Storage.Files.DataLake/12.7.0-alpha.20210217.1",
-          "(.NET 5.0.3; Microsoft Windows 10.0.19042)"
-        ],
-        "x-ms-client-request-id": "573327e1-c5b3-9ac3-eace-95399cc4c7b2",
-        "x-ms-date": "Wed, 17 Feb 2021 22:32:58 GMT",
->>>>>>> 1814567d
+        "If-Match": "0x8D8D50A4BB379AE",
+        "traceparent": "00-024e36cd5726e641adc6f69f7ba27771-b4c09b8c5f62e941-00",
+        "User-Agent": [
+          "azsdk-net-Storage.Files.DataLake/12.7.0-alpha.20210219.1",
+          "(.NET 5.0.3; Microsoft Windows 10.0.19041)"
+        ],
+        "x-ms-client-request-id": "21bbefc5-f9cd-750b-bf6a-26b34e7a2afd",
+        "x-ms-date": "Fri, 19 Feb 2021 19:12:27 GMT",
         "x-ms-return-client-request-id": "true",
         "x-ms-version": "2020-06-12"
       },
@@ -1109,53 +707,33 @@
       "StatusCode": 200,
       "ResponseHeaders": {
         "Content-Length": "0",
-<<<<<<< HEAD
-        "Date": "Wed, 03 Feb 2021 02:08:08 GMT",
-        "ETag": "\u00220x8D8C7E88CD5563E\u0022",
-        "Last-Modified": "Wed, 03 Feb 2021 02:08:08 GMT",
-=======
-        "Date": "Wed, 17 Feb 2021 22:32:58 GMT",
-        "ETag": "\u00220x8D8D393FA39A5A9\u0022",
-        "Last-Modified": "Wed, 17 Feb 2021 22:32:58 GMT",
->>>>>>> 1814567d
-        "Server": [
-          "Windows-Azure-HDFS/1.0",
-          "Microsoft-HTTPAPI/2.0"
-        ],
-        "x-ms-client-request-id": "573327e1-c5b3-9ac3-eace-95399cc4c7b2",
-<<<<<<< HEAD
-        "x-ms-request-id": "b3d62a42-701f-005d-6dd1-f975db000000",
-=======
-        "x-ms-request-id": "3344c9bf-101f-0039-607c-058443000000",
->>>>>>> 1814567d
+        "Date": "Fri, 19 Feb 2021 19:12:26 GMT",
+        "ETag": "\u00220x8D8D50A4BD72126\u0022",
+        "Last-Modified": "Fri, 19 Feb 2021 19:12:27 GMT",
+        "Server": [
+          "Windows-Azure-HDFS/1.0",
+          "Microsoft-HTTPAPI/2.0"
+        ],
+        "x-ms-client-request-id": "21bbefc5-f9cd-750b-bf6a-26b34e7a2afd",
+        "x-ms-request-id": "6f4b9593-e01f-004f-18f3-060e0b000000",
         "x-ms-request-server-encrypted": "false",
         "x-ms-version": "2020-06-12"
       },
       "ResponseBody": []
     },
     {
-      "RequestUri": "https://seannse.blob.core.windows.net/test-filesystem-cfb74f0c-dcfe-5359-9ef4-1dc2cd2bfdd8?restype=container",
+      "RequestUri": "https://seannse.blob.core.windows.net/test-filesystem-d0fe7bb7-f860-aab7-2a01-038a5bd226be?restype=container",
       "RequestMethod": "DELETE",
       "RequestHeaders": {
         "Accept": "application/xml",
         "Authorization": "Sanitized",
-<<<<<<< HEAD
-        "traceparent": "00-058fd2b5b602214f9244668c60916f2d-97cc77f8b7082843-00",
-        "User-Agent": [
-          "azsdk-net-Storage.Files.DataLake/12.7.0-alpha.20210202.1",
-          "(.NET Framework 4.8.4250.0; Microsoft Windows 10.0.19042 )"
-        ],
-        "x-ms-client-request-id": "0814a0d8-a64a-29c9-2c15-00d1849c0d5f",
-        "x-ms-date": "Wed, 03 Feb 2021 02:08:07 GMT",
-=======
-        "traceparent": "00-44c15fb7d77afc4696424f8fd13b9adb-ccd0dd874049b144-00",
-        "User-Agent": [
-          "azsdk-net-Storage.Files.DataLake/12.7.0-alpha.20210217.1",
-          "(.NET 5.0.3; Microsoft Windows 10.0.19042)"
-        ],
-        "x-ms-client-request-id": "0814a0d8-a64a-29c9-2c15-00d1849c0d5f",
-        "x-ms-date": "Wed, 17 Feb 2021 22:32:58 GMT",
->>>>>>> 1814567d
+        "traceparent": "00-7c736108f1caf84291187ab10447a36f-d355312238899f42-00",
+        "User-Agent": [
+          "azsdk-net-Storage.Files.DataLake/12.7.0-alpha.20210219.1",
+          "(.NET 5.0.3; Microsoft Windows 10.0.19041)"
+        ],
+        "x-ms-client-request-id": "44e4157e-5c72-bbe5-ec3b-c0fdd54940a4",
+        "x-ms-date": "Fri, 19 Feb 2021 19:12:27 GMT",
         "x-ms-return-client-request-id": "true",
         "x-ms-version": "2020-06-12"
       },
@@ -1163,223 +741,140 @@
       "StatusCode": 202,
       "ResponseHeaders": {
         "Content-Length": "0",
-<<<<<<< HEAD
-        "Date": "Wed, 03 Feb 2021 02:08:07 GMT",
-=======
-        "Date": "Wed, 17 Feb 2021 22:32:58 GMT",
->>>>>>> 1814567d
-        "Server": [
-          "Windows-Azure-Blob/1.0",
-          "Microsoft-HTTPAPI/2.0"
-        ],
-        "x-ms-client-request-id": "0814a0d8-a64a-29c9-2c15-00d1849c0d5f",
-<<<<<<< HEAD
-        "x-ms-request-id": "2b28e722-701e-003f-4ad1-f9b7fc000000",
-=======
-        "x-ms-request-id": "a4a0f753-801e-0082-787c-053ee1000000",
->>>>>>> 1814567d
-        "x-ms-version": "2020-06-12"
-      },
-      "ResponseBody": []
-    },
-    {
-      "RequestUri": "https://seannse.blob.core.windows.net/test-filesystem-09635106-cdb6-f840-03c2-3cc800d867d4?restype=container",
-      "RequestMethod": "PUT",
-      "RequestHeaders": {
-        "Accept": "application/xml",
-        "Authorization": "Sanitized",
-<<<<<<< HEAD
-        "traceparent": "00-7eb07bbfd878004abb252338058fdaad-8c49b5c0db630d48-00",
-        "User-Agent": [
-          "azsdk-net-Storage.Files.DataLake/12.7.0-alpha.20210202.1",
-          "(.NET Framework 4.8.4250.0; Microsoft Windows 10.0.19042 )"
+        "Date": "Fri, 19 Feb 2021 19:12:27 GMT",
+        "Server": [
+          "Windows-Azure-Blob/1.0",
+          "Microsoft-HTTPAPI/2.0"
+        ],
+        "x-ms-client-request-id": "44e4157e-5c72-bbe5-ec3b-c0fdd54940a4",
+        "x-ms-request-id": "2e6ad8aa-201e-00a4-80f3-0676f9000000",
+        "x-ms-version": "2020-06-12"
+      },
+      "ResponseBody": []
+    },
+    {
+      "RequestUri": "https://seannse.blob.core.windows.net/test-filesystem-6b6214a0-e476-67f3-aea6-a48ea605469f?restype=container",
+      "RequestMethod": "PUT",
+      "RequestHeaders": {
+        "Accept": "application/xml",
+        "Authorization": "Sanitized",
+        "traceparent": "00-41c1557f2ebba245b401bdca30702b6f-986aa5d578eb6641-00",
+        "User-Agent": [
+          "azsdk-net-Storage.Files.DataLake/12.7.0-alpha.20210219.1",
+          "(.NET 5.0.3; Microsoft Windows 10.0.19041)"
         ],
         "x-ms-blob-public-access": "container",
-        "x-ms-client-request-id": "e0e465de-55b2-0b5a-5f1c-058769012853",
-        "x-ms-date": "Wed, 03 Feb 2021 02:08:07 GMT",
-=======
-        "traceparent": "00-10cb8ccaf2ada14ea90b92e077c1ab1b-228226e27eeaf445-00",
-        "User-Agent": [
-          "azsdk-net-Storage.Files.DataLake/12.7.0-alpha.20210217.1",
-          "(.NET 5.0.3; Microsoft Windows 10.0.19042)"
-        ],
-        "x-ms-blob-public-access": "container",
-        "x-ms-client-request-id": "e0e465de-55b2-0b5a-5f1c-058769012853",
-        "x-ms-date": "Wed, 17 Feb 2021 22:32:58 GMT",
->>>>>>> 1814567d
-        "x-ms-return-client-request-id": "true",
-        "x-ms-version": "2020-06-12"
-      },
-      "RequestBody": null,
-      "StatusCode": 201,
-      "ResponseHeaders": {
-        "Content-Length": "0",
-<<<<<<< HEAD
-        "Date": "Wed, 03 Feb 2021 02:08:08 GMT",
-        "ETag": "\u00220x8D8C7E88D1EA72A\u0022",
-        "Last-Modified": "Wed, 03 Feb 2021 02:08:08 GMT",
-=======
-        "Date": "Wed, 17 Feb 2021 22:32:58 GMT",
-        "ETag": "\u00220x8D8D393FA73EB3F\u0022",
-        "Last-Modified": "Wed, 17 Feb 2021 22:32:58 GMT",
->>>>>>> 1814567d
-        "Server": [
-          "Windows-Azure-Blob/1.0",
-          "Microsoft-HTTPAPI/2.0"
-        ],
-        "x-ms-client-request-id": "e0e465de-55b2-0b5a-5f1c-058769012853",
-<<<<<<< HEAD
-        "x-ms-request-id": "cd914a29-701e-0072-32d1-f97810000000",
-=======
-        "x-ms-request-id": "b780da10-301e-005c-3c7c-052a07000000",
->>>>>>> 1814567d
-        "x-ms-version": "2020-06-12"
-      },
-      "ResponseBody": []
-    },
-    {
-      "RequestUri": "https://seannse.dfs.core.windows.net/test-filesystem-09635106-cdb6-f840-03c2-3cc800d867d4/test-file-00612cae-113b-46af-e96e-d99592d50faf?resource=file",
+        "x-ms-client-request-id": "1b64aeff-28bd-997d-217c-96ccb75714e7",
+        "x-ms-date": "Fri, 19 Feb 2021 19:12:28 GMT",
+        "x-ms-return-client-request-id": "true",
+        "x-ms-version": "2020-06-12"
+      },
+      "RequestBody": null,
+      "StatusCode": 201,
+      "ResponseHeaders": {
+        "Content-Length": "0",
+        "Date": "Fri, 19 Feb 2021 19:12:27 GMT",
+        "ETag": "\u00220x8D8D50A4BEE3D4D\u0022",
+        "Last-Modified": "Fri, 19 Feb 2021 19:12:27 GMT",
+        "Server": [
+          "Windows-Azure-Blob/1.0",
+          "Microsoft-HTTPAPI/2.0"
+        ],
+        "x-ms-client-request-id": "1b64aeff-28bd-997d-217c-96ccb75714e7",
+        "x-ms-request-id": "2e6ad96a-201e-00a4-30f3-0676f9000000",
+        "x-ms-version": "2020-06-12"
+      },
+      "ResponseBody": []
+    },
+    {
+      "RequestUri": "https://seannse.dfs.core.windows.net/test-filesystem-6b6214a0-e476-67f3-aea6-a48ea605469f/test-file-a12720f5-0613-ba0d-8945-ae1191aaca6a?resource=file",
       "RequestMethod": "PUT",
       "RequestHeaders": {
         "Accept": "application/json",
         "Authorization": "Sanitized",
         "If-None-Match": "*",
-<<<<<<< HEAD
-        "traceparent": "00-c7a20c7d763c164c9c4241f625fbc88b-66c545d090659249-00",
-        "User-Agent": [
-          "azsdk-net-Storage.Files.DataLake/12.7.0-alpha.20210202.1",
-          "(.NET Framework 4.8.4250.0; Microsoft Windows 10.0.19042 )"
-        ],
-        "x-ms-client-request-id": "bcbce7f8-ebf1-cd43-b69e-f7447cc57989",
-        "x-ms-date": "Wed, 03 Feb 2021 02:08:07 GMT",
-=======
-        "traceparent": "00-6d3198901e1c1c40b939e5852d84a1ab-cb30811d8cc5524d-00",
-        "User-Agent": [
-          "azsdk-net-Storage.Files.DataLake/12.7.0-alpha.20210217.1",
-          "(.NET 5.0.3; Microsoft Windows 10.0.19042)"
-        ],
-        "x-ms-client-request-id": "bcbce7f8-ebf1-cd43-b69e-f7447cc57989",
-        "x-ms-date": "Wed, 17 Feb 2021 22:32:59 GMT",
->>>>>>> 1814567d
-        "x-ms-return-client-request-id": "true",
-        "x-ms-version": "2020-06-12"
-      },
-      "RequestBody": null,
-      "StatusCode": 201,
-      "ResponseHeaders": {
-        "Content-Length": "0",
-<<<<<<< HEAD
-        "Date": "Wed, 03 Feb 2021 02:08:08 GMT",
-        "ETag": "\u00220x8D8C7E88D5CF405\u0022",
-        "Last-Modified": "Wed, 03 Feb 2021 02:08:09 GMT",
-=======
-        "Date": "Wed, 17 Feb 2021 22:32:58 GMT",
-        "ETag": "\u00220x8D8D393FAAD83D7\u0022",
-        "Last-Modified": "Wed, 17 Feb 2021 22:32:59 GMT",
->>>>>>> 1814567d
-        "Server": [
-          "Windows-Azure-HDFS/1.0",
-          "Microsoft-HTTPAPI/2.0"
-        ],
-        "x-ms-client-request-id": "bcbce7f8-ebf1-cd43-b69e-f7447cc57989",
-<<<<<<< HEAD
-        "x-ms-request-id": "78cd770f-c01f-0048-52d1-f96268000000",
-=======
-        "x-ms-request-id": "7ab8bcdd-701f-0000-577c-057f5f000000",
->>>>>>> 1814567d
-        "x-ms-version": "2020-06-12"
-      },
-      "ResponseBody": []
-    },
-    {
-      "RequestUri": "https://seannse.dfs.core.windows.net/test-filesystem-09635106-cdb6-f840-03c2-3cc800d867d4/test-file-00612cae-113b-46af-e96e-d99592d50faf?action=append\u0026position=0",
+        "traceparent": "00-437d9f48a78b894d95b96fd0e8d15a58-fef2f521a5e1ad49-00",
+        "User-Agent": [
+          "azsdk-net-Storage.Files.DataLake/12.7.0-alpha.20210219.1",
+          "(.NET 5.0.3; Microsoft Windows 10.0.19041)"
+        ],
+        "x-ms-client-request-id": "7c536c50-9e1c-f81f-a0aa-91777a6c0776",
+        "x-ms-date": "Fri, 19 Feb 2021 19:12:28 GMT",
+        "x-ms-return-client-request-id": "true",
+        "x-ms-version": "2020-06-12"
+      },
+      "RequestBody": null,
+      "StatusCode": 201,
+      "ResponseHeaders": {
+        "Content-Length": "0",
+        "Date": "Fri, 19 Feb 2021 19:12:26 GMT",
+        "ETag": "\u00220x8D8D50A4BFCFD4F\u0022",
+        "Last-Modified": "Fri, 19 Feb 2021 19:12:27 GMT",
+        "Server": [
+          "Windows-Azure-HDFS/1.0",
+          "Microsoft-HTTPAPI/2.0"
+        ],
+        "x-ms-client-request-id": "7c536c50-9e1c-f81f-a0aa-91777a6c0776",
+        "x-ms-request-id": "6f4b95dd-e01f-004f-62f3-060e0b000000",
+        "x-ms-version": "2020-06-12"
+      },
+      "ResponseBody": []
+    },
+    {
+      "RequestUri": "https://seannse.dfs.core.windows.net/test-filesystem-6b6214a0-e476-67f3-aea6-a48ea605469f/test-file-a12720f5-0613-ba0d-8945-ae1191aaca6a?action=append\u0026position=0",
       "RequestMethod": "PATCH",
       "RequestHeaders": {
         "Accept": "application/json",
         "Authorization": "Sanitized",
-<<<<<<< HEAD
-        "Content-Length": "1922",
+        "Content-Length": "1874",
         "Content-Type": "application/json",
-        "traceparent": "00-7ed653a76ed91c42baa6058b8441fabd-5d8970c1208a444a-00",
-        "User-Agent": [
-          "azsdk-net-Storage.Files.DataLake/12.7.0-alpha.20210202.1",
-          "(.NET Framework 4.8.4250.0; Microsoft Windows 10.0.19042 )"
-        ],
-        "x-ms-client-request-id": "141722ed-a48d-407a-d11c-fd7395a8e261",
-        "x-ms-date": "Wed, 03 Feb 2021 02:08:08 GMT",
-=======
-        "Content-Length": "1024",
-        "traceparent": "00-7ee84cef27f4f64ea2cfdefd53cb143f-43f65e91fe1ba448-00",
-        "User-Agent": [
-          "azsdk-net-Storage.Files.DataLake/12.7.0-alpha.20210217.1",
-          "(.NET 5.0.3; Microsoft Windows 10.0.19042)"
-        ],
-        "x-ms-client-request-id": "141722ed-a48d-407a-d11c-fd7395a8e261",
-        "x-ms-date": "Wed, 17 Feb 2021 22:32:59 GMT",
->>>>>>> 1814567d
+        "traceparent": "00-6dbf42dbf6d6eb48a8f4ea1195e90d1d-164fe87bcb40b14e-00",
+        "User-Agent": [
+          "azsdk-net-Storage.Files.DataLake/12.7.0-alpha.20210219.1",
+          "(.NET 5.0.3; Microsoft Windows 10.0.19041)"
+        ],
+        "x-ms-client-request-id": "6d64d212-d863-4f6e-54e5-7b0c47a0657e",
+        "x-ms-date": "Fri, 19 Feb 2021 19:12:28 GMT",
         "x-ms-return-client-request-id": "true",
         "x-ms-version": "2020-06-12"
       },
       "RequestBody": [
-        "\fU\uFFFD\uFFFD\u0017\uFFFD\u0060\u0027\n",
-        "G\uFFFD\uFFFDt\u001C\uFFFD\t\u2A5D\uFFFD\u0019S\uFFFD\uFFFDz\u001C\uFFFDU\uFFFD\u075Ed\uFFFD\u0012\uFFFDe.\uFFFD\u0017j\uFFFD\uFFFD\uFFFD\uFFFD\u0015\\X\uFFFD\u0011\uFFFDb\uFFFD\u0027\uFFFDp\uFFFD\uFFFD\uFFFD0\uFFFD\uFFFD\n",
-        "\uFFFD-\uFFFDr\n",
-        "a\uFFFD\u0026\uFFFD\u0002\uFFFD3#\uFFFD\uFFFD\u0013\uFFFD\u001E\uFFFDKC\uFFFDz\uFFFD\u003C\f\uFFFD\uFFFD\uFFFDf\uFFFD\u001C\uFFFD|\uFFFD\uFFFD\u0001\uFFFDR\uFFFD\u0003\uFFFD\u0012_@\uFFFD\uFFFD\u0016\uFFFD\uFFFD\u00127^\uFFFD\uFFFD\uFFFD\uFFFD5\uFFFD\uFFFD\uFFFDYtSur\uFFFD\uFFFD\u001F\u00111\uFFFD\uFFFDGX\uFFFD\u001A\uFFFDH\u0060\uFFFD\uFFFDIs\uFFFD\uFFFDb\uFFFD\u0007\uFFFD$mT8\u003C\uFFFD\uFFFD\f\u02C2\u0005d\uFFFDq\uFFFDFk\u0016oe\uFFFDR\uFFFD\u0007\u000F\u000F\u0001\uFFFD\uFFFD\u000F\uFFFD\u007FN\uFFFD\uFFFDw\uFFFD\n",
-        "\uFFFD\uFFFD\r",
-        "\uFFFD\uFFFD[R\uFFFD\u05F2UyKE\uFFFD7\u0440\uFFFD1-\uFFFD\uFFFDV;r\u0013\u59C4\uFFFD\uFFFD\uFFFD\f\uFFFDs\uFFFD\uFFFD\u0026A\uFFFDM7O\u0060\u0017\u00EB\uFFFD\u0017\u001CC\uFFFDa\uFFFDCV\uFFFD\uFFFDSGl\u0019S\uFFFD\uFFFD\uFFFD?\uFFFD.\uFFFD\u003EYv{\uFFFDKL\uFFFD#\uFFFDg\u0007\uFFFDg\uFFFD\u000Fw/d\u001C\uFFFD\u000E\uFFFD\uFFFDH3\uFFFD\uFFFDv\uFFFD\u000E\uFFFDi\uFFFD\uFFFDI\uFFFD\uFFFD\uFFFD\n",
-        "\uFFFD\u0060\uFFFD\uFFFDe\uFFFD\uFFFD\uFFFDv)\u000F8\u0011\uFFFD0\uFFFD|2\uFFFDg\uFFFD\u001B\uFFFD*YX\u0027\uFFFD\uFFFD\u01902k\u0012\u0011\uFFFD-\u0019\uFFFD\uFFFD\uFFFDbMt\u055E\uFFFD\uFFFDb\u0333P\uFFFDW\uFFFD\uFFFDz\uFFFD\faa,\uFFFD\uFFFD\uFFFD\uFFFD\uFFFD\u0243YbO\u0000p\u0014\uFFFD_\uFFFD\uFFFD\uFFFD\uFFFD\uFFFDm\uFFFD\uFFFD\uFFFD\u06FBk\uFFFD\uFFFD\uFFFD\uFFFDJ\uFFFDq\uFFFD\uFFFD\uFFFD\t\uFFFD\uFFFD)\ticO C\uFFFDT\uFFFD\u0002R\u01C3\uFFFD\uFFFD\uFFFD\uFFFD\uFFFDB^\uFFFD\uFFFD\uFFFDx\uFFFD\u06A2\u0006\uFFFD\u001Fz\u001A\u0534c\uFFFDz\uFFFD\uFFFDx~\uFFFD\uF404\uFFFD\u0012\uFFFD\uFFFD\uFFFD\uFFFD\u0017]e\uFFFDd\uFFFD\uFFFDF\uFFFD\u6AA4\uFFFD8\uFFFD\uFFFD[\u0026@h7\uFFFD\uFFFD\uFFFD\u003E\uFFFD4\uFFFD\uFFFD\n",
-        "\uFFFD\uFFFDb\uFFFDn\u0015\uFFFD\uFFFD\uFFFD\uFFFDt\u05D7\uFFFDK\bK\uFFFDCV\u057A3\uFFFD\uFFFD\uFFFD\uFFFD\\\uFFFDd~\uFFFD\uFFFD\uFFFD!%{\uFFFD\uFFFD\\0\uFFFDo\uFFFD\uFFFDH\uFFFDj5\uFFFD\uFFFD\uFFFD\uFFFD5\uFFFDO\uFFFD*\uFFFDZP\uFFFD\uFFFD\uFFFD\uFFFD\u0027\uFFFD\u0000)\uFFFD\uFFFD\n",
-        "\uFFFD\uFFFD\uFFFD\b\uFFFD\u001D\uFFFD=\uFFFDD\u0026O\uFFFD\uFFFD\u0017\uFFFD\u0005\u04A3P\uFFFD_\f\uFFFD\u001A\uFFFD\uFFFD\u02CC\uFFFD@R\u05DB\uFFFD\uFFFD\uFFFD\uFFFDd\uFFFD\uFFFD\uFFFD\u000BrG\uFFFD\uFFFD\u0010\u0015\uFFFDW@\uFFFDo)\uFFFD\r",
-        "\uFFFD\uFFFDP\u0530\uFFFD\u0004\uFFFDw#\uFFFDx\u0016\u0018F\u003E\uFFFD\uFFFD\uFFFD\u0000$\uFFFD\u0005\u03FAv\uFFFD\uFFFD\u0011W\u002B\u04B1\uFFFD\uFFFD\uFFFD\u0013\uFFFD\uFFFD\uFFFD\u0007\uFFFD\u03F2\u0000\uFFFD\uFFFD\uFFFD\u0010\u0001\uFFFD\uFFFDT\uFFFD\uFFFD\u001A\uFFFD\u0019:\uFFFD\u001A\uFFFD \uFFFD*\u0193\u0018\uFFFD\u002B\u0010\uFFFD2\uFFFD\uFFFD\u0003S\uFFFD\u0022w\f\uFFFD\u0010\uFFFD\uFFFD}\u00D9\uFFFD\uFFFD\uFFFD\uFFFD\uFFFD\uFFFD\uFFFD\u06AF\uFFFD\uFFFD\uFFFDk\uFFFDn\u05A9\uFFFD\u0022\uFFFDb\u0017\uFFFD\uFFFD\uFFFD\uFFFD\uFFFDB\uFFFD\uFFFDL\uFFFD\u0002\uFFFD3\uFFFDt2\uFFFD\f\uFFFDS\uFFFD\uFFFDQ\fBj9\uFFFD\u001E[\uFFFD7\uFFFD2\uFFFD\uFFFD\uFFFD\uFFFD(,m\u0027\uFFFDq\uFFFD\uFFFD=5Z\uFFFD\uFFFD\uFFFD\uFFFD\uFFFD\uFFFD\uFFFD\uFFFD\uFFFDx\uFFFD.Q3\uFFFDd\uFFFD\uFFFD\uFFFD3\uFFFDa\uFFFD\u0027\u002B\u0482\uFFFD\uFFFD\uFFFD\uFFFD\uFFFD\uFFFD\uFFFD\uFFFD\n",
-        "\u003C\u002B\uFFFDI\u0014\u04AF\uFFFD?\u055B\uFFFD2\u0747e\u0027\u03C52\uFFFD\uFFFD\uFFFD#\u001A\uFFFD\uFFFD|\uFFFDk\uFFFDKAZr\uFFFD\uFFFD\u9D4F\u050A\uFFFD\uFFFD\uFFFD\uFFFDy\u0000tY\uFFFD\uFFFDaNorG\uFFFD.\u0015\uFFFD2\uFFFD\uFFFDEOm\uFFFDj\uFFFD\uFFFD=\u001A\uFFFD^\u0010\uFFFD\uFFFD;.\uFFFD\uFFFD\u0007v\u03DE\uFFFD\uFFFD\uFFFD\uFFFDD\uFFFD\uFFFD\uFFFD\uFFFD\uFFFD\uFFFD\u0016\uFFFD\uFFFD~\uFFFD\uFFFDy\uFFFD]\uFFFDk\uFFFD^\uFFFDa\uFFFD\u0000\uFFFD\uFFFD\u002BV\u0005\uFFFDez\uFFFDk\uFFFD\uFFFD\uFFFDz=\uFFFDR\uFFFD.\uFFFD\uFFFD\uFFFDd\uFFFD\uFFFDq\uFFFD~\u0002\uFFFDk\uFFFDU\uFFFD\u000F\uFFFDvh\u0011\u00103\u0004\uFFFD*\uFFFD\u0027\uFFFD\\-3\f\uFFFD2\uFFFDP\uFFFDy\uFFFD\uFFFD\uFFFD\uFFFD\uFFFDwa\uFFFD\uFFFDH\uFFFDkbF\uFFFD\u001Eo\uFFFD09\u02C9\uFFFDkP\uFFFD\u007F\uFFFD\uFFFDY"
+        "\uFFFD\u002BfF\uFFFD\u001CF\uFFFD\u003Ey\uFFFDw\uFFFD\uFFFDk\uFFFD\uFFFDG\uFFFD%WMM\uFFFDR\uFFFDW\uFFFD\uFFFDj3I\uFFFD\uFFFDg#V\u001E\uFFFD4%\uFFFD\u003E\uFFFD\uFFFD\uFFFD\u000B\uFFFD?\u01172\uFFFD\uFFFD\u001Fd\u079F\uFFFD0\uFFFDO/\uFFFDF\uFFFD\uFFFDK\uFFFDGu\uFFFD\uFFFD\uFFFD\uFFFD\uFFFD\u000F\uFFFD\u0015\uFFFD\uFFFD\uFFFD\uFFFD\uFFFD\uFFFD\u0000\uFFFD\uFFFD\uFFFD\u0003E\uFFFD*mp\uFFFDZj\\\u000F\u013F \uFFFDO\u0589 \uFFFDQU4\uFFFDI\uFFFD\u0019\uFFFDY\u0001E\u00050\u0208\u0002\uFFFD\uFFFD;\u001B)r\uFFFDM\u0005\uFFFD\u030A\uFFFD\uFFFD\uFFFDw|\uFFFD1\uFFFD\u0011-\uFFFD\uFFFDV=\u0000i\u0017\t\uFFFD\uFFFD\uFFFD\uFFFD\uFFFD\u003EN\u0005\uFFFD\u07F0\uFFFDc\u064F\uFFFD\uFFFD\u0004\u0389a\uFFFD\uFFFD\uFFFDr\uFFFD\uFFFDq:6\uFFFDQ\uFFFD\uFFFD\uFFFD\uFFFD\uFFFD)w\u0016Q\uFFFD*\uFFFD|\uFFFD\uFFFDe,eI\uFFFD3_\uFFFD\u0004\u0001\uFFFD\uFFFD@\uFFFDmu\uFFFD\uFFFD\u0012\u0003\uFFFD\r",
+        "\uFFFDF\uFFFD\u0011JE\uFFFD\uFFFD\uFFFD:\uFFFD\uFFFD\uFFFDD\uFFFD\uFFFDz\u001Ev2\uFFFD\uFFFD5M6J\uFFFDy\u001Fj\uFFFD(XL\u001E\uFFFDn\uFFFD\u0019\uFFFD\u003E\u0018NXBF(\uFFFD\uFFFD\u000E\uFFFDkG\uFFFD\u0011W\uFFFD\u0000aSL\uFFFD\u03D7\uFFFD.\uFFFD\uFFFDH\u000B5]O\uFFFD\uFFFD\uFFFD\uFFFD\uFFFD\u0003\uFFFD\uFFFD\u0010v^\uFFFD\u0010_\fL\uFFFD\u8E0F\uFFFDO~\uFFFDl\u00180\uFFFDz\u0002\uFFFD0\u001B\uFFFD\u0012*b\uFFFD\uFFFD\uFFFDk\uFFFD\uFFFDX8\u0018\u001D\uFFFD\uFFFD\uFFFDxM\uFFFD\uFFFD\uFFFD\uFFFDh3\uFFFD\uFFFD\uFFFD;\r",
+        "\uFFFD.\uFFFDOM\uFFFD\uFFFD\uFFFD\u0013#[\uFFFD%\uFFFDS\uFFFD\uFFFD=~\uFFFDp\uFFFD[*\uFFFD\uFFFD/^\u0011\u0018k[\uFFFD\uFFFD\n",
+        "w\uFFFDK\uFFFD\u0011\uFFFDa\uFFFD\uFFFD:\uFFFDC\uFFFD4\uFFFD\uFFFD\u00BC\uFFFDI\uFFFDE$\uFFFD \uFFFDN\uFFFD\uFFFD\uFFFD\u0000\uFFFD\u007F\uFFFD,Ltm\uFFFD\u000F\uFFFD\uFFFD\uFFFD~\uFFFD)!$\uFFFD\uFFFD\u0027Ug2\uFFFD\uFFFD\uFFFDW|\uFFFD\uFFFD\uFFFD:\u0006\uFFFD*Y\u00E7MO\uFFFD:\uFFFD\uFFFD4/\uFFFD4%\uFFFD\uFFFD\u000Fa\uFFFD0\u0017\uFFFD\uFFFD\uFFFD\uFFFD\u0015C\uFFFDd\u06B6\uFFFD\uFFFDZ\uFFFD]|[Od\u001B\uFFFD\uFFFDuV\u0004\u0022V\u03BE\uFFFD\uFFFDB\uFFFD\u0013\uFFFDA\uFFFD\uFFFD9\u007F\uFFFDD\uFFFD}\uFFFD\uFFFD\uFFFDUZZ\uFFFD\u0011_\u0014Y\uFFFD\fo\uFFFD\uFFFD\uCE25\u0005\uFFFDK4G \u001C\uFFFD\uFFFD\u0015\uFFFDiz\uFFFD\uFFFD\uFFFD#H\u0001td!\uFFFD\uFFFDw\uFFFD\uFFFD4q\uFFFDF\uFFFD\uFFFD\uFFFD\uFFFD\uFFFDU\uFFFD\uFFFD4\u003E\uFFFD\uFFFD\uFFFDz\uFFFD\uFFFD\uFFFD\u0014\uFFFD\uFFFD\uFFFD\uFFFDD@\uFFFD\u0017i\uFFFD\uFFFDn\uFFFD*!\uFFFDRp\uFFFDXX_v\uFFFD\uFFFD6\uFFFDG\uFFFDh\uFFFD\u06B3 \uFFFD\u0013\uFFFD\uFFFD\uFFFD^\u00C8\uFFFD\uFFFD\u0003\uFFFDV\uFFFD\uFFFD,\u0027:\u0004\uFFFD\uFFFDY.\uFFFD\u001E\u000E\uFFFD\uFFFDL\u0000\uFFFD\uFFFDr\u000E3\uFFFD\uFFFD|\uFFFD\uFFFDs\uFFFD\uFFFD\u0006\uFFFD\u0013\uFFFD\uFFFD@\uFFFD\uFFFD\fd]\u4A08\uFFFD\uFFFD\u0027;\uFFFD\uFFFDO\u000B\uFFFD \uFFFD\uFFFD{\u007F\uFFFD\u0011\uFFFD\uFFFD@\u0018.\uFFFD\f\uFFFD\uFFFD^\u076Eb\u0014)\uFFFD\u0022\u0014\uFFFDn\uFFFD\uFFFD\uFFFDc\uFFFDP\uFFFD\uFFFD\uFFFD\u0011N\uFFFDyw\u003Cgpx?\u001A\uFFFD\u002B\uFFFDr\\,\f\uFFFDlYk\u0462V^!\uFFFD\u001D\u0753%\u0007\uFFFDL\uFFFD\uFFFD\uFFFD\uFFFD#\uFFFD\uFFFDwS\u0007\\\uFFFD\uFFFD#\uFFFDe9k\uFFFD|X\u0022\u0019\u001B\uFFFDR\uFFFD\uFFFD\uFFFD\uFFFD0S\uFFFDBn\uFFFDH\uFFFD\uFFFDYOO\u0001;\uFFFD~\uFFFD\uFFFD\uFFFD\u034F\uFFFD\u0012Z\u0183\u0458_\u0001\uFFFD^\uFFFD,\uFFFD\u000E\uFFFD\uFFFDw\uFFFD\uFFFD\uFFFD\uFFFD#\t\uFFFD\u0017\u07DF\uFFFD\uFFFD\uFFFD4\uFFFD\uFFFD\uFFFD\uFFFDN{\uFFFD\u00B0G\u034D\uFFFD\uFFFD\u0569\u0749\uFFFD5\uFFFD\uFFFD\uFFFD\uFFFD\uFFFDQ\uFFFDk\uFFFD\uFFFD\uFFFD \uFFFD)\u020B\uFFFD=\uFFFDe\uFFFD\u000E@}\n",
+        "\uFFFD\u0017\u0005B6\uFFFDJ\b\uFFFDE\uFFFD\uFFFD\uFFFD\uFFFD\uFFFD\uFFFD\u007F\u0437\uFFFD\uFFFD\uFFFD\uFFFD\u0006I\u015F\uFFFDs\uFFFD\uFFFD\uFFFDM\uFFFDY:\uFFFD(\uFFFD6@\u0017\u0005\uFFFD\uFFFD\u0004\\\uFFFD\uFFFD\r",
+        "=\uFFFD\uFFFD\\\uFFFDO\uFFFD\uFFFDq#i\uFFFD\u001Ed?\uFFFD\u001C\uFFFD\u009AV\u0015\uFFFD{\uFFFD\uFFFD\uFFFD\u0019\uFFFD\uFFFDB7\uFFFD\uFFFD\uFFFD\u0013\uFFFDg\uFFFD\uFFFD\uFFFD/J\u0013\u05C2\uFFFD\u007F\uFFFD.\uFFFD\uFFFD\uFFFDB\uFFFD\u0027\u0007E\uFFFD\u001Dl\uFFFDf"
       ],
       "StatusCode": 202,
       "ResponseHeaders": {
         "Content-Length": "0",
-<<<<<<< HEAD
-        "Date": "Wed, 03 Feb 2021 02:08:08 GMT",
-=======
-        "Date": "Wed, 17 Feb 2021 22:32:58 GMT",
->>>>>>> 1814567d
-        "Server": [
-          "Windows-Azure-HDFS/1.0",
-          "Microsoft-HTTPAPI/2.0"
-        ],
-        "x-ms-client-request-id": "141722ed-a48d-407a-d11c-fd7395a8e261",
-<<<<<<< HEAD
-        "x-ms-request-id": "78cd771e-c01f-0048-61d1-f96268000000",
-=======
-        "x-ms-request-id": "7ab8bce8-701f-0000-627c-057f5f000000",
->>>>>>> 1814567d
+        "Date": "Fri, 19 Feb 2021 19:12:26 GMT",
+        "Server": [
+          "Windows-Azure-HDFS/1.0",
+          "Microsoft-HTTPAPI/2.0"
+        ],
+        "x-ms-client-request-id": "6d64d212-d863-4f6e-54e5-7b0c47a0657e",
+        "x-ms-request-id": "6f4b95f8-e01f-004f-7df3-060e0b000000",
         "x-ms-request-server-encrypted": "true",
         "x-ms-version": "2020-06-12"
       },
       "ResponseBody": []
     },
     {
-      "RequestUri": "https://seannse.dfs.core.windows.net/test-filesystem-09635106-cdb6-f840-03c2-3cc800d867d4/test-file-00612cae-113b-46af-e96e-d99592d50faf?action=flush\u0026position=1024",
+      "RequestUri": "https://seannse.dfs.core.windows.net/test-filesystem-6b6214a0-e476-67f3-aea6-a48ea605469f/test-file-a12720f5-0613-ba0d-8945-ae1191aaca6a?action=flush\u0026position=1024",
       "RequestMethod": "PATCH",
       "RequestHeaders": {
         "Accept": "application/json",
         "Authorization": "Sanitized",
         "If-None-Match": "\u0022garbage\u0022",
-<<<<<<< HEAD
-        "traceparent": "00-0251a499549c67488a971e187ab7e4a1-8f511eddaed5d64e-00",
-        "User-Agent": [
-          "azsdk-net-Storage.Files.DataLake/12.7.0-alpha.20210202.1",
-          "(.NET Framework 4.8.4250.0; Microsoft Windows 10.0.19042 )"
-        ],
-        "x-ms-client-request-id": "5ce1857a-9c87-c6cb-e821-07a67fbeb7e3",
-        "x-ms-date": "Wed, 03 Feb 2021 02:08:08 GMT",
-=======
-        "traceparent": "00-c02ce99a70043b488e0dd6b388e97cc0-231bc8c27045f14f-00",
-        "User-Agent": [
-          "azsdk-net-Storage.Files.DataLake/12.7.0-alpha.20210217.1",
-          "(.NET 5.0.3; Microsoft Windows 10.0.19042)"
-        ],
-        "x-ms-client-request-id": "5ce1857a-9c87-c6cb-e821-07a67fbeb7e3",
-        "x-ms-date": "Wed, 17 Feb 2021 22:32:59 GMT",
->>>>>>> 1814567d
+        "traceparent": "00-e374499edbc9b445b2e87eec0377ed16-9d5d647e98200941-00",
+        "User-Agent": [
+          "azsdk-net-Storage.Files.DataLake/12.7.0-alpha.20210219.1",
+          "(.NET 5.0.3; Microsoft Windows 10.0.19041)"
+        ],
+        "x-ms-client-request-id": "4ab3a198-7708-d703-71e2-aa9d4520b314",
+        "x-ms-date": "Fri, 19 Feb 2021 19:12:28 GMT",
         "x-ms-return-client-request-id": "true",
         "x-ms-version": "2020-06-12"
       },
@@ -1387,53 +882,33 @@
       "StatusCode": 200,
       "ResponseHeaders": {
         "Content-Length": "0",
-<<<<<<< HEAD
-        "Date": "Wed, 03 Feb 2021 02:08:09 GMT",
-        "ETag": "\u00220x8D8C7E88D873B43\u0022",
-        "Last-Modified": "Wed, 03 Feb 2021 02:08:09 GMT",
-=======
-        "Date": "Wed, 17 Feb 2021 22:32:58 GMT",
-        "ETag": "\u00220x8D8D393FAD02F7C\u0022",
-        "Last-Modified": "Wed, 17 Feb 2021 22:32:59 GMT",
->>>>>>> 1814567d
-        "Server": [
-          "Windows-Azure-HDFS/1.0",
-          "Microsoft-HTTPAPI/2.0"
-        ],
-        "x-ms-client-request-id": "5ce1857a-9c87-c6cb-e821-07a67fbeb7e3",
-<<<<<<< HEAD
-        "x-ms-request-id": "78cd773f-c01f-0048-02d1-f96268000000",
-=======
-        "x-ms-request-id": "7ab8bcf8-701f-0000-727c-057f5f000000",
->>>>>>> 1814567d
+        "Date": "Fri, 19 Feb 2021 19:12:26 GMT",
+        "ETag": "\u00220x8D8D50A4C152A30\u0022",
+        "Last-Modified": "Fri, 19 Feb 2021 19:12:27 GMT",
+        "Server": [
+          "Windows-Azure-HDFS/1.0",
+          "Microsoft-HTTPAPI/2.0"
+        ],
+        "x-ms-client-request-id": "4ab3a198-7708-d703-71e2-aa9d4520b314",
+        "x-ms-request-id": "6f4b9611-e01f-004f-16f3-060e0b000000",
         "x-ms-request-server-encrypted": "false",
         "x-ms-version": "2020-06-12"
       },
       "ResponseBody": []
     },
     {
-      "RequestUri": "https://seannse.blob.core.windows.net/test-filesystem-09635106-cdb6-f840-03c2-3cc800d867d4?restype=container",
+      "RequestUri": "https://seannse.blob.core.windows.net/test-filesystem-6b6214a0-e476-67f3-aea6-a48ea605469f?restype=container",
       "RequestMethod": "DELETE",
       "RequestHeaders": {
         "Accept": "application/xml",
         "Authorization": "Sanitized",
-<<<<<<< HEAD
-        "traceparent": "00-c7a13a2d19f77347ae735fab782bbcb6-7eb0633aca898940-00",
-        "User-Agent": [
-          "azsdk-net-Storage.Files.DataLake/12.7.0-alpha.20210202.1",
-          "(.NET Framework 4.8.4250.0; Microsoft Windows 10.0.19042 )"
-        ],
-        "x-ms-client-request-id": "10f87b72-86c6-87da-2395-1edf6580b82d",
-        "x-ms-date": "Wed, 03 Feb 2021 02:08:08 GMT",
-=======
-        "traceparent": "00-21f6cdb3ae27e149a1e5d525867490e2-9dd12ffa8b414e40-00",
-        "User-Agent": [
-          "azsdk-net-Storage.Files.DataLake/12.7.0-alpha.20210217.1",
-          "(.NET 5.0.3; Microsoft Windows 10.0.19042)"
-        ],
-        "x-ms-client-request-id": "10f87b72-86c6-87da-2395-1edf6580b82d",
-        "x-ms-date": "Wed, 17 Feb 2021 22:32:59 GMT",
->>>>>>> 1814567d
+        "traceparent": "00-d6382dc90bc327458b8490c10b8ee870-2a313bdc2d4c4f41-00",
+        "User-Agent": [
+          "azsdk-net-Storage.Files.DataLake/12.7.0-alpha.20210219.1",
+          "(.NET 5.0.3; Microsoft Windows 10.0.19041)"
+        ],
+        "x-ms-client-request-id": "a6731f55-1aec-9276-c5c2-c1c3d9c7785f",
+        "x-ms-date": "Fri, 19 Feb 2021 19:12:28 GMT",
         "x-ms-return-client-request-id": "true",
         "x-ms-version": "2020-06-12"
       },
@@ -1441,281 +916,182 @@
       "StatusCode": 202,
       "ResponseHeaders": {
         "Content-Length": "0",
-<<<<<<< HEAD
-        "Date": "Wed, 03 Feb 2021 02:08:08 GMT",
-=======
-        "Date": "Wed, 17 Feb 2021 22:32:58 GMT",
->>>>>>> 1814567d
-        "Server": [
-          "Windows-Azure-Blob/1.0",
-          "Microsoft-HTTPAPI/2.0"
-        ],
-        "x-ms-client-request-id": "10f87b72-86c6-87da-2395-1edf6580b82d",
-<<<<<<< HEAD
-        "x-ms-request-id": "cd914ba6-701e-0072-65d1-f97810000000",
-=======
-        "x-ms-request-id": "b780dbcd-301e-005c-427c-052a07000000",
->>>>>>> 1814567d
-        "x-ms-version": "2020-06-12"
-      },
-      "ResponseBody": []
-    },
-    {
-      "RequestUri": "https://seannse.blob.core.windows.net/test-filesystem-456e3c6a-b912-91ca-bb61-60a77460414c?restype=container",
-      "RequestMethod": "PUT",
-      "RequestHeaders": {
-        "Accept": "application/xml",
-        "Authorization": "Sanitized",
-<<<<<<< HEAD
-        "traceparent": "00-df707632537c4b4997aa1414a35d2fb7-ff048b32bd0bf34b-00",
-        "User-Agent": [
-          "azsdk-net-Storage.Files.DataLake/12.7.0-alpha.20210202.1",
-          "(.NET Framework 4.8.4250.0; Microsoft Windows 10.0.19042 )"
+        "Date": "Fri, 19 Feb 2021 19:12:27 GMT",
+        "Server": [
+          "Windows-Azure-Blob/1.0",
+          "Microsoft-HTTPAPI/2.0"
+        ],
+        "x-ms-client-request-id": "a6731f55-1aec-9276-c5c2-c1c3d9c7785f",
+        "x-ms-request-id": "2e6adc0b-201e-00a4-2bf3-0676f9000000",
+        "x-ms-version": "2020-06-12"
+      },
+      "ResponseBody": []
+    },
+    {
+      "RequestUri": "https://seannse.blob.core.windows.net/test-filesystem-b52e1f80-31f4-5d2a-a224-dd628ad331d2?restype=container",
+      "RequestMethod": "PUT",
+      "RequestHeaders": {
+        "Accept": "application/xml",
+        "Authorization": "Sanitized",
+        "traceparent": "00-3f0a3f7727399d4db0cdd5a6ae2ba21a-f89994f020b0d54e-00",
+        "User-Agent": [
+          "azsdk-net-Storage.Files.DataLake/12.7.0-alpha.20210219.1",
+          "(.NET 5.0.3; Microsoft Windows 10.0.19041)"
         ],
         "x-ms-blob-public-access": "container",
-        "x-ms-client-request-id": "4800fa27-ec2e-b9e1-b166-5465253213c3",
-        "x-ms-date": "Wed, 03 Feb 2021 02:08:08 GMT",
-=======
-        "traceparent": "00-819529227d6c4f46938e192990e28415-5e50a3b8b341d548-00",
-        "User-Agent": [
-          "azsdk-net-Storage.Files.DataLake/12.7.0-alpha.20210217.1",
-          "(.NET 5.0.3; Microsoft Windows 10.0.19042)"
-        ],
-        "x-ms-blob-public-access": "container",
-        "x-ms-client-request-id": "4800fa27-ec2e-b9e1-b166-5465253213c3",
-        "x-ms-date": "Wed, 17 Feb 2021 22:32:59 GMT",
->>>>>>> 1814567d
-        "x-ms-return-client-request-id": "true",
-        "x-ms-version": "2020-06-12"
-      },
-      "RequestBody": null,
-      "StatusCode": 201,
-      "ResponseHeaders": {
-        "Content-Length": "0",
-<<<<<<< HEAD
-        "Date": "Wed, 03 Feb 2021 02:08:09 GMT",
-        "ETag": "\u00220x8D8C7E88DD3E39E\u0022",
-        "Last-Modified": "Wed, 03 Feb 2021 02:08:09 GMT",
-=======
-        "Date": "Wed, 17 Feb 2021 22:32:59 GMT",
-        "ETag": "\u00220x8D8D393FB119B86\u0022",
-        "Last-Modified": "Wed, 17 Feb 2021 22:32:59 GMT",
->>>>>>> 1814567d
-        "Server": [
-          "Windows-Azure-Blob/1.0",
-          "Microsoft-HTTPAPI/2.0"
-        ],
-        "x-ms-client-request-id": "4800fa27-ec2e-b9e1-b166-5465253213c3",
-<<<<<<< HEAD
-        "x-ms-request-id": "128ae5bd-801e-0004-0cd1-f9f258000000",
-=======
-        "x-ms-request-id": "d690f3d8-701e-0086-727c-05b3e6000000",
->>>>>>> 1814567d
-        "x-ms-version": "2020-06-12"
-      },
-      "ResponseBody": []
-    },
-    {
-      "RequestUri": "https://seannse.dfs.core.windows.net/test-filesystem-456e3c6a-b912-91ca-bb61-60a77460414c/test-file-52f0d253-b34d-c367-1f84-56cfeca7c7d2?resource=file",
+        "x-ms-client-request-id": "86af8d2c-8970-24c9-f515-03c83d1307f1",
+        "x-ms-date": "Fri, 19 Feb 2021 19:12:28 GMT",
+        "x-ms-return-client-request-id": "true",
+        "x-ms-version": "2020-06-12"
+      },
+      "RequestBody": null,
+      "StatusCode": 201,
+      "ResponseHeaders": {
+        "Content-Length": "0",
+        "Date": "Fri, 19 Feb 2021 19:12:27 GMT",
+        "ETag": "\u00220x8D8D50A4C2D9C69\u0022",
+        "Last-Modified": "Fri, 19 Feb 2021 19:12:27 GMT",
+        "Server": [
+          "Windows-Azure-Blob/1.0",
+          "Microsoft-HTTPAPI/2.0"
+        ],
+        "x-ms-client-request-id": "86af8d2c-8970-24c9-f515-03c83d1307f1",
+        "x-ms-request-id": "2e6adcb5-201e-00a4-4cf3-0676f9000000",
+        "x-ms-version": "2020-06-12"
+      },
+      "ResponseBody": []
+    },
+    {
+      "RequestUri": "https://seannse.dfs.core.windows.net/test-filesystem-b52e1f80-31f4-5d2a-a224-dd628ad331d2/test-file-ec1fee90-527f-73b2-f8a8-d1e597bae367?resource=file",
       "RequestMethod": "PUT",
       "RequestHeaders": {
         "Accept": "application/json",
         "Authorization": "Sanitized",
         "If-None-Match": "*",
-<<<<<<< HEAD
-        "traceparent": "00-8967efecda22884584dcbf6661eb5e53-c0540d9e23154944-00",
-        "User-Agent": [
-          "azsdk-net-Storage.Files.DataLake/12.7.0-alpha.20210202.1",
-          "(.NET Framework 4.8.4250.0; Microsoft Windows 10.0.19042 )"
-        ],
-        "x-ms-client-request-id": "f7ce092f-c8f9-732d-933d-28a99511cd0a",
-        "x-ms-date": "Wed, 03 Feb 2021 02:08:09 GMT",
-=======
-        "traceparent": "00-dd9336017ab2654da0acfdb23ce34509-8441750371655f41-00",
-        "User-Agent": [
-          "azsdk-net-Storage.Files.DataLake/12.7.0-alpha.20210217.1",
-          "(.NET 5.0.3; Microsoft Windows 10.0.19042)"
-        ],
-        "x-ms-client-request-id": "f7ce092f-c8f9-732d-933d-28a99511cd0a",
-        "x-ms-date": "Wed, 17 Feb 2021 22:33:00 GMT",
->>>>>>> 1814567d
-        "x-ms-return-client-request-id": "true",
-        "x-ms-version": "2020-06-12"
-      },
-      "RequestBody": null,
-      "StatusCode": 201,
-      "ResponseHeaders": {
-        "Content-Length": "0",
-<<<<<<< HEAD
-        "Date": "Wed, 03 Feb 2021 02:08:09 GMT",
-        "ETag": "\u00220x8D8C7E88E0D5F95\u0022",
-        "Last-Modified": "Wed, 03 Feb 2021 02:08:10 GMT",
-=======
-        "Date": "Wed, 17 Feb 2021 22:33:00 GMT",
-        "ETag": "\u00220x8D8D393FB49C71C\u0022",
-        "Last-Modified": "Wed, 17 Feb 2021 22:33:00 GMT",
->>>>>>> 1814567d
-        "Server": [
-          "Windows-Azure-HDFS/1.0",
-          "Microsoft-HTTPAPI/2.0"
-        ],
-        "x-ms-client-request-id": "f7ce092f-c8f9-732d-933d-28a99511cd0a",
-<<<<<<< HEAD
-        "x-ms-request-id": "84c5756d-f01f-001e-1ed1-f99387000000",
-=======
-        "x-ms-request-id": "45ecd5c6-b01f-0042-377c-05c6df000000",
->>>>>>> 1814567d
-        "x-ms-version": "2020-06-12"
-      },
-      "ResponseBody": []
-    },
-    {
-      "RequestUri": "https://seannse.dfs.core.windows.net/test-filesystem-456e3c6a-b912-91ca-bb61-60a77460414c/test-file-52f0d253-b34d-c367-1f84-56cfeca7c7d2?action=append\u0026position=0",
+        "traceparent": "00-3b42e019d80cf44bbf3ae6f2d4ed59f8-dae405584dd2404a-00",
+        "User-Agent": [
+          "azsdk-net-Storage.Files.DataLake/12.7.0-alpha.20210219.1",
+          "(.NET 5.0.3; Microsoft Windows 10.0.19041)"
+        ],
+        "x-ms-client-request-id": "8bdfa707-c81b-da27-da3c-8ec8b7e48c3b",
+        "x-ms-date": "Fri, 19 Feb 2021 19:12:28 GMT",
+        "x-ms-return-client-request-id": "true",
+        "x-ms-version": "2020-06-12"
+      },
+      "RequestBody": null,
+      "StatusCode": 201,
+      "ResponseHeaders": {
+        "Content-Length": "0",
+        "Date": "Fri, 19 Feb 2021 19:12:27 GMT",
+        "ETag": "\u00220x8D8D50A4C3C28A5\u0022",
+        "Last-Modified": "Fri, 19 Feb 2021 19:12:27 GMT",
+        "Server": [
+          "Windows-Azure-HDFS/1.0",
+          "Microsoft-HTTPAPI/2.0"
+        ],
+        "x-ms-client-request-id": "8bdfa707-c81b-da27-da3c-8ec8b7e48c3b",
+        "x-ms-request-id": "6f4b9644-e01f-004f-49f3-060e0b000000",
+        "x-ms-version": "2020-06-12"
+      },
+      "ResponseBody": []
+    },
+    {
+      "RequestUri": "https://seannse.dfs.core.windows.net/test-filesystem-b52e1f80-31f4-5d2a-a224-dd628ad331d2/test-file-ec1fee90-527f-73b2-f8a8-d1e597bae367?action=append\u0026position=0",
       "RequestMethod": "PATCH",
       "RequestHeaders": {
         "Accept": "application/json",
         "Authorization": "Sanitized",
-<<<<<<< HEAD
-        "Content-Length": "1840",
+        "Content-Length": "1865",
         "Content-Type": "application/json",
-        "traceparent": "00-223ddcaaa2d30a4eae205d36f869a652-bb0ce107ce163149-00",
-        "User-Agent": [
-          "azsdk-net-Storage.Files.DataLake/12.7.0-alpha.20210202.1",
-          "(.NET Framework 4.8.4250.0; Microsoft Windows 10.0.19042 )"
-        ],
-        "x-ms-client-request-id": "ef93bfee-4bef-626f-be97-4fb0b33f06ec",
-        "x-ms-date": "Wed, 03 Feb 2021 02:08:09 GMT",
-=======
-        "Content-Length": "1024",
-        "traceparent": "00-50a6260fec01244199ab939a69328ad6-9cc596f9a38d8146-00",
-        "User-Agent": [
-          "azsdk-net-Storage.Files.DataLake/12.7.0-alpha.20210217.1",
-          "(.NET 5.0.3; Microsoft Windows 10.0.19042)"
-        ],
-        "x-ms-client-request-id": "ef93bfee-4bef-626f-be97-4fb0b33f06ec",
-        "x-ms-date": "Wed, 17 Feb 2021 22:33:00 GMT",
->>>>>>> 1814567d
+        "traceparent": "00-89203417fdddfc489724d33c7b4f67a5-9b470aa309dc5c4e-00",
+        "User-Agent": [
+          "azsdk-net-Storage.Files.DataLake/12.7.0-alpha.20210219.1",
+          "(.NET 5.0.3; Microsoft Windows 10.0.19041)"
+        ],
+        "x-ms-client-request-id": "3115a3ef-3fb9-18f0-01ad-033eef15d498",
+        "x-ms-date": "Fri, 19 Feb 2021 19:12:28 GMT",
         "x-ms-return-client-request-id": "true",
         "x-ms-version": "2020-06-12"
       },
       "RequestBody": [
-        "\uFFFD\uFFFD\u001D?\uFFFD\uFFFDcZ\uFFFD\uFFFD\u001F\uFFFDa\u0007ph\uFFFD\uFFFD\uFFFD\uFFFD\uFFFD\uFFFD\uFFFD\u007F\uFFFD\r",
-        "\uFFFD\u0022\uFFFDtn \uFFFDH\uFFFD\u0459\uFFFD\n",
-        "\uFFFD\uFFFDtC\r",
-        "\uFFFDY\u0011\uFFFD\uFFFD\uFFFD\uFFFD\uFFFDq\uFFFD1\u03E9\uFFFD\uFFFD\uFFFD\uFFFD@\uFFFD?}\uFFFD\u0027\u0019G\uFFFD\uFFFD\u003C\uFFFD\n",
-        "=e\uFFFD\uFFFD\uFFFD_\uFFFDZU\u0010\uFFFDs\uFFFD\uFFFD\u0017\uFFFD\u0027\uFFFD\uFFFDf\uFFFDe\uFFFD\u0003\uFFFD\uFFFD2\uFFFDD.\uFFFDjf\uFFFD\uFFFDC\uFFFD\uFFFD(\uFFFDX\uFFFDz\uFFFD\n",
-        "Od\u0002Vw\uFFFD\u003E*(\uFFFD{\uFFFD;-,\u0004\u0016\u0027\u001E\uFFFD\bI\u0016K\uFFFDH3\u057D\uFFFDyoP\uFFFDY\uFFFD\uFFFD\uFFFD\u001En@\u003E\uFFFDP\uFFFD\uFFFD\uFFFD\uFFFD\uFFFDB\uFFFD[\uFFFD\u0002\u0006N\uFFFD\uFFFD/\uFFFDil\uFFFD^\u000B7\uFFFD\uFFFD^\u000E(q\u0000p\uFFFD\u000BA\uFFFD\uFFFD\uFFFD\u0019F\uFFFD\u0013{\uFFFDS\uFFFD\u003ED\uFFFD~\u0004\u051FvD\uFFFD\uFFFD\u01DD\uFFFD\u001AR[c:\uFFFD\f\uFFFD\uFFFD\uFFFD\u0006\uFFFDRW\uFFFD\uFFFD\uFFFD4\u007F\uFFFD\uFFFD\uFFFD\uFFFDl\uFFFDk\u02F5n\uFFFD\uFFFD\u003C\uFFFD,c\uFFFD\u0017HXs\uFFFD\uFFFD\uFFFDwt\uFFFDG\uFFFDL\u01F9G\uFFFD\uFFFD6h\uFFFD\uFFFDF\uFFFD@\u0007I\uFFFD4T\uFFFD\u002BD?\uFFFD\uFFFD\u0027jNV\uFFFD\t\uFFFDq$\uFFFDi\uFFFD\uFFFD\uFFFD|\uFFFD\uFFFD\uFFFD\uFFFD \u0001\uFFFD2zC)C \uFFFD\u001C\uFFFD\f\u0022\uFFFD\u001FTw\uFFFD{\uFFFD\uFFFD\uFFFDkB\uFFFD\uFFFD\u052A\uFFFD\u000F4J\u0060\uFFFD\uFFFD^7\uFFFD\u0012\uFFFD\uFFFD\u063E\bu\\\uFFFD1j\u0027G\u0016\u007F\u000E!-^\uFFFD\u0720U\uFFFDH\uFFFD\uFFFD\u003E\uFFFD\uFFFD\uFFFD\uFFFD\u001D\uFFFD\u0378\t\u0026\u0016b\uFFFDA\u001E\uFFFD?\uFFFD\uFFFD\u001E\uFFFDRb\uFFFD\u0000G\uFFFDrm-\uFFFD\u0019 6\uFFFD\uFFFDM\uFFFD\n",
-        "\uFFFDI\uFFFD\u0005\uFFFD\u0016\uFFFD!\uFFFD\uFFFD\uFFFDY\uFFFD\uFFFD\uFFFDsY:\u0026\uFFFD\u056C[J\u0717\uFFFDA\uFFFD\uFFFD7U\uFFFD\uFFFD\u0022\uFFFD\u0004Lh\uFFFD\u0005%\\\uFFFD\uFFFD\uFFFD\u003CX\uFFFDV\uFFFD\u0027\uFFFD5\uFFFD\uFFFD|)c\u001A\uFFFD\uFFFD\bK\\\uFFFD\uFFFD\uFFFD\uFFFDn\r",
-        "\uFFFD\u007F\uFFFD\uFFFDOk\uFFFD\b\uFFFD\uFFFD\uFFFD\uFFFD;\uFFFD-\uFFFDo*\uFFFD\u0022\u0004\uFFFDK\uFFFDT\uFFFD\u0060\u0010\u0000\uFFFDeTH\u0668\u002B\uFFFD\uFFFD\uFFFD\uFFFD!\uFFFDY\u03F6\uFFFD\uFFFD.\u0014\uFFFD\uFFFD\u000B\uFFFD\uFFFD\uFFFD\uFFFDp\u0014\uFFFD\uFFFD.\uFFFD\uFFFD=\uFFFD\u007F\uDB88\uDD43\uFFFDe\uFFFD\u0001B2{\uFFFD\uFFFD1\uFFFDz\uFFFDYm^\n",
-        "\uFFFD\uFFFDr\uFFFD\uFFFD\uFFFD(\u001F\u001CK6\uFFFD\u000E\uFFFD\uFFFD\uFFFD\u000E\uFFFDK\uFFFD\uFFFD\uFFFD/t\uFFFD\uFFFD\uFFFD\u0027K*\u0012\uFFFD\uFFFD\uFFFD\uFFFDv\u04EA\uFFFD\uFFFD#\u00160\uFFFD\uFFFD\u0549k\uFFFD\uFFFD!u\u007F\uFFFD\uFFFDB9\uFFFD\uFFFD,\uFFFD\uFFFD!$Df\uFFFD\uFFFD\u0026:\uFFFDp\u000Fh\uFFFD\u0101\uFFFD\u000Es\uFFFDJfv\uFFFD\u001F\u0027\uFFFD\u00044\uFFFD\uFFFD\u0018\uFFFD*E\u000E\uFFFDin\uFFFD\uFFFD\uFFFD\uFFFD\uFFFD\uFFFDf\u0017H\u0000\uFFFDs\uFFFDO\uFFFD\uFFFDj\uFFFD3$?\uFFFD\uFFFD\uFFFD\u0027Xb=f\uFFFD\uFFFD\\\uFFFD\uFFFD\uC4FC\uFFFD?\uFFFD\u0010\uFFFD\u0003s\u0026\r",
-        "\uFFFD\u0012|\uFFFDdUE/\uFFFD\uFFFD\uFFFD\t\uFFFDX\u0004\uFFFD\uFFFDK\uFFFD\u0016\u0026\uFFFD\uFFFD\u001A\uFFFD\uFFFD\uFFFDj/f\uFFFD\u007Fy\u001A\uFFFDP\uFFFD\uFFFDQ\uFFFD\u0017q\u000B\n",
-        "\u03B3/\uFFFD6\uFFFD\uFFFD\uFFFD\u0010\uFFFD;cb-xb\uFFFD\uFFFDP\u0022E\uFFFDv\u0273\u0018W\uFFFD\u0026\uFFFD\uFFFD\uFFFD\uFFFDK\uFFFD\uFFFD\f\uFFFD\uFFFD\uFFFD\u0006\uFFFDi3T\uFFFD_]\uFFFD?=q\uFFFD\uFFFD#\uFFFD\u001D\u0001\u001EZ\uFFFD\uFFFD\u00110\uFFFD\uFFFD\u00163\uFFFDU$\u0007\uFFFD\u001Bp\u0026Bu\u01F9\uFFFD \uFFFD\uFFFDD\u023B\uFFFD\uFFFD\u0003\uFFFD\uFFFDYGQX\u0003\uFFFD\u002BH)\u001C\uFFFD\u0018i\u001D\uFFFD\u0018\uFFFDv\uFFFD9d\u0060\uFFFD\uFFFDO\uFFFD\uFFFD\u0005T]\uFFFDfp,B\uFFFD\u001E\uFFFD?\u065Bq\uFFFD\u0004\uFFFD\uFFFD\u06AA\uFFFD\u064DGzu\uFFFD\uFFFD\uFFFD\t\u0017\uFFFD\u0026\uFFFD\uFFFDc\uFFFD\uFFFD\u003C\uFFFD\uFFFD\uFFFD.6\u039E\uDB01\uDE9F\uFFFD\u0011E\u0016\uFFFD\uFFFD\u002B\u001F\uFFFD\uFFFDI*h\uFFFD(.t}\u0003\uFFFDw\u0001\uFFFD\uFFFD\uFFFD\uFFFD\uFFFDVx\u0701h\u000F\u0016c\u0006e\u0010HG8e\uFFFD\uFFFD\uFFFD\u0391h\u000E\uFFFD)v\uFFFD\uFFFD\u0027\uFFFDrv \uFFFD\uFFFD\u0566\u001A5\uFFFD\u001ARa\u0022\uFFFDd"
+        "2\uFFFDX\u0006\uFFFD\n",
+        "\uFFFD\uFFFD\u0006\uFFFD[!\u001Bi\uFFFD_\u0001\uFFFD\uFFFD\uFFFDWK\uFFFD\u000F[#\uFFFD\u001D\uFFFDb?\uFFFD\uFFFDem\u0006B\uFFFD\uFFFD\uFFFD\uFFFD\uFFFD\u0015\uFFFD\u02F8\uFFFD\uFFFD\uFFFDh\uFFFD\u0006\uFFFD\u0060\uFFFDP\uFFFD\uFFFD\uFFFD\uFFFD\uFFFD\uFFFD\uFFFD\uFFFD\u002B\uFFFD\uFFFD\uFFFD\u001D\u0010\uFFFD\u0015\uFFFDX6\uFFFDD\uFFFDc\u0015(1\uFFFD8\uFFFD\uFFFD\uFFFD\u001CSKn\u0016\uFFFD4\u000Bqt\u0005\uFFFD\t\uFFFDbJ\uFFFD\u0027\uFFFD\uFFFD\uFFFD\u001A\u000B\uFFFD\uFFFD\uFFFD\u041E\uFFFD\uFFFDR\u0316,\uFFFD\u003E\u04A1\uFFFD!\uFFFDM\uFFFD2\u003E\u0014Z\u003E\uFFFD\uFFFD\u0007\u0010q\u0013\u0007\u0002H\uFFFD\uFFFD\uFFFD#\uFFFDIy\u00229\uFFFD\uFFFD\uFFFD#x\u0004_f\uFFFD5U\uFFFDt\uFFFD(\uFFFD\uFFFD\uFFFD\uFFFDA[\uFFFD$\uFFFD\uFFFD:\u00134\uFFFD\u0013\u0004K\u0010\u0004\u001D}F\uFFFDn\u0002\uFFFD\u000B:\u04ACp#\uFFFDk\uFFFD\uFFFDn\uFFFD\uFFFD\uFFFDt\uFFFD\u001A-=\uFFFD*g\uFFFD0\n",
+        "\uFFFDp\uFFFD\uFFFDL7l\uFFFDPHR/\uFFFD\u0017P\uFFFDnU\uFFFD\uFFFD0\u0026\uFFFD\uFFFD\u002Bs0\u0011\uFFFD\uFFFDu\uFFFD\uFFFD\uFFFD\uFFFD\u0013\uFFFDC\uFFFD\u0001\uFFFDO\uFFFD,f\uFFFD\u0026\uFFFDb\uFFFDo\uFFFDH\uFFFDI\u0006\uFFFD \uFFFD;\uFFFD\n",
+        "\uFFFD\u04B0\uFFFD\uFFFDd=\u0007*\u03D4%\uFFFD{^@\uFFFD\n",
+        "p$\uFFFD\u0006\u0006Z\u0012i\f\uFFFD#\uFFFD\u01BFE\uFFFDZ\uFFFD]\uFFFD\uFFFDbZ\u03A0\u0006\u0022\uFFFD\uFFFD\uFFFD\uFFFD\uFFFD\uFFFD1k\uFFFD\u0002\u02EA3\uFFFD\uFFFD1-\u0007\u000B\uFFFDf\uFFFD\uFFFD!\uFFFD\uFFFD\uFFFDH\r",
+        "\uFFFD\uFFFDf\uFFFD7\\\uFFFD\uFFFDRC\u02D5S_\u078E\u000B*\u0002\uFFFD1,\u01D48\uFFFD\u0019\uFFFDi\uFFFD\uFFFD\uFFFD\uFFFD^\u001B\u0027e\uFFFD\uFFFDmC\uFFFD\uFFFD\uFFFD@9\u0013;\u0613\uFFFD\uFFFD\uFFFD\uFFFD\u071D\u0013\uFFFD\uFFFDzC\uFFFD\u0018rF\u04AC\uFFFDD\uFFFD(a.\uFFFD\uFFFD\uFFFDQ\u0003S\uFFFD\uFFFD\uFFFD!\uFFFDCD\uFFFDf\uFFFD}\u0013\uFFFD\uFFFD)\uFFFD\uFFFDh~n\uFFFD\u001E\uFFFD!j:\uFFFDg\uFFFDZK\u0010~\uFFFD\uFFFDe\uFFFDB.\u0002\uFFFDEs\u01E3\uFFFD\u007F\uFFFDk\uFFFD\uFFFD\uFFFD\uFFFDr\uFFFD\uFFFD\u0000k\t\uFFFD\uFFFDh\u00261\u0003\u0015\u001A\uFFFD\uFFFD\uFFFDT9|\uFFFDF\uFFFD/}\u053B\uFFFD\uFFFD\u0000ob\uFFFD\uFFFDUH\u007F\uFFFD\uFFFD%HA\uFFFDL\uFFFD\uFFFD\u007Fe\uFFFD\uFFFD\u0013\uFFFD\uFFFD\bM,\u07F6\uFFFD\uFFFDM\u06D7g\uFFFD\uFFFDw|\uFFFDfDO~\u00143Vh^\uFFFD\uFFFDUV\uFFFDU\uFFFD\u0673\uFFFDK)h\uFFFD\u0018?\uFFFDl\uFFFDu\uFFFD\uFFFD(\u0002\uFFFD\uFFFDb\uFFFD\u0017\uFFFD\uFFFD\uFFFD\u00C1\u001C\uFFFDA\uFFFD\uFFFDAz\uFFFD\u001C\uFFFD1\uFFFD\uFFFD{7\u003E\u003C\u01AC\uFFFD\uFFFD\u04F4R\uFFFDG\uFFFD)\uFFFD\u0018\uFFFDTe\uFFFDr\uFFFD\uFFFDoh\uFFFD\uFFFD\uFFFD4\uFFFD\u0005\uFFFD\uFFFD\uFFFD^\u000EJ\u0438H\uFFFD\uFFFDA\uFFFDNQ\u001C\u0004F\uFFFD5\u0016\uFFFD\uFFFDA[VC\uFFFD\u0010)\u007F\uFFFD\uFFFD\uFFFD\f\uFFFD\u8E5F\n",
+        "\uFFFD.c\uFFFD\u000E\uFFFD\uFFFD\u001A\uFFFD\uFFFD\uFFFD\uFFFD\uFFFD\u03C3\u0016\u0218\u0002\uFFFD\u0007\u0667\u001Epo\uFFFD\bA\uFFFD3J\uFFFD\u0460\uFFFDlA2\uFFFD\uFFFD(Mu\uFFFD\uFFFD\uFFFD\uFFFD*\uFFFD\uFFFDP\uFFFD\uFFFD\u0002\uFFFD\uFFFDD\u0011\uFFFD\u000E\uFFFD\uFFFD\uFFFDh[G#/\uFFFD\uFFFD\uFFFDeF\u001B\u078C2\uFFFD\uFFFD\uFFFD\uFFFDL\uFFFD\uFFFD\uFFFD\uFFFD\uFFFD\u0060(/\uFFFD\uFFFD\uFFFDPX\r",
+        "(Ig\uFFFD\uFFFDLM\uFFFDo\uFFFD$/T\uFFFD2\uFFFD^\u050C\u0013\uFFFD\u01C7TJ:\uFFFDV\u04591\uFFFD3%q\uFFFD|\uFFFDO\uFFFD\uFFFD\uFFFD#\uFFFD\uFFFD\uFFFD\u000B~\uFFFD\uFFFDN\u0015\uFFFDE\uFFFDa\uFFFD\u0012gS\uFFFD\uFFFD\u0019\u0599\uFFFD\uFFFD/7\uFFFD\u003E\u0060\uFFFD\uFFFD~\uFFFD\uFFFD\uFFFD\uFFFD\uFFFD/\u0002Y\uFFFDJ\u001B\uFFFD\uFFFD\u0010\uFFFDj\uFFFD\uFFFD5\uFFFD\uFFFDM\\\u0013\uFFFD\uFFFDF\u0060\uFFFD\uFFFD8\uFFFD\uFFFD\uFFFD1h\uFFFD$\u021D \uFFFD}\uFFFD\r",
+        "\uFFFD\u0027\uFFFD\uFFFD\u024AW\uFFFDV5\uFFFD\uFFFDS\uFFFD\uFFFD^[\uFFFD\uFFFD(\uFFFDR\uFFFD\u0001\uFFFD\uFFFDl\uFFFD\uFFFD\uFFFD\uFFFDF\uFFFDH\u001F\uFFFD\uFFFD%\u0006\uFFFD\uFFFDNg\uFFFD\uFFFD\uFFFD\uFFFD\f\uFFFD\uFFFD/\uFFFD\u003C\uFFFD\uFFFD\uFFFD\u0026\uFFFD\u0004\uFFFD\uFFFD\uFFFD\uFFFDVO.\n",
+        "\uFFFD\u0060\uFFFD6\uFFFD\uFFFDCQ\uFFFD/\uFFFD\u0005_Z\uFFFD\uFFFD\uFFFD\n",
+        "\uFFFDVJp\uFFFD R\uFFFD\u0003\u0060\u04A5\uFFFD\uFFFD\uFFFDpE)\uFFFDm\uFFFD"
       ],
       "StatusCode": 202,
       "ResponseHeaders": {
         "Content-Length": "0",
-<<<<<<< HEAD
-        "Date": "Wed, 03 Feb 2021 02:08:09 GMT",
-=======
-        "Date": "Wed, 17 Feb 2021 22:33:00 GMT",
->>>>>>> 1814567d
-        "Server": [
-          "Windows-Azure-HDFS/1.0",
-          "Microsoft-HTTPAPI/2.0"
-        ],
-        "x-ms-client-request-id": "ef93bfee-4bef-626f-be97-4fb0b33f06ec",
-<<<<<<< HEAD
-        "x-ms-request-id": "84c57580-f01f-001e-31d1-f99387000000",
-=======
-        "x-ms-request-id": "45ecd5f5-b01f-0042-667c-05c6df000000",
->>>>>>> 1814567d
+        "Date": "Fri, 19 Feb 2021 19:12:27 GMT",
+        "Server": [
+          "Windows-Azure-HDFS/1.0",
+          "Microsoft-HTTPAPI/2.0"
+        ],
+        "x-ms-client-request-id": "3115a3ef-3fb9-18f0-01ad-033eef15d498",
+        "x-ms-request-id": "6f4b9655-e01f-004f-5af3-060e0b000000",
         "x-ms-request-server-encrypted": "true",
         "x-ms-version": "2020-06-12"
       },
       "ResponseBody": []
     },
     {
-      "RequestUri": "https://seannse.blob.core.windows.net/test-filesystem-456e3c6a-b912-91ca-bb61-60a77460414c/test-file-52f0d253-b34d-c367-1f84-56cfeca7c7d2?comp=lease",
-      "RequestMethod": "PUT",
-      "RequestHeaders": {
-        "Accept": "application/xml",
-        "Authorization": "Sanitized",
-<<<<<<< HEAD
-        "traceparent": "00-a551d22fb3f62a409b45816f9cdac99c-f73b8872e64bdf42-00",
-        "User-Agent": [
-          "azsdk-net-Storage.Files.DataLake/12.7.0-alpha.20210202.1",
-          "(.NET Framework 4.8.4250.0; Microsoft Windows 10.0.19042 )"
-        ],
-        "x-ms-client-request-id": "ee005c3b-09ca-d884-6b39-b6f66bd8d6f0",
-        "x-ms-date": "Wed, 03 Feb 2021 02:08:09 GMT",
-=======
-        "traceparent": "00-302a068490d49c4e8b527fd72428a283-dc2e4121b4c05848-00",
-        "User-Agent": [
-          "azsdk-net-Storage.Files.DataLake/12.7.0-alpha.20210217.1",
-          "(.NET 5.0.3; Microsoft Windows 10.0.19042)"
-        ],
-        "x-ms-client-request-id": "ee005c3b-09ca-d884-6b39-b6f66bd8d6f0",
-        "x-ms-date": "Wed, 17 Feb 2021 22:33:00 GMT",
->>>>>>> 1814567d
+      "RequestUri": "https://seannse.blob.core.windows.net/test-filesystem-b52e1f80-31f4-5d2a-a224-dd628ad331d2/test-file-ec1fee90-527f-73b2-f8a8-d1e597bae367?comp=lease",
+      "RequestMethod": "PUT",
+      "RequestHeaders": {
+        "Accept": "application/xml",
+        "Authorization": "Sanitized",
+        "traceparent": "00-4901c72d901b27448537fd4b0b24e03d-9afdf75c9841a946-00",
+        "User-Agent": [
+          "azsdk-net-Storage.Files.DataLake/12.7.0-alpha.20210219.1",
+          "(.NET 5.0.3; Microsoft Windows 10.0.19041)"
+        ],
+        "x-ms-client-request-id": "c6eb6a1b-fe42-fff0-522c-8d4ec28048c5",
+        "x-ms-date": "Fri, 19 Feb 2021 19:12:28 GMT",
         "x-ms-lease-action": "acquire",
         "x-ms-lease-duration": "-1",
-        "x-ms-proposed-lease-id": "d141c4d8-1591-5a53-38f9-df968cce672a",
-        "x-ms-return-client-request-id": "true",
-        "x-ms-version": "2020-06-12"
-      },
-      "RequestBody": null,
-      "StatusCode": 201,
-      "ResponseHeaders": {
-        "Content-Length": "0",
-<<<<<<< HEAD
-        "Date": "Wed, 03 Feb 2021 02:08:10 GMT",
-        "ETag": "\u00220x8D8C7E88E0D5F95\u0022",
-        "Last-Modified": "Wed, 03 Feb 2021 02:08:10 GMT",
-=======
-        "Date": "Wed, 17 Feb 2021 22:33:00 GMT",
-        "ETag": "\u00220x8D8D393FB49C71C\u0022",
-        "Last-Modified": "Wed, 17 Feb 2021 22:33:00 GMT",
->>>>>>> 1814567d
-        "Server": [
-          "Windows-Azure-Blob/1.0",
-          "Microsoft-HTTPAPI/2.0"
-        ],
-        "x-ms-client-request-id": "ee005c3b-09ca-d884-6b39-b6f66bd8d6f0",
-        "x-ms-lease-id": "d141c4d8-1591-5a53-38f9-df968cce672a",
-<<<<<<< HEAD
-        "x-ms-request-id": "128ae858-801e-0004-6fd1-f9f258000000",
-=======
-        "x-ms-request-id": "d690f4f1-701e-0086-6b7c-05b3e6000000",
->>>>>>> 1814567d
-        "x-ms-version": "2020-06-12"
-      },
-      "ResponseBody": []
-    },
-    {
-      "RequestUri": "https://seannse.dfs.core.windows.net/test-filesystem-456e3c6a-b912-91ca-bb61-60a77460414c/test-file-52f0d253-b34d-c367-1f84-56cfeca7c7d2?action=flush\u0026position=1024",
+        "x-ms-proposed-lease-id": "b5247e7e-f061-e851-a46b-7c70cf3b3c61",
+        "x-ms-return-client-request-id": "true",
+        "x-ms-version": "2020-06-12"
+      },
+      "RequestBody": null,
+      "StatusCode": 201,
+      "ResponseHeaders": {
+        "Content-Length": "0",
+        "Date": "Fri, 19 Feb 2021 19:12:27 GMT",
+        "ETag": "\u00220x8D8D50A4C3C28A5\u0022",
+        "Last-Modified": "Fri, 19 Feb 2021 19:12:27 GMT",
+        "Server": [
+          "Windows-Azure-Blob/1.0",
+          "Microsoft-HTTPAPI/2.0"
+        ],
+        "x-ms-client-request-id": "c6eb6a1b-fe42-fff0-522c-8d4ec28048c5",
+        "x-ms-lease-id": "b5247e7e-f061-e851-a46b-7c70cf3b3c61",
+        "x-ms-request-id": "2e6ade93-201e-00a4-0bf3-0676f9000000",
+        "x-ms-version": "2020-06-12"
+      },
+      "ResponseBody": []
+    },
+    {
+      "RequestUri": "https://seannse.dfs.core.windows.net/test-filesystem-b52e1f80-31f4-5d2a-a224-dd628ad331d2/test-file-ec1fee90-527f-73b2-f8a8-d1e597bae367?action=flush\u0026position=1024",
       "RequestMethod": "PATCH",
       "RequestHeaders": {
         "Accept": "application/json",
         "Authorization": "Sanitized",
-<<<<<<< HEAD
-        "traceparent": "00-60a2a0053523274787a1dd2961a375a9-659c46abcb43ba40-00",
-        "User-Agent": [
-          "azsdk-net-Storage.Files.DataLake/12.7.0-alpha.20210202.1",
-          "(.NET Framework 4.8.4250.0; Microsoft Windows 10.0.19042 )"
-        ],
-        "x-ms-client-request-id": "305a0186-78ce-fc60-808b-3656217e7e73",
-        "x-ms-date": "Wed, 03 Feb 2021 02:08:09 GMT",
-=======
-        "Content-Length": "0",
-        "traceparent": "00-2af776615f11c84db95c0f728440f8b4-ea5e619f4bb43b48-00",
-        "User-Agent": [
-          "azsdk-net-Storage.Files.DataLake/12.7.0-alpha.20210217.1",
-          "(.NET 5.0.3; Microsoft Windows 10.0.19042)"
-        ],
-        "x-ms-client-request-id": "305a0186-78ce-fc60-808b-3656217e7e73",
-        "x-ms-date": "Wed, 17 Feb 2021 22:33:00 GMT",
->>>>>>> 1814567d
-        "x-ms-lease-id": "d141c4d8-1591-5a53-38f9-df968cce672a",
+        "traceparent": "00-93ac79886735ef469cff4151886e28d2-1ed375360cd8624a-00",
+        "User-Agent": [
+          "azsdk-net-Storage.Files.DataLake/12.7.0-alpha.20210219.1",
+          "(.NET 5.0.3; Microsoft Windows 10.0.19041)"
+        ],
+        "x-ms-client-request-id": "64540bd0-754f-141e-2e56-32b7ae83a030",
+        "x-ms-date": "Fri, 19 Feb 2021 19:12:28 GMT",
+        "x-ms-lease-id": "b5247e7e-f061-e851-a46b-7c70cf3b3c61",
         "x-ms-return-client-request-id": "true",
         "x-ms-version": "2020-06-12"
       },
@@ -1723,53 +1099,33 @@
       "StatusCode": 200,
       "ResponseHeaders": {
         "Content-Length": "0",
-<<<<<<< HEAD
-        "Date": "Wed, 03 Feb 2021 02:08:09 GMT",
-        "ETag": "\u00220x8D8C7E88E47ED3A\u0022",
-        "Last-Modified": "Wed, 03 Feb 2021 02:08:10 GMT",
-=======
-        "Date": "Wed, 17 Feb 2021 22:33:00 GMT",
-        "ETag": "\u00220x8D8D393FB728D85\u0022",
-        "Last-Modified": "Wed, 17 Feb 2021 22:33:00 GMT",
->>>>>>> 1814567d
-        "Server": [
-          "Windows-Azure-HDFS/1.0",
-          "Microsoft-HTTPAPI/2.0"
-        ],
-        "x-ms-client-request-id": "305a0186-78ce-fc60-808b-3656217e7e73",
-<<<<<<< HEAD
-        "x-ms-request-id": "84c575ad-f01f-001e-5ed1-f99387000000",
-=======
-        "x-ms-request-id": "45ecd623-b01f-0042-147c-05c6df000000",
->>>>>>> 1814567d
+        "Date": "Fri, 19 Feb 2021 19:12:27 GMT",
+        "ETag": "\u00220x8D8D50A4C5F1AEE\u0022",
+        "Last-Modified": "Fri, 19 Feb 2021 19:12:28 GMT",
+        "Server": [
+          "Windows-Azure-HDFS/1.0",
+          "Microsoft-HTTPAPI/2.0"
+        ],
+        "x-ms-client-request-id": "64540bd0-754f-141e-2e56-32b7ae83a030",
+        "x-ms-request-id": "6f4b9677-e01f-004f-7cf3-060e0b000000",
         "x-ms-request-server-encrypted": "false",
         "x-ms-version": "2020-06-12"
       },
       "ResponseBody": []
     },
     {
-      "RequestUri": "https://seannse.blob.core.windows.net/test-filesystem-456e3c6a-b912-91ca-bb61-60a77460414c?restype=container",
+      "RequestUri": "https://seannse.blob.core.windows.net/test-filesystem-b52e1f80-31f4-5d2a-a224-dd628ad331d2?restype=container",
       "RequestMethod": "DELETE",
       "RequestHeaders": {
         "Accept": "application/xml",
         "Authorization": "Sanitized",
-<<<<<<< HEAD
-        "traceparent": "00-b12f39a754bc104a8a8c91170cd317ff-69dc9e59e954e749-00",
-        "User-Agent": [
-          "azsdk-net-Storage.Files.DataLake/12.7.0-alpha.20210202.1",
-          "(.NET Framework 4.8.4250.0; Microsoft Windows 10.0.19042 )"
-        ],
-        "x-ms-client-request-id": "69700ba8-a57e-b722-c5ad-2f4f2e06ddd1",
-        "x-ms-date": "Wed, 03 Feb 2021 02:08:09 GMT",
-=======
-        "traceparent": "00-09be94481d07884f804cc94ac973a0ed-2e94b630a3d7524b-00",
-        "User-Agent": [
-          "azsdk-net-Storage.Files.DataLake/12.7.0-alpha.20210217.1",
-          "(.NET 5.0.3; Microsoft Windows 10.0.19042)"
-        ],
-        "x-ms-client-request-id": "69700ba8-a57e-b722-c5ad-2f4f2e06ddd1",
-        "x-ms-date": "Wed, 17 Feb 2021 22:33:00 GMT",
->>>>>>> 1814567d
+        "traceparent": "00-099efd46d4cd3d43a5e25c8c9cadec10-77cd1d335dcb1146-00",
+        "User-Agent": [
+          "azsdk-net-Storage.Files.DataLake/12.7.0-alpha.20210219.1",
+          "(.NET 5.0.3; Microsoft Windows 10.0.19041)"
+        ],
+        "x-ms-client-request-id": "b77e5877-e42b-fa75-8317-a1691cfc9329",
+        "x-ms-date": "Fri, 19 Feb 2021 19:12:28 GMT",
         "x-ms-return-client-request-id": "true",
         "x-ms-version": "2020-06-12"
       },
@@ -1777,33 +1133,21 @@
       "StatusCode": 202,
       "ResponseHeaders": {
         "Content-Length": "0",
-<<<<<<< HEAD
-        "Date": "Wed, 03 Feb 2021 02:08:10 GMT",
-=======
-        "Date": "Wed, 17 Feb 2021 22:33:00 GMT",
->>>>>>> 1814567d
-        "Server": [
-          "Windows-Azure-Blob/1.0",
-          "Microsoft-HTTPAPI/2.0"
-        ],
-        "x-ms-client-request-id": "69700ba8-a57e-b722-c5ad-2f4f2e06ddd1",
-<<<<<<< HEAD
-        "x-ms-request-id": "128ae911-801e-0004-1cd1-f9f258000000",
-=======
-        "x-ms-request-id": "d690f53c-701e-0086-2e7c-05b3e6000000",
->>>>>>> 1814567d
+        "Date": "Fri, 19 Feb 2021 19:12:27 GMT",
+        "Server": [
+          "Windows-Azure-Blob/1.0",
+          "Microsoft-HTTPAPI/2.0"
+        ],
+        "x-ms-client-request-id": "b77e5877-e42b-fa75-8317-a1691cfc9329",
+        "x-ms-request-id": "2e6ae016-201e-00a4-79f3-0676f9000000",
         "x-ms-version": "2020-06-12"
       },
       "ResponseBody": []
     }
   ],
   "Variables": {
-<<<<<<< HEAD
-    "DateTimeOffsetNow": "2021-02-02T20:08:02.9234145-06:00",
-=======
-    "DateTimeOffsetNow": "2021-02-17T16:32:54.6885703-06:00",
->>>>>>> 1814567d
-    "RandomSeed": "2010582",
+    "DateTimeOffsetNow": "2021-02-19T13:12:26.3042816-06:00",
+    "RandomSeed": "1662326033",
     "Storage_TestConfigHierarchicalNamespace": "NamespaceTenant\nseannse\nU2FuaXRpemVk\nhttps://seannse.blob.core.windows.net\nhttps://seannse.file.core.windows.net\nhttps://seannse.queue.core.windows.net\nhttps://seannse.table.core.windows.net\n\n\n\n\nhttps://seannse-secondary.blob.core.windows.net\nhttps://seannse-secondary.file.core.windows.net\nhttps://seannse-secondary.queue.core.windows.net\nhttps://seannse-secondary.table.core.windows.net\n68390a19-a643-458b-b726-408abf67b4fc\nSanitized\n72f988bf-86f1-41af-91ab-2d7cd011db47\nhttps://login.microsoftonline.com/\nCloud\nBlobEndpoint=https://seannse.blob.core.windows.net/;QueueEndpoint=https://seannse.queue.core.windows.net/;FileEndpoint=https://seannse.file.core.windows.net/;BlobSecondaryEndpoint=https://seannse-secondary.blob.core.windows.net/;QueueSecondaryEndpoint=https://seannse-secondary.queue.core.windows.net/;FileSecondaryEndpoint=https://seannse-secondary.file.core.windows.net/;AccountName=seannse;AccountKey=Sanitized\n"
   }
 }