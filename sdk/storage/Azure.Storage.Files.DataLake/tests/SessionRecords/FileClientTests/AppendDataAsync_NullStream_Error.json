--- conflicted
+++ resolved
@@ -15,11 +15,7 @@
         "x-ms-client-request-id": "d6ebf82e-99fe-d921-638b-d1f6ae81ff5e",
         "x-ms-date": "Fri, 19 Feb 2021 19:08:50 GMT",
         "x-ms-return-client-request-id": "true",
-<<<<<<< HEAD
-        "x-ms-version": "2020-12-06"
-=======
         "x-ms-version": "2021-02-12"
->>>>>>> 7e782c87
       },
       "RequestBody": null,
       "StatusCode": 201,
@@ -34,11 +30,7 @@
         ],
         "x-ms-client-request-id": "d6ebf82e-99fe-d921-638b-d1f6ae81ff5e",
         "x-ms-request-id": "2e6282a3-201e-00a4-7cf2-0676f9000000",
-<<<<<<< HEAD
-        "x-ms-version": "2020-12-06"
-=======
         "x-ms-version": "2021-02-12"
->>>>>>> 7e782c87
       },
       "ResponseBody": []
     },
@@ -57,11 +49,7 @@
         "x-ms-client-request-id": "2053b72c-18dc-f51c-5d17-73a94bda6484",
         "x-ms-date": "Fri, 19 Feb 2021 19:08:50 GMT",
         "x-ms-return-client-request-id": "true",
-<<<<<<< HEAD
-        "x-ms-version": "2020-12-06"
-=======
         "x-ms-version": "2021-02-12"
->>>>>>> 7e782c87
       },
       "RequestBody": null,
       "StatusCode": 201,
@@ -76,11 +64,7 @@
         ],
         "x-ms-client-request-id": "2053b72c-18dc-f51c-5d17-73a94bda6484",
         "x-ms-request-id": "6f4af11f-e01f-004f-55f2-060e0b000000",
-<<<<<<< HEAD
-        "x-ms-version": "2020-12-06"
-=======
         "x-ms-version": "2021-02-12"
->>>>>>> 7e782c87
       },
       "ResponseBody": []
     },
@@ -98,11 +82,7 @@
         "x-ms-client-request-id": "bd1aa936-a48c-5b71-38da-ded7c30d00fd",
         "x-ms-date": "Fri, 19 Feb 2021 19:08:51 GMT",
         "x-ms-return-client-request-id": "true",
-<<<<<<< HEAD
-        "x-ms-version": "2020-12-06"
-=======
         "x-ms-version": "2021-02-12"
->>>>>>> 7e782c87
       },
       "RequestBody": null,
       "StatusCode": 202,
@@ -115,11 +95,7 @@
         ],
         "x-ms-client-request-id": "bd1aa936-a48c-5b71-38da-ded7c30d00fd",
         "x-ms-request-id": "2e6284ad-201e-00a4-6af2-0676f9000000",
-<<<<<<< HEAD
-        "x-ms-version": "2020-12-06"
-=======
         "x-ms-version": "2021-02-12"
->>>>>>> 7e782c87
       },
       "ResponseBody": []
     }
