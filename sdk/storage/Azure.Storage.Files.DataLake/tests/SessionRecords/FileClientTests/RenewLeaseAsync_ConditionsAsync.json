{
  "Entries": [
    {
      "RequestUri": "https://seannse.blob.core.windows.net/test-filesystem-a0cfbc48-b2ca-4f4a-a42d-9b5d19945375?restype=container",
      "RequestMethod": "PUT",
      "RequestHeaders": {
        "Accept": "application/xml",
        "Authorization": "Sanitized",
<<<<<<< HEAD
        "traceparent": "00-6e2dff58f4b0834fbf682ad03772345e-899bd7bf1eadec47-00",
        "User-Agent": [
          "azsdk-net-Storage.Files.DataLake/12.7.0-alpha.20210202.1",
          "(.NET 5.0.2; Microsoft Windows 10.0.19042)"
        ],
        "x-ms-blob-public-access": "container",
        "x-ms-client-request-id": "775434f8-b62b-8d02-aa7a-6957a6fa445f",
        "x-ms-date": "Tue, 02 Feb 2021 21:31:34 GMT",
=======
        "traceparent": "00-edd1409186efe74a9ea78e3d8f51c145-583b1e868dfc5149-00",
        "User-Agent": [
          "azsdk-net-Storage.Files.DataLake/12.7.0-alpha.20210217.1",
          "(.NET 5.0.3; Microsoft Windows 10.0.19042)"
        ],
        "x-ms-blob-public-access": "container",
        "x-ms-client-request-id": "775434f8-b62b-8d02-aa7a-6957a6fa445f",
        "x-ms-date": "Wed, 17 Feb 2021 22:35:49 GMT",
>>>>>>> 1814567d
        "x-ms-return-client-request-id": "true",
        "x-ms-version": "2020-06-12"
      },
      "RequestBody": null,
      "StatusCode": 201,
      "ResponseHeaders": {
        "Content-Length": "0",
<<<<<<< HEAD
        "Date": "Tue, 02 Feb 2021 21:31:36 GMT",
        "ETag": "\u00220x8D8C7C1EB7FF805\u0022",
        "Last-Modified": "Tue, 02 Feb 2021 21:31:36 GMT",
=======
        "Date": "Wed, 17 Feb 2021 22:35:49 GMT",
        "ETag": "\u00220x8D8D394602318A9\u0022",
        "Last-Modified": "Wed, 17 Feb 2021 22:35:49 GMT",
>>>>>>> 1814567d
        "Server": [
          "Windows-Azure-Blob/1.0",
          "Microsoft-HTTPAPI/2.0"
        ],
        "x-ms-client-request-id": "775434f8-b62b-8d02-aa7a-6957a6fa445f",
<<<<<<< HEAD
        "x-ms-request-id": "a4e45afb-c01e-0015-7faa-f968ec000000",
=======
        "x-ms-request-id": "be839933-b01e-0042-2d7d-05c6df000000",
>>>>>>> 1814567d
        "x-ms-version": "2020-06-12"
      },
      "ResponseBody": []
    },
    {
      "RequestUri": "https://seannse.dfs.core.windows.net/test-filesystem-a0cfbc48-b2ca-4f4a-a42d-9b5d19945375/test-file-8f374572-d43d-a2eb-4e5e-c815c18c9968?resource=file",
      "RequestMethod": "PUT",
      "RequestHeaders": {
        "Accept": "application/json",
        "Authorization": "Sanitized",
<<<<<<< HEAD
        "traceparent": "00-0e7934ccdc810141acbcda509ad99b19-9f3ed182d9c4bd4e-00",
        "User-Agent": [
          "azsdk-net-Storage.Files.DataLake/12.7.0-alpha.20210202.1",
          "(.NET 5.0.2; Microsoft Windows 10.0.19042)"
        ],
        "x-ms-client-request-id": "704b906f-0f04-2339-49b1-29cdededcb1d",
        "x-ms-date": "Tue, 02 Feb 2021 21:31:36 GMT",
=======
        "traceparent": "00-5071e74f3172d549a253c8ec7bbad6f4-1bc409b4c2d0974b-00",
        "User-Agent": [
          "azsdk-net-Storage.Files.DataLake/12.7.0-alpha.20210217.1",
          "(.NET 5.0.3; Microsoft Windows 10.0.19042)"
        ],
        "x-ms-client-request-id": "704b906f-0f04-2339-49b1-29cdededcb1d",
        "x-ms-date": "Wed, 17 Feb 2021 22:35:49 GMT",
>>>>>>> 1814567d
        "x-ms-return-client-request-id": "true",
        "x-ms-version": "2020-06-12"
      },
      "RequestBody": null,
      "StatusCode": 201,
      "ResponseHeaders": {
        "Content-Length": "0",
<<<<<<< HEAD
        "Date": "Tue, 02 Feb 2021 21:31:36 GMT",
        "ETag": "\u00220x8D8C7C1EBC7CC84\u0022",
        "Last-Modified": "Tue, 02 Feb 2021 21:31:37 GMT",
=======
        "Date": "Wed, 17 Feb 2021 22:35:48 GMT",
        "ETag": "\u00220x8D8D3946059D894\u0022",
        "Last-Modified": "Wed, 17 Feb 2021 22:35:49 GMT",
>>>>>>> 1814567d
        "Server": [
          "Windows-Azure-HDFS/1.0",
          "Microsoft-HTTPAPI/2.0"
        ],
        "x-ms-client-request-id": "704b906f-0f04-2339-49b1-29cdededcb1d",
<<<<<<< HEAD
        "x-ms-request-id": "ad9bb960-301f-002e-26aa-f92d48000000",
=======
        "x-ms-request-id": "9efc6312-c01f-002a-467d-05a04f000000",
>>>>>>> 1814567d
        "x-ms-version": "2020-06-12"
      },
      "ResponseBody": []
    },
    {
      "RequestUri": "https://seannse.blob.core.windows.net/test-filesystem-a0cfbc48-b2ca-4f4a-a42d-9b5d19945375/test-file-8f374572-d43d-a2eb-4e5e-c815c18c9968?comp=lease",
      "RequestMethod": "PUT",
      "RequestHeaders": {
        "Accept": "application/xml",
        "Authorization": "Sanitized",
<<<<<<< HEAD
        "traceparent": "00-df6949fed7393642bbb0fd315aed2b12-74df11cec8877242-00",
        "User-Agent": [
          "azsdk-net-Storage.Files.DataLake/12.7.0-alpha.20210202.1",
          "(.NET 5.0.2; Microsoft Windows 10.0.19042)"
        ],
        "x-ms-client-request-id": "3cbf24e4-484d-0f48-71b5-740d37ab90ff",
        "x-ms-date": "Tue, 02 Feb 2021 21:31:36 GMT",
=======
        "traceparent": "00-cfa270b7599f7746a34627be67750adc-db06222243c1e24b-00",
        "User-Agent": [
          "azsdk-net-Storage.Files.DataLake/12.7.0-alpha.20210217.1",
          "(.NET 5.0.3; Microsoft Windows 10.0.19042)"
        ],
        "x-ms-client-request-id": "3cbf24e4-484d-0f48-71b5-740d37ab90ff",
        "x-ms-date": "Wed, 17 Feb 2021 22:35:49 GMT",
>>>>>>> 1814567d
        "x-ms-lease-action": "acquire",
        "x-ms-lease-duration": "15",
        "x-ms-proposed-lease-id": "81ca00e0-5f94-961f-fbf7-d88e924a6536",
        "x-ms-return-client-request-id": "true",
        "x-ms-version": "2020-06-12"
      },
      "RequestBody": null,
      "StatusCode": 201,
      "ResponseHeaders": {
        "Content-Length": "0",
<<<<<<< HEAD
        "Date": "Tue, 02 Feb 2021 21:31:36 GMT",
        "ETag": "\u00220x8D8C7C1EBC7CC84\u0022",
        "Last-Modified": "Tue, 02 Feb 2021 21:31:37 GMT",
=======
        "Date": "Wed, 17 Feb 2021 22:35:49 GMT",
        "ETag": "\u00220x8D8D3946059D894\u0022",
        "Last-Modified": "Wed, 17 Feb 2021 22:35:49 GMT",
>>>>>>> 1814567d
        "Server": [
          "Windows-Azure-Blob/1.0",
          "Microsoft-HTTPAPI/2.0"
        ],
        "x-ms-client-request-id": "3cbf24e4-484d-0f48-71b5-740d37ab90ff",
        "x-ms-lease-id": "81ca00e0-5f94-961f-fbf7-d88e924a6536",
<<<<<<< HEAD
        "x-ms-request-id": "a4e45cc5-c01e-0015-17aa-f968ec000000",
=======
        "x-ms-request-id": "be839a31-b01e-0042-0f7d-05c6df000000",
>>>>>>> 1814567d
        "x-ms-version": "2020-06-12"
      },
      "ResponseBody": []
    },
    {
      "RequestUri": "https://seannse.blob.core.windows.net/test-filesystem-a0cfbc48-b2ca-4f4a-a42d-9b5d19945375/test-file-8f374572-d43d-a2eb-4e5e-c815c18c9968?comp=lease",
      "RequestMethod": "PUT",
      "RequestHeaders": {
        "Accept": "application/xml",
        "Authorization": "Sanitized",
<<<<<<< HEAD
        "traceparent": "00-42de1e05ee072642930e16a439456db4-f977119a8d99a447-00",
        "User-Agent": [
          "azsdk-net-Storage.Files.DataLake/12.7.0-alpha.20210202.1",
          "(.NET 5.0.2; Microsoft Windows 10.0.19042)"
        ],
        "x-ms-client-request-id": "6eaa0da5-288a-4ae9-a396-bf8ab456453f",
        "x-ms-date": "Tue, 02 Feb 2021 21:31:36 GMT",
=======
        "traceparent": "00-41a6954ddde2734590cb11d554424c21-d5feda091678114d-00",
        "User-Agent": [
          "azsdk-net-Storage.Files.DataLake/12.7.0-alpha.20210217.1",
          "(.NET 5.0.3; Microsoft Windows 10.0.19042)"
        ],
        "x-ms-client-request-id": "6eaa0da5-288a-4ae9-a396-bf8ab456453f",
        "x-ms-date": "Wed, 17 Feb 2021 22:35:50 GMT",
>>>>>>> 1814567d
        "x-ms-lease-action": "renew",
        "x-ms-lease-id": "81ca00e0-5f94-961f-fbf7-d88e924a6536",
        "x-ms-return-client-request-id": "true",
        "x-ms-version": "2020-06-12"
      },
      "RequestBody": null,
      "StatusCode": 200,
      "ResponseHeaders": {
        "Content-Length": "0",
<<<<<<< HEAD
        "Date": "Tue, 02 Feb 2021 21:31:36 GMT",
        "ETag": "\u00220x8D8C7C1EBC7CC84\u0022",
        "Last-Modified": "Tue, 02 Feb 2021 21:31:37 GMT",
=======
        "Date": "Wed, 17 Feb 2021 22:35:49 GMT",
        "ETag": "\u00220x8D8D3946059D894\u0022",
        "Last-Modified": "Wed, 17 Feb 2021 22:35:49 GMT",
>>>>>>> 1814567d
        "Server": [
          "Windows-Azure-Blob/1.0",
          "Microsoft-HTTPAPI/2.0"
        ],
        "x-ms-client-request-id": "6eaa0da5-288a-4ae9-a396-bf8ab456453f",
        "x-ms-lease-id": "81ca00e0-5f94-961f-fbf7-d88e924a6536",
<<<<<<< HEAD
        "x-ms-request-id": "a4e45d11-c01e-0015-5baa-f968ec000000",
=======
        "x-ms-request-id": "be839a65-b01e-0042-417d-05c6df000000",
>>>>>>> 1814567d
        "x-ms-version": "2020-06-12"
      },
      "ResponseBody": []
    },
    {
      "RequestUri": "https://seannse.blob.core.windows.net/test-filesystem-a0cfbc48-b2ca-4f4a-a42d-9b5d19945375?restype=container",
      "RequestMethod": "DELETE",
      "RequestHeaders": {
        "Accept": "application/xml",
        "Authorization": "Sanitized",
<<<<<<< HEAD
        "traceparent": "00-a8a3915853f35b4990dc48e438e2fde4-40f353cf64b40342-00",
        "User-Agent": [
          "azsdk-net-Storage.Files.DataLake/12.7.0-alpha.20210202.1",
          "(.NET 5.0.2; Microsoft Windows 10.0.19042)"
        ],
        "x-ms-client-request-id": "2968f6d3-2101-2374-08ee-5eb0db520245",
        "x-ms-date": "Tue, 02 Feb 2021 21:31:36 GMT",
=======
        "traceparent": "00-13f1882de1a493468eb6dd439c85d1ab-3d7436a7699ab843-00",
        "User-Agent": [
          "azsdk-net-Storage.Files.DataLake/12.7.0-alpha.20210217.1",
          "(.NET 5.0.3; Microsoft Windows 10.0.19042)"
        ],
        "x-ms-client-request-id": "2968f6d3-2101-2374-08ee-5eb0db520245",
        "x-ms-date": "Wed, 17 Feb 2021 22:35:50 GMT",
>>>>>>> 1814567d
        "x-ms-return-client-request-id": "true",
        "x-ms-version": "2020-06-12"
      },
      "RequestBody": null,
      "StatusCode": 202,
      "ResponseHeaders": {
        "Content-Length": "0",
<<<<<<< HEAD
        "Date": "Tue, 02 Feb 2021 21:31:37 GMT",
=======
        "Date": "Wed, 17 Feb 2021 22:35:49 GMT",
>>>>>>> 1814567d
        "Server": [
          "Windows-Azure-Blob/1.0",
          "Microsoft-HTTPAPI/2.0"
        ],
        "x-ms-client-request-id": "2968f6d3-2101-2374-08ee-5eb0db520245",
<<<<<<< HEAD
        "x-ms-request-id": "a4e45d52-c01e-0015-17aa-f968ec000000",
=======
        "x-ms-request-id": "be839a8a-b01e-0042-647d-05c6df000000",
>>>>>>> 1814567d
        "x-ms-version": "2020-06-12"
      },
      "ResponseBody": []
    },
    {
      "RequestUri": "https://seannse.blob.core.windows.net/test-filesystem-27a15606-224c-543b-8960-278187e898ad?restype=container",
      "RequestMethod": "PUT",
      "RequestHeaders": {
        "Accept": "application/xml",
        "Authorization": "Sanitized",
<<<<<<< HEAD
        "traceparent": "00-6d842530f50e8741969b9225b632f442-a06cbdd2f53f4e4b-00",
        "User-Agent": [
          "azsdk-net-Storage.Files.DataLake/12.7.0-alpha.20210202.1",
          "(.NET 5.0.2; Microsoft Windows 10.0.19042)"
        ],
        "x-ms-blob-public-access": "container",
        "x-ms-client-request-id": "5bf95a06-2354-b095-ba13-9fa0faf29b20",
        "x-ms-date": "Tue, 02 Feb 2021 21:31:36 GMT",
=======
        "traceparent": "00-988787050447984190bfa3b6d31c8d39-a1051e54a111cf48-00",
        "User-Agent": [
          "azsdk-net-Storage.Files.DataLake/12.7.0-alpha.20210217.1",
          "(.NET 5.0.3; Microsoft Windows 10.0.19042)"
        ],
        "x-ms-blob-public-access": "container",
        "x-ms-client-request-id": "5bf95a06-2354-b095-ba13-9fa0faf29b20",
        "x-ms-date": "Wed, 17 Feb 2021 22:35:50 GMT",
>>>>>>> 1814567d
        "x-ms-return-client-request-id": "true",
        "x-ms-version": "2020-06-12"
      },
      "RequestBody": null,
      "StatusCode": 201,
      "ResponseHeaders": {
        "Content-Length": "0",
<<<<<<< HEAD
        "Date": "Tue, 02 Feb 2021 21:31:37 GMT",
        "ETag": "\u00220x8D8C7C1EC218C3E\u0022",
        "Last-Modified": "Tue, 02 Feb 2021 21:31:37 GMT",
=======
        "Date": "Wed, 17 Feb 2021 22:35:49 GMT",
        "ETag": "\u00220x8D8D39460B4CCBE\u0022",
        "Last-Modified": "Wed, 17 Feb 2021 22:35:50 GMT",
>>>>>>> 1814567d
        "Server": [
          "Windows-Azure-Blob/1.0",
          "Microsoft-HTTPAPI/2.0"
        ],
        "x-ms-client-request-id": "5bf95a06-2354-b095-ba13-9fa0faf29b20",
<<<<<<< HEAD
        "x-ms-request-id": "1c0ac6a0-501e-0017-07aa-f9d654000000",
=======
        "x-ms-request-id": "c1cc3c6b-901e-0018-327d-05a038000000",
>>>>>>> 1814567d
        "x-ms-version": "2020-06-12"
      },
      "ResponseBody": []
    },
    {
      "RequestUri": "https://seannse.dfs.core.windows.net/test-filesystem-27a15606-224c-543b-8960-278187e898ad/test-file-fe64b055-439a-ea56-1710-002d6ae662b6?resource=file",
      "RequestMethod": "PUT",
      "RequestHeaders": {
        "Accept": "application/json",
        "Authorization": "Sanitized",
<<<<<<< HEAD
        "traceparent": "00-385e793859c8f5498eb781c43bf23889-0c136c3d501ec14b-00",
        "User-Agent": [
          "azsdk-net-Storage.Files.DataLake/12.7.0-alpha.20210202.1",
          "(.NET 5.0.2; Microsoft Windows 10.0.19042)"
        ],
        "x-ms-client-request-id": "41fe9783-706e-c25a-030f-4443236846d3",
        "x-ms-date": "Tue, 02 Feb 2021 21:31:37 GMT",
=======
        "traceparent": "00-1e826fe248d27d4ab7ca4db2ec1ef024-db37858a75d0724b-00",
        "User-Agent": [
          "azsdk-net-Storage.Files.DataLake/12.7.0-alpha.20210217.1",
          "(.NET 5.0.3; Microsoft Windows 10.0.19042)"
        ],
        "x-ms-client-request-id": "41fe9783-706e-c25a-030f-4443236846d3",
        "x-ms-date": "Wed, 17 Feb 2021 22:35:50 GMT",
>>>>>>> 1814567d
        "x-ms-return-client-request-id": "true",
        "x-ms-version": "2020-06-12"
      },
      "RequestBody": null,
      "StatusCode": 201,
      "ResponseHeaders": {
        "Content-Length": "0",
<<<<<<< HEAD
        "Date": "Tue, 02 Feb 2021 21:31:37 GMT",
        "ETag": "\u00220x8D8C7C1EC5AC724\u0022",
        "Last-Modified": "Tue, 02 Feb 2021 21:31:38 GMT",
=======
        "Date": "Wed, 17 Feb 2021 22:35:50 GMT",
        "ETag": "\u00220x8D8D39460E9BC66\u0022",
        "Last-Modified": "Wed, 17 Feb 2021 22:35:50 GMT",
>>>>>>> 1814567d
        "Server": [
          "Windows-Azure-HDFS/1.0",
          "Microsoft-HTTPAPI/2.0"
        ],
        "x-ms-client-request-id": "41fe9783-706e-c25a-030f-4443236846d3",
<<<<<<< HEAD
        "x-ms-request-id": "28426196-701f-0086-23aa-f9b3e6000000",
=======
        "x-ms-request-id": "263804cc-d01f-0019-577d-05ffe4000000",
>>>>>>> 1814567d
        "x-ms-version": "2020-06-12"
      },
      "ResponseBody": []
    },
    {
      "RequestUri": "https://seannse.blob.core.windows.net/test-filesystem-27a15606-224c-543b-8960-278187e898ad/test-file-fe64b055-439a-ea56-1710-002d6ae662b6?comp=lease",
      "RequestMethod": "PUT",
      "RequestHeaders": {
        "Accept": "application/xml",
        "Authorization": "Sanitized",
<<<<<<< HEAD
        "traceparent": "00-c2503ccbb069904aa71e76ff2e2b2718-772bc8d58b8aea4e-00",
        "User-Agent": [
          "azsdk-net-Storage.Files.DataLake/12.7.0-alpha.20210202.1",
          "(.NET 5.0.2; Microsoft Windows 10.0.19042)"
        ],
        "x-ms-client-request-id": "922a30c0-cdef-14bd-66e5-ea31b9c78388",
        "x-ms-date": "Tue, 02 Feb 2021 21:31:37 GMT",
=======
        "traceparent": "00-00b36e9180c2384abb1665c6b92a2022-c39d4e07e5e2ad4c-00",
        "User-Agent": [
          "azsdk-net-Storage.Files.DataLake/12.7.0-alpha.20210217.1",
          "(.NET 5.0.3; Microsoft Windows 10.0.19042)"
        ],
        "x-ms-client-request-id": "922a30c0-cdef-14bd-66e5-ea31b9c78388",
        "x-ms-date": "Wed, 17 Feb 2021 22:35:50 GMT",
>>>>>>> 1814567d
        "x-ms-lease-action": "acquire",
        "x-ms-lease-duration": "15",
        "x-ms-proposed-lease-id": "c7aee9b1-6e77-1931-573c-b6933f7b6e79",
        "x-ms-return-client-request-id": "true",
        "x-ms-version": "2020-06-12"
      },
      "RequestBody": null,
      "StatusCode": 201,
      "ResponseHeaders": {
        "Content-Length": "0",
<<<<<<< HEAD
        "Date": "Tue, 02 Feb 2021 21:31:37 GMT",
        "ETag": "\u00220x8D8C7C1EC5AC724\u0022",
        "Last-Modified": "Tue, 02 Feb 2021 21:31:38 GMT",
=======
        "Date": "Wed, 17 Feb 2021 22:35:49 GMT",
        "ETag": "\u00220x8D8D39460E9BC66\u0022",
        "Last-Modified": "Wed, 17 Feb 2021 22:35:50 GMT",
>>>>>>> 1814567d
        "Server": [
          "Windows-Azure-Blob/1.0",
          "Microsoft-HTTPAPI/2.0"
        ],
        "x-ms-client-request-id": "922a30c0-cdef-14bd-66e5-ea31b9c78388",
        "x-ms-lease-id": "c7aee9b1-6e77-1931-573c-b6933f7b6e79",
<<<<<<< HEAD
        "x-ms-request-id": "1c0ac743-501e-0017-14aa-f9d654000000",
=======
        "x-ms-request-id": "c1cc3d09-901e-0018-357d-05a038000000",
>>>>>>> 1814567d
        "x-ms-version": "2020-06-12"
      },
      "ResponseBody": []
    },
    {
      "RequestUri": "https://seannse.blob.core.windows.net/test-filesystem-27a15606-224c-543b-8960-278187e898ad/test-file-fe64b055-439a-ea56-1710-002d6ae662b6?comp=lease",
      "RequestMethod": "PUT",
      "RequestHeaders": {
        "Accept": "application/xml",
        "Authorization": "Sanitized",
<<<<<<< HEAD
        "If-Modified-Since": "Mon, 01 Feb 2021 21:31:34 GMT",
        "traceparent": "00-f6c14e8f102b984f963e627539084c8e-9047c7e60032bd44-00",
        "User-Agent": [
          "azsdk-net-Storage.Files.DataLake/12.7.0-alpha.20210202.1",
          "(.NET 5.0.2; Microsoft Windows 10.0.19042)"
        ],
        "x-ms-client-request-id": "0fd2d738-db51-ad89-0d95-6c023515c80f",
        "x-ms-date": "Tue, 02 Feb 2021 21:31:37 GMT",
=======
        "If-Modified-Since": "Tue, 16 Feb 2021 22:35:49 GMT",
        "traceparent": "00-73a5a1c65a62de46a0794bb8537f5666-aa70cbcaf0bbd242-00",
        "User-Agent": [
          "azsdk-net-Storage.Files.DataLake/12.7.0-alpha.20210217.1",
          "(.NET 5.0.3; Microsoft Windows 10.0.19042)"
        ],
        "x-ms-client-request-id": "0fd2d738-db51-ad89-0d95-6c023515c80f",
        "x-ms-date": "Wed, 17 Feb 2021 22:35:51 GMT",
>>>>>>> 1814567d
        "x-ms-lease-action": "renew",
        "x-ms-lease-id": "c7aee9b1-6e77-1931-573c-b6933f7b6e79",
        "x-ms-return-client-request-id": "true",
        "x-ms-version": "2020-06-12"
      },
      "RequestBody": null,
      "StatusCode": 200,
      "ResponseHeaders": {
        "Content-Length": "0",
<<<<<<< HEAD
        "Date": "Tue, 02 Feb 2021 21:31:38 GMT",
        "ETag": "\u00220x8D8C7C1EC5AC724\u0022",
        "Last-Modified": "Tue, 02 Feb 2021 21:31:38 GMT",
=======
        "Date": "Wed, 17 Feb 2021 22:35:50 GMT",
        "ETag": "\u00220x8D8D39460E9BC66\u0022",
        "Last-Modified": "Wed, 17 Feb 2021 22:35:50 GMT",
>>>>>>> 1814567d
        "Server": [
          "Windows-Azure-Blob/1.0",
          "Microsoft-HTTPAPI/2.0"
        ],
        "x-ms-client-request-id": "0fd2d738-db51-ad89-0d95-6c023515c80f",
        "x-ms-lease-id": "c7aee9b1-6e77-1931-573c-b6933f7b6e79",
<<<<<<< HEAD
        "x-ms-request-id": "1c0ac765-501e-0017-2faa-f9d654000000",
=======
        "x-ms-request-id": "c1cc3d31-901e-0018-5a7d-05a038000000",
>>>>>>> 1814567d
        "x-ms-version": "2020-06-12"
      },
      "ResponseBody": []
    },
    {
      "RequestUri": "https://seannse.blob.core.windows.net/test-filesystem-27a15606-224c-543b-8960-278187e898ad?restype=container",
      "RequestMethod": "DELETE",
      "RequestHeaders": {
        "Accept": "application/xml",
        "Authorization": "Sanitized",
<<<<<<< HEAD
        "traceparent": "00-9e50e947c0ef4545b84426b4a758d5ae-927d1c0031164d4c-00",
        "User-Agent": [
          "azsdk-net-Storage.Files.DataLake/12.7.0-alpha.20210202.1",
          "(.NET 5.0.2; Microsoft Windows 10.0.19042)"
        ],
        "x-ms-client-request-id": "e1f9a9c5-73f4-c536-401a-4b2907e95a8c",
        "x-ms-date": "Tue, 02 Feb 2021 21:31:37 GMT",
=======
        "traceparent": "00-b8077b92be8f944ebace2b4ebcc86a2c-2929c1cc259b1d4c-00",
        "User-Agent": [
          "azsdk-net-Storage.Files.DataLake/12.7.0-alpha.20210217.1",
          "(.NET 5.0.3; Microsoft Windows 10.0.19042)"
        ],
        "x-ms-client-request-id": "e1f9a9c5-73f4-c536-401a-4b2907e95a8c",
        "x-ms-date": "Wed, 17 Feb 2021 22:35:51 GMT",
>>>>>>> 1814567d
        "x-ms-return-client-request-id": "true",
        "x-ms-version": "2020-06-12"
      },
      "RequestBody": null,
      "StatusCode": 202,
      "ResponseHeaders": {
        "Content-Length": "0",
<<<<<<< HEAD
        "Date": "Tue, 02 Feb 2021 21:31:38 GMT",
=======
        "Date": "Wed, 17 Feb 2021 22:35:50 GMT",
>>>>>>> 1814567d
        "Server": [
          "Windows-Azure-Blob/1.0",
          "Microsoft-HTTPAPI/2.0"
        ],
        "x-ms-client-request-id": "e1f9a9c5-73f4-c536-401a-4b2907e95a8c",
<<<<<<< HEAD
        "x-ms-request-id": "1c0ac787-501e-0017-4daa-f9d654000000",
=======
        "x-ms-request-id": "c1cc3d42-901e-0018-6a7d-05a038000000",
>>>>>>> 1814567d
        "x-ms-version": "2020-06-12"
      },
      "ResponseBody": []
    },
    {
      "RequestUri": "https://seannse.blob.core.windows.net/test-filesystem-a587e063-f212-8cf3-b786-cab8ebc6d00d?restype=container",
      "RequestMethod": "PUT",
      "RequestHeaders": {
        "Accept": "application/xml",
        "Authorization": "Sanitized",
<<<<<<< HEAD
        "traceparent": "00-c67c0fd5bc815f4392be189ccbe43092-b49fb2975a521046-00",
        "User-Agent": [
          "azsdk-net-Storage.Files.DataLake/12.7.0-alpha.20210202.1",
          "(.NET 5.0.2; Microsoft Windows 10.0.19042)"
        ],
        "x-ms-blob-public-access": "container",
        "x-ms-client-request-id": "fc60643e-2978-d302-b66d-2a6ea97ed97a",
        "x-ms-date": "Tue, 02 Feb 2021 21:31:37 GMT",
=======
        "traceparent": "00-a5b106946ab683479d9b39eec6aa3e54-fff0edbc4e034846-00",
        "User-Agent": [
          "azsdk-net-Storage.Files.DataLake/12.7.0-alpha.20210217.1",
          "(.NET 5.0.3; Microsoft Windows 10.0.19042)"
        ],
        "x-ms-blob-public-access": "container",
        "x-ms-client-request-id": "fc60643e-2978-d302-b66d-2a6ea97ed97a",
        "x-ms-date": "Wed, 17 Feb 2021 22:35:51 GMT",
>>>>>>> 1814567d
        "x-ms-return-client-request-id": "true",
        "x-ms-version": "2020-06-12"
      },
      "RequestBody": null,
      "StatusCode": 201,
      "ResponseHeaders": {
        "Content-Length": "0",
<<<<<<< HEAD
        "Date": "Tue, 02 Feb 2021 21:31:38 GMT",
        "ETag": "\u00220x8D8C7C1ECBCFEE9\u0022",
        "Last-Modified": "Tue, 02 Feb 2021 21:31:38 GMT",
=======
        "Date": "Wed, 17 Feb 2021 22:35:50 GMT",
        "ETag": "\u00220x8D8D39461452ED1\u0022",
        "Last-Modified": "Wed, 17 Feb 2021 22:35:51 GMT",
>>>>>>> 1814567d
        "Server": [
          "Windows-Azure-Blob/1.0",
          "Microsoft-HTTPAPI/2.0"
        ],
        "x-ms-client-request-id": "fc60643e-2978-d302-b66d-2a6ea97ed97a",
<<<<<<< HEAD
        "x-ms-request-id": "ee2d2249-101e-0064-18aa-f98ec7000000",
=======
        "x-ms-request-id": "ff2349ae-101e-0090-397d-054531000000",
>>>>>>> 1814567d
        "x-ms-version": "2020-06-12"
      },
      "ResponseBody": []
    },
    {
      "RequestUri": "https://seannse.dfs.core.windows.net/test-filesystem-a587e063-f212-8cf3-b786-cab8ebc6d00d/test-file-b0633d4a-ceab-7c70-c5c5-3a9804c02ac0?resource=file",
      "RequestMethod": "PUT",
      "RequestHeaders": {
        "Accept": "application/json",
        "Authorization": "Sanitized",
<<<<<<< HEAD
        "traceparent": "00-77ad78fb9850824ea108718bdcb53a72-ff8d6f06b472a24e-00",
        "User-Agent": [
          "azsdk-net-Storage.Files.DataLake/12.7.0-alpha.20210202.1",
          "(.NET 5.0.2; Microsoft Windows 10.0.19042)"
        ],
        "x-ms-client-request-id": "23e7739f-9393-70af-f4e4-36b3ee69cef5",
        "x-ms-date": "Tue, 02 Feb 2021 21:31:38 GMT",
=======
        "traceparent": "00-83db5b07ed0ddf4b97eacd4a668bef55-95b0debfadd2dd49-00",
        "User-Agent": [
          "azsdk-net-Storage.Files.DataLake/12.7.0-alpha.20210217.1",
          "(.NET 5.0.3; Microsoft Windows 10.0.19042)"
        ],
        "x-ms-client-request-id": "23e7739f-9393-70af-f4e4-36b3ee69cef5",
        "x-ms-date": "Wed, 17 Feb 2021 22:35:51 GMT",
>>>>>>> 1814567d
        "x-ms-return-client-request-id": "true",
        "x-ms-version": "2020-06-12"
      },
      "RequestBody": null,
      "StatusCode": 201,
      "ResponseHeaders": {
        "Content-Length": "0",
<<<<<<< HEAD
        "Date": "Tue, 02 Feb 2021 21:31:38 GMT",
        "ETag": "\u00220x8D8C7C1ECF7A633\u0022",
        "Last-Modified": "Tue, 02 Feb 2021 21:31:39 GMT",
=======
        "Date": "Wed, 17 Feb 2021 22:35:51 GMT",
        "ETag": "\u00220x8D8D394617C42C0\u0022",
        "Last-Modified": "Wed, 17 Feb 2021 22:35:51 GMT",
>>>>>>> 1814567d
        "Server": [
          "Windows-Azure-HDFS/1.0",
          "Microsoft-HTTPAPI/2.0"
        ],
        "x-ms-client-request-id": "23e7739f-9393-70af-f4e4-36b3ee69cef5",
<<<<<<< HEAD
        "x-ms-request-id": "f8adbac8-d01f-007b-5eaa-f93dc3000000",
=======
        "x-ms-request-id": "6632a898-301f-0011-5f7d-05e5eb000000",
>>>>>>> 1814567d
        "x-ms-version": "2020-06-12"
      },
      "ResponseBody": []
    },
    {
      "RequestUri": "https://seannse.blob.core.windows.net/test-filesystem-a587e063-f212-8cf3-b786-cab8ebc6d00d/test-file-b0633d4a-ceab-7c70-c5c5-3a9804c02ac0?comp=lease",
      "RequestMethod": "PUT",
      "RequestHeaders": {
        "Accept": "application/xml",
        "Authorization": "Sanitized",
<<<<<<< HEAD
        "traceparent": "00-6847c6c73df6b549b738ed1d2a766038-2f005269929a6348-00",
        "User-Agent": [
          "azsdk-net-Storage.Files.DataLake/12.7.0-alpha.20210202.1",
          "(.NET 5.0.2; Microsoft Windows 10.0.19042)"
        ],
        "x-ms-client-request-id": "526be09b-de7f-4ce6-5f70-7acd376d7732",
        "x-ms-date": "Tue, 02 Feb 2021 21:31:38 GMT",
=======
        "traceparent": "00-2ba38025e3aa994b9c50e32094dfdf32-e0ab063d28219543-00",
        "User-Agent": [
          "azsdk-net-Storage.Files.DataLake/12.7.0-alpha.20210217.1",
          "(.NET 5.0.3; Microsoft Windows 10.0.19042)"
        ],
        "x-ms-client-request-id": "526be09b-de7f-4ce6-5f70-7acd376d7732",
        "x-ms-date": "Wed, 17 Feb 2021 22:35:51 GMT",
>>>>>>> 1814567d
        "x-ms-lease-action": "acquire",
        "x-ms-lease-duration": "15",
        "x-ms-proposed-lease-id": "3a2c6942-5305-7714-a8c6-5c41f8c1bf19",
        "x-ms-return-client-request-id": "true",
        "x-ms-version": "2020-06-12"
      },
      "RequestBody": null,
      "StatusCode": 201,
      "ResponseHeaders": {
        "Content-Length": "0",
<<<<<<< HEAD
        "Date": "Tue, 02 Feb 2021 21:31:39 GMT",
        "ETag": "\u00220x8D8C7C1ECF7A633\u0022",
        "Last-Modified": "Tue, 02 Feb 2021 21:31:39 GMT",
=======
        "Date": "Wed, 17 Feb 2021 22:35:51 GMT",
        "ETag": "\u00220x8D8D394617C42C0\u0022",
        "Last-Modified": "Wed, 17 Feb 2021 22:35:51 GMT",
>>>>>>> 1814567d
        "Server": [
          "Windows-Azure-Blob/1.0",
          "Microsoft-HTTPAPI/2.0"
        ],
        "x-ms-client-request-id": "526be09b-de7f-4ce6-5f70-7acd376d7732",
        "x-ms-lease-id": "3a2c6942-5305-7714-a8c6-5c41f8c1bf19",
<<<<<<< HEAD
        "x-ms-request-id": "ee2d22c3-101e-0064-77aa-f98ec7000000",
=======
        "x-ms-request-id": "ff234b92-101e-0090-757d-054531000000",
>>>>>>> 1814567d
        "x-ms-version": "2020-06-12"
      },
      "ResponseBody": []
    },
    {
      "RequestUri": "https://seannse.blob.core.windows.net/test-filesystem-a587e063-f212-8cf3-b786-cab8ebc6d00d/test-file-b0633d4a-ceab-7c70-c5c5-3a9804c02ac0?comp=lease",
      "RequestMethod": "PUT",
      "RequestHeaders": {
        "Accept": "application/xml",
        "Authorization": "Sanitized",
<<<<<<< HEAD
        "If-Unmodified-Since": "Wed, 03 Feb 2021 21:31:34 GMT",
        "traceparent": "00-0750bb3e7db614428014cd3958b949f0-c11cef332c11fc43-00",
        "User-Agent": [
          "azsdk-net-Storage.Files.DataLake/12.7.0-alpha.20210202.1",
          "(.NET 5.0.2; Microsoft Windows 10.0.19042)"
        ],
        "x-ms-client-request-id": "18a67117-6c56-ce99-69ac-31688c5e7752",
        "x-ms-date": "Tue, 02 Feb 2021 21:31:38 GMT",
=======
        "If-Unmodified-Since": "Thu, 18 Feb 2021 22:35:49 GMT",
        "traceparent": "00-d95d77963462d24eba7e03f74d537656-f0d0e08f8c912e43-00",
        "User-Agent": [
          "azsdk-net-Storage.Files.DataLake/12.7.0-alpha.20210217.1",
          "(.NET 5.0.3; Microsoft Windows 10.0.19042)"
        ],
        "x-ms-client-request-id": "18a67117-6c56-ce99-69ac-31688c5e7752",
        "x-ms-date": "Wed, 17 Feb 2021 22:35:51 GMT",
>>>>>>> 1814567d
        "x-ms-lease-action": "renew",
        "x-ms-lease-id": "3a2c6942-5305-7714-a8c6-5c41f8c1bf19",
        "x-ms-return-client-request-id": "true",
        "x-ms-version": "2020-06-12"
      },
      "RequestBody": null,
      "StatusCode": 200,
      "ResponseHeaders": {
        "Content-Length": "0",
<<<<<<< HEAD
        "Date": "Tue, 02 Feb 2021 21:31:39 GMT",
        "ETag": "\u00220x8D8C7C1ECF7A633\u0022",
        "Last-Modified": "Tue, 02 Feb 2021 21:31:39 GMT",
=======
        "Date": "Wed, 17 Feb 2021 22:35:51 GMT",
        "ETag": "\u00220x8D8D394617C42C0\u0022",
        "Last-Modified": "Wed, 17 Feb 2021 22:35:51 GMT",
>>>>>>> 1814567d
        "Server": [
          "Windows-Azure-Blob/1.0",
          "Microsoft-HTTPAPI/2.0"
        ],
        "x-ms-client-request-id": "18a67117-6c56-ce99-69ac-31688c5e7752",
        "x-ms-lease-id": "3a2c6942-5305-7714-a8c6-5c41f8c1bf19",
<<<<<<< HEAD
        "x-ms-request-id": "ee2d22d8-101e-0064-09aa-f98ec7000000",
=======
        "x-ms-request-id": "ff234c0a-101e-0090-5f7d-054531000000",
>>>>>>> 1814567d
        "x-ms-version": "2020-06-12"
      },
      "ResponseBody": []
    },
    {
      "RequestUri": "https://seannse.blob.core.windows.net/test-filesystem-a587e063-f212-8cf3-b786-cab8ebc6d00d?restype=container",
      "RequestMethod": "DELETE",
      "RequestHeaders": {
        "Accept": "application/xml",
        "Authorization": "Sanitized",
<<<<<<< HEAD
        "traceparent": "00-c9a7932a550c2540b3a1f5fbd5d99308-f53bdc05ee637742-00",
        "User-Agent": [
          "azsdk-net-Storage.Files.DataLake/12.7.0-alpha.20210202.1",
          "(.NET 5.0.2; Microsoft Windows 10.0.19042)"
        ],
        "x-ms-client-request-id": "c5b5b395-5fc7-b8db-8338-36c40bb3aede",
        "x-ms-date": "Tue, 02 Feb 2021 21:31:38 GMT",
=======
        "traceparent": "00-6c835cc92d499c4f9214d2130a776995-8cd5e94741ba1f49-00",
        "User-Agent": [
          "azsdk-net-Storage.Files.DataLake/12.7.0-alpha.20210217.1",
          "(.NET 5.0.3; Microsoft Windows 10.0.19042)"
        ],
        "x-ms-client-request-id": "c5b5b395-5fc7-b8db-8338-36c40bb3aede",
        "x-ms-date": "Wed, 17 Feb 2021 22:35:52 GMT",
>>>>>>> 1814567d
        "x-ms-return-client-request-id": "true",
        "x-ms-version": "2020-06-12"
      },
      "RequestBody": null,
      "StatusCode": 202,
      "ResponseHeaders": {
        "Content-Length": "0",
<<<<<<< HEAD
        "Date": "Tue, 02 Feb 2021 21:31:39 GMT",
=======
        "Date": "Wed, 17 Feb 2021 22:35:51 GMT",
>>>>>>> 1814567d
        "Server": [
          "Windows-Azure-Blob/1.0",
          "Microsoft-HTTPAPI/2.0"
        ],
        "x-ms-client-request-id": "c5b5b395-5fc7-b8db-8338-36c40bb3aede",
<<<<<<< HEAD
        "x-ms-request-id": "ee2d22e6-101e-0064-15aa-f98ec7000000",
=======
        "x-ms-request-id": "ff234c61-101e-0090-277d-054531000000",
>>>>>>> 1814567d
        "x-ms-version": "2020-06-12"
      },
      "ResponseBody": []
    },
    {
      "RequestUri": "https://seannse.blob.core.windows.net/test-filesystem-606b2806-5b34-09ec-f848-532657976b7f?restype=container",
      "RequestMethod": "PUT",
      "RequestHeaders": {
        "Accept": "application/xml",
        "Authorization": "Sanitized",
<<<<<<< HEAD
        "traceparent": "00-f68aedb4b7083f4799ead1e544e98484-c93eb1c7f4ad5143-00",
        "User-Agent": [
          "azsdk-net-Storage.Files.DataLake/12.7.0-alpha.20210202.1",
          "(.NET 5.0.2; Microsoft Windows 10.0.19042)"
        ],
        "x-ms-blob-public-access": "container",
        "x-ms-client-request-id": "3afb3781-2b7e-3a98-c7ac-cc7e0bb461ec",
        "x-ms-date": "Tue, 02 Feb 2021 21:31:38 GMT",
=======
        "traceparent": "00-1f1321c3e48c214a9058bdcd7e6f22d5-4451cff12114334c-00",
        "User-Agent": [
          "azsdk-net-Storage.Files.DataLake/12.7.0-alpha.20210217.1",
          "(.NET 5.0.3; Microsoft Windows 10.0.19042)"
        ],
        "x-ms-blob-public-access": "container",
        "x-ms-client-request-id": "3afb3781-2b7e-3a98-c7ac-cc7e0bb461ec",
        "x-ms-date": "Wed, 17 Feb 2021 22:35:52 GMT",
>>>>>>> 1814567d
        "x-ms-return-client-request-id": "true",
        "x-ms-version": "2020-06-12"
      },
      "RequestBody": null,
      "StatusCode": 201,
      "ResponseHeaders": {
        "Content-Length": "0",
<<<<<<< HEAD
        "Date": "Tue, 02 Feb 2021 21:31:39 GMT",
        "ETag": "\u00220x8D8C7C1ED4F7471\u0022",
        "Last-Modified": "Tue, 02 Feb 2021 21:31:39 GMT",
=======
        "Date": "Wed, 17 Feb 2021 22:35:52 GMT",
        "ETag": "\u00220x8D8D39461D54754\u0022",
        "Last-Modified": "Wed, 17 Feb 2021 22:35:52 GMT",
>>>>>>> 1814567d
        "Server": [
          "Windows-Azure-Blob/1.0",
          "Microsoft-HTTPAPI/2.0"
        ],
        "x-ms-client-request-id": "3afb3781-2b7e-3a98-c7ac-cc7e0bb461ec",
<<<<<<< HEAD
        "x-ms-request-id": "cf35e493-001e-009c-01aa-f9d239000000",
=======
        "x-ms-request-id": "658960fa-801e-0092-287d-05fb89000000",
>>>>>>> 1814567d
        "x-ms-version": "2020-06-12"
      },
      "ResponseBody": []
    },
    {
      "RequestUri": "https://seannse.dfs.core.windows.net/test-filesystem-606b2806-5b34-09ec-f848-532657976b7f/test-file-a6a4b7cd-d5e0-5435-9e39-da8f5f493144?resource=file",
      "RequestMethod": "PUT",
      "RequestHeaders": {
        "Accept": "application/json",
        "Authorization": "Sanitized",
<<<<<<< HEAD
        "traceparent": "00-7d8560ca919d5548b779e425db175995-743a331bdab72741-00",
        "User-Agent": [
          "azsdk-net-Storage.Files.DataLake/12.7.0-alpha.20210202.1",
          "(.NET 5.0.2; Microsoft Windows 10.0.19042)"
        ],
        "x-ms-client-request-id": "21d50f43-ab0f-ab30-02a7-9c455108db7d",
        "x-ms-date": "Tue, 02 Feb 2021 21:31:39 GMT",
=======
        "traceparent": "00-c3e5e2cea3ba6641837d589494d20286-2c5f638580128945-00",
        "User-Agent": [
          "azsdk-net-Storage.Files.DataLake/12.7.0-alpha.20210217.1",
          "(.NET 5.0.3; Microsoft Windows 10.0.19042)"
        ],
        "x-ms-client-request-id": "21d50f43-ab0f-ab30-02a7-9c455108db7d",
        "x-ms-date": "Wed, 17 Feb 2021 22:35:52 GMT",
>>>>>>> 1814567d
        "x-ms-return-client-request-id": "true",
        "x-ms-version": "2020-06-12"
      },
      "RequestBody": null,
      "StatusCode": 201,
      "ResponseHeaders": {
        "Content-Length": "0",
<<<<<<< HEAD
        "Date": "Tue, 02 Feb 2021 21:31:39 GMT",
        "ETag": "\u00220x8D8C7C1ED8D14D9\u0022",
        "Last-Modified": "Tue, 02 Feb 2021 21:31:40 GMT",
=======
        "Date": "Wed, 17 Feb 2021 22:35:52 GMT",
        "ETag": "\u00220x8D8D3946208AC56\u0022",
        "Last-Modified": "Wed, 17 Feb 2021 22:35:52 GMT",
>>>>>>> 1814567d
        "Server": [
          "Windows-Azure-HDFS/1.0",
          "Microsoft-HTTPAPI/2.0"
        ],
        "x-ms-client-request-id": "21d50f43-ab0f-ab30-02a7-9c455108db7d",
<<<<<<< HEAD
        "x-ms-request-id": "2842632f-701f-0086-3caa-f9b3e6000000",
=======
        "x-ms-request-id": "e21f428b-e01f-0070-497d-05c6a8000000",
>>>>>>> 1814567d
        "x-ms-version": "2020-06-12"
      },
      "ResponseBody": []
    },
    {
      "RequestUri": "https://seannse.blob.core.windows.net/test-filesystem-606b2806-5b34-09ec-f848-532657976b7f/test-file-a6a4b7cd-d5e0-5435-9e39-da8f5f493144",
      "RequestMethod": "HEAD",
      "RequestHeaders": {
        "Accept": "application/xml",
        "Authorization": "Sanitized",
        "User-Agent": [
<<<<<<< HEAD
          "azsdk-net-Storage.Files.DataLake/12.7.0-alpha.20210202.1",
          "(.NET 5.0.2; Microsoft Windows 10.0.19042)"
        ],
        "x-ms-client-request-id": "5d8194bd-5d82-02c1-bf39-6b5fd1e9e9c9",
        "x-ms-date": "Tue, 02 Feb 2021 21:31:39 GMT",
=======
          "azsdk-net-Storage.Files.DataLake/12.7.0-alpha.20210217.1",
          "(.NET 5.0.3; Microsoft Windows 10.0.19042)"
        ],
        "x-ms-client-request-id": "5d8194bd-5d82-02c1-bf39-6b5fd1e9e9c9",
        "x-ms-date": "Wed, 17 Feb 2021 22:35:52 GMT",
>>>>>>> 1814567d
        "x-ms-return-client-request-id": "true",
        "x-ms-version": "2020-06-12"
      },
      "RequestBody": null,
      "StatusCode": 200,
      "ResponseHeaders": {
        "Accept-Ranges": "bytes",
        "Content-Length": "0",
        "Content-Type": "application/octet-stream",
<<<<<<< HEAD
        "Date": "Tue, 02 Feb 2021 21:31:39 GMT",
        "ETag": "\u00220x8D8C7C1ED8D14D9\u0022",
        "Last-Modified": "Tue, 02 Feb 2021 21:31:40 GMT",
=======
        "Date": "Wed, 17 Feb 2021 22:35:52 GMT",
        "ETag": "\u00220x8D8D3946208AC56\u0022",
        "Last-Modified": "Wed, 17 Feb 2021 22:35:52 GMT",
>>>>>>> 1814567d
        "Server": [
          "Windows-Azure-Blob/1.0",
          "Microsoft-HTTPAPI/2.0"
        ],
        "x-ms-access-tier": "Hot",
        "x-ms-access-tier-inferred": "true",
        "x-ms-blob-type": "BlockBlob",
        "x-ms-client-request-id": "5d8194bd-5d82-02c1-bf39-6b5fd1e9e9c9",
<<<<<<< HEAD
        "x-ms-creation-time": "Tue, 02 Feb 2021 21:31:40 GMT",
=======
        "x-ms-creation-time": "Wed, 17 Feb 2021 22:35:52 GMT",
>>>>>>> 1814567d
        "x-ms-group": "$superuser",
        "x-ms-lease-state": "available",
        "x-ms-lease-status": "unlocked",
        "x-ms-owner": "$superuser",
        "x-ms-permissions": "rw-r-----",
<<<<<<< HEAD
        "x-ms-request-id": "cf35e822-001e-009c-5baa-f9d239000000",
=======
        "x-ms-request-id": "658962ad-801e-0092-237d-05fb89000000",
>>>>>>> 1814567d
        "x-ms-server-encrypted": "true",
        "x-ms-version": "2020-06-12"
      },
      "ResponseBody": []
    },
    {
      "RequestUri": "https://seannse.blob.core.windows.net/test-filesystem-606b2806-5b34-09ec-f848-532657976b7f/test-file-a6a4b7cd-d5e0-5435-9e39-da8f5f493144?comp=lease",
      "RequestMethod": "PUT",
      "RequestHeaders": {
        "Accept": "application/xml",
        "Authorization": "Sanitized",
<<<<<<< HEAD
        "traceparent": "00-4f077cba1ae82945aae70b3faf7b5661-a8453c688a255246-00",
        "User-Agent": [
          "azsdk-net-Storage.Files.DataLake/12.7.0-alpha.20210202.1",
          "(.NET 5.0.2; Microsoft Windows 10.0.19042)"
        ],
        "x-ms-client-request-id": "2e89170c-10b7-b50f-4949-9039a4d57928",
        "x-ms-date": "Tue, 02 Feb 2021 21:31:39 GMT",
=======
        "traceparent": "00-1a4dfbce9e2e6a4f96bd554dfbdab24f-fd1a7a74f233c649-00",
        "User-Agent": [
          "azsdk-net-Storage.Files.DataLake/12.7.0-alpha.20210217.1",
          "(.NET 5.0.3; Microsoft Windows 10.0.19042)"
        ],
        "x-ms-client-request-id": "2e89170c-10b7-b50f-4949-9039a4d57928",
        "x-ms-date": "Wed, 17 Feb 2021 22:35:52 GMT",
>>>>>>> 1814567d
        "x-ms-lease-action": "acquire",
        "x-ms-lease-duration": "15",
        "x-ms-proposed-lease-id": "c989887b-410f-9c50-b5b0-da47c2386e92",
        "x-ms-return-client-request-id": "true",
        "x-ms-version": "2020-06-12"
      },
      "RequestBody": null,
      "StatusCode": 201,
      "ResponseHeaders": {
        "Content-Length": "0",
<<<<<<< HEAD
        "Date": "Tue, 02 Feb 2021 21:31:39 GMT",
        "ETag": "\u00220x8D8C7C1ED8D14D9\u0022",
        "Last-Modified": "Tue, 02 Feb 2021 21:31:40 GMT",
=======
        "Date": "Wed, 17 Feb 2021 22:35:52 GMT",
        "ETag": "\u00220x8D8D3946208AC56\u0022",
        "Last-Modified": "Wed, 17 Feb 2021 22:35:52 GMT",
>>>>>>> 1814567d
        "Server": [
          "Windows-Azure-Blob/1.0",
          "Microsoft-HTTPAPI/2.0"
        ],
        "x-ms-client-request-id": "2e89170c-10b7-b50f-4949-9039a4d57928",
        "x-ms-lease-id": "c989887b-410f-9c50-b5b0-da47c2386e92",
<<<<<<< HEAD
        "x-ms-request-id": "cf35e8c5-001e-009c-77aa-f9d239000000",
=======
        "x-ms-request-id": "65896300-801e-0092-6e7d-05fb89000000",
>>>>>>> 1814567d
        "x-ms-version": "2020-06-12"
      },
      "ResponseBody": []
    },
    {
      "RequestUri": "https://seannse.blob.core.windows.net/test-filesystem-606b2806-5b34-09ec-f848-532657976b7f/test-file-a6a4b7cd-d5e0-5435-9e39-da8f5f493144?comp=lease",
      "RequestMethod": "PUT",
      "RequestHeaders": {
        "Accept": "application/xml",
        "Authorization": "Sanitized",
<<<<<<< HEAD
        "If-Match": "\u00220x8D8C7C1ED8D14D9\u0022",
        "traceparent": "00-cbc07c6ea8ead1419a96f81d1150a150-f061f5becb6b1c4c-00",
        "User-Agent": [
          "azsdk-net-Storage.Files.DataLake/12.7.0-alpha.20210202.1",
          "(.NET 5.0.2; Microsoft Windows 10.0.19042)"
        ],
        "x-ms-client-request-id": "b9527132-bb5f-2812-f97d-fc73fbd1c67e",
        "x-ms-date": "Tue, 02 Feb 2021 21:31:39 GMT",
=======
        "If-Match": "0x8D8D3946208AC56",
        "traceparent": "00-e6fc2edf789fb440925f2a14edafa1e3-c39013cc3035244e-00",
        "User-Agent": [
          "azsdk-net-Storage.Files.DataLake/12.7.0-alpha.20210217.1",
          "(.NET 5.0.3; Microsoft Windows 10.0.19042)"
        ],
        "x-ms-client-request-id": "b9527132-bb5f-2812-f97d-fc73fbd1c67e",
        "x-ms-date": "Wed, 17 Feb 2021 22:35:52 GMT",
>>>>>>> 1814567d
        "x-ms-lease-action": "renew",
        "x-ms-lease-id": "c989887b-410f-9c50-b5b0-da47c2386e92",
        "x-ms-return-client-request-id": "true",
        "x-ms-version": "2020-06-12"
      },
      "RequestBody": null,
      "StatusCode": 200,
      "ResponseHeaders": {
        "Content-Length": "0",
<<<<<<< HEAD
        "Date": "Tue, 02 Feb 2021 21:31:40 GMT",
        "ETag": "\u00220x8D8C7C1ED8D14D9\u0022",
        "Last-Modified": "Tue, 02 Feb 2021 21:31:40 GMT",
=======
        "Date": "Wed, 17 Feb 2021 22:35:52 GMT",
        "ETag": "\u00220x8D8D3946208AC56\u0022",
        "Last-Modified": "Wed, 17 Feb 2021 22:35:52 GMT",
>>>>>>> 1814567d
        "Server": [
          "Windows-Azure-Blob/1.0",
          "Microsoft-HTTPAPI/2.0"
        ],
        "x-ms-client-request-id": "b9527132-bb5f-2812-f97d-fc73fbd1c67e",
        "x-ms-lease-id": "c989887b-410f-9c50-b5b0-da47c2386e92",
<<<<<<< HEAD
        "x-ms-request-id": "cf35e965-001e-009c-05aa-f9d239000000",
=======
        "x-ms-request-id": "65896354-801e-0092-387d-05fb89000000",
>>>>>>> 1814567d
        "x-ms-version": "2020-06-12"
      },
      "ResponseBody": []
    },
    {
      "RequestUri": "https://seannse.blob.core.windows.net/test-filesystem-606b2806-5b34-09ec-f848-532657976b7f?restype=container",
      "RequestMethod": "DELETE",
      "RequestHeaders": {
        "Accept": "application/xml",
        "Authorization": "Sanitized",
<<<<<<< HEAD
        "traceparent": "00-829553508673bf488c41dd51bb08e8e9-95a351c2680c7947-00",
        "User-Agent": [
          "azsdk-net-Storage.Files.DataLake/12.7.0-alpha.20210202.1",
          "(.NET 5.0.2; Microsoft Windows 10.0.19042)"
        ],
        "x-ms-client-request-id": "33072d6a-bf82-55c8-4191-910b5f9236b8",
        "x-ms-date": "Tue, 02 Feb 2021 21:31:39 GMT",
=======
        "traceparent": "00-1eacea6fd4bf804c8b88c837fe3c7f26-5116bfed8095184d-00",
        "User-Agent": [
          "azsdk-net-Storage.Files.DataLake/12.7.0-alpha.20210217.1",
          "(.NET 5.0.3; Microsoft Windows 10.0.19042)"
        ],
        "x-ms-client-request-id": "33072d6a-bf82-55c8-4191-910b5f9236b8",
        "x-ms-date": "Wed, 17 Feb 2021 22:35:53 GMT",
>>>>>>> 1814567d
        "x-ms-return-client-request-id": "true",
        "x-ms-version": "2020-06-12"
      },
      "RequestBody": null,
      "StatusCode": 202,
      "ResponseHeaders": {
        "Content-Length": "0",
<<<<<<< HEAD
        "Date": "Tue, 02 Feb 2021 21:31:40 GMT",
=======
        "Date": "Wed, 17 Feb 2021 22:35:52 GMT",
>>>>>>> 1814567d
        "Server": [
          "Windows-Azure-Blob/1.0",
          "Microsoft-HTTPAPI/2.0"
        ],
        "x-ms-client-request-id": "33072d6a-bf82-55c8-4191-910b5f9236b8",
<<<<<<< HEAD
        "x-ms-request-id": "cf35e9f2-001e-009c-08aa-f9d239000000",
=======
        "x-ms-request-id": "658963c7-801e-0092-1d7d-05fb89000000",
>>>>>>> 1814567d
        "x-ms-version": "2020-06-12"
      },
      "ResponseBody": []
    },
    {
      "RequestUri": "https://seannse.blob.core.windows.net/test-filesystem-167d8b4e-0fa6-b6c0-00a2-a8071771222d?restype=container",
      "RequestMethod": "PUT",
      "RequestHeaders": {
        "Accept": "application/xml",
        "Authorization": "Sanitized",
<<<<<<< HEAD
        "traceparent": "00-e903364ffdeb5744bf0aaf70f07af8d8-dc2d1cd894012949-00",
        "User-Agent": [
          "azsdk-net-Storage.Files.DataLake/12.7.0-alpha.20210202.1",
          "(.NET 5.0.2; Microsoft Windows 10.0.19042)"
        ],
        "x-ms-blob-public-access": "container",
        "x-ms-client-request-id": "7a52eb21-f74f-5bf7-6d51-32e016c13ed0",
        "x-ms-date": "Tue, 02 Feb 2021 21:31:39 GMT",
=======
        "traceparent": "00-c085a64d9fa2fc439c0512033be71815-41f7a53479906341-00",
        "User-Agent": [
          "azsdk-net-Storage.Files.DataLake/12.7.0-alpha.20210217.1",
          "(.NET 5.0.3; Microsoft Windows 10.0.19042)"
        ],
        "x-ms-blob-public-access": "container",
        "x-ms-client-request-id": "7a52eb21-f74f-5bf7-6d51-32e016c13ed0",
        "x-ms-date": "Wed, 17 Feb 2021 22:35:53 GMT",
>>>>>>> 1814567d
        "x-ms-return-client-request-id": "true",
        "x-ms-version": "2020-06-12"
      },
      "RequestBody": null,
      "StatusCode": 201,
      "ResponseHeaders": {
        "Content-Length": "0",
<<<<<<< HEAD
        "Date": "Tue, 02 Feb 2021 21:31:40 GMT",
        "ETag": "\u00220x8D8C7C1EDFCFF69\u0022",
        "Last-Modified": "Tue, 02 Feb 2021 21:31:40 GMT",
=======
        "Date": "Wed, 17 Feb 2021 22:35:52 GMT",
        "ETag": "\u00220x8D8D394626AAF34\u0022",
        "Last-Modified": "Wed, 17 Feb 2021 22:35:53 GMT",
>>>>>>> 1814567d
        "Server": [
          "Windows-Azure-Blob/1.0",
          "Microsoft-HTTPAPI/2.0"
        ],
        "x-ms-client-request-id": "7a52eb21-f74f-5bf7-6d51-32e016c13ed0",
<<<<<<< HEAD
        "x-ms-request-id": "99ccdb57-001e-0078-66aa-f9dca7000000",
=======
        "x-ms-request-id": "64b59028-001e-00a3-217d-051a9a000000",
>>>>>>> 1814567d
        "x-ms-version": "2020-06-12"
      },
      "ResponseBody": []
    },
    {
      "RequestUri": "https://seannse.dfs.core.windows.net/test-filesystem-167d8b4e-0fa6-b6c0-00a2-a8071771222d/test-file-009c646e-6989-bbee-9076-50f781b0cb9b?resource=file",
      "RequestMethod": "PUT",
      "RequestHeaders": {
        "Accept": "application/json",
        "Authorization": "Sanitized",
<<<<<<< HEAD
        "traceparent": "00-bca276e857d4c14996c29137068775cc-c446b312d009b642-00",
        "User-Agent": [
          "azsdk-net-Storage.Files.DataLake/12.7.0-alpha.20210202.1",
          "(.NET 5.0.2; Microsoft Windows 10.0.19042)"
        ],
        "x-ms-client-request-id": "86a1bd71-4fc8-b8f4-fc97-e9d8a7ffd9bc",
        "x-ms-date": "Tue, 02 Feb 2021 21:31:40 GMT",
=======
        "traceparent": "00-5304d105842318499e25147844c9e66a-f3f1f6c5229ae241-00",
        "User-Agent": [
          "azsdk-net-Storage.Files.DataLake/12.7.0-alpha.20210217.1",
          "(.NET 5.0.3; Microsoft Windows 10.0.19042)"
        ],
        "x-ms-client-request-id": "86a1bd71-4fc8-b8f4-fc97-e9d8a7ffd9bc",
        "x-ms-date": "Wed, 17 Feb 2021 22:35:53 GMT",
>>>>>>> 1814567d
        "x-ms-return-client-request-id": "true",
        "x-ms-version": "2020-06-12"
      },
      "RequestBody": null,
      "StatusCode": 201,
      "ResponseHeaders": {
        "Content-Length": "0",
<<<<<<< HEAD
        "Date": "Tue, 02 Feb 2021 21:31:41 GMT",
        "ETag": "\u00220x8D8C7C1EE38992A\u0022",
        "Last-Modified": "Tue, 02 Feb 2021 21:31:41 GMT",
=======
        "Date": "Wed, 17 Feb 2021 22:35:53 GMT",
        "ETag": "\u00220x8D8D394629A8A67\u0022",
        "Last-Modified": "Wed, 17 Feb 2021 22:35:53 GMT",
>>>>>>> 1814567d
        "Server": [
          "Windows-Azure-HDFS/1.0",
          "Microsoft-HTTPAPI/2.0"
        ],
        "x-ms-client-request-id": "86a1bd71-4fc8-b8f4-fc97-e9d8a7ffd9bc",
<<<<<<< HEAD
        "x-ms-request-id": "fdae77c8-601f-006e-35aa-f92a70000000",
=======
        "x-ms-request-id": "5ad59a21-601f-001c-447d-052d3f000000",
>>>>>>> 1814567d
        "x-ms-version": "2020-06-12"
      },
      "ResponseBody": []
    },
    {
      "RequestUri": "https://seannse.blob.core.windows.net/test-filesystem-167d8b4e-0fa6-b6c0-00a2-a8071771222d/test-file-009c646e-6989-bbee-9076-50f781b0cb9b?comp=lease",
      "RequestMethod": "PUT",
      "RequestHeaders": {
        "Accept": "application/xml",
        "Authorization": "Sanitized",
<<<<<<< HEAD
        "traceparent": "00-77fd28810e84bb4db401996d7c8b4cdf-3fca626471bbc440-00",
        "User-Agent": [
          "azsdk-net-Storage.Files.DataLake/12.7.0-alpha.20210202.1",
          "(.NET 5.0.2; Microsoft Windows 10.0.19042)"
        ],
        "x-ms-client-request-id": "c8f2a3d4-038d-5e2a-0cdb-ffa1b618ae85",
        "x-ms-date": "Tue, 02 Feb 2021 21:31:40 GMT",
=======
        "traceparent": "00-b2f7a94f19addb42a2d82742ccf91b01-06ad6f9e003de540-00",
        "User-Agent": [
          "azsdk-net-Storage.Files.DataLake/12.7.0-alpha.20210217.1",
          "(.NET 5.0.3; Microsoft Windows 10.0.19042)"
        ],
        "x-ms-client-request-id": "c8f2a3d4-038d-5e2a-0cdb-ffa1b618ae85",
        "x-ms-date": "Wed, 17 Feb 2021 22:35:53 GMT",
>>>>>>> 1814567d
        "x-ms-lease-action": "acquire",
        "x-ms-lease-duration": "15",
        "x-ms-proposed-lease-id": "ec8e9785-12db-c6b1-8626-99db09765a74",
        "x-ms-return-client-request-id": "true",
        "x-ms-version": "2020-06-12"
      },
      "RequestBody": null,
      "StatusCode": 201,
      "ResponseHeaders": {
        "Content-Length": "0",
<<<<<<< HEAD
        "Date": "Tue, 02 Feb 2021 21:31:40 GMT",
        "ETag": "\u00220x8D8C7C1EE38992A\u0022",
        "Last-Modified": "Tue, 02 Feb 2021 21:31:41 GMT",
=======
        "Date": "Wed, 17 Feb 2021 22:35:52 GMT",
        "ETag": "\u00220x8D8D394629A8A67\u0022",
        "Last-Modified": "Wed, 17 Feb 2021 22:35:53 GMT",
>>>>>>> 1814567d
        "Server": [
          "Windows-Azure-Blob/1.0",
          "Microsoft-HTTPAPI/2.0"
        ],
        "x-ms-client-request-id": "c8f2a3d4-038d-5e2a-0cdb-ffa1b618ae85",
        "x-ms-lease-id": "ec8e9785-12db-c6b1-8626-99db09765a74",
<<<<<<< HEAD
        "x-ms-request-id": "99ccdde0-001e-0078-39aa-f9dca7000000",
=======
        "x-ms-request-id": "64b59330-001e-00a3-5d7d-051a9a000000",
>>>>>>> 1814567d
        "x-ms-version": "2020-06-12"
      },
      "ResponseBody": []
    },
    {
      "RequestUri": "https://seannse.blob.core.windows.net/test-filesystem-167d8b4e-0fa6-b6c0-00a2-a8071771222d/test-file-009c646e-6989-bbee-9076-50f781b0cb9b?comp=lease",
      "RequestMethod": "PUT",
      "RequestHeaders": {
        "Accept": "application/xml",
        "Authorization": "Sanitized",
        "If-None-Match": "\u0022garbage\u0022",
<<<<<<< HEAD
        "traceparent": "00-efaf81369400fb4990e3bd6814a82850-83798078843b594c-00",
        "User-Agent": [
          "azsdk-net-Storage.Files.DataLake/12.7.0-alpha.20210202.1",
          "(.NET 5.0.2; Microsoft Windows 10.0.19042)"
        ],
        "x-ms-client-request-id": "65073157-9183-83e7-2027-b73345314c1c",
        "x-ms-date": "Tue, 02 Feb 2021 21:31:40 GMT",
=======
        "traceparent": "00-d4586a2a4c54c5429f0fb57485764c17-d624ebeeea8c7c40-00",
        "User-Agent": [
          "azsdk-net-Storage.Files.DataLake/12.7.0-alpha.20210217.1",
          "(.NET 5.0.3; Microsoft Windows 10.0.19042)"
        ],
        "x-ms-client-request-id": "65073157-9183-83e7-2027-b73345314c1c",
        "x-ms-date": "Wed, 17 Feb 2021 22:35:53 GMT",
>>>>>>> 1814567d
        "x-ms-lease-action": "renew",
        "x-ms-lease-id": "ec8e9785-12db-c6b1-8626-99db09765a74",
        "x-ms-return-client-request-id": "true",
        "x-ms-version": "2020-06-12"
      },
      "RequestBody": null,
      "StatusCode": 200,
      "ResponseHeaders": {
        "Content-Length": "0",
<<<<<<< HEAD
        "Date": "Tue, 02 Feb 2021 21:31:40 GMT",
        "ETag": "\u00220x8D8C7C1EE38992A\u0022",
        "Last-Modified": "Tue, 02 Feb 2021 21:31:41 GMT",
=======
        "Date": "Wed, 17 Feb 2021 22:35:52 GMT",
        "ETag": "\u00220x8D8D394629A8A67\u0022",
        "Last-Modified": "Wed, 17 Feb 2021 22:35:53 GMT",
>>>>>>> 1814567d
        "Server": [
          "Windows-Azure-Blob/1.0",
          "Microsoft-HTTPAPI/2.0"
        ],
        "x-ms-client-request-id": "65073157-9183-83e7-2027-b73345314c1c",
        "x-ms-lease-id": "ec8e9785-12db-c6b1-8626-99db09765a74",
<<<<<<< HEAD
        "x-ms-request-id": "99ccde4a-001e-0078-1aaa-f9dca7000000",
=======
        "x-ms-request-id": "64b593c2-001e-00a3-607d-051a9a000000",
>>>>>>> 1814567d
        "x-ms-version": "2020-06-12"
      },
      "ResponseBody": []
    },
    {
      "RequestUri": "https://seannse.blob.core.windows.net/test-filesystem-167d8b4e-0fa6-b6c0-00a2-a8071771222d?restype=container",
      "RequestMethod": "DELETE",
      "RequestHeaders": {
        "Accept": "application/xml",
        "Authorization": "Sanitized",
<<<<<<< HEAD
        "traceparent": "00-e3debb3cbbd7544bbbc0c047c7ca0729-4ebd8eb693c4834a-00",
        "User-Agent": [
          "azsdk-net-Storage.Files.DataLake/12.7.0-alpha.20210202.1",
          "(.NET 5.0.2; Microsoft Windows 10.0.19042)"
        ],
        "x-ms-client-request-id": "844a7ed3-4911-ab02-8dce-3b525d7afb93",
        "x-ms-date": "Tue, 02 Feb 2021 21:31:40 GMT",
=======
        "traceparent": "00-c2fe3f94c4a0b9489974282b977ba7bd-c24d87843c32e349-00",
        "User-Agent": [
          "azsdk-net-Storage.Files.DataLake/12.7.0-alpha.20210217.1",
          "(.NET 5.0.3; Microsoft Windows 10.0.19042)"
        ],
        "x-ms-client-request-id": "844a7ed3-4911-ab02-8dce-3b525d7afb93",
        "x-ms-date": "Wed, 17 Feb 2021 22:35:53 GMT",
>>>>>>> 1814567d
        "x-ms-return-client-request-id": "true",
        "x-ms-version": "2020-06-12"
      },
      "RequestBody": null,
      "StatusCode": 202,
      "ResponseHeaders": {
        "Content-Length": "0",
<<<<<<< HEAD
        "Date": "Tue, 02 Feb 2021 21:31:41 GMT",
=======
        "Date": "Wed, 17 Feb 2021 22:35:52 GMT",
>>>>>>> 1814567d
        "Server": [
          "Windows-Azure-Blob/1.0",
          "Microsoft-HTTPAPI/2.0"
        ],
        "x-ms-client-request-id": "844a7ed3-4911-ab02-8dce-3b525d7afb93",
<<<<<<< HEAD
        "x-ms-request-id": "99ccded2-001e-0078-17aa-f9dca7000000",
=======
        "x-ms-request-id": "64b59468-001e-00a3-707d-051a9a000000",
>>>>>>> 1814567d
        "x-ms-version": "2020-06-12"
      },
      "ResponseBody": []
    }
  ],
  "Variables": {
<<<<<<< HEAD
    "DateTimeOffsetNow": "2021-02-02T15:31:34.6116012-06:00",
=======
    "DateTimeOffsetNow": "2021-02-17T16:35:49.2853769-06:00",
>>>>>>> 1814567d
    "RandomSeed": "1799403652",
    "Storage_TestConfigHierarchicalNamespace": "NamespaceTenant\nseannse\nU2FuaXRpemVk\nhttps://seannse.blob.core.windows.net\nhttps://seannse.file.core.windows.net\nhttps://seannse.queue.core.windows.net\nhttps://seannse.table.core.windows.net\n\n\n\n\nhttps://seannse-secondary.blob.core.windows.net\nhttps://seannse-secondary.file.core.windows.net\nhttps://seannse-secondary.queue.core.windows.net\nhttps://seannse-secondary.table.core.windows.net\n68390a19-a643-458b-b726-408abf67b4fc\nSanitized\n72f988bf-86f1-41af-91ab-2d7cd011db47\nhttps://login.microsoftonline.com/\nCloud\nBlobEndpoint=https://seannse.blob.core.windows.net/;QueueEndpoint=https://seannse.queue.core.windows.net/;FileEndpoint=https://seannse.file.core.windows.net/;BlobSecondaryEndpoint=https://seannse-secondary.blob.core.windows.net/;QueueSecondaryEndpoint=https://seannse-secondary.queue.core.windows.net/;FileSecondaryEndpoint=https://seannse-secondary.file.core.windows.net/;AccountName=seannse;AccountKey=Sanitized\n"
  }
}<|MERGE_RESOLUTION|>--- conflicted
+++ resolved
@@ -1,195 +1,124 @@
 {
   "Entries": [
     {
-      "RequestUri": "https://seannse.blob.core.windows.net/test-filesystem-a0cfbc48-b2ca-4f4a-a42d-9b5d19945375?restype=container",
-      "RequestMethod": "PUT",
-      "RequestHeaders": {
-        "Accept": "application/xml",
-        "Authorization": "Sanitized",
-<<<<<<< HEAD
-        "traceparent": "00-6e2dff58f4b0834fbf682ad03772345e-899bd7bf1eadec47-00",
-        "User-Agent": [
-          "azsdk-net-Storage.Files.DataLake/12.7.0-alpha.20210202.1",
-          "(.NET 5.0.2; Microsoft Windows 10.0.19042)"
+      "RequestUri": "https://seannse.blob.core.windows.net/test-filesystem-f9fbaa0c-2fa3-f43f-a1af-1ca6b5decb1d?restype=container",
+      "RequestMethod": "PUT",
+      "RequestHeaders": {
+        "Accept": "application/xml",
+        "Authorization": "Sanitized",
+        "traceparent": "00-9ad37076a4bc6740be394e06694d7c23-c1ff7cfc361db043-00",
+        "User-Agent": [
+          "azsdk-net-Storage.Files.DataLake/12.7.0-alpha.20210219.1",
+          "(.NET 5.0.3; Microsoft Windows 10.0.19041)"
         ],
         "x-ms-blob-public-access": "container",
-        "x-ms-client-request-id": "775434f8-b62b-8d02-aa7a-6957a6fa445f",
-        "x-ms-date": "Tue, 02 Feb 2021 21:31:34 GMT",
-=======
-        "traceparent": "00-edd1409186efe74a9ea78e3d8f51c145-583b1e868dfc5149-00",
-        "User-Agent": [
-          "azsdk-net-Storage.Files.DataLake/12.7.0-alpha.20210217.1",
-          "(.NET 5.0.3; Microsoft Windows 10.0.19042)"
-        ],
-        "x-ms-blob-public-access": "container",
-        "x-ms-client-request-id": "775434f8-b62b-8d02-aa7a-6957a6fa445f",
-        "x-ms-date": "Wed, 17 Feb 2021 22:35:49 GMT",
->>>>>>> 1814567d
-        "x-ms-return-client-request-id": "true",
-        "x-ms-version": "2020-06-12"
-      },
-      "RequestBody": null,
-      "StatusCode": 201,
-      "ResponseHeaders": {
-        "Content-Length": "0",
-<<<<<<< HEAD
-        "Date": "Tue, 02 Feb 2021 21:31:36 GMT",
-        "ETag": "\u00220x8D8C7C1EB7FF805\u0022",
-        "Last-Modified": "Tue, 02 Feb 2021 21:31:36 GMT",
-=======
-        "Date": "Wed, 17 Feb 2021 22:35:49 GMT",
-        "ETag": "\u00220x8D8D394602318A9\u0022",
-        "Last-Modified": "Wed, 17 Feb 2021 22:35:49 GMT",
->>>>>>> 1814567d
-        "Server": [
-          "Windows-Azure-Blob/1.0",
-          "Microsoft-HTTPAPI/2.0"
-        ],
-        "x-ms-client-request-id": "775434f8-b62b-8d02-aa7a-6957a6fa445f",
-<<<<<<< HEAD
-        "x-ms-request-id": "a4e45afb-c01e-0015-7faa-f968ec000000",
-=======
-        "x-ms-request-id": "be839933-b01e-0042-2d7d-05c6df000000",
->>>>>>> 1814567d
-        "x-ms-version": "2020-06-12"
-      },
-      "ResponseBody": []
-    },
-    {
-      "RequestUri": "https://seannse.dfs.core.windows.net/test-filesystem-a0cfbc48-b2ca-4f4a-a42d-9b5d19945375/test-file-8f374572-d43d-a2eb-4e5e-c815c18c9968?resource=file",
+        "x-ms-client-request-id": "f1a59231-d793-7946-217b-b3a6ef042355",
+        "x-ms-date": "Fri, 19 Feb 2021 19:13:48 GMT",
+        "x-ms-return-client-request-id": "true",
+        "x-ms-version": "2020-06-12"
+      },
+      "RequestBody": null,
+      "StatusCode": 201,
+      "ResponseHeaders": {
+        "Content-Length": "0",
+        "Date": "Fri, 19 Feb 2021 19:13:47 GMT",
+        "ETag": "\u00220x8D8D50A7BA9E93F\u0022",
+        "Last-Modified": "Fri, 19 Feb 2021 19:13:47 GMT",
+        "Server": [
+          "Windows-Azure-Blob/1.0",
+          "Microsoft-HTTPAPI/2.0"
+        ],
+        "x-ms-client-request-id": "f1a59231-d793-7946-217b-b3a6ef042355",
+        "x-ms-request-id": "2e6db5e8-201e-00a4-55f3-0676f9000000",
+        "x-ms-version": "2020-06-12"
+      },
+      "ResponseBody": []
+    },
+    {
+      "RequestUri": "https://seannse.dfs.core.windows.net/test-filesystem-f9fbaa0c-2fa3-f43f-a1af-1ca6b5decb1d/test-file-c3298556-b813-bcf0-0f93-86aa08311d36?resource=file",
       "RequestMethod": "PUT",
       "RequestHeaders": {
         "Accept": "application/json",
         "Authorization": "Sanitized",
-<<<<<<< HEAD
-        "traceparent": "00-0e7934ccdc810141acbcda509ad99b19-9f3ed182d9c4bd4e-00",
-        "User-Agent": [
-          "azsdk-net-Storage.Files.DataLake/12.7.0-alpha.20210202.1",
-          "(.NET 5.0.2; Microsoft Windows 10.0.19042)"
-        ],
-        "x-ms-client-request-id": "704b906f-0f04-2339-49b1-29cdededcb1d",
-        "x-ms-date": "Tue, 02 Feb 2021 21:31:36 GMT",
-=======
-        "traceparent": "00-5071e74f3172d549a253c8ec7bbad6f4-1bc409b4c2d0974b-00",
-        "User-Agent": [
-          "azsdk-net-Storage.Files.DataLake/12.7.0-alpha.20210217.1",
-          "(.NET 5.0.3; Microsoft Windows 10.0.19042)"
-        ],
-        "x-ms-client-request-id": "704b906f-0f04-2339-49b1-29cdededcb1d",
-        "x-ms-date": "Wed, 17 Feb 2021 22:35:49 GMT",
->>>>>>> 1814567d
-        "x-ms-return-client-request-id": "true",
-        "x-ms-version": "2020-06-12"
-      },
-      "RequestBody": null,
-      "StatusCode": 201,
-      "ResponseHeaders": {
-        "Content-Length": "0",
-<<<<<<< HEAD
-        "Date": "Tue, 02 Feb 2021 21:31:36 GMT",
-        "ETag": "\u00220x8D8C7C1EBC7CC84\u0022",
-        "Last-Modified": "Tue, 02 Feb 2021 21:31:37 GMT",
-=======
-        "Date": "Wed, 17 Feb 2021 22:35:48 GMT",
-        "ETag": "\u00220x8D8D3946059D894\u0022",
-        "Last-Modified": "Wed, 17 Feb 2021 22:35:49 GMT",
->>>>>>> 1814567d
+        "traceparent": "00-a03922e5f2dbc448a954a67550efced1-d8556d16cbc79540-00",
+        "User-Agent": [
+          "azsdk-net-Storage.Files.DataLake/12.7.0-alpha.20210219.1",
+          "(.NET 5.0.3; Microsoft Windows 10.0.19041)"
+        ],
+        "x-ms-client-request-id": "51b7d2d6-8741-78a5-a1e9-e200509c71f0",
+        "x-ms-date": "Fri, 19 Feb 2021 19:13:48 GMT",
+        "x-ms-return-client-request-id": "true",
+        "x-ms-version": "2020-06-12"
+      },
+      "RequestBody": null,
+      "StatusCode": 201,
+      "ResponseHeaders": {
+        "Content-Length": "0",
+        "Date": "Fri, 19 Feb 2021 19:13:46 GMT",
+        "ETag": "\u00220x8D8D50A7BBA0645\u0022",
+        "Last-Modified": "Fri, 19 Feb 2021 19:13:47 GMT",
         "Server": [
           "Windows-Azure-HDFS/1.0",
           "Microsoft-HTTPAPI/2.0"
         ],
-        "x-ms-client-request-id": "704b906f-0f04-2339-49b1-29cdededcb1d",
-<<<<<<< HEAD
-        "x-ms-request-id": "ad9bb960-301f-002e-26aa-f92d48000000",
-=======
-        "x-ms-request-id": "9efc6312-c01f-002a-467d-05a04f000000",
->>>>>>> 1814567d
-        "x-ms-version": "2020-06-12"
-      },
-      "ResponseBody": []
-    },
-    {
-      "RequestUri": "https://seannse.blob.core.windows.net/test-filesystem-a0cfbc48-b2ca-4f4a-a42d-9b5d19945375/test-file-8f374572-d43d-a2eb-4e5e-c815c18c9968?comp=lease",
-      "RequestMethod": "PUT",
-      "RequestHeaders": {
-        "Accept": "application/xml",
-        "Authorization": "Sanitized",
-<<<<<<< HEAD
-        "traceparent": "00-df6949fed7393642bbb0fd315aed2b12-74df11cec8877242-00",
-        "User-Agent": [
-          "azsdk-net-Storage.Files.DataLake/12.7.0-alpha.20210202.1",
-          "(.NET 5.0.2; Microsoft Windows 10.0.19042)"
-        ],
-        "x-ms-client-request-id": "3cbf24e4-484d-0f48-71b5-740d37ab90ff",
-        "x-ms-date": "Tue, 02 Feb 2021 21:31:36 GMT",
-=======
-        "traceparent": "00-cfa270b7599f7746a34627be67750adc-db06222243c1e24b-00",
-        "User-Agent": [
-          "azsdk-net-Storage.Files.DataLake/12.7.0-alpha.20210217.1",
-          "(.NET 5.0.3; Microsoft Windows 10.0.19042)"
-        ],
-        "x-ms-client-request-id": "3cbf24e4-484d-0f48-71b5-740d37ab90ff",
-        "x-ms-date": "Wed, 17 Feb 2021 22:35:49 GMT",
->>>>>>> 1814567d
+        "x-ms-client-request-id": "51b7d2d6-8741-78a5-a1e9-e200509c71f0",
+        "x-ms-request-id": "6f4bd10b-e01f-004f-49f3-060e0b000000",
+        "x-ms-version": "2020-06-12"
+      },
+      "ResponseBody": []
+    },
+    {
+      "RequestUri": "https://seannse.blob.core.windows.net/test-filesystem-f9fbaa0c-2fa3-f43f-a1af-1ca6b5decb1d/test-file-c3298556-b813-bcf0-0f93-86aa08311d36?comp=lease",
+      "RequestMethod": "PUT",
+      "RequestHeaders": {
+        "Accept": "application/xml",
+        "Authorization": "Sanitized",
+        "traceparent": "00-b7cb07f8c038704fbc5f3b070ce9e9a9-e1d95825e2386a46-00",
+        "User-Agent": [
+          "azsdk-net-Storage.Files.DataLake/12.7.0-alpha.20210219.1",
+          "(.NET 5.0.3; Microsoft Windows 10.0.19041)"
+        ],
+        "x-ms-client-request-id": "20681526-edb1-d5de-b53b-56833b29c577",
+        "x-ms-date": "Fri, 19 Feb 2021 19:13:48 GMT",
         "x-ms-lease-action": "acquire",
         "x-ms-lease-duration": "15",
-        "x-ms-proposed-lease-id": "81ca00e0-5f94-961f-fbf7-d88e924a6536",
-        "x-ms-return-client-request-id": "true",
-        "x-ms-version": "2020-06-12"
-      },
-      "RequestBody": null,
-      "StatusCode": 201,
-      "ResponseHeaders": {
-        "Content-Length": "0",
-<<<<<<< HEAD
-        "Date": "Tue, 02 Feb 2021 21:31:36 GMT",
-        "ETag": "\u00220x8D8C7C1EBC7CC84\u0022",
-        "Last-Modified": "Tue, 02 Feb 2021 21:31:37 GMT",
-=======
-        "Date": "Wed, 17 Feb 2021 22:35:49 GMT",
-        "ETag": "\u00220x8D8D3946059D894\u0022",
-        "Last-Modified": "Wed, 17 Feb 2021 22:35:49 GMT",
->>>>>>> 1814567d
-        "Server": [
-          "Windows-Azure-Blob/1.0",
-          "Microsoft-HTTPAPI/2.0"
-        ],
-        "x-ms-client-request-id": "3cbf24e4-484d-0f48-71b5-740d37ab90ff",
-        "x-ms-lease-id": "81ca00e0-5f94-961f-fbf7-d88e924a6536",
-<<<<<<< HEAD
-        "x-ms-request-id": "a4e45cc5-c01e-0015-17aa-f968ec000000",
-=======
-        "x-ms-request-id": "be839a31-b01e-0042-0f7d-05c6df000000",
->>>>>>> 1814567d
-        "x-ms-version": "2020-06-12"
-      },
-      "ResponseBody": []
-    },
-    {
-      "RequestUri": "https://seannse.blob.core.windows.net/test-filesystem-a0cfbc48-b2ca-4f4a-a42d-9b5d19945375/test-file-8f374572-d43d-a2eb-4e5e-c815c18c9968?comp=lease",
-      "RequestMethod": "PUT",
-      "RequestHeaders": {
-        "Accept": "application/xml",
-        "Authorization": "Sanitized",
-<<<<<<< HEAD
-        "traceparent": "00-42de1e05ee072642930e16a439456db4-f977119a8d99a447-00",
-        "User-Agent": [
-          "azsdk-net-Storage.Files.DataLake/12.7.0-alpha.20210202.1",
-          "(.NET 5.0.2; Microsoft Windows 10.0.19042)"
-        ],
-        "x-ms-client-request-id": "6eaa0da5-288a-4ae9-a396-bf8ab456453f",
-        "x-ms-date": "Tue, 02 Feb 2021 21:31:36 GMT",
-=======
-        "traceparent": "00-41a6954ddde2734590cb11d554424c21-d5feda091678114d-00",
-        "User-Agent": [
-          "azsdk-net-Storage.Files.DataLake/12.7.0-alpha.20210217.1",
-          "(.NET 5.0.3; Microsoft Windows 10.0.19042)"
-        ],
-        "x-ms-client-request-id": "6eaa0da5-288a-4ae9-a396-bf8ab456453f",
-        "x-ms-date": "Wed, 17 Feb 2021 22:35:50 GMT",
->>>>>>> 1814567d
+        "x-ms-proposed-lease-id": "8b427c5d-008f-7c1c-fbbd-4c7bb32a1f1a",
+        "x-ms-return-client-request-id": "true",
+        "x-ms-version": "2020-06-12"
+      },
+      "RequestBody": null,
+      "StatusCode": 201,
+      "ResponseHeaders": {
+        "Content-Length": "0",
+        "Date": "Fri, 19 Feb 2021 19:13:47 GMT",
+        "ETag": "\u00220x8D8D50A7BBA0645\u0022",
+        "Last-Modified": "Fri, 19 Feb 2021 19:13:47 GMT",
+        "Server": [
+          "Windows-Azure-Blob/1.0",
+          "Microsoft-HTTPAPI/2.0"
+        ],
+        "x-ms-client-request-id": "20681526-edb1-d5de-b53b-56833b29c577",
+        "x-ms-lease-id": "8b427c5d-008f-7c1c-fbbd-4c7bb32a1f1a",
+        "x-ms-request-id": "2e6db75b-201e-00a4-39f3-0676f9000000",
+        "x-ms-version": "2020-06-12"
+      },
+      "ResponseBody": []
+    },
+    {
+      "RequestUri": "https://seannse.blob.core.windows.net/test-filesystem-f9fbaa0c-2fa3-f43f-a1af-1ca6b5decb1d/test-file-c3298556-b813-bcf0-0f93-86aa08311d36?comp=lease",
+      "RequestMethod": "PUT",
+      "RequestHeaders": {
+        "Accept": "application/xml",
+        "Authorization": "Sanitized",
+        "traceparent": "00-42a459d4a21da749a0241af11c6d64e8-a1df4a8fa8e8c44d-00",
+        "User-Agent": [
+          "azsdk-net-Storage.Files.DataLake/12.7.0-alpha.20210219.1",
+          "(.NET 5.0.3; Microsoft Windows 10.0.19041)"
+        ],
+        "x-ms-client-request-id": "9e5571a2-fec1-2d68-39fe-803d7572a094",
+        "x-ms-date": "Fri, 19 Feb 2021 19:13:48 GMT",
         "x-ms-lease-action": "renew",
-        "x-ms-lease-id": "81ca00e0-5f94-961f-fbf7-d88e924a6536",
+        "x-ms-lease-id": "8b427c5d-008f-7c1c-fbbd-4c7bb32a1f1a",
         "x-ms-return-client-request-id": "true",
         "x-ms-version": "2020-06-12"
       },
@@ -197,53 +126,33 @@
       "StatusCode": 200,
       "ResponseHeaders": {
         "Content-Length": "0",
-<<<<<<< HEAD
-        "Date": "Tue, 02 Feb 2021 21:31:36 GMT",
-        "ETag": "\u00220x8D8C7C1EBC7CC84\u0022",
-        "Last-Modified": "Tue, 02 Feb 2021 21:31:37 GMT",
-=======
-        "Date": "Wed, 17 Feb 2021 22:35:49 GMT",
-        "ETag": "\u00220x8D8D3946059D894\u0022",
-        "Last-Modified": "Wed, 17 Feb 2021 22:35:49 GMT",
->>>>>>> 1814567d
-        "Server": [
-          "Windows-Azure-Blob/1.0",
-          "Microsoft-HTTPAPI/2.0"
-        ],
-        "x-ms-client-request-id": "6eaa0da5-288a-4ae9-a396-bf8ab456453f",
-        "x-ms-lease-id": "81ca00e0-5f94-961f-fbf7-d88e924a6536",
-<<<<<<< HEAD
-        "x-ms-request-id": "a4e45d11-c01e-0015-5baa-f968ec000000",
-=======
-        "x-ms-request-id": "be839a65-b01e-0042-417d-05c6df000000",
->>>>>>> 1814567d
-        "x-ms-version": "2020-06-12"
-      },
-      "ResponseBody": []
-    },
-    {
-      "RequestUri": "https://seannse.blob.core.windows.net/test-filesystem-a0cfbc48-b2ca-4f4a-a42d-9b5d19945375?restype=container",
+        "Date": "Fri, 19 Feb 2021 19:13:47 GMT",
+        "ETag": "\u00220x8D8D50A7BBA0645\u0022",
+        "Last-Modified": "Fri, 19 Feb 2021 19:13:47 GMT",
+        "Server": [
+          "Windows-Azure-Blob/1.0",
+          "Microsoft-HTTPAPI/2.0"
+        ],
+        "x-ms-client-request-id": "9e5571a2-fec1-2d68-39fe-803d7572a094",
+        "x-ms-lease-id": "8b427c5d-008f-7c1c-fbbd-4c7bb32a1f1a",
+        "x-ms-request-id": "2e6db7f8-201e-00a4-51f3-0676f9000000",
+        "x-ms-version": "2020-06-12"
+      },
+      "ResponseBody": []
+    },
+    {
+      "RequestUri": "https://seannse.blob.core.windows.net/test-filesystem-f9fbaa0c-2fa3-f43f-a1af-1ca6b5decb1d?restype=container",
       "RequestMethod": "DELETE",
       "RequestHeaders": {
         "Accept": "application/xml",
         "Authorization": "Sanitized",
-<<<<<<< HEAD
-        "traceparent": "00-a8a3915853f35b4990dc48e438e2fde4-40f353cf64b40342-00",
-        "User-Agent": [
-          "azsdk-net-Storage.Files.DataLake/12.7.0-alpha.20210202.1",
-          "(.NET 5.0.2; Microsoft Windows 10.0.19042)"
-        ],
-        "x-ms-client-request-id": "2968f6d3-2101-2374-08ee-5eb0db520245",
-        "x-ms-date": "Tue, 02 Feb 2021 21:31:36 GMT",
-=======
-        "traceparent": "00-13f1882de1a493468eb6dd439c85d1ab-3d7436a7699ab843-00",
-        "User-Agent": [
-          "azsdk-net-Storage.Files.DataLake/12.7.0-alpha.20210217.1",
-          "(.NET 5.0.3; Microsoft Windows 10.0.19042)"
-        ],
-        "x-ms-client-request-id": "2968f6d3-2101-2374-08ee-5eb0db520245",
-        "x-ms-date": "Wed, 17 Feb 2021 22:35:50 GMT",
->>>>>>> 1814567d
+        "traceparent": "00-d2af282cb8732746b9c69d2d2841e28a-7e9d9b7472c8104e-00",
+        "User-Agent": [
+          "azsdk-net-Storage.Files.DataLake/12.7.0-alpha.20210219.1",
+          "(.NET 5.0.3; Microsoft Windows 10.0.19041)"
+        ],
+        "x-ms-client-request-id": "cae0e5b6-26d4-cbb5-5eb8-fdcabb391c13",
+        "x-ms-date": "Fri, 19 Feb 2021 19:13:48 GMT",
         "x-ms-return-client-request-id": "true",
         "x-ms-version": "2020-06-12"
       },
@@ -251,217 +160,137 @@
       "StatusCode": 202,
       "ResponseHeaders": {
         "Content-Length": "0",
-<<<<<<< HEAD
-        "Date": "Tue, 02 Feb 2021 21:31:37 GMT",
-=======
-        "Date": "Wed, 17 Feb 2021 22:35:49 GMT",
->>>>>>> 1814567d
-        "Server": [
-          "Windows-Azure-Blob/1.0",
-          "Microsoft-HTTPAPI/2.0"
-        ],
-        "x-ms-client-request-id": "2968f6d3-2101-2374-08ee-5eb0db520245",
-<<<<<<< HEAD
-        "x-ms-request-id": "a4e45d52-c01e-0015-17aa-f968ec000000",
-=======
-        "x-ms-request-id": "be839a8a-b01e-0042-647d-05c6df000000",
->>>>>>> 1814567d
-        "x-ms-version": "2020-06-12"
-      },
-      "ResponseBody": []
-    },
-    {
-      "RequestUri": "https://seannse.blob.core.windows.net/test-filesystem-27a15606-224c-543b-8960-278187e898ad?restype=container",
-      "RequestMethod": "PUT",
-      "RequestHeaders": {
-        "Accept": "application/xml",
-        "Authorization": "Sanitized",
-<<<<<<< HEAD
-        "traceparent": "00-6d842530f50e8741969b9225b632f442-a06cbdd2f53f4e4b-00",
-        "User-Agent": [
-          "azsdk-net-Storage.Files.DataLake/12.7.0-alpha.20210202.1",
-          "(.NET 5.0.2; Microsoft Windows 10.0.19042)"
+        "Date": "Fri, 19 Feb 2021 19:13:47 GMT",
+        "Server": [
+          "Windows-Azure-Blob/1.0",
+          "Microsoft-HTTPAPI/2.0"
+        ],
+        "x-ms-client-request-id": "cae0e5b6-26d4-cbb5-5eb8-fdcabb391c13",
+        "x-ms-request-id": "2e6db8b5-201e-00a4-06f3-0676f9000000",
+        "x-ms-version": "2020-06-12"
+      },
+      "ResponseBody": []
+    },
+    {
+      "RequestUri": "https://seannse.blob.core.windows.net/test-filesystem-755b39c6-5547-bfcd-5f6b-00eb631d0dee?restype=container",
+      "RequestMethod": "PUT",
+      "RequestHeaders": {
+        "Accept": "application/xml",
+        "Authorization": "Sanitized",
+        "traceparent": "00-cb38cca63e74074abd194d81ce5f4f86-a3ac59b3d9b9f54d-00",
+        "User-Agent": [
+          "azsdk-net-Storage.Files.DataLake/12.7.0-alpha.20210219.1",
+          "(.NET 5.0.3; Microsoft Windows 10.0.19041)"
         ],
         "x-ms-blob-public-access": "container",
-        "x-ms-client-request-id": "5bf95a06-2354-b095-ba13-9fa0faf29b20",
-        "x-ms-date": "Tue, 02 Feb 2021 21:31:36 GMT",
-=======
-        "traceparent": "00-988787050447984190bfa3b6d31c8d39-a1051e54a111cf48-00",
-        "User-Agent": [
-          "azsdk-net-Storage.Files.DataLake/12.7.0-alpha.20210217.1",
-          "(.NET 5.0.3; Microsoft Windows 10.0.19042)"
-        ],
-        "x-ms-blob-public-access": "container",
-        "x-ms-client-request-id": "5bf95a06-2354-b095-ba13-9fa0faf29b20",
-        "x-ms-date": "Wed, 17 Feb 2021 22:35:50 GMT",
->>>>>>> 1814567d
-        "x-ms-return-client-request-id": "true",
-        "x-ms-version": "2020-06-12"
-      },
-      "RequestBody": null,
-      "StatusCode": 201,
-      "ResponseHeaders": {
-        "Content-Length": "0",
-<<<<<<< HEAD
-        "Date": "Tue, 02 Feb 2021 21:31:37 GMT",
-        "ETag": "\u00220x8D8C7C1EC218C3E\u0022",
-        "Last-Modified": "Tue, 02 Feb 2021 21:31:37 GMT",
-=======
-        "Date": "Wed, 17 Feb 2021 22:35:49 GMT",
-        "ETag": "\u00220x8D8D39460B4CCBE\u0022",
-        "Last-Modified": "Wed, 17 Feb 2021 22:35:50 GMT",
->>>>>>> 1814567d
-        "Server": [
-          "Windows-Azure-Blob/1.0",
-          "Microsoft-HTTPAPI/2.0"
-        ],
-        "x-ms-client-request-id": "5bf95a06-2354-b095-ba13-9fa0faf29b20",
-<<<<<<< HEAD
-        "x-ms-request-id": "1c0ac6a0-501e-0017-07aa-f9d654000000",
-=======
-        "x-ms-request-id": "c1cc3c6b-901e-0018-327d-05a038000000",
->>>>>>> 1814567d
-        "x-ms-version": "2020-06-12"
-      },
-      "ResponseBody": []
-    },
-    {
-      "RequestUri": "https://seannse.dfs.core.windows.net/test-filesystem-27a15606-224c-543b-8960-278187e898ad/test-file-fe64b055-439a-ea56-1710-002d6ae662b6?resource=file",
+        "x-ms-client-request-id": "e58487ba-e1ef-61a1-1821-6a6926ca6741",
+        "x-ms-date": "Fri, 19 Feb 2021 19:13:48 GMT",
+        "x-ms-return-client-request-id": "true",
+        "x-ms-version": "2020-06-12"
+      },
+      "RequestBody": null,
+      "StatusCode": 201,
+      "ResponseHeaders": {
+        "Content-Length": "0",
+        "Date": "Fri, 19 Feb 2021 19:13:47 GMT",
+        "ETag": "\u00220x8D8D50A7BE99681\u0022",
+        "Last-Modified": "Fri, 19 Feb 2021 19:13:47 GMT",
+        "Server": [
+          "Windows-Azure-Blob/1.0",
+          "Microsoft-HTTPAPI/2.0"
+        ],
+        "x-ms-client-request-id": "e58487ba-e1ef-61a1-1821-6a6926ca6741",
+        "x-ms-request-id": "2e6db970-201e-00a4-37f3-0676f9000000",
+        "x-ms-version": "2020-06-12"
+      },
+      "ResponseBody": []
+    },
+    {
+      "RequestUri": "https://seannse.dfs.core.windows.net/test-filesystem-755b39c6-5547-bfcd-5f6b-00eb631d0dee/test-file-24220faa-8cb2-f081-7a4b-218c84e1d917?resource=file",
       "RequestMethod": "PUT",
       "RequestHeaders": {
         "Accept": "application/json",
         "Authorization": "Sanitized",
-<<<<<<< HEAD
-        "traceparent": "00-385e793859c8f5498eb781c43bf23889-0c136c3d501ec14b-00",
-        "User-Agent": [
-          "azsdk-net-Storage.Files.DataLake/12.7.0-alpha.20210202.1",
-          "(.NET 5.0.2; Microsoft Windows 10.0.19042)"
-        ],
-        "x-ms-client-request-id": "41fe9783-706e-c25a-030f-4443236846d3",
-        "x-ms-date": "Tue, 02 Feb 2021 21:31:37 GMT",
-=======
-        "traceparent": "00-1e826fe248d27d4ab7ca4db2ec1ef024-db37858a75d0724b-00",
-        "User-Agent": [
-          "azsdk-net-Storage.Files.DataLake/12.7.0-alpha.20210217.1",
-          "(.NET 5.0.3; Microsoft Windows 10.0.19042)"
-        ],
-        "x-ms-client-request-id": "41fe9783-706e-c25a-030f-4443236846d3",
-        "x-ms-date": "Wed, 17 Feb 2021 22:35:50 GMT",
->>>>>>> 1814567d
-        "x-ms-return-client-request-id": "true",
-        "x-ms-version": "2020-06-12"
-      },
-      "RequestBody": null,
-      "StatusCode": 201,
-      "ResponseHeaders": {
-        "Content-Length": "0",
-<<<<<<< HEAD
-        "Date": "Tue, 02 Feb 2021 21:31:37 GMT",
-        "ETag": "\u00220x8D8C7C1EC5AC724\u0022",
-        "Last-Modified": "Tue, 02 Feb 2021 21:31:38 GMT",
-=======
-        "Date": "Wed, 17 Feb 2021 22:35:50 GMT",
-        "ETag": "\u00220x8D8D39460E9BC66\u0022",
-        "Last-Modified": "Wed, 17 Feb 2021 22:35:50 GMT",
->>>>>>> 1814567d
+        "traceparent": "00-c3d4c5d8bd1b0846954c8125ef9b4d78-45a2394ae6723d4f-00",
+        "User-Agent": [
+          "azsdk-net-Storage.Files.DataLake/12.7.0-alpha.20210219.1",
+          "(.NET 5.0.3; Microsoft Windows 10.0.19041)"
+        ],
+        "x-ms-client-request-id": "d6408f53-0924-2db2-0593-6ba3bf15dd36",
+        "x-ms-date": "Fri, 19 Feb 2021 19:13:48 GMT",
+        "x-ms-return-client-request-id": "true",
+        "x-ms-version": "2020-06-12"
+      },
+      "RequestBody": null,
+      "StatusCode": 201,
+      "ResponseHeaders": {
+        "Content-Length": "0",
+        "Date": "Fri, 19 Feb 2021 19:13:47 GMT",
+        "ETag": "\u00220x8D8D50A7BFB64B0\u0022",
+        "Last-Modified": "Fri, 19 Feb 2021 19:13:47 GMT",
         "Server": [
           "Windows-Azure-HDFS/1.0",
           "Microsoft-HTTPAPI/2.0"
         ],
-        "x-ms-client-request-id": "41fe9783-706e-c25a-030f-4443236846d3",
-<<<<<<< HEAD
-        "x-ms-request-id": "28426196-701f-0086-23aa-f9b3e6000000",
-=======
-        "x-ms-request-id": "263804cc-d01f-0019-577d-05ffe4000000",
->>>>>>> 1814567d
-        "x-ms-version": "2020-06-12"
-      },
-      "ResponseBody": []
-    },
-    {
-      "RequestUri": "https://seannse.blob.core.windows.net/test-filesystem-27a15606-224c-543b-8960-278187e898ad/test-file-fe64b055-439a-ea56-1710-002d6ae662b6?comp=lease",
-      "RequestMethod": "PUT",
-      "RequestHeaders": {
-        "Accept": "application/xml",
-        "Authorization": "Sanitized",
-<<<<<<< HEAD
-        "traceparent": "00-c2503ccbb069904aa71e76ff2e2b2718-772bc8d58b8aea4e-00",
-        "User-Agent": [
-          "azsdk-net-Storage.Files.DataLake/12.7.0-alpha.20210202.1",
-          "(.NET 5.0.2; Microsoft Windows 10.0.19042)"
-        ],
-        "x-ms-client-request-id": "922a30c0-cdef-14bd-66e5-ea31b9c78388",
-        "x-ms-date": "Tue, 02 Feb 2021 21:31:37 GMT",
-=======
-        "traceparent": "00-00b36e9180c2384abb1665c6b92a2022-c39d4e07e5e2ad4c-00",
-        "User-Agent": [
-          "azsdk-net-Storage.Files.DataLake/12.7.0-alpha.20210217.1",
-          "(.NET 5.0.3; Microsoft Windows 10.0.19042)"
-        ],
-        "x-ms-client-request-id": "922a30c0-cdef-14bd-66e5-ea31b9c78388",
-        "x-ms-date": "Wed, 17 Feb 2021 22:35:50 GMT",
->>>>>>> 1814567d
+        "x-ms-client-request-id": "d6408f53-0924-2db2-0593-6ba3bf15dd36",
+        "x-ms-request-id": "6f4bd13d-e01f-004f-7bf3-060e0b000000",
+        "x-ms-version": "2020-06-12"
+      },
+      "ResponseBody": []
+    },
+    {
+      "RequestUri": "https://seannse.blob.core.windows.net/test-filesystem-755b39c6-5547-bfcd-5f6b-00eb631d0dee/test-file-24220faa-8cb2-f081-7a4b-218c84e1d917?comp=lease",
+      "RequestMethod": "PUT",
+      "RequestHeaders": {
+        "Accept": "application/xml",
+        "Authorization": "Sanitized",
+        "traceparent": "00-391f9f8dbb521449a6a92e6c7c4a7248-ff681d4857c0104f-00",
+        "User-Agent": [
+          "azsdk-net-Storage.Files.DataLake/12.7.0-alpha.20210219.1",
+          "(.NET 5.0.3; Microsoft Windows 10.0.19041)"
+        ],
+        "x-ms-client-request-id": "172a4048-5f29-c8ef-e7be-c5c8d92518f5",
+        "x-ms-date": "Fri, 19 Feb 2021 19:13:48 GMT",
         "x-ms-lease-action": "acquire",
         "x-ms-lease-duration": "15",
-        "x-ms-proposed-lease-id": "c7aee9b1-6e77-1931-573c-b6933f7b6e79",
-        "x-ms-return-client-request-id": "true",
-        "x-ms-version": "2020-06-12"
-      },
-      "RequestBody": null,
-      "StatusCode": 201,
-      "ResponseHeaders": {
-        "Content-Length": "0",
-<<<<<<< HEAD
-        "Date": "Tue, 02 Feb 2021 21:31:37 GMT",
-        "ETag": "\u00220x8D8C7C1EC5AC724\u0022",
-        "Last-Modified": "Tue, 02 Feb 2021 21:31:38 GMT",
-=======
-        "Date": "Wed, 17 Feb 2021 22:35:49 GMT",
-        "ETag": "\u00220x8D8D39460E9BC66\u0022",
-        "Last-Modified": "Wed, 17 Feb 2021 22:35:50 GMT",
->>>>>>> 1814567d
-        "Server": [
-          "Windows-Azure-Blob/1.0",
-          "Microsoft-HTTPAPI/2.0"
-        ],
-        "x-ms-client-request-id": "922a30c0-cdef-14bd-66e5-ea31b9c78388",
-        "x-ms-lease-id": "c7aee9b1-6e77-1931-573c-b6933f7b6e79",
-<<<<<<< HEAD
-        "x-ms-request-id": "1c0ac743-501e-0017-14aa-f9d654000000",
-=======
-        "x-ms-request-id": "c1cc3d09-901e-0018-357d-05a038000000",
->>>>>>> 1814567d
-        "x-ms-version": "2020-06-12"
-      },
-      "ResponseBody": []
-    },
-    {
-      "RequestUri": "https://seannse.blob.core.windows.net/test-filesystem-27a15606-224c-543b-8960-278187e898ad/test-file-fe64b055-439a-ea56-1710-002d6ae662b6?comp=lease",
-      "RequestMethod": "PUT",
-      "RequestHeaders": {
-        "Accept": "application/xml",
-        "Authorization": "Sanitized",
-<<<<<<< HEAD
-        "If-Modified-Since": "Mon, 01 Feb 2021 21:31:34 GMT",
-        "traceparent": "00-f6c14e8f102b984f963e627539084c8e-9047c7e60032bd44-00",
-        "User-Agent": [
-          "azsdk-net-Storage.Files.DataLake/12.7.0-alpha.20210202.1",
-          "(.NET 5.0.2; Microsoft Windows 10.0.19042)"
-        ],
-        "x-ms-client-request-id": "0fd2d738-db51-ad89-0d95-6c023515c80f",
-        "x-ms-date": "Tue, 02 Feb 2021 21:31:37 GMT",
-=======
-        "If-Modified-Since": "Tue, 16 Feb 2021 22:35:49 GMT",
-        "traceparent": "00-73a5a1c65a62de46a0794bb8537f5666-aa70cbcaf0bbd242-00",
-        "User-Agent": [
-          "azsdk-net-Storage.Files.DataLake/12.7.0-alpha.20210217.1",
-          "(.NET 5.0.3; Microsoft Windows 10.0.19042)"
-        ],
-        "x-ms-client-request-id": "0fd2d738-db51-ad89-0d95-6c023515c80f",
-        "x-ms-date": "Wed, 17 Feb 2021 22:35:51 GMT",
->>>>>>> 1814567d
+        "x-ms-proposed-lease-id": "8a2c5347-8a99-82a8-105c-2f8c15108524",
+        "x-ms-return-client-request-id": "true",
+        "x-ms-version": "2020-06-12"
+      },
+      "RequestBody": null,
+      "StatusCode": 201,
+      "ResponseHeaders": {
+        "Content-Length": "0",
+        "Date": "Fri, 19 Feb 2021 19:13:47 GMT",
+        "ETag": "\u00220x8D8D50A7BFB64B0\u0022",
+        "Last-Modified": "Fri, 19 Feb 2021 19:13:47 GMT",
+        "Server": [
+          "Windows-Azure-Blob/1.0",
+          "Microsoft-HTTPAPI/2.0"
+        ],
+        "x-ms-client-request-id": "172a4048-5f29-c8ef-e7be-c5c8d92518f5",
+        "x-ms-lease-id": "8a2c5347-8a99-82a8-105c-2f8c15108524",
+        "x-ms-request-id": "2e6dbb2a-201e-00a4-51f3-0676f9000000",
+        "x-ms-version": "2020-06-12"
+      },
+      "ResponseBody": []
+    },
+    {
+      "RequestUri": "https://seannse.blob.core.windows.net/test-filesystem-755b39c6-5547-bfcd-5f6b-00eb631d0dee/test-file-24220faa-8cb2-f081-7a4b-218c84e1d917?comp=lease",
+      "RequestMethod": "PUT",
+      "RequestHeaders": {
+        "Accept": "application/xml",
+        "Authorization": "Sanitized",
+        "If-Modified-Since": "Thu, 18 Feb 2021 19:13:48 GMT",
+        "traceparent": "00-f4a8a9841537384c92e00b0349e61f55-060da91bfd8b374f-00",
+        "User-Agent": [
+          "azsdk-net-Storage.Files.DataLake/12.7.0-alpha.20210219.1",
+          "(.NET 5.0.3; Microsoft Windows 10.0.19041)"
+        ],
+        "x-ms-client-request-id": "d4434f56-6de5-01fb-a970-0ce23d2a59c3",
+        "x-ms-date": "Fri, 19 Feb 2021 19:13:48 GMT",
         "x-ms-lease-action": "renew",
-        "x-ms-lease-id": "c7aee9b1-6e77-1931-573c-b6933f7b6e79",
+        "x-ms-lease-id": "8a2c5347-8a99-82a8-105c-2f8c15108524",
         "x-ms-return-client-request-id": "true",
         "x-ms-version": "2020-06-12"
       },
@@ -469,53 +298,33 @@
       "StatusCode": 200,
       "ResponseHeaders": {
         "Content-Length": "0",
-<<<<<<< HEAD
-        "Date": "Tue, 02 Feb 2021 21:31:38 GMT",
-        "ETag": "\u00220x8D8C7C1EC5AC724\u0022",
-        "Last-Modified": "Tue, 02 Feb 2021 21:31:38 GMT",
-=======
-        "Date": "Wed, 17 Feb 2021 22:35:50 GMT",
-        "ETag": "\u00220x8D8D39460E9BC66\u0022",
-        "Last-Modified": "Wed, 17 Feb 2021 22:35:50 GMT",
->>>>>>> 1814567d
-        "Server": [
-          "Windows-Azure-Blob/1.0",
-          "Microsoft-HTTPAPI/2.0"
-        ],
-        "x-ms-client-request-id": "0fd2d738-db51-ad89-0d95-6c023515c80f",
-        "x-ms-lease-id": "c7aee9b1-6e77-1931-573c-b6933f7b6e79",
-<<<<<<< HEAD
-        "x-ms-request-id": "1c0ac765-501e-0017-2faa-f9d654000000",
-=======
-        "x-ms-request-id": "c1cc3d31-901e-0018-5a7d-05a038000000",
->>>>>>> 1814567d
-        "x-ms-version": "2020-06-12"
-      },
-      "ResponseBody": []
-    },
-    {
-      "RequestUri": "https://seannse.blob.core.windows.net/test-filesystem-27a15606-224c-543b-8960-278187e898ad?restype=container",
+        "Date": "Fri, 19 Feb 2021 19:13:47 GMT",
+        "ETag": "\u00220x8D8D50A7BFB64B0\u0022",
+        "Last-Modified": "Fri, 19 Feb 2021 19:13:47 GMT",
+        "Server": [
+          "Windows-Azure-Blob/1.0",
+          "Microsoft-HTTPAPI/2.0"
+        ],
+        "x-ms-client-request-id": "d4434f56-6de5-01fb-a970-0ce23d2a59c3",
+        "x-ms-lease-id": "8a2c5347-8a99-82a8-105c-2f8c15108524",
+        "x-ms-request-id": "2e6dbbeb-201e-00a4-05f3-0676f9000000",
+        "x-ms-version": "2020-06-12"
+      },
+      "ResponseBody": []
+    },
+    {
+      "RequestUri": "https://seannse.blob.core.windows.net/test-filesystem-755b39c6-5547-bfcd-5f6b-00eb631d0dee?restype=container",
       "RequestMethod": "DELETE",
       "RequestHeaders": {
         "Accept": "application/xml",
         "Authorization": "Sanitized",
-<<<<<<< HEAD
-        "traceparent": "00-9e50e947c0ef4545b84426b4a758d5ae-927d1c0031164d4c-00",
-        "User-Agent": [
-          "azsdk-net-Storage.Files.DataLake/12.7.0-alpha.20210202.1",
-          "(.NET 5.0.2; Microsoft Windows 10.0.19042)"
-        ],
-        "x-ms-client-request-id": "e1f9a9c5-73f4-c536-401a-4b2907e95a8c",
-        "x-ms-date": "Tue, 02 Feb 2021 21:31:37 GMT",
-=======
-        "traceparent": "00-b8077b92be8f944ebace2b4ebcc86a2c-2929c1cc259b1d4c-00",
-        "User-Agent": [
-          "azsdk-net-Storage.Files.DataLake/12.7.0-alpha.20210217.1",
-          "(.NET 5.0.3; Microsoft Windows 10.0.19042)"
-        ],
-        "x-ms-client-request-id": "e1f9a9c5-73f4-c536-401a-4b2907e95a8c",
-        "x-ms-date": "Wed, 17 Feb 2021 22:35:51 GMT",
->>>>>>> 1814567d
+        "traceparent": "00-626fc6d577013d4cb85d814689ec3064-4d38ea369e670c43-00",
+        "User-Agent": [
+          "azsdk-net-Storage.Files.DataLake/12.7.0-alpha.20210219.1",
+          "(.NET 5.0.3; Microsoft Windows 10.0.19041)"
+        ],
+        "x-ms-client-request-id": "897111f8-43e2-a10f-4c40-7c6bdcb30536",
+        "x-ms-date": "Fri, 19 Feb 2021 19:13:48 GMT",
         "x-ms-return-client-request-id": "true",
         "x-ms-version": "2020-06-12"
       },
@@ -523,217 +332,137 @@
       "StatusCode": 202,
       "ResponseHeaders": {
         "Content-Length": "0",
-<<<<<<< HEAD
-        "Date": "Tue, 02 Feb 2021 21:31:38 GMT",
-=======
-        "Date": "Wed, 17 Feb 2021 22:35:50 GMT",
->>>>>>> 1814567d
-        "Server": [
-          "Windows-Azure-Blob/1.0",
-          "Microsoft-HTTPAPI/2.0"
-        ],
-        "x-ms-client-request-id": "e1f9a9c5-73f4-c536-401a-4b2907e95a8c",
-<<<<<<< HEAD
-        "x-ms-request-id": "1c0ac787-501e-0017-4daa-f9d654000000",
-=======
-        "x-ms-request-id": "c1cc3d42-901e-0018-6a7d-05a038000000",
->>>>>>> 1814567d
-        "x-ms-version": "2020-06-12"
-      },
-      "ResponseBody": []
-    },
-    {
-      "RequestUri": "https://seannse.blob.core.windows.net/test-filesystem-a587e063-f212-8cf3-b786-cab8ebc6d00d?restype=container",
-      "RequestMethod": "PUT",
-      "RequestHeaders": {
-        "Accept": "application/xml",
-        "Authorization": "Sanitized",
-<<<<<<< HEAD
-        "traceparent": "00-c67c0fd5bc815f4392be189ccbe43092-b49fb2975a521046-00",
-        "User-Agent": [
-          "azsdk-net-Storage.Files.DataLake/12.7.0-alpha.20210202.1",
-          "(.NET 5.0.2; Microsoft Windows 10.0.19042)"
+        "Date": "Fri, 19 Feb 2021 19:13:47 GMT",
+        "Server": [
+          "Windows-Azure-Blob/1.0",
+          "Microsoft-HTTPAPI/2.0"
+        ],
+        "x-ms-client-request-id": "897111f8-43e2-a10f-4c40-7c6bdcb30536",
+        "x-ms-request-id": "2e6dbcba-201e-00a4-47f3-0676f9000000",
+        "x-ms-version": "2020-06-12"
+      },
+      "ResponseBody": []
+    },
+    {
+      "RequestUri": "https://seannse.blob.core.windows.net/test-filesystem-d2abdc9f-50ac-769c-4ce3-2affb6ca4251?restype=container",
+      "RequestMethod": "PUT",
+      "RequestHeaders": {
+        "Accept": "application/xml",
+        "Authorization": "Sanitized",
+        "traceparent": "00-2746605f7aa4ef4ba0cf352f263fd663-5b192d8d0270464c-00",
+        "User-Agent": [
+          "azsdk-net-Storage.Files.DataLake/12.7.0-alpha.20210219.1",
+          "(.NET 5.0.3; Microsoft Windows 10.0.19041)"
         ],
         "x-ms-blob-public-access": "container",
-        "x-ms-client-request-id": "fc60643e-2978-d302-b66d-2a6ea97ed97a",
-        "x-ms-date": "Tue, 02 Feb 2021 21:31:37 GMT",
-=======
-        "traceparent": "00-a5b106946ab683479d9b39eec6aa3e54-fff0edbc4e034846-00",
-        "User-Agent": [
-          "azsdk-net-Storage.Files.DataLake/12.7.0-alpha.20210217.1",
-          "(.NET 5.0.3; Microsoft Windows 10.0.19042)"
-        ],
-        "x-ms-blob-public-access": "container",
-        "x-ms-client-request-id": "fc60643e-2978-d302-b66d-2a6ea97ed97a",
-        "x-ms-date": "Wed, 17 Feb 2021 22:35:51 GMT",
->>>>>>> 1814567d
-        "x-ms-return-client-request-id": "true",
-        "x-ms-version": "2020-06-12"
-      },
-      "RequestBody": null,
-      "StatusCode": 201,
-      "ResponseHeaders": {
-        "Content-Length": "0",
-<<<<<<< HEAD
-        "Date": "Tue, 02 Feb 2021 21:31:38 GMT",
-        "ETag": "\u00220x8D8C7C1ECBCFEE9\u0022",
-        "Last-Modified": "Tue, 02 Feb 2021 21:31:38 GMT",
-=======
-        "Date": "Wed, 17 Feb 2021 22:35:50 GMT",
-        "ETag": "\u00220x8D8D39461452ED1\u0022",
-        "Last-Modified": "Wed, 17 Feb 2021 22:35:51 GMT",
->>>>>>> 1814567d
-        "Server": [
-          "Windows-Azure-Blob/1.0",
-          "Microsoft-HTTPAPI/2.0"
-        ],
-        "x-ms-client-request-id": "fc60643e-2978-d302-b66d-2a6ea97ed97a",
-<<<<<<< HEAD
-        "x-ms-request-id": "ee2d2249-101e-0064-18aa-f98ec7000000",
-=======
-        "x-ms-request-id": "ff2349ae-101e-0090-397d-054531000000",
->>>>>>> 1814567d
-        "x-ms-version": "2020-06-12"
-      },
-      "ResponseBody": []
-    },
-    {
-      "RequestUri": "https://seannse.dfs.core.windows.net/test-filesystem-a587e063-f212-8cf3-b786-cab8ebc6d00d/test-file-b0633d4a-ceab-7c70-c5c5-3a9804c02ac0?resource=file",
+        "x-ms-client-request-id": "e39081e1-42ac-a798-75fb-3dfe1910eb81",
+        "x-ms-date": "Fri, 19 Feb 2021 19:13:48 GMT",
+        "x-ms-return-client-request-id": "true",
+        "x-ms-version": "2020-06-12"
+      },
+      "RequestBody": null,
+      "StatusCode": 201,
+      "ResponseHeaders": {
+        "Content-Length": "0",
+        "Date": "Fri, 19 Feb 2021 19:13:48 GMT",
+        "ETag": "\u00220x8D8D50A7C2B18CD\u0022",
+        "Last-Modified": "Fri, 19 Feb 2021 19:13:48 GMT",
+        "Server": [
+          "Windows-Azure-Blob/1.0",
+          "Microsoft-HTTPAPI/2.0"
+        ],
+        "x-ms-client-request-id": "e39081e1-42ac-a798-75fb-3dfe1910eb81",
+        "x-ms-request-id": "2e6dbd78-201e-00a4-7cf3-0676f9000000",
+        "x-ms-version": "2020-06-12"
+      },
+      "ResponseBody": []
+    },
+    {
+      "RequestUri": "https://seannse.dfs.core.windows.net/test-filesystem-d2abdc9f-50ac-769c-4ce3-2affb6ca4251/test-file-15102bfe-d8c9-cf7d-fa04-005628c413b4?resource=file",
       "RequestMethod": "PUT",
       "RequestHeaders": {
         "Accept": "application/json",
         "Authorization": "Sanitized",
-<<<<<<< HEAD
-        "traceparent": "00-77ad78fb9850824ea108718bdcb53a72-ff8d6f06b472a24e-00",
-        "User-Agent": [
-          "azsdk-net-Storage.Files.DataLake/12.7.0-alpha.20210202.1",
-          "(.NET 5.0.2; Microsoft Windows 10.0.19042)"
-        ],
-        "x-ms-client-request-id": "23e7739f-9393-70af-f4e4-36b3ee69cef5",
-        "x-ms-date": "Tue, 02 Feb 2021 21:31:38 GMT",
-=======
-        "traceparent": "00-83db5b07ed0ddf4b97eacd4a668bef55-95b0debfadd2dd49-00",
-        "User-Agent": [
-          "azsdk-net-Storage.Files.DataLake/12.7.0-alpha.20210217.1",
-          "(.NET 5.0.3; Microsoft Windows 10.0.19042)"
-        ],
-        "x-ms-client-request-id": "23e7739f-9393-70af-f4e4-36b3ee69cef5",
-        "x-ms-date": "Wed, 17 Feb 2021 22:35:51 GMT",
->>>>>>> 1814567d
-        "x-ms-return-client-request-id": "true",
-        "x-ms-version": "2020-06-12"
-      },
-      "RequestBody": null,
-      "StatusCode": 201,
-      "ResponseHeaders": {
-        "Content-Length": "0",
-<<<<<<< HEAD
-        "Date": "Tue, 02 Feb 2021 21:31:38 GMT",
-        "ETag": "\u00220x8D8C7C1ECF7A633\u0022",
-        "Last-Modified": "Tue, 02 Feb 2021 21:31:39 GMT",
-=======
-        "Date": "Wed, 17 Feb 2021 22:35:51 GMT",
-        "ETag": "\u00220x8D8D394617C42C0\u0022",
-        "Last-Modified": "Wed, 17 Feb 2021 22:35:51 GMT",
->>>>>>> 1814567d
+        "traceparent": "00-b2632bcf3c829546b61a2d1249c36e58-f7995e48d53b2741-00",
+        "User-Agent": [
+          "azsdk-net-Storage.Files.DataLake/12.7.0-alpha.20210219.1",
+          "(.NET 5.0.3; Microsoft Windows 10.0.19041)"
+        ],
+        "x-ms-client-request-id": "37d9a76a-6d87-092d-03c1-e8a841417fb1",
+        "x-ms-date": "Fri, 19 Feb 2021 19:13:49 GMT",
+        "x-ms-return-client-request-id": "true",
+        "x-ms-version": "2020-06-12"
+      },
+      "RequestBody": null,
+      "StatusCode": 201,
+      "ResponseHeaders": {
+        "Content-Length": "0",
+        "Date": "Fri, 19 Feb 2021 19:13:47 GMT",
+        "ETag": "\u00220x8D8D50A7C3AAB1C\u0022",
+        "Last-Modified": "Fri, 19 Feb 2021 19:13:48 GMT",
         "Server": [
           "Windows-Azure-HDFS/1.0",
           "Microsoft-HTTPAPI/2.0"
         ],
-        "x-ms-client-request-id": "23e7739f-9393-70af-f4e4-36b3ee69cef5",
-<<<<<<< HEAD
-        "x-ms-request-id": "f8adbac8-d01f-007b-5eaa-f93dc3000000",
-=======
-        "x-ms-request-id": "6632a898-301f-0011-5f7d-05e5eb000000",
->>>>>>> 1814567d
-        "x-ms-version": "2020-06-12"
-      },
-      "ResponseBody": []
-    },
-    {
-      "RequestUri": "https://seannse.blob.core.windows.net/test-filesystem-a587e063-f212-8cf3-b786-cab8ebc6d00d/test-file-b0633d4a-ceab-7c70-c5c5-3a9804c02ac0?comp=lease",
-      "RequestMethod": "PUT",
-      "RequestHeaders": {
-        "Accept": "application/xml",
-        "Authorization": "Sanitized",
-<<<<<<< HEAD
-        "traceparent": "00-6847c6c73df6b549b738ed1d2a766038-2f005269929a6348-00",
-        "User-Agent": [
-          "azsdk-net-Storage.Files.DataLake/12.7.0-alpha.20210202.1",
-          "(.NET 5.0.2; Microsoft Windows 10.0.19042)"
-        ],
-        "x-ms-client-request-id": "526be09b-de7f-4ce6-5f70-7acd376d7732",
-        "x-ms-date": "Tue, 02 Feb 2021 21:31:38 GMT",
-=======
-        "traceparent": "00-2ba38025e3aa994b9c50e32094dfdf32-e0ab063d28219543-00",
-        "User-Agent": [
-          "azsdk-net-Storage.Files.DataLake/12.7.0-alpha.20210217.1",
-          "(.NET 5.0.3; Microsoft Windows 10.0.19042)"
-        ],
-        "x-ms-client-request-id": "526be09b-de7f-4ce6-5f70-7acd376d7732",
-        "x-ms-date": "Wed, 17 Feb 2021 22:35:51 GMT",
->>>>>>> 1814567d
+        "x-ms-client-request-id": "37d9a76a-6d87-092d-03c1-e8a841417fb1",
+        "x-ms-request-id": "6f4bd171-e01f-004f-2ff3-060e0b000000",
+        "x-ms-version": "2020-06-12"
+      },
+      "ResponseBody": []
+    },
+    {
+      "RequestUri": "https://seannse.blob.core.windows.net/test-filesystem-d2abdc9f-50ac-769c-4ce3-2affb6ca4251/test-file-15102bfe-d8c9-cf7d-fa04-005628c413b4?comp=lease",
+      "RequestMethod": "PUT",
+      "RequestHeaders": {
+        "Accept": "application/xml",
+        "Authorization": "Sanitized",
+        "traceparent": "00-7f0c70c88a568b4583788aa481cd976c-9800946d46217845-00",
+        "User-Agent": [
+          "azsdk-net-Storage.Files.DataLake/12.7.0-alpha.20210219.1",
+          "(.NET 5.0.3; Microsoft Windows 10.0.19041)"
+        ],
+        "x-ms-client-request-id": "09d406c2-a845-b4cd-6039-af8f88a6e842",
+        "x-ms-date": "Fri, 19 Feb 2021 19:13:49 GMT",
         "x-ms-lease-action": "acquire",
         "x-ms-lease-duration": "15",
-        "x-ms-proposed-lease-id": "3a2c6942-5305-7714-a8c6-5c41f8c1bf19",
-        "x-ms-return-client-request-id": "true",
-        "x-ms-version": "2020-06-12"
-      },
-      "RequestBody": null,
-      "StatusCode": 201,
-      "ResponseHeaders": {
-        "Content-Length": "0",
-<<<<<<< HEAD
-        "Date": "Tue, 02 Feb 2021 21:31:39 GMT",
-        "ETag": "\u00220x8D8C7C1ECF7A633\u0022",
-        "Last-Modified": "Tue, 02 Feb 2021 21:31:39 GMT",
-=======
-        "Date": "Wed, 17 Feb 2021 22:35:51 GMT",
-        "ETag": "\u00220x8D8D394617C42C0\u0022",
-        "Last-Modified": "Wed, 17 Feb 2021 22:35:51 GMT",
->>>>>>> 1814567d
-        "Server": [
-          "Windows-Azure-Blob/1.0",
-          "Microsoft-HTTPAPI/2.0"
-        ],
-        "x-ms-client-request-id": "526be09b-de7f-4ce6-5f70-7acd376d7732",
-        "x-ms-lease-id": "3a2c6942-5305-7714-a8c6-5c41f8c1bf19",
-<<<<<<< HEAD
-        "x-ms-request-id": "ee2d22c3-101e-0064-77aa-f98ec7000000",
-=======
-        "x-ms-request-id": "ff234b92-101e-0090-757d-054531000000",
->>>>>>> 1814567d
-        "x-ms-version": "2020-06-12"
-      },
-      "ResponseBody": []
-    },
-    {
-      "RequestUri": "https://seannse.blob.core.windows.net/test-filesystem-a587e063-f212-8cf3-b786-cab8ebc6d00d/test-file-b0633d4a-ceab-7c70-c5c5-3a9804c02ac0?comp=lease",
-      "RequestMethod": "PUT",
-      "RequestHeaders": {
-        "Accept": "application/xml",
-        "Authorization": "Sanitized",
-<<<<<<< HEAD
-        "If-Unmodified-Since": "Wed, 03 Feb 2021 21:31:34 GMT",
-        "traceparent": "00-0750bb3e7db614428014cd3958b949f0-c11cef332c11fc43-00",
-        "User-Agent": [
-          "azsdk-net-Storage.Files.DataLake/12.7.0-alpha.20210202.1",
-          "(.NET 5.0.2; Microsoft Windows 10.0.19042)"
-        ],
-        "x-ms-client-request-id": "18a67117-6c56-ce99-69ac-31688c5e7752",
-        "x-ms-date": "Tue, 02 Feb 2021 21:31:38 GMT",
-=======
-        "If-Unmodified-Since": "Thu, 18 Feb 2021 22:35:49 GMT",
-        "traceparent": "00-d95d77963462d24eba7e03f74d537656-f0d0e08f8c912e43-00",
-        "User-Agent": [
-          "azsdk-net-Storage.Files.DataLake/12.7.0-alpha.20210217.1",
-          "(.NET 5.0.3; Microsoft Windows 10.0.19042)"
-        ],
-        "x-ms-client-request-id": "18a67117-6c56-ce99-69ac-31688c5e7752",
-        "x-ms-date": "Wed, 17 Feb 2021 22:35:51 GMT",
->>>>>>> 1814567d
+        "x-ms-proposed-lease-id": "e59d88e8-b6f3-9f47-87f7-e58620c13c17",
+        "x-ms-return-client-request-id": "true",
+        "x-ms-version": "2020-06-12"
+      },
+      "RequestBody": null,
+      "StatusCode": 201,
+      "ResponseHeaders": {
+        "Content-Length": "0",
+        "Date": "Fri, 19 Feb 2021 19:13:48 GMT",
+        "ETag": "\u00220x8D8D50A7C3AAB1C\u0022",
+        "Last-Modified": "Fri, 19 Feb 2021 19:13:48 GMT",
+        "Server": [
+          "Windows-Azure-Blob/1.0",
+          "Microsoft-HTTPAPI/2.0"
+        ],
+        "x-ms-client-request-id": "09d406c2-a845-b4cd-6039-af8f88a6e842",
+        "x-ms-lease-id": "e59d88e8-b6f3-9f47-87f7-e58620c13c17",
+        "x-ms-request-id": "2e6dbf1d-201e-00a4-05f3-0676f9000000",
+        "x-ms-version": "2020-06-12"
+      },
+      "ResponseBody": []
+    },
+    {
+      "RequestUri": "https://seannse.blob.core.windows.net/test-filesystem-d2abdc9f-50ac-769c-4ce3-2affb6ca4251/test-file-15102bfe-d8c9-cf7d-fa04-005628c413b4?comp=lease",
+      "RequestMethod": "PUT",
+      "RequestHeaders": {
+        "Accept": "application/xml",
+        "Authorization": "Sanitized",
+        "If-Unmodified-Since": "Sat, 20 Feb 2021 19:13:48 GMT",
+        "traceparent": "00-6fa4d9a18e51c941a18a3af7a76fd857-b0cd43fc226e7341-00",
+        "User-Agent": [
+          "azsdk-net-Storage.Files.DataLake/12.7.0-alpha.20210219.1",
+          "(.NET 5.0.3; Microsoft Windows 10.0.19041)"
+        ],
+        "x-ms-client-request-id": "1ac3f620-32ec-cdd2-7338-20b12c9d6a5f",
+        "x-ms-date": "Fri, 19 Feb 2021 19:13:49 GMT",
         "x-ms-lease-action": "renew",
-        "x-ms-lease-id": "3a2c6942-5305-7714-a8c6-5c41f8c1bf19",
+        "x-ms-lease-id": "e59d88e8-b6f3-9f47-87f7-e58620c13c17",
         "x-ms-return-client-request-id": "true",
         "x-ms-version": "2020-06-12"
       },
@@ -741,53 +470,33 @@
       "StatusCode": 200,
       "ResponseHeaders": {
         "Content-Length": "0",
-<<<<<<< HEAD
-        "Date": "Tue, 02 Feb 2021 21:31:39 GMT",
-        "ETag": "\u00220x8D8C7C1ECF7A633\u0022",
-        "Last-Modified": "Tue, 02 Feb 2021 21:31:39 GMT",
-=======
-        "Date": "Wed, 17 Feb 2021 22:35:51 GMT",
-        "ETag": "\u00220x8D8D394617C42C0\u0022",
-        "Last-Modified": "Wed, 17 Feb 2021 22:35:51 GMT",
->>>>>>> 1814567d
-        "Server": [
-          "Windows-Azure-Blob/1.0",
-          "Microsoft-HTTPAPI/2.0"
-        ],
-        "x-ms-client-request-id": "18a67117-6c56-ce99-69ac-31688c5e7752",
-        "x-ms-lease-id": "3a2c6942-5305-7714-a8c6-5c41f8c1bf19",
-<<<<<<< HEAD
-        "x-ms-request-id": "ee2d22d8-101e-0064-09aa-f98ec7000000",
-=======
-        "x-ms-request-id": "ff234c0a-101e-0090-5f7d-054531000000",
->>>>>>> 1814567d
-        "x-ms-version": "2020-06-12"
-      },
-      "ResponseBody": []
-    },
-    {
-      "RequestUri": "https://seannse.blob.core.windows.net/test-filesystem-a587e063-f212-8cf3-b786-cab8ebc6d00d?restype=container",
+        "Date": "Fri, 19 Feb 2021 19:13:48 GMT",
+        "ETag": "\u00220x8D8D50A7C3AAB1C\u0022",
+        "Last-Modified": "Fri, 19 Feb 2021 19:13:48 GMT",
+        "Server": [
+          "Windows-Azure-Blob/1.0",
+          "Microsoft-HTTPAPI/2.0"
+        ],
+        "x-ms-client-request-id": "1ac3f620-32ec-cdd2-7338-20b12c9d6a5f",
+        "x-ms-lease-id": "e59d88e8-b6f3-9f47-87f7-e58620c13c17",
+        "x-ms-request-id": "2e6dbfc2-201e-00a4-1ef3-0676f9000000",
+        "x-ms-version": "2020-06-12"
+      },
+      "ResponseBody": []
+    },
+    {
+      "RequestUri": "https://seannse.blob.core.windows.net/test-filesystem-d2abdc9f-50ac-769c-4ce3-2affb6ca4251?restype=container",
       "RequestMethod": "DELETE",
       "RequestHeaders": {
         "Accept": "application/xml",
         "Authorization": "Sanitized",
-<<<<<<< HEAD
-        "traceparent": "00-c9a7932a550c2540b3a1f5fbd5d99308-f53bdc05ee637742-00",
-        "User-Agent": [
-          "azsdk-net-Storage.Files.DataLake/12.7.0-alpha.20210202.1",
-          "(.NET 5.0.2; Microsoft Windows 10.0.19042)"
-        ],
-        "x-ms-client-request-id": "c5b5b395-5fc7-b8db-8338-36c40bb3aede",
-        "x-ms-date": "Tue, 02 Feb 2021 21:31:38 GMT",
-=======
-        "traceparent": "00-6c835cc92d499c4f9214d2130a776995-8cd5e94741ba1f49-00",
-        "User-Agent": [
-          "azsdk-net-Storage.Files.DataLake/12.7.0-alpha.20210217.1",
-          "(.NET 5.0.3; Microsoft Windows 10.0.19042)"
-        ],
-        "x-ms-client-request-id": "c5b5b395-5fc7-b8db-8338-36c40bb3aede",
-        "x-ms-date": "Wed, 17 Feb 2021 22:35:52 GMT",
->>>>>>> 1814567d
+        "traceparent": "00-924a8db5b590e04ea8c2ab26188d78f6-db893cbba5624143-00",
+        "User-Agent": [
+          "azsdk-net-Storage.Files.DataLake/12.7.0-alpha.20210219.1",
+          "(.NET 5.0.3; Microsoft Windows 10.0.19041)"
+        ],
+        "x-ms-client-request-id": "916e230f-cee2-5255-fd65-8d1cde14dfbd",
+        "x-ms-date": "Fri, 19 Feb 2021 19:13:49 GMT",
         "x-ms-return-client-request-id": "true",
         "x-ms-version": "2020-06-12"
       },
@@ -795,153 +504,96 @@
       "StatusCode": 202,
       "ResponseHeaders": {
         "Content-Length": "0",
-<<<<<<< HEAD
-        "Date": "Tue, 02 Feb 2021 21:31:39 GMT",
-=======
-        "Date": "Wed, 17 Feb 2021 22:35:51 GMT",
->>>>>>> 1814567d
-        "Server": [
-          "Windows-Azure-Blob/1.0",
-          "Microsoft-HTTPAPI/2.0"
-        ],
-        "x-ms-client-request-id": "c5b5b395-5fc7-b8db-8338-36c40bb3aede",
-<<<<<<< HEAD
-        "x-ms-request-id": "ee2d22e6-101e-0064-15aa-f98ec7000000",
-=======
-        "x-ms-request-id": "ff234c61-101e-0090-277d-054531000000",
->>>>>>> 1814567d
-        "x-ms-version": "2020-06-12"
-      },
-      "ResponseBody": []
-    },
-    {
-      "RequestUri": "https://seannse.blob.core.windows.net/test-filesystem-606b2806-5b34-09ec-f848-532657976b7f?restype=container",
-      "RequestMethod": "PUT",
-      "RequestHeaders": {
-        "Accept": "application/xml",
-        "Authorization": "Sanitized",
-<<<<<<< HEAD
-        "traceparent": "00-f68aedb4b7083f4799ead1e544e98484-c93eb1c7f4ad5143-00",
-        "User-Agent": [
-          "azsdk-net-Storage.Files.DataLake/12.7.0-alpha.20210202.1",
-          "(.NET 5.0.2; Microsoft Windows 10.0.19042)"
+        "Date": "Fri, 19 Feb 2021 19:13:48 GMT",
+        "Server": [
+          "Windows-Azure-Blob/1.0",
+          "Microsoft-HTTPAPI/2.0"
+        ],
+        "x-ms-client-request-id": "916e230f-cee2-5255-fd65-8d1cde14dfbd",
+        "x-ms-request-id": "2e6dc075-201e-00a4-41f3-0676f9000000",
+        "x-ms-version": "2020-06-12"
+      },
+      "ResponseBody": []
+    },
+    {
+      "RequestUri": "https://seannse.blob.core.windows.net/test-filesystem-96b37f40-83db-4bc3-5dff-d92484380385?restype=container",
+      "RequestMethod": "PUT",
+      "RequestHeaders": {
+        "Accept": "application/xml",
+        "Authorization": "Sanitized",
+        "traceparent": "00-476c3d5758faa84e90a2886f0eaf363a-f4a85621f6be6347-00",
+        "User-Agent": [
+          "azsdk-net-Storage.Files.DataLake/12.7.0-alpha.20210219.1",
+          "(.NET 5.0.3; Microsoft Windows 10.0.19041)"
         ],
         "x-ms-blob-public-access": "container",
-        "x-ms-client-request-id": "3afb3781-2b7e-3a98-c7ac-cc7e0bb461ec",
-        "x-ms-date": "Tue, 02 Feb 2021 21:31:38 GMT",
-=======
-        "traceparent": "00-1f1321c3e48c214a9058bdcd7e6f22d5-4451cff12114334c-00",
-        "User-Agent": [
-          "azsdk-net-Storage.Files.DataLake/12.7.0-alpha.20210217.1",
-          "(.NET 5.0.3; Microsoft Windows 10.0.19042)"
-        ],
-        "x-ms-blob-public-access": "container",
-        "x-ms-client-request-id": "3afb3781-2b7e-3a98-c7ac-cc7e0bb461ec",
-        "x-ms-date": "Wed, 17 Feb 2021 22:35:52 GMT",
->>>>>>> 1814567d
-        "x-ms-return-client-request-id": "true",
-        "x-ms-version": "2020-06-12"
-      },
-      "RequestBody": null,
-      "StatusCode": 201,
-      "ResponseHeaders": {
-        "Content-Length": "0",
-<<<<<<< HEAD
-        "Date": "Tue, 02 Feb 2021 21:31:39 GMT",
-        "ETag": "\u00220x8D8C7C1ED4F7471\u0022",
-        "Last-Modified": "Tue, 02 Feb 2021 21:31:39 GMT",
-=======
-        "Date": "Wed, 17 Feb 2021 22:35:52 GMT",
-        "ETag": "\u00220x8D8D39461D54754\u0022",
-        "Last-Modified": "Wed, 17 Feb 2021 22:35:52 GMT",
->>>>>>> 1814567d
-        "Server": [
-          "Windows-Azure-Blob/1.0",
-          "Microsoft-HTTPAPI/2.0"
-        ],
-        "x-ms-client-request-id": "3afb3781-2b7e-3a98-c7ac-cc7e0bb461ec",
-<<<<<<< HEAD
-        "x-ms-request-id": "cf35e493-001e-009c-01aa-f9d239000000",
-=======
-        "x-ms-request-id": "658960fa-801e-0092-287d-05fb89000000",
->>>>>>> 1814567d
-        "x-ms-version": "2020-06-12"
-      },
-      "ResponseBody": []
-    },
-    {
-      "RequestUri": "https://seannse.dfs.core.windows.net/test-filesystem-606b2806-5b34-09ec-f848-532657976b7f/test-file-a6a4b7cd-d5e0-5435-9e39-da8f5f493144?resource=file",
+        "x-ms-client-request-id": "495af0e8-983a-8cb5-6023-34e2f430cec4",
+        "x-ms-date": "Fri, 19 Feb 2021 19:13:49 GMT",
+        "x-ms-return-client-request-id": "true",
+        "x-ms-version": "2020-06-12"
+      },
+      "RequestBody": null,
+      "StatusCode": 201,
+      "ResponseHeaders": {
+        "Content-Length": "0",
+        "Date": "Fri, 19 Feb 2021 19:13:48 GMT",
+        "ETag": "\u00220x8D8D50A7C696626\u0022",
+        "Last-Modified": "Fri, 19 Feb 2021 19:13:48 GMT",
+        "Server": [
+          "Windows-Azure-Blob/1.0",
+          "Microsoft-HTTPAPI/2.0"
+        ],
+        "x-ms-client-request-id": "495af0e8-983a-8cb5-6023-34e2f430cec4",
+        "x-ms-request-id": "2e6dc133-201e-00a4-79f3-0676f9000000",
+        "x-ms-version": "2020-06-12"
+      },
+      "ResponseBody": []
+    },
+    {
+      "RequestUri": "https://seannse.dfs.core.windows.net/test-filesystem-96b37f40-83db-4bc3-5dff-d92484380385/test-file-4f120861-d672-668f-0255-fd3bdb5f03df?resource=file",
       "RequestMethod": "PUT",
       "RequestHeaders": {
         "Accept": "application/json",
         "Authorization": "Sanitized",
-<<<<<<< HEAD
-        "traceparent": "00-7d8560ca919d5548b779e425db175995-743a331bdab72741-00",
-        "User-Agent": [
-          "azsdk-net-Storage.Files.DataLake/12.7.0-alpha.20210202.1",
-          "(.NET 5.0.2; Microsoft Windows 10.0.19042)"
-        ],
-        "x-ms-client-request-id": "21d50f43-ab0f-ab30-02a7-9c455108db7d",
-        "x-ms-date": "Tue, 02 Feb 2021 21:31:39 GMT",
-=======
-        "traceparent": "00-c3e5e2cea3ba6641837d589494d20286-2c5f638580128945-00",
-        "User-Agent": [
-          "azsdk-net-Storage.Files.DataLake/12.7.0-alpha.20210217.1",
-          "(.NET 5.0.3; Microsoft Windows 10.0.19042)"
-        ],
-        "x-ms-client-request-id": "21d50f43-ab0f-ab30-02a7-9c455108db7d",
-        "x-ms-date": "Wed, 17 Feb 2021 22:35:52 GMT",
->>>>>>> 1814567d
-        "x-ms-return-client-request-id": "true",
-        "x-ms-version": "2020-06-12"
-      },
-      "RequestBody": null,
-      "StatusCode": 201,
-      "ResponseHeaders": {
-        "Content-Length": "0",
-<<<<<<< HEAD
-        "Date": "Tue, 02 Feb 2021 21:31:39 GMT",
-        "ETag": "\u00220x8D8C7C1ED8D14D9\u0022",
-        "Last-Modified": "Tue, 02 Feb 2021 21:31:40 GMT",
-=======
-        "Date": "Wed, 17 Feb 2021 22:35:52 GMT",
-        "ETag": "\u00220x8D8D3946208AC56\u0022",
-        "Last-Modified": "Wed, 17 Feb 2021 22:35:52 GMT",
->>>>>>> 1814567d
+        "traceparent": "00-5ffb29d86e8278418dd9455d00c8f964-1799bfd9a55acc45-00",
+        "User-Agent": [
+          "azsdk-net-Storage.Files.DataLake/12.7.0-alpha.20210219.1",
+          "(.NET 5.0.3; Microsoft Windows 10.0.19041)"
+        ],
+        "x-ms-client-request-id": "3f02e3d1-956a-11b9-61f3-47e59a7ab001",
+        "x-ms-date": "Fri, 19 Feb 2021 19:13:49 GMT",
+        "x-ms-return-client-request-id": "true",
+        "x-ms-version": "2020-06-12"
+      },
+      "RequestBody": null,
+      "StatusCode": 201,
+      "ResponseHeaders": {
+        "Content-Length": "0",
+        "Date": "Fri, 19 Feb 2021 19:13:47 GMT",
+        "ETag": "\u00220x8D8D50A7C78ACA9\u0022",
+        "Last-Modified": "Fri, 19 Feb 2021 19:13:48 GMT",
         "Server": [
           "Windows-Azure-HDFS/1.0",
           "Microsoft-HTTPAPI/2.0"
         ],
-        "x-ms-client-request-id": "21d50f43-ab0f-ab30-02a7-9c455108db7d",
-<<<<<<< HEAD
-        "x-ms-request-id": "2842632f-701f-0086-3caa-f9b3e6000000",
-=======
-        "x-ms-request-id": "e21f428b-e01f-0070-497d-05c6a8000000",
->>>>>>> 1814567d
-        "x-ms-version": "2020-06-12"
-      },
-      "ResponseBody": []
-    },
-    {
-      "RequestUri": "https://seannse.blob.core.windows.net/test-filesystem-606b2806-5b34-09ec-f848-532657976b7f/test-file-a6a4b7cd-d5e0-5435-9e39-da8f5f493144",
+        "x-ms-client-request-id": "3f02e3d1-956a-11b9-61f3-47e59a7ab001",
+        "x-ms-request-id": "6f4bd1a5-e01f-004f-62f3-060e0b000000",
+        "x-ms-version": "2020-06-12"
+      },
+      "ResponseBody": []
+    },
+    {
+      "RequestUri": "https://seannse.blob.core.windows.net/test-filesystem-96b37f40-83db-4bc3-5dff-d92484380385/test-file-4f120861-d672-668f-0255-fd3bdb5f03df",
       "RequestMethod": "HEAD",
       "RequestHeaders": {
         "Accept": "application/xml",
         "Authorization": "Sanitized",
         "User-Agent": [
-<<<<<<< HEAD
-          "azsdk-net-Storage.Files.DataLake/12.7.0-alpha.20210202.1",
-          "(.NET 5.0.2; Microsoft Windows 10.0.19042)"
-        ],
-        "x-ms-client-request-id": "5d8194bd-5d82-02c1-bf39-6b5fd1e9e9c9",
-        "x-ms-date": "Tue, 02 Feb 2021 21:31:39 GMT",
-=======
-          "azsdk-net-Storage.Files.DataLake/12.7.0-alpha.20210217.1",
-          "(.NET 5.0.3; Microsoft Windows 10.0.19042)"
-        ],
-        "x-ms-client-request-id": "5d8194bd-5d82-02c1-bf39-6b5fd1e9e9c9",
-        "x-ms-date": "Wed, 17 Feb 2021 22:35:52 GMT",
->>>>>>> 1814567d
+          "azsdk-net-Storage.Files.DataLake/12.7.0-alpha.20210219.1",
+          "(.NET 5.0.3; Microsoft Windows 10.0.19041)"
+        ],
+        "x-ms-client-request-id": "4feba765-21d3-9673-fc5a-81c91e5de3dd",
+        "x-ms-date": "Fri, 19 Feb 2021 19:13:49 GMT",
         "x-ms-return-client-request-id": "true",
         "x-ms-version": "2020-06-12"
       },
@@ -951,15 +603,9 @@
         "Accept-Ranges": "bytes",
         "Content-Length": "0",
         "Content-Type": "application/octet-stream",
-<<<<<<< HEAD
-        "Date": "Tue, 02 Feb 2021 21:31:39 GMT",
-        "ETag": "\u00220x8D8C7C1ED8D14D9\u0022",
-        "Last-Modified": "Tue, 02 Feb 2021 21:31:40 GMT",
-=======
-        "Date": "Wed, 17 Feb 2021 22:35:52 GMT",
-        "ETag": "\u00220x8D8D3946208AC56\u0022",
-        "Last-Modified": "Wed, 17 Feb 2021 22:35:52 GMT",
->>>>>>> 1814567d
+        "Date": "Fri, 19 Feb 2021 19:13:48 GMT",
+        "ETag": "\u00220x8D8D50A7C78ACA9\u0022",
+        "Last-Modified": "Fri, 19 Feb 2021 19:13:48 GMT",
         "Server": [
           "Windows-Azure-Blob/1.0",
           "Microsoft-HTTPAPI/2.0"
@@ -967,111 +613,72 @@
         "x-ms-access-tier": "Hot",
         "x-ms-access-tier-inferred": "true",
         "x-ms-blob-type": "BlockBlob",
-        "x-ms-client-request-id": "5d8194bd-5d82-02c1-bf39-6b5fd1e9e9c9",
-<<<<<<< HEAD
-        "x-ms-creation-time": "Tue, 02 Feb 2021 21:31:40 GMT",
-=======
-        "x-ms-creation-time": "Wed, 17 Feb 2021 22:35:52 GMT",
->>>>>>> 1814567d
+        "x-ms-client-request-id": "4feba765-21d3-9673-fc5a-81c91e5de3dd",
+        "x-ms-creation-time": "Fri, 19 Feb 2021 19:13:48 GMT",
         "x-ms-group": "$superuser",
         "x-ms-lease-state": "available",
         "x-ms-lease-status": "unlocked",
         "x-ms-owner": "$superuser",
         "x-ms-permissions": "rw-r-----",
-<<<<<<< HEAD
-        "x-ms-request-id": "cf35e822-001e-009c-5baa-f9d239000000",
-=======
-        "x-ms-request-id": "658962ad-801e-0092-237d-05fb89000000",
->>>>>>> 1814567d
+        "x-ms-request-id": "2e6dc2ee-201e-00a4-14f3-0676f9000000",
         "x-ms-server-encrypted": "true",
         "x-ms-version": "2020-06-12"
       },
       "ResponseBody": []
     },
     {
-      "RequestUri": "https://seannse.blob.core.windows.net/test-filesystem-606b2806-5b34-09ec-f848-532657976b7f/test-file-a6a4b7cd-d5e0-5435-9e39-da8f5f493144?comp=lease",
-      "RequestMethod": "PUT",
-      "RequestHeaders": {
-        "Accept": "application/xml",
-        "Authorization": "Sanitized",
-<<<<<<< HEAD
-        "traceparent": "00-4f077cba1ae82945aae70b3faf7b5661-a8453c688a255246-00",
-        "User-Agent": [
-          "azsdk-net-Storage.Files.DataLake/12.7.0-alpha.20210202.1",
-          "(.NET 5.0.2; Microsoft Windows 10.0.19042)"
-        ],
-        "x-ms-client-request-id": "2e89170c-10b7-b50f-4949-9039a4d57928",
-        "x-ms-date": "Tue, 02 Feb 2021 21:31:39 GMT",
-=======
-        "traceparent": "00-1a4dfbce9e2e6a4f96bd554dfbdab24f-fd1a7a74f233c649-00",
-        "User-Agent": [
-          "azsdk-net-Storage.Files.DataLake/12.7.0-alpha.20210217.1",
-          "(.NET 5.0.3; Microsoft Windows 10.0.19042)"
-        ],
-        "x-ms-client-request-id": "2e89170c-10b7-b50f-4949-9039a4d57928",
-        "x-ms-date": "Wed, 17 Feb 2021 22:35:52 GMT",
->>>>>>> 1814567d
+      "RequestUri": "https://seannse.blob.core.windows.net/test-filesystem-96b37f40-83db-4bc3-5dff-d92484380385/test-file-4f120861-d672-668f-0255-fd3bdb5f03df?comp=lease",
+      "RequestMethod": "PUT",
+      "RequestHeaders": {
+        "Accept": "application/xml",
+        "Authorization": "Sanitized",
+        "traceparent": "00-5c4fa6ed1236aa44940c5a6e37a8e99e-67ce570e531ce84c-00",
+        "User-Agent": [
+          "azsdk-net-Storage.Files.DataLake/12.7.0-alpha.20210219.1",
+          "(.NET 5.0.3; Microsoft Windows 10.0.19041)"
+        ],
+        "x-ms-client-request-id": "85f719ca-7298-cb94-22d2-fa0343ab6696",
+        "x-ms-date": "Fri, 19 Feb 2021 19:13:49 GMT",
         "x-ms-lease-action": "acquire",
         "x-ms-lease-duration": "15",
-        "x-ms-proposed-lease-id": "c989887b-410f-9c50-b5b0-da47c2386e92",
-        "x-ms-return-client-request-id": "true",
-        "x-ms-version": "2020-06-12"
-      },
-      "RequestBody": null,
-      "StatusCode": 201,
-      "ResponseHeaders": {
-        "Content-Length": "0",
-<<<<<<< HEAD
-        "Date": "Tue, 02 Feb 2021 21:31:39 GMT",
-        "ETag": "\u00220x8D8C7C1ED8D14D9\u0022",
-        "Last-Modified": "Tue, 02 Feb 2021 21:31:40 GMT",
-=======
-        "Date": "Wed, 17 Feb 2021 22:35:52 GMT",
-        "ETag": "\u00220x8D8D3946208AC56\u0022",
-        "Last-Modified": "Wed, 17 Feb 2021 22:35:52 GMT",
->>>>>>> 1814567d
-        "Server": [
-          "Windows-Azure-Blob/1.0",
-          "Microsoft-HTTPAPI/2.0"
-        ],
-        "x-ms-client-request-id": "2e89170c-10b7-b50f-4949-9039a4d57928",
-        "x-ms-lease-id": "c989887b-410f-9c50-b5b0-da47c2386e92",
-<<<<<<< HEAD
-        "x-ms-request-id": "cf35e8c5-001e-009c-77aa-f9d239000000",
-=======
-        "x-ms-request-id": "65896300-801e-0092-6e7d-05fb89000000",
->>>>>>> 1814567d
-        "x-ms-version": "2020-06-12"
-      },
-      "ResponseBody": []
-    },
-    {
-      "RequestUri": "https://seannse.blob.core.windows.net/test-filesystem-606b2806-5b34-09ec-f848-532657976b7f/test-file-a6a4b7cd-d5e0-5435-9e39-da8f5f493144?comp=lease",
-      "RequestMethod": "PUT",
-      "RequestHeaders": {
-        "Accept": "application/xml",
-        "Authorization": "Sanitized",
-<<<<<<< HEAD
-        "If-Match": "\u00220x8D8C7C1ED8D14D9\u0022",
-        "traceparent": "00-cbc07c6ea8ead1419a96f81d1150a150-f061f5becb6b1c4c-00",
-        "User-Agent": [
-          "azsdk-net-Storage.Files.DataLake/12.7.0-alpha.20210202.1",
-          "(.NET 5.0.2; Microsoft Windows 10.0.19042)"
-        ],
-        "x-ms-client-request-id": "b9527132-bb5f-2812-f97d-fc73fbd1c67e",
-        "x-ms-date": "Tue, 02 Feb 2021 21:31:39 GMT",
-=======
-        "If-Match": "0x8D8D3946208AC56",
-        "traceparent": "00-e6fc2edf789fb440925f2a14edafa1e3-c39013cc3035244e-00",
-        "User-Agent": [
-          "azsdk-net-Storage.Files.DataLake/12.7.0-alpha.20210217.1",
-          "(.NET 5.0.3; Microsoft Windows 10.0.19042)"
-        ],
-        "x-ms-client-request-id": "b9527132-bb5f-2812-f97d-fc73fbd1c67e",
-        "x-ms-date": "Wed, 17 Feb 2021 22:35:52 GMT",
->>>>>>> 1814567d
+        "x-ms-proposed-lease-id": "47c7541f-3bf4-a7e6-bda1-775c2d83c267",
+        "x-ms-return-client-request-id": "true",
+        "x-ms-version": "2020-06-12"
+      },
+      "RequestBody": null,
+      "StatusCode": 201,
+      "ResponseHeaders": {
+        "Content-Length": "0",
+        "Date": "Fri, 19 Feb 2021 19:13:48 GMT",
+        "ETag": "\u00220x8D8D50A7C78ACA9\u0022",
+        "Last-Modified": "Fri, 19 Feb 2021 19:13:48 GMT",
+        "Server": [
+          "Windows-Azure-Blob/1.0",
+          "Microsoft-HTTPAPI/2.0"
+        ],
+        "x-ms-client-request-id": "85f719ca-7298-cb94-22d2-fa0343ab6696",
+        "x-ms-lease-id": "47c7541f-3bf4-a7e6-bda1-775c2d83c267",
+        "x-ms-request-id": "2e6dc39a-201e-00a4-32f3-0676f9000000",
+        "x-ms-version": "2020-06-12"
+      },
+      "ResponseBody": []
+    },
+    {
+      "RequestUri": "https://seannse.blob.core.windows.net/test-filesystem-96b37f40-83db-4bc3-5dff-d92484380385/test-file-4f120861-d672-668f-0255-fd3bdb5f03df?comp=lease",
+      "RequestMethod": "PUT",
+      "RequestHeaders": {
+        "Accept": "application/xml",
+        "Authorization": "Sanitized",
+        "If-Match": "0x8D8D50A7C78ACA9",
+        "traceparent": "00-e15dc19e003e5d4ebd1abed7ddbad998-4c43a2f75c6d614c-00",
+        "User-Agent": [
+          "azsdk-net-Storage.Files.DataLake/12.7.0-alpha.20210219.1",
+          "(.NET 5.0.3; Microsoft Windows 10.0.19041)"
+        ],
+        "x-ms-client-request-id": "05ff2924-5d65-be44-4c2c-e13fbea01734",
+        "x-ms-date": "Fri, 19 Feb 2021 19:13:49 GMT",
         "x-ms-lease-action": "renew",
-        "x-ms-lease-id": "c989887b-410f-9c50-b5b0-da47c2386e92",
+        "x-ms-lease-id": "47c7541f-3bf4-a7e6-bda1-775c2d83c267",
         "x-ms-return-client-request-id": "true",
         "x-ms-version": "2020-06-12"
       },
@@ -1079,53 +686,33 @@
       "StatusCode": 200,
       "ResponseHeaders": {
         "Content-Length": "0",
-<<<<<<< HEAD
-        "Date": "Tue, 02 Feb 2021 21:31:40 GMT",
-        "ETag": "\u00220x8D8C7C1ED8D14D9\u0022",
-        "Last-Modified": "Tue, 02 Feb 2021 21:31:40 GMT",
-=======
-        "Date": "Wed, 17 Feb 2021 22:35:52 GMT",
-        "ETag": "\u00220x8D8D3946208AC56\u0022",
-        "Last-Modified": "Wed, 17 Feb 2021 22:35:52 GMT",
->>>>>>> 1814567d
-        "Server": [
-          "Windows-Azure-Blob/1.0",
-          "Microsoft-HTTPAPI/2.0"
-        ],
-        "x-ms-client-request-id": "b9527132-bb5f-2812-f97d-fc73fbd1c67e",
-        "x-ms-lease-id": "c989887b-410f-9c50-b5b0-da47c2386e92",
-<<<<<<< HEAD
-        "x-ms-request-id": "cf35e965-001e-009c-05aa-f9d239000000",
-=======
-        "x-ms-request-id": "65896354-801e-0092-387d-05fb89000000",
->>>>>>> 1814567d
-        "x-ms-version": "2020-06-12"
-      },
-      "ResponseBody": []
-    },
-    {
-      "RequestUri": "https://seannse.blob.core.windows.net/test-filesystem-606b2806-5b34-09ec-f848-532657976b7f?restype=container",
+        "Date": "Fri, 19 Feb 2021 19:13:48 GMT",
+        "ETag": "\u00220x8D8D50A7C78ACA9\u0022",
+        "Last-Modified": "Fri, 19 Feb 2021 19:13:48 GMT",
+        "Server": [
+          "Windows-Azure-Blob/1.0",
+          "Microsoft-HTTPAPI/2.0"
+        ],
+        "x-ms-client-request-id": "05ff2924-5d65-be44-4c2c-e13fbea01734",
+        "x-ms-lease-id": "47c7541f-3bf4-a7e6-bda1-775c2d83c267",
+        "x-ms-request-id": "2e6dc45c-201e-00a4-68f3-0676f9000000",
+        "x-ms-version": "2020-06-12"
+      },
+      "ResponseBody": []
+    },
+    {
+      "RequestUri": "https://seannse.blob.core.windows.net/test-filesystem-96b37f40-83db-4bc3-5dff-d92484380385?restype=container",
       "RequestMethod": "DELETE",
       "RequestHeaders": {
         "Accept": "application/xml",
         "Authorization": "Sanitized",
-<<<<<<< HEAD
-        "traceparent": "00-829553508673bf488c41dd51bb08e8e9-95a351c2680c7947-00",
-        "User-Agent": [
-          "azsdk-net-Storage.Files.DataLake/12.7.0-alpha.20210202.1",
-          "(.NET 5.0.2; Microsoft Windows 10.0.19042)"
-        ],
-        "x-ms-client-request-id": "33072d6a-bf82-55c8-4191-910b5f9236b8",
-        "x-ms-date": "Tue, 02 Feb 2021 21:31:39 GMT",
-=======
-        "traceparent": "00-1eacea6fd4bf804c8b88c837fe3c7f26-5116bfed8095184d-00",
-        "User-Agent": [
-          "azsdk-net-Storage.Files.DataLake/12.7.0-alpha.20210217.1",
-          "(.NET 5.0.3; Microsoft Windows 10.0.19042)"
-        ],
-        "x-ms-client-request-id": "33072d6a-bf82-55c8-4191-910b5f9236b8",
-        "x-ms-date": "Wed, 17 Feb 2021 22:35:53 GMT",
->>>>>>> 1814567d
+        "traceparent": "00-0a9c8687e5bd9848be280d74919fa3e8-3d3549ca14894949-00",
+        "User-Agent": [
+          "azsdk-net-Storage.Files.DataLake/12.7.0-alpha.20210219.1",
+          "(.NET 5.0.3; Microsoft Windows 10.0.19041)"
+        ],
+        "x-ms-client-request-id": "19def944-61ac-e931-0ffa-4440f10ded63",
+        "x-ms-date": "Fri, 19 Feb 2021 19:13:49 GMT",
         "x-ms-return-client-request-id": "true",
         "x-ms-version": "2020-06-12"
       },
@@ -1133,216 +720,137 @@
       "StatusCode": 202,
       "ResponseHeaders": {
         "Content-Length": "0",
-<<<<<<< HEAD
-        "Date": "Tue, 02 Feb 2021 21:31:40 GMT",
-=======
-        "Date": "Wed, 17 Feb 2021 22:35:52 GMT",
->>>>>>> 1814567d
-        "Server": [
-          "Windows-Azure-Blob/1.0",
-          "Microsoft-HTTPAPI/2.0"
-        ],
-        "x-ms-client-request-id": "33072d6a-bf82-55c8-4191-910b5f9236b8",
-<<<<<<< HEAD
-        "x-ms-request-id": "cf35e9f2-001e-009c-08aa-f9d239000000",
-=======
-        "x-ms-request-id": "658963c7-801e-0092-1d7d-05fb89000000",
->>>>>>> 1814567d
-        "x-ms-version": "2020-06-12"
-      },
-      "ResponseBody": []
-    },
-    {
-      "RequestUri": "https://seannse.blob.core.windows.net/test-filesystem-167d8b4e-0fa6-b6c0-00a2-a8071771222d?restype=container",
-      "RequestMethod": "PUT",
-      "RequestHeaders": {
-        "Accept": "application/xml",
-        "Authorization": "Sanitized",
-<<<<<<< HEAD
-        "traceparent": "00-e903364ffdeb5744bf0aaf70f07af8d8-dc2d1cd894012949-00",
-        "User-Agent": [
-          "azsdk-net-Storage.Files.DataLake/12.7.0-alpha.20210202.1",
-          "(.NET 5.0.2; Microsoft Windows 10.0.19042)"
+        "Date": "Fri, 19 Feb 2021 19:13:48 GMT",
+        "Server": [
+          "Windows-Azure-Blob/1.0",
+          "Microsoft-HTTPAPI/2.0"
+        ],
+        "x-ms-client-request-id": "19def944-61ac-e931-0ffa-4440f10ded63",
+        "x-ms-request-id": "2e6dc524-201e-00a4-27f3-0676f9000000",
+        "x-ms-version": "2020-06-12"
+      },
+      "ResponseBody": []
+    },
+    {
+      "RequestUri": "https://seannse.blob.core.windows.net/test-filesystem-10b43b78-d929-7fbf-3e08-381adc3cbc48?restype=container",
+      "RequestMethod": "PUT",
+      "RequestHeaders": {
+        "Accept": "application/xml",
+        "Authorization": "Sanitized",
+        "traceparent": "00-d087b91717c89e45805229e0adb9e5b0-739f9026b9c8d445-00",
+        "User-Agent": [
+          "azsdk-net-Storage.Files.DataLake/12.7.0-alpha.20210219.1",
+          "(.NET 5.0.3; Microsoft Windows 10.0.19041)"
         ],
         "x-ms-blob-public-access": "container",
-        "x-ms-client-request-id": "7a52eb21-f74f-5bf7-6d51-32e016c13ed0",
-        "x-ms-date": "Tue, 02 Feb 2021 21:31:39 GMT",
-=======
-        "traceparent": "00-c085a64d9fa2fc439c0512033be71815-41f7a53479906341-00",
-        "User-Agent": [
-          "azsdk-net-Storage.Files.DataLake/12.7.0-alpha.20210217.1",
-          "(.NET 5.0.3; Microsoft Windows 10.0.19042)"
-        ],
-        "x-ms-blob-public-access": "container",
-        "x-ms-client-request-id": "7a52eb21-f74f-5bf7-6d51-32e016c13ed0",
-        "x-ms-date": "Wed, 17 Feb 2021 22:35:53 GMT",
->>>>>>> 1814567d
-        "x-ms-return-client-request-id": "true",
-        "x-ms-version": "2020-06-12"
-      },
-      "RequestBody": null,
-      "StatusCode": 201,
-      "ResponseHeaders": {
-        "Content-Length": "0",
-<<<<<<< HEAD
-        "Date": "Tue, 02 Feb 2021 21:31:40 GMT",
-        "ETag": "\u00220x8D8C7C1EDFCFF69\u0022",
-        "Last-Modified": "Tue, 02 Feb 2021 21:31:40 GMT",
-=======
-        "Date": "Wed, 17 Feb 2021 22:35:52 GMT",
-        "ETag": "\u00220x8D8D394626AAF34\u0022",
-        "Last-Modified": "Wed, 17 Feb 2021 22:35:53 GMT",
->>>>>>> 1814567d
-        "Server": [
-          "Windows-Azure-Blob/1.0",
-          "Microsoft-HTTPAPI/2.0"
-        ],
-        "x-ms-client-request-id": "7a52eb21-f74f-5bf7-6d51-32e016c13ed0",
-<<<<<<< HEAD
-        "x-ms-request-id": "99ccdb57-001e-0078-66aa-f9dca7000000",
-=======
-        "x-ms-request-id": "64b59028-001e-00a3-217d-051a9a000000",
->>>>>>> 1814567d
-        "x-ms-version": "2020-06-12"
-      },
-      "ResponseBody": []
-    },
-    {
-      "RequestUri": "https://seannse.dfs.core.windows.net/test-filesystem-167d8b4e-0fa6-b6c0-00a2-a8071771222d/test-file-009c646e-6989-bbee-9076-50f781b0cb9b?resource=file",
+        "x-ms-client-request-id": "c78f1e5e-ec4f-6a4d-3a5f-daa429170dd3",
+        "x-ms-date": "Fri, 19 Feb 2021 19:13:49 GMT",
+        "x-ms-return-client-request-id": "true",
+        "x-ms-version": "2020-06-12"
+      },
+      "RequestBody": null,
+      "StatusCode": 201,
+      "ResponseHeaders": {
+        "Content-Length": "0",
+        "Date": "Fri, 19 Feb 2021 19:13:48 GMT",
+        "ETag": "\u00220x8D8D50A7CB4AE53\u0022",
+        "Last-Modified": "Fri, 19 Feb 2021 19:13:49 GMT",
+        "Server": [
+          "Windows-Azure-Blob/1.0",
+          "Microsoft-HTTPAPI/2.0"
+        ],
+        "x-ms-client-request-id": "c78f1e5e-ec4f-6a4d-3a5f-daa429170dd3",
+        "x-ms-request-id": "2e6dc614-201e-00a4-05f3-0676f9000000",
+        "x-ms-version": "2020-06-12"
+      },
+      "ResponseBody": []
+    },
+    {
+      "RequestUri": "https://seannse.dfs.core.windows.net/test-filesystem-10b43b78-d929-7fbf-3e08-381adc3cbc48/test-file-8610fc3e-2812-7aa1-b23a-859035781f94?resource=file",
       "RequestMethod": "PUT",
       "RequestHeaders": {
         "Accept": "application/json",
         "Authorization": "Sanitized",
-<<<<<<< HEAD
-        "traceparent": "00-bca276e857d4c14996c29137068775cc-c446b312d009b642-00",
-        "User-Agent": [
-          "azsdk-net-Storage.Files.DataLake/12.7.0-alpha.20210202.1",
-          "(.NET 5.0.2; Microsoft Windows 10.0.19042)"
-        ],
-        "x-ms-client-request-id": "86a1bd71-4fc8-b8f4-fc97-e9d8a7ffd9bc",
-        "x-ms-date": "Tue, 02 Feb 2021 21:31:40 GMT",
-=======
-        "traceparent": "00-5304d105842318499e25147844c9e66a-f3f1f6c5229ae241-00",
-        "User-Agent": [
-          "azsdk-net-Storage.Files.DataLake/12.7.0-alpha.20210217.1",
-          "(.NET 5.0.3; Microsoft Windows 10.0.19042)"
-        ],
-        "x-ms-client-request-id": "86a1bd71-4fc8-b8f4-fc97-e9d8a7ffd9bc",
-        "x-ms-date": "Wed, 17 Feb 2021 22:35:53 GMT",
->>>>>>> 1814567d
-        "x-ms-return-client-request-id": "true",
-        "x-ms-version": "2020-06-12"
-      },
-      "RequestBody": null,
-      "StatusCode": 201,
-      "ResponseHeaders": {
-        "Content-Length": "0",
-<<<<<<< HEAD
-        "Date": "Tue, 02 Feb 2021 21:31:41 GMT",
-        "ETag": "\u00220x8D8C7C1EE38992A\u0022",
-        "Last-Modified": "Tue, 02 Feb 2021 21:31:41 GMT",
-=======
-        "Date": "Wed, 17 Feb 2021 22:35:53 GMT",
-        "ETag": "\u00220x8D8D394629A8A67\u0022",
-        "Last-Modified": "Wed, 17 Feb 2021 22:35:53 GMT",
->>>>>>> 1814567d
+        "traceparent": "00-265d0b7f01679740807a44b13d49e091-db12b65eaab52043-00",
+        "User-Agent": [
+          "azsdk-net-Storage.Files.DataLake/12.7.0-alpha.20210219.1",
+          "(.NET 5.0.3; Microsoft Windows 10.0.19041)"
+        ],
+        "x-ms-client-request-id": "6308d08b-7f99-35ad-7c14-141567bc34c1",
+        "x-ms-date": "Fri, 19 Feb 2021 19:13:49 GMT",
+        "x-ms-return-client-request-id": "true",
+        "x-ms-version": "2020-06-12"
+      },
+      "RequestBody": null,
+      "StatusCode": 201,
+      "ResponseHeaders": {
+        "Content-Length": "0",
+        "Date": "Fri, 19 Feb 2021 19:13:48 GMT",
+        "ETag": "\u00220x8D8D50A7CC45372\u0022",
+        "Last-Modified": "Fri, 19 Feb 2021 19:13:49 GMT",
         "Server": [
           "Windows-Azure-HDFS/1.0",
           "Microsoft-HTTPAPI/2.0"
         ],
-        "x-ms-client-request-id": "86a1bd71-4fc8-b8f4-fc97-e9d8a7ffd9bc",
-<<<<<<< HEAD
-        "x-ms-request-id": "fdae77c8-601f-006e-35aa-f92a70000000",
-=======
-        "x-ms-request-id": "5ad59a21-601f-001c-447d-052d3f000000",
->>>>>>> 1814567d
-        "x-ms-version": "2020-06-12"
-      },
-      "ResponseBody": []
-    },
-    {
-      "RequestUri": "https://seannse.blob.core.windows.net/test-filesystem-167d8b4e-0fa6-b6c0-00a2-a8071771222d/test-file-009c646e-6989-bbee-9076-50f781b0cb9b?comp=lease",
-      "RequestMethod": "PUT",
-      "RequestHeaders": {
-        "Accept": "application/xml",
-        "Authorization": "Sanitized",
-<<<<<<< HEAD
-        "traceparent": "00-77fd28810e84bb4db401996d7c8b4cdf-3fca626471bbc440-00",
-        "User-Agent": [
-          "azsdk-net-Storage.Files.DataLake/12.7.0-alpha.20210202.1",
-          "(.NET 5.0.2; Microsoft Windows 10.0.19042)"
-        ],
-        "x-ms-client-request-id": "c8f2a3d4-038d-5e2a-0cdb-ffa1b618ae85",
-        "x-ms-date": "Tue, 02 Feb 2021 21:31:40 GMT",
-=======
-        "traceparent": "00-b2f7a94f19addb42a2d82742ccf91b01-06ad6f9e003de540-00",
-        "User-Agent": [
-          "azsdk-net-Storage.Files.DataLake/12.7.0-alpha.20210217.1",
-          "(.NET 5.0.3; Microsoft Windows 10.0.19042)"
-        ],
-        "x-ms-client-request-id": "c8f2a3d4-038d-5e2a-0cdb-ffa1b618ae85",
-        "x-ms-date": "Wed, 17 Feb 2021 22:35:53 GMT",
->>>>>>> 1814567d
+        "x-ms-client-request-id": "6308d08b-7f99-35ad-7c14-141567bc34c1",
+        "x-ms-request-id": "6f4bd202-e01f-004f-3ef3-060e0b000000",
+        "x-ms-version": "2020-06-12"
+      },
+      "ResponseBody": []
+    },
+    {
+      "RequestUri": "https://seannse.blob.core.windows.net/test-filesystem-10b43b78-d929-7fbf-3e08-381adc3cbc48/test-file-8610fc3e-2812-7aa1-b23a-859035781f94?comp=lease",
+      "RequestMethod": "PUT",
+      "RequestHeaders": {
+        "Accept": "application/xml",
+        "Authorization": "Sanitized",
+        "traceparent": "00-790f1fcbf5e4ef4b84b0ed5f47039eb4-27ad144c8a6c974c-00",
+        "User-Agent": [
+          "azsdk-net-Storage.Files.DataLake/12.7.0-alpha.20210219.1",
+          "(.NET 5.0.3; Microsoft Windows 10.0.19041)"
+        ],
+        "x-ms-client-request-id": "dd22c85b-a042-3b19-aabf-61cb162b973d",
+        "x-ms-date": "Fri, 19 Feb 2021 19:13:50 GMT",
         "x-ms-lease-action": "acquire",
         "x-ms-lease-duration": "15",
-        "x-ms-proposed-lease-id": "ec8e9785-12db-c6b1-8626-99db09765a74",
-        "x-ms-return-client-request-id": "true",
-        "x-ms-version": "2020-06-12"
-      },
-      "RequestBody": null,
-      "StatusCode": 201,
-      "ResponseHeaders": {
-        "Content-Length": "0",
-<<<<<<< HEAD
-        "Date": "Tue, 02 Feb 2021 21:31:40 GMT",
-        "ETag": "\u00220x8D8C7C1EE38992A\u0022",
-        "Last-Modified": "Tue, 02 Feb 2021 21:31:41 GMT",
-=======
-        "Date": "Wed, 17 Feb 2021 22:35:52 GMT",
-        "ETag": "\u00220x8D8D394629A8A67\u0022",
-        "Last-Modified": "Wed, 17 Feb 2021 22:35:53 GMT",
->>>>>>> 1814567d
-        "Server": [
-          "Windows-Azure-Blob/1.0",
-          "Microsoft-HTTPAPI/2.0"
-        ],
-        "x-ms-client-request-id": "c8f2a3d4-038d-5e2a-0cdb-ffa1b618ae85",
-        "x-ms-lease-id": "ec8e9785-12db-c6b1-8626-99db09765a74",
-<<<<<<< HEAD
-        "x-ms-request-id": "99ccdde0-001e-0078-39aa-f9dca7000000",
-=======
-        "x-ms-request-id": "64b59330-001e-00a3-5d7d-051a9a000000",
->>>>>>> 1814567d
-        "x-ms-version": "2020-06-12"
-      },
-      "ResponseBody": []
-    },
-    {
-      "RequestUri": "https://seannse.blob.core.windows.net/test-filesystem-167d8b4e-0fa6-b6c0-00a2-a8071771222d/test-file-009c646e-6989-bbee-9076-50f781b0cb9b?comp=lease",
+        "x-ms-proposed-lease-id": "b0a2463f-4f5b-4926-02ce-69819e3f57ce",
+        "x-ms-return-client-request-id": "true",
+        "x-ms-version": "2020-06-12"
+      },
+      "RequestBody": null,
+      "StatusCode": 201,
+      "ResponseHeaders": {
+        "Content-Length": "0",
+        "Date": "Fri, 19 Feb 2021 19:13:49 GMT",
+        "ETag": "\u00220x8D8D50A7CC45372\u0022",
+        "Last-Modified": "Fri, 19 Feb 2021 19:13:49 GMT",
+        "Server": [
+          "Windows-Azure-Blob/1.0",
+          "Microsoft-HTTPAPI/2.0"
+        ],
+        "x-ms-client-request-id": "dd22c85b-a042-3b19-aabf-61cb162b973d",
+        "x-ms-lease-id": "b0a2463f-4f5b-4926-02ce-69819e3f57ce",
+        "x-ms-request-id": "2e6dc7b5-201e-00a4-0ff3-0676f9000000",
+        "x-ms-version": "2020-06-12"
+      },
+      "ResponseBody": []
+    },
+    {
+      "RequestUri": "https://seannse.blob.core.windows.net/test-filesystem-10b43b78-d929-7fbf-3e08-381adc3cbc48/test-file-8610fc3e-2812-7aa1-b23a-859035781f94?comp=lease",
       "RequestMethod": "PUT",
       "RequestHeaders": {
         "Accept": "application/xml",
         "Authorization": "Sanitized",
         "If-None-Match": "\u0022garbage\u0022",
-<<<<<<< HEAD
-        "traceparent": "00-efaf81369400fb4990e3bd6814a82850-83798078843b594c-00",
-        "User-Agent": [
-          "azsdk-net-Storage.Files.DataLake/12.7.0-alpha.20210202.1",
-          "(.NET 5.0.2; Microsoft Windows 10.0.19042)"
-        ],
-        "x-ms-client-request-id": "65073157-9183-83e7-2027-b73345314c1c",
-        "x-ms-date": "Tue, 02 Feb 2021 21:31:40 GMT",
-=======
-        "traceparent": "00-d4586a2a4c54c5429f0fb57485764c17-d624ebeeea8c7c40-00",
-        "User-Agent": [
-          "azsdk-net-Storage.Files.DataLake/12.7.0-alpha.20210217.1",
-          "(.NET 5.0.3; Microsoft Windows 10.0.19042)"
-        ],
-        "x-ms-client-request-id": "65073157-9183-83e7-2027-b73345314c1c",
-        "x-ms-date": "Wed, 17 Feb 2021 22:35:53 GMT",
->>>>>>> 1814567d
+        "traceparent": "00-b77d61a62650674cb154c2cc91a9f4bc-22bec60a471f6c45-00",
+        "User-Agent": [
+          "azsdk-net-Storage.Files.DataLake/12.7.0-alpha.20210219.1",
+          "(.NET 5.0.3; Microsoft Windows 10.0.19041)"
+        ],
+        "x-ms-client-request-id": "d52509f2-7a1c-488b-f6c9-bab05a306b9f",
+        "x-ms-date": "Fri, 19 Feb 2021 19:13:50 GMT",
         "x-ms-lease-action": "renew",
-        "x-ms-lease-id": "ec8e9785-12db-c6b1-8626-99db09765a74",
+        "x-ms-lease-id": "b0a2463f-4f5b-4926-02ce-69819e3f57ce",
         "x-ms-return-client-request-id": "true",
         "x-ms-version": "2020-06-12"
       },
@@ -1350,53 +858,33 @@
       "StatusCode": 200,
       "ResponseHeaders": {
         "Content-Length": "0",
-<<<<<<< HEAD
-        "Date": "Tue, 02 Feb 2021 21:31:40 GMT",
-        "ETag": "\u00220x8D8C7C1EE38992A\u0022",
-        "Last-Modified": "Tue, 02 Feb 2021 21:31:41 GMT",
-=======
-        "Date": "Wed, 17 Feb 2021 22:35:52 GMT",
-        "ETag": "\u00220x8D8D394629A8A67\u0022",
-        "Last-Modified": "Wed, 17 Feb 2021 22:35:53 GMT",
->>>>>>> 1814567d
-        "Server": [
-          "Windows-Azure-Blob/1.0",
-          "Microsoft-HTTPAPI/2.0"
-        ],
-        "x-ms-client-request-id": "65073157-9183-83e7-2027-b73345314c1c",
-        "x-ms-lease-id": "ec8e9785-12db-c6b1-8626-99db09765a74",
-<<<<<<< HEAD
-        "x-ms-request-id": "99ccde4a-001e-0078-1aaa-f9dca7000000",
-=======
-        "x-ms-request-id": "64b593c2-001e-00a3-607d-051a9a000000",
->>>>>>> 1814567d
-        "x-ms-version": "2020-06-12"
-      },
-      "ResponseBody": []
-    },
-    {
-      "RequestUri": "https://seannse.blob.core.windows.net/test-filesystem-167d8b4e-0fa6-b6c0-00a2-a8071771222d?restype=container",
+        "Date": "Fri, 19 Feb 2021 19:13:49 GMT",
+        "ETag": "\u00220x8D8D50A7CC45372\u0022",
+        "Last-Modified": "Fri, 19 Feb 2021 19:13:49 GMT",
+        "Server": [
+          "Windows-Azure-Blob/1.0",
+          "Microsoft-HTTPAPI/2.0"
+        ],
+        "x-ms-client-request-id": "d52509f2-7a1c-488b-f6c9-bab05a306b9f",
+        "x-ms-lease-id": "b0a2463f-4f5b-4926-02ce-69819e3f57ce",
+        "x-ms-request-id": "2e6dc86f-201e-00a4-44f3-0676f9000000",
+        "x-ms-version": "2020-06-12"
+      },
+      "ResponseBody": []
+    },
+    {
+      "RequestUri": "https://seannse.blob.core.windows.net/test-filesystem-10b43b78-d929-7fbf-3e08-381adc3cbc48?restype=container",
       "RequestMethod": "DELETE",
       "RequestHeaders": {
         "Accept": "application/xml",
         "Authorization": "Sanitized",
-<<<<<<< HEAD
-        "traceparent": "00-e3debb3cbbd7544bbbc0c047c7ca0729-4ebd8eb693c4834a-00",
-        "User-Agent": [
-          "azsdk-net-Storage.Files.DataLake/12.7.0-alpha.20210202.1",
-          "(.NET 5.0.2; Microsoft Windows 10.0.19042)"
-        ],
-        "x-ms-client-request-id": "844a7ed3-4911-ab02-8dce-3b525d7afb93",
-        "x-ms-date": "Tue, 02 Feb 2021 21:31:40 GMT",
-=======
-        "traceparent": "00-c2fe3f94c4a0b9489974282b977ba7bd-c24d87843c32e349-00",
-        "User-Agent": [
-          "azsdk-net-Storage.Files.DataLake/12.7.0-alpha.20210217.1",
-          "(.NET 5.0.3; Microsoft Windows 10.0.19042)"
-        ],
-        "x-ms-client-request-id": "844a7ed3-4911-ab02-8dce-3b525d7afb93",
-        "x-ms-date": "Wed, 17 Feb 2021 22:35:53 GMT",
->>>>>>> 1814567d
+        "traceparent": "00-4dfafa2ca6e81844b64c8e90f70136b5-6bca357bf96de046-00",
+        "User-Agent": [
+          "azsdk-net-Storage.Files.DataLake/12.7.0-alpha.20210219.1",
+          "(.NET 5.0.3; Microsoft Windows 10.0.19041)"
+        ],
+        "x-ms-client-request-id": "0dd84257-c105-4221-bae3-60ed15a12919",
+        "x-ms-date": "Fri, 19 Feb 2021 19:13:50 GMT",
         "x-ms-return-client-request-id": "true",
         "x-ms-version": "2020-06-12"
       },
@@ -1404,33 +892,21 @@
       "StatusCode": 202,
       "ResponseHeaders": {
         "Content-Length": "0",
-<<<<<<< HEAD
-        "Date": "Tue, 02 Feb 2021 21:31:41 GMT",
-=======
-        "Date": "Wed, 17 Feb 2021 22:35:52 GMT",
->>>>>>> 1814567d
-        "Server": [
-          "Windows-Azure-Blob/1.0",
-          "Microsoft-HTTPAPI/2.0"
-        ],
-        "x-ms-client-request-id": "844a7ed3-4911-ab02-8dce-3b525d7afb93",
-<<<<<<< HEAD
-        "x-ms-request-id": "99ccded2-001e-0078-17aa-f9dca7000000",
-=======
-        "x-ms-request-id": "64b59468-001e-00a3-707d-051a9a000000",
->>>>>>> 1814567d
+        "Date": "Fri, 19 Feb 2021 19:13:49 GMT",
+        "Server": [
+          "Windows-Azure-Blob/1.0",
+          "Microsoft-HTTPAPI/2.0"
+        ],
+        "x-ms-client-request-id": "0dd84257-c105-4221-bae3-60ed15a12919",
+        "x-ms-request-id": "2e6dc950-201e-00a4-1af3-0676f9000000",
         "x-ms-version": "2020-06-12"
       },
       "ResponseBody": []
     }
   ],
   "Variables": {
-<<<<<<< HEAD
-    "DateTimeOffsetNow": "2021-02-02T15:31:34.6116012-06:00",
-=======
-    "DateTimeOffsetNow": "2021-02-17T16:35:49.2853769-06:00",
->>>>>>> 1814567d
-    "RandomSeed": "1799403652",
+    "DateTimeOffsetNow": "2021-02-19T13:13:48.0898262-06:00",
+    "RandomSeed": "1088669106",
     "Storage_TestConfigHierarchicalNamespace": "NamespaceTenant\nseannse\nU2FuaXRpemVk\nhttps://seannse.blob.core.windows.net\nhttps://seannse.file.core.windows.net\nhttps://seannse.queue.core.windows.net\nhttps://seannse.table.core.windows.net\n\n\n\n\nhttps://seannse-secondary.blob.core.windows.net\nhttps://seannse-secondary.file.core.windows.net\nhttps://seannse-secondary.queue.core.windows.net\nhttps://seannse-secondary.table.core.windows.net\n68390a19-a643-458b-b726-408abf67b4fc\nSanitized\n72f988bf-86f1-41af-91ab-2d7cd011db47\nhttps://login.microsoftonline.com/\nCloud\nBlobEndpoint=https://seannse.blob.core.windows.net/;QueueEndpoint=https://seannse.queue.core.windows.net/;FileEndpoint=https://seannse.file.core.windows.net/;BlobSecondaryEndpoint=https://seannse-secondary.blob.core.windows.net/;QueueSecondaryEndpoint=https://seannse-secondary.queue.core.windows.net/;FileSecondaryEndpoint=https://seannse-secondary.file.core.windows.net/;AccountName=seannse;AccountKey=Sanitized\n"
   }
 }