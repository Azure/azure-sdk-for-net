{
  "Entries": [
    {
      "RequestUri": "http://seannsecanary.blob.core.windows.net/test-filesystem-68f83023-082e-f11e-f525-0c2cdef7debd?restype=container",
      "RequestMethod": "PUT",
      "RequestHeaders": {
        "Authorization": "Sanitized",
        "traceparent": "00-49a57d448528e945889f4f06643f875b-fd4e04e911d92149-00",
        "User-Agent": [
          "azsdk-net-Storage.Files.DataLake/12.1.0-dev.20200403.1",
          "(.NET Core 4.6.28325.01; Microsoft Windows 10.0.18362 )"
        ],
        "x-ms-blob-public-access": "container",
        "x-ms-client-request-id": "2ac30eb4-589d-b82f-0ee1-24306712ec97",
        "x-ms-date": "Fri, 03 Apr 2020 20:59:04 GMT",
        "x-ms-return-client-request-id": "true",
<<<<<<< HEAD
        "x-ms-version": "2019-12-12"
=======
        "x-ms-version": "2020-02-10"
>>>>>>> 60f4876e
      },
      "RequestBody": null,
      "StatusCode": 201,
      "ResponseHeaders": {
        "Content-Length": "0",
        "Date": "Fri, 03 Apr 2020 20:59:02 GMT",
        "ETag": "\u00220x8D7D811D6DC3EE3\u0022",
        "Last-Modified": "Fri, 03 Apr 2020 20:59:02 GMT",
        "Server": [
          "Windows-Azure-Blob/1.0",
          "Microsoft-HTTPAPI/2.0"
        ],
        "x-ms-client-request-id": "2ac30eb4-589d-b82f-0ee1-24306712ec97",
        "x-ms-request-id": "9621fc49-f01e-0012-14fa-093670000000",
<<<<<<< HEAD
        "x-ms-version": "2019-12-12"
=======
        "x-ms-version": "2020-02-10"
>>>>>>> 60f4876e
      },
      "ResponseBody": []
    },
    {
      "RequestUri": "http://seannsecanary.dfs.core.windows.net/test-filesystem-68f83023-082e-f11e-f525-0c2cdef7debd/test-directory-3dd536db-5d57-27a8-1f17-813772937107?resource=directory",
      "RequestMethod": "PUT",
      "RequestHeaders": {
        "Authorization": "Sanitized",
        "traceparent": "00-b5d96488ec5bf648a6b440d6ab172390-9282750ace05e842-00",
        "User-Agent": [
          "azsdk-net-Storage.Files.DataLake/12.1.0-dev.20200403.1",
          "(.NET Core 4.6.28325.01; Microsoft Windows 10.0.18362 )"
        ],
        "x-ms-client-request-id": "49affe0a-ca18-5622-669b-0b86d6f7457b",
        "x-ms-date": "Fri, 03 Apr 2020 20:59:04 GMT",
        "x-ms-return-client-request-id": "true",
<<<<<<< HEAD
        "x-ms-version": "2019-12-12"
=======
        "x-ms-version": "2020-02-10"
>>>>>>> 60f4876e
      },
      "RequestBody": null,
      "StatusCode": 201,
      "ResponseHeaders": {
        "Content-Length": "0",
        "Date": "Fri, 03 Apr 2020 20:59:02 GMT",
        "ETag": "\u00220x8D7D811D6EAE3C6\u0022",
        "Last-Modified": "Fri, 03 Apr 2020 20:59:02 GMT",
        "Server": [
          "Windows-Azure-HDFS/1.0",
          "Microsoft-HTTPAPI/2.0"
        ],
        "x-ms-client-request-id": "49affe0a-ca18-5622-669b-0b86d6f7457b",
        "x-ms-request-id": "fa43fef1-201f-0097-39fa-091bad000000",
<<<<<<< HEAD
        "x-ms-version": "2019-12-12"
=======
        "x-ms-version": "2020-02-10"
>>>>>>> 60f4876e
      },
      "ResponseBody": []
    },
    {
      "RequestUri": "http://seannsecanary.dfs.core.windows.net/test-filesystem-68f83023-082e-f11e-f525-0c2cdef7debd/test-directory-3dd536db-5d57-27a8-1f17-813772937107/test-file-d5121c6f-1d9a-2863-16bf-4114a6304f3e?resource=file",
      "RequestMethod": "PUT",
      "RequestHeaders": {
        "Authorization": "Sanitized",
        "traceparent": "00-f80556a3358f3446a7c659e0522edec7-a135e2ed1877f74a-00",
        "User-Agent": [
          "azsdk-net-Storage.Files.DataLake/12.1.0-dev.20200403.1",
          "(.NET Core 4.6.28325.01; Microsoft Windows 10.0.18362 )"
        ],
        "x-ms-client-request-id": "bb083bfe-a4ce-ed39-9a87-3258880eb035",
        "x-ms-date": "Fri, 03 Apr 2020 20:59:04 GMT",
        "x-ms-return-client-request-id": "true",
<<<<<<< HEAD
        "x-ms-version": "2019-12-12"
=======
        "x-ms-version": "2020-02-10"
>>>>>>> 60f4876e
      },
      "RequestBody": null,
      "StatusCode": 201,
      "ResponseHeaders": {
        "Content-Length": "0",
        "Date": "Fri, 03 Apr 2020 20:59:02 GMT",
        "ETag": "\u00220x8D7D811D6FA8EC4\u0022",
        "Last-Modified": "Fri, 03 Apr 2020 20:59:02 GMT",
        "Server": [
          "Windows-Azure-HDFS/1.0",
          "Microsoft-HTTPAPI/2.0"
        ],
        "x-ms-client-request-id": "bb083bfe-a4ce-ed39-9a87-3258880eb035",
        "x-ms-request-id": "fa43fef2-201f-0097-3afa-091bad000000",
<<<<<<< HEAD
        "x-ms-version": "2019-12-12"
=======
        "x-ms-version": "2020-02-10"
>>>>>>> 60f4876e
      },
      "ResponseBody": []
    },
    {
      "RequestUri": "http://seannsecanary.blob.core.windows.net/test-filesystem-68f83023-082e-f11e-f525-0c2cdef7debd?restype=container",
      "RequestMethod": "DELETE",
      "RequestHeaders": {
        "Authorization": "Sanitized",
        "traceparent": "00-25edcc25c6bddf4196ff853ce23b35f3-2cecbf389aa4d74a-00",
        "User-Agent": [
          "azsdk-net-Storage.Files.DataLake/12.1.0-dev.20200403.1",
          "(.NET Core 4.6.28325.01; Microsoft Windows 10.0.18362 )"
        ],
        "x-ms-client-request-id": "6b163d81-9428-f870-733f-d95cf596ca60",
        "x-ms-date": "Fri, 03 Apr 2020 20:59:04 GMT",
        "x-ms-return-client-request-id": "true",
<<<<<<< HEAD
        "x-ms-version": "2019-12-12"
=======
        "x-ms-version": "2020-02-10"
>>>>>>> 60f4876e
      },
      "RequestBody": null,
      "StatusCode": 202,
      "ResponseHeaders": {
        "Content-Length": "0",
        "Date": "Fri, 03 Apr 2020 20:59:02 GMT",
        "Server": [
          "Windows-Azure-Blob/1.0",
          "Microsoft-HTTPAPI/2.0"
        ],
        "x-ms-client-request-id": "6b163d81-9428-f870-733f-d95cf596ca60",
        "x-ms-request-id": "9621fc7a-f01e-0012-3efa-093670000000",
<<<<<<< HEAD
        "x-ms-version": "2019-12-12"
=======
        "x-ms-version": "2020-02-10"
>>>>>>> 60f4876e
      },
      "ResponseBody": []
    }
  ],
  "Variables": {
    "RandomSeed": "675769711",
    "Storage_TestConfigHierarchicalNamespace": "NamespaceTenant\nseannsecanary\nU2FuaXRpemVk\nhttp://seannsecanary.blob.core.windows.net\nhttp://seannsecanary.file.core.windows.net\nhttp://seannsecanary.queue.core.windows.net\nhttp://seannsecanary.table.core.windows.net\n\n\n\n\nhttp://seannsecanary-secondary.blob.core.windows.net\nhttp://seannsecanary-secondary.file.core.windows.net\nhttp://seannsecanary-secondary.queue.core.windows.net\nhttp://seannsecanary-secondary.table.core.windows.net\n68390a19-a643-458b-b726-408abf67b4fc\nSanitized\n72f988bf-86f1-41af-91ab-2d7cd011db47\nhttps://login.microsoftonline.com/\nCloud\nBlobEndpoint=http://seannsecanary.blob.core.windows.net/;QueueEndpoint=http://seannsecanary.queue.core.windows.net/;FileEndpoint=http://seannsecanary.file.core.windows.net/;BlobSecondaryEndpoint=http://seannsecanary-secondary.blob.core.windows.net/;QueueSecondaryEndpoint=http://seannsecanary-secondary.queue.core.windows.net/;FileSecondaryEndpoint=http://seannsecanary-secondary.file.core.windows.net/;AccountName=seannsecanary;AccountKey=Sanitized\n"
  }
}<|MERGE_RESOLUTION|>--- conflicted
+++ resolved
@@ -14,11 +14,7 @@
         "x-ms-client-request-id": "2ac30eb4-589d-b82f-0ee1-24306712ec97",
         "x-ms-date": "Fri, 03 Apr 2020 20:59:04 GMT",
         "x-ms-return-client-request-id": "true",
-<<<<<<< HEAD
-        "x-ms-version": "2019-12-12"
-=======
         "x-ms-version": "2020-02-10"
->>>>>>> 60f4876e
       },
       "RequestBody": null,
       "StatusCode": 201,
@@ -33,11 +29,7 @@
         ],
         "x-ms-client-request-id": "2ac30eb4-589d-b82f-0ee1-24306712ec97",
         "x-ms-request-id": "9621fc49-f01e-0012-14fa-093670000000",
-<<<<<<< HEAD
-        "x-ms-version": "2019-12-12"
-=======
         "x-ms-version": "2020-02-10"
->>>>>>> 60f4876e
       },
       "ResponseBody": []
     },
@@ -54,11 +46,7 @@
         "x-ms-client-request-id": "49affe0a-ca18-5622-669b-0b86d6f7457b",
         "x-ms-date": "Fri, 03 Apr 2020 20:59:04 GMT",
         "x-ms-return-client-request-id": "true",
-<<<<<<< HEAD
-        "x-ms-version": "2019-12-12"
-=======
         "x-ms-version": "2020-02-10"
->>>>>>> 60f4876e
       },
       "RequestBody": null,
       "StatusCode": 201,
@@ -73,11 +61,7 @@
         ],
         "x-ms-client-request-id": "49affe0a-ca18-5622-669b-0b86d6f7457b",
         "x-ms-request-id": "fa43fef1-201f-0097-39fa-091bad000000",
-<<<<<<< HEAD
-        "x-ms-version": "2019-12-12"
-=======
         "x-ms-version": "2020-02-10"
->>>>>>> 60f4876e
       },
       "ResponseBody": []
     },
@@ -94,11 +78,7 @@
         "x-ms-client-request-id": "bb083bfe-a4ce-ed39-9a87-3258880eb035",
         "x-ms-date": "Fri, 03 Apr 2020 20:59:04 GMT",
         "x-ms-return-client-request-id": "true",
-<<<<<<< HEAD
-        "x-ms-version": "2019-12-12"
-=======
         "x-ms-version": "2020-02-10"
->>>>>>> 60f4876e
       },
       "RequestBody": null,
       "StatusCode": 201,
@@ -113,11 +93,7 @@
         ],
         "x-ms-client-request-id": "bb083bfe-a4ce-ed39-9a87-3258880eb035",
         "x-ms-request-id": "fa43fef2-201f-0097-3afa-091bad000000",
-<<<<<<< HEAD
-        "x-ms-version": "2019-12-12"
-=======
         "x-ms-version": "2020-02-10"
->>>>>>> 60f4876e
       },
       "ResponseBody": []
     },
@@ -134,11 +110,7 @@
         "x-ms-client-request-id": "6b163d81-9428-f870-733f-d95cf596ca60",
         "x-ms-date": "Fri, 03 Apr 2020 20:59:04 GMT",
         "x-ms-return-client-request-id": "true",
-<<<<<<< HEAD
-        "x-ms-version": "2019-12-12"
-=======
         "x-ms-version": "2020-02-10"
->>>>>>> 60f4876e
       },
       "RequestBody": null,
       "StatusCode": 202,
@@ -151,11 +123,7 @@
         ],
         "x-ms-client-request-id": "6b163d81-9428-f870-733f-d95cf596ca60",
         "x-ms-request-id": "9621fc7a-f01e-0012-3efa-093670000000",
-<<<<<<< HEAD
-        "x-ms-version": "2019-12-12"
-=======
         "x-ms-version": "2020-02-10"
->>>>>>> 60f4876e
       },
       "ResponseBody": []
     }
