--- conflicted
+++ resolved
@@ -14,11 +14,7 @@
         "x-ms-client-request-id": "c532f0a6-462a-8296-53a5-096c5a8cc9b2",
         "x-ms-date": "Fri, 03 Apr 2020 20:59:12 GMT",
         "x-ms-return-client-request-id": "true",
-<<<<<<< HEAD
-        "x-ms-version": "2019-12-12"
-=======
         "x-ms-version": "2020-02-10"
->>>>>>> 60f4876e
       },
       "RequestBody": null,
       "StatusCode": 201,
@@ -33,11 +29,7 @@
         ],
         "x-ms-client-request-id": "c532f0a6-462a-8296-53a5-096c5a8cc9b2",
         "x-ms-request-id": "96220018-f01e-0012-46fa-093670000000",
-<<<<<<< HEAD
-        "x-ms-version": "2019-12-12"
-=======
         "x-ms-version": "2020-02-10"
->>>>>>> 60f4876e
       },
       "ResponseBody": []
     },
@@ -54,11 +46,7 @@
         "x-ms-client-request-id": "7e0514fc-c1cf-8a0f-7b8d-def29bbfad33",
         "x-ms-date": "Fri, 03 Apr 2020 20:59:12 GMT",
         "x-ms-return-client-request-id": "true",
-<<<<<<< HEAD
-        "x-ms-version": "2019-12-12"
-=======
         "x-ms-version": "2020-02-10"
->>>>>>> 60f4876e
       },
       "RequestBody": null,
       "StatusCode": 201,
@@ -73,11 +61,7 @@
         ],
         "x-ms-client-request-id": "7e0514fc-c1cf-8a0f-7b8d-def29bbfad33",
         "x-ms-request-id": "fa43ff27-201f-0097-6bfa-091bad000000",
-<<<<<<< HEAD
-        "x-ms-version": "2019-12-12"
-=======
         "x-ms-version": "2020-02-10"
->>>>>>> 60f4876e
       },
       "ResponseBody": []
     },
@@ -95,11 +79,7 @@
         "x-ms-client-request-id": "6f7f8e47-f06d-7a31-61d5-54ecbfaf2ea7",
         "x-ms-date": "Fri, 03 Apr 2020 20:59:12 GMT",
         "x-ms-return-client-request-id": "true",
-<<<<<<< HEAD
-        "x-ms-version": "2019-12-12"
-=======
         "x-ms-version": "2020-02-10"
->>>>>>> 60f4876e
       },
       "RequestBody": null,
       "StatusCode": 201,
@@ -114,11 +94,7 @@
         ],
         "x-ms-client-request-id": "6f7f8e47-f06d-7a31-61d5-54ecbfaf2ea7",
         "x-ms-request-id": "fa43ff28-201f-0097-6cfa-091bad000000",
-<<<<<<< HEAD
-        "x-ms-version": "2019-12-12"
-=======
         "x-ms-version": "2020-02-10"
->>>>>>> 60f4876e
       },
       "ResponseBody": []
     },
@@ -135,11 +111,7 @@
         "x-ms-client-request-id": "cc17ec03-3554-570e-f260-5f44b0bded9c",
         "x-ms-date": "Fri, 03 Apr 2020 20:59:12 GMT",
         "x-ms-return-client-request-id": "true",
-<<<<<<< HEAD
-        "x-ms-version": "2019-12-12"
-=======
         "x-ms-version": "2020-02-10"
->>>>>>> 60f4876e
       },
       "RequestBody": null,
       "StatusCode": 202,
@@ -152,11 +124,7 @@
         ],
         "x-ms-client-request-id": "cc17ec03-3554-570e-f260-5f44b0bded9c",
         "x-ms-request-id": "96220036-f01e-0012-5ffa-093670000000",
-<<<<<<< HEAD
-        "x-ms-version": "2019-12-12"
-=======
         "x-ms-version": "2020-02-10"
->>>>>>> 60f4876e
       },
       "ResponseBody": []
     }
