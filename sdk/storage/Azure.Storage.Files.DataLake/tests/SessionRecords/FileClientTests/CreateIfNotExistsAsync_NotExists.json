﻿{
  "Entries": [
    {
      "RequestUri": "https://seannse.blob.core.windows.net/test-filesystem-288b3436-7d42-e93a-1197-8e257862ae3a?restype=container",
      "RequestMethod": "PUT",
      "RequestHeaders": {
        "Accept": "application/xml",
        "Authorization": "Sanitized",
        "traceparent": "00-137b6345595f844497ae2610b374d286-067faa76d5849146-00",
        "User-Agent": [
          "azsdk-net-Storage.Files.DataLake/12.7.0-alpha.20210219.1",
          "(.NET 5.0.3; Microsoft Windows 10.0.19041)"
        ],
        "x-ms-blob-public-access": "container",
        "x-ms-client-request-id": "cfdfb8db-0703-7f64-b98c-107e4a70cccd",
        "x-ms-date": "Fri, 19 Feb 2021 19:09:09 GMT",
        "x-ms-return-client-request-id": "true",
<<<<<<< HEAD
        "x-ms-version": "2020-12-06"
=======
        "x-ms-version": "2021-02-12"
>>>>>>> 7e782c87
      },
      "RequestBody": null,
      "StatusCode": 201,
      "ResponseHeaders": {
        "Content-Length": "0",
        "Date": "Fri, 19 Feb 2021 19:09:08 GMT",
        "ETag": "\"0x8D8D509D56E4F38\"",
        "Last-Modified": "Fri, 19 Feb 2021 19:09:08 GMT",
        "Server": [
          "Windows-Azure-Blob/1.0",
          "Microsoft-HTTPAPI/2.0"
        ],
        "x-ms-client-request-id": "cfdfb8db-0703-7f64-b98c-107e4a70cccd",
        "x-ms-request-id": "2e6330e0-201e-00a4-1af2-0676f9000000",
<<<<<<< HEAD
        "x-ms-version": "2020-12-06"
=======
        "x-ms-version": "2021-02-12"
>>>>>>> 7e782c87
      },
      "ResponseBody": []
    },
    {
      "RequestUri": "https://seannse.dfs.core.windows.net/test-filesystem-288b3436-7d42-e93a-1197-8e257862ae3a/test-directory-52317444-e463-fa52-2054-7dd25fee6928?resource=directory",
      "RequestMethod": "PUT",
      "RequestHeaders": {
        "Accept": "application/json",
        "Authorization": "Sanitized",
        "traceparent": "00-b341f11a04219b4e81dc83841ccea45e-0b7f312ee8ec9349-00",
        "User-Agent": [
          "azsdk-net-Storage.Files.DataLake/12.7.0-alpha.20210219.1",
          "(.NET 5.0.3; Microsoft Windows 10.0.19041)"
        ],
        "x-ms-client-request-id": "0b0650a3-88b7-f613-66e5-afae89911fca",
        "x-ms-date": "Fri, 19 Feb 2021 19:09:09 GMT",
        "x-ms-return-client-request-id": "true",
<<<<<<< HEAD
        "x-ms-version": "2020-12-06"
=======
        "x-ms-version": "2021-02-12"
>>>>>>> 7e782c87
      },
      "RequestBody": null,
      "StatusCode": 201,
      "ResponseHeaders": {
        "Content-Length": "0",
        "Date": "Fri, 19 Feb 2021 19:09:08 GMT",
        "ETag": "\"0x8D8D509D57E1E4C\"",
        "Last-Modified": "Fri, 19 Feb 2021 19:09:08 GMT",
        "Server": [
          "Windows-Azure-HDFS/1.0",
          "Microsoft-HTTPAPI/2.0"
        ],
        "x-ms-client-request-id": "0b0650a3-88b7-f613-66e5-afae89911fca",
        "x-ms-request-id": "6f4afd10-e01f-004f-33f2-060e0b000000",
<<<<<<< HEAD
        "x-ms-version": "2020-12-06"
=======
        "x-ms-version": "2021-02-12"
>>>>>>> 7e782c87
      },
      "ResponseBody": []
    },
    {
      "RequestUri": "https://seannse.dfs.core.windows.net/test-filesystem-288b3436-7d42-e93a-1197-8e257862ae3a/test-directory-52317444-e463-fa52-2054-7dd25fee6928/test-file-32c1e822-0b25-664a-3c50-df2d3696ce89?resource=file",
      "RequestMethod": "PUT",
      "RequestHeaders": {
        "Accept": "application/json",
        "Authorization": "Sanitized",
        "If-None-Match": "*",
        "traceparent": "00-dee97db2b20a5f4b844d9ea064fc671a-cd081e1a1c87cf46-00",
        "User-Agent": [
          "azsdk-net-Storage.Files.DataLake/12.7.0-alpha.20210219.1",
          "(.NET 5.0.3; Microsoft Windows 10.0.19041)"
        ],
        "x-ms-client-request-id": "4398e316-b9d4-9714-06a0-ce66a8e5c0cf",
        "x-ms-date": "Fri, 19 Feb 2021 19:09:09 GMT",
        "x-ms-return-client-request-id": "true",
<<<<<<< HEAD
        "x-ms-version": "2020-12-06"
=======
        "x-ms-version": "2021-02-12"
>>>>>>> 7e782c87
      },
      "RequestBody": null,
      "StatusCode": 201,
      "ResponseHeaders": {
        "Content-Length": "0",
        "Date": "Fri, 19 Feb 2021 19:09:08 GMT",
        "ETag": "\"0x8D8D509D58B66D9\"",
        "Last-Modified": "Fri, 19 Feb 2021 19:09:08 GMT",
        "Server": [
          "Windows-Azure-HDFS/1.0",
          "Microsoft-HTTPAPI/2.0"
        ],
        "x-ms-client-request-id": "4398e316-b9d4-9714-06a0-ce66a8e5c0cf",
        "x-ms-request-id": "6f4afd15-e01f-004f-38f2-060e0b000000",
<<<<<<< HEAD
        "x-ms-version": "2020-12-06"
=======
        "x-ms-version": "2021-02-12"
>>>>>>> 7e782c87
      },
      "ResponseBody": []
    },
    {
      "RequestUri": "https://seannse.blob.core.windows.net/test-filesystem-288b3436-7d42-e93a-1197-8e257862ae3a?restype=container",
      "RequestMethod": "DELETE",
      "RequestHeaders": {
        "Accept": "application/xml",
        "Authorization": "Sanitized",
        "traceparent": "00-b391c339600f7d4cbff6260a90c20e5b-581f71c0c3071f47-00",
        "User-Agent": [
          "azsdk-net-Storage.Files.DataLake/12.7.0-alpha.20210219.1",
          "(.NET 5.0.3; Microsoft Windows 10.0.19041)"
        ],
        "x-ms-client-request-id": "5316fff8-8afe-aeb4-2e97-08478e0a8a1d",
        "x-ms-date": "Fri, 19 Feb 2021 19:09:09 GMT",
        "x-ms-return-client-request-id": "true",
<<<<<<< HEAD
        "x-ms-version": "2020-12-06"
=======
        "x-ms-version": "2021-02-12"
>>>>>>> 7e782c87
      },
      "RequestBody": null,
      "StatusCode": 202,
      "ResponseHeaders": {
        "Content-Length": "0",
        "Date": "Fri, 19 Feb 2021 19:09:08 GMT",
        "Server": [
          "Windows-Azure-Blob/1.0",
          "Microsoft-HTTPAPI/2.0"
        ],
        "x-ms-client-request-id": "5316fff8-8afe-aeb4-2e97-08478e0a8a1d",
        "x-ms-request-id": "2e633339-201e-00a4-50f2-0676f9000000",
<<<<<<< HEAD
        "x-ms-version": "2020-12-06"
=======
        "x-ms-version": "2021-02-12"
>>>>>>> 7e782c87
      },
      "ResponseBody": []
    }
  ],
  "Variables": {
    "RandomSeed": "1190210907",
    "Storage_TestConfigHierarchicalNamespace": "NamespaceTenant\nseannse\nU2FuaXRpemVk\nhttps://seannse.blob.core.windows.net\nhttps://seannse.file.core.windows.net\nhttps://seannse.queue.core.windows.net\nhttps://seannse.table.core.windows.net\n\n\n\n\nhttps://seannse-secondary.blob.core.windows.net\nhttps://seannse-secondary.file.core.windows.net\nhttps://seannse-secondary.queue.core.windows.net\nhttps://seannse-secondary.table.core.windows.net\n68390a19-a643-458b-b726-408abf67b4fc\nSanitized\n72f988bf-86f1-41af-91ab-2d7cd011db47\nhttps://login.microsoftonline.com/\nCloud\nBlobEndpoint=https://seannse.blob.core.windows.net/;QueueEndpoint=https://seannse.queue.core.windows.net/;FileEndpoint=https://seannse.file.core.windows.net/;BlobSecondaryEndpoint=https://seannse-secondary.blob.core.windows.net/;QueueSecondaryEndpoint=https://seannse-secondary.queue.core.windows.net/;FileSecondaryEndpoint=https://seannse-secondary.file.core.windows.net/;AccountName=seannse;AccountKey=Sanitized\n\n\n"
  }
}<|MERGE_RESOLUTION|>--- conflicted
+++ resolved
@@ -15,11 +15,7 @@
         "x-ms-client-request-id": "cfdfb8db-0703-7f64-b98c-107e4a70cccd",
         "x-ms-date": "Fri, 19 Feb 2021 19:09:09 GMT",
         "x-ms-return-client-request-id": "true",
-<<<<<<< HEAD
-        "x-ms-version": "2020-12-06"
-=======
         "x-ms-version": "2021-02-12"
->>>>>>> 7e782c87
       },
       "RequestBody": null,
       "StatusCode": 201,
@@ -34,11 +30,7 @@
         ],
         "x-ms-client-request-id": "cfdfb8db-0703-7f64-b98c-107e4a70cccd",
         "x-ms-request-id": "2e6330e0-201e-00a4-1af2-0676f9000000",
-<<<<<<< HEAD
-        "x-ms-version": "2020-12-06"
-=======
         "x-ms-version": "2021-02-12"
->>>>>>> 7e782c87
       },
       "ResponseBody": []
     },
@@ -56,11 +48,7 @@
         "x-ms-client-request-id": "0b0650a3-88b7-f613-66e5-afae89911fca",
         "x-ms-date": "Fri, 19 Feb 2021 19:09:09 GMT",
         "x-ms-return-client-request-id": "true",
-<<<<<<< HEAD
-        "x-ms-version": "2020-12-06"
-=======
         "x-ms-version": "2021-02-12"
->>>>>>> 7e782c87
       },
       "RequestBody": null,
       "StatusCode": 201,
@@ -75,11 +63,7 @@
         ],
         "x-ms-client-request-id": "0b0650a3-88b7-f613-66e5-afae89911fca",
         "x-ms-request-id": "6f4afd10-e01f-004f-33f2-060e0b000000",
-<<<<<<< HEAD
-        "x-ms-version": "2020-12-06"
-=======
         "x-ms-version": "2021-02-12"
->>>>>>> 7e782c87
       },
       "ResponseBody": []
     },
@@ -98,11 +82,7 @@
         "x-ms-client-request-id": "4398e316-b9d4-9714-06a0-ce66a8e5c0cf",
         "x-ms-date": "Fri, 19 Feb 2021 19:09:09 GMT",
         "x-ms-return-client-request-id": "true",
-<<<<<<< HEAD
-        "x-ms-version": "2020-12-06"
-=======
         "x-ms-version": "2021-02-12"
->>>>>>> 7e782c87
       },
       "RequestBody": null,
       "StatusCode": 201,
@@ -117,11 +97,7 @@
         ],
         "x-ms-client-request-id": "4398e316-b9d4-9714-06a0-ce66a8e5c0cf",
         "x-ms-request-id": "6f4afd15-e01f-004f-38f2-060e0b000000",
-<<<<<<< HEAD
-        "x-ms-version": "2020-12-06"
-=======
         "x-ms-version": "2021-02-12"
->>>>>>> 7e782c87
       },
       "ResponseBody": []
     },
@@ -139,11 +115,7 @@
         "x-ms-client-request-id": "5316fff8-8afe-aeb4-2e97-08478e0a8a1d",
         "x-ms-date": "Fri, 19 Feb 2021 19:09:09 GMT",
         "x-ms-return-client-request-id": "true",
-<<<<<<< HEAD
-        "x-ms-version": "2020-12-06"
-=======
         "x-ms-version": "2021-02-12"
->>>>>>> 7e782c87
       },
       "RequestBody": null,
       "StatusCode": 202,
@@ -156,11 +128,7 @@
         ],
         "x-ms-client-request-id": "5316fff8-8afe-aeb4-2e97-08478e0a8a1d",
         "x-ms-request-id": "2e633339-201e-00a4-50f2-0676f9000000",
-<<<<<<< HEAD
-        "x-ms-version": "2020-12-06"
-=======
         "x-ms-version": "2021-02-12"
->>>>>>> 7e782c87
       },
       "ResponseBody": []
     }
