--- conflicted
+++ resolved
@@ -1,30 +1,19 @@
 {
   "Entries": [
     {
-      "RequestUri": "https://seannse.blob.core.windows.net/test-filesystem-be83bcae-9b9d-1db0-a406-bfdc38311f1b?restype=container",
+      "RequestUri": "https://seannse.blob.core.windows.net/test-filesystem-288b3436-7d42-e93a-1197-8e257862ae3a?restype=container",
       "RequestMethod": "PUT",
       "RequestHeaders": {
         "Accept": "application/xml",
         "Authorization": "Sanitized",
-<<<<<<< HEAD
-        "traceparent": "00-42ebdfacd6782e4c8e7d95cceae2c799-8f6fe2d7e91fde4d-00",
+        "traceparent": "00-137b6345595f844497ae2610b374d286-067faa76d5849146-00",
         "User-Agent": [
-          "azsdk-net-Storage.Files.DataLake/12.7.0-alpha.20210202.1",
-          "(.NET 5.0.2; Microsoft Windows 10.0.19042)"
+          "azsdk-net-Storage.Files.DataLake/12.7.0-alpha.20210219.1",
+          "(.NET 5.0.3; Microsoft Windows 10.0.19041)"
         ],
         "x-ms-blob-public-access": "container",
-        "x-ms-client-request-id": "c532f0a6-462a-8296-53a5-096c5a8cc9b2",
-        "x-ms-date": "Tue, 02 Feb 2021 21:36:05 GMT",
-=======
-        "traceparent": "00-b3a5a675498d8b44b15eda479f150ea3-993abcef4f02de40-00",
-        "User-Agent": [
-          "azsdk-net-Storage.Files.DataLake/12.7.0-alpha.20210217.1",
-          "(.NET 5.0.3; Microsoft Windows 10.0.19042)"
-        ],
-        "x-ms-blob-public-access": "container",
-        "x-ms-client-request-id": "c532f0a6-462a-8296-53a5-096c5a8cc9b2",
-        "x-ms-date": "Wed, 17 Feb 2021 22:25:44 GMT",
->>>>>>> 1814567d
+        "x-ms-client-request-id": "cfdfb8db-0703-7f64-b98c-107e4a70cccd",
+        "x-ms-date": "Fri, 19 Feb 2021 19:09:09 GMT",
         "x-ms-return-client-request-id": "true",
         "x-ms-version": "2020-06-12"
       },
@@ -32,52 +21,32 @@
       "StatusCode": 201,
       "ResponseHeaders": {
         "Content-Length": "0",
-<<<<<<< HEAD
-        "Date": "Tue, 02 Feb 2021 21:36:05 GMT",
-        "ETag": "\u00220x8D8C7C28C0F3ABA\u0022",
-        "Last-Modified": "Tue, 02 Feb 2021 21:36:06 GMT",
-=======
-        "Date": "Wed, 17 Feb 2021 22:25:43 GMT",
-        "ETag": "\u00220x8D8D392F7C170D9\u0022",
-        "Last-Modified": "Wed, 17 Feb 2021 22:25:44 GMT",
->>>>>>> 1814567d
+        "Date": "Fri, 19 Feb 2021 19:09:08 GMT",
+        "ETag": "\u00220x8D8D509D56E4F38\u0022",
+        "Last-Modified": "Fri, 19 Feb 2021 19:09:08 GMT",
         "Server": [
           "Windows-Azure-Blob/1.0",
           "Microsoft-HTTPAPI/2.0"
         ],
-        "x-ms-client-request-id": "c532f0a6-462a-8296-53a5-096c5a8cc9b2",
-<<<<<<< HEAD
-        "x-ms-request-id": "f27636b3-601e-007e-27ab-f9ef18000000",
-=======
-        "x-ms-request-id": "eff7c33b-901e-0008-6b7b-056550000000",
->>>>>>> 1814567d
+        "x-ms-client-request-id": "cfdfb8db-0703-7f64-b98c-107e4a70cccd",
+        "x-ms-request-id": "2e6330e0-201e-00a4-1af2-0676f9000000",
         "x-ms-version": "2020-06-12"
       },
       "ResponseBody": []
     },
     {
-      "RequestUri": "https://seannse.dfs.core.windows.net/test-filesystem-be83bcae-9b9d-1db0-a406-bfdc38311f1b/test-directory-d65c1a8a-1c54-a474-e638-aad7d51f8479?resource=directory",
+      "RequestUri": "https://seannse.dfs.core.windows.net/test-filesystem-288b3436-7d42-e93a-1197-8e257862ae3a/test-directory-52317444-e463-fa52-2054-7dd25fee6928?resource=directory",
       "RequestMethod": "PUT",
       "RequestHeaders": {
         "Accept": "application/json",
         "Authorization": "Sanitized",
-<<<<<<< HEAD
-        "traceparent": "00-4dca48ddcb598848b07abb22bdf6176d-33ebd4a76a9fab42-00",
+        "traceparent": "00-b341f11a04219b4e81dc83841ccea45e-0b7f312ee8ec9349-00",
         "User-Agent": [
-          "azsdk-net-Storage.Files.DataLake/12.7.0-alpha.20210202.1",
-          "(.NET 5.0.2; Microsoft Windows 10.0.19042)"
+          "azsdk-net-Storage.Files.DataLake/12.7.0-alpha.20210219.1",
+          "(.NET 5.0.3; Microsoft Windows 10.0.19041)"
         ],
-        "x-ms-client-request-id": "7e0514fc-c1cf-8a0f-7b8d-def29bbfad33",
-        "x-ms-date": "Tue, 02 Feb 2021 21:36:05 GMT",
-=======
-        "traceparent": "00-814580a690b89247873885d67ef520b0-2f6c4ef1095b2946-00",
-        "User-Agent": [
-          "azsdk-net-Storage.Files.DataLake/12.7.0-alpha.20210217.1",
-          "(.NET 5.0.3; Microsoft Windows 10.0.19042)"
-        ],
-        "x-ms-client-request-id": "7e0514fc-c1cf-8a0f-7b8d-def29bbfad33",
-        "x-ms-date": "Wed, 17 Feb 2021 22:25:44 GMT",
->>>>>>> 1814567d
+        "x-ms-client-request-id": "0b0650a3-88b7-f613-66e5-afae89911fca",
+        "x-ms-date": "Fri, 19 Feb 2021 19:09:09 GMT",
         "x-ms-return-client-request-id": "true",
         "x-ms-version": "2020-06-12"
       },
@@ -85,53 +54,33 @@
       "StatusCode": 201,
       "ResponseHeaders": {
         "Content-Length": "0",
-<<<<<<< HEAD
-        "Date": "Tue, 02 Feb 2021 21:36:05 GMT",
-        "ETag": "\u00220x8D8C7C28C478DF0\u0022",
-        "Last-Modified": "Tue, 02 Feb 2021 21:36:06 GMT",
-=======
-        "Date": "Wed, 17 Feb 2021 22:25:44 GMT",
-        "ETag": "\u00220x8D8D392F7F5C734\u0022",
-        "Last-Modified": "Wed, 17 Feb 2021 22:25:45 GMT",
->>>>>>> 1814567d
+        "Date": "Fri, 19 Feb 2021 19:09:08 GMT",
+        "ETag": "\u00220x8D8D509D57E1E4C\u0022",
+        "Last-Modified": "Fri, 19 Feb 2021 19:09:08 GMT",
         "Server": [
           "Windows-Azure-HDFS/1.0",
           "Microsoft-HTTPAPI/2.0"
         ],
-        "x-ms-client-request-id": "7e0514fc-c1cf-8a0f-7b8d-def29bbfad33",
-<<<<<<< HEAD
-        "x-ms-request-id": "19c77865-001f-0057-28ab-f9d16c000000",
-=======
-        "x-ms-request-id": "fa722789-501f-0065-427b-05d11b000000",
->>>>>>> 1814567d
+        "x-ms-client-request-id": "0b0650a3-88b7-f613-66e5-afae89911fca",
+        "x-ms-request-id": "6f4afd10-e01f-004f-33f2-060e0b000000",
         "x-ms-version": "2020-06-12"
       },
       "ResponseBody": []
     },
     {
-      "RequestUri": "https://seannse.dfs.core.windows.net/test-filesystem-be83bcae-9b9d-1db0-a406-bfdc38311f1b/test-directory-d65c1a8a-1c54-a474-e638-aad7d51f8479/test-file-fffd9021-8255-30b2-29e2-015f5bd3a57b?resource=file",
+      "RequestUri": "https://seannse.dfs.core.windows.net/test-filesystem-288b3436-7d42-e93a-1197-8e257862ae3a/test-directory-52317444-e463-fa52-2054-7dd25fee6928/test-file-32c1e822-0b25-664a-3c50-df2d3696ce89?resource=file",
       "RequestMethod": "PUT",
       "RequestHeaders": {
         "Accept": "application/json",
         "Authorization": "Sanitized",
         "If-None-Match": "*",
-<<<<<<< HEAD
-        "traceparent": "00-a513e9a7a4ebbd489d82ac9f9a6fc394-156f48cc00696b43-00",
+        "traceparent": "00-dee97db2b20a5f4b844d9ea064fc671a-cd081e1a1c87cf46-00",
         "User-Agent": [
-          "azsdk-net-Storage.Files.DataLake/12.7.0-alpha.20210202.1",
-          "(.NET 5.0.2; Microsoft Windows 10.0.19042)"
+          "azsdk-net-Storage.Files.DataLake/12.7.0-alpha.20210219.1",
+          "(.NET 5.0.3; Microsoft Windows 10.0.19041)"
         ],
-        "x-ms-client-request-id": "6f7f8e47-f06d-7a31-61d5-54ecbfaf2ea7",
-        "x-ms-date": "Tue, 02 Feb 2021 21:36:05 GMT",
-=======
-        "traceparent": "00-29b87825c4ecc14bbc15e37d3b9475de-8c9b8f437ec9874e-00",
-        "User-Agent": [
-          "azsdk-net-Storage.Files.DataLake/12.7.0-alpha.20210217.1",
-          "(.NET 5.0.3; Microsoft Windows 10.0.19042)"
-        ],
-        "x-ms-client-request-id": "6f7f8e47-f06d-7a31-61d5-54ecbfaf2ea7",
-        "x-ms-date": "Wed, 17 Feb 2021 22:25:45 GMT",
->>>>>>> 1814567d
+        "x-ms-client-request-id": "4398e316-b9d4-9714-06a0-ce66a8e5c0cf",
+        "x-ms-date": "Fri, 19 Feb 2021 19:09:09 GMT",
         "x-ms-return-client-request-id": "true",
         "x-ms-version": "2020-06-12"
       },
@@ -139,52 +88,32 @@
       "StatusCode": 201,
       "ResponseHeaders": {
         "Content-Length": "0",
-<<<<<<< HEAD
-        "Date": "Tue, 02 Feb 2021 21:36:05 GMT",
-        "ETag": "\u00220x8D8C7C28C542D09\u0022",
-        "Last-Modified": "Tue, 02 Feb 2021 21:36:06 GMT",
-=======
-        "Date": "Wed, 17 Feb 2021 22:25:44 GMT",
-        "ETag": "\u00220x8D8D392F803E419\u0022",
-        "Last-Modified": "Wed, 17 Feb 2021 22:25:45 GMT",
->>>>>>> 1814567d
+        "Date": "Fri, 19 Feb 2021 19:09:08 GMT",
+        "ETag": "\u00220x8D8D509D58B66D9\u0022",
+        "Last-Modified": "Fri, 19 Feb 2021 19:09:08 GMT",
         "Server": [
           "Windows-Azure-HDFS/1.0",
           "Microsoft-HTTPAPI/2.0"
         ],
-        "x-ms-client-request-id": "6f7f8e47-f06d-7a31-61d5-54ecbfaf2ea7",
-<<<<<<< HEAD
-        "x-ms-request-id": "19c77873-001f-0057-36ab-f9d16c000000",
-=======
-        "x-ms-request-id": "fa7227a2-501f-0065-5b7b-05d11b000000",
->>>>>>> 1814567d
+        "x-ms-client-request-id": "4398e316-b9d4-9714-06a0-ce66a8e5c0cf",
+        "x-ms-request-id": "6f4afd15-e01f-004f-38f2-060e0b000000",
         "x-ms-version": "2020-06-12"
       },
       "ResponseBody": []
     },
     {
-      "RequestUri": "https://seannse.blob.core.windows.net/test-filesystem-be83bcae-9b9d-1db0-a406-bfdc38311f1b?restype=container",
+      "RequestUri": "https://seannse.blob.core.windows.net/test-filesystem-288b3436-7d42-e93a-1197-8e257862ae3a?restype=container",
       "RequestMethod": "DELETE",
       "RequestHeaders": {
         "Accept": "application/xml",
         "Authorization": "Sanitized",
-<<<<<<< HEAD
-        "traceparent": "00-12693f9a1c5e69409e3f0a5cc4fd6ddb-2606b816c58d704e-00",
+        "traceparent": "00-b391c339600f7d4cbff6260a90c20e5b-581f71c0c3071f47-00",
         "User-Agent": [
-          "azsdk-net-Storage.Files.DataLake/12.7.0-alpha.20210202.1",
-          "(.NET 5.0.2; Microsoft Windows 10.0.19042)"
+          "azsdk-net-Storage.Files.DataLake/12.7.0-alpha.20210219.1",
+          "(.NET 5.0.3; Microsoft Windows 10.0.19041)"
         ],
-        "x-ms-client-request-id": "cc17ec03-3554-570e-f260-5f44b0bded9c",
-        "x-ms-date": "Tue, 02 Feb 2021 21:36:05 GMT",
-=======
-        "traceparent": "00-2d8494a38d15774b8576822ab5006975-3b2d57a200ea5c41-00",
-        "User-Agent": [
-          "azsdk-net-Storage.Files.DataLake/12.7.0-alpha.20210217.1",
-          "(.NET 5.0.3; Microsoft Windows 10.0.19042)"
-        ],
-        "x-ms-client-request-id": "cc17ec03-3554-570e-f260-5f44b0bded9c",
-        "x-ms-date": "Wed, 17 Feb 2021 22:25:45 GMT",
->>>>>>> 1814567d
+        "x-ms-client-request-id": "5316fff8-8afe-aeb4-2e97-08478e0a8a1d",
+        "x-ms-date": "Fri, 19 Feb 2021 19:09:09 GMT",
         "x-ms-return-client-request-id": "true",
         "x-ms-version": "2020-06-12"
       },
@@ -192,28 +121,20 @@
       "StatusCode": 202,
       "ResponseHeaders": {
         "Content-Length": "0",
-<<<<<<< HEAD
-        "Date": "Tue, 02 Feb 2021 21:36:05 GMT",
-=======
-        "Date": "Wed, 17 Feb 2021 22:25:44 GMT",
->>>>>>> 1814567d
+        "Date": "Fri, 19 Feb 2021 19:09:08 GMT",
         "Server": [
           "Windows-Azure-Blob/1.0",
           "Microsoft-HTTPAPI/2.0"
         ],
-        "x-ms-client-request-id": "cc17ec03-3554-570e-f260-5f44b0bded9c",
-<<<<<<< HEAD
-        "x-ms-request-id": "f276389f-601e-007e-5eab-f9ef18000000",
-=======
-        "x-ms-request-id": "eff7c467-901e-0008-747b-056550000000",
->>>>>>> 1814567d
+        "x-ms-client-request-id": "5316fff8-8afe-aeb4-2e97-08478e0a8a1d",
+        "x-ms-request-id": "2e633339-201e-00a4-50f2-0676f9000000",
         "x-ms-version": "2020-06-12"
       },
       "ResponseBody": []
     }
   ],
   "Variables": {
-    "RandomSeed": "1190627663",
+    "RandomSeed": "1190210907",
     "Storage_TestConfigHierarchicalNamespace": "NamespaceTenant\nseannse\nU2FuaXRpemVk\nhttps://seannse.blob.core.windows.net\nhttps://seannse.file.core.windows.net\nhttps://seannse.queue.core.windows.net\nhttps://seannse.table.core.windows.net\n\n\n\n\nhttps://seannse-secondary.blob.core.windows.net\nhttps://seannse-secondary.file.core.windows.net\nhttps://seannse-secondary.queue.core.windows.net\nhttps://seannse-secondary.table.core.windows.net\n68390a19-a643-458b-b726-408abf67b4fc\nSanitized\n72f988bf-86f1-41af-91ab-2d7cd011db47\nhttps://login.microsoftonline.com/\nCloud\nBlobEndpoint=https://seannse.blob.core.windows.net/;QueueEndpoint=https://seannse.queue.core.windows.net/;FileEndpoint=https://seannse.file.core.windows.net/;BlobSecondaryEndpoint=https://seannse-secondary.blob.core.windows.net/;QueueSecondaryEndpoint=https://seannse-secondary.queue.core.windows.net/;FileSecondaryEndpoint=https://seannse-secondary.file.core.windows.net/;AccountName=seannse;AccountKey=Sanitized\n"
   }
 }