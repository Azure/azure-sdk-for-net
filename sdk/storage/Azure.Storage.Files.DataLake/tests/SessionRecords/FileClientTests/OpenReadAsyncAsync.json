--- conflicted
+++ resolved
@@ -14,11 +14,7 @@
         "x-ms-client-request-id": "0856e1df-9597-be3a-2a28-64b00b23032d",
         "x-ms-date": "Fri, 10 Jul 2020 02:41:41 GMT",
         "x-ms-return-client-request-id": "true",
-<<<<<<< HEAD
-        "x-ms-version": "2020-12-06"
-=======
-        "x-ms-version": "2021-02-12"
->>>>>>> 7e782c87
+        "x-ms-version": "2021-02-12"
       },
       "RequestBody": null,
       "StatusCode": 201,
@@ -33,11 +29,7 @@
         ],
         "x-ms-client-request-id": "0856e1df-9597-be3a-2a28-64b00b23032d",
         "x-ms-request-id": "1726d85a-201e-0006-2763-56a23d000000",
-<<<<<<< HEAD
-        "x-ms-version": "2020-12-06"
-=======
-        "x-ms-version": "2021-02-12"
->>>>>>> 7e782c87
+        "x-ms-version": "2021-02-12"
       },
       "ResponseBody": []
     },
@@ -55,11 +47,7 @@
         "x-ms-client-request-id": "3a2f6c21-953a-1f1f-bac8-0a3e84c7f654",
         "x-ms-date": "Fri, 10 Jul 2020 02:41:41 GMT",
         "x-ms-return-client-request-id": "true",
-<<<<<<< HEAD
-        "x-ms-version": "2020-12-06"
-=======
-        "x-ms-version": "2021-02-12"
->>>>>>> 7e782c87
+        "x-ms-version": "2021-02-12"
       },
       "RequestBody": null,
       "StatusCode": 201,
@@ -74,11 +62,7 @@
         ],
         "x-ms-client-request-id": "3a2f6c21-953a-1f1f-bac8-0a3e84c7f654",
         "x-ms-request-id": "b6bd9f62-301f-0068-7463-56f712000000",
-<<<<<<< HEAD
-        "x-ms-version": "2020-12-06"
-=======
-        "x-ms-version": "2021-02-12"
->>>>>>> 7e782c87
+        "x-ms-version": "2021-02-12"
       },
       "ResponseBody": []
     },
@@ -96,11 +80,7 @@
         "x-ms-client-request-id": "f237baa2-2662-d272-2f58-973167e377fc",
         "x-ms-date": "Fri, 10 Jul 2020 02:41:41 GMT",
         "x-ms-return-client-request-id": "true",
-<<<<<<< HEAD
-        "x-ms-version": "2020-12-06"
-=======
-        "x-ms-version": "2021-02-12"
->>>>>>> 7e782c87
+        "x-ms-version": "2021-02-12"
       },
       "RequestBody": "3BvoLQFescQvJd/E20PS6nx9ZTQjoF26XHAsgRUv+7hrGNTvO9YrHszzO+JFwAqYQ5aORQ2JKDu+LdCRMS+v/yknWcJu4q+mUUZnL2V6dZxllD5+obWq4vCZMQ0FmeydRDu4HWZHKmDn5/TGIfjWQ7gzLJ3xMF50fHfS1bChoLhZyuspwVc1HWrdl7rB48D3wu1V0m1OqxPdRKDvdVSwRUY7bFYNrIJg/g4zFJijspm22hLCTM5LCx/XS3y3RqgVLFJzhXZq6hZr9dReG5d6OZIHOJpC7fl48GE3NWAFqbdmHudGMCwiTO/8V1f67PCIXBLqrw0N0z9Y+pUUM7S1ZUwc+PyvNAll5eyqRZaifgRxrtlOG/mqWEun7jWXDRg6R/EK3fTz2CgIhcogYo2ptnyQo4TbZkpScZ+xB0bTzdfTb/6kl6AQftawRpYvifa9/je4B2qUX+GnuGxUQtDiNbfyTfKPBB/cgCStKx+zI+ep8wkOGsZtPxAc/N40uzwGzRDePDwDLvkY3IZF5zPB9JWEq07H1BrxhQ7hcghAqMXop10P1eaqpcUP9j0/J1fdWghJrxDtP/n17bYuIbvx1zTBXD/Wsh6u2QWJt93dsV62BBj/9/i0+2djGecwfIQKHh4JfsoYB6jpmtUKY4ccGDtYeByj8eA8DGHXcpk3fl2Af5m/0zOTnf1vFlwiqpfgRwCs2ANnZiw9zHJpQJQPshx3ieTtXEQIxNoeM9uEGWLJ9yqYi6ZaGRhtggfAKl1pYGNAqyCz8uu7oxMoSDNRubMQn0hpdid1HXDLgNo9R5p9tdN3Q25BFgU/3eeSMdDlHMhTsIoU/+k8yo2v53EQfVt5q5Nf2XVFzolDKZg/4uug5mQR6ZcQaLbqOnngki6TLl+MGYU9hkJTDuIA0dVQ/eeiDgEM/5PEaEPddZ78ZDtbr/o4sshlY18ivtu0D5fgmT2RPoMthi/MyLBCXxGjV6mmpSHbF0oePKqh6kC4D1ms/Nthaia4LSnLbOoYIwNOfmcxDWp1BYHycwHYi5zvE7hXlmM1QuyD7nf3D6tgBhmnU2vZhgHuNvdZbvcl36KM21gxwIygGDx6rh/zffXWkmzoMTgwFYy2aWBr3NP1XQ7VazNSLkaMBjouXtji+7gCg9yKPK5pXMbLe1csNTxphFAQHhLBhGQmWyr+Abe01G2naFn3ayBgaw5thrPvX9H9xdmH0d2lQf53ZOGDa1oPF6fphMzjchkvsLIEU/6wNvtZADzdLAKQAidafwY/3f+0Xm8LBdsEGlPAVyEqoe0Axi3lKWseMeqlWIKlifIT8NKzT/SOpTEgVeXoHNTgZmE5WbjYWrOUlSyEZqxYXpFgrA==",
       "StatusCode": 202,
@@ -114,11 +94,7 @@
         "x-ms-client-request-id": "f237baa2-2662-d272-2f58-973167e377fc",
         "x-ms-request-id": "b6bd9f63-301f-0068-7563-56f712000000",
         "x-ms-request-server-encrypted": "true",
-<<<<<<< HEAD
-        "x-ms-version": "2020-12-06"
-=======
-        "x-ms-version": "2021-02-12"
->>>>>>> 7e782c87
+        "x-ms-version": "2021-02-12"
       },
       "ResponseBody": []
     },
@@ -136,11 +112,7 @@
         "x-ms-client-request-id": "ca9c9bb0-0490-61f2-fd9a-6297780e80b2",
         "x-ms-date": "Fri, 10 Jul 2020 02:41:41 GMT",
         "x-ms-return-client-request-id": "true",
-<<<<<<< HEAD
-        "x-ms-version": "2020-12-06"
-=======
-        "x-ms-version": "2021-02-12"
->>>>>>> 7e782c87
+        "x-ms-version": "2021-02-12"
       },
       "RequestBody": null,
       "StatusCode": 200,
@@ -156,11 +128,7 @@
         "x-ms-client-request-id": "ca9c9bb0-0490-61f2-fd9a-6297780e80b2",
         "x-ms-request-id": "b6bd9f64-301f-0068-7663-56f712000000",
         "x-ms-request-server-encrypted": "false",
-<<<<<<< HEAD
-        "x-ms-version": "2020-12-06"
-=======
-        "x-ms-version": "2021-02-12"
->>>>>>> 7e782c87
+        "x-ms-version": "2021-02-12"
       },
       "ResponseBody": []
     },
@@ -177,11 +145,7 @@
         "x-ms-date": "Fri, 10 Jul 2020 02:41:41 GMT",
         "x-ms-range": "bytes=0-4194303",
         "x-ms-return-client-request-id": "true",
-<<<<<<< HEAD
-        "x-ms-version": "2020-12-06"
-=======
-        "x-ms-version": "2021-02-12"
->>>>>>> 7e782c87
+        "x-ms-version": "2021-02-12"
       },
       "RequestBody": null,
       "StatusCode": 206,
@@ -204,11 +168,7 @@
         "x-ms-lease-status": "unlocked",
         "x-ms-request-id": "1726d955-201e-0006-0c63-56a23d000000",
         "x-ms-server-encrypted": "true",
-<<<<<<< HEAD
-        "x-ms-version": "2020-12-06"
-=======
-        "x-ms-version": "2021-02-12"
->>>>>>> 7e782c87
+        "x-ms-version": "2021-02-12"
       },
       "ResponseBody": "3BvoLQFescQvJd/E20PS6nx9ZTQjoF26XHAsgRUv+7hrGNTvO9YrHszzO+JFwAqYQ5aORQ2JKDu+LdCRMS+v/yknWcJu4q+mUUZnL2V6dZxllD5+obWq4vCZMQ0FmeydRDu4HWZHKmDn5/TGIfjWQ7gzLJ3xMF50fHfS1bChoLhZyuspwVc1HWrdl7rB48D3wu1V0m1OqxPdRKDvdVSwRUY7bFYNrIJg/g4zFJijspm22hLCTM5LCx/XS3y3RqgVLFJzhXZq6hZr9dReG5d6OZIHOJpC7fl48GE3NWAFqbdmHudGMCwiTO/8V1f67PCIXBLqrw0N0z9Y+pUUM7S1ZUwc+PyvNAll5eyqRZaifgRxrtlOG/mqWEun7jWXDRg6R/EK3fTz2CgIhcogYo2ptnyQo4TbZkpScZ+xB0bTzdfTb/6kl6AQftawRpYvifa9/je4B2qUX+GnuGxUQtDiNbfyTfKPBB/cgCStKx+zI+ep8wkOGsZtPxAc/N40uzwGzRDePDwDLvkY3IZF5zPB9JWEq07H1BrxhQ7hcghAqMXop10P1eaqpcUP9j0/J1fdWghJrxDtP/n17bYuIbvx1zTBXD/Wsh6u2QWJt93dsV62BBj/9/i0+2djGecwfIQKHh4JfsoYB6jpmtUKY4ccGDtYeByj8eA8DGHXcpk3fl2Af5m/0zOTnf1vFlwiqpfgRwCs2ANnZiw9zHJpQJQPshx3ieTtXEQIxNoeM9uEGWLJ9yqYi6ZaGRhtggfAKl1pYGNAqyCz8uu7oxMoSDNRubMQn0hpdid1HXDLgNo9R5p9tdN3Q25BFgU/3eeSMdDlHMhTsIoU/+k8yo2v53EQfVt5q5Nf2XVFzolDKZg/4uug5mQR6ZcQaLbqOnngki6TLl+MGYU9hkJTDuIA0dVQ/eeiDgEM/5PEaEPddZ78ZDtbr/o4sshlY18ivtu0D5fgmT2RPoMthi/MyLBCXxGjV6mmpSHbF0oePKqh6kC4D1ms/Nthaia4LSnLbOoYIwNOfmcxDWp1BYHycwHYi5zvE7hXlmM1QuyD7nf3D6tgBhmnU2vZhgHuNvdZbvcl36KM21gxwIygGDx6rh/zffXWkmzoMTgwFYy2aWBr3NP1XQ7VazNSLkaMBjouXtji+7gCg9yKPK5pXMbLe1csNTxphFAQHhLBhGQmWyr+Abe01G2naFn3ayBgaw5thrPvX9H9xdmH0d2lQf53ZOGDa1oPF6fphMzjchkvsLIEU/6wNvtZADzdLAKQAidafwY/3f+0Xm8LBdsEGlPAVyEqoe0Axi3lKWseMeqlWIKlifIT8NKzT/SOpTEgVeXoHNTgZmE5WbjYWrOUlSyEZqxYXpFgrA=="
     },
@@ -225,11 +185,7 @@
         "x-ms-client-request-id": "3b4f72c9-b48e-b66b-2b2a-9d66cbb89d4a",
         "x-ms-date": "Fri, 10 Jul 2020 02:41:41 GMT",
         "x-ms-return-client-request-id": "true",
-<<<<<<< HEAD
-        "x-ms-version": "2020-12-06"
-=======
-        "x-ms-version": "2021-02-12"
->>>>>>> 7e782c87
+        "x-ms-version": "2021-02-12"
       },
       "RequestBody": null,
       "StatusCode": 202,
@@ -242,11 +198,7 @@
         ],
         "x-ms-client-request-id": "3b4f72c9-b48e-b66b-2b2a-9d66cbb89d4a",
         "x-ms-request-id": "1726d97d-201e-0006-3263-56a23d000000",
-<<<<<<< HEAD
-        "x-ms-version": "2020-12-06"
-=======
-        "x-ms-version": "2021-02-12"
->>>>>>> 7e782c87
+        "x-ms-version": "2021-02-12"
       },
       "ResponseBody": []
     }
