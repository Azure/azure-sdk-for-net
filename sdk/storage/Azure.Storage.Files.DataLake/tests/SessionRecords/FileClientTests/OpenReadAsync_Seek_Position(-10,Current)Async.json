--- conflicted
+++ resolved
@@ -15,11 +15,7 @@
         "x-ms-client-request-id": "c769e562-deba-f0bd-9065-609db5f5e553",
         "x-ms-date": "Tue, 25 May 2021 00:05:09 GMT",
         "x-ms-return-client-request-id": "true",
-<<<<<<< HEAD
-        "x-ms-version": "2020-12-06"
-=======
-        "x-ms-version": "2021-02-12"
->>>>>>> 7e782c87
+        "x-ms-version": "2021-02-12"
       },
       "RequestBody": null,
       "StatusCode": 201,
@@ -34,11 +30,7 @@
         ],
         "x-ms-client-request-id": "c769e562-deba-f0bd-9065-609db5f5e553",
         "x-ms-request-id": "b3241d0d-501e-004c-4bf9-50ef82000000",
-<<<<<<< HEAD
-        "x-ms-version": "2020-12-06"
-=======
-        "x-ms-version": "2021-02-12"
->>>>>>> 7e782c87
+        "x-ms-version": "2021-02-12"
       },
       "ResponseBody": []
     },
@@ -57,11 +49,7 @@
         "x-ms-client-request-id": "fae922bc-70ef-b207-e816-8205284678d2",
         "x-ms-date": "Tue, 25 May 2021 00:05:09 GMT",
         "x-ms-return-client-request-id": "true",
-<<<<<<< HEAD
-        "x-ms-version": "2020-12-06"
-=======
-        "x-ms-version": "2021-02-12"
->>>>>>> 7e782c87
+        "x-ms-version": "2021-02-12"
       },
       "RequestBody": null,
       "StatusCode": 201,
@@ -77,11 +65,7 @@
         "x-ms-client-request-id": "fae922bc-70ef-b207-e816-8205284678d2",
         "x-ms-request-id": "da4c69e7-a01f-002a-31f9-50a0a2000000",
         "x-ms-request-server-encrypted": "true",
-<<<<<<< HEAD
-        "x-ms-version": "2020-12-06"
-=======
-        "x-ms-version": "2021-02-12"
->>>>>>> 7e782c87
+        "x-ms-version": "2021-02-12"
       },
       "ResponseBody": []
     },
@@ -101,11 +85,7 @@
         "x-ms-client-request-id": "c7357354-51c2-ed9c-8b46-610a7fc3f55f",
         "x-ms-date": "Tue, 25 May 2021 00:05:09 GMT",
         "x-ms-return-client-request-id": "true",
-<<<<<<< HEAD
-        "x-ms-version": "2020-12-06"
-=======
-        "x-ms-version": "2021-02-12"
->>>>>>> 7e782c87
+        "x-ms-version": "2021-02-12"
       },
       "RequestBody": "f7qihrD/RJjKOCl6PhM7uFsZDaCutYbQcfSb3q2WYgcRKmlH3vtwY6DQ/IG0QrJ9KqdCm+hFpcoz0RW7Y2brM9UiaROp9Npfqar/3rgEHC5CHrMGVMYfy4WfEwzmtP865Miskdme0zbM4vI9RscRLrTneEWy5d8OA52OCeDNefSqxPnvWItUpEp9OXLU4YW9juVY/zy6h//pnY47D8pW/2n9k4HNIdUpktT6NaxsOiIY0Hv6dXq48D36Brv9GZWAJjoJ1k4D72wQLmxnv1FTfWJsIj5OXInuRaJE0xsaK3k+eg9yY2PTFOEP6kYNUDHrp4lYkfZWMcqwGpGrvxtQ9QLzKURC4Rn+mA5dP3FC4fRxWSySwpqC6EhEwUnSKFXFvvREGSfsqMVvWfno+fJYbjicOmbvvjNocUD7/h/QLG+5mIF9/sfMhLBmImihmu9W61IQNe7u1v/A26jm8KmmnyyJLmFx229w0LW1iJzKxtZRpRLMv/aBysGBvCIf5pMHwIM7GGuO5Q/jn2U4OU5j9hXSlUuW2d82B2Sf7x9NUekirscYj65qw8AD6SCRSZFzHsYNTVFIcOejBRAH7vXwlU57FoqGSmZmZ9GKk++/pL7TK9BZQASY2T7gdImdY9TKElTRFTIG7dNfpuZ/vdz35GFRNMMkl1VJ4jxMptXdyQP8v4Gb7Y6LzD39+poeGRxh6JAoTC8Qpnv+iDP2uUb9gd3igv1bXPfSxWeFJ527K8kg675FtX3T7BkFnGVblRL3/3i8O5YeBouYVYbIin7eQ1xp1s6It8xgDpbjVcCSdzBUjick/u8zAeQyrV/2C2GbJ1gI8b9EbkesXC3/OrDLBt5Vc/xWuUVsNtTqVQpsaQI1SC5niYVwECDgeKHCM8YzZ6aBoJdlRG0TnLvqWRg8P/MqyvKCY31Y5WPbdkGjqQMNtu5k6shr0APAU+zKhrYHoziumGjUsQMoKLs0ic4scPK43KMq2FUrvvruwg+Qjl+s1NMI9RCaOQXqPMEMNkY1k+P5EakS3Mvjg9lt5u7zl5pch7T7I3rhHaOeQJuTHoizuC4slny1mvgIJXI2LFMW96QnsK+SOnBoGPQFdJwvT2RRui2/xwAdpu288v4Iq/BQh0n3bG7ZIX6+w36HsCVb2NUN5XIlVi+jCQnB1UdxX20EtexTN+P2eJmvAAOBlfbHYBoo+8V9KzEZU2JlF0s2TWMRg/o5CKHxF23ZdlUrInMS+nUtSGSnhoq7OeSBkWBNeLOgbxL7jVh4N+RYpLTb7THuUh3VCQT/avxwfs68cIYMi/2hi7JhFmwdtBGATuLV30yzkj5DeG+voQUVig6Ju8ZeTBm3OWJ+jTuwuFTyfw==",
       "StatusCode": 202,
@@ -119,11 +99,7 @@
         "x-ms-client-request-id": "c7357354-51c2-ed9c-8b46-610a7fc3f55f",
         "x-ms-request-id": "da4c69e8-a01f-002a-32f9-50a0a2000000",
         "x-ms-request-server-encrypted": "true",
-<<<<<<< HEAD
-        "x-ms-version": "2020-12-06"
-=======
-        "x-ms-version": "2021-02-12"
->>>>>>> 7e782c87
+        "x-ms-version": "2021-02-12"
       },
       "ResponseBody": []
     },
@@ -141,11 +117,7 @@
         "x-ms-client-request-id": "b5b14cd2-b011-ef0f-1365-9a154552988e",
         "x-ms-date": "Tue, 25 May 2021 00:05:09 GMT",
         "x-ms-return-client-request-id": "true",
-<<<<<<< HEAD
-        "x-ms-version": "2020-12-06"
-=======
-        "x-ms-version": "2021-02-12"
->>>>>>> 7e782c87
+        "x-ms-version": "2021-02-12"
       },
       "RequestBody": null,
       "StatusCode": 200,
@@ -161,11 +133,7 @@
         "x-ms-client-request-id": "b5b14cd2-b011-ef0f-1365-9a154552988e",
         "x-ms-request-id": "da4c69e9-a01f-002a-33f9-50a0a2000000",
         "x-ms-request-server-encrypted": "false",
-<<<<<<< HEAD
-        "x-ms-version": "2020-12-06"
-=======
-        "x-ms-version": "2021-02-12"
->>>>>>> 7e782c87
+        "x-ms-version": "2021-02-12"
       },
       "ResponseBody": []
     },
@@ -183,11 +151,7 @@
         "x-ms-client-request-id": "33385169-4011-c04e-53d5-40d8ffa9cf72",
         "x-ms-date": "Tue, 25 May 2021 00:05:09 GMT",
         "x-ms-return-client-request-id": "true",
-<<<<<<< HEAD
-        "x-ms-version": "2020-12-06"
-=======
-        "x-ms-version": "2021-02-12"
->>>>>>> 7e782c87
+        "x-ms-version": "2021-02-12"
       },
       "RequestBody": null,
       "StatusCode": 200,
@@ -214,11 +178,7 @@
         "x-ms-permissions": "rw-r-----",
         "x-ms-request-id": "b3241dae-501e-004c-5df9-50ef82000000",
         "x-ms-server-encrypted": "true",
-<<<<<<< HEAD
-        "x-ms-version": "2020-12-06"
-=======
-        "x-ms-version": "2021-02-12"
->>>>>>> 7e782c87
+        "x-ms-version": "2021-02-12"
       },
       "ResponseBody": []
     },
@@ -237,11 +197,7 @@
         "x-ms-date": "Tue, 25 May 2021 00:05:09 GMT",
         "x-ms-range": "bytes=0-4194303",
         "x-ms-return-client-request-id": "true",
-<<<<<<< HEAD
-        "x-ms-version": "2020-12-06"
-=======
-        "x-ms-version": "2021-02-12"
->>>>>>> 7e782c87
+        "x-ms-version": "2021-02-12"
       },
       "RequestBody": null,
       "StatusCode": 206,
@@ -267,11 +223,7 @@
         "x-ms-permissions": "rw-r-----",
         "x-ms-request-id": "b3241dd0-501e-004c-74f9-50ef82000000",
         "x-ms-server-encrypted": "true",
-<<<<<<< HEAD
-        "x-ms-version": "2020-12-06"
-=======
-        "x-ms-version": "2021-02-12"
->>>>>>> 7e782c87
+        "x-ms-version": "2021-02-12"
       },
       "ResponseBody": "f7qihrD/RJjKOCl6PhM7uFsZDaCutYbQcfSb3q2WYgcRKmlH3vtwY6DQ/IG0QrJ9KqdCm+hFpcoz0RW7Y2brM9UiaROp9Npfqar/3rgEHC5CHrMGVMYfy4WfEwzmtP865Miskdme0zbM4vI9RscRLrTneEWy5d8OA52OCeDNefSqxPnvWItUpEp9OXLU4YW9juVY/zy6h//pnY47D8pW/2n9k4HNIdUpktT6NaxsOiIY0Hv6dXq48D36Brv9GZWAJjoJ1k4D72wQLmxnv1FTfWJsIj5OXInuRaJE0xsaK3k+eg9yY2PTFOEP6kYNUDHrp4lYkfZWMcqwGpGrvxtQ9QLzKURC4Rn+mA5dP3FC4fRxWSySwpqC6EhEwUnSKFXFvvREGSfsqMVvWfno+fJYbjicOmbvvjNocUD7/h/QLG+5mIF9/sfMhLBmImihmu9W61IQNe7u1v/A26jm8KmmnyyJLmFx229w0LW1iJzKxtZRpRLMv/aBysGBvCIf5pMHwIM7GGuO5Q/jn2U4OU5j9hXSlUuW2d82B2Sf7x9NUekirscYj65qw8AD6SCRSZFzHsYNTVFIcOejBRAH7vXwlU57FoqGSmZmZ9GKk++/pL7TK9BZQASY2T7gdImdY9TKElTRFTIG7dNfpuZ/vdz35GFRNMMkl1VJ4jxMptXdyQP8v4Gb7Y6LzD39+poeGRxh6JAoTC8Qpnv+iDP2uUb9gd3igv1bXPfSxWeFJ527K8kg675FtX3T7BkFnGVblRL3/3i8O5YeBouYVYbIin7eQ1xp1s6It8xgDpbjVcCSdzBUjick/u8zAeQyrV/2C2GbJ1gI8b9EbkesXC3/OrDLBt5Vc/xWuUVsNtTqVQpsaQI1SC5niYVwECDgeKHCM8YzZ6aBoJdlRG0TnLvqWRg8P/MqyvKCY31Y5WPbdkGjqQMNtu5k6shr0APAU+zKhrYHoziumGjUsQMoKLs0ic4scPK43KMq2FUrvvruwg+Qjl+s1NMI9RCaOQXqPMEMNkY1k+P5EakS3Mvjg9lt5u7zl5pch7T7I3rhHaOeQJuTHoizuC4slny1mvgIJXI2LFMW96QnsK+SOnBoGPQFdJwvT2RRui2/xwAdpu288v4Iq/BQh0n3bG7ZIX6+w36HsCVb2NUN5XIlVi+jCQnB1UdxX20EtexTN+P2eJmvAAOBlfbHYBoo+8V9KzEZU2JlF0s2TWMRg/o5CKHxF23ZdlUrInMS+nUtSGSnhoq7OeSBkWBNeLOgbxL7jVh4N+RYpLTb7THuUh3VCQT/avxwfs68cIYMi/2hi7JhFmwdtBGATuLV30yzkj5DeG+voQUVig6Ju8ZeTBm3OWJ+jTuwuFTyfw=="
     },
@@ -289,11 +241,7 @@
         "x-ms-client-request-id": "81e8578e-dafc-d258-9da3-94e04abf3035",
         "x-ms-date": "Tue, 25 May 2021 00:05:09 GMT",
         "x-ms-return-client-request-id": "true",
-<<<<<<< HEAD
-        "x-ms-version": "2020-12-06"
-=======
-        "x-ms-version": "2021-02-12"
->>>>>>> 7e782c87
+        "x-ms-version": "2021-02-12"
       },
       "RequestBody": null,
       "StatusCode": 202,
@@ -306,11 +254,7 @@
         ],
         "x-ms-client-request-id": "81e8578e-dafc-d258-9da3-94e04abf3035",
         "x-ms-request-id": "b3241dfc-501e-004c-18f9-50ef82000000",
-<<<<<<< HEAD
-        "x-ms-version": "2020-12-06"
-=======
-        "x-ms-version": "2021-02-12"
->>>>>>> 7e782c87
+        "x-ms-version": "2021-02-12"
       },
       "ResponseBody": []
     }
