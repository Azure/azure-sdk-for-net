--- conflicted
+++ resolved
@@ -1,31 +1,16 @@
 {
   "Entries": [
     {
-<<<<<<< HEAD
-      "RequestUri": "https://amandaadlscanary.blob.core.windows.net/test-filesystem-2650ffa7-bd71-3cfc-39dd-3a6f85177c40?restype=container",
-=======
       "RequestUri": "http://seanmcccanary3.blob.core.windows.net/test-filesystem-2650ffa7-bd71-3cfc-39dd-3a6f85177c40?restype=container",
->>>>>>> f7eb5f10
       "RequestMethod": "PUT",
       "RequestHeaders": {
         "Accept": "application/xml",
         "Authorization": "Sanitized",
-<<<<<<< HEAD
-        "traceparent": "00-7bcf54ff5cfd7348a95001d6ae2a4946-5094c57f435bd749-00",
-        "User-Agent": [
-          "azsdk-net-Storage.Files.DataLake/12.8.0-alpha.20210820.1",
-          "(.NET 5.0.9; Microsoft Windows 10.0.19043)"
-        ],
+        "traceparent": "00-312771258e719644838ce267e63ad58d-3b2a61d39a6e4e4e-00",
+        "User-Agent": "azsdk-net-Storage.Files.DataLake/12.9.0-alpha.20210921.1 (.NET Framework 4.8.4300.0; Microsoft Windows 10.0.19043 )",
         "x-ms-blob-public-access": "container",
         "x-ms-client-request-id": "c769e562-deba-f0bd-9065-609db5f5e553",
-        "x-ms-date": "Fri, 20 Aug 2021 22:58:11 GMT",
-=======
-        "traceparent": "00-312771258e719644838ce267e63ad58d-3b2a61d39a6e4e4e-00",
-        "User-Agent": "azsdk-net-Storage.Files.DataLake/12.9.0-alpha.20210921.1 (.NET Framework 4.8.4300.0; Microsoft Windows 10.0.19043 )",
-        "x-ms-blob-public-access": "container",
-        "x-ms-client-request-id": "c769e562-deba-f0bd-9065-609db5f5e553",
-        "x-ms-date": "Tue, 21 Sep 2021 19:48:35 GMT",
->>>>>>> f7eb5f10
+        "x-ms-date": "Tue, 21 Sep 2021 19:48:35 GMT",
         "x-ms-return-client-request-id": "true",
         "x-ms-version": "2020-12-06"
       },
@@ -33,18 +18,6 @@
       "StatusCode": 201,
       "ResponseHeaders": {
         "Content-Length": "0",
-<<<<<<< HEAD
-        "Date": "Fri, 20 Aug 2021 22:58:10 GMT",
-        "ETag": "\u00220x8D9642DFBD66576\u0022",
-        "Last-Modified": "Fri, 20 Aug 2021 22:58:11 GMT",
-        "Server": [
-          "Windows-Azure-Blob/1.0",
-          "Microsoft-HTTPAPI/2.0"
-        ],
-        "x-ms-client-request-id": "c769e562-deba-f0bd-9065-609db5f5e553",
-        "x-ms-request-id": "53bbe05b-e01e-00d5-4a16-9619ac000000",
-        "x-ms-version": "2020-10-02"
-=======
         "Date": "Tue, 21 Sep 2021 19:48:34 GMT",
         "ETag": "\u00220x8D97D38CCC10C37\u0022",
         "Last-Modified": "Tue, 21 Sep 2021 19:48:35 GMT",
@@ -52,35 +25,20 @@
         "x-ms-client-request-id": "c769e562-deba-f0bd-9065-609db5f5e553",
         "x-ms-request-id": "3a7d1371-e01e-0095-1f21-af3277000000",
         "x-ms-version": "2020-12-06"
->>>>>>> f7eb5f10
-      },
-      "ResponseBody": []
-    },
-    {
-<<<<<<< HEAD
-      "RequestUri": "https://amandaadlscanary.dfs.core.windows.net/test-filesystem-2650ffa7-bd71-3cfc-39dd-3a6f85177c40/test-file-9e9b1a1b-0982-47dd-c913-8ef2e9ac4c8b?resource=file",
-=======
+      },
+      "ResponseBody": []
+    },
+    {
       "RequestUri": "http://seanmcccanary3.dfs.core.windows.net/test-filesystem-2650ffa7-bd71-3cfc-39dd-3a6f85177c40/test-file-9e9b1a1b-0982-47dd-c913-8ef2e9ac4c8b?resource=file",
->>>>>>> f7eb5f10
       "RequestMethod": "PUT",
       "RequestHeaders": {
         "Accept": "application/json",
         "Authorization": "Sanitized",
         "If-None-Match": "*",
-<<<<<<< HEAD
-        "traceparent": "00-bf341d9e28a4d640938e95f1f9296f91-707d476d5c98d840-00",
-        "User-Agent": [
-          "azsdk-net-Storage.Files.DataLake/12.8.0-alpha.20210820.1",
-          "(.NET 5.0.9; Microsoft Windows 10.0.19043)"
-        ],
+        "traceparent": "00-9163b7caf68ee448a4134aa2b8b31984-d4ebcbde826aed4f-00",
+        "User-Agent": "azsdk-net-Storage.Files.DataLake/12.9.0-alpha.20210921.1 (.NET Framework 4.8.4300.0; Microsoft Windows 10.0.19043 )",
         "x-ms-client-request-id": "fae922bc-70ef-b207-e816-8205284678d2",
-        "x-ms-date": "Fri, 20 Aug 2021 22:58:11 GMT",
-=======
-        "traceparent": "00-9163b7caf68ee448a4134aa2b8b31984-d4ebcbde826aed4f-00",
-        "User-Agent": "azsdk-net-Storage.Files.DataLake/12.9.0-alpha.20210921.1 (.NET Framework 4.8.4300.0; Microsoft Windows 10.0.19043 )",
-        "x-ms-client-request-id": "fae922bc-70ef-b207-e816-8205284678d2",
-        "x-ms-date": "Tue, 21 Sep 2021 19:48:35 GMT",
->>>>>>> f7eb5f10
+        "x-ms-date": "Tue, 21 Sep 2021 19:48:35 GMT",
         "x-ms-return-client-request-id": "true",
         "x-ms-version": "2020-12-06"
       },
@@ -88,55 +46,29 @@
       "StatusCode": 201,
       "ResponseHeaders": {
         "Content-Length": "0",
-<<<<<<< HEAD
-        "Date": "Fri, 20 Aug 2021 22:58:11 GMT",
-        "ETag": "\u00220x8D9642DFC0AB73F\u0022",
-        "Last-Modified": "Fri, 20 Aug 2021 22:58:11 GMT",
-        "Server": [
-          "Windows-Azure-HDFS/1.0",
-          "Microsoft-HTTPAPI/2.0"
-        ],
-        "x-ms-client-request-id": "fae922bc-70ef-b207-e816-8205284678d2",
-        "x-ms-request-id": "e6e7dc45-e01f-0031-5816-961732000000",
-=======
         "Date": "Tue, 21 Sep 2021 19:48:35 GMT",
         "ETag": "\u00220x8D97D38CCCA5D13\u0022",
         "Last-Modified": "Tue, 21 Sep 2021 19:48:35 GMT",
         "Server": "Windows-Azure-HDFS/1.0 Microsoft-HTTPAPI/2.0",
         "x-ms-client-request-id": "fae922bc-70ef-b207-e816-8205284678d2",
         "x-ms-request-id": "c8cf8c92-b01f-007c-4e21-aff43d000000",
->>>>>>> f7eb5f10
         "x-ms-request-server-encrypted": "true",
         "x-ms-version": "2020-12-06"
       },
       "ResponseBody": []
     },
     {
-<<<<<<< HEAD
-      "RequestUri": "https://amandaadlscanary.dfs.core.windows.net/test-filesystem-2650ffa7-bd71-3cfc-39dd-3a6f85177c40/test-file-9e9b1a1b-0982-47dd-c913-8ef2e9ac4c8b?action=append\u0026position=0",
-=======
       "RequestUri": "http://seanmcccanary3.dfs.core.windows.net/test-filesystem-2650ffa7-bd71-3cfc-39dd-3a6f85177c40/test-file-9e9b1a1b-0982-47dd-c913-8ef2e9ac4c8b?action=append\u0026position=0",
->>>>>>> f7eb5f10
       "RequestMethod": "PATCH",
       "RequestHeaders": {
         "Accept": "application/json",
         "Authorization": "Sanitized",
         "Content-Length": "1024",
         "Content-Type": "application/octet-stream",
-<<<<<<< HEAD
-        "traceparent": "00-bccbe4b730aa5d459115d951f7b9e726-04e75e623ea76144-00",
-        "User-Agent": [
-          "azsdk-net-Storage.Files.DataLake/12.8.0-alpha.20210820.1",
-          "(.NET 5.0.9; Microsoft Windows 10.0.19043)"
-        ],
+        "traceparent": "00-9be2dfef1384d9428d5aae8cafe2611a-8f2f242ae79f8341-00",
+        "User-Agent": "azsdk-net-Storage.Files.DataLake/12.9.0-alpha.20210921.1 (.NET Framework 4.8.4300.0; Microsoft Windows 10.0.19043 )",
         "x-ms-client-request-id": "c7357354-51c2-ed9c-8b46-610a7fc3f55f",
-        "x-ms-date": "Fri, 20 Aug 2021 22:58:11 GMT",
-=======
-        "traceparent": "00-9be2dfef1384d9428d5aae8cafe2611a-8f2f242ae79f8341-00",
-        "User-Agent": "azsdk-net-Storage.Files.DataLake/12.9.0-alpha.20210921.1 (.NET Framework 4.8.4300.0; Microsoft Windows 10.0.19043 )",
-        "x-ms-client-request-id": "c7357354-51c2-ed9c-8b46-610a7fc3f55f",
-        "x-ms-date": "Tue, 21 Sep 2021 19:48:35 GMT",
->>>>>>> f7eb5f10
+        "x-ms-date": "Tue, 21 Sep 2021 19:48:35 GMT",
         "x-ms-return-client-request-id": "true",
         "x-ms-version": "2020-12-06"
       },
@@ -144,49 +76,25 @@
       "StatusCode": 202,
       "ResponseHeaders": {
         "Content-Length": "0",
-<<<<<<< HEAD
-        "Date": "Fri, 20 Aug 2021 22:58:11 GMT",
-        "Server": [
-          "Windows-Azure-HDFS/1.0",
-          "Microsoft-HTTPAPI/2.0"
-        ],
-        "x-ms-client-request-id": "c7357354-51c2-ed9c-8b46-610a7fc3f55f",
-        "x-ms-request-id": "e6e7dc48-e01f-0031-5b16-961732000000",
-=======
         "Date": "Tue, 21 Sep 2021 19:48:35 GMT",
         "Server": "Windows-Azure-HDFS/1.0 Microsoft-HTTPAPI/2.0",
         "x-ms-client-request-id": "c7357354-51c2-ed9c-8b46-610a7fc3f55f",
         "x-ms-request-id": "c8cf8c93-b01f-007c-4f21-aff43d000000",
->>>>>>> f7eb5f10
         "x-ms-request-server-encrypted": "true",
         "x-ms-version": "2020-12-06"
       },
       "ResponseBody": []
     },
     {
-<<<<<<< HEAD
-      "RequestUri": "https://amandaadlscanary.dfs.core.windows.net/test-filesystem-2650ffa7-bd71-3cfc-39dd-3a6f85177c40/test-file-9e9b1a1b-0982-47dd-c913-8ef2e9ac4c8b?action=flush\u0026position=1024",
-=======
       "RequestUri": "http://seanmcccanary3.dfs.core.windows.net/test-filesystem-2650ffa7-bd71-3cfc-39dd-3a6f85177c40/test-file-9e9b1a1b-0982-47dd-c913-8ef2e9ac4c8b?action=flush\u0026position=1024",
->>>>>>> f7eb5f10
       "RequestMethod": "PATCH",
       "RequestHeaders": {
         "Accept": "application/json",
         "Authorization": "Sanitized",
-<<<<<<< HEAD
-        "traceparent": "00-65cbd70163170c4c95ea8f64757a82b3-568d0bdf4b4e9140-00",
-        "User-Agent": [
-          "azsdk-net-Storage.Files.DataLake/12.8.0-alpha.20210820.1",
-          "(.NET 5.0.9; Microsoft Windows 10.0.19043)"
-        ],
+        "traceparent": "00-ea005349789eeb4987299e21572f73d7-d54a3f69003d1740-00",
+        "User-Agent": "azsdk-net-Storage.Files.DataLake/12.9.0-alpha.20210921.1 (.NET Framework 4.8.4300.0; Microsoft Windows 10.0.19043 )",
         "x-ms-client-request-id": "b5b14cd2-b011-ef0f-1365-9a154552988e",
-        "x-ms-date": "Fri, 20 Aug 2021 22:58:11 GMT",
-=======
-        "traceparent": "00-ea005349789eeb4987299e21572f73d7-d54a3f69003d1740-00",
-        "User-Agent": "azsdk-net-Storage.Files.DataLake/12.9.0-alpha.20210921.1 (.NET Framework 4.8.4300.0; Microsoft Windows 10.0.19043 )",
-        "x-ms-client-request-id": "b5b14cd2-b011-ef0f-1365-9a154552988e",
-        "x-ms-date": "Tue, 21 Sep 2021 19:48:35 GMT",
->>>>>>> f7eb5f10
+        "x-ms-date": "Tue, 21 Sep 2021 19:48:35 GMT",
         "x-ms-return-client-request-id": "true",
         "x-ms-version": "2020-12-06"
       },
@@ -194,53 +102,27 @@
       "StatusCode": 200,
       "ResponseHeaders": {
         "Content-Length": "0",
-<<<<<<< HEAD
-        "Date": "Fri, 20 Aug 2021 22:58:11 GMT",
-        "ETag": "\u00220x8D9642DFC247E12\u0022",
-        "Last-Modified": "Fri, 20 Aug 2021 22:58:11 GMT",
-        "Server": [
-          "Windows-Azure-HDFS/1.0",
-          "Microsoft-HTTPAPI/2.0"
-        ],
-        "x-ms-client-request-id": "b5b14cd2-b011-ef0f-1365-9a154552988e",
-        "x-ms-request-id": "e6e7dc4a-e01f-0031-5c16-961732000000",
-=======
         "Date": "Tue, 21 Sep 2021 19:48:35 GMT",
         "ETag": "\u00220x8D97D38CCE64578\u0022",
         "Last-Modified": "Tue, 21 Sep 2021 19:48:35 GMT",
         "Server": "Windows-Azure-HDFS/1.0 Microsoft-HTTPAPI/2.0",
         "x-ms-client-request-id": "b5b14cd2-b011-ef0f-1365-9a154552988e",
         "x-ms-request-id": "c8cf8c94-b01f-007c-5021-aff43d000000",
->>>>>>> f7eb5f10
         "x-ms-request-server-encrypted": "false",
         "x-ms-version": "2020-12-06"
       },
       "ResponseBody": []
     },
     {
-<<<<<<< HEAD
-      "RequestUri": "https://amandaadlscanary.blob.core.windows.net/test-filesystem-2650ffa7-bd71-3cfc-39dd-3a6f85177c40/test-file-9e9b1a1b-0982-47dd-c913-8ef2e9ac4c8b",
-=======
       "RequestUri": "http://seanmcccanary3.blob.core.windows.net/test-filesystem-2650ffa7-bd71-3cfc-39dd-3a6f85177c40/test-file-9e9b1a1b-0982-47dd-c913-8ef2e9ac4c8b",
->>>>>>> f7eb5f10
       "RequestMethod": "HEAD",
       "RequestHeaders": {
         "Accept": "application/xml",
         "Authorization": "Sanitized",
-<<<<<<< HEAD
-        "traceparent": "00-52bb6c39b6d84f4987fc0e3d725abc3c-005984f0b28c4949-00",
-        "User-Agent": [
-          "azsdk-net-Storage.Files.DataLake/12.8.0-alpha.20210820.1",
-          "(.NET 5.0.9; Microsoft Windows 10.0.19043)"
-        ],
+        "traceparent": "00-9f8687878f119e4481bbe04c73c0d50c-957c60360c265f48-00",
+        "User-Agent": "azsdk-net-Storage.Files.DataLake/12.9.0-alpha.20210921.1 (.NET Framework 4.8.4300.0; Microsoft Windows 10.0.19043 )",
         "x-ms-client-request-id": "33385169-4011-c04e-53d5-40d8ffa9cf72",
-        "x-ms-date": "Fri, 20 Aug 2021 22:58:11 GMT",
-=======
-        "traceparent": "00-9f8687878f119e4481bbe04c73c0d50c-957c60360c265f48-00",
-        "User-Agent": "azsdk-net-Storage.Files.DataLake/12.9.0-alpha.20210921.1 (.NET Framework 4.8.4300.0; Microsoft Windows 10.0.19043 )",
-        "x-ms-client-request-id": "33385169-4011-c04e-53d5-40d8ffa9cf72",
-        "x-ms-date": "Tue, 21 Sep 2021 19:48:35 GMT",
->>>>>>> f7eb5f10
+        "x-ms-date": "Tue, 21 Sep 2021 19:48:35 GMT",
         "x-ms-return-client-request-id": "true",
         "x-ms-version": "2020-12-06"
       },
@@ -252,70 +134,35 @@
         "Access-Control-Expose-Headers": "x-ms-request-id,x-ms-client-request-id,Server,x-ms-version,Content-Type,Last-Modified,ETag,x-ms-creation-time,x-ms-lease-status,x-ms-lease-state,x-ms-blob-type,x-ms-server-encrypted,x-ms-access-tier,x-ms-access-tier-inferred,Accept-Ranges,x-ms-last-access-time,Content-Length,Date,Transfer-Encoding",
         "Content-Length": "1024",
         "Content-Type": "application/octet-stream",
-<<<<<<< HEAD
-        "Date": "Fri, 20 Aug 2021 22:58:11 GMT",
-        "ETag": "\u00220x8D9642DFC247E12\u0022",
-        "Last-Modified": "Fri, 20 Aug 2021 22:58:11 GMT",
-        "Server": [
-          "Windows-Azure-Blob/1.0",
-          "Microsoft-HTTPAPI/2.0"
-        ],
-=======
         "Date": "Tue, 21 Sep 2021 19:48:35 GMT",
         "ETag": "\u00220x8D97D38CCE64578\u0022",
         "Last-Modified": "Tue, 21 Sep 2021 19:48:35 GMT",
         "Server": "Windows-Azure-Blob/1.0 Microsoft-HTTPAPI/2.0",
->>>>>>> f7eb5f10
         "x-ms-access-tier": "Hot",
         "x-ms-access-tier-inferred": "true",
         "x-ms-blob-type": "BlockBlob",
         "x-ms-client-request-id": "33385169-4011-c04e-53d5-40d8ffa9cf72",
-<<<<<<< HEAD
-        "x-ms-creation-time": "Fri, 20 Aug 2021 22:58:11 GMT",
-        "x-ms-group": "$superuser",
-        "x-ms-lease-state": "available",
-        "x-ms-lease-status": "unlocked",
-        "x-ms-owner": "$superuser",
-        "x-ms-permissions": "rw-r-----",
-        "x-ms-request-id": "53bbe099-e01e-00d5-7d16-9619ac000000",
-        "x-ms-resource-type": "file",
-=======
         "x-ms-creation-time": "Tue, 21 Sep 2021 19:48:35 GMT",
         "x-ms-last-access-time": "Tue, 21 Sep 2021 19:48:35 GMT",
         "x-ms-lease-state": "available",
         "x-ms-lease-status": "unlocked",
         "x-ms-request-id": "3a7d13f3-e01e-0095-0721-af3277000000",
->>>>>>> f7eb5f10
         "x-ms-server-encrypted": "true",
         "x-ms-version": "2020-12-06"
       },
       "ResponseBody": []
     },
     {
-<<<<<<< HEAD
-      "RequestUri": "https://amandaadlscanary.blob.core.windows.net/test-filesystem-2650ffa7-bd71-3cfc-39dd-3a6f85177c40/test-file-9e9b1a1b-0982-47dd-c913-8ef2e9ac4c8b",
-=======
       "RequestUri": "http://seanmcccanary3.blob.core.windows.net/test-filesystem-2650ffa7-bd71-3cfc-39dd-3a6f85177c40/test-file-9e9b1a1b-0982-47dd-c913-8ef2e9ac4c8b",
->>>>>>> f7eb5f10
       "RequestMethod": "GET",
       "RequestHeaders": {
         "Accept": "application/xml",
         "Authorization": "Sanitized",
-<<<<<<< HEAD
-        "If-Match": "\u00220x8D9642DFC247E12\u0022",
-        "User-Agent": [
-          "azsdk-net-Storage.Files.DataLake/12.8.0-alpha.20210820.1",
-          "(.NET 5.0.9; Microsoft Windows 10.0.19043)"
-        ],
-        "x-ms-client-request-id": "f4ac7ef0-651a-477c-4a67-1f3db11fba0b",
-        "x-ms-date": "Fri, 20 Aug 2021 22:58:11 GMT",
-=======
         "If-Match": "0x8D97D38CCE64578",
         "traceparent": "00-d97804488c015b4e91e374f19f7cffd6-ac98caf1589a354b-00",
         "User-Agent": "azsdk-net-Storage.Files.DataLake/12.9.0-alpha.20210921.1 (.NET Framework 4.8.4300.0; Microsoft Windows 10.0.19043 )",
         "x-ms-client-request-id": "f4ac7ef0-651a-477c-4a67-1f3db11fba0b",
         "x-ms-date": "Tue, 21 Sep 2021 19:48:35 GMT",
->>>>>>> f7eb5f10
         "x-ms-range": "bytes=0-4194303",
         "x-ms-return-client-request-id": "true",
         "x-ms-version": "2020-12-06"
@@ -329,25 +176,6 @@
         "Content-Length": "1024",
         "Content-Range": "bytes 0-1023/1024",
         "Content-Type": "application/octet-stream",
-<<<<<<< HEAD
-        "Date": "Fri, 20 Aug 2021 22:58:11 GMT",
-        "ETag": "\u00220x8D9642DFC247E12\u0022",
-        "Last-Modified": "Fri, 20 Aug 2021 22:58:11 GMT",
-        "Server": [
-          "Windows-Azure-Blob/1.0",
-          "Microsoft-HTTPAPI/2.0"
-        ],
-        "x-ms-blob-type": "BlockBlob",
-        "x-ms-client-request-id": "f4ac7ef0-651a-477c-4a67-1f3db11fba0b",
-        "x-ms-creation-time": "Fri, 20 Aug 2021 22:58:11 GMT",
-        "x-ms-group": "$superuser",
-        "x-ms-lease-state": "available",
-        "x-ms-lease-status": "unlocked",
-        "x-ms-owner": "$superuser",
-        "x-ms-permissions": "rw-r-----",
-        "x-ms-request-id": "53bbe0a2-e01e-00d5-0516-9619ac000000",
-        "x-ms-resource-type": "file",
-=======
         "Date": "Tue, 21 Sep 2021 19:48:35 GMT",
         "ETag": "\u00220x8D97D38CCE64578\u0022",
         "Last-Modified": "Tue, 21 Sep 2021 19:48:35 GMT",
@@ -359,36 +187,21 @@
         "x-ms-lease-state": "available",
         "x-ms-lease-status": "unlocked",
         "x-ms-request-id": "3a7d1404-e01e-0095-1421-af3277000000",
->>>>>>> f7eb5f10
         "x-ms-server-encrypted": "true",
         "x-ms-version": "2020-12-06"
       },
       "ResponseBody": "f7qihrD/RJjKOCl6PhM7uFsZDaCutYbQcfSb3q2WYgcRKmlH3vtwY6DQ/IG0QrJ9KqdCm\u002BhFpcoz0RW7Y2brM9UiaROp9Npfqar/3rgEHC5CHrMGVMYfy4WfEwzmtP865Miskdme0zbM4vI9RscRLrTneEWy5d8OA52OCeDNefSqxPnvWItUpEp9OXLU4YW9juVY/zy6h//pnY47D8pW/2n9k4HNIdUpktT6NaxsOiIY0Hv6dXq48D36Brv9GZWAJjoJ1k4D72wQLmxnv1FTfWJsIj5OXInuRaJE0xsaK3k\u002Beg9yY2PTFOEP6kYNUDHrp4lYkfZWMcqwGpGrvxtQ9QLzKURC4Rn\u002BmA5dP3FC4fRxWSySwpqC6EhEwUnSKFXFvvREGSfsqMVvWfno\u002BfJYbjicOmbvvjNocUD7/h/QLG\u002B5mIF9/sfMhLBmImihmu9W61IQNe7u1v/A26jm8KmmnyyJLmFx229w0LW1iJzKxtZRpRLMv/aBysGBvCIf5pMHwIM7GGuO5Q/jn2U4OU5j9hXSlUuW2d82B2Sf7x9NUekirscYj65qw8AD6SCRSZFzHsYNTVFIcOejBRAH7vXwlU57FoqGSmZmZ9GKk\u002B\u002B/pL7TK9BZQASY2T7gdImdY9TKElTRFTIG7dNfpuZ/vdz35GFRNMMkl1VJ4jxMptXdyQP8v4Gb7Y6LzD39\u002BpoeGRxh6JAoTC8Qpnv\u002BiDP2uUb9gd3igv1bXPfSxWeFJ527K8kg675FtX3T7BkFnGVblRL3/3i8O5YeBouYVYbIin7eQ1xp1s6It8xgDpbjVcCSdzBUjick/u8zAeQyrV/2C2GbJ1gI8b9EbkesXC3/OrDLBt5Vc/xWuUVsNtTqVQpsaQI1SC5niYVwECDgeKHCM8YzZ6aBoJdlRG0TnLvqWRg8P/MqyvKCY31Y5WPbdkGjqQMNtu5k6shr0APAU\u002BzKhrYHoziumGjUsQMoKLs0ic4scPK43KMq2FUrvvruwg\u002BQjl\u002Bs1NMI9RCaOQXqPMEMNkY1k\u002BP5EakS3Mvjg9lt5u7zl5pch7T7I3rhHaOeQJuTHoizuC4slny1mvgIJXI2LFMW96QnsK\u002BSOnBoGPQFdJwvT2RRui2/xwAdpu288v4Iq/BQh0n3bG7ZIX6\u002Bw36HsCVb2NUN5XIlVi\u002BjCQnB1UdxX20EtexTN\u002BP2eJmvAAOBlfbHYBoo\u002B8V9KzEZU2JlF0s2TWMRg/o5CKHxF23ZdlUrInMS\u002BnUtSGSnhoq7OeSBkWBNeLOgbxL7jVh4N\u002BRYpLTb7THuUh3VCQT/avxwfs68cIYMi/2hi7JhFmwdtBGATuLV30yzkj5DeG\u002BvoQUVig6Ju8ZeTBm3OWJ\u002BjTuwuFTyfw=="
     },
     {
-<<<<<<< HEAD
-      "RequestUri": "https://amandaadlscanary.blob.core.windows.net/test-filesystem-2650ffa7-bd71-3cfc-39dd-3a6f85177c40?restype=container",
-=======
       "RequestUri": "http://seanmcccanary3.blob.core.windows.net/test-filesystem-2650ffa7-bd71-3cfc-39dd-3a6f85177c40?restype=container",
->>>>>>> f7eb5f10
       "RequestMethod": "DELETE",
       "RequestHeaders": {
         "Accept": "application/xml",
         "Authorization": "Sanitized",
-<<<<<<< HEAD
-        "traceparent": "00-964098e52dab1f41aebcd706d4f77af0-14d745c13b406040-00",
-        "User-Agent": [
-          "azsdk-net-Storage.Files.DataLake/12.8.0-alpha.20210820.1",
-          "(.NET 5.0.9; Microsoft Windows 10.0.19043)"
-        ],
-        "x-ms-client-request-id": "81e8578e-dafc-d258-9da3-94e04abf3035",
-        "x-ms-date": "Fri, 20 Aug 2021 22:58:11 GMT",
-=======
         "traceparent": "00-564ce10b500a8b46a9d5d7cec4179152-4b60dd024c0bd54c-00",
         "User-Agent": "azsdk-net-Storage.Files.DataLake/12.9.0-alpha.20210921.1 (.NET Framework 4.8.4300.0; Microsoft Windows 10.0.19043 )",
         "x-ms-client-request-id": "81e8578e-dafc-d258-9da3-94e04abf3035",
         "x-ms-date": "Tue, 21 Sep 2021 19:48:36 GMT",
->>>>>>> f7eb5f10
         "x-ms-return-client-request-id": "true",
         "x-ms-version": "2020-12-06"
       },
@@ -396,32 +209,17 @@
       "StatusCode": 202,
       "ResponseHeaders": {
         "Content-Length": "0",
-<<<<<<< HEAD
-        "Date": "Fri, 20 Aug 2021 22:58:11 GMT",
-        "Server": [
-          "Windows-Azure-Blob/1.0",
-          "Microsoft-HTTPAPI/2.0"
-        ],
-        "x-ms-client-request-id": "81e8578e-dafc-d258-9da3-94e04abf3035",
-        "x-ms-request-id": "53bbe0ac-e01e-00d5-0e16-9619ac000000",
-        "x-ms-version": "2020-10-02"
-=======
         "Date": "Tue, 21 Sep 2021 19:48:35 GMT",
         "Server": "Windows-Azure-Blob/1.0 Microsoft-HTTPAPI/2.0",
         "x-ms-client-request-id": "81e8578e-dafc-d258-9da3-94e04abf3035",
         "x-ms-request-id": "3a7d1410-e01e-0095-1d21-af3277000000",
         "x-ms-version": "2020-12-06"
->>>>>>> f7eb5f10
       },
       "ResponseBody": []
     }
   ],
   "Variables": {
     "RandomSeed": "1336052782",
-<<<<<<< HEAD
-    "Storage_TestConfigHierarchicalNamespace": "NamespaceTenant\namandaadlscanary\nU2FuaXRpemVk\nhttps://amandaadlscanary.blob.core.windows.net\nhttps://amandaadlscanary.file.core.windows.net\nhttps://amandaadlscanary.queue.core.windows.net\nhttps://amandaadlscanary.table.core.windows.net\n\n\n\n\nhttps://amandaadlscanary-secondary.blob.core.windows.net\nhttps://amandaadlscanary-secondary.file.core.windows.net\nhttps://amandaadlscanary-secondary.queue.core.windows.net\n\n68390a19-a643-458b-b726-408abf67b4fc\nSanitized\n72f988bf-86f1-41af-91ab-2d7cd011db47\nhttps://login.microsoftonline.com/\nCloud\nBlobEndpoint=https://amandaadlscanary.blob.core.windows.net/;QueueEndpoint=https://amandaadlscanary.queue.core.windows.net/;FileEndpoint=https://amandaadlscanary.file.core.windows.net/;BlobSecondaryEndpoint=https://amandaadlscanary-secondary.blob.core.windows.net/;QueueSecondaryEndpoint=https://amandaadlscanary-secondary.queue.core.windows.net/;FileSecondaryEndpoint=https://amandaadlscanary-secondary.file.core.windows.net/;AccountName=amandaadlscanary;AccountKey=Sanitized\n\n\n"
-=======
     "Storage_TestConfigHierarchicalNamespace": "NamespaceTenant\nseanmcccanary3\nU2FuaXRpemVk\nhttp://seanmcccanary3.blob.core.windows.net\nhttp://seanmcccanary3.file.core.windows.net\nhttp://seanmcccanary3.queue.core.windows.net\nhttp://seanmcccanary3.table.core.windows.net\n\n\n\n\nhttp://seanmcccanary3-secondary.blob.core.windows.net\nhttp://seanmcccanary3-secondary.file.core.windows.net\nhttp://seanmcccanary3-secondary.queue.core.windows.net\nhttp://seanmcccanary3-secondary.table.core.windows.net\n\nSanitized\n\n\nCloud\nBlobEndpoint=http://seanmcccanary3.blob.core.windows.net/;QueueEndpoint=http://seanmcccanary3.queue.core.windows.net/;FileEndpoint=http://seanmcccanary3.file.core.windows.net/;BlobSecondaryEndpoint=http://seanmcccanary3-secondary.blob.core.windows.net/;QueueSecondaryEndpoint=http://seanmcccanary3-secondary.queue.core.windows.net/;FileSecondaryEndpoint=http://seanmcccanary3-secondary.file.core.windows.net/;AccountName=seanmcccanary3;AccountKey=Sanitized\n\n\n"
->>>>>>> f7eb5f10
   }
 }