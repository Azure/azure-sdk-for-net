--- conflicted
+++ resolved
@@ -1,30 +1,19 @@
 {
   "Entries": [
     {
-      "RequestUri": "https://seannse.blob.core.windows.net/test-filesystem-75d87b30-995c-1a9c-6336-0fc32d5facef?restype=container",
+      "RequestUri": "https://seannse.blob.core.windows.net/test-filesystem-2650ffa7-bd71-3cfc-39dd-3a6f85177c40?restype=container",
       "RequestMethod": "PUT",
       "RequestHeaders": {
         "Accept": "application/xml",
         "Authorization": "Sanitized",
-<<<<<<< HEAD
-        "traceparent": "00-d0cf1f61c4ff9d419cb603d00ad42f5c-ddc8e08173ce9145-00",
-        "User-Agent": [
-          "azsdk-net-Storage.Files.DataLake/12.7.0-alpha.20210202.1",
-          "(.NET Framework 4.8.4250.0; Microsoft Windows 10.0.19042 )"
+        "traceparent": "00-8ed90e240060184f81db9326530db154-db6a3e1fe49bfa4e-00",
+        "User-Agent": [
+          "azsdk-net-Storage.Files.DataLake/12.7.0-alpha.20210219.1",
+          "(.NET 5.0.3; Microsoft Windows 10.0.19041)"
         ],
         "x-ms-blob-public-access": "container",
-        "x-ms-client-request-id": "bc020bfc-67ea-3a3b-8048-bc9fedf9fc19",
-        "x-ms-date": "Wed, 03 Feb 2021 02:10:03 GMT",
-=======
-        "traceparent": "00-ca71aa70f4db2549866aded56054584f-0a6eb4e8a7088842-00",
-        "User-Agent": [
-          "azsdk-net-Storage.Files.DataLake/12.7.0-alpha.20210217.1",
-          "(.NET 5.0.3; Microsoft Windows 10.0.19042)"
-        ],
-        "x-ms-blob-public-access": "container",
-        "x-ms-client-request-id": "bc020bfc-67ea-3a3b-8048-bc9fedf9fc19",
-        "x-ms-date": "Wed, 17 Feb 2021 22:30:39 GMT",
->>>>>>> 1814567d
+        "x-ms-client-request-id": "c769e562-deba-f0bd-9065-609db5f5e553",
+        "x-ms-date": "Fri, 19 Feb 2021 19:11:25 GMT",
         "x-ms-return-client-request-id": "true",
         "x-ms-version": "2020-06-12"
       },
@@ -32,53 +21,33 @@
       "StatusCode": 201,
       "ResponseHeaders": {
         "Content-Length": "0",
-<<<<<<< HEAD
-        "Date": "Wed, 03 Feb 2021 02:10:04 GMT",
-        "ETag": "\u00220x8D8C7E8D2531299\u0022",
-        "Last-Modified": "Wed, 03 Feb 2021 02:10:04 GMT",
-=======
-        "Date": "Wed, 17 Feb 2021 22:30:39 GMT",
-        "ETag": "\u00220x8D8D393A7872FE0\u0022",
-        "Last-Modified": "Wed, 17 Feb 2021 22:30:39 GMT",
->>>>>>> 1814567d
-        "Server": [
-          "Windows-Azure-Blob/1.0",
-          "Microsoft-HTTPAPI/2.0"
-        ],
-        "x-ms-client-request-id": "bc020bfc-67ea-3a3b-8048-bc9fedf9fc19",
-<<<<<<< HEAD
-        "x-ms-request-id": "5b85b3ba-701e-005d-4ad1-f975db000000",
-=======
-        "x-ms-request-id": "a124dfec-701e-0000-7c7c-057f5f000000",
->>>>>>> 1814567d
-        "x-ms-version": "2020-06-12"
-      },
-      "ResponseBody": []
-    },
-    {
-      "RequestUri": "https://seannse.dfs.core.windows.net/test-filesystem-75d87b30-995c-1a9c-6336-0fc32d5facef/test-file-3f94274b-0e41-75e0-9af6-20a0a2a8ad94?resource=file",
+        "Date": "Fri, 19 Feb 2021 19:11:24 GMT",
+        "ETag": "\u00220x8D8D50A26C13DA6\u0022",
+        "Last-Modified": "Fri, 19 Feb 2021 19:11:24 GMT",
+        "Server": [
+          "Windows-Azure-Blob/1.0",
+          "Microsoft-HTTPAPI/2.0"
+        ],
+        "x-ms-client-request-id": "c769e562-deba-f0bd-9065-609db5f5e553",
+        "x-ms-request-id": "2e6869fc-201e-00a4-1bf3-0676f9000000",
+        "x-ms-version": "2020-06-12"
+      },
+      "ResponseBody": []
+    },
+    {
+      "RequestUri": "https://seannse.dfs.core.windows.net/test-filesystem-2650ffa7-bd71-3cfc-39dd-3a6f85177c40/test-file-9e9b1a1b-0982-47dd-c913-8ef2e9ac4c8b?resource=file",
       "RequestMethod": "PUT",
       "RequestHeaders": {
         "Accept": "application/json",
         "Authorization": "Sanitized",
         "If-None-Match": "*",
-<<<<<<< HEAD
-        "traceparent": "00-331761f76a326b408d2ed6a1a9bf0e3f-a275fd2b5c5f8949-00",
-        "User-Agent": [
-          "azsdk-net-Storage.Files.DataLake/12.7.0-alpha.20210202.1",
-          "(.NET Framework 4.8.4250.0; Microsoft Windows 10.0.19042 )"
-        ],
-        "x-ms-client-request-id": "5ec9757f-d7ee-563d-d7c0-a8cd71a65b69",
-        "x-ms-date": "Wed, 03 Feb 2021 02:10:04 GMT",
-=======
-        "traceparent": "00-88eab71931c076448b38d3a999b21c8a-42288f81ce9ea64b-00",
-        "User-Agent": [
-          "azsdk-net-Storage.Files.DataLake/12.7.0-alpha.20210217.1",
-          "(.NET 5.0.3; Microsoft Windows 10.0.19042)"
-        ],
-        "x-ms-client-request-id": "5ec9757f-d7ee-563d-d7c0-a8cd71a65b69",
-        "x-ms-date": "Wed, 17 Feb 2021 22:30:39 GMT",
->>>>>>> 1814567d
+        "traceparent": "00-71f89217213a094f9aeb08617c562f15-cfd834a70bc61e4d-00",
+        "User-Agent": [
+          "azsdk-net-Storage.Files.DataLake/12.7.0-alpha.20210219.1",
+          "(.NET 5.0.3; Microsoft Windows 10.0.19041)"
+        ],
+        "x-ms-client-request-id": "fae922bc-70ef-b207-e816-8205284678d2",
+        "x-ms-date": "Fri, 19 Feb 2021 19:11:25 GMT",
         "x-ms-return-client-request-id": "true",
         "x-ms-version": "2020-06-12"
       },
@@ -86,114 +55,74 @@
       "StatusCode": 201,
       "ResponseHeaders": {
         "Content-Length": "0",
-<<<<<<< HEAD
-        "Date": "Wed, 03 Feb 2021 02:10:04 GMT",
-        "ETag": "\u00220x8D8C7E8D2902BA7\u0022",
-        "Last-Modified": "Wed, 03 Feb 2021 02:10:05 GMT",
-=======
-        "Date": "Wed, 17 Feb 2021 22:30:39 GMT",
-        "ETag": "\u00220x8D8D393A7BFE1E8\u0022",
-        "Last-Modified": "Wed, 17 Feb 2021 22:30:40 GMT",
->>>>>>> 1814567d
+        "Date": "Fri, 19 Feb 2021 19:11:24 GMT",
+        "ETag": "\u00220x8D8D50A26D017F8\u0022",
+        "Last-Modified": "Fri, 19 Feb 2021 19:11:25 GMT",
         "Server": [
           "Windows-Azure-HDFS/1.0",
           "Microsoft-HTTPAPI/2.0"
         ],
-        "x-ms-client-request-id": "5ec9757f-d7ee-563d-d7c0-a8cd71a65b69",
-<<<<<<< HEAD
-        "x-ms-request-id": "e2b0cdc4-201f-008b-5ad1-f97b32000000",
-=======
-        "x-ms-request-id": "45723e9a-d01f-0044-787c-05f560000000",
->>>>>>> 1814567d
-        "x-ms-version": "2020-06-12"
-      },
-      "ResponseBody": []
-    },
-    {
-      "RequestUri": "https://seannse.dfs.core.windows.net/test-filesystem-75d87b30-995c-1a9c-6336-0fc32d5facef/test-file-3f94274b-0e41-75e0-9af6-20a0a2a8ad94?action=append\u0026position=0",
+        "x-ms-client-request-id": "fae922bc-70ef-b207-e816-8205284678d2",
+        "x-ms-request-id": "6f4b6482-e01f-004f-37f3-060e0b000000",
+        "x-ms-version": "2020-06-12"
+      },
+      "ResponseBody": []
+    },
+    {
+      "RequestUri": "https://seannse.dfs.core.windows.net/test-filesystem-2650ffa7-bd71-3cfc-39dd-3a6f85177c40/test-file-9e9b1a1b-0982-47dd-c913-8ef2e9ac4c8b?action=append\u0026position=0",
       "RequestMethod": "PATCH",
       "RequestHeaders": {
         "Accept": "application/json",
         "Authorization": "Sanitized",
-<<<<<<< HEAD
-        "Content-Length": "1843",
+        "Content-Length": "1904",
         "Content-Type": "application/json",
-        "traceparent": "00-147d276cf283ce44b6ef2e90a766eaa9-ffbec9340d0f064b-00",
-        "User-Agent": [
-          "azsdk-net-Storage.Files.DataLake/12.7.0-alpha.20210202.1",
-          "(.NET Framework 4.8.4250.0; Microsoft Windows 10.0.19042 )"
-        ],
-        "x-ms-client-request-id": "2c216cda-4fdf-5ea6-1ca8-82a318b778a9",
-        "x-ms-date": "Wed, 03 Feb 2021 02:10:04 GMT",
-=======
-        "Content-Length": "1024",
-        "traceparent": "00-8b30cf669151c24ba6d13b73732405c1-23967fe4d0ac3140-00",
-        "User-Agent": [
-          "azsdk-net-Storage.Files.DataLake/12.7.0-alpha.20210217.1",
-          "(.NET 5.0.3; Microsoft Windows 10.0.19042)"
-        ],
-        "x-ms-client-request-id": "2c216cda-4fdf-5ea6-1ca8-82a318b778a9",
-        "x-ms-date": "Wed, 17 Feb 2021 22:30:40 GMT",
->>>>>>> 1814567d
+        "traceparent": "00-7a14203e21df3545babce3eaaf28d86d-4fb21802401dcf46-00",
+        "User-Agent": [
+          "azsdk-net-Storage.Files.DataLake/12.7.0-alpha.20210219.1",
+          "(.NET 5.0.3; Microsoft Windows 10.0.19041)"
+        ],
+        "x-ms-client-request-id": "c7357354-51c2-ed9c-8b46-610a7fc3f55f",
+        "x-ms-date": "Fri, 19 Feb 2021 19:11:25 GMT",
         "x-ms-return-client-request-id": "true",
         "x-ms-version": "2020-06-12"
       },
       "RequestBody": [
-        "{v\u0018I\u0026\r",
-        "\uFFFD\u0060\uFFFD\uFFFD\u0000\uFFFDD\u0456d\uFFFD\u0022\\\uFFFD\u0004\u0010\uFFFD:\uFFFD\uFFFD\uFFFD{\uFFFD\u024A\u007F\uFFFD^zW\uFFFD\uFFFD\u0026h\\\uFFFD\uFFFDf9\uFFFD\u0004\uFFFD\b\uFFFD2\u067D\uFFFDr\u0007u\uFFFD\u0011=\uFFFD\uFFFD\uFFFD\uFFFDJ\uFFFD\u0011\uFFFDV?\uFFFD\uFFFD\uFFFD\uFFFD\t]m\u0000\u0014\uFFFD\uFFFDrr\uFFFD\uFFFD\uFFFD\uFFFD\uFFFDr\uFFFD\uFFFD\uFFFDv\u0004\uFFFD\u001B\uFFFD\uFFFD\u001E\uFFFD\u0268[\uFFFD\uFFFD\uFFFDh\uFFFD\u0007\uFFFD\uFFFD\uFFFD\uFFFDr\uFFFDS\uFFFD\uFFFD\u0014\uFFFD\uFFFD]F\uFFFD\u0013I\u001C\u0004\uFFFDRH\u003E\uFFFD[\uFFFD\uFFFD;\uFFFD\uFFFD\u0005\uFFFD\uFFFD\u06AD\uFFFDN\uFFFD\u0004\uFFFDv\uFFFD\uFFFD\uFFFD$\uFFFDkbb\u0240\uFFFDd\u0016\uFFFD\uFFFD\uFFFD\u0015t\u027A\u0018\uFFFD\uFFFD\u000Eu\u001C\uFFFD\uFFFD\u0018\uFFFDp\u0018\uFFFD\u001D\uFFFDP|\u0060\uFFFD\u003Eg\uFFFD\u000Bv*\u001F\uFFFD%\u000B 8e;\uFFFD]\uFFFD/\uFFFD\uFFFD\uFFFD\uFFFD\uFFFDI\u0004\u0010\uFFFD\uFFFD\uFFFD\uFFFDQC\uFFFD\u020AR?\uFFFDQ\uFFFDVj]\uFFFD\uFFFD\uFFFD\n",
-        "\u073C\uFFFD\u0012 \u0271\u0018V\uFFFD\uFFFD\u0006eg?\uFFFDA\uFFFD\u0742\uFFFD\uFFFDt\u001E\u0004\uFFFD\uFFFDX)\uFFFD;Qx\u0006\uFFFD#8\uFFFD1z\u0003\uFFFD4\uFFFD\uFFFD\uFFFD\uFFFD|\u0017\uFFFD\u001C\uFFFD\u001A\tm,H\uFFFD\u000EC\uFFFDY\uFFFD\uFFFDb\u003E\uFFFD_\uFFFD\u001B\uFFFDo\uFFFDc\u007F\uFFFD|\uFFFDoQ\uFFFDQ@xng7n\uFFFD\uFFFD\u06D7\uFFFD\uFFFD\u007F\uFFFD\uFFFDhRq$\uFFFD\uFFFD\uFFFD1\uFFFDK\uFFFD\uFFFD\uFFFD\uFFFD\uFFFD2\uFFFDQ\uFFFD\u0018w]\uFFFD\u0007\u001F\uFFFD\uFFFD@\u8ADA\uFFFD\uFFFD,\u0013m\uFFFD,eVEF\uFFFD\u001B\uFFFD\uFFFD\u0018\n",
-        "Re\u0006\uFFFD\u0591I\u000BWj\u0004\uFFFD2\uFFFDH\u0001\uFFFD\u04B5S\uFFFD\u001B4\uFFFD\uFFFDR\uFFFD0\uFFFD\u07C6\u003C\uFFFD\uFFFD\uE0A4\uFFFD\r",
-        "D\uFFFD\b\u0016\uFFFD\u0027\uFFFD#\uFFFD\uFFFD\uFFFDj\uFFFD.\uFFFDn61u\uFFFD\uFFFD\uFFFD\u0019ow\uFFFD\uFFFD\u0016t\uFFFD\uFFFD\\\uFFFD\uFFFDqp\uFFFD\u0005\uFFFDiJ.J1\uFFFDu\uFFFD\r",
-        "\uFFFDO\uFFFDQ/L\uFFFD\uFFFD\u0259\uFFFD\uFFFD^\uFFFD\uFFFD\uFFFD8c\uFFFD\uFFFDT\uFFFD0\uFFFD\u000BfVr\uFFFD\u0002\t\uFFFD,$\u0014t-g\u003C\uFFFD\uFFFDg\uFFFD\u000B\uFFFD~\uFFFD\uFFFDx\uFFFD\uFFFDP\uFFFDt\uFFFD\uFFFD#\uFFFD2\u0013\uFFFD\u0006\uFFFD\uFFFD\uFFFD^\uFFFD\uFFFD\uFFFD6N\uFFFD\u04AC\uFFFD\u021E\u0000\uFFFD\uFFFD\uFFFD\uFFFD\u001AC\u0018j\uFFFD\uFFFD\uFFFD\uFFFD\t\uFFFD\t\uFFFD\uFFFD\uFFFD\uFFFDKhb\uFFFD\uFFFD5AqF}\u84BF##@[.\uFFFD\uFFFDW\uFFFD8\uFFFD\uFFFD\u001A\u0011-\u0321\uFFFD\uFFFD\uFFFD\uFFFDR\uFFFDC\uFFFD\uFFFD\uFFFD\uFFFD\uFFFD\uFFFD\uFFFD\u001E\u038E\uFFFD@\uFFFD\uFFFD\uFFFD\u0007t\uFFFD0\uFFFD\u001A\uFFFD$\u0014\uFFFD\uFFFD\uFFFD\u0001\uFFFD\uFFFD\u044B\uFFFDx.;\u0012\uFFFD\uFFFDK\u0018\uFFFDL\uFFFDG\uFFFD\uFFFDS\u0014\u71D4g\uFFFD\uFFFD4\uFFFD\uFFFD--j\uFFFDz\u000B\uFFFDZC5y\uFFFD\uFFFD\uFFFD\u0002\uFFFD^~\uFFFD\uFFFD\u0018\uFFFD.\uFFFD;\u003C#U\uFFFD\uFFFD\uFFFDNW\uFFFD\uFFFDjAA\uFFFD\uFFFDH\uFFFD\uFFFD|\uDA21\uDC82$i\uFFFD\uFFFD\uFFFD\u0015{;\uFFFD\uFFFD\u03C06\uFFFD\u007F\uF997s\u0004\u0018\u001D=\uFFFD\uFFFD\uFFFD\uFFFDTp\u02A3\uFFFD\uFFFD0FD\uFFFDXB\u0012\uFFFD\uFFFD\uFFFDqE\uFFFDY7Z\uFFFDK\u0001\u001E~\fLx\u0015\u0015D\uFFFD\uFFFDO\uFFFD,\u0555\uFFFD\u003E:9NTa_n\uFFFD\u02D6*v\uFFFD\uFFFD\uFFFD~\uFFFD\uFFFD!$\uFFFD\u0320B\uFFFD\uFFFD\uFFFDZ\uFFFDEo \uFFFD\uFFFD R\uFFFD\uFFFD\uFFFD\u001F\uFFFD\uFFFD\uFFFD~\uFFFD\uFFFD\uFFFD\uFFFDku\uFFFDIs\uFFFDCm\uFFFD\u000BV\u0561\u0013\u000B\uFFFD\u0027\n",
-        "\uFFFD\uFFFD\u0651\uFFFD\uFFFD\uFFFD\u0002\uFFFDI \u0022X0\uFFFD\uFFFD\uFFFD\u0018\uFFFD\u0026\uFFFD\u0001\uFFFD\uFFFD\uFFFD\uFFFDV\uFFFD~\uFFFD\uFFFD\u0026W\uFFFD\uFFFD\u0005\u0014\uFFFD\uFFFDzq\u0013\uFFFDMv\uFFFD%\u0013\uFFFD$\uFFFD\uFFFD\u0001^\uFFFD\u000E\u0026\u05CF\uFFFD\uFFFD\uFFFD\uFFFD\uFFFD\uFFFDx=\uFFFD\uFFFD\u0014#\u0027\uFFFD:\uFFFDeC\u003E0\u052Ce\uFFFD]V\uFFFD\u0019\uFFFD\uFFFD\u0003e\uFFFD\uFFFD\u0016VT\uFFFD:\uFFFDW\u0015\u000F\u03E1U$\uFFFDS\uFFFD\uFFFDPo\u0011\u05D7\uFFFDu\uFFFD$\uFFFD\uFFFD\u0011\uFFFD3\u0016L\uFFFDd\u0011\uFFFD\u0004H}\uFFFDU\uFFFD\u0000].\uFFFD-o\u0015\uFFFD\uFFFD\u0016~e\uFFFD5B\u00D2G\uFFFD\u0011n\u003E\uFFFD\u0012\uFFFD\uFFFD"
+        "\u007F\uFFFD\uFFFD\uFFFD\uFFFD\uFFFDD\uFFFD\uFFFD8)z\u003E\u0013;\uFFFD[\u0019\r",
+        "\uFFFD\uFFFD\uFFFD\uFFFD\uFFFDq\uFFFD\uFFFD\u07AD\uFFFDb\u0007\u0011*iG\uFFFD\uFFFDpc\uFFFD\uFFFD\uFFFD\uFFFD\uFFFDB\uFFFD}*\uFFFDB\uFFFD\uFFFDE\uFFFD\uFFFD3\uFFFD\u0015\uFFFDcf\uFFFD3\uFFFD\u0022i\u0013\uFFFD\uFFFD\uFFFD_\uFFFD\uFFFD\uFFFD\u07B8\u0004\u001C.B\u001E\uFFFD\u0006T\uFFFD\u001F\u02C5\uFFFD\u0013\f\uFFFD\uFFFD:\uFFFD\u022C\uFFFD\u065E\uFFFD6\uFFFD\uFFFD\uFFFD=F\uFFFD\u0011.\uFFFD\uFFFDxE\uFFFD\uFFFD\uFFFD\u000E\u0003\uFFFD\uFFFD\t\uFFFD\uFFFDy\uFFFD\uFFFD\uFFFD\uFFFD\uFFFDX\uFFFDT\uFFFDJ}9r\uFFFD\u117D\uFFFD\uFFFDX\uFFFD\u003C\uFFFD\uFFFD\uFFFD\u974E;\u000F\uFFFDV\uFFFDi\uFFFD\uFFFD\uFFFD\uFFFD!\uFFFD)\uFFFD\uFFFD\uFFFD5\uFFFDl:\u0022\u0018\uFFFD{\uFFFDuz\uFFFD\uFFFD=\uFFFD\u0006\uFFFD\uFFFD\u0019\uFFFD\uFFFD\u0026:\t\uFFFDN\u0003\uFFFDl\u0010.lg\uFFFDQS}bl\u0022\u003EN\\\uFFFD\uFFFDE\uFFFDD\uFFFD\u001B\u001A\u002By\u003Ez\u000Frcc\uFFFD\u0014\uFFFD\u000F\uFFFDF\r",
+        "P1\uB9C9X\uFFFD\uFFFDV1\u02B0\u001A\uFFFD\uFFFD\uFFFD\u001BP\uFFFD\u0002\uFFFD)DB\uFFFD\u0019\uFFFD\uFFFD\u000E]?qB\uFFFD\uFFFDqY,\uFFFD\u009A\uFFFD\uFFFDHD\uFFFDI\uFFFD(U\u017E\uFFFDD\u0019\u0027\uFFFD\uFFFDoY\uFFFD\uFFFD\uFFFD\uFFFDXn8\uFFFD:f\uFFFD3hq@\uFFFD\uFFFD\u001F\uFFFD,o\uFFFD\uFFFD\uFFFD}\uFFFD\uFFFD\u0304\uFFFDf\u0022h\uFFFD\uFFFD\uFFFDV\uFFFDR\u00105\uFFFD\uFFFD\uFFFD\uFFFD\uFFFD\u06E8\uFFFD\uD866\uDD9F,\uFFFD.aq\uFFFDop\u0435\uFFFD\uFFFD\uFFFD\uFFFD\uFFFD\uFFFDQ\uFFFD\u0012\u033F\uFFFD\uFFFD\uFFFD\uFFFD\uFFFD\uFFFD\u0022\u001F\uFFFD\u0007\uFFFD\uFFFD;\u0018k\uFFFD\uFFFD\u000F\uFFFDe89Nc\uFFFD\u0015\u0495K\uFFFD\uFFFD\uFFFD6\u0007d\uFFFD\uFFFD\u001FMQ\uFFFD\u0022\uFFFD\uFFFD\u0018\uFFFD\uFFFDj\uFFFD\uFFFD\u0003\uFFFD \uFFFDI\uFFFDs\u001E\uFFFD\r",
+        "MQHp\uFFFD\u0005\u0010\u0007\uFFFD\uFFFD\uFFFDN{\u0016\uFFFD\uFFFDJffg\u044A\uFFFD\uFFE4\uFFFD\uFFFD\u002B\uFFFDY@\u0004\uFFFD\uFFFD\u003E\uFFFDt\uFFFD\uFFFDc\uFFFD\uFFFD\u0012T\uFFFD\u00152\u0006\uFFFD\uFFFD_\uFFFD\uFFFD\u007F\uFFFD\uFFFD\uFFFD\uFFFDaQ4\uFFFD$\uFFFDUI\uFFFD\u003CL\uFFFD\uFFFD\uFFFD\uFFFD\u0003\uFFFD\uFFFD\uFFFD\uFFFD\uD38B\uFFFD=\uFFFD\uFFFD\uFFFD\u001E\u0019\u001Ca\uFFFD(L/\u0010\uFFFD{\uFFFD\uFFFD3\uFFFD\uFFFDF\uFFFD\uFFFD\uFFFD\uFFFD\uFFFD[\\\uFFFD\uFFFD\uFFFDg\uFFFD\u0027\uFFFD\uFFFD\u002B\uFFFD \uFFFDE\uFFFD}\uFFFD\uFFFD\u0019\u0005\uFFFDe[\uFFFD\u0012\uFFFD\uFFFDx\uFFFD;\uFFFD\u001E\u0006\uFFFD\uFFFDU\uFFFD\u020A~\uFFFDC\\i\uFFFD\u0388\uFFFD\uFFFD\u0060\u000E\uFFFD\uFFFDU\uFFFD\uFFFDw0T\uFFFD\u0027$\uFFFD\uFFFD3\u0001\uFFFD2\uFFFD_\uFFFD\u000Ba\uFFFD\u0027X\b\uFFFDDnG\uFFFD\\-\uFFFD:\uFFFD\uFFFD\u0006\uFFFDUs\uFFFDV\uFFFDEl6\uFFFD\uFFFDU\n",
+        "li\u00025H.g\uFFFD\uFFFDp\u0010 \uFFFDx\uFFFD\uFFFD3\uFFFD3g\uFFFD\uFFFD\uFFFD\uFFFDeDm\u0013\uFFFD\uFFFD\uFFFDY\u0018\u003C?\uFFFD*\uFFFD\uFFFDc}X\uFFFDc\uFFFDvA\uFFFD\uFFFD\u0003\r",
+        "\uFFFD\uFFFDd\uFFFD\uFFFDk\uFFFD\u0003\uFFFDS\uFFFD\u0286\uFFFD\u0007\uFFFD8\uFFFD\uFFFDh\u0531\u0003((\uFFFD4\uFFFD\uFFFD,p\uFFFD\u0723*\uFFFDU\u002B\uFFFD\uFFFD\uFFFD\uFFFD\u000F\uFFFD\uFFFD_\uFFFD\uFFFD\uFFFD\b\uFFFD\u0010\uFFFD9\u0005\uFFFD\u003C\uFFFD\f6F5\uFFFD\uFFFD\uFFFD\u0011\uFFFD\u0012\uFFFD\uFFFD\uFFFD\uFFFDm\uFFFD\uFFFD\uFFFD\\\uFFFD\uFFFD\uFFFD#z\uFFFD\u001D\uFFFD\uFFFD@\uFFFD\uFFFD\u001E\uFFFD\uFFFD\uFFFD.,\uFFFD|\uFFFD\uFFFD\uFFFD\b%r6,S\u0016\uFFFD\uFFFD\u0027\uFFFD\uFFFD\uFFFD:ph\u0018\uFFFD\u0005t\uFFFD/OdQ\uFFFD-\uFFFD\uFFFD\u0000\u001D\uFFFD\uFFFD\uFFFD\uFFFD\uFFFD\b\uFFFD\uFFFDP\uFFFDI\uFFFDln\uFFFD!~\uFFFD\uFFFD~\uFFFD\uFFFD%[\uFFFD\uFFFD\r",
+        "\uFFFDr%V/\uFFFD\t\t\uFFFD\uFFFDGq_m\u0004\uFFFD\uFFFDS7\uFFFD\uFFFDx\uFFFD\uFFFD\u0000\u0003\uFFFD\uFFFD\uFFFD\uFFFD\u0060\u001A(\uFFFD\uFFFD}\u002B1\u0019Sbe\u0017K6Mc\u0011\uFFFD\uFFFD9\b\uFFFD\uFFFD\u0017m\uFFFDvU\u002B\u0022s\u0012\uFFFDu-Hd\uFFFD\uFFFD\uFFFD\uFFFD9\u4051\u0060Mx\uFFFD\uFFFDo\u0012\uFFFD\uFFFDXx7\uFFFDX\uFFFD\uFFFD\uFFFD\uFFFD1\uFFFDR\u001D\uFFFD\t\u0004\uFFFDj\uFFFDp~\u03BCp\uFFFD\f\uFFFD\uFFFD\uFFFD\uFFFD\uFFFDa\u0016l\u001D\uFFFD\u0011\uFFFDN\uFFFD\uFFFD\uFFFDL\uFFFD\uFFFD\u003ECxo\uFFFD\uFFFD\u0005\u0015\uFFFD\u000E\uFFFD\uFFFD\uFFFD^L\u0019\uFFFD9b~\uFFFD;\uFFFD\uFFFDT\uFFFD\u007F"
       ],
       "StatusCode": 202,
       "ResponseHeaders": {
         "Content-Length": "0",
-<<<<<<< HEAD
-        "Date": "Wed, 03 Feb 2021 02:10:04 GMT",
-=======
-        "Date": "Wed, 17 Feb 2021 22:30:39 GMT",
->>>>>>> 1814567d
+        "Date": "Fri, 19 Feb 2021 19:11:24 GMT",
         "Server": [
           "Windows-Azure-HDFS/1.0",
           "Microsoft-HTTPAPI/2.0"
         ],
-        "x-ms-client-request-id": "2c216cda-4fdf-5ea6-1ca8-82a318b778a9",
-<<<<<<< HEAD
-        "x-ms-request-id": "e2b0cdd9-201f-008b-6fd1-f97b32000000",
-=======
-        "x-ms-request-id": "45723ea9-d01f-0044-077c-05f560000000",
->>>>>>> 1814567d
+        "x-ms-client-request-id": "c7357354-51c2-ed9c-8b46-610a7fc3f55f",
+        "x-ms-request-id": "6f4b649a-e01f-004f-4ff3-060e0b000000",
         "x-ms-request-server-encrypted": "true",
         "x-ms-version": "2020-06-12"
       },
       "ResponseBody": []
     },
     {
-      "RequestUri": "https://seannse.dfs.core.windows.net/test-filesystem-75d87b30-995c-1a9c-6336-0fc32d5facef/test-file-3f94274b-0e41-75e0-9af6-20a0a2a8ad94?action=flush\u0026position=1024",
+      "RequestUri": "https://seannse.dfs.core.windows.net/test-filesystem-2650ffa7-bd71-3cfc-39dd-3a6f85177c40/test-file-9e9b1a1b-0982-47dd-c913-8ef2e9ac4c8b?action=flush\u0026position=1024",
       "RequestMethod": "PATCH",
       "RequestHeaders": {
         "Accept": "application/json",
         "Authorization": "Sanitized",
-<<<<<<< HEAD
-        "traceparent": "00-e5aaa2e28580974db50cc1f386bb6090-20bad4a321f98d43-00",
-        "User-Agent": [
-          "azsdk-net-Storage.Files.DataLake/12.7.0-alpha.20210202.1",
-          "(.NET Framework 4.8.4250.0; Microsoft Windows 10.0.19042 )"
-        ],
-        "x-ms-client-request-id": "05f2930c-2f85-7189-0443-9b47d2f371eb",
-        "x-ms-date": "Wed, 03 Feb 2021 02:10:04 GMT",
-=======
-        "Content-Length": "0",
-        "traceparent": "00-b9f6ae9a965ef1428a53b5635472371e-c9368cc06017c246-00",
-        "User-Agent": [
-          "azsdk-net-Storage.Files.DataLake/12.7.0-alpha.20210217.1",
-          "(.NET 5.0.3; Microsoft Windows 10.0.19042)"
-        ],
-        "x-ms-client-request-id": "05f2930c-2f85-7189-0443-9b47d2f371eb",
-        "x-ms-date": "Wed, 17 Feb 2021 22:30:40 GMT",
->>>>>>> 1814567d
+        "traceparent": "00-a702f57770c6814e8dd766dfd06564f0-182505ee0536b74b-00",
+        "User-Agent": [
+          "azsdk-net-Storage.Files.DataLake/12.7.0-alpha.20210219.1",
+          "(.NET 5.0.3; Microsoft Windows 10.0.19041)"
+        ],
+        "x-ms-client-request-id": "b5b14cd2-b011-ef0f-1365-9a154552988e",
+        "x-ms-date": "Fri, 19 Feb 2021 19:11:25 GMT",
         "x-ms-return-client-request-id": "true",
         "x-ms-version": "2020-06-12"
       },
@@ -201,53 +130,33 @@
       "StatusCode": 200,
       "ResponseHeaders": {
         "Content-Length": "0",
-<<<<<<< HEAD
-        "Date": "Wed, 03 Feb 2021 02:10:04 GMT",
-        "ETag": "\u00220x8D8C7E8D2BA5B2D\u0022",
-        "Last-Modified": "Wed, 03 Feb 2021 02:10:05 GMT",
-=======
-        "Date": "Wed, 17 Feb 2021 22:30:39 GMT",
-        "ETag": "\u00220x8D8D393A7DAE58C\u0022",
-        "Last-Modified": "Wed, 17 Feb 2021 22:30:40 GMT",
->>>>>>> 1814567d
+        "Date": "Fri, 19 Feb 2021 19:11:24 GMT",
+        "ETag": "\u00220x8D8D50A26E73EA9\u0022",
+        "Last-Modified": "Fri, 19 Feb 2021 19:11:25 GMT",
         "Server": [
           "Windows-Azure-HDFS/1.0",
           "Microsoft-HTTPAPI/2.0"
         ],
-        "x-ms-client-request-id": "05f2930c-2f85-7189-0443-9b47d2f371eb",
-<<<<<<< HEAD
-        "x-ms-request-id": "e2b0cdf2-201f-008b-08d1-f97b32000000",
-=======
-        "x-ms-request-id": "45723ec0-d01f-0044-1e7c-05f560000000",
->>>>>>> 1814567d
+        "x-ms-client-request-id": "b5b14cd2-b011-ef0f-1365-9a154552988e",
+        "x-ms-request-id": "6f4b64a2-e01f-004f-57f3-060e0b000000",
         "x-ms-request-server-encrypted": "false",
         "x-ms-version": "2020-06-12"
       },
       "ResponseBody": []
     },
     {
-      "RequestUri": "https://seannse.blob.core.windows.net/test-filesystem-75d87b30-995c-1a9c-6336-0fc32d5facef/test-file-3f94274b-0e41-75e0-9af6-20a0a2a8ad94",
+      "RequestUri": "https://seannse.blob.core.windows.net/test-filesystem-2650ffa7-bd71-3cfc-39dd-3a6f85177c40/test-file-9e9b1a1b-0982-47dd-c913-8ef2e9ac4c8b",
       "RequestMethod": "HEAD",
       "RequestHeaders": {
         "Accept": "application/xml",
         "Authorization": "Sanitized",
-<<<<<<< HEAD
-        "traceparent": "00-f2ddc3149e3f5148908ae584e20fdc11-cecbdc0ad9ad0849-00",
-        "User-Agent": [
-          "azsdk-net-Storage.Files.DataLake/12.7.0-alpha.20210202.1",
-          "(.NET Framework 4.8.4250.0; Microsoft Windows 10.0.19042 )"
-        ],
-        "x-ms-client-request-id": "85963f8f-73c5-cd24-dd1a-12a0c77d58eb",
-        "x-ms-date": "Wed, 03 Feb 2021 02:10:04 GMT",
-=======
-        "traceparent": "00-e345197a16e6fc45a1f4c47f5b01e633-69e2733a9f073042-00",
-        "User-Agent": [
-          "azsdk-net-Storage.Files.DataLake/12.7.0-alpha.20210217.1",
-          "(.NET 5.0.3; Microsoft Windows 10.0.19042)"
-        ],
-        "x-ms-client-request-id": "85963f8f-73c5-cd24-dd1a-12a0c77d58eb",
-        "x-ms-date": "Wed, 17 Feb 2021 22:30:40 GMT",
->>>>>>> 1814567d
+        "traceparent": "00-b57f865d6f42fb46acf6cd19ab25575f-e4a235833c9abf4b-00",
+        "User-Agent": [
+          "azsdk-net-Storage.Files.DataLake/12.7.0-alpha.20210219.1",
+          "(.NET 5.0.3; Microsoft Windows 10.0.19041)"
+        ],
+        "x-ms-client-request-id": "33385169-4011-c04e-53d5-40d8ffa9cf72",
+        "x-ms-date": "Fri, 19 Feb 2021 19:11:25 GMT",
         "x-ms-return-client-request-id": "true",
         "x-ms-version": "2020-06-12"
       },
@@ -257,15 +166,9 @@
         "Accept-Ranges": "bytes",
         "Content-Length": "1024",
         "Content-Type": "application/octet-stream",
-<<<<<<< HEAD
-        "Date": "Wed, 03 Feb 2021 02:10:05 GMT",
-        "ETag": "\u00220x8D8C7E8D2BA5B2D\u0022",
-        "Last-Modified": "Wed, 03 Feb 2021 02:10:05 GMT",
-=======
-        "Date": "Wed, 17 Feb 2021 22:30:39 GMT",
-        "ETag": "\u00220x8D8D393A7DAE58C\u0022",
-        "Last-Modified": "Wed, 17 Feb 2021 22:30:40 GMT",
->>>>>>> 1814567d
+        "Date": "Fri, 19 Feb 2021 19:11:25 GMT",
+        "ETag": "\u00220x8D8D50A26E73EA9\u0022",
+        "Last-Modified": "Fri, 19 Feb 2021 19:11:25 GMT",
         "Server": [
           "Windows-Azure-Blob/1.0",
           "Microsoft-HTTPAPI/2.0"
@@ -273,47 +176,31 @@
         "x-ms-access-tier": "Hot",
         "x-ms-access-tier-inferred": "true",
         "x-ms-blob-type": "BlockBlob",
-        "x-ms-client-request-id": "85963f8f-73c5-cd24-dd1a-12a0c77d58eb",
-<<<<<<< HEAD
-        "x-ms-creation-time": "Wed, 03 Feb 2021 02:10:05 GMT",
-=======
-        "x-ms-creation-time": "Wed, 17 Feb 2021 22:30:40 GMT",
->>>>>>> 1814567d
+        "x-ms-client-request-id": "33385169-4011-c04e-53d5-40d8ffa9cf72",
+        "x-ms-creation-time": "Fri, 19 Feb 2021 19:11:25 GMT",
         "x-ms-group": "$superuser",
         "x-ms-lease-state": "available",
         "x-ms-lease-status": "unlocked",
         "x-ms-owner": "$superuser",
         "x-ms-permissions": "rw-r-----",
-<<<<<<< HEAD
-        "x-ms-request-id": "5b85b61c-701e-005d-7bd1-f975db000000",
-=======
-        "x-ms-request-id": "a124e23d-701e-0000-107c-057f5f000000",
->>>>>>> 1814567d
+        "x-ms-request-id": "2e686d64-201e-00a4-58f3-0676f9000000",
         "x-ms-server-encrypted": "true",
         "x-ms-version": "2020-06-12"
       },
       "ResponseBody": []
     },
     {
-      "RequestUri": "https://seannse.blob.core.windows.net/test-filesystem-75d87b30-995c-1a9c-6336-0fc32d5facef/test-file-3f94274b-0e41-75e0-9af6-20a0a2a8ad94",
+      "RequestUri": "https://seannse.blob.core.windows.net/test-filesystem-2650ffa7-bd71-3cfc-39dd-3a6f85177c40/test-file-9e9b1a1b-0982-47dd-c913-8ef2e9ac4c8b",
       "RequestMethod": "GET",
       "RequestHeaders": {
         "Accept": "application/xml",
         "Authorization": "Sanitized",
         "User-Agent": [
-<<<<<<< HEAD
-          "azsdk-net-Storage.Files.DataLake/12.7.0-alpha.20210202.1",
-          "(.NET Framework 4.8.4250.0; Microsoft Windows 10.0.19042 )"
-        ],
-        "x-ms-client-request-id": "92b7d3cc-ec5c-bd26-211f-f7ee8a91af29",
-        "x-ms-date": "Wed, 03 Feb 2021 02:10:04 GMT",
-=======
-          "azsdk-net-Storage.Files.DataLake/12.7.0-alpha.20210217.1",
-          "(.NET 5.0.3; Microsoft Windows 10.0.19042)"
-        ],
-        "x-ms-client-request-id": "92b7d3cc-ec5c-bd26-211f-f7ee8a91af29",
-        "x-ms-date": "Wed, 17 Feb 2021 22:30:40 GMT",
->>>>>>> 1814567d
+          "azsdk-net-Storage.Files.DataLake/12.7.0-alpha.20210219.1",
+          "(.NET 5.0.3; Microsoft Windows 10.0.19041)"
+        ],
+        "x-ms-client-request-id": "f4ac7ef0-651a-477c-4a67-1f3db11fba0b",
+        "x-ms-date": "Fri, 19 Feb 2021 19:11:26 GMT",
         "x-ms-range": "bytes=0-4194303",
         "x-ms-return-client-request-id": "true",
         "x-ms-version": "2020-06-12"
@@ -325,64 +212,40 @@
         "Content-Length": "1024",
         "Content-Range": "bytes 0-1023/1024",
         "Content-Type": "application/octet-stream",
-<<<<<<< HEAD
-        "Date": "Wed, 03 Feb 2021 02:10:05 GMT",
-        "ETag": "\u00220x8D8C7E8D2BA5B2D\u0022",
-        "Last-Modified": "Wed, 03 Feb 2021 02:10:05 GMT",
-=======
-        "Date": "Wed, 17 Feb 2021 22:30:39 GMT",
-        "ETag": "\u00220x8D8D393A7DAE58C\u0022",
-        "Last-Modified": "Wed, 17 Feb 2021 22:30:40 GMT",
->>>>>>> 1814567d
+        "Date": "Fri, 19 Feb 2021 19:11:25 GMT",
+        "ETag": "\u00220x8D8D50A26E73EA9\u0022",
+        "Last-Modified": "Fri, 19 Feb 2021 19:11:25 GMT",
         "Server": [
           "Windows-Azure-Blob/1.0",
           "Microsoft-HTTPAPI/2.0"
         ],
         "x-ms-blob-type": "BlockBlob",
-        "x-ms-client-request-id": "92b7d3cc-ec5c-bd26-211f-f7ee8a91af29",
-<<<<<<< HEAD
-        "x-ms-creation-time": "Wed, 03 Feb 2021 02:10:05 GMT",
-=======
-        "x-ms-creation-time": "Wed, 17 Feb 2021 22:30:40 GMT",
->>>>>>> 1814567d
+        "x-ms-client-request-id": "f4ac7ef0-651a-477c-4a67-1f3db11fba0b",
+        "x-ms-creation-time": "Fri, 19 Feb 2021 19:11:25 GMT",
         "x-ms-group": "$superuser",
         "x-ms-lease-state": "available",
         "x-ms-lease-status": "unlocked",
         "x-ms-owner": "$superuser",
         "x-ms-permissions": "rw-r-----",
-<<<<<<< HEAD
-        "x-ms-request-id": "5b85b651-701e-005d-2ad1-f975db000000",
-=======
-        "x-ms-request-id": "a124e284-701e-0000-507c-057f5f000000",
->>>>>>> 1814567d
+        "x-ms-request-id": "2e686e3a-201e-00a4-28f3-0676f9000000",
         "x-ms-server-encrypted": "true",
         "x-ms-version": "2020-06-12"
       },
-      "ResponseBody": "e3YYSSYN5Jpg8LPVAJlE0ZZkxiJc7wQQ1Dr7ptp7\u002BsmKf4heeleE7yZoXPqzZjnnBOoIiDLZvYtyB3XrET2/5fXqSoER5VY/39b885MJXW0AFKLvcnKWscH87HLhmd3oqXYEyRu41h6Uyahb3Mr3aKoH6/2az3KDU5m/FPnkXUb5E0kcBJNSSD6EW6nJO9T3BYPI2q3gTtkEgXaC\u002BMEkr2tiYsmA2mQWtKK/FXTJuhjEyA51HIOYGMVwGIMd0FB8YKs\u002BZ9gLdiofsSULIDhlO8ZdvS\u002BzrpPnyUkEEMLg\u002BORRQ7XIilI/uVHkVmpdjfiMCty8vxIgybEYVp6PBmVnP7lBud2CnbB0HgTdzlgpijtReAblIzjSMXoDrzS0r7PsfBexHNQaCW0sSKEOQ/pZ78tiPo5fgRuAb4hjf\u002B18v29R8VFAeG5nN26YuduXw\u002B5/qsBoUnEkjPr7MaxLtoqAr4kyvVGoGHdd\u002Bgcfx8hA6Kua49UsE239LGVWRUbBG4DjGApSZQac1pFJC1dqBMQyu0gBsdK1U5sbNJHrUtMwm9\u002BGPK6\u002B7oKk/Q1E4ggWkyegI4n\u002BwGqtLsVuNjF1sYS9GW9348gWdM3GXLTFcXCSBaFpSi5KMdt12Q3pT7hRL0yIhsmZnq9eiq\u002B8OGO1571U2zCPC2ZWcueTAgm7LCQUdC1nPOqn\u002BWfxC8B\u002Bjfl4v/FQlXSHwSPmMhPhBpulo16Kp8M2TqvSrOHIngCl1\u002BXuGkMYapewjbIJgQnWxvPMS2hi9OU1QXFGfeiSvyMjQFsu8\u002BtXjTjG2RoRLcyh\u002B\u002Bbu/FKXQ\u002BL/uNjS0uyuHs6O5UCuqNIHdL0wmxrLJBSkpIIBo8PRi/14LjsShbtLGLtMgkeL81MU54eUZ6jINJPELS1qrXoLvVpDNXmX9e8C5INefqHNGLEu7bw7PCNVsPqnTleO4GpBQcXsSL3ZfPKYkoIkabXx9hV7O8C\u002Bz4A27oV/76aXcwQYHT3c4ND0VHDKo6qgMEZEtlhCEqSqgnFFtlk3WoxLAR5\u002BDEx4FRVEhudP9CzVlb4\u002BOjlOVGFfbprLlip2vfnkfqKMIST6zKBC/ou9Wo5FbyCb\u002BSBS/ay9H52xrH7qzcnta3WJSXOZQ22YC1bVoRMLhScK28PZkYH1zgKGSSAiWDDB0O8YuyasAbWzuvFW6H6JpSZX3/IFFNr0lHpxE/pNdrMlE9Ek88kBXtkOJtePn\u002BaD/KP5y3g9u7wUIyerOu67ZUM\u002BMNSsZbJdVoEZ9\u002B0DZfSU7RZWVKo66FcVD8\u002BhVSTqU8CTUG8R15fxnHX3JMTOEb0zFkzYZBGZBEh9l1XiuwBdLqMtbxWFghZ\u002BZbg1QsOSR/0Rbj7XEu\u002Bu\u002Bg=="
-    },
-    {
-      "RequestUri": "https://seannse.blob.core.windows.net/test-filesystem-75d87b30-995c-1a9c-6336-0fc32d5facef?restype=container",
+      "ResponseBody": "f7qihrD/RJjKOCl6PhM7uFsZDaCutYbQcfSb3q2WYgcRKmlH3vtwY6DQ/IG0QrJ9KqdCm\u002BhFpcoz0RW7Y2brM9UiaROp9Npfqar/3rgEHC5CHrMGVMYfy4WfEwzmtP865Miskdme0zbM4vI9RscRLrTneEWy5d8OA52OCeDNefSqxPnvWItUpEp9OXLU4YW9juVY/zy6h//pnY47D8pW/2n9k4HNIdUpktT6NaxsOiIY0Hv6dXq48D36Brv9GZWAJjoJ1k4D72wQLmxnv1FTfWJsIj5OXInuRaJE0xsaK3k\u002Beg9yY2PTFOEP6kYNUDHrp4lYkfZWMcqwGpGrvxtQ9QLzKURC4Rn\u002BmA5dP3FC4fRxWSySwpqC6EhEwUnSKFXFvvREGSfsqMVvWfno\u002BfJYbjicOmbvvjNocUD7/h/QLG\u002B5mIF9/sfMhLBmImihmu9W61IQNe7u1v/A26jm8KmmnyyJLmFx229w0LW1iJzKxtZRpRLMv/aBysGBvCIf5pMHwIM7GGuO5Q/jn2U4OU5j9hXSlUuW2d82B2Sf7x9NUekirscYj65qw8AD6SCRSZFzHsYNTVFIcOejBRAH7vXwlU57FoqGSmZmZ9GKk\u002B\u002B/pL7TK9BZQASY2T7gdImdY9TKElTRFTIG7dNfpuZ/vdz35GFRNMMkl1VJ4jxMptXdyQP8v4Gb7Y6LzD39\u002BpoeGRxh6JAoTC8Qpnv\u002BiDP2uUb9gd3igv1bXPfSxWeFJ527K8kg675FtX3T7BkFnGVblRL3/3i8O5YeBouYVYbIin7eQ1xp1s6It8xgDpbjVcCSdzBUjick/u8zAeQyrV/2C2GbJ1gI8b9EbkesXC3/OrDLBt5Vc/xWuUVsNtTqVQpsaQI1SC5niYVwECDgeKHCM8YzZ6aBoJdlRG0TnLvqWRg8P/MqyvKCY31Y5WPbdkGjqQMNtu5k6shr0APAU\u002BzKhrYHoziumGjUsQMoKLs0ic4scPK43KMq2FUrvvruwg\u002BQjl\u002Bs1NMI9RCaOQXqPMEMNkY1k\u002BP5EakS3Mvjg9lt5u7zl5pch7T7I3rhHaOeQJuTHoizuC4slny1mvgIJXI2LFMW96QnsK\u002BSOnBoGPQFdJwvT2RRui2/xwAdpu288v4Iq/BQh0n3bG7ZIX6\u002Bw36HsCVb2NUN5XIlVi\u002BjCQnB1UdxX20EtexTN\u002BP2eJmvAAOBlfbHYBoo\u002B8V9KzEZU2JlF0s2TWMRg/o5CKHxF23ZdlUrInMS\u002BnUtSGSnhoq7OeSBkWBNeLOgbxL7jVh4N\u002BRYpLTb7THuUh3VCQT/avxwfs68cIYMi/2hi7JhFmwdtBGATuLV30yzkj5DeG\u002BvoQUVig6Ju8ZeTBm3OWJ\u002BjTuwuFTyfw=="
+    },
+    {
+      "RequestUri": "https://seannse.blob.core.windows.net/test-filesystem-2650ffa7-bd71-3cfc-39dd-3a6f85177c40?restype=container",
       "RequestMethod": "DELETE",
       "RequestHeaders": {
         "Accept": "application/xml",
         "Authorization": "Sanitized",
-<<<<<<< HEAD
-        "traceparent": "00-a539c4093f9d104a8845a3d64e2a720f-98d3030ca1cb2c46-00",
-        "User-Agent": [
-          "azsdk-net-Storage.Files.DataLake/12.7.0-alpha.20210202.1",
-          "(.NET Framework 4.8.4250.0; Microsoft Windows 10.0.19042 )"
-        ],
-        "x-ms-client-request-id": "f4d36f3d-c6c5-e18e-aa56-81474b4be5d0",
-        "x-ms-date": "Wed, 03 Feb 2021 02:10:04 GMT",
-=======
-        "traceparent": "00-3c45326d0570184d89f62db8aae354c9-992f7e8e076c9049-00",
-        "User-Agent": [
-          "azsdk-net-Storage.Files.DataLake/12.7.0-alpha.20210217.1",
-          "(.NET 5.0.3; Microsoft Windows 10.0.19042)"
-        ],
-        "x-ms-client-request-id": "f4d36f3d-c6c5-e18e-aa56-81474b4be5d0",
-        "x-ms-date": "Wed, 17 Feb 2021 22:30:40 GMT",
->>>>>>> 1814567d
+        "traceparent": "00-276c3bfbdb4c824f8b5be7e029da59fc-5719d354415e3d4b-00",
+        "User-Agent": [
+          "azsdk-net-Storage.Files.DataLake/12.7.0-alpha.20210219.1",
+          "(.NET 5.0.3; Microsoft Windows 10.0.19041)"
+        ],
+        "x-ms-client-request-id": "81e8578e-dafc-d258-9da3-94e04abf3035",
+        "x-ms-date": "Fri, 19 Feb 2021 19:11:26 GMT",
         "x-ms-return-client-request-id": "true",
         "x-ms-version": "2020-06-12"
       },
@@ -390,28 +253,20 @@
       "StatusCode": 202,
       "ResponseHeaders": {
         "Content-Length": "0",
-<<<<<<< HEAD
-        "Date": "Wed, 03 Feb 2021 02:10:05 GMT",
-=======
-        "Date": "Wed, 17 Feb 2021 22:30:39 GMT",
->>>>>>> 1814567d
-        "Server": [
-          "Windows-Azure-Blob/1.0",
-          "Microsoft-HTTPAPI/2.0"
-        ],
-        "x-ms-client-request-id": "f4d36f3d-c6c5-e18e-aa56-81474b4be5d0",
-<<<<<<< HEAD
-        "x-ms-request-id": "5b85b694-701e-005d-6ad1-f975db000000",
-=======
-        "x-ms-request-id": "a124e2c4-701e-0000-0b7c-057f5f000000",
->>>>>>> 1814567d
+        "Date": "Fri, 19 Feb 2021 19:11:25 GMT",
+        "Server": [
+          "Windows-Azure-Blob/1.0",
+          "Microsoft-HTTPAPI/2.0"
+        ],
+        "x-ms-client-request-id": "81e8578e-dafc-d258-9da3-94e04abf3035",
+        "x-ms-request-id": "2e686f20-201e-00a4-05f3-0676f9000000",
         "x-ms-version": "2020-06-12"
       },
       "ResponseBody": []
     }
   ],
   "Variables": {
-    "RandomSeed": "1891076225",
+    "RandomSeed": "1336052782",
     "Storage_TestConfigHierarchicalNamespace": "NamespaceTenant\nseannse\nU2FuaXRpemVk\nhttps://seannse.blob.core.windows.net\nhttps://seannse.file.core.windows.net\nhttps://seannse.queue.core.windows.net\nhttps://seannse.table.core.windows.net\n\n\n\n\nhttps://seannse-secondary.blob.core.windows.net\nhttps://seannse-secondary.file.core.windows.net\nhttps://seannse-secondary.queue.core.windows.net\nhttps://seannse-secondary.table.core.windows.net\n68390a19-a643-458b-b726-408abf67b4fc\nSanitized\n72f988bf-86f1-41af-91ab-2d7cd011db47\nhttps://login.microsoftonline.com/\nCloud\nBlobEndpoint=https://seannse.blob.core.windows.net/;QueueEndpoint=https://seannse.queue.core.windows.net/;FileEndpoint=https://seannse.file.core.windows.net/;BlobSecondaryEndpoint=https://seannse-secondary.blob.core.windows.net/;QueueSecondaryEndpoint=https://seannse-secondary.queue.core.windows.net/;FileSecondaryEndpoint=https://seannse-secondary.file.core.windows.net/;AccountName=seannse;AccountKey=Sanitized\n"
   }
 }