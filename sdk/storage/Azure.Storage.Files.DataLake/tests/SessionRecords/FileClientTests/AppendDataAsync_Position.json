﻿{
  "Entries": [
    {
      "RequestUri": "https://seannse.blob.core.windows.net/test-filesystem-bc504dbe-b6d6-25a7-af93-29024b3937b0?restype=container",
      "RequestMethod": "PUT",
      "RequestHeaders": {
        "Accept": "application/xml",
        "Authorization": "Sanitized",
        "traceparent": "00-309a545f7b08774aa816ef83666c1566-22a2575f9de06e4b-00",
        "User-Agent": [
          "azsdk-net-Storage.Files.DataLake/12.7.0-alpha.20210219.1",
          "(.NET 5.0.3; Microsoft Windows 10.0.19041)"
        ],
        "x-ms-blob-public-access": "container",
        "x-ms-client-request-id": "0dd9aea1-987c-2d7e-1fae-0ca13c129793",
        "x-ms-date": "Fri, 19 Feb 2021 19:56:43 GMT",
        "x-ms-return-client-request-id": "true",
<<<<<<< HEAD
        "x-ms-version": "2020-12-06"
=======
        "x-ms-version": "2021-02-12"
>>>>>>> 7e782c87
      },
      "RequestBody": null,
      "StatusCode": 201,
      "ResponseHeaders": {
        "Content-Length": "0",
        "Date": "Fri, 19 Feb 2021 19:56:42 GMT",
        "ETag": "\"0x8D8D5107AC622D1\"",
        "Last-Modified": "Fri, 19 Feb 2021 19:56:42 GMT",
        "Server": [
          "Windows-Azure-Blob/1.0",
          "Microsoft-HTTPAPI/2.0"
        ],
        "x-ms-client-request-id": "0dd9aea1-987c-2d7e-1fae-0ca13c129793",
        "x-ms-request-id": "46910f7f-401e-0056-36f9-068eb0000000",
<<<<<<< HEAD
        "x-ms-version": "2020-12-06"
=======
        "x-ms-version": "2021-02-12"
>>>>>>> 7e782c87
      },
      "ResponseBody": []
    },
    {
      "RequestUri": "https://seannse.dfs.core.windows.net/test-filesystem-bc504dbe-b6d6-25a7-af93-29024b3937b0/test-file-14bc8f5e-fab3-ef65-cb67-c2b217aca344?resource=file",
      "RequestMethod": "PUT",
      "RequestHeaders": {
        "Accept": "application/json",
        "Authorization": "Sanitized",
        "If-None-Match": "*",
        "traceparent": "00-3ba6786de4452141b1460d8cfb545db5-50316c19387d7e41-00",
        "User-Agent": [
          "azsdk-net-Storage.Files.DataLake/12.7.0-alpha.20210219.1",
          "(.NET 5.0.3; Microsoft Windows 10.0.19041)"
        ],
        "x-ms-client-request-id": "f29c0a8c-cdae-a6b9-49e9-4214d5cc1573",
        "x-ms-date": "Fri, 19 Feb 2021 19:56:43 GMT",
        "x-ms-return-client-request-id": "true",
<<<<<<< HEAD
        "x-ms-version": "2020-12-06"
=======
        "x-ms-version": "2021-02-12"
>>>>>>> 7e782c87
      },
      "RequestBody": null,
      "StatusCode": 201,
      "ResponseHeaders": {
        "Content-Length": "0",
        "Date": "Fri, 19 Feb 2021 19:56:42 GMT",
        "ETag": "\"0x8D8D5107ADB4134\"",
        "Last-Modified": "Fri, 19 Feb 2021 19:56:43 GMT",
        "Server": [
          "Windows-Azure-HDFS/1.0",
          "Microsoft-HTTPAPI/2.0"
        ],
        "x-ms-client-request-id": "f29c0a8c-cdae-a6b9-49e9-4214d5cc1573",
        "x-ms-request-id": "d66a6d80-f01f-0088-2ff9-069a56000000",
<<<<<<< HEAD
        "x-ms-version": "2020-12-06"
=======
        "x-ms-version": "2021-02-12"
>>>>>>> 7e782c87
      },
      "ResponseBody": []
    },
    {
      "RequestUri": "https://seannse.dfs.core.windows.net/test-filesystem-bc504dbe-b6d6-25a7-af93-29024b3937b0/test-file-14bc8f5e-fab3-ef65-cb67-c2b217aca344?action=append&position=0",
      "RequestMethod": "PATCH",
      "RequestHeaders": {
        "Accept": "application/json",
        "Authorization": "Sanitized",
        "Content-Length": "1024",
        "Content-Type": "application/octet-stream",
        "traceparent": "00-7f7dfed5b227604683c9e10444a6c3cd-642275e11defc34a-00",
        "User-Agent": [
          "azsdk-net-Storage.Files.DataLake/12.7.0-alpha.20210219.1",
          "(.NET 5.0.3; Microsoft Windows 10.0.19041)"
        ],
        "x-ms-client-request-id": "bab69b31-9d6e-3c8c-c3f0-a530df0b226f",
        "x-ms-date": "Fri, 19 Feb 2021 19:56:43 GMT",
        "x-ms-return-client-request-id": "true",
<<<<<<< HEAD
        "x-ms-version": "2020-12-06"
=======
        "x-ms-version": "2021-02-12"
>>>>>>> 7e782c87
      },
      "RequestBody": "C8jwfrH5MzRcs+XWnE4t6rraJQ0PsJbjA7pUducfM2LH6gv58C02k9dolvro4gr6u1ha+6cIY1oxDHv2pbxMPICCD7FCNPmMpJI1pxqb+yCwWbuPxDe7v4exyOOyP+0aG1l6ZdNYt4dezVcV0rs/lRFaRkwBvHhIxlAqkWsV2WSkGozBIZVNV6E0MffgpuzLcTLRWPihGV7hMZ6CLSYbSPPycLcvfnN8DO6qzYuBaCBjXiA5RIFrAwEt3/D2yip7GOgD7TY0nPK/VUwJ9kzTYMl+Hs8G4gRyhm22Ap6DhkHEL7SifXrqL8Itee40Ygy0WX8md6xadTbkkGfJfppTO84KRMeYMOJPlO8N2GgVPSRgAagfXA6Varp9vu0TILEn2j4gKh1FHCmd1+K8TZ3OzlJCaHzxNN7AddoNGnH1O3M+5f0p9RMHGuV/goUr2Rwcr/Ca0Lg0NqZfX7RCNwG3p5tvfWifpNk/O02XcrJZlJy+8GuBW2u7Ca9WypVexOLjx9rpvFu0fAoXWpVqncT0BssYhEeVNkwws3S5SNpD4Hdqs6rXcNdBCXNhagDWUWzqYsPJRj+bTZGNuAnn+zQw03kd/+kZHJb013rTNMxLWmIHzuYWeZo3z2YZSrfOWg4/MZaHuFKC0UUt1W7FxxnEQl6n3y1NGVne5i+D/9LfJn1slAM2xKIQhfyg6aQscgdMVAdYJ3vg8hc8qNEi/tFzTa7xWDMVjn27llkwrC+1snQoNqrKhv8Ci6Lr+RvQ7YYqLZv2OhnTNsaKnZAhr0Xnh/Vd+ccnqMev78yRKpRh66nSBn+UvndaVQDkQOlv4NxcA3Imc/O/A4XTR0tNQQwxKLHmTqnFU8h9AqTHQmfePw7wNSYiO3e1EwL6wHcsDRPzsxg3iJEyl6+qqHFP98Ad9Qc8XAzmD+w6MTumy5NQUfWQ1I9Pp7d9vZ12eJMGZRxB3cpw8LAHDKQr/FZWi8wcWVZ8viMxzU5Qv59ucJZYNMsfZO3I4GFEicfrI6pgJjHRWh48iqf5EA98IDARmJwN0siLNyfeU3n1NzVbRqmj75htnRV4HKokJVTeS8AwM/Ar3VHi1O4K8walR1Jxnclm2TCXpPuGlbYeZhHSAAe4xQRFMGhYwBqpYqoP0tVXsoiKd3KPmI70pEiaxG7dOPL+7IFOLG1hDRgV7kFRd8LhxrOJR4iVKC11UIsfvfyszCm3EOVTCYYaKWpZeqpMoy2Fuf26U/BqacRT2NzhQU8caCEYmWbdjb0tbx4eO66DKKxemgT+8ng5Tach/zCqOOcaPRKINAnHqCtAjOTSTC4V0LAvg6dLHXWo3ky+u42NgzY2A/2b+vOjl/HZvmaTZgB5Cw==",
      "StatusCode": 202,
      "ResponseHeaders": {
        "Content-Length": "0",
        "Date": "Fri, 19 Feb 2021 19:56:42 GMT",
        "Server": [
          "Windows-Azure-HDFS/1.0",
          "Microsoft-HTTPAPI/2.0"
        ],
        "x-ms-client-request-id": "bab69b31-9d6e-3c8c-c3f0-a530df0b226f",
        "x-ms-request-id": "d66a6d9b-f01f-0088-4af9-069a56000000",
        "x-ms-request-server-encrypted": "true",
<<<<<<< HEAD
        "x-ms-version": "2020-12-06"
=======
        "x-ms-version": "2021-02-12"
>>>>>>> 7e782c87
      },
      "ResponseBody": []
    },
    {
      "RequestUri": "https://seannse.dfs.core.windows.net/test-filesystem-bc504dbe-b6d6-25a7-af93-29024b3937b0/test-file-14bc8f5e-fab3-ef65-cb67-c2b217aca344?action=append&position=1024",
      "RequestMethod": "PATCH",
      "RequestHeaders": {
        "Accept": "application/json",
        "Authorization": "Sanitized",
        "Content-Length": "1024",
        "Content-Type": "application/octet-stream",
        "traceparent": "00-1d0fc1cc334da54a929e2f95e0de2588-4ad96ad17640fe4f-00",
        "User-Agent": [
          "azsdk-net-Storage.Files.DataLake/12.7.0-alpha.20210219.1",
          "(.NET 5.0.3; Microsoft Windows 10.0.19041)"
        ],
        "x-ms-client-request-id": "7a8950e8-e758-d00d-f9e0-3b841e13de87",
        "x-ms-date": "Fri, 19 Feb 2021 19:56:43 GMT",
        "x-ms-return-client-request-id": "true",
<<<<<<< HEAD
        "x-ms-version": "2020-12-06"
=======
        "x-ms-version": "2021-02-12"
>>>>>>> 7e782c87
      },
      "RequestBody": "L397tUDOIJzfVbwI7J2yCa6cSDB61byL67VxXg8UeExFsF4OCID1Ndz/G53mjwU7C1zlyrhIkVnC78qLXMGNyt1wwjs/pAEtphNUerofpFywNlKyL66T/R8ESxi2atgbcVDAdszJ/GdbtyOl9Bafo0pu2iZu2psv3cUcOlnodzs7OQhqXy6P5jnrVneK7QkIZajOSI+xrJa0kJkHrMIOc0DoarsNNEQc3vTtg4Qjpe+8FNSwGS+siYxxtc6Uhzp33eI3oYNN+jBksmmbxCkSkOupS5jtXVoRPOAum392h1e5daWh7ANsbhmkTGfFEMVjXyTi6jyiin+IJmWiH1+x7SoS4U6DcKToPdx+SBDySysbyzxak5waF+smGcadyk668l48sy924O6A+q1fI0Fuldo6hlQiVlqO98pjXVbeSnONxFWytZj8petN2pnuuvOpt4PsYkP6l5wErrtkEoKYoq850V/rvN9BPuBp1XzBnzzWuqXS8ecvkyy5rQfdl5NotTjptemUvfqkqiRikcIfQg5+jlfcxbDHCj4zMQ7YZKdNAB9E1+pTQfyrLkfDzAFpmmv4Xgg7i/CIIaqqYYvszEV9FZGj22okKkxaMZZoBD09ypej3wWeEnUvvLY/qOBxv2IBRbdwxr4A1DS74FpZHxxtbZf0SOxA3wMccx+05YFr6XI0Z76FzAPZowvR4jEb1ZyZ0TtJfXZ1wWa0VFKfS++yUPfnJbhd6KCTGqXhbvzRAJ2CGhNGImz7vqVY0HixOlcbHpI6M7DkO+matmLRk1Jp41O0HDHbbC6K7GYSBRco4eBOxlBql83tnt8prGsKKitS7u0l/B0lQLJkr0dK0TbSctSBgs0C/0uFx31RscDCgME6vxYpAuXCKIWdBueGosypVzmWiKdeUO+inzSg1I7yoS+FDxEfqW/vvlpHZPlk/ySxqFqGLPgZ3G8nh2KwIlT3q2S4AJO7ia3KpslNFuz2PaAP7iszbHU2bDKi9yIMP5wFT7iUq/+R9h6tu4Uuy8WDMUnCoDMoxD/vgZNgGJKLvmctR8czYZKhfvgNhrDvCKBsHsbZSZ5o3Yt5pSprMN2MIf0dAYP+UM+3ISI7Gz6P/3nz8/rLsnTJxWo7urxoNk0bgGSy0gccbs72Iih7LcJN6qWweD3iwW+JVDsZw5YTT+vVH5rZ3C1y1oUr1I9LTZio7s8Wt70QOb/0KX3LA6s449M9pg0ncw14PqG3tuzfPQajcdTG/ZctxObb5bKvptLa8/G8DqaKgXrCnXkcWILTFOt2KJLWcuU7EOEnTI5ayZfO3cP7Ii9gGO9aBGAeEWxkCNDHOH5ABIELgf3EYjTsZ9PhTXu+1/G7Fg+iew==",
      "StatusCode": 202,
      "ResponseHeaders": {
        "Content-Length": "0",
        "Date": "Fri, 19 Feb 2021 19:56:42 GMT",
        "Server": [
          "Windows-Azure-HDFS/1.0",
          "Microsoft-HTTPAPI/2.0"
        ],
        "x-ms-client-request-id": "7a8950e8-e758-d00d-f9e0-3b841e13de87",
        "x-ms-request-id": "d66a6daf-f01f-0088-5ef9-069a56000000",
        "x-ms-request-server-encrypted": "true",
<<<<<<< HEAD
        "x-ms-version": "2020-12-06"
=======
        "x-ms-version": "2021-02-12"
>>>>>>> 7e782c87
      },
      "ResponseBody": []
    },
    {
      "RequestUri": "https://seannse.dfs.core.windows.net/test-filesystem-bc504dbe-b6d6-25a7-af93-29024b3937b0/test-file-14bc8f5e-fab3-ef65-cb67-c2b217aca344?action=flush&position=2048",
      "RequestMethod": "PATCH",
      "RequestHeaders": {
        "Accept": "application/json",
        "Authorization": "Sanitized",
        "traceparent": "00-c4d7bdbb00facb40b54bc9c04ff5b719-b43ecd8360d04e41-00",
        "User-Agent": [
          "azsdk-net-Storage.Files.DataLake/12.7.0-alpha.20210219.1",
          "(.NET 5.0.3; Microsoft Windows 10.0.19041)"
        ],
        "x-ms-client-request-id": "8e47284d-a782-b616-7a42-8b84c3ca80dd",
        "x-ms-date": "Fri, 19 Feb 2021 19:56:44 GMT",
        "x-ms-return-client-request-id": "true",
<<<<<<< HEAD
        "x-ms-version": "2020-12-06"
=======
        "x-ms-version": "2021-02-12"
>>>>>>> 7e782c87
      },
      "RequestBody": null,
      "StatusCode": 200,
      "ResponseHeaders": {
        "Content-Length": "0",
        "Date": "Fri, 19 Feb 2021 19:56:42 GMT",
        "ETag": "\"0x8D8D5107B059974\"",
        "Last-Modified": "Fri, 19 Feb 2021 19:56:43 GMT",
        "Server": [
          "Windows-Azure-HDFS/1.0",
          "Microsoft-HTTPAPI/2.0"
        ],
        "x-ms-client-request-id": "8e47284d-a782-b616-7a42-8b84c3ca80dd",
        "x-ms-request-id": "d66a6dc4-f01f-0088-73f9-069a56000000",
        "x-ms-request-server-encrypted": "false",
<<<<<<< HEAD
        "x-ms-version": "2020-12-06"
=======
        "x-ms-version": "2021-02-12"
>>>>>>> 7e782c87
      },
      "ResponseBody": []
    },
    {
      "RequestUri": "https://seannse.blob.core.windows.net/test-filesystem-bc504dbe-b6d6-25a7-af93-29024b3937b0/test-file-14bc8f5e-fab3-ef65-cb67-c2b217aca344",
      "RequestMethod": "GET",
      "RequestHeaders": {
        "Accept": "application/xml",
        "Authorization": "Sanitized",
        "traceparent": "00-c67fb3969f5fd94facb6761e7843acd7-d79b097d88d41b40-00",
        "User-Agent": [
          "azsdk-net-Storage.Files.DataLake/12.7.0-alpha.20210219.1",
          "(.NET 5.0.3; Microsoft Windows 10.0.19041)"
        ],
        "x-ms-client-request-id": "f537376c-4fcb-c705-9338-d6ebdeb87082",
        "x-ms-date": "Fri, 19 Feb 2021 19:56:44 GMT",
        "x-ms-range": "bytes=1024-2047",
        "x-ms-return-client-request-id": "true",
<<<<<<< HEAD
        "x-ms-version": "2020-12-06"
=======
        "x-ms-version": "2021-02-12"
>>>>>>> 7e782c87
      },
      "RequestBody": null,
      "StatusCode": 206,
      "ResponseHeaders": {
        "Accept-Ranges": "bytes",
        "Content-Length": "1024",
        "Content-Range": "bytes 1024-2047/2048",
        "Content-Type": "application/octet-stream",
        "Date": "Fri, 19 Feb 2021 19:56:42 GMT",
        "ETag": "\"0x8D8D5107B059974\"",
        "Last-Modified": "Fri, 19 Feb 2021 19:56:43 GMT",
        "Server": [
          "Windows-Azure-Blob/1.0",
          "Microsoft-HTTPAPI/2.0"
        ],
        "x-ms-blob-type": "BlockBlob",
        "x-ms-client-request-id": "f537376c-4fcb-c705-9338-d6ebdeb87082",
        "x-ms-creation-time": "Fri, 19 Feb 2021 19:56:43 GMT",
        "x-ms-group": "$superuser",
        "x-ms-lease-state": "available",
        "x-ms-lease-status": "unlocked",
        "x-ms-owner": "$superuser",
        "x-ms-permissions": "rw-r-----",
        "x-ms-request-id": "469110a4-401e-0056-37f9-068eb0000000",
        "x-ms-server-encrypted": "true",
<<<<<<< HEAD
        "x-ms-version": "2020-12-06"
=======
        "x-ms-version": "2021-02-12"
>>>>>>> 7e782c87
      },
      "ResponseBody": "L397tUDOIJzfVbwI7J2yCa6cSDB61byL67VxXg8UeExFsF4OCID1Ndz/G53mjwU7C1zlyrhIkVnC78qLXMGNyt1wwjs/pAEtphNUerofpFywNlKyL66T/R8ESxi2atgbcVDAdszJ/GdbtyOl9Bafo0pu2iZu2psv3cUcOlnodzs7OQhqXy6P5jnrVneK7QkIZajOSI+xrJa0kJkHrMIOc0DoarsNNEQc3vTtg4Qjpe+8FNSwGS+siYxxtc6Uhzp33eI3oYNN+jBksmmbxCkSkOupS5jtXVoRPOAum392h1e5daWh7ANsbhmkTGfFEMVjXyTi6jyiin+IJmWiH1+x7SoS4U6DcKToPdx+SBDySysbyzxak5waF+smGcadyk668l48sy924O6A+q1fI0Fuldo6hlQiVlqO98pjXVbeSnONxFWytZj8petN2pnuuvOpt4PsYkP6l5wErrtkEoKYoq850V/rvN9BPuBp1XzBnzzWuqXS8ecvkyy5rQfdl5NotTjptemUvfqkqiRikcIfQg5+jlfcxbDHCj4zMQ7YZKdNAB9E1+pTQfyrLkfDzAFpmmv4Xgg7i/CIIaqqYYvszEV9FZGj22okKkxaMZZoBD09ypej3wWeEnUvvLY/qOBxv2IBRbdwxr4A1DS74FpZHxxtbZf0SOxA3wMccx+05YFr6XI0Z76FzAPZowvR4jEb1ZyZ0TtJfXZ1wWa0VFKfS++yUPfnJbhd6KCTGqXhbvzRAJ2CGhNGImz7vqVY0HixOlcbHpI6M7DkO+matmLRk1Jp41O0HDHbbC6K7GYSBRco4eBOxlBql83tnt8prGsKKitS7u0l/B0lQLJkr0dK0TbSctSBgs0C/0uFx31RscDCgME6vxYpAuXCKIWdBueGosypVzmWiKdeUO+inzSg1I7yoS+FDxEfqW/vvlpHZPlk/ySxqFqGLPgZ3G8nh2KwIlT3q2S4AJO7ia3KpslNFuz2PaAP7iszbHU2bDKi9yIMP5wFT7iUq/+R9h6tu4Uuy8WDMUnCoDMoxD/vgZNgGJKLvmctR8czYZKhfvgNhrDvCKBsHsbZSZ5o3Yt5pSprMN2MIf0dAYP+UM+3ISI7Gz6P/3nz8/rLsnTJxWo7urxoNk0bgGSy0gccbs72Iih7LcJN6qWweD3iwW+JVDsZw5YTT+vVH5rZ3C1y1oUr1I9LTZio7s8Wt70QOb/0KX3LA6s449M9pg0ncw14PqG3tuzfPQajcdTG/ZctxObb5bKvptLa8/G8DqaKgXrCnXkcWILTFOt2KJLWcuU7EOEnTI5ayZfO3cP7Ii9gGO9aBGAeEWxkCNDHOH5ABIELgf3EYjTsZ9PhTXu+1/G7Fg+iew=="
    },
    {
      "RequestUri": "https://seannse.blob.core.windows.net/test-filesystem-bc504dbe-b6d6-25a7-af93-29024b3937b0?restype=container",
      "RequestMethod": "DELETE",
      "RequestHeaders": {
        "Accept": "application/xml",
        "Authorization": "Sanitized",
        "traceparent": "00-092b0e299046db4e8151235bb375fb6b-fcca87786a190c4e-00",
        "User-Agent": [
          "azsdk-net-Storage.Files.DataLake/12.7.0-alpha.20210219.1",
          "(.NET 5.0.3; Microsoft Windows 10.0.19041)"
        ],
        "x-ms-client-request-id": "8b18db3c-8b92-0011-450b-8c967b62a05a",
        "x-ms-date": "Fri, 19 Feb 2021 19:56:44 GMT",
        "x-ms-return-client-request-id": "true",
<<<<<<< HEAD
        "x-ms-version": "2020-12-06"
=======
        "x-ms-version": "2021-02-12"
>>>>>>> 7e782c87
      },
      "RequestBody": null,
      "StatusCode": 202,
      "ResponseHeaders": {
        "Content-Length": "0",
        "Date": "Fri, 19 Feb 2021 19:56:42 GMT",
        "Server": [
          "Windows-Azure-Blob/1.0",
          "Microsoft-HTTPAPI/2.0"
        ],
        "x-ms-client-request-id": "8b18db3c-8b92-0011-450b-8c967b62a05a",
        "x-ms-request-id": "469110cb-401e-0056-5ef9-068eb0000000",
<<<<<<< HEAD
        "x-ms-version": "2020-12-06"
=======
        "x-ms-version": "2021-02-12"
>>>>>>> 7e782c87
      },
      "ResponseBody": []
    }
  ],
  "Variables": {
    "RandomSeed": "1289840652",
    "Storage_TestConfigHierarchicalNamespace": "NamespaceTenant\nseannse\nU2FuaXRpemVk\nhttps://seannse.blob.core.windows.net\nhttps://seannse.file.core.windows.net\nhttps://seannse.queue.core.windows.net\nhttps://seannse.table.core.windows.net\n\n\n\n\nhttps://seannse-secondary.blob.core.windows.net\nhttps://seannse-secondary.file.core.windows.net\nhttps://seannse-secondary.queue.core.windows.net\nhttps://seannse-secondary.table.core.windows.net\n68390a19-a643-458b-b726-408abf67b4fc\nSanitized\n72f988bf-86f1-41af-91ab-2d7cd011db47\nhttps://login.microsoftonline.com/\nCloud\nBlobEndpoint=https://seannse.blob.core.windows.net/;QueueEndpoint=https://seannse.queue.core.windows.net/;FileEndpoint=https://seannse.file.core.windows.net/;BlobSecondaryEndpoint=https://seannse-secondary.blob.core.windows.net/;QueueSecondaryEndpoint=https://seannse-secondary.queue.core.windows.net/;FileSecondaryEndpoint=https://seannse-secondary.file.core.windows.net/;AccountName=seannse;AccountKey=Sanitized\n\n\n"
  }
}<|MERGE_RESOLUTION|>--- conflicted
+++ resolved
@@ -15,11 +15,7 @@
         "x-ms-client-request-id": "0dd9aea1-987c-2d7e-1fae-0ca13c129793",
         "x-ms-date": "Fri, 19 Feb 2021 19:56:43 GMT",
         "x-ms-return-client-request-id": "true",
-<<<<<<< HEAD
-        "x-ms-version": "2020-12-06"
-=======
-        "x-ms-version": "2021-02-12"
->>>>>>> 7e782c87
+        "x-ms-version": "2021-02-12"
       },
       "RequestBody": null,
       "StatusCode": 201,
@@ -34,11 +30,7 @@
         ],
         "x-ms-client-request-id": "0dd9aea1-987c-2d7e-1fae-0ca13c129793",
         "x-ms-request-id": "46910f7f-401e-0056-36f9-068eb0000000",
-<<<<<<< HEAD
-        "x-ms-version": "2020-12-06"
-=======
-        "x-ms-version": "2021-02-12"
->>>>>>> 7e782c87
+        "x-ms-version": "2021-02-12"
       },
       "ResponseBody": []
     },
@@ -57,11 +49,7 @@
         "x-ms-client-request-id": "f29c0a8c-cdae-a6b9-49e9-4214d5cc1573",
         "x-ms-date": "Fri, 19 Feb 2021 19:56:43 GMT",
         "x-ms-return-client-request-id": "true",
-<<<<<<< HEAD
-        "x-ms-version": "2020-12-06"
-=======
-        "x-ms-version": "2021-02-12"
->>>>>>> 7e782c87
+        "x-ms-version": "2021-02-12"
       },
       "RequestBody": null,
       "StatusCode": 201,
@@ -76,11 +64,7 @@
         ],
         "x-ms-client-request-id": "f29c0a8c-cdae-a6b9-49e9-4214d5cc1573",
         "x-ms-request-id": "d66a6d80-f01f-0088-2ff9-069a56000000",
-<<<<<<< HEAD
-        "x-ms-version": "2020-12-06"
-=======
-        "x-ms-version": "2021-02-12"
->>>>>>> 7e782c87
+        "x-ms-version": "2021-02-12"
       },
       "ResponseBody": []
     },
@@ -100,11 +84,7 @@
         "x-ms-client-request-id": "bab69b31-9d6e-3c8c-c3f0-a530df0b226f",
         "x-ms-date": "Fri, 19 Feb 2021 19:56:43 GMT",
         "x-ms-return-client-request-id": "true",
-<<<<<<< HEAD
-        "x-ms-version": "2020-12-06"
-=======
-        "x-ms-version": "2021-02-12"
->>>>>>> 7e782c87
+        "x-ms-version": "2021-02-12"
       },
       "RequestBody": "C8jwfrH5MzRcs+XWnE4t6rraJQ0PsJbjA7pUducfM2LH6gv58C02k9dolvro4gr6u1ha+6cIY1oxDHv2pbxMPICCD7FCNPmMpJI1pxqb+yCwWbuPxDe7v4exyOOyP+0aG1l6ZdNYt4dezVcV0rs/lRFaRkwBvHhIxlAqkWsV2WSkGozBIZVNV6E0MffgpuzLcTLRWPihGV7hMZ6CLSYbSPPycLcvfnN8DO6qzYuBaCBjXiA5RIFrAwEt3/D2yip7GOgD7TY0nPK/VUwJ9kzTYMl+Hs8G4gRyhm22Ap6DhkHEL7SifXrqL8Itee40Ygy0WX8md6xadTbkkGfJfppTO84KRMeYMOJPlO8N2GgVPSRgAagfXA6Varp9vu0TILEn2j4gKh1FHCmd1+K8TZ3OzlJCaHzxNN7AddoNGnH1O3M+5f0p9RMHGuV/goUr2Rwcr/Ca0Lg0NqZfX7RCNwG3p5tvfWifpNk/O02XcrJZlJy+8GuBW2u7Ca9WypVexOLjx9rpvFu0fAoXWpVqncT0BssYhEeVNkwws3S5SNpD4Hdqs6rXcNdBCXNhagDWUWzqYsPJRj+bTZGNuAnn+zQw03kd/+kZHJb013rTNMxLWmIHzuYWeZo3z2YZSrfOWg4/MZaHuFKC0UUt1W7FxxnEQl6n3y1NGVne5i+D/9LfJn1slAM2xKIQhfyg6aQscgdMVAdYJ3vg8hc8qNEi/tFzTa7xWDMVjn27llkwrC+1snQoNqrKhv8Ci6Lr+RvQ7YYqLZv2OhnTNsaKnZAhr0Xnh/Vd+ccnqMev78yRKpRh66nSBn+UvndaVQDkQOlv4NxcA3Imc/O/A4XTR0tNQQwxKLHmTqnFU8h9AqTHQmfePw7wNSYiO3e1EwL6wHcsDRPzsxg3iJEyl6+qqHFP98Ad9Qc8XAzmD+w6MTumy5NQUfWQ1I9Pp7d9vZ12eJMGZRxB3cpw8LAHDKQr/FZWi8wcWVZ8viMxzU5Qv59ucJZYNMsfZO3I4GFEicfrI6pgJjHRWh48iqf5EA98IDARmJwN0siLNyfeU3n1NzVbRqmj75htnRV4HKokJVTeS8AwM/Ar3VHi1O4K8walR1Jxnclm2TCXpPuGlbYeZhHSAAe4xQRFMGhYwBqpYqoP0tVXsoiKd3KPmI70pEiaxG7dOPL+7IFOLG1hDRgV7kFRd8LhxrOJR4iVKC11UIsfvfyszCm3EOVTCYYaKWpZeqpMoy2Fuf26U/BqacRT2NzhQU8caCEYmWbdjb0tbx4eO66DKKxemgT+8ng5Tach/zCqOOcaPRKINAnHqCtAjOTSTC4V0LAvg6dLHXWo3ky+u42NgzY2A/2b+vOjl/HZvmaTZgB5Cw==",
       "StatusCode": 202,
@@ -118,11 +98,7 @@
         "x-ms-client-request-id": "bab69b31-9d6e-3c8c-c3f0-a530df0b226f",
         "x-ms-request-id": "d66a6d9b-f01f-0088-4af9-069a56000000",
         "x-ms-request-server-encrypted": "true",
-<<<<<<< HEAD
-        "x-ms-version": "2020-12-06"
-=======
-        "x-ms-version": "2021-02-12"
->>>>>>> 7e782c87
+        "x-ms-version": "2021-02-12"
       },
       "ResponseBody": []
     },
@@ -142,11 +118,7 @@
         "x-ms-client-request-id": "7a8950e8-e758-d00d-f9e0-3b841e13de87",
         "x-ms-date": "Fri, 19 Feb 2021 19:56:43 GMT",
         "x-ms-return-client-request-id": "true",
-<<<<<<< HEAD
-        "x-ms-version": "2020-12-06"
-=======
-        "x-ms-version": "2021-02-12"
->>>>>>> 7e782c87
+        "x-ms-version": "2021-02-12"
       },
       "RequestBody": "L397tUDOIJzfVbwI7J2yCa6cSDB61byL67VxXg8UeExFsF4OCID1Ndz/G53mjwU7C1zlyrhIkVnC78qLXMGNyt1wwjs/pAEtphNUerofpFywNlKyL66T/R8ESxi2atgbcVDAdszJ/GdbtyOl9Bafo0pu2iZu2psv3cUcOlnodzs7OQhqXy6P5jnrVneK7QkIZajOSI+xrJa0kJkHrMIOc0DoarsNNEQc3vTtg4Qjpe+8FNSwGS+siYxxtc6Uhzp33eI3oYNN+jBksmmbxCkSkOupS5jtXVoRPOAum392h1e5daWh7ANsbhmkTGfFEMVjXyTi6jyiin+IJmWiH1+x7SoS4U6DcKToPdx+SBDySysbyzxak5waF+smGcadyk668l48sy924O6A+q1fI0Fuldo6hlQiVlqO98pjXVbeSnONxFWytZj8petN2pnuuvOpt4PsYkP6l5wErrtkEoKYoq850V/rvN9BPuBp1XzBnzzWuqXS8ecvkyy5rQfdl5NotTjptemUvfqkqiRikcIfQg5+jlfcxbDHCj4zMQ7YZKdNAB9E1+pTQfyrLkfDzAFpmmv4Xgg7i/CIIaqqYYvszEV9FZGj22okKkxaMZZoBD09ypej3wWeEnUvvLY/qOBxv2IBRbdwxr4A1DS74FpZHxxtbZf0SOxA3wMccx+05YFr6XI0Z76FzAPZowvR4jEb1ZyZ0TtJfXZ1wWa0VFKfS++yUPfnJbhd6KCTGqXhbvzRAJ2CGhNGImz7vqVY0HixOlcbHpI6M7DkO+matmLRk1Jp41O0HDHbbC6K7GYSBRco4eBOxlBql83tnt8prGsKKitS7u0l/B0lQLJkr0dK0TbSctSBgs0C/0uFx31RscDCgME6vxYpAuXCKIWdBueGosypVzmWiKdeUO+inzSg1I7yoS+FDxEfqW/vvlpHZPlk/ySxqFqGLPgZ3G8nh2KwIlT3q2S4AJO7ia3KpslNFuz2PaAP7iszbHU2bDKi9yIMP5wFT7iUq/+R9h6tu4Uuy8WDMUnCoDMoxD/vgZNgGJKLvmctR8czYZKhfvgNhrDvCKBsHsbZSZ5o3Yt5pSprMN2MIf0dAYP+UM+3ISI7Gz6P/3nz8/rLsnTJxWo7urxoNk0bgGSy0gccbs72Iih7LcJN6qWweD3iwW+JVDsZw5YTT+vVH5rZ3C1y1oUr1I9LTZio7s8Wt70QOb/0KX3LA6s449M9pg0ncw14PqG3tuzfPQajcdTG/ZctxObb5bKvptLa8/G8DqaKgXrCnXkcWILTFOt2KJLWcuU7EOEnTI5ayZfO3cP7Ii9gGO9aBGAeEWxkCNDHOH5ABIELgf3EYjTsZ9PhTXu+1/G7Fg+iew==",
       "StatusCode": 202,
@@ -160,11 +132,7 @@
         "x-ms-client-request-id": "7a8950e8-e758-d00d-f9e0-3b841e13de87",
         "x-ms-request-id": "d66a6daf-f01f-0088-5ef9-069a56000000",
         "x-ms-request-server-encrypted": "true",
-<<<<<<< HEAD
-        "x-ms-version": "2020-12-06"
-=======
-        "x-ms-version": "2021-02-12"
->>>>>>> 7e782c87
+        "x-ms-version": "2021-02-12"
       },
       "ResponseBody": []
     },
@@ -182,11 +150,7 @@
         "x-ms-client-request-id": "8e47284d-a782-b616-7a42-8b84c3ca80dd",
         "x-ms-date": "Fri, 19 Feb 2021 19:56:44 GMT",
         "x-ms-return-client-request-id": "true",
-<<<<<<< HEAD
-        "x-ms-version": "2020-12-06"
-=======
-        "x-ms-version": "2021-02-12"
->>>>>>> 7e782c87
+        "x-ms-version": "2021-02-12"
       },
       "RequestBody": null,
       "StatusCode": 200,
@@ -202,11 +166,7 @@
         "x-ms-client-request-id": "8e47284d-a782-b616-7a42-8b84c3ca80dd",
         "x-ms-request-id": "d66a6dc4-f01f-0088-73f9-069a56000000",
         "x-ms-request-server-encrypted": "false",
-<<<<<<< HEAD
-        "x-ms-version": "2020-12-06"
-=======
-        "x-ms-version": "2021-02-12"
->>>>>>> 7e782c87
+        "x-ms-version": "2021-02-12"
       },
       "ResponseBody": []
     },
@@ -225,11 +185,7 @@
         "x-ms-date": "Fri, 19 Feb 2021 19:56:44 GMT",
         "x-ms-range": "bytes=1024-2047",
         "x-ms-return-client-request-id": "true",
-<<<<<<< HEAD
-        "x-ms-version": "2020-12-06"
-=======
-        "x-ms-version": "2021-02-12"
->>>>>>> 7e782c87
+        "x-ms-version": "2021-02-12"
       },
       "RequestBody": null,
       "StatusCode": 206,
@@ -255,11 +211,7 @@
         "x-ms-permissions": "rw-r-----",
         "x-ms-request-id": "469110a4-401e-0056-37f9-068eb0000000",
         "x-ms-server-encrypted": "true",
-<<<<<<< HEAD
-        "x-ms-version": "2020-12-06"
-=======
-        "x-ms-version": "2021-02-12"
->>>>>>> 7e782c87
+        "x-ms-version": "2021-02-12"
       },
       "ResponseBody": "L397tUDOIJzfVbwI7J2yCa6cSDB61byL67VxXg8UeExFsF4OCID1Ndz/G53mjwU7C1zlyrhIkVnC78qLXMGNyt1wwjs/pAEtphNUerofpFywNlKyL66T/R8ESxi2atgbcVDAdszJ/GdbtyOl9Bafo0pu2iZu2psv3cUcOlnodzs7OQhqXy6P5jnrVneK7QkIZajOSI+xrJa0kJkHrMIOc0DoarsNNEQc3vTtg4Qjpe+8FNSwGS+siYxxtc6Uhzp33eI3oYNN+jBksmmbxCkSkOupS5jtXVoRPOAum392h1e5daWh7ANsbhmkTGfFEMVjXyTi6jyiin+IJmWiH1+x7SoS4U6DcKToPdx+SBDySysbyzxak5waF+smGcadyk668l48sy924O6A+q1fI0Fuldo6hlQiVlqO98pjXVbeSnONxFWytZj8petN2pnuuvOpt4PsYkP6l5wErrtkEoKYoq850V/rvN9BPuBp1XzBnzzWuqXS8ecvkyy5rQfdl5NotTjptemUvfqkqiRikcIfQg5+jlfcxbDHCj4zMQ7YZKdNAB9E1+pTQfyrLkfDzAFpmmv4Xgg7i/CIIaqqYYvszEV9FZGj22okKkxaMZZoBD09ypej3wWeEnUvvLY/qOBxv2IBRbdwxr4A1DS74FpZHxxtbZf0SOxA3wMccx+05YFr6XI0Z76FzAPZowvR4jEb1ZyZ0TtJfXZ1wWa0VFKfS++yUPfnJbhd6KCTGqXhbvzRAJ2CGhNGImz7vqVY0HixOlcbHpI6M7DkO+matmLRk1Jp41O0HDHbbC6K7GYSBRco4eBOxlBql83tnt8prGsKKitS7u0l/B0lQLJkr0dK0TbSctSBgs0C/0uFx31RscDCgME6vxYpAuXCKIWdBueGosypVzmWiKdeUO+inzSg1I7yoS+FDxEfqW/vvlpHZPlk/ySxqFqGLPgZ3G8nh2KwIlT3q2S4AJO7ia3KpslNFuz2PaAP7iszbHU2bDKi9yIMP5wFT7iUq/+R9h6tu4Uuy8WDMUnCoDMoxD/vgZNgGJKLvmctR8czYZKhfvgNhrDvCKBsHsbZSZ5o3Yt5pSprMN2MIf0dAYP+UM+3ISI7Gz6P/3nz8/rLsnTJxWo7urxoNk0bgGSy0gccbs72Iih7LcJN6qWweD3iwW+JVDsZw5YTT+vVH5rZ3C1y1oUr1I9LTZio7s8Wt70QOb/0KX3LA6s449M9pg0ncw14PqG3tuzfPQajcdTG/ZctxObb5bKvptLa8/G8DqaKgXrCnXkcWILTFOt2KJLWcuU7EOEnTI5ayZfO3cP7Ii9gGO9aBGAeEWxkCNDHOH5ABIELgf3EYjTsZ9PhTXu+1/G7Fg+iew=="
     },
@@ -277,11 +229,7 @@
         "x-ms-client-request-id": "8b18db3c-8b92-0011-450b-8c967b62a05a",
         "x-ms-date": "Fri, 19 Feb 2021 19:56:44 GMT",
         "x-ms-return-client-request-id": "true",
-<<<<<<< HEAD
-        "x-ms-version": "2020-12-06"
-=======
-        "x-ms-version": "2021-02-12"
->>>>>>> 7e782c87
+        "x-ms-version": "2021-02-12"
       },
       "RequestBody": null,
       "StatusCode": 202,
@@ -294,11 +242,7 @@
         ],
         "x-ms-client-request-id": "8b18db3c-8b92-0011-450b-8c967b62a05a",
         "x-ms-request-id": "469110cb-401e-0056-5ef9-068eb0000000",
-<<<<<<< HEAD
-        "x-ms-version": "2020-12-06"
-=======
-        "x-ms-version": "2021-02-12"
->>>>>>> 7e782c87
+        "x-ms-version": "2021-02-12"
       },
       "ResponseBody": []
     }
