{
  "Entries": [
    {
      "RequestUri": "http://seannsecanary.blob.core.windows.net/test-filesystem-be1e9378-b94a-7a32-ccf7-5902455fdfde?restype=container",
      "RequestMethod": "PUT",
      "RequestHeaders": {
        "Authorization": "Sanitized",
        "traceparent": "00-4ed0000d0ae20b4d9b160630330304c6-54eac2c6f267fd46-00",
        "User-Agent": [
          "azsdk-net-Storage.Files.DataLake/12.1.0-dev.20200403.1",
          "(.NET Core 4.6.28325.01; Microsoft Windows 10.0.18362 )"
        ],
        "x-ms-blob-public-access": "container",
        "x-ms-client-request-id": "c6838029-6a23-d5e4-9b7c-ae2ab5bbc0f2",
        "x-ms-date": "Fri, 03 Apr 2020 20:58:53 GMT",
        "x-ms-return-client-request-id": "true",
<<<<<<< HEAD
        "x-ms-version": "2019-12-12"
=======
        "x-ms-version": "2020-02-10"
>>>>>>> 60f4876e
      },
      "RequestBody": null,
      "StatusCode": 201,
      "ResponseHeaders": {
        "Content-Length": "0",
        "Date": "Fri, 03 Apr 2020 20:58:51 GMT",
        "ETag": "\u00220x8D7D811D056324B\u0022",
        "Last-Modified": "Fri, 03 Apr 2020 20:58:51 GMT",
        "Server": [
          "Windows-Azure-Blob/1.0",
          "Microsoft-HTTPAPI/2.0"
        ],
        "x-ms-client-request-id": "c6838029-6a23-d5e4-9b7c-ae2ab5bbc0f2",
        "x-ms-request-id": "9621f72e-f01e-0012-5efa-093670000000",
<<<<<<< HEAD
        "x-ms-version": "2019-12-12"
=======
        "x-ms-version": "2020-02-10"
>>>>>>> 60f4876e
      },
      "ResponseBody": []
    },
    {
      "RequestUri": "http://seannsecanary.dfs.core.windows.net/test-filesystem-be1e9378-b94a-7a32-ccf7-5902455fdfde/test-file-a3729dc7-a8c1-2453-3f2b-3cd476813432?resource=file",
      "RequestMethod": "PUT",
      "RequestHeaders": {
        "Authorization": "Sanitized",
        "traceparent": "00-8b3adb5a8bf15b45a63e2c9d10a1bcfd-c022b55b1739234d-00",
        "User-Agent": [
          "azsdk-net-Storage.Files.DataLake/12.1.0-dev.20200403.1",
          "(.NET Core 4.6.28325.01; Microsoft Windows 10.0.18362 )"
        ],
        "x-ms-client-request-id": "a8e94fb5-1228-814f-2d5f-87f82e0f5f19",
        "x-ms-date": "Fri, 03 Apr 2020 20:58:53 GMT",
        "x-ms-return-client-request-id": "true",
<<<<<<< HEAD
        "x-ms-version": "2019-12-12"
=======
        "x-ms-version": "2020-02-10"
>>>>>>> 60f4876e
      },
      "RequestBody": null,
      "StatusCode": 201,
      "ResponseHeaders": {
        "Content-Length": "0",
        "Date": "Fri, 03 Apr 2020 20:58:51 GMT",
        "ETag": "\u00220x8D7D811D0651AB1\u0022",
        "Last-Modified": "Fri, 03 Apr 2020 20:58:51 GMT",
        "Server": [
          "Windows-Azure-HDFS/1.0",
          "Microsoft-HTTPAPI/2.0"
        ],
        "x-ms-client-request-id": "a8e94fb5-1228-814f-2d5f-87f82e0f5f19",
        "x-ms-request-id": "fa43fec2-201f-0097-1dfa-091bad000000",
<<<<<<< HEAD
        "x-ms-version": "2019-12-12"
=======
        "x-ms-version": "2020-02-10"
>>>>>>> 60f4876e
      },
      "ResponseBody": []
    },
    {
      "RequestUri": "http://seannsecanary.dfs.core.windows.net/test-filesystem-be1e9378-b94a-7a32-ccf7-5902455fdfde/test-file-a3729dc7-a8c1-2453-3f2b-3cd476813432?action=append\u0026position=0",
      "RequestMethod": "PATCH",
      "RequestHeaders": {
        "Authorization": "Sanitized",
        "Content-Length": "1024",
        "traceparent": "00-382d0d8d32eae840a387265132eaeaf2-c72af6ecfa730445-00",
        "User-Agent": [
          "azsdk-net-Storage.Files.DataLake/12.1.0-dev.20200403.1",
          "(.NET Core 4.6.28325.01; Microsoft Windows 10.0.18362 )"
        ],
        "x-ms-client-request-id": "30fb61fb-4b41-5bea-e363-82079da2f355",
        "x-ms-date": "Fri, 03 Apr 2020 20:58:53 GMT",
        "x-ms-return-client-request-id": "true",
<<<<<<< HEAD
        "x-ms-version": "2019-12-12"
=======
        "x-ms-version": "2020-02-10"
>>>>>>> 60f4876e
      },
      "RequestBody": "R3zobOL8Fq7jHXRaRpl/Fu11HyaYiwov\u002BVeWfJLBJh4HSHIoQNDjuTg7xQqd9DuU33ALuPA4gLxyuHOLZZocIvdWU/0mVtYckWbtXcb/kgUbAp0htW0uzsi2toddWFSeH6ITRqE9bYma7ieKSiP1ciZub2L9\u002BmyJKIQ1cKBOvzkSTj0j7Etk3pQTh8dGo4SkwENg7\u002BjxoSQ2ih4cCPzoSy/tePvl0YbaCZHN6XOkQoQAkLBd7tBQIK0Y7WItR9WXKzuYWCuIvu68huVWI7ixkUeZG3dMi11enFdOzOQkrcK8Nb03DOlZeNLCoGfr\u002Bvz0Z1sakytdS5/eObvTOfEJl9kimu36eYVdQKOliur1c6JaWWWJCRmWXuoeWNIthT7guAiOyF8P\u002Bu3VvVOIuMC16MYZeeCMf47AjDsD3CGyL7tlxNHhZ6tCS193s0zGDqYpaW8MFAteVDh6zjsjCx7MIo6XIvPu04Ea1i2BFMtB\u002BX6V2XOxphqvB2\u002BYZplvHz9Aq5C\u002BLuuyOpXu8T7e3EBtOdS8jjKrG3xz5xuDVmzoq7ftQGk6g8uT457dwrTc0SovKy3EspENlY8USkbPLuQpBkaG8JzXMrUJKauTzVjHlhbxVCo\u002BI/gm4KvZJjiExLS6s7xuVeCOWPl4u4nlesc2TLQw3tq66\u002BNOYBDx/Qt9hGX22RqcWUE2YvswxmduQGXjotmEVOXZAMjZIPTPnVrt\u002BjYk76GtmvNz\u002BXveiSR73yCrDVsx\u002BDB/HdlRwzhMZsWhQ8sxSlHENQjmEVpq\u002BnakXUDUJI//uwIFpdLHXNa6JpO2PUVZSpTP5thSS\u002BfWFCJirWX4d0I1oofJK6V//NkxLOrHs70wSxOsBT63rHAaL5CvZa5wwq9QgJu\u002Bjx/vUOn\u002BIR/9DmFlMWJSS3IDfvYXr/sVz5cqwGk7djIhcrv0vLRUuIpRHCAvSjRMHnY8TAKlp\u002BAj2oBS1GC1wpguQ7\u002BmXY\u002B9r8VrxZLb5oVi3qLz/ikvfMvb0OI0AuQqnFqIAAZ1pcDnfp09OuFNSPT77/W\u002BwcNu/sfzy4ysiazgQCk3UuV/7TjhDICL8kLqjYjuORLubNqXGQI\u002Bgdo0OvTwXfm3FvUOewG93bRD4wyFCT4EvlCa8dRPoDniQGxerdKLmpRIMnaS370RMY8lUzb2uXebL3ukVmslaHW8LDqUXzDiuEh3PNfHcd6TiMBFKUwC64f0wn1W50MoI8oB1rKCfNJeQ5vuf3yg076dEc6r3z8ouUCzoJyyjNEEThkMxposEAzt5uaxFGwLVO6\u002BudV1fUOK2B1yz9w2q7bK6TFjkw0kcADBvflYd6TUqEut9NP7jtHVge58ukAwtzov5is7p8Dhmg==",
      "StatusCode": 202,
      "ResponseHeaders": {
        "Content-Length": "0",
        "Date": "Fri, 03 Apr 2020 20:58:51 GMT",
        "Server": [
          "Windows-Azure-HDFS/1.0",
          "Microsoft-HTTPAPI/2.0"
        ],
        "x-ms-client-request-id": "30fb61fb-4b41-5bea-e363-82079da2f355",
        "x-ms-request-id": "fa43fec3-201f-0097-1efa-091bad000000",
        "x-ms-request-server-encrypted": "true",
<<<<<<< HEAD
        "x-ms-version": "2019-12-12"
=======
        "x-ms-version": "2020-02-10"
>>>>>>> 60f4876e
      },
      "ResponseBody": []
    },
    {
      "RequestUri": "http://seannsecanary.dfs.core.windows.net/test-filesystem-be1e9378-b94a-7a32-ccf7-5902455fdfde/test-file-a3729dc7-a8c1-2453-3f2b-3cd476813432?action=append\u0026position=1024",
      "RequestMethod": "PATCH",
      "RequestHeaders": {
        "Authorization": "Sanitized",
        "Content-Length": "1024",
        "traceparent": "00-6b4afda89ac32246910c5faebedf8a83-7a8599c1707c7646-00",
        "User-Agent": [
          "azsdk-net-Storage.Files.DataLake/12.1.0-dev.20200403.1",
          "(.NET Core 4.6.28325.01; Microsoft Windows 10.0.18362 )"
        ],
        "x-ms-client-request-id": "810ab31e-60ed-ee28-bd28-3c1429dd624b",
        "x-ms-date": "Fri, 03 Apr 2020 20:58:53 GMT",
        "x-ms-return-client-request-id": "true",
<<<<<<< HEAD
        "x-ms-version": "2019-12-12"
=======
        "x-ms-version": "2020-02-10"
>>>>>>> 60f4876e
      },
      "RequestBody": "SNWzv0kyYHmdJ5CIt\u002BPPWmCOER\u002Bntr\u002BRBr8pkHmYAIvMWYol2xGLT40DHBmfL4JMF9DbGa7B85EVIrmKCM//BCcEvF5YqX9OAsGSo5qm8dY83HmpvefcCmb5ELlYAUe9AxfymnIk821QjRbsL0/2bzDiTStWVkdAKLL3XpnG9gF61Z\u002BDtFdkGOkLWDDQ79sWAqCIdbMbZqzPsXLALJTUiZYVcVqwc7rZfjVCSv4XcDjW4Vz4PYBOX27yswLko\u002BtUN86Zun2AZo/mr/d92ByuuEE66Us420wWxxLsvb\u002B49NpK7hMvfbW6VnvMEo2I0IdSRPrAqrqgG1yCg/NrlKjPLbsdM\u002BoJfjuMf5PPbMi\u002BjfaLmXjF90ogqdK2rfrBTsHS/OXSa52dScW/NCsm0K\u002BTxPX84PovCjZx/IkXUtFAyjDR/G/j6yFZ7lCzBcMe\u002BdkjIugExW7Go/KvYW4Thfbzfmn6VNQ/sNnTo/KpfAVyUgOw8y/pPAXCC1l9NImzRmhawIZaJKQE5HIPMCF7HCbsPA9rYpLHCkJjOEl6wXtPIF2KT7x\u002BGC1eqw\u002B82QvjRu4ykPd6SOPWk7VD9uxaiiL3wBDE8cxqbSThDLaDCjA3f/FbRzCD1dd5tLwGOyFBBCHsxRn6H1UhyCPTmDwsUoiEDHb7/0Lxc\u002Bs4Sj0QZDIDoAeVlkQXPGCbOX8NsD2bTWE0gS6qRQTf\u002B1IuwtQYEWTw0Pc0l7xDbNAWX8XD48OtnP3b3OIEWFoDtZvy6XmMgygbHd9FZ7ak8BRdlOY/HBeOgCXXPDWC63icMeEgUYNWidycp8bjaDVHNuzNpsN0w5mEY2lUtUbzmTFnqTbVhJ6RBgsKonRQqxfwkAVJtEW0J21HnO0ZAtSVqQ6Ue7//cbJNO6C4aiElM7hRYyVBquTssoHIjeexdwM2dPllvDBY8B5T/Hik/L1MImk0yJ6vVP8qqMg9NuTKm8ScgfYov3eI\u002BHIG7a5rR7bDfGt\u002BfK9khh/5OhNnG7o6iGC0CHrHI2LxrM8rqGZQvmASebl4TB4UN/rWLoRjIN24zGVNtz47/FgJjNDgOd65qHyyVKEAwTtBoNGA8fXdjovxc9sAAwch131hb79OM/4cHIUIsMw8twoqCxZtuwtjK/5E78UCuKV1kH0jn1J7823SY9Rv1N2/tLvR1vfwtBxy/kPBCkQ4GmTgkx9OGRi4rhipm1c281YghDoJMeGuhNxgsaEPuugomklwj0G9cJujGCjeRhjEOwrsoIUJLuiCMQ9D7md2qPMvgQEOxmMVYxOeZhi4zz3Dm3WWIxljHmtg7V0yeoI0LHA1r8UXtnWn1j1ya8jQyWLRf1Ly4IXZzGKVrtgF4uiQag==",
      "StatusCode": 202,
      "ResponseHeaders": {
        "Content-Length": "0",
        "Date": "Fri, 03 Apr 2020 20:58:51 GMT",
        "Server": [
          "Windows-Azure-HDFS/1.0",
          "Microsoft-HTTPAPI/2.0"
        ],
        "x-ms-client-request-id": "810ab31e-60ed-ee28-bd28-3c1429dd624b",
        "x-ms-request-id": "fa43fec4-201f-0097-1ffa-091bad000000",
        "x-ms-request-server-encrypted": "true",
<<<<<<< HEAD
        "x-ms-version": "2019-12-12"
=======
        "x-ms-version": "2020-02-10"
>>>>>>> 60f4876e
      },
      "ResponseBody": []
    },
    {
      "RequestUri": "http://seannsecanary.dfs.core.windows.net/test-filesystem-be1e9378-b94a-7a32-ccf7-5902455fdfde/test-file-a3729dc7-a8c1-2453-3f2b-3cd476813432?action=flush\u0026position=2048",
      "RequestMethod": "PATCH",
      "RequestHeaders": {
        "Authorization": "Sanitized",
        "Content-Length": "0",
        "traceparent": "00-ed5f559018e38d43955b8ffcc2742561-ee227c79993ae241-00",
        "User-Agent": [
          "azsdk-net-Storage.Files.DataLake/12.1.0-dev.20200403.1",
          "(.NET Core 4.6.28325.01; Microsoft Windows 10.0.18362 )"
        ],
        "x-ms-client-request-id": "e9e98fb4-7198-8168-d89f-6a1d0645a98f",
        "x-ms-date": "Fri, 03 Apr 2020 20:58:53 GMT",
        "x-ms-return-client-request-id": "true",
<<<<<<< HEAD
        "x-ms-version": "2019-12-12"
=======
        "x-ms-version": "2020-02-10"
>>>>>>> 60f4876e
      },
      "RequestBody": null,
      "StatusCode": 200,
      "ResponseHeaders": {
        "Content-Length": "0",
        "Date": "Fri, 03 Apr 2020 20:58:51 GMT",
        "ETag": "\u00220x8D7D811D08C15FE\u0022",
        "Last-Modified": "Fri, 03 Apr 2020 20:58:52 GMT",
        "Server": [
          "Windows-Azure-HDFS/1.0",
          "Microsoft-HTTPAPI/2.0"
        ],
        "x-ms-client-request-id": "e9e98fb4-7198-8168-d89f-6a1d0645a98f",
        "x-ms-request-id": "fa43fec5-201f-0097-20fa-091bad000000",
        "x-ms-request-server-encrypted": "true",
<<<<<<< HEAD
        "x-ms-version": "2019-12-12"
=======
        "x-ms-version": "2020-02-10"
>>>>>>> 60f4876e
      },
      "ResponseBody": []
    },
    {
      "RequestUri": "http://seannsecanary.blob.core.windows.net/test-filesystem-be1e9378-b94a-7a32-ccf7-5902455fdfde/test-file-a3729dc7-a8c1-2453-3f2b-3cd476813432",
      "RequestMethod": "GET",
      "RequestHeaders": {
        "Authorization": "Sanitized",
        "traceparent": "00-8b1d7d24172b734dbc67f2597db1f231-75ab2c2b8377b143-00",
        "User-Agent": [
          "azsdk-net-Storage.Files.DataLake/12.1.0-dev.20200403.1",
          "(.NET Core 4.6.28325.01; Microsoft Windows 10.0.18362 )"
        ],
        "x-ms-client-request-id": "9a5f34cb-79f4-e6b3-1e8e-da76fcc1b0c1",
        "x-ms-date": "Fri, 03 Apr 2020 20:58:53 GMT",
        "x-ms-range": "bytes=1024-2047",
        "x-ms-return-client-request-id": "true",
<<<<<<< HEAD
        "x-ms-version": "2019-12-12"
=======
        "x-ms-version": "2020-02-10"
>>>>>>> 60f4876e
      },
      "RequestBody": null,
      "StatusCode": 206,
      "ResponseHeaders": {
        "Accept-Ranges": "bytes",
        "Content-Length": "1024",
        "Content-Range": "bytes 1024-2047/2048",
        "Content-Type": "application/octet-stream",
        "Date": "Fri, 03 Apr 2020 20:58:51 GMT",
        "ETag": "\u00220x8D7D811D08C15FE\u0022",
        "Last-Modified": "Fri, 03 Apr 2020 20:58:52 GMT",
        "Server": [
          "Windows-Azure-Blob/1.0",
          "Microsoft-HTTPAPI/2.0"
        ],
        "x-ms-blob-type": "BlockBlob",
        "x-ms-client-request-id": "9a5f34cb-79f4-e6b3-1e8e-da76fcc1b0c1",
        "x-ms-creation-time": "Fri, 03 Apr 2020 20:58:51 GMT",
        "x-ms-lease-state": "available",
        "x-ms-lease-status": "unlocked",
        "x-ms-request-id": "9621f761-f01e-0012-06fa-093670000000",
        "x-ms-server-encrypted": "true",
<<<<<<< HEAD
        "x-ms-version": "2019-12-12"
=======
        "x-ms-version": "2020-02-10"
>>>>>>> 60f4876e
      },
      "ResponseBody": "SNWzv0kyYHmdJ5CIt\u002BPPWmCOER\u002Bntr\u002BRBr8pkHmYAIvMWYol2xGLT40DHBmfL4JMF9DbGa7B85EVIrmKCM//BCcEvF5YqX9OAsGSo5qm8dY83HmpvefcCmb5ELlYAUe9AxfymnIk821QjRbsL0/2bzDiTStWVkdAKLL3XpnG9gF61Z\u002BDtFdkGOkLWDDQ79sWAqCIdbMbZqzPsXLALJTUiZYVcVqwc7rZfjVCSv4XcDjW4Vz4PYBOX27yswLko\u002BtUN86Zun2AZo/mr/d92ByuuEE66Us420wWxxLsvb\u002B49NpK7hMvfbW6VnvMEo2I0IdSRPrAqrqgG1yCg/NrlKjPLbsdM\u002BoJfjuMf5PPbMi\u002BjfaLmXjF90ogqdK2rfrBTsHS/OXSa52dScW/NCsm0K\u002BTxPX84PovCjZx/IkXUtFAyjDR/G/j6yFZ7lCzBcMe\u002BdkjIugExW7Go/KvYW4Thfbzfmn6VNQ/sNnTo/KpfAVyUgOw8y/pPAXCC1l9NImzRmhawIZaJKQE5HIPMCF7HCbsPA9rYpLHCkJjOEl6wXtPIF2KT7x\u002BGC1eqw\u002B82QvjRu4ykPd6SOPWk7VD9uxaiiL3wBDE8cxqbSThDLaDCjA3f/FbRzCD1dd5tLwGOyFBBCHsxRn6H1UhyCPTmDwsUoiEDHb7/0Lxc\u002Bs4Sj0QZDIDoAeVlkQXPGCbOX8NsD2bTWE0gS6qRQTf\u002B1IuwtQYEWTw0Pc0l7xDbNAWX8XD48OtnP3b3OIEWFoDtZvy6XmMgygbHd9FZ7ak8BRdlOY/HBeOgCXXPDWC63icMeEgUYNWidycp8bjaDVHNuzNpsN0w5mEY2lUtUbzmTFnqTbVhJ6RBgsKonRQqxfwkAVJtEW0J21HnO0ZAtSVqQ6Ue7//cbJNO6C4aiElM7hRYyVBquTssoHIjeexdwM2dPllvDBY8B5T/Hik/L1MImk0yJ6vVP8qqMg9NuTKm8ScgfYov3eI\u002BHIG7a5rR7bDfGt\u002BfK9khh/5OhNnG7o6iGC0CHrHI2LxrM8rqGZQvmASebl4TB4UN/rWLoRjIN24zGVNtz47/FgJjNDgOd65qHyyVKEAwTtBoNGA8fXdjovxc9sAAwch131hb79OM/4cHIUIsMw8twoqCxZtuwtjK/5E78UCuKV1kH0jn1J7823SY9Rv1N2/tLvR1vfwtBxy/kPBCkQ4GmTgkx9OGRi4rhipm1c281YghDoJMeGuhNxgsaEPuugomklwj0G9cJujGCjeRhjEOwrsoIUJLuiCMQ9D7md2qPMvgQEOxmMVYxOeZhi4zz3Dm3WWIxljHmtg7V0yeoI0LHA1r8UXtnWn1j1ya8jQyWLRf1Ly4IXZzGKVrtgF4uiQag=="
    },
    {
      "RequestUri": "http://seannsecanary.blob.core.windows.net/test-filesystem-be1e9378-b94a-7a32-ccf7-5902455fdfde?restype=container",
      "RequestMethod": "DELETE",
      "RequestHeaders": {
        "Authorization": "Sanitized",
        "traceparent": "00-fd35d55e9757734c8fde1512a02f0e27-ee7f619e2f825448-00",
        "User-Agent": [
          "azsdk-net-Storage.Files.DataLake/12.1.0-dev.20200403.1",
          "(.NET Core 4.6.28325.01; Microsoft Windows 10.0.18362 )"
        ],
        "x-ms-client-request-id": "d2515f0a-0fe5-159b-f2f9-593d2167ba13",
        "x-ms-date": "Fri, 03 Apr 2020 20:58:53 GMT",
        "x-ms-return-client-request-id": "true",
<<<<<<< HEAD
        "x-ms-version": "2019-12-12"
=======
        "x-ms-version": "2020-02-10"
>>>>>>> 60f4876e
      },
      "RequestBody": null,
      "StatusCode": 202,
      "ResponseHeaders": {
        "Content-Length": "0",
        "Date": "Fri, 03 Apr 2020 20:58:51 GMT",
        "Server": [
          "Windows-Azure-Blob/1.0",
          "Microsoft-HTTPAPI/2.0"
        ],
        "x-ms-client-request-id": "d2515f0a-0fe5-159b-f2f9-593d2167ba13",
        "x-ms-request-id": "9621f76a-f01e-0012-0dfa-093670000000",
<<<<<<< HEAD
        "x-ms-version": "2019-12-12"
=======
        "x-ms-version": "2020-02-10"
>>>>>>> 60f4876e
      },
      "ResponseBody": []
    }
  ],
  "Variables": {
    "RandomSeed": "1937036383",
    "Storage_TestConfigHierarchicalNamespace": "NamespaceTenant\nseannsecanary\nU2FuaXRpemVk\nhttp://seannsecanary.blob.core.windows.net\nhttp://seannsecanary.file.core.windows.net\nhttp://seannsecanary.queue.core.windows.net\nhttp://seannsecanary.table.core.windows.net\n\n\n\n\nhttp://seannsecanary-secondary.blob.core.windows.net\nhttp://seannsecanary-secondary.file.core.windows.net\nhttp://seannsecanary-secondary.queue.core.windows.net\nhttp://seannsecanary-secondary.table.core.windows.net\n68390a19-a643-458b-b726-408abf67b4fc\nSanitized\n72f988bf-86f1-41af-91ab-2d7cd011db47\nhttps://login.microsoftonline.com/\nCloud\nBlobEndpoint=http://seannsecanary.blob.core.windows.net/;QueueEndpoint=http://seannsecanary.queue.core.windows.net/;FileEndpoint=http://seannsecanary.file.core.windows.net/;BlobSecondaryEndpoint=http://seannsecanary-secondary.blob.core.windows.net/;QueueSecondaryEndpoint=http://seannsecanary-secondary.queue.core.windows.net/;FileSecondaryEndpoint=http://seannsecanary-secondary.file.core.windows.net/;AccountName=seannsecanary;AccountKey=Sanitized\n"
  }
}<|MERGE_RESOLUTION|>--- conflicted
+++ resolved
@@ -14,11 +14,7 @@
         "x-ms-client-request-id": "c6838029-6a23-d5e4-9b7c-ae2ab5bbc0f2",
         "x-ms-date": "Fri, 03 Apr 2020 20:58:53 GMT",
         "x-ms-return-client-request-id": "true",
-<<<<<<< HEAD
-        "x-ms-version": "2019-12-12"
-=======
-        "x-ms-version": "2020-02-10"
->>>>>>> 60f4876e
+        "x-ms-version": "2020-02-10"
       },
       "RequestBody": null,
       "StatusCode": 201,
@@ -33,11 +29,7 @@
         ],
         "x-ms-client-request-id": "c6838029-6a23-d5e4-9b7c-ae2ab5bbc0f2",
         "x-ms-request-id": "9621f72e-f01e-0012-5efa-093670000000",
-<<<<<<< HEAD
-        "x-ms-version": "2019-12-12"
-=======
-        "x-ms-version": "2020-02-10"
->>>>>>> 60f4876e
+        "x-ms-version": "2020-02-10"
       },
       "ResponseBody": []
     },
@@ -54,11 +46,7 @@
         "x-ms-client-request-id": "a8e94fb5-1228-814f-2d5f-87f82e0f5f19",
         "x-ms-date": "Fri, 03 Apr 2020 20:58:53 GMT",
         "x-ms-return-client-request-id": "true",
-<<<<<<< HEAD
-        "x-ms-version": "2019-12-12"
-=======
-        "x-ms-version": "2020-02-10"
->>>>>>> 60f4876e
+        "x-ms-version": "2020-02-10"
       },
       "RequestBody": null,
       "StatusCode": 201,
@@ -73,11 +61,7 @@
         ],
         "x-ms-client-request-id": "a8e94fb5-1228-814f-2d5f-87f82e0f5f19",
         "x-ms-request-id": "fa43fec2-201f-0097-1dfa-091bad000000",
-<<<<<<< HEAD
-        "x-ms-version": "2019-12-12"
-=======
-        "x-ms-version": "2020-02-10"
->>>>>>> 60f4876e
+        "x-ms-version": "2020-02-10"
       },
       "ResponseBody": []
     },
@@ -95,11 +79,7 @@
         "x-ms-client-request-id": "30fb61fb-4b41-5bea-e363-82079da2f355",
         "x-ms-date": "Fri, 03 Apr 2020 20:58:53 GMT",
         "x-ms-return-client-request-id": "true",
-<<<<<<< HEAD
-        "x-ms-version": "2019-12-12"
-=======
-        "x-ms-version": "2020-02-10"
->>>>>>> 60f4876e
+        "x-ms-version": "2020-02-10"
       },
       "RequestBody": "R3zobOL8Fq7jHXRaRpl/Fu11HyaYiwov\u002BVeWfJLBJh4HSHIoQNDjuTg7xQqd9DuU33ALuPA4gLxyuHOLZZocIvdWU/0mVtYckWbtXcb/kgUbAp0htW0uzsi2toddWFSeH6ITRqE9bYma7ieKSiP1ciZub2L9\u002BmyJKIQ1cKBOvzkSTj0j7Etk3pQTh8dGo4SkwENg7\u002BjxoSQ2ih4cCPzoSy/tePvl0YbaCZHN6XOkQoQAkLBd7tBQIK0Y7WItR9WXKzuYWCuIvu68huVWI7ixkUeZG3dMi11enFdOzOQkrcK8Nb03DOlZeNLCoGfr\u002Bvz0Z1sakytdS5/eObvTOfEJl9kimu36eYVdQKOliur1c6JaWWWJCRmWXuoeWNIthT7guAiOyF8P\u002Bu3VvVOIuMC16MYZeeCMf47AjDsD3CGyL7tlxNHhZ6tCS193s0zGDqYpaW8MFAteVDh6zjsjCx7MIo6XIvPu04Ea1i2BFMtB\u002BX6V2XOxphqvB2\u002BYZplvHz9Aq5C\u002BLuuyOpXu8T7e3EBtOdS8jjKrG3xz5xuDVmzoq7ftQGk6g8uT457dwrTc0SovKy3EspENlY8USkbPLuQpBkaG8JzXMrUJKauTzVjHlhbxVCo\u002BI/gm4KvZJjiExLS6s7xuVeCOWPl4u4nlesc2TLQw3tq66\u002BNOYBDx/Qt9hGX22RqcWUE2YvswxmduQGXjotmEVOXZAMjZIPTPnVrt\u002BjYk76GtmvNz\u002BXveiSR73yCrDVsx\u002BDB/HdlRwzhMZsWhQ8sxSlHENQjmEVpq\u002BnakXUDUJI//uwIFpdLHXNa6JpO2PUVZSpTP5thSS\u002BfWFCJirWX4d0I1oofJK6V//NkxLOrHs70wSxOsBT63rHAaL5CvZa5wwq9QgJu\u002Bjx/vUOn\u002BIR/9DmFlMWJSS3IDfvYXr/sVz5cqwGk7djIhcrv0vLRUuIpRHCAvSjRMHnY8TAKlp\u002BAj2oBS1GC1wpguQ7\u002BmXY\u002B9r8VrxZLb5oVi3qLz/ikvfMvb0OI0AuQqnFqIAAZ1pcDnfp09OuFNSPT77/W\u002BwcNu/sfzy4ysiazgQCk3UuV/7TjhDICL8kLqjYjuORLubNqXGQI\u002Bgdo0OvTwXfm3FvUOewG93bRD4wyFCT4EvlCa8dRPoDniQGxerdKLmpRIMnaS370RMY8lUzb2uXebL3ukVmslaHW8LDqUXzDiuEh3PNfHcd6TiMBFKUwC64f0wn1W50MoI8oB1rKCfNJeQ5vuf3yg076dEc6r3z8ouUCzoJyyjNEEThkMxposEAzt5uaxFGwLVO6\u002BudV1fUOK2B1yz9w2q7bK6TFjkw0kcADBvflYd6TUqEut9NP7jtHVge58ukAwtzov5is7p8Dhmg==",
       "StatusCode": 202,
@@ -113,11 +93,7 @@
         "x-ms-client-request-id": "30fb61fb-4b41-5bea-e363-82079da2f355",
         "x-ms-request-id": "fa43fec3-201f-0097-1efa-091bad000000",
         "x-ms-request-server-encrypted": "true",
-<<<<<<< HEAD
-        "x-ms-version": "2019-12-12"
-=======
-        "x-ms-version": "2020-02-10"
->>>>>>> 60f4876e
+        "x-ms-version": "2020-02-10"
       },
       "ResponseBody": []
     },
@@ -135,11 +111,7 @@
         "x-ms-client-request-id": "810ab31e-60ed-ee28-bd28-3c1429dd624b",
         "x-ms-date": "Fri, 03 Apr 2020 20:58:53 GMT",
         "x-ms-return-client-request-id": "true",
-<<<<<<< HEAD
-        "x-ms-version": "2019-12-12"
-=======
-        "x-ms-version": "2020-02-10"
->>>>>>> 60f4876e
+        "x-ms-version": "2020-02-10"
       },
       "RequestBody": "SNWzv0kyYHmdJ5CIt\u002BPPWmCOER\u002Bntr\u002BRBr8pkHmYAIvMWYol2xGLT40DHBmfL4JMF9DbGa7B85EVIrmKCM//BCcEvF5YqX9OAsGSo5qm8dY83HmpvefcCmb5ELlYAUe9AxfymnIk821QjRbsL0/2bzDiTStWVkdAKLL3XpnG9gF61Z\u002BDtFdkGOkLWDDQ79sWAqCIdbMbZqzPsXLALJTUiZYVcVqwc7rZfjVCSv4XcDjW4Vz4PYBOX27yswLko\u002BtUN86Zun2AZo/mr/d92ByuuEE66Us420wWxxLsvb\u002B49NpK7hMvfbW6VnvMEo2I0IdSRPrAqrqgG1yCg/NrlKjPLbsdM\u002BoJfjuMf5PPbMi\u002BjfaLmXjF90ogqdK2rfrBTsHS/OXSa52dScW/NCsm0K\u002BTxPX84PovCjZx/IkXUtFAyjDR/G/j6yFZ7lCzBcMe\u002BdkjIugExW7Go/KvYW4Thfbzfmn6VNQ/sNnTo/KpfAVyUgOw8y/pPAXCC1l9NImzRmhawIZaJKQE5HIPMCF7HCbsPA9rYpLHCkJjOEl6wXtPIF2KT7x\u002BGC1eqw\u002B82QvjRu4ykPd6SOPWk7VD9uxaiiL3wBDE8cxqbSThDLaDCjA3f/FbRzCD1dd5tLwGOyFBBCHsxRn6H1UhyCPTmDwsUoiEDHb7/0Lxc\u002Bs4Sj0QZDIDoAeVlkQXPGCbOX8NsD2bTWE0gS6qRQTf\u002B1IuwtQYEWTw0Pc0l7xDbNAWX8XD48OtnP3b3OIEWFoDtZvy6XmMgygbHd9FZ7ak8BRdlOY/HBeOgCXXPDWC63icMeEgUYNWidycp8bjaDVHNuzNpsN0w5mEY2lUtUbzmTFnqTbVhJ6RBgsKonRQqxfwkAVJtEW0J21HnO0ZAtSVqQ6Ue7//cbJNO6C4aiElM7hRYyVBquTssoHIjeexdwM2dPllvDBY8B5T/Hik/L1MImk0yJ6vVP8qqMg9NuTKm8ScgfYov3eI\u002BHIG7a5rR7bDfGt\u002BfK9khh/5OhNnG7o6iGC0CHrHI2LxrM8rqGZQvmASebl4TB4UN/rWLoRjIN24zGVNtz47/FgJjNDgOd65qHyyVKEAwTtBoNGA8fXdjovxc9sAAwch131hb79OM/4cHIUIsMw8twoqCxZtuwtjK/5E78UCuKV1kH0jn1J7823SY9Rv1N2/tLvR1vfwtBxy/kPBCkQ4GmTgkx9OGRi4rhipm1c281YghDoJMeGuhNxgsaEPuugomklwj0G9cJujGCjeRhjEOwrsoIUJLuiCMQ9D7md2qPMvgQEOxmMVYxOeZhi4zz3Dm3WWIxljHmtg7V0yeoI0LHA1r8UXtnWn1j1ya8jQyWLRf1Ly4IXZzGKVrtgF4uiQag==",
       "StatusCode": 202,
@@ -153,11 +125,7 @@
         "x-ms-client-request-id": "810ab31e-60ed-ee28-bd28-3c1429dd624b",
         "x-ms-request-id": "fa43fec4-201f-0097-1ffa-091bad000000",
         "x-ms-request-server-encrypted": "true",
-<<<<<<< HEAD
-        "x-ms-version": "2019-12-12"
-=======
-        "x-ms-version": "2020-02-10"
->>>>>>> 60f4876e
+        "x-ms-version": "2020-02-10"
       },
       "ResponseBody": []
     },
@@ -175,11 +143,7 @@
         "x-ms-client-request-id": "e9e98fb4-7198-8168-d89f-6a1d0645a98f",
         "x-ms-date": "Fri, 03 Apr 2020 20:58:53 GMT",
         "x-ms-return-client-request-id": "true",
-<<<<<<< HEAD
-        "x-ms-version": "2019-12-12"
-=======
-        "x-ms-version": "2020-02-10"
->>>>>>> 60f4876e
+        "x-ms-version": "2020-02-10"
       },
       "RequestBody": null,
       "StatusCode": 200,
@@ -195,11 +159,7 @@
         "x-ms-client-request-id": "e9e98fb4-7198-8168-d89f-6a1d0645a98f",
         "x-ms-request-id": "fa43fec5-201f-0097-20fa-091bad000000",
         "x-ms-request-server-encrypted": "true",
-<<<<<<< HEAD
-        "x-ms-version": "2019-12-12"
-=======
-        "x-ms-version": "2020-02-10"
->>>>>>> 60f4876e
+        "x-ms-version": "2020-02-10"
       },
       "ResponseBody": []
     },
@@ -217,11 +177,7 @@
         "x-ms-date": "Fri, 03 Apr 2020 20:58:53 GMT",
         "x-ms-range": "bytes=1024-2047",
         "x-ms-return-client-request-id": "true",
-<<<<<<< HEAD
-        "x-ms-version": "2019-12-12"
-=======
-        "x-ms-version": "2020-02-10"
->>>>>>> 60f4876e
+        "x-ms-version": "2020-02-10"
       },
       "RequestBody": null,
       "StatusCode": 206,
@@ -244,11 +200,7 @@
         "x-ms-lease-status": "unlocked",
         "x-ms-request-id": "9621f761-f01e-0012-06fa-093670000000",
         "x-ms-server-encrypted": "true",
-<<<<<<< HEAD
-        "x-ms-version": "2019-12-12"
-=======
-        "x-ms-version": "2020-02-10"
->>>>>>> 60f4876e
+        "x-ms-version": "2020-02-10"
       },
       "ResponseBody": "SNWzv0kyYHmdJ5CIt\u002BPPWmCOER\u002Bntr\u002BRBr8pkHmYAIvMWYol2xGLT40DHBmfL4JMF9DbGa7B85EVIrmKCM//BCcEvF5YqX9OAsGSo5qm8dY83HmpvefcCmb5ELlYAUe9AxfymnIk821QjRbsL0/2bzDiTStWVkdAKLL3XpnG9gF61Z\u002BDtFdkGOkLWDDQ79sWAqCIdbMbZqzPsXLALJTUiZYVcVqwc7rZfjVCSv4XcDjW4Vz4PYBOX27yswLko\u002BtUN86Zun2AZo/mr/d92ByuuEE66Us420wWxxLsvb\u002B49NpK7hMvfbW6VnvMEo2I0IdSRPrAqrqgG1yCg/NrlKjPLbsdM\u002BoJfjuMf5PPbMi\u002BjfaLmXjF90ogqdK2rfrBTsHS/OXSa52dScW/NCsm0K\u002BTxPX84PovCjZx/IkXUtFAyjDR/G/j6yFZ7lCzBcMe\u002BdkjIugExW7Go/KvYW4Thfbzfmn6VNQ/sNnTo/KpfAVyUgOw8y/pPAXCC1l9NImzRmhawIZaJKQE5HIPMCF7HCbsPA9rYpLHCkJjOEl6wXtPIF2KT7x\u002BGC1eqw\u002B82QvjRu4ykPd6SOPWk7VD9uxaiiL3wBDE8cxqbSThDLaDCjA3f/FbRzCD1dd5tLwGOyFBBCHsxRn6H1UhyCPTmDwsUoiEDHb7/0Lxc\u002Bs4Sj0QZDIDoAeVlkQXPGCbOX8NsD2bTWE0gS6qRQTf\u002B1IuwtQYEWTw0Pc0l7xDbNAWX8XD48OtnP3b3OIEWFoDtZvy6XmMgygbHd9FZ7ak8BRdlOY/HBeOgCXXPDWC63icMeEgUYNWidycp8bjaDVHNuzNpsN0w5mEY2lUtUbzmTFnqTbVhJ6RBgsKonRQqxfwkAVJtEW0J21HnO0ZAtSVqQ6Ue7//cbJNO6C4aiElM7hRYyVBquTssoHIjeexdwM2dPllvDBY8B5T/Hik/L1MImk0yJ6vVP8qqMg9NuTKm8ScgfYov3eI\u002BHIG7a5rR7bDfGt\u002BfK9khh/5OhNnG7o6iGC0CHrHI2LxrM8rqGZQvmASebl4TB4UN/rWLoRjIN24zGVNtz47/FgJjNDgOd65qHyyVKEAwTtBoNGA8fXdjovxc9sAAwch131hb79OM/4cHIUIsMw8twoqCxZtuwtjK/5E78UCuKV1kH0jn1J7823SY9Rv1N2/tLvR1vfwtBxy/kPBCkQ4GmTgkx9OGRi4rhipm1c281YghDoJMeGuhNxgsaEPuugomklwj0G9cJujGCjeRhjEOwrsoIUJLuiCMQ9D7md2qPMvgQEOxmMVYxOeZhi4zz3Dm3WWIxljHmtg7V0yeoI0LHA1r8UXtnWn1j1ya8jQyWLRf1Ly4IXZzGKVrtgF4uiQag=="
     },
@@ -265,11 +217,7 @@
         "x-ms-client-request-id": "d2515f0a-0fe5-159b-f2f9-593d2167ba13",
         "x-ms-date": "Fri, 03 Apr 2020 20:58:53 GMT",
         "x-ms-return-client-request-id": "true",
-<<<<<<< HEAD
-        "x-ms-version": "2019-12-12"
-=======
-        "x-ms-version": "2020-02-10"
->>>>>>> 60f4876e
+        "x-ms-version": "2020-02-10"
       },
       "RequestBody": null,
       "StatusCode": 202,
@@ -282,11 +230,7 @@
         ],
         "x-ms-client-request-id": "d2515f0a-0fe5-159b-f2f9-593d2167ba13",
         "x-ms-request-id": "9621f76a-f01e-0012-0dfa-093670000000",
-<<<<<<< HEAD
-        "x-ms-version": "2019-12-12"
-=======
-        "x-ms-version": "2020-02-10"
->>>>>>> 60f4876e
+        "x-ms-version": "2020-02-10"
       },
       "ResponseBody": []
     }
