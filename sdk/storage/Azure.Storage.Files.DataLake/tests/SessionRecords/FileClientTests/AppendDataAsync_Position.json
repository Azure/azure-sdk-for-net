--- conflicted
+++ resolved
@@ -1,30 +1,19 @@
 {
   "Entries": [
     {
-      "RequestUri": "https://seannse.blob.core.windows.net/test-filesystem-be1e9378-b94a-7a32-ccf7-5902455fdfde?restype=container",
+      "RequestUri": "https://seannse.blob.core.windows.net/test-filesystem-bc504dbe-b6d6-25a7-af93-29024b3937b0?restype=container",
       "RequestMethod": "PUT",
       "RequestHeaders": {
         "Accept": "application/xml",
         "Authorization": "Sanitized",
-<<<<<<< HEAD
-        "traceparent": "00-0a8eb1d367a81742a9fb6761b54279fa-9a8d69bd2e9afc45-00",
-        "User-Agent": [
-          "azsdk-net-Storage.Files.DataLake/12.7.0-alpha.20210202.1",
-          "(.NET Framework 4.8.4250.0; Microsoft Windows 10.0.19042 )"
+        "traceparent": "00-2c9238c3c0683440ba5323dcfbbd43d8-53a280b8a2b06549-00",
+        "User-Agent": [
+          "azsdk-net-Storage.Files.DataLake/12.7.0-alpha.20210219.1",
+          "(.NET 5.0.3; Microsoft Windows 10.0.19041)"
         ],
         "x-ms-blob-public-access": "container",
-        "x-ms-client-request-id": "c6838029-6a23-d5e4-9b7c-ae2ab5bbc0f2",
-        "x-ms-date": "Wed, 03 Feb 2021 02:10:49 GMT",
-=======
-        "traceparent": "00-14d2e07c5e435a43ac729e6f1ffca1fc-f22cd2877d25254c-00",
-        "User-Agent": [
-          "azsdk-net-Storage.Files.DataLake/12.7.0-alpha.20210217.1",
-          "(.NET 5.0.3; Microsoft Windows 10.0.19042)"
-        ],
-        "x-ms-blob-public-access": "container",
-        "x-ms-client-request-id": "c6838029-6a23-d5e4-9b7c-ae2ab5bbc0f2",
-        "x-ms-date": "Wed, 17 Feb 2021 22:25:05 GMT",
->>>>>>> 1814567d
+        "x-ms-client-request-id": "0dd9aea1-987c-2d7e-1fae-0ca13c129793",
+        "x-ms-date": "Fri, 19 Feb 2021 19:08:51 GMT",
         "x-ms-return-client-request-id": "true",
         "x-ms-version": "2020-06-12"
       },
@@ -32,53 +21,33 @@
       "StatusCode": 201,
       "ResponseHeaders": {
         "Content-Length": "0",
-<<<<<<< HEAD
-        "Date": "Wed, 03 Feb 2021 02:10:49 GMT",
-        "ETag": "\u00220x8D8C7E8ED78F36F\u0022",
-        "Last-Modified": "Wed, 03 Feb 2021 02:10:50 GMT",
-=======
-        "Date": "Wed, 17 Feb 2021 22:25:04 GMT",
-        "ETag": "\u00220x8D8D392E024C030\u0022",
-        "Last-Modified": "Wed, 17 Feb 2021 22:25:05 GMT",
->>>>>>> 1814567d
+        "Date": "Fri, 19 Feb 2021 19:08:50 GMT",
+        "ETag": "\u00220x8D8D509CAA3A01A\u0022",
+        "Last-Modified": "Fri, 19 Feb 2021 19:08:50 GMT",
         "Server": [
           "Windows-Azure-Blob/1.0",
           "Microsoft-HTTPAPI/2.0"
         ],
-        "x-ms-client-request-id": "c6838029-6a23-d5e4-9b7c-ae2ab5bbc0f2",
-<<<<<<< HEAD
-        "x-ms-request-id": "3b7db165-201e-006f-4fd1-f975ac000000",
-=======
-        "x-ms-request-id": "77a19816-b01e-0099-067b-0500e2000000",
->>>>>>> 1814567d
-        "x-ms-version": "2020-06-12"
-      },
-      "ResponseBody": []
-    },
-    {
-      "RequestUri": "https://seannse.dfs.core.windows.net/test-filesystem-be1e9378-b94a-7a32-ccf7-5902455fdfde/test-file-a3729dc7-a8c1-2453-3f2b-3cd476813432?resource=file",
+        "x-ms-client-request-id": "0dd9aea1-987c-2d7e-1fae-0ca13c129793",
+        "x-ms-request-id": "2e6285a5-201e-00a4-53f2-0676f9000000",
+        "x-ms-version": "2020-06-12"
+      },
+      "ResponseBody": []
+    },
+    {
+      "RequestUri": "https://seannse.dfs.core.windows.net/test-filesystem-bc504dbe-b6d6-25a7-af93-29024b3937b0/test-file-14bc8f5e-fab3-ef65-cb67-c2b217aca344?resource=file",
       "RequestMethod": "PUT",
       "RequestHeaders": {
         "Accept": "application/json",
         "Authorization": "Sanitized",
         "If-None-Match": "*",
-<<<<<<< HEAD
-        "traceparent": "00-ab4f78b317e7624aa45d720e436355d4-a38274148267dd42-00",
-        "User-Agent": [
-          "azsdk-net-Storage.Files.DataLake/12.7.0-alpha.20210202.1",
-          "(.NET Framework 4.8.4250.0; Microsoft Windows 10.0.19042 )"
-        ],
-        "x-ms-client-request-id": "a8e94fb5-1228-814f-2d5f-87f82e0f5f19",
-        "x-ms-date": "Wed, 03 Feb 2021 02:10:49 GMT",
-=======
-        "traceparent": "00-e839d9d8a5358f46bddf24cf2d02a979-f0898d629b7ca94b-00",
-        "User-Agent": [
-          "azsdk-net-Storage.Files.DataLake/12.7.0-alpha.20210217.1",
-          "(.NET 5.0.3; Microsoft Windows 10.0.19042)"
-        ],
-        "x-ms-client-request-id": "a8e94fb5-1228-814f-2d5f-87f82e0f5f19",
-        "x-ms-date": "Wed, 17 Feb 2021 22:25:05 GMT",
->>>>>>> 1814567d
+        "traceparent": "00-0904d55b4edf5b4ab0662d0afa1b1a6a-383f5038e28f174c-00",
+        "User-Agent": [
+          "azsdk-net-Storage.Files.DataLake/12.7.0-alpha.20210219.1",
+          "(.NET 5.0.3; Microsoft Windows 10.0.19041)"
+        ],
+        "x-ms-client-request-id": "f29c0a8c-cdae-a6b9-49e9-4214d5cc1573",
+        "x-ms-date": "Fri, 19 Feb 2021 19:08:51 GMT",
         "x-ms-return-client-request-id": "true",
         "x-ms-version": "2020-06-12"
       },
@@ -86,177 +55,120 @@
       "StatusCode": 201,
       "ResponseHeaders": {
         "Content-Length": "0",
-<<<<<<< HEAD
-        "Date": "Wed, 03 Feb 2021 02:10:50 GMT",
-        "ETag": "\u00220x8D8C7E8EDB3CA60\u0022",
-        "Last-Modified": "Wed, 03 Feb 2021 02:10:50 GMT",
-=======
-        "Date": "Wed, 17 Feb 2021 22:25:04 GMT",
-        "ETag": "\u00220x8D8D392E05B0269\u0022",
-        "Last-Modified": "Wed, 17 Feb 2021 22:25:05 GMT",
->>>>>>> 1814567d
-        "Server": [
-          "Windows-Azure-HDFS/1.0",
-          "Microsoft-HTTPAPI/2.0"
-        ],
-        "x-ms-client-request-id": "a8e94fb5-1228-814f-2d5f-87f82e0f5f19",
-<<<<<<< HEAD
-        "x-ms-request-id": "902d3fc1-701f-0062-32d1-f9bd78000000",
-=======
-        "x-ms-request-id": "b0484540-201f-006f-227b-0575ac000000",
->>>>>>> 1814567d
-        "x-ms-version": "2020-06-12"
-      },
-      "ResponseBody": []
-    },
-    {
-      "RequestUri": "https://seannse.dfs.core.windows.net/test-filesystem-be1e9378-b94a-7a32-ccf7-5902455fdfde/test-file-a3729dc7-a8c1-2453-3f2b-3cd476813432?action=append\u0026position=0",
+        "Date": "Fri, 19 Feb 2021 19:08:49 GMT",
+        "ETag": "\u00220x8D8D509CAB1F95E\u0022",
+        "Last-Modified": "Fri, 19 Feb 2021 19:08:50 GMT",
+        "Server": [
+          "Windows-Azure-HDFS/1.0",
+          "Microsoft-HTTPAPI/2.0"
+        ],
+        "x-ms-client-request-id": "f29c0a8c-cdae-a6b9-49e9-4214d5cc1573",
+        "x-ms-request-id": "6f4af155-e01f-004f-0bf2-060e0b000000",
+        "x-ms-version": "2020-06-12"
+      },
+      "ResponseBody": []
+    },
+    {
+      "RequestUri": "https://seannse.dfs.core.windows.net/test-filesystem-bc504dbe-b6d6-25a7-af93-29024b3937b0/test-file-14bc8f5e-fab3-ef65-cb67-c2b217aca344?action=append\u0026position=0",
       "RequestMethod": "PATCH",
       "RequestHeaders": {
         "Accept": "application/json",
         "Authorization": "Sanitized",
-<<<<<<< HEAD
-        "Content-Length": "1854",
+        "Content-Length": "1874",
         "Content-Type": "application/json",
-        "traceparent": "00-b5bd7245192c8247a22605db5621aeea-7c88cddfb42d8e45-00",
-        "User-Agent": [
-          "azsdk-net-Storage.Files.DataLake/12.7.0-alpha.20210202.1",
-          "(.NET Framework 4.8.4250.0; Microsoft Windows 10.0.19042 )"
-        ],
-        "x-ms-client-request-id": "30fb61fb-4b41-5bea-e363-82079da2f355",
-        "x-ms-date": "Wed, 03 Feb 2021 02:10:49 GMT",
-=======
-        "Content-Length": "1024",
-        "traceparent": "00-c3fa1138a7300a4fb827f565fc3fd199-c3beea53fee9d24f-00",
-        "User-Agent": [
-          "azsdk-net-Storage.Files.DataLake/12.7.0-alpha.20210217.1",
-          "(.NET 5.0.3; Microsoft Windows 10.0.19042)"
-        ],
-        "x-ms-client-request-id": "30fb61fb-4b41-5bea-e363-82079da2f355",
-        "x-ms-date": "Wed, 17 Feb 2021 22:25:05 GMT",
->>>>>>> 1814567d
+        "traceparent": "00-c47d740a84f2124b8a921aa8f98e5215-b45abddc919e8843-00",
+        "User-Agent": [
+          "azsdk-net-Storage.Files.DataLake/12.7.0-alpha.20210219.1",
+          "(.NET 5.0.3; Microsoft Windows 10.0.19041)"
+        ],
+        "x-ms-client-request-id": "bab69b31-9d6e-3c8c-c3f0-a530df0b226f",
+        "x-ms-date": "Fri, 19 Feb 2021 19:08:51 GMT",
         "x-ms-return-client-request-id": "true",
         "x-ms-version": "2020-06-12"
       },
       "RequestBody": [
-        "G|\uFFFDl\uFFFD\uFFFD\u0016\uFFFD\uFFFD\u001DtZF\uFFFD\u007F\u0016\uFFFDu\u001F\u0026\uFFFD\uFFFD\n",
-        "/\uFFFDW\uFFFD|\uFFFD\uFFFD\u0026\u001E\u0007Hr(@\uFFFD\uFFFD8;\uFFFD\n",
-        "\uFFFD\uFFFD;\uFFFD\uFFFDp\u000B\uFFFD\uFFFD8\uFFFD\uFFFDr\uFFFDs\uFFFDe\uFFFD\u001C\u0022\uFFFDVS\uFFFD\u0026V\uFFFD\u001C\uFFFDf\uFFFD]\uFFFD\uFFFD\uFFFD\u0005\u001B\u0002\uFFFD!\uFFFDm.\uFFFD\u0236\uFFFD\uFFFD]XT\uFFFD\u001F\uFFFD\u0013F\uFFFD=m\uFFFD\uFFFD\uFFFD\u0027\uFFFDJ#\uFFFDr\u0026nob\uFFFD\uFFFDl\uFFFD(\uFFFD5p\uFFFDN\uFFFD9\u0012N=#\uFFFDKd\u0794\u0013\uFFFD\uFFFDF\uFFFD\uFFFD\uFFFD\uFFFDC\u0060\uFFFD\uFFFD\uFFFD$6\uFFFD\u001E\u001C\b\uFFFD\uFFFDK/\uFFFDx\uFFFD\uFFFD\u0446\uFFFD\t\uFFFD\uFFFD\uFFFDs\uFFFDB\uFFFD\u0000\uFFFD\uFFFD]\uFFFD\uFFFDP \uFFFD\u0018\uFFFDb-G\u0557\u002B;\uFFFDX\u002B\uFFFD\uFFFD\uEF06\uFFFDV#\uFFFD\uFFFD\uFFFDG\uFFFD\u001BwL\uFFFD]^\uFFFDWN\uFFFD\uFFFD$\uFFFD\u00BC5\uFFFD7\f\uFFFDYx\uFFFD\u00A0g\uFFFD\uFFFD\uFFFD\uFFFDg[\u001A\uFFFD\u002B]K\uFFFD\uFFFD9\uFFFD\uFFFD9\uFFFD\t\uFFFD\uFFFD\u0022\uFFFD\uFFFD\uFFFDy\uFFFD]@\uFFFD\uFFFD\uFFFD\uFFFD\uFFFDs\uFFFDZYe\uFFFD\t\u0019\uFFFD^\uFFFD\u001EX\uFFFD-\uFFFD\u003E\uFFFD\b\uFFFD\uFFFD_\u000F\uFFFD\uFFFD\u057DS\uFFFD\uFFFD\uFFFD\uFFFD\uFFFD\uFFFD\u0019y\uFFFD\u007F\uFFFD\uFFFD\uFFFD;\u0003\uFFFD!\uFFFD/\uFFFDe\uFFFD\uFFFD\uFFFDg\uFFFDBK_w\uFFFDL\uFFFD\u000E\uFFFD)io\f\u0014\u000B^T8z\uFFFD;#\u000B\u001E\uFFFD\u0022\uFFFD\uFFFD\u0022\uFFFD\uFFFD\u04C1\u001A\uFFFD-\uFFFD\u0014\uFFFDA\uFFFD~\uFFFD\uFFFDs\uFFFD\uFFFD\u001A\uFFFD\u0007o\uFFFDf\uFFFDo\u001F?@\uFFFD\uFFFD\uFFFD.\uFFFD:\uFFFD\uFFFD\uFFFD\u003E\uFFFD\uFFFD@m9\u053C\uFFFD2\uFFFD\u001B|s\uFFFD\u001B\uFFFDVl\u8AF7\uFFFD@i:\uFFFD\u02D3\uFFFD\uFFFD\u00B4\uFFFD\uFFFD*/\u002B-\u0132\uFFFD\r",
-        "\uFFFD\uFFFD\u0014JF\uFFFD.\uFFFD)\u0006F\uFFFD\uFFFD\uFFFD2\uFFFD\t)\uFFFD\uFFFD\uFFFDX\u01D6\u0016\uFFFDT*\u003E#\uFFFD\u0026\uFFFD\uFFFD\u00268\uFFFD\u0134\uFFFD\uFFFD\uFFFDnU\uFFFDX\uFFFDx\uFFFD\uFFFD\uFFFDz\uFFFD6L\uFFFD0\uFFFD\u06BA\uFFFD\uFFFDN\u0060\u0010\uFFFD\uFFFD\u000B}\uFFFDe\uFFFD\uFFFD\u001A\uFFFDYA6b\uFFFD0\uFFFDgn@e\uFFFD\u0644T\uFFFD\uFFFD\u0000\uFFFD\uFFFD \uFFFD\u03DDZ\uFFFD\uFFFD6$\uF86D\uFFFD\uFFFDs\uFFFD{\u0789${\uFFFD \uFFFD\r",
-        "[1\uFFFD0\u007F\u001D\uFFFDQ\uFFFD8Lf\u0161C\uFFFD1JQ\uFFFD5\b\uFFFD\u0011Zj\uFFFDv\uFFFD]@\uFFFD$\uFFFD\uFFFD\uFFFD\u0002\u0005\uFFFD\uFFFD\uFFFD\\\u05BA\u0026\uFFFD\uFFFD=EYJ\uFFFD\uFFFD\uFFFD\uFFFDRK\uFFFD\uFFFD\u0014\u0022b\uFFFDe\uFFFDwB5\uFFFD\uFFFD\uFFFD\u002B\uFFFD\u007F\uFFFD\uFFFD1,\uFFFD\u01F3\uFFFD0K\u0013\uFFFD\u0005\u003E\uFFFD\uFFFDp\u001A/\uFFFD\uFFFDe\uFFFDp\u00AFP\uFFFD\uFFFD\uFFFD\uFFFD\u001F\uFFFDP\uFFFD\uFFFD!\u001F\uFFFD\u000Eae1bRKr\u0003~\uFFFD\u0017\uFFFD\uFFFD\u0015\u03D7*\uFFFDi;v2!r\uFFFD\uFFFD\uFFFDT\uFFFD\uFFFDQ\u001C /J4L\u001Ev\u003CL\u0002\uFFFD\uFFFD\uFFFD#\u0680R\uFFFD\u0060\uFFFD\u0098.C\uFFFD\uFFFD]\uFFFD\uFFFD\uFFFD\uFFFDk\u0152\uFFFD\uFFFDb\u07A2\uFFFD\uFFFD)/|\uFFFD\uFFFD\uFFFD\uFFFD4\u0002\uFFFD*\uFFFDZ\uFFFD\u0000\u0006u\uFFFD\uFFFD\uFFFD~\uFFFD=:\uFFFDMH\uFFFD\uFFFD\uFFFD\uFFFD\uFFFD\uFFFD\uFFFDn\uFFFD\uFFFD\uFFFD\u02CC\uFFFD\uFFFD\uFFFD\uFFFD@)7R\uFFFD\u007F\uFFFD8\uFFFD\f\uFFFD\uFFFD\uFFFDB\uA348\uFFFD9\u0012\uFFFDl\u0697\u0019\u0002\u003E\uFFFD\uFFFD4:\uFFFD\uFFFD]\uFFFD\uFFFD\u0016\uFFFD\u000E{\u0001\uFFFD\u0774C\uFFFD\f\uFFFD\t\u003E\u0004\uFFFDP\uFFFD\uFFFD\uFFFDO\uFFFD9\uFFFD@l^\uFFFD\u048B\uFFFD\uFFFDH2v\uFFFD\u07FD\u00111\uFFFD%S6\uFFFD\uFFFDw\uFFFD/{\uFFFDVk%hu\uFFFD,:\uFFFD_0\uFFFDHw\u003C\uFFFD\uFFFDq\u0793\uFFFD\uFFFDE)L\u0002\uFFFD\uFFFD\uFFFD}V\uFFFDC(#\uFFFD\u0001\u05B2\uFFFD|\uFFFD^C\uFFFD\uFFFD\u007F|\uFFFD\u04FE\uFFFD\u0011\u03AB\uFFFD?(\uFFFD@\uFFFD\uFFFD\uFFFD\uFFFD\uFFFD\uFFFD\u0004N\u0019\f\u019A,\u0010\f\uFFFD\uFFFD\uFFFD\u0014l\u000BT\uEFB9\uFFFDu}C\uFFFD\uFFFD\u001Dr\uFFFD\uFFFD6\uFFFD\uFFFD\uFFFD\uFFFD1c\uFFFD\r",
-        "$p\u0000\uFFFD\uFFFD\uFFFDXw\uFFFD\u0528K\uFFFD\uFFFD\uFFFD\uFFFD\uFFFD\uFFFD\u0541\uFFFD|\uFFFD@0\uFFFD:/\uFFFD\u002B;\uFFFD\uFFFD\uFFFD"
+        "\u000B\uFFFD\uFFFD~\uFFFD\uFFFD34\\\uFFFD\uFFFD\u059CN-\uFFFD\uFFFD%\r",
+        "\u000F\uFFFD\uFFFD\uFFFD\u0003\uFFFDTv\uFFFD\u001F3b\uFFFD\uFFFD\u000B\uFFFD\uFFFD-6\uFFFD\uFFFDh\uFFFD\uFFFD\uFFFD\uFFFD\n",
+        "\uFFFD\uFFFDXZ\uFFFD\uFFFD\bcZ1\f{\uFFFD\uFFFD\uFFFDL\u003C\uFFFD\uFFFD\u000F\uFFFDB4\uFFFD\uFFFD\uFFFD\uFFFD5\uFFFD\u001A\uFFFD\uFFFD \uFFFDY\uFFFD\uFFFD\uFFFD7\uFFFD\uFFFD\uFFFD\uFFFD\uFFFD\uFFFD?\uFFFD\u001A\u001BYze\uFFFDX\uFFFD\uFFFD^\uFFFDW\u0015\u04BB?\uFFFD\u0011ZFL\u0001\uFFFDxH\uFFFDP*\uFFFDk\u0015\uFFFDd\uFFFD\u001A\uFFFD\uFFFD!\uFFFDMW\uFFFD41\uFFFD\uFFFD\uFFFD\uFFFDq2\uFFFDX\uFFFD\uFFFD\u0019^\uFFFD1\uFFFD\uFFFD-\u0026\u001BH\uFFFD\uFFFDp\uFFFD/~s|\f\uFFFD\u034B\uFFFDh c^ 9D\uFFFDk\u0003\u0001-\uFFFD\uFFFD\uFFFD\uFFFD*{\u0018\uFFFD\u0003\uFFFD64\uFFFD\uFFFDUL\t\uFFFDL\uFFFD\u0060\uFFFD~\u001E\uFFFD\u0006\uFFFD\u0004r\uFFFDm\uFFFD\u0002\uFFFD\uFFFD\uFFFDA\uFFFD/\uFFFD\uFFFD}z\uFFFD/\uFFFD-y\uFFFD4b\f\uFFFDY\u007F\u0026w\uFFFDZu6\uFFFDg\uFFFD~\uFFFDS;\uFFFD\n",
+        "D\u01D80\uFFFDO\uFFFD\uFFFD\r",
+        "\uFFFDh\u0015=$\u0060\u0001\uFFFD\u001F\\\u000E\uFFFDj\uFFFD}\uFFFD\uFFFD\u0013 \uFFFD\u0027\uFFFD\u003E *\u001DE\u001C)\uFFFD\uFFFD\uFFFDM\uFFFD\uFFFD\uFFFDRBh|\uFFFD4\uFFFD\uFFFDu\uFFFD\r",
+        "\u001Aq\uFFFD;s\u003E\uFFFD\uFFFD)\uFFFD\u0013\u0007\u001A\uFFFD\u007F\uFFFD\uFFFD\u002B\uFFFD\u001C\u001C\uFFFD\uFFFD\u043846\uFFFD__\uFFFDB7\u0001\uFFFD\uFFFD\uFFFDo}h\uFFFD\uFFFD\uFFFD?;M\uFFFDr\uFFFDY\uFFFD\uFFFD\uFFFD\uFFFDk\uFFFD[k\uFFFD\t\uFFFDV\u0295^\uFFFD\uFFFD\uFFFD\uFFFD\uFFFD\uFFFD[\uFFFD|\n",
+        "\u0017Z\uFFFDj\uFFFD\uFFFD\uFFFD\u0006\uFFFD\u0018\uFFFDG\uFFFD6L0\uFFFDt\uFFFDH\uFFFDC\uFFFDwj\uFFFD\uFFFD\uFFFDp\uFFFDA\tsaj\u0000\uFFFDQl\uFFFDb\uFFFD\uFFFDF?\uFFFDM\uFFFD\uFFFD\uFFFD\t\uFFFD\uFFFD40\uFFFDy\u001D\uFFFD\uFFFD\u0019\u001C\uFFFD\uFFFD\uFFFDz\uFFFD4\uFFFDKZb\u0007\uFFFD\uFFFD\u0016y\uFFFD7\uFFFDf\u0019J\uFFFD\uFFFDZ\u000E?1\uFFFD\uFFFD\uFFFDR\uFFFD\uFFFDE-\uFFFDn\uFFFD\uFFFD\u0019\uFFFDB^\uFFFD\uFFFD-M\u0019Y\uFFFD\uFFFD/\uFFFD\uFFFD\uFFFD\uFFFD\u0026}l\uFFFD\u00036\u0122\u0010\uFFFD\uFFFD\uFFFD\uFFFD,r\u0007LT\u0007X\u0027{\uFFFD\uFFFD\u0017\u003C\uFFFD\uFFFD\u0022\uFFFD\uFFFDsM\uFFFD\uFFFDX3\u0015\uFFFD}\uFFFD\uFFFDY0\uFFFD/\uFFFD\uFFFDt(6\uFFFD\u0286\uFFFD\u0002\uFFFD\uFFFD\uFFFD\uFFFD\u001B\uFFFD\uFFFD*-\uFFFD\uFFFD:\u0019\uFFFD6\u018A\uFFFD\uFFFD!\uFFFDE\uFFFD\uFFFD]\uFFFD\uFFFD\u0027\uFFFD\u01EF\uFFFD\u0311*\uFFFDa\uFFFD\uFFFD\u0006\u007F\uFFFD\uFFFDwZU\u0000\uFFFD@\uFFFDo\uFFFD\uFFFD\\\u0003r\u0026s\uFFFD\u0003\uFFFD\uFFFDGKMA\f1(\uFFFD\uFFFDN\uFFFD\uFFFDS\uFFFD}\u0002\uFFFD\uFFFDBg\uFFFD?\u000E\uFFFD5\u0026\u0022;w\uFFFD\u0013\u0002\uFFFD\uFFFDw,\r",
+        "\u0013\uFFFD\u00187\uFFFD\uFFFD2\uFFFD\uFFFD\uFFFD\uFFFDqO\uFFFD\uFFFD\u001D\uFFFD\u0007\u003C\\\f\uFFFD\u000F\uFFFD:1;\uFFFD\u02D3PQ\uFFFD\uFFFD\u050FO\uFFFD\uFFFD}\uFFFD\uFFFDvx\uFFFD\u0006e\u001CA\uFFFD\uFFFDp\uFFFD\u0007\f\uFFFD\u002B\uFFFDVV\uFFFD\uFFFD\u001CYV|\uFFFD#1\uFFFDNP\uFFFD\uFFFDnp\uFFFDX4\uFFFD\u001Fd\uFFFD\uFFFD\uFFFDaD\uFFFD\uFFFD\uFFFD#\uFFFD\u0060\u00261\uFFFDZ\u001E\u003C\uFFFD\uFFFD\uFFFD\u0010\u000F| 0\u0011\uFFFD\uFFFD\r",
+        "\uFFFD\u020B7\u0027\uFFFDSy\uFFFD75[F\uFFFD\uFFFD\uFFFDm\uFFFD\u0015x\u001C\uFFFD$%T\uFFFDK\uFFFD03\uFFFD\u002B\uFFFDQ\uFFFD\uFFFD\uFFFD\n",
+        "\uFFFD\u0006\uFFFDGRq\uFFFD\uFFFDf\uFFFD0\uFFFD\uFFFD\uFFFD\uFFFD\uFFFD\uFFFD\u001Ef\u0011\uFFFD\u0000\u0007\uFFFD\uFFFD\u0004E0hX\uFFFD\u001A\uFFFDb\uFFFD\u000F\uFFFD\uFFFDW\uFFFD\uFFFD\uFFFDwr\uFFFD\uFFFD\uFFFD\uFFFD\uFFFDH\uFFFD\uFFFDn\uFFFD8\uFFFD\uFFFD\uFFFDN,ma\r",
+        "\u0018\u0015\uFFFDAQw\uFFFD\uFFFD\u01B3\uFFFDG\uFFFD\uFFFD(-uP\uFFFD\u001F\uFFFD\uFFFD\uFFFD\uFFFD)\uFFFD\u0010\uFFFDS\t\uFFFD\u001A)jYz\uFFFDL\uFFFD-\uFFFD\uFFFD\uFFFD\uFFFDS\uFFFDji\uFFFDS\uFFFD\uFFFD\uFFFDAO\u001Ch!\u0018\uFFFDf\u074D\uFFFD-o\u001E\u001E;\uFFFD\uFFFD(\uFFFD^\uFFFD\u0004\uFFFD\uFFFDx9M\uFFFD!\uFFFD0\uFFFD8\uFFFD\u001A=\u0012\uFFFD4\t\u01E8\u002B@\uFFFD\uFFFD\uFFFDL.\u0015\u0430/\uFFFD\uFFFDK\u001Du\uFFFD\uFFFDL\uFFFD\uFFFD\uFFFD\uFFFD\uFFFD66\u0003\uFFFD\uFFFD\uFFFD\uFFFD\uFFFD\u067Ef\uFFFDf\u0000y\u000B"
       ],
       "StatusCode": 202,
       "ResponseHeaders": {
         "Content-Length": "0",
-<<<<<<< HEAD
-        "Date": "Wed, 03 Feb 2021 02:10:50 GMT",
-=======
-        "Date": "Wed, 17 Feb 2021 22:25:05 GMT",
->>>>>>> 1814567d
-        "Server": [
-          "Windows-Azure-HDFS/1.0",
-          "Microsoft-HTTPAPI/2.0"
-        ],
-        "x-ms-client-request-id": "30fb61fb-4b41-5bea-e363-82079da2f355",
-<<<<<<< HEAD
-        "x-ms-request-id": "902d3fc8-701f-0062-39d1-f9bd78000000",
-=======
-        "x-ms-request-id": "b0484550-201f-006f-327b-0575ac000000",
->>>>>>> 1814567d
+        "Date": "Fri, 19 Feb 2021 19:08:49 GMT",
+        "Server": [
+          "Windows-Azure-HDFS/1.0",
+          "Microsoft-HTTPAPI/2.0"
+        ],
+        "x-ms-client-request-id": "bab69b31-9d6e-3c8c-c3f0-a530df0b226f",
+        "x-ms-request-id": "6f4af177-e01f-004f-2df2-060e0b000000",
         "x-ms-request-server-encrypted": "true",
         "x-ms-version": "2020-06-12"
       },
       "ResponseBody": []
     },
     {
-      "RequestUri": "https://seannse.dfs.core.windows.net/test-filesystem-be1e9378-b94a-7a32-ccf7-5902455fdfde/test-file-a3729dc7-a8c1-2453-3f2b-3cd476813432?action=append\u0026position=1024",
+      "RequestUri": "https://seannse.dfs.core.windows.net/test-filesystem-bc504dbe-b6d6-25a7-af93-29024b3937b0/test-file-14bc8f5e-fab3-ef65-cb67-c2b217aca344?action=append\u0026position=1024",
       "RequestMethod": "PATCH",
       "RequestHeaders": {
         "Accept": "application/json",
         "Authorization": "Sanitized",
-<<<<<<< HEAD
         "Content-Length": "1851",
         "Content-Type": "application/json",
-        "traceparent": "00-59eca8d8307ed44994952a6ced6c3df7-b335104c76c84749-00",
-        "User-Agent": [
-          "azsdk-net-Storage.Files.DataLake/12.7.0-alpha.20210202.1",
-          "(.NET Framework 4.8.4250.0; Microsoft Windows 10.0.19042 )"
-        ],
-        "x-ms-client-request-id": "810ab31e-60ed-ee28-bd28-3c1429dd624b",
-        "x-ms-date": "Wed, 03 Feb 2021 02:10:50 GMT",
-=======
-        "Content-Length": "1024",
-        "traceparent": "00-14df2ac9cf5744419c1500f3bf3ae336-c38af88e4468a04f-00",
-        "User-Agent": [
-          "azsdk-net-Storage.Files.DataLake/12.7.0-alpha.20210217.1",
-          "(.NET 5.0.3; Microsoft Windows 10.0.19042)"
-        ],
-        "x-ms-client-request-id": "810ab31e-60ed-ee28-bd28-3c1429dd624b",
-        "x-ms-date": "Wed, 17 Feb 2021 22:25:05 GMT",
->>>>>>> 1814567d
+        "traceparent": "00-3de3aa173f20504799cb1f629376bc48-5e166e0537c36b41-00",
+        "User-Agent": [
+          "azsdk-net-Storage.Files.DataLake/12.7.0-alpha.20210219.1",
+          "(.NET 5.0.3; Microsoft Windows 10.0.19041)"
+        ],
+        "x-ms-client-request-id": "7a8950e8-e758-d00d-f9e0-3b841e13de87",
+        "x-ms-date": "Fri, 19 Feb 2021 19:08:51 GMT",
         "x-ms-return-client-request-id": "true",
         "x-ms-version": "2020-06-12"
       },
       "RequestBody": [
-        "H\u0573\uFFFDI2\u0060y\uFFFD\u0027\uFFFD\uFFFD\uFFFD\uFFFD\uFFFDZ\u0060\uFFFD\u0011\u001F\uFFFD\uFFFD\uFFFD\uFFFD\u0006\uFFFD)\uFFFDy\uFFFD\u0000\uFFFD\uFFFDY\uFFFD%\uFFFD\u0011\uFFFDO\uFFFD\u0003\u001C\u0019\uFFFD/\uFFFDL\u0017\uFFFD\uFFFD\u0019\uFFFD\uFFFD\uFFFD\u0015\u0022\uFFFD\uFFFD\b\uFFFD\uFFFD\u0004\u0027\u0004\uFFFD^X\uFFFD\u007FN\u0002\uFFFD\uFFFD\uFFFD\uFFFD\uFFFD\uFFFD\uFFFD\u003C\uFFFDy\uFFFD\uFFFD\uFFFD\uFFFD\n",
-        "f\uFFFD\u0010\uFFFDX\u0001G\uFFFD\u0003\u0017\uFFFDr$\uFFFDmP\uFFFD\u0016\uFFFD/O\uFFFDo0\uFFFDM\u002BVVG@(\uFFFD\uFFFD^\uFFFD\uFFFD\uFFFD\u0001z\u055F\uFFFD\uFFFDWd\u0018\uFFFD\u000BX0\uFFFD\uFFFD\uFFFD\u0016\u0002\uFFFD\uFFFDu\uFFFD\u001Bf\uFFFD\u03F1r\uFFFD,\uFFFD\u0509\uFFFD\u0015qZ\uFFFDs\uFFFD\uFFFD~5BJ\uFFFD\u0017p8\uFFFD\uFFFD\\\uFFFD=\uFFFDN_n\uFFFD\u0002\uFFFD\uFFFDT7\u0399\uFFFD}\uFFFDf\uFFFD\uFFFD\uFFFD}\uFFFD\u001C\uFFFD\uFFFDA:\uFFFDK8\uFFFDL\u0016\uFFFD\u0012\uCF7F\uFFFD\uFFFD\uFFFDJ\uFFFD\u0013/}\uFFFD\uFFFDV{\uFFFD\u0012\uFFFD\uFFFD\u0407RD\uFFFD\uFFFD\uFFFD\uFFFD\uFFFD\u001B\\\uFFFD\uFFFD\uFFFDk\uFFFD\uFFFD\uFFFD-\uFFFD\u001D3\uFFFD\t~;\uFFFD\u007F\uFFFD\uFFFDl\u023E\uFFFD\uFFFD\uFFFD\uFFFDx\uFFFD\uFFFDJ \uFFFD\u04B6\uFFFD\uFFFD\uFFFDN\uFFFD\uFFFD\uFFFD\uFFFD\uFFFDk\uFFFD\uFFFDI\u017F4\u002B\u0026\u042F\uFFFD\uFFFD\uFFFD\uFFFD\uFFFD\uFFFD/\n",
-        "6q\uFFFD\uFFFD\u0017R\uFFFD@\uFFFD0\uFFFD\uFFFDo\uFFFD\uFFFD!Y\uFFFDP\uFFFD\u0005\uFFFD\u001E\uFFFD\uFFFD#\u0022\uFFFD\u0004\uFFFDn\u01A3\uFFFDan\u0013\uFFFD\uFFFD\uFFFD~i\uFFFDT\uFFFD?\uFFFD\uFFFD\u04E3\uFFFD|\u0005rR\u0003\uFFFD\uFFFD/\uFFFD\u003C\u0005\uFFFD\u000BY}4\uFFFD\uFFFDFhZ\uFFFD\uFFFDZ$\uFFFD\u0004\uFFFDr\u000F0!{\u001C\u0026\uFFFD\u003C\u000Fkb\uFFFD\uFFFD\n",
-        "Bc8Iz\uFFFD{O ]\uFFFDO\uFFFD~\u0018-^\uFFFD\u000F\uFFFD\uFFFD\u000B\uFFFDF\uFFFD2\uFFFD\uFFFDzH\uFFFD\u0593\uFFFDC\uFFFD\uFFFDZ\uFFFD\u0022\uFFFD\uFFFD\u0010\uFFFD\uFFFD\uFFFDjm$\uFFFD\f\uFFFD\uFFFD\n",
-        "07\u007F\uFFFD[G0\uFFFD\uFFFD\uFFFDy\uFFFD\uFFFD\u0006;!A\u0004!\uFFFD\uFFFD\u0019\uFFFD\u001FU!\uFFFD#\u04D8\u003C,R\uFFFD\uFFFD\fv\uFFFD\uFFFDB\uFFFDs\uFFFD8J=\u0010d2\u0003\uFFFD\u0007\uFFFD\uFFFDD\u0017\u003C\u0060\uFFFD9\u007F\r",
-        "\uFFFD=\uFFFDMa4\uFFFD.\uFFFDE\u0004\uFFFD\uFFFDR.\uFFFD\uFFFD\u0018\u0011d\uFFFD\uFFFD\uFFFD4\uFFFD\uFFFDCl\uFFFD\u0016_\uFFFD\uFFFD\uFFFD\u00ED\uFFFD\uFFFD\uFFFD\uFFFD\uFFFD\u0004XZ\u0003\uFFFD\uFFFD\uFFFD\uFFFDy\uFFFD\uFFFD(\u001B\u001D\uFFFDEg\uFFFD\uFFFD\uFFFD\u0014]\uFFFD\uFFFD?\u001C\u0017\uFFFD\uFFFD%\uFFFD\u003C5\uFFFD\uFFFDx\uFFFD1\uFFFD Q\uFFFDV\uFFFD\u071C\uFFFD\uFFFD\uFFFDh5G6\uFFFD\u0366\uFFFDt\u00D9\uFFFDciT\uFFFDF\uFFFD1g\uFFFD6\u0544\uFFFD\uFFFD\u0006\u000B\n",
-        "\uFFFDtP\uFFFD\u0017\uFFFD\u0005I\uFFFDE\uFFFD\u0027mG\uFFFD\uFFFD\u0019\u0002\u0515\uFFFD\u000E\uFFFD{\uFFFD\uFFFDq\uFFFDM;\uFFFD\uFFFDj!%3\uFFFDQc%A\uFFFD\uFFFD\uCC81\u020D\uFFFDw\u00036t\uFFFDe\uFFFD0X\uFFFD\u001ES\uFFFDx\uFFFD\uFFFD\uFFFDL\u0022i4\u021E\uFFFDT\uFFFD*\uFFFD\uFFFD=6\uFFFD\u029B\u011C\uFFFD\uFFFD(\uFFFDw\uFFFD\uFFFDr\u0006\uFFFDkG\uFFFD\uFFFD|k~|\uFFFDd\uFFFD\u001F\uFFFD:\u0013g\u001B\uFFFD:\uFFFD\u0060\uFFFD\bz\uFFFD#b\uFFFD\uFFFD\u002B\uFFFDfP\uFFFD\u0060\u0012y\uFFFDxL\u001E\u00147\uFFFD\uFFFD.\uFFFDc \u0778\uFFFDeM\uFFFD\u003E;\uFFFDX\t\uFFFD\uFFFD\uFFFD9\u07B9\uFFFD|\uFFFDT\uFFFD\u0000\uFFFD;A\uFFFD\u0440\uFFFD\uFFFD\u074E\uFFFD\uFFFDs\uFFFD\u0000\u0003\u0007!\uFFFD}ao\uFFFDN3\uFFFD\u001C\u001C\uFFFD\b\uFFFD\uFFFD\u003C\uFFFD\n",
-        "*\u000B\u0016m\uFFFD\u000Bc\u002B\uFFFDD\uFFFD\uFFFD\u0002\uFFFD\uFFFDu\uFFFD}#\uFFFDR{\uFFFDm\uFFFDc\uFFFDo\uFFFD\u077F\uFFFD\uFFFD\uFFFD\uFFFD\uFFFD\uFFFD\u001Cr\uFFFDC\uFFFD\n",
-        "D8\u001Ad\uFFFD\u001FN\u0019\u0018\uFFFD\uFFFD\u0018\uFFFD\uFFFDW6\uFFFDV \uFFFD:\t1\u1B84\uFFFD\u0060\uFFFD\uFFFD\u000F\uFFFD\uFFFD(\uFFFDIp\uFFFDA\uFFFDp\uFFFD\uFFFD\u0018(\uFFFDF\u0018\uFFFD;\n",
-        "\uC805\t.\uFFFD1\u000FC\uFFFDgv\uFFFD\uFFFD/\uFFFD\u0001\u000E\uFFFDc\u0015c\u0013\uFFFDf\u0018\uFFFD\uFFFD=\u00DBu\uFFFD#\u0019c\u001Ek\u0060\uFFFD]2z\uFFFD4,p5\uFFFD\uFFFD\u0017\uFFFDu\uFFFD\uFFFD=rk\uFFFD\uFFFD\uFFFDb\uFFFD\u007FR\uFFFD\uFFFD\uFFFD\uFFFDb\uFFFD\uFFFD\uFFFD\u0005\uFFFD\uFFFDj"
+        "/\u007F{\uFFFD@\uFFFD \uFFFD\uFFFDU\uFFFD\b\uC772\t\uFFFD\uFFFDH0z\u057C\uFFFD\uFFFDq^\u000F\u0014xLE\uFFFD^\u000E\b\uFFFD\uFFFD5\uFFFD\uFFFD\u001B\uFFFD\uFFFD\u0005;\u000B\\\uFFFD\u02B8H\uFFFDY\uFFFD\uFFFD\u028B\\\uFFFD\uFFFD\uFFFD\uFFFDp\uFFFD;?\uFFFD\u0001-\uFFFD\u0013Tz\uFFFD\u001F\uFFFD\\\uFFFD6R\uFFFD/\uFFFD\uFFFD\uFFFD\u001F\u0004K\u0018\uFFFDj\uFFFD\u001BqP\uFFFDv\uFFFD\uFFFD\uFFFDg[\uFFFD#\uFFFD\uFFFD\u0016\uFFFD\uFFFDJn\uFFFD\u0026n\u069B/\uFFFD\uFFFD\u001C:Y\uFFFDw;;9\bj_.\uFFFD\uFFFD9\uFFFDVw\uFFFD\uFFFD\t\be\uFFFD\uFFFDH\uFFFD\uFFFD\uFFFD\uFFFD\uFFFD\uFFFD\uFFFD\u0007\uFFFD\uFFFD\u000Es@\uFFFDj\uFFFD\r",
+        "4D\u001C\uFFFD\uFFFD\uD0C4#\uFFFD\uFFFD\u0014\u0530\u0019/\uFFFD\uFFFD\uFFFDq\uFFFD\u0394\uFFFD:w\uFFFD\uFFFD7\uFFFD\uFFFDM\uFFFD0d\uFFFDi\uFFFD\uFFFD)\u0012\uFFFD\uFFFDK\uFFFD\uFFFD]Z\u0011\u003C\uFFFD.\uFFFD\u007Fv\uFFFDW\uFFFDu\uFFFD\uFFFD\uFFFD\u0003ln\u0019\uFFFDLg\uFFFD\u0010\uFFFDc_$\uFFFD\uFFFD\u003C\uFFFD\uFFFD\u007F\uFFFD\u0026e\uFFFD\u001F_\uFFFD\uFFFD*\u0012\uFFFDN\uFFFDp\uFFFD\uFFFD=\uFFFD~H\u0010\uFFFDK\u002B\u001B\uFFFD\u003CZ\uFFFD\uFFFD\u001A\u0017\uFFFD\u0026\u0019\u019D\uFFFDN\uFFFD\uFFFD^\u003C\uFFFD/v\uFFFD\uFFFD\uFFFD\uFFFD_#An\uFFFD\uFFFD:\uFFFDT\u0022VZ\uFFFD\uFFFD\uFFFDc]V\uFFFDJs\uFFFD\uFFFDU\uFFFD\uFFFD\uFFFD\uFFFD\uFFFD\uFFFDM\u0699\uFFFD\uDB67\uDDC3\uFFFDbC\uFFFD\uFFFD\uFFFD\u0004\uFFFD\uFFFDd\u0012\uFFFD\uFFFD\uFFFD\uFFFD9\uFFFD_\uFFFD\uFFFDA\u003E\uFFFDi\uFFFD|\uFFFD\uFFFD\u003C\u05BA\uFFFD\uFFFD\uFFFD\uFFFD/\uFFFD,\uFFFD\uFFFD\u0007\u0757\uFFFDh\uFFFD8\uFFFD\u953D\uFFFD\uFFFD\uFFFD$b\uFFFD\uFFFD\u001FB\u000E~\uFFFDW\uFFFD\u0170\uFFFD\n",
+        "\u003E31\u000E\uFFFDd\uFFFDM\u0000\u001FD\uFFFD\uFFFDSA\uFFFD\uFFFD.G\uFFFD\uFFFD\u0001i\uFFFDk\uFFFD^\b;\uFFFD\uFFFD\uFFFD!\uFFFD\uFFFDa\uFFFD\uFFFD\uFFFDE}\u0015\uFFFD\uFFFD\uFFFDj$*LZ1\uFFFDh\u0004==\u0297\uFFFD\uFFFD\u0005\uFFFD\u0012u/\uFFFD\uFFFD?\uFFFD\uFFFDq\uFFFDb\u0001E\uFFFDp\u01BE\u0000\uFFFD4\uFFFD\uFFFDZY\u001F\u001Cmm\uFFFD\uFFFDH\uFFFD@\uFFFD\u0003\u001Cs\u001F\uFFFD\uFFFDk\uFFFDr4g\uFFFD\uFFFD\uFFFD\u0003\u0663\u000B\uFFFD\uFFFD1\u001B\u055C\uFFFD\uFFFD;I}vu\uFFFDf\uFFFDTR\uFFFDK\uFFFDP\uFFFD\uFFFD%\uFFFD]\u8813\u001A\uFFFD\uFFFDn\uFFFD\uFFFD\u0000\uFFFD\uFFFD\u001A\u0013F\u0022l\uFFFD\uFFFD\uFFFDX\uFFFDx\uFFFD:W\u001B\u001E\uFFFD:3\uFFFD\uFFFD;\u96B6b\u0453Ri\uFFFDS\uFFFD\u001C1\uFFFDl.\uFFFD\uFFFDf\u0012\u0005\u0017(\uFFFD\uFFFDN\uFFFDPj\uFFFD\uFFFD\uFFFD\uFFFD)\uFFFDk\n",
+        "*\u002BR\uFFFD\uFFFD%\uFFFD\u001D%@\uFFFDd\uFFFDGJ\uFFFD6\uFFFDr\u0501\uFFFD\uFFFD\u0002\uFFFDK\uFFFD\uFFFD}Q\uFFFD\uFFFD\u0080\uFFFD:\uFFFD\u0016)\u0002\uFFFD\uFFFD(\uFFFD\uFFFD\u0006\u71A2\u0329W9\uFFFD\uFFFD\uFFFD^P\uF89F4\uFFFD\u050E\uFFFD/\uFFFD\u000F\u0011\u001F\uFFFDo\uFFFDZGd\uFFFDd\uFFFD$\uFFFD\uFFFDZ\uFFFD,\uFFFD\u0019\uFFFDo\u0027\uFFFDb\uFFFD\u0022T\uFFFD\uFFFDd\uFFFD\u0000\uFFFD\uFFFD\uFFFD\uFFFD\u02A6\uFFFDM\u0016\uFFFD\uFFFD=\uFFFD\u000F\uFFFD\u002B3lu6l2\uFFFD\uFFFD\u0022\f?\uFFFD\u0005O\uFFFD\uFFFD\uFFFD\uFFFD\uFFFD\uFFFD\u001E\uFFFD\uFFFD\uFFFD.\uFFFD\u01431I\u00A03(\uFFFD?\uF053\u0060\u0018\uFFFD\uFFFD\uFFFDg-G\uFFFD3a\uFFFD\uFFFD~\uFFFD\r",
+        "\uFFFD\uFFFD\uFFFD\b\uFFFDl\u001E\uFFFD\uFFFDI\uFFFDh\u074By\uFFFD*k0\u074C!\uFFFD\u001D\u0001\uFFFD\uFFFDP\u03F7!\u0022;\u001B\u003E\uFFFD\uFFFDy\uFFFD\uFFFD\uFFFD\u02F2t\uFFFD\uFFFDj;\uFFFD\uFFFDh6M\u001B\uFFFDd\uFFFD\uFFFD\u0007\u001Cn\uFFFD\uFFFD\u0022({-\uFFFDM\uA970x=\uFFFD\uFFFDo\uFFFDT;\u0019\u00D6\u0013O\uFFFD\uFFFD\u001F\uFFFD\uFFFD\uFFFD-r\u0585\u002B\u050FKM\uFFFD\uFFFD\uFFFD\uFFFD\u0016\uFFFD\uFFFD\u00109\uFFFD\uFFFD)}\uFFFD\u0003\uFFFD8\uFFFD\uFFFD=\uFFFD\r",
+        "\u0027s\r",
+        "x\u003E\uFFFD\uFFFD\uFFFD\uFFFD\uFFFD=\u0006\uFFFDq\uFFFD\uFFFD\uFFFD\uFFFD-\uFFFD\uFFFD\uFFFD\u5CAF\uFFFD\uFFFD\uFFFD\uFFFD\uFFFD\u000E\uFFFD\uFFFD\uFFFDz\u009Dy\u001CX\uFFFD\uFFFD\u0014\uFFFDv(\uFFFD\uFFFDr\uFFFD;\u0010\uFFFD\u0027L\uFFFDZ\u0257\uFFFD\uFFFD\uFFFD\uFFFD\u0022/\u0060\u0018\uFFFDZ\u0004\u0060\u001E\u0011ld\b\uFFFD\uFFFD8~@\u0004\uFFFD\u000B\uFFFD\uFFFD\uFFFDb4\uFFFDg\uFFFD\uFFFDM{\uFFFD\uFFFD\uFFFD\u0016\u000F\uFFFD{"
       ],
       "StatusCode": 202,
       "ResponseHeaders": {
         "Content-Length": "0",
-<<<<<<< HEAD
-        "Date": "Wed, 03 Feb 2021 02:10:51 GMT",
-=======
-        "Date": "Wed, 17 Feb 2021 22:25:05 GMT",
->>>>>>> 1814567d
-        "Server": [
-          "Windows-Azure-HDFS/1.0",
-          "Microsoft-HTTPAPI/2.0"
-        ],
-        "x-ms-client-request-id": "810ab31e-60ed-ee28-bd28-3c1429dd624b",
-<<<<<<< HEAD
-        "x-ms-request-id": "902d3fd5-701f-0062-46d1-f9bd78000000",
-=======
-        "x-ms-request-id": "b0484562-201f-006f-447b-0575ac000000",
->>>>>>> 1814567d
+        "Date": "Fri, 19 Feb 2021 19:08:50 GMT",
+        "Server": [
+          "Windows-Azure-HDFS/1.0",
+          "Microsoft-HTTPAPI/2.0"
+        ],
+        "x-ms-client-request-id": "7a8950e8-e758-d00d-f9e0-3b841e13de87",
+        "x-ms-request-id": "6f4af18a-e01f-004f-40f2-060e0b000000",
         "x-ms-request-server-encrypted": "true",
         "x-ms-version": "2020-06-12"
       },
       "ResponseBody": []
     },
     {
-      "RequestUri": "https://seannse.dfs.core.windows.net/test-filesystem-be1e9378-b94a-7a32-ccf7-5902455fdfde/test-file-a3729dc7-a8c1-2453-3f2b-3cd476813432?action=flush\u0026position=2048",
+      "RequestUri": "https://seannse.dfs.core.windows.net/test-filesystem-bc504dbe-b6d6-25a7-af93-29024b3937b0/test-file-14bc8f5e-fab3-ef65-cb67-c2b217aca344?action=flush\u0026position=2048",
       "RequestMethod": "PATCH",
       "RequestHeaders": {
         "Accept": "application/json",
         "Authorization": "Sanitized",
-<<<<<<< HEAD
-        "traceparent": "00-28900e3453593d4b9573c8505f614e22-3ec4c85c1158c741-00",
-        "User-Agent": [
-          "azsdk-net-Storage.Files.DataLake/12.7.0-alpha.20210202.1",
-          "(.NET Framework 4.8.4250.0; Microsoft Windows 10.0.19042 )"
-        ],
-        "x-ms-client-request-id": "e9e98fb4-7198-8168-d89f-6a1d0645a98f",
-        "x-ms-date": "Wed, 03 Feb 2021 02:10:50 GMT",
-=======
-        "Content-Length": "0",
-        "traceparent": "00-21f681c1086ea04e9923c606222ef5ba-44ee1ffa69e3da42-00",
-        "User-Agent": [
-          "azsdk-net-Storage.Files.DataLake/12.7.0-alpha.20210217.1",
-          "(.NET 5.0.3; Microsoft Windows 10.0.19042)"
-        ],
-        "x-ms-client-request-id": "e9e98fb4-7198-8168-d89f-6a1d0645a98f",
-        "x-ms-date": "Wed, 17 Feb 2021 22:25:05 GMT",
->>>>>>> 1814567d
+        "traceparent": "00-88136d81f040fb44a80b36d55a018f2f-e9cf3f32cebe7d45-00",
+        "User-Agent": [
+          "azsdk-net-Storage.Files.DataLake/12.7.0-alpha.20210219.1",
+          "(.NET 5.0.3; Microsoft Windows 10.0.19041)"
+        ],
+        "x-ms-client-request-id": "8e47284d-a782-b616-7a42-8b84c3ca80dd",
+        "x-ms-date": "Fri, 19 Feb 2021 19:08:51 GMT",
         "x-ms-return-client-request-id": "true",
         "x-ms-version": "2020-06-12"
       },
@@ -264,53 +176,33 @@
       "StatusCode": 200,
       "ResponseHeaders": {
         "Content-Length": "0",
-<<<<<<< HEAD
-        "Date": "Wed, 03 Feb 2021 02:10:51 GMT",
-        "ETag": "\u00220x8D8C7E8EDF85C41\u0022",
-        "Last-Modified": "Wed, 03 Feb 2021 02:10:51 GMT",
-=======
-        "Date": "Wed, 17 Feb 2021 22:25:05 GMT",
-        "ETag": "\u00220x8D8D392E081ED84\u0022",
-        "Last-Modified": "Wed, 17 Feb 2021 22:25:05 GMT",
->>>>>>> 1814567d
-        "Server": [
-          "Windows-Azure-HDFS/1.0",
-          "Microsoft-HTTPAPI/2.0"
-        ],
-        "x-ms-client-request-id": "e9e98fb4-7198-8168-d89f-6a1d0645a98f",
-<<<<<<< HEAD
-        "x-ms-request-id": "902d3fe6-701f-0062-57d1-f9bd78000000",
-=======
-        "x-ms-request-id": "b048457a-201f-006f-5c7b-0575ac000000",
->>>>>>> 1814567d
+        "Date": "Fri, 19 Feb 2021 19:08:50 GMT",
+        "ETag": "\u00220x8D8D509CADAE080\u0022",
+        "Last-Modified": "Fri, 19 Feb 2021 19:08:50 GMT",
+        "Server": [
+          "Windows-Azure-HDFS/1.0",
+          "Microsoft-HTTPAPI/2.0"
+        ],
+        "x-ms-client-request-id": "8e47284d-a782-b616-7a42-8b84c3ca80dd",
+        "x-ms-request-id": "6f4af19a-e01f-004f-50f2-060e0b000000",
         "x-ms-request-server-encrypted": "false",
         "x-ms-version": "2020-06-12"
       },
       "ResponseBody": []
     },
     {
-      "RequestUri": "https://seannse.blob.core.windows.net/test-filesystem-be1e9378-b94a-7a32-ccf7-5902455fdfde/test-file-a3729dc7-a8c1-2453-3f2b-3cd476813432",
+      "RequestUri": "https://seannse.blob.core.windows.net/test-filesystem-bc504dbe-b6d6-25a7-af93-29024b3937b0/test-file-14bc8f5e-fab3-ef65-cb67-c2b217aca344",
       "RequestMethod": "GET",
       "RequestHeaders": {
         "Accept": "application/xml",
         "Authorization": "Sanitized",
-<<<<<<< HEAD
-        "traceparent": "00-e8963959862b1d4e9ec5cfc8c9a33412-93665680c3996344-00",
-        "User-Agent": [
-          "azsdk-net-Storage.Files.DataLake/12.7.0-alpha.20210202.1",
-          "(.NET Framework 4.8.4250.0; Microsoft Windows 10.0.19042 )"
-        ],
-        "x-ms-client-request-id": "9a5f34cb-79f4-e6b3-1e8e-da76fcc1b0c1",
-        "x-ms-date": "Wed, 03 Feb 2021 02:10:50 GMT",
-=======
-        "traceparent": "00-42af5282dfa0b242a15390ac1c7cd1aa-d95b87b945816144-00",
-        "User-Agent": [
-          "azsdk-net-Storage.Files.DataLake/12.7.0-alpha.20210217.1",
-          "(.NET 5.0.3; Microsoft Windows 10.0.19042)"
-        ],
-        "x-ms-client-request-id": "9a5f34cb-79f4-e6b3-1e8e-da76fcc1b0c1",
-        "x-ms-date": "Wed, 17 Feb 2021 22:25:05 GMT",
->>>>>>> 1814567d
+        "traceparent": "00-29f0bf805ad18142a8fd1f4fb6415fa4-183b3109e1ba7f43-00",
+        "User-Agent": [
+          "azsdk-net-Storage.Files.DataLake/12.7.0-alpha.20210219.1",
+          "(.NET 5.0.3; Microsoft Windows 10.0.19041)"
+        ],
+        "x-ms-client-request-id": "f537376c-4fcb-c705-9338-d6ebdeb87082",
+        "x-ms-date": "Fri, 19 Feb 2021 19:08:51 GMT",
         "x-ms-range": "bytes=1024-2047",
         "x-ms-return-client-request-id": "true",
         "x-ms-version": "2020-06-12"
@@ -322,64 +214,40 @@
         "Content-Length": "1024",
         "Content-Range": "bytes 1024-2047/2048",
         "Content-Type": "application/octet-stream",
-<<<<<<< HEAD
-        "Date": "Wed, 03 Feb 2021 02:10:50 GMT",
-        "ETag": "\u00220x8D8C7E8EDF85C41\u0022",
-        "Last-Modified": "Wed, 03 Feb 2021 02:10:51 GMT",
-=======
-        "Date": "Wed, 17 Feb 2021 22:25:05 GMT",
-        "ETag": "\u00220x8D8D392E081ED84\u0022",
-        "Last-Modified": "Wed, 17 Feb 2021 22:25:05 GMT",
->>>>>>> 1814567d
+        "Date": "Fri, 19 Feb 2021 19:08:50 GMT",
+        "ETag": "\u00220x8D8D509CADAE080\u0022",
+        "Last-Modified": "Fri, 19 Feb 2021 19:08:50 GMT",
         "Server": [
           "Windows-Azure-Blob/1.0",
           "Microsoft-HTTPAPI/2.0"
         ],
         "x-ms-blob-type": "BlockBlob",
-        "x-ms-client-request-id": "9a5f34cb-79f4-e6b3-1e8e-da76fcc1b0c1",
-<<<<<<< HEAD
-        "x-ms-creation-time": "Wed, 03 Feb 2021 02:10:50 GMT",
-=======
-        "x-ms-creation-time": "Wed, 17 Feb 2021 22:25:05 GMT",
->>>>>>> 1814567d
+        "x-ms-client-request-id": "f537376c-4fcb-c705-9338-d6ebdeb87082",
+        "x-ms-creation-time": "Fri, 19 Feb 2021 19:08:50 GMT",
         "x-ms-group": "$superuser",
         "x-ms-lease-state": "available",
         "x-ms-lease-status": "unlocked",
         "x-ms-owner": "$superuser",
         "x-ms-permissions": "rw-r-----",
-<<<<<<< HEAD
-        "x-ms-request-id": "3b7db478-201e-006f-2fd1-f975ac000000",
-=======
-        "x-ms-request-id": "77a199d8-b01e-0099-1e7b-0500e2000000",
->>>>>>> 1814567d
+        "x-ms-request-id": "2e628a5c-201e-00a4-4ef2-0676f9000000",
         "x-ms-server-encrypted": "true",
         "x-ms-version": "2020-06-12"
       },
-      "ResponseBody": "SNWzv0kyYHmdJ5CIt\u002BPPWmCOER\u002Bntr\u002BRBr8pkHmYAIvMWYol2xGLT40DHBmfL4JMF9DbGa7B85EVIrmKCM//BCcEvF5YqX9OAsGSo5qm8dY83HmpvefcCmb5ELlYAUe9AxfymnIk821QjRbsL0/2bzDiTStWVkdAKLL3XpnG9gF61Z\u002BDtFdkGOkLWDDQ79sWAqCIdbMbZqzPsXLALJTUiZYVcVqwc7rZfjVCSv4XcDjW4Vz4PYBOX27yswLko\u002BtUN86Zun2AZo/mr/d92ByuuEE66Us420wWxxLsvb\u002B49NpK7hMvfbW6VnvMEo2I0IdSRPrAqrqgG1yCg/NrlKjPLbsdM\u002BoJfjuMf5PPbMi\u002BjfaLmXjF90ogqdK2rfrBTsHS/OXSa52dScW/NCsm0K\u002BTxPX84PovCjZx/IkXUtFAyjDR/G/j6yFZ7lCzBcMe\u002BdkjIugExW7Go/KvYW4Thfbzfmn6VNQ/sNnTo/KpfAVyUgOw8y/pPAXCC1l9NImzRmhawIZaJKQE5HIPMCF7HCbsPA9rYpLHCkJjOEl6wXtPIF2KT7x\u002BGC1eqw\u002B82QvjRu4ykPd6SOPWk7VD9uxaiiL3wBDE8cxqbSThDLaDCjA3f/FbRzCD1dd5tLwGOyFBBCHsxRn6H1UhyCPTmDwsUoiEDHb7/0Lxc\u002Bs4Sj0QZDIDoAeVlkQXPGCbOX8NsD2bTWE0gS6qRQTf\u002B1IuwtQYEWTw0Pc0l7xDbNAWX8XD48OtnP3b3OIEWFoDtZvy6XmMgygbHd9FZ7ak8BRdlOY/HBeOgCXXPDWC63icMeEgUYNWidycp8bjaDVHNuzNpsN0w5mEY2lUtUbzmTFnqTbVhJ6RBgsKonRQqxfwkAVJtEW0J21HnO0ZAtSVqQ6Ue7//cbJNO6C4aiElM7hRYyVBquTssoHIjeexdwM2dPllvDBY8B5T/Hik/L1MImk0yJ6vVP8qqMg9NuTKm8ScgfYov3eI\u002BHIG7a5rR7bDfGt\u002BfK9khh/5OhNnG7o6iGC0CHrHI2LxrM8rqGZQvmASebl4TB4UN/rWLoRjIN24zGVNtz47/FgJjNDgOd65qHyyVKEAwTtBoNGA8fXdjovxc9sAAwch131hb79OM/4cHIUIsMw8twoqCxZtuwtjK/5E78UCuKV1kH0jn1J7823SY9Rv1N2/tLvR1vfwtBxy/kPBCkQ4GmTgkx9OGRi4rhipm1c281YghDoJMeGuhNxgsaEPuugomklwj0G9cJujGCjeRhjEOwrsoIUJLuiCMQ9D7md2qPMvgQEOxmMVYxOeZhi4zz3Dm3WWIxljHmtg7V0yeoI0LHA1r8UXtnWn1j1ya8jQyWLRf1Ly4IXZzGKVrtgF4uiQag=="
-    },
-    {
-      "RequestUri": "https://seannse.blob.core.windows.net/test-filesystem-be1e9378-b94a-7a32-ccf7-5902455fdfde?restype=container",
+      "ResponseBody": "L397tUDOIJzfVbwI7J2yCa6cSDB61byL67VxXg8UeExFsF4OCID1Ndz/G53mjwU7C1zlyrhIkVnC78qLXMGNyt1wwjs/pAEtphNUerofpFywNlKyL66T/R8ESxi2atgbcVDAdszJ/GdbtyOl9Bafo0pu2iZu2psv3cUcOlnodzs7OQhqXy6P5jnrVneK7QkIZajOSI\u002BxrJa0kJkHrMIOc0DoarsNNEQc3vTtg4Qjpe\u002B8FNSwGS\u002BsiYxxtc6Uhzp33eI3oYNN\u002BjBksmmbxCkSkOupS5jtXVoRPOAum392h1e5daWh7ANsbhmkTGfFEMVjXyTi6jyiin\u002BIJmWiH1\u002Bx7SoS4U6DcKToPdx\u002BSBDySysbyzxak5waF\u002BsmGcadyk668l48sy924O6A\u002Bq1fI0Fuldo6hlQiVlqO98pjXVbeSnONxFWytZj8petN2pnuuvOpt4PsYkP6l5wErrtkEoKYoq850V/rvN9BPuBp1XzBnzzWuqXS8ecvkyy5rQfdl5NotTjptemUvfqkqiRikcIfQg5\u002BjlfcxbDHCj4zMQ7YZKdNAB9E1\u002BpTQfyrLkfDzAFpmmv4Xgg7i/CIIaqqYYvszEV9FZGj22okKkxaMZZoBD09ypej3wWeEnUvvLY/qOBxv2IBRbdwxr4A1DS74FpZHxxtbZf0SOxA3wMccx\u002B05YFr6XI0Z76FzAPZowvR4jEb1ZyZ0TtJfXZ1wWa0VFKfS\u002B\u002ByUPfnJbhd6KCTGqXhbvzRAJ2CGhNGImz7vqVY0HixOlcbHpI6M7DkO\u002BmatmLRk1Jp41O0HDHbbC6K7GYSBRco4eBOxlBql83tnt8prGsKKitS7u0l/B0lQLJkr0dK0TbSctSBgs0C/0uFx31RscDCgME6vxYpAuXCKIWdBueGosypVzmWiKdeUO\u002BinzSg1I7yoS\u002BFDxEfqW/vvlpHZPlk/ySxqFqGLPgZ3G8nh2KwIlT3q2S4AJO7ia3KpslNFuz2PaAP7iszbHU2bDKi9yIMP5wFT7iUq/\u002BR9h6tu4Uuy8WDMUnCoDMoxD/vgZNgGJKLvmctR8czYZKhfvgNhrDvCKBsHsbZSZ5o3Yt5pSprMN2MIf0dAYP\u002BUM\u002B3ISI7Gz6P/3nz8/rLsnTJxWo7urxoNk0bgGSy0gccbs72Iih7LcJN6qWweD3iwW\u002BJVDsZw5YTT\u002BvVH5rZ3C1y1oUr1I9LTZio7s8Wt70QOb/0KX3LA6s449M9pg0ncw14PqG3tuzfPQajcdTG/ZctxObb5bKvptLa8/G8DqaKgXrCnXkcWILTFOt2KJLWcuU7EOEnTI5ayZfO3cP7Ii9gGO9aBGAeEWxkCNDHOH5ABIELgf3EYjTsZ9PhTXu\u002B1/G7Fg\u002Biew=="
+    },
+    {
+      "RequestUri": "https://seannse.blob.core.windows.net/test-filesystem-bc504dbe-b6d6-25a7-af93-29024b3937b0?restype=container",
       "RequestMethod": "DELETE",
       "RequestHeaders": {
         "Accept": "application/xml",
         "Authorization": "Sanitized",
-<<<<<<< HEAD
-        "traceparent": "00-f844756b5babe94da3989d5d82b4d5d2-3eea15c988b9a441-00",
-        "User-Agent": [
-          "azsdk-net-Storage.Files.DataLake/12.7.0-alpha.20210202.1",
-          "(.NET Framework 4.8.4250.0; Microsoft Windows 10.0.19042 )"
-        ],
-        "x-ms-client-request-id": "d2515f0a-0fe5-159b-f2f9-593d2167ba13",
-        "x-ms-date": "Wed, 03 Feb 2021 02:10:50 GMT",
-=======
-        "traceparent": "00-d2739b4192b2bf4499c6aa730154cd0b-9ccae26af429d749-00",
-        "User-Agent": [
-          "azsdk-net-Storage.Files.DataLake/12.7.0-alpha.20210217.1",
-          "(.NET 5.0.3; Microsoft Windows 10.0.19042)"
-        ],
-        "x-ms-client-request-id": "d2515f0a-0fe5-159b-f2f9-593d2167ba13",
-        "x-ms-date": "Wed, 17 Feb 2021 22:25:06 GMT",
->>>>>>> 1814567d
+        "traceparent": "00-5d5997a0e2495642b1445d0b316a1b90-54544ab84ad38645-00",
+        "User-Agent": [
+          "azsdk-net-Storage.Files.DataLake/12.7.0-alpha.20210219.1",
+          "(.NET 5.0.3; Microsoft Windows 10.0.19041)"
+        ],
+        "x-ms-client-request-id": "8b18db3c-8b92-0011-450b-8c967b62a05a",
+        "x-ms-date": "Fri, 19 Feb 2021 19:08:51 GMT",
         "x-ms-return-client-request-id": "true",
         "x-ms-version": "2020-06-12"
       },
@@ -387,28 +255,20 @@
       "StatusCode": 202,
       "ResponseHeaders": {
         "Content-Length": "0",
-<<<<<<< HEAD
-        "Date": "Wed, 03 Feb 2021 02:10:50 GMT",
-=======
-        "Date": "Wed, 17 Feb 2021 22:25:05 GMT",
->>>>>>> 1814567d
+        "Date": "Fri, 19 Feb 2021 19:08:50 GMT",
         "Server": [
           "Windows-Azure-Blob/1.0",
           "Microsoft-HTTPAPI/2.0"
         ],
-        "x-ms-client-request-id": "d2515f0a-0fe5-159b-f2f9-593d2167ba13",
-<<<<<<< HEAD
-        "x-ms-request-id": "3b7db4b9-201e-006f-6bd1-f975ac000000",
-=======
-        "x-ms-request-id": "77a19a0a-b01e-0099-4d7b-0500e2000000",
->>>>>>> 1814567d
+        "x-ms-client-request-id": "8b18db3c-8b92-0011-450b-8c967b62a05a",
+        "x-ms-request-id": "2e628b34-201e-00a4-1df2-0676f9000000",
         "x-ms-version": "2020-06-12"
       },
       "ResponseBody": []
     }
   ],
   "Variables": {
-    "RandomSeed": "1937036383",
+    "RandomSeed": "1289840652",
     "Storage_TestConfigHierarchicalNamespace": "NamespaceTenant\nseannse\nU2FuaXRpemVk\nhttps://seannse.blob.core.windows.net\nhttps://seannse.file.core.windows.net\nhttps://seannse.queue.core.windows.net\nhttps://seannse.table.core.windows.net\n\n\n\n\nhttps://seannse-secondary.blob.core.windows.net\nhttps://seannse-secondary.file.core.windows.net\nhttps://seannse-secondary.queue.core.windows.net\nhttps://seannse-secondary.table.core.windows.net\n68390a19-a643-458b-b726-408abf67b4fc\nSanitized\n72f988bf-86f1-41af-91ab-2d7cd011db47\nhttps://login.microsoftonline.com/\nCloud\nBlobEndpoint=https://seannse.blob.core.windows.net/;QueueEndpoint=https://seannse.queue.core.windows.net/;FileEndpoint=https://seannse.file.core.windows.net/;BlobSecondaryEndpoint=https://seannse-secondary.blob.core.windows.net/;QueueSecondaryEndpoint=https://seannse-secondary.queue.core.windows.net/;FileSecondaryEndpoint=https://seannse-secondary.file.core.windows.net/;AccountName=seannse;AccountKey=Sanitized\n"
   }
 }