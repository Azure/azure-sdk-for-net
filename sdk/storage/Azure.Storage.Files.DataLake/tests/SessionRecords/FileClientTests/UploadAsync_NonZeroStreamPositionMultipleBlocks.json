--- conflicted
+++ resolved
@@ -1,30 +1,19 @@
 {
   "Entries": [
     {
-      "RequestUri": "https://seannse.blob.core.windows.net/test-filesystem-1f947d69-5f3d-4972-3d3f-9c98cdc1cd8d?restype=container",
+      "RequestUri": "https://seannse.blob.core.windows.net/test-filesystem-e36972e3-692e-4e9b-615e-96b4f1c983cb?restype=container",
       "RequestMethod": "PUT",
       "RequestHeaders": {
         "Accept": "application/xml",
         "Authorization": "Sanitized",
-<<<<<<< HEAD
-        "traceparent": "00-17c5d666f2070e4a963f99c2df2bcce2-57b28252e5d18a4b-00",
-        "User-Agent": [
-          "azsdk-net-Storage.Files.DataLake/12.7.0-alpha.20210202.1",
-          "(.NET Framework 4.8.4250.0; Microsoft Windows 10.0.19042 )"
+        "traceparent": "00-1e7be07af385fb40aabc340e0fb00dd3-2c60f4c035c1ee47-00",
+        "User-Agent": [
+          "azsdk-net-Storage.Files.DataLake/12.7.0-alpha.20210219.1",
+          "(.NET 5.0.3; Microsoft Windows 10.0.19041)"
         ],
         "x-ms-blob-public-access": "container",
-        "x-ms-client-request-id": "caa024b8-e69d-6050-76ef-59eac13da238",
-        "x-ms-date": "Wed, 03 Feb 2021 02:12:37 GMT",
-=======
-        "traceparent": "00-7a7c33353cba154f9ec90a7e1984a5f1-7b79e672373ebb44-00",
-        "User-Agent": [
-          "azsdk-net-Storage.Files.DataLake/12.7.0-alpha.20210217.1",
-          "(.NET 5.0.3; Microsoft Windows 10.0.19042)"
-        ],
-        "x-ms-blob-public-access": "container",
-        "x-ms-client-request-id": "caa024b8-e69d-6050-76ef-59eac13da238",
-        "x-ms-date": "Wed, 17 Feb 2021 22:30:23 GMT",
->>>>>>> 1814567d
+        "x-ms-client-request-id": "68daf8c5-9946-d35f-cea3-0ab0a9759d12",
+        "x-ms-date": "Fri, 19 Feb 2021 19:11:16 GMT",
         "x-ms-return-client-request-id": "true",
         "x-ms-version": "2020-06-12"
       },
@@ -32,52 +21,32 @@
       "StatusCode": 201,
       "ResponseHeaders": {
         "Content-Length": "0",
-<<<<<<< HEAD
-        "Date": "Wed, 03 Feb 2021 02:12:37 GMT",
-        "ETag": "\u00220x8D8C7E92DCFF263\u0022",
-        "Last-Modified": "Wed, 03 Feb 2021 02:12:38 GMT",
-=======
-        "Date": "Wed, 17 Feb 2021 22:30:23 GMT",
-        "ETag": "\u00220x8D8D3939E39F30C\u0022",
-        "Last-Modified": "Wed, 17 Feb 2021 22:30:24 GMT",
->>>>>>> 1814567d
+        "Date": "Fri, 19 Feb 2021 19:11:16 GMT",
+        "ETag": "\u00220x8D8D50A2193F0AB\u0022",
+        "Last-Modified": "Fri, 19 Feb 2021 19:11:16 GMT",
         "Server": [
           "Windows-Azure-Blob/1.0",
           "Microsoft-HTTPAPI/2.0"
         ],
-        "x-ms-client-request-id": "caa024b8-e69d-6050-76ef-59eac13da238",
-<<<<<<< HEAD
-        "x-ms-request-id": "128f61ee-801e-0004-3ad2-f9f258000000",
-=======
-        "x-ms-request-id": "0339d018-e01e-00ab-377c-050095000000",
->>>>>>> 1814567d
-        "x-ms-version": "2020-06-12"
-      },
-      "ResponseBody": []
-    },
-    {
-      "RequestUri": "https://seannse.dfs.core.windows.net/test-filesystem-1f947d69-5f3d-4972-3d3f-9c98cdc1cd8d/test-file-dfd9b19b-0baf-59f2-2fa8-5d6472c4ea60?resource=file",
+        "x-ms-client-request-id": "68daf8c5-9946-d35f-cea3-0ab0a9759d12",
+        "x-ms-request-id": "2e6817d1-201e-00a4-65f2-0676f9000000",
+        "x-ms-version": "2020-06-12"
+      },
+      "ResponseBody": []
+    },
+    {
+      "RequestUri": "https://seannse.dfs.core.windows.net/test-filesystem-e36972e3-692e-4e9b-615e-96b4f1c983cb/test-file-e511f88e-4bfa-90fe-7127-09fab67aa013?resource=file",
       "RequestMethod": "PUT",
       "RequestHeaders": {
         "Accept": "application/json",
         "Authorization": "Sanitized",
-<<<<<<< HEAD
-        "traceparent": "00-55b2e35cd547b640b913c69468729760-b76b6bf4a8f52d4f-00",
-        "User-Agent": [
-          "azsdk-net-Storage.Files.DataLake/12.7.0-alpha.20210202.1",
-          "(.NET Framework 4.8.4250.0; Microsoft Windows 10.0.19042 )"
-        ],
-        "x-ms-client-request-id": "7c9b4f33-0c33-7b8b-5111-19d66cf87b6a",
-        "x-ms-date": "Wed, 03 Feb 2021 02:12:37 GMT",
-=======
-        "traceparent": "00-99e50af0d69c884ab0dc9dc60f661f81-42f133a323d80846-00",
-        "User-Agent": [
-          "azsdk-net-Storage.Files.DataLake/12.7.0-alpha.20210217.1",
-          "(.NET 5.0.3; Microsoft Windows 10.0.19042)"
-        ],
-        "x-ms-client-request-id": "7c9b4f33-0c33-7b8b-5111-19d66cf87b6a",
-        "x-ms-date": "Wed, 17 Feb 2021 22:30:24 GMT",
->>>>>>> 1814567d
+        "traceparent": "00-87d5a3ff2a802d439b6b7f9398e2216d-1fb4beaaf172b449-00",
+        "User-Agent": [
+          "azsdk-net-Storage.Files.DataLake/12.7.0-alpha.20210219.1",
+          "(.NET 5.0.3; Microsoft Windows 10.0.19041)"
+        ],
+        "x-ms-client-request-id": "c3bba12e-25fc-0841-82bd-1f2efe7e916a",
+        "x-ms-date": "Fri, 19 Feb 2021 19:11:17 GMT",
         "x-ms-return-client-request-id": "true",
         "x-ms-version": "2020-06-12"
       },
@@ -85,288 +54,186 @@
       "StatusCode": 201,
       "ResponseHeaders": {
         "Content-Length": "0",
-<<<<<<< HEAD
-        "Date": "Wed, 03 Feb 2021 02:12:38 GMT",
-        "ETag": "\u00220x8D8C7E92E0D680B\u0022",
-        "Last-Modified": "Wed, 03 Feb 2021 02:12:38 GMT",
-=======
-        "Date": "Wed, 17 Feb 2021 22:30:23 GMT",
-        "ETag": "\u00220x8D8D3939E7302ED\u0022",
-        "Last-Modified": "Wed, 17 Feb 2021 22:30:24 GMT",
->>>>>>> 1814567d
-        "Server": [
-          "Windows-Azure-HDFS/1.0",
-          "Microsoft-HTTPAPI/2.0"
-        ],
-        "x-ms-client-request-id": "7c9b4f33-0c33-7b8b-5111-19d66cf87b6a",
-<<<<<<< HEAD
-        "x-ms-request-id": "9c240093-101f-0029-28d2-f9412b000000",
-=======
-        "x-ms-request-id": "7628cf6e-201f-0032-627c-057f28000000",
->>>>>>> 1814567d
-        "x-ms-version": "2020-06-12"
-      },
-      "ResponseBody": []
-    },
-    {
-      "RequestUri": "https://seannse.dfs.core.windows.net/test-filesystem-1f947d69-5f3d-4972-3d3f-9c98cdc1cd8d/test-file-dfd9b19b-0baf-59f2-2fa8-5d6472c4ea60?action=append\u0026position=0",
-      "RequestMethod": "PATCH",
-      "RequestHeaders": {
-        "Accept": "application/json",
-        "Authorization": "Sanitized",
-<<<<<<< HEAD
-        "Content-Length": "938",
-        "Content-Type": "application/json",
-        "traceparent": "00-c5a6ffc446f08c48959f2267b6c6d608-4ef868f8c5ed4c46-00",
-        "User-Agent": [
-          "azsdk-net-Storage.Files.DataLake/12.7.0-alpha.20210202.1",
-          "(.NET Framework 4.8.4250.0; Microsoft Windows 10.0.19042 )"
-        ],
-        "x-ms-client-request-id": "4a4cd7f5-44be-240a-5faf-9d528a724c9b",
-        "x-ms-date": "Wed, 03 Feb 2021 02:12:37 GMT",
-=======
-        "Content-Length": "512",
-        "traceparent": "00-fbd426c04d4c114da73be87d3b8f92dd-ce2afd54c4ba194a-00",
-        "User-Agent": [
-          "azsdk-net-Storage.Files.DataLake/12.7.0-alpha.20210217.1",
-          "(.NET 5.0.3; Microsoft Windows 10.0.19042)"
-        ],
-        "x-ms-client-request-id": "4a4cd7f5-44be-240a-5faf-9d528a724c9b",
-        "x-ms-date": "Wed, 17 Feb 2021 22:30:24 GMT",
->>>>>>> 1814567d
-        "x-ms-return-client-request-id": "true",
-        "x-ms-version": "2020-06-12"
-      },
-      "RequestBody": [
-        "\n",
-        "\uFFFDI\u017Ff\u003E\uFFFDQ\uFFFD\uFFFD\u05A6\uFFFD\u03F6@\u001F\uFFFDu\uFFFD\uFFFDq\uFFFDW\u042F\uFFFD\uFFFDwa\uFFFD\uFFFDY\uFFFD\uFFFD$\uFFFD\uFFFD\u0654\uFFFDP\uFFFDp\u003C\uFFFD\uFFFD\u0001\u00016Ld\uFFFD\uFFFD*2Wn\uFDAB\uFFFD\uFFFDo\u0022?L\u0005\u003E\uFFFDl6\uFFFD\uFFFD\uD8FF\uDC01\u001AF\u03D1\uFFFD@\u0014@\u0653\uFFFD^\uFFFDe\uFFFD#\uFFFD\n",
-        "vQM\uFFFD\u003C\uFFFD\uFFFDo\uFFFD\u0016\uFFFD\uFFFD\u04DB\uFFFD\uFFFDS\uFFFD\uFFFD\u001A*\uFFFDZ\uFFFDe\uFFFD;\uFFFD\uFFFD\u0006\u003C\uFFFD\uFFFD\uFFFD\u0018_3\u001D\n",
-        "\uFFFD\uFFFDDv\uFFFD\uFFFD\uFFFD\uFFFD.\uFFFD\uFFFD\u0012Q\u003C\uFFFD\uFFFD\uFFFD\uFFFDk\uFFFD\uFFFD\uFFFD\uFFFD\uFFFD\uFFFD\uFFFD\uFFFD\uFFFD\u0022\uFFFD6\uFFFD\uFFFDL\uFFFD\u0022\\,i\uFFFD\f\u0002\uFFFD\uFFFD\uFFFDz*\u0007;h\u01C6\uFFFDW\uB673#\uFFFD\u0018\u04EB\uFFFDU\u06F3K\uFFFD\uFFFD\uFFFD\uFFFD?.\uFFFD\uFFFD\uFFFD\uFFFD\uFFFD\uFFFDZ\uFFFD\uFFFDG\uFFFD\u0670\u0017\uFFFD\u0060Ln9KP%\u0060Ix\u00186.\uFFFD\f\uFFFD\u0388W\uFFFD\uFFFD\n",
-        "\uFFFD\uFFFD2\uFFFD^\uFFFDd\uFFFD{\u002B\uFFFD\uFFFD!\uFFFDKa\uFFFD\uFFFDd1\uFFFDc\uFFFD\uFFFD\u002B\u0011\uFFFD\uFFFD\uFFFDQX\u001A\uFFFDU\uFFFD\uFFFD\u0006\uFFFD\uFFFD7\uFFFDI\uFFFD\uFFFD|\uFFFD^6m\uFFFDz\uFFFD\uFFFDsY.xZM\u0015\uFFFD\u0013*\u04C1\uFFFD\uFFFD\u001F\uFFFD[/\uFFFD,5Mg\uFFFD \uFFFD\uFFFDy\uFFFD~\uFFFD\u0742A\uFFFD4[\uFFFDi\uFFFD\u0022\\6\uFFFD\u0019\u0018\uFFFD\uFFFD?t\u0012c\uFFFDk]\u0026\uFFFDeX\uFFFD\u011B\u000F\uFFFDl\uFFFD\uFFFD\uFFFD\uFFFD\uFFFDe\uFFFD\uFFFDG\n",
-        "\uFFFD\u0016\uFFFD\uFFFD\b\u000F\uFFFD:\u001BlYN\u0017\uFFFDA\uFFFD4\uFFFD\u07C7M\uFFFDe#\u0019\u0004\uFFFDS\u000ED\uFFFDF\u0060\uFFFD\u0010]\uFFFDP\uFFFD\uFFFD\u0060\uFFFD\u0027\u0012\uFFFD\uFFFD-\uFFFDo\uFFFD\u0007h\uFFFD\uFFFDs/\uFFFD\uFFFD\n",
-        "\uFFFD\uFFFD\f(\uFFFD\b\uFFFD_\uFFFD\uFFFDA\uFFFD\u0022\uFFFD\u0026YzR|2M\uFFFD\uFFFD\uFFFD\uFFFD\uFFFD\uFFFD\uFFFD\uFFFD\uFFFD-\u0027a\uFFFD\uFFFDz\uFFFD\uFFFDV\uFFFD0X\uFFFD\uFFFD.\uFFFD\uFFFD\u007F]1\uFFFD\uFFFD\u0011\uFFFD\uFFFDT=m|%)\uFFFDe\u000F\uFFFD\u0019\uFFFD\uFFFD\uFFFDq{\uFFFD\uFFFD"
-      ],
-      "StatusCode": 202,
-      "ResponseHeaders": {
-        "Content-Length": "0",
-<<<<<<< HEAD
-        "Date": "Wed, 03 Feb 2021 02:12:38 GMT",
-=======
-        "Date": "Wed, 17 Feb 2021 22:30:23 GMT",
->>>>>>> 1814567d
-        "Server": [
-          "Windows-Azure-HDFS/1.0",
-          "Microsoft-HTTPAPI/2.0"
-        ],
-        "x-ms-client-request-id": "4a4cd7f5-44be-240a-5faf-9d528a724c9b",
-<<<<<<< HEAD
-        "x-ms-request-id": "9c2400b8-101f-0029-4dd2-f9412b000000",
-=======
-        "x-ms-request-id": "7628cf7c-201f-0032-707c-057f28000000",
->>>>>>> 1814567d
-        "x-ms-request-server-encrypted": "true",
-        "x-ms-version": "2020-06-12"
-      },
-      "ResponseBody": []
-    },
-    {
-      "RequestUri": "https://seannse.dfs.core.windows.net/test-filesystem-1f947d69-5f3d-4972-3d3f-9c98cdc1cd8d/test-file-dfd9b19b-0baf-59f2-2fa8-5d6472c4ea60?action=append\u0026position=512",
-      "RequestMethod": "PATCH",
-      "RequestHeaders": {
-        "Accept": "application/json",
-        "Authorization": "Sanitized",
-<<<<<<< HEAD
+        "Date": "Fri, 19 Feb 2021 19:11:15 GMT",
+        "ETag": "\u00220x8D8D50A21A4856B\u0022",
+        "Last-Modified": "Fri, 19 Feb 2021 19:11:16 GMT",
+        "Server": [
+          "Windows-Azure-HDFS/1.0",
+          "Microsoft-HTTPAPI/2.0"
+        ],
+        "x-ms-client-request-id": "c3bba12e-25fc-0841-82bd-1f2efe7e916a",
+        "x-ms-request-id": "6f4b5e59-e01f-004f-14f2-060e0b000000",
+        "x-ms-version": "2020-06-12"
+      },
+      "ResponseBody": []
+    },
+    {
+      "RequestUri": "https://seannse.dfs.core.windows.net/test-filesystem-e36972e3-692e-4e9b-615e-96b4f1c983cb/test-file-e511f88e-4bfa-90fe-7127-09fab67aa013?action=append\u0026position=0",
+      "RequestMethod": "PATCH",
+      "RequestHeaders": {
+        "Accept": "application/json",
+        "Authorization": "Sanitized",
         "Content-Length": "936",
         "Content-Type": "application/json",
-        "traceparent": "00-c5a6ffc446f08c48959f2267b6c6d608-41431c8804b87047-00",
-        "User-Agent": [
-          "azsdk-net-Storage.Files.DataLake/12.7.0-alpha.20210202.1",
-          "(.NET Framework 4.8.4250.0; Microsoft Windows 10.0.19042 )"
-        ],
-        "x-ms-client-request-id": "95e11cc7-31ab-c4ac-155f-0e76eb50c905",
-        "x-ms-date": "Wed, 03 Feb 2021 02:12:38 GMT",
-=======
-        "Content-Length": "512",
-        "traceparent": "00-fbd426c04d4c114da73be87d3b8f92dd-82ffd68da39f5d41-00",
-        "User-Agent": [
-          "azsdk-net-Storage.Files.DataLake/12.7.0-alpha.20210217.1",
-          "(.NET 5.0.3; Microsoft Windows 10.0.19042)"
-        ],
-        "x-ms-client-request-id": "95e11cc7-31ab-c4ac-155f-0e76eb50c905",
-        "x-ms-date": "Wed, 17 Feb 2021 22:30:24 GMT",
->>>>>>> 1814567d
+        "traceparent": "00-9d7b8c0ec3dd8f40827ae293d842430f-efc05b7c1ba2794f-00",
+        "User-Agent": [
+          "azsdk-net-Storage.Files.DataLake/12.7.0-alpha.20210219.1",
+          "(.NET 5.0.3; Microsoft Windows 10.0.19041)"
+        ],
+        "x-ms-client-request-id": "3f646b51-a594-6beb-fe78-2a8ede4b2563",
+        "x-ms-date": "Fri, 19 Feb 2021 19:11:17 GMT",
         "x-ms-return-client-request-id": "true",
         "x-ms-version": "2020-06-12"
       },
       "RequestBody": [
-        "\u0001\uFFFD$\uFFFDp\uFFFD\uFFFD^\uFFFD\u01E2P\u0016\uFFFD\u0527=z\uFFFD1tW\uFFFDr\u000F\u00142T\uFFFD\uFFFD\uFFFD~\uFFFD3\uFFFD\uFFFD0X\uFFFD\uFFFDt\uFFFDX\uFFFDle\u0002\u077CDn\uFFFD\uFFFD\uFFFDh\uFFFD\u0002\uFFFD\uFFFD[\uFFFD\\\uFFFD\uFFFD\u0007$o\uFFFD\uFFFD\u000Bw\uFFFD}\uFFFD\uFFFD\uFFFD\uFFFDT\u0005\uFFFD\u0011U\uFFFDNB\u0245\u0016\uFFFD\u0010\uFFFD~\uFFFD\uFFFD\uFFFD\u0018\uFFFD\uFFFD\uFFFDG\uFFFD \uFFFD\u034Ax\uFFFD\r",
-        "\uFFFD\uFFFD\uFFFD\uFFFD)In\uFFFD}\uFFFD=\uFFFDX\u0017\uFFFDD\uFFFD_\uFFFD7\uFFFD\uFFFDv\uFFFD\uFFFD\uFFFD\uFFFD\u0060\u7037P\uFFFD\t\r",
-        "e\u0018\uFFFDZWUT\uFFFD\uFFFDY\uFFFD\uFFFD\t\u001Bl\uFFFD\u002B\uFFFD\uFFFDh\u00144\uFFFD\uFFFDuW\r",
-        "\uFFFD\uFFFD\uFFFD\uFFFD\u0016N\ts,\u0027\u0004\uFFFD\uFFFDO({d\u0015\u0016\uFFFDE{\uFFFD\uFFFD\uFFFD\u00E0\uFFFD0(\uFFFD\uFFFD\uFFFDHx\uFFFD%l\uFFFDN\uFFFD\uFFFD?\uFFFD\u0026\u0015\uFFFD\u0019\uBE0B\uFFFD^o\uFFFD\u0060PI7R\uFFFD\u0011B\u0003C\u001F\uFFFD\uFFFD\u05E4V\uFFFD\uFFFD\uFFFD\uFFFD;\u0000e\uFFFD\uFFFD\r",
-        "x\uFFFD\u000B\uFFFD\uFFFD\uFFFD\u00174\uFFFD4?\uFFFD\uFFFDe\u003Ch\u0007\uFFFDIAGa\uFFFDT\uFFFD\uFFFD)%O\uFFFDq\u0027\u0003\uFFFDf7\uFFFD\uFFFD\u0018\uFFFDo{\uFFFDC\u0027\uFFFD8\uFFFD\uFFFD]\u000F\uFFFDE\uFFFD\u0017\t\uFFFD\uFFFD\n",
-        "W\uFFFD\uFFFD\uFFFD\uFFFD\uFFFDx\uFFFD\uFFFD0o\uFFFD1\uFFFD\uFFFD\uFFFD\uFFFD\u0010n\uFFFD\uFFFD\u0026\uFFFD\uFFFD\uFFFD\uFFFD\uFFFD=\uFFFD]\uFFFD\uFFFD\uFFFD\uFFFD\u034A\uFFFD(u\uFFFD\u0011\uFFFD)g\uFFFDwe\uFFFD\uFFFD09\uFFFD\uFFFD\uFFFDe\uFFFD.q\u0011\uFFFD\uFFFDw\uFFFD\u01ACp\uFFFDLb\uFFFD\uFFFD\uFFFDwS\uFFFDO\uFFFD\u0012u\u001EN\uFFFD#\uFFFD\u0027j[\u0002\\\u0012\u0016\uFFFD\u0018d\uFFFD\uFFFD\uFFFD(\uFFFD\uFFFD\u000E\uFFFD\u0392\f\uFFFD\t\u0012\uFFFD\uFFFD\uFFFD\uFFFD~x^eS\u05DEA\u0015\uFFFD\uFFFDP\uFFFD\u0018\uFFFD\u0013\uFFFDJ\uFFFDoG\uFFFD\u000F\uFFFD\uFFFD\uFFFD\uFFFDf\u0060H3~8\u0016\u0003\uFFFD\u0005O^\u07C9\uFFFD\uFFFD\\\uFFFD~\u0000\uFFFD\u0019\uFFFDt\uFFFDEj\uFFFD\uFFFDh\uFFFD\uFFFD\uFFFD\n",
-        "8\uFFFD\uFFFD~q\u0017z\u0014\b\r",
-        "M\uFFFD\u6FA2\uFFFD\uFFFD5\uFFFD\uFFFDL"
+        "\uFFFD\u016CWk\uFFFD\uFFFD\uFFFDUF.\uFFFD-;\uFFFD\uFFFD\u0013e\uFFFDq\uFFFD\uFFFD\uFFFD\u0012s\uFFFD%\uFFFD\uFFFD\uFFFD\uFFFD\u0353$\uFFFD\u0693\uFFFD\u0007\u95BC\uFFFD#\uFFFD\uFFFDL\uFFFD\uFFFDi\uFFFD-T\u0002\uFFFD\uFFFDD\uFFFD\u06B4\uD96A\uDC3Aa\u002B\tK\u0060\uFFFD\u007F\u040A\uFFFD\u0010\u001F4\uFFFD\uFFFD \uFFFDJVL\u00DF\u003E!\u0005\u0496\uFFFD\uFFFDR\uFFFD\uFFFD\u001C\uFFFD\uFFFDk\uFFFD\u0000G\uFFFD\uFFFD\uFFFD\uFFFD\uFFFD\uFFFD\u0294U\u001C\uFFFD\u06E6SS\uFFFD\uFFFD\uFFFD\uFFFDE\uFFFD8\uFFFD\u00167\uFFFD#\u0002\u003E\u002Bp}\uFFFD\u0003\uFFFDc\uFFFD\uFFFDq/;=@}\u0001wQ\uFFFD\uFFFD\uFFFD\u0001~\uFFFD\uFFFD\uFFFD\uFFFD\u0003\uFFFDl\u003C\uFFFD\uFFFDU)\uFFFD;\u0002\uFFFD\uFFFD\uFFFD*\uFFFD{\uFFFD\n",
+        "Q\uFFFDg\u0015\uFFFD\u003E\uFFFD8@*\uFFFD\uFFFD\u001DK\uFFFD_\uFFFD5\u0060r\uFFFD\u0017\uFFFD\uFFFDu\uFFFD\uFFFD\uFFFD\uFFFD;\u0002\u0002\uFFFDg\uFFFD\uFFFD\u02EC\uFFFDC\uFFFD\u0015\uFFFD\uFFFDy\uFFFDX\u018F?6EW\uFFFDi\uFFFD\uFFFDOJ\uFFFD\uFFFD^l\uFFFD\uFFFDl\uFFFDf\uFFFD\u001F\uFFFD8\u001C\uFFFD\uFFFD\u0018\u0017L\uFFFDU\u000EJ\uFFFD\u0005\uFFFD\uFFFD\u0019\uFFFD\uFFFD\u0005|al\uFFFD0\uFFFD\u000F\u02B9xt_\uFFFD\u001FS\r",
+        ";\uFFFD\uFFFD\uFFFD~\u0002\uFFFD\u003C\uFFFD\u0014\uFFFD\uFFFD2\u0015S\u6BBD\uFFFD\uFFFD\u02CF\uFFFD*\bL\uFFFD\u0017\uFFFD~u\uFFFD\uFFFDoef\uFFFDy\uFFFD0\uFFFD\u001B\uFFFD%\uFFFD\uFFFD%\uFFFD\uFFFD\u000E|\uFFFDA\uFFFD\u0000l\uFFFD2o\uFFFD[\uFFFD\uFFFDc8\uFFFD\uFFFD\uFFFD\u007F\uFFFD6)\u069B\uFFFD\uFFFDZ\uFFFD\uFFFD\uFFFDR\uFFFDo\uFFFD\uFFFDm\uFFFDe\uFFFD/T\n",
+        "\u0004\uFFFD\uFFFDm\uFFFD\u0015\uFFFD7\u000E\uFFFD\uFFFDR\uFFFD\uFFFD\u0003h\u0012\uFFFD}\u007F\uFFFD\t\uFFFD\u0026iW\u0015\u11C5\uFFFD\uFFFD\u001F\uFFFD\u01FA\u0011\uFFFD\uFFFD\uFFFD\uFFFDC\f\uFFFD\uFFFD\uFFFD\uFFFD\uFFFD\uFFFD\uFFFDS\u058BU\uFFFD\uFFFD_\u0003\uFFFD\u0000\u001C\uFFFD\uFFFDa\uFFFD3!\uFFFDHW%\uFFFD\u07CE\uFFFD\uFFFD\uFFFD\uFFFDnM!\uFFFD\uFFFD;\u000B\uFFFD\uFFFD\uFFFD\u01B2\uFFFDa\uFFFD\uFFFD\u000B\uFFFD\uFFFD\uFFFDs\uFFFD\uFFFDw\uFFFD\uFFFDn\uFFFD\uFFFDa\u0006\u0006\uFFFD?\u0026\uFFFD\uFFFD$\uFFFD\u0026\u97A1\u20A4;\uFFFD"
       ],
       "StatusCode": 202,
       "ResponseHeaders": {
         "Content-Length": "0",
-<<<<<<< HEAD
-        "Date": "Wed, 03 Feb 2021 02:12:38 GMT",
-=======
-        "Date": "Wed, 17 Feb 2021 22:30:23 GMT",
->>>>>>> 1814567d
-        "Server": [
-          "Windows-Azure-HDFS/1.0",
-          "Microsoft-HTTPAPI/2.0"
-        ],
-        "x-ms-client-request-id": "95e11cc7-31ab-c4ac-155f-0e76eb50c905",
-<<<<<<< HEAD
-        "x-ms-request-id": "9c2400f1-101f-0029-06d2-f9412b000000",
-=======
-        "x-ms-request-id": "7628cf86-201f-0032-7a7c-057f28000000",
->>>>>>> 1814567d
+        "Date": "Fri, 19 Feb 2021 19:11:15 GMT",
+        "Server": [
+          "Windows-Azure-HDFS/1.0",
+          "Microsoft-HTTPAPI/2.0"
+        ],
+        "x-ms-client-request-id": "3f646b51-a594-6beb-fe78-2a8ede4b2563",
+        "x-ms-request-id": "6f4b5e70-e01f-004f-2bf2-060e0b000000",
         "x-ms-request-server-encrypted": "true",
         "x-ms-version": "2020-06-12"
       },
       "ResponseBody": []
     },
     {
-      "RequestUri": "https://seannse.dfs.core.windows.net/test-filesystem-1f947d69-5f3d-4972-3d3f-9c98cdc1cd8d/test-file-dfd9b19b-0baf-59f2-2fa8-5d6472c4ea60?action=append\u0026position=1024",
-      "RequestMethod": "PATCH",
-      "RequestHeaders": {
-        "Accept": "application/json",
-        "Authorization": "Sanitized",
-<<<<<<< HEAD
-        "Content-Length": "983",
+      "RequestUri": "https://seannse.dfs.core.windows.net/test-filesystem-e36972e3-692e-4e9b-615e-96b4f1c983cb/test-file-e511f88e-4bfa-90fe-7127-09fab67aa013?action=append\u0026position=512",
+      "RequestMethod": "PATCH",
+      "RequestHeaders": {
+        "Accept": "application/json",
+        "Authorization": "Sanitized",
+        "Content-Length": "920",
         "Content-Type": "application/json",
-        "traceparent": "00-c5a6ffc446f08c48959f2267b6c6d608-fc6511d63993a247-00",
-        "User-Agent": [
-          "azsdk-net-Storage.Files.DataLake/12.7.0-alpha.20210202.1",
-          "(.NET Framework 4.8.4250.0; Microsoft Windows 10.0.19042 )"
-        ],
-        "x-ms-client-request-id": "6e8b615f-b791-e7ef-aab1-57d40f37be5a",
-        "x-ms-date": "Wed, 03 Feb 2021 02:12:38 GMT",
-=======
-        "Content-Length": "512",
-        "traceparent": "00-fbd426c04d4c114da73be87d3b8f92dd-8f2811bbf5da5e46-00",
-        "User-Agent": [
-          "azsdk-net-Storage.Files.DataLake/12.7.0-alpha.20210217.1",
-          "(.NET 5.0.3; Microsoft Windows 10.0.19042)"
-        ],
-        "x-ms-client-request-id": "6e8b615f-b791-e7ef-aab1-57d40f37be5a",
-        "x-ms-date": "Wed, 17 Feb 2021 22:30:24 GMT",
->>>>>>> 1814567d
+        "traceparent": "00-9d7b8c0ec3dd8f40827ae293d842430f-fc4d5c023f025945-00",
+        "User-Agent": [
+          "azsdk-net-Storage.Files.DataLake/12.7.0-alpha.20210219.1",
+          "(.NET 5.0.3; Microsoft Windows 10.0.19041)"
+        ],
+        "x-ms-client-request-id": "92dc699e-511a-a2d6-3d0f-8ab762cddbce",
+        "x-ms-date": "Fri, 19 Feb 2021 19:11:17 GMT",
         "x-ms-return-client-request-id": "true",
         "x-ms-version": "2020-06-12"
       },
       "RequestBody": [
-        "j\u04EF9\uFFFD]\u00076S\uFFFD\uFFFD\uFFFDP\uFFFD\u0012\uFFFD@f\uFFFD\uFFFD\u0011\uFFFD\u0027\uFFFD\uFFFD\uFFFD\uFFFDZ\uFFFD\uFFFD}11\uFFFDv\uFFFD\uFFFD8I\u001C\r",
-        "\u047A\uFFFDP\uFFFD\u0016\uFFFD\u0579\uFFFD\n",
-        "\uFFFD:\uFFFD\uFFFD\u0017\uFFFDJc\uFFFD\uFFFD\uFFFD j\uFFFDd1\u001A\u000F\u0007\u001Di\uFFFD@.vG\uFFFD\uFFFD\uFFFD\uFFFD\uFFFD\uFFFD\uFFFD\u00266\uFFFD\uFFFDK\uFFFD\uFFFD\uFFFD\uFFFDaO\u001F\uFFFD\uFFFDC1\uFFFDu\u01B2\uFFFD\uFFFD*\uFFFDS6\uFFFD\b\\\u007F\u089CqCk\uFFFD=\uFFFDW|\u001F\uFFFDn\uFFFD\u000E\uFFFDab\uFFFD\u0000V\u0019L\uFFFD\uFFFD\f\uFFFD\uFFFD\u0015\u70A29\uFFFD\uFFFD\uFFFD\u001E\uFFFD\uFFFD~\uFFFD\uFFFDn5\uFFFD\uFFFD\tDOn\uFFFD\uFFFD\u007F\uFFFD\uFFFDPr\uFFFD^\uFFFD\uFFFD\uFFFDp\uFFFD|v\uFFFDD\uFFFD\u01FF\uFFFD\u003EY\uFFFD\uFFFD\u0016l\uFFFDQ\uFFFD\\\uFFFDx\uFFFD\u0001\uFFFD\uFFFD$3\uFFFD\uFFFDx\uFFFD\n",
-        "\uFFFD\uFFFD;\u0014|\uFFFD\u0139\uFFFD\uFFFD\u001Ab%\uFFFD\uFFFD9\u0006,\r",
-        "N?\uFFFD\uFFFD\u001Dz\uFFFD\uFFFD X\u001B\uFFFD\u0012\uFFFDO\uFFFD\uFFFD\uFFFDX\u0016\uFFFD\uFFFD=\uFFFD\u009F\uFFFD\u001BF\uFFFD\uFFFD\uFFFDj3\uFFFD\uFFFD\u0004\u001E\uFFFD\uFFFD\u05A4\u0060l\uFFFD\u0007\uFFFD\uFFFD\u001A0_\uFFFD\u0015\uFFFDe\uFFFD\uFFFD/Z\uFFFD\u0027\uFFFD\uFFFD^u$\uFFFD\uFFFD\uFFFD\u01A8\uFFFD\uFFFDV\uFFFDDB\uFFFD\uFFFD\uFFFD\uFFFD\u0000\u0015\uFFFD\uFFFD\uFFFD\uFFFD\uFFFD.D\uFFFD\u013E\uFFFD\uFFFD\uFFFD\u0002\uFFFD\uFFFD_\u001CQS\uFFFD\uFFFD\uFFFD\uFFFD Y\uFFFD;\uFFFD\uFFFDi\uFFFD\uFFFD\uFFFD~\uFFFD\u01FBV\uFFFD\uFFFD\uFFFD\uFFFD\uFFFD\uFFFDz@\uFFFDD[\uFFFDl\uFFFD\uFFFD\uFFFD\u0007\uFFFD\u0003\uFFFD\uFFFD^\uFFFD%\uFFFD/\u001F\u0005=x.\uFFFDa\uFFFD\u0474\uFFFD\uFFFD\u0002*\uFFFD\u0018\u000B\uFFFDC\u0004\uFFFD-6\uFFFDv\uFFFD\uFFFD\u000F\uFFFD#9\uFFFD\u0022\uFFFD\uFFFDt\u0002a\u0016\uFFFD{p\uFFFD\uFFFDH\u0017\uFFFD\uFFFD\u0006\uFFFDS\uFFFD\uFFFD\uFFFD2\uFFFD\uFFFDn\u0002\uFFFD\uFFFDQz\uFFFDz\uFFFD\uFFFDt\uFFFD1\u0016\uFFFD\uFFFD\u007F\uFFFD\uFFFDQ\\\uFFFD^\uFFFD\uFFFD\t\uFFFD\u0416\uFFFDHZ\uFFFD\uFFFD\uFFFD_\uFFFD\uFFFD*\uFFFD._lIl@\u0526\uFFFD\uFFFDaP\uFFFD\uFFFDs\uFFFD\uFFFD\uFFFDH\uFFFD\uFFFD\uFFFD\uFFFD\u0019\uFFFD\uFFFD\uFFFDKX\uFFFD"
+        "A\uFFFD\uFFFD\n",
+        "B\uFFFDO\uFFFDd\uFFFD\uFFFD\uFFFD\uFFFD\u0014\uFFFD\u001E\uFFFD\uFFFD\uFFFD:\uFFFD\uFFFD\uFFFD\u03C4\uFFFD\uFFFD%\u0006\uFFFD\u0000\uFFFD\uFFFDBx\uFFFD\uFFFD\uFFFD\uFFFD\u007FNP\u003E\u000FX\uFFFD\u0007\uFFFD\uFFFD\uFFFD\u0111IU\uFFFD\u0001;\uFFFD1z\uFFFD^\uFFFD\uFFFDU\uFFFD^T\uFFFD\uFFFD\uFFFD\uFFFD\uFFFD\uFFFD\uFFFD\uFFFD\uFFFD\uFFFD\u002B\uFFFD\u0362\u00183\u003C\uFFFD\uFFFD\u0060bw\uFFFD\u0005\uFFFDu\uFFFD\uFFFDY\uFFFDuw\uFFFD\uFFFD\uFFFD\uFFFD\uFFFD\u05CF\uFFFDVX{\uFFFDM\uFFFD\uFFFDE\uFFFD\uFFFD\u0060C\uFFFD\uFFFD.:\uFFFDDD\uFFFD\uFFFD\uFFFDN\u0006\uFFFDl\u001A\uFFFD%mr\u001C\u0011\uFFFD\f\u001EDrh\uFFFD \uFFFD\u001A\uFFFDX2y\uFFFD\uFFFD\uFFFD\u0386\uFFFD\uFFFD\u000Bi\tt\uFFFD\uFFFD\uFFFD\u0018 \u00136C1T\uFFFD\u000F\uFFFD\uFFFD\uFFFD|\uFFFD\u0003\u04DD\uFFFD\uFFFD\uFFFDZ\u0017l\uFFFD\uFFFD=\uFFFD\uFFFD\u0014\u03D6\uFFFD5\b\uFFFD\u0006z\u0014\u0000$\u069E\uFFFDJ\uFFFD\u00178\u0007\uFFFDk\uFFFDW\uFFFD7\u0000\uFFFDtJ\uFFFD\uFFFD\uFFFDB\uFFFD\u0027\uFFFDTF\uFFFDy\uFFFD#\uFFFD\uFFFD\u0340y\uFFFDUAq\u0004\uFFFD\r",
+        "\uFFFD\t\u003E\uFFFD\uFFFD\b\u0551/Y\u000Bm\uFFFD\uFFFD\uFFFD\\V\u0426\uFFFD\uFFFDH,\uFFFD\u001F\uFFFD\uFFFD\t\u001F\tI\uFFFD\u00225R\u001D\uFFFD\uFFFDI\uFFFD\uFFFD;\uFFFD?w\u0060\uFFFD\uFFFD\u000F\uFFFD\uFFFD^\u0007D\u0060\uFFFDjzE\uFFFD\uFFFDq\u0026\u0010\u001CKaQ}\uFFFD\uFFFD\uFFFD\u001B\uFFFDU\uFFFD\\\uFFFD\u03F1\uFFFD\u0027\u001E\uFFFD\uFFFD\u001A\uFFFD\uFFFDAD?\u0003\t\uFFFD\uFFFD\uFFFD/[\u0015\uFFFD\uFFFD\uFFFDJN\u0019B\u001E\uFFFD\n",
+        "\uFFFD\u000E\uFFFDv\uFFFD\uFFFDJ\bh\uFFFD0p_;i]\uFFFD\u0012\u0010\u00C8\uFFFD\u0000\uFFFDH,g\uFFFD\u040EM\uFFFD:\uFFFDQ5\uFFFD\uFFFD9\u0007\u007F\uFFFD\uFFFD\uFFFD\uFFFD\u0016%V\uFFFD\uFFFD/\r",
+        "\uFFFD2\r",
+        "\u0011-\uFFFDin7\uFFFD=46x\uFFFD3\uFFFD\uFFFD\uFFFD\tD\uFFFD\uFFFD0\uFFFD2\u0007\u0011\uFFFD\uFFFD\uFFFD\u001E\uFFFDFe\u001F(r\u0060\uFFFD\uFFFD\u0011\uFFFD\uC4AF\u07ECl\uFFFD\u0017\uFFFDV\u0004\uFFFD\uFFFD;\uFFFDK\uFFFD\uFFFDXrX\uFFFD\u001FE\uFFFD\u0013\uFFFD\u000Bf\uFFFDDk27\n",
+        "\uFFFD\u0015RZ\uFFFDN\uFFFDV\uFFFD\u95A7\uFFFD"
       ],
       "StatusCode": 202,
       "ResponseHeaders": {
         "Content-Length": "0",
-<<<<<<< HEAD
-        "Date": "Wed, 03 Feb 2021 02:12:38 GMT",
-=======
-        "Date": "Wed, 17 Feb 2021 22:30:23 GMT",
->>>>>>> 1814567d
-        "Server": [
-          "Windows-Azure-HDFS/1.0",
-          "Microsoft-HTTPAPI/2.0"
-        ],
-        "x-ms-client-request-id": "6e8b615f-b791-e7ef-aab1-57d40f37be5a",
-<<<<<<< HEAD
-        "x-ms-request-id": "9c240121-101f-0029-36d2-f9412b000000",
-=======
-        "x-ms-request-id": "7628cf92-201f-0032-067c-057f28000000",
->>>>>>> 1814567d
+        "Date": "Fri, 19 Feb 2021 19:11:15 GMT",
+        "Server": [
+          "Windows-Azure-HDFS/1.0",
+          "Microsoft-HTTPAPI/2.0"
+        ],
+        "x-ms-client-request-id": "92dc699e-511a-a2d6-3d0f-8ab762cddbce",
+        "x-ms-request-id": "6f4b5e81-e01f-004f-3bf2-060e0b000000",
         "x-ms-request-server-encrypted": "true",
         "x-ms-version": "2020-06-12"
       },
       "ResponseBody": []
     },
     {
-      "RequestUri": "https://seannse.dfs.core.windows.net/test-filesystem-1f947d69-5f3d-4972-3d3f-9c98cdc1cd8d/test-file-dfd9b19b-0baf-59f2-2fa8-5d6472c4ea60?action=append\u0026position=1536",
-      "RequestMethod": "PATCH",
-      "RequestHeaders": {
-        "Accept": "application/json",
-        "Authorization": "Sanitized",
-<<<<<<< HEAD
-        "Content-Length": "396",
+      "RequestUri": "https://seannse.dfs.core.windows.net/test-filesystem-e36972e3-692e-4e9b-615e-96b4f1c983cb/test-file-e511f88e-4bfa-90fe-7127-09fab67aa013?action=append\u0026position=1024",
+      "RequestMethod": "PATCH",
+      "RequestHeaders": {
+        "Accept": "application/json",
+        "Authorization": "Sanitized",
+        "Content-Length": "922",
         "Content-Type": "application/json",
-        "traceparent": "00-c5a6ffc446f08c48959f2267b6c6d608-85a9fe487affb349-00",
-        "User-Agent": [
-          "azsdk-net-Storage.Files.DataLake/12.7.0-alpha.20210202.1",
-          "(.NET Framework 4.8.4250.0; Microsoft Windows 10.0.19042 )"
-        ],
-        "x-ms-client-request-id": "8917731d-5ac5-f873-9dc5-2bee86f4c8f1",
-        "x-ms-date": "Wed, 03 Feb 2021 02:12:38 GMT",
-=======
-        "Content-Length": "212",
-        "traceparent": "00-fbd426c04d4c114da73be87d3b8f92dd-049949f90b582c4c-00",
-        "User-Agent": [
-          "azsdk-net-Storage.Files.DataLake/12.7.0-alpha.20210217.1",
-          "(.NET 5.0.3; Microsoft Windows 10.0.19042)"
-        ],
-        "x-ms-client-request-id": "8917731d-5ac5-f873-9dc5-2bee86f4c8f1",
-        "x-ms-date": "Wed, 17 Feb 2021 22:30:24 GMT",
->>>>>>> 1814567d
-        "x-ms-return-client-request-id": "true",
-        "x-ms-version": "2020-06-12"
-      },
-      "RequestBody": "^\uFFFD#\uFFFD\u001A\u0015S\uFFFD4\u001D\u0027\u050F\uFFFD\uFFFD\u00011\uFFFD\uFFFD\uFFFD\u0007\uFFFD\u003EQ{\uFFFD\uFFFDRJH#]h\uFFFD\uFFFD\u000F|v\u034E|=\u0014\uFFFD\uFFFD\u000E[\uFFFDe\uFFFDZ\u058F\uFFFD\uFFFD|W\u0481\uFFFDQ\u0000\u0060\uFFFD\uFFFD\uFFFDl\uFFFD\u0005\uFFFD\uFFFD\uFFFD\uFFFD-\u003C\uFFFD\u0365\uFFFDl%6\uFFFDU\uFFFDM\uFFFD\uFFFDHv\uFFFD\uFFFD\uFFFD4\u003C{\uFFFD)\uFFFD\uA89E\uFFFD\uFFFDo\uFFFD\uFFFDbc\uFFFD\uFFFD\uFFFD6\u0014r\u001B\u0013\u000B\uFFFD\uFFFD\uFFFD\uFFFDt\uFFFD\uFFFD\uFFFD\u01EA\uFFFD\uFFFD\uFFFD\u0007\uFFFD\u0287\uFFFD-\uFFFDPUjd\uFFFD\uFFFD\u0005r\uFFFD\uFFFD!h\uFFFD,\uFFFD\uFFFD\uFFFD)\uFFFD\u04D4\uFFFDMr\uFFFD\uFFFD\u000B\uFFFD\uFFFDJ\uFFFDl\uFFFD%\uFFFDW\uFFFD\u003E\uFFFD\uFFFD\uFFFDi\uFFFD\uFFFD\uFFFDX\u0019w\u0015\uFFFD\uFFFD^\uFFFDZQy\b\uFFFD\u00B7\uFFFD[\uFFFD\u05B5\uFFFD\uFFFD\u007F\uFFFDY\uFFFD\u003E",
-      "StatusCode": 202,
-      "ResponseHeaders": {
-        "Content-Length": "0",
-<<<<<<< HEAD
-        "Date": "Wed, 03 Feb 2021 02:12:38 GMT",
-=======
-        "Date": "Wed, 17 Feb 2021 22:30:23 GMT",
->>>>>>> 1814567d
-        "Server": [
-          "Windows-Azure-HDFS/1.0",
-          "Microsoft-HTTPAPI/2.0"
-        ],
-        "x-ms-client-request-id": "8917731d-5ac5-f873-9dc5-2bee86f4c8f1",
-<<<<<<< HEAD
-        "x-ms-request-id": "9c240142-101f-0029-57d2-f9412b000000",
-=======
-        "x-ms-request-id": "7628cf9c-201f-0032-107c-057f28000000",
->>>>>>> 1814567d
+        "traceparent": "00-9d7b8c0ec3dd8f40827ae293d842430f-080e5c1b5c00cc49-00",
+        "User-Agent": [
+          "azsdk-net-Storage.Files.DataLake/12.7.0-alpha.20210219.1",
+          "(.NET 5.0.3; Microsoft Windows 10.0.19041)"
+        ],
+        "x-ms-client-request-id": "74ef0778-936f-ac49-7711-8c3d39753f77",
+        "x-ms-date": "Fri, 19 Feb 2021 19:11:17 GMT",
+        "x-ms-return-client-request-id": "true",
+        "x-ms-version": "2020-06-12"
+      },
+      "RequestBody": "J\u0027e\uFFFDD\uFFFD4\u000Bsj\uF661\uFFFD\uFFFD\u000B\u0011\uFFFD}\uFFFD0?5\uFFFDA\uFFFD$\uFFFD\uFFFDW[Zl\uFFFD\uFFFD?/K\u0026\uFFFD\u0002\uFFFD*\uFFFDc\uFFFD\u0002\uFFFD\u0017K\uFFFDP\u0019 \uFFFD\u000B\uD9B7\uDDD0z\uFFFD\uFFFD\u001B\u000E\uFFFD,\uFFFD\uFFFDp\uFFFD\uFFFDr\uFFFD1\u0015\uFFFDD\u007F\uFFFDxx?\uFFFD\u000BAK2\uFFFDNr\uFFFD\uFFFD\u001A^\u007F\u000E\uFFFD\u0394G\u02A6n\uFFFD\uFFFD0\uFFFD\uFFFD\uFFFDfx7\uFFFD\u0001,@z\u0002S\uFFFD,\u0022i2\uFFFD\uFFFD%\uFFFD\u0006\uFFFDv\uFFFDj\uFFFD\uFFFD\u0431-\u0011\uFFFD\uFFFD\uFFFD\uFFFD\uFFFD[\uFFFD\u00181\u003E\uFFFD\uFFFDz\uFFFD\uFFFD\uFFFD\uFFFD\u0005\uFFFD\u0000aw\uFFFD\uFFFDy\u0001LuSZo\uFFFD\uFFFDB3\uFFFDl:n\uFFFD\u0027\uFFFD\uFFFDsrR\uFFFD7\uFFFD\u000FM\uFFFD\uFFFD-\uFFFD6\uFFFD\uFFFDm\uFFFD\u000E@\uFFFD\uFFFD\uFFFD\uFFFD\uFFFD7\uFFFD\uFFFD1I\uFFFD\uFFFD\u066A\uFFFD[|\u0027\u0005\u0015\uFFFDC\f\uFFFD\u04E6\uFFFD\uFFFD\uFFFD\uFFFD\uFFFDv\uFFFD\uFFFD\uFFFD\u001C\uFFFD\uFFFD\uFFFD\u0137\uFFFD\uFFFD\u00044\u000FT\u0005\uFFFD\uFFFDSE\uFFFD\uFFFDw\uFFFD\uFFFD\u002B\uFFFD\u001F\uFFFD\uFFFD\uFFFD| \u001C\uFFFDg\uFFFD\u059CA]\u0002f\bo\uFFFDR\uFFFDIqH\uFFFD\uFFFD\uFFFDnpQx\uFFFDl\u001F3\uFFFDG\uFFFD\u0013\uFFFDaLJ\uFFFD|\uFFFD\uFFFD\uFFFDu\u001A\uFFFD\uFFFD5\uFFFD\u0017:{M\uFFFD\uFFFDL\uFFFDH\u0016\u003E)/!*(\u001E\uFFFD[\uFFFD\uFFFDA\uFFFD\uFFFD\uFFFD\uFFFD\uFFFD4\uFFFDV\uFFFD\uFFFDw\uFFFD\b\uFFFD]\uFFFD\uFFFDv\uFFFD\uFFFD\u00044\uFFFDSz\uFFFDqM\uFFFD@\u0060f\uFFFD\uFFFD;\u0602\u0018\uFFFD\u0018\uFFFD\uD8D8\uDC71\uFFFD\u00180\uFFFD%\uFFFD\uFFFD(\u0014=\uFFFD\u0013wb@\u00ABZO\\\u0011\uFFFD3\uFFFD\uFFFDvz\uFFFD\uFFFDP\u0012\uFFFD\u000E\uFFFD\uFFFDwA\uFFFD\uFFFDQz=\u01D8p\uFFFD\u000B\uFFFD\uFFFDU\uFFFD\uFFFD7$\uFFFD\uFFFD\uFFFDrE\uFFFDt;\uFFFD\uFFFD\u002B\u001C\u0004\uFFFDw\u0201)\uFFFD\uFFFD\uFFFD\uFFFD\uFFFD\uFFFDM\uFFFDk\uFFFD\u001E9o{v\uFFFD\u0002\u001F\uFFFD\uFFFD\u003C\u0027\uFFFD?\uFFFD\u0003mT\uFFFD5=\uFFFD\u04F7\u0012:B\uFFFD\uFFFDJ$\uFFFDC\uFFFD\u001C_T\uFFFD\uFFFD\u001A\uFFFDX6\uFFFD",
+      "StatusCode": 202,
+      "ResponseHeaders": {
+        "Content-Length": "0",
+        "Date": "Fri, 19 Feb 2021 19:11:15 GMT",
+        "Server": [
+          "Windows-Azure-HDFS/1.0",
+          "Microsoft-HTTPAPI/2.0"
+        ],
+        "x-ms-client-request-id": "74ef0778-936f-ac49-7711-8c3d39753f77",
+        "x-ms-request-id": "6f4b5e92-e01f-004f-4cf2-060e0b000000",
         "x-ms-request-server-encrypted": "true",
         "x-ms-version": "2020-06-12"
       },
       "ResponseBody": []
     },
     {
-      "RequestUri": "https://seannse.dfs.core.windows.net/test-filesystem-1f947d69-5f3d-4972-3d3f-9c98cdc1cd8d/test-file-dfd9b19b-0baf-59f2-2fa8-5d6472c4ea60?action=flush\u0026position=1748",
-      "RequestMethod": "PATCH",
-      "RequestHeaders": {
-        "Accept": "application/json",
-        "Authorization": "Sanitized",
-<<<<<<< HEAD
-        "traceparent": "00-c5a6ffc446f08c48959f2267b6c6d608-d844c9422971ca40-00",
-        "User-Agent": [
-          "azsdk-net-Storage.Files.DataLake/12.7.0-alpha.20210202.1",
-          "(.NET Framework 4.8.4250.0; Microsoft Windows 10.0.19042 )"
-        ],
-        "x-ms-client-request-id": "9bb6162d-3420-2395-8a8d-b8524dae625e",
-        "x-ms-date": "Wed, 03 Feb 2021 02:12:38 GMT",
-=======
-        "Content-Length": "0",
-        "traceparent": "00-fbd426c04d4c114da73be87d3b8f92dd-51d61e95a607f14e-00",
-        "User-Agent": [
-          "azsdk-net-Storage.Files.DataLake/12.7.0-alpha.20210217.1",
-          "(.NET 5.0.3; Microsoft Windows 10.0.19042)"
-        ],
-        "x-ms-client-request-id": "9bb6162d-3420-2395-8a8d-b8524dae625e",
-        "x-ms-date": "Wed, 17 Feb 2021 22:30:25 GMT",
->>>>>>> 1814567d
+      "RequestUri": "https://seannse.dfs.core.windows.net/test-filesystem-e36972e3-692e-4e9b-615e-96b4f1c983cb/test-file-e511f88e-4bfa-90fe-7127-09fab67aa013?action=append\u0026position=1536",
+      "RequestMethod": "PATCH",
+      "RequestHeaders": {
+        "Accept": "application/json",
+        "Authorization": "Sanitized",
+        "Content-Length": "387",
+        "Content-Type": "application/json",
+        "traceparent": "00-9d7b8c0ec3dd8f40827ae293d842430f-e252eede13a54a44-00",
+        "User-Agent": [
+          "azsdk-net-Storage.Files.DataLake/12.7.0-alpha.20210219.1",
+          "(.NET 5.0.3; Microsoft Windows 10.0.19041)"
+        ],
+        "x-ms-client-request-id": "5b3fc30c-66dd-c55f-0f5e-4499c82c55c8",
+        "x-ms-date": "Fri, 19 Feb 2021 19:11:17 GMT",
+        "x-ms-return-client-request-id": "true",
+        "x-ms-version": "2020-06-12"
+      },
+      "RequestBody": [
+        "\uFFFD\\ \uFFFD.\uFFFD-\uFFFD\u00016\uFFFD[e\uFFFDi;\uFFFD6PG\uFFFD\uFFFD\uFFFD,#E\uFFFD\uFFFD\uFFFD\uFFFDb\uFFFD \u02B5\u0019\uFFFD\uFFFD\uFFFD\u001C\u002B\uFFFD\f(\uFFFD\uFFFD\uFFFDFjs\uFFFD\u0007\uFFFD\b5x\uFFFD~\uFFFDJpK\\\u04E2\uFFFDE\uFFFD\uFFFD\u0022\u0006\uFFFD{*~4\uFFFD\u0003bL\u0012wB0\uFFFD\u075D\u0018\uFFFD\u003C$\u0022\uFFFD\uFFFD\uFFFD\uFFFD\u00269\uFFFD\uD992\uDFD2Hm\u0002\uFFFD\u010A\u0001\uFFFD\uFFFD\u001C\uFFFD8\uFFFD\b\u002B\r",
+        "\uFFFD1-Xw\uFFFD\uFFFD\uFFFD\uFFFD~\uFFFD\r",
+        "\uFFFD}p\uFFFDc\uFFFD\uFFFD\uFFFD\uFFFDR\u064D\uFFFD\uFFFD4\u0006\u0016R\uFFFD\uFFFD\uFFFD\u002B\uFFFD\uFFFD\uFFFDV\u001BJ\uFFFD\u001B\uFFFDE\uFFFD\uFFFD\u0002s\uFFFD\u0004\uFFFD\u0014\r",
+        "hIrW\uFFFD\uFFFD\uFFFD\uFFFD\uFFFD\u03DD\uFFFD\uFFFD\u0011r\uFFFD\uFFFD\u0011\f\u02709\uFFFD\uFFFD\uFFFD\uFFFD\uFFFD\uFFFD\uFFFDZ\u0012~\uFFFD\u0253\uFFFDPh\uFFFD"
+      ],
+      "StatusCode": 202,
+      "ResponseHeaders": {
+        "Content-Length": "0",
+        "Date": "Fri, 19 Feb 2021 19:11:15 GMT",
+        "Server": [
+          "Windows-Azure-HDFS/1.0",
+          "Microsoft-HTTPAPI/2.0"
+        ],
+        "x-ms-client-request-id": "5b3fc30c-66dd-c55f-0f5e-4499c82c55c8",
+        "x-ms-request-id": "6f4b5e9c-e01f-004f-56f2-060e0b000000",
+        "x-ms-request-server-encrypted": "true",
+        "x-ms-version": "2020-06-12"
+      },
+      "ResponseBody": []
+    },
+    {
+      "RequestUri": "https://seannse.dfs.core.windows.net/test-filesystem-e36972e3-692e-4e9b-615e-96b4f1c983cb/test-file-e511f88e-4bfa-90fe-7127-09fab67aa013?action=flush\u0026position=1748",
+      "RequestMethod": "PATCH",
+      "RequestHeaders": {
+        "Accept": "application/json",
+        "Authorization": "Sanitized",
+        "traceparent": "00-9d7b8c0ec3dd8f40827ae293d842430f-1f0808f626a07340-00",
+        "User-Agent": [
+          "azsdk-net-Storage.Files.DataLake/12.7.0-alpha.20210219.1",
+          "(.NET 5.0.3; Microsoft Windows 10.0.19041)"
+        ],
+        "x-ms-client-request-id": "7530bb6b-e436-c099-7b5f-00ce00dd81d3",
+        "x-ms-date": "Fri, 19 Feb 2021 19:11:17 GMT",
         "x-ms-return-client-request-id": "true",
         "x-ms-version": "2020-06-12"
       },
@@ -374,53 +241,33 @@
       "StatusCode": 200,
       "ResponseHeaders": {
         "Content-Length": "0",
-<<<<<<< HEAD
-        "Date": "Wed, 03 Feb 2021 02:12:38 GMT",
-        "ETag": "\u00220x8D8C7E92E89F012\u0022",
-        "Last-Modified": "Wed, 03 Feb 2021 02:12:39 GMT",
-=======
-        "Date": "Wed, 17 Feb 2021 22:30:24 GMT",
-        "ETag": "\u00220x8D8D3939EB9C368\u0022",
-        "Last-Modified": "Wed, 17 Feb 2021 22:30:24 GMT",
->>>>>>> 1814567d
-        "Server": [
-          "Windows-Azure-HDFS/1.0",
-          "Microsoft-HTTPAPI/2.0"
-        ],
-        "x-ms-client-request-id": "9bb6162d-3420-2395-8a8d-b8524dae625e",
-<<<<<<< HEAD
-        "x-ms-request-id": "9c24015f-101f-0029-74d2-f9412b000000",
-=======
-        "x-ms-request-id": "7628cfa8-201f-0032-1c7c-057f28000000",
->>>>>>> 1814567d
+        "Date": "Fri, 19 Feb 2021 19:11:16 GMT",
+        "ETag": "\u00220x8D8D50A21E01DB3\u0022",
+        "Last-Modified": "Fri, 19 Feb 2021 19:11:16 GMT",
+        "Server": [
+          "Windows-Azure-HDFS/1.0",
+          "Microsoft-HTTPAPI/2.0"
+        ],
+        "x-ms-client-request-id": "7530bb6b-e436-c099-7b5f-00ce00dd81d3",
+        "x-ms-request-id": "6f4b5ea5-e01f-004f-5ff2-060e0b000000",
         "x-ms-request-server-encrypted": "false",
         "x-ms-version": "2020-06-12"
       },
       "ResponseBody": []
     },
     {
-      "RequestUri": "https://seannse.blob.core.windows.net/test-filesystem-1f947d69-5f3d-4972-3d3f-9c98cdc1cd8d/test-file-dfd9b19b-0baf-59f2-2fa8-5d6472c4ea60",
+      "RequestUri": "https://seannse.blob.core.windows.net/test-filesystem-e36972e3-692e-4e9b-615e-96b4f1c983cb/test-file-e511f88e-4bfa-90fe-7127-09fab67aa013",
       "RequestMethod": "GET",
       "RequestHeaders": {
         "Accept": "application/xml",
         "Authorization": "Sanitized",
-<<<<<<< HEAD
-        "traceparent": "00-396be17c1c14394ea4afeecc03a28397-c8dfedb165ae8946-00",
-        "User-Agent": [
-          "azsdk-net-Storage.Files.DataLake/12.7.0-alpha.20210202.1",
-          "(.NET Framework 4.8.4250.0; Microsoft Windows 10.0.19042 )"
-        ],
-        "x-ms-client-request-id": "6fc0b66f-2c3d-b0d0-afd4-b7c132309815",
-        "x-ms-date": "Wed, 03 Feb 2021 02:12:38 GMT",
-=======
-        "traceparent": "00-6e527e1a215586438dadcc1b14295dc3-2e6559f3c717dd4e-00",
-        "User-Agent": [
-          "azsdk-net-Storage.Files.DataLake/12.7.0-alpha.20210217.1",
-          "(.NET 5.0.3; Microsoft Windows 10.0.19042)"
-        ],
-        "x-ms-client-request-id": "6fc0b66f-2c3d-b0d0-afd4-b7c132309815",
-        "x-ms-date": "Wed, 17 Feb 2021 22:30:25 GMT",
->>>>>>> 1814567d
+        "traceparent": "00-45e0e947471bb74a85a76b6a22ba3335-128a8e86de56a840-00",
+        "User-Agent": [
+          "azsdk-net-Storage.Files.DataLake/12.7.0-alpha.20210219.1",
+          "(.NET 5.0.3; Microsoft Windows 10.0.19041)"
+        ],
+        "x-ms-client-request-id": "0d2d1008-e0fb-9e92-e8ab-a6e7f2cb33b2",
+        "x-ms-date": "Fri, 19 Feb 2021 19:11:17 GMT",
         "x-ms-return-client-request-id": "true",
         "x-ms-version": "2020-06-12"
       },
@@ -430,93 +277,61 @@
         "Accept-Ranges": "bytes",
         "Content-Length": "1748",
         "Content-Type": "application/octet-stream",
-<<<<<<< HEAD
-        "Date": "Wed, 03 Feb 2021 02:12:38 GMT",
-        "ETag": "\u00220x8D8C7E92E89F012\u0022",
-        "Last-Modified": "Wed, 03 Feb 2021 02:12:39 GMT",
-=======
-        "Date": "Wed, 17 Feb 2021 22:30:24 GMT",
-        "ETag": "\u00220x8D8D3939EB9C368\u0022",
-        "Last-Modified": "Wed, 17 Feb 2021 22:30:24 GMT",
->>>>>>> 1814567d
+        "Date": "Fri, 19 Feb 2021 19:11:16 GMT",
+        "ETag": "\u00220x8D8D50A21E01DB3\u0022",
+        "Last-Modified": "Fri, 19 Feb 2021 19:11:16 GMT",
         "Server": [
           "Windows-Azure-Blob/1.0",
           "Microsoft-HTTPAPI/2.0"
         ],
         "x-ms-blob-type": "BlockBlob",
-        "x-ms-client-request-id": "6fc0b66f-2c3d-b0d0-afd4-b7c132309815",
-<<<<<<< HEAD
-        "x-ms-creation-time": "Wed, 03 Feb 2021 02:12:38 GMT",
-=======
-        "x-ms-creation-time": "Wed, 17 Feb 2021 22:30:24 GMT",
->>>>>>> 1814567d
+        "x-ms-client-request-id": "0d2d1008-e0fb-9e92-e8ab-a6e7f2cb33b2",
+        "x-ms-creation-time": "Fri, 19 Feb 2021 19:11:16 GMT",
         "x-ms-group": "$superuser",
         "x-ms-lease-state": "available",
         "x-ms-lease-status": "unlocked",
         "x-ms-owner": "$superuser",
         "x-ms-permissions": "rw-r-----",
-<<<<<<< HEAD
-        "x-ms-request-id": "128f6732-801e-0004-61d2-f9f258000000",
-=======
-        "x-ms-request-id": "0339d27c-e01e-00ab-507c-050095000000",
->>>>>>> 1814567d
+        "x-ms-request-id": "2e681d8a-201e-00a4-3cf2-0676f9000000",
         "x-ms-server-encrypted": "true",
         "x-ms-version": "2020-06-12"
       },
-      "ResponseBody": "CqNJxb9mPpNR0cfWpvvPtkAfs3Xa33HyV9CvkrV3YaSWWfWRJNTp2ZToUMBwPInfAQE2TGS9xSoyV27vtqve2m8iP0wFPpJsNtnh8Y\u002BwgRpGz5GzQBRA2ZPKXsxl\u002BiPoCnZRTf082cJvyRaK3NObgtVTqOYaKpla4mW5O9/FBjy2\u002BOcYXzMdCvXORHb\u002Btfy/Ltz3ElE8zuDc9muXg57jqsPa1OTsgyKhNp7wTOYiXCxp\u002BQwCzvTqeioHO2jHhoZX65mzI\u002BEY06u5VduzS4L6upo/LoqS4NzO8Fq55Ue62bAXmWBMbjlLUCVgSXgYNi6oDIHOiFf8xAq95DKGXu1k/3srnLEhrkth9N1kMZdjtrorEdjF7FFYGtRVjooGxPE3\u002B0n87Jl8h142bZN6l5NzWS54Wk0VnhMq04Hcyx/BWy/rLDVNZ8kgr4l5j3693YJB4jRbjWmjIlw20hkYn7w/dBJjjmtdJvJlWKvEmw\u002BUbPb\u002Bm\u002BjrZc3FRwrYFpWwCA/NOhtsWU4X47tB9jS\u002B34dNomUjGQTTUw5EnUZghBBdtFCc9mD0JxKn57ctqW\u002BZB2iDi3Mvje4K\u002BuYMKLsItl\u002Br40HjIugmWXpSfDJNpamfq5be3fmcLSdhkfx65/9WnjBYgcUuteV/XTH53RG8vVQ9bXwlKdhlD7YZgpDsq3F7\u002B90B9CTkcPWxXoDHolAWpNSnPXqCMXRX8nIPFDJUkrHAfuEzu8gwWPyHdMtYnWxlAt28RG72\u002BMpoqgKy1FvDXMvPByRv4ukLd\u002BR9\u002B7yp/1QFqhFVmE5CyYUWyxDGfoSgwxj/iJZH9iD0sc2KePwNvqutrClJbsN9jT2fWBfYRPlf3Dekqna9vrTxYOeAt1CICQ1lGNFaV1VUgfpZqJ0JG2zTK5vEaBQ08O11Vw3c/dXsFk4JcywnBIXhTyh7ZBUW6EV7rIy0w6D4MCjj5f9IeIQlbJJO/6c/rCYV4xnruIvYXm/HYFBJN1KuEUIDQx\u002BGmdekVviDyOmdOwBlnuCHDXicC4aQgBc02zQ/oO1lPGgHj0lBR2GTVJaFKSVP5JlxJwPKZjeY9hi/b3vDQyf7OP\u002BYXQ\u002BWRcYXCbfvClfx5febznjqmtUwb5gxgtfmzxBuifEmt4aJ2uE9sl2AqOzBzYqDKHWvEZ0pZ\u002B53ZcPuMDmngYFlyy5xEfOXreh3sMascLRMYqeav3dT/E\u002BXEnUeToIj2SdqWwJcEhaBGGS1srYoyvQOos6SDMEJEs7e2f9\u002BeF5lU9eeQRWy8FCRGKcTnUqZb0eBD6yzkcxmYEgzfjgWA58FT17fiYnfXLJ\u002BAPMZ9nSERWq4/GiyssIKOODMfnEXehQIDU3suea\u002BorP6NZDZTGrTrznOXQc2U52b1FCoEt5AZoXeEegnl4uD\u002Blq1uH0xMex2\u002BM44SRwN0bqwUOWVFo/Vuc4K\u002BjqBrBetSmOsgZogaqJkMRoPBx1p0EAudkel7eTL3/6uJjax9Eu3iv65YU8fkOZDMeR1xrKwoSr6UzbQCFx/4KKccUNrsz3OV3wfr27xDuZhYrwAVhlM/oQMtqEV54KiOYGsgx6i136mpm41kfK7CURPbqWgf4qIUHK\u002BXvycuHD5fHbtRIvHv4s\u002BWa\u002BqFmySUa1cxXjcAbr2JDOr43iBCu39OxR8zcS5iK8aYiXb3TkGLA1OP/P4HXq79yBYG9sSvE/BrdpYFoPpoz3Iwp\u002BUG0b5pbdqM8r6BB6ZwNakYGzUB6XWGjBfrhWKZZu2L1rbJ9zaXnUkqImExqi7vlasRELQ9Lv5vQAVmfeh4M0uRNXEvpn6ygL2sF8cUVOHpO\u002B/3SBZ5Tuf4WnbxMR\u002Bgse7VoLT9v\u002B9snpA2URb3GytjvUH4gOs1V6ZJd0vHwU9eC6XYfvRtK3wAiqmGAv3QwT9LTbPdp/ED4AjOdEijZJ0AmEWw3tw29lIF\u002BDYBrxTouHZMvHPbgKO01F6rXrbznSXMRaq4H\u002BIjFFchl6/6wnE0JbwSFqhpZNfh\u002B8q9S5fbElsQNSmqMFhUKafc\u002Bejz\u002BhItt3j6oUZ9oyCS1iPXpYj/RoVU6o0HSfUj/e0ATGsu7gH4T5Re4HDUkpII11o0fIPfHbNjnw9FJi1DluNZfVa1o\u002BgiHxX0oGYUQBg6/rKbL0FpIW73i08yc2lm2wlNu1V7k3NyEh2t6n0NDx73Sme6qKeiMBvnvdiY76vsTYUchsTC/yt/aN0j\u002B3bx6rwweukB7HKh64t5VBVamSKxgVy38EhaNIs8ez/KfnTlNdNcqLTC6qFSups5iWsV5M\u002B6sjnaefozlgZdxXEyl61WlF5CPfCt7tb7ZXWtYGsf5lZwT4="
-    },
-    {
-      "RequestUri": "https://seannse.blob.core.windows.net/test-filesystem-1f947d69-5f3d-4972-3d3f-9c98cdc1cd8d?restype=container",
+      "ResponseBody": "qcWsV2un2uOXVUYuvy07\u002B6gTZZFxp9vjEnPNJfLttYzNkyTvmtqTlAfplryvI5esTKeWacgtVALpyET42rTxqqC6YSsJS2DOf9CKiBAfNO7bINlKVkzDnz4hBdKWmrpS\u002BOwc9cJrowBHyOn3o8zyypRVHLnbplNT9sHt50WOOOUWN5AjAj4rcH3YA45jzPtxLzs9QH0Bd1GZyf4Bfru7uI8D4Gw8zshVKaw7AqPE7yrFe7gKUfdnFb8\u002BijhAKvLCHUv\u002BX\u002BuPNWBy5xfRxXWt1NrTOwICsGeYnMus/UOPFf65eeRYxo8/NkVXl2nglk9KkbVebO/vv2zjZsMf4zgc49IYF0yQVQ5KlAW9qhn9twV8YWyNMKgPyrl4dF/MH1MNO7OWyH4CujynFNjqMhVT5q69o4HLj7MqCEyTF\u002BCvfnWyr29lZu\u002BGeacw5hvQJZikJY6wDnzRQasAbL8yb6Jb\u002BJZjOIKl7X\u002B/Ninam6iXWuO07/JS/m/54G3DZfovVAoE1O6FbewV/jcO8ddS96UDaBLcfX\u002BvCfomaVcV4YeFj\u002BIf1ce6Ee32nvG7QwyYpunHwPznU9aLVcvzXwOVAByviWH1MyHeSFcl5d\u002BO9MXtjcNuTSGLnjsLlID7xrLpYZ7UC7qqo3PH6XelwW73/GEGBtE/JrL6JOsm6Z6h4oKkO4RBuegKQupPpmSq5dzNFJce9cDgqTrr2efPhLnUJQb1AIbqtkJ4\u002B8Pm8H9OUD4PWNUHgu3CxJFJVd8BO74xeoFetOVV415Upvr8\u002Bbm6nYmowCvkzaIYMzz0oGBid78FtXX\u002B75tZuXV3stzzxcrXj7hWWHuSTa3eRYGoYEP98i4690REu63tTga2bBrGJW1yHBGoDB5EcmjHIKoasVgyecCuuM6Gk9MLaQl03OCSGCATNkMxVOUP9oTbfJoD052uhPJaF2yf64k9naIUz5aHNQiJBnoUACTansJKqhc4B5VrxlftNwC0dEq69LdC\u002BiftVEaSec0jmYPNgHmqVUFxBJUNqAk\u002Bmv0I1ZEvWQttl6OaXFbQpo3ISCzUH7eHCR8JSe8iNVIdrrlJiqQ78z93YOjVD/jqoF4HRGDcanpFgctxJhAcS2FRfa2chxvpjVXsXL/PsfonHqiQGvHxQUQ/AwnYycwvWxWGhJJKThlCHrcK7w67dtDRSghoizBwXztpXYMSEMOIvQCqSCxn3NCOTfw651E1g405B3/ExtDkFiVW4fCWLw30gjINES2jaW432T00NnjqM9n12QlExPcwxTIHEfvf\u002BB7uRmUfKHJglZ0RjOySr9\u002BsbK0XoVYEr7073Uv6nFhyWOEfRfATygtmlURrMjcKnRVSWqROyFbH6Zan5EonZflEnjQLc2rvmaGisAsRmX2GMD81qEG0JI\u002BKV1tabObAPy9LJpQC/yqrY8ECqxdLtlAZILML8b23kHqkgBsOlSy74XDcxnLogzEVikR/sXh4P6ELQUsytU5yk5UaXn8Onc6UR8qmbu/dMJ2B9WZ4N98BLEB6AlPhiSwiaTLdziWyBux262qu0dCxLRGusL/n\u002Blu2GDE\u002BlJp6s72ehAW8AGF3z\u002B95AUx1U1pvyNRCM9hsOm7XJ7bzc3JS/DesD03L9S2vNuHQbfgOQMTXz8zGN4DlMUmW5dmqg1t8JwUVyUMMpNOmkvz3m8x2yObxHKSmi8S3xt0ENA9UBbKFU0Xz\u002BXeAyiv4H6SD7ZZ8IBzzuWe31pxBXQJmCG/DUo1JcUiHg89ucFF4rWwfM9lHhxPzYUxKznypsZt1GsG7NcwXOntN9Z1MhEgWPikvISooHoFbz/FB/qPL3dE0\u002BFaPvHefCPld\u002BZJ2p9wENJBTepBxTftAYGbb1TvYghjMGIzxhoGxjxgwyyXv5SgUPcoTd2JAwqtaT1wRxDO\u002BhXZ6qo9QEq0Ooup3QYHWUXo9x5hwxAu1i1Xgljckn8vlckWudDuYwyscBNV3yIEphP3h0/yaTcBrxB45b3t26QIfks48J9w/pQNtVL81PcLTtxI6QsvOSiSEQ7AcX1SvphrTWDay7VwgoS75LfkBNodbZbdpO6c2UEeqt\u002BQsI0Wuva2kYuWMIMq1GaCc1RwrgwwowPmcRmpznAfuCDV49H7pSnBLXNOiz0XtsyIGmnsqfjTXA2JMEndCMMbdnRiUPCQis4qs3yY5hvG0r5JIbQKLxIoBoPAcnDj5CCsNxDEtWHf94\u002Bbwfp4Nnn1wmGPk\u002BsPDUtmNk5s0BhZSstf7K8LAh1YbSokbm0Xr9AJzqwTUFA1oSXJXn8Tbyd3PncvHEXK7sBEMybA5qLaUop\u002BZwFoSfp3Jk\u002BFQaOc="
+    },
+    {
+      "RequestUri": "https://seannse.blob.core.windows.net/test-filesystem-e36972e3-692e-4e9b-615e-96b4f1c983cb?restype=container",
       "RequestMethod": "DELETE",
       "RequestHeaders": {
         "Accept": "application/xml",
         "Authorization": "Sanitized",
-<<<<<<< HEAD
-        "traceparent": "00-2634434580a4a14987a641d657a5f788-a147765a46921a47-00",
-        "User-Agent": [
-          "azsdk-net-Storage.Files.DataLake/12.7.0-alpha.20210202.1",
-          "(.NET Framework 4.8.4250.0; Microsoft Windows 10.0.19042 )"
-        ],
-        "x-ms-client-request-id": "96e202e0-f3ee-1420-a972-9c68883100c0",
-        "x-ms-date": "Wed, 03 Feb 2021 02:12:38 GMT",
-=======
-        "traceparent": "00-ab451a34123533429c47485b5b7c3951-56bccb96be5b8741-00",
-        "User-Agent": [
-          "azsdk-net-Storage.Files.DataLake/12.7.0-alpha.20210217.1",
-          "(.NET 5.0.3; Microsoft Windows 10.0.19042)"
-        ],
-        "x-ms-client-request-id": "96e202e0-f3ee-1420-a972-9c68883100c0",
-        "x-ms-date": "Wed, 17 Feb 2021 22:30:25 GMT",
->>>>>>> 1814567d
-        "x-ms-return-client-request-id": "true",
-        "x-ms-version": "2020-06-12"
-      },
-      "RequestBody": null,
-      "StatusCode": 202,
-      "ResponseHeaders": {
-        "Content-Length": "0",
-<<<<<<< HEAD
-        "Date": "Wed, 03 Feb 2021 02:12:39 GMT",
-=======
-        "Date": "Wed, 17 Feb 2021 22:30:24 GMT",
->>>>>>> 1814567d
+        "traceparent": "00-3fc01685d302db4599daee691203634a-1dc23ff307708e4f-00",
+        "User-Agent": [
+          "azsdk-net-Storage.Files.DataLake/12.7.0-alpha.20210219.1",
+          "(.NET 5.0.3; Microsoft Windows 10.0.19041)"
+        ],
+        "x-ms-client-request-id": "efc5e2d9-73af-17d8-f837-ec2cdda2265e",
+        "x-ms-date": "Fri, 19 Feb 2021 19:11:17 GMT",
+        "x-ms-return-client-request-id": "true",
+        "x-ms-version": "2020-06-12"
+      },
+      "RequestBody": null,
+      "StatusCode": 202,
+      "ResponseHeaders": {
+        "Content-Length": "0",
+        "Date": "Fri, 19 Feb 2021 19:11:16 GMT",
         "Server": [
           "Windows-Azure-Blob/1.0",
           "Microsoft-HTTPAPI/2.0"
         ],
-        "x-ms-client-request-id": "96e202e0-f3ee-1420-a972-9c68883100c0",
-<<<<<<< HEAD
-        "x-ms-request-id": "128f679b-801e-0004-42d2-f9f258000000",
-=======
-        "x-ms-request-id": "0339d2d6-e01e-00ab-217c-050095000000",
->>>>>>> 1814567d
+        "x-ms-client-request-id": "efc5e2d9-73af-17d8-f837-ec2cdda2265e",
+        "x-ms-request-id": "2e681e57-201e-00a4-7cf2-0676f9000000",
         "x-ms-version": "2020-06-12"
       },
       "ResponseBody": []
     }
   ],
   "Variables": {
-    "RandomSeed": "1956843520",
+    "RandomSeed": "2068882779",
     "Storage_TestConfigHierarchicalNamespace": "NamespaceTenant\nseannse\nU2FuaXRpemVk\nhttps://seannse.blob.core.windows.net\nhttps://seannse.file.core.windows.net\nhttps://seannse.queue.core.windows.net\nhttps://seannse.table.core.windows.net\n\n\n\n\nhttps://seannse-secondary.blob.core.windows.net\nhttps://seannse-secondary.file.core.windows.net\nhttps://seannse-secondary.queue.core.windows.net\nhttps://seannse-secondary.table.core.windows.net\n68390a19-a643-458b-b726-408abf67b4fc\nSanitized\n72f988bf-86f1-41af-91ab-2d7cd011db47\nhttps://login.microsoftonline.com/\nCloud\nBlobEndpoint=https://seannse.blob.core.windows.net/;QueueEndpoint=https://seannse.queue.core.windows.net/;FileEndpoint=https://seannse.file.core.windows.net/;BlobSecondaryEndpoint=https://seannse-secondary.blob.core.windows.net/;QueueSecondaryEndpoint=https://seannse-secondary.queue.core.windows.net/;FileSecondaryEndpoint=https://seannse-secondary.file.core.windows.net/;AccountName=seannse;AccountKey=Sanitized\n"
   }
 }