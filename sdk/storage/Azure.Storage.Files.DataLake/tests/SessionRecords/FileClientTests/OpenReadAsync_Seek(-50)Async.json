--- conflicted
+++ resolved
@@ -15,11 +15,7 @@
         "x-ms-client-request-id": "0bb50b1b-a1ef-ba5f-b58a-4496ed3fea89",
         "x-ms-date": "Tue, 25 May 2021 00:05:52 GMT",
         "x-ms-return-client-request-id": "true",
-<<<<<<< HEAD
-         "x-ms-version": "2020-10-02"
-=======
-        "x-ms-version": "2020-08-04"
->>>>>>> 41beb1fe
+        "x-ms-version": "2020-10-02"
       },
       "RequestBody": null,
       "StatusCode": 201,
@@ -33,13 +29,8 @@
           "Microsoft-HTTPAPI/2.0"
         ],
         "x-ms-client-request-id": "0bb50b1b-a1ef-ba5f-b58a-4496ed3fea89",
-<<<<<<< HEAD
-        "x-ms-request-id": "4691b1ad-401e-0056-16f9-068eb0000000",
-         "x-ms-version": "2020-10-02"
-=======
         "x-ms-request-id": "ff2eab89-c01e-0013-53f9-505bbe000000",
-        "x-ms-version": "2020-08-04"
->>>>>>> 41beb1fe
+        "x-ms-version": "2020-10-02"
       },
       "ResponseBody": []
     },
@@ -58,11 +49,7 @@
         "x-ms-client-request-id": "76f4c0ba-b01b-2768-e57a-2dd70ad1db4e",
         "x-ms-date": "Tue, 25 May 2021 00:05:52 GMT",
         "x-ms-return-client-request-id": "true",
-<<<<<<< HEAD
-         "x-ms-version": "2020-10-02"
-=======
-        "x-ms-version": "2020-08-04"
->>>>>>> 41beb1fe
+        "x-ms-version": "2020-10-02"
       },
       "RequestBody": null,
       "StatusCode": 201,
@@ -76,14 +63,9 @@
           "Microsoft-HTTPAPI/2.0"
         ],
         "x-ms-client-request-id": "76f4c0ba-b01b-2768-e57a-2dd70ad1db4e",
-<<<<<<< HEAD
-        "x-ms-request-id": "d66a9da2-f01f-0088-1ff9-069a56000000",
-         "x-ms-version": "2020-10-02"
-=======
         "x-ms-request-id": "f6ea1ebb-c01f-004e-61f9-50513a000000",
         "x-ms-request-server-encrypted": "true",
-        "x-ms-version": "2020-08-04"
->>>>>>> 41beb1fe
+        "x-ms-version": "2020-10-02"
       },
       "ResponseBody": []
     },
@@ -103,11 +85,7 @@
         "x-ms-client-request-id": "f380b3d3-52af-a55d-461b-766cb143d07a",
         "x-ms-date": "Tue, 25 May 2021 00:05:53 GMT",
         "x-ms-return-client-request-id": "true",
-<<<<<<< HEAD
-         "x-ms-version": "2020-10-02"
-=======
-        "x-ms-version": "2020-08-04"
->>>>>>> 41beb1fe
+        "x-ms-version": "2020-10-02"
       },
       "RequestBody": "nFmV4lL41WisZb8pZTyqkZ47ckh8Tog6gwhpbsCPG53Et/o9ASBfIjVNXorhNlV54LP3ss2iDE7QW15KjmeoHEkhZK1BbJB\u002B3E8SLu/\u002BWE2z8I4Nl2nPIqqrbKXBFZTOpUJAwNKnN3MjedZ\u002Bj95f0gIRlp3YmoTgUUEDlv/qvca7Q4mtvZh6DLka6h6SUZLMS5qisH729Qq9YG6Qo6F0OLwPwktUshVqlorkvrBmTf\u002BvN0plRw1IxE5\u002B8Fwq6mgYpbFig45Gd5mFOBnzEjdaVhNu4WxWD/Gvxv791cK4QKwiyxj\u002BA8pwaL\u002Bw4A7zVbEWJJlJuwn7wZa/s7yQSKLXzPht0EcfW1JI/XitpS/iu3FN57EoboSjJgqBPlAN4CAd2RMWhoVq98hGAL6RThtn3fhLQmHxrl10yak9nRwCOxxYkMsbzDTs4\u002B/o4m3FEtjuGmFYwp6\u002BKyu1obzbLVmrQ8WhOL5PSxDDX19xCMzvrrfRToO7qnl\u002BmWSgZSp4ELaVPJ6oJNkans5RlWI/TCNfxvMECt7W8JlMIp9ar\u002BblS06o28wtR4netrC0aRUWP01AQZ83cwbYv0sEWwE6v\u002B7oa0kTlnBWMX5pJVMtIYaENuNRGW1GrtdI0ByAKeuIpPfCzP7LAqjc6hAgzU2yqp3EgCUe6KaBobxyy8ZT1QeT4YFca1SIuDM6dS9cJuCKlSV\u002BvKjFarxQQCtBWTfiiBQIjOzMVj9IPMfy43J3JHrb5zWg1RlfzXfECyopRl/8WOwaVJn0vj/lNoDh04dJ2RyxZnEBQrP6qb51B0sVH/Vo9YqGXNDg5yn2up6ZffrvejEOd\u002BDt\u002BxY4IKrafrbz0BaKed38w31M0H5ICocUYSvEhYwZBqcVevp0TTwlBmhyAumIDwQd87e0wadhpfCOJL5\u002BFvkq2sludP7ih3ZAJsoV1QidjFInppHVZEUAs9QK5il9pu9vSCggGZoFO2xBc5vdTM/o8JdsV29nVHaEbsEq16FMw4DapozffXK3IWsllPCqImcEIvWREE5/B/Sym6vZ22PK9LAaAqVCCHIltDYEQcCF2ktZJbWru7IxWp6YLeLH3kUHWqBAjyDBwRqCbFwYe8YzLMBff7auHzj96agGqtqQXdXw/OYfRUsrl2OaKE9WGd7YZAEhaF\u002BPWTtnQ6Z3uhc/8g6GJ3/fFOd1M\u002BdTE/bpptDJLkXZbvV2YaKquAGls91LWzZA0PFf\u002BVAZrDR4O0VFfpzVrozSZoMYEMXcNFvl0H8KCLi/qNbeajX0v8LA/iZdZTllzwVQePSyKMArgsT0NNy0bTOMhtbF9kRX3abBVxKff88ifwB6uY/DDIAWs\u002Bdw/4vmC5Dy0N9jn9jA\u002BQ==",
       "StatusCode": 202,
@@ -121,11 +99,7 @@
         "x-ms-client-request-id": "f380b3d3-52af-a55d-461b-766cb143d07a",
         "x-ms-request-id": "f6ea1ebc-c01f-004e-62f9-50513a000000",
         "x-ms-request-server-encrypted": "true",
-<<<<<<< HEAD
-         "x-ms-version": "2020-10-02"
-=======
-        "x-ms-version": "2020-08-04"
->>>>>>> 41beb1fe
+        "x-ms-version": "2020-10-02"
       },
       "ResponseBody": []
     },
@@ -143,11 +117,7 @@
         "x-ms-client-request-id": "56031975-e851-b49e-0867-a97aeda50bee",
         "x-ms-date": "Tue, 25 May 2021 00:05:53 GMT",
         "x-ms-return-client-request-id": "true",
-<<<<<<< HEAD
-         "x-ms-version": "2020-10-02"
-=======
-        "x-ms-version": "2020-08-04"
->>>>>>> 41beb1fe
+        "x-ms-version": "2020-10-02"
       },
       "RequestBody": null,
       "StatusCode": 200,
@@ -163,11 +133,7 @@
         "x-ms-client-request-id": "56031975-e851-b49e-0867-a97aeda50bee",
         "x-ms-request-id": "f6ea1ebd-c01f-004e-63f9-50513a000000",
         "x-ms-request-server-encrypted": "false",
-<<<<<<< HEAD
-         "x-ms-version": "2020-10-02"
-=======
-        "x-ms-version": "2020-08-04"
->>>>>>> 41beb1fe
+        "x-ms-version": "2020-10-02"
       },
       "ResponseBody": []
     },
@@ -185,11 +151,7 @@
         "x-ms-client-request-id": "97f7e3d1-7a40-bd29-c0f4-824a46186809",
         "x-ms-date": "Tue, 25 May 2021 00:05:53 GMT",
         "x-ms-return-client-request-id": "true",
-<<<<<<< HEAD
-         "x-ms-version": "2020-10-02"
-=======
-        "x-ms-version": "2020-08-04"
->>>>>>> 41beb1fe
+        "x-ms-version": "2020-10-02"
       },
       "RequestBody": null,
       "StatusCode": 200,
@@ -216,11 +178,7 @@
         "x-ms-permissions": "rw-r-----",
         "x-ms-request-id": "ff2eac48-c01e-0013-7ff9-505bbe000000",
         "x-ms-server-encrypted": "true",
-<<<<<<< HEAD
-         "x-ms-version": "2020-10-02"
-=======
-        "x-ms-version": "2020-08-04"
->>>>>>> 41beb1fe
+        "x-ms-version": "2020-10-02"
       },
       "ResponseBody": []
     },
@@ -239,11 +197,7 @@
         "x-ms-date": "Tue, 25 May 2021 00:05:53 GMT",
         "x-ms-range": "bytes=0-127",
         "x-ms-return-client-request-id": "true",
-<<<<<<< HEAD
-         "x-ms-version": "2020-10-02"
-=======
-        "x-ms-version": "2020-08-04"
->>>>>>> 41beb1fe
+        "x-ms-version": "2020-10-02"
       },
       "RequestBody": null,
       "StatusCode": 206,
@@ -269,11 +223,7 @@
         "x-ms-permissions": "rw-r-----",
         "x-ms-request-id": "ff2eac70-c01e-0013-27f9-505bbe000000",
         "x-ms-server-encrypted": "true",
-<<<<<<< HEAD
-         "x-ms-version": "2020-10-02"
-=======
-        "x-ms-version": "2020-08-04"
->>>>>>> 41beb1fe
+        "x-ms-version": "2020-10-02"
       },
       "ResponseBody": "nFmV4lL41WisZb8pZTyqkZ47ckh8Tog6gwhpbsCPG53Et/o9ASBfIjVNXorhNlV54LP3ss2iDE7QW15KjmeoHEkhZK1BbJB\u002B3E8SLu/\u002BWE2z8I4Nl2nPIqqrbKXBFZTOpUJAwNKnN3MjedZ\u002Bj95f0gIRlp3YmoTgUUEDlv/qvcY="
     },
@@ -292,11 +242,7 @@
         "x-ms-date": "Tue, 25 May 2021 00:05:53 GMT",
         "x-ms-range": "bytes=128-255",
         "x-ms-return-client-request-id": "true",
-<<<<<<< HEAD
-         "x-ms-version": "2020-10-02"
-=======
-        "x-ms-version": "2020-08-04"
->>>>>>> 41beb1fe
+        "x-ms-version": "2020-10-02"
       },
       "RequestBody": null,
       "StatusCode": 206,
@@ -322,11 +268,7 @@
         "x-ms-permissions": "rw-r-----",
         "x-ms-request-id": "ff2eac9f-c01e-0013-50f9-505bbe000000",
         "x-ms-server-encrypted": "true",
-<<<<<<< HEAD
-         "x-ms-version": "2020-10-02"
-=======
-        "x-ms-version": "2020-08-04"
->>>>>>> 41beb1fe
+        "x-ms-version": "2020-10-02"
       },
       "ResponseBody": "u0OJrb2Yegy5GuoeklGSzEuaorB\u002B9vUKvWBukKOhdDi8D8JLVLIVapaK5L6wZk3/rzdKZUcNSMROfvBcKupoGKWxYoOORneZhTgZ8xI3WlYTbuFsVg/xr8b\u002B/dXCuECsIssY/gPKcGi/sOAO81WxFiSZSbsJ\u002B8GWv7O8kEii18w="
     },
@@ -345,11 +287,7 @@
         "x-ms-date": "Tue, 25 May 2021 00:05:53 GMT",
         "x-ms-range": "bytes=256-383",
         "x-ms-return-client-request-id": "true",
-<<<<<<< HEAD
-         "x-ms-version": "2020-10-02"
-=======
-        "x-ms-version": "2020-08-04"
->>>>>>> 41beb1fe
+        "x-ms-version": "2020-10-02"
       },
       "RequestBody": null,
       "StatusCode": 206,
@@ -375,11 +313,7 @@
         "x-ms-permissions": "rw-r-----",
         "x-ms-request-id": "ff2eacb1-c01e-0013-62f9-505bbe000000",
         "x-ms-server-encrypted": "true",
-<<<<<<< HEAD
-         "x-ms-version": "2020-10-02"
-=======
-        "x-ms-version": "2020-08-04"
->>>>>>> 41beb1fe
+        "x-ms-version": "2020-10-02"
       },
       "ResponseBody": "\u002BG3QRx9bUkj9eK2lL\u002BK7cU3nsShuhKMmCoE\u002BUA3gIB3ZExaGhWr3yEYAvpFOG2fd\u002BEtCYfGuXXTJqT2dHAI7HFiQyxvMNOzj7\u002BjibcUS2O4aYVjCnr4rK7WhvNstWatDxaE4vk9LEMNfX3EIzO\u002But9FOg7uqeX6ZZKBlKngQtpU="
     },
@@ -398,11 +332,7 @@
         "x-ms-date": "Tue, 25 May 2021 00:05:53 GMT",
         "x-ms-range": "bytes=384-511",
         "x-ms-return-client-request-id": "true",
-<<<<<<< HEAD
-         "x-ms-version": "2020-10-02"
-=======
-        "x-ms-version": "2020-08-04"
->>>>>>> 41beb1fe
+        "x-ms-version": "2020-10-02"
       },
       "RequestBody": null,
       "StatusCode": 206,
@@ -428,11 +358,7 @@
         "x-ms-permissions": "rw-r-----",
         "x-ms-request-id": "ff2eacbc-c01e-0013-6cf9-505bbe000000",
         "x-ms-server-encrypted": "true",
-<<<<<<< HEAD
-         "x-ms-version": "2020-10-02"
-=======
-        "x-ms-version": "2020-08-04"
->>>>>>> 41beb1fe
+        "x-ms-version": "2020-10-02"
       },
       "ResponseBody": "PJ6oJNkans5RlWI/TCNfxvMECt7W8JlMIp9ar\u002BblS06o28wtR4netrC0aRUWP01AQZ83cwbYv0sEWwE6v\u002B7oa0kTlnBWMX5pJVMtIYaENuNRGW1GrtdI0ByAKeuIpPfCzP7LAqjc6hAgzU2yqp3EgCUe6KaBobxyy8ZT1QeT4YE="
     },
@@ -451,11 +377,7 @@
         "x-ms-date": "Tue, 25 May 2021 00:05:53 GMT",
         "x-ms-range": "bytes=512-639",
         "x-ms-return-client-request-id": "true",
-<<<<<<< HEAD
-         "x-ms-version": "2020-10-02"
-=======
-        "x-ms-version": "2020-08-04"
->>>>>>> 41beb1fe
+        "x-ms-version": "2020-10-02"
       },
       "RequestBody": null,
       "StatusCode": 206,
@@ -481,11 +403,7 @@
         "x-ms-permissions": "rw-r-----",
         "x-ms-request-id": "ff2eacd4-c01e-0013-01f9-505bbe000000",
         "x-ms-server-encrypted": "true",
-<<<<<<< HEAD
-         "x-ms-version": "2020-10-02"
-=======
-        "x-ms-version": "2020-08-04"
->>>>>>> 41beb1fe
+        "x-ms-version": "2020-10-02"
       },
       "ResponseBody": "XGtUiLgzOnUvXCbgipUlfryoxWq8UEArQVk34ogUCIzszFY/SDzH8uNydyR62\u002Bc1oNUZX813xAsqKUZf/FjsGlSZ9L4/5TaA4dOHSdkcsWZxAUKz\u002Bqm\u002BdQdLFR/1aPWKhlzQ4Ocp9rqemX3673oxDnfg7fsWOCCq2n6289AWink="
     },
@@ -504,11 +422,7 @@
         "x-ms-date": "Tue, 25 May 2021 00:05:53 GMT",
         "x-ms-range": "bytes=640-767",
         "x-ms-return-client-request-id": "true",
-<<<<<<< HEAD
-         "x-ms-version": "2020-10-02"
-=======
-        "x-ms-version": "2020-08-04"
->>>>>>> 41beb1fe
+        "x-ms-version": "2020-10-02"
       },
       "RequestBody": null,
       "StatusCode": 206,
@@ -534,11 +448,7 @@
         "x-ms-permissions": "rw-r-----",
         "x-ms-request-id": "ff2eacea-c01e-0013-15f9-505bbe000000",
         "x-ms-server-encrypted": "true",
-<<<<<<< HEAD
-         "x-ms-version": "2020-10-02"
-=======
-        "x-ms-version": "2020-08-04"
->>>>>>> 41beb1fe
+        "x-ms-version": "2020-10-02"
       },
       "ResponseBody": "3fzDfUzQfkgKhxRhK8SFjBkGpxV6\u002BnRNPCUGaHIC6YgPBB3zt7TBp2Gl8I4kvn4W\u002BSrayW50/uKHdkAmyhXVCJ2MUiemkdVkRQCz1ArmKX2m729IKCAZmgU7bEFzm91Mz\u002Bjwl2xXb2dUdoRuwSrXoUzDgNqmjN99crchayWU8Ko="
     },
@@ -557,11 +467,7 @@
         "x-ms-date": "Tue, 25 May 2021 00:05:53 GMT",
         "x-ms-range": "bytes=768-895",
         "x-ms-return-client-request-id": "true",
-<<<<<<< HEAD
-         "x-ms-version": "2020-10-02"
-=======
-        "x-ms-version": "2020-08-04"
->>>>>>> 41beb1fe
+        "x-ms-version": "2020-10-02"
       },
       "RequestBody": null,
       "StatusCode": 206,
@@ -587,11 +493,7 @@
         "x-ms-permissions": "rw-r-----",
         "x-ms-request-id": "ff2ead06-c01e-0013-2ef9-505bbe000000",
         "x-ms-server-encrypted": "true",
-<<<<<<< HEAD
-         "x-ms-version": "2020-10-02"
-=======
-        "x-ms-version": "2020-08-04"
->>>>>>> 41beb1fe
+        "x-ms-version": "2020-10-02"
       },
       "ResponseBody": "ImcEIvWREE5/B/Sym6vZ22PK9LAaAqVCCHIltDYEQcCF2ktZJbWru7IxWp6YLeLH3kUHWqBAjyDBwRqCbFwYe8YzLMBff7auHzj96agGqtqQXdXw/OYfRUsrl2OaKE9WGd7YZAEhaF\u002BPWTtnQ6Z3uhc/8g6GJ3/fFOd1M\u002BdTE/Y="
     },
@@ -610,11 +512,7 @@
         "x-ms-date": "Tue, 25 May 2021 00:05:53 GMT",
         "x-ms-range": "bytes=896-1023",
         "x-ms-return-client-request-id": "true",
-<<<<<<< HEAD
-         "x-ms-version": "2020-10-02"
-=======
-        "x-ms-version": "2020-08-04"
->>>>>>> 41beb1fe
+        "x-ms-version": "2020-10-02"
       },
       "RequestBody": null,
       "StatusCode": 206,
@@ -640,11 +538,7 @@
         "x-ms-permissions": "rw-r-----",
         "x-ms-request-id": "ff2ead25-c01e-0013-49f9-505bbe000000",
         "x-ms-server-encrypted": "true",
-<<<<<<< HEAD
-         "x-ms-version": "2020-10-02"
-=======
-        "x-ms-version": "2020-08-04"
->>>>>>> 41beb1fe
+        "x-ms-version": "2020-10-02"
       },
       "ResponseBody": "6abQyS5F2W71dmGiqrgBpbPdS1s2QNDxX/lQGaw0eDtFRX6c1a6M0maDGBDF3DRb5dB/Cgi4v6jW3mo19L/CwP4mXWU5Zc8FUHj0sijAK4LE9DTctG0zjIbWxfZEV92mwVcSn3/PIn8AermPwwyAFrPncP\u002BL5guQ8tDfY5/YwPk="
     },
@@ -662,11 +556,7 @@
         "x-ms-client-request-id": "307d89b0-f38c-8e6d-3ea7-251a50339024",
         "x-ms-date": "Tue, 25 May 2021 00:05:54 GMT",
         "x-ms-return-client-request-id": "true",
-<<<<<<< HEAD
-         "x-ms-version": "2020-10-02"
-=======
-        "x-ms-version": "2020-08-04"
->>>>>>> 41beb1fe
+        "x-ms-version": "2020-10-02"
       },
       "RequestBody": null,
       "StatusCode": 202,
@@ -678,13 +568,8 @@
           "Microsoft-HTTPAPI/2.0"
         ],
         "x-ms-client-request-id": "307d89b0-f38c-8e6d-3ea7-251a50339024",
-<<<<<<< HEAD
-        "x-ms-request-id": "4691b4b9-401e-0056-5ef9-068eb0000000",
-         "x-ms-version": "2020-10-02"
-=======
         "x-ms-request-id": "ff2ead5a-c01e-0013-77f9-505bbe000000",
-        "x-ms-version": "2020-08-04"
->>>>>>> 41beb1fe
+        "x-ms-version": "2020-10-02"
       },
       "ResponseBody": []
     }
