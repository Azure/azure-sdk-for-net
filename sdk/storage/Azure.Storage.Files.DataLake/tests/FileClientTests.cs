﻿// Copyright (c) Microsoft Corporation. All rights reserved.
// Licensed under the MIT License.

using System;
using System.Collections.Generic;
using System.IO;
using System.Linq;
using System.Reflection;
using System.Security.Cryptography;
using System.Text;
using System.Threading;
using System.Threading.Tasks;
using Azure.Core;
using Azure.Core.TestFramework;
using Azure.Identity;
using Azure.Storage.Files.DataLake.Models;
using Azure.Storage.Sas;
using Azure.Storage.Test;
using Azure.Storage.Tests.Shared;
using Moq;
using NUnit.Framework;

namespace Azure.Storage.Files.DataLake.Tests
{
    public class FileClientTests : PathTestBase
    {
        private const long Size = 4 * Constants.KB;

        public FileClientTests(bool async, DataLakeClientOptions.ServiceVersion serviceVersion)
            : base(async, serviceVersion, null /* RecordedTestMode.Record /* to re-record */)
        {
        }

        [RecordedTest]
        public async Task Ctor_Uri()
        {
            string fileSystemName = GetNewFileSystemName();
            string directoryName = GetNewDirectoryName();
            string fileName = GetNewFileName();

            await using DisposingFileSystem test = await GetNewFileSystem(fileSystemName: fileSystemName);
            DataLakeDirectoryClient directory = await test.FileSystem.CreateDirectoryAsync(directoryName);

            // Arrange
            await directory.CreateFileAsync(fileName);

            SasQueryParameters sasQueryParameters = GetNewAccountSasCredentials();
            Uri uri = new Uri($"{TestConfigHierarchicalNamespace.BlobServiceEndpoint}/{fileSystemName}/{directoryName}/{fileName}?{sasQueryParameters}");
            DataLakeFileClient fileClient = InstrumentClient(new DataLakeFileClient(uri, GetOptions()));

            // Act
            await fileClient.GetPropertiesAsync();

            // Assert
            Assert.AreEqual(fileName, fileClient.Name);
            Assert.AreEqual(fileSystemName, fileClient.FileSystemName);
            Assert.AreEqual($"{directoryName}/{fileName}", fileClient.Path);
            Assert.AreEqual(uri, fileClient.Uri);
        }

        [RecordedTest]
        public async Task Ctor_SharedKey()
        {
            string fileSystemName = GetNewFileSystemName();
            string directoryName = GetNewDirectoryName();
            string fileName = GetNewFileName();

            await using DisposingFileSystem test = await GetNewFileSystem(fileSystemName: fileSystemName);
            DataLakeDirectoryClient directory = await test.FileSystem.CreateDirectoryAsync(directoryName);

            // Arrange
            await directory.CreateFileAsync(fileName);

            StorageSharedKeyCredential sharedKey = new StorageSharedKeyCredential(
                TestConfigHierarchicalNamespace.AccountName,
                TestConfigHierarchicalNamespace.AccountKey);
            Uri uri = new Uri($"{TestConfigHierarchicalNamespace.BlobServiceEndpoint}/{fileSystemName}/{directoryName}/{fileName}");
            DataLakeFileClient fileClient = InstrumentClient(new DataLakeFileClient(uri, sharedKey, GetOptions()));

            // Act
            await fileClient.GetPropertiesAsync();

            // Assert
            Assert.AreEqual(fileName, fileClient.Name);
            Assert.AreEqual(fileSystemName, fileClient.FileSystemName);
            Assert.AreEqual($"{directoryName}/{fileName}", fileClient.Path);
            Assert.AreEqual(uri, fileClient.Uri);
        }

        [RecordedTest]
        public async Task Ctor_TokenCredential()
        {
            string fileSystemName = GetNewFileSystemName();
            string directoryName = GetNewDirectoryName();
            string fileName = GetNewFileName();

            await using DisposingFileSystem test = await GetNewFileSystem(fileSystemName: fileSystemName);
            DataLakeDirectoryClient directory = await test.FileSystem.CreateDirectoryAsync(directoryName);

            // Arrange
            await directory.CreateFileAsync(fileName);

            TokenCredential tokenCredential = Tenants.GetOAuthCredential(TestConfigHierarchicalNamespace);
            Uri uri = new Uri($"{TestConfigHierarchicalNamespace.BlobServiceEndpoint}/{fileSystemName}/{directoryName}/{fileName}").ToHttps();
            DataLakeFileClient fileClient = InstrumentClient(new DataLakeFileClient(uri, tokenCredential, GetOptions()));

            // Act
            await fileClient.GetPropertiesAsync();

            // Assert
            Assert.AreEqual(fileName, fileClient.Name);
            Assert.AreEqual(fileSystemName, fileClient.FileSystemName);
            Assert.AreEqual($"{directoryName}/{fileName}", fileClient.Path);
            Assert.AreEqual(uri, fileClient.Uri);
        }

        [RecordedTest]
        public void Ctor_TokenCredential_Http()
        {
            // Arrange
            TokenCredential tokenCredential = Tenants.GetOAuthCredential(TestConfigHierarchicalNamespace);
            Uri uri = new Uri(TestConfigHierarchicalNamespace.BlobServiceEndpoint).ToHttp();

            // Act
            TestHelper.AssertExpectedException(
                () => new DataLakeFileClient(uri, tokenCredential),
                new ArgumentException("Cannot use TokenCredential without HTTPS."));

            TestHelper.AssertExpectedException(
                () => new DataLakeFileClient(uri, tokenCredential, new DataLakeClientOptions()),
                new ArgumentException("Cannot use TokenCredential without HTTPS."));
        }

        [RecordedTest]
        public async Task Ctor_ConnectionString_RoundTrip()
        {
            // Arrange
            string fileSystemName = GetNewFileSystemName();
            string path = GetNewDirectoryName();
            await using DisposingFileSystem test = await GetNewFileSystem(fileSystemName: fileSystemName);
            DataLakeDirectoryClient directoryClient = InstrumentClient(test.FileSystem.GetDirectoryClient(path));
            await directoryClient.CreateAsync();

            // Act
            string connectionString = $"DefaultEndpointsProtocol=https;AccountName={TestConfigHierarchicalNamespace.AccountName};AccountKey={TestConfigHierarchicalNamespace.AccountKey};BlobEndpoint={TestConfigHierarchicalNamespace.BlobServiceEndpoint};FileEndpoint={TestConfigHierarchicalNamespace.FileServiceEndpoint};QueueEndpoint={TestConfigHierarchicalNamespace.QueueServiceEndpoint};TableEndpoint={TestConfigHierarchicalNamespace.TableServiceEndpoint}";
            DataLakeFileClient connStringFile = InstrumentClient(new DataLakeFileClient(connectionString, fileSystemName, path, GetOptions()));

            // Assert
            await connStringFile.GetPropertiesAsync();
            await connStringFile.GetAccessControlAsync();
        }

        [RecordedTest]
        public async Task Ctor_ConnectionString_GenerateSas()
        {
            // Arrange
            string fileSystemName = GetNewFileSystemName();
            string path = GetNewDirectoryName();
            await using DisposingFileSystem test = await GetNewFileSystem(fileSystemName: fileSystemName);
            DataLakeDirectoryClient directoryClient = InstrumentClient(test.FileSystem.GetDirectoryClient(path));
            await directoryClient.CreateAsync();

            // Act
            string connectionString = $"DefaultEndpointsProtocol=https;AccountName={TestConfigHierarchicalNamespace.AccountName};AccountKey={TestConfigHierarchicalNamespace.AccountKey};BlobEndpoint={TestConfigHierarchicalNamespace.BlobServiceEndpoint};FileEndpoint={TestConfigHierarchicalNamespace.FileServiceEndpoint};QueueEndpoint={TestConfigHierarchicalNamespace.QueueServiceEndpoint};TableEndpoint={TestConfigHierarchicalNamespace.TableServiceEndpoint}";
            DataLakeFileClient connStringFile = InstrumentClient(new DataLakeFileClient(connectionString, fileSystemName, path, GetOptions()));
            Uri sasUri = connStringFile.GenerateSasUri(DataLakeSasPermissions.All, Recording.UtcNow.AddDays(1));
            DataLakeFileClient sasFileClient = InstrumentClient(new DataLakeFileClient(sasUri, GetOptions()));

            // Assert
            await sasFileClient.GetPropertiesAsync();
            await sasFileClient.GetAccessControlAsync();
        }

        [RecordedTest]
        public async Task Ctor_AzureSasCredential()
        {
            // Arrange
            string sas = GetNewAccountSasCredentials().ToString();
            await using DisposingFileSystem test = await GetNewFileSystem();
            var client = test.FileSystem.GetRootDirectoryClient().GetFileClient(GetNewFileName());
            await client.CreateIfNotExistsAsync();
            Uri uri = client.Uri;

            // Act
            var sasClient = InstrumentClient(new DataLakeFileClient(uri, new AzureSasCredential(sas), GetOptions()));
            PathProperties properties = await sasClient.GetPropertiesAsync();

            // Assert
            Assert.IsNotNull(properties);
        }

        [RecordedTest]
        public async Task Ctor_AzureSasCredential_VerifyNoSasInUri()
        {
            // Arrange
            string sas = GetNewAccountSasCredentials().ToString();
            await using DisposingFileSystem test = await GetNewFileSystem();
            Uri uri = test.FileSystem.GetRootDirectoryClient().GetFileClient(GetNewFileName()).Uri;
            uri = new Uri(uri.ToString() + "?" + sas);

            // Act
            TestHelper.AssertExpectedException<ArgumentException>(
                () => new DataLakeFileClient(uri, new AzureSasCredential(sas)),
                e => e.Message.Contains($"You cannot use {nameof(AzureSasCredential)} when the resource URI also contains a Shared Access Signature"));
        }

        [RecordedTest]
        public void Ctor_CPK_Http()
        {
            // Arrange
            Models.DataLakeCustomerProvidedKey customerProvidedKey = GetCustomerProvidedKey();
            DataLakeClientOptions dataLakeClientOptions = new DataLakeClientOptions
            {
                CustomerProvidedKey = customerProvidedKey
            };
            Uri httpUri = new Uri(TestConfigHierarchicalNamespace.BlobServiceEndpoint).ToHttp();

            // Act
            TestHelper.AssertExpectedException(
                () => new DataLakeFileClient(httpUri, dataLakeClientOptions),
                new ArgumentException("Cannot use client-provided key without HTTPS."));
        }

        [RecordedTest]
        [TestCase(false)]
        [TestCase(true)]
        public async Task CreateAsync(bool createIfNotExists)
        {
            await using DisposingFileSystem test = await GetNewFileSystem();
            DataLakeDirectoryClient directory = await test.FileSystem.CreateDirectoryAsync(GetNewDirectoryName());

            // Arrange
            DataLakeFileClient file = InstrumentClient(directory.GetFileClient(GetNewFileName()));

            // Act
            Response<PathInfo> response;
            if (createIfNotExists)
            {
                response = await file.CreateIfNotExistsAsync();
            }
            else
            {
                response = await file.CreateAsync();
            }

            // Assert
            AssertValidStoragePathInfo(response.Value);

            // Ensure that we grab the whole ETag value from the service without removing the quotes
            Assert.AreEqual(response.Value.ETag.ToString(), $"\"{response.GetRawResponse().Headers.ETag}\"");
        }

        [RecordedTest]
        public async Task CreateAsync_Error()
        {
            // Arrange
            DataLakeServiceClient service = DataLakeClientBuilder.GetServiceClient_Hns();
            DataLakeFileSystemClient fileSystem = InstrumentClient(service.GetFileSystemClient(GetNewFileSystemName()));
            DataLakeFileClient file = InstrumentClient(fileSystem.GetFileClient(GetNewFileName()));

            // Act
            await TestHelper.AssertExpectedExceptionAsync<RequestFailedException>(
                fileSystem.CreateDirectoryAsync(GetNewDirectoryName()),
                e => Assert.AreEqual("FilesystemNotFound", e.ErrorCode));
        }

        [RecordedTest]
        [TestCase(false)]
        [TestCase(true)]
        public async Task CreateAsync_HttpHeaders(bool createIfNotExists)
        {
            await using DisposingFileSystem test = await GetNewFileSystem();
            DataLakeDirectoryClient directory = await test.FileSystem.CreateDirectoryAsync(GetNewDirectoryName());

            // Arrange
            DataLakeFileClient file = InstrumentClient(directory.GetFileClient(GetNewFileName()));
            PathHttpHeaders headers = new PathHttpHeaders
            {
                ContentType = ContentType,
                ContentEncoding = ContentEncoding,
                ContentLanguage = ContentLanguage,
                ContentDisposition = ContentDisposition,
                CacheControl = CacheControl
            };

            DataLakePathCreateOptions options = new DataLakePathCreateOptions
            {
                HttpHeaders = headers
            };

            // Act
            if (createIfNotExists)
            {
                await file.CreateIfNotExistsAsync(options: options);
            }
            else
            {
                await file.CreateAsync(options: options);
            }

            // Assert
            Response<PathProperties> response = await file.GetPropertiesAsync();
            Assert.AreEqual(ContentType, response.Value.ContentType);
            Assert.AreEqual(ContentEncoding, response.Value.ContentEncoding);
            Assert.AreEqual(ContentLanguage, response.Value.ContentLanguage);
            Assert.AreEqual(ContentDisposition, response.Value.ContentDisposition);
            Assert.AreEqual(CacheControl, response.Value.CacheControl);
        }

        [RecordedTest]
        [TestCase(false)]
        [TestCase(true)]
        public async Task CreateAsync_Metadata(bool createIfNotExists)
        {
            await using DisposingFileSystem test = await GetNewFileSystem();
            DataLakeDirectoryClient directory = await test.FileSystem.CreateDirectoryAsync(GetNewDirectoryName());

            // Arrange
            IDictionary<string, string> metadata = BuildMetadata();
            DataLakeFileClient file = InstrumentClient(directory.GetFileClient(GetNewFileName()));

            DataLakePathCreateOptions options = new DataLakePathCreateOptions
            {
                Metadata = metadata
            };

            // Act
            if (createIfNotExists)
            {
                await file.CreateIfNotExistsAsync(options: options);
            }
            else
            {
                await file.CreateAsync(options: options);
            }

            // Assert
            Response<PathProperties> getPropertiesResponse = await file.GetPropertiesAsync();
            AssertMetadataEquality(metadata, getPropertiesResponse.Value.Metadata, isDirectory: false);
        }

        [RecordedTest]
        [TestCase(false)]
        [TestCase(true)]
        public async Task CreateAsync_PermissionAndUmask(bool createIfNotExists)
        {
            await using DisposingFileSystem test = await GetNewFileSystem();
            DataLakeDirectoryClient directory = await test.FileSystem.CreateDirectoryAsync(GetNewDirectoryName());

            // Arrange
            DataLakeFileClient file = InstrumentClient(directory.GetFileClient(GetNewFileName()));
            string permissions = "0740";

            DataLakePathCreateOptions options = new DataLakePathCreateOptions
            {
                AccessOptions = new DataLakeAccessOptions
                {
                    Permissions = permissions,
                    Umask = umask
                }
            };

            // Act
<<<<<<< HEAD
            await file.CreateAsync(
                permissions: permissions);
=======
            if (createIfNotExists)
            {
                await file.CreateIfNotExistsAsync(options: options);
            }
            else
            {
                await file.CreateAsync(options: options);
            }
>>>>>>> 2f1dc9c1

            // Assert
            Response<PathAccessControl> response = await file.GetAccessControlAsync();
            AssertPathPermissionsEquality(PathPermissions.ParseSymbolicPermissions("rwx-w----"), response.Value.Permissions);
        }

        [RecordedTest]
        [TestCase(false)]
        [TestCase(true)]
        public async Task CreateAsync_Owner(bool createIfNotExists)
        {
            // Arrange
            await using DisposingFileSystem test = await GetNewFileSystem();
            DataLakeDirectoryClient directory = await test.FileSystem.CreateDirectoryAsync(GetNewDirectoryName());

            DataLakeFileClient file = InstrumentClient(directory.GetFileClient(GetNewFileName()));
            string owner = Recording.Random.NewGuid().ToString();

            DataLakePathCreateOptions options = new DataLakePathCreateOptions
            {
                AccessOptions = new DataLakeAccessOptions
                {
                    Owner = owner,
                }
            };

            // Act
            if (createIfNotExists)
            {
                await file.CreateIfNotExistsAsync(options: options);
            }
            else
            {
                await file.CreateAsync(options: options);
            }

            // Assert
            Response<PathAccessControl> response = await file.GetAccessControlAsync();
            Assert.AreEqual(owner, response.Value.Owner);
        }

        [RecordedTest]
        [TestCase(false)]
        [TestCase(true)]
        public async Task CreateAsync_Group(bool createIfNotExists)
        {
            // Arrange
            await using DisposingFileSystem test = await GetNewFileSystem();
            DataLakeDirectoryClient directory = await test.FileSystem.CreateDirectoryAsync(GetNewDirectoryName());

            DataLakeFileClient file = InstrumentClient(directory.GetFileClient(GetNewFileName()));
            string group = Recording.Random.NewGuid().ToString();

            DataLakePathCreateOptions options = new DataLakePathCreateOptions
            {
                AccessOptions = new DataLakeAccessOptions
                {
                    Group = group,
                }
            };

            // Act
            if (createIfNotExists)
            {
                await file.CreateIfNotExistsAsync(options: options);
            }
            else
            {
                await file.CreateAsync(options: options);
            }

            // Assert
            Response<PathAccessControl> response = await file.GetAccessControlAsync();
            Assert.AreEqual(group, response.Value.Group);
        }

        [RecordedTest]
        [TestCase(false)]
        [TestCase(true)]
        public async Task CreateAsync_Acl(bool createIfNotExists)
        {
            // Arrange
            await using DisposingFileSystem test = await GetNewFileSystem();
            DataLakeDirectoryClient directory = await test.FileSystem.CreateDirectoryAsync(GetNewDirectoryName());

            DataLakeFileClient file = InstrumentClient(directory.GetFileClient(GetNewFileName()));

            DataLakePathCreateOptions options = new DataLakePathCreateOptions
            {
                AccessOptions = new DataLakeAccessOptions
                {
                    AccessControlList = AccessControlList
                }
            };

            // Act
            if (createIfNotExists)
            {
                await file.CreateIfNotExistsAsync(options: options);
            }
            else
            {
                await file.CreateAsync(options: options);
            }

            // Assert
            Response<PathAccessControl> response = await file.GetAccessControlAsync();
            AssertAccessControlListEquality(AccessControlList, response.Value.AccessControlList.ToList());
        }

        [RecordedTest]
        [TestCase(false)]
        [TestCase(true)]
        public async Task CreateAsync_Lease(bool createIfNotExists)
        {
            // Arrange
            await using DisposingFileSystem test = await GetNewFileSystem();
            DataLakeDirectoryClient directory = await test.FileSystem.CreateDirectoryAsync(GetNewDirectoryName());

            DataLakeFileClient file = InstrumentClient(directory.GetFileClient(GetNewFileName()));
            string leaseId = Recording.Random.NewGuid().ToString();
            TimeSpan duration = TimeSpan.FromSeconds(15);

            DataLakePathCreateOptions options = new DataLakePathCreateOptions
            {
                LeaseId = leaseId,
                LeaseDuration = duration,
            };

            // Act
            if (createIfNotExists)
            {
                await file.CreateIfNotExistsAsync(options: options);
            }
            else
            {
                await file.CreateAsync(options: options);
            }

            // Assert
            Response<PathProperties> propertiesResponse = await file.GetPropertiesAsync();
            Assert.AreEqual(DataLakeLeaseStatus.Locked, propertiesResponse.Value.LeaseStatus);
            Assert.AreEqual(DataLakeLeaseState.Leased, propertiesResponse.Value.LeaseState);
            Assert.AreEqual(DataLakeLeaseDuration.Fixed, propertiesResponse.Value.LeaseDuration);
        }

        [RecordedTest]
        [TestCase(false)]
        [TestCase(true)]
        [RetryOnException(5, typeof(AssertionException))]
        public async Task CreateAsync_RelativeExpiry(bool createIfNotExists)
        {
            // Arrange
            await using DisposingFileSystem test = await GetNewFileSystem();
            DataLakeDirectoryClient directory = await test.FileSystem.CreateDirectoryAsync(GetNewDirectoryName());
            DataLakeFileClient file = InstrumentClient(directory.GetFileClient(GetNewFileName()));

            DataLakePathCreateOptions options = new DataLakePathCreateOptions
            {
                ScheduleDeletionOptions = new DataLakePathScheduleDeletionOptions(timeToExpire: new TimeSpan(hours: 1, minutes: 0, seconds: 0))
            };

            // Act
            if (createIfNotExists)
            {
                await file.CreateIfNotExistsAsync(options: options);
            }
            else
            {
                await file.CreateAsync(options: options);
            }

            // Assert
            Response<PathProperties> propertiesResponse = await file.GetPropertiesAsync();
            DateTimeOffset expectedExpiryTime = propertiesResponse.Value.CreatedOn.AddHours(1);

            // The expiry time and creation time can sometimes differ by about a second.
            Assert.AreEqual(expectedExpiryTime.Year, propertiesResponse.Value.ExpiresOn.Year);
            Assert.AreEqual(expectedExpiryTime.Month, propertiesResponse.Value.ExpiresOn.Month);
            Assert.AreEqual(expectedExpiryTime.Day, propertiesResponse.Value.ExpiresOn.Day);
            Assert.AreEqual(expectedExpiryTime.Hour, propertiesResponse.Value.ExpiresOn.Hour);
            Assert.AreEqual(expectedExpiryTime.Minute, propertiesResponse.Value.ExpiresOn.Minute);
        }

        [RecordedTest]
        [TestCase(false)]
        [TestCase(true)]
        public async Task CreateAsync_AbsoluteExpiry(bool createIfNotExists)
        {
            // Arrange
            await using DisposingFileSystem test = await GetNewFileSystem();
            DataLakeDirectoryClient directory = await test.FileSystem.CreateDirectoryAsync(GetNewDirectoryName());
            DataLakeFileClient file = InstrumentClient(directory.GetFileClient(GetNewFileName()));

            DataLakePathCreateOptions options = new DataLakePathCreateOptions
            {
                ScheduleDeletionOptions = new DataLakePathScheduleDeletionOptions(expiresOn: new DateTimeOffset(2100, 1, 1, 0, 0, 0, 0, TimeSpan.Zero))
            };

            // Act
            if (createIfNotExists)
            {
                await file.CreateIfNotExistsAsync(options: options);
            }
            else
            {
                await file.CreateAsync(options: options);
            }

            // Assert
            Response<PathProperties> propertiesResponse = await file.GetPropertiesAsync();
            Assert.AreEqual(options.ScheduleDeletionOptions.ExpiresOn, propertiesResponse.Value.ExpiresOn);
        }

        [RecordedTest]
        public async Task CreateAsync_Conditions()
        {
            var garbageLeaseId = GetGarbageLeaseId();
            foreach (AccessConditionParameters parameters in Conditions_Data)
            {
                await using DisposingFileSystem test = await GetNewFileSystem();
                DataLakeDirectoryClient directory = await test.FileSystem.CreateDirectoryAsync(GetNewDirectoryName());

                // Arrange
                // This directory is intentionally created twice
                DataLakeFileClient file = await directory.CreateFileAsync(GetNewFileName());

                parameters.Match = await SetupPathMatchCondition(file, parameters.Match);
                parameters.LeaseId = await SetupPathLeaseCondition(file, parameters.LeaseId, garbageLeaseId);

                DataLakeRequestConditions conditions = BuildDataLakeRequestConditions(
                    parameters: parameters,
                    lease: true);

                DataLakePathCreateOptions options = new DataLakePathCreateOptions
                {
                    Conditions = conditions
                };

                // Act
                Response<PathInfo> response = await file.CreateAsync(options: options);

                // Assert
                Assert.IsNotNull(response.GetRawResponse().Headers.RequestId);
            }
        }

        [RecordedTest]
        public async Task CreateAsync_ConditionsFail()
        {
            var garbageLeaseId = GetGarbageLeaseId();
            foreach (AccessConditionParameters parameters in GetConditionsFail_Data(garbageLeaseId))
            {
                await using DisposingFileSystem test = await GetNewFileSystem();
                DataLakeDirectoryClient directory = await test.FileSystem.CreateDirectoryAsync(GetNewDirectoryName());

                // Arrange
                // This directory is intentionally created twice
                DataLakeFileClient file = await directory.CreateFileAsync(GetNewFileName());
                parameters.NoneMatch = await SetupPathMatchCondition(file, parameters.NoneMatch);
                DataLakeRequestConditions conditions = BuildDataLakeRequestConditions(
                    parameters: parameters,
                    lease: true);

                DataLakePathCreateOptions options = new DataLakePathCreateOptions
                {
                    Conditions = conditions
                };

                // Act
                await TestHelper.AssertExpectedExceptionAsync<RequestFailedException>(
                    file.CreateAsync(options: options),
                    e => { });
            }
        }

        [RecordedTest]
        [TestCase(false)]
        [TestCase(true)]
        [ServiceVersion(Min = DataLakeClientOptions.ServiceVersion.V2020_10_02)]
        public async Task CreateAsync_CPK(bool createIfNotExists)
        {
            // Arrange
            await using DisposingFileSystem test = await GetNewFileSystem();
            DataLakeDirectoryClient directory = await test.FileSystem.CreateDirectoryAsync(GetNewDirectoryName());
            DataLakeCustomerProvidedKey customerProvidedKey = GetCustomerProvidedKey();
            DataLakeFileClient file = InstrumentClient(directory.GetFileClient(GetNewFileName()).WithCustomerProvidedKey(customerProvidedKey));

            // Act
            if (createIfNotExists)
            {
                await file.CreateIfNotExistsAsync();
            }
            else
            {
                await file.CreateAsync();
            }

            // Assert
            Response<PathProperties> response = await file.GetPropertiesAsync();
            Assert.IsTrue(response.Value.IsServerEncrypted);
            Assert.AreEqual(customerProvidedKey.EncryptionKeyHash, response.Value.EncryptionKeySha256);
        }

        [RecordedTest]
        public async Task CreateIfNotExistsAsync_NotExists()
        {
            // Arrange
            await using DisposingFileSystem test = await GetNewFileSystem();
            DataLakeDirectoryClient directory = await test.FileSystem.CreateDirectoryAsync(GetNewDirectoryName());
            DataLakeFileClient file = InstrumentClient(directory.GetFileClient(GetNewFileName()));

            // Act
            Response<PathInfo> response = await file.CreateIfNotExistsAsync();

            // Assert
            Assert.IsNotNull(response.Value.ETag);
        }

        [RecordedTest]
        public async Task CreateIfNotExistsAsync_Exists()
        {
            // Arrange
            await using DisposingFileSystem test = await GetNewFileSystem();
            DataLakeDirectoryClient directory = await test.FileSystem.CreateDirectoryAsync(GetNewDirectoryName());
            DataLakeFileClient file = InstrumentClient(directory.GetFileClient(GetNewFileName()));
            await file.CreateIfNotExistsAsync();

            // Act
            Response<PathInfo> response = await file.CreateIfNotExistsAsync();

            // Assert
            Assert.IsNull(response);
        }

        [RecordedTest]
        public async Task CreateIfNotExistsAsync_Error()
        {
            // Arrange
            await using DisposingFileSystem test = await GetNewFileSystem();
            DataLakeDirectoryClient directory = await test.FileSystem.CreateDirectoryAsync(GetNewDirectoryName());
            DataLakeFileClient file = InstrumentClient(directory.GetFileClient(GetNewFileName()));
            DataLakeFileClient unauthorizedFile = InstrumentClient(new DataLakeFileClient(file.Uri, GetOptions()));

            // Act
            await TestHelper.AssertExpectedExceptionAsync<RequestFailedException>(
                unauthorizedFile.CreateIfNotExistsAsync(),
                e => Assert.AreEqual("AuthenticationFailed", e.ErrorCode));
        }

        [RecordedTest]
        [ServiceVersion(Min = DataLakeClientOptions.ServiceVersion.V2020_10_02)]
        public async Task CreateIfNotExistsAsync_CPK()
        {
            // Arrange
            await using DisposingFileSystem test = await GetNewFileSystem();
            DataLakeDirectoryClient directory = await test.FileSystem.CreateDirectoryAsync(GetNewDirectoryName());
            DataLakeCustomerProvidedKey customerProvidedKey = GetCustomerProvidedKey();
            DataLakeFileClient file = InstrumentClient(directory.GetFileClient(GetNewFileName()).WithCustomerProvidedKey(customerProvidedKey));

            // Act
            await file.CreateIfNotExistsAsync();

            // Assert
            Response<PathProperties> response = await file.GetPropertiesAsync();
            Assert.IsTrue(response.Value.IsServerEncrypted);
            Assert.AreEqual(customerProvidedKey.EncryptionKeyHash, response.Value.EncryptionKeySha256);
        }

        [RecordedTest]
        public async Task ExistsAsync_Exists()
        {
            // Arrange
            await using DisposingFileSystem test = await GetNewFileSystem();
            DataLakeDirectoryClient directory = await test.FileSystem.CreateDirectoryAsync(GetNewDirectoryName());
            DataLakeFileClient file = InstrumentClient(directory.GetFileClient(GetNewFileName()));
            await file.CreateIfNotExistsAsync();

            // Act
            Response<bool> response = await file.ExistsAsync();

            // Assert
            Assert.IsTrue(response.Value);
        }

        [RecordedTest]
        public async Task ExistsAsync_NotExists()
        {
            // Arrange
            await using DisposingFileSystem test = await GetNewFileSystem();
            DataLakeDirectoryClient directory = await test.FileSystem.CreateDirectoryAsync(GetNewDirectoryName());
            DataLakeFileClient file = InstrumentClient(directory.GetFileClient(GetNewFileName()));

            // Act
            Response<bool> response = await file.ExistsAsync();

            // Assert
            Assert.IsFalse(response.Value);
        }

        [RecordedTest]
        public async Task ExistsAsync_FileSystemNotExists()
        {
            // Arrange
            DataLakeServiceClient service = DataLakeClientBuilder.GetServiceClient_Hns();
            DataLakeFileSystemClient fileSystemClient = service.GetFileSystemClient(GetNewFileSystemName());
            DataLakeFileClient file = InstrumentClient(fileSystemClient.GetFileClient(GetNewFileName()));

            // Act
            Response<bool> response = await file.ExistsAsync();

            // Assert
            Assert.IsFalse(response.Value);
        }

        [RecordedTest]
        public async Task ExistsAsync_Error()
        {
            // Arrange
            await using DisposingFileSystem test = await GetNewFileSystem(publicAccessType: PublicAccessType.None);
            DataLakeDirectoryClient directory = await test.FileSystem.CreateDirectoryAsync(GetNewDirectoryName());
            DataLakeFileClient file = InstrumentClient(directory.GetFileClient(GetNewFileName()));
            DataLakeFileClient unauthorizedFile = InstrumentClient(new DataLakeFileClient(file.Uri, GetOptions()));

            // Act
            await TestHelper.AssertExpectedExceptionAsync<RequestFailedException>(
                unauthorizedFile.ExistsAsync(),
                e => Assert.AreEqual(
                    _serviceVersion >= DataLakeClientOptions.ServiceVersion.V2019_12_12 ?
                        "NoAuthenticationInformation" :
                        "ResourceNotFound",
                    e.ErrorCode));
        }

        [RecordedTest]
        [ServiceVersion(Min = DataLakeClientOptions.ServiceVersion.V2020_10_02)]
        public async Task ExistsAsync_CPK()
        {
            // Arrange
            await using DisposingFileSystem test = await GetNewFileSystem();
            DataLakeDirectoryClient directory = await test.FileSystem.CreateDirectoryAsync(GetNewDirectoryName());
            DataLakeCustomerProvidedKey customerProvidedKey = GetCustomerProvidedKey();
            DataLakeFileClient file = InstrumentClient(directory.GetFileClient(GetNewFileName()).WithCustomerProvidedKey(customerProvidedKey));
            await file.CreateAsync();

            // Act
            Response<bool> response = await file.ExistsAsync();

            // Assert
            Assert.IsTrue(response.Value);
        }

        [RecordedTest]
        public async Task DeleteIfExists_Exists()
        {
            // Arrange
            await using DisposingFileSystem test = await GetNewFileSystem();
            DataLakeDirectoryClient directory = await test.FileSystem.CreateDirectoryAsync(GetNewDirectoryName());
            DataLakeFileClient file = InstrumentClient(directory.GetFileClient(GetNewFileName()));
            await file.CreateIfNotExistsAsync();

            // Act
            Response<bool> response = await file.DeleteIfExistsAsync();

            // Assert
            Assert.IsTrue(response.Value);
        }

        [RecordedTest]
        public async Task DeleteIfExists_NotExists()
        {
            // Arrange
            await using DisposingFileSystem test = await GetNewFileSystem();
            DataLakeDirectoryClient directory = await test.FileSystem.CreateDirectoryAsync(GetNewDirectoryName());
            DataLakeFileClient file = InstrumentClient(directory.GetFileClient(GetNewFileName()));

            // Act
            Response<bool> response = await file.DeleteIfExistsAsync();

            // Assert
            Assert.IsFalse(response.Value);
        }

        [RecordedTest]
        public async Task DeleteIfExistsAsync_FileSystemNotExists()
        {
            // Arrange
            DataLakeServiceClient service = DataLakeClientBuilder.GetServiceClient_Hns();
            DataLakeFileSystemClient fileSystemClient = service.GetFileSystemClient(GetNewFileSystemName());
            DataLakeFileClient file = InstrumentClient(fileSystemClient.GetFileClient(GetNewFileName()));

            // Act
            Response<bool> response = await file.DeleteIfExistsAsync();

            // Assert
            Assert.IsFalse(response.Value);
        }

        [RecordedTest]
        public async Task DeleteIfNotExistsAsync_Error()
        {
            // Arrange
            await using DisposingFileSystem test = await GetNewFileSystem();
            DataLakeDirectoryClient directory = await test.FileSystem.CreateDirectoryAsync(GetNewDirectoryName());
            DataLakeFileClient file = InstrumentClient(directory.GetFileClient(GetNewFileName()));
            DataLakeFileClient unauthorizedFile = InstrumentClient(new DataLakeFileClient(file.Uri, GetOptions()));

            // Act
            await TestHelper.AssertExpectedExceptionAsync<RequestFailedException>(
                unauthorizedFile.DeleteIfExistsAsync(),
                e => Assert.AreEqual("AuthenticationFailed", e.ErrorCode));
        }

        [RecordedTest]
        public async Task DeleteAsync()
        {
            await using DisposingFileSystem test = await GetNewFileSystem();
            DataLakeDirectoryClient directory = await test.FileSystem.CreateDirectoryAsync(GetNewDirectoryName());

            // Arrange
            DataLakeFileClient fileClient = await directory.CreateFileAsync(GetNewFileName());

            // Act
            await fileClient.DeleteAsync();
        }

        [RecordedTest]
        public async Task DeleteFileAsync_Error()
        {
            await using DisposingFileSystem test = await GetNewFileSystem();
            DataLakeDirectoryClient directory = await test.FileSystem.CreateDirectoryAsync(GetNewDirectoryName());

            // Arrange
            DataLakeFileClient fileClient = directory.GetFileClient(GetNewFileName());

            // Act
            await TestHelper.AssertExpectedExceptionAsync<RequestFailedException>(
                fileClient.DeleteAsync(),
                e => Assert.AreEqual("PathNotFound", e.ErrorCode));
        }

        [RecordedTest]
        public async Task DeleteAsync_Conditions()
        {
            var garbageLeaseId = GetGarbageLeaseId();
            foreach (AccessConditionParameters parameters in Conditions_Data)
            {
                await using DisposingFileSystem test = await GetNewFileSystem();

                // Arrange
                DataLakeFileClient file = await test.FileSystem.CreateFileAsync(GetNewFileName());

                parameters.Match = await SetupPathMatchCondition(file, parameters.Match);
                parameters.LeaseId = await SetupPathLeaseCondition(file, parameters.LeaseId, garbageLeaseId);
                DataLakeRequestConditions conditions = BuildDataLakeRequestConditions(
                    parameters: parameters,
                    lease: true);

                // Act
                await file.DeleteAsync(conditions: conditions);
            }
        }

        [RecordedTest]
        public async Task DeleteAsync_ConditionsFail()
        {
            var garbageLeaseId = GetGarbageLeaseId();
            foreach (AccessConditionParameters parameters in GetConditionsFail_Data(garbageLeaseId))
            {
                await using DisposingFileSystem test = await GetNewFileSystem();

                // Arrange
                DataLakeFileClient file = await test.FileSystem.CreateFileAsync(GetNewFileName());

                parameters.NoneMatch = await SetupPathMatchCondition(file, parameters.NoneMatch);
                DataLakeRequestConditions conditions = BuildDataLakeRequestConditions(
                    parameters: parameters,
                    lease: true);

                // Act
                await TestHelper.AssertExpectedExceptionAsync<RequestFailedException>(
                    file.DeleteAsync(conditions: conditions),
                    e => { });
            }
        }

        [RecordedTest]
        public async Task RenameAsync()
        {
            await using DisposingFileSystem test = await GetNewFileSystem();

            // Arrange
            DataLakeFileClient sourceFile = await test.FileSystem.CreateFileAsync(GetNewFileName());
            string destFileName = GetNewDirectoryName();

            // Act
            DataLakeFileClient destFile = await sourceFile.RenameAsync(destinationPath: destFileName);

            // Assert
            Response<PathProperties> response = await destFile.GetPropertiesAsync();
        }

        [RecordedTest]
        public async Task RenameAsync_FileSystem()
        {
            await using DisposingFileSystem sourceTest = await GetNewFileSystem();
            await using DisposingFileSystem destTest = await GetNewFileSystem();

            // Arrange
            DataLakeFileClient sourceFile = await sourceTest.FileSystem.CreateFileAsync(GetNewFileName());
            string destFileName = GetNewDirectoryName();

            // Act
            DataLakeFileClient destFile = await sourceFile.RenameAsync(
                destinationPath: destFileName,
                destinationFileSystem: destTest.FileSystem.Name);

            // Assert
            Response<PathProperties> response = await destFile.GetPropertiesAsync();
        }

        [RecordedTest]
        public async Task RenameAsync_Error()
        {
            await using DisposingFileSystem test = await GetNewFileSystem();

            // Arrange
            DataLakeFileClient sourceFile = InstrumentClient(test.FileSystem.GetFileClient(GetNewFileName()));
            string destPath = GetNewFileName();

            // Act
            await TestHelper.AssertExpectedExceptionAsync<RequestFailedException>(
                sourceFile.RenameAsync(destinationPath: destPath),
                e => Assert.AreEqual("SourcePathNotFound", e.ErrorCode));
        }

        [RecordedTest]
        public async Task RenameAsync_DestinationConditions()
        {
            var garbageLeaseId = GetGarbageLeaseId();
            foreach (AccessConditionParameters parameters in Conditions_Data)
            {
                await using DisposingFileSystem test = await GetNewFileSystem();

                // Arrange
                DataLakeFileClient sourceFile = await test.FileSystem.CreateFileAsync(GetNewFileName());
                DataLakeFileClient destFile = await test.FileSystem.CreateFileAsync(GetNewFileName());

                parameters.Match = await SetupPathMatchCondition(destFile, parameters.Match);
                parameters.LeaseId = await SetupPathLeaseCondition(destFile, parameters.LeaseId, garbageLeaseId);

                DataLakeRequestConditions conditions = BuildDataLakeRequestConditions(
                    parameters: parameters,
                    lease: true);

                // Act
                destFile = await sourceFile.RenameAsync(
                    destinationPath: destFile.Name,
                    destinationConditions: conditions);

                // Assert
                Response<PathProperties> response = await destFile.GetPropertiesAsync();
            }
        }

        [RecordedTest]
        public async Task RenameAsync_DestinationConditionsFail()
        {
            var garbageLeaseId = GetGarbageLeaseId();
            foreach (AccessConditionParameters parameters in GetConditionsFail_Data(garbageLeaseId))
            {
                await using DisposingFileSystem test = await GetNewFileSystem();

                // Arrange
                DataLakeFileClient sourceFile = await test.FileSystem.CreateFileAsync(GetNewFileName());
                DataLakeFileClient destFile = await test.FileSystem.CreateFileAsync(GetNewFileName());

                parameters.NoneMatch = await SetupPathMatchCondition(destFile, parameters.NoneMatch);
                DataLakeRequestConditions conditions = BuildDataLakeRequestConditions(
                    parameters: parameters,
                    lease: true);

                // Act
                await TestHelper.AssertExpectedExceptionAsync<RequestFailedException>(
                    sourceFile.RenameAsync(
                        destinationPath: destFile.Name,
                        destinationConditions: conditions),
                    e => { });
            }
        }

        [RecordedTest]
        public async Task RenameAsync_SourceConditions()
        {
            var garbageLeaseId = GetGarbageLeaseId();
            foreach (AccessConditionParameters parameters in Conditions_Data)
            {
                await using DisposingFileSystem test = await GetNewFileSystem();

                // Arrange
                DataLakeFileClient sourceFile = await test.FileSystem.CreateFileAsync(GetNewFileName());
                DataLakeFileClient destFile = await test.FileSystem.CreateFileAsync(GetNewFileName());

                parameters.Match = await SetupPathMatchCondition(sourceFile, parameters.Match);
                parameters.LeaseId = await SetupPathLeaseCondition(sourceFile, parameters.LeaseId, garbageLeaseId);

                DataLakeRequestConditions conditions = BuildDataLakeRequestConditions(
                    parameters: parameters,
                    lease: true);

                // Act
                destFile = await sourceFile.RenameAsync(
                    destinationPath: destFile.Name,
                    sourceConditions: conditions);

                // Assert
                Response<PathProperties> response = await destFile.GetPropertiesAsync();
            }
        }

        [RecordedTest]
        public async Task RenameAsync_SourceConditionsFail()
        {
            var garbageLeaseId = GetGarbageLeaseId();
            foreach (AccessConditionParameters parameters in GetConditionsFail_Data(garbageLeaseId))
            {
                await using DisposingFileSystem test = await GetNewFileSystem();

                // Arrange
                DataLakeFileClient sourceFile = await test.FileSystem.CreateFileAsync(GetNewFileName());
                DataLakeFileClient destFile = await test.FileSystem.CreateFileAsync(GetNewFileName());

                parameters.NoneMatch = await SetupPathMatchCondition(sourceFile, parameters.NoneMatch);
                DataLakeRequestConditions conditions = BuildDataLakeRequestConditions(
                    parameters: parameters,
                    lease: true);

                // Act
                await TestHelper.AssertExpectedExceptionAsync<RequestFailedException>(
                    sourceFile.RenameAsync(
                        destinationPath: destFile.Name,
                        sourceConditions: conditions),
                    e => { });
            }
        }

        [RecordedTest]
        [TestCase("!'();[]@&%=+$,#äÄöÖüÜß;")]
        [TestCase("%21%27%28%29%3B%5B%5D%40%26%25%3D%2B%24%2C%23äÄöÖüÜß%3B")]
        [TestCase(" my cool file ")]
        [TestCase("file")]
        public async Task RenameAsync_DestinationSpecialCharacters(string destFileName)
        {
            // Arrange
            await using DisposingFileSystem test = await GetNewFileSystem();
            string directoryName = GetNewDirectoryName();
            DataLakeDirectoryClient directory = InstrumentClient(test.FileSystem.GetDirectoryClient(directoryName));
            await directory.CreateAsync();
            DataLakeFileClient sourceFile = await test.FileSystem.CreateFileAsync(GetNewFileName());
            Uri expectedDestFileUri = new Uri($"{BlobEndpointToDfsEndpoint(TestConfigHierarchicalNamespace.BlobServiceEndpoint)}/{test.FileSystem.Name}/{directoryName}/{Uri.EscapeDataString(destFileName)}");
            string destFilePath = $"{directoryName}/{destFileName}";

            // Act
            DataLakeFileClient destFile = await sourceFile.RenameAsync(destinationPath: destFilePath);

            // Assert
            Response<PathProperties> response = await destFile.GetPropertiesAsync();
            Assert.AreEqual(destFileName, destFile.Name);
            Assert.AreEqual(destFilePath, destFile.Path);
            Assert.AreEqual(expectedDestFileUri, destFile.Uri);
        }

        [RecordedTest]
        [TestCase("!'();[]@&%=+$,#äÄöÖüÜß;")]
        [TestCase("%21%27%28%29%3B%5B%5D%40%26%25%3D%2B%24%2C%23äÄöÖüÜß%3B")]
        [TestCase(" my cool file ")]
        [TestCase("file")]
        public async Task RenameAsync_SourceSpecialCharacters(string sourceFileName)
        {
            // Arrange
            await using DisposingFileSystem test = await GetNewFileSystem();
            string directoryName = GetNewDirectoryName();
            DataLakeDirectoryClient directory = InstrumentClient(test.FileSystem.GetDirectoryClient(directoryName));
            await directory.CreateAsync();
            DataLakeFileClient sourceFile = await test.FileSystem.CreateFileAsync(sourceFileName);
            string destFileName = GetNewFileName();
            Uri expectedDestFileUri = new Uri($"{BlobEndpointToDfsEndpoint(TestConfigHierarchicalNamespace.BlobServiceEndpoint)}/{test.FileSystem.Name}/{directoryName}/{destFileName}");
            string destFilePath = $"{directoryName}/{destFileName}";

            // Act
            DataLakeFileClient destFile = await sourceFile.RenameAsync(destinationPath: destFilePath);

            // Assert
            Response<PathProperties> response = await destFile.GetPropertiesAsync();
            Assert.AreEqual(destFileName, destFile.Name);
            Assert.AreEqual(destFilePath, destFile.Path);
            Assert.AreEqual(expectedDestFileUri, destFile.Uri);
        }

        [RecordedTest]
        [ServiceVersion(Min = DataLakeClientOptions.ServiceVersion.V2020_10_02)]
        public async Task RenameAsync_CPK()
        {
            // Arrange
            await using DisposingFileSystem test = await GetNewFileSystem();
            DataLakeDirectoryClient directory = await test.FileSystem.CreateDirectoryAsync(GetNewDirectoryName());
            DataLakeCustomerProvidedKey customerProvidedKey = GetCustomerProvidedKey();
            DataLakeFileClient sourceFile = InstrumentClient(directory.GetFileClient(GetNewFileName()).WithCustomerProvidedKey(customerProvidedKey));
            await sourceFile.CreateAsync();
            string destFileName = GetNewFileName();

            // Act
            DataLakeFileClient destFile = await sourceFile.RenameAsync(destinationPath: destFileName);

            // Assert
            Response<PathProperties> response = await destFile.GetPropertiesAsync();
            Assert.IsTrue(response.Value.IsServerEncrypted);
            Assert.AreEqual(customerProvidedKey.EncryptionKeyHash, response.Value.EncryptionKeySha256);
        }

        [RecordedTest]
        public async Task RenameAsync_SasCredentialFromFileSystem()
        {
            // Arrange
            string sas = GetNewAccountSasCredentials().ToString();
            await using DisposingFileSystem test = await GetNewFileSystem();
            string sourceFileName = GetNewFileName();
            await test.FileSystem.CreateFileAsync(sourceFileName);

            string destFilename = GetNewFileName();

            // Act
            var sasFileSystemClient = InstrumentClient(new DataLakeFileSystemClient(test.FileSystem.Uri, new AzureSasCredential(sas), GetOptions()));
            DataLakeFileClient sasSourcefileClient = sasFileSystemClient.GetFileClient(sourceFileName);

            // Act
            DataLakeFileClient destFile = await sasSourcefileClient.RenameAsync(destinationPath: destFilename);

            // Assert
            Response<PathProperties> response = await destFile.GetPropertiesAsync();
        }

        [RecordedTest]
        public async Task RenameAsync_SasCredentialFromDirectory()
        {
            // Arrange
            string sas = GetNewAccountSasCredentials().ToString();
            await using DisposingFileSystem test = await GetNewFileSystem();
            string sourceDirectoryName = GetNewDirectoryName();
            string sourceFileName = GetNewFileName();
            DataLakeDirectoryClient directoryClient = await test.FileSystem.CreateDirectoryAsync(sourceDirectoryName);
            await directoryClient.CreateFileAsync(sourceFileName);

            string destFilename = GetNewFileName();

            // Act
            var sasFileSystemClient = InstrumentClient(new DataLakeDirectoryClient(directoryClient.Uri, new AzureSasCredential(sas), GetOptions()));
            DataLakeFileClient sasSourcefileClient = sasFileSystemClient.GetFileClient(sourceFileName);

            // Act
            DataLakeFileClient destFile = await sasSourcefileClient.RenameAsync(destinationPath: sourceDirectoryName + "/" + destFilename);

            // Assert
            Response<PathProperties> response = await destFile.GetPropertiesAsync();
        }

        [LiveOnly]
        [Test]
        public async Task RenameAsync_DifferentSasUri()
        {
            // Arrange
            string fileSystemName = GetNewFileSystemName();
            await using DisposingFileSystem test = await GetNewFileSystem(fileSystemName: fileSystemName);
            string sourceDirectoryName = GetNewDirectoryName();
            DataLakeDirectoryClient directoryClient = await test.FileSystem.CreateDirectoryAsync(GetNewDirectoryName());
            DataLakeDirectoryClient sourceDirectoryClient = await directoryClient.CreateSubDirectoryAsync(sourceDirectoryName);
            DataLakeFileClient sourceFile = await sourceDirectoryClient.CreateFileAsync(GetNewFileName());

            // Make unique source sas
            DataLakeSasQueryParameters sourceSas = GetNewDataLakeServiceSasCredentialsPath(fileSystemName, sourceDirectoryClient.Path, isDirectory: true);
            DataLakeUriBuilder sourceUriBuilder = new DataLakeUriBuilder(sourceDirectoryClient.Uri)
            {
                Sas = sourceSas
            };

            string destFileName = GetNewFileName();

            DataLakeDirectoryClient sasDirectoryClient = InstrumentClient(new DataLakeDirectoryClient(sourceUriBuilder.ToUri(), GetOptions()));
            DataLakeFileClient sasFileClient = InstrumentClient(sasDirectoryClient.GetFileClient(sourceFile.Name));

            // Make unique destination sas
            string newPath = directoryClient.Path + "/" + destFileName;
            string destSas = GetNewDataLakeServiceSasCredentialsPath(fileSystemName, directoryClient.Path, isDirectory: true).ToString();

            // Act
            DataLakeFileClient destFile = await sasFileClient.RenameAsync(destinationPath: newPath + "?" + destSas);

            // Assert
            Response<PathProperties> response = await destFile.GetPropertiesAsync();
        }

        [LiveOnly]
        [Test]
        public async Task RenameAsync_SourceSasCredentialDestSasUri()
        {
            // Arrange
            string sas = GetNewAccountSasCredentials().ToString();
            await using DisposingFileSystem test = await GetNewFileSystem();
            string sourceDirectoryName = GetNewDirectoryName();
            DataLakeDirectoryClient directoryClient = await test.FileSystem.CreateDirectoryAsync(sourceDirectoryName);
            DataLakeFileClient sourceFile = await directoryClient.CreateFileAsync(sourceDirectoryName);

            string destFileName = GetNewFileName();

            // Act
            var sasDirectoryClient = InstrumentClient(new DataLakeDirectoryClient(directoryClient.Uri, new AzureSasCredential(sas), GetOptions()));
            DataLakeFileClient sasSourceFileClient = sasDirectoryClient.GetFileClient(sourceFile.Name);

            // Make unique destination sas
            string destSas = GetNewDataLakeServiceSasCredentialsFileSystem(test.FileSystem.Name).ToString();

            // Act
            DataLakeFileClient destDirectory = await sasSourceFileClient.RenameAsync(destinationPath: destFileName + "?" + destSas);

            // Assert
            Response<PathProperties> response = await destDirectory.GetPropertiesAsync();
        }

        [RecordedTest]
        public async Task GetAccessControlAsync()
        {
            await using DisposingFileSystem test = await GetNewFileSystem();
            DataLakeFileClient file = await test.FileSystem.CreateFileAsync(GetNewFileName());

            // Act
            PathAccessControl accessControl = await file.GetAccessControlAsync();

            // Assert
            Assert.IsNotNull(accessControl.Owner);
            Assert.IsNotNull(accessControl.Group);
            Assert.IsNotNull(accessControl.Permissions);
            Assert.IsNotNull(accessControl.AccessControlList);
        }

        [RecordedTest]
        public async Task GetAccessControlAsync_Oauth()
        {
            DataLakeServiceClient oauthService = GetServiceClient_OAuth();
            string fileSystemName = GetNewFileSystemName();
            string directoryName = GetNewDirectoryName();
            string fileName = GetNewFileName();

            await using DisposingFileSystem test = await GetNewFileSystem(fileSystemName: fileSystemName);
            DataLakeDirectoryClient directory = await test.FileSystem.CreateDirectoryAsync(directoryName);

            // Arrange
            DataLakeFileClient file = await directory.CreateFileAsync(fileName);
            DataLakeFileClient oauthFile = oauthService
                .GetFileSystemClient(fileSystemName)
                .GetDirectoryClient(directoryName)
                .GetFileClient(fileName);

            // Act
            PathAccessControl accessControl = await oauthFile.GetAccessControlAsync();

            // Assert
            Assert.IsNotNull(accessControl.Owner);
            Assert.IsNotNull(accessControl.Group);
            Assert.IsNotNull(accessControl.Permissions);
            Assert.IsNotNull(accessControl.AccessControlList);
        }

        [RecordedTest]
        public async Task GetAccessControlAsync_FileSystemSAS()
        {
            string fileSystemName = GetNewFileSystemName();
            string directoryName = GetNewDirectoryName();
            string fileName = GetNewFileName();

            await using DisposingFileSystem test = await GetNewFileSystem(fileSystemName: fileSystemName);
            DataLakeDirectoryClient directory = await test.FileSystem.CreateDirectoryAsync(directoryName);

            // Arrange
            DataLakeFileClient file = await directory.CreateFileAsync(fileName);

            DataLakeFileClient sasFile = InstrumentClient(
                GetServiceClient_DataLakeServiceSas_FileSystem(
                    fileSystemName: fileSystemName)
                .GetFileSystemClient(fileSystemName)
                .GetDirectoryClient(directoryName)
                .GetFileClient(fileName));

            // Act
            PathAccessControl accessControl = await sasFile.GetAccessControlAsync();

            // Assert
            Assert.IsNotNull(accessControl.Owner);
            Assert.IsNotNull(accessControl.Group);
            Assert.IsNotNull(accessControl.Permissions);
            Assert.IsNotNull(accessControl.AccessControlList);
        }

        [RecordedTest]
        public async Task GetAccessControlAsync_FileSystemIdentitySAS()
        {
            DataLakeServiceClient oauthService = GetServiceClient_OAuth();
            string fileSystemName = GetNewFileSystemName();
            string directoryName = GetNewDirectoryName();
            string fileName = GetNewFileName();

            await using DisposingFileSystem test = await GetNewFileSystem(fileSystemName: fileSystemName);
            DataLakeDirectoryClient directory = await test.FileSystem.CreateDirectoryAsync(directoryName);

            // Arrange
            DataLakeFileClient file = await directory.CreateFileAsync(fileName);

            Response<UserDelegationKey> userDelegationKey = await oauthService.GetUserDelegationKeyAsync(
                startsOn: null,
                expiresOn: Recording.UtcNow.AddHours(1));

            DataLakeFileClient identitySasFile = InstrumentClient(
                GetServiceClient_DataLakeServiceIdentitySas_FileSystem(
                    fileSystemName: fileSystemName,
                    userDelegationKey: userDelegationKey)
                .GetFileSystemClient(fileSystemName)
                .GetDirectoryClient(directoryName)
                .GetFileClient(fileName));

            // Act
            PathAccessControl accessControl = await identitySasFile.GetAccessControlAsync();

            // Assert
            Assert.IsNotNull(accessControl.Owner);
            Assert.IsNotNull(accessControl.Group);
            Assert.IsNotNull(accessControl.Permissions);
            Assert.IsNotNull(accessControl.AccessControlList);
            AssertSasUserDelegationKey(identitySasFile.Uri, userDelegationKey);
        }

        private void AssertSasUserDelegationKey(Uri uri, UserDelegationKey key)
        {
            DataLakeSasQueryParameters sas = new DataLakeUriBuilder(uri).Sas;
            Assert.AreEqual(key.SignedObjectId, sas.KeyObjectId);
            Assert.AreEqual(key.SignedExpiresOn, sas.KeyExpiresOn);
            Assert.AreEqual(key.SignedService, sas.KeyService);
            Assert.AreEqual(key.SignedStartsOn, sas.KeyStartsOn);
            Assert.AreEqual(key.SignedTenantId, sas.KeyTenantId);
            //Assert.AreEqual(key.SignedVersion, sas.Version);
        }

        [RecordedTest]
        public async Task GetAccessControlAsync_PathSAS()
        {
            string fileSystemName = GetNewFileSystemName();
            string directoryName = GetNewDirectoryName();
            string fileName = GetNewFileName();

            await using DisposingFileSystem test = await GetNewFileSystem(fileSystemName: fileSystemName);
            DataLakeDirectoryClient directory = await test.FileSystem.CreateDirectoryAsync(directoryName);

            // Arrange
            DataLakeFileClient file = await directory.CreateFileAsync(fileName);

            DataLakeFileClient sasFile = InstrumentClient(
                GetServiceClient_DataLakeServiceSas_Path(
                    fileSystemName: fileSystemName,
                    path: directoryName + "/" + fileName)
                .GetFileSystemClient(fileSystemName)
                .GetDirectoryClient(directoryName)
                .GetFileClient(fileName));

            // Act
            PathAccessControl accessControl = await sasFile.GetAccessControlAsync();

            // Assert
            Assert.IsNotNull(accessControl.Owner);
            Assert.IsNotNull(accessControl.Group);
            Assert.IsNotNull(accessControl.Permissions);
            Assert.IsNotNull(accessControl.AccessControlList);
        }

        [RecordedTest]
        public async Task GetAccessControlAsync_PathIdentitySAS()
        {
            DataLakeServiceClient oauthService = GetServiceClient_OAuth();
            string fileSystemName = GetNewFileSystemName();
            string directoryName = GetNewDirectoryName();
            string fileName = GetNewFileName();

            await using DisposingFileSystem test = await GetNewFileSystem(fileSystemName: fileSystemName);
            DataLakeDirectoryClient directory = await test.FileSystem.CreateDirectoryAsync(directoryName);

            // Arrange
            DataLakeFileClient file = await directory.CreateFileAsync(fileName);

            Response<UserDelegationKey> userDelegationKey = await oauthService.GetUserDelegationKeyAsync(
                startsOn: null,
                expiresOn: Recording.UtcNow.AddHours(1));

            DataLakeFileClient identitySasFile = InstrumentClient(
                GetServiceClient_DataLakeServiceIdentitySas_Path(
                    fileSystemName: fileSystemName,
                    path: directoryName + "/" + fileName,
                    userDelegationKey: userDelegationKey)
                .GetFileSystemClient(fileSystemName)
                .GetDirectoryClient(directoryName)
                .GetFileClient(fileName));

            // Act
            PathAccessControl accessControl = await identitySasFile.GetAccessControlAsync();

            // Assert
            Assert.IsNotNull(accessControl.Owner);
            Assert.IsNotNull(accessControl.Group);
            Assert.IsNotNull(accessControl.Permissions);
            Assert.IsNotNull(accessControl.AccessControlList);
            AssertSasUserDelegationKey(identitySasFile.Uri, userDelegationKey);
        }

        [RecordedTest]
        public async Task GetAccessControlAsync_Error()
        {
            await using DisposingFileSystem test = await GetNewFileSystem();

            // Arrange
            DataLakeFileClient file = InstrumentClient(test.FileSystem.GetFileClient(GetNewFileName()));

            // Act
            await TestHelper.AssertExpectedExceptionAsync<RequestFailedException>(
                file.GetAccessControlAsync(),
                e => Assert.AreEqual("PathNotFound", e.ErrorCode));
        }

        [RecordedTest]
        public async Task GetAccessControlAsync_Conditions()
        {
            var garbageLeaseId = GetGarbageLeaseId();
            foreach (AccessConditionParameters parameters in Conditions_Data)
            {
                await using DisposingFileSystem test = await GetNewFileSystem();

                // Arrange
                DataLakeFileClient file = await test.FileSystem.CreateFileAsync(GetNewFileName());

                parameters.Match = await SetupPathMatchCondition(file, parameters.Match);
                parameters.LeaseId = await SetupPathLeaseCondition(file, parameters.LeaseId, garbageLeaseId);
                DataLakeRequestConditions conditions = BuildDataLakeRequestConditions(
                    parameters: parameters,
                    lease: true);

                // Act
                await file.GetAccessControlAsync(conditions: conditions);
            }
        }

        [Ignore("service bug")]
        [RecordedTest]
        public async Task GetAccessControlAsync_ConditionsFail()
        {
            var garbageLeaseId = GetGarbageLeaseId();
            foreach (AccessConditionParameters parameters in GetConditionsFail_Data(garbageLeaseId))
            {
                await using DisposingFileSystem test = await GetNewFileSystem();

                // Arrange
                DataLakeFileClient file = await test.FileSystem.CreateFileAsync(GetNewFileName());

                parameters.NoneMatch = await SetupPathMatchCondition(file, parameters.NoneMatch);
                DataLakeRequestConditions conditions = BuildDataLakeRequestConditions(parameters);

                // Act
                await TestHelper.AssertExpectedExceptionAsync<RequestFailedException>(
                    file.GetAccessControlAsync(conditions: conditions),
                    e => { });
            }
        }

        [Ignore("service bug")]
        [RecordedTest]
        public async Task GetAccessControlAsync_InvalidLease()
        {
            await using DisposingFileSystem test = await GetNewFileSystem();

            // Arrange
            DataLakeFileClient file = await test.FileSystem.CreateFileAsync(GetNewFileName());
            DataLakeRequestConditions conditions = new DataLakeRequestConditions()
            {
                LeaseId = GetGarbageLeaseId()
            };

            // Act
            await TestHelper.AssertExpectedExceptionAsync<RequestFailedException>(
                file.GetAccessControlAsync(conditions: conditions),
                e => Assert.AreEqual("404", e.ErrorCode));
        }

        // Note that FileClient.GetAccessControl() does not need to pass CPK request headers.
        [RecordedTest]
        [ServiceVersion(Min = DataLakeClientOptions.ServiceVersion.V2020_10_02)]
        public async Task GetAccessControlAsync_CPK()
        {
            // Arrange
            await using DisposingFileSystem test = await GetNewFileSystem();
            DataLakeDirectoryClient directory = await test.FileSystem.CreateDirectoryAsync(GetNewDirectoryName());
            DataLakeCustomerProvidedKey customerProvidedKey = GetCustomerProvidedKey();
            DataLakeFileClient file = InstrumentClient(directory.GetFileClient(GetNewFileName()).WithCustomerProvidedKey(customerProvidedKey));
            await file.CreateAsync();

            // Act
            PathAccessControl accessControl = await file.GetAccessControlAsync();

            // Assert
            Assert.IsNotNull(accessControl.Owner);
            Assert.IsNotNull(accessControl.Group);
            Assert.IsNotNull(accessControl.Permissions);
            Assert.IsNotNull(accessControl.AccessControlList);
        }

        [RecordedTest]
        public async Task SetAccessControlAsync()
        {
            await using DisposingFileSystem test = await GetNewFileSystem();
            DataLakeFileClient file = await test.FileSystem.CreateFileAsync(GetNewFileName());

            // Act
            Response<PathInfo> response = await file.SetAccessControlListAsync(AccessControlList);

            // Assert
            AssertValidStoragePathInfo(response);
        }

        [RecordedTest]
        public async Task SetAccessControlAsync_Conditions()
        {
            var garbageLeaseId = GetGarbageLeaseId();
            foreach (AccessConditionParameters parameters in Conditions_Data)
            {
                await using DisposingFileSystem test = await GetNewFileSystem();

                // Arrange
                DataLakeFileClient file = await test.FileSystem.CreateFileAsync(GetNewFileName());

                parameters.Match = await SetupPathMatchCondition(file, parameters.Match);
                parameters.LeaseId = await SetupPathLeaseCondition(file, parameters.LeaseId, garbageLeaseId);
                DataLakeRequestConditions conditions = BuildDataLakeRequestConditions(
                    parameters: parameters,
                    lease: true);

                // Act
                Response<PathInfo> response = await file.SetAccessControlListAsync(
                    accessControlList: AccessControlList,
                    conditions: conditions);

                // Assert
                Assert.IsNotNull(response.GetRawResponse().Headers.RequestId);
            }
        }

        [RecordedTest]
        public async Task SetAccessControlAsync_ConditionsFail()
        {
            var garbageLeaseId = GetGarbageLeaseId();
            foreach (AccessConditionParameters parameters in GetConditionsFail_Data(garbageLeaseId))
            {
                await using DisposingFileSystem test = await GetNewFileSystem();

                // Arrange
                DataLakeFileClient file = await test.FileSystem.CreateFileAsync(GetNewFileName());

                parameters.NoneMatch = await SetupPathMatchCondition(file, parameters.NoneMatch);
                DataLakeRequestConditions conditions = BuildDataLakeRequestConditions(parameters);

                // Act
                await TestHelper.AssertExpectedExceptionAsync<RequestFailedException>(
                    file.SetAccessControlListAsync(
                        accessControlList: AccessControlList,
                        conditions: conditions),
                    e => { });
            }
        }

        [RecordedTest]
        [ServiceVersion(Min = DataLakeClientOptions.ServiceVersion.V2020_10_02)]
        public async Task SetAccessControlList_CPK()
        {
            // Arrange
            await using DisposingFileSystem test = await GetNewFileSystem();
            DataLakeDirectoryClient directory = await test.FileSystem.CreateDirectoryAsync(GetNewDirectoryName());
            DataLakeCustomerProvidedKey customerProvidedKey = GetCustomerProvidedKey();
            DataLakeFileClient file = InstrumentClient(directory.GetFileClient(GetNewFileName()).WithCustomerProvidedKey(customerProvidedKey));
            await file.CreateAsync();

            // Act
            Response<PathInfo> response = await file.SetAccessControlListAsync(AccessControlList);

            // Assert
            AssertValidStoragePathInfo(response);
        }

        [RecordedTest]
        [ServiceVersion(Min = DataLakeClientOptions.ServiceVersion.V2019_12_12)]
        public async Task SetAccessControlRecursiveAsync()
        {
            await using DisposingFileSystem test = await GetNewFileSystem();
            DataLakeDirectoryClient directory = await test.FileSystem.CreateDirectoryAsync(GetNewDirectoryName());
            DataLakeFileClient file = await directory.CreateFileAsync(GetNewFileName());

            // Act
            AccessControlChangeResult result = await file.SetAccessControlRecursiveAsync(AccessControlList, null);

            // Assert
            Assert.AreEqual(0, result.Counters.ChangedDirectoriesCount);
            Assert.AreEqual(1, result.Counters.ChangedFilesCount);
            Assert.AreEqual(0, result.Counters.FailedChangesCount);
        }

        [RecordedTest]
        [ServiceVersion(Min = DataLakeClientOptions.ServiceVersion.V2019_12_12)]
        public async Task UpdateAccessControlRecursiveAsync()
        {
            await using DisposingFileSystem test = await GetNewFileSystem();
            DataLakeDirectoryClient directory = await test.FileSystem.CreateDirectoryAsync(GetNewDirectoryName());
            DataLakeFileClient file = await directory.CreateFileAsync(GetNewFileName());

            // Act
            AccessControlChangeResult result = await file.UpdateAccessControlRecursiveAsync(AccessControlList, null);

            // Assert
            Assert.AreEqual(0, result.Counters.ChangedDirectoriesCount);
            Assert.AreEqual(1, result.Counters.ChangedFilesCount);
            Assert.AreEqual(0, result.Counters.FailedChangesCount);
        }

        [RecordedTest]
        [ServiceVersion(Min = DataLakeClientOptions.ServiceVersion.V2019_12_12)]
        public async Task RemoveAccessControlRecursiveAsync()
        {
            await using DisposingFileSystem test = await GetNewFileSystem();
            DataLakeDirectoryClient directory = await test.FileSystem.CreateDirectoryAsync(GetNewDirectoryName());
            DataLakeFileClient file = await directory.CreateFileAsync(GetNewFileName());

            // Act
            AccessControlChangeResult result = await file.RemoveAccessControlRecursiveAsync(RemoveAccessControlList, null);

            // Assert
            Assert.AreEqual(0, result.Counters.ChangedDirectoriesCount);
            Assert.AreEqual(1, result.Counters.ChangedFilesCount);
            Assert.AreEqual(0, result.Counters.FailedChangesCount);
        }

        [RecordedTest]
        public async Task SetPermissionsAsync()
        {
            await using DisposingFileSystem test = await GetNewFileSystem();
            DataLakeFileClient file = await test.FileSystem.CreateFileAsync(GetNewFileName());

            // Act
            Response<PathInfo> response = await file.SetPermissionsAsync(permissions: PathPermissions);

            // Assert
            AssertValidStoragePathInfo(response);
        }

        [RecordedTest]
        public async Task SetPermissionAsync_Conditions()
        {
            var garbageLeaseId = GetGarbageLeaseId();
            foreach (AccessConditionParameters parameters in Conditions_Data)
            {
                await using DisposingFileSystem test = await GetNewFileSystem();

                // Arrange
                DataLakeFileClient file = await test.FileSystem.CreateFileAsync(GetNewFileName());

                parameters.Match = await SetupPathMatchCondition(file, parameters.Match);
                parameters.LeaseId = await SetupPathLeaseCondition(file, parameters.LeaseId, garbageLeaseId);
                DataLakeRequestConditions conditions = BuildDataLakeRequestConditions(
                    parameters: parameters,
                    lease: true);

                // Act
                Response<PathInfo> response = await file.SetPermissionsAsync(
                    permissions: PathPermissions,
                    conditions: conditions);

                // Assert
                Assert.IsNotNull(response.GetRawResponse().Headers.RequestId);
            }
        }

        [RecordedTest]
        public async Task SetPermissionsAsync_ConditionsFail()
        {
            var garbageLeaseId = GetGarbageLeaseId();
            foreach (AccessConditionParameters parameters in GetConditionsFail_Data(garbageLeaseId))
            {
                await using DisposingFileSystem test = await GetNewFileSystem();

                // Arrange
                DataLakeFileClient file = await test.FileSystem.CreateFileAsync(GetNewFileName());

                parameters.NoneMatch = await SetupPathMatchCondition(file, parameters.NoneMatch);
                DataLakeRequestConditions conditions = BuildDataLakeRequestConditions(parameters);

                // Act
                await TestHelper.AssertExpectedExceptionAsync<RequestFailedException>(
                    file.SetPermissionsAsync(
                        permissions: PathPermissions,
                        conditions: conditions),
                    e => { });
            }
        }

        [RecordedTest]
        [ServiceVersion(Min = DataLakeClientOptions.ServiceVersion.V2020_10_02)]
        public async Task SetPermissionsAsync_CPK()
        {
            // Arrange
            await using DisposingFileSystem test = await GetNewFileSystem();
            DataLakeDirectoryClient directory = await test.FileSystem.CreateDirectoryAsync(GetNewDirectoryName());
            DataLakeCustomerProvidedKey customerProvidedKey = GetCustomerProvidedKey();
            DataLakeFileClient file = InstrumentClient(directory.GetFileClient(GetNewFileName()).WithCustomerProvidedKey(customerProvidedKey));
            await file.CreateAsync();

            // Act
            Response<PathInfo> response = await file.SetPermissionsAsync(permissions: PathPermissions);

            // Assert
            AssertValidStoragePathInfo(response);
        }

        [RecordedTest]
        public async Task GetPropertiesAsync()
        {
            await using DisposingFileSystem test = await GetNewFileSystem();
            DataLakeFileClient file = await test.FileSystem.CreateFileAsync(GetNewFileName());

            // Act
            Response<PathProperties> response = await file.GetPropertiesAsync();

            // Assert
            Assert.IsNotNull(response.GetRawResponse().Headers.RequestId);
            Assert.IsFalse(response.Value.IsDirectory);
        }

        [RecordedTest]
        public async Task GetPropertiesAsync_Oauth()
        {
            DataLakeServiceClient oauthService = GetServiceClient_OAuth();
            string fileSystemName = GetNewFileSystemName();
            string directoryName = GetNewDirectoryName();
            string fileName = GetNewFileName();

            await using DisposingFileSystem test = await GetNewFileSystem(fileSystemName: fileSystemName);
            DataLakeDirectoryClient directory = await test.FileSystem.CreateDirectoryAsync(directoryName);

            // Arrange
            DataLakeFileClient file = await directory.CreateFileAsync(fileName);
            DataLakeFileClient oauthFile = oauthService
                .GetFileSystemClient(fileSystemName)
                .GetDirectoryClient(directoryName)
                .GetFileClient(fileName);

            // Act
            Response<PathProperties> response = await file.GetPropertiesAsync();

            // Assert
            Assert.IsNotNull(response.GetRawResponse().Headers.RequestId);
        }

        [RecordedTest]
        public async Task GetPropertiesAsync_FileSystemSAS()
        {
            string fileSystemName = GetNewFileSystemName();
            string directoryName = GetNewDirectoryName();
            string fileName = GetNewFileName();

            await using DisposingFileSystem test = await GetNewFileSystem(fileSystemName: fileSystemName);
            DataLakeDirectoryClient directory = await test.FileSystem.CreateDirectoryAsync(directoryName);

            // Arrange
            DataLakeFileClient file = await directory.CreateFileAsync(fileName);

            DataLakeFileClient sasFile = InstrumentClient(
                GetServiceClient_DataLakeServiceSas_FileSystem(
                    fileSystemName: fileSystemName)
                .GetFileSystemClient(fileSystemName)
                .GetDirectoryClient(directoryName)
                .GetFileClient(fileName));

            // Act
            Response<PathProperties> response = await sasFile.GetPropertiesAsync();

            // Assert
            Assert.IsNotNull(response.GetRawResponse().Headers.RequestId);
        }

        [RecordedTest]
        public async Task GetPropertiesAsync_FileSystemIdentitySAS()
        {
            DataLakeServiceClient oauthService = GetServiceClient_OAuth();
            string fileSystemName = GetNewFileSystemName();
            string directoryName = GetNewDirectoryName();
            string fileName = GetNewFileName();

            await using DisposingFileSystem test = await GetNewFileSystem(fileSystemName: fileSystemName);
            DataLakeDirectoryClient directory = await test.FileSystem.CreateDirectoryAsync(directoryName);

            // Arrange
            DataLakeFileClient file = await directory.CreateFileAsync(fileName);

            Response<UserDelegationKey> userDelegationKey = await oauthService.GetUserDelegationKeyAsync(
                startsOn: null,
                expiresOn: Recording.UtcNow.AddHours(1));

            DataLakeFileClient identitySasFile = InstrumentClient(
                GetServiceClient_DataLakeServiceIdentitySas_FileSystem(
                    fileSystemName: fileSystemName,
                    userDelegationKey: userDelegationKey)
                .GetFileSystemClient(fileSystemName)
                .GetDirectoryClient(directoryName)
                .GetFileClient(fileName));

            // Act
            Response<PathProperties> response = await identitySasFile.GetPropertiesAsync();

            // Assert
            Assert.IsNotNull(response.GetRawResponse().Headers.RequestId);
            AssertSasUserDelegationKey(identitySasFile.Uri, userDelegationKey);
        }

        [RecordedTest]
        public async Task GetPropertiesAsync_PathSAS()
        {
            var fileSystemName = GetNewFileSystemName();
            var directoryName = GetNewDirectoryName();
            string fileName = GetNewFileName();

            await using DisposingFileSystem test = await GetNewFileSystem(fileSystemName: fileSystemName);
            DataLakeDirectoryClient directory = await test.FileSystem.CreateDirectoryAsync(directoryName);

            // Arrange
            DataLakeFileClient file = await directory.CreateFileAsync(fileName);

            DataLakeFileClient sasFile = InstrumentClient(
                GetServiceClient_DataLakeServiceSas_Path(
                    fileSystemName: fileSystemName,
                    path: directoryName + "/" + fileName)
                .GetFileSystemClient(fileSystemName)
                .GetDirectoryClient(directoryName)
                .GetFileClient(fileName));

            // Act
            Response<PathProperties> response = await sasFile.GetPropertiesAsync();

            // Assert
            Assert.IsNotNull(response.GetRawResponse().Headers.RequestId);
        }

        [RecordedTest]
        public async Task GetPropertiesAsync_PathIdentitySAS()
        {
            DataLakeServiceClient oauthService = GetServiceClient_OAuth();
            string fileSystemName = GetNewFileSystemName();
            string directoryName = GetNewDirectoryName();
            string fileName = GetNewFileName();

            await using DisposingFileSystem test = await GetNewFileSystem(fileSystemName: fileSystemName);
            DataLakeDirectoryClient directory = await test.FileSystem.CreateDirectoryAsync(directoryName);

            // Arrange
            DataLakeFileClient file = await directory.CreateFileAsync(fileName);

            Response<UserDelegationKey> userDelegationKey = await oauthService.GetUserDelegationKeyAsync(
                startsOn: null,
                expiresOn: Recording.UtcNow.AddHours(1));

            DataLakeFileClient identitySasFile = InstrumentClient(
                GetServiceClient_DataLakeServiceIdentitySas_Path(
                    fileSystemName: fileSystemName,
                    path: directoryName + "/" + fileName,
                    userDelegationKey: userDelegationKey)
                .GetFileSystemClient(fileSystemName)
                .GetDirectoryClient(directoryName)
                .GetFileClient(fileName));

            // Act
            Response<PathProperties> response = await identitySasFile.GetPropertiesAsync();

            // Assert
            Assert.IsNotNull(response.GetRawResponse().Headers.RequestId);
            AssertSasUserDelegationKey(identitySasFile.Uri, userDelegationKey);
        }

        [RecordedTest]
        public async Task GetPropertiesAsync_Conditions()
        {
            var garbageLeaseId = GetGarbageLeaseId();
            foreach (AccessConditionParameters parameters in Conditions_Data)
            {
                await using DisposingFileSystem test = await GetNewFileSystem();
                DataLakeFileClient file = await test.FileSystem.CreateFileAsync(GetNewFileName());

                // Arrange
                parameters.Match = await SetupPathMatchCondition(file, parameters.Match);
                parameters.LeaseId = await SetupPathLeaseCondition(file, parameters.LeaseId, garbageLeaseId);
                DataLakeRequestConditions conditions = BuildDataLakeRequestConditions(
                    parameters: parameters,
                    lease: true);

                // Act
                Response<PathProperties> response = await file.GetPropertiesAsync(conditions: conditions);

                // Assert
                Assert.IsNotNull(response.GetRawResponse().Headers.RequestId);
            }
        }

        [RecordedTest]
        public async Task GetPropertiesAsync_ConditionsFail()
        {
            var garbageLeaseId = GetGarbageLeaseId();
            foreach (AccessConditionParameters parameters in GetConditionsFail_Data(garbageLeaseId))
            {
                await using DisposingFileSystem test = await GetNewFileSystem();
                DataLakeFileClient file = await test.FileSystem.CreateFileAsync(GetNewFileName());

                // Arrange
                parameters.NoneMatch = await SetupPathMatchCondition(file, parameters.NoneMatch);
                DataLakeRequestConditions conditions = BuildDataLakeRequestConditions(parameters);

                // Act
                await TestHelper.CatchAsync<Exception>(
                    async () =>
                    {
                        var _ = (await file.GetPropertiesAsync(
                            conditions: conditions)).Value;
                    });
            }
        }

        [RecordedTest]
        [ServiceVersion(Min = DataLakeClientOptions.ServiceVersion.V2020_10_02)]
        public async Task GetSetPropertiesAsync_CPK()
        {
            // Arrange
            var constants = TestConstants.Create(this);
            await using DisposingFileSystem test = await GetNewFileSystem();
            DataLakeDirectoryClient directory = await test.FileSystem.CreateDirectoryAsync(GetNewDirectoryName());
            DataLakeCustomerProvidedKey customerProvidedKey = GetCustomerProvidedKey();
            DataLakeFileClient file = InstrumentClient(directory
                .GetFileClient(GetNewFileName())
                .WithCustomerProvidedKey(customerProvidedKey));
            await file.CreateAsync();

            // Act
            await file.SetHttpHeadersAsync(new PathHttpHeaders
            {
                CacheControl = constants.CacheControl,
                ContentDisposition = constants.ContentDisposition,
                ContentEncoding = constants.ContentEncoding,
                ContentLanguage = constants.ContentLanguage,
                ContentHash = constants.ContentMD5,
                ContentType = constants.ContentType
            });

            Response<PathProperties> response = await file.GetPropertiesAsync();

            // Assert
            Assert.IsTrue(response.Value.IsServerEncrypted);
            Assert.AreEqual(customerProvidedKey.EncryptionKeyHash, response.Value.EncryptionKeySha256);
        }

        [RecordedTest]
        public async Task GetPropertiesAsync_Error()
        {
            await using DisposingFileSystem test = await GetNewFileSystem();

            // Arrange
            DataLakeFileClient file = InstrumentClient(test.FileSystem.GetFileClient(GetNewFileName()));

            // Act
            await TestHelper.AssertExpectedExceptionAsync<RequestFailedException>(
                file.GetPropertiesAsync(),
                e => Assert.AreEqual("BlobNotFound", e.ErrorCode));
        }

        [RecordedTest]
        public async Task SetHttpHeadersAsync()
        {
            var constants = TestConstants.Create(this);

            await using DisposingFileSystem test = await GetNewFileSystem();
            DataLakeFileClient file = await test.FileSystem.CreateFileAsync(GetNewFileName());

            // Act
            await file.SetHttpHeadersAsync(new PathHttpHeaders
            {
                CacheControl = constants.CacheControl,
                ContentDisposition = constants.ContentDisposition,
                ContentEncoding = constants.ContentEncoding,
                ContentLanguage = constants.ContentLanguage,
                ContentHash = constants.ContentMD5,
                ContentType = constants.ContentType
            });

            // Assert
            Response<PathProperties> response = await file.GetPropertiesAsync();
            Assert.AreEqual(constants.ContentType, response.Value.ContentType);
            TestHelper.AssertSequenceEqual(constants.ContentMD5, response.Value.ContentHash);
            Assert.AreEqual(constants.ContentEncoding, response.Value.ContentEncoding);
            Assert.AreEqual(constants.ContentLanguage, response.Value.ContentLanguage);
            Assert.AreEqual(constants.ContentDisposition, response.Value.ContentDisposition);
            Assert.AreEqual(constants.CacheControl, response.Value.CacheControl);
        }

        [RecordedTest]
        public async Task SetHttpHeadersAsync_Error()
        {
            var constants = TestConstants.Create(this);

            await using DisposingFileSystem test = await GetNewFileSystem();

            // Arrange
            DataLakeFileClient file = InstrumentClient(test.FileSystem.GetFileClient(GetNewFileName()));

            // Act
            await TestHelper.AssertExpectedExceptionAsync<RequestFailedException>(
                file.SetHttpHeadersAsync(new PathHttpHeaders
                {
                    CacheControl = constants.CacheControl,
                    ContentDisposition = constants.ContentDisposition,
                    ContentEncoding = constants.ContentEncoding,
                    ContentLanguage = constants.ContentLanguage,
                    ContentHash = constants.ContentMD5,
                    ContentType = constants.ContentType
                }),
                e => Assert.AreEqual("BlobNotFound", e.ErrorCode));
        }

        [RecordedTest]
        public async Task SetHttpHeadersAsync_Conditions()
        {
            var constants = TestConstants.Create(this);
            var garbageLeaseId = GetGarbageLeaseId();
            foreach (AccessConditionParameters parameters in Conditions_Data)
            {
                await using DisposingFileSystem test = await GetNewFileSystem();

                // Arrange
                DataLakeFileClient file = await test.FileSystem.CreateFileAsync(GetNewFileName());

                parameters.Match = await SetupPathMatchCondition(file, parameters.Match);
                parameters.LeaseId = await SetupPathLeaseCondition(file, parameters.LeaseId, garbageLeaseId);
                DataLakeRequestConditions conditions = BuildDataLakeRequestConditions(
                    parameters: parameters,
                    lease: true);

                // Act
                Response<PathInfo> response = await file.SetHttpHeadersAsync(
                    httpHeaders: new PathHttpHeaders
                    {
                        CacheControl = constants.CacheControl,
                        ContentDisposition = constants.ContentDisposition,
                        ContentEncoding = constants.ContentEncoding,
                        ContentLanguage = constants.ContentLanguage,
                        ContentHash = constants.ContentMD5,
                        ContentType = constants.ContentType
                    },
                    conditions: conditions);

                // Assert
                Assert.IsNotNull(response.GetRawResponse().Headers.RequestId);
            }
        }

        [RecordedTest]
        public async Task SetHttpHeadersAsync_ConditionsFail()
        {
            var constants = TestConstants.Create(this);
            var garbageLeaseId = GetGarbageLeaseId();
            foreach (AccessConditionParameters parameters in GetConditionsFail_Data(garbageLeaseId))
            {
                await using DisposingFileSystem test = await GetNewFileSystem();

                // Arrange
                DataLakeFileClient file = await test.FileSystem.CreateFileAsync(GetNewFileName());

                parameters.NoneMatch = await SetupPathMatchCondition(file, parameters.NoneMatch);
                DataLakeRequestConditions conditions = BuildDataLakeRequestConditions(parameters);

                // Act
                await TestHelper.AssertExpectedExceptionAsync<RequestFailedException>(
                    file.SetHttpHeadersAsync(
                        httpHeaders: new PathHttpHeaders
                        {
                            CacheControl = constants.CacheControl,
                            ContentDisposition = constants.ContentDisposition,
                            ContentEncoding = constants.ContentEncoding,
                            ContentLanguage = constants.ContentLanguage,
                            ContentHash = constants.ContentMD5,
                            ContentType = constants.ContentType
                        },
                        conditions: conditions),
                    e => { });
            }
        }

        [RecordedTest]
        public async Task SetMetadataAsync()
        {
            await using DisposingFileSystem test = await GetNewFileSystem();
            DataLakeFileClient file = await test.FileSystem.CreateFileAsync(GetNewFileName());

            // Arrange
            IDictionary<string, string> metadata = BuildMetadata();

            // Act
            await file.SetMetadataAsync(metadata);

            // Assert
            Response<PathProperties> response = await file.GetPropertiesAsync();
            AssertMetadataEquality(metadata, response.Value.Metadata, isDirectory: false);
        }

        [RecordedTest]
        public async Task SetMetadataAsync_Error()
        {
            await using DisposingFileSystem test = await GetNewFileSystem();

            // Arrange
            DataLakeFileClient file = InstrumentClient(test.FileSystem.GetFileClient(GetNewFileName()));
            IDictionary<string, string> metadata = BuildMetadata();

            // Act
            await TestHelper.AssertExpectedExceptionAsync<RequestFailedException>(
                file.SetMetadataAsync(metadata),
                e => Assert.AreEqual("BlobNotFound", e.ErrorCode));
        }

        [RecordedTest]
        public async Task SetMetadataAsync_Conditions()
        {
            var garbageLeaseId = GetGarbageLeaseId();
            foreach (AccessConditionParameters parameters in Conditions_Data)
            {
                await using DisposingFileSystem test = await GetNewFileSystem();

                // Arrange
                DataLakeFileClient file = await test.FileSystem.CreateFileAsync(GetNewFileName());
                IDictionary<string, string> metadata = BuildMetadata();

                parameters.Match = await SetupPathMatchCondition(file, parameters.Match);
                parameters.LeaseId = await SetupPathLeaseCondition(file, parameters.LeaseId, garbageLeaseId);
                DataLakeRequestConditions conditions = BuildDataLakeRequestConditions(
                    parameters: parameters,
                    lease: true);

                // Act
                Response<PathInfo> response = await file.SetMetadataAsync(
                    metadata: metadata,
                    conditions: conditions);

                // Assert
                Assert.IsNotNull(response.GetRawResponse().Headers.RequestId);
            }
        }

        [RecordedTest]
        public async Task SetMetadataAsync_ConditionsFail()
        {
            var garbageLeaseId = GetGarbageLeaseId();
            foreach (AccessConditionParameters parameters in GetConditionsFail_Data(garbageLeaseId))
            {
                await using DisposingFileSystem test = await GetNewFileSystem();

                // Arrange
                DataLakeFileClient file = await test.FileSystem.CreateFileAsync(GetNewFileName());
                IDictionary<string, string> metadata = BuildMetadata();

                parameters.NoneMatch = await SetupPathMatchCondition(file, parameters.NoneMatch);
                DataLakeRequestConditions conditions = BuildDataLakeRequestConditions(parameters);

                // Act
                await TestHelper.AssertExpectedExceptionAsync<RequestFailedException>(
                    file.SetMetadataAsync(
                        metadata: metadata,
                        conditions: conditions),
                    e => { });
            }
        }

        [RecordedTest]
        [ServiceVersion(Min = DataLakeClientOptions.ServiceVersion.V2020_10_02)]
        public async Task SetMetadataAsync_CPK()
        {
            // Arrange
            await using DisposingFileSystem test = await GetNewFileSystem();
            DataLakeDirectoryClient directory = await test.FileSystem.CreateDirectoryAsync(GetNewDirectoryName());
            DataLakeCustomerProvidedKey customerProvidedKey = GetCustomerProvidedKey();
            DataLakeFileClient file = InstrumentClient(directory.GetFileClient(GetNewFileName()).WithCustomerProvidedKey(customerProvidedKey));
            await file.CreateAsync();

            IDictionary<string, string> metadata = BuildMetadata();

            // Act
            await file.SetMetadataAsync(metadata);
        }

        [RecordedTest]
        public async Task AppendDataAsync()
        {
            await using DisposingFileSystem test = await GetNewFileSystem();

            // Arrange
            DataLakeFileClient file = InstrumentClient(test.FileSystem.GetFileClient(GetNewFileName()));
            await file.CreateIfNotExistsAsync();
            var data = GetRandomBuffer(Size);

            // Act
            using (var stream = new MemoryStream(data))
            {
                await file.AppendAsync(stream, 0);
            }
        }

        [RecordedTest]
        public async Task AppendDataAsync_EmptyStream()
        {
            await using DisposingFileSystem test = await GetNewFileSystem();
            // Arrange
            DataLakeFileClient file = InstrumentClient(test.FileSystem.GetFileClient(GetNewFileName()));
            await file.CreateAsync();

            // Act
            using (var stream = new MemoryStream())
            {
                await TestHelper.AssertExpectedExceptionAsync<RequestFailedException>(
                    file.AppendAsync(stream, 0),
                    e =>
                    {
                        Assert.AreEqual("InvalidHeaderValue", e.ErrorCode);
                        Assert.IsTrue(e.Message.Contains("The value for one of the HTTP headers is not in the correct format."));
                        if (_serviceVersion > DataLakeClientOptions.ServiceVersion.V2019_02_02)
                        {
                            Assert.AreEqual("Content-Length", e.Data["HeaderName"]);
                            Assert.AreEqual("0", e.Data["HeaderValue"]);
                        }
                    }
                );
            }
        }

        [RecordedTest]
        public async Task AppendDataAsync_ProgressReporting()
        {
            await using DisposingFileSystem test = await GetNewFileSystem();

            // Arrange
            DataLakeFileClient file = InstrumentClient(test.FileSystem.GetFileClient(GetNewFileName()));
            await file.CreateIfNotExistsAsync();
            var data = GetRandomBuffer(Size);
            TestProgress progress = new TestProgress();

            // Act
            using (var stream = new MemoryStream(data))
            {
                await file.AppendAsync(
                    content: stream,
                    offset: 0,
                    progressHandler: progress);
                ;
            }

            // Assert
            Assert.IsFalse(progress.List.Count == 0);

            Assert.AreEqual(Size, progress.List[progress.List.Count - 1]);
        }

        [RecordedTest]
        public async Task AppendDataAsync_ContentHash()
        {
            await using DisposingFileSystem test = await GetNewFileSystem();

            // Arrange
            DataLakeFileClient file = InstrumentClient(test.FileSystem.GetFileClient(GetNewFileName()));
            await file.CreateIfNotExistsAsync();
            var data = GetRandomBuffer(Size);
            byte[] contentHash = MD5.Create().ComputeHash(data);

            // Act
            using (var stream = new MemoryStream(data))
            {
                await file.AppendAsync(
                    content: stream,
                    offset: 0,
                    contentHash: contentHash,
                    leaseId: null,
                    progressHandler: null,
                    cancellationToken: CancellationToken.None);
            }
        }

        [RecordedTest]
        public async Task AppendDataAsync_Error()
        {
            await using DisposingFileSystem test = await GetNewFileSystem();

            // Arrange
            DataLakeFileClient file = InstrumentClient(test.FileSystem.GetFileClient(GetNewFileName()));
            var data = GetRandomBuffer(Size);

            // Act
            using (var stream = new MemoryStream(data))
            {
                await TestHelper.AssertExpectedExceptionAsync<RequestFailedException>(
                    file.AppendAsync(stream, 0),
                        e => Assert.AreEqual("PathNotFound", e.ErrorCode));
            }
        }

        [RecordedTest]
        public async Task AppendDataAsync_Position()
        {
            await using DisposingFileSystem test = await GetNewFileSystem();

            // Arrange
            DataLakeFileClient file = InstrumentClient(test.FileSystem.GetFileClient(GetNewFileName()));
            await file.CreateIfNotExistsAsync();
            var data0 = GetRandomBuffer(Constants.KB);
            var data1 = GetRandomBuffer(Constants.KB);

            // Act
            using (var stream = new MemoryStream(data0))
            {
                await file.AppendAsync(stream, 0);
            }
            using (var stream = new MemoryStream(data1))
            {
                await file.AppendAsync(stream, Constants.KB);
            }
            await file.FlushAsync(2 * Constants.KB);

            // Assert
            Response<FileDownloadInfo> response = await file.ReadAsync(new HttpRange(Constants.KB, Constants.KB));
            Assert.AreEqual(data1.Length, response.Value.ContentLength);
            var actual = new MemoryStream();
            await response.Value.Content.CopyToAsync(actual);
            TestHelper.AssertSequenceEqual(data1, actual.ToArray());
        }

        [RecordedTest]
        public async Task AppendDataAsync_Lease()
        {
            await using DisposingFileSystem test = await GetNewFileSystem();

            // Arrange
            DataLakeFileClient file = InstrumentClient(test.FileSystem.GetFileClient(GetNewFileName()));
            await file.CreateIfNotExistsAsync();
            var data = GetRandomBuffer(Size);
            var leaseId = Recording.Random.NewGuid().ToString();
            var duration = TimeSpan.FromSeconds(15);
            Response<DataLakeLease> response = await InstrumentClient(file.GetDataLakeLeaseClient(leaseId)).AcquireAsync(duration);

            // Act
            using (var stream = new MemoryStream(data))
            {
                await file.AppendAsync(
                    content: stream,
                    offset: 0,
                    leaseId: response.Value.LeaseId);
            }
        }

        [RecordedTest]
        public async Task AppendDataAsync_InvalidLease()
        {
            await using DisposingFileSystem test = await GetNewFileSystem();

            // Arrange
            DataLakeFileClient file = InstrumentClient(test.FileSystem.GetFileClient(GetNewFileName()));
            await file.CreateIfNotExistsAsync();
            var data = GetRandomBuffer(Size);

            // Act
            using (var stream = new MemoryStream(data))
            {
                await TestHelper.AssertExpectedExceptionAsync<RequestFailedException>(
                    file.AppendAsync(
                        content: stream,
                        offset: 0,
                        leaseId: Recording.Random.NewGuid().ToString()),
                        e => Assert.AreEqual("LeaseNotPresent", e.ErrorCode));
            }
        }

        [RecordedTest]
        public async Task AppendDataAsync_NullStream_Error()
        {
            await using DisposingFileSystem test = await GetNewFileSystem();

            // Arrange
            DataLakeFileClient file = InstrumentClient(test.FileSystem.GetFileClient(GetNewFileName()));
            await file.CreateIfNotExistsAsync();

            // Act
            using (var stream = (MemoryStream)null)
            {
                // Check if the correct param name that is causing the error is being returned
                await TestHelper.AssertExpectedExceptionAsync<ArgumentNullException>(
                    file.AppendAsync(
                        content: stream,
                        offset: 0),
                    e => Assert.AreEqual("body", e.ParamName));
            }
        }

        [RecordedTest]
        public async Task AppendFlushReadAsync_CPK()
        {
            // Arrange
            await using DisposingFileSystem test = await GetNewFileSystem();
            DataLakeDirectoryClient directory = await test.FileSystem.CreateDirectoryAsync(GetNewDirectoryName());
            DataLakeCustomerProvidedKey customerProvidedKey = GetCustomerProvidedKey();
            DataLakeFileClient file = InstrumentClient(directory.GetFileClient(GetNewFileName()).WithCustomerProvidedKey(customerProvidedKey));
            await file.CreateAsync();

            // Act
            byte[] data = GetRandomBuffer(Size);
            using Stream stream = new MemoryStream(data);
            await file.AppendAsync(stream, 0);
            await file.FlushAsync(Size);
            Response<FileDownloadInfo> downloadResponse = await file.ReadAsync();

            // Assert
            Assert.IsTrue(downloadResponse.Value.Properties.IsServerEncrypted);
            Assert.AreEqual(customerProvidedKey.EncryptionKeyHash, downloadResponse.Value.Properties.EncryptionKeySha256);
        }

        [RecordedTest]
        public async Task FlushDataAsync()
        {
            await using DisposingFileSystem test = await GetNewFileSystem();

            // Arrange
            DataLakeFileClient file = InstrumentClient(test.FileSystem.GetFileClient(GetNewFileName()));
            await file.CreateIfNotExistsAsync();
            var data = GetRandomBuffer(Constants.KB);

            using (var stream = new MemoryStream(data))
            {
                await file.AppendAsync(stream, Constants.KB);
            }

            // Act
            Response<PathInfo> response = await file.FlushAsync(0);

            // Assert
            AssertValidStoragePathInfo(response.Value);
        }

        [RecordedTest]
        public async Task FlushDataAsync_HttpHeaders()
        {
            await using DisposingFileSystem test = await GetNewFileSystem();

            // Arrange
            DataLakeFileClient file = InstrumentClient(test.FileSystem.GetFileClient(GetNewFileName()));
            await file.CreateIfNotExistsAsync();
            byte[] data = GetRandomBuffer(Constants.KB);
            byte[] contentHash = MD5.Create().ComputeHash(data);
            PathHttpHeaders headers = new PathHttpHeaders
            {
                ContentType = ContentType,
                ContentEncoding = ContentEncoding,
                ContentLanguage = ContentLanguage,
                ContentDisposition = ContentDisposition,
                CacheControl = CacheControl,
                ContentHash = contentHash
            };

            using (var stream = new MemoryStream(data))
            {
                await file.AppendAsync(stream, 0);
            }

            // Act
            await file.FlushAsync(Constants.KB, httpHeaders: headers);

            // Assert
            Response<PathProperties> response = await file.GetPropertiesAsync();
            Assert.AreEqual(ContentType, response.Value.ContentType);
            Assert.AreEqual(ContentEncoding, response.Value.ContentEncoding);
            Assert.AreEqual(ContentLanguage, response.Value.ContentLanguage);
            Assert.AreEqual(ContentDisposition, response.Value.ContentDisposition);
            Assert.AreEqual(CacheControl, response.Value.CacheControl);
            TestHelper.AssertSequenceEqual(contentHash, response.Value.ContentHash);
        }

        [RecordedTest]
        public async Task FlushDataAsync_Position()
        {
            await using DisposingFileSystem test = await GetNewFileSystem();

            // Arrange
            DataLakeFileClient file = InstrumentClient(test.FileSystem.GetFileClient(GetNewFileName()));
            await file.CreateIfNotExistsAsync();
            var data = GetRandomBuffer(Constants.KB);

            using (var stream = new MemoryStream(data))
            {
                await file.AppendAsync(stream, 0);
            }

            // Act
            Response<PathInfo> response = await file.FlushAsync(0);

            // Assert
            AssertValidStoragePathInfo(response.Value);
        }

        [RecordedTest]
        public async Task FlushDataAsync_RetainUncommittedData()
        {
            await using DisposingFileSystem test = await GetNewFileSystem();

            // Arrange
            DataLakeFileClient file = InstrumentClient(test.FileSystem.GetFileClient(GetNewFileName()));
            await file.CreateIfNotExistsAsync();
            var data = GetRandomBuffer(Constants.KB);

            using (var stream = new MemoryStream(data))
            {
                await file.AppendAsync(stream, Constants.KB);
            }

            // Act
            Response<PathInfo> response = await file.FlushAsync(0, retainUncommittedData: true);

            // Assert
            AssertValidStoragePathInfo(response.Value);
        }

        [RecordedTest]
        public async Task FlushDataAsync_Close()
        {
            await using DisposingFileSystem test = await GetNewFileSystem();

            // Arrange
            DataLakeFileClient file = InstrumentClient(test.FileSystem.GetFileClient(GetNewFileName()));
            await file.CreateIfNotExistsAsync();
            var data = GetRandomBuffer(Constants.KB);

            using (var stream = new MemoryStream(data))
            {
                await file.AppendAsync(stream, Constants.KB);
            }

            // Act
            Response<PathInfo> response = await file.FlushAsync(0, close: true);

            // Assert
            AssertValidStoragePathInfo(response.Value);
        }

        [RecordedTest]
        public async Task FlushDataAsync_CloseTwice()
        {
            await using DisposingFileSystem test = await GetNewFileSystem();

            // Arrange
            DataLakeFileClient file = InstrumentClient(test.FileSystem.GetFileClient(GetNewFileName()));
            await file.CreateAsync();
            var data = GetRandomBuffer(Constants.KB);

            using Stream stream = new MemoryStream(data);
            await file.AppendAsync(stream, 0);

            // Act
            await file.FlushAsync(Constants.KB, close: true);
            Response<PathInfo> response = await file.FlushAsync(Constants.KB, close: true);

            // Assert
            AssertValidStoragePathInfo(response.Value);
        }

        [RecordedTest]
        public async Task FlushDataAsync_Conditions()
        {
            var garbageLeaseId = GetGarbageLeaseId();
            foreach (AccessConditionParameters parameters in Conditions_Data)
            {
                await using DisposingFileSystem test = await GetNewFileSystem();

                // Arrange
                DataLakeFileClient file = InstrumentClient(test.FileSystem.GetFileClient(GetNewFileName()));
                await file.CreateIfNotExistsAsync();
                var data = GetRandomBuffer(Constants.KB);

                using (var stream = new MemoryStream(data))
                {
                    await file.AppendAsync(stream, 0);
                }

                parameters.Match = await SetupPathMatchCondition(file, parameters.Match);
                parameters.LeaseId = await SetupPathLeaseCondition(file, parameters.LeaseId, garbageLeaseId);
                DataLakeRequestConditions conditions = BuildDataLakeRequestConditions(
                    parameters: parameters,
                    lease: true);

                // Act
                await file.FlushAsync(Constants.KB, conditions: conditions);
            }
        }

        [RecordedTest]
        public async Task FlushDataAsync_ConditionsFail()
        {
            var garbageLeaseId = GetGarbageLeaseId();
            foreach (AccessConditionParameters parameters in GetConditionsFail_Data(garbageLeaseId))
            {
                await using DisposingFileSystem test = await GetNewFileSystem();

                // Arrange
                DataLakeFileClient file = InstrumentClient(test.FileSystem.GetFileClient(GetNewFileName()));
                await file.CreateIfNotExistsAsync();
                var data = GetRandomBuffer(Size);

                using (var stream = new MemoryStream(data))
                {
                    await file.AppendAsync(stream, 0);
                }

                parameters.NoneMatch = await SetupPathMatchCondition(file, parameters.NoneMatch);
                DataLakeRequestConditions conditions = BuildDataLakeRequestConditions(parameters);

                // Act
                await TestHelper.AssertExpectedExceptionAsync<RequestFailedException>(
                    file.FlushAsync(Constants.KB, conditions: conditions),
                    e => { });
            }
        }

        [RecordedTest]
        public async Task FlushDataAsync_Error()
        {
            await using DisposingFileSystem test = await GetNewFileSystem();

            // Arrange
            DataLakeFileClient file = InstrumentClient(test.FileSystem.GetFileClient(GetNewFileName()));

            // Act
            await TestHelper.AssertExpectedExceptionAsync<RequestFailedException>(
                file.FlushAsync(0),
                    e => Assert.AreEqual("PathNotFound", e.ErrorCode));
        }

        [RecordedTest]
        public async Task ReadAsync()
        {
            await using DisposingFileSystem test = await GetNewFileSystem();

            // Arrange
            var data = GetRandomBuffer(Constants.KB);
            DataLakeFileClient fileClient = await test.FileSystem.CreateFileAsync(GetNewFileName());
            using (var stream = new MemoryStream(data))
            {
                await fileClient.AppendAsync(stream, 0);
            }

            await fileClient.FlushAsync(Constants.KB);

            // Act
            Response<FileDownloadInfo> response = await fileClient.ReadAsync();

            // Assert
            Assert.AreEqual(data.Length, response.Value.ContentLength);
            Assert.IsNotNull(response.Value.Properties.LastModified);
            Assert.IsNotNull(response.Value.Properties.AcceptRanges);
            Assert.IsNotNull(response.Value.Properties.ETag);
            Assert.IsNotNull(response.Value.Properties.LeaseStatus);
            Assert.IsNotNull(response.Value.Properties.LeaseState);
            Assert.IsNotNull(response.Value.Properties.IsServerEncrypted);

            var actual = new MemoryStream();
            await response.Value.Content.CopyToAsync(actual);
            TestHelper.AssertSequenceEqual(data, actual.ToArray());
        }

        [RecordedTest]
        public async Task ReadAsync_Range()
        {
            await using DisposingFileSystem test = await GetNewFileSystem();

            // Arrange
            var data = GetRandomBuffer(Constants.KB);
            DataLakeFileClient fileClient = await test.FileSystem.CreateFileAsync(GetNewFileName());
            using (var stream = new MemoryStream(data))
            {
                await fileClient.AppendAsync(stream, 0);
            }

            await fileClient.FlushAsync(Constants.KB);
            HttpRange httpRange = new HttpRange(256, 512);

            // Act
            Response<FileDownloadInfo> response = await fileClient.ReadAsync(
                range: httpRange,
                rangeGetContentHash: true);

            // Assert
            var actual = new MemoryStream();
            await response.Value.Content.CopyToAsync(actual);
            TestHelper.AssertSequenceEqual(data.Skip(256).Take(512).ToArray(), actual.ToArray());
        }

        [RecordedTest]
        public async Task ReadAsync_RangeGetContentHash()
        {
            await using DisposingFileSystem test = await GetNewFileSystem();

            // Arrange
            var data = GetRandomBuffer(Constants.KB);
            DataLakeFileClient fileClient = await test.FileSystem.CreateFileAsync(GetNewFileName());
            using (var stream = new MemoryStream(data))
            {
                await fileClient.AppendAsync(stream, 0);
            }

            await fileClient.FlushAsync(Constants.KB);
            HttpRange httpRange = new HttpRange(0, 1024);

            // Act
            Response<FileDownloadInfo> response = await fileClient.ReadAsync(
                range: httpRange,
                rangeGetContentHash: true);

            // Assert
            Assert.IsNotNull(response.Value.ContentHash);
        }

        [RecordedTest]
        public async Task ReadAsync_Conditions()
        {
            var garbageLeaseId = GetGarbageLeaseId();
            foreach (AccessConditionParameters parameters in Conditions_Data)
            {
                await using DisposingFileSystem test = await GetNewFileSystem();

                // Arrange
                var data = GetRandomBuffer(Constants.KB);
                DataLakeFileClient file = await test.FileSystem.CreateFileAsync(GetNewFileName());
                using (var stream = new MemoryStream(data))
                {
                    await file.AppendAsync(stream, 0);
                }

                await file.FlushAsync(Constants.KB);

                parameters.Match = await SetupPathMatchCondition(file, parameters.Match);
                parameters.LeaseId = await SetupPathLeaseCondition(file, parameters.LeaseId, garbageLeaseId);
                DataLakeRequestConditions conditions = BuildDataLakeRequestConditions(
                    parameters: parameters,
                    lease: true);

                // Act
                Response<FileDownloadInfo> response = await file.ReadAsync(
                    conditions: conditions);

                // Assert
                Assert.IsNotNull(response.GetRawResponse().Headers.RequestId);
            }
        }

        [RecordedTest]
        public async Task ReadAsync_ConditionsFail()
        {
            var garbageLeaseId = GetGarbageLeaseId();
            foreach (AccessConditionParameters parameters in GetConditionsFail_Data(garbageLeaseId))
            {
                await using DisposingFileSystem test = await GetNewFileSystem();

                // Arrange
                var data = GetRandomBuffer(Constants.KB);
                DataLakeFileClient file = await test.FileSystem.CreateFileAsync(GetNewFileName());
                using (var stream = new MemoryStream(data))
                {
                    await file.AppendAsync(stream, 0);
                }

                await file.FlushAsync(Constants.KB);

                parameters.NoneMatch = await SetupPathMatchCondition(file, parameters.NoneMatch);
                DataLakeRequestConditions conditions = BuildDataLakeRequestConditions(parameters);

                // Act
                await TestHelper.CatchAsync<Exception>(
                    async () =>
                    {
                        var _ = (await file.ReadAsync(
                            conditions: conditions)).Value;
                    });
            }
        }

        [RecordedTest]
        public async Task ReadAsync_Error()
        {
            await using DisposingFileSystem test = await GetNewFileSystem();

            // Arrange
            DataLakeFileClient file = InstrumentClient(test.FileSystem.GetFileClient(GetNewFileName()));

            // Act
            await TestHelper.AssertExpectedExceptionAsync<RequestFailedException>(
                file.ReadAsync(),
                    e => Assert.AreEqual("BlobNotFound", e.ErrorCode));
        }

        [RecordedTest]
        public async Task AcquireLeaseAsync()
        {
            await using DisposingFileSystem test = await GetNewFileSystem();

            // Arrange
            DataLakeFileClient file = await test.FileSystem.CreateFileAsync(GetNewFileName());

            var leaseId = Recording.Random.NewGuid().ToString();
            var duration = TimeSpan.FromSeconds(15);
            var leaseClient = InstrumentClient(file.GetDataLakeLeaseClient(leaseId));

            // Act
            Response<DataLakeLease> response = await leaseClient.AcquireAsync(duration);

            // Assert
            Assert.IsNotNull(response.GetRawResponse().Headers.RequestId);
            Assert.AreEqual(response.Value.LeaseId, leaseClient.LeaseId);
        }

        [RecordedTest]
        public async Task AcquireLeaseAsync_Conditions()
        {
            foreach (AccessConditionParameters parameters in NoLease_Conditions_Data)
            {
                await using DisposingFileSystem test = await GetNewFileSystem();

                // Arrange
                DataLakeFileClient file = await test.FileSystem.CreateFileAsync(GetNewFileName());

                var leaseId = Recording.Random.NewGuid().ToString();
                var duration = TimeSpan.FromSeconds(15);

                parameters.Match = await SetupPathMatchCondition(file, parameters.Match);
                RequestConditions conditions = BuildRequestConditions(
                    parameters: parameters);

                // Act
                Response<DataLakeLease> response = await InstrumentClient(file.GetDataLakeLeaseClient(leaseId)).AcquireAsync(
                    duration: duration,
                    conditions: conditions);

                // Assert
                Assert.IsNotNull(response.GetRawResponse().Headers.RequestId);
            }
        }

        [RecordedTest]
        public async Task AcquireLeaseAsync_ConditionsFail()
        {
            foreach (AccessConditionParameters parameters in NoLease_ConditionsFail_Data)
            {
                await using DisposingFileSystem test = await GetNewFileSystem();

                // Arrange
                DataLakeFileClient file = await test.FileSystem.CreateFileAsync(GetNewFileName());

                var leaseId = Recording.Random.NewGuid().ToString();
                var duration = TimeSpan.FromSeconds(15);

                parameters.NoneMatch = await SetupPathMatchCondition(file, parameters.NoneMatch);
                RequestConditions conditions = BuildRequestConditions(parameters);

                // Act
                await TestHelper.AssertExpectedExceptionAsync<RequestFailedException>(
                    InstrumentClient(file.GetDataLakeLeaseClient(leaseId)).AcquireAsync(
                        duration: duration,
                        conditions: conditions),
                    e => { });
            }
        }

        [RecordedTest]
        public async Task AcquireLeaseAsync_Error()
        {
            await using DisposingFileSystem test = await GetNewFileSystem();

            // Arrange
            DataLakeFileClient file = InstrumentClient(test.FileSystem.GetFileClient(GetNewFileName()));
            var leaseId = Recording.Random.NewGuid().ToString();
            var duration = TimeSpan.FromSeconds(15);

            // Act
            await TestHelper.AssertExpectedExceptionAsync<RequestFailedException>(
                InstrumentClient(file.GetDataLakeLeaseClient(leaseId)).AcquireAsync(duration),
                e => Assert.AreEqual("BlobNotFound", e.ErrorCode));
        }

        [RecordedTest]
        public async Task RenewLeaseAsync()
        {
            await using DisposingFileSystem test = await GetNewFileSystem();

            // Arrange
            DataLakeFileClient file = await test.FileSystem.CreateFileAsync(GetNewFileName());

            var leaseId = Recording.Random.NewGuid().ToString();
            var duration = TimeSpan.FromSeconds(15);

            DataLakeLeaseClient lease = InstrumentClient(file.GetDataLakeLeaseClient(leaseId));
            await lease.AcquireAsync(duration);

            // Act
            Response<DataLakeLease> response = await lease.RenewAsync();

            // Assert
            Assert.IsNotNull(response.GetRawResponse().Headers.RequestId);
            Assert.AreEqual(response.Value.LeaseId, lease.LeaseId);
        }

        [RecordedTest]
        public async Task RenewLeaseAsync_Conditions()
        {
            foreach (AccessConditionParameters parameters in NoLease_Conditions_Data)
            {
                await using DisposingFileSystem test = await GetNewFileSystem();

                // Arrange
                DataLakeFileClient file = await test.FileSystem.CreateFileAsync(GetNewFileName());

                var leaseId = Recording.Random.NewGuid().ToString();
                var duration = TimeSpan.FromSeconds(15);

                parameters.Match = await SetupPathMatchCondition(file, parameters.Match);
                RequestConditions conditions = BuildRequestConditions(
                    parameters: parameters);

                DataLakeLeaseClient lease = InstrumentClient(file.GetDataLakeLeaseClient(leaseId));
                await lease.AcquireAsync(duration: duration);

                // Act
                Response<DataLakeLease> response = await lease.RenewAsync(conditions: conditions);

                // Assert
                Assert.IsNotNull(response.GetRawResponse().Headers.RequestId);
            }
        }

        [RecordedTest]
        public async Task RenewLeaseAsync_ConditionsFail()
        {
            foreach (AccessConditionParameters parameters in NoLease_ConditionsFail_Data)
            {
                await using DisposingFileSystem test = await GetNewFileSystem();

                // Arrange
                DataLakeFileClient file = await test.FileSystem.CreateFileAsync(GetNewFileName());

                var leaseId = Recording.Random.NewGuid().ToString();
                var duration = TimeSpan.FromSeconds(15);

                parameters.NoneMatch = await SetupPathMatchCondition(file, parameters.NoneMatch);
                RequestConditions conditions = BuildRequestConditions(parameters);

                DataLakeLeaseClient lease = InstrumentClient(file.GetDataLakeLeaseClient(leaseId));
                await lease.AcquireAsync(duration: duration);

                // Act
                await TestHelper.AssertExpectedExceptionAsync<RequestFailedException>(
                    lease.RenewAsync(conditions: conditions),
                    e => { });
            }
        }

        [RecordedTest]
        public async Task RenewLeaseAsync_Error()
        {
            await using DisposingFileSystem test = await GetNewFileSystem();

            // Arrange
            DataLakeFileClient file = InstrumentClient(test.FileSystem.GetFileClient(GetNewFileName()));
            var leaseId = Recording.Random.NewGuid().ToString();

            // Act
            await TestHelper.AssertExpectedExceptionAsync<RequestFailedException>(
                InstrumentClient(file.GetDataLakeLeaseClient(leaseId)).ReleaseAsync(),
                e => Assert.AreEqual("BlobNotFound", e.ErrorCode));
        }

        [RecordedTest]
        public async Task ReleaseLeaseAsync()
        {
            await using DisposingFileSystem test = await GetNewFileSystem();

            // Arrange
            DataLakeFileClient file = await test.FileSystem.CreateFileAsync(GetNewFileName());

            var leaseId = Recording.Random.NewGuid().ToString();
            var duration = TimeSpan.FromSeconds(15);

            DataLakeLeaseClient lease = InstrumentClient(file.GetDataLakeLeaseClient(leaseId));
            await lease.AcquireAsync(duration);

            // Act
            Response<ReleasedObjectInfo> response = await lease.ReleaseAsync();

            // Assert
            Assert.IsNotNull(response.GetRawResponse().Headers.RequestId);
        }

        [RecordedTest]
        public async Task ReleaseLeaseAsync_Conditions()
        {
            foreach (AccessConditionParameters parameters in NoLease_Conditions_Data)
            {
                await using DisposingFileSystem test = await GetNewFileSystem();

                // Arrange
                DataLakeFileClient file = await test.FileSystem.CreateFileAsync(GetNewFileName());

                var leaseId = Recording.Random.NewGuid().ToString();
                var duration = TimeSpan.FromSeconds(15);

                parameters.Match = await SetupPathMatchCondition(file, parameters.Match);
                RequestConditions conditions = BuildRequestConditions(
                    parameters: parameters);

                DataLakeLeaseClient lease = InstrumentClient(file.GetDataLakeLeaseClient(leaseId));
                await lease.AcquireAsync(duration: duration);

                // Act
                Response<ReleasedObjectInfo> response = await lease.ReleaseAsync(conditions: conditions);

                // Assert
                Assert.IsNotNull(response.GetRawResponse().Headers.RequestId);
            }
        }

        [RecordedTest]
        public async Task ReleaseLeaseAsync_ConditionsFail()
        {
            foreach (AccessConditionParameters parameters in NoLease_ConditionsFail_Data)
            {
                await using DisposingFileSystem test = await GetNewFileSystem();

                // Arrange
                DataLakeFileClient file = await test.FileSystem.CreateFileAsync(GetNewFileName());

                var leaseId = Recording.Random.NewGuid().ToString();
                var duration = TimeSpan.FromSeconds(15);

                parameters.NoneMatch = await SetupPathMatchCondition(file, parameters.NoneMatch);
                RequestConditions conditions = BuildRequestConditions(parameters);

                DataLakeLeaseClient lease = InstrumentClient(file.GetDataLakeLeaseClient(leaseId));
                await lease.AcquireAsync(duration: duration);

                // Act
                await TestHelper.AssertExpectedExceptionAsync<RequestFailedException>(
                    lease.ReleaseAsync(conditions: conditions),
                    e => { });
            }
        }

        [RecordedTest]
        public async Task ReleaseLeaseAsync_Error()
        {
            await using DisposingFileSystem test = await GetNewFileSystem();

            // Arrange
            DataLakeFileClient file = InstrumentClient(test.FileSystem.GetFileClient(GetNewFileName()));
            var leaseId = Recording.Random.NewGuid().ToString();

            // Act
            await TestHelper.AssertExpectedExceptionAsync<RequestFailedException>(
                InstrumentClient(file.GetDataLakeLeaseClient(leaseId)).RenewAsync(),
                e => Assert.AreEqual("BlobNotFound", e.ErrorCode));
        }

        [RecordedTest]
        public async Task ChangeLeaseAsync()
        {
            await using DisposingFileSystem test = await GetNewFileSystem();

            // Arrange
            DataLakeFileClient file = await test.FileSystem.CreateFileAsync(GetNewFileName());

            var leaseId = Recording.Random.NewGuid().ToString();
            var newLeaseId = Recording.Random.NewGuid().ToString();
            var duration = TimeSpan.FromSeconds(15);

            DataLakeLeaseClient lease = InstrumentClient(file.GetDataLakeLeaseClient(leaseId));
            await lease.AcquireAsync(duration);

            // Act
            Response<DataLakeLease> response = await lease.ChangeAsync(newLeaseId);

            // Assert
            Assert.IsNotNull(response.GetRawResponse().Headers.RequestId);
            Assert.AreEqual(response.Value.LeaseId, lease.LeaseId);
        }

        [RecordedTest]
        public async Task ChangeLeaseAsync_Conditions()
        {
            foreach (AccessConditionParameters parameters in NoLease_Conditions_Data)
            {
                await using DisposingFileSystem test = await GetNewFileSystem();

                // Arrange
                DataLakeFileClient file = await test.FileSystem.CreateFileAsync(GetNewFileName());

                var leaseId = Recording.Random.NewGuid().ToString();
                var newLeaseId = Recording.Random.NewGuid().ToString();
                var duration = TimeSpan.FromSeconds(15);

                parameters.Match = await SetupPathMatchCondition(file, parameters.Match);
                RequestConditions conditions = BuildRequestConditions(
                    parameters: parameters);

                DataLakeLeaseClient lease = InstrumentClient(file.GetDataLakeLeaseClient(leaseId));
                await lease.AcquireAsync(duration: duration);

                // Act
                Response<DataLakeLease> response = await lease.ChangeAsync(
                    proposedId: newLeaseId,
                    conditions: conditions);

                // Assert
                Assert.IsNotNull(response.GetRawResponse().Headers.RequestId);
            }
        }

        [RecordedTest]
        public async Task ChangeLeaseAsync_ConditionsFail()
        {
            foreach (AccessConditionParameters parameters in NoLease_ConditionsFail_Data)
            {
                await using DisposingFileSystem test = await GetNewFileSystem();

                // Arrange
                DataLakeFileClient file = await test.FileSystem.CreateFileAsync(GetNewFileName());

                var leaseId = Recording.Random.NewGuid().ToString();
                var newLeaseId = Recording.Random.NewGuid().ToString();
                var duration = TimeSpan.FromSeconds(15);

                parameters.NoneMatch = await SetupPathMatchCondition(file, parameters.NoneMatch);
                RequestConditions conditions = BuildRequestConditions(parameters);

                DataLakeLeaseClient lease = InstrumentClient(file.GetDataLakeLeaseClient(leaseId));
                await lease.AcquireAsync(duration: duration);

                // Act
                await TestHelper.AssertExpectedExceptionAsync<RequestFailedException>(
                    lease.ChangeAsync(
                        proposedId: newLeaseId,
                        conditions: conditions),
                    e => { });
            }
        }

        [RecordedTest]
        public async Task ChangeLeaseAsync_Error()
        {
            await using DisposingFileSystem test = await GetNewFileSystem();

            // Arrange
            DataLakeFileClient file = InstrumentClient(test.FileSystem.GetFileClient(GetNewFileName()));
            var leaseId = Recording.Random.NewGuid().ToString();
            var newLeaseId = Recording.Random.NewGuid().ToString();

            // Act
            await TestHelper.AssertExpectedExceptionAsync<RequestFailedException>(
                InstrumentClient(file.GetDataLakeLeaseClient(leaseId)).ChangeAsync(proposedId: newLeaseId),
                e => Assert.AreEqual("BlobNotFound", e.ErrorCode));
        }

        [RecordedTest]
        public async Task BreakLeaseAsync()
        {
            await using DisposingFileSystem test = await GetNewFileSystem();

            // Arrange
            DataLakeFileClient file = await test.FileSystem.CreateFileAsync(GetNewFileName());

            var leaseId = Recording.Random.NewGuid().ToString();
            var duration = TimeSpan.FromSeconds(15);

            DataLakeLeaseClient lease = InstrumentClient(file.GetDataLakeLeaseClient(leaseId));
            await lease.AcquireAsync(duration);

            // Act
            Response<DataLakeLease> response = await lease.BreakAsync();

            // Assert
            Assert.IsNotNull(response.GetRawResponse().Headers.RequestId);
        }

        [RecordedTest]
        public async Task BreakLeaseAsync_Conditions()
        {
            foreach (AccessConditionParameters parameters in NoLease_Conditions_Data)
            {
                await using DisposingFileSystem test = await GetNewFileSystem();

                // Arrange
                DataLakeFileClient file = await test.FileSystem.CreateFileAsync(GetNewFileName());

                var leaseId = Recording.Random.NewGuid().ToString();
                var duration = TimeSpan.FromSeconds(15);

                parameters.Match = await SetupPathMatchCondition(file, parameters.Match);
                RequestConditions conditions = BuildRequestConditions(
                    parameters: parameters);

                DataLakeLeaseClient lease = InstrumentClient(file.GetDataLakeLeaseClient(leaseId));
                await lease.AcquireAsync(duration: duration);

                // Act
                Response<DataLakeLease> response = await lease.BreakAsync(conditions: conditions);

                // Assert
                Assert.IsNotNull(response.GetRawResponse().Headers.RequestId);
            }
        }

        [RecordedTest]
        public async Task BreakLeaseAsync_ConditionsFail()
        {
            foreach (AccessConditionParameters parameters in NoLease_ConditionsFail_Data)
            {
                await using DisposingFileSystem test = await GetNewFileSystem();

                // Arrange
                DataLakeFileClient file = await test.FileSystem.CreateFileAsync(GetNewFileName());

                var leaseId = Recording.Random.NewGuid().ToString();
                var duration = TimeSpan.FromSeconds(15);

                parameters.NoneMatch = await SetupPathMatchCondition(file, parameters.NoneMatch);
                RequestConditions conditions = BuildRequestConditions(parameters);

                DataLakeLeaseClient lease = InstrumentClient(file.GetDataLakeLeaseClient(leaseId));
                await lease.AcquireAsync(duration: duration);

                // Act
                await TestHelper.AssertExpectedExceptionAsync<RequestFailedException>(
                    lease.BreakAsync(conditions: conditions),
                    e => { });
            }
        }

        [RecordedTest]
        public async Task BreakLeaseAsync_Error()
        {
            await using DisposingFileSystem test = await GetNewFileSystem();

            // Arrange
            DataLakeFileClient file = InstrumentClient(test.FileSystem.GetFileClient(GetNewFileName()));

            // Act
            await TestHelper.AssertExpectedExceptionAsync<RequestFailedException>(
                InstrumentClient(file.GetDataLakeLeaseClient()).BreakAsync(),
                e => Assert.AreEqual("BlobNotFound", e.ErrorCode));
        }

        [RecordedTest]
        public async Task ReadToAsync_PathOverloads()
        {
            // Arrange
            var path = System.IO.Path.GetTempFileName();
            try
            {
                await using DisposingFileSystem test = await GetNewFileSystem();
                DataLakeFileClient file = await test.FileSystem.CreateFileAsync(GetNewFileName());
                int size = Constants.KB;
                byte[] data = GetRandomBuffer(size);
                using Stream stream = new MemoryStream(data);

                await file.AppendAsync(stream, 0);
                await file.FlushAsync(size);

                await Verify(await file.ReadToAsync(path));
                await Verify(await file.ReadToAsync(
                    path,
                    cancellationToken: CancellationToken.None));

                await Verify(await file.ReadToAsync(
                    path,
                    conditions: new DataLakeRequestConditions() { IfModifiedSince = default }));

                async Task Verify(Response response)
                {
                    Assert.AreEqual(size, File.ReadAllBytes(path).Length);
                    using MemoryStream actual = new MemoryStream();
                    using FileStream resultStream = File.OpenRead(path);
                    await resultStream.CopyToAsync(actual);
                    TestHelper.AssertSequenceEqual(data, actual.ToArray());
                }
            }
            finally
            {
                if (File.Exists(path))
                {
                    File.Delete(path);
                }
            }
        }

        [RecordedTest]
        public async Task ReadToAsync_StreamOverloads()
        {
            await using DisposingFileSystem test = await GetNewFileSystem();
            DataLakeFileClient file = await test.FileSystem.CreateFileAsync(GetNewFileName());
            int size = Constants.KB;
            byte[] data = GetRandomBuffer(size);
            using Stream stream = new MemoryStream(data);

            await file.AppendAsync(stream, 0);
            await file.FlushAsync(size);

            using (var resultStream = new MemoryStream(data))
            {
                await file.ReadToAsync(resultStream);
                Verify(resultStream);
            }
            using (var resultStream = new MemoryStream())
            {
                await file.ReadToAsync(
                    resultStream,
                    cancellationToken: CancellationToken.None);
                Verify(resultStream);
            }
            using (var resultStream = new MemoryStream())
            {
                await file.ReadToAsync(
                    resultStream,
                    conditions: new DataLakeRequestConditions() { IfModifiedSince = default });
                Verify(resultStream);
            }

            void Verify(MemoryStream resultStream)
            {
                Assert.AreEqual(data.Length, resultStream.Length);
                TestHelper.AssertSequenceEqual(data, resultStream.ToArray());
            }
        }

        [RecordedTest]
        [Ignore("Live tests will run out of memory")]
        public async Task UploadAsync_StreamLarge()
        {
            // Arrange
            await using DisposingFileSystem test = await GetNewFileSystem();
            DataLakeFileClient file = test.FileSystem.GetFileClient(GetNewFileName());

            var data = GetRandomBuffer(300 * Constants.MB);

            // Act
            using (var stream = new MemoryStream(data))
            {
                await file.UploadAsync(
                    stream);
            }

            // Assert
            using var actual = new MemoryStream();
            await file.ReadToAsync(
                actual);
            TestHelper.AssertSequenceEqual(data, actual.ToArray());
        }

        [RecordedTest]
        public async Task UploadAsync_MinStream()
        {
            // Arrange
            await using DisposingFileSystem test = await GetNewFileSystem();
            DataLakeFileClient file = test.FileSystem.GetFileClient(GetNewFileName());

            var data = GetRandomBuffer(Constants.KB);

            // Act
            using (var stream = new MemoryStream(data))
            {
                await file.UploadAsync(stream);
            }

            // Assert
            using var actual = new MemoryStream();
            await file.ReadToAsync(actual);
            TestHelper.AssertSequenceEqual(data, actual.ToArray());
        }

        [RecordedTest]
        public async Task UploadAsync_MetadataStream()
        {
            // Arrange
            await using DisposingFileSystem test = await GetNewFileSystem();
            DataLakeFileClient file = test.FileSystem.GetFileClient(GetNewFileName());
            var data = GetRandomBuffer(Constants.KB);
            IDictionary<string, string> metadata = BuildMetadata();
            DataLakeFileUploadOptions options = new DataLakeFileUploadOptions
            {
                Metadata = metadata
            };

            // Act
            using (var stream = new MemoryStream(data))
            {
                await file.UploadAsync(stream, options);
            }
            Response<PathProperties> response = await file.GetPropertiesAsync();

            // Assert
            AssertMetadataEquality(metadata, response.Value.Metadata, isDirectory: false);
        }

        [RecordedTest]
        public async Task UploadAsync_PermissionsUmaskStream()
        {
            // Arrange
            await using DisposingFileSystem test = await GetNewFileSystem();
            DataLakeFileClient file = test.FileSystem.GetFileClient(GetNewFileName());
            var data = GetRandomBuffer(Constants.KB);
            string permissions = "0777";
            string umask = "0057";
            DataLakeFileUploadOptions options = new DataLakeFileUploadOptions
            {
                Permissions = permissions,
                Umask = umask
            };

            // Act
            using (var stream = new MemoryStream(data))
            {
                await file.UploadAsync(stream, options);
            }
            Response<PathAccessControl> response = await file.GetAccessControlAsync();

            // Assert
            AssertPathPermissionsEquality(PathPermissions.ParseSymbolicPermissions("rwx-w----"), response.Value.Permissions);
        }

        [RecordedTest]
        public async Task UploadAsync_MinStreamNoOverride()
        {
            // Arrange
            await using DisposingFileSystem test = await GetNewFileSystem();
            DataLakeFileClient file = test.FileSystem.GetFileClient(GetNewFileName());

            var data = GetRandomBuffer(Constants.KB);

            // Act
            using (var stream = new MemoryStream(data))
            {
                await file.UploadAsync(stream, overwrite: false);
            }

            // Assert
            using var actual = new MemoryStream();
            await file.ReadToAsync(actual);
            TestHelper.AssertSequenceEqual(data, actual.ToArray());

            // Act - Attempt to Upload again with override = false
            using (var stream = new System.IO.MemoryStream(data))
            {
                await TestHelper.AssertExpectedExceptionAsync<RequestFailedException>(
                    file.UploadAsync(stream, overwrite: false),
                    e => Assert.AreEqual("PathAlreadyExists", e.ErrorCode.Split('\n')[0]));
            }
        }

        [RecordedTest]
        public async Task UploadAsync_MinStreamOverride()
        {
            // Arrange
            await using DisposingFileSystem test = await GetNewFileSystem();
            DataLakeFileClient file = await test.FileSystem.CreateFileAsync(GetNewFileName());

            var data = GetRandomBuffer(Constants.KB);

            // Act
            using (var stream = new MemoryStream(data))
            {
                await file.UploadAsync(stream, overwrite: true);
            }

            // Assert
            using var actual = new MemoryStream();
            await file.ReadToAsync(actual);
            TestHelper.AssertSequenceEqual(data, actual.ToArray());
        }

        [RecordedTest]
        [TestCase(Constants.KB)]
        [TestCase(10 * Constants.KB)]
        [TestCase(Constants.MB)]
        [TestCase(10000000)] // test for scientific notation.
        [TestCase(10 * Constants.MB)]
        [TestCase(100 * Constants.MB)]
        [LiveOnly]
        public async Task UploadAsync_MinStreamOverride_VariousSizes(long size)
        {
            // Arrange
            await using DisposingFileSystem test = await GetNewFileSystem();
            DataLakeFileClient file = await test.FileSystem.CreateFileAsync(GetNewFileName());

            var data = GetRandomBuffer(size);

            // Act
            using (var stream = new MemoryStream(data))
            {
                await file.UploadAsync(stream, overwrite: true);
            }

            // Assert
            using var actual = new MemoryStream();
            await file.ReadToAsync(actual);
            TestHelper.AssertSequenceEqual(data, actual.ToArray());
        }

        [RecordedTest]
        public async Task UploadAsync_Stream_InvalidStreamPosition()
        {
            // Arrange
            await using DisposingFileSystem test = await GetNewFileSystem();
            DataLakeFileClient file = test.FileSystem.GetFileClient(GetNewFileName());
            long size = Constants.KB;
            byte[] data = GetRandomBuffer(size);

            using Stream stream = new MemoryStream(data)
            {
                Position = size
            };

            // Act
            await TestHelper.AssertExpectedExceptionAsync<ArgumentException>(
                file.UploadAsync(
                content: stream),
                e => Assert.AreEqual("content.Position must be less than content.Length. Please set content.Position to the start of the data to upload.", e.Message));
        }

        [RecordedTest]
        public async Task UploadAsync_NonZeroStreamPosition()
        {
            // Arrange
            await using DisposingFileSystem test = await GetNewFileSystem();
            DataLakeFileClient file = test.FileSystem.GetFileClient(GetNewFileName());

            long size = Constants.KB;
            long position = 512;
            byte[] data = GetRandomBuffer(size);
            byte[] expectedData = new byte[size - position];
            Array.Copy(data, position, expectedData, 0, size - position);

            using Stream stream = new MemoryStream(data)
            {
                Position = position
            };

            // Act
            await file.UploadAsync(stream);

            // Assert
            Response<FileDownloadInfo> downloadResponse = await file.ReadAsync();
            var actual = new MemoryStream();
            await downloadResponse.Value.Content.CopyToAsync(actual);
            TestHelper.AssertSequenceEqual(expectedData, actual.ToArray());
        }

        [RecordedTest]
        public async Task UploadAsync_NonZeroStreamPositionMultipleBlocks()
        {
            // Arrange
            await using DisposingFileSystem test = await GetNewFileSystem();
            DataLakeFileClient file = test.FileSystem.GetFileClient(GetNewFileName());

            long size = 2 * Constants.KB;
            long position = 300;
            byte[] data = GetRandomBuffer(size);
            byte[] expectedData = new byte[size - position];
            Array.Copy(data, position, expectedData, 0, size - position);

            using Stream stream = new MemoryStream(data)
            {
                Position = position
            };

            DataLakeFileUploadOptions options = new DataLakeFileUploadOptions
            {
                TransferOptions = new StorageTransferOptions
                {
                    MaximumTransferSize = 512,
                    InitialTransferSize = 512
                }
            };

            // Act
            await file.UploadAsync(
                stream,
                options);

            // Assert
            Response<FileDownloadInfo> downloadResponse = await file.ReadAsync();
            var actual = new MemoryStream();
            await downloadResponse.Value.Content.CopyToAsync(actual);
            TestHelper.AssertSequenceEqual(expectedData, actual.ToArray());
        }

        [RecordedTest]
        public async Task UploadAsync_Close()
        {
            // Arrange
            await using DisposingFileSystem test = await GetNewFileSystem();
            DataLakeFileClient file = test.FileSystem.GetFileClient(GetNewFileName());

            byte[] data = GetRandomBuffer(Constants.KB);

            DataLakeFileUploadOptions options = new DataLakeFileUploadOptions
            {
                Close = true,
            };

            // Act
            using Stream stream = new MemoryStream(data);
            await file.UploadAsync(stream, options: options);

            // Assert
            using var actual = new MemoryStream();
            await file.ReadToAsync(actual);
            TestHelper.AssertSequenceEqual(data, actual.ToArray());
        }

        [RecordedTest]
        [Ignore("Live tests will run out of memory")]
        public async Task UploadAsync_FileLarge()
        {
            // Arrange
            await using DisposingFileSystem test = await GetNewFileSystem();
            DataLakeFileClient file = test.FileSystem.GetFileClient(GetNewFileName());

            var data = GetRandomBuffer(300 * Constants.MB);

            using (var stream = new MemoryStream(data))
            {
                var path = System.IO.Path.GetTempFileName();

                try
                {
                    File.WriteAllBytes(path, data);

                    await file.UploadAsync(path);
                }
                finally
                {
                    if (File.Exists(path))
                    {
                        File.Delete(path);
                    }
                }
            }

            // Assert
            using var actual = new MemoryStream();
            await file.ReadToAsync(actual);
            TestHelper.AssertSequenceEqual(data, actual.ToArray());
        }

        [RecordedTest]
        [TestCase(false)]
        [TestCase(true)]
        public async Task UploadAsync_MinFile(bool readOnlyFile)
        {
            // Arrange
            await using DisposingFileSystem test = await GetNewFileSystem();
            DataLakeFileClient file = test.FileSystem.GetFileClient(GetNewFileName());

            var data = GetRandomBuffer(Constants.KB);

            using (var stream = new MemoryStream(data))
            {
                var path = System.IO.Path.GetTempFileName();

                try
                {
                    File.WriteAllBytes(path, data);

                    if (readOnlyFile)
                    {
                        File.SetAttributes(path, FileAttributes.ReadOnly);
                    }

                    await file.UploadAsync(path);
                }
                finally
                {
                    if (File.Exists(path))
                    {
                        File.SetAttributes(path, FileAttributes.Normal);
                        File.Delete(path);
                    }
                }
            }

            // Assert
            using var actual = new MemoryStream();
            await file.ReadToAsync(actual);
            TestHelper.AssertSequenceEqual(data, actual.ToArray());
        }

        [RecordedTest]
        public async Task UploadAsync_MetadataFile()
        {
            // Arrange
            await using DisposingFileSystem test = await GetNewFileSystem();
            DataLakeFileClient file = test.FileSystem.GetFileClient(GetNewFileName());
            var data = GetRandomBuffer(Constants.KB);
            IDictionary<string, string> metadata = BuildMetadata();
            DataLakeFileUploadOptions options = new DataLakeFileUploadOptions
            {
                Metadata = metadata
            };

            using (var stream = new MemoryStream(data))
            {
                var path = System.IO.Path.GetTempFileName();

                try
                {
                    File.WriteAllBytes(path, data);

                    await file.UploadAsync(path, options);
                }
                finally
                {
                    if (File.Exists(path))
                    {
                        File.Delete(path);
                    }
                }
            }
            Response<PathProperties> response = await file.GetPropertiesAsync();

            // Assert
            AssertMetadataEquality(metadata, response.Value.Metadata, isDirectory: false);
        }

        [RecordedTest]
        public async Task UploadAsync_PermissionsUmaskFile()
        {
            // Arrange
            await using DisposingFileSystem test = await GetNewFileSystem();
            DataLakeFileClient file = test.FileSystem.GetFileClient(GetNewFileName());
            var data = GetRandomBuffer(Constants.KB);
            string permissions = "0777";
            string umask = "0057";
            DataLakeFileUploadOptions options = new DataLakeFileUploadOptions
            {
                Permissions = permissions,
                Umask = umask
            };

            using (var stream = new MemoryStream(data))
            {
                var path = System.IO.Path.GetTempFileName();

                try
                {
                    File.WriteAllBytes(path, data);

                    await file.UploadAsync(path, options);
                }
                finally
                {
                    if (File.Exists(path))
                    {
                        File.Delete(path);
                    }
                }
            }
            Response<PathAccessControl> response = await file.GetAccessControlAsync();

            // Assert
            AssertPathPermissionsEquality(PathPermissions.ParseSymbolicPermissions("rwx-w----"), response.Value.Permissions);
        }

        [RecordedTest]
        public async Task UploadAsync_MinFileNoOverride()
        {
            // Arrange
            await using DisposingFileSystem test = await GetNewFileSystem();
            DataLakeFileClient file = test.FileSystem.GetFileClient(GetNewFileName());

            var data = GetRandomBuffer(Constants.KB);

            using (var stream = new MemoryStream(data))
            {
                var path = System.IO.Path.GetTempFileName();

                try
                {
                    File.WriteAllBytes(path, data);

                    // Act
                    await file.UploadAsync(path, overwrite: false);

                    // Assert
                    using var actual = new MemoryStream();
                    await file.ReadToAsync(actual);
                    TestHelper.AssertSequenceEqual(data, actual.ToArray());

                    // Act - Attempt to Upload again with override = false
                    await TestHelper.AssertExpectedExceptionAsync<RequestFailedException>(
                        file.UploadAsync(path, overwrite: false),
                        e => Assert.AreEqual("PathAlreadyExists", e.ErrorCode.Split('\n')[0]));
                }
                finally
                {
                    if (File.Exists(path))
                    {
                        File.Delete(path);
                    }
                }
            }
        }

        [RecordedTest]
        public async Task UploadAsync_MinFileOverride()
        {
            // Arrange
            await using DisposingFileSystem test = await GetNewFileSystem();
            DataLakeFileClient file = await test.FileSystem.CreateFileAsync(GetNewFileName());

            var data = GetRandomBuffer(Constants.KB);

            using (var stream = new MemoryStream(data))
            {
                var path = System.IO.Path.GetTempFileName();

                try
                {
                    File.WriteAllBytes(path, data);

                    await file.UploadAsync(path, overwrite: true);
                }
                finally
                {
                    if (File.Exists(path))
                    {
                        File.Delete(path);
                    }
                }
            }

            // Assert
            using var actual = new MemoryStream();
            await file.ReadToAsync(actual);
            TestHelper.AssertSequenceEqual(data, actual.ToArray());
        }

        [RecordedTest]
        [ServiceVersion(Min = DataLakeClientOptions.ServiceVersion.V2019_12_12)]
        public async Task ScheduleDeletionAsync_Relative()
        {
            // Arrange
            await using DisposingFileSystem test = await GetNewFileSystem();
            DataLakeFileClient file = await test.FileSystem.CreateFileAsync(GetNewFileName());

            // Delay 1 second, so current times doesn't equal blob creation time.
            if (Mode != RecordedTestMode.Playback)
            {
                await Task.Delay(1000);
            }

            DataLakeFileScheduleDeletionOptions options = new DataLakeFileScheduleDeletionOptions(
                new TimeSpan(hours: 1, minutes: 0, seconds: 0),
                DataLakeFileExpirationOrigin.Now);

            // Act
            Response<PathInfo> expiryResponse = await file.ScheduleDeletionAsync(options);
            Response<PathProperties> propertiesResponse = await file.GetPropertiesAsync();

            // Assert
            Assert.IsNotNull(expiryResponse.Value.ETag);
            Assert.IsNotNull(expiryResponse.Value.LastModified);
            Assert.AreNotEqual(propertiesResponse.Value.CreatedOn.AddHours(1), propertiesResponse.Value.ExpiresOn);
        }

        [RecordedTest]
        [ServiceVersion(Min = DataLakeClientOptions.ServiceVersion.V2019_12_12)]
        public async Task ScheduleDeletionAsync_RelativeToFileCreationTime()
        {
            // Arrange
            await using DisposingFileSystem test = await GetNewFileSystem();
            DataLakeFileClient file = await test.FileSystem.CreateFileAsync(GetNewFileName());
            DataLakeFileScheduleDeletionOptions options = new DataLakeFileScheduleDeletionOptions(
                new TimeSpan(hours: 1, minutes: 0, seconds: 0),
                DataLakeFileExpirationOrigin.CreationTime);

            // Act
            Response<PathInfo> expiryResponse = await file.ScheduleDeletionAsync(options);
            Response<PathProperties> propertiesResponse = await file.GetPropertiesAsync();

            // Assert
            Assert.AreEqual(propertiesResponse.Value.CreatedOn.AddHours(1), propertiesResponse.Value.ExpiresOn);
        }

        [RecordedTest]
        [ServiceVersion(Min = DataLakeClientOptions.ServiceVersion.V2019_12_12)]
        public async Task ScheduleDeletionAsync_Error()
        {
            // Arrange
            await using DisposingFileSystem test = await GetNewFileSystem();
            DataLakeFileClient file = InstrumentClient(test.FileSystem.GetFileClient(GetNewFileName()));
            DataLakeFileScheduleDeletionOptions options = new DataLakeFileScheduleDeletionOptions(
                new TimeSpan(hours: 1, minutes: 0, seconds: 0),
                DataLakeFileExpirationOrigin.Now);

            // Act
            await TestHelper.AssertExpectedExceptionAsync<RequestFailedException>(
                file.ScheduleDeletionAsync(options),
                e => Assert.AreEqual(Blobs.Models.BlobErrorCode.BlobNotFound.ToString(), e.ErrorCode));
            ;
        }

        [RecordedTest]
        [ServiceVersion(Min = DataLakeClientOptions.ServiceVersion.V2019_12_12)]
        public async Task ScheduleDeletionAsync_Absolute()
        {
            // Arrange
            await using DisposingFileSystem test = await GetNewFileSystem();
            DataLakeFileClient file = await test.FileSystem.CreateFileAsync(GetNewFileName());
            DateTimeOffset expiresOn = new DateTimeOffset(2100, 1, 1, 0, 0, 0, 0, TimeSpan.Zero);
            DataLakeFileScheduleDeletionOptions options = new DataLakeFileScheduleDeletionOptions(expiresOn);

            // Act
            Response<PathInfo> expiryResponse = await file.ScheduleDeletionAsync(options);
            Response<PathProperties> propertiesResponse = await file.GetPropertiesAsync();

            // Assert
            Assert.IsNotNull(expiryResponse.Value.ETag);
            Assert.IsNotNull(expiryResponse.Value.LastModified);
            Assert.AreEqual(expiresOn, propertiesResponse.Value.ExpiresOn);
        }

        [RecordedTest]
        [ServiceVersion(Min = DataLakeClientOptions.ServiceVersion.V2019_12_12)]
        public async Task ScheduleDeletionAsync_RemoveExpiry()
        {
            // Arrange
            await using DisposingFileSystem test = await GetNewFileSystem();
            DataLakeFileClient file = await test.FileSystem.CreateFileAsync(GetNewFileName());
            DateTimeOffset expiresOn = new DateTimeOffset(2100, 1, 1, 0, 0, 0, 0, TimeSpan.Zero);
            DataLakeFileScheduleDeletionOptions options = new DataLakeFileScheduleDeletionOptions(expiresOn);
            await file.ScheduleDeletionAsync(options);

            // Act
            await file.ScheduleDeletionAsync(new DataLakeFileScheduleDeletionOptions());
            Response<PathProperties> propertiesResponse = await file.GetPropertiesAsync();

            // Assert
            Assert.AreEqual(default(DateTimeOffset), propertiesResponse.Value.ExpiresOn);
        }

        [RecordedTest]
        [ServiceVersion(Min = DataLakeClientOptions.ServiceVersion.V2019_12_12)]
        [RetryOnException(TestConstants.QuickQueryRetryCount, typeof(IOException))]
        public async Task QueryAsync_Min()
        {
            // Arrange
            await using DisposingFileSystem test = await GetNewFileSystem();
            DataLakeFileClient file = test.FileSystem.GetFileClient(GetNewFileName());
            Stream stream = CreateDataStream(Constants.KB);
            await file.UploadAsync(stream);

            // Act
            string query = @"SELECT _2 from BlobStorage WHERE _1 > 250;";
            Response<FileDownloadInfo> response = await file.QueryAsync(query);

            using StreamReader streamReader = new StreamReader(response.Value.Content);
            string s = await streamReader.ReadToEndAsync();

            // Assert
            Assert.AreEqual("400\n400\n400\n400\n400\n400\n400\n400\n400\n400\n400\n400\n400\n400\n400\n400\n400\n400\n400\n400\n400\n400\n400\n400\n400\n400\n400\n400\n400\n400\n400\n400\n", s);
        }

        [RecordedTest]
        [ServiceVersion(Min = DataLakeClientOptions.ServiceVersion.V2019_12_12)]
        [RetryOnException(TestConstants.QuickQueryRetryCount, typeof(IOException))]
        public async Task QueryAsync_Error()
        {
            // Arrange
            await using DisposingFileSystem test = await GetNewFileSystem();
            DataLakeFileClient file = test.FileSystem.GetFileClient(GetNewFileName());
            string query = @"SELECT _2 from BlobStorage WHERE _1 > 250;";

            // Act
            await TestHelper.AssertExpectedExceptionAsync<RequestFailedException>(
                file.QueryAsync(
                    query),
                e => Assert.AreEqual("BlobNotFound", e.ErrorCode));
        }

        [RecordedTest]
        [ServiceVersion(Min = DataLakeClientOptions.ServiceVersion.V2019_12_12)]
        [RetryOnException(TestConstants.QuickQueryRetryCount, typeof(IOException))]
        public async Task QueryAsync_Progress()
        {
            // Arrange
            await using DisposingFileSystem test = await GetNewFileSystem();
            DataLakeFileClient file = test.FileSystem.GetFileClient(GetNewFileName());
            Stream stream = CreateDataStream(Constants.KB);
            await file.UploadAsync(stream);

            // Act
            string query = @"SELECT _2 from BlobStorage WHERE _1 > 250;";
            TestProgress progressReporter = new TestProgress();
            DataLakeQueryOptions options = new DataLakeQueryOptions
            {
                ProgressHandler = progressReporter
            };

            Response<FileDownloadInfo> response = await file.QueryAsync(
                query,
                options);

            using StreamReader streamReader = new StreamReader(response.Value.Content);
            await streamReader.ReadToEndAsync();

            Assert.AreEqual(2, progressReporter.List.Count);
            Assert.AreEqual(Constants.KB, progressReporter.List[0]);
            Assert.AreEqual(Constants.KB, progressReporter.List[1]);
        }

        [RecordedTest]
        [Ignore("https://github.com/Azure/azure-sdk-for-net/issues/12063")]
        [ServiceVersion(Min = DataLakeClientOptions.ServiceVersion.V2019_12_12)]
        [RetryOnException(TestConstants.QuickQueryRetryCount, typeof(IOException))]
        public async Task QueryAsync_QueryTextConfigurations()
        {
            await using DisposingFileSystem test = await GetNewFileSystem();
            DataLakeFileClient file = test.FileSystem.GetFileClient(GetNewFileName());
            Stream stream = CreateDataStream(Constants.KB);
            await file.UploadAsync(stream);

            // Act
            string query = @"SELECT _2 from BlobStorage WHERE _1 > 250;";

            DataLakeQueryCsvTextOptions csvTextConfiguration = new DataLakeQueryCsvTextOptions
            {
                ColumnSeparator = ",",
                QuotationCharacter = '"',
                EscapeCharacter = '\\',
                RecordSeparator = "\n",
                HasHeaders = false
            };

            DataLakeQueryJsonTextOptions jsonTextConfiguration = new DataLakeQueryJsonTextOptions
            {
                RecordSeparator = "\n"
            };

            DataLakeQueryOptions options = new DataLakeQueryOptions
            {
                InputTextConfiguration = csvTextConfiguration,
                OutputTextConfiguration = jsonTextConfiguration
            };

            // Act
            Response<FileDownloadInfo> response = await file.QueryAsync(
                query,
                options);

            using StreamReader streamReader = new StreamReader(response.Value.Content);
            string s = await streamReader.ReadToEndAsync();

            // Assert
            Assert.AreEqual("{\"_1\":\"400\"}\n{\"_1\":\"400\"}\n{\"_1\":\"400\"}\n{\"_1\":\"400\"}\n{\"_1\":\"400\"}\n{\"_1\":\"400\"}\n{\"_1\":\"400\"}\n{\"_1\":\"400\"}\n{\"_1\":\"400\"}\n{\"_1\":\"400\"}\n{\"_1\":\"400\"}\n{\"_1\":\"400\"}\n{\"_1\":\"400\"}\n{\"_1\":\"400\"}\n{\"_1\":\"400\"}\n{\"_1\":\"400\"}\n{\"_1\":\"400\"}\n{\"_1\":\"400\"}\n{\"_1\":\"400\"}\n{\"_1\":\"400\"}\n{\"_1\":\"400\"}\n{\"_1\":\"400\"}\n{\"_1\":\"400\"}\n{\"_1\":\"400\"}\n{\"_1\":\"400\"}\n{\"_1\":\"400\"}\n{\"_1\":\"400\"}\n{\"_1\":\"400\"}\n{\"_1\":\"400\"}\n{\"_1\":\"400\"}\n{\"_1\":\"400\"}\n{\"_1\":\"400\"}\n", s);
        }

        [RecordedTest]
        [ServiceVersion(Min = DataLakeClientOptions.ServiceVersion.V2019_12_12)]
        [RetryOnException(TestConstants.QuickQueryRetryCount, typeof(IOException))]
        public async Task QueryAsync_NonFatalError()
        {
            // Arrange
            await using DisposingFileSystem test = await GetNewFileSystem();
            DataLakeFileClient file = test.FileSystem.GetFileClient(GetNewFileName());

            byte[] data = Encoding.UTF8.GetBytes("100,pizza,300,400\n300,400,500,600\n");
            using MemoryStream stream = new MemoryStream(data);
            await file.UploadAsync(stream);
            string query = @"SELECT _1 from BlobStorage WHERE _2 > 250;";

            // Act - with no IBlobQueryErrorReceiver
            Response<FileDownloadInfo> response = await file.QueryAsync(query);
            using StreamReader streamReader = new StreamReader(response.Value.Content);
            string s = await streamReader.ReadToEndAsync();

            // Act - with  IBlobQueryErrorReceiver
            DataLakeQueryError expectedBlobQueryError = new DataLakeQueryError
            {
                IsFatal = false,
                Name = "InvalidTypeConversion",
                Description = "Invalid type conversion.",
                Position = 0
            };

            ErrorHandler errorHandler = new ErrorHandler(expectedBlobQueryError);

            DataLakeQueryOptions options = new DataLakeQueryOptions();
            options.ErrorHandler += errorHandler.Handle;

            response = await file.QueryAsync(
                query,
                options);
            using StreamReader streamReader2 = new StreamReader(response.Value.Content);
            s = await streamReader2.ReadToEndAsync();
        }

        [RecordedTest]
        [Ignore("https://github.com/Azure/azure-sdk-for-net/issues/12063")]
        [ServiceVersion(Min = DataLakeClientOptions.ServiceVersion.V2019_12_12)]
        [RetryOnException(TestConstants.QuickQueryRetryCount, typeof(IOException))]
        public async Task QueryAsync_FatalError()
        {
            // Arrange
            await using DisposingFileSystem test = await GetNewFileSystem();
            DataLakeFileClient file = test.FileSystem.GetFileClient(GetNewFileName());
            Stream stream = CreateDataStream(Constants.KB);
            await file.UploadAsync(stream);
            string query = @"SELECT * from BlobStorage;";
            DataLakeQueryJsonTextOptions jsonTextConfiguration = new DataLakeQueryJsonTextOptions
            {
                RecordSeparator = "\n"
            };
            DataLakeQueryOptions options = new DataLakeQueryOptions
            {
                InputTextConfiguration = jsonTextConfiguration
            };

            // Act - with no IBlobQueryErrorReceiver
            Response<FileDownloadInfo> response = await file.QueryAsync(
                query,
                options);
            using StreamReader streamReader = new StreamReader(response.Value.Content);
            string s = await streamReader.ReadToEndAsync();

            // Act - with  IBlobQueryErrorReceiver
            DataLakeQueryError expectedBlobQueryError = new DataLakeQueryError
            {
                IsFatal = true,
                Name = "ParseError",
                Description = "Unexpected token ',' at [byte: 3]. Expecting tokens '{', or '['.",
                Position = 0
            };
            ErrorHandler errorHandler = new ErrorHandler(expectedBlobQueryError);
            options = new DataLakeQueryOptions
            {
                InputTextConfiguration = jsonTextConfiguration
            };
            options.ErrorHandler += errorHandler.Handle;

            response = await file.QueryAsync(
                query,
                options);
            using StreamReader streamReader2 = new StreamReader(response.Value.Content);
            s = await streamReader2.ReadToEndAsync();
        }

        [RecordedTest]
        [ServiceVersion(Min = DataLakeClientOptions.ServiceVersion.V2019_12_12)]
        [RetryOnException(TestConstants.QuickQueryRetryCount, typeof(IOException))]
        public async Task QueryAsync_AccessConditions()
        {
            var garbageLeaseId = GetGarbageLeaseId();
            foreach (AccessConditionParameters parameters in Conditions_Data)
            {
                // Arrange
                await using DisposingFileSystem test = await GetNewFileSystem();
                DataLakeFileClient file = test.FileSystem.GetFileClient(GetNewFileName());
                Stream stream = CreateDataStream(Constants.KB);
                await file.UploadAsync(stream);

                parameters.Match = await SetupPathMatchCondition(file, parameters.Match);
                parameters.LeaseId = await SetupPathLeaseCondition(file, parameters.LeaseId, garbageLeaseId);
                DataLakeRequestConditions accessConditions = BuildDataLakeRequestConditions(
                    parameters: parameters,
                    lease: true);

                DataLakeQueryOptions options = new DataLakeQueryOptions
                {
                    Conditions = accessConditions
                };

                string query = @"SELECT * from BlobStorage";

                // Act
                Response<FileDownloadInfo> response = await file.QueryAsync(
                    query,
                    options);

                // Assert
                Assert.IsNotNull(response.Value.Properties.ETag);
            }
        }

        [RecordedTest]
        [ServiceVersion(Min = DataLakeClientOptions.ServiceVersion.V2019_12_12)]
        [RetryOnException(TestConstants.QuickQueryRetryCount, typeof(IOException))]
        public async Task QueryAsync_AccessConditionsFail()
        {
            var garbageLeaseId = GetGarbageLeaseId();
            foreach (AccessConditionParameters parameters in GetConditionsFail_Data(garbageLeaseId))
            {
                // Arrange
                await using DisposingFileSystem test = await GetNewFileSystem();
                DataLakeFileClient file = test.FileSystem.GetFileClient(GetNewFileName());
                Stream stream = CreateDataStream(Constants.KB);
                await file.UploadAsync(stream);

                parameters.NoneMatch = await SetupPathMatchCondition(file, parameters.NoneMatch);
                DataLakeRequestConditions accessConditions = BuildDataLakeRequestConditions(parameters);
                DataLakeQueryOptions options = new DataLakeQueryOptions
                {
                    Conditions = accessConditions
                };

                string query = @"SELECT * from BlobStorage";

                // Act
                await TestHelper.AssertExpectedExceptionAsync<RequestFailedException>(
                    file.QueryAsync(
                        query,
                        options),
                    e => { });
            }
        }

        [RecordedTest]
        [ServiceVersion(Min = DataLakeClientOptions.ServiceVersion.V2020_02_10)]
        [RetryOnException(TestConstants.QuickQueryRetryCount, typeof(IOException))]
        public async Task QueryAsync_ArrowConfiguration()
        {
            // Arrange
            await using DisposingFileSystem test = await GetNewFileSystem();
            DataLakeFileClient file = test.FileSystem.GetFileClient(GetNewFileName());
            Stream stream = CreateDataStream(Constants.KB);
            await file.UploadAsync(stream);

            // Act
            string query = @"SELECT _2 from BlobStorage WHERE _1 > 250;";
            DataLakeQueryOptions options = new DataLakeQueryOptions
            {
                OutputTextConfiguration = new DataLakeQueryArrowOptions
                {
                    Schema = new List<DataLakeQueryArrowField>()
                    {
                        new DataLakeQueryArrowField
                        {
                            Type = DataLakeQueryArrowFieldType.Decimal,
                            Name = "Name",
                            Precision = 4,
                            Scale = 2
                        }
                    }
                }
            };

            // Act
            await file.QueryAsync(
                query,
                options: options);
        }

        [RecordedTest]
        [ServiceVersion(Min = DataLakeClientOptions.ServiceVersion.V2020_02_10)]
        [RetryOnException(TestConstants.QuickQueryRetryCount, typeof(IOException))]
        public async Task QueryAsync_ArrowConfigurationInput()
        {
            // Arrange
            await using DisposingFileSystem test = await GetNewFileSystem();
            DataLakeFileClient file = test.FileSystem.GetFileClient(GetNewFileName());
            Stream stream = CreateDataStream(Constants.KB);
            await file.UploadAsync(stream);

            // Act
            string query = @"SELECT _2 from BlobStorage WHERE _1 > 250;";
            DataLakeQueryOptions options = new DataLakeQueryOptions
            {
                InputTextConfiguration = new DataLakeQueryArrowOptions
                {
                    Schema = new List<DataLakeQueryArrowField>()
                    {
                        new DataLakeQueryArrowField
                        {
                            Type = DataLakeQueryArrowFieldType.Decimal,
                            Name = "Name",
                            Precision = 4,
                            Scale = 2
                        }
                    }
                }
            };

            await TestHelper.AssertExpectedExceptionAsync<ArgumentException>(
                file.QueryAsync(
                query,
                options: options),
                e => Assert.AreEqual($"{nameof(DataLakeQueryArrowOptions)} can only be used for output serialization.", e.Message));
        }

        [RecordedTest]
        [ServiceVersion(Min = DataLakeClientOptions.ServiceVersion.V2020_08_04)]
        [RetryOnException(TestConstants.QuickQueryRetryCount, typeof(IOException))]
        public async Task QueryAsync_ParquetConfigurationInput()
        {
            // Arrange
            await using DisposingFileSystem test = await GetNewFileSystem();
            DataLakeFileClient file = test.FileSystem.GetFileClient(GetNewFileName());
            using FileStream stream = File.OpenRead(
                $"{System.IO.Path.GetDirectoryName(Assembly.GetExecutingAssembly().Location)}{System.IO.Path.DirectorySeparatorChar}Resources{System.IO.Path.DirectorySeparatorChar}parquet.parquet");
            await file.UploadAsync(stream);

            // Act
            string query = @"select * from blobstorage where id < 1;";
            DataLakeQueryOptions options = new DataLakeQueryOptions
            {
                InputTextConfiguration = new DataLakeQueryParquetTextOptions()
            };
            Response<FileDownloadInfo> response = await file.QueryAsync(
                query,
                options: options);

            // Assert
            using StreamReader streamReader = new StreamReader(response.Value.Content);
            string s = await streamReader.ReadToEndAsync();

            // Assert
            Assert.AreEqual("0,mdifjt55.ea3,mdifjt55.ea3\n", s);
        }

        [RecordedTest]
        [ServiceVersion(Min = DataLakeClientOptions.ServiceVersion.V2020_08_04)]
        [RetryOnException(TestConstants.QuickQueryRetryCount, typeof(IOException))]
        public async Task QueryAsync_ParquetConfigurationOutputError()
        {
            // Arrange
            await using DisposingFileSystem test = await GetNewFileSystem();
            DataLakeFileClient file = test.FileSystem.GetFileClient(GetNewFileName());

            // Act
            string query = @"select * from blobstorage where id < 1;";
            DataLakeQueryOptions options = new DataLakeQueryOptions
            {
                OutputTextConfiguration = new DataLakeQueryParquetTextOptions()
            };

            await TestHelper.AssertExpectedExceptionAsync<ArgumentException>(
                file.QueryAsync(
                    query, options),
                e => Assert.AreEqual($"{nameof(DataLakeQueryParquetTextOptions)} can only be used for input serialization.", e.Message));
        }

        private Stream CreateDataStream(long size)
        {
            MemoryStream stream = new MemoryStream();
            byte[] rowData = Encoding.UTF8.GetBytes("100,200,300,400\n300,400,500,600\n");
            long blockLength = 0;
            while (blockLength < size)
            {
                stream.Write(rowData, 0, rowData.Length);
                blockLength += rowData.Length;
            }

            stream.Seek(0, SeekOrigin.Begin);
            return stream;
        }

        private class ErrorHandler
        {
            private readonly DataLakeQueryError _expectedBlobQueryError;

            public ErrorHandler(DataLakeQueryError expected)
            {
                _expectedBlobQueryError = expected;
            }

            public void Handle(DataLakeQueryError blobQueryError)
            {
                Assert.AreEqual(_expectedBlobQueryError.IsFatal, blobQueryError.IsFatal);
                Assert.AreEqual(_expectedBlobQueryError.Name, blobQueryError.Name);
                Assert.AreEqual(_expectedBlobQueryError.Description, blobQueryError.Description);
                Assert.AreEqual(_expectedBlobQueryError.Position, blobQueryError.Position);
            }
        }

        public async Task GetFileClient_FromFileSystemAsciiName()
        {
            //Arrange
            await using DisposingFileSystem test = await GetNewFileSystem();
            string fileName = GetNewFileName();

            //Act
            DataLakeFileClient file = test.FileSystem.GetFileClient(fileName);
            await file.CreateAsync();

            //Assert
            List<string> names = new List<string>();
            await foreach (PathItem pathItem in test.FileSystem.GetPathsAsync(recursive: true))
            {
                names.Add(pathItem.Name);
            }
            // Verify the file name exists in the filesystem
            Assert.AreEqual(1, names.Count);
            Assert.Contains(fileName, names);
        }

        [RecordedTest]
        public async Task GetFileClient_FromFileSystemNonAsciiName()
        {
            //Arrange
            await using DisposingFileSystem test = await GetNewFileSystem();
            string fileName = GetNewNonAsciiFileName();

            //Act
            DataLakeFileClient file = test.FileSystem.GetFileClient(fileName);
            await file.CreateAsync();

            //Assert
            List<string> names = new List<string>();
            await foreach (PathItem pathItem in test.FileSystem.GetPathsAsync(recursive: true))
            {
                names.Add(pathItem.Name);
            }
            // Verify the file name exists in the filesystem
            Assert.AreEqual(1, names.Count);
            Assert.Contains(fileName, names);
        }

        [RecordedTest]
        public async Task GetFileClient_FromDirectoryAsciiName()
        {
            //Arrange
            await using DisposingFileSystem test = await GetNewFileSystem();
            string directoryName = GetNewDirectoryName();
            string fileName = GetNewFileName();
            DataLakeDirectoryClient directory = await test.FileSystem.CreateDirectoryAsync(directoryName);

            // Act
            DataLakeFileClient file = directory.GetFileClient(fileName);
            await file.CreateAsync();

            //Assert
            List<string> names = new List<string>();
            await foreach (PathItem pathItem in test.FileSystem.GetPathsAsync(recursive: true))
            {
                names.Add(pathItem.Name);
            }
            // Verify the file name exists in the filesystem
            string fullPathName = string.Join("/", directoryName, fileName);
            Assert.AreEqual(2, names.Count);
            Assert.Contains(fullPathName, names);
        }

        [RecordedTest]
        public async Task GetFileClient_FromDirectoryNonAsciiName()
        {
            //Arrange
            await using DisposingFileSystem test = await GetNewFileSystem();
            string directoryName = GetNewDirectoryName();
            string fileName = GetNewNonAsciiFileName();
            DataLakeDirectoryClient directory = await test.FileSystem.CreateDirectoryAsync(directoryName);

            // Act
            DataLakeFileClient file = directory.GetFileClient(fileName);
            await file.CreateAsync();

            //Assert
            List<string> names = new List<string>();
            await foreach (PathItem pathItem in test.FileSystem.GetPathsAsync(recursive: true))
            {
                names.Add(pathItem.Name);
            }
            // Verify the file name exists in the filesystem
            string fullPathName = string.Join("/", directoryName, fileName);
            Assert.AreEqual(2, names.Count);
            Assert.Contains(fullPathName, names);
        }

        [RecordedTest]
        public async Task OpenWriteAsync_NewFile()
        {
            // Arrange
            await using DisposingFileSystem test = await GetNewFileSystem();
            DataLakeFileClient file = InstrumentClient(test.FileSystem.GetFileClient(GetNewFileName()));
            await file.CreateAsync();

            DataLakeFileOpenWriteOptions options = new DataLakeFileOpenWriteOptions
            {
                BufferSize = Constants.KB
            };

            Stream stream = await file.OpenWriteAsync(
                overwrite: false,
                options);

            byte[] data = GetRandomBuffer(16 * Constants.KB);

            // Act
            await stream.WriteAsync(data, 0, 512);
            await stream.WriteAsync(data, 512, 1024);
            await stream.WriteAsync(data, 1536, 2048);
            await stream.WriteAsync(data, 3584, 77);
            await stream.WriteAsync(data, 3661, 2066);
            await stream.WriteAsync(data, 5727, 4096);
            await stream.WriteAsync(data, 9823, 6561);
            await stream.FlushAsync();

            // Assert
            Response<FileDownloadInfo> result = await file.ReadAsync();
            var dataResult = new MemoryStream();
            await result.Value.Content.CopyToAsync(dataResult);
            Assert.AreEqual(data.Length, dataResult.Length);
            TestHelper.AssertSequenceEqual(data, dataResult.ToArray());
        }

        [RecordedTest]
        public async Task OpenWriteAsync_NewFile_WithUsing()
        {
            // Arrange
            await using DisposingFileSystem test = await GetNewFileSystem();
            DataLakeFileClient file = InstrumentClient(test.FileSystem.GetFileClient(GetNewFileName()));
            await file.CreateAsync();

            DataLakeFileOpenWriteOptions options = new DataLakeFileOpenWriteOptions
            {
                BufferSize = Constants.KB
            };

            byte[] data = GetRandomBuffer(16 * Constants.KB);

            // Act
            using (Stream stream = await file.OpenWriteAsync(
                overwrite: false,
                options))
            {
                await stream.WriteAsync(data, 0, 512);
                await stream.WriteAsync(data, 512, 1024);
                await stream.WriteAsync(data, 1536, 2048);
                await stream.WriteAsync(data, 3584, 77);
                await stream.WriteAsync(data, 3661, 2066);
                await stream.WriteAsync(data, 5727, 4096);
                await stream.WriteAsync(data, 9823, 6561);
            }

            // Assert
            Response<FileDownloadInfo> result = await file.ReadAsync();
            var dataResult = new MemoryStream();
            await result.Value.Content.CopyToAsync(dataResult);
            Assert.AreEqual(data.Length, dataResult.Length);
            TestHelper.AssertSequenceEqual(data, dataResult.ToArray());
        }

        [RecordedTest]
        public async Task OpenWriteAsync_AppendExistingFile()
        {
            // Arrange
            await using DisposingFileSystem test = await GetNewFileSystem();
            DataLakeFileClient file = InstrumentClient(test.FileSystem.GetFileClient(GetNewFileName()));

            byte[] originalData = GetRandomBuffer(Constants.KB);
            using Stream originalStream = new MemoryStream(originalData);
            await file.UploadAsync(originalStream);

            byte[] newData = GetRandomBuffer(Constants.KB);
            using Stream newStream = new MemoryStream(newData);

            // Act
            Stream openWriteStream = await file.OpenWriteAsync(overwrite: false);
            await newStream.CopyToAsync(openWriteStream);
            await openWriteStream.FlushAsync();

            // Assert
            byte[] expectedData = new byte[2 * Constants.KB];
            Array.Copy(originalData, 0, expectedData, 0, Constants.KB);
            Array.Copy(newData, 0, expectedData, Constants.KB, Constants.KB);

            Response<FileDownloadInfo> result = await file.ReadAsync();
            MemoryStream dataResult = new MemoryStream();
            await result.Value.Content.CopyToAsync(dataResult);
            Assert.AreEqual(expectedData.Length, dataResult.Length);
            TestHelper.AssertSequenceEqual(expectedData, dataResult.ToArray());
        }

        [RecordedTest]
        public async Task OpenWriteAsync_AlternatingWriteAndFlush()
        {
            // Arrange
            await using DisposingFileSystem test = await GetNewFileSystem();
            DataLakeFileClient file = InstrumentClient(test.FileSystem.GetFileClient(GetNewFileName()));

            byte[] data0 = GetRandomBuffer(512);
            byte[] data1 = GetRandomBuffer(512);
            using Stream dataStream0 = new MemoryStream(data0);
            using Stream dataStream1 = new MemoryStream(data1);
            byte[] expectedData = new byte[Constants.KB];
            Array.Copy(data0, expectedData, 512);
            Array.Copy(data1, 0, expectedData, 512, 512);

            // Act
            Stream writeStream = await file.OpenWriteAsync(
                overwrite: false);
            await dataStream0.CopyToAsync(writeStream);
            await writeStream.FlushAsync();
            await dataStream1.CopyToAsync(writeStream);
            await writeStream.FlushAsync();

            // Assert
            Response<FileDownloadInfo> result = await file.ReadAsync();
            MemoryStream dataResult = new MemoryStream();
            await result.Value.Content.CopyToAsync(dataResult);
            Assert.AreEqual(expectedData.Length, dataResult.Length);
            TestHelper.AssertSequenceEqual(expectedData, dataResult.ToArray());
        }

        [RecordedTest]
        public async Task OpenWriteAsync_Error()
        {
            // Arrange
            DataLakeServiceClient service = DataLakeClientBuilder.GetServiceClient_Hns();
            DataLakeFileSystemClient fileSystem = InstrumentClient(service.GetFileSystemClient(GetNewFileSystemName()));
            DataLakeFileClient file = InstrumentClient(fileSystem.GetFileClient(GetNewFileName()));

            // Act
            await TestHelper.AssertExpectedExceptionAsync<RequestFailedException>(
                file.OpenWriteAsync(overwrite: false),
                e => Assert.AreEqual("ContainerNotFound", e.ErrorCode));
        }

        [RecordedTest]
        public async Task OpenWriteAsync_ModifiedDuringWrite()
        {
            // Arrange
            await using DisposingFileSystem test = await GetNewFileSystem();
            DataLakeFileClient file = InstrumentClient(test.FileSystem.GetFileClient(GetNewFileName()));
            await file.CreateAsync();

            byte[] data = GetRandomBuffer(Constants.KB);
            using Stream stream = new MemoryStream(data);

            // Act
            Stream openWriteStream = await file.OpenWriteAsync(overwrite: false);

            await stream.CopyToAsync(openWriteStream);
            await openWriteStream.FlushAsync();
            stream.Position = 0;

            await file.AppendAsync(stream, offset: Constants.KB);
            await file.FlushAsync(2 * Constants.KB);

            await stream.CopyToAsync(openWriteStream);
            await TestHelper.AssertExpectedExceptionAsync<RequestFailedException>(
                openWriteStream.FlushAsync(),
                e => Assert.AreEqual("ConditionNotMet", e.ErrorCode));
        }

        [RecordedTest]
        public async Task OpenWriteAsync_ProgressReporting()
        {
            // Arrange
            await using DisposingFileSystem test = await GetNewFileSystem();
            DataLakeFileClient file = InstrumentClient(test.FileSystem.GetFileClient(GetNewFileName()));
            await file.CreateAsync();

            byte[] data = GetRandomBuffer(Constants.KB);
            using Stream stream = new MemoryStream(data);

            TestProgress progress = new TestProgress();
            DataLakeFileOpenWriteOptions options = new DataLakeFileOpenWriteOptions
            {
                ProgressHandler = progress,
                BufferSize = 256
            };

            // Act
            Stream openWriteStream = await file.OpenWriteAsync(
                overwrite: false,
                options);
            await stream.CopyToAsync(openWriteStream);
            await openWriteStream.FlushAsync();

            // Assert
            Assert.IsTrue(progress.List.Count > 0);
            Assert.AreEqual(Constants.KB, progress.List[progress.List.Count - 1]);
        }

        [RecordedTest]
        [TestCase(false)]
        [TestCase(true)]
        public async Task OpenWriteAsync_Overwite(bool fileExists)
        {
            // Arrange
            await using DisposingFileSystem test = await GetNewFileSystem();
            DataLakeFileClient file = InstrumentClient(test.FileSystem.GetFileClient(GetNewFileName()));
            if (fileExists)
            {
                await file.CreateAsync();
            }

            byte[] data = GetRandomBuffer(Constants.KB);
            using Stream stream = new MemoryStream(data);

            // Act
            Stream openWriteStream = await file.OpenWriteAsync(
                overwrite: true);
            await stream.CopyToAsync(openWriteStream);
            await openWriteStream.FlushAsync();

            // Assert
            Response<FileDownloadInfo> result = await file.ReadAsync();
            var dataResult = new MemoryStream();
            await result.Value.Content.CopyToAsync(dataResult);
            Assert.AreEqual(data.Length, dataResult.Length);
            TestHelper.AssertSequenceEqual(data, dataResult.ToArray());
        }

        [RecordedTest]
        [TestCase(false)]
        [TestCase(true)]
        public async Task OpenWriteAsync_AccessConditions(bool overwrite)
        {
            var garbageLeaseId = GetGarbageLeaseId();
            foreach (AccessConditionParameters parameters in Conditions_Data)
            {
                // Arrange
                await using DisposingFileSystem test = await GetNewFileSystem();
                DataLakeFileClient file = await test.FileSystem.CreateFileAsync(GetNewFileName());

                parameters.Match = await SetupPathMatchCondition(file, parameters.Match);
                parameters.LeaseId = await SetupPathLeaseCondition(file, parameters.LeaseId, garbageLeaseId);
                DataLakeRequestConditions conditions = BuildDataLakeRequestConditions(
                    parameters: parameters,
                    lease: true);

                byte[] data = GetRandomBuffer(Constants.KB);
                using Stream stream = new MemoryStream(data);

                DataLakeFileOpenWriteOptions options = new DataLakeFileOpenWriteOptions
                {
                    OpenConditions = conditions
                };

                // Act
                Stream openWriteStream = await file.OpenWriteAsync(
                    overwrite: overwrite,
                    options);
                await stream.CopyToAsync(openWriteStream);
                await openWriteStream.FlushAsync();

                // Assert
                Response<FileDownloadInfo> result = await file.ReadAsync();
                MemoryStream dataResult = new MemoryStream();
                await result.Value.Content.CopyToAsync(dataResult);
                Assert.AreEqual(data.Length, dataResult.Length);
                TestHelper.AssertSequenceEqual(data, dataResult.ToArray());
            }
        }

        [RecordedTest]
        [TestCase(false)]
        [TestCase(true)]
        public async Task OpenWriteAsync_AccessConditionsFail(bool overwrite)
        {
            var garbageLeaseId = GetGarbageLeaseId();
            foreach (AccessConditionParameters parameters in GetConditionsFail_Data(garbageLeaseId))
            {
                // Arrange
                await using DisposingFileSystem test = await GetNewFileSystem();
                DataLakeFileClient file = await test.FileSystem.CreateFileAsync(GetNewFileName());

                parameters.NoneMatch = await SetupPathMatchCondition(file, parameters.NoneMatch);
                DataLakeRequestConditions conditions = BuildDataLakeRequestConditions(parameters);

                DataLakeFileOpenWriteOptions options = new DataLakeFileOpenWriteOptions
                {
                    OpenConditions = conditions
                };

                byte[] data = GetRandomBuffer(Constants.KB);
                using Stream stream = new MemoryStream(data);

                // Assert
                await TestHelper.CatchAsync<Exception>(
                    async () =>
                    {
                        await file.OpenWriteAsync(
                            overwrite: overwrite,
                            options);
                    });
            }
        }

        [RecordedTest]
        public async Task OpenWriteAsync_Close()
        {
            // Arrange
            await using DisposingFileSystem test = await GetNewFileSystem();
            DataLakeFileClient file = InstrumentClient(test.FileSystem.GetFileClient(GetNewFileName()));
            await file.CreateAsync();

            byte[] data = GetRandomBuffer(Constants.KB);
            using Stream stream = new MemoryStream(data);

            DataLakeFileOpenWriteOptions options = new DataLakeFileOpenWriteOptions
            {
                Close = true,
                BufferSize = 256
            };

            // Act
            Stream openWriteStream = await file.OpenWriteAsync(
                overwrite: false,
                options);
            await stream.CopyToAsync(openWriteStream);
            await openWriteStream.FlushAsync();
        }

        #region GenerateSasTests
        [RecordedTest]
        public void CanGenerateSas_ClientConstructors()
        {
            // Arrange
            var constants = TestConstants.Create(this);
            var blobEndpoint = new Uri("https://127.0.0.1/" + constants.Sas.Account);

            // Act - DataLakeFileClient(Uri blobContainerUri, fileClientOptions options = default)
            DataLakeFileClient file = InstrumentClient(new DataLakeFileClient(
                blobEndpoint,
                GetOptions()));
            Assert.IsFalse(file.CanGenerateSasUri);

            // Act - DataLakeFileClient(Uri blobContainerUri, StorageSharedKeyCredential credential, fileClientOptions options = default)
            DataLakeFileClient file2 = InstrumentClient(new DataLakeFileClient(
                blobEndpoint,
                constants.Sas.SharedKeyCredential,
                GetOptions()));
            Assert.IsTrue(file2.CanGenerateSasUri);

            // Act - DataLakeFileClient(Uri blobContainerUri, TokenCredential credential, fileClientOptions options = default)
            var tokenCredentials = new DefaultAzureCredential();
            DataLakeFileClient file3 = InstrumentClient(new DataLakeFileClient(
                blobEndpoint,
                tokenCredentials,
                GetOptions()));
            Assert.IsFalse(file3.CanGenerateSasUri);
        }

        [RecordedTest]
        public void CanGenerateSas_Mockable()
        {
            // Act
            var file = new Mock<DataLakeFileClient>();
            file.Setup(x => x.CanGenerateSasUri).Returns(false);

            // Assert
            Assert.IsFalse(file.Object.CanGenerateSasUri);

            // Act
            file.Setup(x => x.CanGenerateSasUri).Returns(true);

            // Assert
            Assert.IsTrue(file.Object.CanGenerateSasUri);
        }

        [RecordedTest]
        public void GenerateSas_RequiredParameters()
        {
            // Arrange
            TestConstants constants = TestConstants.Create(this);
            string fileSystemName = GetNewFileSystemName();
            string path = GetNewFileName();
            DataLakeSasPermissions permissions = DataLakeSasPermissions.Read;
            DateTimeOffset expiresOn = Recording.UtcNow.AddHours(+1);
            Uri serviceUri = new Uri($"https://{constants.Sas.Account}.dfs.core.windows.net");
            DataLakeUriBuilder dataLakeUriBuilder = new DataLakeUriBuilder(serviceUri)
            {
                FileSystemName = fileSystemName,
                DirectoryOrFilePath = path
            };
            DataLakeFileClient fileClient = InstrumentClient(new DataLakeFileClient(
                dataLakeUriBuilder.ToUri(),
                constants.Sas.SharedKeyCredential,
                GetOptions()));

            // Act
            Uri sasUri = fileClient.GenerateSasUri(permissions, expiresOn);

            // Assert
            DataLakeSasBuilder sasBuilder2 = new DataLakeSasBuilder(permissions, expiresOn)
            {
                FileSystemName = fileSystemName,
                Path = path
            };
            DataLakeUriBuilder expectedUri = new DataLakeUriBuilder(serviceUri)
            {
                FileSystemName = fileSystemName,
                DirectoryOrFilePath = path,
                Sas = sasBuilder2.ToSasQueryParameters(constants.Sas.SharedKeyCredential)
            };
            Assert.AreEqual(expectedUri.ToUri(), sasUri);
        }

        [RecordedTest]
        public void GenerateSas_Builder()
        {
            TestConstants constants = TestConstants.Create(this);
            string fileSystemName = GetNewFileSystemName();
            string path = GetNewFileName();
            DataLakeSasPermissions permissions = DataLakeSasPermissions.Read;
            DateTimeOffset expiresOn = Recording.UtcNow.AddHours(+1);
            Uri serviceUri = new Uri($"https://{constants.Sas.Account}.dfs.core.windows.net");
            DataLakeUriBuilder dataLakeUriBuilder = new DataLakeUriBuilder(serviceUri)
            {
                FileSystemName = fileSystemName,
                DirectoryOrFilePath = path
            };
            DataLakeFileClient fileClient = InstrumentClient(new DataLakeFileClient(
                dataLakeUriBuilder.ToUri(),
                constants.Sas.SharedKeyCredential,
                GetOptions()));

            DataLakeSasBuilder sasBuilder = new DataLakeSasBuilder(permissions, expiresOn)
            {
                FileSystemName = fileSystemName,
                Path = path
            };

            // Act
            Uri sasUri = fileClient.GenerateSasUri(sasBuilder);

            // Assert
            DataLakeSasBuilder sasBuilder2 = new DataLakeSasBuilder(permissions, expiresOn)
            {
                FileSystemName = fileSystemName,
                Path = path,
            };
            DataLakeUriBuilder expectedUri = new DataLakeUriBuilder(serviceUri)
            {
                FileSystemName = fileSystemName,
                DirectoryOrFilePath = path,
                Sas = sasBuilder2.ToSasQueryParameters(constants.Sas.SharedKeyCredential)
            };
            Assert.AreEqual(expectedUri.ToUri(), sasUri);
        }

        [RecordedTest]
        public void GenerateSas_BuilderNullFileSystemName()
        {
            TestConstants constants = TestConstants.Create(this);
            string fileSystemName = GetNewFileSystemName();
            string path = GetNewFileName();
            DataLakeSasPermissions permissions = DataLakeSasPermissions.Read;
            DateTimeOffset expiresOn = Recording.UtcNow.AddHours(+1);
            Uri serviceUri = new Uri($"https://{constants.Sas.Account}.dfs.core.windows.net");
            DataLakeUriBuilder dataLakeUriBuilder = new DataLakeUriBuilder(serviceUri)
            {
                FileSystemName = fileSystemName,
                DirectoryOrFilePath = path
            };
            DataLakeFileClient fileClient = InstrumentClient(new DataLakeFileClient(
                dataLakeUriBuilder.ToUri(),
                constants.Sas.SharedKeyCredential,
                GetOptions()));

            DataLakeSasBuilder sasBuilder = new DataLakeSasBuilder(permissions, expiresOn)
            {
                FileSystemName = null,
                Path = path
            };

            // Act
            Uri sasUri = fileClient.GenerateSasUri(sasBuilder);

            // Assert
            DataLakeSasBuilder sasBuilder2 = new DataLakeSasBuilder(permissions, expiresOn)
            {
                FileSystemName = fileSystemName,
                Path = path,
            };
            DataLakeUriBuilder expectedUri = new DataLakeUriBuilder(serviceUri)
            {
                FileSystemName = fileSystemName,
                DirectoryOrFilePath = path,
                Sas = sasBuilder2.ToSasQueryParameters(constants.Sas.SharedKeyCredential)
            };
            Assert.AreEqual(expectedUri.ToUri(), sasUri);
        }

        [RecordedTest]
        public void GenerateSas_BuilderWrongFileSystemName()
        {
            // Arrange
            TestConstants constants = TestConstants.Create(this);
            string fileSystemName = GetNewFileSystemName();
            string path = GetNewFileName();
            Uri serviceUri = new Uri($"https://{constants.Sas.Account}.dfs.core.windows.net");
            DataLakeUriBuilder dataLakeUriBuilder = new DataLakeUriBuilder(serviceUri)
            {
                FileSystemName = fileSystemName,
                DirectoryOrFilePath = path
            };
            DataLakeSasPermissions permissions = DataLakeSasPermissions.Read;
            DateTimeOffset expiresOn = Recording.UtcNow.AddHours(+1);
            DataLakeFileClient fileClient = InstrumentClient(new DataLakeFileClient(
                dataLakeUriBuilder.ToUri(),
                constants.Sas.SharedKeyCredential,
                GetOptions()));

            DataLakeSasBuilder sasBuilder = new DataLakeSasBuilder(permissions, expiresOn)
            {
                FileSystemName = GetNewFileSystemName(), // different filesystem name
                Path = path,
            };

            // Act
            TestHelper.AssertExpectedException(
                () => fileClient.GenerateSasUri(sasBuilder),
                new InvalidOperationException("SAS Uri cannot be generated. DataLakeSasBuilder.FileSystemName does not match FileSystemName in the Client. DataLakeSasBuilder.FileSystemName must either be left empty or match the FileSystemName in the Client"));
        }

        [RecordedTest]
        public void GenerateSas_BuilderNullFileName()
        {
            TestConstants constants = TestConstants.Create(this);
            string fileSystemName = GetNewFileSystemName();
            string path = GetNewFileName();
            DataLakeSasPermissions permissions = DataLakeSasPermissions.Read;
            DateTimeOffset expiresOn = Recording.UtcNow.AddHours(+1);
            Uri serviceUri = new Uri($"https://{constants.Sas.Account}.dfs.core.windows.net");
            DataLakeUriBuilder dataLakeUriBuilder = new DataLakeUriBuilder(serviceUri)
            {
                FileSystemName = fileSystemName,
                DirectoryOrFilePath = path
            };
            DataLakeFileClient fileClient = InstrumentClient(new DataLakeFileClient(
                dataLakeUriBuilder.ToUri(),
                constants.Sas.SharedKeyCredential,
                GetOptions()));

            DataLakeSasBuilder sasBuilder = new DataLakeSasBuilder(permissions, expiresOn)
            {
                FileSystemName = fileSystemName,
                Path = null
            };

            // Act
            Uri sasUri = fileClient.GenerateSasUri(sasBuilder);

            // Assert
            DataLakeSasBuilder sasBuilder2 = new DataLakeSasBuilder(permissions, expiresOn)
            {
                FileSystemName = fileSystemName,
                Path = path,
            };
            DataLakeUriBuilder expectedUri = new DataLakeUriBuilder(serviceUri)
            {
                FileSystemName = fileSystemName,
                DirectoryOrFilePath = path,
                Sas = sasBuilder2.ToSasQueryParameters(constants.Sas.SharedKeyCredential)
            };
            Assert.AreEqual(expectedUri.ToUri(), sasUri);
        }

        [RecordedTest]
        public void GenerateSas_BuilderWrongFileName()
        {
            // Arrange
            TestConstants constants = TestConstants.Create(this);
            string fileSystemName = GetNewFileSystemName();
            string path = GetNewFileName();
            Uri serviceUri = new Uri($"https://{constants.Sas.Account}.dfs.core.windows.net");
            DataLakeUriBuilder dataLakeUriBuilder = new DataLakeUriBuilder(serviceUri)
            {
                FileSystemName = fileSystemName,
                DirectoryOrFilePath = path
            };
            DataLakeSasPermissions permissions = DataLakeSasPermissions.Read;
            DateTimeOffset expiresOn = Recording.UtcNow.AddHours(+1);
            DataLakeFileClient fileClient = InstrumentClient(new DataLakeFileClient(
                dataLakeUriBuilder.ToUri(),
                constants.Sas.SharedKeyCredential,
                GetOptions()));

            DataLakeSasBuilder sasBuilder = new DataLakeSasBuilder(permissions, expiresOn)
            {
                FileSystemName = fileSystemName,
                Path = GetNewFileName(), // different path
            };

            // Act
            TestHelper.AssertExpectedException(
                () => fileClient.GenerateSasUri(sasBuilder),
                new InvalidOperationException("SAS Uri cannot be generated. DataLakeSasBuilder.Path does not match Path in the Client. DataLakeSasBuilder.Path must either be left empty or match the Path in the Client"));
        }

        [RecordedTest]
        public void GenerateSas_BuilderIsDirectoryError()
        {
            TestConstants constants = TestConstants.Create(this);
            string fileSystemName = GetNewFileSystemName();
            string fileName = GetNewFileName();
            Uri serviceUri = new Uri($"https://{constants.Sas.Account}.dfs.core.windows.net");
            DataLakeUriBuilder dataLakeUriBuilder = new DataLakeUriBuilder(serviceUri)
            {
                FileSystemName = fileSystemName,
                DirectoryOrFilePath = fileName
            };
            DataLakeSasPermissions permissions = DataLakeSasPermissions.Read;
            DateTimeOffset expiresOn = Recording.UtcNow.AddHours(+1);

            DataLakeFileClient fileClient = InstrumentClient(new DataLakeFileClient(
                dataLakeUriBuilder.ToUri(),
                constants.Sas.SharedKeyCredential,
                GetOptions()));

            DataLakeSasBuilder sasBuilder = new DataLakeSasBuilder(permissions, expiresOn)
            {
                FileSystemName = fileSystemName,
                Path = GetNewFileName(),
                IsDirectory = true,
                IPRange = new SasIPRange(System.Net.IPAddress.None, System.Net.IPAddress.None),
                ExpiresOn = Recording.UtcNow.AddHours(+1)
            };

            // Act
            TestHelper.AssertExpectedException(
                () => fileClient.GenerateSasUri(sasBuilder),
                new InvalidOperationException("SAS Uri cannot be generated. Expected builder.IsDirectory to be set to FalseName to generatethe respective SAS for the client, GetType"));
        }
        #endregion

        [RecordedTest]
        public void CanMockClientConstructors()
        {
            // One has to call .Object to trigger constructor. It's lazy.
            var mock = new Mock<DataLakeFileClient>(TestConfigDefault.ConnectionString, "name", "name", new DataLakeClientOptions()).Object;
            mock = new Mock<DataLakeFileClient>(TestConfigDefault.ConnectionString, "name", "name").Object;
            mock = new Mock<DataLakeFileClient>(new Uri("https://test/test"), new DataLakeClientOptions()).Object;
            mock = new Mock<DataLakeFileClient>(new Uri("https://test/test"), Tenants.GetNewHnsSharedKeyCredentials(), new DataLakeClientOptions()).Object;
            mock = new Mock<DataLakeFileClient>(new Uri("https://test/test"), new AzureSasCredential("foo"), new DataLakeClientOptions()).Object;
            mock = new Mock<DataLakeFileClient>(new Uri("https://test/test"), Tenants.GetOAuthCredential(TestConfigHierarchicalNamespace), new DataLakeClientOptions()).Object;
        }
    }
}<|MERGE_RESOLUTION|>--- conflicted
+++ resolved
@@ -361,10 +361,6 @@
             };
 
             // Act
-<<<<<<< HEAD
-            await file.CreateAsync(
-                permissions: permissions);
-=======
             if (createIfNotExists)
             {
                 await file.CreateIfNotExistsAsync(options: options);
@@ -373,7 +369,6 @@
             {
                 await file.CreateAsync(options: options);
             }
->>>>>>> 2f1dc9c1
 
             // Assert
             Response<PathAccessControl> response = await file.GetAccessControlAsync();
