﻿// Copyright (c) Microsoft Corporation. All rights reserved.
// Licensed under the MIT License.

using System;
using System.Collections.Generic;
using System.IO;
using System.Linq;
using System.Security.Cryptography;
using System.Text;
using System.Threading;
using System.Threading.Tasks;
using Azure.Core;
using Azure.Core.TestFramework;
using Azure.Storage.Files.DataLake.Models;
using Azure.Storage.Sas;
using Azure.Storage.Test;
using NUnit.Framework;

namespace Azure.Storage.Files.DataLake.Tests
{
    public class FileClientTests : PathTestBase
    {
        private const long Size = 4 * Constants.KB;

        public FileClientTests(bool async, DataLakeClientOptions.ServiceVersion serviceVersion)
            : base(async, serviceVersion, null /* RecordedTestMode.Record /* to re-record */)
        {
        }

        [Test]
        public async Task Ctor_Uri()
        {
            string fileSystemName = GetNewFileSystemName();
            string directoryName = GetNewDirectoryName();
            string fileName = GetNewFileName();

            await using DisposingFileSystem test = await GetNewFileSystem(fileSystemName: fileSystemName);
            DataLakeDirectoryClient directory = await test.FileSystem.CreateDirectoryAsync(directoryName);

            // Arrange
            await directory.CreateFileAsync(fileName);

            SasQueryParameters sasQueryParameters = GetNewAccountSasCredentials();
            Uri uri = new Uri($"{TestConfigHierarchicalNamespace.BlobServiceEndpoint}/{fileSystemName}/{directoryName}/{fileName}?{sasQueryParameters}");
            DataLakeFileClient fileClient = InstrumentClient(new DataLakeFileClient(uri, GetOptions()));

            // Act
            await fileClient.GetPropertiesAsync();

            // Assert
            Assert.AreEqual(fileName, fileClient.Name);
            Assert.AreEqual(fileSystemName, fileClient.FileSystemName);
            Assert.AreEqual($"{directoryName}/{fileName}", fileClient.Path);
            Assert.AreEqual(uri, fileClient.Uri);
        }

        [Test]
        public async Task Ctor_SharedKey()
        {
            string fileSystemName = GetNewFileSystemName();
            string directoryName = GetNewDirectoryName();
            string fileName = GetNewFileName();

            await using DisposingFileSystem test = await GetNewFileSystem(fileSystemName: fileSystemName);
            DataLakeDirectoryClient directory = await test.FileSystem.CreateDirectoryAsync(directoryName);

            // Arrange
            await directory.CreateFileAsync(fileName);

            StorageSharedKeyCredential sharedKey = new StorageSharedKeyCredential(
                TestConfigHierarchicalNamespace.AccountName,
                TestConfigHierarchicalNamespace.AccountKey);
            Uri uri = new Uri($"{TestConfigHierarchicalNamespace.BlobServiceEndpoint}/{fileSystemName}/{directoryName}/{fileName}");
            DataLakeFileClient fileClient = InstrumentClient(new DataLakeFileClient(uri, sharedKey, GetOptions()));

            // Act
            await fileClient.GetPropertiesAsync();

            // Assert
            Assert.AreEqual(fileName, fileClient.Name);
            Assert.AreEqual(fileSystemName, fileClient.FileSystemName);
            Assert.AreEqual($"{directoryName}/{fileName}", fileClient.Path);
            Assert.AreEqual(uri, fileClient.Uri);
        }

        [Test]
        public async Task Ctor_TokenCredential()
        {
            string fileSystemName = GetNewFileSystemName();
            string directoryName = GetNewDirectoryName();
            string fileName = GetNewFileName();

            await using DisposingFileSystem test = await GetNewFileSystem(fileSystemName: fileSystemName);
            DataLakeDirectoryClient directory = await test.FileSystem.CreateDirectoryAsync(directoryName);

            // Arrange
            await directory.CreateFileAsync(fileName);

            TokenCredential tokenCredential = GetOAuthCredential(TestConfigHierarchicalNamespace);
            Uri uri = new Uri($"{TestConfigHierarchicalNamespace.BlobServiceEndpoint}/{fileSystemName}/{directoryName}/{fileName}").ToHttps();
            DataLakeFileClient fileClient = InstrumentClient(new DataLakeFileClient(uri, tokenCredential, GetOptions()));

            // Act
            await fileClient.GetPropertiesAsync();

            // Assert
            Assert.AreEqual(fileName, fileClient.Name);
            Assert.AreEqual(fileSystemName, fileClient.FileSystemName);
            Assert.AreEqual($"{directoryName}/{fileName}", fileClient.Path);
            Assert.AreEqual(uri, fileClient.Uri);
        }

        [Test]
        public void Ctor_TokenCredential_Http()
        {
            // Arrange
            TokenCredential tokenCredential = GetOAuthCredential(TestConfigHierarchicalNamespace);
            Uri uri = new Uri(TestConfigHierarchicalNamespace.BlobServiceEndpoint).ToHttp();

            // Act
            TestHelper.AssertExpectedException(
                () => new DataLakeFileClient(uri, tokenCredential),
                new ArgumentException("Cannot use TokenCredential without HTTPS."));

            TestHelper.AssertExpectedException(
                () => new DataLakeFileClient(uri, tokenCredential, new DataLakeClientOptions()),
                new ArgumentException("Cannot use TokenCredential without HTTPS."));
        }

        [Test]
        public async Task CreateAsync()
        {
            await using DisposingFileSystem test = await GetNewFileSystem();
            DataLakeDirectoryClient directory = await test.FileSystem.CreateDirectoryAsync(GetNewDirectoryName());

            // Arrange
            DataLakeFileClient file = InstrumentClient(directory.GetFileClient(GetNewFileName()));

            // Act
            Response<PathInfo> response = await file.CreateAsync();

            // Assert
            AssertValidStoragePathInfo(response.Value);

        }

        [Test]
        public async Task CreateAsync_Error()
        {
            // Arrange
            DataLakeServiceClient service = GetServiceClient_SharedKey();
            DataLakeFileSystemClient fileSystem = InstrumentClient(service.GetFileSystemClient(GetNewFileSystemName()));
            DataLakeFileClient file = InstrumentClient(fileSystem.GetFileClient(GetNewFileName()));

            // Act
            await TestHelper.AssertExpectedExceptionAsync<RequestFailedException>(
                fileSystem.CreateDirectoryAsync(GetNewDirectoryName()),
                e => Assert.AreEqual("FilesystemNotFound", e.ErrorCode));
        }

        [Test]
        public async Task CreateAsync_HttpHeaders()
        {
            await using DisposingFileSystem test = await GetNewFileSystem();
            DataLakeDirectoryClient directory = await test.FileSystem.CreateDirectoryAsync(GetNewDirectoryName());

            // Arrange
            DataLakeFileClient file = InstrumentClient(directory.GetFileClient(GetNewFileName()));
            PathHttpHeaders headers = new PathHttpHeaders
            {
                ContentType = ContentType,
                ContentEncoding = ContentEncoding,
                ContentLanguage = ContentLanguage,
                ContentDisposition = ContentDisposition,
                CacheControl = CacheControl
            };

            // Act
            await file.CreateAsync(httpHeaders: headers);

            // Assert
            Response<PathProperties> response = await file.GetPropertiesAsync();
            Assert.AreEqual(ContentType, response.Value.ContentType);
            Assert.AreEqual(ContentEncoding, response.Value.ContentEncoding);
            Assert.AreEqual(ContentLanguage, response.Value.ContentLanguage);
            Assert.AreEqual(ContentDisposition, response.Value.ContentDisposition);
            Assert.AreEqual(CacheControl, response.Value.CacheControl);
        }

        [Test]
        public async Task CreateAsync_Metadata()
        {
            await using DisposingFileSystem test = await GetNewFileSystem();
            DataLakeDirectoryClient directory = await test.FileSystem.CreateDirectoryAsync(GetNewDirectoryName());

            // Arrange
            IDictionary<string, string> metadata = BuildMetadata();
            DataLakeFileClient file = InstrumentClient(directory.GetFileClient(GetNewFileName()));

            // Act
            await file.CreateAsync(metadata: metadata);

            // Assert
            Response<PathProperties> getPropertiesResponse = await file.GetPropertiesAsync();
            AssertMetadataEquality(metadata, getPropertiesResponse.Value.Metadata, isDirectory: false);
        }

        [Test]
        public async Task CreateAsync_PermissionAndUmask()
        {
            await using DisposingFileSystem test = await GetNewFileSystem();
            DataLakeDirectoryClient directory = await test.FileSystem.CreateDirectoryAsync(GetNewDirectoryName());

            // Arrange
            DataLakeFileClient file = InstrumentClient(directory.GetFileClient(GetNewFileName()));
            string permissions = "0777";
            string umask = "0057";

            // Act
            await file.CreateAsync(
                permissions: permissions,
                umask: umask);

            // Assert
            Response<PathAccessControl> response = await file.GetAccessControlAsync();
            AssertPathPermissionsEquality(PathPermissions.ParseSymbolicPermissions("rwx-w----"), response.Value.Permissions);
        }

        [Test]
        public async Task CreateAsync_Conditions()
        {
            var garbageLeaseId = GetGarbageLeaseId();
            foreach (AccessConditionParameters parameters in Conditions_Data)
            {
                await using DisposingFileSystem test = await GetNewFileSystem();
                DataLakeDirectoryClient directory = await test.FileSystem.CreateDirectoryAsync(GetNewDirectoryName());

                // Arrange
                // This directory is intentionally created twice
                DataLakeFileClient file = await directory.CreateFileAsync(GetNewFileName());

                parameters.Match = await SetupPathMatchCondition(file, parameters.Match);
                parameters.LeaseId = await SetupPathLeaseCondition(file, parameters.LeaseId, garbageLeaseId);

                DataLakeRequestConditions conditions = BuildDataLakeRequestConditions(
                    parameters: parameters,
                    lease: true);

                // Act
                Response<PathInfo> response = await file.CreateAsync(
                    conditions: conditions);

                // Assert
                Assert.IsNotNull(response.GetRawResponse().Headers.RequestId);
            }
        }

        [Test]
        public async Task CreateAsync_ConditionsFail()
        {
            var garbageLeaseId = GetGarbageLeaseId();
            foreach (AccessConditionParameters parameters in GetConditionsFail_Data(garbageLeaseId))
            {
                await using DisposingFileSystem test = await GetNewFileSystem();
                DataLakeDirectoryClient directory = await test.FileSystem.CreateDirectoryAsync(GetNewDirectoryName());

                // Arrange
                // This directory is intentionally created twice
                DataLakeFileClient file = await directory.CreateFileAsync(GetNewFileName());
                parameters.NoneMatch = await SetupPathMatchCondition(file, parameters.NoneMatch);
                DataLakeRequestConditions conditions = BuildDataLakeRequestConditions(
                    parameters: parameters,
                    lease: true);

                // Act
                await TestHelper.AssertExpectedExceptionAsync<RequestFailedException>(
                    file.CreateAsync(conditions: conditions),
                    e => { });
            }
        }

        [Test]
        public async Task CreateIfNotExistsAsync_NotExists()
        {
            // Arrange
            await using DisposingFileSystem test = await GetNewFileSystem();
            DataLakeDirectoryClient directory = await test.FileSystem.CreateDirectoryAsync(GetNewDirectoryName());
            DataLakeFileClient file = InstrumentClient(directory.GetFileClient(GetNewFileName()));

            // Act
            Response<PathInfo> response = await file.CreateIfNotExistsAsync();

            // Assert
            Assert.IsNotNull(response.Value.ETag);
        }

        [Test]
        public async Task CreateIfNotExistsAsync_Exists()
        {
            // Arrange
            await using DisposingFileSystem test = await GetNewFileSystem();
            DataLakeDirectoryClient directory = await test.FileSystem.CreateDirectoryAsync(GetNewDirectoryName());
            DataLakeFileClient file = InstrumentClient(directory.GetFileClient(GetNewFileName()));
            await file.CreateAsync();

            // Act
            Response<PathInfo> response = await file.CreateIfNotExistsAsync();

            // Assert
            Assert.IsNull(response);
        }

        [Test]
        public async Task CreateIfNotExistsAsync_Error()
        {
            // Arrange
            await using DisposingFileSystem test = await GetNewFileSystem();
            DataLakeDirectoryClient directory = await test.FileSystem.CreateDirectoryAsync(GetNewDirectoryName());
            DataLakeFileClient file = InstrumentClient(directory.GetFileClient(GetNewFileName()));
            DataLakeFileClient unauthorizedFile = InstrumentClient(new DataLakeFileClient(file.Uri, GetOptions()));

            // Act
            await TestHelper.AssertExpectedExceptionAsync<RequestFailedException>(
                unauthorizedFile.CreateIfNotExistsAsync(),
                e => Assert.AreEqual("AuthenticationFailed", e.ErrorCode));
        }

        [Test]
        public async Task ExistsAsync_Exists()
        {
            // Arrange
            await using DisposingFileSystem test = await GetNewFileSystem();
            DataLakeDirectoryClient directory = await test.FileSystem.CreateDirectoryAsync(GetNewDirectoryName());
            DataLakeFileClient file = InstrumentClient(directory.GetFileClient(GetNewFileName()));
            await file.CreateAsync();

            // Act
            Response<bool> response = await file.ExistsAsync();

            // Assert
            Assert.IsTrue(response.Value);
        }

        [Test]
        public async Task ExistsAsync_NotExists()
        {
            // Arrange
            await using DisposingFileSystem test = await GetNewFileSystem();
            DataLakeDirectoryClient directory = await test.FileSystem.CreateDirectoryAsync(GetNewDirectoryName());
            DataLakeFileClient file = InstrumentClient(directory.GetFileClient(GetNewFileName()));

            // Act
            Response<bool> response = await file.ExistsAsync();

            // Assert
            Assert.IsFalse(response.Value);
        }

        [Test]
        public async Task ExistsAsync_Error()
        {
            // Arrange
            await using DisposingFileSystem test = await GetNewFileSystem(publicAccessType: PublicAccessType.None);
            DataLakeDirectoryClient directory = await test.FileSystem.CreateDirectoryAsync(GetNewDirectoryName());
            DataLakeFileClient file = InstrumentClient(directory.GetFileClient(GetNewFileName()));
            DataLakeFileClient unauthorizedFile = InstrumentClient(new DataLakeFileClient(file.Uri, GetOptions()));

            // Act
            await TestHelper.AssertExpectedExceptionAsync<RequestFailedException>(
                unauthorizedFile.ExistsAsync(),
                e => Assert.AreEqual("NoAuthenticationInformation", e.ErrorCode));
        }

        [Test]
        public async Task DeleteIfExists_Exists()
        {
            // Arrange
            await using DisposingFileSystem test = await GetNewFileSystem();
            DataLakeDirectoryClient directory = await test.FileSystem.CreateDirectoryAsync(GetNewDirectoryName());
            DataLakeFileClient file = InstrumentClient(directory.GetFileClient(GetNewFileName()));
            await file.CreateAsync();

            // Act
            Response<bool> response = await file.DeleteIfExistsAsync();

            // Assert
            Assert.IsTrue(response.Value);
        }

        [Test]
        public async Task DeleteIfExists_NotExists()
        {
            // Arrange
            await using DisposingFileSystem test = await GetNewFileSystem();
            DataLakeDirectoryClient directory = await test.FileSystem.CreateDirectoryAsync(GetNewDirectoryName());
            DataLakeFileClient file = InstrumentClient(directory.GetFileClient(GetNewFileName()));

            // Act
            Response<bool> response = await file.DeleteIfExistsAsync();

            // Assert
            Assert.IsFalse(response.Value);
        }

        [Test]
        public async Task DeleteIfNotExistsAsync_Error()
        {
            // Arrange
            await using DisposingFileSystem test = await GetNewFileSystem();
            DataLakeDirectoryClient directory = await test.FileSystem.CreateDirectoryAsync(GetNewDirectoryName());
            DataLakeFileClient file = InstrumentClient(directory.GetFileClient(GetNewFileName()));
            DataLakeFileClient unauthorizedFile = InstrumentClient(new DataLakeFileClient(file.Uri, GetOptions()));

            // Act
            await TestHelper.AssertExpectedExceptionAsync<RequestFailedException>(
                unauthorizedFile.DeleteIfExistsAsync(),
                e => Assert.AreEqual("AuthenticationFailed", e.ErrorCode));
        }


        [Test]
        public async Task DeleteAsync()
        {
            await using DisposingFileSystem test = await GetNewFileSystem();
            DataLakeDirectoryClient directory = await test.FileSystem.CreateDirectoryAsync(GetNewDirectoryName());

            // Arrange
            DataLakeFileClient fileClient = await directory.CreateFileAsync(GetNewFileName());

            // Act
            await fileClient.DeleteAsync();
        }

        [Test]
        public async Task DeleteFileAsync_Error()
        {
            await using DisposingFileSystem test = await GetNewFileSystem();
            DataLakeDirectoryClient directory = await test.FileSystem.CreateDirectoryAsync(GetNewDirectoryName());

            // Arrange
            DataLakeFileClient fileClient = directory.GetFileClient(GetNewFileName());

            // Act
            await TestHelper.AssertExpectedExceptionAsync<RequestFailedException>(
                fileClient.DeleteAsync(),
                e => Assert.AreEqual("PathNotFound", e.ErrorCode));
        }

        [Test]
        public async Task DeleteAsync_Conditions()
        {
            var garbageLeaseId = GetGarbageLeaseId();
            foreach (AccessConditionParameters parameters in Conditions_Data)
            {
                await using DisposingFileSystem test = await GetNewFileSystem();

                // Arrange
                DataLakeFileClient file = await test.FileSystem.CreateFileAsync(GetNewFileName());

                parameters.Match = await SetupPathMatchCondition(file, parameters.Match);
                parameters.LeaseId = await SetupPathLeaseCondition(file, parameters.LeaseId, garbageLeaseId);
                DataLakeRequestConditions conditions = BuildDataLakeRequestConditions(
                    parameters: parameters,
                    lease: true);

                // Act
                await file.DeleteAsync(conditions: conditions);
            }
        }

        [Test]
        public async Task DeleteAsync_ConditionsFail()
        {
            var garbageLeaseId = GetGarbageLeaseId();
            foreach (AccessConditionParameters parameters in GetConditionsFail_Data(garbageLeaseId))
            {
                await using DisposingFileSystem test = await GetNewFileSystem();

                // Arrange
                DataLakeFileClient file = await test.FileSystem.CreateFileAsync(GetNewFileName());

                parameters.NoneMatch = await SetupPathMatchCondition(file, parameters.NoneMatch);
                DataLakeRequestConditions conditions = BuildDataLakeRequestConditions(
                    parameters: parameters,
                    lease: true);

                // Act
                await TestHelper.AssertExpectedExceptionAsync<RequestFailedException>(
                    file.DeleteAsync(conditions: conditions),
                    e => { });
            }
        }

        [Test]
        public async Task RenameAsync()
        {
            await using DisposingFileSystem test = await GetNewFileSystem();

            // Arrange
            DataLakeFileClient sourceFile = await test.FileSystem.CreateFileAsync(GetNewFileName());
            string destFileName = GetNewDirectoryName();

            // Act
            DataLakeFileClient destFile = await sourceFile.RenameAsync(destinationPath: destFileName);

            // Assert
            Response<PathProperties> response = await destFile.GetPropertiesAsync();
        }

        [Test]
        public async Task RenameAsync_FileSystem()
        {
            await using DisposingFileSystem sourceTest = await GetNewFileSystem();
            await using DisposingFileSystem destTest = await GetNewFileSystem();

            // Arrange
            DataLakeFileClient sourceFile = await sourceTest.FileSystem.CreateFileAsync(GetNewFileName());
            string destFileName = GetNewDirectoryName();

            // Act
            DataLakeFileClient destFile = await sourceFile.RenameAsync(
                destinationPath: destFileName,
                destinationFileSystem: destTest.FileSystem.Name);

            // Assert
            Response<PathProperties> response = await destFile.GetPropertiesAsync();
        }

        [Test]
        public async Task RenameAsync_Error()
        {
            await using DisposingFileSystem test = await GetNewFileSystem();

            // Arrange
            DataLakeFileClient sourceFile = InstrumentClient(test.FileSystem.GetFileClient(GetNewFileName()));
            string destPath = GetNewFileName();

            // Act
            await TestHelper.AssertExpectedExceptionAsync<RequestFailedException>(
                sourceFile.RenameAsync(destinationPath: destPath),
                e => Assert.AreEqual("SourcePathNotFound", e.ErrorCode));
        }

        [Test]
        public async Task RenameAsync_DestinationConditions()
        {
            var garbageLeaseId = GetGarbageLeaseId();
            foreach (AccessConditionParameters parameters in Conditions_Data)
            {
                await using DisposingFileSystem test = await GetNewFileSystem();

                // Arrange
                DataLakeFileClient sourceFile = await test.FileSystem.CreateFileAsync(GetNewFileName());
                DataLakeFileClient destFile = await test.FileSystem.CreateFileAsync(GetNewFileName());

                parameters.Match = await SetupPathMatchCondition(destFile, parameters.Match);
                parameters.LeaseId = await SetupPathLeaseCondition(destFile, parameters.LeaseId, garbageLeaseId);

                DataLakeRequestConditions conditions = BuildDataLakeRequestConditions(
                    parameters: parameters,
                    lease: true);

                // Act
                destFile = await sourceFile.RenameAsync(
                    destinationPath: destFile.Name,
                    destinationConditions: conditions);

                // Assert
                Response<PathProperties> response = await destFile.GetPropertiesAsync();
            }
        }

        [Test]
        public async Task RenameAsync_DestinationConditionsFail()
        {
            var garbageLeaseId = GetGarbageLeaseId();
            foreach (AccessConditionParameters parameters in GetConditionsFail_Data(garbageLeaseId))
            {
                await using DisposingFileSystem test = await GetNewFileSystem();

                // Arrange
                DataLakeFileClient sourceFile = await test.FileSystem.CreateFileAsync(GetNewFileName());
                DataLakeFileClient destFile = await test.FileSystem.CreateFileAsync(GetNewFileName());

                parameters.NoneMatch = await SetupPathMatchCondition(destFile, parameters.NoneMatch);
                DataLakeRequestConditions conditions = BuildDataLakeRequestConditions(
                    parameters: parameters,
                    lease: true);

                // Act
                await TestHelper.AssertExpectedExceptionAsync<RequestFailedException>(
                    sourceFile.RenameAsync(
                        destinationPath: destFile.Name,
                        destinationConditions: conditions),
                    e => { });
            }
        }

        [Test]
        public async Task RenameAsync_SourceConditions()
        {
            var garbageLeaseId = GetGarbageLeaseId();
            foreach (AccessConditionParameters parameters in Conditions_Data)
            {
                await using DisposingFileSystem test = await GetNewFileSystem();

                // Arrange
                DataLakeFileClient sourceFile = await test.FileSystem.CreateFileAsync(GetNewFileName());
                DataLakeFileClient destFile = await test.FileSystem.CreateFileAsync(GetNewFileName());

                parameters.Match = await SetupPathMatchCondition(sourceFile, parameters.Match);
                parameters.LeaseId = await SetupPathLeaseCondition(sourceFile, parameters.LeaseId, garbageLeaseId);

                DataLakeRequestConditions conditions = BuildDataLakeRequestConditions(
                    parameters: parameters,
                    lease: true);

                // Act
                destFile = await sourceFile.RenameAsync(
                    destinationPath: destFile.Name,
                    sourceConditions: conditions);

                // Assert
                Response<PathProperties> response = await destFile.GetPropertiesAsync();
            }
        }

        [Test]
        public async Task RenameAsync_SourceConditionsFail()
        {
            var garbageLeaseId = GetGarbageLeaseId();
            foreach (AccessConditionParameters parameters in GetConditionsFail_Data(garbageLeaseId))
            {
                await using DisposingFileSystem test = await GetNewFileSystem();

                // Arrange
                DataLakeFileClient sourceFile = await test.FileSystem.CreateFileAsync(GetNewFileName());
                DataLakeFileClient destFile = await test.FileSystem.CreateFileAsync(GetNewFileName());

                parameters.NoneMatch = await SetupPathMatchCondition(sourceFile, parameters.NoneMatch);
                DataLakeRequestConditions conditions = BuildDataLakeRequestConditions(
                    parameters: parameters,
                    lease: true);

                // Act
                await TestHelper.AssertExpectedExceptionAsync<RequestFailedException>(
                    sourceFile.RenameAsync(
                        destinationPath: destFile.Name,
                        sourceConditions: conditions),
                    e => { });
            }
        }

        [Test]
        public async Task GetAccessControlAsync()
        {
            await using DisposingFileSystem test = await GetNewFileSystem();
            DataLakeFileClient file = await test.FileSystem.CreateFileAsync(GetNewFileName());

            // Act
            PathAccessControl accessControl = await file.GetAccessControlAsync();

            // Assert
            Assert.IsNotNull(accessControl.Owner);
            Assert.IsNotNull(accessControl.Group);
            Assert.IsNotNull(accessControl.Permissions);
            Assert.IsNotNull(accessControl.AccessControlList);
        }

        [Test]
        public async Task GetAccessControlAsync_Oauth()
        {
            DataLakeServiceClient oauthService = GetServiceClient_OAuth();
            string fileSystemName = GetNewFileSystemName();
            string directoryName = GetNewDirectoryName();
            string fileName = GetNewFileName();

            await using DisposingFileSystem test = await GetNewFileSystem(fileSystemName: fileSystemName);
            DataLakeDirectoryClient directory = await test.FileSystem.CreateDirectoryAsync(directoryName);

            // Arrange
            DataLakeFileClient file = await directory.CreateFileAsync(fileName);
            DataLakeFileClient oauthFile = oauthService
                .GetFileSystemClient(fileSystemName)
                .GetDirectoryClient(directoryName)
                .GetFileClient(fileName);

            // Act
            PathAccessControl accessControl = await oauthFile.GetAccessControlAsync();

            // Assert
            Assert.IsNotNull(accessControl.Owner);
            Assert.IsNotNull(accessControl.Group);
            Assert.IsNotNull(accessControl.Permissions);
            Assert.IsNotNull(accessControl.AccessControlList);
        }

        [Test]
        public async Task GetAccessControlAsync_FileSystemSAS()
        {
            string fileSystemName = GetNewFileSystemName();
            string directoryName = GetNewDirectoryName();
            string fileName = GetNewFileName();

            await using DisposingFileSystem test = await GetNewFileSystem(fileSystemName: fileSystemName);
            DataLakeDirectoryClient directory = await test.FileSystem.CreateDirectoryAsync(directoryName);

            // Arrange
            DataLakeFileClient file = await directory.CreateFileAsync(fileName);

            DataLakeFileClient sasFile = InstrumentClient(
                GetServiceClient_DataLakeServiceSas_FileSystem(
                    fileSystemName: fileSystemName)
                .GetFileSystemClient(fileSystemName)
                .GetDirectoryClient(directoryName)
                .GetFileClient(fileName));

            // Act
            PathAccessControl accessControl = await sasFile.GetAccessControlAsync();

            // Assert
            Assert.IsNotNull(accessControl.Owner);
            Assert.IsNotNull(accessControl.Group);
            Assert.IsNotNull(accessControl.Permissions);
            Assert.IsNotNull(accessControl.AccessControlList);
        }

        [Test]
        public async Task GetAccessControlAsync_FileSystemIdentitySAS()
        {
            DataLakeServiceClient oauthService = GetServiceClient_OAuth();
            string fileSystemName = GetNewFileSystemName();
            string directoryName = GetNewDirectoryName();
            string fileName = GetNewFileName();

            await using DisposingFileSystem test = await GetNewFileSystem(fileSystemName: fileSystemName);
            DataLakeDirectoryClient directory = await test.FileSystem.CreateDirectoryAsync(directoryName);

            // Arrange
            DataLakeFileClient file = await directory.CreateFileAsync(fileName);

            Response<UserDelegationKey> userDelegationKey = await oauthService.GetUserDelegationKeyAsync(
                startsOn: null,
                expiresOn: Recording.UtcNow.AddHours(1));

            DataLakeFileClient identitySasFile = InstrumentClient(
                GetServiceClient_DataLakeServiceIdentitySas_FileSystem(
                    fileSystemName: fileSystemName,
                    userDelegationKey: userDelegationKey)
                .GetFileSystemClient(fileSystemName)
                .GetDirectoryClient(directoryName)
                .GetFileClient(fileName));

            // Act
            PathAccessControl accessControl = await identitySasFile.GetAccessControlAsync();

            // Assert
            Assert.IsNotNull(accessControl.Owner);
            Assert.IsNotNull(accessControl.Group);
            Assert.IsNotNull(accessControl.Permissions);
            Assert.IsNotNull(accessControl.AccessControlList);
            AssertSasUserDelegationKey(identitySasFile.Uri, userDelegationKey);
        }

        private void AssertSasUserDelegationKey(Uri uri, UserDelegationKey key)
        {
            DataLakeSasQueryParameters sas = new DataLakeUriBuilder(uri).Sas;
            Assert.AreEqual(key.SignedObjectId, sas.KeyObjectId);
            Assert.AreEqual(key.SignedExpiresOn, sas.KeyExpiresOn);
            Assert.AreEqual(key.SignedService, sas.KeyService);
            Assert.AreEqual(key.SignedStartsOn, sas.KeyStartsOn);
            Assert.AreEqual(key.SignedTenantId, sas.KeyTenantId);
            Assert.AreEqual(key.SignedVersion, sas.Version);
        }

        [Test]
        public async Task GetAccessControlAsync_PathSAS()
        {
            string fileSystemName = GetNewFileSystemName();
            string directoryName = GetNewDirectoryName();
            string fileName = GetNewFileName();

            await using DisposingFileSystem test = await GetNewFileSystem(fileSystemName: fileSystemName);
            DataLakeDirectoryClient directory = await test.FileSystem.CreateDirectoryAsync(directoryName);

            // Arrange
            DataLakeFileClient file = await directory.CreateFileAsync(fileName);

            DataLakeFileClient sasFile = InstrumentClient(
                GetServiceClient_DataLakeServiceSas_Path(
                    fileSystemName: fileSystemName,
                    path: directoryName + "/" + fileName)
                .GetFileSystemClient(fileSystemName)
                .GetDirectoryClient(directoryName)
                .GetFileClient(fileName));

            // Act
            PathAccessControl accessControl = await sasFile.GetAccessControlAsync();

            // Assert
            Assert.IsNotNull(accessControl.Owner);
            Assert.IsNotNull(accessControl.Group);
            Assert.IsNotNull(accessControl.Permissions);
            Assert.IsNotNull(accessControl.AccessControlList);
        }

        [Test]
        public async Task GetAccessControlAsync_PathIdentitySAS()
        {
            DataLakeServiceClient oauthService = GetServiceClient_OAuth();
            string fileSystemName = GetNewFileSystemName();
            string directoryName = GetNewDirectoryName();
            string fileName = GetNewFileName();

            await using DisposingFileSystem test = await GetNewFileSystem(fileSystemName: fileSystemName);
            DataLakeDirectoryClient directory = await test.FileSystem.CreateDirectoryAsync(directoryName);

            // Arrange
            DataLakeFileClient file = await directory.CreateFileAsync(fileName);

            Response<UserDelegationKey> userDelegationKey = await oauthService.GetUserDelegationKeyAsync(
                startsOn: null,
                expiresOn: Recording.UtcNow.AddHours(1));

            DataLakeFileClient identitySasFile = InstrumentClient(
                GetServiceClient_DataLakeServiceIdentitySas_Path(
                    fileSystemName: fileSystemName,
                    path: directoryName + "/" + fileName,
                    userDelegationKey: userDelegationKey)
                .GetFileSystemClient(fileSystemName)
                .GetDirectoryClient(directoryName)
                .GetFileClient(fileName));

            // Act
            PathAccessControl accessControl = await identitySasFile.GetAccessControlAsync();

            // Assert
            Assert.IsNotNull(accessControl.Owner);
            Assert.IsNotNull(accessControl.Group);
            Assert.IsNotNull(accessControl.Permissions);
            Assert.IsNotNull(accessControl.AccessControlList);
            AssertSasUserDelegationKey(identitySasFile.Uri, userDelegationKey);
        }

        [Test]
        public async Task GetAccessControlAsync_Error()
        {
            await using DisposingFileSystem test = await GetNewFileSystem();

            // Arrange
            DataLakeFileClient file = InstrumentClient(test.FileSystem.GetFileClient(GetNewFileName()));

            // Act
            await TestHelper.AssertExpectedExceptionAsync<RequestFailedException>(
                file.GetAccessControlAsync(),
                e => Assert.AreEqual("404", e.ErrorCode));
        }

        [Test]
        public async Task GetAccessControlAsync_Conditions()
        {
            var garbageLeaseId = GetGarbageLeaseId();
            foreach (AccessConditionParameters parameters in Conditions_Data)
            {
                await using DisposingFileSystem test = await GetNewFileSystem();

                // Arrange
                DataLakeFileClient file = await test.FileSystem.CreateFileAsync(GetNewFileName());

                parameters.Match = await SetupPathMatchCondition(file, parameters.Match);
                parameters.LeaseId = await SetupPathLeaseCondition(file, parameters.LeaseId, garbageLeaseId);
                DataLakeRequestConditions conditions = BuildDataLakeRequestConditions(
                    parameters: parameters,
                    lease: true);

                // Act
                await file.GetAccessControlAsync(conditions: conditions);
            }
        }

        [Ignore("service bug")]
        [Test]
        public async Task GetAccessControlAsync_ConditionsFail()
        {
            var garbageLeaseId = GetGarbageLeaseId();
            foreach (AccessConditionParameters parameters in GetConditionsFail_Data(garbageLeaseId))
            {
                await using DisposingFileSystem test = await GetNewFileSystem();

                // Arrange
                DataLakeFileClient file = await test.FileSystem.CreateFileAsync(GetNewFileName());

                parameters.NoneMatch = await SetupPathMatchCondition(file, parameters.NoneMatch);
                DataLakeRequestConditions conditions = BuildDataLakeRequestConditions(parameters);

                // Act
                await TestHelper.AssertExpectedExceptionAsync<RequestFailedException>(
                    file.GetAccessControlAsync(conditions: conditions),
                    e => { });
            }
        }

        [Ignore("service bug")]
        [Test]
        public async Task GetAccessControlAsync_InvalidLease()
        {
            await using DisposingFileSystem test = await GetNewFileSystem();

            // Arrange
            DataLakeFileClient file = await test.FileSystem.CreateFileAsync(GetNewFileName());
            DataLakeRequestConditions conditions = new DataLakeRequestConditions()
            {
                LeaseId = GetGarbageLeaseId()
            };

            // Act
            await TestHelper.AssertExpectedExceptionAsync<RequestFailedException>(
                file.GetAccessControlAsync(conditions: conditions),
                e => Assert.AreEqual("404", e.ErrorCode));
        }

        [Test]
        public async Task SetAccessControlAsync()
        {
            await using DisposingFileSystem test = await GetNewFileSystem();
            DataLakeFileClient file = await test.FileSystem.CreateFileAsync(GetNewFileName());

            // Act
            Response<PathInfo> response = await file.SetAccessControlListAsync(AccessControlList);

            // Assert
            AssertValidStoragePathInfo(response);
        }

        [Test]
        public async Task SetAccessControlAsync_Conditions()
        {
            var garbageLeaseId = GetGarbageLeaseId();
            foreach (AccessConditionParameters parameters in Conditions_Data)
            {
                await using DisposingFileSystem test = await GetNewFileSystem();

                // Arrange
                DataLakeFileClient file = await test.FileSystem.CreateFileAsync(GetNewFileName());

                parameters.Match = await SetupPathMatchCondition(file, parameters.Match);
                parameters.LeaseId = await SetupPathLeaseCondition(file, parameters.LeaseId, garbageLeaseId);
                DataLakeRequestConditions conditions = BuildDataLakeRequestConditions(
                    parameters: parameters,
                    lease: true);

                // Act
                Response<PathInfo> response = await file.SetAccessControlListAsync(
                    accessControlList: AccessControlList,
                    conditions: conditions);

                // Assert
                Assert.IsNotNull(response.GetRawResponse().Headers.RequestId);
            }
        }

        [Test]
        public async Task SetAccessControlAsync_ConditionsFail()
        {
            var garbageLeaseId = GetGarbageLeaseId();
            foreach (AccessConditionParameters parameters in GetConditionsFail_Data(garbageLeaseId))
            {
                await using DisposingFileSystem test = await GetNewFileSystem();

                // Arrange
                DataLakeFileClient file = await test.FileSystem.CreateFileAsync(GetNewFileName());

                parameters.NoneMatch = await SetupPathMatchCondition(file, parameters.NoneMatch);
                DataLakeRequestConditions conditions = BuildDataLakeRequestConditions(parameters);

                // Act
                await TestHelper.AssertExpectedExceptionAsync<RequestFailedException>(
                    file.SetAccessControlListAsync(
                        accessControlList: AccessControlList,
                        conditions: conditions),
                    e => { });
            }
        }

        [Test]
        public async Task SetPermissionsAsync()
        {
            await using DisposingFileSystem test = await GetNewFileSystem();
            DataLakeFileClient file = await test.FileSystem.CreateFileAsync(GetNewFileName());

            // Act
            Response<PathInfo> response = await file.SetPermissionsAsync(permissions: PathPermissions);

            // Assert
            AssertValidStoragePathInfo(response);
        }

        [Test]
        public async Task SetPermissionAsync_Conditions()
        {
            var garbageLeaseId = GetGarbageLeaseId();
            foreach (AccessConditionParameters parameters in Conditions_Data)
            {
                await using DisposingFileSystem test = await GetNewFileSystem();

                // Arrange
                DataLakeFileClient file = await test.FileSystem.CreateFileAsync(GetNewFileName());

                parameters.Match = await SetupPathMatchCondition(file, parameters.Match);
                parameters.LeaseId = await SetupPathLeaseCondition(file, parameters.LeaseId, garbageLeaseId);
                DataLakeRequestConditions conditions = BuildDataLakeRequestConditions(
                    parameters: parameters,
                    lease: true);

                // Act
                Response<PathInfo> response = await file.SetPermissionsAsync(
                    permissions: PathPermissions,
                    conditions: conditions);

                // Assert
                Assert.IsNotNull(response.GetRawResponse().Headers.RequestId);
            }
        }

        [Test]
        public async Task SetPermissionsAsync_ConditionsFail()
        {
            var garbageLeaseId = GetGarbageLeaseId();
            foreach (AccessConditionParameters parameters in GetConditionsFail_Data(garbageLeaseId))
            {
                await using DisposingFileSystem test = await GetNewFileSystem();

                // Arrange
                DataLakeFileClient file = await test.FileSystem.CreateFileAsync(GetNewFileName());

                parameters.NoneMatch = await SetupPathMatchCondition(file, parameters.NoneMatch);
                DataLakeRequestConditions conditions = BuildDataLakeRequestConditions(parameters);

                // Act
                await TestHelper.AssertExpectedExceptionAsync<RequestFailedException>(
                    file.SetPermissionsAsync(
                        permissions: PathPermissions,
                        conditions: conditions),
                    e => { });
            }
        }

        [Test]
        public async Task GetPropertiesAsync()
        {
            await using DisposingFileSystem test = await GetNewFileSystem();
            DataLakeFileClient file = await test.FileSystem.CreateFileAsync(GetNewFileName());

            // Act
            Response<PathProperties> response = await file.GetPropertiesAsync();

            // Assert
            Assert.IsNotNull(response.GetRawResponse().Headers.RequestId);
            Assert.IsFalse(response.Value.IsDirectory);
        }

        [Test]
        public async Task GetPropertiesAsync_Oauth()
        {
            DataLakeServiceClient oauthService = GetServiceClient_OAuth();
            string fileSystemName = GetNewFileSystemName();
            string directoryName = GetNewDirectoryName();
            string fileName = GetNewFileName();

            await using DisposingFileSystem test = await GetNewFileSystem(fileSystemName: fileSystemName);
            DataLakeDirectoryClient directory = await test.FileSystem.CreateDirectoryAsync(directoryName);

            // Arrange
            DataLakeFileClient file = await directory.CreateFileAsync(fileName);
            DataLakeFileClient oauthFile = oauthService
                .GetFileSystemClient(fileSystemName)
                .GetDirectoryClient(directoryName)
                .GetFileClient(fileName);

            // Act
            Response<PathProperties> response = await file.GetPropertiesAsync();

            // Assert
            Assert.IsNotNull(response.GetRawResponse().Headers.RequestId);
        }

        [Test]
        public async Task GetPropertiesAsync_FileSystemSAS()
        {
            string fileSystemName = GetNewFileSystemName();
            string directoryName = GetNewDirectoryName();
            string fileName = GetNewFileName();

            await using DisposingFileSystem test = await GetNewFileSystem(fileSystemName: fileSystemName);
            DataLakeDirectoryClient directory = await test.FileSystem.CreateDirectoryAsync(directoryName);

            // Arrange
            DataLakeFileClient file = await directory.CreateFileAsync(fileName);

            DataLakeFileClient sasFile = InstrumentClient(
                GetServiceClient_DataLakeServiceSas_FileSystem(
                    fileSystemName: fileSystemName)
                .GetFileSystemClient(fileSystemName)
                .GetDirectoryClient(directoryName)
                .GetFileClient(fileName));

            // Act
            Response<PathProperties> response = await sasFile.GetPropertiesAsync();

            // Assert
            Assert.IsNotNull(response.GetRawResponse().Headers.RequestId);
        }

        [Test]
        public async Task GetPropertiesAsync_FileSystemIdentitySAS()
        {
            DataLakeServiceClient oauthService = GetServiceClient_OAuth();
            string fileSystemName = GetNewFileSystemName();
            string directoryName = GetNewDirectoryName();
            string fileName = GetNewFileName();

            await using DisposingFileSystem test = await GetNewFileSystem(fileSystemName: fileSystemName);
            DataLakeDirectoryClient directory = await test.FileSystem.CreateDirectoryAsync(directoryName);

            // Arrange
            DataLakeFileClient file = await directory.CreateFileAsync(fileName);

            Response<UserDelegationKey> userDelegationKey = await oauthService.GetUserDelegationKeyAsync(
                startsOn: null,
                expiresOn: Recording.UtcNow.AddHours(1));

            DataLakeFileClient identitySasFile = InstrumentClient(
                GetServiceClient_DataLakeServiceIdentitySas_FileSystem(
                    fileSystemName: fileSystemName,
                    userDelegationKey: userDelegationKey)
                .GetFileSystemClient(fileSystemName)
                .GetDirectoryClient(directoryName)
                .GetFileClient(fileName));

            // Act
            Response<PathProperties> response = await identitySasFile.GetPropertiesAsync();

            // Assert
            Assert.IsNotNull(response.GetRawResponse().Headers.RequestId);
            AssertSasUserDelegationKey(identitySasFile.Uri, userDelegationKey);

        }

        [Test]
        public async Task GetPropertiesAsync_PathSAS()
        {
            var fileSystemName = GetNewFileSystemName();
            var directoryName = GetNewDirectoryName();
            string fileName = GetNewFileName();

            await using DisposingFileSystem test = await GetNewFileSystem(fileSystemName: fileSystemName);
            DataLakeDirectoryClient directory = await test.FileSystem.CreateDirectoryAsync(directoryName);

            // Arrange
            DataLakeFileClient file = await directory.CreateFileAsync(fileName);

            DataLakeFileClient sasFile = InstrumentClient(
                GetServiceClient_DataLakeServiceSas_Path(
                    fileSystemName: fileSystemName,
                    path: directoryName + "/" + fileName)
                .GetFileSystemClient(fileSystemName)
                .GetDirectoryClient(directoryName)
                .GetFileClient(fileName));

            // Act
            Response<PathProperties> response = await sasFile.GetPropertiesAsync();

            // Assert
            Assert.IsNotNull(response.GetRawResponse().Headers.RequestId);
        }

        [Test]
        public async Task GetPropertiesAsync_PathIdentitySAS()
        {
            DataLakeServiceClient oauthService = GetServiceClient_OAuth();
            string fileSystemName = GetNewFileSystemName();
            string directoryName = GetNewDirectoryName();
            string fileName = GetNewFileName();

            await using DisposingFileSystem test = await GetNewFileSystem(fileSystemName: fileSystemName);
            DataLakeDirectoryClient directory = await test.FileSystem.CreateDirectoryAsync(directoryName);

            // Arrange
            DataLakeFileClient file = await directory.CreateFileAsync(fileName);

            Response<UserDelegationKey> userDelegationKey = await oauthService.GetUserDelegationKeyAsync(
                startsOn: null,
                expiresOn: Recording.UtcNow.AddHours(1));

            DataLakeFileClient identitySasFile = InstrumentClient(
                GetServiceClient_DataLakeServiceIdentitySas_Path(
                    fileSystemName: fileSystemName,
                    path: directoryName + "/" + fileName,
                    userDelegationKey: userDelegationKey)
                .GetFileSystemClient(fileSystemName)
                .GetDirectoryClient(directoryName)
                .GetFileClient(fileName));

            // Act
            Response<PathProperties> response = await identitySasFile.GetPropertiesAsync();

            // Assert
            Assert.IsNotNull(response.GetRawResponse().Headers.RequestId);
            AssertSasUserDelegationKey(identitySasFile.Uri, userDelegationKey);
        }

        [Test]
        public async Task GetPropertiesAsync_Conditions()
        {
            var garbageLeaseId = GetGarbageLeaseId();
            foreach (AccessConditionParameters parameters in Conditions_Data)
            {
                await using DisposingFileSystem test = await GetNewFileSystem();
                DataLakeFileClient file = await test.FileSystem.CreateFileAsync(GetNewFileName());

                // Arrange
                parameters.Match = await SetupPathMatchCondition(file, parameters.Match);
                parameters.LeaseId = await SetupPathLeaseCondition(file, parameters.LeaseId, garbageLeaseId);
                DataLakeRequestConditions conditions = BuildDataLakeRequestConditions(
                    parameters: parameters,
                    lease: true);

                // Act
                Response<PathProperties> response = await file.GetPropertiesAsync(conditions: conditions);

                // Assert
                Assert.IsNotNull(response.GetRawResponse().Headers.RequestId);
            }
        }

        [Test]
        public async Task GetPropertiesAsync_ConditionsFail()
        {
            var garbageLeaseId = GetGarbageLeaseId();
            foreach (AccessConditionParameters parameters in GetConditionsFail_Data(garbageLeaseId))
            {
                await using DisposingFileSystem test = await GetNewFileSystem();
                DataLakeFileClient file = await test.FileSystem.CreateFileAsync(GetNewFileName());

                // Arrange
                parameters.NoneMatch = await SetupPathMatchCondition(file, parameters.NoneMatch);
                DataLakeRequestConditions conditions = BuildDataLakeRequestConditions(parameters);

                // Act
                await TestHelper.CatchAsync<Exception>(
                    async () =>
                    {
                        var _ = (await file.GetPropertiesAsync(
                            conditions: conditions)).Value;
                    });
            }
        }

        [Test]
        public async Task GetPropertiesAsync_Error()
        {
            await using DisposingFileSystem test = await GetNewFileSystem();

            // Arrange
            DataLakeFileClient file = InstrumentClient(test.FileSystem.GetFileClient(GetNewFileName()));

            // Act
            await TestHelper.AssertExpectedExceptionAsync<RequestFailedException>(
                file.GetPropertiesAsync(),
                e => Assert.AreEqual("BlobNotFound", e.ErrorCode));
        }

        [Test]
        public async Task SetHttpHeadersAsync()
        {
            var constants = new TestConstants(this);

            await using DisposingFileSystem test = await GetNewFileSystem();
            DataLakeFileClient file = await test.FileSystem.CreateFileAsync(GetNewFileName());

            // Act
            await file.SetHttpHeadersAsync(new PathHttpHeaders
            {
                CacheControl = constants.CacheControl,
                ContentDisposition = constants.ContentDisposition,
                ContentEncoding = constants.ContentEncoding,
                ContentLanguage = constants.ContentLanguage,
                ContentHash = constants.ContentMD5,
                ContentType = constants.ContentType
            });

            // Assert
            Response<PathProperties> response = await file.GetPropertiesAsync();
            Assert.AreEqual(constants.ContentType, response.Value.ContentType);
            TestHelper.AssertSequenceEqual(constants.ContentMD5, response.Value.ContentHash);
            Assert.AreEqual(constants.ContentEncoding, response.Value.ContentEncoding);
            Assert.AreEqual(constants.ContentLanguage, response.Value.ContentLanguage);
            Assert.AreEqual(constants.ContentDisposition, response.Value.ContentDisposition);
            Assert.AreEqual(constants.CacheControl, response.Value.CacheControl);
        }

        [Test]
        public async Task SetHttpHeadersAsync_Error()
        {
            var constants = new TestConstants(this);

            await using DisposingFileSystem test = await GetNewFileSystem();

            // Arrange
            DataLakeFileClient file = InstrumentClient(test.FileSystem.GetFileClient(GetNewFileName()));

            // Act
            await TestHelper.AssertExpectedExceptionAsync<RequestFailedException>(
                file.SetHttpHeadersAsync(new PathHttpHeaders
                {
                    CacheControl = constants.CacheControl,
                    ContentDisposition = constants.ContentDisposition,
                    ContentEncoding = constants.ContentEncoding,
                    ContentLanguage = constants.ContentLanguage,
                    ContentHash = constants.ContentMD5,
                    ContentType = constants.ContentType
                }),
                e => Assert.AreEqual("BlobNotFound", e.ErrorCode));
        }

        [Test]
        public async Task SetHttpHeadersAsync_Conditions()
        {
            var constants = new TestConstants(this);
            var garbageLeaseId = GetGarbageLeaseId();
            foreach (AccessConditionParameters parameters in Conditions_Data)
            {
                await using DisposingFileSystem test = await GetNewFileSystem();

                // Arrange
                DataLakeFileClient file = await test.FileSystem.CreateFileAsync(GetNewFileName());

                parameters.Match = await SetupPathMatchCondition(file, parameters.Match);
                parameters.LeaseId = await SetupPathLeaseCondition(file, parameters.LeaseId, garbageLeaseId);
                DataLakeRequestConditions conditions = BuildDataLakeRequestConditions(
                    parameters: parameters,
                    lease: true);

                // Act
                Response<PathInfo> response = await file.SetHttpHeadersAsync(
                    httpHeaders: new PathHttpHeaders
                    {
                        CacheControl = constants.CacheControl,
                        ContentDisposition = constants.ContentDisposition,
                        ContentEncoding = constants.ContentEncoding,
                        ContentLanguage = constants.ContentLanguage,
                        ContentHash = constants.ContentMD5,
                        ContentType = constants.ContentType
                    },
                    conditions: conditions);

                // Assert
                Assert.IsNotNull(response.GetRawResponse().Headers.RequestId);
            }
        }

        [Test]
        public async Task SetHttpHeadersAsync_ConditionsFail()
        {
            var constants = new TestConstants(this);
            var garbageLeaseId = GetGarbageLeaseId();
            foreach (AccessConditionParameters parameters in GetConditionsFail_Data(garbageLeaseId))
            {
                await using DisposingFileSystem test = await GetNewFileSystem();

                // Arrange
                DataLakeFileClient file = await test.FileSystem.CreateFileAsync(GetNewFileName());

                parameters.NoneMatch = await SetupPathMatchCondition(file, parameters.NoneMatch);
                DataLakeRequestConditions conditions = BuildDataLakeRequestConditions(parameters);

                // Act
                await TestHelper.AssertExpectedExceptionAsync<RequestFailedException>(
                    file.SetHttpHeadersAsync(
                        httpHeaders: new PathHttpHeaders
                        {
                            CacheControl = constants.CacheControl,
                            ContentDisposition = constants.ContentDisposition,
                            ContentEncoding = constants.ContentEncoding,
                            ContentLanguage = constants.ContentLanguage,
                            ContentHash = constants.ContentMD5,
                            ContentType = constants.ContentType
                        },
                        conditions: conditions),
                    e => { });
            }
        }

        [Test]
        public async Task SetMetadataAsync()
        {
            await using DisposingFileSystem test = await GetNewFileSystem();
            DataLakeFileClient file = await test.FileSystem.CreateFileAsync(GetNewFileName());

            // Arrange
            IDictionary<string, string> metadata = BuildMetadata();

            // Act
            await file.SetMetadataAsync(metadata);

            // Assert
            Response<PathProperties> response = await file.GetPropertiesAsync();
            AssertMetadataEquality(metadata, response.Value.Metadata, isDirectory: false);
        }

        [Test]
        public async Task SetMetadataAsync_Error()
        {
            await using DisposingFileSystem test = await GetNewFileSystem();

            // Arrange
            DataLakeFileClient file = InstrumentClient(test.FileSystem.GetFileClient(GetNewFileName()));
            IDictionary<string, string> metadata = BuildMetadata();

            // Act
            await TestHelper.AssertExpectedExceptionAsync<RequestFailedException>(
                file.SetMetadataAsync(metadata),
                e => Assert.AreEqual("BlobNotFound", e.ErrorCode));
        }

        [Test]
        public async Task SetMetadataAsync_Conditions()
        {
            var garbageLeaseId = GetGarbageLeaseId();
            foreach (AccessConditionParameters parameters in Conditions_Data)
            {
                await using DisposingFileSystem test = await GetNewFileSystem();

                // Arrange
                DataLakeFileClient file = await test.FileSystem.CreateFileAsync(GetNewFileName());
                IDictionary<string, string> metadata = BuildMetadata();

                parameters.Match = await SetupPathMatchCondition(file, parameters.Match);
                parameters.LeaseId = await SetupPathLeaseCondition(file, parameters.LeaseId, garbageLeaseId);
                DataLakeRequestConditions conditions = BuildDataLakeRequestConditions(
                    parameters: parameters,
                    lease: true);

                // Act
                Response<PathInfo> response = await file.SetMetadataAsync(
                    metadata: metadata,
                    conditions: conditions);

                // Assert
                Assert.IsNotNull(response.GetRawResponse().Headers.RequestId);
            }
        }

        [Test]
        public async Task SetMetadataAsync_ConditionsFail()
        {
            var garbageLeaseId = GetGarbageLeaseId();
            foreach (AccessConditionParameters parameters in GetConditionsFail_Data(garbageLeaseId))
            {
                await using DisposingFileSystem test = await GetNewFileSystem();

                // Arrange
                DataLakeFileClient file = await test.FileSystem.CreateFileAsync(GetNewFileName());
                IDictionary<string, string> metadata = BuildMetadata();

                parameters.NoneMatch = await SetupPathMatchCondition(file, parameters.NoneMatch);
                DataLakeRequestConditions conditions = BuildDataLakeRequestConditions(parameters);

                // Act
                await TestHelper.AssertExpectedExceptionAsync<RequestFailedException>(
                    file.SetMetadataAsync(
                        metadata: metadata,
                        conditions: conditions),
                    e => { });
            }
        }

        [Test]
        public async Task AppendDataAsync()
        {
            await using DisposingFileSystem test = await GetNewFileSystem();

            // Arrange
            DataLakeFileClient file = InstrumentClient(test.FileSystem.GetFileClient(GetNewFileName()));
            await file.CreateAsync();
            var data = GetRandomBuffer(Size);

            // Act
            using (var stream = new MemoryStream(data))
            {
                await file.AppendAsync(stream, 0);
            }
        }

        [Test]
        public async Task AppendDataAsync_EmptyStream()
        {
            await using DisposingFileSystem test = await GetNewFileSystem();

            // Arrange
            DataLakeFileClient file = InstrumentClient(test.FileSystem.GetFileClient(GetNewFileName()));
            await file.CreateAsync();

            // Act
            using (var stream = new MemoryStream())
            {
                await TestHelper.AssertExpectedExceptionAsync<RequestFailedException>(
                    file.AppendAsync(stream, 0),
                    e =>
                    {
                        Assert.AreEqual("InvalidHeaderValue", e.ErrorCode);
                        Assert.IsTrue(e.Message.Contains("The value for one of the HTTP headers is not in the correct format."));
                        Assert.AreEqual("Content-Length", e.Data["HeaderName"]);
                        Assert.AreEqual("0", e.Data["HeaderValue"]);
                    });
            }
        }

        [Test]
        public async Task AppendDataAsync_ProgressReporting()
        {
            await using DisposingFileSystem test = await GetNewFileSystem();

            // Arrange
            DataLakeFileClient file = InstrumentClient(test.FileSystem.GetFileClient(GetNewFileName()));
            await file.CreateAsync();
            var data = GetRandomBuffer(Size);
            TestProgress progress = new TestProgress();

            // Act
            using (var stream = new MemoryStream(data))
            {
                await file.AppendAsync(stream, 0, progressHandler: progress);
            }

            // Assert
            Assert.IsFalse(progress.List.Count == 0);

            Assert.AreEqual(Size, progress.List[progress.List.Count - 1]);

        }

        [Test]
        public async Task AppendDataAsync_ContentHash()
        {
            await using DisposingFileSystem test = await GetNewFileSystem();

            // Arrange
            DataLakeFileClient file = InstrumentClient(test.FileSystem.GetFileClient(GetNewFileName()));
            await file.CreateAsync();
            var data = GetRandomBuffer(Size);
            byte[] contentHash = MD5.Create().ComputeHash(data);

            // Act
            using (var stream = new MemoryStream(data))
            {
                await file.AppendAsync(stream, 0, contentHash: contentHash);
            }
        }

        [Test]
        public async Task AppendDataAsync_Error()
        {
            await using DisposingFileSystem test = await GetNewFileSystem();

            // Arrange
            DataLakeFileClient file = InstrumentClient(test.FileSystem.GetFileClient(GetNewFileName()));
            var data = GetRandomBuffer(Size);

            // Act
            using (var stream = new MemoryStream(data))
            {
                await TestHelper.AssertExpectedExceptionAsync<RequestFailedException>(
                    file.AppendAsync(stream, 0),
                        e => Assert.AreEqual("PathNotFound", e.ErrorCode));
            }
        }

        [Test]
        public async Task AppendDataAsync_Position()
        {
            await using DisposingFileSystem test = await GetNewFileSystem();

            // Arrange
            DataLakeFileClient file = InstrumentClient(test.FileSystem.GetFileClient(GetNewFileName()));
            await file.CreateAsync();
            var data0 = GetRandomBuffer(Constants.KB);
            var data1 = GetRandomBuffer(Constants.KB);

            // Act
            using (var stream = new MemoryStream(data0))
            {
                await file.AppendAsync(stream, 0);
            }
            using (var stream = new MemoryStream(data1))
            {
                await file.AppendAsync(stream, Constants.KB);
            }
            await file.FlushAsync(2 * Constants.KB);

            // Assert
            Response<FileDownloadInfo> response = await file.ReadAsync(new HttpRange(Constants.KB, Constants.KB));
            Assert.AreEqual(data1.Length, response.Value.ContentLength);
            var actual = new MemoryStream();
            await response.Value.Content.CopyToAsync(actual);
            TestHelper.AssertSequenceEqual(data1, actual.ToArray());
        }

        [Test]
        public async Task AppendDataAsync_Lease()
        {
            await using DisposingFileSystem test = await GetNewFileSystem();

            // Arrange
            DataLakeFileClient file = InstrumentClient(test.FileSystem.GetFileClient(GetNewFileName()));
            await file.CreateAsync();
            var data = GetRandomBuffer(Size);
            var leaseId = Recording.Random.NewGuid().ToString();
            var duration = TimeSpan.FromSeconds(15);
            Response<DataLakeLease> response = await InstrumentClient(file.GetDataLakeLeaseClient(leaseId)).AcquireAsync(duration);

            // Act
            using (var stream = new MemoryStream(data))
            {
                await file.AppendAsync(stream, 0, leaseId: response.Value.LeaseId);
            }
        }

        [Test]
        public async Task AppendDataAsync_InvalidLease()
        {
            await using DisposingFileSystem test = await GetNewFileSystem();

            // Arrange
            DataLakeFileClient file = InstrumentClient(test.FileSystem.GetFileClient(GetNewFileName()));
            await file.CreateAsync();
            var data = GetRandomBuffer(Size);

            // Act
            using (var stream = new MemoryStream(data))
            {
                await TestHelper.AssertExpectedExceptionAsync<RequestFailedException>(
                    file.AppendAsync(stream, 0, leaseId: Recording.Random.NewGuid().ToString()),
                        e => Assert.AreEqual("LeaseNotPresent", e.ErrorCode));
            }
        }

        [Test]
        public async Task AppendDataAsync_NullStream_Error()
        {
            await using DisposingFileSystem test = await GetNewFileSystem();

            // Arrange
            DataLakeFileClient file = InstrumentClient(test.FileSystem.GetFileClient(GetNewFileName()));
            await file.CreateAsync();

            // Act
            using (var stream = (MemoryStream)null)
            {
                // Check if the correct param name that is causing the error is being returned
                await TestHelper.AssertExpectedExceptionAsync<ArgumentNullException>(
                    file.AppendAsync(
                        content: stream,
                        offset: 0),
                    e => Assert.AreEqual("body", e.ParamName));
            }
        }


        [Test]
        public async Task FlushDataAsync()
        {
            await using DisposingFileSystem test = await GetNewFileSystem();

            // Arrange
            DataLakeFileClient file = InstrumentClient(test.FileSystem.GetFileClient(GetNewFileName()));
            await file.CreateAsync();
            var data = GetRandomBuffer(Constants.KB);

            using (var stream = new MemoryStream(data))
            {
                await file.AppendAsync(stream, Constants.KB);
            }

            // Act
            Response<PathInfo> response = await file.FlushAsync(0);

            // Assert
            AssertValidStoragePathInfo(response.Value);
        }

        [Test]
        public async Task FlushDataAsync_HttpHeaders()
        {
            await using DisposingFileSystem test = await GetNewFileSystem();

            // Arrange
            DataLakeFileClient file = InstrumentClient(test.FileSystem.GetFileClient(GetNewFileName()));
            await file.CreateAsync();
            byte[] data = GetRandomBuffer(Constants.KB);
            byte[] contentHash = MD5.Create().ComputeHash(data);
            PathHttpHeaders headers = new PathHttpHeaders
            {
                ContentType = ContentType,
                ContentEncoding = ContentEncoding,
                ContentLanguage = ContentLanguage,
                ContentDisposition = ContentDisposition,
                CacheControl = CacheControl,
                ContentHash = contentHash
            };

            using (var stream = new MemoryStream(data))
            {
                await file.AppendAsync(stream, 0);
            }

            // Act
            await file.FlushAsync(Constants.KB, httpHeaders: headers);

            // Assert
            Response<PathProperties> response = await file.GetPropertiesAsync();
            Assert.AreEqual(ContentType, response.Value.ContentType);
            Assert.AreEqual(ContentEncoding, response.Value.ContentEncoding);
            Assert.AreEqual(ContentLanguage, response.Value.ContentLanguage);
            Assert.AreEqual(ContentDisposition, response.Value.ContentDisposition);
            Assert.AreEqual(CacheControl, response.Value.CacheControl);
            TestHelper.AssertSequenceEqual(contentHash, response.Value.ContentHash);
        }

        [Test]
        public async Task FlushDataAsync_Position()
        {
            await using DisposingFileSystem test = await GetNewFileSystem();

            // Arrange
            DataLakeFileClient file = InstrumentClient(test.FileSystem.GetFileClient(GetNewFileName()));
            await file.CreateAsync();
            var data = GetRandomBuffer(Constants.KB);

            using (var stream = new MemoryStream(data))
            {
                await file.AppendAsync(stream, 0);
            }

            // Act
            Response<PathInfo> response = await file.FlushAsync(0);

            // Assert
            AssertValidStoragePathInfo(response.Value);
        }

        [Test]
        public async Task FlushDataAsync_RetainUncommittedData()
        {
            await using DisposingFileSystem test = await GetNewFileSystem();

            // Arrange
            DataLakeFileClient file = InstrumentClient(test.FileSystem.GetFileClient(GetNewFileName()));
            await file.CreateAsync();
            var data = GetRandomBuffer(Constants.KB);

            using (var stream = new MemoryStream(data))
            {
                await file.AppendAsync(stream, Constants.KB);
            }

            // Act
            Response<PathInfo> response = await file.FlushAsync(0, retainUncommittedData: true);

            // Assert
            AssertValidStoragePathInfo(response.Value);
        }

        [Test]
        public async Task FlushDataAsync_Close()
        {
            await using DisposingFileSystem test = await GetNewFileSystem();

            // Arrange
            DataLakeFileClient file = InstrumentClient(test.FileSystem.GetFileClient(GetNewFileName()));
            await file.CreateAsync();
            var data = GetRandomBuffer(Constants.KB);

            using (var stream = new MemoryStream(data))
            {
                await file.AppendAsync(stream, Constants.KB);
            }

            // Act
            Response<PathInfo> response = await file.FlushAsync(0, close: true);

            // Assert
            AssertValidStoragePathInfo(response.Value);
        }

        [Test]
        public async Task FlushDataAsync_Conditions()
        {
            var garbageLeaseId = GetGarbageLeaseId();
            foreach (AccessConditionParameters parameters in Conditions_Data)
            {
                await using DisposingFileSystem test = await GetNewFileSystem();

                // Arrange
                DataLakeFileClient file = InstrumentClient(test.FileSystem.GetFileClient(GetNewFileName()));
                await file.CreateAsync();
                var data = GetRandomBuffer(Constants.KB);

                using (var stream = new MemoryStream(data))
                {
                    await file.AppendAsync(stream, 0);
                }

                parameters.Match = await SetupPathMatchCondition(file, parameters.Match);
                parameters.LeaseId = await SetupPathLeaseCondition(file, parameters.LeaseId, garbageLeaseId);
                DataLakeRequestConditions conditions = BuildDataLakeRequestConditions(
                    parameters: parameters,
                    lease: true);

                // Act
                await file.FlushAsync(Constants.KB, conditions: conditions);
            }
        }

        [Test]
        public async Task FlushDataAsync_ConditionsFail()
        {
            var garbageLeaseId = GetGarbageLeaseId();
            foreach (AccessConditionParameters parameters in GetConditionsFail_Data(garbageLeaseId))
            {
                await using DisposingFileSystem test = await GetNewFileSystem();

                // Arrange
                DataLakeFileClient file = InstrumentClient(test.FileSystem.GetFileClient(GetNewFileName()));
                await file.CreateAsync();
                var data = GetRandomBuffer(Size);

                using (var stream = new MemoryStream(data))
                {
                    await file.AppendAsync(stream, 0);
                }

                parameters.NoneMatch = await SetupPathMatchCondition(file, parameters.NoneMatch);
                DataLakeRequestConditions conditions = BuildDataLakeRequestConditions(parameters);

                // Act
                await TestHelper.AssertExpectedExceptionAsync<RequestFailedException>(
                    file.FlushAsync(Constants.KB, conditions: conditions),
                    e => { });
            }
        }

        [Test]
        public async Task FlushDataAsync_Error()
        {
            await using DisposingFileSystem test = await GetNewFileSystem();

            // Arrange
            DataLakeFileClient file = InstrumentClient(test.FileSystem.GetFileClient(GetNewFileName()));

            // Act
            await TestHelper.AssertExpectedExceptionAsync<RequestFailedException>(
                file.FlushAsync(0),
                    e => Assert.AreEqual("PathNotFound", e.ErrorCode));
        }

        [Test]
        public async Task ReadAsync()
        {
            await using DisposingFileSystem test = await GetNewFileSystem();

            // Arrange
            var data = GetRandomBuffer(Constants.KB);
            DataLakeFileClient fileClient = await test.FileSystem.CreateFileAsync(GetNewFileName());
            using (var stream = new MemoryStream(data))
            {
                await fileClient.AppendAsync(stream, 0);
            }

            await fileClient.FlushAsync(Constants.KB);

            // Act
            Response<FileDownloadInfo> response = await fileClient.ReadAsync();

            // Assert
            Assert.AreEqual(data.Length, response.Value.ContentLength);
            Assert.IsNotNull(response.Value.Properties.LastModified);
            Assert.IsNotNull(response.Value.Properties.AcceptRanges);
            Assert.IsNotNull(response.Value.Properties.ETag);
            Assert.IsNotNull(response.Value.Properties.LeaseStatus);
            Assert.IsNotNull(response.Value.Properties.LeaseState);
            Assert.IsNotNull(response.Value.Properties.IsServerEncrypted);

            var actual = new MemoryStream();
            await response.Value.Content.CopyToAsync(actual);
            TestHelper.AssertSequenceEqual(data, actual.ToArray());
        }

        [Test]
        public async Task ReadAsync_Range()
        {
            await using DisposingFileSystem test = await GetNewFileSystem();

            // Arrange
            var data = GetRandomBuffer(Constants.KB);
            DataLakeFileClient fileClient = await test.FileSystem.CreateFileAsync(GetNewFileName());
            using (var stream = new MemoryStream(data))
            {
                await fileClient.AppendAsync(stream, 0);
            }

            await fileClient.FlushAsync(Constants.KB);
            HttpRange httpRange = new HttpRange(256, 512);

            // Act
            Response<FileDownloadInfo> response = await fileClient.ReadAsync(
                range: httpRange,
                rangeGetContentHash: true);

            // Assert
            var actual = new MemoryStream();
            await response.Value.Content.CopyToAsync(actual);
            TestHelper.AssertSequenceEqual(data.Skip(256).Take(512).ToArray(), actual.ToArray());
        }

        [Test]
        public async Task ReadAsync_RangeGetContentHash()
        {
            await using DisposingFileSystem test = await GetNewFileSystem();

            // Arrange
            var data = GetRandomBuffer(Constants.KB);
            DataLakeFileClient fileClient = await test.FileSystem.CreateFileAsync(GetNewFileName());
            using (var stream = new MemoryStream(data))
            {
                await fileClient.AppendAsync(stream, 0);
            }

            await fileClient.FlushAsync(Constants.KB);
            HttpRange httpRange = new HttpRange(0, 1024);

            // Act
            Response<FileDownloadInfo> response = await fileClient.ReadAsync(
                range: httpRange,
                rangeGetContentHash: true);

            // Assert
            Assert.IsNotNull(response.Value.ContentHash);

        }

        [Test]
        public async Task ReadAsync_Conditions()
        {
            var garbageLeaseId = GetGarbageLeaseId();
            foreach (AccessConditionParameters parameters in Conditions_Data)
            {
                await using DisposingFileSystem test = await GetNewFileSystem();

                // Arrange
                var data = GetRandomBuffer(Constants.KB);
                DataLakeFileClient file = await test.FileSystem.CreateFileAsync(GetNewFileName());
                using (var stream = new MemoryStream(data))
                {
                    await file.AppendAsync(stream, 0);
                }

                await file.FlushAsync(Constants.KB);

                parameters.Match = await SetupPathMatchCondition(file, parameters.Match);
                parameters.LeaseId = await SetupPathLeaseCondition(file, parameters.LeaseId, garbageLeaseId);
                DataLakeRequestConditions conditions = BuildDataLakeRequestConditions(
                    parameters: parameters,
                    lease: true);

                // Act
                Response<FileDownloadInfo> response = await file.ReadAsync(
                    conditions: conditions);

                // Assert
                Assert.IsNotNull(response.GetRawResponse().Headers.RequestId);
            }
        }

        [Test]
        public async Task ReadAsync_ConditionsFail()
        {
            var garbageLeaseId = GetGarbageLeaseId();
            foreach (AccessConditionParameters parameters in GetConditionsFail_Data(garbageLeaseId))
            {
                await using DisposingFileSystem test = await GetNewFileSystem();

                // Arrange
                var data = GetRandomBuffer(Constants.KB);
                DataLakeFileClient file = await test.FileSystem.CreateFileAsync(GetNewFileName());
                using (var stream = new MemoryStream(data))
                {
                    await file.AppendAsync(stream, 0);
                }

                await file.FlushAsync(Constants.KB);

                parameters.NoneMatch = await SetupPathMatchCondition(file, parameters.NoneMatch);
                DataLakeRequestConditions conditions = BuildDataLakeRequestConditions(parameters);

                // Act
                await TestHelper.CatchAsync<Exception>(
                    async () =>
                    {
                        var _ = (await file.ReadAsync(
                            conditions: conditions)).Value;
                    });
            }
        }

        [Test]
        public async Task ReadAsync_Error()
        {
            await using DisposingFileSystem test = await GetNewFileSystem();

            // Arrange
            DataLakeFileClient file = InstrumentClient(test.FileSystem.GetFileClient(GetNewFileName()));

            // Act
            await TestHelper.AssertExpectedExceptionAsync<RequestFailedException>(
                file.ReadAsync(),
                    e => Assert.AreEqual("BlobNotFound", e.ErrorCode));
        }

        [Test]
        public async Task AcquireLeaseAsync()
        {
            await using DisposingFileSystem test = await GetNewFileSystem();

            // Arrange
            DataLakeFileClient file = await test.FileSystem.CreateFileAsync(GetNewFileName());

            var leaseId = Recording.Random.NewGuid().ToString();
            var duration = TimeSpan.FromSeconds(15);

            // Act
            Response<DataLakeLease> response = await InstrumentClient(file.GetDataLakeLeaseClient(leaseId)).AcquireAsync(duration);

            // Assert
            Assert.IsNotNull(response.GetRawResponse().Headers.RequestId);
        }

        [Test]
        public async Task AcquireLeaseAsync_Conditions()
        {
            foreach (AccessConditionParameters parameters in NoLease_Conditions_Data)
            {
                await using DisposingFileSystem test = await GetNewFileSystem();

                // Arrange
                DataLakeFileClient file = await test.FileSystem.CreateFileAsync(GetNewFileName());

                var leaseId = Recording.Random.NewGuid().ToString();
                var duration = TimeSpan.FromSeconds(15);

                parameters.Match = await SetupPathMatchCondition(file, parameters.Match);
                RequestConditions conditions = BuildRequestConditions(
                    parameters: parameters);

                // Act
                Response<DataLakeLease> response = await InstrumentClient(file.GetDataLakeLeaseClient(leaseId)).AcquireAsync(
                    duration: duration,
                    conditions: conditions);

                // Assert
                Assert.IsNotNull(response.GetRawResponse().Headers.RequestId);
            }
        }

        [Test]
        public async Task AcquireLeaseAsync_ConditionsFail()
        {
            foreach (AccessConditionParameters parameters in NoLease_ConditionsFail_Data)
            {
                await using DisposingFileSystem test = await GetNewFileSystem();

                // Arrange
                DataLakeFileClient file = await test.FileSystem.CreateFileAsync(GetNewFileName());

                var leaseId = Recording.Random.NewGuid().ToString();
                var duration = TimeSpan.FromSeconds(15);

                parameters.NoneMatch = await SetupPathMatchCondition(file, parameters.NoneMatch);
                RequestConditions conditions = BuildRequestConditions(parameters);

                // Act
                await TestHelper.AssertExpectedExceptionAsync<RequestFailedException>(
                    InstrumentClient(file.GetDataLakeLeaseClient(leaseId)).AcquireAsync(
                        duration: duration,
                        conditions: conditions),
                    e => { });
            }
        }

        [Test]
        public async Task AcquireLeaseAsync_Error()
        {
            await using DisposingFileSystem test = await GetNewFileSystem();

            // Arrange
            DataLakeFileClient file = InstrumentClient(test.FileSystem.GetFileClient(GetNewFileName()));
            var leaseId = Recording.Random.NewGuid().ToString();
            var duration = TimeSpan.FromSeconds(15);

            // Act
            await TestHelper.AssertExpectedExceptionAsync<RequestFailedException>(
                InstrumentClient(file.GetDataLakeLeaseClient(leaseId)).AcquireAsync(duration),
                e => Assert.AreEqual("BlobNotFound", e.ErrorCode));
        }

        [Test]
        public async Task RenewLeaseAsync()
        {
            await using DisposingFileSystem test = await GetNewFileSystem();

            // Arrange
            DataLakeFileClient file = await test.FileSystem.CreateFileAsync(GetNewFileName());

            var leaseId = Recording.Random.NewGuid().ToString();
            var duration = TimeSpan.FromSeconds(15);

            DataLakeLeaseClient lease = InstrumentClient(file.GetDataLakeLeaseClient(leaseId));
            await lease.AcquireAsync(duration);

            // Act
            Response<DataLakeLease> response = await lease.RenewAsync();

            // Assert
            Assert.IsNotNull(response.GetRawResponse().Headers.RequestId);
        }

        [Test]
        public async Task RenewLeaseAsync_Conditions()
        {
            foreach (AccessConditionParameters parameters in NoLease_Conditions_Data)
            {
                await using DisposingFileSystem test = await GetNewFileSystem();

                // Arrange
                DataLakeFileClient file = await test.FileSystem.CreateFileAsync(GetNewFileName());

                var leaseId = Recording.Random.NewGuid().ToString();
                var duration = TimeSpan.FromSeconds(15);

                parameters.Match = await SetupPathMatchCondition(file, parameters.Match);
                RequestConditions conditions = BuildRequestConditions(
                    parameters: parameters);

                DataLakeLeaseClient lease = InstrumentClient(file.GetDataLakeLeaseClient(leaseId));
                await lease.AcquireAsync(duration: duration);

                // Act
                Response<DataLakeLease> response = await lease.RenewAsync(conditions: conditions);

                // Assert
                Assert.IsNotNull(response.GetRawResponse().Headers.RequestId);
            }
        }

        [Test]
        public async Task RenewLeaseAsync_ConditionsFail()
        {
            foreach (AccessConditionParameters parameters in NoLease_ConditionsFail_Data)
            {
                await using DisposingFileSystem test = await GetNewFileSystem();

                // Arrange
                DataLakeFileClient file = await test.FileSystem.CreateFileAsync(GetNewFileName());

                var leaseId = Recording.Random.NewGuid().ToString();
                var duration = TimeSpan.FromSeconds(15);

                parameters.NoneMatch = await SetupPathMatchCondition(file, parameters.NoneMatch);
                RequestConditions conditions = BuildRequestConditions(parameters);

                DataLakeLeaseClient lease = InstrumentClient(file.GetDataLakeLeaseClient(leaseId));
                await lease.AcquireAsync(duration: duration);

                // Act
                await TestHelper.AssertExpectedExceptionAsync<RequestFailedException>(
                    lease.RenewAsync(conditions: conditions),
                    e => { });
            }
        }

        [Test]
        public async Task RenewLeaseAsync_Error()
        {
            await using DisposingFileSystem test = await GetNewFileSystem();

            // Arrange
            DataLakeFileClient file = InstrumentClient(test.FileSystem.GetFileClient(GetNewFileName()));
            var leaseId = Recording.Random.NewGuid().ToString();

            // Act
            await TestHelper.AssertExpectedExceptionAsync<RequestFailedException>(
                InstrumentClient(file.GetDataLakeLeaseClient(leaseId)).ReleaseAsync(),
                e => Assert.AreEqual("BlobNotFound", e.ErrorCode));
        }

        [Test]
        public async Task ReleaseLeaseAsync()
        {
            await using DisposingFileSystem test = await GetNewFileSystem();

            // Arrange
            DataLakeFileClient file = await test.FileSystem.CreateFileAsync(GetNewFileName());

            var leaseId = Recording.Random.NewGuid().ToString();
            var duration = TimeSpan.FromSeconds(15);

            DataLakeLeaseClient lease = InstrumentClient(file.GetDataLakeLeaseClient(leaseId));
            await lease.AcquireAsync(duration);

            // Act
            Response<ReleasedObjectInfo> response = await lease.ReleaseAsync();

            // Assert
            Assert.IsNotNull(response.GetRawResponse().Headers.RequestId);
        }

        [Test]
        public async Task ReleaseLeaseAsync_Conditions()
        {
            foreach (AccessConditionParameters parameters in NoLease_Conditions_Data)
            {
                await using DisposingFileSystem test = await GetNewFileSystem();

                // Arrange
                DataLakeFileClient file = await test.FileSystem.CreateFileAsync(GetNewFileName());

                var leaseId = Recording.Random.NewGuid().ToString();
                var duration = TimeSpan.FromSeconds(15);

                parameters.Match = await SetupPathMatchCondition(file, parameters.Match);
                RequestConditions conditions = BuildRequestConditions(
                    parameters: parameters);

                DataLakeLeaseClient lease = InstrumentClient(file.GetDataLakeLeaseClient(leaseId));
                await lease.AcquireAsync(duration: duration);

                // Act
                Response<ReleasedObjectInfo> response = await lease.ReleaseAsync(conditions: conditions);

                // Assert
                Assert.IsNotNull(response.GetRawResponse().Headers.RequestId);
            }
        }

        [Test]
        public async Task ReleaseLeaseAsync_ConditionsFail()
        {
            foreach (AccessConditionParameters parameters in NoLease_ConditionsFail_Data)
            {
                await using DisposingFileSystem test = await GetNewFileSystem();

                // Arrange
                DataLakeFileClient file = await test.FileSystem.CreateFileAsync(GetNewFileName());

                var leaseId = Recording.Random.NewGuid().ToString();
                var duration = TimeSpan.FromSeconds(15);

                parameters.NoneMatch = await SetupPathMatchCondition(file, parameters.NoneMatch);
                RequestConditions conditions = BuildRequestConditions(parameters);

                DataLakeLeaseClient lease = InstrumentClient(file.GetDataLakeLeaseClient(leaseId));
                await lease.AcquireAsync(duration: duration);

                // Act
                await TestHelper.AssertExpectedExceptionAsync<RequestFailedException>(
                    lease.ReleaseAsync(conditions: conditions),
                    e => { });
            }
        }

        [Test]
        public async Task ReleaseLeaseAsync_Error()
        {
            await using DisposingFileSystem test = await GetNewFileSystem();

            // Arrange
            DataLakeFileClient file = InstrumentClient(test.FileSystem.GetFileClient(GetNewFileName()));
            var leaseId = Recording.Random.NewGuid().ToString();

            // Act
            await TestHelper.AssertExpectedExceptionAsync<RequestFailedException>(
                InstrumentClient(file.GetDataLakeLeaseClient(leaseId)).RenewAsync(),
                e => Assert.AreEqual("BlobNotFound", e.ErrorCode));
        }

        [Test]
        public async Task ChangeLeaseAsync()
        {
            await using DisposingFileSystem test = await GetNewFileSystem();

            // Arrange
            DataLakeFileClient file = await test.FileSystem.CreateFileAsync(GetNewFileName());

            var leaseId = Recording.Random.NewGuid().ToString();
            var newLeaseId = Recording.Random.NewGuid().ToString();
            var duration = TimeSpan.FromSeconds(15);

            DataLakeLeaseClient lease = InstrumentClient(file.GetDataLakeLeaseClient(leaseId));
            await lease.AcquireAsync(duration);

            // Act
            Response<DataLakeLease> response = await lease.ChangeAsync(newLeaseId);

            // Assert
            Assert.IsNotNull(response.GetRawResponse().Headers.RequestId);
        }

        [Test]
        public async Task ChangeLeaseAsync_Conditions()
        {
            foreach (AccessConditionParameters parameters in NoLease_Conditions_Data)
            {
                await using DisposingFileSystem test = await GetNewFileSystem();

                // Arrange
                DataLakeFileClient file = await test.FileSystem.CreateFileAsync(GetNewFileName());

                var leaseId = Recording.Random.NewGuid().ToString();
                var newLeaseId = Recording.Random.NewGuid().ToString();
                var duration = TimeSpan.FromSeconds(15);

                parameters.Match = await SetupPathMatchCondition(file, parameters.Match);
                RequestConditions conditions = BuildRequestConditions(
                    parameters: parameters);

                DataLakeLeaseClient lease = InstrumentClient(file.GetDataLakeLeaseClient(leaseId));
                await lease.AcquireAsync(duration: duration);

                // Act
                Response<DataLakeLease> response = await lease.ChangeAsync(
                    proposedId: newLeaseId,
                    conditions: conditions);

                // Assert
                Assert.IsNotNull(response.GetRawResponse().Headers.RequestId);
            }
        }

        [Test]
        public async Task ChangeLeaseAsync_ConditionsFail()
        {
            foreach (AccessConditionParameters parameters in NoLease_ConditionsFail_Data)
            {
                await using DisposingFileSystem test = await GetNewFileSystem();

                // Arrange
                DataLakeFileClient file = await test.FileSystem.CreateFileAsync(GetNewFileName());

                var leaseId = Recording.Random.NewGuid().ToString();
                var newLeaseId = Recording.Random.NewGuid().ToString();
                var duration = TimeSpan.FromSeconds(15);

                parameters.NoneMatch = await SetupPathMatchCondition(file, parameters.NoneMatch);
                RequestConditions conditions = BuildRequestConditions(parameters);

                DataLakeLeaseClient lease = InstrumentClient(file.GetDataLakeLeaseClient(leaseId));
                await lease.AcquireAsync(duration: duration);

                // Act
                await TestHelper.AssertExpectedExceptionAsync<RequestFailedException>(
                    lease.ChangeAsync(
                        proposedId: newLeaseId,
                        conditions: conditions),
                    e => { });
            }
        }

        [Test]
        public async Task ChangeLeaseAsync_Error()
        {
            await using DisposingFileSystem test = await GetNewFileSystem();

            // Arrange
            DataLakeFileClient file = InstrumentClient(test.FileSystem.GetFileClient(GetNewFileName()));
            var leaseId = Recording.Random.NewGuid().ToString();
            var newLeaseId = Recording.Random.NewGuid().ToString();

            // Act
            await TestHelper.AssertExpectedExceptionAsync<RequestFailedException>(
                InstrumentClient(file.GetDataLakeLeaseClient(leaseId)).ChangeAsync(proposedId: newLeaseId),
                e => Assert.AreEqual("BlobNotFound", e.ErrorCode));
        }

        [Test]
        public async Task BreakLeaseAsync()
        {
            await using DisposingFileSystem test = await GetNewFileSystem();

            // Arrange
            DataLakeFileClient file = await test.FileSystem.CreateFileAsync(GetNewFileName());

            var leaseId = Recording.Random.NewGuid().ToString();
            var duration = TimeSpan.FromSeconds(15);

            DataLakeLeaseClient lease = InstrumentClient(file.GetDataLakeLeaseClient(leaseId));
            await lease.AcquireAsync(duration);

            // Act
            Response<DataLakeLease> response = await lease.BreakAsync();

            // Assert
            Assert.IsNotNull(response.GetRawResponse().Headers.RequestId);
        }

        [Test]
        public async Task BreakLeaseAsync_Conditions()
        {
            foreach (AccessConditionParameters parameters in NoLease_Conditions_Data)
            {
                await using DisposingFileSystem test = await GetNewFileSystem();

                // Arrange
                DataLakeFileClient file = await test.FileSystem.CreateFileAsync(GetNewFileName());

                var leaseId = Recording.Random.NewGuid().ToString();
                var duration = TimeSpan.FromSeconds(15);

                parameters.Match = await SetupPathMatchCondition(file, parameters.Match);
                RequestConditions conditions = BuildRequestConditions(
                    parameters: parameters);

                DataLakeLeaseClient lease = InstrumentClient(file.GetDataLakeLeaseClient(leaseId));
                await lease.AcquireAsync(duration: duration);

                // Act
                Response<DataLakeLease> response = await lease.BreakAsync(conditions: conditions);

                // Assert
                Assert.IsNotNull(response.GetRawResponse().Headers.RequestId);
            }
        }

        [Test]
        public async Task BreakLeaseAsync_ConditionsFail()
        {
            foreach (AccessConditionParameters parameters in NoLease_ConditionsFail_Data)
            {
                await using DisposingFileSystem test = await GetNewFileSystem();

                // Arrange
                DataLakeFileClient file = await test.FileSystem.CreateFileAsync(GetNewFileName());

                var leaseId = Recording.Random.NewGuid().ToString();
                var duration = TimeSpan.FromSeconds(15);

                parameters.NoneMatch = await SetupPathMatchCondition(file, parameters.NoneMatch);
                RequestConditions conditions = BuildRequestConditions(parameters);

                DataLakeLeaseClient lease = InstrumentClient(file.GetDataLakeLeaseClient(leaseId));
                await lease.AcquireAsync(duration: duration);

                // Act
                await TestHelper.AssertExpectedExceptionAsync<RequestFailedException>(
                    lease.BreakAsync(conditions: conditions),
                    e => { });
            }
        }

        [Test]
        public async Task BreakLeaseAsync_Error()
        {
            await using DisposingFileSystem test = await GetNewFileSystem();

            // Arrange
            DataLakeFileClient file = InstrumentClient(test.FileSystem.GetFileClient(GetNewFileName()));

            // Act
            await TestHelper.AssertExpectedExceptionAsync<RequestFailedException>(
                InstrumentClient(file.GetDataLakeLeaseClient()).BreakAsync(),
                e => Assert.AreEqual("BlobNotFound", e.ErrorCode));
        }

        [Test]
        public async Task ReadToAsync_PathOverloads()
        {
            // Arrange
            var path = System.IO.Path.GetTempFileName();
            try
            {
                await using DisposingFileSystem test = await GetNewFileSystem();
                DataLakeFileClient file = await test.FileSystem.CreateFileAsync(GetNewFileName());
                int size = Constants.KB;
                byte[] data = GetRandomBuffer(size);
                using Stream stream = new MemoryStream(data);

                await file.AppendAsync(stream, 0);
                await file.FlushAsync(size);

                await Verify(await file.ReadToAsync(path));
                await Verify(await file.ReadToAsync(
                    path,
                    cancellationToken: CancellationToken.None));
                await Verify(await file.ReadToAsync(
                    path,
                    new DataLakeRequestConditions() { IfModifiedSince = default }));

                async Task Verify(Response response)
                {
                    Assert.AreEqual(size, File.ReadAllBytes(path).Length);
                    using MemoryStream actual = new MemoryStream();
                    using FileStream resultStream = File.OpenRead(path);
                    await resultStream.CopyToAsync(actual);
                    TestHelper.AssertSequenceEqual(data, actual.ToArray());
                }
            }
            finally
            {
                if (File.Exists(path))
                {
                    File.Delete(path);
                }
            }
        }

        [Test]
        public async Task ReadToAsync_StreamOverloads()
        {
            await using DisposingFileSystem test = await GetNewFileSystem();
            DataLakeFileClient file = await test.FileSystem.CreateFileAsync(GetNewFileName());
            int size = Constants.KB;
            byte[] data = GetRandomBuffer(size);
            using Stream stream = new MemoryStream(data);

            await file.AppendAsync(stream, 0);
            await file.FlushAsync(size);

            using (var resultStream = new MemoryStream(data))
            {
                await file.ReadToAsync(resultStream);
                Verify(resultStream);
            }
            using (var resultStream = new MemoryStream())
            {
                await file.ReadToAsync(
                    resultStream,
                    cancellationToken: CancellationToken.None);
                Verify(resultStream);
            }
            using (var resultStream = new MemoryStream())
            {
                await file.ReadToAsync(
                    resultStream,
                    new DataLakeRequestConditions() { IfModifiedSince = default });
                Verify(resultStream);
            }

            void Verify(MemoryStream resultStream)
            {
                Assert.AreEqual(data.Length, resultStream.Length);
                TestHelper.AssertSequenceEqual(data, resultStream.ToArray());
            }
        }

        [Test]
        [Ignore("Live tests will run out of memory")]
        public async Task UploadAsync_StreamLarge()
        {
            // Arrange
            await using DisposingFileSystem test = await GetNewFileSystem();
            DataLakeFileClient file = test.FileSystem.GetFileClient(GetNewFileName());

            var data = GetRandomBuffer(300 * Constants.MB);

            // Act
            using (var stream = new MemoryStream(data))
            {
                await file.UploadAsync(
                    stream);
            }

            // Assert
            using var actual = new MemoryStream();
            await file.ReadToAsync(
                actual);
            TestHelper.AssertSequenceEqual(data, actual.ToArray());
        }

        [Test]
        public async Task UploadAsync_MinStream()
        {
            // Arrange
            await using DisposingFileSystem test = await GetNewFileSystem();
            DataLakeFileClient file = test.FileSystem.GetFileClient(GetNewFileName());

            var data = GetRandomBuffer(Constants.KB);

            // Act
            using (var stream = new MemoryStream(data))
            {
                await file.UploadAsync(stream);
            }

            // Assert
            using var actual = new MemoryStream();
            await file.ReadToAsync(actual);
            TestHelper.AssertSequenceEqual(data, actual.ToArray());
        }

        [Test]
        public async Task UploadAsync_MetadataStream()
        {
            // Arrange
            await using DisposingFileSystem test = await GetNewFileSystem();
            DataLakeFileClient file = test.FileSystem.GetFileClient(GetNewFileName());
            var data = GetRandomBuffer(Constants.KB);
            IDictionary<string, string> metadata = BuildMetadata();
            DataLakeFileUploadOptions options = new DataLakeFileUploadOptions
            {
                Metadata = metadata
            };

            // Act
            using (var stream = new MemoryStream(data))
            {
                await file.UploadAsync(stream, options);
            }
            Response<PathProperties> response = await file.GetPropertiesAsync();

            // Assert
            AssertMetadataEquality(metadata, response.Value.Metadata, isDirectory: false);
        }

        [Test]
        public async Task UploadAsync_PermissionsUmaskStream()
        {
            // Arrange
            await using DisposingFileSystem test = await GetNewFileSystem();
            DataLakeFileClient file = test.FileSystem.GetFileClient(GetNewFileName());
            var data = GetRandomBuffer(Constants.KB);
            string permissions = "0777";
            string umask = "0057";
            DataLakeFileUploadOptions options = new DataLakeFileUploadOptions
            {
                Permissions = permissions,
                Umask = umask
            };

            // Act
            using (var stream = new MemoryStream(data))
            {
                await file.UploadAsync(stream, options);
            }
            Response<PathAccessControl> response = await file.GetAccessControlAsync();

            // Assert
            AssertPathPermissionsEquality(PathPermissions.ParseSymbolicPermissions("rwx-w----"), response.Value.Permissions);
        }

        [Test]
        public async Task UploadAsync_MinStreamNoOverride()
        {
            // Arrange
            await using DisposingFileSystem test = await GetNewFileSystem();
            DataLakeFileClient file = test.FileSystem.GetFileClient(GetNewFileName());

            var data = GetRandomBuffer(Constants.KB);

            // Act
            using (var stream = new MemoryStream(data))
            {
                await file.UploadAsync(stream, overwrite: false);
            }

            // Assert
            using var actual = new MemoryStream();
            await file.ReadToAsync(actual);
            TestHelper.AssertSequenceEqual(data, actual.ToArray());

            // Act - Attempt to Upload again with override = false
            using (var stream = new System.IO.MemoryStream(data))
            {
                await TestHelper.AssertExpectedExceptionAsync<RequestFailedException>(
                    file.UploadAsync(stream, overwrite: false),
                    e => Assert.AreEqual("PathAlreadyExists", e.ErrorCode.Split('\n')[0]));
            }
        }

        [Test]
        public async Task UploadAsync_MinStreamOverride()
        {
            // Arrange
            await using DisposingFileSystem test = await GetNewFileSystem();
            DataLakeFileClient file = await test.FileSystem.CreateFileAsync(GetNewFileName());

            var data = GetRandomBuffer(Constants.KB);

            // Act
            using (var stream = new MemoryStream(data))
            {
                await file.UploadAsync(stream, overwrite: true);
            }

            // Assert
            using var actual = new MemoryStream();
            await file.ReadToAsync(actual);
            TestHelper.AssertSequenceEqual(data, actual.ToArray());
        }

        [Test]
        [Ignore("Live tests will run out of memory")]
        public async Task UploadAsync_FileLarge()
        {
            // Arrange
            await using DisposingFileSystem test = await GetNewFileSystem();
            DataLakeFileClient file = test.FileSystem.GetFileClient(GetNewFileName());

            var data = GetRandomBuffer(300 * Constants.MB);


            using (var stream = new MemoryStream(data))
            {
                var path = System.IO.Path.GetTempFileName();

                try
                {
                    File.WriteAllBytes(path, data);

                    await file.UploadAsync(path);
                }
                finally
                {
                    if (File.Exists(path))
                    {
                        File.Delete(path);
                    }
                }
            }

            // Assert
            using var actual = new MemoryStream();
            await file.ReadToAsync(actual);
            TestHelper.AssertSequenceEqual(data, actual.ToArray());
        }

        [Test]
        public async Task UploadAsync_MinFile()
        {
            // Arrange
            await using DisposingFileSystem test = await GetNewFileSystem();
            DataLakeFileClient file = test.FileSystem.GetFileClient(GetNewFileName());

            var data = GetRandomBuffer(Constants.KB);


            using (var stream = new MemoryStream(data))
            {
                var path = System.IO.Path.GetTempFileName();

                try
                {
                    File.WriteAllBytes(path, data);

                    await file.UploadAsync(path);
                }
                finally
                {
                    if (File.Exists(path))
                    {
                        File.Delete(path);
                    }
                }
            }

            // Assert
            using var actual = new MemoryStream();
            await file.ReadToAsync(actual);
            TestHelper.AssertSequenceEqual(data, actual.ToArray());
        }

        [Test]
        public async Task UploadAsync_MetadataFile()
        {
            // Arrange
            await using DisposingFileSystem test = await GetNewFileSystem();
            DataLakeFileClient file = test.FileSystem.GetFileClient(GetNewFileName());
            var data = GetRandomBuffer(Constants.KB);
            IDictionary<string, string> metadata = BuildMetadata();
            DataLakeFileUploadOptions options = new DataLakeFileUploadOptions
            {
                Metadata = metadata
            };

            using (var stream = new MemoryStream(data))
            {
                var path = System.IO.Path.GetTempFileName();

                try
                {
                    File.WriteAllBytes(path, data);

                    await file.UploadAsync(path, options);
                }
                finally
                {
                    if (File.Exists(path))
                    {
                        File.Delete(path);
                    }
                }
            }
            Response<PathProperties> response = await file.GetPropertiesAsync();

            // Assert
            AssertMetadataEquality(metadata, response.Value.Metadata, isDirectory: false);
        }

        [Test]
        public async Task UploadAsync_PermissionsUmaskFile()
        {
            // Arrange
            await using DisposingFileSystem test = await GetNewFileSystem();
            DataLakeFileClient file = test.FileSystem.GetFileClient(GetNewFileName());
            var data = GetRandomBuffer(Constants.KB);
            string permissions = "0777";
            string umask = "0057";
            DataLakeFileUploadOptions options = new DataLakeFileUploadOptions
            {
                Permissions = permissions,
                Umask = umask
            };

            using (var stream = new MemoryStream(data))
            {
                var path = System.IO.Path.GetTempFileName();

                try
                {
                    File.WriteAllBytes(path, data);

                    await file.UploadAsync(path, options);
                }
                finally
                {
                    if (File.Exists(path))
                    {
                        File.Delete(path);
                    }
                }
            }
            Response<PathAccessControl> response = await file.GetAccessControlAsync();

            // Assert
            AssertPathPermissionsEquality(PathPermissions.ParseSymbolicPermissions("rwx-w----"), response.Value.Permissions);
        }

        [Test]
        public async Task UploadAsync_MinFileNoOverride()
        {
            // Arrange
            await using DisposingFileSystem test = await GetNewFileSystem();
            DataLakeFileClient file = test.FileSystem.GetFileClient(GetNewFileName());

            var data = GetRandomBuffer(Constants.KB);


            using (var stream = new MemoryStream(data))
            {
                var path = System.IO.Path.GetTempFileName();

                try
                {
                    File.WriteAllBytes(path, data);

                    // Act
                    await file.UploadAsync(path, overwrite: false);

                    // Assert
                    using var actual = new MemoryStream();
                    await file.ReadToAsync(actual);
                    TestHelper.AssertSequenceEqual(data, actual.ToArray());

                    // Act - Attempt to Upload again with override = false
                    await TestHelper.AssertExpectedExceptionAsync<RequestFailedException>(
                        file.UploadAsync(path, overwrite: false),
                        e => Assert.AreEqual("PathAlreadyExists", e.ErrorCode.Split('\n')[0]));
                }
                finally
                {
                    if (File.Exists(path))
                    {
                        File.Delete(path);
                    }
                }
            }
        }

        [Test]
        public async Task UploadAsync_MinFileOverride()
        {
            // Arrange
            await using DisposingFileSystem test = await GetNewFileSystem();
            DataLakeFileClient file = await test.FileSystem.CreateFileAsync(GetNewFileName());

            var data = GetRandomBuffer(Constants.KB);

            using (var stream = new MemoryStream(data))
            {
                var path = System.IO.Path.GetTempFileName();

                try
                {
                    File.WriteAllBytes(path, data);

                    await file.UploadAsync(path, overwrite: true);
                }
                finally
                {
                    if (File.Exists(path))
                    {
                        File.Delete(path);
                    }
                }
            }

            // Assert
            using var actual = new MemoryStream();
            await file.ReadToAsync(actual);
            TestHelper.AssertSequenceEqual(data, actual.ToArray());
        }

        [Test]
<<<<<<< HEAD
        public async Task OpenReadAsync()
        {
            // Arrange
            await using DisposingFileSystem test = await GetNewFileSystem();
            DataLakeFileClient file = test.FileSystem.GetFileClient(GetNewFileName());
            int size = Constants.KB;
            var data = GetRandomBuffer(size);
            using Stream stream = new MemoryStream(data);
            await file.UploadAsync(stream);

            // Act
            Stream outputStream = await file.OpenReadAsync();
            byte[] outputBytes = new byte[size];
            await outputStream.ReadAsync(outputBytes, 0, size);

            // Assert
            Assert.AreEqual(data.Length, outputStream.Length);
            TestHelper.AssertSequenceEqual(data, outputBytes);
        }

        [Test]
        public async Task OpenReadAsync_BufferSize()
        {
            // Arrange
            await using DisposingFileSystem test = await GetNewFileSystem();
            DataLakeFileClient file = test.FileSystem.GetFileClient(GetNewFileName());
            int size = Constants.KB;
            var data = GetRandomBuffer(size);
            using Stream stream = new MemoryStream(data);
            await file.UploadAsync(stream);

            // Act
            Stream outputStream = await file.OpenReadAsync(bufferSize: size / 8).ConfigureAwait(false);
            byte[] outputBytes = new byte[size];
            await outputStream.ReadAsync(outputBytes, 0, size / 4);
            await outputStream.ReadAsync(outputBytes, size / 4, size / 4);
            await outputStream.ReadAsync(outputBytes, 2 * size / 4, size / 4);
            await outputStream.ReadAsync(outputBytes, 3 * size / 4, size / 4);

            // Assert
            Assert.AreEqual(data.Length, outputStream.Length);
            TestHelper.AssertSequenceEqual(data, outputBytes);
        }

        [Test]
        public async Task OpenReadAsync_OffsetAndBufferSize()
=======
        [PlaybackOnly("Not released yet")]
        [ServiceVersion(Min = DataLakeClientOptions.ServiceVersion.V2019_12_12)]
        public async Task ScheduleDeletionAsync_Relative()
        {
            // Arrange
            await using DisposingFileSystem test = await GetNewFileSystem();
            DataLakeFileClient file = await test.FileSystem.CreateFileAsync(GetNewFileName());

            // Delay 1 second, so current times doesn't equal blob creation time.
            if (Mode != RecordedTestMode.Playback)
            {
                await Task.Delay(1000);
            }

            DataLakeFileScheduleDeletionOptions options = new DataLakeFileScheduleDeletionOptions(
                new TimeSpan(hours: 1, minutes: 0, seconds: 0),
                DataLakeFileExpirationOrigin.Now);

            // Act
            Response<PathInfo> expiryResponse = await file.ScheduleDeletionAsync(options);
            Response<PathProperties> propertiesResponse = await file.GetPropertiesAsync();

            // Assert
            Assert.IsNotNull(expiryResponse.Value.ETag);
            Assert.IsNotNull(expiryResponse.Value.LastModified);
            Assert.AreNotEqual(propertiesResponse.Value.CreatedOn.AddHours(1), propertiesResponse.Value.ExpiresOn);
        }

        [Test]
        [PlaybackOnly("Not released yet")]
        [ServiceVersion(Min = DataLakeClientOptions.ServiceVersion.V2019_12_12)]
        public async Task ScheduleDeletionAsync_RelativeToFileCreationTime()
        {
            // Arrange
            await using DisposingFileSystem test = await GetNewFileSystem();
            DataLakeFileClient file = await test.FileSystem.CreateFileAsync(GetNewFileName());
            DataLakeFileScheduleDeletionOptions options = new DataLakeFileScheduleDeletionOptions(
                new TimeSpan(hours: 1, minutes: 0, seconds: 0),
                DataLakeFileExpirationOrigin.CreationTime);

            // Act
            Response <PathInfo> expiryResponse = await file.ScheduleDeletionAsync(options);
            Response<PathProperties> propertiesResponse = await file.GetPropertiesAsync();

            // Assert
            Assert.AreEqual(propertiesResponse.Value.CreatedOn.AddHours(1), propertiesResponse.Value.ExpiresOn);
        }

        [Test]
        [PlaybackOnly("Not released yet")]
        [ServiceVersion(Min = DataLakeClientOptions.ServiceVersion.V2019_12_12)]
        public async Task ScheduleDeletionAsync_Error()
        {
            // Arrange
            await using DisposingFileSystem test = await GetNewFileSystem();
            DataLakeFileClient file = InstrumentClient(test.FileSystem.GetFileClient(GetNewFileName()));
            DataLakeFileScheduleDeletionOptions options = new DataLakeFileScheduleDeletionOptions(
                new TimeSpan(hours: 1, minutes: 0, seconds: 0),
                DataLakeFileExpirationOrigin.Now);

            // Act
            await TestHelper.AssertExpectedExceptionAsync<RequestFailedException>(
                file.ScheduleDeletionAsync(options),
                e => Assert.AreEqual(Blobs.Models.BlobErrorCode.BlobNotFound.ToString(), e.ErrorCode));
            ;
        }

        [Test]
        [PlaybackOnly("Not released yet")]
        [ServiceVersion(Min = DataLakeClientOptions.ServiceVersion.V2019_12_12)]
        public async Task ScheduleDeletionAsync_Absolute()
        {
            // Arrange
            await using DisposingFileSystem test = await GetNewFileSystem();
            DataLakeFileClient file = await test.FileSystem.CreateFileAsync(GetNewFileName());
            DateTimeOffset expiresOn = new DateTimeOffset(2100, 1, 1, 0, 0, 0, 0, TimeSpan.Zero);
            DataLakeFileScheduleDeletionOptions options = new DataLakeFileScheduleDeletionOptions(expiresOn);

            // Act
            Response <PathInfo> expiryResponse = await file.ScheduleDeletionAsync(options);
            Response<PathProperties> propertiesResponse = await file.GetPropertiesAsync();

            // Assert
            Assert.IsNotNull(expiryResponse.Value.ETag);
            Assert.IsNotNull(expiryResponse.Value.LastModified);
            Assert.AreEqual(expiresOn, propertiesResponse.Value.ExpiresOn);
        }

        [Test]
        [PlaybackOnly("Not released yet")]
        [ServiceVersion(Min = DataLakeClientOptions.ServiceVersion.V2019_12_12)]
        public async Task ScheduleDeletionAsync_RemoveExpiry()
        {
            // Arrange
            await using DisposingFileSystem test = await GetNewFileSystem();
            DataLakeFileClient file = await test.FileSystem.CreateFileAsync(GetNewFileName());
            DateTimeOffset expiresOn = new DateTimeOffset(2100, 1, 1, 0, 0, 0, 0, TimeSpan.Zero);
            DataLakeFileScheduleDeletionOptions options = new DataLakeFileScheduleDeletionOptions(expiresOn);
            await file.ScheduleDeletionAsync(options);

            // Act
            await file.ScheduleDeletionAsync(new DataLakeFileScheduleDeletionOptions());
            Response<PathProperties> propertiesResponse = await file.GetPropertiesAsync();

            // Assert
            Assert.AreEqual(default(DateTimeOffset), propertiesResponse.Value.ExpiresOn);
        }

        [Test]
        [ServiceVersion(Min = DataLakeClientOptions.ServiceVersion.V2019_12_12)]
        public async Task QueryAsync_Min()
>>>>>>> 42839e7d
        {
            // Arrange
            await using DisposingFileSystem test = await GetNewFileSystem();
            DataLakeFileClient file = test.FileSystem.GetFileClient(GetNewFileName());
<<<<<<< HEAD
            int size = Constants.KB;
            var data = GetRandomBuffer(size);
            using Stream stream = new MemoryStream(data);
            await file.UploadAsync(stream);

            byte[] expected = new byte[size];
            Array.Copy(data, size / 2, expected, size / 2, size / 2);

            // Act
            Stream outputStream = await file.OpenReadAsync(
                position: size / 2,
                bufferSize: size / 8)
                .ConfigureAwait(false);
            byte[] outputBytes = new byte[size];
            await outputStream.ReadAsync(outputBytes, size / 2, size / 4);
            await outputStream.ReadAsync(outputBytes, size / 2 + size / 4, size / 4);

            // Assert
            Assert.AreEqual(data.Length, outputStream.Length);
            TestHelper.AssertSequenceEqual(expected, outputBytes);
        }

        [Test]
        public async Task OpenReadAsync_Error()
=======
            Stream stream = CreateDataStream(Constants.KB);
            await file.UploadAsync(stream);

            // Act
            string query = @"SELECT _2 from BlobStorage WHERE _1 > 250;";
            Response<FileDownloadInfo> response = await file.QueryAsync(query);

            using StreamReader streamReader = new StreamReader(response.Value.Content);
            string s = await streamReader.ReadToEndAsync();

            // Assert
            Assert.AreEqual("400\n400\n400\n400\n400\n400\n400\n400\n400\n400\n400\n400\n400\n400\n400\n400\n400\n400\n400\n400\n400\n400\n400\n400\n400\n400\n400\n400\n400\n400\n400\n400\n", s);
        }

        [Test]
        [ServiceVersion(Min = DataLakeClientOptions.ServiceVersion.V2019_12_12)]
        public async Task QueryAsync_Error()
>>>>>>> 42839e7d
        {
            // Arrange
            await using DisposingFileSystem test = await GetNewFileSystem();
            DataLakeFileClient file = test.FileSystem.GetFileClient(GetNewFileName());
<<<<<<< HEAD
            Stream outputStream = await file.OpenReadAsync();
            byte[] bytes = new byte[Constants.KB];

            // Act
            await TestHelper.AssertExpectedExceptionAsync<RequestFailedException>(
                outputStream.ReadAsync(bytes, 0, Constants.KB),
=======
            string query = @"SELECT _2 from BlobStorage WHERE _1 > 250;";

            // Act
            await TestHelper.AssertExpectedExceptionAsync<RequestFailedException>(
                file.QueryAsync(
                    query),
>>>>>>> 42839e7d
                e => Assert.AreEqual("BlobNotFound", e.ErrorCode));
        }

        [Test]
<<<<<<< HEAD
        public async Task OpenReadAsync_AccessConditions()
        {
            // Arrange
            int size = Constants.KB;
            var garbageLeaseId = GetGarbageLeaseId();
            foreach (AccessConditionParameters parameters in Conditions_Data)
            {
                await using DisposingFileSystem test = await GetNewFileSystem();
                var data = GetRandomBuffer(size);
                DataLakeFileClient file = InstrumentClient(test.FileSystem.GetFileClient(GetNewFileName()));
                using (var stream = new MemoryStream(data))
                {
                    await file.UploadAsync(stream);
                }
=======
        [ServiceVersion(Min = DataLakeClientOptions.ServiceVersion.V2019_12_12)]
        public async Task QueryAsync_Progress()
        {
            // Arrange
            await using DisposingFileSystem test = await GetNewFileSystem();
            DataLakeFileClient file = test.FileSystem.GetFileClient(GetNewFileName());
            Stream stream = CreateDataStream(Constants.KB);
            await file.UploadAsync(stream);

            // Act
            string query = @"SELECT _2 from BlobStorage WHERE _1 > 250;";
            TestProgress progressReporter = new TestProgress();
            DataLakeQueryOptions options = new DataLakeQueryOptions
            {
                ProgressHandler = progressReporter
            };

            Response<FileDownloadInfo> response = await file.QueryAsync(
                query,
                options);

            using StreamReader streamReader = new StreamReader(response.Value.Content);
            await streamReader.ReadToEndAsync();

            Assert.AreEqual(2, progressReporter.List.Count);
            Assert.AreEqual(Constants.KB, progressReporter.List[0]);
            Assert.AreEqual(Constants.KB, progressReporter.List[1]);
        }

        [Test]
        [Ignore("https://github.com/Azure/azure-sdk-for-net/issues/12063")]
        [ServiceVersion(Min = DataLakeClientOptions.ServiceVersion.V2019_12_12)]
        public async Task QueryAsync_QueryTextConfigurations()
        {
            await using DisposingFileSystem test = await GetNewFileSystem();
            DataLakeFileClient file = test.FileSystem.GetFileClient(GetNewFileName());
            Stream stream = CreateDataStream(Constants.KB);
            await file.UploadAsync(stream);

            // Act
            string query = @"SELECT _2 from BlobStorage WHERE _1 > 250;";

            DataLakeQueryCsvTextConfiguration csvTextConfiguration = new DataLakeQueryCsvTextConfiguration
            {
                ColumnSeparator = ",",
                QuotationCharacter = '"',
                EscapeCharacter = '\\',
                RecordSeparator = "\n",
                HasHeaders = false
            };

            DataLakeQueryJsonTextConfiguration jsonTextConfiguration = new DataLakeQueryJsonTextConfiguration
            {
                RecordSeparator = "\n"
            };

            DataLakeQueryOptions options = new DataLakeQueryOptions
            {
                InputTextConfiguration = csvTextConfiguration,
                OutputTextConfiguration = jsonTextConfiguration
            };

            // Act
            Response<FileDownloadInfo> response = await file.QueryAsync(
                query,
                options);

            using StreamReader streamReader = new StreamReader(response.Value.Content);
            string s = await streamReader.ReadToEndAsync();

            // Assert
            Assert.AreEqual("{\"_1\":\"400\"}\n{\"_1\":\"400\"}\n{\"_1\":\"400\"}\n{\"_1\":\"400\"}\n{\"_1\":\"400\"}\n{\"_1\":\"400\"}\n{\"_1\":\"400\"}\n{\"_1\":\"400\"}\n{\"_1\":\"400\"}\n{\"_1\":\"400\"}\n{\"_1\":\"400\"}\n{\"_1\":\"400\"}\n{\"_1\":\"400\"}\n{\"_1\":\"400\"}\n{\"_1\":\"400\"}\n{\"_1\":\"400\"}\n{\"_1\":\"400\"}\n{\"_1\":\"400\"}\n{\"_1\":\"400\"}\n{\"_1\":\"400\"}\n{\"_1\":\"400\"}\n{\"_1\":\"400\"}\n{\"_1\":\"400\"}\n{\"_1\":\"400\"}\n{\"_1\":\"400\"}\n{\"_1\":\"400\"}\n{\"_1\":\"400\"}\n{\"_1\":\"400\"}\n{\"_1\":\"400\"}\n{\"_1\":\"400\"}\n{\"_1\":\"400\"}\n{\"_1\":\"400\"}\n", s);
        }

        [Test]
        [ServiceVersion(Min = DataLakeClientOptions.ServiceVersion.V2019_12_12)]
        public async Task QueryAsync_NonFatalError()
        {
            // Arrange
            await using DisposingFileSystem test = await GetNewFileSystem();
            DataLakeFileClient file = test.FileSystem.GetFileClient(GetNewFileName());

            byte[] data = Encoding.UTF8.GetBytes("100,pizza,300,400\n300,400,500,600\n");
            using MemoryStream stream = new MemoryStream(data);
            await file.UploadAsync(stream);
            string query = @"SELECT _1 from BlobStorage WHERE _2 > 250;";

            // Act - with no IBlobQueryErrorReceiver
            Response<FileDownloadInfo> response = await file.QueryAsync(query);
            using StreamReader streamReader = new StreamReader(response.Value.Content);
            string s = await streamReader.ReadToEndAsync();


            // Act - with  IBlobQueryErrorReceiver
            DataLakeQueryError expectedBlobQueryError = new DataLakeQueryError
            {
                IsFatal = false,
                Name = "InvalidTypeConversion",
                Description = "Invalid type conversion.",
                Position = 0
            };

            ErrorHandler errorHandler = new ErrorHandler(expectedBlobQueryError);

            DataLakeQueryOptions options = new DataLakeQueryOptions();
            options.ErrorHandler += errorHandler.Handle;

            response = await file.QueryAsync(
                query,
                options);
            using StreamReader streamReader2 = new StreamReader(response.Value.Content);
            s = await streamReader2.ReadToEndAsync();
        }

        [Test]
        [Ignore("https://github.com/Azure/azure-sdk-for-net/issues/12063")]
        [ServiceVersion(Min = DataLakeClientOptions.ServiceVersion.V2019_12_12)]
        public async Task QueryAsync_FatalError()
        {
            // Arrange
            await using DisposingFileSystem test = await GetNewFileSystem();
            DataLakeFileClient file = test.FileSystem.GetFileClient(GetNewFileName());
            Stream stream = CreateDataStream(Constants.KB);
            await file.UploadAsync(stream);
            string query = @"SELECT * from BlobStorage;";
            DataLakeQueryJsonTextConfiguration jsonTextConfiguration = new DataLakeQueryJsonTextConfiguration
            {
                RecordSeparator = "\n"
            };
            DataLakeQueryOptions options = new DataLakeQueryOptions
            {
                InputTextConfiguration = jsonTextConfiguration
            };

            // Act - with no IBlobQueryErrorReceiver
            Response<FileDownloadInfo> response = await file.QueryAsync(
                query,
                options);
            using StreamReader streamReader = new StreamReader(response.Value.Content);
            string s = await streamReader.ReadToEndAsync();

            // Act - with  IBlobQueryErrorReceiver
            DataLakeQueryError expectedBlobQueryError = new DataLakeQueryError
            {
                IsFatal = true,
                Name = "ParseError",
                Description = "Unexpected token ',' at [byte: 3]. Expecting tokens '{', or '['.",
                Position = 0
            };
            ErrorHandler errorHandler = new ErrorHandler(expectedBlobQueryError);
            options = new DataLakeQueryOptions
            {
                InputTextConfiguration = jsonTextConfiguration
            };
            options.ErrorHandler += errorHandler.Handle;

            response = await file.QueryAsync(
                query,
                options);
            using StreamReader streamReader2 = new StreamReader(response.Value.Content);
            s = await streamReader2.ReadToEndAsync();
        }

        [Test]
        [ServiceVersion(Min = DataLakeClientOptions.ServiceVersion.V2019_12_12)]
        public async Task QueryAsync_AccessConditions()
        {
            var garbageLeaseId = GetGarbageLeaseId();
            foreach (AccessConditionParameters parameters in Conditions_Data)
            {
                // Arrange
                await using DisposingFileSystem test = await GetNewFileSystem();
                DataLakeFileClient file = test.FileSystem.GetFileClient(GetNewFileName());
                Stream stream = CreateDataStream(Constants.KB);
                await file.UploadAsync(stream);
>>>>>>> 42839e7d

                parameters.Match = await SetupPathMatchCondition(file, parameters.Match);
                parameters.LeaseId = await SetupPathLeaseCondition(file, parameters.LeaseId, garbageLeaseId);
                DataLakeRequestConditions accessConditions = BuildDataLakeRequestConditions(
                    parameters: parameters,
                    lease: true);
<<<<<<< HEAD

                // Act
                Stream outputStream = await file.OpenReadAsync(
                    bufferSize: size / 4,
                    conditions: accessConditions).ConfigureAwait(false);
                byte[] outputBytes = new byte[size];
                await outputStream.ReadAsync(outputBytes, 0, size);

                // Assert
                Assert.AreEqual(data.Length, outputStream.Length);
                TestHelper.AssertSequenceEqual(data, outputBytes);
=======
                DataLakeQueryOptions options = new DataLakeQueryOptions
                {
                    Conditions = accessConditions
                };

                string query = @"SELECT * from BlobStorage";

                // Act
                Response<FileDownloadInfo> response = await file.QueryAsync(
                    query,
                    options);

                // Assert
                Assert.IsNotNull(response.Value.Properties.ETag);
>>>>>>> 42839e7d
            }
        }

        [Test]
<<<<<<< HEAD
        public async Task OpenReadAsync_AccessConditionsFail()
        {
            // Arrange
            int size = Constants.KB;
            var garbageLeaseId = GetGarbageLeaseId();
            foreach (AccessConditionParameters parameters in GetConditionsFail_Data(garbageLeaseId))
            {
                await using DisposingFileSystem test = await GetNewFileSystem();
                var data = GetRandomBuffer(size);
                DataLakeFileClient file = InstrumentClient(test.FileSystem.GetFileClient(GetNewFileName()));
                using (var stream = new MemoryStream(data))
                {
                    await file.UploadAsync(stream);
                }

                parameters.NoneMatch = await SetupPathMatchCondition(file, parameters.NoneMatch);
                DataLakeRequestConditions accessConditions = BuildDataLakeRequestConditions(parameters);

                // Act
                Stream outputStream = await file.OpenReadAsync(
                    bufferSize: size / 4,
                    conditions: accessConditions).ConfigureAwait(false);
                byte[] outputBytes = new byte[size];

                await TestHelper.CatchAsync<Exception>(
                    async () =>
                    {
                        var _ = await outputStream.ReadAsync(outputBytes, 0, size);
                    });
            }
        }

        [Test]
        public async Task OpenReadAsync_StrangeOffsetsTest()
        {
            // Arrange
            await using DisposingFileSystem test = await GetNewFileSystem();

            int length = Constants.KB;
            byte[] exectedData = GetRandomBuffer(length);
            DataLakeFileClient file = InstrumentClient(test.FileSystem.GetFileClient(GetNewFileName()));
            using (var stream = new MemoryStream(exectedData))
            {
                await file.UploadAsync(stream);
            }
            Stream outputStream = await file.OpenReadAsync(position: 0, bufferSize: 157);
            byte[] actualData = new byte[length];
            int offset = 0;

            // Act
            int count = 0;
            while (offset + count < length)
            {
                for (count = 6; count < 37; count += 6)
                {
                    await outputStream.ReadAsync(actualData, offset, count);
                    offset += count;
                }
            }
            await outputStream.ReadAsync(actualData, offset, length - offset);

            // Assert
            TestHelper.AssertSequenceEqual(exectedData, actualData);
        }

        [Test]
        [Ignore("Don't want to record 1 GB of data.")]
        public async Task OpenReadAsync_LargeData()
        {
            // Arrange
            await using DisposingFileSystem test = await GetNewFileSystem();
            int length = 1 * Constants.GB;
            byte[] exectedData = GetRandomBuffer(length);
            DataLakeFileClient file = InstrumentClient(test.FileSystem.GetFileClient(GetNewFileName()));
            using (var stream = new MemoryStream(exectedData))
            {
                await file.UploadAsync(stream,
                    transferOptions: new StorageTransferOptions
                    {
                        MaximumTransferLength = 8 * Constants.MB,
                        MaximumConcurrency = 8
                    });
            }

            Stream outputStream = await file.OpenReadAsync();
            int readSize = 8 * Constants.MB;
            byte[] actualData = new byte[readSize];
            int offset = 0;

            // Act
            for (int i = 0; i < length / readSize; i++)
            {

                await outputStream.ReadAsync(actualData, 0, readSize);
                for (int j = 0; j < readSize; j++)
                {
                    // Assert
                    if (actualData[j] != exectedData[offset + j])
                    {
                        Assert.Fail($"Index {offset + j} does not match.  Expected: {exectedData[offset + j]} Actual: {actualData[j]}");
                    }
                }
                offset += readSize;
            }
        }

        [Test]
        public async Task OpenReadAsync_InvalidParameterTests()
        {
            // Arrange
            DataLakeFileClient file = new DataLakeFileClient(new Uri("https://www.doesntmatter.com"));
            Stream stream = await file.OpenReadAsync();

            // Act
            await TestHelper.AssertExpectedExceptionAsync<ArgumentNullException>(
                stream.ReadAsync(buffer: null, offset: 0, count: 10),
                e => Assert.AreEqual($"buffer cannot be null.{Environment.NewLine}Parameter name: buffer", e.Message));

            await TestHelper.AssertExpectedExceptionAsync<ArgumentOutOfRangeException>(
                stream.ReadAsync(buffer: new byte[10], offset: -1, count: 10),
                e => Assert.AreEqual(
                    $"Specified argument was out of the range of valid values.{Environment.NewLine}Parameter name: offset cannot be less than 0.",
                    e.Message));

            await TestHelper.AssertExpectedExceptionAsync<ArgumentOutOfRangeException>(
                stream.ReadAsync(buffer: new byte[10], offset: 11, count: 10),
                e => Assert.AreEqual(
                    $"Specified argument was out of the range of valid values.{Environment.NewLine}Parameter name: offset cannot exceed buffer length.",
                    e.Message));

            await TestHelper.AssertExpectedExceptionAsync<ArgumentOutOfRangeException>(
                stream.ReadAsync(buffer: new byte[10], offset: 1, count: -1),
                e => Assert.AreEqual(
                    $"Specified argument was out of the range of valid values.{Environment.NewLine}Parameter name: count cannot be less than 0.",
                    e.Message));

            await TestHelper.AssertExpectedExceptionAsync<ArgumentOutOfRangeException>(
                stream.ReadAsync(buffer: new byte[10], offset: 5, count: 15),
                e => Assert.AreEqual(
                    $"Specified argument was out of the range of valid values.{Environment.NewLine}Parameter name: offset + count cannot exceed buffer length.",
                    e.Message));
        }

=======
        [ServiceVersion(Min = DataLakeClientOptions.ServiceVersion.V2019_12_12)]
        public async Task QueryAsync_AccessConditionsFail()
        {
            var garbageLeaseId = GetGarbageLeaseId();
            foreach (AccessConditionParameters parameters in GetConditionsFail_Data(garbageLeaseId))
            {
                // Arrange
                await using DisposingFileSystem test = await GetNewFileSystem();
                DataLakeFileClient file = test.FileSystem.GetFileClient(GetNewFileName());
                Stream stream = CreateDataStream(Constants.KB);
                await file.UploadAsync(stream);

                parameters.NoneMatch = await SetupPathMatchCondition(file, parameters.NoneMatch);
                DataLakeRequestConditions accessConditions = BuildDataLakeRequestConditions(parameters);
                DataLakeQueryOptions options = new DataLakeQueryOptions
                {
                    Conditions = accessConditions
                };

                string query = @"SELECT * from BlobStorage";

                // Act
                await TestHelper.AssertExpectedExceptionAsync<RequestFailedException>(
                    file.QueryAsync(
                        query,
                        options),
                    e => { });
            }
        }

        private Stream CreateDataStream(long size)
        {
            MemoryStream stream = new MemoryStream();
            byte[] rowData = Encoding.UTF8.GetBytes("100,200,300,400\n300,400,500,600\n");
            long blockLength = 0;
            while (blockLength < size)
            {
                stream.Write(rowData, 0, rowData.Length);
                blockLength += rowData.Length;
            }

            stream.Seek(0, SeekOrigin.Begin);
            return stream;
        }

        private class ErrorHandler
        {
            private readonly DataLakeQueryError _expectedBlobQueryError;

            public ErrorHandler(DataLakeQueryError expected)
            {
                _expectedBlobQueryError = expected;
            }

            public void Handle(DataLakeQueryError blobQueryError)
            {
                Assert.AreEqual(_expectedBlobQueryError.IsFatal, blobQueryError.IsFatal);
                Assert.AreEqual(_expectedBlobQueryError.Name, blobQueryError.Name);
                Assert.AreEqual(_expectedBlobQueryError.Description, blobQueryError.Description);
                Assert.AreEqual(_expectedBlobQueryError.Position, blobQueryError.Position);
            }
        }

>>>>>>> 42839e7d
        public async Task GetFileClient_FromFileSystemAsciiName()
        {
            //Arrange
            await using DisposingFileSystem test = await GetNewFileSystem();
            string fileName = GetNewFileName();

            //Act
            DataLakeFileClient file = test.FileSystem.GetFileClient(fileName);
            await file.CreateAsync();

            //Assert
            List<string> names = new List<string>();
            await foreach (PathItem pathItem in test.FileSystem.GetPathsAsync(recursive: true))
            {
                names.Add(pathItem.Name);
            }
            // Verify the file name exists in the filesystem
            Assert.AreEqual(1, names.Count);
            Assert.Contains(fileName, names);
        }

        [Test]
        public async Task GetFileClient_FromFileSystemNonAsciiName()
        {
            //Arrange
            await using DisposingFileSystem test = await GetNewFileSystem();
            string fileName = GetNewNonAsciiFileName();

            //Act
            DataLakeFileClient file = test.FileSystem.GetFileClient(fileName);
            await file.CreateAsync();

            //Assert
            List<string> names = new List<string>();
            await foreach (PathItem pathItem in test.FileSystem.GetPathsAsync(recursive: true))
            {
                names.Add(pathItem.Name);
            }
            // Verify the file name exists in the filesystem
            Assert.AreEqual(1, names.Count);
            Assert.Contains(fileName, names);
        }

        [Test]
        public async Task GetFileClient_FromDirectoryAsciiName()
        {
            //Arrange
            await using DisposingFileSystem test = await GetNewFileSystem();
            string directoryName = GetNewDirectoryName();
            string fileName = GetNewFileName();
            DataLakeDirectoryClient directory = await test.FileSystem.CreateDirectoryAsync(directoryName);

            // Act
            DataLakeFileClient file = directory.GetFileClient(fileName);
            await file.CreateAsync();

            //Assert
            List<string> names = new List<string>();
            await foreach (PathItem pathItem in test.FileSystem.GetPathsAsync(recursive: true))
            {
                names.Add(pathItem.Name);
            }
            // Verify the file name exists in the filesystem
            string fullPathName = string.Join("/", directoryName, fileName);
            Assert.AreEqual(2, names.Count);
            Assert.Contains(fullPathName, names);
        }

        [Test]
        public async Task GetFileClient_FromDirectoryNonAsciiName()
        {
            //Arrange
            await using DisposingFileSystem test = await GetNewFileSystem();
            string directoryName = GetNewDirectoryName();
            string fileName = GetNewNonAsciiFileName();
            DataLakeDirectoryClient directory = await test.FileSystem.CreateDirectoryAsync(directoryName);

            // Act
            DataLakeFileClient file = directory.GetFileClient(fileName);
            await file.CreateAsync();

            //Assert
            List<string> names = new List<string>();
            await foreach (PathItem pathItem in test.FileSystem.GetPathsAsync(recursive: true))
            {
                names.Add(pathItem.Name);
            }
            // Verify the file name exists in the filesystem
            string fullPathName = string.Join("/", directoryName, fileName);
            Assert.AreEqual(2, names.Count);
            Assert.Contains(fullPathName, names);
        }
    }
}<|MERGE_RESOLUTION|>--- conflicted
+++ resolved
@@ -2929,7 +2929,509 @@
         }
 
         [Test]
-<<<<<<< HEAD
+        [PlaybackOnly("Not released yet")]
+        [ServiceVersion(Min = DataLakeClientOptions.ServiceVersion.V2019_12_12)]
+        public async Task ScheduleDeletionAsync_Relative()
+        {
+            // Arrange
+            await using DisposingFileSystem test = await GetNewFileSystem();
+            DataLakeFileClient file = await test.FileSystem.CreateFileAsync(GetNewFileName());
+
+            // Delay 1 second, so current times doesn't equal blob creation time.
+            if (Mode != RecordedTestMode.Playback)
+            {
+                await Task.Delay(1000);
+            }
+
+            DataLakeFileScheduleDeletionOptions options = new DataLakeFileScheduleDeletionOptions(
+                new TimeSpan(hours: 1, minutes: 0, seconds: 0),
+                DataLakeFileExpirationOrigin.Now);
+
+            // Act
+            Response<PathInfo> expiryResponse = await file.ScheduleDeletionAsync(options);
+            Response<PathProperties> propertiesResponse = await file.GetPropertiesAsync();
+
+            // Assert
+            Assert.IsNotNull(expiryResponse.Value.ETag);
+            Assert.IsNotNull(expiryResponse.Value.LastModified);
+            Assert.AreNotEqual(propertiesResponse.Value.CreatedOn.AddHours(1), propertiesResponse.Value.ExpiresOn);
+        }
+
+        [Test]
+        [PlaybackOnly("Not released yet")]
+        [ServiceVersion(Min = DataLakeClientOptions.ServiceVersion.V2019_12_12)]
+        public async Task ScheduleDeletionAsync_RelativeToFileCreationTime()
+        {
+            // Arrange
+            await using DisposingFileSystem test = await GetNewFileSystem();
+            DataLakeFileClient file = await test.FileSystem.CreateFileAsync(GetNewFileName());
+            DataLakeFileScheduleDeletionOptions options = new DataLakeFileScheduleDeletionOptions(
+                new TimeSpan(hours: 1, minutes: 0, seconds: 0),
+                DataLakeFileExpirationOrigin.CreationTime);
+
+            // Act
+            Response <PathInfo> expiryResponse = await file.ScheduleDeletionAsync(options);
+            Response<PathProperties> propertiesResponse = await file.GetPropertiesAsync();
+
+            // Assert
+            Assert.AreEqual(propertiesResponse.Value.CreatedOn.AddHours(1), propertiesResponse.Value.ExpiresOn);
+        }
+
+        [Test]
+        [PlaybackOnly("Not released yet")]
+        [ServiceVersion(Min = DataLakeClientOptions.ServiceVersion.V2019_12_12)]
+        public async Task ScheduleDeletionAsync_Error()
+        {
+            // Arrange
+            await using DisposingFileSystem test = await GetNewFileSystem();
+            DataLakeFileClient file = InstrumentClient(test.FileSystem.GetFileClient(GetNewFileName()));
+            DataLakeFileScheduleDeletionOptions options = new DataLakeFileScheduleDeletionOptions(
+                new TimeSpan(hours: 1, minutes: 0, seconds: 0),
+                DataLakeFileExpirationOrigin.Now);
+
+            // Act
+            await TestHelper.AssertExpectedExceptionAsync<RequestFailedException>(
+                file.ScheduleDeletionAsync(options),
+                e => Assert.AreEqual(Blobs.Models.BlobErrorCode.BlobNotFound.ToString(), e.ErrorCode));
+            ;
+        }
+
+        [Test]
+        [PlaybackOnly("Not released yet")]
+        [ServiceVersion(Min = DataLakeClientOptions.ServiceVersion.V2019_12_12)]
+        public async Task ScheduleDeletionAsync_Absolute()
+        {
+            // Arrange
+            await using DisposingFileSystem test = await GetNewFileSystem();
+            DataLakeFileClient file = await test.FileSystem.CreateFileAsync(GetNewFileName());
+            DateTimeOffset expiresOn = new DateTimeOffset(2100, 1, 1, 0, 0, 0, 0, TimeSpan.Zero);
+            DataLakeFileScheduleDeletionOptions options = new DataLakeFileScheduleDeletionOptions(expiresOn);
+
+            // Act
+            Response <PathInfo> expiryResponse = await file.ScheduleDeletionAsync(options);
+            Response<PathProperties> propertiesResponse = await file.GetPropertiesAsync();
+
+            // Assert
+            Assert.IsNotNull(expiryResponse.Value.ETag);
+            Assert.IsNotNull(expiryResponse.Value.LastModified);
+            Assert.AreEqual(expiresOn, propertiesResponse.Value.ExpiresOn);
+        }
+
+        [Test]
+        [PlaybackOnly("Not released yet")]
+        [ServiceVersion(Min = DataLakeClientOptions.ServiceVersion.V2019_12_12)]
+        public async Task ScheduleDeletionAsync_RemoveExpiry()
+        {
+            // Arrange
+            await using DisposingFileSystem test = await GetNewFileSystem();
+            DataLakeFileClient file = await test.FileSystem.CreateFileAsync(GetNewFileName());
+            DateTimeOffset expiresOn = new DateTimeOffset(2100, 1, 1, 0, 0, 0, 0, TimeSpan.Zero);
+            DataLakeFileScheduleDeletionOptions options = new DataLakeFileScheduleDeletionOptions(expiresOn);
+            await file.ScheduleDeletionAsync(options);
+
+            // Act
+            await file.ScheduleDeletionAsync(new DataLakeFileScheduleDeletionOptions());
+            Response<PathProperties> propertiesResponse = await file.GetPropertiesAsync();
+
+            // Assert
+            Assert.AreEqual(default(DateTimeOffset), propertiesResponse.Value.ExpiresOn);
+        }
+
+        [Test]
+        [ServiceVersion(Min = DataLakeClientOptions.ServiceVersion.V2019_12_12)]
+        public async Task QueryAsync_Min()
+        {
+            // Arrange
+            await using DisposingFileSystem test = await GetNewFileSystem();
+            DataLakeFileClient file = test.FileSystem.GetFileClient(GetNewFileName());
+            Stream stream = CreateDataStream(Constants.KB);
+            await file.UploadAsync(stream);
+
+            // Act
+            string query = @"SELECT _2 from BlobStorage WHERE _1 > 250;";
+            Response<FileDownloadInfo> response = await file.QueryAsync(query);
+
+            using StreamReader streamReader = new StreamReader(response.Value.Content);
+            string s = await streamReader.ReadToEndAsync();
+
+            // Assert
+            Assert.AreEqual("400\n400\n400\n400\n400\n400\n400\n400\n400\n400\n400\n400\n400\n400\n400\n400\n400\n400\n400\n400\n400\n400\n400\n400\n400\n400\n400\n400\n400\n400\n400\n400\n", s);
+        }
+
+        [Test]
+        [ServiceVersion(Min = DataLakeClientOptions.ServiceVersion.V2019_12_12)]
+        public async Task QueryAsync_Error()
+        {
+            // Arrange
+            await using DisposingFileSystem test = await GetNewFileSystem();
+            DataLakeFileClient file = test.FileSystem.GetFileClient(GetNewFileName());
+            string query = @"SELECT _2 from BlobStorage WHERE _1 > 250;";
+
+            // Act
+            await TestHelper.AssertExpectedExceptionAsync<RequestFailedException>(
+                file.QueryAsync(
+                    query),
+                e => Assert.AreEqual("BlobNotFound", e.ErrorCode));
+        }
+
+        [Test]
+        [ServiceVersion(Min = DataLakeClientOptions.ServiceVersion.V2019_12_12)]
+        public async Task QueryAsync_Progress()
+        {
+            // Arrange
+            await using DisposingFileSystem test = await GetNewFileSystem();
+            DataLakeFileClient file = test.FileSystem.GetFileClient(GetNewFileName());
+            Stream stream = CreateDataStream(Constants.KB);
+            await file.UploadAsync(stream);
+
+            // Act
+            string query = @"SELECT _2 from BlobStorage WHERE _1 > 250;";
+            TestProgress progressReporter = new TestProgress();
+            DataLakeQueryOptions options = new DataLakeQueryOptions
+            {
+                ProgressHandler = progressReporter
+            };
+
+            Response<FileDownloadInfo> response = await file.QueryAsync(
+                query,
+                options);
+
+            using StreamReader streamReader = new StreamReader(response.Value.Content);
+            await streamReader.ReadToEndAsync();
+
+            Assert.AreEqual(2, progressReporter.List.Count);
+            Assert.AreEqual(Constants.KB, progressReporter.List[0]);
+            Assert.AreEqual(Constants.KB, progressReporter.List[1]);
+        }
+
+        [Test]
+        [Ignore("https://github.com/Azure/azure-sdk-for-net/issues/12063")]
+        [ServiceVersion(Min = DataLakeClientOptions.ServiceVersion.V2019_12_12)]
+        public async Task QueryAsync_QueryTextConfigurations()
+        {
+            await using DisposingFileSystem test = await GetNewFileSystem();
+            DataLakeFileClient file = test.FileSystem.GetFileClient(GetNewFileName());
+            Stream stream = CreateDataStream(Constants.KB);
+            await file.UploadAsync(stream);
+
+            // Act
+            string query = @"SELECT _2 from BlobStorage WHERE _1 > 250;";
+
+            DataLakeQueryCsvTextConfiguration csvTextConfiguration = new DataLakeQueryCsvTextConfiguration
+            {
+                ColumnSeparator = ",",
+                QuotationCharacter = '"',
+                EscapeCharacter = '\\',
+                RecordSeparator = "\n",
+                HasHeaders = false
+            };
+
+            DataLakeQueryJsonTextConfiguration jsonTextConfiguration = new DataLakeQueryJsonTextConfiguration
+            {
+                RecordSeparator = "\n"
+            };
+
+            DataLakeQueryOptions options = new DataLakeQueryOptions
+            {
+                InputTextConfiguration = csvTextConfiguration,
+                OutputTextConfiguration = jsonTextConfiguration
+            };
+
+            // Act
+            Response<FileDownloadInfo> response = await file.QueryAsync(
+                query,
+                options);
+
+            using StreamReader streamReader = new StreamReader(response.Value.Content);
+            string s = await streamReader.ReadToEndAsync();
+
+            // Assert
+            Assert.AreEqual("{\"_1\":\"400\"}\n{\"_1\":\"400\"}\n{\"_1\":\"400\"}\n{\"_1\":\"400\"}\n{\"_1\":\"400\"}\n{\"_1\":\"400\"}\n{\"_1\":\"400\"}\n{\"_1\":\"400\"}\n{\"_1\":\"400\"}\n{\"_1\":\"400\"}\n{\"_1\":\"400\"}\n{\"_1\":\"400\"}\n{\"_1\":\"400\"}\n{\"_1\":\"400\"}\n{\"_1\":\"400\"}\n{\"_1\":\"400\"}\n{\"_1\":\"400\"}\n{\"_1\":\"400\"}\n{\"_1\":\"400\"}\n{\"_1\":\"400\"}\n{\"_1\":\"400\"}\n{\"_1\":\"400\"}\n{\"_1\":\"400\"}\n{\"_1\":\"400\"}\n{\"_1\":\"400\"}\n{\"_1\":\"400\"}\n{\"_1\":\"400\"}\n{\"_1\":\"400\"}\n{\"_1\":\"400\"}\n{\"_1\":\"400\"}\n{\"_1\":\"400\"}\n{\"_1\":\"400\"}\n", s);
+        }
+
+        [Test]
+        [ServiceVersion(Min = DataLakeClientOptions.ServiceVersion.V2019_12_12)]
+        public async Task QueryAsync_NonFatalError()
+        {
+            // Arrange
+            await using DisposingFileSystem test = await GetNewFileSystem();
+            DataLakeFileClient file = test.FileSystem.GetFileClient(GetNewFileName());
+
+            byte[] data = Encoding.UTF8.GetBytes("100,pizza,300,400\n300,400,500,600\n");
+            using MemoryStream stream = new MemoryStream(data);
+            await file.UploadAsync(stream);
+            string query = @"SELECT _1 from BlobStorage WHERE _2 > 250;";
+
+            // Act - with no IBlobQueryErrorReceiver
+            Response<FileDownloadInfo> response = await file.QueryAsync(query);
+            using StreamReader streamReader = new StreamReader(response.Value.Content);
+            string s = await streamReader.ReadToEndAsync();
+
+
+            // Act - with  IBlobQueryErrorReceiver
+            DataLakeQueryError expectedBlobQueryError = new DataLakeQueryError
+            {
+                IsFatal = false,
+                Name = "InvalidTypeConversion",
+                Description = "Invalid type conversion.",
+                Position = 0
+            };
+
+            ErrorHandler errorHandler = new ErrorHandler(expectedBlobQueryError);
+
+            DataLakeQueryOptions options = new DataLakeQueryOptions();
+            options.ErrorHandler += errorHandler.Handle;
+
+            response = await file.QueryAsync(
+                query,
+                options);
+            using StreamReader streamReader2 = new StreamReader(response.Value.Content);
+            s = await streamReader2.ReadToEndAsync();
+        }
+
+        [Test]
+        [Ignore("https://github.com/Azure/azure-sdk-for-net/issues/12063")]
+        [ServiceVersion(Min = DataLakeClientOptions.ServiceVersion.V2019_12_12)]
+        public async Task QueryAsync_FatalError()
+        {
+            // Arrange
+            await using DisposingFileSystem test = await GetNewFileSystem();
+            DataLakeFileClient file = test.FileSystem.GetFileClient(GetNewFileName());
+            Stream stream = CreateDataStream(Constants.KB);
+            await file.UploadAsync(stream);
+            string query = @"SELECT * from BlobStorage;";
+            DataLakeQueryJsonTextConfiguration jsonTextConfiguration = new DataLakeQueryJsonTextConfiguration
+            {
+                RecordSeparator = "\n"
+            };
+            DataLakeQueryOptions options = new DataLakeQueryOptions
+            {
+                InputTextConfiguration = jsonTextConfiguration
+            };
+
+            // Act - with no IBlobQueryErrorReceiver
+            Response<FileDownloadInfo> response = await file.QueryAsync(
+                query,
+                options);
+            using StreamReader streamReader = new StreamReader(response.Value.Content);
+            string s = await streamReader.ReadToEndAsync();
+
+            // Act - with  IBlobQueryErrorReceiver
+            DataLakeQueryError expectedBlobQueryError = new DataLakeQueryError
+            {
+                IsFatal = true,
+                Name = "ParseError",
+                Description = "Unexpected token ',' at [byte: 3]. Expecting tokens '{', or '['.",
+                Position = 0
+            };
+            ErrorHandler errorHandler = new ErrorHandler(expectedBlobQueryError);
+            options = new DataLakeQueryOptions
+            {
+                InputTextConfiguration = jsonTextConfiguration
+            };
+            options.ErrorHandler += errorHandler.Handle;
+
+            response = await file.QueryAsync(
+                query,
+                options);
+            using StreamReader streamReader2 = new StreamReader(response.Value.Content);
+            s = await streamReader2.ReadToEndAsync();
+        }
+
+        [Test]
+        [ServiceVersion(Min = DataLakeClientOptions.ServiceVersion.V2019_12_12)]
+        public async Task QueryAsync_AccessConditions()
+        {
+            var garbageLeaseId = GetGarbageLeaseId();
+            foreach (AccessConditionParameters parameters in Conditions_Data)
+            {
+                // Arrange
+                await using DisposingFileSystem test = await GetNewFileSystem();
+                DataLakeFileClient file = test.FileSystem.GetFileClient(GetNewFileName());
+                Stream stream = CreateDataStream(Constants.KB);
+                await file.UploadAsync(stream);
+
+                parameters.Match = await SetupPathMatchCondition(file, parameters.Match);
+                parameters.LeaseId = await SetupPathLeaseCondition(file, parameters.LeaseId, garbageLeaseId);
+                DataLakeRequestConditions accessConditions = BuildDataLakeRequestConditions(
+                    parameters: parameters,
+                    lease: true);
+
+                DataLakeQueryOptions options = new DataLakeQueryOptions
+                {
+                    Conditions = accessConditions
+                };
+
+                string query = @"SELECT * from BlobStorage";
+
+                // Act
+                Response<FileDownloadInfo> response = await file.QueryAsync(
+                    query,
+                    options);
+
+                // Assert
+                Assert.IsNotNull(response.Value.Properties.ETag);
+            }
+        }
+
+        [Test]
+        [ServiceVersion(Min = DataLakeClientOptions.ServiceVersion.V2019_12_12)]
+        public async Task QueryAsync_AccessConditionsFail()
+        {
+            var garbageLeaseId = GetGarbageLeaseId();
+            foreach (AccessConditionParameters parameters in GetConditionsFail_Data(garbageLeaseId))
+            {
+                // Arrange
+                await using DisposingFileSystem test = await GetNewFileSystem();
+                DataLakeFileClient file = test.FileSystem.GetFileClient(GetNewFileName());
+                Stream stream = CreateDataStream(Constants.KB);
+                await file.UploadAsync(stream);
+
+                parameters.NoneMatch = await SetupPathMatchCondition(file, parameters.NoneMatch);
+                DataLakeRequestConditions accessConditions = BuildDataLakeRequestConditions(parameters);
+                DataLakeQueryOptions options = new DataLakeQueryOptions
+                {
+                    Conditions = accessConditions
+                };
+
+                string query = @"SELECT * from BlobStorage";
+
+                // Act
+                await TestHelper.AssertExpectedExceptionAsync<RequestFailedException>(
+                    file.QueryAsync(
+                        query,
+                        options),
+                    e => { });
+            }
+        }
+
+        private Stream CreateDataStream(long size)
+        {
+            MemoryStream stream = new MemoryStream();
+            byte[] rowData = Encoding.UTF8.GetBytes("100,200,300,400\n300,400,500,600\n");
+            long blockLength = 0;
+            while (blockLength < size)
+            {
+                stream.Write(rowData, 0, rowData.Length);
+                blockLength += rowData.Length;
+            }
+
+            stream.Seek(0, SeekOrigin.Begin);
+            return stream;
+        }
+
+        private class ErrorHandler
+        {
+            private readonly DataLakeQueryError _expectedBlobQueryError;
+
+            public ErrorHandler(DataLakeQueryError expected)
+            {
+                _expectedBlobQueryError = expected;
+            }
+
+            public void Handle(DataLakeQueryError blobQueryError)
+            {
+                Assert.AreEqual(_expectedBlobQueryError.IsFatal, blobQueryError.IsFatal);
+                Assert.AreEqual(_expectedBlobQueryError.Name, blobQueryError.Name);
+                Assert.AreEqual(_expectedBlobQueryError.Description, blobQueryError.Description);
+                Assert.AreEqual(_expectedBlobQueryError.Position, blobQueryError.Position);
+            }
+        }
+
+        public async Task GetFileClient_FromFileSystemAsciiName()
+        {
+            //Arrange
+            await using DisposingFileSystem test = await GetNewFileSystem();
+            string fileName = GetNewFileName();
+
+            //Act
+            DataLakeFileClient file = test.FileSystem.GetFileClient(fileName);
+            await file.CreateAsync();
+
+            //Assert
+            List<string> names = new List<string>();
+            await foreach (PathItem pathItem in test.FileSystem.GetPathsAsync(recursive: true))
+            {
+                names.Add(pathItem.Name);
+            }
+            // Verify the file name exists in the filesystem
+            Assert.AreEqual(1, names.Count);
+            Assert.Contains(fileName, names);
+        }
+
+        [Test]
+        public async Task GetFileClient_FromFileSystemNonAsciiName()
+        {
+            //Arrange
+            await using DisposingFileSystem test = await GetNewFileSystem();
+            string fileName = GetNewNonAsciiFileName();
+
+            //Act
+            DataLakeFileClient file = test.FileSystem.GetFileClient(fileName);
+            await file.CreateAsync();
+
+            //Assert
+            List<string> names = new List<string>();
+            await foreach (PathItem pathItem in test.FileSystem.GetPathsAsync(recursive: true))
+            {
+                names.Add(pathItem.Name);
+            }
+            // Verify the file name exists in the filesystem
+            Assert.AreEqual(1, names.Count);
+            Assert.Contains(fileName, names);
+        }
+
+        [Test]
+        public async Task GetFileClient_FromDirectoryAsciiName()
+        {
+            //Arrange
+            await using DisposingFileSystem test = await GetNewFileSystem();
+            string directoryName = GetNewDirectoryName();
+            string fileName = GetNewFileName();
+            DataLakeDirectoryClient directory = await test.FileSystem.CreateDirectoryAsync(directoryName);
+
+            // Act
+            DataLakeFileClient file = directory.GetFileClient(fileName);
+            await file.CreateAsync();
+
+            //Assert
+            List<string> names = new List<string>();
+            await foreach (PathItem pathItem in test.FileSystem.GetPathsAsync(recursive: true))
+            {
+                names.Add(pathItem.Name);
+            }
+            // Verify the file name exists in the filesystem
+            string fullPathName = string.Join("/", directoryName, fileName);
+            Assert.AreEqual(2, names.Count);
+            Assert.Contains(fullPathName, names);
+        }
+
+        [Test]
+        public async Task GetFileClient_FromDirectoryNonAsciiName()
+        {
+            //Arrange
+            await using DisposingFileSystem test = await GetNewFileSystem();
+            string directoryName = GetNewDirectoryName();
+            string fileName = GetNewNonAsciiFileName();
+            DataLakeDirectoryClient directory = await test.FileSystem.CreateDirectoryAsync(directoryName);
+
+            // Act
+            DataLakeFileClient file = directory.GetFileClient(fileName);
+            await file.CreateAsync();
+
+            //Assert
+            List<string> names = new List<string>();
+            await foreach (PathItem pathItem in test.FileSystem.GetPathsAsync(recursive: true))
+            {
+                names.Add(pathItem.Name);
+            }
+            // Verify the file name exists in the filesystem
+            string fullPathName = string.Join("/", directoryName, fileName);
+            Assert.AreEqual(2, names.Count);
+            Assert.Contains(fullPathName, names);
+        }
+
+        [Test]
         public async Task OpenReadAsync()
         {
             // Arrange
@@ -2976,124 +3478,10 @@
 
         [Test]
         public async Task OpenReadAsync_OffsetAndBufferSize()
-=======
-        [PlaybackOnly("Not released yet")]
-        [ServiceVersion(Min = DataLakeClientOptions.ServiceVersion.V2019_12_12)]
-        public async Task ScheduleDeletionAsync_Relative()
-        {
-            // Arrange
-            await using DisposingFileSystem test = await GetNewFileSystem();
-            DataLakeFileClient file = await test.FileSystem.CreateFileAsync(GetNewFileName());
-
-            // Delay 1 second, so current times doesn't equal blob creation time.
-            if (Mode != RecordedTestMode.Playback)
-            {
-                await Task.Delay(1000);
-            }
-
-            DataLakeFileScheduleDeletionOptions options = new DataLakeFileScheduleDeletionOptions(
-                new TimeSpan(hours: 1, minutes: 0, seconds: 0),
-                DataLakeFileExpirationOrigin.Now);
-
-            // Act
-            Response<PathInfo> expiryResponse = await file.ScheduleDeletionAsync(options);
-            Response<PathProperties> propertiesResponse = await file.GetPropertiesAsync();
-
-            // Assert
-            Assert.IsNotNull(expiryResponse.Value.ETag);
-            Assert.IsNotNull(expiryResponse.Value.LastModified);
-            Assert.AreNotEqual(propertiesResponse.Value.CreatedOn.AddHours(1), propertiesResponse.Value.ExpiresOn);
-        }
-
-        [Test]
-        [PlaybackOnly("Not released yet")]
-        [ServiceVersion(Min = DataLakeClientOptions.ServiceVersion.V2019_12_12)]
-        public async Task ScheduleDeletionAsync_RelativeToFileCreationTime()
-        {
-            // Arrange
-            await using DisposingFileSystem test = await GetNewFileSystem();
-            DataLakeFileClient file = await test.FileSystem.CreateFileAsync(GetNewFileName());
-            DataLakeFileScheduleDeletionOptions options = new DataLakeFileScheduleDeletionOptions(
-                new TimeSpan(hours: 1, minutes: 0, seconds: 0),
-                DataLakeFileExpirationOrigin.CreationTime);
-
-            // Act
-            Response <PathInfo> expiryResponse = await file.ScheduleDeletionAsync(options);
-            Response<PathProperties> propertiesResponse = await file.GetPropertiesAsync();
-
-            // Assert
-            Assert.AreEqual(propertiesResponse.Value.CreatedOn.AddHours(1), propertiesResponse.Value.ExpiresOn);
-        }
-
-        [Test]
-        [PlaybackOnly("Not released yet")]
-        [ServiceVersion(Min = DataLakeClientOptions.ServiceVersion.V2019_12_12)]
-        public async Task ScheduleDeletionAsync_Error()
-        {
-            // Arrange
-            await using DisposingFileSystem test = await GetNewFileSystem();
-            DataLakeFileClient file = InstrumentClient(test.FileSystem.GetFileClient(GetNewFileName()));
-            DataLakeFileScheduleDeletionOptions options = new DataLakeFileScheduleDeletionOptions(
-                new TimeSpan(hours: 1, minutes: 0, seconds: 0),
-                DataLakeFileExpirationOrigin.Now);
-
-            // Act
-            await TestHelper.AssertExpectedExceptionAsync<RequestFailedException>(
-                file.ScheduleDeletionAsync(options),
-                e => Assert.AreEqual(Blobs.Models.BlobErrorCode.BlobNotFound.ToString(), e.ErrorCode));
-            ;
-        }
-
-        [Test]
-        [PlaybackOnly("Not released yet")]
-        [ServiceVersion(Min = DataLakeClientOptions.ServiceVersion.V2019_12_12)]
-        public async Task ScheduleDeletionAsync_Absolute()
-        {
-            // Arrange
-            await using DisposingFileSystem test = await GetNewFileSystem();
-            DataLakeFileClient file = await test.FileSystem.CreateFileAsync(GetNewFileName());
-            DateTimeOffset expiresOn = new DateTimeOffset(2100, 1, 1, 0, 0, 0, 0, TimeSpan.Zero);
-            DataLakeFileScheduleDeletionOptions options = new DataLakeFileScheduleDeletionOptions(expiresOn);
-
-            // Act
-            Response <PathInfo> expiryResponse = await file.ScheduleDeletionAsync(options);
-            Response<PathProperties> propertiesResponse = await file.GetPropertiesAsync();
-
-            // Assert
-            Assert.IsNotNull(expiryResponse.Value.ETag);
-            Assert.IsNotNull(expiryResponse.Value.LastModified);
-            Assert.AreEqual(expiresOn, propertiesResponse.Value.ExpiresOn);
-        }
-
-        [Test]
-        [PlaybackOnly("Not released yet")]
-        [ServiceVersion(Min = DataLakeClientOptions.ServiceVersion.V2019_12_12)]
-        public async Task ScheduleDeletionAsync_RemoveExpiry()
-        {
-            // Arrange
-            await using DisposingFileSystem test = await GetNewFileSystem();
-            DataLakeFileClient file = await test.FileSystem.CreateFileAsync(GetNewFileName());
-            DateTimeOffset expiresOn = new DateTimeOffset(2100, 1, 1, 0, 0, 0, 0, TimeSpan.Zero);
-            DataLakeFileScheduleDeletionOptions options = new DataLakeFileScheduleDeletionOptions(expiresOn);
-            await file.ScheduleDeletionAsync(options);
-
-            // Act
-            await file.ScheduleDeletionAsync(new DataLakeFileScheduleDeletionOptions());
-            Response<PathProperties> propertiesResponse = await file.GetPropertiesAsync();
-
-            // Assert
-            Assert.AreEqual(default(DateTimeOffset), propertiesResponse.Value.ExpiresOn);
-        }
-
-        [Test]
-        [ServiceVersion(Min = DataLakeClientOptions.ServiceVersion.V2019_12_12)]
-        public async Task QueryAsync_Min()
->>>>>>> 42839e7d
         {
             // Arrange
             await using DisposingFileSystem test = await GetNewFileSystem();
             DataLakeFileClient file = test.FileSystem.GetFileClient(GetNewFileName());
-<<<<<<< HEAD
             int size = Constants.KB;
             var data = GetRandomBuffer(size);
             using Stream stream = new MemoryStream(data);
@@ -3118,49 +3506,20 @@
 
         [Test]
         public async Task OpenReadAsync_Error()
-=======
-            Stream stream = CreateDataStream(Constants.KB);
-            await file.UploadAsync(stream);
-
-            // Act
-            string query = @"SELECT _2 from BlobStorage WHERE _1 > 250;";
-            Response<FileDownloadInfo> response = await file.QueryAsync(query);
-
-            using StreamReader streamReader = new StreamReader(response.Value.Content);
-            string s = await streamReader.ReadToEndAsync();
-
-            // Assert
-            Assert.AreEqual("400\n400\n400\n400\n400\n400\n400\n400\n400\n400\n400\n400\n400\n400\n400\n400\n400\n400\n400\n400\n400\n400\n400\n400\n400\n400\n400\n400\n400\n400\n400\n400\n", s);
-        }
-
-        [Test]
-        [ServiceVersion(Min = DataLakeClientOptions.ServiceVersion.V2019_12_12)]
-        public async Task QueryAsync_Error()
->>>>>>> 42839e7d
         {
             // Arrange
             await using DisposingFileSystem test = await GetNewFileSystem();
             DataLakeFileClient file = test.FileSystem.GetFileClient(GetNewFileName());
-<<<<<<< HEAD
             Stream outputStream = await file.OpenReadAsync();
             byte[] bytes = new byte[Constants.KB];
 
             // Act
             await TestHelper.AssertExpectedExceptionAsync<RequestFailedException>(
                 outputStream.ReadAsync(bytes, 0, Constants.KB),
-=======
-            string query = @"SELECT _2 from BlobStorage WHERE _1 > 250;";
-
-            // Act
-            await TestHelper.AssertExpectedExceptionAsync<RequestFailedException>(
-                file.QueryAsync(
-                    query),
->>>>>>> 42839e7d
                 e => Assert.AreEqual("BlobNotFound", e.ErrorCode));
         }
 
         [Test]
-<<<<<<< HEAD
         public async Task OpenReadAsync_AccessConditions()
         {
             // Arrange
@@ -3175,190 +3534,12 @@
                 {
                     await file.UploadAsync(stream);
                 }
-=======
-        [ServiceVersion(Min = DataLakeClientOptions.ServiceVersion.V2019_12_12)]
-        public async Task QueryAsync_Progress()
-        {
-            // Arrange
-            await using DisposingFileSystem test = await GetNewFileSystem();
-            DataLakeFileClient file = test.FileSystem.GetFileClient(GetNewFileName());
-            Stream stream = CreateDataStream(Constants.KB);
-            await file.UploadAsync(stream);
-
-            // Act
-            string query = @"SELECT _2 from BlobStorage WHERE _1 > 250;";
-            TestProgress progressReporter = new TestProgress();
-            DataLakeQueryOptions options = new DataLakeQueryOptions
-            {
-                ProgressHandler = progressReporter
-            };
-
-            Response<FileDownloadInfo> response = await file.QueryAsync(
-                query,
-                options);
-
-            using StreamReader streamReader = new StreamReader(response.Value.Content);
-            await streamReader.ReadToEndAsync();
-
-            Assert.AreEqual(2, progressReporter.List.Count);
-            Assert.AreEqual(Constants.KB, progressReporter.List[0]);
-            Assert.AreEqual(Constants.KB, progressReporter.List[1]);
-        }
-
-        [Test]
-        [Ignore("https://github.com/Azure/azure-sdk-for-net/issues/12063")]
-        [ServiceVersion(Min = DataLakeClientOptions.ServiceVersion.V2019_12_12)]
-        public async Task QueryAsync_QueryTextConfigurations()
-        {
-            await using DisposingFileSystem test = await GetNewFileSystem();
-            DataLakeFileClient file = test.FileSystem.GetFileClient(GetNewFileName());
-            Stream stream = CreateDataStream(Constants.KB);
-            await file.UploadAsync(stream);
-
-            // Act
-            string query = @"SELECT _2 from BlobStorage WHERE _1 > 250;";
-
-            DataLakeQueryCsvTextConfiguration csvTextConfiguration = new DataLakeQueryCsvTextConfiguration
-            {
-                ColumnSeparator = ",",
-                QuotationCharacter = '"',
-                EscapeCharacter = '\\',
-                RecordSeparator = "\n",
-                HasHeaders = false
-            };
-
-            DataLakeQueryJsonTextConfiguration jsonTextConfiguration = new DataLakeQueryJsonTextConfiguration
-            {
-                RecordSeparator = "\n"
-            };
-
-            DataLakeQueryOptions options = new DataLakeQueryOptions
-            {
-                InputTextConfiguration = csvTextConfiguration,
-                OutputTextConfiguration = jsonTextConfiguration
-            };
-
-            // Act
-            Response<FileDownloadInfo> response = await file.QueryAsync(
-                query,
-                options);
-
-            using StreamReader streamReader = new StreamReader(response.Value.Content);
-            string s = await streamReader.ReadToEndAsync();
-
-            // Assert
-            Assert.AreEqual("{\"_1\":\"400\"}\n{\"_1\":\"400\"}\n{\"_1\":\"400\"}\n{\"_1\":\"400\"}\n{\"_1\":\"400\"}\n{\"_1\":\"400\"}\n{\"_1\":\"400\"}\n{\"_1\":\"400\"}\n{\"_1\":\"400\"}\n{\"_1\":\"400\"}\n{\"_1\":\"400\"}\n{\"_1\":\"400\"}\n{\"_1\":\"400\"}\n{\"_1\":\"400\"}\n{\"_1\":\"400\"}\n{\"_1\":\"400\"}\n{\"_1\":\"400\"}\n{\"_1\":\"400\"}\n{\"_1\":\"400\"}\n{\"_1\":\"400\"}\n{\"_1\":\"400\"}\n{\"_1\":\"400\"}\n{\"_1\":\"400\"}\n{\"_1\":\"400\"}\n{\"_1\":\"400\"}\n{\"_1\":\"400\"}\n{\"_1\":\"400\"}\n{\"_1\":\"400\"}\n{\"_1\":\"400\"}\n{\"_1\":\"400\"}\n{\"_1\":\"400\"}\n{\"_1\":\"400\"}\n", s);
-        }
-
-        [Test]
-        [ServiceVersion(Min = DataLakeClientOptions.ServiceVersion.V2019_12_12)]
-        public async Task QueryAsync_NonFatalError()
-        {
-            // Arrange
-            await using DisposingFileSystem test = await GetNewFileSystem();
-            DataLakeFileClient file = test.FileSystem.GetFileClient(GetNewFileName());
-
-            byte[] data = Encoding.UTF8.GetBytes("100,pizza,300,400\n300,400,500,600\n");
-            using MemoryStream stream = new MemoryStream(data);
-            await file.UploadAsync(stream);
-            string query = @"SELECT _1 from BlobStorage WHERE _2 > 250;";
-
-            // Act - with no IBlobQueryErrorReceiver
-            Response<FileDownloadInfo> response = await file.QueryAsync(query);
-            using StreamReader streamReader = new StreamReader(response.Value.Content);
-            string s = await streamReader.ReadToEndAsync();
-
-
-            // Act - with  IBlobQueryErrorReceiver
-            DataLakeQueryError expectedBlobQueryError = new DataLakeQueryError
-            {
-                IsFatal = false,
-                Name = "InvalidTypeConversion",
-                Description = "Invalid type conversion.",
-                Position = 0
-            };
-
-            ErrorHandler errorHandler = new ErrorHandler(expectedBlobQueryError);
-
-            DataLakeQueryOptions options = new DataLakeQueryOptions();
-            options.ErrorHandler += errorHandler.Handle;
-
-            response = await file.QueryAsync(
-                query,
-                options);
-            using StreamReader streamReader2 = new StreamReader(response.Value.Content);
-            s = await streamReader2.ReadToEndAsync();
-        }
-
-        [Test]
-        [Ignore("https://github.com/Azure/azure-sdk-for-net/issues/12063")]
-        [ServiceVersion(Min = DataLakeClientOptions.ServiceVersion.V2019_12_12)]
-        public async Task QueryAsync_FatalError()
-        {
-            // Arrange
-            await using DisposingFileSystem test = await GetNewFileSystem();
-            DataLakeFileClient file = test.FileSystem.GetFileClient(GetNewFileName());
-            Stream stream = CreateDataStream(Constants.KB);
-            await file.UploadAsync(stream);
-            string query = @"SELECT * from BlobStorage;";
-            DataLakeQueryJsonTextConfiguration jsonTextConfiguration = new DataLakeQueryJsonTextConfiguration
-            {
-                RecordSeparator = "\n"
-            };
-            DataLakeQueryOptions options = new DataLakeQueryOptions
-            {
-                InputTextConfiguration = jsonTextConfiguration
-            };
-
-            // Act - with no IBlobQueryErrorReceiver
-            Response<FileDownloadInfo> response = await file.QueryAsync(
-                query,
-                options);
-            using StreamReader streamReader = new StreamReader(response.Value.Content);
-            string s = await streamReader.ReadToEndAsync();
-
-            // Act - with  IBlobQueryErrorReceiver
-            DataLakeQueryError expectedBlobQueryError = new DataLakeQueryError
-            {
-                IsFatal = true,
-                Name = "ParseError",
-                Description = "Unexpected token ',' at [byte: 3]. Expecting tokens '{', or '['.",
-                Position = 0
-            };
-            ErrorHandler errorHandler = new ErrorHandler(expectedBlobQueryError);
-            options = new DataLakeQueryOptions
-            {
-                InputTextConfiguration = jsonTextConfiguration
-            };
-            options.ErrorHandler += errorHandler.Handle;
-
-            response = await file.QueryAsync(
-                query,
-                options);
-            using StreamReader streamReader2 = new StreamReader(response.Value.Content);
-            s = await streamReader2.ReadToEndAsync();
-        }
-
-        [Test]
-        [ServiceVersion(Min = DataLakeClientOptions.ServiceVersion.V2019_12_12)]
-        public async Task QueryAsync_AccessConditions()
-        {
-            var garbageLeaseId = GetGarbageLeaseId();
-            foreach (AccessConditionParameters parameters in Conditions_Data)
-            {
-                // Arrange
-                await using DisposingFileSystem test = await GetNewFileSystem();
-                DataLakeFileClient file = test.FileSystem.GetFileClient(GetNewFileName());
-                Stream stream = CreateDataStream(Constants.KB);
-                await file.UploadAsync(stream);
->>>>>>> 42839e7d
 
                 parameters.Match = await SetupPathMatchCondition(file, parameters.Match);
                 parameters.LeaseId = await SetupPathLeaseCondition(file, parameters.LeaseId, garbageLeaseId);
                 DataLakeRequestConditions accessConditions = BuildDataLakeRequestConditions(
                     parameters: parameters,
                     lease: true);
-<<<<<<< HEAD
 
                 // Act
                 Stream outputStream = await file.OpenReadAsync(
@@ -3370,27 +3551,10 @@
                 // Assert
                 Assert.AreEqual(data.Length, outputStream.Length);
                 TestHelper.AssertSequenceEqual(data, outputBytes);
-=======
-                DataLakeQueryOptions options = new DataLakeQueryOptions
-                {
-                    Conditions = accessConditions
-                };
-
-                string query = @"SELECT * from BlobStorage";
-
-                // Act
-                Response<FileDownloadInfo> response = await file.QueryAsync(
-                    query,
-                    options);
-
-                // Assert
-                Assert.IsNotNull(response.Value.Properties.ETag);
->>>>>>> 42839e7d
-            }
-        }
-
-        [Test]
-<<<<<<< HEAD
+            }
+        }
+
+        [Test]
         public async Task OpenReadAsync_AccessConditionsFail()
         {
             // Arrange
@@ -3533,163 +3697,5 @@
                     $"Specified argument was out of the range of valid values.{Environment.NewLine}Parameter name: offset + count cannot exceed buffer length.",
                     e.Message));
         }
-
-=======
-        [ServiceVersion(Min = DataLakeClientOptions.ServiceVersion.V2019_12_12)]
-        public async Task QueryAsync_AccessConditionsFail()
-        {
-            var garbageLeaseId = GetGarbageLeaseId();
-            foreach (AccessConditionParameters parameters in GetConditionsFail_Data(garbageLeaseId))
-            {
-                // Arrange
-                await using DisposingFileSystem test = await GetNewFileSystem();
-                DataLakeFileClient file = test.FileSystem.GetFileClient(GetNewFileName());
-                Stream stream = CreateDataStream(Constants.KB);
-                await file.UploadAsync(stream);
-
-                parameters.NoneMatch = await SetupPathMatchCondition(file, parameters.NoneMatch);
-                DataLakeRequestConditions accessConditions = BuildDataLakeRequestConditions(parameters);
-                DataLakeQueryOptions options = new DataLakeQueryOptions
-                {
-                    Conditions = accessConditions
-                };
-
-                string query = @"SELECT * from BlobStorage";
-
-                // Act
-                await TestHelper.AssertExpectedExceptionAsync<RequestFailedException>(
-                    file.QueryAsync(
-                        query,
-                        options),
-                    e => { });
-            }
-        }
-
-        private Stream CreateDataStream(long size)
-        {
-            MemoryStream stream = new MemoryStream();
-            byte[] rowData = Encoding.UTF8.GetBytes("100,200,300,400\n300,400,500,600\n");
-            long blockLength = 0;
-            while (blockLength < size)
-            {
-                stream.Write(rowData, 0, rowData.Length);
-                blockLength += rowData.Length;
-            }
-
-            stream.Seek(0, SeekOrigin.Begin);
-            return stream;
-        }
-
-        private class ErrorHandler
-        {
-            private readonly DataLakeQueryError _expectedBlobQueryError;
-
-            public ErrorHandler(DataLakeQueryError expected)
-            {
-                _expectedBlobQueryError = expected;
-            }
-
-            public void Handle(DataLakeQueryError blobQueryError)
-            {
-                Assert.AreEqual(_expectedBlobQueryError.IsFatal, blobQueryError.IsFatal);
-                Assert.AreEqual(_expectedBlobQueryError.Name, blobQueryError.Name);
-                Assert.AreEqual(_expectedBlobQueryError.Description, blobQueryError.Description);
-                Assert.AreEqual(_expectedBlobQueryError.Position, blobQueryError.Position);
-            }
-        }
-
->>>>>>> 42839e7d
-        public async Task GetFileClient_FromFileSystemAsciiName()
-        {
-            //Arrange
-            await using DisposingFileSystem test = await GetNewFileSystem();
-            string fileName = GetNewFileName();
-
-            //Act
-            DataLakeFileClient file = test.FileSystem.GetFileClient(fileName);
-            await file.CreateAsync();
-
-            //Assert
-            List<string> names = new List<string>();
-            await foreach (PathItem pathItem in test.FileSystem.GetPathsAsync(recursive: true))
-            {
-                names.Add(pathItem.Name);
-            }
-            // Verify the file name exists in the filesystem
-            Assert.AreEqual(1, names.Count);
-            Assert.Contains(fileName, names);
-        }
-
-        [Test]
-        public async Task GetFileClient_FromFileSystemNonAsciiName()
-        {
-            //Arrange
-            await using DisposingFileSystem test = await GetNewFileSystem();
-            string fileName = GetNewNonAsciiFileName();
-
-            //Act
-            DataLakeFileClient file = test.FileSystem.GetFileClient(fileName);
-            await file.CreateAsync();
-
-            //Assert
-            List<string> names = new List<string>();
-            await foreach (PathItem pathItem in test.FileSystem.GetPathsAsync(recursive: true))
-            {
-                names.Add(pathItem.Name);
-            }
-            // Verify the file name exists in the filesystem
-            Assert.AreEqual(1, names.Count);
-            Assert.Contains(fileName, names);
-        }
-
-        [Test]
-        public async Task GetFileClient_FromDirectoryAsciiName()
-        {
-            //Arrange
-            await using DisposingFileSystem test = await GetNewFileSystem();
-            string directoryName = GetNewDirectoryName();
-            string fileName = GetNewFileName();
-            DataLakeDirectoryClient directory = await test.FileSystem.CreateDirectoryAsync(directoryName);
-
-            // Act
-            DataLakeFileClient file = directory.GetFileClient(fileName);
-            await file.CreateAsync();
-
-            //Assert
-            List<string> names = new List<string>();
-            await foreach (PathItem pathItem in test.FileSystem.GetPathsAsync(recursive: true))
-            {
-                names.Add(pathItem.Name);
-            }
-            // Verify the file name exists in the filesystem
-            string fullPathName = string.Join("/", directoryName, fileName);
-            Assert.AreEqual(2, names.Count);
-            Assert.Contains(fullPathName, names);
-        }
-
-        [Test]
-        public async Task GetFileClient_FromDirectoryNonAsciiName()
-        {
-            //Arrange
-            await using DisposingFileSystem test = await GetNewFileSystem();
-            string directoryName = GetNewDirectoryName();
-            string fileName = GetNewNonAsciiFileName();
-            DataLakeDirectoryClient directory = await test.FileSystem.CreateDirectoryAsync(directoryName);
-
-            // Act
-            DataLakeFileClient file = directory.GetFileClient(fileName);
-            await file.CreateAsync();
-
-            //Assert
-            List<string> names = new List<string>();
-            await foreach (PathItem pathItem in test.FileSystem.GetPathsAsync(recursive: true))
-            {
-                names.Add(pathItem.Name);
-            }
-            // Verify the file name exists in the filesystem
-            string fullPathName = string.Join("/", directoryName, fileName);
-            Assert.AreEqual(2, names.Count);
-            Assert.Contains(fullPathName, names);
-        }
     }
 }