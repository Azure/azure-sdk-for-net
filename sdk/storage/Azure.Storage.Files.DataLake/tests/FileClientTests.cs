﻿// Copyright (c) Microsoft Corporation. All rights reserved.
// Licensed under the MIT License.

using System;
using System.Collections.Generic;
using System.IO;
using System.Linq;
using System.Security.Cryptography;
using System.Text;
using System.Threading;
using System.Threading.Tasks;
using Azure.Core;
using Azure.Core.TestFramework;
using Azure.Storage.Files.DataLake.Models;
using Azure.Storage.Sas;
using Azure.Storage.Test;
using NUnit.Framework;

namespace Azure.Storage.Files.DataLake.Tests
{
    public class FileClientTests : PathTestBase
    {
        private const long Size = 4 * Constants.KB;

        public FileClientTests(bool async, DataLakeClientOptions.ServiceVersion serviceVersion)
            : base(async, serviceVersion, null /* RecordedTestMode.Record /* to re-record */)
        {
        }

        [Test]
        public async Task Ctor_Uri()
        {
            string fileSystemName = GetNewFileSystemName();
            string directoryName = GetNewDirectoryName();
            string fileName = GetNewFileName();

            await using DisposingFileSystem test = await GetNewFileSystem(fileSystemName: fileSystemName);
            DataLakeDirectoryClient directory = await test.FileSystem.CreateDirectoryAsync(directoryName);

            // Arrange
            await directory.CreateFileAsync(fileName);

            SasQueryParameters sasQueryParameters = GetNewAccountSasCredentials();
            Uri uri = new Uri($"{TestConfigHierarchicalNamespace.BlobServiceEndpoint}/{fileSystemName}/{directoryName}/{fileName}?{sasQueryParameters}");
            DataLakeFileClient fileClient = InstrumentClient(new DataLakeFileClient(uri, GetOptions()));

            // Act
            await fileClient.GetPropertiesAsync();

            // Assert
            Assert.AreEqual(fileName, fileClient.Name);
            Assert.AreEqual(fileSystemName, fileClient.FileSystemName);
            Assert.AreEqual($"{directoryName}/{fileName}", fileClient.Path);
            Assert.AreEqual(uri, fileClient.Uri);
        }

        [Test]
        public async Task Ctor_SharedKey()
        {
            string fileSystemName = GetNewFileSystemName();
            string directoryName = GetNewDirectoryName();
            string fileName = GetNewFileName();

            await using DisposingFileSystem test = await GetNewFileSystem(fileSystemName: fileSystemName);
            DataLakeDirectoryClient directory = await test.FileSystem.CreateDirectoryAsync(directoryName);

            // Arrange
            await directory.CreateFileAsync(fileName);

            StorageSharedKeyCredential sharedKey = new StorageSharedKeyCredential(
                TestConfigHierarchicalNamespace.AccountName,
                TestConfigHierarchicalNamespace.AccountKey);
            Uri uri = new Uri($"{TestConfigHierarchicalNamespace.BlobServiceEndpoint}/{fileSystemName}/{directoryName}/{fileName}");
            DataLakeFileClient fileClient = InstrumentClient(new DataLakeFileClient(uri, sharedKey, GetOptions()));

            // Act
            await fileClient.GetPropertiesAsync();

            // Assert
            Assert.AreEqual(fileName, fileClient.Name);
            Assert.AreEqual(fileSystemName, fileClient.FileSystemName);
            Assert.AreEqual($"{directoryName}/{fileName}", fileClient.Path);
            Assert.AreEqual(uri, fileClient.Uri);
        }

        [Test]
        public async Task Ctor_TokenCredential()
        {
            string fileSystemName = GetNewFileSystemName();
            string directoryName = GetNewDirectoryName();
            string fileName = GetNewFileName();

            await using DisposingFileSystem test = await GetNewFileSystem(fileSystemName: fileSystemName);
            DataLakeDirectoryClient directory = await test.FileSystem.CreateDirectoryAsync(directoryName);

            // Arrange
            await directory.CreateFileAsync(fileName);

            TokenCredential tokenCredential = GetOAuthCredential(TestConfigHierarchicalNamespace);
            Uri uri = new Uri($"{TestConfigHierarchicalNamespace.BlobServiceEndpoint}/{fileSystemName}/{directoryName}/{fileName}").ToHttps();
            DataLakeFileClient fileClient = InstrumentClient(new DataLakeFileClient(uri, tokenCredential, GetOptions()));

            // Act
            await fileClient.GetPropertiesAsync();

            // Assert
            Assert.AreEqual(fileName, fileClient.Name);
            Assert.AreEqual(fileSystemName, fileClient.FileSystemName);
            Assert.AreEqual($"{directoryName}/{fileName}", fileClient.Path);
            Assert.AreEqual(uri, fileClient.Uri);
        }

        [Test]
        public void Ctor_TokenCredential_Http()
        {
            // Arrange
            TokenCredential tokenCredential = GetOAuthCredential(TestConfigHierarchicalNamespace);
            Uri uri = new Uri(TestConfigHierarchicalNamespace.BlobServiceEndpoint).ToHttp();

            // Act
            TestHelper.AssertExpectedException(
                () => new DataLakeFileClient(uri, tokenCredential),
                new ArgumentException("Cannot use TokenCredential without HTTPS."));

            TestHelper.AssertExpectedException(
                () => new DataLakeFileClient(uri, tokenCredential, new DataLakeClientOptions()),
                new ArgumentException("Cannot use TokenCredential without HTTPS."));
        }

        [Test]
        public async Task CreateAsync()
        {
            await using DisposingFileSystem test = await GetNewFileSystem();
            DataLakeDirectoryClient directory = await test.FileSystem.CreateDirectoryAsync(GetNewDirectoryName());

            // Arrange
            DataLakeFileClient file = InstrumentClient(directory.GetFileClient(GetNewFileName()));

            // Act
            Response<PathInfo> response = await file.CreateAsync();

            // Assert
            AssertValidStoragePathInfo(response.Value);

        }

        [Test]
        public async Task CreateAsync_Error()
        {
            // Arrange
            DataLakeServiceClient service = GetServiceClient_SharedKey();
            DataLakeFileSystemClient fileSystem = InstrumentClient(service.GetFileSystemClient(GetNewFileSystemName()));
            DataLakeFileClient file = InstrumentClient(fileSystem.GetFileClient(GetNewFileName()));

            // Act
            await TestHelper.AssertExpectedExceptionAsync<RequestFailedException>(
                fileSystem.CreateDirectoryAsync(GetNewDirectoryName()),
                e => Assert.AreEqual("FilesystemNotFound", e.ErrorCode));
        }

        [Test]
        public async Task CreateAsync_HttpHeaders()
        {
            await using DisposingFileSystem test = await GetNewFileSystem();
            DataLakeDirectoryClient directory = await test.FileSystem.CreateDirectoryAsync(GetNewDirectoryName());

            // Arrange
            DataLakeFileClient file = InstrumentClient(directory.GetFileClient(GetNewFileName()));
            PathHttpHeaders headers = new PathHttpHeaders
            {
                ContentType = ContentType,
                ContentEncoding = ContentEncoding,
                ContentLanguage = ContentLanguage,
                ContentDisposition = ContentDisposition,
                CacheControl = CacheControl
            };

            // Act
            await file.CreateAsync(httpHeaders: headers);

            // Assert
            Response<PathProperties> response = await file.GetPropertiesAsync();
            Assert.AreEqual(ContentType, response.Value.ContentType);
            Assert.AreEqual(ContentEncoding, response.Value.ContentEncoding);
            Assert.AreEqual(ContentLanguage, response.Value.ContentLanguage);
            Assert.AreEqual(ContentDisposition, response.Value.ContentDisposition);
            Assert.AreEqual(CacheControl, response.Value.CacheControl);
        }

        [Test]
        public async Task CreateAsync_Metadata()
        {
            await using DisposingFileSystem test = await GetNewFileSystem();
            DataLakeDirectoryClient directory = await test.FileSystem.CreateDirectoryAsync(GetNewDirectoryName());

            // Arrange
            IDictionary<string, string> metadata = BuildMetadata();
            DataLakeFileClient file = InstrumentClient(directory.GetFileClient(GetNewFileName()));

            // Act
            await file.CreateAsync(metadata: metadata);

            // Assert
            Response<PathProperties> getPropertiesResponse = await file.GetPropertiesAsync();
            AssertMetadataEquality(metadata, getPropertiesResponse.Value.Metadata, isDirectory: false);
        }

        [Test]
        public async Task CreateAsync_PermissionAndUmask()
        {
            await using DisposingFileSystem test = await GetNewFileSystem();
            DataLakeDirectoryClient directory = await test.FileSystem.CreateDirectoryAsync(GetNewDirectoryName());

            // Arrange
            DataLakeFileClient file = InstrumentClient(directory.GetFileClient(GetNewFileName()));
            string permissions = "0777";
            string umask = "0057";

            // Act
            await file.CreateAsync(
                permissions: permissions,
                umask: umask);

            // Assert
            Response<PathAccessControl> response = await file.GetAccessControlAsync();
            AssertPathPermissionsEquality(PathPermissions.ParseSymbolicPermissions("rwx-w----"), response.Value.Permissions);
        }

        [Test]
        public async Task CreateAsync_Conditions()
        {
            var garbageLeaseId = GetGarbageLeaseId();
            foreach (AccessConditionParameters parameters in Conditions_Data)
            {
                await using DisposingFileSystem test = await GetNewFileSystem();
                DataLakeDirectoryClient directory = await test.FileSystem.CreateDirectoryAsync(GetNewDirectoryName());

                // Arrange
                // This directory is intentionally created twice
                DataLakeFileClient file = await directory.CreateFileAsync(GetNewFileName());

                parameters.Match = await SetupPathMatchCondition(file, parameters.Match);
                parameters.LeaseId = await SetupPathLeaseCondition(file, parameters.LeaseId, garbageLeaseId);

                DataLakeRequestConditions conditions = BuildDataLakeRequestConditions(
                    parameters: parameters,
                    lease: true);

                // Act
                Response<PathInfo> response = await file.CreateAsync(
                    conditions: conditions);

                // Assert
                Assert.IsNotNull(response.GetRawResponse().Headers.RequestId);
            }
        }

        [Test]
        public async Task CreateAsync_ConditionsFail()
        {
            var garbageLeaseId = GetGarbageLeaseId();
            foreach (AccessConditionParameters parameters in GetConditionsFail_Data(garbageLeaseId))
            {
                await using DisposingFileSystem test = await GetNewFileSystem();
                DataLakeDirectoryClient directory = await test.FileSystem.CreateDirectoryAsync(GetNewDirectoryName());

                // Arrange
                // This directory is intentionally created twice
                DataLakeFileClient file = await directory.CreateFileAsync(GetNewFileName());
                parameters.NoneMatch = await SetupPathMatchCondition(file, parameters.NoneMatch);
                DataLakeRequestConditions conditions = BuildDataLakeRequestConditions(
                    parameters: parameters,
                    lease: true);

                // Act
                await TestHelper.AssertExpectedExceptionAsync<RequestFailedException>(
                    file.CreateAsync(conditions: conditions),
                    e => { });
            }
        }

        [Test]
        public async Task CreateIfNotExistsAsync_NotExists()
        {
            // Arrange
            await using DisposingFileSystem test = await GetNewFileSystem();
            DataLakeDirectoryClient directory = await test.FileSystem.CreateDirectoryAsync(GetNewDirectoryName());
            DataLakeFileClient file = InstrumentClient(directory.GetFileClient(GetNewFileName()));

            // Act
            Response<PathInfo> response = await file.CreateIfNotExistsAsync();

            // Assert
            Assert.IsNotNull(response.Value.ETag);
        }

        [Test]
        public async Task CreateIfNotExistsAsync_Exists()
        {
            // Arrange
            await using DisposingFileSystem test = await GetNewFileSystem();
            DataLakeDirectoryClient directory = await test.FileSystem.CreateDirectoryAsync(GetNewDirectoryName());
            DataLakeFileClient file = InstrumentClient(directory.GetFileClient(GetNewFileName()));
            await file.CreateAsync();

            // Act
            Response<PathInfo> response = await file.CreateIfNotExistsAsync();

            // Assert
            Assert.IsNull(response);
        }

        [Test]
        public async Task CreateIfNotExistsAsync_Error()
        {
            // Arrange
            await using DisposingFileSystem test = await GetNewFileSystem();
            DataLakeDirectoryClient directory = await test.FileSystem.CreateDirectoryAsync(GetNewDirectoryName());
            DataLakeFileClient file = InstrumentClient(directory.GetFileClient(GetNewFileName()));
            DataLakeFileClient unauthorizedFile = InstrumentClient(new DataLakeFileClient(file.Uri, GetOptions()));

            // Act
            await TestHelper.AssertExpectedExceptionAsync<RequestFailedException>(
                unauthorizedFile.CreateIfNotExistsAsync(),
                e => Assert.AreEqual("AuthenticationFailed", e.ErrorCode));
        }

        [Test]
        public async Task ExistsAsync_Exists()
        {
            // Arrange
            await using DisposingFileSystem test = await GetNewFileSystem();
            DataLakeDirectoryClient directory = await test.FileSystem.CreateDirectoryAsync(GetNewDirectoryName());
            DataLakeFileClient file = InstrumentClient(directory.GetFileClient(GetNewFileName()));
            await file.CreateAsync();

            // Act
            Response<bool> response = await file.ExistsAsync();

            // Assert
            Assert.IsTrue(response.Value);
        }

        [Test]
        public async Task ExistsAsync_NotExists()
        {
            // Arrange
            await using DisposingFileSystem test = await GetNewFileSystem();
            DataLakeDirectoryClient directory = await test.FileSystem.CreateDirectoryAsync(GetNewDirectoryName());
            DataLakeFileClient file = InstrumentClient(directory.GetFileClient(GetNewFileName()));

            // Act
            Response<bool> response = await file.ExistsAsync();

            // Assert
            Assert.IsFalse(response.Value);
        }

        [Test]
        public async Task ExistsAsync_Error()
        {
            // Arrange
            await using DisposingFileSystem test = await GetNewFileSystem(publicAccessType: PublicAccessType.None);
            DataLakeDirectoryClient directory = await test.FileSystem.CreateDirectoryAsync(GetNewDirectoryName());
            DataLakeFileClient file = InstrumentClient(directory.GetFileClient(GetNewFileName()));
            DataLakeFileClient unauthorizedFile = InstrumentClient(new DataLakeFileClient(file.Uri, GetOptions()));

            // Act
            await TestHelper.AssertExpectedExceptionAsync<RequestFailedException>(
                unauthorizedFile.ExistsAsync(),
                e => Assert.AreEqual("ResourceNotFound", e.ErrorCode));
        }

        [Test]
        public async Task DeleteIfExists_Exists()
        {
            // Arrange
            await using DisposingFileSystem test = await GetNewFileSystem();
            DataLakeDirectoryClient directory = await test.FileSystem.CreateDirectoryAsync(GetNewDirectoryName());
            DataLakeFileClient file = InstrumentClient(directory.GetFileClient(GetNewFileName()));
            await file.CreateAsync();

            // Act
            Response<bool> response = await file.DeleteIfExistsAsync();

            // Assert
            Assert.IsTrue(response.Value);
        }

        [Test]
        public async Task DeleteIfExists_NotExists()
        {
            // Arrange
            await using DisposingFileSystem test = await GetNewFileSystem();
            DataLakeDirectoryClient directory = await test.FileSystem.CreateDirectoryAsync(GetNewDirectoryName());
            DataLakeFileClient file = InstrumentClient(directory.GetFileClient(GetNewFileName()));

            // Act
            Response<bool> response = await file.DeleteIfExistsAsync();

            // Assert
            Assert.IsFalse(response.Value);
        }

        [Test]
        public async Task DeleteIfNotExistsAsync_Error()
        {
            // Arrange
            await using DisposingFileSystem test = await GetNewFileSystem();
            DataLakeDirectoryClient directory = await test.FileSystem.CreateDirectoryAsync(GetNewDirectoryName());
            DataLakeFileClient file = InstrumentClient(directory.GetFileClient(GetNewFileName()));
            DataLakeFileClient unauthorizedFile = InstrumentClient(new DataLakeFileClient(file.Uri, GetOptions()));

            // Act
            await TestHelper.AssertExpectedExceptionAsync<RequestFailedException>(
                unauthorizedFile.DeleteIfExistsAsync(),
                e => Assert.AreEqual("AuthenticationFailed", e.ErrorCode));
        }


        [Test]
        public async Task DeleteAsync()
        {
            await using DisposingFileSystem test = await GetNewFileSystem();
            DataLakeDirectoryClient directory = await test.FileSystem.CreateDirectoryAsync(GetNewDirectoryName());

            // Arrange
            DataLakeFileClient fileClient = await directory.CreateFileAsync(GetNewFileName());

            // Act
            await fileClient.DeleteAsync();
        }

        [Test]
        public async Task DeleteFileAsync_Error()
        {
            await using DisposingFileSystem test = await GetNewFileSystem();
            DataLakeDirectoryClient directory = await test.FileSystem.CreateDirectoryAsync(GetNewDirectoryName());

            // Arrange
            DataLakeFileClient fileClient = directory.GetFileClient(GetNewFileName());

            // Act
            await TestHelper.AssertExpectedExceptionAsync<RequestFailedException>(
                fileClient.DeleteAsync(),
                e => Assert.AreEqual("PathNotFound", e.ErrorCode));
        }

        [Test]
        public async Task DeleteAsync_Conditions()
        {
            var garbageLeaseId = GetGarbageLeaseId();
            foreach (AccessConditionParameters parameters in Conditions_Data)
            {
                await using DisposingFileSystem test = await GetNewFileSystem();

                // Arrange
                DataLakeFileClient file = await test.FileSystem.CreateFileAsync(GetNewFileName());

                parameters.Match = await SetupPathMatchCondition(file, parameters.Match);
                parameters.LeaseId = await SetupPathLeaseCondition(file, parameters.LeaseId, garbageLeaseId);
                DataLakeRequestConditions conditions = BuildDataLakeRequestConditions(
                    parameters: parameters,
                    lease: true);

                // Act
                await file.DeleteAsync(conditions: conditions);
            }
        }

        [Test]
        public async Task DeleteAsync_ConditionsFail()
        {
            var garbageLeaseId = GetGarbageLeaseId();
            foreach (AccessConditionParameters parameters in GetConditionsFail_Data(garbageLeaseId))
            {
                await using DisposingFileSystem test = await GetNewFileSystem();

                // Arrange
                DataLakeFileClient file = await test.FileSystem.CreateFileAsync(GetNewFileName());

                parameters.NoneMatch = await SetupPathMatchCondition(file, parameters.NoneMatch);
                DataLakeRequestConditions conditions = BuildDataLakeRequestConditions(
                    parameters: parameters,
                    lease: true);

                // Act
                await TestHelper.AssertExpectedExceptionAsync<RequestFailedException>(
                    file.DeleteAsync(conditions: conditions),
                    e => { });
            }
        }

        [Test]
        public async Task RenameAsync()
        {
            await using DisposingFileSystem test = await GetNewFileSystem();

            // Arrange
            DataLakeFileClient sourceFile = await test.FileSystem.CreateFileAsync(GetNewFileName());
            string destFileName = GetNewDirectoryName();

            // Act
            DataLakeFileClient destFile = await sourceFile.RenameAsync(destinationPath: destFileName);

            // Assert
            Response<PathProperties> response = await destFile.GetPropertiesAsync();
        }

        [Test]
        public async Task RenameAsync_FileSystem()
        {
            await using DisposingFileSystem sourceTest = await GetNewFileSystem();
            await using DisposingFileSystem destTest = await GetNewFileSystem();

            // Arrange
            DataLakeFileClient sourceFile = await sourceTest.FileSystem.CreateFileAsync(GetNewFileName());
            string destFileName = GetNewDirectoryName();

            // Act
            DataLakeFileClient destFile = await sourceFile.RenameAsync(
                destinationPath: destFileName,
                destinationFileSystem: destTest.FileSystem.Name);

            // Assert
            Response<PathProperties> response = await destFile.GetPropertiesAsync();
        }

        [Test]
        public async Task RenameAsync_Error()
        {
            await using DisposingFileSystem test = await GetNewFileSystem();

            // Arrange
            DataLakeFileClient sourceFile = InstrumentClient(test.FileSystem.GetFileClient(GetNewFileName()));
            string destPath = GetNewFileName();

            // Act
            await TestHelper.AssertExpectedExceptionAsync<RequestFailedException>(
                sourceFile.RenameAsync(destinationPath: destPath),
                e => Assert.AreEqual("SourcePathNotFound", e.ErrorCode));
        }

        [Test]
        public async Task RenameAsync_DestinationConditions()
        {
            var garbageLeaseId = GetGarbageLeaseId();
            foreach (AccessConditionParameters parameters in Conditions_Data)
            {
                await using DisposingFileSystem test = await GetNewFileSystem();

                // Arrange
                DataLakeFileClient sourceFile = await test.FileSystem.CreateFileAsync(GetNewFileName());
                DataLakeFileClient destFile = await test.FileSystem.CreateFileAsync(GetNewFileName());

                parameters.Match = await SetupPathMatchCondition(destFile, parameters.Match);
                parameters.LeaseId = await SetupPathLeaseCondition(destFile, parameters.LeaseId, garbageLeaseId);

                DataLakeRequestConditions conditions = BuildDataLakeRequestConditions(
                    parameters: parameters,
                    lease: true);

                // Act
                destFile = await sourceFile.RenameAsync(
                    destinationPath: destFile.Name,
                    destinationConditions: conditions);

                // Assert
                Response<PathProperties> response = await destFile.GetPropertiesAsync();
            }
        }

        [Test]
        public async Task RenameAsync_DestinationConditionsFail()
        {
            var garbageLeaseId = GetGarbageLeaseId();
            foreach (AccessConditionParameters parameters in GetConditionsFail_Data(garbageLeaseId))
            {
                await using DisposingFileSystem test = await GetNewFileSystem();

                // Arrange
                DataLakeFileClient sourceFile = await test.FileSystem.CreateFileAsync(GetNewFileName());
                DataLakeFileClient destFile = await test.FileSystem.CreateFileAsync(GetNewFileName());

                parameters.NoneMatch = await SetupPathMatchCondition(destFile, parameters.NoneMatch);
                DataLakeRequestConditions conditions = BuildDataLakeRequestConditions(
                    parameters: parameters,
                    lease: true);

                // Act
                await TestHelper.AssertExpectedExceptionAsync<RequestFailedException>(
                    sourceFile.RenameAsync(
                        destinationPath: destFile.Name,
                        destinationConditions: conditions),
                    e => { });
            }
        }

        [Test]
        public async Task RenameAsync_SourceConditions()
        {
            var garbageLeaseId = GetGarbageLeaseId();
            foreach (AccessConditionParameters parameters in Conditions_Data)
            {
                await using DisposingFileSystem test = await GetNewFileSystem();

                // Arrange
                DataLakeFileClient sourceFile = await test.FileSystem.CreateFileAsync(GetNewFileName());
                DataLakeFileClient destFile = await test.FileSystem.CreateFileAsync(GetNewFileName());

                parameters.Match = await SetupPathMatchCondition(sourceFile, parameters.Match);
                parameters.LeaseId = await SetupPathLeaseCondition(sourceFile, parameters.LeaseId, garbageLeaseId);

                DataLakeRequestConditions conditions = BuildDataLakeRequestConditions(
                    parameters: parameters,
                    lease: true);

                // Act
                destFile = await sourceFile.RenameAsync(
                    destinationPath: destFile.Name,
                    sourceConditions: conditions);

                // Assert
                Response<PathProperties> response = await destFile.GetPropertiesAsync();
            }
        }

        [Test]
        public async Task RenameAsync_SourceConditionsFail()
        {
            var garbageLeaseId = GetGarbageLeaseId();
            foreach (AccessConditionParameters parameters in GetConditionsFail_Data(garbageLeaseId))
            {
                await using DisposingFileSystem test = await GetNewFileSystem();

                // Arrange
                DataLakeFileClient sourceFile = await test.FileSystem.CreateFileAsync(GetNewFileName());
                DataLakeFileClient destFile = await test.FileSystem.CreateFileAsync(GetNewFileName());

                parameters.NoneMatch = await SetupPathMatchCondition(sourceFile, parameters.NoneMatch);
                DataLakeRequestConditions conditions = BuildDataLakeRequestConditions(
                    parameters: parameters,
                    lease: true);

                // Act
                await TestHelper.AssertExpectedExceptionAsync<RequestFailedException>(
                    sourceFile.RenameAsync(
                        destinationPath: destFile.Name,
                        sourceConditions: conditions),
                    e => { });
            }
        }

        [Test]
        public async Task GetAccessControlAsync()
        {
            await using DisposingFileSystem test = await GetNewFileSystem();
            DataLakeFileClient file = await test.FileSystem.CreateFileAsync(GetNewFileName());

            // Act
            PathAccessControl accessControl = await file.GetAccessControlAsync();

            // Assert
            Assert.IsNotNull(accessControl.Owner);
            Assert.IsNotNull(accessControl.Group);
            Assert.IsNotNull(accessControl.Permissions);
            Assert.IsNotNull(accessControl.AccessControlList);
        }

        [Test]
        public async Task GetAccessControlAsync_Oauth()
        {
            DataLakeServiceClient oauthService = GetServiceClient_OAuth();
            string fileSystemName = GetNewFileSystemName();
            string directoryName = GetNewDirectoryName();
            string fileName = GetNewFileName();

            await using DisposingFileSystem test = await GetNewFileSystem(fileSystemName: fileSystemName);
            DataLakeDirectoryClient directory = await test.FileSystem.CreateDirectoryAsync(directoryName);

            // Arrange
            DataLakeFileClient file = await directory.CreateFileAsync(fileName);
            DataLakeFileClient oauthFile = oauthService
                .GetFileSystemClient(fileSystemName)
                .GetDirectoryClient(directoryName)
                .GetFileClient(fileName);

            // Act
            PathAccessControl accessControl = await oauthFile.GetAccessControlAsync();

            // Assert
            Assert.IsNotNull(accessControl.Owner);
            Assert.IsNotNull(accessControl.Group);
            Assert.IsNotNull(accessControl.Permissions);
            Assert.IsNotNull(accessControl.AccessControlList);
        }

        [Test]
        public async Task GetAccessControlAsync_FileSystemSAS()
        {
            string fileSystemName = GetNewFileSystemName();
            string directoryName = GetNewDirectoryName();
            string fileName = GetNewFileName();

            await using DisposingFileSystem test = await GetNewFileSystem(fileSystemName: fileSystemName);
            DataLakeDirectoryClient directory = await test.FileSystem.CreateDirectoryAsync(directoryName);

            // Arrange
            DataLakeFileClient file = await directory.CreateFileAsync(fileName);

            DataLakeFileClient sasFile = InstrumentClient(
                GetServiceClient_DataLakeServiceSas_FileSystem(
                    fileSystemName: fileSystemName)
                .GetFileSystemClient(fileSystemName)
                .GetDirectoryClient(directoryName)
                .GetFileClient(fileName));

            // Act
            PathAccessControl accessControl = await sasFile.GetAccessControlAsync();

            // Assert
            Assert.IsNotNull(accessControl.Owner);
            Assert.IsNotNull(accessControl.Group);
            Assert.IsNotNull(accessControl.Permissions);
            Assert.IsNotNull(accessControl.AccessControlList);
        }

        [Test]
        public async Task GetAccessControlAsync_FileSystemIdentitySAS()
        {
            DataLakeServiceClient oauthService = GetServiceClient_OAuth();
            string fileSystemName = GetNewFileSystemName();
            string directoryName = GetNewDirectoryName();
            string fileName = GetNewFileName();

            await using DisposingFileSystem test = await GetNewFileSystem(fileSystemName: fileSystemName);
            DataLakeDirectoryClient directory = await test.FileSystem.CreateDirectoryAsync(directoryName);

            // Arrange
            DataLakeFileClient file = await directory.CreateFileAsync(fileName);

            Response<UserDelegationKey> userDelegationKey = await oauthService.GetUserDelegationKeyAsync(
                startsOn: null,
                expiresOn: Recording.UtcNow.AddHours(1));

            DataLakeFileClient identitySasFile = InstrumentClient(
                GetServiceClient_DataLakeServiceIdentitySas_FileSystem(
                    fileSystemName: fileSystemName,
                    userDelegationKey: userDelegationKey)
                .GetFileSystemClient(fileSystemName)
                .GetDirectoryClient(directoryName)
                .GetFileClient(fileName));

            // Act
            PathAccessControl accessControl = await identitySasFile.GetAccessControlAsync();

            // Assert
            Assert.IsNotNull(accessControl.Owner);
            Assert.IsNotNull(accessControl.Group);
            Assert.IsNotNull(accessControl.Permissions);
            Assert.IsNotNull(accessControl.AccessControlList);
            AssertSasUserDelegationKey(identitySasFile.Uri, userDelegationKey);
        }

        private void AssertSasUserDelegationKey(Uri uri, UserDelegationKey key)
        {
            DataLakeSasQueryParameters sas = new DataLakeUriBuilder(uri).Sas;
            Assert.AreEqual(key.SignedObjectId, sas.KeyObjectId);
            Assert.AreEqual(key.SignedExpiresOn, sas.KeyExpiresOn);
            Assert.AreEqual(key.SignedService, sas.KeyService);
            Assert.AreEqual(key.SignedStartsOn, sas.KeyStartsOn);
            Assert.AreEqual(key.SignedTenantId, sas.KeyTenantId);
            //TODO add this back
            //Assert.AreEqual(key.SignedVersion, sas.Version);
        }

        [Test]
        public async Task GetAccessControlAsync_PathSAS()
        {
            string fileSystemName = GetNewFileSystemName();
            string directoryName = GetNewDirectoryName();
            string fileName = GetNewFileName();

            await using DisposingFileSystem test = await GetNewFileSystem(fileSystemName: fileSystemName);
            DataLakeDirectoryClient directory = await test.FileSystem.CreateDirectoryAsync(directoryName);

            // Arrange
            DataLakeFileClient file = await directory.CreateFileAsync(fileName);

            DataLakeFileClient sasFile = InstrumentClient(
                GetServiceClient_DataLakeServiceSas_Path(
                    fileSystemName: fileSystemName,
                    path: directoryName + "/" + fileName)
                .GetFileSystemClient(fileSystemName)
                .GetDirectoryClient(directoryName)
                .GetFileClient(fileName));

            // Act
            PathAccessControl accessControl = await sasFile.GetAccessControlAsync();

            // Assert
            Assert.IsNotNull(accessControl.Owner);
            Assert.IsNotNull(accessControl.Group);
            Assert.IsNotNull(accessControl.Permissions);
            Assert.IsNotNull(accessControl.AccessControlList);
        }

        [Test]
        public async Task GetAccessControlAsync_PathIdentitySAS()
        {
            DataLakeServiceClient oauthService = GetServiceClient_OAuth();
            string fileSystemName = GetNewFileSystemName();
            string directoryName = GetNewDirectoryName();
            string fileName = GetNewFileName();

            await using DisposingFileSystem test = await GetNewFileSystem(fileSystemName: fileSystemName);
            DataLakeDirectoryClient directory = await test.FileSystem.CreateDirectoryAsync(directoryName);

            // Arrange
            DataLakeFileClient file = await directory.CreateFileAsync(fileName);

            Response<UserDelegationKey> userDelegationKey = await oauthService.GetUserDelegationKeyAsync(
                startsOn: null,
                expiresOn: Recording.UtcNow.AddHours(1));

            DataLakeFileClient identitySasFile = InstrumentClient(
                GetServiceClient_DataLakeServiceIdentitySas_Path(
                    fileSystemName: fileSystemName,
                    path: directoryName + "/" + fileName,
                    userDelegationKey: userDelegationKey)
                .GetFileSystemClient(fileSystemName)
                .GetDirectoryClient(directoryName)
                .GetFileClient(fileName));

            // Act
            PathAccessControl accessControl = await identitySasFile.GetAccessControlAsync();

            // Assert
            Assert.IsNotNull(accessControl.Owner);
            Assert.IsNotNull(accessControl.Group);
            Assert.IsNotNull(accessControl.Permissions);
            Assert.IsNotNull(accessControl.AccessControlList);
            AssertSasUserDelegationKey(identitySasFile.Uri, userDelegationKey);
        }

        [Test]
        public async Task GetAccessControlAsync_Error()
        {
            await using DisposingFileSystem test = await GetNewFileSystem();

            // Arrange
            DataLakeFileClient file = InstrumentClient(test.FileSystem.GetFileClient(GetNewFileName()));

            // Act
            await TestHelper.AssertExpectedExceptionAsync<RequestFailedException>(
                file.GetAccessControlAsync(),
                e => Assert.AreEqual("404", e.ErrorCode));
        }

        [Test]
        public async Task GetAccessControlAsync_Conditions()
        {
            var garbageLeaseId = GetGarbageLeaseId();
            foreach (AccessConditionParameters parameters in Conditions_Data)
            {
                await using DisposingFileSystem test = await GetNewFileSystem();

                // Arrange
                DataLakeFileClient file = await test.FileSystem.CreateFileAsync(GetNewFileName());

                parameters.Match = await SetupPathMatchCondition(file, parameters.Match);
                parameters.LeaseId = await SetupPathLeaseCondition(file, parameters.LeaseId, garbageLeaseId);
                DataLakeRequestConditions conditions = BuildDataLakeRequestConditions(
                    parameters: parameters,
                    lease: true);

                // Act
                await file.GetAccessControlAsync(conditions: conditions);
            }
        }

        [Ignore("service bug")]
        [Test]
        public async Task GetAccessControlAsync_ConditionsFail()
        {
            var garbageLeaseId = GetGarbageLeaseId();
            foreach (AccessConditionParameters parameters in GetConditionsFail_Data(garbageLeaseId))
            {
                await using DisposingFileSystem test = await GetNewFileSystem();

                // Arrange
                DataLakeFileClient file = await test.FileSystem.CreateFileAsync(GetNewFileName());

                parameters.NoneMatch = await SetupPathMatchCondition(file, parameters.NoneMatch);
                DataLakeRequestConditions conditions = BuildDataLakeRequestConditions(parameters);

                // Act
                await TestHelper.AssertExpectedExceptionAsync<RequestFailedException>(
                    file.GetAccessControlAsync(conditions: conditions),
                    e => { });
            }
        }

        [Ignore("service bug")]
        [Test]
        public async Task GetAccessControlAsync_InvalidLease()
        {
            await using DisposingFileSystem test = await GetNewFileSystem();

            // Arrange
            DataLakeFileClient file = await test.FileSystem.CreateFileAsync(GetNewFileName());
            DataLakeRequestConditions conditions = new DataLakeRequestConditions()
            {
                LeaseId = GetGarbageLeaseId()
            };

            // Act
            await TestHelper.AssertExpectedExceptionAsync<RequestFailedException>(
                file.GetAccessControlAsync(conditions: conditions),
                e => Assert.AreEqual("404", e.ErrorCode));
        }

        [Test]
        public async Task SetAccessControlAsync()
        {
            await using DisposingFileSystem test = await GetNewFileSystem();
            DataLakeFileClient file = await test.FileSystem.CreateFileAsync(GetNewFileName());

            // Act
            Response<PathInfo> response = await file.SetAccessControlListAsync(AccessControlList);

            // Assert
            AssertValidStoragePathInfo(response);
        }

        [Test]
        public async Task SetAccessControlAsync_Conditions()
        {
            var garbageLeaseId = GetGarbageLeaseId();
            foreach (AccessConditionParameters parameters in Conditions_Data)
            {
                await using DisposingFileSystem test = await GetNewFileSystem();

                // Arrange
                DataLakeFileClient file = await test.FileSystem.CreateFileAsync(GetNewFileName());

                parameters.Match = await SetupPathMatchCondition(file, parameters.Match);
                parameters.LeaseId = await SetupPathLeaseCondition(file, parameters.LeaseId, garbageLeaseId);
                DataLakeRequestConditions conditions = BuildDataLakeRequestConditions(
                    parameters: parameters,
                    lease: true);

                // Act
                Response<PathInfo> response = await file.SetAccessControlListAsync(
                    accessControlList: AccessControlList,
                    conditions: conditions);

                // Assert
                Assert.IsNotNull(response.GetRawResponse().Headers.RequestId);
            }
        }

        [Test]
        public async Task SetAccessControlAsync_ConditionsFail()
        {
            var garbageLeaseId = GetGarbageLeaseId();
            foreach (AccessConditionParameters parameters in GetConditionsFail_Data(garbageLeaseId))
            {
                await using DisposingFileSystem test = await GetNewFileSystem();

                // Arrange
                DataLakeFileClient file = await test.FileSystem.CreateFileAsync(GetNewFileName());

                parameters.NoneMatch = await SetupPathMatchCondition(file, parameters.NoneMatch);
                DataLakeRequestConditions conditions = BuildDataLakeRequestConditions(parameters);

                // Act
                await TestHelper.AssertExpectedExceptionAsync<RequestFailedException>(
                    file.SetAccessControlListAsync(
                        accessControlList: AccessControlList,
                        conditions: conditions),
                    e => { });
            }
        }

        [Test]
        public async Task SetPermissionsAsync()
        {
            await using DisposingFileSystem test = await GetNewFileSystem();
            DataLakeFileClient file = await test.FileSystem.CreateFileAsync(GetNewFileName());

            // Act
            Response<PathInfo> response = await file.SetPermissionsAsync(permissions: PathPermissions);

            // Assert
            AssertValidStoragePathInfo(response);
        }

        [Test]
        public async Task SetPermissionAsync_Conditions()
        {
            var garbageLeaseId = GetGarbageLeaseId();
            foreach (AccessConditionParameters parameters in Conditions_Data)
            {
                await using DisposingFileSystem test = await GetNewFileSystem();

                // Arrange
                DataLakeFileClient file = await test.FileSystem.CreateFileAsync(GetNewFileName());

                parameters.Match = await SetupPathMatchCondition(file, parameters.Match);
                parameters.LeaseId = await SetupPathLeaseCondition(file, parameters.LeaseId, garbageLeaseId);
                DataLakeRequestConditions conditions = BuildDataLakeRequestConditions(
                    parameters: parameters,
                    lease: true);

                // Act
                Response<PathInfo> response = await file.SetPermissionsAsync(
                    permissions: PathPermissions,
                    conditions: conditions);

                // Assert
                Assert.IsNotNull(response.GetRawResponse().Headers.RequestId);
            }
        }

        [Test]
        public async Task SetPermissionsAsync_ConditionsFail()
        {
            var garbageLeaseId = GetGarbageLeaseId();
            foreach (AccessConditionParameters parameters in GetConditionsFail_Data(garbageLeaseId))
            {
                await using DisposingFileSystem test = await GetNewFileSystem();

                // Arrange
                DataLakeFileClient file = await test.FileSystem.CreateFileAsync(GetNewFileName());

                parameters.NoneMatch = await SetupPathMatchCondition(file, parameters.NoneMatch);
                DataLakeRequestConditions conditions = BuildDataLakeRequestConditions(parameters);

                // Act
                await TestHelper.AssertExpectedExceptionAsync<RequestFailedException>(
                    file.SetPermissionsAsync(
                        permissions: PathPermissions,
                        conditions: conditions),
                    e => { });
            }
        }

        [Test]
        public async Task GetPropertiesAsync()
        {
            await using DisposingFileSystem test = await GetNewFileSystem();
            DataLakeFileClient file = await test.FileSystem.CreateFileAsync(GetNewFileName());

            // Act
            Response<PathProperties> response = await file.GetPropertiesAsync();

            // Assert
            Assert.IsNotNull(response.GetRawResponse().Headers.RequestId);
            Assert.IsFalse(response.Value.IsDirectory);
        }

        [Test]
        public async Task GetPropertiesAsync_Oauth()
        {
            DataLakeServiceClient oauthService = GetServiceClient_OAuth();
            string fileSystemName = GetNewFileSystemName();
            string directoryName = GetNewDirectoryName();
            string fileName = GetNewFileName();

            await using DisposingFileSystem test = await GetNewFileSystem(fileSystemName: fileSystemName);
            DataLakeDirectoryClient directory = await test.FileSystem.CreateDirectoryAsync(directoryName);

            // Arrange
            DataLakeFileClient file = await directory.CreateFileAsync(fileName);
            DataLakeFileClient oauthFile = oauthService
                .GetFileSystemClient(fileSystemName)
                .GetDirectoryClient(directoryName)
                .GetFileClient(fileName);

            // Act
            Response<PathProperties> response = await file.GetPropertiesAsync();

            // Assert
            Assert.IsNotNull(response.GetRawResponse().Headers.RequestId);
        }

        [Test]
        public async Task GetPropertiesAsync_FileSystemSAS()
        {
            string fileSystemName = GetNewFileSystemName();
            string directoryName = GetNewDirectoryName();
            string fileName = GetNewFileName();

            await using DisposingFileSystem test = await GetNewFileSystem(fileSystemName: fileSystemName);
            DataLakeDirectoryClient directory = await test.FileSystem.CreateDirectoryAsync(directoryName);

            // Arrange
            DataLakeFileClient file = await directory.CreateFileAsync(fileName);

            DataLakeFileClient sasFile = InstrumentClient(
                GetServiceClient_DataLakeServiceSas_FileSystem(
                    fileSystemName: fileSystemName)
                .GetFileSystemClient(fileSystemName)
                .GetDirectoryClient(directoryName)
                .GetFileClient(fileName));

            // Act
            Response<PathProperties> response = await sasFile.GetPropertiesAsync();

            // Assert
            Assert.IsNotNull(response.GetRawResponse().Headers.RequestId);
        }

        [Test]
        public async Task GetPropertiesAsync_FileSystemIdentitySAS()
        {
            DataLakeServiceClient oauthService = GetServiceClient_OAuth();
            string fileSystemName = GetNewFileSystemName();
            string directoryName = GetNewDirectoryName();
            string fileName = GetNewFileName();

            await using DisposingFileSystem test = await GetNewFileSystem(fileSystemName: fileSystemName);
            DataLakeDirectoryClient directory = await test.FileSystem.CreateDirectoryAsync(directoryName);

            // Arrange
            DataLakeFileClient file = await directory.CreateFileAsync(fileName);

            Response<UserDelegationKey> userDelegationKey = await oauthService.GetUserDelegationKeyAsync(
                startsOn: null,
                expiresOn: Recording.UtcNow.AddHours(1));

            DataLakeFileClient identitySasFile = InstrumentClient(
                GetServiceClient_DataLakeServiceIdentitySas_FileSystem(
                    fileSystemName: fileSystemName,
                    userDelegationKey: userDelegationKey)
                .GetFileSystemClient(fileSystemName)
                .GetDirectoryClient(directoryName)
                .GetFileClient(fileName));

            // Act
            Response<PathProperties> response = await identitySasFile.GetPropertiesAsync();

            // Assert
            Assert.IsNotNull(response.GetRawResponse().Headers.RequestId);
            AssertSasUserDelegationKey(identitySasFile.Uri, userDelegationKey);

        }

        [Test]
        public async Task GetPropertiesAsync_PathSAS()
        {
            var fileSystemName = GetNewFileSystemName();
            var directoryName = GetNewDirectoryName();
            string fileName = GetNewFileName();

            await using DisposingFileSystem test = await GetNewFileSystem(fileSystemName: fileSystemName);
            DataLakeDirectoryClient directory = await test.FileSystem.CreateDirectoryAsync(directoryName);

            // Arrange
            DataLakeFileClient file = await directory.CreateFileAsync(fileName);

            DataLakeFileClient sasFile = InstrumentClient(
                GetServiceClient_DataLakeServiceSas_Path(
                    fileSystemName: fileSystemName,
                    path: directoryName + "/" + fileName)
                .GetFileSystemClient(fileSystemName)
                .GetDirectoryClient(directoryName)
                .GetFileClient(fileName));

            // Act
            Response<PathProperties> response = await sasFile.GetPropertiesAsync();

            // Assert
            Assert.IsNotNull(response.GetRawResponse().Headers.RequestId);
        }

        [Test]
        public async Task GetPropertiesAsync_PathIdentitySAS()
        {
            DataLakeServiceClient oauthService = GetServiceClient_OAuth();
            string fileSystemName = GetNewFileSystemName();
            string directoryName = GetNewDirectoryName();
            string fileName = GetNewFileName();

            await using DisposingFileSystem test = await GetNewFileSystem(fileSystemName: fileSystemName);
            DataLakeDirectoryClient directory = await test.FileSystem.CreateDirectoryAsync(directoryName);

            // Arrange
            DataLakeFileClient file = await directory.CreateFileAsync(fileName);

            Response<UserDelegationKey> userDelegationKey = await oauthService.GetUserDelegationKeyAsync(
                startsOn: null,
                expiresOn: Recording.UtcNow.AddHours(1));

            DataLakeFileClient identitySasFile = InstrumentClient(
                GetServiceClient_DataLakeServiceIdentitySas_Path(
                    fileSystemName: fileSystemName,
                    path: directoryName + "/" + fileName,
                    userDelegationKey: userDelegationKey)
                .GetFileSystemClient(fileSystemName)
                .GetDirectoryClient(directoryName)
                .GetFileClient(fileName));

            // Act
            Response<PathProperties> response = await identitySasFile.GetPropertiesAsync();

            // Assert
            Assert.IsNotNull(response.GetRawResponse().Headers.RequestId);
            AssertSasUserDelegationKey(identitySasFile.Uri, userDelegationKey);
        }

        [Test]
        public async Task GetPropertiesAsync_Conditions()
        {
            var garbageLeaseId = GetGarbageLeaseId();
            foreach (AccessConditionParameters parameters in Conditions_Data)
            {
                await using DisposingFileSystem test = await GetNewFileSystem();
                DataLakeFileClient file = await test.FileSystem.CreateFileAsync(GetNewFileName());

                // Arrange
                parameters.Match = await SetupPathMatchCondition(file, parameters.Match);
                parameters.LeaseId = await SetupPathLeaseCondition(file, parameters.LeaseId, garbageLeaseId);
                DataLakeRequestConditions conditions = BuildDataLakeRequestConditions(
                    parameters: parameters,
                    lease: true);

                // Act
                Response<PathProperties> response = await file.GetPropertiesAsync(conditions: conditions);

                // Assert
                Assert.IsNotNull(response.GetRawResponse().Headers.RequestId);
            }
        }

        [Test]
        public async Task GetPropertiesAsync_ConditionsFail()
        {
            var garbageLeaseId = GetGarbageLeaseId();
            foreach (AccessConditionParameters parameters in GetConditionsFail_Data(garbageLeaseId))
            {
                await using DisposingFileSystem test = await GetNewFileSystem();
                DataLakeFileClient file = await test.FileSystem.CreateFileAsync(GetNewFileName());

                // Arrange
                parameters.NoneMatch = await SetupPathMatchCondition(file, parameters.NoneMatch);
                DataLakeRequestConditions conditions = BuildDataLakeRequestConditions(parameters);

                // Act
                await TestHelper.CatchAsync<Exception>(
                    async () =>
                    {
                        var _ = (await file.GetPropertiesAsync(
                            conditions: conditions)).Value;
                    });
            }
        }

        [Test]
        public async Task GetPropertiesAsync_Error()
        {
            await using DisposingFileSystem test = await GetNewFileSystem();

            // Arrange
            DataLakeFileClient file = InstrumentClient(test.FileSystem.GetFileClient(GetNewFileName()));

            // Act
            await TestHelper.AssertExpectedExceptionAsync<RequestFailedException>(
                file.GetPropertiesAsync(),
                e => Assert.AreEqual("BlobNotFound", e.ErrorCode));
        }

        [Test]
        public async Task SetHttpHeadersAsync()
        {
            var constants = new TestConstants(this);

            await using DisposingFileSystem test = await GetNewFileSystem();
            DataLakeFileClient file = await test.FileSystem.CreateFileAsync(GetNewFileName());

            // Act
            await file.SetHttpHeadersAsync(new PathHttpHeaders
            {
                CacheControl = constants.CacheControl,
                ContentDisposition = constants.ContentDisposition,
                ContentEncoding = constants.ContentEncoding,
                ContentLanguage = constants.ContentLanguage,
                ContentHash = constants.ContentMD5,
                ContentType = constants.ContentType
            });

            // Assert
            Response<PathProperties> response = await file.GetPropertiesAsync();
            Assert.AreEqual(constants.ContentType, response.Value.ContentType);
            TestHelper.AssertSequenceEqual(constants.ContentMD5, response.Value.ContentHash);
            Assert.AreEqual(constants.ContentEncoding, response.Value.ContentEncoding);
            Assert.AreEqual(constants.ContentLanguage, response.Value.ContentLanguage);
            Assert.AreEqual(constants.ContentDisposition, response.Value.ContentDisposition);
            Assert.AreEqual(constants.CacheControl, response.Value.CacheControl);
        }

        [Test]
        public async Task SetHttpHeadersAsync_Error()
        {
            var constants = new TestConstants(this);

            await using DisposingFileSystem test = await GetNewFileSystem();

            // Arrange
            DataLakeFileClient file = InstrumentClient(test.FileSystem.GetFileClient(GetNewFileName()));

            // Act
            await TestHelper.AssertExpectedExceptionAsync<RequestFailedException>(
                file.SetHttpHeadersAsync(new PathHttpHeaders
                {
                    CacheControl = constants.CacheControl,
                    ContentDisposition = constants.ContentDisposition,
                    ContentEncoding = constants.ContentEncoding,
                    ContentLanguage = constants.ContentLanguage,
                    ContentHash = constants.ContentMD5,
                    ContentType = constants.ContentType
                }),
                e => Assert.AreEqual("BlobNotFound", e.ErrorCode));
        }

        [Test]
        public async Task SetHttpHeadersAsync_Conditions()
        {
            var constants = new TestConstants(this);
            var garbageLeaseId = GetGarbageLeaseId();
            foreach (AccessConditionParameters parameters in Conditions_Data)
            {
                await using DisposingFileSystem test = await GetNewFileSystem();

                // Arrange
                DataLakeFileClient file = await test.FileSystem.CreateFileAsync(GetNewFileName());

                parameters.Match = await SetupPathMatchCondition(file, parameters.Match);
                parameters.LeaseId = await SetupPathLeaseCondition(file, parameters.LeaseId, garbageLeaseId);
                DataLakeRequestConditions conditions = BuildDataLakeRequestConditions(
                    parameters: parameters,
                    lease: true);

                // Act
                Response<PathInfo> response = await file.SetHttpHeadersAsync(
                    httpHeaders: new PathHttpHeaders
                    {
                        CacheControl = constants.CacheControl,
                        ContentDisposition = constants.ContentDisposition,
                        ContentEncoding = constants.ContentEncoding,
                        ContentLanguage = constants.ContentLanguage,
                        ContentHash = constants.ContentMD5,
                        ContentType = constants.ContentType
                    },
                    conditions: conditions);

                // Assert
                Assert.IsNotNull(response.GetRawResponse().Headers.RequestId);
            }
        }

        [Test]
        public async Task SetHttpHeadersAsync_ConditionsFail()
        {
            var constants = new TestConstants(this);
            var garbageLeaseId = GetGarbageLeaseId();
            foreach (AccessConditionParameters parameters in GetConditionsFail_Data(garbageLeaseId))
            {
                await using DisposingFileSystem test = await GetNewFileSystem();

                // Arrange
                DataLakeFileClient file = await test.FileSystem.CreateFileAsync(GetNewFileName());

                parameters.NoneMatch = await SetupPathMatchCondition(file, parameters.NoneMatch);
                DataLakeRequestConditions conditions = BuildDataLakeRequestConditions(parameters);

                // Act
                await TestHelper.AssertExpectedExceptionAsync<RequestFailedException>(
                    file.SetHttpHeadersAsync(
                        httpHeaders: new PathHttpHeaders
                        {
                            CacheControl = constants.CacheControl,
                            ContentDisposition = constants.ContentDisposition,
                            ContentEncoding = constants.ContentEncoding,
                            ContentLanguage = constants.ContentLanguage,
                            ContentHash = constants.ContentMD5,
                            ContentType = constants.ContentType
                        },
                        conditions: conditions),
                    e => { });
            }
        }

        [Test]
        public async Task SetMetadataAsync()
        {
            await using DisposingFileSystem test = await GetNewFileSystem();
            DataLakeFileClient file = await test.FileSystem.CreateFileAsync(GetNewFileName());

            // Arrange
            IDictionary<string, string> metadata = BuildMetadata();

            // Act
            await file.SetMetadataAsync(metadata);

            // Assert
            Response<PathProperties> response = await file.GetPropertiesAsync();
            AssertMetadataEquality(metadata, response.Value.Metadata, isDirectory: false);
        }

        [Test]
        public async Task SetMetadataAsync_Error()
        {
            await using DisposingFileSystem test = await GetNewFileSystem();

            // Arrange
            DataLakeFileClient file = InstrumentClient(test.FileSystem.GetFileClient(GetNewFileName()));
            IDictionary<string, string> metadata = BuildMetadata();

            // Act
            await TestHelper.AssertExpectedExceptionAsync<RequestFailedException>(
                file.SetMetadataAsync(metadata),
                e => Assert.AreEqual("BlobNotFound", e.ErrorCode));
        }

        [Test]
        public async Task SetMetadataAsync_Conditions()
        {
            var garbageLeaseId = GetGarbageLeaseId();
            foreach (AccessConditionParameters parameters in Conditions_Data)
            {
                await using DisposingFileSystem test = await GetNewFileSystem();

                // Arrange
                DataLakeFileClient file = await test.FileSystem.CreateFileAsync(GetNewFileName());
                IDictionary<string, string> metadata = BuildMetadata();

                parameters.Match = await SetupPathMatchCondition(file, parameters.Match);
                parameters.LeaseId = await SetupPathLeaseCondition(file, parameters.LeaseId, garbageLeaseId);
                DataLakeRequestConditions conditions = BuildDataLakeRequestConditions(
                    parameters: parameters,
                    lease: true);

                // Act
                Response<PathInfo> response = await file.SetMetadataAsync(
                    metadata: metadata,
                    conditions: conditions);

                // Assert
                Assert.IsNotNull(response.GetRawResponse().Headers.RequestId);
            }
        }

        [Test]
        public async Task SetMetadataAsync_ConditionsFail()
        {
            var garbageLeaseId = GetGarbageLeaseId();
            foreach (AccessConditionParameters parameters in GetConditionsFail_Data(garbageLeaseId))
            {
                await using DisposingFileSystem test = await GetNewFileSystem();

                // Arrange
                DataLakeFileClient file = await test.FileSystem.CreateFileAsync(GetNewFileName());
                IDictionary<string, string> metadata = BuildMetadata();

                parameters.NoneMatch = await SetupPathMatchCondition(file, parameters.NoneMatch);
                DataLakeRequestConditions conditions = BuildDataLakeRequestConditions(parameters);

                // Act
                await TestHelper.AssertExpectedExceptionAsync<RequestFailedException>(
                    file.SetMetadataAsync(
                        metadata: metadata,
                        conditions: conditions),
                    e => { });
            }
        }

        [Test]
        public async Task AppendDataAsync()
        {
            await using DisposingFileSystem test = await GetNewFileSystem();

            // Arrange
            DataLakeFileClient file = InstrumentClient(test.FileSystem.GetFileClient(GetNewFileName()));
            await file.CreateAsync();
            var data = GetRandomBuffer(Size);

            // Act
            using (var stream = new MemoryStream(data))
            {
                await file.AppendAsync(stream, 0);
            }
        }

        [Test]
        public async Task AppendDataAsync_EmptyStream()
        {
            await using DisposingFileSystem test = await GetNewFileSystem();

            // Arrange
            DataLakeFileClient file = InstrumentClient(test.FileSystem.GetFileClient(GetNewFileName()));
            await file.CreateAsync();

            // Act
            using (var stream = new MemoryStream())
            {
                await TestHelper.AssertExpectedExceptionAsync<RequestFailedException>(
                    file.AppendAsync(stream, 0),
                    e =>
                    {
                        Assert.AreEqual("InvalidHeaderValue", e.ErrorCode);
                        Assert.IsTrue(e.Message.Contains("The value for one of the HTTP headers is not in the correct format."));
                        Assert.AreEqual("Content-Length", e.Data["HeaderName"]);
                        Assert.AreEqual("0", e.Data["HeaderValue"]);
                    });
            }
        }

        [Test]
        public async Task AppendDataAsync_ProgressReporting()
        {
            await using DisposingFileSystem test = await GetNewFileSystem();

            // Arrange
            DataLakeFileClient file = InstrumentClient(test.FileSystem.GetFileClient(GetNewFileName()));
            await file.CreateAsync();
            var data = GetRandomBuffer(Size);
            TestProgress progress = new TestProgress();

            // Act
            using (var stream = new MemoryStream(data))
            {
                await file.AppendAsync(stream, 0, progressHandler: progress);
            }

            // Assert
            Assert.IsFalse(progress.List.Count == 0);

            Assert.AreEqual(Size, progress.List[progress.List.Count - 1]);

        }

        [Test]
        public async Task AppendDataAsync_ContentHash()
        {
            await using DisposingFileSystem test = await GetNewFileSystem();

            // Arrange
            DataLakeFileClient file = InstrumentClient(test.FileSystem.GetFileClient(GetNewFileName()));
            await file.CreateAsync();
            var data = GetRandomBuffer(Size);
            byte[] contentHash = MD5.Create().ComputeHash(data);

            // Act
            using (var stream = new MemoryStream(data))
            {
                await file.AppendAsync(stream, 0, contentHash: contentHash);
            }
        }

        [Test]
        public async Task AppendDataAsync_Error()
        {
            await using DisposingFileSystem test = await GetNewFileSystem();

            // Arrange
            DataLakeFileClient file = InstrumentClient(test.FileSystem.GetFileClient(GetNewFileName()));
            var data = GetRandomBuffer(Size);

            // Act
            using (var stream = new MemoryStream(data))
            {
                await TestHelper.AssertExpectedExceptionAsync<RequestFailedException>(
                    file.AppendAsync(stream, 0),
                        e => Assert.AreEqual("PathNotFound", e.ErrorCode));
            }
        }

        [Test]
        public async Task AppendDataAsync_Position()
        {
            await using DisposingFileSystem test = await GetNewFileSystem();

            // Arrange
            DataLakeFileClient file = InstrumentClient(test.FileSystem.GetFileClient(GetNewFileName()));
            await file.CreateAsync();
            var data0 = GetRandomBuffer(Constants.KB);
            var data1 = GetRandomBuffer(Constants.KB);

            // Act
            using (var stream = new MemoryStream(data0))
            {
                await file.AppendAsync(stream, 0);
            }
            using (var stream = new MemoryStream(data1))
            {
                await file.AppendAsync(stream, Constants.KB);
            }
            await file.FlushAsync(2 * Constants.KB);

            // Assert
            Response<FileDownloadInfo> response = await file.ReadAsync(new HttpRange(Constants.KB, Constants.KB));
            Assert.AreEqual(data1.Length, response.Value.ContentLength);
            var actual = new MemoryStream();
            await response.Value.Content.CopyToAsync(actual);
            TestHelper.AssertSequenceEqual(data1, actual.ToArray());
        }

        [Test]
        public async Task AppendDataAsync_Lease()
        {
            await using DisposingFileSystem test = await GetNewFileSystem();

            // Arrange
            DataLakeFileClient file = InstrumentClient(test.FileSystem.GetFileClient(GetNewFileName()));
            await file.CreateAsync();
            var data = GetRandomBuffer(Size);
            var leaseId = Recording.Random.NewGuid().ToString();
            var duration = TimeSpan.FromSeconds(15);
            Response<DataLakeLease> response = await InstrumentClient(file.GetDataLakeLeaseClient(leaseId)).AcquireAsync(duration);

            // Act
            using (var stream = new MemoryStream(data))
            {
                await file.AppendAsync(stream, 0, leaseId: response.Value.LeaseId);
            }
        }

        [Test]
        public async Task AppendDataAsync_InvalidLease()
        {
            await using DisposingFileSystem test = await GetNewFileSystem();

            // Arrange
            DataLakeFileClient file = InstrumentClient(test.FileSystem.GetFileClient(GetNewFileName()));
            await file.CreateAsync();
            var data = GetRandomBuffer(Size);

            // Act
            using (var stream = new MemoryStream(data))
            {
                await TestHelper.AssertExpectedExceptionAsync<RequestFailedException>(
                    file.AppendAsync(stream, 0, leaseId: Recording.Random.NewGuid().ToString()),
                        e => Assert.AreEqual("LeaseNotPresent", e.ErrorCode));
            }
        }

        [Test]
        public async Task AppendDataAsync_NullStream_Error()
        {
            await using DisposingFileSystem test = await GetNewFileSystem();

            // Arrange
            DataLakeFileClient file = InstrumentClient(test.FileSystem.GetFileClient(GetNewFileName()));
            await file.CreateAsync();

            // Act
            using (var stream = (MemoryStream)null)
            {
                // Check if the correct param name that is causing the error is being returned
                await TestHelper.AssertExpectedExceptionAsync<ArgumentNullException>(
                    file.AppendAsync(
                        content: stream,
                        offset: 0),
                    e => Assert.AreEqual("body", e.ParamName));
            }
        }


        [Test]
        public async Task FlushDataAsync()
        {
            await using DisposingFileSystem test = await GetNewFileSystem();

            // Arrange
            DataLakeFileClient file = InstrumentClient(test.FileSystem.GetFileClient(GetNewFileName()));
            await file.CreateAsync();
            var data = GetRandomBuffer(Constants.KB);

            using (var stream = new MemoryStream(data))
            {
                await file.AppendAsync(stream, Constants.KB);
            }

            // Act
            Response<PathInfo> response = await file.FlushAsync(0);

            // Assert
            AssertValidStoragePathInfo(response.Value);
        }

        [Test]
        public async Task FlushDataAsync_HttpHeaders()
        {
            await using DisposingFileSystem test = await GetNewFileSystem();

            // Arrange
            DataLakeFileClient file = InstrumentClient(test.FileSystem.GetFileClient(GetNewFileName()));
            await file.CreateAsync();
            byte[] data = GetRandomBuffer(Constants.KB);
            byte[] contentHash = MD5.Create().ComputeHash(data);
            PathHttpHeaders headers = new PathHttpHeaders
            {
                ContentType = ContentType,
                ContentEncoding = ContentEncoding,
                ContentLanguage = ContentLanguage,
                ContentDisposition = ContentDisposition,
                CacheControl = CacheControl,
                ContentHash = contentHash
            };

            using (var stream = new MemoryStream(data))
            {
                await file.AppendAsync(stream, 0);
            }

            // Act
            await file.FlushAsync(Constants.KB, httpHeaders: headers);

            // Assert
            Response<PathProperties> response = await file.GetPropertiesAsync();
            Assert.AreEqual(ContentType, response.Value.ContentType);
            Assert.AreEqual(ContentEncoding, response.Value.ContentEncoding);
            Assert.AreEqual(ContentLanguage, response.Value.ContentLanguage);
            Assert.AreEqual(ContentDisposition, response.Value.ContentDisposition);
            Assert.AreEqual(CacheControl, response.Value.CacheControl);
            TestHelper.AssertSequenceEqual(contentHash, response.Value.ContentHash);
        }

        [Test]
        public async Task FlushDataAsync_Position()
        {
            await using DisposingFileSystem test = await GetNewFileSystem();

            // Arrange
            DataLakeFileClient file = InstrumentClient(test.FileSystem.GetFileClient(GetNewFileName()));
            await file.CreateAsync();
            var data = GetRandomBuffer(Constants.KB);

            using (var stream = new MemoryStream(data))
            {
                await file.AppendAsync(stream, 0);
            }

            // Act
            Response<PathInfo> response = await file.FlushAsync(0);

            // Assert
            AssertValidStoragePathInfo(response.Value);
        }

        [Test]
        public async Task FlushDataAsync_RetainUncommittedData()
        {
            await using DisposingFileSystem test = await GetNewFileSystem();

            // Arrange
            DataLakeFileClient file = InstrumentClient(test.FileSystem.GetFileClient(GetNewFileName()));
            await file.CreateAsync();
            var data = GetRandomBuffer(Constants.KB);

            using (var stream = new MemoryStream(data))
            {
                await file.AppendAsync(stream, Constants.KB);
            }

            // Act
            Response<PathInfo> response = await file.FlushAsync(0, retainUncommittedData: true);

            // Assert
            AssertValidStoragePathInfo(response.Value);
        }

        [Test]
        public async Task FlushDataAsync_Close()
        {
            await using DisposingFileSystem test = await GetNewFileSystem();

            // Arrange
            DataLakeFileClient file = InstrumentClient(test.FileSystem.GetFileClient(GetNewFileName()));
            await file.CreateAsync();
            var data = GetRandomBuffer(Constants.KB);

            using (var stream = new MemoryStream(data))
            {
                await file.AppendAsync(stream, Constants.KB);
            }

            // Act
            Response<PathInfo> response = await file.FlushAsync(0, close: true);

            // Assert
            AssertValidStoragePathInfo(response.Value);
        }

        [Test]
        public async Task FlushDataAsync_Conditions()
        {
            var garbageLeaseId = GetGarbageLeaseId();
            foreach (AccessConditionParameters parameters in Conditions_Data)
            {
                await using DisposingFileSystem test = await GetNewFileSystem();

                // Arrange
                DataLakeFileClient file = InstrumentClient(test.FileSystem.GetFileClient(GetNewFileName()));
                await file.CreateAsync();
                var data = GetRandomBuffer(Constants.KB);

                using (var stream = new MemoryStream(data))
                {
                    await file.AppendAsync(stream, 0);
                }

                parameters.Match = await SetupPathMatchCondition(file, parameters.Match);
                parameters.LeaseId = await SetupPathLeaseCondition(file, parameters.LeaseId, garbageLeaseId);
                DataLakeRequestConditions conditions = BuildDataLakeRequestConditions(
                    parameters: parameters,
                    lease: true);

                // Act
                await file.FlushAsync(Constants.KB, conditions: conditions);
            }
        }

        [Test]
        public async Task FlushDataAsync_ConditionsFail()
        {
            var garbageLeaseId = GetGarbageLeaseId();
            foreach (AccessConditionParameters parameters in GetConditionsFail_Data(garbageLeaseId))
            {
                await using DisposingFileSystem test = await GetNewFileSystem();

                // Arrange
                DataLakeFileClient file = InstrumentClient(test.FileSystem.GetFileClient(GetNewFileName()));
                await file.CreateAsync();
                var data = GetRandomBuffer(Size);

                using (var stream = new MemoryStream(data))
                {
                    await file.AppendAsync(stream, 0);
                }

                parameters.NoneMatch = await SetupPathMatchCondition(file, parameters.NoneMatch);
                DataLakeRequestConditions conditions = BuildDataLakeRequestConditions(parameters);

                // Act
                await TestHelper.AssertExpectedExceptionAsync<RequestFailedException>(
                    file.FlushAsync(Constants.KB, conditions: conditions),
                    e => { });
            }
        }

        [Test]
        public async Task FlushDataAsync_Error()
        {
            await using DisposingFileSystem test = await GetNewFileSystem();

            // Arrange
            DataLakeFileClient file = InstrumentClient(test.FileSystem.GetFileClient(GetNewFileName()));

            // Act
            await TestHelper.AssertExpectedExceptionAsync<RequestFailedException>(
                file.FlushAsync(0),
                    e => Assert.AreEqual("PathNotFound", e.ErrorCode));
        }

        [Test]
        public async Task ReadAsync()
        {
            await using DisposingFileSystem test = await GetNewFileSystem();

            // Arrange
            var data = GetRandomBuffer(Constants.KB);
            DataLakeFileClient fileClient = await test.FileSystem.CreateFileAsync(GetNewFileName());
            using (var stream = new MemoryStream(data))
            {
                await fileClient.AppendAsync(stream, 0);
            }

            await fileClient.FlushAsync(Constants.KB);

            // Act
            Response<FileDownloadInfo> response = await fileClient.ReadAsync();

            // Assert
            Assert.AreEqual(data.Length, response.Value.ContentLength);
            Assert.IsNotNull(response.Value.Properties.LastModified);
            Assert.IsNotNull(response.Value.Properties.AcceptRanges);
            Assert.IsNotNull(response.Value.Properties.ETag);
            Assert.IsNotNull(response.Value.Properties.LeaseStatus);
            Assert.IsNotNull(response.Value.Properties.LeaseState);
            Assert.IsNotNull(response.Value.Properties.IsServerEncrypted);

            var actual = new MemoryStream();
            await response.Value.Content.CopyToAsync(actual);
            TestHelper.AssertSequenceEqual(data, actual.ToArray());
        }

        [Test]
        public async Task ReadAsync_Range()
        {
            await using DisposingFileSystem test = await GetNewFileSystem();

            // Arrange
            var data = GetRandomBuffer(Constants.KB);
            DataLakeFileClient fileClient = await test.FileSystem.CreateFileAsync(GetNewFileName());
            using (var stream = new MemoryStream(data))
            {
                await fileClient.AppendAsync(stream, 0);
            }

            await fileClient.FlushAsync(Constants.KB);
            HttpRange httpRange = new HttpRange(256, 512);

            // Act
            Response<FileDownloadInfo> response = await fileClient.ReadAsync(
                range: httpRange,
                rangeGetContentHash: true);

            // Assert
            var actual = new MemoryStream();
            await response.Value.Content.CopyToAsync(actual);
            TestHelper.AssertSequenceEqual(data.Skip(256).Take(512).ToArray(), actual.ToArray());
        }

        [Test]
        public async Task ReadAsync_RangeGetContentHash()
        {
            await using DisposingFileSystem test = await GetNewFileSystem();

            // Arrange
            var data = GetRandomBuffer(Constants.KB);
            DataLakeFileClient fileClient = await test.FileSystem.CreateFileAsync(GetNewFileName());
            using (var stream = new MemoryStream(data))
            {
                await fileClient.AppendAsync(stream, 0);
            }

            await fileClient.FlushAsync(Constants.KB);
            HttpRange httpRange = new HttpRange(0, 1024);

            // Act
            Response<FileDownloadInfo> response = await fileClient.ReadAsync(
                range: httpRange,
                rangeGetContentHash: true);

            // Assert
            Assert.IsNotNull(response.Value.ContentHash);

        }

        [Test]
        public async Task ReadAsync_Conditions()
        {
            var garbageLeaseId = GetGarbageLeaseId();
            foreach (AccessConditionParameters parameters in Conditions_Data)
            {
                await using DisposingFileSystem test = await GetNewFileSystem();

                // Arrange
                var data = GetRandomBuffer(Constants.KB);
                DataLakeFileClient file = await test.FileSystem.CreateFileAsync(GetNewFileName());
                using (var stream = new MemoryStream(data))
                {
                    await file.AppendAsync(stream, 0);
                }

                await file.FlushAsync(Constants.KB);

                parameters.Match = await SetupPathMatchCondition(file, parameters.Match);
                parameters.LeaseId = await SetupPathLeaseCondition(file, parameters.LeaseId, garbageLeaseId);
                DataLakeRequestConditions conditions = BuildDataLakeRequestConditions(
                    parameters: parameters,
                    lease: true);

                // Act
                Response<FileDownloadInfo> response = await file.ReadAsync(
                    conditions: conditions);

                // Assert
                Assert.IsNotNull(response.GetRawResponse().Headers.RequestId);
            }
        }

        [Test]
        public async Task ReadAsync_ConditionsFail()
        {
            var garbageLeaseId = GetGarbageLeaseId();
            foreach (AccessConditionParameters parameters in GetConditionsFail_Data(garbageLeaseId))
            {
                await using DisposingFileSystem test = await GetNewFileSystem();

                // Arrange
                var data = GetRandomBuffer(Constants.KB);
                DataLakeFileClient file = await test.FileSystem.CreateFileAsync(GetNewFileName());
                using (var stream = new MemoryStream(data))
                {
                    await file.AppendAsync(stream, 0);
                }

                await file.FlushAsync(Constants.KB);

                parameters.NoneMatch = await SetupPathMatchCondition(file, parameters.NoneMatch);
                DataLakeRequestConditions conditions = BuildDataLakeRequestConditions(parameters);

                // Act
                await TestHelper.CatchAsync<Exception>(
                    async () =>
                    {
                        var _ = (await file.ReadAsync(
                            conditions: conditions)).Value;
                    });
            }
        }

        [Test]
        public async Task ReadAsync_Error()
        {
            await using DisposingFileSystem test = await GetNewFileSystem();

            // Arrange
            DataLakeFileClient file = InstrumentClient(test.FileSystem.GetFileClient(GetNewFileName()));

            // Act
            await TestHelper.AssertExpectedExceptionAsync<RequestFailedException>(
                file.ReadAsync(),
                    e => Assert.AreEqual("BlobNotFound", e.ErrorCode));
        }

        [Test]
        public async Task AcquireLeaseAsync()
        {
            await using DisposingFileSystem test = await GetNewFileSystem();

            // Arrange
            DataLakeFileClient file = await test.FileSystem.CreateFileAsync(GetNewFileName());

            var leaseId = Recording.Random.NewGuid().ToString();
            var duration = TimeSpan.FromSeconds(15);

            // Act
            Response<DataLakeLease> response = await InstrumentClient(file.GetDataLakeLeaseClient(leaseId)).AcquireAsync(duration);

            // Assert
            Assert.IsNotNull(response.GetRawResponse().Headers.RequestId);
        }

        [Test]
        public async Task AcquireLeaseAsync_Conditions()
        {
            foreach (AccessConditionParameters parameters in NoLease_Conditions_Data)
            {
                await using DisposingFileSystem test = await GetNewFileSystem();

                // Arrange
                DataLakeFileClient file = await test.FileSystem.CreateFileAsync(GetNewFileName());

                var leaseId = Recording.Random.NewGuid().ToString();
                var duration = TimeSpan.FromSeconds(15);

                parameters.Match = await SetupPathMatchCondition(file, parameters.Match);
                RequestConditions conditions = BuildRequestConditions(
                    parameters: parameters);

                // Act
                Response<DataLakeLease> response = await InstrumentClient(file.GetDataLakeLeaseClient(leaseId)).AcquireAsync(
                    duration: duration,
                    conditions: conditions);

                // Assert
                Assert.IsNotNull(response.GetRawResponse().Headers.RequestId);
            }
        }

        [Test]
        public async Task AcquireLeaseAsync_ConditionsFail()
        {
            foreach (AccessConditionParameters parameters in NoLease_ConditionsFail_Data)
            {
                await using DisposingFileSystem test = await GetNewFileSystem();

                // Arrange
                DataLakeFileClient file = await test.FileSystem.CreateFileAsync(GetNewFileName());

                var leaseId = Recording.Random.NewGuid().ToString();
                var duration = TimeSpan.FromSeconds(15);

                parameters.NoneMatch = await SetupPathMatchCondition(file, parameters.NoneMatch);
                RequestConditions conditions = BuildRequestConditions(parameters);

                // Act
                await TestHelper.AssertExpectedExceptionAsync<RequestFailedException>(
                    InstrumentClient(file.GetDataLakeLeaseClient(leaseId)).AcquireAsync(
                        duration: duration,
                        conditions: conditions),
                    e => { });
            }
        }

        [Test]
        public async Task AcquireLeaseAsync_Error()
        {
            await using DisposingFileSystem test = await GetNewFileSystem();

            // Arrange
            DataLakeFileClient file = InstrumentClient(test.FileSystem.GetFileClient(GetNewFileName()));
            var leaseId = Recording.Random.NewGuid().ToString();
            var duration = TimeSpan.FromSeconds(15);

            // Act
            await TestHelper.AssertExpectedExceptionAsync<RequestFailedException>(
                InstrumentClient(file.GetDataLakeLeaseClient(leaseId)).AcquireAsync(duration),
                e => Assert.AreEqual("BlobNotFound", e.ErrorCode));
        }

        [Test]
        public async Task RenewLeaseAsync()
        {
            await using DisposingFileSystem test = await GetNewFileSystem();

            // Arrange
            DataLakeFileClient file = await test.FileSystem.CreateFileAsync(GetNewFileName());

            var leaseId = Recording.Random.NewGuid().ToString();
            var duration = TimeSpan.FromSeconds(15);

            DataLakeLeaseClient lease = InstrumentClient(file.GetDataLakeLeaseClient(leaseId));
            await lease.AcquireAsync(duration);

            // Act
            Response<DataLakeLease> response = await lease.RenewAsync();

            // Assert
            Assert.IsNotNull(response.GetRawResponse().Headers.RequestId);
        }

        [Test]
        public async Task RenewLeaseAsync_Conditions()
        {
            foreach (AccessConditionParameters parameters in NoLease_Conditions_Data)
            {
                await using DisposingFileSystem test = await GetNewFileSystem();

                // Arrange
                DataLakeFileClient file = await test.FileSystem.CreateFileAsync(GetNewFileName());

                var leaseId = Recording.Random.NewGuid().ToString();
                var duration = TimeSpan.FromSeconds(15);

                parameters.Match = await SetupPathMatchCondition(file, parameters.Match);
                RequestConditions conditions = BuildRequestConditions(
                    parameters: parameters);

                DataLakeLeaseClient lease = InstrumentClient(file.GetDataLakeLeaseClient(leaseId));
                await lease.AcquireAsync(duration: duration);

                // Act
                Response<DataLakeLease> response = await lease.RenewAsync(conditions: conditions);

                // Assert
                Assert.IsNotNull(response.GetRawResponse().Headers.RequestId);
            }
        }

        [Test]
        public async Task RenewLeaseAsync_ConditionsFail()
        {
            foreach (AccessConditionParameters parameters in NoLease_ConditionsFail_Data)
            {
                await using DisposingFileSystem test = await GetNewFileSystem();

                // Arrange
                DataLakeFileClient file = await test.FileSystem.CreateFileAsync(GetNewFileName());

                var leaseId = Recording.Random.NewGuid().ToString();
                var duration = TimeSpan.FromSeconds(15);

                parameters.NoneMatch = await SetupPathMatchCondition(file, parameters.NoneMatch);
                RequestConditions conditions = BuildRequestConditions(parameters);

                DataLakeLeaseClient lease = InstrumentClient(file.GetDataLakeLeaseClient(leaseId));
                await lease.AcquireAsync(duration: duration);

                // Act
                await TestHelper.AssertExpectedExceptionAsync<RequestFailedException>(
                    lease.RenewAsync(conditions: conditions),
                    e => { });
            }
        }

        [Test]
        public async Task RenewLeaseAsync_Error()
        {
            await using DisposingFileSystem test = await GetNewFileSystem();

            // Arrange
            DataLakeFileClient file = InstrumentClient(test.FileSystem.GetFileClient(GetNewFileName()));
            var leaseId = Recording.Random.NewGuid().ToString();

            // Act
            await TestHelper.AssertExpectedExceptionAsync<RequestFailedException>(
                InstrumentClient(file.GetDataLakeLeaseClient(leaseId)).ReleaseAsync(),
                e => Assert.AreEqual("BlobNotFound", e.ErrorCode));
        }

        [Test]
        public async Task ReleaseLeaseAsync()
        {
            await using DisposingFileSystem test = await GetNewFileSystem();

            // Arrange
            DataLakeFileClient file = await test.FileSystem.CreateFileAsync(GetNewFileName());

            var leaseId = Recording.Random.NewGuid().ToString();
            var duration = TimeSpan.FromSeconds(15);

            DataLakeLeaseClient lease = InstrumentClient(file.GetDataLakeLeaseClient(leaseId));
            await lease.AcquireAsync(duration);

            // Act
            Response<ReleasedObjectInfo> response = await lease.ReleaseAsync();

            // Assert
            Assert.IsNotNull(response.GetRawResponse().Headers.RequestId);
        }

        [Test]
        public async Task ReleaseLeaseAsync_Conditions()
        {
            foreach (AccessConditionParameters parameters in NoLease_Conditions_Data)
            {
                await using DisposingFileSystem test = await GetNewFileSystem();

                // Arrange
                DataLakeFileClient file = await test.FileSystem.CreateFileAsync(GetNewFileName());

                var leaseId = Recording.Random.NewGuid().ToString();
                var duration = TimeSpan.FromSeconds(15);

                parameters.Match = await SetupPathMatchCondition(file, parameters.Match);
                RequestConditions conditions = BuildRequestConditions(
                    parameters: parameters);

                DataLakeLeaseClient lease = InstrumentClient(file.GetDataLakeLeaseClient(leaseId));
                await lease.AcquireAsync(duration: duration);

                // Act
                Response<ReleasedObjectInfo> response = await lease.ReleaseAsync(conditions: conditions);

                // Assert
                Assert.IsNotNull(response.GetRawResponse().Headers.RequestId);
            }
        }

        [Test]
        public async Task ReleaseLeaseAsync_ConditionsFail()
        {
            foreach (AccessConditionParameters parameters in NoLease_ConditionsFail_Data)
            {
                await using DisposingFileSystem test = await GetNewFileSystem();

                // Arrange
                DataLakeFileClient file = await test.FileSystem.CreateFileAsync(GetNewFileName());

                var leaseId = Recording.Random.NewGuid().ToString();
                var duration = TimeSpan.FromSeconds(15);

                parameters.NoneMatch = await SetupPathMatchCondition(file, parameters.NoneMatch);
                RequestConditions conditions = BuildRequestConditions(parameters);

                DataLakeLeaseClient lease = InstrumentClient(file.GetDataLakeLeaseClient(leaseId));
                await lease.AcquireAsync(duration: duration);

                // Act
                await TestHelper.AssertExpectedExceptionAsync<RequestFailedException>(
                    lease.ReleaseAsync(conditions: conditions),
                    e => { });
            }
        }

        [Test]
        public async Task ReleaseLeaseAsync_Error()
        {
            await using DisposingFileSystem test = await GetNewFileSystem();

            // Arrange
            DataLakeFileClient file = InstrumentClient(test.FileSystem.GetFileClient(GetNewFileName()));
            var leaseId = Recording.Random.NewGuid().ToString();

            // Act
            await TestHelper.AssertExpectedExceptionAsync<RequestFailedException>(
                InstrumentClient(file.GetDataLakeLeaseClient(leaseId)).RenewAsync(),
                e => Assert.AreEqual("BlobNotFound", e.ErrorCode));
        }

        [Test]
        public async Task ChangeLeaseAsync()
        {
            await using DisposingFileSystem test = await GetNewFileSystem();

            // Arrange
            DataLakeFileClient file = await test.FileSystem.CreateFileAsync(GetNewFileName());

            var leaseId = Recording.Random.NewGuid().ToString();
            var newLeaseId = Recording.Random.NewGuid().ToString();
            var duration = TimeSpan.FromSeconds(15);

            DataLakeLeaseClient lease = InstrumentClient(file.GetDataLakeLeaseClient(leaseId));
            await lease.AcquireAsync(duration);

            // Act
            Response<DataLakeLease> response = await lease.ChangeAsync(newLeaseId);

            // Assert
            Assert.IsNotNull(response.GetRawResponse().Headers.RequestId);
        }

        [Test]
        public async Task ChangeLeaseAsync_Conditions()
        {
            foreach (AccessConditionParameters parameters in NoLease_Conditions_Data)
            {
                await using DisposingFileSystem test = await GetNewFileSystem();

                // Arrange
                DataLakeFileClient file = await test.FileSystem.CreateFileAsync(GetNewFileName());

                var leaseId = Recording.Random.NewGuid().ToString();
                var newLeaseId = Recording.Random.NewGuid().ToString();
                var duration = TimeSpan.FromSeconds(15);

                parameters.Match = await SetupPathMatchCondition(file, parameters.Match);
                RequestConditions conditions = BuildRequestConditions(
                    parameters: parameters);

                DataLakeLeaseClient lease = InstrumentClient(file.GetDataLakeLeaseClient(leaseId));
                await lease.AcquireAsync(duration: duration);

                // Act
                Response<DataLakeLease> response = await lease.ChangeAsync(
                    proposedId: newLeaseId,
                    conditions: conditions);

                // Assert
                Assert.IsNotNull(response.GetRawResponse().Headers.RequestId);
            }
        }

        [Test]
        public async Task ChangeLeaseAsync_ConditionsFail()
        {
            foreach (AccessConditionParameters parameters in NoLease_ConditionsFail_Data)
            {
                await using DisposingFileSystem test = await GetNewFileSystem();

                // Arrange
                DataLakeFileClient file = await test.FileSystem.CreateFileAsync(GetNewFileName());

                var leaseId = Recording.Random.NewGuid().ToString();
                var newLeaseId = Recording.Random.NewGuid().ToString();
                var duration = TimeSpan.FromSeconds(15);

                parameters.NoneMatch = await SetupPathMatchCondition(file, parameters.NoneMatch);
                RequestConditions conditions = BuildRequestConditions(parameters);

                DataLakeLeaseClient lease = InstrumentClient(file.GetDataLakeLeaseClient(leaseId));
                await lease.AcquireAsync(duration: duration);

                // Act
                await TestHelper.AssertExpectedExceptionAsync<RequestFailedException>(
                    lease.ChangeAsync(
                        proposedId: newLeaseId,
                        conditions: conditions),
                    e => { });
            }
        }

        [Test]
        public async Task ChangeLeaseAsync_Error()
        {
            await using DisposingFileSystem test = await GetNewFileSystem();

            // Arrange
            DataLakeFileClient file = InstrumentClient(test.FileSystem.GetFileClient(GetNewFileName()));
            var leaseId = Recording.Random.NewGuid().ToString();
            var newLeaseId = Recording.Random.NewGuid().ToString();

            // Act
            await TestHelper.AssertExpectedExceptionAsync<RequestFailedException>(
                InstrumentClient(file.GetDataLakeLeaseClient(leaseId)).ChangeAsync(proposedId: newLeaseId),
                e => Assert.AreEqual("BlobNotFound", e.ErrorCode));
        }

        [Test]
        public async Task BreakLeaseAsync()
        {
            await using DisposingFileSystem test = await GetNewFileSystem();

            // Arrange
            DataLakeFileClient file = await test.FileSystem.CreateFileAsync(GetNewFileName());

            var leaseId = Recording.Random.NewGuid().ToString();
            var duration = TimeSpan.FromSeconds(15);

            DataLakeLeaseClient lease = InstrumentClient(file.GetDataLakeLeaseClient(leaseId));
            await lease.AcquireAsync(duration);

            // Act
            Response<DataLakeLease> response = await lease.BreakAsync();

            // Assert
            Assert.IsNotNull(response.GetRawResponse().Headers.RequestId);
        }

        [Test]
        public async Task BreakLeaseAsync_Conditions()
        {
            foreach (AccessConditionParameters parameters in NoLease_Conditions_Data)
            {
                await using DisposingFileSystem test = await GetNewFileSystem();

                // Arrange
                DataLakeFileClient file = await test.FileSystem.CreateFileAsync(GetNewFileName());

                var leaseId = Recording.Random.NewGuid().ToString();
                var duration = TimeSpan.FromSeconds(15);

                parameters.Match = await SetupPathMatchCondition(file, parameters.Match);
                RequestConditions conditions = BuildRequestConditions(
                    parameters: parameters);

                DataLakeLeaseClient lease = InstrumentClient(file.GetDataLakeLeaseClient(leaseId));
                await lease.AcquireAsync(duration: duration);

                // Act
                Response<DataLakeLease> response = await lease.BreakAsync(conditions: conditions);

                // Assert
                Assert.IsNotNull(response.GetRawResponse().Headers.RequestId);
            }
        }

        [Test]
        public async Task BreakLeaseAsync_ConditionsFail()
        {
            foreach (AccessConditionParameters parameters in NoLease_ConditionsFail_Data)
            {
                await using DisposingFileSystem test = await GetNewFileSystem();

                // Arrange
                DataLakeFileClient file = await test.FileSystem.CreateFileAsync(GetNewFileName());

                var leaseId = Recording.Random.NewGuid().ToString();
                var duration = TimeSpan.FromSeconds(15);

                parameters.NoneMatch = await SetupPathMatchCondition(file, parameters.NoneMatch);
                RequestConditions conditions = BuildRequestConditions(parameters);

                DataLakeLeaseClient lease = InstrumentClient(file.GetDataLakeLeaseClient(leaseId));
                await lease.AcquireAsync(duration: duration);

                // Act
                await TestHelper.AssertExpectedExceptionAsync<RequestFailedException>(
                    lease.BreakAsync(conditions: conditions),
                    e => { });
            }
        }

        [Test]
        public async Task BreakLeaseAsync_Error()
        {
            await using DisposingFileSystem test = await GetNewFileSystem();

            // Arrange
            DataLakeFileClient file = InstrumentClient(test.FileSystem.GetFileClient(GetNewFileName()));

            // Act
            await TestHelper.AssertExpectedExceptionAsync<RequestFailedException>(
                InstrumentClient(file.GetDataLakeLeaseClient()).BreakAsync(),
                e => Assert.AreEqual("BlobNotFound", e.ErrorCode));
        }

        [Test]
        public async Task ReadToAsync_PathOverloads()
        {
            // Arrange
            var path = System.IO.Path.GetTempFileName();
            try
            {
                await using DisposingFileSystem test = await GetNewFileSystem();
                DataLakeFileClient file = await test.FileSystem.CreateFileAsync(GetNewFileName());
                int size = Constants.KB;
                byte[] data = GetRandomBuffer(size);
                using Stream stream = new MemoryStream(data);

                await file.AppendAsync(stream, 0);
                await file.FlushAsync(size);

                await Verify(await file.ReadToAsync(path));
                await Verify(await file.ReadToAsync(
                    path,
                    cancellationToken: CancellationToken.None));
                await Verify(await file.ReadToAsync(
                    path,
                    new DataLakeRequestConditions() { IfModifiedSince = default }));

                async Task Verify(Response response)
                {
                    Assert.AreEqual(size, File.ReadAllBytes(path).Length);
                    using MemoryStream actual = new MemoryStream();
                    using FileStream resultStream = File.OpenRead(path);
                    await resultStream.CopyToAsync(actual);
                    TestHelper.AssertSequenceEqual(data, actual.ToArray());
                }
            }
            finally
            {
                if (File.Exists(path))
                {
                    File.Delete(path);
                }
            }
        }

        [Test]
        public async Task ReadToAsync_StreamOverloads()
        {
            await using DisposingFileSystem test = await GetNewFileSystem();
            DataLakeFileClient file = await test.FileSystem.CreateFileAsync(GetNewFileName());
            int size = Constants.KB;
            byte[] data = GetRandomBuffer(size);
            using Stream stream = new MemoryStream(data);

            await file.AppendAsync(stream, 0);
            await file.FlushAsync(size);

            using (var resultStream = new MemoryStream(data))
            {
                await file.ReadToAsync(resultStream);
                Verify(resultStream);
            }
            using (var resultStream = new MemoryStream())
            {
                await file.ReadToAsync(
                    resultStream,
                    cancellationToken: CancellationToken.None);
                Verify(resultStream);
            }
            using (var resultStream = new MemoryStream())
            {
                await file.ReadToAsync(
                    resultStream,
                    new DataLakeRequestConditions() { IfModifiedSince = default });
                Verify(resultStream);
            }

            void Verify(MemoryStream resultStream)
            {
                Assert.AreEqual(data.Length, resultStream.Length);
                TestHelper.AssertSequenceEqual(data, resultStream.ToArray());
            }
        }

        [Test]
        [Ignore("Live tests will run out of memory")]
        public async Task UploadAsync_StreamLarge()
        {
            // Arrange
            await using DisposingFileSystem test = await GetNewFileSystem();
            DataLakeFileClient file = test.FileSystem.GetFileClient(GetNewFileName());

            var data = GetRandomBuffer(300 * Constants.MB);

            // Act
            using (var stream = new MemoryStream(data))
            {
                await file.UploadAsync(
                    stream);
            }

            // Assert
            using var actual = new MemoryStream();
            await file.ReadToAsync(
                actual);
            TestHelper.AssertSequenceEqual(data, actual.ToArray());
        }

        [Test]
        public async Task UploadAsync_MinStream()
        {
            // Arrange
            await using DisposingFileSystem test = await GetNewFileSystem();
            DataLakeFileClient file = test.FileSystem.GetFileClient(GetNewFileName());

            var data = GetRandomBuffer(Constants.KB);

            // Act
            using (var stream = new MemoryStream(data))
            {
                await file.UploadAsync(stream);
            }

            // Assert
            using var actual = new MemoryStream();
            await file.ReadToAsync(actual);
            TestHelper.AssertSequenceEqual(data, actual.ToArray());
        }

        [Test]
        public async Task UploadAsync_MetadataStream()
        {
            // Arrange
            await using DisposingFileSystem test = await GetNewFileSystem();
            DataLakeFileClient file = test.FileSystem.GetFileClient(GetNewFileName());
            var data = GetRandomBuffer(Constants.KB);
            IDictionary<string, string> metadata = BuildMetadata();
            DataLakeFileUploadOptions options = new DataLakeFileUploadOptions
            {
                Metadata = metadata
            };

            // Act
            using (var stream = new MemoryStream(data))
            {
                await file.UploadAsync(stream, options);
            }
            Response<PathProperties> response = await file.GetPropertiesAsync();

            // Assert
            AssertMetadataEquality(metadata, response.Value.Metadata, isDirectory: false);
        }

        [Test]
        public async Task UploadAsync_PermissionsUmaskStream()
        {
            // Arrange
            await using DisposingFileSystem test = await GetNewFileSystem();
            DataLakeFileClient file = test.FileSystem.GetFileClient(GetNewFileName());
            var data = GetRandomBuffer(Constants.KB);
            string permissions = "0777";
            string umask = "0057";
            DataLakeFileUploadOptions options = new DataLakeFileUploadOptions
            {
                Permissions = permissions,
                Umask = umask
            };

            // Act
            using (var stream = new MemoryStream(data))
            {
                await file.UploadAsync(stream, options);
            }
            Response<PathAccessControl> response = await file.GetAccessControlAsync();

            // Assert
            AssertPathPermissionsEquality(PathPermissions.ParseSymbolicPermissions("rwx-w----"), response.Value.Permissions);
        }

        [Test]
        public async Task UploadAsync_MinStreamNoOverride()
        {
            // Arrange
            await using DisposingFileSystem test = await GetNewFileSystem();
            DataLakeFileClient file = test.FileSystem.GetFileClient(GetNewFileName());

            var data = GetRandomBuffer(Constants.KB);

            // Act
            using (var stream = new MemoryStream(data))
            {
                await file.UploadAsync(stream, overwrite: false);
            }

            // Assert
            using var actual = new MemoryStream();
            await file.ReadToAsync(actual);
            TestHelper.AssertSequenceEqual(data, actual.ToArray());

            // Act - Attempt to Upload again with override = false
            using (var stream = new System.IO.MemoryStream(data))
            {
                await TestHelper.AssertExpectedExceptionAsync<RequestFailedException>(
                    file.UploadAsync(stream, overwrite: false),
                    e => Assert.AreEqual("PathAlreadyExists", e.ErrorCode.Split('\n')[0]));
            }
        }

        [Test]
        public async Task UploadAsync_MinStreamOverride()
        {
            // Arrange
            await using DisposingFileSystem test = await GetNewFileSystem();
            DataLakeFileClient file = await test.FileSystem.CreateFileAsync(GetNewFileName());

            var data = GetRandomBuffer(Constants.KB);

            // Act
            using (var stream = new MemoryStream(data))
            {
                await file.UploadAsync(stream, overwrite: true);
            }

            // Assert
            using var actual = new MemoryStream();
            await file.ReadToAsync(actual);
            TestHelper.AssertSequenceEqual(data, actual.ToArray());
        }

        [Test]
        [Ignore("Live tests will run out of memory")]
        public async Task UploadAsync_FileLarge()
        {
            // Arrange
            await using DisposingFileSystem test = await GetNewFileSystem();
            DataLakeFileClient file = test.FileSystem.GetFileClient(GetNewFileName());

            var data = GetRandomBuffer(300 * Constants.MB);


            using (var stream = new MemoryStream(data))
            {
                var path = System.IO.Path.GetTempFileName();

                try
                {
                    File.WriteAllBytes(path, data);

                    await file.UploadAsync(path);
                }
                finally
                {
                    if (File.Exists(path))
                    {
                        File.Delete(path);
                    }
                }
            }

            // Assert
            using var actual = new MemoryStream();
            await file.ReadToAsync(actual);
            TestHelper.AssertSequenceEqual(data, actual.ToArray());
        }

        [Test]
        public async Task UploadAsync_MinFile()
        {
            // Arrange
            await using DisposingFileSystem test = await GetNewFileSystem();
            DataLakeFileClient file = test.FileSystem.GetFileClient(GetNewFileName());

            var data = GetRandomBuffer(Constants.KB);


            using (var stream = new MemoryStream(data))
            {
                var path = System.IO.Path.GetTempFileName();

                try
                {
                    File.WriteAllBytes(path, data);

                    await file.UploadAsync(path);
                }
                finally
                {
                    if (File.Exists(path))
                    {
                        File.Delete(path);
                    }
                }
            }

            // Assert
            using var actual = new MemoryStream();
            await file.ReadToAsync(actual);
            TestHelper.AssertSequenceEqual(data, actual.ToArray());
        }

        [Test]
        public async Task UploadAsync_MetadataFile()
        {
            // Arrange
            await using DisposingFileSystem test = await GetNewFileSystem();
            DataLakeFileClient file = test.FileSystem.GetFileClient(GetNewFileName());
            var data = GetRandomBuffer(Constants.KB);
            IDictionary<string, string> metadata = BuildMetadata();
            DataLakeFileUploadOptions options = new DataLakeFileUploadOptions
            {
                Metadata = metadata
            };

            using (var stream = new MemoryStream(data))
            {
                var path = System.IO.Path.GetTempFileName();

                try
                {
                    File.WriteAllBytes(path, data);

                    await file.UploadAsync(path, options);
                }
                finally
                {
                    if (File.Exists(path))
                    {
                        File.Delete(path);
                    }
                }
            }
            Response<PathProperties> response = await file.GetPropertiesAsync();

            // Assert
            AssertMetadataEquality(metadata, response.Value.Metadata, isDirectory: false);
        }

        [Test]
        public async Task UploadAsync_PermissionsUmaskFile()
        {
            // Arrange
            await using DisposingFileSystem test = await GetNewFileSystem();
            DataLakeFileClient file = test.FileSystem.GetFileClient(GetNewFileName());
            var data = GetRandomBuffer(Constants.KB);
            string permissions = "0777";
            string umask = "0057";
            DataLakeFileUploadOptions options = new DataLakeFileUploadOptions
            {
                Permissions = permissions,
                Umask = umask
            };

            using (var stream = new MemoryStream(data))
            {
                var path = System.IO.Path.GetTempFileName();

                try
                {
                    File.WriteAllBytes(path, data);

                    await file.UploadAsync(path, options);
                }
                finally
                {
                    if (File.Exists(path))
                    {
                        File.Delete(path);
                    }
                }
            }
            Response<PathAccessControl> response = await file.GetAccessControlAsync();

            // Assert
            AssertPathPermissionsEquality(PathPermissions.ParseSymbolicPermissions("rwx-w----"), response.Value.Permissions);
        }

        [Test]
        public async Task UploadAsync_MinFileNoOverride()
        {
            // Arrange
            await using DisposingFileSystem test = await GetNewFileSystem();
            DataLakeFileClient file = test.FileSystem.GetFileClient(GetNewFileName());

            var data = GetRandomBuffer(Constants.KB);


            using (var stream = new MemoryStream(data))
            {
                var path = System.IO.Path.GetTempFileName();

                try
                {
                    File.WriteAllBytes(path, data);

                    // Act
                    await file.UploadAsync(path, overwrite: false);

                    // Assert
                    using var actual = new MemoryStream();
                    await file.ReadToAsync(actual);
                    TestHelper.AssertSequenceEqual(data, actual.ToArray());

                    // Act - Attempt to Upload again with override = false
                    await TestHelper.AssertExpectedExceptionAsync<RequestFailedException>(
                        file.UploadAsync(path, overwrite: false),
                        e => Assert.AreEqual("PathAlreadyExists", e.ErrorCode.Split('\n')[0]));
                }
                finally
                {
                    if (File.Exists(path))
                    {
                        File.Delete(path);
                    }
                }
            }
        }

        [Test]
        public async Task UploadAsync_MinFileOverride()
        {
            // Arrange
            await using DisposingFileSystem test = await GetNewFileSystem();
            DataLakeFileClient file = await test.FileSystem.CreateFileAsync(GetNewFileName());

            var data = GetRandomBuffer(Constants.KB);


            using (var stream = new MemoryStream(data))
            {
                var path = System.IO.Path.GetTempFileName();

                try
                {
                    File.WriteAllBytes(path, data);

                    await file.UploadAsync(path, overwrite: true);
                }
                finally
                {
                    if (File.Exists(path))
                    {
                        File.Delete(path);
                    }
                }
            }

            // Assert
            using var actual = new MemoryStream();
            await file.ReadToAsync(actual);
            TestHelper.AssertSequenceEqual(data, actual.ToArray());
        }

        [Test]
<<<<<<< HEAD
        [ServiceVersion(Min = DataLakeClientOptions.ServiceVersion.V2019_12_12)]
        public async Task ScheduleDeletionAsync_Relative()
        {
            // Arrange
            await using DisposingFileSystem test = await GetNewFileSystem();
            DataLakeFileClient file = await test.FileSystem.CreateFileAsync(GetNewFileName());

            // Delay 1 second, so current times doesn't equal blob creation time.
            if (Mode != RecordedTestMode.Playback)
            {
                await Task.Delay(1000);
            }

            DataLakeFileScheduleDeletionOptions options = new DataLakeFileScheduleDeletionOptions(
                new TimeSpan(hours: 1, minutes: 0, seconds: 0),
                DataLakeFileExpirationOffset.Now);

            // Act
            Response<PathInfo> expiryResponse = await file.ScheduleDeletionAsync(options);
            Response<PathProperties> propertiesResponse = await file.GetPropertiesAsync();

            // Assert
            Assert.IsNotNull(expiryResponse.Value.ETag);
            Assert.IsNotNull(expiryResponse.Value.LastModified);
            Assert.AreNotEqual(propertiesResponse.Value.CreatedOn.AddHours(1), propertiesResponse.Value.ExpiresOn);
        }

        [Test]
        [ServiceVersion(Min = DataLakeClientOptions.ServiceVersion.V2019_12_12)]
        public async Task ScheduleDeletionAsync_RelativeToFileCreationTime()
        {
            // Arrange
            await using DisposingFileSystem test = await GetNewFileSystem();
            DataLakeFileClient file = await test.FileSystem.CreateFileAsync(GetNewFileName());
            DataLakeFileScheduleDeletionOptions options = new DataLakeFileScheduleDeletionOptions(
                new TimeSpan(hours: 1, minutes: 0, seconds: 0),
                DataLakeFileExpirationOffset.CreationTime);

            // Act
            Response <PathInfo> expiryResponse = await file.ScheduleDeletionAsync(options);
            Response<PathProperties> propertiesResponse = await file.GetPropertiesAsync();

            // Assert
            Assert.AreEqual(propertiesResponse.Value.CreatedOn.AddHours(1), propertiesResponse.Value.ExpiresOn);
        }

        [Test]
        [ServiceVersion(Min = DataLakeClientOptions.ServiceVersion.V2019_12_12)]
        public async Task ScheduleDeletionAsync_Error()
        {
            // Arrange
            await using DisposingFileSystem test = await GetNewFileSystem();
            DataLakeFileClient file = InstrumentClient(test.FileSystem.GetFileClient(GetNewFileName()));
            DataLakeFileScheduleDeletionOptions options = new DataLakeFileScheduleDeletionOptions(
                new TimeSpan(hours: 1, minutes: 0, seconds: 0),
                DataLakeFileExpirationOffset.Now);

            // Act
            await TestHelper.AssertExpectedExceptionAsync<RequestFailedException>(
                file.ScheduleDeletionAsync(options),
                e => Assert.AreEqual(Blobs.Models.BlobErrorCode.BlobNotFound.ToString(), e.ErrorCode));
            ;
        }

        [Test]
        [ServiceVersion(Min = DataLakeClientOptions.ServiceVersion.V2019_12_12)]
        public async Task ScheduleDeletionAsync_Absolute()
        {
            // Arrange
            await using DisposingFileSystem test = await GetNewFileSystem();
            DataLakeFileClient file = await test.FileSystem.CreateFileAsync(GetNewFileName());
            DateTimeOffset expiresOn = new DateTimeOffset(2100, 1, 1, 0, 0, 0, 0, TimeSpan.Zero);
            DataLakeFileScheduleDeletionOptions options = new DataLakeFileScheduleDeletionOptions(expiresOn);

            // Act
            Response <PathInfo> expiryResponse = await file.ScheduleDeletionAsync(options);
            Response<PathProperties> propertiesResponse = await file.GetPropertiesAsync();

            // Assert
            Assert.IsNotNull(expiryResponse.Value.ETag);
            Assert.IsNotNull(expiryResponse.Value.LastModified);
            Assert.AreEqual(expiresOn, propertiesResponse.Value.ExpiresOn);
        }

        [Test]
        [ServiceVersion(Min = DataLakeClientOptions.ServiceVersion.V2019_12_12)]
        public async Task ScheduleDeletionAsync_RemoveExpiry()
        {
            // Arrange
            await using DisposingFileSystem test = await GetNewFileSystem();
            DataLakeFileClient file = await test.FileSystem.CreateFileAsync(GetNewFileName());
            DateTimeOffset expiresOn = new DateTimeOffset(2100, 1, 1, 0, 0, 0, 0, TimeSpan.Zero);
            DataLakeFileScheduleDeletionOptions options = new DataLakeFileScheduleDeletionOptions(expiresOn);
            await file.ScheduleDeletionAsync(options);

            // Act
            await file.ScheduleDeletionAsync(new DataLakeFileScheduleDeletionOptions());
            Response<PathProperties> propertiesResponse = await file.GetPropertiesAsync();

            // Assert
            Assert.AreEqual(default(DateTimeOffset), propertiesResponse.Value.ExpiresOn);
        }

        [Test]
        [ServiceVersion(Min = DataLakeClientOptions.ServiceVersion.V2019_12_12)]
        public async Task QueryAsync_Min()
        {
            // Arrange
            await using DisposingFileSystem test = await GetNewFileSystem();
            DataLakeFileClient file = test.FileSystem.GetFileClient(GetNewFileName());
            Stream stream = CreateDataStream(Constants.KB);
            await file.UploadAsync(stream);

            // Act
            string query = @"SELECT _2 from BlobStorage WHERE _1 > 250;";
            Response<FileDownloadInfo> response = await file.QueryAsync(query);

            using StreamReader streamReader = new StreamReader(response.Value.Content);
            string s = await streamReader.ReadToEndAsync();

            // Assert
            Assert.AreEqual("400\n400\n400\n400\n400\n400\n400\n400\n400\n400\n400\n400\n400\n400\n400\n400\n400\n400\n400\n400\n400\n400\n400\n400\n400\n400\n400\n400\n400\n400\n400\n400\n", s);
        }

        [Test]
        [ServiceVersion(Min = DataLakeClientOptions.ServiceVersion.V2019_12_12)]
        public async Task QueryAsync_Error()
        {
            // Arrange
            await using DisposingFileSystem test = await GetNewFileSystem();
            DataLakeFileClient file = test.FileSystem.GetFileClient(GetNewFileName());
            string query = @"SELECT _2 from BlobStorage WHERE _1 > 250;";

            // Act
            await TestHelper.AssertExpectedExceptionAsync<RequestFailedException>(
                file.QueryAsync(
                    query),
                e => Assert.AreEqual("BlobNotFound", e.ErrorCode));
        }

        [Test]
        [ServiceVersion(Min = DataLakeClientOptions.ServiceVersion.V2019_12_12)]
        public async Task QueryAsync_Progress()
        {
            // Arrange
            await using DisposingFileSystem test = await GetNewFileSystem();
            DataLakeFileClient file = test.FileSystem.GetFileClient(GetNewFileName());
            Stream stream = CreateDataStream(Constants.KB);
            await file.UploadAsync(stream);

            // Act
            string query = @"SELECT _2 from BlobStorage WHERE _1 > 250;";
            TestProgress progressReporter = new TestProgress();
            DataLakeQueryOptions options = new DataLakeQueryOptions
            {
                ProgressHandler = progressReporter
            };

            Response<FileDownloadInfo> response = await file.QueryAsync(
                query,
                options);

            using StreamReader streamReader = new StreamReader(response.Value.Content);
            await streamReader.ReadToEndAsync();

            Assert.AreEqual(2, progressReporter.List.Count);
            Assert.AreEqual(Constants.KB, progressReporter.List[0]);
            Assert.AreEqual(Constants.KB, progressReporter.List[1]);
        }

        [Test]
        [Ignore("https://github.com/Azure/azure-sdk-for-net/issues/12063")]
        [ServiceVersion(Min = DataLakeClientOptions.ServiceVersion.V2019_12_12)]
        public async Task QueryAsync_QueryTextConfigurations()
        {
            await using DisposingFileSystem test = await GetNewFileSystem();
            DataLakeFileClient file = test.FileSystem.GetFileClient(GetNewFileName());
            Stream stream = CreateDataStream(Constants.KB);
            await file.UploadAsync(stream);

            // Act
            string query = @"SELECT _2 from BlobStorage WHERE _1 > 250;";

            DataLakeQueryCsvTextConfiguration csvTextConfiguration = new DataLakeQueryCsvTextConfiguration
            {
                ColumnSeparator = ",",
                FieldQuote = '"',
                EscapeCharacter = '\\',
                RecordSeparator = "\n",
                HasHeaders = false
            };

            DataLakeQueryJsonTextConfiguration jsonTextConfiguration = new DataLakeQueryJsonTextConfiguration
            {
                RecordSeparator = "\n"
            };

            DataLakeQueryOptions options = new DataLakeQueryOptions
            {
                InputTextConfiguration = csvTextConfiguration,
                OutputTextConfiguration = jsonTextConfiguration
            };

            // Act
            Response<FileDownloadInfo> response = await file.QueryAsync(
                query,
                options);

            using StreamReader streamReader = new StreamReader(response.Value.Content);
            string s = await streamReader.ReadToEndAsync();

            // Assert
            Assert.AreEqual("{\"_1\":\"400\"}\n{\"_1\":\"400\"}\n{\"_1\":\"400\"}\n{\"_1\":\"400\"}\n{\"_1\":\"400\"}\n{\"_1\":\"400\"}\n{\"_1\":\"400\"}\n{\"_1\":\"400\"}\n{\"_1\":\"400\"}\n{\"_1\":\"400\"}\n{\"_1\":\"400\"}\n{\"_1\":\"400\"}\n{\"_1\":\"400\"}\n{\"_1\":\"400\"}\n{\"_1\":\"400\"}\n{\"_1\":\"400\"}\n{\"_1\":\"400\"}\n{\"_1\":\"400\"}\n{\"_1\":\"400\"}\n{\"_1\":\"400\"}\n{\"_1\":\"400\"}\n{\"_1\":\"400\"}\n{\"_1\":\"400\"}\n{\"_1\":\"400\"}\n{\"_1\":\"400\"}\n{\"_1\":\"400\"}\n{\"_1\":\"400\"}\n{\"_1\":\"400\"}\n{\"_1\":\"400\"}\n{\"_1\":\"400\"}\n{\"_1\":\"400\"}\n{\"_1\":\"400\"}\n", s);
        }

        [Test]
        [ServiceVersion(Min = DataLakeClientOptions.ServiceVersion.V2019_12_12)]
        public async Task QueryAsync_NonFatalError()
        {
            // Arrange
            await using DisposingFileSystem test = await GetNewFileSystem();
            DataLakeFileClient file = test.FileSystem.GetFileClient(GetNewFileName());

            byte[] data = Encoding.UTF8.GetBytes("100,pizza,300,400\n300,400,500,600\n");
            using MemoryStream stream = new MemoryStream(data);
            await file.UploadAsync(stream);
            string query = @"SELECT _1 from BlobStorage WHERE _2 > 250;";

            // Act - with no IBlobQueryErrorReceiver
            Response<FileDownloadInfo> response = await file.QueryAsync(query);
            using StreamReader streamReader = new StreamReader(response.Value.Content);
            string s = await streamReader.ReadToEndAsync();


            // Act - with  IBlobQueryErrorReceiver
            DataLakeQueryError expectedBlobQueryError = new DataLakeQueryError
            {
                IsFatal = false,
                Name = "InvalidTypeConversion",
                Description = "Invalid type conversion.",
                Position = 0
            };

            ErrorHandler errorHandler = new ErrorHandler(expectedBlobQueryError);

            DataLakeQueryOptions options = new DataLakeQueryOptions();
            options.ErrorHandler += errorHandler.Handle;

            response = await file.QueryAsync(
                query,
                options);
            using StreamReader streamReader2 = new StreamReader(response.Value.Content);
            s = await streamReader2.ReadToEndAsync();
        }

        [Test]
        [Ignore("https://github.com/Azure/azure-sdk-for-net/issues/12063")]
        [ServiceVersion(Min = DataLakeClientOptions.ServiceVersion.V2019_12_12)]
        public async Task QueryAsync_FatalError()
        {
            // Arrange
            await using DisposingFileSystem test = await GetNewFileSystem();
            DataLakeFileClient file = test.FileSystem.GetFileClient(GetNewFileName());
            Stream stream = CreateDataStream(Constants.KB);
            await file.UploadAsync(stream);
            string query = @"SELECT * from BlobStorage;";
            DataLakeQueryJsonTextConfiguration jsonTextConfiguration = new DataLakeQueryJsonTextConfiguration
            {
                RecordSeparator = "\n"
            };
            DataLakeQueryOptions options = new DataLakeQueryOptions
            {
                InputTextConfiguration = jsonTextConfiguration
            };

            // Act - with no IBlobQueryErrorReceiver
            Response<FileDownloadInfo> response = await file.QueryAsync(
                query,
                options);
            using StreamReader streamReader = new StreamReader(response.Value.Content);
            string s = await streamReader.ReadToEndAsync();

            // Act - with  IBlobQueryErrorReceiver
            DataLakeQueryError expectedBlobQueryError = new DataLakeQueryError
            {
                IsFatal = true,
                Name = "ParseError",
                Description = "Unexpected token ',' at [byte: 3]. Expecting tokens '{', or '['.",
                Position = 0
            };
            ErrorHandler errorHandler = new ErrorHandler(expectedBlobQueryError);
            options = new DataLakeQueryOptions
            {
                InputTextConfiguration = jsonTextConfiguration
            };
            options.ErrorHandler += errorHandler.Handle;

            response = await file.QueryAsync(
                query,
                options);
            using StreamReader streamReader2 = new StreamReader(response.Value.Content);
            s = await streamReader2.ReadToEndAsync();
        }

        [Test]
        [ServiceVersion(Min = DataLakeClientOptions.ServiceVersion.V2019_12_12)]
        public async Task QueryAsync_AccessConditions()
        {
            var garbageLeaseId = GetGarbageLeaseId();
            foreach (AccessConditionParameters parameters in Conditions_Data)
            {
                // Arrange
                await using DisposingFileSystem test = await GetNewFileSystem();
                DataLakeFileClient file = test.FileSystem.GetFileClient(GetNewFileName());
                Stream stream = CreateDataStream(Constants.KB);
                await file.UploadAsync(stream);

                parameters.Match = await SetupPathMatchCondition(file, parameters.Match);
                parameters.LeaseId = await SetupPathLeaseCondition(file, parameters.LeaseId, garbageLeaseId);
                DataLakeRequestConditions accessConditions = BuildDataLakeRequestConditions(
                    parameters: parameters,
                    lease: true);
                DataLakeQueryOptions options = new DataLakeQueryOptions
                {
                    Conditions = accessConditions
                };

                string query = @"SELECT * from BlobStorage";

                // Act
                Response<FileDownloadInfo> response = await file.QueryAsync(
                    query,
                    options);

                // Assert
                Assert.IsNotNull(response.Value.Properties.ETag);
            }
        }

        [Test]
        [ServiceVersion(Min = DataLakeClientOptions.ServiceVersion.V2019_12_12)]
        public async Task QueryAsync_AccessConditionsFail()
        {
            var garbageLeaseId = GetGarbageLeaseId();
            foreach (AccessConditionParameters parameters in GetConditionsFail_Data(garbageLeaseId))
            {
                // Arrange
                await using DisposingFileSystem test = await GetNewFileSystem();
                DataLakeFileClient file = test.FileSystem.GetFileClient(GetNewFileName());
                Stream stream = CreateDataStream(Constants.KB);
                await file.UploadAsync(stream);

                parameters.NoneMatch = await SetupPathMatchCondition(file, parameters.NoneMatch);
                DataLakeRequestConditions accessConditions = BuildDataLakeRequestConditions(parameters);
                DataLakeQueryOptions options = new DataLakeQueryOptions
                {
                    Conditions = accessConditions
                };

                string query = @"SELECT * from BlobStorage";

                // Act
                await TestHelper.AssertExpectedExceptionAsync<RequestFailedException>(
                    file.QueryAsync(
                        query,
                        options),
                    e => { });
            }
        }

        private Stream CreateDataStream(long size)
        {
            MemoryStream stream = new MemoryStream();
            byte[] rowData = Encoding.UTF8.GetBytes("100,200,300,400\n300,400,500,600\n");
            long blockLength = 0;
            while (blockLength < size)
            {
                stream.Write(rowData, 0, rowData.Length);
                blockLength += rowData.Length;
            }

            stream.Seek(0, SeekOrigin.Begin);
            return stream;
        }

        private class ErrorHandler
        {
            private readonly DataLakeQueryError _expectedBlobQueryError;

            public ErrorHandler(DataLakeQueryError expected)
            {
                _expectedBlobQueryError = expected;
            }

            public void Handle(DataLakeQueryError blobQueryError)
            {
                Assert.AreEqual(_expectedBlobQueryError.IsFatal, blobQueryError.IsFatal);
                Assert.AreEqual(_expectedBlobQueryError.Name, blobQueryError.Name);
                Assert.AreEqual(_expectedBlobQueryError.Description, blobQueryError.Description);
                Assert.AreEqual(_expectedBlobQueryError.Position, blobQueryError.Position);
            }
=======
        public async Task GetFileClient_FromFileSystemAsciiName()
        {
            //Arrange
            await using DisposingFileSystem test = await GetNewFileSystem();
            string fileName = GetNewFileName();

            //Act
            DataLakeFileClient file = test.FileSystem.GetFileClient(fileName);
            await file.CreateAsync();

            //Assert
            List<string> names = new List<string>();
            await foreach (PathItem pathItem in test.FileSystem.GetPathsAsync(recursive: true))
            {
                names.Add(pathItem.Name);
            }
            // Verify the file name exists in the filesystem
            Assert.AreEqual(1, names.Count);
            Assert.Contains(fileName, names);
        }

        [Test]
        public async Task GetFileClient_FromFileSystemNonAsciiName()
        {
            //Arrange
            await using DisposingFileSystem test = await GetNewFileSystem();
            string fileName = GetNewNonAsciiFileName();

            //Act
            DataLakeFileClient file = test.FileSystem.GetFileClient(fileName);
            await file.CreateAsync();

            //Assert
            List<string> names = new List<string>();
            await foreach (PathItem pathItem in test.FileSystem.GetPathsAsync(recursive: true))
            {
                names.Add(pathItem.Name);
            }
            // Verify the file name exists in the filesystem
            Assert.AreEqual(1, names.Count);
            Assert.Contains(fileName, names);
        }

        [Test]
        public async Task GetFileClient_FromDirectoryAsciiName()
        {
            //Arrange
            await using DisposingFileSystem test = await GetNewFileSystem();
            string directoryName = GetNewDirectoryName();
            string fileName = GetNewFileName();
            DataLakeDirectoryClient directory = await test.FileSystem.CreateDirectoryAsync(directoryName);

            // Act
            DataLakeFileClient file = directory.GetFileClient(fileName);
            await file.CreateAsync();

            //Assert
            List<string> names = new List<string>();
            await foreach (PathItem pathItem in test.FileSystem.GetPathsAsync(recursive: true))
            {
                names.Add(pathItem.Name);
            }
            // Verify the file name exists in the filesystem
            string fullPathName = string.Join("/", directoryName, fileName);
            Assert.AreEqual(2, names.Count);
            Assert.Contains(fullPathName, names);
        }

        [Test]
        public async Task GetFileClient_FromDirectoryNonAsciiName()
        {
            //Arrange
            await using DisposingFileSystem test = await GetNewFileSystem();
            string directoryName = GetNewDirectoryName();
            string fileName = GetNewNonAsciiFileName();
            DataLakeDirectoryClient directory = await test.FileSystem.CreateDirectoryAsync(directoryName);

            // Act
            DataLakeFileClient file = directory.GetFileClient(fileName);
            await file.CreateAsync();

            //Assert
            List<string> names = new List<string>();
            await foreach (PathItem pathItem in test.FileSystem.GetPathsAsync(recursive: true))
            {
                names.Add(pathItem.Name);
            }
            // Verify the file name exists in the filesystem
            string fullPathName = string.Join("/", directoryName, fileName);
            Assert.AreEqual(2, names.Count);
            Assert.Contains(fullPathName, names);
>>>>>>> 80c89ee0
        }
    }
}<|MERGE_RESOLUTION|>--- conflicted
+++ resolved
@@ -2931,7 +2931,6 @@
         }
 
         [Test]
-<<<<<<< HEAD
         [ServiceVersion(Min = DataLakeClientOptions.ServiceVersion.V2019_12_12)]
         public async Task ScheduleDeletionAsync_Relative()
         {
@@ -3333,7 +3332,8 @@
                 Assert.AreEqual(_expectedBlobQueryError.Description, blobQueryError.Description);
                 Assert.AreEqual(_expectedBlobQueryError.Position, blobQueryError.Position);
             }
-=======
+        }
+
         public async Task GetFileClient_FromFileSystemAsciiName()
         {
             //Arrange
@@ -3425,7 +3425,6 @@
             string fullPathName = string.Join("/", directoryName, fileName);
             Assert.AreEqual(2, names.Count);
             Assert.Contains(fullPathName, names);
->>>>>>> 80c89ee0
         }
     }
 }