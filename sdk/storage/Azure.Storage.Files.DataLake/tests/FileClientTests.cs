--- conflicted
+++ resolved
@@ -3461,42 +3461,6 @@
             Assert.Contains(fullPathName, names);
         }
 
-        [Test]
-<<<<<<< HEAD
-        public async Task OpenWriteAsync()
-        {
-            await using DisposingFileSystem test = await GetNewFileSystem();
-
-            // Arrange
-            DataLakeFileClient file = InstrumentClient(test.FileSystem.GetFileClient(GetNewFileName()));
-            await file.CreateAsync();
-
-            DataLakeFileOpenWriteOptions options = new DataLakeFileOpenWriteOptions
-            {
-                BufferSize = Constants.KB
-            };
-
-            Stream stream = await file.OpenWriteAsync(options);
-
-            byte[] data = GetRandomBuffer(16 * Constants.KB);
-
-            // Act
-            await stream.WriteAsync(data, 0, 512);
-            await stream.WriteAsync(data, 512, 1024);
-            await stream.WriteAsync(data, 1536, 2048);
-            await stream.WriteAsync(data, 3584, 77);
-            await stream.WriteAsync(data, 3661, 2066);
-            await stream.WriteAsync(data, 5727, 4096);
-            await stream.WriteAsync(data, 9823, 6561);
-            await stream.FlushAsync();
-
-            // Assert
-            Response<FileDownloadInfo> result = await file.ReadAsync();
-            var dataResult = new MemoryStream();
-            await result.Value.Content.CopyToAsync(dataResult);
-            Assert.AreEqual(data.Length, dataResult.Length);
-            TestHelper.AssertSequenceEqual(data, dataResult.ToArray());
-=======
         public async Task OpenReadAsync()
         {
             // Arrange
@@ -3836,7 +3800,42 @@
                 e => Assert.AreEqual(
                     $"Specified argument was out of the range of valid values.{Environment.NewLine}Parameter name: count cannot be less than 0.",
                     e.Message));
->>>>>>> 321d75f9
+        }
+
+        [Test]
+        public async Task OpenWriteAsync()
+        {
+            await using DisposingFileSystem test = await GetNewFileSystem();
+
+            // Arrange
+            DataLakeFileClient file = InstrumentClient(test.FileSystem.GetFileClient(GetNewFileName()));
+            await file.CreateAsync();
+
+            DataLakeFileOpenWriteOptions options = new DataLakeFileOpenWriteOptions
+            {
+                BufferSize = Constants.KB
+            };
+
+            Stream stream = await file.OpenWriteAsync(options);
+
+            byte[] data = GetRandomBuffer(16 * Constants.KB);
+
+            // Act
+            await stream.WriteAsync(data, 0, 512);
+            await stream.WriteAsync(data, 512, 1024);
+            await stream.WriteAsync(data, 1536, 2048);
+            await stream.WriteAsync(data, 3584, 77);
+            await stream.WriteAsync(data, 3661, 2066);
+            await stream.WriteAsync(data, 5727, 4096);
+            await stream.WriteAsync(data, 9823, 6561);
+            await stream.FlushAsync();
+
+            // Assert
+            Response<FileDownloadInfo> result = await file.ReadAsync();
+            var dataResult = new MemoryStream();
+            await result.Value.Content.CopyToAsync(dataResult);
+            Assert.AreEqual(data.Length, dataResult.Length);
+            TestHelper.AssertSequenceEqual(data, dataResult.ToArray());
         }
     }
 }