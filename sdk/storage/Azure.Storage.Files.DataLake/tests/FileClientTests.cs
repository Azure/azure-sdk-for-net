﻿// Copyright (c) Microsoft Corporation. All rights reserved.
// Licensed under the MIT License.

using System;
using System.Collections.Generic;
using System.IO;
using System.Linq;
using System.Security.Cryptography;
using System.Threading;
using System.Threading.Tasks;
using Azure.Core;
using Azure.Core.TestFramework;
using Azure.Storage.Files.DataLake.Models;
using Azure.Storage.Sas;
using Azure.Storage.Test;
using NUnit.Framework;

namespace Azure.Storage.Files.DataLake.Tests
{
    public class FileClientTests : PathTestBase
    {
        private const long Size = 4 * Constants.KB;

        public FileClientTests(bool async)
            : base(async, null /* RecordedTestMode.Record /* to re-record */)
        {
        }

        [Test]
        public async Task Ctor_Uri()
        {
            string fileSystemName = GetNewFileSystemName();
            string directoryName = GetNewDirectoryName();
            string fileName = GetNewFileName();

            await using DisposingFileSystem test = await GetNewFileSystem(fileSystemName: fileSystemName);
            DataLakeDirectoryClient directory = await test.FileSystem.CreateDirectoryAsync(directoryName);

            // Arrange
            await directory.CreateFileAsync(fileName);

            SasQueryParameters sasQueryParameters = GetNewAccountSasCredentials();
            Uri uri = new Uri($"{TestConfigHierarchicalNamespace.BlobServiceEndpoint}/{fileSystemName}/{directoryName}/{fileName}?{sasQueryParameters}");
            DataLakeFileClient fileClient = InstrumentClient(new DataLakeFileClient(uri, GetOptions()));

            // Act
            await fileClient.GetPropertiesAsync();

            // Assert
            Assert.AreEqual(fileName, fileClient.Name);
            Assert.AreEqual(fileSystemName, fileClient.FileSystemName);
            Assert.AreEqual($"{directoryName}/{fileName}", fileClient.Path);
            Assert.AreEqual(uri, fileClient.Uri);
        }

        [Test]
        public async Task Ctor_SharedKey()
        {
            string fileSystemName = GetNewFileSystemName();
            string directoryName = GetNewDirectoryName();
            string fileName = GetNewFileName();

            await using DisposingFileSystem test = await GetNewFileSystem(fileSystemName: fileSystemName);
            DataLakeDirectoryClient directory = await test.FileSystem.CreateDirectoryAsync(directoryName);

            // Arrange
            await directory.CreateFileAsync(fileName);

            StorageSharedKeyCredential sharedKey = new StorageSharedKeyCredential(
                TestConfigHierarchicalNamespace.AccountName,
                TestConfigHierarchicalNamespace.AccountKey);
            Uri uri = new Uri($"{TestConfigHierarchicalNamespace.BlobServiceEndpoint}/{fileSystemName}/{directoryName}/{fileName}");
            DataLakeFileClient fileClient = InstrumentClient(new DataLakeFileClient(uri, sharedKey, GetOptions()));

            // Act
            await fileClient.GetPropertiesAsync();

            // Assert
            Assert.AreEqual(fileName, fileClient.Name);
            Assert.AreEqual(fileSystemName, fileClient.FileSystemName);
            Assert.AreEqual($"{directoryName}/{fileName}", fileClient.Path);
            Assert.AreEqual(uri, fileClient.Uri);
        }

        [Test]
        public async Task Ctor_TokenCredential()
        {
            string fileSystemName = GetNewFileSystemName();
            string directoryName = GetNewDirectoryName();
            string fileName = GetNewFileName();

            await using DisposingFileSystem test = await GetNewFileSystem(fileSystemName: fileSystemName);
            DataLakeDirectoryClient directory = await test.FileSystem.CreateDirectoryAsync(directoryName);

            // Arrange
            await directory.CreateFileAsync(fileName);

            TokenCredential tokenCredential = GetOAuthCredential(TestConfigHierarchicalNamespace);
            Uri uri = new Uri($"{TestConfigHierarchicalNamespace.BlobServiceEndpoint}/{fileSystemName}/{directoryName}/{fileName}").ToHttps();
            DataLakeFileClient fileClient = InstrumentClient(new DataLakeFileClient(uri, tokenCredential, GetOptions()));

            // Act
            await fileClient.GetPropertiesAsync();

            // Assert
            Assert.AreEqual(fileName, fileClient.Name);
            Assert.AreEqual(fileSystemName, fileClient.FileSystemName);
            Assert.AreEqual($"{directoryName}/{fileName}", fileClient.Path);
            Assert.AreEqual(uri, fileClient.Uri);
        }

        [Test]
        public void Ctor_TokenCredential_Http()
        {
            // Arrange
            TokenCredential tokenCredential = GetOAuthCredential(TestConfigHierarchicalNamespace);
            Uri uri = new Uri(TestConfigHierarchicalNamespace.BlobServiceEndpoint).ToHttp();

            // Act
            TestHelper.AssertExpectedException(
                () => new DataLakeFileClient(uri, tokenCredential),
                new ArgumentException("Cannot use TokenCredential without HTTPS."));

            TestHelper.AssertExpectedException(
                () => new DataLakeFileClient(uri, tokenCredential, new DataLakeClientOptions()),
                new ArgumentException("Cannot use TokenCredential without HTTPS."));
        }

        [Test]
        public async Task CreateAsync()
        {
            await using DisposingFileSystem test = await GetNewFileSystem();
            DataLakeDirectoryClient directory = await test.FileSystem.CreateDirectoryAsync(GetNewDirectoryName());

            // Arrange
            DataLakeFileClient file = InstrumentClient(directory.GetFileClient(GetNewFileName()));

            // Act
            Response<PathInfo> response = await file.CreateAsync();

            // Assert
            AssertValidStoragePathInfo(response.Value);

        }

        [Test]
        public async Task CreateAsync_Error()
        {
            // Arrange
            DataLakeServiceClient service = GetServiceClient_SharedKey();
            DataLakeFileSystemClient fileSystem = InstrumentClient(service.GetFileSystemClient(GetNewFileSystemName()));
            DataLakeFileClient file = InstrumentClient(fileSystem.GetFileClient(GetNewFileName()));

            // Act
            await TestHelper.AssertExpectedExceptionAsync<RequestFailedException>(
                fileSystem.CreateDirectoryAsync(GetNewDirectoryName()),
                e => Assert.AreEqual("FilesystemNotFound", e.ErrorCode));
        }

        [Test]
        public async Task CreateAsync_HttpHeaders()
        {
            await using DisposingFileSystem test = await GetNewFileSystem();
            DataLakeDirectoryClient directory = await test.FileSystem.CreateDirectoryAsync(GetNewDirectoryName());

            // Arrange
            DataLakeFileClient file = InstrumentClient(directory.GetFileClient(GetNewFileName()));
            PathHttpHeaders headers = new PathHttpHeaders
            {
                ContentType = ContentType,
                ContentEncoding = ContentEncoding,
                ContentLanguage = ContentLanguage,
                ContentDisposition = ContentDisposition,
                CacheControl = CacheControl
            };

            // Act
            await file.CreateAsync(httpHeaders: headers);

            // Assert
            Response<PathProperties> response = await file.GetPropertiesAsync();
            Assert.AreEqual(ContentType, response.Value.ContentType);
            Assert.AreEqual(ContentEncoding, response.Value.ContentEncoding);
            Assert.AreEqual(ContentLanguage, response.Value.ContentLanguage);
            Assert.AreEqual(ContentDisposition, response.Value.ContentDisposition);
            Assert.AreEqual(CacheControl, response.Value.CacheControl);
        }

        [Test]
        public async Task CreateAsync_Metadata()
        {
            await using DisposingFileSystem test = await GetNewFileSystem();
            DataLakeDirectoryClient directory = await test.FileSystem.CreateDirectoryAsync(GetNewDirectoryName());

            // Arrange
            IDictionary<string, string> metadata = BuildMetadata();
            DataLakeFileClient file = InstrumentClient(directory.GetFileClient(GetNewFileName()));

            // Act
            await file.CreateAsync(metadata: metadata);

            // Assert
            Response<PathProperties> getPropertiesResponse = await file.GetPropertiesAsync();
            AssertMetadataEquality(metadata, getPropertiesResponse.Value.Metadata, isDirectory: false);
        }

        [Test]
        public async Task CreateAsync_PermissionAndUmask()
        {
            await using DisposingFileSystem test = await GetNewFileSystem();
            DataLakeDirectoryClient directory = await test.FileSystem.CreateDirectoryAsync(GetNewDirectoryName());

            // Arrange
            DataLakeFileClient file = InstrumentClient(directory.GetFileClient(GetNewFileName()));
            string permissions = "0777";
            string umask = "0057";

            // Act
            await file.CreateAsync(
                permissions: permissions,
                umask: umask);

            // Assert
            Response<PathAccessControl> response = await file.GetAccessControlAsync();
            AssertPathPermissionsEquality(PathPermissions.ParseSymbolicPermissions("rwx-w----"), response.Value.Permissions);
        }

        [Test]
        public async Task CreateAsync_Conditions()
        {
            var garbageLeaseId = GetGarbageLeaseId();
            foreach (AccessConditionParameters parameters in Conditions_Data)
            {
                await using DisposingFileSystem test = await GetNewFileSystem();
                DataLakeDirectoryClient directory = await test.FileSystem.CreateDirectoryAsync(GetNewDirectoryName());

                // Arrange
                // This directory is intentionally created twice
                DataLakeFileClient file = await directory.CreateFileAsync(GetNewFileName());

                parameters.Match = await SetupPathMatchCondition(file, parameters.Match);
                parameters.LeaseId = await SetupPathLeaseCondition(file, parameters.LeaseId, garbageLeaseId);

                DataLakeRequestConditions conditions = BuildDataLakeRequestConditions(
                    parameters: parameters,
                    lease: true);

                // Act
                Response<PathInfo> response = await file.CreateAsync(
                    conditions: conditions);

                // Assert
                Assert.IsNotNull(response.GetRawResponse().Headers.RequestId);
            }
        }

        [Test]
        public async Task CreateAsync_ConditionsFail()
        {
            var garbageLeaseId = GetGarbageLeaseId();
            foreach (AccessConditionParameters parameters in GetConditionsFail_Data(garbageLeaseId))
            {
                await using DisposingFileSystem test = await GetNewFileSystem();
                DataLakeDirectoryClient directory = await test.FileSystem.CreateDirectoryAsync(GetNewDirectoryName());

                // Arrange
                // This directory is intentionally created twice
                DataLakeFileClient file = await directory.CreateFileAsync(GetNewFileName());
                parameters.NoneMatch = await SetupPathMatchCondition(file, parameters.NoneMatch);
                DataLakeRequestConditions conditions = BuildDataLakeRequestConditions(
                    parameters: parameters,
                    lease: true);

                // Act
                await TestHelper.AssertExpectedExceptionAsync<RequestFailedException>(
                    file.CreateAsync(conditions: conditions),
                    e => { });
            }
        }

        [Test]
        public async Task CreateIfNotExistsAsync_NotExists()
        {
            // Arrange
            await using DisposingFileSystem test = await GetNewFileSystem();
            DataLakeDirectoryClient directory = await test.FileSystem.CreateDirectoryAsync(GetNewDirectoryName());
            DataLakeFileClient file = InstrumentClient(directory.GetFileClient(GetNewFileName()));

            // Act
            Response<PathInfo> response = await file.CreateIfNotExistsAsync();

            // Assert
            Assert.IsNotNull(response.Value.ETag);
        }

        [Test]
        public async Task CreateIfNotExistsAsync_Exists()
        {
            // Arrange
            await using DisposingFileSystem test = await GetNewFileSystem();
            DataLakeDirectoryClient directory = await test.FileSystem.CreateDirectoryAsync(GetNewDirectoryName());
            DataLakeFileClient file = InstrumentClient(directory.GetFileClient(GetNewFileName()));
            await file.CreateAsync();

            // Act
            Response<PathInfo> response = await file.CreateIfNotExistsAsync();

            // Assert
            Assert.IsNull(response);
        }

        [Test]
        public async Task CreateIfNotExistsAsync_Error()
        {
            // Arrange
            await using DisposingFileSystem test = await GetNewFileSystem();
            DataLakeDirectoryClient directory = await test.FileSystem.CreateDirectoryAsync(GetNewDirectoryName());
            DataLakeFileClient file = InstrumentClient(directory.GetFileClient(GetNewFileName()));
            DataLakeFileClient unauthorizedFile = InstrumentClient(new DataLakeFileClient(file.Uri, GetOptions()));

            // Act
            await TestHelper.AssertExpectedExceptionAsync<RequestFailedException>(
                unauthorizedFile.CreateIfNotExistsAsync(),
                e => Assert.AreEqual("AuthenticationFailed", e.ErrorCode));
        }

        [Test]
        public async Task ExistsAsync_Exists()
        {
            // Arrange
            await using DisposingFileSystem test = await GetNewFileSystem();
            DataLakeDirectoryClient directory = await test.FileSystem.CreateDirectoryAsync(GetNewDirectoryName());
            DataLakeFileClient file = InstrumentClient(directory.GetFileClient(GetNewFileName()));
            await file.CreateAsync();

            // Act
            Response<bool> response = await file.ExistsAsync();

            // Assert
            Assert.IsTrue(response.Value);
        }

        [Test]
        public async Task ExistsAsync_NotExists()
        {
            // Arrange
            await using DisposingFileSystem test = await GetNewFileSystem();
            DataLakeDirectoryClient directory = await test.FileSystem.CreateDirectoryAsync(GetNewDirectoryName());
            DataLakeFileClient file = InstrumentClient(directory.GetFileClient(GetNewFileName()));

            // Act
            Response<bool> response = await file.ExistsAsync();

            // Assert
            Assert.IsFalse(response.Value);
        }

        [Test]
        public async Task ExistsAsync_Error()
        {
            // Arrange
            await using DisposingFileSystem test = await GetNewFileSystem(publicAccessType: PublicAccessType.None);
            DataLakeDirectoryClient directory = await test.FileSystem.CreateDirectoryAsync(GetNewDirectoryName());
            DataLakeFileClient file = InstrumentClient(directory.GetFileClient(GetNewFileName()));
            DataLakeFileClient unauthorizedFile = InstrumentClient(new DataLakeFileClient(file.Uri, GetOptions()));

            // Act
            await TestHelper.AssertExpectedExceptionAsync<RequestFailedException>(
                unauthorizedFile.ExistsAsync(),
                e => Assert.AreEqual("ResourceNotFound", e.ErrorCode));
        }

        [Test]
        public async Task DeleteIfExists_Exists()
        {
            // Arrange
            await using DisposingFileSystem test = await GetNewFileSystem();
            DataLakeDirectoryClient directory = await test.FileSystem.CreateDirectoryAsync(GetNewDirectoryName());
            DataLakeFileClient file = InstrumentClient(directory.GetFileClient(GetNewFileName()));
            await file.CreateAsync();

            // Act
            Response<bool> response = await file.DeleteIfExistsAsync();

            // Assert
            Assert.IsTrue(response.Value);
        }

        [Test]
        public async Task DeleteIfExists_NotExists()
        {
            // Arrange
            await using DisposingFileSystem test = await GetNewFileSystem();
            DataLakeDirectoryClient directory = await test.FileSystem.CreateDirectoryAsync(GetNewDirectoryName());
            DataLakeFileClient file = InstrumentClient(directory.GetFileClient(GetNewFileName()));

            // Act
            Response<bool> response = await file.DeleteIfExistsAsync();

            // Assert
            Assert.IsFalse(response.Value);
        }

        [Test]
        public async Task DeleteIfNotExistsAsync_Error()
        {
            // Arrange
            await using DisposingFileSystem test = await GetNewFileSystem();
            DataLakeDirectoryClient directory = await test.FileSystem.CreateDirectoryAsync(GetNewDirectoryName());
            DataLakeFileClient file = InstrumentClient(directory.GetFileClient(GetNewFileName()));
            DataLakeFileClient unauthorizedFile = InstrumentClient(new DataLakeFileClient(file.Uri, GetOptions()));

            // Act
            await TestHelper.AssertExpectedExceptionAsync<RequestFailedException>(
                unauthorizedFile.DeleteIfExistsAsync(),
                e => Assert.AreEqual("AuthenticationFailed", e.ErrorCode));
        }


        [Test]
        public async Task DeleteAsync()
        {
            await using DisposingFileSystem test = await GetNewFileSystem();
            DataLakeDirectoryClient directory = await test.FileSystem.CreateDirectoryAsync(GetNewDirectoryName());

            // Arrange
            DataLakeFileClient fileClient = await directory.CreateFileAsync(GetNewFileName());

            // Act
            await fileClient.DeleteAsync();
        }

        [Test]
        public async Task DeleteFileAsync_Error()
        {
            await using DisposingFileSystem test = await GetNewFileSystem();
            DataLakeDirectoryClient directory = await test.FileSystem.CreateDirectoryAsync(GetNewDirectoryName());

            // Arrange
            DataLakeFileClient fileClient = directory.GetFileClient(GetNewFileName());

            // Act
            await TestHelper.AssertExpectedExceptionAsync<RequestFailedException>(
                fileClient.DeleteAsync(),
                e => Assert.AreEqual("PathNotFound", e.ErrorCode));
        }

        [Test]
        public async Task DeleteAsync_Conditions()
        {
            var garbageLeaseId = GetGarbageLeaseId();
            foreach (AccessConditionParameters parameters in Conditions_Data)
            {
                await using DisposingFileSystem test = await GetNewFileSystem();

                // Arrange
                DataLakeFileClient file = await test.FileSystem.CreateFileAsync(GetNewFileName());

                parameters.Match = await SetupPathMatchCondition(file, parameters.Match);
                parameters.LeaseId = await SetupPathLeaseCondition(file, parameters.LeaseId, garbageLeaseId);
                DataLakeRequestConditions conditions = BuildDataLakeRequestConditions(
                    parameters: parameters,
                    lease: true);

                // Act
                await file.DeleteAsync(conditions: conditions);
            }
        }

        [Test]
        public async Task DeleteAsync_ConditionsFail()
        {
            var garbageLeaseId = GetGarbageLeaseId();
            foreach (AccessConditionParameters parameters in GetConditionsFail_Data(garbageLeaseId))
            {
                await using DisposingFileSystem test = await GetNewFileSystem();

                // Arrange
                DataLakeFileClient file = await test.FileSystem.CreateFileAsync(GetNewFileName());

                parameters.NoneMatch = await SetupPathMatchCondition(file, parameters.NoneMatch);
                DataLakeRequestConditions conditions = BuildDataLakeRequestConditions(
                    parameters: parameters,
                    lease: true);

                // Act
                await TestHelper.AssertExpectedExceptionAsync<RequestFailedException>(
                    file.DeleteAsync(conditions: conditions),
                    e => { });
            }
        }

        [Test]
        public async Task RenameAsync()
        {
            await using DisposingFileSystem test = await GetNewFileSystem();

            // Arrange
            DataLakeFileClient sourceFile = await test.FileSystem.CreateFileAsync(GetNewFileName());
            string destFileName = GetNewDirectoryName();

            // Act
            DataLakeFileClient destFile = await sourceFile.RenameAsync(destinationPath: destFileName);

            // Assert
            Response<PathProperties> response = await destFile.GetPropertiesAsync();
        }

        [Test]
        public async Task RenameAsync_FileSystem()
        {
            await using DisposingFileSystem sourceTest = await GetNewFileSystem();
            await using DisposingFileSystem destTest = await GetNewFileSystem();

            // Arrange
            DataLakeFileClient sourceFile = await sourceTest.FileSystem.CreateFileAsync(GetNewFileName());
            string destFileName = GetNewDirectoryName();

            // Act
            DataLakeFileClient destFile = await sourceFile.RenameAsync(
                destinationPath: destFileName,
                destinationFileSystem: destTest.FileSystem.Name);

            // Assert
            Response<PathProperties> response = await destFile.GetPropertiesAsync();
        }

        [Test]
        public async Task RenameAsync_Error()
        {
            await using DisposingFileSystem test = await GetNewFileSystem();

            // Arrange
            DataLakeFileClient sourceFile = InstrumentClient(test.FileSystem.GetFileClient(GetNewFileName()));
            string destPath = GetNewFileName();

            // Act
            await TestHelper.AssertExpectedExceptionAsync<RequestFailedException>(
                sourceFile.RenameAsync(destinationPath: destPath),
                e => Assert.AreEqual("SourcePathNotFound", e.ErrorCode));
        }

        [Test]
        public async Task RenameAsync_DestinationConditions()
        {
            var garbageLeaseId = GetGarbageLeaseId();
            foreach (AccessConditionParameters parameters in Conditions_Data)
            {
                await using DisposingFileSystem test = await GetNewFileSystem();

                // Arrange
                DataLakeFileClient sourceFile = await test.FileSystem.CreateFileAsync(GetNewFileName());
                DataLakeFileClient destFile = await test.FileSystem.CreateFileAsync(GetNewFileName());

                parameters.Match = await SetupPathMatchCondition(destFile, parameters.Match);
                parameters.LeaseId = await SetupPathLeaseCondition(destFile, parameters.LeaseId, garbageLeaseId);

                DataLakeRequestConditions conditions = BuildDataLakeRequestConditions(
                    parameters: parameters,
                    lease: true);

                // Act
                destFile = await sourceFile.RenameAsync(
                    destinationPath: destFile.Name,
                    destinationConditions: conditions);

                // Assert
                Response<PathProperties> response = await destFile.GetPropertiesAsync();
            }
        }

        [Test]
        public async Task RenameAsync_DestinationConditionsFail()
        {
            var garbageLeaseId = GetGarbageLeaseId();
            foreach (AccessConditionParameters parameters in GetConditionsFail_Data(garbageLeaseId))
            {
                await using DisposingFileSystem test = await GetNewFileSystem();

                // Arrange
                DataLakeFileClient sourceFile = await test.FileSystem.CreateFileAsync(GetNewFileName());
                DataLakeFileClient destFile = await test.FileSystem.CreateFileAsync(GetNewFileName());

                parameters.NoneMatch = await SetupPathMatchCondition(destFile, parameters.NoneMatch);
                DataLakeRequestConditions conditions = BuildDataLakeRequestConditions(
                    parameters: parameters,
                    lease: true);

                // Act
                await TestHelper.AssertExpectedExceptionAsync<RequestFailedException>(
                    sourceFile.RenameAsync(
                        destinationPath: destFile.Name,
                        destinationConditions: conditions),
                    e => { });
            }
        }

        [Test]
        public async Task RenameAsync_SourceConditions()
        {
            var garbageLeaseId = GetGarbageLeaseId();
            foreach (AccessConditionParameters parameters in Conditions_Data)
            {
                await using DisposingFileSystem test = await GetNewFileSystem();

                // Arrange
                DataLakeFileClient sourceFile = await test.FileSystem.CreateFileAsync(GetNewFileName());
                DataLakeFileClient destFile = await test.FileSystem.CreateFileAsync(GetNewFileName());

                parameters.Match = await SetupPathMatchCondition(sourceFile, parameters.Match);
                parameters.LeaseId = await SetupPathLeaseCondition(sourceFile, parameters.LeaseId, garbageLeaseId);

                DataLakeRequestConditions conditions = BuildDataLakeRequestConditions(
                    parameters: parameters,
                    lease: true);

                // Act
                destFile = await sourceFile.RenameAsync(
                    destinationPath: destFile.Name,
                    sourceConditions: conditions);

                // Assert
                Response<PathProperties> response = await destFile.GetPropertiesAsync();
            }
        }

        [Test]
        public async Task RenameAsync_SourceConditionsFail()
        {
            var garbageLeaseId = GetGarbageLeaseId();
            foreach (AccessConditionParameters parameters in GetConditionsFail_Data(garbageLeaseId))
            {
                await using DisposingFileSystem test = await GetNewFileSystem();

                // Arrange
                DataLakeFileClient sourceFile = await test.FileSystem.CreateFileAsync(GetNewFileName());
                DataLakeFileClient destFile = await test.FileSystem.CreateFileAsync(GetNewFileName());

                parameters.NoneMatch = await SetupPathMatchCondition(sourceFile, parameters.NoneMatch);
                DataLakeRequestConditions conditions = BuildDataLakeRequestConditions(
                    parameters: parameters,
                    lease: true);

                // Act
                await TestHelper.AssertExpectedExceptionAsync<RequestFailedException>(
                    sourceFile.RenameAsync(
                        destinationPath: destFile.Name,
                        sourceConditions: conditions),
                    e => { });
            }
        }

        [Test]
        public async Task GetAccessControlAsync()
        {
            await using DisposingFileSystem test = await GetNewFileSystem();
            DataLakeFileClient file = await test.FileSystem.CreateFileAsync(GetNewFileName());

            // Act
            PathAccessControl accessControl = await file.GetAccessControlAsync();

            // Assert
            Assert.IsNotNull(accessControl.Owner);
            Assert.IsNotNull(accessControl.Group);
            Assert.IsNotNull(accessControl.Permissions);
            Assert.IsNotNull(accessControl.AccessControlList);
        }

        [Test]
        public async Task GetAccessControlAsync_Oauth()
        {
            DataLakeServiceClient oauthService = GetServiceClient_OAuth();
            string fileSystemName = GetNewFileSystemName();
            string directoryName = GetNewDirectoryName();
            string fileName = GetNewFileName();

            await using DisposingFileSystem test = await GetNewFileSystem(fileSystemName: fileSystemName);
            DataLakeDirectoryClient directory = await test.FileSystem.CreateDirectoryAsync(directoryName);

            // Arrange
            DataLakeFileClient file = await directory.CreateFileAsync(fileName);
            DataLakeFileClient oauthFile = oauthService
                .GetFileSystemClient(fileSystemName)
                .GetDirectoryClient(directoryName)
                .GetFileClient(fileName);

            // Act
            PathAccessControl accessControl = await oauthFile.GetAccessControlAsync();

            // Assert
            Assert.IsNotNull(accessControl.Owner);
            Assert.IsNotNull(accessControl.Group);
            Assert.IsNotNull(accessControl.Permissions);
            Assert.IsNotNull(accessControl.AccessControlList);
        }

        [Test]
        public async Task GetAccessControlAsync_FileSystemSAS()
        {
            string fileSystemName = GetNewFileSystemName();
            string directoryName = GetNewDirectoryName();
            string fileName = GetNewFileName();

            await using DisposingFileSystem test = await GetNewFileSystem(fileSystemName: fileSystemName);
            DataLakeDirectoryClient directory = await test.FileSystem.CreateDirectoryAsync(directoryName);

            // Arrange
            DataLakeFileClient file = await directory.CreateFileAsync(fileName);

            DataLakeFileClient sasFile = InstrumentClient(
                GetServiceClient_DataLakeServiceSas_FileSystem(
                    fileSystemName: fileSystemName)
                .GetFileSystemClient(fileSystemName)
                .GetDirectoryClient(directoryName)
                .GetFileClient(fileName));

            // Act
            PathAccessControl accessControl = await sasFile.GetAccessControlAsync();

            // Assert
            Assert.IsNotNull(accessControl.Owner);
            Assert.IsNotNull(accessControl.Group);
            Assert.IsNotNull(accessControl.Permissions);
            Assert.IsNotNull(accessControl.AccessControlList);
        }

        [Test]
        public async Task GetAccessControlAsync_FileSystemIdentitySAS()
        {
            DataLakeServiceClient oauthService = GetServiceClient_OAuth();
            string fileSystemName = GetNewFileSystemName();
            string directoryName = GetNewDirectoryName();
            string fileName = GetNewFileName();

            await using DisposingFileSystem test = await GetNewFileSystem(fileSystemName: fileSystemName);
            DataLakeDirectoryClient directory = await test.FileSystem.CreateDirectoryAsync(directoryName);

            // Arrange
            DataLakeFileClient file = await directory.CreateFileAsync(fileName);

            Response<UserDelegationKey> userDelegationKey = await oauthService.GetUserDelegationKeyAsync(
                startsOn: null,
                expiresOn: Recording.UtcNow.AddHours(1));

            DataLakeFileClient identitySasFile = InstrumentClient(
                GetServiceClient_DataLakeServiceIdentitySas_FileSystem(
                    fileSystemName: fileSystemName,
                    userDelegationKey: userDelegationKey)
                .GetFileSystemClient(fileSystemName)
                .GetDirectoryClient(directoryName)
                .GetFileClient(fileName));

            // Act
            PathAccessControl accessControl = await identitySasFile.GetAccessControlAsync();

            // Assert
            Assert.IsNotNull(accessControl.Owner);
            Assert.IsNotNull(accessControl.Group);
            Assert.IsNotNull(accessControl.Permissions);
            Assert.IsNotNull(accessControl.AccessControlList);
            AssertSasUserDelegationKey(identitySasFile.Uri, userDelegationKey);
        }

        private void AssertSasUserDelegationKey(Uri uri, UserDelegationKey key)
        {
            DataLakeSasQueryParameters sas = new DataLakeUriBuilder(uri).Sas;
            Assert.AreEqual(key.SignedObjectId, sas.KeyObjectId);
            Assert.AreEqual(key.SignedExpiresOn, sas.KeyExpiresOn);
            Assert.AreEqual(key.SignedService, sas.KeyService);
            Assert.AreEqual(key.SignedStartsOn, sas.KeyStartsOn);
            Assert.AreEqual(key.SignedTenantId, sas.KeyTenantId);
            Assert.AreEqual(key.SignedVersion, sas.Version);
        }

        [Test]
        public async Task GetAccessControlAsync_PathSAS()
        {
            string fileSystemName = GetNewFileSystemName();
            string directoryName = GetNewDirectoryName();
            string fileName = GetNewFileName();

            await using DisposingFileSystem test = await GetNewFileSystem(fileSystemName: fileSystemName);
            DataLakeDirectoryClient directory = await test.FileSystem.CreateDirectoryAsync(directoryName);

            // Arrange
            DataLakeFileClient file = await directory.CreateFileAsync(fileName);

            DataLakeFileClient sasFile = InstrumentClient(
                GetServiceClient_DataLakeServiceSas_Path(
                    fileSystemName: fileSystemName,
                    path: directoryName + "/" + fileName)
                .GetFileSystemClient(fileSystemName)
                .GetDirectoryClient(directoryName)
                .GetFileClient(fileName));

            // Act
            PathAccessControl accessControl = await sasFile.GetAccessControlAsync();

            // Assert
            Assert.IsNotNull(accessControl.Owner);
            Assert.IsNotNull(accessControl.Group);
            Assert.IsNotNull(accessControl.Permissions);
            Assert.IsNotNull(accessControl.AccessControlList);
        }

        [Test]
        public async Task GetAccessControlAsync_PathIdentitySAS()
        {
            DataLakeServiceClient oauthService = GetServiceClient_OAuth();
            string fileSystemName = GetNewFileSystemName();
            string directoryName = GetNewDirectoryName();
            string fileName = GetNewFileName();

            await using DisposingFileSystem test = await GetNewFileSystem(fileSystemName: fileSystemName);
            DataLakeDirectoryClient directory = await test.FileSystem.CreateDirectoryAsync(directoryName);

            // Arrange
            DataLakeFileClient file = await directory.CreateFileAsync(fileName);

            Response<UserDelegationKey> userDelegationKey = await oauthService.GetUserDelegationKeyAsync(
                startsOn: null,
                expiresOn: Recording.UtcNow.AddHours(1));

            DataLakeFileClient identitySasFile = InstrumentClient(
                GetServiceClient_DataLakeServiceIdentitySas_Path(
                    fileSystemName: fileSystemName,
                    path: directoryName + "/" + fileName,
                    userDelegationKey: userDelegationKey)
                .GetFileSystemClient(fileSystemName)
                .GetDirectoryClient(directoryName)
                .GetFileClient(fileName));

            // Act
            PathAccessControl accessControl = await identitySasFile.GetAccessControlAsync();

            // Assert
            Assert.IsNotNull(accessControl.Owner);
            Assert.IsNotNull(accessControl.Group);
            Assert.IsNotNull(accessControl.Permissions);
            Assert.IsNotNull(accessControl.AccessControlList);
            AssertSasUserDelegationKey(identitySasFile.Uri, userDelegationKey);
        }

        [Test]
        public async Task GetAccessControlAsync_Error()
        {
            await using DisposingFileSystem test = await GetNewFileSystem();

            // Arrange
            DataLakeFileClient file = InstrumentClient(test.FileSystem.GetFileClient(GetNewFileName()));

            // Act
            await TestHelper.AssertExpectedExceptionAsync<RequestFailedException>(
                file.GetAccessControlAsync(),
                e => Assert.AreEqual("404", e.ErrorCode));
        }

        [Test]
        public async Task GetAccessControlAsync_Conditions()
        {
            var garbageLeaseId = GetGarbageLeaseId();
            foreach (AccessConditionParameters parameters in Conditions_Data)
            {
                await using DisposingFileSystem test = await GetNewFileSystem();

                // Arrange
                DataLakeFileClient file = await test.FileSystem.CreateFileAsync(GetNewFileName());

                parameters.Match = await SetupPathMatchCondition(file, parameters.Match);
                parameters.LeaseId = await SetupPathLeaseCondition(file, parameters.LeaseId, garbageLeaseId);
                DataLakeRequestConditions conditions = BuildDataLakeRequestConditions(
                    parameters: parameters,
                    lease: true);

                // Act
                await file.GetAccessControlAsync(conditions: conditions);
            }
        }

        [Ignore("service bug")]
        [Test]
        public async Task GetAccessControlAsync_ConditionsFail()
        {
            var garbageLeaseId = GetGarbageLeaseId();
            foreach (AccessConditionParameters parameters in GetConditionsFail_Data(garbageLeaseId))
            {
                await using DisposingFileSystem test = await GetNewFileSystem();

                // Arrange
                DataLakeFileClient file = await test.FileSystem.CreateFileAsync(GetNewFileName());

                parameters.NoneMatch = await SetupPathMatchCondition(file, parameters.NoneMatch);
                DataLakeRequestConditions conditions = BuildDataLakeRequestConditions(parameters);

                // Act
                await TestHelper.AssertExpectedExceptionAsync<RequestFailedException>(
                    file.GetAccessControlAsync(conditions: conditions),
                    e => { });
            }
        }

        [Ignore("service bug")]
        [Test]
        public async Task GetAccessControlAsync_InvalidLease()
        {
            await using DisposingFileSystem test = await GetNewFileSystem();

            // Arrange
            DataLakeFileClient file = await test.FileSystem.CreateFileAsync(GetNewFileName());
            DataLakeRequestConditions conditions = new DataLakeRequestConditions()
            {
                LeaseId = GetGarbageLeaseId()
            };

            // Act
            await TestHelper.AssertExpectedExceptionAsync<RequestFailedException>(
                file.GetAccessControlAsync(conditions: conditions),
                e => Assert.AreEqual("404", e.ErrorCode));
        }

        [Test]
        public async Task SetAccessControlAsync()
        {
            await using DisposingFileSystem test = await GetNewFileSystem();
            DataLakeFileClient file = await test.FileSystem.CreateFileAsync(GetNewFileName());

            // Act
            Response<PathInfo> response = await file.SetAccessControlListAsync(AccessControlList);

            // Assert
            AssertValidStoragePathInfo(response);
        }

        [Test]
        public async Task SetAccessControlAsync_Conditions()
        {
            var garbageLeaseId = GetGarbageLeaseId();
            foreach (AccessConditionParameters parameters in Conditions_Data)
            {
                await using DisposingFileSystem test = await GetNewFileSystem();

                // Arrange
                DataLakeFileClient file = await test.FileSystem.CreateFileAsync(GetNewFileName());

                parameters.Match = await SetupPathMatchCondition(file, parameters.Match);
                parameters.LeaseId = await SetupPathLeaseCondition(file, parameters.LeaseId, garbageLeaseId);
                DataLakeRequestConditions conditions = BuildDataLakeRequestConditions(
                    parameters: parameters,
                    lease: true);

                // Act
                Response<PathInfo> response = await file.SetAccessControlListAsync(
                    accessControlList: AccessControlList,
                    conditions: conditions);

                // Assert
                Assert.IsNotNull(response.GetRawResponse().Headers.RequestId);
            }
        }

        [Test]
        public async Task SetAccessControlAsync_ConditionsFail()
        {
            var garbageLeaseId = GetGarbageLeaseId();
            foreach (AccessConditionParameters parameters in GetConditionsFail_Data(garbageLeaseId))
            {
                await using DisposingFileSystem test = await GetNewFileSystem();

                // Arrange
                DataLakeFileClient file = await test.FileSystem.CreateFileAsync(GetNewFileName());

                parameters.NoneMatch = await SetupPathMatchCondition(file, parameters.NoneMatch);
                DataLakeRequestConditions conditions = BuildDataLakeRequestConditions(parameters);

                // Act
                await TestHelper.AssertExpectedExceptionAsync<RequestFailedException>(
                    file.SetAccessControlListAsync(
                        accessControlList: AccessControlList,
                        conditions: conditions),
                    e => { });
            }
        }

        [Test]
        public async Task SetPermissionsAsync()
        {
            await using DisposingFileSystem test = await GetNewFileSystem();
            DataLakeFileClient file = await test.FileSystem.CreateFileAsync(GetNewFileName());

            // Act
            Response<PathInfo> response = await file.SetPermissionsAsync(permissions: PathPermissions);

            // Assert
            AssertValidStoragePathInfo(response);
        }

        [Test]
        public async Task SetPermissionAsync_Conditions()
        {
            var garbageLeaseId = GetGarbageLeaseId();
            foreach (AccessConditionParameters parameters in Conditions_Data)
            {
                await using DisposingFileSystem test = await GetNewFileSystem();

                // Arrange
                DataLakeFileClient file = await test.FileSystem.CreateFileAsync(GetNewFileName());

                parameters.Match = await SetupPathMatchCondition(file, parameters.Match);
                parameters.LeaseId = await SetupPathLeaseCondition(file, parameters.LeaseId, garbageLeaseId);
                DataLakeRequestConditions conditions = BuildDataLakeRequestConditions(
                    parameters: parameters,
                    lease: true);

                // Act
                Response<PathInfo> response = await file.SetPermissionsAsync(
                    permissions: PathPermissions,
                    conditions: conditions);

                // Assert
                Assert.IsNotNull(response.GetRawResponse().Headers.RequestId);
            }
        }

        [Test]
        public async Task SetPermissionsAsync_ConditionsFail()
        {
            var garbageLeaseId = GetGarbageLeaseId();
            foreach (AccessConditionParameters parameters in GetConditionsFail_Data(garbageLeaseId))
            {
                await using DisposingFileSystem test = await GetNewFileSystem();

                // Arrange
                DataLakeFileClient file = await test.FileSystem.CreateFileAsync(GetNewFileName());

                parameters.NoneMatch = await SetupPathMatchCondition(file, parameters.NoneMatch);
                DataLakeRequestConditions conditions = BuildDataLakeRequestConditions(parameters);

                // Act
                await TestHelper.AssertExpectedExceptionAsync<RequestFailedException>(
                    file.SetPermissionsAsync(
                        permissions: PathPermissions,
                        conditions: conditions),
                    e => { });
            }
        }

        [Test]
        public async Task GetPropertiesAsync()
        {
            await using DisposingFileSystem test = await GetNewFileSystem();
            DataLakeFileClient file = await test.FileSystem.CreateFileAsync(GetNewFileName());

            // Act
            Response<PathProperties> response = await file.GetPropertiesAsync();

            // Assert
            Assert.IsNotNull(response.GetRawResponse().Headers.RequestId);
            Assert.IsFalse(response.Value.IsDirectory);
        }

        [Test]
        public async Task GetPropertiesAsync_Oauth()
        {
            DataLakeServiceClient oauthService = GetServiceClient_OAuth();
            string fileSystemName = GetNewFileSystemName();
            string directoryName = GetNewDirectoryName();
            string fileName = GetNewFileName();

            await using DisposingFileSystem test = await GetNewFileSystem(fileSystemName: fileSystemName);
            DataLakeDirectoryClient directory = await test.FileSystem.CreateDirectoryAsync(directoryName);

            // Arrange
            DataLakeFileClient file = await directory.CreateFileAsync(fileName);
            DataLakeFileClient oauthFile = oauthService
                .GetFileSystemClient(fileSystemName)
                .GetDirectoryClient(directoryName)
                .GetFileClient(fileName);

            // Act
            Response<PathProperties> response = await file.GetPropertiesAsync();

            // Assert
            Assert.IsNotNull(response.GetRawResponse().Headers.RequestId);
        }

        [Test]
        public async Task GetPropertiesAsync_FileSystemSAS()
        {
            string fileSystemName = GetNewFileSystemName();
            string directoryName = GetNewDirectoryName();
            string fileName = GetNewFileName();

            await using DisposingFileSystem test = await GetNewFileSystem(fileSystemName: fileSystemName);
            DataLakeDirectoryClient directory = await test.FileSystem.CreateDirectoryAsync(directoryName);

            // Arrange
            DataLakeFileClient file = await directory.CreateFileAsync(fileName);

            DataLakeFileClient sasFile = InstrumentClient(
                GetServiceClient_DataLakeServiceSas_FileSystem(
                    fileSystemName: fileSystemName)
                .GetFileSystemClient(fileSystemName)
                .GetDirectoryClient(directoryName)
                .GetFileClient(fileName));

            // Act
            Response<PathProperties> response = await sasFile.GetPropertiesAsync();

            // Assert
            Assert.IsNotNull(response.GetRawResponse().Headers.RequestId);
        }

        [Test]
        public async Task GetPropertiesAsync_FileSystemIdentitySAS()
        {
            DataLakeServiceClient oauthService = GetServiceClient_OAuth();
            string fileSystemName = GetNewFileSystemName();
            string directoryName = GetNewDirectoryName();
            string fileName = GetNewFileName();

            await using DisposingFileSystem test = await GetNewFileSystem(fileSystemName: fileSystemName);
            DataLakeDirectoryClient directory = await test.FileSystem.CreateDirectoryAsync(directoryName);

            // Arrange
            DataLakeFileClient file = await directory.CreateFileAsync(fileName);

            Response<UserDelegationKey> userDelegationKey = await oauthService.GetUserDelegationKeyAsync(
                startsOn: null,
                expiresOn: Recording.UtcNow.AddHours(1));

            DataLakeFileClient identitySasFile = InstrumentClient(
                GetServiceClient_DataLakeServiceIdentitySas_FileSystem(
                    fileSystemName: fileSystemName,
                    userDelegationKey: userDelegationKey)
                .GetFileSystemClient(fileSystemName)
                .GetDirectoryClient(directoryName)
                .GetFileClient(fileName));

            // Act
            Response<PathProperties> response = await identitySasFile.GetPropertiesAsync();

            // Assert
            Assert.IsNotNull(response.GetRawResponse().Headers.RequestId);
            AssertSasUserDelegationKey(identitySasFile.Uri, userDelegationKey);

        }

        [Test]
        public async Task GetPropertiesAsync_PathSAS()
        {
            var fileSystemName = GetNewFileSystemName();
            var directoryName = GetNewDirectoryName();
            string fileName = GetNewFileName();

            await using DisposingFileSystem test = await GetNewFileSystem(fileSystemName: fileSystemName);
            DataLakeDirectoryClient directory = await test.FileSystem.CreateDirectoryAsync(directoryName);

            // Arrange
            DataLakeFileClient file = await directory.CreateFileAsync(fileName);

            DataLakeFileClient sasFile = InstrumentClient(
                GetServiceClient_DataLakeServiceSas_Path(
                    fileSystemName: fileSystemName,
                    path: directoryName + "/" + fileName)
                .GetFileSystemClient(fileSystemName)
                .GetDirectoryClient(directoryName)
                .GetFileClient(fileName));

            // Act
            Response<PathProperties> response = await sasFile.GetPropertiesAsync();

            // Assert
            Assert.IsNotNull(response.GetRawResponse().Headers.RequestId);
        }

        [Test]
        public async Task GetPropertiesAsync_PathIdentitySAS()
        {
            DataLakeServiceClient oauthService = GetServiceClient_OAuth();
            string fileSystemName = GetNewFileSystemName();
            string directoryName = GetNewDirectoryName();
            string fileName = GetNewFileName();

            await using DisposingFileSystem test = await GetNewFileSystem(fileSystemName: fileSystemName);
            DataLakeDirectoryClient directory = await test.FileSystem.CreateDirectoryAsync(directoryName);

            // Arrange
            DataLakeFileClient file = await directory.CreateFileAsync(fileName);

            Response<UserDelegationKey> userDelegationKey = await oauthService.GetUserDelegationKeyAsync(
                startsOn: null,
                expiresOn: Recording.UtcNow.AddHours(1));

            DataLakeFileClient identitySasFile = InstrumentClient(
                GetServiceClient_DataLakeServiceIdentitySas_Path(
                    fileSystemName: fileSystemName,
                    path: directoryName + "/" + fileName,
                    userDelegationKey: userDelegationKey)
                .GetFileSystemClient(fileSystemName)
                .GetDirectoryClient(directoryName)
                .GetFileClient(fileName));

            // Act
            Response<PathProperties> response = await identitySasFile.GetPropertiesAsync();

            // Assert
            Assert.IsNotNull(response.GetRawResponse().Headers.RequestId);
            AssertSasUserDelegationKey(identitySasFile.Uri, userDelegationKey);
        }

        [Test]
        public async Task GetPropertiesAsync_Conditions()
        {
            var garbageLeaseId = GetGarbageLeaseId();
            foreach (AccessConditionParameters parameters in Conditions_Data)
            {
                await using DisposingFileSystem test = await GetNewFileSystem();
                DataLakeFileClient file = await test.FileSystem.CreateFileAsync(GetNewFileName());

                // Arrange
                parameters.Match = await SetupPathMatchCondition(file, parameters.Match);
                parameters.LeaseId = await SetupPathLeaseCondition(file, parameters.LeaseId, garbageLeaseId);
                DataLakeRequestConditions conditions = BuildDataLakeRequestConditions(
                    parameters: parameters,
                    lease: true);

                // Act
                Response<PathProperties> response = await file.GetPropertiesAsync(conditions: conditions);

                // Assert
                Assert.IsNotNull(response.GetRawResponse().Headers.RequestId);
            }
        }

        [Test]
        public async Task GetPropertiesAsync_ConditionsFail()
        {
            var garbageLeaseId = GetGarbageLeaseId();
            foreach (AccessConditionParameters parameters in GetConditionsFail_Data(garbageLeaseId))
            {
                await using DisposingFileSystem test = await GetNewFileSystem();
                DataLakeFileClient file = await test.FileSystem.CreateFileAsync(GetNewFileName());

                // Arrange
                parameters.NoneMatch = await SetupPathMatchCondition(file, parameters.NoneMatch);
                DataLakeRequestConditions conditions = BuildDataLakeRequestConditions(parameters);

                // Act
                await TestHelper.CatchAsync<Exception>(
                    async () =>
                    {
                        var _ = (await file.GetPropertiesAsync(
                            conditions: conditions)).Value;
                    });
            }
        }

        [Test]
        public async Task GetPropertiesAsync_Error()
        {
            await using DisposingFileSystem test = await GetNewFileSystem();

            // Arrange
            DataLakeFileClient file = InstrumentClient(test.FileSystem.GetFileClient(GetNewFileName()));

            // Act
            await TestHelper.AssertExpectedExceptionAsync<RequestFailedException>(
                file.GetPropertiesAsync(),
                e => Assert.AreEqual("BlobNotFound", e.ErrorCode));
        }

        [Test]
        public async Task SetHttpHeadersAsync()
        {
            var constants = new TestConstants(this);

            await using DisposingFileSystem test = await GetNewFileSystem();
            DataLakeFileClient file = await test.FileSystem.CreateFileAsync(GetNewFileName());

            // Act
            await file.SetHttpHeadersAsync(new PathHttpHeaders
            {
                CacheControl = constants.CacheControl,
                ContentDisposition = constants.ContentDisposition,
                ContentEncoding = constants.ContentEncoding,
                ContentLanguage = constants.ContentLanguage,
                ContentHash = constants.ContentMD5,
                ContentType = constants.ContentType
            });

            // Assert
            Response<PathProperties> response = await file.GetPropertiesAsync();
            Assert.AreEqual(constants.ContentType, response.Value.ContentType);
            TestHelper.AssertSequenceEqual(constants.ContentMD5, response.Value.ContentHash);
            Assert.AreEqual(constants.ContentEncoding, response.Value.ContentEncoding);
            Assert.AreEqual(constants.ContentLanguage, response.Value.ContentLanguage);
            Assert.AreEqual(constants.ContentDisposition, response.Value.ContentDisposition);
            Assert.AreEqual(constants.CacheControl, response.Value.CacheControl);
        }

        [Test]
        public async Task SetHttpHeadersAsync_Error()
        {
            var constants = new TestConstants(this);

            await using DisposingFileSystem test = await GetNewFileSystem();

            // Arrange
            DataLakeFileClient file = InstrumentClient(test.FileSystem.GetFileClient(GetNewFileName()));

            // Act
            await TestHelper.AssertExpectedExceptionAsync<RequestFailedException>(
                file.SetHttpHeadersAsync(new PathHttpHeaders
                {
                    CacheControl = constants.CacheControl,
                    ContentDisposition = constants.ContentDisposition,
                    ContentEncoding = constants.ContentEncoding,
                    ContentLanguage = constants.ContentLanguage,
                    ContentHash = constants.ContentMD5,
                    ContentType = constants.ContentType
                }),
                e => Assert.AreEqual("BlobNotFound", e.ErrorCode));
        }

        [Test]
        public async Task SetHttpHeadersAsync_Conditions()
        {
            var constants = new TestConstants(this);
            var garbageLeaseId = GetGarbageLeaseId();
            foreach (AccessConditionParameters parameters in Conditions_Data)
            {
                await using DisposingFileSystem test = await GetNewFileSystem();

                // Arrange
                DataLakeFileClient file = await test.FileSystem.CreateFileAsync(GetNewFileName());

                parameters.Match = await SetupPathMatchCondition(file, parameters.Match);
                parameters.LeaseId = await SetupPathLeaseCondition(file, parameters.LeaseId, garbageLeaseId);
                DataLakeRequestConditions conditions = BuildDataLakeRequestConditions(
                    parameters: parameters,
                    lease: true);

                // Act
                Response<PathInfo> response = await file.SetHttpHeadersAsync(
                    httpHeaders: new PathHttpHeaders
                    {
                        CacheControl = constants.CacheControl,
                        ContentDisposition = constants.ContentDisposition,
                        ContentEncoding = constants.ContentEncoding,
                        ContentLanguage = constants.ContentLanguage,
                        ContentHash = constants.ContentMD5,
                        ContentType = constants.ContentType
                    },
                    conditions: conditions);

                // Assert
                Assert.IsNotNull(response.GetRawResponse().Headers.RequestId);
            }
        }

        [Test]
        public async Task SetHttpHeadersAsync_ConditionsFail()
        {
            var constants = new TestConstants(this);
            var garbageLeaseId = GetGarbageLeaseId();
            foreach (AccessConditionParameters parameters in GetConditionsFail_Data(garbageLeaseId))
            {
                await using DisposingFileSystem test = await GetNewFileSystem();

                // Arrange
                DataLakeFileClient file = await test.FileSystem.CreateFileAsync(GetNewFileName());

                parameters.NoneMatch = await SetupPathMatchCondition(file, parameters.NoneMatch);
                DataLakeRequestConditions conditions = BuildDataLakeRequestConditions(parameters);

                // Act
                await TestHelper.AssertExpectedExceptionAsync<RequestFailedException>(
                    file.SetHttpHeadersAsync(
                        httpHeaders: new PathHttpHeaders
                        {
                            CacheControl = constants.CacheControl,
                            ContentDisposition = constants.ContentDisposition,
                            ContentEncoding = constants.ContentEncoding,
                            ContentLanguage = constants.ContentLanguage,
                            ContentHash = constants.ContentMD5,
                            ContentType = constants.ContentType
                        },
                        conditions: conditions),
                    e => { });
            }
        }

        [Test]
        public async Task SetMetadataAsync()
        {
            await using DisposingFileSystem test = await GetNewFileSystem();
            DataLakeFileClient file = await test.FileSystem.CreateFileAsync(GetNewFileName());

            // Arrange
            IDictionary<string, string> metadata = BuildMetadata();

            // Act
            await file.SetMetadataAsync(metadata);

            // Assert
            Response<PathProperties> response = await file.GetPropertiesAsync();
            AssertMetadataEquality(metadata, response.Value.Metadata, isDirectory: false);
        }

        [Test]
        public async Task SetMetadataAsync_Error()
        {
            await using DisposingFileSystem test = await GetNewFileSystem();

            // Arrange
            DataLakeFileClient file = InstrumentClient(test.FileSystem.GetFileClient(GetNewFileName()));
            IDictionary<string, string> metadata = BuildMetadata();

            // Act
            await TestHelper.AssertExpectedExceptionAsync<RequestFailedException>(
                file.SetMetadataAsync(metadata),
                e => Assert.AreEqual("BlobNotFound", e.ErrorCode));
        }

        [Test]
        public async Task SetMetadataAsync_Conditions()
        {
            var garbageLeaseId = GetGarbageLeaseId();
            foreach (AccessConditionParameters parameters in Conditions_Data)
            {
                await using DisposingFileSystem test = await GetNewFileSystem();

                // Arrange
                DataLakeFileClient file = await test.FileSystem.CreateFileAsync(GetNewFileName());
                IDictionary<string, string> metadata = BuildMetadata();

                parameters.Match = await SetupPathMatchCondition(file, parameters.Match);
                parameters.LeaseId = await SetupPathLeaseCondition(file, parameters.LeaseId, garbageLeaseId);
                DataLakeRequestConditions conditions = BuildDataLakeRequestConditions(
                    parameters: parameters,
                    lease: true);

                // Act
                Response<PathInfo> response = await file.SetMetadataAsync(
                    metadata: metadata,
                    conditions: conditions);

                // Assert
                Assert.IsNotNull(response.GetRawResponse().Headers.RequestId);
            }
        }

        [Test]
        public async Task SetMetadataAsync_ConditionsFail()
        {
            var garbageLeaseId = GetGarbageLeaseId();
            foreach (AccessConditionParameters parameters in GetConditionsFail_Data(garbageLeaseId))
            {
                await using DisposingFileSystem test = await GetNewFileSystem();

                // Arrange
                DataLakeFileClient file = await test.FileSystem.CreateFileAsync(GetNewFileName());
                IDictionary<string, string> metadata = BuildMetadata();

                parameters.NoneMatch = await SetupPathMatchCondition(file, parameters.NoneMatch);
                DataLakeRequestConditions conditions = BuildDataLakeRequestConditions(parameters);

                // Act
                await TestHelper.AssertExpectedExceptionAsync<RequestFailedException>(
                    file.SetMetadataAsync(
                        metadata: metadata,
                        conditions: conditions),
                    e => { });
            }
        }

        [Test]
        public async Task AppendDataAsync()
        {
            await using DisposingFileSystem test = await GetNewFileSystem();

            // Arrange
            DataLakeFileClient file = InstrumentClient(test.FileSystem.GetFileClient(GetNewFileName()));
            await file.CreateAsync();
            var data = GetRandomBuffer(Size);

            // Act
            using (var stream = new MemoryStream(data))
            {
                await file.AppendAsync(stream, 0);
            }
        }

        [Test]
        public async Task AppendDataAsync_EmptyStream()
        {
            await using DisposingFileSystem test = await GetNewFileSystem();

            // Arrange
            DataLakeFileClient file = InstrumentClient(test.FileSystem.GetFileClient(GetNewFileName()));
            await file.CreateAsync();

            // Act
            using (var stream = new MemoryStream())
            {
                await TestHelper.AssertExpectedExceptionAsync<RequestFailedException>(
                    file.AppendAsync(stream, 0),
                    e =>
                    {
                        Assert.AreEqual("InvalidHeaderValue", e.ErrorCode);
                        Assert.IsTrue(e.Message.Contains("The value for one of the HTTP headers is not in the correct format."));
                        Assert.AreEqual("Content-Length", e.Data["HeaderName"]);
                        Assert.AreEqual("0", e.Data["HeaderValue"]);
                    });
            }
        }

        [Test]
        public async Task AppendDataAsync_ProgressReporting()
        {
            await using DisposingFileSystem test = await GetNewFileSystem();

            // Arrange
            DataLakeFileClient file = InstrumentClient(test.FileSystem.GetFileClient(GetNewFileName()));
            await file.CreateAsync();
            var data = GetRandomBuffer(Size);
            TestProgress progress = new TestProgress();

            // Act
            using (var stream = new MemoryStream(data))
            {
                await file.AppendAsync(stream, 0, progressHandler: progress);
            }

            // Assert
            Assert.IsFalse(progress.List.Count == 0);

            Assert.AreEqual(Size, progress.List[progress.List.Count - 1]);

        }

        [Test]
        public async Task AppendDataAsync_ContentHash()
        {
            await using DisposingFileSystem test = await GetNewFileSystem();

            // Arrange
            DataLakeFileClient file = InstrumentClient(test.FileSystem.GetFileClient(GetNewFileName()));
            await file.CreateAsync();
            var data = GetRandomBuffer(Size);
            byte[] contentHash = MD5.Create().ComputeHash(data);

            // Act
            using (var stream = new MemoryStream(data))
            {
                await file.AppendAsync(stream, 0, contentHash: contentHash);
            }
        }

        [Test]
        public async Task AppendDataAsync_Error()
        {
            await using DisposingFileSystem test = await GetNewFileSystem();

            // Arrange
            DataLakeFileClient file = InstrumentClient(test.FileSystem.GetFileClient(GetNewFileName()));
            var data = GetRandomBuffer(Size);

            // Act
            using (var stream = new MemoryStream(data))
            {
                await TestHelper.AssertExpectedExceptionAsync<RequestFailedException>(
                    file.AppendAsync(stream, 0),
                        e => Assert.AreEqual("PathNotFound", e.ErrorCode));
            }
        }

        [Test]
        public async Task AppendDataAsync_Position()
        {
            await using DisposingFileSystem test = await GetNewFileSystem();

            // Arrange
            DataLakeFileClient file = InstrumentClient(test.FileSystem.GetFileClient(GetNewFileName()));
            await file.CreateAsync();
            var data0 = GetRandomBuffer(Constants.KB);
            var data1 = GetRandomBuffer(Constants.KB);

            // Act
            using (var stream = new MemoryStream(data0))
            {
                await file.AppendAsync(stream, 0);
            }
            using (var stream = new MemoryStream(data1))
            {
                await file.AppendAsync(stream, Constants.KB);
            }
            await file.FlushAsync(2 * Constants.KB);

            // Assert
            Response<FileDownloadInfo> response = await file.ReadAsync(new HttpRange(Constants.KB, Constants.KB));
            Assert.AreEqual(data1.Length, response.Value.ContentLength);
            var actual = new MemoryStream();
            await response.Value.Content.CopyToAsync(actual);
            TestHelper.AssertSequenceEqual(data1, actual.ToArray());
        }

        [Test]
        public async Task AppendDataAsync_Lease()
        {
            await using DisposingFileSystem test = await GetNewFileSystem();

            // Arrange
            DataLakeFileClient file = InstrumentClient(test.FileSystem.GetFileClient(GetNewFileName()));
            await file.CreateAsync();
            var data = GetRandomBuffer(Size);
            var leaseId = Recording.Random.NewGuid().ToString();
            var duration = TimeSpan.FromSeconds(15);
            Response<DataLakeLease> response = await InstrumentClient(file.GetDataLakeLeaseClient(leaseId)).AcquireAsync(duration);

            // Act
            using (var stream = new MemoryStream(data))
            {
                await file.AppendAsync(stream, 0, leaseId: response.Value.LeaseId);
            }
        }

        [Test]
        public async Task AppendDataAsync_InvalidLease()
        {
            await using DisposingFileSystem test = await GetNewFileSystem();

            // Arrange
            DataLakeFileClient file = InstrumentClient(test.FileSystem.GetFileClient(GetNewFileName()));
            await file.CreateAsync();
            var data = GetRandomBuffer(Size);

            // Act
            using (var stream = new MemoryStream(data))
            {
                await TestHelper.AssertExpectedExceptionAsync<RequestFailedException>(
                    file.AppendAsync(stream, 0, leaseId: Recording.Random.NewGuid().ToString()),
                        e => Assert.AreEqual("LeaseNotPresent", e.ErrorCode));
            }
        }

        [Test]
        public async Task AppendDataAsync_NullStream_Error()
        {
            await using DisposingFileSystem test = await GetNewFileSystem();

            // Arrange
            DataLakeFileClient file = InstrumentClient(test.FileSystem.GetFileClient(GetNewFileName()));
            await file.CreateAsync();

            // Act
            using (var stream = (MemoryStream)null)
            {
                // Check if the correct param name that is causing the error is being returned
                await TestHelper.AssertExpectedExceptionAsync<ArgumentNullException>(
                    file.AppendAsync(
                        content: stream,
                        offset: 0),
                    e => Assert.AreEqual("body", e.ParamName));
            }
        }


        [Test]
        public async Task FlushDataAsync()
        {
            await using DisposingFileSystem test = await GetNewFileSystem();

            // Arrange
            DataLakeFileClient file = InstrumentClient(test.FileSystem.GetFileClient(GetNewFileName()));
            await file.CreateAsync();
            var data = GetRandomBuffer(Constants.KB);

            using (var stream = new MemoryStream(data))
            {
                await file.AppendAsync(stream, Constants.KB);
            }

            // Act
            Response<PathInfo> response = await file.FlushAsync(0);

            // Assert
            AssertValidStoragePathInfo(response.Value);
        }

        [Test]
        public async Task FlushDataAsync_HttpHeaders()
        {
            await using DisposingFileSystem test = await GetNewFileSystem();

            // Arrange
            DataLakeFileClient file = InstrumentClient(test.FileSystem.GetFileClient(GetNewFileName()));
            await file.CreateAsync();
            byte[] data = GetRandomBuffer(Constants.KB);
            byte[] contentHash = MD5.Create().ComputeHash(data);
            PathHttpHeaders headers = new PathHttpHeaders
            {
                ContentType = ContentType,
                ContentEncoding = ContentEncoding,
                ContentLanguage = ContentLanguage,
                ContentDisposition = ContentDisposition,
                CacheControl = CacheControl,
                ContentHash = contentHash
            };

            using (var stream = new MemoryStream(data))
            {
                await file.AppendAsync(stream, 0);
            }

            // Act
            await file.FlushAsync(Constants.KB, httpHeaders: headers);

            // Assert
            Response<PathProperties> response = await file.GetPropertiesAsync();
            Assert.AreEqual(ContentType, response.Value.ContentType);
            Assert.AreEqual(ContentEncoding, response.Value.ContentEncoding);
            Assert.AreEqual(ContentLanguage, response.Value.ContentLanguage);
            Assert.AreEqual(ContentDisposition, response.Value.ContentDisposition);
            Assert.AreEqual(CacheControl, response.Value.CacheControl);
            TestHelper.AssertSequenceEqual(contentHash, response.Value.ContentHash);
        }

        [Test]
        public async Task FlushDataAsync_Position()
        {
            await using DisposingFileSystem test = await GetNewFileSystem();

            // Arrange
            DataLakeFileClient file = InstrumentClient(test.FileSystem.GetFileClient(GetNewFileName()));
            await file.CreateAsync();
            var data = GetRandomBuffer(Constants.KB);

            using (var stream = new MemoryStream(data))
            {
                await file.AppendAsync(stream, 0);
            }

            // Act
            Response<PathInfo> response = await file.FlushAsync(0);

            // Assert
            AssertValidStoragePathInfo(response.Value);
        }

        [Test]
        public async Task FlushDataAsync_RetainUncommittedData()
        {
            await using DisposingFileSystem test = await GetNewFileSystem();

            // Arrange
            DataLakeFileClient file = InstrumentClient(test.FileSystem.GetFileClient(GetNewFileName()));
            await file.CreateAsync();
            var data = GetRandomBuffer(Constants.KB);

            using (var stream = new MemoryStream(data))
            {
                await file.AppendAsync(stream, Constants.KB);
            }

            // Act
            Response<PathInfo> response = await file.FlushAsync(0, retainUncommittedData: true);

            // Assert
            AssertValidStoragePathInfo(response.Value);
        }

        [Test]
        public async Task FlushDataAsync_Close()
        {
            await using DisposingFileSystem test = await GetNewFileSystem();

            // Arrange
            DataLakeFileClient file = InstrumentClient(test.FileSystem.GetFileClient(GetNewFileName()));
            await file.CreateAsync();
            var data = GetRandomBuffer(Constants.KB);

            using (var stream = new MemoryStream(data))
            {
                await file.AppendAsync(stream, Constants.KB);
            }

            // Act
            Response<PathInfo> response = await file.FlushAsync(0, close: true);

            // Assert
            AssertValidStoragePathInfo(response.Value);
        }

        [Test]
        public async Task FlushDataAsync_Conditions()
        {
            var garbageLeaseId = GetGarbageLeaseId();
            foreach (AccessConditionParameters parameters in Conditions_Data)
            {
                await using DisposingFileSystem test = await GetNewFileSystem();

                // Arrange
                DataLakeFileClient file = InstrumentClient(test.FileSystem.GetFileClient(GetNewFileName()));
                await file.CreateAsync();
                var data = GetRandomBuffer(Constants.KB);

                using (var stream = new MemoryStream(data))
                {
                    await file.AppendAsync(stream, 0);
                }

                parameters.Match = await SetupPathMatchCondition(file, parameters.Match);
                parameters.LeaseId = await SetupPathLeaseCondition(file, parameters.LeaseId, garbageLeaseId);
                DataLakeRequestConditions conditions = BuildDataLakeRequestConditions(
                    parameters: parameters,
                    lease: true);

                // Act
                await file.FlushAsync(Constants.KB, conditions: conditions);
            }
        }

        [Test]
        public async Task FlushDataAsync_ConditionsFail()
        {
            var garbageLeaseId = GetGarbageLeaseId();
            foreach (AccessConditionParameters parameters in GetConditionsFail_Data(garbageLeaseId))
            {
                await using DisposingFileSystem test = await GetNewFileSystem();

                // Arrange
                DataLakeFileClient file = InstrumentClient(test.FileSystem.GetFileClient(GetNewFileName()));
                await file.CreateAsync();
                var data = GetRandomBuffer(Size);

                using (var stream = new MemoryStream(data))
                {
                    await file.AppendAsync(stream, 0);
                }

                parameters.NoneMatch = await SetupPathMatchCondition(file, parameters.NoneMatch);
                DataLakeRequestConditions conditions = BuildDataLakeRequestConditions(parameters);

                // Act
                await TestHelper.AssertExpectedExceptionAsync<RequestFailedException>(
                    file.FlushAsync(Constants.KB, conditions: conditions),
                    e => { });
            }
        }

        [Test]
        public async Task FlushDataAsync_Error()
        {
            await using DisposingFileSystem test = await GetNewFileSystem();

            // Arrange
            DataLakeFileClient file = InstrumentClient(test.FileSystem.GetFileClient(GetNewFileName()));

            // Act
            await TestHelper.AssertExpectedExceptionAsync<RequestFailedException>(
                file.FlushAsync(0),
                    e => Assert.AreEqual("PathNotFound", e.ErrorCode));
        }

        [Test]
        public async Task ReadAsync()
        {
            await using DisposingFileSystem test = await GetNewFileSystem();

            // Arrange
            var data = GetRandomBuffer(Constants.KB);
            DataLakeFileClient fileClient = await test.FileSystem.CreateFileAsync(GetNewFileName());
            using (var stream = new MemoryStream(data))
            {
                await fileClient.AppendAsync(stream, 0);
            }

            await fileClient.FlushAsync(Constants.KB);

            // Act
            Response<FileDownloadInfo> response = await fileClient.ReadAsync();

            // Assert
            Assert.AreEqual(data.Length, response.Value.ContentLength);
            Assert.IsNotNull(response.Value.Properties.LastModified);
            Assert.IsNotNull(response.Value.Properties.AcceptRanges);
            Assert.IsNotNull(response.Value.Properties.ETag);
            Assert.IsNotNull(response.Value.Properties.LeaseStatus);
            Assert.IsNotNull(response.Value.Properties.LeaseState);
            Assert.IsNotNull(response.Value.Properties.IsServerEncrypted);

            var actual = new MemoryStream();
            await response.Value.Content.CopyToAsync(actual);
            TestHelper.AssertSequenceEqual(data, actual.ToArray());
        }

        [Test]
        public async Task ReadAsync_Range()
        {
            await using DisposingFileSystem test = await GetNewFileSystem();

            // Arrange
            var data = GetRandomBuffer(Constants.KB);
            DataLakeFileClient fileClient = await test.FileSystem.CreateFileAsync(GetNewFileName());
            using (var stream = new MemoryStream(data))
            {
                await fileClient.AppendAsync(stream, 0);
            }

            await fileClient.FlushAsync(Constants.KB);
            HttpRange httpRange = new HttpRange(256, 512);

            // Act
            Response<FileDownloadInfo> response = await fileClient.ReadAsync(
                range: httpRange,
                rangeGetContentHash: true);

            // Assert
            var actual = new MemoryStream();
            await response.Value.Content.CopyToAsync(actual);
            TestHelper.AssertSequenceEqual(data.Skip(256).Take(512).ToArray(), actual.ToArray());
        }

        [Test]
        public async Task ReadAsync_RangeGetContentHash()
        {
            await using DisposingFileSystem test = await GetNewFileSystem();

            // Arrange
            var data = GetRandomBuffer(Constants.KB);
            DataLakeFileClient fileClient = await test.FileSystem.CreateFileAsync(GetNewFileName());
            using (var stream = new MemoryStream(data))
            {
                await fileClient.AppendAsync(stream, 0);
            }

            await fileClient.FlushAsync(Constants.KB);
            HttpRange httpRange = new HttpRange(0, 1024);

            // Act
            Response<FileDownloadInfo> response = await fileClient.ReadAsync(
                range: httpRange,
                rangeGetContentHash: true);

            // Assert
            Assert.IsNotNull(response.Value.ContentHash);

        }

        [Test]
        public async Task ReadAsync_Conditions()
        {
            var garbageLeaseId = GetGarbageLeaseId();
            foreach (AccessConditionParameters parameters in Conditions_Data)
            {
                await using DisposingFileSystem test = await GetNewFileSystem();

                // Arrange
                var data = GetRandomBuffer(Constants.KB);
                DataLakeFileClient file = await test.FileSystem.CreateFileAsync(GetNewFileName());
                using (var stream = new MemoryStream(data))
                {
                    await file.AppendAsync(stream, 0);
                }

                await file.FlushAsync(Constants.KB);

                parameters.Match = await SetupPathMatchCondition(file, parameters.Match);
                parameters.LeaseId = await SetupPathLeaseCondition(file, parameters.LeaseId, garbageLeaseId);
                DataLakeRequestConditions conditions = BuildDataLakeRequestConditions(
                    parameters: parameters,
                    lease: true);

                // Act
                Response<FileDownloadInfo> response = await file.ReadAsync(
                    conditions: conditions);

                // Assert
                Assert.IsNotNull(response.GetRawResponse().Headers.RequestId);
            }
        }

        [Test]
        public async Task ReadAsync_ConditionsFail()
        {
            var garbageLeaseId = GetGarbageLeaseId();
            foreach (AccessConditionParameters parameters in GetConditionsFail_Data(garbageLeaseId))
            {
                await using DisposingFileSystem test = await GetNewFileSystem();

                // Arrange
                var data = GetRandomBuffer(Constants.KB);
                DataLakeFileClient file = await test.FileSystem.CreateFileAsync(GetNewFileName());
                using (var stream = new MemoryStream(data))
                {
                    await file.AppendAsync(stream, 0);
                }

                await file.FlushAsync(Constants.KB);

                parameters.NoneMatch = await SetupPathMatchCondition(file, parameters.NoneMatch);
                DataLakeRequestConditions conditions = BuildDataLakeRequestConditions(parameters);

                // Act
                await TestHelper.CatchAsync<Exception>(
                    async () =>
                    {
                        var _ = (await file.ReadAsync(
                            conditions: conditions)).Value;
                    });
            }
        }

        [Test]
        public async Task ReadAsync_Error()
        {
            await using DisposingFileSystem test = await GetNewFileSystem();

            // Arrange
            DataLakeFileClient file = InstrumentClient(test.FileSystem.GetFileClient(GetNewFileName()));

            // Act
            await TestHelper.AssertExpectedExceptionAsync<RequestFailedException>(
                file.ReadAsync(),
                    e => Assert.AreEqual("BlobNotFound", e.ErrorCode));
        }

        [Test]
        public async Task AcquireLeaseAsync()
        {
            await using DisposingFileSystem test = await GetNewFileSystem();

            // Arrange
            DataLakeFileClient file = await test.FileSystem.CreateFileAsync(GetNewFileName());

            var leaseId = Recording.Random.NewGuid().ToString();
            var duration = TimeSpan.FromSeconds(15);

            // Act
            Response<DataLakeLease> response = await InstrumentClient(file.GetDataLakeLeaseClient(leaseId)).AcquireAsync(duration);

            // Assert
            Assert.IsNotNull(response.GetRawResponse().Headers.RequestId);
        }

        [Test]
        public async Task AcquireLeaseAsync_Conditions()
        {
            foreach (AccessConditionParameters parameters in NoLease_Conditions_Data)
            {
                await using DisposingFileSystem test = await GetNewFileSystem();

                // Arrange
                DataLakeFileClient file = await test.FileSystem.CreateFileAsync(GetNewFileName());

                var leaseId = Recording.Random.NewGuid().ToString();
                var duration = TimeSpan.FromSeconds(15);

                parameters.Match = await SetupPathMatchCondition(file, parameters.Match);
                RequestConditions conditions = BuildRequestConditions(
                    parameters: parameters);

                // Act
                Response<DataLakeLease> response = await InstrumentClient(file.GetDataLakeLeaseClient(leaseId)).AcquireAsync(
                    duration: duration,
                    conditions: conditions);

                // Assert
                Assert.IsNotNull(response.GetRawResponse().Headers.RequestId);
            }
        }

        [Test]
        public async Task AcquireLeaseAsync_ConditionsFail()
        {
            foreach (AccessConditionParameters parameters in NoLease_ConditionsFail_Data)
            {
                await using DisposingFileSystem test = await GetNewFileSystem();

                // Arrange
                DataLakeFileClient file = await test.FileSystem.CreateFileAsync(GetNewFileName());

                var leaseId = Recording.Random.NewGuid().ToString();
                var duration = TimeSpan.FromSeconds(15);

                parameters.NoneMatch = await SetupPathMatchCondition(file, parameters.NoneMatch);
                RequestConditions conditions = BuildRequestConditions(parameters);

                // Act
                await TestHelper.AssertExpectedExceptionAsync<RequestFailedException>(
                    InstrumentClient(file.GetDataLakeLeaseClient(leaseId)).AcquireAsync(
                        duration: duration,
                        conditions: conditions),
                    e => { });
            }
        }

        [Test]
        public async Task AcquireLeaseAsync_Error()
        {
            await using DisposingFileSystem test = await GetNewFileSystem();

            // Arrange
            DataLakeFileClient file = InstrumentClient(test.FileSystem.GetFileClient(GetNewFileName()));
            var leaseId = Recording.Random.NewGuid().ToString();
            var duration = TimeSpan.FromSeconds(15);

            // Act
            await TestHelper.AssertExpectedExceptionAsync<RequestFailedException>(
                InstrumentClient(file.GetDataLakeLeaseClient(leaseId)).AcquireAsync(duration),
                e => Assert.AreEqual("BlobNotFound", e.ErrorCode));
        }

        [Test]
        public async Task RenewLeaseAsync()
        {
            await using DisposingFileSystem test = await GetNewFileSystem();

            // Arrange
            DataLakeFileClient file = await test.FileSystem.CreateFileAsync(GetNewFileName());

            var leaseId = Recording.Random.NewGuid().ToString();
            var duration = TimeSpan.FromSeconds(15);

            DataLakeLeaseClient lease = InstrumentClient(file.GetDataLakeLeaseClient(leaseId));
            await lease.AcquireAsync(duration);

            // Act
            Response<DataLakeLease> response = await lease.RenewAsync();

            // Assert
            Assert.IsNotNull(response.GetRawResponse().Headers.RequestId);
        }

        [Test]
        public async Task RenewLeaseAsync_Conditions()
        {
            foreach (AccessConditionParameters parameters in NoLease_Conditions_Data)
            {
                await using DisposingFileSystem test = await GetNewFileSystem();

                // Arrange
                DataLakeFileClient file = await test.FileSystem.CreateFileAsync(GetNewFileName());

                var leaseId = Recording.Random.NewGuid().ToString();
                var duration = TimeSpan.FromSeconds(15);

                parameters.Match = await SetupPathMatchCondition(file, parameters.Match);
                RequestConditions conditions = BuildRequestConditions(
                    parameters: parameters);

                DataLakeLeaseClient lease = InstrumentClient(file.GetDataLakeLeaseClient(leaseId));
                await lease.AcquireAsync(duration: duration);

                // Act
                Response<DataLakeLease> response = await lease.RenewAsync(conditions: conditions);

                // Assert
                Assert.IsNotNull(response.GetRawResponse().Headers.RequestId);
            }
        }

        [Test]
        public async Task RenewLeaseAsync_ConditionsFail()
        {
            foreach (AccessConditionParameters parameters in NoLease_ConditionsFail_Data)
            {
                await using DisposingFileSystem test = await GetNewFileSystem();

                // Arrange
                DataLakeFileClient file = await test.FileSystem.CreateFileAsync(GetNewFileName());

                var leaseId = Recording.Random.NewGuid().ToString();
                var duration = TimeSpan.FromSeconds(15);

                parameters.NoneMatch = await SetupPathMatchCondition(file, parameters.NoneMatch);
                RequestConditions conditions = BuildRequestConditions(parameters);

                DataLakeLeaseClient lease = InstrumentClient(file.GetDataLakeLeaseClient(leaseId));
                await lease.AcquireAsync(duration: duration);

                // Act
                await TestHelper.AssertExpectedExceptionAsync<RequestFailedException>(
                    lease.RenewAsync(conditions: conditions),
                    e => { });
            }
        }

        [Test]
        public async Task RenewLeaseAsync_Error()
        {
            await using DisposingFileSystem test = await GetNewFileSystem();

            // Arrange
            DataLakeFileClient file = InstrumentClient(test.FileSystem.GetFileClient(GetNewFileName()));
            var leaseId = Recording.Random.NewGuid().ToString();

            // Act
            await TestHelper.AssertExpectedExceptionAsync<RequestFailedException>(
                InstrumentClient(file.GetDataLakeLeaseClient(leaseId)).ReleaseAsync(),
                e => Assert.AreEqual("BlobNotFound", e.ErrorCode));
        }

        [Test]
        public async Task ReleaseLeaseAsync()
        {
            await using DisposingFileSystem test = await GetNewFileSystem();

            // Arrange
            DataLakeFileClient file = await test.FileSystem.CreateFileAsync(GetNewFileName());

            var leaseId = Recording.Random.NewGuid().ToString();
            var duration = TimeSpan.FromSeconds(15);

            DataLakeLeaseClient lease = InstrumentClient(file.GetDataLakeLeaseClient(leaseId));
            await lease.AcquireAsync(duration);

            // Act
            Response<ReleasedObjectInfo> response = await lease.ReleaseAsync();

            // Assert
            Assert.IsNotNull(response.GetRawResponse().Headers.RequestId);
        }

        [Test]
        public async Task ReleaseLeaseAsync_Conditions()
        {
            foreach (AccessConditionParameters parameters in NoLease_Conditions_Data)
            {
                await using DisposingFileSystem test = await GetNewFileSystem();

                // Arrange
                DataLakeFileClient file = await test.FileSystem.CreateFileAsync(GetNewFileName());

                var leaseId = Recording.Random.NewGuid().ToString();
                var duration = TimeSpan.FromSeconds(15);

                parameters.Match = await SetupPathMatchCondition(file, parameters.Match);
                RequestConditions conditions = BuildRequestConditions(
                    parameters: parameters);

                DataLakeLeaseClient lease = InstrumentClient(file.GetDataLakeLeaseClient(leaseId));
                await lease.AcquireAsync(duration: duration);

                // Act
                Response<ReleasedObjectInfo> response = await lease.ReleaseAsync(conditions: conditions);

                // Assert
                Assert.IsNotNull(response.GetRawResponse().Headers.RequestId);
            }
        }

        [Test]
        public async Task ReleaseLeaseAsync_ConditionsFail()
        {
            foreach (AccessConditionParameters parameters in NoLease_ConditionsFail_Data)
            {
                await using DisposingFileSystem test = await GetNewFileSystem();

                // Arrange
                DataLakeFileClient file = await test.FileSystem.CreateFileAsync(GetNewFileName());

                var leaseId = Recording.Random.NewGuid().ToString();
                var duration = TimeSpan.FromSeconds(15);

                parameters.NoneMatch = await SetupPathMatchCondition(file, parameters.NoneMatch);
                RequestConditions conditions = BuildRequestConditions(parameters);

                DataLakeLeaseClient lease = InstrumentClient(file.GetDataLakeLeaseClient(leaseId));
                await lease.AcquireAsync(duration: duration);

                // Act
                await TestHelper.AssertExpectedExceptionAsync<RequestFailedException>(
                    lease.ReleaseAsync(conditions: conditions),
                    e => { });
            }
        }

        [Test]
        public async Task ReleaseLeaseAsync_Error()
        {
            await using DisposingFileSystem test = await GetNewFileSystem();

            // Arrange
            DataLakeFileClient file = InstrumentClient(test.FileSystem.GetFileClient(GetNewFileName()));
            var leaseId = Recording.Random.NewGuid().ToString();

            // Act
            await TestHelper.AssertExpectedExceptionAsync<RequestFailedException>(
                InstrumentClient(file.GetDataLakeLeaseClient(leaseId)).RenewAsync(),
                e => Assert.AreEqual("BlobNotFound", e.ErrorCode));
        }

        [Test]
        public async Task ChangeLeaseAsync()
        {
            await using DisposingFileSystem test = await GetNewFileSystem();

            // Arrange
            DataLakeFileClient file = await test.FileSystem.CreateFileAsync(GetNewFileName());

            var leaseId = Recording.Random.NewGuid().ToString();
            var newLeaseId = Recording.Random.NewGuid().ToString();
            var duration = TimeSpan.FromSeconds(15);

            DataLakeLeaseClient lease = InstrumentClient(file.GetDataLakeLeaseClient(leaseId));
            await lease.AcquireAsync(duration);

            // Act
            Response<DataLakeLease> response = await lease.ChangeAsync(newLeaseId);

            // Assert
            Assert.IsNotNull(response.GetRawResponse().Headers.RequestId);
        }

        [Test]
        public async Task ChangeLeaseAsync_Conditions()
        {
            foreach (AccessConditionParameters parameters in NoLease_Conditions_Data)
            {
                await using DisposingFileSystem test = await GetNewFileSystem();

                // Arrange
                DataLakeFileClient file = await test.FileSystem.CreateFileAsync(GetNewFileName());

                var leaseId = Recording.Random.NewGuid().ToString();
                var newLeaseId = Recording.Random.NewGuid().ToString();
                var duration = TimeSpan.FromSeconds(15);

                parameters.Match = await SetupPathMatchCondition(file, parameters.Match);
                RequestConditions conditions = BuildRequestConditions(
                    parameters: parameters);

                DataLakeLeaseClient lease = InstrumentClient(file.GetDataLakeLeaseClient(leaseId));
                await lease.AcquireAsync(duration: duration);

                // Act
                Response<DataLakeLease> response = await lease.ChangeAsync(
                    proposedId: newLeaseId,
                    conditions: conditions);

                // Assert
                Assert.IsNotNull(response.GetRawResponse().Headers.RequestId);
            }
        }

        [Test]
        public async Task ChangeLeaseAsync_ConditionsFail()
        {
            foreach (AccessConditionParameters parameters in NoLease_ConditionsFail_Data)
            {
                await using DisposingFileSystem test = await GetNewFileSystem();

                // Arrange
                DataLakeFileClient file = await test.FileSystem.CreateFileAsync(GetNewFileName());

                var leaseId = Recording.Random.NewGuid().ToString();
                var newLeaseId = Recording.Random.NewGuid().ToString();
                var duration = TimeSpan.FromSeconds(15);

                parameters.NoneMatch = await SetupPathMatchCondition(file, parameters.NoneMatch);
                RequestConditions conditions = BuildRequestConditions(parameters);

                DataLakeLeaseClient lease = InstrumentClient(file.GetDataLakeLeaseClient(leaseId));
                await lease.AcquireAsync(duration: duration);

                // Act
                await TestHelper.AssertExpectedExceptionAsync<RequestFailedException>(
                    lease.ChangeAsync(
                        proposedId: newLeaseId,
                        conditions: conditions),
                    e => { });
            }
        }

        [Test]
        public async Task ChangeLeaseAsync_Error()
        {
            await using DisposingFileSystem test = await GetNewFileSystem();

            // Arrange
            DataLakeFileClient file = InstrumentClient(test.FileSystem.GetFileClient(GetNewFileName()));
            var leaseId = Recording.Random.NewGuid().ToString();
            var newLeaseId = Recording.Random.NewGuid().ToString();

            // Act
            await TestHelper.AssertExpectedExceptionAsync<RequestFailedException>(
                InstrumentClient(file.GetDataLakeLeaseClient(leaseId)).ChangeAsync(proposedId: newLeaseId),
                e => Assert.AreEqual("BlobNotFound", e.ErrorCode));
        }

        [Test]
        public async Task BreakLeaseAsync()
        {
            await using DisposingFileSystem test = await GetNewFileSystem();

            // Arrange
            DataLakeFileClient file = await test.FileSystem.CreateFileAsync(GetNewFileName());

            var leaseId = Recording.Random.NewGuid().ToString();
            var duration = TimeSpan.FromSeconds(15);

            DataLakeLeaseClient lease = InstrumentClient(file.GetDataLakeLeaseClient(leaseId));
            await lease.AcquireAsync(duration);

            // Act
            Response<DataLakeLease> response = await lease.BreakAsync();

            // Assert
            Assert.IsNotNull(response.GetRawResponse().Headers.RequestId);
        }

        [Test]
        public async Task BreakLeaseAsync_Conditions()
        {
            foreach (AccessConditionParameters parameters in NoLease_Conditions_Data)
            {
                await using DisposingFileSystem test = await GetNewFileSystem();

                // Arrange
                DataLakeFileClient file = await test.FileSystem.CreateFileAsync(GetNewFileName());

                var leaseId = Recording.Random.NewGuid().ToString();
                var duration = TimeSpan.FromSeconds(15);

                parameters.Match = await SetupPathMatchCondition(file, parameters.Match);
                RequestConditions conditions = BuildRequestConditions(
                    parameters: parameters);

                DataLakeLeaseClient lease = InstrumentClient(file.GetDataLakeLeaseClient(leaseId));
                await lease.AcquireAsync(duration: duration);

                // Act
                Response<DataLakeLease> response = await lease.BreakAsync(conditions: conditions);

                // Assert
                Assert.IsNotNull(response.GetRawResponse().Headers.RequestId);
            }
        }

        [Test]
        public async Task BreakLeaseAsync_ConditionsFail()
        {
            foreach (AccessConditionParameters parameters in NoLease_ConditionsFail_Data)
            {
                await using DisposingFileSystem test = await GetNewFileSystem();

                // Arrange
                DataLakeFileClient file = await test.FileSystem.CreateFileAsync(GetNewFileName());

                var leaseId = Recording.Random.NewGuid().ToString();
                var duration = TimeSpan.FromSeconds(15);

                parameters.NoneMatch = await SetupPathMatchCondition(file, parameters.NoneMatch);
                RequestConditions conditions = BuildRequestConditions(parameters);

                DataLakeLeaseClient lease = InstrumentClient(file.GetDataLakeLeaseClient(leaseId));
                await lease.AcquireAsync(duration: duration);

                // Act
                await TestHelper.AssertExpectedExceptionAsync<RequestFailedException>(
                    lease.BreakAsync(conditions: conditions),
                    e => { });
            }
        }

        [Test]
        public async Task BreakLeaseAsync_Error()
        {
            await using DisposingFileSystem test = await GetNewFileSystem();

            // Arrange
            DataLakeFileClient file = InstrumentClient(test.FileSystem.GetFileClient(GetNewFileName()));

            // Act
            await TestHelper.AssertExpectedExceptionAsync<RequestFailedException>(
                InstrumentClient(file.GetDataLakeLeaseClient()).BreakAsync(),
                e => Assert.AreEqual("BlobNotFound", e.ErrorCode));
        }

        [Test]
        public async Task ReadToAsync_PathOverloads()
        {
            // Arrange
            var path = System.IO.Path.GetTempFileName();
            try
            {
                await using DisposingFileSystem test = await GetNewFileSystem();
                DataLakeFileClient file = await test.FileSystem.CreateFileAsync(GetNewFileName());
                int size = Constants.KB;
                byte[] data = GetRandomBuffer(size);
                using Stream stream = new MemoryStream(data);

                await file.AppendAsync(stream, 0);
                await file.FlushAsync(size);

                await Verify(await file.ReadToAsync(path));
                await Verify(await file.ReadToAsync(
                    path,
                    cancellationToken: CancellationToken.None));
                await Verify(await file.ReadToAsync(
                    path,
                    new DataLakeRequestConditions() { IfModifiedSince = default }));

                async Task Verify(Response response)
                {
                    Assert.AreEqual(size, File.ReadAllBytes(path).Length);
                    using MemoryStream actual = new MemoryStream();
                    using FileStream resultStream = File.OpenRead(path);
                    await resultStream.CopyToAsync(actual);
                    TestHelper.AssertSequenceEqual(data, actual.ToArray());
                }
            }
            finally
            {
                if (File.Exists(path))
                {
                    File.Delete(path);
                }
            }
        }

        [Test]
        public async Task ReadToAsync_StreamOverloads()
        {
            await using DisposingFileSystem test = await GetNewFileSystem();
            DataLakeFileClient file = await test.FileSystem.CreateFileAsync(GetNewFileName());
            int size = Constants.KB;
            byte[] data = GetRandomBuffer(size);
            using Stream stream = new MemoryStream(data);

            await file.AppendAsync(stream, 0);
            await file.FlushAsync(size);

            using (var resultStream = new MemoryStream(data))
            {
                await file.ReadToAsync(resultStream);
                Verify(resultStream);
            }
            using (var resultStream = new MemoryStream())
            {
                await file.ReadToAsync(
                    resultStream,
                    cancellationToken: CancellationToken.None);
                Verify(resultStream);
            }
            using (var resultStream = new MemoryStream())
            {
                await file.ReadToAsync(
                    resultStream,
                    new DataLakeRequestConditions() { IfModifiedSince = default });
                Verify(resultStream);
            }

            void Verify(MemoryStream resultStream)
            {
                Assert.AreEqual(data.Length, resultStream.Length);
                TestHelper.AssertSequenceEqual(data, resultStream.ToArray());
            }
        }

        [Test]
        [Ignore("Live tests will run out of memory")]
        public async Task UploadAsync_StreamLarge()
        {
            // Arrange
            await using DisposingFileSystem test = await GetNewFileSystem();
            DataLakeFileClient file = test.FileSystem.GetFileClient(GetNewFileName());

            var data = GetRandomBuffer(300 * Constants.MB);

            // Act
            using (var stream = new MemoryStream(data))
            {
                await file.UploadAsync(
                    stream);
            }

            // Assert
            using var actual = new MemoryStream();
            await file.ReadToAsync(
                actual);
            TestHelper.AssertSequenceEqual(data, actual.ToArray());
        }

        [Test]
        public async Task UploadAsync_MinStream()
        {
            // Arrange
            await using DisposingFileSystem test = await GetNewFileSystem();
            DataLakeFileClient file = test.FileSystem.GetFileClient(GetNewFileName());

            var data = GetRandomBuffer(Constants.KB);

            // Act
            using (var stream = new MemoryStream(data))
            {
                await file.UploadAsync(stream);
            }

            // Assert
            using var actual = new MemoryStream();
            await file.ReadToAsync(actual);
            TestHelper.AssertSequenceEqual(data, actual.ToArray());
        }

        [Test]
        public async Task UploadAsync_MetadataStream()
        {
            // Arrange
            await using DisposingFileSystem test = await GetNewFileSystem();
            DataLakeFileClient file = test.FileSystem.GetFileClient(GetNewFileName());
            var data = GetRandomBuffer(Constants.KB);
            IDictionary<string, string> metadata = BuildMetadata();
            DataLakeFileUploadOptions options = new DataLakeFileUploadOptions
            {
                Metadata = metadata
            };

            // Act
            using (var stream = new MemoryStream(data))
            {
                await file.UploadAsync(stream, options);
            }
            Response<PathProperties> response = await file.GetPropertiesAsync();

            // Assert
            AssertMetadataEquality(metadata, response.Value.Metadata, isDirectory: false);
        }

        [Test]
        public async Task UploadAsync_PermissionsUmaskStream()
        {
            // Arrange
            await using DisposingFileSystem test = await GetNewFileSystem();
            DataLakeFileClient file = test.FileSystem.GetFileClient(GetNewFileName());
            var data = GetRandomBuffer(Constants.KB);
            string permissions = "0777";
            string umask = "0057";
            DataLakeFileUploadOptions options = new DataLakeFileUploadOptions
            {
                Permissions = permissions,
                Umask = umask
            };

            // Act
            using (var stream = new MemoryStream(data))
            {
                await file.UploadAsync(stream, options);
            }
            Response<PathAccessControl> response = await file.GetAccessControlAsync();

            // Assert
            AssertPathPermissionsEquality(PathPermissions.ParseSymbolicPermissions("rwx-w----"), response.Value.Permissions);
        }

        [Test]
        public async Task UploadAsync_MinStreamNoOverride()
        {
            // Arrange
            await using DisposingFileSystem test = await GetNewFileSystem();
            DataLakeFileClient file = test.FileSystem.GetFileClient(GetNewFileName());

            var data = GetRandomBuffer(Constants.KB);

            // Act
            using (var stream = new MemoryStream(data))
            {
                await file.UploadAsync(stream, overwrite: false);
            }

            // Assert
            using var actual = new MemoryStream();
            await file.ReadToAsync(actual);
            TestHelper.AssertSequenceEqual(data, actual.ToArray());

            // Act - Attempt to Upload again with override = false
            using (var stream = new System.IO.MemoryStream(data))
            {
                await TestHelper.AssertExpectedExceptionAsync<RequestFailedException>(
                    file.UploadAsync(stream, overwrite: false),
                    e => Assert.AreEqual("PathAlreadyExists", e.ErrorCode.Split('\n')[0]));
            }
        }

        [Test]
        public async Task UploadAsync_MinStreamOverride()
        {
            // Arrange
            await using DisposingFileSystem test = await GetNewFileSystem();
            DataLakeFileClient file = await test.FileSystem.CreateFileAsync(GetNewFileName());

            var data = GetRandomBuffer(Constants.KB);

            // Act
            using (var stream = new MemoryStream(data))
            {
                await file.UploadAsync(stream, overwrite: true);
            }

            // Assert
            using var actual = new MemoryStream();
            await file.ReadToAsync(actual);
            TestHelper.AssertSequenceEqual(data, actual.ToArray());
        }

        [Test]
        [Ignore("Live tests will run out of memory")]
        public async Task UploadAsync_FileLarge()
        {
            // Arrange
            await using DisposingFileSystem test = await GetNewFileSystem();
            DataLakeFileClient file = test.FileSystem.GetFileClient(GetNewFileName());

            var data = GetRandomBuffer(300 * Constants.MB);


            using (var stream = new MemoryStream(data))
            {
                var path = System.IO.Path.GetTempFileName();

                try
                {
                    File.WriteAllBytes(path, data);

                    await file.UploadAsync(path);
                }
                finally
                {
                    if (File.Exists(path))
                    {
                        File.Delete(path);
                    }
                }
            }

            // Assert
            using var actual = new MemoryStream();
            await file.ReadToAsync(actual);
            TestHelper.AssertSequenceEqual(data, actual.ToArray());
        }

        [Test]
        public async Task UploadAsync_MinFile()
        {
            // Arrange
            await using DisposingFileSystem test = await GetNewFileSystem();
            DataLakeFileClient file = test.FileSystem.GetFileClient(GetNewFileName());

            var data = GetRandomBuffer(Constants.KB);


            using (var stream = new MemoryStream(data))
            {
                var path = System.IO.Path.GetTempFileName();

                try
                {
                    File.WriteAllBytes(path, data);

                    await file.UploadAsync(path);
                }
                finally
                {
                    if (File.Exists(path))
                    {
                        File.Delete(path);
                    }
                }
            }

            // Assert
            using var actual = new MemoryStream();
            await file.ReadToAsync(actual);
            TestHelper.AssertSequenceEqual(data, actual.ToArray());
        }

        [Test]
        public async Task UploadAsync_MetadataFile()
        {
            // Arrange
            await using DisposingFileSystem test = await GetNewFileSystem();
            DataLakeFileClient file = test.FileSystem.GetFileClient(GetNewFileName());
            var data = GetRandomBuffer(Constants.KB);
            IDictionary<string, string> metadata = BuildMetadata();
            DataLakeFileUploadOptions options = new DataLakeFileUploadOptions
            {
                Metadata = metadata
            };

            using (var stream = new MemoryStream(data))
            {
                var path = System.IO.Path.GetTempFileName();

                try
                {
                    File.WriteAllBytes(path, data);

                    await file.UploadAsync(path, options);
                }
                finally
                {
                    if (File.Exists(path))
                    {
                        File.Delete(path);
                    }
                }
            }
            Response<PathProperties> response = await file.GetPropertiesAsync();

            // Assert
            AssertMetadataEquality(metadata, response.Value.Metadata, isDirectory: false);
        }

        [Test]
        public async Task UploadAsync_PermissionsUmaskFile()
        {
            // Arrange
            await using DisposingFileSystem test = await GetNewFileSystem();
            DataLakeFileClient file = test.FileSystem.GetFileClient(GetNewFileName());
            var data = GetRandomBuffer(Constants.KB);
            string permissions = "0777";
            string umask = "0057";
            DataLakeFileUploadOptions options = new DataLakeFileUploadOptions
            {
                Permissions = permissions,
                Umask = umask
            };

            using (var stream = new MemoryStream(data))
            {
                var path = System.IO.Path.GetTempFileName();

                try
                {
                    File.WriteAllBytes(path, data);

                    await file.UploadAsync(path, options);
                }
                finally
                {
                    if (File.Exists(path))
                    {
                        File.Delete(path);
                    }
                }
            }
            Response<PathAccessControl> response = await file.GetAccessControlAsync();

            // Assert
            AssertPathPermissionsEquality(PathPermissions.ParseSymbolicPermissions("rwx-w----"), response.Value.Permissions);
        }

        [Test]
        public async Task UploadAsync_MinFileNoOverride()
        {
            // Arrange
            await using DisposingFileSystem test = await GetNewFileSystem();
            DataLakeFileClient file = test.FileSystem.GetFileClient(GetNewFileName());

            var data = GetRandomBuffer(Constants.KB);


            using (var stream = new MemoryStream(data))
            {
                var path = System.IO.Path.GetTempFileName();

                try
                {
                    File.WriteAllBytes(path, data);

                    // Act
                    await file.UploadAsync(path, overwrite: false);

                    // Assert
                    using var actual = new MemoryStream();
                    await file.ReadToAsync(actual);
                    TestHelper.AssertSequenceEqual(data, actual.ToArray());

                    // Act - Attempt to Upload again with override = false
                    await TestHelper.AssertExpectedExceptionAsync<RequestFailedException>(
                        file.UploadAsync(path, overwrite: false),
                        e => Assert.AreEqual("PathAlreadyExists", e.ErrorCode.Split('\n')[0]));
                }
                finally
                {
                    if (File.Exists(path))
                    {
                        File.Delete(path);
                    }
                }
            }
        }

        [Test]
        public async Task UploadAsync_MinFileOverride()
        {
            // Arrange
            await using DisposingFileSystem test = await GetNewFileSystem();
            DataLakeFileClient file = await test.FileSystem.CreateFileAsync(GetNewFileName());

            var data = GetRandomBuffer(Constants.KB);

            using (var stream = new MemoryStream(data))
            {
                var path = System.IO.Path.GetTempFileName();

                try
                {
                    File.WriteAllBytes(path, data);

                    await file.UploadAsync(path, overwrite: true);
                }
                finally
                {
                    if (File.Exists(path))
                    {
                        File.Delete(path);
                    }
                }
            }

            // Assert
            using var actual = new MemoryStream();
            await file.ReadToAsync(actual);
            TestHelper.AssertSequenceEqual(data, actual.ToArray());
        }

        [Test]
<<<<<<< HEAD
        public async Task OpenReadAsync()
        {
            // Arrange
            await using DisposingFileSystem test = await GetNewFileSystem();
            DataLakeFileClient file = test.FileSystem.GetFileClient(GetNewFileName());
            int size = Constants.KB;
            var data = GetRandomBuffer(size);
            using Stream stream = new MemoryStream(data);
            await file.UploadAsync(stream);

            // Act
            Stream outputStream = await file.OpenReadAsync();
            byte[] outputBytes = new byte[size];
            await outputStream.ReadAsync(outputBytes, 0, size);

            // Assert
            Assert.AreEqual(data.Length, outputStream.Length);
            TestHelper.AssertSequenceEqual(data, outputBytes);
        }

        [Test]
        public async Task OpenReadAsync_BufferSize()
        {
            // Arrange
            await using DisposingFileSystem test = await GetNewFileSystem();
            DataLakeFileClient file = test.FileSystem.GetFileClient(GetNewFileName());
            int size = Constants.KB;
            var data = GetRandomBuffer(size);
            using Stream stream = new MemoryStream(data);
            await file.UploadAsync(stream);

            // Act
            Stream outputStream = await file.OpenReadAsync(bufferSize: size / 8).ConfigureAwait(false);
            byte[] outputBytes = new byte[size];
            await outputStream.ReadAsync(outputBytes, 0, size / 4);
            await outputStream.ReadAsync(outputBytes, size / 4, size / 4);
            await outputStream.ReadAsync(outputBytes, 2 * size / 4, size / 4);
            await outputStream.ReadAsync(outputBytes, 3 * size / 4, size / 4);

            // Assert
            Assert.AreEqual(data.Length, outputStream.Length);
            TestHelper.AssertSequenceEqual(data, outputBytes);
        }

        [Test]
        public async Task OpenReadAsync_OffsetAndBufferSize()
        {
            // Arrange
            await using DisposingFileSystem test = await GetNewFileSystem();
            DataLakeFileClient file = test.FileSystem.GetFileClient(GetNewFileName());
            int size = Constants.KB;
            var data = GetRandomBuffer(size);
            using Stream stream = new MemoryStream(data);
            await file.UploadAsync(stream);

            byte[] expected = new byte[size];
            Array.Copy(data, size / 2, expected, size / 2, size / 2);

            // Act
            Stream outputStream = await file.OpenReadAsync(
                position: size / 2,
                bufferSize: size / 8)
                .ConfigureAwait(false);
            byte[] outputBytes = new byte[size];
            await outputStream.ReadAsync(outputBytes, size / 2, size / 4);
            await outputStream.ReadAsync(outputBytes, size / 2 + size / 4, size / 4);

            // Assert
            Assert.AreEqual(data.Length, outputStream.Length);
            TestHelper.AssertSequenceEqual(expected, outputBytes);
        }

        [Test]
        public async Task OpenReadAsync_Error()
        {
            // Arrange
            await using DisposingFileSystem test = await GetNewFileSystem();
            DataLakeFileClient file = test.FileSystem.GetFileClient(GetNewFileName());
            Stream outputStream = await file.OpenReadAsync();
            byte[] bytes = new byte[Constants.KB];

            // Act
            await TestHelper.AssertExpectedExceptionAsync<RequestFailedException>(
                outputStream.ReadAsync(bytes, 0, Constants.KB),
                e => Assert.AreEqual("BlobNotFound", e.ErrorCode));
        }

        [Test]
        public async Task OpenReadAsync_AccessConditions()
        {
            // Arrange
            int size = Constants.KB;
            var garbageLeaseId = GetGarbageLeaseId();
            foreach (AccessConditionParameters parameters in Conditions_Data)
            {
                await using DisposingFileSystem test = await GetNewFileSystem();
                var data = GetRandomBuffer(size);
                DataLakeFileClient file = InstrumentClient(test.FileSystem.GetFileClient(GetNewFileName()));
                using (var stream = new MemoryStream(data))
                {
                    await file.UploadAsync(stream);
                }

                parameters.Match = await SetupPathMatchCondition(file, parameters.Match);
                parameters.LeaseId = await SetupPathLeaseCondition(file, parameters.LeaseId, garbageLeaseId);
                DataLakeRequestConditions accessConditions = BuildDataLakeRequestConditions(
                    parameters: parameters,
                    lease: true);

                // Act
                Stream outputStream = await file.OpenReadAsync(
                    bufferSize: size / 4,
                    conditions: accessConditions).ConfigureAwait(false);
                byte[] outputBytes = new byte[size];
                await outputStream.ReadAsync(outputBytes, 0, size);

                // Assert
                Assert.AreEqual(data.Length, outputStream.Length);
                TestHelper.AssertSequenceEqual(data, outputBytes);
            }
        }

        [Test]
        public async Task OpenReadAsync_AccessConditionsFail()
        {
            // Arrange
            int size = Constants.KB;
            var garbageLeaseId = GetGarbageLeaseId();
            foreach (AccessConditionParameters parameters in GetConditionsFail_Data(garbageLeaseId))
            {
                await using DisposingFileSystem test = await GetNewFileSystem();
                var data = GetRandomBuffer(size);
                DataLakeFileClient file = InstrumentClient(test.FileSystem.GetFileClient(GetNewFileName()));
                using (var stream = new MemoryStream(data))
                {
                    await file.UploadAsync(stream);
                }

                parameters.NoneMatch = await SetupPathMatchCondition(file, parameters.NoneMatch);
                DataLakeRequestConditions accessConditions = BuildDataLakeRequestConditions(parameters);

                // Act
                Stream outputStream = await file.OpenReadAsync(
                    bufferSize: size / 4,
                    conditions: accessConditions).ConfigureAwait(false);
                byte[] outputBytes = new byte[size];

                await TestHelper.CatchAsync<Exception>(
                    async () =>
                    {
                        var _ = await outputStream.ReadAsync(outputBytes, 0, size);
                    });
            }
        }

        [Test]
        public async Task OpenReadAsync_StrangeOffsetsTest()
        {
            // Arrange
            await using DisposingFileSystem test = await GetNewFileSystem();

            int length = Constants.KB;
            byte[] exectedData = GetRandomBuffer(length);
            DataLakeFileClient file = InstrumentClient(test.FileSystem.GetFileClient(GetNewFileName()));
            using (var stream = new MemoryStream(exectedData))
            {
                await file.UploadAsync(stream);
            }
            Stream outputStream = await file.OpenReadAsync(position: 0, bufferSize: 157);
            byte[] actualData = new byte[length];
            int offset = 0;

            // Act
            int count = 0;
            while (offset + count < length)
            {
                for (count = 6; count < 37; count += 6)
                {
                    await outputStream.ReadAsync(actualData, offset, count);
                    offset += count;
                }
            }
            await outputStream.ReadAsync(actualData, offset, length - offset);

            // Assert
            TestHelper.AssertSequenceEqual(exectedData, actualData);
        }

        [Test]
        [Ignore("Don't want to record 1 GB of data.")]
        public async Task OpenReadAsync_LargeData()
        {
            // Arrange
            await using DisposingFileSystem test = await GetNewFileSystem();
            int length = 1 * Constants.GB;
            byte[] exectedData = GetRandomBuffer(length);
            DataLakeFileClient file = InstrumentClient(test.FileSystem.GetFileClient(GetNewFileName()));
            using (var stream = new MemoryStream(exectedData))
            {
                await file.UploadAsync(stream,
                    transferOptions: new StorageTransferOptions
                    {
                        MaximumTransferLength = 8 * Constants.MB,
                        MaximumConcurrency = 8
                    });
            }

            Stream outputStream = await file.OpenReadAsync();
            int readSize = 8 * Constants.MB;
            byte[] actualData = new byte[readSize];
            int offset = 0;

            // Act
            for (int i = 0; i < length / readSize; i++)
            {

                await outputStream.ReadAsync(actualData, 0, readSize);
                for (int j = 0; j < readSize; j++)
                {
                    // Assert
                    if (actualData[j] != exectedData[offset + j])
                    {
                        Assert.Fail($"Index {offset + j} does not match.  Expected: {exectedData[offset + j]} Actual: {actualData[j]}");
                    }
                }
                offset += readSize;
            }
        }

        [Test]
        public async Task OpenReadAsync_InvalidParameterTests()
        {
            // Arrange
            DataLakeFileClient file = new DataLakeFileClient(new Uri("https://www.doesntmatter.com"));
            Stream stream = await file.OpenReadAsync();

            // Act
            await TestHelper.AssertExpectedExceptionAsync<ArgumentNullException>(
                stream.ReadAsync(buffer: null, offset: 0, count: 10),
                e => Assert.AreEqual($"buffer cannot be null.{Environment.NewLine}Parameter name: buffer", e.Message));

            await TestHelper.AssertExpectedExceptionAsync<ArgumentOutOfRangeException>(
                stream.ReadAsync(buffer: new byte[10], offset: -1, count: 10),
                e => Assert.AreEqual(
                    $"Specified argument was out of the range of valid values.{Environment.NewLine}Parameter name: offset cannot be less than 0.",
                    e.Message));

            await TestHelper.AssertExpectedExceptionAsync<ArgumentOutOfRangeException>(
                stream.ReadAsync(buffer: new byte[10], offset: 11, count: 10),
                e => Assert.AreEqual(
                    $"Specified argument was out of the range of valid values.{Environment.NewLine}Parameter name: offset cannot exceed buffer length.",
                    e.Message));

            await TestHelper.AssertExpectedExceptionAsync<ArgumentOutOfRangeException>(
                stream.ReadAsync(buffer: new byte[10], offset: 1, count: -1),
                e => Assert.AreEqual(
                    $"Specified argument was out of the range of valid values.{Environment.NewLine}Parameter name: count cannot be less than 0.",
                    e.Message));

            await TestHelper.AssertExpectedExceptionAsync<ArgumentOutOfRangeException>(
                stream.ReadAsync(buffer: new byte[10], offset: 5, count: 15),
                e => Assert.AreEqual(
                    $"Specified argument was out of the range of valid values.{Environment.NewLine}Parameter name: offset + count cannot exceed buffer length.",
                    e.Message));
=======
        public async Task GetFileClient_FromFileSystemAsciiName()
        {
            //Arrange
            await using DisposingFileSystem test = await GetNewFileSystem();
            string fileName = GetNewFileName();

            //Act
            DataLakeFileClient file = test.FileSystem.GetFileClient(fileName);
            await file.CreateAsync();

            //Assert
            List<string> names = new List<string>();
            await foreach (PathItem pathItem in test.FileSystem.GetPathsAsync(recursive: true))
            {
                names.Add(pathItem.Name);
            }
            // Verify the file name exists in the filesystem
            Assert.AreEqual(1, names.Count);
            Assert.Contains(fileName, names);
        }

        [Test]
        public async Task GetFileClient_FromFileSystemNonAsciiName()
        {
            //Arrange
            await using DisposingFileSystem test = await GetNewFileSystem();
            string fileName = GetNewNonAsciiFileName();

            //Act
            DataLakeFileClient file = test.FileSystem.GetFileClient(fileName);
            await file.CreateAsync();

            //Assert
            List<string> names = new List<string>();
            await foreach (PathItem pathItem in test.FileSystem.GetPathsAsync(recursive: true))
            {
                names.Add(pathItem.Name);
            }
            // Verify the file name exists in the filesystem
            Assert.AreEqual(1, names.Count);
            Assert.Contains(fileName, names);
        }

        [Test]
        public async Task GetFileClient_FromDirectoryAsciiName()
        {
            //Arrange
            await using DisposingFileSystem test = await GetNewFileSystem();
            string directoryName = GetNewDirectoryName();
            string fileName = GetNewFileName();
            DataLakeDirectoryClient directory = await test.FileSystem.CreateDirectoryAsync(directoryName);

            // Act
            DataLakeFileClient file = directory.GetFileClient(fileName);
            await file.CreateAsync();

            //Assert
            List<string> names = new List<string>();
            await foreach (PathItem pathItem in test.FileSystem.GetPathsAsync(recursive: true))
            {
                names.Add(pathItem.Name);
            }
            // Verify the file name exists in the filesystem
            string fullPathName = string.Join("/", directoryName, fileName);
            Assert.AreEqual(2, names.Count);
            Assert.Contains(fullPathName, names);
        }

        [Test]
        public async Task GetFileClient_FromDirectoryNonAsciiName()
        {
            //Arrange
            await using DisposingFileSystem test = await GetNewFileSystem();
            string directoryName = GetNewDirectoryName();
            string fileName = GetNewNonAsciiFileName();
            DataLakeDirectoryClient directory = await test.FileSystem.CreateDirectoryAsync(directoryName);

            // Act
            DataLakeFileClient file = directory.GetFileClient(fileName);
            await file.CreateAsync();

            //Assert
            List<string> names = new List<string>();
            await foreach (PathItem pathItem in test.FileSystem.GetPathsAsync(recursive: true))
            {
                names.Add(pathItem.Name);
            }
            // Verify the file name exists in the filesystem
            string fullPathName = string.Join("/", directoryName, fileName);
            Assert.AreEqual(2, names.Count);
            Assert.Contains(fullPathName, names);
>>>>>>> 2e376146
        }
    }
}<|MERGE_RESOLUTION|>--- conflicted
+++ resolved
@@ -2928,7 +2928,6 @@
         }
 
         [Test]
-<<<<<<< HEAD
         public async Task OpenReadAsync()
         {
             // Arrange
@@ -3193,7 +3192,8 @@
                 e => Assert.AreEqual(
                     $"Specified argument was out of the range of valid values.{Environment.NewLine}Parameter name: offset + count cannot exceed buffer length.",
                     e.Message));
-=======
+        }
+
         public async Task GetFileClient_FromFileSystemAsciiName()
         {
             //Arrange
@@ -3285,7 +3285,6 @@
             string fullPathName = string.Join("/", directoryName, fileName);
             Assert.AreEqual(2, names.Count);
             Assert.Contains(fullPathName, names);
->>>>>>> 2e376146
         }
     }
 }