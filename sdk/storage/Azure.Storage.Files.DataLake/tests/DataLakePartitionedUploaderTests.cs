--- conflicted
+++ resolved
@@ -301,11 +301,7 @@
                     s_conditions,
                     _async,
                     s_cancellationToken
-<<<<<<< HEAD
-                )).Returns<PathResourceType,  BlobType?, PathHttpHeaders, IDictionary<string, string>, string, string, string, string, IList<PathAccessControlItem>, string, TimeSpan?, TimeSpan?, DateTimeOffset?, DataLakeRequestConditions, bool, CancellationToken>(sink.CreateInternal);
-=======
-                )).Returns<PathResourceType, PathHttpHeaders, IDictionary<string, string>, string, string, string, string, IList<PathAccessControlItem>, string, TimeSpan?, TimeSpan?, DateTimeOffset?, string, DataLakeRequestConditions, bool, CancellationToken>(sink.CreateInternal);
->>>>>>> d80851c1
+                )).Returns(sink.CreateInternal);
 
             clientMock.Setup(
                 c => c.AppendInternal(
