﻿// Copyright (c) Microsoft Corporation. All rights reserved.
// Licensed under the MIT License.

using System;
using System.Collections.Generic;
using System.Linq;
using System.Net;
using System.Threading;
using System.Threading.Tasks;
using Azure.Core;
using Azure.Core.TestFramework;
using Azure.Identity;
using Azure.Storage.Files.DataLake.Models;
using Azure.Storage.Sas;
using Azure.Storage.Test;
using NUnit.Framework;
using TestConstants = Azure.Storage.Test.TestConstants;

namespace Azure.Storage.Files.DataLake.Tests
{
    public class DirectoryClientTests : PathTestBase
    {
        public DirectoryClientTests(bool async, DataLakeClientOptions.ServiceVersion serviceVersion)
            : base(async, serviceVersion, null /* RecordedTestMode.Record /* to re-record */)
        {
        }

        [Test]
        public async Task Ctor_Uri()
        {
            string fileSystemName = GetNewFileSystemName();
            string parentDirectoryName = GetNewDirectoryName();
            string directoryName = GetNewDirectoryName();

            await using DisposingFileSystem test = await GetNewFileSystem(fileSystemName: fileSystemName);
            DataLakeDirectoryClient parentDirectory = await test.FileSystem.CreateDirectoryAsync(parentDirectoryName);

            // Arrange
            await parentDirectory.CreateSubDirectoryAsync(directoryName);

            SasQueryParameters sasQueryParameters = GetNewAccountSasCredentials();
            Uri uri = new Uri($"{TestConfigHierarchicalNamespace.BlobServiceEndpoint}/{fileSystemName}/{parentDirectoryName}/{directoryName}?{sasQueryParameters}");
            DataLakeDirectoryClient directoryClient = InstrumentClient(new DataLakeDirectoryClient(uri, GetOptions()));

            // Act
            await directoryClient.GetPropertiesAsync();

            // Assert
            Assert.AreEqual(directoryName, directoryClient.Name);
            Assert.AreEqual(fileSystemName, directoryClient.FileSystemName);
            Assert.AreEqual($"{parentDirectoryName}/{directoryName}", directoryClient.Path);
            Assert.AreEqual(uri, directoryClient.Uri);
        }

        [Test]
        public async Task Ctor_SharedKey()
        {
            string fileSystemName = GetNewFileSystemName();
            string parentDirectoryName = GetNewDirectoryName();
            string directoryName = GetNewDirectoryName();

            await using DisposingFileSystem test = await GetNewFileSystem(fileSystemName: fileSystemName);
            DataLakeDirectoryClient parentDirectory = await test.FileSystem.CreateDirectoryAsync(parentDirectoryName);

            // Arrange
            await parentDirectory.CreateSubDirectoryAsync(directoryName);

            StorageSharedKeyCredential sharedKey = new StorageSharedKeyCredential(
                TestConfigHierarchicalNamespace.AccountName,
                TestConfigHierarchicalNamespace.AccountKey);
            Uri uri = new Uri($"{TestConfigHierarchicalNamespace.BlobServiceEndpoint}/{fileSystemName}/{parentDirectoryName}/{directoryName}");
            DataLakeDirectoryClient directoryClient = InstrumentClient(new DataLakeDirectoryClient(uri, sharedKey, GetOptions()));

            // Act
            await directoryClient.GetPropertiesAsync();

            // Assert
            Assert.AreEqual(directoryName, directoryClient.Name);
            Assert.AreEqual(fileSystemName, directoryClient.FileSystemName);
            Assert.AreEqual($"{parentDirectoryName}/{directoryName}", directoryClient.Path);
            Assert.AreEqual(uri, directoryClient.Uri);
        }

        [Test]
        public async Task Ctor_TokenCredential()
        {
            string fileSystemName = GetNewFileSystemName();
            string parentDirectoryName = GetNewDirectoryName();
            string directoryName = GetNewDirectoryName();

            await using DisposingFileSystem test = await GetNewFileSystem(fileSystemName: fileSystemName);
            DataLakeDirectoryClient parentDirectory = await test.FileSystem.CreateDirectoryAsync(parentDirectoryName);

            // Arrange
            await parentDirectory.CreateSubDirectoryAsync(directoryName);

            TokenCredential tokenCredential = GetOAuthCredential(TestConfigHierarchicalNamespace);
            Uri uri = new Uri($"{TestConfigHierarchicalNamespace.BlobServiceEndpoint}/{fileSystemName}/{parentDirectoryName}/{directoryName}").ToHttps();
            DataLakeDirectoryClient directoryClient = InstrumentClient(new DataLakeDirectoryClient(uri, tokenCredential, GetOptions()));

            // Act
            await directoryClient.GetPropertiesAsync();

            // Assert
            Assert.AreEqual(directoryName, directoryClient.Name);
            Assert.AreEqual(fileSystemName, directoryClient.FileSystemName);
            Assert.AreEqual($"{parentDirectoryName}/{directoryName}", directoryClient.Path);
            Assert.AreEqual(uri, directoryClient.Uri);
        }

        [Test]
        public void Ctor_TokenCredential_Http()
        {
            // Arrange
            TokenCredential tokenCredential = GetOAuthCredential(TestConfigHierarchicalNamespace);
            Uri uri = new Uri(TestConfigHierarchicalNamespace.BlobServiceEndpoint).ToHttp();

            // Act
            TestHelper.AssertExpectedException(
                () => new DataLakeDirectoryClient(uri, tokenCredential),
                new ArgumentException("Cannot use TokenCredential without HTTPS."));

            TestHelper.AssertExpectedException(
                () => new DataLakeDirectoryClient(uri, tokenCredential, new DataLakeClientOptions()),
                new ArgumentException("Cannot use TokenCredential without HTTPS."));
        }

        [Test]
        public async Task CreateAsync()
        {
            await using DisposingFileSystem test = await GetNewFileSystem();

            // Arrange
            var name = GetNewDirectoryName();
            DataLakeDirectoryClient directory = InstrumentClient(test.FileSystem.GetDirectoryClient(name));

            // Act
            Response<PathInfo> response = await directory.CreateAsync();

            // Assert
            Assert.IsNotNull(response.GetRawResponse().Headers.RequestId);
            var accountName = new DataLakeUriBuilder(directory.Uri).AccountName;
            TestHelper.AssertCacheableProperty(accountName, () => directory.AccountName);
            var fileSystemName = new DataLakeUriBuilder(directory.Uri).FileSystemName;
            TestHelper.AssertCacheableProperty(fileSystemName, () => directory.FileSystemName);
            TestHelper.AssertCacheableProperty(name, () => directory.Name);
        }

        [Test]
        public async Task CreateAsync_Error()
        {
            // Arrange
            DataLakeServiceClient service = GetServiceClient_SharedKey();
            DataLakeFileSystemClient fileSystem = InstrumentClient(service.GetFileSystemClient(GetNewFileSystemName()));
            DataLakeDirectoryClient directory = InstrumentClient(fileSystem.GetDirectoryClient(GetNewDirectoryName()));

            // Act
            await TestHelper.AssertExpectedExceptionAsync<RequestFailedException>(
                fileSystem.CreateDirectoryAsync(GetNewDirectoryName()),
                e => Assert.AreEqual("FilesystemNotFound", e.ErrorCode));
        }

        [Test]
        public async Task CreateAsync_HttpHeaders()
        {
            await using DisposingFileSystem test = await GetNewFileSystem();

            // Arrange
            DataLakeDirectoryClient directory = InstrumentClient(test.FileSystem.GetDirectoryClient(GetNewDirectoryName()));
            PathHttpHeaders headers = new PathHttpHeaders
            {
                ContentType = ContentType,
                ContentEncoding = ContentEncoding,
                ContentLanguage = ContentLanguage,
                ContentDisposition = ContentDisposition,
                CacheControl = CacheControl
            };

            // Act
            await directory.CreateAsync(httpHeaders: headers);

            // Assert
            Response<PathProperties> response = await directory.GetPropertiesAsync();
            Assert.AreEqual(ContentType, response.Value.ContentType);
            Assert.AreEqual(ContentEncoding, response.Value.ContentEncoding);
            Assert.AreEqual(ContentLanguage, response.Value.ContentLanguage);
            Assert.AreEqual(ContentDisposition, response.Value.ContentDisposition);
            Assert.AreEqual(CacheControl, response.Value.CacheControl);
        }

        [Test]
        public async Task CreateAsync_Metadata()
        {
            await using DisposingFileSystem test = await GetNewFileSystem();

            // Arrange
            IDictionary<string, string> metadata = BuildMetadata();
            DataLakeDirectoryClient directory = InstrumentClient(test.FileSystem.GetDirectoryClient(GetNewDirectoryName()));

            // Act
            await directory.CreateAsync(metadata: metadata);

            // Assert
            Response<PathProperties> getPropertiesResponse = await directory.GetPropertiesAsync();
            AssertMetadataEquality(metadata, getPropertiesResponse.Value.Metadata, isDirectory: true);
        }

        [Test]
        public async Task CreateAsync_PermissionAndUmask()
        {
            await using DisposingFileSystem test = await GetNewFileSystem();

            // Arrange
            DataLakeDirectoryClient directory = InstrumentClient(test.FileSystem.GetDirectoryClient(GetNewDirectoryName()));
            string permissions = "0777";
            string umask = "0057";

            // Act
            await directory.CreateAsync(
                permissions: permissions,
                umask: umask);

            // Assert
            Response<PathAccessControl> response = await directory.GetAccessControlAsync();
            AssertPathPermissionsEquality(PathPermissions.ParseSymbolicPermissions("rwx-w----"), response.Value.Permissions);
        }

        [Test]
        public async Task CreateAsync_Conditions()
        {
            var garbageLeaseId = GetGarbageLeaseId();
            foreach (AccessConditionParameters parameters in Conditions_Data)
            {
                await using DisposingFileSystem test = await GetNewFileSystem();

                // Arrange
                // This directory is intentionally created twice
                DataLakeDirectoryClient directory = await test.FileSystem.CreateDirectoryAsync(GetNewDirectoryName());

                parameters.Match = await SetupPathMatchCondition(directory, parameters.Match);
                parameters.LeaseId = await SetupPathLeaseCondition(directory, parameters.LeaseId, garbageLeaseId);

                DataLakeRequestConditions conditions = BuildDataLakeRequestConditions(
                    parameters: parameters,
                    lease: true);

                // Act
                Response<PathInfo> response = await directory.CreateAsync(
                    conditions: conditions);

                // Assert
                Assert.IsNotNull(response.GetRawResponse().Headers.RequestId);
            }
        }

        [Test]
        public async Task CreateAsync_ConditionsFail()
        {
            var garbageLeaseId = GetGarbageLeaseId();
            foreach (AccessConditionParameters parameters in GetConditionsFail_Data(garbageLeaseId))
            {
                await using DisposingFileSystem test = await GetNewFileSystem();

                // Arrange
                // This directory is intentionally created twice
                DataLakeDirectoryClient directory = await test.FileSystem.CreateDirectoryAsync(GetNewDirectoryName());
                parameters.NoneMatch = await SetupPathMatchCondition(directory, parameters.NoneMatch);
                DataLakeRequestConditions conditions = BuildDataLakeRequestConditions(
                    parameters: parameters,
                    lease: true);

                // Act
                await TestHelper.AssertExpectedExceptionAsync<RequestFailedException>(
                    directory.CreateAsync(conditions: conditions),
                    e => { });
            }
        }

        [Test]
        public async Task CreateIfNotExistsAsync_NotExists()
        {
            // Arrange
            await using DisposingFileSystem test = await GetNewFileSystem();
            DataLakeDirectoryClient directory = InstrumentClient(test.FileSystem.GetDirectoryClient(GetNewDirectoryName()));

            // Act
            Response<PathInfo> response = await directory.CreateIfNotExistsAsync();

            // Assert
            Assert.IsNotNull(response.Value.ETag);
        }

        [Test]
        public async Task CreateIfNotExistsAsync_Exists()
        {
            // Arrange
            await using DisposingFileSystem test = await GetNewFileSystem();
            DataLakeDirectoryClient directory = InstrumentClient(test.FileSystem.GetDirectoryClient(GetNewDirectoryName()));
            await directory.CreateIfNotExistsAsync();

            // Act
            Response<PathInfo> response = await directory.CreateIfNotExistsAsync();

            // Assert
            Assert.IsNull(response);
        }

        [Test]
        public async Task CreateIfNotExistsAsync_Error()
        {
            // Arrange
            await using DisposingFileSystem test = await GetNewFileSystem();
            DataLakeDirectoryClient directory = await test.FileSystem.CreateDirectoryAsync(GetNewDirectoryName());
            DataLakeDirectoryClient unauthorizedDirecotry = InstrumentClient(new DataLakeDirectoryClient(directory.Uri, GetOptions()));

            // Act
            await TestHelper.AssertExpectedExceptionAsync<RequestFailedException>(
                unauthorizedDirecotry.CreateIfNotExistsAsync(),
                e => Assert.AreEqual("AuthenticationFailed", e.ErrorCode));
        }

        [Test]
        public async Task ExistsAsync_Exists()
        {
            // Arrange
            await using DisposingFileSystem test = await GetNewFileSystem();
            DataLakeDirectoryClient directory = InstrumentClient(test.FileSystem.GetDirectoryClient(GetNewDirectoryName()));
            await directory.CreateIfNotExistsAsync();

            // Act
            Response<bool> response = await directory.ExistsAsync();

            // Assert
            Assert.IsTrue(response.Value);
        }

        [Test]
        public async Task ExistsAsync_NotExists()
        {
            // Arrange
            await using DisposingFileSystem test = await GetNewFileSystem();
            DataLakeDirectoryClient directory = InstrumentClient(test.FileSystem.GetDirectoryClient(GetNewDirectoryName()));

            // Act
            Response<bool> response = await directory.ExistsAsync();

            // Assert
            Assert.IsFalse(response.Value);
        }

        [Test]
        public async Task ExistsAsync_FileSystemNotExists()
        {
            // Arrange
            DataLakeServiceClient service = GetServiceClient_SharedKey();
            DataLakeFileSystemClient fileSystemClient = service.GetFileSystemClient(GetNewFileSystemName());
            DataLakeDirectoryClient directory = InstrumentClient(fileSystemClient.GetDirectoryClient(GetNewDirectoryName()));

            // Act
            Response<bool> response = await directory.ExistsAsync();

            // Assert
            Assert.IsFalse(response.Value);
        }

        [Test]
        public async Task ExistsAsync_Error()
        {
            // Arrange
            await using DisposingFileSystem test = await GetNewFileSystem(publicAccessType: PublicAccessType.None);
            DataLakeDirectoryClient directory = InstrumentClient(test.FileSystem.GetDirectoryClient(GetNewDirectoryName()));
            DataLakeDirectoryClient unauthorizedDirectory = InstrumentClient(new DataLakeDirectoryClient(directory.Uri, GetOptions()));

            // Act
            await TestHelper.AssertExpectedExceptionAsync<RequestFailedException>(
                unauthorizedDirectory.ExistsAsync(),
                e => Assert.AreEqual("NoAuthenticationInformation", e.ErrorCode));
        }

        [Test]
        public async Task DeleteIfExists_Exists()
        {
            // Arrange
            await using DisposingFileSystem test = await GetNewFileSystem();
            DataLakeDirectoryClient directory = InstrumentClient(test.FileSystem.GetDirectoryClient(GetNewDirectoryName()));
            await directory.CreateIfNotExistsAsync();

            // Act
            Response<bool> response = await directory.DeleteIfExistsAsync();

            // Assert
            Assert.IsTrue(response.Value);

            // Act
            response = await directory.DeleteIfExistsAsync();
        }

        [Test]
        public async Task DeleteIfExists_NotExists()
        {
            // Arrange
            await using DisposingFileSystem test = await GetNewFileSystem();
            DataLakeDirectoryClient directory = InstrumentClient(test.FileSystem.GetDirectoryClient(GetNewDirectoryName()));

            // Act
            Response<bool> response = await directory.DeleteIfExistsAsync();

            // Assert
            Assert.IsFalse(response.Value);
        }

        [Test]
        public async Task DeleteIfExistsAsync_FileSystemNotExists()
        {
            // Arrange
            DataLakeServiceClient service = GetServiceClient_SharedKey();
            DataLakeFileSystemClient fileSystemClient = service.GetFileSystemClient(GetNewFileSystemName());
            DataLakeDirectoryClient directory = InstrumentClient(fileSystemClient.GetDirectoryClient(GetNewDirectoryName()));

            // Act
            Response<bool> response = await directory.DeleteIfExistsAsync();

            // Assert
            Assert.IsFalse(response.Value);
        }

        [Test]
        public async Task DeleteIfNotExistsAsync_Error()
        {
            // Arrange
            await using DisposingFileSystem test = await GetNewFileSystem();
            DataLakeDirectoryClient directory = InstrumentClient(test.FileSystem.GetDirectoryClient(GetNewDirectoryName()));
            DataLakeFileClient unauthorizedDirectory = InstrumentClient(new DataLakeFileClient(directory.Uri, GetOptions()));

            // Act
            await TestHelper.AssertExpectedExceptionAsync<RequestFailedException>(
                unauthorizedDirectory.DeleteIfExistsAsync(),
                e => Assert.AreEqual("AuthenticationFailed", e.ErrorCode));
        }

        [Test]
        public async Task DeleteAsync()
        {
            await using DisposingFileSystem test = await GetNewFileSystem();

            // Arrange
            var name = GetNewDirectoryName();
            DataLakeDirectoryClient directory = InstrumentClient(test.FileSystem.GetDirectoryClient(name));
            await directory.CreateIfNotExistsAsync();

            // Act
            Response response = await directory.DeleteAsync();
        }

        [Test]
        public async Task DeleteAsync_Conditions()
        {
            var garbageLeaseId = GetGarbageLeaseId();
            foreach (AccessConditionParameters parameters in Conditions_Data)
            {
                await using DisposingFileSystem test = await GetNewFileSystem();

                // Arrange
                DataLakeDirectoryClient directory = await test.FileSystem.CreateDirectoryAsync(GetNewDirectoryName());

                parameters.Match = await SetupPathMatchCondition(directory, parameters.Match);
                parameters.LeaseId = await SetupPathLeaseCondition(directory, parameters.LeaseId, garbageLeaseId);
                DataLakeRequestConditions conditions = BuildDataLakeRequestConditions(
                    parameters: parameters,
                    lease: true);

                // Act
                await directory.DeleteAsync(conditions: conditions);
            }
        }

        [Test]
        public async Task DeleteAsync_ConditionsFail()
        {
            var garbageLeaseId = GetGarbageLeaseId();
            foreach (AccessConditionParameters parameters in GetConditionsFail_Data(garbageLeaseId))
            {
                await using DisposingFileSystem test = await GetNewFileSystem();

                // Arrange
                DataLakeDirectoryClient directory = await test.FileSystem.CreateDirectoryAsync(GetNewDirectoryName());

                parameters.NoneMatch = await SetupPathMatchCondition(directory, parameters.NoneMatch);
                DataLakeRequestConditions conditions = BuildDataLakeRequestConditions(
                    parameters: parameters,
                    lease: true);

                // Act
                await TestHelper.AssertExpectedExceptionAsync<RequestFailedException>(
                    directory.DeleteAsync(conditions: conditions),
                    e => { });
            }
        }

        [Test]
        public async Task RenameAsync()
        {
            await using DisposingFileSystem test = await GetNewFileSystem();

            // Arrange
            DataLakeDirectoryClient sourceDirectory = await test.FileSystem.CreateDirectoryAsync(GetNewDirectoryName());
            string destDirectoryName = GetNewDirectoryName();

            // Act
            DataLakeDirectoryClient destDirectory = await sourceDirectory.RenameAsync(destinationPath: destDirectoryName);

            // Assert
            Response<PathProperties> response = await destDirectory.GetPropertiesAsync();
        }

        [Test]
        public async Task RenameAsync_FileSystemSAS()
        {
            await using DisposingFileSystem test = await GetNewFileSystem();

            // Arrange
            DataLakeDirectoryClient sourceDirectory = await test.FileSystem.CreateDirectoryAsync(GetNewDirectoryName());

            DataLakeSasBuilder sasBuilder = new DataLakeSasBuilder
            {
                FileSystemName = test.FileSystem.Name,
                Path = null,
                Protocol = SasProtocol.None,
                StartsOn = Recording.UtcNow.AddHours(-1),
                ExpiresOn = Recording.UtcNow.AddHours(+1),
                IPRange = new SasIPRange(IPAddress.None, IPAddress.None)
            };
            sasBuilder.SetPermissions(DataLakeSasPermissions.All);
            SasQueryParameters sourceSasQueryParameters = sasBuilder.ToSasQueryParameters(GetStorageSharedKeyCredentials());
            string destDirectoryName = GetNewDirectoryName();
            sourceDirectory = new DataLakeDirectoryClient(
                new Uri(sourceDirectory.Uri.ToString() + "?" + sourceSasQueryParameters), GetOptions());

            sasBuilder = new DataLakeSasBuilder
            {
                FileSystemName = test.FileSystem.Name,
                Path = null,
                Protocol = SasProtocol.None,
                StartsOn = Recording.UtcNow.AddHours(-2),
                ExpiresOn = Recording.UtcNow.AddHours(+2),
                IPRange = new SasIPRange(IPAddress.None, IPAddress.None)
            };
            sasBuilder.SetPermissions(DataLakeSasPermissions.All);
            SasQueryParameters destSasQueryParameters = sasBuilder.ToSasQueryParameters(GetStorageSharedKeyCredentials());

            // Act
            DataLakeDirectoryClient destDirectory = await sourceDirectory.RenameAsync(
                destinationPath: destDirectoryName + "?" + destSasQueryParameters);

            // Assert
            await destDirectory.GetPropertiesAsync();
            DataLakeUriBuilder uriBuilder = new DataLakeUriBuilder(destDirectory.Uri);
            Assert.AreEqual(destSasQueryParameters.ToString(), uriBuilder.Sas.ToString());
        }

        [Test]
        public async Task RenameAsync_FileSystem()
        {
            await using DisposingFileSystem sourceTest = await GetNewFileSystem();
            await using DisposingFileSystem destTest = await GetNewFileSystem();

            // Arrange
            DataLakeDirectoryClient sourceDirectory = await sourceTest.FileSystem.CreateDirectoryAsync(GetNewDirectoryName());
            string destDirectoryName = GetNewDirectoryName();

            // Act
            DataLakeDirectoryClient destDirectory = await sourceDirectory.RenameAsync(
                destinationPath: destDirectoryName,
                destinationFileSystem: destTest.FileSystem.Name);

            // Assert
            Response<PathProperties> response = await destDirectory.GetPropertiesAsync();
        }

        [Test]
        public async Task RenameAsync_Error()
        {
            await using DisposingFileSystem test = await GetNewFileSystem();

            // Arrange
            var sourceDirectoryName = GetNewDirectoryName();
            DataLakeDirectoryClient sourceDirectory = InstrumentClient(test.FileSystem.GetDirectoryClient(sourceDirectoryName));
            string destPath = GetNewDirectoryName();

            // Act
            await TestHelper.AssertExpectedExceptionAsync<RequestFailedException>(
                sourceDirectory.RenameAsync(destinationPath: destPath),
                e => Assert.AreEqual("SourcePathNotFound", e.ErrorCode));
        }

        [Test]
        public async Task RenameAsync_DestinationConditions()
        {
            var garbageLeaseId = GetGarbageLeaseId();
            foreach (AccessConditionParameters parameters in Conditions_Data)
            {
                await using DisposingFileSystem test = await GetNewFileSystem();

                // Arrange
                DataLakeDirectoryClient sourceDirectory = await test.FileSystem.CreateDirectoryAsync(GetNewDirectoryName());
                DataLakeDirectoryClient destDirectory = await test.FileSystem.CreateDirectoryAsync(GetNewDirectoryName());

                parameters.Match = await SetupPathMatchCondition(destDirectory, parameters.Match);
                parameters.LeaseId = await SetupPathLeaseCondition(destDirectory, parameters.LeaseId, garbageLeaseId);

                DataLakeRequestConditions conditions = BuildDataLakeRequestConditions(
                    parameters: parameters,
                    lease: true);

                // Act
                destDirectory = await sourceDirectory.RenameAsync(
                    destinationPath: destDirectory.Name,
                    destinationConditions: conditions);

                // Assert
                Response<PathProperties> response = await destDirectory.GetPropertiesAsync();
            }
        }

        [Test]
        public async Task RenameAsync_DestinationConditionsFail()
        {
            var garbageLeaseId = GetGarbageLeaseId();
            foreach (AccessConditionParameters parameters in GetConditionsFail_Data(garbageLeaseId))
            {
                await using DisposingFileSystem test = await GetNewFileSystem();

                // Arrange
                DataLakeDirectoryClient sourceDirectory = await test.FileSystem.CreateDirectoryAsync(GetNewDirectoryName());
                DataLakeDirectoryClient destDirectory = await test.FileSystem.CreateDirectoryAsync(GetNewDirectoryName());

                parameters.NoneMatch = await SetupPathMatchCondition(destDirectory, parameters.NoneMatch);
                DataLakeRequestConditions conditions = BuildDataLakeRequestConditions(
                    parameters: parameters,
                    lease: true);

                // Act
                await TestHelper.AssertExpectedExceptionAsync<RequestFailedException>(
                    sourceDirectory.RenameAsync(
                        destinationPath: destDirectory.Name,
                        destinationConditions: conditions),
                    e => { });
            }
        }

        [Test]
        public async Task RenameAsync_SourceConditions()
        {
            var garbageLeaseId = GetGarbageLeaseId();
            foreach (AccessConditionParameters parameters in Conditions_Data)
            {
                await using DisposingFileSystem test = await GetNewFileSystem();

                // Arrange
                DataLakeDirectoryClient sourceDirectory = await test.FileSystem.CreateDirectoryAsync(GetNewDirectoryName());
                DataLakeDirectoryClient destDirectory = await test.FileSystem.CreateDirectoryAsync(GetNewDirectoryName());

                parameters.Match = await SetupPathMatchCondition(sourceDirectory, parameters.Match);
                parameters.LeaseId = await SetupPathLeaseCondition(sourceDirectory, parameters.LeaseId, garbageLeaseId);

                DataLakeRequestConditions conditions = BuildDataLakeRequestConditions(
                    parameters: parameters,
                    lease: true);

                // Act
                destDirectory = await sourceDirectory.RenameAsync(
                    destinationPath: destDirectory.Name,
                    sourceConditions: conditions);

                // Assert
                Response<PathProperties> response = await destDirectory.GetPropertiesAsync();
            }
        }

        [Test]
        public async Task RenameAsync_SourceConditionsFail()
        {
            var garbageLeaseId = GetGarbageLeaseId();
            foreach (AccessConditionParameters parameters in GetConditionsFail_Data(garbageLeaseId))
            {
                await using DisposingFileSystem test = await GetNewFileSystem();

                // Arrange
                DataLakeDirectoryClient sourceDirectory = await test.FileSystem.CreateDirectoryAsync(GetNewDirectoryName());
                DataLakeDirectoryClient destDirectory = await test.FileSystem.CreateDirectoryAsync(GetNewDirectoryName());

                parameters.NoneMatch = await SetupPathMatchCondition(sourceDirectory, parameters.NoneMatch);
                DataLakeRequestConditions conditions = BuildDataLakeRequestConditions(
                    parameters: parameters,
                    lease: true);

                // Act
                await TestHelper.AssertExpectedExceptionAsync<RequestFailedException>(
                    sourceDirectory.RenameAsync(
                        destinationPath: destDirectory.Name,
                        sourceConditions: conditions),
                    e => { });
            }
        }

        [Test]
        [TestCase("!'();[]@&%=+$,#äÄöÖüÜß;")]
        [TestCase("%21%27%28%29%3B%5B%5D%40%26%25%3D%2B%24%2C%23äÄöÖüÜß%3B")]
        [TestCase(" my cool directory ")]
        [TestCase("directory")]
        public async Task RenameAsync_DestinationSpecialCharacters(string destDirectoryName)
        {
            await using DisposingFileSystem test = await GetNewFileSystem();

            // Arrange
            DataLakeDirectoryClient sourceDirectory = await test.FileSystem.CreateDirectoryAsync(GetNewDirectoryName());
            Uri expectedDestDirectoryUri = new Uri($"https://{test.FileSystem.AccountName}.dfs.core.windows.net/{test.FileSystem.Name}/{Uri.EscapeDataString(destDirectoryName)}");

            // Act
            DataLakeDirectoryClient destDirectory = await sourceDirectory.RenameAsync(destinationPath: destDirectoryName);

            // Assert
            Response<PathProperties> response = await destDirectory.GetPropertiesAsync();
            Assert.AreEqual(destDirectoryName, destDirectory.Name);
            Assert.AreEqual(destDirectoryName, destDirectory.Path);
            Assert.AreEqual(expectedDestDirectoryUri, destDirectory.Uri);
        }

        [Test]
        [TestCase("!'();[]@&%=+$,#äÄöÖüÜß;")]
        [TestCase("%21%27%28%29%3B%5B%5D%40%26%25%3D%2B%24%2C%23äÄöÖüÜß%3B")]
        [TestCase(" my cool directory ")]
        [TestCase("directory")]
        public async Task RenameAsync_SourceSpecialCharacters(string sourceDirectoryName)
        {
            await using DisposingFileSystem test = await GetNewFileSystem();

            // Arrange
            string destDirectoryName = GetNewDirectoryName();
            DataLakeDirectoryClient sourceDirectory = await test.FileSystem.CreateDirectoryAsync(sourceDirectoryName);
            Uri expectedDestDirectoryUri = new Uri($"https://{test.FileSystem.AccountName}.dfs.core.windows.net/{test.FileSystem.Name}/{destDirectoryName}");

            // Act
            DataLakeDirectoryClient destDirectory = await sourceDirectory.RenameAsync(destinationPath: destDirectoryName);

            // Assert
            Response<PathProperties> response = await destDirectory.GetPropertiesAsync();
            Assert.AreEqual(destDirectoryName, destDirectory.Name);
            Assert.AreEqual(destDirectoryName, destDirectory.Path);
            Assert.AreEqual(expectedDestDirectoryUri, destDirectory.Uri);
        }

        [Test]
        public async Task GetAccessControlAsync()
        {
            await using DisposingFileSystem test = await GetNewFileSystem();
            DataLakeDirectoryClient directory = await test.FileSystem.CreateDirectoryAsync(GetNewDirectoryName());

            // Act
            PathAccessControl accessControl = await directory.GetAccessControlAsync();

            // Assert
            Assert.IsNotNull(accessControl.Owner);
            Assert.IsNotNull(accessControl.Group);
            Assert.IsNotNull(accessControl.Permissions);
            Assert.IsNotNull(accessControl.AccessControlList);
        }

        [Test]
        public async Task GetAccessControlAsync_RootDirectory()
        {
            await using DisposingFileSystem test = await GetNewFileSystem();
            DataLakeDirectoryClient directory = InstrumentClient(test.FileSystem.GetRootDirectoryClient());

            // Act
            PathAccessControl accessControl = await directory.GetAccessControlAsync();

            // Assert
            Assert.IsNotNull(accessControl.Owner);
            Assert.IsNotNull(accessControl.Group);
            Assert.IsNotNull(accessControl.Permissions);
            Assert.IsNotNull(accessControl.AccessControlList);
        }

        [Test]
        public async Task GetAccessControlAsync_Oauth()
        {
            DataLakeServiceClient oauthService = GetServiceClient_OAuth();
            string fileSystemName = GetNewFileSystemName();
            string directoryName = GetNewDirectoryName();

            await using DisposingFileSystem test = await GetNewFileSystem(service: oauthService, fileSystemName: fileSystemName);

            // Arrange
            DataLakeDirectoryClient directory = await test.FileSystem.CreateDirectoryAsync(directoryName);
            DataLakeDirectoryClient oauthDirectory = oauthService
                .GetFileSystemClient(fileSystemName)
                .GetDirectoryClient(directoryName);

            // Act
            PathAccessControl accessControl = await oauthDirectory.GetAccessControlAsync();

            // Assert
            Assert.IsNotNull(accessControl.Owner);
            Assert.IsNotNull(accessControl.Group);
            Assert.IsNotNull(accessControl.Permissions);
            Assert.IsNotNull(accessControl.AccessControlList);
        }


        [Test]
        public async Task GetAccessControlAsync_FileSystemSAS()
        {
            string fileSystemName = GetNewFileSystemName();
            string directoryName = GetNewDirectoryName();

            await using DisposingFileSystem test = await GetNewFileSystem(fileSystemName: fileSystemName);

            // Arrange
            DataLakeDirectoryClient directory = await test.FileSystem.CreateDirectoryAsync(directoryName);

            DataLakeDirectoryClient sasDirectory = InstrumentClient(
                GetServiceClient_DataLakeServiceSas_FileSystem(
                    fileSystemName: fileSystemName)
                .GetFileSystemClient(fileSystemName)
                .GetDirectoryClient(directoryName));

            // Act
            PathAccessControl accessControl = await sasDirectory.GetAccessControlAsync();

            // Assert
            Assert.IsNotNull(accessControl.Owner);
            Assert.IsNotNull(accessControl.Group);
            Assert.IsNotNull(accessControl.Permissions);
            Assert.IsNotNull(accessControl.AccessControlList);
        }

        [Test]
        public async Task GetAccessControlAsync_FileSystemIdentitySAS()
        {
            DataLakeServiceClient oauthService = GetServiceClient_OAuth();
            string fileSystemName = GetNewFileSystemName();
            string directoryName = GetNewDirectoryName();

            await using DisposingFileSystem test = await GetNewFileSystem(service: oauthService, fileSystemName: fileSystemName);

            // Arrange
            DataLakeDirectoryClient directory = await test.FileSystem.CreateDirectoryAsync(directoryName);

            Response<UserDelegationKey> userDelegationKey = await oauthService.GetUserDelegationKeyAsync(
                startsOn: null,
                expiresOn: Recording.UtcNow.AddHours(1));

            DataLakeDirectoryClient identitySasDirectory = InstrumentClient(
                GetServiceClient_DataLakeServiceIdentitySas_FileSystem(
                    fileSystemName: fileSystemName,
                    userDelegationKey: userDelegationKey)
                .GetFileSystemClient(fileSystemName)
                .GetDirectoryClient(directoryName));

            // Act
            PathAccessControl accessControl = await identitySasDirectory.GetAccessControlAsync();

            // Assert
            Assert.IsNotNull(accessControl.Owner);
            Assert.IsNotNull(accessControl.Group);
            Assert.IsNotNull(accessControl.Permissions);
            Assert.IsNotNull(accessControl.AccessControlList);
        }

        [Test]
        public async Task GetAccessControlAsync_PathSAS()
        {
            var fileSystemName = GetNewFileSystemName();
            var directoryName = GetNewDirectoryName();

            await using DisposingFileSystem test = await GetNewFileSystem(fileSystemName: fileSystemName);

            // Arrange
            DataLakeDirectoryClient directory = await test.FileSystem.CreateDirectoryAsync(directoryName);

            DataLakeDirectoryClient sasDirectory = InstrumentClient(
                GetServiceClient_DataLakeServiceSas_Path(
                    fileSystemName: fileSystemName,
                    path: directoryName)
                .GetFileSystemClient(fileSystemName)
                .GetDirectoryClient(directoryName));

            // Act
            PathAccessControl accessControl = await sasDirectory.GetAccessControlAsync();

            // Assert
            Assert.IsNotNull(accessControl.Owner);
            Assert.IsNotNull(accessControl.Group);
            Assert.IsNotNull(accessControl.Permissions);
            Assert.IsNotNull(accessControl.AccessControlList);
        }

        [Test]
        public async Task GetAccessControlAsync_PathIdentitySAS()
        {
            DataLakeServiceClient oauthService = GetServiceClient_OAuth();
            string fileSystemName = GetNewFileSystemName();
            string directoryName = GetNewDirectoryName();

            await using DisposingFileSystem test = await GetNewFileSystem(service: oauthService, fileSystemName: fileSystemName);

            // Arrange
            DataLakeDirectoryClient directory = await test.FileSystem.CreateDirectoryAsync(directoryName);

            Response<UserDelegationKey> userDelegationKey = await oauthService.GetUserDelegationKeyAsync(
                startsOn: null,
                expiresOn: Recording.UtcNow.AddHours(1));

            DataLakeDirectoryClient identitySasDirectory = InstrumentClient(
                GetServiceClient_DataLakeServiceIdentitySas_Path(
                    fileSystemName: fileSystemName,
                    path: directoryName,
                    userDelegationKey: userDelegationKey)
                .GetFileSystemClient(fileSystemName)
                .GetDirectoryClient(directoryName));

            // Act
            PathAccessControl accessControl = await identitySasDirectory.GetAccessControlAsync();

            // Assert
            Assert.IsNotNull(accessControl.Owner);
            Assert.IsNotNull(accessControl.Group);
            Assert.IsNotNull(accessControl.Permissions);
            Assert.IsNotNull(accessControl.AccessControlList);
        }

        [Test]
        public async Task GetAccessControlAsync_Error()
        {
            await using DisposingFileSystem test = await GetNewFileSystem();

            // Arrange
            DataLakeDirectoryClient directory = InstrumentClient(test.FileSystem.GetDirectoryClient(GetNewDirectoryName()));

            // Act
            await TestHelper.AssertExpectedExceptionAsync<RequestFailedException>(
                directory.GetAccessControlAsync(),
                e => Assert.AreEqual("404", e.ErrorCode));
        }

        [Test]
        public async Task GetAccessControlAsync_Conditions()
        {
            var garbageLeaseId = GetGarbageLeaseId();
            foreach (AccessConditionParameters parameters in Conditions_Data)
            {
                await using DisposingFileSystem test = await GetNewFileSystem();

                // Arrange
                DataLakeDirectoryClient directory = await test.FileSystem.CreateDirectoryAsync(GetNewDirectoryName());

                parameters.Match = await SetupPathMatchCondition(directory, parameters.Match);
                parameters.LeaseId = await SetupPathLeaseCondition(directory, parameters.LeaseId, garbageLeaseId);
                DataLakeRequestConditions conditions = BuildDataLakeRequestConditions(
                    parameters: parameters,
                    lease: true);

                // Act
                await directory.GetAccessControlAsync(conditions: conditions);
            }
        }

        [Ignore("service bug")]
        [Test]
        public async Task GetAccessControlAsync_ConditionsFail()
        {
            var garbageLeaseId = GetGarbageLeaseId();
            foreach (AccessConditionParameters parameters in GetConditionsFail_Data(garbageLeaseId))
            {
                await using DisposingFileSystem test = await GetNewFileSystem();

                // Arrange
                DataLakeDirectoryClient directory = await test.FileSystem.CreateDirectoryAsync(GetNewDirectoryName());

                parameters.NoneMatch = await SetupPathMatchCondition(directory, parameters.NoneMatch);
                DataLakeRequestConditions conditions = BuildDataLakeRequestConditions(parameters);

                // Act
                await TestHelper.AssertExpectedExceptionAsync<RequestFailedException>(
                    directory.GetAccessControlAsync(conditions: conditions),
                    e => { });
            }
        }

        [Test]
        public async Task SetAccessControlAsync()
        {
            await using DisposingFileSystem test = await GetNewFileSystem();
            DataLakeDirectoryClient directory = await test.FileSystem.CreateDirectoryAsync(GetNewDirectoryName());

            // Act
            Response<PathInfo> response = await directory.SetAccessControlListAsync(AccessControlList);

            // Assert
            AssertValidStoragePathInfo(response);
        }

        [Test]
        public async Task SetAccessControlAsync_RootDirectory()
        {
            await using DisposingFileSystem test = await GetNewFileSystem();
            //DataLakeDirectoryClient directory = InstrumentClient(test.FileSystem.GetRootDirectoryClient());
            DataLakeDirectoryClient directory = InstrumentClient(test.FileSystem.GetDirectoryClient(""));

            // Act
            Response<PathInfo> response = await directory.SetPermissionsAsync(permissions: PathPermissions);

            // Assert
            AssertValidStoragePathInfo(response);
        }

        [Test]
        public async Task SetAccessControlAsync_Conditions()
        {
            var garbageLeaseId = GetGarbageLeaseId();
            foreach (AccessConditionParameters parameters in Conditions_Data)
            {
                await using DisposingFileSystem test = await GetNewFileSystem();

                // Arrange
                DataLakeDirectoryClient directory = await test.FileSystem.CreateDirectoryAsync(GetNewDirectoryName());

                parameters.Match = await SetupPathMatchCondition(directory, parameters.Match);
                parameters.LeaseId = await SetupPathLeaseCondition(directory, parameters.LeaseId, garbageLeaseId);
                DataLakeRequestConditions conditions = BuildDataLakeRequestConditions(
                    parameters: parameters,
                    lease: true);

                // Act
                Response<PathInfo> response = await directory.SetAccessControlListAsync(
                    accessControlList: AccessControlList,
                    conditions: conditions);

                // Assert
                Assert.IsNotNull(response.GetRawResponse().Headers.RequestId);
            }
        }

        [Test]
        public async Task SetAccessControlAsync_ConditionsFail()
        {
            var garbageLeaseId = GetGarbageLeaseId();
            foreach (AccessConditionParameters parameters in GetConditionsFail_Data(garbageLeaseId))
            {
                await using DisposingFileSystem test = await GetNewFileSystem();

                // Arrange
                DataLakeDirectoryClient directory = await test.FileSystem.CreateDirectoryAsync(GetNewDirectoryName());

                parameters.NoneMatch = await SetupPathMatchCondition(directory, parameters.NoneMatch);
                DataLakeRequestConditions conditions = BuildDataLakeRequestConditions(parameters);

                // Act
                await TestHelper.AssertExpectedExceptionAsync<RequestFailedException>(
                    directory.SetAccessControlListAsync(
                        accessControlList: AccessControlList,
                        conditions: conditions),
                    e => { });
            }
        }

        [Test]
        [ServiceVersion(Min = DataLakeClientOptions.ServiceVersion.V2019_12_12)]
        public async Task SetAccessControlRecursiveAsync()
        {
            await using DisposingFileSystem test = await GetNewFileSystem();
            DataLakeDirectoryClient directory = await test.FileSystem.CreateDirectoryAsync(GetNewDirectoryName());
            DataLakeDirectoryClient subdirectory1 = await directory.CreateSubDirectoryAsync(GetNewDirectoryName());
            DataLakeFileClient file1 = await subdirectory1.CreateFileAsync(GetNewFileName());
            DataLakeFileClient file2 = await subdirectory1.CreateFileAsync(GetNewFileName());
            DataLakeDirectoryClient subdirectory2 = await directory.CreateSubDirectoryAsync(GetNewDirectoryName());
            DataLakeFileClient file3 = await subdirectory2.CreateFileAsync(GetNewFileName());
            DataLakeFileClient file4 = await directory.CreateFileAsync(GetNewFileName());

            // Act
            AccessControlChangeResult result = await directory.SetAccessControlRecursiveAsync(AccessControlList, null);

            // Assert
            Assert.AreEqual(3, result.Counters.ChangedDirectoriesCount);
            Assert.AreEqual(4, result.Counters.ChangedFilesCount);
            Assert.AreEqual(0, result.Counters.FailedChangesCount);
            Assert.IsNull(result.BatchFailures);
            Assert.IsNull(result.ContinuationToken);
        }

        [Test]
        [ServiceVersion(Min = DataLakeClientOptions.ServiceVersion.V2019_12_12)]
        public async Task SetAccessControlRecursiveAsync_InBatches()
        {
            await using DisposingFileSystem test = await GetNewFileSystem();
            DataLakeDirectoryClient directory = await test.FileSystem.CreateDirectoryAsync(GetNewDirectoryName());
            DataLakeDirectoryClient subdirectory1 = await directory.CreateSubDirectoryAsync(GetNewDirectoryName());
            DataLakeFileClient file1 = await subdirectory1.CreateFileAsync(GetNewFileName());
            DataLakeFileClient file2 = await subdirectory1.CreateFileAsync(GetNewFileName());
            DataLakeDirectoryClient subdirectory2 = await directory.CreateSubDirectoryAsync(GetNewDirectoryName());
            DataLakeFileClient file3 = await subdirectory2.CreateFileAsync(GetNewFileName());
            DataLakeFileClient file4 = await directory.CreateFileAsync(GetNewFileName());

            AccessControlChangeOptions options = new AccessControlChangeOptions()
            {
                BatchSize = 2
            };

            // Act
            AccessControlChangeResult result = await directory.SetAccessControlRecursiveAsync(
                AccessControlList,
                options: options);

            // Assert
            Assert.AreEqual(3, result.Counters.ChangedDirectoriesCount);
            Assert.AreEqual(4, result.Counters.ChangedFilesCount);
            Assert.AreEqual(0, result.Counters.FailedChangesCount);
            Assert.IsNull(result.BatchFailures);
            Assert.IsNull(result.ContinuationToken);
        }

        [Test]
        [LiveOnly]
        [ServiceVersion(Min = DataLakeClientOptions.ServiceVersion.V2019_12_12)]
        public async Task SetAccessControlRecursiveAsync_InBatches_StopAndResume()
        {
            await using DisposingFileSystem test = await GetNewFileSystem();
            DataLakeDirectoryClient directory = await test.FileSystem.CreateDirectoryAsync(GetNewDirectoryName());
            DataLakeDirectoryClient subdirectory1 = await directory.CreateSubDirectoryAsync(GetNewDirectoryName());
            DataLakeFileClient file1 = await subdirectory1.CreateFileAsync(GetNewFileName());
            DataLakeFileClient file2 = await subdirectory1.CreateFileAsync(GetNewFileName());
            DataLakeDirectoryClient subdirectory2 = await directory.CreateSubDirectoryAsync(GetNewDirectoryName());
            DataLakeFileClient file3 = await subdirectory2.CreateFileAsync(GetNewFileName());
            DataLakeFileClient file4 = await directory.CreateFileAsync(GetNewFileName());
            CancellationTokenSource cancellationTokenSource = new CancellationTokenSource();
            AccessControlChanges intermediateResult = default;
            AccessControlChangeOptions options = new AccessControlChangeOptions()
            {
                BatchSize = 2,
                ProgressHandler = new Progress<Response<AccessControlChanges>>(x =>
                {
                    intermediateResult = x;
                    cancellationTokenSource.Cancel();
                })
            };

            // Act
            try
            {
                await directory.SetAccessControlRecursiveAsync(
                    AccessControlList,
                    options: options,
                    cancellationToken: cancellationTokenSource.Token);
            }
            catch (DataLakeAclChangeFailedException)
            {
                // skip Task Cancelled Exception
            }

            options.ProgressHandler = null;

            AccessControlChangeResult result = await directory.SetAccessControlRecursiveAsync(
                AccessControlList,
                continuationToken: intermediateResult.ContinuationToken,
                options: options);

            // Assert
            Assert.AreEqual(3, result.Counters.ChangedDirectoriesCount + intermediateResult.BatchCounters.ChangedDirectoriesCount);
            Assert.AreEqual(4, result.Counters.ChangedFilesCount + intermediateResult.BatchCounters.ChangedFilesCount);
            Assert.AreEqual(0, result.Counters.FailedChangesCount + intermediateResult.BatchCounters.ChangedFilesCount);
            Assert.IsNull(result.BatchFailures);
            Assert.IsNull(result.ContinuationToken);
        }

        [Test]
        [ServiceVersion(Min = DataLakeClientOptions.ServiceVersion.V2019_12_12)]
        public async Task SetAccessControlRecursiveAsync_InBatches_WithProgressMonitoring()
        {
            await using DisposingFileSystem test = await GetNewFileSystem();
            DataLakeDirectoryClient directory = await test.FileSystem.CreateDirectoryAsync(GetNewDirectoryName());
            DataLakeDirectoryClient subdirectory1 = await directory.CreateSubDirectoryAsync(GetNewDirectoryName());
            DataLakeFileClient file1 = await subdirectory1.CreateFileAsync(GetNewFileName());
            DataLakeFileClient file2 = await subdirectory1.CreateFileAsync(GetNewFileName());
            DataLakeDirectoryClient subdirectory2 = await directory.CreateSubDirectoryAsync(GetNewDirectoryName());
            DataLakeFileClient file3 = await subdirectory2.CreateFileAsync(GetNewFileName());
            DataLakeFileClient file4 = await directory.CreateFileAsync(GetNewFileName());

            InMemoryAccessControlRecursiveChangeProgress progress = new InMemoryAccessControlRecursiveChangeProgress();

            AccessControlChangeOptions options = new AccessControlChangeOptions()
            {
                BatchSize = 2,
                ProgressHandler = progress
            };

            // Act
            AccessControlChangeResult result = await directory.SetAccessControlRecursiveAsync(
                AccessControlList,
                options: options);

            // Assert
            Assert.AreEqual(3, result.Counters.ChangedDirectoriesCount);
            Assert.AreEqual(4, result.Counters.ChangedFilesCount);
            Assert.AreEqual(0, result.Counters.FailedChangesCount);
            Assert.IsNull(result.BatchFailures);
            Assert.IsNull(result.ContinuationToken);
            Assert.AreEqual(4, progress.BatchCounters.Count);
            Assert.AreEqual(2, progress.BatchCounters[0].ChangedDirectoriesCount + progress.BatchCounters[0].ChangedFilesCount);
            Assert.AreEqual(2, progress.BatchCounters[1].ChangedDirectoriesCount + progress.BatchCounters[1].ChangedFilesCount);
            Assert.AreEqual(2, progress.BatchCounters[2].ChangedDirectoriesCount + progress.BatchCounters[2].ChangedFilesCount);
            Assert.AreEqual(1, progress.BatchCounters[3].ChangedDirectoriesCount + progress.BatchCounters[3].ChangedFilesCount);
            Assert.AreEqual(4, progress.CummulativeCounters.Count);
            Assert.AreEqual(2, progress.CummulativeCounters[0].ChangedDirectoriesCount + progress.CummulativeCounters[0].ChangedFilesCount);
            Assert.AreEqual(4, progress.CummulativeCounters[1].ChangedDirectoriesCount + progress.CummulativeCounters[1].ChangedFilesCount);
            Assert.AreEqual(6, progress.CummulativeCounters[2].ChangedDirectoriesCount + progress.CummulativeCounters[2].ChangedFilesCount);
            Assert.AreEqual(7, progress.CummulativeCounters[3].ChangedDirectoriesCount + progress.CummulativeCounters[3].ChangedFilesCount);
        }

        [Test]
        [ServiceVersion(Min = DataLakeClientOptions.ServiceVersion.V2019_12_12)]
        public async Task SetAccessControlRecursiveAsync_InBatches_WithExplicitIteration()
        {
            await using DisposingFileSystem test = await GetNewFileSystem();
            DataLakeDirectoryClient directory = await test.FileSystem.CreateDirectoryAsync(GetNewDirectoryName());
            DataLakeDirectoryClient subdirectory1 = await directory.CreateSubDirectoryAsync(GetNewDirectoryName());
            DataLakeFileClient file1 = await subdirectory1.CreateFileAsync(GetNewFileName());
            DataLakeFileClient file2 = await subdirectory1.CreateFileAsync(GetNewFileName());
            DataLakeDirectoryClient subdirectory2 = await directory.CreateSubDirectoryAsync(GetNewDirectoryName());
            DataLakeFileClient file3 = await subdirectory2.CreateFileAsync(GetNewFileName());
            DataLakeFileClient file4 = await directory.CreateFileAsync(GetNewFileName());

            AccessControlChangeOptions options = new AccessControlChangeOptions()
            {
                BatchSize = 2,
                MaxBatches = 2,
            };

            long changedDirectoriesCount = 0;
            long changedFilesCount = 0;
            long failedChangesCount = 0;
            int iterationCount = 0;
            AccessControlChangeResult result = default;

            // Act
            do
            {
                result = await directory.SetAccessControlRecursiveAsync(
                    AccessControlList,
                    continuationToken: result.ContinuationToken,
                    options);
                changedDirectoriesCount += result.Counters.ChangedDirectoriesCount;
                changedFilesCount += result.Counters.ChangedFilesCount;
                failedChangesCount += result.Counters.FailedChangesCount;
                iterationCount++;
            } while (!string.IsNullOrWhiteSpace(result.ContinuationToken) && iterationCount < 10);

            // Assert
            Assert.AreEqual(3, changedDirectoriesCount);
            Assert.AreEqual(4, changedFilesCount);
            Assert.AreEqual(0, failedChangesCount);
            Assert.AreEqual(2, iterationCount);
            Assert.IsNull(result.ContinuationToken);
        }

        [Test]
        [ServiceVersion(Min = DataLakeClientOptions.ServiceVersion.V2020_02_10)]
        public async Task SetAccessControlRecursiveAsync_WithProgressMonitoring_WithFailure()
        {
            string fileSystemName = GetNewFileSystemName();
            string topDirectoryName = GetNewDirectoryName();

            await using DisposingFileSystem test = await GetNewFileSystem(fileSystemName: fileSystemName);
            await test.FileSystem.GetRootDirectoryClient().SetAccessControlListAsync(ExecuteOnlyAccessControlList);

            // Create tree as AAD App
            DataLakeDirectoryClient directory = await test.FileSystem.CreateDirectoryAsync(GetNewDirectoryName());
            DataLakeDirectoryClient subdirectory1 = await directory.CreateSubDirectoryAsync(GetNewDirectoryName());
            DataLakeFileClient file1 = await subdirectory1.CreateFileAsync(GetNewFileName());
            DataLakeFileClient file2 = await subdirectory1.CreateFileAsync(GetNewFileName());
            DataLakeDirectoryClient subdirectory2 = await directory.CreateSubDirectoryAsync(GetNewDirectoryName());
            DataLakeFileClient file3 = await subdirectory2.CreateFileAsync(GetNewFileName());

            // Only allow subowner rights to the directory and it's subpaths
            string subowner = Recording.Random.NewGuid().ToString();
            await directory.SetPermissionsAsync(permissions: PathPermissions, owner: subowner);
            await subdirectory1.SetPermissionsAsync(permissions: PathPermissions, owner: subowner);
            await file1.SetPermissionsAsync(permissions: PathPermissions, owner: subowner);
            await file2.SetPermissionsAsync(permissions: PathPermissions, owner: subowner);
            await subdirectory2.SetPermissionsAsync(permissions: PathPermissions, owner: subowner);
            await file3.SetPermissionsAsync(permissions: PathPermissions, owner: subowner);

            // Add file without assigning subowner permissions to the file
            DataLakeFileClient file4 = await subdirectory2.CreateFileAsync(GetNewFileName());

            // Create a User Delegation SAS that delegates an owner when creating files
            DataLakeServiceClient oauthService = GetServiceClient_OAuth();
            Response<UserDelegationKey> userDelegationKey = await oauthService.GetUserDelegationKeyAsync(
                startsOn: null,
                expiresOn: Recording.UtcNow.AddHours(1));
            DataLakeUriBuilder dataLakeUriBuilderOwner1 = new DataLakeUriBuilder(directory.Uri)
            {
                Sas = GetNewDataLakeSasCredentialsOwner(fileSystemName, subowner, userDelegationKey, test.FileSystem.AccountName)
            };

            InMemoryAccessControlRecursiveChangeProgress progress = new InMemoryAccessControlRecursiveChangeProgress();

            // Create DirectoryClient with the SAS that the owner only has access to
            DataLakeDirectoryClient subownerDirectoryClient = new DataLakeDirectoryClient(dataLakeUriBuilderOwner1.ToUri(), GetOptions());

            // Act
            AccessControlChangeResult result = await subownerDirectoryClient.SetAccessControlRecursiveAsync(
                accessControlList: AccessControlList,
                options: new AccessControlChangeOptions() { ProgressHandler = progress });

            // Assert
            Assert.AreEqual(1, result.Counters.FailedChangesCount);
            Assert.AreEqual(1, progress.Failures.Count);
            Assert.AreEqual(1, result.BatchFailures.Length);
            Assert.AreEqual(file4.Path, result.BatchFailures.First().Name);
            Assert.AreEqual(false, result.BatchFailures.First().IsDirectory);
            Assert.That(progress.BatchCounters.FindIndex(x => x.FailedChangesCount > 0) >= 0);
            Assert.That(progress.CummulativeCounters.FindIndex(x => x.FailedChangesCount > 0) >= 0);
            AccessControlChangeFailure failure = progress.Failures[0];
            StringAssert.Contains(file4.Name, failure.Name);
            Assert.IsFalse(failure.IsDirectory);
            Assert.That(failure.ErrorMessage, Is.Not.Null.Or.Empty);
        }

        [Test]
        [ServiceVersion(Min = DataLakeClientOptions.ServiceVersion.V2020_02_10)]
        public async Task SetAccessControlRecursiveAsync_ContinueOnFailure()
        {
            string fileSystemName = GetNewFileSystemName();
            string topDirectoryName = GetNewDirectoryName();

            await using DisposingFileSystem test = await GetNewFileSystem(fileSystemName: fileSystemName);
            await test.FileSystem.GetRootDirectoryClient().SetAccessControlListAsync(ExecuteOnlyAccessControlList);

            // Create tree as AAD App
            DataLakeDirectoryClient directory = await test.FileSystem.CreateDirectoryAsync(GetNewDirectoryName());
            DataLakeDirectoryClient subdirectory1 = await directory.CreateSubDirectoryAsync(GetNewDirectoryName());
            DataLakeFileClient file1 = await subdirectory1.CreateFileAsync(GetNewFileName());
            DataLakeFileClient file2 = await subdirectory1.CreateFileAsync(GetNewFileName());
            DataLakeDirectoryClient subdirectory2 = await directory.CreateSubDirectoryAsync(GetNewDirectoryName());
            DataLakeFileClient file3 = await subdirectory2.CreateFileAsync(GetNewFileName());

            // Only allow subowner rights to the directory and it's subpaths
            string subowner = Recording.Random.NewGuid().ToString();
            await directory.SetPermissionsAsync(permissions: PathPermissions, owner: subowner);
            await subdirectory1.SetPermissionsAsync(permissions: PathPermissions, owner: subowner);
            await file1.SetPermissionsAsync(permissions: PathPermissions, owner: subowner);
            await file2.SetPermissionsAsync(permissions: PathPermissions, owner: subowner);
            await subdirectory2.SetPermissionsAsync(permissions: PathPermissions, owner: subowner);
            await file3.SetPermissionsAsync(permissions: PathPermissions, owner: subowner);

            // Add files without assigning subowner permissions to the files
            DataLakeFileClient file4 = await subdirectory2.CreateFileAsync(GetNewFileName());
            DataLakeFileClient file5 = await subdirectory2.CreateFileAsync(GetNewFileName());
            DataLakeFileClient file6 = await subdirectory2.CreateFileAsync(GetNewFileName());
            // Add directory without assigning subowner permissions to the directory
            DataLakeDirectoryClient subdirectory3 = await subdirectory2.CreateSubDirectoryAsync(GetNewDirectoryName());
            string[] failedPathNames = { file4.Path, file5.Path, file6.Path, subdirectory3.Path };

            // Create a User Delegation SAS that delegates an owner when creating files
            DataLakeServiceClient oauthService = GetServiceClient_OAuth();
            Response<UserDelegationKey> userDelegationKey = await oauthService.GetUserDelegationKeyAsync(
                startsOn: null,
                expiresOn: Recording.UtcNow.AddHours(1));
            DataLakeUriBuilder dataLakeUriBuilderOwner1 = new DataLakeUriBuilder(directory.Uri)
            {
                Sas = GetNewDataLakeSasCredentialsOwner(fileSystemName, subowner, userDelegationKey, test.FileSystem.AccountName)
            };

            AccessControlChangeOptions options = new AccessControlChangeOptions()
            {
                ContinueOnFailure = true
            };

            // Create DirectoryClient with the SAS that the owner only has access to
            DataLakeDirectoryClient subownerDirectoryClient = new DataLakeDirectoryClient(dataLakeUriBuilderOwner1.ToUri(), GetOptions());

            // Act
            AccessControlChangeResult result = await subownerDirectoryClient.SetAccessControlRecursiveAsync(
                accessControlList: AccessControlList,
                options: options);

            // Assert
            Assert.AreEqual(3, result.Counters.ChangedDirectoriesCount);
            Assert.AreEqual(3, result.Counters.ChangedFilesCount);
            Assert.AreEqual(4, result.Counters.FailedChangesCount);
            Assert.AreEqual(4, result.BatchFailures.Length);
            foreach (AccessControlChangeFailure failure in result.BatchFailures)
            {
                Assert.Contains(failure.Name, failedPathNames);
            }
            Assert.IsNull(result.ContinuationToken);
        }

        [Test]
        [LiveOnly]
        [ServiceVersion(Min = DataLakeClientOptions.ServiceVersion.V2020_02_10)]
        public async Task SetAccessControlRecursiveAsync_ContinueOnFailure_Batches_StopAndResume()
        {
            string fileSystemName = GetNewFileSystemName();
            string topDirectoryName = GetNewDirectoryName();

            await using DisposingFileSystem test = await GetNewFileSystem(fileSystemName: fileSystemName);
            await test.FileSystem.GetRootDirectoryClient().SetAccessControlListAsync(ExecuteOnlyAccessControlList);

            // Create tree as AAD App
            DataLakeDirectoryClient directory = await test.FileSystem.CreateDirectoryAsync(GetNewDirectoryName());
            DataLakeDirectoryClient subdirectory1 = await directory.CreateSubDirectoryAsync(GetNewDirectoryName());
            DataLakeFileClient file1 = await subdirectory1.CreateFileAsync(GetNewFileName());
            DataLakeFileClient file2 = await subdirectory1.CreateFileAsync(GetNewFileName());
            DataLakeDirectoryClient subdirectory2 = await directory.CreateSubDirectoryAsync(GetNewDirectoryName());
            DataLakeFileClient file3 = await subdirectory2.CreateFileAsync(GetNewFileName());

            // Only allow subowner permissions to the directory and it's subpaths
            string subowner = Recording.Random.NewGuid().ToString();
            await directory.SetPermissionsAsync(permissions: PathPermissions, owner: subowner);
            await subdirectory1.SetPermissionsAsync(permissions: PathPermissions, owner: subowner);
            await file1.SetPermissionsAsync(permissions: PathPermissions, owner: subowner);
            await file2.SetPermissionsAsync(permissions: PathPermissions, owner: subowner);
            await subdirectory2.SetPermissionsAsync(permissions: PathPermissions, owner: subowner);
            await file3.SetPermissionsAsync(permissions: PathPermissions, owner: subowner);

            // Add files without assigning subowner permissions to the files
            DataLakeFileClient file4 = await subdirectory2.CreateFileAsync(GetNewFileName());
            DataLakeFileClient file5 = await subdirectory2.CreateFileAsync(GetNewFileName());
            DataLakeFileClient file6 = await subdirectory2.CreateFileAsync(GetNewFileName());
            // Add directory without assigning subowner permissions to the directory
            DataLakeDirectoryClient subdirectory3 = await subdirectory2.CreateSubDirectoryAsync(GetNewDirectoryName());
            string[] failedPathNames = { file4.Path, file5.Path, file6.Path, subdirectory3.Path };

            // Add files and a directory and only allow subowner permissions
            DataLakeFileClient file7 = await subdirectory1.CreateFileAsync(GetNewFileName());
            DataLakeFileClient file8 = await subdirectory1.CreateFileAsync(GetNewFileName());
            DataLakeDirectoryClient subdirectory4 = await directory.CreateSubDirectoryAsync(GetNewDirectoryName());
            DataLakeFileClient file9 = await subdirectory4.CreateFileAsync(GetNewFileName());
            await file7.SetPermissionsAsync(permissions: PathPermissions, owner: subowner);
            await file8.SetPermissionsAsync(permissions: PathPermissions, owner: subowner);
            await subdirectory4.SetPermissionsAsync(permissions: PathPermissions, owner: subowner);
            await file9.SetPermissionsAsync(permissions: PathPermissions, owner: subowner);

            // Create a User Delegation SAS that delegates an owner when creating files
            DataLakeServiceClient oauthService = GetServiceClient_OAuth();
            Response<UserDelegationKey> userDelegationKey = await oauthService.GetUserDelegationKeyAsync(
                startsOn: null,
                expiresOn: Recording.UtcNow.AddHours(1));
            DataLakeUriBuilder dataLakeUriBuilderOwner1 = new DataLakeUriBuilder(directory.Uri)
            {
                Sas = GetNewDataLakeSasCredentialsOwner(fileSystemName, subowner, userDelegationKey, test.FileSystem.AccountName)
            };

            CancellationTokenSource cancellationTokenSource = new CancellationTokenSource();
            AccessControlChanges intermediateResult = default;
            AccessControlChangeOptions options = new AccessControlChangeOptions()
            {
                BatchSize = 2,
                ContinueOnFailure = true,
                ProgressHandler = new Progress<Response<AccessControlChanges>>(x =>
                {
                    intermediateResult = x;
                    cancellationTokenSource.Cancel();
                })
            };

            // Create DirectoryClient with the SAS that the owner only has access to
            DataLakeDirectoryClient subownerDirectoryClient = new DataLakeDirectoryClient(dataLakeUriBuilderOwner1.ToUri(), GetOptions());

            // Act
            try
            {
                await subownerDirectoryClient.SetAccessControlRecursiveAsync(
                    accessControlList: AccessControlList,
                    options: options,
                    cancellationToken: cancellationTokenSource.Token);
            }
            catch (DataLakeAclChangeFailedException)
            {
                // skip Task Canceled Exception
            }

            // Assert
            Assert.IsNotNull(intermediateResult.ContinuationToken);

            // Arrange
            options.ProgressHandler = null;

            // Act
            AccessControlChangeResult result = await subownerDirectoryClient.SetAccessControlRecursiveAsync(
                accessControlList: AccessControlList,
                options: options,
                continuationToken: intermediateResult.ContinuationToken);

            // Assert
            Assert.AreEqual(4, result.Counters.ChangedDirectoriesCount + intermediateResult.BatchCounters.ChangedDirectoriesCount);
            Assert.AreEqual(6, result.Counters.ChangedFilesCount + intermediateResult.BatchCounters.ChangedFilesCount);
            Assert.AreEqual(4, result.Counters.FailedChangesCount + intermediateResult.BatchCounters.FailedChangesCount);
            foreach (AccessControlChangeFailure failure in result.BatchFailures)
            {
                Assert.Contains(failure.Name, failedPathNames);
            }
            foreach (AccessControlChangeFailure failure in intermediateResult.BatchFailures)
            {
                Assert.Contains(failure.Name, failedPathNames);
            }
            Assert.IsNull(result.ContinuationToken);
        }

        [Test]
        [ServiceVersion(Min = DataLakeClientOptions.ServiceVersion.V2020_02_10)]
        public async Task SetAccessControlRecursiveAsync_BatchFailures_BatchSize()
        {
            string fileSystemName = GetNewFileSystemName();
            string topDirectoryName = GetNewDirectoryName();

            await using DisposingFileSystem test = await GetNewFileSystem(fileSystemName: fileSystemName);
            await test.FileSystem.GetRootDirectoryClient().SetAccessControlListAsync(ExecuteOnlyAccessControlList);

            // Create tree as AAD App
            DataLakeDirectoryClient directory = await test.FileSystem.CreateDirectoryAsync(GetNewDirectoryName());
            await directory.CreateAsync();
            DataLakeDirectoryClient subdirectory1 = await directory.CreateSubDirectoryAsync(GetNewDirectoryName());
            DataLakeFileClient file1 = await subdirectory1.CreateFileAsync(GetNewFileName());
            DataLakeFileClient file2 = await subdirectory1.CreateFileAsync(GetNewFileName());
            DataLakeDirectoryClient subdirectory2 = await directory.CreateSubDirectoryAsync(GetNewDirectoryName());
            DataLakeFileClient file3 = await subdirectory2.CreateFileAsync(GetNewFileName());

            // Only allow subowner permissions to the directory and it's subpaths
            string subowner = Recording.Random.NewGuid().ToString();
            await directory.SetPermissionsAsync(permissions: PathPermissions, owner: subowner);
            await subdirectory1.SetPermissionsAsync(permissions: PathPermissions, owner: subowner);
            await file1.SetPermissionsAsync(permissions: PathPermissions, owner: subowner);
            await file2.SetPermissionsAsync(permissions: PathPermissions, owner: subowner);
            await subdirectory2.SetPermissionsAsync(permissions: PathPermissions, owner: subowner);
            await file3.SetPermissionsAsync(permissions: PathPermissions, owner: subowner);

            // Add files and directories without subowner permissions
            DataLakeFileClient file4 = await subdirectory2.CreateFileAsync(GetNewFileName());
            DataLakeFileClient file5 = await subdirectory2.CreateFileAsync(GetNewFileName());
            DataLakeFileClient file6 = await subdirectory2.CreateFileAsync(GetNewFileName());
            DataLakeDirectoryClient subdirectory3 = await subdirectory2.CreateSubDirectoryAsync(GetNewDirectoryName());
            string[] failedPathNames = { file4.Path, file5.Path, file6.Path, subdirectory3.Path };

            // Create a User Delegation SAS that delegates an owner when creating files
            DataLakeServiceClient oauthService = GetServiceClient_OAuth();
            Response<UserDelegationKey> userDelegationKey = await oauthService.GetUserDelegationKeyAsync(
                startsOn: null,
                expiresOn: Recording.UtcNow.AddHours(1));
            DataLakeUriBuilder dataLakeUriBuilderOwner1 = new DataLakeUriBuilder(directory.Uri)
            {
                Sas = GetNewDataLakeSasCredentialsOwner(fileSystemName, subowner, userDelegationKey, test.FileSystem.AccountName)
            };

            // Create DirectoryClient with the SAS that the owner only has access to
            DataLakeDirectoryClient subownerDirectoryClient = new DataLakeDirectoryClient(dataLakeUriBuilderOwner1.ToUri(), GetOptions());

            AccessControlChangeOptions options = new AccessControlChangeOptions()
            {
                MaxBatches = 2,
                BatchSize = 2,
                ContinueOnFailure = true
            };

            long changedDirectoriesCount = 0;
            long changedFilesCount = 0;
            long failedChangesCount = 0;
            int iterationCount = 0;
            AccessControlChangeResult result = default;

            // Act
            do
            {
                InMemoryAccessControlRecursiveChangeProgress progress = new InMemoryAccessControlRecursiveChangeProgress();
                options.ProgressHandler = progress;
                result = await subownerDirectoryClient.SetAccessControlRecursiveAsync(
                    accessControlList: AccessControlList,
                    continuationToken: result.ContinuationToken,
                    options: options);
                changedDirectoriesCount += result.Counters.ChangedDirectoriesCount;
                changedFilesCount += result.Counters.ChangedFilesCount;
                failedChangesCount += result.Counters.FailedChangesCount;
                if (result.Counters.FailedChangesCount > 0)
                {
                    Assert.AreEqual(progress.BatchFailures.First(), result.BatchFailures);
                    foreach (AccessControlChangeFailure failure in result.BatchFailures)
                    {
                        Assert.Contains(failure.Name, failedPathNames);
                    }
                }
                iterationCount++;
            } while (!string.IsNullOrWhiteSpace(result.ContinuationToken) && iterationCount < 10);

            // Assert
            Assert.AreEqual(3, changedDirectoriesCount);
            Assert.AreEqual(3, changedFilesCount);
            Assert.AreEqual(4, failedChangesCount);
            Assert.IsNull(result.ContinuationToken);
        }

        [Test]
        [ServiceVersion(Min = DataLakeClientOptions.ServiceVersion.V2020_02_10)]
        public async Task SetAccessControlRecursiveAsync_ContinueOnFailure_RetrieveBatchFailures()
        {
            string fileSystemName = GetNewFileSystemName();
            string topDirectoryName = GetNewDirectoryName();

            await using DisposingFileSystem test = await GetNewFileSystem(fileSystemName: fileSystemName);
            await test.FileSystem.GetRootDirectoryClient().SetAccessControlListAsync(ExecuteOnlyAccessControlList);

            // Create tree as AAD App
            DataLakeDirectoryClient directory = await test.FileSystem.CreateDirectoryAsync(GetNewDirectoryName());
            await directory.CreateAsync();
            DataLakeDirectoryClient subdirectory1 = await directory.CreateSubDirectoryAsync(GetNewDirectoryName());
            DataLakeFileClient file1 = await subdirectory1.CreateFileAsync(GetNewFileName());
            DataLakeFileClient file2 = await subdirectory1.CreateFileAsync(GetNewFileName());
            DataLakeDirectoryClient subdirectory2 = await directory.CreateSubDirectoryAsync(GetNewDirectoryName());
            DataLakeFileClient file3 = await subdirectory2.CreateFileAsync(GetNewFileName());

            // Only allow subowner permissions to the directory and it's subpaths
            string subowner = Recording.Random.NewGuid().ToString();
            await directory.SetPermissionsAsync(permissions: PathPermissions, owner: subowner);
            await subdirectory1.SetPermissionsAsync(permissions: PathPermissions, owner: subowner);
            await file1.SetPermissionsAsync(permissions: PathPermissions, owner: subowner);
            await file2.SetPermissionsAsync(permissions: PathPermissions, owner: subowner);
            await subdirectory2.SetPermissionsAsync(permissions: PathPermissions, owner: subowner);
            await file3.SetPermissionsAsync(permissions: PathPermissions, owner: subowner);

            // Add files and directories without subowner permissions
            DataLakeFileClient file4 = await subdirectory2.CreateFileAsync(GetNewFileName());
            DataLakeFileClient file5 = await subdirectory2.CreateFileAsync(GetNewFileName());
            DataLakeFileClient file6 = await subdirectory2.CreateFileAsync(GetNewFileName());
            DataLakeDirectoryClient subdirectory3 = await subdirectory2.CreateSubDirectoryAsync(GetNewDirectoryName());
            string[] failedPathNames = { file4.Path, file5.Path, file6.Path, subdirectory3.Path };

            // Create a User Delegation SAS that delegates an owner when creating files
            DataLakeServiceClient oauthService = GetServiceClient_OAuth();
            Response<UserDelegationKey> userDelegationKey = await oauthService.GetUserDelegationKeyAsync(
                startsOn: null,
                expiresOn: Recording.UtcNow.AddHours(1));
            DataLakeUriBuilder dataLakeUriBuilderOwner1 = new DataLakeUriBuilder(directory.Uri)
            {
                Sas = GetNewDataLakeSasCredentialsOwner(fileSystemName, subowner, userDelegationKey, test.FileSystem.AccountName)
            };

            InMemoryAccessControlRecursiveChangeProgress progress = new InMemoryAccessControlRecursiveChangeProgress();
            AccessControlChangeOptions options = new AccessControlChangeOptions()
            {
                ContinueOnFailure = true,
                ProgressHandler = progress,
                BatchSize = 2
            };

            // Create DirectoryClient with the SAS that the owner only has access to
            DataLakeDirectoryClient subownerDirectoryClient = new DataLakeDirectoryClient(dataLakeUriBuilderOwner1.ToUri(), GetOptions());

            // Act
            AccessControlChangeResult result = await subownerDirectoryClient.SetAccessControlRecursiveAsync(
                accessControlList: AccessControlList,
                options: options);

            // Assert
            Assert.AreEqual(3, result.Counters.ChangedDirectoriesCount);
            Assert.AreEqual(3, result.Counters.ChangedFilesCount);
            Assert.AreEqual(4, result.Counters.FailedChangesCount);
            Assert.Greater(result.BatchFailures.Length, 0);
            Assert.AreEqual(progress.BatchFailures.First(), result.BatchFailures);
            Assert.IsNull(result.ContinuationToken);
        }

        [Test]
        [ServiceVersion(Min = DataLakeClientOptions.ServiceVersion.V2019_12_12)]
        public async Task SetAccessControlRecursiveAsync_NetworkError()
        {
            string fileSystemName = GetNewFileSystemName();
            string topDirectoryName = GetNewDirectoryName();
            string sampleToken = Recording.Random.ToString().Substring(0, 16);

            // Arrange
            await using DisposingFileSystem test = await GetNewFileSystem(fileSystemName: fileSystemName);
            DataLakeDirectoryClient rootDirectory = test.FileSystem.GetRootDirectoryClient();
                await rootDirectory.SetAccessControlListAsync(ExecuteOnlyAccessControlList);

            TokenCredential tokenCredential = GetOAuthCredential(TestConfigHierarchicalNamespace);
            Uri uri = new Uri($"{TestConfigHierarchicalNamespace.BlobServiceEndpoint}/{fileSystemName}/{topDirectoryName}").ToHttps();

            // Create tree as AAD App
            DataLakeClientOptions options = GetFaultyDataLakeConnectionOptions(
                raise: new RequestFailedException((int)HttpStatusCode.InternalServerError, "Internal Server Interuption"));
            DataLakeDirectoryClient directory = InstrumentClient(new DataLakeDirectoryClient(uri, tokenCredential, options));

            // Act
            await TestHelper.AssertExpectedExceptionAsync<DataLakeAclChangeFailedException>(
                directory.SetAccessControlRecursiveAsync(
                    accessControlList: AccessControlList,
                    continuationToken: sampleToken),
                    e => Assert.AreEqual(e.ContinuationToken, sampleToken));
        }

        [Test]
        [ServiceVersion(Min = DataLakeClientOptions.ServiceVersion.V2019_12_12)]
        public async Task SetAccessControlRecursiveAsync_TaskCanceledError()
        {
            string fileSystemName = GetNewFileSystemName();
            string topDirectoryName = GetNewDirectoryName();
            string sampleToken = Recording.Random.ToString().Substring(0, 16);

            // Arrange
            await using DisposingFileSystem test = await GetNewFileSystem(fileSystemName: fileSystemName);
            DataLakeDirectoryClient rootDirectory = test.FileSystem.GetRootDirectoryClient();
            await rootDirectory.SetAccessControlListAsync(ExecuteOnlyAccessControlList);

            TokenCredential tokenCredential = GetOAuthCredential(TestConfigHierarchicalNamespace);
            Uri uri = new Uri($"{TestConfigHierarchicalNamespace.BlobServiceEndpoint}/{fileSystemName}/{topDirectoryName}").ToHttps();

            // Create tree as AAD App
            DataLakeDirectoryClient directory = InstrumentClient(new DataLakeDirectoryClient(uri, tokenCredential, GetOptions()));

            CancellationTokenSource cancellationTokenSource = new CancellationTokenSource();
            cancellationTokenSource.Cancel();

            // Act
            await TestHelper.AssertExpectedExceptionAsync<DataLakeAclChangeFailedException>(
                directory.SetAccessControlRecursiveAsync(
                    accessControlList: AccessControlList,
                    continuationToken: sampleToken,
                    cancellationToken: cancellationTokenSource.Token),
                    e => Assert.AreEqual(e.ContinuationToken, sampleToken));
        }

        [Test]
        [ServiceVersion(Min = DataLakeClientOptions.ServiceVersion.V2019_12_12)]
        public async Task SetAccessControlRecursiveAsync_Error()
        {
            string fileSystemName = GetNewFileSystemName();
            string topDirectoryName = GetNewDirectoryName();

            await using DisposingFileSystem test = await GetNewFileSystem(fileSystemName: fileSystemName);
            await test.FileSystem.GetRootDirectoryClient().SetAccessControlListAsync(ExecuteOnlyAccessControlList);

            TokenCredential tokenCredential = GetOAuthCredential(TestConfigHierarchicalNamespace);
            Uri uri = new Uri($"{TestConfigHierarchicalNamespace.BlobServiceEndpoint}/{fileSystemName}/{topDirectoryName}").ToHttps();

            // Create tree as AAD App
            DataLakeDirectoryClient directory = InstrumentClient(new DataLakeDirectoryClient(uri, tokenCredential, GetOptions()));

            // Act
            await TestHelper.AssertExpectedExceptionAsync<DataLakeAclChangeFailedException>(
                directory.SetAccessControlRecursiveAsync(accessControlList: AccessControlList),
                    e => { });
        }

        [Test]
        [ServiceVersion(Min = DataLakeClientOptions.ServiceVersion.V2019_12_12)]
        public async Task UpdateAccessControlRecursiveAsync()
        {
            await using DisposingFileSystem test = await GetNewFileSystem();
            DataLakeDirectoryClient directory = await test.FileSystem.CreateDirectoryAsync(GetNewDirectoryName());
            DataLakeDirectoryClient subdirectory1 = await directory.CreateSubDirectoryAsync(GetNewDirectoryName());
            DataLakeFileClient file1 = await subdirectory1.CreateFileAsync(GetNewFileName());
            DataLakeFileClient file2 = await subdirectory1.CreateFileAsync(GetNewFileName());
            DataLakeDirectoryClient subdirectory2 = await directory.CreateSubDirectoryAsync(GetNewDirectoryName());
            DataLakeFileClient file3 = await subdirectory2.CreateFileAsync(GetNewFileName());
            DataLakeFileClient file4 = await directory.CreateFileAsync(GetNewFileName());

            // Act
            AccessControlChangeResult result = await directory.UpdateAccessControlRecursiveAsync(AccessControlList, null);

            // Assert
            Assert.AreEqual(3, result.Counters.ChangedDirectoriesCount);
            Assert.AreEqual(4, result.Counters.ChangedFilesCount);
            Assert.AreEqual(0, result.Counters.FailedChangesCount);
            Assert.IsNull(result.BatchFailures);
            Assert.IsNull(result.ContinuationToken);
        }

        [Test]
        [ServiceVersion(Min = DataLakeClientOptions.ServiceVersion.V2019_12_12)]
        public async Task UpdateAccessControlRecursiveAsync_InBatches()
        {
            await using DisposingFileSystem test = await GetNewFileSystem();
            DataLakeDirectoryClient directory = await test.FileSystem.CreateDirectoryAsync(GetNewDirectoryName());
            DataLakeDirectoryClient subdirectory1 = await directory.CreateSubDirectoryAsync(GetNewDirectoryName());
            DataLakeFileClient file1 = await subdirectory1.CreateFileAsync(GetNewFileName());
            DataLakeFileClient file2 = await subdirectory1.CreateFileAsync(GetNewFileName());
            DataLakeDirectoryClient subdirectory2 = await directory.CreateSubDirectoryAsync(GetNewDirectoryName());
            DataLakeFileClient file3 = await subdirectory2.CreateFileAsync(GetNewFileName());
            DataLakeFileClient file4 = await directory.CreateFileAsync(GetNewFileName());

            AccessControlChangeOptions options = new AccessControlChangeOptions()
            {
                BatchSize = 2
            };

            // Act
            AccessControlChangeResult result = await directory.UpdateAccessControlRecursiveAsync(
                accessControlList: AccessControlList,
                options: options);

            // Assert
            Assert.AreEqual(3, result.Counters.ChangedDirectoriesCount);
            Assert.AreEqual(4, result.Counters.ChangedFilesCount);
            Assert.AreEqual(0, result.Counters.FailedChangesCount);
            Assert.IsNull(result.BatchFailures);
            Assert.IsNull(result.ContinuationToken);
        }

        [Test]
        [LiveOnly]
        [ServiceVersion(Min = DataLakeClientOptions.ServiceVersion.V2019_12_12)]
        public async Task UpdateAccessControlRecursiveAsync_InBatches_StopAndResume()
        {
            await using DisposingFileSystem test = await GetNewFileSystem();
            DataLakeDirectoryClient directory = await test.FileSystem.CreateDirectoryAsync(GetNewDirectoryName());
            DataLakeDirectoryClient subdirectory1 = await directory.CreateSubDirectoryAsync(GetNewDirectoryName());
            DataLakeFileClient file1 = await subdirectory1.CreateFileAsync(GetNewFileName());
            DataLakeFileClient file2 = await subdirectory1.CreateFileAsync(GetNewFileName());
            DataLakeDirectoryClient subdirectory2 = await directory.CreateSubDirectoryAsync(GetNewDirectoryName());
            DataLakeFileClient file3 = await subdirectory2.CreateFileAsync(GetNewFileName());
            DataLakeFileClient file4 = await directory.CreateFileAsync(GetNewFileName());

            CancellationTokenSource cancellationTokenSource = new CancellationTokenSource();
            AccessControlChanges intermediateResult = default;
            AccessControlChangeOptions options = new AccessControlChangeOptions()
            {
                BatchSize = 2,
                ProgressHandler = new Progress<Response<AccessControlChanges>>(x =>
                {
                    intermediateResult = x;
                    cancellationTokenSource.Cancel();
                })
            };

            // Act
            try
            {
                await directory.UpdateAccessControlRecursiveAsync(
                    AccessControlList,
                    options: options,
                    cancellationToken: cancellationTokenSource.Token);
            }
            catch (DataLakeAclChangeFailedException)
            {
                // skip Task Canceled Exception
            }

            options.ProgressHandler = null;
            AccessControlChangeResult result = await directory.UpdateAccessControlRecursiveAsync(
                AccessControlList,
                intermediateResult.ContinuationToken,
                options);

            // Assert
            Assert.AreEqual(3, result.Counters.ChangedDirectoriesCount + intermediateResult.BatchCounters.ChangedDirectoriesCount);
            Assert.AreEqual(4, result.Counters.ChangedFilesCount + intermediateResult.BatchCounters.ChangedFilesCount);
            Assert.AreEqual(0, result.Counters.FailedChangesCount + intermediateResult.BatchCounters.ChangedFilesCount);
            Assert.IsNull(result.BatchFailures);
            Assert.IsNull(result.ContinuationToken);
        }

        [Test]
        [ServiceVersion(Min = DataLakeClientOptions.ServiceVersion.V2019_12_12)]
        public async Task UpdateAccessControlRecursiveAsync_InBatches_WithProgressMonitoring()
        {
            await using DisposingFileSystem test = await GetNewFileSystem();
            DataLakeDirectoryClient directory = await test.FileSystem.CreateDirectoryAsync(GetNewDirectoryName());
            DataLakeDirectoryClient subdirectory1 = await directory.CreateSubDirectoryAsync(GetNewDirectoryName());
            DataLakeFileClient file1 = await subdirectory1.CreateFileAsync(GetNewFileName());
            DataLakeFileClient file2 = await subdirectory1.CreateFileAsync(GetNewFileName());
            DataLakeDirectoryClient subdirectory2 = await directory.CreateSubDirectoryAsync(GetNewDirectoryName());
            DataLakeFileClient file3 = await subdirectory2.CreateFileAsync(GetNewFileName());
            DataLakeFileClient file4 = await directory.CreateFileAsync(GetNewFileName());

            InMemoryAccessControlRecursiveChangeProgress progress = new InMemoryAccessControlRecursiveChangeProgress();

            AccessControlChangeOptions options = new AccessControlChangeOptions()
            {
                BatchSize = 2,
                ProgressHandler = progress
            };

            // Act
            AccessControlChangeResult result = await directory.UpdateAccessControlRecursiveAsync(
                AccessControlList,
                options: options);

            // Assert
            Assert.AreEqual(3, result.Counters.ChangedDirectoriesCount);
            Assert.AreEqual(4, result.Counters.ChangedFilesCount);
            Assert.AreEqual(0, result.Counters.FailedChangesCount);
            Assert.IsNull(result.BatchFailures);
            Assert.IsNull(result.ContinuationToken);
            Assert.AreEqual(4, progress.BatchCounters.Count);
            Assert.AreEqual(2, progress.BatchCounters[0].ChangedDirectoriesCount + progress.BatchCounters[0].ChangedFilesCount);
            Assert.AreEqual(2, progress.BatchCounters[1].ChangedDirectoriesCount + progress.BatchCounters[1].ChangedFilesCount);
            Assert.AreEqual(2, progress.BatchCounters[2].ChangedDirectoriesCount + progress.BatchCounters[2].ChangedFilesCount);
            Assert.AreEqual(1, progress.BatchCounters[3].ChangedDirectoriesCount + progress.BatchCounters[3].ChangedFilesCount);
            Assert.AreEqual(4, progress.CummulativeCounters.Count);
            Assert.AreEqual(2, progress.CummulativeCounters[0].ChangedDirectoriesCount + progress.CummulativeCounters[0].ChangedFilesCount);
            Assert.AreEqual(4, progress.CummulativeCounters[1].ChangedDirectoriesCount + progress.CummulativeCounters[1].ChangedFilesCount);
            Assert.AreEqual(6, progress.CummulativeCounters[2].ChangedDirectoriesCount + progress.CummulativeCounters[2].ChangedFilesCount);
            Assert.AreEqual(7, progress.CummulativeCounters[3].ChangedDirectoriesCount + progress.CummulativeCounters[3].ChangedFilesCount);
        }

        [Test]
        [ServiceVersion(Min = DataLakeClientOptions.ServiceVersion.V2019_12_12)]
        public async Task UpdateAccessControlRecursiveAsync_InBatches_WithExplicitIteration()
        {
            await using DisposingFileSystem test = await GetNewFileSystem();
            DataLakeDirectoryClient directory = await test.FileSystem.CreateDirectoryAsync(GetNewDirectoryName());
            DataLakeDirectoryClient subdirectory1 = await directory.CreateSubDirectoryAsync(GetNewDirectoryName());
            DataLakeFileClient file1 = await subdirectory1.CreateFileAsync(GetNewFileName());
            DataLakeFileClient file2 = await subdirectory1.CreateFileAsync(GetNewFileName());
            DataLakeDirectoryClient subdirectory2 = await directory.CreateSubDirectoryAsync(GetNewDirectoryName());
            DataLakeFileClient file3 = await subdirectory2.CreateFileAsync(GetNewFileName());
            DataLakeFileClient file4 = await directory.CreateFileAsync(GetNewFileName());

            AccessControlChangeOptions options = new AccessControlChangeOptions()
            {
                BatchSize = 2,
                MaxBatches = 2,
            };

            long changedDirectoriesCount = 0;
            long changedFilesCount = 0;
            long failedChangesCount = 0;
            int iterationCount = 0;
            AccessControlChangeResult result = default;

            // Act
            do
            {
                result = await directory.UpdateAccessControlRecursiveAsync(
                    AccessControlList,
                    result.ContinuationToken,
                    options);
                changedDirectoriesCount += result.Counters.ChangedDirectoriesCount;
                changedFilesCount += result.Counters.ChangedFilesCount;
                failedChangesCount += result.Counters.FailedChangesCount;
                iterationCount++;
            } while (!string.IsNullOrWhiteSpace(result.ContinuationToken) && iterationCount < 10);

            // Assert
            Assert.AreEqual(3, changedDirectoriesCount);
            Assert.AreEqual(4, changedFilesCount);
            Assert.AreEqual(0, failedChangesCount);
            Assert.AreEqual(2, iterationCount);
            Assert.IsNull(result.BatchFailures);
            Assert.IsNull(result.ContinuationToken);
        }

        [Test]
        [ServiceVersion(Min = DataLakeClientOptions.ServiceVersion.V2020_02_10)]
        public async Task UpdateAccessControlRecursiveAsync_WithProgressMonitoring_WithFailure()
        {
            string fileSystemName = GetNewFileSystemName();
            string topDirectoryName = GetNewDirectoryName();

            await using DisposingFileSystem test = await GetNewFileSystem(fileSystemName: fileSystemName);
            await test.FileSystem.GetRootDirectoryClient().SetAccessControlListAsync(ExecuteOnlyAccessControlList);

            TokenCredential tokenCredential = GetOAuthCredential(TestConfigHierarchicalNamespace);
            Uri uri = new Uri($"{TestConfigHierarchicalNamespace.BlobServiceEndpoint}/{fileSystemName}/{topDirectoryName}").ToHttps();

            // Create tree as AAD App
            DataLakeDirectoryClient directory = InstrumentClient(new DataLakeDirectoryClient(uri, tokenCredential, GetOptions()));
            await directory.CreateAsync();
            DataLakeDirectoryClient subdirectory1 = await directory.CreateSubDirectoryAsync(GetNewDirectoryName());
            DataLakeFileClient file1 = await subdirectory1.CreateFileAsync(GetNewFileName());
            DataLakeFileClient file2 = await subdirectory1.CreateFileAsync(GetNewFileName());
            DataLakeDirectoryClient subdirectory2 = await directory.CreateSubDirectoryAsync(GetNewDirectoryName());
            DataLakeFileClient file3 = await subdirectory2.CreateFileAsync(GetNewFileName());

            // Only allow subowner rights to the directory and it's subpaths
            string subowner = Recording.Random.NewGuid().ToString();
            await directory.SetPermissionsAsync(permissions: PathPermissions, owner: subowner);
            await subdirectory1.SetPermissionsAsync(permissions: PathPermissions, owner: subowner);
            await file1.SetPermissionsAsync(permissions: PathPermissions, owner: subowner);
            await file2.SetPermissionsAsync(permissions: PathPermissions, owner: subowner);
            await subdirectory2.SetPermissionsAsync(permissions: PathPermissions, owner: subowner);
            await file3.SetPermissionsAsync(permissions: PathPermissions, owner: subowner);

            // Add file without subowner rights
            DataLakeFileClient file4 = await subdirectory2.CreateFileAsync(GetNewFileName());

            // Create a User Delegation SAS that delegates an owner when creating files
            DataLakeServiceClient oauthService = GetServiceClient_OAuth();
            Response<UserDelegationKey> userDelegationKey = await oauthService.GetUserDelegationKeyAsync(
                startsOn: null,
                expiresOn: Recording.UtcNow.AddHours(1));
            DataLakeUriBuilder dataLakeUriBuilderOwner1 = new DataLakeUriBuilder(directory.Uri)
            {
                Sas = GetNewDataLakeSasCredentialsOwner(fileSystemName, subowner, userDelegationKey, test.FileSystem.AccountName)
            };

            InMemoryAccessControlRecursiveChangeProgress progress = new InMemoryAccessControlRecursiveChangeProgress();
            AccessControlChangeOptions options = new AccessControlChangeOptions()
            {
                ProgressHandler = progress
            };

            // Create DirectoryClient with the SAS that the owner only has access to
            DataLakeDirectoryClient subownerDirectoryClient = new DataLakeDirectoryClient(dataLakeUriBuilderOwner1.ToUri(), GetOptions());

            // Act
            AccessControlChangeResult result = await subownerDirectoryClient.UpdateAccessControlRecursiveAsync(
                accessControlList: AccessControlList,
                options: options);

            // Assert
            Assert.AreEqual(1, result.Counters.FailedChangesCount);
            Assert.AreEqual(1, progress.Failures.Count);
            Assert.AreEqual(1, result.BatchFailures.Length);
            Assert.AreEqual(file4.Path, result.BatchFailures.First().Name);
            Assert.AreEqual(false, result.BatchFailures.First().IsDirectory);
            Assert.That(progress.BatchCounters.FindIndex(x => x.FailedChangesCount > 0) >= 0);
            Assert.That(progress.CummulativeCounters.FindIndex(x => x.FailedChangesCount > 0) >= 0);
            AccessControlChangeFailure failure = progress.Failures[0];
            StringAssert.Contains(file4.Name, failure.Name);
            Assert.IsFalse(failure.IsDirectory);
            Assert.That(failure.ErrorMessage, Is.Not.Null.Or.Empty);
        }

        [Test]
        [ServiceVersion(Min = DataLakeClientOptions.ServiceVersion.V2020_02_10)]
        public async Task UpdateAccessControlRecursiveAsync_ContinueOnFailure()
        {
            string fileSystemName = GetNewFileSystemName();
            string topDirectoryName = GetNewDirectoryName();

            await using DisposingFileSystem test = await GetNewFileSystem(fileSystemName: fileSystemName);
            await test.FileSystem.GetRootDirectoryClient().SetAccessControlListAsync(ExecuteOnlyAccessControlList);

            // Create tree as AAD App
            DataLakeDirectoryClient directory = await test.FileSystem.CreateDirectoryAsync(GetNewDirectoryName());
            DataLakeDirectoryClient subdirectory1 = await directory.CreateSubDirectoryAsync(GetNewDirectoryName());
            DataLakeFileClient file1 = await subdirectory1.CreateFileAsync(GetNewFileName());
            DataLakeFileClient file2 = await subdirectory1.CreateFileAsync(GetNewFileName());
            DataLakeDirectoryClient subdirectory2 = await directory.CreateSubDirectoryAsync(GetNewDirectoryName());
            DataLakeFileClient file3 = await subdirectory2.CreateFileAsync(GetNewFileName());

            // Only allow subowner rights to the directory and it's subpaths
            string subowner = Recording.Random.NewGuid().ToString();
            await directory.SetPermissionsAsync(permissions: PathPermissions, owner: subowner);
            await subdirectory1.SetPermissionsAsync(permissions: PathPermissions, owner: subowner);
            await file1.SetPermissionsAsync(permissions: PathPermissions, owner: subowner);
            await file2.SetPermissionsAsync(permissions: PathPermissions, owner: subowner);
            await subdirectory2.SetPermissionsAsync(permissions: PathPermissions, owner: subowner);
            await file3.SetPermissionsAsync(permissions: PathPermissions, owner: subowner);

            // Add file as superuser
            DataLakeFileClient file4 = await subdirectory2.CreateFileAsync(GetNewFileName());
            DataLakeFileClient file5 = await subdirectory2.CreateFileAsync(GetNewFileName());
            DataLakeFileClient file6 = await subdirectory2.CreateFileAsync(GetNewFileName());
            // Add directory as superuser
            DataLakeDirectoryClient subdirectory3 = await subdirectory2.CreateSubDirectoryAsync(GetNewDirectoryName());
            string[] failedPathNames = { file4.Path, file5.Path, file6.Path, subdirectory3.Path };


            AccessControlChangeOptions options = new AccessControlChangeOptions()
            {
                ContinueOnFailure = true
            };

            // Create a User Delegation SAS that delegates an owner when creating files
            DataLakeServiceClient oauthService = GetServiceClient_OAuth();
            Response<UserDelegationKey> userDelegationKey = await oauthService.GetUserDelegationKeyAsync(
                startsOn: null,
                expiresOn: Recording.UtcNow.AddHours(1));
            DataLakeUriBuilder dataLakeUriBuilderOwner1 = new DataLakeUriBuilder(directory.Uri)
            {
                Sas = GetNewDataLakeSasCredentialsOwner(fileSystemName, subowner, userDelegationKey, test.FileSystem.AccountName)
            };

            // Create DirectoryClient with the SAS that the owner only has access to
            DataLakeDirectoryClient subownerDirectoryClient = new DataLakeDirectoryClient(dataLakeUriBuilderOwner1.ToUri(), GetOptions());

            // Act
            AccessControlChangeResult result = await subownerDirectoryClient.UpdateAccessControlRecursiveAsync(
                accessControlList: AccessControlList,
                options: options);

            // Assert
            Assert.AreEqual(3, result.Counters.ChangedDirectoriesCount);
            Assert.AreEqual(3, result.Counters.ChangedFilesCount);
            Assert.AreEqual(4, result.Counters.FailedChangesCount);
            Assert.AreEqual(4, result.BatchFailures.Length);
            foreach (AccessControlChangeFailure failure in result.BatchFailures)
            {
                Assert.Contains(failure.Name, failedPathNames);
            }
            Assert.IsNull(result.ContinuationToken);
        }

        [Test]
        [LiveOnly]
        [ServiceVersion(Min = DataLakeClientOptions.ServiceVersion.V2020_02_10)]
        public async Task UpdateAccessControlRecursiveAsync_ContinueOnFailure_Batches_StopAndResume()
        {
            string fileSystemName = GetNewFileSystemName();
            string topDirectoryName = GetNewDirectoryName();

            await using DisposingFileSystem test = await GetNewFileSystem(fileSystemName: fileSystemName);
            await test.FileSystem.GetRootDirectoryClient().SetAccessControlListAsync(ExecuteOnlyAccessControlList);

            // Create tree as AAD App
            DataLakeDirectoryClient directory = await test.FileSystem.CreateDirectoryAsync(GetNewDirectoryName());
            DataLakeDirectoryClient subdirectory1 = await directory.CreateSubDirectoryAsync(GetNewDirectoryName());
            DataLakeFileClient file1 = await subdirectory1.CreateFileAsync(GetNewFileName());
            DataLakeFileClient file2 = await subdirectory1.CreateFileAsync(GetNewFileName());
            DataLakeDirectoryClient subdirectory2 = await directory.CreateSubDirectoryAsync(GetNewDirectoryName());
            DataLakeFileClient file3 = await subdirectory2.CreateFileAsync(GetNewFileName());

            // Only allow subowner permissions to the directory and it's subpaths
            string subowner = Recording.Random.NewGuid().ToString();
            await directory.SetPermissionsAsync(permissions: PathPermissions, owner: subowner);
            await subdirectory1.SetPermissionsAsync(permissions: PathPermissions, owner: subowner);
            await file1.SetPermissionsAsync(permissions: PathPermissions, owner: subowner);
            await file2.SetPermissionsAsync(permissions: PathPermissions, owner: subowner);
            await subdirectory2.SetPermissionsAsync(permissions: PathPermissions, owner: subowner);
            await file3.SetPermissionsAsync(permissions: PathPermissions, owner: subowner);

            // Add files as superuser
            DataLakeFileClient file4 = await subdirectory2.CreateFileAsync(GetNewFileName());
            DataLakeFileClient file5 = await subdirectory2.CreateFileAsync(GetNewFileName());
            DataLakeFileClient file6 = await subdirectory2.CreateFileAsync(GetNewFileName());
            // Add directory as superuser
            DataLakeDirectoryClient subdirectory3 = await subdirectory2.CreateSubDirectoryAsync(GetNewDirectoryName());
            string[] failedPathNames = { file4.Path, file5.Path, file6.Path, subdirectory3.Path };

            // Add files and a directory as AAD app
            DataLakeFileClient file7 = await subdirectory1.CreateFileAsync(GetNewFileName());
            DataLakeFileClient file8 = await subdirectory1.CreateFileAsync(GetNewFileName());
            DataLakeDirectoryClient subdirectory4 = await directory.CreateSubDirectoryAsync(GetNewDirectoryName());
            DataLakeFileClient file9 = await subdirectory4.CreateFileAsync(GetNewFileName());
            await file7.SetPermissionsAsync(permissions: PathPermissions, owner: subowner);
            await file8.SetPermissionsAsync(permissions: PathPermissions, owner: subowner);
            await subdirectory4.SetPermissionsAsync(permissions: PathPermissions, owner: subowner);
            await file9.SetPermissionsAsync(permissions: PathPermissions, owner: subowner);

            // Create a User Delegation SAS that delegates an owner when creating files
            DataLakeServiceClient oauthService = GetServiceClient_OAuth();
            Response<UserDelegationKey> userDelegationKey = await oauthService.GetUserDelegationKeyAsync(
                startsOn: null,
                expiresOn: Recording.UtcNow.AddHours(1));
            DataLakeUriBuilder dataLakeUriBuilderOwner1 = new DataLakeUriBuilder(directory.Uri)
            {
                Sas = GetNewDataLakeSasCredentialsOwner(fileSystemName, subowner, userDelegationKey, test.FileSystem.AccountName)
            };

            CancellationTokenSource cancellationTokenSource = new CancellationTokenSource();
            AccessControlChanges intermediateResult = default;
            AccessControlChangeOptions options = new AccessControlChangeOptions()
            {
                BatchSize = 2,
                ContinueOnFailure = true,
                ProgressHandler = new Progress<Response<AccessControlChanges>>(x =>
                {
                    intermediateResult = x;
                    cancellationTokenSource.Cancel();
                })
            };

            // Create DirectoryClient with the SAS that the owner only has access to
            DataLakeDirectoryClient subownerDirectoryClient = new DataLakeDirectoryClient(dataLakeUriBuilderOwner1.ToUri(), GetOptions());

            // Act
            try
            {
                await subownerDirectoryClient.UpdateAccessControlRecursiveAsync(
                    accessControlList: AccessControlList,
                    options: options,
                    cancellationToken: cancellationTokenSource.Token);
            }
            catch (DataLakeAclChangeFailedException)
            {
                // skip Task Canceled Exception
            }

            // Assert
            Assert.IsNotNull(intermediateResult.ContinuationToken);

            // Arrange
            options.ProgressHandler = null;

            // Act
            AccessControlChangeResult result = await subownerDirectoryClient.UpdateAccessControlRecursiveAsync(
                accessControlList: AccessControlList,
                options: options,
                continuationToken: intermediateResult.ContinuationToken);

            // Assert
            Assert.AreEqual(4, result.Counters.ChangedDirectoriesCount + intermediateResult.BatchCounters.ChangedDirectoriesCount);
            Assert.AreEqual(6, result.Counters.ChangedFilesCount + intermediateResult.BatchCounters.ChangedFilesCount);
            Assert.AreEqual(4, result.Counters.FailedChangesCount + intermediateResult.BatchCounters.FailedChangesCount);
            foreach (AccessControlChangeFailure failure in result.BatchFailures)
            {
                Assert.Contains(failure.Name, failedPathNames);
            }
            foreach (AccessControlChangeFailure failure in intermediateResult.BatchFailures)
            {
                Assert.Contains(failure.Name, failedPathNames);
            }
            Assert.IsNull(result.ContinuationToken);
        }

        [Test]
        [ServiceVersion(Min = DataLakeClientOptions.ServiceVersion.V2020_02_10)]
        public async Task UpdateAccessControlRecursiveAsync_BatchFailures_BatchSize()
        {
            string fileSystemName = GetNewFileSystemName();
            string topDirectoryName = GetNewDirectoryName();

            await using DisposingFileSystem test = await GetNewFileSystem(fileSystemName: fileSystemName);
            await test.FileSystem.GetRootDirectoryClient().SetAccessControlListAsync(ExecuteOnlyAccessControlList);

            // Create tree as AAD App
            DataLakeDirectoryClient directory = await test.FileSystem.CreateDirectoryAsync(GetNewDirectoryName());
            await directory.CreateAsync();
            DataLakeDirectoryClient subdirectory1 = await directory.CreateSubDirectoryAsync(GetNewDirectoryName());
            DataLakeFileClient file1 = await subdirectory1.CreateFileAsync(GetNewFileName());
            DataLakeFileClient file2 = await subdirectory1.CreateFileAsync(GetNewFileName());
            DataLakeDirectoryClient subdirectory2 = await directory.CreateSubDirectoryAsync(GetNewDirectoryName());
            DataLakeFileClient file3 = await subdirectory2.CreateFileAsync(GetNewFileName());

            // Only allow subowner permissions to the directory and it's subpaths
            string subowner = Recording.Random.NewGuid().ToString();
            await directory.SetPermissionsAsync(permissions: PathPermissions, owner: subowner);
            await subdirectory1.SetPermissionsAsync(permissions: PathPermissions, owner: subowner);
            await file1.SetPermissionsAsync(permissions: PathPermissions, owner: subowner);
            await file2.SetPermissionsAsync(permissions: PathPermissions, owner: subowner);
            await subdirectory2.SetPermissionsAsync(permissions: PathPermissions, owner: subowner);
            await file3.SetPermissionsAsync(permissions: PathPermissions, owner: subowner);

            // Add files and directories without subowner permissions
            DataLakeFileClient file4 = await subdirectory2.CreateFileAsync(GetNewFileName());
            DataLakeFileClient file5 = await subdirectory2.CreateFileAsync(GetNewFileName());
            DataLakeFileClient file6 = await subdirectory2.CreateFileAsync(GetNewFileName());
            DataLakeDirectoryClient subdirectory3 = await subdirectory2.CreateSubDirectoryAsync(GetNewDirectoryName());
            string[] failedPathNames = { file4.Path, file5.Path, file6.Path, subdirectory3.Path };

            // Create a User Delegation SAS that delegates an owner when creating files
            DataLakeServiceClient oauthService = GetServiceClient_OAuth();
            Response<UserDelegationKey> userDelegationKey = await oauthService.GetUserDelegationKeyAsync(
                startsOn: null,
                expiresOn: Recording.UtcNow.AddHours(1));
            DataLakeUriBuilder dataLakeUriBuilderOwner1 = new DataLakeUriBuilder(directory.Uri)
            {
                Sas = GetNewDataLakeSasCredentialsOwner(fileSystemName, subowner, userDelegationKey, test.FileSystem.AccountName)
            };

            // Create DirectoryClient with the SAS that the owner only has access to
            DataLakeDirectoryClient subownerDirectoryClient = new DataLakeDirectoryClient(dataLakeUriBuilderOwner1.ToUri(), GetOptions());

            AccessControlChangeOptions options = new AccessControlChangeOptions()
            {
                MaxBatches = 2,
                BatchSize = 2,
                ContinueOnFailure = true
            };

            long changedDirectoriesCount = 0;
            long changedFilesCount = 0;
            long failedChangesCount = 0;
            int iterationCount = 0;
            AccessControlChangeResult result = default;

            // Act
            do
            {
                InMemoryAccessControlRecursiveChangeProgress progress = new InMemoryAccessControlRecursiveChangeProgress();
                options.ProgressHandler = progress;
                result = await subownerDirectoryClient.UpdateAccessControlRecursiveAsync(
                    accessControlList: AccessControlList,
                    continuationToken: result.ContinuationToken,
                    options: options);
                changedDirectoriesCount += result.Counters.ChangedDirectoriesCount;
                changedFilesCount += result.Counters.ChangedFilesCount;
                failedChangesCount += result.Counters.FailedChangesCount;
                if (result.Counters.FailedChangesCount > 0)
                {
                    Assert.AreEqual(progress.BatchFailures.First(), result.BatchFailures);
                    foreach (AccessControlChangeFailure failure in result.BatchFailures)
                    {
                        Assert.Contains(failure.Name, failedPathNames);
                    }
                }
                iterationCount++;
            } while (!string.IsNullOrWhiteSpace(result.ContinuationToken) && iterationCount < 10);

            // Assert
            Assert.AreEqual(3, changedDirectoriesCount);
            Assert.AreEqual(3, changedFilesCount);
            Assert.AreEqual(4, failedChangesCount);
            Assert.IsNull(result.ContinuationToken);
        }

        [Test]
        [ServiceVersion(Min = DataLakeClientOptions.ServiceVersion.V2020_02_10)]
        public async Task UpdateAccessControlRecursiveAsync_ContinueOnFailure_RetrieveBatchFailures()
        {
            string fileSystemName = GetNewFileSystemName();
            string topDirectoryName = GetNewDirectoryName();

            await using DisposingFileSystem test = await GetNewFileSystem(fileSystemName: fileSystemName);
            await test.FileSystem.GetRootDirectoryClient().SetAccessControlListAsync(ExecuteOnlyAccessControlList);

            // Create tree as AAD App
            DataLakeDirectoryClient directory = await test.FileSystem.CreateDirectoryAsync(GetNewDirectoryName());
            await directory.CreateAsync();
            DataLakeDirectoryClient subdirectory1 = await directory.CreateSubDirectoryAsync(GetNewDirectoryName());
            DataLakeFileClient file1 = await subdirectory1.CreateFileAsync(GetNewFileName());
            DataLakeFileClient file2 = await subdirectory1.CreateFileAsync(GetNewFileName());
            DataLakeDirectoryClient subdirectory2 = await directory.CreateSubDirectoryAsync(GetNewDirectoryName());
            DataLakeFileClient file3 = await subdirectory2.CreateFileAsync(GetNewFileName());

            // Only allow subowner permissions to the directory and it's subpaths
            string subowner = Recording.Random.NewGuid().ToString();
            await directory.SetPermissionsAsync(permissions: PathPermissions, owner: subowner);
            await subdirectory1.SetPermissionsAsync(permissions: PathPermissions, owner: subowner);
            await file1.SetPermissionsAsync(permissions: PathPermissions, owner: subowner);
            await file2.SetPermissionsAsync(permissions: PathPermissions, owner: subowner);
            await subdirectory2.SetPermissionsAsync(permissions: PathPermissions, owner: subowner);
            await file3.SetPermissionsAsync(permissions: PathPermissions, owner: subowner);

            // Add files and directories without subowner permissions
            DataLakeFileClient file4 = await subdirectory2.CreateFileAsync(GetNewFileName());
            DataLakeFileClient file5 = await subdirectory2.CreateFileAsync(GetNewFileName());
            DataLakeFileClient file6 = await subdirectory2.CreateFileAsync(GetNewFileName());
            DataLakeDirectoryClient subdirectory3 = await subdirectory2.CreateSubDirectoryAsync(GetNewDirectoryName());
            string[] failedPathNames = { file4.Path, file5.Path, file6.Path, subdirectory3.Path };

            // Create a User Delegation SAS that delegates an owner when creating files
            DataLakeServiceClient oauthService = GetServiceClient_OAuth();
            Response<UserDelegationKey> userDelegationKey = await oauthService.GetUserDelegationKeyAsync(
                startsOn: null,
                expiresOn: Recording.UtcNow.AddHours(1));
            DataLakeUriBuilder dataLakeUriBuilderOwner1 = new DataLakeUriBuilder(directory.Uri)
            {
                Sas = GetNewDataLakeSasCredentialsOwner(fileSystemName, subowner, userDelegationKey, test.FileSystem.AccountName)
            };

            InMemoryAccessControlRecursiveChangeProgress progress = new InMemoryAccessControlRecursiveChangeProgress();
            AccessControlChangeOptions options = new AccessControlChangeOptions()
            {
                ContinueOnFailure = true,
                ProgressHandler = progress,
                BatchSize = 2
            };

            // Create DirectoryClient with the SAS that the owner only has access to
            DataLakeDirectoryClient subownerDirectoryClient = new DataLakeDirectoryClient(dataLakeUriBuilderOwner1.ToUri(), GetOptions());

            // Act
            AccessControlChangeResult result = await subownerDirectoryClient.UpdateAccessControlRecursiveAsync(
                accessControlList: AccessControlList,
                options: options);

            // Assert
            Assert.AreEqual(3, result.Counters.ChangedDirectoriesCount);
            Assert.AreEqual(3, result.Counters.ChangedFilesCount);
            Assert.AreEqual(4, result.Counters.FailedChangesCount);
            Assert.Greater(result.BatchFailures.Length, 0);
            Assert.AreEqual(progress.BatchFailures.First(), result.BatchFailures);
            Assert.IsNull(result.ContinuationToken);
        }

        [Test]
        [ServiceVersion(Min = DataLakeClientOptions.ServiceVersion.V2019_12_12)]
        public async Task UpdateAccessControlRecursiveAsync_NetworkError()
        {
            string fileSystemName = GetNewFileSystemName();
            string topDirectoryName = GetNewDirectoryName();
            string sampleToken = Recording.Random.ToString().Substring(0, 16);

            // Arrange
            await using DisposingFileSystem test = await GetNewFileSystem(fileSystemName: fileSystemName);
            DataLakeDirectoryClient rootDirectory = test.FileSystem.GetRootDirectoryClient();
            await rootDirectory.SetAccessControlListAsync(ExecuteOnlyAccessControlList);

            TokenCredential tokenCredential = GetOAuthCredential(TestConfigHierarchicalNamespace);
            Uri uri = new Uri($"{TestConfigHierarchicalNamespace.BlobServiceEndpoint}/{fileSystemName}/{topDirectoryName}").ToHttps();

            // Create tree as AAD App
            DataLakeClientOptions options = GetFaultyDataLakeConnectionOptions(
                raise: new RequestFailedException((int)HttpStatusCode.InternalServerError, "Internal Server Interuption"));
            DataLakeDirectoryClient directory = InstrumentClient(new DataLakeDirectoryClient(uri, tokenCredential, options));

            // Act
            await TestHelper.AssertExpectedExceptionAsync<DataLakeAclChangeFailedException>(
                directory.UpdateAccessControlRecursiveAsync(
                    accessControlList: AccessControlList,
                    continuationToken: sampleToken),
                    e => Assert.AreEqual(e.ContinuationToken, sampleToken));
        }

        [Test]
        [ServiceVersion(Min = DataLakeClientOptions.ServiceVersion.V2019_12_12)]
        public async Task UpdateAccessControlRecursiveAsync_TaskCanceledError()
        {
            string fileSystemName = GetNewFileSystemName();
            string topDirectoryName = GetNewDirectoryName();
            string sampleToken = Recording.Random.ToString().Substring(0, 16);

            // Arrange
            await using DisposingFileSystem test = await GetNewFileSystem(fileSystemName: fileSystemName);
            DataLakeDirectoryClient rootDirectory = test.FileSystem.GetRootDirectoryClient();
            await rootDirectory.SetAccessControlListAsync(ExecuteOnlyAccessControlList);

            TokenCredential tokenCredential = GetOAuthCredential(TestConfigHierarchicalNamespace);
            Uri uri = new Uri($"{TestConfigHierarchicalNamespace.BlobServiceEndpoint}/{fileSystemName}/{topDirectoryName}").ToHttps();

            // Create tree as AAD App
            DataLakeDirectoryClient directory = InstrumentClient(new DataLakeDirectoryClient(uri, tokenCredential, GetOptions()));

            CancellationTokenSource cancellationTokenSource = new CancellationTokenSource();
            cancellationTokenSource.Cancel();

            // Act
            await TestHelper.AssertExpectedExceptionAsync<DataLakeAclChangeFailedException>(
                directory.UpdateAccessControlRecursiveAsync(
                    accessControlList: AccessControlList,
                    continuationToken: sampleToken,
                    cancellationToken: cancellationTokenSource.Token),
                    e => Assert.AreEqual(e.ContinuationToken, sampleToken));
        }

        [Test]
        [ServiceVersion(Min = DataLakeClientOptions.ServiceVersion.V2019_12_12)]
        public async Task UpdateAccessControlRecursiveAsync_Error()
        {
            string fileSystemName = GetNewFileSystemName();
            string topDirectoryName = GetNewDirectoryName();

            await using DisposingFileSystem test = await GetNewFileSystem(fileSystemName: fileSystemName);
            await test.FileSystem.GetRootDirectoryClient().SetAccessControlListAsync(ExecuteOnlyAccessControlList);

            TokenCredential tokenCredential = GetOAuthCredential(TestConfigHierarchicalNamespace);
            Uri uri = new Uri($"{TestConfigHierarchicalNamespace.BlobServiceEndpoint}/{fileSystemName}/{topDirectoryName}").ToHttps();

            // Create tree as AAD App
            DataLakeDirectoryClient directory = InstrumentClient(new DataLakeDirectoryClient(uri, tokenCredential, GetOptions()));

            // Act
            await TestHelper.AssertExpectedExceptionAsync<DataLakeAclChangeFailedException>(
                directory.UpdateAccessControlRecursiveAsync(
                    accessControlList: AccessControlList),
                    e => { });
        }

        [Test]
        [ServiceVersion(Min = DataLakeClientOptions.ServiceVersion.V2019_12_12)]
        public async Task RemoveAccessControlRecursiveAsync()
        {
            await using DisposingFileSystem test = await GetNewFileSystem();
            DataLakeDirectoryClient directory = await test.FileSystem.CreateDirectoryAsync(GetNewDirectoryName());
            DataLakeDirectoryClient subdirectory1 = await directory.CreateSubDirectoryAsync(GetNewDirectoryName());
            DataLakeFileClient file1 = await subdirectory1.CreateFileAsync(GetNewFileName());
            DataLakeFileClient file2 = await subdirectory1.CreateFileAsync(GetNewFileName());
            DataLakeDirectoryClient subdirectory2 = await directory.CreateSubDirectoryAsync(GetNewDirectoryName());
            DataLakeFileClient file3 = await subdirectory2.CreateFileAsync(GetNewFileName());
            DataLakeFileClient file4 = await directory.CreateFileAsync(GetNewFileName());

            // Act
            AccessControlChangeResult result = await directory.RemoveAccessControlRecursiveAsync(RemoveAccessControlList, null);

            // Assert
            Assert.AreEqual(3, result.Counters.ChangedDirectoriesCount);
            Assert.AreEqual(4, result.Counters.ChangedFilesCount);
            Assert.AreEqual(0, result.Counters.FailedChangesCount);
            Assert.IsNull(result.BatchFailures);
            Assert.IsNull(result.ContinuationToken);
        }

        [Test]
        [ServiceVersion(Min = DataLakeClientOptions.ServiceVersion.V2019_12_12)]
        public async Task RemoveAccessControlRecursiveAsync_InBatches()
        {
            await using DisposingFileSystem test = await GetNewFileSystem();
            DataLakeDirectoryClient directory = await test.FileSystem.CreateDirectoryAsync(GetNewDirectoryName());
            DataLakeDirectoryClient subdirectory1 = await directory.CreateSubDirectoryAsync(GetNewDirectoryName());
            DataLakeFileClient file1 = await subdirectory1.CreateFileAsync(GetNewFileName());
            DataLakeFileClient file2 = await subdirectory1.CreateFileAsync(GetNewFileName());
            DataLakeDirectoryClient subdirectory2 = await directory.CreateSubDirectoryAsync(GetNewDirectoryName());
            DataLakeFileClient file3 = await subdirectory2.CreateFileAsync(GetNewFileName());
            DataLakeFileClient file4 = await directory.CreateFileAsync(GetNewFileName());

            AccessControlChangeOptions options = new AccessControlChangeOptions()
            {
                BatchSize = 2
            };

            // Act
            AccessControlChangeResult result = await directory.RemoveAccessControlRecursiveAsync(
                RemoveAccessControlList,
                options: options);

            // Assert
            Assert.AreEqual(3, result.Counters.ChangedDirectoriesCount);
            Assert.AreEqual(4, result.Counters.ChangedFilesCount);
            Assert.AreEqual(0, result.Counters.FailedChangesCount);
            Assert.IsNull(result.BatchFailures);
            Assert.IsNull(result.ContinuationToken);
        }

        [Test]
        [LiveOnly]
        [ServiceVersion(Min = DataLakeClientOptions.ServiceVersion.V2019_12_12)]
        public async Task RemoveAccessControlRecursiveAsync_InBatches_StopAndResume()
        {
            await using DisposingFileSystem test = await GetNewFileSystem();
            DataLakeDirectoryClient directory = await test.FileSystem.CreateDirectoryAsync(GetNewDirectoryName());
            DataLakeDirectoryClient subdirectory1 = await directory.CreateSubDirectoryAsync(GetNewDirectoryName());
            DataLakeFileClient file1 = await subdirectory1.CreateFileAsync(GetNewFileName());
            DataLakeFileClient file2 = await subdirectory1.CreateFileAsync(GetNewFileName());
            DataLakeDirectoryClient subdirectory2 = await directory.CreateSubDirectoryAsync(GetNewDirectoryName());
            DataLakeFileClient file3 = await subdirectory2.CreateFileAsync(GetNewFileName());
            DataLakeFileClient file4 = await directory.CreateFileAsync(GetNewFileName());

            CancellationTokenSource cancellationTokenSource = new CancellationTokenSource();
            AccessControlChanges intermediateResult = default;
            AccessControlChangeOptions options = new AccessControlChangeOptions()
            {
                BatchSize = 2,
                ProgressHandler = new Progress<Response<AccessControlChanges>>(x =>
                {
                    intermediateResult = x;
                    cancellationTokenSource.Cancel();
                })
            };

            // Act
            try
            {
                await directory.RemoveAccessControlRecursiveAsync(
                    RemoveAccessControlList,
                    options: options,
                    cancellationToken: cancellationTokenSource.Token);
            }
            catch (DataLakeAclChangeFailedException)
            {
                // skip Task Canceled Exception
            }

            options.ProgressHandler = null;

            AccessControlChangeResult result = await directory.RemoveAccessControlRecursiveAsync(
                RemoveAccessControlList,
                intermediateResult.ContinuationToken,
                options);

            // Assert
            Assert.AreEqual(3, result.Counters.ChangedDirectoriesCount + intermediateResult.BatchCounters.ChangedDirectoriesCount);
            Assert.AreEqual(4, result.Counters.ChangedFilesCount + intermediateResult.BatchCounters.ChangedFilesCount);
            Assert.AreEqual(0, result.Counters.FailedChangesCount + intermediateResult.BatchCounters.ChangedFilesCount);
            Assert.IsNull(result.BatchFailures);
            Assert.IsNull(result.ContinuationToken);
        }

        [Test]
        [ServiceVersion(Min = DataLakeClientOptions.ServiceVersion.V2019_12_12)]
        public async Task RemoveAccessControlRecursiveAsync_InBatches_WithProgressMonitoring()
        {
            await using DisposingFileSystem test = await GetNewFileSystem();
            DataLakeDirectoryClient directory = await test.FileSystem.CreateDirectoryAsync(GetNewDirectoryName());
            DataLakeDirectoryClient subdirectory1 = await directory.CreateSubDirectoryAsync(GetNewDirectoryName());
            DataLakeFileClient file1 = await subdirectory1.CreateFileAsync(GetNewFileName());
            DataLakeFileClient file2 = await subdirectory1.CreateFileAsync(GetNewFileName());
            DataLakeDirectoryClient subdirectory2 = await directory.CreateSubDirectoryAsync(GetNewDirectoryName());
            DataLakeFileClient file3 = await subdirectory2.CreateFileAsync(GetNewFileName());
            DataLakeFileClient file4 = await directory.CreateFileAsync(GetNewFileName());

            InMemoryAccessControlRecursiveChangeProgress progress = new InMemoryAccessControlRecursiveChangeProgress();

            AccessControlChangeOptions options = new AccessControlChangeOptions()
            {
                BatchSize = 2,
                ProgressHandler = progress
            };

            // Act
            AccessControlChangeResult result = await directory.RemoveAccessControlRecursiveAsync(
                RemoveAccessControlList,
                options: options);

            // Assert
            Assert.AreEqual(3, result.Counters.ChangedDirectoriesCount);
            Assert.AreEqual(4, result.Counters.ChangedFilesCount);
            Assert.AreEqual(0, result.Counters.FailedChangesCount);
            Assert.IsNull(result.BatchFailures);
            Assert.IsNull(result.ContinuationToken);
            Assert.AreEqual(4, progress.BatchCounters.Count);
            Assert.AreEqual(2, progress.BatchCounters[0].ChangedDirectoriesCount + progress.BatchCounters[0].ChangedFilesCount);
            Assert.AreEqual(2, progress.BatchCounters[1].ChangedDirectoriesCount + progress.BatchCounters[1].ChangedFilesCount);
            Assert.AreEqual(2, progress.BatchCounters[2].ChangedDirectoriesCount + progress.BatchCounters[2].ChangedFilesCount);
            Assert.AreEqual(1, progress.BatchCounters[3].ChangedDirectoriesCount + progress.BatchCounters[3].ChangedFilesCount);
            Assert.AreEqual(4, progress.CummulativeCounters.Count);
            Assert.AreEqual(2, progress.CummulativeCounters[0].ChangedDirectoriesCount + progress.CummulativeCounters[0].ChangedFilesCount);
            Assert.AreEqual(4, progress.CummulativeCounters[1].ChangedDirectoriesCount + progress.CummulativeCounters[1].ChangedFilesCount);
            Assert.AreEqual(6, progress.CummulativeCounters[2].ChangedDirectoriesCount + progress.CummulativeCounters[2].ChangedFilesCount);
            Assert.AreEqual(7, progress.CummulativeCounters[3].ChangedDirectoriesCount + progress.CummulativeCounters[3].ChangedFilesCount);
        }

        [Test]
        [ServiceVersion(Min = DataLakeClientOptions.ServiceVersion.V2019_12_12)]
        public async Task RemoveAccessControlRecursiveAsync_InBatches_WithExplicitIteration()
        {
            await using DisposingFileSystem test = await GetNewFileSystem();
            DataLakeDirectoryClient directory = await test.FileSystem.CreateDirectoryAsync(GetNewDirectoryName());
            DataLakeDirectoryClient subdirectory1 = await directory.CreateSubDirectoryAsync(GetNewDirectoryName());
            DataLakeFileClient file1 = await subdirectory1.CreateFileAsync(GetNewFileName());
            DataLakeFileClient file2 = await subdirectory1.CreateFileAsync(GetNewFileName());
            DataLakeDirectoryClient subdirectory2 = await directory.CreateSubDirectoryAsync(GetNewDirectoryName());
            DataLakeFileClient file3 = await subdirectory2.CreateFileAsync(GetNewFileName());
            DataLakeFileClient file4 = await directory.CreateFileAsync(GetNewFileName());

            AccessControlChangeOptions options = new AccessControlChangeOptions()
            {
                BatchSize = 2,
                MaxBatches = 2,
            };

            long changedDirectoriesCount = 0;
            long changedFilesCount = 0;
            long failedChangesCount = 0;
            int iterationCount = 0;
            AccessControlChangeResult result = default;

            // Act
            do
            {
                result = await directory.RemoveAccessControlRecursiveAsync(
                    RemoveAccessControlList,
                    result.ContinuationToken,
                    options);
                changedDirectoriesCount += result.Counters.ChangedDirectoriesCount;
                changedFilesCount += result.Counters.ChangedFilesCount;
                failedChangesCount += result.Counters.FailedChangesCount;
                iterationCount++;
            } while (!string.IsNullOrWhiteSpace(result.ContinuationToken) && iterationCount < 10);

            // Assert
            Assert.AreEqual(3, changedDirectoriesCount);
            Assert.AreEqual(4, changedFilesCount);
            Assert.AreEqual(0, failedChangesCount);
            Assert.AreEqual(2, iterationCount);
            Assert.IsNull(result.BatchFailures);
            Assert.IsNull(result.ContinuationToken);
        }

        [Test]
        [ServiceVersion(Min = DataLakeClientOptions.ServiceVersion.V2020_02_10)]
        public async Task RemoveAccessControlRecursiveAsync_WithProgressMonitoring_WithFailure()
        {
            string fileSystemName = GetNewFileSystemName();
            string topDirectoryName = GetNewDirectoryName();

            await using DisposingFileSystem test = await GetNewFileSystem(fileSystemName: fileSystemName);
            await test.FileSystem.GetRootDirectoryClient().SetAccessControlListAsync(ExecuteOnlyAccessControlList);

            // Create tree as AAD App
            DataLakeDirectoryClient directory = await test.FileSystem.CreateDirectoryAsync(GetNewDirectoryName());
            DataLakeDirectoryClient subdirectory1 = await directory.CreateSubDirectoryAsync(GetNewDirectoryName());
            DataLakeFileClient file1 = await subdirectory1.CreateFileAsync(GetNewFileName());
            DataLakeFileClient file2 = await subdirectory1.CreateFileAsync(GetNewFileName());
            DataLakeDirectoryClient subdirectory2 = await directory.CreateSubDirectoryAsync(GetNewDirectoryName());
            DataLakeFileClient file3 = await subdirectory2.CreateFileAsync(GetNewFileName());

            // Only allow subowner permissions to the directory and it's subpaths
            string subowner = Recording.Random.NewGuid().ToString();
            await directory.SetPermissionsAsync(permissions: PathPermissions, owner: subowner);
            await subdirectory1.SetPermissionsAsync(permissions: PathPermissions, owner: subowner);
            await file1.SetPermissionsAsync(permissions: PathPermissions, owner: subowner);
            await file2.SetPermissionsAsync(permissions: PathPermissions, owner: subowner);
            await subdirectory2.SetPermissionsAsync(permissions: PathPermissions, owner: subowner);
            await file3.SetPermissionsAsync(permissions: PathPermissions, owner: subowner);

            // Add file without subowner permissions
            DataLakeFileClient file4 = await test.FileSystem.GetDirectoryClient(directory.Name)
                .GetSubDirectoryClient(subdirectory2.Name)
                .CreateFileAsync(GetNewFileName());

            InMemoryAccessControlRecursiveChangeProgress progress = new InMemoryAccessControlRecursiveChangeProgress();

            // Create a User Delegation SAS that delegates an owner when creating files
            DataLakeServiceClient oauthService = GetServiceClient_OAuth();
            Response<UserDelegationKey> userDelegationKey = await oauthService.GetUserDelegationKeyAsync(
                startsOn: null,
                expiresOn: Recording.UtcNow.AddHours(1));
            DataLakeUriBuilder dataLakeUriBuilderOwner1 = new DataLakeUriBuilder(directory.Uri)
            {
                Sas = GetNewDataLakeSasCredentialsOwner(fileSystemName, subowner, userDelegationKey, test.FileSystem.AccountName)
            };

            // Create DirectoryClient with the SAS that the owner only has access to
            DataLakeDirectoryClient subownerDirectoryClient = new DataLakeDirectoryClient(dataLakeUriBuilderOwner1.ToUri(), GetOptions());

            // Act
            AccessControlChangeResult result = await subownerDirectoryClient.RemoveAccessControlRecursiveAsync(
                accessControlList: RemoveAccessControlList,
                options: new AccessControlChangeOptions() { ProgressHandler = progress });

            // Assert
            Assert.AreEqual(1, result.Counters.FailedChangesCount);
            Assert.AreEqual(1, progress.Failures.Count);
            Assert.AreEqual(1, result.BatchFailures.Length);
            Assert.AreEqual(file4.Path, result.BatchFailures.First().Name);
            Assert.AreEqual(false, result.BatchFailures.First().IsDirectory);
            Assert.That(progress.BatchCounters.FindIndex(x => x.FailedChangesCount > 0) >= 0);
            Assert.That(progress.CummulativeCounters.FindIndex(x => x.FailedChangesCount > 0) >= 0);
            AccessControlChangeFailure failure = progress.Failures[0];
            StringAssert.Contains(file4.Name, failure.Name);
            Assert.IsFalse(failure.IsDirectory);
            Assert.That(failure.ErrorMessage, Is.Not.Null.Or.Empty);
        }

        [Test]
        [ServiceVersion(Min = DataLakeClientOptions.ServiceVersion.V2020_02_10)]
        public async Task RemoveAccessControlRecursiveAsync_ContinueOnFailure()
        {
            string fileSystemName = GetNewFileSystemName();
            string topDirectoryName = GetNewDirectoryName();

            await using DisposingFileSystem test = await GetNewFileSystem(fileSystemName: fileSystemName);
            await test.FileSystem.GetRootDirectoryClient().SetAccessControlListAsync(ExecuteOnlyAccessControlList);

            // Create tree as AAD App
            DataLakeDirectoryClient directory = await test.FileSystem.CreateDirectoryAsync(GetNewDirectoryName());
            DataLakeDirectoryClient subdirectory1 = await directory.CreateSubDirectoryAsync(GetNewDirectoryName());
            DataLakeFileClient file1 = await subdirectory1.CreateFileAsync(GetNewFileName());
            DataLakeFileClient file2 = await subdirectory1.CreateFileAsync(GetNewFileName());
            DataLakeDirectoryClient subdirectory2 = await directory.CreateSubDirectoryAsync(GetNewDirectoryName());
            DataLakeFileClient file3 = await subdirectory2.CreateFileAsync(GetNewFileName());

            // Only allow subowner permissions to the directory and it's subpaths
            string subowner = Recording.Random.NewGuid().ToString();
            await directory.SetPermissionsAsync(permissions: PathPermissions, owner: subowner);
            await subdirectory1.SetPermissionsAsync(permissions: PathPermissions, owner: subowner);
            await file1.SetPermissionsAsync(permissions: PathPermissions, owner: subowner);
            await file2.SetPermissionsAsync(permissions: PathPermissions, owner: subowner);
            await subdirectory2.SetPermissionsAsync(permissions: PathPermissions, owner: subowner);
            await file3.SetPermissionsAsync(permissions: PathPermissions, owner: subowner);

            // Add files without assigning subowner permissions to the files
            DataLakeFileClient file4 = await subdirectory2.CreateFileAsync(GetNewFileName());
            DataLakeFileClient file5 = await subdirectory2.CreateFileAsync(GetNewFileName());
            DataLakeFileClient file6 = await subdirectory2.CreateFileAsync(GetNewFileName());
            // Add directory without assigning subowner permissions to the directory
            DataLakeDirectoryClient subdirectory3 = await subdirectory2.CreateSubDirectoryAsync(GetNewDirectoryName());
            string[] failedPathNames = { file4.Path, file5.Path, file6.Path, subdirectory3.Path };

            // Create a User Delegation SAS that delegates an owner when creating files
            DataLakeServiceClient oauthService = GetServiceClient_OAuth();
            Response<UserDelegationKey> userDelegationKey = await oauthService.GetUserDelegationKeyAsync(
                startsOn: null,
                expiresOn: Recording.UtcNow.AddHours(1));
            DataLakeUriBuilder dataLakeUriBuilderOwner1 = new DataLakeUriBuilder(directory.Uri)
            {
                Sas = GetNewDataLakeSasCredentialsOwner(fileSystemName, subowner, userDelegationKey, test.FileSystem.AccountName)
            };

            AccessControlChangeOptions options = new AccessControlChangeOptions()
            {
                ContinueOnFailure = true
            };

            // Create DirectoryClient with the SAS that the owner only has access to
            DataLakeDirectoryClient subownerDirectoryClient = new DataLakeDirectoryClient(dataLakeUriBuilderOwner1.ToUri(), GetOptions());

            // Act
            AccessControlChangeResult result = await subownerDirectoryClient.RemoveAccessControlRecursiveAsync(
                accessControlList: RemoveAccessControlList,
                options: options);

            // Assert
            Assert.AreEqual(3, result.Counters.ChangedDirectoriesCount);
            Assert.AreEqual(3, result.Counters.ChangedFilesCount);
            Assert.AreEqual(4, result.Counters.FailedChangesCount);
            Assert.AreEqual(4, result.BatchFailures.Length);
            foreach (AccessControlChangeFailure failure in result.BatchFailures)
            {
                Assert.Contains(failure.Name, failedPathNames);
            }
            Assert.IsNull(result.ContinuationToken);
        }

        [Test]
        [LiveOnly]
        [ServiceVersion(Min = DataLakeClientOptions.ServiceVersion.V2020_02_10)]
        public async Task RemoveAccessControlRecursiveAsync_ContinueOnFailure_Batches_StopAndResume()
        {
            string fileSystemName = GetNewFileSystemName();
            string topDirectoryName = GetNewDirectoryName();

            await using DisposingFileSystem test = await GetNewFileSystem(fileSystemName: fileSystemName);
            await test.FileSystem.GetRootDirectoryClient().SetAccessControlListAsync(ExecuteOnlyAccessControlList);

            // Create tree as AAD App
            DataLakeDirectoryClient directory = await test.FileSystem.CreateDirectoryAsync(GetNewDirectoryName());
            DataLakeDirectoryClient subdirectory1 = await directory.CreateSubDirectoryAsync(GetNewDirectoryName());
            DataLakeFileClient file1 = await subdirectory1.CreateFileAsync(GetNewFileName());
            DataLakeFileClient file2 = await subdirectory1.CreateFileAsync(GetNewFileName());
            DataLakeDirectoryClient subdirectory2 = await directory.CreateSubDirectoryAsync(GetNewDirectoryName());
            DataLakeFileClient file3 = await subdirectory2.CreateFileAsync(GetNewFileName());

            // Only allow subowner permissions to the directory and it's subpaths
            string subowner = Recording.Random.NewGuid().ToString();
            await directory.SetPermissionsAsync(permissions: PathPermissions, owner: subowner);
            await subdirectory1.SetPermissionsAsync(permissions: PathPermissions, owner: subowner);
            await file1.SetPermissionsAsync(permissions: PathPermissions, owner: subowner);
            await file2.SetPermissionsAsync(permissions: PathPermissions, owner: subowner);
            await subdirectory2.SetPermissionsAsync(permissions: PathPermissions, owner: subowner);
            await file3.SetPermissionsAsync(permissions: PathPermissions, owner: subowner);

            // Add files without assigning subowner permissions to the files
            DataLakeFileClient file4 = await subdirectory2.CreateFileAsync(GetNewFileName());
            DataLakeFileClient file5 = await subdirectory2.CreateFileAsync(GetNewFileName());
            DataLakeFileClient file6 = await subdirectory2.CreateFileAsync(GetNewFileName());
            // Add directory without assigning subowner permissions to the directory
            DataLakeDirectoryClient subdirectory3 = await subdirectory2.CreateSubDirectoryAsync(GetNewDirectoryName());
            string[] failedPathNames = { file4.Path, file5.Path, file6.Path, subdirectory3.Path };

            // Add files and a directory and only allow subowner permissions
            DataLakeFileClient file7 = await subdirectory1.CreateFileAsync(GetNewFileName());
            DataLakeFileClient file8 = await subdirectory1.CreateFileAsync(GetNewFileName());
            DataLakeDirectoryClient subdirectory4 = await directory.CreateSubDirectoryAsync(GetNewDirectoryName());
            DataLakeFileClient file9 = await subdirectory4.CreateFileAsync(GetNewFileName());
            await file7.SetPermissionsAsync(permissions: PathPermissions, owner: subowner);
            await file8.SetPermissionsAsync(permissions: PathPermissions, owner: subowner);
            await subdirectory4.SetPermissionsAsync(permissions: PathPermissions, owner: subowner);
            await file9.SetPermissionsAsync(permissions: PathPermissions, owner: subowner);

            // Create a User Delegation SAS that delegates an owner when creating files
            DataLakeServiceClient oauthService = GetServiceClient_OAuth();
            Response<UserDelegationKey> userDelegationKey = await oauthService.GetUserDelegationKeyAsync(
                startsOn: null,
                expiresOn: Recording.UtcNow.AddHours(1));
            DataLakeUriBuilder dataLakeUriBuilderOwner1 = new DataLakeUriBuilder(directory.Uri)
            {
                Sas = GetNewDataLakeSasCredentialsOwner(fileSystemName, subowner, userDelegationKey, test.FileSystem.AccountName)
            };

            CancellationTokenSource cancellationTokenSource = new CancellationTokenSource();
            AccessControlChanges intermediateResult = default;
            AccessControlChangeOptions options = new AccessControlChangeOptions()
            {
                BatchSize = 2,
                ContinueOnFailure = true,
                ProgressHandler = new Progress<Response<AccessControlChanges>>(x =>
                {
                    intermediateResult = x;
                    cancellationTokenSource.Cancel();
                })
            };

            // Create DirectoryClient with the SAS that the owner only has access to
            DataLakeDirectoryClient subownerDirectoryClient = new DataLakeDirectoryClient(dataLakeUriBuilderOwner1.ToUri(), GetOptions());
            // Act
            try
            {
                await subownerDirectoryClient.RemoveAccessControlRecursiveAsync(
                    accessControlList: RemoveAccessControlList,
                    options: options,
                    cancellationToken: cancellationTokenSource.Token);
            }
            catch (DataLakeAclChangeFailedException)
            {
                // skip Task Canceled Exception
            }

            // Assert
            Assert.IsNotNull(intermediateResult.ContinuationToken);

            // Arrange
            options.ProgressHandler = null;

            // Act
            AccessControlChangeResult result = await subownerDirectoryClient.RemoveAccessControlRecursiveAsync(
                accessControlList: RemoveAccessControlList,
                options: options,
                continuationToken: intermediateResult.ContinuationToken);

            // Assert
            Assert.AreEqual(4, result.Counters.ChangedDirectoriesCount + intermediateResult.BatchCounters.ChangedDirectoriesCount);
            Assert.AreEqual(6, result.Counters.ChangedFilesCount + intermediateResult.BatchCounters.ChangedFilesCount);
            Assert.AreEqual(4, result.Counters.FailedChangesCount + intermediateResult.BatchCounters.FailedChangesCount);
            foreach (AccessControlChangeFailure failure in result.BatchFailures)
            {
                Assert.Contains(failure.Name, failedPathNames);
            }
            foreach (AccessControlChangeFailure failure in intermediateResult.BatchFailures)
            {
                Assert.Contains(failure.Name, failedPathNames);
            }
            Assert.IsNull(result.ContinuationToken);
        }

        [Test]
        [ServiceVersion(Min = DataLakeClientOptions.ServiceVersion.V2020_02_10)]
        public async Task RemoveAccessControlRecursiveAsync_BatchFailures_BatchSize()
        {
            string fileSystemName = GetNewFileSystemName();
            string topDirectoryName = GetNewDirectoryName();

            await using DisposingFileSystem test = await GetNewFileSystem(fileSystemName: fileSystemName);
            await test.FileSystem.GetRootDirectoryClient().SetAccessControlListAsync(ExecuteOnlyAccessControlList);

            // Create tree as AAD App
            DataLakeDirectoryClient directory = await test.FileSystem.CreateDirectoryAsync(GetNewDirectoryName());
            await directory.CreateAsync();
            DataLakeDirectoryClient subdirectory1 = await directory.CreateSubDirectoryAsync(GetNewDirectoryName());
            DataLakeFileClient file1 = await subdirectory1.CreateFileAsync(GetNewFileName());
            DataLakeFileClient file2 = await subdirectory1.CreateFileAsync(GetNewFileName());
            DataLakeDirectoryClient subdirectory2 = await directory.CreateSubDirectoryAsync(GetNewDirectoryName());
            DataLakeFileClient file3 = await subdirectory2.CreateFileAsync(GetNewFileName());

            // Only allow subowner permissions to the directory and it's subpaths
            string subowner = Recording.Random.NewGuid().ToString();
            await directory.SetPermissionsAsync(permissions: PathPermissions, owner: subowner);
            await subdirectory1.SetPermissionsAsync(permissions: PathPermissions, owner: subowner);
            await file1.SetPermissionsAsync(permissions: PathPermissions, owner: subowner);
            await file2.SetPermissionsAsync(permissions: PathPermissions, owner: subowner);
            await subdirectory2.SetPermissionsAsync(permissions: PathPermissions, owner: subowner);
            await file3.SetPermissionsAsync(permissions: PathPermissions, owner: subowner);

            // Add files and directories without subowner permissions
            DataLakeFileClient file4 = await subdirectory2.CreateFileAsync(GetNewFileName());
            DataLakeFileClient file5 = await subdirectory2.CreateFileAsync(GetNewFileName());
            DataLakeFileClient file6 = await subdirectory2.CreateFileAsync(GetNewFileName());
            DataLakeDirectoryClient subdirectory3 = await subdirectory2.CreateSubDirectoryAsync(GetNewDirectoryName());
            string[] failedPathNames = { file4.Path, file5.Path, file6.Path, subdirectory3.Path };

            // Create a User Delegation SAS that delegates an owner when creating files
            DataLakeServiceClient oauthService = GetServiceClient_OAuth();
            Response<UserDelegationKey> userDelegationKey = await oauthService.GetUserDelegationKeyAsync(
                startsOn: null,
                expiresOn: Recording.UtcNow.AddHours(1));
            DataLakeUriBuilder dataLakeUriBuilderOwner1 = new DataLakeUriBuilder(directory.Uri)
            {
                Sas = GetNewDataLakeSasCredentialsOwner(fileSystemName, subowner, userDelegationKey, test.FileSystem.AccountName)
            };

            // Create DirectoryClient with the SAS that the owner only has access to
            DataLakeDirectoryClient subownerDirectoryClient = new DataLakeDirectoryClient(dataLakeUriBuilderOwner1.ToUri(), GetOptions());

            AccessControlChangeOptions options = new AccessControlChangeOptions()
            {
                MaxBatches = 2,
                BatchSize = 2,
                ContinueOnFailure = true
            };

            long changedDirectoriesCount = 0;
            long changedFilesCount = 0;
            long failedChangesCount = 0;
            int iterationCount = 0;
            AccessControlChangeResult result = default;

            // Act
            do
            {
                InMemoryAccessControlRecursiveChangeProgress progress = new InMemoryAccessControlRecursiveChangeProgress();
                options.ProgressHandler = progress;
                result = await subownerDirectoryClient.RemoveAccessControlRecursiveAsync(
                    accessControlList: RemoveAccessControlList,
                    continuationToken: result.ContinuationToken,
                    options: options);
                changedDirectoriesCount += result.Counters.ChangedDirectoriesCount;
                changedFilesCount += result.Counters.ChangedFilesCount;
                failedChangesCount += result.Counters.FailedChangesCount;
                if (result.Counters.FailedChangesCount > 0)
                {
                    Assert.AreEqual(progress.BatchFailures.First(), result.BatchFailures);
                    foreach (AccessControlChangeFailure failure in result.BatchFailures)
                    {
                        Assert.Contains(failure.Name, failedPathNames);
                    }
                }
                iterationCount++;
            } while (!string.IsNullOrWhiteSpace(result.ContinuationToken) && iterationCount < 10);

            // Assert
            Assert.AreEqual(3, changedDirectoriesCount);
            Assert.AreEqual(3, changedFilesCount);
            Assert.AreEqual(4, failedChangesCount);
            Assert.IsNull(result.ContinuationToken);
        }

        [Test]
        [ServiceVersion(Min = DataLakeClientOptions.ServiceVersion.V2020_02_10)]
        public async Task RemoveAccessControlRecursiveAsync_ContinueOnFailure_RetrieveBatchFailures()
        {
            string fileSystemName = GetNewFileSystemName();
            string topDirectoryName = GetNewDirectoryName();

            await using DisposingFileSystem test = await GetNewFileSystem(fileSystemName: fileSystemName);
            await test.FileSystem.GetRootDirectoryClient().SetAccessControlListAsync(ExecuteOnlyAccessControlList);

            // Create tree as AAD App
            DataLakeDirectoryClient directory = await test.FileSystem.CreateDirectoryAsync(GetNewDirectoryName());
            await directory.CreateAsync();
            DataLakeDirectoryClient subdirectory1 = await directory.CreateSubDirectoryAsync(GetNewDirectoryName());
            DataLakeFileClient file1 = await subdirectory1.CreateFileAsync(GetNewFileName());
            DataLakeFileClient file2 = await subdirectory1.CreateFileAsync(GetNewFileName());
            DataLakeDirectoryClient subdirectory2 = await directory.CreateSubDirectoryAsync(GetNewDirectoryName());
            DataLakeFileClient file3 = await subdirectory2.CreateFileAsync(GetNewFileName());

            // Only allow subowner permissions to the directory and it's subpaths
            string subowner = Recording.Random.NewGuid().ToString();
            await directory.SetPermissionsAsync(permissions: PathPermissions, owner: subowner);
            await subdirectory1.SetPermissionsAsync(permissions: PathPermissions, owner: subowner);
            await file1.SetPermissionsAsync(permissions: PathPermissions, owner: subowner);
            await file2.SetPermissionsAsync(permissions: PathPermissions, owner: subowner);
            await subdirectory2.SetPermissionsAsync(permissions: PathPermissions, owner: subowner);
            await file3.SetPermissionsAsync(permissions: PathPermissions, owner: subowner);

            // Add files and directories without subowner permissions
            DataLakeFileClient file4 = await subdirectory2.CreateFileAsync(GetNewFileName());
            DataLakeFileClient file5 = await subdirectory2.CreateFileAsync(GetNewFileName());
            DataLakeFileClient file6 = await subdirectory2.CreateFileAsync(GetNewFileName());
            DataLakeDirectoryClient subdirectory3 = await subdirectory2.CreateSubDirectoryAsync(GetNewDirectoryName());
            string[] failedPathNames = { file4.Path, file5.Path, file6.Path, subdirectory3.Path };

            // Create a User Delegation SAS that delegates an owner when creating files
            DataLakeServiceClient oauthService = GetServiceClient_OAuth();
            Response<UserDelegationKey> userDelegationKey = await oauthService.GetUserDelegationKeyAsync(
                startsOn: null,
                expiresOn: Recording.UtcNow.AddHours(1));
            DataLakeUriBuilder dataLakeUriBuilderOwner1 = new DataLakeUriBuilder(directory.Uri)
            {
                Sas = GetNewDataLakeSasCredentialsOwner(fileSystemName, subowner, userDelegationKey, test.FileSystem.AccountName)
            };

            InMemoryAccessControlRecursiveChangeProgress progress = new InMemoryAccessControlRecursiveChangeProgress();
            AccessControlChangeOptions options = new AccessControlChangeOptions()
            {
                ContinueOnFailure = true,
                ProgressHandler = progress,
                BatchSize = 2
            };

            // Create DirectoryClient with the SAS that the owner only has access to
            DataLakeDirectoryClient subownerDirectoryClient = new DataLakeDirectoryClient(dataLakeUriBuilderOwner1.ToUri(), GetOptions());

            // Act
            AccessControlChangeResult result = await subownerDirectoryClient.RemoveAccessControlRecursiveAsync(
                accessControlList: RemoveAccessControlList,
                options: options);

            // Assert
            Assert.AreEqual(3, result.Counters.ChangedDirectoriesCount);
            Assert.AreEqual(3, result.Counters.ChangedFilesCount);
            Assert.AreEqual(4, result.Counters.FailedChangesCount);
            Assert.Greater(result.BatchFailures.Length, 0);
            Assert.AreEqual(progress.BatchFailures.First(), result.BatchFailures);
            Assert.IsNull(result.ContinuationToken);
        }

        [Test]
        [ServiceVersion(Min = DataLakeClientOptions.ServiceVersion.V2019_12_12)]
        public async Task RemoveAccessControlRecursiveAsync_NetworkError()
        {
            string fileSystemName = GetNewFileSystemName();
            string topDirectoryName = GetNewDirectoryName();
            string sampleToken = Recording.Random.ToString().Substring(0, 16);

            // Arrange
            await using DisposingFileSystem test = await GetNewFileSystem(fileSystemName: fileSystemName);
            DataLakeDirectoryClient rootDirectory = test.FileSystem.GetRootDirectoryClient();
            await rootDirectory.SetAccessControlListAsync(ExecuteOnlyAccessControlList);

            TokenCredential tokenCredential = GetOAuthCredential(TestConfigHierarchicalNamespace);
            Uri uri = new Uri($"{TestConfigHierarchicalNamespace.BlobServiceEndpoint}/{fileSystemName}/{topDirectoryName}").ToHttps();

            // Create tree as AAD App
            DataLakeClientOptions options = GetFaultyDataLakeConnectionOptions(
                raise: new RequestFailedException((int)HttpStatusCode.InternalServerError, "Internal Server Interuption"));
            DataLakeDirectoryClient directory = InstrumentClient(new DataLakeDirectoryClient(uri, tokenCredential, options));

            // Act
            await TestHelper.AssertExpectedExceptionAsync<DataLakeAclChangeFailedException>(
                directory.RemoveAccessControlRecursiveAsync(
                    accessControlList: RemoveAccessControlList,
                    continuationToken: sampleToken),
                    e => Assert.AreEqual(e.ContinuationToken, sampleToken));
        }

        [Test]
        [ServiceVersion(Min = DataLakeClientOptions.ServiceVersion.V2019_12_12)]
        public async Task RemoveAccessControlRecursiveAsync_TaskCanceledError()
        {
            string fileSystemName = GetNewFileSystemName();
            string topDirectoryName = GetNewDirectoryName();
            string sampleToken = Recording.Random.ToString().Substring(0, 16);

            // Arrange
            await using DisposingFileSystem test = await GetNewFileSystem(fileSystemName: fileSystemName);
            DataLakeDirectoryClient rootDirectory = test.FileSystem.GetRootDirectoryClient();
            await rootDirectory.SetAccessControlListAsync(ExecuteOnlyAccessControlList);

            TokenCredential tokenCredential = GetOAuthCredential(TestConfigHierarchicalNamespace);
            Uri uri = new Uri($"{TestConfigHierarchicalNamespace.BlobServiceEndpoint}/{fileSystemName}/{topDirectoryName}").ToHttps();

            // Create tree as AAD App
            DataLakeDirectoryClient directory = InstrumentClient(new DataLakeDirectoryClient(uri, tokenCredential, GetOptions()));

            CancellationTokenSource cancellationTokenSource = new CancellationTokenSource();
            cancellationTokenSource.Cancel();

            // Act
            await TestHelper.AssertExpectedExceptionAsync<DataLakeAclChangeFailedException>(
                directory.RemoveAccessControlRecursiveAsync(
                    accessControlList: RemoveAccessControlList,
                    continuationToken: sampleToken,
                    cancellationToken: cancellationTokenSource.Token),
                    e => Assert.AreEqual(e.ContinuationToken, sampleToken));
        }

        [Test]
        [ServiceVersion(Min = DataLakeClientOptions.ServiceVersion.V2019_12_12)]
        public async Task RemoveAccessControlRecursiveAsync_Error()
        {
            string fileSystemName = GetNewFileSystemName();
            string topDirectoryName = GetNewDirectoryName();

            await using DisposingFileSystem test = await GetNewFileSystem(fileSystemName: fileSystemName);
            await test.FileSystem.GetRootDirectoryClient().SetAccessControlListAsync(ExecuteOnlyAccessControlList);

            TokenCredential tokenCredential = GetOAuthCredential(TestConfigHierarchicalNamespace);
            Uri uri = new Uri($"{TestConfigHierarchicalNamespace.BlobServiceEndpoint}/{fileSystemName}/{topDirectoryName}").ToHttps();

            // Create tree as AAD App
            DataLakeDirectoryClient directory = InstrumentClient(new DataLakeDirectoryClient(uri, tokenCredential, GetOptions()));

            // Act
            await TestHelper.AssertExpectedExceptionAsync<DataLakeAclChangeFailedException>(
                directory.RemoveAccessControlRecursiveAsync(
                    accessControlList: RemoveAccessControlList),
                    e => { });
        }

        [Test]
        public async Task SetPermissionsAsync()
        {
            await using DisposingFileSystem test = await GetNewFileSystem();
            DataLakeDirectoryClient directory = await test.FileSystem.CreateDirectoryAsync(GetNewDirectoryName());

            // Act
            Response<PathInfo> response = await directory.SetPermissionsAsync(permissions: PathPermissions);

            // Assert
            AssertValidStoragePathInfo(response);
        }

        [Test]
        public async Task SetPermissionsAsync_RootDirectory()
        {
            await using DisposingFileSystem test = await GetNewFileSystem();
            //DataLakeDirectoryClient directory = InstrumentClient(test.FileSystem.GetRootDirectoryClient());
            DataLakeDirectoryClient directory = InstrumentClient(test.FileSystem.GetDirectoryClient(""));

            // Act
            Response<PathInfo> response = await directory.SetPermissionsAsync(permissions: PathPermissions);

            // Assert
            AssertValidStoragePathInfo(response);
        }

        [Test]
        public async Task SetPermissionsAsync_Conditions()
        {
            var garbageLeaseId = GetGarbageLeaseId();
            foreach (AccessConditionParameters parameters in Conditions_Data)
            {
                await using DisposingFileSystem test = await GetNewFileSystem();

                // Arrange
                DataLakeDirectoryClient directory = await test.FileSystem.CreateDirectoryAsync(GetNewDirectoryName());

                parameters.Match = await SetupPathMatchCondition(directory, parameters.Match);
                parameters.LeaseId = await SetupPathLeaseCondition(directory, parameters.LeaseId, garbageLeaseId);
                DataLakeRequestConditions conditions = BuildDataLakeRequestConditions(
                    parameters: parameters,
                    lease: true);

                // Act
                Response<PathInfo> response = await directory.SetPermissionsAsync(
                    permissions: PathPermissions,
                    conditions: conditions);

                // Assert
                Assert.IsNotNull(response.GetRawResponse().Headers.RequestId);
            }
        }

        [Test]
        public async Task SetPermissionsAsync_ConditionsFail()
        {
            var garbageLeaseId = GetGarbageLeaseId();
            foreach (AccessConditionParameters parameters in GetConditionsFail_Data(garbageLeaseId))
            {
                await using DisposingFileSystem test = await GetNewFileSystem();

                // Arrange
                DataLakeDirectoryClient directory = await test.FileSystem.CreateDirectoryAsync(GetNewDirectoryName());

                parameters.NoneMatch = await SetupPathMatchCondition(directory, parameters.NoneMatch);
                DataLakeRequestConditions conditions = BuildDataLakeRequestConditions(parameters);

                // Act
                await TestHelper.AssertExpectedExceptionAsync<RequestFailedException>(
                    directory.SetPermissionsAsync(
                    permissions: PathPermissions,
                        conditions: conditions),
                    e => { });
            }
        }

        [Test]
        public async Task GetPropertiesAsync()
        {
            await using DisposingFileSystem test = await GetNewFileSystem();
            DataLakeDirectoryClient directory = await test.FileSystem.CreateDirectoryAsync(GetNewDirectoryName());

            // Act
            Response<PathProperties> response = await directory.GetPropertiesAsync();

            // Assert
            Assert.IsNotNull(response.GetRawResponse().Headers.RequestId);
            Assert.IsTrue(response.Value.IsDirectory);
        }

        [Test]
        public async Task GetPropertiesAsync_Oauth()
        {
            DataLakeServiceClient oauthService = GetServiceClient_OAuth();
            string fileSystemName = GetNewFileSystemName();
            string directoryName = GetNewDirectoryName();

            await using DisposingFileSystem test = await GetNewFileSystem(service: oauthService, fileSystemName: fileSystemName);

            // Arrange
            DataLakeDirectoryClient directory = await test.FileSystem.CreateDirectoryAsync(directoryName);
            DataLakeDirectoryClient oauthDirectory = oauthService
                .GetFileSystemClient(fileSystemName)
                .GetDirectoryClient(directoryName);

            // Act
            Response<PathProperties> response = await directory.GetPropertiesAsync();

            // Assert
            Assert.IsNotNull(response.GetRawResponse().Headers.RequestId);
        }

        [Test]
        public async Task GetPropertiesAsync_FileSystemSAS()
        {
            string fileSystemName = GetNewFileSystemName();
            string directoryName = GetNewDirectoryName();

            await using DisposingFileSystem test = await GetNewFileSystem(fileSystemName: fileSystemName);

            // Arrange
            DataLakeDirectoryClient directory = await test.FileSystem.CreateDirectoryAsync(directoryName);

            DataLakeDirectoryClient sasDirectory = InstrumentClient(
                GetServiceClient_DataLakeServiceSas_FileSystem(
                    fileSystemName: fileSystemName)
                .GetFileSystemClient(fileSystemName)
                .GetDirectoryClient(directoryName));

            // Act
            Response<PathProperties> response = await sasDirectory.GetPropertiesAsync();

            // Assert
            Assert.IsNotNull(response.GetRawResponse().Headers.RequestId);
            var accountName = new DataLakeUriBuilder(test.FileSystem.Uri).AccountName;
            TestHelper.AssertCacheableProperty(accountName, () => directory.AccountName);
            TestHelper.AssertCacheableProperty(fileSystemName, () => directory.FileSystemName);
            TestHelper.AssertCacheableProperty(directoryName, () => directory.Name);
        }

        [Test]
        public async Task GetPropertiesAsync_FileSystemIdentitySAS()
        {
            DataLakeServiceClient oauthService = GetServiceClient_OAuth();
            string fileSystemName = GetNewFileSystemName();
            string directoryName = GetNewDirectoryName();

            await using DisposingFileSystem test = await GetNewFileSystem(service: oauthService, fileSystemName: fileSystemName);

            // Arrange
            DataLakeDirectoryClient directory = await test.FileSystem.CreateDirectoryAsync(directoryName);

            Response<UserDelegationKey> userDelegationKey = await oauthService.GetUserDelegationKeyAsync(
                startsOn: null,
                expiresOn: Recording.UtcNow.AddHours(1));

            DataLakeDirectoryClient identitySasDirectory = InstrumentClient(
                GetServiceClient_DataLakeServiceIdentitySas_FileSystem(
                    fileSystemName: fileSystemName,
                    userDelegationKey: userDelegationKey)
                .GetFileSystemClient(fileSystemName)
                .GetDirectoryClient(directoryName));

            // Act
            Response<PathProperties> response = await identitySasDirectory.GetPropertiesAsync();

            // Assert
            Assert.IsNotNull(response.GetRawResponse().Headers.RequestId);
        }

        [Test]
        public async Task GetPropertiesAsync_PathSAS()
        {
            var fileSystemName = GetNewFileSystemName();
            var directoryName = GetNewDirectoryName();

            await using DisposingFileSystem test = await GetNewFileSystem(fileSystemName: fileSystemName);

            // Arrange
            DataLakeDirectoryClient directory = await test.FileSystem.CreateDirectoryAsync(directoryName);

            DataLakeDirectoryClient sasDirectory = InstrumentClient(
                GetServiceClient_DataLakeServiceSas_Path(
                    fileSystemName: fileSystemName,
                    path: directoryName)
                .GetFileSystemClient(fileSystemName)
                .GetDirectoryClient(directoryName));

            // Act
            Response<PathProperties> response = await sasDirectory.GetPropertiesAsync();

            // Assert
            Assert.IsNotNull(response.GetRawResponse().Headers.RequestId);
        }

        [Test]
        public async Task GetPropertiesAsync_PathSasWithIdentifiers()
        {
            string fileSystemName = GetNewFileSystemName();
            string directoryName = GetNewDirectoryName();
            string signedIdentifierId = GetNewString();

            await using DisposingFileSystem test = await GetNewFileSystem(fileSystemName: fileSystemName);
            DataLakeDirectoryClient directoryClient = InstrumentClient(test.FileSystem.GetDirectoryClient(directoryName));
            await directoryClient.CreateIfNotExistsAsync();

            DataLakeSignedIdentifier signedIdentifier = new DataLakeSignedIdentifier
            {
                Id = signedIdentifierId,
                AccessPolicy = new DataLakeAccessPolicy
                {
                    PolicyStartsOn = Recording.UtcNow.AddHours(-1),
                    PolicyExpiresOn = Recording.UtcNow.AddHours(1),
                    Permissions = "rw"
                }
            };

            await test.FileSystem.SetAccessPolicyAsync(permissions: new DataLakeSignedIdentifier[] { signedIdentifier });

            DataLakeSasBuilder sasBuilder = new DataLakeSasBuilder
            {
                FileSystemName = fileSystemName,
                Identifier = signedIdentifierId
            };
            DataLakeSasQueryParameters sasQueryParameters = sasBuilder.ToSasQueryParameters(GetStorageSharedKeyCredentials());

            DataLakeUriBuilder uriBuilder = new DataLakeUriBuilder(directoryClient.Uri)
            {
                Sas = sasQueryParameters
            };

            DataLakeDirectoryClient sasDirectoryClient = new DataLakeDirectoryClient(
                uriBuilder.ToUri(),
                GetOptions());

            // Act
            Response<PathProperties> response = await sasDirectoryClient.GetPropertiesAsync();

            // Assert
            Assert.IsNotNull(response.GetRawResponse().Headers.RequestId);
        }

        [Test]
        public async Task GetPropertiesAsync_PathIdentitySAS()
        {
            DataLakeServiceClient oauthService = GetServiceClient_OAuth();
            string fileSystemName = GetNewFileSystemName();
            string directoryName = GetNewDirectoryName();

            await using DisposingFileSystem test = await GetNewFileSystem(service: oauthService, fileSystemName: fileSystemName);

            // Arrange
            DataLakeDirectoryClient directory = await test.FileSystem.CreateDirectoryAsync(directoryName);

            Response<UserDelegationKey> userDelegationKey = await oauthService.GetUserDelegationKeyAsync(
                startsOn: null,
                expiresOn: Recording.UtcNow.AddHours(1));

            DataLakeDirectoryClient identitySasDirectory = InstrumentClient(
                GetServiceClient_DataLakeServiceIdentitySas_Path(
                    fileSystemName: fileSystemName,
                    path: directoryName,
                    userDelegationKey: userDelegationKey)
                .GetFileSystemClient(fileSystemName)
                .GetDirectoryClient(directoryName));

            // Act
            Response<PathProperties> response = await identitySasDirectory.GetPropertiesAsync();

            // Assert
            Assert.IsNotNull(response.GetRawResponse().Headers.RequestId);
        }

        [Test]
        public async Task GetPropertiesAsync_Conditions()
        {
            var garbageLeaseId = GetGarbageLeaseId();
            foreach (AccessConditionParameters parameters in Conditions_Data)
            {
                await using DisposingFileSystem test = await GetNewFileSystem();
                DataLakeDirectoryClient directory = await test.FileSystem.CreateDirectoryAsync(GetNewDirectoryName());

                // Arrange
                parameters.Match = await SetupPathMatchCondition(directory, parameters.Match);
                parameters.LeaseId = await SetupPathLeaseCondition(directory, parameters.LeaseId, garbageLeaseId);
                DataLakeRequestConditions conditions = BuildDataLakeRequestConditions(
                    parameters: parameters,
                    lease: true);

                // Act
                Response<PathProperties> response = await directory.GetPropertiesAsync(conditions: conditions);

                // Assert
                Assert.IsNotNull(response.GetRawResponse().Headers.RequestId);
            }
        }

        [Test]
        public async Task GetPropertiesAsync_ConditionsFail()
        {
            var garbageLeaseId = GetGarbageLeaseId();
            foreach (AccessConditionParameters parameters in GetConditionsFail_Data(garbageLeaseId))
            {
                await using DisposingFileSystem test = await GetNewFileSystem();
                DataLakeDirectoryClient directory = await test.FileSystem.CreateDirectoryAsync(GetNewDirectoryName());

                // Arrange
                parameters.NoneMatch = await SetupPathMatchCondition(directory, parameters.NoneMatch);
                DataLakeRequestConditions conditions = BuildDataLakeRequestConditions(parameters);

                // Act
                await TestHelper.CatchAsync<Exception>(
                    async () =>
                    {
                        var _ = (await directory.GetPropertiesAsync(
                            conditions: conditions)).Value;
                    });
            }
        }

        [Test]
        public async Task GetPropertiesAsync_Error()
        {
            await using DisposingFileSystem test = await GetNewFileSystem();

            // Arrange
            DataLakeDirectoryClient directory = InstrumentClient(test.FileSystem.GetDirectoryClient(GetNewDirectoryName()));

            // Act
            await TestHelper.AssertExpectedExceptionAsync<RequestFailedException>(
                directory.GetPropertiesAsync(),
                e => Assert.AreEqual("BlobNotFound", e.ErrorCode));
        }

        [Test]
        public async Task SetHttpHeadersAsync()
        {
            var constants = new TestConstants(this);

            await using DisposingFileSystem test = await GetNewFileSystem();
            DataLakeDirectoryClient directory = await test.FileSystem.CreateDirectoryAsync(GetNewDirectoryName());

            // Act
            await directory.SetHttpHeadersAsync(new PathHttpHeaders
            {
                CacheControl = constants.CacheControl,
                ContentDisposition = constants.ContentDisposition,
                ContentEncoding = constants.ContentEncoding,
                ContentLanguage = constants.ContentLanguage,
                ContentHash = constants.ContentMD5,
                ContentType = constants.ContentType
            });

            // Assert
            Response<PathProperties> response = await directory.GetPropertiesAsync();
            Assert.AreEqual(constants.ContentType, response.Value.ContentType);
            TestHelper.AssertSequenceEqual(constants.ContentMD5, response.Value.ContentHash);
            Assert.AreEqual(constants.ContentEncoding, response.Value.ContentEncoding);
            Assert.AreEqual(constants.ContentLanguage, response.Value.ContentLanguage);
            Assert.AreEqual(constants.ContentDisposition, response.Value.ContentDisposition);
            Assert.AreEqual(constants.CacheControl, response.Value.CacheControl);
    }

        [Test]
        public async Task SetHttpHeadersAsync_Error()
        {
            var constants = new TestConstants(this);

            await using DisposingFileSystem test = await GetNewFileSystem();

            // Arrange
            DataLakeDirectoryClient directory = InstrumentClient(test.FileSystem.GetDirectoryClient(GetNewDirectoryName()));

            // Act
            await TestHelper.AssertExpectedExceptionAsync<RequestFailedException>(
                directory.SetHttpHeadersAsync(new PathHttpHeaders
                {
                    CacheControl = constants.CacheControl,
                    ContentDisposition = constants.ContentDisposition,
                    ContentEncoding = constants.ContentEncoding,
                    ContentLanguage = constants.ContentLanguage,
                    ContentHash = constants.ContentMD5,
                    ContentType = constants.ContentType
                }),
                e => Assert.AreEqual("BlobNotFound", e.ErrorCode));
        }

        [Test]
        public async Task SetHttpHeadersAsync_Conditions()
        {
            var constants = new TestConstants(this);
            var garbageLeaseId = GetGarbageLeaseId();
            foreach (AccessConditionParameters parameters in Conditions_Data)
            {
                await using DisposingFileSystem test = await GetNewFileSystem();

                // Arrange
                DataLakeDirectoryClient directory = await test.FileSystem.CreateDirectoryAsync(GetNewDirectoryName());

                parameters.Match = await SetupPathMatchCondition(directory, parameters.Match);
                parameters.LeaseId = await SetupPathLeaseCondition(directory, parameters.LeaseId, garbageLeaseId);
                DataLakeRequestConditions conditions = BuildDataLakeRequestConditions(
                    parameters: parameters,
                    lease: true);

                // Act
                Response<PathInfo> response = await directory.SetHttpHeadersAsync(
                    httpHeaders: new PathHttpHeaders
                    {
                        CacheControl = constants.CacheControl,
                        ContentDisposition = constants.ContentDisposition,
                        ContentEncoding = constants.ContentEncoding,
                        ContentLanguage = constants.ContentLanguage,
                        ContentHash = constants.ContentMD5,
                        ContentType = constants.ContentType
                    },
                    conditions: conditions);

                // Assert
                Assert.IsNotNull(response.GetRawResponse().Headers.RequestId);
            }
        }

        [Test]
        public async Task SetHttpHeadersAsync_ConditionsFail()
        {
            var constants = new TestConstants(this);
            var garbageLeaseId = GetGarbageLeaseId();
            foreach (AccessConditionParameters parameters in GetConditionsFail_Data(garbageLeaseId))
            {
                await using DisposingFileSystem test = await GetNewFileSystem();

                // Arrange
                DataLakeDirectoryClient directory = await test.FileSystem.CreateDirectoryAsync(GetNewDirectoryName());

                parameters.NoneMatch = await SetupPathMatchCondition(directory, parameters.NoneMatch);
                DataLakeRequestConditions conditions = BuildDataLakeRequestConditions(parameters);

                // Act
                await TestHelper.AssertExpectedExceptionAsync<RequestFailedException>(
                    directory.SetHttpHeadersAsync(
                        httpHeaders: new PathHttpHeaders
                        {
                            CacheControl = constants.CacheControl,
                            ContentDisposition = constants.ContentDisposition,
                            ContentEncoding = constants.ContentEncoding,
                            ContentLanguage = constants.ContentLanguage,
                            ContentHash = constants.ContentMD5,
                            ContentType = constants.ContentType
                        },
                        conditions: conditions),
                    e => { });
            }
        }

        [Test]
        public async Task SetMetadataAsync()
        {
            await using DisposingFileSystem test = await GetNewFileSystem();
            DataLakeDirectoryClient directory = await test.FileSystem.CreateDirectoryAsync(GetNewDirectoryName());

            // Arrange
            IDictionary<string, string> metadata = BuildMetadata();

            // Act
            await directory.SetMetadataAsync(metadata);

            // Assert
            Response<PathProperties> response = await directory.GetPropertiesAsync();
            AssertMetadataEquality(metadata, response.Value.Metadata, isDirectory: true);
        }

        [Test]
        public async Task SetMetadataAsync_Error()
        {
            await using DisposingFileSystem test = await GetNewFileSystem();

            // Arrange
            DataLakeDirectoryClient directory = InstrumentClient(test.FileSystem.GetDirectoryClient(GetNewDirectoryName()));
            IDictionary<string, string> metadata = BuildMetadata();

            // Act
            await TestHelper.AssertExpectedExceptionAsync<RequestFailedException>(
                directory.SetMetadataAsync(metadata),
                e => Assert.AreEqual("BlobNotFound", e.ErrorCode));
        }

        [Test]
        public async Task SetMetadataAsync_Conditions()
        {
            var garbageLeaseId = GetGarbageLeaseId();
            foreach (AccessConditionParameters parameters in Conditions_Data)
            {
                await using DisposingFileSystem test = await GetNewFileSystem();

                // Arrange
                DataLakeDirectoryClient directory = await test.FileSystem.CreateDirectoryAsync(GetNewDirectoryName());
                IDictionary<string, string> metadata = BuildMetadata();

                parameters.Match = await SetupPathMatchCondition(directory, parameters.Match);
                parameters.LeaseId = await SetupPathLeaseCondition(directory, parameters.LeaseId, garbageLeaseId);
                DataLakeRequestConditions conditions = BuildDataLakeRequestConditions(
                    parameters: parameters,
                    lease: true);

                // Act
                Response<PathInfo> response = await directory.SetMetadataAsync(
                    metadata: metadata,
                    conditions: conditions);

                // Assert
                Assert.IsNotNull(response.GetRawResponse().Headers.RequestId);
            }
        }

        [Test]
        public async Task SetMetadataAsync_ConditionsFail()
        {
            var garbageLeaseId = GetGarbageLeaseId();
            foreach (AccessConditionParameters parameters in GetConditionsFail_Data(garbageLeaseId))
            {
                await using DisposingFileSystem test = await GetNewFileSystem();

                // Arrange
                DataLakeDirectoryClient directory = await test.FileSystem.CreateDirectoryAsync(GetNewDirectoryName());
                IDictionary<string, string> metadata = BuildMetadata();

                parameters.NoneMatch = await SetupPathMatchCondition(directory, parameters.NoneMatch);
                DataLakeRequestConditions conditions = BuildDataLakeRequestConditions(parameters);

                // Act
                await TestHelper.AssertExpectedExceptionAsync<RequestFailedException>(
                    directory.SetMetadataAsync(
                        metadata: metadata,
                        conditions: conditions),
                    e => { });
            }
        }

        [Test]
        public async Task CreateFileAsync()
        {
            await using DisposingFileSystem test = await GetNewFileSystem();
            DataLakeDirectoryClient directory = await test.FileSystem.CreateDirectoryAsync(GetNewDirectoryName());

            // Arrange
            string fileName = GetNewFileName();

            // Act
            Response<DataLakeFileClient> response = await directory.CreateFileAsync(fileName);

            // Assert
            Assert.AreEqual(fileName, response.Value.Name);
        }

        [Test]
        public async Task CreateFileAsync_HttpHeaders()
        {
            await using DisposingFileSystem test = await GetNewFileSystem();
            DataLakeDirectoryClient directory = await test.FileSystem.CreateDirectoryAsync(GetNewDirectoryName());

            // Arrange
            PathHttpHeaders headers = new PathHttpHeaders
            {
                ContentType = ContentType,
                ContentEncoding = ContentEncoding,
                ContentLanguage = ContentLanguage,
                ContentDisposition = ContentDisposition,
                CacheControl = CacheControl
            };

            // Act
            DataLakeFileClient file = await directory.CreateFileAsync(GetNewFileName(), httpHeaders: headers);

            // Assert
            Response<PathProperties> response = await file.GetPropertiesAsync();
            Assert.AreEqual(ContentType, response.Value.ContentType);
            Assert.AreEqual(ContentEncoding, response.Value.ContentEncoding);
            Assert.AreEqual(ContentLanguage, response.Value.ContentLanguage);
            Assert.AreEqual(ContentDisposition, response.Value.ContentDisposition);
            Assert.AreEqual(CacheControl, response.Value.CacheControl);
        }

        [Test]
        public async Task CreateFileAsync_Metadata()
        {
            await using DisposingFileSystem test = await GetNewFileSystem();
            DataLakeDirectoryClient directory = await test.FileSystem.CreateDirectoryAsync(GetNewDirectoryName());

            // Arrange
            IDictionary<string, string> metadata = BuildMetadata();

            // Act
            DataLakeFileClient file = await directory.CreateFileAsync(GetNewFileName(), metadata: metadata);

            // Assert
            Response<PathProperties> getPropertiesResponse = await file.GetPropertiesAsync();
            AssertMetadataEquality(metadata, getPropertiesResponse.Value.Metadata, isDirectory: false);
        }

        [Test]
        public async Task CreateFileAsync_PermissionAndUmask()
        {
            await using DisposingFileSystem test = await GetNewFileSystem();
            DataLakeDirectoryClient directory = await test.FileSystem.CreateDirectoryAsync(GetNewDirectoryName());

            // Arrange
            string permissions = "0777";
            string umask = "0057";

            // Act
            DataLakeFileClient file = await directory.CreateFileAsync(
                GetNewFileName(),
                permissions: permissions,
                umask: umask);

            // Assert
            Response<PathAccessControl> response = await file.GetAccessControlAsync();
            AssertPathPermissionsEquality(PathPermissions.ParseSymbolicPermissions("rwx-w----"), response.Value.Permissions);
        }

        [Test]
        public async Task CreateFileAsync_Error()
        {
            // Arrange
            DataLakeServiceClient service = GetServiceClient_SharedKey();
            DataLakeFileSystemClient fileSystem = InstrumentClient(service.GetFileSystemClient(GetNewFileSystemName()));
            DataLakeDirectoryClient directory = InstrumentClient(fileSystem.GetDirectoryClient(GetNewDirectoryName()));

            // Act
            await TestHelper.AssertExpectedExceptionAsync<RequestFailedException>(
                directory.CreateFileAsync(GetNewFileName()),
                e => Assert.AreEqual("FilesystemNotFound", e.ErrorCode));
        }

        [Test]
        public async Task DeleteFileAsync()
        {
            await using DisposingFileSystem test = await GetNewFileSystem();
            DataLakeDirectoryClient directory = await test.FileSystem.CreateDirectoryAsync(GetNewDirectoryName());

            // Arrange
            string fileName = GetNewFileName();
            DataLakeFileClient fileClient = directory.GetFileClient(fileName);
            await fileClient.CreateIfNotExistsAsync();

            // Assert
            await directory.DeleteFileAsync(fileName);
        }

        [Test]
        public async Task DeleteFileAsync_Error()
        {
            // Arrange
            DataLakeServiceClient service = GetServiceClient_SharedKey();
            DataLakeFileSystemClient fileSystem = InstrumentClient(service.GetFileSystemClient(GetNewFileSystemName()));
            DataLakeDirectoryClient directory = InstrumentClient(fileSystem.GetDirectoryClient(GetNewDirectoryName()));

            // Act
            await TestHelper.AssertExpectedExceptionAsync<RequestFailedException>(
                directory.DeleteFileAsync(GetNewFileName()),
                e => Assert.AreEqual("FilesystemNotFound", e.ErrorCode));
        }

        [Test]
        public async Task CreateSubDirectoryAsync()
        {
            await using DisposingFileSystem test = await GetNewFileSystem();
            DataLakeDirectoryClient directory = await test.FileSystem.CreateDirectoryAsync(GetNewDirectoryName());

            // Arrange
            string directoryName = GetNewDirectoryName();

            // Act
            Response<DataLakeDirectoryClient> response = await directory.CreateSubDirectoryAsync(directoryName);

            // Assert
            Assert.AreEqual(directoryName, response.Value.Name);
        }

        [Test]
        public async Task CreateSubDirectoryAsync_Error()
        {
            // Arrange
            DataLakeServiceClient service = GetServiceClient_SharedKey();
            DataLakeFileSystemClient fileSystem = InstrumentClient(service.GetFileSystemClient(GetNewFileSystemName()));
            DataLakeDirectoryClient directory = InstrumentClient(fileSystem.GetDirectoryClient(GetNewDirectoryName()));

            // Act
            await TestHelper.AssertExpectedExceptionAsync<RequestFailedException>(
                directory.CreateSubDirectoryAsync(GetNewDirectoryName()),
                e => Assert.AreEqual("FilesystemNotFound", e.ErrorCode));
        }

        [Test]
        public async Task CreateSubDirectoryAsync_HttpHeaders()
        {
            await using DisposingFileSystem test = await GetNewFileSystem();
            DataLakeDirectoryClient directory = await test.FileSystem.CreateDirectoryAsync(GetNewDirectoryName());

            // Arrange
            PathHttpHeaders headers = new PathHttpHeaders
            {
                ContentType = ContentType,
                ContentEncoding = ContentEncoding,
                ContentLanguage = ContentLanguage,
                ContentDisposition = ContentDisposition,
                CacheControl = CacheControl
            };

            // Act
            DataLakeDirectoryClient subDirectory = await directory.CreateSubDirectoryAsync(
                GetNewDirectoryName(),
                httpHeaders: headers);

            // Assert
            Response<PathProperties> response = await subDirectory.GetPropertiesAsync();
            Assert.AreEqual(ContentType, response.Value.ContentType);
            Assert.AreEqual(ContentEncoding, response.Value.ContentEncoding);
            Assert.AreEqual(ContentLanguage, response.Value.ContentLanguage);
            Assert.AreEqual(ContentDisposition, response.Value.ContentDisposition);
            Assert.AreEqual(CacheControl, response.Value.CacheControl);
        }

        [Test]
        public async Task CreateSubDirectoryAsync_Metadata()
        {
            await using DisposingFileSystem test = await GetNewFileSystem();
            DataLakeDirectoryClient directory = await test.FileSystem.CreateDirectoryAsync(GetNewDirectoryName());

            // Arrange
            IDictionary<string, string> metadata = BuildMetadata();

            // Act
            DataLakeDirectoryClient subDirectory = await directory.CreateSubDirectoryAsync(
                GetNewDirectoryName(),
                metadata: metadata);

            // Assert
            Response<PathProperties> getPropertiesResponse = await subDirectory.GetPropertiesAsync();
            AssertMetadataEquality(metadata, getPropertiesResponse.Value.Metadata, isDirectory: true);
        }

        [Test]
        public async Task CreateSubDirectoryAsync_PermissionAndUmask()
        {
            await using DisposingFileSystem test = await GetNewFileSystem();
            DataLakeDirectoryClient directory = await test.FileSystem.CreateDirectoryAsync(GetNewDirectoryName());

            // Arrange
            string permissions = "0777";
            string umask = "0057";

            // Act
            DataLakeDirectoryClient subDirectory = await directory.CreateSubDirectoryAsync(
                GetNewDirectoryName(),
                permissions: permissions,
                umask: umask);

            // Assert
            Response<PathAccessControl> response = await subDirectory.GetAccessControlAsync();
            AssertPathPermissionsEquality(PathPermissions.ParseSymbolicPermissions("rwx-w----"), response.Value.Permissions);
        }

        [Test]
        public async Task CreateSubDirectoryAsync_Conditions()
        {
            var garbageLeaseId = GetGarbageLeaseId();
            foreach (AccessConditionParameters parameters in Conditions_Data)
            {
                await using DisposingFileSystem test = await GetNewFileSystem();
                DataLakeDirectoryClient directory = await test.FileSystem.CreateDirectoryAsync(GetNewDirectoryName());

                // Arrange
                // This directory is intentionally created twice
                DataLakeDirectoryClient subDirectory = await directory.CreateSubDirectoryAsync(GetNewDirectoryName());

                parameters.Match = await SetupPathMatchCondition(subDirectory, parameters.Match);
                parameters.LeaseId = await SetupPathLeaseCondition(subDirectory, parameters.LeaseId, garbageLeaseId);

                DataLakeRequestConditions conditions = BuildDataLakeRequestConditions(
                    parameters: parameters,
                    lease: true);

                // Act
                Response<PathInfo> response = await subDirectory.CreateAsync(
                    conditions: conditions);

                // Assert
                Assert.IsNotNull(response.GetRawResponse().Headers.RequestId);
            }
        }

        [Test]
        public async Task CreateSubDirectoryAsync_ConditionsFail()
        {
            var garbageLeaseId = GetGarbageLeaseId();
            foreach (AccessConditionParameters parameters in GetConditionsFail_Data(garbageLeaseId))
            {
                await using DisposingFileSystem test = await GetNewFileSystem();
                DataLakeDirectoryClient directory = await test.FileSystem.CreateDirectoryAsync(GetNewDirectoryName());

                // Arrange
                // This directory is intentionally created twice
                DataLakeDirectoryClient subDirectory = await directory.CreateSubDirectoryAsync(GetNewDirectoryName());
                parameters.NoneMatch = await SetupPathMatchCondition(subDirectory, parameters.NoneMatch);
                DataLakeRequestConditions conditions = BuildDataLakeRequestConditions(
                    parameters: parameters,
                    lease: true);

                // Act
                await TestHelper.AssertExpectedExceptionAsync<RequestFailedException>(
                    subDirectory.CreateAsync(conditions: conditions),
                    e => { });
            }
        }

        [Test]
        [Ignore("Nightly live test is failing")]
        public async Task DeleteSubDirectoryAsync()
        {
            await using DisposingFileSystem test = await GetNewFileSystem();
            DataLakeDirectoryClient directory = await test.FileSystem.CreateDirectoryAsync(GetNewDirectoryName());

            // Arrange
            string directoryName = GetNewDirectoryName();
            DataLakeDirectoryClient directoryClient = directory.GetSubDirectoryClient(directoryName);
            await directoryClient.CreateIfNotExistsAsync();

            // Assert
            await directory.DeleteFileAsync(directoryName);
        }

        [Test]
        public async Task DeleteSubDirectoryAsync_Conditions()
        {
            var garbageLeaseId = GetGarbageLeaseId();
            foreach (AccessConditionParameters parameters in Conditions_Data)
            {
                await using DisposingFileSystem test = await GetNewFileSystem();
                DataLakeDirectoryClient directory = await test.FileSystem.CreateDirectoryAsync(GetNewDirectoryName());

                // Arrange
                DataLakeDirectoryClient subDirectory = await directory.CreateSubDirectoryAsync(GetNewDirectoryName());

                parameters.Match = await SetupPathMatchCondition(subDirectory, parameters.Match);
                parameters.LeaseId = await SetupPathLeaseCondition(subDirectory, parameters.LeaseId, garbageLeaseId);
                DataLakeRequestConditions conditions = BuildDataLakeRequestConditions(
                    parameters: parameters,
                    lease: true);

                // Act
                await subDirectory.DeleteAsync(conditions: conditions);
            }
        }

        [Test]
        public async Task DeleteSubDirectoryAsync_ConditionsFail()
        {
            var garbageLeaseId = GetGarbageLeaseId();
            foreach (AccessConditionParameters parameters in GetConditionsFail_Data(garbageLeaseId))
            {
                await using DisposingFileSystem test = await GetNewFileSystem();
                DataLakeDirectoryClient directory = await test.FileSystem.CreateDirectoryAsync(GetNewDirectoryName());

                // Arrange
                DataLakeDirectoryClient subDirectory = await directory.CreateSubDirectoryAsync(GetNewDirectoryName());

                parameters.NoneMatch = await SetupPathMatchCondition(subDirectory, parameters.NoneMatch);
                DataLakeRequestConditions conditions = BuildDataLakeRequestConditions(
                    parameters: parameters,
                    lease: true);

                // Act
                await TestHelper.AssertExpectedExceptionAsync<RequestFailedException>(
                    subDirectory.DeleteAsync(conditions: conditions),
                    e => { });
            }
        }

        [Test]
        public async Task AcquireLeaseAsync()
        {
            await using DisposingFileSystem test = await GetNewFileSystem();

            // Arrange
            DataLakeDirectoryClient directory = await test.FileSystem.CreateDirectoryAsync(GetNewDirectoryName());

            var leaseId = Recording.Random.NewGuid().ToString();
            var duration = TimeSpan.FromSeconds(15);

            // Act
            Response<DataLakeLease> response = await InstrumentClient(directory.GetDataLakeLeaseClient(leaseId)).AcquireAsync(duration);

            // Assert
            Assert.IsNotNull(response.GetRawResponse().Headers.RequestId);
        }

        [Test]
        public async Task AcquireLeaseAsync_ExtendedExceptionMessage()
        {
            await using DisposingFileSystem test = await GetNewFileSystem();

            // Arrange
            DataLakeDirectoryClient directory = await test.FileSystem.CreateDirectoryAsync(GetNewDirectoryName());

            string leaseId = Recording.Random.NewGuid().ToString();
            TimeSpan duration = TimeSpan.FromSeconds(10);
            DataLakeLeaseClient leaseClient = InstrumentClient(directory.GetDataLakeLeaseClient(leaseId));

            // Assert
            await TestHelper.AssertExpectedExceptionAsync<RequestFailedException>(
                leaseClient.AcquireAsync(duration),
                e =>
                {
                    Assert.AreEqual("InvalidHeaderValue", e.ErrorCode);
                    Assert.IsTrue(e.Message.Contains($"Additional Information:{Environment.NewLine}HeaderName: x-ms-lease-duration{Environment.NewLine}HeaderValue: 10"));
                });
        }

        [Test]
        public async Task AcquireLeaseAsync_Conditions()
        {
            foreach (AccessConditionParameters parameters in NoLease_Conditions_Data)
            {
                await using DisposingFileSystem test = await GetNewFileSystem();

                // Arrange
                DataLakeDirectoryClient directory = await test.FileSystem.CreateDirectoryAsync(GetNewDirectoryName());

                var leaseId = Recording.Random.NewGuid().ToString();
                var duration = TimeSpan.FromSeconds(15);

                parameters.Match = await SetupPathMatchCondition(directory, parameters.Match);
                RequestConditions conditions = BuildRequestConditions(
                    parameters: parameters);

                // Act
                Response<DataLakeLease> response = await InstrumentClient(directory.GetDataLakeLeaseClient(leaseId)).AcquireAsync(
                    duration: duration,
                    conditions: conditions);

                // Assert
                Assert.IsNotNull(response.GetRawResponse().Headers.RequestId);
            }
        }

        [Test]
        public async Task AcquireLeaseAsync_ConditionsFail()
        {
            foreach (AccessConditionParameters parameters in NoLease_ConditionsFail_Data)
            {
                await using DisposingFileSystem test = await GetNewFileSystem();

                // Arrange
                DataLakeDirectoryClient directory = await test.FileSystem.CreateDirectoryAsync(GetNewDirectoryName());

                var leaseId = Recording.Random.NewGuid().ToString();
                var duration = TimeSpan.FromSeconds(15);

                parameters.NoneMatch = await SetupPathMatchCondition(directory, parameters.NoneMatch);
                RequestConditions conditions = BuildRequestConditions(parameters);

                // Act
                await TestHelper.AssertExpectedExceptionAsync<RequestFailedException>(
                    InstrumentClient(directory.GetDataLakeLeaseClient(leaseId)).AcquireAsync(
                        duration: duration,
                        conditions: conditions),
                    e => { });
            }
        }

        [Test]
        public async Task AcquireLeaseAsync_Error()
        {
            await using DisposingFileSystem test = await GetNewFileSystem();

            // Arrange
            DataLakeDirectoryClient directory = InstrumentClient(test.FileSystem.GetDirectoryClient(GetNewDirectoryName()));
            var leaseId = Recording.Random.NewGuid().ToString();
            var duration = TimeSpan.FromSeconds(15);

            // Act
            await TestHelper.AssertExpectedExceptionAsync<RequestFailedException>(
                InstrumentClient(directory.GetDataLakeLeaseClient(leaseId)).AcquireAsync(duration),
                e => Assert.AreEqual("BlobNotFound", e.ErrorCode));
        }

        [Test]
        public async Task RenewLeaseAsync()
        {
            await using DisposingFileSystem test = await GetNewFileSystem();

            // Arrange
            DataLakeDirectoryClient directory = await test.FileSystem.CreateDirectoryAsync(GetNewDirectoryName());

            var leaseId = Recording.Random.NewGuid().ToString();
            var duration = TimeSpan.FromSeconds(15);

            DataLakeLeaseClient lease = InstrumentClient(directory.GetDataLakeLeaseClient(leaseId));
            await lease.AcquireAsync(duration);

            // Act
            Response<DataLakeLease> response = await lease.RenewAsync();

            // Assert
            Assert.IsNotNull(response.GetRawResponse().Headers.RequestId);
        }

        [Test]
        public async Task RenewLeaseAsync_Conditions()
        {
            foreach (AccessConditionParameters parameters in NoLease_Conditions_Data)
            {
                await using DisposingFileSystem test = await GetNewFileSystem();

                // Arrange
                DataLakeDirectoryClient directory = await test.FileSystem.CreateDirectoryAsync(GetNewDirectoryName());

                var leaseId = Recording.Random.NewGuid().ToString();
                var duration = TimeSpan.FromSeconds(15);

                parameters.Match = await SetupPathMatchCondition(directory, parameters.Match);
                RequestConditions conditions = BuildRequestConditions(
                    parameters: parameters);

                DataLakeLeaseClient lease = InstrumentClient(directory.GetDataLakeLeaseClient(leaseId));
                await lease.AcquireAsync(duration: duration);

                // Act
                Response<DataLakeLease> response = await lease.RenewAsync(conditions: conditions);

                // Assert
                Assert.IsNotNull(response.GetRawResponse().Headers.RequestId);
            }
        }

        [Test]
        public async Task RenewLeaseAsync_ConditionsFail()
        {
            foreach (AccessConditionParameters parameters in NoLease_ConditionsFail_Data)
            {
                await using DisposingFileSystem test = await GetNewFileSystem();

                // Arrange
                DataLakeDirectoryClient directory = await test.FileSystem.CreateDirectoryAsync(GetNewDirectoryName());

                var leaseId = Recording.Random.NewGuid().ToString();
                var duration = TimeSpan.FromSeconds(15);

                parameters.NoneMatch = await SetupPathMatchCondition(directory, parameters.NoneMatch);
                RequestConditions conditions = BuildRequestConditions(parameters);

                DataLakeLeaseClient lease = InstrumentClient(directory.GetDataLakeLeaseClient(leaseId));
                await lease.AcquireAsync(duration: duration);

                // Act
                await TestHelper.AssertExpectedExceptionAsync<RequestFailedException>(
                    lease.RenewAsync(conditions: conditions),
                    e => { });
            }
        }

        [Test]
        public async Task RenewLeaseAsync_Error()
        {
            await using DisposingFileSystem test = await GetNewFileSystem();

            // Arrange
            DataLakeDirectoryClient directory = InstrumentClient(test.FileSystem.GetDirectoryClient(GetNewDirectoryName()));
            var leaseId = Recording.Random.NewGuid().ToString();

            // Act
            await TestHelper.AssertExpectedExceptionAsync<RequestFailedException>(
                InstrumentClient(directory.GetDataLakeLeaseClient(leaseId)).ReleaseAsync(),
                e => Assert.AreEqual("BlobNotFound", e.ErrorCode));
        }

        [Test]
        public async Task ReleaseLeaseAsync()
        {
            await using DisposingFileSystem test = await GetNewFileSystem();

            // Arrange
            DataLakeDirectoryClient directory = await test.FileSystem.CreateDirectoryAsync(GetNewDirectoryName());

            var leaseId = Recording.Random.NewGuid().ToString();
            var duration = TimeSpan.FromSeconds(15);

            DataLakeLeaseClient lease = InstrumentClient(directory.GetDataLakeLeaseClient(leaseId));
            await lease.AcquireAsync(duration);

            // Act
            Response<ReleasedObjectInfo> response = await lease.ReleaseAsync();

            // Assert
            Assert.IsNotNull(response.GetRawResponse().Headers.RequestId);
        }

        [Test]
        public async Task ReleaseLeaseAsync_Conditions()
        {
            foreach (AccessConditionParameters parameters in NoLease_Conditions_Data)
            {
                await using DisposingFileSystem test = await GetNewFileSystem();

                // Arrange
                DataLakeDirectoryClient directory = await test.FileSystem.CreateDirectoryAsync(GetNewDirectoryName());

                var leaseId = Recording.Random.NewGuid().ToString();
                var duration = TimeSpan.FromSeconds(15);

                parameters.Match = await SetupPathMatchCondition(directory, parameters.Match);
                RequestConditions conditions = BuildRequestConditions(
                    parameters: parameters);

                DataLakeLeaseClient lease = InstrumentClient(directory.GetDataLakeLeaseClient(leaseId));
                await lease.AcquireAsync(duration: duration);

                // Act
                Response<ReleasedObjectInfo> response = await lease.ReleaseAsync(conditions: conditions);

                // Assert
                Assert.IsNotNull(response.GetRawResponse().Headers.RequestId);
            }
        }

        [Test]
        public async Task ReleaseLeaseAsync_ConditionsFail()
        {
            foreach (AccessConditionParameters parameters in NoLease_ConditionsFail_Data)
            {
                await using DisposingFileSystem test = await GetNewFileSystem();

                // Arrange
                DataLakeDirectoryClient directory = await test.FileSystem.CreateDirectoryAsync(GetNewDirectoryName());

                var leaseId = Recording.Random.NewGuid().ToString();
                var duration = TimeSpan.FromSeconds(15);

                parameters.NoneMatch = await SetupPathMatchCondition(directory, parameters.NoneMatch);
                RequestConditions conditions = BuildRequestConditions(parameters);

                DataLakeLeaseClient lease = InstrumentClient(directory.GetDataLakeLeaseClient(leaseId));
                await lease.AcquireAsync(duration: duration);

                // Act
                await TestHelper.AssertExpectedExceptionAsync<RequestFailedException>(
                    lease.ReleaseAsync(conditions: conditions),
                    e => { });
            }
        }

        [Test]
        public async Task ReleaseLeaseAsync_Error()
        {
            await using DisposingFileSystem test = await GetNewFileSystem();

            // Arrange
            DataLakeDirectoryClient directory = InstrumentClient(test.FileSystem.GetDirectoryClient(GetNewDirectoryName()));
            var leaseId = Recording.Random.NewGuid().ToString();

            // Act
            await TestHelper.AssertExpectedExceptionAsync<RequestFailedException>(
                InstrumentClient(directory.GetDataLakeLeaseClient(leaseId)).RenewAsync(),
                e => Assert.AreEqual("BlobNotFound", e.ErrorCode));
        }

        [Test]
        public async Task ChangeLeaseAsync()
        {
            await using DisposingFileSystem test = await GetNewFileSystem();

            // Arrange
            DataLakeDirectoryClient directory = await test.FileSystem.CreateDirectoryAsync(GetNewDirectoryName());

            var leaseId = Recording.Random.NewGuid().ToString();
            var newLeaseId = Recording.Random.NewGuid().ToString();
            var duration = TimeSpan.FromSeconds(15);

            DataLakeLeaseClient lease = InstrumentClient(directory.GetDataLakeLeaseClient(leaseId));
            await lease.AcquireAsync(duration);

            // Act
            Response<DataLakeLease> response = await lease.ChangeAsync(newLeaseId);

            // Assert
            Assert.IsNotNull(response.GetRawResponse().Headers.RequestId);
        }

        [Test]
        public async Task ChangeLeaseAsync_Conditions()
        {
            foreach (AccessConditionParameters parameters in NoLease_Conditions_Data)
            {
                await using DisposingFileSystem test = await GetNewFileSystem();

                // Arrange
                DataLakeDirectoryClient directory = await test.FileSystem.CreateDirectoryAsync(GetNewDirectoryName());

                var leaseId = Recording.Random.NewGuid().ToString();
                var newLeaseId = Recording.Random.NewGuid().ToString();
                var duration = TimeSpan.FromSeconds(15);

                parameters.Match = await SetupPathMatchCondition(directory, parameters.Match);
                RequestConditions conditions = BuildRequestConditions(
                    parameters: parameters);

                DataLakeLeaseClient lease = InstrumentClient(directory.GetDataLakeLeaseClient(leaseId));
                await lease.AcquireAsync(duration: duration);

                // Act
                Response<DataLakeLease> response = await lease.ChangeAsync(
                    proposedId: newLeaseId,
                    conditions: conditions);

                // Assert
                Assert.IsNotNull(response.GetRawResponse().Headers.RequestId);
            }
        }

        [Test]
        public async Task ChangeLeaseAsync_ConditionsFail()
        {
            foreach (AccessConditionParameters parameters in NoLease_ConditionsFail_Data)
            {
                await using DisposingFileSystem test = await GetNewFileSystem();

                // Arrange
                DataLakeDirectoryClient directory = await test.FileSystem.CreateDirectoryAsync(GetNewDirectoryName());

                var leaseId = Recording.Random.NewGuid().ToString();
                var newLeaseId = Recording.Random.NewGuid().ToString();
                var duration = TimeSpan.FromSeconds(15);

                parameters.NoneMatch = await SetupPathMatchCondition(directory, parameters.NoneMatch);
                RequestConditions conditions = BuildRequestConditions(parameters);

                DataLakeLeaseClient lease = InstrumentClient(directory.GetDataLakeLeaseClient(leaseId));
                await lease.AcquireAsync(duration: duration);

                // Act
                await TestHelper.AssertExpectedExceptionAsync<RequestFailedException>(
                    lease.ChangeAsync(
                        proposedId: newLeaseId,
                        conditions: conditions),
                    e => { });
            }
        }

        [Test]
        public async Task ChangeLeaseAsync_Error()
        {
            await using DisposingFileSystem test = await GetNewFileSystem();

            // Arrange
            DataLakeDirectoryClient directory = InstrumentClient(test.FileSystem.GetDirectoryClient(GetNewDirectoryName()));
            var leaseId = Recording.Random.NewGuid().ToString();
            var newLeaseId = Recording.Random.NewGuid().ToString();

            // Act
            await TestHelper.AssertExpectedExceptionAsync<RequestFailedException>(
                InstrumentClient(directory.GetDataLakeLeaseClient(leaseId)).ChangeAsync(proposedId: newLeaseId),
                e => Assert.AreEqual("BlobNotFound", e.ErrorCode));
        }

        [Test]
        public async Task BreakLeaseAsync()
        {
            await using DisposingFileSystem test = await GetNewFileSystem();

            // Arrange
            DataLakeDirectoryClient directory = await test.FileSystem.CreateDirectoryAsync(GetNewDirectoryName());

            var leaseId = Recording.Random.NewGuid().ToString();
            var duration = TimeSpan.FromSeconds(15);

            DataLakeLeaseClient lease = InstrumentClient(directory.GetDataLakeLeaseClient(leaseId));
            await lease.AcquireAsync(duration);

            // Act
            Response<DataLakeLease> response = await lease.BreakAsync();

            // Assert
            Assert.IsNotNull(response.GetRawResponse().Headers.RequestId);
        }

        [Test]
        public async Task BreakLeaseAsync_Conditions()
        {
            foreach (AccessConditionParameters parameters in NoLease_Conditions_Data)
            {
                await using DisposingFileSystem test = await GetNewFileSystem();

                // Arrange
                DataLakeDirectoryClient directory = await test.FileSystem.CreateDirectoryAsync(GetNewDirectoryName());

                var leaseId = Recording.Random.NewGuid().ToString();
                var duration = TimeSpan.FromSeconds(15);

                parameters.Match = await SetupPathMatchCondition(directory, parameters.Match);
                RequestConditions conditions = BuildRequestConditions(
                    parameters: parameters);

                DataLakeLeaseClient lease = InstrumentClient(directory.GetDataLakeLeaseClient(leaseId));
                await lease.AcquireAsync(duration: duration);

                // Act
                Response<DataLakeLease> response = await lease.BreakAsync(conditions: conditions);

                // Assert
                Assert.IsNotNull(response.GetRawResponse().Headers.RequestId);
            }
        }

        [Test]
        public async Task BreakLeaseAsync_ConditionsFail()
        {
            foreach (AccessConditionParameters parameters in NoLease_ConditionsFail_Data)
            {
                await using DisposingFileSystem test = await GetNewFileSystem();

                // Arrange
                DataLakeDirectoryClient directory = await test.FileSystem.CreateDirectoryAsync(GetNewDirectoryName());

                var leaseId = Recording.Random.NewGuid().ToString();
                var duration = TimeSpan.FromSeconds(15);

                parameters.NoneMatch = await SetupPathMatchCondition(directory, parameters.NoneMatch);
                RequestConditions conditions = BuildRequestConditions(parameters);

                DataLakeLeaseClient lease = InstrumentClient(directory.GetDataLakeLeaseClient(leaseId));
                await lease.AcquireAsync(duration: duration);

                // Act
                await TestHelper.AssertExpectedExceptionAsync<RequestFailedException>(
                    lease.BreakAsync(conditions: conditions),
                    e => { });
            }
        }

        [Test]
        public async Task BreakLeaseAsync_Error()
        {
            await using DisposingFileSystem test = await GetNewFileSystem();

            // Arrange
            DataLakeDirectoryClient directory = InstrumentClient(test.FileSystem.GetDirectoryClient(GetNewDirectoryName()));

            // Act
            await TestHelper.AssertExpectedExceptionAsync<RequestFailedException>(
                InstrumentClient(directory.GetDataLakeLeaseClient()).BreakAsync(),
                e => Assert.AreEqual("BlobNotFound", e.ErrorCode));
        }

        [Test]
        public async Task GetDirectoryClientAsync_AsciiName()
        {
            await using DisposingFileSystem test = await GetNewFileSystem();

            string directoryName = GetNewDirectoryName();
            DataLakeDirectoryClient directory = test.FileSystem.GetDirectoryClient(directoryName);
            await directory.CreateAsync();

            List<string> names = new List<string>();
            await foreach (PathItem pathItem in test.FileSystem.GetPathsAsync(recursive: true))
            {
                names.Add(pathItem.Name);
            }

            // Verify the file name exists in the filesystem
            Assert.AreEqual(1, names.Count);
            Assert.Contains(directoryName, names);
        }

        [Test]
        public async Task GetDirectoryClientAsync_NonAsciiName()
        {
            await using DisposingFileSystem test = await GetNewFileSystem();

            string directoryName = GetNewNonAsciiDirectoryName();
            DataLakeDirectoryClient file = test.FileSystem.GetDirectoryClient(directoryName);
            await file.CreateAsync();

            List<string> names = new List<string>();
            await foreach (PathItem pathItem in test.FileSystem.GetPathsAsync(recursive: true))
            {
                names.Add(pathItem.Name);
            }

            // Verify the file name exists in the filesystem
            Assert.AreEqual(1, names.Count);
            Assert.Contains(directoryName, names);
        }

        [Test]
        public async Task GetSubDirectoryClientAsync_AsciiName()
        {
            await using DisposingFileSystem test = await GetNewFileSystem();

            string directoryName = GetNewDirectoryName();
            string subDirectoryName = GetNewDirectoryName();
            string fullPathName = string.Join("/", directoryName, subDirectoryName);
            DataLakeDirectoryClient directory = test.FileSystem.GetDirectoryClient(directoryName);
            DataLakeDirectoryClient subdirectory = directory.GetSubDirectoryClient(subDirectoryName);

            await subdirectory.CreateAsync();

            List<string> names = new List<string>();
            await foreach (PathItem pathItem in test.FileSystem.GetPathsAsync(recursive: true))
            {
                names.Add(pathItem.Name);
            }

            // Verify the file name exists in the filesystem
            Assert.AreEqual(2, names.Count);
            Assert.Contains(fullPathName, names);
        }

        [Test]
        public async Task GetSubDirectoryClientAsync_NonAsciiName()
        {
            await using DisposingFileSystem test = await GetNewFileSystem();

            string directoryName = GetNewDirectoryName();
            string subDirectoryName = GetNewNonAsciiDirectoryName();
            string fullPathName = string.Join("/", directoryName, subDirectoryName);
            DataLakeDirectoryClient directory = test.FileSystem.GetDirectoryClient(directoryName);
            DataLakeDirectoryClient subdirectory = directory.GetSubDirectoryClient(subDirectoryName);

            await subdirectory.CreateAsync();

            List<string> names = new List<string>();
            await foreach (PathItem pathItem in test.FileSystem.GetPathsAsync(recursive: true))
            {
                names.Add(pathItem.Name);
            }

            // Verify the file name exists in the filesystem
            Assert.AreEqual(2, names.Count);
            Assert.Contains(fullPathName, names);
        }

        [Test]
        [TestCase("directory", "!'();[]@&%=+$,#äÄöÖüÜß;")]
        [TestCase("!'();[]", "!'();[]@&%=+$,#äÄöÖüÜß;")]
        [TestCase("%21%27%28%29", "!'();[]@&%=+$,#äÄöÖüÜß;")]
        [TestCase("directory", "%25%3D%2B%24%2C%23äÄöÖüÜß%3B")]
        [TestCase("!'();[]", "%21%27%28%29%5DäÄöÖüÜß%3B")]
        [TestCase("%21%27%28%", "%24%2C%23äÄöÖüÜß%3B")]
        [TestCase("directory", "my cool directory")]
        [TestCase("directory0", "directory1")]
        public async Task GetSubDirectoryClient_SpecialCharacters(string directoryName, string subDirectoryName)
        {
            // Arrange
            await using DisposingFileSystem test = await GetNewFileSystem();
            DataLakeDirectoryClient directory = await test.FileSystem.CreateDirectoryAsync(directoryName);

            DataLakeDirectoryClient subDirectory = InstrumentClient(directory.GetSubDirectoryClient(subDirectoryName));
            Uri blobUri = new Uri($"https://{test.FileSystem.AccountName}.blob.core.windows.net/{test.FileSystem.Name}/{Uri.EscapeDataString(directoryName)}/{Uri.EscapeDataString(subDirectoryName)}");
            Uri dfsUri = new Uri($"https://{test.FileSystem.AccountName}.dfs.core.windows.net/{test.FileSystem.Name}/{Uri.EscapeDataString(directoryName)}/{Uri.EscapeDataString(subDirectoryName)}");
            string expectedPath = $"{directoryName}/{subDirectoryName}";

            // Act
            Response<PathInfo> createResponse = await subDirectory.CreateAsync();

            List<PathItem> pathItems = new List<PathItem>();
            await foreach (PathItem pathItem in test.FileSystem.GetPathsAsync(recursive: true))
            {
                pathItems.Add(pathItem);
            }

            PathItem filePathItem = pathItems.Where(r => r.Name == expectedPath).FirstOrDefault();

            DataLakeUriBuilder dataLakeUriBuilder = new DataLakeUriBuilder(subDirectory.Uri);

            // Assert
            Assert.IsNotNull(filePathItem);
            Assert.AreEqual(subDirectoryName, subDirectory.Name);
            Assert.AreEqual(expectedPath, subDirectory.Path);

            Assert.AreEqual(blobUri, subDirectory.Uri);
            Assert.AreEqual(blobUri, subDirectory.BlobUri);
            Assert.AreEqual(dfsUri, subDirectory.DfsUri);

            Assert.AreEqual(subDirectoryName, dataLakeUriBuilder.LastDirectoryOrFileName);
            Assert.AreEqual(expectedPath, dataLakeUriBuilder.DirectoryOrFilePath);
            Assert.AreEqual(blobUri, dataLakeUriBuilder.ToUri());
        }

        [Test]
        [TestCase("directory", "!'();[]@&%=+$,#äÄöÖüÜß;")]
        [TestCase("!'();[]", "!'();[]@&%=+$,#äÄöÖüÜß;")]
        [TestCase("%21%27%28%29", "!'();[]@&%=+$,#äÄöÖüÜß;")]
        [TestCase("directory", "%2B%24%2C%23äÄöÖüÜß%3B")]
        [TestCase("!'();[]", "%21%27%28%29%2C%23äÄöÖüÜß%3B")]
        [TestCase("%29%3B%5B%5D", "%24%2C%23äÄöÖüÜß%3B")]
        [TestCase("directory", "my cool file")]
        [TestCase("directory", "file")]
        public async Task GetFileClient_SpecialCharacters(string directoryName, string fileName)
        {
            // Arrange
            await using DisposingFileSystem test = await GetNewFileSystem();
            DataLakeDirectoryClient directory = await test.FileSystem.CreateDirectoryAsync(directoryName);
            DataLakeFileClient file = InstrumentClient(directory.GetFileClient(fileName));
            Uri blobUri = new Uri($"https://{test.FileSystem.AccountName}.blob.core.windows.net/{test.FileSystem.Name}/{Uri.EscapeDataString(directoryName)}/{Uri.EscapeDataString(fileName)}");
            Uri dfsUri = new Uri($"https://{test.FileSystem.AccountName}.dfs.core.windows.net/{test.FileSystem.Name}/{Uri.EscapeDataString(directoryName)}/{Uri.EscapeDataString(fileName)}");
            string expectedPath = $"{directoryName}/{fileName}";

            // Act
            Response<PathInfo> createResponse = await file.CreateAsync();

            List<PathItem> pathItems = new List<PathItem>();
            await foreach (PathItem pathItem in test.FileSystem.GetPathsAsync(recursive: true))
            {
                pathItems.Add(pathItem);
            }

            PathItem filePathItem = pathItems.Where(r => r.Name == expectedPath).FirstOrDefault();

            DataLakeUriBuilder dataLakeUriBuilder = new DataLakeUriBuilder(file.Uri);

            // Assert
            Assert.IsNotNull(filePathItem);
            Assert.AreEqual(fileName, file.Name);
            Assert.AreEqual(expectedPath, file.Path);

            Assert.AreEqual(blobUri, file.Uri);
            Assert.AreEqual(blobUri, file.BlobUri);
            Assert.AreEqual(dfsUri, file.DfsUri);

            Assert.AreEqual(fileName, dataLakeUriBuilder.LastDirectoryOrFileName);
            Assert.AreEqual(expectedPath, dataLakeUriBuilder.DirectoryOrFilePath);
            Assert.AreEqual(blobUri, dataLakeUriBuilder.ToUri());
        }

        [Test]
        public async Task CreateSubDirectoryAndFileAsync()
        {
            // Arrange
            await using DisposingFileSystem test = await GetNewFileSystem();
            DataLakeDirectoryClient directory = await test.FileSystem.CreateDirectoryAsync(GetNewDirectoryName());

            string subDirectoryName = GetNewDirectoryName();
            string fileName = GetNewFileName();

            // Act
            DataLakeDirectoryClient subdirectory = await directory.CreateSubDirectoryAsync(subDirectoryName);
            DataLakeFileClient file = await subdirectory.CreateFileAsync(fileName);

            // Assert
            Assert.AreEqual($"{subdirectory.DfsUri.AbsoluteUri}/{fileName}", file.DfsUri.AbsoluteUri);
            Assert.AreEqual($"{subdirectory.BlobUri.AbsoluteUri}/{fileName}", file.BlobUri.AbsoluteUri);
            Assert.AreEqual($"{subdirectory.Path}/{fileName}", file.Path);
        }

        [Test]
        public async Task CreateSubDirectoryAndSubDirectoryAsync()
        {
            // Arrange
            await using DisposingFileSystem test = await GetNewFileSystem();
            DataLakeDirectoryClient directory = await test.FileSystem.CreateDirectoryAsync(GetNewDirectoryName());

            string subDirectoryName = GetNewDirectoryName();
            string lowerSubDirectoryName = GetNewDirectoryName();

            // Act
            DataLakeDirectoryClient subdirectory = await directory.CreateSubDirectoryAsync(subDirectoryName);
            DataLakeDirectoryClient lowerSubDirectory = await subdirectory.CreateSubDirectoryAsync(lowerSubDirectoryName);

            // Assert
            Assert.AreEqual($"{subdirectory.DfsUri.AbsoluteUri}/{lowerSubDirectoryName}", lowerSubDirectory.DfsUri.AbsoluteUri);
            Assert.AreEqual($"{subdirectory.BlobUri.AbsoluteUri}/{lowerSubDirectoryName}", lowerSubDirectory.BlobUri.AbsoluteUri);
            Assert.AreEqual($"{subdirectory.Path}/{lowerSubDirectoryName}", lowerSubDirectory.Path);
        }

<<<<<<< HEAD
        #region GenerateSasTests
        [Test]
        public void CanGenerateSas_ClientConstructors()
        {
            // Arrange
            var constants = new TestConstants(this);
            var blobEndpoint = new Uri("https://127.0.0.1/" + constants.Sas.Account);

            // Act - DataLakeDirectoryClient(Uri blobContainerUri, fileClientOptions options = default)
            DataLakeDirectoryClient directory = new DataLakeDirectoryClient(
                blobEndpoint,
                GetOptions());
            Assert.IsFalse(directory.CanGenerateSasUri);

            // Act - DataLakeDirectoryClient(Uri blobContainerUri, StorageSharedKeyCredential credential, fileClientOptions options = default)
            DataLakeDirectoryClient directory2 = new DataLakeDirectoryClient(
                blobEndpoint,
                constants.Sas.SharedKeyCredential,
                GetOptions());
            Assert.IsTrue(directory2.CanGenerateSasUri);

            // Act - DataLakeDirectoryClient(Uri blobContainerUri, TokenCredential credential, fileClientOptions options = default)
            var tokenCredentials = new DefaultAzureCredential();
            DataLakeDirectoryClient directory3 = new DataLakeDirectoryClient(
                blobEndpoint,
                tokenCredentials,
                GetOptions());
            Assert.IsFalse(directory3.CanGenerateSasUri);
        }

        [Test]
        public void GenerateSas_RequiredParameters()
        {
            // Arrange
            var constants = new TestConstants(this);
            string fileSystemName = GetNewFileSystemName();
            string path = GetNewDirectoryName();
            DataLakeSasPermissions permissions = DataLakeSasPermissions.Read;
            DateTimeOffset expiresOn = Recording.UtcNow.AddHours(+1);
            var blobEndpoint = new Uri("http://127.0.0.1/" + constants.Sas.Account + "/" + fileSystemName + "/" + path);
            DataLakeDirectoryClient directoryClient = new DataLakeDirectoryClient(
                blobEndpoint,
                constants.Sas.SharedKeyCredential,
                GetOptions());

            // Act
            Uri sasUri = directoryClient.GenerateSasUri(permissions, expiresOn);

            // Assert
            DataLakeUriBuilder expectedUri = new DataLakeUriBuilder(blobEndpoint);
            DataLakeSasBuilder sasBuilder = new DataLakeSasBuilder(permissions, expiresOn)
            {
                FileSystemName = fileSystemName,
                Path = path,
                IsDirectory = true
            };
            expectedUri.Sas = sasBuilder.ToSasQueryParameters(constants.Sas.SharedKeyCredential);
            Assert.AreEqual(expectedUri.ToUri().ToString(), sasUri.ToString());
        }

        [Test]
        public void GenerateSas_Builder()
        {
            var constants = new TestConstants(this);
            string fileSystemName = GetNewFileSystemName();
            string path = GetNewDirectoryName();
            DataLakeSasPermissions permissions = DataLakeSasPermissions.Read;
            DateTimeOffset expiresOn = Recording.UtcNow.AddHours(+1);
            DateTimeOffset startsOn = Recording.UtcNow.AddHours(-1);
            var blobEndpoint = new Uri("http://127.0.0.1/" + constants.Sas.Account + "/" + fileSystemName + "/" + path);
            DataLakeDirectoryClient fileClient = new DataLakeDirectoryClient(
                blobEndpoint,
                constants.Sas.SharedKeyCredential,
                GetOptions());

            DataLakeSasBuilder sasBuilder = new DataLakeSasBuilder(permissions, expiresOn)
            {
                FileSystemName = fileSystemName,
                Path = path,
                IsDirectory = true,
                StartsOn = startsOn
            };

            // Act
            Uri sasUri = fileClient.GenerateSasUri(sasBuilder);

            // Assert
            DataLakeUriBuilder expectedUri = new DataLakeUriBuilder(blobEndpoint);
            DataLakeSasBuilder sasBuilder2 = new DataLakeSasBuilder(permissions, expiresOn)
            {
                FileSystemName = fileSystemName,
                Path = path,
                IsDirectory = true,
                StartsOn = startsOn
            };
            expectedUri.Sas = sasBuilder2.ToSasQueryParameters(constants.Sas.SharedKeyCredential);
            Assert.AreEqual(expectedUri.ToUri().ToString(), sasUri.ToString());
        }

        [Test]
        public void GenerateSas_BuilderWrongFileSystemName()
        {
            // Arrange
            var constants = new TestConstants(this);
            var blobEndpoint = new Uri("http://127.0.0.1/");
            UriBuilder blobUriBuilder = new UriBuilder(blobEndpoint);
            string directoryName = GetNewDirectoryName();
            blobUriBuilder.Path += constants.Sas.Account + "/" + GetNewFileSystemName() + "/" + directoryName;
            DataLakeSasPermissions permissions = DataLakeSasPermissions.Read;
            DateTimeOffset expiresOn = Recording.UtcNow.AddHours(+1);
            DataLakeDirectoryClient fileClient = new DataLakeDirectoryClient(
                blobUriBuilder.Uri,
                constants.Sas.SharedKeyCredential,
                GetOptions());

            DataLakeSasBuilder sasBuilder = new DataLakeSasBuilder(permissions, expiresOn)
            {
                FileSystemName = GetNewFileSystemName(), // different filesytem name
                Path = directoryName,
                IsDirectory = true
            };

            // Act
            try
            {
                fileClient.GenerateSasUri(sasBuilder);

                Assert.Fail("DataLakeDirectoryClient.GenerateSasUri should have failed with an ArgumentException.");
            }
            catch (InvalidOperationException)
            {
                //the correct exception came back
            }
        }

        [Test]
        public void GenerateSas_BuilderWrongDirectoryName()
        {
            // Arrange
            var constants = new TestConstants(this);
            var blobEndpoint = new Uri("http://127.0.0.1/");
            UriBuilder blobUriBuilder = new UriBuilder(blobEndpoint);
            string fileSystemName = GetNewFileSystemName();
            blobUriBuilder.Path += constants.Sas.Account + "/" + fileSystemName + "/" + GetNewDirectoryName();
            DataLakeSasPermissions permissions = DataLakeSasPermissions.Read;
            DateTimeOffset expiresOn = Recording.UtcNow.AddHours(+1);
            DataLakeDirectoryClient containerClient = new DataLakeDirectoryClient(
                blobUriBuilder.Uri,
                constants.Sas.SharedKeyCredential,
                GetOptions());

            DataLakeSasBuilder sasBuilder = new DataLakeSasBuilder(permissions, expiresOn)
            {
                FileSystemName = fileSystemName,
                Path = GetNewDirectoryName(), // different directory name
                IsDirectory = true,
                IPRange = new SasIPRange(System.Net.IPAddress.None, System.Net.IPAddress.None)
            };

            // Act
            try
            {
                containerClient.GenerateSasUri(sasBuilder);

                Assert.Fail("DataLakeDirectoryClient.GenerateSasUri should have failed with an ArgumentException.");
            }
            catch (InvalidOperationException)
            {
                //the correct exception came back
            }
        }

        [Test]
        public void GenerateSas_BuilderIsDirectoryError()
        {
            var constants = new TestConstants(this);
            var blobEndpoint = new Uri("http://127.0.0.1/");
            UriBuilder blobUriBuilder = new UriBuilder(blobEndpoint);
            string fileSystemName = GetNewFileSystemName();
            string directoryName = GetNewDirectoryName();
            blobUriBuilder.Path += constants.Sas.Account + "/" + fileSystemName + "/" + directoryName;
            DataLakeSasPermissions permissions = DataLakeSasPermissions.Read;
            DateTimeOffset expiresOn = Recording.UtcNow.AddHours(+1);
            DataLakeDirectoryClient containerClient = new DataLakeDirectoryClient(
                blobUriBuilder.Uri,
                constants.Sas.SharedKeyCredential,
                GetOptions());

            DataLakeSasBuilder sasBuilder = new DataLakeSasBuilder(permissions, expiresOn)
            {
                FileSystemName = fileSystemName,
                Path = directoryName,
                IsDirectory = false,
                IPRange = new SasIPRange(System.Net.IPAddress.None, System.Net.IPAddress.None),
            };

            // Act
            try
            {
                containerClient.GenerateSasUri(sasBuilder);

                Assert.Fail("DataLakeFileClient.GenerateSasUri should have failed with an ArgumentException.");
            }
            catch (InvalidOperationException)
            {
                //the correct exception came back
            }
        }
        #endregion
=======
        [Test]
        public async Task GetPathsAsync()
        {
            // Arrange
            await using DisposingFileSystem test = await GetNewFileSystem();
            string directoryName = GetNewDirectoryName();
            DataLakeDirectoryClient directory = await test.FileSystem.CreateDirectoryAsync(directoryName);
            await SetUpDirectoryForListing(directory);

            // Act
            AsyncPageable<PathItem> response = directory.GetPathsAsync();
            IList<PathItem> paths = await response.ToListAsync();

            // Assert
            Assert.AreEqual(3, paths.Count);
            Assert.AreEqual($"{directoryName}/bar", paths[0].Name);
            Assert.AreEqual($"{directoryName}/baz", paths[1].Name);
            Assert.AreEqual($"{directoryName}/foo", paths[2].Name);
        }

        [Test]
        public async Task GetPathsAsync_Recursive()
        {
            // Arrange
            await using DisposingFileSystem test = await GetNewFileSystem();
            string directoryName = GetNewDirectoryName();
            DataLakeDirectoryClient directory = await test.FileSystem.CreateDirectoryAsync(directoryName);
            await SetUpDirectoryForListing(directory);

            // Act
            AsyncPageable<PathItem> response = directory.GetPathsAsync(
                recursive: true);
            IList<PathItem> paths = await response.ToListAsync();

            // Assert
            Assert.AreEqual(PathNames.Length, paths.Count);
            Assert.AreEqual($"{directoryName}/bar", paths[0].Name);
            Assert.AreEqual($"{directoryName}/baz", paths[1].Name);
            Assert.AreEqual($"{directoryName}/baz/bar", paths[2].Name);
            Assert.AreEqual($"{directoryName}/baz/bar/foo", paths[3].Name);
            Assert.AreEqual($"{directoryName}/baz/foo", paths[4].Name);
            Assert.AreEqual($"{directoryName}/baz/foo/bar", paths[5].Name);
            Assert.AreEqual($"{directoryName}/foo", paths[6].Name);
            Assert.AreEqual($"{directoryName}/foo/bar", paths[7].Name);
            Assert.AreEqual($"{directoryName}/foo/foo", paths[8].Name);
        }

        [Test]
        public async Task GetPathsAsync_Upn()
        {
            // Arrange
            await using DisposingFileSystem test = await GetNewFileSystem();
            string directoryName = GetNewDirectoryName();
            DataLakeDirectoryClient directory = await test.FileSystem.CreateDirectoryAsync(directoryName);
            await SetUpDirectoryForListing(directory);

            // Act
            AsyncPageable<PathItem> response = directory.GetPathsAsync(
                userPrincipalName: true);
            IList<PathItem> paths = await response.ToListAsync();

            // Assert
            Assert.AreEqual(3, paths.Count);
            Assert.IsNotNull(paths[0].Group);
            Assert.IsNotNull(paths[0].Owner);

            Assert.AreEqual($"{directoryName}/bar", paths[0].Name);
            Assert.AreEqual($"{directoryName}/baz", paths[1].Name);
            Assert.AreEqual($"{directoryName}/foo", paths[2].Name);
        }

        [Test]
        [AsyncOnly]
        public async Task GetPathsAsync_MaxResults()
        {
            // Arrange
            await using DisposingFileSystem test = await GetNewFileSystem();
            string directoryName = GetNewDirectoryName();
            DataLakeDirectoryClient directory = await test.FileSystem.CreateDirectoryAsync(directoryName);
            await SetUpDirectoryForListing(directory);

            // Act
            Page<PathItem> page = await directory.GetPathsAsync().AsPages(pageSizeHint: 2).FirstAsync();

            // Assert
            Assert.AreEqual(2, page.Values.Count);
            Assert.AreEqual($"{directoryName}/bar", page.Values[0].Name);
            Assert.AreEqual($"{directoryName}/baz", page.Values[1].Name);
        }

        [Test]
        public async Task GetPathsAsync_Error()
        {
            // Arrange
            DataLakeServiceClient service = GetServiceClient_SharedKey();
            DataLakeFileSystemClient fileSystem = InstrumentClient(service.GetFileSystemClient(GetNewFileSystemName()));
            DataLakeDirectoryClient directory = InstrumentClient(fileSystem.GetDirectoryClient(GetNewDirectoryName()));

            // Act
            await TestHelper.AssertExpectedExceptionAsync<RequestFailedException>(
                directory.GetPathsAsync().ToListAsync(),
                e => Assert.AreEqual("FilesystemNotFound", e.ErrorCode));
        }

        private async Task SetUpDirectoryForListing(DataLakeDirectoryClient directoryClient)
        {
            string[] pathNames = PathNames;
            DataLakeDirectoryClient[] subDirectories = new DataLakeDirectoryClient[pathNames.Length];

            // Upload directories
            for (var i = 0; i < pathNames.Length; i++)
            {
                DataLakeDirectoryClient directory = InstrumentClient(directoryClient.GetSubDirectoryClient(pathNames[i]));
                subDirectories[i] = directory;
                await directory.CreateIfNotExistsAsync();
            }
        }
>>>>>>> 63f0ed1b
    }
}<|MERGE_RESOLUTION|>--- conflicted
+++ resolved
@@ -4718,7 +4718,124 @@
             Assert.AreEqual($"{subdirectory.Path}/{lowerSubDirectoryName}", lowerSubDirectory.Path);
         }
 
-<<<<<<< HEAD
+        [Test]
+        public async Task GetPathsAsync()
+        {
+            // Arrange
+            await using DisposingFileSystem test = await GetNewFileSystem();
+            string directoryName = GetNewDirectoryName();
+            DataLakeDirectoryClient directory = await test.FileSystem.CreateDirectoryAsync(directoryName);
+            await SetUpDirectoryForListing(directory);
+
+            // Act
+            AsyncPageable<PathItem> response = directory.GetPathsAsync();
+            IList<PathItem> paths = await response.ToListAsync();
+
+            // Assert
+            Assert.AreEqual(3, paths.Count);
+            Assert.AreEqual($"{directoryName}/bar", paths[0].Name);
+            Assert.AreEqual($"{directoryName}/baz", paths[1].Name);
+            Assert.AreEqual($"{directoryName}/foo", paths[2].Name);
+        }
+
+        [Test]
+        public async Task GetPathsAsync_Recursive()
+        {
+            // Arrange
+            await using DisposingFileSystem test = await GetNewFileSystem();
+            string directoryName = GetNewDirectoryName();
+            DataLakeDirectoryClient directory = await test.FileSystem.CreateDirectoryAsync(directoryName);
+            await SetUpDirectoryForListing(directory);
+
+            // Act
+            AsyncPageable<PathItem> response = directory.GetPathsAsync(
+                recursive: true);
+            IList<PathItem> paths = await response.ToListAsync();
+
+            // Assert
+            Assert.AreEqual(PathNames.Length, paths.Count);
+            Assert.AreEqual($"{directoryName}/bar", paths[0].Name);
+            Assert.AreEqual($"{directoryName}/baz", paths[1].Name);
+            Assert.AreEqual($"{directoryName}/baz/bar", paths[2].Name);
+            Assert.AreEqual($"{directoryName}/baz/bar/foo", paths[3].Name);
+            Assert.AreEqual($"{directoryName}/baz/foo", paths[4].Name);
+            Assert.AreEqual($"{directoryName}/baz/foo/bar", paths[5].Name);
+            Assert.AreEqual($"{directoryName}/foo", paths[6].Name);
+            Assert.AreEqual($"{directoryName}/foo/bar", paths[7].Name);
+            Assert.AreEqual($"{directoryName}/foo/foo", paths[8].Name);
+        }
+
+        [Test]
+        public async Task GetPathsAsync_Upn()
+        {
+            // Arrange
+            await using DisposingFileSystem test = await GetNewFileSystem();
+            string directoryName = GetNewDirectoryName();
+            DataLakeDirectoryClient directory = await test.FileSystem.CreateDirectoryAsync(directoryName);
+            await SetUpDirectoryForListing(directory);
+
+            // Act
+            AsyncPageable<PathItem> response = directory.GetPathsAsync(
+                userPrincipalName: true);
+            IList<PathItem> paths = await response.ToListAsync();
+
+            // Assert
+            Assert.AreEqual(3, paths.Count);
+            Assert.IsNotNull(paths[0].Group);
+            Assert.IsNotNull(paths[0].Owner);
+
+            Assert.AreEqual($"{directoryName}/bar", paths[0].Name);
+            Assert.AreEqual($"{directoryName}/baz", paths[1].Name);
+            Assert.AreEqual($"{directoryName}/foo", paths[2].Name);
+        }
+
+        [Test]
+        [AsyncOnly]
+        public async Task GetPathsAsync_MaxResults()
+        {
+            // Arrange
+            await using DisposingFileSystem test = await GetNewFileSystem();
+            string directoryName = GetNewDirectoryName();
+            DataLakeDirectoryClient directory = await test.FileSystem.CreateDirectoryAsync(directoryName);
+            await SetUpDirectoryForListing(directory);
+
+            // Act
+            Page<PathItem> page = await directory.GetPathsAsync().AsPages(pageSizeHint: 2).FirstAsync();
+
+            // Assert
+            Assert.AreEqual(2, page.Values.Count);
+            Assert.AreEqual($"{directoryName}/bar", page.Values[0].Name);
+            Assert.AreEqual($"{directoryName}/baz", page.Values[1].Name);
+        }
+
+        [Test]
+        public async Task GetPathsAsync_Error()
+        {
+            // Arrange
+            DataLakeServiceClient service = GetServiceClient_SharedKey();
+            DataLakeFileSystemClient fileSystem = InstrumentClient(service.GetFileSystemClient(GetNewFileSystemName()));
+            DataLakeDirectoryClient directory = InstrumentClient(fileSystem.GetDirectoryClient(GetNewDirectoryName()));
+
+            // Act
+            await TestHelper.AssertExpectedExceptionAsync<RequestFailedException>(
+                directory.GetPathsAsync().ToListAsync(),
+                e => Assert.AreEqual("FilesystemNotFound", e.ErrorCode));
+        }
+
+        private async Task SetUpDirectoryForListing(DataLakeDirectoryClient directoryClient)
+        {
+            string[] pathNames = PathNames;
+            DataLakeDirectoryClient[] subDirectories = new DataLakeDirectoryClient[pathNames.Length];
+
+            // Upload directories
+            for (var i = 0; i < pathNames.Length; i++)
+            {
+                DataLakeDirectoryClient directory = InstrumentClient(directoryClient.GetSubDirectoryClient(pathNames[i]));
+                subDirectories[i] = directory;
+                await directory.CreateIfNotExistsAsync();
+            }
+        }
+
         #region GenerateSasTests
         [Test]
         public void CanGenerateSas_ClientConstructors()
@@ -4928,124 +5045,5 @@
             }
         }
         #endregion
-=======
-        [Test]
-        public async Task GetPathsAsync()
-        {
-            // Arrange
-            await using DisposingFileSystem test = await GetNewFileSystem();
-            string directoryName = GetNewDirectoryName();
-            DataLakeDirectoryClient directory = await test.FileSystem.CreateDirectoryAsync(directoryName);
-            await SetUpDirectoryForListing(directory);
-
-            // Act
-            AsyncPageable<PathItem> response = directory.GetPathsAsync();
-            IList<PathItem> paths = await response.ToListAsync();
-
-            // Assert
-            Assert.AreEqual(3, paths.Count);
-            Assert.AreEqual($"{directoryName}/bar", paths[0].Name);
-            Assert.AreEqual($"{directoryName}/baz", paths[1].Name);
-            Assert.AreEqual($"{directoryName}/foo", paths[2].Name);
-        }
-
-        [Test]
-        public async Task GetPathsAsync_Recursive()
-        {
-            // Arrange
-            await using DisposingFileSystem test = await GetNewFileSystem();
-            string directoryName = GetNewDirectoryName();
-            DataLakeDirectoryClient directory = await test.FileSystem.CreateDirectoryAsync(directoryName);
-            await SetUpDirectoryForListing(directory);
-
-            // Act
-            AsyncPageable<PathItem> response = directory.GetPathsAsync(
-                recursive: true);
-            IList<PathItem> paths = await response.ToListAsync();
-
-            // Assert
-            Assert.AreEqual(PathNames.Length, paths.Count);
-            Assert.AreEqual($"{directoryName}/bar", paths[0].Name);
-            Assert.AreEqual($"{directoryName}/baz", paths[1].Name);
-            Assert.AreEqual($"{directoryName}/baz/bar", paths[2].Name);
-            Assert.AreEqual($"{directoryName}/baz/bar/foo", paths[3].Name);
-            Assert.AreEqual($"{directoryName}/baz/foo", paths[4].Name);
-            Assert.AreEqual($"{directoryName}/baz/foo/bar", paths[5].Name);
-            Assert.AreEqual($"{directoryName}/foo", paths[6].Name);
-            Assert.AreEqual($"{directoryName}/foo/bar", paths[7].Name);
-            Assert.AreEqual($"{directoryName}/foo/foo", paths[8].Name);
-        }
-
-        [Test]
-        public async Task GetPathsAsync_Upn()
-        {
-            // Arrange
-            await using DisposingFileSystem test = await GetNewFileSystem();
-            string directoryName = GetNewDirectoryName();
-            DataLakeDirectoryClient directory = await test.FileSystem.CreateDirectoryAsync(directoryName);
-            await SetUpDirectoryForListing(directory);
-
-            // Act
-            AsyncPageable<PathItem> response = directory.GetPathsAsync(
-                userPrincipalName: true);
-            IList<PathItem> paths = await response.ToListAsync();
-
-            // Assert
-            Assert.AreEqual(3, paths.Count);
-            Assert.IsNotNull(paths[0].Group);
-            Assert.IsNotNull(paths[0].Owner);
-
-            Assert.AreEqual($"{directoryName}/bar", paths[0].Name);
-            Assert.AreEqual($"{directoryName}/baz", paths[1].Name);
-            Assert.AreEqual($"{directoryName}/foo", paths[2].Name);
-        }
-
-        [Test]
-        [AsyncOnly]
-        public async Task GetPathsAsync_MaxResults()
-        {
-            // Arrange
-            await using DisposingFileSystem test = await GetNewFileSystem();
-            string directoryName = GetNewDirectoryName();
-            DataLakeDirectoryClient directory = await test.FileSystem.CreateDirectoryAsync(directoryName);
-            await SetUpDirectoryForListing(directory);
-
-            // Act
-            Page<PathItem> page = await directory.GetPathsAsync().AsPages(pageSizeHint: 2).FirstAsync();
-
-            // Assert
-            Assert.AreEqual(2, page.Values.Count);
-            Assert.AreEqual($"{directoryName}/bar", page.Values[0].Name);
-            Assert.AreEqual($"{directoryName}/baz", page.Values[1].Name);
-        }
-
-        [Test]
-        public async Task GetPathsAsync_Error()
-        {
-            // Arrange
-            DataLakeServiceClient service = GetServiceClient_SharedKey();
-            DataLakeFileSystemClient fileSystem = InstrumentClient(service.GetFileSystemClient(GetNewFileSystemName()));
-            DataLakeDirectoryClient directory = InstrumentClient(fileSystem.GetDirectoryClient(GetNewDirectoryName()));
-
-            // Act
-            await TestHelper.AssertExpectedExceptionAsync<RequestFailedException>(
-                directory.GetPathsAsync().ToListAsync(),
-                e => Assert.AreEqual("FilesystemNotFound", e.ErrorCode));
-        }
-
-        private async Task SetUpDirectoryForListing(DataLakeDirectoryClient directoryClient)
-        {
-            string[] pathNames = PathNames;
-            DataLakeDirectoryClient[] subDirectories = new DataLakeDirectoryClient[pathNames.Length];
-
-            // Upload directories
-            for (var i = 0; i < pathNames.Length; i++)
-            {
-                DataLakeDirectoryClient directory = InstrumentClient(directoryClient.GetSubDirectoryClient(pathNames[i]));
-                subDirectories[i] = directory;
-                await directory.CreateIfNotExistsAsync();
-            }
-        }
->>>>>>> 63f0ed1b
     }
 }