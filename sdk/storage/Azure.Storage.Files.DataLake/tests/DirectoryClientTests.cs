--- conflicted
+++ resolved
@@ -8,11 +8,7 @@
 using System.Threading;
 using System.Threading.Tasks;
 using Azure.Core;
-<<<<<<< HEAD
 using Azure.Core.TestFramework;
-using Azure.Storage.Blobs;
-=======
->>>>>>> 60f4876e
 using Azure.Storage.Files.DataLake.Models;
 using Azure.Storage.Sas;
 using Azure.Storage.Test;
@@ -1022,7 +1018,7 @@
         }
 
         [Test]
-        [ServiceVersion(Min = BlobClientOptions.ServiceVersion.V2019_12_12)]
+        [ServiceVersion(Min = DataLakeClientOptions.ServiceVersion.V2019_12_12)]
         public async Task SetAccessControlRecursiveAsync()
         {
             await using DisposingFileSystem test = await GetNewFileSystem();
@@ -1045,7 +1041,7 @@
         }
 
         [Test]
-        [ServiceVersion(Min = BlobClientOptions.ServiceVersion.V2019_12_12)]
+        [ServiceVersion(Min = DataLakeClientOptions.ServiceVersion.V2019_12_12)]
         public async Task SetAccessControlRecursiveAsync_InBatches()
         {
             await using DisposingFileSystem test = await GetNewFileSystem();
@@ -1077,7 +1073,7 @@
 
         [Test]
         [LiveOnly]
-        [ServiceVersion(Min = BlobClientOptions.ServiceVersion.V2019_12_12)]
+        [ServiceVersion(Min = DataLakeClientOptions.ServiceVersion.V2019_12_12)]
         public async Task SetAccessControlRecursiveAsync_InBatches_StopAndResume()
         {
             await using DisposingFileSystem test = await GetNewFileSystem();
@@ -1129,7 +1125,7 @@
         }
 
         [Test]
-        [ServiceVersion(Min = BlobClientOptions.ServiceVersion.V2019_12_12)]
+        [ServiceVersion(Min = DataLakeClientOptions.ServiceVersion.V2019_12_12)]
         public async Task SetAccessControlRecursiveAsync_InBatches_WithProgressMonitoring()
         {
             await using DisposingFileSystem test = await GetNewFileSystem();
@@ -1172,7 +1168,7 @@
         }
 
         [Test]
-        [ServiceVersion(Min = BlobClientOptions.ServiceVersion.V2019_12_12)]
+        [ServiceVersion(Min = DataLakeClientOptions.ServiceVersion.V2019_12_12)]
         public async Task SetAccessControlRecursiveAsync_InBatches_WithExplicitIteration()
         {
             await using DisposingFileSystem test = await GetNewFileSystem();
@@ -1219,7 +1215,7 @@
         }
 
         [Test]
-        [ServiceVersion(Min = BlobClientOptions.ServiceVersion.V2019_12_12)]
+        [ServiceVersion(Min = DataLakeClientOptions.ServiceVersion.V2019_12_12)]
         public async Task SetAccessControlRecursiveAsync_WithProgressMonitoring_WithFailure()
         {
             string fileSystemName = GetNewFileSystemName();
@@ -1264,7 +1260,7 @@
         }
 
         [Test]
-        [ServiceVersion(Min = BlobClientOptions.ServiceVersion.V2019_12_12)]
+        [ServiceVersion(Min = DataLakeClientOptions.ServiceVersion.V2019_12_12)]
         public async Task SetAccessControlRecursiveAsync_ContinueOnFailure()
         {
             string fileSystemName = GetNewFileSystemName();
@@ -1320,7 +1316,7 @@
 
         [Test]
         [LiveOnly]
-        [ServiceVersion(Min = BlobClientOptions.ServiceVersion.V2019_12_12)]
+        [ServiceVersion(Min = DataLakeClientOptions.ServiceVersion.V2019_12_12)]
         public async Task SetAccessControlRecursiveAsync_ContinueOnFailure_Batches_StopAndResume()
         {
             string fileSystemName = GetNewFileSystemName();
@@ -1407,7 +1403,7 @@
         }
 
         [Test]
-        [ServiceVersion(Min = BlobClientOptions.ServiceVersion.V2019_12_12)]
+        [ServiceVersion(Min = DataLakeClientOptions.ServiceVersion.V2019_12_12)]
         public async Task SetAccessControlRecursiveAsync_Error()
         {
             string fileSystemName = GetNewFileSystemName();
@@ -1431,7 +1427,7 @@
         }
 
         [Test]
-        [ServiceVersion(Min = BlobClientOptions.ServiceVersion.V2019_12_12)]
+        [ServiceVersion(Min = DataLakeClientOptions.ServiceVersion.V2019_12_12)]
         public async Task UpdateAccessControlRecursiveAsync()
         {
             await using DisposingFileSystem test = await GetNewFileSystem();
@@ -1454,7 +1450,7 @@
         }
 
         [Test]
-        [ServiceVersion(Min = BlobClientOptions.ServiceVersion.V2019_12_12)]
+        [ServiceVersion(Min = DataLakeClientOptions.ServiceVersion.V2019_12_12)]
         public async Task UpdateAccessControlRecursiveAsync_InBatches()
         {
             await using DisposingFileSystem test = await GetNewFileSystem();
@@ -1486,7 +1482,7 @@
 
         [Test]
         [LiveOnly]
-        [ServiceVersion(Min = BlobClientOptions.ServiceVersion.V2019_12_12)]
+        [ServiceVersion(Min = DataLakeClientOptions.ServiceVersion.V2019_12_12)]
         public async Task UpdateAccessControlRecursiveAsync_InBatches_StopAndResume()
         {
             await using DisposingFileSystem test = await GetNewFileSystem();
@@ -1538,7 +1534,7 @@
         }
 
         [Test]
-        [ServiceVersion(Min = BlobClientOptions.ServiceVersion.V2019_12_12)]
+        [ServiceVersion(Min = DataLakeClientOptions.ServiceVersion.V2019_12_12)]
         public async Task UpdateAccessControlRecursiveAsync_InBatches_WithProgressMonitoring()
         {
             await using DisposingFileSystem test = await GetNewFileSystem();
@@ -1581,7 +1577,7 @@
         }
 
         [Test]
-        [ServiceVersion(Min = BlobClientOptions.ServiceVersion.V2019_12_12)]
+        [ServiceVersion(Min = DataLakeClientOptions.ServiceVersion.V2019_12_12)]
         public async Task UpdateAccessControlRecursiveAsync_InBatches_WithExplicitIteration()
         {
             await using DisposingFileSystem test = await GetNewFileSystem();
@@ -1628,7 +1624,7 @@
         }
 
         [Test]
-        [ServiceVersion(Min = BlobClientOptions.ServiceVersion.V2019_12_12)]
+        [ServiceVersion(Min = DataLakeClientOptions.ServiceVersion.V2019_12_12)]
         public async Task UpdateAccessControlRecursiveAsync_WithProgressMonitoring_WithFailure()
         {
             string fileSystemName = GetNewFileSystemName();
@@ -1673,7 +1669,7 @@
         }
 
         [Test]
-        [ServiceVersion(Min = BlobClientOptions.ServiceVersion.V2019_12_12)]
+        [ServiceVersion(Min = DataLakeClientOptions.ServiceVersion.V2019_12_12)]
         public async Task UpdateAccessControlRecursiveAsync_ContinueOnFailure()
         {
             string fileSystemName = GetNewFileSystemName();
@@ -1729,7 +1725,7 @@
 
         [Test]
         [LiveOnly]
-        [ServiceVersion(Min = BlobClientOptions.ServiceVersion.V2019_12_12)]
+        [ServiceVersion(Min = DataLakeClientOptions.ServiceVersion.V2019_12_12)]
         public async Task UpdateAccessControlRecursiveAsync_ContinueOnFailure_Batches_StopAndResume()
         {
             string fileSystemName = GetNewFileSystemName();
@@ -1816,7 +1812,7 @@
         }
 
         [Test]
-        [ServiceVersion(Min = BlobClientOptions.ServiceVersion.V2019_12_12)]
+        [ServiceVersion(Min = DataLakeClientOptions.ServiceVersion.V2019_12_12)]
         public async Task UpdateAccessControlRecursiveAsync_Error()
         {
             string fileSystemName = GetNewFileSystemName();
@@ -1840,7 +1836,7 @@
         }
 
         [Test]
-        [ServiceVersion(Min = BlobClientOptions.ServiceVersion.V2019_12_12)]
+        [ServiceVersion(Min = DataLakeClientOptions.ServiceVersion.V2019_12_12)]
         public async Task RemoveAccessControlRecursiveAsync()
         {
             await using DisposingFileSystem test = await GetNewFileSystem();
@@ -1863,7 +1859,7 @@
         }
 
         [Test]
-        [ServiceVersion(Min = BlobClientOptions.ServiceVersion.V2019_12_12)]
+        [ServiceVersion(Min = DataLakeClientOptions.ServiceVersion.V2019_12_12)]
         public async Task RemoveAccessControlRecursiveAsync_InBatches()
         {
             await using DisposingFileSystem test = await GetNewFileSystem();
@@ -1895,7 +1891,7 @@
 
         [Test]
         [LiveOnly]
-        [ServiceVersion(Min = BlobClientOptions.ServiceVersion.V2019_12_12)]
+        [ServiceVersion(Min = DataLakeClientOptions.ServiceVersion.V2019_12_12)]
         public async Task RemoveAccessControlRecursiveAsync_InBatches_StopAndResume()
         {
             await using DisposingFileSystem test = await GetNewFileSystem();
@@ -1947,7 +1943,7 @@
         }
 
         [Test]
-        [ServiceVersion(Min = BlobClientOptions.ServiceVersion.V2019_12_12)]
+        [ServiceVersion(Min = DataLakeClientOptions.ServiceVersion.V2019_12_12)]
         public async Task RemoveAccessControlRecursiveAsync_InBatches_WithProgressMonitoring()
         {
             await using DisposingFileSystem test = await GetNewFileSystem();
@@ -1990,7 +1986,7 @@
         }
 
         [Test]
-        [ServiceVersion(Min = BlobClientOptions.ServiceVersion.V2019_12_12)]
+        [ServiceVersion(Min = DataLakeClientOptions.ServiceVersion.V2019_12_12)]
         public async Task RemoveAccessControlRecursiveAsync_InBatches_WithExplicitIteration()
         {
             await using DisposingFileSystem test = await GetNewFileSystem();
@@ -2037,7 +2033,7 @@
         }
 
         [Test]
-        [ServiceVersion(Min = BlobClientOptions.ServiceVersion.V2019_12_12)]
+        [ServiceVersion(Min = DataLakeClientOptions.ServiceVersion.V2019_12_12)]
         public async Task RemoveAccessControlRecursiveAsync_WithProgressMonitoring_WithFailure()
         {
             string fileSystemName = GetNewFileSystemName();
@@ -2082,7 +2078,7 @@
         }
 
         [Test]
-        [ServiceVersion(Min = BlobClientOptions.ServiceVersion.V2019_12_12)]
+        [ServiceVersion(Min = DataLakeClientOptions.ServiceVersion.V2019_12_12)]
         public async Task RemoveAccessControlRecursiveAsync_ContinueOnFailure()
         {
             string fileSystemName = GetNewFileSystemName();
@@ -2138,7 +2134,7 @@
 
         [Test]
         [LiveOnly]
-        [ServiceVersion(Min = BlobClientOptions.ServiceVersion.V2019_12_12)]
+        [ServiceVersion(Min = DataLakeClientOptions.ServiceVersion.V2019_12_12)]
         public async Task RemoveAccessControlRecursiveAsync_ContinueOnFailure_Batches_StopAndResume()
         {
             string fileSystemName = GetNewFileSystemName();
@@ -2225,7 +2221,7 @@
         }
 
         [Test]
-        [ServiceVersion(Min = BlobClientOptions.ServiceVersion.V2019_12_12)]
+        [ServiceVersion(Min = DataLakeClientOptions.ServiceVersion.V2019_12_12)]
         public async Task RemoveAccessControlRecursiveAsync_Error()
         {
             string fileSystemName = GetNewFileSystemName();
