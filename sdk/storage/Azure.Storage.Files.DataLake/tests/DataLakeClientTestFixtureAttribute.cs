﻿// Copyright (c) Microsoft Corporation. All rights reserved.
// Licensed under the MIT License.

using Azure.Core.TestFramework;

namespace Azure.Storage.Files.DataLake.Tests
{
    public class DataLakeClientTestFixtureAttribute : ClientTestFixtureAttribute
    {
        public DataLakeClientTestFixtureAttribute()
            : base(
                DataLakeClientOptions.ServiceVersion.V2019_02_02,
                DataLakeClientOptions.ServiceVersion.V2019_07_07,
                DataLakeClientOptions.ServiceVersion.V2019_12_12,
                DataLakeClientOptions.ServiceVersion.V2020_02_10,
                DataLakeClientOptions.ServiceVersion.V2020_04_08,
                DataLakeClientOptions.ServiceVersion.V2020_06_12,
                DataLakeClientOptions.ServiceVersion.V2020_08_04,
                DataLakeClientOptions.ServiceVersion.V2020_10_02,
                DataLakeClientOptions.ServiceVersion.V2020_12_06,
                DataLakeClientOptions.ServiceVersion.V2021_02_12,
                DataLakeClientOptions.ServiceVersion.V2021_04_10,
                DataLakeClientOptions.ServiceVersion.V2021_06_08,
                DataLakeClientOptions.ServiceVersion.V2021_08_06,
                DataLakeClientOptions.ServiceVersion.V2021_10_04,
                DataLakeClientOptions.ServiceVersion.V2021_12_02,
                DataLakeClientOptions.ServiceVersion.V2022_11_02,
                DataLakeClientOptions.ServiceVersion.V2023_01_03,
                DataLakeClientOptions.ServiceVersion.V2023_05_03,
                DataLakeClientOptions.ServiceVersion.V2023_08_03,
                DataLakeClientOptions.ServiceVersion.V2023_11_03,
                DataLakeClientOptions.ServiceVersion.V2024_02_04,
                DataLakeClientOptions.ServiceVersion.V2024_05_04,
                DataLakeClientOptions.ServiceVersion.V2024_08_04,
                DataLakeClientOptions.ServiceVersion.V2024_11_04,
                DataLakeClientOptions.ServiceVersion.V2025_01_05,
                DataLakeClientOptions.ServiceVersion.V2025_05_05,
<<<<<<< HEAD
=======
                DataLakeClientOptions.ServiceVersion.V2025_07_05,
>>>>>>> e0b8da94
                StorageVersionExtensions.LatestVersion,
                StorageVersionExtensions.MaxVersion)
        {
            RecordingServiceVersion = StorageVersionExtensions.MaxVersion;
            LiveServiceVersions = new object[] { StorageVersionExtensions.LatestVersion };
        }
    }
}<|MERGE_RESOLUTION|>--- conflicted
+++ resolved
@@ -35,10 +35,7 @@
                 DataLakeClientOptions.ServiceVersion.V2024_11_04,
                 DataLakeClientOptions.ServiceVersion.V2025_01_05,
                 DataLakeClientOptions.ServiceVersion.V2025_05_05,
-<<<<<<< HEAD
-=======
                 DataLakeClientOptions.ServiceVersion.V2025_07_05,
->>>>>>> e0b8da94
                 StorageVersionExtensions.LatestVersion,
                 StorageVersionExtensions.MaxVersion)
         {
