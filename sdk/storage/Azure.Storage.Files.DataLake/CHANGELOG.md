# Release History

## 12.7.0-beta.3 (Unreleased)
- Added support for service version 2020-08-04.
<<<<<<< HEAD
- Added support for File Query Parquet input format.
=======
- Added support for Soft Delete for Hierarchical-Namespace enabled accounts.
>>>>>>> b2737417
- Aligned storage URL parsing with other platforms.

## 12.7.0-beta.2 (2021-03-09)
- Changed error codes from numerical (404) to descriptive (PathNotFound).

## 12.7.0-beta.1 (2021-02-09)
- Added support for service version 2020-06-12.
- Added support for listing deleted file systems and restoring deleted file systems.
- Fixed bug where DataLakeFileSystemClient.CanGenerateSasUri, DataLakeDirectoryClient.CanGenerateSasUri, DataLakeFileClient.CanGenerateSasUri, DataLakePathClient.CanGenerateSasUri, DataLakeServiceClient.CanGenerateSasUri was not mockable

## 12.6.0 (2021-01-12)
- Includes all features from 12.6.0-beta.1
- Fixed bug where the Stream returned by DataLakeFileClient.OpenRead() would return a different Length after calls to Seek().
- Added constructors taking connection string to DataLakeServiceClient, DataLakeFileSystemClient, DataLakeDirectoryClient, and DataLakeFileClient.
- Fixed bug where DataLakePathClient.SetPermissions(), DataLakeFileClient.SetPermissions(), and DataLakeDirectoryClient.SetPermissions() could not just set Owner or Group.
- Fixed bug where DataLakeDirectoryClient initialized with a Uri would throw a null exception when GetPaths() was called.
- Added support for AzureSasCredential. That allows SAS rotation for long living clients.

## 12.6.0-beta.1 (2020-12-07)
- Added support for service version 2020-04-08.
- Fixed bug where DataLakeServiceClient.GetFileSystemClient(), DataLakeFileSystemClient.GetFileClient(), DataLakeFileSystemClient.GetDirectoryClient(),
DataLakeDirectoryClient.GetSubDirectoryClient() and DataLakeFileClient.GetFileClient() created clients that could not generate a SAS from clients that could generate a SAS.

## 12.5.0 (2020-11-10)
- Includes all features from 12.5.0-preview.1
- Fixed bug where DataLakeFileSystem.SetAccessPolicy() would throw an exception if signed identifier permissions were not in the correct order.
- Added additional info to exception messages.
- Added DataLakeDirectoryClient.GetPaths().
- Fixed bug where Data Lake SDK coudn't handle SASs with start and expiry time in format other than yyyy-MM-ddTHH:mm:ssZ.
- Added ability to set Position on streams created with DataLakeFileClient.OpenRead().
- Added CanGenerateSasUri property and GenerateSasUri() to DataLakePathClient, DataLakeFileClient, DataLakeDirectoryClient and DataLakeFileSystemClient.
- Added CanGenerateAccountSasUri property and GenerateAccountSasUri() to DataLakeServiceClient.
- Restored single upload threshold for parallel uploads from 5 TB to 256 MB.

## 12.5.0-preview.1 (2020-09-30)
- Added support for service version 2020-02-10.
- Added support for Directory SAS.
- Added support for File Set Expiry.
- Fixed bug where Stream returned from DataLakeFileClient.OpenWrite() did not flush while disposing preventing compatibility with using keyword.
- Fixed bug where DataLakeFileClient.Upload() could not upload read-only files.
- Fixed bug where DataLakeBlobAccessPolicy.StartsOn and .ExpiresOn would cause the process to crash.
- Added seekability to DataLakeFileClient.OpenRead().
- Added Close and RetainUncommitedData to DataLakeFileUploadOptions.
- Fixed bug where DataLakeDirectoryClient.Rename(), DataLakeFileClient.Rename(), and DataLakeFileClient.Rename() couldn't handle source paths with special characters.
- Added DataLakeClientBuilderExtensions.

## 12.4.0 (2020-08-31)
- Fixed bug where DataLakeFileClient.Upload() would deadlock if the content stream's position was not 0.
- Fixed bug in DataLakeFileClient.OpenRead() causing us to do more download called than necessary.

## 12.3.1 (2020-08-18)
- Fixed bug in TaskExtensions.EnsureCompleted method that causes it to unconditionally throw an exception in the environments with synchronization context

## 12.3.0 (2020-08-13)
- Includes all features from 12.3.0-preview.1 through 12.3.0-preview.2.
- Fixed bug where DataLakeFileSystemClient.SetAccessPolicy() sends DateTimeOffset.MinValue when StartsOn and ExpiresOn when not set in DataLakeAccessPolicy
- Added nullable properties, PolicyStartsOn and PolicyExpiresOn to DataLakeAccessPolicy
- Added DataLakeFileClient.OpenWrite().

## 12.3.0-preview.2 (2020-07-27)
- Fixed bug where DataLakeUriBuilder would return LastDirectoryOrFileName and DirectoryOrFilePath URL-encoded.
- Updated DataLakeSasBuilder to correctly order raw string permissions and make the permissions lowercase.
- Fixed bug where DataLakeFileClient.Query() failed when query response was > ~200 MB.
- Added DataLakeFileClient.OpenRead().
- Fixed bug where DataLakeFileClient.Query() would buffer the query response before parsing the Avro contents.

## 12.3.0-preview.1 (2020-07-03)
- Added support for service version 2019-12-12.
- Added support for Jumbo Files.
- Fixed bug where DataLakeFileClient, DataLakeDirectoryClient, and DataLakePathClient.Name and .Path were sometimes URL-encoded.
- Fixed bug where DataLakeDirectoryClient.GetSubDirectory(), GetFile(), CreateSubDirectory(), and CreateFile() were returning clients with an incorrect URI.

## 12.2.2 
- This release contains bug fixes to improve quality.

## 12.2.1 
- Fixed bug where download could hang indefinietly on .NET Framework

## 12.2.0 
- Added DataLakeFileClient.Upload() overload that allows setting metadata, permissions and umask.
- Fixed bug where PathClient.Rename() was not functioning correctly with SAS.
- Added DataLakeFileSystemClient.GetPathClient().
- Fixed bug where data lake errors weren't parsed correctly.

## 12.1.0 
- Fixed bug where DataLakeFileSystemClient.DeleteIfExistsAsync() would throw an exception if the underlying File System did not exist.
- Added PathProperties.IsDirectory
- Fixed bug where DataLakeFileClient.Read() would throw an exception when download an empty File.

## 12.0.0 
- Added DataLakeFileClient.Upload(), which creates a file, appends data to it, and flushes the file in one user-facing API call.
- Added Exists(), CreateIfNotExists(), and DeleteIfExists() to DataLakeFileSystemClient, DataLakePathClient, DataLakeDirectoryClient, and DataLakeFileClient.
- Made PathClient.Create() and .CreateAsync() public.
- Removed DataLakeFileClient.GetRootDirectory().

## 12.0.0-preview.9 
- Added support for service version 2019-07-07.
- Added DataLakeFileClient.ReadTo() and .ReadToAsync() APIs, providing support for parallel downloads to Stream and Files.
- Added progress reporting to DataLakeFileClient.Append() and .AppendAsync().
- Added DataLakeFileSystemClient.GetRootDirectoryClient().
- Fixed issue where SAS didn't work with signed identifiers.
- Renamed LeaseDurationType, LeaseState, and LeaseStatus to DataLakeLeaseDuration, DataLakeLeaseState, and DataLakeLeaseStatus
- Sanitized header values in exceptions.

## 12.0.0-preview.8 
 - Fixed issue where SAS content headers were not URL encoded when using DataLakeSasBuilder.
 - Fixed issue where certain query parameters were not being logged.

## 12.0.0-preview.7 
- Added check to enforce TokenCredential is used only over HTTPS
- Enabled diagnostic tracing
- Added FileSystemClient.GetAccessPolicy and SetAccessPolicy
- Added Path property to DataLakePathClient
- Renamed DataLakeFileSystemClient.ListPaths to GetPaths
- Added PathPermissions and PathAccessControlEntry

## 12.0.0-preview.6 
This preview is the first release supporting DataLake for Azure
Data Lake Gen 2.<|MERGE_RESOLUTION|>--- conflicted
+++ resolved
@@ -2,11 +2,8 @@
 
 ## 12.7.0-beta.3 (Unreleased)
 - Added support for service version 2020-08-04.
-<<<<<<< HEAD
+- Added support for Soft Delete for Hierarchical-Namespace enabled accounts.
 - Added support for File Query Parquet input format.
-=======
-- Added support for Soft Delete for Hierarchical-Namespace enabled accounts.
->>>>>>> b2737417
 - Aligned storage URL parsing with other platforms.
 
 ## 12.7.0-beta.2 (2021-03-09)
