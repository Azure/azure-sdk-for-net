--- conflicted
+++ resolved
@@ -6,12 +6,9 @@
 - Added DataLakeDirectoryClient.GetPaths().
 - Fixed bug where Data Lake SDK coudn't handle SASs with start and expiry time in format other than yyyy-MM-ddTHH:mm:ssZ.
 - Added ability to set Position on streams created with DataLakeFileClient.OpenRead().
-<<<<<<< HEAD
-- Restored single upload threshold for parallel uploads from 5 TB to 256 MB.
-=======
 - Added CanGenerateSasUri property and GenerateSasUri() to DataLakePathClient, DataLakeFileClient, DataLakeDirectoryClient and DataLakeFileSystemClient.
 - Added CanGenerateAccountSasUri property and GenerateAccountSasUri() to DataLakeServiceClient.
->>>>>>> ea54d9c7
+- Restored single upload threshold for parallel uploads from 5 TB to 256 MB.
 
 ## 12.5.0-preview.1 (2020-09-30)
 - Added support for service version 2020-02-10.
