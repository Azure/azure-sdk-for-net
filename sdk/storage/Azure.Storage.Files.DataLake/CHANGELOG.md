--- conflicted
+++ resolved
@@ -1,10 +1,16 @@
 # Release History
 
-<<<<<<< HEAD
-## 12.22.0-beta.1 (Unreleased)
-=======
 ## 12.22.0-beta.2 (Unreleased)
->>>>>>> b38a9c20
+
+### Features Added
+
+### Breaking Changes
+
+### Bugs Fixed
+
+### Other Changes
+
+## 12.22.0-beta.1 (2025-02-11)
 
 ### Features Added
 - Added support for service version 2025-05-05.
@@ -14,19 +20,6 @@
 ### Features Added
 - Includes all features from 12.21.0-beta.1 and 12.21.0-beta.2.
 
-<<<<<<< HEAD
-=======
-## 12.22.0-beta.1 (2025-02-11)
-
-### Features Added
-- Added support for service version 2025-05-05.
-
-## 12.21.0 (2024-11-12)
-
-### Features Added
-- Includes all features from 12.21.0-beta.1 and 12.21.0-beta.2.
-
->>>>>>> b38a9c20
 ## 12.21.0-beta.2 (2024-10-10)
 
 ### Other Changes
