# Release History

<<<<<<< HEAD
## 12.2.0 (2020-05)
- Added DataLakeFileClient.Upload() overload that allows setting metadata, permissions and umask.
- Fixed bug where PathClient.Rename() was not functioning correctly with SAS.
- Added DataLakeFileSystemClient.GetPathClient().
- Fixed bug where data lake errors weren't parsed correctly.
=======
## 12.3.0-preview.1 (Unreleased)

>>>>>>> 29435ea0

## 12.2.0 (2020-05)
- Added DataLakeFileClient.Upload() overload that allows setting metadata, permissions and umask.
- Fixed bug where PathClient.Rename() was not functioning correctly with SAS.
- Added DataLakeFileSystemClient.GetPathClient().
- Fixed bug where data lake errors weren't parsed correctly.

## 12.1.0 (2020-04)
- Fixed bug where DataLakeFileSystemClient.DeleteIfExistsAsync() would throw an exception if the underlying File System did not exist.
- Added PathProperties.IsDirectory
- Fixed bug where DataLakeFileClient.Read() would throw an exception when download an empty File.

## 12.0.0 (2020-03)
- Added DataLakeFileClient.Upload(), which creates a file, appends data to it, and flushes the file in one user-facing API call.
- Added Exists(), CreateIfNotExists(), and DeleteIfExists() to DataLakeFileSystemClient, DataLakePathClient, DataLakeDirectoryClient, and DataLakeFileClient.
- Made PathClient.Create() and .CreateAsync() public.
- Removed DataLakeFileClient.GetRootDirectory().

## 12.0.0-preview.9
- Added support for service version 2019-07-07.
- Added DataLakeFileClient.ReadTo() and .ReadToAsync() APIs, providing support for parallel downloads to Stream and Files.
- Added progress reporting to DataLakeFileClient.Append() and .AppendAsync().
- Added DataLakeFileSystemClient.GetRootDirectoryClient().
- Fixed issue where SAS didn't work with signed identifiers.
- Renamed LeaseDurationType, LeaseState, and LeaseStatus to DataLakeLeaseDuration, DataLakeLeaseState, and DataLakeLeaseStatus
- Sanitized header values in exceptions.

## 12.0.0-preview.8
 - Fixed issue where SAS content headers were not URL encoded when using DataLakeSasBuilder.
 - Fixed issue where certain query parameters were not being logged.

## 12.0.0-preview.7
- Added check to enforce TokenCredential is used only over HTTPS
- Enabled diagnostic tracing
- Added FileSystemClient.GetAccessPolicy and SetAccessPolicy
- Added Path property to DataLakePathClient
- Renamed DataLakeFileSystemClient.ListPaths to GetPaths
- Added PathPermissions and PathAccessControlEntry

## 12.0.0-preview.6 (2019-11)
This preview is the first release supporting DataLake for Azure
Data Lake Gen 2.<|MERGE_RESOLUTION|>--- conflicted
+++ resolved
@@ -1,15 +1,7 @@
 # Release History
 
-<<<<<<< HEAD
-## 12.2.0 (2020-05)
-- Added DataLakeFileClient.Upload() overload that allows setting metadata, permissions and umask.
-- Fixed bug where PathClient.Rename() was not functioning correctly with SAS.
-- Added DataLakeFileSystemClient.GetPathClient().
-- Fixed bug where data lake errors weren't parsed correctly.
-=======
 ## 12.3.0-preview.1 (Unreleased)
 
->>>>>>> 29435ea0
 
 ## 12.2.0 (2020-05)
 - Added DataLakeFileClient.Upload() overload that allows setting metadata, permissions and umask.
