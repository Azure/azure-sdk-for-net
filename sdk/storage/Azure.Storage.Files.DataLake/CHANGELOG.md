--- conflicted
+++ resolved
@@ -6,14 +6,11 @@
 - Added support for service version 2026-02-06.
 - Added support for Principal-Bound Identity User Delegation SAS
 - Added support for the StartFrom parameter on DataLakeFileSystemClient.GetPaths() and .GetPathsAsync().
-<<<<<<< HEAD
-=======
 
 ## 12.24.0 (2025-10-13)
 
 ### Features Added
 - Includes all features from 12.24.0-beta.1
->>>>>>> a900c8b7
 
 ## 12.23.0 (2025-07-14)
 
