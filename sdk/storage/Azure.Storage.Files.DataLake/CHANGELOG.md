# Release History

## 12.5.0-preview.2 (Unreleased)
- Fixed bug where DataLakeFileSystem.SetAccessPolicy() would throw an exception if signed identifier permissions were not in the correct order.
- Added additional info to exception messages.
- Added DataLakeDirectoryClient.GetPaths().
<<<<<<< HEAD
- Added CanGenerateSasUri property and GenerateSasUri() to DataLakePathClient, DataLakeFileClient, DataLakeDirectoryClient and DataLakeFileSystemClient.
- Added CanGenerateSasUri property and GenerateSasUri() to DataLakeServiceClient.

>>>>>>> master
=======
- Fixed bug where Data Lake SDK coudn't handle SASs with start and expiry time in format other than yyyy-MM-ddTHH:mm:ssZ.
- Added ability to set Position on streams created with DataLakeFileClient.OpenRead().
>>>>>>> d8506372

## 12.5.0-preview.1 (2020-09-30)
- Added support for service version 2020-02-10.
- Added support for Directory SAS.
- Added support for File Set Expiry.
- Fixed bug where Stream returned from DataLakeFileClient.OpenWrite() did not flush while disposing preventing compatibility with using keyword.
- Fixed bug where DataLakeFileClient.Upload() could not upload read-only files.
- Fixed bug where DataLakeBlobAccessPolicy.StartsOn and .ExpiresOn would cause the process to crash.
- Added seekability to DataLakeFileClient.OpenRead().
- Added Close and RetainUncommitedData to DataLakeFileUploadOptions.
- Fixed bug where DataLakeDirectoryClient.Rename(), DataLakeFileClient.Rename(), and DataLakeFileClient.Rename() couldn't handle source paths with special characters.
- Added DataLakeClientBuilderExtensions.

## 12.4.0 (2020-08-31)
- Fixed bug where DataLakeFileClient.Upload() would deadlock if the content stream's position was not 0.
- Fixed bug in DataLakeFileClient.OpenRead() causing us to do more download called than necessary.

## 12.3.1 (2020-08-18)
- Fixed bug in TaskExtensions.EnsureCompleted method that causes it to unconditionally throw an exception in the environments with synchronization context

## 12.3.0 (2020-08-13)
- Includes all features from 12.3.0-preview.1 through 12.3.0-preview.2.
- Fixed bug where DataLakeFileSystemClient.SetAccessPolicy() sends DateTimeOffset.MinValue when StartsOn and ExpiresOn when not set in DataLakeAccessPolicy
- Added nullable properties, PolicyStartsOn and PolicyExpiresOn to DataLakeAccessPolicy
- Added DataLakeFileClient.OpenWrite().

## 12.3.0-preview.2 (2020-07-27)
- Fixed bug where DataLakeUriBuilder would return LastDirectoryOrFileName and DirectoryOrFilePath URL-encoded.
- Updated DataLakeSasBuilder to correctly order raw string permissions and make the permissions lowercase.
- Fixed bug where DataLakeFileClient.Query() failed when query response was > ~200 MB.
- Added DataLakeFileClient.OpenRead().
- Fixed bug where DataLakeFileClient.Query() would buffer the query response before parsing the Avro contents.

## 12.3.0-preview.1 (2020-07-03)
- Added support for service version 2019-12-12.
- Added support for Jumbo Files.
- Fixed bug where DataLakeFileClient, DataLakeDirectoryClient, and DataLakePathClient.Name and .Path were sometimes URL-encoded.
- Fixed bug where DataLakeDirectoryClient.GetSubDirectory(), GetFile(), CreateSubDirectory(), and CreateFile() were returning clients with an incorrect URI.

## 12.2.2 (2020-06)
- This release contains bug fixes to improve quality.

## 12.2.1 (2020-06)
- Fixed bug where download could hang indefinietly on .NET Framework

## 12.2.0 (2020-05)
- Added DataLakeFileClient.Upload() overload that allows setting metadata, permissions and umask.
- Fixed bug where PathClient.Rename() was not functioning correctly with SAS.
- Added DataLakeFileSystemClient.GetPathClient().
- Fixed bug where data lake errors weren't parsed correctly.

## 12.1.0 (2020-04)
- Fixed bug where DataLakeFileSystemClient.DeleteIfExistsAsync() would throw an exception if the underlying File System did not exist.
- Added PathProperties.IsDirectory
- Fixed bug where DataLakeFileClient.Read() would throw an exception when download an empty File.

## 12.0.0 (2020-03)
- Added DataLakeFileClient.Upload(), which creates a file, appends data to it, and flushes the file in one user-facing API call.
- Added Exists(), CreateIfNotExists(), and DeleteIfExists() to DataLakeFileSystemClient, DataLakePathClient, DataLakeDirectoryClient, and DataLakeFileClient.
- Made PathClient.Create() and .CreateAsync() public.
- Removed DataLakeFileClient.GetRootDirectory().

## 12.0.0-preview.9
- Added support for service version 2019-07-07.
- Added DataLakeFileClient.ReadTo() and .ReadToAsync() APIs, providing support for parallel downloads to Stream and Files.
- Added progress reporting to DataLakeFileClient.Append() and .AppendAsync().
- Added DataLakeFileSystemClient.GetRootDirectoryClient().
- Fixed issue where SAS didn't work with signed identifiers.
- Renamed LeaseDurationType, LeaseState, and LeaseStatus to DataLakeLeaseDuration, DataLakeLeaseState, and DataLakeLeaseStatus
- Sanitized header values in exceptions.

## 12.0.0-preview.8
 - Fixed issue where SAS content headers were not URL encoded when using DataLakeSasBuilder.
 - Fixed issue where certain query parameters were not being logged.

## 12.0.0-preview.7
- Added check to enforce TokenCredential is used only over HTTPS
- Enabled diagnostic tracing
- Added FileSystemClient.GetAccessPolicy and SetAccessPolicy
- Added Path property to DataLakePathClient
- Renamed DataLakeFileSystemClient.ListPaths to GetPaths
- Added PathPermissions and PathAccessControlEntry

## 12.0.0-preview.6 (2019-11)
This preview is the first release supporting DataLake for Azure
Data Lake Gen 2.<|MERGE_RESOLUTION|>--- conflicted
+++ resolved
@@ -4,15 +4,10 @@
 - Fixed bug where DataLakeFileSystem.SetAccessPolicy() would throw an exception if signed identifier permissions were not in the correct order.
 - Added additional info to exception messages.
 - Added DataLakeDirectoryClient.GetPaths().
-<<<<<<< HEAD
+- Fixed bug where Data Lake SDK coudn't handle SASs with start and expiry time in format other than yyyy-MM-ddTHH:mm:ssZ.
+- Added ability to set Position on streams created with DataLakeFileClient.OpenRead().
 - Added CanGenerateSasUri property and GenerateSasUri() to DataLakePathClient, DataLakeFileClient, DataLakeDirectoryClient and DataLakeFileSystemClient.
 - Added CanGenerateSasUri property and GenerateSasUri() to DataLakeServiceClient.
-
->>>>>>> master
-=======
-- Fixed bug where Data Lake SDK coudn't handle SASs with start and expiry time in format other than yyyy-MM-ddTHH:mm:ssZ.
-- Added ability to set Position on streams created with DataLakeFileClient.OpenRead().
->>>>>>> d8506372
 
 ## 12.5.0-preview.1 (2020-09-30)
 - Added support for service version 2020-02-10.
