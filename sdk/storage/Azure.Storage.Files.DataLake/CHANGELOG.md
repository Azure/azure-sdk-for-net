# Release History

## 12.6.0-beta.2 (Unreleased)
- Fixed bug where the Stream returned by DataLakeFileClient.OpenRead() would return a different Length after calls to Seek().
- Added constructors taking connection string to DataLakeServiceClient, DataLakeFileSystemClient, DataLakeDirectoryClient, and DataLakeFileClient.
- Fixed bug where DataLakePathClient.SetPermissions(), DataLakeFileClient.SetPermissions(), and DataLakeDirectoryClient.SetPermissions() could not just set Owner or Group.
<<<<<<< HEAD
- Added support for AzureSasCredential. That allows SAS rotation for long living clients.
=======
- Fixed bug where DataLakeDirectoryClient initialized with a Uri would throw a null exception when GetPaths() was called.
>>>>>>> dbaa81a3

## 12.6.0-beta.1 (2020-12-07)
- Added support for service version 2020-04-08.
- Fixed bug where DataLakeServiceClient.GetFileSystemClient(), DataLakeFileSystemClient.GetFileClient(), DataLakeFileSystemClient.GetDirectoryClient(),
DataLakeDirectoryClient.GetSubDirectoryClient() and DataLakeFileClient.GetFileClient() created clients that could not generate a SAS from clients that could generate a SAS.

## 12.5.0 (2020-11-10)
- Includes all features from 12.5.0-preview.1
- Fixed bug where DataLakeFileSystem.SetAccessPolicy() would throw an exception if signed identifier permissions were not in the correct order.
- Added additional info to exception messages.
- Added DataLakeDirectoryClient.GetPaths().
- Fixed bug where Data Lake SDK coudn't handle SASs with start and expiry time in format other than yyyy-MM-ddTHH:mm:ssZ.
- Added ability to set Position on streams created with DataLakeFileClient.OpenRead().
- Added CanGenerateSasUri property and GenerateSasUri() to DataLakePathClient, DataLakeFileClient, DataLakeDirectoryClient and DataLakeFileSystemClient.
- Added CanGenerateAccountSasUri property and GenerateAccountSasUri() to DataLakeServiceClient.
- Restored single upload threshold for parallel uploads from 5 TB to 256 MB.

## 12.5.0-preview.1 (2020-09-30)
- Added support for service version 2020-02-10.
- Added support for Directory SAS.
- Added support for File Set Expiry.
- Fixed bug where Stream returned from DataLakeFileClient.OpenWrite() did not flush while disposing preventing compatibility with using keyword.
- Fixed bug where DataLakeFileClient.Upload() could not upload read-only files.
- Fixed bug where DataLakeBlobAccessPolicy.StartsOn and .ExpiresOn would cause the process to crash.
- Added seekability to DataLakeFileClient.OpenRead().
- Added Close and RetainUncommitedData to DataLakeFileUploadOptions.
- Fixed bug where DataLakeDirectoryClient.Rename(), DataLakeFileClient.Rename(), and DataLakeFileClient.Rename() couldn't handle source paths with special characters.
- Added DataLakeClientBuilderExtensions.

## 12.4.0 (2020-08-31)
- Fixed bug where DataLakeFileClient.Upload() would deadlock if the content stream's position was not 0.
- Fixed bug in DataLakeFileClient.OpenRead() causing us to do more download called than necessary.

## 12.3.1 (2020-08-18)
- Fixed bug in TaskExtensions.EnsureCompleted method that causes it to unconditionally throw an exception in the environments with synchronization context

## 12.3.0 (2020-08-13)
- Includes all features from 12.3.0-preview.1 through 12.3.0-preview.2.
- Fixed bug where DataLakeFileSystemClient.SetAccessPolicy() sends DateTimeOffset.MinValue when StartsOn and ExpiresOn when not set in DataLakeAccessPolicy
- Added nullable properties, PolicyStartsOn and PolicyExpiresOn to DataLakeAccessPolicy
- Added DataLakeFileClient.OpenWrite().

## 12.3.0-preview.2 (2020-07-27)
- Fixed bug where DataLakeUriBuilder would return LastDirectoryOrFileName and DirectoryOrFilePath URL-encoded.
- Updated DataLakeSasBuilder to correctly order raw string permissions and make the permissions lowercase.
- Fixed bug where DataLakeFileClient.Query() failed when query response was > ~200 MB.
- Added DataLakeFileClient.OpenRead().
- Fixed bug where DataLakeFileClient.Query() would buffer the query response before parsing the Avro contents.

## 12.3.0-preview.1 (2020-07-03)
- Added support for service version 2019-12-12.
- Added support for Jumbo Files.
- Fixed bug where DataLakeFileClient, DataLakeDirectoryClient, and DataLakePathClient.Name and .Path were sometimes URL-encoded.
- Fixed bug where DataLakeDirectoryClient.GetSubDirectory(), GetFile(), CreateSubDirectory(), and CreateFile() were returning clients with an incorrect URI.

## 12.2.2 (2020-06)
- This release contains bug fixes to improve quality.

## 12.2.1 (2020-06)
- Fixed bug where download could hang indefinietly on .NET Framework

## 12.2.0 (2020-05)
- Added DataLakeFileClient.Upload() overload that allows setting metadata, permissions and umask.
- Fixed bug where PathClient.Rename() was not functioning correctly with SAS.
- Added DataLakeFileSystemClient.GetPathClient().
- Fixed bug where data lake errors weren't parsed correctly.

## 12.1.0 (2020-04)
- Fixed bug where DataLakeFileSystemClient.DeleteIfExistsAsync() would throw an exception if the underlying File System did not exist.
- Added PathProperties.IsDirectory
- Fixed bug where DataLakeFileClient.Read() would throw an exception when download an empty File.

## 12.0.0 (2020-03)
- Added DataLakeFileClient.Upload(), which creates a file, appends data to it, and flushes the file in one user-facing API call.
- Added Exists(), CreateIfNotExists(), and DeleteIfExists() to DataLakeFileSystemClient, DataLakePathClient, DataLakeDirectoryClient, and DataLakeFileClient.
- Made PathClient.Create() and .CreateAsync() public.
- Removed DataLakeFileClient.GetRootDirectory().

## 12.0.0-preview.9
- Added support for service version 2019-07-07.
- Added DataLakeFileClient.ReadTo() and .ReadToAsync() APIs, providing support for parallel downloads to Stream and Files.
- Added progress reporting to DataLakeFileClient.Append() and .AppendAsync().
- Added DataLakeFileSystemClient.GetRootDirectoryClient().
- Fixed issue where SAS didn't work with signed identifiers.
- Renamed LeaseDurationType, LeaseState, and LeaseStatus to DataLakeLeaseDuration, DataLakeLeaseState, and DataLakeLeaseStatus
- Sanitized header values in exceptions.

## 12.0.0-preview.8
 - Fixed issue where SAS content headers were not URL encoded when using DataLakeSasBuilder.
 - Fixed issue where certain query parameters were not being logged.

## 12.0.0-preview.7
- Added check to enforce TokenCredential is used only over HTTPS
- Enabled diagnostic tracing
- Added FileSystemClient.GetAccessPolicy and SetAccessPolicy
- Added Path property to DataLakePathClient
- Renamed DataLakeFileSystemClient.ListPaths to GetPaths
- Added PathPermissions and PathAccessControlEntry

## 12.0.0-preview.6 (2019-11)
This preview is the first release supporting DataLake for Azure
Data Lake Gen 2.<|MERGE_RESOLUTION|>--- conflicted
+++ resolved
@@ -4,11 +4,8 @@
 - Fixed bug where the Stream returned by DataLakeFileClient.OpenRead() would return a different Length after calls to Seek().
 - Added constructors taking connection string to DataLakeServiceClient, DataLakeFileSystemClient, DataLakeDirectoryClient, and DataLakeFileClient.
 - Fixed bug where DataLakePathClient.SetPermissions(), DataLakeFileClient.SetPermissions(), and DataLakeDirectoryClient.SetPermissions() could not just set Owner or Group.
-<<<<<<< HEAD
+- Fixed bug where DataLakeDirectoryClient initialized with a Uri would throw a null exception when GetPaths() was called.
 - Added support for AzureSasCredential. That allows SAS rotation for long living clients.
-=======
-- Fixed bug where DataLakeDirectoryClient initialized with a Uri would throw a null exception when GetPaths() was called.
->>>>>>> dbaa81a3
 
 ## 12.6.0-beta.1 (2020-12-07)
 - Added support for service version 2020-04-08.
