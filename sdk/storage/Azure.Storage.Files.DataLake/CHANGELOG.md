# Release History

## 12.14.0-beta.1 (Unreleased)
<<<<<<< HEAD
- Fixed bug where sticky bit and execution bit were not formed and parsed correctly in PathPermissions
=======
- Added support for service version 2022-11-02.
- Added support for Encryption Context.
>>>>>>> 89b67783

## 12.13.0 (2023-02-21)
- Includes all features from 12.13.0-beta.1.
- Added FileDownloadDetails.CreatedOn property.

## 12.13.0-beta.1 (2023-02-07)
- Added support for service version 2021-12-02.
- Added support for leasing operations on DataLakeFileClient.Append(), .AppendAsync(), .Flush(), and .FlushAsync().
- Added support for sticky bit and execution bit to both be set on permissions of a path.

## 12.12.1 (2022-10-13)
- Fixed bug where DataLakeQueryCsvTextOptions was not properly sending the RecordSeparator when calling DataLakeFileClient.Query()

## 12.12.0 (2022-10-12)
- Includes all features from 12.12.0-beta.1.

## 12.12.0-beta.1 (2022-08-23)
- Added support for service version 2021-10-04.
- Added support for SDK-calculated transactional checksums on data transfer.
- Added support for flush parameter to DataLakeFileClient.Append() and .AppendAsync().
- Added support for encryption scopes.
- Added support for encryption scope SAS.
- Fixed bug where DataLakeFileSystemClient.GetParentServiceClient() persisted the filesystem name in the URL of the returned DataLakeServiceClient
- Fixed bug where PathItem.ETag was not being deserialized correctly.

## 12.11.0 (2022-07-07)
- Includes all features from 12.11.0-beta.1.
- Fixed bug where DataLakePathClient.Rename() was not passing the AzureSasCredential to the source.

## 12.11.0-beta.1 (2022-06-15)
- Added support for service version 2021-08-06.
- Added ability to set permission, umask, owner, group, ACL, lease, and expiry time on DataLakeFileClient.Create() and .CreateAsync(), DataLakeDirectoryClient.Create() and .CreateAsync(), and DataLakePathClient.Create() and .CreateAsync().
- Fixed bug where DataLakeDirectoryClient.GetPaths() and DataLakeFileSystemClient.GetPaths() called on a storage account without HNS enabled throws a FormatException when parsing the Date Time.

## 12.10.0 (2022-05-02)
- Includes all features from 12.10.0-beta.1.

## 12.10.0-beta.1 (2022-04-12)
- Added support for service version 2021-06-08.
- Added support for Customer Provided Key server-side encryption of files.
- Added ability to retrieve path CreatedOn and ExpiresOn times with DataLakeFileSystemClient.GetPaths() and .GetPathsAsync().
- Added support for DataLakeFileSystemClient.GetPathClient().

## 12.9.0 (2022-03-10)
- Includes all features from 12.9.0-beta.1, 12.9.0-beta.2, and 12.9.0-beta.3 except SDK-calculated transactional checksums on data transfer.
- Removed preview support for SDK-calculated transactional checksums on data transfer.

## 12.9.0-beta.3 (2022-02-07)
- Added support for service version 2021-04-10.

## 12.9.0-beta.2 (2021-11-30)
- Added supprot for service version 2021-02-12.
- Added support for listing system file systems with DataLakeServiceClient.GetFileSystems() and .GetFileSystemsAsync().

## 12.9.0-beta.1 (2021-11-03)
- Added support for service version 2020-12-06.
- Added support for SDK-calculated transactional hash checksums on data transfer.
- Fixed bug / regression where the ETag values that had quotation marks surrounding it were being removed starting in version 12.7.0.
- Fixed bug where DataLakeUriBuilder incorrectly convert "blob" or "dfs" in the account name in the Uri when attempting to convert the URL to a dfs or blob endpoint.

## 12.8.0 (2021-09-08)
- Includes all features from 12.8.0-beta.1 and 12.8.0-beta.2.

## 12.8.0-beta.2 (2021-07-23)
- This release contains bug fixes to improve quality.

## 12.8.0-beta.1 (2021-07-22)
- Added support for service version 2020-10-02.
- Added support for Parquet as an input format in DataLakeFileClient.Query().
- Added support for RequestConditions parameter validation.  If a request condition is set for an API that doesn't support it, and ArguementException will be thrown.
    - This feature can be disabled with the environment variable "AZURE_STORAGE_DISABLE_REQUEST_CONDITIONS_VALIDATION" or the App Context switch "Azure.Storage.DisableRequestConditionsValidation".

## 12.7.0 (2021-06-08)
- Includes all features from 12.7.0-beta.4
- Fixed bug where DataLakeFileClient.Read could corrupt data on retry.
- Fixed bug where specifying "*" as IfMatch condition could lead to inconsistend read in DataLakeFileClient.ReadTo.
- Fixed bug where specifying conditions in DataLakeFileClient.OpenRead could override allowModifications flag in DataLakeOpenReadOptions leading to inconsistent read.
- TenantId can now be discovered through the service challenge response, when using a TokenCredential for authorization.
    - A new property is now available on the ClientOptions called `EnableTenantDiscovery`. If set to true, the client will attempt an initial unauthorized request to the service to prompt a challenge containing the tenantId hint.

## 12.6.2 (2021-05-20)
- This release contains bug fixes to improve quality.

## 12.7.0-beta.4 (2021-05-12)
- Added support for service version 2020-08-04.
- Added support for Soft Delete for Hierarchical-Namespace enabled accounts.
- DataLakeLeaseClient now remembers the Lease ID after a lease change.
- Fixed bug where clients would sometimes throw a NullReferenceException when calling GenerateSas() with a DataLakeSasBuilder parameter.
- Deprecated property DataLakeSasBuilder.Version, so when generating SAS will always use the latest Storage Service SAS version.

## 12.7.0-beta.3 (2021-04-09)
- Aligned storage URL parsing with other platforms.

## 12.6.1 (2021-03-29)
- Fixed bug where ClientDiagnostics's DiagnosticListener was leaking resources.

## 12.7.0-beta.2 (2021-03-09)
- Changed error codes from numerical (404) to descriptive (PathNotFound).

## 12.7.0-beta.1 (2021-02-09)
- Added support for service version 2020-06-12.
- Added support for listing deleted file systems and restoring deleted file systems.
- Fixed bug where DataLakeFileSystemClient.CanGenerateSasUri, DataLakeDirectoryClient.CanGenerateSasUri, DataLakeFileClient.CanGenerateSasUri, DataLakePathClient.CanGenerateSasUri, DataLakeServiceClient.CanGenerateSasUri was not mockable

## 12.6.0 (2021-01-12)
- Includes all features from 12.6.0-beta.1
- Fixed bug where the Stream returned by DataLakeFileClient.OpenRead() would return a different Length after calls to Seek().
- Added constructors taking connection string to DataLakeServiceClient, DataLakeFileSystemClient, DataLakeDirectoryClient, and DataLakeFileClient.
- Fixed bug where DataLakePathClient.SetPermissions(), DataLakeFileClient.SetPermissions(), and DataLakeDirectoryClient.SetPermissions() could not just set Owner or Group.
- Fixed bug where DataLakeDirectoryClient initialized with a Uri would throw a null exception when GetPaths() was called.
- Added support for AzureSasCredential. That allows SAS rotation for long living clients.

## 12.6.0-beta.1 (2020-12-07)
- Added support for service version 2020-04-08.
- Fixed bug where DataLakeServiceClient.GetFileSystemClient(), DataLakeFileSystemClient.GetFileClient(), DataLakeFileSystemClient.GetDirectoryClient(),
DataLakeDirectoryClient.GetSubDirectoryClient() and DataLakeFileClient.GetFileClient() created clients that could not generate a SAS from clients that could generate a SAS.

## 12.5.0 (2020-11-10)
- Includes all features from 12.5.0-preview.1
- Fixed bug where DataLakeFileSystem.SetAccessPolicy() would throw an exception if signed identifier permissions were not in the correct order.
- Added additional info to exception messages.
- Added DataLakeDirectoryClient.GetPaths().
- Fixed bug where Data Lake SDK coudn't handle SASs with start and expiry time in format other than yyyy-MM-ddTHH:mm:ssZ.
- Added ability to set Position on streams created with DataLakeFileClient.OpenRead().
- Added CanGenerateSasUri property and GenerateSasUri() to DataLakePathClient, DataLakeFileClient, DataLakeDirectoryClient and DataLakeFileSystemClient.
- Added CanGenerateAccountSasUri property and GenerateAccountSasUri() to DataLakeServiceClient.
- Restored single upload threshold for parallel uploads from 5 TB to 256 MB.

## 12.5.0-preview.1 (2020-09-30)
- Added support for service version 2020-02-10.
- Added support for Directory SAS.
- Added support for File Set Expiry.
- Fixed bug where Stream returned from DataLakeFileClient.OpenWrite() did not flush while disposing preventing compatibility with using keyword.
- Fixed bug where DataLakeFileClient.Upload() could not upload read-only files.
- Fixed bug where DataLakeBlobAccessPolicy.StartsOn and .ExpiresOn would cause the process to crash.
- Added seekability to DataLakeFileClient.OpenRead().
- Added Close and RetainUncommitedData to DataLakeFileUploadOptions.
- Fixed bug where DataLakeDirectoryClient.Rename(), DataLakeFileClient.Rename(), and DataLakeFileClient.Rename() couldn't handle source paths with special characters.
- Added DataLakeClientBuilderExtensions.

## 12.4.0 (2020-08-31)
- Fixed bug where DataLakeFileClient.Upload() would deadlock if the content stream's position was not 0.
- Fixed bug in DataLakeFileClient.OpenRead() causing us to do more download called than necessary.

## 12.3.1 (2020-08-18)
- Fixed bug in TaskExtensions.EnsureCompleted method that causes it to unconditionally throw an exception in the environments with synchronization context

## 12.3.0 (2020-08-13)
- Includes all features from 12.3.0-preview.1 through 12.3.0-preview.2.
- Fixed bug where DataLakeFileSystemClient.SetAccessPolicy() sends DateTimeOffset.MinValue when StartsOn and ExpiresOn when not set in DataLakeAccessPolicy
- Added nullable properties, PolicyStartsOn and PolicyExpiresOn to DataLakeAccessPolicy
- Added DataLakeFileClient.OpenWrite().

## 12.3.0-preview.2 (2020-07-27)
- Fixed bug where DataLakeUriBuilder would return LastDirectoryOrFileName and DirectoryOrFilePath URL-encoded.
- Updated DataLakeSasBuilder to correctly order raw string permissions and make the permissions lowercase.
- Fixed bug where DataLakeFileClient.Query() failed when query response was > ~200 MB.
- Added DataLakeFileClient.OpenRead().
- Fixed bug where DataLakeFileClient.Query() would buffer the query response before parsing the Avro contents.

## 12.3.0-preview.1 (2020-07-03)
- Added support for service version 2019-12-12.
- Added support for Jumbo Files.
- Fixed bug where DataLakeFileClient, DataLakeDirectoryClient, and DataLakePathClient.Name and .Path were sometimes URL-encoded.
- Fixed bug where DataLakeDirectoryClient.GetSubDirectory(), GetFile(), CreateSubDirectory(), and CreateFile() were returning clients with an incorrect URI.

## 12.2.2 
- This release contains bug fixes to improve quality.

## 12.2.1 
- Fixed bug where download could hang indefinietly on .NET Framework

## 12.2.0 
- Added DataLakeFileClient.Upload() overload that allows setting metadata, permissions and umask.
- Fixed bug where PathClient.Rename() was not functioning correctly with SAS.
- Added DataLakeFileSystemClient.GetPathClient().
- Fixed bug where data lake errors weren't parsed correctly.

## 12.1.0 
- Fixed bug where DataLakeFileSystemClient.DeleteIfExistsAsync() would throw an exception if the underlying File System did not exist.
- Added PathProperties.IsDirectory
- Fixed bug where DataLakeFileClient.Read() would throw an exception when download an empty File.

## 12.0.0 
- Added DataLakeFileClient.Upload(), which creates a file, appends data to it, and flushes the file in one user-facing API call.
- Added Exists(), CreateIfNotExists(), and DeleteIfExists() to DataLakeFileSystemClient, DataLakePathClient, DataLakeDirectoryClient, and DataLakeFileClient.
- Made PathClient.Create() and .CreateAsync() public.
- Removed DataLakeFileClient.GetRootDirectory().

## 12.0.0-preview.9 
- Added support for service version 2019-07-07.
- Added DataLakeFileClient.ReadTo() and .ReadToAsync() APIs, providing support for parallel downloads to Stream and Files.
- Added progress reporting to DataLakeFileClient.Append() and .AppendAsync().
- Added DataLakeFileSystemClient.GetRootDirectoryClient().
- Fixed issue where SAS didn't work with signed identifiers.
- Renamed LeaseDurationType, LeaseState, and LeaseStatus to DataLakeLeaseDuration, DataLakeLeaseState, and DataLakeLeaseStatus
- Sanitized header values in exceptions.

## 12.0.0-preview.8 
 - Fixed issue where SAS content headers were not URL encoded when using DataLakeSasBuilder.
 - Fixed issue where certain query parameters were not being logged.

## 12.0.0-preview.7 
- Added check to enforce TokenCredential is used only over HTTPS
- Enabled diagnostic tracing
- Added FileSystemClient.GetAccessPolicy and SetAccessPolicy
- Added Path property to DataLakePathClient
- Renamed DataLakeFileSystemClient.ListPaths to GetPaths
- Added PathPermissions and PathAccessControlEntry

## 12.0.0-preview.6 
This preview is the first release supporting DataLake for Azure
Data Lake Gen 2.<|MERGE_RESOLUTION|>--- conflicted
+++ resolved
@@ -1,12 +1,9 @@
 # Release History
 
 ## 12.14.0-beta.1 (Unreleased)
-<<<<<<< HEAD
 - Fixed bug where sticky bit and execution bit were not formed and parsed correctly in PathPermissions
-=======
 - Added support for service version 2022-11-02.
 - Added support for Encryption Context.
->>>>>>> 89b67783
 
 ## 12.13.0 (2023-02-21)
 - Includes all features from 12.13.0-beta.1.
