--- conflicted
+++ resolved
@@ -53,18 +53,10 @@
             try
             {
                 // Create a file that can be accessed publicly
-<<<<<<< HEAD
-                await filesystem.CreateAsync(
-                    new DataLakeFileSystemCreateOptions()
-                    {
-                        PublicAccessType = PublicAccessType.FileSystem
-                    });
-=======
                 await filesystem.CreateAsync(new DataLakeFileSystemCreateOptions
                 {
                     PublicAccessType = PublicAccessType.FileSystem
                 });
->>>>>>> 2ae19df1
                 DataLakeFileClient file = filesystem.GetFileClient(Randomize("sample-file"));
                 await file.CreateAsync();
 
