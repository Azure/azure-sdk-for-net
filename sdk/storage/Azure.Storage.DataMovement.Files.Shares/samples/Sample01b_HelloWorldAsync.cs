--- conflicted
+++ resolved
@@ -108,26 +108,16 @@
                 // Create simple transfer single share file upload job
                 #region Snippet:SimplefileUpload_Shares
                 TransferOperation fileTransfer = await transferManager.StartTransferAsync(
-<<<<<<< HEAD
-                    sourceResource: files.FromFile(sourceLocalFile),
+                    sourceResource: LocalFilesStorageResourceProvider.FromFile(sourceLocalFile),
                     destinationResource: await shares.FromFileAsync(destinationFileUri));
-=======
-                    sourceResource: LocalFilesStorageResourceProvider.FromFile(sourceLocalFile),
-                    destinationResource: shares.FromFile(destinationFileUri));
->>>>>>> c7d7ab3e
                 await fileTransfer.WaitForCompletionAsync();
                 #endregion
 
                 // Create simple transfer single share directory upload job
                 #region Snippet:SimpleDirectoryUpload_Shares
                 TransferOperation folderTransfer = await transferManager.StartTransferAsync(
-<<<<<<< HEAD
-                    sourceResource: files.FromDirectory(sourceLocalDirectory),
+                    sourceResource: LocalFilesStorageResourceProvider.FromDirectory(sourceLocalDirectory),
                     destinationResource: await shares.FromDirectoryAsync(destinationFolderUri));
-=======
-                    sourceResource: LocalFilesStorageResourceProvider.FromDirectory(sourceLocalDirectory),
-                    destinationResource: shares.FromDirectory(destinationFolderUri));
->>>>>>> c7d7ab3e
                 await folderTransfer.WaitForCompletionAsync();
                 #endregion
             }
@@ -161,26 +151,16 @@
                 // Create simple transfer single share file upload job
                 #region Snippet:SimpleFileDownload_Shares
                 TransferOperation fileTransfer = await transferManager.StartTransferAsync(
-<<<<<<< HEAD
                     sourceResource: await shares.FromFileAsync(sourceFileUri),
-                    destinationResource: files.FromFile(destinationLocalFile));
-=======
-                    sourceResource: shares.FromFile(sourceFileUri),
                     destinationResource: LocalFilesStorageResourceProvider.FromFile(destinationLocalFile));
->>>>>>> c7d7ab3e
                 await fileTransfer.WaitForCompletionAsync();
                 #endregion
 
                 // Create simple transfer single share directory upload job
                 #region Snippet:SimpleDirectoryDownload_Shares
                 TransferOperation directoryTransfer = await transferManager.StartTransferAsync(
-<<<<<<< HEAD
                     sourceResource: await shares.FromDirectoryAsync(sourceDirectoryUri),
-                    destinationResource: files.FromDirectory(destinationLocalDirectory));
-=======
-                    sourceResource: shares.FromDirectory(sourceDirectoryUri),
                     destinationResource: LocalFilesStorageResourceProvider.FromDirectory(destinationLocalDirectory));
->>>>>>> c7d7ab3e
                 await directoryTransfer.WaitForCompletionAsync();
                 #endregion
             }
