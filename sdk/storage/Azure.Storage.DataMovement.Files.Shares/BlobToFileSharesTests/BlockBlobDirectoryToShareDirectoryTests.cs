--- conflicted
+++ resolved
@@ -4,7 +4,6 @@
 extern alias DMBlob;
 extern alias BaseShares;
 
-using System;
 using System.IO;
 using System.Threading;
 using System.Threading.Tasks;
@@ -12,59 +11,19 @@
 using Azure.Storage.Blobs;
 using Azure.Storage.Blobs.Models;
 using Azure.Storage.Blobs.Specialized;
-<<<<<<< HEAD
-using Azure.Storage.Files.Shares;
-using Azure.Storage.Files.Shares.Tests;
-=======
-using Azure.Storage.Common;
-using Azure.Storage.DataMovement.Files.Shares;
-using Azure.Storage.DataMovement.Tests;
-using BaseShares::Azure.Storage.Files.Shares;
-using BaseShares::Azure.Storage.Files.Shares.Models;
-using Azure.Storage.Test.Shared;
->>>>>>> 230bb725
 using DMBlob::Azure.Storage.DataMovement.Blobs;
 
 namespace Azure.Storage.DataMovement.Blobs.Files.Shares.Tests
 {
-<<<<<<< HEAD
-    [ShareClientTestFixture]
+    [BlobShareClientTestFixture]
     public class BlockBlobDirectoryToShareDirectoryTests :
         StartTransferCopyToShareDirectoryTestBase
-=======
-    [BlobShareClientTestFixture]
-    public class BlockBlobDirectoryToShareDirectoryTests : StartTransferDirectoryCopyTestBase
-        <BlobServiceClient,
-        BlobContainerClient,
-        BlobClientOptions,
-        ShareServiceClient,
-        ShareClient,
-        ShareClientOptions,
-        StorageTestEnvironment>
->>>>>>> 230bb725
     {
         public BlockBlobDirectoryToShareDirectoryTests(
             bool async,
             object serviceVersion)
             : base(async, serviceVersion)
         {
-        }
-
-        protected override async Task CreateObjectInDestinationAsync(ShareClient container, long? objectLength = null, string objectName = null, Stream contents = null, CancellationToken cancellationToken = default)
-        {
-            CancellationHelper.ThrowIfCancellationRequested(cancellationToken);
-            objectName ??= GetNewObjectName();
-            if (!objectLength.HasValue)
-            {
-                throw new InvalidOperationException($"Cannot create share file without size specified. Specify {nameof(objectLength)}.");
-            }
-            ShareFileClient fileClient = container.GetRootDirectoryClient().GetFileClient(objectName);
-            await fileClient.CreateAsync(objectLength.Value);
-
-            if (contents != default)
-            {
-                await fileClient.UploadAsync(contents, cancellationToken: cancellationToken);
-            }
         }
 
         protected override async Task CreateObjectInSourceAsync(
@@ -121,45 +80,6 @@
             }
         }
 
-<<<<<<< HEAD
-=======
-        protected override async Task<IDisposingContainer<ShareClient>> GetDestinationDisposingContainerAsync(ShareServiceClient service = null, string containerName = null, CancellationToken cancellationToken = default)
-            => await DestinationClientBuilder.GetTestShareAsync(service, containerName);
-
-        protected override StorageResourceContainer GetDestinationStorageResourceContainer(
-            ShareClient containerClient,
-            string directoryPath,
-            TransferPropertiesTestType propertiesTestType = default)
-        {
-            // Authorize with SAS when performing operations
-            if (containerClient.CanGenerateSasUri)
-            {
-                Uri uri = containerClient.GenerateSasUri(BaseShares::Azure.Storage.Sas.ShareSasPermissions.All, Recording.UtcNow.AddDays(1));
-                ShareClient sasClient = InstrumentClient(new ShareClient(uri, GetShareOptions()));
-                return new ShareDirectoryStorageResourceContainer(sasClient.GetDirectoryClient(directoryPath), default);
-            }
-            return new ShareDirectoryStorageResourceContainer(containerClient.GetDirectoryClient(directoryPath), default);
-        }
-
-        protected override ShareClient GetOAuthDestinationContainerClient(string containerName)
-        {
-            ShareClientOptions options = DestinationClientBuilder.GetOptions();
-            options.ShareTokenIntent = ShareTokenIntent.Backup;
-            ShareServiceClient oauthService = DestinationClientBuilder.GetServiceClientFromOauthConfig(Tenants.TestConfigOAuth, TestEnvironment.Credential, options);
-            return oauthService.GetShareClient(containerName);
-        }
-
-        protected override BlobContainerClient GetOAuthSourceContainerClient(string containerName)
-        {
-            BlobClientOptions options = SourceClientBuilder.GetOptions();
-            BlobServiceClient oauthService = SourceClientBuilder.GetServiceClientFromOauthConfig(Tenants.TestConfigOAuth, TestEnvironment.Credential, options);
-            return oauthService.GetBlobContainerClient(containerName);
-        }
-
-        protected override async Task<IDisposingContainer<BlobContainerClient>> GetSourceDisposingContainerAsync(BlobServiceClient service = null, string containerName = null, CancellationToken cancellationToken = default)
-            => await SourceClientBuilder.GetTestContainerAsync(service, containerName);
-
->>>>>>> 230bb725
         protected override StorageResourceContainer GetSourceStorageResourceContainer(BlobContainerClient containerClient, string directoryPath)
             => new BlobStorageResourceContainer(containerClient, new BlobStorageResourceContainerOptions() { BlobDirectoryPrefix = directoryPath, BlobType = new(BlobType.Block) });
     }
