--- conflicted
+++ resolved
@@ -81,10 +81,6 @@
         }
 
         protected override StorageResourceContainer GetSourceStorageResourceContainer(BlobContainerClient containerClient, string directoryPath)
-<<<<<<< HEAD
-            => new BlobStorageResourceContainer(containerClient, new BlobStorageResourceContainerOptions() { BlobDirectoryPrefix = directoryPath, BlobType = BlobType.Block });
-=======
             => new BlobStorageResourceContainer(containerClient, new BlobStorageResourceContainerOptions() { BlobPrefix = directoryPath, BlobType = BlobType.Block });
->>>>>>> b38a9c20
     }
 }