--- conflicted
+++ resolved
@@ -86,10 +86,6 @@
         }
 
         protected override StorageResourceContainer GetSourceStorageResourceContainer(BlobContainerClient containerClient, string directoryPath)
-<<<<<<< HEAD
-            => new BlobStorageResourceContainer(containerClient, new BlobStorageResourceContainerOptions() { BlobDirectoryPrefix = directoryPath, BlobType = BlobType.Append });
-=======
             => new BlobStorageResourceContainer(containerClient, new BlobStorageResourceContainerOptions() { BlobPrefix = directoryPath, BlobType = BlobType.Append });
->>>>>>> b38a9c20
     }
 }