--- conflicted
+++ resolved
@@ -12,36 +12,15 @@
 using Azure.Storage.Blobs;
 using Azure.Storage.Blobs.Models;
 using Azure.Storage.Blobs.Specialized;
-<<<<<<< HEAD
-using Azure.Storage.Files.Shares.Tests;
-=======
-using Azure.Storage.Common;
-using Azure.Storage.DataMovement.Files.Shares;
-using Azure.Storage.DataMovement.Tests;
-using BaseShares::Azure.Storage.Files.Shares;
-using BaseShares::Azure.Storage.Files.Shares.Models;
->>>>>>> 230bb725
 using Azure.Storage.Shared;
 using DMBlob::Azure.Storage.DataMovement.Blobs;
 using NUnit.Framework;
 
 namespace Azure.Storage.DataMovement.Blobs.Files.Shares.Tests
 {
-<<<<<<< HEAD
-    [ShareClientTestFixture]
+    [BlobShareClientTestFixture]
     public class PageBlobDirectoryToShareDirectoryTests :
         StartTransferCopyToShareDirectoryTestBase
-=======
-    [BlobShareClientTestFixture]
-    public class PageBlobDirectoryToShareDirectoryTests : StartTransferDirectoryCopyTestBase
-        <BlobServiceClient,
-        BlobContainerClient,
-        BlobClientOptions,
-        ShareServiceClient,
-        ShareClient,
-        ShareClientOptions,
-        StorageTestEnvironment>
->>>>>>> 230bb725
     {
         public PageBlobDirectoryToShareDirectoryTests(
             bool async,
@@ -107,45 +86,6 @@
             }
         }
 
-<<<<<<< HEAD
-=======
-        protected override async Task<IDisposingContainer<ShareClient>> GetDestinationDisposingContainerAsync(ShareServiceClient service = null, string containerName = null, CancellationToken cancellationToken = default)
-            => await DestinationClientBuilder.GetTestShareAsync(service, containerName);
-
-        protected override StorageResourceContainer GetDestinationStorageResourceContainer(
-            ShareClient containerClient,
-            string directoryPath,
-            TransferPropertiesTestType propertiesTestType = default)
-        {
-            // Authorize with SAS when performing operations
-            if (containerClient.CanGenerateSasUri)
-            {
-                Uri uri = containerClient.GenerateSasUri(BaseShares::Azure.Storage.Sas.ShareSasPermissions.All, Recording.UtcNow.AddDays(1));
-                ShareClient sasClient = InstrumentClient(new ShareClient(uri, GetShareOptions()));
-                return new ShareDirectoryStorageResourceContainer(sasClient.GetDirectoryClient(directoryPath), default);
-            }
-            return new ShareDirectoryStorageResourceContainer(containerClient.GetDirectoryClient(directoryPath), default);
-        }
-
-        protected override ShareClient GetOAuthDestinationContainerClient(string containerName)
-        {
-            ShareClientOptions options = DestinationClientBuilder.GetOptions();
-            options.ShareTokenIntent = ShareTokenIntent.Backup;
-            ShareServiceClient oauthService = DestinationClientBuilder.GetServiceClientFromOauthConfig(Tenants.TestConfigOAuth, TestEnvironment.Credential, options);
-            return oauthService.GetShareClient(containerName);
-        }
-
-        protected override BlobContainerClient GetOAuthSourceContainerClient(string containerName)
-        {
-            BlobClientOptions options = SourceClientBuilder.GetOptions();
-            BlobServiceClient oauthService = SourceClientBuilder.GetServiceClientFromOauthConfig(Tenants.TestConfigOAuth, TestEnvironment.Credential, options);
-            return oauthService.GetBlobContainerClient(containerName);
-        }
-
-        protected override async Task<IDisposingContainer<BlobContainerClient>> GetSourceDisposingContainerAsync(BlobServiceClient service = null, string containerName = null, CancellationToken cancellationToken = default)
-            => await SourceClientBuilder.GetTestContainerAsync(service, containerName);
-
->>>>>>> 230bb725
         protected override StorageResourceContainer GetSourceStorageResourceContainer(BlobContainerClient containerClient, string directoryPath)
             => new BlobStorageResourceContainer(containerClient, new BlobStorageResourceContainerOptions() { BlobDirectoryPrefix = directoryPath, BlobType = new(BlobType.Page) });
     }
