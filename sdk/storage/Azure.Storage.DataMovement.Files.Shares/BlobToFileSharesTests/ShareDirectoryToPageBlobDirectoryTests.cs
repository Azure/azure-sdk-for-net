﻿// Copyright (c) Microsoft Corporation. All rights reserved.
// Licensed under the MIT License.

extern alias DMBlob;
extern alias BaseShares;

using System;
using System.Collections.Generic;
using System.IO;
using System.Linq;
using System.Runtime.CompilerServices;
using System.Threading;
using System.Threading.Tasks;
using Azure.Core;
using Azure.Core.TestFramework;
using Azure.Storage.Blobs;
using Azure.Storage.Blobs.Models;
using Azure.Storage.Blobs.Specialized;
using Azure.Storage.Common;
using Azure.Storage.DataMovement.Files.Shares;
using Azure.Storage.DataMovement.Tests;
using BaseShares::Azure.Storage.Files.Shares;
using BaseShares::Azure.Storage.Files.Shares.Models;
using Azure.Storage.Shared;
using Azure.Storage.Test.Shared;
using DMBlob::Azure.Storage.DataMovement.Blobs;
using NUnit.Framework;

namespace Azure.Storage.DataMovement.Blobs.Files.Shares.Tests
{
<<<<<<< HEAD
    [ShareClientTestFixture]
    public class ShareDirectoryToPageBlobDirectoryTests : StartTransferCopyFromShareDirectoryTestBase
=======
    [BlobShareClientTestFixture]
    public class ShareDirectoryToPageBlobDirectoryTests : StartTransferDirectoryCopyTestBase
        <ShareServiceClient,
        ShareClient,
        ShareClientOptions,
        BlobServiceClient,
        BlobContainerClient,
        BlobClientOptions,
        StorageTestEnvironment>
>>>>>>> 230bb725
    {
        public ShareDirectoryToPageBlobDirectoryTests(
            bool async,
            object serviceVersion)
            : base(async, serviceVersion)
        {
        }

        protected override async Task CreateObjectInDestinationAsync(
            BlobContainerClient container,
            long? objectLength = null,
            string objectName = null,
            Stream contents = null,
            CancellationToken cancellationToken = default)
        {
            CancellationHelper.ThrowIfCancellationRequested(cancellationToken);
            objectName ??= GetNewObjectName();

            PageBlobClient blobClient = container.GetPageBlobClient(objectName);
            if (contents != default)
            {
                await UploadPagesAsync(blobClient, contents, cancellationToken);
            }
            else
            {
                var data = new byte[0];
                using (var stream = new MemoryStream(data))
                {
                    await UploadPagesAsync(
                        blobClient,
                        stream,
                        cancellationToken);
                }
            }
        }

        private async Task UploadPagesAsync(
            PageBlobClient blobClient,
            Stream contents,
            CancellationToken cancellationToken)
        {
            long size = contents.Length;
            Assert.IsTrue(size % (Constants.KB / 2) == 0, "Cannot create page blob that's not a multiple of 512");
            await blobClient.CreateIfNotExistsAsync(size, cancellationToken: cancellationToken).ConfigureAwait(false);
            long offset = 0;
            long blockSize = Math.Min(Constants.DefaultBufferSize, size);
            while (offset < size)
            {
                Stream partStream = WindowStream.GetWindow(contents, blockSize);
                await blobClient.UploadPagesAsync(partStream, offset, cancellationToken: cancellationToken);
                offset += blockSize;
            }
        }

        protected override StorageResourceContainer GetDestinationStorageResourceContainer(
            BlobContainerClient sourceContainerClient,
            string directoryPath,
            TransferPropertiesTestType propertiesTestType = default)
        {
            BlockBlobStorageResourceOptions options = default;
            if (propertiesTestType == TransferPropertiesTestType.NewProperties)
            {
<<<<<<< HEAD
                options = new BlockBlobStorageResourceOptions(GetSetValuesResourceOptions());
=======
                Uri sourceUri = containerClient.GenerateSasUri(BaseShares::Azure.Storage.Sas.ShareSasPermissions.All, Recording.UtcNow.AddDays(1));
                ShareClient sasClient = InstrumentClient(new ShareClient(sourceUri, GetShareOptions()));
                return new ShareDirectoryStorageResourceContainer(sasClient.GetDirectoryClient(directoryPath), default);
>>>>>>> 230bb725
            }
            else if (propertiesTestType == TransferPropertiesTestType.NoPreserve)
            {
                options = new BlockBlobStorageResourceOptions
                {
                    ContentDisposition = new(false),
                    ContentLanguage = new(false),
                    CacheControl = new(false),
                    ContentType = new(false),
                    Metadata = new(false)
                };
            }
            else if (propertiesTestType == TransferPropertiesTestType.Preserve)
            {
                options = new BlockBlobStorageResourceOptions
                {
                    ContentDisposition = new(true),
                    ContentLanguage = new(true),
                    CacheControl = new(true),
                    ContentType = new(true),
                    Metadata = new(true)
                };
            }
            return new BlobStorageResourceContainer(sourceContainerClient, new BlobStorageResourceContainerOptions()
            {
                BlobDirectoryPrefix = directoryPath,
                BlobType = new(BlobType.Page),
                BlobOptions = options
            });
        }
    }
}<|MERGE_RESOLUTION|>--- conflicted
+++ resolved
@@ -5,43 +5,21 @@
 extern alias BaseShares;
 
 using System;
-using System.Collections.Generic;
 using System.IO;
-using System.Linq;
-using System.Runtime.CompilerServices;
 using System.Threading;
 using System.Threading.Tasks;
 using Azure.Core;
-using Azure.Core.TestFramework;
 using Azure.Storage.Blobs;
 using Azure.Storage.Blobs.Models;
 using Azure.Storage.Blobs.Specialized;
-using Azure.Storage.Common;
-using Azure.Storage.DataMovement.Files.Shares;
-using Azure.Storage.DataMovement.Tests;
-using BaseShares::Azure.Storage.Files.Shares;
-using BaseShares::Azure.Storage.Files.Shares.Models;
 using Azure.Storage.Shared;
-using Azure.Storage.Test.Shared;
 using DMBlob::Azure.Storage.DataMovement.Blobs;
 using NUnit.Framework;
 
 namespace Azure.Storage.DataMovement.Blobs.Files.Shares.Tests
 {
-<<<<<<< HEAD
-    [ShareClientTestFixture]
+    [BlobShareClientTestFixture]
     public class ShareDirectoryToPageBlobDirectoryTests : StartTransferCopyFromShareDirectoryTestBase
-=======
-    [BlobShareClientTestFixture]
-    public class ShareDirectoryToPageBlobDirectoryTests : StartTransferDirectoryCopyTestBase
-        <ShareServiceClient,
-        ShareClient,
-        ShareClientOptions,
-        BlobServiceClient,
-        BlobContainerClient,
-        BlobClientOptions,
-        StorageTestEnvironment>
->>>>>>> 230bb725
     {
         public ShareDirectoryToPageBlobDirectoryTests(
             bool async,
@@ -104,13 +82,7 @@
             BlockBlobStorageResourceOptions options = default;
             if (propertiesTestType == TransferPropertiesTestType.NewProperties)
             {
-<<<<<<< HEAD
                 options = new BlockBlobStorageResourceOptions(GetSetValuesResourceOptions());
-=======
-                Uri sourceUri = containerClient.GenerateSasUri(BaseShares::Azure.Storage.Sas.ShareSasPermissions.All, Recording.UtcNow.AddDays(1));
-                ShareClient sasClient = InstrumentClient(new ShareClient(sourceUri, GetShareOptions()));
-                return new ShareDirectoryStorageResourceContainer(sasClient.GetDirectoryClient(directoryPath), default);
->>>>>>> 230bb725
             }
             else if (propertiesTestType == TransferPropertiesTestType.NoPreserve)
             {
