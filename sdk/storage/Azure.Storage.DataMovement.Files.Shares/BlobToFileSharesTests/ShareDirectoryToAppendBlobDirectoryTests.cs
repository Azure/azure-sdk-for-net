﻿// Copyright (c) Microsoft Corporation. All rights reserved.
// Licensed under the MIT License.

extern alias DMBlob;
extern alias BaseShares;

using System;
using System.IO;
using System.Threading;
using System.Threading.Tasks;
using Azure.Core;
using Azure.Storage.Blobs;
using Azure.Storage.Blobs.Models;
using Azure.Storage.Blobs.Specialized;
<<<<<<< HEAD
using Azure.Storage.Files.Shares;
using Azure.Storage.Files.Shares.Tests;
=======
using Azure.Storage.Common;
using Azure.Storage.DataMovement.Files.Shares;
using Azure.Storage.DataMovement.Tests;
using BaseShares::Azure.Storage.Files.Shares;
using BaseShares::Azure.Storage.Files.Shares.Models;
>>>>>>> 230bb725
using Azure.Storage.Shared;
using DMBlob::Azure.Storage.DataMovement.Blobs;

namespace Azure.Storage.DataMovement.Blobs.Files.Shares.Tests
{
<<<<<<< HEAD
    [ShareClientTestFixture]
    public class ShareDirectoryToAppendBlobDirectoryTests : StartTransferCopyFromShareDirectoryTestBase
=======
    [BlobShareClientTestFixture]
    public class ShareDirectoryToAppendBlobDirectoryTests : StartTransferDirectoryCopyTestBase
        <ShareServiceClient,
        ShareClient,
        ShareClientOptions,
        BlobServiceClient,
        BlobContainerClient,
        BlobClientOptions,
        StorageTestEnvironment>
>>>>>>> 230bb725
    {
        public ShareDirectoryToAppendBlobDirectoryTests(
            bool async,
            object serviceVersion)
            : base(async, serviceVersion)
        {
        }

        protected override async Task CreateObjectInDestinationAsync(
            BlobContainerClient container,
            long? objectLength = null,
            string objectName = null,
            Stream contents = null,
            CancellationToken cancellationToken = default)
        {
            CancellationHelper.ThrowIfCancellationRequested(cancellationToken);
            objectName ??= GetNewObjectName();

            AppendBlobClient blobClient = container.GetAppendBlobClient(objectName);
            if (contents != default)
            {
                await UploadAppendBlocksAsync(blobClient, contents, cancellationToken);
            }
            else
            {
                var data = new byte[0];
                using (var stream = new MemoryStream(data))
                {
                    await UploadAppendBlocksAsync(
                        blobClient,
                        stream,
                        cancellationToken);
                }
            }
        }

        private async Task UploadAppendBlocksAsync(
                AppendBlobClient blobClient,
                Stream contents,
                CancellationToken cancellationToken)
        {
            await blobClient.CreateIfNotExistsAsync(
                new AppendBlobCreateOptions()
                {
                    Metadata = _defaultMetadata,
                    HttpHeaders = new BlobHttpHeaders()
                    {
                        ContentType = _defaultContentType,
                        ContentLanguage = _defaultContentLanguageBlob,
                        ContentDisposition = _defaultContentDisposition,
                        CacheControl = _defaultCacheControl,
                    }
                },
                cancellationToken: cancellationToken);
            long offset = 0;
            long size = contents.Length;
            long blockSize = Math.Min(Constants.DefaultBufferSize, size);
            while (offset < size)
            {
                Stream partStream = WindowStream.GetWindow(contents, blockSize);
                await blobClient.AppendBlockAsync(partStream, cancellationToken: cancellationToken);
                offset += blockSize;
            }
        }

        protected override async Task CreateObjectInSourceAsync(
            ShareClient container,
            long? objectLength = null,
            string objectName = null,
            Stream contents = null,
            TransferPropertiesTestType propertiesType = default,
            CancellationToken cancellationToken = default)
        {
            CancellationHelper.ThrowIfCancellationRequested(cancellationToken);
            objectName ??= GetNewObjectName();
            if (!objectLength.HasValue)
            {
                throw new InvalidOperationException($"Cannot create share file without size specified. Specify {nameof(objectLength)}.");
            }
            ShareFileClient fileClient = container.GetRootDirectoryClient().GetFileClient(objectName);
            await fileClient.CreateAsync(objectLength.Value);

            if (contents != default)
            {
                await fileClient.UploadAsync(contents, cancellationToken: cancellationToken);
            }
        }

        protected override StorageResourceContainer GetDestinationStorageResourceContainer(
            BlobContainerClient sourceContainerClient,
            string directoryPath,
            TransferPropertiesTestType propertiesTestType = default)
        {
            AppendBlobStorageResourceOptions options = default;
            if (propertiesTestType == TransferPropertiesTestType.NewProperties)
            {
<<<<<<< HEAD
                options = new AppendBlobStorageResourceOptions(GetSetValuesResourceOptions());
=======
                Uri sourceUri = containerClient.GenerateSasUri(BaseShares::Azure.Storage.Sas.ShareSasPermissions.All, Recording.UtcNow.AddDays(1));
                ShareClient sasClient = InstrumentClient(new ShareClient(sourceUri, GetShareOptions()));
                return new ShareDirectoryStorageResourceContainer(sasClient.GetDirectoryClient(directoryPath), default);
>>>>>>> 230bb725
            }
            else if (propertiesTestType == TransferPropertiesTestType.NoPreserve)
            {
                options = new AppendBlobStorageResourceOptions
                {
                    ContentDisposition = new(false),
                    ContentLanguage = new(false),
                    CacheControl = new(false),
                    ContentType = new(false),
                    Metadata = new(false)
                };
            }
            else if (propertiesTestType == TransferPropertiesTestType.Preserve)
            {
                options = new AppendBlobStorageResourceOptions
                {
                    ContentDisposition = new(true),
                    ContentLanguage = new(true),
                    CacheControl = new(true),
                    ContentType = new(true),
                    Metadata = new(true)
                };
            }
            return new BlobStorageResourceContainer(sourceContainerClient, new BlobStorageResourceContainerOptions()
            {
                BlobDirectoryPrefix = directoryPath,
                BlobType = new(BlobType.Append),
                BlobOptions = options
            });
        }
    }
}<|MERGE_RESOLUTION|>--- conflicted
+++ resolved
@@ -12,35 +12,14 @@
 using Azure.Storage.Blobs;
 using Azure.Storage.Blobs.Models;
 using Azure.Storage.Blobs.Specialized;
-<<<<<<< HEAD
-using Azure.Storage.Files.Shares;
-using Azure.Storage.Files.Shares.Tests;
-=======
-using Azure.Storage.Common;
-using Azure.Storage.DataMovement.Files.Shares;
-using Azure.Storage.DataMovement.Tests;
 using BaseShares::Azure.Storage.Files.Shares;
-using BaseShares::Azure.Storage.Files.Shares.Models;
->>>>>>> 230bb725
 using Azure.Storage.Shared;
 using DMBlob::Azure.Storage.DataMovement.Blobs;
 
 namespace Azure.Storage.DataMovement.Blobs.Files.Shares.Tests
 {
-<<<<<<< HEAD
-    [ShareClientTestFixture]
+    [BlobShareClientTestFixture]
     public class ShareDirectoryToAppendBlobDirectoryTests : StartTransferCopyFromShareDirectoryTestBase
-=======
-    [BlobShareClientTestFixture]
-    public class ShareDirectoryToAppendBlobDirectoryTests : StartTransferDirectoryCopyTestBase
-        <ShareServiceClient,
-        ShareClient,
-        ShareClientOptions,
-        BlobServiceClient,
-        BlobContainerClient,
-        BlobClientOptions,
-        StorageTestEnvironment>
->>>>>>> 230bb725
     {
         public ShareDirectoryToAppendBlobDirectoryTests(
             bool async,
@@ -137,13 +116,7 @@
             AppendBlobStorageResourceOptions options = default;
             if (propertiesTestType == TransferPropertiesTestType.NewProperties)
             {
-<<<<<<< HEAD
                 options = new AppendBlobStorageResourceOptions(GetSetValuesResourceOptions());
-=======
-                Uri sourceUri = containerClient.GenerateSasUri(BaseShares::Azure.Storage.Sas.ShareSasPermissions.All, Recording.UtcNow.AddDays(1));
-                ShareClient sasClient = InstrumentClient(new ShareClient(sourceUri, GetShareOptions()));
-                return new ShareDirectoryStorageResourceContainer(sasClient.GetDirectoryClient(directoryPath), default);
->>>>>>> 230bb725
             }
             else if (propertiesTestType == TransferPropertiesTestType.NoPreserve)
             {
