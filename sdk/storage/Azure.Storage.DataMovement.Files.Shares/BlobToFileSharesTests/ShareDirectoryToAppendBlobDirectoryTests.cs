﻿// Copyright (c) Microsoft Corporation. All rights reserved.
// Licensed under the MIT License.

extern alias DMBlob;
extern alias BaseShares;

using System;
using System.IO;
using System.Threading;
using System.Threading.Tasks;
using Azure.Core;
using Azure.Storage.Blobs;
using Azure.Storage.Blobs.Models;
using Azure.Storage.Blobs.Specialized;
using BaseShares::Azure.Storage.Files.Shares;
using Azure.Storage.Shared;
using DMBlob::Azure.Storage.DataMovement.Blobs;

namespace Azure.Storage.DataMovement.Blobs.Files.Shares.Tests
{
    [BlobShareClientTestFixture]
    public class ShareDirectoryToAppendBlobDirectoryTests : StartTransferCopyFromShareDirectoryTestBase
    {
        public ShareDirectoryToAppendBlobDirectoryTests(
            bool async,
            object serviceVersion)
            : base(async, serviceVersion)
        {
        }

        protected override async Task CreateObjectInDestinationAsync(
            BlobContainerClient container,
            long? objectLength = null,
            string objectName = null,
            Stream contents = null,
            CancellationToken cancellationToken = default)
        {
            CancellationHelper.ThrowIfCancellationRequested(cancellationToken);
            objectName ??= GetNewObjectName();

            AppendBlobClient blobClient = container.GetAppendBlobClient(objectName);
            if (contents != default)
            {
                await UploadAppendBlocksAsync(blobClient, contents, cancellationToken);
            }
            else
            {
                var data = new byte[0];
                using (var stream = new MemoryStream(data))
                {
                    await UploadAppendBlocksAsync(
                        blobClient,
                        stream,
                        cancellationToken);
                }
            }
        }

        private async Task UploadAppendBlocksAsync(
                AppendBlobClient blobClient,
                Stream contents,
                CancellationToken cancellationToken)
        {
            await blobClient.CreateIfNotExistsAsync(
                new AppendBlobCreateOptions()
                {
                    Metadata = _defaultMetadata,
                    HttpHeaders = new BlobHttpHeaders()
                    {
                        ContentType = _defaultContentType,
                        ContentLanguage = _defaultContentLanguageBlob,
                        ContentDisposition = _defaultContentDisposition,
                        CacheControl = _defaultCacheControl,
                    }
                },
                cancellationToken: cancellationToken);
            long offset = 0;
            long size = contents.Length;
            long blockSize = Math.Min(Constants.DefaultBufferSize, size);
            while (offset < size)
            {
                Stream partStream = WindowStream.GetWindow(contents, blockSize);
                await blobClient.AppendBlockAsync(partStream, cancellationToken: cancellationToken);
                offset += blockSize;
            }
        }

        protected override async Task CreateObjectInSourceAsync(
            ShareClient container,
            long? objectLength = null,
            string objectName = null,
            Stream contents = null,
            TransferPropertiesTestType propertiesType = default,
            CancellationToken cancellationToken = default)
        {
            CancellationHelper.ThrowIfCancellationRequested(cancellationToken);
            objectName ??= GetNewObjectName();
            if (!objectLength.HasValue)
            {
                throw new InvalidOperationException($"Cannot create share file without size specified. Specify {nameof(objectLength)}.");
            }
            ShareFileClient fileClient = container.GetRootDirectoryClient().GetFileClient(objectName);
            await fileClient.CreateAsync(objectLength.Value);

            if (contents != default)
            {
                await fileClient.UploadAsync(contents, cancellationToken: cancellationToken);
            }
        }

        protected override StorageResourceContainer GetDestinationStorageResourceContainer(
            BlobContainerClient sourceContainerClient,
            string directoryPath,
            TransferPropertiesTestType propertiesTestType = default)
        {
            AppendBlobStorageResourceOptions options = default;
            if (propertiesTestType == TransferPropertiesTestType.NewProperties)
            {
                options = new AppendBlobStorageResourceOptions(GetSetValuesResourceOptions());
            }
            else if (propertiesTestType == TransferPropertiesTestType.NoPreserve)
            {
                options = new AppendBlobStorageResourceOptions
                {
                    ContentDisposition = default,
                    ContentLanguage = default,
                    CacheControl = default,
                    ContentType = default,
                    Metadata = default
                };
            }
            return new BlobStorageResourceContainer(sourceContainerClient, new BlobStorageResourceContainerOptions()
            {
<<<<<<< HEAD
                BlobDirectoryPrefix = directoryPath,
=======
                BlobPrefix = directoryPath,
>>>>>>> b38a9c20
                BlobType = BlobType.Append,
                BlobOptions = options
            });
        }
    }
}<|MERGE_RESOLUTION|>--- conflicted
+++ resolved
@@ -131,11 +131,7 @@
             }
             return new BlobStorageResourceContainer(sourceContainerClient, new BlobStorageResourceContainerOptions()
             {
-<<<<<<< HEAD
-                BlobDirectoryPrefix = directoryPath,
-=======
                 BlobPrefix = directoryPath,
->>>>>>> b38a9c20
                 BlobType = BlobType.Append,
                 BlobOptions = options
             });
