--- conflicted
+++ resolved
@@ -20,8 +20,6 @@
      - `ShareFileStorageResourceOptions.FileChangedOn`
 - Changed `ShareDirectoryClient.StartUploadDirectoryAsync` to `ShareDirectoryClient.UploadDirectoryAsync` and added a required `waitUntil` parameter.
 - Changed `ShareDirectoryClient.StartDownloadToDirectoryAsync` to `ShareDirectoryClient.DownloadToDirectoryAsync` and added a required `waitUntil` parameter.
-<<<<<<< HEAD
-=======
 - Several refactors to `ShareFilesStorageResourceProvider`:
   - Removed nested delegates `GetStorageSharedKeyCredential`, `GetTokenCredential`, and `GetAzureSasCredential`.
   - Removed default constructor.
@@ -29,7 +27,6 @@
   - Changed constructor overloads for `GetStorageSharedKeyCredential` and `GetAzureSasCredential` to use `Func`. These callbacks are also now async, returning a `ValueTask`, and the `readOnly` parameter was removed.
   - Changed `FromFile` and `FromDirectory` to async, returning a `ValueTask`, and renamed to `FromFileAsync` and `FromDirectoryAsync` respectively.
   - Changed `FromClient` methods to `static` methods.
->>>>>>> b38a9c20
 
 ### Bugs Fixed
 - Fixed File Attributes with ReadOnly does not transfer / copy correctly bug #2167
