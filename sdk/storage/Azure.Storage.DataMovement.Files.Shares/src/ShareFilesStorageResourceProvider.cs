--- conflicted
+++ resolved
@@ -177,12 +177,8 @@
 
         #region Abstract Class Implementation
         /// <inheritdoc/>
-<<<<<<< HEAD
-        protected override Task<StorageResource> FromSourceAsync(TransferProperties properties, CancellationToken cancellationToken)
-=======
         [EditorBrowsable(EditorBrowsableState.Never)]
         protected override async ValueTask<StorageResource> FromSourceAsync(TransferProperties properties, CancellationToken cancellationToken)
->>>>>>> e0b8da94
         {
             // Source share file data currently empty, so no specific properties to grab
             return properties.IsContainer
@@ -191,12 +187,8 @@
         }
 
         /// <inheritdoc/>
-<<<<<<< HEAD
-        protected override Task<StorageResource> FromDestinationAsync(TransferProperties properties, CancellationToken cancellationToken)
-=======
         [EditorBrowsable(EditorBrowsableState.Never)]
         protected override async ValueTask<StorageResource> FromDestinationAsync(TransferProperties properties, CancellationToken cancellationToken)
->>>>>>> e0b8da94
         {
             ShareFileDestinationCheckpointDetails checkpointDetails;
             using (MemoryStream stream = new(properties.DestinationCheckpointDetails))
