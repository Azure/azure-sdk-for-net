--- conflicted
+++ resolved
@@ -2,11 +2,7 @@
 // Licensed under the MIT License.
 
 using System;
-<<<<<<< HEAD
-using System.Collections.Generic;
 using System.ComponentModel;
-=======
->>>>>>> d6b2752b
 using System.IO;
 using System.Threading;
 using System.Threading.Tasks;
@@ -165,12 +161,8 @@
 
         #region Abstract Class Implementation
         /// <inheritdoc/>
-<<<<<<< HEAD
         [EditorBrowsable(EditorBrowsableState.Never)]
-        protected override Task<StorageResource> FromSourceAsync(TransferProperties properties, CancellationToken cancellationToken)
-=======
         protected override async ValueTask<StorageResource> FromSourceAsync(TransferProperties properties, CancellationToken cancellationToken)
->>>>>>> d6b2752b
         {
             // Source share file data currently empty, so no specific properties to grab
             return properties.IsContainer
@@ -179,12 +171,8 @@
         }
 
         /// <inheritdoc/>
-<<<<<<< HEAD
         [EditorBrowsable(EditorBrowsableState.Never)]
-        protected override Task<StorageResource> FromDestinationAsync(TransferProperties properties, CancellationToken cancellationToken)
-=======
         protected override async ValueTask<StorageResource> FromDestinationAsync(TransferProperties properties, CancellationToken cancellationToken)
->>>>>>> d6b2752b
         {
             ShareFileDestinationCheckpointDetails checkpointDetails;
             using (MemoryStream stream = new(properties.DestinationCheckpointDetails))
