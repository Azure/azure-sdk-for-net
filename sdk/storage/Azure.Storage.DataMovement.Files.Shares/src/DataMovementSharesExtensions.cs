﻿// Copyright (c) Microsoft Corporation. All rights reserved.
// Licensed under the MIT License.

using System;
using Azure.Storage.Files.Shares.Models;

namespace Azure.Storage.DataMovement.Files.Shares
{
    internal static partial class DataMovementSharesExtensions
    {
        internal static ShareFileUploadOptions ToShareFileUploadOptions(
            this ShareFileStorageResourceOptions options)
            => new()
            {
                Conditions = options?.DestinationConditions,
                TransferValidation = options?.UploadTransferValidationOptions,
            };

        internal static ShareFileUploadRangeOptions ToShareFileUploadRangeOptions(
            this ShareFileStorageResourceOptions options)
            => new()
            {
                Conditions = options?.DestinationConditions,
                TransferValidation = options?.UploadTransferValidationOptions,
            };

        internal static ShareFileUploadRangeFromUriOptions ToShareFileUploadRangeFromUriOptions(
            this ShareFileStorageResourceOptions options)
            => new()
            {
                Conditions = options?.DestinationConditions,
            };

        internal static StorageResourceProperties ToStorageResourceProperties(
            this ShareFileProperties properties)
            => new(
                lastModified: properties.LastModified,
                createdOn: properties?.SmbProperties?.FileCreatedOn ?? default,
                metadata: properties?.Metadata,
                copyCompletedOn: properties.CopyCompletedOn,
                copyStatusDescription: properties?.CopyStatusDescription,
                copyId: properties?.CopyId,
                copyProgress: properties?.CopyProgress,
<<<<<<< HEAD
                copySource: properties?.CopySource != default ? new Uri(properties?.CopySource) : default,
=======
                copySource: properties?.CopySource != null ? new Uri(properties?.CopySource) : null,
>>>>>>> 2b941a2f
                contentLength: properties.ContentLength,
                contentType: properties?.ContentType,
                eTag: properties.ETag,
                contentHash: properties?.ContentHash,
                blobSequenceNumber: default,
                blobCommittedBlockCount: default,
                isServerEncrypted: properties.IsServerEncrypted,
                encryptionKeySha256: default,
                encryptionScope: default,
                versionId: default,
                isLatestVersion: default,
                expiresOn: default,
                lastAccessed: default);

        internal static ShareFileDownloadOptions ToShareFileDownloadOptions(
            this ShareFileStorageResourceOptions options,
            HttpRange range)
            => new()
            {
                Range = range,
                Conditions = options?.SourceConditions,
                TransferValidation = options?.DownloadTransferValidationOptions,
            };

        internal static StorageResourceReadStreamResult ToStorageResourceReadStreamResult(
            this ShareFileDownloadInfo info)
            => new(
                content: info?.Content,
                contentRange: info?.Details.ContentRange,
                acceptRanges: info?.Details.AcceptRanges,
                rangeContentHash: info?.Details.FileContentHash,
                properties: info?.Details.ToStorageResourceProperties());

        private static StorageResourceProperties ToStorageResourceProperties(
            this ShareFileDownloadDetails details)
            => new(
                lastModified: details.LastModified,
                createdOn: details.SmbProperties.FileCreatedOn ?? default,
                metadata: details.Metadata,
                copyCompletedOn: details.CopyCompletedOn,
                copyStatusDescription: details.CopyStatusDescription,
                copyId: details.CopyId,
                copyProgress: details.CopyProgress,
                copySource: details.CopySource,
                contentLength: details.ContentRange?.Length ?? default,
                contentType: default,
                eTag: details.ETag,
                contentHash: default,
                blobSequenceNumber: default,
                blobCommittedBlockCount: default,
                isServerEncrypted: details.IsServerEncrypted,
                encryptionKeySha256: default,
                encryptionScope: default,
                versionId: default,
                isLatestVersion: default,
                expiresOn: default,
                lastAccessed: default);
    }
}<|MERGE_RESOLUTION|>--- conflicted
+++ resolved
@@ -41,11 +41,7 @@
                 copyStatusDescription: properties?.CopyStatusDescription,
                 copyId: properties?.CopyId,
                 copyProgress: properties?.CopyProgress,
-<<<<<<< HEAD
-                copySource: properties?.CopySource != default ? new Uri(properties?.CopySource) : default,
-=======
                 copySource: properties?.CopySource != null ? new Uri(properties?.CopySource) : null,
->>>>>>> 2b941a2f
                 contentLength: properties.ContentLength,
                 contentType: properties?.ContentType,
                 eTag: properties.ETag,
