--- conflicted
+++ resolved
@@ -372,21 +372,13 @@
             return new StorageResourceReadStreamResult(
                 content: info?.Content,
                 range: ContentRange.ToHttpRange(contentRange),
-<<<<<<< HEAD
-                properties: new StorageResourceItemProperties(
-                    resourceLength: contentRange.TotalResourceLength,
-                    eTag: info.Details.ETag,
-                    lastModifiedTime: info.Details.LastModified,
-                    properties: properties));
-=======
                 new StorageResourceItemProperties()
                 {
-                    ResourceLength = contentRange.Size,
+                    ResourceLength = contentRange.TotalResourceLength,
                     ETag = info.Details.ETag,
                     LastModifiedTime = info.Details.LastModified,
                     RawProperties = properties
                 });
->>>>>>> f43950c4
         }
 
         internal static StorageResourceItemProperties ToResourceProperties(
