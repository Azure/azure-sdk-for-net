--- conflicted
+++ resolved
@@ -44,8 +44,7 @@
 
         public static Metadata GetFileMetadata(
             this ShareFileStorageResourceOptions options,
-<<<<<<< HEAD
-            Dictionary<string, object> properties)
+            IDictionary<string, object> properties)
             => (options?._isFileMetadataSet ?? false)
                     ? options?.FileMetadata
                     : properties?.TryGetValue(DataMovementConstants.ResourceProperties.Metadata, out object metadata) == true
@@ -54,23 +53,9 @@
 
         public static string GetFilePermission(
             this ShareFileStorageResourceOptions options,
-            Dictionary<string, object> properties)
+            IDictionary<string, object> properties)
             => (options?.FilePermissions ?? false)
                     ? properties?.TryGetValue(DataMovementConstants.ResourceProperties.FilePermissions, out object permission) == true
-=======
-            IDictionary<string, object> properties)
-            => (options?.FileMetadata?.Preserve ?? true)
-                    ? properties?.TryGetValue(DataMovementConstants.ResourceProperties.Metadata, out object metadata) == true
-                        ? (Metadata) metadata
-                        : default
-                    : options?.FileMetadata?.Value;
-
-        public static string GetFilePermission(
-            this ShareFileStorageResourceOptions options,
-            IDictionary<string, object> properties)
-            => (options?.FilePermissions?.Preserve ?? false)
-                ? properties?.TryGetValue(DataMovementConstants.ResourceProperties.FilePermissions, out object permission) == true
->>>>>>> 229349bb
                         ? (string) permission
                         : default
                     : default;
