--- conflicted
+++ resolved
@@ -115,8 +115,6 @@
                     : properties?.RawProperties?.TryGetValue(DataMovementConstants.ResourceProperties.ChangedOnTime, out object fileChangedOn) == true
                         ? (DateTimeOffset?)fileChangedOn
                         : default,
-<<<<<<< HEAD
-=======
             };
         }
 
@@ -146,7 +144,6 @@
                     : properties?.RawProperties?.TryGetValue(DataMovementConstants.ResourceProperties.ChangedOnTime, out object fileChangedOn) == true
                         ? (DateTimeOffset?)fileChangedOn
                         : default,
->>>>>>> b38a9c20
             };
         }
 
