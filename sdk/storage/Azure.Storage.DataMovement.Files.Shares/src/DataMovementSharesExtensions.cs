﻿// Copyright (c) Microsoft Corporation. All rights reserved.
// Licensed under the MIT License.

using System;
using System.Collections.Generic;
using System.Text;
using Azure.Storage.Files.Shares.Models;
using Metadata = System.Collections.Generic.IDictionary<string, string>;

namespace Azure.Storage.DataMovement.Files.Shares
{
    internal static partial class DataMovementSharesExtensions
    {
        public static ShareFileHttpHeaders GetShareFileHttpHeaders(
            this ShareFileStorageResourceOptions options,
            Dictionary<string, object> properties)
            => new()
            {
                ContentType = (options?.ContentType?.Preserve ?? true)
                    ? properties?.TryGetValue(DataMovementConstants.ResourceProperties.ContentType, out object contentType) == true
                        ? (string)contentType
                        : default
                    : options?.ContentType?.Value,
                ContentEncoding = (options?.ContentEncoding?.Preserve ?? true)
                    ? properties?.TryGetValue(DataMovementConstants.ResourceProperties.ContentEncoding, out object contentEncoding) == true
                        ? (string[])contentEncoding
                        : default
                    : options?.ContentEncoding?.Value,
                ContentLanguage = (options?.ContentLanguage?.Preserve ?? true)
                    ? properties?.TryGetValue(DataMovementConstants.ResourceProperties.ContentLanguage, out object contentLanguage) == true
                        ? (string[])contentLanguage
                        : default
                    : options?.ContentLanguage?.Value,
                ContentDisposition = (options?.ContentDisposition?.Preserve ?? true)
                    ? properties?.TryGetValue(DataMovementConstants.ResourceProperties.ContentDisposition, out object contentDisposition) == true
                        ? (string)contentDisposition
                        : default
                    : options?.ContentDisposition?.Value,
                CacheControl = (options?.CacheControl?.Preserve ?? true)
                    ? properties?.TryGetValue(DataMovementConstants.ResourceProperties.CacheControl, out object cacheControl) == true
                        ? (string)cacheControl
                        : default
                    : options?.CacheControl?.Value,
            };

        public static Metadata GetFileMetadata(
            this ShareFileStorageResourceOptions options,
            Dictionary<string, object> properties)
            => (options?.FileMetadata?.Preserve ?? true)
                    ? properties?.TryGetValue(DataMovementConstants.ResourceProperties.Metadata, out object metadata) == true
                        ? (Metadata) metadata
                        : default
                    : options?.FileMetadata?.Value;

        public static FileSmbProperties GetFileSmbProperties(
            this ShareFileStorageResourceOptions options,
            StorageResourceItemProperties properties)
            => new()
            {
                FileAttributes = (options?.FileAttributes?.Preserve ?? true)
                    ? properties?.RawProperties?.TryGetValue(DataMovementConstants.ResourceProperties.FileAttributes, out object fileAttributes) == true
                        ? (NtfsFileAttributes?) fileAttributes
                        : default
                    : options?.FileAttributes?.Value,
                FilePermissionKey = options?.FilePermissionKey,
                FileCreatedOn = (options?.FileCreatedOn?.Preserve ?? true)
                    ? properties?.RawProperties?.TryGetValue(DataMovementConstants.ResourceProperties.CreationTime, out object fileCreatedOn) == true
                        ? (DateTimeOffset?) fileCreatedOn
                        : default
                    : options?.FileCreatedOn?.Value,
                FileLastWrittenOn = (options?.FileLastWrittenOn?.Preserve ?? true)
                    ? properties?.LastModifiedTime
                    : options?.FileLastWrittenOn?.Value,
                FileChangedOn = (options?.FileChangedOn?.Preserve ?? true)
                    ? properties?.RawProperties?.TryGetValue(DataMovementConstants.ResourceProperties.ChangedOnTime, out object fileChangedOn) == true
                        ? (DateTimeOffset?) fileChangedOn
                        : default
                    : options?.FileChangedOn?.Value,
            };

        internal static ShareFileUploadOptions ToShareFileUploadOptions(
            this ShareFileStorageResourceOptions options)
            => new()
            {
                Conditions = options?.DestinationConditions,
            };

        internal static ShareFileUploadRangeOptions ToShareFileUploadRangeOptions(
            this ShareFileStorageResourceOptions options)
            => new()
            {
                Conditions = options?.DestinationConditions,
<<<<<<< HEAD
                TransferValidation = options?.UploadTransferValidationOptions,
                // If the FileLastWrittenOn is set, we should preserve the last written time of the file.
                // which was set when the file was created.
                // If the FileLastWrittenOn is not set, and preserve is not set to true, default to false.
                // We default to false, because we are doing an upload from local file in this instance.
                FileLastWrittenMode = (options?.FileLastWrittenOn?.Value != default) || (options?.FileLastWrittenOn?.Preserve ?? false)
                    ? FileLastWrittenMode.Preserve
                    : default
=======
>>>>>>> 00d9e609
            };

        internal static ShareFileUploadRangeFromUriOptions ToShareFileUploadRangeFromUriOptions(
            this ShareFileStorageResourceOptions options,
            HttpAuthorization sourceAuthorization)
            => new()
            {
                Conditions = options?.DestinationConditions,
                FileLastWrittenMode = (options?.FileLastWrittenOn?.Value != default) || (options?.FileLastWrittenOn?.Preserve ?? true)
                    ? FileLastWrittenMode.Preserve
                    : default,
                SourceAuthentication = sourceAuthorization
            };

        internal static StorageResourceItemProperties ToStorageResourceItemProperties(
            this ShareFileProperties fileProperties)
        {
            Dictionary<string, object> properties = new();
            if (fileProperties.Metadata != default)
            {
                properties.Add(DataMovementConstants.ResourceProperties.Metadata, fileProperties.Metadata);
            }
            if (fileProperties.SmbProperties.FileCreatedOn != default)
            {
                properties.Add(DataMovementConstants.ResourceProperties.CreationTime, fileProperties.SmbProperties.FileCreatedOn);
            }
            if (fileProperties.SmbProperties.FileChangedOn != default)
            {
                properties.Add(DataMovementConstants.ResourceProperties.ChangedOnTime, fileProperties.SmbProperties.FileChangedOn);
            }
            if (fileProperties.SmbProperties.FileAttributes != default)
            {
                properties.Add(DataMovementConstants.ResourceProperties.FileAttributes, fileProperties.SmbProperties.FileAttributes);
            }
            if (fileProperties.SmbProperties.FilePermissionKey != default)
            {
                properties.Add(DataMovementConstants.ResourceProperties.FilePermissionKey, fileProperties.SmbProperties.FilePermissionKey);
            }
            if (fileProperties.ContentType != default)
            {
                properties.Add(DataMovementConstants.ResourceProperties.ContentType, fileProperties.ContentType);
            }
            if (fileProperties.ContentHash != default)
            {
                properties.Add(DataMovementConstants.ResourceProperties.ContentHash, fileProperties.ContentHash);
            }
            if (fileProperties.ContentEncoding != default)
            {
                properties.Add(DataMovementConstants.ResourceProperties.ContentEncoding, fileProperties.ContentEncoding);
            }
            if (fileProperties.ContentLanguage != default)
            {
                properties.Add(DataMovementConstants.ResourceProperties.ContentLanguage, fileProperties.ContentLanguage);
            }
            if (fileProperties.ContentDisposition != default)
            {
                properties.Add(DataMovementConstants.ResourceProperties.ContentDisposition, fileProperties.ContentDisposition);
            }
            if (fileProperties.CacheControl != default)
            {
                properties.Add(DataMovementConstants.ResourceProperties.CacheControl, fileProperties.CacheControl);
            }

            return new StorageResourceItemProperties(
                resourceLength: fileProperties.ContentLength,
                eTag: fileProperties.ETag,
                lastModifiedTime: fileProperties.SmbProperties.FileLastWrittenOn,
                properties: properties);
        }

        internal static ShareFileDownloadOptions ToShareFileDownloadOptions(
            this ShareFileStorageResourceOptions options,
            HttpRange range)
            => new()
            {
                Range = range,
                Conditions = options?.SourceConditions,
            };

        internal static StorageResourceReadStreamResult ToStorageResourceReadStreamResult(
            this ShareFileDownloadInfo info)
        {
            Dictionary<string, object> properties = new();
            if (info.Details.Metadata != default)
            {
                properties.Add(DataMovementConstants.ResourceProperties.Metadata, info.Details.Metadata);
            }
            if (info.Details.SmbProperties.FileCreatedOn != default)
            {
                properties.Add(DataMovementConstants.ResourceProperties.CreationTime, info.Details.SmbProperties.FileCreatedOn);
            }
            if (info.Details.SmbProperties.FileChangedOn != default)
            {
                properties.Add(DataMovementConstants.ResourceProperties.ChangedOnTime, info.Details.SmbProperties.FileChangedOn);
            }
            if (info.ContentType != default)
            {
                properties.Add(DataMovementConstants.ResourceProperties.ContentType, info.ContentType);
            }
            if (info.ContentHash != default)
            {
                properties.Add(DataMovementConstants.ResourceProperties.ContentHash, info.ContentHash);
            }
            if (info.Details.ContentEncoding != default)
            {
                properties.Add(DataMovementConstants.ResourceProperties.ContentEncoding, info.Details.ContentEncoding);
            }
            if (info.Details.ContentLanguage != default)
            {
                properties.Add(DataMovementConstants.ResourceProperties.ContentLanguage, info.Details.ContentLanguage);
            }
            if (info.Details.ContentDisposition != default)
            {
                properties.Add(DataMovementConstants.ResourceProperties.ContentDisposition, info.Details.ContentDisposition);
            }
            if (info.Details.CacheControl != default)
            {
                properties.Add(DataMovementConstants.ResourceProperties.CacheControl, info.Details.CacheControl);
            }

            long? size = default;
            ContentRange contentRange = !string.IsNullOrWhiteSpace(info?.Details?.ContentRange) ? ContentRange.Parse(info.Details.ContentRange) : default;
            if (contentRange != default)
            {
                size = contentRange.Size;
            }

            return new StorageResourceReadStreamResult(
                content: info?.Content,
                range: ContentRange.ToHttpRange(contentRange),
                properties: new StorageResourceItemProperties(
                    resourceLength: contentRange.Size,
                    eTag: info.Details.ETag,
                    lastModifiedTime: info.Details.LastModified,
                    properties: properties));
        }
    }

#pragma warning disable SA1402 // File may only contain a single type
    internal partial class Errors
#pragma warning restore SA1402 // File may only contain a single type
    {
        public static ArgumentException InvalidNtfsFileAttributesString(string attributesString)
            => new ArgumentException($"Invalid NtfsFileAttributes string: {attributesString}.");
    }
}<|MERGE_RESOLUTION|>--- conflicted
+++ resolved
@@ -90,17 +90,9 @@
             => new()
             {
                 Conditions = options?.DestinationConditions,
-<<<<<<< HEAD
-                TransferValidation = options?.UploadTransferValidationOptions,
-                // If the FileLastWrittenOn is set, we should preserve the last written time of the file.
-                // which was set when the file was created.
-                // If the FileLastWrittenOn is not set, and preserve is not set to true, default to false.
-                // We default to false, because we are doing an upload from local file in this instance.
                 FileLastWrittenMode = (options?.FileLastWrittenOn?.Value != default) || (options?.FileLastWrittenOn?.Preserve ?? false)
                     ? FileLastWrittenMode.Preserve
                     : default
-=======
->>>>>>> 00d9e609
             };
 
         internal static ShareFileUploadRangeFromUriOptions ToShareFileUploadRangeFromUriOptions(
