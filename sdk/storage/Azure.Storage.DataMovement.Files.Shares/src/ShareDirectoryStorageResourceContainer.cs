--- conflicted
+++ resolved
@@ -75,12 +75,8 @@
 
         protected override StorageResourceCheckpointDetails GetDestinationCheckpointDetails()
         {
-<<<<<<< HEAD
-            return new ShareFileDestinationCheckpointData(
+            return new ShareFileDestinationCheckpointDetails(
                 isContentTypeSet: ResourceOptions?._isContentTypeSet ?? false,
-=======
-            return new ShareFileDestinationCheckpointDetails(
->>>>>>> 229349bb
                 contentType: ResourceOptions?.ContentType,
                 isContentEncodingSet: ResourceOptions?._isContentEncodingSet ?? false,
                 contentEncoding: ResourceOptions?.ContentEncoding,
