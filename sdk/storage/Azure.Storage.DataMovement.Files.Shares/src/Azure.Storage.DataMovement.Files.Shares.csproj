--- conflicted
+++ resolved
@@ -6,13 +6,9 @@
   </PropertyGroup>
   <PropertyGroup>
     <AssemblyTitle>Microsoft Azure.Storage.DataMovement.Files.Shares client library</AssemblyTitle>
-<<<<<<< HEAD
     <Version>12.0.1</Version>
-=======
-    <Version>12.1.0-beta.1</Version>
     <!--The ApiCompatVersion is managed automatically and should not generally be modified manually.-->
     <ApiCompatVersion>12.0.0</ApiCompatVersion>
->>>>>>> 1d5a868e
     <DefineConstants>ShareDataMovementSDK;$(DefineConstants)</DefineConstants>
     <PackageTags>Microsoft Azure Storage DataMovement Files AzureStorage AzureFiles azureofficial</PackageTags>
     <Description>
