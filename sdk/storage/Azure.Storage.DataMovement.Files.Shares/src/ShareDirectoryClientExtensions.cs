﻿// Copyright (c) Microsoft Corporation. All rights reserved.
// Licensed under the MIT License.

using System;
using System.Threading;
using System.Threading.Tasks;
using Azure.Storage.DataMovement;
using Azure.Storage.DataMovement.Files.Shares;

namespace Azure.Storage.Files.Shares
{
    /// <summary>
    /// Data movement extension methods for the <see cref="ShareDirectoryClient"/>.
    /// </summary>
    public static class ShareDirectoryClientExtensions
    {
        private static Lazy<TransferManager> s_defaultTransferManager = new(() => new TransferManager(default));

        /// <summary>
        /// Uploads the entire contents of local directory to the share directory.
        /// </summary>
        /// <param name="client">The <see cref="ShareDirectoryClient"/> used for service operations.</param>
        /// <param name="waitUntil">Indicates whether this invocation should wait until the transfer is complete to return or return immediately.</param>
        /// <param name="localDirectoryPath">The full path to the local directory to be uploaded.</param>
        /// <param name="options">Options which control the directory upload.</param>
        /// <param name="cancellationToken">
        /// Cancels starting the operation or if <paramref name="waitUntil"/> is set to <see cref="WaitUntil.Completed"/>,
        /// cancels waiting for the operation. Cancelling this token does not cancel the operation itself.
        /// </param>
        /// <returns>
        /// A <see cref="TransferOperation"/> instance which contains information about the transfer and its status.
        /// </returns>
        /// <remarks>
        /// This is an async long-running operation which means the operation may not be complete when this methods returns. If <paramref name="waitUntil"/>
        /// is set to <see cref="WaitUntil.Started"/>, the method will return as soon as a transfer is started and <see cref="TransferOperation.WaitForCompletionAsync"/>
        /// can be used to wait for the transfer to complete. If <paramref name="waitUntil"/> is set to <see cref="WaitUntil.Completed"/>, the method will wait
        /// for the entire transfer to complete.
        /// In either case, the caller must check the status of the transfer using the returned <see cref="TransferOperation"/> instance to determine if the transfer
        /// completed successfully or not. This method will not throw an exception if the transfer fails, but the <see cref="TransferOperation.Status"/> will indicate a failure.
        /// </remarks>
        public static async Task<TransferOperation> UploadDirectoryAsync(
            this ShareDirectoryClient client,
            WaitUntil waitUntil,
            string localDirectoryPath,
            ShareDirectoryClientTransferOptions options = default,
            CancellationToken cancellationToken = default)
        {
            StorageResource localDirectory = LocalFilesStorageResourceProvider.FromDirectory(localDirectoryPath);
            StorageResource shareDirectory = ShareFilesStorageResourceProvider.FromClient(client, options?.ShareDirectoryOptions);

            TransferOperation trasnfer = await s_defaultTransferManager.Value.StartTransferAsync(
                localDirectory,
                shareDirectory,
                options?.TransferOptions,
                cancellationToken).ConfigureAwait(false);
            if (waitUntil == WaitUntil.Completed)
            {
                await trasnfer.WaitForCompletionAsync(cancellationToken).ConfigureAwait(false);
            }

<<<<<<< HEAD
            TransferOperation trasnfer = await s_defaultTransferManager.Value.StartTransferAsync(
                localDirectory,
                shareDirectory,
                options?.TransferOptions,
                cancellationToken).ConfigureAwait(false);
            if (waitUntil == WaitUntil.Completed)
            {
                await trasnfer.WaitForCompletionAsync(cancellationToken).ConfigureAwait(false);
            }

=======
>>>>>>> c2a9a198
            return trasnfer;
        }

        /// <summary>
        /// Downloads the contents of a share directory.
        /// </summary>
        /// <param name="client">The <see cref="ShareDirectoryClient"/> used for service operations.</param>
        /// <param name="waitUntil">Indicates whether this invocation should wait until the transfer is complete to return or return immediately.</param>
        /// <param name="localDirectoryPath">The full path to the local directory where files will be dowloaded.</param>
        /// <param name="options">Options which control the container download.</param>
        /// <param name="cancellationToken">
        /// Cancels starting the operation or if <paramref name="waitUntil"/> is set to <see cref="WaitUntil.Completed"/>,
        /// cancels waiting for the operation. Cancelling this token does not cancel the operation itself.
        /// </param>
        /// <returns>
        /// A <see cref="TransferOperation"/> instance which contains information about the transfer and its status.
        /// </returns>
        /// <remarks>
        /// This is an async long-running operation which means the operation may not be complete when this methods returns. If <paramref name="waitUntil"/>
        /// is set to <see cref="WaitUntil.Started"/>, the method will return as soon as a transfer is started and <see cref="TransferOperation.WaitForCompletionAsync"/>
        /// can be used to wait for the transfer to complete. If <paramref name="waitUntil"/> is set to <see cref="WaitUntil.Completed"/>, the method will wait
        /// for the entire transfer to complete.
        /// In either case, the caller must check the status of the transfer using the returned <see cref="TransferOperation"/> instance to determine if the transfer
        /// completed successfully or not. This method will not throw an exception if the transfer fails, but the <see cref="TransferOperation.Status"/> will indicate a failure.
        /// </remarks>
        public static async Task<TransferOperation> DownloadToDirectoryAsync(
            this ShareDirectoryClient client,
            WaitUntil waitUntil,
            string localDirectoryPath,
            ShareDirectoryClientTransferOptions options = default,
            CancellationToken cancellationToken = default)
        {
            StorageResource localDirectory = LocalFilesStorageResourceProvider.FromDirectory(localDirectoryPath);
            StorageResource shareDirectory = ShareFilesStorageResourceProvider.FromClient(client, options?.ShareDirectoryOptions);

            TransferOperation trasnfer = await s_defaultTransferManager.Value.StartTransferAsync(
                shareDirectory,
                localDirectory,
                options?.TransferOptions,
                cancellationToken).ConfigureAwait(false);
            if (waitUntil == WaitUntil.Completed)
            {
                await trasnfer.WaitForCompletionAsync(cancellationToken).ConfigureAwait(false);
            }

<<<<<<< HEAD
            TransferOperation trasnfer = await s_defaultTransferManager.Value.StartTransferAsync(
                shareDirectory,
                localDirectory,
                options?.TransferOptions,
                cancellationToken).ConfigureAwait(false);
            if (waitUntil == WaitUntil.Completed)
            {
                await trasnfer.WaitForCompletionAsync(cancellationToken).ConfigureAwait(false);
            }

=======
>>>>>>> c2a9a198
            return trasnfer;
        }
    }
}<|MERGE_RESOLUTION|>--- conflicted
+++ resolved
@@ -58,19 +58,6 @@
                 await trasnfer.WaitForCompletionAsync(cancellationToken).ConfigureAwait(false);
             }
 
-<<<<<<< HEAD
-            TransferOperation trasnfer = await s_defaultTransferManager.Value.StartTransferAsync(
-                localDirectory,
-                shareDirectory,
-                options?.TransferOptions,
-                cancellationToken).ConfigureAwait(false);
-            if (waitUntil == WaitUntil.Completed)
-            {
-                await trasnfer.WaitForCompletionAsync(cancellationToken).ConfigureAwait(false);
-            }
-
-=======
->>>>>>> c2a9a198
             return trasnfer;
         }
 
@@ -116,19 +103,6 @@
                 await trasnfer.WaitForCompletionAsync(cancellationToken).ConfigureAwait(false);
             }
 
-<<<<<<< HEAD
-            TransferOperation trasnfer = await s_defaultTransferManager.Value.StartTransferAsync(
-                shareDirectory,
-                localDirectory,
-                options?.TransferOptions,
-                cancellationToken).ConfigureAwait(false);
-            if (waitUntil == WaitUntil.Completed)
-            {
-                await trasnfer.WaitForCompletionAsync(cancellationToken).ConfigureAwait(false);
-            }
-
-=======
->>>>>>> c2a9a198
             return trasnfer;
         }
     }
