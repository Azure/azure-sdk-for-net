﻿// Copyright (c) Microsoft Corporation. All rights reserved.
// Licensed under the MIT License.

using System;
using System.Collections.Generic;
using System.IO;
using System.Threading;
using System.Threading.Tasks;
using Azure.Core;
using Azure.Storage.DataMovement.Blobs;
using Azure.Storage.Files.Shares;
using Azure.Storage.Files.Shares.Models;
using Azure.Storage.Files.Shares.Specialized;

namespace Azure.Storage.DataMovement.Files.Shares
{
    internal class ShareFileStorageResource : StorageResourceItemInternal
    {
        internal readonly ShareFileStorageResourceOptions _options;

        internal ShareFileClient ShareFileClient { get; }

        public override Uri Uri => ShareFileClient.Uri;

        public override string ProviderId => "share";

        protected override string ResourceId => "ShareFile";

        protected override TransferOrder TransferType => TransferOrder.Unordered;

        protected override long MaxSupportedSingleTransferSize => DataMovementShareConstants.MaxRange;

        protected override long MaxSupportedChunkSize => DataMovementShareConstants.MaxRange;

        protected override long? Length => ResourceProperties?.ResourceLength;

        internal string _destinationPermissionKey;

        public ShareFileStorageResource(
            ShareFileClient fileClient,
            ShareFileStorageResourceOptions options = default)
        {
            ShareFileClient = fileClient;
            _options = options ?? new ShareFileStorageResourceOptions();
        }

        /// <summary>
        /// Internal Constructor for constructing the resource retrieved by a GetStorageResources.
        /// </summary>
        /// <param name="fileClient">The blob client which will service the storage resource operations.</param>
        /// <param name="properties">Properties specific to the resource.</param>
        /// <param name="options">Options for the storage resource. See <see cref="ShareFileStorageResourceOptions"/>.</param>
        internal ShareFileStorageResource(
            ShareFileClient fileClient,
            StorageResourceItemProperties properties,
            ShareFileStorageResourceOptions options = default)
            : this(fileClient, options)
        {
            ResourceProperties = properties;
        }

        internal async Task CreateAsync(
            bool overwrite,
            long maxSize,
            StorageResourceItemProperties properties,
            CancellationToken cancellationToken)
        {
            if (!overwrite)
            {
                // If overwrite is not enabled, we should check if the
                // file exists first before creating because Create call will
                // automatically overwrite the file if it already exists.
                Response<bool> exists = await ShareFileClient.ExistsAsync(cancellationToken).ConfigureAwait(false);
                if (exists.Value)
                {
                    throw Errors.ShareFileAlreadyExists(ShareFileClient.Path);
                }
            }
            ShareFileHttpHeaders httpHeaders = _options?.GetShareFileHttpHeaders(properties?.RawProperties);
            IDictionary<string, string> metadata = _options?.GetFileMetadata(properties?.RawProperties);
            string filePermission = _options?.GetFilePermission(properties?.RawProperties);
            FileSmbProperties smbProperties = _options?.GetFileSmbProperties(properties, _destinationPermissionKey);
            await ShareFileClient.CreateAsync(
                    maxSize: maxSize,
                    httpHeaders: httpHeaders,
                    metadata: metadata,
                    smbProperties: smbProperties,
                    filePermission: filePermission,
                    conditions: _options?.DestinationConditions,
                    cancellationToken: cancellationToken).ConfigureAwait(false);
        }

        protected override Task CompleteTransferAsync(
            bool overwrite,
            StorageResourceCompleteTransferOptions completeTransferOptions,
            CancellationToken cancellationToken = default)
        {
            CancellationHelper.ThrowIfCancellationRequested(cancellationToken);
            return Task.CompletedTask;
        }

        protected override async Task CopyBlockFromUriAsync(
            StorageResourceItem sourceResource,
            HttpRange range,
            bool overwrite,
            long completeLength,
            StorageResourceCopyFromUriOptions options = null,
            CancellationToken cancellationToken = default)
        {
            CancellationHelper.ThrowIfCancellationRequested(cancellationToken);

            if (range.Offset == 0)
            {
                await CreateAsync(
                    overwrite,
                    completeLength,
                    options?.SourceProperties,
                    cancellationToken).ConfigureAwait(false);
                if (range.Length == 0)
                {
                    return;
                }
            }

            await ShareFileClient.UploadRangeFromUriAsync(
                sourceUri: sourceResource.Uri,
                range: range,
                sourceRange: range,
                options: _options?.ToShareFileUploadRangeFromUriOptions(options?.SourceAuthentication),
                cancellationToken: cancellationToken).ConfigureAwait(false);
        }

        protected override async Task CopyFromStreamAsync(
            Stream stream,
            long streamLength,
            bool overwrite,
            long completeLength,
            StorageResourceWriteToOffsetOptions options = null,
            CancellationToken cancellationToken = default)
        {
            CancellationHelper.ThrowIfCancellationRequested(cancellationToken);

            long position = options?.Position != default ? options.Position.Value : 0;

            // Create the File beforehand if it hasn't been created
            if (position == 0)
            {
                await CreateAsync(
                    overwrite,
                    completeLength,
                    options?.SourceProperties,
                    cancellationToken).ConfigureAwait(false);
                if (completeLength == 0)
                {
                    return;
                }
            }

            // Otherwise upload the Range
            await ShareFileClient.UploadRangeAsync(
                new HttpRange(position, streamLength),
                stream,
                _options?.ToShareFileUploadRangeOptions(),
                cancellationToken).ConfigureAwait(false);
        }

        protected override async Task CopyFromUriAsync(
            StorageResourceItem sourceResource,
            bool overwrite,
            long completeLength,
            StorageResourceCopyFromUriOptions options = null,
            CancellationToken cancellationToken = default)
        {
            CancellationHelper.ThrowIfCancellationRequested(cancellationToken);
            await CreateAsync(
                overwrite,
                completeLength,
                options?.SourceProperties,
                cancellationToken).ConfigureAwait(false);
            if (completeLength > 0)
            {
                await ShareFileClient.UploadRangeFromUriAsync(
                    sourceUri: sourceResource.Uri,
                    range: new HttpRange(0, completeLength),
                    sourceRange: new HttpRange(0, completeLength),
                    options: _options?.ToShareFileUploadRangeFromUriOptions(options?.SourceAuthentication),
                    cancellationToken: cancellationToken).ConfigureAwait(false);
            }
        }

        protected override async Task<bool> DeleteIfExistsAsync(CancellationToken cancellationToken = default)
        {
            CancellationHelper.ThrowIfCancellationRequested(cancellationToken);
            return await ShareFileClient.DeleteIfExistsAsync(cancellationToken: cancellationToken).ConfigureAwait(false);
        }

        protected override async Task<HttpAuthorization> GetCopyAuthorizationHeaderAsync(CancellationToken cancellationToken = default)
        {
            return await ShareFileClientInternals.GetCopyAuthorizationTokenAsync(ShareFileClient, cancellationToken).ConfigureAwait(false);
        }

        protected override async Task<StorageResourceItemProperties> GetPropertiesAsync(CancellationToken cancellationToken = default)
        {
            CancellationHelper.ThrowIfCancellationRequested(cancellationToken);
            Response<ShareFileProperties> response = await ShareFileClient.GetPropertiesAsync(
                conditions: _options?.SourceConditions,
                cancellationToken: cancellationToken).ConfigureAwait(false);
            if (ResourceProperties != default)
            {
                ResourceProperties.AddToStorageResourceItemProperties(response.Value);
            }
            else
            {
                ResourceProperties = response.Value.ToStorageResourceItemProperties();
            }
            return ResourceProperties;
        }

        protected override async Task<string> GetPermissionsAsync(
            StorageResourceItemProperties properties = default,
            CancellationToken cancellationToken = default)
        {
            string permissionKey = properties?.RawProperties?.GetSourcePermissionKey();
            if (!string.IsNullOrEmpty(permissionKey))
            {
                ShareClient parentShare = ShareFileClient.GetParentShareClient();
                return await parentShare.GetPermissionAsync(permissionKey, cancellationToken).ConfigureAwait(false);
            }
            return default;
        }

        protected override async Task SetPermissionsAsync(
            StorageResourceItem sourceResource,
            StorageResourceItemProperties sourceProperties,
            CancellationToken cancellationToken = default)
        {
            if (sourceResource is ShareFileStorageResource)
            {
                if (_options?.FilePermissions ?? false)
                {
                    ShareFileStorageResource sourceShareFile = (ShareFileStorageResource)sourceResource;
                    string permissionsValue = sourceProperties?.RawProperties?.GetPermission();
                    string destinationPermissionKey = sourceProperties?.RawProperties?.GetDestinationPermissionKey();
                    // Get / Set the permission key if preserve is set to true,
                    // there are no short form file permissions (x-ms-file-permission) in the source properties
                    // and already set destination permission key (x-ms-file-permission-key).
                    if (destinationPermissionKey == default && permissionsValue == default)
                    {
                        string sourcePermissions = await sourceShareFile.GetPermissionsAsync(sourceProperties, cancellationToken).ConfigureAwait(false);

                        if (!string.IsNullOrEmpty(sourcePermissions))
                        {
                            ShareClient parentShare = ShareFileClient.GetParentShareClient();
                            PermissionInfo permissionsInfo = await parentShare.CreatePermissionAsync(sourcePermissions, cancellationToken).ConfigureAwait(false);
                            _destinationPermissionKey = permissionsInfo.FilePermissionKey;
                        }
                    }
                    else
                    {
                        _destinationPermissionKey = destinationPermissionKey;
                    }
                }
            }
        }

        protected override async Task<StorageResourceReadStreamResult> ReadStreamAsync(
            long position = 0,
            long? length = null,
            CancellationToken cancellationToken = default)
        {
            CancellationHelper.ThrowIfCancellationRequested(cancellationToken);
            Response<ShareFileDownloadInfo> response = await ShareFileClient.DownloadAsync(
                _options?.ToShareFileDownloadOptions(new HttpRange(position, length)),
                cancellationToken).ConfigureAwait(false);
            return response.Value.ToStorageResourceReadStreamResult();
        }

        protected override StorageResourceCheckpointDetails GetSourceCheckpointDetails()
        {
            return new ShareFileSourceCheckpointDetails();
        }

        protected override StorageResourceCheckpointDetails GetDestinationCheckpointDetails()
        {
<<<<<<< HEAD
            return new ShareFileDestinationCheckpointData(
                isContentTypeSet: _options?._isContentTypeSet ?? false,
=======
            return new ShareFileDestinationCheckpointDetails(
>>>>>>> 229349bb
                contentType: _options?.ContentType,
                isContentEncodingSet: _options?._isContentEncodingSet ?? false,
                contentEncoding: _options?.ContentEncoding,
                isContentLanguageSet: _options?._isContentLanguageSet ?? false,
                contentLanguage: _options?.ContentLanguage,
                isContentDispositionSet: _options?._isContentDispositionSet ?? false,
                contentDisposition: _options?.ContentDisposition,
                isCacheControlSet: _options?._isCacheControlSet ?? false,
                cacheControl: _options?.CacheControl,
                isFileAttributesSet: _options?._isFileAttributesSet ?? false,
                fileAttributes: _options?.FileAttributes,
                filePermissions: _options?.FilePermissions,
                isFileCreatedOnSet: _options?._isFileCreatedOnSet ?? false,
                fileCreatedOn: _options?.FileCreatedOn,
                isFileLastWrittenOnSet: _options?._isFileLastWrittenOnSet ?? false,
                fileLastWrittenOn: _options?.FileLastWrittenOn,
                isFileChangedOnSet: _options?._isFileChangedOnSet ?? false,
                fileChangedOn: _options?.FileChangedOn,
                isFileMetadataSet: _options?._isFileMetadataSet ?? false,
                fileMetadata: _options?.FileMetadata,
                isDirectoryMetadataSet: _options?._isDirectoryMetadataSet ?? false,
                directoryMetadata: _options?.DirectoryMetadata);
        }
    }

#pragma warning disable SA1402 // File may only contain a single type
    internal partial class Errors
#pragma warning restore SA1402 // File may only contain a single type
    {
        public static InvalidOperationException ShareFileAlreadyExists(string pathName)
            => new InvalidOperationException($"Share File `{pathName}` already exists. Cannot overwrite file.");
    }
}<|MERGE_RESOLUTION|>--- conflicted
+++ resolved
@@ -282,12 +282,8 @@
 
         protected override StorageResourceCheckpointDetails GetDestinationCheckpointDetails()
         {
-<<<<<<< HEAD
-            return new ShareFileDestinationCheckpointData(
+            return new ShareFileDestinationCheckpointDetails(
                 isContentTypeSet: _options?._isContentTypeSet ?? false,
-=======
-            return new ShareFileDestinationCheckpointDetails(
->>>>>>> 229349bb
                 contentType: _options?.ContentType,
                 isContentEncodingSet: _options?._isContentEncodingSet ?? false,
                 contentEncoding: _options?.ContentEncoding,
