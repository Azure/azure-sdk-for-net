﻿// Copyright (c) Microsoft Corporation. All rights reserved.
// Licensed under the MIT License.
extern alias BaseShares;
extern alias DMShare;

using System;
using System.IO;
using System.Reflection;
using System.Threading;
using System.Threading.Tasks;
using BaseShares::Azure.Storage.Files.Shares;
using DMShare::Azure.Storage.Files.Shares;
using Moq;
using NUnit.Framework;
using DMShare::Azure.Storage.DataMovement.Files.Shares;

namespace Azure.Storage.DataMovement.Files.Shares.Tests
{
    [NonParallelizable]
    public class ShareDirectoryClientExtensionsTests
    {
        private Mock<TransferManager> ExtensionMockTransferManager { get; set; }

        // temporarily stores the static value that was in the extensions class
        private Lazy<TransferManager> _backupTransferManagerValue;

        [SetUp]
        public void Setup()
        {
            ExtensionMockTransferManager = new();
            ExtensionMockTransferManager.Setup(tm => tm.StartTransferAsync(
                It.IsAny<StorageResource>(),
                It.IsAny<StorageResource>(),
                It.IsAny<TransferOptions>(),
                It.IsAny<CancellationToken>()));

            _backupTransferManagerValue = (Lazy<TransferManager>)typeof(ShareDirectoryClientExtensions)
                .GetField("s_defaultTransferManager", BindingFlags.NonPublic | BindingFlags.Static).GetValue(null);
            typeof(ShareDirectoryClientExtensions)
                .GetField("s_defaultTransferManager", BindingFlags.NonPublic | BindingFlags.Static)
                .SetValue(null, new Lazy<TransferManager>(() => ExtensionMockTransferManager.Object));
        }

        [TearDown]
        public void Teardown()
        {
            typeof(ShareDirectoryClientExtensions)
                .GetField("s_defaultTransferManager", BindingFlags.NonPublic | BindingFlags.Static)
                .SetValue(null, _backupTransferManagerValue);
        }

        [Test]
        public async Task StartUploadDirectory([Values(true, false)] bool useOptions)
        {
            ShareFileStorageResourceOptions storageResourceOptions = new();
            TransferOptions transferOptions = new();
            ShareDirectoryClientTransferOptions clientTransferOptions = new()
            {
                ShareDirectoryOptions = storageResourceOptions,
                TransferOptions = transferOptions,
            };
            string localPath = Path.GetTempPath();
            Mock<ShareDirectoryClient> clientMock = new();

<<<<<<< HEAD
            await Storage.Files.Shares.ShareDirectoryClientExtensions.UploadDirectoryAsync(
=======
            await ShareDirectoryClientExtensions.UploadDirectoryAsync(
>>>>>>> c2a9a198
                clientMock.Object,
                WaitUntil.Started,
                localPath,
                useOptions ? clientTransferOptions : null);

            ExtensionMockTransferManager.Verify(tm => tm.StartTransferAsync(
                It.IsAny<StorageResource>(),
                It.Is<StorageResource>(res => res is ShareDirectoryStorageResourceContainer &&
                    (res as ShareDirectoryStorageResourceContainer).ShareDirectoryClient == clientMock.Object &&
                    (res as ShareDirectoryStorageResourceContainer).ResourceOptions == (useOptions ? storageResourceOptions : null)),
                useOptions ? transferOptions : null,
                default), Times.Once);
            ExtensionMockTransferManager.VerifyNoOtherCalls();
        }

        [Test]
        public async Task StartDownloadDirectory([Values(true, false)] bool useOptions)
        {
            ShareFileStorageResourceOptions storageResourceOptions = new();
            TransferOptions transferOptions = new();
            ShareDirectoryClientTransferOptions clientTransferOptions = new()
            {
                ShareDirectoryOptions = storageResourceOptions,
                TransferOptions = transferOptions,
            };
            string localPath = Path.GetTempPath();
            Mock<ShareDirectoryClient> clientMock = new();

<<<<<<< HEAD
            await Storage.Files.Shares.ShareDirectoryClientExtensions.DownloadToDirectoryAsync(
=======
            await ShareDirectoryClientExtensions.DownloadToDirectoryAsync(
>>>>>>> c2a9a198
                clientMock.Object,
                WaitUntil.Started,
                localPath,
                useOptions ? clientTransferOptions : null);

            ExtensionMockTransferManager.Verify(tm => tm.StartTransferAsync(
                It.Is<StorageResource>(res => res is ShareDirectoryStorageResourceContainer &&
                    (res as ShareDirectoryStorageResourceContainer).ShareDirectoryClient == clientMock.Object &&
                    (res as ShareDirectoryStorageResourceContainer).ResourceOptions == (useOptions ? storageResourceOptions : null)),
                It.IsAny<StorageResource>(),
                useOptions ? transferOptions : null,
                default), Times.Once);
            ExtensionMockTransferManager.VerifyNoOtherCalls();
        }
    }
}<|MERGE_RESOLUTION|>--- conflicted
+++ resolved
@@ -62,11 +62,7 @@
             string localPath = Path.GetTempPath();
             Mock<ShareDirectoryClient> clientMock = new();
 
-<<<<<<< HEAD
-            await Storage.Files.Shares.ShareDirectoryClientExtensions.UploadDirectoryAsync(
-=======
             await ShareDirectoryClientExtensions.UploadDirectoryAsync(
->>>>>>> c2a9a198
                 clientMock.Object,
                 WaitUntil.Started,
                 localPath,
@@ -95,11 +91,7 @@
             string localPath = Path.GetTempPath();
             Mock<ShareDirectoryClient> clientMock = new();
 
-<<<<<<< HEAD
-            await Storage.Files.Shares.ShareDirectoryClientExtensions.DownloadToDirectoryAsync(
-=======
             await ShareDirectoryClientExtensions.DownloadToDirectoryAsync(
->>>>>>> c2a9a198
                 clientMock.Object,
                 WaitUntil.Started,
                 localPath,
