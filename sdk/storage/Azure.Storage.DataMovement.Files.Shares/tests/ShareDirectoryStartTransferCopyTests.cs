﻿// Copyright (c) Microsoft Corporation. All rights reserved.
// Licensed under the MIT License.
extern alias BaseShares;
extern alias DMShare;

using System;
using System.Collections.Generic;
using System.IO;
using System.Linq;
using System.Threading.Tasks;
using Azure.Storage.DataMovement.Tests;
using BaseShares::Azure.Storage.Files.Shares;
using BaseShares::Azure.Storage.Files.Shares.Models;
using BaseShares::Azure.Storage.Files.Shares.Specialized;
using Azure.Storage.Test.Shared;
using Azure.Storage.Test;
using NUnit.Framework;
using System.Threading;
using Azure.Core;
using Metadata = System.Collections.Generic.IDictionary<string, string>;
using DMShare::Azure.Storage.DataMovement.Files.Shares;
using Azure.Core.TestFramework;
using System.Text.RegularExpressions;

namespace Azure.Storage.DataMovement.Files.Shares.Tests
{
    [DataMovementShareClientTestFixture]
    public class ShareDirectoryStartTransferCopyTests : StartTransferDirectoryCopyTestBase<
        ShareServiceClient,
        ShareClient,
        ShareClientOptions,
        ShareServiceClient,
        ShareClient,
        ShareClientOptions,
        StorageTestEnvironment>
    {
        private const string _fileResourcePrefix = "test-file-";
        private const string _expectedOverwriteExceptionMessage = "Cannot overwrite file.";
        private const string _defaultContentType = "text/plain";
        private readonly string[] _defaultContentLanguage = new[] { "en-US", "en-CA" };
        private const string _defaultContentDisposition = "inline";
        private const string _defaultCacheControl = "no-cache";
        private const string _defaultPermissions = "O:S-1-5-21-2127521184-1604012920-1887927527-21560751G:S-1-5-21-2127521184-1604012920-1887927527-513D:AI(A;;FA;;;SY)(A;;FA;;;BA)(A;;0x1200a9;;;S-1-5-21-397955417-626881126-188441444-3053964)S:NO_ACCESS_CONTROL";
        private const NtfsFileAttributes _defaultFileAttributes = NtfsFileAttributes.None;
        private const NtfsFileAttributes _defaultDirectoryAttributes = NtfsFileAttributes.Directory;
        private readonly Metadata _defaultMetadata = DataProvider.BuildMetadata();
        private readonly DateTimeOffset _defaultFileCreatedOn = new DateTimeOffset(2024, 4, 1, 9, 5, 55, default);
        private readonly DateTimeOffset _defaultFileLastWrittenOn = new DateTimeOffset(2024, 4, 1, 12, 16, 6, default);
        private readonly DateTimeOffset _defaultFileChangedOn = new DateTimeOffset(2024, 4, 1, 13, 30, 3, default);

        public ShareDirectoryStartTransferCopyTests(bool async, ShareClientOptions.ServiceVersion serviceVersion)
            : base(async, _expectedOverwriteExceptionMessage, _fileResourcePrefix, null /* RecordedTestMode.Record /* to re-record */)
        {
            SourceClientBuilder = ClientBuilderExtensions.GetNewShareClientBuilder(Tenants, serviceVersion);
            DestinationClientBuilder = ClientBuilderExtensions.GetNewShareClientBuilder(Tenants, serviceVersion);
        }

        protected override async Task CreateObjectInSourceAsync(
            ShareClient container,
            long? objectLength = null,
            string objectName = null,
            Stream contents = default,
            TransferPropertiesTestType propertiesType = default,
            CancellationToken cancellationToken = default)
            => await CreateShareFileAsync(
                container: container,
                objectLength: objectLength,
                objectName: objectName,
                contents: contents,
                cancellationToken: cancellationToken);

        protected override async Task CreateObjectInDestinationAsync(
            ShareClient container,
            long? objectLength = null,
            string objectName = null,
            Stream contents = null,
            CancellationToken cancellationToken = default)
            => await CreateShareFileAsync(
                container: container,
                objectLength: objectLength,
                objectName: objectName,
                contents: contents,
                cancellationToken: cancellationToken);

        protected override async Task<IDisposingContainer<ShareClient>> GetDestinationDisposingContainerAsync(
            ShareServiceClient service = null,
            string containerName = null,
            CancellationToken cancellationToken = default)
            => await DestinationClientBuilder.GetTestShareAsync(service, containerName, cancellationToken: cancellationToken);

        protected override async Task<IDisposingContainer<ShareClient>> GetDestinationDisposingContainerOauthAsync(
            string containerName = default,
            CancellationToken cancellationToken = default)
        {
            ShareClientOptions options = DestinationClientBuilder.GetOptions();
            options.ShareTokenIntent = ShareTokenIntent.Backup;
            ShareServiceClient oauthService = DestinationClientBuilder.GetServiceClientFromOauthConfig(Tenants.TestConfigOAuth, TestEnvironment.Credential, options);
            return await DestinationClientBuilder.GetTestShareAsync(oauthService, containerName, cancellationToken: cancellationToken);
        }

        protected override StorageResourceContainer GetDestinationStorageResourceContainer(
            ShareClient containerClient,
            string prefix,
            TransferPropertiesTestType propertiesTestType = default)
            => new ShareDirectoryStorageResourceContainer(containerClient.GetDirectoryClient(prefix), GetShareFileStorageResourceOptions(propertiesTestType));

        protected override async Task<IDisposingContainer<ShareClient>> GetSourceDisposingContainerOauthAsync(
            string containerName = default,
            CancellationToken cancellationToken = default)
        {
            ShareClientOptions options = SourceClientBuilder.GetOptions();
            options.ShareTokenIntent = ShareTokenIntent.Backup;
            ShareServiceClient oauthService = SourceClientBuilder.GetServiceClientFromOauthConfig(Tenants.TestConfigOAuth, TestEnvironment.Credential, options);
            return await SourceClientBuilder.GetTestShareAsync(oauthService, containerName, cancellationToken: cancellationToken);
        }

        protected override async Task<IDisposingContainer<ShareClient>> GetSourceDisposingContainerAsync(ShareServiceClient service = null, string containerName = null, CancellationToken cancellationToken = default)
        {
            service ??= SourceClientBuilder.GetServiceClientFromSharedKeyConfig(SourceClientBuilder.Tenants.TestConfigDefault, SourceClientBuilder.GetOptions());
            ShareServiceClient sasService = new ShareServiceClient(service.GenerateAccountSasUri(
                Sas.AccountSasPermissions.All,
                SourceClientBuilder.Recording.UtcNow.AddDays(1),
                Sas.AccountSasResourceTypes.All),
                SourceClientBuilder.GetOptions());
            return await SourceClientBuilder.GetTestShareAsync(sasService, containerName, cancellationToken: cancellationToken);
        }

        protected override StorageResourceContainer GetSourceStorageResourceContainer(ShareClient containerClient, string prefix = null)
            => new ShareDirectoryStorageResourceContainer(containerClient.GetDirectoryClient(prefix), default);

        protected override async Task CreateDirectoryInSourceAsync(ShareClient sourceContainer, string directoryPath, CancellationToken cancellationToken = default)
            => await CreateDirectoryAsync(container: sourceContainer, directoryPath: directoryPath, cancellationToken: cancellationToken);

        protected override async Task CreateDirectoryInDestinationAsync(ShareClient destinationContainer, string directoryPath, CancellationToken cancellationToken = default)
            => await CreateDirectoryAsync(container: destinationContainer, directoryPath: directoryPath, cancellationToken: cancellationToken);

        protected override async Task VerifyEmptyDestinationContainerAsync(
            ShareClient destinationContainer,
            string destinationPrefix,
            CancellationToken cancellationToken = default)
        {
            CancellationHelper.ThrowIfCancellationRequested(cancellationToken);
            ShareDirectoryClient destinationDirectory = string.IsNullOrEmpty(destinationPrefix) ?
                destinationContainer.GetRootDirectoryClient() :
                destinationContainer.GetDirectoryClient(destinationPrefix);
            IList<ShareFileItem> items = await destinationDirectory.GetFilesAndDirectoriesAsync(cancellationToken: cancellationToken).ToListAsync();
            Assert.IsEmpty(items);
        }

        protected override async Task VerifyResultsAsync(
            ShareClient sourceContainer,
            string sourcePrefix,
            ShareClient destinationContainer,
            string destinationPrefix,
            TransferPropertiesTestType propertiesTestType = default,
            CancellationToken cancellationToken = default)
        {
            CancellationHelper.ThrowIfCancellationRequested(cancellationToken);

            // List all files in source blob folder path
            List<string> sourceFileNames = new List<string>();
            List<string> sourceDirectoryNames = new List<string>();

            // Get source directory client and list the paths
            ShareDirectoryClient sourceDirectory = string.IsNullOrEmpty(sourcePrefix) ?
                sourceContainer.GetRootDirectoryClient() :
                sourceContainer.GetDirectoryClient(sourcePrefix);
            await foreach (Page<ShareFileItem> page in sourceDirectory.GetFilesAndDirectoriesAsync().AsPages())
            {
                sourceFileNames.AddRange(page.Values.Where((ShareFileItem item) => !item.IsDirectory).Select((ShareFileItem item) => item.Name));
                sourceDirectoryNames.AddRange(page.Values.Where((ShareFileItem item) => item.IsDirectory).Select((ShareFileItem item) => item.Name));
            }

            // List all files in the destination blob folder path
            List<string> destinationFileNames = new List<string>();
            List<string> destinationDirectoryNames = new List<string>();

            ShareDirectoryClient destinationDirectory = string.IsNullOrEmpty(destinationPrefix) ?
                destinationContainer.GetRootDirectoryClient() :
                destinationContainer.GetDirectoryClient(destinationPrefix);
            await foreach (Page<ShareFileItem> page in destinationDirectory.GetFilesAndDirectoriesAsync().AsPages())
            {
                destinationFileNames.AddRange(page.Values.Where((ShareFileItem item) => !item.IsDirectory).Select((ShareFileItem item) => item.Name));
                destinationDirectoryNames.AddRange(page.Values.Where((ShareFileItem item) => item.IsDirectory).Select((ShareFileItem item) => item.Name));
            }

            // Assert subdirectories
            Assert.AreEqual(sourceDirectoryNames.Count, destinationDirectoryNames.Count);
            for (int i = 0; i < sourceDirectoryNames.Count; i++)
            {
                Assert.AreEqual(
                    sourceDirectoryNames[i],
                    destinationDirectoryNames[i]);

                // Verify Preservation
                ShareDirectoryClient sourceClient = sourceDirectory.GetSubdirectoryClient(sourceDirectoryNames[i]);
                ShareDirectoryClient destinationClient = destinationDirectory.GetSubdirectoryClient(destinationDirectoryNames[i]);
                await VerifyPropertiesCopyAsync(
                    propertiesTestType,
                    sourceClient,
                    destinationClient);
            }

            // Assert file and file contents
            Assert.AreEqual(sourceFileNames.Count, destinationFileNames.Count);
            for (int i = 0; i < sourceFileNames.Count; i++)
            {
                Assert.AreEqual(
                    sourceFileNames[i],
                    destinationFileNames[i]);

                // Verify Download
                string sourceFileName = Path.Combine(sourcePrefix, sourceFileNames[i]);
                ShareFileClient sourceClient = sourceDirectory.GetFileClient(sourceFileNames[i]);
                ShareFileClient destinationClient = destinationDirectory.GetFileClient(destinationFileNames[i]);
                using Stream sourceStream = await sourceClient.OpenReadAsync(cancellationToken: cancellationToken);
                using Stream destinationStream = await destinationClient.OpenReadAsync(cancellationToken: cancellationToken);
                Assert.IsTrue(StreamsAreEqual(sourceStream, destinationStream));
                await VerifyPropertiesCopyAsync(
                    propertiesTestType,
                    sourceClient,
                    destinationClient);
            }
        }

        private bool StreamsAreEqual(Stream s1, Stream s2)
        {
            if (s1.Length != s2.Length)
                return false;

            s1.Position = 0;
            s2.Position = 0;

            int byte1, byte2;
            do
            {
                byte1 = s1.ReadByte();
                byte2 = s2.ReadByte();
                if (byte1 != byte2)
                    return false;
            } while (byte1 != -1);

            return true;
        }

        private async Task CreateShareFileAsync(
            ShareClient container,
            long? objectLength = null,
            string objectName = null,
            Stream contents = default,
            TransferPropertiesTestType propertiesType = default,
            CancellationToken cancellationToken = default)
        {
            CancellationHelper.ThrowIfCancellationRequested(cancellationToken);
            objectName ??= GetNewObjectName();
            if (!objectLength.HasValue)
            {
                throw new InvalidOperationException($"Cannot create share file without size specified. Specify {nameof(objectLength)}.");
            }
            ShareFileClient fileClient = container.GetRootDirectoryClient().GetFileClient(objectName);

            string permissionKey = default;
            if (propertiesType == TransferPropertiesTestType.Preserve)
            {
                PermissionInfo permissionInfo = await container.CreatePermissionAsync(new ShareFilePermission() { Permission = _defaultPermissions }, cancellationToken);
                permissionKey = permissionInfo.FilePermissionKey;
            }
            await fileClient.CreateAsync(
                maxSize: objectLength.Value,
                options: new ShareFileCreateOptions()
                {
                    HttpHeaders = new ShareFileHttpHeaders()
                    {
                        ContentLanguage = _defaultContentLanguage,
                        ContentDisposition = _defaultContentDisposition,
                        CacheControl = _defaultCacheControl
                    },
                    Metadata = _defaultMetadata,
                    SmbProperties = new FileSmbProperties()
                    {
                        FileAttributes = _defaultFileAttributes,
                        FilePermissionKey = permissionKey,
                        FileCreatedOn = _defaultFileCreatedOn,
                        FileChangedOn = _defaultFileChangedOn,
                        FileLastWrittenOn = _defaultFileLastWrittenOn,
                    },
                },
                cancellationToken: cancellationToken);

            if (contents != default)
            {
                await fileClient.UploadAsync(contents, cancellationToken: cancellationToken);
            }
        }

        private async Task CreateShareFileNfsAsync(
            ShareClient container,
            long? objectLength = null,
            string objectName = null,
            Stream contents = default,
            CancellationToken cancellationToken = default)
        {
            CancellationHelper.ThrowIfCancellationRequested(cancellationToken);
            objectName ??= GetNewObjectName();
            if (!objectLength.HasValue)
            {
                throw new InvalidOperationException($"Cannot create share file without size specified. Specify {nameof(objectLength)}.");
            }
            ShareFileClient fileClient = container.GetRootDirectoryClient().GetFileClient(objectName);

            ShareFileCreateOptions sharefileCreateOptions = new ShareFileCreateOptions()
            {
                HttpHeaders = new ShareFileHttpHeaders()
                {
                    ContentLanguage = _defaultContentLanguage,
                    ContentDisposition = _defaultContentDisposition,
                    CacheControl = _defaultCacheControl
                },
                Metadata = _defaultMetadata,
                SmbProperties = new FileSmbProperties()
                {
                    FileCreatedOn = _defaultFileCreatedOn,
                    FileLastWrittenOn = _defaultFileLastWrittenOn,
                },
                PosixProperties = new FilePosixProperties()
                {
                    Owner = "345",
                    Group = "123",
                    FileMode = NfsFileMode.ParseOctalFileMode("1777"),
                }
            };
            await fileClient.CreateAsync(
                maxSize: objectLength.Value,
                options: sharefileCreateOptions,
                cancellationToken: cancellationToken);

            if (contents != default)
            {
                await fileClient.UploadAsync(contents, cancellationToken: cancellationToken);
            }
        }

        private async Task CreateShareFileNfsAndHardLinkAsync(
            ShareClient container,
            long? objectLength = null,
            string objectName = null,
            CancellationToken cancellationToken = default)
        {
            CancellationHelper.ThrowIfCancellationRequested(cancellationToken);
            objectName ??= GetNewObjectName();
            if (!objectLength.HasValue)
            {
                throw new InvalidOperationException($"Cannot create share file without size specified. Specify {nameof(objectLength)}.");
            }
            ShareFileClient fileClient = container.GetRootDirectoryClient().GetFileClient(objectName);

            await fileClient.CreateAsync(
                maxSize: objectLength.Value,
                cancellationToken: cancellationToken);

            ShareFileClient hardlinkClient = InstrumentClient(container.GetRootDirectoryClient().GetFileClient($"{objectName}-hardlink"));

            // Create Hardlink
            await hardlinkClient.CreateHardLinkAsync(
                targetFile: $"{container.GetRootDirectoryClient().Name}/{objectName}");

            // Assert hardlink was successfully created
            ShareFileProperties properties = await hardlinkClient.GetPropertiesAsync();
            Assert.AreEqual(2, properties.PosixProperties.LinkCount);
            Assert.AreEqual(NfsFileType.Regular, properties.PosixProperties.FileType);
        }

        private async Task CreateShareFileNfsAndSymLinkAsync(
            ShareClient container,
            long? objectLength = null,
            string objectName = null,
            CancellationToken cancellationToken = default)
        {
            CancellationHelper.ThrowIfCancellationRequested(cancellationToken);
            objectName ??= GetNewObjectName();
            if (!objectLength.HasValue)
            {
                throw new InvalidOperationException($"Cannot create share file without size specified. Specify {nameof(objectLength)}.");
            }
            ShareFileClient fileClient = container.GetRootDirectoryClient().GetFileClient(objectName);

            await fileClient.CreateAsync(
                maxSize: objectLength.Value,
                cancellationToken: cancellationToken);

            ShareFileClient symlinkClient = InstrumentClient(container.GetRootDirectoryClient().GetFileClient($"{objectName}-symlink"));

            // Create Symlink
            await symlinkClient.CreateSymbolicLinkAsync(linkText: fileClient.Uri.AbsolutePath);

            // Assert symlink was successfully created
            ShareFileProperties properties = await symlinkClient.GetPropertiesAsync();
            Assert.AreEqual(1, properties.PosixProperties.LinkCount);
            Assert.AreEqual(NfsFileType.SymLink, properties.PosixProperties.FileType);
        }

        private async Task CreateDirectoryAsync(ShareClient container,
            string directoryPath,
            ShareDirectoryCreateOptions options = default,
            CancellationToken cancellationToken = default)
        {
            CancellationHelper.ThrowIfCancellationRequested(cancellationToken);
            ShareDirectoryClient directory = container.GetRootDirectoryClient().GetSubdirectoryClient(directoryPath);
            await directory.CreateIfNotExistsAsync(options: options, cancellationToken: cancellationToken);
        }

        internal async Task CreateDirectoryTreeSmbAsync(
            ShareClient client,
            string sourcePrefix,
            ShareDirectoryCreateOptions options,
            int size)
        {
            string itemName1 = string.Join("/", sourcePrefix, "item1");
            string itemName2 = string.Join("/", sourcePrefix, "item2");
            await CreateObjectInSourceAsync(client, size, itemName1);
            await CreateObjectInSourceAsync(client, size, itemName2);

            string subDirPath = string.Join("/", sourcePrefix, "bar");
            await CreateDirectoryAsync(client, subDirPath, options);
            string itemName3 = string.Join("/", subDirPath, "item3");
            await CreateObjectInSourceAsync(client, size, itemName3);

            string subDirPath2 = string.Join("/", sourcePrefix, "pik");
            await CreateDirectoryAsync(client, subDirPath2, options);
            string itemName4 = string.Join("/", subDirPath2, "item4");
            await CreateObjectInSourceAsync(client, size, itemName4);
        }

        private async Task CreateDirectoryTreeNfsAsync(ShareClient client,
            string sourcePrefix,
            ShareDirectoryCreateOptions options,
            int size)
        {
            string itemName1 = string.Join("/", sourcePrefix, "item1");
            string itemName2 = string.Join("/", sourcePrefix, "item2");
            await CreateShareFileNfsAsync(client, size, itemName1);
            await CreateShareFileNfsAsync(client, size, itemName2);

            string subDirPath = string.Join("/", sourcePrefix, "bar");
            await CreateDirectoryAsync(client, subDirPath, options);
            string itemName3 = string.Join("/", subDirPath, "item3");
            await CreateShareFileNfsAsync(client, size, itemName3);

            string subDirPath2 = string.Join("/", sourcePrefix, "pik");
            await CreateDirectoryAsync(client, subDirPath2, options);
            string itemName4 = string.Join("/", subDirPath2, "item4");
            await CreateShareFileNfsAsync(client, size, itemName4);
        }

        protected async Task VerifyPropertiesCopyAsync(
            TransferPropertiesTestType transferPropertiesTestType,
            ShareFileClient sourceClient,
            ShareFileClient destinationClient)
        {
            if (transferPropertiesTestType == TransferPropertiesTestType.NoPreserve)
            {
                ShareFileProperties destinationProperties = await destinationClient.GetPropertiesAsync();

                Assert.IsEmpty(destinationProperties.Metadata);
                Assert.IsNull(destinationProperties.ContentDisposition);
                Assert.IsNull(destinationProperties.ContentLanguage);
                Assert.IsNull(destinationProperties.CacheControl);
            }
            else if (transferPropertiesTestType == TransferPropertiesTestType.NewProperties)
            {
                ShareFileProperties destinationProperties = await destinationClient.GetPropertiesAsync();

                Assert.That(_defaultMetadata, Is.EqualTo(destinationProperties.Metadata));
                Assert.AreEqual(_defaultContentDisposition, destinationProperties.ContentDisposition);
                Assert.AreEqual(_defaultContentLanguage, destinationProperties.ContentLanguage);
                Assert.AreEqual(_defaultCacheControl, destinationProperties.CacheControl);
                Assert.AreEqual(_defaultContentType, destinationProperties.ContentType);
                Assert.AreEqual(_defaultFileAttributes, destinationProperties.SmbProperties.FileAttributes);
                Assert.AreEqual(_defaultFileCreatedOn, destinationProperties.SmbProperties.FileCreatedOn);
                Assert.AreEqual(_defaultFileLastWrittenOn, destinationProperties.SmbProperties.FileLastWrittenOn);
                Assert.AreEqual(_defaultFileChangedOn, destinationProperties.SmbProperties.FileChangedOn);
            }
            else if (transferPropertiesTestType == TransferPropertiesTestType.Preserve)
            {
                ShareFileProperties sourceProperties = await sourceClient.GetPropertiesAsync();
                ShareFileProperties destinationProperties = await destinationClient.GetPropertiesAsync();

                Assert.That(sourceProperties.Metadata, Is.EqualTo(destinationProperties.Metadata));
                Assert.AreEqual(sourceProperties.ContentDisposition, destinationProperties.ContentDisposition);
                Assert.AreEqual(sourceProperties.ContentLanguage, destinationProperties.ContentLanguage);
                Assert.AreEqual(sourceProperties.CacheControl, destinationProperties.CacheControl);
                Assert.AreEqual(sourceProperties.ContentType, destinationProperties.ContentType);
                Assert.AreEqual(sourceProperties.SmbProperties.FileAttributes, destinationProperties.SmbProperties.FileAttributes);
                Assert.AreEqual(sourceProperties.SmbProperties.FileCreatedOn, destinationProperties.SmbProperties.FileCreatedOn);
                Assert.AreEqual(sourceProperties.SmbProperties.FileLastWrittenOn, destinationProperties.SmbProperties.FileLastWrittenOn);
                Assert.AreEqual(sourceProperties.SmbProperties.FileChangedOn, destinationProperties.SmbProperties.FileChangedOn);

                // Check if the permissions are the same. Permission Keys will be different as they are defined by the share service.
                ShareClient sourceShareClient = sourceClient.GetParentShareClient();
                ShareFilePermission sourcePermission = await sourceShareClient.GetPermissionAsync(sourceProperties.SmbProperties.FilePermissionKey);

                ShareClient parentDestinationClient = destinationClient.GetParentShareClient();
                ShareFilePermission fullPermission = await parentDestinationClient.GetPermissionAsync(destinationProperties.SmbProperties.FilePermissionKey);

                string sourcePermissionStr = RemoveSacl(sourcePermission.Permission);
                string destPermissionStr = RemoveSacl(fullPermission.Permission);
                Assert.AreEqual(sourcePermissionStr, destPermissionStr);
            }
            else if (transferPropertiesTestType == TransferPropertiesTestType.PreserveNoPermissions)
            {
                ShareFileProperties sourceProperties = await sourceClient.GetPropertiesAsync();
                ShareFileProperties destinationProperties = await destinationClient.GetPropertiesAsync();

                Assert.That(sourceProperties.Metadata, Is.EqualTo(destinationProperties.Metadata));
                Assert.AreEqual(sourceProperties.ContentDisposition, destinationProperties.ContentDisposition);
                Assert.AreEqual(sourceProperties.ContentLanguage, destinationProperties.ContentLanguage);
                Assert.AreEqual(sourceProperties.CacheControl, destinationProperties.CacheControl);
                Assert.AreEqual(sourceProperties.ContentType, destinationProperties.ContentType);
                Assert.AreEqual(sourceProperties.SmbProperties.FileAttributes, destinationProperties.SmbProperties.FileAttributes);
                Assert.AreEqual(sourceProperties.SmbProperties.FileCreatedOn, destinationProperties.SmbProperties.FileCreatedOn);
                Assert.AreEqual(sourceProperties.SmbProperties.FileLastWrittenOn, destinationProperties.SmbProperties.FileLastWrittenOn);
                Assert.AreEqual(sourceProperties.SmbProperties.FileChangedOn, destinationProperties.SmbProperties.FileChangedOn);
            }
            else if (transferPropertiesTestType == TransferPropertiesTestType.PreserveNfs)
            {
                ShareFileProperties sourceProperties = await sourceClient.GetPropertiesAsync();
                ShareFileProperties destinationProperties = await destinationClient.GetPropertiesAsync();

                Assert.That(sourceProperties.Metadata, Is.EqualTo(destinationProperties.Metadata));
                Assert.AreEqual(sourceProperties.ContentDisposition, destinationProperties.ContentDisposition);
                Assert.AreEqual(sourceProperties.ContentLanguage, destinationProperties.ContentLanguage);
                Assert.AreEqual(sourceProperties.CacheControl, destinationProperties.CacheControl);
                Assert.AreEqual(sourceProperties.ContentType, destinationProperties.ContentType);
                Assert.AreEqual(sourceProperties.SmbProperties.FileCreatedOn, destinationProperties.SmbProperties.FileCreatedOn);
                Assert.AreEqual(sourceProperties.SmbProperties.FileLastWrittenOn, destinationProperties.SmbProperties.FileLastWrittenOn);
                Assert.AreEqual(sourceProperties.PosixProperties.Owner, destinationProperties.PosixProperties.Owner);
                Assert.AreEqual(sourceProperties.PosixProperties.Group, destinationProperties.PosixProperties.Group);
                Assert.AreEqual(sourceProperties.PosixProperties.FileMode.ToString(), destinationProperties.PosixProperties.FileMode.ToString());
            }
            else if (transferPropertiesTestType == TransferPropertiesTestType.PreserveNfsNoPermissions)
            {
                ShareFileProperties sourceProperties = await sourceClient.GetPropertiesAsync();
                ShareFileProperties destinationProperties = await destinationClient.GetPropertiesAsync();

                Assert.That(sourceProperties.Metadata, Is.EqualTo(destinationProperties.Metadata));
                Assert.AreEqual(sourceProperties.ContentDisposition, destinationProperties.ContentDisposition);
                Assert.AreEqual(sourceProperties.ContentLanguage, destinationProperties.ContentLanguage);
                Assert.AreEqual(sourceProperties.CacheControl, destinationProperties.CacheControl);
                Assert.AreEqual(sourceProperties.ContentType, destinationProperties.ContentType);
                Assert.AreEqual(sourceProperties.SmbProperties.FileCreatedOn, destinationProperties.SmbProperties.FileCreatedOn);
                Assert.AreEqual(sourceProperties.SmbProperties.FileLastWrittenOn, destinationProperties.SmbProperties.FileLastWrittenOn);
            }
            else if (transferPropertiesTestType == TransferPropertiesTestType.PreserveNfsToSmb)
            {
                ShareFileProperties sourceProperties = await sourceClient.GetPropertiesAsync();
                ShareFileProperties destinationProperties = await destinationClient.GetPropertiesAsync();

                Assert.That(sourceProperties.Metadata, Is.EqualTo(destinationProperties.Metadata));
                Assert.AreEqual(sourceProperties.ContentDisposition, destinationProperties.ContentDisposition);
                Assert.AreEqual(sourceProperties.ContentLanguage, destinationProperties.ContentLanguage);
                Assert.AreEqual(sourceProperties.CacheControl, destinationProperties.CacheControl);
                Assert.AreEqual(sourceProperties.ContentType, destinationProperties.ContentType);
                Assert.AreEqual(sourceProperties.SmbProperties.FileCreatedOn, destinationProperties.SmbProperties.FileCreatedOn);
                Assert.AreEqual(sourceProperties.SmbProperties.FileLastWrittenOn, destinationProperties.SmbProperties.FileLastWrittenOn);
                // FileChangedOn is not preserved for NFS -> SMB transfers
            }
            else if (transferPropertiesTestType == TransferPropertiesTestType.PreserveSmbToNfs)
            {
                ShareFileProperties sourceProperties = await sourceClient.GetPropertiesAsync();
                ShareFileProperties destinationProperties = await destinationClient.GetPropertiesAsync();

                Assert.That(sourceProperties.Metadata, Is.EqualTo(destinationProperties.Metadata));
                Assert.AreEqual(sourceProperties.ContentDisposition, destinationProperties.ContentDisposition);
                Assert.AreEqual(sourceProperties.ContentLanguage, destinationProperties.ContentLanguage);
                Assert.AreEqual(sourceProperties.CacheControl, destinationProperties.CacheControl);
                Assert.AreEqual(sourceProperties.ContentType, destinationProperties.ContentType);
                Assert.AreEqual(sourceProperties.SmbProperties.FileCreatedOn, destinationProperties.SmbProperties.FileCreatedOn);
                Assert.AreEqual(sourceProperties.SmbProperties.FileLastWrittenOn, destinationProperties.SmbProperties.FileLastWrittenOn);
            }
            else // Default properties
            {
                ShareFileProperties sourceProperties = await sourceClient.GetPropertiesAsync();
                ShareFileProperties destinationProperties = await destinationClient.GetPropertiesAsync();

                Assert.That(sourceProperties.Metadata, Is.EqualTo(destinationProperties.Metadata));
                Assert.AreEqual(sourceProperties.ContentDisposition, destinationProperties.ContentDisposition);
                Assert.AreEqual(sourceProperties.ContentLanguage, destinationProperties.ContentLanguage);
                Assert.AreEqual(sourceProperties.CacheControl, destinationProperties.CacheControl);
                Assert.AreEqual(sourceProperties.ContentType, destinationProperties.ContentType);
                Assert.AreEqual(sourceProperties.SmbProperties.FileAttributes, destinationProperties.SmbProperties.FileAttributes);
                Assert.AreEqual(sourceProperties.SmbProperties.FileCreatedOn, destinationProperties.SmbProperties.FileCreatedOn);
                Assert.AreEqual(sourceProperties.SmbProperties.FileLastWrittenOn, destinationProperties.SmbProperties.FileLastWrittenOn);
                Assert.AreEqual(sourceProperties.SmbProperties.FileChangedOn, destinationProperties.SmbProperties.FileChangedOn);
            }
        }

        protected async Task VerifyPropertiesCopyAsync(
            TransferPropertiesTestType transferPropertiesTestType,
            ShareDirectoryClient sourceClient,
            ShareDirectoryClient destinationClient)
        {
            if (transferPropertiesTestType == TransferPropertiesTestType.NoPreserve)
            {
                ShareDirectoryProperties destinationProperties = await destinationClient.GetPropertiesAsync();

                Assert.IsEmpty(destinationProperties.Metadata);
            }
            else if (transferPropertiesTestType == TransferPropertiesTestType.NewProperties)
            {
                ShareDirectoryProperties destinationProperties = await destinationClient.GetPropertiesAsync();

                Assert.AreEqual(_defaultDirectoryAttributes, destinationProperties.SmbProperties.FileAttributes);
                Assert.AreEqual(_defaultFileCreatedOn, destinationProperties.SmbProperties.FileCreatedOn);
                Assert.AreEqual(_defaultFileLastWrittenOn, destinationProperties.SmbProperties.FileLastWrittenOn);
                Assert.AreEqual(_defaultFileChangedOn, destinationProperties.SmbProperties.FileChangedOn);
            }
            else if (transferPropertiesTestType == TransferPropertiesTestType.Preserve)
            {
                ShareDirectoryProperties sourceProperties = await sourceClient.GetPropertiesAsync();
                ShareDirectoryProperties destinationProperties = await destinationClient.GetPropertiesAsync();

                Assert.That(sourceProperties.Metadata, Is.EqualTo(destinationProperties.Metadata));
                Assert.AreEqual(sourceProperties.SmbProperties.FileAttributes, destinationProperties.SmbProperties.FileAttributes);
                Assert.AreEqual(sourceProperties.SmbProperties.FileCreatedOn, destinationProperties.SmbProperties.FileCreatedOn);
                Assert.AreEqual(sourceProperties.SmbProperties.FileLastWrittenOn, destinationProperties.SmbProperties.FileLastWrittenOn);
                Assert.AreEqual(sourceProperties.SmbProperties.FileChangedOn, destinationProperties.SmbProperties.FileChangedOn);

                // Check if the permissions are the same. Permission Keys will be different as they are defined by the share service.
                ShareClient sourceShareClient = sourceClient.GetParentShareClient();
                ShareFilePermission sourcePermission = await sourceShareClient.GetPermissionAsync(sourceProperties.SmbProperties.FilePermissionKey);

                ShareClient parentDestinationClient = destinationClient.GetParentShareClient();
                ShareFilePermission fullPermission = await parentDestinationClient.GetPermissionAsync(destinationProperties.SmbProperties.FilePermissionKey);

                string sourcePermissionStr = RemoveSacl(sourcePermission.Permission);
                string destPermissionStr = RemoveSacl(fullPermission.Permission);
                Assert.AreEqual(sourcePermissionStr, destPermissionStr);
            }
            else if (transferPropertiesTestType == TransferPropertiesTestType.PreserveNoPermissions)
            {
                ShareDirectoryProperties sourceProperties = await sourceClient.GetPropertiesAsync();
                ShareDirectoryProperties destinationProperties = await destinationClient.GetPropertiesAsync();

                Assert.That(sourceProperties.Metadata, Is.EqualTo(destinationProperties.Metadata));
                Assert.AreEqual(sourceProperties.SmbProperties.FileAttributes, destinationProperties.SmbProperties.FileAttributes);
                Assert.AreEqual(sourceProperties.SmbProperties.FileCreatedOn, destinationProperties.SmbProperties.FileCreatedOn);
                Assert.AreEqual(sourceProperties.SmbProperties.FileLastWrittenOn, destinationProperties.SmbProperties.FileLastWrittenOn);
                Assert.AreEqual(sourceProperties.SmbProperties.FileChangedOn, destinationProperties.SmbProperties.FileChangedOn);
            }
            else if (transferPropertiesTestType == TransferPropertiesTestType.PreserveNfs)
            {
                ShareDirectoryProperties sourceProperties = await sourceClient.GetPropertiesAsync();
                ShareDirectoryProperties destinationProperties = await destinationClient.GetPropertiesAsync();

                Assert.That(sourceProperties.Metadata, Is.EqualTo(destinationProperties.Metadata));
                Assert.AreEqual(sourceProperties.SmbProperties.FileCreatedOn, destinationProperties.SmbProperties.FileCreatedOn);
                Assert.AreEqual(sourceProperties.PosixProperties.Owner, destinationProperties.PosixProperties.Owner);
                Assert.AreEqual(sourceProperties.PosixProperties.Group, destinationProperties.PosixProperties.Group);
                Assert.AreEqual(sourceProperties.PosixProperties.FileMode.ToString(), destinationProperties.PosixProperties.FileMode.ToString());
            }
            else if (transferPropertiesTestType == TransferPropertiesTestType.PreserveNfsNoPermissions)
            {
                ShareDirectoryProperties sourceProperties = await sourceClient.GetPropertiesAsync();
                ShareDirectoryProperties destinationProperties = await destinationClient.GetPropertiesAsync();

                Assert.That(sourceProperties.Metadata, Is.EqualTo(destinationProperties.Metadata));
                Assert.AreEqual(sourceProperties.SmbProperties.FileCreatedOn, destinationProperties.SmbProperties.FileCreatedOn);
            }
            else if (transferPropertiesTestType == TransferPropertiesTestType.PreserveNfsToSmb)
            {
                ShareDirectoryProperties sourceProperties = await sourceClient.GetPropertiesAsync();
                ShareDirectoryProperties destinationProperties = await destinationClient.GetPropertiesAsync();

                Assert.That(sourceProperties.Metadata, Is.EqualTo(destinationProperties.Metadata));
                Assert.AreEqual(sourceProperties.SmbProperties.FileCreatedOn, destinationProperties.SmbProperties.FileCreatedOn);
                Assert.AreEqual(sourceProperties.SmbProperties.FileLastWrittenOn, destinationProperties.SmbProperties.FileLastWrittenOn);
                // FileChangedOn is not preserved for NFS -> SMB transfers
            }
            else if (transferPropertiesTestType == TransferPropertiesTestType.PreserveSmbToNfs)
            {
                ShareDirectoryProperties sourceProperties = await sourceClient.GetPropertiesAsync();
                ShareDirectoryProperties destinationProperties = await destinationClient.GetPropertiesAsync();

                Assert.That(sourceProperties.Metadata, Is.EqualTo(destinationProperties.Metadata));
                Assert.AreEqual(sourceProperties.SmbProperties.FileCreatedOn, destinationProperties.SmbProperties.FileCreatedOn);
            }
            else // Default properties
            {
                ShareDirectoryProperties sourceProperties = await sourceClient.GetPropertiesAsync();
                ShareDirectoryProperties destinationProperties = await destinationClient.GetPropertiesAsync();

                Assert.That(sourceProperties.Metadata, Is.EqualTo(destinationProperties.Metadata));
                Assert.AreEqual(sourceProperties.SmbProperties.FileCreatedOn, destinationProperties.SmbProperties.FileCreatedOn);
                Assert.AreEqual(sourceProperties.SmbProperties.FileLastWrittenOn, destinationProperties.SmbProperties.FileLastWrittenOn);
                Assert.AreEqual(sourceProperties.SmbProperties.FileChangedOn, destinationProperties.SmbProperties.FileChangedOn);
            }
        }

        // removes the SACL from the SDDL string, which is only used for auditing
        private string RemoveSacl(string sddl)
        {
            return Regex.Replace(sddl, @"S:.*$", "", RegexOptions.IgnoreCase).Trim();
        }

        private ShareFileStorageResourceOptions GetShareFileStorageResourceOptions(TransferPropertiesTestType type)
        {
            ShareFileStorageResourceOptions options = default;
            if (type == TransferPropertiesTestType.NewProperties)
            {
                options = new ShareFileStorageResourceOptions
                {
                    ContentDisposition = _defaultContentDisposition,
                    ContentLanguage = _defaultContentLanguage,
                    CacheControl = _defaultCacheControl,
                    ContentType = _defaultContentType,
                    FileMetadata = _defaultMetadata,
                    FileAttributes = _defaultFileAttributes,
                    FileCreatedOn = _defaultFileCreatedOn,
                    FileChangedOn = _defaultFileChangedOn,
                    FileLastWrittenOn = _defaultFileLastWrittenOn
                };
            }
            else if (type == TransferPropertiesTestType.NoPreserve)
            {
                options = new ShareFileStorageResourceOptions
                {
                    ContentDisposition = default,
                    ContentLanguage = default,
                    CacheControl = default,
                    ContentType = default,
                    FileMetadata = default,
                    FileAttributes = default,
                    FileCreatedOn = default,
                    FileLastWrittenOn = default,
                    FilePermissions = false
                };
            }
            else if (type == TransferPropertiesTestType.Preserve)
            {
                options = new ShareFileStorageResourceOptions
                {
                    FilePermissions = true
                };
            }
            return options;
        }

        [RecordedTest]
        [TestCase(true)]
        [TestCase(false)]
        [TestCase(null)]
        public async Task ShareDirectoryToShareDirectory_PreserveSmb_NoExistingDestNoOverwriteModeSet(bool? filePermissions)
        {
            // Arrange
            await using IDisposingContainer<ShareClient> source = await GetSourceDisposingContainerAsync();
            await using IDisposingContainer<ShareClient> destination = await GetDestinationDisposingContainerAsync();

            TransferOptions options = new TransferOptions();
            TestEventsRaised testEventsRaised = new TestEventsRaised(options);
            string sourcePrefix = "sourceFolder";
            string destPrefix = "destFolder";

            ShareDirectoryCreateOptions directoryCreateOptions = new ShareDirectoryCreateOptions()
            {
                Metadata = _defaultMetadata,
                FilePermission = new ShareFilePermission() { Permission = _defaultPermissions },
                SmbProperties = new FileSmbProperties()
                {
                    FileAttributes = NtfsFileAttributes.Directory | NtfsFileAttributes.ReadOnly | NtfsFileAttributes.Archive,
                    FileCreatedOn = _defaultFileCreatedOn,
                    FileChangedOn = _defaultFileChangedOn,
                    FileLastWrittenOn = _defaultFileLastWrittenOn,
                },
            };
            // setup source
            await CreateDirectoryAsync(source.Container, sourcePrefix, directoryCreateOptions);
            await CreateDirectoryTreeSmbAsync(source.Container, sourcePrefix, directoryCreateOptions, DataMovementTestConstants.KB);
            // setup destination
            await CreateDirectoryInDestinationAsync(destination.Container, destPrefix);

            // Create storage resource containers
            StorageResourceContainer sourceResource = new ShareDirectoryStorageResourceContainer(
                source.Container.GetDirectoryClient(sourcePrefix),
                new ShareFileStorageResourceOptions() { ShareProtocol = ShareProtocol.Smb, });

            StorageResourceContainer destinationResource = new ShareDirectoryStorageResourceContainer(
                destination.Container.GetDirectoryClient(destPrefix),
                new ShareFileStorageResourceOptions() { ShareProtocol = ShareProtocol.Smb, FilePermissions = filePermissions });

            // Create Transfer Manager with single threaded operation
            TransferManagerOptions managerOptions = new TransferManagerOptions()
            {
                MaximumConcurrency = 1,
            };
            TransferManager transferManager = new TransferManager(managerOptions);

            // Start transfer and await for completion.
            TransferOperation transfer = await transferManager.StartTransferAsync(
                sourceResource,
                destinationResource,
                options).ConfigureAwait(false);

            // Act
            using CancellationTokenSource cancellationTokenSource = new CancellationTokenSource(TimeSpan.FromSeconds(30));
            await TestTransferWithTimeout.WaitForCompletionAsync(
                transfer,
                testEventsRaised,
                cancellationTokenSource.Token);

            // Assert
            testEventsRaised.AssertUnexpectedFailureCheck();
            Assert.NotNull(transfer);
            Assert.IsTrue(transfer.HasCompleted);
            Assert.AreEqual(TransferState.Completed, transfer.Status.State);

            TransferPropertiesTestType testType = filePermissions == true
                ? TransferPropertiesTestType.Preserve
                : TransferPropertiesTestType.PreserveNoPermissions;
            await VerifyResultsAsync(
                sourceContainer: source.Container,
                sourcePrefix: sourcePrefix,
                destinationContainer: destination.Container,
                destinationPrefix: destPrefix,
                propertiesTestType: testType);
        }

        [RecordedTest]
        [TestCase(true)]
        [TestCase(false)]
        [TestCase(null)]
        public async Task ShareDirectoryToShareDirectory_PreserveSmb_ExistingDestOverwriteModeSet(bool? filePermissions)
        {
            // Arrange
            await using IDisposingContainer<ShareClient> source = await GetSourceDisposingContainerAsync();
            await using IDisposingContainer<ShareClient> destination = await GetDestinationDisposingContainerAsync();

            TransferOptions options = new TransferOptions() { CreationMode = StorageResourceCreationMode.OverwriteIfExists };
            TestEventsRaised testEventsRaised = new TestEventsRaised(options);
            string sourcePrefix = "sourceFolder";
            string destPrefix = "destFolder";

            ShareDirectoryCreateOptions directoryCreateOptionsSrc = new ShareDirectoryCreateOptions()
            {
                Metadata = _defaultMetadata,
                FilePermission = new ShareFilePermission() { Permission = "O:BAG:BAD:(A;;FA;;;SY)(A;;FA;;;BA)(A;;0x1200a9;;;BU)S:NO_ACCESS_CONTROL" },
                SmbProperties = new FileSmbProperties()
                {
                    FileAttributes = NtfsFileAttributes.Directory | NtfsFileAttributes.Hidden | NtfsFileAttributes.ReadOnly,
                    FileCreatedOn = _defaultFileCreatedOn,
                    FileChangedOn = _defaultFileChangedOn,
                    FileLastWrittenOn = _defaultFileLastWrittenOn,
                },
            };

            ShareDirectoryCreateOptions directoryCreateOptionsDest = new ShareDirectoryCreateOptions()
            {
                Metadata = DataProvider.BuildTags(),
                FilePermission = new ShareFilePermission() { Permission = _defaultPermissions },
                SmbProperties = new FileSmbProperties()
                {
                    FileAttributes = NtfsFileAttributes.Directory | NtfsFileAttributes.System,
                    FileCreatedOn = new DateTimeOffset(2021, 8, 1, 9, 5, 55, default),
                    FileChangedOn = new DateTimeOffset(2021, 9, 1, 9, 5, 55, default),
                    FileLastWrittenOn = new DateTimeOffset(2021, 10, 1, 9, 5, 55, default),
                },
            };

            // setup source
            await CreateDirectoryAsync(source.Container, sourcePrefix, directoryCreateOptionsSrc);
            await CreateDirectoryTreeSmbAsync(source.Container, sourcePrefix, directoryCreateOptionsSrc, DataMovementTestConstants.KB);
            // setup destination
            await CreateDirectoryAsync(destination.Container, destPrefix, directoryCreateOptionsDest);
            await CreateDirectoryTreeSmbAsync(destination.Container, destPrefix, directoryCreateOptionsDest, DataMovementTestConstants.KB);

            // Create storage resource containers
            StorageResourceContainer sourceResource = new ShareDirectoryStorageResourceContainer(
                source.Container.GetDirectoryClient(sourcePrefix),
                new ShareFileStorageResourceOptions() { ShareProtocol = ShareProtocol.Smb, });

            StorageResourceContainer destinationResource = new ShareDirectoryStorageResourceContainer(
                destination.Container.GetDirectoryClient(destPrefix),
                new ShareFileStorageResourceOptions() { ShareProtocol = ShareProtocol.Smb, FilePermissions = filePermissions });

            // Create Transfer Manager with single threaded operation
            TransferManagerOptions managerOptions = new TransferManagerOptions()
            {
                MaximumConcurrency = 1,
            };
            TransferManager transferManager = new TransferManager(managerOptions);

            // Start transfer and await for completion.
            TransferOperation transfer = await transferManager.StartTransferAsync(
                sourceResource,
                destinationResource,
                options).ConfigureAwait(false);

            // Act
            using CancellationTokenSource cancellationTokenSource = new CancellationTokenSource(TimeSpan.FromSeconds(30));
            await TestTransferWithTimeout.WaitForCompletionAsync(
                transfer,
                testEventsRaised,
                cancellationTokenSource.Token);

            // Assert
            testEventsRaised.AssertUnexpectedFailureCheck();
            Assert.NotNull(transfer);
            Assert.IsTrue(transfer.HasCompleted);
            Assert.AreEqual(TransferState.Completed, transfer.Status.State);

            TransferPropertiesTestType testType = filePermissions == true
                ? TransferPropertiesTestType.Preserve
                : TransferPropertiesTestType.PreserveNoPermissions;
            await VerifyResultsAsync(
                sourceContainer: source.Container,
                sourcePrefix: sourcePrefix,
                destinationContainer: destination.Container,
                destinationPrefix: destPrefix,
                propertiesTestType: testType);
        }

        [RecordedTest]
        [TestCase(true)]
        [TestCase(false)]
        [TestCase(null)]
        public async Task ShareDirectoryToShareDirectory_PreserveSmb_ExistingDestNoOverwriteModeSet(bool? filePermissions)
        {
            // Arrange
            await using IDisposingContainer<ShareClient> source = await GetSourceDisposingContainerAsync();
            await using IDisposingContainer<ShareClient> destination = await GetDestinationDisposingContainerAsync();

            TransferOptions options = new TransferOptions();
            TestEventsRaised testEventsRaised = new TestEventsRaised(options);
            string sourcePrefix = "sourceFolder";
            string destPrefix = "destFolder";

            ShareDirectoryCreateOptions directoryCreateOptionsSrc = new ShareDirectoryCreateOptions()
            {
                Metadata = _defaultMetadata,
                FilePermission = new ShareFilePermission() { Permission = "O:BAG:BAD:(A;;FA;;;SY)(A;;FA;;;BA)(A;;0x1200a9;;;BU)S:NO_ACCESS_CONTROL" },
                SmbProperties = new FileSmbProperties()
                {
                    FileAttributes = NtfsFileAttributes.Directory | NtfsFileAttributes.Hidden | NtfsFileAttributes.ReadOnly,
                    FileCreatedOn = _defaultFileCreatedOn,
                    FileChangedOn = _defaultFileChangedOn,
                    FileLastWrittenOn = _defaultFileLastWrittenOn,
                },
            };

            ShareDirectoryCreateOptions directoryCreateOptionsDest = new ShareDirectoryCreateOptions()
            {
                Metadata = DataProvider.BuildTags(),
                FilePermission = new ShareFilePermission() { Permission = _defaultPermissions },
                SmbProperties = new FileSmbProperties()
                {
                    FileAttributes = NtfsFileAttributes.Directory | NtfsFileAttributes.System,
                    FileCreatedOn = new DateTimeOffset(2021, 8, 1, 9, 5, 55, default),
                    FileChangedOn = new DateTimeOffset(2021, 9, 1, 9, 5, 55, default),
                    FileLastWrittenOn = new DateTimeOffset(2021, 10, 1, 9, 5, 55, default),
                },
            };

            // setup source
            await CreateDirectoryAsync(source.Container, sourcePrefix, directoryCreateOptionsSrc);
            await CreateDirectoryTreeSmbAsync(source.Container, sourcePrefix, directoryCreateOptionsSrc, DataMovementTestConstants.KB);
            // setup destination
            await CreateDirectoryAsync(destination.Container, destPrefix, directoryCreateOptionsDest);
            await CreateDirectoryTreeSmbAsync(destination.Container, destPrefix, directoryCreateOptionsDest, DataMovementTestConstants.KB);

            // Create storage resource containers
            StorageResourceContainer sourceResource = new ShareDirectoryStorageResourceContainer(
                source.Container.GetDirectoryClient(sourcePrefix),
                new ShareFileStorageResourceOptions() { ShareProtocol = ShareProtocol.Smb, });

            StorageResourceContainer destinationResource = new ShareDirectoryStorageResourceContainer(
                destination.Container.GetDirectoryClient(destPrefix),
                new ShareFileStorageResourceOptions() { ShareProtocol = ShareProtocol.Smb, FilePermissions = filePermissions });

            // Create Transfer Manager with single threaded operation
            TransferManagerOptions managerOptions = new TransferManagerOptions()
            {
                MaximumConcurrency = 1,
            };
            TransferManager transferManager = new TransferManager(managerOptions);

            // Act and Assert
            TransferOperation transfer = await transferManager.StartTransferAsync(sourceResource, destinationResource, options);

            using CancellationTokenSource cancellationTokenSource = new CancellationTokenSource(TimeSpan.FromSeconds(30));
            await TestTransferWithTimeout.WaitForCompletionAsync(
                transfer,
                testEventsRaised,
                cancellationTokenSource.Token);

            Assert.AreEqual(1, testEventsRaised.FailedEvents.Count);
            Assert.AreEqual(
                $"Share Directory `{destination.Container.GetDirectoryClient(destPrefix + "/bar").Path}` already exists. Cannot overwrite directory.",
                testEventsRaised.FailedEvents.FirstOrDefault().Exception.Message);
        }

        [RecordedTest]
        [TestCase(true)]
        [TestCase(false)]
        [TestCase(null)]
        public async Task ShareDirectoryToShareDirectory_PreserveSmb_NoExistingDestOverwriteModeSet(bool? filePermissions)
        {
            // Arrange
            await using IDisposingContainer<ShareClient> source = await GetSourceDisposingContainerAsync();
            await using IDisposingContainer<ShareClient> destination = await GetDestinationDisposingContainerAsync();

            TransferOptions options = new TransferOptions() { CreationMode = StorageResourceCreationMode.OverwriteIfExists };
            TestEventsRaised testEventsRaised = new TestEventsRaised(options);
            string sourcePrefix = "sourceFolder";
            string destPrefix = "destFolder";

            ShareDirectoryCreateOptions directoryCreateOptions = new ShareDirectoryCreateOptions()
            {
                Metadata = _defaultMetadata,
                FilePermission = new ShareFilePermission() { Permission = _defaultPermissions },
                SmbProperties = new FileSmbProperties()
                {
                    FileAttributes = NtfsFileAttributes.Directory | NtfsFileAttributes.ReadOnly | NtfsFileAttributes.Archive,
                    FileCreatedOn = _defaultFileCreatedOn,
                    FileChangedOn = _defaultFileChangedOn,
                    FileLastWrittenOn = _defaultFileLastWrittenOn,
                },
            };
            // setup source
            await CreateDirectoryAsync(source.Container, sourcePrefix, directoryCreateOptions);
            await CreateDirectoryTreeSmbAsync(source.Container, sourcePrefix, directoryCreateOptions, DataMovementTestConstants.KB);
            // setup destination
            await CreateDirectoryInDestinationAsync(destination.Container, destPrefix);

            // Create storage resource containers
            StorageResourceContainer sourceResource = new ShareDirectoryStorageResourceContainer(
                source.Container.GetDirectoryClient(sourcePrefix),
                new ShareFileStorageResourceOptions() { ShareProtocol = ShareProtocol.Smb, });

            StorageResourceContainer destinationResource = new ShareDirectoryStorageResourceContainer(
                destination.Container.GetDirectoryClient(destPrefix),
                new ShareFileStorageResourceOptions() { ShareProtocol = ShareProtocol.Smb, FilePermissions = filePermissions });

            // Create Transfer Manager with single threaded operation
            TransferManagerOptions managerOptions = new TransferManagerOptions()
            {
                MaximumConcurrency = 1,
            };
            TransferManager transferManager = new TransferManager(managerOptions);

            // Start transfer and await for completion.
            TransferOperation transfer = await transferManager.StartTransferAsync(
                sourceResource,
                destinationResource,
                options).ConfigureAwait(false);

<<<<<<< HEAD
            using CancellationTokenSource cancellationTokenSource = new CancellationTokenSource(TimeSpan.FromSeconds(30));
=======
            // Act
            CancellationTokenSource cancellationTokenSource = new CancellationTokenSource(TimeSpan.FromSeconds(30));
>>>>>>> 8bd68482
            await TestTransferWithTimeout.WaitForCompletionAsync(
                transfer,
                testEventsRaised,
                cancellationTokenSource.Token);

            // Assert
            testEventsRaised.AssertUnexpectedFailureCheck();
            Assert.NotNull(transfer);
            Assert.IsTrue(transfer.HasCompleted);
            Assert.AreEqual(TransferState.Completed, transfer.Status.State);

            TransferPropertiesTestType testType = filePermissions == true
                ? TransferPropertiesTestType.Preserve
                : TransferPropertiesTestType.PreserveNoPermissions;
            await VerifyResultsAsync(
                sourceContainer: source.Container,
                sourcePrefix: sourcePrefix,
                destinationContainer: destination.Container,
                destinationPrefix: destPrefix,
                propertiesTestType: testType);
        }

        [RecordedTest]
        [TestCase(true)]
        [TestCase(false)]
        [TestCase(null)]
        public async Task ShareDirectoryToShareDirectory_PreserveNfs_NoExistingDestNoOverwriteModeSet(bool? filePermissions)
        {
            // Arrange
            await using IDisposingContainer<ShareClient> source = await SourceClientBuilder.GetTestShareSasNfsAsync();
            await using IDisposingContainer<ShareClient> destination = await DestinationClientBuilder.GetTestShareSasNfsAsync();

            TransferOptions options = new TransferOptions();
            TestEventsRaised testEventsRaised = new TestEventsRaised(options);
            string sourcePrefix = "sourceFolder";
            string destPrefix = "destFolder";

            ShareDirectoryCreateOptions directoryCreateOptions = new ShareDirectoryCreateOptions()
            {
                Metadata = _defaultMetadata,
                SmbProperties = new FileSmbProperties()
                {
                    FileCreatedOn = _defaultFileCreatedOn,
                    FileLastWrittenOn = _defaultFileLastWrittenOn,
                },
                PosixProperties = new FilePosixProperties()
                {
                    Owner = "345",
                    Group = "123",
                    FileMode = NfsFileMode.ParseOctalFileMode("1777"),
                }
            };
            // setup source
            await CreateDirectoryAsync(source.Container, sourcePrefix, directoryCreateOptions);
            await CreateDirectoryTreeNfsAsync(source.Container, sourcePrefix, directoryCreateOptions, DataMovementTestConstants.KB);
            // setup destination
            await CreateDirectoryInDestinationAsync(destination.Container, destPrefix);

            // Create storage resource containers
            StorageResourceContainer sourceResource = new ShareDirectoryStorageResourceContainer(
                source.Container.GetDirectoryClient(sourcePrefix),
                new ShareFileStorageResourceOptions() { ShareProtocol = ShareProtocol.Nfs });

            StorageResourceContainer destinationResource = new ShareDirectoryStorageResourceContainer(
                destination.Container.GetDirectoryClient(destPrefix),
                new ShareFileStorageResourceOptions() { ShareProtocol = ShareProtocol.Nfs, FilePermissions = filePermissions });

            // Create Transfer Manager with single threaded operation
            TransferManagerOptions managerOptions = new TransferManagerOptions()
            {
                MaximumConcurrency = 1,
            };
            TransferManager transferManager = new TransferManager(managerOptions);

            // Start transfer and await for completion.
            TransferOperation transfer = await transferManager.StartTransferAsync(
                sourceResource,
                destinationResource,
                options).ConfigureAwait(false);

<<<<<<< HEAD
                // Act
                using CancellationTokenSource cancellationTokenSource = new CancellationTokenSource(TimeSpan.FromSeconds(30));
                await TestTransferWithTimeout.WaitForCompletionAsync(
                    transfer,
                    testEventsRaised,
                    cancellationTokenSource.Token);
=======
            // Act
            CancellationTokenSource cancellationTokenSource = new CancellationTokenSource(TimeSpan.FromSeconds(30));
            await TestTransferWithTimeout.WaitForCompletionAsync(
                transfer,
                testEventsRaised,
                cancellationTokenSource.Token);
>>>>>>> 8bd68482

            // Assert
            testEventsRaised.AssertUnexpectedFailureCheck();
            Assert.NotNull(transfer);
            Assert.IsTrue(transfer.HasCompleted);
            Assert.AreEqual(TransferState.Completed, transfer.Status.State);

            TransferPropertiesTestType testType = filePermissions == true
                ? TransferPropertiesTestType.PreserveNfs
                : TransferPropertiesTestType.PreserveNfsNoPermissions;
            await VerifyResultsAsync(
                sourceContainer: source.Container,
                sourcePrefix: sourcePrefix,
                destinationContainer: destination.Container,
                destinationPrefix: destPrefix,
                propertiesTestType: testType);
        }

        [RecordedTest]
        [TestCase(true)]
        [TestCase(false)]
        [TestCase(null)]
        public async Task ShareDirectoryToShareDirectory_PreserveNfs_ExistingDestOverwriteModeSet(bool? filePermissions)
        {
            // Arrange
            await using IDisposingContainer<ShareClient> source = await SourceClientBuilder.GetTestShareSasNfsAsync();
            await using IDisposingContainer<ShareClient> destination = await DestinationClientBuilder.GetTestShareSasNfsAsync();

            TransferOptions options = new TransferOptions() { CreationMode = StorageResourceCreationMode.OverwriteIfExists };
            TestEventsRaised testEventsRaised = new TestEventsRaised(options);
            string sourcePrefix = "sourceFolder";
            string destPrefix = "destFolder";

            ShareDirectoryCreateOptions directoryCreateOptionsSrc = new ShareDirectoryCreateOptions()
            {
                Metadata = _defaultMetadata,
                SmbProperties = new FileSmbProperties()
                {
                    FileCreatedOn = _defaultFileCreatedOn,
                    FileLastWrittenOn = _defaultFileLastWrittenOn,
                },
                PosixProperties = new FilePosixProperties()
                {
                    Owner = "345",
                    Group = "123",
                    FileMode = NfsFileMode.ParseOctalFileMode("1777"),
                }
            };

            ShareDirectoryCreateOptions directoryCreateOptionsDest = new ShareDirectoryCreateOptions()
            {
                Metadata = DataProvider.BuildTags(),
                SmbProperties = new FileSmbProperties()
                {
                    FileCreatedOn = new DateTimeOffset(2021, 8, 1, 9, 5, 55, default),
                    FileLastWrittenOn = new DateTimeOffset(2021, 9, 1, 9, 5, 55, default),
                },
                PosixProperties = new FilePosixProperties()
                {
                    Owner = "3000",
                    Group = "3001",
                    FileMode = NfsFileMode.ParseOctalFileMode("0770"),
                }
            };

            // setup source
            await CreateDirectoryAsync(source.Container, sourcePrefix, directoryCreateOptionsSrc);
            await CreateDirectoryTreeNfsAsync(source.Container, sourcePrefix, directoryCreateOptionsSrc, DataMovementTestConstants.KB);
            // setup destination
            await CreateDirectoryAsync(destination.Container, destPrefix, directoryCreateOptionsDest);
            await CreateDirectoryTreeNfsAsync(destination.Container, destPrefix, directoryCreateOptionsDest, DataMovementTestConstants.KB);

            // Create storage resource containers
            StorageResourceContainer sourceResource = new ShareDirectoryStorageResourceContainer(
                source.Container.GetDirectoryClient(sourcePrefix),
                new ShareFileStorageResourceOptions() { ShareProtocol = ShareProtocol.Nfs, });

            StorageResourceContainer destinationResource = new ShareDirectoryStorageResourceContainer(
                destination.Container.GetDirectoryClient(destPrefix),
                new ShareFileStorageResourceOptions() { ShareProtocol = ShareProtocol.Nfs, FilePermissions = filePermissions });

            // Create Transfer Manager with single threaded operation
            TransferManagerOptions managerOptions = new TransferManagerOptions()
            {
                MaximumConcurrency = 1,
            };
            TransferManager transferManager = new TransferManager(managerOptions);

            // Start transfer and await for completion.
            TransferOperation transfer = await transferManager.StartTransferAsync(
                sourceResource,
                destinationResource,
                options).ConfigureAwait(false);

<<<<<<< HEAD
                // Act
                using CancellationTokenSource cancellationTokenSource = new CancellationTokenSource(TimeSpan.FromSeconds(30));
                await TestTransferWithTimeout.WaitForCompletionAsync(
                    transfer,
                    testEventsRaised,
                    cancellationTokenSource.Token);

                // Assert
                testEventsRaised.AssertUnexpectedFailureCheck();
                Assert.NotNull(transfer);
                Assert.IsTrue(transfer.HasCompleted);
                Assert.AreEqual(TransferState.Completed, transfer.Status.State);

                await VerifyResultsAsync(
                    sourceContainer: source.Container,
                    sourcePrefix: sourcePrefix,
                    destinationContainer: destination.Container,
                    destinationPrefix: destPrefix,
                    propertiesTestType: TransferPropertiesTestType.PreserveNfsNoPermissions);
            }
            else
            {
                var ex = Assert.ThrowsAsync<ArgumentException>(async () =>
                    await transferManager.StartTransferAsync(sourceResource, destinationResource, options));
                Assert.AreEqual($"The Protocol set on the source '{ShareProtocols.Smb}' does not match the actual Protocol of the share '{ShareProtocols.Nfs}'.", ex.Message);
            }
        }

        [RecordedTest]
        [TestCase(ShareProtocol.Nfs, ShareProtocol.Smb)]
        [TestCase(ShareProtocol.Smb, ShareProtocol.Nfs)]
        public async Task ValidateProtocolAsync_ShareDirectoryToShareDirectory_ShareTransferNotSupported(ShareProtocol sourceProtocol, ShareProtocol destProtocol)
        {
            // Arrange
            await using IDisposingContainer<ShareClient> source = await GetSourceDisposingContainerAsync();
            await using IDisposingContainer<ShareClient> destination = await GetDestinationDisposingContainerAsync();

            TransferOptions options = new TransferOptions();
            TestEventsRaised testEventsRaised = new TestEventsRaised(options);
            string sourcePrefix = "sourceFolder";
            string destPrefix = "destFolder";

            // setup source
            await CreateDirectoryAsync(source.Container, sourcePrefix);
            await CreateDirectoryTreeAsync(source.Container, sourcePrefix, DataMovementTestConstants.KB);
            // setup destination
            await CreateDirectoryInDestinationAsync(destination.Container, destPrefix);

            // Create storage resource containers
            StorageResourceContainer sourceResource = new ShareDirectoryStorageResourceContainer(
                source.Container.GetDirectoryClient(sourcePrefix),
                new ShareFileStorageResourceOptions() { ShareProtocol = sourceProtocol });

            StorageResourceContainer destinationResource = new ShareDirectoryStorageResourceContainer(
                destination.Container.GetDirectoryClient(destPrefix),
                new ShareFileStorageResourceOptions() { ShareProtocol = destProtocol });
=======
            // Act
            CancellationTokenSource cancellationTokenSource = new CancellationTokenSource(TimeSpan.FromSeconds(30));
            await TestTransferWithTimeout.WaitForCompletionAsync(
                transfer,
                testEventsRaised,
                cancellationTokenSource.Token);
>>>>>>> 8bd68482

            // Assert
            testEventsRaised.AssertUnexpectedFailureCheck();
            Assert.NotNull(transfer);
            Assert.IsTrue(transfer.HasCompleted);
            Assert.AreEqual(TransferState.Completed, transfer.Status.State);

            TransferPropertiesTestType testType = filePermissions == true
                ? TransferPropertiesTestType.PreserveNfs
                : TransferPropertiesTestType.PreserveNfsNoPermissions;
            await VerifyResultsAsync(
                sourceContainer: source.Container,
                sourcePrefix: sourcePrefix,
                destinationContainer: destination.Container,
                destinationPrefix: destPrefix,
                propertiesTestType: testType);
        }

        [RecordedTest]
        [TestCase(true)]
        [TestCase(false)]
        [TestCase(null)]
        public async Task ShareDirectoryToShareDirectory_PreserveNfs_ExistingDestNoOverwriteModeSet(bool? filePermissions)
        {
            // Arrange
            await using IDisposingContainer<ShareClient> source = await SourceClientBuilder.GetTestShareSasNfsAsync();
            await using IDisposingContainer<ShareClient> destination = await DestinationClientBuilder.GetTestShareSasNfsAsync();

            TransferOptions options = new TransferOptions();
            TestEventsRaised testEventsRaised = new TestEventsRaised(options);
            string sourcePrefix = "sourceFolder";
            string destPrefix = "destFolder";

            ShareDirectoryCreateOptions directoryCreateOptionsSrc = new ShareDirectoryCreateOptions()
            {
                Metadata = _defaultMetadata,
                SmbProperties = new FileSmbProperties()
                {
                    FileCreatedOn = _defaultFileCreatedOn,
                    FileLastWrittenOn = _defaultFileLastWrittenOn,
                },
                PosixProperties = new FilePosixProperties()
                {
                    Owner = "345",
                    Group = "123",
                    FileMode = NfsFileMode.ParseOctalFileMode("1777"),
                }
            };

            ShareDirectoryCreateOptions directoryCreateOptionsDest = new ShareDirectoryCreateOptions()
            {
                Metadata = DataProvider.BuildTags(),
                SmbProperties = new FileSmbProperties()
                {
                    FileCreatedOn = new DateTimeOffset(2021, 8, 1, 9, 5, 55, default),
                    FileLastWrittenOn = new DateTimeOffset(2021, 9, 1, 9, 5, 55, default),
                },
                PosixProperties = new FilePosixProperties()
                {
                    Owner = "3000",
                    Group = "3001",
                    FileMode = NfsFileMode.ParseOctalFileMode("0770"),
                }
            };

            // setup source
            await CreateDirectoryAsync(source.Container, sourcePrefix, directoryCreateOptionsSrc);
            await CreateDirectoryTreeNfsAsync(source.Container, sourcePrefix, directoryCreateOptionsSrc, DataMovementTestConstants.KB);
            // setup destination
            await CreateDirectoryAsync(destination.Container, destPrefix, directoryCreateOptionsDest);
            await CreateDirectoryTreeNfsAsync(destination.Container, destPrefix, directoryCreateOptionsDest, DataMovementTestConstants.KB);

            // Create storage resource containers
            StorageResourceContainer sourceResource = new ShareDirectoryStorageResourceContainer(
                source.Container.GetDirectoryClient(sourcePrefix),
                new ShareFileStorageResourceOptions() { ShareProtocol = ShareProtocol.Nfs, });

            StorageResourceContainer destinationResource = new ShareDirectoryStorageResourceContainer(
                destination.Container.GetDirectoryClient(destPrefix),
                new ShareFileStorageResourceOptions() { ShareProtocol = ShareProtocol.Nfs, FilePermissions = filePermissions });

            // Create Transfer Manager with single threaded operation
            TransferManagerOptions managerOptions = new TransferManagerOptions()
            {
                MaximumConcurrency = 1,
            };
            TransferManager transferManager = new TransferManager(managerOptions);

            // Start transfer and await for completion.
            TransferOperation transfer = await transferManager.StartTransferAsync(
                sourceResource,
                destinationResource,
                options).ConfigureAwait(false);

            // Act
            using CancellationTokenSource cancellationTokenSource = new CancellationTokenSource(TimeSpan.FromSeconds(30));
            await TestTransferWithTimeout.WaitForCompletionAsync(
                transfer,
                testEventsRaised,
                cancellationTokenSource.Token);

            // Assert
            Assert.AreEqual(1, testEventsRaised.FailedEvents.Count);
            Assert.AreEqual(
                $"Share Directory `{destination.Container.GetDirectoryClient(destPrefix + "/bar").Path}` already exists. Cannot overwrite directory.",
                testEventsRaised.FailedEvents.FirstOrDefault().Exception.Message);
        }

        [RecordedTest]
        [TestCase(true)]
        [TestCase(false)]
        [TestCase(null)]
        public async Task ShareDirectoryToShareDirectory_PreserveNfs_NoExistingDestOverwriteModeSet(bool? filePermissions)
        {
            // Arrange
            await using IDisposingContainer<ShareClient> source = await SourceClientBuilder.GetTestShareSasNfsAsync();
            await using IDisposingContainer<ShareClient> destination = await DestinationClientBuilder.GetTestShareSasNfsAsync();

            TransferOptions options = new TransferOptions() { CreationMode = StorageResourceCreationMode.OverwriteIfExists };
            TestEventsRaised testEventsRaised = new TestEventsRaised(options);
            string sourcePrefix = "sourceFolder";
            string destPrefix = "destFolder";

            ShareDirectoryCreateOptions directoryCreateOptions = new ShareDirectoryCreateOptions()
            {
                Metadata = _defaultMetadata,
                SmbProperties = new FileSmbProperties()
                {
                    FileCreatedOn = _defaultFileCreatedOn,
                    FileLastWrittenOn = _defaultFileLastWrittenOn,
                },
                PosixProperties = new FilePosixProperties()
                {
                    Owner = "345",
                    Group = "123",
                    FileMode = NfsFileMode.ParseOctalFileMode("1777"),
                }
            };
            // setup source
            await CreateDirectoryAsync(source.Container, sourcePrefix, directoryCreateOptions);
            await CreateDirectoryTreeNfsAsync(source.Container, sourcePrefix, directoryCreateOptions, DataMovementTestConstants.KB);
            // setup destination
            await CreateDirectoryInDestinationAsync(destination.Container, destPrefix);

            // Create storage resource containers
            StorageResourceContainer sourceResource = new ShareDirectoryStorageResourceContainer(
                source.Container.GetDirectoryClient(sourcePrefix),
                new ShareFileStorageResourceOptions() { ShareProtocol = ShareProtocol.Nfs });

            StorageResourceContainer destinationResource = new ShareDirectoryStorageResourceContainer(
                destination.Container.GetDirectoryClient(destPrefix),
                new ShareFileStorageResourceOptions() { ShareProtocol = ShareProtocol.Nfs, FilePermissions = filePermissions });

            // Create Transfer Manager with single threaded operation
            TransferManagerOptions managerOptions = new TransferManagerOptions()
            {
                MaximumConcurrency = 1,
            };
            TransferManager transferManager = new TransferManager(managerOptions);

            // Start transfer and await for completion.
            TransferOperation transfer = await transferManager.StartTransferAsync(
                sourceResource,
                destinationResource,
                options).ConfigureAwait(false);

            // Act
            using CancellationTokenSource cancellationTokenSource = new CancellationTokenSource(TimeSpan.FromSeconds(30));
            await TestTransferWithTimeout.WaitForCompletionAsync(
                transfer,
                testEventsRaised,
                cancellationTokenSource.Token);

            // Assert
            testEventsRaised.AssertUnexpectedFailureCheck();
            Assert.NotNull(transfer);
            Assert.IsTrue(transfer.HasCompleted);
            Assert.AreEqual(TransferState.Completed, transfer.Status.State);

            TransferPropertiesTestType testType = filePermissions == true
                ? TransferPropertiesTestType.PreserveNfs
                : TransferPropertiesTestType.PreserveNfsNoPermissions;
            await VerifyResultsAsync(
                sourceContainer: source.Container,
                sourcePrefix: sourcePrefix,
                destinationContainer: destination.Container,
                destinationPrefix: destPrefix,
                propertiesTestType: testType);
        }

        [RecordedTest]
        public async Task ShareDirectoryToShareDirectory_SmbDestinationOptionsOverride()
        {
            // Arrange
            await using IDisposingContainer<ShareClient> source = await GetSourceDisposingContainerAsync();
            await using IDisposingContainer<ShareClient> destination = await GetDestinationDisposingContainerAsync();

            string sourcePrefix = "sourceFolder";
            string destPrefix = "destFolder";

            // This will be overridden by destination options
            ShareDirectoryCreateOptions sourceDirOptions = new ShareDirectoryCreateOptions
            {
                Metadata = new Dictionary<string, string> { { "src", "nfsdir" } },
                SmbProperties = new FileSmbProperties
                {
                    FileAttributes = NtfsFileAttributes.Directory,
                    FileCreatedOn = new DateTimeOffset(2024, 5, 1, 10, 0, 0, default),
                    FileLastWrittenOn = new DateTimeOffset(2024, 5, 1, 11, 0, 0, default),
                    FileChangedOn = new DateTimeOffset(2024, 5, 1, 12, 0, 0, default)
                }
            };

            // Create source directory
            await CreateDirectoryAsync(source.Container, sourcePrefix, sourceDirOptions);
            string sourceSubDirPath = string.Join("/", sourcePrefix, "bar");
            await CreateDirectoryAsync(source.Container, sourceSubDirPath, sourceDirOptions);

            // Destination options (override)
            ShareFileStorageResourceOptions destOptions = new ShareFileStorageResourceOptions
            {
                FileAttributes = NtfsFileAttributes.Directory | NtfsFileAttributes.ReadOnly | NtfsFileAttributes.Archive,
                FileCreatedOn = new DateTimeOffset(2025, 1, 1, 1, 1, 1, default),
                FileLastWrittenOn = new DateTimeOffset(2025, 1, 2, 2, 2, 2, default),
                FileChangedOn = new DateTimeOffset(2025, 1, 3, 2, 2, 2, default),
                DirectoryMetadata = new Dictionary<string, string> { { "dest", "overridedir" } },
            };

            // Create destination directory
            await CreateDirectoryInDestinationAsync(destination.Container, destPrefix);

            // Create storage resource containers
            StorageResourceContainer sourceResource = new ShareDirectoryStorageResourceContainer(
                source.Container.GetDirectoryClient(sourcePrefix),
                new ShareFileStorageResourceOptions());

            StorageResourceContainer destinationResource = new ShareDirectoryStorageResourceContainer(
                destination.Container.GetDirectoryClient(destPrefix),
                destOptions);

            // Transfer
            TransferOptions options = new TransferOptions();
            TestEventsRaised testEventsRaised = new TestEventsRaised(options);
            TransferManagerOptions managerOptions = new TransferManagerOptions() { MaximumConcurrency = 1 };
            TransferManager transferManager = new TransferManager(managerOptions);

            TransferOperation transfer = await transferManager.StartTransferAsync(
                sourceResource,
                destinationResource,
                options).ConfigureAwait(false);

            CancellationTokenSource cancellationTokenSource = new CancellationTokenSource(TimeSpan.FromSeconds(30));
            await TestTransferWithTimeout.WaitForCompletionAsync(
                transfer,
                testEventsRaised,
                cancellationTokenSource.Token);

            // Assert
            testEventsRaised.AssertUnexpectedFailureCheck();
            Assert.NotNull(transfer);
            Assert.IsTrue(transfer.HasCompleted);
            Assert.AreEqual(TransferState.Completed, transfer.Status.State);

            // Get destination directory properties
            string destSubDirPath = string.Join("/", destPrefix, "bar");
            ShareDirectoryClient destDirClient = destination.Container.GetDirectoryClient(destSubDirPath);
            ShareDirectoryProperties destDirProps = await destDirClient.GetPropertiesAsync();

            // Assert destination properties are as set in options
            Assert.That(destOptions.DirectoryMetadata, Is.EqualTo(destDirProps.Metadata));
            Assert.AreEqual(destOptions.FileAttributes, destDirProps.SmbProperties.FileAttributes);
            Assert.AreEqual(destOptions.FileCreatedOn, destDirProps.SmbProperties.FileCreatedOn);
            Assert.AreEqual(destOptions.FileLastWrittenOn, destDirProps.SmbProperties.FileLastWrittenOn);
            Assert.AreEqual(destOptions.FileChangedOn, destDirProps.SmbProperties.FileChangedOn);
        }

        [RecordedTest]
        [TestCase(true)]
        [TestCase(false)]
        [TestCase(null)]
        public async Task ShareDirectoryToShareDirectory_NfsDestinationOptionsOverride(bool? filePermissions)
        {
            // Arrange
            await using IDisposingContainer<ShareClient> source = await SourceClientBuilder.GetTestShareSasNfsAsync();
            await using IDisposingContainer<ShareClient> destination = await DestinationClientBuilder.GetTestShareSasNfsAsync();

            string sourcePrefix = "sourceFolder";
            string destPrefix = "destFolder";

            // This will be overridden by destination options
            ShareDirectoryCreateOptions sourceDirOptions = new ShareDirectoryCreateOptions
            {
                Metadata = new Dictionary<string, string> { { "src", "nfsdir" } },
                SmbProperties = new FileSmbProperties
                {
                    FileCreatedOn = new DateTimeOffset(2024, 5, 1, 10, 0, 0, default),
                    FileLastWrittenOn = new DateTimeOffset(2024, 5, 1, 11, 0, 0, default),
                },
                PosixProperties = new FilePosixProperties
                {
                    Owner = "345",
                    Group = "123",
                    FileMode = NfsFileMode.ParseOctalFileMode("1777"),
                }
            };

            // Create source directory
            await CreateDirectoryAsync(source.Container, sourcePrefix, sourceDirOptions);
            string sourceSubDirPath = string.Join("/", sourcePrefix, "bar");
            await CreateDirectoryAsync(source.Container, sourceSubDirPath, sourceDirOptions);

            // Destination options (override)
            ShareFileStorageResourceOptions destOptions = new ShareFileStorageResourceOptions
            {
                FileCreatedOn = new DateTimeOffset(2025, 1, 1, 1, 1, 1, default),
                FileLastWrittenOn = new DateTimeOffset(2025, 1, 2, 2, 2, 2, default),
                DirectoryMetadata = new Dictionary<string, string> { { "dest", "overridedir" } },
                ShareProtocol = ShareProtocol.Nfs,
                FilePermissions = filePermissions
            };

            // Create destination directory
            await CreateDirectoryInDestinationAsync(destination.Container, destPrefix);

            // Create storage resource containers
            StorageResourceContainer sourceResource = new ShareDirectoryStorageResourceContainer(
                source.Container.GetDirectoryClient(sourcePrefix),
                new ShareFileStorageResourceOptions { ShareProtocol = ShareProtocol.Nfs });

            StorageResourceContainer destinationResource = new ShareDirectoryStorageResourceContainer(
                destination.Container.GetDirectoryClient(destPrefix),
                destOptions);

            // Transfer
            TransferOptions options = new TransferOptions();
            TestEventsRaised testEventsRaised = new TestEventsRaised(options);
            TransferManagerOptions managerOptions = new TransferManagerOptions() { MaximumConcurrency = 1 };
            TransferManager transferManager = new TransferManager(managerOptions);

            TransferOperation transfer = await transferManager.StartTransferAsync(
                sourceResource,
                destinationResource,
                options).ConfigureAwait(false);

            CancellationTokenSource cancellationTokenSource = new CancellationTokenSource(TimeSpan.FromSeconds(30));
            await TestTransferWithTimeout.WaitForCompletionAsync(
                transfer,
                testEventsRaised,
                cancellationTokenSource.Token);

            // Assert
            testEventsRaised.AssertUnexpectedFailureCheck();
            Assert.NotNull(transfer);
            Assert.IsTrue(transfer.HasCompleted);
            Assert.AreEqual(TransferState.Completed, transfer.Status.State);

            // Get destination directory properties
            string destSubDirPath = string.Join("/", destPrefix, "bar");
            ShareDirectoryClient destDirClient = destination.Container.GetDirectoryClient(destSubDirPath);
            ShareDirectoryProperties destDirProps = await destDirClient.GetPropertiesAsync();

            // Assert destination properties are as set in options
            Assert.That(destOptions.DirectoryMetadata, Is.EqualTo(destDirProps.Metadata));
            Assert.AreEqual(destOptions.FileCreatedOn, destDirProps.SmbProperties.FileCreatedOn);
            Assert.AreEqual(destOptions.FileLastWrittenOn, destDirProps.SmbProperties.FileLastWrittenOn);

            if (filePermissions == true)
            {
                // Should preserve NFS properties from source
                ShareDirectoryClient sourceDirClient = source.Container.GetDirectoryClient(sourceSubDirPath);
                ShareDirectoryProperties sourceDirProps = await sourceDirClient.GetPropertiesAsync();
                Assert.AreEqual(sourceDirProps.PosixProperties.Owner, destDirProps.PosixProperties.Owner);
                Assert.AreEqual(sourceDirProps.PosixProperties.Group, destDirProps.PosixProperties.Group);
                Assert.AreEqual(sourceDirProps.PosixProperties.FileMode.ToOctalFileMode(), destDirProps.PosixProperties.FileMode.ToOctalFileMode());
            }
            else
            {
                // Should use default NFS properties
                Assert.AreEqual("0", destDirProps.PosixProperties.Owner);
                Assert.AreEqual("0", destDirProps.PosixProperties.Group);
                Assert.AreEqual("0755", destDirProps.PosixProperties.FileMode.ToOctalFileMode());
            }
        }

        [RecordedTest]
        [TestCase(ShareProtocol.Nfs, ShareProtocol.Nfs)]
        [TestCase(ShareProtocol.Smb, ShareProtocol.Smb)]
        public async Task ValidateProtocolAsync_SmbShareDirectoryToSmbShareDirectory_CompareProtocolSetToActual(ShareProtocol sourceProtocol, ShareProtocol destProtocol)
        {
            // Arrange
            await using IDisposingContainer<ShareClient> source = await GetSourceDisposingContainerAsync();
            await using IDisposingContainer<ShareClient> destination = await GetDestinationDisposingContainerAsync();

            TransferOptions options = new TransferOptions();
            TestEventsRaised testEventsRaised = new TestEventsRaised(options);
            string sourcePrefix = "sourceFolder";
            string destPrefix = "destFolder";

            ShareDirectoryCreateOptions directoryCreateOptions = new ShareDirectoryCreateOptions()
            {
                Metadata = _defaultMetadata,
                FilePermission = new ShareFilePermission() { Permission = _defaultPermissions },
                SmbProperties = new FileSmbProperties()
                {
                    FileAttributes = _defaultFileAttributes,
                    FileCreatedOn = _defaultFileCreatedOn,
                    FileChangedOn = _defaultFileChangedOn,
                    FileLastWrittenOn = _defaultFileLastWrittenOn,
                },
            };
            // setup source
            await CreateDirectoryAsync(source.Container, sourcePrefix, directoryCreateOptions);
            await CreateDirectoryTreeAsync(source.Container, sourcePrefix, DataMovementTestConstants.KB);
            // setup destination
            await CreateDirectoryInDestinationAsync(destination.Container, destPrefix);

            // Create storage resource containers
            ShareDirectoryClient sourceClient = source.Container.GetDirectoryClient(sourcePrefix);
            StorageResourceContainer sourceResource = new ShareDirectoryStorageResourceContainer(
                sourceClient,
                new ShareFileStorageResourceOptions() { ShareProtocol = sourceProtocol });

            ShareDirectoryClient destClient = destination.Container.GetDirectoryClient(destPrefix);
            StorageResourceContainer destinationResource = new ShareDirectoryStorageResourceContainer(
                destClient,
                new ShareFileStorageResourceOptions() { ShareProtocol = destProtocol });

            // Create Transfer Manager with single threaded operation
            TransferManagerOptions managerOptions = new TransferManagerOptions()
            {
                MaximumConcurrency = 1,
            };
            TransferManager transferManager = new TransferManager(managerOptions);

            // Act and Assert
            if (sourceProtocol == ShareProtocol.Smb && destProtocol == ShareProtocol.Smb)
            {
                // Start transfer and await for completion.
                TransferOperation transfer = await transferManager.StartTransferAsync(
                    sourceResource,
                    destinationResource,
                    options).ConfigureAwait(false);

                // Act
                CancellationTokenSource cancellationTokenSource = new CancellationTokenSource(TimeSpan.FromSeconds(30));
                await TestTransferWithTimeout.WaitForCompletionAsync(
                    transfer,
                    testEventsRaised,
                    cancellationTokenSource.Token);

                // Assert
                testEventsRaised.AssertUnexpectedFailureCheck();
                Assert.NotNull(transfer);
                Assert.IsTrue(transfer.HasCompleted);
                Assert.AreEqual(TransferState.Completed, transfer.Status.State);

                await VerifyResultsAsync(
                    sourceContainer: source.Container,
                    sourcePrefix: sourcePrefix,
                    destinationContainer: destination.Container,
                    destinationPrefix: destPrefix,
                    propertiesTestType: TransferPropertiesTestType.PreserveNoPermissions);
            }
            else
            {
                var ex = Assert.ThrowsAsync<ArgumentException>(async () =>
                    await transferManager.StartTransferAsync(sourceResource, destinationResource, options));
                Assert.AreEqual($"The Protocol set on the source '{ShareProtocols.Nfs}' does not match the actual Protocol of the share '{ShareProtocols.Smb}'.", ex.Message);
            }
        }

        [RecordedTest]
        [TestCase(ShareProtocol.Nfs, ShareProtocol.Nfs)]
        [TestCase(ShareProtocol.Smb, ShareProtocol.Smb)]
        public async Task ValidateProtocolAsync_NfsShareDirectoryToNfsShareDirectory_CompareProtocolSetToActual(ShareProtocol sourceProtocol, ShareProtocol destProtocol)
        {
            // Arrange
            await using IDisposingContainer<ShareClient> source = await SourceClientBuilder.GetTestShareSasNfsAsync();
            await using IDisposingContainer<ShareClient> destination = await DestinationClientBuilder.GetTestShareSasNfsAsync();

            TransferOptions options = new TransferOptions();
            TestEventsRaised testEventsRaised = new TestEventsRaised(options);
            string sourcePrefix = "sourceFolder";
            string destPrefix = "destFolder";

            ShareDirectoryCreateOptions directoryCreateOptions = new ShareDirectoryCreateOptions()
            {
                Metadata = _defaultMetadata,
                SmbProperties = new FileSmbProperties()
                {
                    FileCreatedOn = _defaultFileCreatedOn,
                    FileLastWrittenOn = _defaultFileLastWrittenOn,
                },
                PosixProperties = new FilePosixProperties()
                {
                    Owner = "345",
                    Group = "123",
                    FileMode = NfsFileMode.ParseOctalFileMode("1777"),
                }
            };
            // setup source
            await CreateDirectoryAsync(source.Container, sourcePrefix, directoryCreateOptions);
            await CreateDirectoryTreeNfsAsync(source.Container, sourcePrefix, directoryCreateOptions, DataMovementTestConstants.KB);
            // setup destination
            await CreateDirectoryInDestinationAsync(destination.Container, destPrefix);

            // Create storage resource containers
            StorageResourceContainer sourceResource = new ShareDirectoryStorageResourceContainer(
                source.Container.GetDirectoryClient(sourcePrefix),
                new ShareFileStorageResourceOptions() { ShareProtocol = sourceProtocol });

            StorageResourceContainer destinationResource = new ShareDirectoryStorageResourceContainer(
                destination.Container.GetDirectoryClient(destPrefix),
                new ShareFileStorageResourceOptions() { ShareProtocol = destProtocol });

            // Create Transfer Manager with single threaded operation
            TransferManagerOptions managerOptions = new TransferManagerOptions()
            {
                MaximumConcurrency = 1,
            };
            TransferManager transferManager = new TransferManager(managerOptions);

            // Act and Assert
            if (sourceProtocol == ShareProtocol.Nfs && destProtocol == ShareProtocol.Nfs)
            {
                // Start transfer and await for completion.
                TransferOperation transfer = await transferManager.StartTransferAsync(
                sourceResource,
                destinationResource,
                options).ConfigureAwait(false);

                // Act
                CancellationTokenSource cancellationTokenSource = new CancellationTokenSource(TimeSpan.FromSeconds(30));
                await TestTransferWithTimeout.WaitForCompletionAsync(
                    transfer,
                    testEventsRaised,
                    cancellationTokenSource.Token);

                // Assert
                testEventsRaised.AssertUnexpectedFailureCheck();
                Assert.NotNull(transfer);
                Assert.IsTrue(transfer.HasCompleted);
                Assert.AreEqual(TransferState.Completed, transfer.Status.State);

                await VerifyResultsAsync(
                    sourceContainer: source.Container,
                    sourcePrefix: sourcePrefix,
                    destinationContainer: destination.Container,
                    destinationPrefix: destPrefix,
                    propertiesTestType: TransferPropertiesTestType.PreserveNfsNoPermissions);
            }
            else
            {
                var ex = Assert.ThrowsAsync<ArgumentException>(async () =>
                    await transferManager.StartTransferAsync(sourceResource, destinationResource, options));
                Assert.AreEqual($"The Protocol set on the source '{ShareProtocols.Smb}' does not match the actual Protocol of the share '{ShareProtocols.Nfs}'.", ex.Message);
            }
        }

        [RecordedTest]
        public async Task ShareDirectoryToShareDirectory_NfsHardLink()
        {
            // Arrange
            await using IDisposingContainer<ShareClient> source = await SourceClientBuilder.GetTestShareSasNfsAsync();
            await using IDisposingContainer<ShareClient> destination = await DestinationClientBuilder.GetTestShareSasNfsAsync();

            TransferOptions options = new TransferOptions();
            TestEventsRaised testEventsRaised = new TestEventsRaised(options);
            string sourcePrefix = "sourceFolder";
            string destPrefix = "destFolder";

            ShareDirectoryCreateOptions directoryCreateOptions = new ShareDirectoryCreateOptions()
            {
                Metadata = _defaultMetadata,
                SmbProperties = new FileSmbProperties()
                {
                    FileCreatedOn = _defaultFileCreatedOn,
                    FileLastWrittenOn = _defaultFileLastWrittenOn,
                },
                PosixProperties = new FilePosixProperties()
                {
                    Owner = "345",
                    Group = "123",
                    FileMode = NfsFileMode.ParseOctalFileMode("1777"),
                }
            };

            // setup source
            await CreateDirectoryAsync(source.Container, sourcePrefix, directoryCreateOptions);
            string itemName1 = string.Join("/", sourcePrefix, "item1");
            await CreateShareFileNfsAndHardLinkAsync(source.Container, DataMovementTestConstants.KB, itemName1);
            // setup destination
            await CreateDirectoryInDestinationAsync(destination.Container, destPrefix);

            // Create storage resource containers
            StorageResourceContainer sourceResource = new ShareDirectoryStorageResourceContainer(
                source.Container.GetDirectoryClient(sourcePrefix),
                new ShareFileStorageResourceOptions() { ShareProtocol = ShareProtocol.Nfs });

            StorageResourceContainer destinationResource = new ShareDirectoryStorageResourceContainer(
                destination.Container.GetDirectoryClient(destPrefix),
                new ShareFileStorageResourceOptions() { ShareProtocol = ShareProtocol.Nfs, FilePermissions = true });

            // Create Transfer Manager with single threaded operation
            TransferManagerOptions managerOptions = new TransferManagerOptions()
            {
                MaximumConcurrency = 1,
            };
            TransferManager transferManager = new TransferManager(managerOptions);

            // Start transfer and await for completion.
            TransferOperation transfer = await transferManager.StartTransferAsync(
                sourceResource,
                destinationResource,
                options).ConfigureAwait(false);

            // Act
            CancellationTokenSource cancellationTokenSource = new CancellationTokenSource(TimeSpan.FromSeconds(30));
            await TestTransferWithTimeout.WaitForCompletionAsync(
                transfer,
                testEventsRaised,
                cancellationTokenSource.Token);

            // Assert
            testEventsRaised.AssertUnexpectedFailureCheck();
            Assert.NotNull(transfer);
            Assert.IsTrue(transfer.HasCompleted);
            Assert.AreEqual(TransferState.Completed, transfer.Status.State);

            await VerifyResultsAsync(
                sourceContainer: source.Container,
                sourcePrefix: sourcePrefix,
                destinationContainer: destination.Container,
                destinationPrefix: destPrefix,
                propertiesTestType: TransferPropertiesTestType.PreserveNfs);

            ShareDirectoryClient destinationDirectory = destination.Container.GetDirectoryClient(destPrefix);
            ShareFileClient destinationClient = destinationDirectory.GetFileClient("item1-hardlink");
            ShareFileProperties destinationProperties = await destinationClient.GetPropertiesAsync();
            // Assert the hardlink was copied as regular file
            Assert.AreEqual(1, destinationProperties.PosixProperties.LinkCount);
            Assert.AreEqual(NfsFileType.Regular, destinationProperties.PosixProperties.FileType);
        }

        [RecordedTest]
        public async Task ShareDirectoryToShareDirectory_NfsSymbolicLink()
        {
            // Arrange
            await using IDisposingContainer<ShareClient> source = await SourceClientBuilder.GetTestShareSasNfsAsync();
            await using IDisposingContainer<ShareClient> destination = await DestinationClientBuilder.GetTestShareSasNfsAsync();

            TransferOptions options = new TransferOptions();
            TestEventsRaised testEventsRaised = new TestEventsRaised(options);
            string sourcePrefix = "sourceFolder";
            string destPrefix = "destFolder";

            // setup source
            await CreateDirectoryAsync(source.Container, sourcePrefix);
            string itemName1 = string.Join("/", sourcePrefix, "item1");
            await CreateShareFileNfsAndSymLinkAsync(source.Container, DataMovementTestConstants.KB, itemName1);
            // setup destination
            await CreateDirectoryInDestinationAsync(destination.Container, destPrefix);

            // Create storage resource containers
            StorageResourceContainer sourceResource = new ShareDirectoryStorageResourceContainer(
                source.Container.GetDirectoryClient(sourcePrefix),
                new ShareFileStorageResourceOptions() { ShareProtocol = ShareProtocol.Nfs });

            StorageResourceContainer destinationResource = new ShareDirectoryStorageResourceContainer(
                destination.Container.GetDirectoryClient(destPrefix),
                new ShareFileStorageResourceOptions() { ShareProtocol = ShareProtocol.Nfs });

            // Create Transfer Manager with single threaded operation
            TransferManagerOptions managerOptions = new TransferManagerOptions()
            {
                MaximumConcurrency = 1,
            };
            TransferManager transferManager = new TransferManager(managerOptions);

            // Start transfer and await for completion.
            TransferOperation transfer = await transferManager.StartTransferAsync(
                sourceResource,
                destinationResource,
                options).ConfigureAwait(false);

            // Act
            CancellationTokenSource cancellationTokenSource = new CancellationTokenSource(TimeSpan.FromSeconds(30));
            await TestTransferWithTimeout.WaitForCompletionAsync(
                transfer,
                testEventsRaised,
                cancellationTokenSource.Token);

            // Assert
            testEventsRaised.AssertUnexpectedFailureCheck();
            Assert.NotNull(transfer);
            Assert.IsTrue(transfer.HasCompleted);
            Assert.AreEqual(TransferState.Completed, transfer.Status.State);

            // List all files in source folder path
            List<string> sourceFileNames = new List<string>();
            List<string> sourceDirectoryNames = new List<string>();
            ShareDirectoryClient sourceDirectory = source.Container.GetDirectoryClient(sourcePrefix);
            await foreach (Page<ShareFileItem> page in sourceDirectory.GetFilesAndDirectoriesAsync().AsPages())
            {
                sourceFileNames.AddRange(page.Values.Where((ShareFileItem item) => !item.IsDirectory).Select((ShareFileItem item) => item.Name));
                sourceDirectoryNames.AddRange(page.Values.Where((ShareFileItem item) => item.IsDirectory).Select((ShareFileItem item) => item.Name));
            }

            // List all files in the destination folder path
            List<string> destinationFileNames = new List<string>();
            List<string> destinationDirectoryNames = new List<string>();
            ShareDirectoryClient destinationDirectory = destination.Container.GetDirectoryClient(destPrefix);
            await foreach (Page<ShareFileItem> page in destinationDirectory.GetFilesAndDirectoriesAsync().AsPages())
            {
                destinationFileNames.AddRange(page.Values.Where((ShareFileItem item) => !item.IsDirectory).Select((ShareFileItem item) => item.Name));
                destinationDirectoryNames.AddRange(page.Values.Where((ShareFileItem item) => item.IsDirectory).Select((ShareFileItem item) => item.Name));
            }

            // Assert subdirectories
            Assert.AreEqual(sourceDirectoryNames.Count, destinationDirectoryNames.Count);
            Assert.AreEqual(sourceDirectoryNames, destinationDirectoryNames);
            // Ensure the Symlink file was skipped and not copied
            Assert.AreEqual(2, sourceFileNames.Count);
            Assert.AreEqual(1, destinationFileNames.Count);
            Assert.Contains("item1-symlink", sourceFileNames);
            Assert.False(destinationFileNames.Contains("item1-symlink"));
            Assert.AreEqual("item1", destinationFileNames[0]);
        }

        [RecordedTest]
        [TestCase(true)]
        [TestCase(false)]
        [TestCase(null)]
        public async Task ShareDirectoryNfsToShareDirectorySmb(bool? filePermissions)
        {
            // Arrange
            await using IDisposingContainer<ShareClient> source = await SourceClientBuilder.GetTestShareSasNfsAsync();
            await using IDisposingContainer<ShareClient> destination = await GetDestinationDisposingContainerAsync();

            TransferOptions options = new TransferOptions();
            TestEventsRaised testEventsRaised = new TestEventsRaised(options);
            string sourcePrefix = "sourceFolder";
            string destPrefix = "destFolder";

            ShareDirectoryCreateOptions directoryCreateOptions = new ShareDirectoryCreateOptions()
            {
                Metadata = _defaultMetadata,
                SmbProperties = new FileSmbProperties()
                {
                    FileCreatedOn = _defaultFileCreatedOn,
                    FileLastWrittenOn = _defaultFileLastWrittenOn,
                },
                PosixProperties = new FilePosixProperties()
                {
                    Owner = "345",
                    Group = "123",
                    FileMode = NfsFileMode.ParseOctalFileMode("1777"),
                }
            };
            // setup source
            await CreateDirectoryAsync(source.Container, sourcePrefix, directoryCreateOptions);
            await CreateDirectoryTreeNfsAsync(source.Container, sourcePrefix, directoryCreateOptions, DataMovementTestConstants.KB);
            // setup destination
            await CreateDirectoryInDestinationAsync(destination.Container, destPrefix);

            // Create storage resource containers
            StorageResourceContainer sourceResource = new ShareDirectoryStorageResourceContainer(
                source.Container.GetDirectoryClient(sourcePrefix),
                new ShareFileStorageResourceOptions() { ShareProtocol = ShareProtocol.Nfs });

            StorageResourceContainer destinationResource = new ShareDirectoryStorageResourceContainer(
                destination.Container.GetDirectoryClient(destPrefix),
                new ShareFileStorageResourceOptions() { ShareProtocol = ShareProtocol.Smb, FilePermissions = filePermissions });

            // Create Transfer Manager with single threaded operation
            TransferManagerOptions managerOptions = new TransferManagerOptions(){ MaximumConcurrency = 1 };
            TransferManager transferManager = new TransferManager(managerOptions);

            if (filePermissions == true)
            {
                var ex = Assert.ThrowsAsync<NotSupportedException>(async () =>
                    await transferManager.StartTransferAsync(sourceResource, destinationResource, options));
                Assert.AreEqual("Permission preservation is not supported in NFS -> SMB or SMB -> NFS transfers", ex.Message);
            }
            else
            {
                // Start transfer and await for completion.
                TransferOperation transfer = await transferManager.StartTransferAsync(
                    sourceResource,
                    destinationResource,
                    options).ConfigureAwait(false);

                // Act
                CancellationTokenSource cancellationTokenSource = new CancellationTokenSource(TimeSpan.FromSeconds(30));
                await TestTransferWithTimeout.WaitForCompletionAsync(
                    transfer,
                    testEventsRaised,
                    cancellationTokenSource.Token);

                // Assert
                testEventsRaised.AssertUnexpectedFailureCheck();
                Assert.NotNull(transfer);
                Assert.IsTrue(transfer.HasCompleted);
                Assert.AreEqual(TransferState.Completed, transfer.Status.State);

                await VerifyResultsAsync(
                    sourceContainer: source.Container,
                    sourcePrefix: sourcePrefix,
                    destinationContainer: destination.Container,
                    destinationPrefix: destPrefix,
                    propertiesTestType: TransferPropertiesTestType.PreserveNfsToSmb);
            }
        }

        [RecordedTest]
        [TestCase(true)]
        [TestCase(false)]
        [TestCase(null)]
        public async Task ShareDirectorySmbToShareDirectoryNfs(bool? filePermissions)
        {
            // Arrange
            await using IDisposingContainer<ShareClient> source = await GetSourceDisposingContainerAsync();
            await using IDisposingContainer<ShareClient> destination = await DestinationClientBuilder.GetTestShareSasNfsAsync();

            TransferOptions options = new TransferOptions();
            TestEventsRaised testEventsRaised = new TestEventsRaised(options);
            string sourcePrefix = "sourceFolder";
            string destPrefix = "destFolder";

            ShareDirectoryCreateOptions directoryCreateOptions = new ShareDirectoryCreateOptions()
            {
                Metadata = _defaultMetadata,
                FilePermission = new ShareFilePermission() { Permission = _defaultPermissions },
                SmbProperties = new FileSmbProperties()
                {
                    FileAttributes = NtfsFileAttributes.Directory | NtfsFileAttributes.ReadOnly | NtfsFileAttributes.Archive,
                    FileCreatedOn = _defaultFileCreatedOn,
                    FileChangedOn = _defaultFileChangedOn,
                    FileLastWrittenOn = _defaultFileLastWrittenOn,
                },
            };
            // setup source
            await CreateDirectoryAsync(source.Container, sourcePrefix, directoryCreateOptions);
            await CreateDirectoryTreeSmbAsync(source.Container, sourcePrefix, directoryCreateOptions, DataMovementTestConstants.KB);
            // setup destination
            await CreateDirectoryInDestinationAsync(destination.Container, destPrefix);

            // Create storage resource containers
            StorageResourceContainer sourceResource = new ShareDirectoryStorageResourceContainer(
                source.Container.GetDirectoryClient(sourcePrefix),
                new ShareFileStorageResourceOptions() { ShareProtocol = ShareProtocol.Smb });

            StorageResourceContainer destinationResource = new ShareDirectoryStorageResourceContainer(
                destination.Container.GetDirectoryClient(destPrefix),
                new ShareFileStorageResourceOptions() { ShareProtocol = ShareProtocol.Nfs, FilePermissions = filePermissions });

            // Create Transfer Manager with single threaded operation
            TransferManagerOptions managerOptions = new TransferManagerOptions(){ MaximumConcurrency = 1 };
            TransferManager transferManager = new TransferManager(managerOptions);

            if (filePermissions == true)
            {
                var ex = Assert.ThrowsAsync<NotSupportedException>(async () =>
                    await transferManager.StartTransferAsync(sourceResource, destinationResource, options));
                Assert.AreEqual("Permission preservation is not supported in NFS -> SMB or SMB -> NFS transfers", ex.Message);
            }
            else
            {
                // Start transfer and await for completion.
                TransferOperation transfer = await transferManager.StartTransferAsync(
                    sourceResource,
                    destinationResource,
                    options).ConfigureAwait(false);

                // Act
                CancellationTokenSource cancellationTokenSource = new CancellationTokenSource(TimeSpan.FromSeconds(30));
                await TestTransferWithTimeout.WaitForCompletionAsync(
                    transfer,
                    testEventsRaised,
                    cancellationTokenSource.Token);

                // Assert
                testEventsRaised.AssertUnexpectedFailureCheck();
                Assert.NotNull(transfer);
                Assert.IsTrue(transfer.HasCompleted);
                Assert.AreEqual(TransferState.Completed, transfer.Status.State);

                await VerifyResultsAsync(
                    sourceContainer: source.Container,
                    sourcePrefix: sourcePrefix,
                    destinationContainer: destination.Container,
                    destinationPrefix: destPrefix,
                    propertiesTestType: TransferPropertiesTestType.PreserveSmbToNfs);
            }
        }

        [RecordedTest]
        [TestCase(true)]
        [TestCase(false)]
        [TestCase(null)]
        public async Task ShareDirectoryToShareDirectory_PreserveNfs_OAuth(bool? filePermissions)
        {
            // Arrange
            await using IDisposingContainer<ShareClient> source = await SourceClientBuilder.GetTestShareOauthNfsAsync(TestEnvironment.Credential);
            await using IDisposingContainer<ShareClient> destination = await DestinationClientBuilder.GetTestShareOauthNfsAsync(TestEnvironment.Credential);

            TransferOptions options = new TransferOptions();
            TestEventsRaised testEventsRaised = new TestEventsRaised(options);
            string sourcePrefix = "sourceFolder";
            string destPrefix = "destFolder";

            ShareDirectoryCreateOptions directoryCreateOptions = new ShareDirectoryCreateOptions()
            {
                Metadata = _defaultMetadata,
                SmbProperties = new FileSmbProperties()
                {
                    FileCreatedOn = _defaultFileCreatedOn,
                    FileLastWrittenOn = _defaultFileLastWrittenOn,
                },
                PosixProperties = new FilePosixProperties()
                {
                    Owner = "345",
                    Group = "123",
                    FileMode = NfsFileMode.ParseOctalFileMode("1777"),
                }
            };
            // setup source
            await CreateDirectoryAsync(source.Container, sourcePrefix, directoryCreateOptions);
            await CreateDirectoryTreeNfsAsync(source.Container, sourcePrefix, directoryCreateOptions, DataMovementTestConstants.KB);
            // setup destination
            await CreateDirectoryInDestinationAsync(destination.Container, destPrefix);

            // Create storage resource containers
            StorageResourceContainer sourceResource = new ShareDirectoryStorageResourceContainer(
                source.Container.GetDirectoryClient(sourcePrefix),
                new ShareFileStorageResourceOptions() { ShareProtocol = ShareProtocol.Nfs });

            StorageResourceContainer destinationResource = new ShareDirectoryStorageResourceContainer(
                destination.Container.GetDirectoryClient(destPrefix),
                new ShareFileStorageResourceOptions() { ShareProtocol = ShareProtocol.Nfs, FilePermissions = filePermissions });

            // Create Transfer Manager with single threaded operation
            TransferManagerOptions managerOptions = new TransferManagerOptions()
            {
                MaximumConcurrency = 1,
            };
            TransferManager transferManager = new TransferManager(managerOptions);

            // Start transfer and await for completion.
            TransferOperation transfer = await transferManager.StartTransferAsync(
                sourceResource,
                destinationResource,
                options).ConfigureAwait(false);

            // Act
            CancellationTokenSource cancellationTokenSource = new CancellationTokenSource(TimeSpan.FromSeconds(30));
            await TestTransferWithTimeout.WaitForCompletionAsync(
                transfer,
                testEventsRaised,
                cancellationTokenSource.Token);

            // Assert
            testEventsRaised.AssertUnexpectedFailureCheck();
            Assert.NotNull(transfer);
            Assert.IsTrue(transfer.HasCompleted);
            Assert.AreEqual(TransferState.Completed, transfer.Status.State);

            TransferPropertiesTestType testType = filePermissions == true
                ? TransferPropertiesTestType.PreserveNfs
                : TransferPropertiesTestType.PreserveNfsNoPermissions;
            await VerifyResultsAsync(
                sourceContainer: source.Container,
                sourcePrefix: sourcePrefix,
                destinationContainer: destination.Container,
                destinationPrefix: destPrefix,
                propertiesTestType: testType);
        }
    }
}<|MERGE_RESOLUTION|>--- conflicted
+++ resolved
@@ -895,7 +895,7 @@
                 options).ConfigureAwait(false);
 
             // Act
-            using CancellationTokenSource cancellationTokenSource = new CancellationTokenSource(TimeSpan.FromSeconds(30));
+            CancellationTokenSource cancellationTokenSource = new CancellationTokenSource(TimeSpan.FromSeconds(30));
             await TestTransferWithTimeout.WaitForCompletionAsync(
                 transfer,
                 testEventsRaised,
@@ -985,7 +985,7 @@
             // Act and Assert
             TransferOperation transfer = await transferManager.StartTransferAsync(sourceResource, destinationResource, options);
 
-            using CancellationTokenSource cancellationTokenSource = new CancellationTokenSource(TimeSpan.FromSeconds(30));
+            CancellationTokenSource cancellationTokenSource = new CancellationTokenSource(TimeSpan.FromSeconds(30));
             await TestTransferWithTimeout.WaitForCompletionAsync(
                 transfer,
                 testEventsRaised,
@@ -1052,12 +1052,8 @@
                 destinationResource,
                 options).ConfigureAwait(false);
 
-<<<<<<< HEAD
-            using CancellationTokenSource cancellationTokenSource = new CancellationTokenSource(TimeSpan.FromSeconds(30));
-=======
             // Act
             CancellationTokenSource cancellationTokenSource = new CancellationTokenSource(TimeSpan.FromSeconds(30));
->>>>>>> 8bd68482
             await TestTransferWithTimeout.WaitForCompletionAsync(
                 transfer,
                 testEventsRaised,
@@ -1138,21 +1134,12 @@
                 destinationResource,
                 options).ConfigureAwait(false);
 
-<<<<<<< HEAD
-                // Act
-                using CancellationTokenSource cancellationTokenSource = new CancellationTokenSource(TimeSpan.FromSeconds(30));
-                await TestTransferWithTimeout.WaitForCompletionAsync(
-                    transfer,
-                    testEventsRaised,
-                    cancellationTokenSource.Token);
-=======
             // Act
-            CancellationTokenSource cancellationTokenSource = new CancellationTokenSource(TimeSpan.FromSeconds(30));
+            using CancellationTokenSource cancellationTokenSource = new CancellationTokenSource(TimeSpan.FromSeconds(30));
             await TestTransferWithTimeout.WaitForCompletionAsync(
                 transfer,
                 testEventsRaised,
                 cancellationTokenSource.Token);
->>>>>>> 8bd68482
 
             // Assert
             testEventsRaised.AssertUnexpectedFailureCheck();
@@ -1247,71 +1234,12 @@
                 destinationResource,
                 options).ConfigureAwait(false);
 
-<<<<<<< HEAD
-                // Act
-                using CancellationTokenSource cancellationTokenSource = new CancellationTokenSource(TimeSpan.FromSeconds(30));
-                await TestTransferWithTimeout.WaitForCompletionAsync(
-                    transfer,
-                    testEventsRaised,
-                    cancellationTokenSource.Token);
-
-                // Assert
-                testEventsRaised.AssertUnexpectedFailureCheck();
-                Assert.NotNull(transfer);
-                Assert.IsTrue(transfer.HasCompleted);
-                Assert.AreEqual(TransferState.Completed, transfer.Status.State);
-
-                await VerifyResultsAsync(
-                    sourceContainer: source.Container,
-                    sourcePrefix: sourcePrefix,
-                    destinationContainer: destination.Container,
-                    destinationPrefix: destPrefix,
-                    propertiesTestType: TransferPropertiesTestType.PreserveNfsNoPermissions);
-            }
-            else
-            {
-                var ex = Assert.ThrowsAsync<ArgumentException>(async () =>
-                    await transferManager.StartTransferAsync(sourceResource, destinationResource, options));
-                Assert.AreEqual($"The Protocol set on the source '{ShareProtocols.Smb}' does not match the actual Protocol of the share '{ShareProtocols.Nfs}'.", ex.Message);
-            }
-        }
-
-        [RecordedTest]
-        [TestCase(ShareProtocol.Nfs, ShareProtocol.Smb)]
-        [TestCase(ShareProtocol.Smb, ShareProtocol.Nfs)]
-        public async Task ValidateProtocolAsync_ShareDirectoryToShareDirectory_ShareTransferNotSupported(ShareProtocol sourceProtocol, ShareProtocol destProtocol)
-        {
-            // Arrange
-            await using IDisposingContainer<ShareClient> source = await GetSourceDisposingContainerAsync();
-            await using IDisposingContainer<ShareClient> destination = await GetDestinationDisposingContainerAsync();
-
-            TransferOptions options = new TransferOptions();
-            TestEventsRaised testEventsRaised = new TestEventsRaised(options);
-            string sourcePrefix = "sourceFolder";
-            string destPrefix = "destFolder";
-
-            // setup source
-            await CreateDirectoryAsync(source.Container, sourcePrefix);
-            await CreateDirectoryTreeAsync(source.Container, sourcePrefix, DataMovementTestConstants.KB);
-            // setup destination
-            await CreateDirectoryInDestinationAsync(destination.Container, destPrefix);
-
-            // Create storage resource containers
-            StorageResourceContainer sourceResource = new ShareDirectoryStorageResourceContainer(
-                source.Container.GetDirectoryClient(sourcePrefix),
-                new ShareFileStorageResourceOptions() { ShareProtocol = sourceProtocol });
-
-            StorageResourceContainer destinationResource = new ShareDirectoryStorageResourceContainer(
-                destination.Container.GetDirectoryClient(destPrefix),
-                new ShareFileStorageResourceOptions() { ShareProtocol = destProtocol });
-=======
             // Act
             CancellationTokenSource cancellationTokenSource = new CancellationTokenSource(TimeSpan.FromSeconds(30));
             await TestTransferWithTimeout.WaitForCompletionAsync(
                 transfer,
                 testEventsRaised,
                 cancellationTokenSource.Token);
->>>>>>> 8bd68482
 
             // Assert
             testEventsRaised.AssertUnexpectedFailureCheck();
@@ -1407,7 +1335,7 @@
                 options).ConfigureAwait(false);
 
             // Act
-            using CancellationTokenSource cancellationTokenSource = new CancellationTokenSource(TimeSpan.FromSeconds(30));
+            CancellationTokenSource cancellationTokenSource = new CancellationTokenSource(TimeSpan.FromSeconds(30));
             await TestTransferWithTimeout.WaitForCompletionAsync(
                 transfer,
                 testEventsRaised,
@@ -1479,7 +1407,7 @@
                 options).ConfigureAwait(false);
 
             // Act
-            using CancellationTokenSource cancellationTokenSource = new CancellationTokenSource(TimeSpan.FromSeconds(30));
+            CancellationTokenSource cancellationTokenSource = new CancellationTokenSource(TimeSpan.FromSeconds(30));
             await TestTransferWithTimeout.WaitForCompletionAsync(
                 transfer,
                 testEventsRaised,
@@ -1563,7 +1491,7 @@
                 destinationResource,
                 options).ConfigureAwait(false);
 
-            CancellationTokenSource cancellationTokenSource = new CancellationTokenSource(TimeSpan.FromSeconds(30));
+            using CancellationTokenSource cancellationTokenSource = new CancellationTokenSource(TimeSpan.FromSeconds(30));
             await TestTransferWithTimeout.WaitForCompletionAsync(
                 transfer,
                 testEventsRaised,
@@ -1656,7 +1584,7 @@
                 destinationResource,
                 options).ConfigureAwait(false);
 
-            CancellationTokenSource cancellationTokenSource = new CancellationTokenSource(TimeSpan.FromSeconds(30));
+            using CancellationTokenSource cancellationTokenSource = new CancellationTokenSource(TimeSpan.FromSeconds(30));
             await TestTransferWithTimeout.WaitForCompletionAsync(
                 transfer,
                 testEventsRaised,
@@ -1756,7 +1684,7 @@
                     options).ConfigureAwait(false);
 
                 // Act
-                CancellationTokenSource cancellationTokenSource = new CancellationTokenSource(TimeSpan.FromSeconds(30));
+                using CancellationTokenSource cancellationTokenSource = new CancellationTokenSource(TimeSpan.FromSeconds(30));
                 await TestTransferWithTimeout.WaitForCompletionAsync(
                     transfer,
                     testEventsRaised,
@@ -1844,7 +1772,7 @@
                 options).ConfigureAwait(false);
 
                 // Act
-                CancellationTokenSource cancellationTokenSource = new CancellationTokenSource(TimeSpan.FromSeconds(30));
+                using CancellationTokenSource cancellationTokenSource = new CancellationTokenSource(TimeSpan.FromSeconds(30));
                 await TestTransferWithTimeout.WaitForCompletionAsync(
                     transfer,
                     testEventsRaised,
@@ -1929,7 +1857,7 @@
                 options).ConfigureAwait(false);
 
             // Act
-            CancellationTokenSource cancellationTokenSource = new CancellationTokenSource(TimeSpan.FromSeconds(30));
+            using CancellationTokenSource cancellationTokenSource = new CancellationTokenSource(TimeSpan.FromSeconds(30));
             await TestTransferWithTimeout.WaitForCompletionAsync(
                 transfer,
                 testEventsRaised,
@@ -1998,7 +1926,7 @@
                 options).ConfigureAwait(false);
 
             // Act
-            CancellationTokenSource cancellationTokenSource = new CancellationTokenSource(TimeSpan.FromSeconds(30));
+            using CancellationTokenSource cancellationTokenSource = new CancellationTokenSource(TimeSpan.FromSeconds(30));
             await TestTransferWithTimeout.WaitForCompletionAsync(
                 transfer,
                 testEventsRaised,
