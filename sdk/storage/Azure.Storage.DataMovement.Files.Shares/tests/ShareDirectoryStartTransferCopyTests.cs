﻿// Copyright (c) Microsoft Corporation. All rights reserved.
// Licensed under the MIT License.
extern alias BaseShares;
extern alias DMShare;

using System;
using System.Collections.Generic;
using System.IO;
using System.Linq;
using System.Threading.Tasks;
using Azure.Storage.DataMovement.Tests;
using BaseShares::Azure.Storage.Files.Shares;
using BaseShares::Azure.Storage.Files.Shares.Models;
using BaseShares::Azure.Storage.Files.Shares.Specialized;
using Azure.Storage.Test.Shared;
using Azure.Storage.Test;
using NUnit.Framework;
using System.Threading;
using Azure.Core;
using Metadata = System.Collections.Generic.IDictionary<string, string>;
using DMShare::Azure.Storage.DataMovement.Files.Shares;

namespace Azure.Storage.DataMovement.Files.Shares.Tests
{
    [DataMovementShareClientTestFixture]
    public class ShareDirectoryStartTransferCopyTests : StartTransferDirectoryCopyTestBase<
        ShareServiceClient,
        ShareClient,
        ShareClientOptions,
        ShareServiceClient,
        ShareClient,
        ShareClientOptions,
        StorageTestEnvironment>
    {
        private const string _fileResourcePrefix = "test-file-";
        private const string _expectedOverwriteExceptionMessage = "Cannot overwrite file.";
        private const string _defaultContentType = "text/plain";
        private readonly string[] _defaultContentLanguage = new[] { "en-US", "en-CA" };
        private const string _defaultContentDisposition = "inline";
        private const string _defaultCacheControl = "no-cache";
        private const string _defaultPermissions = "O:S-1-5-21-2127521184-1604012920-1887927527-21560751G:S-1-5-21-2127521184-1604012920-1887927527-513D:AI(A;;FA;;;SY)(A;;FA;;;BA)(A;;0x1200a9;;;S-1-5-21-397955417-626881126-188441444-3053964)S:NO_ACCESS_CONTROL";
        private const NtfsFileAttributes _defaultFileAttributes = NtfsFileAttributes.None;
        private const NtfsFileAttributes _defaultDirectoryAttributes = NtfsFileAttributes.Directory;
        private readonly Metadata _defaultMetadata = DataProvider.BuildMetadata();
        private readonly DateTimeOffset _defaultFileCreatedOn = new DateTimeOffset(2024, 4, 1, 9, 5, 55, default);
        private readonly DateTimeOffset _defaultFileLastWrittenOn = new DateTimeOffset(2024, 4, 1, 12, 16, 6, default);
        private readonly DateTimeOffset _defaultFileChangedOn = new DateTimeOffset(2024, 4, 1, 13, 30, 3, default);

        public ShareDirectoryStartTransferCopyTests(bool async, ShareClientOptions.ServiceVersion serviceVersion)
            : base(async, _expectedOverwriteExceptionMessage, _fileResourcePrefix, null /* RecordedTestMode.Record /* to re-record */)
        {
            SourceClientBuilder = ClientBuilderExtensions.GetNewShareClientBuilder(Tenants, serviceVersion);
            DestinationClientBuilder = ClientBuilderExtensions.GetNewShareClientBuilder(Tenants, serviceVersion);
        }

        protected override async Task CreateObjectInSourceAsync(
            ShareClient container,
            long? objectLength = null,
            string objectName = null,
            Stream contents = default,
            TransferPropertiesTestType propertiesType = default,
            CancellationToken cancellationToken = default)
            => await CreateShareFileAsync(
                container: container,
                objectLength: objectLength,
                objectName: objectName,
                contents: contents,
                cancellationToken: cancellationToken);

        protected override async Task CreateObjectInDestinationAsync(
            ShareClient container,
            long? objectLength = null,
            string objectName = null,
            Stream contents = null,
            CancellationToken cancellationToken = default)
            => await CreateShareFileAsync(
                container: container,
                objectLength: objectLength,
                objectName: objectName,
                contents: contents,
                cancellationToken: cancellationToken);

        protected override async Task<IDisposingContainer<ShareClient>> GetDestinationDisposingContainerAsync(
            ShareServiceClient service = null,
            string containerName = null,
            CancellationToken cancellationToken = default)
            => await DestinationClientBuilder.GetTestShareAsync(service, containerName, cancellationToken: cancellationToken);

        protected override StorageResourceContainer GetDestinationStorageResourceContainer(
            ShareClient containerClient,
            string prefix,
            TransferPropertiesTestType propertiesTestType = default)
            => new ShareDirectoryStorageResourceContainer(containerClient.GetDirectoryClient(prefix), GetShareFileStorageResourceOptions(propertiesTestType));

        protected override ShareClient GetOAuthSourceContainerClient(string containerName)
        {
            ShareClientOptions options = SourceClientBuilder.GetOptions();
            options.ShareTokenIntent = ShareTokenIntent.Backup;
            ShareServiceClient oauthService = SourceClientBuilder.GetServiceClientFromOauthConfig(Tenants.TestConfigOAuth, TestEnvironment.Credential, options);
            return oauthService.GetShareClient(containerName);
        }

        protected override ShareClient GetOAuthDestinationContainerClient(string containerName)
        {
            ShareClientOptions options = DestinationClientBuilder.GetOptions();
            options.ShareTokenIntent = ShareTokenIntent.Backup;
            ShareServiceClient oauthService = DestinationClientBuilder.GetServiceClientFromOauthConfig(Tenants.TestConfigOAuth, TestEnvironment.Credential, options);
            return oauthService.GetShareClient(containerName);
        }

        protected override async Task<IDisposingContainer<ShareClient>> GetSourceDisposingContainerAsync(ShareServiceClient service = null, string containerName = null, CancellationToken cancellationToken = default)
        {
            service ??= SourceClientBuilder.GetServiceClientFromSharedKeyConfig(SourceClientBuilder.Tenants.TestConfigDefault, SourceClientBuilder.GetOptions());
            ShareServiceClient sasService = new ShareServiceClient(service.GenerateAccountSasUri(
                Sas.AccountSasPermissions.All,
                SourceClientBuilder.Recording.UtcNow.AddDays(1),
                Sas.AccountSasResourceTypes.All),
                SourceClientBuilder.GetOptions());
            return await SourceClientBuilder.GetTestShareAsync(sasService, containerName, cancellationToken: cancellationToken);
        }

        protected override StorageResourceContainer GetSourceStorageResourceContainer(ShareClient containerClient, string prefix = null)
            => new ShareDirectoryStorageResourceContainer(containerClient.GetDirectoryClient(prefix), default);

        protected override async Task CreateDirectoryInSourceAsync(ShareClient sourceContainer, string directoryPath, CancellationToken cancellationToken = default)
            => await CreateDirectoryTreeAsync(sourceContainer, directoryPath, cancellationToken);

        protected override async Task CreateDirectoryInDestinationAsync(ShareClient destinationContainer, string directoryPath, CancellationToken cancellationToken = default)
            => await CreateDirectoryTreeAsync(destinationContainer, directoryPath, cancellationToken);

        protected override async Task VerifyEmptyDestinationContainerAsync(
            ShareClient destinationContainer,
            string destinationPrefix,
            CancellationToken cancellationToken = default)
        {
            CancellationHelper.ThrowIfCancellationRequested(cancellationToken);
            ShareDirectoryClient destinationDirectory = string.IsNullOrEmpty(destinationPrefix) ?
                destinationContainer.GetRootDirectoryClient() :
                destinationContainer.GetDirectoryClient(destinationPrefix);
            IList<ShareFileItem> items = await destinationDirectory.GetFilesAndDirectoriesAsync(cancellationToken: cancellationToken).ToListAsync();
            Assert.IsEmpty(items);
        }

        protected override async Task VerifyResultsAsync(
            ShareClient sourceContainer,
            string sourcePrefix,
            ShareClient destinationContainer,
            string destinationPrefix,
            TransferPropertiesTestType propertiesTestType = default,
            CancellationToken cancellationToken = default)
        {
            CancellationHelper.ThrowIfCancellationRequested(cancellationToken);

            // List all files in source blob folder path
            List<string> sourceFileNames = new List<string>();
            List<string> sourceDirectoryNames = new List<string>();

            // Get source directory client and list the paths
            ShareDirectoryClient sourceDirectory = string.IsNullOrEmpty(sourcePrefix) ?
                sourceContainer.GetRootDirectoryClient() :
                sourceContainer.GetDirectoryClient(sourcePrefix);
            await foreach (Page<ShareFileItem> page in sourceDirectory.GetFilesAndDirectoriesAsync().AsPages())
            {
                sourceFileNames.AddRange(page.Values.Where((ShareFileItem item) => !item.IsDirectory).Select((ShareFileItem item) => item.Name));
                sourceDirectoryNames.AddRange(page.Values.Where((ShareFileItem item) => item.IsDirectory).Select((ShareFileItem item) => item.Name));
            }

            // List all files in the destination blob folder path
            List<string> destinationFileNames = new List<string>();
            List<string> destinationDirectoryNames = new List<string>();

            ShareDirectoryClient destinationDirectory = string.IsNullOrEmpty(destinationPrefix) ?
                destinationContainer.GetRootDirectoryClient() :
                destinationContainer.GetDirectoryClient(destinationPrefix);
            await foreach (Page<ShareFileItem> page in destinationDirectory.GetFilesAndDirectoriesAsync().AsPages())
            {
                destinationFileNames.AddRange(page.Values.Where((ShareFileItem item) => !item.IsDirectory).Select((ShareFileItem item) => item.Name));
                destinationDirectoryNames.AddRange(page.Values.Where((ShareFileItem item) => item.IsDirectory).Select((ShareFileItem item) => item.Name));
            }

            // Assert subdirectories
            Assert.AreEqual(sourceDirectoryNames.Count, destinationDirectoryNames.Count);
            Assert.AreEqual(sourceDirectoryNames, destinationDirectoryNames);

            // Assert file and file contents
            Assert.AreEqual(sourceFileNames.Count, destinationFileNames.Count);
            for (int i = 0; i < sourceFileNames.Count; i++)
            {
                Assert.AreEqual(
                    sourceFileNames[i],
                    destinationFileNames[i]);

                // Verify Download
                string sourceFileName = Path.Combine(sourcePrefix, sourceFileNames[i]);
                ShareFileClient sourceClient = sourceDirectory.GetFileClient(sourceFileNames[i]);
                ShareFileClient destinationClient = destinationDirectory.GetFileClient(destinationFileNames[i]);
                using Stream sourceStream = await sourceClient.OpenReadAsync(cancellationToken: cancellationToken);
                using Stream destinationStream = await destinationClient.OpenReadAsync(cancellationToken: cancellationToken);
                Assert.AreEqual(sourceStream, destinationStream);
                await VerifyPropertiesCopyAsync(
                    propertiesTestType,
                    sourceClient,
                    destinationClient);
            }
        }

        private async Task CreateShareFileAsync(
            ShareClient container,
            long? objectLength = null,
            string objectName = null,
            Stream contents = default,
            TransferPropertiesTestType propertiesType = default,
            CancellationToken cancellationToken = default)
        {
            CancellationHelper.ThrowIfCancellationRequested(cancellationToken);
            objectName ??= GetNewObjectName();
            if (!objectLength.HasValue)
            {
                throw new InvalidOperationException($"Cannot create share file without size specified. Specify {nameof(objectLength)}.");
            }
            ShareFileClient fileClient = container.GetRootDirectoryClient().GetFileClient(objectName);

            string permissionKey = default;
            if (propertiesType == TransferPropertiesTestType.Preserve)
            {
                PermissionInfo permissionInfo = await container.CreatePermissionAsync(new ShareFilePermission() { Permission = _defaultPermissions }, cancellationToken);
                permissionKey = permissionInfo.FilePermissionKey;
            }
            await fileClient.CreateAsync(
                maxSize: objectLength.Value,
                options: new ShareFileCreateOptions()
                {
                    HttpHeaders = new ShareFileHttpHeaders()
                    {
                        ContentLanguage = _defaultContentLanguage,
                        ContentDisposition = _defaultContentDisposition,
                        CacheControl = _defaultCacheControl
                    },
                    Metadata = _defaultMetadata,
                    SmbProperties = new FileSmbProperties()
                    {
                        FileAttributes = _defaultFileAttributes,
                        FilePermissionKey = permissionKey,
                        FileCreatedOn = _defaultFileCreatedOn,
                        FileChangedOn = _defaultFileChangedOn,
                        FileLastWrittenOn = _defaultFileLastWrittenOn,
                    },
                },
                cancellationToken: cancellationToken);

            if (contents != default)
            {
                await fileClient.UploadAsync(contents, cancellationToken: cancellationToken);
            }
        }

        private async Task CreateDirectoryTreeAsync(ShareClient container, string directoryPath, CancellationToken cancellationToken = default)
        {
            CancellationHelper.ThrowIfCancellationRequested(cancellationToken);
            ShareDirectoryClient directory = container.GetRootDirectoryClient().GetSubdirectoryClient(directoryPath);
            await directory.CreateIfNotExistsAsync(cancellationToken: cancellationToken);
        }

        protected async Task VerifyPropertiesCopyAsync(
            TransferPropertiesTestType transferPropertiesTestType,
            ShareFileClient sourceClient,
            ShareFileClient destinationClient)
        {
            if (transferPropertiesTestType == TransferPropertiesTestType.NoPreserve)
            {
                ShareFileProperties destinationProperties = await destinationClient.GetPropertiesAsync();

                Assert.IsEmpty(destinationProperties.Metadata);
                Assert.IsNull(destinationProperties.ContentDisposition);
                Assert.IsNull(destinationProperties.ContentLanguage);
                Assert.IsNull(destinationProperties.CacheControl);
            }
            else if (transferPropertiesTestType == TransferPropertiesTestType.NewProperties)
            {
                ShareFileProperties destinationProperties = await destinationClient.GetPropertiesAsync();

                Assert.That(_defaultMetadata, Is.EqualTo(destinationProperties.Metadata));
                Assert.AreEqual(_defaultContentDisposition, destinationProperties.ContentDisposition);
                Assert.AreEqual(_defaultContentLanguage, destinationProperties.ContentLanguage);
                Assert.AreEqual(_defaultCacheControl, destinationProperties.CacheControl);
                Assert.AreEqual(_defaultContentType, destinationProperties.ContentType);
                Assert.AreEqual(_defaultFileCreatedOn, destinationProperties.SmbProperties.FileCreatedOn);
                Assert.AreEqual(_defaultFileLastWrittenOn, destinationProperties.SmbProperties.FileLastWrittenOn);
                Assert.AreEqual(_defaultFileChangedOn, destinationProperties.SmbProperties.FileChangedOn);
            }
            else if (transferPropertiesTestType == TransferPropertiesTestType.Preserve)
            {
                ShareFileProperties sourceProperties = await sourceClient.GetPropertiesAsync();
                ShareFileProperties destinationProperties = await destinationClient.GetPropertiesAsync();

                Assert.That(sourceProperties.Metadata, Is.EqualTo(destinationProperties.Metadata));
                Assert.AreEqual(sourceProperties.ContentDisposition, destinationProperties.ContentDisposition);
                Assert.AreEqual(sourceProperties.ContentLanguage, destinationProperties.ContentLanguage);
                Assert.AreEqual(sourceProperties.CacheControl, destinationProperties.CacheControl);
                Assert.AreEqual(sourceProperties.ContentType, destinationProperties.ContentType);
                Assert.AreEqual(sourceProperties.SmbProperties.FileCreatedOn, destinationProperties.SmbProperties.FileCreatedOn);
                Assert.AreEqual(sourceProperties.SmbProperties.FileLastWrittenOn, destinationProperties.SmbProperties.FileLastWrittenOn);
                Assert.AreEqual(sourceProperties.SmbProperties.FileChangedOn, destinationProperties.SmbProperties.FileChangedOn);

                // Check if the permissions are the same. Permission Keys will be different as they are defined by the share service.
                ShareClient sourceShareClient = sourceClient.GetParentShareClient();
                ShareFilePermission sourcePermission = await sourceShareClient.GetPermissionAsync(sourceProperties.SmbProperties.FilePermissionKey);

                ShareClient parentDestinationClient = destinationClient.GetParentShareClient();
                ShareFilePermission fullPermission = await parentDestinationClient.GetPermissionAsync(destinationProperties.SmbProperties.FilePermissionKey);
                Assert.AreEqual(sourcePermission.Permission, fullPermission.Permission);
            }
            else // Default properties
            {
                ShareFileProperties sourceProperties = await sourceClient.GetPropertiesAsync();
                ShareFileProperties destinationProperties = await destinationClient.GetPropertiesAsync();

                Assert.That(sourceProperties.Metadata, Is.EqualTo(destinationProperties.Metadata));
                Assert.AreEqual(sourceProperties.ContentDisposition, destinationProperties.ContentDisposition);
                Assert.AreEqual(sourceProperties.ContentLanguage, destinationProperties.ContentLanguage);
                Assert.AreEqual(sourceProperties.CacheControl, destinationProperties.CacheControl);
                Assert.AreEqual(sourceProperties.ContentType, destinationProperties.ContentType);
                Assert.AreEqual(sourceProperties.SmbProperties.FileCreatedOn, destinationProperties.SmbProperties.FileCreatedOn);
                Assert.AreEqual(sourceProperties.SmbProperties.FileLastWrittenOn, destinationProperties.SmbProperties.FileLastWrittenOn);
                Assert.AreEqual(sourceProperties.SmbProperties.FileChangedOn, destinationProperties.SmbProperties.FileChangedOn);
            }
        }

        private ShareFileStorageResourceOptions GetShareFileStorageResourceOptions(TransferPropertiesTestType type)
        {
            ShareFileStorageResourceOptions options = default;
            if (type == TransferPropertiesTestType.NewProperties)
            {
                options = new ShareFileStorageResourceOptions
                {
                    ContentDisposition = _defaultContentDisposition,
                    ContentLanguage = _defaultContentLanguage,
                    CacheControl = _defaultCacheControl,
                    ContentType = _defaultContentType,
                    FileMetadata = _defaultMetadata,
                    FileAttributes = _defaultFileAttributes,
                    FileCreatedOn = _defaultFileCreatedOn,
                    FileChangedOn = _defaultFileChangedOn,
                    FileLastWrittenOn = _defaultFileLastWrittenOn
                };
            }
            else if (type == TransferPropertiesTestType.NoPreserve)
            {
                options = new ShareFileStorageResourceOptions
                {
                    ContentDisposition = default,
                    ContentLanguage = default,
                    CacheControl = default,
                    ContentType = default,
                    FileMetadata = default,
                    FileAttributes = default,
                    FileCreatedOn = default,
                    FileLastWrittenOn = default,
                    FilePermissions = false
                };
            }
            else if (type == TransferPropertiesTestType.Preserve)
            {
                options = new ShareFileStorageResourceOptions
                {
                    FilePermissions = true
                };
            }
            return options;
        }
<<<<<<< HEAD

        private async Task CopyRemoteObjects_VerifyProperties(
            ShareClient sourceContainer,
            ShareClient destinationContainer,
            TransferPropertiesTestType propertiesType)
        {
            // Arrange
            int size = Constants.KB;
            string sourcePrefix = "sourceFolder";
            string destPrefix = "destFolder";
            await CreateDirectoryInSourceAsync(sourceContainer, sourcePrefix);
            string itemName1 = string.Join("/", sourcePrefix, GetNewObjectName());
            string itemName2 = string.Join("/", sourcePrefix, GetNewObjectName());
            await CreateShareFileAsync(sourceContainer, size, itemName1, propertiesType: propertiesType);
            await CreateShareFileAsync(sourceContainer, size, itemName2, propertiesType: propertiesType);

            string subDirName = string.Join("/", sourcePrefix, "bar");
            await CreateDirectoryInSourceAsync(sourceContainer, subDirName);
            string itemName3 = string.Join("/", subDirName, GetNewObjectName());
            await CreateShareFileAsync(sourceContainer, size, itemName3, propertiesType: propertiesType);

            string subDirName2 = string.Join("/", sourcePrefix, "pik");
            await CreateDirectoryInSourceAsync(sourceContainer, subDirName2);
            string itemName4 = string.Join("/", subDirName2, GetNewObjectName());
            await CreateShareFileAsync(sourceContainer, size, itemName4, propertiesType: propertiesType);

            await CreateDirectoryInDestinationAsync(destinationContainer, destPrefix);

            // Create storage resource containers
            StorageResourceContainer sourceResource =
                GetSourceStorageResourceContainer(sourceContainer, sourcePrefix);
            StorageResourceContainer destinationResource =
                GetDestinationStorageResourceContainer(destinationContainer, destPrefix, propertiesType);

            // Create Transfer Manager
            TransferOptions options = new TransferOptions();
            TestEventsRaised testEventsRaised = new TestEventsRaised(options);
            TransferManager transferManager = new TransferManager();

            // Start transfer and await for completion.
            TransferOperation transfer = await transferManager.StartTransferAsync(
                sourceResource,
                destinationResource,
                options).ConfigureAwait(false);

            CancellationTokenSource tokenSource = new CancellationTokenSource(TimeSpan.FromSeconds(30));
            await TestTransferWithTimeout.WaitForCompletionAsync(
                transfer,
                testEventsRaised,
                tokenSource.Token);

            // Verify completion
            Assert.NotNull(transfer);
            Assert.IsTrue(transfer.HasCompleted);
            Assert.AreEqual(TransferState.Completed, transfer.Status.State);
            await testEventsRaised.AssertContainerCompletedCheck(4);

            // Assert
            await VerifyResultsAsync(
                sourceContainer,
                sourcePrefix,
                destinationContainer,
                destPrefix,
                propertiesType);
        }
=======
>>>>>>> e0b8da94
    }
}<|MERGE_RESOLUTION|>--- conflicted
+++ resolved
@@ -368,73 +368,5 @@
             }
             return options;
         }
-<<<<<<< HEAD
-
-        private async Task CopyRemoteObjects_VerifyProperties(
-            ShareClient sourceContainer,
-            ShareClient destinationContainer,
-            TransferPropertiesTestType propertiesType)
-        {
-            // Arrange
-            int size = Constants.KB;
-            string sourcePrefix = "sourceFolder";
-            string destPrefix = "destFolder";
-            await CreateDirectoryInSourceAsync(sourceContainer, sourcePrefix);
-            string itemName1 = string.Join("/", sourcePrefix, GetNewObjectName());
-            string itemName2 = string.Join("/", sourcePrefix, GetNewObjectName());
-            await CreateShareFileAsync(sourceContainer, size, itemName1, propertiesType: propertiesType);
-            await CreateShareFileAsync(sourceContainer, size, itemName2, propertiesType: propertiesType);
-
-            string subDirName = string.Join("/", sourcePrefix, "bar");
-            await CreateDirectoryInSourceAsync(sourceContainer, subDirName);
-            string itemName3 = string.Join("/", subDirName, GetNewObjectName());
-            await CreateShareFileAsync(sourceContainer, size, itemName3, propertiesType: propertiesType);
-
-            string subDirName2 = string.Join("/", sourcePrefix, "pik");
-            await CreateDirectoryInSourceAsync(sourceContainer, subDirName2);
-            string itemName4 = string.Join("/", subDirName2, GetNewObjectName());
-            await CreateShareFileAsync(sourceContainer, size, itemName4, propertiesType: propertiesType);
-
-            await CreateDirectoryInDestinationAsync(destinationContainer, destPrefix);
-
-            // Create storage resource containers
-            StorageResourceContainer sourceResource =
-                GetSourceStorageResourceContainer(sourceContainer, sourcePrefix);
-            StorageResourceContainer destinationResource =
-                GetDestinationStorageResourceContainer(destinationContainer, destPrefix, propertiesType);
-
-            // Create Transfer Manager
-            TransferOptions options = new TransferOptions();
-            TestEventsRaised testEventsRaised = new TestEventsRaised(options);
-            TransferManager transferManager = new TransferManager();
-
-            // Start transfer and await for completion.
-            TransferOperation transfer = await transferManager.StartTransferAsync(
-                sourceResource,
-                destinationResource,
-                options).ConfigureAwait(false);
-
-            CancellationTokenSource tokenSource = new CancellationTokenSource(TimeSpan.FromSeconds(30));
-            await TestTransferWithTimeout.WaitForCompletionAsync(
-                transfer,
-                testEventsRaised,
-                tokenSource.Token);
-
-            // Verify completion
-            Assert.NotNull(transfer);
-            Assert.IsTrue(transfer.HasCompleted);
-            Assert.AreEqual(TransferState.Completed, transfer.Status.State);
-            await testEventsRaised.AssertContainerCompletedCheck(4);
-
-            // Assert
-            await VerifyResultsAsync(
-                sourceContainer,
-                sourcePrefix,
-                destinationContainer,
-                destPrefix,
-                propertiesType);
-        }
-=======
->>>>>>> e0b8da94
     }
 }