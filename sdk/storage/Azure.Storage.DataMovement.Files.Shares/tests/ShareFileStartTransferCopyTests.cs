--- conflicted
+++ resolved
@@ -239,11 +239,7 @@
                     ContentLanguage = _defaultContentLanguage,
                     CacheControl = _defaultCacheControl,
                     ContentType = _defaultContentType,
-<<<<<<< HEAD
-                    FileMetadata =  _defaultMetadata,
-=======
                     FileMetadata = _defaultMetadata,
->>>>>>> b38a9c20
                     FileAttributes = _defaultFileAttributes,
                     FileCreatedOn = _defaultFileCreatedOn,
                     FileChangedOn = _defaultFileChangedOn,
