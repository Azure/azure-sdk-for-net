<Project Sdk="Microsoft.NET.Sdk">
  <PropertyGroup>
    <TargetFrameworks>$(RequiredTargetFrameworks)</TargetFrameworks>
  </PropertyGroup>
  <PropertyGroup>
    <AssemblyTitle>Microsoft Azure.Storage.Files.Shares client library</AssemblyTitle>
<<<<<<< HEAD
    <Version>12.2.1</Version>
=======
    <Version>12.3.0-preview.2</Version>
    <ApiCompatVersion>12.2.3</ApiCompatVersion>
>>>>>>> 070652de
    <DefineConstants>FileSDK;$(DefineConstants)</DefineConstants>
    <PackageTags>Microsoft Azure Storage Files;Microsoft;Azure;File;Files;Storage;StorageScalable;$(PackageCommonTags)</PackageTags>
    <Description>
      This client library enables working with the Microsoft Azure Storage File Shares service for storing binary and text data.
      For this release see notes - https://github.com/Azure/azure-sdk-for-net/blob/master/sdk/storage/Azure.Storage.Files.Shares/README.md and https://github.com/Azure/azure-sdk-for-net/blob/master/sdk/storage/Azure.Storage.Files/CHANGELOG.md
      in addition to the breaking changes https://github.com/Azure/azure-sdk-for-net/blob/master/sdk/storage/Azure.Storage.Files.Shares/BreakingChanges.txt
      Microsoft Azure Storage quickstarts and tutorials - https://docs.microsoft.com/en-us/azure/storage/
      Microsoft Azure Storage REST API Reference - https://docs.microsoft.com/en-us/rest/api/storageservices/
      REST API Reference for File Service - https://docs.microsoft.com/en-us/rest/api/storageservices/file-service-rest-api
    </Description>
  </PropertyGroup>
  <ItemGroup>
    <PackageReference Include="System.Text.Json" />
  </ItemGroup>
  <ItemGroup>
    <ProjectReference Include="$(MSBuildThisFileDirectory)..\..\Azure.Storage.Common\src\Azure.Storage.Common.csproj" />
  </ItemGroup>
  <ItemGroup>
    <Compile Include="$(AzureCoreSharedSources)ArrayBufferWriter.cs" Link="Shared\Core\%(RecursiveDir)\%(Filename)%(Extension)" />
    <Compile Include="$(AzureCoreSharedSources)AzureResourceProviderNamespaceAttribute.cs" Link="Shared\Core\%(RecursiveDir)\%(Filename)%(Extension)" />
    <Compile Include="$(AzureCoreSharedSources)ClientDiagnostics.cs" Link="Shared\Core\%(RecursiveDir)\%(Filename)%(Extension)" />
    <Compile Include="$(AzureCoreSharedSources)DiagnosticScope.cs" Link="Shared\Core\%(RecursiveDir)\%(Filename)%(Extension)" />
    <Compile Include="$(AzureCoreSharedSources)ForwardsClientCallsAttribute.cs" Link="Shared\Core\%(RecursiveDir)\%(Filename)%(Extension)" />
    <Compile Include="$(AzureCoreSharedSources)NoBodyResponse{T}.cs" Link="Shared\Core\%(RecursiveDir)\%(Filename)%(Extension)" />
    <Compile Include="$(AzureCoreSharedSources)RetriableStream.cs" Link="Shared\Core\%(RecursiveDir)\%(Filename)%(Extension)" />
    <Compile Include="$(AzureCoreSharedSources)ContentTypeUtilities.cs" Link="Shared\Core\%(RecursiveDir)\%(Filename)%(Extension)" />
    <Compile Include="$(AzureCoreSharedSources)HttpMessageSanitizer.cs" Link="Shared\Core\%(RecursiveDir)\%(Filename)%(Extension)" />
    <Compile Include="$(AzureCoreSharedSources)DiagnosticScopeFactory.cs" Link="Shared\Core\%(RecursiveDir)\%(Filename)%(Extension)" />
    <Compile Include="$(AzureCoreSharedSources)TaskExtensions.cs" Link="Shared\Core\%(RecursiveDir)\%(Filename)%(Extension)" />
  </ItemGroup>
  <ItemGroup>
    <Compile Include="$(AzureStorageSharedSources)AggregatingProgressIncrementer.cs" Link="Shared\%(RecursiveDir)\%(Filename)%(Extension)" />
    <Compile Include="$(AzureStorageSharedSources)Constants.cs" Link="Shared\%(RecursiveDir)\%(Filename)%(Extension)" />
    <Compile Include="$(AzureStorageSharedSources)Errors.cs" Link="Shared\%(RecursiveDir)\%(Filename)%(Extension)" />
    <Compile Include="$(AzureStorageSharedSources)Errors.Clients.cs" Link="Shared\%(RecursiveDir)\%(Filename)%(Extension)" />
    <Compile Include="$(AzureStorageSharedSources)GeoRedundantReadPolicy.cs" Link="Shared\%(RecursiveDir)\%(Filename)%(Extension)" />
    <Compile Include="$(AzureStorageSharedSources)LoggingExtensions.cs" Link="Shared\%(RecursiveDir)\%(Filename)%(Extension)" />
    <Compile Include="$(AzureStorageSharedSources)NonDisposingStream.cs" Link="Shared\%(RecursiveDir)\%(Filename)%(Extension)" />
    <Compile Include="$(AzureStorageSharedSources)ProgressIncrementingStream.cs" Link="Shared\%(RecursiveDir)\%(Filename)%(Extension)" />
    <Compile Include="$(AzureStorageSharedSources)SasExtensions.cs" Link="Shared\%(RecursiveDir)\%(Filename)%(Extension)" />
    <Compile Include="$(AzureStorageSharedSources)SasQueryParametersInternals.cs" Link="Shared\%(RecursiveDir)\%(Filename)%(Extension)" />
    <Compile Include="$(AzureStorageSharedSources)SharedAccessSignatureCredentials.cs" Link="Shared\%(RecursiveDir)\%(Filename)%(Extension)" />
    <Compile Include="$(AzureStorageSharedSources)StorageClientOptions.cs" Link="Shared\%(RecursiveDir)\%(Filename)%(Extension)" />
    <Compile Include="$(AzureStorageSharedSources)StorageConnectionString.cs" Link="Shared\%(RecursiveDir)\%(Filename)%(Extension)" />
    <Compile Include="$(AzureStorageSharedSources)StorageCollectionEnumerator.cs" Link="Shared\%(RecursiveDir)\%(Filename)%(Extension)" />
    <Compile Include="$(AzureStorageSharedSources)StorageExceptionExtensions.cs" Link="Shared\%(RecursiveDir)\%(Filename)%(Extension)" />
    <Compile Include="$(AzureStorageSharedSources)StorageExtensions.cs" Link="Shared\%(RecursiveDir)\%(Filename)%(Extension)" />
    <Compile Include="$(AzureStorageSharedSources)StorageMemoryPool.cs" Link="Shared\%(RecursiveDir)\%(Filename)%(Extension)" />
    <Compile Include="$(AzureStorageSharedSources)StorageRequestValidationPipelinePolicy.cs" Link="Shared\%(RecursiveDir)\%(Filename)%(Extension)" />
    <Compile Include="$(AzureStorageSharedSources)StorageProgressExtensions.cs" Link="Shared\%(RecursiveDir)\%(Filename)%(Extension)" />
    <Compile Include="$(AzureStorageSharedSources)StorageSharedKeyCredentialInternals.cs" Link="Shared\%(RecursiveDir)\%(Filename)%(Extension)" />
    <Compile Include="$(AzureStorageSharedSources)StorageSharedKeyPipelinePolicy.cs" Link="Shared\%(RecursiveDir)\%(Filename)%(Extension)" />
    <Compile Include="$(AzureStorageSharedSources)StorageResponseClassifier.cs" Link="Shared\%(RecursiveDir)\%(Filename)%(Extension)" />
    <Compile Include="$(AzureStorageSharedSources)StorageVersionExtensions.cs" Link="Shared\%(RecursiveDir)\%(Filename)%(Extension)" />
    <Compile Include="$(AzureStorageSharedSources)StreamPartition.cs" Link="Shared\%(RecursiveDir)\%(Filename)%(Extension)" />
    <Compile Include="$(AzureStorageSharedSources)UriExtensions.cs" Link="Shared\%(RecursiveDir)\%(Filename)%(Extension)" />
    <Compile Include="$(AzureStorageSharedSources)UriQueryParamsCollection.cs" Link="Shared\%(RecursiveDir)\%(Filename)%(Extension)" />
  </ItemGroup>
</Project><|MERGE_RESOLUTION|>--- conflicted
+++ resolved
@@ -4,12 +4,8 @@
   </PropertyGroup>
   <PropertyGroup>
     <AssemblyTitle>Microsoft Azure.Storage.Files.Shares client library</AssemblyTitle>
-<<<<<<< HEAD
-    <Version>12.2.1</Version>
-=======
     <Version>12.3.0-preview.2</Version>
     <ApiCompatVersion>12.2.3</ApiCompatVersion>
->>>>>>> 070652de
     <DefineConstants>FileSDK;$(DefineConstants)</DefineConstants>
     <PackageTags>Microsoft Azure Storage Files;Microsoft;Azure;File;Files;Storage;StorageScalable;$(PackageCommonTags)</PackageTags>
     <Description>
