--- conflicted
+++ resolved
@@ -4,15 +4,9 @@
   </PropertyGroup>
   <PropertyGroup>
     <AssemblyTitle>Microsoft Azure.Storage.Files.Shares client library</AssemblyTitle>
-<<<<<<< HEAD
-    <Version>12.21.0-beta.1</Version>
+    <Version>12.21.0-beta.3</Version>
     <!--The ApiCompatVersion is managed automatically and should not generally be modified manually.-->
     <ApiCompatVersion>12.20.1</ApiCompatVersion>
-=======
-    <Version>12.21.0-beta.3</Version>
-    <!--The ApiCompatVersion is managed automatically and should not generally be modified manually.-->
-    <ApiCompatVersion>12.20.0</ApiCompatVersion>
->>>>>>> fb0b80d4
     <DefineConstants>FileSDK;$(DefineConstants)</DefineConstants>
     <PackageTags>Microsoft Azure Storage Files;Microsoft;Azure;File;Files;Storage;StorageScalable;$(PackageCommonTags)</PackageTags>
     <DisableEnhancedAnalysis>true</DisableEnhancedAnalysis>
