--- conflicted
+++ resolved
@@ -793,11 +793,7 @@
                             fileChangeTime: smbProps?.FileChangedOn.ToFileDateTimeString(),
                             owner: posixProperties?.Owner,
                             group: posixProperties?.Group,
-<<<<<<< HEAD
-                            fileMode: posixProperties?.FileMode.ToOctalFileMode(),
-=======
                             fileMode: posixProperties?.FileMode?.ToOctalFileMode(),
->>>>>>> c2a9a198
                             cancellationToken: cancellationToken)
                             .ConfigureAwait(false);
                     }
@@ -814,11 +810,7 @@
                             fileChangeTime: smbProps?.FileChangedOn.ToFileDateTimeString(),
                             owner: posixProperties?.Owner,
                             group: posixProperties?.Group,
-<<<<<<< HEAD
-                            fileMode: posixProperties?.FileMode.ToOctalFileMode(),
-=======
                             fileMode: posixProperties?.FileMode?.ToOctalFileMode(),
->>>>>>> c2a9a198
                             cancellationToken: cancellationToken);
                     }
 
@@ -1833,11 +1825,7 @@
                             fileChangeTime: smbProps.FileChangedOn.ToFileDateTimeString(),
                             owner: posixProperties?.Owner,
                             group: posixProperties?.Group,
-<<<<<<< HEAD
-                            fileMode: posixProperties?.FileMode.ToOctalFileMode(),
-=======
                             fileMode: posixProperties?.FileMode?.ToOctalFileMode(),
->>>>>>> c2a9a198
                             cancellationToken: cancellationToken)
                             .ConfigureAwait(false);
                     }
@@ -1853,11 +1841,7 @@
                             fileChangeTime: smbProps.FileChangedOn.ToFileDateTimeString(),
                             owner: posixProperties?.Owner,
                             group: posixProperties?.Group,
-<<<<<<< HEAD
-                            fileMode: posixProperties?.FileMode.ToOctalFileMode(),
-=======
                             fileMode: posixProperties?.FileMode?.ToOctalFileMode(),
->>>>>>> c2a9a198
                             cancellationToken: cancellationToken);
                     }
 
