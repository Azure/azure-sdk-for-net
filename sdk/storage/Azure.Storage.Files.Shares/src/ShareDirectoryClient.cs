--- conflicted
+++ resolved
@@ -792,11 +792,7 @@
                             fileChangeTime: smbProps?.FileChangedOn.ToFileDateTimeString(),
                             owner: posixProperties?.Owner,
                             group: posixProperties?.Group,
-<<<<<<< HEAD
-                            fileMode: posixProperties?.FileMode.ToOctalFileMode(),
-=======
                             fileMode: posixProperties?.FileMode?.ToOctalFileMode(),
->>>>>>> e0b8da94
                             cancellationToken: cancellationToken)
                             .ConfigureAwait(false);
                     }
@@ -813,11 +809,7 @@
                             fileChangeTime: smbProps?.FileChangedOn.ToFileDateTimeString(),
                             owner: posixProperties?.Owner,
                             group: posixProperties?.Group,
-<<<<<<< HEAD
-                            fileMode: posixProperties?.FileMode.ToOctalFileMode(),
-=======
                             fileMode: posixProperties?.FileMode?.ToOctalFileMode(),
->>>>>>> e0b8da94
                             cancellationToken: cancellationToken);
                     }
 
@@ -1832,11 +1824,7 @@
                             fileChangeTime: smbProps.FileChangedOn.ToFileDateTimeString(),
                             owner: posixProperties?.Owner,
                             group: posixProperties?.Group,
-<<<<<<< HEAD
-                            fileMode: posixProperties?.FileMode.ToOctalFileMode(),
-=======
                             fileMode: posixProperties?.FileMode?.ToOctalFileMode(),
->>>>>>> e0b8da94
                             cancellationToken: cancellationToken)
                             .ConfigureAwait(false);
                     }
@@ -1852,11 +1840,7 @@
                             fileChangeTime: smbProps.FileChangedOn.ToFileDateTimeString(),
                             owner: posixProperties?.Owner,
                             group: posixProperties?.Group,
-<<<<<<< HEAD
-                            fileMode: posixProperties?.FileMode.ToOctalFileMode(),
-=======
                             fileMode: posixProperties?.FileMode?.ToOctalFileMode(),
->>>>>>> e0b8da94
                             cancellationToken: cancellationToken);
                     }
 
