﻿// Copyright (c) Microsoft Corporation. All rights reserved.
// Licensed under the MIT License.

using System;
using System.Collections.Generic;
using System.ComponentModel;
using System.Threading;
using System.Threading.Tasks;
using Azure.Core;
using Azure.Core.Pipeline;
using Azure.Storage.Common;
using Azure.Storage.Files.Shares.Models;
using Azure.Storage.Sas;
using Metadata = System.Collections.Generic.IDictionary<string, string>;

#pragma warning disable SA1402  // File may only contain a single type

namespace Azure.Storage.Files.Shares
{
    /// <summary>
    /// A DirectoryClient represents a URI to the Azure Storage File service allowing you to manipulate a directory.
    /// </summary>
    public class ShareDirectoryClient
    {
        /// <summary>
        /// The directory's primary <see cref="Uri"/> endpoint.
        /// </summary>
        private readonly Uri _uri;

        /// <summary>
        /// Gets the directory's primary <see cref="Uri"/> endpoint.
        /// </summary>
        public virtual Uri Uri => _uri;

        /// <summary>
        /// <see cref="ShareClientConfiguration"/>.
        /// </summary>
        private readonly ShareClientConfiguration _clientConfiguration;

        /// <summary>
        /// <see cref="ShareClientConfiguration"/>.
        /// </summary>
        internal virtual ShareClientConfiguration ClientConfiguration => _clientConfiguration;

        /// <summary>
        /// DirectoryRestClient.
        /// </summary>
        private readonly DirectoryRestClient _directoryRestClient;

        /// <summary>
        /// DirectoryRestClient.
        /// </summary>
        internal virtual DirectoryRestClient DirectoryRestClient => _directoryRestClient;

        /// <summary>
        /// The Storage account name corresponding to the directory client.
        /// </summary>
        private string _accountName;

        /// <summary>
        /// Gets the Storage account name corresponding to the directory client.
        /// </summary>
        public virtual string AccountName
        {
            get
            {
                SetNameFieldsIfNull();
                return _accountName;
            }
        }

        /// <summary>
        /// The share name corresponding to the directory client.
        /// </summary>
        private string _shareName;

        /// <summary>
        /// Gets the share name corresponding to the directory client.
        /// </summary>
        public virtual string ShareName
        {
            get
            {
                SetNameFieldsIfNull();
                return _shareName;
            }
        }

        /// <summary>
        /// The name of the directory.
        /// </summary>
        private string _name;

        /// <summary>
        /// Gets the name of the directory.
        /// </summary>
        public virtual string Name
        {
            get
            {
                SetNameFieldsIfNull();
                return _name;
            }
        }

        /// <summary>
        /// The path of the directory.
        /// </summary>
        private string _path;

        /// <summary>
        /// Gets the path of the directory.
        /// </summary>
        public virtual string Path
        {
            get
            {
                SetNameFieldsIfNull();
                return _path;
            }
        }

        /// <summary>
        /// Indicates whether the client is able to generate a SAS uri.
        /// Client can generate a SAS url if it is authenticated with a <see cref="StorageSharedKeyCredential"/>.
        /// </summary>
        public virtual bool CanGenerateSasUri => ClientConfiguration.SharedKeyCredential != null;

        #region ctors
        /// <summary>
        /// Initializes a new instance of the <see cref="ShareDirectoryClient"/>
        /// class for mocking.
        /// </summary>
        protected ShareDirectoryClient()
        {
        }

        /// <summary>
        /// Initializes a new instance of the <see cref="ShareDirectoryClient"/> class.
        /// </summary>
        /// <param name="connectionString">
        /// A connection string includes the authentication information
        /// required for your application to access data in an Azure Storage
        /// account at runtime.
        ///
        /// For more information,
        /// <see href="https://docs.microsoft.com/azure/storage/common/storage-configure-connection-string">
        /// Configure Azure Storage connection strings</see>
        /// </param>
        /// <param name="shareName">
        /// The name of the share in the storage account to reference.
        /// </param>
        /// <param name="directoryPath">
        /// The path of the directory in the storage account to reference.
        /// </param>
        public ShareDirectoryClient(
            string connectionString,
            string shareName,
            string directoryPath)
            : this(connectionString, shareName, directoryPath, null)
        {
        }

        /// <summary>
        /// Initializes a new instance of the <see cref="ShareDirectoryClient"/> class.
        /// </summary>
        /// <param name="connectionString">
        /// A connection string includes the authentication information
        /// required for your application to access data in an Azure Storage
        /// account at runtime.
        ///
        /// For more information,
        /// <see href="https://docs.microsoft.com/azure/storage/common/storage-configure-connection-string">
        /// Configure Azure Storage connection strings</see>
        /// </param>
        /// <param name="shareName">
        /// The name of the share in the storage account to reference.
        /// </param>
        /// <param name="directoryPath">
        /// The path of the directory in the storage account to reference.
        /// </param>
        /// <param name="options">
        /// Optional <see cref="ShareClientOptions"/> that define the transport
        /// pipeline policies for authentication, retries, etc., that are
        /// applied to every request.
        /// </param>
        public ShareDirectoryClient(
            string connectionString,
            string shareName,
            string directoryPath,
            ShareClientOptions options)
        {
            Argument.AssertNotNullOrWhiteSpace(shareName, nameof(shareName));
            options ??= new ShareClientOptions();
            var conn = StorageConnectionString.Parse(connectionString);
            ShareUriBuilder uriBuilder =
                new ShareUriBuilder(conn.FileEndpoint)
                {
                    ShareName = shareName,
                    DirectoryOrFilePath = directoryPath
                };
            _uri = uriBuilder.ToUri();
            _clientConfiguration = new ShareClientConfiguration(
                pipeline: options.Build(conn.Credentials),
                sharedKeyCredential: conn.Credentials as StorageSharedKeyCredential,
                clientDiagnostics: new ClientDiagnostics(options),
                clientOptions: options);
            _directoryRestClient = BuildDirectoryRestClient(_uri);
        }

        /// <summary>
        /// Initializes a new instance of the <see cref="ShareDirectoryClient"/>
        /// class.
        /// </summary>
        /// <param name="directoryUri">
        /// A <see cref="Uri"/> referencing the directory that includes the
        /// name of the account, the name of the share, and the path of the
        /// directory.
        /// </param>
        /// <param name="options">
        /// Optional <see cref="ShareClientOptions"/> that define the transport
        /// pipeline policies for authentication, retries, etc., that are
        /// applied to every request.
        /// </param>
        public ShareDirectoryClient(
            Uri directoryUri,
            ShareClientOptions options = default)
            : this(
                  directoryUri: directoryUri,
                  authentication: (HttpPipelinePolicy)null,
                  options: options,
                  storageSharedKeyCredential: null,
                  sasCredential: null,
                  tokenCredential: null)
        {
        }

        /// <summary>
        /// Initializes a new instance of the <see cref="ShareDirectoryClient"/>
        /// class.
        /// </summary>
        /// <param name="directoryUri">
        /// A <see cref="Uri"/> referencing the directory that includes the
        /// name of the account, the name of the share, and the path of the
        /// directory.
        /// </param>
        /// <param name="credential">
        /// The shared key credential used to sign requests.
        /// </param>
        /// <param name="options">
        /// Optional client options that define the transport pipeline
        /// policies for authentication, retries, etc., that are applied to
        /// every request.
        /// </param>
        public ShareDirectoryClient(
            Uri directoryUri,
            StorageSharedKeyCredential credential,
            ShareClientOptions options = default)
            : this(
                  directoryUri: directoryUri,
                  authentication: credential.AsPolicy(),
                  options: options,
                  storageSharedKeyCredential: credential,
                  sasCredential: null,
                  tokenCredential: null)
        {
        }

        /// <summary>
        /// Initializes a new instance of the <see cref="ShareDirectoryClient"/>
        /// class.
        /// </summary>
        /// <param name="directoryUri">
        /// A <see cref="Uri"/> referencing the directory that includes the
        /// name of the account, the name of the share, and the path of the
        /// directory.
        /// Must not contain shared access signature, which should be passed in the second parameter.
        /// </param>
        /// <param name="credential">
        /// The shared access signature credential used to sign requests.
        /// </param>
        /// <param name="options">
        /// Optional client options that define the transport pipeline
        /// policies for authentication, retries, etc., that are applied to
        /// every request.
        /// </param>
        /// <remarks>
        /// This constructor should only be used when shared access signature needs to be updated during lifespan of this client.
        /// </remarks>
        public ShareDirectoryClient(
            Uri directoryUri,
            AzureSasCredential credential,
            ShareClientOptions options = default)
            : this(
                  directoryUri,
                  credential.AsPolicy<ShareUriBuilder>(directoryUri),
                  options,
                  storageSharedKeyCredential: null,
                  sasCredential: credential,
                  tokenCredential: null)
        {
        }

        /// <summary>
        /// Initializes a new instance of the <see cref="ShareDirectoryClient"/>
        /// class.
        ///
        /// Note that <see cref="ShareClientOptions.ShareTokenIntent"/> is currently required for token authentication.
        /// </summary>
        /// <param name="directoryUri">
        /// A <see cref="Uri"/> referencing the directory that includes the
        /// name of the account, the name of the share, and the path of the
        /// directory.
        /// </param>
        /// <param name="credential">
        /// The token credential used to sign requests.
        /// </param>
        /// <param name="options">
        /// Optional client options that define the transport pipeline
        /// policies for authentication, retries, etc., that are applied to
        /// every request.
        /// </param>
        public ShareDirectoryClient(
            Uri directoryUri,
            TokenCredential credential,
            ShareClientOptions options = default)
            : this(
                  directoryUri: directoryUri,
                  authentication: credential.AsPolicy(
                    string.IsNullOrEmpty(options?.Audience?.ToString()) ? ShareAudience.DefaultAudience.CreateDefaultScope() : options.Audience.Value.CreateDefaultScope(),
                    options),
                  options: options ?? new ShareClientOptions(),
                  storageSharedKeyCredential: null,
                  sasCredential: null,
                  tokenCredential: credential)
        {
            Errors.VerifyHttpsTokenAuth(directoryUri);
        }

        /// <summary>
        /// Initializes a new instance of the <see cref="ShareDirectoryClient"/>
        /// class.
        /// </summary>
        /// <param name="directoryUri">
        /// A <see cref="Uri"/> referencing the directory that includes the
        /// name of the account, the name of the share, and the path of the
        /// directory.
        /// </param>
        /// <param name="diagnostics">
        /// The diagnostics from the parent client.
        /// </param>
        /// <param name="options">
        /// Optional client options that define the transport pipeline
        /// policies for authentication, retries, etc., that are applied to
        /// every request.
        /// </param>
        internal ShareDirectoryClient(
            Uri directoryUri,
            ClientDiagnostics diagnostics,
            ShareClientOptions options)
        {
            Argument.AssertNotNull(directoryUri, nameof(directoryUri));
            options ??= new ShareClientOptions();
            _uri = directoryUri;
            _clientConfiguration = new ShareClientConfiguration(
                pipeline: options.Build(),
                sharedKeyCredential: default,
                clientDiagnostics: diagnostics,
                clientOptions: options);
            _directoryRestClient = BuildDirectoryRestClient(directoryUri);
        }

        /// <summary>
        /// Initializes a new instance of the <see cref="ShareDirectoryClient"/>
        /// class.
        /// </summary>
        /// <param name="directoryUri">
        /// A <see cref="Uri"/> referencing the directory that includes the
        /// name of the account, the name of the share, and the path of the
        /// directory.
        /// </param>
        /// <param name="authentication">
        /// An optional authentication policy used to sign requests.
        /// </param>
        /// <param name="options">
        /// Optional client options that define the transport pipeline
        /// policies for authentication, retries, etc., that are applied to
        /// every request.
        /// </param>
        /// <param name="storageSharedKeyCredential">
        /// The shared key credential used to sign requests.
        /// </param>
        /// <param name="sasCredential">
        /// The SAS credential used to sign requests.
        /// </param>
        /// <param name="tokenCredential">
        /// The token credential used to sign requests.
        /// </param>
        internal ShareDirectoryClient(
            Uri directoryUri,
            HttpPipelinePolicy authentication,
            ShareClientOptions options,
            StorageSharedKeyCredential storageSharedKeyCredential,
            AzureSasCredential sasCredential,
            TokenCredential tokenCredential)
        {
            Argument.AssertNotNull(directoryUri, nameof(directoryUri));
            options ??= new ShareClientOptions();
            _uri = directoryUri;
            _clientConfiguration = new ShareClientConfiguration(
                pipeline: options.Build(authentication),
                sharedKeyCredential: storageSharedKeyCredential,
                sasCredential: sasCredential,
                tokenCredential: tokenCredential,
                clientDiagnostics: new ClientDiagnostics(options),
                clientOptions: options)
            {
                Audience = options.Audience ?? ShareAudience.DefaultAudience,
            };
            _directoryRestClient = BuildDirectoryRestClient(directoryUri);
        }

        /// <summary>
        /// Initializes a new instance of the <see cref="ShareDirectoryClient"/>
        /// class.
        /// </summary>
        /// <param name="directoryUri">
        /// A <see cref="Uri"/> referencing the directory that includes the
        /// name of the account, the name of the share, and the path of the
        /// directory.
        /// </param>
        /// <param name="clientConfiguration">
        /// <see cref="ShareClientConfiguration"/>
        /// </param>
        internal ShareDirectoryClient(
            Uri directoryUri,
            ShareClientConfiguration clientConfiguration)
        {
            _uri = directoryUri;
            _clientConfiguration = clientConfiguration;
            _directoryRestClient = BuildDirectoryRestClient(directoryUri);
        }

        private DirectoryRestClient BuildDirectoryRestClient(Uri uri)
        {
            return new DirectoryRestClient(
                clientDiagnostics: _clientConfiguration.ClientDiagnostics,
                pipeline: _clientConfiguration.Pipeline,
                url: uri.AbsoluteUri,
                version: _clientConfiguration.ClientOptions.Version.ToVersionString(),
                fileRequestIntent: _clientConfiguration.ClientOptions.ShareTokenIntent,
                allowTrailingDot: _clientConfiguration.ClientOptions.AllowTrailingDot,
                allowSourceTrailingDot: _clientConfiguration.ClientOptions.AllowSourceTrailingDot);
        }
        #endregion ctors

        /// <summary>
        /// Initializes a new instance of the <see cref="ShareDirectoryClient"/>
        /// class with an identical <see cref="Uri"/> source but the specified
        /// <paramref name="snapshot"/> timestamp.
        ///
        /// For more information, see
        /// <see href="https://docs.microsoft.com/rest/api/storageservices/snapshot-share">
        /// Snapshot Share</see>.
        /// </summary>
        /// <remarks>
        /// Pass null or empty string to remove the snapshot returning a URL to the base directory.
        /// </remarks>
        /// <param name="snapshot">
        /// The snapshot identifier.
        /// </param>
        /// <returns>
        /// A new <see cref="ShareDirectoryClient"/> instance.
        /// </returns>
        public virtual ShareDirectoryClient WithSnapshot(string snapshot)
        {
            var p = new ShareUriBuilder(Uri) { Snapshot = snapshot };
            return new ShareDirectoryClient(
                p.ToUri(),
                ClientConfiguration);
        }

        /// <summary>
        /// Creates a new <see cref="ShareFileClient"/> object by appending
        /// <paramref name="fileName"/> to the end of <see cref="Uri"/>.  The
        /// new <see cref="ShareFileClient"/> uses the same request policy
        /// pipeline as the <see cref="ShareDirectoryClient"/>.
        /// </summary>
        /// <param name="fileName">The name of the file.</param>
        /// <returns>A new <see cref="ShareFileClient"/> instance.</returns>
        public virtual ShareFileClient GetFileClient(string fileName)
        {
            ShareUriBuilder shareUriBuilder = new ShareUriBuilder(Uri);
            shareUriBuilder.DirectoryOrFilePath += $"/{fileName}";
            return new ShareFileClient(
                shareUriBuilder.ToUri(),
                ClientConfiguration);
        }

        /// <summary>
        /// Creates a new <see cref="ShareDirectoryClient"/> object by appending
        /// <paramref name="subdirectoryName"/> to the end of <see cref="Uri"/>.
        /// The new <see cref="ShareDirectoryClient"/> uses the same request policy
        /// pipeline as the <see cref="ShareDirectoryClient"/>.
        /// </summary>
        /// <param name="subdirectoryName">The name of the subdirectory.</param>
        /// <returns>A new <see cref="ShareDirectoryClient"/> instance.</returns>
        public virtual ShareDirectoryClient GetSubdirectoryClient(string subdirectoryName)
        {
            ShareUriBuilder shareUriBuilder = new ShareUriBuilder(Uri);
            shareUriBuilder.DirectoryOrFilePath += $"/{subdirectoryName}";
            return new ShareDirectoryClient(
                shareUriBuilder.ToUri(),
                ClientConfiguration);
        }

        /// <summary>
        /// Sets the various name fields if they are currently null.
        /// </summary>
        private void SetNameFieldsIfNull()
        {
            if (_name == null || _shareName == null || _accountName == null || _path == null)
            {
                var builder = new ShareUriBuilder(Uri);
                _name = builder.LastDirectoryOrFileName;
                _shareName = builder.ShareName;
                _accountName = builder.AccountName;
                _path = builder.DirectoryOrFilePath;
            }
        }

        #region Create
        /// <summary>
        /// The <see cref="Create(ShareDirectoryCreateOptions, CancellationToken)"/> operation creates a new directory
        /// at the specified <see cref="Uri"/>.
        ///
        /// For more information, see
        /// <see href="https://docs.microsoft.com/rest/api/storageservices/create-directory">
        /// Create Directory</see>.
        /// </summary>
        /// <param name="options">
        /// Optional parameters.
        /// </param>
        /// <param name="cancellationToken">
        /// Optional <see cref="CancellationToken"/> to propagate
        /// notifications that the operation should be cancelled.
        /// </param>
        /// <returns>
        /// A <see cref="Response{StorageDirectoryInfo}"/> describing the newly
        /// created directory.
        /// </returns>
        /// <remarks>
        /// A <see cref="RequestFailedException"/> will be thrown if
        /// a failure occurs.
        /// </remarks>
        public virtual Response<ShareDirectoryInfo> Create(
            ShareDirectoryCreateOptions options = default,
            CancellationToken cancellationToken = default) =>
            CreateInternal(
                metadata: options?.Metadata,
                smbProperties: options?.SmbProperties,
                filePermission: options?.FilePermission?.Permission,
                filePermissionFormat: options?.FilePermission?.PermissionFormat,
                posixProperties: options?.PosixProperties,
                async: false, // async
                cancellationToken: cancellationToken)
                .EnsureCompleted();

        /// <summary>
        /// The <see cref="Create(Metadata, FileSmbProperties, string, CancellationToken)"/> operation creates a new directory
        /// at the specified <see cref="Uri"/>.
        ///
        /// For more information, see
        /// <see href="https://docs.microsoft.com/rest/api/storageservices/create-directory">
        /// Create Directory</see>.
        /// </summary>
        /// <param name="metadata">
        /// Optional custom metadata to set for this directory.
        /// </param>
        /// <param name="smbProperties">
        /// Optional SMB properties to set for the directory.
        /// </param>
        /// <param name="filePermission">
        /// Optional file permission to set on the directory.
        /// </param>
        /// <param name="cancellationToken">
        /// Optional <see cref="CancellationToken"/> to propagate
        /// notifications that the operation should be cancelled.
        /// </param>
        /// <returns>
        /// A <see cref="Response{StorageDirectoryInfo}"/> describing the newly
        /// created directory.
        /// </returns>
        /// <remarks>
        /// A <see cref="RequestFailedException"/> will be thrown if
        /// a failure occurs.
        /// </remarks>
        [EditorBrowsable(EditorBrowsableState.Never)]
#pragma warning disable AZC0002 // DO ensure all service methods, both asynchronous and synchronous, take an optional CancellationToken parameter called cancellationToken.
        public virtual Response<ShareDirectoryInfo> Create(
#pragma warning restore AZC0002 // DO ensure all service methods, both asynchronous and synchronous, take an optional CancellationToken parameter called cancellationToken.
            Metadata metadata,
            FileSmbProperties smbProperties,
            string filePermission,
            CancellationToken cancellationToken) =>
            CreateInternal(
                metadata,
                smbProperties,
                filePermission,
                filePermissionFormat: null,
                posixProperties: null,
                false, // async
                cancellationToken)
                .EnsureCompleted();

        /// <summary>
        /// The <see cref="CreateAsync(ShareDirectoryCreateOptions, CancellationToken)"/> operation creates a new directory
        /// at the specified <see cref="Uri"/>.
        ///
        /// For more information, see
        /// <see href="https://docs.microsoft.com/rest/api/storageservices/create-directory">
        /// Create Directory</see>.
        /// </summary>
        /// <param name="options">
        /// Optional parameters.
        /// </param>
        /// <param name="cancellationToken">
        /// Optional <see cref="CancellationToken"/> to propagate
        /// notifications that the operation should be cancelled.
        /// </param>
        /// <returns>
        /// A <see cref="Response{StorageDirectoryInfo}"/> describing the newly
        /// created directory.
        /// </returns>
        /// <remarks>
        /// A <see cref="RequestFailedException"/> will be thrown if
        /// a failure occurs.
        /// </remarks>
        public virtual async Task<Response<ShareDirectoryInfo>> CreateAsync(
            ShareDirectoryCreateOptions options = default,
            CancellationToken cancellationToken = default) =>
            await CreateInternal(
                metadata: options?.Metadata,
                smbProperties: options?.SmbProperties,
                filePermission: options?.FilePermission?.Permission,
                filePermissionFormat: options?.FilePermission?.PermissionFormat,
                posixProperties: options?.PosixProperties,
                async: true,
                cancellationToken: cancellationToken)
                .ConfigureAwait(false);

        /// <summary>
        /// The <see cref="CreateAsync(Metadata, FileSmbProperties, string, CancellationToken)"/> operation creates a new directory
        /// at the specified <see cref="Uri"/>.
        ///
        /// For more information, see
        /// <see href="https://docs.microsoft.com/rest/api/storageservices/create-directory">
        /// Create Directory</see>.
        /// </summary>
        /// <param name="metadata">
        /// Optional custom metadata to set for this directory.
        /// </param>
        /// <param name="smbProperties">
        /// Optional SMB properties to set for the directory.
        /// </param>
        /// <param name="filePermission">
        /// Optional file permission to set on the directory.
        /// </param>
        /// <param name="cancellationToken">
        /// Optional <see cref="CancellationToken"/> to propagate
        /// notifications that the operation should be cancelled.
        /// </param>
        /// <returns>
        /// A <see cref="Response{StorageDirectoryInfo}"/> describing the newly
        /// created directory.
        /// </returns>
        /// <remarks>
        /// A <see cref="RequestFailedException"/> will be thrown if
        /// a failure occurs.
        /// </remarks>
#pragma warning disable AZC0002 // DO ensure all service methods, both asynchronous and synchronous, take an optional CancellationToken parameter called cancellationToken.
        [EditorBrowsable(EditorBrowsableState.Never)]
        public virtual async Task<Response<ShareDirectoryInfo>> CreateAsync(
#pragma warning restore AZC0002 // DO ensure all service methods, both asynchronous and synchronous, take an optional CancellationToken parameter called cancellationToken.
            Metadata metadata,
            FileSmbProperties smbProperties,
            string filePermission,
            CancellationToken cancellationToken) =>
            await CreateInternal(
                metadata,
                smbProperties,
                filePermission,
                filePermissionFormat: null,
                posixProperties: null,
                true, // async
                cancellationToken)
                .ConfigureAwait(false);

        /// <summary>
        /// The <see cref="CreateInternal"/> operation creates a new directory
        /// at the specified <see cref="Uri"/>.
        ///
        /// For more information, see
        /// <see href="https://docs.microsoft.com/rest/api/storageservices/create-directory">
        /// Create Directory</see>.
        /// </summary>
        /// <param name="metadata">
        /// Optional custom metadata to set for this directory.
        /// </param>
        /// <param name="smbProperties">
        /// Optional SMB properties to set for the directory.
        /// </param>
        /// <param name="filePermission">
        /// Optional file permission to set on the directory.
        /// </param>
        /// <param name="filePermissionFormat">
        /// Optional file permission format.
        /// </param>
        /// <param name="posixProperties">
        /// Optional NFS properties.
        /// </param>
        /// <param name="async">
        /// Whether to invoke the operation asynchronously.
        /// </param>
        /// <param name="cancellationToken">
        /// Optional <see cref="CancellationToken"/> to propagate
        /// notifications that the operation should be cancelled.
        /// </param>
        /// <param name="operationName">
        /// Optional. To indicate if the name of the operation.
        /// </param>
        /// <returns>
        /// A <see cref="Response{StorageDirectoryInfo}"/> describing the newly
        /// created directory.
        /// </returns>
        /// <remarks>
        /// A <see cref="RequestFailedException"/> will be thrown if
        /// a failure occurs.
        /// </remarks>
        internal async Task<Response<ShareDirectoryInfo>> CreateInternal(
            Metadata metadata,
            FileSmbProperties smbProperties,
            string filePermission,
            FilePermissionFormat? filePermissionFormat,
            FilePosixProperties posixProperties,
            bool async,
            CancellationToken cancellationToken,
            string operationName = default)
        {
            using (ClientConfiguration.Pipeline.BeginLoggingScope(nameof(ShareDirectoryClient)))
            {
                ClientConfiguration.Pipeline.LogMethodEnter(
                    nameof(ShareDirectoryClient),
                    message: $"{nameof(Uri)}: {Uri}");

                operationName ??= $"{nameof(ShareDirectoryClient)}.{nameof(Create)}";
                DiagnosticScope scope = ClientConfiguration.ClientDiagnostics.CreateScope(operationName);

                try
                {
                    scope.Start();
                    FileSmbProperties smbProps = smbProperties ?? new FileSmbProperties();

                    ShareExtensions.AssertValidFilePermissionAndKey(filePermission, smbProps.FilePermissionKey);

                    ResponseWithHeaders<DirectoryCreateHeaders> response;

                    if (async)
                    {
                        response = await DirectoryRestClient.CreateAsync(
                            fileAttributes: smbProps?.FileAttributes.ToAttributesString(),
                            fileCreationTime: smbProps?.FileCreatedOn.ToFileDateTimeString(),
                            fileLastWriteTime: smbProps?.FileLastWrittenOn.ToFileDateTimeString(),
                            metadata: metadata,
                            filePermission: filePermission,
                            filePermissionFormat: filePermissionFormat,
                            filePermissionKey: smbProps?.FilePermissionKey,
                            fileChangeTime: smbProps?.FileChangedOn.ToFileDateTimeString(),
                            owner: posixProperties?.Owner,
                            group: posixProperties?.Group,
<<<<<<< HEAD
                            fileMode: posixProperties?.FileMode.ToOctalFileMode(),
=======
                            fileMode: posixProperties?.FileMode?.ToOctalFileMode(),
>>>>>>> b38a9c20
                            cancellationToken: cancellationToken)
                            .ConfigureAwait(false);
                    }
                    else
                    {
                        response = DirectoryRestClient.Create(
                            fileAttributes: smbProps?.FileAttributes.ToAttributesString(),
                            fileCreationTime: smbProps?.FileCreatedOn.ToFileDateTimeString(),
                            fileLastWriteTime: smbProps?.FileLastWrittenOn.ToFileDateTimeString(),
                            metadata: metadata,
                            filePermission: filePermission,
                            filePermissionFormat: filePermissionFormat,
                            filePermissionKey: smbProps?.FilePermissionKey,
                            fileChangeTime: smbProps?.FileChangedOn.ToFileDateTimeString(),
                            owner: posixProperties?.Owner,
                            group: posixProperties?.Group,
<<<<<<< HEAD
                            fileMode: posixProperties?.FileMode.ToOctalFileMode(),
=======
                            fileMode: posixProperties?.FileMode?.ToOctalFileMode(),
>>>>>>> b38a9c20
                            cancellationToken: cancellationToken);
                    }

                    return Response.FromValue(
                        response.ToShareDirectoryInfo(),
                        response.GetRawResponse());
                }
                catch (Exception ex)
                {
                    ClientConfiguration.Pipeline.LogException(ex);
                    scope.Failed(ex);
                    throw;
                }
                finally
                {
                    ClientConfiguration.Pipeline.LogMethodExit(nameof(ShareDirectoryClient));
                    scope.Dispose();
                }
            }
        }
        #endregion Create

        #region CreateIfNotExists
        /// <summary>
        /// The <see cref="CreateIfNotExistsAsync(ShareDirectoryCreateOptions, CancellationToken)"/> operation creates a new directory,
        /// if it does not already exists.  If the directory already exists, it is not
        /// modified.
        ///
        /// For more information, see
        /// <see href="https://docs.microsoft.com/rest/api/storageservices/create-directory">
        /// Create Directory</see>.
        /// </summary>
        /// <param name="options">
        /// Optional parameters.
        /// </param>
        /// <param name="cancellationToken">
        /// Optional <see cref="CancellationToken"/> to propagate
        /// notifications that the operation should be cancelled.
        /// </param>
        /// <returns>
        /// A <see cref="Response{StorageDirectoryInfo}"/> describing the newly
        /// created directory.
        /// </returns>
        /// <remarks>
        /// A <see cref="RequestFailedException"/> will be thrown if
        /// a failure occurs.
        /// </remarks>
        public virtual Response<ShareDirectoryInfo> CreateIfNotExists(
            ShareDirectoryCreateOptions options = default,
            CancellationToken cancellationToken = default) =>
            CreateIfNotExistsInternal(
                metadata: options?.Metadata,
                smbProperties: options?.SmbProperties,
                filePermission: options?.FilePermission?.Permission,
                filePermissionFormat: options?.FilePermission?.PermissionFormat,
                posixProperties: options?.PosixProperties,
                async: false,
                cancellationToken).EnsureCompleted();

        /// <summary>
        /// The <see cref="CreateIfNotExists(Metadata, FileSmbProperties, string, CancellationToken)"/> operation creates a new directory,
        /// if it does not already exists.  If the directory already exists, it is not
        /// modified.
        ///
        /// For more information, see
        /// <see href="https://docs.microsoft.com/rest/api/storageservices/create-directory">
        /// Create Directory</see>.
        /// </summary>
        /// <param name="metadata">
        /// Optional custom metadata to set for this directory.
        /// </param>
        /// <param name="smbProperties">
        /// Optional SMB properties to set for the directory.
        /// </param>
        /// <param name="filePermission">
        /// Optional file permission to set on the directory.
        /// </param>
        /// <param name="cancellationToken">
        /// Optional <see cref="CancellationToken"/> to propagate
        /// notifications that the operation should be cancelled.
        /// </param>
        /// <returns>
        /// A <see cref="Response{StorageDirectoryInfo}"/> describing the newly
        /// created directory.
        /// </returns>
        /// <remarks>
        /// A <see cref="RequestFailedException"/> will be thrown if
        /// a failure occurs.
        /// </remarks>
        [EditorBrowsable(EditorBrowsableState.Never)]
#pragma warning disable AZC0002 // DO ensure all service methods, both asynchronous and synchronous, take an optional CancellationToken parameter called cancellationToken.
        public virtual Response<ShareDirectoryInfo> CreateIfNotExists(
#pragma warning restore AZC0002 // DO ensure all service methods, both asynchronous and synchronous, take an optional CancellationToken parameter called cancellationToken.
            Metadata metadata,
            FileSmbProperties smbProperties,
            string filePermission,
            CancellationToken cancellationToken) =>
            CreateIfNotExistsInternal(
                metadata,
                smbProperties,
                filePermission,
                filePermissionFormat: null,
                posixProperties: null,
                async: false,
                cancellationToken).EnsureCompleted();

        /// <summary>
        /// The <see cref="CreateIfNotExistsAsync(ShareDirectoryCreateOptions, CancellationToken)"/> operation creates a new directory,
        /// if it does not already exists.  If the directory already exists, it is not
        /// modified.
        ///
        /// For more information, see
        /// <see href="https://docs.microsoft.com/rest/api/storageservices/create-directory">
        /// Create Directory</see>.
        /// </summary>
        /// <param name="options">
        /// Optional parameters.
        /// </param>
        /// <param name="cancellationToken">
        /// Optional <see cref="CancellationToken"/> to propagate
        /// notifications that the operation should be cancelled.
        /// </param>
        /// <returns>
        /// A <see cref="Response{StorageDirectoryInfo}"/> describing the newly
        /// created directory.
        /// </returns>
        /// <remarks>
        /// A <see cref="RequestFailedException"/> will be thrown if
        /// a failure occurs.
        /// </remarks>
        public virtual async Task<Response<ShareDirectoryInfo>> CreateIfNotExistsAsync(
            ShareDirectoryCreateOptions options = default,
            CancellationToken cancellationToken = default) =>
            await CreateIfNotExistsInternal(
                metadata: options?.Metadata,
                smbProperties: options?.SmbProperties,
                filePermission: options?.FilePermission?.Permission,
                filePermissionFormat: options?.FilePermission?.PermissionFormat,
                posixProperties: options?.PosixProperties,
                async: true,
                cancellationToken: cancellationToken).ConfigureAwait(false);

        /// <summary>
        /// The <see cref="CreateIfNotExistsAsync(Metadata, FileSmbProperties, string, CancellationToken)"/> operation creates a new directory,
        /// if it does not already exists.  If the directory already exists, it is not
        /// modified.
        ///
        /// For more information, see
        /// <see href="https://docs.microsoft.com/rest/api/storageservices/create-directory">
        /// Create Directory</see>.
        /// </summary>
        /// <param name="metadata">
        /// Optional custom metadata to set for this directory.
        /// </param>
        /// <param name="smbProperties">
        /// Optional SMB properties to set for the directory.
        /// </param>
        /// <param name="filePermission">
        /// Optional file permission to set on the directory.
        /// </param>
        /// <param name="cancellationToken">
        /// Optional <see cref="CancellationToken"/> to propagate
        /// notifications that the operation should be cancelled.
        /// </param>
        /// <returns>
        /// A <see cref="Response{StorageDirectoryInfo}"/> describing the newly
        /// created directory.
        /// </returns>
        /// <remarks>
        /// A <see cref="RequestFailedException"/> will be thrown if
        /// a failure occurs.
        /// </remarks>
        [EditorBrowsable(EditorBrowsableState.Never)]
#pragma warning disable AZC0002 // DO ensure all service methods, both asynchronous and synchronous, take an optional CancellationToken parameter called cancellationToken.
        public virtual async Task<Response<ShareDirectoryInfo>> CreateIfNotExistsAsync(
#pragma warning restore AZC0002 // DO ensure all service methods, both asynchronous and synchronous, take an optional CancellationToken parameter called cancellationToken.
            Metadata metadata,
            FileSmbProperties smbProperties,
            string filePermission,
            CancellationToken cancellationToken) =>
            await CreateIfNotExistsInternal(
                metadata,
                smbProperties,
                filePermission,
                filePermissionFormat: null,
                posixProperties: null,
                async: true,
                cancellationToken).ConfigureAwait(false);

        /// <summary>
        /// The <see cref="CreateIfNotExistsInternal"/> operation creates a new directory,
        /// if it does not already exists.  If the directory already exists, it is not
        /// modified.
        ///
        /// For more information, see
        /// <see href="https://docs.microsoft.com/rest/api/storageservices/create-directory">
        /// Create Directory</see>.
        /// </summary>
        /// <param name="metadata">
        /// Optional custom metadata to set for this directory.
        /// </param>
        /// <param name="smbProperties">
        /// Optional SMB properties to set for the directory.
        /// </param>
        /// <param name="filePermission">
        /// Optional file permission to set on the directory.
        /// </param>
        /// <param name="filePermissionFormat">
        /// Optional file permission format.
        /// </param>
        /// <param name="posixProperties">
        /// Optional NFS properties.
        /// </param>
        /// <param name="async">
        /// Whether to invoke the operation asynchronously.
        /// </param>
        /// <param name="cancellationToken">
        /// Optional <see cref="CancellationToken"/> to propagate
        /// notifications that the operation should be cancelled.
        /// </param>
        /// <param name="operationName">
        /// Optional. To indicate if the name of the operation.
        /// </param>
        /// <returns>
        /// A <see cref="Response{StorageDirectoryInfo}"/> describing the newly
        /// created directory.
        /// </returns>
        /// <remarks>
        /// A <see cref="RequestFailedException"/> will be thrown if
        /// a failure occurs.
        /// </remarks>
        internal async Task<Response<ShareDirectoryInfo>> CreateIfNotExistsInternal(
            Metadata metadata,
            FileSmbProperties smbProperties,
            string filePermission,
            FilePermissionFormat? filePermissionFormat,
            FilePosixProperties posixProperties,
            bool async,
            CancellationToken cancellationToken,
            string operationName = default)
        {
            using (ClientConfiguration.Pipeline.BeginLoggingScope(nameof(ShareDirectoryClient)))
            {
                ClientConfiguration.Pipeline.LogMethodEnter(
                    nameof(ShareDirectoryClient),
                    message: $"{nameof(Uri)}: {Uri}");
                try
                {
                    Response<ShareDirectoryInfo> response = await CreateInternal(
                        metadata,
                        smbProperties,
                        filePermission,
                        filePermissionFormat,
                        posixProperties,
                        async,
                        cancellationToken,
                        operationName: operationName ?? $"{nameof(ShareDirectoryClient)}.{nameof(CreateIfNotExists)}")
                        .ConfigureAwait(false);

                    return response;
                }
                catch (RequestFailedException storageRequestFailedException)
                when (storageRequestFailedException.ErrorCode == ShareErrorCode.ResourceAlreadyExists)
                {
                    return default;
                }
                catch (Exception ex)
                {
                    ClientConfiguration.Pipeline.LogException(ex);
                    throw;
                }
                finally
                {
                    ClientConfiguration.Pipeline.LogMethodExit(nameof(ShareDirectoryClient));
                }
            }
        }
        #endregion CreateIfNotExists

        #region Exists
        /// <summary>
        /// The <see cref="Exists"/> operation can be called on a
        /// <see cref="ShareDirectoryClient"/> to see if the associated directory
        /// exists in the share on the storage account in the storage service.
        /// </summary>
        /// <param name="cancellationToken">
        /// Optional <see cref="CancellationToken"/> to propagate
        /// notifications that the operation should be cancelled.
        /// </param>
        /// <returns>
        /// Returns true if the directory exists.
        /// </returns>
        /// <remarks>
        /// A <see cref="RequestFailedException"/> will be thrown if
        /// a failure occurs.
        /// </remarks>
        public virtual Response<bool> Exists(
            CancellationToken cancellationToken = default) =>
            ExistsInternal(
                async: false,
                cancellationToken).EnsureCompleted();

        /// <summary>
        /// The <see cref="Exists"/> operation can be called on a
        /// <see cref="ShareDirectoryClient"/> to see if the associated directory
        /// exists in the share on the storage account in the storage service.
        /// </summary>
        /// <param name="cancellationToken">
        /// Optional <see cref="CancellationToken"/> to propagate
        /// notifications that the operation should be cancelled.
        /// </param>
        /// <returns>
        /// Returns true if the directory exists.
        /// </returns>
        /// <remarks>
        /// A <see cref="RequestFailedException"/> will be thrown if
        /// a failure occurs.
        /// </remarks>
        public virtual async Task<Response<bool>> ExistsAsync(
            CancellationToken cancellationToken = default) =>
            await ExistsInternal(
                async: true,
                cancellationToken).ConfigureAwait(false);

        /// <summary>
        /// The <see cref="ExistsInternal"/> operation can be called on a
        /// <see cref="ShareDirectoryClient"/> to see if the associated directory
        /// exists in the share on the storage account in the storage service.
        /// </summary>
        /// <param name="async">
        /// Whether to invoke the operation asynchronously.
        /// </param>
        /// <param name="cancellationToken">
        /// Optional <see cref="CancellationToken"/> to propagate
        /// notifications that the operation should be cancelled.
        /// </param>
        /// <returns>
        /// Returns true if the directory exists.
        /// </returns>
        /// <remarks>
        /// A <see cref="RequestFailedException"/> will be thrown if
        /// a failure occurs.
        /// </remarks>
        private async Task<Response<bool>> ExistsInternal(
            bool async,
            CancellationToken cancellationToken)
        {
            using (ClientConfiguration.Pipeline.BeginLoggingScope(nameof(ShareDirectoryClient)))
            {
                ClientConfiguration.Pipeline.LogMethodEnter(
                    nameof(ShareDirectoryClient),
                    message:
                    $"{nameof(Uri)}: {Uri}");

                try
                {
                    Response<ShareDirectoryProperties> response = await GetPropertiesInternal(
                        async,
                        cancellationToken,
                        operationName: $"{nameof(ShareDirectoryClient)}.{nameof(Exists)}")
                        .ConfigureAwait(false);

                    return Response.FromValue(true, response.GetRawResponse());
                }
                catch (RequestFailedException storageRequestFailedException)
                when (storageRequestFailedException.ErrorCode == ShareErrorCode.ResourceNotFound
                    || storageRequestFailedException.ErrorCode == ShareErrorCode.ShareNotFound
                    || storageRequestFailedException.ErrorCode == ShareErrorCode.ParentNotFound)
                {
                    return Response.FromValue(false, default);
                }
                catch (Exception ex)
                {
                    ClientConfiguration.Pipeline.LogException(ex);
                    throw;
                }
                finally
                {
                    ClientConfiguration.Pipeline.LogMethodExit(nameof(ShareDirectoryClient));
                }
            }
        }
        #endregion Exists

        #region DeleteIfExists
        /// <summary>
        /// The <see cref="DeleteIfExists"/> operation removes the specified
        /// empty directory, if it exists.
        ///
        /// For more information, see
        /// <see href="https://docs.microsoft.com/rest/api/storageservices/delete-directory">
        /// Delete Directory</see>.
        /// </summary>
        /// <param name="cancellationToken">
        /// Optional <see cref="CancellationToken"/> to propagate
        /// notifications that the operation should be cancelled.
        /// </param>
        /// <returns>
        /// True if the directory existed.
        /// </returns>
        /// <remarks>
        /// Note that the directory must be empty before it can be deleted.
        /// </remarks>
        public virtual Response<bool> DeleteIfExists(
            CancellationToken cancellationToken = default) =>
            DeleteIfExistsInternal(
                async: false,
                cancellationToken).EnsureCompleted();

        /// <summary>
        /// The <see cref="DeleteIfExistsAsync"/> operation removes the specified
        /// empty directory, if it exists.
        ///
        /// For more information, see
        /// <see href="https://docs.microsoft.com/rest/api/storageservices/delete-directory">
        /// Delete Directory</see>.
        /// </summary>
        /// <param name="cancellationToken">
        /// Optional <see cref="CancellationToken"/> to propagate
        /// notifications that the operation should be cancelled.
        /// </param>
        /// <returns>
        /// True if the directory existed.
        /// </returns>
        /// <remarks>
        /// Note that the directory must be empty before it can be deleted.
        /// </remarks>
        public virtual async Task<Response<bool>> DeleteIfExistsAsync(
            CancellationToken cancellationToken = default) =>
            await DeleteIfExistsInternal(
                async: true,
                cancellationToken).ConfigureAwait(false);

        /// <summary>
        /// The <see cref="DeleteIfExistsInternal"/> operation removes the specified
        /// empty directory, if it exists.
        ///
        /// For more information, see
        /// <see href="https://docs.microsoft.com/rest/api/storageservices/delete-directory">
        /// Delete Directory</see>.
        /// </summary>
        /// <param name="async">
        /// Whether to invoke the operation asynchronously.
        /// </param>
        /// <param name="cancellationToken">
        /// Optional <see cref="CancellationToken"/> to propagate
        /// notifications that the operation should be cancelled.
        /// </param>
        /// <param name="operationName">
        /// Optional. To indicate if the name of the operation.
        /// </param>
        /// <returns>
        /// True if the directory existed.
        /// </returns>
        /// <remarks>
        /// Note that the directory must be empty before it can be deleted.
        /// </remarks>
        internal async Task<Response<bool>> DeleteIfExistsInternal(
            bool async,
            CancellationToken cancellationToken,
            string operationName = default)
        {
            using (ClientConfiguration.Pipeline.BeginLoggingScope(nameof(ShareDirectoryClient)))
            {
                ClientConfiguration.Pipeline.LogMethodEnter(
                    nameof(ShareDirectoryClient),
                    message: $"{nameof(Uri)}: {Uri}");
                try
                {
                    Response response = await DeleteInternal(
                        async,
                        cancellationToken,
                        operationName: operationName ?? $"{nameof(ShareDirectoryClient)}.{nameof(DeleteIfExists)}")
                        .ConfigureAwait(false);
                    return Response.FromValue(true, response);
                }
                catch (RequestFailedException storageRequestFailedException)
                when (storageRequestFailedException.ErrorCode == ShareErrorCode.ResourceNotFound
                    || storageRequestFailedException.ErrorCode == ShareErrorCode.ShareNotFound
                    || storageRequestFailedException.ErrorCode == ShareErrorCode.ParentNotFound)
                {
                    return Response.FromValue(false, default);
                }
                catch (Exception ex)
                {
                    ClientConfiguration.Pipeline.LogException(ex);
                    throw;
                }
                finally
                {
                    ClientConfiguration.Pipeline.LogMethodExit(nameof(ShareDirectoryClient));
                }
            }
        }
        #endregion DeleteIfExists

        #region Delete
        /// <summary>
        /// The <see cref="Delete"/> operation removes the specified empty directory.
        ///
        /// For more information, see
        /// <see href="https://docs.microsoft.com/rest/api/storageservices/delete-directory">
        /// Delete Directory</see>.
        /// </summary>
        /// <param name="cancellationToken">
        /// Optional <see cref="CancellationToken"/> to propagate
        /// notifications that the operation should be cancelled.
        /// </param>
        /// <returns>
        /// A <see cref="Response"/> if successful.
        /// </returns>
        /// <remarks>
        /// Note that the directory must be empty before it can be deleted.
        /// </remarks>
        public virtual Response Delete(
            CancellationToken cancellationToken = default) =>
            DeleteInternal(
                false, // async
                cancellationToken)
                .EnsureCompleted();

        /// <summary>
        /// The <see cref="DeleteAsync"/> operation removes the specified empty directory.
        ///
        /// For more information, see
        /// <see href="https://docs.microsoft.com/rest/api/storageservices/delete-directory">
        /// Delete Directory</see>.
        /// </summary>
        /// <param name="cancellationToken">
        /// Optional <see cref="CancellationToken"/> to propagate
        /// notifications that the operation should be cancelled.
        /// </param>
        /// <returns>
        /// A <see cref="Response"/> if successful.
        /// </returns>
        /// <remarks>
        /// Note that the directory must be empty before it can be deleted.
        /// </remarks>
        public virtual async Task<Response> DeleteAsync(
            CancellationToken cancellationToken = default) =>
            await DeleteInternal(
                true, // async
                cancellationToken)
                .ConfigureAwait(false);

        /// <summary>
        /// The <see cref="DeleteInternal"/> operation removes the specified
        /// empty directory.
        ///
        /// For more information, see
        /// <see href="https://docs.microsoft.com/rest/api/storageservices/delete-directory">
        /// Delete Directory</see>.
        /// </summary>
        /// <param name="async">
        /// Whether to invoke the operation asynchronously.
        /// </param>
        /// <param name="cancellationToken">
        /// Optional <see cref="CancellationToken"/> to propagate
        /// notifications that the operation should be cancelled.
        /// </param>
        /// <param name="operationName">
        /// Optional. To indicate if the name of the operation.
        /// </param>
        /// <returns>
        /// A <see cref="Response"/> if successful.
        /// </returns>
        /// <remarks>
        /// Note that the directory must be empty before it can be deleted.
        /// </remarks>
        internal async Task<Response> DeleteInternal(
            bool async,
            CancellationToken cancellationToken,
            string operationName = default)
        {
            using (ClientConfiguration.Pipeline.BeginLoggingScope(nameof(ShareDirectoryClient)))
            {
                ClientConfiguration.Pipeline.LogMethodEnter(
                    nameof(ShareDirectoryClient),
                    message: $"{nameof(Uri)}: {Uri}");

                operationName ??= $"{nameof(ShareDirectoryClient)}.{nameof(Delete)}";
                DiagnosticScope scope = ClientConfiguration.ClientDiagnostics.CreateScope(operationName);

                try
                {
                    scope.Start();
                    ResponseWithHeaders<DirectoryDeleteHeaders> response;

                    if (async)
                    {
                        response = await DirectoryRestClient.DeleteAsync(
                            cancellationToken: cancellationToken)
                            .ConfigureAwait(false);
                    }
                    else
                    {
                        response = DirectoryRestClient.Delete(
                            cancellationToken: cancellationToken);
                    }

                    return response.GetRawResponse();
                }
                catch (Exception ex)
                {
                    ClientConfiguration.Pipeline.LogException(ex);
                    scope.Failed(ex);
                    throw;
                }
                finally
                {
                    ClientConfiguration.Pipeline.LogMethodExit(nameof(ShareDirectoryClient));
                    scope.Dispose();
                }
            }
        }
        #endregion Delete

        #region GetProperties
        /// <summary>
        /// The <see cref="GetProperties"/> operation returns all
        /// user-defined metadata and system properties for the specified
        /// directory. The data returned does not include the directory's
        /// list of subdirectories or files.
        ///
        /// For more information, see
        /// <see href="https://docs.microsoft.com/rest/api/storageservices/get-directory-properties">
        /// Get Directory Properties</see>.
        /// </summary>
        /// <param name="cancellationToken">
        /// Optional <see cref="CancellationToken"/> to propagate
        /// notifications that the operation should be cancelled.
        /// </param>
        /// <returns>
        /// A <see cref="Response{StorageDirectoryProperties}"/> describing the
        /// directory and its properties.
        /// </returns>
        /// <remarks>
        /// A <see cref="RequestFailedException"/> will be thrown if
        /// a failure occurs.
        /// </remarks>
        public virtual Response<ShareDirectoryProperties> GetProperties(
            CancellationToken cancellationToken = default) =>
            GetPropertiesInternal(
                false, // async
                cancellationToken)
                .EnsureCompleted();

        /// <summary>
        /// The <see cref="GetPropertiesAsync"/> operation returns all
        /// user-defined metadata and system properties for the specified
        /// directory. The data returned does not include the directory's
        /// list of subdirectories or files.
        ///
        /// For more information, see
        /// <see href="https://docs.microsoft.com/rest/api/storageservices/get-directory-properties">
        /// Get Directory Properties</see>.
        /// </summary>
        /// <param name="cancellationToken">
        /// Optional <see cref="CancellationToken"/> to propagate
        /// notifications that the operation should be cancelled.
        /// </param>
        /// <returns>
        /// A <see cref="Response{StorageDirectoryProperties}"/> describing the
        /// directory and its properties.
        /// </returns>
        /// <remarks>
        /// A <see cref="RequestFailedException"/> will be thrown if
        /// a failure occurs.
        /// </remarks>
        public virtual async Task<Response<ShareDirectoryProperties>> GetPropertiesAsync(
            CancellationToken cancellationToken = default) =>
            await GetPropertiesInternal(
                true, // async
                cancellationToken)
                .ConfigureAwait(false);

        /// <summary>
        /// The <see cref="GetPropertiesInternal"/> operation returns all
        /// user-defined metadata and system properties for the specified
        /// directory. The data returned does not include the directory's
        /// list of subdirectories or files.
        ///
        /// For more information, see
        /// <see href="https://docs.microsoft.com/rest/api/storageservices/get-directory-properties">
        /// Get Directory Properties</see>.
        /// </summary>
        /// <param name="async">
        /// Whether to invoke the operation asynchronously.
        /// </param>
        /// <param name="cancellationToken">
        /// Optional <see cref="CancellationToken"/> to propagate
        /// notifications that the operation should be cancelled.
        /// </param>
        /// <param name="operationName">
        /// Optional. To indicate if the name of the operation.
        /// </param>
        /// <returns>
        /// A <see cref="Response{StorageDirectoryProperties}"/> describing the
        /// directory and its properties.
        /// </returns>
        /// <remarks>
        /// A <see cref="RequestFailedException"/> will be thrown if
        /// a failure occurs.
        /// </remarks>
        private async Task<Response<ShareDirectoryProperties>> GetPropertiesInternal(
            bool async,
            CancellationToken cancellationToken,
            string operationName = default)
        {
            using (ClientConfiguration.Pipeline.BeginLoggingScope(nameof(ShareDirectoryClient)))
            {
                ClientConfiguration.Pipeline.LogMethodEnter(
                    nameof(ShareDirectoryClient),
                    message:
                    $"{nameof(Uri)}: {Uri}");

                operationName ??= $"{nameof(ShareDirectoryClient)}.{nameof(GetProperties)}";
                DiagnosticScope scope = ClientConfiguration.ClientDiagnostics.CreateScope(operationName);

                try
                {
                    scope.Start();
                    ResponseWithHeaders<DirectoryGetPropertiesHeaders> response;

                    if (async)
                    {
                        response = await DirectoryRestClient.GetPropertiesAsync(
                            cancellationToken: cancellationToken)
                            .ConfigureAwait(false);
                    }
                    else
                    {
                        response = DirectoryRestClient.GetProperties(
                            cancellationToken: cancellationToken);
                    }

                    // Return an exploding Response on 304
                    return response.GetRawResponse().Status == Constants.HttpStatusCode.NotModified
                        ? response.GetRawResponse().AsNoBodyResponse<ShareDirectoryProperties>()
                        : Response.FromValue(
                            response.ToShareDirectoryProperties(),
                            response.GetRawResponse());
                }
                catch (Exception ex)
                {
                    ClientConfiguration.Pipeline.LogException(ex);
                    scope.Failed(ex);
                    throw;
                }
                finally
                {
                    ClientConfiguration.Pipeline.LogMethodExit(nameof(ShareDirectoryClient));
                    scope.Dispose();
                }
            }
        }
        #endregion GetProperties

        #region SetHttpHeaders
        /// <summary>
        /// The <see cref="SetHttpHeaders(ShareDirectorySetHttpHeadersOptions, CancellationToken)"/> operation sets system
        /// properties on the directory.
        ///
        /// For more information, see
        /// <see href="https://docs.microsoft.com/rest/api/storageservices/set-directory-properties">
        /// Set Directory Properties</see>.
        /// </summary>
        /// <param name="options">
        /// Optional parameters.
        /// </param>
        /// <param name="cancellationToken">
        /// Optional <see cref="CancellationToken"/> to propagate
        /// notifications that the operation should be cancelled.
        /// </param>
        /// <returns>
        /// A <see cref="Response{StorageFileInfo}"/> describing the
        /// state of the file.
        /// </returns>
        /// <remarks>
        /// A <see cref="RequestFailedException"/> will be thrown if
        /// a failure occurs.
        /// </remarks>
        public virtual Response<ShareDirectoryInfo> SetHttpHeaders(
            ShareDirectorySetHttpHeadersOptions options = default,
            CancellationToken cancellationToken = default) =>
            SetHttpHeadersInternal(
                options?.SmbProperties,
                options?.FilePermission?.Permission,
                options?.FilePermission?.PermissionFormat,
                options?.PosixProperties,
                false, // async
                cancellationToken)
                .EnsureCompleted();

        /// <summary>
        /// The <see cref="SetHttpHeadersAsync(ShareDirectorySetHttpHeadersOptions, CancellationToken)"/> operation sets system
        /// properties on the directory.
        ///
        /// For more information, see <see href="https://docs.microsoft.com/rest/api/storageservices/set-directory-properties">Set Directory Properties</see>.
        /// </summary>
        /// <param name="options">
        /// Optional parameters.
        /// </param>
        /// <param name="cancellationToken">
        /// Optional <see cref="CancellationToken"/> to propagate
        /// notifications that the operation should be cancelled.
        /// </param>
        /// <returns>
        /// A <see cref="Response{StorageFileInfo}"/> describing the
        /// state of the file.
        /// </returns>
        /// <remarks>
        /// A <see cref="RequestFailedException"/> will be thrown if
        /// a failure occurs.
        /// </remarks>
        public virtual async Task<Response<ShareDirectoryInfo>> SetHttpHeadersAsync(
            ShareDirectorySetHttpHeadersOptions options = default,
            CancellationToken cancellationToken = default) =>
            await SetHttpHeadersInternal(
                options?.SmbProperties,
                options?.FilePermission?.Permission,
                options?.FilePermission?.PermissionFormat,
                options?.PosixProperties,
                true, // async
                cancellationToken)
                .ConfigureAwait(false);

        /// <summary>
        /// The <see cref="SetHttpHeaders(FileSmbProperties, string, CancellationToken)"/> operation sets system
        /// properties on the directory.
        ///
        /// For more information, see
        /// <see href="https://docs.microsoft.com/rest/api/storageservices/set-directory-properties">
        /// Set Directory Properties</see>.
        /// </summary>
        /// <param name="smbProperties">
        /// Optional SMB properties to set for the directory.
        /// </param>
        /// <param name="filePermission">
        /// Optional file permission to set for the directory.
        /// </param>
        /// <param name="cancellationToken">
        /// Optional <see cref="CancellationToken"/> to propagate
        /// notifications that the operation should be cancelled.
        /// </param>
        /// <returns>
        /// A <see cref="Response{StorageFileInfo}"/> describing the
        /// state of the file.
        /// </returns>
        /// <remarks>
        /// A <see cref="RequestFailedException"/> will be thrown if
        /// a failure occurs.
        /// </remarks>
        [EditorBrowsable(EditorBrowsableState.Never)]
#pragma warning disable AZC0002 // DO ensure all service methods, both asynchronous and synchronous, take an optional CancellationToken parameter called cancellationToken.
        public virtual Response<ShareDirectoryInfo> SetHttpHeaders(
#pragma warning restore AZC0002 // DO ensure all service methods, both asynchronous and synchronous, take an optional CancellationToken parameter called cancellationToken.
            FileSmbProperties smbProperties,
            string filePermission,
            CancellationToken cancellationToken) =>
            SetHttpHeadersInternal(
                smbProperties,
                filePermission,
                filePermissionFormat: default,
                posixProperties: default,
                false, // async
                cancellationToken)
                .EnsureCompleted();

        /// <summary>
        /// The <see cref="SetHttpHeadersAsync(FileSmbProperties, string, CancellationToken)"/> operation sets system
        /// properties on the directory.
        ///
        /// For more information, see <see href="https://docs.microsoft.com/rest/api/storageservices/set-directory-properties">Set Directory Properties</see>.
        /// </summary>
        /// <param name="smbProperties">
        /// Optional SMB properties to set for the directory.
        /// </param>
        /// <param name="filePermission">
        /// Optional file permission to set for the directory.
        /// </param>
        /// <param name="cancellationToken">
        /// Optional <see cref="CancellationToken"/> to propagate
        /// notifications that the operation should be cancelled.
        /// </param>
        /// <returns>
        /// A <see cref="Response{StorageFileInfo}"/> describing the
        /// state of the file.
        /// </returns>
        /// <remarks>
        /// A <see cref="RequestFailedException"/> will be thrown if
        /// a failure occurs.
        /// </remarks>
        [EditorBrowsable(EditorBrowsableState.Never)]
#pragma warning disable AZC0002 // DO ensure all service methods, both asynchronous and synchronous, take an optional CancellationToken parameter called cancellationToken.
        public virtual async Task<Response<ShareDirectoryInfo>> SetHttpHeadersAsync(
#pragma warning restore AZC0002 // DO ensure all service methods, both asynchronous and synchronous, take an optional CancellationToken parameter called cancellationToken.
            FileSmbProperties smbProperties,
            string filePermission,
            CancellationToken cancellationToken) =>
            await SetHttpHeadersInternal(
                smbProperties,
                filePermission,
                filePermissionFormat: default,
                posixProperties: default,
                true, // async
                cancellationToken)
                .ConfigureAwait(false);

        /// <summary>
        /// The <see cref="SetHttpHeadersInternal"/> operation sets system
        /// properties on the directory.
        ///
        /// For more information, see
        /// <see href="https://docs.microsoft.com/rest/api/storageservices/set-directory-properties">
        /// Set Directory Properties</see>.
        /// </summary>
        /// <param name="smbProperties">
        /// Optional SMB properties to set for the directory.
        /// </param>
        /// <param name="filePermission">
        /// Optional file permission to set for the directory.
        /// </param>
        /// <param name="filePermissionFormat">
        /// Optional file permission format.
        /// </param>
        /// <param name="posixProperties">
        /// Optional NFS properties.
        /// </param>
        /// <param name="async">
        /// Whether to invoke the operation asynchronously.
        /// </param>
        /// <param name="cancellationToken">
        /// Optional <see cref="CancellationToken"/> to propagate
        /// notifications that the operation should be cancelled.
        /// </param>
        /// <returns>
        /// A <see cref="Response{StorageFileInfo}"/> describing the
        /// state of the file.
        /// </returns>
        /// <remarks>
        /// A <see cref="RequestFailedException"/> will be thrown if
        /// a failure occurs.
        /// </remarks>
        private async Task<Response<ShareDirectoryInfo>> SetHttpHeadersInternal(
            FileSmbProperties smbProperties,
            string filePermission,
            FilePermissionFormat? filePermissionFormat,
            FilePosixProperties posixProperties,
            bool async,
            CancellationToken cancellationToken)
        {
            using (ClientConfiguration.Pipeline.BeginLoggingScope(nameof(ShareDirectoryClient)))
            {
                ClientConfiguration.Pipeline.LogMethodEnter(
                    nameof(ShareDirectoryClient),
                    message:
                    $"{nameof(Uri)}: {Uri}\n");

                DiagnosticScope scope = ClientConfiguration.ClientDiagnostics.CreateScope($"{nameof(ShareDirectoryClient)}.{nameof(SetHttpHeaders)}");

                try
                {
                    scope.Start();
                    FileSmbProperties smbProps = smbProperties ?? new FileSmbProperties();

                    ShareExtensions.AssertValidFilePermissionAndKey(filePermission, smbProps.FilePermissionKey);

                    ResponseWithHeaders<DirectorySetPropertiesHeaders> response;

                    if (async)
                    {
                        response = await DirectoryRestClient.SetPropertiesAsync(
                            fileAttributes: smbProps?.FileAttributes.ToAttributesString(),
                            fileCreationTime: smbProps.FileCreatedOn.ToFileDateTimeString(),
                            fileLastWriteTime: smbProps.FileLastWrittenOn.ToFileDateTimeString(),
                            filePermission: filePermission,
                            filePermissionFormat: filePermissionFormat,
                            filePermissionKey: smbProps.FilePermissionKey,
                            fileChangeTime: smbProps.FileChangedOn.ToFileDateTimeString(),
                            owner: posixProperties?.Owner,
                            group: posixProperties?.Group,
<<<<<<< HEAD
                            fileMode: posixProperties?.FileMode.ToOctalFileMode(),
=======
                            fileMode: posixProperties?.FileMode?.ToOctalFileMode(),
>>>>>>> b38a9c20
                            cancellationToken: cancellationToken)
                            .ConfigureAwait(false);
                    }
                    else
                    {
                        response = DirectoryRestClient.SetProperties(
                            fileAttributes: smbProps?.FileAttributes.ToAttributesString(),
                            fileCreationTime: smbProps.FileCreatedOn.ToFileDateTimeString(),
                            fileLastWriteTime: smbProps.FileLastWrittenOn.ToFileDateTimeString(),
                            filePermission: filePermission,
                            filePermissionFormat: filePermissionFormat,
                            filePermissionKey: smbProps.FilePermissionKey,
                            fileChangeTime: smbProps.FileChangedOn.ToFileDateTimeString(),
                            owner: posixProperties?.Owner,
                            group: posixProperties?.Group,
<<<<<<< HEAD
                            fileMode: posixProperties?.FileMode.ToOctalFileMode(),
=======
                            fileMode: posixProperties?.FileMode?.ToOctalFileMode(),
>>>>>>> b38a9c20
                            cancellationToken: cancellationToken);
                    }

                    return Response.FromValue(
                        response.ToShareDirectoryInfo(),
                        response.GetRawResponse());
                }
                catch (Exception ex)
                {
                    ClientConfiguration.Pipeline.LogException(ex);
                    scope.Failed(ex);
                    throw;
                }
                finally
                {
                    ClientConfiguration.Pipeline.LogMethodExit(nameof(ShareDirectoryClient));
                    scope.Dispose();
                }
            }
        }
        #endregion SetHttpHeaders

        #region SetMetadata
        /// <summary>
        /// The <see cref="SetMetadata"/> operation sets one or more
        /// user-defined name-value pairs for the specified directory.
        ///
        /// For more information, see
        /// <see href="https://docs.microsoft.com/rest/api/storageservices/set-directory-metadata">
        /// Set Directory Metadata</see>.
        /// </summary>
        /// <param name="metadata">
        /// Custom metadata to set for this directory.
        /// </param>
        /// <param name="cancellationToken">
        /// Optional <see cref="CancellationToken"/> to propagate
        /// notifications that the operation should be cancelled.
        /// </param>
        /// <returns>
        /// A <see cref="Response{StorageDirectoryInfo}"/> if successful.
        /// </returns>
        /// <remarks>
        /// A <see cref="RequestFailedException"/> will be thrown if
        /// a failure occurs.
        /// </remarks>
        public virtual Response<ShareDirectoryInfo> SetMetadata(
            Metadata metadata,
            CancellationToken cancellationToken = default) =>
            SetMetadataInternal(
                metadata,
                false, // async
                cancellationToken)
                .EnsureCompleted();

        /// <summary>
        /// The <see cref="SetMetadataAsync"/> operation sets one or more
        /// user-defined name-value pairs for the specified directory.
        ///
        /// For more information, see
        /// <see href="https://docs.microsoft.com/rest/api/storageservices/set-directory-metadata">
        /// Set Directory Metadata</see>.
        /// </summary>
        /// <param name="metadata">
        /// Custom metadata to set for this directory.
        /// </param>
        /// <param name="cancellationToken">
        /// Optional <see cref="CancellationToken"/> to propagate
        /// notifications that the operation should be cancelled.
        /// </param>
        /// <returns>
        /// A <see cref="Response{StorageDirectoryInfo}"/> if successful.
        /// </returns>
        /// <remarks>
        /// A <see cref="RequestFailedException"/> will be thrown if
        /// a failure occurs.
        /// </remarks>
        public virtual async Task<Response<ShareDirectoryInfo>> SetMetadataAsync(
            Metadata metadata,
            CancellationToken cancellationToken = default) =>
            await SetMetadataInternal(
                metadata,
                true, // async
                cancellationToken)
                .ConfigureAwait(false);

        /// <summary>
        /// The <see cref="SetMetadataInternal"/> operation sets one or more
        /// user-defined name-value pairs for the specified directory.
        ///
        /// For more information, see
        /// <see href="https://docs.microsoft.com/rest/api/storageservices/set-directory-metadata">
        /// Set Directory Metadata</see>.
        /// </summary>
        /// <param name="metadata">
        /// Custom metadata to set for this directory.
        /// </param>
        /// <param name="async">
        /// Whether to invoke the operation asynchronously.
        /// </param>
        /// <param name="cancellationToken">
        /// Optional <see cref="CancellationToken"/> to propagate
        /// notifications that the operation should be cancelled.
        /// </param>
        /// <returns>
        /// A <see cref="Response{StorageDirectoryInfo}"/> if successful.
        /// </returns>
        /// <remarks>
        /// A <see cref="RequestFailedException"/> will be thrown if
        /// a failure occurs.
        /// </remarks>
        private async Task<Response<ShareDirectoryInfo>> SetMetadataInternal(
            Metadata metadata,
            bool async,
            CancellationToken cancellationToken)
        {
            using (ClientConfiguration.Pipeline.BeginLoggingScope(nameof(ShareDirectoryClient)))
            {
                ClientConfiguration.Pipeline.LogMethodEnter(
                    nameof(ShareDirectoryClient),
                    message: $"{nameof(Uri)}: {Uri}");

                DiagnosticScope scope = ClientConfiguration.ClientDiagnostics.CreateScope($"{nameof(ShareDirectoryClient)}.{nameof(SetMetadata)}");

                try
                {
                    scope.Start();
                    ResponseWithHeaders<DirectorySetMetadataHeaders> response;

                    if (async)
                    {
                        response = await DirectoryRestClient.SetMetadataAsync(
                            metadata: metadata,
                            cancellationToken: cancellationToken)
                            .ConfigureAwait(false);
                    }
                    else
                    {
                        response = DirectoryRestClient.SetMetadata(
                            metadata: metadata,
                            cancellationToken: cancellationToken);
                    }

                    return Response.FromValue(
                        response.ToShareDirectoryInfo(),
                        response.GetRawResponse());
                }
                catch (Exception ex)
                {
                    ClientConfiguration.Pipeline.LogException(ex);
                    scope.Failed(ex);
                    throw;
                }
                finally
                {
                    ClientConfiguration.Pipeline.LogMethodExit(nameof(ShareDirectoryClient));
                    scope.Dispose();
                }
            }
        }
        #endregion SetMetadata

        #region GetFilesAndDirectories
        /// <summary>
        /// The <see cref="GetFilesAndDirectoriesAsync(ShareDirectoryGetFilesAndDirectoriesOptions, CancellationToken)"/>
        /// operation returns an async sequence of files and subdirectories in this directory.
        /// Enumerating the files and directories may make multiple requests
        /// to the service while fetching all the values.
        ///
        /// For more information, see
        /// <see href="https://docs.microsoft.com/rest/api/storageservices/list-directories-and-files">
        /// List Directories and Files</see>.
        /// </summary>
        /// <param name="options">
        /// Optional parameters.  <see cref="ShareDirectoryGetFilesAndDirectoriesOptions"/>.
        /// </param>
        /// <param name="cancellationToken">
        /// Optional <see cref="CancellationToken"/> to propagate
        /// notifications that the operation should be cancelled.
        /// </param>
        /// <returns>
        /// An <see cref="IEnumerable{T}" /> of <see cref="Response{StorageFileItem}"/>
        /// describing  the items in the directory.
        /// </returns>
        /// <remarks>
        /// A <see cref="RequestFailedException"/> will be thrown if
        /// a failure occurs.
        /// </remarks>
        public virtual Pageable<ShareFileItem> GetFilesAndDirectories(
            ShareDirectoryGetFilesAndDirectoriesOptions options = default,
            CancellationToken cancellationToken = default) =>
            new GetFilesAndDirectoriesAsyncCollection(
                client: this,
                prefix: options?.Prefix,
                traits: options?.Traits,
                includeExtendedInfo: options?.IncludeExtendedInfo)
            .ToSyncCollection(cancellationToken);

        /// <summary>
        /// The <see cref="GetFilesAndDirectoriesAsync(ShareDirectoryGetFilesAndDirectoriesOptions, CancellationToken)"/>
        /// operation returns an async collection of files and subdirectories in this directory.
        /// Enumerating the files and directories may make multiple requests
        /// to the service while fetching all the values.
        ///
        /// For more information, see
        /// <see href="https://docs.microsoft.com/rest/api/storageservices/list-directories-and-files">
        /// List Directories and Files</see>.
        /// </summary>
        /// <param name="options">
        /// Optional parameters.  <see cref="ShareDirectoryGetFilesAndDirectoriesOptions"/>.
        /// </param>
        /// <param name="cancellationToken">
        /// Optional <see cref="CancellationToken"/> to propagate
        /// notifications that the operation should be cancelled.
        /// </param>
        /// <returns>
        /// A <see cref="AsyncPageable{T}"/> describing the
        /// items in the directory.
        /// </returns>
        /// <remarks>
        /// A <see cref="RequestFailedException"/> will be thrown if
        /// a failure occurs.
        /// </remarks>
        public virtual AsyncPageable<ShareFileItem> GetFilesAndDirectoriesAsync(
            ShareDirectoryGetFilesAndDirectoriesOptions options = default,
            CancellationToken cancellationToken = default) =>
            new GetFilesAndDirectoriesAsyncCollection(
                client: this,
                prefix: options?.Prefix,
                traits: options?.Traits,
                includeExtendedInfo: options?.IncludeExtendedInfo)
            .ToAsyncCollection(cancellationToken);

        /// <summary>
        /// The <see cref="GetFilesAndDirectories(string, CancellationToken)"/>
        /// operation returns an async sequence of files and subdirectories in this directory.
        /// Enumerating the files and directories may make multiple requests
        /// to the service while fetching all the values.
        ///
        /// For more information, see
        /// <see href="https://docs.microsoft.com/rest/api/storageservices/list-directories-and-files">
        /// List Directories and Files</see>.
        /// </summary>
        /// <param name="prefix">
        /// Optional string that filters the results to return only
        /// files and directories whose name begins with the specified prefix.
        /// </param>
        /// <param name="cancellationToken">
        /// Optional <see cref="CancellationToken"/> to propagate
        /// notifications that the operation should be cancelled.
        /// </param>
        /// <returns>
        /// An <see cref="IEnumerable{T}" /> of <see cref="Response{StorageFileItem}"/>
        /// describing  the items in the directory.
        /// </returns>
        /// <remarks>
        /// A <see cref="RequestFailedException"/> will be thrown if
        /// a failure occurs.
        /// </remarks>
        public virtual Pageable<ShareFileItem> GetFilesAndDirectories(
            string prefix,
            CancellationToken cancellationToken = default) =>
            new GetFilesAndDirectoriesAsyncCollection(
                client: this,
                prefix: prefix,
                traits: null,
                includeExtendedInfo: null)
            .ToSyncCollection(cancellationToken);

        /// <summary>
        /// The <see cref="GetFilesAndDirectoriesAsync(string, CancellationToken)"/>
        /// operation returns an async collection of files and subdirectories in this directory.
        /// Enumerating the files and directories may make multiple requests
        /// to the service while fetching all the values.
        ///
        /// For more information, see
        /// <see href="https://docs.microsoft.com/rest/api/storageservices/list-directories-and-files">
        /// List Directories and Files</see>.
        /// </summary>
        /// <param name="prefix">
        /// Optional string that filters the results to return only
        /// files and directories whose name begins with the specified prefix.
        /// </param>
        /// <param name="cancellationToken">
        /// Optional <see cref="CancellationToken"/> to propagate
        /// notifications that the operation should be cancelled.
        /// </param>
        /// <returns>
        /// A <see cref="AsyncPageable{T}"/> describing the
        /// items in the directory.
        /// </returns>
        /// <remarks>
        /// A <see cref="RequestFailedException"/> will be thrown if
        /// a failure occurs.
        /// </remarks>
        public virtual AsyncPageable<ShareFileItem> GetFilesAndDirectoriesAsync(
            string prefix,
            CancellationToken cancellationToken = default) =>
            new GetFilesAndDirectoriesAsyncCollection(
                client: this,
                prefix: prefix,
                traits: null,
                includeExtendedInfo: null)
            .ToAsyncCollection(cancellationToken);

        /// <summary>
        /// The <see cref="GetFilesAndDirectoriesInternal"/> operation returns a
        /// single segment of files and subdirectories in this directory, starting
        /// from the specified <paramref name="marker"/>.
        ///
        /// For more information, see
        /// <see href="https://docs.microsoft.com/rest/api/storageservices/list-directories-and-files">
        /// List Directories and Files</see>.
        /// </summary>
        /// <param name="marker">
        /// An optional string value that identifies the segment of the list
        /// of items to be returned with the next listing operation.  The
        /// operation returns a non-empty <see cref="ListFilesAndDirectoriesSegmentResponse.NextMarker"/>
        /// if the listing operation did not return all items remaining to be
        /// listed with the current segment.  The NextMarker value can
        /// be used as the value for the <paramref name="marker"/> parameter
        /// in a subsequent call to request the next segment of list items.
        /// </param>
        /// <param name="prefix">
        /// Optional string that filters the results to return only
        /// files and directories whose name begins with the specified prefix.
        /// </param>
        /// <param name="pageSizeHint">
        /// Gets or sets a value indicating the size of the page that should be
        /// requested.
        /// </param>
        /// <param name="traits">
        /// Specifies traits to include in the <see cref="ShareFileItem"/>.
        /// </param>
        /// <param name="includeExtendedInfo">
        /// If extended info should be included in the <see cref="ShareFileItem"/>.
        /// </param>
        /// <param name="async">
        /// Whether to invoke the operation asynchronously.
        /// </param>
        /// <param name="cancellationToken">
        /// Optional <see cref="CancellationToken"/> to propagate
        /// notifications that the operation should be cancelled.
        /// </param>
        /// <returns>
        /// A <see cref="Response{FilesAndDirectoriesSegment}"/> describing a
        /// segment of the items in the directory.
        /// </returns>
        /// <remarks>
        /// A <see cref="RequestFailedException"/> will be thrown if
        /// a failure occurs.
        /// </remarks>
        internal async Task<Response<ListFilesAndDirectoriesSegmentResponse>> GetFilesAndDirectoriesInternal(
            string marker,
            string prefix,
            int? pageSizeHint,
            ShareFileTraits? traits,
            bool? includeExtendedInfo,
            bool async,
            CancellationToken cancellationToken)
        {
            using (ClientConfiguration.Pipeline.BeginLoggingScope(nameof(ShareDirectoryClient)))
            {
                ClientConfiguration.Pipeline.LogMethodEnter(
                    nameof(ShareDirectoryClient),
                    message:
                    $"{nameof(Uri)}: {Uri}\n" +
                    $"{nameof(marker)}: {marker}\n" +
                    $"{nameof(prefix)}: {prefix}");

                DiagnosticScope scope = ClientConfiguration.ClientDiagnostics.CreateScope($"{nameof(ShareDirectoryClient)}.{nameof(GetFilesAndDirectories)}");

                try
                {
                    scope.Start();
                    ResponseWithHeaders<ListFilesAndDirectoriesSegmentResponse, DirectoryListFilesAndDirectoriesSegmentHeaders> response;

                    if (async)
                    {
                        response = await DirectoryRestClient.ListFilesAndDirectoriesSegmentAsync(
                            prefix: prefix,
                            marker: marker,
                            maxresults: pageSizeHint,
                            include: ShareExtensions.AsIncludeItems(traits),
                            includeExtendedInfo: includeExtendedInfo,
                            cancellationToken: cancellationToken)
                            .ConfigureAwait(false);
                    }
                    else
                    {
                        response = DirectoryRestClient.ListFilesAndDirectoriesSegment(
                            prefix: prefix,
                            marker: marker,
                            maxresults: pageSizeHint,
                            include: ShareExtensions.AsIncludeItems(traits),
                            includeExtendedInfo: includeExtendedInfo,
                            cancellationToken: cancellationToken);
                    }

                    return Response.FromValue(
                        response.Value,
                        response.GetRawResponse());
                }
                catch (Exception ex)
                {
                    ClientConfiguration.Pipeline.LogException(ex);
                    scope.Failed(ex);
                    throw;
                }
                finally
                {
                    ClientConfiguration.Pipeline.LogMethodExit(nameof(ShareDirectoryClient));
                    scope.Dispose();
                }
            }
        }
        #endregion GetFilesAndDirectories

        #region GetHandles
        /// <summary>
        /// The <see cref="GetHandles"/> operation returns an async sequence
        /// of the open handles on a directory or a file.  Enumerating the
        /// handles may make multiple requests to the service while fetching
        /// all the values.
        ///
        /// For more information, see
        /// <see href="https://docs.microsoft.com/rest/api/storageservices/list-handles">
        /// List Handles</see>.
        /// </summary>
        /// <param name="recursive">
        /// Optional. A boolean value that specifies if the operation should also apply to the files and subdirectories of the directory specified.
        /// </param>
        /// <param name="cancellationToken">
        /// Optional <see cref="CancellationToken"/> to propagate
        /// notifications that the operation should be cancelled.
        /// </param>
        /// <returns>
        /// An <see cref="IEnumerable{T}"/> of <see cref="Response{StorageHandle}"/>
        /// describing the handles in the directory.
        /// </returns>
        /// <remarks>
        /// A <see cref="RequestFailedException"/> will be thrown if
        /// a failure occurs.
        /// </remarks>
        public virtual Pageable<ShareFileHandle> GetHandles(
            bool? recursive = default,
            CancellationToken cancellationToken = default) =>
            new GetDirectoryHandlesAsyncCollection(this, recursive).ToSyncCollection(cancellationToken);

        /// <summary>
        /// The <see cref="GetHandlesAsync"/> operation returns an async
        /// sequence of the open handles on a directory or a file.
        /// Enumerating the handles may make multiple requests to the service
        /// while fetching all the values.
        ///
        /// For more information, see
        /// <see href="https://docs.microsoft.com/rest/api/storageservices/list-handles">
        /// List Handles</see>.
        /// </summary>
        /// <param name="recursive">
        /// Optional. A boolean value that specifies if the operation should also apply to the files and subdirectories of the directory specified.
        /// </param>
        /// <param name="cancellationToken">
        /// Optional <see cref="CancellationToken"/> to propagate
        /// notifications that the operation should be cancelled.
        /// </param>
        /// <returns>
        /// A <see cref="AsyncPageable{T}"/> describing the
        /// handles on the directory.
        /// </returns>
        /// <remarks>
        /// A <see cref="RequestFailedException"/> will be thrown if
        /// a failure occurs.
        /// </remarks>
        public virtual AsyncPageable<ShareFileHandle> GetHandlesAsync(
            bool? recursive = default,
            CancellationToken cancellationToken = default) =>
            new GetDirectoryHandlesAsyncCollection(this, recursive).ToAsyncCollection(cancellationToken);

        /// <summary>
        /// The <see cref="GetHandlesAsync"/> operation returns a list of open
        /// handles on a directory or a file.
        ///
        /// For more information, see
        /// <see href="https://docs.microsoft.com/rest/api/storageservices/list-handles">
        /// List Handles</see>.
        /// </summary>
        /// <param name="marker">
        /// An optional string value that identifies the segment of the list
        /// of items to be returned with the next listing operation.  The
        /// operation returns a non-empty <see cref="StorageHandlesSegment.NextMarker"/>
        /// if the listing operation did not return all items remaining to be
        /// listed with the current segment.  The NextMarker value can
        /// be used as the value for the <paramref name="marker"/> parameter
        /// in a subsequent call to request the next segment of list items.
        /// </param>
        /// <param name="maxResults">
        /// Optional. Specifies the maximum number of handles taken on files and/or directories to return.
        /// </param>
        /// <param name="recursive">
        /// Optional. A boolean value that specifies if the operation should also apply to the files and subdirectories of the directory specified.
        /// </param>
        /// <param name="async">
        /// Whether to invoke the operation asynchronously.
        /// </param>
        /// <param name="cancellationToken">
        /// Optional <see cref="CancellationToken"/> to propagate
        /// notifications that the operation should be cancelled.
        /// </param>
        /// <returns>
        /// A <see cref="Response{StorageHandlesSegment}"/> describing a
        /// segment of the handles in the directory.
        /// </returns>
        /// <remarks>
        /// A <see cref="RequestFailedException"/> will be thrown if
        /// a failure occurs.
        /// </remarks>
        internal async Task<Response<StorageHandlesSegment>> GetHandlesInternal(
            string marker,
            int? maxResults,
            bool? recursive,
            bool async,
            CancellationToken cancellationToken)
        {
            using (ClientConfiguration.Pipeline.BeginLoggingScope(nameof(ShareDirectoryClient)))
            {
                ClientConfiguration.Pipeline.LogMethodEnter(
                    nameof(ShareDirectoryClient),
                    message:
                    $"{nameof(Uri)}: {Uri}\n" +
                    $"{nameof(marker)}: {marker}\n" +
                    $"{nameof(maxResults)}: {maxResults}\n" +
                    $"{nameof(recursive)}: {recursive}");

                string operationName = $"{nameof(ShareDirectoryClient)}.{nameof(GetHandles)}";
                DiagnosticScope scope = ClientConfiguration.ClientDiagnostics.CreateScope(operationName);

                try
                {
                    scope.Start();
                    ResponseWithHeaders<ListHandlesResponse, DirectoryListHandlesHeaders> response;

                    if (async)
                    {
                        response = await DirectoryRestClient.ListHandlesAsync(
                            marker: marker,
                            maxresults: maxResults,
                            recursive: recursive,
                            cancellationToken: cancellationToken)
                            .ConfigureAwait(false);
                    }
                    else
                    {
                        response = DirectoryRestClient.ListHandles(
                            marker: marker,
                            maxresults: maxResults,
                            recursive: recursive,
                            cancellationToken: cancellationToken);
                    }

                    return Response.FromValue(
                        response.Value.ToStorageHandlesSegment(),
                        response.GetRawResponse());
                }
                catch (Exception ex)
                {
                    ClientConfiguration.Pipeline.LogException(ex);
                    scope.Failed(ex);
                    throw;
                }
                finally
                {
                    ClientConfiguration.Pipeline.LogMethodExit(nameof(ShareDirectoryClient));
                    scope.Dispose();
                }
            }
        }
        #endregion GetHandles

        #region ForceCloseHandles
        /// <summary>
        /// The <see cref="ForceCloseHandle"/> operation closes a handle opened on a directory
        /// or a file at the service. It supports closing a single handle specified by <paramref name="handleId"/>.
        ///
        /// This API is intended to be used alongside <see cref="GetHandles"/> to force close handles that
        /// block operations, such as renaming a directory. These handles may have leaked or been lost track of by
        /// SMB clients. The API has client-side impact on the handle being closed, including user visible
        /// errors due to failed attempts to read or write files. This API is not intended for use as a replacement
        /// or alternative for SMB close.
        ///
        /// For more information, see
        /// <see href="https://docs.microsoft.com/rest/api/storageservices/force-close-handles">
        /// Force Close Handles</see>.
        /// </summary>
        /// <param name="handleId">
        /// Specifies the handle ID to be closed.
        /// </param>
        /// <param name="cancellationToken">
        /// Optional <see cref="CancellationToken"/> to propagate
        /// notifications that the operation should be cancelled.
        /// </param>
        /// <returns>
        /// A <see cref="Response{CloseHandlesResult}"/> describing the status of the
        /// <see cref="ForceCloseHandle"/> operation.
        /// </returns>
        /// <remarks>
        /// A <see cref="RequestFailedException"/> will be thrown if
        /// a failure occurs.
        /// </remarks>
        public virtual Response<CloseHandlesResult> ForceCloseHandle(
            string handleId,
            CancellationToken cancellationToken = default)
        {
            Response<StorageClosedHandlesSegment> response = ForceCloseHandlesInternal(
                handleId,
                null,
                null,
                false, // async
                cancellationToken,
                $"{nameof(ShareDirectoryClient)}.{nameof(ForceCloseHandle)}")
                .EnsureCompleted();

            return Response.FromValue(
                response.ToCloseHandlesResult(),
                response.GetRawResponse());
        }

        /// <summary>
        /// The <see cref="ForceCloseHandle"/> operation closes a handle opened on a directory
        /// or a file at the service. It supports closing a single handle specified by <paramref name="handleId"/>.
        ///
        /// This API is intended to be used alongside <see cref="GetHandlesAsync"/> to force close handles that
        /// block operations, such as renaming a directory. These handles may have leaked or been lost track of by
        /// SMB clients. The API has client-side impact on the handle being closed, including user visible
        /// errors due to failed attempts to read or write files. This API is not intended for use as a replacement
        /// or alternative for SMB close.
        ///
        /// For more information, see
        /// <see href="https://docs.microsoft.com/rest/api/storageservices/force-close-handles">
        /// Force Close Handles</see>.
        /// </summary>
        /// <param name="handleId">
        /// Specifies the handle ID to be closed.
        /// </param>
        /// <param name="cancellationToken">
        /// Optional <see cref="CancellationToken"/> to propagate
        /// notifications that the operation should be cancelled.
        /// </param>
        /// <returns>
        /// A <see cref="Response{CloseHandlesResult}"/> describing the status of the
        /// <see cref="ForceCloseHandleAsync"/> operation.
        /// </returns>
        /// <remarks>
        /// A <see cref="RequestFailedException"/> will be thrown if
        /// a failure occurs.
        /// </remarks>
        public virtual async Task<Response<CloseHandlesResult>> ForceCloseHandleAsync(
            string handleId,
            CancellationToken cancellationToken = default)
        {
            Response<StorageClosedHandlesSegment> response = await ForceCloseHandlesInternal(
                handleId,
                null,
                null,
                true, // async
                cancellationToken,
                $"{nameof(ShareDirectoryClient)}.{nameof(ForceCloseHandle)}")
                .ConfigureAwait(false);

            return Response.FromValue(
                response.ToCloseHandlesResult(),
                response.GetRawResponse());
        }

        /// <summary>
        /// The <see cref="ForceCloseAllHandles"/> operation closes all handles opened on a directory
        /// or a file at the service. It optionally supports recursively closing handles on subresources
        /// when the resource is a directory.
        ///
        /// This API is intended to be used alongside <see cref="GetHandles"/> to force close handles that
        /// block operations, such as renaming a directory. These handles may have leaked or been lost track of by
        /// SMB clients. The API has client-side impact on the handle being closed, including user visible
        /// errors due to failed attempts to read or write files. This API is not intended for use as a replacement
        /// or alternative for SMB close.
        ///
        /// For more information, see
        /// <see href="https://docs.microsoft.com/rest/api/storageservices/force-close-handles">
        /// Force Close Handles</see>.
        /// </summary>
        /// <param name="recursive">
        /// Optional. A boolean value that specifies if the operation should also apply to the files and subdirectories of the directory specified.
        /// </param>
        /// <param name="cancellationToken">
        /// Optional <see cref="CancellationToken"/> to propagate
        /// notifications that the operation should be cancelled.
        /// </param>
        /// <returns>
        /// A <see cref="CloseHandlesResult"/> describing the status of the
        /// <see cref="ForceCloseAllHandles"/> operation.
        /// </returns>
        /// <remarks>
        /// A <see cref="RequestFailedException"/> will be thrown if
        /// a failure occurs.
        /// </remarks>
        public virtual CloseHandlesResult ForceCloseAllHandles(
            bool? recursive = default,
            CancellationToken cancellationToken = default) =>
            ForceCloseAllHandlesInternal(
                recursive,
                false, // async
                cancellationToken)
                .EnsureCompleted();

        /// <summary>
        /// The <see cref="ForceCloseAllHandlesAsync"/> operation closes all handles opened on a directory
        /// or a file at the service. It optionally supports recursively closing handles on subresources
        /// when the resource is a directory.
        ///
        /// This API is intended to be used alongside <see cref="GetHandlesAsync"/> to force close handles that
        /// block operations, such as renaming a directory. These handles may have leaked or been lost track of by
        /// SMB clients. The API has client-side impact on the handle being closed, including user visible
        /// errors due to failed attempts to read or write files. This API is not intended for use as a replacement
        /// or alternative for SMB close.
        ///
        /// FFor more information, see
        /// <see href="https://docs.microsoft.com/rest/api/storageservices/force-close-handles">
        /// Force Close Handles</see>.
        /// </summary>
        /// <param name="recursive">
        /// Optional. A boolean value that specifies if the operation should also apply to the files and subdirectories of the directory specified.
        /// </param>
        /// <param name="cancellationToken">
        /// Optional <see cref="CancellationToken"/> to propagate
        /// notifications that the operation should be cancelled.
        /// </param>
        /// <returns>
        /// A <see cref="CloseHandlesResult"/> describing the status of the
        /// <see cref="ForceCloseAllHandlesAsync"/> operation.
        /// </returns>
        /// <remarks>
        /// A <see cref="RequestFailedException"/> will be thrown if
        /// a failure occurs.
        /// </remarks>
        public virtual async Task<CloseHandlesResult> ForceCloseAllHandlesAsync(
            bool? recursive = default,
            CancellationToken cancellationToken = default) =>
            await ForceCloseAllHandlesInternal(
                recursive,
                true, // async
                cancellationToken)
                .ConfigureAwait(false);

        /// <summary>
        /// The <see cref="ForceCloseAllHandlesAsync"/> operation closes all handles opened on a directory
        /// or a file at the service. It optionally supports recursively closing handles on subresources
        /// when the resource is a directory.
        ///
        /// This API is intended to be used alongside <see cref="GetHandlesAsync"/> to force close handles that
        /// block operations. These handles may have leaked or been lost track of by
        /// SMB clients. The API has client-side impact on the handle being closed, including user visible
        /// errors due to failed attempts to read or write files. This API is not intended for use as a replacement
        /// or alternative for SMB close.
        ///
        /// For more information, see
        /// <see href="https://docs.microsoft.com/rest/api/storageservices/force-close-handles">
        /// Force Close Handles</see>.
        /// </summary>
        /// <param name="recursive">
        /// Optional. A boolean value that specifies if the operation should also apply to the files and subdirectories of the directory specified.
        /// </param>
        /// <param name="async">
        /// Whether to invoke the operation asynchronously.
        /// </param>
        /// <param name="cancellationToken">
        /// Optional <see cref="CancellationToken"/> to propagate
        /// notifications that the operation should be cancelled.
        /// </param>
        /// <returns>
        /// A <see cref="CloseHandlesResult"/> describing the status of the
        /// <see cref="ForceCloseAllHandlesInternal"/> operation.
        /// </returns>
        /// <remarks>
        /// A <see cref="RequestFailedException"/> will be thrown if
        /// a failure occurs.
        /// </remarks>
        private async Task<CloseHandlesResult> ForceCloseAllHandlesInternal(
            bool? recursive,
            bool async,
            CancellationToken cancellationToken)
        {
            int handlesClosed = 0;
            int handlesFailed = 0;
            string marker = null;
            do
            {
                Response<StorageClosedHandlesSegment> response =
                    await ForceCloseHandlesInternal(
                        Constants.CloseAllHandles,
                        marker,
                        recursive,
                        async,
                        cancellationToken,
                        operationName: $"{nameof(ShareDirectoryClient)}.{nameof(ForceCloseAllHandles)}")
                    .ConfigureAwait(false);
                marker = response.Value.Marker;
                handlesClosed += response.Value.NumberOfHandlesClosed;
                handlesFailed += response.Value.NumberOfHandlesFailedToClose;
            } while (!string.IsNullOrEmpty(marker));

            return new CloseHandlesResult()
            {
                ClosedHandlesCount = handlesClosed,
                FailedHandlesCount = handlesFailed
            };
        }

        /// <summary>
        /// The <see cref="ForceCloseAllHandlesAsync"/> operation closes a handle or handles opened on a directory
        /// or a file at the service. It supports closing a single handle specified by <paramref name="handleId"/> on a file or
        /// directory or closing all handles opened on that resource. It optionally supports recursively closing
        /// handles on subresources when the resource is a directory.
        ///
        /// This API is intended to be used alongside <see cref="GetHandlesAsync"/> to force close handles that
        /// block operations, such as renaming a directory. These handles may have leaked or been lost track of by
        /// SMB clients. The API has client-side impact on the handle being closed, including user visible
        /// errors due to failed attempts to read or write files. This API is not intended for use as a replacement
        /// or alternative for SMB close.
        ///
        /// For more information, see
        /// <see href="https://docs.microsoft.com/rest/api/storageservices/force-close-handles">
        /// Force Close Handles</see>.
        /// </summary>
        /// <param name="handleId">
        /// Optional. Specifies the handle ID to be closed. If not specified, or if equal to &quot;*&quot;, will close all handles.
        /// </param>
        /// <param name="marker">
        /// An optional string value that identifies the segment of the handles
        /// to be closed with the next call to <see cref="ForceCloseAllHandlesAsync"/>.  The
        /// operation returns a non-empty <see cref="StorageClosedHandlesSegment.Marker"/>
        /// if the operation did not return all items remaining to be
        /// closed with the current segment.  The NextMarker value can
        /// be used as the value for the <paramref name="marker"/> parameter
        /// in a subsequent call to request the closure of the next segment of handles.
        /// </param>
        /// <param name="recursive">
        /// Optional. A boolean value that specifies if the operation should also apply to the files and subdirectories of the directory specified.
        /// </param>
        /// <param name="async">
        /// Whether to invoke the operation asynchronously.
        /// </param>
        /// <param name="cancellationToken">
        /// Optional <see cref="CancellationToken"/> to propagate
        /// notifications that the operation should be cancelled.
        /// </param>
        /// <param name="operationName">
        /// Optional. Used to indicate the name of the operation.
        /// </param>
        /// <returns>
        /// A <see cref="Response{StorageClosedHandlesSegment}"/> describing a
        /// segment of the handles closed.
        /// </returns>
        /// <remarks>
        /// A <see cref="RequestFailedException"/> will be thrown if
        /// a failure occurs.
        /// </remarks>
        private async Task<Response<StorageClosedHandlesSegment>> ForceCloseHandlesInternal(
            string handleId,
            string marker,
            bool? recursive,
            bool async,
            CancellationToken cancellationToken,
            string operationName = null)
        {
            using (ClientConfiguration.Pipeline.BeginLoggingScope(nameof(ShareDirectoryClient)))
            {
                ClientConfiguration.Pipeline.LogMethodEnter(
                    nameof(ShareDirectoryClient),
                    message:
                    $"{nameof(Uri)}: {Uri}\n" +
                    $"{nameof(handleId)}: {handleId}\n" +
                    $"{nameof(marker)}: {marker}\n" +
                    $"{nameof(recursive)}: {recursive}");

                operationName ??= $"{nameof(ShareDirectoryClient)}.{nameof(ForceCloseAllHandles)}";
                DiagnosticScope scope = ClientConfiguration.ClientDiagnostics.CreateScope(operationName);

                try
                {
                    scope.Start();
                    ResponseWithHeaders<DirectoryForceCloseHandlesHeaders> response;

                    if (async)
                    {
                        response = await DirectoryRestClient.ForceCloseHandlesAsync(
                            handleId: handleId,
                            marker: marker,
                            recursive: recursive,
                            cancellationToken: cancellationToken)
                            .ConfigureAwait(false);
                    }
                    else
                    {
                        response = DirectoryRestClient.ForceCloseHandles(
                            handleId: handleId,
                            marker: marker,
                            recursive: recursive,
                            cancellationToken: cancellationToken);
                    }

                    return Response.FromValue(
                        response.ToStorageClosedHandlesSegment(),
                        response.GetRawResponse());
                }
                catch (Exception ex)
                {
                    ClientConfiguration.Pipeline.LogException(ex);
                    scope.Failed(ex);
                    throw;
                }
                finally
                {
                    ClientConfiguration.Pipeline.LogMethodExit(nameof(ShareDirectoryClient));
                    scope.Dispose();
                }
            }
        }
        #endregion ForceCloseHandles

        #region Rename
        /// <summary>
        /// Renames a directory.
        /// This API does not support renaming a directory from one share to another, or between storage accounts.
        /// </summary>
        /// <param name="destinationPath">
        /// The destination path to rename the directory to.
        /// </param>
        /// <param name="options">
        /// Optional parameters.
        /// </param>
        /// <param name="cancellationToken">
        /// Optional <see cref="CancellationToken"/> to propagate
        /// notifications that the operation should be cancelled.
        /// </param>
        /// <returns>
        /// A <see cref="Response{ShareDirectoryClient}"/> pointed at the newly renamed directory.
        /// </returns>
        /// <remarks>
        /// A <see cref="RequestFailedException"/> will be thrown if
        /// a failure occurs.
        /// </remarks>
        public virtual Response<ShareDirectoryClient> Rename(
            string destinationPath,
            ShareFileRenameOptions options = default,
            CancellationToken cancellationToken = default)
            => RenameInternal(
                destinationPath: destinationPath,
                options: options,
                async: false,
                cancellationToken: cancellationToken)
                .EnsureCompleted();

        /// <summary>
        /// Renames a directory.
        /// This API does not support renaming a directory from one share to another, or between storage accounts.
        /// </summary>
        /// <param name="destinationPath">
        /// The destination path to rename the directory to.
        /// </param>
        /// <param name="options">
        /// Optional parameters.
        /// </param>
        /// <param name="cancellationToken">
        /// Optional <see cref="CancellationToken"/> to propagate
        /// notifications that the operation should be cancelled.
        /// </param>
        /// <returns>
        /// A <see cref="Response{ShareDirectoryClient}"/> pointed at the newly renamed directory.
        /// </returns>
        /// <remarks>
        /// A <see cref="RequestFailedException"/> will be thrown if
        /// a failure occurs.
        /// </remarks>
        public virtual async Task<Response<ShareDirectoryClient>> RenameAsync(
            string destinationPath,
            ShareFileRenameOptions options = default,
            CancellationToken cancellationToken = default)
            => await RenameInternal(
                destinationPath: destinationPath,
                options: options,
                async: true,
                cancellationToken: cancellationToken)
                .ConfigureAwait(false);

        /// <summary>
        /// Renames a directory.
        /// This API does not support renaming a directory from one share to another, or between storage accounts.
        /// </summary>
        /// <param name="destinationPath">
        /// The destination path to rename the directory to.
        /// </param>
        /// <param name="options">
        /// Optional parameters.
        /// </param>
        /// <param name="async">
        /// Whether to invoke the operation asynchronously.
        /// </param>
        /// <param name="cancellationToken">
        /// Optional <see cref="CancellationToken"/> to propagate
        /// notifications that the operation should be cancelled.
        /// </param>
        /// <returns>
        /// A <see cref="Response{ShareDirectoryClient}"/> pointed at the newly renamed directory.
        /// </returns>
        /// <remarks>
        /// A <see cref="RequestFailedException"/> will be thrown if
        /// a failure occurs.
        /// </remarks>
        private async Task<Response<ShareDirectoryClient>> RenameInternal(
            string destinationPath,
            ShareFileRenameOptions options,
            bool async,
            CancellationToken cancellationToken)
        {
            using (ClientConfiguration.Pipeline.BeginLoggingScope(nameof(ShareFileClient)))
            {
                ClientConfiguration.Pipeline.LogMethodEnter(
                    nameof(ShareDirectoryClient),
                    message:
                    $"{nameof(Uri)}: {Uri}\n" +
                    $"{nameof(destinationPath)}: {destinationPath}\n" +
                    $"{nameof(options)}: {options}\n");

                DiagnosticScope scope = ClientConfiguration.ClientDiagnostics.CreateScope($"{nameof(ShareDirectoryClient)}.{nameof(Rename)}");

                try
                {
                    scope.Start();

                    ShareExtensions.AssertValidFilePermissionAndKey(options?.FilePermission, options?.SmbProperties?.FilePermissionKey);

                    // TODO: Change this so that the ShareUriBuilder can accept a string for the SAS
                    // Or have an extension UriBuilder which can parse out the SAS.
                    ShareUriBuilder shareUriBuilder = new ShareUriBuilder(Uri);
                    ShareUriBuilder sourceUriBuilder = new ShareUriBuilder(Uri);
                    // There's already a check in at the client constructor to prevent both SAS in Uri and AzureSasCredential
                    if (shareUriBuilder.Sas == null && ClientConfiguration.SasCredential != null)
                    {
                        sourceUriBuilder.Query += ClientConfiguration.SasCredential.Signature;
                    }

                    // Build destination URI
                    ShareUriBuilder destUriBuilder = new ShareUriBuilder(Uri)
                    {
                        Sas = null,
                        Query = null
                    };

                    // ShareUriBuider will encode the DirectoryOrFilePath.
                    // We don't want the query parameters, especially SAS, to be encoded.
                    // We also have to build the destination client depending on if a SAS was passed with the destination.
                    ShareDirectoryClient destDirectoryClient;
                    string[] split = destinationPath.Split('?');
                    if (split.Length == 2)
                    {
                        destUriBuilder.DirectoryOrFilePath = split[0];
                        destUriBuilder.Query = split[1];
                        // If the destination already has a SAS, then let's not further add to the Uri if it contains
                        // AzureSasCredential on the source.
                        var paramsMap = new UriQueryParamsCollection(split[1]);
                        if (!paramsMap.ContainsKey(Constants.Sas.Parameters.Version))
                        {
                            // No SAS in the destination, use the source credentials to build the destination path
                            destDirectoryClient = new ShareDirectoryClient(destUriBuilder.ToUri(), ClientConfiguration);
                        }
                        else
                        {
                            // There's a SAS in the destination path
                            // Create the destination path with the destination SAS
                            destDirectoryClient = new ShareDirectoryClient(
                                destUriBuilder.ToUri(),
                                ClientConfiguration.ClientDiagnostics,
                                ClientConfiguration.ClientOptions);
                        }
                    }
                    else
                    {
                        // No SAS in the destination, use the source credentials to build the destination path
                        destUriBuilder.DirectoryOrFilePath = destinationPath;
                        destUriBuilder.Sas = sourceUriBuilder.Sas;
                        destDirectoryClient = new ShareDirectoryClient(
                            destUriBuilder.ToUri(),
                            ClientConfiguration);
                    }

                    ResponseWithHeaders<DirectoryRenameHeaders> response;

                    CopyFileSmbInfo copyFileSmbInfo = new CopyFileSmbInfo
                    {
                        FileAttributes = options?.SmbProperties?.FileAttributes.ToAttributesString(),
                        FileCreationTime = options?.SmbProperties?.FileCreatedOn.ToFileDateTimeString(),
                        FileLastWriteTime = options?.SmbProperties?.FileLastWrittenOn.ToFileDateTimeString(),
                        FileChangeTime = options?.SmbProperties?.FileChangedOn.ToFileDateTimeString(),
                        IgnoreReadOnly = options?.IgnoreReadOnly
                    };

                    if (async)
                    {
                        response = await destDirectoryClient.DirectoryRestClient.RenameAsync(
                            renameSource: sourceUriBuilder.ToUri().AbsoluteUri,
                            replaceIfExists: options?.ReplaceIfExists,
                            ignoreReadOnly: options?.IgnoreReadOnly,
                            sourceLeaseId: options?.SourceConditions?.LeaseId,
                            destinationLeaseId: options?.DestinationConditions?.LeaseId,
                            filePermission: options?.FilePermission,
                            filePermissionFormat: options?.FilePermissionFormat,
                            filePermissionKey: options?.SmbProperties?.FilePermissionKey,
                            metadata: options?.Metadata,
                            copyFileSmbInfo: copyFileSmbInfo,
                            cancellationToken: cancellationToken)
                            .ConfigureAwait(false);
                    }
                    else
                    {
                        response = destDirectoryClient.DirectoryRestClient.Rename(
                            renameSource: sourceUriBuilder.ToUri().AbsoluteUri,
                            replaceIfExists: options?.ReplaceIfExists,
                            ignoreReadOnly: options?.IgnoreReadOnly,
                            sourceLeaseId: options?.SourceConditions?.LeaseId,
                            destinationLeaseId: options?.DestinationConditions?.LeaseId,
                            filePermission: options?.FilePermission,
                            filePermissionFormat: options?.FilePermissionFormat,
                            filePermissionKey: options?.SmbProperties?.FilePermissionKey,
                            metadata: options?.Metadata,
                            copyFileSmbInfo: copyFileSmbInfo,
                            cancellationToken: cancellationToken);
                    }

                    return Response.FromValue(
                        destDirectoryClient,
                        response.GetRawResponse());
                }
                catch (Exception ex)
                {
                    ClientConfiguration.Pipeline.LogException(ex);
                    scope.Failed(ex);
                    throw;
                }
                finally
                {
                    ClientConfiguration.Pipeline.LogMethodExit(nameof(ShareFileClient));
                    scope.Dispose();
                }
            }
        }
        #endregion Rename

        #region CreateSubdirectory
        /// <summary>
        /// The <see cref="CreateSubdirectory"/> operation creates a new
        /// subdirectory under this directory.
        ///
        /// For more information, see
        /// <see href="https://docs.microsoft.com/rest/api/storageservices/create-directory">
        /// Create Directory</see>.
        /// </summary>
        /// <param name="subdirectoryName">The name of the subdirectory.</param>
        /// <param name="metadata">
        /// Optional custom metadata to set for this directory.
        /// </param>
        /// <param name="smbProperties">
        /// Optional SMB properties to set for the subdirectory.
        /// </param>
        /// <param name="filePermission">
        /// Optional file permission to set for the subdirectory.
        /// </param>
        /// <param name="cancellationToken">
        /// Optional <see cref="CancellationToken"/> to propagate
        /// notifications that the operation should be cancelled.
        /// </param>
        /// <returns>
        /// A <see cref="Response{DirectoryClient}"/> referencing the
        /// newly created directory.
        /// </returns>
        /// <remarks>
        /// A <see cref="RequestFailedException"/> will be thrown if
        /// a failure occurs.
        /// </remarks>
        [ForwardsClientCalls]
        public virtual Response<ShareDirectoryClient> CreateSubdirectory(
            string subdirectoryName,
            Metadata metadata = default,
            FileSmbProperties smbProperties = default,
            string filePermission = default,
            CancellationToken cancellationToken = default)
        {
            ShareDirectoryClient subdir = GetSubdirectoryClient(subdirectoryName);
            Response<ShareDirectoryInfo> response = subdir.Create(
                metadata,
                smbProperties,
                filePermission,
                cancellationToken);
            return Response.FromValue(subdir, response.GetRawResponse());
        }

        /// <summary>
        /// The <see cref="CreateSubdirectoryAsync"/> operation creates a new
        /// subdirectory under this directory.
        ///
        /// For more information, see
        /// <see href="https://docs.microsoft.com/rest/api/storageservices/create-directory">
        /// Create Directory</see>.
        /// </summary>
        /// <param name="subdirectoryName">The name of the subdirectory.</param>
        /// <param name="metadata">
        /// Optional custom metadata to set for the subdirectory.
        /// </param>
        /// <param name="smbProperties">
        /// Optional SMB properties to set for the subdirectory.
        /// </param>
        /// <param name="filePermission">
        /// Optional file permission to set for the subdirectory.
        /// </param>
        /// <param name="cancellationToken">
        /// Optional <see cref="CancellationToken"/> to propagate
        /// notifications that the operation should be cancelled.
        /// </param>
        /// <returns>
        /// A <see cref="Response{DirectoryClient}"/> referencing the
        /// newly created directory.
        /// </returns>
        /// <remarks>
        /// A <see cref="RequestFailedException"/> will be thrown if
        /// a failure occurs.
        /// </remarks>
        [ForwardsClientCalls]
        public virtual async Task<Response<ShareDirectoryClient>> CreateSubdirectoryAsync(
            string subdirectoryName,
            Metadata metadata = default,
            FileSmbProperties smbProperties = default,
            string filePermission = default,
            CancellationToken cancellationToken = default)
        {
            ShareDirectoryClient subdir = GetSubdirectoryClient(subdirectoryName);
            Response<ShareDirectoryInfo> response = await subdir.CreateAsync(
                    metadata,
                    smbProperties,
                    filePermission,
                    cancellationToken)
                .ConfigureAwait(false);
            return Response.FromValue(subdir, response.GetRawResponse());
        }
        #endregion CreateSubdirectory

        #region DeleteSubdirectory
        /// <summary>
        /// The <see cref="DeleteSubdirectory"/> operation removes the
        /// specified empty subdirectory.
        ///
        /// For more information, see
        /// <see href="https://docs.microsoft.com/rest/api/storageservices/delete-directory">
        /// Delete Directory</see>.
        /// </summary>
        /// <param name="subdirectoryName">The name of the subdirectory.</param>
        /// <param name="cancellationToken">
        /// Optional <see cref="CancellationToken"/> to propagate
        /// notifications that the operation should be cancelled.
        /// </param>
        /// <returns>
        /// A <see cref="Response"/> if successful.
        /// </returns>
        /// <remarks>
        /// Note that the directory must be empty before it can be deleted.
        /// </remarks>
        [ForwardsClientCalls]
        public virtual Response DeleteSubdirectory(
            string subdirectoryName,
            CancellationToken cancellationToken = default) =>
            GetSubdirectoryClient(subdirectoryName).Delete(cancellationToken);

        /// <summary>
        /// The <see cref="DeleteSubdirectoryAsync"/> operation removes the
        /// specified empty subdirectory.
        ///
        /// For more information, see
        /// <see href="https://docs.microsoft.com/rest/api/storageservices/delete-directory">
        /// Delete Directory</see>.
        /// </summary>
        /// <param name="subdirectoryName">The name of the subdirectory.</param>
        /// <param name="cancellationToken">
        /// Optional <see cref="CancellationToken"/> to propagate
        /// notifications that the operation should be cancelled.
        /// </param>
        /// <returns>
        /// A <see cref="Response"/> if successful.
        /// </returns>
        /// <remarks>
        /// Note that the directory must be empty before it can be deleted.
        /// </remarks>
        [ForwardsClientCalls]
        public virtual async Task<Response> DeleteSubdirectoryAsync(
            string subdirectoryName,
            CancellationToken cancellationToken = default) =>
            await GetSubdirectoryClient(subdirectoryName)
                .DeleteAsync(cancellationToken)
                .ConfigureAwait(false);
        #endregion DeleteSubdirectory

        #region CreateFile
        /// <summary>
        /// Creates a new file or replaces an existing file.
        ///
        /// For more information, see
        /// <see href="https://docs.microsoft.com/rest/api/storageservices/create-file">
        /// Create File</see>.
        /// </summary>
        /// <remarks>
        /// This method only initializes the file.
        /// To add content, use <see cref="ShareFileClient.UploadRange(HttpRange, System.IO.Stream, byte[], IProgress{long}, ShareFileRequestConditions, CancellationToken)"/>.
        /// </remarks>
        /// <param name="fileName">The name of the file.</param>
        /// <param name="maxSize">
        /// Required. Specifies the maximum size for the file in bytes.  The max supported file size is 4 TiB.
        /// </param>
        /// <param name="httpHeaders">
        /// Optional standard HTTP header properties that can be set for the file.
        /// </param>
        /// <param name="metadata">
        /// Optional custom metadata to set for the file.
        /// </param>
        /// <param name="smbProperties">
        /// Optional SMB properties to set for the file.
        /// </param>
        /// <param name="filePermission">
        /// Optional file permission to set for the file.
        /// </param>
        /// <param name="conditions">
        /// Optional <see cref="ShareFileRequestConditions"/> to add conditions
        /// on creating the file.
        /// </param>
        /// <param name="cancellationToken">
        /// Optional <see cref="CancellationToken"/> to propagate
        /// notifications that the operation should be cancelled.
        /// </param>
        /// <returns>
        /// A <see cref="Response{FileClient}"/> referencing the file.
        /// </returns>
        /// <remarks>
        /// A <see cref="RequestFailedException"/> will be thrown if
        /// a failure occurs.
        /// </remarks>
        [ForwardsClientCalls]
        public virtual Response<ShareFileClient> CreateFile(
            string fileName,
            long maxSize,
            ShareFileHttpHeaders httpHeaders = default,
            Metadata metadata = default,
            FileSmbProperties smbProperties = default,
            string filePermission = default,
            ShareFileRequestConditions conditions = default,
            CancellationToken cancellationToken = default)
        {
            ShareFileClient file = GetFileClient(fileName);
            Response<ShareFileInfo> response = file.Create(
                maxSize,
                httpHeaders,
                metadata,
                smbProperties,
                filePermission,
                conditions,
                cancellationToken);
            return Response.FromValue(file, response.GetRawResponse());
        }

        /// <summary>
        /// Creates a new file or replaces an existing file.
        ///
        /// For more information, see
        /// <see href="https://docs.microsoft.com/rest/api/storageservices/create-file">
        /// Create File</see>.
        /// </summary>
        /// <remarks>
        /// This method only initializes the file.
        /// To add content, use <see cref="ShareFileClient.UploadAsync(System.IO.Stream, IProgress{long}, CancellationToken)"/>.
        /// </remarks>
        /// <param name="fileName">The name of the file.</param>
        /// <param name="maxSize">
        /// Required. Specifies the maximum size for the file in bytes.  The max supported file size is 4 TiB.
        /// </param>
        /// <param name="httpHeaders">
        /// Optional standard HTTP header properties that can be set for the file.
        /// </param>
        /// <param name="metadata">
        /// Optional custom metadata to set for the file.
        /// </param>
        /// <param name="smbProperties">
        /// Optional SMB properties to set for the file.
        /// </param>
        /// <param name="filePermission">
        /// Optional file permission to set for the file.
        /// </param>
        /// <param name="cancellationToken">
        /// Optional <see cref="CancellationToken"/> to propagate
        /// notifications that the operation should be cancelled.
        /// </param>
        /// <returns>
        /// A <see cref="Response{FileClient}"/> referencing the file.
        /// </returns>
        /// <remarks>
        /// A <see cref="RequestFailedException"/> will be thrown if
        /// a failure occurs.
        /// </remarks>
#pragma warning disable AZC0002 // DO ensure all service methods, both asynchronous and synchronous, take an optional CancellationToken parameter called cancellationToken.
        [ForwardsClientCalls]
        [EditorBrowsable(EditorBrowsableState.Never)]
        public virtual Response<ShareFileClient> CreateFile(
#pragma warning restore AZC0002 // DO ensure all service methods, both asynchronous and synchronous, take an optional CancellationToken parameter called cancellationToken.
            string fileName,
            long maxSize,
            ShareFileHttpHeaders httpHeaders,
            Metadata metadata,
            FileSmbProperties smbProperties,
            string filePermission,
            CancellationToken cancellationToken)
        {
            ShareFileClient file = GetFileClient(fileName);
            Response<ShareFileInfo> response = file.Create(
                maxSize,
                httpHeaders,
                metadata,
                smbProperties,
                filePermission,
                conditions: default,
                cancellationToken);
            return Response.FromValue(file, response.GetRawResponse());
        }

        /// <summary>
        /// Creates a new file or replaces an existing file.
        ///
        /// For more information, see
        /// <see href="https://docs.microsoft.com/rest/api/storageservices/create-file">
        /// Create File</see>.
        /// </summary>
        /// <remarks>
        /// This method only initializes the file.
        /// To add content, use <see cref="ShareFileClient.UploadRangeAsync(HttpRange, System.IO.Stream, byte[], IProgress{long}, ShareFileRequestConditions, CancellationToken)"/>.
        /// </remarks>
        /// <param name="fileName">The name of the file.</param>
        /// <param name="maxSize">
        /// Required. Specifies the maximum size for the file in bytes.  The max supported file size is 4 TiB.
        /// </param>
        /// <param name="httpHeaders">
        /// Optional standard HTTP header properties that can be set for the file.
        /// </param>
        /// <param name="metadata">
        /// Optional custom metadata to set for the file.
        /// </param>
        /// <param name="smbProperties">
        /// Optional SMB properties to set for the file.
        /// </param>
        /// <param name="filePermission">
        /// Optional file permission to set for the file.
        /// </param>
        /// <param name="conditions">
        /// Optional <see cref="ShareFileRequestConditions"/> to add conditions
        /// on creating the file.
        /// </param>
        /// <param name="cancellationToken">
        /// Optional <see cref="CancellationToken"/> to propagate
        /// notifications that the operation should be cancelled.
        /// </param>
        /// <returns>
        /// A <see cref="Response{FileClient}"/> referencing the file.
        /// </returns>
        /// <remarks>
        /// A <see cref="RequestFailedException"/> will be thrown if
        /// a failure occurs.
        /// </remarks>
        [ForwardsClientCalls]
        public virtual async Task<Response<ShareFileClient>> CreateFileAsync(
            string fileName,
            long maxSize,
            ShareFileHttpHeaders httpHeaders = default,
            Metadata metadata = default,
            FileSmbProperties smbProperties = default,
            string filePermission = default,
            ShareFileRequestConditions conditions = default,
            CancellationToken cancellationToken = default)
        {
            ShareFileClient file = GetFileClient(fileName);
            Response<ShareFileInfo> response = await file.CreateAsync(
                maxSize,
                httpHeaders,
                metadata,
                smbProperties,
                filePermission,
                conditions,
                cancellationToken).ConfigureAwait(false);
            return Response.FromValue(file, response.GetRawResponse());
        }

        /// <summary>
        /// Creates a new file or replaces an existing file.
        ///
        /// For more information, see
        /// <see href="https://docs.microsoft.com/rest/api/storageservices/create-file">
        /// Create File</see>.
        /// </summary>
        /// <remarks>
        /// This method only initializes the file.
        /// To add content, use <see cref="ShareFileClient.UploadRangeAsync(HttpRange, System.IO.Stream, byte[], IProgress{long}, ShareFileRequestConditions, CancellationToken)"/>.
        /// </remarks>
        /// <param name="fileName">The name of the file.</param>
        /// <param name="maxSize">
        /// Required. Specifies the maximum size for the file in bytes.  The max supported file size is 4 TiB.
        /// </param>
        /// <param name="httpHeaders">
        /// Optional standard HTTP header properties that can be set for the file.
        /// </param>
        /// <param name="metadata">
        /// Optional custom metadata to set for the file.
        /// </param>
        /// <param name="smbProperties">
        /// Optional SMB properties to set for the file.
        /// </param>
        /// <param name="filePermission">
        /// Optional file permission to set for the file.
        /// </param>
        /// <param name="cancellationToken">
        /// Optional <see cref="CancellationToken"/> to propagate
        /// notifications that the operation should be cancelled.
        /// </param>
        /// <returns>
        /// A <see cref="Response{FileClient}"/> referencing the file.
        /// </returns>
        /// <remarks>
        /// A <see cref="RequestFailedException"/> will be thrown if
        /// a failure occurs.
        /// </remarks>
#pragma warning disable AZC0002 // DO ensure all service methods, both asynchronous and synchronous, take an optional CancellationToken parameter called cancellationToken.
        [ForwardsClientCalls]
        [EditorBrowsable(EditorBrowsableState.Never)]
        public virtual async Task<Response<ShareFileClient>> CreateFileAsync(
#pragma warning restore AZC0002 // DO ensure all service methods, both asynchronous and synchronous, take an optional CancellationToken parameter called cancellationToken.
            string fileName,
            long maxSize,
            ShareFileHttpHeaders httpHeaders,
            Metadata metadata,
            FileSmbProperties smbProperties,
            string filePermission,
            CancellationToken cancellationToken)
        {
            ShareFileClient file = GetFileClient(fileName);
            Response<ShareFileInfo> response = await file.CreateAsync(
                maxSize,
                httpHeaders,
                metadata,
                smbProperties,
                filePermission,
                conditions: default,
                cancellationToken).ConfigureAwait(false);
            return Response.FromValue(file, response.GetRawResponse());
        }
        #endregion CreateFile

        #region DeleteFile
        /// <summary>
        /// The <see cref="DeleteFile(string, ShareFileRequestConditions, CancellationToken)"/>
        /// operation immediately removes the file from the storage account.
        ///
        /// For more information, see
        /// <see href="https://docs.microsoft.com/rest/api/storageservices/delete-file2">
        /// Delete File</see>.
        /// </summary>
        /// <param name="fileName">The name of the file.</param>
        /// <param name="conditions">
        /// Optional <see cref="ShareFileRequestConditions"/> to add conditions
        /// on creating the file.
        /// </param>
        /// <param name="cancellationToken">
        /// Optional <see cref="CancellationToken"/> to propagate
        /// notifications that the operation should be cancelled.
        /// </param>
        /// <returns>
        /// A <see cref="Response"/> on successfully deleting.
        /// </returns>
        /// <remarks>
        /// A <see cref="RequestFailedException"/> will be thrown if
        /// a failure occurs.
        /// </remarks>
        [ForwardsClientCalls]
        public virtual Response DeleteFile(
            string fileName,
            ShareFileRequestConditions conditions = default,
            CancellationToken cancellationToken = default) =>
            GetFileClient(fileName).Delete(
                conditions,
                cancellationToken);

        /// <summary>
        /// The <see cref="DeleteFile(string, CancellationToken)"/>
        /// operation immediately removes the file from the storage account.
        ///
        /// For more information, see
        /// <see href="https://docs.microsoft.com/rest/api/storageservices/delete-file2">
        /// Delete File</see>.
        /// </summary>
        /// <param name="fileName">The name of the file.</param>
        /// <param name="cancellationToken">
        /// Optional <see cref="CancellationToken"/> to propagate
        /// notifications that the operation should be cancelled.
        /// </param>
        /// <returns>
        /// A <see cref="Response"/> on successfully deleting.
        /// </returns>
        /// <remarks>
        /// A <see cref="RequestFailedException"/> will be thrown if
        /// a failure occurs.
        /// </remarks>
#pragma warning disable AZC0002 // DO ensure all service methods, both asynchronous and synchronous, take an optional CancellationToken parameter called cancellationToken.
        [ForwardsClientCalls]
        [EditorBrowsable(EditorBrowsableState.Never)]
        public virtual Response DeleteFile(
#pragma warning restore AZC0002 // DO ensure all service methods, both asynchronous and synchronous, take an optional CancellationToken parameter called cancellationToken.
            string fileName,
            CancellationToken cancellationToken) =>
            GetFileClient(fileName).Delete(
                conditions: default,
                cancellationToken);

        /// <summary>
        /// The <see cref="DeleteFile(string, ShareFileRequestConditions, CancellationToken)"/>
        /// operation immediately removes the file from the storage account.
        ///
        /// For more information, see
        /// <see href="https://docs.microsoft.com/rest/api/storageservices/delete-file2">
        /// Delete File</see>.
        /// </summary>
        /// <param name="fileName">The name of the file.</param>
        /// <param name="conditions">
        /// Optional <see cref="ShareFileRequestConditions"/> to add conditions
        /// on creating the file.
        /// </param>
        /// <param name="cancellationToken">
        /// Optional <see cref="CancellationToken"/> to propagate
        /// notifications that the operation should be cancelled.
        /// </param>
        /// <returns>
        /// A <see cref="Response"/> on successfully deleting.
        /// </returns>
        /// <remarks>
        /// A <see cref="RequestFailedException"/> will be thrown if
        /// a failure occurs.
        /// </remarks>
        [ForwardsClientCalls]
        public virtual async Task<Response> DeleteFileAsync(
            string fileName,
            ShareFileRequestConditions conditions = default,
            CancellationToken cancellationToken = default) =>
            await GetFileClient(fileName)
                .DeleteAsync(
                    conditions,
                    cancellationToken)
                .ConfigureAwait(false);

        /// <summary>
        /// The <see cref="DeleteFileAsync(string, CancellationToken)"/>
        /// operation immediately removesthe file from the storage account.
        ///
        /// For more information, see
        /// <see href="https://docs.microsoft.com/rest/api/storageservices/delete-file2">
        /// Delete File</see>.
        /// </summary>
        /// <param name="fileName">The name of the file.</param>
        /// <param name="cancellationToken">
        /// Optional <see cref="CancellationToken"/> to propagate
        /// notifications that the operation should be cancelled.
        /// </param>
        /// <returns>
        /// A <see cref="Response"/> on successfully deleting.
        /// </returns>
        /// <remarks>
        /// A <see cref="RequestFailedException"/> will bse thrown if
        /// a failure occurs.
        /// </remarks>
#pragma warning disable AZC0002 // DO ensure all service methods, both asynchronous and synchronous, take an optional CancellationToken parameter called cancellationToken.
        [ForwardsClientCalls]
        [EditorBrowsable(EditorBrowsableState.Never)]
        public virtual async Task<Response> DeleteFileAsync(
#pragma warning restore AZC0002 // DO ensure all service methods, both asynchronous and synchronous, take an optional CancellationToken parameter called cancellationToken.
            string fileName,
            CancellationToken cancellationToken) =>
            await GetFileClient(fileName)
                .DeleteAsync(
                    conditions: default,
                    cancellationToken)
                .ConfigureAwait(false);
        #endregion DeleteFile

        #region GenerateSas
        /// <summary>
        /// The <see cref="GenerateSasUri(ShareFileSasPermissions, DateTimeOffset)"/>
        /// returns a <see cref="Uri"/> that generates a Share Directory Service
        /// Shared Access Signature (SAS) Uri based on the Client properties and
        /// parameters passed. The SAS is signed by the shared key credential
        /// of the client.
        ///
        /// To check if the client is able to sign a Service Sas see
        /// <see cref="CanGenerateSasUri"/>.
        ///
        /// For more information, see
        /// <see href="https://docs.microsoft.com/en-us/rest/api/storageservices/constructing-a-service-sas">
        /// Constructing a service SAS</see>.
        /// </summary>
        /// <param name="permissions">
        /// Required. Specifies the list of permissions to be associated with the SAS.
        /// See <see cref="ShareFileSasPermissions"/>.
        /// </param>
        /// <param name="expiresOn">
        /// Required. Specifies the time at which the SAS becomes invalid. This field
        /// must be omitted if it has been specified in an associated stored access policy.
        /// </param>
        /// <returns>
        /// A <see cref="Uri"/> containing the SAS Uri.
        /// </returns>
        /// <remarks>
        /// A <see cref="Exception"/> will be thrown if a failure occurs.
        /// </remarks>
        [CallerShouldAudit("https://aka.ms/azsdk/callershouldaudit/storage-files-shares")]
        public virtual Uri GenerateSasUri(ShareFileSasPermissions permissions, DateTimeOffset expiresOn) =>
            GenerateSasUri(permissions, expiresOn, out _);

        /// <summary>
        /// The <see cref="GenerateSasUri(ShareFileSasPermissions, DateTimeOffset)"/>
        /// returns a <see cref="Uri"/> that generates a Share Directory Service
        /// Shared Access Signature (SAS) Uri based on the Client properties and
        /// parameters passed. The SAS is signed by the shared key credential
        /// of the client.
        ///
        /// To check if the client is able to sign a Service Sas see
        /// <see cref="CanGenerateSasUri"/>.
        ///
        /// For more information, see
        /// <see href="https://docs.microsoft.com/en-us/rest/api/storageservices/constructing-a-service-sas">
        /// Constructing a service SAS</see>.
        /// </summary>
        /// <param name="permissions">
        /// Required. Specifies the list of permissions to be associated with the SAS.
        /// See <see cref="ShareFileSasPermissions"/>.
        /// </param>
        /// <param name="expiresOn">
        /// Required. Specifies the time at which the SAS becomes invalid. This field
        /// must be omitted if it has been specified in an associated stored access policy.
        /// </param>
        /// <param name="stringToSign">
        /// For debugging purposes only.  This string will be overwritten with the string to sign that was used to generate the SAS Uri.
        /// </param>
        /// <returns>
        /// A <see cref="Uri"/> containing the SAS Uri.
        /// </returns>
        /// <remarks>
        /// A <see cref="Exception"/> will be thrown if a failure occurs.
        /// </remarks>
        [EditorBrowsable(EditorBrowsableState.Never)]
        [CallerShouldAudit("https://aka.ms/azsdk/callershouldaudit/storage-files-shares")]
        public virtual Uri GenerateSasUri(ShareFileSasPermissions permissions, DateTimeOffset expiresOn, out string stringToSign) =>
            GenerateSasUri(new ShareSasBuilder(permissions, expiresOn)
            {
                ShareName = ShareName,
                FilePath = Path
            }, out stringToSign);

        /// <summary>
        /// The <see cref="GenerateSasUri(ShareSasBuilder)"/> returns a
        /// <see cref="Uri"/> that generates a Share Directory Service
        /// Shared Access Signature (SAS) Uri based on the Client properties
        /// and and builder. The SAS is signed by the shared key credential
        /// of the client.
        ///
        /// To check if the client is able to sign a Service Sas see
        /// <see cref="CanGenerateSasUri"/>.
        ///
        /// For more information, see
        /// <see href="https://docs.microsoft.com/en-us/rest/api/storageservices/constructing-a-service-sas">
        /// Constructing a Service SAS</see>.
        /// </summary>
        /// <param name="builder">
        /// Used to generate a Shared Access Signature (SAS)
        /// </param>
        /// <returns>
        /// A <see cref="Uri"/> containing the SAS Uri.
        /// </returns>
        /// <remarks>
        /// A <see cref="Exception"/> will be thrown if a failure occurs.
        /// </remarks>
        [CallerShouldAudit("https://aka.ms/azsdk/callershouldaudit/storage-files-shares")]
        public virtual Uri GenerateSasUri(ShareSasBuilder builder)
            => GenerateSasUri(builder, out _);

        /// <summary>
        /// The <see cref="GenerateSasUri(ShareSasBuilder)"/> returns a
        /// <see cref="Uri"/> that generates a Share Directory Service
        /// Shared Access Signature (SAS) Uri based on the Client properties
        /// and and builder. The SAS is signed by the shared key credential
        /// of the client.
        ///
        /// To check if the client is able to sign a Service Sas see
        /// <see cref="CanGenerateSasUri"/>.
        ///
        /// For more information, see
        /// <see href="https://docs.microsoft.com/en-us/rest/api/storageservices/constructing-a-service-sas">
        /// Constructing a Service SAS</see>.
        /// </summary>
        /// <param name="builder">
        /// Used to generate a Shared Access Signature (SAS)
        /// </param>
        /// <param name="stringToSign">
        /// For debugging purposes only.  This string will be overwritten with the string to sign that was used to generate the SAS Uri.
        /// </param>
        /// <returns>
        /// A <see cref="Uri"/> containing the SAS Uri.
        /// </returns>
        /// <remarks>
        /// A <see cref="Exception"/> will be thrown if a failure occurs.
        /// </remarks>
        [EditorBrowsable(EditorBrowsableState.Never)]
        [CallerShouldAudit("https://aka.ms/azsdk/callershouldaudit/storage-files-shares")]
        public virtual Uri GenerateSasUri(ShareSasBuilder builder, out string stringToSign)
        {
            builder = builder ?? throw Errors.ArgumentNull(nameof(builder));

            // Deep copy of builder so we don't modify the user's original DataLakeSasBuilder.
            builder = ShareSasBuilder.DeepCopy(builder);

            // Assign builder's ShareName and Path, if they are null.
            builder.ShareName ??= ShareName;
            builder.FilePath ??= Path;

            if (!builder.ShareName.Equals(ShareName, StringComparison.InvariantCulture))
            {
                throw Errors.SasNamesNotMatching(
                    nameof(builder.ShareName),
                    nameof(ShareSasBuilder),
                    nameof(ShareName));
            }
            if (!builder.FilePath.Equals(Path, StringComparison.InvariantCulture))
            {
                throw Errors.SasNamesNotMatching(
                    nameof(builder.FilePath),
                    nameof(ShareSasBuilder),
                    nameof(Path));
            }
            ShareUriBuilder sasUri = new ShareUriBuilder(Uri)
            {
                Query = builder.ToSasQueryParameters(ClientConfiguration.SharedKeyCredential, out stringToSign).ToString()
            };
            return sasUri.ToUri();
        }
        #endregion

        #region GetParentClientCore

        private ShareClient _parentShareClient;
        private ShareDirectoryClient _parentShareDirectoryClient;

        /// <summary>
        /// Create a new <see cref="ShareClient"/> that pointing to this <see cref="ShareFileClient"/>'s parent container.
        /// The new <see cref="ShareClient"/>
        /// uses the same request policy pipeline as the
        /// <see cref="ShareFileClient"/>.
        /// </summary>
        /// <returns>A new <see cref="ShareFileClient"/> instance.</returns>
        protected internal virtual ShareClient GetParentShareClientCore()
        {
            if (_parentShareClient == null)
            {
                ShareUriBuilder shareUriBuilder = new ShareUriBuilder(Uri)
                {
                    // erase parameters unrelated to container
                    DirectoryOrFilePath = null,
                    Snapshot = null,
                };

                _parentShareClient = new ShareClient(
                    shareUriBuilder.ToUri(),
                    ClientConfiguration);
            }

            return _parentShareClient;
        }

        /// <summary>
        /// Create a new <see cref="ShareDirectoryClient"/> that pointing to this <see cref="ShareFileClient"/>'s parent container.
        /// The new <see cref="ShareDirectoryClient"/>
        /// uses the same request policy pipeline as the
        /// <see cref="ShareFileClient"/>.
        /// </summary>
        /// <returns>A new <see cref="ShareFileClient"/> instance.</returns>
        protected internal virtual ShareDirectoryClient GetParentDirectoryClientCore()
        {
            if (_parentShareDirectoryClient == null)
            {
                ShareUriBuilder shareUriBuilder = new ShareUriBuilder(Uri)
                {
                    Snapshot = null,
                };

                if (shareUriBuilder.DirectoryOrFilePath == null || shareUriBuilder.LastDirectoryOrFileName == null)
                {
                    throw new InvalidOperationException();
                }
                shareUriBuilder.DirectoryOrFilePath = shareUriBuilder.DirectoryOrFilePath.GetParentPath();

                _parentShareDirectoryClient = new ShareDirectoryClient(
                    shareUriBuilder.ToUri(),
                    ClientConfiguration);
            }

            return _parentShareDirectoryClient;
        }
        #endregion
    }

    namespace Specialized
    {
        /// <summary>
        /// Add easy to discover methods to <see cref="ShareFileClient"/> for
        /// creating <see cref="ShareClient"/> instances.
        /// </summary>
        public static partial class SpecializedShareExtensions
        {
            /// <summary>
            /// Create a new <see cref="ShareClient"/> that pointing to this <see cref="ShareDirectoryClient"/>'s parent container.
            /// The new <see cref="ShareClient"/>
            /// uses the same request policy pipeline as the
            /// <see cref="ShareDirectoryClient"/>.
            /// </summary>
            /// <param name="client">The <see cref="ShareDirectoryClient"/>.</param>
            /// <returns>A new <see cref="ShareClient"/> instance.</returns>
            public static ShareClient GetParentShareClient(this ShareDirectoryClient client)
            {
                return client.GetParentShareClientCore();
            }

            /// <summary>
            /// Create a new <see cref="ShareDirectoryClient"/> that pointing to this <see cref="ShareDirectoryClient"/>'s parent container.
            /// The new <see cref="ShareDirectoryClient"/>
            /// uses the same request policy pipeline as the
            /// <see cref="ShareDirectoryClient"/>.
            /// </summary>
            /// <param name="client">The <see cref="ShareDirectoryClient"/>.</param>
            /// <returns>A new <see cref="ShareDirectoryClient"/> instance.</returns>
            public static ShareDirectoryClient GetParentDirectoryClient(this ShareDirectoryClient client)
            {
                return client.GetParentDirectoryClientCore();
            }
        }
    }
}<|MERGE_RESOLUTION|>--- conflicted
+++ resolved
@@ -778,11 +778,7 @@
                             fileChangeTime: smbProps?.FileChangedOn.ToFileDateTimeString(),
                             owner: posixProperties?.Owner,
                             group: posixProperties?.Group,
-<<<<<<< HEAD
-                            fileMode: posixProperties?.FileMode.ToOctalFileMode(),
-=======
                             fileMode: posixProperties?.FileMode?.ToOctalFileMode(),
->>>>>>> b38a9c20
                             cancellationToken: cancellationToken)
                             .ConfigureAwait(false);
                     }
@@ -799,11 +795,7 @@
                             fileChangeTime: smbProps?.FileChangedOn.ToFileDateTimeString(),
                             owner: posixProperties?.Owner,
                             group: posixProperties?.Group,
-<<<<<<< HEAD
-                            fileMode: posixProperties?.FileMode.ToOctalFileMode(),
-=======
                             fileMode: posixProperties?.FileMode?.ToOctalFileMode(),
->>>>>>> b38a9c20
                             cancellationToken: cancellationToken);
                     }
 
@@ -1786,11 +1778,7 @@
                             fileChangeTime: smbProps.FileChangedOn.ToFileDateTimeString(),
                             owner: posixProperties?.Owner,
                             group: posixProperties?.Group,
-<<<<<<< HEAD
-                            fileMode: posixProperties?.FileMode.ToOctalFileMode(),
-=======
                             fileMode: posixProperties?.FileMode?.ToOctalFileMode(),
->>>>>>> b38a9c20
                             cancellationToken: cancellationToken)
                             .ConfigureAwait(false);
                     }
@@ -1806,11 +1794,7 @@
                             fileChangeTime: smbProps.FileChangedOn.ToFileDateTimeString(),
                             owner: posixProperties?.Owner,
                             group: posixProperties?.Group,
-<<<<<<< HEAD
-                            fileMode: posixProperties?.FileMode.ToOctalFileMode(),
-=======
                             fileMode: posixProperties?.FileMode?.ToOctalFileMode(),
->>>>>>> b38a9c20
                             cancellationToken: cancellationToken);
                     }
 
