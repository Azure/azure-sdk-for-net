--- conflicted
+++ resolved
@@ -2131,14 +2131,10 @@
                             accessTier: accessTier,
                             rootSquash: rootSquash,
                             enableSnapshotVirtualDirectoryAccess: enableSnapshotVirtualDirectoryAccess,
-<<<<<<< HEAD
                             paidBurstingEnabled: enablePaidBursting,
                             paidBurstingMaxIops: paidBurstingMaxIops,
                             paidBurstingMaxBandwidthMibps: paidBurstingMaxBandwidthMibps,
-                            leaseAccessConditions: conditions,
-=======
                             shareFileRequestConditions: conditions,
->>>>>>> 8938e2ab
                             cancellationToken: cancellationToken)
                             .ConfigureAwait(false);
                     }
@@ -2149,14 +2145,10 @@
                             accessTier: accessTier,
                             rootSquash: rootSquash,
                             enableSnapshotVirtualDirectoryAccess: enableSnapshotVirtualDirectoryAccess,
-<<<<<<< HEAD
                             paidBurstingEnabled: enablePaidBursting,
                             paidBurstingMaxIops: paidBurstingMaxIops,
                             paidBurstingMaxBandwidthMibps: paidBurstingMaxBandwidthMibps,
-                            leaseAccessConditions: conditions,
-=======
                             shareFileRequestConditions: conditions,
->>>>>>> 8938e2ab
                             cancellationToken: cancellationToken);
                     }
 
