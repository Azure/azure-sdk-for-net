--- conflicted
+++ resolved
@@ -1248,12 +1248,8 @@
                         Pipeline,
                         Uri,
                         version: Version.ToVersionString(),
-<<<<<<< HEAD
-                        deleteSnapshots: includeSnapshots ? DeleteSnapshotsOptionType.Include : (DeleteSnapshotsOptionType?)null,
                         leaseId: conditions?.LeaseId,
-=======
                         deleteSnapshots: deleteSnapshotsOption,
->>>>>>> 0c66df19
                         async: async,
                         operationName: operationName ?? $"{nameof(ShareClient)}.{nameof(Delete)}",
                         cancellationToken: cancellationToken)
