--- conflicted
+++ resolved
@@ -421,7 +421,7 @@
         /// </remarks>
         [EditorBrowsable(EditorBrowsableState.Never)]
         public virtual Response<ShareInfo> Create(
-            Metadata metadata,
+            Metadata metadata = default,
             int? quotaInGB = default,
             CancellationToken cancellationToken = default) =>
             CreateInternal(
@@ -1942,7 +1942,7 @@
                     $"{nameof(quotaInGB)}: {quotaInGB}");
                 try
                 {
-                    return await FileRestClient.Share.SetQuotaAsync(
+                    return await FileRestClient.Share.SetPropertiesAsync(
                         ClientDiagnostics,
                         Pipeline,
                         Uri,
@@ -2033,45 +2033,6 @@
         /// A <see cref="RequestFailedException"/> will be thrown if
         /// a failure occurs.
         /// </remarks>
-<<<<<<< HEAD
-        internal virtual async Task<Response<ShareInfo>> SetQuotaInternal(
-            int quotaInGB,
-            bool async,
-            CancellationToken cancellationToken)
-        {
-            using (Pipeline.BeginLoggingScope(nameof(ShareClient)))
-            {
-                Pipeline.LogMethodEnter(
-                    nameof(ShareClient),
-                    message:
-                    $"{nameof(Uri)}: {Uri}\n" +
-                    $"{nameof(quotaInGB)}: {quotaInGB}");
-                try
-                {
-                    return await FileRestClient.Share.SetPropertiesAsync(
-                        ClientDiagnostics,
-                        Pipeline,
-                        Uri,
-                        version: Version.ToVersionString(),
-                        quotaInGB: quotaInGB,
-                        async: async,
-                        operationName: $"{nameof(ShareClient)}.{nameof(SetQuota)}",
-                        cancellationToken: cancellationToken)
-                        .ConfigureAwait(false);
-                }
-                catch (Exception ex)
-                {
-                    Pipeline.LogException(ex);
-                    throw;
-                }
-                finally
-                {
-                    Pipeline.LogMethodExit(nameof(ShareClient));
-                }
-            }
-        }
-        #endregion SetQuota
-=======
         public virtual async Task<Response<ShareInfo>> SetMetadataAsync(
             Metadata metadata,
             ShareFileRequestConditions conditions = default,
@@ -2082,7 +2043,6 @@
                 async: true,
                 cancellationToken)
                 .ConfigureAwait(false);
->>>>>>> 7912a950
 
         /// <summary>
         /// The <see cref="SetMetadata(Metadata, CancellationToken)"/> operation sets user-defined
