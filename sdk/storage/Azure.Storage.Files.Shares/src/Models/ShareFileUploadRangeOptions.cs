--- conflicted
+++ resolved
@@ -25,25 +25,17 @@
         /// </summary>
         public IProgress<long> ProgressHandler { get; set; }
 
-<<<<<<< HEAD
-        /// <summary>
-        /// Optional <see cref="UploadTransactionalHashingOptions"/> for using transactional
-        /// hashing on uploads.
-        /// </summary>
-        public UploadTransactionalHashingOptions TransactionalHashingOptions { get; set; }
-
         /// <summary>
         /// Optional.  Specifies if the file last write time should be set to the current time,
         /// or the last write time currently associated with the file should be preserved.
         /// </summary>
         public FileLastWrittenMode? FileLastWrittenMode { get; set; }
-=======
+
         ///// <summary>
         ///// Optional <see cref="UploadTransactionalHashingOptions"/> for using transactional
         ///// hashing on uploads.
         ///// </summary>
         // TODO #27253
         //public UploadTransactionalHashingOptions TransactionalHashingOptions { get; set; }
->>>>>>> 1645ea51
     }
 }