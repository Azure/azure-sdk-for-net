--- conflicted
+++ resolved
@@ -1,32 +1,35 @@
 ﻿// Copyright (c) Microsoft Corporation. All rights reserved.
 // Licensed under the MIT License.
 
-// TODO #27253
+using System;
+using System.IO;
+using System.Threading;
 
-//using System;
-//using System.IO;
-//using System.Threading;
+namespace Azure.Storage.Files.Shares.Models
+{
+    /// <summary>
+    /// Optional parameters for uploading a file range with
+    /// <see cref="ShareFileClient.UploadRange(HttpRange, Stream, ShareFileUploadRangeOptions, CancellationToken)"/>.
+    /// </summary>
+    public class ShareFileUploadRangeOptions
+    {
+        /// <summary>
+        /// Optional <see cref="ShareFileRequestConditions"/> to add
+        /// conditions on the upload of this file range.
+        /// </summary>
+        public ShareFileRequestConditions Conditions { get; set; }
 
-//namespace Azure.Storage.Files.Shares.Models
-//{
-//    /// <summary>
-//    /// Optional parameters for uploading a file range with
-//    /// <see cref="ShareFileClient.UploadRange(HttpRange, Stream, ShareFileUploadRangeOptions, CancellationToken)"/>.
-//    /// </summary>
-//    public class ShareFileUploadRangeOptions
-//    {
-//        /// <summary>
-//        /// Optional <see cref="ShareFileRequestConditions"/> to add
-//        /// conditions on the upload of this file range.
-//        /// </summary>
-//        public ShareFileRequestConditions Conditions { get; set; }
-
-<<<<<<< HEAD
         /// <summary>
         /// Optional.  Specifies if the file last write time should be set to the current time,
         /// or the last write time currently associated with the file should be preserved.
         /// </summary>
         public FileLastWrittenMode? FileLastWrittenMode { get; set; }
+
+        /// <summary>
+        /// Optional <see cref="IProgress{Long}"/> to provide
+        /// progress updates about data transfers.
+        /// </summary>
+        public IProgress<long> ProgressHandler { get; set; }
 
         ///// <summary>
         ///// Optional <see cref="UploadTransactionalHashingOptions"/> for using transactional
@@ -35,20 +38,4 @@
         // TODO #27253
         //public UploadTransactionalHashingOptions TransactionalHashingOptions { get; set; }
     }
-}
-=======
-//        /// <summary>
-//        /// Optional <see cref="IProgress{Long}"/> to provide
-//        /// progress updates about data transfers.
-//        /// </summary>
-//        public IProgress<long> ProgressHandler { get; set; }
-
-//        ///// <summary>
-//        ///// Optional <see cref="UploadTransactionalHashingOptions"/> for using transactional
-//        ///// hashing on uploads.
-//        ///// </summary>
-//        // TODO #27253
-//        //public UploadTransactionalHashingOptions TransactionalHashingOptions { get; set; }
-//    }
-//}
->>>>>>> 0230af26
+}