--- conflicted
+++ resolved
@@ -988,11 +988,7 @@
                             fileChangeTime: smbProps.FileChangedOn.ToFileDateTimeString(),
                             owner: posixProperties?.Owner,
                             group: posixProperties?.Group,
-<<<<<<< HEAD
-                            fileMode: posixProperties?.FileMode.ToOctalFileMode(),
-=======
                             fileMode: posixProperties?.FileMode?.ToOctalFileMode(),
->>>>>>> b38a9c20
                             nfsFileType: posixProperties?.FileType,
                             metadata: metadata,
                             filePermission: filePermission,
@@ -1013,11 +1009,7 @@
                             fileChangeTime: smbProps.FileChangedOn.ToFileDateTimeString(),
                             owner: posixProperties?.Owner,
                             group: posixProperties?.Group,
-<<<<<<< HEAD
-                            fileMode: posixProperties?.FileMode.ToOctalFileMode(),
-=======
                             fileMode: posixProperties?.FileMode?.ToOctalFileMode(),
->>>>>>> b38a9c20
                             nfsFileType: posixProperties?.FileType,
                             metadata: metadata,
                             filePermission: filePermission,
@@ -3835,11 +3827,7 @@
                             fileChangeTime: smbProps.FileChangedOn.ToFileDateTimeString(),
                             owner: posixProperties?.Owner,
                             group: posixProperties?.Group,
-<<<<<<< HEAD
-                            fileMode: posixProperties?.FileMode.ToOctalFileMode(),
-=======
                             fileMode: posixProperties?.FileMode?.ToOctalFileMode(),
->>>>>>> b38a9c20
                             fileHttpHeaders: httpHeaders.ToFileHttpHeaders(),
                             shareFileRequestConditions: conditions,
                             cancellationToken: cancellationToken)
@@ -3858,11 +3846,7 @@
                             fileChangeTime: smbProps.FileChangedOn.ToFileDateTimeString(),
                             owner: posixProperties?.Owner,
                             group: posixProperties?.Group,
-<<<<<<< HEAD
-                            fileMode: posixProperties?.FileMode.ToOctalFileMode(),
-=======
                             fileMode: posixProperties?.FileMode?.ToOctalFileMode(),
->>>>>>> b38a9c20
                             fileHttpHeaders: httpHeaders.ToFileHttpHeaders(),
                             shareFileRequestConditions: conditions,
                             cancellationToken: cancellationToken);
