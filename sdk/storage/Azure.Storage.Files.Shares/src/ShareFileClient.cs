--- conflicted
+++ resolved
@@ -1196,11 +1196,8 @@
                         Pipeline,
                         Uri,
                         copyId: copyId,
-<<<<<<< HEAD
                         leaseId: conditions?.LeaseId,
-=======
                         version: Version.ToVersionString(),
->>>>>>> 5a72877a
                         async: async,
                         cancellationToken: cancellationToken,
                         operationName: Constants.File.AbortCopyOperationName)
@@ -1735,17 +1732,11 @@
                 try
                 {
                     return await FileRestClient.File.DeleteAsync(
-<<<<<<< HEAD
                         clientDiagnostics: ClientDiagnostics,
                         pipeline: Pipeline,
                         resourceUri: Uri,
                         leaseId: conditions?.LeaseId,
-=======
-                        ClientDiagnostics,
-                        Pipeline,
-                        Uri,
                         version: Version.ToVersionString(),
->>>>>>> 5a72877a
                         async: async,
                         cancellationToken: cancellationToken,
                         operationName: Constants.File.DeleteOperationName)
@@ -1936,11 +1927,8 @@
                         ClientDiagnostics,
                         Pipeline,
                         Uri,
-<<<<<<< HEAD
                         leaseId: conditions?.LeaseId,
-=======
                         version: Version.ToVersionString(),
->>>>>>> 5a72877a
                         async: async,
                         cancellationToken: cancellationToken,
                         operationName: Constants.File.GetPropertiesOperationName)
@@ -3928,7 +3916,7 @@
                     await ForceCloseHandlesInternal(Constants.CloseAllHandles, marker, async, cancellationToken).ConfigureAwait(false);
                 marker = response.Value.Marker;
                 handlesClosed += response.Value.NumberOfHandlesClosed;
-                handlesFailed += response.Value.NumberOfHandlesFailedToClosed;
+                handlesFailed += response.Value.NumberOfHandlesFailedToClose;
 
             } while (!string.IsNullOrEmpty(marker));
 
