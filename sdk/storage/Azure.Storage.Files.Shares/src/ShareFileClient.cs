﻿// Copyright (c) Microsoft Corporation. All rights reserved.
// Licensed under the MIT License.

using System;
using System.Buffers;
using System.Collections.Generic;
using System.ComponentModel;
using System.Diagnostics;
using System.Globalization;
using System.IO;
using System.Runtime.InteropServices;
using System.Text;
using System.Threading;
using System.Threading.Tasks;
using Azure.Core;
using Azure.Core.Pipeline;
using Azure.Storage.Files.Shares.Models;
using Metadata = System.Collections.Generic.IDictionary<string, string>;

namespace Azure.Storage.Files.Shares
{
    /// <summary>
    /// The <see cref="ShareFileClient"/> allows you to manipulate Azure Storage files.
    /// </summary>
    public class ShareFileClient
    {
        /// <summary>
        /// The directory's primary <see cref="Uri"/> endpoint.
        /// </summary>
        private readonly Uri _uri;

        /// <summary>
        /// Gets the directory's primary <see cref="Uri"/> endpoint.
        /// </summary>
        public virtual Uri Uri => _uri;

        /// <summary>
        /// The <see cref="HttpPipeline"/> transport pipeline used to send
        /// every request.
        /// </summary>
        private readonly HttpPipeline _pipeline;

        /// <summary>
        /// Gets the <see cref="HttpPipeline"/> transport pipeline used to send
        /// every request.
        /// </summary>
        internal virtual HttpPipeline Pipeline => _pipeline;

        /// <summary>
        /// The version of the service to use when sending requests.
        /// </summary>
        private readonly ShareClientOptions.ServiceVersion _version;

        /// <summary>
        /// The version of the service to use when sending requests.
        /// </summary>
        internal virtual ShareClientOptions.ServiceVersion Version => _version;

        /// <summary>
        /// The <see cref="ClientDiagnostics"/> instance used to create diagnostic scopes
        /// every request.
        /// </summary>
        private readonly ClientDiagnostics _clientDiagnostics;

        /// <summary>
        /// The <see cref="ClientDiagnostics"/> instance used to create diagnostic scopes
        /// every request.
        /// </summary>
        internal virtual ClientDiagnostics ClientDiagnostics => _clientDiagnostics;

        /// <summary>
        /// The Storage account name corresponding to the file client.
        /// </summary>
        private string _accountName;

        /// <summary>
        /// Gets the Storage account name corresponding to the file client.
        /// </summary>
        public virtual string AccountName
        {
            get
            {
                SetNameFieldsIfNull();
                return _accountName;
            }
        }

        /// <summary>
        /// The share name corresponding to the file client.
        /// </summary>
        private string _shareName;

        /// <summary>
        /// Gets the share name corresponding to the file client.
        /// </summary>
        public virtual string ShareName
        {
            get
            {
                SetNameFieldsIfNull();
                return _shareName;
            }
        }

        /// <summary>
        /// The name of the file.
        /// </summary>
        private string _name;

        /// <summary>
        /// Gets the name of the file.
        /// </summary>
        public virtual string Name
        {
            get
            {
                SetNameFieldsIfNull();
                return _name;
            }
        }

        /// <summary>
        /// The path of the file.
        /// </summary>
        private string _path;

        /// <summary>
        /// Gets the path of the file.
        /// </summary>
        public virtual string Path
        {
            get
            {
                SetNameFieldsIfNull();
                return _path;
            }
        }

        //const string fileType = "file";

        //// FileMaxUploadRangeBytes indicates the maximum number of bytes that can be sent in a call to UploadRange.
        //public const Int64 FileMaxUploadRangeBytes = 4 * Constants.MB; // 4MB

        //// FileMaxSizeInBytes indicates the maxiumum file size, in bytes.
        //public const Int64 FileMaxSizeInBytes = 1 * Constants.TB; // 1TB

        #region ctors
        /// <summary>
        /// Initializes a new instance of the <see cref="ShareFileClient"/>
        /// class for mocking.
        /// </summary>
        protected ShareFileClient()
        {
        }

        /// <summary>
        /// Initializes a new instance of the <see cref="ShareFileClient"/> class.
        /// </summary>
        /// <param name="connectionString">
        /// A connection string includes the authentication information
        /// required for your application to access data in an Azure Storage
        /// account at runtime.
        ///
        /// For more information, <see href="https://docs.microsoft.com/en-us/azure/storage/common/storage-configure-connection-string"/>.
        /// </param>
        /// <param name="shareName">
        /// The name of the share in the storage account to reference.
        /// </param>
        /// <param name="filePath">
        /// The path of the file in the storage account to reference.
        /// </param>
        public ShareFileClient(string connectionString, string shareName, string filePath)
            : this(connectionString, shareName, filePath, null)
        {
        }

        /// <summary>
        /// Initializes a new instance of the <see cref="ShareFileClient"/> class.
        /// </summary>
        /// <param name="connectionString">
        /// A connection string includes the authentication information
        /// required for your application to access data in an Azure Storage
        /// account at runtime.
        ///
        /// For more information, <see href="https://docs.microsoft.com/en-us/azure/storage/common/storage-configure-connection-string"/>.
        /// </param>
        /// <param name="shareName">
        /// The name of the share in the storage account to reference.
        /// </param>
        /// <param name="filePath">
        /// The path of the file in the storage account to reference.
        /// </param>
        /// <param name="options">
        /// Optional <see cref="ShareClientOptions"/> that define the transport
        /// pipeline policies for authentication, retries, etc., that are
        /// applied to every request.
        /// </param>
        public ShareFileClient(string connectionString, string shareName, string filePath, ShareClientOptions options)
        {
            options ??= new ShareClientOptions();
            var conn = StorageConnectionString.Parse(connectionString);
            var builder =
                new ShareUriBuilder(conn.FileEndpoint)
                {
                    ShareName = shareName,
                    DirectoryOrFilePath = filePath
                };
            _uri = builder.ToUri();
            _pipeline = options.Build(conn.Credentials);
            _version = options.Version;
            _clientDiagnostics = new ClientDiagnostics(options);
        }

        /// <summary>
        /// Initializes a new instance of the <see cref="ShareFileClient"/> class.
        /// </summary>
        /// <param name="fileUri">
        /// A <see cref="Uri"/> referencing the file that includes the
        /// name of the account, the name of the share, and the path of the
        /// file.
        /// </param>
        /// <param name="options">
        /// Optional <see cref="ShareClientOptions"/> that define the transport
        /// pipeline policies for authentication, retries, etc., that are
        /// applied to every request.
        /// </param>
        public ShareFileClient(Uri fileUri, ShareClientOptions options = default)
            : this(fileUri, (HttpPipelinePolicy)null, options)
        {
        }

        /// <summary>
        /// Initializes a new instance of the <see cref="ShareFileClient"/> class.
        /// </summary>
        /// <param name="fileUri">
        /// A <see cref="Uri"/> referencing the file that includes the
        /// name of the account, the name of the share, and the path of the
        /// file.
        /// </param>
        /// <param name="credential">
        /// The shared key credential used to sign requests.
        /// </param>
        /// <param name="options">
        /// Optional <see cref="ShareClientOptions"/> that define the transport
        /// pipeline policies for authentication, retries, etc., that are
        /// applied to every request.
        /// </param>
        public ShareFileClient(Uri fileUri, StorageSharedKeyCredential credential, ShareClientOptions options = default)
            : this(fileUri, credential.AsPolicy(), options)
        {
        }

        /// <summary>
        /// Initializes a new instance of the <see cref="ShareFileClient"/>
        /// class.
        /// </summary>
        /// <param name="fileUri">
        /// A <see cref="Uri"/> referencing the file that includes the
        /// name of the account, the name of the share, and the path of the
        /// file.
        /// </param>
        /// <param name="authentication">
        /// An optional authentication policy used to sign requests.
        /// </param>
        /// <param name="options">
        /// Optional client options that define the transport pipeline
        /// policies for authentication, retries, etc., that are applied to
        /// every request.
        /// </param>
        internal ShareFileClient(Uri fileUri, HttpPipelinePolicy authentication, ShareClientOptions options)
        {
            options ??= new ShareClientOptions();
            _uri = fileUri;
            _pipeline = options.Build(authentication);
            _version = options.Version;
            _clientDiagnostics = new ClientDiagnostics(options);
        }

        /// <summary>
        /// Initializes a new instance of the <see cref="ShareFileClient"/> class.
        /// </summary>
        /// <param name="fileUri">
        /// A <see cref="Uri"/> referencing the file that includes the
        /// name of the account, the name of the share, and the path of the file.
        /// </param>
        /// <param name="pipeline">
        /// The transport pipeline used to send every request.
        /// </param>
        /// <param name="version">
        /// The version of the service to use when sending requests.
        /// </param>
        /// <param name="clientDiagnostics">
        /// The <see cref="ClientDiagnostics"/> instance used to create
        /// diagnostic scopes every request.
        /// </param>
        internal ShareFileClient(Uri fileUri, HttpPipeline pipeline, ShareClientOptions.ServiceVersion version, ClientDiagnostics clientDiagnostics)
        {
            _uri = fileUri;
            _pipeline = pipeline;
            _version = version;
            _clientDiagnostics = clientDiagnostics;
        }
        #endregion ctors

        /// <summary>
        /// Initializes a new instance of the <see cref="ShareFileClient"/>
        /// class with an identical <see cref="Uri"/> source but the specified
        /// <paramref name="shareSnapshot"/> timestamp.
        ///
        /// For more information, see <see href="https://docs.microsoft.com/en-us/rest/api/storageservices/snapshot-share"/>.
        /// </summary>
        /// <remarks>
        /// Pass null or empty string to remove the snapshot returning a URL to the base file.
        /// </remarks>
        /// <param name="shareSnapshot">
        /// The snapshot identifier.
        /// </param>
        /// <returns>
        /// A new <see cref="ShareFileClient"/> instance.
        /// </returns>
        public virtual ShareFileClient WithSnapshot(string shareSnapshot)
        {
            var builder = new ShareUriBuilder(Uri) { Snapshot = shareSnapshot };
            return new ShareFileClient(builder.ToUri(), Pipeline, Version, ClientDiagnostics);
        }

        /// <summary>
        /// Sets the various name fields if they are currently null.
        /// </summary>
        private void SetNameFieldsIfNull()
        {
            if (_name == null || _shareName == null || _accountName == null || _path == null)
            {
                var builder = new ShareUriBuilder(Uri);
                _name = builder.LastDirectoryOrFileName;
                _shareName = builder.ShareName;
                _accountName = builder.AccountName;
                _path = builder.DirectoryOrFilePath;
            }
        }

        #region Create
        /// <summary>
        /// Creates a new file or replaces an existing file.
        ///
        /// For more information, see <see href="https://docs.microsoft.com/en-us/rest/api/storageservices/create-file"/>.
        /// </summary>
        /// <remarks>
        /// This method only initializes the file.
<<<<<<< HEAD
        /// To add content, use <see cref="UploadRangeAsync(ShareFileRangeWriteType, HttpRange, Stream, byte[], IProgress{long}, FileRequestConditions, CancellationToken)"/>.
=======
        /// To add content, use <see cref="UploadRangeAsync(HttpRange, Stream, byte[], IProgress{long}, CancellationToken)"/>.
>>>>>>> c4983cbe
        /// </remarks>
        /// <param name="maxSize">
        /// Required. Specifies the maximum size for the file.
        /// </param>
        /// <param name="httpHeaders">
        /// Optional standard HTTP header properties that can be set for the file.
        /// </param>
        /// <param name="metadata">
        /// Optional custom metadata to set for the file.
        /// </param>
        /// <param name="smbProperties">
        /// Optional SMB properties to set for the file.
        /// </param>
        /// <param name="filePermission">
        /// Optional file permission to set for the file.
        /// </param>
        /// <param name="conditions">
        /// Optional <see cref="FileRequestConditions"/> to add conditions
        /// on creating the file.
        /// </param>
        /// <param name="cancellationToken">
        /// Optional <see cref="CancellationToken"/> to propagate
        /// notifications that the operation should be cancelled.
        /// </param>
        /// <returns>
        /// A <see cref="Response{StorageFileInfo}"/> describing the
        /// state of the file.
        /// </returns>
        /// <remarks>
        /// A <see cref="RequestFailedException"/> will be thrown if
        /// a failure occurs.
        /// </remarks>
        public virtual Response<ShareFileInfo> Create(
            long maxSize,
            ShareFileHttpHeaders httpHeaders = default,
            Metadata metadata = default,
            FileSmbProperties smbProperties = default,
            string filePermission = default,
            FileRequestConditions conditions = default,
            CancellationToken cancellationToken = default) =>
            CreateInternal(
                maxSize,
                httpHeaders,
                metadata,
                smbProperties,
                filePermission,
                conditions,
                async: false,
                cancellationToken)
                .EnsureCompleted();

        /// <summary>
        /// Creates a new file or replaces an existing file.
        ///
        /// For more information, see <see href="https://docs.microsoft.com/en-us/rest/api/storageservices/create-file"/>.
        /// </summary>
        /// <remarks>
        /// This method only initializes the file.
        /// To add content, use <see cref="UploadRange(ShareFileRangeWriteType, HttpRange, Stream, byte[], IProgress{long}, FileRequestConditions, CancellationToken)"/>.
        /// </remarks>
        /// <param name="maxSize">
        /// Required. Specifies the maximum size for the file.
        /// </param>
        /// <param name="httpHeaders">
        /// Optional standard HTTP header properties that can be set for the file.
        /// </param>
        /// <param name="metadata">
        /// Optional custom metadata to set for the file.
        /// </param>
        /// <param name="smbProperties">
        /// Optional SMB properties to set for the file.
        /// </param>
        /// <param name="filePermission">
        /// Optional file permission to set for the file.
        /// </param>
        /// <param name="cancellationToken">
        /// Optional <see cref="CancellationToken"/> to propagate
        /// notifications that the operation should be cancelled.
        /// </param>
        /// <returns>
        /// A <see cref="Response{StorageFileInfo}"/> describing the
        /// state of the file.
        /// </returns>
        /// <remarks>
        /// A <see cref="RequestFailedException"/> will be thrown if
        /// a failure occurs.
        /// </remarks>
#pragma warning disable AZC0002 // DO ensure all service methods, both asynchronous and synchronous, take an optional CancellationToken parameter called cancellationToken.
        [EditorBrowsable(EditorBrowsableState.Never)]
        public virtual Response<ShareFileInfo> Create(
#pragma warning restore AZC0002 // DO ensure all service methods, both asynchronous and synchronous, take an optional CancellationToken parameter called cancellationToken.
            long maxSize,
            ShareFileHttpHeaders httpHeaders,
            Metadata metadata,
            FileSmbProperties smbProperties,
            string filePermission,
            CancellationToken cancellationToken) =>
            CreateInternal(
                maxSize,
                httpHeaders,
                metadata,
                smbProperties,
                filePermission,
                conditions: default,
                async: false,
                cancellationToken)
                .EnsureCompleted();

        /// <summary>
        /// Creates a new file or replaces an existing file.
        ///
        /// For more information, see <see href="https://docs.microsoft.com/en-us/rest/api/storageservices/create-file"/>.
        /// </summary>
        /// <remarks>
        /// This method only initializes the file.
<<<<<<< HEAD
        /// To add content, use <see cref="UploadRangeAsync(ShareFileRangeWriteType, HttpRange, Stream, byte[], IProgress{long}, FileRequestConditions, CancellationToken)"/>.
=======
        /// To add content, use <see cref="UploadRangeAsync(HttpRange, Stream, byte[], IProgress{long}, CancellationToken)"/>.
>>>>>>> c4983cbe
        /// </remarks>
        /// <param name="maxSize">
        /// Required. Specifies the maximum size for the file.
        /// </param>
        /// <param name="httpHeaders">
        /// Optional standard HTTP header properties that can be set for the file.
        /// </param>
        /// <param name="metadata">
        /// Optional custom metadata to set for the file.
        /// </param>
        /// <param name="smbProperties">
        /// Optional SMB properties to set for the file.
        /// </param>
        /// <param name="filePermission">
        /// Optional file permission to set for the file.
        /// </param>
        /// <param name="conditions">
        /// Optional <see cref="FileRequestConditions"/> to add conditions
        /// on creating the file.
        /// </param>
        /// <param name="cancellationToken">
        /// Optional <see cref="CancellationToken"/> to propagate
        /// notifications that the operation should be cancelled.
        /// </param>
        /// <returns>
        /// A <see cref="Response{StorageFileInfo}"/> describing the
        /// state of the file.
        /// </returns>
        /// <remarks>
        /// A <see cref="RequestFailedException"/> will be thrown if
        /// a failure occurs.
        /// </remarks>
        public virtual async Task<Response<ShareFileInfo>> CreateAsync(
            long maxSize,
            ShareFileHttpHeaders httpHeaders = default,
            Metadata metadata = default,
            FileSmbProperties smbProperties = default,
            string filePermission = default,
            FileRequestConditions conditions = default,
            CancellationToken cancellationToken = default) =>
            await CreateInternal(
                maxSize,
                httpHeaders,
                metadata,
                smbProperties,
                filePermission,
                conditions,
                async: true,
                cancellationToken)
                .ConfigureAwait(false);

        /// <summary>
        /// Creates a new file or replaces an existing file.
        ///
        /// For more information, see <see href="https://docs.microsoft.com/en-us/rest/api/storageservices/create-file"/>.
        /// </summary>
        /// <remarks>
        /// This method only initializes the file.
        /// To add content, use <see cref="UploadRange(ShareFileRangeWriteType, HttpRange, Stream, byte[], IProgress{long}, FileRequestConditions, CancellationToken)"/>.
        /// </remarks>
        /// <param name="maxSize">
        /// Required. Specifies the maximum size for the file.
        /// </param>
        /// <param name="httpHeaders">
        /// Optional standard HTTP header properties that can be set for the file.
        /// </param>
        /// <param name="metadata">
        /// Optional custom metadata to set for the file.
        /// </param>
        /// <param name="smbProperties">
        /// Optional SMB properties to set for the file.
        /// </param>
        /// <param name="filePermission">
        /// Optional file permission to set for the file.
        /// </param>
        /// <param name="cancellationToken">
        /// Optional <see cref="CancellationToken"/> to propagate
        /// notifications that the operation should be cancelled.
        /// </param>
        /// <returns>
        /// A <see cref="Response{StorageFileInfo}"/> describing the
        /// state of the file.
        /// </returns>
        /// <remarks>
        /// A <see cref="RequestFailedException"/> will be thrown if
        /// a failure occurs.
        /// </remarks>
#pragma warning disable AZC0002 // DO ensure all service methods, both asynchronous and synchronous, take an optional CancellationToken parameter called cancellationToken.
        [EditorBrowsable(EditorBrowsableState.Never)]
        public virtual async Task<Response<ShareFileInfo>> CreateAsync(
#pragma warning restore AZC0002 // DO ensure all service methods, both asynchronous and synchronous, take an optional CancellationToken parameter called cancellationToken.
            long maxSize,
            ShareFileHttpHeaders httpHeaders,
            Metadata metadata,
            FileSmbProperties smbProperties,
            string filePermission,
            CancellationToken cancellationToken) =>
            await CreateInternal(
                maxSize,
                httpHeaders,
                metadata,
                smbProperties,
                filePermission,
                conditions: default,
                async: true,
                cancellationToken)
                .ConfigureAwait(false);

        /// <summary>
        /// Creates a new file or replaces an existing file.
        ///
        /// For more information, see <see href="https://docs.microsoft.com/en-us/rest/api/storageservices/create-file"/>.
        /// </summary>
        /// <remarks>
        /// This method only initializes the file.
<<<<<<< HEAD
        /// To add content, use <see cref="UploadRangeAsync(ShareFileRangeWriteType, HttpRange, Stream, byte[], IProgress{long}, FileRequestConditions, CancellationToken)"/>.
=======
        /// To add content, use <see cref="UploadRangeAsync(HttpRange, Stream, byte[], IProgress{long}, CancellationToken)"/>.
>>>>>>> c4983cbe
        /// </remarks>
        /// <param name="maxSize">
        /// Required. Specifies the maximum size for the file.
        /// </param>
        /// <param name="httpHeaders">
        /// Optional standard HTTP header properties that can be set for the file.
        /// </param>
        /// <param name="metadata">
        /// Optional custom metadata to set for the file.
        /// </param>
        /// <param name="smbProperties">
        /// Optional SMB properties to set for the file.
        /// </param>
        /// <param name="filePermission">
        /// Optional file permission to set on the file.
        /// </param>
        /// <param name="conditions">
        /// Optional <see cref="FileRequestConditions"/> to add conditions
        /// on creating the file.
        /// </param>
        /// <param name="async">
        /// Whether to invoke the operation asynchronously.
        /// </param>
        /// <param name="cancellationToken">
        /// Optional <see cref="CancellationToken"/> to propagate
        /// notifications that the operation should be cancelled.
        /// </param>
        /// <returns>
        /// A <see cref="Response{StorageFileInfo}"/> describing the
        /// state of the file.
        /// </returns>
        /// <remarks>
        /// A <see cref="RequestFailedException"/> will be thrown if
        /// a failure occurs.
        /// </remarks>
        private async Task<Response<ShareFileInfo>> CreateInternal(
            long maxSize,
            ShareFileHttpHeaders httpHeaders,
            Metadata metadata,
            FileSmbProperties smbProperties,
            string filePermission,
            FileRequestConditions conditions,
            bool async,
            CancellationToken cancellationToken)
        {
            using (Pipeline.BeginLoggingScope(nameof(ShareFileClient)))
            {
                Pipeline.LogMethodEnter(
                    nameof(ShareFileClient),
                    message:
                    $"{nameof(Uri)}: {Uri}\n" +
                    $"{nameof(maxSize)}: {maxSize}\n" +
                    $"{nameof(httpHeaders)}: {httpHeaders}");
                try
                {
                    FileSmbProperties smbProps = smbProperties ?? new FileSmbProperties();

                    ShareExtensions.AssertValidFilePermissionAndKey(filePermission, smbProps.FilePermissionKey);

                    if (filePermission == null && smbProps.FilePermissionKey == null)
                    {
                        filePermission = Constants.File.FilePermissionInherit;
                    }

                    Response<RawStorageFileInfo> response = await FileRestClient.File.CreateAsync(
                        ClientDiagnostics,
                        Pipeline,
                        Uri,
                        version: Version.ToVersionString(),
                        fileContentLength: maxSize,
                        fileContentType: httpHeaders?.ContentType,
                        fileContentEncoding: httpHeaders?.ContentEncoding,
                        fileContentLanguage: httpHeaders?.ContentLanguage,
                        fileCacheControl: httpHeaders?.CacheControl,
                        fileContentHash: httpHeaders?.ContentHash,
                        fileContentDisposition: httpHeaders?.ContentDisposition,
                        metadata: metadata,
                        fileAttributes: smbProps.FileAttributes?.ToAttributesString() ?? Constants.File.FileAttributesNone,
                        filePermission: filePermission,
                        fileCreationTime: smbProps.FileCreatedOn.ToFileDateTimeString() ?? Constants.File.FileTimeNow,
                        fileLastWriteTime: smbProps.FileLastWrittenOn.ToFileDateTimeString() ?? Constants.File.FileTimeNow,
                        filePermissionKey: smbProps.FilePermissionKey,
                        leaseId: conditions?.LeaseId,
                        async: async,
                        cancellationToken: cancellationToken,
                        operationName: $"{nameof(ShareFileClient)}.{nameof(Create)}")
                        .ConfigureAwait(false);

                    return Response.FromValue(new ShareFileInfo(response.Value), response.GetRawResponse());
                }
                catch (Exception ex)
                {
                    Pipeline.LogException(ex);
                    throw;
                }
                finally
                {
                    Pipeline.LogMethodExit(nameof(ShareFileClient));
                }
            }
        }
        #endregion Create

        #region StartCopy
        /// <summary>
        /// Copies a blob or file to a destination file within the storage account.
        ///
        /// For more information, see <see href="https://docs.microsoft.com/rest/api/storageservices/copy-file"/>.
        /// </summary>
        /// <param name="sourceUri">
        /// Required. Specifies the URL of the source file or blob.
        /// </param>
        /// <param name="metadata">
        /// Optional custom metadata to set for the file.
        /// </param>
        /// <param name="smbProperties">
        /// Optional SMB paramters to set on the target file.
        /// </param>
        /// <param name="filePermission">
        /// Optional file permission to set for the file.
        /// </param>
        /// <param name="filePermissionCopyMode">
        /// Specifies the option to copy file security descriptor from source file or
        /// to set it using the value which is defined by the header value of FilePermission
        /// or FilePermissionKey.
        /// </param>
        /// <param name="ignoreReadOnly">
        /// Optional boolean specifying to overwrite the target file if it already
        /// exists and has read-only attribute set.
        /// </param>
        /// <param name="setArchiveAttribute">
        /// Optional boolean Specifying to set archive attribute on a target file. True
        /// means archive attribute will be set on a target file despite attribute
        /// overrides or a source file state.
        /// </param>
        /// <param name="conditions">
        /// Optional <see cref="FileRequestConditions"/> to add conditions
        /// on creating the file.
        /// </param>
        /// <param name="cancellationToken">
        /// Optional <see cref="CancellationToken"/> to propagate
        /// notifications that the operation should be cancelled.
        /// </param>
        /// <returns>
        /// A <see cref="Response{StorageFileInfo}"/> describing the
        /// state of the file copy.
        /// </returns>
        /// <remarks>
        /// A <see cref="RequestFailedException"/> will be thrown if
        /// a failure occurs.
        /// </remarks>
        public virtual Response<ShareFileCopyInfo> StartCopy(
            Uri sourceUri,
            Metadata metadata = default,
            FileSmbProperties smbProperties = default,
            string filePermission = default,
            PermissionCopyModeType? filePermissionCopyMode = default,
            bool? ignoreReadOnly = default,
            bool? setArchiveAttribute = default,
            FileRequestConditions conditions = default,
            CancellationToken cancellationToken = default) =>
            StartCopyInternal(
                sourceUri,
                metadata,
                smbProperties,
                filePermission,
                filePermissionCopyMode,
                ignoreReadOnly,
                setArchiveAttribute,
                conditions,
                async: false,
                cancellationToken)
                .EnsureCompleted();

        /// <summary>
        /// Copies a blob or file to a destination file within the storage account.
        ///
        /// For more information, see <see href="https://docs.microsoft.com/rest/api/storageservices/copy-file"/>.
        /// </summary>
        /// <param name="sourceUri">
        /// Required. Specifies the URL of the source file or blob.
        /// </param>
        /// <param name="metadata">
        /// Optional custom metadata to set for the file.
        /// </param>
        /// <param name="cancellationToken">
        /// Optional <see cref="CancellationToken"/> to propagate
        /// notifications that the operation should be cancelled.
        /// </param>
        /// <returns>
        /// A <see cref="Response{StorageFileInfo}"/> describing the
        /// state of the file copy.
        /// </returns>
        /// <remarks>
        /// A <see cref="RequestFailedException"/> will be thrown if
        /// a failure occurs.
        /// </remarks>
#pragma warning disable AZC0002 // DO ensure all service methods, both asynchronous and synchronous, take an optional CancellationToken parameter called cancellationToken.
        [EditorBrowsable(EditorBrowsableState.Never)]
        public virtual Response<ShareFileCopyInfo> StartCopy(
#pragma warning restore AZC0002 // DO ensure all service methods, both asynchronous and synchronous, take an optional CancellationToken parameter called cancellationToken.
            Uri sourceUri,
            Metadata metadata,
            CancellationToken cancellationToken) =>
            StartCopyInternal(
                sourceUri,
                metadata,
                smbProperties: default,
                filePermission: default,
                filePermissionCopyMode: default,
                ignoreReadOnly: default,
                setArchiveAttribute: default,
                conditions: default,
                async: false,
                cancellationToken)
                .EnsureCompleted();

        /// <summary>
        /// Copies a blob or file to a destination file within the storage account.
        ///
        /// For more information, see <see href="https://docs.microsoft.com/rest/api/storageservices/copy-file"/>.
        /// </summary>
        /// <param name="sourceUri">
        /// Required. Specifies the URL of the source file or blob.
        /// </param>
        /// <param name="metadata">
        /// Optional custom metadata to set for the file.
        /// </param>
        /// <param name="smbProperties">
        /// Optional SMB properties to set on the target file.
        /// </param>
        /// <param name="filePermission">
        /// Optional file permission to set for the file.
        /// </param>
        /// <param name="filePermissionCopyMode">
        /// Specifies the option to copy file security descriptor from source file or
        /// to set it using the value which is defined by the header value of FilePermission
        /// or FilePermissionKey.
        /// </param>
        /// <param name="ignoreReadOnly">
        /// Optional boolean specifying to overwrite the target file if it already
        /// exists and has read-only attribute set.
        /// </param>
        /// <param name="setArchiveAttribute">
        /// Optional boolean Specifying to set archive attribute on a target file. True
        /// means archive attribute will be set on a target file despite attribute
        /// overrides or a source file state.
        /// </param>
        /// <param name="conditions">
        /// Optional <see cref="FileRequestConditions"/> to add conditions
        /// on creating the file.
        /// </param>
        /// <param name="cancellationToken">
        /// Optional <see cref="CancellationToken"/> to propagate
        /// notifications that the operation should be cancelled.
        /// </param>
        /// <returns>
        /// A <see cref="Response{StorageFileInfo}"/> describing the
        /// state of the file copy.
        /// </returns>
        /// <remarks>
        /// A <see cref="RequestFailedException"/> will be thrown if
        /// a failure occurs.
        /// </remarks>
        public virtual async Task<Response<ShareFileCopyInfo>> StartCopyAsync(
            Uri sourceUri,
            Metadata metadata = default,
            FileSmbProperties smbProperties = default,
            string filePermission = default,
            PermissionCopyModeType? filePermissionCopyMode = default,
            bool? ignoreReadOnly = default,
            bool? setArchiveAttribute = default,
            FileRequestConditions conditions = default,
            CancellationToken cancellationToken = default) =>
            await StartCopyInternal(
                sourceUri,
                metadata,
                smbProperties,
                filePermission,
                filePermissionCopyMode,
                ignoreReadOnly,
                setArchiveAttribute,
                conditions,
                async: true,
                cancellationToken).
                ConfigureAwait(false);

        /// <summary>
        /// Copies a blob or file to a destination file within the storage account.
        ///
        /// For more information, see <see href="https://docs.microsoft.com/rest/api/storageservices/copy-file"/>.
        /// </summary>
        /// <param name="sourceUri">
        /// Required. Specifies the URL of the source file or blob.
        /// </param>
        /// <param name="metadata">
        /// Optional custom metadata to set for the file.
        /// </param>
        /// <param name="cancellationToken">
        /// Optional <see cref="CancellationToken"/> to propagate
        /// notifications that the operation should be cancelled.
        /// </param>
        /// <returns>
        /// A <see cref="Response{StorageFileInfo}"/> describing the
        /// state of the file copy.
        /// </returns>
        /// <remarks>
        /// A <see cref="RequestFailedException"/> will be thrown if
        /// a failure occurs.
        /// </remarks>
#pragma warning disable AZC0002 // DO ensure all service methods, both asynchronous and synchronous, take an optional CancellationToken parameter called cancellationToken.
        [EditorBrowsable(EditorBrowsableState.Never)]
        public virtual async Task<Response<ShareFileCopyInfo>> StartCopyAsync(
#pragma warning restore AZC0002 // DO ensure all service methods, both asynchronous and synchronous, take an optional CancellationToken parameter called cancellationToken.
            Uri sourceUri,
            Metadata metadata,
            CancellationToken cancellationToken) =>
            await StartCopyInternal(
                sourceUri,
                metadata,
                smbProperties: default,
                filePermission: default,
                filePermissionCopyMode: default,
                ignoreReadOnly: default,
                setArchiveAttribute: default,
                conditions: default,
                async: true,
                cancellationToken).
                ConfigureAwait(false);

        /// <summary>
        /// Copies a blob or file to a destination file within the storage account.
        ///
        /// For more information, see <see href="https://docs.microsoft.com/rest/api/storageservices/copy-file"/>.
        /// </summary>
        /// <param name="sourceUri">
        /// Required. Specifies the URL of the source file or blob.
        /// </param>
        /// <param name="metadata">
        /// Optional custom metadata to set for the file.
        /// </param>
        /// <param name="smbProperties">
        /// Optional SMB properties to set on the target file.
        /// </param>
        /// <param name="filePermission">
        /// Optional file permission to set for the file.
        /// </param>
        /// <param name="filePermissionCopyMode">
        /// Specifies the option to copy file security descriptor from source file or
        /// to set it using the value which is defined by the header value of FilePermission
        /// or FilePermissionKey.
        /// </param>
        /// <param name="ignoreReadOnly">
        /// Optional boolean specifying to overwrite the target file if it already
        /// exists and has read-only attribute set.
        /// </param>
        /// <param name="setArchiveAttribute">
        /// Optional boolean Specifying to set archive attribute on a target file. True
        /// means archive attribute will be set on a target file despite attribute
        /// overrides or a source file state.
        /// </param>
        /// <param name="conditions">
        /// Optional <see cref="FileRequestConditions"/> to add conditions
        /// on creating the file.
        /// </param>
        /// <param name="async">
        /// Whether to invoke the operation asynchronously.
        /// </param>
        /// <param name="cancellationToken">
        /// Optional <see cref="CancellationToken"/> to propagate
        /// notifications that the operation should be cancelled.
        /// </param>
        /// <returns>
        /// A <see cref="Response{StorageFileInfo}"/> describing the
        /// state of the file copy.
        /// </returns>
        /// <remarks>
        /// A <see cref="RequestFailedException"/> will be thrown if
        /// a failure occurs.
        /// </remarks>
        private async Task<Response<ShareFileCopyInfo>> StartCopyInternal(
            Uri sourceUri,
            Metadata metadata,
            FileSmbProperties smbProperties,
            string filePermission,
            PermissionCopyModeType? filePermissionCopyMode,
            bool? ignoreReadOnly,
            bool? setArchiveAttribute,
            FileRequestConditions conditions,
            bool async,
            CancellationToken cancellationToken)
        {
            using (Pipeline.BeginLoggingScope(nameof(ShareFileClient)))
            {
                Pipeline.LogMethodEnter(
                    nameof(ShareFileClient),
                    message:
                    $"{nameof(Uri)}: {Uri}\n" +
                    $"{nameof(sourceUri)}: {sourceUri}");
                try
                {
                    return await FileRestClient.File.StartCopyAsync(
                        ClientDiagnostics,
                        Pipeline,
                        Uri,
                        version: Version.ToVersionString(),
                        copySource: sourceUri,
                        metadata: metadata,
                        leaseId: conditions?.LeaseId,
                        filePermission: filePermission,
                        filePermissionKey: smbProperties?.FilePermissionKey,
                        filePermissionCopyMode: filePermissionCopyMode,
                        ignoreReadOnly: ignoreReadOnly,
                        fileAttributes: smbProperties?.FileAttributes?.ToAttributesString(),
                        fileCreationTime: smbProperties?.FileCreatedOn.ToFileDateTimeString(),
                        fileLastWriteTime: smbProperties?.FileLastWrittenOn.ToFileDateTimeString(),
                        setArchiveAttribute: setArchiveAttribute,
                        async: async,
                        cancellationToken: cancellationToken,
                        operationName: $"{nameof(ShareFileClient)}.{nameof(StartCopy)}")
                        .ConfigureAwait(false);
                }
                catch (Exception ex)
                {
                    Pipeline.LogException(ex);
                    throw;
                }
                finally
                {
                    Pipeline.LogMethodExit(nameof(ShareFileClient));
                }
            }
        }
        #endregion StartCopy

        // TODO The REST documentation say "full metadata", not "empty".  Doc bug?

        #region AbortCopy
        /// <summary>
        /// Attempts to cancel a pending copy that was previously started and leaves a destination file with zero length and full metadata.
        ///
        /// For more information, see <see href="https://docs.microsoft.com/rest/api/storageservices/abort-copy-file"/>.
        /// </summary>
        /// <param name="copyId">
        /// String identifier for the copy operation.
        /// </param>
        /// <param name="conditions">
        /// Optional <see cref="FileRequestConditions"/> to add conditions
        /// on creating the file.
        /// </param>
        /// <param name="cancellationToken">
        /// Optional <see cref="CancellationToken"/> to propagate
        /// notifications that the operation should be cancelled.
        /// </param>
        /// <returns>
        /// A <see cref="Response"/> on successfully aborting.
        /// </returns>
        /// <remarks>
        /// A <see cref="RequestFailedException"/> will be thrown if
        /// a failure occurs.
        /// </remarks>
        public virtual Response AbortCopy(
            string copyId,
            FileRequestConditions conditions = default,
            CancellationToken cancellationToken = default) =>
            AbortCopyInternal(
                copyId,
                conditions,
                async: false,
                cancellationToken)
                .EnsureCompleted();

        /// <summary>
        /// Attempts to cancel a pending copy that was previously started and leaves a destination file with zero length and full metadata.
        ///
        /// For more information, see <see href="https://docs.microsoft.com/rest/api/storageservices/abort-copy-file"/>.
        /// </summary>
        /// <param name="copyId">
        /// String identifier for the copy operation.
        /// </param>
        /// <param name="cancellationToken">
        /// Optional <see cref="CancellationToken"/> to propagate
        /// notifications that the operation should be cancelled.
        /// </param>
        /// <returns>
        /// A <see cref="Response"/> on successfully aborting.
        /// </returns>
        /// <remarks>
        /// A <see cref="RequestFailedException"/> will be thrown if
        /// a failure occurs.
        /// </remarks>
#pragma warning disable AZC0002 // DO ensure all service methods, both asynchronous and synchronous, take an optional CancellationToken parameter called cancellationToken.
        [EditorBrowsable(EditorBrowsableState.Never)]
        public virtual Response AbortCopy(
#pragma warning restore AZC0002 // DO ensure all service methods, both asynchronous and synchronous, take an optional CancellationToken parameter called cancellationToken.
            string copyId,
            CancellationToken cancellationToken) =>
            AbortCopyInternal(
                copyId,
                conditions: default,
                async: false,
                cancellationToken)
                .EnsureCompleted();

        /// <summary>
        /// Attempts to cancel a pending copy that was previously started and leaves a destination file with zero length and full metadata.
        ///
        /// For more information, see <see href="https://docs.microsoft.com/rest/api/storageservices/abort-copy-file"/>.
        /// </summary>
        /// <param name="copyId">
        /// String identifier for the copy operation.
        /// </param>
        /// <param name="conditions">
        /// Optional <see cref="FileRequestConditions"/> to add conditions
        /// on creating the file.
        /// </param>
        /// <param name="cancellationToken">
        /// Optional <see cref="CancellationToken"/> to propagate
        /// notifications that the operation should be cancelled.
        /// </param>
        /// <returns>
        /// A <see cref="Response"/> on successfully aborting.
        /// </returns>
        /// <remarks>
        /// A <see cref="RequestFailedException"/> will be thrown if
        /// a failure occurs.
        /// </remarks>
        public virtual async Task<Response> AbortCopyAsync(
            string copyId,
            FileRequestConditions conditions = default,
            CancellationToken cancellationToken = default) =>
            await AbortCopyInternal(
                copyId,
                conditions,
                async: true,
                cancellationToken)
                .ConfigureAwait(false);

        /// <summary>
        /// Attempts to cancel a pending copy that was previously started and leaves a destination file with zero length and full metadata.
        ///
        /// For more information, see <see href="https://docs.microsoft.com/rest/api/storageservices/abort-copy-file"/>.
        /// </summary>
        /// <param name="copyId">
        /// String identifier for the copy operation.
        /// </param>
        /// <param name="cancellationToken">
        /// Optional <see cref="CancellationToken"/> to propagate
        /// notifications that the operation should be cancelled.
        /// </param>
        /// <returns>
        /// A <see cref="Response"/> on successfully aborting.
        /// </returns>
        /// <remarks>
        /// A <see cref="RequestFailedException"/> will be thrown if
        /// a failure occurs.
        /// </remarks>
#pragma warning disable AZC0002 // DO ensure all service methods, both asynchronous and synchronous, take an optional CancellationToken parameter called cancellationToken.
        [EditorBrowsable(EditorBrowsableState.Never)]
        public virtual async Task<Response> AbortCopyAsync(
#pragma warning restore AZC0002 // DO ensure all service methods, both asynchronous and synchronous, take an optional CancellationToken parameter called cancellationToken.
            string copyId,
            CancellationToken cancellationToken) =>
            await AbortCopyInternal(
                copyId,
                conditions: default,
                async: true,
                cancellationToken)
                .ConfigureAwait(false);

        /// <summary>
        /// Attempts to cancel a pending copy that was previously started and leaves a destination file with zero length and full metadata.
        ///
        /// For more information, see <see href="https://docs.microsoft.com/rest/api/storageservices/abort-copy-file"/>.
        /// </summary>
        /// <param name="copyId">
        /// String identifier for the copy operation.
        /// </param>
        /// <param name="conditions">
        /// Optional <see cref="FileRequestConditions"/> to add conditions
        /// on creating the file.
        /// </param>
        /// <param name="async">
        /// Whether to invoke the operation asynchronously.
        /// </param>
        /// <param name="cancellationToken">
        /// Optional <see cref="CancellationToken"/> to propagate
        /// notifications that the operation should be cancelled.
        /// </param>
        /// <returns>
        /// A <see cref="Response"/> on successfully aborting.
        /// </returns>
        /// <remarks>
        /// A <see cref="RequestFailedException"/> will be thrown if
        /// a failure occurs.
        /// </remarks>
        private async Task<Response> AbortCopyInternal(
            string copyId,
            FileRequestConditions conditions,
            bool async,
            CancellationToken cancellationToken)
        {
            using (Pipeline.BeginLoggingScope(nameof(ShareFileClient)))
            {
                Pipeline.LogMethodEnter(
                    nameof(ShareFileClient),
                    message:
                    $"{nameof(Uri)}: {Uri}\n" +
                    $"{nameof(copyId)}: {copyId}");
                try
                {
                    return await FileRestClient.File.AbortCopyAsync(
                        ClientDiagnostics,
                        Pipeline,
                        Uri,
                        copyId: copyId,
                        leaseId: conditions?.LeaseId,
                        version: Version.ToVersionString(),
                        async: async,
                        cancellationToken: cancellationToken,
                        operationName: $"{nameof(ShareFileClient)}.{nameof(AbortCopy)}")
                        .ConfigureAwait(false);
                }
                catch (Exception ex)
                {
                    Pipeline.LogException(ex);
                    throw;
                }
                finally
                {
                    Pipeline.LogMethodExit(nameof(ShareFileClient));
                }
            }
        }
        #endregion AbortCopy

        #region Download
        /// <summary>
        /// The <see cref="Download(HttpRange, bool, FileRequestConditions, CancellationToken)"/>
        /// operation reads or downloads a file from the system, including its metadata and properties.
        ///
        /// For more information <see href="https://docs.microsoft.com/rest/api/storageservices/get-file"/>.
        /// </summary>
        /// <param name="range">
        /// Optional. Only download the bytes of the file in the specified
        /// range.  If not provided, download the entire file.
        /// </param>
        /// <param name="rangeGetContentHash">
        /// When set to true and specified together with the <paramref name="range"/>,
        /// the service returns the MD5 hash for the range, as long as the
        /// range is less than or equal to 4 MB in size.  If this value is
        /// specified without <paramref name="range"/> or set to true when the
        /// range exceeds 4 MB in size, a <see cref="RequestFailedException"/>
        /// is thrown.
        /// </param>
        /// <param name="conditions">
        /// Optional <see cref="FileRequestConditions"/> to add conditions
        /// on creating the file.
        /// </param>
        /// <param name="cancellationToken">
        /// Optional <see cref="CancellationToken"/> to propagate
        /// notifications that the operation should be cancelled.
        /// </param>
        /// <returns>
        /// A <see cref="Response{StorageFileDownloadInfo}"/> describing the
        /// downloaded file.  <see cref="ShareFileDownloadInfo.Content"/> contains
        /// the file's data.
        /// </returns>
        /// <remarks>
        /// A <see cref="RequestFailedException"/> will be thrown if
        /// a failure occurs.
        /// </remarks>
        public virtual Response<ShareFileDownloadInfo> Download(
            HttpRange range = default,
            bool rangeGetContentHash = default,
            FileRequestConditions conditions = default,
            CancellationToken cancellationToken = default) =>
            DownloadInternal(
                range,
                rangeGetContentHash,
                conditions,
                async: false,
                cancellationToken)
                .EnsureCompleted();

        /// <summary>
        /// The <see cref="Download(HttpRange, bool, CancellationToken)"/> operation reads
        /// or downloads a file from the system, including its metadata and properties.
        ///
        /// For more information <see href="https://docs.microsoft.com/rest/api/storageservices/get-file"/>.
        /// </summary>
        /// <param name="range">
        /// Optional. Only download the bytes of the file in the specified
        /// range.  If not provided, download the entire file.
        /// </param>
        /// <param name="rangeGetContentHash">
        /// When set to true and specified together with the <paramref name="range"/>,
        /// the service returns the MD5 hash for the range, as long as the
        /// range is less than or equal to 4 MB in size.  If this value is
        /// specified without <paramref name="range"/> or set to true when the
        /// range exceeds 4 MB in size, a <see cref="RequestFailedException"/>
        /// is thrown.
        /// </param>
        /// <param name="cancellationToken">
        /// Optional <see cref="CancellationToken"/> to propagate
        /// notifications that the operation should be cancelled.
        /// </param>
        /// <returns>
        /// A <see cref="Response{StorageFileDownloadInfo}"/> describing the
        /// downloaded file.  <see cref="ShareFileDownloadInfo.Content"/> contains
        /// the file's data.
        /// </returns>
        /// <remarks>
        /// A <see cref="RequestFailedException"/> will be thrown if
        /// a failure occurs.
        /// </remarks>
#pragma warning disable AZC0002 // DO ensure all service methods, both asynchronous and synchronous, take an optional CancellationToken parameter called cancellationToken.
        [EditorBrowsable(EditorBrowsableState.Never)]
        public virtual Response<ShareFileDownloadInfo> Download(
#pragma warning restore AZC0002 // DO ensure all service methods, both asynchronous and synchronous, take an optional CancellationToken parameter called cancellationToken.
            HttpRange range,
            bool rangeGetContentHash,
            CancellationToken cancellationToken) =>
            DownloadInternal(
                range,
                rangeGetContentHash,
                conditions: default,
                async: false,
                cancellationToken)
                .EnsureCompleted();

        /// <summary>
        /// The <see cref="DownloadAsync(HttpRange, bool, FileRequestConditions, CancellationToken)"/>
        /// operation reads or downloads a file from the system, including its metadata and properties.
        ///
        /// For more information <see href="https://docs.microsoft.com/rest/api/storageservices/get-file"/>.
        /// </summary>
        /// <param name="range">
        /// Optional. Only download the bytes of the file in the specified
        /// range.  If not provided, download the entire file.
        /// </param>
        /// <param name="rangeGetContentHash">
        /// When set to true and specified together with the <paramref name="range"/>,
        /// the service returns the MD5 hash for the range, as long as the
        /// range is less than or equal to 4 MB in size.  If this value is
        /// specified without <paramref name="range"/> or set to true when the
        /// range exceeds 4 MB in size, a <see cref="RequestFailedException"/>
        /// is thrown.
        /// </param>
        /// <param name="conditions">
        /// Optional <see cref="FileRequestConditions"/> to add conditions
        /// on creating the file.
        /// </param>
        /// <param name="cancellationToken">
        /// Optional <see cref="CancellationToken"/> to propagate
        /// notifications that the operation should be cancelled.
        /// </param>
        /// <returns>
        /// A <see cref="Response{StorageFileDownloadInfo}"/> describing the
        /// downloaded file.  <see cref="ShareFileDownloadInfo.Content"/> contains
        /// the file's data.
        /// </returns>
        /// <remarks>
        /// A <see cref="RequestFailedException"/> will be thrown if
        /// a failure occurs.
        /// </remarks>
        public virtual async Task<Response<ShareFileDownloadInfo>> DownloadAsync(
            HttpRange range = default,
            bool rangeGetContentHash = default,
            FileRequestConditions conditions = default,
            CancellationToken cancellationToken = default) =>
            await DownloadInternal(
                range,
                rangeGetContentHash,
                conditions,
                async: true,
                cancellationToken)
                .ConfigureAwait(false);

        /// <summary>
        /// The <see cref="DownloadAsync(HttpRange, bool, CancellationToken)"/> operation reads
        /// or downloads a file from the system, including its metadata and properties.
        ///
        /// For more information <see href="https://docs.microsoft.com/rest/api/storageservices/get-file"/>.
        /// </summary>
        /// <param name="range">
        /// Optional. Only download the bytes of the file in the specified
        /// range.  If not provided, download the entire file.
        /// </param>
        /// <param name="rangeGetContentHash">
        /// When set to true and specified together with the <paramref name="range"/>,
        /// the service returns the MD5 hash for the range, as long as the
        /// range is less than or equal to 4 MB in size.  If this value is
        /// specified without <paramref name="range"/> or set to true when the
        /// range exceeds 4 MB in size, a <see cref="RequestFailedException"/>
        /// is thrown.
        /// </param>
        /// <param name="cancellationToken">
        /// Optional <see cref="CancellationToken"/> to propagate
        /// notifications that the operation should be cancelled.
        /// </param>
        /// <returns>
        /// A <see cref="Response{StorageFileDownloadInfo}"/> describing the
        /// downloaded file.  <see cref="ShareFileDownloadInfo.Content"/> contains
        /// the file's data.
        /// </returns>
        /// <remarks>
        /// A <see cref="RequestFailedException"/> will be thrown if
        /// a failure occurs.
        /// </remarks>
#pragma warning disable AZC0002 // DO ensure all service methods, both asynchronous and synchronous, take an optional CancellationToken parameter called cancellationToken.
        [EditorBrowsable(EditorBrowsableState.Never)]
        public virtual async Task<Response<ShareFileDownloadInfo>> DownloadAsync(
#pragma warning restore AZC0002 // DO ensure all service methods, both asynchronous and synchronous, take an optional CancellationToken parameter called cancellationToken.
            HttpRange range,
            bool rangeGetContentHash,
            CancellationToken cancellationToken) =>
            await DownloadInternal(
                range,
                rangeGetContentHash,
                conditions: default,
                async: true,
                cancellationToken)
                .ConfigureAwait(false);

        /// <summary>
        /// The <see cref="DownloadInternal"/> operation reads or downloads a file from the system, including its metadata and properties.
        ///
        /// For more information <see href="https://docs.microsoft.com/rest/api/storageservices/get-file"/>.
        /// </summary>
        /// <param name="range">
        /// Optional. Only download the bytes of the file in the specified
        /// range.  If not provided, download the entire file.
        /// </param>
        /// <param name="rangeGetContentHash">
        /// When set to true and specified together with the <paramref name="range"/>,
        /// the service returns the MD5 hash for the range, as long as the
        /// range is less than or equal to 4 MB in size.  If this value is
        /// specified without <paramref name="range"/> or set to true when the
        /// range exceeds 4 MB in size, a <see cref="RequestFailedException"/>
        /// is thrown.
        /// </param>
        /// <param name="conditions">
        /// Optional <see cref="FileRequestConditions"/> to add conditions
        /// on creating the file.
        /// </param>
        /// <param name="async">
        /// Whether to invoke the operation asynchronously.
        /// </param>
        /// <param name="cancellationToken">
        /// Optional <see cref="CancellationToken"/> to propagate
        /// notifications that the operation should be cancelled.
        /// </param>
        /// <returns>
        /// A <see cref="Response{StorageFileDownloadInfo}"/> describing the
        /// downloaded file.  <see cref="ShareFileDownloadInfo.Content"/> contains
        /// the file's data.
        /// </returns>
        /// <remarks>
        /// A <see cref="RequestFailedException"/> will be thrown if
        /// a failure occurs.
        /// </remarks>
        private async Task<Response<ShareFileDownloadInfo>> DownloadInternal(
            HttpRange range,
            bool rangeGetContentHash,
            FileRequestConditions conditions,
            bool async,
            CancellationToken cancellationToken)
        {
            using (Pipeline.BeginLoggingScope(nameof(ShareFileClient)))
            {
                Pipeline.LogMethodEnter(
                    nameof(ShareFileClient),
                    message:
                    $"{nameof(Uri)}: {Uri}\n" +
                    $"{nameof(rangeGetContentHash)}: {rangeGetContentHash}");
                try
                {
                    // Start downloading the file
                    (Response<FlattenedStorageFileProperties> response, Stream stream) = await StartDownloadAsync(
                        range,
                        rangeGetContentHash,
                        conditions: conditions,
                        async: async,
                        cancellationToken: cancellationToken)
                        .ConfigureAwait(false);

                    // Wrap the response Content in a RetriableStream so we
                    // can return it before it's finished downloading, but still
                    // allow retrying if it fails.
                    response.Value.Content = RetriableStream.Create(
                        stream,
                        startOffset =>
                            StartDownloadAsync(
                                range,
                                rangeGetContentHash,
                                startOffset,
                                conditions,
                                async,
                                cancellationToken)
                                .EnsureCompleted()
                                .Item2,
                        async startOffset =>
                            (await StartDownloadAsync(
                                range,
                                rangeGetContentHash,
                                startOffset,
                                conditions,
                                async,
                                cancellationToken)
                                .ConfigureAwait(false))
                                .Item2,
                        Pipeline.ResponseClassifier,
                        Constants.MaxReliabilityRetries);

                    // Wrap the FlattenedStorageFileProperties into a StorageFileDownloadInfo
                    // to make the Content easier to find
                    return Response.FromValue(new ShareFileDownloadInfo(response.Value), response.GetRawResponse());
                }
                catch (Exception ex)
                {
                    Pipeline.LogException(ex);
                    throw;
                }
                finally
                {
                    Pipeline.LogMethodExit(nameof(ShareFileClient));
                }
            }
        }

        /// <summary>
        /// The <see cref="StartDownloadAsync"/> operation starts to read or downloads a file from the system, including its metadata and properties.
        ///
        /// For more information, see <see href="https://docs.microsoft.com/rest/api/storageservices/get-file"/>.
        /// </summary>
        /// <param name="range">
        /// Optional. Only download the bytes of the file in the specified
        /// range.  If not provided, download the entire file.
        /// </param>
        /// <param name="rangeGetContentHash">
        /// When set to true and specified together with the <paramref name="range"/>,
        /// the service returns the MD5 hash for the range, as long as the
        /// range is less than or equal to 4 MB in size.  If this value is
        /// specified without <paramref name="range"/> or set to true when the
        /// range exceeds 4 MB in size, a <see cref="RequestFailedException"/>
        /// is thrown.
        /// </param>
        /// <param name="startOffset">
        /// Optional. Starting offset to request - in the event of a retry.
        /// </param>
        /// <param name="conditions">
        /// Optional <see cref="FileRequestConditions"/> to add conditions
        /// on creating the file.
        /// </param>
        /// <param name="async">
        /// Whether to invoke the operation asynchronously.
        /// </param>
        /// <param name="cancellationToken">
        /// Optional <see cref="CancellationToken"/> to propagate
        /// notifications that the operation should be cancelled.
        /// </param>
        /// <returns>
        /// A <see cref="Response{FlattenedStorageFileProperties}"/> describing the
        /// downloaded file.  <see cref="FlattenedStorageFileProperties.Content"/> contains
        /// the file's data.
        /// </returns>
        private async Task<(Response<FlattenedStorageFileProperties>, Stream)> StartDownloadAsync(
            HttpRange range = default,
            bool rangeGetContentHash = default,
            long startOffset = 0,
            FileRequestConditions conditions = default,
            bool async = true,
            CancellationToken cancellationToken = default)
        {
            var pageRange = new HttpRange(
                range.Offset + startOffset,
                range.Length.HasValue ?
                    range.Length.Value - startOffset :
                    (long?)null);
            Pipeline.LogTrace($"Download {Uri} with range: {pageRange}");
            (Response<FlattenedStorageFileProperties> response, Stream stream) =
                await FileRestClient.File.DownloadAsync(
                    ClientDiagnostics,
                    Pipeline,
                    Uri,
                    version: Version.ToVersionString(),
                    range: pageRange.ToString(),
                    rangeGetContentHash: rangeGetContentHash ? (bool?)true : null,
                    leaseId: conditions?.LeaseId,
                    async: async,
                    cancellationToken: cancellationToken,
                    operationName: $"{nameof(ShareFileClient)}.{nameof(Download)}")
                    .ConfigureAwait(false);
            Pipeline.LogTrace($"Response: {response.GetRawResponse().Status}, ContentLength: {response.Value.ContentLength}");
            return (response, stream);
        }
        #endregion Download

        #region Delete
        /// <summary>
        /// The <see cref="Delete(FileRequestConditions, CancellationToken)"/>
        /// operation immediately removes the file from the storage account.
        ///
        /// For more information, see <see href="https://docs.microsoft.com/en-us/rest/api/storageservices/delete-file2"/>.
        /// </summary>
        /// <param name="conditions">
        /// Optional <see cref="FileRequestConditions"/> to add conditions
        /// on creating the file.
        /// </param>
        /// <param name="cancellationToken">
        /// Optional <see cref="CancellationToken"/> to propagate
        /// notifications that the operation should be cancelled.
        /// </param>
        /// <returns>
        /// A <see cref="Response"/> on successfully deleting.
        /// </returns>
        /// <remarks>
        /// A <see cref="RequestFailedException"/> will be thrown if
        /// a failure occurs.
        /// </remarks>
        public virtual Response Delete(
            FileRequestConditions conditions = default,
            CancellationToken cancellationToken = default) =>
            DeleteInternal(
                conditions,
                async: false,
                cancellationToken)
                .EnsureCompleted();

        /// <summary>
        /// The <see cref="Delete(CancellationToken)"/> operation immediately
        /// removes the file from the storage account.
        ///
        /// For more information, see <see href="https://docs.microsoft.com/en-us/rest/api/storageservices/delete-file2"/>.
        /// </summary>
        /// <param name="cancellationToken">
        /// Optional <see cref="CancellationToken"/> to propagate
        /// notifications that the operation should be cancelled.
        /// </param>
        /// <returns>
        /// A <see cref="Response"/> on successfully deleting.
        /// </returns>
        /// <remarks>
        /// A <see cref="RequestFailedException"/> will be thrown if
        /// a failure occurs.
        /// </remarks>
#pragma warning disable AZC0002 // DO ensure all service methods, both asynchronous and synchronous, take an optional CancellationToken parameter called cancellationToken.
        [EditorBrowsable(EditorBrowsableState.Never)]
        public virtual Response Delete(
#pragma warning restore AZC0002 // DO ensure all service methods, both asynchronous and synchronous, take an optional CancellationToken parameter called cancellationToken.
            CancellationToken cancellationToken) =>
            DeleteInternal(
                conditions: default,
                async: false,
                cancellationToken)
                .EnsureCompleted();

        /// <summary>
        /// The <see cref="DeleteAsync(FileRequestConditions, CancellationToken)"/> operation
        /// immediately removes the file from the storage account.
        ///
        /// For more information, see <see href="https://docs.microsoft.com/en-us/rest/api/storageservices/delete-file2"/>.
        /// </summary>
        /// <param name="conditions">
        /// Optional <see cref="FileRequestConditions"/> to add conditions
        /// on creating the file.
        /// </param>
        /// <param name="cancellationToken">
        /// Optional <see cref="CancellationToken"/> to propagate
        /// notifications that the operation should be cancelled.
        /// </param>
        /// <returns>
        /// A <see cref="Response"/> on successfully deleting.
        /// </returns>
        /// <remarks>
        /// A <see cref="RequestFailedException"/> will be thrown if
        /// a failure occurs.
        /// </remarks>
        public virtual async Task<Response> DeleteAsync(
            FileRequestConditions conditions = default,
            CancellationToken cancellationToken = default) =>
            await DeleteInternal(
                conditions,
                async: true,
                cancellationToken)
                .ConfigureAwait(false);

        /// <summary>
        /// The <see cref="DeleteAsync(CancellationToken)"/> operation
        /// immediately removes the file from the storage account.
        ///
        /// For more information, see <see href="https://docs.microsoft.com/en-us/rest/api/storageservices/delete-file2"/>.
        /// </summary>
        /// <param name="cancellationToken">
        /// Optional <see cref="CancellationToken"/> to propagate
        /// notifications that the operation should be cancelled.
        /// </param>
        /// <returns>
        /// A <see cref="Response"/> on successfully deleting.
        /// </returns>
        /// <remarks>
        /// A <see cref="RequestFailedException"/> will be thrown if
        /// a failure occurs.
        /// </remarks>
#pragma warning disable AZC0002 // DO ensure all service methods, both asynchronous and synchronous, take an optional CancellationToken parameter called cancellationToken.
        [EditorBrowsable(EditorBrowsableState.Never)]
        public virtual async Task<Response> DeleteAsync(
#pragma warning restore AZC0002 // DO ensure all service methods, both asynchronous and synchronous, take an optional CancellationToken parameter called cancellationToken.
            CancellationToken cancellationToken) =>
            await DeleteInternal(
                conditions: default,
                async: true,
                cancellationToken)
                .ConfigureAwait(false);

        /// <summary>
        /// The <see cref="DeleteInternal"/> operation immediately removes the file from the storage account.
        ///
        /// For more information, see <see href="https://docs.microsoft.com/en-us/rest/api/storageservices/delete-file2"/>.
        /// </summary>
        /// <param name="conditions">
        /// Optional <see cref="FileRequestConditions"/> to add conditions
        /// on creating the file.
        /// </param>
        /// <param name="async">
        /// Whether to invoke the operation asynchronously.
        /// </param>
        /// <param name="cancellationToken">
        /// Optional <see cref="CancellationToken"/> to propagate
        /// notifications that the operation should be cancelled.
        /// </param>
        /// <returns>
        /// A <see cref="Response"/> on successfully deleting.
        /// </returns>
        /// <remarks>
        /// A <see cref="RequestFailedException"/> will be thrown if
        /// a failure occurs.
        /// </remarks>
        private async Task<Response> DeleteInternal(
            FileRequestConditions conditions,
            bool async,
            CancellationToken cancellationToken)
        {
            using (Pipeline.BeginLoggingScope(nameof(ShareFileClient)))
            {
                Pipeline.LogMethodEnter(
                    nameof(ShareFileClient),
                    message: $"{nameof(Uri)}: {Uri}");
                try
                {
                    return await FileRestClient.File.DeleteAsync(
                        clientDiagnostics: ClientDiagnostics,
                        pipeline: Pipeline,
                        resourceUri: Uri,
                        leaseId: conditions?.LeaseId,
                        version: Version.ToVersionString(),
                        async: async,
                        cancellationToken: cancellationToken,
                        operationName: $"{nameof(ShareFileClient)}.{nameof(Delete)}")
                        .ConfigureAwait(false);
                }
                catch (Exception ex)
                {
                    Pipeline.LogException(ex);
                    throw;
                }
                finally
                {
                    Pipeline.LogMethodExit(nameof(ShareFileClient));
                }
            }
        }
        #endregion Delete

        #region GetProperties
        /// <summary>
        /// The <see cref="GetProperties(FileRequestConditions, CancellationToken)"/>
        /// operation returns all user-defined metadata, standard HTTP properties,
        /// and system properties for the file. It does not return the content of the
        /// file.
        ///
        /// For more information, see <see href="https://docs.microsoft.com/rest/api/storageservices/get-file-properties"/>
        /// </summary>
        /// <param name="conditions">
        /// Optional <see cref="FileRequestConditions"/> to add conditions
        /// on creating the file.
        /// </param>
        /// <param name="cancellationToken">
        /// Optional <see cref="CancellationToken"/> to propagate
        /// notifications that the operation should be cancelled.
        /// </param>
        /// <returns>
        /// A <see cref="Response{StorageFileProperties}"/> describing the
        /// file's properties.
        /// </returns>
        /// <remarks>
        /// A <see cref="RequestFailedException"/> will be thrown if
        /// a failure occurs.
        /// </remarks>
        public virtual Response<ShareFileProperties> GetProperties(
            FileRequestConditions conditions = default,
            CancellationToken cancellationToken = default) =>
            GetPropertiesInternal(
                conditions,
                async: false,
                cancellationToken)
                .EnsureCompleted();

        /// <summary>
        /// The <see cref="GetProperties(CancellationToken)"/> operation
        /// returns all user-defined metadata, standard HTTP properties,
        /// and system properties for the file. It does not return the
        /// content of the file.
        ///
        /// For more information, see <see href="https://docs.microsoft.com/rest/api/storageservices/get-file-properties"/>
        /// </summary>
        /// <param name="cancellationToken">
        /// Optional <see cref="CancellationToken"/> to propagate
        /// notifications that the operation should be cancelled.
        /// </param>
        /// <returns>
        /// A <see cref="Response{StorageFileProperties}"/> describing the
        /// file's properties.
        /// </returns>
        /// <remarks>
        /// A <see cref="RequestFailedException"/> will be thrown if
        /// a failure occurs.
        /// </remarks>
        [EditorBrowsable(EditorBrowsableState.Never)]
#pragma warning disable AZC0002 // DO ensure all service methods, both asynchronous and synchronous, take an optional CancellationToken parameter called cancellationToken.
        public virtual Response<ShareFileProperties> GetProperties(
#pragma warning restore AZC0002 // DO ensure all service methods, both asynchronous and synchronous, take an optional CancellationToken parameter called cancellationToken.
            CancellationToken cancellationToken) =>
            GetPropertiesInternal(
                conditions: default,
                async: false,
                cancellationToken)
                .EnsureCompleted();

        /// <summary>
        /// The <see cref="GetPropertiesAsync(FileRequestConditions, CancellationToken)"/>
        /// operation returns all user-defined metadata, standard HTTP properties, and system
        /// properties for the file. It does not return the content of the file.
        ///
        /// For more information, see <see href="https://docs.microsoft.com/rest/api/storageservices/get-file-properties"/>
        /// </summary>
        /// <param name="conditions">
        /// Optional <see cref="FileRequestConditions"/> to add conditions
        /// on creating the file.
        /// </param>
        /// <param name="cancellationToken">
        /// Optional <see cref="CancellationToken"/> to propagate
        /// notifications that the operation should be cancelled.
        /// </param>
        /// <returns>
        /// A <see cref="Response{StorageFileProperties}"/> describing the
        /// file's properties.
        /// </returns>
        /// <remarks>
        /// A <see cref="RequestFailedException"/> will be thrown if
        /// a failure occurs.
        /// </remarks>
        public virtual async Task<Response<ShareFileProperties>> GetPropertiesAsync(
            FileRequestConditions conditions = default,
            CancellationToken cancellationToken = default) =>
            await GetPropertiesInternal(
                conditions,
                true, // async
                cancellationToken)
                .ConfigureAwait(false);

        /// <summary>
        /// The <see cref="GetPropertiesAsync(CancellationToken)"/> operation returns all
        /// user-defined metadata, standard HTTP properties, and system
        /// properties for the file. It does not return the content of the
        /// file.
        ///
        /// For more information, see <see href="https://docs.microsoft.com/rest/api/storageservices/get-file-properties"/>
        /// </summary>
        /// <param name="cancellationToken">
        /// Optional <see cref="CancellationToken"/> to propagate
        /// notifications that the operation should be cancelled.
        /// </param>
        /// <returns>
        /// A <see cref="Response{StorageFileProperties}"/> describing the
        /// file's properties.
        /// </returns>
        /// <remarks>
        /// A <see cref="RequestFailedException"/> will be thrown if
        /// a failure occurs.
        /// </remarks>
#pragma warning disable AZC0002 // DO ensure all service methods, both asynchronous and synchronous, take an optional CancellationToken parameter called cancellationToken.
        [EditorBrowsable(EditorBrowsableState.Never)]
        public virtual async Task<Response<ShareFileProperties>> GetPropertiesAsync(
#pragma warning restore AZC0002 // DO ensure all service methods, both asynchronous and synchronous, take an optional CancellationToken parameter called cancellationToken.
            CancellationToken cancellationToken) =>
            await GetPropertiesInternal(
                conditions: default,
                async: true,
                cancellationToken)
                .ConfigureAwait(false);

        /// <summary>
        /// The <see cref="GetPropertiesInternal"/> operation returns all
        /// user-defined metadata, standard HTTP properties, and system
        /// properties for the file. It does not return the content of the
        /// file.
        ///
        /// For more information, see <see href="https://docs.microsoft.com/rest/api/storageservices/get-file-properties"/>
        /// </summary>
        /// <param name="conditions">
        /// Optional <see cref="FileRequestConditions"/> to add conditions
        /// on creating the file.
        /// </param>
        /// <param name="async">
        /// Whether to invoke the operation asynchronously.
        /// </param>
        /// <param name="cancellationToken">
        /// Optional <see cref="CancellationToken"/> to propagate
        /// notifications that the operation should be cancelled.
        /// </param>
        /// <returns>
        /// A <see cref="Response{StorageFileProperties}"/> describing the
        /// file's properties.
        /// </returns>
        /// <remarks>
        /// A <see cref="RequestFailedException"/> will be thrown if
        /// a failure occurs.
        /// </remarks>
        private async Task<Response<ShareFileProperties>> GetPropertiesInternal(
            FileRequestConditions conditions,
            bool async,
            CancellationToken cancellationToken)
        {
            using (Pipeline.BeginLoggingScope(nameof(ShareFileClient)))
            {
                Pipeline.LogMethodEnter(
                    nameof(ShareFileClient),
                    message:
                    $"{nameof(Uri)}: {Uri}");
                try
                {
                    Response<RawStorageFileProperties> response = await FileRestClient.File.GetPropertiesAsync(
                        ClientDiagnostics,
                        Pipeline,
                        Uri,
                        leaseId: conditions?.LeaseId,
                        version: Version.ToVersionString(),
                        async: async,
                        cancellationToken: cancellationToken,
                        operationName: $"{nameof(ShareFileClient)}.{nameof(GetProperties)}")
                        .ConfigureAwait(false);

                    // Return an exploding Response on 304
                    return response.IsUnavailable() ?
                        response.GetRawResponse().AsNoBodyResponse<ShareFileProperties>() :
                        Response.FromValue(new ShareFileProperties(response.Value), response.GetRawResponse());
                }
                catch (Exception ex)
                {
                    Pipeline.LogException(ex);
                    throw;
                }
                finally
                {
                    Pipeline.LogMethodExit(nameof(ShareFileClient));
                }
            }
        }
        #endregion GetProperties

        #region SetHttpHeaders
        /// <summary>
        /// The <see cref="SetHttpHeaders(long?, ShareFileHttpHeaders, FileSmbProperties, string, FileRequestConditions, CancellationToken)"/>
        /// operation sets system properties on the file.
        ///
        /// For more information, see <see href="https://docs.microsoft.com/rest/api/storageservices/set-file-properties"/>.
        /// </summary>
        /// <param name="newSize">
        /// Optional. Resizes a file to the specified size.
        /// If the specified byte value is less than the current size
        /// of the file, then all ranges above the specified byte value
        /// are cleared.
        /// </param>
        /// <param name="httpHeaders">
        /// Optional. The standard HTTP header system properties to set.  If not specified, existing values will be cleared.
        /// </param>
        /// <param name="smbProperties">
        /// Optional SMB properties to set for the file.
        /// </param>
        /// <param name="filePermission">
        /// Optional file permission to set for the file.
        /// </param>
        /// <param name="conditions">
        /// Optional <see cref="FileRequestConditions"/> to add conditions
        /// on creating the file.
        /// </param>
        /// <param name="cancellationToken">
        /// Optional <see cref="CancellationToken"/> to propagate
        /// notifications that the operation should be cancelled.
        /// </param>
        /// <returns>
        /// A <see cref="Response{StorageFileInfo}"/> describing the
        /// state of the file.
        /// </returns>
        /// <remarks>
        /// A <see cref="RequestFailedException"/> will be thrown if
        /// a failure occurs.
        /// </remarks>
        public virtual Response<ShareFileInfo> SetHttpHeaders(
            long? newSize = default,
            ShareFileHttpHeaders httpHeaders = default,
            FileSmbProperties smbProperties = default,
            string filePermission = default,
            FileRequestConditions conditions = default,
            CancellationToken cancellationToken = default) =>
            SetHttpHeadersInternal(
                newSize,
                httpHeaders,
                smbProperties,
                filePermission,
                conditions,
                async: false,
                cancellationToken)
                .EnsureCompleted();

        /// <summary>
        /// The <see cref="SetHttpHeaders(long?, ShareFileHttpHeaders, FileSmbProperties, string, CancellationToken)"/>
        /// operation sets system
        /// properties on the file.
        ///
        /// For more information, see <see href="https://docs.microsoft.com/rest/api/storageservices/set-file-properties"/>.
        /// </summary>
        /// <param name="newSize">
        /// Optional. Resizes a file to the specified size.
        /// If the specified byte value is less than the current size
        /// of the file, then all ranges above the specified byte value
        /// are cleared.
        /// </param>
        /// <param name="httpHeaders">
        /// Optional. The standard HTTP header system properties to set.  If not specified, existing values will be cleared.
        /// </param>
        /// <param name="smbProperties">
        /// Optional SMB properties to set for the file.
        /// </param>
        /// <param name="filePermission">
        /// Optional file permission to set for the file.
        /// </param>
        /// <param name="cancellationToken">
        /// Optional <see cref="CancellationToken"/> to propagate
        /// notifications that the operation should be cancelled.
        /// </param>
        /// <returns>
        /// A <see cref="Response{StorageFileInfo}"/> describing the
        /// state of the file.
        /// </returns>
        /// <remarks>s
        /// A <see cref="RequestFailedException"/> will be thrown if
        /// a failure occurs.
        /// </remarks>
#pragma warning disable AZC0002 // DO ensure all service methods, both asynchronous and synchronous, take an optional CancellationToken parameter called cancellationToken.
        [EditorBrowsable(EditorBrowsableState.Never)]
        public virtual Response<ShareFileInfo> SetHttpHeaders(
#pragma warning restore AZC0002 // DO ensure all service methods, both asynchronous and synchronous, take an optional CancellationToken parameter called cancellationToken.
            long? newSize,
            ShareFileHttpHeaders httpHeaders,
            FileSmbProperties smbProperties,
            string filePermission,
            CancellationToken cancellationToken) =>
            SetHttpHeadersInternal(
                newSize,
                httpHeaders,
                smbProperties,
                filePermission,
                conditions: default,
                async: false,
                cancellationToken)
                .EnsureCompleted();

        /// <summary>
        /// The <see cref="SetHttpHeadersAsync(long?, ShareFileHttpHeaders, FileSmbProperties, string, FileRequestConditions, CancellationToken)"/>
        /// operation sets system properties on the file.
        ///
        /// For more information, see <see href="https://docs.microsoft.com/rest/api/storageservices/set-file-properties"/>.
        /// </summary>
        /// <param name="newSize">
        /// Optional. Resizes a file to the specified size.
        /// If the specified byte value is less than the current size
        /// of the file, then all ranges above the specified byte value
        /// are cleared.
        /// </param>
        /// <param name="httpHeaders">
        /// Optional. The standard HTTP header system properties to set.  If not specified, existing values will be cleared.
        /// </param>
        /// <param name="smbProperties">
        /// Optional SMB properties to set for the file.
        /// </param>
        /// <param name="filePermission">
        /// Optional file permission to set for the file.
        /// </param>
        /// <param name="conditions">
        /// Optional <see cref="FileRequestConditions"/> to add conditions
        /// on creating the file.
        /// </param>
        /// <param name="cancellationToken">
        /// Optional <see cref="CancellationToken"/> to propagate
        /// notifications that the operation should be cancelled.
        /// </param>
        /// <returns>
        /// A <see cref="Response{StorageFileInfo}"/> describing the
        /// state of the file.
        /// </returns>
        /// <remarks>
        /// A <see cref="RequestFailedException"/> will be thrown if
        /// a failure occurs.
        /// </remarks>
        public virtual async Task<Response<ShareFileInfo>> SetHttpHeadersAsync(
            long? newSize = default,
            ShareFileHttpHeaders httpHeaders = default,
            FileSmbProperties smbProperties = default,
            string filePermission = default,
            FileRequestConditions conditions = default,
            CancellationToken cancellationToken = default) =>
            await SetHttpHeadersInternal(
                newSize,
                httpHeaders,
                smbProperties,
                filePermission,
                conditions,
                async: true,
                cancellationToken)
                .ConfigureAwait(false);

        /// <summary>
        /// The <see cref="SetHttpHeadersAsync(long?, ShareFileHttpHeaders, FileSmbProperties, string, CancellationToken)"/>
        /// operation sets system properties on the file.
        ///
        /// For more information, see <see href="https://docs.microsoft.com/rest/api/storageservices/set-file-properties"/>.
        /// </summary>
        /// <param name="newSize">
        /// Optional. Resizes a file to the specified size.
        /// If the specified byte value is less than the current size
        /// of the file, then all ranges above the specified byte value
        /// are cleared.
        /// </param>
        /// <param name="httpHeaders">
        /// Optional. The standard HTTP header system properties to set.  If not specified, existing values will be cleared.
        /// </param>
        /// <param name="smbProperties">
        /// Optional SMB properties to set for the file.
        /// </param>
        /// <param name="filePermission">
        /// Optional file permission to set for the file.
        /// </param>
        /// <param name="cancellationToken">
        /// Optional <see cref="CancellationToken"/> to propagate
        /// notifications that the operation should be cancelled.
        /// </param>
        /// <returns>
        /// A <see cref="Response{StorageFileInfo}"/> describing the
        /// state of the file.
        /// </returns>
        /// <remarks>
        /// A <see cref="RequestFailedException"/> will be thrown if
        /// a failure occurs.
        /// </remarks>
#pragma warning disable AZC0002 // DO ensure all service methods, both asynchronous and synchronous, take an optional CancellationToken parameter called cancellationToken.
        [EditorBrowsable(EditorBrowsableState.Never)]
        public virtual async Task<Response<ShareFileInfo>> SetHttpHeadersAsync(
#pragma warning restore AZC0002 // DO ensure all service methods, both asynchronous and synchronous, take an optional CancellationToken parameter called cancellationToken.
            long? newSize,
            ShareFileHttpHeaders httpHeaders,
            FileSmbProperties smbProperties,
            string filePermission,
            CancellationToken cancellationToken) =>
            await SetHttpHeadersInternal(
                newSize,
                httpHeaders,
                smbProperties,
                filePermission,
                conditions: default,
                async: true,
                cancellationToken)
                .ConfigureAwait(false);

        /// <summary>
        /// The <see cref="SetHttpHeadersInternal"/> operation sets system
        /// properties on the file.
        ///
        /// For more information, see <see href="https://docs.microsoft.com/rest/api/storageservices/set-file-properties"/>.
        /// </summary>
        /// <param name="newSize">
        /// Optional. Resizes a file to the specified size.
        /// If the specified byte value is less than the current size
        /// of the file, then all ranges above the specified byte value
        /// are cleared.
        /// </param>
        /// <param name="httpHeaders">
        /// Optional. The standard HTTP header system properties to set.  If not specified, existing values will be cleared.
        /// </param>
        /// <param name="smbProperties">
        /// Optional SMB properties to set for the file.
        /// </param>
        /// <param name="filePermission">
        /// Optional file permission to set ofr the file.
        /// </param>
        /// <param name="conditions">
        /// Optional <see cref="FileRequestConditions"/> to add conditions
        /// on creating the file.
        /// </param>
        /// <param name="async">
        /// Whether to invoke the operation asynchronously.
        /// </param>
        /// <param name="cancellationToken">
        /// Optional <see cref="CancellationToken"/> to propagate
        /// notifications that the operation should be cancelled.
        /// </param>
        /// <returns>
        /// A <see cref="Response{StorageFileInfo}"/> describing the
        /// state of the file.
        /// </returns>
        /// <remarks>
        /// A <see cref="RequestFailedException"/> will be thrown if
        /// a failure occurs.
        /// </remarks>
        private async Task<Response<ShareFileInfo>> SetHttpHeadersInternal(
            long? newSize,
            ShareFileHttpHeaders httpHeaders,
            FileSmbProperties smbProperties,
            string filePermission,
            FileRequestConditions conditions,
            bool async,
            CancellationToken cancellationToken)
        {
            using (Pipeline.BeginLoggingScope(nameof(ShareFileClient)))
            {
                Pipeline.LogMethodEnter(
                    nameof(ShareFileClient),
                    message:
                    $"{nameof(Uri)}: {Uri}\n" +
                    $"{nameof(newSize)}: {newSize}\n" +
                    $"{nameof(httpHeaders)}: {httpHeaders}");
                try
                {
                    FileSmbProperties smbProps = smbProperties ?? new FileSmbProperties();

                    ShareExtensions.AssertValidFilePermissionAndKey(filePermission, smbProps.FilePermissionKey);
                    if (filePermission == null && smbProps.FilePermissionKey == null)
                    {
                        filePermission = Constants.File.Preserve;
                    }

                    Response<RawStorageFileInfo> response = await FileRestClient.File.SetPropertiesAsync(
                        ClientDiagnostics,
                        Pipeline,
                        Uri,
                        version: Version.ToVersionString(),
                        fileContentLength: newSize,
                        fileContentType: httpHeaders?.ContentType,
                        fileContentEncoding: httpHeaders?.ContentEncoding,
                        fileContentLanguage: httpHeaders?.ContentLanguage,
                        fileCacheControl: httpHeaders?.CacheControl,
                        fileContentHash: httpHeaders?.ContentHash,
                        fileContentDisposition: httpHeaders?.ContentDisposition,
                        fileAttributes: smbProps.FileAttributes?.ToAttributesString() ?? Constants.File.Preserve,
                        filePermission: filePermission,
                        fileCreationTime: smbProps.FileCreatedOn.ToFileDateTimeString() ?? Constants.File.Preserve,
                        fileLastWriteTime: smbProps.FileLastWrittenOn.ToFileDateTimeString() ?? Constants.File.Preserve,
                        filePermissionKey: smbProps.FilePermissionKey,
                        leaseId: conditions?.LeaseId,
                        async: async,
                        operationName: $"{nameof(ShareFileClient)}.{nameof(SetHttpHeaders)}",
                        cancellationToken: cancellationToken)
                        .ConfigureAwait(false);

                    return Response.FromValue(new ShareFileInfo(response.Value), response.GetRawResponse());
                }
                catch (Exception ex)
                {
                    Pipeline.LogException(ex);
                    throw;
                }
                finally
                {
                    Pipeline.LogMethodExit(nameof(ShareFileClient));
                }
            }
        }
        #endregion SetHttpHeaders

        #region SetMetadata
        /// <summary>
        /// The <see cref="SetMetadata(Metadata, FileRequestConditions, CancellationToken)"/> operation sets user-defined
        /// metadata for the specified file as one or more name-value pairs.
        ///
        /// For more information, see <see href="https://docs.microsoft.com/rest/api/storageservices/set-file-metadata"/>.
        /// </summary>
        /// <param name="metadata">
        /// Custom metadata to set for this file.
        /// </param>
        /// <param name="conditions">
        /// Optional <see cref="FileRequestConditions"/> to add conditions
        /// on creating the file.
        /// </param>
        /// <param name="cancellationToken">
        /// Optional <see cref="CancellationToken"/> to propagate
        /// notifications that the operation should be cancelled.
        /// </param>
        /// <returns>
        /// A <see cref="Response{StorageFileInfo}"/> describing the updated
        /// file.
        /// </returns>
        /// <remarks>
        /// A <see cref="RequestFailedException"/> will be thrown if
        /// a failure occurs.
        /// </remarks>
        public virtual Response<ShareFileInfo> SetMetadata(
            Metadata metadata,
            FileRequestConditions conditions = default,
            CancellationToken cancellationToken = default) =>
            SetMetadataInternal(
                metadata,
                conditions,
                async: false,
                cancellationToken)
                .EnsureCompleted();

        /// <summary>
        /// The <see cref="SetMetadata(Metadata, CancellationToken)"/> operation sets user-defined
        /// metadata for the specified file as one or more name-value pairs.
        ///
        /// For more information, see <see href="https://docs.microsoft.com/rest/api/storageservices/set-file-metadata"/>.
        /// </summary>
        /// <param name="metadata">
        /// Custom metadata to set for this file.
        /// </param>
        /// <param name="cancellationToken">
        /// Optional <see cref="CancellationToken"/> to propagate
        /// notifications that the operation should be cancelled.
        /// </param>
        /// <returns>
        /// A <see cref="Response{StorageFileInfo}"/> describing the updated
        /// file.
        /// </returns>
        /// <remarks>
        /// A <see cref="RequestFailedException"/> will be thrown if
        /// a failure occurs.
        /// </remarks>
#pragma warning disable AZC0002 // DO ensure all service methods, both asynchronous and synchronous, take an optional CancellationToken parameter called cancellationToken.
        [EditorBrowsable(EditorBrowsableState.Never)]
        public virtual Response<ShareFileInfo> SetMetadata(
#pragma warning restore AZC0002 // DO ensure all service methods, both asynchronous and synchronous, take an optional CancellationToken parameter called cancellationToken.
            Metadata metadata,
            CancellationToken cancellationToken) =>
            SetMetadataInternal(
                metadata,
                conditions: default,
                async: false,
                cancellationToken)
                .EnsureCompleted();

        /// <summary>
        /// The <see cref="SetMetadataAsync(Metadata, FileRequestConditions, CancellationToken)"/> operation sets user-defined
        /// metadata for the specified file as one or more name-value pairs.
        ///
        /// For more information, see <see href="https://docs.microsoft.com/rest/api/storageservices/set-file-metadata"/>.
        /// </summary>
        /// <param name="metadata">
        /// Custom metadata to set for this file.
        /// </param>
        /// <param name="conditions">
        /// Optional <see cref="FileRequestConditions"/> to add conditions
        /// on creating the file.
        /// </param>
        /// <param name="cancellationToken">
        /// Optional <see cref="CancellationToken"/> to propagate
        /// notifications that the operation should be cancelled.
        /// </param>
        /// <returns>
        /// A <see cref="Response{StorageFileInfo}"/> describing the updated
        /// file.
        /// </returns>
        /// <remarks>
        /// A <see cref="RequestFailedException"/> will be thrown if
        /// a failure occurs.
        /// </remarks>
        public virtual async Task<Response<ShareFileInfo>> SetMetadataAsync(
            Metadata metadata,
            FileRequestConditions conditions = default,
            CancellationToken cancellationToken = default) =>
            await SetMetadataInternal(
                metadata,
                conditions,
                async: true,
                cancellationToken)
                .ConfigureAwait(false);

        /// <summary>
        /// The <see cref="SetMetadata(Metadata, CancellationToken)"/> operation sets user-defined
        /// metadata for the specified file as one or more name-value pairs.
        ///
        /// For more information, see <see href="https://docs.microsoft.com/rest/api/storageservices/set-file-metadata"/>.
        /// </summary>
        /// <param name="metadata">
        /// Custom metadata to set for this file.
        /// </param>
        /// <param name="cancellationToken">
        /// Optional <see cref="CancellationToken"/> to propagate
        /// notifications that the operation should be cancelled.
        /// </param>
        /// <returns>
        /// A <see cref="Response{StorageFileInfo}"/> describing the updated
        /// file.
        /// </returns>
        /// <remarks>
        /// A <see cref="RequestFailedException"/> will be thrown if
        /// a failure occurs.
        /// </remarks>
#pragma warning disable AZC0002 // DO ensure all service methods, both asynchronous and synchronous, take an optional CancellationToken parameter called cancellationToken.
        [EditorBrowsable(EditorBrowsableState.Never)]
        public virtual async Task<Response<ShareFileInfo>> SetMetadataAsync(
#pragma warning restore AZC0002 // DO ensure all service methods, both asynchronous and synchronous, take an optional CancellationToken parameter called cancellationToken.
            Metadata metadata,
            CancellationToken cancellationToken) =>
            await SetMetadataInternal(
                metadata,
                conditions: default,
                async: true,
                cancellationToken)
                .ConfigureAwait(false);

        /// <summary>
        /// The <see cref="SetMetadataInternal"/> operation sets user-defined
        /// metadata for the specified file as one or more name-value pairs.
        ///
        /// For more information, see <see href="https://docs.microsoft.com/rest/api/storageservices/set-file-metadata"/>.
        /// </summary>
        /// <param name="metadata">
        /// Custom metadata to set for this file.
        /// </param>
        /// <param name="conditions">
        /// Optional <see cref="FileRequestConditions"/> to add conditions
        /// on creating the file.
        /// </param>
        /// <param name="async">
        /// Whether to invoke the operation asynchronously.
        /// </param>
        /// <param name="cancellationToken">
        /// Optional <see cref="CancellationToken"/> to propagate
        /// notifications that the operation should be cancelled.
        /// </param>
        /// <returns>
        /// A <see cref="Response{StorageFileInfo}"/> describing the updated
        /// file.
        /// </returns>
        /// <remarks>
        /// A <see cref="RequestFailedException"/> will be thrown if
        /// a failure occurs.
        /// </remarks>
        private async Task<Response<ShareFileInfo>> SetMetadataInternal(
            Metadata metadata,
            FileRequestConditions conditions,
            bool async,
            CancellationToken cancellationToken)
        {
            using (Pipeline.BeginLoggingScope(nameof(ShareFileClient)))
            {
                Pipeline.LogMethodEnter(
                    nameof(ShareFileClient),
                    message: $"{nameof(Uri)}: {Uri}");
                try
                {
                    Response<RawStorageFileInfo> response = await FileRestClient.File.SetMetadataAsync(
                        ClientDiagnostics,
                        Pipeline,
                        Uri,
                        version: Version.ToVersionString(),
                        metadata: metadata,
                        leaseId: conditions?.LeaseId,
                        async: async,
                        cancellationToken: cancellationToken,
                        operationName: $"{nameof(ShareFileClient)}.{nameof(SetMetadata)}")
                        .ConfigureAwait(false);

                    return Response.FromValue(new ShareFileInfo(response.Value), response.GetRawResponse());
                }
                catch (Exception ex)
                {
                    Pipeline.LogException(ex);
                    throw;
                }
                finally
                {
                    Pipeline.LogMethodExit(nameof(ShareFileClient));
                }
            }
        }
        #endregion SetMetadata

<<<<<<< HEAD
        #region UploadRange
        /// <summary>
        /// The <see cref="UploadRange(ShareFileRangeWriteType, HttpRange, Stream, byte[], IProgress{long}, FileRequestConditions, CancellationToken)"/>
        /// operation writes <paramref name="content"/> to a <paramref name="range"/> of a file.
        ///
        /// For more information, see <see href="https://docs.microsoft.com/en-us/rest/api/storageservices/put-range"/>
        /// </summary>
        /// <param name="writeType">Required. Specifies whether to update or clear the range.
        /// </param>
        /// <param name="range">
        /// Specifies the range of bytes to be written. Both the start and end of the range must be specified.
        /// </param>
        /// <param name="content">
        /// A <see cref="Stream"/> containing the content of the range to upload.
        /// </param>
        /// <param name="transactionalContentHash">
        /// Optional MD5 hash of the range content.  Must not be used when <paramref name="writeType"/> is set to <see cref="ShareFileRangeWriteType.Clear"/>.
        ///
        /// This hash is used to verify the integrity of the range during transport. When this hash
        /// is specified, the storage service compares the hash of the content
        /// that has arrived with this value.  Note that this MD5 hash is not
        /// stored with the file.  If the two hashes do not match, the
        /// operation will fail with a <see cref="RequestFailedException"/>.
        /// </param>
        /// <param name="progressHandler">
        /// Optional <see cref="IProgress{Long}"/> to provide
        /// progress updates about data transfers.
        /// </param>
        /// <param name="conditions">
        /// Optional <see cref="FileRequestConditions"/> to add conditions
        /// on creating the file.
=======
        #region ClearRange
        /// <summary>
        /// The <see cref="ClearRange(HttpRange, CancellationToken)"/>
        /// operation clears the <paramref name="range"/> of a file.
        ///
        /// For more information, see <see href="https://docs.microsoft.com/en-us/rest/api/storageservices/put-range"/>
        /// </summary>
        /// <param name="range">
        /// Specifies the range of bytes to be cleared. Both the start and end of the range must be specified.
>>>>>>> c4983cbe
        /// </param>
        /// <param name="cancellationToken">
        /// Optional <see cref="CancellationToken"/> to propagate
        /// notifications that the operation should be cancelled.
        /// </param>
        /// <returns>
<<<<<<< HEAD
        /// A <see cref="Response{StorageFileUploadInfo}"/> describing the
=======
        /// A <see cref="Response{ShareFileUploadInfo}"/> describing the
>>>>>>> c4983cbe
        /// state of the file.
        /// </returns>
        /// <remarks>
        /// A <see cref="RequestFailedException"/> will be thrown if
        /// a failure occurs.
        /// </remarks>
<<<<<<< HEAD
        public virtual Response<ShareFileUploadInfo> UploadRange(
            ShareFileRangeWriteType writeType,
            HttpRange range,
            Stream content,
            byte[] transactionalContentHash = null,
            IProgress<long> progressHandler = default,
            FileRequestConditions conditions = default,
            CancellationToken cancellationToken = default) =>
            UploadRangeInternal(
                writeType,
                range,
                content,
                transactionalContentHash,
                progressHandler,
                conditions,
                async: false,
                cancellationToken)
                .EnsureCompleted();

        /// <summary>
        /// The <see cref="UploadRange(ShareFileRangeWriteType, HttpRange, Stream, byte[], IProgress{long}, CancellationToken)"/>
        /// operation writes <paramref name="content"/> to a <paramref name="range"/> of a file.
        ///
        /// For more information, see <see href="https://docs.microsoft.com/en-us/rest/api/storageservices/put-range"/>
        /// </summary>
        /// <param name="writeType">Required. Specifies whether to update or clear the range.
        /// </param>
        /// <param name="range">
        /// Specifies the range of bytes to be written. Both the start and end of the range must be specified.
        /// </param>
        /// <param name="content">
        /// A <see cref="Stream"/> containing the content of the range to upload.
        /// </param>
        /// <param name="transactionalContentHash">
        /// Optional MD5 hash of the range content.  Must not be used when <paramref name="writeType"/> is set to <see cref="ShareFileRangeWriteType.Clear"/>.
        ///
        /// This hash is used to verify the integrity of the range during transport. When this hash
        /// is specified, the storage service compares the hash of the content
        /// that has arrived with this value.  Note that this MD5 hash is not
        /// stored with the file.  If the two hashes do not match, the
        /// operation will fail with a <see cref="RequestFailedException"/>.
        /// </param>
        /// <param name="progressHandler">
        /// Optional <see cref="IProgress{Long}"/> to provide
        /// progress updates about data transfers.
=======
        public virtual Response<ShareFileUploadInfo> ClearRange(
            HttpRange range,
            CancellationToken cancellationToken = default) =>
                ClearRangeInternal(
                    range: range,
                    async: false,
                    cancellationToken: cancellationToken)
                    .EnsureCompleted();


        /// <summary>
        /// The <see cref="ClearRangeAsync(HttpRange, CancellationToken)"/>
        /// operation clears the <paramref name="range"/> of a file.
        ///
        /// For more information, see <see href="https://docs.microsoft.com/en-us/rest/api/storageservices/put-range"/>
        /// </summary>
        /// <param name="range">
        /// Specifies the range of bytes to be cleared. Both the start and end of the range must be specified.
        /// </param>
        /// <param name="cancellationToken">
        /// Optional <see cref="CancellationToken"/> to propagate
        /// notifications that the operation should be cancelled.
        /// </param>
        /// <returns>
        /// A <see cref="Response{ShareFileUploadInfo}"/> describing the
        /// state of the file.
        /// </returns>
        /// <remarks>
        /// A <see cref="RequestFailedException"/> will be thrown if
        /// a failure occurs.
        /// </remarks>
        public virtual async Task<Response<ShareFileUploadInfo>> ClearRangeAsync(
            HttpRange range,
            CancellationToken cancellationToken = default) =>
                await ClearRangeInternal(
                    range: range,
                    async: true,
                    cancellationToken: cancellationToken)
                    .ConfigureAwait(false);

        /// <summary>
        /// The <see cref="UploadRangeInternal"/> operation clears the
        /// <paramref name="range"/> of a file.
        ///
        /// For more information, see <see href="https://docs.microsoft.com/en-us/rest/api/storageservices/put-range"/>
        /// </summary>

        /// <param name="range">
        /// Specifies the range of bytes to be cleated. Both the start and end of the range must be specified.
        /// </param>
        /// <param name="async">
        /// Whether to invoke the operation asynchronously.
>>>>>>> c4983cbe
        /// </param>
        /// <param name="cancellationToken">
        /// Optional <see cref="CancellationToken"/> to propagate
        /// notifications that the operation should be cancelled.
        /// </param>
        /// <returns>
<<<<<<< HEAD
        /// A <see cref="Response{StorageFileUploadInfo}"/> describing the
=======
        /// A <see cref="Response{ShareFileUploadInfo}"/> describing the
>>>>>>> c4983cbe
        /// state of the file.
        /// </returns>
        /// <remarks>
        /// A <see cref="RequestFailedException"/> will be thrown if
        /// a failure occurs.
        /// </remarks>
<<<<<<< HEAD
#pragma warning disable AZC0002 // DO ensure all service methods, both asynchronous and synchronous, take an optional CancellationToken parameter called cancellationToken.
        [EditorBrowsable(EditorBrowsableState.Never)]
        public virtual Response<ShareFileUploadInfo> UploadRange(
#pragma warning restore AZC0002 // DO ensure all service methods, both asynchronous and synchronous, take an optional CancellationToken parameter called cancellationToken.
            ShareFileRangeWriteType writeType,
            HttpRange range,
            Stream content,
            byte[] transactionalContentHash,
            IProgress<long> progressHandler,
            CancellationToken cancellationToken) =>
            UploadRangeInternal(
                writeType,
                range,
                content,
                transactionalContentHash,
                progressHandler,
                conditions: default,
                async: false,
                cancellationToken)
                .EnsureCompleted();

        /// <summary>
        /// The <see cref="UploadRangeAsync(ShareFileRangeWriteType, HttpRange, Stream, byte[], IProgress{long}, FileRequestConditions, CancellationToken)"/>
=======
        private async Task<Response<ShareFileUploadInfo>> ClearRangeInternal(
            HttpRange range,
            bool async,
            CancellationToken cancellationToken)
        {
            using (Pipeline.BeginLoggingScope(nameof(ShareFileClient)))
            {
                DiagnosticScope scope = ClientDiagnostics.CreateScope($"{nameof(ShareFileClient)}.{nameof(ClearRange)}");

                Pipeline.LogMethodEnter(
                    nameof(ShareFileClient),
                    message:
                    $"{nameof(Uri)}: {Uri}");
                try
                {
                    scope.Start();
                    return await FileRestClient.File.UploadRangeAsync(
                        ClientDiagnostics,
                        Pipeline,
                        Uri,
                        version: Version.ToVersionString(),
                        range: range.ToString(),
                        fileRangeWrite: ShareFileRangeWriteType.Clear,
                        contentLength: 0,
                        async: async,
                        cancellationToken: cancellationToken,
                        operationName: $"{nameof(ShareFileClient)}.{nameof(UploadRange)}").ConfigureAwait(false);
                }
                catch (Exception ex)
                {
                    scope.Failed(ex);
                    Pipeline.LogException(ex);
                    throw;
                }
                finally
                {
                    scope.Dispose();
                    Pipeline.LogMethodExit(nameof(ShareFileClient));
                }
            }
        }
        #endregion ClearRange

        #region UploadRange
        /// <summary>
        /// The <see cref="UploadRange(HttpRange, Stream, byte[], IProgress{long}, CancellationToken)"/>
        /// operation writes <paramref name="content"/> to a <paramref name="range"/> of a file.
        ///
        /// For more information, see <see href="https://docs.microsoft.com/en-us/rest/api/storageservices/put-range"/>
        /// </summary>
        /// <param name="range">
        /// Specifies the range of bytes to be written. Both the start and end of the range must be specified.
        /// </param>
        /// <param name="content">
        /// A <see cref="Stream"/> containing the content of the range to upload.
        /// </param>
        /// <param name="transactionalContentHash">
        /// Optional MD5 hash of the range content.
        ///
        /// This hash is used to verify the integrity of the range during transport. When this hash
        /// is specified, the storage service compares the hash of the content
        /// that has arrived with this value.  Note that this MD5 hash is not
        /// stored with the file.  If the two hashes do not match, the
        /// operation will fail with a <see cref="RequestFailedException"/>.
        /// </param>
        /// <param name="progressHandler">
        /// Optional <see cref="IProgress{Long}"/> to provide
        /// progress updates about data transfers.
        /// </param>
        /// <param name="cancellationToken">
        /// Optional <see cref="CancellationToken"/> to propagate
        /// notifications that the operation should be cancelled.
        /// </param>
        /// <returns>
        /// A <see cref="Response{ShareFileUploadInfo}"/> describing the
        /// state of the file.
        /// </returns>
        /// <remarks>
        /// A <see cref="RequestFailedException"/> will be thrown if
        /// a failure occurs.
        /// </remarks>
        public virtual Response<ShareFileUploadInfo> UploadRange(
            HttpRange range,
            Stream content,
            byte[] transactionalContentHash = null,
            IProgress<long> progressHandler = default,
            CancellationToken cancellationToken = default) =>
            UploadRangeInternal(
                range,
                content,
                transactionalContentHash,
                progressHandler,
                false, // async
                cancellationToken)
                .EnsureCompleted();

        /// <summary>
        /// The <see cref="UploadRangeAsync(HttpRange, Stream, byte[], IProgress{long}, CancellationToken)"/>
        /// operation writes <paramref name="content"/> to a <paramref name="range"/> of a file.
        ///
        /// For more information, see <see href="https://docs.microsoft.com/en-us/rest/api/storageservices/put-range"/>
        /// </summary>
        /// <param name="range">
        /// Specifies the range of bytes to be written. Both the start and end of the range must be specified.
        /// </param>
        /// <param name="content">
        /// A <see cref="Stream"/> containing the content of the range to upload.
        /// </param>
        /// <param name="transactionalContentHash">
        /// Optional MD5 hash of the range content.
        ///
        /// This hash is used to verify the integrity of the range during transport. When this hash
        /// is specified, the storage service compares the hash of the content
        /// that has arrived with this value.  Note that this MD5 hash is not
        /// stored with the file.  If the two hashes do not match, the
        /// operation will fail with a <see cref="RequestFailedException"/>.
        /// </param>
        /// <param name="progressHandler">
        /// Optional <see cref="IProgress{Long}"/> to provide
        /// progress updates about data transfers.
        /// </param>
        /// <param name="cancellationToken">
        /// Optional <see cref="CancellationToken"/> to propagate
        /// notifications that the operation should be cancelled.
        /// </param>
        /// <returns>
        /// A <see cref="Response{ShareFileUploadInfo}"/> describing the
        /// state of the file.
        /// </returns>
        /// <remarks>
        /// A <see cref="RequestFailedException"/> will be thrown if
        /// a failure occurs.
        /// </remarks>
        public virtual async Task<Response<ShareFileUploadInfo>> UploadRangeAsync(
            HttpRange range,
            Stream content,
            byte[] transactionalContentHash = default,
            IProgress<long> progressHandler = default,
            CancellationToken cancellationToken = default) =>
            await UploadRangeInternal(
                range,
                content,
                transactionalContentHash,
                progressHandler,
                true, // async
                cancellationToken)
                .ConfigureAwait(false);

        /// <summary>
        /// The <see cref="UploadRange(ShareFileRangeWriteType, HttpRange, Stream, byte[], IProgress{long}, CancellationToken)"/>
>>>>>>> c4983cbe
        /// operation writes <paramref name="content"/> to a <paramref name="range"/> of a file.
        ///
        /// For more information, see <see href="https://docs.microsoft.com/en-us/rest/api/storageservices/put-range"/>
        /// </summary>
        /// <param name="writeType">Required. Specifies whether to update or clear the range.
        /// </param>
        /// <param name="range">
        /// Specifies the range of bytes to be written. Both the start and end of the range must be specified.
        /// </param>
        /// <param name="content">
        /// A <see cref="Stream"/> containing the content of the range to upload.
        /// </param>
        /// <param name="transactionalContentHash">
        /// Optional MD5 hash of the range content.  Must not be used when <paramref name="writeType"/> is set to <see cref="ShareFileRangeWriteType.Clear"/>.
        ///
        /// This hash is used to verify the integrity of the range during transport. When this hash
        /// is specified, the storage service compares the hash of the content
        /// that has arrived with this value.  Note that this MD5 hash is not
        /// stored with the file.  If the two hashes do not match, the
        /// operation will fail with a <see cref="RequestFailedException"/>.
        /// </param>
        /// <param name="progressHandler">
        /// Optional <see cref="IProgress{Long}"/> to provide
        /// progress updates about data transfers.
        /// </param>
        /// <param name="conditions">
        /// Optional <see cref="FileRequestConditions"/> to add conditions
        /// on creating the file.
        /// </param>
        /// <param name="cancellationToken">
        /// Optional <see cref="CancellationToken"/> to propagate
        /// notifications that the operation should be cancelled.
        /// </param>
        /// <returns>
        /// A <see cref="Response{ShareFileUploadInfo}"/> describing the
        /// state of the file.
        /// </returns>
        /// <remarks>
        /// A <see cref="RequestFailedException"/> will be thrown if
        /// a failure occurs.
        /// </remarks>
<<<<<<< HEAD
        public virtual async Task<Response<ShareFileUploadInfo>> UploadRangeAsync(
=======
        [EditorBrowsable(EditorBrowsableState.Never)]
        public virtual Response<ShareFileUploadInfo> UploadRange(
>>>>>>> c4983cbe
            ShareFileRangeWriteType writeType,
            HttpRange range,
            Stream content,
            byte[] transactionalContentHash = default,
            IProgress<long> progressHandler = default,
            FileRequestConditions conditions = default,
            CancellationToken cancellationToken = default) =>
<<<<<<< HEAD
            await UploadRangeInternal(
                writeType,
=======
            UploadRangeInternal(
>>>>>>> c4983cbe
                range,
                content,
                transactionalContentHash,
                progressHandler,
                conditions,
                async: true,
                cancellationToken)
                .ConfigureAwait(false);

        /// <summary>
<<<<<<< HEAD
        /// The <see cref="UploadRangeAsync(ShareFileRangeWriteType, HttpRange, Stream, byte[], IProgress{long}, CancellationToken)"/>
=======
        /// The <see cref="UploadRange(ShareFileRangeWriteType, HttpRange, Stream, byte[], IProgress{long}, CancellationToken)"/>
>>>>>>> c4983cbe
        /// operation writes <paramref name="content"/> to a <paramref name="range"/> of a file.
        ///
        /// For more information, see <see href="https://docs.microsoft.com/en-us/rest/api/storageservices/put-range"/>
        /// </summary>
        /// <param name="writeType">Required. Specifies whether to update or clear the range.
        /// </param>
        /// <param name="range">
        /// Specifies the range of bytes to be written. Both the start and end of the range must be specified.
        /// </param>
        /// <param name="content">
        /// A <see cref="Stream"/> containing the content of the range to upload.
        /// </param>
        /// <param name="transactionalContentHash">
        /// Optional MD5 hash of the range content.  Must not be used when <paramref name="writeType"/> is set to <see cref="ShareFileRangeWriteType.Clear"/>.
        ///
        /// This hash is used to verify the integrity of the range during transport. When this hash
        /// is specified, the storage service compares the hash of the content
        /// that has arrived with this value.  Note that this MD5 hash is not
        /// stored with the file.  If the two hashes do not match, the
        /// operation will fail with a <see cref="RequestFailedException"/>.
        /// </param>
        /// <param name="progressHandler">
        /// Optional <see cref="IProgress{Long}"/> to provide
        /// progress updates about data transfers.
        /// </param>
        /// <param name="cancellationToken">
        /// Optional <see cref="CancellationToken"/> to propagate
        /// notifications that the operation should be cancelled.
        /// </param>
        /// <returns>
        /// A <see cref="Response{ShareFileUploadInfo}"/> describing the
        /// state of the file.
        /// </returns>
        /// <remarks>
        /// A <see cref="RequestFailedException"/> will be thrown if
        /// a failure occurs.
        /// </remarks>
<<<<<<< HEAD
#pragma warning disable AZC0002 // DO ensure all service methods, both asynchronous and synchronous, take an optional CancellationToken parameter called cancellationToken.
=======
>>>>>>> c4983cbe
        [EditorBrowsable(EditorBrowsableState.Never)]
        public virtual async Task<Response<ShareFileUploadInfo>> UploadRangeAsync(
#pragma warning restore AZC0002 // DO ensure all service methods, both asynchronous and synchronous, take an optional CancellationToken parameter called cancellationToken.
            ShareFileRangeWriteType writeType,
            HttpRange range,
            Stream content,
<<<<<<< HEAD
            byte[] transactionalContentHash,
            IProgress<long> progressHandler,
            CancellationToken cancellationToken) =>
=======
            byte[] transactionalContentHash = default,
            IProgress<long> progressHandler = default,
            CancellationToken cancellationToken = default) =>
>>>>>>> c4983cbe
            await UploadRangeInternal(
                range,
                content,
                transactionalContentHash,
                progressHandler,
                conditions: default,
                async: true,
                cancellationToken)
                .ConfigureAwait(false);

        /// <summary>
        /// The <see cref="UploadRangeInternal"/> operation writes
        /// <paramref name="content"/> to a <paramref name="range"/> of a file.
        ///
        /// For more information, see <see href="https://docs.microsoft.com/en-us/rest/api/storageservices/put-range"/>
        /// </summary>

        /// <param name="range">
        /// Specifies the range of bytes to be written. Both the start and end of the range must be specified.
        /// </param>
        /// <param name="content">
        /// A <see cref="Stream"/> containing the content of the range to upload.
        /// </param>
        /// <param name="transactionalContentHash">
        /// Optional MD5 hash of the range content.
        ///
        /// This hash is used to verify the integrity of the range during transport. When this hash
        /// is specified, the storage service compares the hash of the content
        /// that has arrived with this value.  Note that this MD5 hash is not
        /// stored with the file.  If the two hashes do not match, the
        /// operation will fail with a <see cref="RequestFailedException"/>.
        /// </param>
        /// <param name="progressHandler">
        /// Optional <see cref="IProgress{Long}"/> to provide
        /// progress updates about data transfers.
        /// </param>
        /// <param name="conditions">
        /// Optional <see cref="FileRequestConditions"/> to add conditions
        /// on creating the file.
        /// </param>
        /// <param name="async">
        /// Whether to invoke the operation asynchronously.
        /// </param>
        /// <param name="cancellationToken">
        /// Optional <see cref="CancellationToken"/> to propagate
        /// notifications that the operation should be cancelled.
        /// </param>
        /// <returns>
        /// A <see cref="Response{StorageFileUploadInfo}"/> describing the
        /// state of the file.
        /// </returns>
        /// <remarks>
        /// A <see cref="RequestFailedException"/> will be thrown if
        /// a failure occurs.
        /// </remarks>
        private async Task<Response<ShareFileUploadInfo>> UploadRangeInternal(
            HttpRange range,
            Stream content,
            byte[] transactionalContentHash,
            IProgress<long> progressHandler,
            FileRequestConditions conditions,
            bool async,
            CancellationToken cancellationToken)
        {
            using (Pipeline.BeginLoggingScope(nameof(ShareFileClient)))
            {
                Pipeline.LogMethodEnter(
                    nameof(ShareFileClient),
                    message:
                    $"{nameof(Uri)}: {Uri}");
                try
                {
                    content = content.WithNoDispose().WithProgress(progressHandler);
                    return await FileRestClient.File.UploadRangeAsync(
                        ClientDiagnostics,
                        Pipeline,
                        Uri,
                        version: Version.ToVersionString(),
                        optionalbody: content,
                        contentLength: content.Length,
                        range: range.ToString(),
                        fileRangeWrite: ShareFileRangeWriteType.Update,
                        contentHash: transactionalContentHash,
                        leaseId: conditions?.LeaseId,
                        async: async,
                        cancellationToken: cancellationToken,
                        operationName: $"{nameof(ShareFileClient)}.{nameof(UploadRange)}").ConfigureAwait(false);
                }
                catch (Exception ex)
                {
                    Pipeline.LogException(ex);
                    throw;
                }
                finally
                {
                    Pipeline.LogMethodExit(nameof(ShareFileClient));
                }
            }
        }
        #endregion UploadRange

        #region UploadRangeFromUrl
        /// <summary>
        /// The <see cref="UploadRangeFromUri(Uri, HttpRange, HttpRange, FileRequestConditions, CancellationToken)"/>
        /// operation writes a range from an Azure File to another Azure file. This API is supported only for version 2019-02-02 and higher.
        /// </summary>
        /// <param name="sourceUri">
        /// Required. Specifies the URL of the source file, up to 2 KB in length.
        /// If source is an Azure blob or Azure file, it must either be public or must be authenticated via a
        /// shared access signature. If the source is public, no authentication is required to perform the operation.
        /// </param>
        /// <param name="range">
        /// Specifies the range of bytes to be written. Both the start and end of the range must be specified.
        /// </param>
        /// <param name="sourceRange">
        /// Specifies the range of bytes to be written from. Both the start and end of the range must be specified.
        /// </param>
        /// <param name="conditions">
        /// Optional <see cref="FileRequestConditions"/> to add conditions
        /// on creating the file.
        /// </param>
        /// <param name="cancellationToken">
        /// Optional <see cref="CancellationToken"/> to propagate
        /// notifications that the operation should be cancelled.
        /// </param>
        /// <returns>
        /// A <see cref="Response{StorageFileUploadInfo}"/> describing the
        /// state of the file.
        /// </returns>
        /// <remarks>
        /// A <see cref="RequestFailedException"/> will be thrown if
        /// a failure occurs.
        /// </remarks>
        public virtual Response<ShareFileUploadInfo> UploadRangeFromUri(
            Uri sourceUri,
            HttpRange range,
            HttpRange sourceRange,
            FileRequestConditions conditions = default,
            CancellationToken cancellationToken = default) =>
            this.UploadRangeFromUriInternal(
                sourceUri,
                range,
                sourceRange,
                conditions,
                async: false,
                cancellationToken)
                .EnsureCompleted();

        /// <summary>
        /// The <see cref="UploadRangeFromUri(Uri, HttpRange, HttpRange, CancellationToken)"/>
        /// operation writes a range from an Azure File to another Azure file. This API is supported only for version 2019-02-02 and higher.
        /// </summary>
        /// <param name="sourceUri">
        /// Required. Specifies the URL of the source file, up to 2 KB in length.
        /// If source is an Azure blob or Azure file, it must either be public or must be authenticated via a
        /// shared access signature. If the source is public, no authentication is required to perform the operation.
        /// </param>
        /// <param name="range">
        /// Specifies the range of bytes to be written. Both the start and end of the range must be specified.
        /// </param>
        /// <param name="sourceRange">
        /// Specifies the range of bytes to be written from. Both the start and end of the range must be specified.
        /// </param>
        /// <param name="cancellationToken">
        /// Optional <see cref="CancellationToken"/> to propagate
        /// notifications that the operation should be cancelled.
        /// </param>
        /// <returns>
        /// A <see cref="Response{StorageFileUploadInfo}"/> describing the
        /// state of the file.
        /// </returns>
        /// <remarks>
        /// A <see cref="RequestFailedException"/> will be thrown if
        /// a failure occurs.
        /// </remarks>
#pragma warning disable AZC0002 // DO ensure all service methods, both asynchronous and synchronous, take an optional CancellationToken parameter called cancellationToken.
        [EditorBrowsable(EditorBrowsableState.Never)]
        public virtual Response<ShareFileUploadInfo> UploadRangeFromUri(
#pragma warning restore AZC0002 // DO ensure all service methods, both asynchronous and synchronous, take an optional CancellationToken parameter called cancellationToken.
            Uri sourceUri,
            HttpRange range,
            HttpRange sourceRange,
            CancellationToken cancellationToken) =>
            this.UploadRangeFromUriInternal(
                sourceUri,
                range,
                sourceRange,
                conditions: default,
                async: false,
                cancellationToken)
                .EnsureCompleted();

        /// <summary>
        /// The <see cref="UploadRangeFromUriAsync(Uri, HttpRange, HttpRange, FileRequestConditions, CancellationToken)"/>
        /// operation writes a range from an Azure File to another Azure file. This API is supported only for version 2019-02-02 and higher.
        /// </summary>
        /// <param name="sourceUri">
        /// Required. Specifies the URL of the source file, up to 2 KB in length.
        /// If source is an Azure blob or Azure file, it must either be public or must be authenticated via a
        /// shared access signature. If the source is public, no authentication is required to perform the operation.
        /// </param>
        /// <param name="range">
        /// Specifies the range of bytes to be written. Both the start and end of the range must be specified.
        /// </param>
        /// <param name="sourceRange">
        /// Specifies the range of bytes to be written from. Both the start and end of the range must be specified.
        /// </param>
        /// <param name="conditions">
        /// Optional <see cref="FileRequestConditions"/> to add conditions
        /// on creating the file.
        /// </param>
        /// <param name="cancellationToken">
        /// Optional <see cref="CancellationToken"/> to propagate
        /// notifications that the operation should be cancelled.
        /// </param>
        /// <returns>
        /// A <see cref="Response{StorageFileUploadInfo}"/> describing the
        /// state of the file.
        /// </returns>
        /// <remarks>
        /// A <see cref="RequestFailedException"/> will be thrown if
        /// a failure occurs.
        /// </remarks>
        public virtual async Task<Response<ShareFileUploadInfo>> UploadRangeFromUriAsync(
            Uri sourceUri,
            HttpRange range,
            HttpRange sourceRange,
            FileRequestConditions conditions = default,
            CancellationToken cancellationToken = default) =>
            await this.UploadRangeFromUriInternal(
                sourceUri,
                range,
                sourceRange,
                conditions,
                async: true,
                cancellationToken)
                .ConfigureAwait(false);



        /// <summary>
        /// The <see cref="UploadRangeFromUriAsync(Uri, HttpRange, HttpRange, CancellationToken)"/>
        /// operation writes a range from an Azure File to another Azure file. This API is supported only for version 2019-02-02 and higher.
        /// </summary>
        /// <param name="sourceUri">
        /// Required. Specifies the URL of the source file, up to 2 KB in length.
        /// If source is an Azure blob or Azure file, it must either be public or must be authenticated via a
        /// shared access signature. If the source is public, no authentication is required to perform the operation.
        /// </param>
        /// <param name="range">
        /// Specifies the range of bytes to be written. Both the start and end of the range must be specified.
        /// </param>
        /// <param name="sourceRange">
        /// Specifies the range of bytes to be written from. Both the start and end of the range must be specified.
        /// </param>
        /// <param name="cancellationToken">
        /// Optional <see cref="CancellationToken"/> to propagate
        /// notifications that the operation should be cancelled.
        /// </param>
        /// <returns>
        /// A <see cref="Response{StorageFileUploadInfo}"/> describing the
        /// state of the file.
        /// </returns>
        /// <remarks>
        /// A <see cref="RequestFailedException"/> will be thrown if
        /// a failure occurs.
        /// </remarks>
#pragma warning disable AZC0002 // DO ensure all service methods, both asynchronous and synchronous, take an optional CancellationToken parameter called cancellationToken.
        [EditorBrowsable(EditorBrowsableState.Never)]
        public virtual async Task<Response<ShareFileUploadInfo>> UploadRangeFromUriAsync(
#pragma warning restore AZC0002 // DO ensure all service methods, both asynchronous and synchronous, take an optional CancellationToken parameter called cancellationToken.
            Uri sourceUri,
            HttpRange range,
            HttpRange sourceRange,
            CancellationToken cancellationToken) =>
            await this.UploadRangeFromUriInternal(
                sourceUri,
                range,
                sourceRange,
                conditions: default,
                async: true,
                cancellationToken)
                .ConfigureAwait(false);

        /// <summary>
        /// The <see cref="UploadRangeInternal"/> operation writes a range from an Azure File to another Azure file.
        /// This API is supported only for version 2019-02-02 and higher.
        /// </summary>
        /// <param name="sourceUri">
        /// Required. Specifies the URL of the source file, up to 2 KB in length.
        /// If source is an Azure blob or Azure file, it must either be public or must be authenticated via a
        /// shared access signature. If the source is public, no authentication is required to perform the operation.
        /// </param>
        /// <param name="range">
        /// Specifies the range of bytes to be written. Both the start and end of the range must be specified.
        /// </param>
        /// <param name="sourceRange">
        /// Specifies the range of bytes to be written from. Both the start and end of the range must be specified.
        /// </param>
        /// <param name="conditions">
        /// Optional <see cref="FileRequestConditions"/> to add conditions
        /// on creating the file.
        /// </param>
        /// <param name="async">
        /// Whether to invoke the operation asynchronously.
        /// </param>
        /// <param name="cancellationToken">
        /// Optional <see cref="CancellationToken"/> to propagate
        /// notifications that the operation should be cancelled.
        /// </param>
        /// <returns>
        /// A <see cref="Response{FileInfo}"/> describing the
        /// state of the file.
        /// </returns>
        /// <remarks>
        /// A <see cref="RequestFailedException"/> will be thrown if
        /// a failure occurs.
        /// </remarks>
        private async Task<Response<ShareFileUploadInfo>> UploadRangeFromUriInternal(
            Uri sourceUri,
            HttpRange range,
            HttpRange sourceRange,
            FileRequestConditions conditions,
            bool async,
            CancellationToken cancellationToken)
        {
            using (this.Pipeline.BeginLoggingScope(nameof(ShareFileClient)))
            {
                this.Pipeline.LogMethodEnter(
                    nameof(ShareFileClient),
                    message:
                    $"{nameof(this.Uri)}: {this.Uri}\n" +
                    $"{nameof(sourceUri)}: {sourceUri}");
                try
                {
                    var response = await FileRestClient.File.UploadRangeFromURLAsync(
                        clientDiagnostics: ClientDiagnostics,
                        pipeline: Pipeline,
                        resourceUri: Uri,
                        range: range.ToString(),
                        copySource: sourceUri,
                        contentLength: default,
                        version: Version.ToVersionString(),
                        sourceRange: sourceRange.ToString(),
                        leaseId: conditions?.LeaseId,
                        async: async,
                        cancellationToken: cancellationToken)
                        .ConfigureAwait(false);

                    return Response.FromValue(
                        new ShareFileUploadInfo
                        {
                            ETag = response.Value.ETag,
                            LastModified = response.Value.LastModified,
                            ContentHash = response.Value.XMSContentCrc64,
                            IsServerEncrypted = response.Value.IsServerEncrypted
                        }, response.GetRawResponse());
                }
                catch (Exception ex)
                {
                    this.Pipeline.LogException(ex);
                    throw;
                }
                finally
                {
                    this.Pipeline.LogMethodExit(nameof(ShareFileClient));
                }
            }
        }
        #endregion UploadRangeFromUrl

        #region Upload
        /// <summary>
        /// The <see cref="Upload(Stream, IProgress{long}, FileRequestConditions, CancellationToken)"/>
        /// operation writes <paramref name="content"/> to a file.
        ///
        /// For more information, see <see href="https://docs.microsoft.com/en-us/rest/api/storageservices/put-range"/>
        /// </summary>
        /// <param name="content">
        /// A <see cref="Stream"/> containing the content of the file to upload.
        /// </param>
        /// <param name="progressHandler">
        /// Optional <see cref="IProgress{Long}"/> to provide
        /// progress updates about data transfers.
        /// </param>
        /// <param name="conditions">
        /// Optional <see cref="FileRequestConditions"/> to add conditions
        /// on creating the file.
        /// </param>
        /// <param name="cancellationToken">
        /// Optional <see cref="CancellationToken"/> to propagate notifications
        /// that the operation should be cancelled.
        /// </param>
        /// <returns>
        /// A <see cref="Response{StorageFileUploadInfo}"/> describing the
        /// state of the file.
        /// </returns>
        /// <remarks>
        /// A <see cref="RequestFailedException"/> will be thrown if
        /// a failure occurs.
        /// </remarks>
        [ForwardsClientCalls]
        public virtual Response<ShareFileUploadInfo> Upload(
            Stream content,
            IProgress<long> progressHandler = default,
            FileRequestConditions conditions = default,
            CancellationToken cancellationToken = default) =>
            UploadInternal(
                content,
                progressHandler,
                conditions,
                Constants.File.MaxFileUpdateRange,
                async: false,
                cancellationToken)
                .EnsureCompleted();

        /// <summary>
        /// The <see cref="Upload(Stream, IProgress{long}, FileRequestConditions, CancellationToken)"/>
        /// operation writes <paramref name="content"/> to a file.
        ///
        /// For more information, see <see href="https://docs.microsoft.com/en-us/rest/api/storageservices/put-range"/>
        /// </summary>
        /// <param name="content">
        /// A <see cref="Stream"/> containing the content of the file to upload.
        /// </param>
        /// <param name="progressHandler">
        /// Optional <see cref="IProgress{Long}"/> to provide
        /// progress updates about data transfers.
        /// </param>
        /// <param name="cancellationToken">
        /// Optional <see cref="CancellationToken"/> to propagate notifications
        /// that the operation should be cancelled.
        /// </param>
        /// <returns>
        /// A <see cref="Response{StorageFileUploadInfo}"/> describing the
        /// state of the file.
        /// </returns>
        /// <remarks>
        /// A <see cref="RequestFailedException"/> will be thrown if
        /// a failure occurs.
        /// </remarks>
#pragma warning disable AZC0002 // DO ensure all service methods, both asynchronous and synchronous, take an optional CancellationToken parameter called cancellationToken.
        [ForwardsClientCalls]
        [EditorBrowsable(EditorBrowsableState.Never)]
        public virtual Response<ShareFileUploadInfo> Upload(
#pragma warning restore AZC0002 // DO ensure all service methods, both asynchronous and synchronous, take an optional CancellationToken parameter called cancellationToken.
            Stream content,
            IProgress<long> progressHandler,
            CancellationToken cancellationToken) =>
            UploadInternal(
                content,
                progressHandler,
                conditions: default,
                Constants.File.MaxFileUpdateRange,
                async: false,
                cancellationToken)
                .EnsureCompleted();

        /// <summary>
        /// The <see cref="UploadAsync(Stream, IProgress{long}, FileRequestConditions, CancellationToken)"/> operation writes
        /// <paramref name="content"/> to a file.
        ///
        /// For more information, see <see href="https://docs.microsoft.com/en-us/rest/api/storageservices/put-range"/>
        /// </summary>
        /// <param name="content">
        /// A <see cref="Stream"/> containing the content of the file to upload.
        /// </param>
        /// <param name="progressHandler">
        /// Optional <see cref="IProgress{Long}"/> to provide
        /// progress updates about data transfers.
        /// </param>
        /// <param name="conditions">
        /// Optional <see cref="FileRequestConditions"/> to add conditions
        /// on creating the file.
        /// </param>
        /// <param name="cancellationToken">
        /// Optional <see cref="CancellationToken"/> to propagate notifications
        /// that the operation should be cancelled.
        /// </param>
        /// <returns>
        /// A <see cref="Response{StorageFileUploadInfo}"/> describing the
        /// state of the file.
        /// </returns>
        /// <remarks>
        /// A <see cref="RequestFailedException"/> will be thrown if
        /// a failure occurs.
        /// </remarks>
        [ForwardsClientCalls]
        public virtual async Task<Response<ShareFileUploadInfo>> UploadAsync(
            Stream content,
            IProgress<long> progressHandler = default,
            FileRequestConditions conditions = default,
            CancellationToken cancellationToken = default) =>
            await UploadInternal(
                content,
                progressHandler,
                conditions,
                Constants.File.MaxFileUpdateRange,
                async: true,
                cancellationToken)
                .ConfigureAwait(false);

        /// <summary>
        /// The <see cref="UploadAsync(Stream, IProgress{long}, CancellationToken)"/> operation writes
        /// <paramref name="content"/> to a file.
        ///
        /// For more information, see <see href="https://docs.microsoft.com/en-us/rest/api/storageservices/put-range"/>
        /// </summary>
        /// <param name="content">
        /// A <see cref="Stream"/> containing the content of the file to upload.
        /// </param>
        /// <param name="progressHandler">
        /// Optional <see cref="IProgress{Long}"/> to provide
        /// progress updates about data transfers.
        /// </param>
        /// <param name="cancellationToken">
        /// Optional <see cref="CancellationToken"/> to propagate notifications
        /// that the operation should be cancelled.
        /// </param>
        /// <returns>
        /// A <see cref="Response{StorageFileUploadInfo}"/> describing the
        /// state of the file.
        /// </returns>
        /// <remarks>
        /// A <see cref="RequestFailedException"/> will be thrown if
        /// a failure occurs.
        /// </remarks>
#pragma warning disable AZC0002 // DO ensure all service methods, both asynchronous and synchronous, take an optional CancellationToken parameter called cancellationToken.
        [ForwardsClientCalls]
        [EditorBrowsable(EditorBrowsableState.Never)]
        public virtual async Task<Response<ShareFileUploadInfo>> UploadAsync(
#pragma warning restore AZC0002 // DO ensure all service methods, both asynchronous and synchronous, take an optional CancellationToken parameter called cancellationToken.
            Stream content,
            IProgress<long> progressHandler,
            CancellationToken cancellationToken) =>
            await UploadInternal(
                content,
                progressHandler,
                conditions: default,
                Constants.File.MaxFileUpdateRange,
                async: true,
                cancellationToken)
                .ConfigureAwait(false);

        /// <summary>
        /// The <see cref="UploadInternal"/> operation writes
        /// <paramref name="content"/> to a file.
        ///
        /// For more information, see <see href="https://docs.microsoft.com/en-us/rest/api/storageservices/put-range"/>
        /// </summary>
        /// <param name="content">
        /// A <see cref="Stream"/> containing the content to upload.
        /// </param>
        /// <param name="progressHandler">
        /// Optional <see cref="IProgress{Long}"/> to provide
        /// progress updates about data transfers.
        /// </param>
        /// <param name="conditions">
        /// Optional <see cref="FileRequestConditions"/> to add conditions
        /// on creating the file.
        /// </param>
        /// <param name="singleRangeThreshold">
        /// The maximum size stream that we'll upload as a single range.  The
        /// default value is 4MB.
        /// </param>
        /// <param name="async">
        /// Whether to invoke the operation asynchronously.
        /// </param>
        /// <param name="cancellationToken">
        /// Optional <see cref="CancellationToken"/> to propagate notifications
        /// that the operation should be cancelled.
        /// </param>
        /// <returns>
        /// A <see cref="Response{StorageFileUploadInfo}"/> describing the
        /// state of the file.
        /// </returns>
        /// <remarks>
        /// A <see cref="RequestFailedException"/> will be thrown if
        /// a failure occurs.
        /// </remarks>
        internal async Task<Response<ShareFileUploadInfo>> UploadInternal(
            Stream content,
            IProgress<long> progressHandler,
            FileRequestConditions conditions,
            int singleRangeThreshold,
            bool async,
            CancellationToken cancellationToken)
        {
            // Try to upload the file as a single range
            Debug.Assert(singleRangeThreshold <= Constants.File.MaxFileUpdateRange);
            try
            {
                var length = content.Length;
                if (length <= singleRangeThreshold)
                {
                    return await UploadRangeInternal(
                        new HttpRange(0, length),
                        content,
                        null,
                        progressHandler,
                        conditions,
                        async,
                        cancellationToken)
                        .ConfigureAwait(false);
                }
            }
            catch (Exception ex)
            {
                if (ex is RequestFailedException
                    && ((RequestFailedException)ex).ErrorCode.Equals(
                        Constants.File.Errors.LeaseNotPresentWithFileOperation, StringComparison.InvariantCulture))
                {
                    throw;
                }
            }

            // Otherwise naively split the file into ranges and upload them individually
            var response = default(Response<ShareFileUploadInfo>);
            var pool = default(MemoryPool<byte>);
            try
            {
                pool = (singleRangeThreshold < MemoryPool<byte>.Shared.MaxBufferSize) ?
                    MemoryPool<byte>.Shared :
                    new StorageMemoryPool(singleRangeThreshold, 1);
                for (; ; )
                {
                    // Get the next chunk of content
                    var parentPosition = content.Position;
                    IMemoryOwner<byte> buffer = pool.Rent(singleRangeThreshold);
                    if (!MemoryMarshal.TryGetArray<byte>(buffer.Memory, out ArraySegment<byte> segment))
                    {
                        throw Errors.UnableAccessArray();
                    }
                    var count = async ?
                        await content.ReadAsync(segment.Array, 0, singleRangeThreshold, cancellationToken).ConfigureAwait(false) :
                        content.Read(segment.Array, 0, singleRangeThreshold);

                    // Stop when we've exhausted the content
                    if (count <= 0) { break; }

                    // Upload the chunk
                    var partition = new StreamPartition(
                        buffer.Memory,
                        parentPosition,
                        count,
                        () => buffer.Dispose(),
                        cancellationToken);
                    response = await UploadRangeInternal(
                        new HttpRange(partition.ParentPosition, partition.Length),
                        partition,
                        null,
                        progressHandler,
                        conditions,
                        async,
                        cancellationToken)
                        .ConfigureAwait(false);

                }
            }
            finally
            {
                if (pool is StorageMemoryPool)
                {
                    pool.Dispose();
                }
            }
            return response;
        }
        #endregion Upload

        #region GetRangeList
        /// <summary>
        /// Returns the list of valid ranges for a file.
        ///
        /// For more information, see <see href="https://docs.microsoft.com/en-us/rest/api/storageservices/list-ranges"/>.
        /// </summary>
        /// <param name="range">
        /// Optional. Specifies the range of bytes over which to list ranges, inclusively.
        /// If omitted, then all ranges for the file are returned.
        /// </param>
        /// <param name="conditions">
        /// Optional <see cref="FileRequestConditions"/> to add conditions
        /// on creating the file.
        /// </param>
        /// <param name="cancellationToken">
        /// Optional <see cref="CancellationToken"/> to propagate
        /// notifications that the operation should be cancelled.
        /// </param>
        /// <returns>
        /// A <see cref="Response{StorageFileRangeInfo}"/> describing the
        /// valid ranges for this file.
        /// </returns>
        /// <remarks>
        /// A <see cref="RequestFailedException"/> will be thrown if
        /// a failure occurs.
        /// </remarks>
        public virtual Response<ShareFileRangeInfo> GetRangeList(
            HttpRange range,
            FileRequestConditions conditions = default,
            CancellationToken cancellationToken = default) =>
            GetRangeListInternal(
                range,
                conditions,
                async: false,
                cancellationToken)
                .EnsureCompleted();

        /// <summary>
        /// Returns the list of valid ranges for a file.
        ///
        /// For more information, see <see href="https://docs.microsoft.com/en-us/rest/api/storageservices/list-ranges"/>.
        /// </summary>
        /// <param name="range">
        /// Optional. Specifies the range of bytes over which to list ranges, inclusively.
        /// If omitted, then all ranges for the file are returned.
        /// </param>
        /// <param name="cancellationToken">
        /// Optional <see cref="CancellationToken"/> to propagate
        /// notifications that the operation should be cancelled.
        /// </param>
        /// <returns>
        /// A <see cref="Response{StorageFileRangeInfo}"/> describing the
        /// valid ranges for this file.
        /// </returns>
        /// <remarks>
        /// A <see cref="RequestFailedException"/> will be thrown if
        /// a failure occurs.
        /// </remarks>
#pragma warning disable AZC0002 // DO ensure all service methods, both asynchronous and synchronous, take an optional CancellationToken parameter called cancellationToken.
        [EditorBrowsable(EditorBrowsableState.Never)]
        public virtual Response<ShareFileRangeInfo> GetRangeList(
#pragma warning restore AZC0002 // DO ensure all service methods, both asynchronous and synchronous, take an optional CancellationToken parameter called cancellationToken.
            HttpRange range,
            CancellationToken cancellationToken) =>
            GetRangeListInternal(
                range,
                conditions: default,
                async: false,
                cancellationToken)
                .EnsureCompleted();

        /// <summary>
        /// Returns the list of valid ranges for a file.
        ///
        /// For more information, see <see href="https://docs.microsoft.com/en-us/rest/api/storageservices/list-ranges"/>.
        /// </summary>
        /// <param name="range">
        /// Optional. Specifies the range of bytes over which to list ranges, inclusively.
        /// If omitted, then all ranges for the file are returned.
        /// </param>
        /// <param name="conditions">
        /// Optional <see cref="FileRequestConditions"/> to add conditions
        /// on creating the file.
        /// </param>
        /// <param name="cancellationToken">
        /// Optional <see cref="CancellationToken"/> to propagate
        /// notifications that the operation should be cancelled.
        /// </param>
        /// <returns>
        /// A <see cref="Response{StorageFileRangeInfo}"/> describing the
        /// valid ranges for this file.
        /// </returns>
        /// <remarks>
        /// A <see cref="RequestFailedException"/> will be thrown if
        /// a failure occurs.
        /// </remarks>
        public virtual async Task<Response<ShareFileRangeInfo>> GetRangeListAsync(
            HttpRange range,
            FileRequestConditions conditions = default,
            CancellationToken cancellationToken = default) =>
            await GetRangeListInternal(
                range,
                conditions,
                async: true,
                cancellationToken)
                .ConfigureAwait(false);

        /// <summary>
        /// Returns the list of valid ranges for a file.
        ///
        /// For more information, see <see href="https://docs.microsoft.com/en-us/rest/api/storageservices/list-ranges"/>.
        /// </summary>
        /// <param name="range">
        /// Optional. Specifies the range of bytes over which to list ranges, inclusively.
        /// If omitted, then all ranges for the file are returned.
        /// </param>
        /// <param name="cancellationToken">
        /// Optional <see cref="CancellationToken"/> to propagate
        /// notifications that the operation should be cancelled.
        /// </param>
        /// <returns>
        /// A <see cref="Response{StorageFileRangeInfo}"/> describing the
        /// valid ranges for this file.
        /// </returns>
        /// <remarks>
        /// A <see cref="RequestFailedException"/> will be thrown if
        /// a failure occurs.
        /// </remarks>
#pragma warning disable AZC0002 // DO ensure all service methods, both asynchronous and synchronous, take an optional CancellationToken parameter called cancellationToken.
        [EditorBrowsable(EditorBrowsableState.Never)]
        public virtual async Task<Response<ShareFileRangeInfo>> GetRangeListAsync(
#pragma warning restore AZC0002 // DO ensure all service methods, both asynchronous and synchronous, take an optional CancellationToken parameter called cancellationToken.
            HttpRange range,
            CancellationToken cancellationToken) =>
            await GetRangeListInternal(
                range,
                conditions: default,
                async: true,
                cancellationToken)
                .ConfigureAwait(false);

        /// <summary>
        /// Returns the list of valid ranges for a file.
        ///
        /// For more information, see <see href="https://docs.microsoft.com/en-us/rest/api/storageservices/list-ranges"/>.
        /// </summary>
        /// <param name="range">
        /// Optional. Specifies the range of bytes over which to list ranges, inclusively.
        /// If omitted, then all ranges for the file are returned.
        /// </param>
        /// <param name="conditions">
        /// Optional <see cref="FileRequestConditions"/> to add conditions
        /// on creating the file.
        /// </param>
        /// <param name="async">
        /// Whether to invoke the operation asynchronously.
        /// </param>
        /// <param name="cancellationToken">
        /// Optional <see cref="CancellationToken"/> to propagate
        /// notifications that the operation should be cancelled.
        /// </param>
        /// <returns>
        /// A <see cref="Response{StorageFileRangeInfo}"/> describing the
        /// valid ranges for this file.
        /// </returns>
        /// <remarks>
        /// A <see cref="RequestFailedException"/> will be thrown if
        /// a failure occurs.
        /// </remarks>
        private async Task<Response<ShareFileRangeInfo>> GetRangeListInternal(
            HttpRange range,
            FileRequestConditions conditions,
            bool async,
            CancellationToken cancellationToken)
        {
            using (Pipeline.BeginLoggingScope(nameof(ShareFileClient)))
            {
                Pipeline.LogMethodEnter(
                    nameof(ShareFileClient),
                    message:
                    $"{nameof(Uri)}: {Uri}");
                try
                {
                    Response<ShareFileRangeInfoInternal> response = await FileRestClient.File.GetRangeListAsync(
                        ClientDiagnostics,
                        Pipeline,
                        Uri,
                        version: Version.ToVersionString(),
                        range: range.ToString(),
                        leaseId: conditions?.LeaseId,
                        async: async,
                        cancellationToken: cancellationToken,
                        operationName: $"{nameof(ShareFileClient)}.{nameof(GetRangeList)}")
                        .ConfigureAwait(false);
                    return Response.FromValue(new ShareFileRangeInfo(response.Value), response.GetRawResponse());
                }
                catch (Exception ex)
                {
                    Pipeline.LogException(ex);
                    throw;
                }
                finally
                {
                    Pipeline.LogMethodExit(nameof(ShareFileClient));
                }
            }
        }
        #endregion GetRangeList

        #region GetHandles
        /// <summary>
        /// The <see cref="GetHandles"/> operation returns an async sequence
        /// of the open handles on a directory or a file.  Enumerating the
        /// handles may make multiple requests to the service while fetching
        /// all the values.
        ///
        /// For more information, see <see href="https://docs.microsoft.com/en-us/rest/api/storageservices/list-handles"/>.
        /// </summary>
        /// <param name="cancellationToken">
        /// Optional <see cref="CancellationToken"/> to propagate
        /// notifications that the operation should be cancelled.
        /// </param>
        /// <returns>
        /// An <see cref="IEnumerable{T}"/> of <see cref="Response{StorageHandle}"/>
        /// describing the handles in the directory.
        /// </returns>
        /// <remarks>
        /// A <see cref="RequestFailedException"/> will be thrown if
        /// a failure occurs.
        /// </remarks>
        public virtual Pageable<ShareFileHandle> GetHandles(
            CancellationToken cancellationToken = default) =>
            new GetFileHandlesAsyncCollection(this).ToSyncCollection(cancellationToken);

        /// <summary>
        /// The <see cref="GetHandlesAsync"/> operation returns an async
        /// sequence of the open handles on a directory or a file.
        /// Enumerating the handles may make multiple requests to the service
        /// while fetching all the values.
        ///
        /// For more information, see <see href="https://docs.microsoft.com/en-us/rest/api/storageservices/list-handles"/>.
        /// </summary>
        /// <param name="cancellationToken">
        /// Optional <see cref="CancellationToken"/> to propagate
        /// notifications that the operation should be cancelled.
        /// </param>
        /// <returns>
        /// A <see cref="AsyncPageable{T}"/> describing the
        /// handles on the file.
        /// </returns>
        /// <remarks>
        /// A <see cref="RequestFailedException"/> will be thrown if
        /// a failure occurs.
        /// </remarks>
        public virtual AsyncPageable<ShareFileHandle> GetHandlesAsync(
            CancellationToken cancellationToken = default) =>
            new GetFileHandlesAsyncCollection(this).ToAsyncCollection(cancellationToken);

        /// <summary>
        /// The <see cref="GetHandlesInternal"/> operation returns a list of open
        /// handles on the file.
        ///
        /// For more information, see <see href="https://docs.microsoft.com/en-us/rest/api/storageservices/list-handles"/>.
        /// </summary>
        /// <remarks>
        /// </remarks>
        /// <param name="marker">
        /// An optional string value that identifies the segment of the list
        /// of items to be returned with the next listing operation.  The
        /// operation returns a non-empty <see cref="StorageHandlesSegment.NextMarker"/>
        /// if the listing operation did not return all items remaining to be
        /// listed with the current segment.  The NextMarker value can
        /// be used as the value for the <paramref name="marker"/> parameter
        /// in a subsequent call to request the next segment of list items.
        /// </param>
        /// <param name="maxResults">
        /// Optional. Specifies the maximum number of handles to return.
        /// </param>
        /// <param name="async">
        /// Whether to invoke the operation asynchronously.
        /// </param>
        /// <param name="cancellationToken">
        /// Optional <see cref="CancellationToken"/> to propagate
        /// notifications that the operation should be cancelled.
        /// </param>
        /// <returns>
        /// A <see cref="Response{StorageHandlesSegment}"/> describing a
        /// segment of the handles on the file.
        /// </returns>
        /// <remarks>
        /// A <see cref="RequestFailedException"/> will be thrown if
        /// a failure occurs.
        /// </remarks>
        internal async Task<Response<StorageHandlesSegment>> GetHandlesInternal(
            string marker,
            int? maxResults,
            bool async,
            CancellationToken cancellationToken)
        {
            using (Pipeline.BeginLoggingScope(nameof(ShareFileClient)))
            {
                Pipeline.LogMethodEnter(
                    nameof(ShareFileClient),
                    message:
                    $"{nameof(Uri)}: {Uri}\n" +
                    $"{nameof(marker)}: {marker}\n" +
                    $"{nameof(maxResults)}: {maxResults}");
                try
                {
                    return await FileRestClient.File.ListHandlesAsync(
                        ClientDiagnostics,
                        Pipeline,
                        Uri,
                        version: Version.ToVersionString(),
                        marker: marker,
                        maxresults: maxResults,
                        async: async,
                        cancellationToken: cancellationToken)
                        .ConfigureAwait(false);
                }
                catch (Exception ex)
                {
                    Pipeline.LogException(ex);
                    throw;
                }
                finally
                {
                    Pipeline.LogMethodExit(nameof(ShareFileClient));
                }
            }
        }
        #endregion GetHandles

        #region ForceCloseHandles
        /// <summary>
        /// The <see cref="ForceCloseHandle"/> operation closes a handle opened on a file
        /// at the service. It supports closing a single handle specified by <paramref name="handleId"/>.
        ///
        /// This API is intended to be used alongside <see cref="GetHandlesAsync"/> to force close handles that
        /// block operations. These handles may have leaked or been lost track of by
        /// SMB clients. The API has client-side impact on the handle being closed, including user visible
        /// errors due to failed attempts to read or write files. This API is not intended for use as a replacement
        /// or alternative for SMB close.
        ///
        /// For more information, see <see href="https://docs.microsoft.com/en-us/rest/api/storageservices/force-close-handles"/>.
        /// </summary>
        /// <param name="handleId">
        /// Specifies the handle ID to be closed.
        /// </param>
        /// <param name="cancellationToken">
        /// Optional <see cref="CancellationToken"/> to propagate
        /// notifications that the operation should be cancelled.
        /// </param>
        /// <returns>
        /// A <see cref="Response{CloseHandlesResult}"/> describing the status of the
        /// <see cref="ForceCloseHandle"/> operation.
        /// </returns>
        /// <remarks>
        /// A <see cref="RequestFailedException"/> will be thrown if
        /// a failure occurs.
        /// </remarks>
        public virtual Response<CloseHandlesResult> ForceCloseHandle(
            string handleId,
            CancellationToken cancellationToken = default)
        {
            Response<StorageClosedHandlesSegment> response = ForceCloseHandlesInternal(
                handleId,
                null,
                false, // async,
                cancellationToken,
                $"{nameof(ShareFileClient)}.{nameof(ForceCloseHandle)}")
                .EnsureCompleted();

            return Response.FromValue(
                response.ToCloseHandlesResult(),
                response.GetRawResponse());
        }

        /// <summary>
        /// The <see cref="ForceCloseHandleAsync"/> operation closes a handle opened on a file
        /// at the service. It supports closing a single handle specified by <paramref name="handleId"/>.
        ///
        /// This API is intended to be used alongside <see cref="GetHandlesAsync"/> to force close handles that
        /// block operations. These handles may have leaked or been lost track of by
        /// SMB clients. The API has client-side impact on the handle being closed, including user visible
        /// errors due to failed attempts to read or write files. This API is not intended for use as a replacement
        /// or alternative for SMB close.
        ///
        /// For more information, see <see href="https://docs.microsoft.com/en-us/rest/api/storageservices/force-close-handles"/>.
        /// </summary>
        /// <param name="handleId">
        /// Specifies the handle ID to be closed.
        /// </param>
        /// <param name="cancellationToken">
        /// Optional <see cref="CancellationToken"/> to propagate
        /// notifications that the operation should be cancelled.
        /// </param>
        /// <returns>
        /// A <see cref="Response{CloseHandlesResult}"/> describing the status of the
        /// <see cref="ForceCloseHandleAsync"/> operation.
        /// </returns>
        /// <remarks>
        /// A <see cref="RequestFailedException"/> will be thrown if
        /// a failure occurs.
        /// </remarks>
        public virtual async Task<Response<CloseHandlesResult>> ForceCloseHandleAsync(
            string handleId,
            CancellationToken cancellationToken = default)
        {
            Response<StorageClosedHandlesSegment> response = await ForceCloseHandlesInternal(
                handleId,
                null,
                true, // async,
                cancellationToken,
                $"{nameof(ShareFileClient)}.{nameof(ForceCloseHandle)}")
                .ConfigureAwait(false);

            return Response.FromValue(
                response.ToCloseHandlesResult(),
                response.GetRawResponse());
        }

        /// <summary>
        /// The <see cref="ForceCloseAllHandles"/> operation closes all handles opened on a file
        /// at the service.
        ///
        /// This API is intended to be used alongside <see cref="GetHandlesAsync"/> to force close handles that
        /// block operations. These handles may have leaked or been lost track of by
        /// SMB clients. The API has client-side impact on the handle being closed, including user visible
        /// errors due to failed attempts to read or write files. This API is not intended for use as a replacement
        /// or alternative for SMB close.
        ///
        /// For more information, see <see href="https://docs.microsoft.com/en-us/rest/api/storageservices/force-close-handles"/>.
        /// </summary>
        /// <param name="cancellationToken">
        /// Optional <see cref="CancellationToken"/> to propagate
        /// notifications that the operation should be cancelled.
        /// </param>
        /// <returns>
        /// A <see cref="CloseHandlesResult"/> describing the status of the
        /// <see cref="ForceCloseAllHandles"/> operation.
        /// </returns>
        /// <remarks>
        /// A <see cref="RequestFailedException"/> will be thrown if
        /// a failure occurs.
        /// </remarks>
        public virtual CloseHandlesResult ForceCloseAllHandles(
            CancellationToken cancellationToken = default) =>
            ForceCloseAllHandlesInternal(
                false, // async,
                cancellationToken)
                .EnsureCompleted();

        /// <summary>
        /// The <see cref="ForceCloseAllHandlesAsync"/> operation closes all handles opened on a file
        /// at the service.
        ///
        /// This API is intended to be used alongside <see cref="GetHandlesAsync"/> to force close handles that
        /// block operations. These handles may have leaked or been lost track of by
        /// SMB clients. The API has client-side impact on the handle being closed, including user visible
        /// errors due to failed attempts to read or write files. This API is not intended for use as a replacement
        /// or alternative for SMB close.
        ///
        /// For more information, see <see href="https://docs.microsoft.com/en-us/rest/api/storageservices/force-close-handles"/>.
        /// </summary>
        /// <param name="cancellationToken">
        /// Optional <see cref="CancellationToken"/> to propagate
        /// notifications that the operation should be cancelled.
        /// </param>
        /// <returns>
        /// A <see cref="CloseHandlesResult"/> describing the status of the
        /// <see cref="ForceCloseAllHandlesAsync"/> operation.
        /// </returns>
        /// <remarks>
        /// A <see cref="RequestFailedException"/> will be thrown if
        /// a failure occurs.
        /// </remarks>
        public virtual async Task<CloseHandlesResult> ForceCloseAllHandlesAsync(
            CancellationToken cancellationToken = default) =>
            await ForceCloseAllHandlesInternal(
                true, // async,
                cancellationToken)
                .ConfigureAwait(false);

        /// <summary>
        /// The <see cref="ForceCloseAllHandlesInternal"/> operation closes a handle or handles opened on a file
        /// at the service. It supports closing all handles opened on that resource.
        ///
        /// This API is intended to be used alongside <see cref="GetHandlesAsync"/> to force close handles that
        /// block operations. These handles may have leaked or been lost track of by
        /// SMB clients. The API has client-side impact on the handle being closed, including user visible
        /// errors due to failed attempts to read or write files. This API is not intended for use as a replacement
        /// or alternative for SMB close.
        ///
        /// For more information, see <see href="https://docs.microsoft.com/en-us/rest/api/storageservices/force-close-handles"/>.
        /// </summary>
        /// <param name="async">
        /// Whether to invoke the operation asynchronously.
        /// </param>
        /// <param name="cancellationToken">
        /// Optional <see cref="CancellationToken"/> to propagate
        /// notifications that the operation should be cancelled.
        /// </param>
        /// <returns>
        /// A <see cref="Response{ClosedHandlesInfo}"/> describing the status of the
        /// <see cref="ForceCloseAllHandlesInternal"/> operation.
        /// </returns>
        /// <remarks>
        /// A <see cref="RequestFailedException"/> will be thrown if
        /// a failure occurs.
        /// </remarks>
        private async Task<CloseHandlesResult> ForceCloseAllHandlesInternal(
            bool async,
            CancellationToken cancellationToken)
        {
            int handlesClosed = 0;
            int handlesFailed = 0;
            string marker = null;
            do
            {
                Response<StorageClosedHandlesSegment> response =
                    await ForceCloseHandlesInternal(Constants.CloseAllHandles, marker, async, cancellationToken).ConfigureAwait(false);
                marker = response.Value.Marker;
                handlesClosed += response.Value.NumberOfHandlesClosed;
                handlesFailed += response.Value.NumberOfHandlesFailedToClose;

            } while (!string.IsNullOrEmpty(marker));

            return new CloseHandlesResult()
            {
                ClosedHandlesCount = handlesClosed,
                FailedHandlesCount = handlesFailed
            };
        }

        /// <summary>
        /// The <see cref="ForceCloseHandlesInternal"/> operation closes a handle or handles opened on a file
        /// at the service. It supports closing a single handle specified by <paramref name="handleId"/> or
        /// or closing all handles opened on that resource.
        ///
        /// This API is intended to be used alongside <see cref="GetHandlesAsync"/> to force close handles that
        /// block operations. These handles may have leaked or been lost track of by
        /// SMB clients. The API has client-side impact on the handle being closed, including user visible
        /// errors due to failed attempts to read or write files. This API is not intended for use as a replacement
        /// or alternative for SMB close.
        ///
        /// For more information, see <see href="https://docs.microsoft.com/en-us/rest/api/storageservices/force-close-handles"/>.
        /// </summary>
        /// <param name="handleId">
        /// Optional. Specifies the handle ID to be closed. If not specified, or if equal to &quot;*&quot;, will close all handles.
        /// </param>
        /// <param name="marker">
        /// An optional string value that identifies the segment of the handles
        /// to be closed with the next call to <see cref="ForceCloseAllHandlesAsync"/>.  The
        /// operation returns a non-empty <see cref="StorageClosedHandlesSegment.Marker"/>
        /// if the operation did not return all items remaining to be
        /// closed with the current segment.  The NextMarker value can
        /// be used as the value for the <paramref name="marker"/> parameter
        /// in a subsequent call to request the closure of the next segment of handles.
        /// </param>
        /// <param name="async">
        /// Whether to invoke the operation asynchronously.
        /// </param>
        /// <param name="cancellationToken">
        /// Optional <see cref="CancellationToken"/> to propagate
        /// notifications that the operation should be cancelled.
        /// </param>
        /// <param name="operationName">
        /// Optional. Used to indicate the name of the operation.
        /// </param>
        /// <returns>
        /// A <see cref="Response{StorageClosedHandlesSegment}"/> describing a
        /// segment of the handles closed.
        /// </returns>
        /// <remarks>
        /// A <see cref="RequestFailedException"/> will be thrown if
        /// a failure occurs.
        /// </remarks>
        private async Task<Response<StorageClosedHandlesSegment>> ForceCloseHandlesInternal(
            string handleId,
            string marker,
            bool async,
            CancellationToken cancellationToken,
            string operationName = null)
        {
            using (Pipeline.BeginLoggingScope(nameof(ShareFileClient)))
            {
                Pipeline.LogMethodEnter(
                    nameof(ShareFileClient),
                    message:
                    $"{nameof(Uri)}: {Uri}\n" +
                    $"{nameof(handleId)}: {handleId}\n" +
                    $"{nameof(marker)}: {marker}");
                try
                {
                    return await FileRestClient.File.ForceCloseHandlesAsync(
                        ClientDiagnostics,
                        Pipeline,
                        Uri,
                        marker: marker,
                        handleId: handleId,
                        version: Version.ToVersionString(),
                        async: async,
                        cancellationToken: cancellationToken,
                        operationName: operationName ?? $"{nameof(ShareFileClient)}.{nameof(ForceCloseAllHandles)}")
                        .ConfigureAwait(false);
                }
                catch (Exception ex)
                {
                    Pipeline.LogException(ex);
                    throw;
                }
                finally
                {
                    Pipeline.LogMethodExit(nameof(ShareFileClient));
                }
            }
        }
        #endregion ForceCloseHandles
    }
}<|MERGE_RESOLUTION|>--- conflicted
+++ resolved
@@ -347,11 +347,7 @@
         /// </summary>
         /// <remarks>
         /// This method only initializes the file.
-<<<<<<< HEAD
-        /// To add content, use <see cref="UploadRangeAsync(ShareFileRangeWriteType, HttpRange, Stream, byte[], IProgress{long}, FileRequestConditions, CancellationToken)"/>.
-=======
-        /// To add content, use <see cref="UploadRangeAsync(HttpRange, Stream, byte[], IProgress{long}, CancellationToken)"/>.
->>>>>>> c4983cbe
+        /// To add content, use <see cref="UploadRangeAsync(HttpRange, Stream, byte[], IProgress{long}, FileRequestConditions, CancellationToken)"/>.
         /// </remarks>
         /// <param name="maxSize">
         /// Required. Specifies the maximum size for the file.
@@ -410,7 +406,7 @@
         /// </summary>
         /// <remarks>
         /// This method only initializes the file.
-        /// To add content, use <see cref="UploadRange(ShareFileRangeWriteType, HttpRange, Stream, byte[], IProgress{long}, FileRequestConditions, CancellationToken)"/>.
+        /// To add content, use <see cref="UploadRangeAsync(HttpRange, Stream, byte[], IProgress{long}, FileRequestConditions, CancellationToken)"/>.
         /// </remarks>
         /// <param name="maxSize">
         /// Required. Specifies the maximum size for the file.
@@ -467,11 +463,7 @@
         /// </summary>
         /// <remarks>
         /// This method only initializes the file.
-<<<<<<< HEAD
-        /// To add content, use <see cref="UploadRangeAsync(ShareFileRangeWriteType, HttpRange, Stream, byte[], IProgress{long}, FileRequestConditions, CancellationToken)"/>.
-=======
-        /// To add content, use <see cref="UploadRangeAsync(HttpRange, Stream, byte[], IProgress{long}, CancellationToken)"/>.
->>>>>>> c4983cbe
+        /// To add content, use <see cref="UploadRangeAsync(HttpRange, Stream, byte[], IProgress{long}, FileRequestConditions, CancellationToken)"/>.
         /// </remarks>
         /// <param name="maxSize">
         /// Required. Specifies the maximum size for the file.
@@ -530,7 +522,7 @@
         /// </summary>
         /// <remarks>
         /// This method only initializes the file.
-        /// To add content, use <see cref="UploadRange(ShareFileRangeWriteType, HttpRange, Stream, byte[], IProgress{long}, FileRequestConditions, CancellationToken)"/>.
+        /// To add content, use <see cref="UploadRangeAsync(HttpRange, Stream, byte[], IProgress{long}, FileRequestConditions, CancellationToken)"/>.
         /// </remarks>
         /// <param name="maxSize">
         /// Required. Specifies the maximum size for the file.
@@ -587,11 +579,7 @@
         /// </summary>
         /// <remarks>
         /// This method only initializes the file.
-<<<<<<< HEAD
-        /// To add content, use <see cref="UploadRangeAsync(ShareFileRangeWriteType, HttpRange, Stream, byte[], IProgress{long}, FileRequestConditions, CancellationToken)"/>.
-=======
-        /// To add content, use <see cref="UploadRangeAsync(HttpRange, Stream, byte[], IProgress{long}, CancellationToken)"/>.
->>>>>>> c4983cbe
+        /// To add content, use <see cref="UploadRangeAsync(HttpRange, Stream, byte[], IProgress{long}, FileRequestConditions, CancellationToken)"/>.
         /// </remarks>
         /// <param name="maxSize">
         /// Required. Specifies the maximum size for the file.
@@ -2492,125 +2480,46 @@
         }
         #endregion SetMetadata
 
-<<<<<<< HEAD
-        #region UploadRange
-        /// <summary>
-        /// The <see cref="UploadRange(ShareFileRangeWriteType, HttpRange, Stream, byte[], IProgress{long}, FileRequestConditions, CancellationToken)"/>
-        /// operation writes <paramref name="content"/> to a <paramref name="range"/> of a file.
+        #region ClearRange
+        /// <summary>
+        /// The <see cref="ClearRange"/>
+        /// operation clears the <paramref name="range"/> of a file.
         ///
         /// For more information, see <see href="https://docs.microsoft.com/en-us/rest/api/storageservices/put-range"/>
         /// </summary>
-        /// <param name="writeType">Required. Specifies whether to update or clear the range.
-        /// </param>
         /// <param name="range">
-        /// Specifies the range of bytes to be written. Both the start and end of the range must be specified.
-        /// </param>
-        /// <param name="content">
-        /// A <see cref="Stream"/> containing the content of the range to upload.
-        /// </param>
-        /// <param name="transactionalContentHash">
-        /// Optional MD5 hash of the range content.  Must not be used when <paramref name="writeType"/> is set to <see cref="ShareFileRangeWriteType.Clear"/>.
-        ///
-        /// This hash is used to verify the integrity of the range during transport. When this hash
-        /// is specified, the storage service compares the hash of the content
-        /// that has arrived with this value.  Note that this MD5 hash is not
-        /// stored with the file.  If the two hashes do not match, the
-        /// operation will fail with a <see cref="RequestFailedException"/>.
-        /// </param>
-        /// <param name="progressHandler">
-        /// Optional <see cref="IProgress{Long}"/> to provide
-        /// progress updates about data transfers.
+        /// Specifies the range of bytes to be cleared. Both the start and end of the range must be specified.
         /// </param>
         /// <param name="conditions">
         /// Optional <see cref="FileRequestConditions"/> to add conditions
         /// on creating the file.
-=======
-        #region ClearRange
-        /// <summary>
-        /// The <see cref="ClearRange(HttpRange, CancellationToken)"/>
-        /// operation clears the <paramref name="range"/> of a file.
-        ///
-        /// For more information, see <see href="https://docs.microsoft.com/en-us/rest/api/storageservices/put-range"/>
-        /// </summary>
-        /// <param name="range">
-        /// Specifies the range of bytes to be cleared. Both the start and end of the range must be specified.
->>>>>>> c4983cbe
-        /// </param>
-        /// <param name="cancellationToken">
-        /// Optional <see cref="CancellationToken"/> to propagate
-        /// notifications that the operation should be cancelled.
-        /// </param>
-        /// <returns>
-<<<<<<< HEAD
-        /// A <see cref="Response{StorageFileUploadInfo}"/> describing the
-=======
+        /// </param>
+        /// <param name="cancellationToken">
+        /// Optional <see cref="CancellationToken"/> to propagate
+        /// notifications that the operation should be cancelled.
+        /// </param>
+        /// <returns>
         /// A <see cref="Response{ShareFileUploadInfo}"/> describing the
->>>>>>> c4983cbe
         /// state of the file.
         /// </returns>
         /// <remarks>
         /// A <see cref="RequestFailedException"/> will be thrown if
         /// a failure occurs.
         /// </remarks>
-<<<<<<< HEAD
-        public virtual Response<ShareFileUploadInfo> UploadRange(
-            ShareFileRangeWriteType writeType,
-            HttpRange range,
-            Stream content,
-            byte[] transactionalContentHash = null,
-            IProgress<long> progressHandler = default,
-            FileRequestConditions conditions = default,
-            CancellationToken cancellationToken = default) =>
-            UploadRangeInternal(
-                writeType,
-                range,
-                content,
-                transactionalContentHash,
-                progressHandler,
-                conditions,
-                async: false,
-                cancellationToken)
-                .EnsureCompleted();
-
-        /// <summary>
-        /// The <see cref="UploadRange(ShareFileRangeWriteType, HttpRange, Stream, byte[], IProgress{long}, CancellationToken)"/>
-        /// operation writes <paramref name="content"/> to a <paramref name="range"/> of a file.
-        ///
-        /// For more information, see <see href="https://docs.microsoft.com/en-us/rest/api/storageservices/put-range"/>
-        /// </summary>
-        /// <param name="writeType">Required. Specifies whether to update or clear the range.
-        /// </param>
-        /// <param name="range">
-        /// Specifies the range of bytes to be written. Both the start and end of the range must be specified.
-        /// </param>
-        /// <param name="content">
-        /// A <see cref="Stream"/> containing the content of the range to upload.
-        /// </param>
-        /// <param name="transactionalContentHash">
-        /// Optional MD5 hash of the range content.  Must not be used when <paramref name="writeType"/> is set to <see cref="ShareFileRangeWriteType.Clear"/>.
-        ///
-        /// This hash is used to verify the integrity of the range during transport. When this hash
-        /// is specified, the storage service compares the hash of the content
-        /// that has arrived with this value.  Note that this MD5 hash is not
-        /// stored with the file.  If the two hashes do not match, the
-        /// operation will fail with a <see cref="RequestFailedException"/>.
-        /// </param>
-        /// <param name="progressHandler">
-        /// Optional <see cref="IProgress{Long}"/> to provide
-        /// progress updates about data transfers.
-=======
         public virtual Response<ShareFileUploadInfo> ClearRange(
             HttpRange range,
+            FileRequestConditions conditions = default,
             CancellationToken cancellationToken = default) =>
                 ClearRangeInternal(
                     range: range,
+                    conditions: conditions,
                     async: false,
                     cancellationToken: cancellationToken)
                     .EnsureCompleted();
 
 
         /// <summary>
-        /// The <see cref="ClearRangeAsync(HttpRange, CancellationToken)"/>
+        /// The <see cref="ClearRangeAsync"/>
         /// operation clears the <paramref name="range"/> of a file.
         ///
         /// For more information, see <see href="https://docs.microsoft.com/en-us/rest/api/storageservices/put-range"/>
@@ -2618,6 +2527,10 @@
         /// <param name="range">
         /// Specifies the range of bytes to be cleared. Both the start and end of the range must be specified.
         /// </param>
+        /// <param name="conditions">
+        /// Optional <see cref="FileRequestConditions"/> to add conditions
+        /// on creating the file.
+        /// </param>
         /// <param name="cancellationToken">
         /// Optional <see cref="CancellationToken"/> to propagate
         /// notifications that the operation should be cancelled.
@@ -2632,9 +2545,11 @@
         /// </remarks>
         public virtual async Task<Response<ShareFileUploadInfo>> ClearRangeAsync(
             HttpRange range,
+            FileRequestConditions conditions = default,
             CancellationToken cancellationToken = default) =>
                 await ClearRangeInternal(
                     range: range,
+                    conditions: conditions,
                     async: true,
                     cancellationToken: cancellationToken)
                     .ConfigureAwait(false);
@@ -2649,53 +2564,28 @@
         /// <param name="range">
         /// Specifies the range of bytes to be cleated. Both the start and end of the range must be specified.
         /// </param>
+        /// <param name="conditions">
+        /// Optional <see cref="FileRequestConditions"/> to add conditions
+        /// on creating the file.
+        /// </param>
         /// <param name="async">
         /// Whether to invoke the operation asynchronously.
->>>>>>> c4983cbe
-        /// </param>
-        /// <param name="cancellationToken">
-        /// Optional <see cref="CancellationToken"/> to propagate
-        /// notifications that the operation should be cancelled.
-        /// </param>
-        /// <returns>
-<<<<<<< HEAD
-        /// A <see cref="Response{StorageFileUploadInfo}"/> describing the
-=======
+        /// </param>
+        /// <param name="cancellationToken">
+        /// Optional <see cref="CancellationToken"/> to propagate
+        /// notifications that the operation should be cancelled.
+        /// </param>
+        /// <returns>
         /// A <see cref="Response{ShareFileUploadInfo}"/> describing the
->>>>>>> c4983cbe
         /// state of the file.
         /// </returns>
         /// <remarks>
         /// A <see cref="RequestFailedException"/> will be thrown if
         /// a failure occurs.
         /// </remarks>
-<<<<<<< HEAD
-#pragma warning disable AZC0002 // DO ensure all service methods, both asynchronous and synchronous, take an optional CancellationToken parameter called cancellationToken.
-        [EditorBrowsable(EditorBrowsableState.Never)]
-        public virtual Response<ShareFileUploadInfo> UploadRange(
-#pragma warning restore AZC0002 // DO ensure all service methods, both asynchronous and synchronous, take an optional CancellationToken parameter called cancellationToken.
-            ShareFileRangeWriteType writeType,
-            HttpRange range,
-            Stream content,
-            byte[] transactionalContentHash,
-            IProgress<long> progressHandler,
-            CancellationToken cancellationToken) =>
-            UploadRangeInternal(
-                writeType,
-                range,
-                content,
-                transactionalContentHash,
-                progressHandler,
-                conditions: default,
-                async: false,
-                cancellationToken)
-                .EnsureCompleted();
-
-        /// <summary>
-        /// The <see cref="UploadRangeAsync(ShareFileRangeWriteType, HttpRange, Stream, byte[], IProgress{long}, FileRequestConditions, CancellationToken)"/>
-=======
         private async Task<Response<ShareFileUploadInfo>> ClearRangeInternal(
             HttpRange range,
+            FileRequestConditions conditions,
             bool async,
             CancellationToken cancellationToken)
         {
@@ -2718,6 +2608,7 @@
                         range: range.ToString(),
                         fileRangeWrite: ShareFileRangeWriteType.Clear,
                         contentLength: 0,
+                        leaseId: conditions?.LeaseId,
                         async: async,
                         cancellationToken: cancellationToken,
                         operationName: $"{nameof(ShareFileClient)}.{nameof(UploadRange)}").ConfigureAwait(false);
@@ -2739,7 +2630,7 @@
 
         #region UploadRange
         /// <summary>
-        /// The <see cref="UploadRange(HttpRange, Stream, byte[], IProgress{long}, CancellationToken)"/>
+        /// The <see cref="UploadRange(HttpRange, Stream, byte[], IProgress{long}, FileRequestConditions, CancellationToken)"/>
         /// operation writes <paramref name="content"/> to a <paramref name="range"/> of a file.
         ///
         /// For more information, see <see href="https://docs.microsoft.com/en-us/rest/api/storageservices/put-range"/>
@@ -2763,6 +2654,10 @@
         /// Optional <see cref="IProgress{Long}"/> to provide
         /// progress updates about data transfers.
         /// </param>
+        /// <param name="conditions">
+        /// Optional <see cref="FileRequestConditions"/> to add conditions
+        /// on creating the file.
+        /// </param>
         /// <param name="cancellationToken">
         /// Optional <see cref="CancellationToken"/> to propagate
         /// notifications that the operation should be cancelled.
@@ -2779,6 +2674,122 @@
             HttpRange range,
             Stream content,
             byte[] transactionalContentHash = null,
+            IProgress<long> progressHandler = default,
+            FileRequestConditions conditions = default,
+            CancellationToken cancellationToken = default) =>
+            UploadRangeInternal(
+                range,
+                content,
+                transactionalContentHash,
+                progressHandler,
+                conditions: conditions,
+                false, // async
+                cancellationToken)
+                .EnsureCompleted();
+
+        /// <summary>
+        /// The <see cref="UploadRangeAsync(HttpRange, Stream, byte[], IProgress{long}, FileRequestConditions, CancellationToken)"/>
+        /// operation writes <paramref name="content"/> to a <paramref name="range"/> of a file.
+        ///
+        /// For more information, see <see href="https://docs.microsoft.com/en-us/rest/api/storageservices/put-range"/>
+        /// </summary>
+        /// <param name="range">
+        /// Specifies the range of bytes to be written. Both the start and end of the range must be specified.
+        /// </param>
+        /// <param name="content">
+        /// A <see cref="Stream"/> containing the content of the range to upload.
+        /// </param>
+        /// <param name="transactionalContentHash">
+        /// Optional MD5 hash of the range content.
+        ///
+        /// This hash is used to verify the integrity of the range during transport. When this hash
+        /// is specified, the storage service compares the hash of the content
+        /// that has arrived with this value.  Note that this MD5 hash is not
+        /// stored with the file.  If the two hashes do not match, the
+        /// operation will fail with a <see cref="RequestFailedException"/>.
+        /// </param>
+        /// <param name="progressHandler">
+        /// Optional <see cref="IProgress{Long}"/> to provide
+        /// progress updates about data transfers.
+        /// </param>
+        /// <param name="conditions">
+        /// Optional <see cref="FileRequestConditions"/> to add conditions
+        /// on creating the file.
+        /// </param>
+        /// <param name="cancellationToken">
+        /// Optional <see cref="CancellationToken"/> to propagate
+        /// notifications that the operation should be cancelled.
+        /// </param>
+        /// <returns>
+        /// A <see cref="Response{ShareFileUploadInfo}"/> describing the
+        /// state of the file.
+        /// </returns>
+        /// <remarks>
+        /// A <see cref="RequestFailedException"/> will be thrown if
+        /// a failure occurs.
+        /// </remarks>
+        public virtual async Task<Response<ShareFileUploadInfo>> UploadRangeAsync(
+            HttpRange range,
+            Stream content,
+            byte[] transactionalContentHash = default,
+            IProgress<long> progressHandler = default,
+            FileRequestConditions conditions = default,
+            CancellationToken cancellationToken = default) =>
+            await UploadRangeInternal(
+                range,
+                content,
+                transactionalContentHash,
+                progressHandler,
+                conditions: conditions,
+                true, // async
+                cancellationToken)
+                .ConfigureAwait(false);
+
+        /// <summary>
+        /// The <see cref="UploadRange(ShareFileRangeWriteType, HttpRange, Stream, byte[], IProgress{long}, CancellationToken)"/>
+        /// operation writes <paramref name="content"/> to a <paramref name="range"/> of a file.
+        ///
+        /// For more information, see <see href="https://docs.microsoft.com/en-us/rest/api/storageservices/put-range"/>
+        /// </summary>
+        /// <param name="writeType">Required. Specifies whether to update or clear the range.
+        /// </param>
+        /// <param name="range">
+        /// Specifies the range of bytes to be written. Both the start and end of the range must be specified.
+        /// </param>
+        /// <param name="content">
+        /// A <see cref="Stream"/> containing the content of the range to upload.
+        /// </param>
+        /// <param name="transactionalContentHash">
+        /// Optional MD5 hash of the range content.  Must not be used when <paramref name="writeType"/> is set to <see cref="ShareFileRangeWriteType.Clear"/>.
+        ///
+        /// This hash is used to verify the integrity of the range during transport. When this hash
+        /// is specified, the storage service compares the hash of the content
+        /// that has arrived with this value.  Note that this MD5 hash is not
+        /// stored with the file.  If the two hashes do not match, the
+        /// operation will fail with a <see cref="RequestFailedException"/>.
+        /// </param>
+        /// <param name="progressHandler">
+        /// Optional <see cref="IProgress{Long}"/> to provide
+        /// progress updates about data transfers.
+        /// </param>
+        /// <param name="cancellationToken">
+        /// Optional <see cref="CancellationToken"/> to propagate
+        /// notifications that the operation should be cancelled.
+        /// </param>
+        /// <returns>
+        /// A <see cref="Response{ShareFileUploadInfo}"/> describing the
+        /// state of the file.
+        /// </returns>
+        /// <remarks>
+        /// A <see cref="RequestFailedException"/> will be thrown if
+        /// a failure occurs.
+        /// </remarks>
+        [EditorBrowsable(EditorBrowsableState.Never)]
+        public virtual Response<ShareFileUploadInfo> UploadRange(
+            ShareFileRangeWriteType writeType,
+            HttpRange range,
+            Stream content,
+            byte[] transactionalContentHash = default,
             IProgress<long> progressHandler = default,
             CancellationToken cancellationToken = default) =>
             UploadRangeInternal(
@@ -2786,16 +2797,19 @@
                 content,
                 transactionalContentHash,
                 progressHandler,
+                conditions: default,
                 false, // async
                 cancellationToken)
                 .EnsureCompleted();
 
         /// <summary>
-        /// The <see cref="UploadRangeAsync(HttpRange, Stream, byte[], IProgress{long}, CancellationToken)"/>
+        /// The <see cref="UploadRange(ShareFileRangeWriteType, HttpRange, Stream, byte[], IProgress{long}, CancellationToken)"/>
         /// operation writes <paramref name="content"/> to a <paramref name="range"/> of a file.
         ///
         /// For more information, see <see href="https://docs.microsoft.com/en-us/rest/api/storageservices/put-range"/>
         /// </summary>
+        /// <param name="writeType">Required. Specifies whether to update or clear the range.
+        /// </param>
         /// <param name="range">
         /// Specifies the range of bytes to be written. Both the start and end of the range must be specified.
         /// </param>
@@ -2803,7 +2817,7 @@
         /// A <see cref="Stream"/> containing the content of the range to upload.
         /// </param>
         /// <param name="transactionalContentHash">
-        /// Optional MD5 hash of the range content.
+        /// Optional MD5 hash of the range content.  Must not be used when <paramref name="writeType"/> is set to <see cref="ShareFileRangeWriteType.Clear"/>.
         ///
         /// This hash is used to verify the integrity of the range during transport. When this hash
         /// is specified, the storage service compares the hash of the content
@@ -2827,7 +2841,9 @@
         /// A <see cref="RequestFailedException"/> will be thrown if
         /// a failure occurs.
         /// </remarks>
+        [EditorBrowsable(EditorBrowsableState.Never)]
         public virtual async Task<Response<ShareFileUploadInfo>> UploadRangeAsync(
+            ShareFileRangeWriteType writeType,
             HttpRange range,
             Stream content,
             byte[] transactionalContentHash = default,
@@ -2838,151 +2854,8 @@
                 content,
                 transactionalContentHash,
                 progressHandler,
+                conditions: default,
                 true, // async
-                cancellationToken)
-                .ConfigureAwait(false);
-
-        /// <summary>
-        /// The <see cref="UploadRange(ShareFileRangeWriteType, HttpRange, Stream, byte[], IProgress{long}, CancellationToken)"/>
->>>>>>> c4983cbe
-        /// operation writes <paramref name="content"/> to a <paramref name="range"/> of a file.
-        ///
-        /// For more information, see <see href="https://docs.microsoft.com/en-us/rest/api/storageservices/put-range"/>
-        /// </summary>
-        /// <param name="writeType">Required. Specifies whether to update or clear the range.
-        /// </param>
-        /// <param name="range">
-        /// Specifies the range of bytes to be written. Both the start and end of the range must be specified.
-        /// </param>
-        /// <param name="content">
-        /// A <see cref="Stream"/> containing the content of the range to upload.
-        /// </param>
-        /// <param name="transactionalContentHash">
-        /// Optional MD5 hash of the range content.  Must not be used when <paramref name="writeType"/> is set to <see cref="ShareFileRangeWriteType.Clear"/>.
-        ///
-        /// This hash is used to verify the integrity of the range during transport. When this hash
-        /// is specified, the storage service compares the hash of the content
-        /// that has arrived with this value.  Note that this MD5 hash is not
-        /// stored with the file.  If the two hashes do not match, the
-        /// operation will fail with a <see cref="RequestFailedException"/>.
-        /// </param>
-        /// <param name="progressHandler">
-        /// Optional <see cref="IProgress{Long}"/> to provide
-        /// progress updates about data transfers.
-        /// </param>
-        /// <param name="conditions">
-        /// Optional <see cref="FileRequestConditions"/> to add conditions
-        /// on creating the file.
-        /// </param>
-        /// <param name="cancellationToken">
-        /// Optional <see cref="CancellationToken"/> to propagate
-        /// notifications that the operation should be cancelled.
-        /// </param>
-        /// <returns>
-        /// A <see cref="Response{ShareFileUploadInfo}"/> describing the
-        /// state of the file.
-        /// </returns>
-        /// <remarks>
-        /// A <see cref="RequestFailedException"/> will be thrown if
-        /// a failure occurs.
-        /// </remarks>
-<<<<<<< HEAD
-        public virtual async Task<Response<ShareFileUploadInfo>> UploadRangeAsync(
-=======
-        [EditorBrowsable(EditorBrowsableState.Never)]
-        public virtual Response<ShareFileUploadInfo> UploadRange(
->>>>>>> c4983cbe
-            ShareFileRangeWriteType writeType,
-            HttpRange range,
-            Stream content,
-            byte[] transactionalContentHash = default,
-            IProgress<long> progressHandler = default,
-            FileRequestConditions conditions = default,
-            CancellationToken cancellationToken = default) =>
-<<<<<<< HEAD
-            await UploadRangeInternal(
-                writeType,
-=======
-            UploadRangeInternal(
->>>>>>> c4983cbe
-                range,
-                content,
-                transactionalContentHash,
-                progressHandler,
-                conditions,
-                async: true,
-                cancellationToken)
-                .ConfigureAwait(false);
-
-        /// <summary>
-<<<<<<< HEAD
-        /// The <see cref="UploadRangeAsync(ShareFileRangeWriteType, HttpRange, Stream, byte[], IProgress{long}, CancellationToken)"/>
-=======
-        /// The <see cref="UploadRange(ShareFileRangeWriteType, HttpRange, Stream, byte[], IProgress{long}, CancellationToken)"/>
->>>>>>> c4983cbe
-        /// operation writes <paramref name="content"/> to a <paramref name="range"/> of a file.
-        ///
-        /// For more information, see <see href="https://docs.microsoft.com/en-us/rest/api/storageservices/put-range"/>
-        /// </summary>
-        /// <param name="writeType">Required. Specifies whether to update or clear the range.
-        /// </param>
-        /// <param name="range">
-        /// Specifies the range of bytes to be written. Both the start and end of the range must be specified.
-        /// </param>
-        /// <param name="content">
-        /// A <see cref="Stream"/> containing the content of the range to upload.
-        /// </param>
-        /// <param name="transactionalContentHash">
-        /// Optional MD5 hash of the range content.  Must not be used when <paramref name="writeType"/> is set to <see cref="ShareFileRangeWriteType.Clear"/>.
-        ///
-        /// This hash is used to verify the integrity of the range during transport. When this hash
-        /// is specified, the storage service compares the hash of the content
-        /// that has arrived with this value.  Note that this MD5 hash is not
-        /// stored with the file.  If the two hashes do not match, the
-        /// operation will fail with a <see cref="RequestFailedException"/>.
-        /// </param>
-        /// <param name="progressHandler">
-        /// Optional <see cref="IProgress{Long}"/> to provide
-        /// progress updates about data transfers.
-        /// </param>
-        /// <param name="cancellationToken">
-        /// Optional <see cref="CancellationToken"/> to propagate
-        /// notifications that the operation should be cancelled.
-        /// </param>
-        /// <returns>
-        /// A <see cref="Response{ShareFileUploadInfo}"/> describing the
-        /// state of the file.
-        /// </returns>
-        /// <remarks>
-        /// A <see cref="RequestFailedException"/> will be thrown if
-        /// a failure occurs.
-        /// </remarks>
-<<<<<<< HEAD
-#pragma warning disable AZC0002 // DO ensure all service methods, both asynchronous and synchronous, take an optional CancellationToken parameter called cancellationToken.
-=======
->>>>>>> c4983cbe
-        [EditorBrowsable(EditorBrowsableState.Never)]
-        public virtual async Task<Response<ShareFileUploadInfo>> UploadRangeAsync(
-#pragma warning restore AZC0002 // DO ensure all service methods, both asynchronous and synchronous, take an optional CancellationToken parameter called cancellationToken.
-            ShareFileRangeWriteType writeType,
-            HttpRange range,
-            Stream content,
-<<<<<<< HEAD
-            byte[] transactionalContentHash,
-            IProgress<long> progressHandler,
-            CancellationToken cancellationToken) =>
-=======
-            byte[] transactionalContentHash = default,
-            IProgress<long> progressHandler = default,
-            CancellationToken cancellationToken = default) =>
->>>>>>> c4983cbe
-            await UploadRangeInternal(
-                range,
-                content,
-                transactionalContentHash,
-                progressHandler,
-                conditions: default,
-                async: true,
                 cancellationToken)
                 .ConfigureAwait(false);
 
