﻿// Copyright (c) Microsoft Corporation. All rights reserved.
// Licensed under the MIT License.

using System;
using System.Buffers;
using System.Collections.Generic;
using System.ComponentModel;
using System.Diagnostics;
using System.IO;
using System.Runtime.InteropServices;
using System.Threading;
using System.Threading.Tasks;
using Azure.Core;
using Azure.Core.Pipeline;
using Azure.Storage.Files.Shares.Models;
using Azure.Storage.Shared;
using Azure.Storage.Sas;
using Metadata = System.Collections.Generic.IDictionary<string, string>;
using System.Net.Http.Headers;
using System.Linq;

#pragma warning disable SA1402  // File may only contain a single type

namespace Azure.Storage.Files.Shares
{
    /// <summary>
    /// The <see cref="ShareFileClient"/> allows you to manipulate Azure Storage files.
    /// </summary>
    public class ShareFileClient
    {
        /// <summary>
        /// The directory's primary <see cref="Uri"/> endpoint.
        /// </summary>
        private readonly Uri _uri;

        /// <summary>
        /// Gets the directory's primary <see cref="Uri"/> endpoint.
        /// </summary>
        public virtual Uri Uri => _uri;

        /// <summary>
        /// <see cref="ShareClientConfiguration"/>.
        /// </summary>
        private readonly ShareClientConfiguration _clientConfiguration;

        /// <summary>
        /// <see cref="ShareClientConfiguration"/>.
        /// </summary>
        internal virtual ShareClientConfiguration ClientConfiguration => _clientConfiguration;

        /// <summary>
        /// FileRestClient.
        /// </summary>
        private readonly FileRestClient _fileRestClient;

        /// <summary>
        /// FileRestClient.
        /// </summary>
        internal virtual FileRestClient FileRestClient => _fileRestClient;

        /// <summary>
        /// The Storage account name corresponding to the file client.
        /// </summary>
        private string _accountName;

        /// <summary>
        /// Gets the Storage account name corresponding to the file client.
        /// </summary>
        public virtual string AccountName
        {
            get
            {
                SetNameFieldsIfNull();
                return _accountName;
            }
        }

        /// <summary>
        /// The share name corresponding to the file client.
        /// </summary>
        private string _shareName;

        /// <summary>
        /// Gets the share name corresponding to the file client.
        /// </summary>
        public virtual string ShareName
        {
            get
            {
                SetNameFieldsIfNull();
                return _shareName;
            }
        }

        /// <summary>
        /// The name of the file.
        /// </summary>
        private string _name;

        /// <summary>
        /// Gets the name of the file.
        /// </summary>
        public virtual string Name
        {
            get
            {
                SetNameFieldsIfNull();
                return _name;
            }
        }

        /// <summary>
        /// The path of the file.
        /// </summary>
        private string _path;

        /// <summary>
        /// Gets the path of the file.
        /// </summary>
        public virtual string Path
        {
            get
            {
                SetNameFieldsIfNull();
                return _path;
            }
        }

        /// <summary>
        /// Determines whether the client is able to generate a SAS.
        /// If the client is authenticated with a <see cref="StorageSharedKeyCredential"/>.
        /// </summary>
        public virtual bool CanGenerateSasUri => ClientConfiguration.SharedKeyCredential != null;

        //const string fileType = "file";

        //// FileMaxUploadRangeBytes indicates the maximum number of bytes that can be sent in a call to UploadRange.
        //public const Int64 FileMaxUploadRangeBytes = 4 * Constants.MB; // 4MB

        //// FileMaxSizeInBytes indicates the maxiumum file size, in bytes.
        //public const Int64 FileMaxSizeInBytes = 1 * Constants.TB; // 1TB

        #region ctors
        /// <summary>
        /// Initializes a new instance of the <see cref="ShareFileClient"/>
        /// class for mocking.
        /// </summary>
        protected ShareFileClient()
        {
        }

        /// <summary>
        /// Initializes a new instance of the <see cref="ShareFileClient"/> class.
        /// </summary>
        /// <param name="connectionString">
        /// A connection string includes the authentication information
        /// required for your application to access data in an Azure Storage
        /// account at runtime.
        ///
        /// For more information, see
        /// <see href="https://docs.microsoft.com/azure/storage/common/storage-configure-connection-string">
        /// Configure Azure Storage connection strings</see>
        /// </param>
        /// <param name="shareName">
        /// The name of the share in the storage account to reference.
        /// </param>
        /// <param name="filePath">
        /// The path of the file in the storage account to reference.
        /// </param>
        public ShareFileClient(string connectionString, string shareName, string filePath)
            : this(connectionString, shareName, filePath, null)
        {
        }

        /// <summary>
        /// Initializes a new instance of the <see cref="ShareFileClient"/> class.
        /// </summary>
        /// <param name="connectionString">
        /// A connection string includes the authentication information
        /// required for your application to access data in an Azure Storage
        /// account at runtime.
        ///
        /// For more information, see
        /// <see href="https://docs.microsoft.com/azure/storage/common/storage-configure-connection-string">
        /// Configure Azure Storage connection strings</see>
        /// </param>
        /// <param name="shareName">
        /// The name of the share in the storage account to reference.
        /// </param>
        /// <param name="filePath">
        /// The path of the file in the storage account to reference.
        /// </param>
        /// <param name="options">
        /// Optional <see cref="ShareClientOptions"/> that define the transport
        /// pipeline policies for authentication, retries, etc., that are
        /// applied to every request.
        /// </param>
        public ShareFileClient(
            string connectionString,
            string shareName,
            string filePath,
            ShareClientOptions options)
        {
            options ??= new ShareClientOptions();
            var conn = StorageConnectionString.Parse(connectionString);
            ShareUriBuilder uriBuilder =
                new ShareUriBuilder(conn.FileEndpoint)
                {
                    ShareName = shareName,
                    DirectoryOrFilePath = filePath
                };
            _uri = uriBuilder.ToUri();
            _clientConfiguration = new ShareClientConfiguration(
                pipeline: options.Build(conn.Credentials),
                sharedKeyCredential: conn.Credentials as StorageSharedKeyCredential,
                clientDiagnostics: new ClientDiagnostics(options),
                clientOptions: options);
            _fileRestClient = BuildFileRestClient(_uri);
        }

        /// <summary>
        /// Initializes a new instance of the <see cref="ShareFileClient"/> class.
        /// </summary>
        /// <param name="fileUri">
        /// A <see cref="Uri"/> referencing the file that includes the
        /// name of the account, the name of the share, and the path of the
        /// file.
        /// </param>
        /// <param name="options">
        /// Optional <see cref="ShareClientOptions"/> that define the transport
        /// pipeline policies for authentication, retries, etc., that are
        /// applied to every request.
        /// </param>
        public ShareFileClient(
            Uri fileUri,
            ShareClientOptions options = default)
            : this(
                  fileUri: fileUri,
                  authentication: (HttpPipelinePolicy)null,
                  options: options,
                  storageSharedKeyCredential: null,
                  fileRequestIntent: null)
        {
        }

        /// <summary>
        /// Initializes a new instance of the <see cref="ShareFileClient"/> class.
        /// </summary>
        /// <param name="fileUri">
        /// A <see cref="Uri"/> referencing the file that includes the
        /// name of the account, the name of the share, and the path of the
        /// file.
        /// </param>
        /// <param name="credential">
        /// The shared key credential used to sign requests.
        /// </param>
        /// <param name="options">
        /// Optional <see cref="ShareClientOptions"/> that define the transport
        /// pipeline policies for authentication, retries, etc., that are
        /// applied to every request.
        /// </param>
        public ShareFileClient(
            Uri fileUri,
            StorageSharedKeyCredential credential,
            ShareClientOptions options = default)
            : this(
                  fileUri: fileUri,
                  authentication: credential.AsPolicy(),
                  options: options,
                  storageSharedKeyCredential: credential,
                  fileRequestIntent: null)
        {
        }

        /// <summary>
        /// Initializes a new instance of the <see cref="ShareFileClient"/> class.
        /// </summary>
        /// <param name="fileUri">
        /// A <see cref="Uri"/> referencing the file that includes the
        /// name of the account, the name of the share, and the path of the
        /// file.
        /// Must not contain shared access signature, which should be passed in the second parameter.
        /// </param>
        /// <param name="credential">
        /// The shared access signature credential used to sign requests.
        /// </param>
        /// <param name="options">
        /// Optional <see cref="ShareClientOptions"/> that define the transport
        /// pipeline policies for authentication, retries, etc., that are
        /// applied to every request.
        /// </param>
        /// <remarks>
        /// This constructor should only be used when shared access signature needs to be updated during lifespan of this client.
        /// </remarks>
        public ShareFileClient(
            Uri fileUri,
            AzureSasCredential credential,
            ShareClientOptions options = default)
            : this(fileUri, credential.AsPolicy<ShareUriBuilder>(fileUri), options, credential)
        {
        }

        /// <summary>
        /// Initializes a new instance of the <see cref="ShareFileClient"/>
        /// class.
        /// </summary>
        /// <param name="fileUri">
        /// A <see cref="Uri"/> referencing the file that includes the
        /// name of the account, the name of the share, and the path of the
        /// file.
        /// </param>
        /// <param name="credential">
        /// The token credential used to sign requests.
        /// </param>
        /// <param name="fileRequestIntent">
        /// File request intent.
        /// </param>
        /// <param name="options">
        /// Optional client options that define the transport pipeline
        /// policies for authentication, retries, etc., that are applied to
        /// every request.
        /// </param>
        public ShareFileClient(
            Uri fileUri,
            TokenCredential credential,
            ShareFileRequestIntent? fileRequestIntent = default,
            ShareClientOptions options = default)
            : this(
                  fileUri: fileUri,
                  authentication: credential.AsPolicy(options),
                  options: options ?? new ShareClientOptions(),
                  storageSharedKeyCredential: null,
                  fileRequestIntent: fileRequestIntent)
        {
            Errors.VerifyHttpsTokenAuth(fileUri);
        }

        /// <summary>
        /// Initializes a new instance of the <see cref="ShareFileClient"/>
        /// class.
        /// </summary>
        /// <param name="fileUri">
        /// A <see cref="Uri"/> referencing the file that includes the
        /// name of the account, the name of the share, and the path of the
        /// file.
        /// </param>
        /// <param name="authentication">
        /// An optional authentication policy used to sign requests.
        /// </param>
        /// <param name="options">
        /// Optional client options that define the transport pipeline
        /// policies for authentication, retries, etc., that are applied to
        /// every request.
        /// </param>
        /// <param name="storageSharedKeyCredential">
        /// The shared key credential used to sign requests.
        /// </param>
        /// <param name="fileRequestIntent">
        /// File request intent.
        /// </param>
        internal ShareFileClient(
            Uri fileUri,
            HttpPipelinePolicy authentication,
            ShareClientOptions options,
            StorageSharedKeyCredential storageSharedKeyCredential,
            ShareFileRequestIntent? fileRequestIntent)
        {
            Argument.AssertNotNull(fileUri, nameof(fileUri));
            options ??= new ShareClientOptions();
            _uri = fileUri;
            _clientConfiguration = new ShareClientConfiguration(
                pipeline: options.Build(authentication),
                sharedKeyCredential: storageSharedKeyCredential,
                sasCredential: null,
                clientDiagnostics: new ClientDiagnostics(options),
                clientOptions: options,
                fileRequestIntent: fileRequestIntent);
            _fileRestClient = BuildFileRestClient(fileUri);
        }

        /// <summary>
        /// Initializes a new instance of the <see cref="ShareFileClient"/>
        /// class.
        /// </summary>
        /// <param name="fileUri">
        /// A <see cref="Uri"/> referencing the file that includes the
        /// name of the account, the name of the share, and the path of the
        /// file.
        /// </param>
        /// <param name="authentication">
        /// An optional authentication policy used to sign requests.
        /// </param>
        /// <param name="options">
        /// Optional client options that define the transport pipeline
        /// policies for authentication, retries, etc., that are applied to
        /// every request.
        /// </param>
        /// <param name="sasCredential">
        /// The shared access signature used to sign requests.
        /// </param>
        internal ShareFileClient(
            Uri fileUri,
            HttpPipelinePolicy authentication,
            ShareClientOptions options,
            AzureSasCredential sasCredential)
        {
            Argument.AssertNotNull(fileUri, nameof(fileUri));
            options ??= new ShareClientOptions();
            _uri = fileUri;
            _clientConfiguration = new ShareClientConfiguration(
                pipeline: options.Build(authentication),
                sasCredential: sasCredential,
                clientDiagnostics: new ClientDiagnostics(options),
                clientOptions: options);
            _fileRestClient = BuildFileRestClient(fileUri);
        }

        /// <summary>
        /// Initializes a new instance of the <see cref="ShareFileClient"/>
        /// class.
        ///
        /// This will create an instance that uses the same diagnostics as another
        /// client. This client will be used within another API call of the parent
        /// client (namely Rename). This is in the case that the new child client
        /// has different credentials than the parent client.
        /// </summary>
        /// <param name="fileUri">
        /// A <see cref="Uri"/> referencing the file that includes the
        /// name of the account, the name of the share, and the path of the
        /// file.
        /// </param>
        /// <param name="diagnostics">
        /// The diagnostics from the parent client.
        /// </param>
        /// <param name="options">
        /// Optional client options that define the transport pipeline
        /// policies for authentication, retries, etc., that are applied to
        /// every request.
        /// </param>
        internal ShareFileClient(
            Uri fileUri,
            ClientDiagnostics diagnostics,
            ShareClientOptions options)
        {
            Argument.AssertNotNull(fileUri, nameof(fileUri));
            options ??= new ShareClientOptions();
            _uri = fileUri;
            _clientConfiguration = new ShareClientConfiguration(
                pipeline: options.Build(),
                sharedKeyCredential: default,
                clientDiagnostics: diagnostics,
                clientOptions: options);
            _fileRestClient = BuildFileRestClient(fileUri);
        }

        /// <summary>
        /// Initializes a new instance of the <see cref="ShareFileClient"/> class.
        /// </summary>
        /// <param name="fileUri">
        /// A <see cref="Uri"/> referencing the file that includes the
        /// name of the account, the name of the share, and the path of the file.
        /// </param>
        /// <param name="clientConfiguration">
        /// <see cref="ShareClientConfiguration"/>.
        /// </param>
        internal ShareFileClient(
            Uri fileUri,
            ShareClientConfiguration clientConfiguration)
        {
            _uri = fileUri;
            _clientConfiguration = clientConfiguration;
            _fileRestClient = BuildFileRestClient(fileUri);
        }

        private FileRestClient BuildFileRestClient(Uri uri)
        {
            return new FileRestClient(
<<<<<<< HEAD
                clientDiagnostics: _clientConfiguration.ClientDiagnostics,
                pipeline: _clientConfiguration.Pipeline,
                url: uri.AbsoluteUri,
                version: _clientConfiguration.ClientOptions.Version.ToVersionString(),
                allowTrailingDot: _clientConfiguration.ClientOptions.AllowTrailingDot,
                allowSourceTrailingDot: _clientConfiguration.ClientOptions.SourceAllowTrailingDot);
=======
                _clientConfiguration.ClientDiagnostics,
                _clientConfiguration.Pipeline,
                uri.AbsoluteUri,
                version: _clientConfiguration.ClientOptions.Version.ToVersionString(),
                fileRequestIntent: _clientConfiguration.FileRequestIntent);
>>>>>>> 45d2359a
        }
        #endregion ctors

        /// <summary>
        /// Initializes a new instance of the <see cref="ShareFileClient"/>
        /// class with an identical <see cref="Uri"/> source but the specified
        /// <paramref name="shareSnapshot"/> timestamp.
        ///
        /// For more information, see
        /// <see href="https://docs.microsoft.com/rest/api/storageservices/snapshot-share">
        /// Snapshot Share</see>.
        /// </summary>
        /// <remarks>
        /// Pass null or empty string to remove the snapshot returning a URL to the base file.
        /// </remarks>
        /// <param name="shareSnapshot">
        /// The snapshot identifier.
        /// </param>
        /// <returns>
        /// A new <see cref="ShareFileClient"/> instance.
        /// </returns>
        public virtual ShareFileClient WithSnapshot(string shareSnapshot)
        {
            var builder = new ShareUriBuilder(Uri) { Snapshot = shareSnapshot };
            return new ShareFileClient(builder.ToUri(), ClientConfiguration);
        }

        /// <summary>
        /// Sets the various name fields if they are currently null.
        /// </summary>
        private void SetNameFieldsIfNull()
        {
            if (_name == null || _shareName == null || _accountName == null || _path == null)
            {
                var builder = new ShareUriBuilder(Uri);
                _name = builder.LastDirectoryOrFileName;
                _shareName = builder.ShareName;
                _accountName = builder.AccountName;
                _path = builder.DirectoryOrFilePath;
            }
        }

        #region Create
        /// <summary>
        /// Creates a new file or replaces an existing file.
        ///
        /// For more information, see
        /// <see href="https://docs.microsoft.com/rest/api/storageservices/create-file">
        /// Create File</see>.
        /// </summary>
        /// <remarks>
        /// This method only initializes the file.
        /// To add content, use <see cref="UploadRangeAsync(HttpRange, Stream, byte[], IProgress{long}, ShareFileRequestConditions, CancellationToken)"/>.
        /// </remarks>
        /// <param name="maxSize">
        /// Required. Specifies the maximum size for the file.
        /// </param>
        /// <param name="httpHeaders">
        /// Optional standard HTTP header properties that can be set for the file.
        /// </param>
        /// <param name="metadata">
        /// Optional custom metadata to set for the file.
        /// </param>
        /// <param name="smbProperties">
        /// Optional SMB properties to set for the file.
        /// </param>
        /// <param name="filePermission">
        /// Optional file permission to set for the file.
        /// </param>
        /// <param name="conditions">
        /// Optional <see cref="ShareFileRequestConditions"/> to add conditions
        /// on creating the file.
        /// </param>
        /// <param name="cancellationToken">
        /// Optional <see cref="CancellationToken"/> to propagate
        /// notifications that the operation should be cancelled.
        /// </param>
        /// <returns>
        /// A <see cref="Response{StorageFileInfo}"/> describing the
        /// state of the file.
        /// </returns>
        /// <remarks>
        /// A <see cref="RequestFailedException"/> will be thrown if
        /// a failure occurs.
        /// </remarks>
        public virtual Response<ShareFileInfo> Create(
            long maxSize,
            ShareFileHttpHeaders httpHeaders = default,
            Metadata metadata = default,
            FileSmbProperties smbProperties = default,
            string filePermission = default,
            ShareFileRequestConditions conditions = default,
            CancellationToken cancellationToken = default) =>
            CreateInternal(
                maxSize,
                httpHeaders,
                metadata,
                smbProperties,
                filePermission,
                conditions,
                async: false,
                cancellationToken)
                .EnsureCompleted();

        /// <summary>
        /// Creates a new file or replaces an existing file.
        ///
        /// For more information, see
        /// <see href="https://docs.microsoft.com/rest/api/storageservices/create-file">
        /// Create File</see>.
        /// </summary>
        /// <remarks>
        /// This method only initializes the file.
        /// To add content, use <see cref="UploadRangeAsync(HttpRange, Stream, byte[], IProgress{long}, ShareFileRequestConditions, CancellationToken)"/>.
        /// </remarks>
        /// <param name="maxSize">
        /// Required. Specifies the maximum size for the file.
        /// </param>
        /// <param name="httpHeaders">
        /// Optional standard HTTP header properties that can be set for the file.
        /// </param>
        /// <param name="metadata">
        /// Optional custom metadata to set for the file.
        /// </param>
        /// <param name="smbProperties">
        /// Optional SMB properties to set for the file.
        /// </param>
        /// <param name="filePermission">
        /// Optional file permission to set for the file.
        /// </param>
        /// <param name="cancellationToken">
        /// Optional <see cref="CancellationToken"/> to propagate
        /// notifications that the operation should be cancelled.
        /// </param>
        /// <returns>
        /// A <see cref="Response{StorageFileInfo}"/> describing the
        /// state of the file.
        /// </returns>
        /// <remarks>
        /// A <see cref="RequestFailedException"/> will be thrown if
        /// a failure occurs.
        /// </remarks>
#pragma warning disable AZC0002 // DO ensure all service methods, both asynchronous and synchronous, take an optional CancellationToken parameter called cancellationToken.
        [EditorBrowsable(EditorBrowsableState.Never)]
        public virtual Response<ShareFileInfo> Create(
#pragma warning restore AZC0002 // DO ensure all service methods, both asynchronous and synchronous, take an optional CancellationToken parameter called cancellationToken.
            long maxSize,
            ShareFileHttpHeaders httpHeaders,
            Metadata metadata,
            FileSmbProperties smbProperties,
            string filePermission,
            CancellationToken cancellationToken) =>
            CreateInternal(
                maxSize,
                httpHeaders,
                metadata,
                smbProperties,
                filePermission,
                conditions: default,
                async: false,
                cancellationToken)
                .EnsureCompleted();

        /// <summary>
        /// Creates a new file or replaces an existing file.
        ///
        /// For more information, see
        /// <see href="https://docs.microsoft.com/rest/api/storageservices/create-file">
        /// Create File</see>.
        /// </summary>
        /// <remarks>
        /// This method only initializes the file.
        /// To add content, use <see cref="UploadRangeAsync(HttpRange, Stream, byte[], IProgress{long}, ShareFileRequestConditions, CancellationToken)"/>.
        /// </remarks>
        /// <param name="maxSize">
        /// Required. Specifies the maximum size for the file.
        /// </param>
        /// <param name="httpHeaders">
        /// Optional standard HTTP header properties that can be set for the file.
        /// </param>
        /// <param name="metadata">
        /// Optional custom metadata to set for the file.
        /// </param>
        /// <param name="smbProperties">
        /// Optional SMB properties to set for the file.
        /// </param>
        /// <param name="filePermission">
        /// Optional file permission to set for the file.
        /// </param>
        /// <param name="conditions">
        /// Optional <see cref="ShareFileRequestConditions"/> to add conditions
        /// on creating the file.
        /// </param>
        /// <param name="cancellationToken">
        /// Optional <see cref="CancellationToken"/> to propagate
        /// notifications that the operation should be cancelled.
        /// </param>
        /// <returns>
        /// A <see cref="Response{StorageFileInfo}"/> describing the
        /// state of the file.
        /// </returns>
        /// <remarks>
        /// A <see cref="RequestFailedException"/> will be thrown if
        /// a failure occurs.
        /// </remarks>
        public virtual async Task<Response<ShareFileInfo>> CreateAsync(
            long maxSize,
            ShareFileHttpHeaders httpHeaders = default,
            Metadata metadata = default,
            FileSmbProperties smbProperties = default,
            string filePermission = default,
            ShareFileRequestConditions conditions = default,
            CancellationToken cancellationToken = default) =>
            await CreateInternal(
                maxSize,
                httpHeaders,
                metadata,
                smbProperties,
                filePermission,
                conditions,
                async: true,
                cancellationToken)
                .ConfigureAwait(false);

        /// <summary>
        /// Creates a new file or replaces an existing file.
        ///
        /// For more information, see
        /// <see href="https://docs.microsoft.com/rest/api/storageservices/create-file">
        /// Create File</see>.
        /// </summary>
        /// <remarks>
        /// This method only initializes the file.
        /// To add content, use <see cref="UploadRangeAsync(HttpRange, Stream, byte[], IProgress{long}, ShareFileRequestConditions, CancellationToken)"/>.
        /// </remarks>
        /// <param name="maxSize">
        /// Required. Specifies the maximum size for the file.
        /// </param>
        /// <param name="httpHeaders">
        /// Optional standard HTTP header properties that can be set for the file.
        /// </param>
        /// <param name="metadata">
        /// Optional custom metadata to set for the file.
        /// </param>
        /// <param name="smbProperties">
        /// Optional SMB properties to set for the file.
        /// </param>
        /// <param name="filePermission">
        /// Optional file permission to set for the file.
        /// </param>
        /// <param name="cancellationToken">
        /// Optional <see cref="CancellationToken"/> to propagate
        /// notifications that the operation should be cancelled.
        /// </param>
        /// <returns>
        /// A <see cref="Response{StorageFileInfo}"/> describing the
        /// state of the file.
        /// </returns>
        /// <remarks>
        /// A <see cref="RequestFailedException"/> will be thrown if
        /// a failure occurs.
        /// </remarks>
#pragma warning disable AZC0002 // DO ensure all service methods, both asynchronous and synchronous, take an optional CancellationToken parameter called cancellationToken.
        [EditorBrowsable(EditorBrowsableState.Never)]
        public virtual async Task<Response<ShareFileInfo>> CreateAsync(
#pragma warning restore AZC0002 // DO ensure all service methods, both asynchronous and synchronous, take an optional CancellationToken parameter called cancellationToken.
            long maxSize,
            ShareFileHttpHeaders httpHeaders,
            Metadata metadata,
            FileSmbProperties smbProperties,
            string filePermission,
            CancellationToken cancellationToken) =>
            await CreateInternal(
                maxSize,
                httpHeaders,
                metadata,
                smbProperties,
                filePermission,
                conditions: default,
                async: true,
                cancellationToken)
                .ConfigureAwait(false);

        /// <summary>
        /// Creates a new file or replaces an existing file.
        ///
        /// For more information, see
        /// <see href="https://docs.microsoft.com/rest/api/storageservices/create-file">
        /// Create File</see>.
        /// </summary>
        /// <remarks>
        /// This method only initializes the file.
        /// To add content, use <see cref="UploadRangeAsync(HttpRange, Stream, byte[], IProgress{long}, ShareFileRequestConditions, CancellationToken)"/>.
        /// </remarks>
        /// <param name="maxSize">
        /// Required. Specifies the maximum size for the file.
        /// </param>
        /// <param name="httpHeaders">
        /// Optional standard HTTP header properties that can be set for the file.
        /// </param>
        /// <param name="metadata">
        /// Optional custom metadata to set for the file.
        /// </param>
        /// <param name="smbProperties">
        /// Optional SMB properties to set for the file.
        /// </param>
        /// <param name="filePermission">
        /// Optional file permission to set on the file.
        /// </param>
        /// <param name="conditions">
        /// Optional <see cref="ShareFileRequestConditions"/> to add conditions
        /// on creating the file.
        /// </param>
        /// <param name="async">
        /// Whether to invoke the operation asynchronously.
        /// </param>
        /// <param name="cancellationToken">
        /// Optional <see cref="CancellationToken"/> to propagate
        /// notifications that the operation should be cancelled.
        /// </param>
        /// <param name="operationName">
        /// Optional. To indicate if the name of the operation.
        /// </param>
        /// <returns>
        /// A <see cref="Response{StorageFileInfo}"/> describing the
        /// state of the file.
        /// </returns>
        /// <remarks>
        /// A <see cref="RequestFailedException"/> will be thrown if
        /// a failure occurs.
        /// </remarks>
        private async Task<Response<ShareFileInfo>> CreateInternal(
            long maxSize,
            ShareFileHttpHeaders httpHeaders,
            Metadata metadata,
            FileSmbProperties smbProperties,
            string filePermission,
            ShareFileRequestConditions conditions,
            bool async,
            CancellationToken cancellationToken,
            string operationName = default)
        {
            using (ClientConfiguration.Pipeline.BeginLoggingScope(nameof(ShareFileClient)))
            {
                ClientConfiguration.Pipeline.LogMethodEnter(
                    nameof(ShareFileClient),
                    message:
                    $"{nameof(Uri)}: {Uri}\n" +
                    $"{nameof(maxSize)}: {maxSize}\n" +
                    $"{nameof(httpHeaders)}: {httpHeaders}");

                operationName ??= $"{nameof(ShareFileClient)}.{nameof(Create)}";
                DiagnosticScope scope = ClientConfiguration.ClientDiagnostics.CreateScope(operationName);

                try
                {
                    scope.Start();
                    FileSmbProperties smbProps = smbProperties ?? new FileSmbProperties();

                    ShareExtensions.AssertValidFilePermissionAndKey(filePermission, smbProps.FilePermissionKey);

                    if (filePermission == null && smbProps.FilePermissionKey == null)
                    {
                        filePermission = Constants.File.FilePermissionInherit;
                    }

                    ResponseWithHeaders<FileCreateHeaders> response;

                    if (async)
                    {
                        response = await FileRestClient.CreateAsync(
                            fileContentLength: maxSize,
                            fileAttributes: smbProps.FileAttributes?.ToAttributesString() ?? Constants.File.FileAttributesNone,
                            fileCreationTime: smbProps.FileCreatedOn.ToFileDateTimeString() ?? Constants.File.FileTimeNow,
                            fileLastWriteTime: smbProps.FileLastWrittenOn.ToFileDateTimeString() ?? Constants.File.FileTimeNow,
                            fileChangeTime: smbProps.FileChangedOn.ToFileDateTimeString(),
                            metadata: metadata,
                            filePermission: filePermission,
                            filePermissionKey: smbProps.FilePermissionKey,
                            fileHttpHeaders: httpHeaders.ToFileHttpHeaders(),
                            leaseAccessConditions: conditions,
                            cancellationToken: cancellationToken)
                            .ConfigureAwait(false);
                    }
                    else
                    {
                        response = FileRestClient.Create(
                            fileContentLength: maxSize,
                            fileAttributes: smbProps.FileAttributes?.ToAttributesString() ?? Constants.File.FileAttributesNone,
                            fileCreationTime: smbProps.FileCreatedOn.ToFileDateTimeString() ?? Constants.File.FileTimeNow,
                            fileLastWriteTime: smbProps.FileLastWrittenOn.ToFileDateTimeString() ?? Constants.File.FileTimeNow,
                            fileChangeTime: smbProps.FileChangedOn.ToFileDateTimeString(),
                            metadata: metadata,
                            filePermission: filePermission,
                            filePermissionKey: smbProps.FilePermissionKey,
                            fileHttpHeaders: httpHeaders.ToFileHttpHeaders(),
                            leaseAccessConditions: conditions,
                            cancellationToken: cancellationToken);
                    }

                    return Response.FromValue(
                        response.ToShareFileInfo(),
                        response.GetRawResponse());
                }
                catch (Exception ex)
                {
                    ClientConfiguration.Pipeline.LogException(ex);
                    scope.Failed(ex);
                    throw;
                }
                finally
                {
                    ClientConfiguration.Pipeline.LogMethodExit(nameof(ShareFileClient));
                    scope.Dispose();
                }
            }
        }
        #endregion Create

        #region Exists
        /// <summary>
        /// The <see cref="Exists"/> operation can be called on a
        /// <see cref="ShareFileClient"/> to see if the associated file
        /// exists in the share on the storage account.
        /// </summary>
        /// <param name="cancellationToken">
        /// Optional <see cref="CancellationToken"/> to propagate
        /// notifications that the operation should be cancelled.
        /// </param>
        /// <returns>
        /// Returns true if the file exists.
        /// </returns>
        /// <remarks>
        /// A <see cref="RequestFailedException"/> will be thrown if
        /// a failure occurs.
        /// </remarks>
        public virtual Response<bool> Exists(
            CancellationToken cancellationToken = default) =>
            ExistsInternal(
                async: false,
                cancellationToken: cancellationToken).EnsureCompleted();

        /// <summary>
        /// The <see cref="Exists"/> operation can be called on a
        /// <see cref="ShareFileClient"/> to see if the associated file
        /// exists in the share on the storage account.
        /// </summary>
        /// <param name="cancellationToken">
        /// Optional <see cref="CancellationToken"/> to propagate
        /// notifications that the operation should be cancelled.
        /// </param>
        /// <returns>
        /// Returns true if the file exists.
        /// </returns>
        /// <remarks>
        /// A <see cref="RequestFailedException"/> will be thrown if
        /// a failure occurs.
        /// </remarks>
        public virtual async Task<Response<bool>> ExistsAsync(
            CancellationToken cancellationToken = default) =>
            await ExistsInternal(
                async: true,
                cancellationToken: cancellationToken).ConfigureAwait(false);

        /// <summary>
        /// The <see cref="ExistsInternal"/> operation can be called on a
        /// <see cref="ShareFileClient"/> to see if the associated file
        /// exists in the share on the storage account.
        /// </summary>
        /// <param name="async">
        /// Whether to invoke the operation asynchronously.
        /// </param>
        /// <param name="cancellationToken">
        /// Optional <see cref="CancellationToken"/> to propagate
        /// notifications that the operation should be cancelled.
        /// </param>
        /// <param name="operationName">
        /// Optional. To indicate if the name of the operation.
        /// </param>
        /// <returns>
        /// Returns true if the file exists.
        /// </returns>
        /// <remarks>
        /// A <see cref="RequestFailedException"/> will be thrown if
        /// a failure occurs.
        /// </remarks>
        private async Task<Response<bool>> ExistsInternal(
            bool async,
            CancellationToken cancellationToken,
            string operationName = default)
        {
            using (ClientConfiguration.Pipeline.BeginLoggingScope(nameof(ShareFileClient)))
            {
                ClientConfiguration.Pipeline.LogMethodEnter(
                    nameof(ShareFileClient),
                    message:
                    $"{nameof(Uri)}: {Uri}");

                try
                {
                    Response<ShareFileProperties> response = await GetPropertiesInternal(
                        conditions: default,
                        async: async,
                        cancellationToken: cancellationToken,
                        operationName: operationName ?? $"{nameof(ShareFileClient)}.{nameof(Exists)}")
                        .ConfigureAwait(false);

                    return Response.FromValue(true, response.GetRawResponse());
                }
                catch (RequestFailedException storageRequestFailedException)
                when (storageRequestFailedException.ErrorCode == ShareErrorCode.ResourceNotFound
                    || storageRequestFailedException.ErrorCode == ShareErrorCode.ShareNotFound
                    || storageRequestFailedException.ErrorCode == ShareErrorCode.ParentNotFound)
                {
                    return Response.FromValue(false, default);
                }
                catch (Exception ex)
                {
                    ClientConfiguration.Pipeline.LogException(ex);
                    throw;
                }
                finally
                {
                    ClientConfiguration.Pipeline.LogMethodExit(nameof(ShareFileClient));
                }
            }
        }
        #endregion Exists

        #region DeleteIfExists
        /// <summary>
        /// The <see cref="DeleteIfExists"/> operation immediately removes the file from the storage account,
        /// if it exists.
        ///
        /// For more information, see
        /// <see href="https://docs.microsoft.com/rest/api/storageservices/delete-file2">
        /// Delete File</see>.
        /// </summary>
        /// <param name="conditions">
        /// Optional <see cref="ShareFileRequestConditions"/> to add conditions
        /// on creating the file.
        /// </param>
        /// <param name="cancellationToken">
        /// Optional <see cref="CancellationToken"/> to propagate
        /// notifications that the operation should be cancelled.
        /// </param>
        /// <returns>
        /// True if the file existed.
        /// </returns>
        /// <remarks>
        /// A <see cref="RequestFailedException"/> will be thrown if
        /// a failure occurs.
        /// </remarks>
        public virtual Response<bool> DeleteIfExists(
            ShareFileRequestConditions conditions = default,
            CancellationToken cancellationToken = default) =>
            DeleteIfExistsInternal(
                conditions,
                async: false,
                cancellationToken: cancellationToken)
            .EnsureCompleted();

        /// <summary>
        /// The <see cref="DeleteIfExists"/> operation immediately removes the file from the storage account,
        /// if it exists.
        ///
        /// For more information, see
        /// <see href="https://docs.microsoft.com/rest/api/storageservices/delete-file2">
        /// Delete File</see>.
        /// </summary>
        /// <param name="conditions">
        /// Optional <see cref="ShareFileRequestConditions"/> to add conditions
        /// on creating the file.
        /// </param>
        /// <param name="cancellationToken">
        /// Optional <see cref="CancellationToken"/> to propagate
        /// notifications that the operation should be cancelled.
        /// </param>
        /// <returns>
        /// True if the file existed.
        /// </returns>
        /// <remarks>
        /// A <see cref="RequestFailedException"/> will be thrown if
        /// a failure occurs.
        /// </remarks>
        public virtual async Task<Response<bool>> DeleteIfExistsAsync(
            ShareFileRequestConditions conditions = default,
            CancellationToken cancellationToken = default) =>
            await DeleteIfExistsInternal(
                conditions,
                async: true,
                cancellationToken: cancellationToken)
            .ConfigureAwait(false);

        /// <summary>
        /// The <see cref="DeleteIfExistsInternal"/> operation immediately removes the file from the storage account,
        /// if it exists.
        ///
        /// For more information, see
        /// <see href="https://docs.microsoft.com/rest/api/storageservices/delete-file2">
        /// Delete File</see>.
        /// </summary>
        /// <param name="conditions">
        /// Optional <see cref="ShareFileRequestConditions"/> to add conditions
        /// on creating the file.
        /// </param>
        /// <param name="async">
        /// Whether to invoke the operation asynchronously.
        /// </param>
        /// <param name="cancellationToken">
        /// Optional <see cref="CancellationToken"/> to propagate
        /// notifications that the operation should be cancelled.
        /// </param>
        /// <returns>
        /// True if the file existed.
        /// </returns>
        /// <remarks>
        /// A <see cref="RequestFailedException"/> will be thrown if
        /// a failure occurs.
        /// </remarks>
        private async Task<Response<bool>> DeleteIfExistsInternal(
            ShareFileRequestConditions conditions,
            bool async,
            CancellationToken cancellationToken)
        {
            using (ClientConfiguration.Pipeline.BeginLoggingScope(nameof(ShareFileClient)))
            {
                ClientConfiguration.Pipeline.LogMethodEnter(
                    nameof(ShareFileClient),
                    message:
                    $"{nameof(Uri)}: {Uri}");
                try
                {
                    Response response = await DeleteInternal(
                        conditions,
                        async,
                        cancellationToken,
                        operationName: $"{nameof(ShareFileClient)}.{nameof(DeleteIfExists)}")
                        .ConfigureAwait(false);
                    return Response.FromValue(true, response);
                }
                catch (RequestFailedException storageRequestFailedException)
                when (storageRequestFailedException.ErrorCode == ShareErrorCode.ResourceNotFound
                    || storageRequestFailedException.ErrorCode == ShareErrorCode.ShareNotFound
                    || storageRequestFailedException.ErrorCode == ShareErrorCode.ParentNotFound)
                {
                    return Response.FromValue(false, default);
                }
                catch (Exception ex)
                {
                    ClientConfiguration.Pipeline.LogException(ex);
                    throw;
                }
                finally
                {
                    ClientConfiguration.Pipeline.LogMethodExit(nameof(ShareFileClient));
                }
            }
        }
        #endregion DeleteIfExists

        #region StartCopy
        /// <summary>
        /// Copies a blob or file to a destination file within the storage account.
        ///
        /// For more information, see
        /// <see href="https://docs.microsoft.com/rest/api/storageservices/copy-file">
        /// Copy File</see>.
        /// </summary>
        /// <param name="sourceUri">
        /// Required. Specifies the URL of the source file or blob.
        /// </param>
        /// <param name="options">
        /// Optional parameters.
        /// </param>
        /// <param name="cancellationToken">
        /// Optional <see cref="CancellationToken"/> to propagate
        /// notifications that the operation should be cancelled.
        /// </param>
        /// <returns>
        /// A <see cref="Response{StorageFileInfo}"/> describing the
        /// state of the file copy.
        /// </returns>
        /// <remarks>
        /// A <see cref="RequestFailedException"/> will be thrown if
        /// a failure occurs.
        /// </remarks>
        public virtual Response<ShareFileCopyInfo> StartCopy(
            Uri sourceUri,
            ShareFileCopyOptions options = default,
            CancellationToken cancellationToken = default) =>
            StartCopyInternal(
                sourceUri: sourceUri,
                metadata: options?.Metadata,
                smbProperties: options?.SmbProperties,
                filePermission: options?.FilePermission,
                filePermissionCopyMode: options?.FilePermissionCopyMode,
                ignoreReadOnly: options?.IgnoreReadOnly,
                setArchiveAttribute: options?.Archive,
                conditions: options?.Conditions,
                copyableFileSmbProperties: options?.SmbPropertiesToCopy,
                async: false,
                cancellationToken: cancellationToken)
                .EnsureCompleted();

        /// <summary>
        /// Copies a blob or file to a destination file within the storage account.
        ///
        /// For more information, see
        /// <see href="https://docs.microsoft.com/rest/api/storageservices/copy-file">
        /// Copy File</see>.
        /// </summary>
        /// <param name="sourceUri">
        /// Required. Specifies the URL of the source file or blob.
        /// </param>
        /// <param name="metadata">
        /// Optional custom metadata to set for the file.
        /// </param>
        /// <param name="smbProperties">
        /// Optional SMB paramters to set on the target file.
        /// </param>
        /// <param name="filePermission">
        /// Optional file permission to set for the file.
        /// </param>
        /// <param name="filePermissionCopyMode">
        /// Specifies the option to copy file security descriptor from source file or
        /// to set it using the value which is defined by the header value of FilePermission
        /// or FilePermissionKey.
        /// </param>
        /// <param name="ignoreReadOnly">
        /// Optional boolean specifying to overwrite the target file if it already
        /// exists and has read-only attribute set.
        /// </param>
        /// <param name="setArchiveAttribute">
        /// Optional boolean Specifying to set archive attribute on a target file. True
        /// means archive attribute will be set on a target file despite attribute
        /// overrides or a source file state.
        /// </param>
        /// <param name="conditions">
        /// Optional <see cref="ShareFileRequestConditions"/> to add conditions
        /// on creating the file.
        /// </param>
        /// <param name="cancellationToken">
        /// Optional <see cref="CancellationToken"/> to propagate
        /// notifications that the operation should be cancelled.
        /// </param>
        /// <returns>
        /// A <see cref="Response{StorageFileInfo}"/> describing the
        /// state of the file copy.
        /// </returns>
        /// <remarks>
        /// A <see cref="RequestFailedException"/> will be thrown if
        /// a failure occurs.
        /// </remarks>
        [EditorBrowsable(EditorBrowsableState.Never)]
#pragma warning disable AZC0002 // DO ensure all service methods, both asynchronous and synchronous, take an optional CancellationToken parameter called cancellationToken.
        public virtual Response<ShareFileCopyInfo> StartCopy(
#pragma warning restore AZC0002 // DO ensure all service methods, both asynchronous and synchronous, take an optional CancellationToken parameter called cancellationToken.
            Uri sourceUri,
            Metadata metadata,
            FileSmbProperties smbProperties,
            string filePermission,
            PermissionCopyMode? filePermissionCopyMode,
            bool? ignoreReadOnly,
            bool? setArchiveAttribute,
            ShareFileRequestConditions conditions,
            CancellationToken cancellationToken) =>
            StartCopyInternal(
                sourceUri,
                metadata,
                smbProperties,
                filePermission,
                filePermissionCopyMode,
                ignoreReadOnly,
                setArchiveAttribute,
                conditions,
                copyableFileSmbProperties: default,
                async: false,
                cancellationToken)
                .EnsureCompleted();

        /// <summary>
        /// Copies a blob or file to a destination file within the storage account.
        ///
        /// For more information, see
        /// <see href="https://docs.microsoft.com/rest/api/storageservices/copy-file">
        /// Copy File</see>.
        /// </summary>
        /// <param name="sourceUri">
        /// Required. Specifies the URL of the source file or blob.
        /// </param>
        /// <param name="metadata">
        /// Optional custom metadata to set for the file.
        /// </param>
        /// <param name="cancellationToken">
        /// Optional <see cref="CancellationToken"/> to propagate
        /// notifications that the operation should be cancelled.
        /// </param>
        /// <returns>
        /// A <see cref="Response{StorageFileInfo}"/> describing the
        /// state of the file copy.
        /// </returns>
        /// <remarks>
        /// A <see cref="RequestFailedException"/> will be thrown if
        /// a failure occurs.
        /// </remarks>
#pragma warning disable AZC0002 // DO ensure all service methods, both asynchronous and synchronous, take an optional CancellationToken parameter called cancellationToken.
        [EditorBrowsable(EditorBrowsableState.Never)]
        public virtual Response<ShareFileCopyInfo> StartCopy(
#pragma warning restore AZC0002 // DO ensure all service methods, both asynchronous and synchronous, take an optional CancellationToken parameter called cancellationToken.
            Uri sourceUri,
            Metadata metadata,
            CancellationToken cancellationToken) =>
            StartCopyInternal(
                sourceUri,
                metadata,
                smbProperties: default,
                filePermission: default,
                filePermissionCopyMode: default,
                ignoreReadOnly: default,
                setArchiveAttribute: default,
                conditions: default,
                copyableFileSmbProperties: default,
                async: false,
                cancellationToken)
                .EnsureCompleted();

        /// <summary>
        /// Copies a blob or file to a destination file within the storage account.
        ///
        /// For more information, see
        /// <see href="https://docs.microsoft.com/rest/api/storageservices/copy-file">
        /// Copy File</see>.
        /// </summary>
        /// <param name="sourceUri">
        /// Required. Specifies the URL of the source file or blob.
        /// </param>
        /// <param name="options">
        /// Optional parameters.
        /// </param>
        /// <param name="cancellationToken">
        /// Optional <see cref="CancellationToken"/> to propagate
        /// notifications that the operation should be cancelled.
        /// </param>
        /// <returns>
        /// A <see cref="Response{StorageFileInfo}"/> describing the
        /// state of the file copy.
        /// </returns>
        /// <remarks>
        /// A <see cref="RequestFailedException"/> will be thrown if
        /// a failure occurs.
        /// </remarks>
        public virtual async Task<Response<ShareFileCopyInfo>> StartCopyAsync(
            Uri sourceUri,
            ShareFileCopyOptions options = default,
            CancellationToken cancellationToken = default) =>
            await StartCopyInternal(
                sourceUri: sourceUri,
                metadata: options?.Metadata,
                smbProperties: options?.SmbProperties,
                filePermission: options?.FilePermission,
                filePermissionCopyMode: options?.FilePermissionCopyMode,
                ignoreReadOnly: options?.IgnoreReadOnly,
                setArchiveAttribute: options?.Archive,
                conditions: options?.Conditions,
                copyableFileSmbProperties: options?.SmbPropertiesToCopy,
                async: true,
                cancellationToken: cancellationToken).
                ConfigureAwait(false);

        /// <summary>
        /// Copies a blob or file to a destination file within the storage account.
        ///
        /// For more information, see
        /// <see href="https://docs.microsoft.com/rest/api/storageservices/copy-file">
        /// Copy File</see>.
        /// </summary>
        /// <param name="sourceUri">
        /// Required. Specifies the URL of the source file or blob.
        /// </param>
        /// <param name="metadata">
        /// Optional custom metadata to set for the file.
        /// </param>
        /// <param name="smbProperties">
        /// Optional SMB properties to set on the target file.
        /// </param>
        /// <param name="filePermission">
        /// Optional file permission to set for the file.
        /// </param>
        /// <param name="filePermissionCopyMode">
        /// Specifies the option to copy file security descriptor from source file or
        /// to set it using the value which is defined by the header value of FilePermission
        /// or FilePermissionKey.
        /// </param>
        /// <param name="ignoreReadOnly">
        /// Optional boolean specifying to overwrite the target file if it already
        /// exists and has read-only attribute set.
        /// </param>
        /// <param name="setArchiveAttribute">
        /// Optional boolean Specifying to set archive attribute on a target file. True
        /// means archive attribute will be set on a target file despite attribute
        /// overrides or a source file state.
        /// </param>
        /// <param name="conditions">
        /// Optional <see cref="ShareFileRequestConditions"/> to add conditions
        /// on creating the file.
        /// </param>
        /// <param name="cancellationToken">
        /// Optional <see cref="CancellationToken"/> to propagate
        /// notifications that the operation should be cancelled.
        /// </param>
        /// <returns>
        /// A <see cref="Response{StorageFileInfo}"/> describing the
        /// state of the file copy.
        /// </returns>
        /// <remarks>
        /// A <see cref="RequestFailedException"/> will be thrown if
        /// a failure occurs.
        /// </remarks>
        [EditorBrowsable(EditorBrowsableState.Never)]
#pragma warning disable AZC0002 // DO ensure all service methods, both asynchronous and synchronous, take an optional CancellationToken parameter called cancellationToken.
        public virtual async Task<Response<ShareFileCopyInfo>> StartCopyAsync(
#pragma warning restore AZC0002 // DO ensure all service methods, both asynchronous and synchronous, take an optional CancellationToken parameter called cancellationToken.
            Uri sourceUri,
            Metadata metadata,
            FileSmbProperties smbProperties,
            string filePermission,
            PermissionCopyMode? filePermissionCopyMode,
            bool? ignoreReadOnly,
            bool? setArchiveAttribute,
            ShareFileRequestConditions conditions,
            CancellationToken cancellationToken) =>
            await StartCopyInternal(
                sourceUri,
                metadata,
                smbProperties,
                filePermission,
                filePermissionCopyMode,
                ignoreReadOnly,
                setArchiveAttribute,
                conditions,
                copyableFileSmbProperties: default,
                async: true,
                cancellationToken).
                ConfigureAwait(false);

        /// <summary>
        /// Copies a blob or file to a destination file within the storage account.
        ///
        /// For more information, see
        /// <see href="https://docs.microsoft.com/rest/api/storageservices/copy-file">
        /// Copy File</see>.
        /// </summary>
        /// <param name="sourceUri">
        /// Required. Specifies the URL of the source file or blob.
        /// </param>
        /// <param name="metadata">
        /// Optional custom metadata to set for the file.
        /// </param>
        /// <param name="cancellationToken">
        /// Optional <see cref="CancellationToken"/> to propagate
        /// notifications that the operation should be cancelled.
        /// </param>
        /// <returns>
        /// A <see cref="Response{StorageFileInfo}"/> describing the
        /// state of the file copy.
        /// </returns>
        /// <remarks>
        /// A <see cref="RequestFailedException"/> will be thrown if
        /// a failure occurs.
        /// </remarks>
#pragma warning disable AZC0002 // DO ensure all service methods, both asynchronous and synchronous, take an optional CancellationToken parameter called cancellationToken.
        [EditorBrowsable(EditorBrowsableState.Never)]
        public virtual async Task<Response<ShareFileCopyInfo>> StartCopyAsync(
#pragma warning restore AZC0002 // DO ensure all service methods, both asynchronous and synchronous, take an optional CancellationToken parameter called cancellationToken.
            Uri sourceUri,
            Metadata metadata,
            CancellationToken cancellationToken) =>
            await StartCopyInternal(
                sourceUri,
                metadata,
                smbProperties: default,
                filePermission: default,
                filePermissionCopyMode: default,
                ignoreReadOnly: default,
                setArchiveAttribute: default,
                conditions: default,
                copyableFileSmbProperties: default,
                async: true,
                cancellationToken).
                ConfigureAwait(false);

        /// <summary>
        /// Copies a blob or file to a destination file within the storage account.
        ///
        /// For more information, see
        /// <see href="https://docs.microsoft.com/rest/api/storageservices/copy-file">
        /// Copy File</see>.
        /// </summary>
        /// <param name="sourceUri">
        /// Required. Specifies the URL of the source file or blob.
        /// </param>
        /// <param name="metadata">
        /// Optional custom metadata to set for the file.
        /// </param>
        /// <param name="smbProperties">
        /// Optional SMB properties to set on the target file.
        /// </param>
        /// <param name="filePermission">
        /// Optional file permission to set for the file.
        /// </param>
        /// <param name="filePermissionCopyMode">
        /// Specifies the option to copy file security descriptor from source file or
        /// to set it using the value which is defined by the header value of FilePermission
        /// or FilePermissionKey.
        /// </param>
        /// <param name="ignoreReadOnly">
        /// Optional boolean specifying to overwrite the target file if it already
        /// exists and has read-only attribute set.
        /// </param>
        /// <param name="setArchiveAttribute">
        /// Optional boolean Specifying to set archive attribute on a target file. True
        /// means archive attribute will be set on a target file despite attribute
        /// overrides or a source file state.
        /// </param>
        /// <param name="conditions">
        /// Optional <see cref="ShareFileRequestConditions"/> to add conditions
        /// on creating the file.
        /// </param>
        /// <param name="copyableFileSmbProperties">
        /// SMB properties to copy from the source file.
        /// </param>
        /// <param name="async">
        /// Whether to invoke the operation asynchronously.
        /// </param>
        /// <param name="cancellationToken">
        /// Optional <see cref="CancellationToken"/> to propagate
        /// notifications that the operation should be cancelled.
        /// </param>
        /// <returns>
        /// A <see cref="Response{StorageFileInfo}"/> describing the
        /// state of the file copy.
        /// </returns>
        /// <remarks>
        /// A <see cref="RequestFailedException"/> will be thrown if
        /// a failure occurs.
        /// </remarks>
        private async Task<Response<ShareFileCopyInfo>> StartCopyInternal(
            Uri sourceUri,
            Metadata metadata,
            FileSmbProperties smbProperties,
            string filePermission,
            PermissionCopyMode? filePermissionCopyMode,
            bool? ignoreReadOnly,
            bool? setArchiveAttribute,
            ShareFileRequestConditions conditions,
            CopyableFileSmbProperties? copyableFileSmbProperties,
            bool async,
            CancellationToken cancellationToken)
        {
            using (ClientConfiguration.Pipeline.BeginLoggingScope(nameof(ShareFileClient)))
            {
                ClientConfiguration.Pipeline.LogMethodEnter(
                    nameof(ShareFileClient),
                    message:
                    $"{nameof(Uri)}: {Uri}\n" +
                    $"{nameof(sourceUri)}: {sourceUri}");

                DiagnosticScope scope = ClientConfiguration.ClientDiagnostics.CreateScope($"{nameof(ShareFileClient)}.{nameof(StartCopy)}");

                try
                {
                    scope.Start();
                    ResponseWithHeaders<FileStartCopyHeaders> response;

                    if ((copyableFileSmbProperties.GetValueOrDefault() & CopyableFileSmbProperties.FileAttributes) == CopyableFileSmbProperties.FileAttributes
                        && smbProperties?.FileAttributes != null)
                    {
                        throw new ArgumentException($"{nameof(ShareFileCopyOptions)}.{nameof(ShareFileCopyOptions.SmbProperties)}.{nameof(ShareFileCopyOptions.SmbProperties.FileAttributes)} and {nameof(ShareFileCopyOptions)}.{nameof(CopyableFileSmbProperties)}.{nameof(CopyableFileSmbProperties.FileAttributes)} cannot both be set.");
                    }

                    if ((copyableFileSmbProperties.GetValueOrDefault() & CopyableFileSmbProperties.CreatedOn) == CopyableFileSmbProperties.CreatedOn
                        && smbProperties?.FileCreatedOn != null)
                    {
                        throw new ArgumentException($"{nameof(ShareFileCopyOptions)}.{nameof(ShareFileCopyOptions.SmbProperties)}.{nameof(ShareFileCopyOptions.SmbProperties.FileCreatedOn)} and {nameof(ShareFileCopyOptions)}.{nameof(CopyableFileSmbProperties)}.{nameof(CopyableFileSmbProperties.CreatedOn)} cannot both be set.");
                    }

                    if ((copyableFileSmbProperties.GetValueOrDefault() & CopyableFileSmbProperties.LastWrittenOn) == CopyableFileSmbProperties.LastWrittenOn
                        && smbProperties?.FileLastWrittenOn != null)
                    {
                        throw new ArgumentException($"{nameof(ShareFileCopyOptions)}.{nameof(ShareFileCopyOptions.SmbProperties)}.{nameof(ShareFileCopyOptions.SmbProperties.FileLastWrittenOn)} and {nameof(ShareFileCopyOptions)}.{nameof(CopyableFileSmbProperties)}.{nameof(CopyableFileSmbProperties.LastWrittenOn)} cannot both be set.");
                    }

                    if ((copyableFileSmbProperties.GetValueOrDefault() & CopyableFileSmbProperties.ChangedOn) == CopyableFileSmbProperties.ChangedOn
                        && smbProperties?.FileChangedOn != null)
                    {
                        throw new ArgumentException($"{nameof(ShareFileCopyOptions)}.{nameof(ShareFileCopyOptions.SmbProperties)}.{nameof(ShareFileCopyOptions.SmbProperties.FileChangedOn)} and {nameof(ShareFileCopyOptions)}.{nameof(CopyableFileSmbProperties)}.{nameof(CopyableFileSmbProperties.ChangedOn)} cannot both be set.");
                    }

                    string fileAttributes = null;
                    if ((copyableFileSmbProperties.GetValueOrDefault() & CopyableFileSmbProperties.FileAttributes)
                        == CopyableFileSmbProperties.FileAttributes)
                    {
                        fileAttributes = Constants.File.Source;
                    }
                    else
                    {
                        fileAttributes = smbProperties?.FileAttributes?.ToAttributesString();
                    }

                    string fileCreatedOn = null;
                    if ((copyableFileSmbProperties.GetValueOrDefault() & CopyableFileSmbProperties.CreatedOn)
                        == CopyableFileSmbProperties.CreatedOn)
                    {
                        fileCreatedOn = Constants.File.Source;
                    }
                    else
                    {
                        fileCreatedOn = smbProperties?.FileCreatedOn.ToFileDateTimeString();
                    }

                    string fileLastWrittenOn = null;
                    if ((copyableFileSmbProperties.GetValueOrDefault() & CopyableFileSmbProperties.LastWrittenOn)
                        == CopyableFileSmbProperties.LastWrittenOn)
                    {
                        fileLastWrittenOn = Constants.File.Source;
                    }
                    else
                    {
                        fileLastWrittenOn = smbProperties?.FileLastWrittenOn.ToFileDateTimeString();
                    }

                    string fileChangedOn = null;
                    if ((copyableFileSmbProperties.GetValueOrDefault() & CopyableFileSmbProperties.ChangedOn)
                        == CopyableFileSmbProperties.ChangedOn)
                    {
                        fileChangedOn = Constants.File.Source;
                    }
                    else
                    {
                        fileChangedOn = smbProperties?.FileChangedOn.ToFileDateTimeString();
                    }

                    CopyFileSmbInfo copyFileSmbInfo = new CopyFileSmbInfo
                    {
                        FilePermissionCopyMode = filePermissionCopyMode,
                        IgnoreReadOnly = ignoreReadOnly,
                        FileAttributes = fileAttributes,
                        FileCreationTime = fileCreatedOn,
                        FileLastWriteTime = fileLastWrittenOn,
                        FileChangeTime = fileChangedOn,
                        SetArchiveAttribute = setArchiveAttribute
                    };

                    ShareUriBuilder uriBuilder = new ShareUriBuilder(sourceUri);

                    if (async)
                    {
                        response = await FileRestClient.StartCopyAsync(
                            copySource: uriBuilder.ToString(),
                            metadata: metadata,
                            filePermission: filePermission,
                            filePermissionKey: smbProperties?.FilePermissionKey,
                            copyFileSmbInfo: copyFileSmbInfo,
                            leaseAccessConditions: conditions,
                            cancellationToken: cancellationToken)
                            .ConfigureAwait(false);
                    }
                    else
                    {
                        response = FileRestClient.StartCopy(
                            copySource: uriBuilder.ToString(),
                            metadata: metadata,
                            filePermission: filePermission,
                            filePermissionKey: smbProperties?.FilePermissionKey,
                            copyFileSmbInfo: copyFileSmbInfo,
                            leaseAccessConditions: conditions,
                            cancellationToken: cancellationToken);
                    }

                    return Response.FromValue(
                        response.ToShareFileCopyInfo(),
                        response.GetRawResponse());
                }
                catch (Exception ex)
                {
                    ClientConfiguration.Pipeline.LogException(ex);
                    scope.Failed(ex);
                    throw;
                }
                finally
                {
                    ClientConfiguration.Pipeline.LogMethodExit(nameof(ShareFileClient));
                    scope.Dispose();
                }
            }
        }
        #endregion StartCopy

        // TODO The REST documentation say "full metadata", not "empty".  Doc bug?

        #region AbortCopy
        /// <summary>
        /// Attempts to cancel a pending copy that was previously started and leaves a destination file with zero length and full metadata.
        ///
        /// For more information, see
        /// <see href="https://docs.microsoft.com/rest/api/storageservices/abort-copy-file">
        /// Abort Copy File</see>.
        /// </summary>
        /// <param name="copyId">
        /// String identifier for the copy operation.
        /// </param>
        /// <param name="conditions">
        /// Optional <see cref="ShareFileRequestConditions"/> to add conditions
        /// on creating the file.
        /// </param>
        /// <param name="cancellationToken">
        /// Optional <see cref="CancellationToken"/> to propagate
        /// notifications that the operation should be cancelled.
        /// </param>
        /// <returns>
        /// A <see cref="Response"/> on successfully aborting.
        /// </returns>
        /// <remarks>
        /// A <see cref="RequestFailedException"/> will be thrown if
        /// a failure occurs.
        /// </remarks>
        public virtual Response AbortCopy(
            string copyId,
            ShareFileRequestConditions conditions = default,
            CancellationToken cancellationToken = default) =>
            AbortCopyInternal(
                copyId,
                conditions,
                async: false,
                cancellationToken)
                .EnsureCompleted();

        /// <summary>
        /// Attempts to cancel a pending copy that was previously started and leaves a destination file with zero length and full metadata.
        ///
        /// For more information, see
        /// <see href="https://docs.microsoft.com/rest/api/storageservices/abort-copy-file">
        /// Abort Copy File</see>.
        /// </summary>
        /// <param name="copyId">
        /// String identifier for the copy operation.
        /// </param>
        /// <param name="cancellationToken">
        /// Optional <see cref="CancellationToken"/> to propagate
        /// notifications that the operation should be cancelled.
        /// </param>
        /// <returns>
        /// A <see cref="Response"/> on successfully aborting.
        /// </returns>
        /// <remarks>
        /// A <see cref="RequestFailedException"/> will be thrown if
        /// a failure occurs.
        /// </remarks>
#pragma warning disable AZC0002 // DO ensure all service methods, both asynchronous and synchronous, take an optional CancellationToken parameter called cancellationToken.
        [EditorBrowsable(EditorBrowsableState.Never)]
        public virtual Response AbortCopy(
#pragma warning restore AZC0002 // DO ensure all service methods, both asynchronous and synchronous, take an optional CancellationToken parameter called cancellationToken.
            string copyId,
            CancellationToken cancellationToken) =>
            AbortCopyInternal(
                copyId,
                conditions: default,
                async: false,
                cancellationToken)
                .EnsureCompleted();

        /// <summary>
        /// Attempts to cancel a pending copy that was previously started and leaves a destination file with zero length and full metadata.
        ///
        /// For more information, see
        /// <see href="https://docs.microsoft.com/rest/api/storageservices/abort-copy-file">
        /// Abort Copy File</see>.
        /// </summary>
        /// <param name="copyId">
        /// String identifier for the copy operation.
        /// </param>
        /// <param name="conditions">
        /// Optional <see cref="ShareFileRequestConditions"/> to add conditions
        /// on creating the file.
        /// </param>
        /// <param name="cancellationToken">
        /// Optional <see cref="CancellationToken"/> to propagate
        /// notifications that the operation should be cancelled.
        /// </param>
        /// <returns>
        /// A <see cref="Response"/> on successfully aborting.
        /// </returns>
        /// <remarks>
        /// A <see cref="RequestFailedException"/> will be thrown if
        /// a failure occurs.
        /// </remarks>
        public virtual async Task<Response> AbortCopyAsync(
            string copyId,
            ShareFileRequestConditions conditions = default,
            CancellationToken cancellationToken = default) =>
            await AbortCopyInternal(
                copyId,
                conditions,
                async: true,
                cancellationToken)
                .ConfigureAwait(false);

        /// <summary>
        /// Attempts to cancel a pending copy that was previously started and leaves a destination file with zero length and full metadata.
        ///
        /// For more information, see
        /// <see href="https://docs.microsoft.com/rest/api/storageservices/abort-copy-file">
        /// Abort Copy File</see>.
        /// </summary>
        /// <param name="copyId">
        /// String identifier for the copy operation.
        /// </param>
        /// <param name="cancellationToken">
        /// Optional <see cref="CancellationToken"/> to propagate
        /// notifications that the operation should be cancelled.
        /// </param>
        /// <returns>
        /// A <see cref="Response"/> on successfully aborting.
        /// </returns>
        /// <remarks>
        /// A <see cref="RequestFailedException"/> will be thrown if
        /// a failure occurs.
        /// </remarks>
#pragma warning disable AZC0002 // DO ensure all service methods, both asynchronous and synchronous, take an optional CancellationToken parameter called cancellationToken.
        [EditorBrowsable(EditorBrowsableState.Never)]
        public virtual async Task<Response> AbortCopyAsync(
#pragma warning restore AZC0002 // DO ensure all service methods, both asynchronous and synchronous, take an optional CancellationToken parameter called cancellationToken.
            string copyId,
            CancellationToken cancellationToken) =>
            await AbortCopyInternal(
                copyId,
                conditions: default,
                async: true,
                cancellationToken)
                .ConfigureAwait(false);

        /// <summary>
        /// Attempts to cancel a pending copy that was previously started and leaves a destination file with zero length and full metadata.
        ///
        /// For more information, see
        /// <see href="https://docs.microsoft.com/rest/api/storageservices/abort-copy-file">
        /// Abort Copy File</see>.
        /// </summary>
        /// <param name="copyId">
        /// String identifier for the copy operation.
        /// </param>
        /// <param name="conditions">
        /// Optional <see cref="ShareFileRequestConditions"/> to add conditions
        /// on creating the file.
        /// </param>
        /// <param name="async">
        /// Whether to invoke the operation asynchronously.
        /// </param>
        /// <param name="cancellationToken">
        /// Optional <see cref="CancellationToken"/> to propagate
        /// notifications that the operation should be cancelled.
        /// </param>
        /// <returns>
        /// A <see cref="Response"/> on successfully aborting.
        /// </returns>
        /// <remarks>
        /// A <see cref="RequestFailedException"/> will be thrown if
        /// a failure occurs.
        /// </remarks>
        private async Task<Response> AbortCopyInternal(
            string copyId,
            ShareFileRequestConditions conditions,
            bool async,
            CancellationToken cancellationToken)
        {
            using (ClientConfiguration.Pipeline.BeginLoggingScope(nameof(ShareFileClient)))
            {
                ClientConfiguration.Pipeline.LogMethodEnter(
                    nameof(ShareFileClient),
                    message:
                    $"{nameof(Uri)}: {Uri}\n" +
                    $"{nameof(copyId)}: {copyId}");

                DiagnosticScope scope = ClientConfiguration.ClientDiagnostics.CreateScope($"{nameof(ShareFileClient)}.{nameof(AbortCopy)}");

                try
                {
                    scope.Start();
                    ResponseWithHeaders<FileAbortCopyHeaders> response;

                    if (async)
                    {
                        response = await FileRestClient.AbortCopyAsync(
                            copyId: copyId,
                            leaseAccessConditions: conditions,
                            cancellationToken: cancellationToken)
                            .ConfigureAwait(false);
                    }
                    else
                    {
                        response = FileRestClient.AbortCopy(
                            copyId: copyId,
                            leaseAccessConditions: conditions,
                            cancellationToken: cancellationToken);
                    }

                    return response.GetRawResponse();
                }
                catch (Exception ex)
                {
                    ClientConfiguration.Pipeline.LogException(ex);
                    scope.Failed(ex);
                    throw;
                }
                finally
                {
                    ClientConfiguration.Pipeline.LogMethodExit(nameof(ShareFileClient));
                    scope.Dispose();
                }
            }
        }
        #endregion AbortCopy

        #region Download
        /// <summary>
        /// The <see cref="Download(ShareFileDownloadOptions, CancellationToken)"/>
        /// operation reads or downloads a file from the system, including its metadata and properties.
        ///
        /// For more information, see
        /// <see href="https://docs.microsoft.com/rest/api/storageservices/get-file">
        /// Get File</see>.
        /// </summary>
        /// <param name="options">
        /// Optional parameters.
        /// </param>
        /// <param name="cancellationToken">
        /// Optional <see cref="CancellationToken"/> to propagate
        /// notifications that the operation should be cancelled.
        /// </param>
        /// <returns>
        /// A <see cref="Response{StorageFileDownloadInfo}"/> describing the
        /// downloaded file.  <see cref="ShareFileDownloadInfo.Content"/> contains
        /// the file's data.
        /// </returns>
        /// <remarks>
        /// A <see cref="RequestFailedException"/> will be thrown if
        /// a failure occurs.
        /// </remarks>
        public virtual Response<ShareFileDownloadInfo> Download(
            ShareFileDownloadOptions options = default,
            CancellationToken cancellationToken = default) =>
            DownloadInternal(
                options?.Range ?? default,
                options?.TransferValidation,
                options?.Conditions,
                async: false,
                cancellationToken).EnsureCompleted();

        /// <summary>
        /// The <see cref="DownloadAsync(ShareFileDownloadOptions, CancellationToken)"/>
        /// operation reads or downloads a file from the system, including its metadata and properties.
        ///
        /// For more information, see
        /// <see href="https://docs.microsoft.com/rest/api/storageservices/get-file">
        /// Get File</see>.
        /// </summary>
        /// <param name="options">
        /// Optional parameters.
        /// </param>
        /// <param name="cancellationToken">
        /// Optional <see cref="CancellationToken"/> to propagate
        /// notifications that the operation should be cancelled.
        /// </param>
        /// <returns>
        /// A <see cref="Response{StorageFileDownloadInfo}"/> describing the
        /// downloaded file.  <see cref="ShareFileDownloadInfo.Content"/> contains
        /// the file's data.
        /// </returns>
        /// <remarks>
        /// A <see cref="RequestFailedException"/> will be thrown if
        /// a failure occurs.
        /// </remarks>
        public virtual async Task<Response<ShareFileDownloadInfo>> DownloadAsync(
            ShareFileDownloadOptions options = default,
            CancellationToken cancellationToken = default) =>
            await DownloadInternal(
                options?.Range ?? default,
                options?.TransferValidation,
                options?.Conditions,
                async: true,
                cancellationToken).ConfigureAwait(false);

        /// <summary>
        /// The <see cref="Download(HttpRange, bool, ShareFileRequestConditions, CancellationToken)"/>
        /// operation reads or downloads a file from the system, including its metadata and properties.
        ///
        /// For more information, see
        /// <see href="https://docs.microsoft.com/rest/api/storageservices/get-file">
        /// Get File</see>.
        /// </summary>
        /// <param name="range">
        /// Optional. Only download the bytes of the file in the specified
        /// range.  If not provided, download the entire file.
        /// </param>
        /// <param name="rangeGetContentHash">
        /// When set to true and specified together with the <paramref name="range"/>,
        /// the service returns the MD5 hash for the range, as long as the
        /// range is less than or equal to 4 MB in size.  If this value is
        /// specified without <paramref name="range"/> or set to true when the
        /// range exceeds 4 MB in size, a <see cref="RequestFailedException"/>
        /// is thrown.
        /// </param>
        /// <param name="conditions">
        /// Optional <see cref="ShareFileRequestConditions"/> to add conditions
        /// on creating the file.
        /// </param>
        /// <param name="cancellationToken">
        /// Optional <see cref="CancellationToken"/> to propagate
        /// notifications that the operation should be cancelled.
        /// </param>
        /// <returns>
        /// A <see cref="Response{StorageFileDownloadInfo}"/> describing the
        /// downloaded file.  <see cref="ShareFileDownloadInfo.Content"/> contains
        /// the file's data.
        /// </returns>
        /// <remarks>
        /// A <see cref="RequestFailedException"/> will be thrown if
        /// a failure occurs.
        /// </remarks>
        [EditorBrowsable(EditorBrowsableState.Never)]
#pragma warning disable AZC0002 // DO ensure all service methods, both asynchronous and synchronous, take an optional CancellationToken parameter called cancellationToken.
        public virtual Response<ShareFileDownloadInfo> Download(
#pragma warning restore AZC0002 // DO ensure all service methods, both asynchronous and synchronous, take an optional CancellationToken parameter called cancellationToken.
            HttpRange range,
            bool rangeGetContentHash,
            ShareFileRequestConditions conditions,
            CancellationToken cancellationToken)
        {
            return DownloadInternal(
                range,
                rangeGetContentHash
                    ? new DownloadTransferValidationOptions { ChecksumAlgorithm = StorageChecksumAlgorithm.MD5 }
                    : default,
                conditions,
                async: false,
                cancellationToken)
                .EnsureCompleted();
        }

        /// <summary>
        /// The <see cref="Download(HttpRange, bool, CancellationToken)"/> operation reads
        /// or downloads a file from the system, including its metadata and properties.
        ///
        /// For more information, see
        /// <see href="https://docs.microsoft.com/rest/api/storageservices/get-file">
        /// Get File</see>.
        /// </summary>
        /// <param name="range">
        /// Optional. Only download the bytes of the file in the specified
        /// range.  If not provided, download the entire file.
        /// </param>
        /// <param name="rangeGetContentHash">
        /// When set to true and specified together with the <paramref name="range"/>,
        /// the service returns the MD5 hash for the range, as long as the
        /// range is less than or equal to 4 MB in size.  If this value is
        /// specified without <paramref name="range"/> or set to true when the
        /// range exceeds 4 MB in size, a <see cref="RequestFailedException"/>
        /// is thrown.
        /// </param>
        /// <param name="cancellationToken">
        /// Optional <see cref="CancellationToken"/> to propagate
        /// notifications that the operation should be cancelled.
        /// </param>
        /// <returns>
        /// A <see cref="Response{StorageFileDownloadInfo}"/> describing the
        /// downloaded file.  <see cref="ShareFileDownloadInfo.Content"/> contains
        /// the file's data.
        /// </returns>
        /// <remarks>
        /// A <see cref="RequestFailedException"/> will be thrown if
        /// a failure occurs.
        /// </remarks>
#pragma warning disable AZC0002 // DO ensure all service methods, both asynchronous and synchronous, take an optional CancellationToken parameter called cancellationToken.
        [EditorBrowsable(EditorBrowsableState.Never)]
        public virtual Response<ShareFileDownloadInfo> Download(
#pragma warning restore AZC0002 // DO ensure all service methods, both asynchronous and synchronous, take an optional CancellationToken parameter called cancellationToken.
            HttpRange range,
            bool rangeGetContentHash,
            CancellationToken cancellationToken)
        {
            return DownloadInternal(
                range,
                rangeGetContentHash
                    ? new DownloadTransferValidationOptions { ChecksumAlgorithm = StorageChecksumAlgorithm.MD5 }
                    : default,
                conditions: default,
                async: false,
                cancellationToken)
                .EnsureCompleted();
        }

        /// <summary>
        /// The <see cref="DownloadAsync(HttpRange, bool, ShareFileRequestConditions, CancellationToken)"/>
        /// operation reads or downloads a file from the system, including its metadata and properties.
        ///
        /// For more information, see
        /// <see href="https://docs.microsoft.com/rest/api/storageservices/get-file">
        /// Get File</see>.
        /// </summary>
        /// <param name="range">
        /// Optional. Only download the bytes of the file in the specified
        /// range.  If not provided, download the entire file.
        /// </param>
        /// <param name="rangeGetContentHash">
        /// When set to true and specified together with the <paramref name="range"/>,
        /// the service returns the MD5 hash for the range, as long as the
        /// range is less than or equal to 4 MB in size.  If this value is
        /// specified without <paramref name="range"/> or set to true when the
        /// range exceeds 4 MB in size, a <see cref="RequestFailedException"/>
        /// is thrown.
        /// </param>
        /// <param name="conditions">
        /// Optional <see cref="ShareFileRequestConditions"/> to add conditions
        /// on creating the file.
        /// </param>
        /// <param name="cancellationToken">
        /// Optional <see cref="CancellationToken"/> to propagate
        /// notifications that the operation should be cancelled.
        /// </param>
        /// <returns>
        /// A <see cref="Response{StorageFileDownloadInfo}"/> describing the
        /// downloaded file.  <see cref="ShareFileDownloadInfo.Content"/> contains
        /// the file's data.
        /// </returns>
        /// <remarks>
        /// A <see cref="RequestFailedException"/> will be thrown if
        /// a failure occurs.
        /// </remarks>
        [EditorBrowsable(EditorBrowsableState.Never)]
#pragma warning disable AZC0002 // DO ensure all service methods, both asynchronous and synchronous, take an optional CancellationToken parameter called cancellationToken.
        public virtual async Task<Response<ShareFileDownloadInfo>> DownloadAsync(
#pragma warning restore AZC0002 // DO ensure all service methods, both asynchronous and synchronous, take an optional CancellationToken parameter called cancellationToken.
            HttpRange range,
            bool rangeGetContentHash,
            ShareFileRequestConditions conditions,
            CancellationToken cancellationToken)
        {
            return await DownloadInternal(
                range,
                rangeGetContentHash
                    ? new DownloadTransferValidationOptions { ChecksumAlgorithm = StorageChecksumAlgorithm.MD5 }
                    : default,
                conditions,
                async: true,
                cancellationToken)
                .ConfigureAwait(false);
        }

        /// <summary>
        /// The <see cref="DownloadAsync(HttpRange, bool, CancellationToken)"/> operation reads
        /// or downloads a file from the system, including its metadata and properties.
        ///
        /// For more information, see
        /// <see href="https://docs.microsoft.com/rest/api/storageservices/get-file">
        /// Get File</see>.
        /// </summary>
        /// <param name="range">
        /// Optional. Only download the bytes of the file in the specified
        /// range.  If not provided, download the entire file.
        /// </param>
        /// <param name="rangeGetContentHash">
        /// When set to true and specified together with the <paramref name="range"/>,
        /// the service returns the MD5 hash for the range, as long as the
        /// range is less than or equal to 4 MB in size.  If this value is
        /// specified without <paramref name="range"/> or set to true when the
        /// range exceeds 4 MB in size, a <see cref="RequestFailedException"/>
        /// is thrown.
        /// </param>
        /// <param name="cancellationToken">
        /// Optional <see cref="CancellationToken"/> to propagate
        /// notifications that the operation should be cancelled.
        /// </param>
        /// <returns>
        /// A <see cref="Response{StorageFileDownloadInfo}"/> describing the
        /// downloaded file.  <see cref="ShareFileDownloadInfo.Content"/> contains
        /// the file's data.
        /// </returns>
        /// <remarks>
        /// A <see cref="RequestFailedException"/> will be thrown if
        /// a failure occurs.
        /// </remarks>
#pragma warning disable AZC0002 // DO ensure all service methods, both asynchronous and synchronous, take an optional CancellationToken parameter called cancellationToken.
        [EditorBrowsable(EditorBrowsableState.Never)]
        public virtual async Task<Response<ShareFileDownloadInfo>> DownloadAsync(
#pragma warning restore AZC0002 // DO ensure all service methods, both asynchronous and synchronous, take an optional CancellationToken parameter called cancellationToken.
            HttpRange range,
            bool rangeGetContentHash,
            CancellationToken cancellationToken)
        {
            return await DownloadInternal(
                range,
                rangeGetContentHash
                    ? new DownloadTransferValidationOptions { ChecksumAlgorithm = StorageChecksumAlgorithm.MD5 }
                    : default,
                conditions: default,
                async: true,
                cancellationToken)
                .ConfigureAwait(false);
        }

        /// <summary>
        /// The <see cref="DownloadInternal"/> operation reads or downloads a file from the system, including its metadata and properties.
        ///
        /// For more information, see
        /// <see href="https://docs.microsoft.com/rest/api/storageservices/get-file">
        /// Get File</see>.
        /// </summary>
        /// <param name="range">
        /// Range to download.
        /// </param>
        /// <param name="transferValidationOverride">
        /// Override for client-configured transfer validation options.
        /// </param>
        /// <param name="conditions">
        /// Request conditions for download.
        /// </param>
        /// <param name="async">
        /// Whether to invoke the operation asynchronously.
        /// </param>
        /// <param name="cancellationToken">
        /// Optional <see cref="CancellationToken"/> to propagate
        /// notifications that the operation should be cancelled.
        /// </param>
        /// <returns>
        /// A <see cref="Response{StorageFileDownloadInfo}"/> describing the
        /// downloaded file.  <see cref="ShareFileDownloadInfo.Content"/> contains
        /// the file's data.
        /// </returns>
        /// <remarks>
        /// A <see cref="RequestFailedException"/> will be thrown if
        /// a failure occurs.
        /// </remarks>
        private async Task<Response<ShareFileDownloadInfo>> DownloadInternal(
            HttpRange range,
            DownloadTransferValidationOptions transferValidationOverride,
            ShareFileRequestConditions conditions,
            bool async,
            CancellationToken cancellationToken)
        {
            DownloadTransferValidationOptions validationOptions = transferValidationOverride ?? ClientConfiguration.TransferValidation.Download;

            using (ClientConfiguration.Pipeline.BeginLoggingScope(nameof(ShareFileClient)))
            {
                ClientConfiguration.Pipeline.LogMethodEnter(
                    nameof(ShareFileClient),
                    message:
                    $"{nameof(Uri)}: {Uri}");

                DiagnosticScope scope = ClientConfiguration.ClientDiagnostics.CreateScope($"{nameof(ShareFileClient)}.{nameof(Download)}");

                try
                {
                    scope.Start();

                    // Start downloading the file
                    (Response<ShareFileDownloadInfo> initialResponse, Stream stream) = await StartDownloadAsync(
                        range,
                        validationOptions,
                        conditions,
                        async: async,
                        cancellationToken: cancellationToken)
                        .ConfigureAwait(false);

                    ETag etag = initialResponse.GetRawResponse().Headers.ETag.GetValueOrDefault();

                    // Wrap the response Content in a RetriableStream so we
                    // can return it before it's finished downloading, but still
                    // allow retrying if it fails.
                    initialResponse.Value.Content = RetriableStream.Create(
                        stream,
                        startOffset =>
                        {
                            (Response<ShareFileDownloadInfo> Response, Stream ContentStream) = StartDownloadAsync(
                                range,
                                validationOptions,
                                conditions,
                                startOffset,
                                async,
                                cancellationToken)
                                .EnsureCompleted();
                            if (etag != Response.GetRawResponse().Headers.ETag)
                            {
                                throw new ShareFileModifiedException(
                                    "File has been modified concurrently",
                                    Uri, etag, Response.GetRawResponse().Headers.ETag.GetValueOrDefault(), range);
                            }
                            return ContentStream;
                        },
                        async startOffset =>
                        {
                            (Response<ShareFileDownloadInfo> Response, Stream ContentStream) = await StartDownloadAsync(
                                range,
                                validationOptions,
                                conditions,
                                startOffset,
                                async,
                                cancellationToken)
                                .ConfigureAwait(false);
                            if (etag != Response.GetRawResponse().Headers.ETag)
                            {
                                throw new ShareFileModifiedException(
                                    "File has been modified concurrently",
                                    Uri, etag, Response.GetRawResponse().Headers.ETag.GetValueOrDefault(), range);
                            }
                            return ContentStream;
                        },
                        ClientConfiguration.Pipeline.ResponseClassifier,
                        Constants.MaxReliabilityRetries);

                    // buffer response stream and ensure it matches the transactional hash if any
                    // Storage will not return a hash for payload >4MB, so this buffer is capped similarly
                    // hashing is opt-in, so this buffer is part of that opt-in
                    if (validationOptions != default && validationOptions.ChecksumAlgorithm != StorageChecksumAlgorithm.None && validationOptions.AutoValidateChecksum)
                    {
                        // safe-buffer; transactional hash download limit well below maxInt
                        var readDestStream = new MemoryStream((int)initialResponse.Value.ContentLength);
                        if (async)
                        {
#if NET6_0_OR_GREATER
                            await initialResponse.Value.Content.CopyToAsync(readDestStream, cancellationToken).ConfigureAwait(false);
#else
                            await initialResponse.Value.Content.CopyToAsync(readDestStream).ConfigureAwait(false);
#endif
                        }
                        else
                        {
                            initialResponse.Value.Content.CopyTo(readDestStream);
                        }
                        readDestStream.Position = 0;

                        ContentHasher.AssertResponseHashMatch(readDestStream, validationOptions.ChecksumAlgorithm, initialResponse.GetRawResponse());

                        // we've consumed the network stream to hash it; return buffered stream to the user
                        initialResponse.Value.Content = readDestStream;
                    }

                    return initialResponse;
                }
                catch (Exception ex)
                {
                    ClientConfiguration.Pipeline.LogException(ex);
                    scope.Failed(ex);
                    throw;
                }
                finally
                {
                    ClientConfiguration.Pipeline.LogMethodExit(nameof(ShareFileClient));
                    scope.Dispose();
                }
            }
        }

        /// <summary>
        /// The <see cref="StartDownloadAsync"/> operation starts to read or downloads a file from the system, including its metadata and properties.
        ///
        /// For more information, see
        /// <see href="https://docs.microsoft.com/rest/api/storageservices/get-file">
        /// Get File</see>.
        /// </summary>
        /// <param name="range">
        /// Range to download.
        /// </param>
        /// <param name="transferValidationOverride">
        /// Transfer validation options to use. This method assumes defaults and overrides have already been checked
        /// and will use exactly what is provided through this argument.
        /// </param>
        /// <param name="conditions">
        /// Request conditions for download.
        /// </param>
        /// <param name="startOffset">
        /// Optional. Starting offset to request - in the event of a retry.
        /// </param>
        /// <param name="async">
        /// Whether to invoke the operation asynchronously.
        /// </param>
        /// <param name="cancellationToken">
        /// Optional <see cref="CancellationToken"/> to propagate
        /// notifications that the operation should be cancelled.
        /// </param>
        /// <returns>
        /// <see cref="Response{ShareFileDownloadInfo}"/> and a <see cref="Stream"/>.
        /// </returns>
        private async Task<(Response<ShareFileDownloadInfo> Response, Stream ContentStream)> StartDownloadAsync(
            HttpRange range,
            DownloadTransferValidationOptions transferValidationOverride,
            ShareFileRequestConditions conditions,
            long startOffset = 0,
            bool async = true,
            CancellationToken cancellationToken = default)
        {
            ShareErrors.AssertAlgorithmSupport(transferValidationOverride?.ChecksumAlgorithm);

            // calculation gets illegible with null coalesce; just pre-initialize
            var pageRange = range;
            pageRange = new HttpRange(
                pageRange.Offset + startOffset,
                pageRange.Length.HasValue ?
                    pageRange.Length.Value - startOffset :
                    (long?)null);
            ClientConfiguration.Pipeline.LogTrace($"Download {Uri} with range: {pageRange}");

            ResponseWithHeaders<Stream, FileDownloadHeaders> response;

            if (async)
            {
                response = await FileRestClient.DownloadAsync(
                    range: pageRange == default ? null : pageRange.ToString(),
                    rangeGetContentMD5: transferValidationOverride?.ChecksumAlgorithm.ResolveAuto() == StorageChecksumAlgorithm.MD5 ? true : null,
                    leaseAccessConditions: conditions,
                    cancellationToken: cancellationToken)
                    .ConfigureAwait(false);
            }
            else
            {
                response = FileRestClient.Download(
                    range: pageRange == default ? null : pageRange.ToString(),
                    rangeGetContentMD5: transferValidationOverride?.ChecksumAlgorithm.ResolveAuto() == StorageChecksumAlgorithm.MD5 ? true : null,
                    leaseAccessConditions: conditions,
                    cancellationToken: cancellationToken);
            }

            return (
                Response.FromValue(
                    response.ToShareFileDownloadInfo(),
                    response.GetRawResponse()),
                response.Value);
        }
        #endregion Download

        #region OpenRead
        /// <summary>
        /// Opens a stream for reading from the file.  The stream will only download
        /// the file as the stream is read from.
        /// </summary>
        /// <param name="options">
        /// Optional parameters.
        /// </param>
        /// <param name="cancellationToken">
        /// Optional <see cref="CancellationToken"/> to propagate
        /// notifications that the operation should be cancelled.
        /// </param>
        /// <returns>
        /// Returns a stream that will download the file as the stream
        /// is read from.
        /// </returns>
        /// <remarks>
        /// The stream returned might throw <see cref="ShareFileModifiedException"/>
        /// if the file is concurrently modified and <see cref="ShareFileOpenReadOptions"/> don't allow modification.
        ///
        /// A <see cref="RequestFailedException" /> will be thrown if other failures occur.
        /// </remarks>
#pragma warning disable AZC0015 // Unexpected client method return type.
        public virtual Stream OpenRead(
#pragma warning restore AZC0015 // Unexpected client method return type.
            ShareFileOpenReadOptions options,
            CancellationToken cancellationToken = default)
            => OpenReadInteral(
                options?.Position ?? 0,
                options?.BufferSize,
                options?.Conditions,
                allowModifications: options?.AllowModifications ?? false,
                options?.TransferValidation,
                async: false,
                cancellationToken).EnsureCompleted();

        /// <summary>
        /// Opens a stream for reading from the file.  The stream will only download
        /// the file as the stream is read from.
        /// </summary>
        /// <param name="options">
        /// Optional parameters.
        /// </param>
        /// <param name="cancellationToken">
        /// Optional <see cref="CancellationToken"/> to propagate
        /// notifications that the operation should be cancelled.
        /// </param>
        /// <returns>
        /// Returns a stream that will download the file as the stream
        /// is read from.
        /// </returns>
        /// <remarks>
        /// The stream returned might throw <see cref="ShareFileModifiedException"/>
        /// if the file is concurrently modified and <see cref="ShareFileOpenReadOptions"/> don't allow modification.
        ///
        /// A <see cref="RequestFailedException" /> will be thrown if other failures occur.
        /// </remarks>
#pragma warning disable AZC0015 // Unexpected client method return type.
        public virtual async Task<Stream> OpenReadAsync(
#pragma warning restore AZC0015 // Unexpected client method return type.
            ShareFileOpenReadOptions options,
            CancellationToken cancellationToken = default)
            => await OpenReadInteral(
                options?.Position ?? 0,
                options?.BufferSize,
                options?.Conditions,
                allowModifications: options?.AllowModifications ?? false,
                options?.TransferValidation,
                async: true,
                cancellationToken).ConfigureAwait(false);

        /// <summary>
        /// Opens a stream for reading from the file.  The stream will only download
        /// the file as the stream is read from.
        /// </summary>
        /// <param name="position">
        /// The position within the file to begin the stream.
        /// Defaults to the beginning of the file.
        /// </param>
        /// <param name="bufferSize">
        /// The buffer size to use when the stream downloads parts
        /// of the file.  Defaults to 1 MB.
        /// </param>
        /// <param name="conditions">
        /// Optional <see cref="ShareFileRequestConditions"/> to add conditions on
        /// the download of this file.
        /// </param>
        /// <param name="cancellationToken">
        /// Optional <see cref="CancellationToken"/> to propagate
        /// notifications that the operation should be cancelled.
        /// </param>
        /// <returns>
        /// Returns a stream that will download the file as the stream
        /// is read from.
        /// </returns>
        /// <remarks>
        /// The stream returned might throw <see cref="ShareFileModifiedException"/>
        /// if the file is concurrently modified.
        ///
        /// A <see cref="RequestFailedException" /> will be thrown if other failures occur.
        /// </remarks>
        [EditorBrowsable(EditorBrowsableState.Never)]
#pragma warning disable AZC0015 // Unexpected client method return type.
        public virtual Stream OpenRead(
#pragma warning restore AZC0015 // Unexpected client method return type.
            long position = 0,
            int? bufferSize = default,
            ShareFileRequestConditions conditions = default,
            CancellationToken cancellationToken = default)
            => OpenReadInteral(
                position,
                bufferSize,
                conditions,
                allowModifications: false,
                transferValidationOverride: default,
                async: false,
                cancellationToken).EnsureCompleted();

        /// <summary>
        /// Opens a stream for reading from the file.  The stream will only download
        /// the file as the stream is read from.
        /// </summary>
        /// <param name="allowfileModifications">
        /// If true, you can continue streaming a blob even if it has been modified.
        /// </param>
        /// <param name="position">
        /// The position within the file to begin the stream.
        /// Defaults to the beginning of the file.
        /// </param>
        /// <param name="bufferSize">
        /// The buffer size to use when the stream downloads parts
        /// of the file.  Defaults to 1 MB.
        /// </param>
        /// <param name="cancellationToken">
        /// Optional <see cref="CancellationToken"/> to propagate
        /// notifications that the operation should be cancelled.
        /// </param>
        /// <returns>
        /// Returns a stream that will download the file as the stream
        /// is read from.
        /// </returns>
        /// <remarks>
        /// The stream returned might throw <see cref="ShareFileModifiedException"/>
        /// if the file is concurrently modified.
        ///
        /// A <see cref="RequestFailedException" /> will be thrown if other failures occur.
        /// </remarks>
        [EditorBrowsable(EditorBrowsableState.Never)]
#pragma warning disable AZC0015 // Unexpected client method return type.
        public virtual Stream OpenRead(
#pragma warning restore AZC0015 // Unexpected client method return type.
            bool allowfileModifications,
            long position = 0,
            int? bufferSize = default,
            CancellationToken cancellationToken = default)
                => OpenRead(
                    position,
                    bufferSize,
                    allowfileModifications ? new ShareFileRequestConditions() : null,
                    cancellationToken);

        /// <summary>
        /// Opens a stream for reading from the file.  The stream will only download
        /// the file as the stream is read from.
        /// </summary>
        /// <param name="position">
        /// The position within the file to begin the stream.
        /// Defaults to the beginning of the file.
        /// </param>
        /// <param name="bufferSize">
        /// The buffer size to use when the stream downloads parts
        /// of the file.  Defaults to 1 MB.
        /// </param>
        /// <param name="conditions">
        /// Optional <see cref="ShareFileRequestConditions"/> to add conditions on
        /// the download of the file.
        /// </param>
        /// <param name="cancellationToken">
        /// Optional <see cref="CancellationToken"/> to propagate
        /// notifications that the operation should be cancelled.
        /// </param>
        /// <returns>
        /// Returns a stream that will download the file as the stream
        /// is read from.
        /// </returns>
        /// <remarks>
        /// The stream returned might throw <see cref="ShareFileModifiedException"/>
        /// if the file is concurrently modified.
        ///
        /// A <see cref="RequestFailedException" /> will be thrown if other failures occur.
        /// </remarks>
        [EditorBrowsable(EditorBrowsableState.Never)]
#pragma warning disable AZC0015 // Unexpected client method return type.
        public virtual async Task<Stream> OpenReadAsync(
#pragma warning restore AZC0015 // Unexpected client method return type.
            long position = 0,
            int? bufferSize = default,
            ShareFileRequestConditions conditions = default,
            CancellationToken cancellationToken = default)
            => await OpenReadInteral(
                position,
                bufferSize,
                conditions,
                allowModifications: false,
                transferValidationOverride: default,
                async: true,
                cancellationToken).ConfigureAwait(false);

        /// <summary>
        /// Opens a stream for reading from the file.  The stream will only download
        /// the file as the stream is read from.
        /// </summary>
        /// <param name="allowfileModifications">
        /// If true, you can continue streaming a blob even if it has been modified.
        /// </param>
        /// <param name="position">
        /// The position within the file to begin the stream.
        /// Defaults to the beginning of the file.
        /// </param>
        /// <param name="bufferSize">
        /// The buffer size to use when the stream downloads parts
        /// of the file.  Defaults to 1 MB.
        /// </param>
        /// <param name="cancellationToken">
        /// Optional <see cref="CancellationToken"/> to propagate
        /// notifications that the operation should be cancelled.
        /// </param>
        /// <returns>
        /// Returns a stream that will download the file as the stream
        /// is read from.
        /// </returns>
        /// <remarks>
        /// The stream returned might throw <see cref="ShareFileModifiedException"/>
        /// if the file is concurrently modified.
        ///
        /// A <see cref="RequestFailedException" /> will be thrown if other failures occur.
        /// </remarks>
        [EditorBrowsable(EditorBrowsableState.Never)]
#pragma warning disable AZC0015 // Unexpected client method return type.
        public virtual async Task<Stream> OpenReadAsync(
#pragma warning restore AZC0015 // Unexpected client method return type.
            bool allowfileModifications,
            long position = 0,
            int? bufferSize = default,
            CancellationToken cancellationToken = default)
                => await OpenReadAsync(
                    position,
                    bufferSize,
                    allowfileModifications ? new ShareFileRequestConditions() : null,
                    cancellationToken).ConfigureAwait(false);

        /// <summary>
        /// Opens a stream for reading from the file.  The stream will only download
        /// the file as the stream is read from.
        /// </summary>
        /// <param name="position">
        /// The position within the file to begin the stream.
        /// Defaults to the beginning of the file.
        /// </param>
        /// <param name="bufferSize">
        /// The buffer size to use when the stream downloads parts
        /// of the file.  Defaults to 1 MB.
        /// </param>
        /// <param name="conditions">
        /// Optional <see cref="ShareFileRequestConditions"/> to add conditions on
        /// the download of the file.
        /// </param>
        /// <param name="allowModifications">
        /// Whether to allow modifications during the read.
        /// </param>
        /// <param name="async">
        /// Whether to invoke the operation asynchronously.
        /// </param>
        /// <param name="transferValidationOverride">
        /// Optional override for client-configured transfer validation options.
        /// </param>
        /// <param name="cancellationToken">
        /// Optional <see cref="CancellationToken"/> to propagate
        /// notifications that the operation should be cancelled.
        /// </param>
        /// <returns>
        /// Returns a stream that will download the file as the stream
        /// is read from.
        /// </returns>
        /// <remarks>
        /// The stream returned might throw <see cref="ShareFileModifiedException"/>
        /// if the file is concurrently modified and allowModifications is false.
        ///
        /// A <see cref="RequestFailedException" /> will be thrown if other failures occur.
        /// </remarks>
#pragma warning disable CS1998 // Async method lacks 'await' operators and will run synchronously
        internal async Task<Stream> OpenReadInteral(
#pragma warning restore CS1998 // Async method lacks 'await' operators and will run synchronously
            long position,
            int? bufferSize,
            ShareFileRequestConditions conditions,
            bool allowModifications,
            DownloadTransferValidationOptions transferValidationOverride,
#pragma warning disable CA1801
            bool async,
            CancellationToken cancellationToken)
#pragma warning restore CA1801
        {
            DownloadTransferValidationOptions validaitonOptions = transferValidationOverride ?? ClientConfiguration.TransferValidation.Download;

            DiagnosticScope scope = ClientConfiguration.ClientDiagnostics.CreateScope($"{nameof(ShareFileClient)}.{nameof(OpenRead)}");
            try
            {
                scope.Start();

                // This also makes sure that we fail fast if file doesn't exist.
                Response<ShareFileProperties> properties = await GetPropertiesInternal(conditions: conditions, async, cancellationToken).ConfigureAwait(false);

                ETag etag = (ETag) properties.GetRawResponse().Headers.ETag;

                return new LazyLoadingReadOnlyStream<ShareFileProperties>(
                    async (HttpRange range,
                    DownloadTransferValidationOptions downloadValidationOptions,
                    bool async,
                    CancellationToken cancellationToken) =>
                    {
                        Response<ShareFileDownloadInfo> response = await DownloadInternal(
                            range,
                            transferValidationOverride: downloadValidationOptions,
                            conditions,
                            async,
                            cancellationToken).ConfigureAwait(false);

                        if (!allowModifications && etag != response.GetRawResponse().Headers.ETag)
                        {
                            throw new ShareFileModifiedException(
                                "File has been modified concurrently",
                                Uri, etag, response.GetRawResponse().Headers.ETag.GetValueOrDefault(), range);
                        }

                        return Response.FromValue(
                            (IDownloadedContent)response.Value,
                            response.GetRawResponse());
                    },
                    async (bool async, CancellationToken cancellationToken)
                        => await GetPropertiesInternal(conditions: default, async, cancellationToken).ConfigureAwait(false),
                    validaitonOptions,
                    allowModifications,
                    properties.Value.ContentLength,
                    position,
                    bufferSize);
            }
            catch (Exception ex)
            {
                scope.Failed(ex);
                throw;
            }
            finally
            {
                scope.Dispose();
            }
        }
        #endregion OpenRead

        #region Delete
        /// <summary>
        /// The <see cref="Delete(ShareFileRequestConditions, CancellationToken)"/>
        /// operation immediately removes the file from the storage account.
        ///
        /// For more information, see
        /// <see href="https://docs.microsoft.com/rest/api/storageservices/delete-file2">
        /// Delete File</see>.
        /// </summary>
        /// <param name="conditions">
        /// Optional <see cref="ShareFileRequestConditions"/> to add conditions
        /// on creating the file.
        /// </param>
        /// <param name="cancellationToken">
        /// Optional <see cref="CancellationToken"/> to propagate
        /// notifications that the operation should be cancelled.
        /// </param>
        /// <returns>
        /// A <see cref="Response"/> on successfully deleting.
        /// </returns>
        /// <remarks>
        /// A <see cref="RequestFailedException"/> will be thrown if
        /// a failure occurs.
        /// </remarks>
        public virtual Response Delete(
            ShareFileRequestConditions conditions = default,
            CancellationToken cancellationToken = default) =>
            DeleteInternal(
                conditions,
                async: false,
                cancellationToken)
                .EnsureCompleted();

        /// <summary>
        /// The <see cref="Delete(CancellationToken)"/> operation immediately
        /// removes the file from the storage account.
        ///
        /// For more information, see
        /// <see href="https://docs.microsoft.com/rest/api/storageservices/delete-file2">
        /// Delete File</see>.
        /// </summary>
        /// <param name="cancellationToken">
        /// Optional <see cref="CancellationToken"/> to propagate
        /// notifications that the operation should be cancelled.
        /// </param>
        /// <returns>
        /// A <see cref="Response"/> on successfully deleting.
        /// </returns>
        /// <remarks>
        /// A <see cref="RequestFailedException"/> will be thrown if
        /// a failure occurs.
        /// </remarks>
#pragma warning disable AZC0002 // DO ensure all service methods, both asynchronous and synchronous, take an optional CancellationToken parameter called cancellationToken.
        [EditorBrowsable(EditorBrowsableState.Never)]
        public virtual Response Delete(
#pragma warning restore AZC0002 // DO ensure all service methods, both asynchronous and synchronous, take an optional CancellationToken parameter called cancellationToken.
            CancellationToken cancellationToken) =>
            DeleteInternal(
                conditions: default,
                async: false,
                cancellationToken)
                .EnsureCompleted();

        /// <summary>
        /// The <see cref="DeleteAsync(ShareFileRequestConditions, CancellationToken)"/> operation
        /// immediately removes the file from the storage account.
        ///
        /// For more information, see
        /// <see href="https://docs.microsoft.com/rest/api/storageservices/delete-file2">
        /// Delete File</see>.
        /// </summary>
        /// <param name="conditions">
        /// Optional <see cref="ShareFileRequestConditions"/> to add conditions
        /// on creating the file.
        /// </param>
        /// <param name="cancellationToken">
        /// Optional <see cref="CancellationToken"/> to propagate
        /// notifications that the operation should be cancelled.
        /// </param>
        /// <returns>
        /// A <see cref="Response"/> on successfully deleting.
        /// </returns>
        /// <remarks>
        /// A <see cref="RequestFailedException"/> will be thrown if
        /// a failure occurs.
        /// </remarks>
        public virtual async Task<Response> DeleteAsync(
            ShareFileRequestConditions conditions = default,
            CancellationToken cancellationToken = default) =>
            await DeleteInternal(
                conditions,
                async: true,
                cancellationToken)
                .ConfigureAwait(false);

        /// <summary>
        /// The <see cref="DeleteAsync(CancellationToken)"/> operation
        /// immediately removes the file from the storage account.
        ///
        /// For more information, see
        /// <see href="https://docs.microsoft.com/rest/api/storageservices/delete-file2">
        /// Delete File</see>.
        /// </summary>
        /// <param name="cancellationToken">
        /// Optional <see cref="CancellationToken"/> to propagate
        /// notifications that the operation should be cancelled.
        /// </param>
        /// <returns>
        /// A <see cref="Response"/> on successfully deleting.
        /// </returns>
        /// <remarks>
        /// A <see cref="RequestFailedException"/> will be thrown if
        /// a failure occurs.
        /// </remarks>
#pragma warning disable AZC0002 // DO ensure all service methods, both asynchronous and synchronous, take an optional CancellationToken parameter called cancellationToken.
        [EditorBrowsable(EditorBrowsableState.Never)]
        public virtual async Task<Response> DeleteAsync(
#pragma warning restore AZC0002 // DO ensure all service methods, both asynchronous and synchronous, take an optional CancellationToken parameter called cancellationToken.
            CancellationToken cancellationToken) =>
            await DeleteInternal(
                conditions: default,
                async: true,
                cancellationToken)
                .ConfigureAwait(false);

        /// <summary>
        /// The <see cref="DeleteInternal"/> operation immediately removes the file from the storage account.
        ///
        /// For more information, see
        /// <see href="https://docs.microsoft.com/rest/api/storageservices/delete-file2">
        /// Delete File</see>.
        /// </summary>
        /// <param name="conditions">
        /// Optional <see cref="ShareFileRequestConditions"/> to add conditions
        /// on creating the file.
        /// </param>
        /// <param name="async">
        /// Whether to invoke the operation asynchronously.
        /// </param>
        /// <param name="cancellationToken">
        /// Optional <see cref="CancellationToken"/> to propagate
        /// notifications that the operation should be cancelled.
        /// </param>
        /// <param name="operationName">
        /// Optional. To indicate if the name of the operation.
        /// </param>
        /// <returns>
        /// A <see cref="Response"/> on successfully deleting.
        /// </returns>
        /// <remarks>
        /// A <see cref="RequestFailedException"/> will be thrown if
        /// a failure occurs.
        /// </remarks>
        private async Task<Response> DeleteInternal(
            ShareFileRequestConditions conditions,
            bool async,
            CancellationToken cancellationToken,
            string operationName = default)
        {
            using (ClientConfiguration.Pipeline.BeginLoggingScope(nameof(ShareFileClient)))
            {
                ClientConfiguration.Pipeline.LogMethodEnter(
                    nameof(ShareFileClient),
                    message: $"{nameof(Uri)}: {Uri}");

                operationName ??= $"{nameof(ShareFileClient)}.{nameof(Delete)}";
                DiagnosticScope scope = ClientConfiguration.ClientDiagnostics.CreateScope(operationName);

                try
                {
                    scope.Start();
                    ResponseWithHeaders<FileDeleteHeaders> response;

                    if (async)
                    {
                        response = await FileRestClient.DeleteAsync(
                            leaseAccessConditions: conditions,
                            cancellationToken: cancellationToken)
                            .ConfigureAwait(false);
                    }
                    else
                    {
                        response = FileRestClient.Delete(
                            leaseAccessConditions: conditions,
                            cancellationToken: cancellationToken);
                    }

                    return response.GetRawResponse();
                }
                catch (Exception ex)
                {
                    ClientConfiguration.Pipeline.LogException(ex);
                    scope.Failed(ex);
                    throw;
                }
                finally
                {
                    ClientConfiguration.Pipeline.LogMethodExit(nameof(ShareFileClient));
                    scope.Dispose();
                }
            }
        }
        #endregion Delete

        #region GetProperties
        /// <summary>
        /// The <see cref="GetProperties(ShareFileRequestConditions, CancellationToken)"/>
        /// operation returns all user-defined metadata, standard HTTP properties,
        /// and system properties for the file. It does not return the content of the
        /// file.
        ///
        /// For more information, see
        /// <see href="https://docs.microsoft.com/rest/api/storageservices/get-file-properties">
        /// Get File Properties</see>.
        /// </summary>
        /// <param name="conditions">
        /// Optional <see cref="ShareFileRequestConditions"/> to add conditions
        /// on creating the file.
        /// </param>
        /// <param name="cancellationToken">
        /// Optional <see cref="CancellationToken"/> to propagate
        /// notifications that the operation should be cancelled.
        /// </param>
        /// <returns>
        /// A <see cref="Response{StorageFileProperties}"/> describing the
        /// file's properties.
        /// </returns>
        /// <remarks>
        /// A <see cref="RequestFailedException"/> will be thrown if
        /// a failure occurs.
        /// </remarks>
        public virtual Response<ShareFileProperties> GetProperties(
            ShareFileRequestConditions conditions = default,
            CancellationToken cancellationToken = default) =>
            GetPropertiesInternal(
                conditions,
                async: false,
                cancellationToken)
                .EnsureCompleted();

        /// <summary>
        /// The <see cref="GetProperties(CancellationToken)"/> operation
        /// returns all user-defined metadata, standard HTTP properties,
        /// and system properties for the file. It does not return the
        /// content of the file.
        ///
        /// For more information, see
        /// <see href="https://docs.microsoft.com/rest/api/storageservices/get-file-properties">
        /// Get File Properties</see>.
        /// </summary>
        /// <param name="cancellationToken">
        /// Optional <see cref="CancellationToken"/> to propagate
        /// notifications that the operation should be cancelled.
        /// </param>
        /// <returns>
        /// A <see cref="Response{StorageFileProperties}"/> describing the
        /// file's properties.
        /// </returns>
        /// <remarks>
        /// A <see cref="RequestFailedException"/> will be thrown if
        /// a failure occurs.
        /// </remarks>
        [EditorBrowsable(EditorBrowsableState.Never)]
#pragma warning disable AZC0002 // DO ensure all service methods, both asynchronous and synchronous, take an optional CancellationToken parameter called cancellationToken.
        public virtual Response<ShareFileProperties> GetProperties(
#pragma warning restore AZC0002 // DO ensure all service methods, both asynchronous and synchronous, take an optional CancellationToken parameter called cancellationToken.
            CancellationToken cancellationToken) =>
            GetPropertiesInternal(
                conditions: default,
                async: false,
                cancellationToken)
                .EnsureCompleted();

        /// <summary>
        /// The <see cref="GetPropertiesAsync(ShareFileRequestConditions, CancellationToken)"/>
        /// operation returns all user-defined metadata, standard HTTP properties, and system
        /// properties for the file. It does not return the content of the file.
        ///
        /// For more information, see
        /// <see href="https://docs.microsoft.com/rest/api/storageservices/get-file-properties">
        /// Get File Properties</see>.
        /// </summary>
        /// <param name="conditions">
        /// Optional <see cref="ShareFileRequestConditions"/> to add conditions
        /// on creating the file.
        /// </param>
        /// <param name="cancellationToken">
        /// Optional <see cref="CancellationToken"/> to propagate
        /// notifications that the operation should be cancelled.
        /// </param>
        /// <returns>
        /// A <see cref="Response{StorageFileProperties}"/> describing the
        /// file's properties.
        /// </returns>
        /// <remarks>
        /// A <see cref="RequestFailedException"/> will be thrown if
        /// a failure occurs.
        /// </remarks>
        public virtual async Task<Response<ShareFileProperties>> GetPropertiesAsync(
            ShareFileRequestConditions conditions = default,
            CancellationToken cancellationToken = default) =>
            await GetPropertiesInternal(
                conditions,
                true, // async
                cancellationToken)
                .ConfigureAwait(false);

        /// <summary>
        /// The <see cref="GetPropertiesAsync(CancellationToken)"/> operation returns all
        /// user-defined metadata, standard HTTP properties, and system
        /// properties for the file. It does not return the content of the
        /// file.
        ///
        /// For more information, see
        /// <see href="https://docs.microsoft.com/rest/api/storageservices/get-file-properties">
        /// Get File Properties</see>.
        /// </summary>
        /// <param name="cancellationToken">
        /// Optional <see cref="CancellationToken"/> to propagate
        /// notifications that the operation should be cancelled.
        /// </param>
        /// <returns>
        /// A <see cref="Response{StorageFileProperties}"/> describing the
        /// file's properties.
        /// </returns>
        /// <remarks>
        /// A <see cref="RequestFailedException"/> will be thrown if
        /// a failure occurs.
        /// </remarks>
#pragma warning disable AZC0002 // DO ensure all service methods, both asynchronous and synchronous, take an optional CancellationToken parameter called cancellationToken.
        [EditorBrowsable(EditorBrowsableState.Never)]
        public virtual async Task<Response<ShareFileProperties>> GetPropertiesAsync(
#pragma warning restore AZC0002 // DO ensure all service methods, both asynchronous and synchronous, take an optional CancellationToken parameter called cancellationToken.
            CancellationToken cancellationToken) =>
            await GetPropertiesInternal(
                conditions: default,
                async: true,
                cancellationToken)
                .ConfigureAwait(false);

        /// <summary>
        /// The <see cref="GetPropertiesInternal"/> operation returns all
        /// user-defined metadata, standard HTTP properties, and system
        /// properties for the file. It does not return the content of the
        /// file.
        ///
        /// For more information, see
        /// <see href="https://docs.microsoft.com/rest/api/storageservices/get-file-properties">
        /// Get File Properties</see>.
        /// </summary>
        /// <param name="conditions">
        /// Optional <see cref="ShareFileRequestConditions"/> to add conditions
        /// on creating the file.
        /// </param>
        /// <param name="async">
        /// Whether to invoke the operation asynchronously.
        /// </param>
        /// <param name="cancellationToken">
        /// Optional <see cref="CancellationToken"/> to propagate
        /// notifications that the operation should be cancelled.
        /// </param>
        /// <param name="operationName">
        /// Optional. To indicate if the name of the operation.
        /// </param>
        /// <returns>
        /// A <see cref="Response{StorageFileProperties}"/> describing the
        /// file's properties.
        /// </returns>
        /// <remarks>
        /// A <see cref="RequestFailedException"/> will be thrown if
        /// a failure occurs.
        /// </remarks>
        private async Task<Response<ShareFileProperties>> GetPropertiesInternal(
            ShareFileRequestConditions conditions,
            bool async,
            CancellationToken cancellationToken,
            string operationName = default)
        {
            using (ClientConfiguration.Pipeline.BeginLoggingScope(nameof(ShareFileClient)))
            {
                ClientConfiguration.Pipeline.LogMethodEnter(
                    nameof(ShareFileClient),
                    message:
                    $"{nameof(Uri)}: {Uri}");

                operationName ??= $"{nameof(ShareFileClient)}.{nameof(GetProperties)}";
                DiagnosticScope scope = ClientConfiguration.ClientDiagnostics.CreateScope(operationName);

                try
                {
                    scope.Start();
                    ResponseWithHeaders<FileGetPropertiesHeaders> response;

                    if (async)
                    {
                        response = await FileRestClient.GetPropertiesAsync(
                            leaseAccessConditions: conditions,
                            cancellationToken: cancellationToken)
                            .ConfigureAwait(false);
                    }
                    else
                    {
                        response = FileRestClient.GetProperties(
                            leaseAccessConditions: conditions,
                            cancellationToken: cancellationToken);
                    }

                    // Return an exploding Response on 304
                    return response.GetRawResponse().Status == Constants.HttpStatusCode.NotModified
                        ? response.GetRawResponse().AsNoBodyResponse<ShareFileProperties>()
                        : Response.FromValue(
                        response.ToShareFileProperties(),
                            response.GetRawResponse());
                }
                catch (Exception ex)
                {
                    ClientConfiguration.Pipeline.LogException(ex);
                    scope.Failed(ex);
                    throw;
                }
                finally
                {
                    ClientConfiguration.Pipeline.LogMethodExit(nameof(ShareFileClient));
                    scope.Dispose();
                }
            }
        }
        #endregion GetProperties

        #region SetHttpHeaders
        /// <summary>
        /// The <see cref="SetHttpHeaders(long?, ShareFileHttpHeaders, FileSmbProperties, string, ShareFileRequestConditions, CancellationToken)"/>
        /// operation sets system properties on the file.
        ///
        /// For more information, see
        /// <see href="https://docs.microsoft.com/rest/api/storageservices/set-file-properties">
        /// Set File Properties</see>.
        /// </summary>
        /// <param name="newSize">
        /// Optional. Resizes a file to the specified size.
        /// If the specified byte value is less than the current size
        /// of the file, then all ranges above the specified byte value
        /// are cleared.
        /// </param>
        /// <param name="httpHeaders">
        /// Optional. The standard HTTP header system properties to set.  If not specified, existing values will be cleared.
        /// </param>
        /// <param name="smbProperties">
        /// Optional SMB properties to set for the file.
        /// </param>
        /// <param name="filePermission">
        /// Optional file permission to set for the file.
        /// </param>
        /// <param name="conditions">
        /// Optional <see cref="ShareFileRequestConditions"/> to add conditions
        /// on creating the file.
        /// </param>
        /// <param name="cancellationToken">
        /// Optional <see cref="CancellationToken"/> to propagate
        /// notifications that the operation should be cancelled.
        /// </param>
        /// <returns>
        /// A <see cref="Response{StorageFileInfo}"/> describing the
        /// state of the file.
        /// </returns>
        /// <remarks>
        /// A <see cref="RequestFailedException"/> will be thrown if
        /// a failure occurs.
        /// </remarks>
        public virtual Response<ShareFileInfo> SetHttpHeaders(
            long? newSize = default,
            ShareFileHttpHeaders httpHeaders = default,
            FileSmbProperties smbProperties = default,
            string filePermission = default,
            ShareFileRequestConditions conditions = default,
            CancellationToken cancellationToken = default) =>
            SetHttpHeadersInternal(
                newSize,
                httpHeaders,
                smbProperties,
                filePermission,
                conditions,
                async: false,
                cancellationToken)
                .EnsureCompleted();

        /// <summary>
        /// The <see cref="SetHttpHeaders(long?, ShareFileHttpHeaders, FileSmbProperties, string, CancellationToken)"/>
        /// operation sets system
        /// properties on the file.
        ///
        /// For more information, see
        /// <see href="https://docs.microsoft.com/rest/api/storageservices/set-file-properties">
        /// Set File Properties</see>.
        /// </summary>
        /// <param name="newSize">
        /// Optional. Resizes a file to the specified size.
        /// If the specified byte value is less than the current size
        /// of the file, then all ranges above the specified byte value
        /// are cleared.
        /// </param>
        /// <param name="httpHeaders">
        /// Optional. The standard HTTP header system properties to set.  If not specified, existing values will be cleared.
        /// </param>
        /// <param name="smbProperties">
        /// Optional SMB properties to set for the file.
        /// </param>
        /// <param name="filePermission">
        /// Optional file permission to set for the file.
        /// </param>
        /// <param name="cancellationToken">
        /// Optional <see cref="CancellationToken"/> to propagate
        /// notifications that the operation should be cancelled.
        /// </param>
        /// <returns>
        /// A <see cref="Response{StorageFileInfo}"/> describing the
        /// state of the file.
        /// </returns>
        /// <remarks>s
        /// A <see cref="RequestFailedException"/> will be thrown if
        /// a failure occurs.
        /// </remarks>
#pragma warning disable AZC0002 // DO ensure all service methods, both asynchronous and synchronous, take an optional CancellationToken parameter called cancellationToken.
        [EditorBrowsable(EditorBrowsableState.Never)]
        public virtual Response<ShareFileInfo> SetHttpHeaders(
#pragma warning restore AZC0002 // DO ensure all service methods, both asynchronous and synchronous, take an optional CancellationToken parameter called cancellationToken.
            long? newSize,
            ShareFileHttpHeaders httpHeaders,
            FileSmbProperties smbProperties,
            string filePermission,
            CancellationToken cancellationToken) =>
            SetHttpHeadersInternal(
                newSize,
                httpHeaders,
                smbProperties,
                filePermission,
                conditions: default,
                async: false,
                cancellationToken)
                .EnsureCompleted();

        /// <summary>
        /// The <see cref="SetHttpHeadersAsync(long?, ShareFileHttpHeaders, FileSmbProperties, string, ShareFileRequestConditions, CancellationToken)"/>
        /// operation sets system properties on the file.
        ///
        /// For more information, see
        /// <see href="https://docs.microsoft.com/rest/api/storageservices/set-file-properties">
        /// Set File Properties</see>.
        /// </summary>
        /// <param name="newSize">
        /// Optional. Resizes a file to the specified size.
        /// If the specified byte value is less than the current size
        /// of the file, then all ranges above the specified byte value
        /// are cleared.
        /// </param>
        /// <param name="httpHeaders">
        /// Optional. The standard HTTP header system properties to set.  If not specified, existing values will be cleared.
        /// </param>
        /// <param name="smbProperties">
        /// Optional SMB properties to set for the file.
        /// </param>
        /// <param name="filePermission">
        /// Optional file permission to set for the file.
        /// </param>
        /// <param name="conditions">
        /// Optional <see cref="ShareFileRequestConditions"/> to add conditions
        /// on creating the file.
        /// </param>
        /// <param name="cancellationToken">
        /// Optional <see cref="CancellationToken"/> to propagate
        /// notifications that the operation should be cancelled.
        /// </param>
        /// <returns>
        /// A <see cref="Response{StorageFileInfo}"/> describing the
        /// state of the file.
        /// </returns>
        /// <remarks>
        /// A <see cref="RequestFailedException"/> will be thrown if
        /// a failure occurs.
        /// </remarks>
        public virtual async Task<Response<ShareFileInfo>> SetHttpHeadersAsync(
            long? newSize = default,
            ShareFileHttpHeaders httpHeaders = default,
            FileSmbProperties smbProperties = default,
            string filePermission = default,
            ShareFileRequestConditions conditions = default,
            CancellationToken cancellationToken = default) =>
            await SetHttpHeadersInternal(
                newSize,
                httpHeaders,
                smbProperties,
                filePermission,
                conditions,
                async: true,
                cancellationToken)
                .ConfigureAwait(false);

        /// <summary>
        /// The <see cref="SetHttpHeadersAsync(long?, ShareFileHttpHeaders, FileSmbProperties, string, CancellationToken)"/>
        /// operation sets system properties on the file.
        ///
        /// For more information, see
        /// <see href="https://docs.microsoft.com/rest/api/storageservices/set-file-properties">
        /// Set File Properties</see>.
        /// </summary>
        /// <param name="newSize">
        /// Optional. Resizes a file to the specified size.
        /// If the specified byte value is less than the current size
        /// of the file, then all ranges above the specified byte value
        /// are cleared.
        /// </param>
        /// <param name="httpHeaders">
        /// Optional. The standard HTTP header system properties to set.  If not specified, existing values will be cleared.
        /// </param>
        /// <param name="smbProperties">
        /// Optional SMB properties to set for the file.
        /// </param>
        /// <param name="filePermission">
        /// Optional file permission to set for the file.
        /// </param>
        /// <param name="cancellationToken">
        /// Optional <see cref="CancellationToken"/> to propagate
        /// notifications that the operation should be cancelled.
        /// </param>
        /// <returns>
        /// A <see cref="Response{StorageFileInfo}"/> describing the
        /// state of the file.
        /// </returns>
        /// <remarks>
        /// A <see cref="RequestFailedException"/> will be thrown if
        /// a failure occurs.
        /// </remarks>
#pragma warning disable AZC0002 // DO ensure all service methods, both asynchronous and synchronous, take an optional CancellationToken parameter called cancellationToken.
        [EditorBrowsable(EditorBrowsableState.Never)]
        public virtual async Task<Response<ShareFileInfo>> SetHttpHeadersAsync(
#pragma warning restore AZC0002 // DO ensure all service methods, both asynchronous and synchronous, take an optional CancellationToken parameter called cancellationToken.
            long? newSize,
            ShareFileHttpHeaders httpHeaders,
            FileSmbProperties smbProperties,
            string filePermission,
            CancellationToken cancellationToken) =>
            await SetHttpHeadersInternal(
                newSize,
                httpHeaders,
                smbProperties,
                filePermission,
                conditions: default,
                async: true,
                cancellationToken)
                .ConfigureAwait(false);

        /// <summary>
        /// The <see cref="SetHttpHeadersInternal"/> operation sets system
        /// properties on the file.
        ///
        /// For more information, see
        /// <see href="https://docs.microsoft.com/rest/api/storageservices/set-file-properties">
        /// Set File Properties</see>.
        /// </summary>
        /// <param name="newSize">
        /// Optional. Resizes a file to the specified size.
        /// If the specified byte value is less than the current size
        /// of the file, then all ranges above the specified byte value
        /// are cleared.
        /// </param>
        /// <param name="httpHeaders">
        /// Optional. The standard HTTP header system properties to set.  If not specified, existing values will be cleared.
        /// </param>
        /// <param name="smbProperties">
        /// Optional SMB properties to set for the file.
        /// </param>
        /// <param name="filePermission">
        /// Optional file permission to set ofr the file.
        /// </param>
        /// <param name="conditions">
        /// Optional <see cref="ShareFileRequestConditions"/> to add conditions
        /// on creating the file.
        /// </param>
        /// <param name="async">
        /// Whether to invoke the operation asynchronously.
        /// </param>
        /// <param name="cancellationToken">
        /// Optional <see cref="CancellationToken"/> to propagate
        /// notifications that the operation should be cancelled.
        /// </param>
        /// <returns>
        /// A <see cref="Response{StorageFileInfo}"/> describing the
        /// state of the file.
        /// </returns>
        /// <remarks>
        /// A <see cref="RequestFailedException"/> will be thrown if
        /// a failure occurs.
        /// </remarks>
        private async Task<Response<ShareFileInfo>> SetHttpHeadersInternal(
            long? newSize,
            ShareFileHttpHeaders httpHeaders,
            FileSmbProperties smbProperties,
            string filePermission,
            ShareFileRequestConditions conditions,
            bool async,
            CancellationToken cancellationToken)
        {
            using (ClientConfiguration.Pipeline.BeginLoggingScope(nameof(ShareFileClient)))
            {
                ClientConfiguration.Pipeline.LogMethodEnter(
                    nameof(ShareFileClient),
                    message:
                    $"{nameof(Uri)}: {Uri}\n" +
                    $"{nameof(newSize)}: {newSize}\n" +
                    $"{nameof(httpHeaders)}: {httpHeaders}");

                DiagnosticScope scope = ClientConfiguration.ClientDiagnostics.CreateScope($"{nameof(ShareFileClient)}.{nameof(SetHttpHeaders)}");

                try
                {
                    scope.Start();
                    FileSmbProperties smbProps = smbProperties ?? new FileSmbProperties();

                    ShareExtensions.AssertValidFilePermissionAndKey(filePermission, smbProps.FilePermissionKey);
                    if (filePermission == null && smbProps.FilePermissionKey == null)
                    {
                        filePermission = Constants.File.Preserve;
                    }

                    ResponseWithHeaders<FileSetHttpHeadersHeaders> response;

                    if (async)
                    {
                        response = await FileRestClient.SetHttpHeadersAsync(
                            fileAttributes: smbProps.FileAttributes?.ToAttributesString() ?? Constants.File.Preserve,
                            fileCreationTime: smbProps.FileCreatedOn.ToFileDateTimeString() ?? Constants.File.Preserve,
                            fileLastWriteTime: smbProps.FileLastWrittenOn.ToFileDateTimeString() ?? Constants.File.Preserve,
                            fileContentLength: newSize,
                            filePermission: filePermission,
                            filePermissionKey: smbProps.FilePermissionKey,
                            fileChangeTime: smbProps.FileChangedOn.ToFileDateTimeString(),
                            fileHttpHeaders: httpHeaders.ToFileHttpHeaders(),
                            leaseAccessConditions: conditions,
                            cancellationToken: cancellationToken)
                            .ConfigureAwait(false);
                    }
                    else
                    {
                        response = FileRestClient.SetHttpHeaders(
                            fileAttributes: smbProps.FileAttributes?.ToAttributesString() ?? Constants.File.Preserve,
                            fileCreationTime: smbProps.FileCreatedOn.ToFileDateTimeString() ?? Constants.File.Preserve,
                            fileLastWriteTime: smbProps.FileLastWrittenOn.ToFileDateTimeString() ?? Constants.File.Preserve,
                            fileContentLength: newSize,
                            filePermission: filePermission,
                            filePermissionKey: smbProps.FilePermissionKey,
                            fileChangeTime: smbProps.FileChangedOn.ToFileDateTimeString(),
                            fileHttpHeaders: httpHeaders.ToFileHttpHeaders(),
                            leaseAccessConditions: conditions,
                            cancellationToken: cancellationToken);
                    }

                    return Response.FromValue(
                        response.ToShareFileInfo(),
                        response.GetRawResponse());
                }
                catch (Exception ex)
                {
                    ClientConfiguration.Pipeline.LogException(ex);
                    scope.Failed(ex);
                    throw;
                }
                finally
                {
                    ClientConfiguration.Pipeline.LogMethodExit(nameof(ShareFileClient));
                    scope.Dispose();
                }
            }
        }
        #endregion SetHttpHeaders

        #region SetMetadata
        /// <summary>
        /// The <see cref="SetMetadata(Metadata, ShareFileRequestConditions, CancellationToken)"/> operation sets user-defined
        /// metadata for the specified file as one or more name-value pairs.
        ///
        /// For more information, see
        /// <see href="https://docs.microsoft.com/rest/api/storageservices/set-file-metadata">
        /// Set File Metadata</see>.
        /// </summary>
        /// <param name="metadata">
        /// Custom metadata to set for this file.
        /// </param>
        /// <param name="conditions">
        /// Optional <see cref="ShareFileRequestConditions"/> to add conditions
        /// on creating the file.
        /// </param>
        /// <param name="cancellationToken">
        /// Optional <see cref="CancellationToken"/> to propagate
        /// notifications that the operation should be cancelled.
        /// </param>
        /// <returns>
        /// A <see cref="Response{StorageFileInfo}"/> describing the updated
        /// file.
        /// </returns>
        /// <remarks>
        /// A <see cref="RequestFailedException"/> will be thrown if
        /// a failure occurs.
        /// </remarks>
        public virtual Response<ShareFileInfo> SetMetadata(
            Metadata metadata,
            ShareFileRequestConditions conditions = default,
            CancellationToken cancellationToken = default) =>
            SetMetadataInternal(
                metadata,
                conditions,
                async: false,
                cancellationToken)
                .EnsureCompleted();

        /// <summary>
        /// The <see cref="SetMetadata(Metadata, CancellationToken)"/> operation sets user-defined
        /// metadata for the specified file as one or more name-value pairs.
        ///
        /// For more information, see
        /// <see href="https://docs.microsoft.com/rest/api/storageservices/set-file-metadata">
        /// Set File Metadata</see>.
        /// </summary>
        /// <param name="metadata">
        /// Custom metadata to set for this file.
        /// </param>
        /// <param name="cancellationToken">
        /// Optional <see cref="CancellationToken"/> to propagate
        /// notifications that the operation should be cancelled.
        /// </param>
        /// <returns>
        /// A <see cref="Response{StorageFileInfo}"/> describing the updated
        /// file.
        /// </returns>
        /// <remarks>
        /// A <see cref="RequestFailedException"/> will be thrown if
        /// a failure occurs.
        /// </remarks>
#pragma warning disable AZC0002 // DO ensure all service methods, both asynchronous and synchronous, take an optional CancellationToken parameter called cancellationToken.
        [EditorBrowsable(EditorBrowsableState.Never)]
        public virtual Response<ShareFileInfo> SetMetadata(
#pragma warning restore AZC0002 // DO ensure all service methods, both asynchronous and synchronous, take an optional CancellationToken parameter called cancellationToken.
            Metadata metadata,
            CancellationToken cancellationToken) =>
            SetMetadataInternal(
                metadata,
                conditions: default,
                async: false,
                cancellationToken)
                .EnsureCompleted();

        /// <summary>
        /// The <see cref="SetMetadataAsync(Metadata, ShareFileRequestConditions, CancellationToken)"/> operation sets user-defined
        /// metadata for the specified file as one or more name-value pairs.
        ///
        /// For more information, see
        /// <see href="https://docs.microsoft.com/rest/api/storageservices/set-file-metadata">
        /// Set File Metadata</see>.
        /// </summary>
        /// <param name="metadata">
        /// Custom metadata to set for this file.
        /// </param>
        /// <param name="conditions">
        /// Optional <see cref="ShareFileRequestConditions"/> to add conditions
        /// on creating the file.
        /// </param>
        /// <param name="cancellationToken">
        /// Optional <see cref="CancellationToken"/> to propagate
        /// notifications that the operation should be cancelled.
        /// </param>
        /// <returns>
        /// A <see cref="Response{StorageFileInfo}"/> describing the updated
        /// file.
        /// </returns>
        /// <remarks>
        /// A <see cref="RequestFailedException"/> will be thrown if
        /// a failure occurs.
        /// </remarks>
        public virtual async Task<Response<ShareFileInfo>> SetMetadataAsync(
            Metadata metadata,
            ShareFileRequestConditions conditions = default,
            CancellationToken cancellationToken = default) =>
            await SetMetadataInternal(
                metadata,
                conditions,
                async: true,
                cancellationToken)
                .ConfigureAwait(false);

        /// <summary>
        /// The <see cref="SetMetadata(Metadata, CancellationToken)"/> operation sets user-defined
        /// metadata for the specified file as one or more name-value pairs.
        ///
        /// For more information, see
        /// <see href="https://docs.microsoft.com/rest/api/storageservices/set-file-metadata">
        /// Set File Metadata</see>.
        /// </summary>
        /// <param name="metadata">
        /// Custom metadata to set for this file.
        /// </param>
        /// <param name="cancellationToken">
        /// Optional <see cref="CancellationToken"/> to propagate
        /// notifications that the operation should be cancelled.
        /// </param>
        /// <returns>
        /// A <see cref="Response{StorageFileInfo}"/> describing the updated
        /// file.
        /// </returns>
        /// <remarks>
        /// A <see cref="RequestFailedException"/> will be thrown if
        /// a failure occurs.
        /// </remarks>
#pragma warning disable AZC0002 // DO ensure all service methods, both asynchronous and synchronous, take an optional CancellationToken parameter called cancellationToken.
        [EditorBrowsable(EditorBrowsableState.Never)]
        public virtual async Task<Response<ShareFileInfo>> SetMetadataAsync(
#pragma warning restore AZC0002 // DO ensure all service methods, both asynchronous and synchronous, take an optional CancellationToken parameter called cancellationToken.
            Metadata metadata,
            CancellationToken cancellationToken) =>
            await SetMetadataInternal(
                metadata,
                conditions: default,
                async: true,
                cancellationToken)
                .ConfigureAwait(false);

        /// <summary>
        /// The <see cref="SetMetadataInternal"/> operation sets user-defined
        /// metadata for the specified file as one or more name-value pairs.
        ///
        /// For more information, see
        /// <see href="https://docs.microsoft.com/rest/api/storageservices/set-file-metadata">
        /// Set File Metadata</see>.
        /// </summary>
        /// <param name="metadata">
        /// Custom metadata to set for this file.
        /// </param>
        /// <param name="conditions">
        /// Optional <see cref="ShareFileRequestConditions"/> to add conditions
        /// on creating the file.
        /// </param>
        /// <param name="async">
        /// Whether to invoke the operation asynchronously.
        /// </param>
        /// <param name="cancellationToken">
        /// Optional <see cref="CancellationToken"/> to propagate
        /// notifications that the operation should be cancelled.
        /// </param>
        /// <returns>
        /// A <see cref="Response{StorageFileInfo}"/> describing the updated
        /// file.
        /// </returns>
        /// <remarks>
        /// A <see cref="RequestFailedException"/> will be thrown if
        /// a failure occurs.
        /// </remarks>
        private async Task<Response<ShareFileInfo>> SetMetadataInternal(
            Metadata metadata,
            ShareFileRequestConditions conditions,
            bool async,
            CancellationToken cancellationToken)
        {
            using (ClientConfiguration.Pipeline.BeginLoggingScope(nameof(ShareFileClient)))
            {
                ClientConfiguration.Pipeline.LogMethodEnter(
                    nameof(ShareFileClient),
                    message: $"{nameof(Uri)}: {Uri}");

                DiagnosticScope scope = ClientConfiguration.ClientDiagnostics.CreateScope($"{nameof(ShareFileClient)}.{nameof(SetMetadata)}");

                try
                {
                    scope.Start();
                    ResponseWithHeaders<FileSetMetadataHeaders> response;

                    if (async)
                    {
                        response = await FileRestClient.SetMetadataAsync(
                            metadata: metadata,
                            leaseAccessConditions: conditions,
                            cancellationToken: cancellationToken)
                            .ConfigureAwait(false);
                    }
                    else
                    {
                        response = FileRestClient.SetMetadata(
                            metadata: metadata,
                            leaseAccessConditions: conditions,
                            cancellationToken: cancellationToken);
                    }

                    return Response.FromValue(
                        response.ToShareFileInfo(),
                        response.GetRawResponse());
                }
                catch (Exception ex)
                {
                    ClientConfiguration.Pipeline.LogException(ex);
                    scope.Failed(ex);
                    throw;
                }
                finally
                {
                    ClientConfiguration.Pipeline.LogMethodExit(nameof(ShareFileClient));
                    scope.Dispose();
                }
            }
        }
        #endregion SetMetadata

        #region ClearRange
        /// <summary>
        /// The <see cref="ClearRange"/>
        /// operation clears the <paramref name="range"/> of a file.
        ///
        /// For more information, see
        /// <see href="https://docs.microsoft.com/rest/api/storageservices/put-range">
        /// Put Range</see>.
        /// </summary>
        /// <param name="range">
        /// Specifies the range of bytes to be cleared. Both the start and end of the range must be specified.
        /// </param>
        /// <param name="conditions">
        /// Optional <see cref="ShareFileRequestConditions"/> to add conditions
        /// on creating the file.
        /// </param>
        /// <param name="cancellationToken">
        /// Optional <see cref="CancellationToken"/> to propagate
        /// notifications that the operation should be cancelled.
        /// </param>
        /// <returns>
        /// A <see cref="Response{ShareFileUploadInfo}"/> describing the
        /// state of the file.
        /// </returns>
        /// <remarks>
        /// A <see cref="RequestFailedException"/> will be thrown if
        /// a failure occurs.
        /// </remarks>
        public virtual Response<ShareFileUploadInfo> ClearRange(
            HttpRange range,
            ShareFileRequestConditions conditions = default,
            CancellationToken cancellationToken = default) =>
                ClearRangeInternal(
                    range: range,
                    conditions: conditions,
                    async: false,
                    cancellationToken: cancellationToken)
                    .EnsureCompleted();

        /// <summary>
        /// The <see cref="ClearRangeAsync"/>
        /// operation clears the <paramref name="range"/> of a file.
        ///
        /// For more information, see
        /// <see href="https://docs.microsoft.com/rest/api/storageservices/put-range">
        /// Put Range</see>.
        /// </summary>
        /// <param name="range">
        /// Specifies the range of bytes to be cleared. Both the start and end of the range must be specified.
        /// </param>
        /// <param name="conditions">
        /// Optional <see cref="ShareFileRequestConditions"/> to add conditions
        /// on creating the file.
        /// </param>
        /// <param name="cancellationToken">
        /// Optional <see cref="CancellationToken"/> to propagate
        /// notifications that the operation should be cancelled.
        /// </param>
        /// <returns>
        /// A <see cref="Response{ShareFileUploadInfo}"/> describing the
        /// state of the file.
        /// </returns>
        /// <remarks>
        /// A <see cref="RequestFailedException"/> will be thrown if
        /// a failure occurs.
        /// </remarks>
        public virtual async Task<Response<ShareFileUploadInfo>> ClearRangeAsync(
            HttpRange range,
            ShareFileRequestConditions conditions = default,
            CancellationToken cancellationToken = default) =>
                await ClearRangeInternal(
                    range: range,
                    conditions: conditions,
                    async: true,
                    cancellationToken: cancellationToken)
                    .ConfigureAwait(false);

        /// <summary>
        /// The <see cref="UploadRangeInternal"/> operation clears the
        /// <paramref name="range"/> of a file.
        ///
        /// For more information, see
        /// <see href="https://docs.microsoft.com/rest/api/storageservices/put-range">
        /// Put Range</see>.
        /// </summary>
        /// <param name="range">
        /// Specifies the range of bytes to be cleated. Both the start and end of the range must be specified.
        /// </param>
        /// <param name="conditions">
        /// Optional <see cref="ShareFileRequestConditions"/> to add conditions
        /// on creating the file.
        /// </param>
        /// <param name="async">
        /// Whether to invoke the operation asynchronously.
        /// </param>
        /// <param name="cancellationToken">
        /// Optional <see cref="CancellationToken"/> to propagate
        /// notifications that the operation should be cancelled.
        /// </param>
        /// <returns>
        /// A <see cref="Response{ShareFileUploadInfo}"/> describing the
        /// state of the file.
        /// </returns>
        /// <remarks>
        /// A <see cref="RequestFailedException"/> will be thrown if
        /// a failure occurs.
        /// </remarks>
        private async Task<Response<ShareFileUploadInfo>> ClearRangeInternal(
            HttpRange range,
            ShareFileRequestConditions conditions,
            bool async,
            CancellationToken cancellationToken)
        {
            using (ClientConfiguration.Pipeline.BeginLoggingScope(nameof(ShareFileClient)))
            {
                DiagnosticScope scope = ClientConfiguration.ClientDiagnostics.CreateScope($"{nameof(ShareFileClient)}.{nameof(ClearRange)}");

                ClientConfiguration.Pipeline.LogMethodEnter(
                    nameof(ShareFileClient),
                    message:
                    $"{nameof(Uri)}: {Uri}");
                try
                {
                    scope.Start();

                    ResponseWithHeaders<FileUploadRangeHeaders> response;

                    if (async)
                    {
                        response = await FileRestClient.UploadRangeAsync(
                            range: range.ToString(),
                            fileRangeWrite: ShareFileRangeWriteType.Clear,
                            contentLength: 0,
                            // TODO remove this
                            optionalbody: new MemoryStream(),
                            leaseAccessConditions: conditions,
                            cancellationToken: cancellationToken)
                            .ConfigureAwait(false);
                    }
                    else
                    {
                        response = FileRestClient.UploadRange(
                            range: range.ToString(),
                            fileRangeWrite: ShareFileRangeWriteType.Clear,
                            contentLength: 0,
                            // TODO remove this
                            optionalbody: new MemoryStream(),
                            leaseAccessConditions: conditions,
                            cancellationToken: cancellationToken);
                    }

                    return Response.FromValue(
                        response.ToShareFileUploadInfo(),
                        response.GetRawResponse());
                }
                catch (Exception ex)
                {
                    scope.Failed(ex);
                    ClientConfiguration.Pipeline.LogException(ex);
                    throw;
                }
                finally
                {
                    scope.Dispose();
                    ClientConfiguration.Pipeline.LogMethodExit(nameof(ShareFileClient));
                }
            }
        }
        #endregion ClearRange

        #region UploadRange
        /// <summary>
        /// The <see cref="UploadRange(HttpRange, Stream, byte[], IProgress{long}, ShareFileRequestConditions, CancellationToken)"/>
        /// operation writes <paramref name="content"/> to a <paramref name="range"/> of a file.
        ///
        /// For more information, see
        /// <see href="https://docs.microsoft.com/rest/api/storageservices/put-range">
        /// Put Range</see>.
        /// </summary>
        /// <param name="range">
        /// Specifies the range of bytes to be written. Both the start and end of the range must be specified.
        /// </param>
        /// <param name="content">
        /// A <see cref="Stream"/> containing the content of the range to upload.
        /// </param>
        /// <param name="options">
        /// Optional parameters.
        /// </param>
        /// <param name="cancellationToken">
        /// Optional <see cref="CancellationToken"/> to propagate
        /// notifications that the operation should be cancelled.
        /// </param>
        /// <returns>
        /// A <see cref="Response{ShareFileUploadInfo}"/> describing the
        /// state of the file.
        /// </returns>
        /// <remarks>
        /// A <see cref="RequestFailedException"/> will be thrown if
        /// a failure occurs.
        /// </remarks>
        public virtual Response<ShareFileUploadInfo> UploadRange(
            HttpRange range,
            Stream content,
            ShareFileUploadRangeOptions options = default,
            CancellationToken cancellationToken = default) =>
            UploadRangeInternal(
                range: range,
                content: content,
                transferValidationOverride: options?.TransferValidation,
                progressHandler: options?.ProgressHandler,
                conditions: options?.Conditions,
                fileLastWrittenMode: options?.FileLastWrittenMode,
                async: false,
                cancellationToken: cancellationToken)
                .EnsureCompleted();

        /// <summary>
        /// The <see cref="UploadRangeAsync(HttpRange, Stream, byte[], IProgress{long}, ShareFileRequestConditions, CancellationToken)"/>
        /// operation writes <paramref name="content"/> to a <paramref name="range"/> of a file.
        ///
        /// For more information, see
        /// <see href="https://docs.microsoft.com/rest/api/storageservices/put-range">
        /// Put Range</see>.
        /// </summary>
        /// <param name="range">
        /// Specifies the range of bytes to be written. Both the start and end of the range must be specified.
        /// </param>
        /// <param name="content">
        /// A <see cref="Stream"/> containing the content of the range to upload.
        /// </param>
        /// <param name="options">
        /// Optional parameters.
        /// </param>
        /// <param name="cancellationToken">
        /// Optional <see cref="CancellationToken"/> to propagate
        /// notifications that the operation should be cancelled.
        /// </param>
        /// <returns>
        /// A <see cref="Response{ShareFileUploadInfo}"/> describing the
        /// state of the file.
        /// </returns>
        /// <remarks>
        /// A <see cref="RequestFailedException"/> will be thrown if
        /// a failure occurs.
        /// </remarks>
        public virtual async Task<Response<ShareFileUploadInfo>> UploadRangeAsync(
            HttpRange range,
            Stream content,
            ShareFileUploadRangeOptions options = default,
            CancellationToken cancellationToken = default) =>
            await UploadRangeInternal(
                range: range,
                content: content,
                transferValidationOverride: options?.TransferValidation,
                progressHandler: options?.ProgressHandler,
                conditions: options?.Conditions,
                fileLastWrittenMode: options?.FileLastWrittenMode,
                async: true,
                cancellationToken: cancellationToken)
                .ConfigureAwait(false);

        /// <summary>
        /// The <see cref="UploadRange(HttpRange, Stream, byte[], IProgress{long}, ShareFileRequestConditions, CancellationToken)"/>
        /// operation writes <paramref name="content"/> to a <paramref name="range"/> of a file.
        ///
        /// For more information, see
        /// <see href="https://docs.microsoft.com/rest/api/storageservices/put-range">
        /// Put Range</see>.
        /// </summary>
        /// <param name="range">
        /// Specifies the range of bytes to be written. Both the start and end of the range must be specified.
        /// </param>
        /// <param name="content">
        /// A <see cref="Stream"/> containing the content of the range to upload.
        /// </param>
        /// <param name="transactionalContentHash">
        /// Optional MD5 hash of the range content.
        ///
        /// This hash is used to verify the integrity of the range during transport. When this hash
        /// is specified, the storage service compares the hash of the content
        /// that has arrived with this value.  Note that this MD5 hash is not
        /// stored with the file.  If the two hashes do not match, the
        /// operation will fail with a <see cref="RequestFailedException"/>.
        /// </param>
        /// <param name="progressHandler">
        /// Optional <see cref="IProgress{Long}"/> to provide
        /// progress updates about data transfers.
        /// </param>
        /// <param name="conditions">
        /// Optional <see cref="ShareFileRequestConditions"/> to add conditions
        /// on creating the file.
        /// </param>
        /// <param name="cancellationToken">
        /// Optional <see cref="CancellationToken"/> to propagate
        /// notifications that the operation should be cancelled.
        /// </param>
        /// <returns>
        /// A <see cref="Response{ShareFileUploadInfo}"/> describing the
        /// state of the file.
        /// </returns>
        /// <remarks>
        /// A <see cref="RequestFailedException"/> will be thrown if
        /// a failure occurs.
        /// </remarks>
        [EditorBrowsable(EditorBrowsableState.Never)]
#pragma warning disable AZC0002 // DO ensure all service methods, both asynchronous and synchronous, take an optional CancellationToken parameter called cancellationToken.
        public virtual Response<ShareFileUploadInfo> UploadRange(
#pragma warning restore AZC0002 // DO ensure all service methods, both asynchronous and synchronous, take an optional CancellationToken parameter called cancellationToken.
            HttpRange range,
            Stream content,
            byte[] transactionalContentHash,
            IProgress<long> progressHandler,
            ShareFileRequestConditions conditions,
            CancellationToken cancellationToken)
        {
            return UploadRangeInternal(
                range,
                content,
                transferValidationOverride: transactionalContentHash != default
                    ? new UploadTransferValidationOptions()
                    {
                        ChecksumAlgorithm = StorageChecksumAlgorithm.MD5,
                        PrecalculatedChecksum = transactionalContentHash
                    }
                    : default,
                progressHandler,
                conditions,
                fileLastWrittenMode: default,
                false, // async
                cancellationToken)
                .EnsureCompleted();
        }

        /// <summary>
        /// The <see cref="UploadRangeAsync(HttpRange, Stream, byte[], IProgress{long}, ShareFileRequestConditions, CancellationToken)"/>
        /// operation writes <paramref name="content"/> to a <paramref name="range"/> of a file.
        ///
        /// For more information, see
        /// <see href="https://docs.microsoft.com/rest/api/storageservices/put-range">
        /// Put Range</see>.
        /// </summary>
        /// <param name="range">
        /// Specifies the range of bytes to be written. Both the start and end of the range must be specified.
        /// </param>
        /// <param name="content">
        /// A <see cref="Stream"/> containing the content of the range to upload.
        /// </param>
        /// <param name="transactionalContentHash">
        /// Optional MD5 hash of the range content.
        ///
        /// This hash is used to verify the integrity of the range during transport. When this hash
        /// is specified, the storage service compares the hash of the content
        /// that has arrived with this value.  Note that this MD5 hash is not
        /// stored with the file.  If the two hashes do not match, the
        /// operation will fail with a <see cref="RequestFailedException"/>.
        /// </param>
        /// <param name="progressHandler">
        /// Optional <see cref="IProgress{Long}"/> to provide
        /// progress updates about data transfers.
        /// </param>
        /// <param name="conditions">
        /// Optional <see cref="ShareFileRequestConditions"/> to add conditions
        /// on creating the file.
        /// </param>
        /// <param name="cancellationToken">
        /// Optional <see cref="CancellationToken"/> to propagate
        /// notifications that the operation should be cancelled.
        /// </param>
        /// <returns>
        /// A <see cref="Response{ShareFileUploadInfo}"/> describing the
        /// state of the file.
        /// </returns>
        /// <remarks>
        /// A <see cref="RequestFailedException"/> will be thrown if
        /// a failure occurs.
        /// </remarks>
        [EditorBrowsable(EditorBrowsableState.Never)]
#pragma warning disable AZC0002 // DO ensure all service methods, both asynchronous and synchronous, take an optional CancellationToken parameter called cancellationToken.
        public virtual async Task<Response<ShareFileUploadInfo>> UploadRangeAsync(
#pragma warning restore AZC0002 // DO ensure all service methods, both asynchronous and synchronous, take an optional CancellationToken parameter called cancellationToken.
            HttpRange range,
            Stream content,
            byte[] transactionalContentHash,
            IProgress<long> progressHandler,
            ShareFileRequestConditions conditions,
            CancellationToken cancellationToken)
        {
            return await UploadRangeInternal(
                range,
                content,
                transferValidationOverride: transactionalContentHash != default
                    ? new UploadTransferValidationOptions()
                    {
                        ChecksumAlgorithm = StorageChecksumAlgorithm.MD5,
                        PrecalculatedChecksum = transactionalContentHash
                    }
                    : default,
                progressHandler,
                conditions,
                fileLastWrittenMode: default,
                true, // async
                cancellationToken)
                .ConfigureAwait(false);
        }

        /// <summary>
        /// The <see cref="UploadRange(ShareFileRangeWriteType, HttpRange, Stream, byte[], IProgress{long}, CancellationToken)"/>
        /// operation writes <paramref name="content"/> to a <paramref name="range"/> of a file.
        ///
        /// For more information, see
        /// <see href="https://docs.microsoft.com/rest/api/storageservices/put-range">
        /// Put Range</see>.
        /// </summary>
        /// <param name="writeType">Required. Specifies whether to update or clear the range.
        /// </param>
        /// <param name="range">
        /// Specifies the range of bytes to be written. Both the start and end of the range must be specified.
        /// </param>
        /// <param name="content">
        /// A <see cref="Stream"/> containing the content of the range to upload.
        /// </param>
        /// <param name="transactionalContentHash">
        /// Optional MD5 hash of the range content.  Must not be used when <paramref name="writeType"/> is set to <see cref="ShareFileRangeWriteType.Clear"/>.
        ///
        /// This hash is used to verify the integrity of the range during transport. When this hash
        /// is specified, the storage service compares the hash of the content
        /// that has arrived with this value.  Note that this MD5 hash is not
        /// stored with the file.  If the two hashes do not match, the
        /// operation will fail with a <see cref="RequestFailedException"/>.
        /// </param>
        /// <param name="progressHandler">
        /// Optional <see cref="IProgress{Long}"/> to provide
        /// progress updates about data transfers.
        /// </param>
        /// <param name="cancellationToken">
        /// Optional <see cref="CancellationToken"/> to propagate
        /// notifications that the operation should be cancelled.
        /// </param>
        /// <returns>
        /// A <see cref="Response{ShareFileUploadInfo}"/> describing the
        /// state of the file.
        /// </returns>
        /// <remarks>
        /// A <see cref="RequestFailedException"/> will be thrown if
        /// a failure occurs.
        /// </remarks>
        [EditorBrowsable(EditorBrowsableState.Never)]
        public virtual Response<ShareFileUploadInfo> UploadRange(
            ShareFileRangeWriteType writeType,
            HttpRange range,
            Stream content,
            byte[] transactionalContentHash = default,
            IProgress<long> progressHandler = default,
            CancellationToken cancellationToken = default)
        {
            return UploadRangeInternal(
                range,
                content,
                transferValidationOverride: transactionalContentHash != default
                    ? new UploadTransferValidationOptions()
                    {
                        ChecksumAlgorithm = StorageChecksumAlgorithm.MD5,
                        PrecalculatedChecksum = transactionalContentHash
                    }
                    : default,
                progressHandler,
                conditions: default,
                fileLastWrittenMode: default,
                false, // async
                cancellationToken)
                .EnsureCompleted();
        }

        /// <summary>
        /// The <see cref="UploadRange(ShareFileRangeWriteType, HttpRange, Stream, byte[], IProgress{long}, CancellationToken)"/>
        /// operation writes <paramref name="content"/> to a <paramref name="range"/> of a file.
        ///
        /// For more information, see
        /// <see href="https://docs.microsoft.com/rest/api/storageservices/put-range">
        /// Put Range</see>.
        /// </summary>
        /// <param name="writeType">Required. Specifies whether to update or clear the range.
        /// </param>
        /// <param name="range">
        /// Specifies the range of bytes to be written. Both the start and end of the range must be specified.
        /// </param>
        /// <param name="content">
        /// A <see cref="Stream"/> containing the content of the range to upload.
        /// </param>
        /// <param name="transactionalContentHash">
        /// Optional MD5 hash of the range content.  Must not be used when <paramref name="writeType"/> is set to <see cref="ShareFileRangeWriteType.Clear"/>.
        ///
        /// This hash is used to verify the integrity of the range during transport. When this hash
        /// is specified, the storage service compares the hash of the content
        /// that has arrived with this value.  Note that this MD5 hash is not
        /// stored with the file.  If the two hashes do not match, the
        /// operation will fail with a <see cref="RequestFailedException"/>.
        /// </param>
        /// <param name="progressHandler">
        /// Optional <see cref="IProgress{Long}"/> to provide
        /// progress updates about data transfers.
        /// </param>
        /// <param name="cancellationToken">
        /// Optional <see cref="CancellationToken"/> to propagate
        /// notifications that the operation should be cancelled.
        /// </param>
        /// <returns>
        /// A <see cref="Response{ShareFileUploadInfo}"/> describing the
        /// state of the file.
        /// </returns>
        /// <remarks>
        /// A <see cref="RequestFailedException"/> will be thrown if
        /// a failure occurs.
        /// </remarks>
        [EditorBrowsable(EditorBrowsableState.Never)]
        public virtual async Task<Response<ShareFileUploadInfo>> UploadRangeAsync(
            ShareFileRangeWriteType writeType,
            HttpRange range,
            Stream content,
            byte[] transactionalContentHash = default,
            IProgress<long> progressHandler = default,
            CancellationToken cancellationToken = default)
        {
            return await UploadRangeInternal(
                range,
                content,
                transferValidationOverride: transactionalContentHash != default
                    ? new UploadTransferValidationOptions()
                    {
                        ChecksumAlgorithm = StorageChecksumAlgorithm.MD5,
                        PrecalculatedChecksum = transactionalContentHash
                    }
                    : default,
                progressHandler,
                conditions: default,
                fileLastWrittenMode: default,
                true, // async
                cancellationToken)
                .ConfigureAwait(false);
        }

        /// <summary>
        /// The <see cref="UploadRangeInternal"/> operation writes
        /// <paramref name="content"/> to a <paramref name="range"/> of a file.
        ///
        /// For more information, see
        /// <see href="https://docs.microsoft.com/rest/api/storageservices/put-range">
        /// Put Range</see>.
        /// </summary>
        /// <param name="range">
        /// Specifies the range of bytes to be written. Both the start and end of the range must be specified.
        /// </param>
        /// <param name="content">
        /// A <see cref="Stream"/> containing the content of the range to upload.
        /// </param>
        /// <param name="transferValidationOverride">
        /// Optional override for transfer validation on upload.
        /// </param>
        /// <param name="progressHandler">
        /// Progress handler for upload operation.
        /// </param>
        /// <param name="conditions">
        /// Request conditions for upload range.
        /// </param>
        /// <param name="fileLastWrittenMode">
        /// Optional.  Specifies if the file last write time should be set to the current time,
        /// or the last write time currently associated with the file should be preserved.
        /// </param>
        /// <param name="async">
        /// Whether to invoke the operation asynchronously.
        /// </param>
        /// <param name="cancellationToken">
        /// Optional <see cref="CancellationToken"/> to propagate
        /// notifications that the operation should be cancelled.
        /// </param>
        /// <returns>
        /// A <see cref="Response{StorageFileUploadInfo}"/> describing the
        /// state of the file.
        /// </returns>
        /// <remarks>
        /// A <see cref="RequestFailedException"/> will be thrown if
        /// a failure occurs.
        /// </remarks>
        internal async Task<Response<ShareFileUploadInfo>> UploadRangeInternal(
            HttpRange range,
            Stream content,
            UploadTransferValidationOptions transferValidationOverride,
            IProgress<long> progressHandler,
            ShareFileRequestConditions conditions,
            FileLastWrittenMode? fileLastWrittenMode,
            bool async,
            CancellationToken cancellationToken)
        {
            UploadTransferValidationOptions validationOptions = transferValidationOverride ?? ClientConfiguration.TransferValidation.Upload;
            ShareErrors.AssertAlgorithmSupport(validationOptions?.ChecksumAlgorithm);

            using (ClientConfiguration.Pipeline.BeginLoggingScope(nameof(ShareFileClient)))
            {
                ClientConfiguration.Pipeline.LogMethodEnter(
                    nameof(ShareFileClient),
                    message:
                    $"{nameof(Uri)}: {Uri}");

                DiagnosticScope scope = ClientConfiguration.ClientDiagnostics.CreateScope($"{nameof(ShareFileClient)}.{nameof(UploadRange)}");

                try
                {
                    scope.Start();
                    Errors.VerifyStreamPosition(content, nameof(content));

                    // compute hash BEFORE attaching progress handler
                    ContentHasher.GetHashResult hashResult = ContentHasher.GetHashOrDefault(content, validationOptions);

                    content = content.WithNoDispose().WithProgress(progressHandler);

                    ResponseWithHeaders<FileUploadRangeHeaders> response;

                    if (async)
                    {
                        response = await FileRestClient.UploadRangeAsync(
                            range: range.ToString(),
                            fileRangeWrite: ShareFileRangeWriteType.Update,
                            contentLength: (content?.Length - content?.Position) ?? 0,
                            fileLastWrittenMode: fileLastWrittenMode,
                            optionalbody: content,
                            contentMD5: hashResult?.MD5AsArray,
                            leaseAccessConditions: conditions,
                            cancellationToken: cancellationToken)
                            .ConfigureAwait(false);
                    }
                    else
                    {
                        response = FileRestClient.UploadRange(
                            range: range.ToString(),
                            fileRangeWrite: ShareFileRangeWriteType.Update,
                            contentLength: (content?.Length - content?.Position) ?? 0,
                            fileLastWrittenMode: fileLastWrittenMode,
                            optionalbody: content,
                            contentMD5: hashResult?.MD5AsArray,
                            leaseAccessConditions: conditions,
                            cancellationToken: cancellationToken);
                    }

                    return Response.FromValue(
                        response.ToShareFileUploadInfo(),
                        response.GetRawResponse());
                }
                catch (Exception ex)
                {
                    ClientConfiguration.Pipeline.LogException(ex);
                    scope.Failed(ex);
                    throw;
                }
                finally
                {
                    ClientConfiguration.Pipeline.LogMethodExit(nameof(ShareFileClient));
                    scope.Dispose();
                }
            }
        }
        #endregion UploadRange

        #region UploadRangeFromUrl
        /// <summary>
        /// The <see cref="UploadRangeFromUri(Uri, HttpRange, HttpRange, ShareFileUploadRangeFromUriOptions, CancellationToken)"/>
        /// operation writes a range from an Azure File to another Azure file. This API is supported only for version 2019-02-02 and higher.
        /// </summary>
        /// <param name="sourceUri">
        /// Required. Specifies the URL of the source file, up to 2 KB in length.
        /// If source is an Azure blob or Azure file, it must either be public or must be authenticated via a
        /// shared access signature. If the source is public, no authentication is required to perform the operation.
        /// </param>
        /// <param name="range">
        /// Specifies the range of bytes to be written. Both the start and end of the range must be specified.
        /// </param>
        /// <param name="sourceRange">
        /// Specifies the range of bytes to be written from. Both the start and end of the range must be specified.
        /// </param>
        /// <param name="options">
        /// Optional parameters.  <see cref="ShareFileUploadRangeFromUriOptions"/>.
        /// </param>
        /// <param name="cancellationToken">
        /// Optional <see cref="CancellationToken"/> to propagate
        /// notifications that the operation should be cancelled.
        /// </param>
        /// <returns>
        /// A <see cref="Response{StorageFileUploadInfo}"/> describing the
        /// state of the file.
        /// </returns>
        /// <remarks>
        /// A <see cref="RequestFailedException"/> will be thrown if
        /// a failure occurs.
        /// </remarks>
        public virtual Response<ShareFileUploadInfo> UploadRangeFromUri(
            Uri sourceUri,
            HttpRange range,
            HttpRange sourceRange,
            ShareFileUploadRangeFromUriOptions options = default,
            CancellationToken cancellationToken = default) =>
            UploadRangeFromUriInternal(
                sourceUri: sourceUri,
                range: range,
                sourceRange: sourceRange,
                conditions: options?.Conditions,
                sourceAuthentication: options?.SourceAuthentication,
                fileLastWrittenMode: options?.FileLastWrittenMode,
                async: false,
                cancellationToken)
                .EnsureCompleted();

        /// <summary>
        /// The <see cref="UploadRangeFromUriAsync(Uri, HttpRange, HttpRange, ShareFileRequestConditions, CancellationToken)"/>
        /// operation writes a range from an Azure File to another Azure file. This API is supported only for version 2019-02-02 and higher.
        /// </summary>
        /// <param name="sourceUri">
        /// Required. Specifies the URL of the source file, up to 2 KB in length.
        /// If source is an Azure blob or Azure file, it must either be public or must be authenticated via a
        /// shared access signature. If the source is public, no authentication is required to perform the operation.
        /// </param>
        /// <param name="range">
        /// Specifies the range of bytes to be written. Both the start and end of the range must be specified.
        /// </param>
        /// <param name="sourceRange">
        /// Specifies the range of bytes to be written from. Both the start and end of the range must be specified.
        /// </param>
        /// <param name="options">
        /// Optional parameters.  <see cref="ShareFileUploadRangeFromUriOptions"/>.
        /// </param>
        /// <param name="cancellationToken">
        /// Optional <see cref="CancellationToken"/> to propagate
        /// notifications that the operation should be cancelled.
        /// </param>
        /// <returns>
        /// A <see cref="Response{StorageFileUploadInfo}"/> describing the
        /// state of the file.
        /// </returns>
        /// <remarks>
        /// A <see cref="RequestFailedException"/> will be thrown if
        /// a failure occurs.
        /// </remarks>
        public virtual async Task<Response<ShareFileUploadInfo>> UploadRangeFromUriAsync(
            Uri sourceUri,
            HttpRange range,
            HttpRange sourceRange,
            ShareFileUploadRangeFromUriOptions options = default,
            CancellationToken cancellationToken = default) =>
            await UploadRangeFromUriInternal(
                sourceUri: sourceUri,
                range: range,
                sourceRange: sourceRange,
                conditions: options?.Conditions,
                sourceAuthentication: options?.SourceAuthentication,
                fileLastWrittenMode: options?.FileLastWrittenMode,
                async: true,
                cancellationToken)
                .ConfigureAwait(false);

        /// <summary>
        /// The <see cref="UploadRangeFromUri(Uri, HttpRange, HttpRange, ShareFileRequestConditions, CancellationToken)"/>
        /// operation writes a range from an Azure File to another Azure file. This API is supported only for version 2019-02-02 and higher.
        /// </summary>
        /// <param name="sourceUri">
        /// Required. Specifies the URL of the source file, up to 2 KB in length.
        /// If source is an Azure blob or Azure file, it must either be public or must be authenticated via a
        /// shared access signature. If the source is public, no authentication is required to perform the operation.
        /// </param>
        /// <param name="range">
        /// Specifies the range of bytes to be written. Both the start and end of the range must be specified.
        /// </param>
        /// <param name="sourceRange">
        /// Specifies the range of bytes to be written from. Both the start and end of the range must be specified.
        /// </param>
        /// <param name="conditions">
        /// Optional <see cref="ShareFileRequestConditions"/> to add conditions
        /// on creating the file.
        /// </param>
        /// <param name="cancellationToken">
        /// Optional <see cref="CancellationToken"/> to propagate
        /// notifications that the operation should be cancelled.
        /// </param>
        /// <returns>
        /// A <see cref="Response{StorageFileUploadInfo}"/> describing the
        /// state of the file.
        /// </returns>
        /// <remarks>
        /// A <see cref="RequestFailedException"/> will be thrown if
        /// a failure occurs.
        /// </remarks>
        [EditorBrowsable(EditorBrowsableState.Never)]
#pragma warning disable AZC0002 // DO ensure all service methods, both asynchronous and synchronous, take an optional CancellationToken parameter called cancellationToken.
        public virtual Response<ShareFileUploadInfo> UploadRangeFromUri(
#pragma warning restore AZC0002 // DO ensure all service methods, both asynchronous and synchronous, take an optional CancellationToken parameter called cancellationToken.
            Uri sourceUri,
            HttpRange range,
            HttpRange sourceRange,
            ShareFileRequestConditions conditions,
            CancellationToken cancellationToken) =>
            UploadRangeFromUriInternal(
                sourceUri: sourceUri,
                range: range,
                sourceRange: sourceRange,
                conditions: conditions,
                sourceAuthentication: default,
                fileLastWrittenMode: default,
                async: false,
                cancellationToken)
                .EnsureCompleted();

        /// <summary>
        /// The <see cref="UploadRangeFromUri(Uri, HttpRange, HttpRange, CancellationToken)"/>
        /// operation writes a range from an Azure File to another Azure file. This API is supported only for version 2019-02-02 and higher.
        /// </summary>
        /// <param name="sourceUri">
        /// Required. Specifies the URL of the source file, up to 2 KB in length.
        /// If source is an Azure blob or Azure file, it must either be public or must be authenticated via a
        /// shared access signature. If the source is public, no authentication is required to perform the operation.
        /// </param>
        /// <param name="range">
        /// Specifies the range of bytes to be written. Both the start and end of the range must be specified.
        /// </param>
        /// <param name="sourceRange">
        /// Specifies the range of bytes to be written from. Both the start and end of the range must be specified.
        /// </param>
        /// <param name="cancellationToken">
        /// Optional <see cref="CancellationToken"/> to propagate
        /// notifications that the operation should be cancelled.
        /// </param>
        /// <returns>
        /// A <see cref="Response{StorageFileUploadInfo}"/> describing the
        /// state of the file.
        /// </returns>
        /// <remarks>
        /// A <see cref="RequestFailedException"/> will be thrown if
        /// a failure occurs.
        /// </remarks>
        [ForwardsClientCalls]
#pragma warning disable AZC0002 // DO ensure all service methods, both asynchronous and synchronous, take an optional CancellationToken parameter called cancellationToken.
        [EditorBrowsable(EditorBrowsableState.Never)]
        public virtual Response<ShareFileUploadInfo> UploadRangeFromUri(
#pragma warning restore AZC0002 // DO ensure all service methods, both asynchronous and synchronous, take an optional CancellationToken parameter called cancellationToken.
            Uri sourceUri,
            HttpRange range,
            HttpRange sourceRange,
            CancellationToken cancellationToken) =>
            UploadRangeFromUriInternal(
                sourceUri: sourceUri,
                range: range,
                sourceRange: sourceRange,
                conditions: default,
                sourceAuthentication: default,
                fileLastWrittenMode: default,
                async: false,
                cancellationToken)
                .EnsureCompleted();

        /// <summary>
        /// The <see cref="UploadRangeFromUriAsync(Uri, HttpRange, HttpRange, ShareFileRequestConditions, CancellationToken)"/>
        /// operation writes a range from an Azure File to another Azure file. This API is supported only for version 2019-02-02 and higher.
        /// </summary>
        /// <param name="sourceUri">
        /// Required. Specifies the URL of the source file, up to 2 KB in length.
        /// If source is an Azure blob or Azure file, it must either be public or must be authenticated via a
        /// shared access signature. If the source is public, no authentication is required to perform the operation.
        /// </param>
        /// <param name="range">
        /// Specifies the range of bytes to be written. Both the start and end of the range must be specified.
        /// </param>
        /// <param name="sourceRange">
        /// Specifies the range of bytes to be written from. Both the start and end of the range must be specified.
        /// </param>
        /// <param name="conditions">
        /// Optional <see cref="ShareFileRequestConditions"/> to add conditions
        /// on creating the file.
        /// </param>
        /// <param name="cancellationToken">
        /// Optional <see cref="CancellationToken"/> to propagate
        /// notifications that the operation should be cancelled.
        /// </param>
        /// <returns>
        /// A <see cref="Response{StorageFileUploadInfo}"/> describing the
        /// state of the file.
        /// </returns>
        /// <remarks>
        /// A <see cref="RequestFailedException"/> will be thrown if
        /// a failure occurs.
        /// </remarks>
        [EditorBrowsable(EditorBrowsableState.Never)]
        [ForwardsClientCalls]
#pragma warning disable AZC0002 // DO ensure all service methods, both asynchronous and synchronous, take an optional CancellationToken parameter called cancellationToken.
        public virtual async Task<Response<ShareFileUploadInfo>> UploadRangeFromUriAsync(
#pragma warning restore AZC0002 // DO ensure all service methods, both asynchronous and synchronous, take an optional CancellationToken parameter called cancellationToken.
            Uri sourceUri,
            HttpRange range,
            HttpRange sourceRange,
            ShareFileRequestConditions conditions,
            CancellationToken cancellationToken) =>
            await UploadRangeFromUriInternal(
                sourceUri: sourceUri,
                range: range,
                sourceRange: sourceRange,
                conditions: conditions,
                sourceAuthentication: default,
                fileLastWrittenMode: default,
                async: true,
                cancellationToken)
                .ConfigureAwait(false);

        /// <summary>
        /// The <see cref="UploadRangeFromUriAsync(Uri, HttpRange, HttpRange, CancellationToken)"/>
        /// operation writes a range from an Azure File to another Azure file. This API is supported only for version 2019-02-02 and higher.
        /// </summary>
        /// <param name="sourceUri">
        /// Required. Specifies the URL of the source file, up to 2 KB in length.
        /// If source is an Azure blob or Azure file, it must either be public or must be authenticated via a
        /// shared access signature. If the source is public, no authentication is required to perform the operation.
        /// </param>
        /// <param name="range">
        /// Specifies the range of bytes to be written. Both the start and end of the range must be specified.
        /// </param>
        /// <param name="sourceRange">
        /// Specifies the range of bytes to be written from. Both the start and end of the range must be specified.
        /// </param>
        /// <param name="cancellationToken">
        /// Optional <see cref="CancellationToken"/> to propagate
        /// notifications that the operation should be cancelled.
        /// </param>
        /// <returns>
        /// A <see cref="Response{StorageFileUploadInfo}"/> describing the
        /// state of the file.
        /// </returns>
        /// <remarks>
        /// A <see cref="RequestFailedException"/> will be thrown if
        /// a failure occurs.
        /// </remarks>
#pragma warning disable AZC0002 // DO ensure all service methods, both asynchronous and synchronous, take an optional CancellationToken parameter called cancellationToken.
        [EditorBrowsable(EditorBrowsableState.Never)]
        public virtual async Task<Response<ShareFileUploadInfo>> UploadRangeFromUriAsync(
#pragma warning restore AZC0002 // DO ensure all service methods, both asynchronous and synchronous, take an optional CancellationToken parameter called cancellationToken.
            Uri sourceUri,
            HttpRange range,
            HttpRange sourceRange,
            CancellationToken cancellationToken) =>
            await UploadRangeFromUriInternal(
                sourceUri: sourceUri,
                range: range,
                sourceRange: sourceRange,
                conditions: default,
                sourceAuthentication: default,
                fileLastWrittenMode: default,
                async: true,
                cancellationToken)
                .ConfigureAwait(false);

        /// <summary>
        /// The <see cref="UploadRangeInternal"/> operation writes a range from an Azure File to another Azure file.
        /// This API is supported only for version 2019-02-02 and higher.
        /// </summary>
        /// <param name="sourceUri">
        /// Required. Specifies the URL of the source file, up to 2 KB in length.
        /// If source is an Azure blob or Azure file, it must either be public or must be authenticated via a
        /// shared access signature. If the source is public, no authentication is required to perform the operation.
        /// </param>
        /// <param name="range">
        /// Specifies the range of bytes to be written. Both the start and end of the range must be specified.
        /// </param>
        /// <param name="sourceRange">
        /// Specifies the range of bytes to be written from. Both the start and end of the range must be specified.
        /// </param>
        /// <param name="conditions">
        /// Optional <see cref="ShareFileRequestConditions"/> to add conditions
        /// on creating the file.
        /// </param>
        /// <param name="sourceAuthentication">
        /// Optional. Source authentication used to access the source blob.
        /// </param>
        /// <param name="fileLastWrittenMode">
        /// Optional.  Specifies if the file last write time should be set to the current time,
        /// or the last write time currently associated with the file should be preserved.
        /// </param>
        /// <param name="async">
        /// Whether to invoke the operation asynchronously.
        /// </param>
        /// <param name="cancellationToken">
        /// Optional <see cref="CancellationToken"/> to propagate
        /// notifications that the operation should be cancelled.
        /// </param>
        /// <returns>
        /// A <see cref="Response{FileInfo}"/> describing the
        /// state of the file.
        /// </returns>
        /// <remarks>
        /// A <see cref="RequestFailedException"/> will be thrown if
        /// a failure occurs.
        /// </remarks>
        private async Task<Response<ShareFileUploadInfo>> UploadRangeFromUriInternal(
            Uri sourceUri,
            HttpRange range,
            HttpRange sourceRange,
            ShareFileRequestConditions conditions,
            HttpAuthorization sourceAuthentication,
            FileLastWrittenMode? fileLastWrittenMode,
            bool async,
            CancellationToken cancellationToken)
        {
            using (ClientConfiguration.Pipeline.BeginLoggingScope(nameof(ShareFileClient)))
            {
                ClientConfiguration.Pipeline.LogMethodEnter(
                    nameof(ShareFileClient),
                    message:
                    $"{nameof(this.Uri)}: {this.Uri}\n" +
                    $"{nameof(sourceUri)}: {sourceUri}");

                DiagnosticScope scope = ClientConfiguration.ClientDiagnostics.CreateScope($"{nameof(ShareFileClient)}.{nameof(UploadRangeFromUri)}");

                try
                {
                    scope.Start();
                    ResponseWithHeaders<FileUploadRangeFromURLHeaders> response;

                    if (async)
                    {
                        response = await FileRestClient.UploadRangeFromURLAsync(
                            range: range.ToString(),
                            copySource: sourceUri.AbsoluteUri,
                            contentLength: 0,
                            sourceRange: sourceRange.ToString(),
                            copySourceAuthorization: sourceAuthentication?.ToString(),
                            fileLastWrittenMode: fileLastWrittenMode,
                            leaseAccessConditions: conditions,
                            cancellationToken: cancellationToken)
                            .ConfigureAwait(false);
                    }
                    else
                    {
                        response = FileRestClient.UploadRangeFromURL(
                            range: range.ToString(),
                            copySource: sourceUri.AbsoluteUri,
                            contentLength: 0,
                            sourceRange: sourceRange.ToString(),
                            copySourceAuthorization: sourceAuthentication?.ToString(),
                            fileLastWrittenMode: fileLastWrittenMode,
                            leaseAccessConditions: conditions,
                            cancellationToken: cancellationToken);
                    }

                    return Response.FromValue(
                        response.ToShareFileUploadInfo(),
                        response.GetRawResponse());
                }
                catch (Exception ex)
                {
                    ClientConfiguration.Pipeline.LogException(ex);
                    scope.Failed(ex);
                    throw;
                }
                finally
                {
                    ClientConfiguration.Pipeline.LogMethodExit(nameof(ShareFileClient));
                    scope.Dispose();
                }
            }
        }
        #endregion UploadRangeFromUrl

        #region Upload
        /// <summary>
        /// The <see cref="Upload(Stream, ShareFileUploadOptions, CancellationToken)"/>
        /// operation writes <paramref name="options.Stream"/> to a file.
        ///
        /// For more information, see
        /// <see href="https://docs.microsoft.com/rest/api/storageservices/put-range">
        /// Put Range</see>.
        /// </summary>
        /// <param name="stream">
        /// Content stream to upload.
        /// </param>
        /// <param name="options">
        /// Upload options.
        /// </param>
        /// <param name="cancellationToken">
        /// Optional <see cref="CancellationToken"/> to propagate notifications
        /// that the operation should be cancelled.
        /// </param>
        /// <returns>
        /// A <see cref="Response{StorageFileUploadInfo}"/> describing the
        /// state of the file.
        /// </returns>
        /// <remarks>
        /// A <see cref="RequestFailedException"/> will be thrown if
        /// a failure occurs.
        /// </remarks>
        [ForwardsClientCalls]
        public virtual Response<ShareFileUploadInfo> Upload(
            Stream stream,
            ShareFileUploadOptions options = default,
            CancellationToken cancellationToken = default) =>
            UploadInternal(
                stream,
                options?.ProgressHandler,
                options?.Conditions,
                options?.TransferValidation,
                options?.TransferOptions ?? default,
                async: false,
                cancellationToken)
                .EnsureCompleted();

        /// <summary>
        /// The <see cref="UploadAsync(Stream, ShareFileUploadOptions, CancellationToken)"/> operation writes
        /// <paramref name="options.Stream"/> to a file.
        ///
        /// For more information, see
        /// <see href="https://docs.microsoft.com/rest/api/storageservices/put-range">
        /// Put Range</see>.
        /// </summary>
        /// <param name="stream">
        /// Content stream to upload.
        /// </param>
        /// <param name="options">
        /// Upload options.
        /// </param>
        /// <param name="cancellationToken">
        /// Optional <see cref="CancellationToken"/> to propagate notifications
        /// that the operation should be cancelled.
        /// </param>
        /// <returns>
        /// A <see cref="Response{StorageFileUploadInfo}"/> describing the
        /// state of the file.
        /// </returns>
        /// <remarks>
        /// A <see cref="RequestFailedException"/> will be thrown if
        /// a failure occurs.
        /// </remarks>
        [ForwardsClientCalls]
        public virtual async Task<Response<ShareFileUploadInfo>> UploadAsync(
            Stream stream,
            ShareFileUploadOptions options = default,
            CancellationToken cancellationToken = default) =>
            await UploadInternal(
                stream,
                options?.ProgressHandler,
                options?.Conditions,
                options?.TransferValidation,
                options?.TransferOptions ?? default,
                async: true,
                cancellationToken)
                .ConfigureAwait(false);

        /// <summary>
        /// The <see cref="Upload(Stream, IProgress{long}, ShareFileRequestConditions, CancellationToken)"/>
        /// operation writes <paramref name="content"/> to a file.
        ///
        /// For more information, see
        /// <see href="https://docs.microsoft.com/rest/api/storageservices/put-range">
        /// Put Range</see>.
        /// </summary>
        /// <param name="content">
        /// A <see cref="Stream"/> containing the content of the file to upload.
        /// </param>
        /// <param name="progressHandler">
        /// Optional <see cref="IProgress{Long}"/> to provide
        /// progress updates about data transfers.
        /// </param>
        /// <param name="conditions">
        /// Optional <see cref="ShareFileRequestConditions"/> to add conditions
        /// on creating the file.
        /// </param>
        /// <param name="cancellationToken">
        /// Optional <see cref="CancellationToken"/> to propagate notifications
        /// that the operation should be cancelled.
        /// </param>
        /// <returns>
        /// A <see cref="Response{StorageFileUploadInfo}"/> describing the
        /// state of the file.
        /// </returns>
        /// <remarks>
        /// A <see cref="RequestFailedException"/> will be thrown if
        /// a failure occurs.
        /// </remarks>
        [ForwardsClientCalls]
        [EditorBrowsable(EditorBrowsableState.Never)]
#pragma warning disable AZC0002 // DO ensure all service methods, both asynchronous and synchronous, take an optional CancellationToken parameter called cancellationToken.
        public virtual Response<ShareFileUploadInfo> Upload(
#pragma warning restore AZC0002 // DO ensure all service methods, both asynchronous and synchronous, take an optional CancellationToken parameter called cancellationToken.
            Stream content,
            IProgress<long> progressHandler,
            ShareFileRequestConditions conditions,
            CancellationToken cancellationToken) =>
            UploadInternal(
                content,
                progressHandler,
                conditions,
                transferValidationOverride: default,
                transferOptions: default,
                async: false,
                cancellationToken)
                .EnsureCompleted();

        /// <summary>
        /// The <see cref="Upload(Stream, IProgress{long}, ShareFileRequestConditions, CancellationToken)"/>
        /// operation writes <paramref name="content"/> to a file.
        ///
        /// For more information, see
        /// <see href="https://docs.microsoft.com/rest/api/storageservices/put-range">
        /// Put Range</see>.
        /// </summary>
        /// <param name="content">
        /// A <see cref="Stream"/> containing the content of the file to upload.
        /// </param>
        /// <param name="progressHandler">
        /// Optional <see cref="IProgress{Long}"/> to provide
        /// progress updates about data transfers.
        /// </param>
        /// <param name="cancellationToken">
        /// Optional <see cref="CancellationToken"/> to propagate notifications
        /// that the operation should be cancelled.
        /// </param>
        /// <returns>
        /// A <see cref="Response{StorageFileUploadInfo}"/> describing the
        /// state of the file.
        /// </returns>
        /// <remarks>
        /// A <see cref="RequestFailedException"/> will be thrown if
        /// a failure occurs.
        /// </remarks>
#pragma warning disable AZC0002 // DO ensure all service methods, both asynchronous and synchronous, take an optional CancellationToken parameter called cancellationToken.
        [ForwardsClientCalls]
        [EditorBrowsable(EditorBrowsableState.Never)]
        public virtual Response<ShareFileUploadInfo> Upload(
#pragma warning restore AZC0002 // DO ensure all service methods, both asynchronous and synchronous, take an optional CancellationToken parameter called cancellationToken.
            Stream content,
            IProgress<long> progressHandler,
            CancellationToken cancellationToken) =>
            UploadInternal(
                content,
                progressHandler,
                conditions: default,
                transferValidationOverride: default,
                transferOptions: default,
                async: false,
                cancellationToken)
                .EnsureCompleted();

        /// <summary>
        /// The <see cref="UploadAsync(Stream, IProgress{long}, ShareFileRequestConditions, CancellationToken)"/> operation writes
        /// <paramref name="content"/> to a file.
        ///
        /// For more information, see
        /// <see href="https://docs.microsoft.com/rest/api/storageservices/put-range">
        /// Put Range</see>.
        /// </summary>
        /// <param name="content">
        /// A <see cref="Stream"/> containing the content of the file to upload.
        /// </param>
        /// <param name="progressHandler">
        /// Optional <see cref="IProgress{Long}"/> to provide
        /// progress updates about data transfers.
        /// </param>
        /// <param name="conditions">
        /// Optional <see cref="ShareFileRequestConditions"/> to add conditions
        /// on creating the file.
        /// </param>
        /// <param name="cancellationToken">
        /// Optional <see cref="CancellationToken"/> to propagate notifications
        /// that the operation should be cancelled.
        /// </param>
        /// <returns>
        /// A <see cref="Response{StorageFileUploadInfo}"/> describing the
        /// state of the file.
        /// </returns>
        /// <remarks>
        /// A <see cref="RequestFailedException"/> will be thrown if
        /// a failure occurs.
        /// </remarks>
        [ForwardsClientCalls]
        [EditorBrowsable(EditorBrowsableState.Never)]
#pragma warning disable AZC0002 // DO ensure all service methods, both asynchronous and synchronous, take an optional CancellationToken parameter called cancellationToken.
        public virtual async Task<Response<ShareFileUploadInfo>> UploadAsync(
#pragma warning restore AZC0002 // DO ensure all service methods, both asynchronous and synchronous, take an optional CancellationToken parameter called cancellationToken.
            Stream content,
            IProgress<long> progressHandler,
            ShareFileRequestConditions conditions,
            CancellationToken cancellationToken) =>
            await UploadInternal(
                content,
                progressHandler,
                conditions,
                transferValidationOverride: default,
                transferOptions: default,
                async: true,
                cancellationToken)
                .ConfigureAwait(false);

        /// <summary>
        /// The <see cref="UploadAsync(Stream, IProgress{long}, CancellationToken)"/> operation writes
        /// <paramref name="content"/> to a file.
        ///
        /// For more information, see
        /// <see href="https://docs.microsoft.com/rest/api/storageservices/put-range">
        /// Put Range</see>.
        /// </summary>
        /// <param name="content">
        /// A <see cref="Stream"/> containing the content of the file to upload.
        /// </param>
        /// <param name="progressHandler">
        /// Optional <see cref="IProgress{Long}"/> to provide
        /// progress updates about data transfers.
        /// </param>
        /// <param name="cancellationToken">
        /// Optional <see cref="CancellationToken"/> to propagate notifications
        /// that the operation should be cancelled.
        /// </param>
        /// <returns>
        /// A <see cref="Response{StorageFileUploadInfo}"/> describing the
        /// state of the file.
        /// </returns>
        /// <remarks>
        /// A <see cref="RequestFailedException"/> will be thrown if
        /// a failure occurs.
        /// </remarks>
#pragma warning disable AZC0002 // DO ensure all service methods, both asynchronous and synchronous, take an optional CancellationToken parameter called cancellationToken.
        [ForwardsClientCalls]
        [EditorBrowsable(EditorBrowsableState.Never)]
        public virtual async Task<Response<ShareFileUploadInfo>> UploadAsync(
#pragma warning restore AZC0002 // DO ensure all service methods, both asynchronous and synchronous, take an optional CancellationToken parameter called cancellationToken.
            Stream content,
            IProgress<long> progressHandler,
            CancellationToken cancellationToken) =>
            await UploadInternal(
                content,
                progressHandler,
                conditions: default,
                transferValidationOverride: default,
                transferOptions: default,
                async: true,
                cancellationToken)
                .ConfigureAwait(false);

        /// <summary>
        /// The <see cref="UploadInternal"/> operation writes
        /// <paramref name="content"/> to a file.
        ///
        /// For more information, see
        /// <see href="https://docs.microsoft.com/rest/api/storageservices/put-range">
        /// Put Range</see>.
        /// </summary>
        /// <param name="content">
        /// A <see cref="Stream"/> containing the content to upload.
        /// </param>
        /// <param name="progressHandler">
        /// Optional <see cref="IProgress{Long}"/> to provide
        /// progress updates about data transfers.
        /// </param>
        /// <param name="conditions">
        /// Optional <see cref="ShareFileRequestConditions"/> to add conditions
        /// on creating the file.
        /// </param>
        /// <param name="transferValidationOverride">
        /// Optional override for client-configured transfer validation options.
        /// </param>
        /// <param name="transferOptions">
        /// Partitioned transfer options for upload.
        /// </param>
        /// <param name="async">
        /// Whether to invoke the operation asynchronously.
        /// </param>
        /// <param name="cancellationToken">
        /// Optional <see cref="CancellationToken"/> to propagate notifications
        /// that the operation should be cancelled.
        /// </param>
        /// <returns>
        /// A <see cref="Response{StorageFileUploadInfo}"/> describing the
        /// state of the file.
        /// </returns>
        /// <remarks>
        /// A <see cref="RequestFailedException"/> will be thrown if
        /// a failure occurs.
        /// </remarks>
        internal async Task<Response<ShareFileUploadInfo>> UploadInternal(
            Stream content,
            IProgress<long> progressHandler,
            ShareFileRequestConditions conditions,
            UploadTransferValidationOptions transferValidationOverride,
            StorageTransferOptions transferOptions,
            bool async,
            CancellationToken cancellationToken)
        {
            UploadTransferValidationOptions validationOptions = transferValidationOverride ?? ClientConfiguration.TransferValidation.Upload;
            transferOptions = StorageArgument.PopulateShareFileUploadTransferOptionDefaults(transferOptions);
            StorageArgument.AssertShareFileUploadTransferOptionBounds(transferOptions, nameof(transferOptions));

            var uploader = GetPartitionedUploader(
                transferOptions,
                validationOptions,
                operationName: $"{nameof(ShareFileClient)}.{nameof(Upload)}");

            return await uploader.UploadInternal(
                content,
                expectedContentLength: default,
                new ShareFileUploadData
                {
                    Conditions = conditions,
                },
                progressHandler,
                async,
                cancellationToken)
                .ConfigureAwait(false);
        }
        #endregion Upload

        #region PartitionedUploader
        internal class ShareFileUploadData
        {
            public ShareFileRequestConditions Conditions { get; set; }
            public Response<ShareFileUploadInfo> LastUploadRangeResponse { get; set; }
        }

        internal PartitionedUploader<ShareFileUploadData, ShareFileUploadInfo> GetPartitionedUploader(
            StorageTransferOptions transferOptions,
            UploadTransferValidationOptions transferValidation,
            ArrayPool<byte> arrayPool = null,
            string operationName = null)
            => new PartitionedUploader<ShareFileUploadData, ShareFileUploadInfo>(
                GetPartitionedUploaderBehaviors(this),
                transferOptions,
                transferValidation,
                arrayPool,
                operationName);

        // static because it makes mocking easier in tests
        internal static PartitionedUploader<ShareFileUploadData, ShareFileUploadInfo>.Behaviors GetPartitionedUploaderBehaviors(ShareFileClient client)
            => new PartitionedUploader<ShareFileUploadData, ShareFileUploadInfo>.Behaviors
            {
                SingleUpload = async (stream, data, progressHandler, validationOptions, operationName, async, cancellationToken) =>
                {
                    return await client.UploadRangeInternal(
                        new HttpRange(offset: 0, length: stream.Length),
                        stream,
                        validationOptions,
                        progressHandler,
                        data.Conditions,
                        fileLastWrittenMode: null,
                        async,
                        cancellationToken)
                        .ConfigureAwait(false);
                },
                UploadPartition = async (stream, offset, data, progressHandler, validationOptions, async, cancellationToken) =>
                {
                    data.LastUploadRangeResponse = await client.UploadRangeInternal(
                        new HttpRange(offset: offset, length: stream.Length),
                        stream,
                        validationOptions,
                        progressHandler,
                        data.Conditions,
                        fileLastWrittenMode: null,
                        async,
                        cancellationToken)
                        .ConfigureAwait(false);
                },
                CommitPartitionedUpload = (partitions, data, async, cancellationToken) => Task.FromResult(data.LastUploadRangeResponse),
                Scope = operationName => client.ClientConfiguration.ClientDiagnostics.CreateScope(operationName ??
                    $"{nameof(Azure)}.{nameof(Storage)}.{nameof(Files)}.{nameof(Shares)}.{nameof(ShareFileClient)}.{nameof(ShareFileClient.Upload)}")
            };
        #endregion

        #region GetRangeList
        /// <summary>
        /// Returns the list of valid ranges for a file.
        ///
        /// For more information, see
        /// <see href="https://docs.microsoft.com/rest/api/storageservices/list-ranges">
        /// List Ranges</see>.
        /// </summary>
        /// <param name="options">
        /// Optional parameters.
        /// </param>
        /// <param name="cancellationToken">
        /// Optional <see cref="CancellationToken"/> to propagate
        /// notifications that the operation should be cancelled.
        /// </param>
        /// <returns>
        /// A <see cref="Response{StorageFileRangeInfo}"/> describing the
        /// valid ranges for this file.
        /// </returns>
        /// <remarks>
        /// A <see cref="RequestFailedException"/> will be thrown if
        /// a failure occurs.
        /// </remarks>
        public virtual Response<ShareFileRangeInfo> GetRangeList(
            ShareFileGetRangeListOptions options = default,
            CancellationToken cancellationToken = default) =>
            GetRangeListInternal(
                options?.Range,
                options?.Snapshot,
                previousSnapshot: default,
                options?.Conditions,
                operationName: default,
                async: false,
                cancellationToken)
                .EnsureCompleted();

        /// <summary>
        /// Returns the list of valid ranges for a file.
        ///
        /// For more information, see
        /// <see href="https://docs.microsoft.com/rest/api/storageservices/list-ranges">
        /// List Ranges</see>.
        /// </summary>
        /// <param name="options">
        /// Optional parameters.
        /// </param>
        /// <param name="cancellationToken">
        /// Optional <see cref="CancellationToken"/> to propagate
        /// notifications that the operation should be cancelled.
        /// </param>
        /// <returns>
        /// A <see cref="Response{StorageFileRangeInfo}"/> describing the
        /// valid ranges for this file.
        /// </returns>
        /// <remarks>
        /// A <see cref="RequestFailedException"/> will be thrown if
        /// a failure occurs.
        /// </remarks>
        public virtual async Task<Response<ShareFileRangeInfo>> GetRangeListAsync(
            ShareFileGetRangeListOptions options = default,
            CancellationToken cancellationToken = default) =>
            await GetRangeListInternal(
                options?.Range,
                options?.Snapshot,
                previousSnapshot: default,
                options?.Conditions,
                operationName: default,
                async: true,
                cancellationToken)
                .ConfigureAwait(false);

        /// <summary>
        /// Returns the list of valid ranges for a file.
        ///
        /// For more information, see
        /// <see href="https://docs.microsoft.com/rest/api/storageservices/list-ranges">
        /// List Ranges</see>.
        /// </summary>
        /// <param name="range">
        /// Optional. Specifies the range of bytes over which to list ranges, inclusively.
        /// If omitted, then all ranges for the file are returned.
        /// </param>
        /// <param name="conditions">
        /// Optional <see cref="ShareFileRequestConditions"/> to add conditions
        /// on creating the file.
        /// </param>
        /// <param name="cancellationToken">
        /// Optional <see cref="CancellationToken"/> to propagate
        /// notifications that the operation should be cancelled.
        /// </param>
        /// <returns>
        /// A <see cref="Response{StorageFileRangeInfo}"/> describing the
        /// valid ranges for this file.
        /// </returns>
        /// <remarks>
        /// A <see cref="RequestFailedException"/> will be thrown if
        /// a failure occurs.
        /// </remarks>
        [EditorBrowsable(EditorBrowsableState.Never)]
        public virtual Response<ShareFileRangeInfo> GetRangeList(
            HttpRange range,
            ShareFileRequestConditions conditions = default,
            CancellationToken cancellationToken = default) =>
            GetRangeListInternal(
                range,
                snapshot: default,
                previousSnapshot: default,
                conditions,
                operationName: default,
                async: false,
                cancellationToken)
                .EnsureCompleted();

        /// <summary>
        /// Returns the list of valid ranges for a file.
        ///
        /// For more information, see
        /// <see href="https://docs.microsoft.com/rest/api/storageservices/list-ranges">
        /// List Ranges</see>.
        /// </summary>
        /// <param name="range">
        /// Optional. Specifies the range of bytes over which to list ranges, inclusively.
        /// If omitted, then all ranges for the file are returned.
        /// </param>
        /// <param name="cancellationToken">
        /// Optional <see cref="CancellationToken"/> to propagate
        /// notifications that the operation should be cancelled.
        /// </param>
        /// <returns>
        /// A <see cref="Response{StorageFileRangeInfo}"/> describing the
        /// valid ranges for this file.
        /// </returns>
        /// <remarks>
        /// A <see cref="RequestFailedException"/> will be thrown if
        /// a failure occurs.
        /// </remarks>
#pragma warning disable AZC0002 // DO ensure all service methods, both asynchronous and synchronous, take an optional CancellationToken parameter called cancellationToken.
        [EditorBrowsable(EditorBrowsableState.Never)]
        public virtual Response<ShareFileRangeInfo> GetRangeList(
#pragma warning restore AZC0002 // DO ensure all service methods, both asynchronous and synchronous, take an optional CancellationToken parameter called cancellationToken.
            HttpRange range,
            CancellationToken cancellationToken) =>
            GetRangeListInternal(
                range,
                snapshot: default,
                previousSnapshot: default,
                conditions: default,
                operationName: default,
                async: false,
                cancellationToken)
                .EnsureCompleted();

        /// <summary>
        /// Returns the list of valid ranges for a file.
        ///
        /// For more information, see
        /// <see href="https://docs.microsoft.com/rest/api/storageservices/list-ranges">
        /// List Ranges</see>.
        /// </summary>
        /// <param name="range">
        /// Optional. Specifies the range of bytes over which to list ranges, inclusively.
        /// If omitted, then all ranges for the file are returned.
        /// </param>
        /// <param name="conditions">
        /// Optional <see cref="ShareFileRequestConditions"/> to add conditions
        /// on creating the file.
        /// </param>
        /// <param name="cancellationToken">
        /// Optional <see cref="CancellationToken"/> to propagate
        /// notifications that the operation should be cancelled.
        /// </param>
        /// <returns>
        /// A <see cref="Response{StorageFileRangeInfo}"/> describing the
        /// valid ranges for this file.
        /// </returns>
        /// <remarks>
        /// A <see cref="RequestFailedException"/> will be thrown if
        /// a failure occurs.
        /// </remarks>
        [EditorBrowsable(EditorBrowsableState.Never)]
        public virtual async Task<Response<ShareFileRangeInfo>> GetRangeListAsync(
            HttpRange range,
            ShareFileRequestConditions conditions = default,
            CancellationToken cancellationToken = default) =>
            await GetRangeListInternal(
                range,
                snapshot: default,
                previousSnapshot: default,
                conditions,
                operationName: default,
                async: true,
                cancellationToken)
                .ConfigureAwait(false);

        /// <summary>
        /// Returns the list of valid ranges for a file.
        ///
        /// For more information, see
        /// <see href="https://docs.microsoft.com/rest/api/storageservices/list-ranges">
        /// List Ranges</see>.
        /// </summary>
        /// <param name="range">
        /// Optional. Specifies the range of bytes over which to list ranges, inclusively.
        /// If omitted, then all ranges for the file are returned.
        /// </param>
        /// <param name="cancellationToken">
        /// Optional <see cref="CancellationToken"/> to propagate
        /// notifications that the operation should be cancelled.
        /// </param>
        /// <returns>
        /// A <see cref="Response{StorageFileRangeInfo}"/> describing the
        /// valid ranges for this file.
        /// </returns>
        /// <remarks>
        /// A <see cref="RequestFailedException"/> will be thrown if
        /// a failure occurs.
        /// </remarks>
#pragma warning disable AZC0002 // DO ensure all service methods, both asynchronous and synchronous, take an optional CancellationToken parameter called cancellationToken.
        [EditorBrowsable(EditorBrowsableState.Never)]
        public virtual async Task<Response<ShareFileRangeInfo>> GetRangeListAsync(
#pragma warning restore AZC0002 // DO ensure all service methods, both asynchronous and synchronous, take an optional CancellationToken parameter called cancellationToken.
            HttpRange range,
            CancellationToken cancellationToken) =>
            await GetRangeListInternal(
                range,
                snapshot: default,
                previousSnapshot: default,
                conditions: default,
                operationName: default,
                async: true,
                cancellationToken)
                .ConfigureAwait(false);

        /// <summary>
        /// Returns the list of valid ranges for a file.
        ///
        /// For more information, see
        /// <see href="https://docs.microsoft.com/rest/api/storageservices/list-ranges">
        /// List Ranges</see>.
        /// </summary>
        /// <param name="range">
        /// Optional. Specifies the range of bytes over which to list ranges, inclusively.
        /// If omitted, then all ranges for the file are returned.
        /// </param>
        /// <param name="snapshot">
        /// Optionally specifies the share snapshot to retrieve ranges
        /// information from. For more information on working with share snapshots,
        /// <see href="https://docs.microsoft.com/en-us/rest/api/storageservices/create-share">
        /// Create a snapshot of a share</see>.
        /// </param>
        /// <param name="previousSnapshot">
        /// Specifies that the response will contain only ranges that were
        /// changed between target file and previous snapshot.  Changed ranges
        /// include both updated and cleared ranges. The target file may be a
        /// snapshot, as long as the snapshot specified by
        /// <paramref name="previousSnapshot"/> is the older of the two.
        /// </param>
        /// <param name="conditions">
        /// Optional <see cref="ShareFileRequestConditions"/> to add conditions
        /// on creating the file.
        /// </param>
        /// <param name="operationName">
        /// Name of the calling API
        /// </param>
        /// <param name="async">
        /// Whether to invoke the operation asynchronously.
        /// </param>
        /// <param name="cancellationToken">
        /// Optional <see cref="CancellationToken"/> to propagate
        /// notifications that the operation should be cancelled.
        /// </param>
        /// <returns>
        /// A <see cref="Response{StorageFileRangeInfo}"/> describing the
        /// valid ranges for this file.
        /// </returns>
        /// <remarks>
        /// A <see cref="RequestFailedException"/> will be thrown if
        /// a failure occurs.
        /// </remarks>
        private async Task<Response<ShareFileRangeInfo>> GetRangeListInternal(
            HttpRange? range,
            string snapshot,
            string previousSnapshot,
            ShareFileRequestConditions conditions,
            string operationName,
            bool async,
            CancellationToken cancellationToken)
        {
            using (ClientConfiguration.Pipeline.BeginLoggingScope(nameof(ShareFileClient)))
            {
                ClientConfiguration.Pipeline.LogMethodEnter(
                    nameof(ShareFileClient),
                    message:
                    $"{nameof(Uri)}: {Uri}");

                operationName ??= $"{nameof(ShareFileClient)}.{nameof(GetRangeList)}";
                DiagnosticScope scope = ClientConfiguration.ClientDiagnostics.CreateScope(operationName);

                try
                {
                    scope.Start();
                    ResponseWithHeaders<ShareFileRangeList, FileGetRangeListHeaders> response;

                    if (async)
                    {
                        response = await FileRestClient.GetRangeListAsync(
                            sharesnapshot: snapshot,
                            prevsharesnapshot: previousSnapshot,
                            range: range?.ToString(),
                            leaseAccessConditions: conditions,
                            cancellationToken: cancellationToken)
                            .ConfigureAwait(false);
                    }
                    else
                    {
                        response = FileRestClient.GetRangeList(
                            sharesnapshot: snapshot,
                            prevsharesnapshot: previousSnapshot,
                            range: range?.ToString(),
                            leaseAccessConditions: conditions,
                            cancellationToken: cancellationToken);
                    }

                    return Response.FromValue(
                        response.ToShareFileRangeInfo(),
                        response.GetRawResponse());
                }
                catch (Exception ex)
                {
                    ClientConfiguration.Pipeline.LogException(ex);
                    scope.Failed(ex);
                    throw;
                }
                finally
                {
                    ClientConfiguration.Pipeline.LogMethodExit(nameof(ShareFileClient));
                    scope.Dispose();
                }
            }
        }
        #endregion GetRangeList

        #region GetRangeListDiff
        /// <summary>
        /// Returns the list of ranges that have changed in the file since previousSnapshot
        /// was taken.
        ///
        /// For more information, see
        /// <see href="https://docs.microsoft.com/rest/api/storageservices/list-ranges">
        /// List Ranges</see>.
        /// </summary>
        /// <param name="options">
        /// Optional parameters.
        /// </param>
        /// <param name="cancellationToken">
        /// Optional <see cref="CancellationToken"/> to propagate
        /// notifications that the operation should be cancelled.
        /// </param>
        /// <returns>
        /// A <see cref="Response{StorageFileRangeInfo}"/> describing the
        /// valid ranges for this file.
        /// </returns>
        /// <remarks>
        /// A <see cref="RequestFailedException"/> will be thrown if
        /// a failure occurs.
        /// </remarks>
        public virtual Response<ShareFileRangeInfo> GetRangeListDiff(
            ShareFileGetRangeListDiffOptions options = default,
            CancellationToken cancellationToken = default) =>
            GetRangeListInternal(
                options?.Range,
                options?.Snapshot,
                options?.PreviousSnapshot,
                options?.Conditions,
                operationName: $"{nameof(ShareFileClient)}.{nameof(GetRangeListDiff)}",
                async: false,
                cancellationToken)
                .EnsureCompleted();

        /// <summary>
        /// Returns the list of ranges that have changed in the file since previousSnapshot
        /// was taken.
        ///
        /// For more information, see
        /// <see href="https://docs.microsoft.com/rest/api/storageservices/list-ranges">
        /// List Ranges</see>.
        /// </summary>
        /// <param name="options">
        /// Optional parameters.
        /// </param>
        /// <param name="cancellationToken">
        /// Optional <see cref="CancellationToken"/> to propagate
        /// notifications that the operation should be cancelled.
        /// </param>
        /// <returns>
        /// A <see cref="Response{StorageFileRangeInfo}"/> describing the
        /// valid ranges for this file.
        /// </returns>
        /// <remarks>
        /// A <see cref="RequestFailedException"/> will be thrown if
        /// a failure occurs.
        /// </remarks>
        public virtual async Task<Response<ShareFileRangeInfo>> GetRangeListDiffAsync(
            ShareFileGetRangeListDiffOptions options = default,
            CancellationToken cancellationToken = default) =>
            await GetRangeListInternal(
                options?.Range,
                options?.Snapshot,
                options?.PreviousSnapshot,
                options?.Conditions,
                operationName: $"{nameof(ShareFileClient)}.{nameof(GetRangeListDiff)}",
                async: true,
                cancellationToken)
                .ConfigureAwait(false);
        #endregion GetRangeListDiff

        #region GetHandles
        /// <summary>
        /// The <see cref="GetHandles"/> operation returns an async sequence
        /// of the open handles on a directory or a file.  Enumerating the
        /// handles may make multiple requests to the service while fetching
        /// all the values.
        ///
        /// For more information, see
        /// <see href="https://docs.microsoft.com/rest/api/storageservices/list-handles">
        /// List Handles</see>.
        /// </summary>
        /// <param name="cancellationToken">
        /// Optional <see cref="CancellationToken"/> to propagate
        /// notifications that the operation should be cancelled.
        /// </param>
        /// <returns>
        /// An <see cref="IEnumerable{T}"/> of <see cref="Response{StorageHandle}"/>
        /// describing the handles in the directory.
        /// </returns>
        /// <remarks>
        /// A <see cref="RequestFailedException"/> will be thrown if
        /// a failure occurs.
        /// </remarks>
        public virtual Pageable<ShareFileHandle> GetHandles(
            CancellationToken cancellationToken = default) =>
            new GetFileHandlesAsyncCollection(this).ToSyncCollection(cancellationToken);

        /// <summary>
        /// The <see cref="GetHandlesAsync"/> operation returns an async
        /// sequence of the open handles on a directory or a file.
        /// Enumerating the handles may make multiple requests to the service
        /// while fetching all the values.
        ///
        /// For more information, see
        /// <see href="https://docs.microsoft.com/rest/api/storageservices/list-handles">
        /// List Handles</see>.
        /// </summary>
        /// <param name="cancellationToken">
        /// Optional <see cref="CancellationToken"/> to propagate
        /// notifications that the operation should be cancelled.
        /// </param>
        /// <returns>
        /// A <see cref="AsyncPageable{T}"/> describing the
        /// handles on the file.
        /// </returns>
        /// <remarks>
        /// A <see cref="RequestFailedException"/> will be thrown if
        /// a failure occurs.
        /// </remarks>
        public virtual AsyncPageable<ShareFileHandle> GetHandlesAsync(
            CancellationToken cancellationToken = default) =>
            new GetFileHandlesAsyncCollection(this).ToAsyncCollection(cancellationToken);

        /// <summary>
        /// The <see cref="GetHandlesInternal"/> operation returns a list of open
        /// handles on the file.
        ///
        /// For more information, see
        /// <see href="https://docs.microsoft.com/rest/api/storageservices/list-handles">
        /// List Handles</see>.
        /// </summary>
        /// <remarks>
        /// </remarks>
        /// <param name="marker">
        /// An optional string value that identifies the segment of the list
        /// of items to be returned with the next listing operation.  The
        /// operation returns a non-empty <see cref="StorageHandlesSegment.NextMarker"/>
        /// if the listing operation did not return all items remaining to be
        /// listed with the current segment.  The NextMarker value can
        /// be used as the value for the <paramref name="marker"/> parameter
        /// in a subsequent call to request the next segment of list items.
        /// </param>
        /// <param name="maxResults">
        /// Optional. Specifies the maximum number of handles to return.
        /// </param>
        /// <param name="async">
        /// Whether to invoke the operation asynchronously.
        /// </param>
        /// <param name="cancellationToken">
        /// Optional <see cref="CancellationToken"/> to propagate
        /// notifications that the operation should be cancelled.
        /// </param>
        /// <returns>
        /// A <see cref="Response{StorageHandlesSegment}"/> describing a
        /// segment of the handles on the file.
        /// </returns>
        /// <remarks>
        /// A <see cref="RequestFailedException"/> will be thrown if
        /// a failure occurs.
        /// </remarks>
        internal async Task<Response<StorageHandlesSegment>> GetHandlesInternal(
            string marker,
            int? maxResults,
            bool async,
            CancellationToken cancellationToken)
        {
            using (ClientConfiguration.Pipeline.BeginLoggingScope(nameof(ShareFileClient)))
            {
                ClientConfiguration.Pipeline.LogMethodEnter(
                    nameof(ShareFileClient),
                    message:
                    $"{nameof(Uri)}: {Uri}\n" +
                    $"{nameof(marker)}: {marker}\n" +
                    $"{nameof(maxResults)}: {maxResults}");

                DiagnosticScope scope = ClientConfiguration.ClientDiagnostics.CreateScope($"{nameof(ShareFileClient)}.{nameof(GetHandles)}");

                try
                {
                    scope.Start();
                    ResponseWithHeaders<ListHandlesResponse, FileListHandlesHeaders> response;

                    if (async)
                    {
                        response = await FileRestClient.ListHandlesAsync(
                            marker: marker,
                            maxresults: maxResults,
                            cancellationToken: cancellationToken)
                            .ConfigureAwait(false);
                    }
                    else
                    {
                        response = FileRestClient.ListHandles(
                            marker: marker,
                            maxresults: maxResults,
                            cancellationToken: cancellationToken);
                    }

                    return Response.FromValue(
                        response.Value.ToStorageHandlesSegment(),
                        response.GetRawResponse());
                }
                catch (Exception ex)
                {
                    ClientConfiguration.Pipeline.LogException(ex);
                    scope.Failed(ex);
                    throw;
                }
                finally
                {
                    ClientConfiguration.Pipeline.LogMethodExit(nameof(ShareFileClient));
                    scope.Dispose();
                }
            }
        }
        #endregion GetHandles

        #region ForceCloseHandles
        /// <summary>
        /// The <see cref="ForceCloseHandle"/> operation closes a handle opened on a file
        /// at the service. It supports closing a single handle specified by <paramref name="handleId"/>.
        ///
        /// This API is intended to be used alongside <see cref="GetHandlesAsync"/> to force close handles that
        /// block operations. These handles may have leaked or been lost track of by
        /// SMB clients. The API has client-side impact on the handle being closed, including user visible
        /// errors due to failed attempts to read or write files. This API is not intended for use as a replacement
        /// or alternative for SMB close.
        ///
        /// For more information, see
        /// <see href="https://docs.microsoft.com/rest/api/storageservices/force-close-handles">
        /// Force Close Handles</see>.
        /// </summary>
        /// <param name="handleId">
        /// Specifies the handle ID to be closed.
        /// </param>
        /// <param name="cancellationToken">
        /// Optional <see cref="CancellationToken"/> to propagate
        /// notifications that the operation should be cancelled.
        /// </param>
        /// <returns>
        /// A <see cref="Response{CloseHandlesResult}"/> describing the status of the
        /// <see cref="ForceCloseHandle"/> operation.
        /// </returns>
        /// <remarks>
        /// A <see cref="RequestFailedException"/> will be thrown if
        /// a failure occurs.
        /// </remarks>
        public virtual Response<CloseHandlesResult> ForceCloseHandle(
            string handleId,
            CancellationToken cancellationToken = default)
        {
            Response<StorageClosedHandlesSegment> response = ForceCloseHandlesInternal(
                handleId,
                null,
                false, // async,
                cancellationToken,
                $"{nameof(ShareFileClient)}.{nameof(ForceCloseHandle)}")
                .EnsureCompleted();

            return Response.FromValue(
                response.ToCloseHandlesResult(),
                response.GetRawResponse());
        }

        /// <summary>
        /// The <see cref="ForceCloseHandleAsync"/> operation closes a handle opened on a file
        /// at the service. It supports closing a single handle specified by <paramref name="handleId"/>.
        ///
        /// This API is intended to be used alongside <see cref="GetHandlesAsync"/> to force close handles that
        /// block operations. These handles may have leaked or been lost track of by
        /// SMB clients. The API has client-side impact on the handle being closed, including user visible
        /// errors due to failed attempts to read or write files. This API is not intended for use as a replacement
        /// or alternative for SMB close.
        ///
        /// For more information, see
        /// <see href="https://docs.microsoft.com/rest/api/storageservices/force-close-handles">
        /// Force Close Handles</see>.
        /// </summary>
        /// <param name="handleId">
        /// Specifies the handle ID to be closed.
        /// </param>
        /// <param name="cancellationToken">
        /// Optional <see cref="CancellationToken"/> to propagate
        /// notifications that the operation should be cancelled.
        /// </param>
        /// <returns>
        /// A <see cref="Response{CloseHandlesResult}"/> describing the status of the
        /// <see cref="ForceCloseHandleAsync"/> operation.
        /// </returns>
        /// <remarks>
        /// A <see cref="RequestFailedException"/> will be thrown if
        /// a failure occurs.
        /// </remarks>
        public virtual async Task<Response<CloseHandlesResult>> ForceCloseHandleAsync(
            string handleId,
            CancellationToken cancellationToken = default)
        {
            Response<StorageClosedHandlesSegment> response = await ForceCloseHandlesInternal(
                handleId,
                null,
                true, // async,
                cancellationToken,
                $"{nameof(ShareFileClient)}.{nameof(ForceCloseHandle)}")
                .ConfigureAwait(false);

            return Response.FromValue(
                response.ToCloseHandlesResult(),
                response.GetRawResponse());
        }

        /// <summary>
        /// The <see cref="ForceCloseAllHandles"/> operation closes all handles opened on a file
        /// at the service.
        ///
        /// This API is intended to be used alongside <see cref="GetHandlesAsync"/> to force close handles that
        /// block operations. These handles may have leaked or been lost track of by
        /// SMB clients. The API has client-side impact on the handle being closed, including user visible
        /// errors due to failed attempts to read or write files. This API is not intended for use as a replacement
        /// or alternative for SMB close.
        ///
        /// For more information, see
        /// <see href="https://docs.microsoft.com/rest/api/storageservices/force-close-handles">
        /// Force Close Handles</see>.
        /// </summary>
        /// <param name="cancellationToken">
        /// Optional <see cref="CancellationToken"/> to propagate
        /// notifications that the operation should be cancelled.
        /// </param>
        /// <returns>
        /// A <see cref="CloseHandlesResult"/> describing the status of the
        /// <see cref="ForceCloseAllHandles"/> operation.
        /// </returns>
        /// <remarks>
        /// A <see cref="RequestFailedException"/> will be thrown if
        /// a failure occurs.
        /// </remarks>
        public virtual CloseHandlesResult ForceCloseAllHandles(
            CancellationToken cancellationToken = default) =>
            ForceCloseAllHandlesInternal(
                false, // async,
                cancellationToken)
                .EnsureCompleted();

        /// <summary>
        /// The <see cref="ForceCloseAllHandlesAsync"/> operation closes all handles opened on a file
        /// at the service.
        ///
        /// This API is intended to be used alongside <see cref="GetHandlesAsync"/> to force close handles that
        /// block operations. These handles may have leaked or been lost track of by
        /// SMB clients. The API has client-side impact on the handle being closed, including user visible
        /// errors due to failed attempts to read or write files. This API is not intended for use as a replacement
        /// or alternative for SMB close.
        ///
        /// For more information, see
        /// <see href="https://docs.microsoft.com/rest/api/storageservices/force-close-handles">
        /// Force Close Handles</see>.
        /// </summary>
        /// <param name="cancellationToken">
        /// Optional <see cref="CancellationToken"/> to propagate
        /// notifications that the operation should be cancelled.
        /// </param>
        /// <returns>
        /// A <see cref="CloseHandlesResult"/> describing the status of the
        /// <see cref="ForceCloseAllHandlesAsync"/> operation.
        /// </returns>
        /// <remarks>
        /// A <see cref="RequestFailedException"/> will be thrown if
        /// a failure occurs.
        /// </remarks>
        public virtual async Task<CloseHandlesResult> ForceCloseAllHandlesAsync(
            CancellationToken cancellationToken = default) =>
            await ForceCloseAllHandlesInternal(
                true, // async,
                cancellationToken)
                .ConfigureAwait(false);

        /// <summary>
        /// The <see cref="ForceCloseAllHandlesInternal"/> operation closes a handle or handles opened on a file
        /// at the service. It supports closing all handles opened on that resource.
        ///
        /// This API is intended to be used alongside <see cref="GetHandlesAsync"/> to force close handles that
        /// block operations. These handles may have leaked or been lost track of by
        /// SMB clients. The API has client-side impact on the handle being closed, including user visible
        /// errors due to failed attempts to read or write files. This API is not intended for use as a replacement
        /// or alternative for SMB close.
        ///
        /// For more information, see
        /// <see href="https://docs.microsoft.com/rest/api/storageservices/force-close-handles">
        /// Force Close Handles</see>.
        /// </summary>
        /// <param name="async">
        /// Whether to invoke the operation asynchronously.
        /// </param>
        /// <param name="cancellationToken">
        /// Optional <see cref="CancellationToken"/> to propagate
        /// notifications that the operation should be cancelled.
        /// </param>
        /// <returns>
        /// A <see cref="Response{ClosedHandlesInfo}"/> describing the status of the
        /// <see cref="ForceCloseAllHandlesInternal"/> operation.
        /// </returns>
        /// <remarks>
        /// A <see cref="RequestFailedException"/> will be thrown if
        /// a failure occurs.
        /// </remarks>
        private async Task<CloseHandlesResult> ForceCloseAllHandlesInternal(
            bool async,
            CancellationToken cancellationToken)
        {
            int handlesClosed = 0;
            int handlesFailed = 0;
            string marker = null;
            do
            {
                Response<StorageClosedHandlesSegment> response =
                    await ForceCloseHandlesInternal(Constants.CloseAllHandles, marker, async, cancellationToken).ConfigureAwait(false);
                marker = response.Value.Marker;
                handlesClosed += response.Value.NumberOfHandlesClosed;
                handlesFailed += response.Value.NumberOfHandlesFailedToClose;
            } while (!string.IsNullOrEmpty(marker));

            return new CloseHandlesResult()
            {
                ClosedHandlesCount = handlesClosed,
                FailedHandlesCount = handlesFailed
            };
        }

        /// <summary>
        /// The <see cref="ForceCloseHandlesInternal"/> operation closes a handle or handles opened on a file
        /// at the service. It supports closing a single handle specified by <paramref name="handleId"/> or
        /// or closing all handles opened on that resource.
        ///
        /// This API is intended to be used alongside <see cref="GetHandlesAsync"/> to force close handles that
        /// block operations. These handles may have leaked or been lost track of by
        /// SMB clients. The API has client-side impact on the handle being closed, including user visible
        /// errors due to failed attempts to read or write files. This API is not intended for use as a replacement
        /// or alternative for SMB close.
        ///
        /// For more information, see
        /// <see href="https://docs.microsoft.com/rest/api/storageservices/force-close-handles">
        /// Force Close Handles</see>.
        /// </summary>
        /// <param name="handleId">
        /// Optional. Specifies the handle ID to be closed. If not specified, or if equal to &quot;*&quot;, will close all handles.
        /// </param>
        /// <param name="marker">
        /// An optional string value that identifies the segment of the handles
        /// to be closed with the next call to <see cref="ForceCloseAllHandlesAsync"/>.  The
        /// operation returns a non-empty <see cref="StorageClosedHandlesSegment.Marker"/>
        /// if the operation did not return all items remaining to be
        /// closed with the current segment.  The NextMarker value can
        /// be used as the value for the <paramref name="marker"/> parameter
        /// in a subsequent call to request the closure of the next segment of handles.
        /// </param>
        /// <param name="async">
        /// Whether to invoke the operation asynchronously.
        /// </param>
        /// <param name="cancellationToken">
        /// Optional <see cref="CancellationToken"/> to propagate
        /// notifications that the operation should be cancelled.
        /// </param>
        /// <param name="operationName">
        /// Optional. Used to indicate the name of the operation.
        /// </param>
        /// <returns>
        /// A <see cref="Response{StorageClosedHandlesSegment}"/> describing a
        /// segment of the handles closed.
        /// </returns>
        /// <remarks>
        /// A <see cref="RequestFailedException"/> will be thrown if
        /// a failure occurs.
        /// </remarks>
        private async Task<Response<StorageClosedHandlesSegment>> ForceCloseHandlesInternal(
            string handleId,
            string marker,
            bool async,
            CancellationToken cancellationToken,
            string operationName = null)
        {
            using (ClientConfiguration.Pipeline.BeginLoggingScope(nameof(ShareFileClient)))
            {
                ClientConfiguration.Pipeline.LogMethodEnter(
                    nameof(ShareFileClient),
                    message:
                    $"{nameof(Uri)}: {Uri}\n" +
                    $"{nameof(handleId)}: {handleId}\n" +
                    $"{nameof(marker)}: {marker}");

                operationName ??= $"{nameof(ShareFileClient)}.{nameof(ForceCloseAllHandles)}";
                DiagnosticScope scope = ClientConfiguration.ClientDiagnostics.CreateScope(operationName);

                try
                {
                    scope.Start();
                    ResponseWithHeaders<FileForceCloseHandlesHeaders> response;

                    if (async)
                    {
                        response = await FileRestClient.ForceCloseHandlesAsync(
                            handleId: handleId,
                            marker: marker,
                            cancellationToken: cancellationToken)
                            .ConfigureAwait(false);
                    }
                    else
                    {
                        response = FileRestClient.ForceCloseHandles(
                            handleId: handleId,
                            marker: marker,
                            cancellationToken: cancellationToken);
                    }

                    return Response.FromValue(
                        response.ToStorageClosedHandlesSegment(),
                        response.GetRawResponse());
                }
                catch (Exception ex)
                {
                    ClientConfiguration.Pipeline.LogException(ex);
                    scope.Failed(ex);
                    throw;
                }
                finally
                {
                    ClientConfiguration.Pipeline.LogMethodExit(nameof(ShareFileClient));
                    scope.Dispose();
                }
            }
        }
        #endregion ForceCloseHandles

        #region Rename
        /// <summary>
        /// Renames a file.
        /// This API does not support renaming a file from one share to another, or between storage accounts.
        /// </summary>
        /// <param name="destinationPath">
        /// The destination path to rename the file to.
        /// </param>
        /// <param name="options">
        /// Optional parameters.
        /// </param>
        /// <param name="cancellationToken">
        /// Optional <see cref="CancellationToken"/> to propagate
        /// notifications that the operation should be cancelled.
        /// </param>
        /// <returns>
        /// A <see cref="Response{ShareFileClient}"/> pointed at the newly renamed File.
        /// </returns>
        /// <remarks>
        /// A <see cref="RequestFailedException"/> will be thrown if
        /// a failure occurs.
        /// </remarks>
        public virtual Response<ShareFileClient> Rename(
            string destinationPath,
            ShareFileRenameOptions options = default,
            CancellationToken cancellationToken = default)
            => RenameInternal(
                destinationPath: destinationPath,
                options: options,
                async: false,
                cancellationToken: cancellationToken)
                .EnsureCompleted();

        /// <summary>
        /// Renames a file.
        /// This API does not support renaming a file from one share to another, or between storage accounts.
        /// </summary>
        /// <param name="destinationPath">
        /// The destination path to rename the file to.
        /// </param>
        /// <param name="options">
        /// Optional parameters.
        /// </param>
        /// <param name="cancellationToken">
        /// Optional <see cref="CancellationToken"/> to propagate
        /// notifications that the operation should be cancelled.
        /// </param>
        /// <returns>
        /// A <see cref="Response{ShareFileClient}"/> pointed at the newly renamed File.
        /// </returns>
        /// <remarks>
        /// A <see cref="RequestFailedException"/> will be thrown if
        /// a failure occurs.
        /// </remarks>
        public virtual async Task<Response<ShareFileClient>> RenameAsync(
            string destinationPath,
            ShareFileRenameOptions options = default,
            CancellationToken cancellationToken = default)
            => await RenameInternal(
                destinationPath: destinationPath,
                options: options,
                async: true,
                cancellationToken: cancellationToken)
                .ConfigureAwait(false);

        /// <summary>
        /// Renames a file.
        /// This API does not support renaming a file from one share to another, or between storage accounts.
        /// </summary>
        /// <param name="destinationPath">
        /// The destination path to rename the file to.
        /// </param>
        /// <param name="options">
        /// Optional parameters.
        /// </param>
        /// <param name="async">
        /// Whether to invoke the operation asynchronously.
        /// </param>
        /// <param name="cancellationToken">
        /// Optional <see cref="CancellationToken"/> to propagate
        /// notifications that the operation should be cancelled.
        /// </param>
        /// <returns>
        /// A <see cref="Response{ShareFileClient}"/> pointed at the newly renamed File.
        /// </returns>
        /// <remarks>
        /// A <see cref="RequestFailedException"/> will be thrown if
        /// a failure occurs.
        /// </remarks>
        private async Task<Response<ShareFileClient>> RenameInternal(
            string destinationPath,
            ShareFileRenameOptions options,
            bool async,
            CancellationToken cancellationToken)
        {
            using (ClientConfiguration.Pipeline.BeginLoggingScope(nameof(ShareFileClient)))
            {
                ClientConfiguration.Pipeline.LogMethodEnter(
                    nameof(ShareFileClient),
                    message:
                    $"{nameof(Uri)}: {Uri}\n" +
                    $"{nameof(destinationPath)}: {destinationPath}\n" +
                    $"{nameof(options)}: {options}\n");

                DiagnosticScope scope = ClientConfiguration.ClientDiagnostics.CreateScope($"{nameof(ShareFileClient)}.{nameof(Rename)}");

                try
                {
                    scope.Start();

                    ShareExtensions.AssertValidFilePermissionAndKey(options?.FilePermission, options?.SmbProperties?.FilePermissionKey);

                    // TODO: this seems weird to do, probably should build a way to append to the query.. without altering it somehow
                    // in the case that the customer wants the query to be in a certain order
                    ShareUriBuilder shareUriBuilder = new ShareUriBuilder(Uri);
                    UriBuilder sourceUriBuilder = new UriBuilder(Uri);
                    // There's already a check in at the client constructor to prevent both SAS in Uri and AzureSasCredential
                    if (shareUriBuilder.Sas == null && ClientConfiguration.SasCredential != null)
                    {
                        sourceUriBuilder.Query += ClientConfiguration.SasCredential.Signature;
                    }

                    // Build destination URI
                    ShareUriBuilder destUriBuilder = new ShareUriBuilder(Uri)
                    {
                        Sas = null,
                        Query = null
                    };

                    // ShareUriBuider will encode the DirectoryOrFilePath.
                    // We don't want the query parameters, especially SAS, to be encoded.
                    // We also have to build the destination client depending on if a SAS was passed with the destination.
                    ShareFileClient destFileClient;
                    string[] split = destinationPath.Split('?');
                    if (split.Length == 2)
                    {
                        destUriBuilder.DirectoryOrFilePath = split[0];
                        destUriBuilder.Query = split[1];
                        // If the destination already has a SAS, then let's not further add to the Uri if it contains
                        // AzureSasCredential on the source.
                        var paramsMap = new UriQueryParamsCollection(split[1]);
                        if (!paramsMap.ContainsKey(Constants.Sas.Parameters.Version))
                        {
                            // No SAS in the destination, use the source credentials to build the destination path
                            destFileClient = new ShareFileClient(destUriBuilder.ToUri(), ClientConfiguration);
                        }
                        else
                        {
                            // There's a SAS in the destination path
                            // Create the destination path with the destination SAS
                            destFileClient = new ShareFileClient(
                                destUriBuilder.ToUri(),
                                ClientConfiguration.ClientDiagnostics,
                                ClientConfiguration.ClientOptions);
                        }
                    }
                    else
                    {
                        // No SAS in the destination, use the source credentials to build the destination path
                        destUriBuilder.DirectoryOrFilePath = destinationPath;
                        destFileClient = new ShareFileClient(
                            destUriBuilder.ToUri(),
                            ClientConfiguration);
                    }

                    ResponseWithHeaders<FileRenameHeaders> response;

                    CopyFileSmbInfo copyFileSmbInfo = new CopyFileSmbInfo
                    {
                        FileAttributes = options?.SmbProperties?.FileAttributes?.ToAttributesString(),
                        FileCreationTime = options?.SmbProperties?.FileCreatedOn.ToFileDateTimeString(),
                        FileChangeTime = options?.SmbProperties?.FileChangedOn.ToFileDateTimeString(),
                        FileLastWriteTime = options?.SmbProperties?.FileLastWrittenOn.ToFileDateTimeString(),
                        IgnoreReadOnly = options?.IgnoreReadOnly
                    };

                    FileHttpHeaders fileHttpHeaders = new FileHttpHeaders
                    {
                        FileContentType = options?.ContentType
                    };

                    if (async)
                    {
                        response = await destFileClient.FileRestClient.RenameAsync(
                            renameSource: sourceUriBuilder.Uri.AbsoluteUri,
                            replaceIfExists: options?.ReplaceIfExists,
                            ignoreReadOnly: options?.IgnoreReadOnly,
                            sourceLeaseId: options?.SourceConditions?.LeaseId,
                            destinationLeaseId: options?.DestinationConditions?.LeaseId,
                            filePermission: options?.FilePermission,
                            filePermissionKey: options?.SmbProperties?.FilePermissionKey,
                            metadata: options?.Metadata,
                            copyFileSmbInfo: copyFileSmbInfo,
                            fileHttpHeaders: fileHttpHeaders,
                            cancellationToken: cancellationToken)
                            .ConfigureAwait(false);
                    }
                    else
                    {
                        response = destFileClient.FileRestClient.Rename(
                            renameSource: sourceUriBuilder.Uri.AbsoluteUri,
                            replaceIfExists: options?.ReplaceIfExists,
                            ignoreReadOnly: options?.IgnoreReadOnly,
                            sourceLeaseId: options?.SourceConditions?.LeaseId,
                            destinationLeaseId: options?.DestinationConditions?.LeaseId,
                            filePermission: options?.FilePermission,
                            filePermissionKey: options?.SmbProperties?.FilePermissionKey,
                            metadata: options?.Metadata,
                            copyFileSmbInfo: copyFileSmbInfo,
                            fileHttpHeaders: fileHttpHeaders,
                            cancellationToken: cancellationToken);
                    }

                    return Response.FromValue(
                        destFileClient,
                        response.GetRawResponse());
                }
                catch (Exception ex)
                {
                    ClientConfiguration.Pipeline.LogException(ex);
                    scope.Failed(ex);
                    throw;
                }
                finally
                {
                    ClientConfiguration.Pipeline.LogMethodExit(nameof(ShareFileClient));
                    scope.Dispose();
                }
            }
        }
        #endregion Rename

        #region OpenWrite
        /// <summary>
        /// Opens a stream for writing to the file.
        /// </summary>
        /// <param name="overwrite">
        /// Whether an existing blob should be deleted and recreated.
        /// </param>
        /// <param name="position">
        /// The offset within the blob to begin writing from.
        /// </param>
        /// <param name="options">
        /// Optional parameters.
        /// </param>
        /// <param name="cancellationToken">
        /// Optional <see cref="CancellationToken"/> to propagate
        /// notifications that the operation should be cancelled.
        /// </param>
        /// <returns>
        /// A stream to write to the file.
        /// </returns>
        /// <remarks>
        /// A <see cref="RequestFailedException"/> will be thrown if
        /// a failure occurs.
        /// </remarks>
#pragma warning disable AZC0015 // Unexpected client method return type.
        public virtual Stream OpenWrite(
#pragma warning restore AZC0015 // Unexpected client method return type.
            bool overwrite,
            long position,
            ShareFileOpenWriteOptions options = default,
            CancellationToken cancellationToken = default)
            => OpenWriteInternal(
                overwrite: overwrite,
                position: position,
                options: options,
                async: false,
                cancellationToken: cancellationToken)
                .EnsureCompleted();

        /// <summary>
        /// Opens a stream for writing to the file.
        /// </summary>
        /// <param name="overwrite">
        /// Whether an existing blob should be deleted and recreated.
        /// </param>
        /// <param name="position">
        /// The offset within the blob to begin writing from.
        /// </param>
        /// <param name="options">
        /// Optional parameters.
        /// </param>
        /// <param name="cancellationToken">
        /// Optional <see cref="CancellationToken"/> to propagate
        /// notifications that the operation should be cancelled.
        /// </param>
        /// <returns>
        /// A stream to write to the file.
        /// </returns>
        /// <remarks>
        /// A <see cref="RequestFailedException"/> will be thrown if
        /// a failure occurs.
        /// </remarks>
#pragma warning disable AZC0015 // Unexpected client method return type.
        public virtual async Task<Stream> OpenWriteAsync(
#pragma warning restore AZC0015 // Unexpected client method return type.
            bool overwrite,
            long position,
            ShareFileOpenWriteOptions options = default,
            CancellationToken cancellationToken = default)
            => await OpenWriteInternal(
                overwrite: overwrite,
                position: position,
                options: options,
                async: true,
                cancellationToken: cancellationToken)
                .ConfigureAwait(false);

        /// <summary>
        /// Opens a stream for writing to the file.
        /// </summary>
        /// <param name="overwrite">
        /// Whether an existing blob should be deleted and recreated.
        /// </param>
        /// <param name="position">
        /// The offset within the blob to begin writing from.
        /// </param>
        /// <param name="options">
        /// Optional parameters.
        /// </param>
        /// <param name="async">
        /// Whether to invoke the operation asynchronously.
        /// </param>
        /// <param name="cancellationToken">
        /// Optional <see cref="CancellationToken"/> to propagate
        /// notifications that the operation should be cancelled.
        /// </param>
        /// <returns>
        /// A stream to write to the file.
        /// </returns>
        /// <remarks>
        /// A <see cref="RequestFailedException"/> will be thrown if
        /// a failure occurs.
        /// </remarks>
        private async Task<Stream> OpenWriteInternal(
            bool overwrite,
            long position,
            ShareFileOpenWriteOptions options,
            bool async,
            CancellationToken cancellationToken)
        {
            DiagnosticScope scope = ClientConfiguration.ClientDiagnostics.CreateScope($"{nameof(ShareFileClient)}.{nameof(OpenWrite)}");

            try
            {
                scope.Start();

                if (overwrite)
                {
                    if (options?.MaxSize == null)
                    {
                        throw new ArgumentException($"{nameof(options)}.{nameof(options.MaxSize)} must be set if {nameof(overwrite)} is set to true");
                    }

                    Response<ShareFileInfo> createResponse = await CreateInternal(
                        maxSize: options.MaxSize.Value,
                        httpHeaders: default,
                        metadata: default,
                        smbProperties: default,
                        filePermission: default,
                        conditions: options?.OpenConditions,
                        async: async,
                        cancellationToken: cancellationToken)
                        .ConfigureAwait(false);
                }
                else
                {
                    try
                    {
                        Response<ShareFileProperties> propertiesResponse = await GetPropertiesInternal(
                            conditions: options?.OpenConditions,
                            async: async,
                            cancellationToken: cancellationToken)
                            .ConfigureAwait(false);
                    }
                    catch (RequestFailedException ex)
                    when(ex.ErrorCode == ShareErrorCode.ResourceNotFound)
                    {
                        if (options?.MaxSize == null)
                        {
                            throw new ArgumentException($"{nameof(options)}.{nameof(options.MaxSize)} must be set if the File is being created for the first time");
                        }

                        Response<ShareFileInfo> createResponse = await CreateInternal(
                            maxSize: options.MaxSize.Value,
                            httpHeaders: default,
                            metadata: default,
                            smbProperties: default,
                            filePermission: default,
                            conditions: options?.OpenConditions,
                            async: async,
                            cancellationToken: cancellationToken)
                            .ConfigureAwait(false);
                    }
                }

                return new ShareFileWriteStream(
                    fileClient: this,
                    bufferSize: options?.BufferSize ?? Constants.DefaultBufferSize,
                    position: position,
                    conditions: options?.OpenConditions,
                    progressHandler: options?.ProgressHandler,
                    options?.TransferValidation
                    );
            }
            catch (Exception ex)
            {
                scope.Failed(ex);
                throw;
            }
            finally
            {
                scope.Dispose();
            }
        }
        #endregion OpenWrite

        #region GenerateSas
        /// <summary>
        /// The <see cref="GenerateSasUri(ShareFileSasPermissions, DateTimeOffset)"/>
        /// returns a <see cref="Uri"/> that generates a Share File Service
        /// Shared Access Signature (SAS) Uri based on the Client properties and
        /// parameters passed. The SAS is signed by the shared key credential
        /// of the client.
        ///
        /// To check if the client is able to sign a Service Sas see
        /// <see cref="CanGenerateSasUri"/>.
        ///
        /// For more information, see
        /// <see href="https://docs.microsoft.com/en-us/rest/api/storageservices/constructing-a-service-sas">
        /// Constructing a service SAS</see>.
        /// </summary>
        /// <param name="permissions">
        /// Required. Specifies the list of permissions to be associated with the SAS.
        /// See <see cref="ShareFileSasPermissions"/>.
        /// </param>
        /// <param name="expiresOn">
        /// Required. Specifies the time at which the SAS becomes invalid. This field
        /// must be omitted if it has been specified in an associated stored access policy.
        /// </param>
        /// <returns>
        /// A <see cref="Uri"/> containing the SAS Uri.
        /// </returns>
        /// <remarks>
        /// A <see cref="Exception"/> will be thrown if a failure occurs.
        /// </remarks>
        public virtual Uri GenerateSasUri(ShareFileSasPermissions permissions, DateTimeOffset expiresOn) =>
            GenerateSasUri(new ShareSasBuilder(permissions, expiresOn)
            {
                ShareName = ShareName,
                FilePath = Path
            });

        /// <summary>
        /// The <see cref="GenerateSasUri(ShareSasBuilder)"/> returns a
        /// <see cref="Uri"/> that generates a Share File Service
        /// Shared Access Signature (SAS) Uri based on the Client properties
        /// and and builder. The SAS is signed by the shared key credential
        /// of the client.
        ///
        /// To check if the client is able to sign a Service Sas see
        /// <see cref="CanGenerateSasUri"/>.
        ///
        /// For more information, see
        /// <see href="https://docs.microsoft.com/en-us/rest/api/storageservices/constructing-a-service-sas">
        /// Constructing a Service SAS</see>.
        /// </summary>
        /// <param name="builder">
        /// Used to generate a Shared Access Signature (SAS)
        /// </param>
        /// <returns>
        /// A <see cref="ShareSasBuilder"/> on successfully deleting.
        /// </returns>
        /// <remarks>
        /// A <see cref="RequestFailedException"/> will be thrown if
        /// a failure occurs.
        /// </remarks>
        public virtual Uri GenerateSasUri(ShareSasBuilder builder)
        {
            builder = builder ?? throw Errors.ArgumentNull(nameof(builder));

            // Deep copy of builder so we don't modify the user's original DataLakeSasBuilder.
            builder = ShareSasBuilder.DeepCopy(builder);

            // Assign builder's ShareName and Path, if they are null.
            builder.ShareName ??= ShareName;
            builder.FilePath ??= Path;

            if (!builder.ShareName.Equals(ShareName, StringComparison.InvariantCulture))
            {
                throw Errors.SasNamesNotMatching(
                    nameof(builder.ShareName),
                    nameof(ShareSasBuilder),
                    nameof(ShareName));
            }
            if (!builder.FilePath.Equals(Path, StringComparison.InvariantCulture))
            {
                throw Errors.SasNamesNotMatching(
                    nameof(builder.FilePath),
                    nameof(ShareSasBuilder),
                    nameof(Path));
            }
            ShareUriBuilder sasUri = new ShareUriBuilder(Uri)
            {
                Query = builder.ToSasQueryParameters(ClientConfiguration.SharedKeyCredential).ToString()
            };
            return sasUri.ToUri();
        }
        #endregion

        #region GetParentClientCore

        private ShareClient _parentShareClient;
        private ShareDirectoryClient _parentShareDirectoryClient;

        /// <summary>
        /// Create a new <see cref="ShareClient"/> that pointing to this <see cref="ShareFileClient"/>'s parent container.
        /// The new <see cref="ShareClient"/>
        /// uses the same request policy pipeline as the
        /// <see cref="ShareFileClient"/>.
        /// </summary>
        /// <returns>A new <see cref="ShareFileClient"/> instance.</returns>
        protected internal virtual ShareClient GetParentShareClientCore()
        {
            if (_parentShareClient == null)
            {
                ShareUriBuilder shareUriBuilder = new ShareUriBuilder(Uri)
                {
                    // erase parameters unrelated to container
                    DirectoryOrFilePath = null,
                    Snapshot = null,
                };

                _parentShareClient = new ShareClient(
                    shareUriBuilder.ToUri(),
                    ClientConfiguration);
            }

            return _parentShareClient;
        }

        /// <summary>
        /// Create a new <see cref="ShareDirectoryClient"/> that pointing to this <see cref="ShareFileClient"/>'s parent container.
        /// The new <see cref="ShareDirectoryClient"/>
        /// uses the same request policy pipeline as the
        /// <see cref="ShareFileClient"/>.
        /// </summary>
        /// <returns>A new <see cref="ShareFileClient"/> instance.</returns>
        protected internal virtual ShareDirectoryClient GetParentShareDirectoryClientCore()
        {
            if (_parentShareDirectoryClient == null)
            {
                ShareUriBuilder shareUriBuilder = new ShareUriBuilder(Uri)
                {
                    Snapshot = null,
                };

                if (shareUriBuilder.DirectoryOrFilePath == null || shareUriBuilder.LastDirectoryOrFileName == null)
                {
                    throw new InvalidOperationException();
                }
                shareUriBuilder.DirectoryOrFilePath = shareUriBuilder.DirectoryOrFilePath.GetParentPath();

                _parentShareDirectoryClient = new ShareDirectoryClient(
                    shareUriBuilder.ToUri(),
                    ClientConfiguration);
            }

            return _parentShareDirectoryClient;
        }
        #endregion
    }

    namespace Specialized
    {
        /// <summary>
        /// Add easy to discover methods to <see cref="ShareFileClient"/> for
        /// creating <see cref="ShareClient"/> instances.
        /// </summary>
        public static partial class SpecializedShareExtensions
        {
            /// <summary>
            /// Create a new <see cref="ShareClient"/> that pointing to this <see cref="ShareFileClient"/>'s parent container.
            /// The new <see cref="ShareClient"/>
            /// uses the same request policy pipeline as the
            /// <see cref="ShareFileClient"/>.
            /// </summary>
            /// <param name="client">The <see cref="ShareFileClient"/>.</param>
            /// <returns>A new <see cref="ShareClient"/> instance.</returns>
            public static ShareClient GetParentShareClient(this ShareFileClient client)
            {
                return client.GetParentShareClientCore();
            }

            /// <summary>
            /// Create a new <see cref="ShareDirectoryClient"/> that pointing to this <see cref="ShareFileClient"/>'s parent container.
            /// The new <see cref="ShareDirectoryClient"/>
            /// uses the same request policy pipeline as the
            /// <see cref="ShareFileClient"/>.
            /// </summary>
            /// <param name="client">The <see cref="ShareFileClient"/>.</param>
            /// <returns>A new <see cref="ShareDirectoryClient"/> instance.</returns>
            public static ShareDirectoryClient GetParentShareDirectoryClient(this ShareFileClient client)
            {
                return client.GetParentShareDirectoryClientCore();
            }
        }
    }
}<|MERGE_RESOLUTION|>--- conflicted
+++ resolved
@@ -475,20 +475,13 @@
         private FileRestClient BuildFileRestClient(Uri uri)
         {
             return new FileRestClient(
-<<<<<<< HEAD
                 clientDiagnostics: _clientConfiguration.ClientDiagnostics,
                 pipeline: _clientConfiguration.Pipeline,
                 url: uri.AbsoluteUri,
                 version: _clientConfiguration.ClientOptions.Version.ToVersionString(),
+                fileRequestIntent: _clientConfiguration.FileRequestIntent,
                 allowTrailingDot: _clientConfiguration.ClientOptions.AllowTrailingDot,
                 allowSourceTrailingDot: _clientConfiguration.ClientOptions.SourceAllowTrailingDot);
-=======
-                _clientConfiguration.ClientDiagnostics,
-                _clientConfiguration.Pipeline,
-                uri.AbsoluteUri,
-                version: _clientConfiguration.ClientOptions.Version.ToVersionString(),
-                fileRequestIntent: _clientConfiguration.FileRequestIntent);
->>>>>>> 45d2359a
         }
         #endregion ctors
 
