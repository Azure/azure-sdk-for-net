﻿// Copyright (c) Microsoft Corporation. All rights reserved.
// Licensed under the MIT License.

using System;
using System.Buffers;
using System.Collections.Generic;
using System.ComponentModel;
using System.IO;
using System.Threading;
using System.Threading.Tasks;
using Azure.Core;
using Azure.Core.Pipeline;
using Azure.Storage.Files.Shares.Models;
using Azure.Storage.Shared;
using Azure.Storage.Sas;
using Metadata = System.Collections.Generic.IDictionary<string, string>;
using Azure.Storage.Common;
using System.Net.Http.Headers;

#pragma warning disable SA1402  // File may only contain a single type

namespace Azure.Storage.Files.Shares
{
    /// <summary>
    /// The <see cref="ShareFileClient"/> allows you to manipulate Azure Storage files.
    /// </summary>
    public class ShareFileClient
    {
        /// <summary>
        /// The directory's primary <see cref="Uri"/> endpoint.
        /// </summary>
        private readonly Uri _uri;

        /// <summary>
        /// Gets the directory's primary <see cref="Uri"/> endpoint.
        /// </summary>
        public virtual Uri Uri => _uri;

        /// <summary>
        /// <see cref="ShareClientConfiguration"/>.
        /// </summary>
        private readonly ShareClientConfiguration _clientConfiguration;

        /// <summary>
        /// <see cref="ShareClientConfiguration"/>.
        /// </summary>
        internal virtual ShareClientConfiguration ClientConfiguration => _clientConfiguration;

        /// <summary>
        /// FileRestClient.
        /// </summary>
        private readonly FileRestClient _fileRestClient;

        /// <summary>
        /// FileRestClient.
        /// </summary>
        internal virtual FileRestClient FileRestClient => _fileRestClient;

        /// <summary>
        /// The Storage account name corresponding to the file client.
        /// </summary>
        private string _accountName;

        /// <summary>
        /// Gets the Storage account name corresponding to the file client.
        /// </summary>
        public virtual string AccountName
        {
            get
            {
                SetNameFieldsIfNull();
                return _accountName;
            }
        }

        /// <summary>
        /// The share name corresponding to the file client.
        /// </summary>
        private string _shareName;

        /// <summary>
        /// Gets the share name corresponding to the file client.
        /// </summary>
        public virtual string ShareName
        {
            get
            {
                SetNameFieldsIfNull();
                return _shareName;
            }
        }

        /// <summary>
        /// The name of the file.
        /// </summary>
        private string _name;

        /// <summary>
        /// Gets the name of the file.
        /// </summary>
        public virtual string Name
        {
            get
            {
                SetNameFieldsIfNull();
                return _name;
            }
        }

        /// <summary>
        /// The path of the file.
        /// </summary>
        private string _path;

        /// <summary>
        /// Gets the path of the file.
        /// </summary>
        public virtual string Path
        {
            get
            {
                SetNameFieldsIfNull();
                return _path;
            }
        }

        /// <summary>
        /// Indicates whether the client is able to generate a SAS uri.
        /// Client can generate a SAS url if it is authenticated with a <see cref="StorageSharedKeyCredential"/>.
        /// </summary>
        public virtual bool CanGenerateSasUri => ClientConfiguration.SharedKeyCredential != null;

        //const string filetype = "file";

        //// FileMaxUploadRangeBytes indicates the maximum number of bytes that can be sent in a call to UploadRange.
        //public const Int64 FileMaxUploadRangeBytes = 4 * Constants.MB; // 4MB

        //// FileMaxSizeInBytes indicates the maxiumum file size, in bytes.
        //public const Int64 FileMaxSizeInBytes = 1 * Constants.TB; // 1TB

        #region ctors
        /// <summary>
        /// Initializes a new instance of the <see cref="ShareFileClient"/>
        /// class for mocking.
        /// </summary>
        protected ShareFileClient()
        {
        }

        /// <summary>
        /// Initializes a new instance of the <see cref="ShareFileClient"/> class.
        /// </summary>
        /// <param name="connectionString">
        /// A connection string includes the authentication information
        /// required for your application to access data in an Azure Storage
        /// account at runtime.
        ///
        /// For more information, see
        /// <see href="https://docs.microsoft.com/azure/storage/common/storage-configure-connection-string">
        /// Configure Azure Storage connection strings</see>
        /// </param>
        /// <param name="shareName">
        /// The name of the share in the storage account to reference.
        /// </param>
        /// <param name="filePath">
        /// The path of the file in the storage account to reference.
        /// </param>
        public ShareFileClient(string connectionString, string shareName, string filePath)
            : this(connectionString, shareName, filePath, null)
        {
        }

        /// <summary>
        /// Initializes a new instance of the <see cref="ShareFileClient"/> class.
        /// </summary>
        /// <param name="connectionString">
        /// A connection string includes the authentication information
        /// required for your application to access data in an Azure Storage
        /// account at runtime.
        ///
        /// For more information, see
        /// <see href="https://docs.microsoft.com/azure/storage/common/storage-configure-connection-string">
        /// Configure Azure Storage connection strings</see>
        /// </param>
        /// <param name="shareName">
        /// The name of the share in the storage account to reference.
        /// </param>
        /// <param name="filePath">
        /// The path of the file in the storage account to reference.
        /// </param>
        /// <param name="options">
        /// Optional <see cref="ShareClientOptions"/> that define the transport
        /// pipeline policies for authentication, retries, etc., that are
        /// applied to every request.
        /// </param>
        public ShareFileClient(
            string connectionString,
            string shareName,
            string filePath,
            ShareClientOptions options)
        {
            Argument.AssertNotNullOrWhiteSpace(shareName, nameof(shareName));
            Argument.AssertNotNullOrWhiteSpace(filePath, nameof(filePath));
            options ??= new ShareClientOptions();
            var conn = StorageConnectionString.Parse(connectionString);
            ShareUriBuilder uriBuilder =
                new ShareUriBuilder(conn.FileEndpoint)
                {
                    ShareName = shareName,
                    DirectoryOrFilePath = filePath
                };
            _uri = uriBuilder.ToUri();
            _accountName = conn.AccountName;
            _shareName = shareName;
            _path = filePath;
            _clientConfiguration = new ShareClientConfiguration(
                pipeline: options.Build(conn.Credentials),
                sharedKeyCredential: conn.Credentials as StorageSharedKeyCredential,
                clientDiagnostics: new ClientDiagnostics(options),
                clientOptions: options);
            _fileRestClient = BuildFileRestClient(_uri);
        }

        /// <summary>
        /// Initializes a new instance of the <see cref="ShareFileClient"/> class.
        /// </summary>
        /// <param name="fileUri">
        /// A <see cref="Uri"/> referencing the file that includes the
        /// name of the account, the name of the share, and the path of the
        /// file.
        /// </param>
        /// <param name="options">
        /// Optional <see cref="ShareClientOptions"/> that define the transport
        /// pipeline policies for authentication, retries, etc., that are
        /// applied to every request.
        /// </param>
        public ShareFileClient(
            Uri fileUri,
            ShareClientOptions options = default)
            : this(
                  fileUri: fileUri,
                  authentication: (HttpPipelinePolicy)null,
                  options: options,
                  storageSharedKeyCredential: null,
                  sasCredential: null,
                  tokenCredential: null)
        {
        }

        /// <summary>
        /// Initializes a new instance of the <see cref="ShareFileClient"/> class.
        /// </summary>
        /// <param name="fileUri">
        /// A <see cref="Uri"/> referencing the file that includes the
        /// name of the account, the name of the share, and the path of the
        /// file.
        /// </param>
        /// <param name="credential">
        /// The shared key credential used to sign requests.
        /// </param>
        /// <param name="options">
        /// Optional <see cref="ShareClientOptions"/> that define the transport
        /// pipeline policies for authentication, retries, etc., that are
        /// applied to every request.
        /// </param>
        public ShareFileClient(
            Uri fileUri,
            StorageSharedKeyCredential credential,
            ShareClientOptions options = default)
            : this(
                  fileUri: fileUri,
                  authentication: credential.AsPolicy(),
                  options: options,
                  storageSharedKeyCredential: credential,
                  sasCredential: null,
                  tokenCredential: null)
        {
            _accountName ??= credential?.AccountName;
        }

        /// <summary>
        /// Initializes a new instance of the <see cref="ShareFileClient"/> class.
        /// </summary>
        /// <param name="fileUri">
        /// A <see cref="Uri"/> referencing the file that includes the
        /// name of the account, the name of the share, and the path of the
        /// file.
        /// Must not contain shared access signature, which should be passed in the second parameter.
        /// </param>
        /// <param name="credential">
        /// The shared access signature credential used to sign requests.
        /// </param>
        /// <param name="options">
        /// Optional <see cref="ShareClientOptions"/> that define the transport
        /// pipeline policies for authentication, retries, etc., that are
        /// applied to every request.
        /// </param>
        /// <remarks>
        /// This constructor should only be used when shared access signature needs to be updated during lifespan of this client.
        /// </remarks>
        public ShareFileClient(
            Uri fileUri,
            AzureSasCredential credential,
            ShareClientOptions options = default)
            : this(
                  fileUri,
                  credential.AsPolicy<ShareUriBuilder>(fileUri),
                  options,
                  storageSharedKeyCredential: null,
                  sasCredential: credential,
                  tokenCredential: null)
        {
        }

        /// <summary>
        /// Initializes a new instance of the <see cref="ShareFileClient"/>
        /// class.
        ///
        /// Note that <see cref="ShareClientOptions.ShareTokenIntent"/> is currently required for token authentication.
        /// </summary>
        /// <param name="fileUri">
        /// A <see cref="Uri"/> referencing the file that includes the
        /// name of the account, the name of the share, and the path of the
        /// file.
        /// </param>
        /// <param name="credential">
        /// The token credential used to sign requests.
        /// </param>
        /// <param name="options">
        /// Optional client options that define the transport pipeline
        /// policies for authentication, retries, etc., that are applied to
        /// every request.
        /// </param>
        public ShareFileClient(
            Uri fileUri,
            TokenCredential credential,
            ShareClientOptions options = default)
            : this(
                  fileUri: fileUri,
                  authentication: credential.AsPolicy(
                    string.IsNullOrEmpty(options?.Audience?.ToString()) ? ShareAudience.DefaultAudience.CreateDefaultScope() : options.Audience.Value.CreateDefaultScope(),
                    options),
                  options: options ?? new ShareClientOptions(),
                  storageSharedKeyCredential: null,
                  sasCredential: null,
                  tokenCredential: credential)
        {
            Errors.VerifyHttpsTokenAuth(fileUri);
        }

        /// <summary>
        /// Initializes a new instance of the <see cref="ShareFileClient"/>
        /// class.
        /// </summary>
        /// <param name="fileUri">
        /// A <see cref="Uri"/> referencing the file that includes the
        /// name of the account, the name of the share, and the path of the
        /// file.
        /// </param>
        /// <param name="diagnostics">
        /// The diagnostics from the parent client.
        /// </param>
        /// <param name="options">
        /// Optional client options that define the transport pipeline
        /// policies for authentication, retries, etc., that are applied to
        /// every request.
        /// </param>
        internal ShareFileClient(
            Uri fileUri,
            ClientDiagnostics diagnostics,
            ShareClientOptions options)
        {
            Argument.AssertNotNull(fileUri, nameof(fileUri));
            options ??= new ShareClientOptions();
            _uri = fileUri;

            _clientConfiguration = new ShareClientConfiguration(
                pipeline: options.Build(),
                sharedKeyCredential: default,
                clientDiagnostics: diagnostics,
                clientOptions: options);

            _fileRestClient = BuildFileRestClient(fileUri);
        }

        /// <summary>
        /// Initializes a new instance of the <see cref="ShareFileClient"/>
        /// class.
        /// </summary>
        /// <param name="fileUri">
        /// A <see cref="Uri"/> referencing the file that includes the
        /// name of the account, the name of the share, and the path of the
        /// file.
        /// </param>
        /// <param name="authentication">
        /// An optional authentication policy used to sign requests.
        /// </param>
        /// <param name="options">
        /// Optional client options that define the transport pipeline
        /// policies for authentication, retries, etc., that are applied to
        /// every request.
        /// </param>
        /// <param name="storageSharedKeyCredential">
        /// The shared key credential used to sign requests.
        /// </param>
        /// <param name="sasCredential">
        /// The SAS credential used to sign requests.
        /// </param>
        /// <param name="tokenCredential">
        /// The token credential used to sign requests.
        /// </param>
        internal ShareFileClient(
            Uri fileUri,
            HttpPipelinePolicy authentication,
            ShareClientOptions options,
            StorageSharedKeyCredential storageSharedKeyCredential,
            AzureSasCredential sasCredential,
            TokenCredential tokenCredential)
        {
            Argument.AssertNotNull(fileUri, nameof(fileUri));
            options ??= new ShareClientOptions();
            _uri = fileUri;
            _clientConfiguration = new ShareClientConfiguration(
                pipeline: options.Build(authentication),
                sharedKeyCredential: storageSharedKeyCredential,
                sasCredential: sasCredential,
                tokenCredential: tokenCredential,
                clientDiagnostics: new ClientDiagnostics(options),
                clientOptions: options)
            {
                Audience = options.Audience ?? ShareAudience.DefaultAudience,
            };
            _fileRestClient = BuildFileRestClient(fileUri);
        }

        /// <summary>
        /// Initializes a new instance of the <see cref="ShareFileClient"/> class.
        /// </summary>
        /// <param name="fileUri">
        /// A <see cref="Uri"/> referencing the file that includes the
        /// name of the account, the name of the share, and the path of the file.
        /// </param>
        /// <param name="clientConfiguration">
        /// <see cref="ShareClientConfiguration"/>.
        /// </param>
        internal ShareFileClient(
            Uri fileUri,
            ShareClientConfiguration clientConfiguration)
        {
            _uri = fileUri;
            _clientConfiguration = clientConfiguration;
            _fileRestClient = BuildFileRestClient(fileUri);
        }

        private FileRestClient BuildFileRestClient(Uri uri)
        {
            return new FileRestClient(
                clientDiagnostics: _clientConfiguration.ClientDiagnostics,
                pipeline: _clientConfiguration.Pipeline,
                url: uri.AbsoluteUri,
                version: _clientConfiguration.ClientOptions.Version.ToVersionString(),
                fileRequestIntent: _clientConfiguration.ClientOptions.ShareTokenIntent,
                allowTrailingDot: _clientConfiguration.ClientOptions.AllowTrailingDot,
                fileRangeWriteFromUrl: "update",
                allowSourceTrailingDot: _clientConfiguration.ClientOptions.AllowSourceTrailingDot);
        }
        #endregion ctors

        /// <summary>
        /// Initializes a new instance of the <see cref="ShareFileClient"/>
        /// class with an identical <see cref="Uri"/> source but the specified
        /// <paramref name="shareSnapshot"/> timestamp.
        ///
        /// For more information, see
        /// <see href="https://docs.microsoft.com/rest/api/storageservices/snapshot-share">
        /// Snapshot Share</see>.
        /// </summary>
        /// <remarks>
        /// Pass null or empty string to remove the snapshot returning a URL to the base file.
        /// </remarks>
        /// <param name="shareSnapshot">
        /// The snapshot identifier.
        /// </param>
        /// <returns>
        /// A new <see cref="ShareFileClient"/> instance.
        /// </returns>
        public virtual ShareFileClient WithSnapshot(string shareSnapshot)
        {
            var builder = new ShareUriBuilder(Uri) { Snapshot = shareSnapshot };
            return new ShareFileClient(builder.ToUri(), ClientConfiguration);
        }

        /// <summary>
        /// Sets the various name fields if they are currently null.
        /// </summary>
        private void SetNameFieldsIfNull()
        {
            if (_name == null || _shareName == null || _accountName == null || _path == null)
            {
                var builder = new ShareUriBuilder(Uri);
                _name ??= builder.LastDirectoryOrFileName;
                _shareName ??= builder.ShareName;
                _accountName ??= builder.AccountName;
                _path ??= builder.DirectoryOrFilePath;
            }
        }

        #region internal static accessors for Azure.Storage.DataMovement.Blobs
        /// <summary>
        /// Get a <see cref="ShareFileClient"/>'s <see cref="HttpAuthorization"/>
        /// for passing the authorization when performing service to service copy
        /// where OAuth is necessary to authenticate the source.
        /// </summary>
        /// <param name="client">
        /// The storage client which to generate the
        /// authorization header off of.
        /// </param>
        /// <param name="cancellationToken">
        /// Optional <see cref="CancellationToken"/> to propagate
        /// notifications that the operation should be cancelled.
        /// </param>
        /// <returns>The BlobServiceClient's HttpPipeline.</returns>
        protected static async Task<HttpAuthorization> GetCopyAuthorizationHeaderAsync(
            ShareFileClient client,
            CancellationToken cancellationToken = default)
        {
            if (client.ClientConfiguration.TokenCredential != default)
            {
                AccessToken accessToken = await client.ClientConfiguration.TokenCredential.GetTokenAsync(
                    new TokenRequestContext(new string[] { client.ClientConfiguration.Audience.CreateDefaultScope() }),
                    cancellationToken).ConfigureAwait(false);
                return new HttpAuthorization(
                    Constants.CopyHttpAuthorization.BearerScheme,
                    accessToken.Token);
            }
            return default;
        }
        #endregion internal static accessors for Azure.Storage.DataMovement.Blobs

        #region Create
        /// <summary>
        /// Creates a new file or replaces an existing file.
        ///
        /// For more information, see
        /// <see href="https://docs.microsoft.com/rest/api/storageservices/create-file">
        /// Create File</see>.
        /// </summary>
        /// <remarks>
        /// This method only initializes the file.
        /// To add content, use <see cref="UploadRangeAsync(HttpRange, Stream, byte[], IProgress{long}, ShareFileRequestConditions, CancellationToken)"/>.
        /// </remarks>
        /// <param name="maxSize">
        /// Required. Specifies the maximum size for the file in bytes.  The max supported file size is 4 TiB.
        /// </param>
        /// <param name="options">
        /// Optional parameters.
        /// </param>
        /// <param name="conditions">
        /// Optional <see cref="ShareFileRequestConditions"/> to add conditions
        /// on creating the file.
        /// </param>
        /// <param name="cancellationToken">
        /// Optional <see cref="CancellationToken"/> to propagate
        /// notifications that the operation should be cancelled.
        /// </param>
        /// <returns>
        /// A <see cref="Response{StorageFileInfo}"/> describing the
        /// state of the file.
        /// </returns>
        /// <remarks>
        /// A <see cref="RequestFailedException"/> will be thrown if
        /// a failure occurs.
        /// If multiple failures occur, an <see cref="AggregateException"/> will be thrown,
        /// containing each failure instance.
        /// </remarks>
        public virtual Response<ShareFileInfo> Create(
            long maxSize,
            ShareFileCreateOptions options = default,
            ShareFileRequestConditions conditions = default,
            CancellationToken cancellationToken = default) =>
            CreateInternal(
                maxSize,
                httpHeaders: options?.HttpHeaders,
                metadata: options?.Metadata,
                smbProperties: options?.SmbProperties,
                filePermission: options?.FilePermission?.Permission,
                filePermissionFormat: options?.FilePermission?.PermissionFormat,
                posixProperties: options?.PosixProperties,
                conditions,
                async: false,
                cancellationToken)
                .EnsureCompleted();

        /// <summary>
        /// Creates a new file or replaces an existing file.
        ///
        /// For more information, see
        /// <see href="https://docs.microsoft.com/rest/api/storageservices/create-file">
        /// Create File</see>.
        /// </summary>
        /// <remarks>
        /// This method only initializes the file.
        /// To add content, use <see cref="UploadRangeAsync(HttpRange, Stream, byte[], IProgress{long}, ShareFileRequestConditions, CancellationToken)"/>.
        /// </remarks>
        /// <param name="maxSize">
        /// Required. Specifies the maximum size for the file in bytes.  The max supported file size is 4 TiB.
        /// </param>
        /// <param name="options">
        /// Optional parameters.
        /// </param>
        /// <param name="conditions">
        /// Optional <see cref="ShareFileRequestConditions"/> to add conditions
        /// on creating the file.
        /// </param>
        /// <param name="cancellationToken">
        /// Optional <see cref="CancellationToken"/> to propagate
        /// notifications that the operation should be cancelled.
        /// </param>
        /// <returns>
        /// A <see cref="Response{StorageFileInfo}"/> describing the
        /// state of the file.
        /// </returns>
        /// <remarks>
        /// A <see cref="RequestFailedException"/> will be thrown if
        /// a failure occurs.
        /// If multiple failures occur, an <see cref="AggregateException"/> will be thrown,
        /// containing each failure instance.
        /// </remarks>
        public virtual async Task<Response<ShareFileInfo>> CreateAsync(
            long maxSize,
            ShareFileCreateOptions options = default,
            ShareFileRequestConditions conditions = default,
            CancellationToken cancellationToken = default) =>
            await CreateInternal(
                maxSize,
                httpHeaders: options?.HttpHeaders,
                metadata: options?.Metadata,
                smbProperties: options?.SmbProperties,
                filePermission: options?.FilePermission?.Permission,
                filePermissionFormat: options?.FilePermission?.PermissionFormat,
                posixProperties: options?.PosixProperties,
                conditions,
                async: true,
                cancellationToken)
                .ConfigureAwait(false);

        /// <summary>
        /// Creates a new file or replaces an existing file.
        ///
        /// For more information, see
        /// <see href="https://docs.microsoft.com/rest/api/storageservices/create-file">
        /// Create File</see>.
        /// </summary>
        /// <remarks>
        /// This method only initializes the file.
        /// To add content, use <see cref="UploadRangeAsync(HttpRange, Stream, byte[], IProgress{long}, ShareFileRequestConditions, CancellationToken)"/>.
        /// </remarks>
        /// <param name="maxSize">
        /// Required. Specifies the maximum size for the file in bytes.  The max supported file size is 4 TiB.
        /// </param>
        /// <param name="httpHeaders">
        /// Optional standard HTTP header properties that can be set for the file.
        /// </param>
        /// <param name="metadata">
        /// Optional custom metadata to set for the file.
        /// </param>
        /// <param name="smbProperties">
        /// Optional SMB properties to set for the file.
        /// </param>
        /// <param name="filePermission">
        /// Optional file permission to set for the file.
        /// </param>
        /// <param name="conditions">
        /// Optional <see cref="ShareFileRequestConditions"/> to add conditions
        /// on creating the file.
        /// </param>
        /// <param name="cancellationToken">
        /// Optional <see cref="CancellationToken"/> to propagate
        /// notifications that the operation should be cancelled.
        /// </param>
        /// <returns>
        /// A <see cref="Response{StorageFileInfo}"/> describing the
        /// state of the file.
        /// </returns>
        /// <remarks>
        /// A <see cref="RequestFailedException"/> will be thrown if
        /// a failure occurs.
        /// If multiple failures occur, an <see cref="AggregateException"/> will be thrown,
        /// containing each failure instance.
        /// </remarks>
        [EditorBrowsable(EditorBrowsableState.Never)]
#pragma warning disable AZC0002 // DO ensure all service methods, both asynchronous and synchronous, take an optional CancellationToken parameter called cancellationToken.
        public virtual Response<ShareFileInfo> Create(
#pragma warning restore AZC0002 // DO ensure all service methods, both asynchronous and synchronous, take an optional CancellationToken parameter called cancellationToken.
            long maxSize,
            ShareFileHttpHeaders httpHeaders,
            Metadata metadata,
            FileSmbProperties smbProperties,
            string filePermission,
            ShareFileRequestConditions conditions,
            CancellationToken cancellationToken) =>
            CreateInternal(
                maxSize,
                httpHeaders,
                metadata,
                smbProperties,
                filePermission,
                filePermissionFormat: default,
                posixProperties: default,
                conditions,
                async: false,
                cancellationToken)
                .EnsureCompleted();

        /// <summary>
        /// Creates a new file or replaces an existing file.
        ///
        /// For more information, see
        /// <see href="https://docs.microsoft.com/rest/api/storageservices/create-file">
        /// Create File</see>.
        /// </summary>
        /// <remarks>
        /// This method only initializes the file.
        /// To add content, use <see cref="UploadRangeAsync(HttpRange, Stream, byte[], IProgress{long}, ShareFileRequestConditions, CancellationToken)"/>.
        /// </remarks>
        /// <param name="maxSize">
        /// Required. Specifies the maximum size for the file in bytes.  The max supported file size is 4 TiB.
        /// </param>
        /// <param name="httpHeaders">
        /// Optional standard HTTP header properties that can be set for the file.
        /// </param>
        /// <param name="metadata">
        /// Optional custom metadata to set for the file.
        /// </param>
        /// <param name="smbProperties">
        /// Optional SMB properties to set for the file.
        /// </param>
        /// <param name="filePermission">
        /// Optional file permission to set for the file.
        /// </param>
        /// <param name="cancellationToken">
        /// Optional <see cref="CancellationToken"/> to propagate
        /// notifications that the operation should be cancelled.
        /// </param>
        /// <returns>
        /// A <see cref="Response{StorageFileInfo}"/> describing the
        /// state of the file.
        /// </returns>
        /// <remarks>
        /// A <see cref="RequestFailedException"/> will be thrown if
        /// a failure occurs.
        /// If multiple failures occur, an <see cref="AggregateException"/> will be thrown,
        /// containing each failure instance.
        /// </remarks>
#pragma warning disable AZC0002 // DO ensure all service methods, both asynchronous and synchronous, take an optional CancellationToken parameter called cancellationToken.
        [EditorBrowsable(EditorBrowsableState.Never)]
        public virtual Response<ShareFileInfo> Create(
#pragma warning restore AZC0002 // DO ensure all service methods, both asynchronous and synchronous, take an optional CancellationToken parameter called cancellationToken.
            long maxSize,
            ShareFileHttpHeaders httpHeaders,
            Metadata metadata,
            FileSmbProperties smbProperties,
            string filePermission,
            CancellationToken cancellationToken) =>
            CreateInternal(
                maxSize,
                httpHeaders,
                metadata,
                smbProperties,
                filePermission,
                filePermissionFormat: default,
                posixProperties: default,
                conditions: default,
                async: false,
                cancellationToken)
                .EnsureCompleted();

        /// <summary>
        /// Creates a new file or replaces an existing file.
        ///
        /// For more information, see
        /// <see href="https://docs.microsoft.com/rest/api/storageservices/create-file">
        /// Create File</see>.
        /// </summary>
        /// <remarks>
        /// This method only initializes the file.
        /// To add content, use <see cref="UploadRangeAsync(HttpRange, Stream, byte[], IProgress{long}, ShareFileRequestConditions, CancellationToken)"/>.
        /// </remarks>
        /// <param name="maxSize">
        /// Required. Specifies the maximum size for the file in bytes.  The max supported file size is 4 TiB.
        /// </param>
        /// <param name="httpHeaders">
        /// Optional standard HTTP header properties that can be set for the file.
        /// </param>
        /// <param name="metadata">
        /// Optional custom metadata to set for the file.
        /// </param>
        /// <param name="smbProperties">
        /// Optional SMB properties to set for the file.
        /// </param>
        /// <param name="filePermission">
        /// Optional file permission to set for the file.
        /// </param>
        /// <param name="conditions">
        /// Optional <see cref="ShareFileRequestConditions"/> to add conditions
        /// on creating the file.
        /// </param>
        /// <param name="cancellationToken">
        /// Optional <see cref="CancellationToken"/> to propagate
        /// notifications that the operation should be cancelled.
        /// </param>
        /// <returns>
        /// A <see cref="Response{StorageFileInfo}"/> describing the
        /// state of the file.
        /// </returns>
        /// <remarks>
        /// A <see cref="RequestFailedException"/> will be thrown if
        /// a failure occurs.
        /// If multiple failures occur, an <see cref="AggregateException"/> will be thrown,
        /// containing each failure instance.
        /// </remarks>
        [EditorBrowsable(EditorBrowsableState.Never)]
#pragma warning disable AZC0002 // DO ensure all service methods, both asynchronous and synchronous, take an optional CancellationToken parameter called cancellationToken.
        public virtual async Task<Response<ShareFileInfo>> CreateAsync(
#pragma warning restore AZC0002 // DO ensure all service methods, both asynchronous and synchronous, take an optional CancellationToken parameter called cancellationToken.
            long maxSize,
            ShareFileHttpHeaders httpHeaders,
            Metadata metadata,
            FileSmbProperties smbProperties,
            string filePermission,
            ShareFileRequestConditions conditions,
            CancellationToken cancellationToken) =>
            await CreateInternal(
                maxSize,
                httpHeaders,
                metadata,
                smbProperties,
                filePermission,
                filePermissionFormat: default,
                posixProperties: default,
                conditions,
                async: true,
                cancellationToken)
                .ConfigureAwait(false);

        /// <summary>
        /// Creates a new file or replaces an existing file.
        ///
        /// For more information, see
        /// <see href="https://docs.microsoft.com/rest/api/storageservices/create-file">
        /// Create File</see>.
        /// </summary>
        /// <remarks>
        /// This method only initializes the file.
        /// To add content, use <see cref="UploadRangeAsync(HttpRange, Stream, byte[], IProgress{long}, ShareFileRequestConditions, CancellationToken)"/>.
        /// </remarks>
        /// <param name="maxSize">
        /// Required. Specifies the maximum size for the file in bytes.  The max supported file size is 4 TiB.
        /// </param>
        /// <param name="httpHeaders">
        /// Optional standard HTTP header properties that can be set for the file.
        /// </param>
        /// <param name="metadata">
        /// Optional custom metadata to set for the file.
        /// </param>
        /// <param name="smbProperties">
        /// Optional SMB properties to set for the file.
        /// </param>
        /// <param name="filePermission">
        /// Optional file permission to set for the file.
        /// </param>
        /// <param name="cancellationToken">
        /// Optional <see cref="CancellationToken"/> to propagate
        /// notifications that the operation should be cancelled.
        /// </param>
        /// <returns>
        /// A <see cref="Response{StorageFileInfo}"/> describing the
        /// state of the file.
        /// </returns>
        /// <remarks>
        /// A <see cref="RequestFailedException"/> will be thrown if
        /// a failure occurs.
        /// If multiple failures occur, an <see cref="AggregateException"/> will be thrown,
        /// containing each failure instance.
        /// </remarks>
#pragma warning disable AZC0002 // DO ensure all service methods, both asynchronous and synchronous, take an optional CancellationToken parameter called cancellationToken.
        [EditorBrowsable(EditorBrowsableState.Never)]
        public virtual async Task<Response<ShareFileInfo>> CreateAsync(
#pragma warning restore AZC0002 // DO ensure all service methods, both asynchronous and synchronous, take an optional CancellationToken parameter called cancellationToken.
            long maxSize,
            ShareFileHttpHeaders httpHeaders,
            Metadata metadata,
            FileSmbProperties smbProperties,
            string filePermission,
            CancellationToken cancellationToken) =>
            await CreateInternal(
                maxSize,
                httpHeaders,
                metadata,
                smbProperties,
                filePermission,
                filePermissionFormat: default,
                posixProperties: default,
                conditions: default,
                async: true,
                cancellationToken)
                .ConfigureAwait(false);

        /// <summary>
        /// Creates a new file or replaces an existing file.
        ///
        /// For more information, see
        /// <see href="https://docs.microsoft.com/rest/api/storageservices/create-file">
        /// Create File</see>.
        /// </summary>
        /// <remarks>
        /// This method only initializes the file.
        /// To add content, use <see cref="UploadRangeAsync(HttpRange, Stream, byte[], IProgress{long}, ShareFileRequestConditions, CancellationToken)"/>.
        /// </remarks>
        /// <param name="maxSize">
        /// Required. Specifies the maximum size for the file in bytes.  The max supported file size is 4 TiB.
        /// </param>
        /// <param name="httpHeaders">
        /// Optional standard HTTP header properties that can be set for the file.
        /// </param>
        /// <param name="metadata">
        /// Optional custom metadata to set for the file.
        /// </param>
        /// <param name="smbProperties">
        /// Optional SMB properties to set for the file.
        /// </param>
        /// <param name="filePermission">
        /// Optional file permission to set on the file.
        /// </param>
        /// <param name="filePermissionFormat">
        /// Optional file permission format.
        /// </param>
        /// <param name="posixProperties">
        /// Optional NFS properties.
        /// </param>
        /// <param name="conditions">
        /// Optional <see cref="ShareFileRequestConditions"/> to add conditions
        /// on creating the file.
        /// </param>
        /// <param name="async">
        /// Whether to invoke the operation asynchronously.
        /// </param>
        /// <param name="cancellationToken">
        /// Optional <see cref="CancellationToken"/> to propagate
        /// notifications that the operation should be cancelled.
        /// </param>
        /// <param name="operationName">
        /// Optional. To indicate if the name of the operation.
        /// </param>
        /// <returns>
        /// A <see cref="Response{StorageFileInfo}"/> describing the
        /// state of the file.
        /// </returns>
        /// <remarks>
        /// A <see cref="RequestFailedException"/> will be thrown if
        /// a failure occurs.
        /// If multiple failures occur, an <see cref="AggregateException"/> will be thrown,
        /// containing each failure instance.
        /// </remarks>
        private async Task<Response<ShareFileInfo>> CreateInternal(
            long maxSize,
            ShareFileHttpHeaders httpHeaders,
            Metadata metadata,
            FileSmbProperties smbProperties,
            string filePermission,
            FilePermissionFormat? filePermissionFormat,
            FilePosixProperties posixProperties,
            ShareFileRequestConditions conditions,
            bool async,
            CancellationToken cancellationToken,
            string operationName = default)
        {
            using (ClientConfiguration.Pipeline.BeginLoggingScope(nameof(ShareFileClient)))
            {
                ClientConfiguration.Pipeline.LogMethodEnter(
                    nameof(ShareFileClient),
                    message:
                    $"{nameof(Uri)}: {Uri}\n" +
                    $"{nameof(maxSize)}: {maxSize}\n" +
                    $"{nameof(httpHeaders)}: {httpHeaders}");

                operationName ??= $"{nameof(ShareFileClient)}.{nameof(Create)}";
                DiagnosticScope scope = ClientConfiguration.ClientDiagnostics.CreateScope(operationName);

                try
                {
                    scope.Start();
                    FileSmbProperties smbProps = smbProperties ?? new FileSmbProperties();

                    ShareExtensions.AssertValidFilePermissionAndKey(filePermission, smbProps.FilePermissionKey);

                    ResponseWithHeaders<FileCreateHeaders> response;

                    if (async)
                    {
                        response = await FileRestClient.CreateAsync(
                            fileContentLength: maxSize,
                            fileAttributes: smbProps.FileAttributes.ToAttributesString(),
                            fileCreationTime: smbProps.FileCreatedOn.ToFileDateTimeString(),
                            fileLastWriteTime: smbProps.FileLastWrittenOn.ToFileDateTimeString(),
                            fileChangeTime: smbProps.FileChangedOn.ToFileDateTimeString(),
                            owner: posixProperties?.Owner,
                            group: posixProperties?.Group,
<<<<<<< HEAD
                            fileMode: posixProperties?.FileMode.ToOctalFileMode(),
=======
                            fileMode: posixProperties?.FileMode?.ToOctalFileMode(),
>>>>>>> e0b8da94
                            nfsFileType: posixProperties?.FileType,
                            metadata: metadata,
                            filePermission: filePermission,
                            filePermissionFormat: filePermissionFormat,
                            filePermissionKey: smbProps.FilePermissionKey,
                            fileHttpHeaders: httpHeaders.ToFileHttpHeaders(),
                            shareFileRequestConditions: conditions,
                            cancellationToken: cancellationToken)
                            .ConfigureAwait(false);
                    }
                    else
                    {
                        response = FileRestClient.Create(
                            fileContentLength: maxSize,
                            fileAttributes: smbProps.FileAttributes.ToAttributesString(),
                            fileCreationTime: smbProps.FileCreatedOn.ToFileDateTimeString(),
                            fileLastWriteTime: smbProps.FileLastWrittenOn.ToFileDateTimeString(),
                            fileChangeTime: smbProps.FileChangedOn.ToFileDateTimeString(),
                            owner: posixProperties?.Owner,
                            group: posixProperties?.Group,
<<<<<<< HEAD
                            fileMode: posixProperties?.FileMode.ToOctalFileMode(),
=======
                            fileMode: posixProperties?.FileMode?.ToOctalFileMode(),
>>>>>>> e0b8da94
                            nfsFileType: posixProperties?.FileType,
                            metadata: metadata,
                            filePermission: filePermission,
                            filePermissionFormat: filePermissionFormat,
                            filePermissionKey: smbProps.FilePermissionKey,
                            fileHttpHeaders: httpHeaders.ToFileHttpHeaders(),
                            shareFileRequestConditions: conditions,
                            cancellationToken: cancellationToken);
                    }

                    return Response.FromValue(
                        response.ToShareFileInfo(),
                        response.GetRawResponse());
                }
                catch (Exception ex)
                {
                    ClientConfiguration.Pipeline.LogException(ex);
                    scope.Failed(ex);
                    throw;
                }
                finally
                {
                    ClientConfiguration.Pipeline.LogMethodExit(nameof(ShareFileClient));
                    scope.Dispose();
                }
            }
        }
        #endregion Create

        #region Exists
        /// <summary>
        /// The <see cref="Exists"/> operation can be called on a
        /// <see cref="ShareFileClient"/> to see if the associated file
        /// exists in the share on the storage account.
        /// </summary>
        /// <param name="cancellationToken">
        /// Optional <see cref="CancellationToken"/> to propagate
        /// notifications that the operation should be cancelled.
        /// </param>
        /// <returns>
        /// Returns true if the file exists.
        /// </returns>
        /// <remarks>
        /// A <see cref="RequestFailedException"/> will be thrown if
        /// a failure occurs.
        /// If multiple failures occur, an <see cref="AggregateException"/> will be thrown,
        /// containing each failure instance.
        /// </remarks>
        public virtual Response<bool> Exists(
            CancellationToken cancellationToken = default) =>
            ExistsInternal(
                async: false,
                cancellationToken: cancellationToken).EnsureCompleted();

        /// <summary>
        /// The <see cref="Exists"/> operation can be called on a
        /// <see cref="ShareFileClient"/> to see if the associated file
        /// exists in the share on the storage account.
        /// </summary>
        /// <param name="cancellationToken">
        /// Optional <see cref="CancellationToken"/> to propagate
        /// notifications that the operation should be cancelled.
        /// </param>
        /// <returns>
        /// Returns true if the file exists.
        /// </returns>
        /// <remarks>
        /// A <see cref="RequestFailedException"/> will be thrown if
        /// a failure occurs.
        /// If multiple failures occur, an <see cref="AggregateException"/> will be thrown,
        /// containing each failure instance.
        /// </remarks>
        public virtual async Task<Response<bool>> ExistsAsync(
            CancellationToken cancellationToken = default) =>
            await ExistsInternal(
                async: true,
                cancellationToken: cancellationToken).ConfigureAwait(false);

        /// <summary>
        /// The <see cref="ExistsInternal"/> operation can be called on a
        /// <see cref="ShareFileClient"/> to see if the associated file
        /// exists in the share on the storage account.
        /// </summary>
        /// <param name="async">
        /// Whether to invoke the operation asynchronously.
        /// </param>
        /// <param name="cancellationToken">
        /// Optional <see cref="CancellationToken"/> to propagate
        /// notifications that the operation should be cancelled.
        /// </param>
        /// <param name="operationName">
        /// Optional. To indicate if the name of the operation.
        /// </param>
        /// <returns>
        /// Returns true if the file exists.
        /// </returns>
        /// <remarks>
        /// A <see cref="RequestFailedException"/> will be thrown if
        /// a failure occurs.
        /// If multiple failures occur, an <see cref="AggregateException"/> will be thrown,
        /// containing each failure instance.
        /// </remarks>
        private async Task<Response<bool>> ExistsInternal(
            bool async,
            CancellationToken cancellationToken,
            string operationName = default)
        {
            using (ClientConfiguration.Pipeline.BeginLoggingScope(nameof(ShareFileClient)))
            {
                ClientConfiguration.Pipeline.LogMethodEnter(
                    nameof(ShareFileClient),
                    message:
                    $"{nameof(Uri)}: {Uri}");

                try
                {
                    Response<ShareFileProperties> response = await GetPropertiesInternal(
                        conditions: default,
                        async: async,
                        cancellationToken: cancellationToken,
                        operationName: operationName ?? $"{nameof(ShareFileClient)}.{nameof(Exists)}")
                        .ConfigureAwait(false);

                    return Response.FromValue(true, response.GetRawResponse());
                }
                catch (RequestFailedException storageRequestFailedException)
                when (storageRequestFailedException.ErrorCode == ShareErrorCode.ResourceNotFound
                    || storageRequestFailedException.ErrorCode == ShareErrorCode.ShareNotFound
                    || storageRequestFailedException.ErrorCode == ShareErrorCode.ParentNotFound)
                {
                    return Response.FromValue(false, default);
                }
                catch (Exception ex)
                {
                    ClientConfiguration.Pipeline.LogException(ex);
                    throw;
                }
                finally
                {
                    ClientConfiguration.Pipeline.LogMethodExit(nameof(ShareFileClient));
                }
            }
        }
        #endregion Exists

        #region DeleteIfExists
        /// <summary>
        /// The <see cref="DeleteIfExists"/> operation immediately removes the file from the storage account,
        /// if it exists.
        ///
        /// For more information, see
        /// <see href="https://docs.microsoft.com/rest/api/storageservices/delete-file2">
        /// Delete File</see>.
        /// </summary>
        /// <param name="conditions">
        /// Optional <see cref="ShareFileRequestConditions"/> to add conditions
        /// on creating the file.
        /// </param>
        /// <param name="cancellationToken">
        /// Optional <see cref="CancellationToken"/> to propagate
        /// notifications that the operation should be cancelled.
        /// </param>
        /// <returns>
        /// True if the file existed.
        /// </returns>
        /// <remarks>
        /// A <see cref="RequestFailedException"/> will be thrown if
        /// a failure occurs.
        /// If multiple failures occur, an <see cref="AggregateException"/> will be thrown,
        /// containing each failure instance.
        /// </remarks>
        public virtual Response<bool> DeleteIfExists(
            ShareFileRequestConditions conditions = default,
            CancellationToken cancellationToken = default) =>
            DeleteIfExistsInternal(
                conditions,
                async: false,
                cancellationToken: cancellationToken)
            .EnsureCompleted();

        /// <summary>
        /// The <see cref="DeleteIfExists"/> operation immediately removes the file from the storage account,
        /// if it exists.
        ///
        /// For more information, see
        /// <see href="https://docs.microsoft.com/rest/api/storageservices/delete-file2">
        /// Delete File</see>.
        /// </summary>
        /// <param name="conditions">
        /// Optional <see cref="ShareFileRequestConditions"/> to add conditions
        /// on creating the file.
        /// </param>
        /// <param name="cancellationToken">
        /// Optional <see cref="CancellationToken"/> to propagate
        /// notifications that the operation should be cancelled.
        /// </param>
        /// <returns>
        /// True if the file existed.
        /// </returns>
        /// <remarks>
        /// A <see cref="RequestFailedException"/> will be thrown if
        /// a failure occurs.
        /// If multiple failures occur, an <see cref="AggregateException"/> will be thrown,
        /// containing each failure instance.
        /// </remarks>
        public virtual async Task<Response<bool>> DeleteIfExistsAsync(
            ShareFileRequestConditions conditions = default,
            CancellationToken cancellationToken = default) =>
            await DeleteIfExistsInternal(
                conditions,
                async: true,
                cancellationToken: cancellationToken)
            .ConfigureAwait(false);

        /// <summary>
        /// The <see cref="DeleteIfExistsInternal"/> operation immediately removes the file from the storage account,
        /// if it exists.
        ///
        /// For more information, see
        /// <see href="https://docs.microsoft.com/rest/api/storageservices/delete-file2">
        /// Delete File</see>.
        /// </summary>
        /// <param name="conditions">
        /// Optional <see cref="ShareFileRequestConditions"/> to add conditions
        /// on creating the file.
        /// </param>
        /// <param name="async">
        /// Whether to invoke the operation asynchronously.
        /// </param>
        /// <param name="cancellationToken">
        /// Optional <see cref="CancellationToken"/> to propagate
        /// notifications that the operation should be cancelled.
        /// </param>
        /// <returns>
        /// True if the file existed.
        /// </returns>
        /// <remarks>
        /// A <see cref="RequestFailedException"/> will be thrown if
        /// a failure occurs.
        /// If multiple failures occur, an <see cref="AggregateException"/> will be thrown,
        /// containing each failure instance.
        /// </remarks>
        private async Task<Response<bool>> DeleteIfExistsInternal(
            ShareFileRequestConditions conditions,
            bool async,
            CancellationToken cancellationToken)
        {
            using (ClientConfiguration.Pipeline.BeginLoggingScope(nameof(ShareFileClient)))
            {
                ClientConfiguration.Pipeline.LogMethodEnter(
                    nameof(ShareFileClient),
                    message:
                    $"{nameof(Uri)}: {Uri}");
                try
                {
                    Response response = await DeleteInternal(
                        conditions,
                        async,
                        cancellationToken,
                        operationName: $"{nameof(ShareFileClient)}.{nameof(DeleteIfExists)}")
                        .ConfigureAwait(false);
                    return Response.FromValue(true, response);
                }
                catch (RequestFailedException storageRequestFailedException)
                when (storageRequestFailedException.ErrorCode == ShareErrorCode.ResourceNotFound
                    || storageRequestFailedException.ErrorCode == ShareErrorCode.ShareNotFound
                    || storageRequestFailedException.ErrorCode == ShareErrorCode.ParentNotFound)
                {
                    return Response.FromValue(false, default);
                }
                catch (Exception ex)
                {
                    ClientConfiguration.Pipeline.LogException(ex);
                    throw;
                }
                finally
                {
                    ClientConfiguration.Pipeline.LogMethodExit(nameof(ShareFileClient));
                }
            }
        }
        #endregion DeleteIfExists

        #region StartCopy
        /// <summary>
        /// Copies a blob or file to a destination file within the storage account.
        ///
        /// For more information, see
        /// <see href="https://docs.microsoft.com/rest/api/storageservices/copy-file">
        /// Copy File</see>.
        /// </summary>
        /// <param name="sourceUri">
        /// Required. Specifies the URL of the source file or blob.
        /// </param>
        /// <param name="options">
        /// Optional parameters.
        /// </param>
        /// <param name="cancellationToken">
        /// Optional <see cref="CancellationToken"/> to propagate
        /// notifications that the operation should be cancelled.
        /// </param>
        /// <returns>
        /// A <see cref="Response{StorageFileInfo}"/> describing the
        /// state of the file copy.
        /// </returns>
        /// <remarks>
        /// A <see cref="RequestFailedException"/> will be thrown if
        /// a failure occurs.
        /// If multiple failures occur, an <see cref="AggregateException"/> will be thrown,
        /// containing each failure instance.
        /// </remarks>
        public virtual Response<ShareFileCopyInfo> StartCopy(
            Uri sourceUri,
            ShareFileCopyOptions options = default,
            CancellationToken cancellationToken = default) =>
            StartCopyInternal(
                sourceUri: sourceUri,
                metadata: options?.Metadata,
                smbProperties: options?.SmbProperties,
                filePermission: options?.FilePermission,
                filePermissionFormat: options?.PermissionFormat,
                filePermissionCopyMode: options?.FilePermissionCopyMode,
                ignoreReadOnly: options?.IgnoreReadOnly,
                setArchiveAttribute: options?.Archive,
                conditions: options?.Conditions,
                copyableFileSmbProperties: options?.SmbPropertiesToCopy,
                posixProperties: options?.PosixProperties,
                modeCopyMode: options?.ModeCopyMode,
                ownerCopyMode: options?.OwnerCopyMode,
                async: false,
                cancellationToken: cancellationToken)
                .EnsureCompleted();

        /// <summary>
        /// Copies a blob or file to a destination file within the storage account.
        ///
        /// For more information, see
        /// <see href="https://docs.microsoft.com/rest/api/storageservices/copy-file">
        /// Copy File</see>.
        /// </summary>
        /// <param name="sourceUri">
        /// Required. Specifies the URL of the source file or blob.
        /// </param>
        /// <param name="metadata">
        /// Optional custom metadata to set for the file.
        /// </param>
        /// <param name="smbProperties">
        /// Optional SMB paramters to set on the target file.
        /// </param>
        /// <param name="filePermission">
        /// Optional file permission to set for the file.
        /// </param>
        /// <param name="filePermissionCopyMode">
        /// Specifies the option to copy file security descriptor from source file or
        /// to set it using the value which is defined by the header value of FilePermission
        /// or FilePermissionKey.
        /// </param>
        /// <param name="ignoreReadOnly">
        /// Optional boolean specifying to overwrite the target file if it already
        /// exists and has read-only attribute set.
        /// </param>
        /// <param name="setArchiveAttribute">
        /// Optional boolean Specifying to set archive attribute on a target file. True
        /// means archive attribute will be set on a target file despite attribute
        /// overrides or a source file state.
        /// </param>
        /// <param name="conditions">
        /// Optional <see cref="ShareFileRequestConditions"/> to add conditions
        /// on creating the file.
        /// </param>
        /// <param name="cancellationToken">
        /// Optional <see cref="CancellationToken"/> to propagate
        /// notifications that the operation should be cancelled.
        /// </param>
        /// <returns>
        /// A <see cref="Response{StorageFileInfo}"/> describing the
        /// state of the file copy.
        /// </returns>
        /// <remarks>
        /// A <see cref="RequestFailedException"/> will be thrown if
        /// a failure occurs.
        /// If multiple failures occur, an <see cref="AggregateException"/> will be thrown,
        /// containing each failure instance.
        /// </remarks>
        [EditorBrowsable(EditorBrowsableState.Never)]
#pragma warning disable AZC0002 // DO ensure all service methods, both asynchronous and synchronous, take an optional CancellationToken parameter called cancellationToken.
        public virtual Response<ShareFileCopyInfo> StartCopy(
#pragma warning restore AZC0002 // DO ensure all service methods, both asynchronous and synchronous, take an optional CancellationToken parameter called cancellationToken.
            Uri sourceUri,
            Metadata metadata,
            FileSmbProperties smbProperties,
            string filePermission,
            PermissionCopyMode? filePermissionCopyMode,
            bool? ignoreReadOnly,
            bool? setArchiveAttribute,
            ShareFileRequestConditions conditions,
            CancellationToken cancellationToken) =>
            StartCopyInternal(
                sourceUri,
                metadata,
                smbProperties,
                filePermission,
                filePermissionFormat: default,
                filePermissionCopyMode,
                ignoreReadOnly,
                setArchiveAttribute,
                conditions,
                copyableFileSmbProperties: default,
                posixProperties: default,
                modeCopyMode: default,
                ownerCopyMode: default,
                async: false,
                cancellationToken)
                .EnsureCompleted();

        /// <summary>
        /// Copies a blob or file to a destination file within the storage account.
        ///
        /// For more information, see
        /// <see href="https://docs.microsoft.com/rest/api/storageservices/copy-file">
        /// Copy File</see>.
        /// </summary>
        /// <param name="sourceUri">
        /// Required. Specifies the URL of the source file or blob.
        /// </param>
        /// <param name="metadata">
        /// Optional custom metadata to set for the file.
        /// </param>
        /// <param name="cancellationToken">
        /// Optional <see cref="CancellationToken"/> to propagate
        /// notifications that the operation should be cancelled.
        /// </param>
        /// <returns>
        /// A <see cref="Response{StorageFileInfo}"/> describing the
        /// state of the file copy.
        /// </returns>
        /// <remarks>
        /// A <see cref="RequestFailedException"/> will be thrown if
        /// a failure occurs.
        /// If multiple failures occur, an <see cref="AggregateException"/> will be thrown,
        /// containing each failure instance.
        /// </remarks>
#pragma warning disable AZC0002 // DO ensure all service methods, both asynchronous and synchronous, take an optional CancellationToken parameter called cancellationToken.
        [EditorBrowsable(EditorBrowsableState.Never)]
        public virtual Response<ShareFileCopyInfo> StartCopy(
#pragma warning restore AZC0002 // DO ensure all service methods, both asynchronous and synchronous, take an optional CancellationToken parameter called cancellationToken.
            Uri sourceUri,
            Metadata metadata,
            CancellationToken cancellationToken) =>
            StartCopyInternal(
                sourceUri,
                metadata,
                smbProperties: default,
                filePermission: default,
                filePermissionFormat: default,
                filePermissionCopyMode: default,
                ignoreReadOnly: default,
                setArchiveAttribute: default,
                conditions: default,
                copyableFileSmbProperties: default,
                posixProperties: default,
                modeCopyMode: default,
                ownerCopyMode: default,
                async: false,
                cancellationToken)
                .EnsureCompleted();

        /// <summary>
        /// Copies a blob or file to a destination file within the storage account.
        ///
        /// For more information, see
        /// <see href="https://docs.microsoft.com/rest/api/storageservices/copy-file">
        /// Copy File</see>.
        /// </summary>
        /// <param name="sourceUri">
        /// Required. Specifies the URL of the source file or blob.
        /// </param>
        /// <param name="options">
        /// Optional parameters.
        /// </param>
        /// <param name="cancellationToken">
        /// Optional <see cref="CancellationToken"/> to propagate
        /// notifications that the operation should be cancelled.
        /// </param>
        /// <returns>
        /// A <see cref="Response{StorageFileInfo}"/> describing the
        /// state of the file copy.
        /// </returns>
        /// <remarks>
        /// A <see cref="RequestFailedException"/> will be thrown if
        /// a failure occurs.
        /// If multiple failures occur, an <see cref="AggregateException"/> will be thrown,
        /// containing each failure instance.
        /// </remarks>
        public virtual async Task<Response<ShareFileCopyInfo>> StartCopyAsync(
            Uri sourceUri,
            ShareFileCopyOptions options = default,
            CancellationToken cancellationToken = default) =>
            await StartCopyInternal(
                sourceUri: sourceUri,
                metadata: options?.Metadata,
                smbProperties: options?.SmbProperties,
                filePermission: options?.FilePermission,
                filePermissionFormat: options?.PermissionFormat,
                filePermissionCopyMode: options?.FilePermissionCopyMode,
                ignoreReadOnly: options?.IgnoreReadOnly,
                setArchiveAttribute: options?.Archive,
                conditions: options?.Conditions,
                copyableFileSmbProperties: options?.SmbPropertiesToCopy,
                posixProperties: options?.PosixProperties,
                modeCopyMode: options?.ModeCopyMode,
                ownerCopyMode: options?.OwnerCopyMode,
                async: true,
                cancellationToken: cancellationToken).
                ConfigureAwait(false);

        /// <summary>
        /// Copies a blob or file to a destination file within the storage account.
        ///
        /// For more information, see
        /// <see href="https://docs.microsoft.com/rest/api/storageservices/copy-file">
        /// Copy File</see>.
        /// </summary>
        /// <param name="sourceUri">
        /// Required. Specifies the URL of the source file or blob.
        /// </param>
        /// <param name="metadata">
        /// Optional custom metadata to set for the file.
        /// </param>
        /// <param name="smbProperties">
        /// Optional SMB properties to set on the target file.
        /// </param>
        /// <param name="filePermission">
        /// Optional file permission to set for the file.
        /// </param>
        /// <param name="filePermissionCopyMode">
        /// Specifies the option to copy file security descriptor from source file or
        /// to set it using the value which is defined by the header value of FilePermission
        /// or FilePermissionKey.
        /// </param>
        /// <param name="ignoreReadOnly">
        /// Optional boolean specifying to overwrite the target file if it already
        /// exists and has read-only attribute set.
        /// </param>
        /// <param name="setArchiveAttribute">
        /// Optional boolean Specifying to set archive attribute on a target file. True
        /// means archive attribute will be set on a target file despite attribute
        /// overrides or a source file state.
        /// </param>
        /// <param name="conditions">
        /// Optional <see cref="ShareFileRequestConditions"/> to add conditions
        /// on creating the file.
        /// </param>
        /// <param name="cancellationToken">
        /// Optional <see cref="CancellationToken"/> to propagate
        /// notifications that the operation should be cancelled.
        /// </param>
        /// <returns>
        /// A <see cref="Response{StorageFileInfo}"/> describing the
        /// state of the file copy.
        /// </returns>
        /// <remarks>
        /// A <see cref="RequestFailedException"/> will be thrown if
        /// a failure occurs.
        /// If multiple failures occur, an <see cref="AggregateException"/> will be thrown,
        /// containing each failure instance.
        /// </remarks>
        [EditorBrowsable(EditorBrowsableState.Never)]
#pragma warning disable AZC0002 // DO ensure all service methods, both asynchronous and synchronous, take an optional CancellationToken parameter called cancellationToken.
        public virtual async Task<Response<ShareFileCopyInfo>> StartCopyAsync(
#pragma warning restore AZC0002 // DO ensure all service methods, both asynchronous and synchronous, take an optional CancellationToken parameter called cancellationToken.
            Uri sourceUri,
            Metadata metadata,
            FileSmbProperties smbProperties,
            string filePermission,
            PermissionCopyMode? filePermissionCopyMode,
            bool? ignoreReadOnly,
            bool? setArchiveAttribute,
            ShareFileRequestConditions conditions,
            CancellationToken cancellationToken) =>
            await StartCopyInternal(
                sourceUri,
                metadata,
                smbProperties,
                filePermission,
                filePermissionFormat: default,
                filePermissionCopyMode,
                ignoreReadOnly,
                setArchiveAttribute,
                conditions,
                copyableFileSmbProperties: default,
                posixProperties: default,
                modeCopyMode: default,
                ownerCopyMode: default,
                async: true,
                cancellationToken).
                ConfigureAwait(false);

        /// <summary>
        /// Copies a blob or file to a destination file within the storage account.
        ///
        /// For more information, see
        /// <see href="https://docs.microsoft.com/rest/api/storageservices/copy-file">
        /// Copy File</see>.
        /// </summary>
        /// <param name="sourceUri">
        /// Required. Specifies the URL of the source file or blob.
        /// </param>
        /// <param name="metadata">
        /// Optional custom metadata to set for the file.
        /// </param>
        /// <param name="cancellationToken">
        /// Optional <see cref="CancellationToken"/> to propagate
        /// notifications that the operation should be cancelled.
        /// </param>
        /// <returns>
        /// A <see cref="Response{StorageFileInfo}"/> describing the
        /// state of the file copy.
        /// </returns>
        /// <remarks>
        /// A <see cref="RequestFailedException"/> will be thrown if
        /// a failure occurs.
        /// If multiple failures occur, an <see cref="AggregateException"/> will be thrown,
        /// containing each failure instance.
        /// </remarks>
#pragma warning disable AZC0002 // DO ensure all service methods, both asynchronous and synchronous, take an optional CancellationToken parameter called cancellationToken.
        [EditorBrowsable(EditorBrowsableState.Never)]
        public virtual async Task<Response<ShareFileCopyInfo>> StartCopyAsync(
#pragma warning restore AZC0002 // DO ensure all service methods, both asynchronous and synchronous, take an optional CancellationToken parameter called cancellationToken.
            Uri sourceUri,
            Metadata metadata,
            CancellationToken cancellationToken) =>
            await StartCopyInternal(
                sourceUri,
                metadata,
                smbProperties: default,
                filePermission: default,
                filePermissionFormat: default,
                filePermissionCopyMode: default,
                ignoreReadOnly: default,
                setArchiveAttribute: default,
                conditions: default,
                copyableFileSmbProperties: default,
                posixProperties: default,
                modeCopyMode: default,
                ownerCopyMode: default,
                async: true,
                cancellationToken).
                ConfigureAwait(false);

        /// <summary>
        /// Copies a blob or file to a destination file within the storage account.
        ///
        /// For more information, see
        /// <see href="https://docs.microsoft.com/rest/api/storageservices/copy-file">
        /// Copy File</see>.
        /// </summary>
        /// <param name="sourceUri">
        /// Required. Specifies the URL of the source file or blob.
        /// </param>
        /// <param name="metadata">
        /// Optional custom metadata to set for the file.
        /// </param>
        /// <param name="smbProperties">
        /// Optional SMB properties to set on the target file.
        /// </param>
        /// <param name="filePermission">
        /// Optional file permission to set for the file.
        /// </param>
        /// <param name="filePermissionFormat">
        /// Optional file permission format.
        /// </param>
        /// <param name="filePermissionCopyMode">
        /// Specifies the option to copy file security descriptor from source file or
        /// to set it using the value which is defined by the header value of FilePermission
        /// or FilePermissionKey.
        /// </param>
        /// <param name="ignoreReadOnly">
        /// Optional boolean specifying to overwrite the target file if it already
        /// exists and has read-only attribute set.
        /// </param>
        /// <param name="setArchiveAttribute">
        /// Optional boolean Specifying to set archive attribute on a target file. True
        /// means archive attribute will be set on a target file despite attribute
        /// overrides or a source file state.
        /// </param>
        /// <param name="conditions">
        /// Optional <see cref="ShareFileRequestConditions"/> to add conditions
        /// on creating the file.
        /// </param>
        /// <param name="copyableFileSmbProperties">
        /// SMB properties to copy from the source file.
        /// </param>
        /// <param name="posixProperties">
        /// NFS files only.  NFS properties to set on the destination file.
        /// </param>
        /// <param name="modeCopyMode">
        /// Optional, only applicable to NFS Files.
        /// If not populated, the desination file will have the default File Mode.
        /// </param>
        /// <param name="ownerCopyMode">
        /// Optional, only applicable to NFS Files.
        /// If not populated, the desination file will have the default Owner and Group.
        /// </param>
        /// <param name="async">
        /// Whether to invoke the operation asynchronously.
        /// </param>
        /// <param name="cancellationToken">
        /// Optional <see cref="CancellationToken"/> to propagate
        /// notifications that the operation should be cancelled.
        /// </param>
        /// <returns>
        /// A <see cref="Response{StorageFileInfo}"/> describing the
        /// state of the file copy.
        /// </returns>
        /// <remarks>
        /// A <see cref="RequestFailedException"/> will be thrown if
        /// a failure occurs.
        /// If multiple failures occur, an <see cref="AggregateException"/> will be thrown,
        /// containing each failure instance.
        /// </remarks>
        private async Task<Response<ShareFileCopyInfo>> StartCopyInternal(
            Uri sourceUri,
            Metadata metadata,
            FileSmbProperties smbProperties,
            string filePermission,
            FilePermissionFormat? filePermissionFormat,
            PermissionCopyMode? filePermissionCopyMode,
            bool? ignoreReadOnly,
            bool? setArchiveAttribute,
            ShareFileRequestConditions conditions,
            CopyableFileSmbProperties? copyableFileSmbProperties,
            FilePosixProperties posixProperties,
            ModeCopyMode? modeCopyMode,
            OwnerCopyMode? ownerCopyMode,
            bool async,
            CancellationToken cancellationToken)
        {
            using (ClientConfiguration.Pipeline.BeginLoggingScope(nameof(ShareFileClient)))
            {
                ClientConfiguration.Pipeline.LogMethodEnter(
                    nameof(ShareFileClient),
                    message:
                    $"{nameof(Uri)}: {Uri}\n" +
                    $"{nameof(sourceUri)}: {sourceUri}");

                DiagnosticScope scope = ClientConfiguration.ClientDiagnostics.CreateScope($"{nameof(ShareFileClient)}.{nameof(StartCopy)}");

                try
                {
                    scope.Start();
                    ResponseWithHeaders<FileStartCopyHeaders> response;

                    if ((copyableFileSmbProperties.GetValueOrDefault() & CopyableFileSmbProperties.FileAttributes) == CopyableFileSmbProperties.FileAttributes
                        && smbProperties?.FileAttributes != null)
                    {
                        throw new ArgumentException($"{nameof(ShareFileCopyOptions)}.{nameof(ShareFileCopyOptions.SmbProperties)}.{nameof(ShareFileCopyOptions.SmbProperties.FileAttributes)} and {nameof(ShareFileCopyOptions)}.{nameof(CopyableFileSmbProperties)}.{nameof(CopyableFileSmbProperties.FileAttributes)} cannot both be set.");
                    }

                    if ((copyableFileSmbProperties.GetValueOrDefault() & CopyableFileSmbProperties.CreatedOn) == CopyableFileSmbProperties.CreatedOn
                        && smbProperties?.FileCreatedOn != null)
                    {
                        throw new ArgumentException($"{nameof(ShareFileCopyOptions)}.{nameof(ShareFileCopyOptions.SmbProperties)}.{nameof(ShareFileCopyOptions.SmbProperties.FileCreatedOn)} and {nameof(ShareFileCopyOptions)}.{nameof(CopyableFileSmbProperties)}.{nameof(CopyableFileSmbProperties.CreatedOn)} cannot both be set.");
                    }

                    if ((copyableFileSmbProperties.GetValueOrDefault() & CopyableFileSmbProperties.LastWrittenOn) == CopyableFileSmbProperties.LastWrittenOn
                        && smbProperties?.FileLastWrittenOn != null)
                    {
                        throw new ArgumentException($"{nameof(ShareFileCopyOptions)}.{nameof(ShareFileCopyOptions.SmbProperties)}.{nameof(ShareFileCopyOptions.SmbProperties.FileLastWrittenOn)} and {nameof(ShareFileCopyOptions)}.{nameof(CopyableFileSmbProperties)}.{nameof(CopyableFileSmbProperties.LastWrittenOn)} cannot both be set.");
                    }

                    if ((copyableFileSmbProperties.GetValueOrDefault() & CopyableFileSmbProperties.ChangedOn) == CopyableFileSmbProperties.ChangedOn
                        && smbProperties?.FileChangedOn != null)
                    {
                        throw new ArgumentException($"{nameof(ShareFileCopyOptions)}.{nameof(ShareFileCopyOptions.SmbProperties)}.{nameof(ShareFileCopyOptions.SmbProperties.FileChangedOn)} and {nameof(ShareFileCopyOptions)}.{nameof(CopyableFileSmbProperties)}.{nameof(CopyableFileSmbProperties.ChangedOn)} cannot both be set.");
                    }

                    string fileAttributes = null;
                    if ((copyableFileSmbProperties.GetValueOrDefault() & CopyableFileSmbProperties.FileAttributes)
                        == CopyableFileSmbProperties.FileAttributes)
                    {
                        fileAttributes = Constants.File.Source;
                    }
                    else
                    {
                        fileAttributes = smbProperties?.FileAttributes.ToAttributesString();
                    }

                    string fileCreatedOn = null;
                    if ((copyableFileSmbProperties.GetValueOrDefault() & CopyableFileSmbProperties.CreatedOn)
                        == CopyableFileSmbProperties.CreatedOn)
                    {
                        fileCreatedOn = Constants.File.Source;
                    }
                    else
                    {
                        fileCreatedOn = smbProperties?.FileCreatedOn.ToFileDateTimeString();
                    }

                    string fileLastWrittenOn = null;
                    if ((copyableFileSmbProperties.GetValueOrDefault() & CopyableFileSmbProperties.LastWrittenOn)
                        == CopyableFileSmbProperties.LastWrittenOn)
                    {
                        fileLastWrittenOn = Constants.File.Source;
                    }
                    else
                    {
                        fileLastWrittenOn = smbProperties?.FileLastWrittenOn.ToFileDateTimeString();
                    }

                    string fileChangedOn = null;
                    if ((copyableFileSmbProperties.GetValueOrDefault() & CopyableFileSmbProperties.ChangedOn)
                        == CopyableFileSmbProperties.ChangedOn)
                    {
                        fileChangedOn = Constants.File.Source;
                    }
                    else
                    {
                        fileChangedOn = smbProperties?.FileChangedOn.ToFileDateTimeString();
                    }

                    CopyFileSmbInfo copyFileSmbInfo = new CopyFileSmbInfo
                    {
                        FilePermissionCopyMode = filePermissionCopyMode,
                        IgnoreReadOnly = ignoreReadOnly,
                        FileAttributes = fileAttributes,
                        FileCreationTime = fileCreatedOn,
                        FileLastWriteTime = fileLastWrittenOn,
                        FileChangeTime = fileChangedOn,
                        SetArchiveAttribute = setArchiveAttribute
                    };

                    ShareUriBuilder uriBuilder = new ShareUriBuilder(sourceUri);

                    if (async)
                    {
                        response = await FileRestClient.StartCopyAsync(
                            copySource: uriBuilder.ToString(),
                            metadata: metadata,
                            filePermission: filePermission,
                            filePermissionFormat: filePermissionFormat,
                            filePermissionKey: smbProperties?.FilePermissionKey,
                            owner: posixProperties?.Owner,
                            group: posixProperties?.Group,
                            fileMode: posixProperties?.FileMode?.ToOctalFileMode(),
                            fileModeCopyMode: modeCopyMode,
                            fileOwnerCopyMode: ownerCopyMode,
                            copyFileSmbInfo: copyFileSmbInfo,
                            shareFileRequestConditions: conditions,
                            cancellationToken: cancellationToken)
                            .ConfigureAwait(false);
                    }
                    else
                    {
                        response = FileRestClient.StartCopy(
                            copySource: uriBuilder.ToString(),
                            metadata: metadata,
                            filePermission: filePermission,
                            filePermissionFormat: filePermissionFormat,
                            filePermissionKey: smbProperties?.FilePermissionKey,
                            owner: posixProperties?.Owner,
                            group: posixProperties?.Group,
                            fileMode: posixProperties?.FileMode?.ToOctalFileMode(),
                            fileModeCopyMode: modeCopyMode,
                            fileOwnerCopyMode: ownerCopyMode,
                            copyFileSmbInfo: copyFileSmbInfo,
                            shareFileRequestConditions: conditions,
                            cancellationToken: cancellationToken);
                    }

                    return Response.FromValue(
                        response.ToShareFileCopyInfo(),
                        response.GetRawResponse());
                }
                catch (Exception ex)
                {
                    ClientConfiguration.Pipeline.LogException(ex);
                    scope.Failed(ex);
                    throw;
                }
                finally
                {
                    ClientConfiguration.Pipeline.LogMethodExit(nameof(ShareFileClient));
                    scope.Dispose();
                }
            }
        }
        #endregion StartCopy

        // TODO The REST documentation say "full metadata", not "empty".  Doc bug?

        #region AbortCopy
        /// <summary>
        /// Attempts to cancel a pending copy that was previously started and leaves a destination file with zero length and full metadata.
        ///
        /// For more information, see
        /// <see href="https://docs.microsoft.com/rest/api/storageservices/abort-copy-file">
        /// Abort Copy File</see>.
        /// </summary>
        /// <param name="copyId">
        /// String identifier for the copy operation.
        /// </param>
        /// <param name="conditions">
        /// Optional <see cref="ShareFileRequestConditions"/> to add conditions
        /// on creating the file.
        /// </param>
        /// <param name="cancellationToken">
        /// Optional <see cref="CancellationToken"/> to propagate
        /// notifications that the operation should be cancelled.
        /// </param>
        /// <returns>
        /// A <see cref="Response"/> on successfully aborting.
        /// </returns>
        /// <remarks>
        /// A <see cref="RequestFailedException"/> will be thrown if
        /// a failure occurs.
        /// If multiple failures occur, an <see cref="AggregateException"/> will be thrown,
        /// containing each failure instance.
        /// </remarks>
        public virtual Response AbortCopy(
            string copyId,
            ShareFileRequestConditions conditions = default,
            CancellationToken cancellationToken = default) =>
            AbortCopyInternal(
                copyId,
                conditions,
                async: false,
                cancellationToken)
                .EnsureCompleted();

        /// <summary>
        /// Attempts to cancel a pending copy that was previously started and leaves a destination file with zero length and full metadata.
        ///
        /// For more information, see
        /// <see href="https://docs.microsoft.com/rest/api/storageservices/abort-copy-file">
        /// Abort Copy File</see>.
        /// </summary>
        /// <param name="copyId">
        /// String identifier for the copy operation.
        /// </param>
        /// <param name="cancellationToken">
        /// Optional <see cref="CancellationToken"/> to propagate
        /// notifications that the operation should be cancelled.
        /// </param>
        /// <returns>
        /// A <see cref="Response"/> on successfully aborting.
        /// </returns>
        /// <remarks>
        /// A <see cref="RequestFailedException"/> will be thrown if
        /// a failure occurs.
        /// If multiple failures occur, an <see cref="AggregateException"/> will be thrown,
        /// containing each failure instance.
        /// </remarks>
#pragma warning disable AZC0002 // DO ensure all service methods, both asynchronous and synchronous, take an optional CancellationToken parameter called cancellationToken.
        [EditorBrowsable(EditorBrowsableState.Never)]
        public virtual Response AbortCopy(
#pragma warning restore AZC0002 // DO ensure all service methods, both asynchronous and synchronous, take an optional CancellationToken parameter called cancellationToken.
            string copyId,
            CancellationToken cancellationToken) =>
            AbortCopyInternal(
                copyId,
                conditions: default,
                async: false,
                cancellationToken)
                .EnsureCompleted();

        /// <summary>
        /// Attempts to cancel a pending copy that was previously started and leaves a destination file with zero length and full metadata.
        ///
        /// For more information, see
        /// <see href="https://docs.microsoft.com/rest/api/storageservices/abort-copy-file">
        /// Abort Copy File</see>.
        /// </summary>
        /// <param name="copyId">
        /// String identifier for the copy operation.
        /// </param>
        /// <param name="conditions">
        /// Optional <see cref="ShareFileRequestConditions"/> to add conditions
        /// on creating the file.
        /// </param>
        /// <param name="cancellationToken">
        /// Optional <see cref="CancellationToken"/> to propagate
        /// notifications that the operation should be cancelled.
        /// </param>
        /// <returns>
        /// A <see cref="Response"/> on successfully aborting.
        /// </returns>
        /// <remarks>
        /// A <see cref="RequestFailedException"/> will be thrown if
        /// a failure occurs.
        /// If multiple failures occur, an <see cref="AggregateException"/> will be thrown,
        /// containing each failure instance.
        /// </remarks>
        public virtual async Task<Response> AbortCopyAsync(
            string copyId,
            ShareFileRequestConditions conditions = default,
            CancellationToken cancellationToken = default) =>
            await AbortCopyInternal(
                copyId,
                conditions,
                async: true,
                cancellationToken)
                .ConfigureAwait(false);

        /// <summary>
        /// Attempts to cancel a pending copy that was previously started and leaves a destination file with zero length and full metadata.
        ///
        /// For more information, see
        /// <see href="https://docs.microsoft.com/rest/api/storageservices/abort-copy-file">
        /// Abort Copy File</see>.
        /// </summary>
        /// <param name="copyId">
        /// String identifier for the copy operation.
        /// </param>
        /// <param name="cancellationToken">
        /// Optional <see cref="CancellationToken"/> to propagate
        /// notifications that the operation should be cancelled.
        /// </param>
        /// <returns>
        /// A <see cref="Response"/> on successfully aborting.
        /// </returns>
        /// <remarks>
        /// A <see cref="RequestFailedException"/> will be thrown if
        /// a failure occurs.
        /// If multiple failures occur, an <see cref="AggregateException"/> will be thrown,
        /// containing each failure instance.
        /// </remarks>
#pragma warning disable AZC0002 // DO ensure all service methods, both asynchronous and synchronous, take an optional CancellationToken parameter called cancellationToken.
        [EditorBrowsable(EditorBrowsableState.Never)]
        public virtual async Task<Response> AbortCopyAsync(
#pragma warning restore AZC0002 // DO ensure all service methods, both asynchronous and synchronous, take an optional CancellationToken parameter called cancellationToken.
            string copyId,
            CancellationToken cancellationToken) =>
            await AbortCopyInternal(
                copyId,
                conditions: default,
                async: true,
                cancellationToken)
                .ConfigureAwait(false);

        /// <summary>
        /// Attempts to cancel a pending copy that was previously started and leaves a destination file with zero length and full metadata.
        ///
        /// For more information, see
        /// <see href="https://docs.microsoft.com/rest/api/storageservices/abort-copy-file">
        /// Abort Copy File</see>.
        /// </summary>
        /// <param name="copyId">
        /// String identifier for the copy operation.
        /// </param>
        /// <param name="conditions">
        /// Optional <see cref="ShareFileRequestConditions"/> to add conditions
        /// on creating the file.
        /// </param>
        /// <param name="async">
        /// Whether to invoke the operation asynchronously.
        /// </param>
        /// <param name="cancellationToken">
        /// Optional <see cref="CancellationToken"/> to propagate
        /// notifications that the operation should be cancelled.
        /// </param>
        /// <returns>
        /// A <see cref="Response"/> on successfully aborting.
        /// </returns>
        /// <remarks>
        /// A <see cref="RequestFailedException"/> will be thrown if
        /// a failure occurs.
        /// If multiple failures occur, an <see cref="AggregateException"/> will be thrown,
        /// containing each failure instance.
        /// </remarks>
        private async Task<Response> AbortCopyInternal(
            string copyId,
            ShareFileRequestConditions conditions,
            bool async,
            CancellationToken cancellationToken)
        {
            using (ClientConfiguration.Pipeline.BeginLoggingScope(nameof(ShareFileClient)))
            {
                ClientConfiguration.Pipeline.LogMethodEnter(
                    nameof(ShareFileClient),
                    message:
                    $"{nameof(Uri)}: {Uri}\n" +
                    $"{nameof(copyId)}: {copyId}");

                DiagnosticScope scope = ClientConfiguration.ClientDiagnostics.CreateScope($"{nameof(ShareFileClient)}.{nameof(AbortCopy)}");

                try
                {
                    scope.Start();
                    ResponseWithHeaders<FileAbortCopyHeaders> response;

                    if (async)
                    {
                        response = await FileRestClient.AbortCopyAsync(
                            copyId: copyId,
                            shareFileRequestConditions: conditions,
                            cancellationToken: cancellationToken)
                            .ConfigureAwait(false);
                    }
                    else
                    {
                        response = FileRestClient.AbortCopy(
                            copyId: copyId,
                            shareFileRequestConditions: conditions,
                            cancellationToken: cancellationToken);
                    }

                    return response.GetRawResponse();
                }
                catch (Exception ex)
                {
                    ClientConfiguration.Pipeline.LogException(ex);
                    scope.Failed(ex);
                    throw;
                }
                finally
                {
                    ClientConfiguration.Pipeline.LogMethodExit(nameof(ShareFileClient));
                    scope.Dispose();
                }
            }
        }
        #endregion AbortCopy

        #region Download
        /// <summary>
        /// The <see cref="Download(ShareFileDownloadOptions, CancellationToken)"/>
        /// operation reads or downloads a file from the system, including its metadata and properties.
        ///
        /// For more information, see
        /// <see href="https://docs.microsoft.com/rest/api/storageservices/get-file">
        /// Get File</see>.
        /// </summary>
        /// <param name="options">
        /// Optional parameters.
        /// </param>
        /// <param name="cancellationToken">
        /// Optional <see cref="CancellationToken"/> to propagate
        /// notifications that the operation should be cancelled.
        /// </param>
        /// <returns>
        /// A <see cref="Response{StorageFileDownloadInfo}"/> describing the
        /// downloaded file.  <see cref="ShareFileDownloadInfo.Content"/> contains
        /// the file's data.
        /// </returns>
        /// <remarks>
        /// A <see cref="RequestFailedException"/> will be thrown if
        /// a failure occurs.
        /// If multiple failures occur, an <see cref="AggregateException"/> will be thrown,
        /// containing each failure instance.
        /// </remarks>
        public virtual Response<ShareFileDownloadInfo> Download(
            ShareFileDownloadOptions options = default,
            CancellationToken cancellationToken = default) =>
            DownloadInternal(
                options?.Range ?? default,
                options?.TransferValidation,
                options?.Conditions,
                async: false,
                cancellationToken).EnsureCompleted();

        /// <summary>
        /// The <see cref="DownloadAsync(ShareFileDownloadOptions, CancellationToken)"/>
        /// operation reads or downloads a file from the system, including its metadata and properties.
        ///
        /// For more information, see
        /// <see href="https://docs.microsoft.com/rest/api/storageservices/get-file">
        /// Get File</see>.
        /// </summary>
        /// <param name="options">
        /// Optional parameters.
        /// </param>
        /// <param name="cancellationToken">
        /// Optional <see cref="CancellationToken"/> to propagate
        /// notifications that the operation should be cancelled.
        /// </param>
        /// <returns>
        /// A <see cref="Response{StorageFileDownloadInfo}"/> describing the
        /// downloaded file.  <see cref="ShareFileDownloadInfo.Content"/> contains
        /// the file's data.
        /// </returns>
        /// <remarks>
        /// A <see cref="RequestFailedException"/> will be thrown if
        /// a failure occurs.
        /// If multiple failures occur, an <see cref="AggregateException"/> will be thrown,
        /// containing each failure instance.
        /// </remarks>
        public virtual async Task<Response<ShareFileDownloadInfo>> DownloadAsync(
            ShareFileDownloadOptions options = default,
            CancellationToken cancellationToken = default) =>
            await DownloadInternal(
                options?.Range ?? default,
                options?.TransferValidation,
                options?.Conditions,
                async: true,
                cancellationToken).ConfigureAwait(false);

        /// <summary>
        /// The <see cref="Download(HttpRange, bool, ShareFileRequestConditions, CancellationToken)"/>
        /// operation reads or downloads a file from the system, including its metadata and properties.
        ///
        /// For more information, see
        /// <see href="https://docs.microsoft.com/rest/api/storageservices/get-file">
        /// Get File</see>.
        /// </summary>
        /// <param name="range">
        /// Optional. Only download the bytes of the file in the specified
        /// range.  If not provided, download the entire file.
        /// </param>
        /// <param name="rangeGetContentHash">
        /// When set to true and specified together with the <paramref name="range"/>,
        /// the service returns the MD5 hash for the range, as long as the
        /// range is less than or equal to 4 MB in size.  If this value is
        /// specified without <paramref name="range"/> or set to true when the
        /// range exceeds 4 MB in size, a <see cref="RequestFailedException"/>
        /// is thrown.
        /// </param>
        /// <param name="conditions">
        /// Optional <see cref="ShareFileRequestConditions"/> to add conditions
        /// on creating the file.
        /// </param>
        /// <param name="cancellationToken">
        /// Optional <see cref="CancellationToken"/> to propagate
        /// notifications that the operation should be cancelled.
        /// </param>
        /// <returns>
        /// A <see cref="Response{StorageFileDownloadInfo}"/> describing the
        /// downloaded file.  <see cref="ShareFileDownloadInfo.Content"/> contains
        /// the file's data.
        /// </returns>
        /// <remarks>
        /// A <see cref="RequestFailedException"/> will be thrown if
        /// a failure occurs.
        /// If multiple failures occur, an <see cref="AggregateException"/> will be thrown,
        /// containing each failure instance.
        /// </remarks>
        [EditorBrowsable(EditorBrowsableState.Never)]
#pragma warning disable AZC0002 // DO ensure all service methods, both asynchronous and synchronous, take an optional CancellationToken parameter called cancellationToken.
        public virtual Response<ShareFileDownloadInfo> Download(
#pragma warning restore AZC0002 // DO ensure all service methods, both asynchronous and synchronous, take an optional CancellationToken parameter called cancellationToken.
            HttpRange range,
            bool rangeGetContentHash,
            ShareFileRequestConditions conditions,
            CancellationToken cancellationToken)
        {
            return DownloadInternal(
                range,
                rangeGetContentHash
                    ? new DownloadTransferValidationOptions { ChecksumAlgorithm = StorageChecksumAlgorithm.MD5 }
                    : default,
                conditions,
                async: false,
                cancellationToken)
                .EnsureCompleted();
        }

        /// <summary>
        /// The <see cref="Download(HttpRange, bool, CancellationToken)"/> operation reads
        /// or downloads a file from the system, including its metadata and properties.
        ///
        /// For more information, see
        /// <see href="https://docs.microsoft.com/rest/api/storageservices/get-file">
        /// Get File</see>.
        /// </summary>
        /// <param name="range">
        /// Optional. Only download the bytes of the file in the specified
        /// range.  If not provided, download the entire file.
        /// </param>
        /// <param name="rangeGetContentHash">
        /// When set to true and specified together with the <paramref name="range"/>,
        /// the service returns the MD5 hash for the range, as long as the
        /// range is less than or equal to 4 MB in size.  If this value is
        /// specified without <paramref name="range"/> or set to true when the
        /// range exceeds 4 MB in size, a <see cref="RequestFailedException"/>
        /// is thrown.
        /// </param>
        /// <param name="cancellationToken">
        /// Optional <see cref="CancellationToken"/> to propagate
        /// notifications that the operation should be cancelled.
        /// </param>
        /// <returns>
        /// A <see cref="Response{StorageFileDownloadInfo}"/> describing the
        /// downloaded file.  <see cref="ShareFileDownloadInfo.Content"/> contains
        /// the file's data.
        /// </returns>
        /// <remarks>
        /// A <see cref="RequestFailedException"/> will be thrown if
        /// a failure occurs.
        /// If multiple failures occur, an <see cref="AggregateException"/> will be thrown,
        /// containing each failure instance.
        /// </remarks>
#pragma warning disable AZC0002 // DO ensure all service methods, both asynchronous and synchronous, take an optional CancellationToken parameter called cancellationToken.
        [EditorBrowsable(EditorBrowsableState.Never)]
        public virtual Response<ShareFileDownloadInfo> Download(
#pragma warning restore AZC0002 // DO ensure all service methods, both asynchronous and synchronous, take an optional CancellationToken parameter called cancellationToken.
            HttpRange range,
            bool rangeGetContentHash,
            CancellationToken cancellationToken)
        {
            return DownloadInternal(
                range,
                rangeGetContentHash
                    ? new DownloadTransferValidationOptions { ChecksumAlgorithm = StorageChecksumAlgorithm.MD5 }
                    : default,
                conditions: default,
                async: false,
                cancellationToken)
                .EnsureCompleted();
        }

        /// <summary>
        /// The <see cref="DownloadAsync(HttpRange, bool, ShareFileRequestConditions, CancellationToken)"/>
        /// operation reads or downloads a file from the system, including its metadata and properties.
        ///
        /// For more information, see
        /// <see href="https://docs.microsoft.com/rest/api/storageservices/get-file">
        /// Get File</see>.
        /// </summary>
        /// <param name="range">
        /// Optional. Only download the bytes of the file in the specified
        /// range.  If not provided, download the entire file.
        /// </param>
        /// <param name="rangeGetContentHash">
        /// When set to true and specified together with the <paramref name="range"/>,
        /// the service returns the MD5 hash for the range, as long as the
        /// range is less than or equal to 4 MB in size.  If this value is
        /// specified without <paramref name="range"/> or set to true when the
        /// range exceeds 4 MB in size, a <see cref="RequestFailedException"/>
        /// is thrown.
        /// </param>
        /// <param name="conditions">
        /// Optional <see cref="ShareFileRequestConditions"/> to add conditions
        /// on creating the file.
        /// </param>
        /// <param name="cancellationToken">
        /// Optional <see cref="CancellationToken"/> to propagate
        /// notifications that the operation should be cancelled.
        /// </param>
        /// <returns>
        /// A <see cref="Response{StorageFileDownloadInfo}"/> describing the
        /// downloaded file.  <see cref="ShareFileDownloadInfo.Content"/> contains
        /// the file's data.
        /// </returns>
        /// <remarks>
        /// A <see cref="RequestFailedException"/> will be thrown if
        /// a failure occurs.
        /// If multiple failures occur, an <see cref="AggregateException"/> will be thrown,
        /// containing each failure instance.
        /// </remarks>
        [EditorBrowsable(EditorBrowsableState.Never)]
#pragma warning disable AZC0002 // DO ensure all service methods, both asynchronous and synchronous, take an optional CancellationToken parameter called cancellationToken.
        public virtual async Task<Response<ShareFileDownloadInfo>> DownloadAsync(
#pragma warning restore AZC0002 // DO ensure all service methods, both asynchronous and synchronous, take an optional CancellationToken parameter called cancellationToken.
            HttpRange range,
            bool rangeGetContentHash,
            ShareFileRequestConditions conditions,
            CancellationToken cancellationToken)
        {
            return await DownloadInternal(
                range,
                rangeGetContentHash
                    ? new DownloadTransferValidationOptions { ChecksumAlgorithm = StorageChecksumAlgorithm.MD5 }
                    : default,
                conditions,
                async: true,
                cancellationToken)
                .ConfigureAwait(false);
        }

        /// <summary>
        /// The <see cref="DownloadAsync(HttpRange, bool, CancellationToken)"/> operation reads
        /// or downloads a file from the system, including its metadata and properties.
        ///
        /// For more information, see
        /// <see href="https://docs.microsoft.com/rest/api/storageservices/get-file">
        /// Get File</see>.
        /// </summary>
        /// <param name="range">
        /// Optional. Only download the bytes of the file in the specified
        /// range.  If not provided, download the entire file.
        /// </param>
        /// <param name="rangeGetContentHash">
        /// When set to true and specified together with the <paramref name="range"/>,
        /// the service returns the MD5 hash for the range, as long as the
        /// range is less than or equal to 4 MB in size.  If this value is
        /// specified without <paramref name="range"/> or set to true when the
        /// range exceeds 4 MB in size, a <see cref="RequestFailedException"/>
        /// is thrown.
        /// </param>
        /// <param name="cancellationToken">
        /// Optional <see cref="CancellationToken"/> to propagate
        /// notifications that the operation should be cancelled.
        /// </param>
        /// <returns>
        /// A <see cref="Response{StorageFileDownloadInfo}"/> describing the
        /// downloaded file.  <see cref="ShareFileDownloadInfo.Content"/> contains
        /// the file's data.
        /// </returns>
        /// <remarks>
        /// A <see cref="RequestFailedException"/> will be thrown if
        /// a failure occurs.
        /// If multiple failures occur, an <see cref="AggregateException"/> will be thrown,
        /// containing each failure instance.
        /// </remarks>
#pragma warning disable AZC0002 // DO ensure all service methods, both asynchronous and synchronous, take an optional CancellationToken parameter called cancellationToken.
        [EditorBrowsable(EditorBrowsableState.Never)]
        public virtual async Task<Response<ShareFileDownloadInfo>> DownloadAsync(
#pragma warning restore AZC0002 // DO ensure all service methods, both asynchronous and synchronous, take an optional CancellationToken parameter called cancellationToken.
            HttpRange range,
            bool rangeGetContentHash,
            CancellationToken cancellationToken)
        {
            return await DownloadInternal(
                range,
                rangeGetContentHash
                    ? new DownloadTransferValidationOptions { ChecksumAlgorithm = StorageChecksumAlgorithm.MD5 }
                    : default,
                conditions: default,
                async: true,
                cancellationToken)
                .ConfigureAwait(false);
        }

        /// <summary>
        /// The <see cref="DownloadInternal"/> operation reads or downloads a file from the system, including its metadata and properties.
        ///
        /// For more information, see
        /// <see href="https://docs.microsoft.com/rest/api/storageservices/get-file">
        /// Get File</see>.
        /// </summary>
        /// <param name="range">
        /// Range to download.
        /// </param>
        /// <param name="transferValidationOverride">
        /// Override for client-configured transfer validation options.
        /// </param>
        /// <param name="conditions">
        /// Request conditions for download.
        /// </param>
        /// <param name="async">
        /// Whether to invoke the operation asynchronously.
        /// </param>
        /// <param name="cancellationToken">
        /// Optional <see cref="CancellationToken"/> to propagate
        /// notifications that the operation should be cancelled.
        /// </param>
        /// <returns>
        /// A <see cref="Response{StorageFileDownloadInfo}"/> describing the
        /// downloaded file.  <see cref="ShareFileDownloadInfo.Content"/> contains
        /// the file's data.
        /// </returns>
        /// <remarks>
        /// A <see cref="RequestFailedException"/> will be thrown if
        /// a failure occurs.
        /// If multiple failures occur, an <see cref="AggregateException"/> will be thrown,
        /// containing each failure instance.
        /// </remarks>
        private async Task<Response<ShareFileDownloadInfo>> DownloadInternal(
            HttpRange range,
            DownloadTransferValidationOptions transferValidationOverride,
            ShareFileRequestConditions conditions,
            bool async,
            CancellationToken cancellationToken)
        {
            DownloadTransferValidationOptions validationOptions = transferValidationOverride ?? ClientConfiguration.TransferValidation.Download;

            using (ClientConfiguration.Pipeline.BeginLoggingScope(nameof(ShareFileClient)))
            {
                ClientConfiguration.Pipeline.LogMethodEnter(
                    nameof(ShareFileClient),
                    message:
                    $"{nameof(Uri)}: {Uri}");

                DiagnosticScope scope = ClientConfiguration.ClientDiagnostics.CreateScope($"{nameof(ShareFileClient)}.{nameof(Download)}");

                try
                {
                    scope.Start();

                    // Start downloading the file
                    (Response<ShareFileDownloadInfo> initialResponse, Stream stream) = await StartDownloadAsync(
                        range,
                        validationOptions,
                        conditions,
                        async: async,
                        cancellationToken: cancellationToken)
                        .ConfigureAwait(false);

                    ETag etag = initialResponse.GetRawResponse().Headers.ETag.GetValueOrDefault();

                    // Wrap the response Content in a RetriableStream so we
                    // can return it before it's finished downloading, but still
                    // allow retrying if it fails.
                    initialResponse.Value.Content = RetriableStream.Create(
                        stream,
                        startOffset =>
                        {
                            (Response<ShareFileDownloadInfo> Response, Stream ContentStream) = StartDownloadAsync(
                                range,
                                validationOptions,
                                conditions,
                                startOffset,
                                async,
                                cancellationToken)
                                .EnsureCompleted();
                            if (etag != Response.GetRawResponse().Headers.ETag)
                            {
                                throw new ShareFileModifiedException(
                                    "File has been modified concurrently",
                                    Uri, etag, Response.GetRawResponse().Headers.ETag.GetValueOrDefault(), range);
                            }
                            return ContentStream;
                        },
                        async startOffset =>
                        {
                            (Response<ShareFileDownloadInfo> Response, Stream ContentStream) = await StartDownloadAsync(
                                range,
                                validationOptions,
                                conditions,
                                startOffset,
                                async,
                                cancellationToken)
                                .ConfigureAwait(false);
                            if (etag != Response.GetRawResponse().Headers.ETag)
                            {
                                throw new ShareFileModifiedException(
                                    "File has been modified concurrently",
                                    Uri, etag, Response.GetRawResponse().Headers.ETag.GetValueOrDefault(), range);
                            }
                            return ContentStream;
                        },
                        ClientConfiguration.Pipeline.ResponseClassifier,
                        Constants.MaxReliabilityRetries);

                    // buffer response stream and ensure it matches the transactional hash if any
                    // Storage will not return a hash for payload >4MB, so this buffer is capped similarly
                    // hashing is opt-in, so this buffer is part of that opt-in
                    if (validationOptions != default && validationOptions.ChecksumAlgorithm != StorageChecksumAlgorithm.None && validationOptions.AutoValidateChecksum)
                    {
                        // safe-buffer; transactional hash download limit well below maxInt
                        var readDestStream = new MemoryStream((int)initialResponse.Value.ContentLength);
                        if (async)
                        {
#if NET6_0_OR_GREATER
                            await initialResponse.Value.Content.CopyToAsync(readDestStream, cancellationToken).ConfigureAwait(false);
#else
                            await initialResponse.Value.Content.CopyToAsync(readDestStream).ConfigureAwait(false);
#endif
                        }
                        else
                        {
                            initialResponse.Value.Content.CopyTo(readDestStream);
                        }
                        readDestStream.Position = 0;

                        await ContentHasher.AssertResponseHashMatchInternal(
                            readDestStream,
                            validationOptions.ChecksumAlgorithm,
                            initialResponse.GetRawResponse(),
                            async,
                            cancellationToken).ConfigureAwait(false);

                        // we've consumed the network stream to hash it; return buffered stream to the user
                        initialResponse.Value.Content = readDestStream;
                    }

                    return initialResponse;
                }
                catch (Exception ex)
                {
                    ClientConfiguration.Pipeline.LogException(ex);
                    scope.Failed(ex);
                    throw;
                }
                finally
                {
                    ClientConfiguration.Pipeline.LogMethodExit(nameof(ShareFileClient));
                    scope.Dispose();
                }
            }
        }

        /// <summary>
        /// The <see cref="StartDownloadAsync"/> operation starts to read or downloads a file from the system, including its metadata and properties.
        ///
        /// For more information, see
        /// <see href="https://docs.microsoft.com/rest/api/storageservices/get-file">
        /// Get File</see>.
        /// </summary>
        /// <param name="range">
        /// Range to download.
        /// </param>
        /// <param name="transferValidationOverride">
        /// Transfer validation options to use. This method assumes defaults and overrides have already been checked
        /// and will use exactly what is provided through this argument.
        /// </param>
        /// <param name="conditions">
        /// Request conditions for download.
        /// </param>
        /// <param name="startOffset">
        /// Optional. Starting offset to request - in the event of a retry.
        /// </param>
        /// <param name="async">
        /// Whether to invoke the operation asynchronously.
        /// </param>
        /// <param name="cancellationToken">
        /// Optional <see cref="CancellationToken"/> to propagate
        /// notifications that the operation should be cancelled.
        /// </param>
        /// <returns>
        /// <see cref="Response{ShareFileDownloadInfo}"/> and a <see cref="Stream"/>.
        /// </returns>
        private async Task<(Response<ShareFileDownloadInfo> Response, Stream ContentStream)> StartDownloadAsync(
            HttpRange range,
            DownloadTransferValidationOptions transferValidationOverride,
            ShareFileRequestConditions conditions,
            long startOffset = 0,
            bool async = true,
            CancellationToken cancellationToken = default)
        {
            ShareErrors.AssertAlgorithmSupport(transferValidationOverride?.ChecksumAlgorithm);

            // calculation gets illegible with null coalesce; just pre-initialize
            var pageRange = range;
            pageRange = new HttpRange(
                pageRange.Offset + startOffset,
                pageRange.Length.HasValue ?
                    pageRange.Length.Value - startOffset :
                    (long?)null);
            ClientConfiguration.Pipeline.LogTrace($"Download {Uri} with range: {pageRange}");

            ResponseWithHeaders<Stream, FileDownloadHeaders> response;

            if (async)
            {
                response = await FileRestClient.DownloadAsync(
                    range: pageRange == default ? null : pageRange.ToString(),
                    rangeGetContentMD5: transferValidationOverride?.ChecksumAlgorithm.ResolveAuto() == StorageChecksumAlgorithm.MD5 ? true : null,
                    shareFileRequestConditions: conditions,
                    cancellationToken: cancellationToken)
                    .ConfigureAwait(false);
            }
            else
            {
                response = FileRestClient.Download(
                    range: pageRange == default ? null : pageRange.ToString(),
                    rangeGetContentMD5: transferValidationOverride?.ChecksumAlgorithm.ResolveAuto() == StorageChecksumAlgorithm.MD5 ? true : null,
                    shareFileRequestConditions: conditions,
                    cancellationToken: cancellationToken);
            }

            return (
                Response.FromValue(
                    response.ToShareFileDownloadInfo(),
                    response.GetRawResponse()),
                response.Value);
        }
        #endregion Download

        #region OpenRead
        /// <summary>
        /// Opens a stream for reading from the file.  The stream will only download
        /// the file as the stream is read from.
        /// </summary>
        /// <param name="options">
        /// Optional parameters.
        /// </param>
        /// <param name="cancellationToken">
        /// Optional <see cref="CancellationToken"/> to propagate
        /// notifications that the operation should be cancelled.
        /// </param>
        /// <returns>
        /// Returns a stream that will download the file as the stream
        /// is read from.
        /// </returns>
        /// <remarks>
        /// The stream returned might throw <see cref="ShareFileModifiedException"/>
        /// if the file is concurrently modified and <see cref="ShareFileOpenReadOptions"/> don't allow modification.
        ///
        /// A <see cref="RequestFailedException" /> will be thrown if other failures occur.
        /// </remarks>
#pragma warning disable AZC0015 // Unexpected client method return type.
        public virtual Stream OpenRead(
#pragma warning restore AZC0015 // Unexpected client method return type.
            ShareFileOpenReadOptions options,
            CancellationToken cancellationToken = default)
            => OpenReadInteral(
                options?.Position ?? 0,
                options?.BufferSize,
                options?.Conditions,
                allowModifications: options?.AllowModifications ?? false,
                options?.TransferValidation,
                async: false,
                cancellationToken).EnsureCompleted();

        /// <summary>
        /// Opens a stream for reading from the file.  The stream will only download
        /// the file as the stream is read from.
        /// </summary>
        /// <param name="options">
        /// Optional parameters.
        /// </param>
        /// <param name="cancellationToken">
        /// Optional <see cref="CancellationToken"/> to propagate
        /// notifications that the operation should be cancelled.
        /// </param>
        /// <returns>
        /// Returns a stream that will download the file as the stream
        /// is read from.
        /// </returns>
        /// <remarks>
        /// The stream returned might throw <see cref="ShareFileModifiedException"/>
        /// if the file is concurrently modified and <see cref="ShareFileOpenReadOptions"/> don't allow modification.
        ///
        /// A <see cref="RequestFailedException" /> will be thrown if other failures occur.
        /// </remarks>
#pragma warning disable AZC0015 // Unexpected client method return type.
        public virtual async Task<Stream> OpenReadAsync(
#pragma warning restore AZC0015 // Unexpected client method return type.
            ShareFileOpenReadOptions options,
            CancellationToken cancellationToken = default)
            => await OpenReadInteral(
                options?.Position ?? 0,
                options?.BufferSize,
                options?.Conditions,
                allowModifications: options?.AllowModifications ?? false,
                options?.TransferValidation,
                async: true,
                cancellationToken).ConfigureAwait(false);

        /// <summary>
        /// Opens a stream for reading from the file.  The stream will only download
        /// the file as the stream is read from.
        /// </summary>
        /// <param name="position">
        /// The position within the file to begin the stream.
        /// Defaults to the beginning of the file.
        /// </param>
        /// <param name="bufferSize">
        /// The buffer size (in bytes) to use when the stream downloads parts
        /// of the file.  Defaults to 1 MB.
        /// </param>
        /// <param name="conditions">
        /// Optional <see cref="ShareFileRequestConditions"/> to add conditions on
        /// the download of this file.
        /// </param>
        /// <param name="cancellationToken">
        /// Optional <see cref="CancellationToken"/> to propagate
        /// notifications that the operation should be cancelled.
        /// </param>
        /// <returns>
        /// Returns a stream that will download the file as the stream
        /// is read from.
        /// </returns>
        /// <remarks>
        /// The stream returned might throw <see cref="ShareFileModifiedException"/>
        /// if the file is concurrently modified.
        ///
        /// A <see cref="RequestFailedException" /> will be thrown if other failures occur.
        /// </remarks>
        [EditorBrowsable(EditorBrowsableState.Never)]
#pragma warning disable AZC0015 // Unexpected client method return type.
        public virtual Stream OpenRead(
#pragma warning restore AZC0015 // Unexpected client method return type.
            long position = 0,
            int? bufferSize = default,
            ShareFileRequestConditions conditions = default,
            CancellationToken cancellationToken = default)
            => OpenReadInteral(
                position,
                bufferSize,
                conditions,
                allowModifications: false,
                transferValidationOverride: default,
                async: false,
                cancellationToken).EnsureCompleted();

        /// <summary>
        /// Opens a stream for reading from the file.  The stream will only download
        /// the file as the stream is read from.
        /// </summary>
        /// <param name="allowfileModifications">
        /// If true, you can continue streaming a blob even if it has been modified.
        /// </param>
        /// <param name="position">
        /// The position within the file to begin the stream.
        /// Defaults to the beginning of the file.
        /// </param>
        /// <param name="bufferSize">
        /// The buffer size (in bytes) to use when the stream downloads parts
        /// of the file.  Defaults to 1 MB.
        /// </param>
        /// <param name="cancellationToken">
        /// Optional <see cref="CancellationToken"/> to propagate
        /// notifications that the operation should be cancelled.
        /// </param>
        /// <returns>
        /// Returns a stream that will download the file as the stream
        /// is read from.
        /// </returns>
        /// <remarks>
        /// The stream returned might throw <see cref="ShareFileModifiedException"/>
        /// if the file is concurrently modified.
        ///
        /// A <see cref="RequestFailedException" /> will be thrown if other failures occur.
        /// </remarks>
        [EditorBrowsable(EditorBrowsableState.Never)]
#pragma warning disable AZC0015 // Unexpected client method return type.
        public virtual Stream OpenRead(
#pragma warning restore AZC0015 // Unexpected client method return type.
            bool allowfileModifications,
            long position = 0,
            int? bufferSize = default,
            CancellationToken cancellationToken = default)
                => OpenReadInteral(
                    position: position,
                    bufferSize: bufferSize,
                    conditions: allowfileModifications ? new ShareFileRequestConditions() : null,
                    allowModifications: allowfileModifications,
                    transferValidationOverride: default,
                    async: false,
                    cancellationToken: cancellationToken).EnsureCompleted();

        /// <summary>
        /// Opens a stream for reading from the file.  The stream will only download
        /// the file as the stream is read from.
        /// </summary>
        /// <param name="position">
        /// The position within the file to begin the stream.
        /// Defaults to the beginning of the file.
        /// </param>
        /// <param name="bufferSize">
        /// The buffer size (in bytes) to use when the stream downloads parts
        /// of the file.  Defaults to 1 MB.
        /// </param>
        /// <param name="conditions">
        /// Optional <see cref="ShareFileRequestConditions"/> to add conditions on
        /// the download of the file.
        /// </param>
        /// <param name="cancellationToken">
        /// Optional <see cref="CancellationToken"/> to propagate
        /// notifications that the operation should be cancelled.
        /// </param>
        /// <returns>
        /// Returns a stream that will download the file as the stream
        /// is read from.
        /// </returns>
        /// <remarks>
        /// The stream returned might throw <see cref="ShareFileModifiedException"/>
        /// if the file is concurrently modified.
        ///
        /// A <see cref="RequestFailedException" /> will be thrown if other failures occur.
        /// </remarks>
        [EditorBrowsable(EditorBrowsableState.Never)]
#pragma warning disable AZC0015 // Unexpected client method return type.
        public virtual async Task<Stream> OpenReadAsync(
#pragma warning restore AZC0015 // Unexpected client method return type.
            long position = 0,
            int? bufferSize = default,
            ShareFileRequestConditions conditions = default,
            CancellationToken cancellationToken = default)
            => await OpenReadInteral(
                position,
                bufferSize,
                conditions,
                allowModifications: false,
                transferValidationOverride: default,
                async: true,
                cancellationToken).ConfigureAwait(false);

        /// <summary>
        /// Opens a stream for reading from the file.  The stream will only download
        /// the file as the stream is read from.
        /// </summary>
        /// <param name="allowfileModifications">
        /// If true, you can continue streaming a blob even if it has been modified.
        /// </param>
        /// <param name="position">
        /// The position within the file to begin the stream.
        /// Defaults to the beginning of the file.
        /// </param>
        /// <param name="bufferSize">
        /// The buffer size (in bytes) to use when the stream downloads parts
        /// of the file.  Defaults to 1 MB.
        /// </param>
        /// <param name="cancellationToken">
        /// Optional <see cref="CancellationToken"/> to propagate
        /// notifications that the operation should be cancelled.
        /// </param>
        /// <returns>
        /// Returns a stream that will download the file as the stream
        /// is read from.
        /// </returns>
        /// <remarks>
        /// The stream returned might throw <see cref="ShareFileModifiedException"/>
        /// if the file is concurrently modified.
        ///
        /// A <see cref="RequestFailedException" /> will be thrown if other failures occur.
        /// </remarks>
        [EditorBrowsable(EditorBrowsableState.Never)]
#pragma warning disable AZC0015 // Unexpected client method return type.
        public virtual async Task<Stream> OpenReadAsync(
#pragma warning restore AZC0015 // Unexpected client method return type.
            bool allowfileModifications,
            long position = 0,
            int? bufferSize = default,
            CancellationToken cancellationToken = default)
                => await OpenReadInteral(
                    position: position,
                    bufferSize: bufferSize,
                    conditions: allowfileModifications ? new ShareFileRequestConditions() : null,
                    allowModifications: allowfileModifications,
                    transferValidationOverride: default,
                    async: true,
                    cancellationToken: cancellationToken).ConfigureAwait(false);

        /// <summary>
        /// Opens a stream for reading from the file.  The stream will only download
        /// the file as the stream is read from.
        /// </summary>
        /// <param name="position">
        /// The position within the file to begin the stream.
        /// Defaults to the beginning of the file.
        /// </param>
        /// <param name="bufferSize">
        /// The buffer size (in bytes) to use when the stream downloads parts
        /// of the file.  Defaults to 1 MB.
        /// </param>
        /// <param name="conditions">
        /// Optional <see cref="ShareFileRequestConditions"/> to add conditions on
        /// the download of the file.
        /// </param>
        /// <param name="allowModifications">
        /// Whether to allow modifications during the read.
        /// </param>
        /// <param name="async">
        /// Whether to invoke the operation asynchronously.
        /// </param>
        /// <param name="transferValidationOverride">
        /// Optional override for client-configured transfer validation options.
        /// </param>
        /// <param name="cancellationToken">
        /// Optional <see cref="CancellationToken"/> to propagate
        /// notifications that the operation should be cancelled.
        /// </param>
        /// <returns>
        /// Returns a stream that will download the file as the stream
        /// is read from.
        /// </returns>
        /// <remarks>
        /// The stream returned might throw <see cref="ShareFileModifiedException"/>
        /// if the file is concurrently modified and allowModifications is false.
        ///
        /// A <see cref="RequestFailedException" /> will be thrown if other failures occur.
        /// </remarks>
#pragma warning disable CS1998 // Async method lacks 'await' operators and will run synchronously
        internal async Task<Stream> OpenReadInteral(
#pragma warning restore CS1998 // Async method lacks 'await' operators and will run synchronously
            long position,
            int? bufferSize,
            ShareFileRequestConditions conditions,
            bool allowModifications,
            DownloadTransferValidationOptions transferValidationOverride,
#pragma warning disable CA1801
            bool async,
            CancellationToken cancellationToken)
#pragma warning restore CA1801
        {
            DownloadTransferValidationOptions validaitonOptions = transferValidationOverride ?? ClientConfiguration.TransferValidation.Download;

            DiagnosticScope scope = ClientConfiguration.ClientDiagnostics.CreateScope($"{nameof(ShareFileClient)}.{nameof(OpenRead)}");
            try
            {
                scope.Start();

                // This also makes sure that we fail fast if file doesn't exist.
                Response<ShareFileProperties> properties = await GetPropertiesInternal(conditions: conditions, async, cancellationToken).ConfigureAwait(false);

                ETag etag = (ETag) properties.GetRawResponse().Headers.ETag;

                return new LazyLoadingReadOnlyStream<ShareFileProperties>(
                    async (HttpRange range,
                    DownloadTransferValidationOptions downloadValidationOptions,
                    bool async,
                    CancellationToken cancellationToken) =>
                    {
                        Response<ShareFileDownloadInfo> response = await DownloadInternal(
                            range,
                            transferValidationOverride: downloadValidationOptions,
                            conditions,
                            async,
                            cancellationToken).ConfigureAwait(false);

                        if (!allowModifications && etag != response.GetRawResponse().Headers.ETag)
                        {
                            throw new ShareFileModifiedException(
                                "File has been modified concurrently",
                                Uri, etag, response.GetRawResponse().Headers.ETag.GetValueOrDefault(), range);
                        }

                        return Response.FromValue(
                            (IDownloadedContent)response.Value,
                            response.GetRawResponse());
                    },
                    async (bool async, CancellationToken cancellationToken)
                        => await GetPropertiesInternal(conditions: default, async, cancellationToken).ConfigureAwait(false),
                    validaitonOptions,
                    allowModifications,
                    properties.Value.ContentLength,
                    position,
                    bufferSize);
            }
            catch (Exception ex)
            {
                scope.Failed(ex);
                throw;
            }
            finally
            {
                scope.Dispose();
            }
        }
        #endregion OpenRead

        #region Delete
        /// <summary>
        /// The <see cref="Delete(ShareFileRequestConditions, CancellationToken)"/>
        /// operation immediately removes the file from the storage account.
        ///
        /// For more information, see
        /// <see href="https://docs.microsoft.com/rest/api/storageservices/delete-file2">
        /// Delete File</see>.
        /// </summary>
        /// <param name="conditions">
        /// Optional <see cref="ShareFileRequestConditions"/> to add conditions
        /// on creating the file.
        /// </param>
        /// <param name="cancellationToken">
        /// Optional <see cref="CancellationToken"/> to propagate
        /// notifications that the operation should be cancelled.
        /// </param>
        /// <returns>
        /// A <see cref="Response"/> on successfully deleting.
        /// </returns>
        /// <remarks>
        /// A <see cref="RequestFailedException"/> will be thrown if
        /// a failure occurs.
        /// If multiple failures occur, an <see cref="AggregateException"/> will be thrown,
        /// containing each failure instance.
        /// </remarks>
        public virtual Response Delete(
            ShareFileRequestConditions conditions = default,
            CancellationToken cancellationToken = default) =>
            DeleteInternal(
                conditions,
                async: false,
                cancellationToken)
                .EnsureCompleted();

        /// <summary>
        /// The <see cref="Delete(CancellationToken)"/> operation immediately
        /// removes the file from the storage account.
        ///
        /// For more information, see
        /// <see href="https://docs.microsoft.com/rest/api/storageservices/delete-file2">
        /// Delete File</see>.
        /// </summary>
        /// <param name="cancellationToken">
        /// Optional <see cref="CancellationToken"/> to propagate
        /// notifications that the operation should be cancelled.
        /// </param>
        /// <returns>
        /// A <see cref="Response"/> on successfully deleting.
        /// </returns>
        /// <remarks>
        /// A <see cref="RequestFailedException"/> will be thrown if
        /// a failure occurs.
        /// If multiple failures occur, an <see cref="AggregateException"/> will be thrown,
        /// containing each failure instance.
        /// </remarks>
#pragma warning disable AZC0002 // DO ensure all service methods, both asynchronous and synchronous, take an optional CancellationToken parameter called cancellationToken.
        [EditorBrowsable(EditorBrowsableState.Never)]
        public virtual Response Delete(
#pragma warning restore AZC0002 // DO ensure all service methods, both asynchronous and synchronous, take an optional CancellationToken parameter called cancellationToken.
            CancellationToken cancellationToken) =>
            DeleteInternal(
                conditions: default,
                async: false,
                cancellationToken)
                .EnsureCompleted();

        /// <summary>
        /// The <see cref="DeleteAsync(ShareFileRequestConditions, CancellationToken)"/> operation
        /// immediately removes the file from the storage account.
        ///
        /// For more information, see
        /// <see href="https://docs.microsoft.com/rest/api/storageservices/delete-file2">
        /// Delete File</see>.
        /// </summary>
        /// <param name="conditions">
        /// Optional <see cref="ShareFileRequestConditions"/> to add conditions
        /// on creating the file.
        /// </param>
        /// <param name="cancellationToken">
        /// Optional <see cref="CancellationToken"/> to propagate
        /// notifications that the operation should be cancelled.
        /// </param>
        /// <returns>
        /// A <see cref="Response"/> on successfully deleting.
        /// </returns>
        /// <remarks>
        /// A <see cref="RequestFailedException"/> will be thrown if
        /// a failure occurs.
        /// If multiple failures occur, an <see cref="AggregateException"/> will be thrown,
        /// containing each failure instance.
        /// </remarks>
        public virtual async Task<Response> DeleteAsync(
            ShareFileRequestConditions conditions = default,
            CancellationToken cancellationToken = default) =>
            await DeleteInternal(
                conditions,
                async: true,
                cancellationToken)
                .ConfigureAwait(false);

        /// <summary>
        /// The <see cref="DeleteAsync(CancellationToken)"/> operation
        /// immediately removes the file from the storage account.
        ///
        /// For more information, see
        /// <see href="https://docs.microsoft.com/rest/api/storageservices/delete-file2">
        /// Delete File</see>.
        /// </summary>
        /// <param name="cancellationToken">
        /// Optional <see cref="CancellationToken"/> to propagate
        /// notifications that the operation should be cancelled.
        /// </param>
        /// <returns>
        /// A <see cref="Response"/> on successfully deleting.
        /// </returns>
        /// <remarks>
        /// A <see cref="RequestFailedException"/> will be thrown if
        /// a failure occurs.
        /// If multiple failures occur, an <see cref="AggregateException"/> will be thrown,
        /// containing each failure instance.
        /// </remarks>
#pragma warning disable AZC0002 // DO ensure all service methods, both asynchronous and synchronous, take an optional CancellationToken parameter called cancellationToken.
        [EditorBrowsable(EditorBrowsableState.Never)]
        public virtual async Task<Response> DeleteAsync(
#pragma warning restore AZC0002 // DO ensure all service methods, both asynchronous and synchronous, take an optional CancellationToken parameter called cancellationToken.
            CancellationToken cancellationToken) =>
            await DeleteInternal(
                conditions: default,
                async: true,
                cancellationToken)
                .ConfigureAwait(false);

        /// <summary>
        /// The <see cref="DeleteInternal"/> operation immediately removes the file from the storage account.
        ///
        /// For more information, see
        /// <see href="https://docs.microsoft.com/rest/api/storageservices/delete-file2">
        /// Delete File</see>.
        /// </summary>
        /// <param name="conditions">
        /// Optional <see cref="ShareFileRequestConditions"/> to add conditions
        /// on creating the file.
        /// </param>
        /// <param name="async">
        /// Whether to invoke the operation asynchronously.
        /// </param>
        /// <param name="cancellationToken">
        /// Optional <see cref="CancellationToken"/> to propagate
        /// notifications that the operation should be cancelled.
        /// </param>
        /// <param name="operationName">
        /// Optional. To indicate if the name of the operation.
        /// </param>
        /// <returns>
        /// A <see cref="Response"/> on successfully deleting.
        /// </returns>
        /// <remarks>
        /// A <see cref="RequestFailedException"/> will be thrown if
        /// a failure occurs.
        /// If multiple failures occur, an <see cref="AggregateException"/> will be thrown,
        /// containing each failure instance.
        /// </remarks>
        private async Task<Response> DeleteInternal(
            ShareFileRequestConditions conditions,
            bool async,
            CancellationToken cancellationToken,
            string operationName = default)
        {
            using (ClientConfiguration.Pipeline.BeginLoggingScope(nameof(ShareFileClient)))
            {
                ClientConfiguration.Pipeline.LogMethodEnter(
                    nameof(ShareFileClient),
                    message: $"{nameof(Uri)}: {Uri}");

                operationName ??= $"{nameof(ShareFileClient)}.{nameof(Delete)}";
                DiagnosticScope scope = ClientConfiguration.ClientDiagnostics.CreateScope(operationName);

                try
                {
                    scope.Start();
                    ResponseWithHeaders<FileDeleteHeaders> response;

                    if (async)
                    {
                        response = await FileRestClient.DeleteAsync(
                            shareFileRequestConditions: conditions,
                            cancellationToken: cancellationToken)
                            .ConfigureAwait(false);
                    }
                    else
                    {
                        response = FileRestClient.Delete(
                            shareFileRequestConditions: conditions,
                            cancellationToken: cancellationToken);
                    }

                    return response.GetRawResponse();
                }
                catch (Exception ex)
                {
                    ClientConfiguration.Pipeline.LogException(ex);
                    scope.Failed(ex);
                    throw;
                }
                finally
                {
                    ClientConfiguration.Pipeline.LogMethodExit(nameof(ShareFileClient));
                    scope.Dispose();
                }
            }
        }
        #endregion Delete

        #region GetProperties
        /// <summary>
        /// The <see cref="GetProperties(ShareFileRequestConditions, CancellationToken)"/>
        /// operation returns all user-defined metadata, standard HTTP properties,
        /// and system properties for the file. It does not return the content of the
        /// file.
        ///
        /// For more information, see
        /// <see href="https://docs.microsoft.com/rest/api/storageservices/get-file-properties">
        /// Get File Properties</see>.
        /// </summary>
        /// <param name="conditions">
        /// Optional <see cref="ShareFileRequestConditions"/> to add conditions
        /// on creating the file.
        /// </param>
        /// <param name="cancellationToken">
        /// Optional <see cref="CancellationToken"/> to propagate
        /// notifications that the operation should be cancelled.
        /// </param>
        /// <returns>
        /// A <see cref="Response{StorageFileProperties}"/> describing the
        /// file's properties.
        /// </returns>
        /// <remarks>
        /// A <see cref="RequestFailedException"/> will be thrown if
        /// a failure occurs.
        /// If multiple failures occur, an <see cref="AggregateException"/> will be thrown,
        /// containing each failure instance.
        /// </remarks>
        public virtual Response<ShareFileProperties> GetProperties(
            ShareFileRequestConditions conditions = default,
            CancellationToken cancellationToken = default) =>
            GetPropertiesInternal(
                conditions,
                async: false,
                cancellationToken)
                .EnsureCompleted();

        /// <summary>
        /// The <see cref="GetProperties(CancellationToken)"/> operation
        /// returns all user-defined metadata, standard HTTP properties,
        /// and system properties for the file. It does not return the
        /// content of the file.
        ///
        /// For more information, see
        /// <see href="https://docs.microsoft.com/rest/api/storageservices/get-file-properties">
        /// Get File Properties</see>.
        /// </summary>
        /// <param name="cancellationToken">
        /// Optional <see cref="CancellationToken"/> to propagate
        /// notifications that the operation should be cancelled.
        /// </param>
        /// <returns>
        /// A <see cref="Response{StorageFileProperties}"/> describing the
        /// file's properties.
        /// </returns>
        /// <remarks>
        /// A <see cref="RequestFailedException"/> will be thrown if
        /// a failure occurs.
        /// If multiple failures occur, an <see cref="AggregateException"/> will be thrown,
        /// containing each failure instance.
        /// </remarks>
        [EditorBrowsable(EditorBrowsableState.Never)]
#pragma warning disable AZC0002 // DO ensure all service methods, both asynchronous and synchronous, take an optional CancellationToken parameter called cancellationToken.
        public virtual Response<ShareFileProperties> GetProperties(
#pragma warning restore AZC0002 // DO ensure all service methods, both asynchronous and synchronous, take an optional CancellationToken parameter called cancellationToken.
            CancellationToken cancellationToken) =>
            GetPropertiesInternal(
                conditions: default,
                async: false,
                cancellationToken)
                .EnsureCompleted();

        /// <summary>
        /// The <see cref="GetPropertiesAsync(ShareFileRequestConditions, CancellationToken)"/>
        /// operation returns all user-defined metadata, standard HTTP properties, and system
        /// properties for the file. It does not return the content of the file.
        ///
        /// For more information, see
        /// <see href="https://docs.microsoft.com/rest/api/storageservices/get-file-properties">
        /// Get File Properties</see>.
        /// </summary>
        /// <param name="conditions">
        /// Optional <see cref="ShareFileRequestConditions"/> to add conditions
        /// on creating the file.
        /// </param>
        /// <param name="cancellationToken">
        /// Optional <see cref="CancellationToken"/> to propagate
        /// notifications that the operation should be cancelled.
        /// </param>
        /// <returns>
        /// A <see cref="Response{StorageFileProperties}"/> describing the
        /// file's properties.
        /// </returns>
        /// <remarks>
        /// A <see cref="RequestFailedException"/> will be thrown if
        /// a failure occurs.
        /// If multiple failures occur, an <see cref="AggregateException"/> will be thrown,
        /// containing each failure instance.
        /// </remarks>
        public virtual async Task<Response<ShareFileProperties>> GetPropertiesAsync(
            ShareFileRequestConditions conditions = default,
            CancellationToken cancellationToken = default) =>
            await GetPropertiesInternal(
                conditions,
                true, // async
                cancellationToken)
                .ConfigureAwait(false);

        /// <summary>
        /// The <see cref="GetPropertiesAsync(CancellationToken)"/> operation returns all
        /// user-defined metadata, standard HTTP properties, and system
        /// properties for the file. It does not return the content of the
        /// file.
        ///
        /// For more information, see
        /// <see href="https://docs.microsoft.com/rest/api/storageservices/get-file-properties">
        /// Get File Properties</see>.
        /// </summary>
        /// <param name="cancellationToken">
        /// Optional <see cref="CancellationToken"/> to propagate
        /// notifications that the operation should be cancelled.
        /// </param>
        /// <returns>
        /// A <see cref="Response{StorageFileProperties}"/> describing the
        /// file's properties.
        /// </returns>
        /// <remarks>
        /// A <see cref="RequestFailedException"/> will be thrown if
        /// a failure occurs.
        /// If multiple failures occur, an <see cref="AggregateException"/> will be thrown,
        /// containing each failure instance.
        /// </remarks>
#pragma warning disable AZC0002 // DO ensure all service methods, both asynchronous and synchronous, take an optional CancellationToken parameter called cancellationToken.
        [EditorBrowsable(EditorBrowsableState.Never)]
        public virtual async Task<Response<ShareFileProperties>> GetPropertiesAsync(
#pragma warning restore AZC0002 // DO ensure all service methods, both asynchronous and synchronous, take an optional CancellationToken parameter called cancellationToken.
            CancellationToken cancellationToken) =>
            await GetPropertiesInternal(
                conditions: default,
                async: true,
                cancellationToken)
                .ConfigureAwait(false);

        /// <summary>
        /// The <see cref="GetPropertiesInternal"/> operation returns all
        /// user-defined metadata, standard HTTP properties, and system
        /// properties for the file. It does not return the content of the
        /// file.
        ///
        /// For more information, see
        /// <see href="https://docs.microsoft.com/rest/api/storageservices/get-file-properties">
        /// Get File Properties</see>.
        /// </summary>
        /// <param name="conditions">
        /// Optional <see cref="ShareFileRequestConditions"/> to add conditions
        /// on creating the file.
        /// </param>
        /// <param name="async">
        /// Whether to invoke the operation asynchronously.
        /// </param>
        /// <param name="cancellationToken">
        /// Optional <see cref="CancellationToken"/> to propagate
        /// notifications that the operation should be cancelled.
        /// </param>
        /// <param name="operationName">
        /// Optional. To indicate if the name of the operation.
        /// </param>
        /// <returns>
        /// A <see cref="Response{StorageFileProperties}"/> describing the
        /// file's properties.
        /// </returns>
        /// <remarks>
        /// A <see cref="RequestFailedException"/> will be thrown if
        /// a failure occurs.
        /// If multiple failures occur, an <see cref="AggregateException"/> will be thrown,
        /// containing each failure instance.
        /// </remarks>
        private async Task<Response<ShareFileProperties>> GetPropertiesInternal(
            ShareFileRequestConditions conditions,
            bool async,
            CancellationToken cancellationToken,
            string operationName = default)
        {
            using (ClientConfiguration.Pipeline.BeginLoggingScope(nameof(ShareFileClient)))
            {
                ClientConfiguration.Pipeline.LogMethodEnter(
                    nameof(ShareFileClient),
                    message:
                    $"{nameof(Uri)}: {Uri}");

                operationName ??= $"{nameof(ShareFileClient)}.{nameof(GetProperties)}";
                DiagnosticScope scope = ClientConfiguration.ClientDiagnostics.CreateScope(operationName);

                try
                {
                    scope.Start();
                    ResponseWithHeaders<FileGetPropertiesHeaders> response;

                    if (async)
                    {
                        response = await FileRestClient.GetPropertiesAsync(
                            shareFileRequestConditions: conditions,
                            cancellationToken: cancellationToken)
                            .ConfigureAwait(false);
                    }
                    else
                    {
                        response = FileRestClient.GetProperties(
                            shareFileRequestConditions: conditions,
                            cancellationToken: cancellationToken);
                    }

                    // Return an exploding Response on 304
                    return response.GetRawResponse().Status == Constants.HttpStatusCode.NotModified
                        ? response.GetRawResponse().AsNoBodyResponse<ShareFileProperties>()
                        : Response.FromValue(
                        response.ToShareFileProperties(),
                            response.GetRawResponse());
                }
                catch (Exception ex)
                {
                    ClientConfiguration.Pipeline.LogException(ex);
                    scope.Failed(ex);
                    throw;
                }
                finally
                {
                    ClientConfiguration.Pipeline.LogMethodExit(nameof(ShareFileClient));
                    scope.Dispose();
                }
            }
        }
        #endregion GetProperties

        #region SetHttpHeaders
        /// <summary>
        /// The <see cref="SetHttpHeaders(long?, ShareFileHttpHeaders, FileSmbProperties, string, ShareFileRequestConditions, CancellationToken)"/>
        /// operation sets system properties on the file.
        ///
        /// For more information, see
        /// <see href="https://docs.microsoft.com/rest/api/storageservices/set-file-properties">
        /// Set File Properties</see>.
        /// </summary>
        /// <param name="options">
        /// Optional parameters.
        /// </param>
        /// <param name="conditions">
        /// Optional <see cref="ShareFileRequestConditions"/> to add conditions
        /// on creating the file.
        /// </param>
        /// <param name="cancellationToken">
        /// Optional <see cref="CancellationToken"/> to propagate
        /// notifications that the operation should be cancelled.
        /// </param>
        /// <returns>
        /// A <see cref="Response{StorageFileInfo}"/> describing the
        /// state of the file.
        /// </returns>
        /// <remarks>
        /// A <see cref="RequestFailedException"/> will be thrown if
        /// a failure occurs.
        /// If multiple failures occur, an <see cref="AggregateException"/> will be thrown,
        /// containing each failure instance.
        /// </remarks>
        public virtual Response<ShareFileInfo> SetHttpHeaders(
            ShareFileSetHttpHeadersOptions options = default,
            ShareFileRequestConditions conditions = default,
            CancellationToken cancellationToken = default) =>
            SetHttpHeadersInternal(
                options?.NewSize,
                options?.HttpHeaders,
                options?.SmbProperties,
                options?.FilePermission?.Permission,
                options?.FilePermission?.PermissionFormat,
                options?.PosixProperties,
                conditions,
                async: false,
                cancellationToken)
                .EnsureCompleted();

        /// <summary>
        /// The <see cref="SetHttpHeadersAsync(long?, ShareFileHttpHeaders, FileSmbProperties, string, ShareFileRequestConditions, CancellationToken)"/>
        /// operation sets system properties on the file.
        ///
        /// For more information, see
        /// <see href="https://docs.microsoft.com/rest/api/storageservices/set-file-properties">
        /// Set File Properties</see>.
        /// </summary>
        /// <param name="options">
        /// Optional parameters.
        /// </param>
        /// <param name="conditions">
        /// Optional <see cref="ShareFileRequestConditions"/> to add conditions
        /// on creating the file.
        /// </param>
        /// <param name="cancellationToken">
        /// Optional <see cref="CancellationToken"/> to propagate
        /// notifications that the operation should be cancelled.
        /// </param>
        /// <returns>
        /// A <see cref="Response{StorageFileInfo}"/> describing the
        /// state of the file.
        /// </returns>
        /// <remarks>
        /// A <see cref="RequestFailedException"/> will be thrown if
        /// a failure occurs.
        /// If multiple failures occur, an <see cref="AggregateException"/> will be thrown,
        /// containing each failure instance.
        /// </remarks>
        public virtual async Task<Response<ShareFileInfo>> SetHttpHeadersAsync(
            ShareFileSetHttpHeadersOptions options = default,
            ShareFileRequestConditions conditions = default,
            CancellationToken cancellationToken = default) =>
            await SetHttpHeadersInternal(
                options?.NewSize,
                options?.HttpHeaders,
                options?.SmbProperties,
                options?.FilePermission?.Permission,
                options?.FilePermission?.PermissionFormat,
                options?.PosixProperties,
                conditions,
                async: true,
                cancellationToken)
                .ConfigureAwait(false);

        /// <summary>
        /// The <see cref="SetHttpHeaders(long?, ShareFileHttpHeaders, FileSmbProperties, string, ShareFileRequestConditions, CancellationToken)"/>
        /// operation sets system properties on the file.
        ///
        /// For more information, see
        /// <see href="https://docs.microsoft.com/rest/api/storageservices/set-file-properties">
        /// Set File Properties</see>.
        /// </summary>
        /// <param name="newSize">
        /// Optional. Resizes a file to the specified size.
        /// If the specified byte value is less than the current size
        /// of the file, then all ranges above the specified byte value
        /// are cleared.
        /// </param>
        /// <param name="httpHeaders">
        /// Optional. The standard HTTP header system properties to set.  If not specified, existing values will be cleared.
        /// </param>
        /// <param name="smbProperties">
        /// Optional SMB properties to set for the file.
        /// </param>
        /// <param name="filePermission">
        /// Optional file permission to set for the file.
        /// </param>
        /// <param name="conditions">
        /// Optional <see cref="ShareFileRequestConditions"/> to add conditions
        /// on creating the file.
        /// </param>
        /// <param name="cancellationToken">
        /// Optional <see cref="CancellationToken"/> to propagate
        /// notifications that the operation should be cancelled.
        /// </param>
        /// <returns>
        /// A <see cref="Response{StorageFileInfo}"/> describing the
        /// state of the file.
        /// </returns>
        /// <remarks>
        /// A <see cref="RequestFailedException"/> will be thrown if
        /// a failure occurs.
        /// If multiple failures occur, an <see cref="AggregateException"/> will be thrown,
        /// containing each failure instance.
        /// </remarks>
        [EditorBrowsable(EditorBrowsableState.Never)]
#pragma warning disable AZC0002 // DO ensure all service methods, both asynchronous and synchronous, take an optional CancellationToken parameter called cancellationToken.
        public virtual Response<ShareFileInfo> SetHttpHeaders(
#pragma warning restore AZC0002 // DO ensure all service methods, both asynchronous and synchronous, take an optional CancellationToken parameter called cancellationToken.
            long? newSize,
            ShareFileHttpHeaders httpHeaders,
            FileSmbProperties smbProperties,
            string filePermission,
            ShareFileRequestConditions conditions,
            CancellationToken cancellationToken) =>
            SetHttpHeadersInternal(
                newSize,
                httpHeaders,
                smbProperties,
                filePermission,
                filePermissionFormat: default,
                posixProperties: default,
                conditions,
                async: false,
                cancellationToken)
                .EnsureCompleted();

        /// <summary>
        /// The <see cref="SetHttpHeaders(long?, ShareFileHttpHeaders, FileSmbProperties, string, CancellationToken)"/>
        /// operation sets system
        /// properties on the file.
        ///
        /// For more information, see
        /// <see href="https://docs.microsoft.com/rest/api/storageservices/set-file-properties">
        /// Set File Properties</see>.
        /// </summary>
        /// <param name="newSize">
        /// Optional. Resizes a file to the specified size.
        /// If the specified byte value is less than the current size
        /// of the file, then all ranges above the specified byte value
        /// are cleared.
        /// </param>
        /// <param name="httpHeaders">
        /// Optional. The standard HTTP header system properties to set.  If not specified, existing values will be cleared.
        /// </param>
        /// <param name="smbProperties">
        /// Optional SMB properties to set for the file.
        /// </param>
        /// <param name="filePermission">
        /// Optional file permission to set for the file.
        /// </param>
        /// <param name="cancellationToken">
        /// Optional <see cref="CancellationToken"/> to propagate
        /// notifications that the operation should be cancelled.
        /// </param>
        /// <returns>
        /// A <see cref="Response{StorageFileInfo}"/> describing the
        /// state of the file.
        /// </returns>
        /// <remarks>s
        /// A <see cref="RequestFailedException"/> will be thrown if
        /// a failure occurs.
        /// If multiple failures occur, an <see cref="AggregateException"/> will be thrown,
        /// containing each failure instance.
        /// </remarks>
#pragma warning disable AZC0002 // DO ensure all service methods, both asynchronous and synchronous, take an optional CancellationToken parameter called cancellationToken.
        [EditorBrowsable(EditorBrowsableState.Never)]
        public virtual Response<ShareFileInfo> SetHttpHeaders(
#pragma warning restore AZC0002 // DO ensure all service methods, both asynchronous and synchronous, take an optional CancellationToken parameter called cancellationToken.
            long? newSize,
            ShareFileHttpHeaders httpHeaders,
            FileSmbProperties smbProperties,
            string filePermission,
            CancellationToken cancellationToken) =>
            SetHttpHeadersInternal(
                newSize,
                httpHeaders,
                smbProperties,
                filePermission,
                filePermissionFormat: default,
                posixProperties: default,
                conditions: default,
                async: false,
                cancellationToken)
                .EnsureCompleted();

        /// <summary>
        /// The <see cref="SetHttpHeadersAsync(long?, ShareFileHttpHeaders, FileSmbProperties, string, ShareFileRequestConditions, CancellationToken)"/>
        /// operation sets system properties on the file.
        ///
        /// For more information, see
        /// <see href="https://docs.microsoft.com/rest/api/storageservices/set-file-properties">
        /// Set File Properties</see>.
        /// </summary>
        /// <param name="newSize">
        /// Optional. Resizes a file to the specified size.
        /// If the specified byte value is less than the current size
        /// of the file, then all ranges above the specified byte value
        /// are cleared.
        /// </param>
        /// <param name="httpHeaders">
        /// Optional. The standard HTTP header system properties to set.  If not specified, existing values will be cleared.
        /// </param>
        /// <param name="smbProperties">
        /// Optional SMB properties to set for the file.
        /// </param>
        /// <param name="filePermission">
        /// Optional file permission to set for the file.
        /// </param>
        /// <param name="conditions">
        /// Optional <see cref="ShareFileRequestConditions"/> to add conditions
        /// on creating the file.
        /// </param>
        /// <param name="cancellationToken">
        /// Optional <see cref="CancellationToken"/> to propagate
        /// notifications that the operation should be cancelled.
        /// </param>
        /// <returns>
        /// A <see cref="Response{StorageFileInfo}"/> describing the
        /// state of the file.
        /// </returns>
        /// <remarks>
        /// A <see cref="RequestFailedException"/> will be thrown if
        /// a failure occurs.
        /// If multiple failures occur, an <see cref="AggregateException"/> will be thrown,
        /// containing each failure instance.
        /// </remarks>
        [EditorBrowsable(EditorBrowsableState.Never)]
#pragma warning disable AZC0002 // DO ensure all service methods, both asynchronous and synchronous, take an optional CancellationToken parameter called cancellationToken.
        public virtual async Task<Response<ShareFileInfo>> SetHttpHeadersAsync(
#pragma warning restore AZC0002 // DO ensure all service methods, both asynchronous and synchronous, take an optional CancellationToken parameter called cancellationToken.
            long? newSize,
            ShareFileHttpHeaders httpHeaders,
            FileSmbProperties smbProperties,
            string filePermission,
            ShareFileRequestConditions conditions,
            CancellationToken cancellationToken) =>
            await SetHttpHeadersInternal(
                newSize,
                httpHeaders,
                smbProperties,
                filePermission,
                filePermissionFormat: default,
                posixProperties: default,
                conditions,
                async: true,
                cancellationToken)
                .ConfigureAwait(false);

        /// <summary>
        /// The <see cref="SetHttpHeadersAsync(long?, ShareFileHttpHeaders, FileSmbProperties, string, CancellationToken)"/>
        /// operation sets system properties on the file.
        ///
        /// For more information, see
        /// <see href="https://docs.microsoft.com/rest/api/storageservices/set-file-properties">
        /// Set File Properties</see>.
        /// </summary>
        /// <param name="newSize">
        /// Optional. Resizes a file to the specified size.
        /// If the specified byte value is less than the current size
        /// of the file, then all ranges above the specified byte value
        /// are cleared.
        /// </param>
        /// <param name="httpHeaders">
        /// Optional. The standard HTTP header system properties to set.  If not specified, existing values will be cleared.
        /// </param>
        /// <param name="smbProperties">
        /// Optional SMB properties to set for the file.
        /// </param>
        /// <param name="filePermission">
        /// Optional file permission to set for the file.
        /// </param>
        /// <param name="cancellationToken">
        /// Optional <see cref="CancellationToken"/> to propagate
        /// notifications that the operation should be cancelled.
        /// </param>
        /// <returns>
        /// A <see cref="Response{StorageFileInfo}"/> describing the
        /// state of the file.
        /// </returns>
        /// <remarks>
        /// A <see cref="RequestFailedException"/> will be thrown if
        /// a failure occurs.
        /// If multiple failures occur, an <see cref="AggregateException"/> will be thrown,
        /// containing each failure instance.
        /// </remarks>
#pragma warning disable AZC0002 // DO ensure all service methods, both asynchronous and synchronous, take an optional CancellationToken parameter called cancellationToken.
        [EditorBrowsable(EditorBrowsableState.Never)]
        public virtual async Task<Response<ShareFileInfo>> SetHttpHeadersAsync(
#pragma warning restore AZC0002 // DO ensure all service methods, both asynchronous and synchronous, take an optional CancellationToken parameter called cancellationToken.
            long? newSize,
            ShareFileHttpHeaders httpHeaders,
            FileSmbProperties smbProperties,
            string filePermission,
            CancellationToken cancellationToken) =>
            await SetHttpHeadersInternal(
                newSize,
                httpHeaders,
                smbProperties,
                filePermission,
                filePermissionFormat: default,
                posixProperties: default,
                conditions: default,
                async: true,
                cancellationToken)
                .ConfigureAwait(false);

        /// <summary>
        /// The <see cref="SetHttpHeadersInternal"/> operation sets system
        /// properties on the file.
        ///
        /// For more information, see
        /// <see href="https://docs.microsoft.com/rest/api/storageservices/set-file-properties">
        /// Set File Properties</see>.
        /// </summary>
        /// <param name="newSize">
        /// Optional. Resizes a file to the specified size.
        /// If the specified byte value is less than the current size
        /// of the file, then all ranges above the specified byte value
        /// are cleared.
        /// </param>
        /// <param name="httpHeaders">
        /// Optional. The standard HTTP header system properties to set.  If not specified, existing values will be cleared.
        /// </param>
        /// <param name="smbProperties">
        /// Optional SMB properties to set for the file.
        /// </param>
        /// <param name="filePermission">
        /// Optional file permission to set for the file.
        /// </param>
        /// <param name="filePermissionFormat">
        /// Optional file permission format.
        /// </param>
        /// <param name="posixProperties">
        /// Optional NFS properties.
        /// </param>
        /// <param name="conditions">
        /// Optional <see cref="ShareFileRequestConditions"/> to add conditions
        /// on creating the file.
        /// </param>
        /// <param name="async">
        /// Whether to invoke the operation asynchronously.
        /// </param>
        /// <param name="cancellationToken">
        /// Optional <see cref="CancellationToken"/> to propagate
        /// notifications that the operation should be cancelled.
        /// </param>
        /// <returns>
        /// A <see cref="Response{StorageFileInfo}"/> describing the
        /// state of the file.
        /// </returns>
        /// <remarks>
        /// A <see cref="RequestFailedException"/> will be thrown if
        /// a failure occurs.
        /// If multiple failures occur, an <see cref="AggregateException"/> will be thrown,
        /// containing each failure instance.
        /// </remarks>
        private async Task<Response<ShareFileInfo>> SetHttpHeadersInternal(
            long? newSize,
            ShareFileHttpHeaders httpHeaders,
            FileSmbProperties smbProperties,
            string filePermission,
            FilePermissionFormat? filePermissionFormat,
            FilePosixProperties posixProperties,
            ShareFileRequestConditions conditions,
            bool async,
            CancellationToken cancellationToken)
        {
            using (ClientConfiguration.Pipeline.BeginLoggingScope(nameof(ShareFileClient)))
            {
                ClientConfiguration.Pipeline.LogMethodEnter(
                    nameof(ShareFileClient),
                    message:
                    $"{nameof(Uri)}: {Uri}\n" +
                    $"{nameof(newSize)}: {newSize}\n" +
                    $"{nameof(httpHeaders)}: {httpHeaders}");

                DiagnosticScope scope = ClientConfiguration.ClientDiagnostics.CreateScope($"{nameof(ShareFileClient)}.{nameof(SetHttpHeaders)}");

                try
                {
                    scope.Start();
                    FileSmbProperties smbProps = smbProperties ?? new FileSmbProperties();

                    ShareExtensions.AssertValidFilePermissionAndKey(filePermission, smbProps.FilePermissionKey);

                    ResponseWithHeaders<FileSetHttpHeadersHeaders> response;

                    if (async)
                    {
                        response = await FileRestClient.SetHttpHeadersAsync(
                            fileAttributes: smbProps.FileAttributes.ToAttributesString(),
                            fileCreationTime: smbProps.FileCreatedOn.ToFileDateTimeString(),
                            fileLastWriteTime: smbProps.FileLastWrittenOn.ToFileDateTimeString(),
                            fileContentLength: newSize,
                            filePermission: filePermission,
                            filePermissionFormat: filePermissionFormat,
                            filePermissionKey: smbProps.FilePermissionKey,
                            fileChangeTime: smbProps.FileChangedOn.ToFileDateTimeString(),
                            owner: posixProperties?.Owner,
                            group: posixProperties?.Group,
<<<<<<< HEAD
                            fileMode: posixProperties?.FileMode.ToOctalFileMode(),
=======
                            fileMode: posixProperties?.FileMode?.ToOctalFileMode(),
>>>>>>> e0b8da94
                            fileHttpHeaders: httpHeaders.ToFileHttpHeaders(),
                            shareFileRequestConditions: conditions,
                            cancellationToken: cancellationToken)
                            .ConfigureAwait(false);
                    }
                    else
                    {
                        response = FileRestClient.SetHttpHeaders(
                            fileAttributes: smbProps.FileAttributes.ToAttributesString(),
                            fileCreationTime: smbProps.FileCreatedOn.ToFileDateTimeString(),
                            fileLastWriteTime: smbProps.FileLastWrittenOn.ToFileDateTimeString(),
                            fileContentLength: newSize,
                            filePermission: filePermission,
                            filePermissionFormat: filePermissionFormat,
                            filePermissionKey: smbProps.FilePermissionKey,
                            fileChangeTime: smbProps.FileChangedOn.ToFileDateTimeString(),
                            owner: posixProperties?.Owner,
                            group: posixProperties?.Group,
<<<<<<< HEAD
                            fileMode: posixProperties?.FileMode.ToOctalFileMode(),
=======
                            fileMode: posixProperties?.FileMode?.ToOctalFileMode(),
>>>>>>> e0b8da94
                            fileHttpHeaders: httpHeaders.ToFileHttpHeaders(),
                            shareFileRequestConditions: conditions,
                            cancellationToken: cancellationToken);
                    }

                    return Response.FromValue(
                        response.ToShareFileInfo(),
                        response.GetRawResponse());
                }
                catch (Exception ex)
                {
                    ClientConfiguration.Pipeline.LogException(ex);
                    scope.Failed(ex);
                    throw;
                }
                finally
                {
                    ClientConfiguration.Pipeline.LogMethodExit(nameof(ShareFileClient));
                    scope.Dispose();
                }
            }
        }
        #endregion SetHttpHeaders

        #region SetMetadata
        /// <summary>
        /// The <see cref="SetMetadata(Metadata, ShareFileRequestConditions, CancellationToken)"/> operation sets user-defined
        /// metadata for the specified file as one or more name-value pairs.
        ///
        /// For more information, see
        /// <see href="https://docs.microsoft.com/rest/api/storageservices/set-file-metadata">
        /// Set File Metadata</see>.
        /// </summary>
        /// <param name="metadata">
        /// Custom metadata to set for this file.
        /// </param>
        /// <param name="conditions">
        /// Optional <see cref="ShareFileRequestConditions"/> to add conditions
        /// on creating the file.
        /// </param>
        /// <param name="cancellationToken">
        /// Optional <see cref="CancellationToken"/> to propagate
        /// notifications that the operation should be cancelled.
        /// </param>
        /// <returns>
        /// A <see cref="Response{StorageFileInfo}"/> describing the updated
        /// file.
        /// </returns>
        /// <remarks>
        /// A <see cref="RequestFailedException"/> will be thrown if
        /// a failure occurs.
        /// If multiple failures occur, an <see cref="AggregateException"/> will be thrown,
        /// containing each failure instance.
        /// </remarks>
        public virtual Response<ShareFileInfo> SetMetadata(
            Metadata metadata,
            ShareFileRequestConditions conditions = default,
            CancellationToken cancellationToken = default) =>
            SetMetadataInternal(
                metadata,
                conditions,
                async: false,
                cancellationToken)
                .EnsureCompleted();

        /// <summary>
        /// The <see cref="SetMetadata(Metadata, CancellationToken)"/> operation sets user-defined
        /// metadata for the specified file as one or more name-value pairs.
        ///
        /// For more information, see
        /// <see href="https://docs.microsoft.com/rest/api/storageservices/set-file-metadata">
        /// Set File Metadata</see>.
        /// </summary>
        /// <param name="metadata">
        /// Custom metadata to set for this file.
        /// </param>
        /// <param name="cancellationToken">
        /// Optional <see cref="CancellationToken"/> to propagate
        /// notifications that the operation should be cancelled.
        /// </param>
        /// <returns>
        /// A <see cref="Response{StorageFileInfo}"/> describing the updated
        /// file.
        /// </returns>
        /// <remarks>
        /// A <see cref="RequestFailedException"/> will be thrown if
        /// a failure occurs.
        /// If multiple failures occur, an <see cref="AggregateException"/> will be thrown,
        /// containing each failure instance.
        /// </remarks>
#pragma warning disable AZC0002 // DO ensure all service methods, both asynchronous and synchronous, take an optional CancellationToken parameter called cancellationToken.
        [EditorBrowsable(EditorBrowsableState.Never)]
        public virtual Response<ShareFileInfo> SetMetadata(
#pragma warning restore AZC0002 // DO ensure all service methods, both asynchronous and synchronous, take an optional CancellationToken parameter called cancellationToken.
            Metadata metadata,
            CancellationToken cancellationToken) =>
            SetMetadataInternal(
                metadata,
                conditions: default,
                async: false,
                cancellationToken)
                .EnsureCompleted();

        /// <summary>
        /// The <see cref="SetMetadataAsync(Metadata, ShareFileRequestConditions, CancellationToken)"/> operation sets user-defined
        /// metadata for the specified file as one or more name-value pairs.
        ///
        /// For more information, see
        /// <see href="https://docs.microsoft.com/rest/api/storageservices/set-file-metadata">
        /// Set File Metadata</see>.
        /// </summary>
        /// <param name="metadata">
        /// Custom metadata to set for this file.
        /// </param>
        /// <param name="conditions">
        /// Optional <see cref="ShareFileRequestConditions"/> to add conditions
        /// on creating the file.
        /// </param>
        /// <param name="cancellationToken">
        /// Optional <see cref="CancellationToken"/> to propagate
        /// notifications that the operation should be cancelled.
        /// </param>
        /// <returns>
        /// A <see cref="Response{StorageFileInfo}"/> describing the updated
        /// file.
        /// </returns>
        /// <remarks>
        /// A <see cref="RequestFailedException"/> will be thrown if
        /// a failure occurs.
        /// If multiple failures occur, an <see cref="AggregateException"/> will be thrown,
        /// containing each failure instance.
        /// </remarks>
        public virtual async Task<Response<ShareFileInfo>> SetMetadataAsync(
            Metadata metadata,
            ShareFileRequestConditions conditions = default,
            CancellationToken cancellationToken = default) =>
            await SetMetadataInternal(
                metadata,
                conditions,
                async: true,
                cancellationToken)
                .ConfigureAwait(false);

        /// <summary>
        /// The <see cref="SetMetadata(Metadata, CancellationToken)"/> operation sets user-defined
        /// metadata for the specified file as one or more name-value pairs.
        ///
        /// For more information, see
        /// <see href="https://docs.microsoft.com/rest/api/storageservices/set-file-metadata">
        /// Set File Metadata</see>.
        /// </summary>
        /// <param name="metadata">
        /// Custom metadata to set for this file.
        /// </param>
        /// <param name="cancellationToken">
        /// Optional <see cref="CancellationToken"/> to propagate
        /// notifications that the operation should be cancelled.
        /// </param>
        /// <returns>
        /// A <see cref="Response{StorageFileInfo}"/> describing the updated
        /// file.
        /// </returns>
        /// <remarks>
        /// A <see cref="RequestFailedException"/> will be thrown if
        /// a failure occurs.
        /// If multiple failures occur, an <see cref="AggregateException"/> will be thrown,
        /// containing each failure instance.
        /// </remarks>
#pragma warning disable AZC0002 // DO ensure all service methods, both asynchronous and synchronous, take an optional CancellationToken parameter called cancellationToken.
        [EditorBrowsable(EditorBrowsableState.Never)]
        public virtual async Task<Response<ShareFileInfo>> SetMetadataAsync(
#pragma warning restore AZC0002 // DO ensure all service methods, both asynchronous and synchronous, take an optional CancellationToken parameter called cancellationToken.
            Metadata metadata,
            CancellationToken cancellationToken) =>
            await SetMetadataInternal(
                metadata,
                conditions: default,
                async: true,
                cancellationToken)
                .ConfigureAwait(false);

        /// <summary>
        /// The <see cref="SetMetadataInternal"/> operation sets user-defined
        /// metadata for the specified file as one or more name-value pairs.
        ///
        /// For more information, see
        /// <see href="https://docs.microsoft.com/rest/api/storageservices/set-file-metadata">
        /// Set File Metadata</see>.
        /// </summary>
        /// <param name="metadata">
        /// Custom metadata to set for this file.
        /// </param>
        /// <param name="conditions">
        /// Optional <see cref="ShareFileRequestConditions"/> to add conditions
        /// on creating the file.
        /// </param>
        /// <param name="async">
        /// Whether to invoke the operation asynchronously.
        /// </param>
        /// <param name="cancellationToken">
        /// Optional <see cref="CancellationToken"/> to propagate
        /// notifications that the operation should be cancelled.
        /// </param>
        /// <returns>
        /// A <see cref="Response{StorageFileInfo}"/> describing the updated
        /// file.
        /// </returns>
        /// <remarks>
        /// A <see cref="RequestFailedException"/> will be thrown if
        /// a failure occurs.
        /// If multiple failures occur, an <see cref="AggregateException"/> will be thrown,
        /// containing each failure instance.
        /// </remarks>
        private async Task<Response<ShareFileInfo>> SetMetadataInternal(
            Metadata metadata,
            ShareFileRequestConditions conditions,
            bool async,
            CancellationToken cancellationToken)
        {
            using (ClientConfiguration.Pipeline.BeginLoggingScope(nameof(ShareFileClient)))
            {
                ClientConfiguration.Pipeline.LogMethodEnter(
                    nameof(ShareFileClient),
                    message: $"{nameof(Uri)}: {Uri}");

                DiagnosticScope scope = ClientConfiguration.ClientDiagnostics.CreateScope($"{nameof(ShareFileClient)}.{nameof(SetMetadata)}");

                try
                {
                    scope.Start();
                    ResponseWithHeaders<FileSetMetadataHeaders> response;

                    if (async)
                    {
                        response = await FileRestClient.SetMetadataAsync(
                            metadata: metadata,
                            shareFileRequestConditions: conditions,
                            cancellationToken: cancellationToken)
                            .ConfigureAwait(false);
                    }
                    else
                    {
                        response = FileRestClient.SetMetadata(
                            metadata: metadata,
                            shareFileRequestConditions: conditions,
                            cancellationToken: cancellationToken);
                    }

                    return Response.FromValue(
                        response.ToShareFileInfo(),
                        response.GetRawResponse());
                }
                catch (Exception ex)
                {
                    ClientConfiguration.Pipeline.LogException(ex);
                    scope.Failed(ex);
                    throw;
                }
                finally
                {
                    ClientConfiguration.Pipeline.LogMethodExit(nameof(ShareFileClient));
                    scope.Dispose();
                }
            }
        }
        #endregion SetMetadata

        #region ClearRange
        /// <summary>
        /// The <see cref="ClearRange"/>
        /// operation clears the <paramref name="range"/> of a file.
        ///
        /// For more information, see
        /// <see href="https://docs.microsoft.com/rest/api/storageservices/put-range">
        /// Put Range</see>.
        /// </summary>
        /// <param name="range">
        /// Specifies the range of bytes to be cleared. Both the start and end of the range must be specified.
        /// </param>
        /// <param name="conditions">
        /// Optional <see cref="ShareFileRequestConditions"/> to add conditions
        /// on creating the file.
        /// </param>
        /// <param name="cancellationToken">
        /// Optional <see cref="CancellationToken"/> to propagate
        /// notifications that the operation should be cancelled.
        /// </param>
        /// <returns>
        /// A <see cref="Response{ShareFileUploadInfo}"/> describing the
        /// state of the file.
        /// </returns>
        /// <remarks>
        /// A <see cref="RequestFailedException"/> will be thrown if
        /// a failure occurs.
        /// If multiple failures occur, an <see cref="AggregateException"/> will be thrown,
        /// containing each failure instance.
        /// </remarks>
        public virtual Response<ShareFileUploadInfo> ClearRange(
            HttpRange range,
            ShareFileRequestConditions conditions = default,
            CancellationToken cancellationToken = default) =>
                ClearRangeInternal(
                    range: range,
                    conditions: conditions,
                    async: false,
                    cancellationToken: cancellationToken)
                    .EnsureCompleted();

        /// <summary>
        /// The <see cref="ClearRangeAsync"/>
        /// operation clears the <paramref name="range"/> of a file.
        ///
        /// For more information, see
        /// <see href="https://docs.microsoft.com/rest/api/storageservices/put-range">
        /// Put Range</see>.
        /// </summary>
        /// <param name="range">
        /// Specifies the range of bytes to be cleared. Both the start and end of the range must be specified.
        /// </param>
        /// <param name="conditions">
        /// Optional <see cref="ShareFileRequestConditions"/> to add conditions
        /// on creating the file.
        /// </param>
        /// <param name="cancellationToken">
        /// Optional <see cref="CancellationToken"/> to propagate
        /// notifications that the operation should be cancelled.
        /// </param>
        /// <returns>
        /// A <see cref="Response{ShareFileUploadInfo}"/> describing the
        /// state of the file.
        /// </returns>
        /// <remarks>
        /// A <see cref="RequestFailedException"/> will be thrown if
        /// a failure occurs.
        /// If multiple failures occur, an <see cref="AggregateException"/> will be thrown,
        /// containing each failure instance.
        /// </remarks>
        public virtual async Task<Response<ShareFileUploadInfo>> ClearRangeAsync(
            HttpRange range,
            ShareFileRequestConditions conditions = default,
            CancellationToken cancellationToken = default) =>
                await ClearRangeInternal(
                    range: range,
                    conditions: conditions,
                    async: true,
                    cancellationToken: cancellationToken)
                    .ConfigureAwait(false);

        /// <summary>
        /// The <see cref="UploadRangeInternal"/> operation clears the
        /// <paramref name="range"/> of a file.
        ///
        /// For more information, see
        /// <see href="https://docs.microsoft.com/rest/api/storageservices/put-range">
        /// Put Range</see>.
        /// </summary>
        /// <param name="range">
        /// Specifies the range of bytes to be cleated. Both the start and end of the range must be specified.
        /// </param>
        /// <param name="conditions">
        /// Optional <see cref="ShareFileRequestConditions"/> to add conditions
        /// on creating the file.
        /// </param>
        /// <param name="async">
        /// Whether to invoke the operation asynchronously.
        /// </param>
        /// <param name="cancellationToken">
        /// Optional <see cref="CancellationToken"/> to propagate
        /// notifications that the operation should be cancelled.
        /// </param>
        /// <returns>
        /// A <see cref="Response{ShareFileUploadInfo}"/> describing the
        /// state of the file.
        /// </returns>
        /// <remarks>
        /// A <see cref="RequestFailedException"/> will be thrown if
        /// a failure occurs.
        /// If multiple failures occur, an <see cref="AggregateException"/> will be thrown,
        /// containing each failure instance.
        /// </remarks>
        private async Task<Response<ShareFileUploadInfo>> ClearRangeInternal(
            HttpRange range,
            ShareFileRequestConditions conditions,
            bool async,
            CancellationToken cancellationToken)
        {
            using (ClientConfiguration.Pipeline.BeginLoggingScope(nameof(ShareFileClient)))
            {
                DiagnosticScope scope = ClientConfiguration.ClientDiagnostics.CreateScope($"{nameof(ShareFileClient)}.{nameof(ClearRange)}");

                ClientConfiguration.Pipeline.LogMethodEnter(
                    nameof(ShareFileClient),
                    message:
                    $"{nameof(Uri)}: {Uri}");
                try
                {
                    scope.Start();

                    ResponseWithHeaders<FileUploadRangeHeaders> response;

                    if (async)
                    {
                        response = await FileRestClient.UploadRangeAsync(
                            range: range.ToString(),
                            fileRangeWrite: ShareFileRangeWriteType.Clear,
                            contentLength: 0,
                            // TODO remove this
                            optionalbody: new MemoryStream(),
                            shareFileRequestConditions: conditions,
                            cancellationToken: cancellationToken)
                            .ConfigureAwait(false);
                    }
                    else
                    {
                        response = FileRestClient.UploadRange(
                            range: range.ToString(),
                            fileRangeWrite: ShareFileRangeWriteType.Clear,
                            contentLength: 0,
                            // TODO remove this
                            optionalbody: new MemoryStream(),
                            shareFileRequestConditions: conditions,
                            cancellationToken: cancellationToken);
                    }

                    return Response.FromValue(
                        response.ToShareFileUploadInfo(),
                        response.GetRawResponse());
                }
                catch (Exception ex)
                {
                    scope.Failed(ex);
                    ClientConfiguration.Pipeline.LogException(ex);
                    throw;
                }
                finally
                {
                    scope.Dispose();
                    ClientConfiguration.Pipeline.LogMethodExit(nameof(ShareFileClient));
                }
            }
        }
        #endregion ClearRange

        #region UploadRange
        /// <summary>
        /// The <see cref="UploadRange(HttpRange, Stream, byte[], IProgress{long}, ShareFileRequestConditions, CancellationToken)"/>
        /// operation writes <paramref name="content"/> to a <paramref name="range"/> of a file.
        ///
        /// For more information, see
        /// <see href="https://docs.microsoft.com/rest/api/storageservices/put-range">
        /// Put Range</see>.
        /// </summary>
        /// <param name="range">
        /// Specifies the range of bytes to be written. Both the start and end of the range must be specified.
        /// </param>
        /// <param name="content">
        /// A <see cref="Stream"/> containing the content of the range to upload.
        /// </param>
        /// <param name="options">
        /// Optional parameters.
        /// </param>
        /// <param name="cancellationToken">
        /// Optional <see cref="CancellationToken"/> to propagate
        /// notifications that the operation should be cancelled.
        /// </param>
        /// <returns>
        /// A <see cref="Response{ShareFileUploadInfo}"/> describing the
        /// state of the file.
        /// </returns>
        /// <remarks>
        /// A <see cref="RequestFailedException"/> will be thrown if
        /// a failure occurs.
        /// If multiple failures occur, an <see cref="AggregateException"/> will be thrown,
        /// containing each failure instance.
        /// </remarks>
        public virtual Response<ShareFileUploadInfo> UploadRange(
            HttpRange range,
            Stream content,
            ShareFileUploadRangeOptions options = default,
            CancellationToken cancellationToken = default) =>
            UploadRangeInternal(
                range: range,
                content: content,
                transferValidationOverride: options?.TransferValidation,
                progressHandler: options?.ProgressHandler,
                conditions: options?.Conditions,
                fileLastWrittenMode: options?.FileLastWrittenMode,
                async: false,
                cancellationToken: cancellationToken)
                .EnsureCompleted();

        /// <summary>
        /// The <see cref="UploadRangeAsync(HttpRange, Stream, byte[], IProgress{long}, ShareFileRequestConditions, CancellationToken)"/>
        /// operation writes <paramref name="content"/> to a <paramref name="range"/> of a file.
        ///
        /// For more information, see
        /// <see href="https://docs.microsoft.com/rest/api/storageservices/put-range">
        /// Put Range</see>.
        /// </summary>
        /// <param name="range">
        /// Specifies the range of bytes to be written. Both the start and end of the range must be specified.
        /// </param>
        /// <param name="content">
        /// A <see cref="Stream"/> containing the content of the range to upload.
        /// </param>
        /// <param name="options">
        /// Optional parameters.
        /// </param>
        /// <param name="cancellationToken">
        /// Optional <see cref="CancellationToken"/> to propagate
        /// notifications that the operation should be cancelled.
        /// </param>
        /// <returns>
        /// A <see cref="Response{ShareFileUploadInfo}"/> describing the
        /// state of the file.
        /// </returns>
        /// <remarks>
        /// A <see cref="RequestFailedException"/> will be thrown if
        /// a failure occurs.
        /// If multiple failures occur, an <see cref="AggregateException"/> will be thrown,
        /// containing each failure instance.
        /// </remarks>
        public virtual async Task<Response<ShareFileUploadInfo>> UploadRangeAsync(
            HttpRange range,
            Stream content,
            ShareFileUploadRangeOptions options = default,
            CancellationToken cancellationToken = default) =>
            await UploadRangeInternal(
                range: range,
                content: content,
                transferValidationOverride: options?.TransferValidation,
                progressHandler: options?.ProgressHandler,
                conditions: options?.Conditions,
                fileLastWrittenMode: options?.FileLastWrittenMode,
                async: true,
                cancellationToken: cancellationToken)
                .ConfigureAwait(false);

        /// <summary>
        /// The <see cref="UploadRange(HttpRange, Stream, byte[], IProgress{long}, ShareFileRequestConditions, CancellationToken)"/>
        /// operation writes <paramref name="content"/> to a <paramref name="range"/> of a file.
        ///
        /// For more information, see
        /// <see href="https://docs.microsoft.com/rest/api/storageservices/put-range">
        /// Put Range</see>.
        /// </summary>
        /// <param name="range">
        /// Specifies the range of bytes to be written. Both the start and end of the range must be specified.
        /// </param>
        /// <param name="content">
        /// A <see cref="Stream"/> containing the content of the range to upload.
        /// </param>
        /// <param name="transactionalContentHash">
        /// Optional MD5 hash of the range content.
        ///
        /// This hash is used to verify the integrity of the range during transport. When this hash
        /// is specified, the storage service compares the hash of the content
        /// that has arrived with this value.  Note that this MD5 hash is not
        /// stored with the file.  If the two hashes do not match, the
        /// operation will fail with a <see cref="RequestFailedException"/>.
        /// </param>
        /// <param name="progressHandler">
        /// Optional <see cref="IProgress{Long}"/> to provide
        /// progress updates about data transfers.
        /// </param>
        /// <param name="conditions">
        /// Optional <see cref="ShareFileRequestConditions"/> to add conditions
        /// on creating the file.
        /// </param>
        /// <param name="cancellationToken">
        /// Optional <see cref="CancellationToken"/> to propagate
        /// notifications that the operation should be cancelled.
        /// </param>
        /// <returns>
        /// A <see cref="Response{ShareFileUploadInfo}"/> describing the
        /// state of the file.
        /// </returns>
        /// <remarks>
        /// A <see cref="RequestFailedException"/> will be thrown if
        /// a failure occurs.
        /// If multiple failures occur, an <see cref="AggregateException"/> will be thrown,
        /// containing each failure instance.
        /// </remarks>
        [EditorBrowsable(EditorBrowsableState.Never)]
#pragma warning disable AZC0002 // DO ensure all service methods, both asynchronous and synchronous, take an optional CancellationToken parameter called cancellationToken.
        public virtual Response<ShareFileUploadInfo> UploadRange(
#pragma warning restore AZC0002 // DO ensure all service methods, both asynchronous and synchronous, take an optional CancellationToken parameter called cancellationToken.
            HttpRange range,
            Stream content,
            byte[] transactionalContentHash,
            IProgress<long> progressHandler,
            ShareFileRequestConditions conditions,
            CancellationToken cancellationToken)
        {
            return UploadRangeInternal(
                range,
                content,
                transferValidationOverride: transactionalContentHash != default
                    ? new UploadTransferValidationOptions()
                    {
                        ChecksumAlgorithm = StorageChecksumAlgorithm.MD5,
                        PrecalculatedChecksum = transactionalContentHash
                    }
                    : default,
                progressHandler,
                conditions,
                fileLastWrittenMode: default,
                false, // async
                cancellationToken)
                .EnsureCompleted();
        }

        /// <summary>
        /// The <see cref="UploadRangeAsync(HttpRange, Stream, byte[], IProgress{long}, ShareFileRequestConditions, CancellationToken)"/>
        /// operation writes <paramref name="content"/> to a <paramref name="range"/> of a file.
        ///
        /// For more information, see
        /// <see href="https://docs.microsoft.com/rest/api/storageservices/put-range">
        /// Put Range</see>.
        /// </summary>
        /// <param name="range">
        /// Specifies the range of bytes to be written. Both the start and end of the range must be specified.
        /// </param>
        /// <param name="content">
        /// A <see cref="Stream"/> containing the content of the range to upload.
        /// </param>
        /// <param name="transactionalContentHash">
        /// Optional MD5 hash of the range content.
        ///
        /// This hash is used to verify the integrity of the range during transport. When this hash
        /// is specified, the storage service compares the hash of the content
        /// that has arrived with this value.  Note that this MD5 hash is not
        /// stored with the file.  If the two hashes do not match, the
        /// operation will fail with a <see cref="RequestFailedException"/>.
        /// </param>
        /// <param name="progressHandler">
        /// Optional <see cref="IProgress{Long}"/> to provide
        /// progress updates about data transfers.
        /// </param>
        /// <param name="conditions">
        /// Optional <see cref="ShareFileRequestConditions"/> to add conditions
        /// on creating the file.
        /// </param>
        /// <param name="cancellationToken">
        /// Optional <see cref="CancellationToken"/> to propagate
        /// notifications that the operation should be cancelled.
        /// </param>
        /// <returns>
        /// A <see cref="Response{ShareFileUploadInfo}"/> describing the
        /// state of the file.
        /// </returns>
        /// <remarks>
        /// A <see cref="RequestFailedException"/> will be thrown if
        /// a failure occurs.
        /// If multiple failures occur, an <see cref="AggregateException"/> will be thrown,
        /// containing each failure instance.
        /// </remarks>
        [EditorBrowsable(EditorBrowsableState.Never)]
#pragma warning disable AZC0002 // DO ensure all service methods, both asynchronous and synchronous, take an optional CancellationToken parameter called cancellationToken.
        public virtual async Task<Response<ShareFileUploadInfo>> UploadRangeAsync(
#pragma warning restore AZC0002 // DO ensure all service methods, both asynchronous and synchronous, take an optional CancellationToken parameter called cancellationToken.
            HttpRange range,
            Stream content,
            byte[] transactionalContentHash,
            IProgress<long> progressHandler,
            ShareFileRequestConditions conditions,
            CancellationToken cancellationToken)
        {
            return await UploadRangeInternal(
                range,
                content,
                transferValidationOverride: transactionalContentHash != default
                    ? new UploadTransferValidationOptions()
                    {
                        ChecksumAlgorithm = StorageChecksumAlgorithm.MD5,
                        PrecalculatedChecksum = transactionalContentHash
                    }
                    : default,
                progressHandler,
                conditions,
                fileLastWrittenMode: default,
                true, // async
                cancellationToken)
                .ConfigureAwait(false);
        }

        /// <summary>
        /// The <see cref="UploadRange(ShareFileRangeWriteType, HttpRange, Stream, byte[], IProgress{long}, CancellationToken)"/>
        /// operation writes <paramref name="content"/> to a <paramref name="range"/> of a file.
        ///
        /// For more information, see
        /// <see href="https://docs.microsoft.com/rest/api/storageservices/put-range">
        /// Put Range</see>.
        /// </summary>
        /// <param name="writeType">Required. Specifies whether to update or clear the range.
        /// </param>
        /// <param name="range">
        /// Specifies the range of bytes to be written. Both the start and end of the range must be specified.
        /// </param>
        /// <param name="content">
        /// A <see cref="Stream"/> containing the content of the range to upload.
        /// </param>
        /// <param name="transactionalContentHash">
        /// Optional MD5 hash of the range content.  Must not be used when <paramref name="writeType"/> is set to <see cref="ShareFileRangeWriteType.Clear"/>.
        ///
        /// This hash is used to verify the integrity of the range during transport. When this hash
        /// is specified, the storage service compares the hash of the content
        /// that has arrived with this value.  Note that this MD5 hash is not
        /// stored with the file.  If the two hashes do not match, the
        /// operation will fail with a <see cref="RequestFailedException"/>.
        /// </param>
        /// <param name="progressHandler">
        /// Optional <see cref="IProgress{Long}"/> to provide
        /// progress updates about data transfers.
        /// </param>
        /// <param name="cancellationToken">
        /// Optional <see cref="CancellationToken"/> to propagate
        /// notifications that the operation should be cancelled.
        /// </param>
        /// <returns>
        /// A <see cref="Response{ShareFileUploadInfo}"/> describing the
        /// state of the file.
        /// </returns>
        /// <remarks>
        /// A <see cref="RequestFailedException"/> will be thrown if
        /// a failure occurs.
        /// If multiple failures occur, an <see cref="AggregateException"/> will be thrown,
        /// containing each failure instance.
        /// </remarks>
        [EditorBrowsable(EditorBrowsableState.Never)]
        public virtual Response<ShareFileUploadInfo> UploadRange(
            ShareFileRangeWriteType writeType,
            HttpRange range,
            Stream content,
            byte[] transactionalContentHash = default,
            IProgress<long> progressHandler = default,
            CancellationToken cancellationToken = default)
        {
            return UploadRangeInternal(
                range,
                content,
                transferValidationOverride: transactionalContentHash != default
                    ? new UploadTransferValidationOptions()
                    {
                        ChecksumAlgorithm = StorageChecksumAlgorithm.MD5,
                        PrecalculatedChecksum = transactionalContentHash
                    }
                    : default,
                progressHandler,
                conditions: default,
                fileLastWrittenMode: default,
                false, // async
                cancellationToken)
                .EnsureCompleted();
        }

        /// <summary>
        /// The <see cref="UploadRange(ShareFileRangeWriteType, HttpRange, Stream, byte[], IProgress{long}, CancellationToken)"/>
        /// operation writes <paramref name="content"/> to a <paramref name="range"/> of a file.
        ///
        /// For more information, see
        /// <see href="https://docs.microsoft.com/rest/api/storageservices/put-range">
        /// Put Range</see>.
        /// </summary>
        /// <param name="writeType">Required. Specifies whether to update or clear the range.
        /// </param>
        /// <param name="range">
        /// Specifies the range of bytes to be written. Both the start and end of the range must be specified.
        /// </param>
        /// <param name="content">
        /// A <see cref="Stream"/> containing the content of the range to upload.
        /// </param>
        /// <param name="transactionalContentHash">
        /// Optional MD5 hash of the range content.  Must not be used when <paramref name="writeType"/> is set to <see cref="ShareFileRangeWriteType.Clear"/>.
        ///
        /// This hash is used to verify the integrity of the range during transport. When this hash
        /// is specified, the storage service compares the hash of the content
        /// that has arrived with this value.  Note that this MD5 hash is not
        /// stored with the file.  If the two hashes do not match, the
        /// operation will fail with a <see cref="RequestFailedException"/>.
        /// </param>
        /// <param name="progressHandler">
        /// Optional <see cref="IProgress{Long}"/> to provide
        /// progress updates about data transfers.
        /// </param>
        /// <param name="cancellationToken">
        /// Optional <see cref="CancellationToken"/> to propagate
        /// notifications that the operation should be cancelled.
        /// </param>
        /// <returns>
        /// A <see cref="Response{ShareFileUploadInfo}"/> describing the
        /// state of the file.
        /// </returns>
        /// <remarks>
        /// A <see cref="RequestFailedException"/> will be thrown if
        /// a failure occurs.
        /// If multiple failures occur, an <see cref="AggregateException"/> will be thrown,
        /// containing each failure instance.
        /// </remarks>
        [EditorBrowsable(EditorBrowsableState.Never)]
        public virtual async Task<Response<ShareFileUploadInfo>> UploadRangeAsync(
            ShareFileRangeWriteType writeType,
            HttpRange range,
            Stream content,
            byte[] transactionalContentHash = default,
            IProgress<long> progressHandler = default,
            CancellationToken cancellationToken = default)
        {
            return await UploadRangeInternal(
                range,
                content,
                transferValidationOverride: transactionalContentHash != default
                    ? new UploadTransferValidationOptions()
                    {
                        ChecksumAlgorithm = StorageChecksumAlgorithm.MD5,
                        PrecalculatedChecksum = transactionalContentHash
                    }
                    : default,
                progressHandler,
                conditions: default,
                fileLastWrittenMode: default,
                true, // async
                cancellationToken)
                .ConfigureAwait(false);
        }

        /// <summary>
        /// The <see cref="UploadRangeInternal"/> operation writes
        /// <paramref name="content"/> to a <paramref name="range"/> of a file.
        ///
        /// For more information, see
        /// <see href="https://docs.microsoft.com/rest/api/storageservices/put-range">
        /// Put Range</see>.
        /// </summary>
        /// <param name="range">
        /// Specifies the range of bytes to be written. Both the start and end of the range must be specified.
        /// </param>
        /// <param name="content">
        /// A <see cref="Stream"/> containing the content of the range to upload.
        /// </param>
        /// <param name="transferValidationOverride">
        /// Optional override for transfer validation on upload.
        /// </param>
        /// <param name="progressHandler">
        /// Progress handler for upload operation.
        /// </param>
        /// <param name="conditions">
        /// Request conditions for upload range.
        /// </param>
        /// <param name="fileLastWrittenMode">
        /// Optional.  Specifies if the file last write time should be set to the current time,
        /// or the last write time currently associated with the file should be preserved.
        /// </param>
        /// <param name="async">
        /// Whether to invoke the operation asynchronously.
        /// </param>
        /// <param name="cancellationToken">
        /// Optional <see cref="CancellationToken"/> to propagate
        /// notifications that the operation should be cancelled.
        /// </param>
        /// <returns>
        /// A <see cref="Response{StorageFileUploadInfo}"/> describing the
        /// state of the file.
        /// </returns>
        /// <remarks>
        /// A <see cref="RequestFailedException"/> will be thrown if
        /// a failure occurs.
        /// If multiple failures occur, an <see cref="AggregateException"/> will be thrown,
        /// containing each failure instance.
        /// </remarks>
        internal async Task<Response<ShareFileUploadInfo>> UploadRangeInternal(
            HttpRange range,
            Stream content,
            UploadTransferValidationOptions transferValidationOverride,
            IProgress<long> progressHandler,
            ShareFileRequestConditions conditions,
            FileLastWrittenMode? fileLastWrittenMode,
            bool async,
            CancellationToken cancellationToken)
        {
            UploadTransferValidationOptions validationOptions = transferValidationOverride ?? ClientConfiguration.TransferValidation.Upload;
            ShareErrors.AssertAlgorithmSupport(validationOptions?.ChecksumAlgorithm);

            using (ClientConfiguration.Pipeline.BeginLoggingScope(nameof(ShareFileClient)))
            {
                ClientConfiguration.Pipeline.LogMethodEnter(
                    nameof(ShareFileClient),
                    message:
                    $"{nameof(Uri)}: {Uri}");

                DiagnosticScope scope = ClientConfiguration.ClientDiagnostics.CreateScope($"{nameof(ShareFileClient)}.{nameof(UploadRange)}");

                try
                {
                    scope.Start();
                    Errors.VerifyStreamPosition(content, nameof(content));

                    // compute hash BEFORE attaching progress handler
                    ContentHasher.GetHashResult hashResult = await ContentHasher.GetHashOrDefaultInternal(
                        content,
                        validationOptions,
                        async,
                        cancellationToken).ConfigureAwait(false);

                    content = content.WithNoDispose().WithProgress(progressHandler);

                    ResponseWithHeaders<FileUploadRangeHeaders> response;

                    if (async)
                    {
                        response = await FileRestClient.UploadRangeAsync(
                            range: range.ToString(),
                            fileRangeWrite: ShareFileRangeWriteType.Update,
                            contentLength: (content?.Length - content?.Position) ?? 0,
                            fileLastWrittenMode: fileLastWrittenMode,
                            optionalbody: content,
                            contentMD5: hashResult?.MD5AsArray,
                            shareFileRequestConditions: conditions,
                            cancellationToken: cancellationToken)
                            .ConfigureAwait(false);
                    }
                    else
                    {
                        response = FileRestClient.UploadRange(
                            range: range.ToString(),
                            fileRangeWrite: ShareFileRangeWriteType.Update,
                            contentLength: (content?.Length - content?.Position) ?? 0,
                            fileLastWrittenMode: fileLastWrittenMode,
                            optionalbody: content,
                            contentMD5: hashResult?.MD5AsArray,
                            shareFileRequestConditions: conditions,
                            cancellationToken: cancellationToken);
                    }

                    return Response.FromValue(
                        response.ToShareFileUploadInfo(),
                        response.GetRawResponse());
                }
                catch (Exception ex)
                {
                    ClientConfiguration.Pipeline.LogException(ex);
                    scope.Failed(ex);
                    throw;
                }
                finally
                {
                    ClientConfiguration.Pipeline.LogMethodExit(nameof(ShareFileClient));
                    scope.Dispose();
                }
            }
        }
        #endregion UploadRange

        #region UploadRangeFromUrl
        /// <summary>
        /// The <see cref="UploadRangeFromUri(Uri, HttpRange, HttpRange, ShareFileUploadRangeFromUriOptions, CancellationToken)"/>
        /// operation writes a range from an Azure File to another Azure file. This API is supported only for version 2019-02-02 and higher.
        /// </summary>
        /// <param name="sourceUri">
        /// Required. Specifies the URL of the source file, up to 2 KB in length.
        /// If source is an Azure blob or Azure file, it must either be public or must be authenticated via a
        /// shared access signature. If the source is public, no authentication is required to perform the operation.
        /// </param>
        /// <param name="range">
        /// Specifies the range of bytes to be written. Both the start and end of the range must be specified.
        /// </param>
        /// <param name="sourceRange">
        /// Specifies the range of bytes to be written from. Both the start and end of the range must be specified.
        /// </param>
        /// <param name="options">
        /// Optional parameters.  <see cref="ShareFileUploadRangeFromUriOptions"/>.
        /// </param>
        /// <param name="cancellationToken">
        /// Optional <see cref="CancellationToken"/> to propagate
        /// notifications that the operation should be cancelled.
        /// </param>
        /// <returns>
        /// A <see cref="Response{StorageFileUploadInfo}"/> describing the
        /// state of the file.
        /// </returns>
        /// <remarks>
        /// A <see cref="RequestFailedException"/> will be thrown if
        /// a failure occurs.
        /// If multiple failures occur, an <see cref="AggregateException"/> will be thrown,
        /// containing each failure instance.
        /// </remarks>
        public virtual Response<ShareFileUploadInfo> UploadRangeFromUri(
            Uri sourceUri,
            HttpRange range,
            HttpRange sourceRange,
            ShareFileUploadRangeFromUriOptions options = default,
            CancellationToken cancellationToken = default) =>
            UploadRangeFromUriInternal(
                sourceUri: sourceUri,
                range: range,
                sourceRange: sourceRange,
                conditions: options?.Conditions,
                sourceAuthentication: options?.SourceAuthentication,
                fileLastWrittenMode: options?.FileLastWrittenMode,
                async: false,
                cancellationToken)
                .EnsureCompleted();

        /// <summary>
        /// The <see cref="UploadRangeFromUriAsync(Uri, HttpRange, HttpRange, ShareFileRequestConditions, CancellationToken)"/>
        /// operation writes a range from an Azure File to another Azure file. This API is supported only for version 2019-02-02 and higher.
        /// </summary>
        /// <param name="sourceUri">
        /// Required. Specifies the URL of the source file, up to 2 KB in length.
        /// If source is an Azure blob or Azure file, it must either be public or must be authenticated via a
        /// shared access signature. If the source is public, no authentication is required to perform the operation.
        /// </param>
        /// <param name="range">
        /// Specifies the range of bytes to be written. Both the start and end of the range must be specified.
        /// </param>
        /// <param name="sourceRange">
        /// Specifies the range of bytes to be written from. Both the start and end of the range must be specified.
        /// </param>
        /// <param name="options">
        /// Optional parameters.  <see cref="ShareFileUploadRangeFromUriOptions"/>.
        /// </param>
        /// <param name="cancellationToken">
        /// Optional <see cref="CancellationToken"/> to propagate
        /// notifications that the operation should be cancelled.
        /// </param>
        /// <returns>
        /// A <see cref="Response{StorageFileUploadInfo}"/> describing the
        /// state of the file.
        /// </returns>
        /// <remarks>
        /// A <see cref="RequestFailedException"/> will be thrown if
        /// a failure occurs.
        /// If multiple failures occur, an <see cref="AggregateException"/> will be thrown,
        /// containing each failure instance.
        /// </remarks>
        public virtual async Task<Response<ShareFileUploadInfo>> UploadRangeFromUriAsync(
            Uri sourceUri,
            HttpRange range,
            HttpRange sourceRange,
            ShareFileUploadRangeFromUriOptions options = default,
            CancellationToken cancellationToken = default) =>
            await UploadRangeFromUriInternal(
                sourceUri: sourceUri,
                range: range,
                sourceRange: sourceRange,
                conditions: options?.Conditions,
                sourceAuthentication: options?.SourceAuthentication,
                fileLastWrittenMode: options?.FileLastWrittenMode,
                async: true,
                cancellationToken)
                .ConfigureAwait(false);

        /// <summary>
        /// The <see cref="UploadRangeFromUri(Uri, HttpRange, HttpRange, ShareFileRequestConditions, CancellationToken)"/>
        /// operation writes a range from an Azure File to another Azure file. This API is supported only for version 2019-02-02 and higher.
        /// </summary>
        /// <param name="sourceUri">
        /// Required. Specifies the URL of the source file, up to 2 KB in length.
        /// If source is an Azure blob or Azure file, it must either be public or must be authenticated via a
        /// shared access signature. If the source is public, no authentication is required to perform the operation.
        /// </param>
        /// <param name="range">
        /// Specifies the range of bytes to be written. Both the start and end of the range must be specified.
        /// </param>
        /// <param name="sourceRange">
        /// Specifies the range of bytes to be written from. Both the start and end of the range must be specified.
        /// </param>
        /// <param name="conditions">
        /// Optional <see cref="ShareFileRequestConditions"/> to add conditions
        /// on creating the file.
        /// </param>
        /// <param name="cancellationToken">
        /// Optional <see cref="CancellationToken"/> to propagate
        /// notifications that the operation should be cancelled.
        /// </param>
        /// <returns>
        /// A <see cref="Response{StorageFileUploadInfo}"/> describing the
        /// state of the file.
        /// </returns>
        /// <remarks>
        /// A <see cref="RequestFailedException"/> will be thrown if
        /// a failure occurs.
        /// If multiple failures occur, an <see cref="AggregateException"/> will be thrown,
        /// containing each failure instance.
        /// </remarks>
        [EditorBrowsable(EditorBrowsableState.Never)]
#pragma warning disable AZC0002 // DO ensure all service methods, both asynchronous and synchronous, take an optional CancellationToken parameter called cancellationToken.
        public virtual Response<ShareFileUploadInfo> UploadRangeFromUri(
#pragma warning restore AZC0002 // DO ensure all service methods, both asynchronous and synchronous, take an optional CancellationToken parameter called cancellationToken.
            Uri sourceUri,
            HttpRange range,
            HttpRange sourceRange,
            ShareFileRequestConditions conditions,
            CancellationToken cancellationToken) =>
            UploadRangeFromUriInternal(
                sourceUri: sourceUri,
                range: range,
                sourceRange: sourceRange,
                conditions: conditions,
                sourceAuthentication: default,
                fileLastWrittenMode: default,
                async: false,
                cancellationToken)
                .EnsureCompleted();

        /// <summary>
        /// The <see cref="UploadRangeFromUri(Uri, HttpRange, HttpRange, CancellationToken)"/>
        /// operation writes a range from an Azure File to another Azure file. This API is supported only for version 2019-02-02 and higher.
        /// </summary>
        /// <param name="sourceUri">
        /// Required. Specifies the URL of the source file, up to 2 KB in length.
        /// If source is an Azure blob or Azure file, it must either be public or must be authenticated via a
        /// shared access signature. If the source is public, no authentication is required to perform the operation.
        /// </param>
        /// <param name="range">
        /// Specifies the range of bytes to be written. Both the start and end of the range must be specified.
        /// </param>
        /// <param name="sourceRange">
        /// Specifies the range of bytes to be written from. Both the start and end of the range must be specified.
        /// </param>
        /// <param name="cancellationToken">
        /// Optional <see cref="CancellationToken"/> to propagate
        /// notifications that the operation should be cancelled.
        /// </param>
        /// <returns>
        /// A <see cref="Response{StorageFileUploadInfo}"/> describing the
        /// state of the file.
        /// </returns>
        /// <remarks>
        /// A <see cref="RequestFailedException"/> will be thrown if
        /// a failure occurs.
        /// If multiple failures occur, an <see cref="AggregateException"/> will be thrown,
        /// containing each failure instance.
        /// </remarks>
        [ForwardsClientCalls]
#pragma warning disable AZC0002 // DO ensure all service methods, both asynchronous and synchronous, take an optional CancellationToken parameter called cancellationToken.
        [EditorBrowsable(EditorBrowsableState.Never)]
        public virtual Response<ShareFileUploadInfo> UploadRangeFromUri(
#pragma warning restore AZC0002 // DO ensure all service methods, both asynchronous and synchronous, take an optional CancellationToken parameter called cancellationToken.
            Uri sourceUri,
            HttpRange range,
            HttpRange sourceRange,
            CancellationToken cancellationToken) =>
            UploadRangeFromUriInternal(
                sourceUri: sourceUri,
                range: range,
                sourceRange: sourceRange,
                conditions: default,
                sourceAuthentication: default,
                fileLastWrittenMode: default,
                async: false,
                cancellationToken)
                .EnsureCompleted();

        /// <summary>
        /// The <see cref="UploadRangeFromUriAsync(Uri, HttpRange, HttpRange, ShareFileRequestConditions, CancellationToken)"/>
        /// operation writes a range from an Azure File to another Azure file. This API is supported only for version 2019-02-02 and higher.
        /// </summary>
        /// <param name="sourceUri">
        /// Required. Specifies the URL of the source file, up to 2 KB in length.
        /// If source is an Azure blob or Azure file, it must either be public or must be authenticated via a
        /// shared access signature. If the source is public, no authentication is required to perform the operation.
        /// </param>
        /// <param name="range">
        /// Specifies the range of bytes to be written. Both the start and end of the range must be specified.
        /// </param>
        /// <param name="sourceRange">
        /// Specifies the range of bytes to be written from. Both the start and end of the range must be specified.
        /// </param>
        /// <param name="conditions">
        /// Optional <see cref="ShareFileRequestConditions"/> to add conditions
        /// on creating the file.
        /// </param>
        /// <param name="cancellationToken">
        /// Optional <see cref="CancellationToken"/> to propagate
        /// notifications that the operation should be cancelled.
        /// </param>
        /// <returns>
        /// A <see cref="Response{StorageFileUploadInfo}"/> describing the
        /// state of the file.
        /// </returns>
        /// <remarks>
        /// A <see cref="RequestFailedException"/> will be thrown if
        /// a failure occurs.
        /// If multiple failures occur, an <see cref="AggregateException"/> will be thrown,
        /// containing each failure instance.
        /// </remarks>
        [EditorBrowsable(EditorBrowsableState.Never)]
        [ForwardsClientCalls]
#pragma warning disable AZC0002 // DO ensure all service methods, both asynchronous and synchronous, take an optional CancellationToken parameter called cancellationToken.
        public virtual async Task<Response<ShareFileUploadInfo>> UploadRangeFromUriAsync(
#pragma warning restore AZC0002 // DO ensure all service methods, both asynchronous and synchronous, take an optional CancellationToken parameter called cancellationToken.
            Uri sourceUri,
            HttpRange range,
            HttpRange sourceRange,
            ShareFileRequestConditions conditions,
            CancellationToken cancellationToken) =>
            await UploadRangeFromUriInternal(
                sourceUri: sourceUri,
                range: range,
                sourceRange: sourceRange,
                conditions: conditions,
                sourceAuthentication: default,
                fileLastWrittenMode: default,
                async: true,
                cancellationToken)
                .ConfigureAwait(false);

        /// <summary>
        /// The <see cref="UploadRangeFromUriAsync(Uri, HttpRange, HttpRange, CancellationToken)"/>
        /// operation writes a range from an Azure File to another Azure file. This API is supported only for version 2019-02-02 and higher.
        /// </summary>
        /// <param name="sourceUri">
        /// Required. Specifies the URL of the source file, up to 2 KB in length.
        /// If source is an Azure blob or Azure file, it must either be public or must be authenticated via a
        /// shared access signature. If the source is public, no authentication is required to perform the operation.
        /// </param>
        /// <param name="range">
        /// Specifies the range of bytes to be written. Both the start and end of the range must be specified.
        /// </param>
        /// <param name="sourceRange">
        /// Specifies the range of bytes to be written from. Both the start and end of the range must be specified.
        /// </param>
        /// <param name="cancellationToken">
        /// Optional <see cref="CancellationToken"/> to propagate
        /// notifications that the operation should be cancelled.
        /// </param>
        /// <returns>
        /// A <see cref="Response{StorageFileUploadInfo}"/> describing the
        /// state of the file.
        /// </returns>
        /// <remarks>
        /// A <see cref="RequestFailedException"/> will be thrown if
        /// a failure occurs.
        /// If multiple failures occur, an <see cref="AggregateException"/> will be thrown,
        /// containing each failure instance.
        /// </remarks>
#pragma warning disable AZC0002 // DO ensure all service methods, both asynchronous and synchronous, take an optional CancellationToken parameter called cancellationToken.
        [EditorBrowsable(EditorBrowsableState.Never)]
        public virtual async Task<Response<ShareFileUploadInfo>> UploadRangeFromUriAsync(
#pragma warning restore AZC0002 // DO ensure all service methods, both asynchronous and synchronous, take an optional CancellationToken parameter called cancellationToken.
            Uri sourceUri,
            HttpRange range,
            HttpRange sourceRange,
            CancellationToken cancellationToken) =>
            await UploadRangeFromUriInternal(
                sourceUri: sourceUri,
                range: range,
                sourceRange: sourceRange,
                conditions: default,
                sourceAuthentication: default,
                fileLastWrittenMode: default,
                async: true,
                cancellationToken)
                .ConfigureAwait(false);

        /// <summary>
        /// The <see cref="UploadRangeInternal"/> operation writes a range from an Azure File to another Azure file.
        /// This API is supported only for version 2019-02-02 and higher.
        /// </summary>
        /// <param name="sourceUri">
        /// Required. Specifies the URL of the source file, up to 2 KB in length.
        /// If source is an Azure blob or Azure file, it must either be public or must be authenticated via a
        /// shared access signature. If the source is public, no authentication is required to perform the operation.
        /// </param>
        /// <param name="range">
        /// Specifies the range of bytes to be written. Both the start and end of the range must be specified.
        /// </param>
        /// <param name="sourceRange">
        /// Specifies the range of bytes to be written from. Both the start and end of the range must be specified.
        /// </param>
        /// <param name="conditions">
        /// Optional <see cref="ShareFileRequestConditions"/> to add conditions
        /// on creating the file.
        /// </param>
        /// <param name="sourceAuthentication">
        /// Optional. Source authentication used to access the source blob.
        /// </param>
        /// <param name="fileLastWrittenMode">
        /// Optional.  Specifies if the file last write time should be set to the current time,
        /// or the last write time currently associated with the file should be preserved.
        /// </param>
        /// <param name="async">
        /// Whether to invoke the operation asynchronously.
        /// </param>
        /// <param name="cancellationToken">
        /// Optional <see cref="CancellationToken"/> to propagate
        /// notifications that the operation should be cancelled.
        /// </param>
        /// <returns>
        /// A <see cref="Response{FileInfo}"/> describing the
        /// state of the file.
        /// </returns>
        /// <remarks>
        /// A <see cref="RequestFailedException"/> will be thrown if
        /// a failure occurs.
        /// If multiple failures occur, an <see cref="AggregateException"/> will be thrown,
        /// containing each failure instance.
        /// </remarks>
        private async Task<Response<ShareFileUploadInfo>> UploadRangeFromUriInternal(
            Uri sourceUri,
            HttpRange range,
            HttpRange sourceRange,
            ShareFileRequestConditions conditions,
            HttpAuthorization sourceAuthentication,
            FileLastWrittenMode? fileLastWrittenMode,
            bool async,
            CancellationToken cancellationToken)
        {
            using (ClientConfiguration.Pipeline.BeginLoggingScope(nameof(ShareFileClient)))
            {
                ClientConfiguration.Pipeline.LogMethodEnter(
                    nameof(ShareFileClient),
                    message:
                    $"{nameof(this.Uri)}: {this.Uri}\n" +
                    $"{nameof(sourceUri)}: {sourceUri}");

                DiagnosticScope scope = ClientConfiguration.ClientDiagnostics.CreateScope($"{nameof(ShareFileClient)}.{nameof(UploadRangeFromUri)}");

                try
                {
                    scope.Start();
                    ResponseWithHeaders<FileUploadRangeFromURLHeaders> response;

                    if (async)
                    {
                        response = await FileRestClient.UploadRangeFromURLAsync(
                            range: range.ToString(),
                            copySource: sourceUri.AbsoluteUri,
                            contentLength: 0,
                            sourceRange: sourceRange.ToString(),
                            copySourceAuthorization: sourceAuthentication?.ToString(),
                            fileLastWrittenMode: fileLastWrittenMode,
                            shareFileRequestConditions: conditions,
                            cancellationToken: cancellationToken)
                            .ConfigureAwait(false);
                    }
                    else
                    {
                        response = FileRestClient.UploadRangeFromURL(
                            range: range.ToString(),
                            copySource: sourceUri.AbsoluteUri,
                            contentLength: 0,
                            sourceRange: sourceRange.ToString(),
                            copySourceAuthorization: sourceAuthentication?.ToString(),
                            fileLastWrittenMode: fileLastWrittenMode,
                            shareFileRequestConditions: conditions,
                            cancellationToken: cancellationToken);
                    }

                    return Response.FromValue(
                        response.ToShareFileUploadInfo(),
                        response.GetRawResponse());
                }
                catch (Exception ex)
                {
                    ClientConfiguration.Pipeline.LogException(ex);
                    scope.Failed(ex);
                    throw;
                }
                finally
                {
                    ClientConfiguration.Pipeline.LogMethodExit(nameof(ShareFileClient));
                    scope.Dispose();
                }
            }
        }
        #endregion UploadRangeFromUrl

        #region Upload
        /// <summary>
        /// The <see cref="Upload(Stream, ShareFileUploadOptions, CancellationToken)"/>
        /// operation writes <paramref name="options.Stream"/> to a file.
        ///
        /// For more information, see
        /// <see href="https://docs.microsoft.com/rest/api/storageservices/put-range">
        /// Put Range</see>.
        /// </summary>
        /// <param name="stream">
        /// Content stream to upload.
        /// </param>
        /// <param name="options">
        /// Upload options.
        /// </param>
        /// <param name="cancellationToken">
        /// Optional <see cref="CancellationToken"/> to propagate notifications
        /// that the operation should be cancelled.
        /// </param>
        /// <returns>
        /// A <see cref="Response{StorageFileUploadInfo}"/> describing the
        /// state of the file.
        /// </returns>
        /// <remarks>
        /// A <see cref="RequestFailedException"/> will be thrown if
        /// a failure occurs.
        /// If multiple failures occur, an <see cref="AggregateException"/> will be thrown,
        /// containing each failure instance.
        /// </remarks>
        [ForwardsClientCalls]
        public virtual Response<ShareFileUploadInfo> Upload(
            Stream stream,
            ShareFileUploadOptions options = default,
            CancellationToken cancellationToken = default) =>
            UploadInternal(
                stream,
                options?.ProgressHandler,
                options?.Conditions,
                options?.TransferValidation,
                options?.TransferOptions ?? default,
                async: false,
                cancellationToken)
                .EnsureCompleted();

        /// <summary>
        /// The <see cref="UploadAsync(Stream, ShareFileUploadOptions, CancellationToken)"/> operation writes
        /// <paramref name="options.Stream"/> to a file.
        ///
        /// For more information, see
        /// <see href="https://docs.microsoft.com/rest/api/storageservices/put-range">
        /// Put Range</see>.
        /// </summary>
        /// <param name="stream">
        /// Content stream to upload.
        /// </param>
        /// <param name="options">
        /// Upload options.
        /// </param>
        /// <param name="cancellationToken">
        /// Optional <see cref="CancellationToken"/> to propagate notifications
        /// that the operation should be cancelled.
        /// </param>
        /// <returns>
        /// A <see cref="Response{StorageFileUploadInfo}"/> describing the
        /// state of the file.
        /// </returns>
        /// <remarks>
        /// A <see cref="RequestFailedException"/> will be thrown if
        /// a failure occurs.
        /// If multiple failures occur, an <see cref="AggregateException"/> will be thrown,
        /// containing each failure instance.
        /// </remarks>
        [ForwardsClientCalls]
        public virtual async Task<Response<ShareFileUploadInfo>> UploadAsync(
            Stream stream,
            ShareFileUploadOptions options = default,
            CancellationToken cancellationToken = default) =>
            await UploadInternal(
                stream,
                options?.ProgressHandler,
                options?.Conditions,
                options?.TransferValidation,
                options?.TransferOptions ?? default,
                async: true,
                cancellationToken)
                .ConfigureAwait(false);

        /// <summary>
        /// The <see cref="Upload(Stream, IProgress{long}, ShareFileRequestConditions, CancellationToken)"/>
        /// operation writes <paramref name="content"/> to a file.
        ///
        /// For more information, see
        /// <see href="https://docs.microsoft.com/rest/api/storageservices/put-range">
        /// Put Range</see>.
        /// </summary>
        /// <param name="content">
        /// A <see cref="Stream"/> containing the content of the file to upload.
        /// </param>
        /// <param name="progressHandler">
        /// Optional <see cref="IProgress{Long}"/> to provide
        /// progress updates about data transfers.
        /// </param>
        /// <param name="conditions">
        /// Optional <see cref="ShareFileRequestConditions"/> to add conditions
        /// on creating the file.
        /// </param>
        /// <param name="cancellationToken">
        /// Optional <see cref="CancellationToken"/> to propagate notifications
        /// that the operation should be cancelled.
        /// </param>
        /// <returns>
        /// A <see cref="Response{StorageFileUploadInfo}"/> describing the
        /// state of the file.
        /// </returns>
        /// <remarks>
        /// A <see cref="RequestFailedException"/> will be thrown if
        /// a failure occurs.
        /// If multiple failures occur, an <see cref="AggregateException"/> will be thrown,
        /// containing each failure instance.
        /// </remarks>
        [ForwardsClientCalls]
        [EditorBrowsable(EditorBrowsableState.Never)]
#pragma warning disable AZC0002 // DO ensure all service methods, both asynchronous and synchronous, take an optional CancellationToken parameter called cancellationToken.
        public virtual Response<ShareFileUploadInfo> Upload(
#pragma warning restore AZC0002 // DO ensure all service methods, both asynchronous and synchronous, take an optional CancellationToken parameter called cancellationToken.
            Stream content,
            IProgress<long> progressHandler,
            ShareFileRequestConditions conditions,
            CancellationToken cancellationToken) =>
            UploadInternal(
                content,
                progressHandler,
                conditions,
                transferValidationOverride: default,
                transferOptions: default,
                async: false,
                cancellationToken)
                .EnsureCompleted();

        /// <summary>
        /// The <see cref="Upload(Stream, IProgress{long}, ShareFileRequestConditions, CancellationToken)"/>
        /// operation writes <paramref name="content"/> to a file.
        ///
        /// For more information, see
        /// <see href="https://docs.microsoft.com/rest/api/storageservices/put-range">
        /// Put Range</see>.
        /// </summary>
        /// <param name="content">
        /// A <see cref="Stream"/> containing the content of the file to upload.
        /// </param>
        /// <param name="progressHandler">
        /// Optional <see cref="IProgress{Long}"/> to provide
        /// progress updates about data transfers.
        /// </param>
        /// <param name="cancellationToken">
        /// Optional <see cref="CancellationToken"/> to propagate notifications
        /// that the operation should be cancelled.
        /// </param>
        /// <returns>
        /// A <see cref="Response{StorageFileUploadInfo}"/> describing the
        /// state of the file.
        /// </returns>
        /// <remarks>
        /// A <see cref="RequestFailedException"/> will be thrown if
        /// a failure occurs.
        /// If multiple failures occur, an <see cref="AggregateException"/> will be thrown,
        /// containing each failure instance.
        /// </remarks>
#pragma warning disable AZC0002 // DO ensure all service methods, both asynchronous and synchronous, take an optional CancellationToken parameter called cancellationToken.
        [ForwardsClientCalls]
        [EditorBrowsable(EditorBrowsableState.Never)]
        public virtual Response<ShareFileUploadInfo> Upload(
#pragma warning restore AZC0002 // DO ensure all service methods, both asynchronous and synchronous, take an optional CancellationToken parameter called cancellationToken.
            Stream content,
            IProgress<long> progressHandler,
            CancellationToken cancellationToken) =>
            UploadInternal(
                content,
                progressHandler,
                conditions: default,
                transferValidationOverride: default,
                transferOptions: default,
                async: false,
                cancellationToken)
                .EnsureCompleted();

        /// <summary>
        /// The <see cref="UploadAsync(Stream, IProgress{long}, ShareFileRequestConditions, CancellationToken)"/> operation writes
        /// <paramref name="content"/> to a file.
        ///
        /// For more information, see
        /// <see href="https://docs.microsoft.com/rest/api/storageservices/put-range">
        /// Put Range</see>.
        /// </summary>
        /// <param name="content">
        /// A <see cref="Stream"/> containing the content of the file to upload.
        /// </param>
        /// <param name="progressHandler">
        /// Optional <see cref="IProgress{Long}"/> to provide
        /// progress updates about data transfers.
        /// </param>
        /// <param name="conditions">
        /// Optional <see cref="ShareFileRequestConditions"/> to add conditions
        /// on creating the file.
        /// </param>
        /// <param name="cancellationToken">
        /// Optional <see cref="CancellationToken"/> to propagate notifications
        /// that the operation should be cancelled.
        /// </param>
        /// <returns>
        /// A <see cref="Response{StorageFileUploadInfo}"/> describing the
        /// state of the file.
        /// </returns>
        /// <remarks>
        /// A <see cref="RequestFailedException"/> will be thrown if
        /// a failure occurs.
        /// If multiple failures occur, an <see cref="AggregateException"/> will be thrown,
        /// containing each failure instance.
        /// </remarks>
        [ForwardsClientCalls]
        [EditorBrowsable(EditorBrowsableState.Never)]
#pragma warning disable AZC0002 // DO ensure all service methods, both asynchronous and synchronous, take an optional CancellationToken parameter called cancellationToken.
        public virtual async Task<Response<ShareFileUploadInfo>> UploadAsync(
#pragma warning restore AZC0002 // DO ensure all service methods, both asynchronous and synchronous, take an optional CancellationToken parameter called cancellationToken.
            Stream content,
            IProgress<long> progressHandler,
            ShareFileRequestConditions conditions,
            CancellationToken cancellationToken) =>
            await UploadInternal(
                content,
                progressHandler,
                conditions,
                transferValidationOverride: default,
                transferOptions: default,
                async: true,
                cancellationToken)
                .ConfigureAwait(false);

        /// <summary>
        /// The <see cref="UploadAsync(Stream, IProgress{long}, CancellationToken)"/> operation writes
        /// <paramref name="content"/> to a file.
        ///
        /// For more information, see
        /// <see href="https://docs.microsoft.com/rest/api/storageservices/put-range">
        /// Put Range</see>.
        /// </summary>
        /// <param name="content">
        /// A <see cref="Stream"/> containing the content of the file to upload.
        /// </param>
        /// <param name="progressHandler">
        /// Optional <see cref="IProgress{Long}"/> to provide
        /// progress updates about data transfers.
        /// </param>
        /// <param name="cancellationToken">
        /// Optional <see cref="CancellationToken"/> to propagate notifications
        /// that the operation should be cancelled.
        /// </param>
        /// <returns>
        /// A <see cref="Response{StorageFileUploadInfo}"/> describing the
        /// state of the file.
        /// </returns>
        /// <remarks>
        /// A <see cref="RequestFailedException"/> will be thrown if
        /// a failure occurs.
        /// If multiple failures occur, an <see cref="AggregateException"/> will be thrown,
        /// containing each failure instance.
        /// </remarks>
#pragma warning disable AZC0002 // DO ensure all service methods, both asynchronous and synchronous, take an optional CancellationToken parameter called cancellationToken.
        [ForwardsClientCalls]
        [EditorBrowsable(EditorBrowsableState.Never)]
        public virtual async Task<Response<ShareFileUploadInfo>> UploadAsync(
#pragma warning restore AZC0002 // DO ensure all service methods, both asynchronous and synchronous, take an optional CancellationToken parameter called cancellationToken.
            Stream content,
            IProgress<long> progressHandler,
            CancellationToken cancellationToken) =>
            await UploadInternal(
                content,
                progressHandler,
                conditions: default,
                transferValidationOverride: default,
                transferOptions: default,
                async: true,
                cancellationToken)
                .ConfigureAwait(false);

        /// <summary>
        /// The <see cref="UploadInternal"/> operation writes
        /// <paramref name="content"/> to a file.
        ///
        /// For more information, see
        /// <see href="https://docs.microsoft.com/rest/api/storageservices/put-range">
        /// Put Range</see>.
        /// </summary>
        /// <param name="content">
        /// A <see cref="Stream"/> containing the content to upload.
        /// </param>
        /// <param name="progressHandler">
        /// Optional <see cref="IProgress{Long}"/> to provide
        /// progress updates about data transfers.
        /// </param>
        /// <param name="conditions">
        /// Optional <see cref="ShareFileRequestConditions"/> to add conditions
        /// on creating the file.
        /// </param>
        /// <param name="transferValidationOverride">
        /// Optional override for client-configured transfer validation options.
        /// </param>
        /// <param name="transferOptions">
        /// Partitioned transfer options for upload.
        /// </param>
        /// <param name="async">
        /// Whether to invoke the operation asynchronously.
        /// </param>
        /// <param name="cancellationToken">
        /// Optional <see cref="CancellationToken"/> to propagate notifications
        /// that the operation should be cancelled.
        /// </param>
        /// <returns>
        /// A <see cref="Response{StorageFileUploadInfo}"/> describing the
        /// state of the file.
        /// </returns>
        /// <remarks>
        /// A <see cref="RequestFailedException"/> will be thrown if
        /// a failure occurs.
        /// If multiple failures occur, an <see cref="AggregateException"/> will be thrown,
        /// containing each failure instance.
        /// </remarks>
        internal async Task<Response<ShareFileUploadInfo>> UploadInternal(
            Stream content,
            IProgress<long> progressHandler,
            ShareFileRequestConditions conditions,
            UploadTransferValidationOptions transferValidationOverride,
            StorageTransferOptions transferOptions,
            bool async,
            CancellationToken cancellationToken)
        {
            UploadTransferValidationOptions validationOptions = transferValidationOverride ?? ClientConfiguration.TransferValidation.Upload;
            transferOptions = StorageArgument.PopulateShareFileUploadTransferOptionDefaults(transferOptions);
            StorageArgument.AssertShareFileUploadTransferOptionBounds(transferOptions, nameof(transferOptions));

            var uploader = GetPartitionedUploader(
                transferOptions,
                validationOptions,
                operationName: $"{nameof(ShareFileClient)}.{nameof(Upload)}");

            return await uploader.UploadInternal(
                content,
                expectedContentLength: default,
                new ShareFileUploadData
                {
                    Conditions = conditions,
                },
                progressHandler,
                async,
                cancellationToken)
                .ConfigureAwait(false);
        }
        #endregion Upload

        #region PartitionedUploader
        internal class ShareFileUploadData
        {
            public ShareFileRequestConditions Conditions { get; set; }
            public Response<ShareFileUploadInfo> LastUploadRangeResponse { get; set; }
        }

        internal PartitionedUploader<ShareFileUploadData, ShareFileUploadInfo> GetPartitionedUploader(
            StorageTransferOptions transferOptions,
            UploadTransferValidationOptions transferValidation,
            ArrayPool<byte> arrayPool = null,
            string operationName = null)
            => new PartitionedUploader<ShareFileUploadData, ShareFileUploadInfo>(
                GetPartitionedUploaderBehaviors(this),
                transferOptions,
                transferValidation,
                arrayPool,
                operationName);

        // static because it makes mocking easier in tests
        internal static PartitionedUploader<ShareFileUploadData, ShareFileUploadInfo>.Behaviors GetPartitionedUploaderBehaviors(ShareFileClient client)
            => new PartitionedUploader<ShareFileUploadData, ShareFileUploadInfo>.Behaviors
            {
                SingleUploadStreaming = async (stream, data, progressHandler, validationOptions, operationName, async, cancellationToken) =>
                {
                    return await client.UploadRangeInternal(
                        new HttpRange(offset: 0, length: stream.Length),
                        stream,
                        validationOptions,
                        progressHandler,
                        data.Conditions,
                        fileLastWrittenMode: null,
                        async,
                        cancellationToken)
                        .ConfigureAwait(false);
                },
                SingleUploadBinaryData = async (content, data, progressHandler, validationOptions, operationName, async, cancellationToken) =>
                {
                    return await client.UploadRangeInternal(
                        new HttpRange(offset: 0, length: content.ToMemory().Length),
                        content.ToStream(),
                        validationOptions,
                        progressHandler,
                        data.Conditions,
                        fileLastWrittenMode: null,
                        async,
                        cancellationToken)
                        .ConfigureAwait(false);
                },
                UploadPartitionStreaming = async (stream, offset, data, progressHandler, validationOptions, async, cancellationToken) =>
                {
                    data.LastUploadRangeResponse = await client.UploadRangeInternal(
                        new HttpRange(offset: offset, length: stream.Length),
                        stream,
                        validationOptions,
                        progressHandler,
                        data.Conditions,
                        fileLastWrittenMode: null,
                        async,
                        cancellationToken)
                        .ConfigureAwait(false);
                },
                UploadPartitionBinaryData = async (content, offset, data, progressHandler, validationOptions, async, cancellationToken) =>
                {
                    data.LastUploadRangeResponse = await client.UploadRangeInternal(
                        new HttpRange(offset: offset, length: content.ToMemory().Length),
                        content.ToStream(),
                        validationOptions,
                        progressHandler,
                        data.Conditions,
                        fileLastWrittenMode: null,
                        async,
                        cancellationToken)
                        .ConfigureAwait(false);
                },
                CommitPartitionedUpload = (partitions, data, async, cancellationToken) => Task.FromResult(data.LastUploadRangeResponse),
                Scope = operationName => client.ClientConfiguration.ClientDiagnostics.CreateScope(operationName ??
                    $"{nameof(Azure)}.{nameof(Storage)}.{nameof(Files)}.{nameof(Shares)}.{nameof(ShareFileClient)}.{nameof(ShareFileClient.Upload)}")
            };
        #endregion

        #region GetRangeList
        /// <summary>
        /// Returns the list of valid ranges for a file.
        ///
        /// For more information, see
        /// <see href="https://docs.microsoft.com/rest/api/storageservices/list-ranges">
        /// List Ranges</see>.
        /// </summary>
        /// <param name="options">
        /// Optional parameters.
        /// </param>
        /// <param name="cancellationToken">
        /// Optional <see cref="CancellationToken"/> to propagate
        /// notifications that the operation should be cancelled.
        /// </param>
        /// <returns>
        /// A <see cref="Response{StorageFileRangeInfo}"/> describing the
        /// valid ranges for this file.
        /// </returns>
        /// <remarks>
        /// A <see cref="RequestFailedException"/> will be thrown if
        /// a failure occurs.
        /// If multiple failures occur, an <see cref="AggregateException"/> will be thrown,
        /// containing each failure instance.
        /// </remarks>
        public virtual Response<ShareFileRangeInfo> GetRangeList(
            ShareFileGetRangeListOptions options = default,
            CancellationToken cancellationToken = default) =>
            GetRangeListInternal(
                options?.Range,
                options?.Snapshot,
                previousSnapshot: default,
                supportRename: default,
                options?.Conditions,
                operationName: default,
                async: false,
                cancellationToken)
                .EnsureCompleted();

        /// <summary>
        /// Returns the list of valid ranges for a file.
        ///
        /// For more information, see
        /// <see href="https://docs.microsoft.com/rest/api/storageservices/list-ranges">
        /// List Ranges</see>.
        /// </summary>
        /// <param name="options">
        /// Optional parameters.
        /// </param>
        /// <param name="cancellationToken">
        /// Optional <see cref="CancellationToken"/> to propagate
        /// notifications that the operation should be cancelled.
        /// </param>
        /// <returns>
        /// A <see cref="Response{StorageFileRangeInfo}"/> describing the
        /// valid ranges for this file.
        /// </returns>
        /// <remarks>
        /// A <see cref="RequestFailedException"/> will be thrown if
        /// a failure occurs.
        /// If multiple failures occur, an <see cref="AggregateException"/> will be thrown,
        /// containing each failure instance.
        /// </remarks>
        public virtual async Task<Response<ShareFileRangeInfo>> GetRangeListAsync(
            ShareFileGetRangeListOptions options = default,
            CancellationToken cancellationToken = default) =>
            await GetRangeListInternal(
                options?.Range,
                options?.Snapshot,
                previousSnapshot: default,
                supportRename: default,
                options?.Conditions,
                operationName: default,
                async: true,
                cancellationToken)
                .ConfigureAwait(false);

        /// <summary>
        /// Returns the list of valid ranges for a file.
        ///
        /// For more information, see
        /// <see href="https://docs.microsoft.com/rest/api/storageservices/list-ranges">
        /// List Ranges</see>.
        /// </summary>
        /// <param name="range">
        /// Optional. Specifies the range of bytes over which to list ranges, inclusively.
        /// If omitted, then all ranges for the file are returned.
        /// </param>
        /// <param name="conditions">
        /// Optional <see cref="ShareFileRequestConditions"/> to add conditions
        /// on creating the file.
        /// </param>
        /// <param name="cancellationToken">
        /// Optional <see cref="CancellationToken"/> to propagate
        /// notifications that the operation should be cancelled.
        /// </param>
        /// <returns>
        /// A <see cref="Response{StorageFileRangeInfo}"/> describing the
        /// valid ranges for this file.
        /// </returns>
        /// <remarks>
        /// A <see cref="RequestFailedException"/> will be thrown if
        /// a failure occurs.
        /// If multiple failures occur, an <see cref="AggregateException"/> will be thrown,
        /// containing each failure instance.
        /// </remarks>
        [EditorBrowsable(EditorBrowsableState.Never)]
        public virtual Response<ShareFileRangeInfo> GetRangeList(
            HttpRange range,
            ShareFileRequestConditions conditions = default,
            CancellationToken cancellationToken = default) =>
            GetRangeListInternal(
                range,
                snapshot: default,
                previousSnapshot: default,
                supportRename: default,
                conditions,
                operationName: default,
                async: false,
                cancellationToken)
                .EnsureCompleted();

        /// <summary>
        /// Returns the list of valid ranges for a file.
        ///
        /// For more information, see
        /// <see href="https://docs.microsoft.com/rest/api/storageservices/list-ranges">
        /// List Ranges</see>.
        /// </summary>
        /// <param name="range">
        /// Optional. Specifies the range of bytes over which to list ranges, inclusively.
        /// If omitted, then all ranges for the file are returned.
        /// </param>
        /// <param name="cancellationToken">
        /// Optional <see cref="CancellationToken"/> to propagate
        /// notifications that the operation should be cancelled.
        /// </param>
        /// <returns>
        /// A <see cref="Response{StorageFileRangeInfo}"/> describing the
        /// valid ranges for this file.
        /// </returns>
        /// <remarks>
        /// A <see cref="RequestFailedException"/> will be thrown if
        /// a failure occurs.
        /// If multiple failures occur, an <see cref="AggregateException"/> will be thrown,
        /// containing each failure instance.
        /// </remarks>
#pragma warning disable AZC0002 // DO ensure all service methods, both asynchronous and synchronous, take an optional CancellationToken parameter called cancellationToken.
        [EditorBrowsable(EditorBrowsableState.Never)]
        public virtual Response<ShareFileRangeInfo> GetRangeList(
#pragma warning restore AZC0002 // DO ensure all service methods, both asynchronous and synchronous, take an optional CancellationToken parameter called cancellationToken.
            HttpRange range,
            CancellationToken cancellationToken) =>
            GetRangeListInternal(
                range,
                snapshot: default,
                previousSnapshot: default,
                supportRename: default,
                conditions: default,
                operationName: default,
                async: false,
                cancellationToken)
                .EnsureCompleted();

        /// <summary>
        /// Returns the list of valid ranges for a file.
        ///
        /// For more information, see
        /// <see href="https://docs.microsoft.com/rest/api/storageservices/list-ranges">
        /// List Ranges</see>.
        /// </summary>
        /// <param name="range">
        /// Optional. Specifies the range of bytes over which to list ranges, inclusively.
        /// If omitted, then all ranges for the file are returned.
        /// </param>
        /// <param name="conditions">
        /// Optional <see cref="ShareFileRequestConditions"/> to add conditions
        /// on creating the file.
        /// </param>
        /// <param name="cancellationToken">
        /// Optional <see cref="CancellationToken"/> to propagate
        /// notifications that the operation should be cancelled.
        /// </param>
        /// <returns>
        /// A <see cref="Response{StorageFileRangeInfo}"/> describing the
        /// valid ranges for this file.
        /// </returns>
        /// <remarks>
        /// A <see cref="RequestFailedException"/> will be thrown if
        /// a failure occurs.
        /// If multiple failures occur, an <see cref="AggregateException"/> will be thrown,
        /// containing each failure instance.
        /// </remarks>
        [EditorBrowsable(EditorBrowsableState.Never)]
        public virtual async Task<Response<ShareFileRangeInfo>> GetRangeListAsync(
            HttpRange range,
            ShareFileRequestConditions conditions = default,
            CancellationToken cancellationToken = default) =>
            await GetRangeListInternal(
                range,
                snapshot: default,
                previousSnapshot: default,
                supportRename: default,
                conditions,
                operationName: default,
                async: true,
                cancellationToken)
                .ConfigureAwait(false);

        /// <summary>
        /// Returns the list of valid ranges for a file.
        ///
        /// For more information, see
        /// <see href="https://docs.microsoft.com/rest/api/storageservices/list-ranges">
        /// List Ranges</see>.
        /// </summary>
        /// <param name="range">
        /// Optional. Specifies the range of bytes over which to list ranges, inclusively.
        /// If omitted, then all ranges for the file are returned.
        /// </param>
        /// <param name="cancellationToken">
        /// Optional <see cref="CancellationToken"/> to propagate
        /// notifications that the operation should be cancelled.
        /// </param>
        /// <returns>
        /// A <see cref="Response{StorageFileRangeInfo}"/> describing the
        /// valid ranges for this file.
        /// </returns>
        /// <remarks>
        /// A <see cref="RequestFailedException"/> will be thrown if
        /// a failure occurs.
        /// If multiple failures occur, an <see cref="AggregateException"/> will be thrown,
        /// containing each failure instance.
        /// </remarks>
#pragma warning disable AZC0002 // DO ensure all service methods, both asynchronous and synchronous, take an optional CancellationToken parameter called cancellationToken.
        [EditorBrowsable(EditorBrowsableState.Never)]
        public virtual async Task<Response<ShareFileRangeInfo>> GetRangeListAsync(
#pragma warning restore AZC0002 // DO ensure all service methods, both asynchronous and synchronous, take an optional CancellationToken parameter called cancellationToken.
            HttpRange range,
            CancellationToken cancellationToken) =>
            await GetRangeListInternal(
                range,
                snapshot: default,
                previousSnapshot: default,
                supportRename: default,
                conditions: default,
                operationName: default,
                async: true,
                cancellationToken)
                .ConfigureAwait(false);

        /// <summary>
        /// Returns the list of valid ranges for a file.
        ///
        /// For more information, see
        /// <see href="https://docs.microsoft.com/rest/api/storageservices/list-ranges">
        /// List Ranges</see>.
        /// </summary>
        /// <param name="range">
        /// Optional. Specifies the range of bytes over which to list ranges, inclusively.
        /// If omitted, then all ranges for the file are returned.
        /// </param>
        /// <param name="snapshot">
        /// Optionally specifies the share snapshot to retrieve ranges
        /// information from. For more information on working with share snapshots,
        /// <see href="https://docs.microsoft.com/en-us/rest/api/storageservices/create-share">
        /// Create a snapshot of a share</see>.
        /// </param>
        /// <param name="previousSnapshot">
        /// Specifies that the response will contain only ranges that were
        /// changed between target file and previous snapshot.  Changed ranges
        /// include both updated and cleared ranges. The target file may be a
        /// snapshot, as long as the snapshot specified by
        /// <paramref name="previousSnapshot"/> is the older of the two.
        /// </param>
        /// <param name="supportRename">
        /// This header is allowed only when PreviousSnapshot query parameter is set.
        /// Determines whether the changed ranges for a file that has been renamed or moved between the target snapshot (or the live file) and the previous snapshot should be listed.
        /// If the value is true, the valid changed ranges for the file will be returned. If the value is false, the operation will result in a failure with 409 (Conflict) response.
        /// The default value is false.
        /// </param>
        /// <param name="conditions">
        /// Optional <see cref="ShareFileRequestConditions"/> to add conditions
        /// on creating the file.
        /// </param>
        /// <param name="operationName">
        /// Name of the calling API
        /// </param>
        /// <param name="async">
        /// Whether to invoke the operation asynchronously.
        /// </param>
        /// <param name="cancellationToken">
        /// Optional <see cref="CancellationToken"/> to propagate
        /// notifications that the operation should be cancelled.
        /// </param>
        /// <returns>
        /// A <see cref="Response{StorageFileRangeInfo}"/> describing the
        /// valid ranges for this file.
        /// </returns>
        /// <remarks>
        /// A <see cref="RequestFailedException"/> will be thrown if
        /// a failure occurs.
        /// If multiple failures occur, an <see cref="AggregateException"/> will be thrown,
        /// containing each failure instance.
        /// </remarks>
        private async Task<Response<ShareFileRangeInfo>> GetRangeListInternal(
            HttpRange? range,
            string snapshot,
            string previousSnapshot,
            bool? supportRename,
            ShareFileRequestConditions conditions,
            string operationName,
            bool async,
            CancellationToken cancellationToken)
        {
            using (ClientConfiguration.Pipeline.BeginLoggingScope(nameof(ShareFileClient)))
            {
                ClientConfiguration.Pipeline.LogMethodEnter(
                    nameof(ShareFileClient),
                    message:
                    $"{nameof(Uri)}: {Uri}");

                operationName ??= $"{nameof(ShareFileClient)}.{nameof(GetRangeList)}";
                DiagnosticScope scope = ClientConfiguration.ClientDiagnostics.CreateScope(operationName);

                try
                {
                    scope.Start();
                    ResponseWithHeaders<ShareFileRangeList, FileGetRangeListHeaders> response;

                    if (async)
                    {
                        response = await FileRestClient.GetRangeListAsync(
                            sharesnapshot: snapshot,
                            prevsharesnapshot: previousSnapshot,
                            supportRename: supportRename,
                            range: range?.ToString(),
                            shareFileRequestConditions: conditions,
                            cancellationToken: cancellationToken)
                            .ConfigureAwait(false);
                    }
                    else
                    {
                        response = FileRestClient.GetRangeList(
                            sharesnapshot: snapshot,
                            prevsharesnapshot: previousSnapshot,
                            supportRename: supportRename,
                            range: range?.ToString(),
                            shareFileRequestConditions: conditions,
                            cancellationToken: cancellationToken);
                    }

                    return Response.FromValue(
                        response.ToShareFileRangeInfo(),
                        response.GetRawResponse());
                }
                catch (Exception ex)
                {
                    ClientConfiguration.Pipeline.LogException(ex);
                    scope.Failed(ex);
                    throw;
                }
                finally
                {
                    ClientConfiguration.Pipeline.LogMethodExit(nameof(ShareFileClient));
                    scope.Dispose();
                }
            }
        }
        #endregion GetRangeList

        #region GetRangeListDiff
        /// <summary>
        /// Returns the list of ranges that have changed in the file since previousSnapshot
        /// was taken.
        ///
        /// For more information, see
        /// <see href="https://docs.microsoft.com/rest/api/storageservices/list-ranges">
        /// List Ranges</see>.
        /// </summary>
        /// <param name="options">
        /// Optional parameters.
        /// </param>
        /// <param name="cancellationToken">
        /// Optional <see cref="CancellationToken"/> to propagate
        /// notifications that the operation should be cancelled.
        /// </param>
        /// <returns>
        /// A <see cref="Response{StorageFileRangeInfo}"/> describing the
        /// valid ranges for this file.
        /// </returns>
        /// <remarks>
        /// A <see cref="RequestFailedException"/> will be thrown if
        /// a failure occurs.
        /// If multiple failures occur, an <see cref="AggregateException"/> will be thrown,
        /// containing each failure instance.
        /// </remarks>
        public virtual Response<ShareFileRangeInfo> GetRangeListDiff(
            ShareFileGetRangeListDiffOptions options = default,
            CancellationToken cancellationToken = default) =>
            GetRangeListInternal(
                options?.Range,
                options?.Snapshot,
                options?.PreviousSnapshot,
                options?.IncludeRenames,
                options?.Conditions,
                operationName: $"{nameof(ShareFileClient)}.{nameof(GetRangeListDiff)}",
                async: false,
                cancellationToken)
                .EnsureCompleted();

        /// <summary>
        /// Returns the list of ranges that have changed in the file since previousSnapshot
        /// was taken.
        ///
        /// For more information, see
        /// <see href="https://docs.microsoft.com/rest/api/storageservices/list-ranges">
        /// List Ranges</see>.
        /// </summary>
        /// <param name="options">
        /// Optional parameters.
        /// </param>
        /// <param name="cancellationToken">
        /// Optional <see cref="CancellationToken"/> to propagate
        /// notifications that the operation should be cancelled.
        /// </param>
        /// <returns>
        /// A <see cref="Response{StorageFileRangeInfo}"/> describing the
        /// valid ranges for this file.
        /// </returns>
        /// <remarks>
        /// A <see cref="RequestFailedException"/> will be thrown if
        /// a failure occurs.
        /// If multiple failures occur, an <see cref="AggregateException"/> will be thrown,
        /// containing each failure instance.
        /// </remarks>
        public virtual async Task<Response<ShareFileRangeInfo>> GetRangeListDiffAsync(
            ShareFileGetRangeListDiffOptions options = default,
            CancellationToken cancellationToken = default) =>
            await GetRangeListInternal(
                options?.Range,
                options?.Snapshot,
                options?.PreviousSnapshot,
                options?.IncludeRenames,
                options?.Conditions,
                operationName: $"{nameof(ShareFileClient)}.{nameof(GetRangeListDiff)}",
                async: true,
                cancellationToken)
                .ConfigureAwait(false);
        #endregion GetRangeListDiff

        #region GetHandles
        /// <summary>
        /// The <see cref="GetHandles"/> operation returns an async sequence
        /// of the open handles on a directory or a file.  Enumerating the
        /// handles may make multiple requests to the service while fetching
        /// all the values.
        ///
        /// For more information, see
        /// <see href="https://docs.microsoft.com/rest/api/storageservices/list-handles">
        /// List Handles</see>.
        /// </summary>
        /// <param name="cancellationToken">
        /// Optional <see cref="CancellationToken"/> to propagate
        /// notifications that the operation should be cancelled.
        /// </param>
        /// <returns>
        /// An <see cref="IEnumerable{T}"/> of <see cref="Response{StorageHandle}"/>
        /// describing the handles in the directory.
        /// </returns>
        /// <remarks>
        /// A <see cref="RequestFailedException"/> will be thrown if
        /// a failure occurs.
        /// If multiple failures occur, an <see cref="AggregateException"/> will be thrown,
        /// containing each failure instance.
        /// </remarks>
        public virtual Pageable<ShareFileHandle> GetHandles(
            CancellationToken cancellationToken = default) =>
            new GetFileHandlesAsyncCollection(this).ToSyncCollection(cancellationToken);

        /// <summary>
        /// The <see cref="GetHandlesAsync"/> operation returns an async
        /// sequence of the open handles on a directory or a file.
        /// Enumerating the handles may make multiple requests to the service
        /// while fetching all the values.
        ///
        /// For more information, see
        /// <see href="https://docs.microsoft.com/rest/api/storageservices/list-handles">
        /// List Handles</see>.
        /// </summary>
        /// <param name="cancellationToken">
        /// Optional <see cref="CancellationToken"/> to propagate
        /// notifications that the operation should be cancelled.
        /// </param>
        /// <returns>
        /// A <see cref="AsyncPageable{T}"/> describing the
        /// handles on the file.
        /// </returns>
        /// <remarks>
        /// A <see cref="RequestFailedException"/> will be thrown if
        /// a failure occurs.
        /// If multiple failures occur, an <see cref="AggregateException"/> will be thrown,
        /// containing each failure instance.
        /// </remarks>
        public virtual AsyncPageable<ShareFileHandle> GetHandlesAsync(
            CancellationToken cancellationToken = default) =>
            new GetFileHandlesAsyncCollection(this).ToAsyncCollection(cancellationToken);

        /// <summary>
        /// The <see cref="GetHandlesInternal"/> operation returns a list of open
        /// handles on the file.
        ///
        /// For more information, see
        /// <see href="https://docs.microsoft.com/rest/api/storageservices/list-handles">
        /// List Handles</see>.
        /// </summary>
        /// <remarks>
        /// </remarks>
        /// <param name="marker">
        /// An optional string value that identifies the segment of the list
        /// of items to be returned with the next listing operation.  The
        /// operation returns a non-empty <see cref="StorageHandlesSegment.NextMarker"/>
        /// if the listing operation did not return all items remaining to be
        /// listed with the current segment.  The NextMarker value can
        /// be used as the value for the <paramref name="marker"/> parameter
        /// in a subsequent call to request the next segment of list items.
        /// </param>
        /// <param name="maxResults">
        /// Optional. Specifies the maximum number of handles to return.
        /// </param>
        /// <param name="async">
        /// Whether to invoke the operation asynchronously.
        /// </param>
        /// <param name="cancellationToken">
        /// Optional <see cref="CancellationToken"/> to propagate
        /// notifications that the operation should be cancelled.
        /// </param>
        /// <returns>
        /// A <see cref="Response{StorageHandlesSegment}"/> describing a
        /// segment of the handles on the file.
        /// </returns>
        /// <remarks>
        /// A <see cref="RequestFailedException"/> will be thrown if
        /// a failure occurs.
        /// If multiple failures occur, an <see cref="AggregateException"/> will be thrown,
        /// containing each failure instance.
        /// </remarks>
        internal async Task<Response<StorageHandlesSegment>> GetHandlesInternal(
            string marker,
            int? maxResults,
            bool async,
            CancellationToken cancellationToken)
        {
            using (ClientConfiguration.Pipeline.BeginLoggingScope(nameof(ShareFileClient)))
            {
                ClientConfiguration.Pipeline.LogMethodEnter(
                    nameof(ShareFileClient),
                    message:
                    $"{nameof(Uri)}: {Uri}\n" +
                    $"{nameof(marker)}: {marker}\n" +
                    $"{nameof(maxResults)}: {maxResults}");

                DiagnosticScope scope = ClientConfiguration.ClientDiagnostics.CreateScope($"{nameof(ShareFileClient)}.{nameof(GetHandles)}");

                try
                {
                    scope.Start();
                    ResponseWithHeaders<ListHandlesResponse, FileListHandlesHeaders> response;

                    if (async)
                    {
                        response = await FileRestClient.ListHandlesAsync(
                            marker: marker,
                            maxresults: maxResults,
                            cancellationToken: cancellationToken)
                            .ConfigureAwait(false);
                    }
                    else
                    {
                        response = FileRestClient.ListHandles(
                            marker: marker,
                            maxresults: maxResults,
                            cancellationToken: cancellationToken);
                    }

                    return Response.FromValue(
                        response.Value.ToStorageHandlesSegment(),
                        response.GetRawResponse());
                }
                catch (Exception ex)
                {
                    ClientConfiguration.Pipeline.LogException(ex);
                    scope.Failed(ex);
                    throw;
                }
                finally
                {
                    ClientConfiguration.Pipeline.LogMethodExit(nameof(ShareFileClient));
                    scope.Dispose();
                }
            }
        }
        #endregion GetHandles

        #region ForceCloseHandles
        /// <summary>
        /// The <see cref="ForceCloseHandle"/> operation closes a handle opened on a file
        /// at the service. It supports closing a single handle specified by <paramref name="handleId"/>.
        ///
        /// This API is intended to be used alongside <see cref="GetHandlesAsync"/> to force close handles that
        /// block operations. These handles may have leaked or been lost track of by
        /// SMB clients. The API has client-side impact on the handle being closed, including user visible
        /// errors due to failed attempts to read or write files. This API is not intended for use as a replacement
        /// or alternative for SMB close.
        ///
        /// For more information, see
        /// <see href="https://docs.microsoft.com/rest/api/storageservices/force-close-handles">
        /// Force Close Handles</see>.
        /// </summary>
        /// <param name="handleId">
        /// Specifies the handle ID to be closed.
        /// </param>
        /// <param name="cancellationToken">
        /// Optional <see cref="CancellationToken"/> to propagate
        /// notifications that the operation should be cancelled.
        /// </param>
        /// <returns>
        /// A <see cref="Response{CloseHandlesResult}"/> describing the status of the
        /// <see cref="ForceCloseHandle"/> operation.
        /// </returns>
        /// <remarks>
        /// A <see cref="RequestFailedException"/> will be thrown if
        /// a failure occurs.
        /// If multiple failures occur, an <see cref="AggregateException"/> will be thrown,
        /// containing each failure instance.
        /// </remarks>
        public virtual Response<CloseHandlesResult> ForceCloseHandle(
            string handleId,
            CancellationToken cancellationToken = default)
        {
            Response<StorageClosedHandlesSegment> response = ForceCloseHandlesInternal(
                handleId,
                null,
                false, // async,
                cancellationToken,
                $"{nameof(ShareFileClient)}.{nameof(ForceCloseHandle)}")
                .EnsureCompleted();

            return Response.FromValue(
                response.ToCloseHandlesResult(),
                response.GetRawResponse());
        }

        /// <summary>
        /// The <see cref="ForceCloseHandleAsync"/> operation closes a handle opened on a file
        /// at the service. It supports closing a single handle specified by <paramref name="handleId"/>.
        ///
        /// This API is intended to be used alongside <see cref="GetHandlesAsync"/> to force close handles that
        /// block operations. These handles may have leaked or been lost track of by
        /// SMB clients. The API has client-side impact on the handle being closed, including user visible
        /// errors due to failed attempts to read or write files. This API is not intended for use as a replacement
        /// or alternative for SMB close.
        ///
        /// For more information, see
        /// <see href="https://docs.microsoft.com/rest/api/storageservices/force-close-handles">
        /// Force Close Handles</see>.
        /// </summary>
        /// <param name="handleId">
        /// Specifies the handle ID to be closed.
        /// </param>
        /// <param name="cancellationToken">
        /// Optional <see cref="CancellationToken"/> to propagate
        /// notifications that the operation should be cancelled.
        /// </param>
        /// <returns>
        /// A <see cref="Response{CloseHandlesResult}"/> describing the status of the
        /// <see cref="ForceCloseHandleAsync"/> operation.
        /// </returns>
        /// <remarks>
        /// A <see cref="RequestFailedException"/> will be thrown if
        /// a failure occurs.
        /// If multiple failures occur, an <see cref="AggregateException"/> will be thrown,
        /// containing each failure instance.
        /// </remarks>
        public virtual async Task<Response<CloseHandlesResult>> ForceCloseHandleAsync(
            string handleId,
            CancellationToken cancellationToken = default)
        {
            Response<StorageClosedHandlesSegment> response = await ForceCloseHandlesInternal(
                handleId,
                null,
                true, // async,
                cancellationToken,
                $"{nameof(ShareFileClient)}.{nameof(ForceCloseHandle)}")
                .ConfigureAwait(false);

            return Response.FromValue(
                response.ToCloseHandlesResult(),
                response.GetRawResponse());
        }

        /// <summary>
        /// The <see cref="ForceCloseAllHandles"/> operation closes all handles opened on a file
        /// at the service.
        ///
        /// This API is intended to be used alongside <see cref="GetHandlesAsync"/> to force close handles that
        /// block operations. These handles may have leaked or been lost track of by
        /// SMB clients. The API has client-side impact on the handle being closed, including user visible
        /// errors due to failed attempts to read or write files. This API is not intended for use as a replacement
        /// or alternative for SMB close.
        ///
        /// For more information, see
        /// <see href="https://docs.microsoft.com/rest/api/storageservices/force-close-handles">
        /// Force Close Handles</see>.
        /// </summary>
        /// <param name="cancellationToken">
        /// Optional <see cref="CancellationToken"/> to propagate
        /// notifications that the operation should be cancelled.
        /// </param>
        /// <returns>
        /// A <see cref="CloseHandlesResult"/> describing the status of the
        /// <see cref="ForceCloseAllHandles"/> operation.
        /// </returns>
        /// <remarks>
        /// A <see cref="RequestFailedException"/> will be thrown if
        /// a failure occurs.
        /// If multiple failures occur, an <see cref="AggregateException"/> will be thrown,
        /// containing each failure instance.
        /// </remarks>
        public virtual CloseHandlesResult ForceCloseAllHandles(
            CancellationToken cancellationToken = default) =>
            ForceCloseAllHandlesInternal(
                false, // async,
                cancellationToken)
                .EnsureCompleted();

        /// <summary>
        /// The <see cref="ForceCloseAllHandlesAsync"/> operation closes all handles opened on a file
        /// at the service.
        ///
        /// This API is intended to be used alongside <see cref="GetHandlesAsync"/> to force close handles that
        /// block operations. These handles may have leaked or been lost track of by
        /// SMB clients. The API has client-side impact on the handle being closed, including user visible
        /// errors due to failed attempts to read or write files. This API is not intended for use as a replacement
        /// or alternative for SMB close.
        ///
        /// For more information, see
        /// <see href="https://docs.microsoft.com/rest/api/storageservices/force-close-handles">
        /// Force Close Handles</see>.
        /// </summary>
        /// <param name="cancellationToken">
        /// Optional <see cref="CancellationToken"/> to propagate
        /// notifications that the operation should be cancelled.
        /// </param>
        /// <returns>
        /// A <see cref="CloseHandlesResult"/> describing the status of the
        /// <see cref="ForceCloseAllHandlesAsync"/> operation.
        /// </returns>
        /// <remarks>
        /// A <see cref="RequestFailedException"/> will be thrown if
        /// a failure occurs.
        /// If multiple failures occur, an <see cref="AggregateException"/> will be thrown,
        /// containing each failure instance.
        /// </remarks>
        public virtual async Task<CloseHandlesResult> ForceCloseAllHandlesAsync(
            CancellationToken cancellationToken = default) =>
            await ForceCloseAllHandlesInternal(
                true, // async,
                cancellationToken)
                .ConfigureAwait(false);

        /// <summary>
        /// The <see cref="ForceCloseAllHandlesInternal"/> operation closes a handle or handles opened on a file
        /// at the service. It supports closing all handles opened on that resource.
        ///
        /// This API is intended to be used alongside <see cref="GetHandlesAsync"/> to force close handles that
        /// block operations. These handles may have leaked or been lost track of by
        /// SMB clients. The API has client-side impact on the handle being closed, including user visible
        /// errors due to failed attempts to read or write files. This API is not intended for use as a replacement
        /// or alternative for SMB close.
        ///
        /// For more information, see
        /// <see href="https://docs.microsoft.com/rest/api/storageservices/force-close-handles">
        /// Force Close Handles</see>.
        /// </summary>
        /// <param name="async">
        /// Whether to invoke the operation asynchronously.
        /// </param>
        /// <param name="cancellationToken">
        /// Optional <see cref="CancellationToken"/> to propagate
        /// notifications that the operation should be cancelled.
        /// </param>
        /// <returns>
        /// A <see cref="Response{ClosedHandlesInfo}"/> describing the status of the
        /// <see cref="ForceCloseAllHandlesInternal"/> operation.
        /// </returns>
        /// <remarks>
        /// A <see cref="RequestFailedException"/> will be thrown if
        /// a failure occurs.
        /// If multiple failures occur, an <see cref="AggregateException"/> will be thrown,
        /// containing each failure instance.
        /// </remarks>
        private async Task<CloseHandlesResult> ForceCloseAllHandlesInternal(
            bool async,
            CancellationToken cancellationToken)
        {
            int handlesClosed = 0;
            int handlesFailed = 0;
            string marker = null;
            do
            {
                Response<StorageClosedHandlesSegment> response =
                    await ForceCloseHandlesInternal(Constants.CloseAllHandles, marker, async, cancellationToken).ConfigureAwait(false);
                marker = response.Value.Marker;
                handlesClosed += response.Value.NumberOfHandlesClosed;
                handlesFailed += response.Value.NumberOfHandlesFailedToClose;
            } while (!string.IsNullOrEmpty(marker));

            return new CloseHandlesResult()
            {
                ClosedHandlesCount = handlesClosed,
                FailedHandlesCount = handlesFailed
            };
        }

        /// <summary>
        /// The <see cref="ForceCloseHandlesInternal"/> operation closes a handle or handles opened on a file
        /// at the service. It supports closing a single handle specified by <paramref name="handleId"/> or
        /// or closing all handles opened on that resource.
        ///
        /// This API is intended to be used alongside <see cref="GetHandlesAsync"/> to force close handles that
        /// block operations. These handles may have leaked or been lost track of by
        /// SMB clients. The API has client-side impact on the handle being closed, including user visible
        /// errors due to failed attempts to read or write files. This API is not intended for use as a replacement
        /// or alternative for SMB close.
        ///
        /// For more information, see
        /// <see href="https://docs.microsoft.com/rest/api/storageservices/force-close-handles">
        /// Force Close Handles</see>.
        /// </summary>
        /// <param name="handleId">
        /// Optional. Specifies the handle ID to be closed. If not specified, or if equal to &quot;*&quot;, will close all handles.
        /// </param>
        /// <param name="marker">
        /// An optional string value that identifies the segment of the handles
        /// to be closed with the next call to <see cref="ForceCloseAllHandlesAsync"/>.  The
        /// operation returns a non-empty <see cref="StorageClosedHandlesSegment.Marker"/>
        /// if the operation did not return all items remaining to be
        /// closed with the current segment.  The NextMarker value can
        /// be used as the value for the <paramref name="marker"/> parameter
        /// in a subsequent call to request the closure of the next segment of handles.
        /// </param>
        /// <param name="async">
        /// Whether to invoke the operation asynchronously.
        /// </param>
        /// <param name="cancellationToken">
        /// Optional <see cref="CancellationToken"/> to propagate
        /// notifications that the operation should be cancelled.
        /// </param>
        /// <param name="operationName">
        /// Optional. Used to indicate the name of the operation.
        /// </param>
        /// <returns>
        /// A <see cref="Response{StorageClosedHandlesSegment}"/> describing a
        /// segment of the handles closed.
        /// </returns>
        /// <remarks>
        /// A <see cref="RequestFailedException"/> will be thrown if
        /// a failure occurs.
        /// If multiple failures occur, an <see cref="AggregateException"/> will be thrown,
        /// containing each failure instance.
        /// </remarks>
        private async Task<Response<StorageClosedHandlesSegment>> ForceCloseHandlesInternal(
            string handleId,
            string marker,
            bool async,
            CancellationToken cancellationToken,
            string operationName = null)
        {
            using (ClientConfiguration.Pipeline.BeginLoggingScope(nameof(ShareFileClient)))
            {
                ClientConfiguration.Pipeline.LogMethodEnter(
                    nameof(ShareFileClient),
                    message:
                    $"{nameof(Uri)}: {Uri}\n" +
                    $"{nameof(handleId)}: {handleId}\n" +
                    $"{nameof(marker)}: {marker}");

                operationName ??= $"{nameof(ShareFileClient)}.{nameof(ForceCloseAllHandles)}";
                DiagnosticScope scope = ClientConfiguration.ClientDiagnostics.CreateScope(operationName);

                try
                {
                    scope.Start();
                    ResponseWithHeaders<FileForceCloseHandlesHeaders> response;

                    if (async)
                    {
                        response = await FileRestClient.ForceCloseHandlesAsync(
                            handleId: handleId,
                            marker: marker,
                            cancellationToken: cancellationToken)
                            .ConfigureAwait(false);
                    }
                    else
                    {
                        response = FileRestClient.ForceCloseHandles(
                            handleId: handleId,
                            marker: marker,
                            cancellationToken: cancellationToken);
                    }

                    return Response.FromValue(
                        response.ToStorageClosedHandlesSegment(),
                        response.GetRawResponse());
                }
                catch (Exception ex)
                {
                    ClientConfiguration.Pipeline.LogException(ex);
                    scope.Failed(ex);
                    throw;
                }
                finally
                {
                    ClientConfiguration.Pipeline.LogMethodExit(nameof(ShareFileClient));
                    scope.Dispose();
                }
            }
        }
        #endregion ForceCloseHandles

        #region Rename
        /// <summary>
        /// Renames a file.
        /// This API does not support renaming a file from one share to another, or between storage accounts.
        /// </summary>
        /// <param name="destinationPath">
        /// The destination path to rename the file to.
        /// </param>
        /// <param name="options">
        /// Optional parameters.
        /// </param>
        /// <param name="cancellationToken">
        /// Optional <see cref="CancellationToken"/> to propagate
        /// notifications that the operation should be cancelled.
        /// </param>
        /// <returns>
        /// A <see cref="Response{ShareFileClient}"/> pointed at the newly renamed File.
        /// </returns>
        /// <remarks>
        /// A <see cref="RequestFailedException"/> will be thrown if
        /// a failure occurs.
        /// If multiple failures occur, an <see cref="AggregateException"/> will be thrown,
        /// containing each failure instance.
        /// </remarks>
        public virtual Response<ShareFileClient> Rename(
            string destinationPath,
            ShareFileRenameOptions options = default,
            CancellationToken cancellationToken = default)
            => RenameInternal(
                destinationPath: destinationPath,
                options: options,
                async: false,
                cancellationToken: cancellationToken)
                .EnsureCompleted();

        /// <summary>
        /// Renames a file.
        /// This API does not support renaming a file from one share to another, or between storage accounts.
        /// </summary>
        /// <param name="destinationPath">
        /// The destination path to rename the file to.
        /// </param>
        /// <param name="options">
        /// Optional parameters.
        /// </param>
        /// <param name="cancellationToken">
        /// Optional <see cref="CancellationToken"/> to propagate
        /// notifications that the operation should be cancelled.
        /// </param>
        /// <returns>
        /// A <see cref="Response{ShareFileClient}"/> pointed at the newly renamed File.
        /// </returns>
        /// <remarks>
        /// A <see cref="RequestFailedException"/> will be thrown if
        /// a failure occurs.
        /// If multiple failures occur, an <see cref="AggregateException"/> will be thrown,
        /// containing each failure instance.
        /// </remarks>
        public virtual async Task<Response<ShareFileClient>> RenameAsync(
            string destinationPath,
            ShareFileRenameOptions options = default,
            CancellationToken cancellationToken = default)
            => await RenameInternal(
                destinationPath: destinationPath,
                options: options,
                async: true,
                cancellationToken: cancellationToken)
                .ConfigureAwait(false);

        /// <summary>
        /// Renames a file.
        /// This API does not support renaming a file from one share to another, or between storage accounts.
        /// </summary>
        /// <param name="destinationPath">
        /// The destination path to rename the file to.
        /// </param>
        /// <param name="options">
        /// Optional parameters.
        /// </param>
        /// <param name="async">
        /// Whether to invoke the operation asynchronously.
        /// </param>
        /// <param name="cancellationToken">
        /// Optional <see cref="CancellationToken"/> to propagate
        /// notifications that the operation should be cancelled.
        /// </param>
        /// <returns>
        /// A <see cref="Response{ShareFileClient}"/> pointed at the newly renamed File.
        /// </returns>
        /// <remarks>
        /// A <see cref="RequestFailedException"/> will be thrown if
        /// a failure occurs.
        /// If multiple failures occur, an <see cref="AggregateException"/> will be thrown,
        /// containing each failure instance.
        /// </remarks>
        private async Task<Response<ShareFileClient>> RenameInternal(
            string destinationPath,
            ShareFileRenameOptions options,
            bool async,
            CancellationToken cancellationToken)
        {
            using (ClientConfiguration.Pipeline.BeginLoggingScope(nameof(ShareFileClient)))
            {
                ClientConfiguration.Pipeline.LogMethodEnter(
                    nameof(ShareFileClient),
                    message:
                    $"{nameof(Uri)}: {Uri}\n" +
                    $"{nameof(destinationPath)}: {destinationPath}\n" +
                    $"{nameof(options)}: {options}\n");

                DiagnosticScope scope = ClientConfiguration.ClientDiagnostics.CreateScope($"{nameof(ShareFileClient)}.{nameof(Rename)}");

                try
                {
                    scope.Start();

                    ShareExtensions.AssertValidFilePermissionAndKey(options?.FilePermission, options?.SmbProperties?.FilePermissionKey);

                    // TODO: this seems weird to do, probably should build a way to append to the query.. without altering it somehow
                    // in the case that the customer wants the query to be in a certain order
                    ShareUriBuilder shareUriBuilder = new ShareUriBuilder(Uri);
                    ShareUriBuilder sourceUriBuilder = new ShareUriBuilder(Uri);
                    // There's already a check in at the client constructor to prevent both SAS in Uri and AzureSasCredential
                    if (shareUriBuilder.Sas == null && ClientConfiguration.SasCredential != null)
                    {
                        sourceUriBuilder.Query += ClientConfiguration.SasCredential.Signature;
                    }

                    // Build destination URI
                    ShareUriBuilder destUriBuilder = new ShareUriBuilder(Uri)
                    {
                        Sas = null,
                        Query = null
                    };

                    // ShareUriBuider will encode the DirectoryOrFilePath.
                    // We don't want the query parameters, especially SAS, to be encoded.
                    // We also have to build the destination client depending on if a SAS was passed with the destination.
                    ShareFileClient destFileClient;
                    string[] split = destinationPath.Split('?');
                    if (split.Length == 2)
                    {
                        destUriBuilder.DirectoryOrFilePath = split[0];
                        destUriBuilder.Query = split[1];
                        // If the destination already has a SAS, then let's not further add to the Uri if it contains
                        // AzureSasCredential on the source.
                        var paramsMap = new UriQueryParamsCollection(split[1]);
                        if (!paramsMap.ContainsKey(Constants.Sas.Parameters.Version))
                        {
                            // No SAS in the destination, use the source credentials to build the destination path
                            destFileClient = new ShareFileClient(destUriBuilder.ToUri(), ClientConfiguration);
                        }
                        else
                        {
                            // There's a SAS in the destination path
                            // Create the destination path with the destination SAS
                            destFileClient = new ShareFileClient(
                                destUriBuilder.ToUri(),
                                ClientConfiguration.ClientDiagnostics,
                                ClientConfiguration.ClientOptions);
                        }
                    }
                    else
                    {
                        // No SAS in the destination, use the source credentials to build the destination path
                        destUriBuilder.DirectoryOrFilePath = destinationPath;
                        destUriBuilder.Sas = sourceUriBuilder.Sas;
                        destFileClient = new ShareFileClient(
                            destUriBuilder.ToUri(),
                            ClientConfiguration);
                    }

                    ResponseWithHeaders<FileRenameHeaders> response;

                    CopyFileSmbInfo copyFileSmbInfo = new CopyFileSmbInfo
                    {
                        FileAttributes = options?.SmbProperties?.FileAttributes.ToAttributesString(),
                        FileCreationTime = options?.SmbProperties?.FileCreatedOn.ToFileDateTimeString(),
                        FileChangeTime = options?.SmbProperties?.FileChangedOn.ToFileDateTimeString(),
                        FileLastWriteTime = options?.SmbProperties?.FileLastWrittenOn.ToFileDateTimeString(),
                        IgnoreReadOnly = options?.IgnoreReadOnly
                    };

                    FileHttpHeaders fileHttpHeaders = new FileHttpHeaders
                    {
                        FileContentType = options?.ContentType
                    };

                    if (async)
                    {
                        response = await destFileClient.FileRestClient.RenameAsync(
                            renameSource: sourceUriBuilder.ToUri().AbsoluteUri,
                            replaceIfExists: options?.ReplaceIfExists,
                            ignoreReadOnly: options?.IgnoreReadOnly,
                            sourceLeaseId: options?.SourceConditions?.LeaseId,
                            destinationLeaseId: options?.DestinationConditions?.LeaseId,
                            filePermission: options?.FilePermission,
                            filePermissionFormat: options?.FilePermissionFormat,
                            filePermissionKey: options?.SmbProperties?.FilePermissionKey,
                            metadata: options?.Metadata,
                            copyFileSmbInfo: copyFileSmbInfo,
                            fileHttpHeaders: fileHttpHeaders,
                            cancellationToken: cancellationToken)
                            .ConfigureAwait(false);
                    }
                    else
                    {
                        response = destFileClient.FileRestClient.Rename(
                            renameSource: sourceUriBuilder.ToUri().AbsoluteUri,
                            replaceIfExists: options?.ReplaceIfExists,
                            ignoreReadOnly: options?.IgnoreReadOnly,
                            sourceLeaseId: options?.SourceConditions?.LeaseId,
                            destinationLeaseId: options?.DestinationConditions?.LeaseId,
                            filePermission: options?.FilePermission,
                            filePermissionFormat: options?.FilePermissionFormat,
                            filePermissionKey: options?.SmbProperties?.FilePermissionKey,
                            metadata: options?.Metadata,
                            copyFileSmbInfo: copyFileSmbInfo,
                            fileHttpHeaders: fileHttpHeaders,
                            cancellationToken: cancellationToken);
                    }

                    return Response.FromValue(
                        destFileClient,
                        response.GetRawResponse());
                }
                catch (Exception ex)
                {
                    ClientConfiguration.Pipeline.LogException(ex);
                    scope.Failed(ex);
                    throw;
                }
                finally
                {
                    ClientConfiguration.Pipeline.LogMethodExit(nameof(ShareFileClient));
                    scope.Dispose();
                }
            }
        }
        #endregion Rename

        #region GetSymbolicLink
        /// <summary>
        /// Reads the value of the symbolic link.
        /// Only applicable if this <see cref="ShareFileClient"/> is pointed at an NFS symbolic link.
        /// </summary>
        /// <param name="cancellationToken">
        /// Optional <see cref="CancellationToken"/> to propagate
        /// notifications that the operation should be cancelled.
        /// </param>
        /// <returns>
        /// A <see cref="Response{FileSymbolicLinkInfo}"/> describing the symbolic link.
        /// </returns>
        /// <remarks>
        /// A <see cref="RequestFailedException"/> will be thrown if
        /// a failure occurs.
<<<<<<< HEAD
        /// </remarks>
        /// https://github.com/Azure/azure-sdk-for-net/issues/46907
        internal virtual Response<ShareFileSymbolicLinkInfo> GetSymbolicLink(
=======
        /// If multiple failures occur, an <see cref="AggregateException"/> will be thrown,
        /// containing each failure instance.
        /// </remarks>
        public virtual Response<ShareFileSymbolicLinkInfo> GetSymbolicLink(
>>>>>>> e0b8da94
            CancellationToken cancellationToken = default) =>
            GetSymbolicLinkInternal(
                async: false,
                cancellationToken: cancellationToken)
            .EnsureCompleted();

        /// <summary>
        /// Reads the value of the symbolic link.
        /// Only applicable if this <see cref="ShareFileClient"/> is pointed at an NFS symbolic link.
        /// </summary>
        /// <param name="cancellationToken">
        /// Optional <see cref="CancellationToken"/> to propagate
        /// notifications that the operation should be cancelled.
        /// </param>
        /// <returns>
        /// A <see cref="Response{FileSymbolicLinkInfo}"/> describing the symbolic link.
        /// </returns>
        /// <remarks>
        /// A <see cref="RequestFailedException"/> will be thrown if
        /// a failure occurs.
<<<<<<< HEAD
        /// </remarks>
        /// https://github.com/Azure/azure-sdk-for-net/issues/46907
        internal virtual async Task<Response<ShareFileSymbolicLinkInfo>> GetSymbolicLinkAsync(
=======
        /// If multiple failures occur, an <see cref="AggregateException"/> will be thrown,
        /// containing each failure instance.
        /// </remarks>
        public virtual async Task<Response<ShareFileSymbolicLinkInfo>> GetSymbolicLinkAsync(
>>>>>>> e0b8da94
            CancellationToken cancellationToken = default) =>
            await GetSymbolicLinkInternal(
                async: true,
                cancellationToken: cancellationToken)
            .ConfigureAwait(false);

        /// <summary>
        /// Reads the value of the symbolic link.
        /// Only applicable if this <see cref="ShareFileClient"/> is pointed at an NFS symbolic link.
        /// </summary>
        /// <param name="async">
        /// Whether to invoke the operation asynchronously.
        /// </param>
        /// <param name="cancellationToken">
        /// Optional <see cref="CancellationToken"/> to propagate
        /// notifications that the operation should be cancelled.
        /// </param>
        /// <returns>
        /// A <see cref="Response{FileSymbolicLinkInfo}"/> describing the symbolic link.
        /// </returns>
        /// <remarks>
        /// A <see cref="RequestFailedException"/> will be thrown if
        /// a failure occurs.
<<<<<<< HEAD
=======
        /// If multiple failures occur, an <see cref="AggregateException"/> will be thrown,
        /// containing each failure instance.
>>>>>>> e0b8da94
        /// </remarks>
        private async Task<Response<ShareFileSymbolicLinkInfo>> GetSymbolicLinkInternal(
            bool async,
            CancellationToken cancellationToken)
        {
            using (ClientConfiguration.Pipeline.BeginLoggingScope(nameof(ShareFileClient)))
            {
                ClientConfiguration.Pipeline.LogMethodEnter(nameof(ShareFileClient), message: string.Empty);

                DiagnosticScope scope = ClientConfiguration.ClientDiagnostics.CreateScope($"{nameof(ShareFileClient)}.{nameof(GetSymbolicLink)}");

                ResponseWithHeaders<FileGetSymbolicLinkHeaders> response;

                try
                {
                    scope.Start();

                    if (async)
                    {
                        response = await FileRestClient.GetSymbolicLinkAsync(
                            cancellationToken: cancellationToken)
                            .ConfigureAwait(false);
                    }
                    else
                    {
                        response = FileRestClient.GetSymbolicLink(
                            cancellationToken: cancellationToken);
                    }

                    return Response.FromValue(
                        response.ToFileSymbolicLinkInfo(),
                        response.GetRawResponse());
                }
                catch (Exception ex)
                {
                    ClientConfiguration.Pipeline.LogException(ex);
                    scope.Failed(ex);
                    throw;
                }
                finally
                {
                    ClientConfiguration.Pipeline.LogMethodExit(nameof(ShareFileClient));
                    scope.Dispose();
                }
            }
        }
        #endregion

        #region CreateSymbolicLink
        /// <summary>
        /// NFS only.  Creates a symoblic link to the file specified by path.
        /// </summary>
        /// <param name="linkText">
        /// The absolution or relative path to the file to be linked to.
        /// </param>
        /// <param name="options">
        /// Optional parameters.
        /// </param>
        /// <param name="cancellationToken">
        /// Optional <see cref="CancellationToken"/> to propagate
        /// notifications that the operation should be cancelled.
        /// </param>
        /// <returns>
        /// A <see cref="Response{StorageFileInfo}"/> describing the
        /// state of the file.
        /// </returns>
        /// <remarks>
        /// A <see cref="RequestFailedException"/> will be thrown if
        /// a failure occurs.
<<<<<<< HEAD
        /// </remarks>
        /// https://github.com/Azure/azure-sdk-for-net/issues/46907
        internal virtual Response<ShareFileInfo> CreateSymbolicLink(
=======
        /// If multiple failures occur, an <see cref="AggregateException"/> will be thrown,
        /// containing each failure instance.
        /// </remarks>
        public virtual Response<ShareFileInfo> CreateSymbolicLink(
>>>>>>> e0b8da94
            string linkText,
            ShareFileCreateSymbolicLinkOptions options = default,
            CancellationToken cancellationToken = default) =>
            CreateSymbolicLinkInternal(
                linkText: linkText,
                options: options,
                async: false,
                cancellationToken: cancellationToken)
                .EnsureCompleted();

        /// <summary>
        /// NFS only.  Creates a symoblic link to the file specified by path.
        /// </summary>
        /// <param name="linkText">
        /// The absolution or relative path to the file to be linked to.
        /// </param>
        /// <param name="options">
        /// Optional parameters.
        /// </param>
        /// <param name="cancellationToken">
        /// Optional <see cref="CancellationToken"/> to propagate
        /// notifications that the operation should be cancelled.
        /// </param>
        /// <returns>
        /// A <see cref="Response{StorageFileInfo}"/> describing the
        /// state of the file.
        /// </returns>
        /// <remarks>
        /// A <see cref="RequestFailedException"/> will be thrown if
        /// a failure occurs.
<<<<<<< HEAD
        /// </remarks>
        /// https://github.com/Azure/azure-sdk-for-net/issues/46907
        internal virtual async Task<Response<ShareFileInfo>> CreateSymbolicLinkAsync(
=======
        /// If multiple failures occur, an <see cref="AggregateException"/> will be thrown,
        /// containing each failure instance.
        /// </remarks>
        public virtual async Task<Response<ShareFileInfo>> CreateSymbolicLinkAsync(
>>>>>>> e0b8da94
            string linkText,
            ShareFileCreateSymbolicLinkOptions options = default,
            CancellationToken cancellationToken = default) =>
            await CreateSymbolicLinkInternal(
                linkText: linkText,
                options: options,
                async: true,
                cancellationToken: cancellationToken)
                .ConfigureAwait(false);

        /// <summary>
        /// NFS only.  Creates a symoblic link to the file specified by path.
        /// </summary>
        /// <param name="linkText">
        /// The absolution or relative path to the file to be linked to.
        /// </param>
        /// <param name="options">
        /// Optional parameters.
        /// </param>
        /// <param name="async">
        /// Whether to invoke the operation asynchronously.
        /// </param>
        /// <param name="cancellationToken">
        /// Optional <see cref="CancellationToken"/> to propagate
        /// notifications that the operation should be cancelled.
        /// </param>
        /// <returns>
        /// A <see cref="Response{StorageFileInfo}"/> describing the
        /// state of the file.
        /// </returns>
        /// <remarks>
        /// A <see cref="RequestFailedException"/> will be thrown if
        /// a failure occurs.
<<<<<<< HEAD
=======
        /// If multiple failures occur, an <see cref="AggregateException"/> will be thrown,
        /// containing each failure instance.
>>>>>>> e0b8da94
        /// </remarks>
        private async Task<Response<ShareFileInfo>> CreateSymbolicLinkInternal(
            string linkText,
            ShareFileCreateSymbolicLinkOptions options,
            bool async,
            CancellationToken cancellationToken)
        {
            using (ClientConfiguration.Pipeline.BeginLoggingScope(nameof(ShareFileClient)))
            {
                ClientConfiguration.Pipeline.LogMethodEnter(
                    nameof(ShareFileClient),
                    message:
                    $"{nameof(Uri)}: {Uri}\n");

                DiagnosticScope scope = ClientConfiguration.ClientDiagnostics.CreateScope($"{nameof(ShareFileClient)}.{nameof(CreateSymbolicLink)}");

                ResponseWithHeaders<FileCreateSymbolicLinkHeaders> response;

                try
                {
                    scope.Start();

                    if (async)
                    {
                        response = await FileRestClient.CreateSymbolicLinkAsync(
                            linkText: linkText,
                            metadata: options?.Metadata,
                            fileCreationTime: options?.FileCreatedOn.ToFileDateTimeString(),
                            fileLastWriteTime: options?.FileLastWrittenOn.ToFileDateTimeString(),
                            owner: options?.Owner,
                            group: options?.Group,
                            shareFileRequestConditions: options?.Conditions,
                            cancellationToken: cancellationToken)
                            .ConfigureAwait(false);
                    }
                    else
                    {
                        response = FileRestClient.CreateSymbolicLink(
                            linkText: linkText,
                            metadata: options?.Metadata,
                            fileCreationTime: options?.FileCreatedOn.ToFileDateTimeString(),
                            fileLastWriteTime: options?.FileLastWrittenOn.ToFileDateTimeString(),
                            owner: options?.Owner,
                            group: options?.Group,
                            shareFileRequestConditions: options?.Conditions,
                            cancellationToken: cancellationToken);
                    }

                    return Response.FromValue(
                        response.ToShareFileInfo(),
                        response.GetRawResponse());
                }
                catch (Exception ex)
                {
                    ClientConfiguration.Pipeline.LogException(ex);
                    scope.Failed(ex);
                    throw;
                }
                finally
                {
                    ClientConfiguration.Pipeline.LogMethodExit(nameof(ShareFileClient));
                    scope.Dispose();
                }
            }
        }
        #endregion

        #region CreateHardLink
        /// <summary>
        /// NFS only.  Creates a hard link to the file file specified by path.
        /// </summary>
        /// <param name="targetFile">
        /// Path of the file to create the hard link to, not including the share.
        /// For example: "targetDirectory/targetSubDirectory/.../targetFile"
        /// </param>
        /// <param name="conditions">
        /// Optional <see cref="ShareFileRequestConditions"/> to add conditions
        /// on creating the hard link.
        /// </param>
        /// <param name="cancellationToken">
        /// Optional <see cref="CancellationToken"/> to propagate
        /// notifications that the operation should be cancelled.
        /// </param>
        /// <returns>
        /// A <see cref="Response{StorageFileInfo}"/> describing the
        /// state of the hard link.
        /// </returns>
        /// <remarks>
        /// A <see cref="RequestFailedException"/> will be thrown if
        /// a failure occurs.
<<<<<<< HEAD
=======
        /// If multiple failures occur, an <see cref="AggregateException"/> will be thrown,
        /// containing each failure instance.
>>>>>>> e0b8da94
        /// </remarks>
        public virtual Response<ShareFileInfo> CreateHardLink(
            string targetFile,
            ShareFileRequestConditions conditions = default,
            CancellationToken cancellationToken = default)
            => CreateHardLinkInternal(
                targetFile: targetFile,
                conditions: conditions,
                async: false,
                cancellationToken: cancellationToken)
                .EnsureCompleted();

        /// <summary>
        /// NFS only.  Creates a hard link to the file file specified by path.
        /// </summary>
        /// <param name="targetFile">
        /// Path of the file to create the hard link to, not including the share.
        /// For example: "targetDirectory/targetSubDirectory/.../targetFile"
        /// </param>
        /// <param name="conditions">
        /// Optional <see cref="ShareFileRequestConditions"/> to add conditions
        /// on creating the hard link.
        /// </param>
        /// <param name="cancellationToken">
        /// Optional <see cref="CancellationToken"/> to propagate
        /// notifications that the operation should be cancelled.
        /// </param>
        /// <returns>
        /// A <see cref="Response{StorageFileInfo}"/> describing the
        /// state of the hard link.
        /// </returns>
        /// <remarks>
        /// A <see cref="RequestFailedException"/> will be thrown if
        /// a failure occurs.
<<<<<<< HEAD
=======
        /// If multiple failures occur, an <see cref="AggregateException"/> will be thrown,
        /// containing each failure instance.
>>>>>>> e0b8da94
        /// </remarks>
        public async virtual Task<Response<ShareFileInfo>> CreateHardLinkAsync(
            string targetFile,
            ShareFileRequestConditions conditions = default,
            CancellationToken cancellationToken = default)
            => await CreateHardLinkInternal(
                targetFile: targetFile,
                conditions: conditions,
                async: true,
                cancellationToken: cancellationToken)
            .ConfigureAwait(false);

        /// <summary>
        /// NFS only.  Creates a hard link to the file file specified by path.
        /// </summary>
        /// <param name="targetFile">
        /// Path of the file to create the hard link to, not including the share.
        /// </param>
        /// <param name="conditions">
        /// Optional <see cref="ShareFileRequestConditions"/> to add conditions
        /// on creating the hard link.
        /// </param>
        /// <param name="async">
        /// Whether to invoke the operation asynchronously.
        /// </param>
        /// <param name="cancellationToken">
        /// Optional <see cref="CancellationToken"/> to propagate
        /// notifications that the operation should be cancelled.
        /// </param>
        /// <returns>
        /// A <see cref="Response{StorageFileInfo}"/> describing the
        /// state of the hard link.
        /// </returns>
        /// <remarks>
        /// A <see cref="RequestFailedException"/> will be thrown if
        /// a failure occurs.
<<<<<<< HEAD
=======
        /// If multiple failures occur, an <see cref="AggregateException"/> will be thrown,
        /// containing each failure instance.
>>>>>>> e0b8da94
        /// </remarks>
        private async Task<Response<ShareFileInfo>> CreateHardLinkInternal(
            string targetFile,
            ShareFileRequestConditions conditions,
            bool async,
            CancellationToken cancellationToken)
        {
            using (ClientConfiguration.Pipeline.BeginLoggingScope(nameof(ShareFileClient)))
            {
                ClientConfiguration.Pipeline.LogMethodEnter(
                    nameof(ShareFileClient),
                    message:
                    $"{nameof(Uri)}: {Uri}\n" +
                    $"{nameof(targetFile)}: {targetFile}");

                DiagnosticScope scope = ClientConfiguration.ClientDiagnostics.CreateScope($"{nameof(ShareFileClient)}.{nameof(CreateHardLink)}");

                try
                {
                    scope.Start();

                    ResponseWithHeaders<FileCreateHardLinkHeaders> response;

                    if (async)
                    {
                        response = await FileRestClient.CreateHardLinkAsync(
                            targetFile: targetFile,
                            shareFileRequestConditions: conditions,
                            cancellationToken: cancellationToken)
                            .ConfigureAwait(false);
                    }
                    else
                    {
                        response = FileRestClient.CreateHardLink(
                            targetFile: targetFile,
                            shareFileRequestConditions: conditions,
                            cancellationToken: cancellationToken);
                    }

                    return Response.FromValue(
                        response.ToShareFileInfo(),
                        response.GetRawResponse());
                }
                catch (Exception ex)
                {
                    ClientConfiguration.Pipeline.LogException(ex);
                    scope.Failed(ex);
                    throw;
                }
                finally
                {
                    ClientConfiguration.Pipeline.LogMethodExit(nameof(ShareFileClient));
                    scope.Dispose();
                }
            }
        }
        #endregion

        #region OpenWrite
        /// <summary>
        /// Opens a stream for writing to the file.
        /// </summary>
        /// <param name="overwrite">
        /// Whether an existing blob should be deleted and recreated.
        /// </param>
        /// <param name="position">
        /// The offset within the blob to begin writing from.
        /// </param>
        /// <param name="options">
        /// Optional parameters.
        /// </param>
        /// <param name="cancellationToken">
        /// Optional <see cref="CancellationToken"/> to propagate
        /// notifications that the operation should be cancelled.
        /// </param>
        /// <returns>
        /// A stream to write to the file.
        /// </returns>
        /// <remarks>
        /// A <see cref="RequestFailedException"/> will be thrown if
        /// a failure occurs.
        /// If multiple failures occur, an <see cref="AggregateException"/> will be thrown,
        /// containing each failure instance.
        /// </remarks>
#pragma warning disable AZC0015 // Unexpected client method return type.
        public virtual Stream OpenWrite(
#pragma warning restore AZC0015 // Unexpected client method return type.
            bool overwrite,
            long position,
            ShareFileOpenWriteOptions options = default,
            CancellationToken cancellationToken = default)
            => OpenWriteInternal(
                overwrite: overwrite,
                position: position,
                options: options,
                async: false,
                cancellationToken: cancellationToken)
                .EnsureCompleted();

        /// <summary>
        /// Opens a stream for writing to the file.
        /// </summary>
        /// <param name="overwrite">
        /// Whether an existing blob should be deleted and recreated.
        /// </param>
        /// <param name="position">
        /// The offset within the blob to begin writing from.
        /// </param>
        /// <param name="options">
        /// Optional parameters.
        /// </param>
        /// <param name="cancellationToken">
        /// Optional <see cref="CancellationToken"/> to propagate
        /// notifications that the operation should be cancelled.
        /// </param>
        /// <returns>
        /// A stream to write to the file.
        /// </returns>
        /// <remarks>
        /// A <see cref="RequestFailedException"/> will be thrown if
        /// a failure occurs.
        /// If multiple failures occur, an <see cref="AggregateException"/> will be thrown,
        /// containing each failure instance.
        /// </remarks>
#pragma warning disable AZC0015 // Unexpected client method return type.
        public virtual async Task<Stream> OpenWriteAsync(
#pragma warning restore AZC0015 // Unexpected client method return type.
            bool overwrite,
            long position,
            ShareFileOpenWriteOptions options = default,
            CancellationToken cancellationToken = default)
            => await OpenWriteInternal(
                overwrite: overwrite,
                position: position,
                options: options,
                async: true,
                cancellationToken: cancellationToken)
                .ConfigureAwait(false);

        /// <summary>
        /// Opens a stream for writing to the file.
        /// </summary>
        /// <param name="overwrite">
        /// Whether an existing blob should be deleted and recreated.
        /// </param>
        /// <param name="position">
        /// The offset within the blob to begin writing from.
        /// </param>
        /// <param name="options">
        /// Optional parameters.
        /// </param>
        /// <param name="async">
        /// Whether to invoke the operation asynchronously.
        /// </param>
        /// <param name="cancellationToken">
        /// Optional <see cref="CancellationToken"/> to propagate
        /// notifications that the operation should be cancelled.
        /// </param>
        /// <returns>
        /// A stream to write to the file.
        /// </returns>
        /// <remarks>
        /// A <see cref="RequestFailedException"/> will be thrown if
        /// a failure occurs.
        /// If multiple failures occur, an <see cref="AggregateException"/> will be thrown,
        /// containing each failure instance.
        /// </remarks>
        private async Task<Stream> OpenWriteInternal(
            bool overwrite,
            long position,
            ShareFileOpenWriteOptions options,
            bool async,
            CancellationToken cancellationToken)
        {
            DiagnosticScope scope = ClientConfiguration.ClientDiagnostics.CreateScope($"{nameof(ShareFileClient)}.{nameof(OpenWrite)}");

            try
            {
                scope.Start();

                if (overwrite)
                {
                    if (options?.MaxSize == null)
                    {
                        throw new ArgumentException($"{nameof(options)}.{nameof(options.MaxSize)} must be set if {nameof(overwrite)} is set to true");
                    }

                    Response<ShareFileInfo> createResponse = await CreateInternal(
                        maxSize: options.MaxSize.Value,
                        httpHeaders: default,
                        metadata: default,
                        smbProperties: default,
                        filePermission: default,
                        filePermissionFormat: default,
                        posixProperties: default,
                        conditions: options?.OpenConditions,
                        async: async,
                        cancellationToken: cancellationToken)
                        .ConfigureAwait(false);
                }
                else
                {
                    try
                    {
                        Response<ShareFileProperties> propertiesResponse = await GetPropertiesInternal(
                            conditions: options?.OpenConditions,
                            async: async,
                            cancellationToken: cancellationToken)
                            .ConfigureAwait(false);
                    }
                    catch (RequestFailedException ex)
                    when(ex.ErrorCode == ShareErrorCode.ResourceNotFound)
                    {
                        if (options?.MaxSize == null)
                        {
                            throw new ArgumentException($"{nameof(options)}.{nameof(options.MaxSize)} must be set if the File is being created for the first time");
                        }

                        Response<ShareFileInfo> createResponse = await CreateInternal(
                            maxSize: options.MaxSize.Value,
                            httpHeaders: default,
                            metadata: default,
                            smbProperties: default,
                            filePermission: default,
                            filePermissionFormat: default,
                            posixProperties: default,
                            conditions: options?.OpenConditions,
                            async: async,
                            cancellationToken: cancellationToken)
                            .ConfigureAwait(false);
                    }
                }

                return new ShareFileWriteStream(
                    fileClient: this,
                    bufferSize: options?.BufferSize ?? Constants.DefaultBufferSize,
                    position: position,
                    conditions: options?.OpenConditions,
                    progressHandler: options?.ProgressHandler,
                    options?.TransferValidation ?? ClientConfiguration.TransferValidation.Upload
                    );
            }
            catch (Exception ex)
            {
                scope.Failed(ex);
                throw;
            }
            finally
            {
                scope.Dispose();
            }
        }
        #endregion OpenWrite

        #region GenerateSas
        /// <summary>
        /// The <see cref="GenerateSasUri(ShareFileSasPermissions, DateTimeOffset)"/>
        /// returns a <see cref="Uri"/> that generates a Share File Service
        /// Shared Access Signature (SAS) Uri based on the Client properties and
        /// parameters passed. The SAS is signed by the shared key credential
        /// of the client.
        ///
        /// To check if the client is able to sign a Service Sas see
        /// <see cref="CanGenerateSasUri"/>.
        ///
        /// For more information, see
        /// <see href="https://docs.microsoft.com/en-us/rest/api/storageservices/constructing-a-service-sas">
        /// Constructing a service SAS</see>.
        /// </summary>
        /// <param name="permissions">
        /// Required. Specifies the list of permissions to be associated with the SAS.
        /// See <see cref="ShareFileSasPermissions"/>.
        /// </param>
        /// <param name="expiresOn">
        /// Required. Specifies the time at which the SAS becomes invalid. This field
        /// must be omitted if it has been specified in an associated stored access policy.
        /// </param>
        /// <returns>
        /// A <see cref="Uri"/> containing the SAS Uri.
        /// </returns>
        /// <remarks>
        /// A <see cref="Exception"/> will be thrown if a failure occurs.
        /// </remarks>
        [CallerShouldAudit("https://aka.ms/azsdk/callershouldaudit/storage-files-shares")]
        public virtual Uri GenerateSasUri(ShareFileSasPermissions permissions, DateTimeOffset expiresOn) =>
            GenerateSasUri(permissions, expiresOn, out _);

        /// <summary>
        /// The <see cref="GenerateSasUri(ShareFileSasPermissions, DateTimeOffset)"/>
        /// returns a <see cref="Uri"/> that generates a Share File Service
        /// Shared Access Signature (SAS) Uri based on the Client properties and
        /// parameters passed. The SAS is signed by the shared key credential
        /// of the client.
        ///
        /// To check if the client is able to sign a Service Sas see
        /// <see cref="CanGenerateSasUri"/>.
        ///
        /// For more information, see
        /// <see href="https://docs.microsoft.com/en-us/rest/api/storageservices/constructing-a-service-sas">
        /// Constructing a service SAS</see>.
        /// </summary>
        /// <param name="permissions">
        /// Required. Specifies the list of permissions to be associated with the SAS.
        /// See <see cref="ShareFileSasPermissions"/>.
        /// </param>
        /// <param name="expiresOn">
        /// Required. Specifies the time at which the SAS becomes invalid. This field
        /// must be omitted if it has been specified in an associated stored access policy.
        /// </param>
        /// <param name="stringToSign">
        /// For debugging purposes only.  This string will be overwritten with the string to sign that was used to generate the SAS Uri.
        /// </param>
        /// <returns>
        /// A <see cref="Uri"/> containing the SAS Uri.
        /// </returns>
        /// <remarks>
        /// A <see cref="Exception"/> will be thrown if a failure occurs.
        /// </remarks>
        [EditorBrowsable(EditorBrowsableState.Never)]
        [CallerShouldAudit("https://aka.ms/azsdk/callershouldaudit/storage-files-shares")]
        public virtual Uri GenerateSasUri(ShareFileSasPermissions permissions, DateTimeOffset expiresOn, out string stringToSign) =>
            GenerateSasUri(new ShareSasBuilder(permissions, expiresOn)
            {
                ShareName = ShareName,
                FilePath = Path
            }, out stringToSign);

        /// <summary>
        /// The <see cref="GenerateSasUri(ShareSasBuilder)"/> returns a
        /// <see cref="Uri"/> that generates a Share File Service
        /// Shared Access Signature (SAS) Uri based on the Client properties
        /// and and builder. The SAS is signed by the shared key credential
        /// of the client.
        ///
        /// To check if the client is able to sign a Service Sas see
        /// <see cref="CanGenerateSasUri"/>.
        ///
        /// For more information, see
        /// <see href="https://docs.microsoft.com/en-us/rest/api/storageservices/constructing-a-service-sas">
        /// Constructing a Service SAS</see>.
        /// </summary>
        /// <param name="builder">
        /// Used to generate a Shared Access Signature (SAS)
        /// </param>
        /// <returns>
        /// A <see cref="ShareSasBuilder"/> on successfully deleting.
        /// </returns>
        /// <remarks>
        /// A <see cref="RequestFailedException"/> will be thrown if
        /// a failure occurs.
        /// If multiple failures occur, an <see cref="AggregateException"/> will be thrown,
        /// containing each failure instance.
        /// </remarks>
        [CallerShouldAudit("https://aka.ms/azsdk/callershouldaudit/storage-files-shares")]
        public virtual Uri GenerateSasUri(ShareSasBuilder builder)
            => GenerateSasUri(builder, out _);

        /// <summary>
        /// The <see cref="GenerateSasUri(ShareSasBuilder)"/> returns a
        /// <see cref="Uri"/> that generates a Share File Service
        /// Shared Access Signature (SAS) Uri based on the Client properties
        /// and and builder. The SAS is signed by the shared key credential
        /// of the client.
        ///
        /// To check if the client is able to sign a Service Sas see
        /// <see cref="CanGenerateSasUri"/>.
        ///
        /// For more information, see
        /// <see href="https://docs.microsoft.com/en-us/rest/api/storageservices/constructing-a-service-sas">
        /// Constructing a Service SAS</see>.
        /// </summary>
        /// <param name="builder">
        /// Used to generate a Shared Access Signature (SAS)
        /// </param>
        /// <param name="stringToSign">
        /// For debugging purposes only.  This string will be overwritten with the string to sign that was used to generate the SAS Uri.
        /// </param>
        /// <returns>
        /// A <see cref="ShareSasBuilder"/> on successfully deleting.
        /// </returns>
        /// <remarks>
        /// A <see cref="RequestFailedException"/> will be thrown if
        /// a failure occurs.
        /// If multiple failures occur, an <see cref="AggregateException"/> will be thrown,
        /// containing each failure instance.
        /// </remarks>
        [EditorBrowsable(EditorBrowsableState.Never)]
        [CallerShouldAudit("https://aka.ms/azsdk/callershouldaudit/storage-files-shares")]
        public virtual Uri GenerateSasUri(ShareSasBuilder builder, out string stringToSign)
        {
            builder = builder ?? throw Errors.ArgumentNull(nameof(builder));

            // Deep copy of builder so we don't modify the user's original ShareSasBuilder.
            builder = ShareSasBuilder.DeepCopy(builder);

            // Assign builder's ShareName and Path, if they are null.
            builder.ShareName ??= ShareName;
            builder.FilePath ??= Path;

            if (!builder.ShareName.Equals(ShareName, StringComparison.InvariantCulture))
            {
                throw Errors.SasNamesNotMatching(
                    nameof(builder.ShareName),
                    nameof(ShareSasBuilder),
                    nameof(ShareName));
            }
            if (!builder.FilePath.Equals(Path, StringComparison.InvariantCulture))
            {
                throw Errors.SasNamesNotMatching(
                    nameof(builder.FilePath),
                    nameof(ShareSasBuilder),
                    nameof(Path));
            }
            ShareUriBuilder sasUri = new ShareUriBuilder(Uri)
            {
                Query = builder.ToSasQueryParameters(ClientConfiguration.SharedKeyCredential, out stringToSign).ToString()
            };
            return sasUri.ToUri();
        }
        #endregion

        #region GetParentClientCore

        private ShareClient _parentShareClient;
        private ShareDirectoryClient _parentShareDirectoryClient;

        /// <summary>
        /// Create a new <see cref="ShareClient"/> that pointing to this <see cref="ShareFileClient"/>'s parent container.
        /// The new <see cref="ShareClient"/>
        /// uses the same request policy pipeline as the
        /// <see cref="ShareFileClient"/>.
        /// </summary>
        /// <returns>A new <see cref="ShareFileClient"/> instance.</returns>
        protected internal virtual ShareClient GetParentShareClientCore()
        {
            if (_parentShareClient == null)
            {
                ShareUriBuilder shareUriBuilder = new ShareUriBuilder(Uri)
                {
                    // erase parameters unrelated to container
                    DirectoryOrFilePath = null,
                    Snapshot = null,
                };

                _parentShareClient = new ShareClient(
                    shareUriBuilder.ToUri(),
                    ClientConfiguration);
            }

            return _parentShareClient;
        }

        /// <summary>
        /// Create a new <see cref="ShareDirectoryClient"/> that pointing to this <see cref="ShareFileClient"/>'s parent container.
        /// The new <see cref="ShareDirectoryClient"/>
        /// uses the same request policy pipeline as the
        /// <see cref="ShareFileClient"/>.
        /// </summary>
        /// <returns>A new <see cref="ShareFileClient"/> instance.</returns>
        protected internal virtual ShareDirectoryClient GetParentShareDirectoryClientCore()
        {
            if (_parentShareDirectoryClient == null)
            {
                ShareUriBuilder shareUriBuilder = new ShareUriBuilder(Uri)
                {
                    Snapshot = null,
                };

                if (shareUriBuilder.DirectoryOrFilePath == null || shareUriBuilder.LastDirectoryOrFileName == null)
                {
                    throw new InvalidOperationException();
                }
                shareUriBuilder.DirectoryOrFilePath = shareUriBuilder.DirectoryOrFilePath.GetParentPath();

                _parentShareDirectoryClient = new ShareDirectoryClient(
                    shareUriBuilder.ToUri(),
                    ClientConfiguration);
            }

            return _parentShareDirectoryClient;
        }
        #endregion
    }

    namespace Specialized
    {
        /// <summary>
        /// Add easy to discover methods to <see cref="ShareFileClient"/> for
        /// creating <see cref="ShareClient"/> instances.
        /// </summary>
        public static partial class SpecializedShareExtensions
        {
            /// <summary>
            /// Create a new <see cref="ShareClient"/> that pointing to this <see cref="ShareFileClient"/>'s parent container.
            /// The new <see cref="ShareClient"/>
            /// uses the same request policy pipeline as the
            /// <see cref="ShareFileClient"/>.
            /// </summary>
            /// <param name="client">The <see cref="ShareFileClient"/>.</param>
            /// <returns>A new <see cref="ShareClient"/> instance.</returns>
            public static ShareClient GetParentShareClient(this ShareFileClient client)
            {
                return client.GetParentShareClientCore();
            }

            /// <summary>
            /// Create a new <see cref="ShareDirectoryClient"/> that pointing to this <see cref="ShareFileClient"/>'s parent container.
            /// The new <see cref="ShareDirectoryClient"/>
            /// uses the same request policy pipeline as the
            /// <see cref="ShareFileClient"/>.
            /// </summary>
            /// <param name="client">The <see cref="ShareFileClient"/>.</param>
            /// <returns>A new <see cref="ShareDirectoryClient"/> instance.</returns>
            public static ShareDirectoryClient GetParentShareDirectoryClient(this ShareFileClient client)
            {
                return client.GetParentShareDirectoryClientCore();
            }
        }
    }
}<|MERGE_RESOLUTION|>--- conflicted
+++ resolved
@@ -1006,11 +1006,7 @@
                             fileChangeTime: smbProps.FileChangedOn.ToFileDateTimeString(),
                             owner: posixProperties?.Owner,
                             group: posixProperties?.Group,
-<<<<<<< HEAD
-                            fileMode: posixProperties?.FileMode.ToOctalFileMode(),
-=======
                             fileMode: posixProperties?.FileMode?.ToOctalFileMode(),
->>>>>>> e0b8da94
                             nfsFileType: posixProperties?.FileType,
                             metadata: metadata,
                             filePermission: filePermission,
@@ -1031,11 +1027,7 @@
                             fileChangeTime: smbProps.FileChangedOn.ToFileDateTimeString(),
                             owner: posixProperties?.Owner,
                             group: posixProperties?.Group,
-<<<<<<< HEAD
-                            fileMode: posixProperties?.FileMode.ToOctalFileMode(),
-=======
                             fileMode: posixProperties?.FileMode?.ToOctalFileMode(),
->>>>>>> e0b8da94
                             nfsFileType: posixProperties?.FileType,
                             metadata: metadata,
                             filePermission: filePermission,
@@ -3937,11 +3929,7 @@
                             fileChangeTime: smbProps.FileChangedOn.ToFileDateTimeString(),
                             owner: posixProperties?.Owner,
                             group: posixProperties?.Group,
-<<<<<<< HEAD
-                            fileMode: posixProperties?.FileMode.ToOctalFileMode(),
-=======
                             fileMode: posixProperties?.FileMode?.ToOctalFileMode(),
->>>>>>> e0b8da94
                             fileHttpHeaders: httpHeaders.ToFileHttpHeaders(),
                             shareFileRequestConditions: conditions,
                             cancellationToken: cancellationToken)
@@ -3960,11 +3948,7 @@
                             fileChangeTime: smbProps.FileChangedOn.ToFileDateTimeString(),
                             owner: posixProperties?.Owner,
                             group: posixProperties?.Group,
-<<<<<<< HEAD
-                            fileMode: posixProperties?.FileMode.ToOctalFileMode(),
-=======
                             fileMode: posixProperties?.FileMode?.ToOctalFileMode(),
->>>>>>> e0b8da94
                             fileHttpHeaders: httpHeaders.ToFileHttpHeaders(),
                             shareFileRequestConditions: conditions,
                             cancellationToken: cancellationToken);
@@ -6961,16 +6945,10 @@
         /// <remarks>
         /// A <see cref="RequestFailedException"/> will be thrown if
         /// a failure occurs.
-<<<<<<< HEAD
-        /// </remarks>
-        /// https://github.com/Azure/azure-sdk-for-net/issues/46907
-        internal virtual Response<ShareFileSymbolicLinkInfo> GetSymbolicLink(
-=======
         /// If multiple failures occur, an <see cref="AggregateException"/> will be thrown,
         /// containing each failure instance.
         /// </remarks>
         public virtual Response<ShareFileSymbolicLinkInfo> GetSymbolicLink(
->>>>>>> e0b8da94
             CancellationToken cancellationToken = default) =>
             GetSymbolicLinkInternal(
                 async: false,
@@ -6991,16 +6969,10 @@
         /// <remarks>
         /// A <see cref="RequestFailedException"/> will be thrown if
         /// a failure occurs.
-<<<<<<< HEAD
-        /// </remarks>
-        /// https://github.com/Azure/azure-sdk-for-net/issues/46907
-        internal virtual async Task<Response<ShareFileSymbolicLinkInfo>> GetSymbolicLinkAsync(
-=======
         /// If multiple failures occur, an <see cref="AggregateException"/> will be thrown,
         /// containing each failure instance.
         /// </remarks>
         public virtual async Task<Response<ShareFileSymbolicLinkInfo>> GetSymbolicLinkAsync(
->>>>>>> e0b8da94
             CancellationToken cancellationToken = default) =>
             await GetSymbolicLinkInternal(
                 async: true,
@@ -7024,11 +6996,8 @@
         /// <remarks>
         /// A <see cref="RequestFailedException"/> will be thrown if
         /// a failure occurs.
-<<<<<<< HEAD
-=======
-        /// If multiple failures occur, an <see cref="AggregateException"/> will be thrown,
-        /// containing each failure instance.
->>>>>>> e0b8da94
+        /// If multiple failures occur, an <see cref="AggregateException"/> will be thrown,
+        /// containing each failure instance.
         /// </remarks>
         private async Task<Response<ShareFileSymbolicLinkInfo>> GetSymbolicLinkInternal(
             bool async,
@@ -7098,16 +7067,10 @@
         /// <remarks>
         /// A <see cref="RequestFailedException"/> will be thrown if
         /// a failure occurs.
-<<<<<<< HEAD
-        /// </remarks>
-        /// https://github.com/Azure/azure-sdk-for-net/issues/46907
-        internal virtual Response<ShareFileInfo> CreateSymbolicLink(
-=======
         /// If multiple failures occur, an <see cref="AggregateException"/> will be thrown,
         /// containing each failure instance.
         /// </remarks>
         public virtual Response<ShareFileInfo> CreateSymbolicLink(
->>>>>>> e0b8da94
             string linkText,
             ShareFileCreateSymbolicLinkOptions options = default,
             CancellationToken cancellationToken = default) =>
@@ -7138,16 +7101,10 @@
         /// <remarks>
         /// A <see cref="RequestFailedException"/> will be thrown if
         /// a failure occurs.
-<<<<<<< HEAD
-        /// </remarks>
-        /// https://github.com/Azure/azure-sdk-for-net/issues/46907
-        internal virtual async Task<Response<ShareFileInfo>> CreateSymbolicLinkAsync(
-=======
         /// If multiple failures occur, an <see cref="AggregateException"/> will be thrown,
         /// containing each failure instance.
         /// </remarks>
         public virtual async Task<Response<ShareFileInfo>> CreateSymbolicLinkAsync(
->>>>>>> e0b8da94
             string linkText,
             ShareFileCreateSymbolicLinkOptions options = default,
             CancellationToken cancellationToken = default) =>
@@ -7181,11 +7138,8 @@
         /// <remarks>
         /// A <see cref="RequestFailedException"/> will be thrown if
         /// a failure occurs.
-<<<<<<< HEAD
-=======
-        /// If multiple failures occur, an <see cref="AggregateException"/> will be thrown,
-        /// containing each failure instance.
->>>>>>> e0b8da94
+        /// If multiple failures occur, an <see cref="AggregateException"/> will be thrown,
+        /// containing each failure instance.
         /// </remarks>
         private async Task<Response<ShareFileInfo>> CreateSymbolicLinkInternal(
             string linkText,
@@ -7276,11 +7230,8 @@
         /// <remarks>
         /// A <see cref="RequestFailedException"/> will be thrown if
         /// a failure occurs.
-<<<<<<< HEAD
-=======
-        /// If multiple failures occur, an <see cref="AggregateException"/> will be thrown,
-        /// containing each failure instance.
->>>>>>> e0b8da94
+        /// If multiple failures occur, an <see cref="AggregateException"/> will be thrown,
+        /// containing each failure instance.
         /// </remarks>
         public virtual Response<ShareFileInfo> CreateHardLink(
             string targetFile,
@@ -7315,11 +7266,8 @@
         /// <remarks>
         /// A <see cref="RequestFailedException"/> will be thrown if
         /// a failure occurs.
-<<<<<<< HEAD
-=======
-        /// If multiple failures occur, an <see cref="AggregateException"/> will be thrown,
-        /// containing each failure instance.
->>>>>>> e0b8da94
+        /// If multiple failures occur, an <see cref="AggregateException"/> will be thrown,
+        /// containing each failure instance.
         /// </remarks>
         public async virtual Task<Response<ShareFileInfo>> CreateHardLinkAsync(
             string targetFile,
@@ -7356,11 +7304,8 @@
         /// <remarks>
         /// A <see cref="RequestFailedException"/> will be thrown if
         /// a failure occurs.
-<<<<<<< HEAD
-=======
-        /// If multiple failures occur, an <see cref="AggregateException"/> will be thrown,
-        /// containing each failure instance.
->>>>>>> e0b8da94
+        /// If multiple failures occur, an <see cref="AggregateException"/> will be thrown,
+        /// containing each failure instance.
         /// </remarks>
         private async Task<Response<ShareFileInfo>> CreateHardLinkInternal(
             string targetFile,
