﻿// Copyright (c) Microsoft Corporation. All rights reserved.
// Licensed under the MIT License.

using Azure.Core;
using Azure.Storage.Files.Shares.Models;

namespace Azure.Storage.Files.Shares
{
    /// <summary>
    /// Provides the client configuration options for connecting to Azure File
    /// Storage.
    /// </summary>
    public class ShareClientOptions : ClientOptions
    {
        /// <summary>
        /// The Latest service version supported by this client library.
        /// </summary>
        internal const ServiceVersion LatestVersion = StorageVersionExtensions.LatestVersion;

        /// <summary>
        /// The versions of Azure File Storage supported by this client
        /// library.  For more, see
        /// <see href="https://docs.microsoft.com/en-us/rest/api/storageservices/versioning-for-the-azure-storage-services">
        /// Versioning for the Azure Storage services</see>.
        /// </summary>
        public enum ServiceVersion
        {
#pragma warning disable CA1707 // Identifiers should not contain underscores
            /// <summary>
            /// The 2019-02-02 service version described at
            /// <see href="https://docs.microsoft.com/en-us/rest/api/storageservices/version-2019-02-02">
            /// Version 2019-02-02</see>
            /// </summary>
            V2019_02_02 = 1,

            /// <summary>
            /// The 2019-07-07 service version described at
            /// <see href="https://docs.microsoft.com/en-us/rest/api/storageservices/version-2019-07-07">
            /// Version 2019-07-07</see>
            /// </summary>
            V2019_07_07 = 2,

            /// <summary>
            /// The 2019-12-12 service version.
            /// </summary>
            V2019_12_12 = 3,

            /// <summary>
            /// The 2020-02-10 service version.
            /// </summary>
            V2020_02_10 = 4,

            /// <summary>
            /// The 2020-04-08 service version.
            /// </summary>
            V2020_04_08 = 5,

            /// <summary>
            /// The 2020-06-12 service version.
            /// </summary>
            V2020_06_12 = 6,

            /// <summary>
            /// The 2020-08-14 service version.
            /// </summary>
            V2020_08_04 = 7,

            /// <summary>
            /// The 2020-10-02 service version.
            /// </summary>
            V2020_10_02 = 8,

            /// <summary>
            /// The 2020-12-06 service version.
            /// </summary>
            V2020_12_06 = 9,

            /// <summary>
            /// The 2021-02-12 service version.
            /// </summary>
            V2021_02_12 = 10,

            /// <summary>
            /// The 2021-04-10 serivce version.
            /// </summary>
            V2021_04_10 = 11,

            /// <summary>
            /// The 2021-06-08 service version.
            /// </summary>
            V2021_06_08 = 12,

            /// <summary>
            /// The 2021-08-06 service version.
            /// </summary>
            V2021_08_06 = 13,

            /// <summary>
            /// The 2021-10-04 service version.
            /// </summary>
            V2021_10_04 = 14,

            /// <summary>
            /// The 2021-12-02 service version.
            /// </summary>
            V2021_12_02 = 15,

            /// <summary>
            /// The 2022-11-02 service version.
            /// </summary>
            V2022_11_02 = 16,

            /// <summary>
            /// The 2023-01-03 service version.
            /// </summary>
            V2023_01_03 = 17,

            /// <summary>
            /// The 2023-05-03 service version.
            /// </summary>
            V2023_05_03 = 18,

            /// <summary>
            /// The 2023-08-03 service version.
            /// </summary>
            V2023_08_03 = 19,

            /// <summary>
            /// The 2023-11-03 service version.
            /// </summary>
            V2023_11_03 = 20,

            /// <summary>
            /// The 2024-02-04 service version.
            /// </summary>
            V2024_02_04 = 21,

            /// <summary>
            /// The 2024-05-04 service version.
            /// </summary>
            V2024_05_04 = 22,

            /// <summary>
            /// The 2024-08-04 service version.
            /// </summary>
            V2024_08_04 = 23,

            /// <summary>
            /// The 2024-11-04 service version.
            /// </summary>
            V2024_11_04 = 24,

            /// <summary>
            /// The 2025-01-05 service version.
            /// </summary>
            V2025_01_05 = 25,

            /// <summary>
            /// The 2025-05-05 service version.
            /// </summary>
<<<<<<< HEAD
            V2025_05_05 = 26
=======
            V2025_05_05 = 26,

            /// <summary>
            /// The 2025-07-05 service version.
            /// </summary>
            V2025_07_05 = 27
>>>>>>> e0b8da94
#pragma warning restore CA1707 // Identifiers should not contain underscores
        }

        /// <summary>
        /// Gets the <see cref="ServiceVersion"/> of the service API used when
        /// making requests.  For more, see
        /// <see href="https://docs.microsoft.com/en-us/rest/api/storageservices/versioning-for-the-azure-storage-services">
        /// Versioning for the Azure Storage services</see>.
        /// </summary>
        public ServiceVersion Version { get; }

        /// <summary>
        /// Transfer validation options to be applied to file transfers from this client.
        /// </summary>
        public TransferValidationOptions TransferValidation { get; } = new();

        /// <summary>
        /// If set to true, trailing dot (.) will be allowed to suffex directory and file names.
        /// If false, the trailing dot will be trimmed.
        /// Supported by x-ms-version 2022-11-02 and above.
        /// </summary>
        public bool? AllowTrailingDot { get; set; }

        /// <summary>
        /// If set to true, trailing dot (.) will be allowed to source file names.
        /// If false, the trailing dot will be trimmed.
        /// Supported by x-ms-version 2022-11-02 and above.
        /// Applicable to <see cref="ShareFileClient.Rename(string, Models.ShareFileRenameOptions, System.Threading.CancellationToken)"/>,
        /// <see cref="ShareFileClient.RenameAsync(string, Models.ShareFileRenameOptions, System.Threading.CancellationToken)"/>,
        /// <see cref="ShareFileClient.UploadRangeFromUri(System.Uri, HttpRange, HttpRange, Models.ShareFileUploadRangeFromUriOptions, System.Threading.CancellationToken)"/>,
        /// <see cref="ShareFileClient.UploadRangeFromUriAsync(System.Uri, HttpRange, HttpRange, Models.ShareFileUploadRangeFromUriOptions, System.Threading.CancellationToken)"/>,
        /// <see cref="ShareFileClient.StartCopy(System.Uri, Models.ShareFileCopyOptions, System.Threading.CancellationToken)"/>,
        /// <see cref="ShareFileClient.StartCopyAsync(System.Uri, Models.ShareFileCopyOptions, System.Threading.CancellationToken)"/>,
        /// <see cref="ShareDirectoryClient.Rename(string, Models.ShareFileRenameOptions, System.Threading.CancellationToken)"/>,
        /// and <see cref="ShareDirectoryClient.RenameAsync(string, Models.ShareFileRenameOptions, System.Threading.CancellationToken)"/>.
        /// </summary>
        public bool? AllowSourceTrailingDot { get; set; }

        /// <summary>
        /// Share Token Intent.  For use with token authentication.  Used to indicate the intent of the request.
        /// This is currently required when using token authentication.
        /// </summary>
        public ShareTokenIntent? ShareTokenIntent { get; set; }

        /// <summary>
        /// Initializes a new instance of the <see cref="ShareClientOptions"/>
        /// class.
        /// </summary>
        /// <param name="version">
        /// The <see cref="ServiceVersion"/> of the service API used when
        /// making requests.
        /// </param>
        public ShareClientOptions(ServiceVersion version = LatestVersion)
        {
            if (ServiceVersion.V2019_02_02 <= version
                && version <= StorageVersionExtensions.MaxVersion)
            {
                Version = version;
            }
            else
            {
                throw Errors.VersionNotSupported(nameof(version));
            }

            this.Initialize();
            AddHeadersAndQueryParameters();
        }

        /// <summary>
        /// Add headers and query parameters in <see cref="DiagnosticsOptions.LoggedHeaderNames"/> and <see cref="DiagnosticsOptions.LoggedQueryParameters"/>
        /// </summary>
        private void AddHeadersAndQueryParameters()
        {
            Diagnostics.LoggedHeaderNames.Add("Access-Control-Allow-Origin");
            Diagnostics.LoggedHeaderNames.Add("Transfer-Encoding");
            Diagnostics.LoggedHeaderNames.Add("x-ms-date");
            Diagnostics.LoggedHeaderNames.Add("x-ms-error-code");
            Diagnostics.LoggedHeaderNames.Add("x-ms-request-id");
            Diagnostics.LoggedHeaderNames.Add("x-ms-version");
            Diagnostics.LoggedHeaderNames.Add("Accept-Ranges");
            Diagnostics.LoggedHeaderNames.Add("Content-Disposition");
            Diagnostics.LoggedHeaderNames.Add("Content-Encoding");
            Diagnostics.LoggedHeaderNames.Add("Content-Language");
            Diagnostics.LoggedHeaderNames.Add("Content-MD5");
            Diagnostics.LoggedHeaderNames.Add("Content-Range");
            Diagnostics.LoggedHeaderNames.Add("Vary");
            Diagnostics.LoggedHeaderNames.Add("x-ms-content-crc64");
            Diagnostics.LoggedHeaderNames.Add("x-ms-copy-action");
            Diagnostics.LoggedHeaderNames.Add("x-ms-copy-completion-time");
            Diagnostics.LoggedHeaderNames.Add("x-ms-copy-id");
            Diagnostics.LoggedHeaderNames.Add("x-ms-copy-progress");
            Diagnostics.LoggedHeaderNames.Add("x-ms-copy-status");
            Diagnostics.LoggedHeaderNames.Add("x-ms-has-immutability-policy");
            Diagnostics.LoggedHeaderNames.Add("x-ms-has-legal-hold");
            Diagnostics.LoggedHeaderNames.Add("x-ms-lease-state");
            Diagnostics.LoggedHeaderNames.Add("x-ms-lease-status");
            Diagnostics.LoggedHeaderNames.Add("x-ms-range");
            Diagnostics.LoggedHeaderNames.Add("x-ms-request-server-encrypted");
            Diagnostics.LoggedHeaderNames.Add("x-ms-server-encrypted");
            Diagnostics.LoggedHeaderNames.Add("x-ms-snapshot");
            Diagnostics.LoggedHeaderNames.Add("x-ms-source-range");
            Diagnostics.LoggedHeaderNames.Add("x-ms-cache-control");
            Diagnostics.LoggedHeaderNames.Add("x-ms-content-disposition");
            Diagnostics.LoggedHeaderNames.Add("x-ms-content-encoding");
            Diagnostics.LoggedHeaderNames.Add("x-ms-content-language");
            Diagnostics.LoggedHeaderNames.Add("x-ms-content-length");
            Diagnostics.LoggedHeaderNames.Add("x-ms-content-md5");
            Diagnostics.LoggedHeaderNames.Add("x-ms-content-type");
            Diagnostics.LoggedHeaderNames.Add("x-ms-file-attributes");
            Diagnostics.LoggedHeaderNames.Add("x-ms-file-change-time");
            Diagnostics.LoggedHeaderNames.Add("x-ms-file-creation-time");
            Diagnostics.LoggedHeaderNames.Add("x-ms-file-id");
            Diagnostics.LoggedHeaderNames.Add("x-ms-file-last-write-time");
            Diagnostics.LoggedHeaderNames.Add("x-ms-file-parent-id");
            Diagnostics.LoggedHeaderNames.Add("x-ms-handle-id");
            Diagnostics.LoggedHeaderNames.Add("x-ms-number-of-handles-closed");
            Diagnostics.LoggedHeaderNames.Add("x-ms-recursive");
            Diagnostics.LoggedHeaderNames.Add("x-ms-share-quota");
            Diagnostics.LoggedHeaderNames.Add("x-ms-type");
            Diagnostics.LoggedHeaderNames.Add("x-ms-write");
            Diagnostics.LoggedHeaderNames.Add("x-ms-copy-source-error-code");
            Diagnostics.LoggedHeaderNames.Add("x-ms-copy-source-status-code");

            Diagnostics.LoggedQueryParameters.Add("comp");
            Diagnostics.LoggedQueryParameters.Add("maxresults");
            Diagnostics.LoggedQueryParameters.Add("rscc");
            Diagnostics.LoggedQueryParameters.Add("rscd");
            Diagnostics.LoggedQueryParameters.Add("rsce");
            Diagnostics.LoggedQueryParameters.Add("rscl");
            Diagnostics.LoggedQueryParameters.Add("rsct");
            Diagnostics.LoggedQueryParameters.Add("se");
            Diagnostics.LoggedQueryParameters.Add("si");
            Diagnostics.LoggedQueryParameters.Add("sip");
            Diagnostics.LoggedQueryParameters.Add("sp");
            Diagnostics.LoggedQueryParameters.Add("spr");
            Diagnostics.LoggedQueryParameters.Add("sr");
            Diagnostics.LoggedQueryParameters.Add("srt");
            Diagnostics.LoggedQueryParameters.Add("ss");
            Diagnostics.LoggedQueryParameters.Add("st");
            Diagnostics.LoggedQueryParameters.Add("sv");
            Diagnostics.LoggedQueryParameters.Add("copyid");
            Diagnostics.LoggedQueryParameters.Add("restype");
        }

        /// <summary>
        /// Gets or sets the Audience to use for authentication with Azure Active Directory (AAD). The audience is not considered when using a shared key.
        /// </summary>
        /// <value>If <c>null</c>, <see cref="ShareAudience.DefaultAudience" /> will be assumed.</value>
        public ShareAudience? Audience { get; set; }
    }
}<|MERGE_RESOLUTION|>--- conflicted
+++ resolved
@@ -158,16 +158,12 @@
             /// <summary>
             /// The 2025-05-05 service version.
             /// </summary>
-<<<<<<< HEAD
-            V2025_05_05 = 26
-=======
             V2025_05_05 = 26,
 
             /// <summary>
             /// The 2025-07-05 service version.
             /// </summary>
             V2025_07_05 = 27
->>>>>>> e0b8da94
 #pragma warning restore CA1707 // Identifiers should not contain underscores
         }
 
