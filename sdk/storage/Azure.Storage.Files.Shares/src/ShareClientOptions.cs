--- conflicted
+++ resolved
@@ -42,16 +42,12 @@
             /// <summary>
             /// The 2019-12-12 service version.
             /// </summary>
-<<<<<<< HEAD
-            V2019_12_12 = 3
-=======
             V2019_12_12 = 3,
 
             /// <summary>
             /// The 2020-02-10 service version.
             /// </summary>
             V2020_02_10 = 4
->>>>>>> 60f4876e
 #pragma warning restore CA1707 // Identifiers should not contain underscores
         }
 
