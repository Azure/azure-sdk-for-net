# Release History

<<<<<<< HEAD
## 12.2.1 (2020-05)
- Fixed bug where blob, file and directory names were not URL encoded.
=======
## 12.3.0-preview.2 (Unreleased)

>>>>>>> 070652de

## 12.3.0-preview.1 (2020-07-03)
- Added support for service version 2019-12-12.
- Added support for Large Files.
- Added support for File Soft Delete.
- Fixed bug where ShareDirectoryClient and ShareFileClient.Name and .Path were sometimes URL-encoded.
- Fixed bug where ShareClient.WithSnapshot(), ShareDirectoryClient.WithSnapshot(), and ShareFileClient.WithSnapshot() were not functioning correctly.

## 12.2.3 (2020-06)
- This release contains bug fixes to improve quality.

## 12.2.2 (2020-06)
- Fixed bug where copy from URL did not handle non-ASCII characters correctly
- Fixed bug where download could hang indefinietly on .NET Framework

## 12.2.1 (2020-05)
- Fixed bug where blob, file and directory names were not URL encoded.

## 12.2.0 (2020-03)
- Added Exists() and DeleteIfExists() to ShareClient, ShareDirectoryClient, and ShareFileClient.
- Added CreateIfNotExists() to ShareClient and ShareDirectoryClient.

## 12.1.0 (2020-02)
- Added support for service version 2019-07-07.
- Added support for file leases.
- Added FailedHandlesCount to CloseHandlesResult.
- Added SMB parameters to File Copy APIs.
- Added premium file share properties.
- Added ShareFileClient.ClearRangesAsync() API.
- Fixed issue where SAS didn't work with signed identifiers.
- Sanitized header values in exceptions.

## 12.0.1 (2020-01)
 - Fixed issue where SAS content headers were not URL encoded when using ShareSasBuilder.
 - Fixed bug where using SAS connection string from portal would throw an exception if it included
   table endpoint.

## 12.0.0
- Added check to enforce TokenCredential is used only over HTTPS
- Support using SAS token from connection string
- Updated ShareFileRangeInfo to use HttpRange
- Update return types of ForceCloseAllHandles/ForceCloseHandle to be CloseHandlesResult
  and Response<CloseHandlesResult>, respectively
- Fixed issue where AccountName on ShareUriBuilder would not be populated
  for non-IP style Uris.

## 12.0.0-preview.5 (2019-11)
- Renamed Azure.Storage.Files to Azure.Storage.Files.Shares to better align
  with the newly released Azure.Storage.Files.DataLake and provide a consistent
  set of APIs for working with files on Azure

## 12.0.0-preview.4 (2019-10)
- Added FileClient.PutRangeFromUri operation
- Verification of echoed client request IDs
- Added convenient resource Name properties on all clients

## 12.0.0-preview.3 (2019-09)
- New Storage features for service version 2019-02-02 (including new APIs that
  expose all SMB features)
- Added FileClient.Upload convenience helper to support arbitrarily large files
- Added FileUriBuilder for addressing Azure Storage resources

- For more information, please visit: https://aka.ms/azure-sdk-preview3-net.

## 12.0.0-preview.2 (2019-08)
- Distributed Tracing
- Bug fixes

## 12.0.0-preview.1 (2019-07)
This preview is the first release of a ground-up rewrite of our client
libraries to ensure consistency, idiomatic design, productivity, and an
excellent developer experience.  It was created following the Azure SDK Design
Guidelines for .NET at https://azuresdkspecs.z5.web.core.windows.net/DotNetSpec.html.

For more information, please visit: https://aka.ms/azure-sdk-preview1-net.<|MERGE_RESOLUTION|>--- conflicted
+++ resolved
@@ -1,12 +1,7 @@
 # Release History
 
-<<<<<<< HEAD
-## 12.2.1 (2020-05)
-- Fixed bug where blob, file and directory names were not URL encoded.
-=======
 ## 12.3.0-preview.2 (Unreleased)
 
->>>>>>> 070652de
 
 ## 12.3.0-preview.1 (2020-07-03)
 - Added support for service version 2019-12-12.
