--- conflicted
+++ resolved
@@ -2,12 +2,9 @@
 
 ## 12.7.0-beta.5 (Unreleased)
 - Fixed bug where specifying conditions in ShareFileClient.OpenRead could override allowModifications flag in ShareFileOpenReadOptions leading to inconsistent read.
-<<<<<<< HEAD
+- Fixed bug where retry during streaming of ShareFileClient.Download result could lead to inconsistent read.
 - TenantId can now be discovered through the service challenge response, when using a TokenCredential for authorization.
     - A new property is now available on the ClientOptions called `DisableTenantDiscovery`. If set to true, the client will not attempt an initial unauthorized request to the service to prompt a challenge containing the tenantId hint.
-=======
-- Fixed bug where retry during streaming of ShareFileClient.Download result could lead to inconsistent read.
->>>>>>> 658a9c89
 
 ## 12.6.2 (2021-05-20)
 - This release contains bug fixes to improve quality.
