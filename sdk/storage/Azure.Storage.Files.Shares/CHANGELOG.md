# Release History

## 12.12.0-beta.1 (Unreleased)
<<<<<<< HEAD
- Fixed bug where ShareClient.GetParentServiceClient() persisted the filesystem name in the URL of the returned ShareServiceClient
=======
- Added support for service version 2021-10-04.
- Added support for SDK-calculated transactional checksums on data transfer.
>>>>>>> 6914f999

## 12.11.0 (2022-07-07)
- Includes all features from 12.11.0-beta.1.
- Fixed bug where ShareFileClient and ShareDirectoryClient Rename() was not passing the AzureSasCredential to the source.

## 12.11.0-beta.1 (2022-06-15)
- Added support for service version 2021-08-06.
- Added ability to set file change time with ShareFileClient.StartCopy() and .StartCopyAsync().

## 12.10.0 (2022-05-02)
- Includes all features from 12.10.0-beta.1.

## 12.10.0-beta.1 (2022-04-12)
- Added support for service version 2021-06-08.
- Added ability to maintain a file's current LastWrittenOn time when calling ShareFileClient.PutRange(), .PutRangeAsync(), .PutRangeFromUri(), and .PutRangeFromUriAsync().
- Added ability to specify a file or directory's ChangedOn time when calling ShareFileClient/ShareDirectoryClient.Create(), .CreateAsync(), .SetProperties(), .SetPropertiesAsync(), .Rename(), and .RenameAsync().
- Added ability to specify Content-Type on a file when calling ShareFileClient.Rename(), .RenameAsync().

## 12.9.0 (2022-03-10)
- Includes all features from 12.9.0-beta.1, 12.9.0-beta.2, and 12.9.0-beta.3 except SDK-calculated transactional checksums on data transfer.
- Fixed bug where ShareFileClient.StartCopy() and .StartCopyAsync() were not sending the ignoreReadonly parameter correctly.
- Added new overload of ShareFileClient.StartCopy() and .StartCopyAsync(), added new parameters allowing the copying of the source file's CreatedOn, LastWrittenOn, and FileAttributes properties.
- Removed preview support for SDK-calculated transactional checksums on data transfer.
- Fixed bug where ShareUriBuilder was case sensitive for parameter names.

## 12.9.0-beta.3 (2022-02-07)
- Added support for service version 2021-04-10.
- Added support for ShareDirectoryClient.Rename() and ShareFileClient.Rename().
- Fixed a memory leak in ShareFileClient.UploadAsync().

## 12.9.0-beta.2 (2021-11-30)
- Added support for service version 2021-02-12.
- Added support for premium file share ProvisionedBandwidthMiBps property.

## 12.9.0-beta.1 (2021-11-03)
- Added support for service version 2020-12-06.
- Added support for SDK-calculated transactional hash checksums on data transfer.
- Fixed bug / regression where the ETag values that had quotation marks surrounding it were being removed starting in version 12.7.0.

## 12.8.0 (2021-09-08)
- Includes all features from 12.8.0-beta.1 and 12.8.0-beta.2.

## 12.8.0-beta.2 (2021-07-23)
- This release contains bug fixes to improve quality.

## 12.8.0-beta.1 (2021-07-22)
- Added support for service version 2020-10-02.
- Added support for OAuth copy sources in ShareFileClient.UploadRangeFromUri()
- Added support for including additional information in ShareDirectoryClient.GetFilesAndDirectories().
- Fixed bug where ShareDirectoryClient.SetMetadataAsync() would not property parse Last-Modified response header.
- Fixed bug where ShareFileClient.DownloadAsync() would fail downloading zero-length file.

## 12.7.0 (2021-06-08)
- Includes all features from 12.7.0-beta.4.
- Fixed bug where specifying conditions in ShareFileClient.OpenRead could override allowModifications flag in ShareFileOpenReadOptions leading to inconsistent read.
- Fixed bug where retry during streaming of ShareFileClient.Download result could lead to inconsistent read.
- TenantId can now be discovered through the service challenge response, when using a TokenCredential for authorization.
    - A new property is now available on the ClientOptions called `EnableTenantDiscovery`. If set to true, the client will attempt an initial unauthorized request to the service to prompt a challenge containing the tenantId hint.

## 12.6.2 (2021-05-20)
- This release contains bug fixes to improve quality.

## 12.7.0-beta.4 (2021-05-12)
- Added support for service version 2020-08-04.
- Added support for Share and Share Snapshot Lease.
- ShareLeaseClient now remembers the Lease ID after a lease change.
- Fixed bug where clients would sometimes throw a NullReferenceException when calling GenerateSas() with a ShareSasBuilder parameter.
- Deprecated property ShareSasBuilder.Version, so when generating SAS will always use the latest Storage Service SAS version.

## 12.7.0-beta.3 (2021-04-09)
- This release contains bug fixes to improve quality.

## 12.6.1 (2021-03-29)
- Fixed bug where ClientDiagnostics's DiagnosticListener was leaking resources.

## 12.7.0-beta.2 (2021-03-09)
- This release contains bug fixes to improve quality.

## 12.7.0-beta.1 (2021-02-09)
- Added support for service version 2020-06-12.
- Fixed bug where ShareFileClient.CanGenerateSasUri, ShareDirectoryClient.CanGenerateSasUri, ShareClient.CanGenerateSasUri, ShareServiceClient.CanGenerateSasUri was not mockable

## 12.6.0 (2021-01-12)
- Includes all features from 12.5.6-beta.1
- Fixed bug where the Stream returned by ShareFileClient.OpenRead() would return a different Length after calls to Seek().
- Added support for AzureSasCredential. That allows SAS rotation for long living clients.

## 12.6.0-beta.1 (2020-12-07)
- Added support for service version 2020-04-08.
- Added support for Share Enabled Protocol and Share Squash Root.
- Fixed bug where ShareServiceClient.GetShareClient(), ShareClient.GetDirectoryClient(), ShareClient.GetRootDirectoryClient(), ShareClient.WithSnapshot(), ShareDirectoryClient.GetSubDirectoryClient() and ShareDirectoryClient.GetFileClient() created clients that could not generate a SAS from clients that could generate a SAS

## 12.5.0 (2020-11-10)
- Includes all features from 12.5.0-preview.1
- Fixed bug where ShareDirectoryClient.Exists(), .DeleteIfExists() and ShareFileClient.Exists(), .DeleteIfExists() would thrown an exception when the directory or file's parent directory didn't exist.
- Renamed ShareClient.SetTier() -> ShareClient.SetProperties().  SetProperties() can be used to set both Share Tier and Share Quota.
- Changed ShareDeleteOptions.IncludeSnapshots -> .ShareSnapshotsDeleteOption, and added option to also delete Share Snapshots that have been leased.
- Added additional info to exception messages.
- Removed ability to create a ShareLeaseClient for a Share or Share Snapshot.  This feature has been rescheduled for future release.
- Fixed bug where File Share SDK coudn't handle SASs with start and expiry time in format other than yyyy-MM-ddTHH:mm:ssZ.
- Added ability to set Position on streams created with ShareFileClient.OpenRead().
- Added CanGenerateSasUri property and GenerateSasUri() to ShareFileClient, ShareDirectoryClient and ShareClient.
- Added CanGenerateSasUri property and GenerateAccountSasUri() to ShareServiceClient.
- Changed default constructor for FileSmbProperties from internal to public.

## 12.5.0-preview.1 (2020-09-30)
- Added support for service version 2020-02-10.
- Added support for 4 TB files.
- Added support for SMB Multichannel.
- Added support for Share and Share Snapshot Leases.
- Added support for Get File Range Diff.
- Added support for Set Share Tier.
- Fixed bug where Stream returned from ShareFileClient.OpenWrite() did not flush while disposing preventing compatibility with using keyword.
- Fixed bug where ShareAccessPolicy.StartsOn and .ExpiresOn would cause the process to crash.
- Added seekability to ShareFileClient.OpenRead().

## 12.4.0 (2020-08-31)
- Fixed bug where ShareFileClient.Upload() and .UploadRange() would deadlock if the content stream's position was not zero.
- Fixed bug in ShareFileClient.OpenRead() causing us to do more download called than necessary.
- Fixed bug where ShareClient.Delete() could not delete Share Snapshots unless the includeSnapshots parameter was set to false.

## 12.3.1 (2020-08-18)
- Fixed bug in TaskExtensions.EnsureCompleted method that causes it to unconditionally throw an exception in the environments with synchronization context

## 12.3.0 (2020-08-13)
- Includes all features from 12.3.0-preview.1 through 12.3.0-preview.2.
- Fixed bug where ShareClient.SetAccessPolicy() sends DateTimeOffset.MinValue when StartsOn and ExpiresOn when not set in ShareAccessPolicy
- Added nullable properties, PolicyStartsOn and PolicyExpiresOn to ShareAccessPolicy
- Added ShareFileClient.OpenWrite().

## 12.3.0-preview.2 (2020-07-27)
- Fixed bug where ShareUriBuilder would return LastDirectoryOrFileName and DirectoryOrFilePath URL-encoded.
- Updated ShareSasBuilder to correctly order raw string permissions and make the permissions lowercase.
- Added ShareFileClient.OpenRead().
- Fixed bug where in ShareFileClient.Upload(), all exceptions except for LeaseNotPresentWithFileOperation were not being thrown.

## 12.3.0-preview.1 (2020-07-03)
- Added support for service version 2019-12-12.
- Added support for Large Files.
- Added support for File Soft Delete.
- Fixed bug where ShareDirectoryClient and ShareFileClient.Name and .Path were sometimes URL-encoded.
- Fixed bug where ShareClient.WithSnapshot(), ShareDirectoryClient.WithSnapshot(), and ShareFileClient.WithSnapshot() were not functioning correctly.

## 12.2.3 
- This release contains bug fixes to improve quality.

## 12.2.2 
- Fixed bug where copy from URL did not handle non-ASCII characters correctly
- Fixed bug where download could hang indefinietly on .NET Framework

## 12.2.1 
- Fixed bug where blob, file and directory names were not URL encoded.

## 12.2.0 
- Added Exists() and DeleteIfExists() to ShareClient, ShareDirectoryClient, and ShareFileClient.
- Added CreateIfNotExists() to ShareClient and ShareDirectoryClient.

## 12.1.0 
- Added support for service version 2019-07-07.
- Added support for file leases.
- Added FailedHandlesCount to CloseHandlesResult.
- Added SMB parameters to File Copy APIs.
- Added premium file share properties.
- Added ShareFileClient.ClearRangesAsync() API.
- Fixed issue where SAS didn't work with signed identifiers.
- Sanitized header values in exceptions.

## 12.0.1 
 - Fixed issue where SAS content headers were not URL encoded when using ShareSasBuilder.
 - Fixed bug where using SAS connection string from portal would throw an exception if it included
   table endpoint.

## 12.0.0 
- Added check to enforce TokenCredential is used only over HTTPS
- Support using SAS token from connection string
- Updated ShareFileRangeInfo to use HttpRange
- Update return types of ForceCloseAllHandles/ForceCloseHandle to be CloseHandlesResult
  and Response<CloseHandlesResult>, respectively
- Fixed issue where AccountName on ShareUriBuilder would not be populated
  for non-IP style Uris.

## 12.0.0-preview.5 
- Renamed Azure.Storage.Files to Azure.Storage.Files.Shares to better align
  with the newly released Azure.Storage.Files.DataLake and provide a consistent
  set of APIs for working with files on Azure

## 12.0.0-preview.4 
- Added FileClient.PutRangeFromUri operation
- Verification of echoed client request IDs
- Added convenient resource Name properties on all clients

## 12.0.0-preview.3 
- New Storage features for service version 2019-02-02 (including new APIs that
  expose all SMB features)
- Added FileClient.Upload convenience helper to support arbitrarily large files
- Added FileUriBuilder for addressing Azure Storage resources

- For more information, please visit: https://aka.ms/azure-sdk-preview3-net.

## 12.0.0-preview.2 
- Distributed Tracing
- Bug fixes

## 12.0.0-preview.1 
This preview is the first release of a ground-up rewrite of our client
libraries to ensure consistency, idiomatic design, productivity, and an
excellent developer experience.  It was created following the Azure SDK Design
Guidelines for .NET at https://azuresdkspecs.z5.web.core.windows.net/DotNetSpec.html.

For more information, please visit: https://aka.ms/azure-sdk-preview1-net.<|MERGE_RESOLUTION|>--- conflicted
+++ resolved
@@ -1,12 +1,9 @@
 # Release History
 
 ## 12.12.0-beta.1 (Unreleased)
-<<<<<<< HEAD
-- Fixed bug where ShareClient.GetParentServiceClient() persisted the filesystem name in the URL of the returned ShareServiceClient
-=======
 - Added support for service version 2021-10-04.
 - Added support for SDK-calculated transactional checksums on data transfer.
->>>>>>> 6914f999
+- Fixed bug where ShareClient.GetParentServiceClient() persisted the filesystem name in the URL of the returned ShareServiceClient
 
 ## 12.11.0 (2022-07-07)
 - Includes all features from 12.11.0-beta.1.
