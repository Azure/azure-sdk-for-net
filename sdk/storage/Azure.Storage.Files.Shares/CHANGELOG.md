# Release History

## 12.12.0-beta.1 (Unreleased)
<<<<<<< HEAD
- Added support for service version 2021-10-04.
=======

### Features Added
Support for SDK-calculated transactional checksums on data transfer.

### Breaking Changes

### Bugs Fixed

### Other Changes
>>>>>>> c8eca54d

## 12.11.0 (2022-07-07)
- Includes all features from 12.11.0-beta.1.
- Fixed bug where ShareFileClient and ShareDirectoryClient Rename() was not passing the AzureSasCredential to the source.

## 12.11.0-beta.1 (2022-06-15)
- Added support for service version 2021-08-06.
- Added ability to set file change time with ShareFileClient.StartCopy() and .StartCopyAsync().

## 12.10.0 (2022-05-02)
- Includes all features from 12.10.0-beta.1.

## 12.10.0-beta.1 (2022-04-12)
- Added support for service version 2021-06-08.
- Added ability to maintain a file's current LastWrittenOn time when calling ShareFileClient.PutRange(), .PutRangeAsync(), .PutRangeFromUri(), and .PutRangeFromUriAsync().
- Added ability to specify a file or directory's ChangedOn time when calling ShareFileClient/ShareDirectoryClient.Create(), .CreateAsync(), .SetProperties(), .SetPropertiesAsync(), .Rename(), and .RenameAsync().
- Added ability to specify Content-Type on a file when calling ShareFileClient.Rename(), .RenameAsync().

## 12.9.0 (2022-03-10)
- Includes all features from 12.9.0-beta.1, 12.9.0-beta.2, and 12.9.0-beta.3 except SDK-calculated transactional checksums on data transfer.
- Fixed bug where ShareFileClient.StartCopy() and .StartCopyAsync() were not sending the ignoreReadonly parameter correctly.
- Added new overload of ShareFileClient.StartCopy() and .StartCopyAsync(), added new parameters allowing the copying of the source file's CreatedOn, LastWrittenOn, and FileAttributes properties.
- Removed preview support for SDK-calculated transactional checksums on data transfer.
- Fixed bug where ShareUriBuilder was case sensitive for parameter names.

## 12.9.0-beta.3 (2022-02-07)
- Added support for service version 2021-04-10.
- Added support for ShareDirectoryClient.Rename() and ShareFileClient.Rename().
- Fixed a memory leak in ShareFileClient.UploadAsync().

## 12.9.0-beta.2 (2021-11-30)
- Added support for service version 2021-02-12.
- Added support for premium file share ProvisionedBandwidthMiBps property.

## 12.9.0-beta.1 (2021-11-03)
- Added support for service version 2020-12-06.
- Added support for SDK-calculated transactional hash checksums on data transfer.
- Fixed bug / regression where the ETag values that had quotation marks surrounding it were being removed starting in version 12.7.0.

## 12.8.0 (2021-09-08)
- Includes all features from 12.8.0-beta.1 and 12.8.0-beta.2.

## 12.8.0-beta.2 (2021-07-23)
- This release contains bug fixes to improve quality.

## 12.8.0-beta.1 (2021-07-22)
- Added support for service version 2020-10-02.
- Added support for OAuth copy sources in ShareFileClient.UploadRangeFromUri()
- Added support for including additional information in ShareDirectoryClient.GetFilesAndDirectories().
- Fixed bug where ShareDirectoryClient.SetMetadataAsync() would not property parse Last-Modified response header.
- Fixed bug where ShareFileClient.DownloadAsync() would fail downloading zero-length file.

## 12.7.0 (2021-06-08)
- Includes all features from 12.7.0-beta.4.
- Fixed bug where specifying conditions in ShareFileClient.OpenRead could override allowModifications flag in ShareFileOpenReadOptions leading to inconsistent read.
- Fixed bug where retry during streaming of ShareFileClient.Download result could lead to inconsistent read.
- TenantId can now be discovered through the service challenge response, when using a TokenCredential for authorization.
    - A new property is now available on the ClientOptions called `EnableTenantDiscovery`. If set to true, the client will attempt an initial unauthorized request to the service to prompt a challenge containing the tenantId hint.

## 12.6.2 (2021-05-20)
- This release contains bug fixes to improve quality.

## 12.7.0-beta.4 (2021-05-12)
- Added support for service version 2020-08-04.
- Added support for Share and Share Snapshot Lease.
- ShareLeaseClient now remembers the Lease ID after a lease change.
- Fixed bug where clients would sometimes throw a NullReferenceException when calling GenerateSas() with a ShareSasBuilder parameter.
- Deprecated property ShareSasBuilder.Version, so when generating SAS will always use the latest Storage Service SAS version.

## 12.7.0-beta.3 (2021-04-09)
- This release contains bug fixes to improve quality.

## 12.6.1 (2021-03-29)
- Fixed bug where ClientDiagnostics's DiagnosticListener was leaking resources.

## 12.7.0-beta.2 (2021-03-09)
- This release contains bug fixes to improve quality.

## 12.7.0-beta.1 (2021-02-09)
- Added support for service version 2020-06-12.
- Fixed bug where ShareFileClient.CanGenerateSasUri, ShareDirectoryClient.CanGenerateSasUri, ShareClient.CanGenerateSasUri, ShareServiceClient.CanGenerateSasUri was not mockable

## 12.6.0 (2021-01-12)
- Includes all features from 12.5.6-beta.1
- Fixed bug where the Stream returned by ShareFileClient.OpenRead() would return a different Length after calls to Seek().
- Added support for AzureSasCredential. That allows SAS rotation for long living clients.

## 12.6.0-beta.1 (2020-12-07)
- Added support for service version 2020-04-08.
- Added support for Share Enabled Protocol and Share Squash Root.
- Fixed bug where ShareServiceClient.GetShareClient(), ShareClient.GetDirectoryClient(), ShareClient.GetRootDirectoryClient(), ShareClient.WithSnapshot(), ShareDirectoryClient.GetSubDirectoryClient() and ShareDirectoryClient.GetFileClient() created clients that could not generate a SAS from clients that could generate a SAS

## 12.5.0 (2020-11-10)
- Includes all features from 12.5.0-preview.1
- Fixed bug where ShareDirectoryClient.Exists(), .DeleteIfExists() and ShareFileClient.Exists(), .DeleteIfExists() would thrown an exception when the directory or file's parent directory didn't exist.
- Renamed ShareClient.SetTier() -> ShareClient.SetProperties().  SetProperties() can be used to set both Share Tier and Share Quota.
- Changed ShareDeleteOptions.IncludeSnapshots -> .ShareSnapshotsDeleteOption, and added option to also delete Share Snapshots that have been leased.
- Added additional info to exception messages.
- Removed ability to create a ShareLeaseClient for a Share or Share Snapshot.  This feature has been rescheduled for future release.
- Fixed bug where File Share SDK coudn't handle SASs with start and expiry time in format other than yyyy-MM-ddTHH:mm:ssZ.
- Added ability to set Position on streams created with ShareFileClient.OpenRead().
- Added CanGenerateSasUri property and GenerateSasUri() to ShareFileClient, ShareDirectoryClient and ShareClient.
- Added CanGenerateSasUri property and GenerateAccountSasUri() to ShareServiceClient.
- Changed default constructor for FileSmbProperties from internal to public.

## 12.5.0-preview.1 (2020-09-30)
- Added support for service version 2020-02-10.
- Added support for 4 TB files.
- Added support for SMB Multichannel.
- Added support for Share and Share Snapshot Leases.
- Added support for Get File Range Diff.
- Added support for Set Share Tier.
- Fixed bug where Stream returned from ShareFileClient.OpenWrite() did not flush while disposing preventing compatibility with using keyword.
- Fixed bug where ShareAccessPolicy.StartsOn and .ExpiresOn would cause the process to crash.
- Added seekability to ShareFileClient.OpenRead().

## 12.4.0 (2020-08-31)
- Fixed bug where ShareFileClient.Upload() and .UploadRange() would deadlock if the content stream's position was not zero.
- Fixed bug in ShareFileClient.OpenRead() causing us to do more download called than necessary.
- Fixed bug where ShareClient.Delete() could not delete Share Snapshots unless the includeSnapshots parameter was set to false.

## 12.3.1 (2020-08-18)
- Fixed bug in TaskExtensions.EnsureCompleted method that causes it to unconditionally throw an exception in the environments with synchronization context

## 12.3.0 (2020-08-13)
- Includes all features from 12.3.0-preview.1 through 12.3.0-preview.2.
- Fixed bug where ShareClient.SetAccessPolicy() sends DateTimeOffset.MinValue when StartsOn and ExpiresOn when not set in ShareAccessPolicy
- Added nullable properties, PolicyStartsOn and PolicyExpiresOn to ShareAccessPolicy
- Added ShareFileClient.OpenWrite().

## 12.3.0-preview.2 (2020-07-27)
- Fixed bug where ShareUriBuilder would return LastDirectoryOrFileName and DirectoryOrFilePath URL-encoded.
- Updated ShareSasBuilder to correctly order raw string permissions and make the permissions lowercase.
- Added ShareFileClient.OpenRead().
- Fixed bug where in ShareFileClient.Upload(), all exceptions except for LeaseNotPresentWithFileOperation were not being thrown.

## 12.3.0-preview.1 (2020-07-03)
- Added support for service version 2019-12-12.
- Added support for Large Files.
- Added support for File Soft Delete.
- Fixed bug where ShareDirectoryClient and ShareFileClient.Name and .Path were sometimes URL-encoded.
- Fixed bug where ShareClient.WithSnapshot(), ShareDirectoryClient.WithSnapshot(), and ShareFileClient.WithSnapshot() were not functioning correctly.

## 12.2.3 
- This release contains bug fixes to improve quality.

## 12.2.2 
- Fixed bug where copy from URL did not handle non-ASCII characters correctly
- Fixed bug where download could hang indefinietly on .NET Framework

## 12.2.1 
- Fixed bug where blob, file and directory names were not URL encoded.

## 12.2.0 
- Added Exists() and DeleteIfExists() to ShareClient, ShareDirectoryClient, and ShareFileClient.
- Added CreateIfNotExists() to ShareClient and ShareDirectoryClient.

## 12.1.0 
- Added support for service version 2019-07-07.
- Added support for file leases.
- Added FailedHandlesCount to CloseHandlesResult.
- Added SMB parameters to File Copy APIs.
- Added premium file share properties.
- Added ShareFileClient.ClearRangesAsync() API.
- Fixed issue where SAS didn't work with signed identifiers.
- Sanitized header values in exceptions.

## 12.0.1 
 - Fixed issue where SAS content headers were not URL encoded when using ShareSasBuilder.
 - Fixed bug where using SAS connection string from portal would throw an exception if it included
   table endpoint.

## 12.0.0 
- Added check to enforce TokenCredential is used only over HTTPS
- Support using SAS token from connection string
- Updated ShareFileRangeInfo to use HttpRange
- Update return types of ForceCloseAllHandles/ForceCloseHandle to be CloseHandlesResult
  and Response<CloseHandlesResult>, respectively
- Fixed issue where AccountName on ShareUriBuilder would not be populated
  for non-IP style Uris.

## 12.0.0-preview.5 
- Renamed Azure.Storage.Files to Azure.Storage.Files.Shares to better align
  with the newly released Azure.Storage.Files.DataLake and provide a consistent
  set of APIs for working with files on Azure

## 12.0.0-preview.4 
- Added FileClient.PutRangeFromUri operation
- Verification of echoed client request IDs
- Added convenient resource Name properties on all clients

## 12.0.0-preview.3 
- New Storage features for service version 2019-02-02 (including new APIs that
  expose all SMB features)
- Added FileClient.Upload convenience helper to support arbitrarily large files
- Added FileUriBuilder for addressing Azure Storage resources

- For more information, please visit: https://aka.ms/azure-sdk-preview3-net.

## 12.0.0-preview.2 
- Distributed Tracing
- Bug fixes

## 12.0.0-preview.1 
This preview is the first release of a ground-up rewrite of our client
libraries to ensure consistency, idiomatic design, productivity, and an
excellent developer experience.  It was created following the Azure SDK Design
Guidelines for .NET at https://azuresdkspecs.z5.web.core.windows.net/DotNetSpec.html.

For more information, please visit: https://aka.ms/azure-sdk-preview1-net.<|MERGE_RESOLUTION|>--- conflicted
+++ resolved
@@ -1,19 +1,8 @@
 # Release History
 
 ## 12.12.0-beta.1 (Unreleased)
-<<<<<<< HEAD
 - Added support for service version 2021-10-04.
-=======
-
-### Features Added
-Support for SDK-calculated transactional checksums on data transfer.
-
-### Breaking Changes
-
-### Bugs Fixed
-
-### Other Changes
->>>>>>> c8eca54d
+- Added support for SDK-calculated transactional checksums on data transfer.
 
 ## 12.11.0 (2022-07-07)
 - Includes all features from 12.11.0-beta.1.
