# Release History

## 12.9.0-beta.4 (Unreleased)
<<<<<<< HEAD
- Added new overload of ShareFileClient.StartCopy() and .StartCopyAsync(), added new parameters allowing the copying of the source file's CreateOn, LastWrittenOn, and FileAttribute properties.
=======
- Fixed bug where ShareFileClient.StartCopy() and .StartCopyAsync() were not sending the ignoreReadonly parameter correctly.
>>>>>>> b6646820

## 12.9.0-beta.3 (2022-02-07)
- Added support for service version 2021-04-10.
- Added support for ShareDirectoryClient.Rename() and ShareFileClient.Rename().
- Fixed a memory leak in ShareFileClient.UploadAsync().

## 12.9.0-beta.2 (2021-11-30)
- Added support for service version 2021-02-12.
- Added support for premium file share ProvisionedBandwidthMiBps property.

## 12.9.0-beta.1 (2021-11-03)
- Added support for service version 2020-12-06.
- Added support for SDK-calculated transactional hash checksums on data transfer.
- Fixed bug / regression where the ETag values that had quotation marks surrounding it were being removed starting in version 12.7.0.

## 12.8.0 (2021-09-08)
- Includes all features from 12.8.0-beta.1 and 12.8.0-beta.2.

## 12.8.0-beta.2 (2021-07-23)
- This release contains bug fixes to improve quality.

## 12.8.0-beta.1 (2021-07-22)
- Added support for service version 2020-10-02.
- Added support for OAuth copy sources in ShareFileClient.UploadRangeFromUri()
- Added support for including additional information in ShareDirectoryClient.GetFilesAndDirectories().
- Fixed bug where ShareDirectoryClient.SetMetadataAsync() would not property parse Last-Modified response header.
- Fixed bug where ShareFileClient.DownloadAsync() would fail downloading zero-length file.

## 12.7.0 (2021-06-08)
- Includes all features from 12.7.0-beta.4.
- Fixed bug where specifying conditions in ShareFileClient.OpenRead could override allowModifications flag in ShareFileOpenReadOptions leading to inconsistent read.
- Fixed bug where retry during streaming of ShareFileClient.Download result could lead to inconsistent read.
- TenantId can now be discovered through the service challenge response, when using a TokenCredential for authorization.
    - A new property is now available on the ClientOptions called `EnableTenantDiscovery`. If set to true, the client will attempt an initial unauthorized request to the service to prompt a challenge containing the tenantId hint.

## 12.6.2 (2021-05-20)
- This release contains bug fixes to improve quality.

## 12.7.0-beta.4 (2021-05-12)
- Added support for service version 2020-08-04.
- Added support for Share and Share Snapshot Lease.
- ShareLeaseClient now remembers the Lease ID after a lease change.
- Fixed bug where clients would sometimes throw a NullReferenceException when calling GenerateSas() with a ShareSasBuilder parameter.
- Deprecated property ShareSasBuilder.Version, so when generating SAS will always use the latest Storage Service SAS version.

## 12.7.0-beta.3 (2021-04-09)
- This release contains bug fixes to improve quality.

## 12.6.1 (2021-03-29)
- Fixed bug where ClientDiagnostics's DiagnosticListener was leaking resources.

## 12.7.0-beta.2 (2021-03-09)
- This release contains bug fixes to improve quality.

## 12.7.0-beta.1 (2021-02-09)
- Added support for service version 2020-06-12.
- Fixed bug where ShareFileClient.CanGenerateSasUri, ShareDirectoryClient.CanGenerateSasUri, ShareClient.CanGenerateSasUri, ShareServiceClient.CanGenerateSasUri was not mockable

## 12.6.0 (2021-01-12)
- Includes all features from 12.5.6-beta.1
- Fixed bug where the Stream returned by ShareFileClient.OpenRead() would return a different Length after calls to Seek().
- Added support for AzureSasCredential. That allows SAS rotation for long living clients.

## 12.6.0-beta.1 (2020-12-07)
- Added support for service version 2020-04-08.
- Added support for Share Enabled Protocol and Share Squash Root.
- Fixed bug where ShareServiceClient.GetShareClient(), ShareClient.GetDirectoryClient(), ShareClient.GetRootDirectoryClient(), ShareClient.WithSnapshot(), ShareDirectoryClient.GetSubDirectoryClient() and ShareDirectoryClient.GetFileClient() created clients that could not generate a SAS from clients that could generate a SAS

## 12.5.0 (2020-11-10)
- Includes all features from 12.5.0-preview.1
- Fixed bug where ShareDirectoryClient.Exists(), .DeleteIfExists() and ShareFileClient.Exists(), .DeleteIfExists() would thrown an exception when the directory or file's parent directory didn't exist.
- Renamed ShareClient.SetTier() -> ShareClient.SetProperties().  SetProperties() can be used to set both Share Tier and Share Quota.
- Changed ShareDeleteOptions.IncludeSnapshots -> .ShareSnapshotsDeleteOption, and added option to also delete Share Snapshots that have been leased.
- Added additional info to exception messages.
- Removed ability to create a ShareLeaseClient for a Share or Share Snapshot.  This feature has been rescheduled for future release.
- Fixed bug where File Share SDK coudn't handle SASs with start and expiry time in format other than yyyy-MM-ddTHH:mm:ssZ.
- Added ability to set Position on streams created with ShareFileClient.OpenRead().
- Added CanGenerateSasUri property and GenerateSasUri() to ShareFileClient, ShareDirectoryClient and ShareClient.
- Added CanGenerateSasUri property and GenerateAccountSasUri() to ShareServiceClient.
- Changed default constructor for FileSmbProperties from internal to public.

## 12.5.0-preview.1 (2020-09-30)
- Added support for service version 2020-02-10.
- Added support for 4 TB files.
- Added support for SMB Multichannel.
- Added support for Share and Share Snapshot Leases.
- Added support for Get File Range Diff.
- Added support for Set Share Tier.
- Fixed bug where Stream returned from ShareFileClient.OpenWrite() did not flush while disposing preventing compatibility with using keyword.
- Fixed bug where ShareAccessPolicy.StartsOn and .ExpiresOn would cause the process to crash.
- Added seekability to ShareFileClient.OpenRead().

## 12.4.0 (2020-08-31)
- Fixed bug where ShareFileClient.Upload() and .UploadRange() would deadlock if the content stream's position was not zero.
- Fixed bug in ShareFileClient.OpenRead() causing us to do more download called than necessary.
- Fixed bug where ShareClient.Delete() could not delete Share Snapshots unless the includeSnapshots parameter was set to false.

## 12.3.1 (2020-08-18)
- Fixed bug in TaskExtensions.EnsureCompleted method that causes it to unconditionally throw an exception in the environments with synchronization context

## 12.3.0 (2020-08-13)
- Includes all features from 12.3.0-preview.1 through 12.3.0-preview.2.
- Fixed bug where ShareClient.SetAccessPolicy() sends DateTimeOffset.MinValue when StartsOn and ExpiresOn when not set in ShareAccessPolicy
- Added nullable properties, PolicyStartsOn and PolicyExpiresOn to ShareAccessPolicy
- Added ShareFileClient.OpenWrite().

## 12.3.0-preview.2 (2020-07-27)
- Fixed bug where ShareUriBuilder would return LastDirectoryOrFileName and DirectoryOrFilePath URL-encoded.
- Updated ShareSasBuilder to correctly order raw string permissions and make the permissions lowercase.
- Added ShareFileClient.OpenRead().
- Fixed bug where in ShareFileClient.Upload(), all exceptions except for LeaseNotPresentWithFileOperation were not being thrown.

## 12.3.0-preview.1 (2020-07-03)
- Added support for service version 2019-12-12.
- Added support for Large Files.
- Added support for File Soft Delete.
- Fixed bug where ShareDirectoryClient and ShareFileClient.Name and .Path were sometimes URL-encoded.
- Fixed bug where ShareClient.WithSnapshot(), ShareDirectoryClient.WithSnapshot(), and ShareFileClient.WithSnapshot() were not functioning correctly.

## 12.2.3 
- This release contains bug fixes to improve quality.

## 12.2.2 
- Fixed bug where copy from URL did not handle non-ASCII characters correctly
- Fixed bug where download could hang indefinietly on .NET Framework

## 12.2.1 
- Fixed bug where blob, file and directory names were not URL encoded.

## 12.2.0 
- Added Exists() and DeleteIfExists() to ShareClient, ShareDirectoryClient, and ShareFileClient.
- Added CreateIfNotExists() to ShareClient and ShareDirectoryClient.

## 12.1.0 
- Added support for service version 2019-07-07.
- Added support for file leases.
- Added FailedHandlesCount to CloseHandlesResult.
- Added SMB parameters to File Copy APIs.
- Added premium file share properties.
- Added ShareFileClient.ClearRangesAsync() API.
- Fixed issue where SAS didn't work with signed identifiers.
- Sanitized header values in exceptions.

## 12.0.1 
 - Fixed issue where SAS content headers were not URL encoded when using ShareSasBuilder.
 - Fixed bug where using SAS connection string from portal would throw an exception if it included
   table endpoint.

## 12.0.0 
- Added check to enforce TokenCredential is used only over HTTPS
- Support using SAS token from connection string
- Updated ShareFileRangeInfo to use HttpRange
- Update return types of ForceCloseAllHandles/ForceCloseHandle to be CloseHandlesResult
  and Response<CloseHandlesResult>, respectively
- Fixed issue where AccountName on ShareUriBuilder would not be populated
  for non-IP style Uris.

## 12.0.0-preview.5 
- Renamed Azure.Storage.Files to Azure.Storage.Files.Shares to better align
  with the newly released Azure.Storage.Files.DataLake and provide a consistent
  set of APIs for working with files on Azure

## 12.0.0-preview.4 
- Added FileClient.PutRangeFromUri operation
- Verification of echoed client request IDs
- Added convenient resource Name properties on all clients

## 12.0.0-preview.3 
- New Storage features for service version 2019-02-02 (including new APIs that
  expose all SMB features)
- Added FileClient.Upload convenience helper to support arbitrarily large files
- Added FileUriBuilder for addressing Azure Storage resources

- For more information, please visit: https://aka.ms/azure-sdk-preview3-net.

## 12.0.0-preview.2 
- Distributed Tracing
- Bug fixes

## 12.0.0-preview.1 
This preview is the first release of a ground-up rewrite of our client
libraries to ensure consistency, idiomatic design, productivity, and an
excellent developer experience.  It was created following the Azure SDK Design
Guidelines for .NET at https://azuresdkspecs.z5.web.core.windows.net/DotNetSpec.html.

For more information, please visit: https://aka.ms/azure-sdk-preview1-net.<|MERGE_RESOLUTION|>--- conflicted
+++ resolved
@@ -1,11 +1,8 @@
 # Release History
 
 ## 12.9.0-beta.4 (Unreleased)
-<<<<<<< HEAD
+- Fixed bug where ShareFileClient.StartCopy() and .StartCopyAsync() were not sending the ignoreReadonly parameter correctly.
 - Added new overload of ShareFileClient.StartCopy() and .StartCopyAsync(), added new parameters allowing the copying of the source file's CreateOn, LastWrittenOn, and FileAttribute properties.
-=======
-- Fixed bug where ShareFileClient.StartCopy() and .StartCopyAsync() were not sending the ignoreReadonly parameter correctly.
->>>>>>> b6646820
 
 ## 12.9.0-beta.3 (2022-02-07)
 - Added support for service version 2021-04-10.
