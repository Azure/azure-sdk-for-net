# Release History

## 12.18.0-beta.2 (Unreleased)
<<<<<<< HEAD
- Added support for service version 2024-05-04.
- Added ability to retrieve file handle client name with ShareFile/DirectoryClient.GetHandles() and .GetHandlesAsync().
- Added ability to call ShareFileClient.GetRangeListDiff() and .GetRangeListDiffAsync() on a file that has been renamed.
=======

### Features Added

### Breaking Changes

### Bugs Fixed
- Fixed bug where on `ShareDirectoryClient` and `ShareFileClient`, calling `.Rename(..)` will throw a 403 Authentication Error, if the source storage client was instantiated with a SAS on the `Uri`, will not pass the SAS to the destination client, when the destination does not have any credentials.

### Other Changes
>>>>>>> 365d04fb

## 12.18.0-beta.1 (2023-12-05)
- Added support for service version 2024-02-04.

## 12.17.1 (2023-11-13)
- Distributed tracing with `ActivitySource` is stable and no longer requires the [Experimental feature-flag](https://github.com/Azure/azure-sdk-for-net/blob/main/sdk/core/Azure.Core/samples/Diagnostics.md).

## 12.17.0 (2023-11-06)
- Includes all features from 12.17.0-beta.1.
- Fixed bug where the x-ms-file-request-intent request header was not being sent for ShareFileClient.UploadRangeFromUri() and .UploadRangeFromUriAsync().

## 12.17.0-beta.1 (2023-10-16)
- Added support for service version 2023-11-03.
- Added support for ShareClientOptions.Audience

## 12.16.0 (2023-09-12)
- Includes all features from 12.16.0-beta.1.

## 12.16.0-beta.1 (2023-08-08)
- Added support for service version 2023-05-03 and 2023-08-03.

## 12.15.0 (2023-07-23)
- Includes all features from 12.15.0-beta.1.

## 12.15.0-beta.1 (2023-05-30)
- Added support for service version 2023-01-03.
- Added AccessRights property to ShareFileHandle.

## 12.14.0 (2023-04-11)
- Includes all features from 12.14.0-beta.1.

## 12.14.0-beta.1 (2023-03-28)
- Added support for service version 2022-11-02.
- Added support OAuth.
- Added support for Trailing Dot.

## 12.13.1 (2023-03-24)
- Bumped Azure.Core dependency from 1.28 and 1.30, fixing issue with headers being non-resilient to double dispose of the request.

## 12.13.0 (2023-02-21)
- Includes all features from 12.13.0-beta.1.

## 12.13.0-beta.1 (2023-02-07)
- Added support for service version 2021-12-02.
- Added support for invalid XML characters in file and directory names for ShareDirectoryClient.GetfilesAndDirectories(), .GetHandles(), and ShareFileClient.GetHandles().

## 12.12.1 (2022-10-25)
- Fixed bug where ShareFileClient Download() and DownloadAsync() would return a consumed stream when TransferValidation was enabled.

## 12.12.0 (2022-10-12)
- Includes all features from 12.12.0-beta.1.
- Added support for StorageTransferOptions on ShareFile upload (concurrency not supported).

## 12.12.0-beta.1 (2022-08-23)
- Added support for service version 2021-10-04.
- Added support for SDK-calculated transactional checksums on data transfer.
- Fixed bug where ShareClient.GetParentServiceClient() persisted the filesystem name in the URL of the returned ShareServiceClient

## 12.11.0 (2022-07-07)
- Includes all features from 12.11.0-beta.1.
- Fixed bug where ShareFileClient and ShareDirectoryClient Rename() was not passing the AzureSasCredential to the source.

## 12.11.0-beta.1 (2022-06-15)
- Added support for service version 2021-08-06.
- Added ability to set file change time with ShareFileClient.StartCopy() and .StartCopyAsync().

## 12.10.0 (2022-05-02)
- Includes all features from 12.10.0-beta.1.

## 12.10.0-beta.1 (2022-04-12)
- Added support for service version 2021-06-08.
- Added ability to maintain a file's current LastWrittenOn time when calling ShareFileClient.PutRange(), .PutRangeAsync(), .PutRangeFromUri(), and .PutRangeFromUriAsync().
- Added ability to specify a file or directory's ChangedOn time when calling ShareFileClient/ShareDirectoryClient.Create(), .CreateAsync(), .SetProperties(), .SetPropertiesAsync(), .Rename(), and .RenameAsync().
- Added ability to specify Content-Type on a file when calling ShareFileClient.Rename(), .RenameAsync().

## 12.9.0 (2022-03-10)
- Includes all features from 12.9.0-beta.1, 12.9.0-beta.2, and 12.9.0-beta.3 except SDK-calculated transactional checksums on data transfer.
- Fixed bug where ShareFileClient.StartCopy() and .StartCopyAsync() were not sending the ignoreReadonly parameter correctly.
- Added new overload of ShareFileClient.StartCopy() and .StartCopyAsync(), added new parameters allowing the copying of the source file's CreatedOn, LastWrittenOn, and FileAttributes properties.
- Removed preview support for SDK-calculated transactional checksums on data transfer.
- Fixed bug where ShareUriBuilder was case sensitive for parameter names.

## 12.9.0-beta.3 (2022-02-07)
- Added support for service version 2021-04-10.
- Added support for ShareDirectoryClient.Rename() and ShareFileClient.Rename().
- Fixed a memory leak in ShareFileClient.UploadAsync().

## 12.9.0-beta.2 (2021-11-30)
- Added support for service version 2021-02-12.
- Added support for premium file share ProvisionedBandwidthMiBps property.

## 12.9.0-beta.1 (2021-11-03)
- Added support for service version 2020-12-06.
- Added support for SDK-calculated transactional hash checksums on data transfer.
- Fixed bug / regression where the ETag values that had quotation marks surrounding it were being removed starting in version 12.7.0.

## 12.8.0 (2021-09-08)
- Includes all features from 12.8.0-beta.1 and 12.8.0-beta.2.

## 12.8.0-beta.2 (2021-07-23)
- This release contains bug fixes to improve quality.

## 12.8.0-beta.1 (2021-07-22)
- Added support for service version 2020-10-02.
- Added support for OAuth copy sources in ShareFileClient.UploadRangeFromUri()
- Added support for including additional information in ShareDirectoryClient.GetFilesAndDirectories().
- Fixed bug where ShareDirectoryClient.SetMetadataAsync() would not property parse Last-Modified response header.
- Fixed bug where ShareFileClient.DownloadAsync() would fail downloading zero-length file.

## 12.7.0 (2021-06-08)
- Includes all features from 12.7.0-beta.4.
- Fixed bug where specifying conditions in ShareFileClient.OpenRead could override allowModifications flag in ShareFileOpenReadOptions leading to inconsistent read.
- Fixed bug where retry during streaming of ShareFileClient.Download result could lead to inconsistent read.
- TenantId can now be discovered through the service challenge response, when using a TokenCredential for authorization.
    - A new property is now available on the ClientOptions called `EnableTenantDiscovery`. If set to true, the client will attempt an initial unauthorized request to the service to prompt a challenge containing the tenantId hint.

## 12.6.2 (2021-05-20)
- This release contains bug fixes to improve quality.

## 12.7.0-beta.4 (2021-05-12)
- Added support for service version 2020-08-04.
- Added support for Share and Share Snapshot Lease.
- ShareLeaseClient now remembers the Lease ID after a lease change.
- Fixed bug where clients would sometimes throw a NullReferenceException when calling GenerateSas() with a ShareSasBuilder parameter.
- Deprecated property ShareSasBuilder.Version, so when generating SAS will always use the latest Storage Service SAS version.

## 12.7.0-beta.3 (2021-04-09)
- This release contains bug fixes to improve quality.

## 12.6.1 (2021-03-29)
- Fixed bug where ClientDiagnostics's DiagnosticListener was leaking resources.

## 12.7.0-beta.2 (2021-03-09)
- This release contains bug fixes to improve quality.

## 12.7.0-beta.1 (2021-02-09)
- Added support for service version 2020-06-12.
- Fixed bug where ShareFileClient.CanGenerateSasUri, ShareDirectoryClient.CanGenerateSasUri, ShareClient.CanGenerateSasUri, ShareServiceClient.CanGenerateSasUri was not mockable

## 12.6.0 (2021-01-12)
- Includes all features from 12.5.6-beta.1
- Fixed bug where the Stream returned by ShareFileClient.OpenRead() would return a different Length after calls to Seek().
- Added support for AzureSasCredential. That allows SAS rotation for long living clients.

## 12.6.0-beta.1 (2020-12-07)
- Added support for service version 2020-04-08.
- Added support for Share Enabled Protocol and Share Squash Root.
- Fixed bug where ShareServiceClient.GetShareClient(), ShareClient.GetDirectoryClient(), ShareClient.GetRootDirectoryClient(), ShareClient.WithSnapshot(), ShareDirectoryClient.GetSubDirectoryClient() and ShareDirectoryClient.GetFileClient() created clients that could not generate a SAS from clients that could generate a SAS

## 12.5.0 (2020-11-10)
- Includes all features from 12.5.0-preview.1
- Fixed bug where ShareDirectoryClient.Exists(), .DeleteIfExists() and ShareFileClient.Exists(), .DeleteIfExists() would thrown an exception when the directory or file's parent directory didn't exist.
- Renamed ShareClient.SetTier() -> ShareClient.SetProperties().  SetProperties() can be used to set both Share Tier and Share Quota.
- Changed ShareDeleteOptions.IncludeSnapshots -> .ShareSnapshotsDeleteOption, and added option to also delete Share Snapshots that have been leased.
- Added additional info to exception messages.
- Removed ability to create a ShareLeaseClient for a Share or Share Snapshot.  This feature has been rescheduled for future release.
- Fixed bug where File Share SDK coudn't handle SASs with start and expiry time in format other than yyyy-MM-ddTHH:mm:ssZ.
- Added ability to set Position on streams created with ShareFileClient.OpenRead().
- Added CanGenerateSasUri property and GenerateSasUri() to ShareFileClient, ShareDirectoryClient and ShareClient.
- Added CanGenerateSasUri property and GenerateAccountSasUri() to ShareServiceClient.
- Changed default constructor for FileSmbProperties from internal to public.

## 12.5.0-preview.1 (2020-09-30)
- Added support for service version 2020-02-10.
- Added support for 4 TB files.
- Added support for SMB Multichannel.
- Added support for Share and Share Snapshot Leases.
- Added support for Get File Range Diff.
- Added support for Set Share Tier.
- Fixed bug where Stream returned from ShareFileClient.OpenWrite() did not flush while disposing preventing compatibility with using keyword.
- Fixed bug where ShareAccessPolicy.StartsOn and .ExpiresOn would cause the process to crash.
- Added seekability to ShareFileClient.OpenRead().

## 12.4.0 (2020-08-31)
- Fixed bug where ShareFileClient.Upload() and .UploadRange() would deadlock if the content stream's position was not zero.
- Fixed bug in ShareFileClient.OpenRead() causing us to do more download called than necessary.
- Fixed bug where ShareClient.Delete() could not delete Share Snapshots unless the includeSnapshots parameter was set to false.

## 12.3.1 (2020-08-18)
- Fixed bug in TaskExtensions.EnsureCompleted method that causes it to unconditionally throw an exception in the environments with synchronization context

## 12.3.0 (2020-08-13)
- Includes all features from 12.3.0-preview.1 through 12.3.0-preview.2.
- Fixed bug where ShareClient.SetAccessPolicy() sends DateTimeOffset.MinValue when StartsOn and ExpiresOn when not set in ShareAccessPolicy
- Added nullable properties, PolicyStartsOn and PolicyExpiresOn to ShareAccessPolicy
- Added ShareFileClient.OpenWrite().

## 12.3.0-preview.2 (2020-07-27)
- Fixed bug where ShareUriBuilder would return LastDirectoryOrFileName and DirectoryOrFilePath URL-encoded.
- Updated ShareSasBuilder to correctly order raw string permissions and make the permissions lowercase.
- Added ShareFileClient.OpenRead().
- Fixed bug where in ShareFileClient.Upload(), all exceptions except for LeaseNotPresentWithFileOperation were not being thrown.

## 12.3.0-preview.1 (2020-07-03)
- Added support for service version 2019-12-12.
- Added support for Large Files.
- Added support for File Soft Delete.
- Fixed bug where ShareDirectoryClient and ShareFileClient.Name and .Path were sometimes URL-encoded.
- Fixed bug where ShareClient.WithSnapshot(), ShareDirectoryClient.WithSnapshot(), and ShareFileClient.WithSnapshot() were not functioning correctly.

## 12.2.3 
- This release contains bug fixes to improve quality.

## 12.2.2 
- Fixed bug where copy from URL did not handle non-ASCII characters correctly
- Fixed bug where download could hang indefinietly on .NET Framework

## 12.2.1 
- Fixed bug where blob, file and directory names were not URL encoded.

## 12.2.0 
- Added Exists() and DeleteIfExists() to ShareClient, ShareDirectoryClient, and ShareFileClient.
- Added CreateIfNotExists() to ShareClient and ShareDirectoryClient.

## 12.1.0 
- Added support for service version 2019-07-07.
- Added support for file leases.
- Added FailedHandlesCount to CloseHandlesResult.
- Added SMB parameters to File Copy APIs.
- Added premium file share properties.
- Added ShareFileClient.ClearRangesAsync() API.
- Fixed issue where SAS didn't work with signed identifiers.
- Sanitized header values in exceptions.

## 12.0.1 
 - Fixed issue where SAS content headers were not URL encoded when using ShareSasBuilder.
 - Fixed bug where using SAS connection string from portal would throw an exception if it included
   table endpoint.

## 12.0.0 
- Added check to enforce TokenCredential is used only over HTTPS
- Support using SAS token from connection string
- Updated ShareFileRangeInfo to use HttpRange
- Update return types of ForceCloseAllHandles/ForceCloseHandle to be CloseHandlesResult
  and Response<CloseHandlesResult>, respectively
- Fixed issue where AccountName on ShareUriBuilder would not be populated
  for non-IP style Uris.

## 12.0.0-preview.5 
- Renamed Azure.Storage.Files to Azure.Storage.Files.Shares to better align
  with the newly released Azure.Storage.Files.DataLake and provide a consistent
  set of APIs for working with files on Azure

## 12.0.0-preview.4 
- Added FileClient.PutRangeFromUri operation
- Verification of echoed client request IDs
- Added convenient resource Name properties on all clients

## 12.0.0-preview.3 
- New Storage features for service version 2019-02-02 (including new APIs that
  expose all SMB features)
- Added FileClient.Upload convenience helper to support arbitrarily large files
- Added FileUriBuilder for addressing Azure Storage resources

- For more information, please visit: https://aka.ms/azure-sdk-preview3-net.

## 12.0.0-preview.2 
- Distributed Tracing
- Bug fixes

## 12.0.0-preview.1 
This preview is the first release of a ground-up rewrite of our client
libraries to ensure consistency, idiomatic design, productivity, and an
excellent developer experience.  It was created following the Azure SDK Design
Guidelines for .NET at https://azuresdkspecs.z5.web.core.windows.net/DotNetSpec.html.

For more information, please visit: https://aka.ms/azure-sdk-preview1-net.<|MERGE_RESOLUTION|>--- conflicted
+++ resolved
@@ -1,21 +1,10 @@
 # Release History
 
 ## 12.18.0-beta.2 (Unreleased)
-<<<<<<< HEAD
 - Added support for service version 2024-05-04.
 - Added ability to retrieve file handle client name with ShareFile/DirectoryClient.GetHandles() and .GetHandlesAsync().
 - Added ability to call ShareFileClient.GetRangeListDiff() and .GetRangeListDiffAsync() on a file that has been renamed.
-=======
-
-### Features Added
-
-### Breaking Changes
-
-### Bugs Fixed
 - Fixed bug where on `ShareDirectoryClient` and `ShareFileClient`, calling `.Rename(..)` will throw a 403 Authentication Error, if the source storage client was instantiated with a SAS on the `Uri`, will not pass the SAS to the destination client, when the destination does not have any credentials.
-
-### Other Changes
->>>>>>> 365d04fb
 
 ## 12.18.0-beta.1 (2023-12-05)
 - Added support for service version 2024-02-04.
