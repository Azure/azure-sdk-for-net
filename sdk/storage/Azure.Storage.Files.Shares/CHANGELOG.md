# Release History

<<<<<<< HEAD
## 12.22.0-beta.1 (Unreleased)
=======
## 12.22.0-beta.2 (Unreleased)
>>>>>>> b38a9c20

### Features Added
- Added support for service version 2025-05-05.
- Added support for NFS over REST.

### Breaking Changes
- The following APIs no longer send the x-ms-file-permission-key, x-ms-file-attributes, x-ms-file-creation-time, and x-ms-file-last-write-time request headers by default.  These headers have been optional in the REST API since x-ms-version 2021-06-08:
    - ShareFileClient.Create() and .CreateAsync()
    - ShareFileClient.SetHttpHeaders() and .SetHttpHeadersAsync()
    - ShareDirectoryClient.Create() and .CreateAsync()
    - ShareDirectoryClient.SetHttpHeaders() and .SetHttpHeadersAsync()

### Bugs Fixed
- Fixed \[BUG\] Unable to create directory with only whiteSpaceChars #42891

## 12.21.0 (2024-11-12)

<<<<<<< HEAD
=======
## 12.22.0-beta.1 (2025-02-11)

### Features Added
- Added support for service version 2025-05-05.
- Added support for NFS over REST.

### Breaking Changes
- The following APIs no longer send the x-ms-file-permission-key, x-ms-file-attributes, x-ms-file-creation-time, and x-ms-file-last-write-time request headers by default.  These headers have been optional in the REST API since x-ms-version 2021-06-08:
    - ShareFileClient.Create() and .CreateAsync()
    - ShareFileClient.SetHttpHeaders() and .SetHttpHeadersAsync()
    - ShareDirectoryClient.Create() and .CreateAsync()
    - ShareDirectoryClient.SetHttpHeaders() and .SetHttpHeadersAsync()

### Bugs Fixed
- Fixed \[BUG\] Unable to create directory with only whiteSpaceChars #42891

## 12.21.0 (2024-11-12)

>>>>>>> b38a9c20
### Features Added
- Includes all features from 12.21.0-beta.1 and 12.21.0-beta..

## 12.21.0-beta.2 (2024-10-10)

### Other Changes
- Upgraded `System.Text.Json` package dependency to 6.0.10 for security fix.

## 12.20.1 (2024-10-10)

### Other Changes
- Upgraded `System.Text.Json` package dependency to 6.0.10 for security fix.

## 12.21.0-beta.1 (2024-10-08)

### Features Added
- Added support for service version 2025-01-05.
- Added support for the provisioned V2 billing model.
- Added support for specifying the binary file permission format for ShareFileClient.StartCopy() and .StartCopyAsync().
- Added ShareAccessTier.Premium enum value.

## 12.20.0 (2024-09-18)

### Features Added
- Includes all features from 12.20.0-beta.1.

### Bugs Fixed
- Fixed \[BUG\] Method overload ShareFileClient.OpenReadAsync()/OpenRead() to correctly handle the allowBlobModifications flag #45516
- Fixed \[BUG\] Fixed Equality failures due to implicit cast on ShareErrorCode #44213

## 12.20.0-beta.1 (2024-08-06)

### Features Added
- Added support for service version 2024-11-04.
- Added support for token-based authentication for all APIs.
- Added support for paid bursting on premium file share accounts.
- Added support for binary format for file permissions.
- Added ability to retrieve SAS string to sign for debugging purposes.

## 12.19.1 (2024-07-25)

### Bugs Fixed
- Fixed \[BUG\] Azure Blob Storage Client SDK No Longer Supports Globalization Invariant Mode for Account Key Authentication #45052

## 12.19.0 (2024-07-16)

### Features Added
- Includes all features from 12.19.0-beta.1.

### Bugs Fixed
- Fixed bug where storage clients when constructed with URLs with '#' character would truncate the path at the '#'.

## 12.19.0-beta.1 (2024-06-11)
- Added support for service version 2024-08-04.
- Added more detailed messaging for authorization failure cases.
- Added support for snapshot management on NFS shares.

## 12.18.0 (2024-05-13)
- Includes all features from 12.18.0-beta.1 and 12.18.0-beta.2.
- Fixed bug where `ShareClient` and `ShareFileClient` did not throw an exception on empty/null share container names and file names, respectively, when constructing a client.

## 12.18.0-beta.2 (2024-04-15)
- Added support for service version 2024-05-04.
- Added ability to retrieve file handle client name with ShareFile/DirectoryClient.GetHandles() and .GetHandlesAsync().
- Added ability to call ShareFileClient.GetRangeListDiff() and .GetRangeListDiffAsync() on a file that has been renamed.
- Fixed bug where on `ShareDirectoryClient` and `ShareFileClient`, calling `.Rename(..)` will throw a 403 Authentication Error, if the source storage client was instantiated with a SAS on the `Uri`, will not pass the SAS to the destination client, when the destination does not have any credentials.

## 12.18.0-beta.1 (2023-12-05)
- Added support for service version 2024-02-04.

## 12.17.1 (2023-11-13)
- Distributed tracing with `ActivitySource` is stable and no longer requires the [Experimental feature-flag](https://github.com/Azure/azure-sdk-for-net/blob/main/sdk/core/Azure.Core/samples/Diagnostics.md).

## 12.17.0 (2023-11-06)
- Includes all features from 12.17.0-beta.1.
- Fixed bug where the x-ms-file-request-intent request header was not being sent for ShareFileClient.UploadRangeFromUri() and .UploadRangeFromUriAsync().

## 12.17.0-beta.1 (2023-10-16)
- Added support for service version 2023-11-03.
- Added support for ShareClientOptions.Audience

## 12.16.0 (2023-09-12)
- Includes all features from 12.16.0-beta.1.

## 12.16.0-beta.1 (2023-08-08)
- Added support for service version 2023-05-03 and 2023-08-03.

## 12.15.0 (2023-07-23)
- Includes all features from 12.15.0-beta.1.

## 12.15.0-beta.1 (2023-05-30)
- Added support for service version 2023-01-03.
- Added AccessRights property to ShareFileHandle.

## 12.14.0 (2023-04-11)
- Includes all features from 12.14.0-beta.1.

## 12.14.0-beta.1 (2023-03-28)
- Added support for service version 2022-11-02.
- Added support OAuth.
- Added support for Trailing Dot.

## 12.13.1 (2023-03-24)
- Bumped Azure.Core dependency from 1.28 and 1.30, fixing issue with headers being non-resilient to double dispose of the request.

## 12.13.0 (2023-02-21)
- Includes all features from 12.13.0-beta.1.

## 12.13.0-beta.1 (2023-02-07)
- Added support for service version 2021-12-02.
- Added support for invalid XML characters in file and directory names for ShareDirectoryClient.GetfilesAndDirectories(), .GetHandles(), and ShareFileClient.GetHandles().

## 12.12.1 (2022-10-25)
- Fixed bug where ShareFileClient Download() and DownloadAsync() would return a consumed stream when TransferValidation was enabled.

## 12.12.0 (2022-10-12)
- Includes all features from 12.12.0-beta.1.
- Added support for StorageTransferOptions on ShareFile upload (concurrency not supported).

## 12.12.0-beta.1 (2022-08-23)
- Added support for service version 2021-10-04.
- Added support for SDK-calculated transactional checksums on data transfer.
- Fixed bug where ShareClient.GetParentServiceClient() persisted the filesystem name in the URL of the returned ShareServiceClient

## 12.11.0 (2022-07-07)
- Includes all features from 12.11.0-beta.1.
- Fixed bug where ShareFileClient and ShareDirectoryClient Rename() was not passing the AzureSasCredential to the source.

## 12.11.0-beta.1 (2022-06-15)
- Added support for service version 2021-08-06.
- Added ability to set file change time with ShareFileClient.StartCopy() and .StartCopyAsync().

## 12.10.0 (2022-05-02)
- Includes all features from 12.10.0-beta.1.

## 12.10.0-beta.1 (2022-04-12)
- Added support for service version 2021-06-08.
- Added ability to maintain a file's current LastWrittenOn time when calling ShareFileClient.PutRange(), .PutRangeAsync(), .PutRangeFromUri(), and .PutRangeFromUriAsync().
- Added ability to specify a file or directory's ChangedOn time when calling ShareFileClient/ShareDirectoryClient.Create(), .CreateAsync(), .SetProperties(), .SetPropertiesAsync(), .Rename(), and .RenameAsync().
- Added ability to specify Content-Type on a file when calling ShareFileClient.Rename(), .RenameAsync().

## 12.9.0 (2022-03-10)
- Includes all features from 12.9.0-beta.1, 12.9.0-beta.2, and 12.9.0-beta.3 except SDK-calculated transactional checksums on data transfer.
- Fixed bug where ShareFileClient.StartCopy() and .StartCopyAsync() were not sending the ignoreReadonly parameter correctly.
- Added new overload of ShareFileClient.StartCopy() and .StartCopyAsync(), added new parameters allowing the copying of the source file's CreatedOn, LastWrittenOn, and FileAttributes properties.
- Removed preview support for SDK-calculated transactional checksums on data transfer.
- Fixed bug where ShareUriBuilder was case sensitive for parameter names.

## 12.9.0-beta.3 (2022-02-07)
- Added support for service version 2021-04-10.
- Added support for ShareDirectoryClient.Rename() and ShareFileClient.Rename().
- Fixed a memory leak in ShareFileClient.UploadAsync().

## 12.9.0-beta.2 (2021-11-30)
- Added support for service version 2021-02-12.
- Added support for premium file share ProvisionedBandwidthMiBps property.

## 12.9.0-beta.1 (2021-11-03)
- Added support for service version 2020-12-06.
- Added support for SDK-calculated transactional hash checksums on data transfer.
- Fixed bug / regression where the ETag values that had quotation marks surrounding it were being removed starting in version 12.7.0.

## 12.8.0 (2021-09-08)
- Includes all features from 12.8.0-beta.1 and 12.8.0-beta.2.

## 12.8.0-beta.2 (2021-07-23)
- This release contains bug fixes to improve quality.

## 12.8.0-beta.1 (2021-07-22)
- Added support for service version 2020-10-02.
- Added support for OAuth copy sources in ShareFileClient.UploadRangeFromUri()
- Added support for including additional information in ShareDirectoryClient.GetFilesAndDirectories().
- Fixed bug where ShareDirectoryClient.SetMetadataAsync() would not property parse Last-Modified response header.
- Fixed bug where ShareFileClient.DownloadAsync() would fail downloading zero-length file.

## 12.7.0 (2021-06-08)
- Includes all features from 12.7.0-beta.4.
- Fixed bug where specifying conditions in ShareFileClient.OpenRead could override allowModifications flag in ShareFileOpenReadOptions leading to inconsistent read.
- Fixed bug where retry during streaming of ShareFileClient.Download result could lead to inconsistent read.
- TenantId can now be discovered through the service challenge response, when using a TokenCredential for authorization.
    - A new property is now available on the ClientOptions called `EnableTenantDiscovery`. If set to true, the client will attempt an initial unauthorized request to the service to prompt a challenge containing the tenantId hint.

## 12.6.2 (2021-05-20)
- This release contains bug fixes to improve quality.

## 12.7.0-beta.4 (2021-05-12)
- Added support for service version 2020-08-04.
- Added support for Share and Share Snapshot Lease.
- ShareLeaseClient now remembers the Lease ID after a lease change.
- Fixed bug where clients would sometimes throw a NullReferenceException when calling GenerateSas() with a ShareSasBuilder parameter.
- Deprecated property ShareSasBuilder.Version, so when generating SAS will always use the latest Storage Service SAS version.

## 12.7.0-beta.3 (2021-04-09)
- This release contains bug fixes to improve quality.

## 12.6.1 (2021-03-29)
- Fixed bug where ClientDiagnostics's DiagnosticListener was leaking resources.

## 12.7.0-beta.2 (2021-03-09)
- This release contains bug fixes to improve quality.

## 12.7.0-beta.1 (2021-02-09)
- Added support for service version 2020-06-12.
- Fixed bug where ShareFileClient.CanGenerateSasUri, ShareDirectoryClient.CanGenerateSasUri, ShareClient.CanGenerateSasUri, ShareServiceClient.CanGenerateSasUri was not mockable

## 12.6.0 (2021-01-12)
- Includes all features from 12.5.6-beta.1
- Fixed bug where the Stream returned by ShareFileClient.OpenRead() would return a different Length after calls to Seek().
- Added support for AzureSasCredential. That allows SAS rotation for long living clients.

## 12.6.0-beta.1 (2020-12-07)
- Added support for service version 2020-04-08.
- Added support for Share Enabled Protocol and Share Squash Root.
- Fixed bug where ShareServiceClient.GetShareClient(), ShareClient.GetDirectoryClient(), ShareClient.GetRootDirectoryClient(), ShareClient.WithSnapshot(), ShareDirectoryClient.GetSubDirectoryClient() and ShareDirectoryClient.GetFileClient() created clients that could not generate a SAS from clients that could generate a SAS

## 12.5.0 (2020-11-10)
- Includes all features from 12.5.0-preview.1
- Fixed bug where ShareDirectoryClient.Exists(), .DeleteIfExists() and ShareFileClient.Exists(), .DeleteIfExists() would thrown an exception when the directory or file's parent directory didn't exist.
- Renamed ShareClient.SetTier() -> ShareClient.SetProperties().  SetProperties() can be used to set both Share Tier and Share Quota.
- Changed ShareDeleteOptions.IncludeSnapshots -> .ShareSnapshotsDeleteOption, and added option to also delete Share Snapshots that have been leased.
- Added additional info to exception messages.
- Removed ability to create a ShareLeaseClient for a Share or Share Snapshot.  This feature has been rescheduled for future release.
- Fixed bug where File Share SDK coudn't handle SASs with start and expiry time in format other than yyyy-MM-ddTHH:mm:ssZ.
- Added ability to set Position on streams created with ShareFileClient.OpenRead().
- Added CanGenerateSasUri property and GenerateSasUri() to ShareFileClient, ShareDirectoryClient and ShareClient.
- Added CanGenerateSasUri property and GenerateAccountSasUri() to ShareServiceClient.
- Changed default constructor for FileSmbProperties from internal to public.

## 12.5.0-preview.1 (2020-09-30)
- Added support for service version 2020-02-10.
- Added support for 4 TB files.
- Added support for SMB Multichannel.
- Added support for Share and Share Snapshot Leases.
- Added support for Get File Range Diff.
- Added support for Set Share Tier.
- Fixed bug where Stream returned from ShareFileClient.OpenWrite() did not flush while disposing preventing compatibility with using keyword.
- Fixed bug where ShareAccessPolicy.StartsOn and .ExpiresOn would cause the process to crash.
- Added seekability to ShareFileClient.OpenRead().

## 12.4.0 (2020-08-31)
- Fixed bug where ShareFileClient.Upload() and .UploadRange() would deadlock if the content stream's position was not zero.
- Fixed bug in ShareFileClient.OpenRead() causing us to do more download called than necessary.
- Fixed bug where ShareClient.Delete() could not delete Share Snapshots unless the includeSnapshots parameter was set to false.

## 12.3.1 (2020-08-18)
- Fixed bug in TaskExtensions.EnsureCompleted method that causes it to unconditionally throw an exception in the environments with synchronization context

## 12.3.0 (2020-08-13)
- Includes all features from 12.3.0-preview.1 through 12.3.0-preview.2.
- Fixed bug where ShareClient.SetAccessPolicy() sends DateTimeOffset.MinValue when StartsOn and ExpiresOn when not set in ShareAccessPolicy
- Added nullable properties, PolicyStartsOn and PolicyExpiresOn to ShareAccessPolicy
- Added ShareFileClient.OpenWrite().

## 12.3.0-preview.2 (2020-07-27)
- Fixed bug where ShareUriBuilder would return LastDirectoryOrFileName and DirectoryOrFilePath URL-encoded.
- Updated ShareSasBuilder to correctly order raw string permissions and make the permissions lowercase.
- Added ShareFileClient.OpenRead().
- Fixed bug where in ShareFileClient.Upload(), all exceptions except for LeaseNotPresentWithFileOperation were not being thrown.

## 12.3.0-preview.1 (2020-07-03)
- Added support for service version 2019-12-12.
- Added support for Large Files.
- Added support for File Soft Delete.
- Fixed bug where ShareDirectoryClient and ShareFileClient.Name and .Path were sometimes URL-encoded.
- Fixed bug where ShareClient.WithSnapshot(), ShareDirectoryClient.WithSnapshot(), and ShareFileClient.WithSnapshot() were not functioning correctly.

## 12.2.3 
- This release contains bug fixes to improve quality.

## 12.2.2 
- Fixed bug where copy from URL did not handle non-ASCII characters correctly
- Fixed bug where download could hang indefinietly on .NET Framework

## 12.2.1 
- Fixed bug where blob, file and directory names were not URL encoded.

## 12.2.0 
- Added Exists() and DeleteIfExists() to ShareClient, ShareDirectoryClient, and ShareFileClient.
- Added CreateIfNotExists() to ShareClient and ShareDirectoryClient.

## 12.1.0 
- Added support for service version 2019-07-07.
- Added support for file leases.
- Added FailedHandlesCount to CloseHandlesResult.
- Added SMB parameters to File Copy APIs.
- Added premium file share properties.
- Added ShareFileClient.ClearRangesAsync() API.
- Fixed issue where SAS didn't work with signed identifiers.
- Sanitized header values in exceptions.

## 12.0.1 
 - Fixed issue where SAS content headers were not URL encoded when using ShareSasBuilder.
 - Fixed bug where using SAS connection string from portal would throw an exception if it included
   table endpoint.

## 12.0.0 
- Added check to enforce TokenCredential is used only over HTTPS
- Support using SAS token from connection string
- Updated ShareFileRangeInfo to use HttpRange
- Update return types of ForceCloseAllHandles/ForceCloseHandle to be CloseHandlesResult
  and Response<CloseHandlesResult>, respectively
- Fixed issue where AccountName on ShareUriBuilder would not be populated
  for non-IP style Uris.

## 12.0.0-preview.5 
- Renamed Azure.Storage.Files to Azure.Storage.Files.Shares to better align
  with the newly released Azure.Storage.Files.DataLake and provide a consistent
  set of APIs for working with files on Azure

## 12.0.0-preview.4 
- Added FileClient.PutRangeFromUri operation
- Verification of echoed client request IDs
- Added convenient resource Name properties on all clients

## 12.0.0-preview.3 
- New Storage features for service version 2019-02-02 (including new APIs that
  expose all SMB features)
- Added FileClient.Upload convenience helper to support arbitrarily large files
- Added FileUriBuilder for addressing Azure Storage resources

- For more information, please visit: https://aka.ms/azure-sdk-preview3-net.

## 12.0.0-preview.2 
- Distributed Tracing
- Bug fixes

## 12.0.0-preview.1 
This preview is the first release of a ground-up rewrite of our client
libraries to ensure consistency, idiomatic design, productivity, and an
excellent developer experience.  It was created following the Azure SDK Design
Guidelines for .NET at https://azuresdkspecs.z5.web.core.windows.net/DotNetSpec.html.

For more information, please visit: https://aka.ms/azure-sdk-preview1-net.<|MERGE_RESOLUTION|>--- conflicted
+++ resolved
@@ -1,10 +1,16 @@
 # Release History
 
-<<<<<<< HEAD
-## 12.22.0-beta.1 (Unreleased)
-=======
 ## 12.22.0-beta.2 (Unreleased)
->>>>>>> b38a9c20
+
+### Features Added
+
+### Breaking Changes
+
+### Bugs Fixed
+
+### Other Changes
+
+## 12.22.0-beta.1 (2025-02-11)
 
 ### Features Added
 - Added support for service version 2025-05-05.
@@ -22,27 +28,6 @@
 
 ## 12.21.0 (2024-11-12)
 
-<<<<<<< HEAD
-=======
-## 12.22.0-beta.1 (2025-02-11)
-
-### Features Added
-- Added support for service version 2025-05-05.
-- Added support for NFS over REST.
-
-### Breaking Changes
-- The following APIs no longer send the x-ms-file-permission-key, x-ms-file-attributes, x-ms-file-creation-time, and x-ms-file-last-write-time request headers by default.  These headers have been optional in the REST API since x-ms-version 2021-06-08:
-    - ShareFileClient.Create() and .CreateAsync()
-    - ShareFileClient.SetHttpHeaders() and .SetHttpHeadersAsync()
-    - ShareDirectoryClient.Create() and .CreateAsync()
-    - ShareDirectoryClient.SetHttpHeaders() and .SetHttpHeadersAsync()
-
-### Bugs Fixed
-- Fixed \[BUG\] Unable to create directory with only whiteSpaceChars #42891
-
-## 12.21.0 (2024-11-12)
-
->>>>>>> b38a9c20
 ### Features Added
 - Includes all features from 12.21.0-beta.1 and 12.21.0-beta..
 
