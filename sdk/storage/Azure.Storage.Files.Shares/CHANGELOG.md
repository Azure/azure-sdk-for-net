--- conflicted
+++ resolved
@@ -10,14 +10,11 @@
 - Added support for the ShareServiceProperties.Protocol.SMB.EncryptionInTransit parameter on ShareServiceClient.SetProperties() and .SetPropertiesAsync().
 - Added support for uploading data with the new Content parameter on ShareFileClient.Create() and .CreateAsync().
 - Added support for the PropertySemantics parameter on ShareFileClient.Create(), .CreateAsync(), ShareDirectoryClient.Create(), and .CreateAsync().
-<<<<<<< HEAD
-=======
 
 ## 12.24.0 (2025-10-13)
 
 ### Features Added
 - Includes all features from 12.24.0-beta.1
->>>>>>> a900c8b7
 
 ## 12.23.0 (2025-07-14)
 
