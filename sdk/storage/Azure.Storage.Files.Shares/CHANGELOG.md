--- conflicted
+++ resolved
@@ -6,13 +6,10 @@
 - Changed ShareDeleteOptions.IncludeSnapshots -> .ShareSnapshotsDeleteOption, and added option to also delete Share Snapshots that have been leased.
 - Added additional info to exception messages.
 - Removed ability to create a ShareLeaseClient for a Share or Share Snapshot.  This feature has been rescheduled for future release.
-<<<<<<< HEAD
+- Fixed bug where File Share SDK coudn't handle SASs with start and expiry time in format other than yyyy-MM-ddTHH:mm:ssZ.
+- Added ability to set Position on streams created with ShareFileClient.OpenRead().
 - Added CanGenerateSasUri property and GenerateSasUri() to ShareFileClient, ShareDirectoryClient and ShareClient.
 - Added CanGenerateSasUri property and GenerateAccountSasUri() to ShareServiceClient.
-=======
-- Fixed bug where File Share SDK coudn't handle SASs with start and expiry time in format other than yyyy-MM-ddTHH:mm:ssZ.
-- Added ability to set Position on streams created with ShareFileClient.OpenRead().
->>>>>>> d8506372
 
 ## 12.5.0-preview.1 (2020-09-30)
 - Added support for service version 2020-02-10.
