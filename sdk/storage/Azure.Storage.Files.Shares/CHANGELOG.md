# Release History

## 12.9.0-beta.3 (Unreleased)
<<<<<<< HEAD
- Added support for service version 2021-04-10.
=======

### Features Added

### Breaking Changes

### Bugs Fixed
- Fixed a memory leak in ShareFileClient.UploadAsync().

### Other Changes
>>>>>>> 99cb94ec

## 12.9.0-beta.2 (2021-11-30)
- Added support for service version 2021-02-12.
- Added support for premium file share ProvisionedBandwidthMiBps property.

## 12.9.0-beta.1 (2021-11-03)
- Added support for service version 2020-12-06.
- Added support for SDK-calculated transactional hash checksums on data transfer.
- Fixed bug / regression where the ETag values that had quotation marks surrounding it were being removed starting in version 12.7.0.

## 12.8.0 (2021-09-08)
- Includes all features from 12.8.0-beta.1 and 12.8.0-beta.2.

## 12.8.0-beta.2 (2021-07-23)
- This release contains bug fixes to improve quality.

## 12.8.0-beta.1 (2021-07-22)
- Added support for service version 2020-10-02.
- Added support for OAuth copy sources in ShareFileClient.UploadRangeFromUri()
- Added support for including additional information in ShareDirectoryClient.GetFilesAndDirectories().
- Fixed bug where ShareDirectoryClient.SetMetadataAsync() would not property parse Last-Modified response header.
- Fixed bug where ShareFileClient.DownloadAsync() would fail downloading zero-length file.

## 12.7.0 (2021-06-08)
- Includes all features from 12.7.0-beta.4.
- Fixed bug where specifying conditions in ShareFileClient.OpenRead could override allowModifications flag in ShareFileOpenReadOptions leading to inconsistent read.
- Fixed bug where retry during streaming of ShareFileClient.Download result could lead to inconsistent read.
- TenantId can now be discovered through the service challenge response, when using a TokenCredential for authorization.
    - A new property is now available on the ClientOptions called `EnableTenantDiscovery`. If set to true, the client will attempt an initial unauthorized request to the service to prompt a challenge containing the tenantId hint.

## 12.6.2 (2021-05-20)
- This release contains bug fixes to improve quality.

## 12.7.0-beta.4 (2021-05-12)
- Added support for service version 2020-08-04.
- Added support for Share and Share Snapshot Lease.
- ShareLeaseClient now remembers the Lease ID after a lease change.
- Fixed bug where clients would sometimes throw a NullReferenceException when calling GenerateSas() with a ShareSasBuilder parameter.
- Deprecated property ShareSasBuilder.Version, so when generating SAS will always use the latest Storage Service SAS version.

## 12.7.0-beta.3 (2021-04-09)
- This release contains bug fixes to improve quality.

## 12.6.1 (2021-03-29)
- Fixed bug where ClientDiagnostics's DiagnosticListener was leaking resources.

## 12.7.0-beta.2 (2021-03-09)
- This release contains bug fixes to improve quality.

## 12.7.0-beta.1 (2021-02-09)
- Added support for service version 2020-06-12.
- Fixed bug where ShareFileClient.CanGenerateSasUri, ShareDirectoryClient.CanGenerateSasUri, ShareClient.CanGenerateSasUri, ShareServiceClient.CanGenerateSasUri was not mockable

## 12.6.0 (2021-01-12)
- Includes all features from 12.5.6-beta.1
- Fixed bug where the Stream returned by ShareFileClient.OpenRead() would return a different Length after calls to Seek().
- Added support for AzureSasCredential. That allows SAS rotation for long living clients.

## 12.6.0-beta.1 (2020-12-07)
- Added support for service version 2020-04-08.
- Added support for Share Enabled Protocol and Share Squash Root.
- Fixed bug where ShareServiceClient.GetShareClient(), ShareClient.GetDirectoryClient(), ShareClient.GetRootDirectoryClient(), ShareClient.WithSnapshot(), ShareDirectoryClient.GetSubDirectoryClient() and ShareDirectoryClient.GetFileClient() created clients that could not generate a SAS from clients that could generate a SAS

## 12.5.0 (2020-11-10)
- Includes all features from 12.5.0-preview.1
- Fixed bug where ShareDirectoryClient.Exists(), .DeleteIfExists() and ShareFileClient.Exists(), .DeleteIfExists() would thrown an exception when the directory or file's parent directory didn't exist.
- Renamed ShareClient.SetTier() -> ShareClient.SetProperties().  SetProperties() can be used to set both Share Tier and Share Quota.
- Changed ShareDeleteOptions.IncludeSnapshots -> .ShareSnapshotsDeleteOption, and added option to also delete Share Snapshots that have been leased.
- Added additional info to exception messages.
- Removed ability to create a ShareLeaseClient for a Share or Share Snapshot.  This feature has been rescheduled for future release.
- Fixed bug where File Share SDK coudn't handle SASs with start and expiry time in format other than yyyy-MM-ddTHH:mm:ssZ.
- Added ability to set Position on streams created with ShareFileClient.OpenRead().
- Added CanGenerateSasUri property and GenerateSasUri() to ShareFileClient, ShareDirectoryClient and ShareClient.
- Added CanGenerateSasUri property and GenerateAccountSasUri() to ShareServiceClient.
- Changed default constructor for FileSmbProperties from internal to public.

## 12.5.0-preview.1 (2020-09-30)
- Added support for service version 2020-02-10.
- Added support for 4 TB files.
- Added support for SMB Multichannel.
- Added support for Share and Share Snapshot Leases.
- Added support for Get File Range Diff.
- Added support for Set Share Tier.
- Fixed bug where Stream returned from ShareFileClient.OpenWrite() did not flush while disposing preventing compatibility with using keyword.
- Fixed bug where ShareAccessPolicy.StartsOn and .ExpiresOn would cause the process to crash.
- Added seekability to ShareFileClient.OpenRead().

## 12.4.0 (2020-08-31)
- Fixed bug where ShareFileClient.Upload() and .UploadRange() would deadlock if the content stream's position was not zero.
- Fixed bug in ShareFileClient.OpenRead() causing us to do more download called than necessary.
- Fixed bug where ShareClient.Delete() could not delete Share Snapshots unless the includeSnapshots parameter was set to false.

## 12.3.1 (2020-08-18)
- Fixed bug in TaskExtensions.EnsureCompleted method that causes it to unconditionally throw an exception in the environments with synchronization context

## 12.3.0 (2020-08-13)
- Includes all features from 12.3.0-preview.1 through 12.3.0-preview.2.
- Fixed bug where ShareClient.SetAccessPolicy() sends DateTimeOffset.MinValue when StartsOn and ExpiresOn when not set in ShareAccessPolicy
- Added nullable properties, PolicyStartsOn and PolicyExpiresOn to ShareAccessPolicy
- Added ShareFileClient.OpenWrite().

## 12.3.0-preview.2 (2020-07-27)
- Fixed bug where ShareUriBuilder would return LastDirectoryOrFileName and DirectoryOrFilePath URL-encoded.
- Updated ShareSasBuilder to correctly order raw string permissions and make the permissions lowercase.
- Added ShareFileClient.OpenRead().
- Fixed bug where in ShareFileClient.Upload(), all exceptions except for LeaseNotPresentWithFileOperation were not being thrown.

## 12.3.0-preview.1 (2020-07-03)
- Added support for service version 2019-12-12.
- Added support for Large Files.
- Added support for File Soft Delete.
- Fixed bug where ShareDirectoryClient and ShareFileClient.Name and .Path were sometimes URL-encoded.
- Fixed bug where ShareClient.WithSnapshot(), ShareDirectoryClient.WithSnapshot(), and ShareFileClient.WithSnapshot() were not functioning correctly.

## 12.2.3 
- This release contains bug fixes to improve quality.

## 12.2.2 
- Fixed bug where copy from URL did not handle non-ASCII characters correctly
- Fixed bug where download could hang indefinietly on .NET Framework

## 12.2.1 
- Fixed bug where blob, file and directory names were not URL encoded.

## 12.2.0 
- Added Exists() and DeleteIfExists() to ShareClient, ShareDirectoryClient, and ShareFileClient.
- Added CreateIfNotExists() to ShareClient and ShareDirectoryClient.

## 12.1.0 
- Added support for service version 2019-07-07.
- Added support for file leases.
- Added FailedHandlesCount to CloseHandlesResult.
- Added SMB parameters to File Copy APIs.
- Added premium file share properties.
- Added ShareFileClient.ClearRangesAsync() API.
- Fixed issue where SAS didn't work with signed identifiers.
- Sanitized header values in exceptions.

## 12.0.1 
 - Fixed issue where SAS content headers were not URL encoded when using ShareSasBuilder.
 - Fixed bug where using SAS connection string from portal would throw an exception if it included
   table endpoint.

## 12.0.0 
- Added check to enforce TokenCredential is used only over HTTPS
- Support using SAS token from connection string
- Updated ShareFileRangeInfo to use HttpRange
- Update return types of ForceCloseAllHandles/ForceCloseHandle to be CloseHandlesResult
  and Response<CloseHandlesResult>, respectively
- Fixed issue where AccountName on ShareUriBuilder would not be populated
  for non-IP style Uris.

## 12.0.0-preview.5 
- Renamed Azure.Storage.Files to Azure.Storage.Files.Shares to better align
  with the newly released Azure.Storage.Files.DataLake and provide a consistent
  set of APIs for working with files on Azure

## 12.0.0-preview.4 
- Added FileClient.PutRangeFromUri operation
- Verification of echoed client request IDs
- Added convenient resource Name properties on all clients

## 12.0.0-preview.3 
- New Storage features for service version 2019-02-02 (including new APIs that
  expose all SMB features)
- Added FileClient.Upload convenience helper to support arbitrarily large files
- Added FileUriBuilder for addressing Azure Storage resources

- For more information, please visit: https://aka.ms/azure-sdk-preview3-net.

## 12.0.0-preview.2 
- Distributed Tracing
- Bug fixes

## 12.0.0-preview.1 
This preview is the first release of a ground-up rewrite of our client
libraries to ensure consistency, idiomatic design, productivity, and an
excellent developer experience.  It was created following the Azure SDK Design
Guidelines for .NET at https://azuresdkspecs.z5.web.core.windows.net/DotNetSpec.html.

For more information, please visit: https://aka.ms/azure-sdk-preview1-net.<|MERGE_RESOLUTION|>--- conflicted
+++ resolved
@@ -1,19 +1,8 @@
 # Release History
 
 ## 12.9.0-beta.3 (Unreleased)
-<<<<<<< HEAD
 - Added support for service version 2021-04-10.
-=======
-
-### Features Added
-
-### Breaking Changes
-
-### Bugs Fixed
 - Fixed a memory leak in ShareFileClient.UploadAsync().
-
-### Other Changes
->>>>>>> 99cb94ec
 
 ## 12.9.0-beta.2 (2021-11-30)
 - Added support for service version 2021-02-12.
