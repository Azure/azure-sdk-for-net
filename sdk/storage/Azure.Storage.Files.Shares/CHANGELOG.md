# Release History

## 12.7.0-beta.5 (Unreleased)
<<<<<<< HEAD

- TenantId can now be discovered through the service challenge response, when using a TokenCredential for authorization.
    - A new property is now available on the ClientOptions called `DisableTenantDiscovery`. If set to true, the client will not attempt an initial unauthorized request to the service to prompt a challenge containing the tenantId hint.
=======
- Fixed bug where specifying conditions in ShareFileClient.OpenRead could override allowModifications flag in ShareFileOpenReadOptions leading to inconsistent read.
>>>>>>> d77cf20b

## 12.6.2 (2021-05-20)
- This release contains bug fixes to improve quality.

## 12.7.0-beta.4 (2021-05-12)
- Added support for service version 2020-08-04.
- Added support for Share and Share Snapshot Lease.
- DataLakeLeaseClient now remembers the Lease ID after a lease change.
- Fixed bug where clients would sometimes throw a NullReferenceException when calling GenerateSas() with a ShareSasBuilder parameter.
- Deprecated property ShareSasBuilder.Version, so when generating SAS will always use the latest Storage Service SAS version.

## 12.7.0-beta.3 (2021-04-09)
- This release contains bug fixes to improve quality.

## 12.6.1 (2021-03-29)
- Fixed bug where ClientDiagnostics's DiagnosticListener was leaking resources.

## 12.7.0-beta.2 (2021-03-09)
- This release contains bug fixes to improve quality.

## 12.7.0-beta.1 (2021-02-09)
- Added support for service version 2020-06-12.
- Fixed bug where ShareFileClient.CanGenerateSasUri, ShareDirectoryClient.CanGenerateSasUri, ShareClient.CanGenerateSasUri, ShareServiceClient.CanGenerateSasUri was not mockable

## 12.6.0 (2021-01-12)
- Includes all features from 12.5.6-beta.1
- Fixed bug where the Stream returned by ShareFileClient.OpenRead() would return a different Length after calls to Seek().
- Added support for AzureSasCredential. That allows SAS rotation for long living clients.

## 12.6.0-beta.1 (2020-12-07)
- Added support for service version 2020-04-08.
- Added support for Share Enabled Protocol and Share Squash Root.
- Fixed bug where ShareServiceClient.GetShareClient(), ShareClient.GetDirectoryClient(), ShareClient.GetRootDirectoryClient(), ShareClient.WithSnapshot(), ShareDirectoryClient.GetSubDirectoryClient() and ShareDirectoryClient.GetFileClient() created clients that could not generate a SAS from clients that could generate a SAS

## 12.5.0 (2020-11-10)
- Includes all features from 12.5.0-preview.1
- Fixed bug where ShareDirectoryClient.Exists(), .DeleteIfExists() and ShareFileClient.Exists(), .DeleteIfExists() would thrown an exception when the directory or file's parent directory didn't exist.
- Renamed ShareClient.SetTier() -> ShareClient.SetProperties().  SetProperties() can be used to set both Share Tier and Share Quota.
- Changed ShareDeleteOptions.IncludeSnapshots -> .ShareSnapshotsDeleteOption, and added option to also delete Share Snapshots that have been leased.
- Added additional info to exception messages.
- Removed ability to create a ShareLeaseClient for a Share or Share Snapshot.  This feature has been rescheduled for future release.
- Fixed bug where File Share SDK coudn't handle SASs with start and expiry time in format other than yyyy-MM-ddTHH:mm:ssZ.
- Added ability to set Position on streams created with ShareFileClient.OpenRead().
- Added CanGenerateSasUri property and GenerateSasUri() to ShareFileClient, ShareDirectoryClient and ShareClient.
- Added CanGenerateSasUri property and GenerateAccountSasUri() to ShareServiceClient.
- Changed default constructor for FileSmbProperties from internal to public.

## 12.5.0-preview.1 (2020-09-30)
- Added support for service version 2020-02-10.
- Added support for 4 TB files.
- Added support for SMB Multichannel.
- Added support for Share and Share Snapshot Leases.
- Added support for Get File Range Diff.
- Added support for Set Share Tier.
- Fixed bug where Stream returned from ShareFileClient.OpenWrite() did not flush while disposing preventing compatibility with using keyword.
- Fixed bug where ShareAccessPolicy.StartsOn and .ExpiresOn would cause the process to crash.
- Added seekability to ShareFileClient.OpenRead().

## 12.4.0 (2020-08-31)
- Fixed bug where ShareFileClient.Upload() and .UploadRange() would deadlock if the content stream's position was not zero.
- Fixed bug in ShareFileClient.OpenRead() causing us to do more download called than necessary.
- Fixed bug where ShareClient.Delete() could not delete Share Snapshots unless the includeSnapshots parameter was set to false.

## 12.3.1 (2020-08-18)
- Fixed bug in TaskExtensions.EnsureCompleted method that causes it to unconditionally throw an exception in the environments with synchronization context

## 12.3.0 (2020-08-13)
- Includes all features from 12.3.0-preview.1 through 12.3.0-preview.2.
- Fixed bug where ShareClient.SetAccessPolicy() sends DateTimeOffset.MinValue when StartsOn and ExpiresOn when not set in ShareAccessPolicy
- Added nullable properties, PolicyStartsOn and PolicyExpiresOn to ShareAccessPolicy
- Added ShareFileClient.OpenWrite().

## 12.3.0-preview.2 (2020-07-27)
- Fixed bug where ShareUriBuilder would return LastDirectoryOrFileName and DirectoryOrFilePath URL-encoded.
- Updated ShareSasBuilder to correctly order raw string permissions and make the permissions lowercase.
- Added ShareFileClient.OpenRead().
- Fixed bug where in ShareFileClient.Upload(), all exceptions except for LeaseNotPresentWithFileOperation were not being thrown.

## 12.3.0-preview.1 (2020-07-03)
- Added support for service version 2019-12-12.
- Added support for Large Files.
- Added support for File Soft Delete.
- Fixed bug where ShareDirectoryClient and ShareFileClient.Name and .Path were sometimes URL-encoded.
- Fixed bug where ShareClient.WithSnapshot(), ShareDirectoryClient.WithSnapshot(), and ShareFileClient.WithSnapshot() were not functioning correctly.

## 12.2.3 
- This release contains bug fixes to improve quality.

## 12.2.2 
- Fixed bug where copy from URL did not handle non-ASCII characters correctly
- Fixed bug where download could hang indefinietly on .NET Framework

## 12.2.1 
- Fixed bug where blob, file and directory names were not URL encoded.

## 12.2.0 
- Added Exists() and DeleteIfExists() to ShareClient, ShareDirectoryClient, and ShareFileClient.
- Added CreateIfNotExists() to ShareClient and ShareDirectoryClient.

## 12.1.0 
- Added support for service version 2019-07-07.
- Added support for file leases.
- Added FailedHandlesCount to CloseHandlesResult.
- Added SMB parameters to File Copy APIs.
- Added premium file share properties.
- Added ShareFileClient.ClearRangesAsync() API.
- Fixed issue where SAS didn't work with signed identifiers.
- Sanitized header values in exceptions.

## 12.0.1 
 - Fixed issue where SAS content headers were not URL encoded when using ShareSasBuilder.
 - Fixed bug where using SAS connection string from portal would throw an exception if it included
   table endpoint.

## 12.0.0 
- Added check to enforce TokenCredential is used only over HTTPS
- Support using SAS token from connection string
- Updated ShareFileRangeInfo to use HttpRange
- Update return types of ForceCloseAllHandles/ForceCloseHandle to be CloseHandlesResult
  and Response<CloseHandlesResult>, respectively
- Fixed issue where AccountName on ShareUriBuilder would not be populated
  for non-IP style Uris.

## 12.0.0-preview.5 
- Renamed Azure.Storage.Files to Azure.Storage.Files.Shares to better align
  with the newly released Azure.Storage.Files.DataLake and provide a consistent
  set of APIs for working with files on Azure

## 12.0.0-preview.4 
- Added FileClient.PutRangeFromUri operation
- Verification of echoed client request IDs
- Added convenient resource Name properties on all clients

## 12.0.0-preview.3 
- New Storage features for service version 2019-02-02 (including new APIs that
  expose all SMB features)
- Added FileClient.Upload convenience helper to support arbitrarily large files
- Added FileUriBuilder for addressing Azure Storage resources

- For more information, please visit: https://aka.ms/azure-sdk-preview3-net.

## 12.0.0-preview.2 
- Distributed Tracing
- Bug fixes

## 12.0.0-preview.1 
This preview is the first release of a ground-up rewrite of our client
libraries to ensure consistency, idiomatic design, productivity, and an
excellent developer experience.  It was created following the Azure SDK Design
Guidelines for .NET at https://azuresdkspecs.z5.web.core.windows.net/DotNetSpec.html.

For more information, please visit: https://aka.ms/azure-sdk-preview1-net.<|MERGE_RESOLUTION|>--- conflicted
+++ resolved
@@ -1,13 +1,9 @@
 # Release History
 
 ## 12.7.0-beta.5 (Unreleased)
-<<<<<<< HEAD
-
+- Fixed bug where specifying conditions in ShareFileClient.OpenRead could override allowModifications flag in ShareFileOpenReadOptions leading to inconsistent read.
 - TenantId can now be discovered through the service challenge response, when using a TokenCredential for authorization.
     - A new property is now available on the ClientOptions called `DisableTenantDiscovery`. If set to true, the client will not attempt an initial unauthorized request to the service to prompt a challenge containing the tenantId hint.
-=======
-- Fixed bug where specifying conditions in ShareFileClient.OpenRead could override allowModifications flag in ShareFileOpenReadOptions leading to inconsistent read.
->>>>>>> d77cf20b
 
 ## 12.6.2 (2021-05-20)
 - This release contains bug fixes to improve quality.
