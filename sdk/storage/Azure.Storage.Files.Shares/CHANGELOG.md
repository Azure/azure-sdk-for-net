# Release History

## 12.4.0-preview.1 (Unreleased)
<<<<<<< HEAD
- Fixed bug in ShareFileClient.OpenRead() causing us to do more download called than necessary.
=======
- Fixed bug where ShareClient.Delete() could not delete Share Snapshots unless the includeSnapshots parameter was set to false.
>>>>>>> 6655f73b

## 12.3.1 (2020-08-18)
- Fixed bug in TaskExtensions.EnsureCompleted method that causes it to unconditionally throw an exception in the environments with synchronization context

## 12.3.0 (2020-08-13)
- Includes all features from 12.3.0-preview.1 through 12.3.0-preview.2.
- Fixed bug where ShareClient.SetAccessPolicy() sends DateTimeOffset.MinValue when StartsOn and ExpiresOn when not set in ShareAccessPolicy
- Added nullable properties, PolicyStartsOn and PolicyExpiresOn to ShareAccessPolicy
- Added ShareFileClient.OpenWrite().

## 12.3.0-preview.2 (2020-07-27)
- Fixed bug where ShareUriBuilder would return LastDirectoryOrFileName and DirectoryOrFilePath URL-encoded.
- Updated ShareSasBuilder to correctly order raw string permissions and make the permissions lowercase.
- Added ShareFileClient.OpenRead().
- Fixed bug where in ShareFileClient.Upload(), all exceptions except for LeaseNotPresentWithFileOperation were not being thrown.

## 12.3.0-preview.1 (2020-07-03)
- Added support for service version 2019-12-12.
- Added support for Large Files.
- Added support for File Soft Delete.
- Fixed bug where ShareDirectoryClient and ShareFileClient.Name and .Path were sometimes URL-encoded.
- Fixed bug where ShareClient.WithSnapshot(), ShareDirectoryClient.WithSnapshot(), and ShareFileClient.WithSnapshot() were not functioning correctly.

## 12.2.3 (2020-06)
- This release contains bug fixes to improve quality.

## 12.2.2 (2020-06)
- Fixed bug where copy from URL did not handle non-ASCII characters correctly
- Fixed bug where download could hang indefinietly on .NET Framework

## 12.2.1 (2020-05)
- Fixed bug where blob, file and directory names were not URL encoded.

## 12.2.0 (2020-03)
- Added Exists() and DeleteIfExists() to ShareClient, ShareDirectoryClient, and ShareFileClient.
- Added CreateIfNotExists() to ShareClient and ShareDirectoryClient.

## 12.1.0 (2020-02)
- Added support for service version 2019-07-07.
- Added support for file leases.
- Added FailedHandlesCount to CloseHandlesResult.
- Added SMB parameters to File Copy APIs.
- Added premium file share properties.
- Added ShareFileClient.ClearRangesAsync() API.
- Fixed issue where SAS didn't work with signed identifiers.
- Sanitized header values in exceptions.

## 12.0.1 (2020-01)
 - Fixed issue where SAS content headers were not URL encoded when using ShareSasBuilder.
 - Fixed bug where using SAS connection string from portal would throw an exception if it included
   table endpoint.

## 12.0.0
- Added check to enforce TokenCredential is used only over HTTPS
- Support using SAS token from connection string
- Updated ShareFileRangeInfo to use HttpRange
- Update return types of ForceCloseAllHandles/ForceCloseHandle to be CloseHandlesResult
  and Response<CloseHandlesResult>, respectively
- Fixed issue where AccountName on ShareUriBuilder would not be populated
  for non-IP style Uris.

## 12.0.0-preview.5 (2019-11)
- Renamed Azure.Storage.Files to Azure.Storage.Files.Shares to better align
  with the newly released Azure.Storage.Files.DataLake and provide a consistent
  set of APIs for working with files on Azure

## 12.0.0-preview.4 (2019-10)
- Added FileClient.PutRangeFromUri operation
- Verification of echoed client request IDs
- Added convenient resource Name properties on all clients

## 12.0.0-preview.3 (2019-09)
- New Storage features for service version 2019-02-02 (including new APIs that
  expose all SMB features)
- Added FileClient.Upload convenience helper to support arbitrarily large files
- Added FileUriBuilder for addressing Azure Storage resources

- For more information, please visit: https://aka.ms/azure-sdk-preview3-net.

## 12.0.0-preview.2 (2019-08)
- Distributed Tracing
- Bug fixes

## 12.0.0-preview.1 (2019-07)
This preview is the first release of a ground-up rewrite of our client
libraries to ensure consistency, idiomatic design, productivity, and an
excellent developer experience.  It was created following the Azure SDK Design
Guidelines for .NET at https://azuresdkspecs.z5.web.core.windows.net/DotNetSpec.html.

For more information, please visit: https://aka.ms/azure-sdk-preview1-net.<|MERGE_RESOLUTION|>--- conflicted
+++ resolved
@@ -1,11 +1,8 @@
 # Release History
 
 ## 12.4.0-preview.1 (Unreleased)
-<<<<<<< HEAD
 - Fixed bug in ShareFileClient.OpenRead() causing us to do more download called than necessary.
-=======
 - Fixed bug where ShareClient.Delete() could not delete Share Snapshots unless the includeSnapshots parameter was set to false.
->>>>>>> 6655f73b
 
 ## 12.3.1 (2020-08-18)
 - Fixed bug in TaskExtensions.EnsureCompleted method that causes it to unconditionally throw an exception in the environments with synchronization context
