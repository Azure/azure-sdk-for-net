namespace Azure.Storage.Files.Shares
{
    public partial class ShareClient
    {
        protected ShareClient() { }
        public ShareClient(string connectionString, string shareName) { }
        public ShareClient(string connectionString, string shareName, Azure.Storage.Files.Shares.ShareClientOptions options) { }
        public ShareClient(System.Uri shareUri, Azure.AzureSasCredential credential, Azure.Storage.Files.Shares.ShareClientOptions options = null) { }
        public ShareClient(System.Uri shareUri, Azure.Core.TokenCredential credential, Azure.Storage.Files.Shares.ShareClientOptions options = null) { }
        public ShareClient(System.Uri shareUri, Azure.Storage.Files.Shares.ShareClientOptions options = null) { }
        public ShareClient(System.Uri shareUri, Azure.Storage.StorageSharedKeyCredential credential, Azure.Storage.Files.Shares.ShareClientOptions options = null) { }
        public virtual string AccountName { get { throw null; } }
        public virtual bool CanGenerateSasUri { get { throw null; } }
        public virtual string Name { get { throw null; } }
        public virtual System.Uri Uri { get { throw null; } }
        public virtual Azure.Response<Azure.Storage.Files.Shares.Models.ShareInfo> Create(Azure.Storage.Files.Shares.Models.ShareCreateOptions options, System.Threading.CancellationToken cancellationToken = default(System.Threading.CancellationToken)) { throw null; }
        [System.ComponentModel.EditorBrowsableAttribute(System.ComponentModel.EditorBrowsableState.Never)]
        public virtual Azure.Response<Azure.Storage.Files.Shares.Models.ShareInfo> Create(System.Collections.Generic.IDictionary<string, string> metadata = null, int? quotaInGB = default(int?), System.Threading.CancellationToken cancellationToken = default(System.Threading.CancellationToken)) { throw null; }
        public virtual System.Threading.Tasks.Task<Azure.Response<Azure.Storage.Files.Shares.Models.ShareInfo>> CreateAsync(Azure.Storage.Files.Shares.Models.ShareCreateOptions options, System.Threading.CancellationToken cancellationToken = default(System.Threading.CancellationToken)) { throw null; }
        [System.ComponentModel.EditorBrowsableAttribute(System.ComponentModel.EditorBrowsableState.Never)]
        public virtual System.Threading.Tasks.Task<Azure.Response<Azure.Storage.Files.Shares.Models.ShareInfo>> CreateAsync(System.Collections.Generic.IDictionary<string, string> metadata = null, int? quotaInGB = default(int?), System.Threading.CancellationToken cancellationToken = default(System.Threading.CancellationToken)) { throw null; }
        public virtual Azure.Response<Azure.Storage.Files.Shares.ShareDirectoryClient> CreateDirectory(string directoryName, Azure.Storage.Files.Shares.Models.ShareDirectoryCreateOptions options = null, System.Threading.CancellationToken cancellationToken = default(System.Threading.CancellationToken)) { throw null; }
        [System.ComponentModel.EditorBrowsableAttribute(System.ComponentModel.EditorBrowsableState.Never)]
        public virtual Azure.Response<Azure.Storage.Files.Shares.ShareDirectoryClient> CreateDirectory(string directoryName, System.Collections.Generic.IDictionary<string, string> metadata, Azure.Storage.Files.Shares.Models.FileSmbProperties smbProperties, string filePermission, System.Threading.CancellationToken cancellationToken) { throw null; }
        public virtual System.Threading.Tasks.Task<Azure.Response<Azure.Storage.Files.Shares.ShareDirectoryClient>> CreateDirectoryAsync(string directoryName, Azure.Storage.Files.Shares.Models.ShareDirectoryCreateOptions options = null, System.Threading.CancellationToken cancellationToken = default(System.Threading.CancellationToken)) { throw null; }
        [System.ComponentModel.EditorBrowsableAttribute(System.ComponentModel.EditorBrowsableState.Never)]
        public virtual System.Threading.Tasks.Task<Azure.Response<Azure.Storage.Files.Shares.ShareDirectoryClient>> CreateDirectoryAsync(string directoryName, System.Collections.Generic.IDictionary<string, string> metadata, Azure.Storage.Files.Shares.Models.FileSmbProperties smbProperties, string filePermission, System.Threading.CancellationToken cancellationToken) { throw null; }
        public virtual Azure.Response<Azure.Storage.Files.Shares.Models.ShareInfo> CreateIfNotExists(Azure.Storage.Files.Shares.Models.ShareCreateOptions options = null, System.Threading.CancellationToken cancellationToken = default(System.Threading.CancellationToken)) { throw null; }
        [System.ComponentModel.EditorBrowsableAttribute(System.ComponentModel.EditorBrowsableState.Never)]
        public virtual Azure.Response<Azure.Storage.Files.Shares.Models.ShareInfo> CreateIfNotExists(System.Collections.Generic.IDictionary<string, string> metadata, int? quotaInGB, System.Threading.CancellationToken cancellationToken) { throw null; }
        public virtual System.Threading.Tasks.Task<Azure.Response<Azure.Storage.Files.Shares.Models.ShareInfo>> CreateIfNotExistsAsync(Azure.Storage.Files.Shares.Models.ShareCreateOptions options = null, System.Threading.CancellationToken cancellationToken = default(System.Threading.CancellationToken)) { throw null; }
        [System.ComponentModel.EditorBrowsableAttribute(System.ComponentModel.EditorBrowsableState.Never)]
        public virtual System.Threading.Tasks.Task<Azure.Response<Azure.Storage.Files.Shares.Models.ShareInfo>> CreateIfNotExistsAsync(System.Collections.Generic.IDictionary<string, string> metadata, int? quotaInGB, System.Threading.CancellationToken cancellationToken) { throw null; }
        public virtual Azure.Response<Azure.Storage.Files.Shares.Models.PermissionInfo> CreatePermission(Azure.Storage.Files.Shares.Models.ShareFilePermission permission, System.Threading.CancellationToken cancellationToken = default(System.Threading.CancellationToken)) { throw null; }
        [System.ComponentModel.EditorBrowsableAttribute(System.ComponentModel.EditorBrowsableState.Never)]
        public virtual Azure.Response<Azure.Storage.Files.Shares.Models.PermissionInfo> CreatePermission(string permission, System.Threading.CancellationToken cancellationToken) { throw null; }
        [System.ComponentModel.EditorBrowsableAttribute(System.ComponentModel.EditorBrowsableState.Never)]
        public virtual System.Threading.Tasks.Task<Azure.Response<Azure.Storage.Files.Shares.Models.PermissionInfo>> CreatePermissionAsync(Azure.Storage.Files.Shares.Models.ShareFilePermission permission, System.Threading.CancellationToken cancellationToken = default(System.Threading.CancellationToken)) { throw null; }
        [System.ComponentModel.EditorBrowsableAttribute(System.ComponentModel.EditorBrowsableState.Never)]
        public virtual System.Threading.Tasks.Task<Azure.Response<Azure.Storage.Files.Shares.Models.PermissionInfo>> CreatePermissionAsync(string permission, System.Threading.CancellationToken cancellationToken) { throw null; }
        public virtual Azure.Response<Azure.Storage.Files.Shares.Models.ShareSnapshotInfo> CreateSnapshot(System.Collections.Generic.IDictionary<string, string> metadata = null, System.Threading.CancellationToken cancellationToken = default(System.Threading.CancellationToken)) { throw null; }
        public virtual System.Threading.Tasks.Task<Azure.Response<Azure.Storage.Files.Shares.Models.ShareSnapshotInfo>> CreateSnapshotAsync(System.Collections.Generic.IDictionary<string, string> metadata = null, System.Threading.CancellationToken cancellationToken = default(System.Threading.CancellationToken)) { throw null; }
        public virtual Azure.Response Delete(Azure.Storage.Files.Shares.Models.ShareDeleteOptions options, System.Threading.CancellationToken cancellationToken = default(System.Threading.CancellationToken)) { throw null; }
        [System.ComponentModel.EditorBrowsableAttribute(System.ComponentModel.EditorBrowsableState.Never)]
        public virtual Azure.Response Delete(bool includeSnapshots = true, System.Threading.CancellationToken cancellationToken = default(System.Threading.CancellationToken)) { throw null; }
        public virtual System.Threading.Tasks.Task<Azure.Response> DeleteAsync(Azure.Storage.Files.Shares.Models.ShareDeleteOptions options, System.Threading.CancellationToken cancellationToken = default(System.Threading.CancellationToken)) { throw null; }
        [System.ComponentModel.EditorBrowsableAttribute(System.ComponentModel.EditorBrowsableState.Never)]
        public virtual System.Threading.Tasks.Task<Azure.Response> DeleteAsync(bool includeSnapshots = true, System.Threading.CancellationToken cancellationToken = default(System.Threading.CancellationToken)) { throw null; }
        public virtual Azure.Response DeleteDirectory(string directoryName, System.Threading.CancellationToken cancellationToken = default(System.Threading.CancellationToken)) { throw null; }
        public virtual System.Threading.Tasks.Task<Azure.Response> DeleteDirectoryAsync(string directoryName, System.Threading.CancellationToken cancellationToken = default(System.Threading.CancellationToken)) { throw null; }
        public virtual Azure.Response<bool> DeleteIfExists(Azure.Storage.Files.Shares.Models.ShareDeleteOptions options, System.Threading.CancellationToken cancellationToken = default(System.Threading.CancellationToken)) { throw null; }
        [System.ComponentModel.EditorBrowsableAttribute(System.ComponentModel.EditorBrowsableState.Never)]
        public virtual Azure.Response<bool> DeleteIfExists(bool includeSnapshots = true, System.Threading.CancellationToken cancellationToken = default(System.Threading.CancellationToken)) { throw null; }
        public virtual System.Threading.Tasks.Task<Azure.Response<bool>> DeleteIfExistsAsync(Azure.Storage.Files.Shares.Models.ShareDeleteOptions options, System.Threading.CancellationToken cancellationToken = default(System.Threading.CancellationToken)) { throw null; }
        [System.ComponentModel.EditorBrowsableAttribute(System.ComponentModel.EditorBrowsableState.Never)]
        public virtual System.Threading.Tasks.Task<Azure.Response<bool>> DeleteIfExistsAsync(bool includeSnapshots = true, System.Threading.CancellationToken cancellationToken = default(System.Threading.CancellationToken)) { throw null; }
        public virtual Azure.Response<bool> Exists(System.Threading.CancellationToken cancellationToken = default(System.Threading.CancellationToken)) { throw null; }
        public virtual System.Threading.Tasks.Task<Azure.Response<bool>> ExistsAsync(System.Threading.CancellationToken cancellationToken = default(System.Threading.CancellationToken)) { throw null; }
        public virtual System.Uri GenerateSasUri(Azure.Storage.Sas.ShareSasBuilder builder) { throw null; }
        [System.ComponentModel.EditorBrowsableAttribute(System.ComponentModel.EditorBrowsableState.Never)]
        public virtual System.Uri GenerateSasUri(Azure.Storage.Sas.ShareSasBuilder builder, out string stringToSign) { throw null; }
        public virtual System.Uri GenerateSasUri(Azure.Storage.Sas.ShareSasPermissions permissions, System.DateTimeOffset expiresOn) { throw null; }
        [System.ComponentModel.EditorBrowsableAttribute(System.ComponentModel.EditorBrowsableState.Never)]
        public virtual System.Uri GenerateSasUri(Azure.Storage.Sas.ShareSasPermissions permissions, System.DateTimeOffset expiresOn, out string stringToSign) { throw null; }
        public virtual Azure.Response<System.Collections.Generic.IEnumerable<Azure.Storage.Files.Shares.Models.ShareSignedIdentifier>> GetAccessPolicy(Azure.Storage.Files.Shares.Models.ShareFileRequestConditions conditions = null, System.Threading.CancellationToken cancellationToken = default(System.Threading.CancellationToken)) { throw null; }
        [System.ComponentModel.EditorBrowsableAttribute(System.ComponentModel.EditorBrowsableState.Never)]
        public virtual Azure.Response<System.Collections.Generic.IEnumerable<Azure.Storage.Files.Shares.Models.ShareSignedIdentifier>> GetAccessPolicy(System.Threading.CancellationToken cancellationToken) { throw null; }
        public virtual System.Threading.Tasks.Task<Azure.Response<System.Collections.Generic.IEnumerable<Azure.Storage.Files.Shares.Models.ShareSignedIdentifier>>> GetAccessPolicyAsync(Azure.Storage.Files.Shares.Models.ShareFileRequestConditions conditions = null, System.Threading.CancellationToken cancellationToken = default(System.Threading.CancellationToken)) { throw null; }
        [System.ComponentModel.EditorBrowsableAttribute(System.ComponentModel.EditorBrowsableState.Never)]
        public virtual System.Threading.Tasks.Task<Azure.Response<System.Collections.Generic.IEnumerable<Azure.Storage.Files.Shares.Models.ShareSignedIdentifier>>> GetAccessPolicyAsync(System.Threading.CancellationToken cancellationToken) { throw null; }
        public virtual Azure.Storage.Files.Shares.ShareDirectoryClient GetDirectoryClient(string directoryName) { throw null; }
        protected internal virtual Azure.Storage.Files.Shares.ShareServiceClient GetParentServiceClientCore() { throw null; }
        public virtual Azure.Response<Azure.Storage.Files.Shares.Models.ShareFilePermission> GetPermission(string filePermissionKey, Azure.Storage.Files.Shares.Models.FilePermissionFormat? filePermissionFormat = default(Azure.Storage.Files.Shares.Models.FilePermissionFormat?), System.Threading.CancellationToken cancellationToken = default(System.Threading.CancellationToken)) { throw null; }
        [System.ComponentModel.EditorBrowsableAttribute(System.ComponentModel.EditorBrowsableState.Never)]
        public virtual Azure.Response<string> GetPermission(string filePermissionKey, System.Threading.CancellationToken cancellationToken) { throw null; }
        public virtual System.Threading.Tasks.Task<Azure.Response<Azure.Storage.Files.Shares.Models.ShareFilePermission>> GetPermissionAsync(string filePermissionKey, Azure.Storage.Files.Shares.Models.FilePermissionFormat? filePermissionFormat = default(Azure.Storage.Files.Shares.Models.FilePermissionFormat?), System.Threading.CancellationToken cancellationToken = default(System.Threading.CancellationToken)) { throw null; }
        [System.ComponentModel.EditorBrowsableAttribute(System.ComponentModel.EditorBrowsableState.Never)]
        public virtual System.Threading.Tasks.Task<Azure.Response<string>> GetPermissionAsync(string filePermissionKey, System.Threading.CancellationToken cancellationToken) { throw null; }
        public virtual Azure.Response<Azure.Storage.Files.Shares.Models.ShareProperties> GetProperties(Azure.Storage.Files.Shares.Models.ShareFileRequestConditions conditions = null, System.Threading.CancellationToken cancellationToken = default(System.Threading.CancellationToken)) { throw null; }
        [System.ComponentModel.EditorBrowsableAttribute(System.ComponentModel.EditorBrowsableState.Never)]
        public virtual Azure.Response<Azure.Storage.Files.Shares.Models.ShareProperties> GetProperties(System.Threading.CancellationToken cancellationToken) { throw null; }
        public virtual System.Threading.Tasks.Task<Azure.Response<Azure.Storage.Files.Shares.Models.ShareProperties>> GetPropertiesAsync(Azure.Storage.Files.Shares.Models.ShareFileRequestConditions conditions = null, System.Threading.CancellationToken cancellationToken = default(System.Threading.CancellationToken)) { throw null; }
        [System.ComponentModel.EditorBrowsableAttribute(System.ComponentModel.EditorBrowsableState.Never)]
        public virtual System.Threading.Tasks.Task<Azure.Response<Azure.Storage.Files.Shares.Models.ShareProperties>> GetPropertiesAsync(System.Threading.CancellationToken cancellationToken) { throw null; }
        public virtual Azure.Storage.Files.Shares.ShareDirectoryClient GetRootDirectoryClient() { throw null; }
        public virtual Azure.Response<Azure.Storage.Files.Shares.Models.ShareStatistics> GetStatistics(Azure.Storage.Files.Shares.Models.ShareFileRequestConditions conditions = null, System.Threading.CancellationToken cancellationToken = default(System.Threading.CancellationToken)) { throw null; }
        [System.ComponentModel.EditorBrowsableAttribute(System.ComponentModel.EditorBrowsableState.Never)]
        public virtual Azure.Response<Azure.Storage.Files.Shares.Models.ShareStatistics> GetStatistics(System.Threading.CancellationToken cancellationToken) { throw null; }
        public virtual System.Threading.Tasks.Task<Azure.Response<Azure.Storage.Files.Shares.Models.ShareStatistics>> GetStatisticsAsync(Azure.Storage.Files.Shares.Models.ShareFileRequestConditions conditions = null, System.Threading.CancellationToken cancellationToken = default(System.Threading.CancellationToken)) { throw null; }
        [System.ComponentModel.EditorBrowsableAttribute(System.ComponentModel.EditorBrowsableState.Never)]
        public virtual System.Threading.Tasks.Task<Azure.Response<Azure.Storage.Files.Shares.Models.ShareStatistics>> GetStatisticsAsync(System.Threading.CancellationToken cancellationToken) { throw null; }
        public virtual Azure.Response<Azure.Storage.Files.Shares.Models.ShareInfo> SetAccessPolicy(System.Collections.Generic.IEnumerable<Azure.Storage.Files.Shares.Models.ShareSignedIdentifier> permissions, Azure.Storage.Files.Shares.Models.ShareFileRequestConditions conditions = null, System.Threading.CancellationToken cancellationToken = default(System.Threading.CancellationToken)) { throw null; }
        [System.ComponentModel.EditorBrowsableAttribute(System.ComponentModel.EditorBrowsableState.Never)]
        public virtual Azure.Response<Azure.Storage.Files.Shares.Models.ShareInfo> SetAccessPolicy(System.Collections.Generic.IEnumerable<Azure.Storage.Files.Shares.Models.ShareSignedIdentifier> permissions, System.Threading.CancellationToken cancellationToken) { throw null; }
        public virtual System.Threading.Tasks.Task<Azure.Response<Azure.Storage.Files.Shares.Models.ShareInfo>> SetAccessPolicyAsync(System.Collections.Generic.IEnumerable<Azure.Storage.Files.Shares.Models.ShareSignedIdentifier> permissions, Azure.Storage.Files.Shares.Models.ShareFileRequestConditions conditions = null, System.Threading.CancellationToken cancellationToken = default(System.Threading.CancellationToken)) { throw null; }
        [System.ComponentModel.EditorBrowsableAttribute(System.ComponentModel.EditorBrowsableState.Never)]
        public virtual System.Threading.Tasks.Task<Azure.Response<Azure.Storage.Files.Shares.Models.ShareInfo>> SetAccessPolicyAsync(System.Collections.Generic.IEnumerable<Azure.Storage.Files.Shares.Models.ShareSignedIdentifier> permissions, System.Threading.CancellationToken cancellationToken) { throw null; }
        public virtual Azure.Response<Azure.Storage.Files.Shares.Models.ShareInfo> SetMetadata(System.Collections.Generic.IDictionary<string, string> metadata, Azure.Storage.Files.Shares.Models.ShareFileRequestConditions conditions = null, System.Threading.CancellationToken cancellationToken = default(System.Threading.CancellationToken)) { throw null; }
        [System.ComponentModel.EditorBrowsableAttribute(System.ComponentModel.EditorBrowsableState.Never)]
        public virtual Azure.Response<Azure.Storage.Files.Shares.Models.ShareInfo> SetMetadata(System.Collections.Generic.IDictionary<string, string> metadata, System.Threading.CancellationToken cancellationToken) { throw null; }
        public virtual System.Threading.Tasks.Task<Azure.Response<Azure.Storage.Files.Shares.Models.ShareInfo>> SetMetadataAsync(System.Collections.Generic.IDictionary<string, string> metadata, Azure.Storage.Files.Shares.Models.ShareFileRequestConditions conditions = null, System.Threading.CancellationToken cancellationToken = default(System.Threading.CancellationToken)) { throw null; }
        [System.ComponentModel.EditorBrowsableAttribute(System.ComponentModel.EditorBrowsableState.Never)]
        public virtual System.Threading.Tasks.Task<Azure.Response<Azure.Storage.Files.Shares.Models.ShareInfo>> SetMetadataAsync(System.Collections.Generic.IDictionary<string, string> metadata, System.Threading.CancellationToken cancellationToken) { throw null; }
        public virtual Azure.Response<Azure.Storage.Files.Shares.Models.ShareInfo> SetProperties(Azure.Storage.Files.Shares.Models.ShareSetPropertiesOptions options, System.Threading.CancellationToken cancellationToken = default(System.Threading.CancellationToken)) { throw null; }
        public virtual System.Threading.Tasks.Task<Azure.Response<Azure.Storage.Files.Shares.Models.ShareInfo>> SetPropertiesAsync(Azure.Storage.Files.Shares.Models.ShareSetPropertiesOptions options, System.Threading.CancellationToken cancellationToken = default(System.Threading.CancellationToken)) { throw null; }
        [System.ComponentModel.EditorBrowsableAttribute(System.ComponentModel.EditorBrowsableState.Never)]
        public virtual Azure.Response<Azure.Storage.Files.Shares.Models.ShareInfo> SetQuota(int quotaInGB = 0, Azure.Storage.Files.Shares.Models.ShareFileRequestConditions conditions = null, System.Threading.CancellationToken cancellationToken = default(System.Threading.CancellationToken)) { throw null; }
        [System.ComponentModel.EditorBrowsableAttribute(System.ComponentModel.EditorBrowsableState.Never)]
        public virtual Azure.Response<Azure.Storage.Files.Shares.Models.ShareInfo> SetQuota(int quotaInGB, System.Threading.CancellationToken cancellationToken) { throw null; }
        [System.ComponentModel.EditorBrowsableAttribute(System.ComponentModel.EditorBrowsableState.Never)]
        public virtual System.Threading.Tasks.Task<Azure.Response<Azure.Storage.Files.Shares.Models.ShareInfo>> SetQuotaAsync(int quotaInGB = 0, Azure.Storage.Files.Shares.Models.ShareFileRequestConditions conditions = null, System.Threading.CancellationToken cancellationToken = default(System.Threading.CancellationToken)) { throw null; }
        [System.ComponentModel.EditorBrowsableAttribute(System.ComponentModel.EditorBrowsableState.Never)]
        public virtual System.Threading.Tasks.Task<Azure.Response<Azure.Storage.Files.Shares.Models.ShareInfo>> SetQuotaAsync(int quotaInGB, System.Threading.CancellationToken cancellationToken) { throw null; }
        public virtual Azure.Storage.Files.Shares.ShareClient WithSnapshot(string snapshot) { throw null; }
    }
    public partial class ShareClientOptions : Azure.Core.ClientOptions
    {
        public ShareClientOptions(Azure.Storage.Files.Shares.ShareClientOptions.ServiceVersion version = Azure.Storage.Files.Shares.ShareClientOptions.ServiceVersion.V2025_05_05) { }
        public bool? AllowSourceTrailingDot { get { throw null; } set { } }
        public bool? AllowTrailingDot { get { throw null; } set { } }
        public Azure.Storage.Files.Shares.Models.ShareAudience? Audience { get { throw null; } set { } }
        public Azure.Storage.Files.Shares.Models.ShareTokenIntent? ShareTokenIntent { get { throw null; } set { } }
        public Azure.Storage.TransferValidationOptions TransferValidation { get { throw null; } }
        public Azure.Storage.Files.Shares.ShareClientOptions.ServiceVersion Version { get { throw null; } }
        public enum ServiceVersion
        {
            V2019_02_02 = 1,
            V2019_07_07 = 2,
            V2019_12_12 = 3,
            V2020_02_10 = 4,
            V2020_04_08 = 5,
            V2020_06_12 = 6,
            V2020_08_04 = 7,
            V2020_10_02 = 8,
            V2020_12_06 = 9,
            V2021_02_12 = 10,
            V2021_04_10 = 11,
            V2021_06_08 = 12,
            V2021_08_06 = 13,
            V2021_10_04 = 14,
            V2021_12_02 = 15,
            V2022_11_02 = 16,
            V2023_01_03 = 17,
            V2023_05_03 = 18,
            V2023_08_03 = 19,
            V2023_11_03 = 20,
            V2024_02_04 = 21,
            V2024_05_04 = 22,
            V2024_08_04 = 23,
            V2024_11_04 = 24,
            V2025_01_05 = 25,
            V2025_05_05 = 26,
<<<<<<< HEAD
=======
            V2025_07_05 = 27,
>>>>>>> e0b8da94
        }
    }
    public partial class ShareDirectoryClient
    {
        protected ShareDirectoryClient() { }
        public ShareDirectoryClient(string connectionString, string shareName, string directoryPath) { }
        public ShareDirectoryClient(string connectionString, string shareName, string directoryPath, Azure.Storage.Files.Shares.ShareClientOptions options) { }
        public ShareDirectoryClient(System.Uri directoryUri, Azure.AzureSasCredential credential, Azure.Storage.Files.Shares.ShareClientOptions options = null) { }
        public ShareDirectoryClient(System.Uri directoryUri, Azure.Core.TokenCredential credential, Azure.Storage.Files.Shares.ShareClientOptions options = null) { }
        public ShareDirectoryClient(System.Uri directoryUri, Azure.Storage.Files.Shares.ShareClientOptions options = null) { }
        public ShareDirectoryClient(System.Uri directoryUri, Azure.Storage.StorageSharedKeyCredential credential, Azure.Storage.Files.Shares.ShareClientOptions options = null) { }
        public virtual string AccountName { get { throw null; } }
        public virtual bool CanGenerateSasUri { get { throw null; } }
        public virtual string Name { get { throw null; } }
        public virtual string Path { get { throw null; } }
        public virtual string ShareName { get { throw null; } }
        public virtual System.Uri Uri { get { throw null; } }
        public virtual Azure.Response<Azure.Storage.Files.Shares.Models.ShareDirectoryInfo> Create(Azure.Storage.Files.Shares.Models.ShareDirectoryCreateOptions options = null, System.Threading.CancellationToken cancellationToken = default(System.Threading.CancellationToken)) { throw null; }
        [System.ComponentModel.EditorBrowsableAttribute(System.ComponentModel.EditorBrowsableState.Never)]
        public virtual Azure.Response<Azure.Storage.Files.Shares.Models.ShareDirectoryInfo> Create(System.Collections.Generic.IDictionary<string, string> metadata, Azure.Storage.Files.Shares.Models.FileSmbProperties smbProperties, string filePermission, System.Threading.CancellationToken cancellationToken) { throw null; }
        public virtual System.Threading.Tasks.Task<Azure.Response<Azure.Storage.Files.Shares.Models.ShareDirectoryInfo>> CreateAsync(Azure.Storage.Files.Shares.Models.ShareDirectoryCreateOptions options = null, System.Threading.CancellationToken cancellationToken = default(System.Threading.CancellationToken)) { throw null; }
        [System.ComponentModel.EditorBrowsableAttribute(System.ComponentModel.EditorBrowsableState.Never)]
        public virtual System.Threading.Tasks.Task<Azure.Response<Azure.Storage.Files.Shares.Models.ShareDirectoryInfo>> CreateAsync(System.Collections.Generic.IDictionary<string, string> metadata, Azure.Storage.Files.Shares.Models.FileSmbProperties smbProperties, string filePermission, System.Threading.CancellationToken cancellationToken) { throw null; }
        public virtual Azure.Response<Azure.Storage.Files.Shares.ShareFileClient> CreateFile(string fileName, long maxSize, Azure.Storage.Files.Shares.Models.ShareFileHttpHeaders httpHeaders = null, System.Collections.Generic.IDictionary<string, string> metadata = null, Azure.Storage.Files.Shares.Models.FileSmbProperties smbProperties = null, string filePermission = null, Azure.Storage.Files.Shares.Models.ShareFileRequestConditions conditions = null, System.Threading.CancellationToken cancellationToken = default(System.Threading.CancellationToken)) { throw null; }
        [System.ComponentModel.EditorBrowsableAttribute(System.ComponentModel.EditorBrowsableState.Never)]
        public virtual Azure.Response<Azure.Storage.Files.Shares.ShareFileClient> CreateFile(string fileName, long maxSize, Azure.Storage.Files.Shares.Models.ShareFileHttpHeaders httpHeaders, System.Collections.Generic.IDictionary<string, string> metadata, Azure.Storage.Files.Shares.Models.FileSmbProperties smbProperties, string filePermission, System.Threading.CancellationToken cancellationToken) { throw null; }
        public virtual System.Threading.Tasks.Task<Azure.Response<Azure.Storage.Files.Shares.ShareFileClient>> CreateFileAsync(string fileName, long maxSize, Azure.Storage.Files.Shares.Models.ShareFileHttpHeaders httpHeaders = null, System.Collections.Generic.IDictionary<string, string> metadata = null, Azure.Storage.Files.Shares.Models.FileSmbProperties smbProperties = null, string filePermission = null, Azure.Storage.Files.Shares.Models.ShareFileRequestConditions conditions = null, System.Threading.CancellationToken cancellationToken = default(System.Threading.CancellationToken)) { throw null; }
        [System.ComponentModel.EditorBrowsableAttribute(System.ComponentModel.EditorBrowsableState.Never)]
        public virtual System.Threading.Tasks.Task<Azure.Response<Azure.Storage.Files.Shares.ShareFileClient>> CreateFileAsync(string fileName, long maxSize, Azure.Storage.Files.Shares.Models.ShareFileHttpHeaders httpHeaders, System.Collections.Generic.IDictionary<string, string> metadata, Azure.Storage.Files.Shares.Models.FileSmbProperties smbProperties, string filePermission, System.Threading.CancellationToken cancellationToken) { throw null; }
        public virtual Azure.Response<Azure.Storage.Files.Shares.Models.ShareDirectoryInfo> CreateIfNotExists(Azure.Storage.Files.Shares.Models.ShareDirectoryCreateOptions options = null, System.Threading.CancellationToken cancellationToken = default(System.Threading.CancellationToken)) { throw null; }
        [System.ComponentModel.EditorBrowsableAttribute(System.ComponentModel.EditorBrowsableState.Never)]
        public virtual Azure.Response<Azure.Storage.Files.Shares.Models.ShareDirectoryInfo> CreateIfNotExists(System.Collections.Generic.IDictionary<string, string> metadata, Azure.Storage.Files.Shares.Models.FileSmbProperties smbProperties, string filePermission, System.Threading.CancellationToken cancellationToken) { throw null; }
        public virtual System.Threading.Tasks.Task<Azure.Response<Azure.Storage.Files.Shares.Models.ShareDirectoryInfo>> CreateIfNotExistsAsync(Azure.Storage.Files.Shares.Models.ShareDirectoryCreateOptions options = null, System.Threading.CancellationToken cancellationToken = default(System.Threading.CancellationToken)) { throw null; }
        [System.ComponentModel.EditorBrowsableAttribute(System.ComponentModel.EditorBrowsableState.Never)]
        public virtual System.Threading.Tasks.Task<Azure.Response<Azure.Storage.Files.Shares.Models.ShareDirectoryInfo>> CreateIfNotExistsAsync(System.Collections.Generic.IDictionary<string, string> metadata, Azure.Storage.Files.Shares.Models.FileSmbProperties smbProperties, string filePermission, System.Threading.CancellationToken cancellationToken) { throw null; }
        public virtual Azure.Response<Azure.Storage.Files.Shares.ShareDirectoryClient> CreateSubdirectory(string subdirectoryName, System.Collections.Generic.IDictionary<string, string> metadata = null, Azure.Storage.Files.Shares.Models.FileSmbProperties smbProperties = null, string filePermission = null, System.Threading.CancellationToken cancellationToken = default(System.Threading.CancellationToken)) { throw null; }
        public virtual System.Threading.Tasks.Task<Azure.Response<Azure.Storage.Files.Shares.ShareDirectoryClient>> CreateSubdirectoryAsync(string subdirectoryName, System.Collections.Generic.IDictionary<string, string> metadata = null, Azure.Storage.Files.Shares.Models.FileSmbProperties smbProperties = null, string filePermission = null, System.Threading.CancellationToken cancellationToken = default(System.Threading.CancellationToken)) { throw null; }
        public virtual Azure.Response Delete(System.Threading.CancellationToken cancellationToken = default(System.Threading.CancellationToken)) { throw null; }
        public virtual System.Threading.Tasks.Task<Azure.Response> DeleteAsync(System.Threading.CancellationToken cancellationToken = default(System.Threading.CancellationToken)) { throw null; }
        public virtual Azure.Response DeleteFile(string fileName, Azure.Storage.Files.Shares.Models.ShareFileRequestConditions conditions = null, System.Threading.CancellationToken cancellationToken = default(System.Threading.CancellationToken)) { throw null; }
        [System.ComponentModel.EditorBrowsableAttribute(System.ComponentModel.EditorBrowsableState.Never)]
        public virtual Azure.Response DeleteFile(string fileName, System.Threading.CancellationToken cancellationToken) { throw null; }
        public virtual System.Threading.Tasks.Task<Azure.Response> DeleteFileAsync(string fileName, Azure.Storage.Files.Shares.Models.ShareFileRequestConditions conditions = null, System.Threading.CancellationToken cancellationToken = default(System.Threading.CancellationToken)) { throw null; }
        [System.ComponentModel.EditorBrowsableAttribute(System.ComponentModel.EditorBrowsableState.Never)]
        public virtual System.Threading.Tasks.Task<Azure.Response> DeleteFileAsync(string fileName, System.Threading.CancellationToken cancellationToken) { throw null; }
        public virtual Azure.Response<bool> DeleteIfExists(System.Threading.CancellationToken cancellationToken = default(System.Threading.CancellationToken)) { throw null; }
        public virtual System.Threading.Tasks.Task<Azure.Response<bool>> DeleteIfExistsAsync(System.Threading.CancellationToken cancellationToken = default(System.Threading.CancellationToken)) { throw null; }
        public virtual Azure.Response DeleteSubdirectory(string subdirectoryName, System.Threading.CancellationToken cancellationToken = default(System.Threading.CancellationToken)) { throw null; }
        public virtual System.Threading.Tasks.Task<Azure.Response> DeleteSubdirectoryAsync(string subdirectoryName, System.Threading.CancellationToken cancellationToken = default(System.Threading.CancellationToken)) { throw null; }
        public virtual Azure.Response<bool> Exists(System.Threading.CancellationToken cancellationToken = default(System.Threading.CancellationToken)) { throw null; }
        public virtual System.Threading.Tasks.Task<Azure.Response<bool>> ExistsAsync(System.Threading.CancellationToken cancellationToken = default(System.Threading.CancellationToken)) { throw null; }
        public virtual Azure.Storage.Files.Shares.Models.CloseHandlesResult ForceCloseAllHandles(bool? recursive = default(bool?), System.Threading.CancellationToken cancellationToken = default(System.Threading.CancellationToken)) { throw null; }
        public virtual System.Threading.Tasks.Task<Azure.Storage.Files.Shares.Models.CloseHandlesResult> ForceCloseAllHandlesAsync(bool? recursive = default(bool?), System.Threading.CancellationToken cancellationToken = default(System.Threading.CancellationToken)) { throw null; }
        public virtual Azure.Response<Azure.Storage.Files.Shares.Models.CloseHandlesResult> ForceCloseHandle(string handleId, System.Threading.CancellationToken cancellationToken = default(System.Threading.CancellationToken)) { throw null; }
        public virtual System.Threading.Tasks.Task<Azure.Response<Azure.Storage.Files.Shares.Models.CloseHandlesResult>> ForceCloseHandleAsync(string handleId, System.Threading.CancellationToken cancellationToken = default(System.Threading.CancellationToken)) { throw null; }
        public virtual System.Uri GenerateSasUri(Azure.Storage.Sas.ShareFileSasPermissions permissions, System.DateTimeOffset expiresOn) { throw null; }
        [System.ComponentModel.EditorBrowsableAttribute(System.ComponentModel.EditorBrowsableState.Never)]
        public virtual System.Uri GenerateSasUri(Azure.Storage.Sas.ShareFileSasPermissions permissions, System.DateTimeOffset expiresOn, out string stringToSign) { throw null; }
        public virtual System.Uri GenerateSasUri(Azure.Storage.Sas.ShareSasBuilder builder) { throw null; }
        [System.ComponentModel.EditorBrowsableAttribute(System.ComponentModel.EditorBrowsableState.Never)]
        public virtual System.Uri GenerateSasUri(Azure.Storage.Sas.ShareSasBuilder builder, out string stringToSign) { throw null; }
        public virtual Azure.Storage.Files.Shares.ShareFileClient GetFileClient(string fileName) { throw null; }
        public virtual Azure.Pageable<Azure.Storage.Files.Shares.Models.ShareFileItem> GetFilesAndDirectories(Azure.Storage.Files.Shares.Models.ShareDirectoryGetFilesAndDirectoriesOptions options = null, System.Threading.CancellationToken cancellationToken = default(System.Threading.CancellationToken)) { throw null; }
        public virtual Azure.Pageable<Azure.Storage.Files.Shares.Models.ShareFileItem> GetFilesAndDirectories(string prefix, System.Threading.CancellationToken cancellationToken = default(System.Threading.CancellationToken)) { throw null; }
        public virtual Azure.AsyncPageable<Azure.Storage.Files.Shares.Models.ShareFileItem> GetFilesAndDirectoriesAsync(Azure.Storage.Files.Shares.Models.ShareDirectoryGetFilesAndDirectoriesOptions options = null, System.Threading.CancellationToken cancellationToken = default(System.Threading.CancellationToken)) { throw null; }
        public virtual Azure.AsyncPageable<Azure.Storage.Files.Shares.Models.ShareFileItem> GetFilesAndDirectoriesAsync(string prefix, System.Threading.CancellationToken cancellationToken = default(System.Threading.CancellationToken)) { throw null; }
        public virtual Azure.Pageable<Azure.Storage.Files.Shares.Models.ShareFileHandle> GetHandles(bool? recursive = default(bool?), System.Threading.CancellationToken cancellationToken = default(System.Threading.CancellationToken)) { throw null; }
        public virtual Azure.AsyncPageable<Azure.Storage.Files.Shares.Models.ShareFileHandle> GetHandlesAsync(bool? recursive = default(bool?), System.Threading.CancellationToken cancellationToken = default(System.Threading.CancellationToken)) { throw null; }
        protected internal virtual Azure.Storage.Files.Shares.ShareDirectoryClient GetParentDirectoryClientCore() { throw null; }
        protected internal virtual Azure.Storage.Files.Shares.ShareClient GetParentShareClientCore() { throw null; }
        public virtual Azure.Response<Azure.Storage.Files.Shares.Models.ShareDirectoryProperties> GetProperties(System.Threading.CancellationToken cancellationToken = default(System.Threading.CancellationToken)) { throw null; }
        public virtual System.Threading.Tasks.Task<Azure.Response<Azure.Storage.Files.Shares.Models.ShareDirectoryProperties>> GetPropertiesAsync(System.Threading.CancellationToken cancellationToken = default(System.Threading.CancellationToken)) { throw null; }
        public virtual Azure.Storage.Files.Shares.ShareDirectoryClient GetSubdirectoryClient(string subdirectoryName) { throw null; }
        public virtual Azure.Response<Azure.Storage.Files.Shares.ShareDirectoryClient> Rename(string destinationPath, Azure.Storage.Files.Shares.Models.ShareFileRenameOptions options = null, System.Threading.CancellationToken cancellationToken = default(System.Threading.CancellationToken)) { throw null; }
        public virtual System.Threading.Tasks.Task<Azure.Response<Azure.Storage.Files.Shares.ShareDirectoryClient>> RenameAsync(string destinationPath, Azure.Storage.Files.Shares.Models.ShareFileRenameOptions options = null, System.Threading.CancellationToken cancellationToken = default(System.Threading.CancellationToken)) { throw null; }
        [System.ComponentModel.EditorBrowsableAttribute(System.ComponentModel.EditorBrowsableState.Never)]
        public virtual Azure.Response<Azure.Storage.Files.Shares.Models.ShareDirectoryInfo> SetHttpHeaders(Azure.Storage.Files.Shares.Models.FileSmbProperties smbProperties, string filePermission, System.Threading.CancellationToken cancellationToken) { throw null; }
        public virtual Azure.Response<Azure.Storage.Files.Shares.Models.ShareDirectoryInfo> SetHttpHeaders(Azure.Storage.Files.Shares.Models.ShareDirectorySetHttpHeadersOptions options = null, System.Threading.CancellationToken cancellationToken = default(System.Threading.CancellationToken)) { throw null; }
        [System.ComponentModel.EditorBrowsableAttribute(System.ComponentModel.EditorBrowsableState.Never)]
        public virtual System.Threading.Tasks.Task<Azure.Response<Azure.Storage.Files.Shares.Models.ShareDirectoryInfo>> SetHttpHeadersAsync(Azure.Storage.Files.Shares.Models.FileSmbProperties smbProperties, string filePermission, System.Threading.CancellationToken cancellationToken) { throw null; }
        public virtual System.Threading.Tasks.Task<Azure.Response<Azure.Storage.Files.Shares.Models.ShareDirectoryInfo>> SetHttpHeadersAsync(Azure.Storage.Files.Shares.Models.ShareDirectorySetHttpHeadersOptions options = null, System.Threading.CancellationToken cancellationToken = default(System.Threading.CancellationToken)) { throw null; }
        public virtual Azure.Response<Azure.Storage.Files.Shares.Models.ShareDirectoryInfo> SetMetadata(System.Collections.Generic.IDictionary<string, string> metadata, System.Threading.CancellationToken cancellationToken = default(System.Threading.CancellationToken)) { throw null; }
        public virtual System.Threading.Tasks.Task<Azure.Response<Azure.Storage.Files.Shares.Models.ShareDirectoryInfo>> SetMetadataAsync(System.Collections.Generic.IDictionary<string, string> metadata, System.Threading.CancellationToken cancellationToken = default(System.Threading.CancellationToken)) { throw null; }
        public virtual Azure.Storage.Files.Shares.ShareDirectoryClient WithSnapshot(string snapshot) { throw null; }
    }
    public partial class ShareFileClient
    {
        protected ShareFileClient() { }
        public ShareFileClient(string connectionString, string shareName, string filePath) { }
        public ShareFileClient(string connectionString, string shareName, string filePath, Azure.Storage.Files.Shares.ShareClientOptions options) { }
        public ShareFileClient(System.Uri fileUri, Azure.AzureSasCredential credential, Azure.Storage.Files.Shares.ShareClientOptions options = null) { }
        public ShareFileClient(System.Uri fileUri, Azure.Core.TokenCredential credential, Azure.Storage.Files.Shares.ShareClientOptions options = null) { }
        public ShareFileClient(System.Uri fileUri, Azure.Storage.Files.Shares.ShareClientOptions options = null) { }
        public ShareFileClient(System.Uri fileUri, Azure.Storage.StorageSharedKeyCredential credential, Azure.Storage.Files.Shares.ShareClientOptions options = null) { }
        public virtual string AccountName { get { throw null; } }
        public virtual bool CanGenerateSasUri { get { throw null; } }
        public virtual string Name { get { throw null; } }
        public virtual string Path { get { throw null; } }
        public virtual string ShareName { get { throw null; } }
        public virtual System.Uri Uri { get { throw null; } }
        public virtual Azure.Response AbortCopy(string copyId, Azure.Storage.Files.Shares.Models.ShareFileRequestConditions conditions = null, System.Threading.CancellationToken cancellationToken = default(System.Threading.CancellationToken)) { throw null; }
        [System.ComponentModel.EditorBrowsableAttribute(System.ComponentModel.EditorBrowsableState.Never)]
        public virtual Azure.Response AbortCopy(string copyId, System.Threading.CancellationToken cancellationToken) { throw null; }
        public virtual System.Threading.Tasks.Task<Azure.Response> AbortCopyAsync(string copyId, Azure.Storage.Files.Shares.Models.ShareFileRequestConditions conditions = null, System.Threading.CancellationToken cancellationToken = default(System.Threading.CancellationToken)) { throw null; }
        [System.ComponentModel.EditorBrowsableAttribute(System.ComponentModel.EditorBrowsableState.Never)]
        public virtual System.Threading.Tasks.Task<Azure.Response> AbortCopyAsync(string copyId, System.Threading.CancellationToken cancellationToken) { throw null; }
        public virtual Azure.Response<Azure.Storage.Files.Shares.Models.ShareFileUploadInfo> ClearRange(Azure.HttpRange range, Azure.Storage.Files.Shares.Models.ShareFileRequestConditions conditions = null, System.Threading.CancellationToken cancellationToken = default(System.Threading.CancellationToken)) { throw null; }
        public virtual System.Threading.Tasks.Task<Azure.Response<Azure.Storage.Files.Shares.Models.ShareFileUploadInfo>> ClearRangeAsync(Azure.HttpRange range, Azure.Storage.Files.Shares.Models.ShareFileRequestConditions conditions = null, System.Threading.CancellationToken cancellationToken = default(System.Threading.CancellationToken)) { throw null; }
        public virtual Azure.Response<Azure.Storage.Files.Shares.Models.ShareFileInfo> Create(long maxSize, Azure.Storage.Files.Shares.Models.ShareFileCreateOptions options = null, Azure.Storage.Files.Shares.Models.ShareFileRequestConditions conditions = null, System.Threading.CancellationToken cancellationToken = default(System.Threading.CancellationToken)) { throw null; }
        [System.ComponentModel.EditorBrowsableAttribute(System.ComponentModel.EditorBrowsableState.Never)]
        public virtual Azure.Response<Azure.Storage.Files.Shares.Models.ShareFileInfo> Create(long maxSize, Azure.Storage.Files.Shares.Models.ShareFileHttpHeaders httpHeaders, System.Collections.Generic.IDictionary<string, string> metadata, Azure.Storage.Files.Shares.Models.FileSmbProperties smbProperties, string filePermission, Azure.Storage.Files.Shares.Models.ShareFileRequestConditions conditions, System.Threading.CancellationToken cancellationToken) { throw null; }
        [System.ComponentModel.EditorBrowsableAttribute(System.ComponentModel.EditorBrowsableState.Never)]
        public virtual Azure.Response<Azure.Storage.Files.Shares.Models.ShareFileInfo> Create(long maxSize, Azure.Storage.Files.Shares.Models.ShareFileHttpHeaders httpHeaders, System.Collections.Generic.IDictionary<string, string> metadata, Azure.Storage.Files.Shares.Models.FileSmbProperties smbProperties, string filePermission, System.Threading.CancellationToken cancellationToken) { throw null; }
        public virtual System.Threading.Tasks.Task<Azure.Response<Azure.Storage.Files.Shares.Models.ShareFileInfo>> CreateAsync(long maxSize, Azure.Storage.Files.Shares.Models.ShareFileCreateOptions options = null, Azure.Storage.Files.Shares.Models.ShareFileRequestConditions conditions = null, System.Threading.CancellationToken cancellationToken = default(System.Threading.CancellationToken)) { throw null; }
        [System.ComponentModel.EditorBrowsableAttribute(System.ComponentModel.EditorBrowsableState.Never)]
        public virtual System.Threading.Tasks.Task<Azure.Response<Azure.Storage.Files.Shares.Models.ShareFileInfo>> CreateAsync(long maxSize, Azure.Storage.Files.Shares.Models.ShareFileHttpHeaders httpHeaders, System.Collections.Generic.IDictionary<string, string> metadata, Azure.Storage.Files.Shares.Models.FileSmbProperties smbProperties, string filePermission, Azure.Storage.Files.Shares.Models.ShareFileRequestConditions conditions, System.Threading.CancellationToken cancellationToken) { throw null; }
        [System.ComponentModel.EditorBrowsableAttribute(System.ComponentModel.EditorBrowsableState.Never)]
        public virtual System.Threading.Tasks.Task<Azure.Response<Azure.Storage.Files.Shares.Models.ShareFileInfo>> CreateAsync(long maxSize, Azure.Storage.Files.Shares.Models.ShareFileHttpHeaders httpHeaders, System.Collections.Generic.IDictionary<string, string> metadata, Azure.Storage.Files.Shares.Models.FileSmbProperties smbProperties, string filePermission, System.Threading.CancellationToken cancellationToken) { throw null; }
        public virtual Azure.Response<Azure.Storage.Files.Shares.Models.ShareFileInfo> CreateHardLink(string targetFile, Azure.Storage.Files.Shares.Models.ShareFileRequestConditions conditions = null, System.Threading.CancellationToken cancellationToken = default(System.Threading.CancellationToken)) { throw null; }
        public virtual System.Threading.Tasks.Task<Azure.Response<Azure.Storage.Files.Shares.Models.ShareFileInfo>> CreateHardLinkAsync(string targetFile, Azure.Storage.Files.Shares.Models.ShareFileRequestConditions conditions = null, System.Threading.CancellationToken cancellationToken = default(System.Threading.CancellationToken)) { throw null; }
<<<<<<< HEAD
=======
        public virtual Azure.Response<Azure.Storage.Files.Shares.Models.ShareFileInfo> CreateSymbolicLink(string linkText, Azure.Storage.Files.Shares.Models.ShareFileCreateSymbolicLinkOptions options = null, System.Threading.CancellationToken cancellationToken = default(System.Threading.CancellationToken)) { throw null; }
        public virtual System.Threading.Tasks.Task<Azure.Response<Azure.Storage.Files.Shares.Models.ShareFileInfo>> CreateSymbolicLinkAsync(string linkText, Azure.Storage.Files.Shares.Models.ShareFileCreateSymbolicLinkOptions options = null, System.Threading.CancellationToken cancellationToken = default(System.Threading.CancellationToken)) { throw null; }
>>>>>>> e0b8da94
        public virtual Azure.Response Delete(Azure.Storage.Files.Shares.Models.ShareFileRequestConditions conditions = null, System.Threading.CancellationToken cancellationToken = default(System.Threading.CancellationToken)) { throw null; }
        [System.ComponentModel.EditorBrowsableAttribute(System.ComponentModel.EditorBrowsableState.Never)]
        public virtual Azure.Response Delete(System.Threading.CancellationToken cancellationToken) { throw null; }
        public virtual System.Threading.Tasks.Task<Azure.Response> DeleteAsync(Azure.Storage.Files.Shares.Models.ShareFileRequestConditions conditions = null, System.Threading.CancellationToken cancellationToken = default(System.Threading.CancellationToken)) { throw null; }
        [System.ComponentModel.EditorBrowsableAttribute(System.ComponentModel.EditorBrowsableState.Never)]
        public virtual System.Threading.Tasks.Task<Azure.Response> DeleteAsync(System.Threading.CancellationToken cancellationToken) { throw null; }
        public virtual Azure.Response<bool> DeleteIfExists(Azure.Storage.Files.Shares.Models.ShareFileRequestConditions conditions = null, System.Threading.CancellationToken cancellationToken = default(System.Threading.CancellationToken)) { throw null; }
        public virtual System.Threading.Tasks.Task<Azure.Response<bool>> DeleteIfExistsAsync(Azure.Storage.Files.Shares.Models.ShareFileRequestConditions conditions = null, System.Threading.CancellationToken cancellationToken = default(System.Threading.CancellationToken)) { throw null; }
        [System.ComponentModel.EditorBrowsableAttribute(System.ComponentModel.EditorBrowsableState.Never)]
        public virtual Azure.Response<Azure.Storage.Files.Shares.Models.ShareFileDownloadInfo> Download(Azure.HttpRange range, bool rangeGetContentHash, Azure.Storage.Files.Shares.Models.ShareFileRequestConditions conditions, System.Threading.CancellationToken cancellationToken) { throw null; }
        [System.ComponentModel.EditorBrowsableAttribute(System.ComponentModel.EditorBrowsableState.Never)]
        public virtual Azure.Response<Azure.Storage.Files.Shares.Models.ShareFileDownloadInfo> Download(Azure.HttpRange range, bool rangeGetContentHash, System.Threading.CancellationToken cancellationToken) { throw null; }
        public virtual Azure.Response<Azure.Storage.Files.Shares.Models.ShareFileDownloadInfo> Download(Azure.Storage.Files.Shares.Models.ShareFileDownloadOptions options = null, System.Threading.CancellationToken cancellationToken = default(System.Threading.CancellationToken)) { throw null; }
        [System.ComponentModel.EditorBrowsableAttribute(System.ComponentModel.EditorBrowsableState.Never)]
        public virtual System.Threading.Tasks.Task<Azure.Response<Azure.Storage.Files.Shares.Models.ShareFileDownloadInfo>> DownloadAsync(Azure.HttpRange range, bool rangeGetContentHash, Azure.Storage.Files.Shares.Models.ShareFileRequestConditions conditions, System.Threading.CancellationToken cancellationToken) { throw null; }
        [System.ComponentModel.EditorBrowsableAttribute(System.ComponentModel.EditorBrowsableState.Never)]
        public virtual System.Threading.Tasks.Task<Azure.Response<Azure.Storage.Files.Shares.Models.ShareFileDownloadInfo>> DownloadAsync(Azure.HttpRange range, bool rangeGetContentHash, System.Threading.CancellationToken cancellationToken) { throw null; }
        public virtual System.Threading.Tasks.Task<Azure.Response<Azure.Storage.Files.Shares.Models.ShareFileDownloadInfo>> DownloadAsync(Azure.Storage.Files.Shares.Models.ShareFileDownloadOptions options = null, System.Threading.CancellationToken cancellationToken = default(System.Threading.CancellationToken)) { throw null; }
        public virtual Azure.Response<bool> Exists(System.Threading.CancellationToken cancellationToken = default(System.Threading.CancellationToken)) { throw null; }
        public virtual System.Threading.Tasks.Task<Azure.Response<bool>> ExistsAsync(System.Threading.CancellationToken cancellationToken = default(System.Threading.CancellationToken)) { throw null; }
        public virtual Azure.Storage.Files.Shares.Models.CloseHandlesResult ForceCloseAllHandles(System.Threading.CancellationToken cancellationToken = default(System.Threading.CancellationToken)) { throw null; }
        public virtual System.Threading.Tasks.Task<Azure.Storage.Files.Shares.Models.CloseHandlesResult> ForceCloseAllHandlesAsync(System.Threading.CancellationToken cancellationToken = default(System.Threading.CancellationToken)) { throw null; }
        public virtual Azure.Response<Azure.Storage.Files.Shares.Models.CloseHandlesResult> ForceCloseHandle(string handleId, System.Threading.CancellationToken cancellationToken = default(System.Threading.CancellationToken)) { throw null; }
        public virtual System.Threading.Tasks.Task<Azure.Response<Azure.Storage.Files.Shares.Models.CloseHandlesResult>> ForceCloseHandleAsync(string handleId, System.Threading.CancellationToken cancellationToken = default(System.Threading.CancellationToken)) { throw null; }
        public virtual System.Uri GenerateSasUri(Azure.Storage.Sas.ShareFileSasPermissions permissions, System.DateTimeOffset expiresOn) { throw null; }
        [System.ComponentModel.EditorBrowsableAttribute(System.ComponentModel.EditorBrowsableState.Never)]
        public virtual System.Uri GenerateSasUri(Azure.Storage.Sas.ShareFileSasPermissions permissions, System.DateTimeOffset expiresOn, out string stringToSign) { throw null; }
        public virtual System.Uri GenerateSasUri(Azure.Storage.Sas.ShareSasBuilder builder) { throw null; }
        [System.ComponentModel.EditorBrowsableAttribute(System.ComponentModel.EditorBrowsableState.Never)]
        public virtual System.Uri GenerateSasUri(Azure.Storage.Sas.ShareSasBuilder builder, out string stringToSign) { throw null; }
        protected static System.Threading.Tasks.Task<Azure.HttpAuthorization> GetCopyAuthorizationHeaderAsync(Azure.Storage.Files.Shares.ShareFileClient client, System.Threading.CancellationToken cancellationToken = default(System.Threading.CancellationToken)) { throw null; }
        public virtual Azure.Pageable<Azure.Storage.Files.Shares.Models.ShareFileHandle> GetHandles(System.Threading.CancellationToken cancellationToken = default(System.Threading.CancellationToken)) { throw null; }
        public virtual Azure.AsyncPageable<Azure.Storage.Files.Shares.Models.ShareFileHandle> GetHandlesAsync(System.Threading.CancellationToken cancellationToken = default(System.Threading.CancellationToken)) { throw null; }
        protected internal virtual Azure.Storage.Files.Shares.ShareClient GetParentShareClientCore() { throw null; }
        protected internal virtual Azure.Storage.Files.Shares.ShareDirectoryClient GetParentShareDirectoryClientCore() { throw null; }
        public virtual Azure.Response<Azure.Storage.Files.Shares.Models.ShareFileProperties> GetProperties(Azure.Storage.Files.Shares.Models.ShareFileRequestConditions conditions = null, System.Threading.CancellationToken cancellationToken = default(System.Threading.CancellationToken)) { throw null; }
        [System.ComponentModel.EditorBrowsableAttribute(System.ComponentModel.EditorBrowsableState.Never)]
        public virtual Azure.Response<Azure.Storage.Files.Shares.Models.ShareFileProperties> GetProperties(System.Threading.CancellationToken cancellationToken) { throw null; }
        public virtual System.Threading.Tasks.Task<Azure.Response<Azure.Storage.Files.Shares.Models.ShareFileProperties>> GetPropertiesAsync(Azure.Storage.Files.Shares.Models.ShareFileRequestConditions conditions = null, System.Threading.CancellationToken cancellationToken = default(System.Threading.CancellationToken)) { throw null; }
        [System.ComponentModel.EditorBrowsableAttribute(System.ComponentModel.EditorBrowsableState.Never)]
        public virtual System.Threading.Tasks.Task<Azure.Response<Azure.Storage.Files.Shares.Models.ShareFileProperties>> GetPropertiesAsync(System.Threading.CancellationToken cancellationToken) { throw null; }
        [System.ComponentModel.EditorBrowsableAttribute(System.ComponentModel.EditorBrowsableState.Never)]
        public virtual Azure.Response<Azure.Storage.Files.Shares.Models.ShareFileRangeInfo> GetRangeList(Azure.HttpRange range, Azure.Storage.Files.Shares.Models.ShareFileRequestConditions conditions = null, System.Threading.CancellationToken cancellationToken = default(System.Threading.CancellationToken)) { throw null; }
        [System.ComponentModel.EditorBrowsableAttribute(System.ComponentModel.EditorBrowsableState.Never)]
        public virtual Azure.Response<Azure.Storage.Files.Shares.Models.ShareFileRangeInfo> GetRangeList(Azure.HttpRange range, System.Threading.CancellationToken cancellationToken) { throw null; }
        public virtual Azure.Response<Azure.Storage.Files.Shares.Models.ShareFileRangeInfo> GetRangeList(Azure.Storage.Files.Shares.Models.ShareFileGetRangeListOptions options = null, System.Threading.CancellationToken cancellationToken = default(System.Threading.CancellationToken)) { throw null; }
        [System.ComponentModel.EditorBrowsableAttribute(System.ComponentModel.EditorBrowsableState.Never)]
        public virtual System.Threading.Tasks.Task<Azure.Response<Azure.Storage.Files.Shares.Models.ShareFileRangeInfo>> GetRangeListAsync(Azure.HttpRange range, Azure.Storage.Files.Shares.Models.ShareFileRequestConditions conditions = null, System.Threading.CancellationToken cancellationToken = default(System.Threading.CancellationToken)) { throw null; }
        [System.ComponentModel.EditorBrowsableAttribute(System.ComponentModel.EditorBrowsableState.Never)]
        public virtual System.Threading.Tasks.Task<Azure.Response<Azure.Storage.Files.Shares.Models.ShareFileRangeInfo>> GetRangeListAsync(Azure.HttpRange range, System.Threading.CancellationToken cancellationToken) { throw null; }
        public virtual System.Threading.Tasks.Task<Azure.Response<Azure.Storage.Files.Shares.Models.ShareFileRangeInfo>> GetRangeListAsync(Azure.Storage.Files.Shares.Models.ShareFileGetRangeListOptions options = null, System.Threading.CancellationToken cancellationToken = default(System.Threading.CancellationToken)) { throw null; }
        public virtual Azure.Response<Azure.Storage.Files.Shares.Models.ShareFileRangeInfo> GetRangeListDiff(Azure.Storage.Files.Shares.Models.ShareFileGetRangeListDiffOptions options = null, System.Threading.CancellationToken cancellationToken = default(System.Threading.CancellationToken)) { throw null; }
        public virtual System.Threading.Tasks.Task<Azure.Response<Azure.Storage.Files.Shares.Models.ShareFileRangeInfo>> GetRangeListDiffAsync(Azure.Storage.Files.Shares.Models.ShareFileGetRangeListDiffOptions options = null, System.Threading.CancellationToken cancellationToken = default(System.Threading.CancellationToken)) { throw null; }
        public virtual Azure.Response<Azure.Storage.Files.Shares.Models.ShareFileSymbolicLinkInfo> GetSymbolicLink(System.Threading.CancellationToken cancellationToken = default(System.Threading.CancellationToken)) { throw null; }
        public virtual System.Threading.Tasks.Task<Azure.Response<Azure.Storage.Files.Shares.Models.ShareFileSymbolicLinkInfo>> GetSymbolicLinkAsync(System.Threading.CancellationToken cancellationToken = default(System.Threading.CancellationToken)) { throw null; }
        public virtual System.IO.Stream OpenRead(Azure.Storage.Files.Shares.Models.ShareFileOpenReadOptions options, System.Threading.CancellationToken cancellationToken = default(System.Threading.CancellationToken)) { throw null; }
        [System.ComponentModel.EditorBrowsableAttribute(System.ComponentModel.EditorBrowsableState.Never)]
        public virtual System.IO.Stream OpenRead(bool allowfileModifications, long position = (long)0, int? bufferSize = default(int?), System.Threading.CancellationToken cancellationToken = default(System.Threading.CancellationToken)) { throw null; }
        [System.ComponentModel.EditorBrowsableAttribute(System.ComponentModel.EditorBrowsableState.Never)]
        public virtual System.IO.Stream OpenRead(long position = (long)0, int? bufferSize = default(int?), Azure.Storage.Files.Shares.Models.ShareFileRequestConditions conditions = null, System.Threading.CancellationToken cancellationToken = default(System.Threading.CancellationToken)) { throw null; }
        public virtual System.Threading.Tasks.Task<System.IO.Stream> OpenReadAsync(Azure.Storage.Files.Shares.Models.ShareFileOpenReadOptions options, System.Threading.CancellationToken cancellationToken = default(System.Threading.CancellationToken)) { throw null; }
        [System.ComponentModel.EditorBrowsableAttribute(System.ComponentModel.EditorBrowsableState.Never)]
        public virtual System.Threading.Tasks.Task<System.IO.Stream> OpenReadAsync(bool allowfileModifications, long position = (long)0, int? bufferSize = default(int?), System.Threading.CancellationToken cancellationToken = default(System.Threading.CancellationToken)) { throw null; }
        [System.ComponentModel.EditorBrowsableAttribute(System.ComponentModel.EditorBrowsableState.Never)]
        public virtual System.Threading.Tasks.Task<System.IO.Stream> OpenReadAsync(long position = (long)0, int? bufferSize = default(int?), Azure.Storage.Files.Shares.Models.ShareFileRequestConditions conditions = null, System.Threading.CancellationToken cancellationToken = default(System.Threading.CancellationToken)) { throw null; }
        public virtual System.IO.Stream OpenWrite(bool overwrite, long position, Azure.Storage.Files.Shares.Models.ShareFileOpenWriteOptions options = null, System.Threading.CancellationToken cancellationToken = default(System.Threading.CancellationToken)) { throw null; }
        public virtual System.Threading.Tasks.Task<System.IO.Stream> OpenWriteAsync(bool overwrite, long position, Azure.Storage.Files.Shares.Models.ShareFileOpenWriteOptions options = null, System.Threading.CancellationToken cancellationToken = default(System.Threading.CancellationToken)) { throw null; }
        public virtual Azure.Response<Azure.Storage.Files.Shares.ShareFileClient> Rename(string destinationPath, Azure.Storage.Files.Shares.Models.ShareFileRenameOptions options = null, System.Threading.CancellationToken cancellationToken = default(System.Threading.CancellationToken)) { throw null; }
        public virtual System.Threading.Tasks.Task<Azure.Response<Azure.Storage.Files.Shares.ShareFileClient>> RenameAsync(string destinationPath, Azure.Storage.Files.Shares.Models.ShareFileRenameOptions options = null, System.Threading.CancellationToken cancellationToken = default(System.Threading.CancellationToken)) { throw null; }
        public virtual Azure.Response<Azure.Storage.Files.Shares.Models.ShareFileInfo> SetHttpHeaders(Azure.Storage.Files.Shares.Models.ShareFileSetHttpHeadersOptions options = null, Azure.Storage.Files.Shares.Models.ShareFileRequestConditions conditions = null, System.Threading.CancellationToken cancellationToken = default(System.Threading.CancellationToken)) { throw null; }
        [System.ComponentModel.EditorBrowsableAttribute(System.ComponentModel.EditorBrowsableState.Never)]
        public virtual Azure.Response<Azure.Storage.Files.Shares.Models.ShareFileInfo> SetHttpHeaders(long? newSize, Azure.Storage.Files.Shares.Models.ShareFileHttpHeaders httpHeaders, Azure.Storage.Files.Shares.Models.FileSmbProperties smbProperties, string filePermission, Azure.Storage.Files.Shares.Models.ShareFileRequestConditions conditions, System.Threading.CancellationToken cancellationToken) { throw null; }
        [System.ComponentModel.EditorBrowsableAttribute(System.ComponentModel.EditorBrowsableState.Never)]
        public virtual Azure.Response<Azure.Storage.Files.Shares.Models.ShareFileInfo> SetHttpHeaders(long? newSize, Azure.Storage.Files.Shares.Models.ShareFileHttpHeaders httpHeaders, Azure.Storage.Files.Shares.Models.FileSmbProperties smbProperties, string filePermission, System.Threading.CancellationToken cancellationToken) { throw null; }
        public virtual System.Threading.Tasks.Task<Azure.Response<Azure.Storage.Files.Shares.Models.ShareFileInfo>> SetHttpHeadersAsync(Azure.Storage.Files.Shares.Models.ShareFileSetHttpHeadersOptions options = null, Azure.Storage.Files.Shares.Models.ShareFileRequestConditions conditions = null, System.Threading.CancellationToken cancellationToken = default(System.Threading.CancellationToken)) { throw null; }
        [System.ComponentModel.EditorBrowsableAttribute(System.ComponentModel.EditorBrowsableState.Never)]
        public virtual System.Threading.Tasks.Task<Azure.Response<Azure.Storage.Files.Shares.Models.ShareFileInfo>> SetHttpHeadersAsync(long? newSize, Azure.Storage.Files.Shares.Models.ShareFileHttpHeaders httpHeaders, Azure.Storage.Files.Shares.Models.FileSmbProperties smbProperties, string filePermission, Azure.Storage.Files.Shares.Models.ShareFileRequestConditions conditions, System.Threading.CancellationToken cancellationToken) { throw null; }
        [System.ComponentModel.EditorBrowsableAttribute(System.ComponentModel.EditorBrowsableState.Never)]
        public virtual System.Threading.Tasks.Task<Azure.Response<Azure.Storage.Files.Shares.Models.ShareFileInfo>> SetHttpHeadersAsync(long? newSize, Azure.Storage.Files.Shares.Models.ShareFileHttpHeaders httpHeaders, Azure.Storage.Files.Shares.Models.FileSmbProperties smbProperties, string filePermission, System.Threading.CancellationToken cancellationToken) { throw null; }
        public virtual Azure.Response<Azure.Storage.Files.Shares.Models.ShareFileInfo> SetMetadata(System.Collections.Generic.IDictionary<string, string> metadata, Azure.Storage.Files.Shares.Models.ShareFileRequestConditions conditions = null, System.Threading.CancellationToken cancellationToken = default(System.Threading.CancellationToken)) { throw null; }
        [System.ComponentModel.EditorBrowsableAttribute(System.ComponentModel.EditorBrowsableState.Never)]
        public virtual Azure.Response<Azure.Storage.Files.Shares.Models.ShareFileInfo> SetMetadata(System.Collections.Generic.IDictionary<string, string> metadata, System.Threading.CancellationToken cancellationToken) { throw null; }
        public virtual System.Threading.Tasks.Task<Azure.Response<Azure.Storage.Files.Shares.Models.ShareFileInfo>> SetMetadataAsync(System.Collections.Generic.IDictionary<string, string> metadata, Azure.Storage.Files.Shares.Models.ShareFileRequestConditions conditions = null, System.Threading.CancellationToken cancellationToken = default(System.Threading.CancellationToken)) { throw null; }
        [System.ComponentModel.EditorBrowsableAttribute(System.ComponentModel.EditorBrowsableState.Never)]
        public virtual System.Threading.Tasks.Task<Azure.Response<Azure.Storage.Files.Shares.Models.ShareFileInfo>> SetMetadataAsync(System.Collections.Generic.IDictionary<string, string> metadata, System.Threading.CancellationToken cancellationToken) { throw null; }
        public virtual Azure.Response<Azure.Storage.Files.Shares.Models.ShareFileCopyInfo> StartCopy(System.Uri sourceUri, Azure.Storage.Files.Shares.Models.ShareFileCopyOptions options = null, System.Threading.CancellationToken cancellationToken = default(System.Threading.CancellationToken)) { throw null; }
        [System.ComponentModel.EditorBrowsableAttribute(System.ComponentModel.EditorBrowsableState.Never)]
        public virtual Azure.Response<Azure.Storage.Files.Shares.Models.ShareFileCopyInfo> StartCopy(System.Uri sourceUri, System.Collections.Generic.IDictionary<string, string> metadata, Azure.Storage.Files.Shares.Models.FileSmbProperties smbProperties, string filePermission, Azure.Storage.Files.Shares.Models.PermissionCopyMode? filePermissionCopyMode, bool? ignoreReadOnly, bool? setArchiveAttribute, Azure.Storage.Files.Shares.Models.ShareFileRequestConditions conditions, System.Threading.CancellationToken cancellationToken) { throw null; }
        [System.ComponentModel.EditorBrowsableAttribute(System.ComponentModel.EditorBrowsableState.Never)]
        public virtual Azure.Response<Azure.Storage.Files.Shares.Models.ShareFileCopyInfo> StartCopy(System.Uri sourceUri, System.Collections.Generic.IDictionary<string, string> metadata, System.Threading.CancellationToken cancellationToken) { throw null; }
        public virtual System.Threading.Tasks.Task<Azure.Response<Azure.Storage.Files.Shares.Models.ShareFileCopyInfo>> StartCopyAsync(System.Uri sourceUri, Azure.Storage.Files.Shares.Models.ShareFileCopyOptions options = null, System.Threading.CancellationToken cancellationToken = default(System.Threading.CancellationToken)) { throw null; }
        [System.ComponentModel.EditorBrowsableAttribute(System.ComponentModel.EditorBrowsableState.Never)]
        public virtual System.Threading.Tasks.Task<Azure.Response<Azure.Storage.Files.Shares.Models.ShareFileCopyInfo>> StartCopyAsync(System.Uri sourceUri, System.Collections.Generic.IDictionary<string, string> metadata, Azure.Storage.Files.Shares.Models.FileSmbProperties smbProperties, string filePermission, Azure.Storage.Files.Shares.Models.PermissionCopyMode? filePermissionCopyMode, bool? ignoreReadOnly, bool? setArchiveAttribute, Azure.Storage.Files.Shares.Models.ShareFileRequestConditions conditions, System.Threading.CancellationToken cancellationToken) { throw null; }
        [System.ComponentModel.EditorBrowsableAttribute(System.ComponentModel.EditorBrowsableState.Never)]
        public virtual System.Threading.Tasks.Task<Azure.Response<Azure.Storage.Files.Shares.Models.ShareFileCopyInfo>> StartCopyAsync(System.Uri sourceUri, System.Collections.Generic.IDictionary<string, string> metadata, System.Threading.CancellationToken cancellationToken) { throw null; }
        public virtual Azure.Response<Azure.Storage.Files.Shares.Models.ShareFileUploadInfo> Upload(System.IO.Stream stream, Azure.Storage.Files.Shares.Models.ShareFileUploadOptions options = null, System.Threading.CancellationToken cancellationToken = default(System.Threading.CancellationToken)) { throw null; }
        [System.ComponentModel.EditorBrowsableAttribute(System.ComponentModel.EditorBrowsableState.Never)]
        public virtual Azure.Response<Azure.Storage.Files.Shares.Models.ShareFileUploadInfo> Upload(System.IO.Stream content, System.IProgress<long> progressHandler, Azure.Storage.Files.Shares.Models.ShareFileRequestConditions conditions, System.Threading.CancellationToken cancellationToken) { throw null; }
        [System.ComponentModel.EditorBrowsableAttribute(System.ComponentModel.EditorBrowsableState.Never)]
        public virtual Azure.Response<Azure.Storage.Files.Shares.Models.ShareFileUploadInfo> Upload(System.IO.Stream content, System.IProgress<long> progressHandler, System.Threading.CancellationToken cancellationToken) { throw null; }
        public virtual System.Threading.Tasks.Task<Azure.Response<Azure.Storage.Files.Shares.Models.ShareFileUploadInfo>> UploadAsync(System.IO.Stream stream, Azure.Storage.Files.Shares.Models.ShareFileUploadOptions options = null, System.Threading.CancellationToken cancellationToken = default(System.Threading.CancellationToken)) { throw null; }
        [System.ComponentModel.EditorBrowsableAttribute(System.ComponentModel.EditorBrowsableState.Never)]
        public virtual System.Threading.Tasks.Task<Azure.Response<Azure.Storage.Files.Shares.Models.ShareFileUploadInfo>> UploadAsync(System.IO.Stream content, System.IProgress<long> progressHandler, Azure.Storage.Files.Shares.Models.ShareFileRequestConditions conditions, System.Threading.CancellationToken cancellationToken) { throw null; }
        [System.ComponentModel.EditorBrowsableAttribute(System.ComponentModel.EditorBrowsableState.Never)]
        public virtual System.Threading.Tasks.Task<Azure.Response<Azure.Storage.Files.Shares.Models.ShareFileUploadInfo>> UploadAsync(System.IO.Stream content, System.IProgress<long> progressHandler, System.Threading.CancellationToken cancellationToken) { throw null; }
        public virtual Azure.Response<Azure.Storage.Files.Shares.Models.ShareFileUploadInfo> UploadRange(Azure.HttpRange range, System.IO.Stream content, Azure.Storage.Files.Shares.Models.ShareFileUploadRangeOptions options = null, System.Threading.CancellationToken cancellationToken = default(System.Threading.CancellationToken)) { throw null; }
        [System.ComponentModel.EditorBrowsableAttribute(System.ComponentModel.EditorBrowsableState.Never)]
        public virtual Azure.Response<Azure.Storage.Files.Shares.Models.ShareFileUploadInfo> UploadRange(Azure.HttpRange range, System.IO.Stream content, byte[] transactionalContentHash, System.IProgress<long> progressHandler, Azure.Storage.Files.Shares.Models.ShareFileRequestConditions conditions, System.Threading.CancellationToken cancellationToken) { throw null; }
        [System.ComponentModel.EditorBrowsableAttribute(System.ComponentModel.EditorBrowsableState.Never)]
        public virtual Azure.Response<Azure.Storage.Files.Shares.Models.ShareFileUploadInfo> UploadRange(Azure.Storage.Files.Shares.Models.ShareFileRangeWriteType writeType, Azure.HttpRange range, System.IO.Stream content, byte[] transactionalContentHash = null, System.IProgress<long> progressHandler = null, System.Threading.CancellationToken cancellationToken = default(System.Threading.CancellationToken)) { throw null; }
        public virtual System.Threading.Tasks.Task<Azure.Response<Azure.Storage.Files.Shares.Models.ShareFileUploadInfo>> UploadRangeAsync(Azure.HttpRange range, System.IO.Stream content, Azure.Storage.Files.Shares.Models.ShareFileUploadRangeOptions options = null, System.Threading.CancellationToken cancellationToken = default(System.Threading.CancellationToken)) { throw null; }
        [System.ComponentModel.EditorBrowsableAttribute(System.ComponentModel.EditorBrowsableState.Never)]
        public virtual System.Threading.Tasks.Task<Azure.Response<Azure.Storage.Files.Shares.Models.ShareFileUploadInfo>> UploadRangeAsync(Azure.HttpRange range, System.IO.Stream content, byte[] transactionalContentHash, System.IProgress<long> progressHandler, Azure.Storage.Files.Shares.Models.ShareFileRequestConditions conditions, System.Threading.CancellationToken cancellationToken) { throw null; }
        [System.ComponentModel.EditorBrowsableAttribute(System.ComponentModel.EditorBrowsableState.Never)]
        public virtual System.Threading.Tasks.Task<Azure.Response<Azure.Storage.Files.Shares.Models.ShareFileUploadInfo>> UploadRangeAsync(Azure.Storage.Files.Shares.Models.ShareFileRangeWriteType writeType, Azure.HttpRange range, System.IO.Stream content, byte[] transactionalContentHash = null, System.IProgress<long> progressHandler = null, System.Threading.CancellationToken cancellationToken = default(System.Threading.CancellationToken)) { throw null; }
        [System.ComponentModel.EditorBrowsableAttribute(System.ComponentModel.EditorBrowsableState.Never)]
        public virtual Azure.Response<Azure.Storage.Files.Shares.Models.ShareFileUploadInfo> UploadRangeFromUri(System.Uri sourceUri, Azure.HttpRange range, Azure.HttpRange sourceRange, Azure.Storage.Files.Shares.Models.ShareFileRequestConditions conditions, System.Threading.CancellationToken cancellationToken) { throw null; }
        public virtual Azure.Response<Azure.Storage.Files.Shares.Models.ShareFileUploadInfo> UploadRangeFromUri(System.Uri sourceUri, Azure.HttpRange range, Azure.HttpRange sourceRange, Azure.Storage.Files.Shares.Models.ShareFileUploadRangeFromUriOptions options = null, System.Threading.CancellationToken cancellationToken = default(System.Threading.CancellationToken)) { throw null; }
        [System.ComponentModel.EditorBrowsableAttribute(System.ComponentModel.EditorBrowsableState.Never)]
        public virtual Azure.Response<Azure.Storage.Files.Shares.Models.ShareFileUploadInfo> UploadRangeFromUri(System.Uri sourceUri, Azure.HttpRange range, Azure.HttpRange sourceRange, System.Threading.CancellationToken cancellationToken) { throw null; }
        [System.ComponentModel.EditorBrowsableAttribute(System.ComponentModel.EditorBrowsableState.Never)]
        public virtual System.Threading.Tasks.Task<Azure.Response<Azure.Storage.Files.Shares.Models.ShareFileUploadInfo>> UploadRangeFromUriAsync(System.Uri sourceUri, Azure.HttpRange range, Azure.HttpRange sourceRange, Azure.Storage.Files.Shares.Models.ShareFileRequestConditions conditions, System.Threading.CancellationToken cancellationToken) { throw null; }
        public virtual System.Threading.Tasks.Task<Azure.Response<Azure.Storage.Files.Shares.Models.ShareFileUploadInfo>> UploadRangeFromUriAsync(System.Uri sourceUri, Azure.HttpRange range, Azure.HttpRange sourceRange, Azure.Storage.Files.Shares.Models.ShareFileUploadRangeFromUriOptions options = null, System.Threading.CancellationToken cancellationToken = default(System.Threading.CancellationToken)) { throw null; }
        [System.ComponentModel.EditorBrowsableAttribute(System.ComponentModel.EditorBrowsableState.Never)]
        public virtual System.Threading.Tasks.Task<Azure.Response<Azure.Storage.Files.Shares.Models.ShareFileUploadInfo>> UploadRangeFromUriAsync(System.Uri sourceUri, Azure.HttpRange range, Azure.HttpRange sourceRange, System.Threading.CancellationToken cancellationToken) { throw null; }
        public virtual Azure.Storage.Files.Shares.ShareFileClient WithSnapshot(string shareSnapshot) { throw null; }
    }
    public partial class ShareServiceClient
    {
        protected ShareServiceClient() { }
        public ShareServiceClient(string connectionString) { }
        public ShareServiceClient(string connectionString, Azure.Storage.Files.Shares.ShareClientOptions options) { }
        public ShareServiceClient(System.Uri serviceUri, Azure.AzureSasCredential credential, Azure.Storage.Files.Shares.ShareClientOptions options = null) { }
        public ShareServiceClient(System.Uri serviceUri, Azure.Core.TokenCredential credential, Azure.Storage.Files.Shares.ShareClientOptions options = null) { }
        public ShareServiceClient(System.Uri serviceUri, Azure.Storage.Files.Shares.ShareClientOptions options = null) { }
        public ShareServiceClient(System.Uri serviceUri, Azure.Storage.StorageSharedKeyCredential credential, Azure.Storage.Files.Shares.ShareClientOptions options = null) { }
        public virtual string AccountName { get { throw null; } }
        public virtual bool CanGenerateAccountSasUri { get { throw null; } }
        public virtual System.Uri Uri { get { throw null; } }
        public virtual Azure.Response<Azure.Storage.Files.Shares.ShareClient> CreateShare(string shareName, Azure.Storage.Files.Shares.Models.ShareCreateOptions options, System.Threading.CancellationToken cancellationToken = default(System.Threading.CancellationToken)) { throw null; }
        [System.ComponentModel.EditorBrowsableAttribute(System.ComponentModel.EditorBrowsableState.Never)]
        public virtual Azure.Response<Azure.Storage.Files.Shares.ShareClient> CreateShare(string shareName, System.Collections.Generic.IDictionary<string, string> metadata = null, int? quotaInGB = default(int?), System.Threading.CancellationToken cancellationToken = default(System.Threading.CancellationToken)) { throw null; }
        public virtual System.Threading.Tasks.Task<Azure.Response<Azure.Storage.Files.Shares.ShareClient>> CreateShareAsync(string shareName, Azure.Storage.Files.Shares.Models.ShareCreateOptions options, System.Threading.CancellationToken cancellationToken = default(System.Threading.CancellationToken)) { throw null; }
        [System.ComponentModel.EditorBrowsableAttribute(System.ComponentModel.EditorBrowsableState.Never)]
        public virtual System.Threading.Tasks.Task<Azure.Response<Azure.Storage.Files.Shares.ShareClient>> CreateShareAsync(string shareName, System.Collections.Generic.IDictionary<string, string> metadata = null, int? quotaInGB = default(int?), System.Threading.CancellationToken cancellationToken = default(System.Threading.CancellationToken)) { throw null; }
        public virtual Azure.Response DeleteShare(string shareName, Azure.Storage.Files.Shares.Models.ShareDeleteOptions options, System.Threading.CancellationToken cancellationToken = default(System.Threading.CancellationToken)) { throw null; }
        [System.ComponentModel.EditorBrowsableAttribute(System.ComponentModel.EditorBrowsableState.Never)]
        public virtual Azure.Response DeleteShare(string shareName, bool includeSnapshots = true, System.Threading.CancellationToken cancellationToken = default(System.Threading.CancellationToken)) { throw null; }
        public virtual System.Threading.Tasks.Task<Azure.Response> DeleteShareAsync(string shareName, Azure.Storage.Files.Shares.Models.ShareDeleteOptions options, System.Threading.CancellationToken cancellationToken = default(System.Threading.CancellationToken)) { throw null; }
        [System.ComponentModel.EditorBrowsableAttribute(System.ComponentModel.EditorBrowsableState.Never)]
        public virtual System.Threading.Tasks.Task<Azure.Response> DeleteShareAsync(string shareName, bool includeSnapshots = true, System.Threading.CancellationToken cancellationToken = default(System.Threading.CancellationToken)) { throw null; }
        public System.Uri GenerateAccountSasUri(Azure.Storage.Sas.AccountSasBuilder builder) { throw null; }
        [System.ComponentModel.EditorBrowsableAttribute(System.ComponentModel.EditorBrowsableState.Never)]
        public System.Uri GenerateAccountSasUri(Azure.Storage.Sas.AccountSasBuilder builder, out string stringToSign) { throw null; }
        public System.Uri GenerateAccountSasUri(Azure.Storage.Sas.AccountSasPermissions permissions, System.DateTimeOffset expiresOn, Azure.Storage.Sas.AccountSasResourceTypes resourceTypes) { throw null; }
        [System.ComponentModel.EditorBrowsableAttribute(System.ComponentModel.EditorBrowsableState.Never)]
        public System.Uri GenerateAccountSasUri(Azure.Storage.Sas.AccountSasPermissions permissions, System.DateTimeOffset expiresOn, Azure.Storage.Sas.AccountSasResourceTypes resourceTypes, out string stringToSign) { throw null; }
        public virtual Azure.Response<Azure.Storage.Files.Shares.Models.ShareServiceProperties> GetProperties(System.Threading.CancellationToken cancellationToken = default(System.Threading.CancellationToken)) { throw null; }
        public virtual System.Threading.Tasks.Task<Azure.Response<Azure.Storage.Files.Shares.Models.ShareServiceProperties>> GetPropertiesAsync(System.Threading.CancellationToken cancellationToken = default(System.Threading.CancellationToken)) { throw null; }
        public virtual Azure.Storage.Files.Shares.ShareClient GetShareClient(string shareName) { throw null; }
        public virtual Azure.Pageable<Azure.Storage.Files.Shares.Models.ShareItem> GetShares(Azure.Storage.Files.Shares.Models.ShareTraits traits = Azure.Storage.Files.Shares.Models.ShareTraits.None, Azure.Storage.Files.Shares.Models.ShareStates states = Azure.Storage.Files.Shares.Models.ShareStates.None, string prefix = null, System.Threading.CancellationToken cancellationToken = default(System.Threading.CancellationToken)) { throw null; }
        public virtual Azure.AsyncPageable<Azure.Storage.Files.Shares.Models.ShareItem> GetSharesAsync(Azure.Storage.Files.Shares.Models.ShareTraits traits = Azure.Storage.Files.Shares.Models.ShareTraits.None, Azure.Storage.Files.Shares.Models.ShareStates states = Azure.Storage.Files.Shares.Models.ShareStates.None, string prefix = null, System.Threading.CancellationToken cancellationToken = default(System.Threading.CancellationToken)) { throw null; }
        public virtual Azure.Response SetProperties(Azure.Storage.Files.Shares.Models.ShareServiceProperties properties, System.Threading.CancellationToken cancellationToken = default(System.Threading.CancellationToken)) { throw null; }
        public virtual System.Threading.Tasks.Task<Azure.Response> SetPropertiesAsync(Azure.Storage.Files.Shares.Models.ShareServiceProperties properties, System.Threading.CancellationToken cancellationToken = default(System.Threading.CancellationToken)) { throw null; }
        public virtual Azure.Response<Azure.Storage.Files.Shares.ShareClient> UndeleteShare(string deletedShareName, string deletedShareVersion, System.Threading.CancellationToken cancellationToken = default(System.Threading.CancellationToken)) { throw null; }
        public virtual System.Threading.Tasks.Task<Azure.Response<Azure.Storage.Files.Shares.ShareClient>> UndeleteShareAsync(string deletedShareName, string deletedShareVersion, System.Threading.CancellationToken cancellationToken = default(System.Threading.CancellationToken)) { throw null; }
    }
    public partial class ShareUriBuilder
    {
        public ShareUriBuilder(System.Uri uri) { }
        public string AccountName { get { throw null; } set { } }
        public string DirectoryOrFilePath { get { throw null; } set { } }
        public string Host { get { throw null; } set { } }
        public int Port { get { throw null; } set { } }
        public string Query { get { throw null; } set { } }
        public Azure.Storage.Sas.SasQueryParameters Sas { get { throw null; } set { } }
        public string Scheme { get { throw null; } set { } }
        public string ShareName { get { throw null; } set { } }
        public string Snapshot { get { throw null; } set { } }
        public override string ToString() { throw null; }
        public System.Uri ToUri() { throw null; }
    }
}
namespace Azure.Storage.Files.Shares.Models
{
    public partial class CloseHandlesResult
    {
        internal CloseHandlesResult() { }
        public int ClosedHandlesCount { get { throw null; } }
        public int FailedHandlesCount { get { throw null; } }
    }
    [System.FlagsAttribute]
    public enum CopyableFileSmbProperties
    {
        All = -1,
        None = 0,
        FileAttributes = 1,
        CreatedOn = 2,
        LastWrittenOn = 4,
        ChangedOn = 8,
    }
    public enum CopyStatus
    {
        Pending = 0,
        Success = 1,
        Aborted = 2,
        Failed = 3,
    }
    public enum FileLastWrittenMode
    {
        Now = 0,
        Preserve = 1,
    }
    public partial class FileLeaseReleaseInfo
    {
        internal FileLeaseReleaseInfo() { }
        public Azure.ETag ETag { get { throw null; } }
        public System.DateTimeOffset LastModified { get { throw null; } }
    }
    public static partial class FileModelFactory
    {
        public static Azure.Storage.Files.Shares.Models.CloseHandlesResult ClosedHandlesInfo(int closedHandlesCount) { throw null; }
        public static Azure.Storage.Files.Shares.Models.CloseHandlesResult ClosedHandlesInfo(int closedHandlesCount, int failedHandlesCount) { throw null; }
    }
    public enum FilePermissionFormat
    {
        Sddl = 0,
        Binary = 1,
    }
    public partial class FilePosixProperties
    {
        public FilePosixProperties() { }
        public Azure.Storage.Files.Shares.Models.NfsFileMode FileMode { get { throw null; } set { } }
        public Azure.Storage.Files.Shares.Models.NfsFileType? FileType { get { throw null; } }
        public string Group { get { throw null; } set { } }
        public long? LinkCount { get { throw null; } }
        public string Owner { get { throw null; } set { } }
    }
    public partial class FileSmbProperties
    {
        public FileSmbProperties() { }
        public Azure.Storage.Files.Shares.Models.NtfsFileAttributes? FileAttributes { get { throw null; } set { } }
        public System.DateTimeOffset? FileChangedOn { get { throw null; } set { } }
        public System.DateTimeOffset? FileCreatedOn { get { throw null; } set { } }
        public string FileId { get { throw null; } }
        public System.DateTimeOffset? FileLastWrittenOn { get { throw null; } set { } }
        public string FilePermissionKey { get { throw null; } set { } }
        public string ParentId { get { throw null; } }
        [System.ComponentModel.EditorBrowsableAttribute(System.ComponentModel.EditorBrowsableState.Never)]
        public override bool Equals(object other) { throw null; }
        [System.ComponentModel.EditorBrowsableAttribute(System.ComponentModel.EditorBrowsableState.Never)]
        public override int GetHashCode() { throw null; }
    }
    public static partial class FilesModelFactory
    {
        public static Azure.Storage.Files.Shares.Models.FilePosixProperties FilePosixProperties(Azure.Storage.Files.Shares.Models.NfsFileMode fileMode, string owner, string group, Azure.Storage.Files.Shares.Models.NfsFileType fileType, long? linkCount) { throw null; }
        public static Azure.Storage.Files.Shares.Models.FileSmbProperties FileSmbProperties(System.DateTimeOffset? fileChangedOn, string fileId, string parentId) { throw null; }
        public static Azure.Storage.Files.Shares.Models.ShareFileItem ShareFileItem(bool isDirectory = false, string name = null, long? fileSize = default(long?), string id = null, Azure.Storage.Files.Shares.Models.ShareFileItemProperties properties = null, Azure.Storage.Files.Shares.Models.NtfsFileAttributes? fileAttributes = default(Azure.Storage.Files.Shares.Models.NtfsFileAttributes?), string permissionKey = null) { throw null; }
        public static Azure.Storage.Files.Shares.Models.ShareDirectoryInfo StorageDirectoryInfo(Azure.ETag eTag = default(Azure.ETag), System.DateTimeOffset lastModified = default(System.DateTimeOffset), Azure.Storage.Files.Shares.Models.FileSmbProperties smbProperties = null, Azure.Storage.Files.Shares.Models.FilePosixProperties posixProperties = null) { throw null; }
        public static Azure.Storage.Files.Shares.Models.ShareDirectoryProperties StorageDirectoryProperties(System.Collections.Generic.IDictionary<string, string> metadata = null, Azure.ETag eTag = default(Azure.ETag), System.DateTimeOffset lastModified = default(System.DateTimeOffset), bool isServerEncrypted = false, Azure.Storage.Files.Shares.Models.FileSmbProperties smbProperties = null, Azure.Storage.Files.Shares.Models.FilePosixProperties posixProperties = null) { throw null; }
        [System.ComponentModel.EditorBrowsableAttribute(System.ComponentModel.EditorBrowsableState.Never)]
        public static Azure.Storage.Files.Shares.Models.ShareDirectoryProperties StorageDirectoryProperties(System.Collections.Generic.IDictionary<string, string> metadata, Azure.ETag eTag, System.DateTimeOffset lastModified, bool isServerEncrypted, string fileAttributes, System.DateTimeOffset fileCreationTime, System.DateTimeOffset fileLastWriteTime, System.DateTimeOffset fileChangeTime, string filePermissionKey, string fileId, string fileParentId) { throw null; }
        public static Azure.Storage.Files.Shares.Models.ShareFileDownloadInfo StorageFileDownloadInfo(System.DateTimeOffset lastModified = default(System.DateTimeOffset), System.Collections.Generic.IEnumerable<string> contentLanguage = null, string acceptRanges = null, System.DateTimeOffset copyCompletionTime = default(System.DateTimeOffset), string copyStatusDescription = null, string contentDisposition = null, string copyProgress = null, System.Uri copySource = null, Azure.Storage.Files.Shares.Models.CopyStatus copyStatus = Azure.Storage.Files.Shares.Models.CopyStatus.Pending, byte[] fileContentHash = null, bool isServerEncrypted = false, string cacheControl = null, string fileAttributes = null, System.Collections.Generic.IEnumerable<string> contentEncoding = null, System.DateTimeOffset fileCreationTime = default(System.DateTimeOffset), byte[] contentHash = null, System.DateTimeOffset fileLastWriteTime = default(System.DateTimeOffset), Azure.ETag eTag = default(Azure.ETag), System.DateTimeOffset fileChangeTime = default(System.DateTimeOffset), string contentRange = null, string filePermissionKey = null, string contentType = null, string fileId = null, long contentLength = (long)0, string fileParentId = null, System.Collections.Generic.IDictionary<string, string> metadata = null, System.IO.Stream content = null, string copyId = null) { throw null; }
        public static Azure.Storage.Files.Shares.Models.ShareFileDownloadDetails StorageFileDownloadProperties(System.DateTimeOffset lastModified = default(System.DateTimeOffset), System.Collections.Generic.IDictionary<string, string> metadata = null, string contentRange = null, Azure.ETag eTag = default(Azure.ETag), System.Collections.Generic.IEnumerable<string> contentEncoding = null, string cacheControl = null, string contentDisposition = null, System.Collections.Generic.IEnumerable<string> contentLanguage = null, string acceptRanges = null, System.DateTimeOffset copyCompletedOn = default(System.DateTimeOffset), string copyStatusDescription = null, string copyId = null, string copyProgress = null, System.Uri copySource = null, Azure.Storage.Files.Shares.Models.CopyStatus copyStatus = Azure.Storage.Files.Shares.Models.CopyStatus.Pending, byte[] fileContentHash = null, bool isServiceEncrypted = false, Azure.Storage.Files.Shares.Models.ShareLeaseDuration leaseDuration = Azure.Storage.Files.Shares.Models.ShareLeaseDuration.Infinite, Azure.Storage.Files.Shares.Models.ShareLeaseState leaseState = Azure.Storage.Files.Shares.Models.ShareLeaseState.Available, Azure.Storage.Files.Shares.Models.ShareLeaseStatus leaseStatus = Azure.Storage.Files.Shares.Models.ShareLeaseStatus.Locked, Azure.Storage.Files.Shares.Models.FileSmbProperties smbProperties = null, Azure.Storage.Files.Shares.Models.FilePosixProperties posixProperties = null) { throw null; }
        [System.ComponentModel.EditorBrowsableAttribute(System.ComponentModel.EditorBrowsableState.Never)]
        public static Azure.Storage.Files.Shares.Models.ShareFileDownloadDetails StorageFileDownloadProperties(System.DateTimeOffset lastModified, System.Collections.Generic.IDictionary<string, string> metadata, string contentType, string contentRange, Azure.ETag eTag, System.Collections.Generic.IEnumerable<string> contentEncoding, string cacheControl, string contentDisposition, System.Collections.Generic.IEnumerable<string> contentLanguage, string acceptRanges, System.DateTimeOffset copyCompletedOn, string copyStatusDescription, string copyId, string copyProgress, System.Uri copySource, Azure.Storage.Files.Shares.Models.CopyStatus copyStatus, byte[] fileContentHash, bool isServiceEncrypted) { throw null; }
        [System.ComponentModel.EditorBrowsableAttribute(System.ComponentModel.EditorBrowsableState.Never)]
        public static Azure.Storage.Files.Shares.Models.ShareFileInfo StorageFileInfo(Azure.ETag eTag, System.DateTimeOffset lastModified, bool isServerEncrypted, string filePermissionKey, string fileAttributes, System.DateTimeOffset fileCreationTime, System.DateTimeOffset fileLastWriteTime, System.DateTimeOffset fileChangeTime, string fileId, string fileParentId) { throw null; }
        public static Azure.Storage.Files.Shares.Models.ShareFileInfo StorageFileInfo(Azure.ETag eTag = default(Azure.ETag), System.DateTimeOffset lastModified = default(System.DateTimeOffset), bool isServerEncrypted = false, string filePermissionKey = null, string fileAttributes = null, System.DateTimeOffset fileCreationTime = default(System.DateTimeOffset), System.DateTimeOffset fileLastWriteTime = default(System.DateTimeOffset), System.DateTimeOffset fileChangeTime = default(System.DateTimeOffset), string fileId = null, string fileParentId = null, Azure.Storage.Files.Shares.Models.NfsFileMode nfsFileMode = null, string owner = null, string group = null, Azure.Storage.Files.Shares.Models.NfsFileType nfsFileType = default(Azure.Storage.Files.Shares.Models.NfsFileType)) { throw null; }
        [System.ComponentModel.EditorBrowsableAttribute(System.ComponentModel.EditorBrowsableState.Never)]
        public static Azure.Storage.Files.Shares.Models.ShareFileItem StorageFileItem(bool isDirectory, string name, long? fileSize) { throw null; }
        public static Azure.Storage.Files.Shares.Models.ShareFileProperties StorageFileProperties(System.DateTimeOffset lastModified = default(System.DateTimeOffset), System.Collections.Generic.IDictionary<string, string> metadata = null, long contentLength = (long)0, string contentType = null, Azure.ETag eTag = default(Azure.ETag), byte[] contentHash = null, System.Collections.Generic.IEnumerable<string> contentEncoding = null, string cacheControl = null, string contentDisposition = null, System.Collections.Generic.IEnumerable<string> contentLanguage = null, System.DateTimeOffset copyCompletedOn = default(System.DateTimeOffset), string copyStatusDescription = null, string copyId = null, string copyProgress = null, string copySource = null, Azure.Storage.Files.Shares.Models.CopyStatus copyStatus = Azure.Storage.Files.Shares.Models.CopyStatus.Pending, bool isServerEncrypted = false, Azure.Storage.Files.Shares.Models.FileSmbProperties smbProperties = null, Azure.Storage.Files.Shares.Models.FilePosixProperties posixProperties = null) { throw null; }
        [System.ComponentModel.EditorBrowsableAttribute(System.ComponentModel.EditorBrowsableState.Never)]
        public static Azure.Storage.Files.Shares.Models.ShareFileProperties StorageFileProperties(System.DateTimeOffset lastModified, System.Collections.Generic.IDictionary<string, string> metadata, long contentLength, string contentType, Azure.ETag eTag, byte[] contentHash, System.Collections.Generic.IEnumerable<string> contentEncoding, string cacheControl, string contentDisposition, System.Collections.Generic.IEnumerable<string> contentLanguage, System.DateTimeOffset copyCompletedOn, string copyStatusDescription, string copyId, string copyProgress, string copySource, Azure.Storage.Files.Shares.Models.CopyStatus copyStatus, bool isServerEncrypted, Azure.Storage.Files.Shares.Models.NtfsFileAttributes fileAttributes, System.DateTimeOffset fileCreationTime, System.DateTimeOffset fileLastWriteTime, System.DateTimeOffset fileChangeTime, string filePermissionKey, string fileId, string fileParentId) { throw null; }
        [System.ComponentModel.EditorBrowsableAttribute(System.ComponentModel.EditorBrowsableState.Never)]
        public static Azure.Storage.Files.Shares.Models.ShareFileProperties StorageFileProperties(System.DateTimeOffset lastModified, System.Collections.Generic.IDictionary<string, string> metadata, long contentLength, string contentType, Azure.ETag eTag, byte[] contentHash, System.Collections.Generic.IEnumerable<string> contentEncoding, string cacheControl, string contentDisposition, System.Collections.Generic.IEnumerable<string> contentLanguage, System.DateTimeOffset copyCompletedOn, string copyStatusDescription, string copyId, string copyProgress, string copySource, Azure.Storage.Files.Shares.Models.CopyStatus copyStatus, bool isServerEncrypted, string fileAttributes, System.DateTimeOffset fileCreationTime, System.DateTimeOffset fileLastWriteTime, System.DateTimeOffset fileChangeTime, string filePermissionKey, string fileId, string fileParentId) { throw null; }
    }
    public enum ModeCopyMode
    {
        Source = 0,
        Override = 1,
    }
    public partial class NfsFileMode
    {
        public NfsFileMode() { }
        public bool EffectiveGroupIdentity { get { throw null; } set { } }
        public bool EffectiveUserIdentity { get { throw null; } set { } }
        public Azure.Storage.Files.Shares.Models.PosixRolePermissions Group { get { throw null; } set { } }
        public Azure.Storage.Files.Shares.Models.PosixRolePermissions Other { get { throw null; } set { } }
        public Azure.Storage.Files.Shares.Models.PosixRolePermissions Owner { get { throw null; } set { } }
        public bool StickyBit { get { throw null; } set { } }
        public static Azure.Storage.Files.Shares.Models.NfsFileMode ParseOctalFileMode(string modeString) { throw null; }
        public static Azure.Storage.Files.Shares.Models.NfsFileMode ParseSymbolicFileMode(string modeString) { throw null; }
        public string ToOctalFileMode() { throw null; }
        public override string ToString() { throw null; }
        public string ToSymbolicFileMode() { throw null; }
    }
    [System.Runtime.InteropServices.StructLayoutAttribute(System.Runtime.InteropServices.LayoutKind.Sequential)]
    public readonly partial struct NfsFileType : System.IEquatable<Azure.Storage.Files.Shares.Models.NfsFileType>
    {
        private readonly object _dummy;
        private readonly int _dummyPrimitive;
        public NfsFileType(string value) { throw null; }
        public static Azure.Storage.Files.Shares.Models.NfsFileType Directory { get { throw null; } }
        public static Azure.Storage.Files.Shares.Models.NfsFileType Regular { get { throw null; } }
        public static Azure.Storage.Files.Shares.Models.NfsFileType SymLink { get { throw null; } }
        public bool Equals(Azure.Storage.Files.Shares.Models.NfsFileType other) { throw null; }
        [System.ComponentModel.EditorBrowsableAttribute(System.ComponentModel.EditorBrowsableState.Never)]
        public override bool Equals(object obj) { throw null; }
        [System.ComponentModel.EditorBrowsableAttribute(System.ComponentModel.EditorBrowsableState.Never)]
        public override int GetHashCode() { throw null; }
        public static bool operator ==(Azure.Storage.Files.Shares.Models.NfsFileType left, Azure.Storage.Files.Shares.Models.NfsFileType right) { throw null; }
        public static implicit operator Azure.Storage.Files.Shares.Models.NfsFileType (string value) { throw null; }
        public static bool operator !=(Azure.Storage.Files.Shares.Models.NfsFileType left, Azure.Storage.Files.Shares.Models.NfsFileType right) { throw null; }
        public override string ToString() { throw null; }
    }
    [System.FlagsAttribute]
    public enum NtfsFileAttributes
    {
        ReadOnly = 1,
        Hidden = 2,
        System = 4,
        None = 8,
        Directory = 16,
        Archive = 32,
        Temporary = 64,
        Offline = 128,
        NotContentIndexed = 256,
        NoScrubData = 512,
    }
    public enum OwnerCopyMode
    {
        Source = 0,
        Override = 1,
    }
    public enum PermissionCopyMode
    {
        Source = 0,
        Override = 1,
    }
    public partial class PermissionInfo
    {
        internal PermissionInfo() { }
        public string FilePermissionKey { get { throw null; } }
    }
    [System.FlagsAttribute]
    public enum PosixRolePermissions
    {
        None = 0,
        Execute = 1,
        Write = 2,
        Read = 4,
    }
    public partial class ShareAccessPolicy
    {
        public ShareAccessPolicy() { }
        [System.ComponentModel.EditorBrowsableAttribute(System.ComponentModel.EditorBrowsableState.Never)]
        public System.DateTimeOffset ExpiresOn { get { throw null; } set { } }
        public string Permissions { get { throw null; } set { } }
        public System.DateTimeOffset? PolicyExpiresOn { get { throw null; } set { } }
        public System.DateTimeOffset? PolicyStartsOn { get { throw null; } set { } }
        [System.ComponentModel.EditorBrowsableAttribute(System.ComponentModel.EditorBrowsableState.Never)]
        public System.DateTimeOffset StartsOn { get { throw null; } set { } }
    }
    [System.Runtime.InteropServices.StructLayoutAttribute(System.Runtime.InteropServices.LayoutKind.Sequential)]
    public readonly partial struct ShareAccessTier : System.IEquatable<Azure.Storage.Files.Shares.Models.ShareAccessTier>
    {
        private readonly object _dummy;
        private readonly int _dummyPrimitive;
        public ShareAccessTier(string value) { throw null; }
        public static Azure.Storage.Files.Shares.Models.ShareAccessTier Cool { get { throw null; } }
        public static Azure.Storage.Files.Shares.Models.ShareAccessTier Hot { get { throw null; } }
        public static Azure.Storage.Files.Shares.Models.ShareAccessTier Premium { get { throw null; } }
        public static Azure.Storage.Files.Shares.Models.ShareAccessTier TransactionOptimized { get { throw null; } }
        public bool Equals(Azure.Storage.Files.Shares.Models.ShareAccessTier other) { throw null; }
        [System.ComponentModel.EditorBrowsableAttribute(System.ComponentModel.EditorBrowsableState.Never)]
        public override bool Equals(object obj) { throw null; }
        [System.ComponentModel.EditorBrowsableAttribute(System.ComponentModel.EditorBrowsableState.Never)]
        public override int GetHashCode() { throw null; }
        public static bool operator ==(Azure.Storage.Files.Shares.Models.ShareAccessTier left, Azure.Storage.Files.Shares.Models.ShareAccessTier right) { throw null; }
        public static implicit operator Azure.Storage.Files.Shares.Models.ShareAccessTier (string value) { throw null; }
        public static bool operator !=(Azure.Storage.Files.Shares.Models.ShareAccessTier left, Azure.Storage.Files.Shares.Models.ShareAccessTier right) { throw null; }
        public override string ToString() { throw null; }
    }
    [System.Runtime.InteropServices.StructLayoutAttribute(System.Runtime.InteropServices.LayoutKind.Sequential)]
    public readonly partial struct ShareAudience : System.IEquatable<Azure.Storage.Files.Shares.Models.ShareAudience>
    {
        private readonly object _dummy;
        private readonly int _dummyPrimitive;
        public ShareAudience(string value) { throw null; }
        public static Azure.Storage.Files.Shares.Models.ShareAudience DefaultAudience { get { throw null; } }
        public static Azure.Storage.Files.Shares.Models.ShareAudience CreateShareServiceAccountAudience(string storageAccountName) { throw null; }
        public bool Equals(Azure.Storage.Files.Shares.Models.ShareAudience other) { throw null; }
        [System.ComponentModel.EditorBrowsableAttribute(System.ComponentModel.EditorBrowsableState.Never)]
        public override bool Equals(object obj) { throw null; }
        [System.ComponentModel.EditorBrowsableAttribute(System.ComponentModel.EditorBrowsableState.Never)]
        public override int GetHashCode() { throw null; }
        public static bool operator ==(Azure.Storage.Files.Shares.Models.ShareAudience left, Azure.Storage.Files.Shares.Models.ShareAudience right) { throw null; }
        public static implicit operator Azure.Storage.Files.Shares.Models.ShareAudience (string value) { throw null; }
        public static bool operator !=(Azure.Storage.Files.Shares.Models.ShareAudience left, Azure.Storage.Files.Shares.Models.ShareAudience right) { throw null; }
        public override string ToString() { throw null; }
    }
    public partial class ShareCorsRule
    {
        public ShareCorsRule() { }
        public string AllowedHeaders { get { throw null; } set { } }
        public string AllowedMethods { get { throw null; } set { } }
        public string AllowedOrigins { get { throw null; } set { } }
        public string ExposedHeaders { get { throw null; } set { } }
        public int MaxAgeInSeconds { get { throw null; } set { } }
    }
    public partial class ShareCreateOptions
    {
        public ShareCreateOptions() { }
        public Azure.Storage.Files.Shares.Models.ShareAccessTier? AccessTier { get { throw null; } set { } }
        public bool? EnablePaidBursting { get { throw null; } set { } }
        public bool? EnableSnapshotVirtualDirectoryAccess { get { throw null; } set { } }
        public System.Collections.Generic.IDictionary<string, string> Metadata { get { throw null; } set { } }
        public long? PaidBurstingMaxBandwidthMibps { get { throw null; } set { } }
        public long? PaidBurstingMaxIops { get { throw null; } set { } }
        public Azure.Storage.Files.Shares.Models.ShareProtocols? Protocols { get { throw null; } set { } }
        public long? ProvisionedMaxBandwidthMibps { get { throw null; } set { } }
        public long? ProvisionedMaxIops { get { throw null; } set { } }
        public int? QuotaInGB { get { throw null; } set { } }
        public Azure.Storage.Files.Shares.Models.ShareRootSquash? RootSquash { get { throw null; } set { } }
    }
    public partial class ShareDeleteOptions
    {
        public ShareDeleteOptions() { }
        public Azure.Storage.Files.Shares.Models.ShareFileRequestConditions Conditions { get { throw null; } set { } }
        public Azure.Storage.Files.Shares.Models.ShareSnapshotsDeleteOption? ShareSnapshotsDeleteOption { get { throw null; } set { } }
    }
    public partial class ShareDirectoryCreateOptions
    {
        public ShareDirectoryCreateOptions() { }
        public Azure.Storage.Files.Shares.Models.ShareFilePermission FilePermission { get { throw null; } set { } }
        public System.Collections.Generic.IDictionary<string, string> Metadata { get { throw null; } set { } }
        public Azure.Storage.Files.Shares.Models.FilePosixProperties PosixProperties { get { throw null; } set { } }
        public Azure.Storage.Files.Shares.Models.FileSmbProperties SmbProperties { get { throw null; } set { } }
    }
    public partial class ShareDirectoryGetFilesAndDirectoriesOptions
    {
        public ShareDirectoryGetFilesAndDirectoriesOptions() { }
        public bool? IncludeExtendedInfo { get { throw null; } set { } }
        public string Prefix { get { throw null; } set { } }
        public Azure.Storage.Files.Shares.Models.ShareFileTraits Traits { get { throw null; } set { } }
    }
    public partial class ShareDirectoryInfo
    {
        internal ShareDirectoryInfo() { }
        public Azure.ETag ETag { get { throw null; } }
        public System.DateTimeOffset LastModified { get { throw null; } }
        public Azure.Storage.Files.Shares.Models.FilePosixProperties PosixProperties { get { throw null; } }
        public Azure.Storage.Files.Shares.Models.FileSmbProperties SmbProperties { get { throw null; } set { } }
    }
    public partial class ShareDirectoryProperties
    {
        internal ShareDirectoryProperties() { }
        public Azure.ETag ETag { get { throw null; } }
        public bool IsServerEncrypted { get { throw null; } }
        public System.DateTimeOffset LastModified { get { throw null; } }
        public System.Collections.Generic.IDictionary<string, string> Metadata { get { throw null; } }
        public Azure.Storage.Files.Shares.Models.FilePosixProperties PosixProperties { get { throw null; } }
        public Azure.Storage.Files.Shares.Models.FileSmbProperties SmbProperties { get { throw null; } set { } }
    }
    public partial class ShareDirectorySetHttpHeadersOptions
    {
        public ShareDirectorySetHttpHeadersOptions() { }
        public Azure.Storage.Files.Shares.Models.ShareFilePermission FilePermission { get { throw null; } set { } }
        public Azure.Storage.Files.Shares.Models.FilePosixProperties PosixProperties { get { throw null; } set { } }
        public Azure.Storage.Files.Shares.Models.FileSmbProperties SmbProperties { get { throw null; } set { } }
    }
    [System.Runtime.InteropServices.StructLayoutAttribute(System.Runtime.InteropServices.LayoutKind.Sequential)]
    public readonly partial struct ShareErrorCode : System.IEquatable<Azure.Storage.Files.Shares.Models.ShareErrorCode>
    {
        private readonly object _dummy;
        private readonly int _dummyPrimitive;
        public ShareErrorCode(string value) { throw null; }
        public static Azure.Storage.Files.Shares.Models.ShareErrorCode AccountAlreadyExists { get { throw null; } }
        public static Azure.Storage.Files.Shares.Models.ShareErrorCode AccountBeingCreated { get { throw null; } }
        public static Azure.Storage.Files.Shares.Models.ShareErrorCode AccountIsDisabled { get { throw null; } }
        public static Azure.Storage.Files.Shares.Models.ShareErrorCode AuthenticationFailed { get { throw null; } }
        public static Azure.Storage.Files.Shares.Models.ShareErrorCode AuthorizationFailure { get { throw null; } }
        public static Azure.Storage.Files.Shares.Models.ShareErrorCode AuthorizationPermissionMismatch { get { throw null; } }
        public static Azure.Storage.Files.Shares.Models.ShareErrorCode AuthorizationProtocolMismatch { get { throw null; } }
        public static Azure.Storage.Files.Shares.Models.ShareErrorCode AuthorizationResourceTypeMismatch { get { throw null; } }
        public static Azure.Storage.Files.Shares.Models.ShareErrorCode AuthorizationServiceMismatch { get { throw null; } }
        public static Azure.Storage.Files.Shares.Models.ShareErrorCode AuthorizationSourceIPMismatch { get { throw null; } }
        public static Azure.Storage.Files.Shares.Models.ShareErrorCode CannotDeleteFileOrDirectory { get { throw null; } }
        public static Azure.Storage.Files.Shares.Models.ShareErrorCode ClientCacheFlushDelay { get { throw null; } }
        public static Azure.Storage.Files.Shares.Models.ShareErrorCode ConditionHeadersNotSupported { get { throw null; } }
        public static Azure.Storage.Files.Shares.Models.ShareErrorCode ConditionNotMet { get { throw null; } }
        public static Azure.Storage.Files.Shares.Models.ShareErrorCode ContainerQuotaDowngradeNotAllowed { get { throw null; } }
        public static Azure.Storage.Files.Shares.Models.ShareErrorCode DeletePending { get { throw null; } }
        public static Azure.Storage.Files.Shares.Models.ShareErrorCode DirectoryNotEmpty { get { throw null; } }
        public static Azure.Storage.Files.Shares.Models.ShareErrorCode EmptyMetadataKey { get { throw null; } }
        public static Azure.Storage.Files.Shares.Models.ShareErrorCode FeatureVersionMismatch { get { throw null; } }
        public static Azure.Storage.Files.Shares.Models.ShareErrorCode FileLockConflict { get { throw null; } }
        public static Azure.Storage.Files.Shares.Models.ShareErrorCode FileShareProvisionedBandwidthDowngradeNotAllowed { get { throw null; } }
        public static Azure.Storage.Files.Shares.Models.ShareErrorCode FileShareProvisionedIopsDowngradeNotAllowed { get { throw null; } }
        public static Azure.Storage.Files.Shares.Models.ShareErrorCode InsufficientAccountPermissions { get { throw null; } }
        public static Azure.Storage.Files.Shares.Models.ShareErrorCode InternalError { get { throw null; } }
        public static Azure.Storage.Files.Shares.Models.ShareErrorCode InvalidAuthenticationInfo { get { throw null; } }
        public static Azure.Storage.Files.Shares.Models.ShareErrorCode InvalidFileOrDirectoryPathName { get { throw null; } }
        public static Azure.Storage.Files.Shares.Models.ShareErrorCode InvalidHeaderValue { get { throw null; } }
        public static Azure.Storage.Files.Shares.Models.ShareErrorCode InvalidHttpVerb { get { throw null; } }
        public static Azure.Storage.Files.Shares.Models.ShareErrorCode InvalidInput { get { throw null; } }
        public static Azure.Storage.Files.Shares.Models.ShareErrorCode InvalidMd5 { get { throw null; } }
        public static Azure.Storage.Files.Shares.Models.ShareErrorCode InvalidMetadata { get { throw null; } }
        public static Azure.Storage.Files.Shares.Models.ShareErrorCode InvalidQueryParameterValue { get { throw null; } }
        public static Azure.Storage.Files.Shares.Models.ShareErrorCode InvalidRange { get { throw null; } }
        public static Azure.Storage.Files.Shares.Models.ShareErrorCode InvalidResourceName { get { throw null; } }
        public static Azure.Storage.Files.Shares.Models.ShareErrorCode InvalidUri { get { throw null; } }
        public static Azure.Storage.Files.Shares.Models.ShareErrorCode InvalidXmlDocument { get { throw null; } }
        public static Azure.Storage.Files.Shares.Models.ShareErrorCode InvalidXmlNodeValue { get { throw null; } }
        public static Azure.Storage.Files.Shares.Models.ShareErrorCode Md5Mismatch { get { throw null; } }
        public static Azure.Storage.Files.Shares.Models.ShareErrorCode MetadataTooLarge { get { throw null; } }
        public static Azure.Storage.Files.Shares.Models.ShareErrorCode MissingContentLengthHeader { get { throw null; } }
        public static Azure.Storage.Files.Shares.Models.ShareErrorCode MissingRequiredHeader { get { throw null; } }
        public static Azure.Storage.Files.Shares.Models.ShareErrorCode MissingRequiredQueryParameter { get { throw null; } }
        public static Azure.Storage.Files.Shares.Models.ShareErrorCode MissingRequiredXmlNode { get { throw null; } }
        public static Azure.Storage.Files.Shares.Models.ShareErrorCode MultipleConditionHeadersNotSupported { get { throw null; } }
        public static Azure.Storage.Files.Shares.Models.ShareErrorCode OperationTimedOut { get { throw null; } }
        public static Azure.Storage.Files.Shares.Models.ShareErrorCode OutOfRangeInput { get { throw null; } }
        public static Azure.Storage.Files.Shares.Models.ShareErrorCode OutOfRangeQueryParameterValue { get { throw null; } }
        public static Azure.Storage.Files.Shares.Models.ShareErrorCode ParentNotFound { get { throw null; } }
        public static Azure.Storage.Files.Shares.Models.ShareErrorCode PreviousSnapshotNotFound { get { throw null; } }
        public static Azure.Storage.Files.Shares.Models.ShareErrorCode ReadOnlyAttribute { get { throw null; } }
        public static Azure.Storage.Files.Shares.Models.ShareErrorCode RequestBodyTooLarge { get { throw null; } }
        public static Azure.Storage.Files.Shares.Models.ShareErrorCode RequestUrlFailedToParse { get { throw null; } }
        public static Azure.Storage.Files.Shares.Models.ShareErrorCode ResourceAlreadyExists { get { throw null; } }
        public static Azure.Storage.Files.Shares.Models.ShareErrorCode ResourceNotFound { get { throw null; } }
        public static Azure.Storage.Files.Shares.Models.ShareErrorCode ResourceTypeMismatch { get { throw null; } }
        public static Azure.Storage.Files.Shares.Models.ShareErrorCode ServerBusy { get { throw null; } }
        public static Azure.Storage.Files.Shares.Models.ShareErrorCode ShareAlreadyExists { get { throw null; } }
        public static Azure.Storage.Files.Shares.Models.ShareErrorCode ShareBeingDeleted { get { throw null; } }
        public static Azure.Storage.Files.Shares.Models.ShareErrorCode ShareDisabled { get { throw null; } }
        public static Azure.Storage.Files.Shares.Models.ShareErrorCode ShareHasSnapshots { get { throw null; } }
        public static Azure.Storage.Files.Shares.Models.ShareErrorCode ShareNotFound { get { throw null; } }
        public static Azure.Storage.Files.Shares.Models.ShareErrorCode ShareSnapshotCountExceeded { get { throw null; } }
        public static Azure.Storage.Files.Shares.Models.ShareErrorCode ShareSnapshotInProgress { get { throw null; } }
        public static Azure.Storage.Files.Shares.Models.ShareErrorCode ShareSnapshotOperationNotSupported { get { throw null; } }
        public static Azure.Storage.Files.Shares.Models.ShareErrorCode SharingViolation { get { throw null; } }
        public static Azure.Storage.Files.Shares.Models.ShareErrorCode UnsupportedHeader { get { throw null; } }
        public static Azure.Storage.Files.Shares.Models.ShareErrorCode UnsupportedHttpVerb { get { throw null; } }
        public static Azure.Storage.Files.Shares.Models.ShareErrorCode UnsupportedQueryParameter { get { throw null; } }
        public static Azure.Storage.Files.Shares.Models.ShareErrorCode UnsupportedXmlNode { get { throw null; } }
        public bool Equals(Azure.Storage.Files.Shares.Models.ShareErrorCode other) { throw null; }
        [System.ComponentModel.EditorBrowsableAttribute(System.ComponentModel.EditorBrowsableState.Never)]
        public override bool Equals(object obj) { throw null; }
        public bool Equals(string value) { throw null; }
        [System.ComponentModel.EditorBrowsableAttribute(System.ComponentModel.EditorBrowsableState.Never)]
        public override int GetHashCode() { throw null; }
        public static bool operator ==(Azure.Storage.Files.Shares.Models.ShareErrorCode left, Azure.Storage.Files.Shares.Models.ShareErrorCode right) { throw null; }
        public static bool operator ==(Azure.Storage.Files.Shares.Models.ShareErrorCode code, string value) { throw null; }
        public static bool operator ==(string value, Azure.Storage.Files.Shares.Models.ShareErrorCode code) { throw null; }
        public static implicit operator Azure.Storage.Files.Shares.Models.ShareErrorCode (string value) { throw null; }
        public static bool operator !=(Azure.Storage.Files.Shares.Models.ShareErrorCode left, Azure.Storage.Files.Shares.Models.ShareErrorCode right) { throw null; }
        public static bool operator !=(Azure.Storage.Files.Shares.Models.ShareErrorCode code, string value) { throw null; }
        public static bool operator !=(string value, Azure.Storage.Files.Shares.Models.ShareErrorCode code) { throw null; }
        public override string ToString() { throw null; }
    }
    public partial class ShareFileCopyInfo
    {
        internal ShareFileCopyInfo() { }
        public string CopyId { get { throw null; } }
        public Azure.Storage.Files.Shares.Models.CopyStatus CopyStatus { get { throw null; } }
        public Azure.ETag ETag { get { throw null; } }
        public System.DateTimeOffset LastModified { get { throw null; } }
    }
    public partial class ShareFileCopyOptions
    {
        public ShareFileCopyOptions() { }
        public bool? Archive { get { throw null; } set { } }
        public Azure.Storage.Files.Shares.Models.ShareFileRequestConditions Conditions { get { throw null; } set { } }
        public string FilePermission { get { throw null; } set { } }
        public Azure.Storage.Files.Shares.Models.PermissionCopyMode? FilePermissionCopyMode { get { throw null; } set { } }
        public bool? IgnoreReadOnly { get { throw null; } set { } }
        public System.Collections.Generic.IDictionary<string, string> Metadata { get { throw null; } set { } }
        public Azure.Storage.Files.Shares.Models.ModeCopyMode? ModeCopyMode { get { throw null; } set { } }
        public Azure.Storage.Files.Shares.Models.OwnerCopyMode? OwnerCopyMode { get { throw null; } set { } }
        public Azure.Storage.Files.Shares.Models.FilePermissionFormat? PermissionFormat { get { throw null; } set { } }
        public Azure.Storage.Files.Shares.Models.FilePosixProperties PosixProperties { get { throw null; } set { } }
        public Azure.Storage.Files.Shares.Models.FileSmbProperties SmbProperties { get { throw null; } set { } }
        public Azure.Storage.Files.Shares.Models.CopyableFileSmbProperties SmbPropertiesToCopy { get { throw null; } set { } }
    }
    public partial class ShareFileCreateOptions
    {
        public ShareFileCreateOptions() { }
        public Azure.Storage.Files.Shares.Models.ShareFilePermission FilePermission { get { throw null; } set { } }
        public Azure.Storage.Files.Shares.Models.ShareFileHttpHeaders HttpHeaders { get { throw null; } set { } }
        public System.Collections.Generic.IDictionary<string, string> Metadata { get { throw null; } set { } }
        public Azure.Storage.Files.Shares.Models.FilePosixProperties PosixProperties { get { throw null; } set { } }
        public Azure.Storage.Files.Shares.Models.FileSmbProperties SmbProperties { get { throw null; } set { } }
    }
    public partial class ShareFileCreateSymbolicLinkOptions
    {
        public ShareFileCreateSymbolicLinkOptions() { }
        public Azure.Storage.Files.Shares.Models.ShareFileRequestConditions Conditions { get { throw null; } set { } }
        public System.DateTimeOffset? FileCreatedOn { get { throw null; } set { } }
        public System.DateTimeOffset? FileLastWrittenOn { get { throw null; } set { } }
        public string Group { get { throw null; } set { } }
        public System.Collections.Generic.IDictionary<string, string> Metadata { get { throw null; } set { } }
        public string Owner { get { throw null; } set { } }
    }
    public partial class ShareFileDownloadDetails
    {
        internal ShareFileDownloadDetails() { }
        public string AcceptRanges { get { throw null; } }
        public string CacheControl { get { throw null; } }
        public string ContentDisposition { get { throw null; } }
        public System.Collections.Generic.IEnumerable<string> ContentEncoding { get { throw null; } }
        public System.Collections.Generic.IEnumerable<string> ContentLanguage { get { throw null; } }
        public string ContentRange { get { throw null; } }
        public System.DateTimeOffset CopyCompletedOn { get { throw null; } }
        public string CopyId { get { throw null; } }
        public string CopyProgress { get { throw null; } }
        public System.Uri CopySource { get { throw null; } }
        public Azure.Storage.Files.Shares.Models.CopyStatus CopyStatus { get { throw null; } }
        public string CopyStatusDescription { get { throw null; } }
        public Azure.ETag ETag { get { throw null; } }
        public byte[] FileContentHash { get { throw null; } }
        public bool IsServerEncrypted { get { throw null; } }
        public System.DateTimeOffset LastModified { get { throw null; } }
        public Azure.Storage.Files.Shares.Models.ShareLeaseDuration LeaseDuration { get { throw null; } }
        public Azure.Storage.Files.Shares.Models.ShareLeaseState LeaseState { get { throw null; } }
        public Azure.Storage.Files.Shares.Models.ShareLeaseStatus LeaseStatus { get { throw null; } }
        public System.Collections.Generic.IDictionary<string, string> Metadata { get { throw null; } }
        public Azure.Storage.Files.Shares.Models.FilePosixProperties PosixProperties { get { throw null; } }
        public Azure.Storage.Files.Shares.Models.FileSmbProperties SmbProperties { get { throw null; } set { } }
    }
    public partial class ShareFileDownloadInfo : System.IDisposable
    {
        internal ShareFileDownloadInfo() { }
        public System.IO.Stream Content { get { throw null; } }
        public byte[] ContentHash { get { throw null; } }
        public long ContentLength { get { throw null; } }
        public string ContentType { get { throw null; } }
        public Azure.Storage.Files.Shares.Models.ShareFileDownloadDetails Details { get { throw null; } }
        public void Dispose() { }
    }
    public partial class ShareFileDownloadOptions
    {
        public ShareFileDownloadOptions() { }
        public Azure.Storage.Files.Shares.Models.ShareFileRequestConditions Conditions { get { throw null; } set { } }
        public Azure.HttpRange Range { get { throw null; } set { } }
        public Azure.Storage.DownloadTransferValidationOptions TransferValidation { get { throw null; } set { } }
    }
    public partial class ShareFileGetRangeListDiffOptions
    {
        public ShareFileGetRangeListDiffOptions() { }
        public Azure.Storage.Files.Shares.Models.ShareFileRequestConditions Conditions { get { throw null; } set { } }
        public bool? IncludeRenames { get { throw null; } set { } }
        public string PreviousSnapshot { get { throw null; } set { } }
        public Azure.HttpRange? Range { get { throw null; } set { } }
        public string Snapshot { get { throw null; } set { } }
    }
    public partial class ShareFileGetRangeListOptions
    {
        public ShareFileGetRangeListOptions() { }
        public Azure.Storage.Files.Shares.Models.ShareFileRequestConditions Conditions { get { throw null; } set { } }
        public Azure.HttpRange? Range { get { throw null; } set { } }
        public string Snapshot { get { throw null; } set { } }
    }
    public partial class ShareFileHandle
    {
        internal ShareFileHandle() { }
        public Azure.Storage.Files.Shares.Models.ShareFileHandleAccessRights? AccessRights { get { throw null; } }
        public string ClientIp { get { throw null; } }
        public string ClientName { get { throw null; } }
        public string FileId { get { throw null; } }
        public string HandleId { get { throw null; } }
        public System.DateTimeOffset? LastReconnectedOn { get { throw null; } }
        public System.DateTimeOffset? OpenedOn { get { throw null; } }
        public string ParentId { get { throw null; } }
        public string Path { get { throw null; } }
        public string SessionId { get { throw null; } }
    }
    [System.FlagsAttribute]
    public enum ShareFileHandleAccessRights
    {
        None = 0,
        Read = 1,
        Write = 2,
        Delete = 4,
    }
    public partial class ShareFileHttpHeaders
    {
        public ShareFileHttpHeaders() { }
        public string CacheControl { get { throw null; } set { } }
        public string ContentDisposition { get { throw null; } set { } }
        public string[] ContentEncoding { get { throw null; } set { } }
        public byte[] ContentHash { get { throw null; } set { } }
        public string[] ContentLanguage { get { throw null; } set { } }
        public string ContentType { get { throw null; } set { } }
        [System.ComponentModel.EditorBrowsableAttribute(System.ComponentModel.EditorBrowsableState.Never)]
        public override bool Equals(object obj) { throw null; }
        [System.ComponentModel.EditorBrowsableAttribute(System.ComponentModel.EditorBrowsableState.Never)]
        public override int GetHashCode() { throw null; }
    }
    public partial class ShareFileInfo
    {
        internal ShareFileInfo() { }
        public Azure.ETag ETag { get { throw null; } }
        public bool IsServerEncrypted { get { throw null; } }
        public System.DateTimeOffset LastModified { get { throw null; } }
        public Azure.Storage.Files.Shares.Models.FilePosixProperties PosixProperties { get { throw null; } }
        public Azure.Storage.Files.Shares.Models.FileSmbProperties SmbProperties { get { throw null; } set { } }
    }
    public partial class ShareFileItem
    {
        internal ShareFileItem() { }
        public Azure.Storage.Files.Shares.Models.NtfsFileAttributes? FileAttributes { get { throw null; } }
        public long? FileSize { get { throw null; } }
        public string Id { get { throw null; } }
        public bool IsDirectory { get { throw null; } }
        public string Name { get { throw null; } }
        public string PermissionKey { get { throw null; } }
        public Azure.Storage.Files.Shares.Models.ShareFileItemProperties Properties { get { throw null; } }
    }
    public partial class ShareFileItemProperties
    {
        internal ShareFileItemProperties() { }
        public System.DateTimeOffset? ChangedOn { get { throw null; } }
        public System.DateTimeOffset? CreatedOn { get { throw null; } }
        public Azure.ETag? ETag { get { throw null; } }
        public System.DateTimeOffset? LastAccessedOn { get { throw null; } }
        public System.DateTimeOffset? LastModified { get { throw null; } }
        public System.DateTimeOffset? LastWrittenOn { get { throw null; } }
    }
    public partial class ShareFileLease
    {
        internal ShareFileLease() { }
        public Azure.ETag ETag { get { throw null; } }
        public System.DateTimeOffset LastModified { get { throw null; } }
        public string LeaseId { get { throw null; } }
        public int? LeaseTime { get { throw null; } }
    }
    public partial class ShareFileModifiedException : System.Exception, System.Runtime.Serialization.ISerializable
    {
        protected ShareFileModifiedException(System.Runtime.Serialization.SerializationInfo info, System.Runtime.Serialization.StreamingContext streamingContext) { }
        public ShareFileModifiedException(string message, System.Uri resourceUri, Azure.ETag expectedETag, Azure.ETag actualETag, Azure.HttpRange range) { }
        public Azure.ETag ActualETag { get { throw null; } }
        public Azure.ETag ExpectedETag { get { throw null; } }
        public Azure.HttpRange Range { get { throw null; } }
        public System.Uri ResourceUri { get { throw null; } }
        public override void GetObjectData(System.Runtime.Serialization.SerializationInfo info, System.Runtime.Serialization.StreamingContext context) { }
    }
    public partial class ShareFileOpenReadOptions
    {
        public ShareFileOpenReadOptions(bool allowModifications) { }
        public int? BufferSize { get { throw null; } set { } }
        public Azure.Storage.Files.Shares.Models.ShareFileRequestConditions Conditions { get { throw null; } set { } }
        public long Position { get { throw null; } set { } }
        public Azure.Storage.DownloadTransferValidationOptions TransferValidation { get { throw null; } set { } }
    }
    public partial class ShareFileOpenWriteOptions
    {
        public ShareFileOpenWriteOptions() { }
        public long? BufferSize { get { throw null; } set { } }
        public long? MaxSize { get { throw null; } set { } }
        public Azure.Storage.Files.Shares.Models.ShareFileRequestConditions OpenConditions { get { throw null; } set { } }
        public System.IProgress<long> ProgressHandler { get { throw null; } set { } }
        public Azure.Storage.UploadTransferValidationOptions TransferValidation { get { throw null; } set { } }
    }
    public partial class ShareFilePermission
    {
        public ShareFilePermission() { }
        public string Permission { get { throw null; } set { } }
        public Azure.Storage.Files.Shares.Models.FilePermissionFormat? PermissionFormat { get { throw null; } set { } }
    }
    public partial class ShareFileProperties
    {
        internal ShareFileProperties() { }
        public string CacheControl { get { throw null; } }
        public string ContentDisposition { get { throw null; } }
        public System.Collections.Generic.IEnumerable<string> ContentEncoding { get { throw null; } }
        public byte[] ContentHash { get { throw null; } }
        public System.Collections.Generic.IEnumerable<string> ContentLanguage { get { throw null; } }
        public long ContentLength { get { throw null; } }
        public string ContentType { get { throw null; } }
        public System.DateTimeOffset CopyCompletedOn { get { throw null; } }
        public string CopyId { get { throw null; } }
        public string CopyProgress { get { throw null; } }
        public string CopySource { get { throw null; } }
        public Azure.Storage.Files.Shares.Models.CopyStatus CopyStatus { get { throw null; } }
        public string CopyStatusDescription { get { throw null; } }
        public Azure.ETag ETag { get { throw null; } }
        public bool IsServerEncrypted { get { throw null; } }
        public System.DateTimeOffset LastModified { get { throw null; } }
        public Azure.Storage.Files.Shares.Models.ShareLeaseDuration LeaseDuration { get { throw null; } }
        public Azure.Storage.Files.Shares.Models.ShareLeaseState LeaseState { get { throw null; } }
        public Azure.Storage.Files.Shares.Models.ShareLeaseStatus LeaseStatus { get { throw null; } }
        public System.Collections.Generic.IDictionary<string, string> Metadata { get { throw null; } }
        public Azure.Storage.Files.Shares.Models.FilePosixProperties PosixProperties { get { throw null; } }
        public Azure.Storage.Files.Shares.Models.FileSmbProperties SmbProperties { get { throw null; } set { } }
    }
    public partial class ShareFileRangeInfo
    {
        internal ShareFileRangeInfo() { }
        public System.Collections.Generic.IEnumerable<Azure.HttpRange> ClearRanges { get { throw null; } }
        public Azure.ETag ETag { get { throw null; } }
        public long FileContentLength { get { throw null; } }
        public System.DateTimeOffset LastModified { get { throw null; } }
        public System.Collections.Generic.IEnumerable<Azure.HttpRange> Ranges { get { throw null; } }
    }
    public enum ShareFileRangeWriteType
    {
        Update = 0,
        Clear = 1,
    }
    public partial class ShareFileRenameOptions
    {
        public ShareFileRenameOptions() { }
        public string ContentType { get { throw null; } set { } }
        public Azure.Storage.Files.Shares.Models.ShareFileRequestConditions DestinationConditions { get { throw null; } set { } }
        public string FilePermission { get { throw null; } set { } }
        public Azure.Storage.Files.Shares.Models.FilePermissionFormat? FilePermissionFormat { get { throw null; } set { } }
        public bool? IgnoreReadOnly { get { throw null; } set { } }
        public System.Collections.Generic.IDictionary<string, string> Metadata { get { throw null; } set { } }
        public bool? ReplaceIfExists { get { throw null; } set { } }
        public Azure.Storage.Files.Shares.Models.FileSmbProperties SmbProperties { get { throw null; } set { } }
        public Azure.Storage.Files.Shares.Models.ShareFileRequestConditions SourceConditions { get { throw null; } set { } }
    }
    public partial class ShareFileRequestConditions
    {
        public ShareFileRequestConditions() { }
        public string LeaseId { get { throw null; } set { } }
        public override string ToString() { throw null; }
    }
    public partial class ShareFileSetHttpHeadersOptions
    {
        public ShareFileSetHttpHeadersOptions() { }
        public Azure.Storage.Files.Shares.Models.ShareFilePermission FilePermission { get { throw null; } set { } }
        public Azure.Storage.Files.Shares.Models.ShareFileHttpHeaders HttpHeaders { get { throw null; } set { } }
        public long? NewSize { get { throw null; } set { } }
        public Azure.Storage.Files.Shares.Models.FilePosixProperties PosixProperties { get { throw null; } set { } }
        public Azure.Storage.Files.Shares.Models.FileSmbProperties SmbProperties { get { throw null; } set { } }
    }
    public partial class ShareFileSymbolicLinkInfo
    {
        public ShareFileSymbolicLinkInfo() { }
        public Azure.ETag ETag { get { throw null; } }
        public System.DateTimeOffset LastModified { get { throw null; } }
        public string LinkText { get { throw null; } }
    }
    [System.FlagsAttribute]
    public enum ShareFileTraits
    {
        All = -1,
        None = 0,
        Timestamps = 1,
        ETag = 2,
        Attributes = 4,
        PermissionKey = 8,
    }
    public partial class ShareFileUploadInfo
    {
        internal ShareFileUploadInfo() { }
        public byte[] ContentHash { get { throw null; } }
        public Azure.ETag ETag { get { throw null; } }
        public bool IsServerEncrypted { get { throw null; } }
        public System.DateTimeOffset LastModified { get { throw null; } }
    }
    public partial class ShareFileUploadOptions
    {
        public ShareFileUploadOptions() { }
        public Azure.Storage.Files.Shares.Models.ShareFileRequestConditions Conditions { get { throw null; } set { } }
        public System.IProgress<long> ProgressHandler { get { throw null; } set { } }
        public Azure.Storage.StorageTransferOptions TransferOptions { get { throw null; } set { } }
        public Azure.Storage.UploadTransferValidationOptions TransferValidation { get { throw null; } set { } }
    }
    public partial class ShareFileUploadRangeFromUriOptions
    {
        public ShareFileUploadRangeFromUriOptions() { }
        public Azure.Storage.Files.Shares.Models.ShareFileRequestConditions Conditions { get { throw null; } set { } }
        public Azure.Storage.Files.Shares.Models.FileLastWrittenMode? FileLastWrittenMode { get { throw null; } set { } }
        public Azure.HttpAuthorization SourceAuthentication { get { throw null; } set { } }
    }
    public partial class ShareFileUploadRangeOptions
    {
        public ShareFileUploadRangeOptions() { }
        public Azure.Storage.Files.Shares.Models.ShareFileRequestConditions Conditions { get { throw null; } set { } }
        public Azure.Storage.Files.Shares.Models.FileLastWrittenMode? FileLastWrittenMode { get { throw null; } set { } }
        public System.IProgress<long> ProgressHandler { get { throw null; } set { } }
        [System.ComponentModel.EditorBrowsableAttribute(System.ComponentModel.EditorBrowsableState.Never)]
        public byte[] TransactionalContentHash { get { throw null; } set { } }
        public Azure.Storage.UploadTransferValidationOptions TransferValidation { get { throw null; } set { } }
    }
    public partial class ShareInfo
    {
        internal ShareInfo() { }
        public Azure.ETag ETag { get { throw null; } }
        public System.DateTimeOffset LastModified { get { throw null; } }
    }
    public partial class ShareItem
    {
        internal ShareItem() { }
        public bool? IsDeleted { get { throw null; } }
        public string Name { get { throw null; } }
        public Azure.Storage.Files.Shares.Models.ShareProperties Properties { get { throw null; } }
        public string Snapshot { get { throw null; } }
        public string VersionId { get { throw null; } }
    }
    public enum ShareLeaseDuration
    {
        Infinite = 0,
        Fixed = 1,
    }
    public enum ShareLeaseState
    {
        Available = 0,
        Leased = 1,
        Expired = 2,
        Breaking = 3,
        Broken = 4,
    }
    public enum ShareLeaseStatus
    {
        Locked = 0,
        Unlocked = 1,
    }
    public partial class ShareMetrics
    {
        public ShareMetrics() { }
        public bool Enabled { get { throw null; } set { } }
        public bool? IncludeApis { get { throw null; } set { } }
        public Azure.Storage.Files.Shares.Models.ShareRetentionPolicy RetentionPolicy { get { throw null; } set { } }
        public string Version { get { throw null; } set { } }
    }
    public static partial class ShareModelFactory
    {
        public static Azure.Storage.Files.Shares.Models.FileLeaseReleaseInfo FileLeaseReleaseInfo(Azure.ETag eTag, System.DateTimeOffset lastModified) { throw null; }
        public static Azure.Storage.Files.Shares.Models.PermissionInfo PermissionInfo(string filePermissionKey) { throw null; }
        public static Azure.Storage.Files.Shares.Models.ShareFileCopyInfo ShareFileCopyInfo(Azure.ETag eTag, System.DateTimeOffset lastModified, string copyId, Azure.Storage.Files.Shares.Models.CopyStatus copyStatus) { throw null; }
        [System.ComponentModel.EditorBrowsableAttribute(System.ComponentModel.EditorBrowsableState.Never)]
        public static Azure.Storage.Files.Shares.Models.ShareFileHandle ShareFileHandle(string handleId, string path, string fileId, string sessionId, string clientIp, string parentId = null, System.DateTimeOffset? openedOn = default(System.DateTimeOffset?), System.DateTimeOffset? lastReconnectedOn = default(System.DateTimeOffset?)) { throw null; }
        [System.ComponentModel.EditorBrowsableAttribute(System.ComponentModel.EditorBrowsableState.Never)]
        public static Azure.Storage.Files.Shares.Models.ShareFileHandle ShareFileHandle(string handleId, string path, string fileId, string sessionId, string clientIp, string parentId = null, System.DateTimeOffset? openedOn = default(System.DateTimeOffset?), System.DateTimeOffset? lastReconnectedOn = default(System.DateTimeOffset?), Azure.Storage.Files.Shares.Models.ShareFileHandleAccessRights? accessRights = default(Azure.Storage.Files.Shares.Models.ShareFileHandleAccessRights?)) { throw null; }
        public static Azure.Storage.Files.Shares.Models.ShareFileHandle ShareFileHandle(string handleId, string path, string fileId, string sessionId, string clientIp, string clientName, string parentId = null, System.DateTimeOffset? openedOn = default(System.DateTimeOffset?), System.DateTimeOffset? lastReconnectedOn = default(System.DateTimeOffset?), Azure.Storage.Files.Shares.Models.ShareFileHandleAccessRights? accessRights = default(Azure.Storage.Files.Shares.Models.ShareFileHandleAccessRights?)) { throw null; }
        public static Azure.Storage.Files.Shares.Models.ShareFileItemProperties ShareFileItemProperties(System.DateTimeOffset? createdOn = default(System.DateTimeOffset?), System.DateTimeOffset? lastAccessedOn = default(System.DateTimeOffset?), System.DateTimeOffset? lastWrittenOn = default(System.DateTimeOffset?), System.DateTimeOffset? changedOn = default(System.DateTimeOffset?), System.DateTimeOffset? lastModified = default(System.DateTimeOffset?), Azure.ETag? etag = default(Azure.ETag?)) { throw null; }
        public static Azure.Storage.Files.Shares.Models.ShareFileLease ShareFileLease(Azure.ETag eTag, System.DateTimeOffset lastModified, string leaseId) { throw null; }
        public static Azure.Storage.Files.Shares.Models.ShareFileRangeInfo ShareFileRangeInfo(System.DateTimeOffset lastModified, Azure.ETag eTag, long fileContentLength, System.Collections.Generic.IEnumerable<Azure.HttpRange> ranges) { throw null; }
        public static Azure.Storage.Files.Shares.Models.ShareFileUploadInfo ShareFileUploadInfo(Azure.ETag eTag, System.DateTimeOffset lastModified, byte[] contentHash, bool isServerEncrypted) { throw null; }
        public static Azure.Storage.Files.Shares.Models.ShareInfo ShareInfo(Azure.ETag eTag, System.DateTimeOffset lastModified) { throw null; }
        [System.ComponentModel.EditorBrowsableAttribute(System.ComponentModel.EditorBrowsableState.Never)]
        public static Azure.Storage.Files.Shares.Models.ShareItem ShareItem(string name, Azure.Storage.Files.Shares.Models.ShareProperties properties, string snapshot) { throw null; }
        public static Azure.Storage.Files.Shares.Models.ShareItem ShareItem(string name, Azure.Storage.Files.Shares.Models.ShareProperties properties, string snapshot = null, bool? isDeleted = default(bool?), string versionId = null) { throw null; }
        [System.ComponentModel.EditorBrowsableAttribute(System.ComponentModel.EditorBrowsableState.Never)]
        public static Azure.Storage.Files.Shares.Models.ShareProperties ShareProperties(System.DateTimeOffset? lastModified, Azure.ETag? eTag, int? quotaInGB, System.Collections.Generic.IDictionary<string, string> metadata) { throw null; }
        [System.ComponentModel.EditorBrowsableAttribute(System.ComponentModel.EditorBrowsableState.Never)]
        public static Azure.Storage.Files.Shares.Models.ShareProperties ShareProperties(System.DateTimeOffset? lastModified, Azure.ETag? eTag, int? provisionedIops, int? provisionedIngressMBps, int? provisionedEgressMBps, System.DateTimeOffset? nextAllowedQuotaDowngradeTime, System.DateTimeOffset? deletedOn, int? remainingRetentionDays, int? quotaInGB, System.Collections.Generic.IDictionary<string, string> metadata) { throw null; }
        [System.ComponentModel.EditorBrowsableAttribute(System.ComponentModel.EditorBrowsableState.Never)]
        public static Azure.Storage.Files.Shares.Models.ShareProperties ShareProperties(System.DateTimeOffset? lastModified, Azure.ETag? eTag, int? provisionedIops, int? provisionedIngressMBps, int? provisionedEgressMBps, System.DateTimeOffset? nextAllowedQuotaDowngradeTime, int? quotaInGB, System.Collections.Generic.IDictionary<string, string> metadata) { throw null; }
        [System.ComponentModel.EditorBrowsableAttribute(System.ComponentModel.EditorBrowsableState.Never)]
        public static Azure.Storage.Files.Shares.Models.ShareProperties ShareProperties(string accessTier, System.DateTimeOffset? lastModified, int? provisionedIops, int? provisionedIngressMBps, int? provisionedEgressMBps, System.DateTimeOffset? nextAllowedQuotaDowngradeTime, System.DateTimeOffset? deletedOn, int? remainingRetentionDays, Azure.ETag? eTag, System.DateTimeOffset? accessTierChangeTime, string accessTierTransitionState, Azure.Storage.Files.Shares.Models.ShareLeaseStatus? leaseStatus, Azure.Storage.Files.Shares.Models.ShareLeaseState? leaseState, Azure.Storage.Files.Shares.Models.ShareLeaseDuration? leaseDuration, int? quotaInGB, System.Collections.Generic.IDictionary<string, string> metadata) { throw null; }
        [System.ComponentModel.EditorBrowsableAttribute(System.ComponentModel.EditorBrowsableState.Never)]
        public static Azure.Storage.Files.Shares.Models.ShareProperties ShareProperties(string accessTier = null, System.DateTimeOffset? lastModified = default(System.DateTimeOffset?), int? provisionedIops = default(int?), int? provisionedIngressMBps = default(int?), int? provisionedEgressMBps = default(int?), System.DateTimeOffset? nextAllowedQuotaDowngradeTime = default(System.DateTimeOffset?), System.DateTimeOffset? deletedOn = default(System.DateTimeOffset?), int? remainingRetentionDays = default(int?), Azure.ETag? eTag = default(Azure.ETag?), System.DateTimeOffset? accessTierChangeTime = default(System.DateTimeOffset?), string accessTierTransitionState = null, Azure.Storage.Files.Shares.Models.ShareLeaseStatus? leaseStatus = default(Azure.Storage.Files.Shares.Models.ShareLeaseStatus?), Azure.Storage.Files.Shares.Models.ShareLeaseState? leaseState = default(Azure.Storage.Files.Shares.Models.ShareLeaseState?), Azure.Storage.Files.Shares.Models.ShareLeaseDuration? leaseDuration = default(Azure.Storage.Files.Shares.Models.ShareLeaseDuration?), int? quotaInGB = default(int?), System.Collections.Generic.IDictionary<string, string> metadata = null, Azure.Storage.Files.Shares.Models.ShareProtocols? protocols = default(Azure.Storage.Files.Shares.Models.ShareProtocols?), Azure.Storage.Files.Shares.Models.ShareRootSquash? rootSquash = default(Azure.Storage.Files.Shares.Models.ShareRootSquash?)) { throw null; }
        [System.ComponentModel.EditorBrowsableAttribute(System.ComponentModel.EditorBrowsableState.Never)]
        public static Azure.Storage.Files.Shares.Models.ShareProperties ShareProperties(string accessTier, System.DateTimeOffset? lastModified, int? provisionedIops, int? provisionedIngressMBps, int? provisionedEgressMBps, System.DateTimeOffset? nextAllowedQuotaDowngradeTime, System.DateTimeOffset? deletedOn, int? remainingRetentionDays, Azure.ETag? eTag, System.DateTimeOffset? accessTierChangeTime, string accessTierTransitionState, Azure.Storage.Files.Shares.Models.ShareLeaseStatus? leaseStatus, Azure.Storage.Files.Shares.Models.ShareLeaseState? leaseState, Azure.Storage.Files.Shares.Models.ShareLeaseDuration? leaseDuration, int? quotaInGB, System.Collections.Generic.IDictionary<string, string> metadata, Azure.Storage.Files.Shares.Models.ShareProtocols? protocols, Azure.Storage.Files.Shares.Models.ShareRootSquash? rootSquash, bool? enableSnapshotVirtualDirectoryAccess) { throw null; }
        [System.ComponentModel.EditorBrowsableAttribute(System.ComponentModel.EditorBrowsableState.Never)]
        public static Azure.Storage.Files.Shares.Models.ShareProperties ShareProperties(string accessTier, System.DateTimeOffset? lastModified, int? provisionedIops, int? provisionedIngressMBps, int? provisionedEgressMBps, System.DateTimeOffset? nextAllowedQuotaDowngradeTime, System.DateTimeOffset? deletedOn, int? remainingRetentionDays, Azure.ETag? eTag, System.DateTimeOffset? accessTierChangeTime, string accessTierTransitionState, Azure.Storage.Files.Shares.Models.ShareLeaseStatus? leaseStatus, Azure.Storage.Files.Shares.Models.ShareLeaseState? leaseState, Azure.Storage.Files.Shares.Models.ShareLeaseDuration? leaseDuration, int? quotaInGB, System.Collections.Generic.IDictionary<string, string> metadata, Azure.Storage.Files.Shares.Models.ShareProtocols? protocols, Azure.Storage.Files.Shares.Models.ShareRootSquash? rootSquash, bool? enableSnapshotVirtualDirectoryAccess, bool? enablePaidBursting, long? paidBurstingMaxIops, long? paidBustingMaxBandwidthMibps) { throw null; }
        public static Azure.Storage.Files.Shares.Models.ShareProperties ShareProperties(string accessTier = null, System.DateTimeOffset? lastModified = default(System.DateTimeOffset?), int? provisionedIops = default(int?), int? provisionedIngressMBps = default(int?), int? provisionedEgressMBps = default(int?), System.DateTimeOffset? nextAllowedQuotaDowngradeTime = default(System.DateTimeOffset?), System.DateTimeOffset? deletedOn = default(System.DateTimeOffset?), int? remainingRetentionDays = default(int?), Azure.ETag? eTag = default(Azure.ETag?), System.DateTimeOffset? accessTierChangeTime = default(System.DateTimeOffset?), string accessTierTransitionState = null, Azure.Storage.Files.Shares.Models.ShareLeaseStatus? leaseStatus = default(Azure.Storage.Files.Shares.Models.ShareLeaseStatus?), Azure.Storage.Files.Shares.Models.ShareLeaseState? leaseState = default(Azure.Storage.Files.Shares.Models.ShareLeaseState?), Azure.Storage.Files.Shares.Models.ShareLeaseDuration? leaseDuration = default(Azure.Storage.Files.Shares.Models.ShareLeaseDuration?), int? quotaInGB = default(int?), System.Collections.Generic.IDictionary<string, string> metadata = null, Azure.Storage.Files.Shares.Models.ShareProtocols? protocols = default(Azure.Storage.Files.Shares.Models.ShareProtocols?), Azure.Storage.Files.Shares.Models.ShareRootSquash? rootSquash = default(Azure.Storage.Files.Shares.Models.ShareRootSquash?), bool? enableSnapshotVirtualDirectoryAccess = default(bool?), bool? enablePaidBursting = default(bool?), long? paidBurstingMaxIops = default(long?), long? paidBustingMaxBandwidthMibps = default(long?), long? includedBurstIops = default(long?), long? maxBurstCreditsForIops = default(long?), System.DateTimeOffset? nextAllowedProvisionedIopsDowngradeTime = default(System.DateTimeOffset?), System.DateTimeOffset? nextAllowedProvisionedBandwidthDowngradeTime = default(System.DateTimeOffset?)) { throw null; }
        public static Azure.Storage.Files.Shares.Models.ShareSnapshotInfo ShareSnapshotInfo(string snapshot, Azure.ETag eTag, System.DateTimeOffset lastModified) { throw null; }
        [System.ComponentModel.EditorBrowsableAttribute(System.ComponentModel.EditorBrowsableState.Never)]
        public static Azure.Storage.Files.Shares.Models.ShareStatistics ShareStatistics(int shareUsageBytes) { throw null; }
        public static Azure.Storage.Files.Shares.Models.ShareStatistics ShareStatistics(long shareUsageInBytes) { throw null; }
        [System.ComponentModel.EditorBrowsableAttribute(System.ComponentModel.EditorBrowsableState.Never)]
        public static Azure.Storage.Files.Shares.Models.StorageClosedHandlesSegment StorageClosedHandlesSegment(string marker, int numberOfHandlesClosed) { throw null; }
        public static Azure.Storage.Files.Shares.Models.StorageClosedHandlesSegment StorageClosedHandlesSegment(string marker, int numberOfHandlesClosed, int numberOfHandlesFailedToClose) { throw null; }
    }
    public partial class ShareProperties
    {
        internal ShareProperties() { }
        public string AccessTier { get { throw null; } }
        public System.DateTimeOffset? AccessTierChangeTime { get { throw null; } }
        public string AccessTierTransitionState { get { throw null; } }
        public System.DateTimeOffset? DeletedOn { get { throw null; } }
        public bool? EnablePaidBursting { get { throw null; } }
        public bool? EnableSnapshotVirtualDirectoryAccess { get { throw null; } }
        public Azure.ETag? ETag { get { throw null; } }
        public long? IncludedBurstIops { get { throw null; } }
        public System.DateTimeOffset? LastModified { get { throw null; } }
        public Azure.Storage.Files.Shares.Models.ShareLeaseDuration? LeaseDuration { get { throw null; } }
        public Azure.Storage.Files.Shares.Models.ShareLeaseState? LeaseState { get { throw null; } }
        public Azure.Storage.Files.Shares.Models.ShareLeaseStatus? LeaseStatus { get { throw null; } }
        public long? MaxBurstCreditsForIops { get { throw null; } }
        public System.Collections.Generic.IDictionary<string, string> Metadata { get { throw null; } }
        public System.DateTimeOffset? NextAllowedProvisionedBandwidthDowngradeTime { get { throw null; } }
        public System.DateTimeOffset? NextAllowedProvisionedIopsDowngradeTime { get { throw null; } }
        public System.DateTimeOffset? NextAllowedQuotaDowngradeTime { get { throw null; } }
        public long? PaidBurstingMaxBandwidthMibps { get { throw null; } }
        public long? PaidBurstingMaxIops { get { throw null; } }
        public Azure.Storage.Files.Shares.Models.ShareProtocols? Protocols { get { throw null; } }
        public int? ProvisionedBandwidthMiBps { get { throw null; } }
        [System.ComponentModel.EditorBrowsableAttribute(System.ComponentModel.EditorBrowsableState.Never)]
        public int? ProvisionedEgressMBps { get { throw null; } }
        [System.ComponentModel.EditorBrowsableAttribute(System.ComponentModel.EditorBrowsableState.Never)]
        public int? ProvisionedIngressMBps { get { throw null; } }
        public int? ProvisionedIops { get { throw null; } }
        public int? QuotaInGB { get { throw null; } }
        public int? RemainingRetentionDays { get { throw null; } }
        public Azure.Storage.Files.Shares.Models.ShareRootSquash? RootSquash { get { throw null; } }
    }
    [System.FlagsAttribute]
    public enum ShareProtocols
    {
        Smb = 1,
        Nfs = 2,
    }
    public partial class ShareProtocolSettings
    {
        public ShareProtocolSettings() { }
        public Azure.Storage.Files.Shares.Models.ShareSmbSettings Smb { get { throw null; } set { } }
    }
    public partial class ShareRetentionPolicy
    {
        public ShareRetentionPolicy() { }
        public int? Days { get { throw null; } set { } }
        public bool Enabled { get { throw null; } set { } }
    }
    public enum ShareRootSquash
    {
        NoRootSquash = 0,
        RootSquash = 1,
        AllSquash = 2,
    }
    public partial class ShareServiceProperties
    {
        public ShareServiceProperties() { }
        public System.Collections.Generic.IList<Azure.Storage.Files.Shares.Models.ShareCorsRule> Cors { get { throw null; } set { } }
        public Azure.Storage.Files.Shares.Models.ShareMetrics HourMetrics { get { throw null; } set { } }
        public Azure.Storage.Files.Shares.Models.ShareMetrics MinuteMetrics { get { throw null; } set { } }
        public Azure.Storage.Files.Shares.Models.ShareProtocolSettings Protocol { get { throw null; } set { } }
    }
    public partial class ShareSetPropertiesOptions
    {
        public ShareSetPropertiesOptions() { }
        public Azure.Storage.Files.Shares.Models.ShareAccessTier? AccessTier { get { throw null; } set { } }
        public Azure.Storage.Files.Shares.Models.ShareFileRequestConditions Conditions { get { throw null; } set { } }
        public bool? EnablePaidBursting { get { throw null; } set { } }
        public bool? EnableSnapshotVirtualDirectoryAccess { get { throw null; } set { } }
        public long? PaidBurstingMaxBandwidthMibps { get { throw null; } set { } }
        public long? PaidBurstingMaxIops { get { throw null; } set { } }
        public long? ProvisionedMaxBandwidthMibps { get { throw null; } set { } }
        public long? ProvisionedMaxIops { get { throw null; } set { } }
        public int? QuotaInGB { get { throw null; } set { } }
        public Azure.Storage.Files.Shares.Models.ShareRootSquash? RootSquash { get { throw null; } set { } }
    }
    public partial class ShareSignedIdentifier
    {
        public ShareSignedIdentifier() { }
        public Azure.Storage.Files.Shares.Models.ShareAccessPolicy AccessPolicy { get { throw null; } set { } }
        public string Id { get { throw null; } set { } }
    }
    public partial class ShareSmbSettings
    {
        public ShareSmbSettings() { }
        public Azure.Storage.Files.Shares.Models.SmbMultichannel Multichannel { get { throw null; } set { } }
    }
    public static partial class SharesModelFactory
    {
        [System.ComponentModel.EditorBrowsableAttribute(System.ComponentModel.EditorBrowsableState.Never)]
        public static Azure.Storage.Files.Shares.Models.FileSmbProperties FileSmbProperties(System.DateTimeOffset? fileChangedOn, string fileId, string parentId) { throw null; }
<<<<<<< HEAD
=======
        public static Azure.Storage.Files.Shares.Models.ShareFileSymbolicLinkInfo FileSymbolicLinkInfo(Azure.ETag eTag = default(Azure.ETag), System.DateTimeOffset lastModified = default(System.DateTimeOffset), string linkText = null) { throw null; }
>>>>>>> e0b8da94
        [System.ComponentModel.EditorBrowsableAttribute(System.ComponentModel.EditorBrowsableState.Never)]
        public static Azure.Storage.Files.Shares.Models.ShareDirectoryInfo StorageDirectoryInfo(Azure.ETag eTag, System.DateTimeOffset lastModified, string filePermissionKey, string fileAttributes, System.DateTimeOffset fileCreationTime, System.DateTimeOffset fileLastWriteTime, System.DateTimeOffset fileChangeTime, string fileId, string fileParentId) { throw null; }
    }
    public partial class ShareSnapshotInfo
    {
        internal ShareSnapshotInfo() { }
        public Azure.ETag ETag { get { throw null; } }
        public System.DateTimeOffset LastModified { get { throw null; } }
        public string Snapshot { get { throw null; } }
    }
    public enum ShareSnapshotsDeleteOption
    {
        Include = 0,
        IncludeWithLeased = 1,
    }
    [System.FlagsAttribute]
    public enum ShareStates
    {
        All = -1,
        None = 0,
        Snapshots = 1,
        Deleted = 2,
    }
    public partial class ShareStatistics
    {
        internal ShareStatistics() { }
        [System.ComponentModel.EditorBrowsableAttribute(System.ComponentModel.EditorBrowsableState.Never)]
        public int ShareUsageBytes { get { throw null; } }
        public long ShareUsageInBytes { get { throw null; } }
    }
    [System.Runtime.InteropServices.StructLayoutAttribute(System.Runtime.InteropServices.LayoutKind.Sequential)]
    public readonly partial struct ShareTokenIntent : System.IEquatable<Azure.Storage.Files.Shares.Models.ShareTokenIntent>
    {
        private readonly object _dummy;
        private readonly int _dummyPrimitive;
        public ShareTokenIntent(string value) { throw null; }
        public static Azure.Storage.Files.Shares.Models.ShareTokenIntent Backup { get { throw null; } }
        public bool Equals(Azure.Storage.Files.Shares.Models.ShareTokenIntent other) { throw null; }
        [System.ComponentModel.EditorBrowsableAttribute(System.ComponentModel.EditorBrowsableState.Never)]
        public override bool Equals(object obj) { throw null; }
        [System.ComponentModel.EditorBrowsableAttribute(System.ComponentModel.EditorBrowsableState.Never)]
        public override int GetHashCode() { throw null; }
        public static bool operator ==(Azure.Storage.Files.Shares.Models.ShareTokenIntent left, Azure.Storage.Files.Shares.Models.ShareTokenIntent right) { throw null; }
        public static implicit operator Azure.Storage.Files.Shares.Models.ShareTokenIntent (string value) { throw null; }
        public static bool operator !=(Azure.Storage.Files.Shares.Models.ShareTokenIntent left, Azure.Storage.Files.Shares.Models.ShareTokenIntent right) { throw null; }
        public override string ToString() { throw null; }
    }
    [System.FlagsAttribute]
    public enum ShareTraits
    {
        All = -1,
        None = 0,
        Metadata = 1,
    }
    public partial class SmbMultichannel
    {
        public SmbMultichannel() { }
        public bool? Enabled { get { throw null; } set { } }
    }
    public partial class StorageClosedHandlesSegment
    {
        internal StorageClosedHandlesSegment() { }
        public string Marker { get { throw null; } }
        public int NumberOfHandlesClosed { get { throw null; } }
        public int NumberOfHandlesFailedToClose { get { throw null; } }
    }
}
namespace Azure.Storage.Files.Shares.Specialized
{
    public partial class ShareLeaseClient
    {
        public static readonly System.TimeSpan InfiniteLeaseDuration;
        protected ShareLeaseClient() { }
        public ShareLeaseClient(Azure.Storage.Files.Shares.ShareClient client, string leaseId = null) { }
        public ShareLeaseClient(Azure.Storage.Files.Shares.ShareFileClient client, string leaseId = null) { }
        protected virtual Azure.Storage.Files.Shares.ShareFileClient FileClient { get { throw null; } }
        public virtual string LeaseId { get { throw null; } }
        protected virtual Azure.Storage.Files.Shares.ShareClient ShareClient { get { throw null; } }
        public System.Uri Uri { get { throw null; } }
        public virtual Azure.Response<Azure.Storage.Files.Shares.Models.ShareFileLease> Acquire(System.TimeSpan? duration = default(System.TimeSpan?), System.Threading.CancellationToken cancellationToken = default(System.Threading.CancellationToken)) { throw null; }
        [System.ComponentModel.EditorBrowsableAttribute(System.ComponentModel.EditorBrowsableState.Never)]
        public virtual Azure.Response<Azure.Storage.Files.Shares.Models.ShareFileLease> Acquire(System.Threading.CancellationToken cancellationToken) { throw null; }
        public virtual System.Threading.Tasks.Task<Azure.Response<Azure.Storage.Files.Shares.Models.ShareFileLease>> AcquireAsync(System.TimeSpan? duration = default(System.TimeSpan?), System.Threading.CancellationToken cancellationToken = default(System.Threading.CancellationToken)) { throw null; }
        [System.ComponentModel.EditorBrowsableAttribute(System.ComponentModel.EditorBrowsableState.Never)]
        public virtual System.Threading.Tasks.Task<Azure.Response<Azure.Storage.Files.Shares.Models.ShareFileLease>> AcquireAsync(System.Threading.CancellationToken cancellationToken) { throw null; }
        public virtual Azure.Response<Azure.Storage.Files.Shares.Models.ShareFileLease> Break(System.Threading.CancellationToken cancellationToken = default(System.Threading.CancellationToken)) { throw null; }
        public virtual System.Threading.Tasks.Task<Azure.Response<Azure.Storage.Files.Shares.Models.ShareFileLease>> BreakAsync(System.Threading.CancellationToken cancellationToken = default(System.Threading.CancellationToken)) { throw null; }
        public virtual Azure.Response<Azure.Storage.Files.Shares.Models.ShareFileLease> Change(string proposedId, System.Threading.CancellationToken cancellationToken = default(System.Threading.CancellationToken)) { throw null; }
        public virtual System.Threading.Tasks.Task<Azure.Response<Azure.Storage.Files.Shares.Models.ShareFileLease>> ChangeAsync(string proposedId, System.Threading.CancellationToken cancellationToken = default(System.Threading.CancellationToken)) { throw null; }
        public virtual Azure.Response<Azure.Storage.Files.Shares.Models.FileLeaseReleaseInfo> Release(System.Threading.CancellationToken cancellationToken = default(System.Threading.CancellationToken)) { throw null; }
        public virtual System.Threading.Tasks.Task<Azure.Response<Azure.Storage.Files.Shares.Models.FileLeaseReleaseInfo>> ReleaseAsync(System.Threading.CancellationToken cancellationToken = default(System.Threading.CancellationToken)) { throw null; }
        public virtual Azure.Response<Azure.Storage.Files.Shares.Models.ShareFileLease> Renew(System.Threading.CancellationToken cancellationToken = default(System.Threading.CancellationToken)) { throw null; }
        public virtual System.Threading.Tasks.Task<Azure.Response<Azure.Storage.Files.Shares.Models.ShareFileLease>> RenewAsync(System.Threading.CancellationToken cancellationToken = default(System.Threading.CancellationToken)) { throw null; }
    }
    public static partial class SpecializedFileExtensions
    {
        public static Azure.Storage.Files.Shares.Specialized.ShareLeaseClient GetShareLeaseClient(this Azure.Storage.Files.Shares.ShareClient client, string leaseId = null) { throw null; }
        public static Azure.Storage.Files.Shares.Specialized.ShareLeaseClient GetShareLeaseClient(this Azure.Storage.Files.Shares.ShareFileClient client, string leaseId = null) { throw null; }
    }
    public static partial class SpecializedShareExtensions
    {
        public static Azure.Storage.Files.Shares.ShareDirectoryClient GetParentDirectoryClient(this Azure.Storage.Files.Shares.ShareDirectoryClient client) { throw null; }
        public static Azure.Storage.Files.Shares.ShareServiceClient GetParentServiceClient(this Azure.Storage.Files.Shares.ShareClient client) { throw null; }
        public static Azure.Storage.Files.Shares.ShareClient GetParentShareClient(this Azure.Storage.Files.Shares.ShareDirectoryClient client) { throw null; }
        public static Azure.Storage.Files.Shares.ShareClient GetParentShareClient(this Azure.Storage.Files.Shares.ShareFileClient client) { throw null; }
        public static Azure.Storage.Files.Shares.ShareDirectoryClient GetParentShareDirectoryClient(this Azure.Storage.Files.Shares.ShareFileClient client) { throw null; }
    }
}
namespace Azure.Storage.Sas
{
    [System.FlagsAttribute]
    public enum ShareAccountSasPermissions
    {
        All = -1,
        Read = 1,
        Add = 2,
        Create = 4,
        Write = 8,
        Delete = 16,
        List = 32,
    }
    [System.FlagsAttribute]
    public enum ShareFileSasPermissions
    {
        All = -1,
        Read = 1,
        Create = 2,
        Write = 4,
        Delete = 8,
    }
    public partial class ShareSasBuilder
    {
        [System.ComponentModel.EditorBrowsableAttribute(System.ComponentModel.EditorBrowsableState.Never)]
        public ShareSasBuilder() { }
        public ShareSasBuilder(Azure.Storage.Sas.ShareFileSasPermissions permissions, System.DateTimeOffset expiresOn) { }
        public ShareSasBuilder(Azure.Storage.Sas.ShareSasPermissions permissions, System.DateTimeOffset expiresOn) { }
        public string CacheControl { get { throw null; } set { } }
        public string ContentDisposition { get { throw null; } set { } }
        public string ContentEncoding { get { throw null; } set { } }
        public string ContentLanguage { get { throw null; } set { } }
        public string ContentType { get { throw null; } set { } }
        public System.DateTimeOffset ExpiresOn { get { throw null; } set { } }
        public string FilePath { get { throw null; } set { } }
        public string Identifier { get { throw null; } set { } }
        public Azure.Storage.Sas.SasIPRange IPRange { get { throw null; } set { } }
        public string Permissions { get { throw null; } }
        public Azure.Storage.Sas.SasProtocol Protocol { get { throw null; } set { } }
        public string Resource { get { throw null; } set { } }
        public string ShareName { get { throw null; } set { } }
        public System.DateTimeOffset StartsOn { get { throw null; } set { } }
        [System.ComponentModel.EditorBrowsableAttribute(System.ComponentModel.EditorBrowsableState.Never)]
        public string Version { get { throw null; } set { } }
        [System.ComponentModel.EditorBrowsableAttribute(System.ComponentModel.EditorBrowsableState.Never)]
        public override bool Equals(object obj) { throw null; }
        [System.ComponentModel.EditorBrowsableAttribute(System.ComponentModel.EditorBrowsableState.Never)]
        public override int GetHashCode() { throw null; }
        public void SetPermissions(Azure.Storage.Sas.ShareAccountSasPermissions permissions) { }
        public void SetPermissions(Azure.Storage.Sas.ShareFileSasPermissions permissions) { }
        public void SetPermissions(Azure.Storage.Sas.ShareSasPermissions permissions) { }
        public void SetPermissions(string rawPermissions) { }
        public void SetPermissions(string rawPermissions, bool normalize = false) { }
        public Azure.Storage.Sas.SasQueryParameters ToSasQueryParameters(Azure.Storage.StorageSharedKeyCredential sharedKeyCredential) { throw null; }
        public Azure.Storage.Sas.SasQueryParameters ToSasQueryParameters(Azure.Storage.StorageSharedKeyCredential sharedKeyCredential, out string stringToSign) { throw null; }
        [System.ComponentModel.EditorBrowsableAttribute(System.ComponentModel.EditorBrowsableState.Never)]
        public override string ToString() { throw null; }
    }
    [System.FlagsAttribute]
    public enum ShareSasPermissions
    {
        All = -1,
        Read = 1,
        Create = 2,
        Write = 4,
        Delete = 8,
        List = 16,
    }
}
namespace Microsoft.Extensions.Azure
{
    public static partial class ShareClientBuilderExtensions
    {
        public static Azure.Core.Extensions.IAzureClientBuilder<Azure.Storage.Files.Shares.ShareServiceClient, Azure.Storage.Files.Shares.ShareClientOptions> AddFileServiceClientWithCredential<TBuilder>(this TBuilder builder, System.Uri serviceUri) where TBuilder : Azure.Core.Extensions.IAzureClientFactoryBuilderWithCredential { throw null; }
        public static Azure.Core.Extensions.IAzureClientBuilder<Azure.Storage.Files.Shares.ShareServiceClient, Azure.Storage.Files.Shares.ShareClientOptions> AddFileServiceClient<TBuilder>(this TBuilder builder, string connectionString) where TBuilder : Azure.Core.Extensions.IAzureClientFactoryBuilder { throw null; }
        [System.ComponentModel.EditorBrowsableAttribute(System.ComponentModel.EditorBrowsableState.Never)]
        public static Azure.Core.Extensions.IAzureClientBuilder<Azure.Storage.Files.Shares.ShareServiceClient, Azure.Storage.Files.Shares.ShareClientOptions> AddFileServiceClient<TBuilder>(this TBuilder builder, System.Uri serviceUri) where TBuilder : Azure.Core.Extensions.IAzureClientFactoryBuilder { throw null; }
        public static Azure.Core.Extensions.IAzureClientBuilder<Azure.Storage.Files.Shares.ShareServiceClient, Azure.Storage.Files.Shares.ShareClientOptions> AddFileServiceClient<TBuilder>(this TBuilder builder, System.Uri serviceUri, Azure.Storage.StorageSharedKeyCredential sharedKeyCredential) where TBuilder : Azure.Core.Extensions.IAzureClientFactoryBuilder { throw null; }
        public static Azure.Core.Extensions.IAzureClientBuilder<Azure.Storage.Files.Shares.ShareServiceClient, Azure.Storage.Files.Shares.ShareClientOptions> AddFileServiceClient<TBuilder, TConfiguration>(this TBuilder builder, TConfiguration configuration) where TBuilder : Azure.Core.Extensions.IAzureClientFactoryBuilderWithConfiguration<TConfiguration> { throw null; }
        public static Azure.Core.Extensions.IAzureClientBuilder<Azure.Storage.Files.Shares.ShareServiceClient, Azure.Storage.Files.Shares.ShareClientOptions> AddShareServiceClient<TBuilder>(this TBuilder builder, System.Uri serviceUri, Azure.AzureSasCredential sasCredential) where TBuilder : Azure.Core.Extensions.IAzureClientFactoryBuilder { throw null; }
        public static Azure.Core.Extensions.IAzureClientBuilder<Azure.Storage.Files.Shares.ShareServiceClient, Azure.Storage.Files.Shares.ShareClientOptions> AddShareServiceClient<TBuilder>(this TBuilder builder, System.Uri serviceUri, Azure.Core.TokenCredential tokenCredential) where TBuilder : Azure.Core.Extensions.IAzureClientFactoryBuilderWithCredential { throw null; }
    }
}<|MERGE_RESOLUTION|>--- conflicted
+++ resolved
@@ -150,10 +150,7 @@
             V2024_11_04 = 24,
             V2025_01_05 = 25,
             V2025_05_05 = 26,
-<<<<<<< HEAD
-=======
             V2025_07_05 = 27,
->>>>>>> e0b8da94
         }
     }
     public partial class ShareDirectoryClient
@@ -274,11 +271,8 @@
         public virtual System.Threading.Tasks.Task<Azure.Response<Azure.Storage.Files.Shares.Models.ShareFileInfo>> CreateAsync(long maxSize, Azure.Storage.Files.Shares.Models.ShareFileHttpHeaders httpHeaders, System.Collections.Generic.IDictionary<string, string> metadata, Azure.Storage.Files.Shares.Models.FileSmbProperties smbProperties, string filePermission, System.Threading.CancellationToken cancellationToken) { throw null; }
         public virtual Azure.Response<Azure.Storage.Files.Shares.Models.ShareFileInfo> CreateHardLink(string targetFile, Azure.Storage.Files.Shares.Models.ShareFileRequestConditions conditions = null, System.Threading.CancellationToken cancellationToken = default(System.Threading.CancellationToken)) { throw null; }
         public virtual System.Threading.Tasks.Task<Azure.Response<Azure.Storage.Files.Shares.Models.ShareFileInfo>> CreateHardLinkAsync(string targetFile, Azure.Storage.Files.Shares.Models.ShareFileRequestConditions conditions = null, System.Threading.CancellationToken cancellationToken = default(System.Threading.CancellationToken)) { throw null; }
-<<<<<<< HEAD
-=======
         public virtual Azure.Response<Azure.Storage.Files.Shares.Models.ShareFileInfo> CreateSymbolicLink(string linkText, Azure.Storage.Files.Shares.Models.ShareFileCreateSymbolicLinkOptions options = null, System.Threading.CancellationToken cancellationToken = default(System.Threading.CancellationToken)) { throw null; }
         public virtual System.Threading.Tasks.Task<Azure.Response<Azure.Storage.Files.Shares.Models.ShareFileInfo>> CreateSymbolicLinkAsync(string linkText, Azure.Storage.Files.Shares.Models.ShareFileCreateSymbolicLinkOptions options = null, System.Threading.CancellationToken cancellationToken = default(System.Threading.CancellationToken)) { throw null; }
->>>>>>> e0b8da94
         public virtual Azure.Response Delete(Azure.Storage.Files.Shares.Models.ShareFileRequestConditions conditions = null, System.Threading.CancellationToken cancellationToken = default(System.Threading.CancellationToken)) { throw null; }
         [System.ComponentModel.EditorBrowsableAttribute(System.ComponentModel.EditorBrowsableState.Never)]
         public virtual Azure.Response Delete(System.Threading.CancellationToken cancellationToken) { throw null; }
@@ -1343,10 +1337,7 @@
     {
         [System.ComponentModel.EditorBrowsableAttribute(System.ComponentModel.EditorBrowsableState.Never)]
         public static Azure.Storage.Files.Shares.Models.FileSmbProperties FileSmbProperties(System.DateTimeOffset? fileChangedOn, string fileId, string parentId) { throw null; }
-<<<<<<< HEAD
-=======
         public static Azure.Storage.Files.Shares.Models.ShareFileSymbolicLinkInfo FileSymbolicLinkInfo(Azure.ETag eTag = default(Azure.ETag), System.DateTimeOffset lastModified = default(System.DateTimeOffset), string linkText = null) { throw null; }
->>>>>>> e0b8da94
         [System.ComponentModel.EditorBrowsableAttribute(System.ComponentModel.EditorBrowsableState.Never)]
         public static Azure.Storage.Files.Shares.Models.ShareDirectoryInfo StorageDirectoryInfo(Azure.ETag eTag, System.DateTimeOffset lastModified, string filePermissionKey, string fileAttributes, System.DateTimeOffset fileCreationTime, System.DateTimeOffset fileLastWriteTime, System.DateTimeOffset fileChangeTime, string fileId, string fileParentId) { throw null; }
     }
